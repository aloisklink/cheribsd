/*-
 * SPDX-License-Identifier: BSD-2-Clause-FreeBSD
 *
 * Copyright (C) 2001 Julian Elischer <julian@freebsd.org>.
 *  All rights reserved.
 *
 * Redistribution and use in source and binary forms, with or without
 * modification, are permitted provided that the following conditions
 * are met:
 * 1. Redistributions of source code must retain the above copyright
 *    notice(s), this list of conditions and the following disclaimer as
 *    the first lines of this file unmodified other than the possible
 *    addition of one or more copyright notices.
 * 2. Redistributions in binary form must reproduce the above copyright
 *    notice(s), this list of conditions and the following disclaimer in the
 *    documentation and/or other materials provided with the distribution.
 *
 * THIS SOFTWARE IS PROVIDED BY THE COPYRIGHT HOLDER(S) ``AS IS'' AND ANY
 * EXPRESS OR IMPLIED WARRANTIES, INCLUDING, BUT NOT LIMITED TO, THE IMPLIED
 * WARRANTIES OF MERCHANTABILITY AND FITNESS FOR A PARTICULAR PURPOSE ARE
 * DISCLAIMED.  IN NO EVENT SHALL THE COPYRIGHT HOLDER(S) BE LIABLE FOR ANY
 * DIRECT, INDIRECT, INCIDENTAL, SPECIAL, EXEMPLARY, OR CONSEQUENTIAL DAMAGES
 * (INCLUDING, BUT NOT LIMITED TO, PROCUREMENT OF SUBSTITUTE GOODS OR
 * SERVICES; LOSS OF USE, DATA, OR PROFITS; OR BUSINESS INTERRUPTION) HOWEVER
 * CAUSED AND ON ANY THEORY OF LIABILITY, WHETHER IN CONTRACT, STRICT
 * LIABILITY, OR TORT (INCLUDING NEGLIGENCE OR OTHERWISE) ARISING IN ANY WAY
 * OUT OF THE USE OF THIS SOFTWARE, EVEN IF ADVISED OF THE POSSIBILITY OF SUCH
 * DAMAGE.
 */

#include "opt_witness.h"
#include "opt_hwpmc_hooks.h"

#include <sys/cdefs.h>
__FBSDID("$FreeBSD$");

#include <sys/param.h>
#include <sys/systm.h>
#include <sys/kernel.h>
#include <sys/lock.h>
#include <sys/mutex.h>
#include <sys/proc.h>
#include <sys/bitstring.h>
#include <sys/epoch.h>
#include <sys/rangelock.h>
#include <sys/resourcevar.h>
#include <sys/sdt.h>
#include <sys/smp.h>
#include <sys/sched.h>
#include <sys/sleepqueue.h>
#include <sys/selinfo.h>
#include <sys/syscallsubr.h>
#include <sys/sysent.h>
#include <sys/turnstile.h>
#include <sys/ktr.h>
#include <sys/rwlock.h>
#include <sys/umtx.h>
#include <sys/vmmeter.h>
#include <sys/cpuset.h>
#ifdef	HWPMC_HOOKS
#include <sys/pmckern.h>
#endif
#include <sys/priv.h>

#include <security/audit/audit.h>

#include <vm/vm.h>
#include <vm/vm_extern.h>
#include <vm/uma.h>
#include <sys/eventhandler.h>

/*
 * Asserts below verify the stability of struct thread and struct proc
 * layout, as exposed by KBI to modules.  On head, the KBI is allowed
 * to drift, change to the structures must be accompanied by the
 * assert update.
 *
 * On the stable branches after KBI freeze, conditions must not be
 * violated.  Typically new fields are moved to the end of the
 * structures.
 */
#ifdef __amd64__
_Static_assert(offsetof(struct thread, td_flags) == 0xfc,
    "struct thread KBI td_flags");
_Static_assert(offsetof(struct thread, td_pflags) == 0x104,
    "struct thread KBI td_pflags");
_Static_assert(offsetof(struct thread, td_frame) == 0x4a0,
    "struct thread KBI td_frame");
_Static_assert(offsetof(struct thread, td_emuldata) == 0x6b0,
    "struct thread KBI td_emuldata");
_Static_assert(offsetof(struct proc, p_flag) == 0xb0,
    "struct proc KBI p_flag");
_Static_assert(offsetof(struct proc, p_pid) == 0xbc,
    "struct proc KBI p_pid");
_Static_assert(offsetof(struct proc, p_filemon) == 0x3b8,
    "struct proc KBI p_filemon");
_Static_assert(offsetof(struct proc, p_comm) == 0x3d0,
    "struct proc KBI p_comm");
_Static_assert(offsetof(struct proc, p_emuldata) == 0x4b0,
    "struct proc KBI p_emuldata");
#endif
#ifdef __i386__
_Static_assert(offsetof(struct thread, td_flags) == 0x98,
    "struct thread KBI td_flags");
_Static_assert(offsetof(struct thread, td_pflags) == 0xa0,
    "struct thread KBI td_pflags");
_Static_assert(offsetof(struct thread, td_frame) == 0x300,
    "struct thread KBI td_frame");
_Static_assert(offsetof(struct thread, td_emuldata) == 0x344,
    "struct thread KBI td_emuldata");
_Static_assert(offsetof(struct proc, p_flag) == 0x68,
    "struct proc KBI p_flag");
_Static_assert(offsetof(struct proc, p_pid) == 0x74,
    "struct proc KBI p_pid");
_Static_assert(offsetof(struct proc, p_filemon) == 0x268,
    "struct proc KBI p_filemon");
_Static_assert(offsetof(struct proc, p_comm) == 0x27c,
    "struct proc KBI p_comm");
_Static_assert(offsetof(struct proc, p_emuldata) == 0x308,
    "struct proc KBI p_emuldata");
#endif

SDT_PROVIDER_DECLARE(proc);
SDT_PROBE_DEFINE(proc, , , lwp__exit);

/*
 * thread related storage.
 */
static uma_zone_t thread_zone;

TAILQ_HEAD(, thread) zombie_threads = TAILQ_HEAD_INITIALIZER(zombie_threads);
static struct mtx zombie_lock;
MTX_SYSINIT(zombie_lock, &zombie_lock, "zombie lock", MTX_SPIN);

static void thread_zombie(struct thread *);
static int thread_unsuspend_one(struct thread *td, struct proc *p,
    bool boundary);

static struct mtx tid_lock;
static bitstr_t *tid_bitmap;

static MALLOC_DEFINE(M_TIDHASH, "tidhash", "thread hash");

static int maxthread;
SYSCTL_INT(_kern, OID_AUTO, maxthread, CTLFLAG_RDTUN,
    &maxthread, 0, "Maximum number of threads");

static int nthreads;

static LIST_HEAD(tidhashhead, thread) *tidhashtbl;
static u_long	tidhash;
static u_long	tidhashlock;
static struct	rwlock *tidhashtbl_lock;
#define	TIDHASH(tid)		(&tidhashtbl[(tid) & tidhash])
#define	TIDHASHLOCK(tid)	(&tidhashtbl_lock[(tid) & tidhashlock])

EVENTHANDLER_LIST_DEFINE(thread_ctor);
EVENTHANDLER_LIST_DEFINE(thread_dtor);
EVENTHANDLER_LIST_DEFINE(thread_init);
EVENTHANDLER_LIST_DEFINE(thread_fini);

static lwpid_t
tid_alloc(void)
{
	static struct timeval lastfail;
	static int curfail;
	static lwpid_t trytid;
	lwpid_t tid;

	mtx_lock(&tid_lock);
	if (nthreads + 1 >= maxthread - 100) {
		if (priv_check_cred(curthread->td_ucred, PRIV_MAXPROC) != 0 ||
		    nthreads + 1 >= maxthread) {
			mtx_unlock(&tid_lock);
			if (ppsratecheck(&lastfail, &curfail, 1)) {
				printf("maxthread limit exceeded by uid %u "
				"(pid %d); consider increasing kern.maxthread\n",
				curthread->td_ucred->cr_ruid, curproc->p_pid);
			}
			return (-1);
		}
	}

	nthreads++;
	/*
	 * It is an invariant that the bitmap is big enough to hold maxthread
	 * IDs. If we got to this point there has to be at least one free.
	 */
	if (trytid >= maxthread)
		trytid = 0;
	bit_ffc_at(tid_bitmap, trytid, maxthread, &tid);
	if (tid == -1) {
		KASSERT(trytid != 0, ("unexpectedly ran out of IDs"));
		trytid = 0;
		bit_ffc_at(tid_bitmap, trytid, maxthread, &tid);
		KASSERT(tid != -1, ("unexpectedly ran out of IDs"));
	}
	bit_set(tid_bitmap, tid);
	trytid = tid + 1;
	mtx_unlock(&tid_lock);
	return (tid + NO_PID);
}

static void
tid_free(lwpid_t rtid)
{
	lwpid_t tid;

	KASSERT(rtid >= NO_PID,
	    ("%s: invalid tid %d\n", __func__, rtid));
	tid = rtid - NO_PID;
	mtx_lock(&tid_lock);
	KASSERT(bit_test(tid_bitmap, tid) != 0,
	    ("thread ID %d not allocated\n", rtid));
	bit_clear(tid_bitmap, tid);
	nthreads--;
	mtx_unlock(&tid_lock);
}

/*
 * Prepare a thread for use.
 */
static int
thread_ctor(void *mem, int size, void *arg, int flags)
{
	struct thread	*td;

	td = (struct thread *)mem;
	td->td_state = TDS_INACTIVE;
	td->td_lastcpu = td->td_oncpu = NOCPU;

	/*
	 * Note that td_critnest begins life as 1 because the thread is not
	 * running and is thereby implicitly waiting to be on the receiving
	 * end of a context switch.
	 */
	td->td_critnest = 1;
	td->td_lend_user_pri = PRI_MAX;
#ifdef AUDIT
	audit_thread_alloc(td);
#endif
	umtx_thread_alloc(td);
	return (0);
}

/*
 * Reclaim a thread after use.
 */
static void
thread_dtor(void *mem, int size, void *arg)
{
	struct thread *td;

	td = (struct thread *)mem;

#ifdef INVARIANTS
	/* Verify that this thread is in a safe state to free. */
	switch (td->td_state) {
	case TDS_INHIBITED:
	case TDS_RUNNING:
	case TDS_CAN_RUN:
	case TDS_RUNQ:
		/*
		 * We must never unlink a thread that is in one of
		 * these states, because it is currently active.
		 */
		panic("bad state for thread unlinking");
		/* NOTREACHED */
	case TDS_INACTIVE:
		break;
	default:
		panic("bad thread state");
		/* NOTREACHED */
	}
#endif
#ifdef AUDIT
	audit_thread_free(td);
#endif
	/* Free all OSD associated to this thread. */
	osd_thread_exit(td);
	td_softdep_cleanup(td);
	MPASS(td->td_su == NULL);
}

/*
 * Initialize type-stable parts of a thread (when newly created).
 */
static int
thread_init(void *mem, int size, int flags)
{
	struct thread *td;

	td = (struct thread *)mem;

	td->td_sleepqueue = sleepq_alloc();
	td->td_turnstile = turnstile_alloc();
	td->td_rlqe = NULL;
	EVENTHANDLER_DIRECT_INVOKE(thread_init, td);
	umtx_thread_init(td);
	td->td_kstack = 0;
	td->td_sel = NULL;
	return (0);
}

/*
 * Tear down type-stable parts of a thread (just before being discarded).
 */
static void
thread_fini(void *mem, int size)
{
	struct thread *td;

	td = (struct thread *)mem;
	EVENTHANDLER_DIRECT_INVOKE(thread_fini, td);
	rlqentry_free(td->td_rlqe);
	turnstile_free(td->td_turnstile);
	sleepq_free(td->td_sleepqueue);
	umtx_thread_fini(td);
	seltdfini(td);
}

/*
 * For a newly created process,
 * link up all the structures and its initial threads etc.
 * called from:
 * {arch}/{arch}/machdep.c   {arch}_init(), init386() etc.
 * proc_dtor() (should go away)
 * proc_init()
 */
void
proc_linkup0(struct proc *p, struct thread *td)
{
	TAILQ_INIT(&p->p_threads);	     /* all threads in proc */
	proc_linkup(p, td);
}

void
proc_linkup(struct proc *p, struct thread *td)
{

	sigqueue_init(&p->p_sigqueue, p);
	p->p_ksi = ksiginfo_alloc(1);
	if (p->p_ksi != NULL) {
		/* XXX p_ksi may be null if ksiginfo zone is not ready */
		p->p_ksi->ksi_flags = KSI_EXT | KSI_INS;
	}
	LIST_INIT(&p->p_mqnotifier);
	p->p_numthreads = 0;
	thread_link(td, p);
}

extern int max_threads_per_proc;

/*
 * Initialize global thread allocation resources.
 */
void
threadinit(void)
{
	u_long i;
	lwpid_t tid0;
	uint32_t flags;

	/*
	 * Place an upper limit on threads which can be allocated.
	 *
	 * Note that other factors may make the de facto limit much lower.
	 *
	 * Platform limits are somewhat arbitrary but deemed "more than good
	 * enough" for the foreseable future.
	 */
	if (maxthread == 0) {
#ifdef _LP64
		maxthread = MIN(maxproc * max_threads_per_proc, 1000000);
#else
		maxthread = MIN(maxproc * max_threads_per_proc, 100000);
#endif
	}

	mtx_init(&tid_lock, "TID lock", NULL, MTX_DEF);
	tid_bitmap = bit_alloc(maxthread, M_TIDHASH, M_WAITOK);
	tid0 = tid_alloc();
	if (tid0 != THREAD0_TID)
		panic("tid0 %d != %d\n", tid0, THREAD0_TID);

	flags = UMA_ZONE_NOFREE;
#ifdef __aarch64__
	/*
	 * Force thread structures to be allocated from the direct map.
	 * Otherwise, superpage promotions and demotions may temporarily
	 * invalidate thread structure mappings.  For most dynamically allocated
	 * structures this is not a problem, but translation faults cannot be
	 * handled without accessing curthread.
	 */
	flags |= UMA_ZONE_CONTIG;
#endif
	thread_zone = uma_zcreate("THREAD", sched_sizeof_thread(),
	    thread_ctor, thread_dtor, thread_init, thread_fini,
	    MAX(32 - 1, UMA_ALIGN_PTR), flags);
	tidhashtbl = hashinit(maxproc / 2, M_TIDHASH, &tidhash);
	tidhashlock = (tidhash + 1) / 64;
	if (tidhashlock > 0)
		tidhashlock--;
	tidhashtbl_lock = malloc(sizeof(*tidhashtbl_lock) * (tidhashlock + 1),
	    M_TIDHASH, M_WAITOK | M_ZERO);
	for (i = 0; i < tidhashlock + 1; i++)
		rw_init(&tidhashtbl_lock[i], "tidhash");
}

/*
 * Place an unused thread on the zombie list.
 * Use the slpq as that must be unused by now.
 */
void
thread_zombie(struct thread *td)
{
	mtx_lock_spin(&zombie_lock);
	TAILQ_INSERT_HEAD(&zombie_threads, td, td_slpq);
	mtx_unlock_spin(&zombie_lock);
}

/*
 * Release a thread that has exited after cpu_throw().
 */
void
thread_stash(struct thread *td)
{
	atomic_subtract_rel_int(&td->td_proc->p_exitthreads, 1);
	thread_zombie(td);
}

/*
 * Reap zombie resources.
 */
void
thread_reap(void)
{
	struct thread *td_first, *td_next;

	/*
	 * Don't even bother to lock if none at this instant,
	 * we really don't care about the next instant.
	 */
	if (!TAILQ_EMPTY(&zombie_threads)) {
		mtx_lock_spin(&zombie_lock);
		td_first = TAILQ_FIRST(&zombie_threads);
		if (td_first)
			TAILQ_INIT(&zombie_threads);
		mtx_unlock_spin(&zombie_lock);
		while (td_first) {
			td_next = TAILQ_NEXT(td_first, td_slpq);
			thread_cow_free(td_first);
			thread_free(td_first);
			td_first = td_next;
		}
	}
}

/*
 * Allocate a thread.
 */
struct thread *
thread_alloc(int pages)
{
	struct thread *td;
	lwpid_t tid;

	thread_reap(); /* check if any zombies to get */

	tid = tid_alloc();
	if (tid == -1) {
		return (NULL);
	}

	td = uma_zalloc(thread_zone, M_WAITOK);
	KASSERT(td->td_kstack == 0, ("thread_alloc got thread with kstack"));
	if (!vm_thread_new(td, pages)) {
		uma_zfree(thread_zone, td);
		tid_free(tid);
		return (NULL);
	}
	td->td_tid = tid;
	cpu_thread_alloc(td);
	EVENTHANDLER_DIRECT_INVOKE(thread_ctor, td);
	return (td);
}

int
thread_alloc_stack(struct thread *td, int pages)
{

	KASSERT(td->td_kstack == 0,
	    ("thread_alloc_stack called on a thread with kstack"));
	if (!vm_thread_new(td, pages))
		return (0);
	cpu_thread_alloc(td);
	return (1);
}

/*
 * Deallocate a thread.
 */
void
thread_free(struct thread *td)
{

	EVENTHANDLER_DIRECT_INVOKE(thread_dtor, td);
	lock_profile_thread_exit(td);
	if (td->td_cpuset)
		cpuset_rel(td->td_cpuset);
	td->td_cpuset = NULL;
	cpu_thread_free(td);
	if (td->td_kstack != 0)
		vm_thread_dispose(td);
	callout_drain(&td->td_slpcallout);
	tid_free(td->td_tid);
	td->td_tid = -1;
	uma_zfree(thread_zone, td);
}

void
thread_cow_get_proc(struct thread *newtd, struct proc *p)
{

	PROC_LOCK_ASSERT(p, MA_OWNED);
	newtd->td_realucred = crcowget(p->p_ucred);
	newtd->td_ucred = newtd->td_realucred;
	newtd->td_limit = lim_hold(p->p_limit);
	newtd->td_cowgen = p->p_cowgen;
}

void
thread_cow_get(struct thread *newtd, struct thread *td)
{

	MPASS(td->td_realucred == td->td_ucred);
	newtd->td_realucred = crcowget(td->td_realucred);
	newtd->td_ucred = newtd->td_realucred;
	newtd->td_limit = lim_hold(td->td_limit);
	newtd->td_cowgen = td->td_cowgen;
}

void
thread_cow_free(struct thread *td)
{

	if (td->td_realucred != NULL)
		crcowfree(td);
	if (td->td_limit != NULL)
		lim_free(td->td_limit);
}

void
thread_cow_update(struct thread *td)
{
	struct proc *p;
	struct ucred *oldcred;
	struct plimit *oldlimit;

	p = td->td_proc;
	oldlimit = NULL;
	PROC_LOCK(p);
	oldcred = crcowsync();
	if (td->td_limit != p->p_limit) {
		oldlimit = td->td_limit;
		td->td_limit = lim_hold(p->p_limit);
	}
	td->td_cowgen = p->p_cowgen;
	PROC_UNLOCK(p);
	if (oldcred != NULL)
		crfree(oldcred);
	if (oldlimit != NULL)
		lim_free(oldlimit);
}

/*
 * Discard the current thread and exit from its context.
 * Always called with scheduler locked.
 *
 * Because we can't free a thread while we're operating under its context,
 * push the current thread into our CPU's deadthread holder. This means
 * we needn't worry about someone else grabbing our context before we
 * do a cpu_throw().
 */
void
thread_exit(void)
{
	uint64_t runtime, new_switchtime;
	struct thread *td;
	struct thread *td2;
	struct proc *p;
	int wakeup_swapper;

	td = curthread;
	p = td->td_proc;

	PROC_SLOCK_ASSERT(p, MA_OWNED);
	mtx_assert(&Giant, MA_NOTOWNED);

	PROC_LOCK_ASSERT(p, MA_OWNED);
	KASSERT(p != NULL, ("thread exiting without a process"));
	CTR3(KTR_PROC, "thread_exit: thread %p (pid %ld, %s)", td,
	    (long)p->p_pid, td->td_name);
	SDT_PROBE0(proc, , , lwp__exit);
	KASSERT(TAILQ_EMPTY(&td->td_sigqueue.sq_list), ("signal pending"));
	MPASS(td->td_realucred == td->td_ucred);

	/*
	 * drop FPU & debug register state storage, or any other
	 * architecture specific resources that
	 * would not be on a new untouched process.
	 */
	cpu_thread_exit(td);

	/*
	 * The last thread is left attached to the process
	 * So that the whole bundle gets recycled. Skip
	 * all this stuff if we never had threads.
	 * EXIT clears all sign of other threads when
	 * it goes to single threading, so the last thread always
	 * takes the short path.
	 */
	if (p->p_flag & P_HADTHREADS) {
		if (p->p_numthreads > 1) {
			atomic_add_int(&td->td_proc->p_exitthreads, 1);
			thread_unlink(td);
			td2 = FIRST_THREAD_IN_PROC(p);
			sched_exit_thread(td2, td);

			/*
			 * The test below is NOT true if we are the
			 * sole exiting thread. P_STOPPED_SINGLE is unset
			 * in exit1() after it is the only survivor.
			 */
			if (P_SHOULDSTOP(p) == P_STOPPED_SINGLE) {
				if (p->p_numthreads == p->p_suspcount) {
					thread_lock(p->p_singlethread);
					wakeup_swapper = thread_unsuspend_one(
						p->p_singlethread, p, false);
					if (wakeup_swapper)
						kick_proc0();
				}
			}

			PCPU_SET(deadthread, td);
		} else {
			/*
			 * The last thread is exiting.. but not through exit()
			 */
			panic ("thread_exit: Last thread exiting on its own");
		}
	} 
#ifdef	HWPMC_HOOKS
	/*
	 * If this thread is part of a process that is being tracked by hwpmc(4),
	 * inform the module of the thread's impending exit.
	 */
	if (PMC_PROC_IS_USING_PMCS(td->td_proc)) {
		PMC_SWITCH_CONTEXT(td, PMC_FN_CSW_OUT);
		PMC_CALL_HOOK_UNLOCKED(td, PMC_FN_THR_EXIT, NULL);
	} else if (PMC_SYSTEM_SAMPLING_ACTIVE())
		PMC_CALL_HOOK_UNLOCKED(td, PMC_FN_THR_EXIT_LOG, NULL);
#endif
	PROC_UNLOCK(p);
	PROC_STATLOCK(p);
	thread_lock(td);
	PROC_SUNLOCK(p);

	/* Do the same timestamp bookkeeping that mi_switch() would do. */
	new_switchtime = cpu_ticks();
	runtime = new_switchtime - PCPU_GET(switchtime);
	td->td_runtime += runtime;
	td->td_incruntime += runtime;
	PCPU_SET(switchtime, new_switchtime);
	PCPU_SET(switchticks, ticks);
	VM_CNT_INC(v_swtch);

	/* Save our resource usage in our process. */
	td->td_ru.ru_nvcsw++;
	ruxagg_locked(p, td);
	rucollect(&p->p_ru, &td->td_ru);
	PROC_STATUNLOCK(p);

	td->td_state = TDS_INACTIVE;
#ifdef WITNESS
	witness_thread_exit(td);
#endif
	CTR1(KTR_PROC, "thread_exit: cpu_throw() thread %p", td);
	sched_throw(td);
	panic("I'm a teapot!");
	/* NOTREACHED */
}

/*
 * Do any thread specific cleanups that may be needed in wait()
 * called with Giant, proc and schedlock not held.
 */
void
thread_wait(struct proc *p)
{
	struct thread *td;

	mtx_assert(&Giant, MA_NOTOWNED);
	KASSERT(p->p_numthreads == 1, ("multiple threads in thread_wait()"));
	KASSERT(p->p_exitthreads == 0, ("p_exitthreads leaking"));
	td = FIRST_THREAD_IN_PROC(p);
	/* Lock the last thread so we spin until it exits cpu_throw(). */
	thread_lock(td);
	thread_unlock(td);
	lock_profile_thread_exit(td);
	cpuset_rel(td->td_cpuset);
	td->td_cpuset = NULL;
	cpu_thread_clean(td);
	thread_cow_free(td);
	callout_drain(&td->td_slpcallout);
	thread_reap();	/* check for zombie threads etc. */
}

/*
 * Link a thread to a process.
 * set up anything that needs to be initialized for it to
 * be used by the process.
 */
void
thread_link(struct thread *td, struct proc *p)
{

	/*
	 * XXX This can't be enabled because it's called for proc0 before
	 * its lock has been created.
	 * PROC_LOCK_ASSERT(p, MA_OWNED);
	 */
	td->td_state    = TDS_INACTIVE;
	td->td_proc     = p;
	td->td_flags    = TDF_INMEM;

	LIST_INIT(&td->td_contested);
	LIST_INIT(&td->td_lprof[0]);
	LIST_INIT(&td->td_lprof[1]);
#ifdef EPOCH_TRACE
	SLIST_INIT(&td->td_epochs);
#endif
	sigqueue_init(&td->td_sigqueue, p);
	callout_init(&td->td_slpcallout, 1);
	TAILQ_INSERT_TAIL(&p->p_threads, td, td_plist);
	p->p_numthreads++;
}

/*
 * Called from:
 *  thread_exit()
 */
void
thread_unlink(struct thread *td)
{
	struct proc *p = td->td_proc;

	PROC_LOCK_ASSERT(p, MA_OWNED);
#ifdef EPOCH_TRACE
	MPASS(SLIST_EMPTY(&td->td_epochs));
#endif

	TAILQ_REMOVE(&p->p_threads, td, td_plist);
	p->p_numthreads--;
	/* could clear a few other things here */
	/* Must  NOT clear links to proc! */
}

static int
calc_remaining(struct proc *p, int mode)
{
	int remaining;

	PROC_LOCK_ASSERT(p, MA_OWNED);
	PROC_SLOCK_ASSERT(p, MA_OWNED);
	if (mode == SINGLE_EXIT)
		remaining = p->p_numthreads;
	else if (mode == SINGLE_BOUNDARY)
		remaining = p->p_numthreads - p->p_boundary_count;
	else if (mode == SINGLE_NO_EXIT || mode == SINGLE_ALLPROC)
		remaining = p->p_numthreads - p->p_suspcount;
	else
		panic("calc_remaining: wrong mode %d", mode);
	return (remaining);
}

static int
remain_for_mode(int mode)
{

	return (mode == SINGLE_ALLPROC ? 0 : 1);
}

static int
weed_inhib(int mode, struct thread *td2, struct proc *p)
{
	int wakeup_swapper;

	PROC_LOCK_ASSERT(p, MA_OWNED);
	PROC_SLOCK_ASSERT(p, MA_OWNED);
	THREAD_LOCK_ASSERT(td2, MA_OWNED);

	wakeup_swapper = 0;

	/*
	 * Since the thread lock is dropped by the scheduler we have
	 * to retry to check for races.
	 */
restart:
	switch (mode) {
	case SINGLE_EXIT:
		if (TD_IS_SUSPENDED(td2)) {
			wakeup_swapper |= thread_unsuspend_one(td2, p, true);
			thread_lock(td2);
			goto restart;
		}
		if (TD_CAN_ABORT(td2)) {
			wakeup_swapper |= sleepq_abort(td2, EINTR);
			return (wakeup_swapper);
		}
		break;
	case SINGLE_BOUNDARY:
	case SINGLE_NO_EXIT:
		if (TD_IS_SUSPENDED(td2) &&
		    (td2->td_flags & TDF_BOUNDARY) == 0) {
			wakeup_swapper |= thread_unsuspend_one(td2, p, false);
			thread_lock(td2);
			goto restart;
		}
		if (TD_CAN_ABORT(td2)) {
			wakeup_swapper |= sleepq_abort(td2, ERESTART);
			return (wakeup_swapper);
		}
		break;
	case SINGLE_ALLPROC:
		/*
		 * ALLPROC suspend tries to avoid spurious EINTR for
		 * threads sleeping interruptable, by suspending the
		 * thread directly, similarly to sig_suspend_threads().
		 * Since such sleep is not performed at the user
		 * boundary, TDF_BOUNDARY flag is not set, and TDF_ALLPROCSUSP
		 * is used to avoid immediate un-suspend.
		 */
		if (TD_IS_SUSPENDED(td2) && (td2->td_flags & (TDF_BOUNDARY |
		    TDF_ALLPROCSUSP)) == 0) {
			wakeup_swapper |= thread_unsuspend_one(td2, p, false);
			thread_lock(td2);
			goto restart;
		}
		if (TD_CAN_ABORT(td2)) {
			if ((td2->td_flags & TDF_SBDRY) == 0) {
				thread_suspend_one(td2);
				td2->td_flags |= TDF_ALLPROCSUSP;
			} else {
				wakeup_swapper |= sleepq_abort(td2, ERESTART);
				return (wakeup_swapper);
			}
		}
		break;
	default:
		break;
	}
	thread_unlock(td2);
	return (wakeup_swapper);
}

/*
 * Enforce single-threading.
 *
 * Returns 1 if the caller must abort (another thread is waiting to
 * exit the process or similar). Process is locked!
 * Returns 0 when you are successfully the only thread running.
 * A process has successfully single threaded in the suspend mode when
 * There are no threads in user mode. Threads in the kernel must be
 * allowed to continue until they get to the user boundary. They may even
 * copy out their return values and data before suspending. They may however be
 * accelerated in reaching the user boundary as we will wake up
 * any sleeping threads that are interruptable. (PCATCH).
 */
int
thread_single(struct proc *p, int mode)
{
	struct thread *td;
	struct thread *td2;
	int remaining, wakeup_swapper;

	td = curthread;
	KASSERT(mode == SINGLE_EXIT || mode == SINGLE_BOUNDARY ||
	    mode == SINGLE_ALLPROC || mode == SINGLE_NO_EXIT,
	    ("invalid mode %d", mode));
	/*
	 * If allowing non-ALLPROC singlethreading for non-curproc
	 * callers, calc_remaining() and remain_for_mode() should be
	 * adjusted to also account for td->td_proc != p.  For now
	 * this is not implemented because it is not used.
	 */
	KASSERT((mode == SINGLE_ALLPROC && td->td_proc != p) ||
	    (mode != SINGLE_ALLPROC && td->td_proc == p),
	    ("mode %d proc %p curproc %p", mode, p, td->td_proc));
	mtx_assert(&Giant, MA_NOTOWNED);
	PROC_LOCK_ASSERT(p, MA_OWNED);

	if ((p->p_flag & P_HADTHREADS) == 0 && mode != SINGLE_ALLPROC)
		return (0);

	/* Is someone already single threading? */
	if (p->p_singlethread != NULL && p->p_singlethread != td)
		return (1);

	if (mode == SINGLE_EXIT) {
		p->p_flag |= P_SINGLE_EXIT;
		p->p_flag &= ~P_SINGLE_BOUNDARY;
	} else {
		p->p_flag &= ~P_SINGLE_EXIT;
		if (mode == SINGLE_BOUNDARY)
			p->p_flag |= P_SINGLE_BOUNDARY;
		else
			p->p_flag &= ~P_SINGLE_BOUNDARY;
	}
	if (mode == SINGLE_ALLPROC)
		p->p_flag |= P_TOTAL_STOP;
	p->p_flag |= P_STOPPED_SINGLE;
	PROC_SLOCK(p);
	p->p_singlethread = td;
	remaining = calc_remaining(p, mode);
	while (remaining != remain_for_mode(mode)) {
		if (P_SHOULDSTOP(p) != P_STOPPED_SINGLE)
			goto stopme;
		wakeup_swapper = 0;
		FOREACH_THREAD_IN_PROC(p, td2) {
			if (td2 == td)
				continue;
			thread_lock(td2);
			td2->td_flags |= TDF_ASTPENDING | TDF_NEEDSUSPCHK;
			if (TD_IS_INHIBITED(td2)) {
				wakeup_swapper |= weed_inhib(mode, td2, p);
#ifdef SMP
			} else if (TD_IS_RUNNING(td2) && td != td2) {
				forward_signal(td2);
				thread_unlock(td2);
#endif
			} else
				thread_unlock(td2);
		}
		if (wakeup_swapper)
			kick_proc0();
		remaining = calc_remaining(p, mode);

		/*
		 * Maybe we suspended some threads.. was it enough?
		 */
		if (remaining == remain_for_mode(mode))
			break;

stopme:
		/*
		 * Wake us up when everyone else has suspended.
		 * In the mean time we suspend as well.
		 */
		thread_suspend_switch(td, p);
		remaining = calc_remaining(p, mode);
	}
	if (mode == SINGLE_EXIT) {
		/*
		 * Convert the process to an unthreaded process.  The
		 * SINGLE_EXIT is called by exit1() or execve(), in
		 * both cases other threads must be retired.
		 */
		KASSERT(p->p_numthreads == 1, ("Unthreading with >1 threads"));
		p->p_singlethread = NULL;
		p->p_flag &= ~(P_STOPPED_SINGLE | P_SINGLE_EXIT | P_HADTHREADS);

		/*
		 * Wait for any remaining threads to exit cpu_throw().
		 */
		while (p->p_exitthreads != 0) {
			PROC_SUNLOCK(p);
			PROC_UNLOCK(p);
			sched_relinquish(td);
			PROC_LOCK(p);
			PROC_SLOCK(p);
		}
	} else if (mode == SINGLE_BOUNDARY) {
		/*
		 * Wait until all suspended threads are removed from
		 * the processors.  The thread_suspend_check()
		 * increments p_boundary_count while it is still
		 * running, which makes it possible for the execve()
		 * to destroy vmspace while our other threads are
		 * still using the address space.
		 *
		 * We lock the thread, which is only allowed to
		 * succeed after context switch code finished using
		 * the address space.
		 */
		FOREACH_THREAD_IN_PROC(p, td2) {
			if (td2 == td)
				continue;
			thread_lock(td2);
			KASSERT((td2->td_flags & TDF_BOUNDARY) != 0,
			    ("td %p not on boundary", td2));
			KASSERT(TD_IS_SUSPENDED(td2),
			    ("td %p is not suspended", td2));
			thread_unlock(td2);
		}
	}
	PROC_SUNLOCK(p);
	return (0);
}

bool
thread_suspend_check_needed(void)
{
	struct proc *p;
	struct thread *td;

	td = curthread;
	p = td->td_proc;
	PROC_LOCK_ASSERT(p, MA_OWNED);
	return (P_SHOULDSTOP(p) || ((p->p_flag & P_TRACED) != 0 &&
	    (td->td_dbgflags & TDB_SUSPEND) != 0));
}

/*
 * Called in from locations that can safely check to see
 * whether we have to suspend or at least throttle for a
 * single-thread event (e.g. fork).
 *
 * Such locations include userret().
 * If the "return_instead" argument is non zero, the thread must be able to
 * accept 0 (caller may continue), or 1 (caller must abort) as a result.
 *
 * The 'return_instead' argument tells the function if it may do a
 * thread_exit() or suspend, or whether the caller must abort and back
 * out instead.
 *
 * If the thread that set the single_threading request has set the
 * P_SINGLE_EXIT bit in the process flags then this call will never return
 * if 'return_instead' is false, but will exit.
 *
 * P_SINGLE_EXIT | return_instead == 0| return_instead != 0
 *---------------+--------------------+---------------------
 *       0       | returns 0          |   returns 0 or 1
 *               | when ST ends       |   immediately
 *---------------+--------------------+---------------------
 *       1       | thread exits       |   returns 1
 *               |                    |  immediately
 * 0 = thread_exit() or suspension ok,
 * other = return error instead of stopping the thread.
 *
 * While a full suspension is under effect, even a single threading
 * thread would be suspended if it made this call (but it shouldn't).
 * This call should only be made from places where
 * thread_exit() would be safe as that may be the outcome unless
 * return_instead is set.
 */
int
thread_suspend_check(int return_instead)
{
	struct thread *td;
	struct proc *p;
	int wakeup_swapper;

	td = curthread;
	p = td->td_proc;
	mtx_assert(&Giant, MA_NOTOWNED);
	PROC_LOCK_ASSERT(p, MA_OWNED);
	while (thread_suspend_check_needed()) {
		if (P_SHOULDSTOP(p) == P_STOPPED_SINGLE) {
			KASSERT(p->p_singlethread != NULL,
			    ("singlethread not set"));
			/*
			 * The only suspension in action is a
			 * single-threading. Single threader need not stop.
			 * It is safe to access p->p_singlethread unlocked
			 * because it can only be set to our address by us.
			 */
			if (p->p_singlethread == td)
				return (0);	/* Exempt from stopping. */
		}
		if ((p->p_flag & P_SINGLE_EXIT) && return_instead)
			return (EINTR);

		/* Should we goto user boundary if we didn't come from there? */
		if (P_SHOULDSTOP(p) == P_STOPPED_SINGLE &&
		    (p->p_flag & P_SINGLE_BOUNDARY) && return_instead)
			return (ERESTART);

		/*
		 * Ignore suspend requests if they are deferred.
		 */
		if ((td->td_flags & TDF_SBDRY) != 0) {
			KASSERT(return_instead,
			    ("TDF_SBDRY set for unsafe thread_suspend_check"));
			KASSERT((td->td_flags & (TDF_SEINTR | TDF_SERESTART)) !=
			    (TDF_SEINTR | TDF_SERESTART),
			    ("both TDF_SEINTR and TDF_SERESTART"));
			return (TD_SBDRY_INTR(td) ? TD_SBDRY_ERRNO(td) : 0);
		}

		/*
		 * If the process is waiting for us to exit,
		 * this thread should just suicide.
		 * Assumes that P_SINGLE_EXIT implies P_STOPPED_SINGLE.
		 */
		if ((p->p_flag & P_SINGLE_EXIT) && (p->p_singlethread != td)) {
			PROC_UNLOCK(p);

			/*
			 * Allow Linux emulation layer to do some work
			 * before thread suicide.
			 */
			if (__predict_false(p->p_sysent->sv_thread_detach != NULL))
				(p->p_sysent->sv_thread_detach)(td);
			umtx_thread_exit(td);
			kern_thr_exit(td);
			panic("stopped thread did not exit");
		}

		PROC_SLOCK(p);
		thread_stopped(p);
		if (P_SHOULDSTOP(p) == P_STOPPED_SINGLE) {
			if (p->p_numthreads == p->p_suspcount + 1) {
				thread_lock(p->p_singlethread);
				wakeup_swapper = thread_unsuspend_one(
				    p->p_singlethread, p, false);
				if (wakeup_swapper)
					kick_proc0();
			}
		}
		PROC_UNLOCK(p);
		thread_lock(td);
		/*
		 * When a thread suspends, it just
		 * gets taken off all queues.
		 */
		thread_suspend_one(td);
		if (return_instead == 0) {
			p->p_boundary_count++;
			td->td_flags |= TDF_BOUNDARY;
		}
		PROC_SUNLOCK(p);
		mi_switch(SW_INVOL | SWT_SUSPEND);
		PROC_LOCK(p);
	}
	return (0);
}

/*
 * Check for possible stops and suspensions while executing a
 * casueword or similar transiently failing operation.
 *
 * The sleep argument controls whether the function can handle a stop
 * request itself or it should return ERESTART and the request is
 * proceed at the kernel/user boundary in ast.
 *
 * Typically, when retrying due to casueword(9) failure (rv == 1), we
 * should handle the stop requests there, with exception of cases when
 * the thread owns a kernel resource, for instance busied the umtx
 * key, or when functions return immediately if thread_check_susp()
 * returned non-zero.  On the other hand, retrying the whole lock
 * operation, we better not stop there but delegate the handling to
 * ast.
 *
 * If the request is for thread termination P_SINGLE_EXIT, we cannot
 * handle it at all, and simply return EINTR.
 */
int
thread_check_susp(struct thread *td, bool sleep)
{
	struct proc *p;
	int error;

	/*
	 * The check for TDF_NEEDSUSPCHK is racy, but it is enough to
	 * eventually break the lockstep loop.
	 */
	if ((td->td_flags & TDF_NEEDSUSPCHK) == 0)
		return (0);
	error = 0;
	p = td->td_proc;
	PROC_LOCK(p);
	if (p->p_flag & P_SINGLE_EXIT)
		error = EINTR;
	else if (P_SHOULDSTOP(p) ||
	    ((p->p_flag & P_TRACED) && (td->td_dbgflags & TDB_SUSPEND)))
		error = sleep ? thread_suspend_check(0) : ERESTART;
	PROC_UNLOCK(p);
	return (error);
}

void
thread_suspend_switch(struct thread *td, struct proc *p)
{

	KASSERT(!TD_IS_SUSPENDED(td), ("already suspended"));
	PROC_LOCK_ASSERT(p, MA_OWNED);
	PROC_SLOCK_ASSERT(p, MA_OWNED);
	/*
	 * We implement thread_suspend_one in stages here to avoid
	 * dropping the proc lock while the thread lock is owned.
	 */
	if (p == td->td_proc) {
		thread_stopped(p);
		p->p_suspcount++;
	}
	PROC_UNLOCK(p);
	thread_lock(td);
	td->td_flags &= ~TDF_NEEDSUSPCHK;
	TD_SET_SUSPENDED(td);
	sched_sleep(td, 0);
	PROC_SUNLOCK(p);
	DROP_GIANT();
	mi_switch(SW_VOL | SWT_SUSPEND);
	PICKUP_GIANT();
	PROC_LOCK(p);
	PROC_SLOCK(p);
}

void
thread_suspend_one(struct thread *td)
{
	struct proc *p;

	p = td->td_proc;
	PROC_SLOCK_ASSERT(p, MA_OWNED);
	THREAD_LOCK_ASSERT(td, MA_OWNED);
	KASSERT(!TD_IS_SUSPENDED(td), ("already suspended"));
	p->p_suspcount++;
	td->td_flags &= ~TDF_NEEDSUSPCHK;
	TD_SET_SUSPENDED(td);
	sched_sleep(td, 0);
}

static int
thread_unsuspend_one(struct thread *td, struct proc *p, bool boundary)
{

	THREAD_LOCK_ASSERT(td, MA_OWNED);
	KASSERT(TD_IS_SUSPENDED(td), ("Thread not suspended"));
	TD_CLR_SUSPENDED(td);
	td->td_flags &= ~TDF_ALLPROCSUSP;
	if (td->td_proc == p) {
		PROC_SLOCK_ASSERT(p, MA_OWNED);
		p->p_suspcount--;
		if (boundary && (td->td_flags & TDF_BOUNDARY) != 0) {
			td->td_flags &= ~TDF_BOUNDARY;
			p->p_boundary_count--;
		}
	}
	return (setrunnable(td, 0));
}

/*
 * Allow all threads blocked by single threading to continue running.
 */
void
thread_unsuspend(struct proc *p)
{
	struct thread *td;
	int wakeup_swapper;

	PROC_LOCK_ASSERT(p, MA_OWNED);
	PROC_SLOCK_ASSERT(p, MA_OWNED);
	wakeup_swapper = 0;
	if (!P_SHOULDSTOP(p)) {
                FOREACH_THREAD_IN_PROC(p, td) {
			thread_lock(td);
			if (TD_IS_SUSPENDED(td)) {
				wakeup_swapper |= thread_unsuspend_one(td, p,
				    true);
			} else
				thread_unlock(td);
		}
	} else if (P_SHOULDSTOP(p) == P_STOPPED_SINGLE &&
	    p->p_numthreads == p->p_suspcount) {
		/*
		 * Stopping everything also did the job for the single
		 * threading request. Now we've downgraded to single-threaded,
		 * let it continue.
		 */
		if (p->p_singlethread->td_proc == p) {
			thread_lock(p->p_singlethread);
			wakeup_swapper = thread_unsuspend_one(
			    p->p_singlethread, p, false);
		}
	}
	if (wakeup_swapper)
		kick_proc0();
}

/*
 * End the single threading mode..
 */
void
thread_single_end(struct proc *p, int mode)
{
	struct thread *td;
	int wakeup_swapper;

	KASSERT(mode == SINGLE_EXIT || mode == SINGLE_BOUNDARY ||
	    mode == SINGLE_ALLPROC || mode == SINGLE_NO_EXIT,
	    ("invalid mode %d", mode));
	PROC_LOCK_ASSERT(p, MA_OWNED);
	KASSERT((mode == SINGLE_ALLPROC && (p->p_flag & P_TOTAL_STOP) != 0) ||
	    (mode != SINGLE_ALLPROC && (p->p_flag & P_TOTAL_STOP) == 0),
	    ("mode %d does not match P_TOTAL_STOP", mode));
	KASSERT(mode == SINGLE_ALLPROC || p->p_singlethread == curthread,
	    ("thread_single_end from other thread %p %p",
	    curthread, p->p_singlethread));
	KASSERT(mode != SINGLE_BOUNDARY ||
	    (p->p_flag & P_SINGLE_BOUNDARY) != 0,
	    ("mis-matched SINGLE_BOUNDARY flags %x", p->p_flag));
	p->p_flag &= ~(P_STOPPED_SINGLE | P_SINGLE_EXIT | P_SINGLE_BOUNDARY |
	    P_TOTAL_STOP);
	PROC_SLOCK(p);
	p->p_singlethread = NULL;
	wakeup_swapper = 0;
	/*
	 * If there are other threads they may now run,
	 * unless of course there is a blanket 'stop order'
	 * on the process. The single threader must be allowed
	 * to continue however as this is a bad place to stop.
	 */
	if (p->p_numthreads != remain_for_mode(mode) && !P_SHOULDSTOP(p)) {
                FOREACH_THREAD_IN_PROC(p, td) {
			thread_lock(td);
			if (TD_IS_SUSPENDED(td)) {
				wakeup_swapper |= thread_unsuspend_one(td, p,
				    mode == SINGLE_BOUNDARY);
			} else
				thread_unlock(td);
		}
	}
	KASSERT(mode != SINGLE_BOUNDARY || p->p_boundary_count == 0,
	    ("inconsistent boundary count %d", p->p_boundary_count));
	PROC_SUNLOCK(p);
	if (wakeup_swapper)
		kick_proc0();
}

/*
 * Locate a thread by number and return with proc lock held.
 *
 * thread exit establishes proc -> tidhash lock ordering, but lookup
 * takes tidhash first and needs to return locked proc.
 *
 * The problem is worked around by relying on type-safety of both
 * structures and doing the work in 2 steps:
 * - tidhash-locked lookup which saves both thread and proc pointers
 * - proc-locked verification that the found thread still matches
 */
static bool
tdfind_hash(lwpid_t tid, pid_t pid, struct proc **pp, struct thread **tdp)
{
#define RUN_THRESH	16
	struct proc *p;
	struct thread *td;
	int run;
	bool locked;

	run = 0;
	rw_rlock(TIDHASHLOCK(tid));
	locked = true;
	LIST_FOREACH(td, TIDHASH(tid), td_hash) {
		if (td->td_tid != tid) {
			run++;
			continue;
		}
		p = td->td_proc;
		if (pid != -1 && p->p_pid != pid) {
			td = NULL;
			break;
		}
		if (run > RUN_THRESH) {
			if (rw_try_upgrade(TIDHASHLOCK(tid))) {
				LIST_REMOVE(td, td_hash);
				LIST_INSERT_HEAD(TIDHASH(td->td_tid),
					td, td_hash);
				rw_wunlock(TIDHASHLOCK(tid));
				locked = false;
				break;
			}
		}
		break;
	}
	if (locked)
		rw_runlock(TIDHASHLOCK(tid));
	if (td == NULL)
		return (false);
	*pp = p;
	*tdp = td;
	return (true);
}

struct thread *
tdfind(lwpid_t tid, pid_t pid)
{
	struct proc *p;
	struct thread *td;

	td = curthread;
	if (td->td_tid == tid) {
		if (pid != -1 && td->td_proc->p_pid != pid)
			return (NULL);
		PROC_LOCK(td->td_proc);
		return (td);
	}

	for (;;) {
		if (!tdfind_hash(tid, pid, &p, &td))
			return (NULL);
		PROC_LOCK(p);
		if (td->td_tid != tid) {
			PROC_UNLOCK(p);
			continue;
		}
		if (td->td_proc != p) {
			PROC_UNLOCK(p);
			continue;
		}
		if (p->p_state == PRS_NEW) {
			PROC_UNLOCK(p);
			return (NULL);
		}
		return (td);
	}
}

void
tidhash_add(struct thread *td)
{
	rw_wlock(TIDHASHLOCK(td->td_tid));
	LIST_INSERT_HEAD(TIDHASH(td->td_tid), td, td_hash);
	rw_wunlock(TIDHASHLOCK(td->td_tid));
}

void
tidhash_remove(struct thread *td)
{

	rw_wlock(TIDHASHLOCK(td->td_tid));
	LIST_REMOVE(td, td_hash);
<<<<<<< HEAD
	rw_wunlock(&tidhash_lock);
}
// CHERI CHANGES START
// {
//   "updated": 20181127,
//   "target_type": "kernel",
//   "changes": [
//     "integer_provenance"
//   ]
// }
// CHERI CHANGES END
=======
	rw_wunlock(TIDHASHLOCK(td->td_tid));
}
>>>>>>> 4da935e1
<|MERGE_RESOLUTION|>--- conflicted
+++ resolved
@@ -1441,8 +1441,7 @@
 
 	rw_wlock(TIDHASHLOCK(td->td_tid));
 	LIST_REMOVE(td, td_hash);
-<<<<<<< HEAD
-	rw_wunlock(&tidhash_lock);
+	rw_wunlock(TIDHASHLOCK(td->td_tid));
 }
 // CHERI CHANGES START
 // {
@@ -1452,8 +1451,4 @@
 //     "integer_provenance"
 //   ]
 // }
-// CHERI CHANGES END
-=======
-	rw_wunlock(TIDHASHLOCK(td->td_tid));
-}
->>>>>>> 4da935e1
+// CHERI CHANGES END