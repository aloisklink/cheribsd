/*-
 * SPDX-License-Identifier: BSD-2-Clause-FreeBSD
 *
 * Copyright (C) 2001 Julian Elischer <julian@freebsd.org>.
 *  All rights reserved.
 *
 * Redistribution and use in source and binary forms, with or without
 * modification, are permitted provided that the following conditions
 * are met:
 * 1. Redistributions of source code must retain the above copyright
 *    notice(s), this list of conditions and the following disclaimer as
 *    the first lines of this file unmodified other than the possible
 *    addition of one or more copyright notices.
 * 2. Redistributions in binary form must reproduce the above copyright
 *    notice(s), this list of conditions and the following disclaimer in the
 *    documentation and/or other materials provided with the distribution.
 *
 * THIS SOFTWARE IS PROVIDED BY THE COPYRIGHT HOLDER(S) ``AS IS'' AND ANY
 * EXPRESS OR IMPLIED WARRANTIES, INCLUDING, BUT NOT LIMITED TO, THE IMPLIED
 * WARRANTIES OF MERCHANTABILITY AND FITNESS FOR A PARTICULAR PURPOSE ARE
 * DISCLAIMED.  IN NO EVENT SHALL THE COPYRIGHT HOLDER(S) BE LIABLE FOR ANY
 * DIRECT, INDIRECT, INCIDENTAL, SPECIAL, EXEMPLARY, OR CONSEQUENTIAL DAMAGES
 * (INCLUDING, BUT NOT LIMITED TO, PROCUREMENT OF SUBSTITUTE GOODS OR
 * SERVICES; LOSS OF USE, DATA, OR PROFITS; OR BUSINESS INTERRUPTION) HOWEVER
 * CAUSED AND ON ANY THEORY OF LIABILITY, WHETHER IN CONTRACT, STRICT
 * LIABILITY, OR TORT (INCLUDING NEGLIGENCE OR OTHERWISE) ARISING IN ANY WAY
 * OUT OF THE USE OF THIS SOFTWARE, EVEN IF ADVISED OF THE POSSIBILITY OF SUCH
 * DAMAGE.
 */

#include "opt_witness.h"
#include "opt_hwpmc_hooks.h"

#include <sys/cdefs.h>
__FBSDID("$FreeBSD$");

#include <sys/param.h>
#include <sys/systm.h>
#include <sys/kernel.h>
#include <sys/lock.h>
#include <sys/mutex.h>
#include <sys/proc.h>
#include <sys/bitstring.h>
#include <sys/epoch.h>
#include <sys/rangelock.h>
#include <sys/resourcevar.h>
#include <sys/sdt.h>
#include <sys/smp.h>
#include <sys/sched.h>
#include <sys/sleepqueue.h>
#include <sys/selinfo.h>
#include <sys/syscallsubr.h>
#include <sys/dtrace_bsd.h>
#include <sys/sysent.h>
#include <sys/turnstile.h>
#include <sys/taskqueue.h>
#include <sys/ktr.h>
#include <sys/rwlock.h>
#include <sys/umtx.h>
#include <sys/vmmeter.h>
#include <sys/cpuset.h>
#ifdef	HWPMC_HOOKS
#include <sys/pmckern.h>
#endif
#include <sys/priv.h>

#include <security/audit/audit.h>

#include <vm/pmap.h>
#include <vm/vm.h>
#include <vm/vm_extern.h>
#include <vm/uma.h>
#include <vm/vm_phys.h>
#include <sys/eventhandler.h>

/*
 * Asserts below verify the stability of struct thread and struct proc
 * layout, as exposed by KBI to modules.  On head, the KBI is allowed
 * to drift, change to the structures must be accompanied by the
 * assert update.
 *
 * On the stable branches after KBI freeze, conditions must not be
 * violated.  Typically new fields are moved to the end of the
 * structures.
 */
#ifdef __amd64__
_Static_assert(offsetof(struct thread, td_flags) == 0xfc,
    "struct thread KBI td_flags");
_Static_assert(offsetof(struct thread, td_pflags) == 0x104,
    "struct thread KBI td_pflags");
_Static_assert(offsetof(struct thread, td_frame) == 0x4a0,
    "struct thread KBI td_frame");
_Static_assert(offsetof(struct thread, td_emuldata) == 0x6b0,
    "struct thread KBI td_emuldata");
_Static_assert(offsetof(struct proc, p_flag) == 0xb8,
    "struct proc KBI p_flag");
_Static_assert(offsetof(struct proc, p_pid) == 0xc4,
    "struct proc KBI p_pid");
_Static_assert(offsetof(struct proc, p_filemon) == 0x3b8,
    "struct proc KBI p_filemon");
_Static_assert(offsetof(struct proc, p_comm) == 0x3d0,
    "struct proc KBI p_comm");
<<<<<<< HEAD
_Static_assert(offsetof(struct proc, p_emuldata) == 0x4c0,
=======
_Static_assert(offsetof(struct proc, p_emuldata) == 0x4b8,
>>>>>>> 615f22b2
    "struct proc KBI p_emuldata");
#endif
#ifdef __i386__
_Static_assert(offsetof(struct thread, td_flags) == 0x98,
    "struct thread KBI td_flags");
_Static_assert(offsetof(struct thread, td_pflags) == 0xa0,
    "struct thread KBI td_pflags");
_Static_assert(offsetof(struct thread, td_frame) == 0x300,
    "struct thread KBI td_frame");
_Static_assert(offsetof(struct thread, td_emuldata) == 0x344,
    "struct thread KBI td_emuldata");
_Static_assert(offsetof(struct proc, p_flag) == 0x6c,
    "struct proc KBI p_flag");
_Static_assert(offsetof(struct proc, p_pid) == 0x78,
    "struct proc KBI p_pid");
_Static_assert(offsetof(struct proc, p_filemon) == 0x268,
    "struct proc KBI p_filemon");
_Static_assert(offsetof(struct proc, p_comm) == 0x27c,
    "struct proc KBI p_comm");
<<<<<<< HEAD
_Static_assert(offsetof(struct proc, p_emuldata) == 0x310,
=======
_Static_assert(offsetof(struct proc, p_emuldata) == 0x30c,
>>>>>>> 615f22b2
    "struct proc KBI p_emuldata");
#endif

SDT_PROVIDER_DECLARE(proc);
SDT_PROBE_DEFINE(proc, , , lwp__exit);

/*
 * thread related storage.
 */
static uma_zone_t thread_zone;

struct thread_domain_data {
	struct thread	*tdd_zombies;
	int		tdd_reapticks;
} __aligned(CACHE_LINE_SIZE);

static struct thread_domain_data thread_domain_data[MAXMEMDOM];

static struct task	thread_reap_task;
static struct callout  	thread_reap_callout;

static void thread_zombie(struct thread *);
static void thread_reap(void);
static void thread_reap_all(void);
static void thread_reap_task_cb(void *, int);
static void thread_reap_callout_cb(void *);
static int thread_unsuspend_one(struct thread *td, struct proc *p,
    bool boundary);
static void thread_free_batched(struct thread *td);

static __exclusive_cache_line struct mtx tid_lock;
static bitstr_t *tid_bitmap;

static MALLOC_DEFINE(M_TIDHASH, "tidhash", "thread hash");

static int maxthread;
SYSCTL_INT(_kern, OID_AUTO, maxthread, CTLFLAG_RDTUN,
    &maxthread, 0, "Maximum number of threads");

static __exclusive_cache_line int nthreads;

static LIST_HEAD(tidhashhead, thread) *tidhashtbl;
static u_long	tidhash;
static u_long	tidhashlock;
static struct	rwlock *tidhashtbl_lock;
#define	TIDHASH(tid)		(&tidhashtbl[(tid) & tidhash])
#define	TIDHASHLOCK(tid)	(&tidhashtbl_lock[(tid) & tidhashlock])

EVENTHANDLER_LIST_DEFINE(thread_ctor);
EVENTHANDLER_LIST_DEFINE(thread_dtor);
EVENTHANDLER_LIST_DEFINE(thread_init);
EVENTHANDLER_LIST_DEFINE(thread_fini);

static bool
thread_count_inc_try(void)
{
	int nthreads_new;

	nthreads_new = atomic_fetchadd_int(&nthreads, 1) + 1;
	if (nthreads_new >= maxthread - 100) {
		if (priv_check_cred(curthread->td_ucred, PRIV_MAXPROC) != 0 ||
		    nthreads_new >= maxthread) {
			atomic_subtract_int(&nthreads, 1);
			return (false);
		}
	}
	return (true);
}

static bool
thread_count_inc(void)
{
	static struct timeval lastfail;
	static int curfail;

	thread_reap();
	if (thread_count_inc_try()) {
		return (true);
	}

	thread_reap_all();
	if (thread_count_inc_try()) {
		return (true);
	}

	if (ppsratecheck(&lastfail, &curfail, 1)) {
		printf("maxthread limit exceeded by uid %u "
		    "(pid %d); consider increasing kern.maxthread\n",
		    curthread->td_ucred->cr_ruid, curproc->p_pid);
	}
	return (false);
}

static void
thread_count_sub(int n)
{

	atomic_subtract_int(&nthreads, n);
}

static void
thread_count_dec(void)
{

	thread_count_sub(1);
}

static lwpid_t
tid_alloc(void)
{
	static lwpid_t trytid;
	lwpid_t tid;

	mtx_lock(&tid_lock);
	/*
	 * It is an invariant that the bitmap is big enough to hold maxthread
	 * IDs. If we got to this point there has to be at least one free.
	 */
	if (trytid >= maxthread)
		trytid = 0;
	bit_ffc_at(tid_bitmap, trytid, maxthread, &tid);
	if (tid == -1) {
		KASSERT(trytid != 0, ("unexpectedly ran out of IDs"));
		trytid = 0;
		bit_ffc_at(tid_bitmap, trytid, maxthread, &tid);
		KASSERT(tid != -1, ("unexpectedly ran out of IDs"));
	}
	bit_set(tid_bitmap, tid);
	trytid = tid + 1;
	mtx_unlock(&tid_lock);
	return (tid + NO_PID);
}

static void
tid_free_locked(lwpid_t rtid)
{
	lwpid_t tid;

	mtx_assert(&tid_lock, MA_OWNED);
	KASSERT(rtid >= NO_PID,
	    ("%s: invalid tid %d\n", __func__, rtid));
	tid = rtid - NO_PID;
	KASSERT(bit_test(tid_bitmap, tid) != 0,
	    ("thread ID %d not allocated\n", rtid));
	bit_clear(tid_bitmap, tid);
}

static void
tid_free(lwpid_t rtid)
{

	mtx_lock(&tid_lock);
	tid_free_locked(rtid);
	mtx_unlock(&tid_lock);
}

static void
tid_free_batch(lwpid_t *batch, int n)
{
	int i;

	mtx_lock(&tid_lock);
	for (i = 0; i < n; i++) {
		tid_free_locked(batch[i]);
	}
	mtx_unlock(&tid_lock);
}

/*
 * Batching for thread reapping.
 */
struct tidbatch {
	lwpid_t tab[16];
	int n;
};

static void
tidbatch_prep(struct tidbatch *tb)
{

	tb->n = 0;
}

static void
tidbatch_add(struct tidbatch *tb, struct thread *td)
{

	KASSERT(tb->n < nitems(tb->tab),
	    ("%s: count too high %d", __func__, tb->n));
	tb->tab[tb->n] = td->td_tid;
	tb->n++;
}

static void
tidbatch_process(struct tidbatch *tb)
{

	KASSERT(tb->n <= nitems(tb->tab),
	    ("%s: count too high %d", __func__, tb->n));
	if (tb->n == nitems(tb->tab)) {
		tid_free_batch(tb->tab, tb->n);
		tb->n = 0;
	}
}

static void
tidbatch_final(struct tidbatch *tb)
{

	KASSERT(tb->n <= nitems(tb->tab),
	    ("%s: count too high %d", __func__, tb->n));
	if (tb->n != 0) {
		tid_free_batch(tb->tab, tb->n);
	}
}

/*
 * Prepare a thread for use.
 */
static int
thread_ctor(void *mem, int size, void *arg, int flags)
{
	struct thread	*td;

	td = (struct thread *)mem;
	TD_SET_STATE(td, TDS_INACTIVE);
	td->td_lastcpu = td->td_oncpu = NOCPU;

	/*
	 * Note that td_critnest begins life as 1 because the thread is not
	 * running and is thereby implicitly waiting to be on the receiving
	 * end of a context switch.
	 */
	td->td_critnest = 1;
	td->td_lend_user_pri = PRI_MAX;
#ifdef AUDIT
	audit_thread_alloc(td);
#endif
#ifdef KDTRACE_HOOKS
	kdtrace_thread_ctor(td);
#endif
	umtx_thread_alloc(td);
	MPASS(td->td_sel == NULL);
	return (0);
}

/*
 * Reclaim a thread after use.
 */
static void
thread_dtor(void *mem, int size, void *arg)
{
	struct thread *td;

	td = (struct thread *)mem;

#ifdef INVARIANTS
	/* Verify that this thread is in a safe state to free. */
	switch (TD_GET_STATE(td)) {
	case TDS_INHIBITED:
	case TDS_RUNNING:
	case TDS_CAN_RUN:
	case TDS_RUNQ:
		/*
		 * We must never unlink a thread that is in one of
		 * these states, because it is currently active.
		 */
		panic("bad state for thread unlinking");
		/* NOTREACHED */
	case TDS_INACTIVE:
		break;
	default:
		panic("bad thread state");
		/* NOTREACHED */
	}
#endif
#ifdef AUDIT
	audit_thread_free(td);
#endif
#ifdef KDTRACE_HOOKS
	kdtrace_thread_dtor(td);
#endif
	/* Free all OSD associated to this thread. */
	osd_thread_exit(td);
	td_softdep_cleanup(td);
	MPASS(td->td_su == NULL);
	seltdfini(td);
}

/*
 * Initialize type-stable parts of a thread (when newly created).
 */
static int
thread_init(void *mem, int size, int flags)
{
	struct thread *td;

	td = (struct thread *)mem;

	td->td_allocdomain = vm_phys_domain(vtophys(td));
	td->td_sleepqueue = sleepq_alloc();
	td->td_turnstile = turnstile_alloc();
	td->td_rlqe = NULL;
	EVENTHANDLER_DIRECT_INVOKE(thread_init, td);
	umtx_thread_init(td);
	td->td_kstack = 0;
	td->td_sel = NULL;
	return (0);
}

/*
 * Tear down type-stable parts of a thread (just before being discarded).
 */
static void
thread_fini(void *mem, int size)
{
	struct thread *td;

	td = (struct thread *)mem;
	EVENTHANDLER_DIRECT_INVOKE(thread_fini, td);
	rlqentry_free(td->td_rlqe);
	turnstile_free(td->td_turnstile);
	sleepq_free(td->td_sleepqueue);
	umtx_thread_fini(td);
	MPASS(td->td_sel == NULL);
}

/*
 * For a newly created process,
 * link up all the structures and its initial threads etc.
 * called from:
 * {arch}/{arch}/machdep.c   {arch}_init(), init386() etc.
 * proc_dtor() (should go away)
 * proc_init()
 */
void
proc_linkup0(struct proc *p, struct thread *td)
{
	TAILQ_INIT(&p->p_threads);	     /* all threads in proc */
	proc_linkup(p, td);
}

void
proc_linkup(struct proc *p, struct thread *td)
{

	sigqueue_init(&p->p_sigqueue, p);
	p->p_ksi = ksiginfo_alloc(1);
	if (p->p_ksi != NULL) {
		/* XXX p_ksi may be null if ksiginfo zone is not ready */
		p->p_ksi->ksi_flags = KSI_EXT | KSI_INS;
	}
	LIST_INIT(&p->p_mqnotifier);
	p->p_numthreads = 0;
	thread_link(td, p);
}

extern int max_threads_per_proc;

/*
 * Initialize global thread allocation resources.
 */
void
threadinit(void)
{
	u_long i;
	lwpid_t tid0;
	uint32_t flags;

	/*
	 * Place an upper limit on threads which can be allocated.
	 *
	 * Note that other factors may make the de facto limit much lower.
	 *
	 * Platform limits are somewhat arbitrary but deemed "more than good
	 * enough" for the foreseable future.
	 */
	if (maxthread == 0) {
#ifdef _LP64
		maxthread = MIN(maxproc * max_threads_per_proc, 1000000);
#else
		maxthread = MIN(maxproc * max_threads_per_proc, 100000);
#endif
	}

	mtx_init(&tid_lock, "TID lock", NULL, MTX_DEF);
	tid_bitmap = bit_alloc(maxthread, M_TIDHASH, M_WAITOK);
	/*
	 * Handle thread0.
	 */
	thread_count_inc();
	tid0 = tid_alloc();
	if (tid0 != THREAD0_TID)
		panic("tid0 %d != %d\n", tid0, THREAD0_TID);

	flags = UMA_ZONE_NOFREE;
#ifdef __aarch64__
	/*
	 * Force thread structures to be allocated from the direct map.
	 * Otherwise, superpage promotions and demotions may temporarily
	 * invalidate thread structure mappings.  For most dynamically allocated
	 * structures this is not a problem, but translation faults cannot be
	 * handled without accessing curthread.
	 */
	flags |= UMA_ZONE_CONTIG;
#endif
	thread_zone = uma_zcreate("THREAD", sched_sizeof_thread(),
	    thread_ctor, thread_dtor, thread_init, thread_fini,
	    MAX(32 - 1, UMA_ALIGN_PTR), flags);
	tidhashtbl = hashinit(maxproc / 2, M_TIDHASH, &tidhash);
	tidhashlock = (tidhash + 1) / 64;
	if (tidhashlock > 0)
		tidhashlock--;
	tidhashtbl_lock = malloc(sizeof(*tidhashtbl_lock) * (tidhashlock + 1),
	    M_TIDHASH, M_WAITOK | M_ZERO);
	for (i = 0; i < tidhashlock + 1; i++)
		rw_init(&tidhashtbl_lock[i], "tidhash");

	TASK_INIT(&thread_reap_task, 0, thread_reap_task_cb, NULL);
	callout_init(&thread_reap_callout, 1);
	callout_reset(&thread_reap_callout, 5 * hz,
	    thread_reap_callout_cb, NULL);
}

/*
 * Place an unused thread on the zombie list.
 */
void
thread_zombie(struct thread *td)
{
	struct thread_domain_data *tdd;
	struct thread *ztd;

	tdd = &thread_domain_data[td->td_allocdomain];
	ztd = atomic_load_ptr(&tdd->tdd_zombies);
	for (;;) {
		td->td_zombie = ztd;
		if (atomic_fcmpset_rel_ptr((uintptr_t *)&tdd->tdd_zombies,
		    (uintptr_t *)&ztd, (uintptr_t)td))
			break;
		continue;
	}
}

/*
 * Release a thread that has exited after cpu_throw().
 */
void
thread_stash(struct thread *td)
{
	atomic_subtract_rel_int(&td->td_proc->p_exitthreads, 1);
	thread_zombie(td);
}

/*
 * Reap zombies from passed domain.
 */
static void
thread_reap_domain(struct thread_domain_data *tdd)
{
	struct thread *itd, *ntd;
	struct tidbatch tidbatch;
	struct credbatch credbatch;
	int tdcount;
	struct plimit *lim;
	int limcount;

	/*
	 * Reading upfront is pessimal if followed by concurrent atomic_swap,
	 * but most of the time the list is empty.
	 */
	if (tdd->tdd_zombies == NULL)
		return;

	itd = (struct thread *)atomic_swap_ptr((uintptr_t *)&tdd->tdd_zombies,
	    (uintptr_t)NULL);
	if (itd == NULL)
		return;

	/*
	 * Multiple CPUs can get here, the race is fine as ticks is only
	 * advisory.
	 */
	tdd->tdd_reapticks = ticks;

	tidbatch_prep(&tidbatch);
	credbatch_prep(&credbatch);
	tdcount = 0;
	lim = NULL;
	limcount = 0;

	while (itd != NULL) {
		ntd = itd->td_zombie;
		EVENTHANDLER_DIRECT_INVOKE(thread_dtor, itd);
		tidbatch_add(&tidbatch, itd);
		credbatch_add(&credbatch, itd);
		MPASS(itd->td_limit != NULL);
		if (lim != itd->td_limit) {
			if (limcount != 0) {
				lim_freen(lim, limcount);
				limcount = 0;
			}
		}
		lim = itd->td_limit;
		limcount++;
		thread_free_batched(itd);
		tidbatch_process(&tidbatch);
		credbatch_process(&credbatch);
		tdcount++;
		if (tdcount == 32) {
			thread_count_sub(tdcount);
			tdcount = 0;
		}
		itd = ntd;
	}

	tidbatch_final(&tidbatch);
	credbatch_final(&credbatch);
	if (tdcount != 0) {
		thread_count_sub(tdcount);
	}
	MPASS(limcount != 0);
	lim_freen(lim, limcount);
}

/*
 * Reap zombies from all domains.
 */
static void
thread_reap_all(void)
{
	struct thread_domain_data *tdd;
	int i, domain;

	domain = PCPU_GET(domain);
	for (i = 0; i < vm_ndomains; i++) {
		tdd = &thread_domain_data[(i + domain) % vm_ndomains];
		thread_reap_domain(tdd);
	}
}

/*
 * Reap zombies from local domain.
 */
static void
thread_reap(void)
{
	struct thread_domain_data *tdd;
	int domain;

	domain = PCPU_GET(domain);
	tdd = &thread_domain_data[domain];

	thread_reap_domain(tdd);
}

static void
thread_reap_task_cb(void *arg __unused, int pending __unused)
{

	thread_reap_all();
}

static void
thread_reap_callout_cb(void *arg __unused)
{
	struct thread_domain_data *tdd;
	int i, cticks, lticks;
	bool wantreap;

	wantreap = false;
	cticks = atomic_load_int(&ticks);
	for (i = 0; i < vm_ndomains; i++) {
		tdd = &thread_domain_data[i];
		lticks = tdd->tdd_reapticks;
		if (tdd->tdd_zombies != NULL &&
		    (u_int)(cticks - lticks) > 5 * hz) {
			wantreap = true;
			break;
		}
	}

	if (wantreap)
		taskqueue_enqueue(taskqueue_thread, &thread_reap_task);
	callout_reset(&thread_reap_callout, 5 * hz,
	    thread_reap_callout_cb, NULL);
}

/*
 * Calling this function guarantees that any thread that exited before
 * the call is reaped when the function returns.  By 'exited' we mean
 * a thread removed from the process linkage with thread_unlink().
 * Practically this means that caller must lock/unlock corresponding
 * process lock before the call, to synchronize with thread_exit().
 */
void
thread_reap_barrier(void)
{
	struct task *t;

	/*
	 * First do context switches to each CPU to ensure that all
	 * PCPU pc_deadthreads are moved to zombie list.
	 */
	quiesce_all_cpus("", PDROP);

	/*
	 * Second, fire the task in the same thread as normal
	 * thread_reap() is done, to serialize reaping.
	 */
	t = malloc(sizeof(*t), M_TEMP, M_WAITOK);
	TASK_INIT(t, 0, thread_reap_task_cb, t);
	taskqueue_enqueue(taskqueue_thread, t);
	taskqueue_drain(taskqueue_thread, t);
	free(t, M_TEMP);
}

/*
 * Allocate a thread.
 */
struct thread *
thread_alloc(int pages)
{
	struct thread *td;
	lwpid_t tid;

	if (!thread_count_inc()) {
		return (NULL);
	}

	tid = tid_alloc();
	td = uma_zalloc(thread_zone, M_WAITOK);
	KASSERT(td->td_kstack == 0, ("thread_alloc got thread with kstack"));
	if (!vm_thread_new(td, pages)) {
		uma_zfree(thread_zone, td);
		tid_free(tid);
		thread_count_dec();
		return (NULL);
	}
	td->td_tid = tid;
	cpu_thread_alloc(td);
	EVENTHANDLER_DIRECT_INVOKE(thread_ctor, td);
	return (td);
}

int
thread_alloc_stack(struct thread *td, int pages)
{

	KASSERT(td->td_kstack == 0,
	    ("thread_alloc_stack called on a thread with kstack"));
	if (!vm_thread_new(td, pages))
		return (0);
	cpu_thread_alloc(td);
	return (1);
}

/*
 * Deallocate a thread.
 */
static void
thread_free_batched(struct thread *td)
{

	lock_profile_thread_exit(td);
	if (td->td_cpuset)
		cpuset_rel(td->td_cpuset);
	td->td_cpuset = NULL;
	cpu_thread_free(td);
	if (td->td_kstack != 0)
		vm_thread_dispose(td);
	callout_drain(&td->td_slpcallout);
	/*
	 * Freeing handled by the caller.
	 */
	td->td_tid = -1;
	uma_zfree(thread_zone, td);
}

void
thread_free(struct thread *td)
{
	lwpid_t tid;

	EVENTHANDLER_DIRECT_INVOKE(thread_dtor, td);
	tid = td->td_tid;
	thread_free_batched(td);
	tid_free(tid);
	thread_count_dec();
}

void
thread_cow_get_proc(struct thread *newtd, struct proc *p)
{

	PROC_LOCK_ASSERT(p, MA_OWNED);
	newtd->td_realucred = crcowget(p->p_ucred);
	newtd->td_ucred = newtd->td_realucred;
	newtd->td_limit = lim_hold(p->p_limit);
	newtd->td_cowgen = p->p_cowgen;
}

void
thread_cow_get(struct thread *newtd, struct thread *td)
{

	MPASS(td->td_realucred == td->td_ucred);
	newtd->td_realucred = crcowget(td->td_realucred);
	newtd->td_ucred = newtd->td_realucred;
	newtd->td_limit = lim_hold(td->td_limit);
	newtd->td_cowgen = td->td_cowgen;
}

void
thread_cow_free(struct thread *td)
{

	if (td->td_realucred != NULL)
		crcowfree(td);
	if (td->td_limit != NULL)
		lim_free(td->td_limit);
}

void
thread_cow_update(struct thread *td)
{
	struct proc *p;
	struct ucred *oldcred;
	struct plimit *oldlimit;

	p = td->td_proc;
	oldlimit = NULL;
	PROC_LOCK(p);
	oldcred = crcowsync();
	if (td->td_limit != p->p_limit) {
		oldlimit = td->td_limit;
		td->td_limit = lim_hold(p->p_limit);
	}
	td->td_cowgen = p->p_cowgen;
	PROC_UNLOCK(p);
	if (oldcred != NULL)
		crfree(oldcred);
	if (oldlimit != NULL)
		lim_free(oldlimit);
}

/*
 * Discard the current thread and exit from its context.
 * Always called with scheduler locked.
 *
 * Because we can't free a thread while we're operating under its context,
 * push the current thread into our CPU's deadthread holder. This means
 * we needn't worry about someone else grabbing our context before we
 * do a cpu_throw().
 */
void
thread_exit(void)
{
	uint64_t runtime, new_switchtime;
	struct thread *td;
	struct thread *td2;
	struct proc *p;
	int wakeup_swapper;

	td = curthread;
	p = td->td_proc;

	PROC_SLOCK_ASSERT(p, MA_OWNED);
	mtx_assert(&Giant, MA_NOTOWNED);

	PROC_LOCK_ASSERT(p, MA_OWNED);
	KASSERT(p != NULL, ("thread exiting without a process"));
	CTR3(KTR_PROC, "thread_exit: thread %p (pid %ld, %s)", td,
	    (long)p->p_pid, td->td_name);
	SDT_PROBE0(proc, , , lwp__exit);
	KASSERT(TAILQ_EMPTY(&td->td_sigqueue.sq_list), ("signal pending"));
	MPASS(td->td_realucred == td->td_ucred);

	/*
	 * drop FPU & debug register state storage, or any other
	 * architecture specific resources that
	 * would not be on a new untouched process.
	 */
	cpu_thread_exit(td);

	/*
	 * The last thread is left attached to the process
	 * So that the whole bundle gets recycled. Skip
	 * all this stuff if we never had threads.
	 * EXIT clears all sign of other threads when
	 * it goes to single threading, so the last thread always
	 * takes the short path.
	 */
	if (p->p_flag & P_HADTHREADS) {
		if (p->p_numthreads > 1) {
			atomic_add_int(&td->td_proc->p_exitthreads, 1);
			thread_unlink(td);
			td2 = FIRST_THREAD_IN_PROC(p);
			sched_exit_thread(td2, td);

			/*
			 * The test below is NOT true if we are the
			 * sole exiting thread. P_STOPPED_SINGLE is unset
			 * in exit1() after it is the only survivor.
			 */
			if (P_SHOULDSTOP(p) == P_STOPPED_SINGLE) {
				if (p->p_numthreads == p->p_suspcount) {
					thread_lock(p->p_singlethread);
					wakeup_swapper = thread_unsuspend_one(
						p->p_singlethread, p, false);
					if (wakeup_swapper)
						kick_proc0();
				}
			}

			PCPU_SET(deadthread, td);
		} else {
			/*
			 * The last thread is exiting.. but not through exit()
			 */
			panic ("thread_exit: Last thread exiting on its own");
		}
	} 
#ifdef	HWPMC_HOOKS
	/*
	 * If this thread is part of a process that is being tracked by hwpmc(4),
	 * inform the module of the thread's impending exit.
	 */
	if (PMC_PROC_IS_USING_PMCS(td->td_proc)) {
		PMC_SWITCH_CONTEXT(td, PMC_FN_CSW_OUT);
		PMC_CALL_HOOK_UNLOCKED(td, PMC_FN_THR_EXIT, NULL);
	} else if (PMC_SYSTEM_SAMPLING_ACTIVE())
		PMC_CALL_HOOK_UNLOCKED(td, PMC_FN_THR_EXIT_LOG, NULL);
#endif
	PROC_UNLOCK(p);
	PROC_STATLOCK(p);
	thread_lock(td);
	PROC_SUNLOCK(p);

	/* Do the same timestamp bookkeeping that mi_switch() would do. */
	new_switchtime = cpu_ticks();
	runtime = new_switchtime - PCPU_GET(switchtime);
	td->td_runtime += runtime;
	td->td_incruntime += runtime;
	PCPU_SET(switchtime, new_switchtime);
	PCPU_SET(switchticks, ticks);
	VM_CNT_INC(v_swtch);

	/* Save our resource usage in our process. */
	td->td_ru.ru_nvcsw++;
	ruxagg_locked(p, td);
	rucollect(&p->p_ru, &td->td_ru);
	PROC_STATUNLOCK(p);

	TD_SET_STATE(td, TDS_INACTIVE);
#ifdef WITNESS
	witness_thread_exit(td);
#endif
	CTR1(KTR_PROC, "thread_exit: cpu_throw() thread %p", td);
	sched_throw(td);
	panic("I'm a teapot!");
	/* NOTREACHED */
}

/*
 * Do any thread specific cleanups that may be needed in wait()
 * called with Giant, proc and schedlock not held.
 */
void
thread_wait(struct proc *p)
{
	struct thread *td;

	mtx_assert(&Giant, MA_NOTOWNED);
	KASSERT(p->p_numthreads == 1, ("multiple threads in thread_wait()"));
	KASSERT(p->p_exitthreads == 0, ("p_exitthreads leaking"));
	td = FIRST_THREAD_IN_PROC(p);
	/* Lock the last thread so we spin until it exits cpu_throw(). */
	thread_lock(td);
	thread_unlock(td);
	lock_profile_thread_exit(td);
	cpuset_rel(td->td_cpuset);
	td->td_cpuset = NULL;
	cpu_thread_clean(td);
	thread_cow_free(td);
	callout_drain(&td->td_slpcallout);
	thread_reap();	/* check for zombie threads etc. */
}

/*
 * Link a thread to a process.
 * set up anything that needs to be initialized for it to
 * be used by the process.
 */
void
thread_link(struct thread *td, struct proc *p)
{

	/*
	 * XXX This can't be enabled because it's called for proc0 before
	 * its lock has been created.
	 * PROC_LOCK_ASSERT(p, MA_OWNED);
	 */
	TD_SET_STATE(td, TDS_INACTIVE);
	td->td_proc     = p;
	td->td_flags    = TDF_INMEM;

	LIST_INIT(&td->td_contested);
	LIST_INIT(&td->td_lprof[0]);
	LIST_INIT(&td->td_lprof[1]);
#ifdef EPOCH_TRACE
	SLIST_INIT(&td->td_epochs);
#endif
	sigqueue_init(&td->td_sigqueue, p);
	callout_init(&td->td_slpcallout, 1);
	TAILQ_INSERT_TAIL(&p->p_threads, td, td_plist);
	p->p_numthreads++;
}

/*
 * Called from:
 *  thread_exit()
 */
void
thread_unlink(struct thread *td)
{
	struct proc *p = td->td_proc;

	PROC_LOCK_ASSERT(p, MA_OWNED);
#ifdef EPOCH_TRACE
	MPASS(SLIST_EMPTY(&td->td_epochs));
#endif

	TAILQ_REMOVE(&p->p_threads, td, td_plist);
	p->p_numthreads--;
	/* could clear a few other things here */
	/* Must  NOT clear links to proc! */
}

static int
calc_remaining(struct proc *p, int mode)
{
	int remaining;

	PROC_LOCK_ASSERT(p, MA_OWNED);
	PROC_SLOCK_ASSERT(p, MA_OWNED);
	if (mode == SINGLE_EXIT)
		remaining = p->p_numthreads;
	else if (mode == SINGLE_BOUNDARY)
		remaining = p->p_numthreads - p->p_boundary_count;
	else if (mode == SINGLE_NO_EXIT || mode == SINGLE_ALLPROC)
		remaining = p->p_numthreads - p->p_suspcount;
	else
		panic("calc_remaining: wrong mode %d", mode);
	return (remaining);
}

static int
remain_for_mode(int mode)
{

	return (mode == SINGLE_ALLPROC ? 0 : 1);
}

static int
weed_inhib(int mode, struct thread *td2, struct proc *p)
{
	int wakeup_swapper;

	PROC_LOCK_ASSERT(p, MA_OWNED);
	PROC_SLOCK_ASSERT(p, MA_OWNED);
	THREAD_LOCK_ASSERT(td2, MA_OWNED);

	wakeup_swapper = 0;

	/*
	 * Since the thread lock is dropped by the scheduler we have
	 * to retry to check for races.
	 */
restart:
	switch (mode) {
	case SINGLE_EXIT:
		if (TD_IS_SUSPENDED(td2)) {
			wakeup_swapper |= thread_unsuspend_one(td2, p, true);
			thread_lock(td2);
			goto restart;
		}
		if (TD_CAN_ABORT(td2)) {
			wakeup_swapper |= sleepq_abort(td2, EINTR);
			return (wakeup_swapper);
		}
		break;
	case SINGLE_BOUNDARY:
	case SINGLE_NO_EXIT:
		if (TD_IS_SUSPENDED(td2) &&
		    (td2->td_flags & TDF_BOUNDARY) == 0) {
			wakeup_swapper |= thread_unsuspend_one(td2, p, false);
			thread_lock(td2);
			goto restart;
		}
		if (TD_CAN_ABORT(td2)) {
			wakeup_swapper |= sleepq_abort(td2, ERESTART);
			return (wakeup_swapper);
		}
		break;
	case SINGLE_ALLPROC:
		/*
		 * ALLPROC suspend tries to avoid spurious EINTR for
		 * threads sleeping interruptable, by suspending the
		 * thread directly, similarly to sig_suspend_threads().
		 * Since such sleep is not performed at the user
		 * boundary, TDF_BOUNDARY flag is not set, and TDF_ALLPROCSUSP
		 * is used to avoid immediate un-suspend.
		 */
		if (TD_IS_SUSPENDED(td2) && (td2->td_flags & (TDF_BOUNDARY |
		    TDF_ALLPROCSUSP)) == 0) {
			wakeup_swapper |= thread_unsuspend_one(td2, p, false);
			thread_lock(td2);
			goto restart;
		}
		if (TD_CAN_ABORT(td2)) {
			if ((td2->td_flags & TDF_SBDRY) == 0) {
				thread_suspend_one(td2);
				td2->td_flags |= TDF_ALLPROCSUSP;
			} else {
				wakeup_swapper |= sleepq_abort(td2, ERESTART);
				return (wakeup_swapper);
			}
		}
		break;
	default:
		break;
	}
	thread_unlock(td2);
	return (wakeup_swapper);
}

/*
 * Enforce single-threading.
 *
 * Returns 1 if the caller must abort (another thread is waiting to
 * exit the process or similar). Process is locked!
 * Returns 0 when you are successfully the only thread running.
 * A process has successfully single threaded in the suspend mode when
 * There are no threads in user mode. Threads in the kernel must be
 * allowed to continue until they get to the user boundary. They may even
 * copy out their return values and data before suspending. They may however be
 * accelerated in reaching the user boundary as we will wake up
 * any sleeping threads that are interruptable. (PCATCH).
 */
int
thread_single(struct proc *p, int mode)
{
	struct thread *td;
	struct thread *td2;
	int remaining, wakeup_swapper;

	td = curthread;
	KASSERT(mode == SINGLE_EXIT || mode == SINGLE_BOUNDARY ||
	    mode == SINGLE_ALLPROC || mode == SINGLE_NO_EXIT,
	    ("invalid mode %d", mode));
	/*
	 * If allowing non-ALLPROC singlethreading for non-curproc
	 * callers, calc_remaining() and remain_for_mode() should be
	 * adjusted to also account for td->td_proc != p.  For now
	 * this is not implemented because it is not used.
	 */
	KASSERT((mode == SINGLE_ALLPROC && td->td_proc != p) ||
	    (mode != SINGLE_ALLPROC && td->td_proc == p),
	    ("mode %d proc %p curproc %p", mode, p, td->td_proc));
	mtx_assert(&Giant, MA_NOTOWNED);
	PROC_LOCK_ASSERT(p, MA_OWNED);

	if ((p->p_flag & P_HADTHREADS) == 0 && mode != SINGLE_ALLPROC)
		return (0);

	/* Is someone already single threading? */
	if (p->p_singlethread != NULL && p->p_singlethread != td)
		return (1);

	if (mode == SINGLE_EXIT) {
		p->p_flag |= P_SINGLE_EXIT;
		p->p_flag &= ~P_SINGLE_BOUNDARY;
	} else {
		p->p_flag &= ~P_SINGLE_EXIT;
		if (mode == SINGLE_BOUNDARY)
			p->p_flag |= P_SINGLE_BOUNDARY;
		else
			p->p_flag &= ~P_SINGLE_BOUNDARY;
	}
	if (mode == SINGLE_ALLPROC)
		p->p_flag |= P_TOTAL_STOP;
	p->p_flag |= P_STOPPED_SINGLE;
	PROC_SLOCK(p);
	p->p_singlethread = td;
	remaining = calc_remaining(p, mode);
	while (remaining != remain_for_mode(mode)) {
		if (P_SHOULDSTOP(p) != P_STOPPED_SINGLE)
			goto stopme;
		wakeup_swapper = 0;
		FOREACH_THREAD_IN_PROC(p, td2) {
			if (td2 == td)
				continue;
			thread_lock(td2);
			td2->td_flags |= TDF_ASTPENDING | TDF_NEEDSUSPCHK;
			if (TD_IS_INHIBITED(td2)) {
				wakeup_swapper |= weed_inhib(mode, td2, p);
#ifdef SMP
			} else if (TD_IS_RUNNING(td2) && td != td2) {
				forward_signal(td2);
				thread_unlock(td2);
#endif
			} else
				thread_unlock(td2);
		}
		if (wakeup_swapper)
			kick_proc0();
		remaining = calc_remaining(p, mode);

		/*
		 * Maybe we suspended some threads.. was it enough?
		 */
		if (remaining == remain_for_mode(mode))
			break;

stopme:
		/*
		 * Wake us up when everyone else has suspended.
		 * In the mean time we suspend as well.
		 */
		thread_suspend_switch(td, p);
		remaining = calc_remaining(p, mode);
	}
	if (mode == SINGLE_EXIT) {
		/*
		 * Convert the process to an unthreaded process.  The
		 * SINGLE_EXIT is called by exit1() or execve(), in
		 * both cases other threads must be retired.
		 */
		KASSERT(p->p_numthreads == 1, ("Unthreading with >1 threads"));
		p->p_singlethread = NULL;
		p->p_flag &= ~(P_STOPPED_SINGLE | P_SINGLE_EXIT | P_HADTHREADS);

		/*
		 * Wait for any remaining threads to exit cpu_throw().
		 */
		while (p->p_exitthreads != 0) {
			PROC_SUNLOCK(p);
			PROC_UNLOCK(p);
			sched_relinquish(td);
			PROC_LOCK(p);
			PROC_SLOCK(p);
		}
	} else if (mode == SINGLE_BOUNDARY) {
		/*
		 * Wait until all suspended threads are removed from
		 * the processors.  The thread_suspend_check()
		 * increments p_boundary_count while it is still
		 * running, which makes it possible for the execve()
		 * to destroy vmspace while our other threads are
		 * still using the address space.
		 *
		 * We lock the thread, which is only allowed to
		 * succeed after context switch code finished using
		 * the address space.
		 */
		FOREACH_THREAD_IN_PROC(p, td2) {
			if (td2 == td)
				continue;
			thread_lock(td2);
			KASSERT((td2->td_flags & TDF_BOUNDARY) != 0,
			    ("td %p not on boundary", td2));
			KASSERT(TD_IS_SUSPENDED(td2),
			    ("td %p is not suspended", td2));
			thread_unlock(td2);
		}
	}
	PROC_SUNLOCK(p);
	return (0);
}

bool
thread_suspend_check_needed(void)
{
	struct proc *p;
	struct thread *td;

	td = curthread;
	p = td->td_proc;
	PROC_LOCK_ASSERT(p, MA_OWNED);
	return (P_SHOULDSTOP(p) || ((p->p_flag & P_TRACED) != 0 &&
	    (td->td_dbgflags & TDB_SUSPEND) != 0));
}

/*
 * Called in from locations that can safely check to see
 * whether we have to suspend or at least throttle for a
 * single-thread event (e.g. fork).
 *
 * Such locations include userret().
 * If the "return_instead" argument is non zero, the thread must be able to
 * accept 0 (caller may continue), or 1 (caller must abort) as a result.
 *
 * The 'return_instead' argument tells the function if it may do a
 * thread_exit() or suspend, or whether the caller must abort and back
 * out instead.
 *
 * If the thread that set the single_threading request has set the
 * P_SINGLE_EXIT bit in the process flags then this call will never return
 * if 'return_instead' is false, but will exit.
 *
 * P_SINGLE_EXIT | return_instead == 0| return_instead != 0
 *---------------+--------------------+---------------------
 *       0       | returns 0          |   returns 0 or 1
 *               | when ST ends       |   immediately
 *---------------+--------------------+---------------------
 *       1       | thread exits       |   returns 1
 *               |                    |  immediately
 * 0 = thread_exit() or suspension ok,
 * other = return error instead of stopping the thread.
 *
 * While a full suspension is under effect, even a single threading
 * thread would be suspended if it made this call (but it shouldn't).
 * This call should only be made from places where
 * thread_exit() would be safe as that may be the outcome unless
 * return_instead is set.
 */
int
thread_suspend_check(int return_instead)
{
	struct thread *td;
	struct proc *p;
	int wakeup_swapper;

	td = curthread;
	p = td->td_proc;
	mtx_assert(&Giant, MA_NOTOWNED);
	PROC_LOCK_ASSERT(p, MA_OWNED);
	while (thread_suspend_check_needed()) {
		if (P_SHOULDSTOP(p) == P_STOPPED_SINGLE) {
			KASSERT(p->p_singlethread != NULL,
			    ("singlethread not set"));
			/*
			 * The only suspension in action is a
			 * single-threading. Single threader need not stop.
			 * It is safe to access p->p_singlethread unlocked
			 * because it can only be set to our address by us.
			 */
			if (p->p_singlethread == td)
				return (0);	/* Exempt from stopping. */
		}
		if ((p->p_flag & P_SINGLE_EXIT) && return_instead)
			return (EINTR);

		/* Should we goto user boundary if we didn't come from there? */
		if (P_SHOULDSTOP(p) == P_STOPPED_SINGLE &&
		    (p->p_flag & P_SINGLE_BOUNDARY) && return_instead)
			return (ERESTART);

		/*
		 * Ignore suspend requests if they are deferred.
		 */
		if ((td->td_flags & TDF_SBDRY) != 0) {
			KASSERT(return_instead,
			    ("TDF_SBDRY set for unsafe thread_suspend_check"));
			KASSERT((td->td_flags & (TDF_SEINTR | TDF_SERESTART)) !=
			    (TDF_SEINTR | TDF_SERESTART),
			    ("both TDF_SEINTR and TDF_SERESTART"));
			return (TD_SBDRY_INTR(td) ? TD_SBDRY_ERRNO(td) : 0);
		}

		/*
		 * If the process is waiting for us to exit,
		 * this thread should just suicide.
		 * Assumes that P_SINGLE_EXIT implies P_STOPPED_SINGLE.
		 */
		if ((p->p_flag & P_SINGLE_EXIT) && (p->p_singlethread != td)) {
			PROC_UNLOCK(p);

			/*
			 * Allow Linux emulation layer to do some work
			 * before thread suicide.
			 */
			if (__predict_false(p->p_sysent->sv_thread_detach != NULL))
				(p->p_sysent->sv_thread_detach)(td);
			umtx_thread_exit(td);
			kern_thr_exit(td);
			panic("stopped thread did not exit");
		}

		PROC_SLOCK(p);
		thread_stopped(p);
		if (P_SHOULDSTOP(p) == P_STOPPED_SINGLE) {
			if (p->p_numthreads == p->p_suspcount + 1) {
				thread_lock(p->p_singlethread);
				wakeup_swapper = thread_unsuspend_one(
				    p->p_singlethread, p, false);
				if (wakeup_swapper)
					kick_proc0();
			}
		}
		PROC_UNLOCK(p);
		thread_lock(td);
		/*
		 * When a thread suspends, it just
		 * gets taken off all queues.
		 */
		thread_suspend_one(td);
		if (return_instead == 0) {
			p->p_boundary_count++;
			td->td_flags |= TDF_BOUNDARY;
		}
		PROC_SUNLOCK(p);
		mi_switch(SW_INVOL | SWT_SUSPEND);
		PROC_LOCK(p);
	}
	return (0);
}

/*
 * Check for possible stops and suspensions while executing a
 * casueword or similar transiently failing operation.
 *
 * The sleep argument controls whether the function can handle a stop
 * request itself or it should return ERESTART and the request is
 * proceed at the kernel/user boundary in ast.
 *
 * Typically, when retrying due to casueword(9) failure (rv == 1), we
 * should handle the stop requests there, with exception of cases when
 * the thread owns a kernel resource, for instance busied the umtx
 * key, or when functions return immediately if thread_check_susp()
 * returned non-zero.  On the other hand, retrying the whole lock
 * operation, we better not stop there but delegate the handling to
 * ast.
 *
 * If the request is for thread termination P_SINGLE_EXIT, we cannot
 * handle it at all, and simply return EINTR.
 */
int
thread_check_susp(struct thread *td, bool sleep)
{
	struct proc *p;
	int error;

	/*
	 * The check for TDF_NEEDSUSPCHK is racy, but it is enough to
	 * eventually break the lockstep loop.
	 */
	if ((td->td_flags & TDF_NEEDSUSPCHK) == 0)
		return (0);
	error = 0;
	p = td->td_proc;
	PROC_LOCK(p);
	if (p->p_flag & P_SINGLE_EXIT)
		error = EINTR;
	else if (P_SHOULDSTOP(p) ||
	    ((p->p_flag & P_TRACED) && (td->td_dbgflags & TDB_SUSPEND)))
		error = sleep ? thread_suspend_check(0) : ERESTART;
	PROC_UNLOCK(p);
	return (error);
}

void
thread_suspend_switch(struct thread *td, struct proc *p)
{

	KASSERT(!TD_IS_SUSPENDED(td), ("already suspended"));
	PROC_LOCK_ASSERT(p, MA_OWNED);
	PROC_SLOCK_ASSERT(p, MA_OWNED);
	/*
	 * We implement thread_suspend_one in stages here to avoid
	 * dropping the proc lock while the thread lock is owned.
	 */
	if (p == td->td_proc) {
		thread_stopped(p);
		p->p_suspcount++;
	}
	PROC_UNLOCK(p);
	thread_lock(td);
	td->td_flags &= ~TDF_NEEDSUSPCHK;
	TD_SET_SUSPENDED(td);
	sched_sleep(td, 0);
	PROC_SUNLOCK(p);
	DROP_GIANT();
	mi_switch(SW_VOL | SWT_SUSPEND);
	PICKUP_GIANT();
	PROC_LOCK(p);
	PROC_SLOCK(p);
}

void
thread_suspend_one(struct thread *td)
{
	struct proc *p;

	p = td->td_proc;
	PROC_SLOCK_ASSERT(p, MA_OWNED);
	THREAD_LOCK_ASSERT(td, MA_OWNED);
	KASSERT(!TD_IS_SUSPENDED(td), ("already suspended"));
	p->p_suspcount++;
	td->td_flags &= ~TDF_NEEDSUSPCHK;
	TD_SET_SUSPENDED(td);
	sched_sleep(td, 0);
}

static int
thread_unsuspend_one(struct thread *td, struct proc *p, bool boundary)
{

	THREAD_LOCK_ASSERT(td, MA_OWNED);
	KASSERT(TD_IS_SUSPENDED(td), ("Thread not suspended"));
	TD_CLR_SUSPENDED(td);
	td->td_flags &= ~TDF_ALLPROCSUSP;
	if (td->td_proc == p) {
		PROC_SLOCK_ASSERT(p, MA_OWNED);
		p->p_suspcount--;
		if (boundary && (td->td_flags & TDF_BOUNDARY) != 0) {
			td->td_flags &= ~TDF_BOUNDARY;
			p->p_boundary_count--;
		}
	}
	return (setrunnable(td, 0));
}

void
thread_run_flash(struct thread *td)
{
	struct proc *p;

	p = td->td_proc;
	PROC_LOCK_ASSERT(p, MA_OWNED);

	if (TD_ON_SLEEPQ(td))
		sleepq_remove_nested(td);
	else
		thread_lock(td);

	THREAD_LOCK_ASSERT(td, MA_OWNED);
	KASSERT(TD_IS_SUSPENDED(td), ("Thread not suspended"));

	TD_CLR_SUSPENDED(td);
	PROC_SLOCK(p);
	MPASS(p->p_suspcount > 0);
	p->p_suspcount--;
	PROC_SUNLOCK(p);
	if (setrunnable(td, 0))
		kick_proc0();
}

/*
 * Allow all threads blocked by single threading to continue running.
 */
void
thread_unsuspend(struct proc *p)
{
	struct thread *td;
	int wakeup_swapper;

	PROC_LOCK_ASSERT(p, MA_OWNED);
	PROC_SLOCK_ASSERT(p, MA_OWNED);
	wakeup_swapper = 0;
	if (!P_SHOULDSTOP(p)) {
                FOREACH_THREAD_IN_PROC(p, td) {
			thread_lock(td);
			if (TD_IS_SUSPENDED(td)) {
				wakeup_swapper |= thread_unsuspend_one(td, p,
				    true);
			} else
				thread_unlock(td);
		}
	} else if (P_SHOULDSTOP(p) == P_STOPPED_SINGLE &&
	    p->p_numthreads == p->p_suspcount) {
		/*
		 * Stopping everything also did the job for the single
		 * threading request. Now we've downgraded to single-threaded,
		 * let it continue.
		 */
		if (p->p_singlethread->td_proc == p) {
			thread_lock(p->p_singlethread);
			wakeup_swapper = thread_unsuspend_one(
			    p->p_singlethread, p, false);
		}
	}
	if (wakeup_swapper)
		kick_proc0();
}

/*
 * End the single threading mode..
 */
void
thread_single_end(struct proc *p, int mode)
{
	struct thread *td;
	int wakeup_swapper;

	KASSERT(mode == SINGLE_EXIT || mode == SINGLE_BOUNDARY ||
	    mode == SINGLE_ALLPROC || mode == SINGLE_NO_EXIT,
	    ("invalid mode %d", mode));
	PROC_LOCK_ASSERT(p, MA_OWNED);
	KASSERT((mode == SINGLE_ALLPROC && (p->p_flag & P_TOTAL_STOP) != 0) ||
	    (mode != SINGLE_ALLPROC && (p->p_flag & P_TOTAL_STOP) == 0),
	    ("mode %d does not match P_TOTAL_STOP", mode));
	KASSERT(mode == SINGLE_ALLPROC || p->p_singlethread == curthread,
	    ("thread_single_end from other thread %p %p",
	    curthread, p->p_singlethread));
	KASSERT(mode != SINGLE_BOUNDARY ||
	    (p->p_flag & P_SINGLE_BOUNDARY) != 0,
	    ("mis-matched SINGLE_BOUNDARY flags %x", p->p_flag));
	p->p_flag &= ~(P_STOPPED_SINGLE | P_SINGLE_EXIT | P_SINGLE_BOUNDARY |
	    P_TOTAL_STOP);
	PROC_SLOCK(p);
	p->p_singlethread = NULL;
	wakeup_swapper = 0;
	/*
	 * If there are other threads they may now run,
	 * unless of course there is a blanket 'stop order'
	 * on the process. The single threader must be allowed
	 * to continue however as this is a bad place to stop.
	 */
	if (p->p_numthreads != remain_for_mode(mode) && !P_SHOULDSTOP(p)) {
                FOREACH_THREAD_IN_PROC(p, td) {
			thread_lock(td);
			if (TD_IS_SUSPENDED(td)) {
				wakeup_swapper |= thread_unsuspend_one(td, p,
				    mode == SINGLE_BOUNDARY);
			} else
				thread_unlock(td);
		}
	}
	KASSERT(mode != SINGLE_BOUNDARY || p->p_boundary_count == 0,
	    ("inconsistent boundary count %d", p->p_boundary_count));
	PROC_SUNLOCK(p);
	if (wakeup_swapper)
		kick_proc0();
}

/*
 * Locate a thread by number and return with proc lock held.
 *
 * thread exit establishes proc -> tidhash lock ordering, but lookup
 * takes tidhash first and needs to return locked proc.
 *
 * The problem is worked around by relying on type-safety of both
 * structures and doing the work in 2 steps:
 * - tidhash-locked lookup which saves both thread and proc pointers
 * - proc-locked verification that the found thread still matches
 */
static bool
tdfind_hash(lwpid_t tid, pid_t pid, struct proc **pp, struct thread **tdp)
{
#define RUN_THRESH	16
	struct proc *p;
	struct thread *td;
	int run;
	bool locked;

	run = 0;
	rw_rlock(TIDHASHLOCK(tid));
	locked = true;
	LIST_FOREACH(td, TIDHASH(tid), td_hash) {
		if (td->td_tid != tid) {
			run++;
			continue;
		}
		p = td->td_proc;
		if (pid != -1 && p->p_pid != pid) {
			td = NULL;
			break;
		}
		if (run > RUN_THRESH) {
			if (rw_try_upgrade(TIDHASHLOCK(tid))) {
				LIST_REMOVE(td, td_hash);
				LIST_INSERT_HEAD(TIDHASH(td->td_tid),
					td, td_hash);
				rw_wunlock(TIDHASHLOCK(tid));
				locked = false;
				break;
			}
		}
		break;
	}
	if (locked)
		rw_runlock(TIDHASHLOCK(tid));
	if (td == NULL)
		return (false);
	*pp = p;
	*tdp = td;
	return (true);
}

struct thread *
tdfind(lwpid_t tid, pid_t pid)
{
	struct proc *p;
	struct thread *td;

	td = curthread;
	if (td->td_tid == tid) {
		if (pid != -1 && td->td_proc->p_pid != pid)
			return (NULL);
		PROC_LOCK(td->td_proc);
		return (td);
	}

	for (;;) {
		if (!tdfind_hash(tid, pid, &p, &td))
			return (NULL);
		PROC_LOCK(p);
		if (td->td_tid != tid) {
			PROC_UNLOCK(p);
			continue;
		}
		if (td->td_proc != p) {
			PROC_UNLOCK(p);
			continue;
		}
		if (p->p_state == PRS_NEW) {
			PROC_UNLOCK(p);
			return (NULL);
		}
		return (td);
	}
}

void
tidhash_add(struct thread *td)
{
	rw_wlock(TIDHASHLOCK(td->td_tid));
	LIST_INSERT_HEAD(TIDHASH(td->td_tid), td, td_hash);
	rw_wunlock(TIDHASHLOCK(td->td_tid));
}

void
tidhash_remove(struct thread *td)
{

	rw_wlock(TIDHASHLOCK(td->td_tid));
	LIST_REMOVE(td, td_hash);
	rw_wunlock(TIDHASHLOCK(td->td_tid));
}
// CHERI CHANGES START
// {
//   "updated": 20181127,
//   "target_type": "kernel",
//   "changes": [
//     "integer_provenance"
//   ]
// }
// CHERI CHANGES END<|MERGE_RESOLUTION|>--- conflicted
+++ resolved
@@ -100,11 +100,7 @@
     "struct proc KBI p_filemon");
 _Static_assert(offsetof(struct proc, p_comm) == 0x3d0,
     "struct proc KBI p_comm");
-<<<<<<< HEAD
-_Static_assert(offsetof(struct proc, p_emuldata) == 0x4c0,
-=======
-_Static_assert(offsetof(struct proc, p_emuldata) == 0x4b8,
->>>>>>> 615f22b2
+_Static_assert(offsetof(struct proc, p_emuldata) == 0x4c8,
     "struct proc KBI p_emuldata");
 #endif
 #ifdef __i386__
@@ -124,11 +120,7 @@
     "struct proc KBI p_filemon");
 _Static_assert(offsetof(struct proc, p_comm) == 0x27c,
     "struct proc KBI p_comm");
-<<<<<<< HEAD
-_Static_assert(offsetof(struct proc, p_emuldata) == 0x310,
-=======
-_Static_assert(offsetof(struct proc, p_emuldata) == 0x30c,
->>>>>>> 615f22b2
+_Static_assert(offsetof(struct proc, p_emuldata) == 0x314,
     "struct proc KBI p_emuldata");
 #endif
 
