/*-
 * SPDX-License-Identifier: BSD-2-Clause-FreeBSD
 *
 * Copyright (C) 2001 Julian Elischer <julian@freebsd.org>.
 *  All rights reserved.
 *
 * Redistribution and use in source and binary forms, with or without
 * modification, are permitted provided that the following conditions
 * are met:
 * 1. Redistributions of source code must retain the above copyright
 *    notice(s), this list of conditions and the following disclaimer as
 *    the first lines of this file unmodified other than the possible
 *    addition of one or more copyright notices.
 * 2. Redistributions in binary form must reproduce the above copyright
 *    notice(s), this list of conditions and the following disclaimer in the
 *    documentation and/or other materials provided with the distribution.
 *
 * THIS SOFTWARE IS PROVIDED BY THE COPYRIGHT HOLDER(S) ``AS IS'' AND ANY
 * EXPRESS OR IMPLIED WARRANTIES, INCLUDING, BUT NOT LIMITED TO, THE IMPLIED
 * WARRANTIES OF MERCHANTABILITY AND FITNESS FOR A PARTICULAR PURPOSE ARE
 * DISCLAIMED.  IN NO EVENT SHALL THE COPYRIGHT HOLDER(S) BE LIABLE FOR ANY
 * DIRECT, INDIRECT, INCIDENTAL, SPECIAL, EXEMPLARY, OR CONSEQUENTIAL DAMAGES
 * (INCLUDING, BUT NOT LIMITED TO, PROCUREMENT OF SUBSTITUTE GOODS OR
 * SERVICES; LOSS OF USE, DATA, OR PROFITS; OR BUSINESS INTERRUPTION) HOWEVER
 * CAUSED AND ON ANY THEORY OF LIABILITY, WHETHER IN CONTRACT, STRICT
 * LIABILITY, OR TORT (INCLUDING NEGLIGENCE OR OTHERWISE) ARISING IN ANY WAY
 * OUT OF THE USE OF THIS SOFTWARE, EVEN IF ADVISED OF THE POSSIBILITY OF SUCH
 * DAMAGE.
 */

#include "opt_witness.h"
#include "opt_hwpmc_hooks.h"

#include <sys/cdefs.h>
__FBSDID("$FreeBSD$");

#include <sys/param.h>
#include <sys/systm.h>
#include <sys/kernel.h>
#include <sys/lock.h>
#include <sys/mutex.h>
#include <sys/proc.h>
#include <sys/bitstring.h>
#include <sys/epoch.h>
#include <sys/rangelock.h>
#include <sys/resourcevar.h>
#include <sys/sdt.h>
#include <sys/smp.h>
#include <sys/sched.h>
#include <sys/sleepqueue.h>
#include <sys/selinfo.h>
#include <sys/syscallsubr.h>
#include <sys/dtrace_bsd.h>
#include <sys/sysent.h>
#include <sys/turnstile.h>
#include <sys/taskqueue.h>
#include <sys/ktr.h>
#include <sys/rwlock.h>
#include <sys/umtx.h>
#include <sys/vmmeter.h>
#include <sys/cpuset.h>
#ifdef	HWPMC_HOOKS
#include <sys/pmckern.h>
#endif
#include <sys/priv.h>

#include <security/audit/audit.h>

#include <vm/pmap.h>
#include <vm/vm.h>
#include <vm/vm_extern.h>
#include <vm/uma.h>
#include <vm/vm_phys.h>
#include <sys/eventhandler.h>

/*
 * Asserts below verify the stability of struct thread and struct proc
 * layout, as exposed by KBI to modules.  On head, the KBI is allowed
 * to drift, change to the structures must be accompanied by the
 * assert update.
 *
 * On the stable branches after KBI freeze, conditions must not be
 * violated.  Typically new fields are moved to the end of the
 * structures.
 */
#ifdef __amd64__
_Static_assert(offsetof(struct thread, td_flags) == 0xfc,
    "struct thread KBI td_flags");
_Static_assert(offsetof(struct thread, td_pflags) == 0x104,
    "struct thread KBI td_pflags");
_Static_assert(offsetof(struct thread, td_frame) == 0x4a0,
    "struct thread KBI td_frame");
_Static_assert(offsetof(struct thread, td_emuldata) == 0x6b0,
    "struct thread KBI td_emuldata");
_Static_assert(offsetof(struct proc, p_flag) == 0xb8,
    "struct proc KBI p_flag");
_Static_assert(offsetof(struct proc, p_pid) == 0xc4,
    "struct proc KBI p_pid");
_Static_assert(offsetof(struct proc, p_filemon) == 0x3b8,
    "struct proc KBI p_filemon");
_Static_assert(offsetof(struct proc, p_comm) == 0x3d0,
    "struct proc KBI p_comm");
_Static_assert(offsetof(struct proc, p_emuldata) == 0x4c8,
    "struct proc KBI p_emuldata");
#endif
#ifdef __i386__
_Static_assert(offsetof(struct thread, td_flags) == 0x98,
    "struct thread KBI td_flags");
_Static_assert(offsetof(struct thread, td_pflags) == 0xa0,
    "struct thread KBI td_pflags");
_Static_assert(offsetof(struct thread, td_frame) == 0x300,
    "struct thread KBI td_frame");
_Static_assert(offsetof(struct thread, td_emuldata) == 0x344,
    "struct thread KBI td_emuldata");
_Static_assert(offsetof(struct proc, p_flag) == 0x6c,
    "struct proc KBI p_flag");
_Static_assert(offsetof(struct proc, p_pid) == 0x78,
    "struct proc KBI p_pid");
_Static_assert(offsetof(struct proc, p_filemon) == 0x268,
    "struct proc KBI p_filemon");
_Static_assert(offsetof(struct proc, p_comm) == 0x27c,
    "struct proc KBI p_comm");
<<<<<<< HEAD
_Static_assert(offsetof(struct proc, p_emuldata) == 0x314,
=======
_Static_assert(offsetof(struct proc, p_emuldata) == 0x308,
>>>>>>> 5d9f7901
    "struct proc KBI p_emuldata");
#endif

SDT_PROVIDER_DECLARE(proc);
SDT_PROBE_DEFINE(proc, , , lwp__exit);

/*
 * thread related storage.
 */
static uma_zone_t thread_zone;

struct thread_domain_data {
	struct thread	*tdd_zombies;
	int		tdd_reapticks;
} __aligned(CACHE_LINE_SIZE);

static struct thread_domain_data thread_domain_data[MAXMEMDOM];

static struct task	thread_reap_task;
static struct callout  	thread_reap_callout;

static void thread_zombie(struct thread *);
static void thread_reap(void);
static void thread_reap_all(void);
static void thread_reap_task_cb(void *, int);
static void thread_reap_callout_cb(void *);
static int thread_unsuspend_one(struct thread *td, struct proc *p,
    bool boundary);
static void thread_free_batched(struct thread *td);

static __exclusive_cache_line struct mtx tid_lock;
static bitstr_t *tid_bitmap;

static MALLOC_DEFINE(M_TIDHASH, "tidhash", "thread hash");

static int maxthread;
SYSCTL_INT(_kern, OID_AUTO, maxthread, CTLFLAG_RDTUN,
    &maxthread, 0, "Maximum number of threads");

static __exclusive_cache_line int nthreads;

static LIST_HEAD(tidhashhead, thread) *tidhashtbl;
static u_long	tidhash;
static u_long	tidhashlock;
static struct	rwlock *tidhashtbl_lock;
#define	TIDHASH(tid)		(&tidhashtbl[(tid) & tidhash])
#define	TIDHASHLOCK(tid)	(&tidhashtbl_lock[(tid) & tidhashlock])

EVENTHANDLER_LIST_DEFINE(thread_ctor);
EVENTHANDLER_LIST_DEFINE(thread_dtor);
EVENTHANDLER_LIST_DEFINE(thread_init);
EVENTHANDLER_LIST_DEFINE(thread_fini);

static bool
thread_count_inc_try(void)
{
	int nthreads_new;

	nthreads_new = atomic_fetchadd_int(&nthreads, 1) + 1;
	if (nthreads_new >= maxthread - 100) {
		if (priv_check_cred(curthread->td_ucred, PRIV_MAXPROC) != 0 ||
		    nthreads_new >= maxthread) {
			atomic_subtract_int(&nthreads, 1);
			return (false);
		}
	}
	return (true);
}

static bool
thread_count_inc(void)
{
	static struct timeval lastfail;
	static int curfail;

	thread_reap();
	if (thread_count_inc_try()) {
		return (true);
	}

	thread_reap_all();
	if (thread_count_inc_try()) {
		return (true);
	}

	if (ppsratecheck(&lastfail, &curfail, 1)) {
		printf("maxthread limit exceeded by uid %u "
		    "(pid %d); consider increasing kern.maxthread\n",
		    curthread->td_ucred->cr_ruid, curproc->p_pid);
	}
	return (false);
}

static void
thread_count_sub(int n)
{

	atomic_subtract_int(&nthreads, n);
}

static void
thread_count_dec(void)
{

	thread_count_sub(1);
}

static lwpid_t
tid_alloc(void)
{
	static lwpid_t trytid;
	lwpid_t tid;

	mtx_lock(&tid_lock);
	/*
	 * It is an invariant that the bitmap is big enough to hold maxthread
	 * IDs. If we got to this point there has to be at least one free.
	 */
	if (trytid >= maxthread)
		trytid = 0;
	bit_ffc_at(tid_bitmap, trytid, maxthread, &tid);
	if (tid == -1) {
		KASSERT(trytid != 0, ("unexpectedly ran out of IDs"));
		trytid = 0;
		bit_ffc_at(tid_bitmap, trytid, maxthread, &tid);
		KASSERT(tid != -1, ("unexpectedly ran out of IDs"));
	}
	bit_set(tid_bitmap, tid);
	trytid = tid + 1;
	mtx_unlock(&tid_lock);
	return (tid + NO_PID);
}

static void
tid_free_locked(lwpid_t rtid)
{
	lwpid_t tid;

	mtx_assert(&tid_lock, MA_OWNED);
	KASSERT(rtid >= NO_PID,
	    ("%s: invalid tid %d\n", __func__, rtid));
	tid = rtid - NO_PID;
	KASSERT(bit_test(tid_bitmap, tid) != 0,
	    ("thread ID %d not allocated\n", rtid));
	bit_clear(tid_bitmap, tid);
}

static void
tid_free(lwpid_t rtid)
{

	mtx_lock(&tid_lock);
	tid_free_locked(rtid);
	mtx_unlock(&tid_lock);
}

static void
tid_free_batch(lwpid_t *batch, int n)
{
	int i;

	mtx_lock(&tid_lock);
	for (i = 0; i < n; i++) {
		tid_free_locked(batch[i]);
	}
	mtx_unlock(&tid_lock);
}

/*
 * Batching for thread reapping.
 */
struct tidbatch {
	lwpid_t tab[16];
	int n;
};

static void
tidbatch_prep(struct tidbatch *tb)
{

	tb->n = 0;
}

static void
tidbatch_add(struct tidbatch *tb, struct thread *td)
{

	KASSERT(tb->n < nitems(tb->tab),
	    ("%s: count too high %d", __func__, tb->n));
	tb->tab[tb->n] = td->td_tid;
	tb->n++;
}

static void
tidbatch_process(struct tidbatch *tb)
{

	KASSERT(tb->n <= nitems(tb->tab),
	    ("%s: count too high %d", __func__, tb->n));
	if (tb->n == nitems(tb->tab)) {
		tid_free_batch(tb->tab, tb->n);
		tb->n = 0;
	}
}

static void
tidbatch_final(struct tidbatch *tb)
{

	KASSERT(tb->n <= nitems(tb->tab),
	    ("%s: count too high %d", __func__, tb->n));
	if (tb->n != 0) {
		tid_free_batch(tb->tab, tb->n);
	}
}

/*
 * Prepare a thread for use.
 */
static int
thread_ctor(void *mem, int size, void *arg, int flags)
{
	struct thread	*td;

	td = (struct thread *)mem;
	TD_SET_STATE(td, TDS_INACTIVE);
	td->td_lastcpu = td->td_oncpu = NOCPU;

	/*
	 * Note that td_critnest begins life as 1 because the thread is not
	 * running and is thereby implicitly waiting to be on the receiving
	 * end of a context switch.
	 */
	td->td_critnest = 1;
	td->td_lend_user_pri = PRI_MAX;
#ifdef AUDIT
	audit_thread_alloc(td);
#endif
#ifdef KDTRACE_HOOKS
	kdtrace_thread_ctor(td);
#endif
	umtx_thread_alloc(td);
	MPASS(td->td_sel == NULL);
	return (0);
}

/*
 * Reclaim a thread after use.
 */
static void
thread_dtor(void *mem, int size, void *arg)
{
	struct thread *td;

	td = (struct thread *)mem;

#ifdef INVARIANTS
	/* Verify that this thread is in a safe state to free. */
	switch (TD_GET_STATE(td)) {
	case TDS_INHIBITED:
	case TDS_RUNNING:
	case TDS_CAN_RUN:
	case TDS_RUNQ:
		/*
		 * We must never unlink a thread that is in one of
		 * these states, because it is currently active.
		 */
		panic("bad state for thread unlinking");
		/* NOTREACHED */
	case TDS_INACTIVE:
		break;
	default:
		panic("bad thread state");
		/* NOTREACHED */
	}
#endif
#ifdef AUDIT
	audit_thread_free(td);
#endif
#ifdef KDTRACE_HOOKS
	kdtrace_thread_dtor(td);
#endif
	/* Free all OSD associated to this thread. */
	osd_thread_exit(td);
	td_softdep_cleanup(td);
	MPASS(td->td_su == NULL);
	seltdfini(td);
}

/*
 * Initialize type-stable parts of a thread (when newly created).
 */
static int
thread_init(void *mem, int size, int flags)
{
	struct thread *td;

	td = (struct thread *)mem;

	td->td_allocdomain = vm_phys_domain(vtophys(td));
	td->td_sleepqueue = sleepq_alloc();
	td->td_turnstile = turnstile_alloc();
	td->td_rlqe = NULL;
	EVENTHANDLER_DIRECT_INVOKE(thread_init, td);
	umtx_thread_init(td);
	td->td_kstack = 0;
	td->td_sel = NULL;
	return (0);
}

/*
 * Tear down type-stable parts of a thread (just before being discarded).
 */
static void
thread_fini(void *mem, int size)
{
	struct thread *td;

	td = (struct thread *)mem;
	EVENTHANDLER_DIRECT_INVOKE(thread_fini, td);
	rlqentry_free(td->td_rlqe);
	turnstile_free(td->td_turnstile);
	sleepq_free(td->td_sleepqueue);
	umtx_thread_fini(td);
	MPASS(td->td_sel == NULL);
}

/*
 * For a newly created process,
 * link up all the structures and its initial threads etc.
 * called from:
 * {arch}/{arch}/machdep.c   {arch}_init(), init386() etc.
 * proc_dtor() (should go away)
 * proc_init()
 */
void
proc_linkup0(struct proc *p, struct thread *td)
{
	TAILQ_INIT(&p->p_threads);	     /* all threads in proc */
	proc_linkup(p, td);
}

void
proc_linkup(struct proc *p, struct thread *td)
{

	sigqueue_init(&p->p_sigqueue, p);
	p->p_ksi = ksiginfo_alloc(1);
	if (p->p_ksi != NULL) {
		/* XXX p_ksi may be null if ksiginfo zone is not ready */
		p->p_ksi->ksi_flags = KSI_EXT | KSI_INS;
	}
	LIST_INIT(&p->p_mqnotifier);
	p->p_numthreads = 0;
	thread_link(td, p);
}

extern int max_threads_per_proc;

/*
 * Initialize global thread allocation resources.
 */
void
threadinit(void)
{
	u_long i;
	lwpid_t tid0;
	uint32_t flags;

	/*
	 * Place an upper limit on threads which can be allocated.
	 *
	 * Note that other factors may make the de facto limit much lower.
	 *
	 * Platform limits are somewhat arbitrary but deemed "more than good
	 * enough" for the foreseable future.
	 */
	if (maxthread == 0) {
#ifdef _LP64
		maxthread = MIN(maxproc * max_threads_per_proc, 1000000);
#else
		maxthread = MIN(maxproc * max_threads_per_proc, 100000);
#endif
	}

	mtx_init(&tid_lock, "TID lock", NULL, MTX_DEF);
	tid_bitmap = bit_alloc(maxthread, M_TIDHASH, M_WAITOK);
	/*
	 * Handle thread0.
	 */
	thread_count_inc();
	tid0 = tid_alloc();
	if (tid0 != THREAD0_TID)
		panic("tid0 %d != %d\n", tid0, THREAD0_TID);

	flags = UMA_ZONE_NOFREE;
#ifdef __aarch64__
	/*
	 * Force thread structures to be allocated from the direct map.
	 * Otherwise, superpage promotions and demotions may temporarily
	 * invalidate thread structure mappings.  For most dynamically allocated
	 * structures this is not a problem, but translation faults cannot be
	 * handled without accessing curthread.
	 */
	flags |= UMA_ZONE_CONTIG;
#endif
	thread_zone = uma_zcreate("THREAD", sched_sizeof_thread(),
	    thread_ctor, thread_dtor, thread_init, thread_fini,
	    MAX(32 - 1, UMA_ALIGN_PTR), flags);
	tidhashtbl = hashinit(maxproc / 2, M_TIDHASH, &tidhash);
	tidhashlock = (tidhash + 1) / 64;
	if (tidhashlock > 0)
		tidhashlock--;
	tidhashtbl_lock = malloc(sizeof(*tidhashtbl_lock) * (tidhashlock + 1),
	    M_TIDHASH, M_WAITOK | M_ZERO);
	for (i = 0; i < tidhashlock + 1; i++)
		rw_init(&tidhashtbl_lock[i], "tidhash");

	TASK_INIT(&thread_reap_task, 0, thread_reap_task_cb, NULL);
	callout_init(&thread_reap_callout, 1);
	callout_reset(&thread_reap_callout, 5 * hz,
	    thread_reap_callout_cb, NULL);
}

/*
 * Place an unused thread on the zombie list.
 */
void
thread_zombie(struct thread *td)
{
	struct thread_domain_data *tdd;
	struct thread *ztd;

	tdd = &thread_domain_data[td->td_allocdomain];
	ztd = atomic_load_ptr(&tdd->tdd_zombies);
	for (;;) {
		td->td_zombie = ztd;
		if (atomic_fcmpset_rel_ptr((uintptr_t *)&tdd->tdd_zombies,
		    (uintptr_t *)&ztd, (uintptr_t)td))
			break;
		continue;
	}
}

/*
 * Release a thread that has exited after cpu_throw().
 */
void
thread_stash(struct thread *td)
{
	atomic_subtract_rel_int(&td->td_proc->p_exitthreads, 1);
	thread_zombie(td);
}

/*
 * Reap zombies from passed domain.
 */
static void
thread_reap_domain(struct thread_domain_data *tdd)
{
	struct thread *itd, *ntd;
	struct tidbatch tidbatch;
	struct credbatch credbatch;
	int tdcount;
	struct plimit *lim;
	int limcount;

	/*
	 * Reading upfront is pessimal if followed by concurrent atomic_swap,
	 * but most of the time the list is empty.
	 */
	if (tdd->tdd_zombies == NULL)
		return;

	itd = (struct thread *)atomic_swap_ptr((uintptr_t *)&tdd->tdd_zombies,
	    (uintptr_t)NULL);
	if (itd == NULL)
		return;

	/*
	 * Multiple CPUs can get here, the race is fine as ticks is only
	 * advisory.
	 */
	tdd->tdd_reapticks = ticks;

	tidbatch_prep(&tidbatch);
	credbatch_prep(&credbatch);
	tdcount = 0;
	lim = NULL;
	limcount = 0;

	while (itd != NULL) {
		ntd = itd->td_zombie;
		EVENTHANDLER_DIRECT_INVOKE(thread_dtor, itd);
		tidbatch_add(&tidbatch, itd);
		credbatch_add(&credbatch, itd);
		MPASS(itd->td_limit != NULL);
		if (lim != itd->td_limit) {
			if (limcount != 0) {
				lim_freen(lim, limcount);
				limcount = 0;
			}
		}
		lim = itd->td_limit;
		limcount++;
		thread_free_batched(itd);
		tidbatch_process(&tidbatch);
		credbatch_process(&credbatch);
		tdcount++;
		if (tdcount == 32) {
			thread_count_sub(tdcount);
			tdcount = 0;
		}
		itd = ntd;
	}

	tidbatch_final(&tidbatch);
	credbatch_final(&credbatch);
	if (tdcount != 0) {
		thread_count_sub(tdcount);
	}
	MPASS(limcount != 0);
	lim_freen(lim, limcount);
}

/*
 * Reap zombies from all domains.
 */
static void
thread_reap_all(void)
{
	struct thread_domain_data *tdd;
	int i, domain;

	domain = PCPU_GET(domain);
	for (i = 0; i < vm_ndomains; i++) {
		tdd = &thread_domain_data[(i + domain) % vm_ndomains];
		thread_reap_domain(tdd);
	}
}

/*
 * Reap zombies from local domain.
 */
static void
thread_reap(void)
{
	struct thread_domain_data *tdd;
	int domain;

	domain = PCPU_GET(domain);
	tdd = &thread_domain_data[domain];

	thread_reap_domain(tdd);
}

static void
thread_reap_task_cb(void *arg __unused, int pending __unused)
{

	thread_reap_all();
}

static void
thread_reap_callout_cb(void *arg __unused)
{
	struct thread_domain_data *tdd;
	int i, cticks, lticks;
	bool wantreap;

	wantreap = false;
	cticks = atomic_load_int(&ticks);
	for (i = 0; i < vm_ndomains; i++) {
		tdd = &thread_domain_data[i];
		lticks = tdd->tdd_reapticks;
		if (tdd->tdd_zombies != NULL &&
		    (u_int)(cticks - lticks) > 5 * hz) {
			wantreap = true;
			break;
		}
	}

	if (wantreap)
		taskqueue_enqueue(taskqueue_thread, &thread_reap_task);
	callout_reset(&thread_reap_callout, 5 * hz,
	    thread_reap_callout_cb, NULL);
}

/*
 * Calling this function guarantees that any thread that exited before
 * the call is reaped when the function returns.  By 'exited' we mean
 * a thread removed from the process linkage with thread_unlink().
 * Practically this means that caller must lock/unlock corresponding
 * process lock before the call, to synchronize with thread_exit().
 */
void
thread_reap_barrier(void)
{
	struct task *t;

	/*
	 * First do context switches to each CPU to ensure that all
	 * PCPU pc_deadthreads are moved to zombie list.
	 */
	quiesce_all_cpus("", PDROP);

	/*
	 * Second, fire the task in the same thread as normal
	 * thread_reap() is done, to serialize reaping.
	 */
	t = malloc(sizeof(*t), M_TEMP, M_WAITOK);
	TASK_INIT(t, 0, thread_reap_task_cb, t);
	taskqueue_enqueue(taskqueue_thread, t);
	taskqueue_drain(taskqueue_thread, t);
	free(t, M_TEMP);
}

/*
 * Allocate a thread.
 */
struct thread *
thread_alloc(int pages)
{
	struct thread *td;
	lwpid_t tid;

	if (!thread_count_inc()) {
		return (NULL);
	}

	tid = tid_alloc();
	td = uma_zalloc(thread_zone, M_WAITOK);
	KASSERT(td->td_kstack == 0, ("thread_alloc got thread with kstack"));
	if (!vm_thread_new(td, pages)) {
		uma_zfree(thread_zone, td);
		tid_free(tid);
		thread_count_dec();
		return (NULL);
	}
	td->td_tid = tid;
	cpu_thread_alloc(td);
	EVENTHANDLER_DIRECT_INVOKE(thread_ctor, td);
	return (td);
}

int
thread_alloc_stack(struct thread *td, int pages)
{

	KASSERT(td->td_kstack == 0,
	    ("thread_alloc_stack called on a thread with kstack"));
	if (!vm_thread_new(td, pages))
		return (0);
	cpu_thread_alloc(td);
	return (1);
}

/*
 * Deallocate a thread.
 */
static void
thread_free_batched(struct thread *td)
{

	lock_profile_thread_exit(td);
	if (td->td_cpuset)
		cpuset_rel(td->td_cpuset);
	td->td_cpuset = NULL;
	cpu_thread_free(td);
	if (td->td_kstack != 0)
		vm_thread_dispose(td);
	callout_drain(&td->td_slpcallout);
	/*
	 * Freeing handled by the caller.
	 */
	td->td_tid = -1;
	uma_zfree(thread_zone, td);
}

void
thread_free(struct thread *td)
{
	lwpid_t tid;

	EVENTHANDLER_DIRECT_INVOKE(thread_dtor, td);
	tid = td->td_tid;
	thread_free_batched(td);
	tid_free(tid);
	thread_count_dec();
}

void
thread_cow_get_proc(struct thread *newtd, struct proc *p)
{

	PROC_LOCK_ASSERT(p, MA_OWNED);
	newtd->td_realucred = crcowget(p->p_ucred);
	newtd->td_ucred = newtd->td_realucred;
	newtd->td_limit = lim_hold(p->p_limit);
	newtd->td_cowgen = p->p_cowgen;
}

void
thread_cow_get(struct thread *newtd, struct thread *td)
{

	MPASS(td->td_realucred == td->td_ucred);
	newtd->td_realucred = crcowget(td->td_realucred);
	newtd->td_ucred = newtd->td_realucred;
	newtd->td_limit = lim_hold(td->td_limit);
	newtd->td_cowgen = td->td_cowgen;
}

void
thread_cow_free(struct thread *td)
{

	if (td->td_realucred != NULL)
		crcowfree(td);
	if (td->td_limit != NULL)
		lim_free(td->td_limit);
}

void
thread_cow_update(struct thread *td)
{
	struct proc *p;
	struct ucred *oldcred;
	struct plimit *oldlimit;

	p = td->td_proc;
	oldlimit = NULL;
	PROC_LOCK(p);
	oldcred = crcowsync();
	if (td->td_limit != p->p_limit) {
		oldlimit = td->td_limit;
		td->td_limit = lim_hold(p->p_limit);
	}
	td->td_cowgen = p->p_cowgen;
	PROC_UNLOCK(p);
	if (oldcred != NULL)
		crfree(oldcred);
	if (oldlimit != NULL)
		lim_free(oldlimit);
}

/*
 * Discard the current thread and exit from its context.
 * Always called with scheduler locked.
 *
 * Because we can't free a thread while we're operating under its context,
 * push the current thread into our CPU's deadthread holder. This means
 * we needn't worry about someone else grabbing our context before we
 * do a cpu_throw().
 */
void
thread_exit(void)
{
	uint64_t runtime, new_switchtime;
	struct thread *td;
	struct thread *td2;
	struct proc *p;
	int wakeup_swapper;

	td = curthread;
	p = td->td_proc;

	PROC_SLOCK_ASSERT(p, MA_OWNED);
	mtx_assert(&Giant, MA_NOTOWNED);

	PROC_LOCK_ASSERT(p, MA_OWNED);
	KASSERT(p != NULL, ("thread exiting without a process"));
	CTR3(KTR_PROC, "thread_exit: thread %p (pid %ld, %s)", td,
	    (long)p->p_pid, td->td_name);
	SDT_PROBE0(proc, , , lwp__exit);
	KASSERT(TAILQ_EMPTY(&td->td_sigqueue.sq_list), ("signal pending"));
	MPASS(td->td_realucred == td->td_ucred);

	/*
	 * drop FPU & debug register state storage, or any other
	 * architecture specific resources that
	 * would not be on a new untouched process.
	 */
	cpu_thread_exit(td);

	/*
	 * The last thread is left attached to the process
	 * So that the whole bundle gets recycled. Skip
	 * all this stuff if we never had threads.
	 * EXIT clears all sign of other threads when
	 * it goes to single threading, so the last thread always
	 * takes the short path.
	 */
	if (p->p_flag & P_HADTHREADS) {
		if (p->p_numthreads > 1) {
			atomic_add_int(&td->td_proc->p_exitthreads, 1);
			thread_unlink(td);
			td2 = FIRST_THREAD_IN_PROC(p);
			sched_exit_thread(td2, td);

			/*
			 * The test below is NOT true if we are the
			 * sole exiting thread. P_STOPPED_SINGLE is unset
			 * in exit1() after it is the only survivor.
			 */
			if (P_SHOULDSTOP(p) == P_STOPPED_SINGLE) {
				if (p->p_numthreads == p->p_suspcount) {
					thread_lock(p->p_singlethread);
					wakeup_swapper = thread_unsuspend_one(
						p->p_singlethread, p, false);
					if (wakeup_swapper)
						kick_proc0();
				}
			}

			PCPU_SET(deadthread, td);
		} else {
			/*
			 * The last thread is exiting.. but not through exit()
			 */
			panic ("thread_exit: Last thread exiting on its own");
		}
	} 
#ifdef	HWPMC_HOOKS
	/*
	 * If this thread is part of a process that is being tracked by hwpmc(4),
	 * inform the module of the thread's impending exit.
	 */
	if (PMC_PROC_IS_USING_PMCS(td->td_proc)) {
		PMC_SWITCH_CONTEXT(td, PMC_FN_CSW_OUT);
		PMC_CALL_HOOK_UNLOCKED(td, PMC_FN_THR_EXIT, NULL);
	} else if (PMC_SYSTEM_SAMPLING_ACTIVE())
		PMC_CALL_HOOK_UNLOCKED(td, PMC_FN_THR_EXIT_LOG, NULL);
#endif
	PROC_UNLOCK(p);
	PROC_STATLOCK(p);
	thread_lock(td);
	PROC_SUNLOCK(p);

	/* Do the same timestamp bookkeeping that mi_switch() would do. */
	new_switchtime = cpu_ticks();
	runtime = new_switchtime - PCPU_GET(switchtime);
	td->td_runtime += runtime;
	td->td_incruntime += runtime;
	PCPU_SET(switchtime, new_switchtime);
	PCPU_SET(switchticks, ticks);
	VM_CNT_INC(v_swtch);

	/* Save our resource usage in our process. */
	td->td_ru.ru_nvcsw++;
	ruxagg_locked(p, td);
	rucollect(&p->p_ru, &td->td_ru);
	PROC_STATUNLOCK(p);

	TD_SET_STATE(td, TDS_INACTIVE);
#ifdef WITNESS
	witness_thread_exit(td);
#endif
	CTR1(KTR_PROC, "thread_exit: cpu_throw() thread %p", td);
	sched_throw(td);
	panic("I'm a teapot!");
	/* NOTREACHED */
}

/*
 * Do any thread specific cleanups that may be needed in wait()
 * called with Giant, proc and schedlock not held.
 */
void
thread_wait(struct proc *p)
{
	struct thread *td;

	mtx_assert(&Giant, MA_NOTOWNED);
	KASSERT(p->p_numthreads == 1, ("multiple threads in thread_wait()"));
	KASSERT(p->p_exitthreads == 0, ("p_exitthreads leaking"));
	td = FIRST_THREAD_IN_PROC(p);
	/* Lock the last thread so we spin until it exits cpu_throw(). */
	thread_lock(td);
	thread_unlock(td);
	lock_profile_thread_exit(td);
	cpuset_rel(td->td_cpuset);
	td->td_cpuset = NULL;
	cpu_thread_clean(td);
	thread_cow_free(td);
	callout_drain(&td->td_slpcallout);
	thread_reap();	/* check for zombie threads etc. */
}

/*
 * Link a thread to a process.
 * set up anything that needs to be initialized for it to
 * be used by the process.
 */
void
thread_link(struct thread *td, struct proc *p)
{

	/*
	 * XXX This can't be enabled because it's called for proc0 before
	 * its lock has been created.
	 * PROC_LOCK_ASSERT(p, MA_OWNED);
	 */
	TD_SET_STATE(td, TDS_INACTIVE);
	td->td_proc     = p;
	td->td_flags    = TDF_INMEM;

	LIST_INIT(&td->td_contested);
	LIST_INIT(&td->td_lprof[0]);
	LIST_INIT(&td->td_lprof[1]);
#ifdef EPOCH_TRACE
	SLIST_INIT(&td->td_epochs);
#endif
	sigqueue_init(&td->td_sigqueue, p);
	callout_init(&td->td_slpcallout, 1);
	TAILQ_INSERT_TAIL(&p->p_threads, td, td_plist);
	p->p_numthreads++;
}

/*
 * Called from:
 *  thread_exit()
 */
void
thread_unlink(struct thread *td)
{
	struct proc *p = td->td_proc;

	PROC_LOCK_ASSERT(p, MA_OWNED);
#ifdef EPOCH_TRACE
	MPASS(SLIST_EMPTY(&td->td_epochs));
#endif

	TAILQ_REMOVE(&p->p_threads, td, td_plist);
	p->p_numthreads--;
	/* could clear a few other things here */
	/* Must  NOT clear links to proc! */
}

static int
calc_remaining(struct proc *p, int mode)
{
	int remaining;

	PROC_LOCK_ASSERT(p, MA_OWNED);
	PROC_SLOCK_ASSERT(p, MA_OWNED);
	if (mode == SINGLE_EXIT)
		remaining = p->p_numthreads;
	else if (mode == SINGLE_BOUNDARY)
		remaining = p->p_numthreads - p->p_boundary_count;
	else if (mode == SINGLE_NO_EXIT || mode == SINGLE_ALLPROC)
		remaining = p->p_numthreads - p->p_suspcount;
	else
		panic("calc_remaining: wrong mode %d", mode);
	return (remaining);
}

static int
remain_for_mode(int mode)
{

	return (mode == SINGLE_ALLPROC ? 0 : 1);
}

static int
weed_inhib(int mode, struct thread *td2, struct proc *p)
{
	int wakeup_swapper;

	PROC_LOCK_ASSERT(p, MA_OWNED);
	PROC_SLOCK_ASSERT(p, MA_OWNED);
	THREAD_LOCK_ASSERT(td2, MA_OWNED);

	wakeup_swapper = 0;

	/*
	 * Since the thread lock is dropped by the scheduler we have
	 * to retry to check for races.
	 */
restart:
	switch (mode) {
	case SINGLE_EXIT:
		if (TD_IS_SUSPENDED(td2)) {
			wakeup_swapper |= thread_unsuspend_one(td2, p, true);
			thread_lock(td2);
			goto restart;
		}
		if (TD_CAN_ABORT(td2)) {
			wakeup_swapper |= sleepq_abort(td2, EINTR);
			return (wakeup_swapper);
		}
		break;
	case SINGLE_BOUNDARY:
	case SINGLE_NO_EXIT:
		if (TD_IS_SUSPENDED(td2) &&
		    (td2->td_flags & TDF_BOUNDARY) == 0) {
			wakeup_swapper |= thread_unsuspend_one(td2, p, false);
			thread_lock(td2);
			goto restart;
		}
		if (TD_CAN_ABORT(td2)) {
			wakeup_swapper |= sleepq_abort(td2, ERESTART);
			return (wakeup_swapper);
		}
		break;
	case SINGLE_ALLPROC:
		/*
		 * ALLPROC suspend tries to avoid spurious EINTR for
		 * threads sleeping interruptable, by suspending the
		 * thread directly, similarly to sig_suspend_threads().
		 * Since such sleep is not performed at the user
		 * boundary, TDF_BOUNDARY flag is not set, and TDF_ALLPROCSUSP
		 * is used to avoid immediate un-suspend.
		 */
		if (TD_IS_SUSPENDED(td2) && (td2->td_flags & (TDF_BOUNDARY |
		    TDF_ALLPROCSUSP)) == 0) {
			wakeup_swapper |= thread_unsuspend_one(td2, p, false);
			thread_lock(td2);
			goto restart;
		}
		if (TD_CAN_ABORT(td2)) {
			if ((td2->td_flags & TDF_SBDRY) == 0) {
				thread_suspend_one(td2);
				td2->td_flags |= TDF_ALLPROCSUSP;
			} else {
				wakeup_swapper |= sleepq_abort(td2, ERESTART);
				return (wakeup_swapper);
			}
		}
		break;
	default:
		break;
	}
	thread_unlock(td2);
	return (wakeup_swapper);
}

/*
 * Enforce single-threading.
 *
 * Returns 1 if the caller must abort (another thread is waiting to
 * exit the process or similar). Process is locked!
 * Returns 0 when you are successfully the only thread running.
 * A process has successfully single threaded in the suspend mode when
 * There are no threads in user mode. Threads in the kernel must be
 * allowed to continue until they get to the user boundary. They may even
 * copy out their return values and data before suspending. They may however be
 * accelerated in reaching the user boundary as we will wake up
 * any sleeping threads that are interruptable. (PCATCH).
 */
int
thread_single(struct proc *p, int mode)
{
	struct thread *td;
	struct thread *td2;
	int remaining, wakeup_swapper;

	td = curthread;
	KASSERT(mode == SINGLE_EXIT || mode == SINGLE_BOUNDARY ||
	    mode == SINGLE_ALLPROC || mode == SINGLE_NO_EXIT,
	    ("invalid mode %d", mode));
	/*
	 * If allowing non-ALLPROC singlethreading for non-curproc
	 * callers, calc_remaining() and remain_for_mode() should be
	 * adjusted to also account for td->td_proc != p.  For now
	 * this is not implemented because it is not used.
	 */
	KASSERT((mode == SINGLE_ALLPROC && td->td_proc != p) ||
	    (mode != SINGLE_ALLPROC && td->td_proc == p),
	    ("mode %d proc %p curproc %p", mode, p, td->td_proc));
	mtx_assert(&Giant, MA_NOTOWNED);
	PROC_LOCK_ASSERT(p, MA_OWNED);

	if ((p->p_flag & P_HADTHREADS) == 0 && mode != SINGLE_ALLPROC)
		return (0);

	/* Is someone already single threading? */
	if (p->p_singlethread != NULL && p->p_singlethread != td)
		return (1);

	if (mode == SINGLE_EXIT) {
		p->p_flag |= P_SINGLE_EXIT;
		p->p_flag &= ~P_SINGLE_BOUNDARY;
	} else {
		p->p_flag &= ~P_SINGLE_EXIT;
		if (mode == SINGLE_BOUNDARY)
			p->p_flag |= P_SINGLE_BOUNDARY;
		else
			p->p_flag &= ~P_SINGLE_BOUNDARY;
	}
	if (mode == SINGLE_ALLPROC)
		p->p_flag |= P_TOTAL_STOP;
	p->p_flag |= P_STOPPED_SINGLE;
	PROC_SLOCK(p);
	p->p_singlethread = td;
	remaining = calc_remaining(p, mode);
	while (remaining != remain_for_mode(mode)) {
		if (P_SHOULDSTOP(p) != P_STOPPED_SINGLE)
			goto stopme;
		wakeup_swapper = 0;
		FOREACH_THREAD_IN_PROC(p, td2) {
			if (td2 == td)
				continue;
			thread_lock(td2);
			td2->td_flags |= TDF_ASTPENDING | TDF_NEEDSUSPCHK;
			if (TD_IS_INHIBITED(td2)) {
				wakeup_swapper |= weed_inhib(mode, td2, p);
#ifdef SMP
			} else if (TD_IS_RUNNING(td2) && td != td2) {
				forward_signal(td2);
				thread_unlock(td2);
#endif
			} else
				thread_unlock(td2);
		}
		if (wakeup_swapper)
			kick_proc0();
		remaining = calc_remaining(p, mode);

		/*
		 * Maybe we suspended some threads.. was it enough?
		 */
		if (remaining == remain_for_mode(mode))
			break;

stopme:
		/*
		 * Wake us up when everyone else has suspended.
		 * In the mean time we suspend as well.
		 */
		thread_suspend_switch(td, p);
		remaining = calc_remaining(p, mode);
	}
	if (mode == SINGLE_EXIT) {
		/*
		 * Convert the process to an unthreaded process.  The
		 * SINGLE_EXIT is called by exit1() or execve(), in
		 * both cases other threads must be retired.
		 */
		KASSERT(p->p_numthreads == 1, ("Unthreading with >1 threads"));
		p->p_singlethread = NULL;
		p->p_flag &= ~(P_STOPPED_SINGLE | P_SINGLE_EXIT | P_HADTHREADS);

		/*
		 * Wait for any remaining threads to exit cpu_throw().
		 */
		while (p->p_exitthreads != 0) {
			PROC_SUNLOCK(p);
			PROC_UNLOCK(p);
			sched_relinquish(td);
			PROC_LOCK(p);
			PROC_SLOCK(p);
		}
	} else if (mode == SINGLE_BOUNDARY) {
		/*
		 * Wait until all suspended threads are removed from
		 * the processors.  The thread_suspend_check()
		 * increments p_boundary_count while it is still
		 * running, which makes it possible for the execve()
		 * to destroy vmspace while our other threads are
		 * still using the address space.
		 *
		 * We lock the thread, which is only allowed to
		 * succeed after context switch code finished using
		 * the address space.
		 */
		FOREACH_THREAD_IN_PROC(p, td2) {
			if (td2 == td)
				continue;
			thread_lock(td2);
			KASSERT((td2->td_flags & TDF_BOUNDARY) != 0,
			    ("td %p not on boundary", td2));
			KASSERT(TD_IS_SUSPENDED(td2),
			    ("td %p is not suspended", td2));
			thread_unlock(td2);
		}
	}
	PROC_SUNLOCK(p);
	return (0);
}

bool
thread_suspend_check_needed(void)
{
	struct proc *p;
	struct thread *td;

	td = curthread;
	p = td->td_proc;
	PROC_LOCK_ASSERT(p, MA_OWNED);
	return (P_SHOULDSTOP(p) || ((p->p_flag & P_TRACED) != 0 &&
	    (td->td_dbgflags & TDB_SUSPEND) != 0));
}

/*
 * Called in from locations that can safely check to see
 * whether we have to suspend or at least throttle for a
 * single-thread event (e.g. fork).
 *
 * Such locations include userret().
 * If the "return_instead" argument is non zero, the thread must be able to
 * accept 0 (caller may continue), or 1 (caller must abort) as a result.
 *
 * The 'return_instead' argument tells the function if it may do a
 * thread_exit() or suspend, or whether the caller must abort and back
 * out instead.
 *
 * If the thread that set the single_threading request has set the
 * P_SINGLE_EXIT bit in the process flags then this call will never return
 * if 'return_instead' is false, but will exit.
 *
 * P_SINGLE_EXIT | return_instead == 0| return_instead != 0
 *---------------+--------------------+---------------------
 *       0       | returns 0          |   returns 0 or 1
 *               | when ST ends       |   immediately
 *---------------+--------------------+---------------------
 *       1       | thread exits       |   returns 1
 *               |                    |  immediately
 * 0 = thread_exit() or suspension ok,
 * other = return error instead of stopping the thread.
 *
 * While a full suspension is under effect, even a single threading
 * thread would be suspended if it made this call (but it shouldn't).
 * This call should only be made from places where
 * thread_exit() would be safe as that may be the outcome unless
 * return_instead is set.
 */
int
thread_suspend_check(int return_instead)
{
	struct thread *td;
	struct proc *p;
	int wakeup_swapper;

	td = curthread;
	p = td->td_proc;
	mtx_assert(&Giant, MA_NOTOWNED);
	PROC_LOCK_ASSERT(p, MA_OWNED);
	while (thread_suspend_check_needed()) {
		if (P_SHOULDSTOP(p) == P_STOPPED_SINGLE) {
			KASSERT(p->p_singlethread != NULL,
			    ("singlethread not set"));
			/*
			 * The only suspension in action is a
			 * single-threading. Single threader need not stop.
			 * It is safe to access p->p_singlethread unlocked
			 * because it can only be set to our address by us.
			 */
			if (p->p_singlethread == td)
				return (0);	/* Exempt from stopping. */
		}
		if ((p->p_flag & P_SINGLE_EXIT) && return_instead)
			return (EINTR);

		/* Should we goto user boundary if we didn't come from there? */
		if (P_SHOULDSTOP(p) == P_STOPPED_SINGLE &&
		    (p->p_flag & P_SINGLE_BOUNDARY) && return_instead)
			return (ERESTART);

		/*
		 * Ignore suspend requests if they are deferred.
		 */
		if ((td->td_flags & TDF_SBDRY) != 0) {
			KASSERT(return_instead,
			    ("TDF_SBDRY set for unsafe thread_suspend_check"));
			KASSERT((td->td_flags & (TDF_SEINTR | TDF_SERESTART)) !=
			    (TDF_SEINTR | TDF_SERESTART),
			    ("both TDF_SEINTR and TDF_SERESTART"));
			return (TD_SBDRY_INTR(td) ? TD_SBDRY_ERRNO(td) : 0);
		}

		/*
		 * If the process is waiting for us to exit,
		 * this thread should just suicide.
		 * Assumes that P_SINGLE_EXIT implies P_STOPPED_SINGLE.
		 */
		if ((p->p_flag & P_SINGLE_EXIT) && (p->p_singlethread != td)) {
			PROC_UNLOCK(p);

			/*
			 * Allow Linux emulation layer to do some work
			 * before thread suicide.
			 */
			if (__predict_false(p->p_sysent->sv_thread_detach != NULL))
				(p->p_sysent->sv_thread_detach)(td);
			umtx_thread_exit(td);
			kern_thr_exit(td);
			panic("stopped thread did not exit");
		}

		PROC_SLOCK(p);
		thread_stopped(p);
		if (P_SHOULDSTOP(p) == P_STOPPED_SINGLE) {
			if (p->p_numthreads == p->p_suspcount + 1) {
				thread_lock(p->p_singlethread);
				wakeup_swapper = thread_unsuspend_one(
				    p->p_singlethread, p, false);
				if (wakeup_swapper)
					kick_proc0();
			}
		}
		PROC_UNLOCK(p);
		thread_lock(td);
		/*
		 * When a thread suspends, it just
		 * gets taken off all queues.
		 */
		thread_suspend_one(td);
		if (return_instead == 0) {
			p->p_boundary_count++;
			td->td_flags |= TDF_BOUNDARY;
		}
		PROC_SUNLOCK(p);
		mi_switch(SW_INVOL | SWT_SUSPEND);
		PROC_LOCK(p);
	}
	return (0);
}

/*
 * Check for possible stops and suspensions while executing a
 * casueword or similar transiently failing operation.
 *
 * The sleep argument controls whether the function can handle a stop
 * request itself or it should return ERESTART and the request is
 * proceed at the kernel/user boundary in ast.
 *
 * Typically, when retrying due to casueword(9) failure (rv == 1), we
 * should handle the stop requests there, with exception of cases when
 * the thread owns a kernel resource, for instance busied the umtx
 * key, or when functions return immediately if thread_check_susp()
 * returned non-zero.  On the other hand, retrying the whole lock
 * operation, we better not stop there but delegate the handling to
 * ast.
 *
 * If the request is for thread termination P_SINGLE_EXIT, we cannot
 * handle it at all, and simply return EINTR.
 */
int
thread_check_susp(struct thread *td, bool sleep)
{
	struct proc *p;
	int error;

	/*
	 * The check for TDF_NEEDSUSPCHK is racy, but it is enough to
	 * eventually break the lockstep loop.
	 */
	if ((td->td_flags & TDF_NEEDSUSPCHK) == 0)
		return (0);
	error = 0;
	p = td->td_proc;
	PROC_LOCK(p);
	if (p->p_flag & P_SINGLE_EXIT)
		error = EINTR;
	else if (P_SHOULDSTOP(p) ||
	    ((p->p_flag & P_TRACED) && (td->td_dbgflags & TDB_SUSPEND)))
		error = sleep ? thread_suspend_check(0) : ERESTART;
	PROC_UNLOCK(p);
	return (error);
}

void
thread_suspend_switch(struct thread *td, struct proc *p)
{

	KASSERT(!TD_IS_SUSPENDED(td), ("already suspended"));
	PROC_LOCK_ASSERT(p, MA_OWNED);
	PROC_SLOCK_ASSERT(p, MA_OWNED);
	/*
	 * We implement thread_suspend_one in stages here to avoid
	 * dropping the proc lock while the thread lock is owned.
	 */
	if (p == td->td_proc) {
		thread_stopped(p);
		p->p_suspcount++;
	}
	PROC_UNLOCK(p);
	thread_lock(td);
	td->td_flags &= ~TDF_NEEDSUSPCHK;
	TD_SET_SUSPENDED(td);
	sched_sleep(td, 0);
	PROC_SUNLOCK(p);
	DROP_GIANT();
	mi_switch(SW_VOL | SWT_SUSPEND);
	PICKUP_GIANT();
	PROC_LOCK(p);
	PROC_SLOCK(p);
}

void
thread_suspend_one(struct thread *td)
{
	struct proc *p;

	p = td->td_proc;
	PROC_SLOCK_ASSERT(p, MA_OWNED);
	THREAD_LOCK_ASSERT(td, MA_OWNED);
	KASSERT(!TD_IS_SUSPENDED(td), ("already suspended"));
	p->p_suspcount++;
	td->td_flags &= ~TDF_NEEDSUSPCHK;
	TD_SET_SUSPENDED(td);
	sched_sleep(td, 0);
}

static int
thread_unsuspend_one(struct thread *td, struct proc *p, bool boundary)
{

	THREAD_LOCK_ASSERT(td, MA_OWNED);
	KASSERT(TD_IS_SUSPENDED(td), ("Thread not suspended"));
	TD_CLR_SUSPENDED(td);
	td->td_flags &= ~TDF_ALLPROCSUSP;
	if (td->td_proc == p) {
		PROC_SLOCK_ASSERT(p, MA_OWNED);
		p->p_suspcount--;
		if (boundary && (td->td_flags & TDF_BOUNDARY) != 0) {
			td->td_flags &= ~TDF_BOUNDARY;
			p->p_boundary_count--;
		}
	}
	return (setrunnable(td, 0));
}

void
thread_run_flash(struct thread *td)
{
	struct proc *p;

	p = td->td_proc;
	PROC_LOCK_ASSERT(p, MA_OWNED);

	if (TD_ON_SLEEPQ(td))
		sleepq_remove_nested(td);
	else
		thread_lock(td);

	THREAD_LOCK_ASSERT(td, MA_OWNED);
	KASSERT(TD_IS_SUSPENDED(td), ("Thread not suspended"));

	TD_CLR_SUSPENDED(td);
	PROC_SLOCK(p);
	MPASS(p->p_suspcount > 0);
	p->p_suspcount--;
	PROC_SUNLOCK(p);
	if (setrunnable(td, 0))
		kick_proc0();
}

/*
 * Allow all threads blocked by single threading to continue running.
 */
void
thread_unsuspend(struct proc *p)
{
	struct thread *td;
	int wakeup_swapper;

	PROC_LOCK_ASSERT(p, MA_OWNED);
	PROC_SLOCK_ASSERT(p, MA_OWNED);
	wakeup_swapper = 0;
	if (!P_SHOULDSTOP(p)) {
                FOREACH_THREAD_IN_PROC(p, td) {
			thread_lock(td);
			if (TD_IS_SUSPENDED(td)) {
				wakeup_swapper |= thread_unsuspend_one(td, p,
				    true);
			} else
				thread_unlock(td);
		}
	} else if (P_SHOULDSTOP(p) == P_STOPPED_SINGLE &&
	    p->p_numthreads == p->p_suspcount) {
		/*
		 * Stopping everything also did the job for the single
		 * threading request. Now we've downgraded to single-threaded,
		 * let it continue.
		 */
		if (p->p_singlethread->td_proc == p) {
			thread_lock(p->p_singlethread);
			wakeup_swapper = thread_unsuspend_one(
			    p->p_singlethread, p, false);
		}
	}
	if (wakeup_swapper)
		kick_proc0();
}

/*
 * End the single threading mode..
 */
void
thread_single_end(struct proc *p, int mode)
{
	struct thread *td;
	int wakeup_swapper;

	KASSERT(mode == SINGLE_EXIT || mode == SINGLE_BOUNDARY ||
	    mode == SINGLE_ALLPROC || mode == SINGLE_NO_EXIT,
	    ("invalid mode %d", mode));
	PROC_LOCK_ASSERT(p, MA_OWNED);
	KASSERT((mode == SINGLE_ALLPROC && (p->p_flag & P_TOTAL_STOP) != 0) ||
	    (mode != SINGLE_ALLPROC && (p->p_flag & P_TOTAL_STOP) == 0),
	    ("mode %d does not match P_TOTAL_STOP", mode));
	KASSERT(mode == SINGLE_ALLPROC || p->p_singlethread == curthread,
	    ("thread_single_end from other thread %p %p",
	    curthread, p->p_singlethread));
	KASSERT(mode != SINGLE_BOUNDARY ||
	    (p->p_flag & P_SINGLE_BOUNDARY) != 0,
	    ("mis-matched SINGLE_BOUNDARY flags %x", p->p_flag));
	p->p_flag &= ~(P_STOPPED_SINGLE | P_SINGLE_EXIT | P_SINGLE_BOUNDARY |
	    P_TOTAL_STOP);
	PROC_SLOCK(p);
	p->p_singlethread = NULL;
	wakeup_swapper = 0;
	/*
	 * If there are other threads they may now run,
	 * unless of course there is a blanket 'stop order'
	 * on the process. The single threader must be allowed
	 * to continue however as this is a bad place to stop.
	 */
	if (p->p_numthreads != remain_for_mode(mode) && !P_SHOULDSTOP(p)) {
                FOREACH_THREAD_IN_PROC(p, td) {
			thread_lock(td);
			if (TD_IS_SUSPENDED(td)) {
				wakeup_swapper |= thread_unsuspend_one(td, p,
				    mode == SINGLE_BOUNDARY);
			} else
				thread_unlock(td);
		}
	}
	KASSERT(mode != SINGLE_BOUNDARY || p->p_boundary_count == 0,
	    ("inconsistent boundary count %d", p->p_boundary_count));
	PROC_SUNLOCK(p);
	if (wakeup_swapper)
		kick_proc0();
}

/*
 * Locate a thread by number and return with proc lock held.
 *
 * thread exit establishes proc -> tidhash lock ordering, but lookup
 * takes tidhash first and needs to return locked proc.
 *
 * The problem is worked around by relying on type-safety of both
 * structures and doing the work in 2 steps:
 * - tidhash-locked lookup which saves both thread and proc pointers
 * - proc-locked verification that the found thread still matches
 */
static bool
tdfind_hash(lwpid_t tid, pid_t pid, struct proc **pp, struct thread **tdp)
{
#define RUN_THRESH	16
	struct proc *p;
	struct thread *td;
	int run;
	bool locked;

	run = 0;
	rw_rlock(TIDHASHLOCK(tid));
	locked = true;
	LIST_FOREACH(td, TIDHASH(tid), td_hash) {
		if (td->td_tid != tid) {
			run++;
			continue;
		}
		p = td->td_proc;
		if (pid != -1 && p->p_pid != pid) {
			td = NULL;
			break;
		}
		if (run > RUN_THRESH) {
			if (rw_try_upgrade(TIDHASHLOCK(tid))) {
				LIST_REMOVE(td, td_hash);
				LIST_INSERT_HEAD(TIDHASH(td->td_tid),
					td, td_hash);
				rw_wunlock(TIDHASHLOCK(tid));
				locked = false;
				break;
			}
		}
		break;
	}
	if (locked)
		rw_runlock(TIDHASHLOCK(tid));
	if (td == NULL)
		return (false);
	*pp = p;
	*tdp = td;
	return (true);
}

struct thread *
tdfind(lwpid_t tid, pid_t pid)
{
	struct proc *p;
	struct thread *td;

	td = curthread;
	if (td->td_tid == tid) {
		if (pid != -1 && td->td_proc->p_pid != pid)
			return (NULL);
		PROC_LOCK(td->td_proc);
		return (td);
	}

	for (;;) {
		if (!tdfind_hash(tid, pid, &p, &td))
			return (NULL);
		PROC_LOCK(p);
		if (td->td_tid != tid) {
			PROC_UNLOCK(p);
			continue;
		}
		if (td->td_proc != p) {
			PROC_UNLOCK(p);
			continue;
		}
		if (p->p_state == PRS_NEW) {
			PROC_UNLOCK(p);
			return (NULL);
		}
		return (td);
	}
}

void
tidhash_add(struct thread *td)
{
	rw_wlock(TIDHASHLOCK(td->td_tid));
	LIST_INSERT_HEAD(TIDHASH(td->td_tid), td, td_hash);
	rw_wunlock(TIDHASHLOCK(td->td_tid));
}

void
tidhash_remove(struct thread *td)
{

	rw_wlock(TIDHASHLOCK(td->td_tid));
	LIST_REMOVE(td, td_hash);
	rw_wunlock(TIDHASHLOCK(td->td_tid));
}
// CHERI CHANGES START
// {
//   "updated": 20181127,
//   "target_type": "kernel",
//   "changes": [
//     "integer_provenance"
//   ]
// }
// CHERI CHANGES END<|MERGE_RESOLUTION|>--- conflicted
+++ resolved
@@ -120,11 +120,7 @@
     "struct proc KBI p_filemon");
 _Static_assert(offsetof(struct proc, p_comm) == 0x27c,
     "struct proc KBI p_comm");
-<<<<<<< HEAD
-_Static_assert(offsetof(struct proc, p_emuldata) == 0x314,
-=======
-_Static_assert(offsetof(struct proc, p_emuldata) == 0x308,
->>>>>>> 5d9f7901
+_Static_assert(offsetof(struct proc, p_emuldata) == 0x310,
     "struct proc KBI p_emuldata");
 #endif
 
