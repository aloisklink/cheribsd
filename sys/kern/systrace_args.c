--- conflicted
+++ resolved
@@ -470,26 +470,16 @@
 	/* getgroups */
 	case 79: {
 		struct getgroups_args *p = params;
-<<<<<<< HEAD
-		uarg[0] = p->gidsetsize; /* u_int */
+		iarg[0] = p->gidsetsize; /* int */
 		uarg[1] = (intptr_t)p->gidset; /* gid_t * __capability */
-=======
-		iarg[0] = p->gidsetsize; /* int */
-		uarg[1] = (intptr_t)p->gidset; /* gid_t * */
->>>>>>> 9f3d1a98
 		*n_args = 2;
 		break;
 	}
 	/* setgroups */
 	case 80: {
 		struct setgroups_args *p = params;
-<<<<<<< HEAD
-		uarg[0] = p->gidsetsize; /* u_int */
+		iarg[0] = p->gidsetsize; /* int */
 		uarg[1] = (intptr_t)p->gidset; /* const gid_t * __capability */
-=======
-		iarg[0] = p->gidsetsize; /* int */
-		uarg[1] = (intptr_t)p->gidset; /* gid_t * */
->>>>>>> 9f3d1a98
 		*n_args = 2;
 		break;
 	}
