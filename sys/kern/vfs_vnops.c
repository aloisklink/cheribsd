/*-
 * SPDX-License-Identifier: BSD-3-Clause
 *
 * Copyright (c) 1982, 1986, 1989, 1993
 *	The Regents of the University of California.  All rights reserved.
 * (c) UNIX System Laboratories, Inc.
 * All or some portions of this file are derived from material licensed
 * to the University of California by American Telephone and Telegraph
 * Co. or Unix System Laboratories, Inc. and are reproduced herein with
 * the permission of UNIX System Laboratories, Inc.
 *
 * Copyright (c) 2012 Konstantin Belousov <kib@FreeBSD.org>
 * Copyright (c) 2013, 2014 The FreeBSD Foundation
 *
 * Portions of this software were developed by Konstantin Belousov
 * under sponsorship from the FreeBSD Foundation.
 *
 * Redistribution and use in source and binary forms, with or without
 * modification, are permitted provided that the following conditions
 * are met:
 * 1. Redistributions of source code must retain the above copyright
 *    notice, this list of conditions and the following disclaimer.
 * 2. Redistributions in binary form must reproduce the above copyright
 *    notice, this list of conditions and the following disclaimer in the
 *    documentation and/or other materials provided with the distribution.
 * 3. Neither the name of the University nor the names of its contributors
 *    may be used to endorse or promote products derived from this software
 *    without specific prior written permission.
 *
 * THIS SOFTWARE IS PROVIDED BY THE REGENTS AND CONTRIBUTORS ``AS IS'' AND
 * ANY EXPRESS OR IMPLIED WARRANTIES, INCLUDING, BUT NOT LIMITED TO, THE
 * IMPLIED WARRANTIES OF MERCHANTABILITY AND FITNESS FOR A PARTICULAR PURPOSE
 * ARE DISCLAIMED.  IN NO EVENT SHALL THE REGENTS OR CONTRIBUTORS BE LIABLE
 * FOR ANY DIRECT, INDIRECT, INCIDENTAL, SPECIAL, EXEMPLARY, OR CONSEQUENTIAL
 * DAMAGES (INCLUDING, BUT NOT LIMITED TO, PROCUREMENT OF SUBSTITUTE GOODS
 * OR SERVICES; LOSS OF USE, DATA, OR PROFITS; OR BUSINESS INTERRUPTION)
 * HOWEVER CAUSED AND ON ANY THEORY OF LIABILITY, WHETHER IN CONTRACT, STRICT
 * LIABILITY, OR TORT (INCLUDING NEGLIGENCE OR OTHERWISE) ARISING IN ANY WAY
 * OUT OF THE USE OF THIS SOFTWARE, EVEN IF ADVISED OF THE POSSIBILITY OF
 * SUCH DAMAGE.
 *
 *	@(#)vfs_vnops.c	8.2 (Berkeley) 1/21/94
 */

#include <sys/cdefs.h>
__FBSDID("$FreeBSD$");

#include "opt_hwpmc_hooks.h"

#include <sys/param.h>
#include <sys/systm.h>
#include <sys/disk.h>
#include <sys/fail.h>
#include <sys/fcntl.h>
#include <sys/file.h>
#include <sys/kdb.h>
#include <sys/ktr.h>
#include <sys/stat.h>
#include <sys/priv.h>
#include <sys/proc.h>
#include <sys/limits.h>
#include <sys/lock.h>
#include <sys/mman.h>
#include <sys/mount.h>
#include <sys/mutex.h>
#include <sys/namei.h>
#include <sys/vnode.h>
#include <sys/bio.h>
#include <sys/buf.h>
#include <sys/filio.h>
#include <sys/resourcevar.h>
#include <sys/rwlock.h>
#include <sys/sx.h>
#include <sys/sysctl.h>
#include <sys/ttycom.h>
#include <sys/conf.h>
#include <sys/syslog.h>
#include <sys/unistd.h>
#include <sys/user.h>

#include <security/audit/audit.h>
#include <security/mac/mac_framework.h>

#include <vm/vm.h>
#include <vm/vm_extern.h>
#include <vm/pmap.h>
#include <vm/vm_map.h>
#include <vm/vm_object.h>
#include <vm/vm_page.h>
#include <vm/vm_pager.h>

#ifdef HWPMC_HOOKS
#include <sys/pmckern.h>
#endif

static fo_rdwr_t	vn_read;
static fo_rdwr_t	vn_write;
static fo_rdwr_t	vn_io_fault;
static fo_truncate_t	vn_truncate;
static fo_ioctl_t	vn_ioctl;
static fo_poll_t	vn_poll;
static fo_kqfilter_t	vn_kqfilter;
static fo_stat_t	vn_statfile;
static fo_close_t	vn_closefile;
static fo_mmap_t	vn_mmap;
static fo_fallocate_t	vn_fallocate;

struct 	fileops vnops = {
	.fo_read = vn_io_fault,
	.fo_write = vn_io_fault,
	.fo_truncate = vn_truncate,
	.fo_ioctl = vn_ioctl,
	.fo_poll = vn_poll,
	.fo_kqfilter = vn_kqfilter,
	.fo_stat = vn_statfile,
	.fo_close = vn_closefile,
	.fo_chmod = vn_chmod,
	.fo_chown = vn_chown,
	.fo_sendfile = vn_sendfile,
	.fo_seek = vn_seek,
	.fo_fill_kinfo = vn_fill_kinfo,
	.fo_mmap = vn_mmap,
	.fo_fallocate = vn_fallocate,
	.fo_flags = DFLAG_PASSABLE | DFLAG_SEEKABLE
};

static const int io_hold_cnt = 16;
static int vn_io_fault_enable = 1;
SYSCTL_INT(_debug, OID_AUTO, vn_io_fault_enable, CTLFLAG_RW,
    &vn_io_fault_enable, 0, "Enable vn_io_fault lock avoidance");
static int vn_io_fault_prefault = 0;
SYSCTL_INT(_debug, OID_AUTO, vn_io_fault_prefault, CTLFLAG_RW,
    &vn_io_fault_prefault, 0, "Enable vn_io_fault prefaulting");
static u_long vn_io_faults_cnt;
SYSCTL_ULONG(_debug, OID_AUTO, vn_io_faults, CTLFLAG_RD,
    &vn_io_faults_cnt, 0, "Count of vn_io_fault lock avoidance triggers");

static int vfs_allow_read_dir = 0;
SYSCTL_INT(_security_bsd, OID_AUTO, allow_read_dir, CTLFLAG_RW,
    &vfs_allow_read_dir, 0,
    "Enable read(2) of directory by root for filesystems that support it");

/*
 * Returns true if vn_io_fault mode of handling the i/o request should
 * be used.
 */
static bool
do_vn_io_fault(struct vnode *vp, struct uio *uio)
{
	struct mount *mp;

	return (uio->uio_segflg == UIO_USERSPACE && vp->v_type == VREG &&
	    (mp = vp->v_mount) != NULL &&
	    (mp->mnt_kern_flag & MNTK_NO_IOPF) != 0 && vn_io_fault_enable);
}

/*
 * Structure used to pass arguments to vn_io_fault1(), to do either
 * file- or vnode-based I/O calls.
 */
struct vn_io_fault_args {
	enum {
		VN_IO_FAULT_FOP,
		VN_IO_FAULT_VOP
	} kind;
	struct ucred *cred;
	int flags;
	union {
		struct fop_args_tag {
			struct file *fp;
			fo_rdwr_t *doio;
		} fop_args;
		struct vop_args_tag {
			struct vnode *vp;
		} vop_args;
	} args;
};

static int vn_io_fault1(struct vnode *vp, struct uio *uio,
    struct vn_io_fault_args *args, struct thread *td);

int
vn_open(struct nameidata *ndp, int *flagp, int cmode, struct file *fp)
{
	struct thread *td = ndp->ni_cnd.cn_thread;

	return (vn_open_cred(ndp, flagp, cmode, 0, td->td_ucred, fp));
}

/*
 * Common code for vnode open operations via a name lookup.
 * Lookup the vnode and invoke VOP_CREATE if needed.
 * Check permissions, and call the VOP_OPEN or VOP_CREATE routine.
 * 
 * Note that this does NOT free nameidata for the successful case,
 * due to the NDINIT being done elsewhere.
 */
int
vn_open_cred(struct nameidata *ndp, int *flagp, int cmode, u_int vn_open_flags,
    struct ucred *cred, struct file *fp)
{
	struct vnode *vp;
	struct mount *mp;
	struct thread *td = ndp->ni_cnd.cn_thread;
	struct vattr vat;
	struct vattr *vap = &vat;
	int fmode, error;

restart:
	fmode = *flagp;
	if ((fmode & (O_CREAT | O_EXCL | O_DIRECTORY)) == (O_CREAT |
	    O_EXCL | O_DIRECTORY))
		return (EINVAL);
	else if ((fmode & (O_CREAT | O_DIRECTORY)) == O_CREAT) {
		ndp->ni_cnd.cn_nameiop = CREATE;
		/*
		 * Set NOCACHE to avoid flushing the cache when
		 * rolling in many files at once.
		*/
		ndp->ni_cnd.cn_flags = ISOPEN | LOCKPARENT | LOCKLEAF | NOCACHE;
		if ((fmode & O_EXCL) == 0 && (fmode & O_NOFOLLOW) == 0)
			ndp->ni_cnd.cn_flags |= FOLLOW;
		if ((fmode & O_BENEATH) != 0)
			ndp->ni_cnd.cn_flags |= BENEATH;
		if (!(vn_open_flags & VN_OPEN_NOAUDIT))
			ndp->ni_cnd.cn_flags |= AUDITVNODE1;
		if (vn_open_flags & VN_OPEN_NOCAPCHECK)
			ndp->ni_cnd.cn_flags |= NOCAPCHECK;
		if ((vn_open_flags & VN_OPEN_INVFS) == 0)
			bwillwrite();
		if ((error = namei(ndp)) != 0)
			return (error);
		if (ndp->ni_vp == NULL) {
			VATTR_NULL(vap);
			vap->va_type = VREG;
			vap->va_mode = cmode;
			if (fmode & O_EXCL)
				vap->va_vaflags |= VA_EXCLUSIVE;
			if (vn_start_write(ndp->ni_dvp, &mp, V_NOWAIT) != 0) {
				NDFREE(ndp, NDF_ONLY_PNBUF);
				vput(ndp->ni_dvp);
				if ((error = vn_start_write(NULL, &mp,
				    V_XSLEEP | PCATCH)) != 0)
					return (error);
				goto restart;
			}
			if ((vn_open_flags & VN_OPEN_NAMECACHE) != 0)
				ndp->ni_cnd.cn_flags |= MAKEENTRY;
#ifdef MAC
			error = mac_vnode_check_create(cred, ndp->ni_dvp,
			    &ndp->ni_cnd, vap);
			if (error == 0)
#endif
				error = VOP_CREATE(ndp->ni_dvp, &ndp->ni_vp,
						   &ndp->ni_cnd, vap);
			vput(ndp->ni_dvp);
			vn_finished_write(mp);
			if (error) {
				NDFREE(ndp, NDF_ONLY_PNBUF);
				return (error);
			}
			fmode &= ~O_TRUNC;
			vp = ndp->ni_vp;
		} else {
			if (ndp->ni_dvp == ndp->ni_vp)
				vrele(ndp->ni_dvp);
			else
				vput(ndp->ni_dvp);
			ndp->ni_dvp = NULL;
			vp = ndp->ni_vp;
			if (fmode & O_EXCL) {
				error = EEXIST;
				goto bad;
			}
			if (vp->v_type == VDIR) {
				error = EISDIR;
				goto bad;
			}
			fmode &= ~O_CREAT;
		}
	} else {
		ndp->ni_cnd.cn_nameiop = LOOKUP;
		ndp->ni_cnd.cn_flags = ISOPEN |
		    ((fmode & O_NOFOLLOW) ? NOFOLLOW : FOLLOW) | LOCKLEAF;
		if (!(fmode & FWRITE))
			ndp->ni_cnd.cn_flags |= LOCKSHARED;
		if ((fmode & O_BENEATH) != 0)
			ndp->ni_cnd.cn_flags |= BENEATH;
		if (!(vn_open_flags & VN_OPEN_NOAUDIT))
			ndp->ni_cnd.cn_flags |= AUDITVNODE1;
		if (vn_open_flags & VN_OPEN_NOCAPCHECK)
			ndp->ni_cnd.cn_flags |= NOCAPCHECK;
		if ((error = namei(ndp)) != 0)
			return (error);
		vp = ndp->ni_vp;
	}
	error = vn_open_vnode(vp, fmode, cred, td, fp);
	if (error)
		goto bad;
	*flagp = fmode;
	return (0);
bad:
	NDFREE(ndp, NDF_ONLY_PNBUF);
	vput(vp);
	*flagp = fmode;
	ndp->ni_vp = NULL;
	return (error);
}

static int
vn_open_vnode_advlock(struct vnode *vp, int fmode, struct file *fp)
{
	struct flock lf;
	int error, lock_flags, type;

	ASSERT_VOP_LOCKED(vp, "vn_open_vnode_advlock");
	if ((fmode & (O_EXLOCK | O_SHLOCK)) == 0)
		return (0);
	KASSERT(fp != NULL, ("open with flock requires fp"));
	if (fp->f_type != DTYPE_NONE && fp->f_type != DTYPE_VNODE)
		return (EOPNOTSUPP);

	lock_flags = VOP_ISLOCKED(vp);
	VOP_UNLOCK(vp);

	lf.l_whence = SEEK_SET;
	lf.l_start = 0;
	lf.l_len = 0;
	lf.l_type = (fmode & O_EXLOCK) != 0 ? F_WRLCK : F_RDLCK;
	type = F_FLOCK;
	if ((fmode & FNONBLOCK) == 0)
		type |= F_WAIT;
	error = VOP_ADVLOCK(vp, (caddr_t)fp, F_SETLK, &lf, type);
	if (error == 0)
		fp->f_flag |= FHASLOCK;

	vn_lock(vp, lock_flags | LK_RETRY);
	if (error == 0 && VN_IS_DOOMED(vp))
		error = ENOENT;
	return (error);
}

/*
 * Common code for vnode open operations once a vnode is located.
 * Check permissions, and call the VOP_OPEN routine.
 */
int
vn_open_vnode(struct vnode *vp, int fmode, struct ucred *cred,
    struct thread *td, struct file *fp)
{
	accmode_t accmode;
	int error;

	if (vp->v_type == VLNK)
		return (EMLINK);
	if (vp->v_type == VSOCK)
		return (EOPNOTSUPP);
	if (vp->v_type != VDIR && fmode & O_DIRECTORY)
		return (ENOTDIR);
	accmode = 0;
	if (fmode & (FWRITE | O_TRUNC)) {
		if (vp->v_type == VDIR)
			return (EISDIR);
		accmode |= VWRITE;
	}
	if (fmode & FREAD)
		accmode |= VREAD;
	if (fmode & FEXEC)
		accmode |= VEXEC;
	if ((fmode & O_APPEND) && (fmode & FWRITE))
		accmode |= VAPPEND;
#ifdef MAC
	if (fmode & O_CREAT)
		accmode |= VCREAT;
	if (fmode & O_VERIFY)
		accmode |= VVERIFY;
	error = mac_vnode_check_open(cred, vp, accmode);
	if (error)
		return (error);

	accmode &= ~(VCREAT | VVERIFY);
#endif
	if ((fmode & O_CREAT) == 0 && accmode != 0) {
		error = VOP_ACCESS(vp, accmode, cred, td);
		if (error != 0)
			return (error);
	}
	if (vp->v_type == VFIFO && VOP_ISLOCKED(vp) != LK_EXCLUSIVE)
		vn_lock(vp, LK_UPGRADE | LK_RETRY);
	error = VOP_OPEN(vp, fmode, cred, td, fp);
	if (error != 0)
		return (error);

	error = vn_open_vnode_advlock(vp, fmode, fp);
	if (error == 0 && (fmode & FWRITE) != 0) {
		error = VOP_ADD_WRITECOUNT(vp, 1);
		if (error == 0) {
			CTR3(KTR_VFS, "%s: vp %p v_writecount increased to %d",
			     __func__, vp, vp->v_writecount);
		}
	}

	/*
	 * Error from advlock or VOP_ADD_WRITECOUNT() still requires
	 * calling VOP_CLOSE() to pair with earlier VOP_OPEN().
	 * Arrange for that by having fdrop() to use vn_closefile().
	 */
	if (error != 0) {
		fp->f_flag |= FOPENFAILED;
		fp->f_vnode = vp;
		if (fp->f_ops == &badfileops) {
			fp->f_type = DTYPE_VNODE;
			fp->f_ops = &vnops;
		}
		vref(vp);
	}

	ASSERT_VOP_LOCKED(vp, "vn_open_vnode");
	return (error);

}

/*
 * Check for write permissions on the specified vnode.
 * Prototype text segments cannot be written.
 * It is racy.
 */
int
vn_writechk(struct vnode *vp)
{

	ASSERT_VOP_LOCKED(vp, "vn_writechk");
	/*
	 * If there's shared text associated with
	 * the vnode, try to free it up once.  If
	 * we fail, we can't allow writing.
	 */
	if (VOP_IS_TEXT(vp))
		return (ETXTBSY);

	return (0);
}

/*
 * Vnode close call
 */
static int
vn_close1(struct vnode *vp, int flags, struct ucred *file_cred,
    struct thread *td, bool keep_ref)
{
	struct mount *mp;
	int error, lock_flags;

	if (vp->v_type != VFIFO && (flags & FWRITE) == 0 &&
	    MNT_EXTENDED_SHARED(vp->v_mount))
		lock_flags = LK_SHARED;
	else
		lock_flags = LK_EXCLUSIVE;

	vn_start_write(vp, &mp, V_WAIT);
	vn_lock(vp, lock_flags | LK_RETRY);
	AUDIT_ARG_VNODE1(vp);
	if ((flags & (FWRITE | FOPENFAILED)) == FWRITE) {
		VOP_ADD_WRITECOUNT_CHECKED(vp, -1);
		CTR3(KTR_VFS, "%s: vp %p v_writecount decreased to %d",
		    __func__, vp, vp->v_writecount);
	}
	error = VOP_CLOSE(vp, flags, file_cred, td);
	if (keep_ref)
		VOP_UNLOCK(vp);
	else
		vput(vp);
	vn_finished_write(mp);
	return (error);
}

int
vn_close(struct vnode *vp, int flags, struct ucred *file_cred,
    struct thread *td)
{

	return (vn_close1(vp, flags, file_cred, td, false));
}

/*
 * Heuristic to detect sequential operation.
 */
static int
sequential_heuristic(struct uio *uio, struct file *fp)
{
	enum uio_rw rw;

	ASSERT_VOP_LOCKED(fp->f_vnode, __func__);

	rw = uio->uio_rw;
	if (fp->f_flag & FRDAHEAD)
		return (fp->f_seqcount[rw] << IO_SEQSHIFT);

	/*
	 * Offset 0 is handled specially.  open() sets f_seqcount to 1 so
	 * that the first I/O is normally considered to be slightly
	 * sequential.  Seeking to offset 0 doesn't change sequentiality
	 * unless previous seeks have reduced f_seqcount to 0, in which
	 * case offset 0 is not special.
	 */
	if ((uio->uio_offset == 0 && fp->f_seqcount[rw] > 0) ||
	    uio->uio_offset == fp->f_nextoff[rw]) {
		/*
		 * f_seqcount is in units of fixed-size blocks so that it
		 * depends mainly on the amount of sequential I/O and not
		 * much on the number of sequential I/O's.  The fixed size
		 * of 16384 is hard-coded here since it is (not quite) just
		 * a magic size that works well here.  This size is more
		 * closely related to the best I/O size for real disks than
		 * to any block size used by software.
		 */
		if (uio->uio_resid >= IO_SEQMAX * 16384)
			fp->f_seqcount[rw] = IO_SEQMAX;
		else {
			fp->f_seqcount[rw] += howmany(uio->uio_resid, 16384);
			if (fp->f_seqcount[rw] > IO_SEQMAX)
				fp->f_seqcount[rw] = IO_SEQMAX;
		}
		return (fp->f_seqcount[rw] << IO_SEQSHIFT);
	}

	/* Not sequential.  Quickly draw-down sequentiality. */
	if (fp->f_seqcount[rw] > 1)
		fp->f_seqcount[rw] = 1;
	else
		fp->f_seqcount[rw] = 0;
	return (0);
}

/*
 * Package up an I/O request on a vnode into a uio and do it.
 */
int
vn_rdwr(enum uio_rw rw, struct vnode *vp, void *base, int len, off_t offset,
    enum uio_seg segflg, int ioflg, struct ucred *active_cred,
    struct ucred *file_cred, ssize_t *aresid, struct thread *td)
{
	struct uio auio;
	struct iovec aiov;
	struct mount *mp;
	struct ucred *cred;
	void *rl_cookie;
	struct vn_io_fault_args args;
	int error, lock_flags;

	if (offset < 0 && vp->v_type != VCHR)
		return (EINVAL);
	auio.uio_iov = &aiov;
	auio.uio_iovcnt = 1;
#if __has_feature(capabilities) && !defined(__CHERI_PURE_CAPABILITY__)
	if (segflg == UIO_USERSPACE)
		IOVEC_INIT_C(&aiov, __USER_CAP(base, len), len);
	else
#endif
		IOVEC_INIT(&aiov, base, len);
	auio.uio_resid = len;
	auio.uio_offset = offset;
	auio.uio_segflg = segflg;
	auio.uio_rw = rw;
	auio.uio_td = td;
	error = 0;

	if ((ioflg & IO_NODELOCKED) == 0) {
		if ((ioflg & IO_RANGELOCKED) == 0) {
			if (rw == UIO_READ) {
				rl_cookie = vn_rangelock_rlock(vp, offset,
				    offset + len);
			} else {
				rl_cookie = vn_rangelock_wlock(vp, offset,
				    offset + len);
			}
		} else
			rl_cookie = NULL;
		mp = NULL;
		if (rw == UIO_WRITE) { 
			if (vp->v_type != VCHR &&
			    (error = vn_start_write(vp, &mp, V_WAIT | PCATCH))
			    != 0)
				goto out;
			if (MNT_SHARED_WRITES(mp) ||
			    ((mp == NULL) && MNT_SHARED_WRITES(vp->v_mount)))
				lock_flags = LK_SHARED;
			else
				lock_flags = LK_EXCLUSIVE;
		} else
			lock_flags = LK_SHARED;
		vn_lock(vp, lock_flags | LK_RETRY);
	} else
		rl_cookie = NULL;

	ASSERT_VOP_LOCKED(vp, "IO_NODELOCKED with no vp lock held");
#ifdef MAC
	if ((ioflg & IO_NOMACCHECK) == 0) {
		if (rw == UIO_READ)
			error = mac_vnode_check_read(active_cred, file_cred,
			    vp);
		else
			error = mac_vnode_check_write(active_cred, file_cred,
			    vp);
	}
#endif
	if (error == 0) {
		if (file_cred != NULL)
			cred = file_cred;
		else
			cred = active_cred;
		if (do_vn_io_fault(vp, &auio)) {
			args.kind = VN_IO_FAULT_VOP;
			args.cred = cred;
			args.flags = ioflg;
			args.args.vop_args.vp = vp;
			error = vn_io_fault1(vp, &auio, &args, td);
		} else if (rw == UIO_READ) {
			error = VOP_READ(vp, &auio, ioflg, cred);
		} else /* if (rw == UIO_WRITE) */ {
			error = VOP_WRITE(vp, &auio, ioflg, cred);
		}
	}
	if (aresid)
		*aresid = auio.uio_resid;
	else
		if (auio.uio_resid && error == 0)
			error = EIO;
	if ((ioflg & IO_NODELOCKED) == 0) {
		VOP_UNLOCK(vp);
		if (mp != NULL)
			vn_finished_write(mp);
	}
 out:
	if (rl_cookie != NULL)
		vn_rangelock_unlock(vp, rl_cookie);
	return (error);
}

/*
 * Package up an I/O request on a vnode into a uio and do it.  The I/O
 * request is split up into smaller chunks and we try to avoid saturating
 * the buffer cache while potentially holding a vnode locked, so we 
 * check bwillwrite() before calling vn_rdwr().  We also call kern_yield()
 * to give other processes a chance to lock the vnode (either other processes
 * core'ing the same binary, or unrelated processes scanning the directory).
 */
int
vn_rdwr_inchunks(enum uio_rw rw, struct vnode *vp, void *base, size_t len,
    off_t offset, enum uio_seg segflg, int ioflg, struct ucred *active_cred,
    struct ucred *file_cred, size_t *aresid, struct thread *td)
{
	int error = 0;
	ssize_t iaresid;

	do {
		int chunk;

		/*
		 * Force `offset' to a multiple of MAXBSIZE except possibly
		 * for the first chunk, so that filesystems only need to
		 * write full blocks except possibly for the first and last
		 * chunks.
		 */
		chunk = MAXBSIZE - (uoff_t)offset % MAXBSIZE;

		if (chunk > len)
			chunk = len;
		if (rw != UIO_READ && vp->v_type == VREG)
			bwillwrite();
		iaresid = 0;
		error = vn_rdwr(rw, vp, base, chunk, offset, segflg,
		    ioflg, active_cred, file_cred, &iaresid, td);
		len -= chunk;	/* aresid calc already includes length */
		if (error)
			break;
		offset += chunk;
		base = (char *)base + chunk;
		kern_yield(PRI_USER);
	} while (len);
	if (aresid)
		*aresid = len + iaresid;
	return (error);
}

off_t
foffset_lock(struct file *fp, int flags)
{
	struct mtx *mtxp;
	off_t res;

	KASSERT((flags & FOF_OFFSET) == 0, ("FOF_OFFSET passed"));

#if OFF_MAX <= LONG_MAX
	/*
	 * Caller only wants the current f_offset value.  Assume that
	 * the long and shorter integer types reads are atomic.
	 */
	if ((flags & FOF_NOLOCK) != 0)
		return (fp->f_offset);
#endif

	/*
	 * According to McKusick the vn lock was protecting f_offset here.
	 * It is now protected by the FOFFSET_LOCKED flag.
	 */
<<<<<<< HEAD
=======
	flagsp = &fp->f_vnread_flags;
	if (atomic_cmpset_acq_16(flagsp, 0, FOFFSET_LOCKED))
		return (atomic_load_long(&fp->f_offset));

	sleepq_lock(&fp->f_vnread_flags);
	state = atomic_load_16(flagsp);
	for (;;) {
		if ((state & FOFFSET_LOCKED) == 0) {
			if (!atomic_fcmpset_acq_16(flagsp, &state,
			    FOFFSET_LOCKED))
				continue;
			break;
		}
		if ((state & FOFFSET_LOCK_WAITING) == 0) {
			if (!atomic_fcmpset_acq_16(flagsp, &state,
			    state | FOFFSET_LOCK_WAITING))
				continue;
		}
		DROP_GIANT();
		sleepq_add(&fp->f_vnread_flags, NULL, "vofflock", 0, 0);
		sleepq_wait(&fp->f_vnread_flags, PUSER -1);
		PICKUP_GIANT();
		sleepq_lock(&fp->f_vnread_flags);
		state = atomic_load_16(flagsp);
	}
	res = atomic_load_long(&fp->f_offset);
	sleepq_release(&fp->f_vnread_flags);
	return (res);
}

void
foffset_unlock(struct file *fp, off_t val, int flags)
{
	volatile short *flagsp;
	short state;

	KASSERT((flags & FOF_OFFSET) == 0, ("FOF_OFFSET passed"));

	if ((flags & FOF_NOUPDATE) == 0)
		atomic_store_long(&fp->f_offset, val);
	if ((flags & FOF_NEXTOFF_R) != 0)
		fp->f_nextoff[UIO_READ] = val;
	if ((flags & FOF_NEXTOFF_W) != 0)
		fp->f_nextoff[UIO_WRITE] = val;

	if ((flags & FOF_NOLOCK) != 0)
		return;

	flagsp = &fp->f_vnread_flags;
	state = atomic_load_16(flagsp);
	if ((state & FOFFSET_LOCK_WAITING) == 0 &&
	    atomic_cmpset_rel_16(flagsp, state, 0))
		return;

	sleepq_lock(&fp->f_vnread_flags);
	MPASS((fp->f_vnread_flags & FOFFSET_LOCKED) != 0);
	MPASS((fp->f_vnread_flags & FOFFSET_LOCK_WAITING) != 0);
	fp->f_vnread_flags = 0;
	sleepq_broadcast(&fp->f_vnread_flags, SLEEPQ_SLEEP, 0, 0);
	sleepq_release(&fp->f_vnread_flags);
}
#else
off_t
foffset_lock(struct file *fp, int flags)
{
	struct mtx *mtxp;
	off_t res;

	KASSERT((flags & FOF_OFFSET) == 0, ("FOF_OFFSET passed"));

>>>>>>> 61e7df67
	mtxp = mtx_pool_find(mtxpool_sleep, fp);
	mtx_lock(mtxp);
	if ((flags & FOF_NOLOCK) == 0) {
		while (fp->f_vnread_flags & FOFFSET_LOCKED) {
			fp->f_vnread_flags |= FOFFSET_LOCK_WAITING;
			msleep(&fp->f_vnread_flags, mtxp, PUSER -1,
			    "vofflock", 0);
		}
		fp->f_vnread_flags |= FOFFSET_LOCKED;
	}
	res = fp->f_offset;
	mtx_unlock(mtxp);
	return (res);
}

void
foffset_unlock(struct file *fp, off_t val, int flags)
{
	struct mtx *mtxp;

	KASSERT((flags & FOF_OFFSET) == 0, ("FOF_OFFSET passed"));

#if OFF_MAX <= LONG_MAX
	if ((flags & FOF_NOLOCK) != 0) {
		if ((flags & FOF_NOUPDATE) == 0)
			fp->f_offset = val;
		if ((flags & FOF_NEXTOFF) != 0)
			fp->f_nextoff = val;
		return;
	}
#endif

	mtxp = mtx_pool_find(mtxpool_sleep, fp);
	mtx_lock(mtxp);
	if ((flags & FOF_NOUPDATE) == 0)
		fp->f_offset = val;
	if ((flags & FOF_NEXTOFF_R) != 0)
		fp->f_nextoff[UIO_READ] = val;
	if ((flags & FOF_NEXTOFF_W) != 0)
		fp->f_nextoff[UIO_WRITE] = val;
	if ((flags & FOF_NOLOCK) == 0) {
		KASSERT((fp->f_vnread_flags & FOFFSET_LOCKED) != 0,
		    ("Lost FOFFSET_LOCKED"));
		if (fp->f_vnread_flags & FOFFSET_LOCK_WAITING)
			wakeup(&fp->f_vnread_flags);
		fp->f_vnread_flags = 0;
	}
	mtx_unlock(mtxp);
}

void
foffset_lock_uio(struct file *fp, struct uio *uio, int flags)
{

	if ((flags & FOF_OFFSET) == 0)
		uio->uio_offset = foffset_lock(fp, flags);
}

void
foffset_unlock_uio(struct file *fp, struct uio *uio, int flags)
{

	if ((flags & FOF_OFFSET) == 0)
		foffset_unlock(fp, uio->uio_offset, flags);
}

static int
get_advice(struct file *fp, struct uio *uio)
{
	struct mtx *mtxp;
	int ret;

	ret = POSIX_FADV_NORMAL;
	if (fp->f_advice == NULL || fp->f_vnode->v_type != VREG)
		return (ret);

	mtxp = mtx_pool_find(mtxpool_sleep, fp);
	mtx_lock(mtxp);
	if (fp->f_advice != NULL &&
	    uio->uio_offset >= fp->f_advice->fa_start &&
	    uio->uio_offset + uio->uio_resid <= fp->f_advice->fa_end)
		ret = fp->f_advice->fa_advice;
	mtx_unlock(mtxp);
	return (ret);
}

/*
 * File table vnode read routine.
 */
static int
vn_read(struct file *fp, struct uio *uio, struct ucred *active_cred, int flags,
    struct thread *td)
{
	struct vnode *vp;
	off_t orig_offset;
	int error, ioflag;
	int advice;

	KASSERT(uio->uio_td == td, ("uio_td %p is not td %p",
	    uio->uio_td, td));
	KASSERT(flags & FOF_OFFSET, ("No FOF_OFFSET"));
	vp = fp->f_vnode;
	ioflag = 0;
	if (fp->f_flag & FNONBLOCK)
		ioflag |= IO_NDELAY;
	if (fp->f_flag & O_DIRECT)
		ioflag |= IO_DIRECT;
	advice = get_advice(fp, uio);
	vn_lock(vp, LK_SHARED | LK_RETRY);

	switch (advice) {
	case POSIX_FADV_NORMAL:
	case POSIX_FADV_SEQUENTIAL:
	case POSIX_FADV_NOREUSE:
		ioflag |= sequential_heuristic(uio, fp);
		break;
	case POSIX_FADV_RANDOM:
		/* Disable read-ahead for random I/O. */
		break;
	}
	orig_offset = uio->uio_offset;

#ifdef MAC
	error = mac_vnode_check_read(active_cred, fp->f_cred, vp);
	if (error == 0)
#endif
		error = VOP_READ(vp, uio, ioflag, fp->f_cred);
	fp->f_nextoff[UIO_READ] = uio->uio_offset;
	VOP_UNLOCK(vp);
	if (error == 0 && advice == POSIX_FADV_NOREUSE &&
	    orig_offset != uio->uio_offset)
		/*
		 * Use POSIX_FADV_DONTNEED to flush pages and buffers
		 * for the backing file after a POSIX_FADV_NOREUSE
		 * read(2).
		 */
		error = VOP_ADVISE(vp, orig_offset, uio->uio_offset - 1,
		    POSIX_FADV_DONTNEED);
	return (error);
}

/*
 * File table vnode write routine.
 */
static int
vn_write(struct file *fp, struct uio *uio, struct ucred *active_cred, int flags,
    struct thread *td)
{
	struct vnode *vp;
	struct mount *mp;
	off_t orig_offset;
	int error, ioflag, lock_flags;
	int advice;

	KASSERT(uio->uio_td == td, ("uio_td %p is not td %p",
	    uio->uio_td, td));
	KASSERT(flags & FOF_OFFSET, ("No FOF_OFFSET"));
	vp = fp->f_vnode;
	if (vp->v_type == VREG)
		bwillwrite();
	ioflag = IO_UNIT;
	if (vp->v_type == VREG && (fp->f_flag & O_APPEND))
		ioflag |= IO_APPEND;
	if (fp->f_flag & FNONBLOCK)
		ioflag |= IO_NDELAY;
	if (fp->f_flag & O_DIRECT)
		ioflag |= IO_DIRECT;
	if ((fp->f_flag & O_FSYNC) ||
	    (vp->v_mount && (vp->v_mount->mnt_flag & MNT_SYNCHRONOUS)))
		ioflag |= IO_SYNC;
	mp = NULL;
	if (vp->v_type != VCHR &&
	    (error = vn_start_write(vp, &mp, V_WAIT | PCATCH)) != 0)
		goto unlock;

	advice = get_advice(fp, uio);

	if (MNT_SHARED_WRITES(mp) ||
	    (mp == NULL && MNT_SHARED_WRITES(vp->v_mount))) {
		lock_flags = LK_SHARED;
	} else {
		lock_flags = LK_EXCLUSIVE;
	}

	vn_lock(vp, lock_flags | LK_RETRY);
	switch (advice) {
	case POSIX_FADV_NORMAL:
	case POSIX_FADV_SEQUENTIAL:
	case POSIX_FADV_NOREUSE:
		ioflag |= sequential_heuristic(uio, fp);
		break;
	case POSIX_FADV_RANDOM:
		/* XXX: Is this correct? */
		break;
	}
	orig_offset = uio->uio_offset;

#ifdef MAC
	error = mac_vnode_check_write(active_cred, fp->f_cred, vp);
	if (error == 0)
#endif
		error = VOP_WRITE(vp, uio, ioflag, fp->f_cred);
	fp->f_nextoff[UIO_WRITE] = uio->uio_offset;
	VOP_UNLOCK(vp);
	if (vp->v_type != VCHR)
		vn_finished_write(mp);
	if (error == 0 && advice == POSIX_FADV_NOREUSE &&
	    orig_offset != uio->uio_offset)
		/*
		 * Use POSIX_FADV_DONTNEED to flush pages and buffers
		 * for the backing file after a POSIX_FADV_NOREUSE
		 * write(2).
		 */
		error = VOP_ADVISE(vp, orig_offset, uio->uio_offset - 1,
		    POSIX_FADV_DONTNEED);
unlock:
	return (error);
}

/*
 * The vn_io_fault() is a wrapper around vn_read() and vn_write() to
 * prevent the following deadlock:
 *
 * Assume that the thread A reads from the vnode vp1 into userspace
 * buffer buf1 backed by the pages of vnode vp2.  If a page in buf1 is
 * currently not resident, then system ends up with the call chain
 *   vn_read() -> VOP_READ(vp1) -> uiomove() -> [Page Fault] ->
 *     vm_fault(buf1) -> vnode_pager_getpages(vp2) -> VOP_GETPAGES(vp2)
 * which establishes lock order vp1->vn_lock, then vp2->vn_lock.
 * If, at the same time, thread B reads from vnode vp2 into buffer buf2
 * backed by the pages of vnode vp1, and some page in buf2 is not
 * resident, we get a reversed order vp2->vn_lock, then vp1->vn_lock.
 *
 * To prevent the lock order reversal and deadlock, vn_io_fault() does
 * not allow page faults to happen during VOP_READ() or VOP_WRITE().
 * Instead, it first tries to do the whole range i/o with pagefaults
 * disabled. If all pages in the i/o buffer are resident and mapped,
 * VOP will succeed (ignoring the genuine filesystem errors).
 * Otherwise, we get back EFAULT, and vn_io_fault() falls back to do
 * i/o in chunks, with all pages in the chunk prefaulted and held
 * using vm_fault_quick_hold_pages().
 *
 * Filesystems using this deadlock avoidance scheme should use the
 * array of the held pages from uio, saved in the curthread->td_ma,
 * instead of doing uiomove().  A helper function
 * vn_io_fault_uiomove() converts uiomove request into
 * uiomove_fromphys() over td_ma array.
 *
 * Since vnode locks do not cover the whole i/o anymore, rangelocks
 * make the current i/o request atomic with respect to other i/os and
 * truncations.
 */

/*
 * Decode vn_io_fault_args and perform the corresponding i/o.
 */
static int
vn_io_fault_doio(struct vn_io_fault_args *args, struct uio *uio,
    struct thread *td)
{
	int error, save;

	error = 0;
	save = vm_fault_disable_pagefaults();
	switch (args->kind) {
	case VN_IO_FAULT_FOP:
		error = (args->args.fop_args.doio)(args->args.fop_args.fp,
		    uio, args->cred, args->flags, td);
		break;
	case VN_IO_FAULT_VOP:
		if (uio->uio_rw == UIO_READ) {
			error = VOP_READ(args->args.vop_args.vp, uio,
			    args->flags, args->cred);
		} else if (uio->uio_rw == UIO_WRITE) {
			error = VOP_WRITE(args->args.vop_args.vp, uio,
			    args->flags, args->cred);
		}
		break;
	default:
		panic("vn_io_fault_doio: unknown kind of io %d %d",
		    args->kind, uio->uio_rw);
	}
	vm_fault_enable_pagefaults(save);
	return (error);
}

static int
vn_io_fault_touch(char * __capability base, const struct uio *uio)
{
	int r;

	r = fubyte(base);
	if (r == -1 || (uio->uio_rw == UIO_READ &&
	    subyte(base, r) == -1))
		return (EFAULT);
	return (0);
}

static int
vn_io_fault_prefault_user(const struct uio *uio)
{
	char * __capability base;
	struct iovec *iov;
	size_t len;
	ssize_t resid;
	int error, i;

	KASSERT(uio->uio_segflg == UIO_USERSPACE,
	    ("vn_io_fault_prefault userspace"));

	error = i = 0;
	iov = uio->uio_iov;
	resid = uio->uio_resid;
	base = iov->iov_base;
	len = iov->iov_len;
	while (resid > 0) {
		error = vn_io_fault_touch(base, uio);
		if (error != 0)
			break;
		if (len < PAGE_SIZE) {
			if (len != 0) {
				error = vn_io_fault_touch(base + len - 1, uio);
				if (error != 0)
					break;
				resid -= len;
			}
			if (++i >= uio->uio_iovcnt)
				break;
			iov = uio->uio_iov + i;
			base = iov->iov_base;
			len = iov->iov_len;
		} else {
			len -= PAGE_SIZE;
			base += PAGE_SIZE;
			resid -= PAGE_SIZE;
		}
	}
	return (error);
}

/*
 * Common code for vn_io_fault(), agnostic to the kind of i/o request.
 * Uses vn_io_fault_doio() to make the call to an actual i/o function.
 * Used from vn_rdwr() and vn_io_fault(), which encode the i/o request
 * into args and call vn_io_fault1() to handle faults during the user
 * mode buffer accesses.
 */
static int
vn_io_fault1(struct vnode *vp, struct uio *uio, struct vn_io_fault_args *args,
    struct thread *td)
{
	vm_page_t ma[io_hold_cnt + 2];
	struct uio *uio_clone, short_uio;
	struct iovec short_iovec[1];
	vm_page_t *prev_td_ma;
	vm_prot_t prot;
	char * __capability addr, * __capability end;
	size_t len, resid;
	ssize_t adv;
	int error, cnt, saveheld, prev_td_ma_cnt;

	if (vn_io_fault_prefault) {
		error = vn_io_fault_prefault_user(uio);
		if (error != 0)
			return (error); /* Or ignore ? */
	}

	prot = uio->uio_rw == UIO_READ ? VM_PROT_WRITE : VM_PROT_READ;

	/*
	 * The UFS follows IO_UNIT directive and replays back both
	 * uio_offset and uio_resid if an error is encountered during the
	 * operation.  But, since the iovec may be already advanced,
	 * uio is still in an inconsistent state.
	 *
	 * Cache a copy of the original uio, which is advanced to the redo
	 * point using UIO_NOCOPY below.
	 */
	uio_clone = cloneuio(uio);
	resid = uio->uio_resid;

	short_uio.uio_segflg = UIO_USERSPACE;
	short_uio.uio_rw = uio->uio_rw;
	short_uio.uio_td = uio->uio_td;

	error = vn_io_fault_doio(args, uio, td);
	if (error != EFAULT)
		goto out;

	atomic_add_long(&vn_io_faults_cnt, 1);
	uio_clone->uio_segflg = UIO_NOCOPY;
	uiomove(NULL, resid - uio->uio_resid, uio_clone);
	uio_clone->uio_segflg = uio->uio_segflg;

	saveheld = curthread_pflags_set(TDP_UIOHELD);
	prev_td_ma = td->td_ma;
	prev_td_ma_cnt = td->td_ma_cnt;

	while (uio_clone->uio_resid != 0) {
		len = uio_clone->uio_iov->iov_len;
		if (len == 0) {
			KASSERT(uio_clone->uio_iovcnt >= 1,
			    ("iovcnt underflow"));
			uio_clone->uio_iov++;
			uio_clone->uio_iovcnt--;
			continue;
		}
		if (len > io_hold_cnt * PAGE_SIZE)
			len = io_hold_cnt * PAGE_SIZE;
		addr = uio_clone->uio_iov->iov_base;
		end = round_page(addr + len);
		if (end < addr) {
			error = EFAULT;
			break;
		}
		cnt = atop(end - trunc_page(addr));
		/*
		 * A perfectly misaligned address and length could cause
		 * both the start and the end of the chunk to use partial
		 * page.  +2 accounts for such a situation.
		 */
		cnt = vm_fault_quick_hold_pages(&td->td_proc->p_vmspace->vm_map,
		    addr, len, prot, ma, io_hold_cnt + 2);
		if (cnt == -1) {
			error = EFAULT;
			break;
		}
		short_uio.uio_iov = &short_iovec[0];
		IOVEC_INIT_C(&short_iovec[0], uio_clone->uio_iov->iov_base,
		    len);
		short_uio.uio_iovcnt = 1;
		short_uio.uio_resid = len;
		short_uio.uio_offset = uio_clone->uio_offset;
		td->td_ma = ma;
		td->td_ma_cnt = cnt;

		error = vn_io_fault_doio(args, &short_uio, td);
		vm_page_unhold_pages(ma, cnt);
		adv = len - short_uio.uio_resid;

		IOVEC_ADVANCE(uio_clone->uio_iov, adv);
		uio_clone->uio_resid -= adv;
		uio_clone->uio_offset += adv;

		uio->uio_resid -= adv;
		uio->uio_offset += adv;

		if (error != 0 || adv == 0)
			break;
	}
	td->td_ma = prev_td_ma;
	td->td_ma_cnt = prev_td_ma_cnt;
	curthread_pflags_restore(saveheld);
out:
	free(uio_clone, M_IOV);
	return (error);
}

static int
vn_io_fault(struct file *fp, struct uio *uio, struct ucred *active_cred,
    int flags, struct thread *td)
{
	fo_rdwr_t *doio;
	struct vnode *vp;
	void *rl_cookie;
	struct vn_io_fault_args args;
	int error;

	doio = uio->uio_rw == UIO_READ ? vn_read : vn_write;
	vp = fp->f_vnode;

	/*
	 * The ability to read(2) on a directory has historically been
	 * allowed for all users, but this can and has been the source of
	 * at least one security issue in the past.  As such, it is now hidden
	 * away behind a sysctl for those that actually need it to use it, and
	 * restricted to root when it's turned on to make it relatively safe to
	 * leave on for longer sessions of need.
	 */
	if (vp->v_type == VDIR) {
		KASSERT(uio->uio_rw == UIO_READ,
		    ("illegal write attempted on a directory"));
		if (!vfs_allow_read_dir)
			return (EISDIR);
		if ((error = priv_check(td, PRIV_VFS_READ_DIR)) != 0)
			return (EISDIR);
	}

	foffset_lock_uio(fp, uio, flags);
	if (do_vn_io_fault(vp, uio)) {
		args.kind = VN_IO_FAULT_FOP;
		args.args.fop_args.fp = fp;
		args.args.fop_args.doio = doio;
		args.cred = active_cred;
		args.flags = flags | FOF_OFFSET;
		if (uio->uio_rw == UIO_READ) {
			rl_cookie = vn_rangelock_rlock(vp, uio->uio_offset,
			    uio->uio_offset + uio->uio_resid);
		} else if ((fp->f_flag & O_APPEND) != 0 ||
		    (flags & FOF_OFFSET) == 0) {
			/* For appenders, punt and lock the whole range. */
			rl_cookie = vn_rangelock_wlock(vp, 0, OFF_MAX);
		} else {
			rl_cookie = vn_rangelock_wlock(vp, uio->uio_offset,
			    uio->uio_offset + uio->uio_resid);
		}
		error = vn_io_fault1(vp, uio, &args, td);
		vn_rangelock_unlock(vp, rl_cookie);
	} else {
		error = doio(fp, uio, active_cred, flags | FOF_OFFSET, td);
	}
	foffset_unlock_uio(fp, uio, flags);
	return (error);
}

/*
 * Helper function to perform the requested uiomove operation using
 * the held pages for io->uio_iov[0].iov_base buffer instead of
 * copyin/copyout.  Access to the pages with uiomove_fromphys()
 * instead of iov_base prevents page faults that could occur due to
 * pmap_collect() invalidating the mapping created by
 * vm_fault_quick_hold_pages(), or pageout daemon, page laundry or
 * object cleanup revoking the write access from page mappings.
 *
 * Filesystems specified MNTK_NO_IOPF shall use vn_io_fault_uiomove()
 * instead of plain uiomove().
 */
int
vn_io_fault_uiomove(char *data, int xfersize, struct uio *uio)
{
	struct uio transp_uio;
	struct iovec transp_iov[1];
	struct thread *td;
	size_t adv;
	int error, pgadv;

	td = curthread;
	if ((td->td_pflags & TDP_UIOHELD) == 0 ||
	    uio->uio_segflg != UIO_USERSPACE)
		return (uiomove(data, xfersize, uio));

	KASSERT(uio->uio_iovcnt == 1, ("uio_iovcnt %d", uio->uio_iovcnt));
	transp_uio.uio_iov = &transp_iov[0];
	transp_uio.uio_iovcnt = 1;
	if (xfersize > uio->uio_resid)
		xfersize = uio->uio_resid;
	IOVEC_INIT(&transp_iov[0], data, xfersize);
	transp_uio.uio_resid = xfersize;
	transp_uio.uio_offset = 0;
	transp_uio.uio_segflg = UIO_SYSSPACE;
	/*
	 * Since transp_iov points to data, and td_ma page array
	 * corresponds to original uio->uio_iov, we need to invert the
	 * direction of the i/o operation as passed to
	 * uiomove_fromphys().
	 */
	switch (uio->uio_rw) {
	case UIO_WRITE:
		transp_uio.uio_rw = UIO_READ;
		break;
	case UIO_READ:
		transp_uio.uio_rw = UIO_WRITE;
		break;
	}
	transp_uio.uio_td = uio->uio_td;
	error = uiomove_fromphys(td->td_ma,
	    ((vm_offset_t)(__cheri_fromcap void *)uio->uio_iov->iov_base) & PAGE_MASK,
	    xfersize, &transp_uio);
	adv = xfersize - transp_uio.uio_resid;
	pgadv =
	    (((vm_offset_t)(__cheri_fromcap void *)uio->uio_iov->iov_base + adv) >> PAGE_SHIFT) -
	    (((vm_offset_t)(__cheri_fromcap void *)uio->uio_iov->iov_base) >> PAGE_SHIFT);
	td->td_ma += pgadv;
	KASSERT(td->td_ma_cnt >= pgadv, ("consumed pages %d %d", td->td_ma_cnt,
	    pgadv));
	td->td_ma_cnt -= pgadv;
	IOVEC_ADVANCE(uio->uio_iov, adv);
	uio->uio_resid -= adv;
	uio->uio_offset += adv;
	return (error);
}

int
vn_io_fault_pgmove(vm_page_t ma[], vm_offset_t offset, int xfersize,
    struct uio *uio)
{
	struct thread *td;
	vm_offset_t iov_base;
	int cnt, pgadv;

	td = curthread;
	if ((td->td_pflags & TDP_UIOHELD) == 0 ||
	    uio->uio_segflg != UIO_USERSPACE)
		return (uiomove_fromphys(ma, offset, xfersize, uio));

	KASSERT(uio->uio_iovcnt == 1, ("uio_iovcnt %d", uio->uio_iovcnt));
	cnt = xfersize > uio->uio_resid ? uio->uio_resid : xfersize;
	iov_base = (vm_offset_t)(__cheri_fromcap void *)uio->uio_iov->iov_base;
	switch (uio->uio_rw) {
	case UIO_WRITE:
		pmap_copy_pages(td->td_ma, iov_base & PAGE_MASK, ma,
		    offset, cnt);
		break;
	case UIO_READ:
		pmap_copy_pages(ma, offset, td->td_ma, iov_base & PAGE_MASK,
		    cnt);
		break;
	}
	pgadv = ((iov_base + cnt) >> PAGE_SHIFT) - (iov_base >> PAGE_SHIFT);
	td->td_ma += pgadv;
	KASSERT(td->td_ma_cnt >= pgadv, ("consumed pages %d %d", td->td_ma_cnt,
	    pgadv));
	td->td_ma_cnt -= pgadv;
	IOVEC_ADVANCE(uio->uio_iov, cnt);
	uio->uio_resid -= cnt;
	uio->uio_offset += cnt;
	return (0);
}

/*
 * File table truncate routine.
 */
static int
vn_truncate(struct file *fp, off_t length, struct ucred *active_cred,
    struct thread *td)
{
	struct mount *mp;
	struct vnode *vp;
	void *rl_cookie;
	int error;

	vp = fp->f_vnode;

	/*
	 * Lock the whole range for truncation.  Otherwise split i/o
	 * might happen partly before and partly after the truncation.
	 */
	rl_cookie = vn_rangelock_wlock(vp, 0, OFF_MAX);
	error = vn_start_write(vp, &mp, V_WAIT | PCATCH);
	if (error)
		goto out1;
	vn_lock(vp, LK_EXCLUSIVE | LK_RETRY);
	AUDIT_ARG_VNODE1(vp);
	if (vp->v_type == VDIR) {
		error = EISDIR;
		goto out;
	}
#ifdef MAC
	error = mac_vnode_check_write(active_cred, fp->f_cred, vp);
	if (error)
		goto out;
#endif
	error = vn_truncate_locked(vp, length, (fp->f_flag & O_FSYNC) != 0,
	    fp->f_cred);
out:
	VOP_UNLOCK(vp);
	vn_finished_write(mp);
out1:
	vn_rangelock_unlock(vp, rl_cookie);
	return (error);
}

/*
 * Truncate a file that is already locked.
 */
int
vn_truncate_locked(struct vnode *vp, off_t length, bool sync,
    struct ucred *cred)
{
	struct vattr vattr;
	int error;

	error = VOP_ADD_WRITECOUNT(vp, 1);
	if (error == 0) {
		VATTR_NULL(&vattr);
		vattr.va_size = length;
		if (sync)
			vattr.va_vaflags |= VA_SYNC;
		error = VOP_SETATTR(vp, &vattr, cred);
		VOP_ADD_WRITECOUNT_CHECKED(vp, -1);
	}
	return (error);
}

/*
 * File table vnode stat routine.
 */
static int
vn_statfile(struct file *fp, struct stat *sb, struct ucred *active_cred,
    struct thread *td)
{
	struct vnode *vp = fp->f_vnode;
	int error;

	vn_lock(vp, LK_SHARED | LK_RETRY);
	error = vn_stat(vp, sb, active_cred, fp->f_cred, td);
	VOP_UNLOCK(vp);

	return (error);
}

/*
 * Stat a vnode; implementation for the stat syscall
 */
int
vn_stat(struct vnode *vp, struct stat *sb, struct ucred *active_cred,
    struct ucred *file_cred, struct thread *td)
{
	struct vattr vattr;
	struct vattr *vap;
	int error;
	u_short mode;

	AUDIT_ARG_VNODE1(vp);
#ifdef MAC
	error = mac_vnode_check_stat(active_cred, file_cred, vp);
	if (error)
		return (error);
#endif

	vap = &vattr;

	/*
	 * Initialize defaults for new and unusual fields, so that file
	 * systems which don't support these fields don't need to know
	 * about them.
	 */
	vap->va_birthtime.tv_sec = -1;
	vap->va_birthtime.tv_nsec = 0;
	vap->va_fsid = VNOVAL;
	vap->va_rdev = NODEV;

	error = VOP_GETATTR(vp, vap, active_cred);
	if (error)
		return (error);

	/*
	 * Zero the spare stat fields
	 */
	bzero(sb, sizeof *sb);

	/*
	 * Copy from vattr table
	 */
	if (vap->va_fsid != VNOVAL)
		sb->st_dev = vap->va_fsid;
	else
		sb->st_dev = vp->v_mount->mnt_stat.f_fsid.val[0];
	sb->st_ino = vap->va_fileid;
	mode = vap->va_mode;
	switch (vap->va_type) {
	case VREG:
		mode |= S_IFREG;
		break;
	case VDIR:
		mode |= S_IFDIR;
		break;
	case VBLK:
		mode |= S_IFBLK;
		break;
	case VCHR:
		mode |= S_IFCHR;
		break;
	case VLNK:
		mode |= S_IFLNK;
		break;
	case VSOCK:
		mode |= S_IFSOCK;
		break;
	case VFIFO:
		mode |= S_IFIFO;
		break;
	default:
		return (EBADF);
	}
	sb->st_mode = mode;
	sb->st_nlink = vap->va_nlink;
	sb->st_uid = vap->va_uid;
	sb->st_gid = vap->va_gid;
	sb->st_rdev = vap->va_rdev;
	if (vap->va_size > OFF_MAX)
		return (EOVERFLOW);
	sb->st_size = vap->va_size;
	sb->st_atim.tv_sec = vap->va_atime.tv_sec;
	sb->st_atim.tv_nsec = vap->va_atime.tv_nsec;
	sb->st_mtim.tv_sec = vap->va_mtime.tv_sec;
	sb->st_mtim.tv_nsec = vap->va_mtime.tv_nsec;
	sb->st_ctim.tv_sec = vap->va_ctime.tv_sec;
	sb->st_ctim.tv_nsec = vap->va_ctime.tv_nsec;
	sb->st_birthtim.tv_sec = vap->va_birthtime.tv_sec;
	sb->st_birthtim.tv_nsec = vap->va_birthtime.tv_nsec;

        /*
	 * According to www.opengroup.org, the meaning of st_blksize is 
	 *   "a filesystem-specific preferred I/O block size for this 
	 *    object.  In some filesystem types, this may vary from file
	 *    to file"
	 * Use miminum/default of PAGE_SIZE (e.g. for VCHR).
	 */

	sb->st_blksize = max(PAGE_SIZE, vap->va_blocksize);
	
	sb->st_flags = vap->va_flags;
	if (priv_check_cred_vfs_generation(td->td_ucred))
		sb->st_gen = 0;
	else
		sb->st_gen = vap->va_gen;

	sb->st_blocks = vap->va_bytes / S_BLKSIZE;
	return (0);
}

/*
 * File table vnode ioctl routine.
 */
static int
vn_ioctl(struct file *fp, u_long com, void *data, struct ucred *active_cred,
    struct thread *td)
{
	struct vattr vattr;
	struct vnode *vp;
	struct fiobmap2_arg *bmarg;
	int error;

	vp = fp->f_vnode;
	switch (vp->v_type) {
	case VDIR:
	case VREG:
		switch (com) {
		case FIONREAD:
			vn_lock(vp, LK_SHARED | LK_RETRY);
			error = VOP_GETATTR(vp, &vattr, active_cred);
			VOP_UNLOCK(vp);
			if (error == 0)
				*(int *)data = vattr.va_size - fp->f_offset;
			return (error);
		case FIOBMAP2:
			bmarg = (struct fiobmap2_arg *)data;
			vn_lock(vp, LK_SHARED | LK_RETRY);
#ifdef MAC
			error = mac_vnode_check_read(active_cred, fp->f_cred,
			    vp);
			if (error == 0)
#endif
				error = VOP_BMAP(vp, bmarg->bn, NULL,
				    &bmarg->bn, &bmarg->runp, &bmarg->runb);
			VOP_UNLOCK(vp);
			return (error);
		case FIONBIO:
		case FIOASYNC:
			return (0);
		default:
			return (VOP_IOCTL(vp, com, data, fp->f_flag,
			    active_cred, td));
		}
		break;
	case VCHR:
		return (VOP_IOCTL(vp, com, data, fp->f_flag,
		    active_cred, td));
	default:
		return (ENOTTY);
	}
}

/*
 * File table vnode poll routine.
 */
static int
vn_poll(struct file *fp, int events, struct ucred *active_cred,
    struct thread *td)
{
	struct vnode *vp;
	int error;

	vp = fp->f_vnode;
#ifdef MAC
	vn_lock(vp, LK_EXCLUSIVE | LK_RETRY);
	AUDIT_ARG_VNODE1(vp);
	error = mac_vnode_check_poll(active_cred, fp->f_cred, vp);
	VOP_UNLOCK(vp);
	if (!error)
#endif

	error = VOP_POLL(vp, events, fp->f_cred, td);
	return (error);
}

/*
 * Acquire the requested lock and then check for validity.  LK_RETRY
 * permits vn_lock to return doomed vnodes.
 */
static int __noinline
_vn_lock_fallback(struct vnode *vp, int flags, const char *file, int line,
    int error)
{

	KASSERT((flags & LK_RETRY) == 0 || error == 0,
	    ("vn_lock: error %d incompatible with flags %#x", error, flags));

	if (error == 0)
		VNASSERT(VN_IS_DOOMED(vp), vp, ("vnode not doomed"));

	if ((flags & LK_RETRY) == 0) {
		if (error == 0) {
			VOP_UNLOCK(vp);
			error = ENOENT;
		}
		return (error);
	}

	/*
	 * LK_RETRY case.
	 *
	 * Nothing to do if we got the lock.
	 */
	if (error == 0)
		return (0);

	/*
	 * Interlock was dropped by the call in _vn_lock.
	 */
	flags &= ~LK_INTERLOCK;
	do {
		error = VOP_LOCK1(vp, flags, file, line);
	} while (error != 0);
	return (0);
}

int
_vn_lock(struct vnode *vp, int flags, const char *file, int line)
{
	int error;

	VNASSERT((flags & LK_TYPE_MASK) != 0, vp,
	    ("vn_lock: no locktype (%d passed)", flags));
	VNPASS(vp->v_holdcnt > 0, vp);
	error = VOP_LOCK1(vp, flags, file, line);
	if (__predict_false(error != 0 || VN_IS_DOOMED(vp)))
		return (_vn_lock_fallback(vp, flags, file, line, error));
	return (0);
}

/*
 * File table vnode close routine.
 */
static int
vn_closefile(struct file *fp, struct thread *td)
{
	struct vnode *vp;
	struct flock lf;
	int error;
	bool ref;

	vp = fp->f_vnode;
	fp->f_ops = &badfileops;
	ref= (fp->f_flag & FHASLOCK) != 0 && fp->f_type == DTYPE_VNODE;

	error = vn_close1(vp, fp->f_flag, fp->f_cred, td, ref);

	if (__predict_false(ref)) {
		lf.l_whence = SEEK_SET;
		lf.l_start = 0;
		lf.l_len = 0;
		lf.l_type = F_UNLCK;
		(void) VOP_ADVLOCK(vp, fp, F_UNLCK, &lf, F_FLOCK);
		vrele(vp);
	}
	return (error);
}

/*
 * Preparing to start a filesystem write operation. If the operation is
 * permitted, then we bump the count of operations in progress and
 * proceed. If a suspend request is in progress, we wait until the
 * suspension is over, and then proceed.
 */
static int
vn_start_write_refed(struct mount *mp, int flags, bool mplocked)
{
	int error, mflags;

	if (__predict_true(!mplocked) && (flags & V_XSLEEP) == 0 &&
	    vfs_op_thread_enter(mp)) {
		MPASS((mp->mnt_kern_flag & MNTK_SUSPEND) == 0);
		vfs_mp_count_add_pcpu(mp, writeopcount, 1);
		vfs_op_thread_exit(mp);
		return (0);
	}

	if (mplocked)
		mtx_assert(MNT_MTX(mp), MA_OWNED);
	else
		MNT_ILOCK(mp);

	error = 0;

	/*
	 * Check on status of suspension.
	 */
	if ((curthread->td_pflags & TDP_IGNSUSP) == 0 ||
	    mp->mnt_susp_owner != curthread) {
		mflags = ((mp->mnt_vfc->vfc_flags & VFCF_SBDRY) != 0 ?
		    (flags & PCATCH) : 0) | (PUSER - 1);
		while ((mp->mnt_kern_flag & MNTK_SUSPEND) != 0) {
			if (flags & V_NOWAIT) {
				error = EWOULDBLOCK;
				goto unlock;
			}
			error = msleep(&mp->mnt_flag, MNT_MTX(mp), mflags,
			    "suspfs", 0);
			if (error)
				goto unlock;
		}
	}
	if (flags & V_XSLEEP)
		goto unlock;
	mp->mnt_writeopcount++;
unlock:
	if (error != 0 || (flags & V_XSLEEP) != 0)
		MNT_REL(mp);
	MNT_IUNLOCK(mp);
	return (error);
}

int
vn_start_write(struct vnode *vp, struct mount **mpp, int flags)
{
	struct mount *mp;
	int error;

	KASSERT((flags & V_MNTREF) == 0 || (*mpp != NULL && vp == NULL),
	    ("V_MNTREF requires mp"));

	error = 0;
	/*
	 * If a vnode is provided, get and return the mount point that
	 * to which it will write.
	 */
	if (vp != NULL) {
		if ((error = VOP_GETWRITEMOUNT(vp, mpp)) != 0) {
			*mpp = NULL;
			if (error != EOPNOTSUPP)
				return (error);
			return (0);
		}
	}
	if ((mp = *mpp) == NULL)
		return (0);

	/*
	 * VOP_GETWRITEMOUNT() returns with the mp refcount held through
	 * a vfs_ref().
	 * As long as a vnode is not provided we need to acquire a
	 * refcount for the provided mountpoint too, in order to
	 * emulate a vfs_ref().
	 */
	if (vp == NULL && (flags & V_MNTREF) == 0)
		vfs_ref(mp);

	return (vn_start_write_refed(mp, flags, false));
}

/*
 * Secondary suspension. Used by operations such as vop_inactive
 * routines that are needed by the higher level functions. These
 * are allowed to proceed until all the higher level functions have
 * completed (indicated by mnt_writeopcount dropping to zero). At that
 * time, these operations are halted until the suspension is over.
 */
int
vn_start_secondary_write(struct vnode *vp, struct mount **mpp, int flags)
{
	struct mount *mp;
	int error;

	KASSERT((flags & V_MNTREF) == 0 || (*mpp != NULL && vp == NULL),
	    ("V_MNTREF requires mp"));

 retry:
	if (vp != NULL) {
		if ((error = VOP_GETWRITEMOUNT(vp, mpp)) != 0) {
			*mpp = NULL;
			if (error != EOPNOTSUPP)
				return (error);
			return (0);
		}
	}
	/*
	 * If we are not suspended or have not yet reached suspended
	 * mode, then let the operation proceed.
	 */
	if ((mp = *mpp) == NULL)
		return (0);

	/*
	 * VOP_GETWRITEMOUNT() returns with the mp refcount held through
	 * a vfs_ref().
	 * As long as a vnode is not provided we need to acquire a
	 * refcount for the provided mountpoint too, in order to
	 * emulate a vfs_ref().
	 */
	MNT_ILOCK(mp);
	if (vp == NULL && (flags & V_MNTREF) == 0)
		MNT_REF(mp);
	if ((mp->mnt_kern_flag & (MNTK_SUSPENDED | MNTK_SUSPEND2)) == 0) {
		mp->mnt_secondary_writes++;
		mp->mnt_secondary_accwrites++;
		MNT_IUNLOCK(mp);
		return (0);
	}
	if (flags & V_NOWAIT) {
		MNT_REL(mp);
		MNT_IUNLOCK(mp);
		return (EWOULDBLOCK);
	}
	/*
	 * Wait for the suspension to finish.
	 */
	error = msleep(&mp->mnt_flag, MNT_MTX(mp), (PUSER - 1) | PDROP |
	    ((mp->mnt_vfc->vfc_flags & VFCF_SBDRY) != 0 ? (flags & PCATCH) : 0),
	    "suspfs", 0);
	vfs_rel(mp);
	if (error == 0)
		goto retry;
	return (error);
}

/*
 * Filesystem write operation has completed. If we are suspending and this
 * operation is the last one, notify the suspender that the suspension is
 * now in effect.
 */
void
vn_finished_write(struct mount *mp)
{
	int c;

	if (mp == NULL)
		return;

	if (vfs_op_thread_enter(mp)) {
		vfs_mp_count_sub_pcpu(mp, writeopcount, 1);
		vfs_mp_count_sub_pcpu(mp, ref, 1);
		vfs_op_thread_exit(mp);
		return;
	}

	MNT_ILOCK(mp);
	vfs_assert_mount_counters(mp);
	MNT_REL(mp);
	c = --mp->mnt_writeopcount;
	if (mp->mnt_vfs_ops == 0) {
		MPASS((mp->mnt_kern_flag & MNTK_SUSPEND) == 0);
		MNT_IUNLOCK(mp);
		return;
	}
	if (c < 0)
		vfs_dump_mount_counters(mp);
	if ((mp->mnt_kern_flag & MNTK_SUSPEND) != 0 && c == 0)
		wakeup(&mp->mnt_writeopcount);
	MNT_IUNLOCK(mp);
}

/*
 * Filesystem secondary write operation has completed. If we are
 * suspending and this operation is the last one, notify the suspender
 * that the suspension is now in effect.
 */
void
vn_finished_secondary_write(struct mount *mp)
{
	if (mp == NULL)
		return;
	MNT_ILOCK(mp);
	MNT_REL(mp);
	mp->mnt_secondary_writes--;
	if (mp->mnt_secondary_writes < 0)
		panic("vn_finished_secondary_write: neg cnt");
	if ((mp->mnt_kern_flag & MNTK_SUSPEND) != 0 &&
	    mp->mnt_secondary_writes <= 0)
		wakeup(&mp->mnt_secondary_writes);
	MNT_IUNLOCK(mp);
}

/*
 * Request a filesystem to suspend write operations.
 */
int
vfs_write_suspend(struct mount *mp, int flags)
{
	int error;

	vfs_op_enter(mp);

	MNT_ILOCK(mp);
	vfs_assert_mount_counters(mp);
	if (mp->mnt_susp_owner == curthread) {
		vfs_op_exit_locked(mp);
		MNT_IUNLOCK(mp);
		return (EALREADY);
	}
	while (mp->mnt_kern_flag & MNTK_SUSPEND)
		msleep(&mp->mnt_flag, MNT_MTX(mp), PUSER - 1, "wsuspfs", 0);

	/*
	 * Unmount holds a write reference on the mount point.  If we
	 * own busy reference and drain for writers, we deadlock with
	 * the reference draining in the unmount path.  Callers of
	 * vfs_write_suspend() must specify VS_SKIP_UNMOUNT if
	 * vfs_busy() reference is owned and caller is not in the
	 * unmount context.
	 */
	if ((flags & VS_SKIP_UNMOUNT) != 0 &&
	    (mp->mnt_kern_flag & MNTK_UNMOUNT) != 0) {
		vfs_op_exit_locked(mp);
		MNT_IUNLOCK(mp);
		return (EBUSY);
	}

	mp->mnt_kern_flag |= MNTK_SUSPEND;
	mp->mnt_susp_owner = curthread;
	if (mp->mnt_writeopcount > 0)
		(void) msleep(&mp->mnt_writeopcount, 
		    MNT_MTX(mp), (PUSER - 1)|PDROP, "suspwt", 0);
	else
		MNT_IUNLOCK(mp);
	if ((error = VFS_SYNC(mp, MNT_SUSPEND)) != 0) {
		vfs_write_resume(mp, 0);
		/* vfs_write_resume does vfs_op_exit() for us */
	}
	return (error);
}

/*
 * Request a filesystem to resume write operations.
 */
void
vfs_write_resume(struct mount *mp, int flags)
{

	MNT_ILOCK(mp);
	if ((mp->mnt_kern_flag & MNTK_SUSPEND) != 0) {
		KASSERT(mp->mnt_susp_owner == curthread, ("mnt_susp_owner"));
		mp->mnt_kern_flag &= ~(MNTK_SUSPEND | MNTK_SUSPEND2 |
				       MNTK_SUSPENDED);
		mp->mnt_susp_owner = NULL;
		wakeup(&mp->mnt_writeopcount);
		wakeup(&mp->mnt_flag);
		curthread->td_pflags &= ~TDP_IGNSUSP;
		if ((flags & VR_START_WRITE) != 0) {
			MNT_REF(mp);
			mp->mnt_writeopcount++;
		}
		MNT_IUNLOCK(mp);
		if ((flags & VR_NO_SUSPCLR) == 0)
			VFS_SUSP_CLEAN(mp);
		vfs_op_exit(mp);
	} else if ((flags & VR_START_WRITE) != 0) {
		MNT_REF(mp);
		vn_start_write_refed(mp, 0, true);
	} else {
		MNT_IUNLOCK(mp);
	}
}

/*
 * Helper loop around vfs_write_suspend() for filesystem unmount VFS
 * methods.
 */
int
vfs_write_suspend_umnt(struct mount *mp)
{
	int error;

	KASSERT((curthread->td_pflags & TDP_IGNSUSP) == 0,
	    ("vfs_write_suspend_umnt: recursed"));

	/* dounmount() already called vn_start_write(). */
	for (;;) {
		vn_finished_write(mp);
		error = vfs_write_suspend(mp, 0);
		if (error != 0) {
			vn_start_write(NULL, &mp, V_WAIT);
			return (error);
		}
		MNT_ILOCK(mp);
		if ((mp->mnt_kern_flag & MNTK_SUSPENDED) != 0)
			break;
		MNT_IUNLOCK(mp);
		vn_start_write(NULL, &mp, V_WAIT);
	}
	mp->mnt_kern_flag &= ~(MNTK_SUSPENDED | MNTK_SUSPEND2);
	wakeup(&mp->mnt_flag);
	MNT_IUNLOCK(mp);
	curthread->td_pflags |= TDP_IGNSUSP;
	return (0);
}

/*
 * Implement kqueues for files by translating it to vnode operation.
 */
static int
vn_kqfilter(struct file *fp, struct knote *kn)
{

	return (VOP_KQFILTER(fp->f_vnode, kn));
}

/*
 * Simplified in-kernel wrapper calls for extended attribute access.
 * Both calls pass in a NULL credential, authorizing as "kernel" access.
 * Set IO_NODELOCKED in ioflg if the vnode is already locked.
 */
int
vn_extattr_get(struct vnode *vp, int ioflg, int attrnamespace,
    const char *attrname, int *buflen, char *buf, struct thread *td)
{
	struct uio	auio;
	struct iovec	iov;
	int	error;

	IOVEC_INIT(&iov, buf, *buflen);

	auio.uio_iov = &iov;
	auio.uio_iovcnt = 1;
	auio.uio_rw = UIO_READ;
	auio.uio_segflg = UIO_SYSSPACE;
	auio.uio_td = td;
	auio.uio_offset = 0;
	auio.uio_resid = *buflen;

	if ((ioflg & IO_NODELOCKED) == 0)
		vn_lock(vp, LK_SHARED | LK_RETRY);

	ASSERT_VOP_LOCKED(vp, "IO_NODELOCKED with no vp lock held");

	/* authorize attribute retrieval as kernel */
	error = VOP_GETEXTATTR(vp, attrnamespace, attrname, &auio, NULL, NULL,
	    td);

	if ((ioflg & IO_NODELOCKED) == 0)
		VOP_UNLOCK(vp);

	if (error == 0) {
		*buflen = *buflen - auio.uio_resid;
	}

	return (error);
}

/*
 * XXX failure mode if partially written?
 */
int
vn_extattr_set(struct vnode *vp, int ioflg, int attrnamespace,
    const char *attrname, int buflen, char *buf, struct thread *td)
{
	struct uio	auio;
	struct iovec	iov;
	struct mount	*mp;
	int	error;

	IOVEC_INIT(&iov, buf, buflen);

	auio.uio_iov = &iov;
	auio.uio_iovcnt = 1;
	auio.uio_rw = UIO_WRITE;
	auio.uio_segflg = UIO_SYSSPACE;
	auio.uio_td = td;
	auio.uio_offset = 0;
	auio.uio_resid = buflen;

	if ((ioflg & IO_NODELOCKED) == 0) {
		if ((error = vn_start_write(vp, &mp, V_WAIT)) != 0)
			return (error);
		vn_lock(vp, LK_EXCLUSIVE | LK_RETRY);
	}

	ASSERT_VOP_LOCKED(vp, "IO_NODELOCKED with no vp lock held");

	/* authorize attribute setting as kernel */
	error = VOP_SETEXTATTR(vp, attrnamespace, attrname, &auio, NULL, td);

	if ((ioflg & IO_NODELOCKED) == 0) {
		vn_finished_write(mp);
		VOP_UNLOCK(vp);
	}

	return (error);
}

int
vn_extattr_rm(struct vnode *vp, int ioflg, int attrnamespace,
    const char *attrname, struct thread *td)
{
	struct mount	*mp;
	int	error;

	if ((ioflg & IO_NODELOCKED) == 0) {
		if ((error = vn_start_write(vp, &mp, V_WAIT)) != 0)
			return (error);
		vn_lock(vp, LK_EXCLUSIVE | LK_RETRY);
	}

	ASSERT_VOP_LOCKED(vp, "IO_NODELOCKED with no vp lock held");

	/* authorize attribute removal as kernel */
	error = VOP_DELETEEXTATTR(vp, attrnamespace, attrname, NULL, td);
	if (error == EOPNOTSUPP)
		error = VOP_SETEXTATTR(vp, attrnamespace, attrname, NULL,
		    NULL, td);

	if ((ioflg & IO_NODELOCKED) == 0) {
		vn_finished_write(mp);
		VOP_UNLOCK(vp);
	}

	return (error);
}

static int
vn_get_ino_alloc_vget(struct mount *mp, void *arg, int lkflags,
    struct vnode **rvp)
{

	return (VFS_VGET(mp, *(ino_t *)arg, lkflags, rvp));
}

int
vn_vget_ino(struct vnode *vp, ino_t ino, int lkflags, struct vnode **rvp)
{

	return (vn_vget_ino_gen(vp, vn_get_ino_alloc_vget, &ino,
	    lkflags, rvp));
}

int
vn_vget_ino_gen(struct vnode *vp, vn_get_ino_t alloc, void *alloc_arg,
    int lkflags, struct vnode **rvp)
{
	struct mount *mp;
	int ltype, error;

	ASSERT_VOP_LOCKED(vp, "vn_vget_ino_get");
	mp = vp->v_mount;
	ltype = VOP_ISLOCKED(vp);
	KASSERT(ltype == LK_EXCLUSIVE || ltype == LK_SHARED,
	    ("vn_vget_ino: vp not locked"));
	error = vfs_busy(mp, MBF_NOWAIT);
	if (error != 0) {
		vfs_ref(mp);
		VOP_UNLOCK(vp);
		error = vfs_busy(mp, 0);
		vn_lock(vp, ltype | LK_RETRY);
		vfs_rel(mp);
		if (error != 0)
			return (ENOENT);
		if (VN_IS_DOOMED(vp)) {
			vfs_unbusy(mp);
			return (ENOENT);
		}
	}
	VOP_UNLOCK(vp);
	error = alloc(mp, alloc_arg, lkflags, rvp);
	vfs_unbusy(mp);
	if (error != 0 || *rvp != vp)
		vn_lock(vp, ltype | LK_RETRY);
	if (VN_IS_DOOMED(vp)) {
		if (error == 0) {
			if (*rvp == vp)
				vunref(vp);
			else
				vput(*rvp);
		}
		error = ENOENT;
	}
	return (error);
}

int
vn_rlimit_fsize(const struct vnode *vp, const struct uio *uio,
    struct thread *td)
{

	if (vp->v_type != VREG || td == NULL)
		return (0);
	if ((uoff_t)uio->uio_offset + uio->uio_resid >
	    lim_cur(td, RLIMIT_FSIZE)) {
		PROC_LOCK(td->td_proc);
		kern_psignal(td->td_proc, SIGXFSZ);
		PROC_UNLOCK(td->td_proc);
		return (EFBIG);
	}
	return (0);
}

int
vn_chmod(struct file *fp, mode_t mode, struct ucred *active_cred,
    struct thread *td)
{
	struct vnode *vp;

	vp = fp->f_vnode;
#ifdef AUDIT
	vn_lock(vp, LK_SHARED | LK_RETRY);
	AUDIT_ARG_VNODE1(vp);
	VOP_UNLOCK(vp);
#endif
	return (setfmode(td, active_cred, vp, mode));
}

int
vn_chown(struct file *fp, uid_t uid, gid_t gid, struct ucred *active_cred,
    struct thread *td)
{
	struct vnode *vp;

	vp = fp->f_vnode;
#ifdef AUDIT
	vn_lock(vp, LK_SHARED | LK_RETRY);
	AUDIT_ARG_VNODE1(vp);
	VOP_UNLOCK(vp);
#endif
	return (setfown(td, active_cred, vp, uid, gid));
}

void
vn_pages_remove(struct vnode *vp, vm_pindex_t start, vm_pindex_t end)
{
	vm_object_t object;

	if ((object = vp->v_object) == NULL)
		return;
	VM_OBJECT_WLOCK(object);
	vm_object_page_remove(object, start, end, 0);
	VM_OBJECT_WUNLOCK(object);
}

int
vn_bmap_seekhole(struct vnode *vp, u_long cmd, off_t *off, struct ucred *cred)
{
	struct vattr va;
	daddr_t bn, bnp;
	uint64_t bsize;
	off_t noff;
	int error;

	KASSERT(cmd == FIOSEEKHOLE || cmd == FIOSEEKDATA,
	    ("Wrong command %lu", cmd));

	if (vn_lock(vp, LK_SHARED) != 0)
		return (EBADF);
	if (vp->v_type != VREG) {
		error = ENOTTY;
		goto unlock;
	}
	error = VOP_GETATTR(vp, &va, cred);
	if (error != 0)
		goto unlock;
	noff = *off;
	if (noff >= va.va_size) {
		error = ENXIO;
		goto unlock;
	}
	bsize = vp->v_mount->mnt_stat.f_iosize;
	for (bn = noff / bsize; noff < va.va_size; bn++, noff += bsize -
	    noff % bsize) {
		error = VOP_BMAP(vp, bn, NULL, &bnp, NULL, NULL);
		if (error == EOPNOTSUPP) {
			error = ENOTTY;
			goto unlock;
		}
		if ((bnp == -1 && cmd == FIOSEEKHOLE) ||
		    (bnp != -1 && cmd == FIOSEEKDATA)) {
			noff = bn * bsize;
			if (noff < *off)
				noff = *off;
			goto unlock;
		}
	}
	if (noff > va.va_size)
		noff = va.va_size;
	/* noff == va.va_size. There is an implicit hole at the end of file. */
	if (cmd == FIOSEEKDATA)
		error = ENXIO;
unlock:
	VOP_UNLOCK(vp);
	if (error == 0)
		*off = noff;
	return (error);
}

int
vn_seek(struct file *fp, off_t offset, int whence, struct thread *td)
{
	struct ucred *cred;
	struct vnode *vp;
	struct vattr vattr;
	off_t foffset, size;
	int error, noneg;

	cred = td->td_ucred;
	vp = fp->f_vnode;
	foffset = foffset_lock(fp, 0);
	noneg = (vp->v_type != VCHR);
	error = 0;
	switch (whence) {
	case L_INCR:
		if (noneg &&
		    (foffset < 0 ||
		    (offset > 0 && foffset > OFF_MAX - offset))) {
			error = EOVERFLOW;
			break;
		}
		offset += foffset;
		break;
	case L_XTND:
		vn_lock(vp, LK_SHARED | LK_RETRY);
		error = VOP_GETATTR(vp, &vattr, cred);
		VOP_UNLOCK(vp);
		if (error)
			break;

		/*
		 * If the file references a disk device, then fetch
		 * the media size and use that to determine the ending
		 * offset.
		 */
		if (vattr.va_size == 0 && vp->v_type == VCHR &&
		    fo_ioctl(fp, DIOCGMEDIASIZE, &size, cred, td) == 0)
			vattr.va_size = size;
		if (noneg &&
		    (vattr.va_size > OFF_MAX ||
		    (offset > 0 && vattr.va_size > OFF_MAX - offset))) {
			error = EOVERFLOW;
			break;
		}
		offset += vattr.va_size;
		break;
	case L_SET:
		break;
	case SEEK_DATA:
		error = fo_ioctl(fp, FIOSEEKDATA, &offset, cred, td);
		if (error == ENOTTY)
			error = EINVAL;
		break;
	case SEEK_HOLE:
		error = fo_ioctl(fp, FIOSEEKHOLE, &offset, cred, td);
		if (error == ENOTTY)
			error = EINVAL;
		break;
	default:
		error = EINVAL;
	}
	if (error == 0 && noneg && offset < 0)
		error = EINVAL;
	if (error != 0)
		goto drop;
	VFS_KNOTE_UNLOCKED(vp, 0);
	td->td_uretoff.tdu_off = offset;
drop:
	foffset_unlock(fp, offset, error != 0 ? FOF_NOUPDATE : 0);
	return (error);
}

int
vn_utimes_perm(struct vnode *vp, struct vattr *vap, struct ucred *cred,
    struct thread *td)
{
	int error;

	/*
	 * Grant permission if the caller is the owner of the file, or
	 * the super-user, or has ACL_WRITE_ATTRIBUTES permission on
	 * on the file.  If the time pointer is null, then write
	 * permission on the file is also sufficient.
	 *
	 * From NFSv4.1, draft 21, 6.2.1.3.1, Discussion of Mask Attributes:
	 * A user having ACL_WRITE_DATA or ACL_WRITE_ATTRIBUTES
	 * will be allowed to set the times [..] to the current
	 * server time.
	 */
	error = VOP_ACCESSX(vp, VWRITE_ATTRIBUTES, cred, td);
	if (error != 0 && (vap->va_vaflags & VA_UTIMES_NULL) != 0)
		error = VOP_ACCESS(vp, VWRITE, cred, td);
	return (error);
}

int
vn_fill_kinfo(struct file *fp, struct kinfo_file *kif, struct filedesc *fdp)
{
	struct vnode *vp;
	int error;

	if (fp->f_type == DTYPE_FIFO)
		kif->kf_type = KF_TYPE_FIFO;
	else
		kif->kf_type = KF_TYPE_VNODE;
	vp = fp->f_vnode;
	vref(vp);
	FILEDESC_SUNLOCK(fdp);
	error = vn_fill_kinfo_vnode(vp, kif);
	vrele(vp);
	FILEDESC_SLOCK(fdp);
	return (error);
}

static inline void
vn_fill_junk(struct kinfo_file *kif)
{
	size_t len, olen;

	/*
	 * Simulate vn_fullpath returning changing values for a given
	 * vp during e.g. coredump.
	 */
	len = (arc4random() % (sizeof(kif->kf_path) - 2)) + 1;
	olen = strlen(kif->kf_path);
	if (len < olen)
		strcpy(&kif->kf_path[len - 1], "$");
	else
		for (; olen < len; olen++)
			strcpy(&kif->kf_path[olen], "A");
}

int
vn_fill_kinfo_vnode(struct vnode *vp, struct kinfo_file *kif)
{
	struct vattr va;
	char *fullpath, *freepath;
	int error;

	kif->kf_un.kf_file.kf_file_type = vntype_to_kinfo(vp->v_type);
	freepath = NULL;
	fullpath = "-";
	error = vn_fullpath(curthread, vp, &fullpath, &freepath);
	if (error == 0) {
		strlcpy(kif->kf_path, fullpath, sizeof(kif->kf_path));
	}
	if (freepath != NULL)
		free(freepath, M_TEMP);

	KFAIL_POINT_CODE(DEBUG_FP, fill_kinfo_vnode__random_path,
		vn_fill_junk(kif);
	);

	/*
	 * Retrieve vnode attributes.
	 */
	va.va_fsid = VNOVAL;
	va.va_rdev = NODEV;
	vn_lock(vp, LK_SHARED | LK_RETRY);
	error = VOP_GETATTR(vp, &va, curthread->td_ucred);
	VOP_UNLOCK(vp);
	if (error != 0)
		return (error);
	if (va.va_fsid != VNOVAL)
		kif->kf_un.kf_file.kf_file_fsid = va.va_fsid;
	else
		kif->kf_un.kf_file.kf_file_fsid =
		    vp->v_mount->mnt_stat.f_fsid.val[0];
	kif->kf_un.kf_file.kf_file_fsid_freebsd11 =
	    kif->kf_un.kf_file.kf_file_fsid; /* truncate */
	kif->kf_un.kf_file.kf_file_fileid = va.va_fileid;
	kif->kf_un.kf_file.kf_file_mode = MAKEIMODE(va.va_type, va.va_mode);
	kif->kf_un.kf_file.kf_file_size = va.va_size;
	kif->kf_un.kf_file.kf_file_rdev = va.va_rdev;
	kif->kf_un.kf_file.kf_file_rdev_freebsd11 =
	    kif->kf_un.kf_file.kf_file_rdev; /* truncate */
	return (0);
}

int
vn_mmap(struct file *fp, vm_map_t map, vm_offset_t *addr,
    vm_offset_t max_addr, vm_size_t size, vm_prot_t prot,
    vm_prot_t cap_maxprot, int flags, vm_ooffset_t foff,
    struct thread *td)
{
#ifdef HWPMC_HOOKS
	struct pmckern_map_in pkm;
#endif
	struct mount *mp;
	struct vnode *vp;
	vm_object_t object;
	vm_prot_t maxprot;
	boolean_t writecounted;
	int error;

#if defined(COMPAT_FREEBSD7) || defined(COMPAT_FREEBSD6) || \
    defined(COMPAT_FREEBSD5) || defined(COMPAT_FREEBSD4)
	/*
	 * POSIX shared-memory objects are defined to have
	 * kernel persistence, and are not defined to support
	 * read(2)/write(2) -- or even open(2).  Thus, we can
	 * use MAP_ASYNC to trade on-disk coherence for speed.
	 * The shm_open(3) library routine turns on the FPOSIXSHM
	 * flag to request this behavior.
	 */
	if ((fp->f_flag & FPOSIXSHM) != 0)
		flags |= MAP_NOSYNC;
#endif
	vp = fp->f_vnode;

	/*
	 * Ensure that file and memory protections are
	 * compatible.  Note that we only worry about
	 * writability if mapping is shared; in this case,
	 * current and max prot are dictated by the open file.
	 * XXX use the vnode instead?  Problem is: what
	 * credentials do we use for determination? What if
	 * proc does a setuid?
	 */
	mp = vp->v_mount;
	if (mp != NULL && (mp->mnt_flag & MNT_NOEXEC) != 0) {
		maxprot = VM_PROT_NONE;
		if ((prot & VM_PROT_EXECUTE) != 0)
			return (EACCES);
	} else
		maxprot = VM_PROT_EXECUTE;
	if ((fp->f_flag & FREAD) != 0)
		maxprot |= VM_PROT_READ;
	else if ((prot & VM_PROT_READ) != 0)
		return (EACCES);

	/*
	 * If we are sharing potential changes via MAP_SHARED and we
	 * are trying to get write permission although we opened it
	 * without asking for it, bail out.
	 */
	if ((flags & MAP_SHARED) != 0) {
		if ((fp->f_flag & FWRITE) != 0)
			maxprot |= VM_PROT_WRITE;
		else if ((prot & VM_PROT_WRITE) != 0)
			return (EACCES);
	} else {
		maxprot |= VM_PROT_WRITE;
		cap_maxprot |= VM_PROT_WRITE;

		/* Permit capability loads and stores for MAP_PRIVATE. */
		prot = VM_PROT_ADD_CAP(prot);
		maxprot = VM_PROT_ADD_CAP(maxprot);
		cap_maxprot = VM_PROT_ADD_CAP(cap_maxprot);
	}
	maxprot &= cap_maxprot;

	/*
	 * For regular files and shared memory, POSIX requires that
	 * the value of foff be a legitimate offset within the data
	 * object.  In particular, negative offsets are invalid.
	 * Blocking negative offsets and overflows here avoids
	 * possible wraparound or user-level access into reserved
	 * ranges of the data object later.  In contrast, POSIX does
	 * not dictate how offsets are used by device drivers, so in
	 * the case of a device mapping a negative offset is passed
	 * on.
	 */
	if (
#ifdef _LP64
	    size > OFF_MAX ||
#endif
	    foff < 0 || foff > OFF_MAX - size)
		return (EINVAL);

	writecounted = FALSE;
	error = vm_mmap_vnode(td, size, prot, &maxprot, &flags, vp,
	    &foff, &object, &writecounted);
	if (error != 0)
		return (error);
	error = vm_mmap_object(map, addr, max_addr, size, prot, maxprot,
	    flags, object, foff, writecounted, td);
	if (error != 0) {
		/*
		 * If this mapping was accounted for in the vnode's
		 * writecount, then undo that now.
		 */
		if (writecounted)
			vm_pager_release_writecount(object, 0, size);
		vm_object_deallocate(object);
	}
#ifdef HWPMC_HOOKS
	/* Inform hwpmc(4) if an executable is being mapped. */
	if (PMC_HOOK_INSTALLED(PMC_FN_MMAP)) {
		if ((prot & VM_PROT_EXECUTE) != 0 && error == 0) {
			pkm.pm_file = vp;
			pkm.pm_address = (uintptr_t) *addr;
			PMC_CALL_HOOK_UNLOCKED(td, PMC_FN_MMAP, (void *) &pkm);
		}
	}
#endif
	return (error);
}

void
vn_fsid(struct vnode *vp, struct vattr *va)
{
	fsid_t *f;

	f = &vp->v_mount->mnt_stat.f_fsid;
	va->va_fsid = (uint32_t)f->val[1];
	va->va_fsid <<= sizeof(f->val[1]) * NBBY;
	va->va_fsid += (uint32_t)f->val[0];
}

int
vn_fsync_buf(struct vnode *vp, int waitfor)
{
	struct buf *bp, *nbp;
	struct bufobj *bo;
	struct mount *mp;
	int error, maxretry;

	error = 0;
	maxretry = 10000;     /* large, arbitrarily chosen */
	mp = NULL;
	if (vp->v_type == VCHR) {
		VI_LOCK(vp);
		mp = vp->v_rdev->si_mountpt;
		VI_UNLOCK(vp);
	}
	bo = &vp->v_bufobj;
	BO_LOCK(bo);
loop1:
	/*
	 * MARK/SCAN initialization to avoid infinite loops.
	 */
        TAILQ_FOREACH(bp, &bo->bo_dirty.bv_hd, b_bobufs) {
		bp->b_vflags &= ~BV_SCANNED;
		bp->b_error = 0;
	}

	/*
	 * Flush all dirty buffers associated with a vnode.
	 */
loop2:
	TAILQ_FOREACH_SAFE(bp, &bo->bo_dirty.bv_hd, b_bobufs, nbp) {
		if ((bp->b_vflags & BV_SCANNED) != 0)
			continue;
		bp->b_vflags |= BV_SCANNED;
		if (BUF_LOCK(bp, LK_EXCLUSIVE | LK_NOWAIT, NULL)) {
			if (waitfor != MNT_WAIT)
				continue;
			if (BUF_LOCK(bp,
			    LK_EXCLUSIVE | LK_INTERLOCK | LK_SLEEPFAIL,
			    BO_LOCKPTR(bo)) != 0) {
				BO_LOCK(bo);
				goto loop1;
			}
			BO_LOCK(bo);
		}
		BO_UNLOCK(bo);
		KASSERT(bp->b_bufobj == bo,
		    ("bp %p wrong b_bufobj %p should be %p",
		    bp, bp->b_bufobj, bo));
		if ((bp->b_flags & B_DELWRI) == 0)
			panic("fsync: not dirty");
		if ((vp->v_object != NULL) && (bp->b_flags & B_CLUSTEROK)) {
			vfs_bio_awrite(bp);
		} else {
			bremfree(bp);
			bawrite(bp);
		}
		if (maxretry < 1000)
			pause("dirty", hz < 1000 ? 1 : hz / 1000);
		BO_LOCK(bo);
		goto loop2;
	}

	/*
	 * If synchronous the caller expects us to completely resolve all
	 * dirty buffers in the system.  Wait for in-progress I/O to
	 * complete (which could include background bitmap writes), then
	 * retry if dirty blocks still exist.
	 */
	if (waitfor == MNT_WAIT) {
		bufobj_wwait(bo, 0, 0);
		if (bo->bo_dirty.bv_cnt > 0) {
			/*
			 * If we are unable to write any of these buffers
			 * then we fail now rather than trying endlessly
			 * to write them out.
			 */
			TAILQ_FOREACH(bp, &bo->bo_dirty.bv_hd, b_bobufs)
				if ((error = bp->b_error) != 0)
					break;
			if ((mp != NULL && mp->mnt_secondary_writes > 0) ||
			    (error == 0 && --maxretry >= 0))
				goto loop1;
			if (error == 0)
				error = EAGAIN;
		}
	}
	BO_UNLOCK(bo);
	if (error != 0)
		vn_printf(vp, "fsync: giving up on dirty (error = %d) ", error);

	return (error);
}

/*
 * Copies a byte range from invp to outvp.  Calls VOP_COPY_FILE_RANGE()
 * or vn_generic_copy_file_range() after rangelocking the byte ranges,
 * to do the actual copy.
 * vn_generic_copy_file_range() is factored out, so it can be called
 * from a VOP_COPY_FILE_RANGE() call as well, but handles vnodes from
 * different file systems.
 */
int
vn_copy_file_range(struct vnode *invp, off_t *inoffp, struct vnode *outvp,
    off_t *outoffp, size_t *lenp, unsigned int flags, struct ucred *incred,
    struct ucred *outcred, struct thread *fsize_td)
{
	int error;
	size_t len;
	uint64_t uvalin, uvalout;

	len = *lenp;
	*lenp = 0;		/* For error returns. */
	error = 0;

	/* Do some sanity checks on the arguments. */
	uvalin = *inoffp;
	uvalin += len;
	uvalout = *outoffp;
	uvalout += len;
	if (invp->v_type == VDIR || outvp->v_type == VDIR)
		error = EISDIR;
	else if (*inoffp < 0 || uvalin > INT64_MAX || uvalin <
	    (uint64_t)*inoffp || *outoffp < 0 || uvalout > INT64_MAX ||
	    uvalout < (uint64_t)*outoffp || invp->v_type != VREG ||
	    outvp->v_type != VREG)
		error = EINVAL;
	if (error != 0)
		goto out;

	/*
	 * If the two vnode are for the same file system, call
	 * VOP_COPY_FILE_RANGE(), otherwise call vn_generic_copy_file_range()
	 * which can handle copies across multiple file systems.
	 */
	*lenp = len;
	if (invp->v_mount == outvp->v_mount)
		error = VOP_COPY_FILE_RANGE(invp, inoffp, outvp, outoffp,
		    lenp, flags, incred, outcred, fsize_td);
	else
		error = vn_generic_copy_file_range(invp, inoffp, outvp,
		    outoffp, lenp, flags, incred, outcred, fsize_td);
out:
	return (error);
}

/*
 * Test len bytes of data starting at dat for all bytes == 0.
 * Return true if all bytes are zero, false otherwise.
 * Expects dat to be well aligned.
 */
static bool
mem_iszero(void *dat, int len)
{
	int i;
	const u_int *p;
	const char *cp;

	for (p = dat; len > 0; len -= sizeof(*p), p++) {
		if (len >= sizeof(*p)) {
			if (*p != 0)
				return (false);
		} else {
			cp = (const char *)p;
			for (i = 0; i < len; i++, cp++)
				if (*cp != '\0')
					return (false);
		}
	}
	return (true);
}

/*
 * Look for a hole in the output file and, if found, adjust *outoffp
 * and *xferp to skip past the hole.
 * *xferp is the entire hole length to be written and xfer2 is how many bytes
 * to be written as 0's upon return.
 */
static off_t
vn_skip_hole(struct vnode *outvp, off_t xfer2, off_t *outoffp, off_t *xferp,
    off_t *dataoffp, off_t *holeoffp, struct ucred *cred)
{
	int error;
	off_t delta;

	if (*holeoffp == 0 || *holeoffp <= *outoffp) {
		*dataoffp = *outoffp;
		error = VOP_IOCTL(outvp, FIOSEEKDATA, dataoffp, 0, cred,
		    curthread);
		if (error == 0) {
			*holeoffp = *dataoffp;
			error = VOP_IOCTL(outvp, FIOSEEKHOLE, holeoffp, 0, cred,
			    curthread);
		}
		if (error != 0 || *holeoffp == *dataoffp) {
			/*
			 * Since outvp is unlocked, it may be possible for
			 * another thread to do a truncate(), lseek(), write()
			 * creating a hole at startoff between the above
			 * VOP_IOCTL() calls, if the other thread does not do
			 * rangelocking.
			 * If that happens, *holeoffp == *dataoffp and finding
			 * the hole has failed, so disable vn_skip_hole().
			 */
			*holeoffp = -1;	/* Disable use of vn_skip_hole(). */
			return (xfer2);
		}
		KASSERT(*dataoffp >= *outoffp,
		    ("vn_skip_hole: dataoff=%jd < outoff=%jd",
		    (intmax_t)*dataoffp, (intmax_t)*outoffp));
		KASSERT(*holeoffp > *dataoffp,
		    ("vn_skip_hole: holeoff=%jd <= dataoff=%jd",
		    (intmax_t)*holeoffp, (intmax_t)*dataoffp));
	}

	/*
	 * If there is a hole before the data starts, advance *outoffp and
	 * *xferp past the hole.
	 */
	if (*dataoffp > *outoffp) {
		delta = *dataoffp - *outoffp;
		if (delta >= *xferp) {
			/* Entire *xferp is a hole. */
			*outoffp += *xferp;
			*xferp = 0;
			return (0);
		}
		*xferp -= delta;
		*outoffp += delta;
		xfer2 = MIN(xfer2, *xferp);
	}

	/*
	 * If a hole starts before the end of this xfer2, reduce this xfer2 so
	 * that the write ends at the start of the hole.
	 * *holeoffp should always be greater than *outoffp, but for the
	 * non-INVARIANTS case, check this to make sure xfer2 remains a sane
	 * value.
	 */
	if (*holeoffp > *outoffp && *holeoffp < *outoffp + xfer2)
		xfer2 = *holeoffp - *outoffp;
	return (xfer2);
}

/*
 * Write an xfer sized chunk to outvp in blksize blocks from dat.
 * dat is a maximum of blksize in length and can be written repeatedly in
 * the chunk.
 * If growfile == true, just grow the file via vn_truncate_locked() instead
 * of doing actual writes.
 * If checkhole == true, a hole is being punched, so skip over any hole
 * already in the output file.
 */
static int
vn_write_outvp(struct vnode *outvp, char *dat, off_t outoff, off_t xfer,
    u_long blksize, bool growfile, bool checkhole, struct ucred *cred)
{
	struct mount *mp;
	off_t dataoff, holeoff, xfer2;
	int error, lckf;

	/*
	 * Loop around doing writes of blksize until write has been completed.
	 * Lock/unlock on each loop iteration so that a bwillwrite() can be
	 * done for each iteration, since the xfer argument can be very
	 * large if there is a large hole to punch in the output file.
	 */
	error = 0;
	holeoff = 0;
	do {
		xfer2 = MIN(xfer, blksize);
		if (checkhole) {
			/*
			 * Punching a hole.  Skip writing if there is
			 * already a hole in the output file.
			 */
			xfer2 = vn_skip_hole(outvp, xfer2, &outoff, &xfer,
			    &dataoff, &holeoff, cred);
			if (xfer == 0)
				break;
			if (holeoff < 0)
				checkhole = false;
			KASSERT(xfer2 > 0, ("vn_write_outvp: xfer2=%jd",
			    (intmax_t)xfer2));
		}
		bwillwrite();
		mp = NULL;
		error = vn_start_write(outvp, &mp, V_WAIT);
		if (error == 0) {
			if (MNT_SHARED_WRITES(mp))
				lckf = LK_SHARED;
			else
				lckf = LK_EXCLUSIVE;
			error = vn_lock(outvp, lckf);
		}
		if (error == 0) {
			if (growfile)
				error = vn_truncate_locked(outvp, outoff + xfer,
				    false, cred);
			else {
				error = vn_rdwr(UIO_WRITE, outvp, dat, xfer2,
				    outoff, UIO_SYSSPACE, IO_NODELOCKED,
				    curthread->td_ucred, cred, NULL, curthread);
				outoff += xfer2;
				xfer -= xfer2;
			}
			VOP_UNLOCK(outvp);
		}
		if (mp != NULL)
			vn_finished_write(mp);
	} while (!growfile && xfer > 0 && error == 0);
	return (error);
}

/*
 * Copy a byte range of one file to another.  This function can handle the
 * case where invp and outvp are on different file systems.
 * It can also be called by a VOP_COPY_FILE_RANGE() to do the work, if there
 * is no better file system specific way to do it.
 */
int
vn_generic_copy_file_range(struct vnode *invp, off_t *inoffp,
    struct vnode *outvp, off_t *outoffp, size_t *lenp, unsigned int flags,
    struct ucred *incred, struct ucred *outcred, struct thread *fsize_td)
{
	struct vattr va;
	struct mount *mp;
	struct uio io;
	off_t startoff, endoff, xfer, xfer2;
	u_long blksize;
	int error;
	bool cantseek, readzeros, eof, lastblock;
	ssize_t aresid;
	size_t copylen, len, savlen;
	char *dat;
	long holein, holeout;

	holein = holeout = 0;
	savlen = len = *lenp;
	error = 0;
	dat = NULL;

	error = vn_lock(invp, LK_SHARED);
	if (error != 0)
		goto out;
	if (VOP_PATHCONF(invp, _PC_MIN_HOLE_SIZE, &holein) != 0)
		holein = 0;
	VOP_UNLOCK(invp);

	mp = NULL;
	error = vn_start_write(outvp, &mp, V_WAIT);
	if (error == 0)
		error = vn_lock(outvp, LK_EXCLUSIVE);
	if (error == 0) {
		/*
		 * If fsize_td != NULL, do a vn_rlimit_fsize() call,
		 * now that outvp is locked.
		 */
		if (fsize_td != NULL) {
			io.uio_offset = *outoffp;
			io.uio_resid = len;
			error = vn_rlimit_fsize(outvp, &io, fsize_td);
			if (error != 0)
				error = EFBIG;
		}
		if (VOP_PATHCONF(outvp, _PC_MIN_HOLE_SIZE, &holeout) != 0)
			holeout = 0;
		/*
		 * Holes that are past EOF do not need to be written as a block
		 * of zero bytes.  So, truncate the output file as far as
		 * possible and then use va.va_size to decide if writing 0
		 * bytes is necessary in the loop below.
		 */
		if (error == 0)
			error = VOP_GETATTR(outvp, &va, outcred);
		if (error == 0 && va.va_size > *outoffp && va.va_size <=
		    *outoffp + len) {
#ifdef MAC
			error = mac_vnode_check_write(curthread->td_ucred,
			    outcred, outvp);
			if (error == 0)
#endif
				error = vn_truncate_locked(outvp, *outoffp,
				    false, outcred);
			if (error == 0)
				va.va_size = *outoffp;
		}
		VOP_UNLOCK(outvp);
	}
	if (mp != NULL)
		vn_finished_write(mp);
	if (error != 0)
		goto out;

	/*
	 * Set the blksize to the larger of the hole sizes for invp and outvp.
	 * If hole sizes aren't available, set the blksize to the larger 
	 * f_iosize of invp and outvp.
	 * This code expects the hole sizes and f_iosizes to be powers of 2.
	 * This value is clipped at 4Kbytes and 1Mbyte.
	 */
	blksize = MAX(holein, holeout);
	if (blksize == 0)
		blksize = MAX(invp->v_mount->mnt_stat.f_iosize,
		    outvp->v_mount->mnt_stat.f_iosize);
	if (blksize < 4096)
		blksize = 4096;
	else if (blksize > 1024 * 1024)
		blksize = 1024 * 1024;
	dat = malloc(blksize, M_TEMP, M_WAITOK);

	/*
	 * If VOP_IOCTL(FIOSEEKHOLE) works for invp, use it and FIOSEEKDATA
	 * to find holes.  Otherwise, just scan the read block for all 0s
	 * in the inner loop where the data copying is done.
	 * Note that some file systems such as NFSv3, NFSv4.0 and NFSv4.1 may
	 * support holes on the server, but do not support FIOSEEKHOLE.
	 */
	eof = false;
	while (len > 0 && error == 0 && !eof) {
		endoff = 0;			/* To shut up compilers. */
		cantseek = true;
		startoff = *inoffp;
		copylen = len;

		/*
		 * Find the next data area.  If there is just a hole to EOF,
		 * FIOSEEKDATA should fail and then we drop down into the
		 * inner loop and create the hole on the outvp file.
		 * (I do not know if any file system will report a hole to
		 *  EOF via FIOSEEKHOLE, but I am pretty sure FIOSEEKDATA
		 *  will fail for those file systems.)
		 *
		 * For input files that don't support FIOSEEKDATA/FIOSEEKHOLE,
		 * the code just falls through to the inner copy loop.
		 */
		error = EINVAL;
		if (holein > 0)
			error = VOP_IOCTL(invp, FIOSEEKDATA, &startoff, 0,
			    incred, curthread);
		if (error == 0) {
			endoff = startoff;
			error = VOP_IOCTL(invp, FIOSEEKHOLE, &endoff, 0,
			    incred, curthread);
			/*
			 * Since invp is unlocked, it may be possible for
			 * another thread to do a truncate(), lseek(), write()
			 * creating a hole at startoff between the above
			 * VOP_IOCTL() calls, if the other thread does not do
			 * rangelocking.
			 * If that happens, startoff == endoff and finding
			 * the hole has failed, so set an error.
			 */
			if (error == 0 && startoff == endoff)
				error = EINVAL; /* Any error. Reset to 0. */
		}
		if (error == 0) {
			if (startoff > *inoffp) {
				/* Found hole before data block. */
				xfer = MIN(startoff - *inoffp, len);
				if (*outoffp < va.va_size) {
					/* Must write 0s to punch hole. */
					xfer2 = MIN(va.va_size - *outoffp,
					    xfer);
					memset(dat, 0, MIN(xfer2, blksize));
					error = vn_write_outvp(outvp, dat,
					    *outoffp, xfer2, blksize, false,
					    holeout > 0, outcred);
				}

				if (error == 0 && *outoffp + xfer >
				    va.va_size && xfer == len)
					/* Grow last block. */
					error = vn_write_outvp(outvp, dat,
					    *outoffp, xfer, blksize, true,
					    false, outcred);
				if (error == 0) {
					*inoffp += xfer;
					*outoffp += xfer;
					len -= xfer;
				}
			}
			copylen = MIN(len, endoff - startoff);
			cantseek = false;
		} else {
			cantseek = true;
			startoff = *inoffp;
			copylen = len;
			error = 0;
		}

		xfer = blksize;
		if (cantseek) {
			/*
			 * Set first xfer to end at a block boundary, so that
			 * holes are more likely detected in the loop below via
			 * the for all bytes 0 method.
			 */
			xfer -= (*inoffp % blksize);
		}
		/* Loop copying the data block. */
		while (copylen > 0 && error == 0 && !eof) {
			if (copylen < xfer)
				xfer = copylen;
			error = vn_lock(invp, LK_SHARED);
			if (error != 0)
				goto out;
			error = vn_rdwr(UIO_READ, invp, dat, xfer,
			    startoff, UIO_SYSSPACE, IO_NODELOCKED,
			    curthread->td_ucred, incred, &aresid,
			    curthread);
			VOP_UNLOCK(invp);
			lastblock = false;
			if (error == 0 && aresid > 0) {
				/* Stop the copy at EOF on the input file. */
				xfer -= aresid;
				eof = true;
				lastblock = true;
			}
			if (error == 0) {
				/*
				 * Skip the write for holes past the initial EOF
				 * of the output file, unless this is the last
				 * write of the output file at EOF.
				 */
				readzeros = cantseek ? mem_iszero(dat, xfer) :
				    false;
				if (xfer == len)
					lastblock = true;
				if (!cantseek || *outoffp < va.va_size ||
				    lastblock || !readzeros)
					error = vn_write_outvp(outvp, dat,
					    *outoffp, xfer, blksize,
					    readzeros && lastblock &&
					    *outoffp >= va.va_size, false,
					    outcred);
				if (error == 0) {
					*inoffp += xfer;
					startoff += xfer;
					*outoffp += xfer;
					copylen -= xfer;
					len -= xfer;
				}
			}
			xfer = blksize;
		}
	}
out:
	*lenp = savlen - len;
	free(dat, M_TEMP);
	return (error);
}

static int
vn_fallocate(struct file *fp, off_t offset, off_t len, struct thread *td)
{
	struct mount *mp;
	struct vnode *vp;
	off_t olen, ooffset;
	int error;
#ifdef AUDIT
	int audited_vnode1 = 0;
#endif

	vp = fp->f_vnode;
	if (vp->v_type != VREG)
		return (ENODEV);

	/* Allocating blocks may take a long time, so iterate. */
	for (;;) {
		olen = len;
		ooffset = offset;

		bwillwrite();
		mp = NULL;
		error = vn_start_write(vp, &mp, V_WAIT | PCATCH);
		if (error != 0)
			break;
		error = vn_lock(vp, LK_EXCLUSIVE);
		if (error != 0) {
			vn_finished_write(mp);
			break;
		}
#ifdef AUDIT
		if (!audited_vnode1) {
			AUDIT_ARG_VNODE1(vp);
			audited_vnode1 = 1;
		}
#endif
#ifdef MAC
		error = mac_vnode_check_write(td->td_ucred, fp->f_cred, vp);
		if (error == 0)
#endif
			error = VOP_ALLOCATE(vp, &offset, &len);
		VOP_UNLOCK(vp);
		vn_finished_write(mp);

		if (olen + ooffset != offset + len) {
			panic("offset + len changed from %jx/%jx to %jx/%jx",
			    ooffset, olen, offset, len);
		}
		if (error != 0 || len == 0)
			break;
		KASSERT(olen > len, ("Iteration did not make progress?"));
		maybe_yield();
	}

	return (error);
}
// CHERI CHANGES START
// {
//   "updated": 20191025,
//   "target_type": "kernel",
//   "changes": [
//     "iovec-macros",
//     "user_capabilities"
//   ]
// }
// CHERI CHANGES END<|MERGE_RESOLUTION|>--- conflicted
+++ resolved
@@ -71,6 +71,7 @@
 #include <sys/resourcevar.h>
 #include <sys/rwlock.h>
 #include <sys/sx.h>
+#include <sys/sleepqueue.h>
 #include <sys/sysctl.h>
 #include <sys/ttycom.h>
 #include <sys/conf.h>
@@ -683,29 +684,23 @@
 	return (error);
 }
 
+#if OFF_MAX <= LONG_MAX
 off_t
 foffset_lock(struct file *fp, int flags)
 {
-	struct mtx *mtxp;
+	volatile short *flagsp;
 	off_t res;
+	short state;
 
 	KASSERT((flags & FOF_OFFSET) == 0, ("FOF_OFFSET passed"));
 
-#if OFF_MAX <= LONG_MAX
-	/*
-	 * Caller only wants the current f_offset value.  Assume that
-	 * the long and shorter integer types reads are atomic.
-	 */
 	if ((flags & FOF_NOLOCK) != 0)
-		return (fp->f_offset);
-#endif
+		return (atomic_load_long(&fp->f_offset));
 
 	/*
 	 * According to McKusick the vn lock was protecting f_offset here.
 	 * It is now protected by the FOFFSET_LOCKED flag.
 	 */
-<<<<<<< HEAD
-=======
 	flagsp = &fp->f_vnread_flags;
 	if (atomic_cmpset_acq_16(flagsp, 0, FOFFSET_LOCKED))
 		return (atomic_load_long(&fp->f_offset));
@@ -776,7 +771,6 @@
 
 	KASSERT((flags & FOF_OFFSET) == 0, ("FOF_OFFSET passed"));
 
->>>>>>> 61e7df67
 	mtxp = mtx_pool_find(mtxpool_sleep, fp);
 	mtx_lock(mtxp);
 	if ((flags & FOF_NOLOCK) == 0) {
@@ -798,16 +792,6 @@
 	struct mtx *mtxp;
 
 	KASSERT((flags & FOF_OFFSET) == 0, ("FOF_OFFSET passed"));
-
-#if OFF_MAX <= LONG_MAX
-	if ((flags & FOF_NOLOCK) != 0) {
-		if ((flags & FOF_NOUPDATE) == 0)
-			fp->f_offset = val;
-		if ((flags & FOF_NEXTOFF) != 0)
-			fp->f_nextoff = val;
-		return;
-	}
-#endif
 
 	mtxp = mtx_pool_find(mtxpool_sleep, fp);
 	mtx_lock(mtxp);
@@ -826,6 +810,7 @@
 	}
 	mtx_unlock(mtxp);
 }
+#endif
 
 void
 foffset_lock_uio(struct file *fp, struct uio *uio, int flags)
@@ -1069,8 +1054,7 @@
 	int r;
 
 	r = fubyte(base);
-	if (r == -1 || (uio->uio_rw == UIO_READ &&
-	    subyte(base, r) == -1))
+	if (r == -1 || (uio->uio_rw == UIO_READ && subyte(base, r) == -1))
 		return (EFAULT);
 	return (0);
 }
