--- conflicted
+++ resolved
@@ -2041,54 +2041,14 @@
 		 * wired pages are allocated and used as the
 		 * encryption destination.
 		 */
-<<<<<<< HEAD
-		is_anon = (m->m_epg_flags & EPG_FLAG_ANON) != 0;
-
-		off = m->m_epg_1st_off;
-		for (i = 0; i < m->m_epg_npgs; i++, off = 0) {
-			len = m_epg_pagelen(m, i, off);
-			IOVEC_INIT(&src_iov[i],
-			    (char *)(void *)PHYS_TO_DMAP(m->m_epg_pa[i]) + off,
-			    len);
-		}
-
-		if (is_anon) {
-			memcpy(dst_iov, src_iov, i * sizeof(struct iovec));
-		} else if ((cbuf = ktls_buffer_alloc(wq, m)) != NULL) {
-			len = ptoa(m->m_epg_npgs - 1) + m->m_epg_last_len -
-			    m->m_epg_1st_off;
-			IOVEC_INIT(&dst_iov[0],
-			    (char *)cbuf + m->m_epg_1st_off, len);
-			parray[0] = DMAP_TO_PHYS((vm_offset_t)cbuf);
-			i = 1;
-		} else {
-			cbuf = NULL;
-			off = m->m_epg_1st_off;
-			for (i = 0; i < m->m_epg_npgs; i++, off = 0) {
-				do {
-					pg = vm_page_alloc(NULL, 0,
-					    VM_ALLOC_NORMAL |
-					    VM_ALLOC_NOOBJ |
-					    VM_ALLOC_NODUMP |
-					    VM_ALLOC_WIRED |
-					    VM_ALLOC_WAITFAIL);
-				} while (pg == NULL);
-
-				len = m_epg_pagelen(m, i, off);
-				parray[i] = VM_PAGE_TO_PHYS(pg);
-				IOVEC_INIT(&dst_iov[i],
-				    (char *)(void *)PHYS_TO_DMAP(
-				    parray[i]) + off, len);
-=======
 		if ((m->m_epg_flags & EPG_FLAG_ANON) != 0) {
 			error = (*tls->sw_encrypt)(tls, m, NULL, 0);
 		} else {
 			if ((cbuf = ktls_buffer_alloc(wq, m)) != NULL) {
 				len = ptoa(m->m_epg_npgs - 1) +
 				    m->m_epg_last_len - m->m_epg_1st_off;
-				dst_iov[0].iov_base = (char *)cbuf +
-				    m->m_epg_1st_off;
-				dst_iov[0].iov_len = len;
+				IOVEC_INIT(&dst_iov[0], (char *)cbuf +
+				    m->m_epg_1st_off, len);
 				parray[0] = DMAP_TO_PHYS((vm_offset_t)cbuf);
 				i = 1;
 			} else {
@@ -2105,12 +2065,10 @@
 
 					len = m_epg_pagelen(m, i, off);
 					parray[i] = VM_PAGE_TO_PHYS(pg);
-					dst_iov[i].iov_base =
+					IOVEC_INIT(&dst_iov[i],
 					    (char *)(void *)PHYS_TO_DMAP(
-					    parray[i]) + off;
-					dst_iov[i].iov_len = len;
+					    parray[i]) + off, len);
 				}
->>>>>>> 21e3c1fb
 			}
 
 			error = (*tls->sw_encrypt)(tls, m, dst_iov, i);
