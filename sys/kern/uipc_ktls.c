--- conflicted
+++ resolved
@@ -2050,9 +2050,8 @@
 	if ((state->cbuf = ktls_buffer_alloc(wq, m)) != NULL) {
 		len = ptoa(m->m_epg_npgs - 1) + m->m_epg_last_len -
 		    m->m_epg_1st_off;
-		state->dst_iov[0].iov_base = (char *)state->cbuf +
-		    m->m_epg_1st_off;
-		state->dst_iov[0].iov_len = len;
+		IOVEC_INIT(&state->dst_iov[0], (char *)state->cbuf +
+		    m->m_epg_1st_off, len);;
 		state->parray[0] = DMAP_TO_PHYS((vm_offset_t)state->cbuf);
 		i = 1;
 	} else {
@@ -2066,14 +2065,12 @@
 
 			len = m_epg_pagelen(m, i, off);
 			state->parray[i] = VM_PAGE_TO_PHYS(pg);
-			state->dst_iov[i].iov_base =
-			    (char *)PHYS_TO_DMAP(state->parray[i]) + off;
-			state->dst_iov[i].iov_len = len;
+			IOVEC_INIT(&state->dst_iov[i],
+			    (char *)PHYS_TO_DMAP(state->parray[i]) + off, len);
 		}
 	}
 	KASSERT(i + 1 <= nitems(state->dst_iov), ("dst_iov is too small"));
-	state->dst_iov[i].iov_base = m->m_epg_trail;
-	state->dst_iov[i].iov_len = m->m_epg_trllen;
+	IOVEC_INIT(&state->dst_iov[i], m->m_epg_trail, m->m_epg_trllen);
 
 	error = tls->sw_encrypt(state, tls, m, state->dst_iov, i + 1);
 
@@ -2201,72 +2198,6 @@
 		KASSERT(npages + m->m_epg_npgs <= total_pages,
 		    ("page count mismatch: top %p, total_pages %d, m %p", top,
 		    total_pages, m));
-<<<<<<< HEAD
-		KASSERT(ptoa(m->m_epg_npgs) <= ktls_maxlen,
-		    ("page count %d larger than maximum frame length %d",
-		    m->m_epg_npgs, ktls_maxlen));
-
-		/*
-		 * For anonymous mbufs, encryption is done in place.
-		 * For file-backed mbufs (from sendfile), anonymous
-		 * wired pages are allocated and used as the
-		 * encryption destination.
-		 */
-		if ((m->m_epg_flags & EPG_FLAG_ANON) != 0) {
-			error = (*tls->sw_encrypt)(tls, m, NULL, 0);
-		} else {
-			if ((cbuf = ktls_buffer_alloc(wq, m)) != NULL) {
-				len = ptoa(m->m_epg_npgs - 1) +
-				    m->m_epg_last_len - m->m_epg_1st_off;
-				IOVEC_INIT(&dst_iov[0], (char *)cbuf +
-				    m->m_epg_1st_off, len);
-				parray[0] = DMAP_TO_PHYS((vm_offset_t)cbuf);
-				i = 1;
-			} else {
-				off = m->m_epg_1st_off;
-				for (i = 0; i < m->m_epg_npgs; i++, off = 0) {
-					do {
-						pg = vm_page_alloc(NULL, 0,
-						    VM_ALLOC_NORMAL |
-						    VM_ALLOC_NOOBJ |
-						    VM_ALLOC_NODUMP |
-						    VM_ALLOC_WIRED |
-						    VM_ALLOC_WAITFAIL);
-					} while (pg == NULL);
-
-					len = m_epg_pagelen(m, i, off);
-					parray[i] = VM_PAGE_TO_PHYS(pg);
-					IOVEC_INIT(&dst_iov[i],
-					    (char *)(void *)PHYS_TO_DMAP(
-					    parray[i]) + off, len);
-				}
-			}
-			KASSERT(i + 1 <= nitems(dst_iov),
-			    ("dst_iov is too small"));
-			IOVEC_INIT(&dst_iov[i], m->m_epg_trail,
-			    m->m_epg_trllen);
-
-			error = (*tls->sw_encrypt)(tls, m, dst_iov, i + 1);
-
-			/* Free the old pages. */
-			m->m_ext.ext_free(m);
-
-			/* Replace them with the new pages. */
-			if (cbuf != NULL) {
-				for (i = 0; i < m->m_epg_npgs; i++)
-					m->m_epg_pa[i] = parray[0] + ptoa(i);
-
-				/* Contig pages should go back to the cache. */
-				m->m_ext.ext_free = ktls_free_mext_contig;
-			} else {
-				for (i = 0; i < m->m_epg_npgs; i++)
-					m->m_epg_pa[i] = parray[i];
-
-				/* Use the basic free routine. */
-				m->m_ext.ext_free = mb_free_mext_pgs;
-			}
-=======
->>>>>>> 470e851c
 
 		error = ktls_encrypt_record(wq, m, tls, &state);
 		if (error) {
