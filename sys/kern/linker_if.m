#-
# Copyright (c) 2000 Doug Rabson
# All rights reserved.
#
# Redistribution and use in source and binary forms, with or without
# modification, are permitted provided that the following conditions
# are met:
# 1. Redistributions of source code must retain the above copyright
#    notice, this list of conditions and the following disclaimer.
# 2. Redistributions in binary form must reproduce the above copyright
#    notice, this list of conditions and the following disclaimer in the
#    documentation and/or other materials provided with the distribution.
#
# THIS SOFTWARE IS PROVIDED BY THE AUTHOR AND CONTRIBUTORS ``AS IS'' AND
# ANY EXPRESS OR IMPLIED WARRANTIES, INCLUDING, BUT NOT LIMITED TO, THE
# IMPLIED WARRANTIES OF MERCHANTABILITY AND FITNESS FOR A PARTICULAR PURPOSE
# ARE DISCLAIMED.  IN NO EVENT SHALL THE AUTHOR OR CONTRIBUTORS BE LIABLE
# FOR ANY DIRECT, INDIRECT, INCIDENTAL, SPECIAL, EXEMPLARY, OR CONSEQUENTIAL
# DAMAGES (INCLUDING, BUT NOT LIMITED TO, PROCUREMENT OF SUBSTITUTE GOODS
# OR SERVICES; LOSS OF USE, DATA, OR PROFITS; OR BUSINESS INTERRUPTION)
# HOWEVER CAUSED AND ON ANY THEORY OF LIABILITY, WHETHER IN CONTRACT, STRICT
# LIABILITY, OR TORT (INCLUDING NEGLIGENCE OR OTHERWISE) ARISING IN ANY WAY
# OUT OF THE USE OF THIS SOFTWARE, EVEN IF ADVISED OF THE POSSIBILITY OF
# SUCH DAMAGE.
#
# $FreeBSD$
#

#include <sys/linker.h>

INTERFACE linker;

#
# Lookup a symbol in the file's symbol table.  If the symbol is not
# found then return ENOENT, otherwise zero.
#
METHOD int lookup_symbol {
    linker_file_t	file;
    const char*		name;
    c_linker_sym_t*	symp;
};

METHOD int symbol_values {
    linker_file_t	file;
    c_linker_sym_t	sym;
    linker_symval_t*	valp;
};

METHOD int search_symbol {
    linker_file_t	file;
<<<<<<< HEAD
    vaddr_t		value;
=======
    ptraddr_t		value;
>>>>>>> cb836b48
    c_linker_sym_t*	symp;
    long*		diffp;
};

#
# Lookup a symbol by index rather than name.  If the symbol is not
# found then return ENOENT, otherwise zero.
#
# Useful for processing relocations.
#
METHOD int symidx_address {
    linker_file_t	file;
    unsigned long	index;
    int			deps;
    ptraddr_t		*address;
};

CODE {
	#ifdef __CHERI_PURE_CAPABILITY__
};
HEADER {
	#ifdef __CHERI_PURE_CAPABILITY__
};

METHOD int symidx_capability {
    linker_file_t	file;
    unsigned long	index;
    int			deps;
    uintcap_t		*cap;
};

CODE {
	#endif
};
HEADER {
	#endif
};

#
# Call the callback with each specified function defined in the file.
# Stop and return the error if the callback returns an error.
#
METHOD int each_function_name {
	linker_file_t	file;
	linker_function_name_callback_t	callback;
	void*		opaque;
};

#
# Call the callback with each specified function and it's value
# defined in the file.
# Stop and return the error if the callback returns an error.
#
METHOD int each_function_nameval {
	linker_file_t	file;
	linker_function_nameval_callback_t	callback;
	void*		opaque;
};

#
# Search for a linker set in a file.  Return a pointer to the first
# entry (which is itself a pointer), and the number of entries.
# "stop" points to the entry beyond the last valid entry.
# If count, start or stop are NULL, they are not returned.
#
METHOD int lookup_set {
    linker_file_t	file;
    const char*		name;
    void***		start;
    void***		stop;
    int*		count;
};

#
# Unload a file, releasing dependencies and freeing storage.
#
METHOD void unload {
    linker_file_t	file;
};

#
# Load CTF data if necessary and if there is a .SUNW_ctf section
# in the ELF file, returning info in the linker CTF structure.
#
METHOD int ctf_get {
	linker_file_t	file;
	linker_ctf_t	*lc;
};

#
# Get the symbol table, returning it in **symtab.  Return the 
# number of symbols, otherwise zero.
#
METHOD long symtab_get {
	linker_file_t	file;
	const Elf_Sym	**symtab;
};

#
# Get the string table, returning it in *strtab.  Return the
# size (in bytes) of the string table, otherwise zero.
#
METHOD long strtab_get {
	linker_file_t	file;
	caddr_t		*strtab;
};

#
# Load a file, returning the new linker_file_t in *result.  If
# the class does not recognise the file type, zero should be
# returned, without modifying *result.  If the file is
# recognised, the file should be loaded, *result set to the new
# file and zero returned.  If some other error is detected an
# appropriate errno should be returned.
#
STATICMETHOD int load_file {
    linker_class_t	cls;
    const char*		filename;
    linker_file_t*	result;
};
STATICMETHOD int link_preload {
    linker_class_t	cls;
    const char*		filename;
    linker_file_t*	result;
};
METHOD int link_preload_finish {
    linker_file_t	file;
};
<<<<<<< HEAD

=======
>>>>>>> cb836b48
# CHERI CHANGES START
# {
#   "updated": 20200706,
#   "target_type": "kernel",
#   "changes_purecap": [
#     "pointer_as_integer",
#     "kdb"
#   ]
# }
# CHERI CHANGES END<|MERGE_RESOLUTION|>--- conflicted
+++ resolved
@@ -48,11 +48,7 @@
 
 METHOD int search_symbol {
     linker_file_t	file;
-<<<<<<< HEAD
-    vaddr_t		value;
-=======
     ptraddr_t		value;
->>>>>>> cb836b48
     c_linker_sym_t*	symp;
     long*		diffp;
 };
@@ -181,10 +177,6 @@
 METHOD int link_preload_finish {
     linker_file_t	file;
 };
-<<<<<<< HEAD
-
-=======
->>>>>>> cb836b48
 # CHERI CHANGES START
 # {
 #   "updated": 20200706,
