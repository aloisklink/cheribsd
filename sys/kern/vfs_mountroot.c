/*-
 * SPDX-License-Identifier: BSD-3-Clause
 *
 * Copyright (c) 2010 Marcel Moolenaar
 * Copyright (c) 1999-2004 Poul-Henning Kamp
 * Copyright (c) 1999 Michael Smith
 * Copyright (c) 1989, 1993
 *      The Regents of the University of California.  All rights reserved.
 * (c) UNIX System Laboratories, Inc.
 * All or some portions of this file are derived from material licensed
 * to the University of California by American Telephone and Telegraph
 * Co. or Unix System Laboratories, Inc. and are reproduced herein with
 * the permission of UNIX System Laboratories, Inc.
 *
 * Redistribution and use in source and binary forms, with or without
 * modification, are permitted provided that the following conditions
 * are met:
 * 1. Redistributions of source code must retain the above copyright
 *    notice, this list of conditions and the following disclaimer.
 * 2. Redistributions in binary form must reproduce the above copyright
 *    notice, this list of conditions and the following disclaimer in the
 *    documentation and/or other materials provided with the distribution.
 * 3. Neither the name of the University nor the names of its contributors
 *    may be used to endorse or promote products derived from this software
 *    without specific prior written permission.
 *
 * THIS SOFTWARE IS PROVIDED BY THE AUTHOR AND CONTRIBUTORS ``AS IS'' AND
 * ANY EXPRESS OR IMPLIED WARRANTIES, INCLUDING, BUT NOT LIMITED TO, THE
 * IMPLIED WARRANTIES OF MERCHANTABILITY AND FITNESS FOR A PARTICULAR PURPOSE
 * ARE DISCLAIMED.  IN NO EVENT SHALL THE AUTHOR OR CONTRIBUTORS BE LIABLE
 * FOR ANY DIRECT, INDIRECT, INCIDENTAL, SPECIAL, EXEMPLARY, OR CONSEQUENTIAL
 * DAMAGES (INCLUDING, BUT NOT LIMITED TO, PROCUREMENT OF SUBSTITUTE GOODS
 * OR SERVICES; LOSS OF USE, DATA, OR PROFITS; OR BUSINESS INTERRUPTION)
 * HOWEVER CAUSED AND ON ANY THEORY OF LIABILITY, WHETHER IN CONTRACT, STRICT
 * LIABILITY, OR TORT (INCLUDING NEGLIGENCE OR OTHERWISE) ARISING IN ANY WAY
 * OUT OF THE USE OF THIS SOFTWARE, EVEN IF ADVISED OF THE POSSIBILITY OF
 * SUCH DAMAGE.
 */

#include "opt_rootdevname.h"

#include <sys/cdefs.h>
__FBSDID("$FreeBSD$");

#include <sys/param.h>
#include <sys/conf.h>
#include <sys/cons.h>
#include <sys/fcntl.h>
#include <sys/jail.h>
#include <sys/kernel.h>
#include <sys/malloc.h>
#include <sys/uio.h>	/* required by mdioctl.h */
#include <sys/mdioctl.h>
#include <sys/mount.h>
#include <sys/mutex.h>
#include <sys/namei.h>
#include <sys/priv.h>
#include <sys/proc.h>
#include <sys/filedesc.h>
#include <sys/reboot.h>
#include <sys/sbuf.h>
#include <sys/stat.h>
#include <sys/syscallsubr.h>
#include <sys/sysproto.h>
#include <sys/sx.h>
#include <sys/sysctl.h>
#include <sys/sysent.h>
#include <sys/systm.h>
#include <sys/vnode.h>

#include <geom/geom.h>

/*
 * The root filesystem is detailed in the kernel environment variable
 * vfs.root.mountfrom, which is expected to be in the general format
 *
 * <vfsname>:[<path>][	<vfsname>:[<path>] ...]
 * vfsname   := the name of a VFS known to the kernel and capable
 *              of being mounted as root
 * path      := disk device name or other data used by the filesystem
 *              to locate its physical store
 *
 * If the environment variable vfs.root.mountfrom is a space separated list,
 * each list element is tried in turn and the root filesystem will be mounted
 * from the first one that succeeds.
 *
 * The environment variable vfs.root.mountfrom.options is a comma delimited
 * set of string mount options.  These mount options must be parseable
 * by nmount() in the kernel.
 */

static int parse_mount(char **);
static struct mntarg *parse_mountroot_options(struct mntarg *, const char *);
static int sysctl_vfs_root_mount_hold(SYSCTL_HANDLER_ARGS);
static void vfs_mountroot_wait(void);
static int vfs_mountroot_wait_if_neccessary(const char *fs, const char *dev);

/*
 * The vnode of the system's root (/ in the filesystem, without chroot
 * active.)
 */
struct vnode *rootvnode;

/*
 * Mount of the system's /dev.
 */
struct mount *rootdevmp;

char *rootdevnames[2] = {NULL, NULL};

/*
 * Hooks into md(4) for mount.conf(8)'s .md support.  Stored here as
 * this is the only place they are used.  Great care should be taken
 * when expanding use as crashes may occur if md(4) is unloaded during
 * calls.
 */
int (*kern_mdattach_p)(struct thread *td, struct md_req *mdr);
int (*kern_mddetach_p)(struct thread *td, struct md_req *mdr);

struct mtx root_holds_mtx;
MTX_SYSINIT(root_holds, &root_holds_mtx, "root_holds", MTX_DEF);

struct root_hold_token {
	const char			*who;
	LIST_ENTRY(root_hold_token)	list;
};

static LIST_HEAD(, root_hold_token)	root_holds =
    LIST_HEAD_INITIALIZER(root_holds);

enum action {
	A_CONTINUE,
	A_PANIC,
	A_REBOOT,
	A_RETRY
};

static enum action root_mount_onfail = A_CONTINUE;

static int root_mount_mddev;
static int root_mount_complete;

/* By default wait up to 3 seconds for devices to appear. */
static int root_mount_timeout = 3;
TUNABLE_INT("vfs.mountroot.timeout", &root_mount_timeout);

static int root_mount_always_wait = 0;
SYSCTL_INT(_vfs, OID_AUTO, root_mount_always_wait, CTLFLAG_RDTUN,
    &root_mount_always_wait, 0,
    "Wait for root mount holds even if the root device already exists");

SYSCTL_PROC(_vfs, OID_AUTO, root_mount_hold,
    CTLTYPE_STRING | CTLFLAG_RD | CTLFLAG_MPSAFE,
    NULL, 0, sysctl_vfs_root_mount_hold, "A",
    "List of root mount hold tokens");

static int
sysctl_vfs_root_mount_hold(SYSCTL_HANDLER_ARGS)
{
	struct sbuf sb;
	struct root_hold_token *h;
	int error;

	sbuf_new(&sb, NULL, 256, SBUF_AUTOEXTEND | SBUF_INCLUDENUL);

	mtx_lock(&root_holds_mtx);
	LIST_FOREACH(h, &root_holds, list) {
		if (h != LIST_FIRST(&root_holds))
			sbuf_putc(&sb, ' ');
		sbuf_printf(&sb, "%s", h->who);
	}
	mtx_unlock(&root_holds_mtx);

	error = sbuf_finish(&sb);
	if (error == 0)
		error = SYSCTL_OUT(req, sbuf_data(&sb), sbuf_len(&sb));
	sbuf_delete(&sb);
	return (error);
}

struct root_hold_token *
root_mount_hold(const char *identifier)
{
	struct root_hold_token *h;

	h = malloc(sizeof *h, M_DEVBUF, M_ZERO | M_WAITOK);
	h->who = identifier;
	mtx_lock(&root_holds_mtx);
	TSHOLD("root mount");
	LIST_INSERT_HEAD(&root_holds, h, list);
	mtx_unlock(&root_holds_mtx);
	return (h);
}

void
root_mount_rel(struct root_hold_token *h)
{

	if (h == NULL)
		return;

	mtx_lock(&root_holds_mtx);
	LIST_REMOVE(h, list);
	TSRELEASE("root mount");
	wakeup(&root_holds);
	mtx_unlock(&root_holds_mtx);
	free(h, M_DEVBUF);
}

int
root_mounted(void)
{

	/* No mutex is acquired here because int stores are atomic. */
	return (root_mount_complete);
}

static void
set_rootvnode(void)
{
	struct proc *p;

	if (VFS_ROOT(TAILQ_FIRST(&mountlist), LK_EXCLUSIVE, &rootvnode))
		panic("Cannot find root vnode");

	VOP_UNLOCK(rootvnode, 0);

	p = curthread->td_proc;
	FILEDESC_XLOCK(p->p_fd);

	if (p->p_fd->fd_cdir != NULL)
		vrele(p->p_fd->fd_cdir);
	p->p_fd->fd_cdir = rootvnode;
	VREF(rootvnode);

	if (p->p_fd->fd_rdir != NULL)
		vrele(p->p_fd->fd_rdir);
	p->p_fd->fd_rdir = rootvnode;
	VREF(rootvnode);

	FILEDESC_XUNLOCK(p->p_fd);
}

static int
vfs_mountroot_devfs(struct thread *td, struct mount **mpp)
{
	struct vfsoptlist *opts;
	struct vfsconf *vfsp;
	struct mount *mp;
	int error;

	*mpp = NULL;

	if (rootdevmp != NULL) {
		/*
		 * Already have /dev; this happens during rerooting.
		 */
		error = vfs_busy(rootdevmp, 0);
		if (error != 0)
			return (error);
		*mpp = rootdevmp;
	} else {
		vfsp = vfs_byname("devfs");
		KASSERT(vfsp != NULL, ("Could not find devfs by name"));
		if (vfsp == NULL)
			return (ENOENT);

		mp = vfs_mount_alloc(NULLVP, vfsp, "/dev", td->td_ucred);

		error = VFS_MOUNT(mp);
		KASSERT(error == 0, ("VFS_MOUNT(devfs) failed %d", error));
		if (error)
			return (error);

		opts = malloc(sizeof(struct vfsoptlist), M_MOUNT, M_WAITOK);
		TAILQ_INIT(opts);
		mp->mnt_opt = opts;

		mtx_lock(&mountlist_mtx);
		TAILQ_INSERT_HEAD(&mountlist, mp, mnt_list);
		mtx_unlock(&mountlist_mtx);

		*mpp = mp;
		rootdevmp = mp;
	}

	set_rootvnode();

	error = kern_symlinkat(td, "/", AT_FDCWD, "dev", UIO_SYSSPACE);
	if (error)
		printf("kern_symlink /dev -> / returns %d\n", error);

	return (error);
}

static void
vfs_mountroot_shuffle(struct thread *td, struct mount *mpdevfs)
{
	struct nameidata nd;
	struct mount *mporoot, *mpnroot;
	struct vnode *vp, *vporoot, *vpdevfs;
	char *fspath;
	int error;

	mpnroot = TAILQ_NEXT(mpdevfs, mnt_list);

	/* Shuffle the mountlist. */
	mtx_lock(&mountlist_mtx);
	mporoot = TAILQ_FIRST(&mountlist);
	TAILQ_REMOVE(&mountlist, mpdevfs, mnt_list);
	if (mporoot != mpdevfs) {
		TAILQ_REMOVE(&mountlist, mpnroot, mnt_list);
		TAILQ_INSERT_HEAD(&mountlist, mpnroot, mnt_list);
	}
	TAILQ_INSERT_TAIL(&mountlist, mpdevfs, mnt_list);
	mtx_unlock(&mountlist_mtx);

	cache_purgevfs(mporoot, true);
	if (mporoot != mpdevfs)
		cache_purgevfs(mpdevfs, true);

	VFS_ROOT(mporoot, LK_EXCLUSIVE, &vporoot);

	VI_LOCK(vporoot);
	vporoot->v_iflag &= ~VI_MOUNT;
	VI_UNLOCK(vporoot);
	vporoot->v_mountedhere = NULL;
	mporoot->mnt_flag &= ~MNT_ROOTFS;
	mporoot->mnt_vnodecovered = NULL;
	vput(vporoot);

	/* Set up the new rootvnode, and purge the cache */
	mpnroot->mnt_vnodecovered = NULL;
	set_rootvnode();
	cache_purgevfs(rootvnode->v_mount, true);

	if (mporoot != mpdevfs) {
		/* Remount old root under /.mount or /mnt */
		fspath = "/.mount";
		NDINIT(&nd, LOOKUP, FOLLOW | LOCKLEAF, UIO_SYSSPACE,
		    fspath, td);
		error = namei(&nd);
		if (error) {
			NDFREE(&nd, NDF_ONLY_PNBUF);
			fspath = "/mnt";
			NDINIT(&nd, LOOKUP, FOLLOW | LOCKLEAF, UIO_SYSSPACE,
			    fspath, td);
			error = namei(&nd);
		}
		if (!error) {
			vp = nd.ni_vp;
			error = (vp->v_type == VDIR) ? 0 : ENOTDIR;
			if (!error)
				error = vinvalbuf(vp, V_SAVE, 0, 0);
			if (!error) {
				cache_purge(vp);
				mporoot->mnt_vnodecovered = vp;
				vp->v_mountedhere = mporoot;
				strlcpy(mporoot->mnt_stat.f_mntonname,
				    fspath, MNAMELEN);
				VOP_UNLOCK(vp, 0);
			} else
				vput(vp);
		}
		NDFREE(&nd, NDF_ONLY_PNBUF);

		if (error)
			printf("mountroot: unable to remount previous root "
			    "under /.mount or /mnt (error %d)\n", error);
	}

	/* Remount devfs under /dev */
	NDINIT(&nd, LOOKUP, FOLLOW | LOCKLEAF, UIO_SYSSPACE, "/dev", td);
	error = namei(&nd);
	if (!error) {
		vp = nd.ni_vp;
		error = (vp->v_type == VDIR) ? 0 : ENOTDIR;
		if (!error)
			error = vinvalbuf(vp, V_SAVE, 0, 0);
		if (!error) {
			vpdevfs = mpdevfs->mnt_vnodecovered;
			if (vpdevfs != NULL) {
				cache_purge(vpdevfs);
				vpdevfs->v_mountedhere = NULL;
				vrele(vpdevfs);
			}
			mpdevfs->mnt_vnodecovered = vp;
			vp->v_mountedhere = mpdevfs;
			VOP_UNLOCK(vp, 0);
		} else
			vput(vp);
	}
	if (error)
		printf("mountroot: unable to remount devfs under /dev "
		    "(error %d)\n", error);
	NDFREE(&nd, NDF_ONLY_PNBUF);

	if (mporoot == mpdevfs) {
		vfs_unbusy(mpdevfs);
		/* Unlink the no longer needed /dev/dev -> / symlink */
		error = kern_unlinkat(td, AT_FDCWD, "/dev/dev",
		    UIO_SYSSPACE, 0);
		if (error)
			printf("mountroot: unable to unlink /dev/dev "
			    "(error %d)\n", error);
	}
}

/*
 * Configuration parser.
 */

/* Parser character classes. */
#define	CC_WHITESPACE		-1
#define	CC_NONWHITESPACE	-2

/* Parse errors. */
#define	PE_EOF			-1
#define	PE_EOL			-2

static __inline int
parse_peek(char **conf)
{

	return (**conf);
}

static __inline void
parse_poke(char **conf, int c)
{

	**conf = c;
}

static __inline void
parse_advance(char **conf)
{

	(*conf)++;
}

static int
parse_skipto(char **conf, int mc)
{
	int c, match;

	while (1) {
		c = parse_peek(conf);
		if (c == 0)
			return (PE_EOF);
		switch (mc) {
		case CC_WHITESPACE:
			match = (c == ' ' || c == '\t' || c == '\n') ? 1 : 0;
			break;
		case CC_NONWHITESPACE:
			if (c == '\n')
				return (PE_EOL);
			match = (c != ' ' && c != '\t') ? 1 : 0;
			break;
		default:
			match = (c == mc) ? 1 : 0;
			break;
		}
		if (match)
			break;
		parse_advance(conf);
	}
	return (0);
}

static int
parse_token(char **conf, char **tok)
{
	char *p;
	size_t len;
	int error;

	*tok = NULL;
	error = parse_skipto(conf, CC_NONWHITESPACE);
	if (error)
		return (error);
	p = *conf;
	error = parse_skipto(conf, CC_WHITESPACE);
	len = *conf - p;
	*tok = malloc(len + 1, M_TEMP, M_WAITOK | M_ZERO);
	bcopy(p, *tok, len);
	return (0);
}

static void
parse_dir_ask_printenv(const char *var)
{
	char *val;

	val = kern_getenv(var);
	if (val != NULL) {
		printf("  %s=%s\n", var, val);
		freeenv(val);
	}
}

static int
parse_dir_ask(char **conf)
{
	char name[80];
	char *mnt;
	int error;

	vfs_mountroot_wait();

	printf("\nLoader variables:\n");
	parse_dir_ask_printenv("vfs.root.mountfrom");
	parse_dir_ask_printenv("vfs.root.mountfrom.options");

	printf("\nManual root filesystem specification:\n");
	printf("  <fstype>:<device> [options]\n");
	printf("      Mount <device> using filesystem <fstype>\n");
	printf("      and with the specified (optional) option list.\n");
	printf("\n");
	printf("    eg. ufs:/dev/da0s1a\n");
	printf("        zfs:tank\n");
	printf("        cd9660:/dev/cd0 ro\n");
	printf("          (which is equivalent to: ");
	printf("mount -t cd9660 -o ro /dev/cd0 /)\n");
	printf("\n");
	printf("  ?               List valid disk boot devices\n");
	printf("  .               Yield 1 second (for background tasks)\n");
	printf("  <empty line>    Abort manual input\n");

	do {
		error = EINVAL;
		printf("\nmountroot> ");
		cngets(name, sizeof(name), GETS_ECHO);
		if (name[0] == '\0')
			break;
		if (name[0] == '?' && name[1] == '\0') {
			printf("\nList of GEOM managed disk devices:\n  ");
			g_dev_print();
			continue;
		}
		if (name[0] == '.' && name[1] == '\0') {
			pause("rmask", hz);
			continue;
		}
		mnt = name;
		error = parse_mount(&mnt);
		if (error == -1)
			printf("Invalid file system specification.\n");
	} while (error != 0);

	return (error);
}

static int
parse_dir_md(char **conf)
{
	struct stat sb;
	struct thread *td;
	struct md_req mdr;
	char *path;
	int error;

	if (kern_mdattach_p == NULL || kern_mddetach_p == NULL)
		return (ENOENT);

	td = curthread;

	error = parse_token(conf, &path);
	if (error)
		return (error);

	/* Get file status. */
	error = kern_statat(td, 0, AT_FDCWD,
	    (__cheri_tocap char * __capability)path, UIO_SYSSPACE, &sb, NULL);
	if (error)
		goto out;

	mdr.md_type = MD_VNODE;

	if (root_mount_mddev != -1) {
<<<<<<< HEAD
		mdr.md_unit = root_mount_mddev;
		DROP_GIANT();
		error = kern_mddetach_p(td, &mdr);
		PICKUP_GIANT();
=======
		mdio->md_unit = root_mount_mddev;
		error = kern_ioctl(td, fd, MDIOCDETACH, (void *)mdio);
>>>>>>> 16e8d96d
		/* Ignore errors. We don't care. */
		root_mount_mddev = -1;
	}

<<<<<<< HEAD
	mdr.md_file = (__cheri_tocap char * __capability)path;
	mdr.md_file_seg = UIO_SYSSPACE;
	mdr.md_options = MD_AUTOUNIT | MD_READONLY;
	mdr.md_mediasize = sb.st_size;
	mdr.md_unit = 0;
	DROP_GIANT();
	error = kern_mdattach_p(td, &mdr);
	PICKUP_GIANT();
=======
	mdio->md_file = (void *)(mdio + 1);
	mdio->md_options = MD_AUTOUNIT | MD_READONLY;
	mdio->md_mediasize = sb.st_size;
	mdio->md_unit = 0;
	error = kern_ioctl(td, fd, MDIOCATTACH, (void *)mdio);
>>>>>>> 16e8d96d
	if (error)
		goto out;

	if (mdr.md_unit > 9) {
		printf("rootmount: too many md units\n");
<<<<<<< HEAD
		mdr.md_file = NULL;
		mdr.md_options = 0;
		mdr.md_mediasize = 0;
		DROP_GIANT();
		error = kern_mddetach_p(td, &mdr);
		PICKUP_GIANT();
=======
		mdio->md_file = NULL;
		mdio->md_options = 0;
		mdio->md_mediasize = 0;
		error = kern_ioctl(td, fd, MDIOCDETACH, (void *)mdio);
>>>>>>> 16e8d96d
		/* Ignore errors. We don't care. */
		error = ERANGE;
		goto out;
	}

	root_mount_mddev = mdr.md_unit;
	printf(MD_NAME "%u attached to %s\n", root_mount_mddev, path);

 out:
	free(path, M_TEMP);
	return (error);
}

static int
parse_dir_onfail(char **conf)
{
	char *action;
	int error;

	error = parse_token(conf, &action);
	if (error)
		return (error);

	if (!strcmp(action, "continue"))
		root_mount_onfail = A_CONTINUE;
	else if (!strcmp(action, "panic"))
		root_mount_onfail = A_PANIC;
	else if (!strcmp(action, "reboot"))
		root_mount_onfail = A_REBOOT;
	else if (!strcmp(action, "retry"))
		root_mount_onfail = A_RETRY;
	else {
		printf("rootmount: %s: unknown action\n", action);
		error = EINVAL;
	}

	free(action, M_TEMP);
	return (0);
}

static int
parse_dir_timeout(char **conf)
{
	char *tok, *endtok;
	long secs;
	int error;

	error = parse_token(conf, &tok);
	if (error)
		return (error);

	secs = strtol(tok, &endtok, 0);
	error = (secs < 0 || *endtok != '\0') ? EINVAL : 0;
	if (!error)
		root_mount_timeout = secs;
	free(tok, M_TEMP);
	return (error);
}

static int
parse_directive(char **conf)
{
	char *dir;
	int error;

	error = parse_token(conf, &dir);
	if (error)
		return (error);

	if (strcmp(dir, ".ask") == 0)
		error = parse_dir_ask(conf);
	else if (strcmp(dir, ".md") == 0)
		error = parse_dir_md(conf);
	else if (strcmp(dir, ".onfail") == 0)
		error = parse_dir_onfail(conf);
	else if (strcmp(dir, ".timeout") == 0)
		error = parse_dir_timeout(conf);
	else {
		printf("mountroot: invalid directive `%s'\n", dir);
		/* Ignore the rest of the line. */
		(void)parse_skipto(conf, '\n');
		error = EINVAL;
	}
	free(dir, M_TEMP);
	return (error);
}

static int
parse_mount_dev_present(const char *dev)
{
	struct nameidata nd;
	int error;

	NDINIT(&nd, LOOKUP, FOLLOW | LOCKLEAF, UIO_SYSSPACE, dev, curthread);
	error = namei(&nd);
	if (!error)
		vput(nd.ni_vp);
	NDFREE(&nd, NDF_ONLY_PNBUF);
	return (error != 0) ? 0 : 1;
}

#define	ERRMSGL	255
static int
parse_mount(char **conf)
{
	char *errmsg;
	struct mntarg *ma;
	char *dev, *fs, *opts, *tok;
	int delay, error, timeout;

	error = parse_token(conf, &tok);
	if (error)
		return (error);
	fs = tok;
	error = parse_skipto(&tok, ':');
	if (error) {
		free(fs, M_TEMP);
		return (error);
	}
	parse_poke(&tok, '\0');
	parse_advance(&tok);
	dev = tok;

	if (root_mount_mddev != -1) {
		/* Handle substitution for the md unit number. */
		tok = strstr(dev, "md#");
		if (tok != NULL)
			tok[2] = '0' + root_mount_mddev;
	}

	/* Parse options. */
	error = parse_token(conf, &tok);
	opts = (error == 0) ? tok : NULL;

	printf("Trying to mount root from %s:%s [%s]...\n", fs, dev,
	    (opts != NULL) ? opts : "");

	errmsg = malloc(ERRMSGL, M_TEMP, M_WAITOK | M_ZERO);

	if (vfs_byname(fs) == NULL) {
		strlcpy(errmsg, "unknown file system", ERRMSGL);
		error = ENOENT;
		goto out;
	}

	error = vfs_mountroot_wait_if_neccessary(fs, dev);
	if (error != 0)
		goto out;

	delay = hz / 10;
	timeout = root_mount_timeout * hz;

	for (;;) {
		ma = NULL;
		ma = mount_arg(ma, "fstype", fs, -1);
		ma = mount_arg(ma, "fspath", "/", -1);
		ma = mount_arg(ma, "from", dev, -1);
		ma = mount_arg(ma, "errmsg", errmsg, ERRMSGL);
		ma = mount_arg(ma, "ro", NULL, 0);
		ma = parse_mountroot_options(ma, opts);

		error = kernel_mount(ma, MNT_ROOTFS);
		if (error == 0 || timeout <= 0)
			break;

		if (root_mount_timeout * hz == timeout ||
		    (bootverbose && timeout % hz == 0)) {
			printf("Mounting from %s:%s failed with error %d; "
			    "retrying for %d more second%s\n", fs, dev, error,
			    timeout / hz, (timeout / hz > 1) ? "s" : "");
		}
		pause("rmretry", delay);
		timeout -= delay;
	}
 out:
	if (error) {
		printf("Mounting from %s:%s failed with error %d",
		    fs, dev, error);
		if (errmsg[0] != '\0')
			printf(": %s", errmsg);
		printf(".\n");
	}
	free(fs, M_TEMP);
	free(errmsg, M_TEMP);
	if (opts != NULL)
		free(opts, M_TEMP);
	/* kernel_mount can return -1 on error. */
	return ((error < 0) ? EDOOFUS : error);
}
#undef ERRMSGL

static int
vfs_mountroot_parse(struct sbuf *sb, struct mount *mpdevfs)
{
	struct mount *mp;
	char *conf;
	int error;

	root_mount_mddev = -1;

retry:
	conf = sbuf_data(sb);
	mp = TAILQ_NEXT(mpdevfs, mnt_list);
	error = (mp == NULL) ? 0 : EDOOFUS;
	root_mount_onfail = A_CONTINUE;
	while (mp == NULL) {
		error = parse_skipto(&conf, CC_NONWHITESPACE);
		if (error == PE_EOL) {
			parse_advance(&conf);
			continue;
		}
		if (error < 0)
			break;
		switch (parse_peek(&conf)) {
		case '#':
			error = parse_skipto(&conf, '\n');
			break;
		case '.':
			error = parse_directive(&conf);
			break;
		default:
			error = parse_mount(&conf);
			if (error == -1) {
				printf("mountroot: invalid file system "
				    "specification.\n");
				error = 0;
			}
			break;
		}
		if (error < 0)
			break;
		/* Ignore any trailing garbage on the line. */
		if (parse_peek(&conf) != '\n') {
			printf("mountroot: advancing to next directive...\n");
			(void)parse_skipto(&conf, '\n');
		}
		mp = TAILQ_NEXT(mpdevfs, mnt_list);
	}
	if (mp != NULL)
		return (0);

	/*
	 * We failed to mount (a new) root.
	 */
	switch (root_mount_onfail) {
	case A_CONTINUE:
		break;
	case A_PANIC:
		panic("mountroot: unable to (re-)mount root.");
		/* NOTREACHED */
	case A_RETRY:
		goto retry;
	case A_REBOOT:
		kern_reboot(RB_NOSYNC);
		/* NOTREACHED */
	}

	return (error);
}

static void
vfs_mountroot_conf0(struct sbuf *sb)
{
	char *s, *tok, *mnt, *opt;
	int error;

	sbuf_printf(sb, ".onfail panic\n");
	sbuf_printf(sb, ".timeout %d\n", root_mount_timeout);
	if (boothowto & RB_ASKNAME)
		sbuf_printf(sb, ".ask\n");
#ifdef ROOTDEVNAME
	if (boothowto & RB_DFLTROOT)
		sbuf_printf(sb, "%s\n", ROOTDEVNAME);
#endif
	if (boothowto & RB_CDROM) {
		sbuf_printf(sb, "cd9660:/dev/cd0 ro\n");
		sbuf_printf(sb, ".timeout 0\n");
		sbuf_printf(sb, "cd9660:/dev/cd1 ro\n");
		sbuf_printf(sb, ".timeout %d\n", root_mount_timeout);
	}
	s = kern_getenv("vfs.root.mountfrom");
	if (s != NULL) {
		opt = kern_getenv("vfs.root.mountfrom.options");
		tok = s;
		error = parse_token(&tok, &mnt);
		while (!error) {
			sbuf_printf(sb, "%s %s\n", mnt,
			    (opt != NULL) ? opt : "");
			free(mnt, M_TEMP);
			error = parse_token(&tok, &mnt);
		}
		if (opt != NULL)
			freeenv(opt);
		freeenv(s);
	}
	if (rootdevnames[0] != NULL)
		sbuf_printf(sb, "%s\n", rootdevnames[0]);
	if (rootdevnames[1] != NULL)
		sbuf_printf(sb, "%s\n", rootdevnames[1]);
#ifdef ROOTDEVNAME
	if (!(boothowto & RB_DFLTROOT))
		sbuf_printf(sb, "%s\n", ROOTDEVNAME);
#endif
	if (!(boothowto & RB_ASKNAME))
		sbuf_printf(sb, ".ask\n");
}

static int
vfs_mountroot_readconf(struct thread *td, struct sbuf *sb)
{
	static char buf[128];
	struct nameidata nd;
	off_t ofs;
	ssize_t resid;
	int error, flags, len;

	NDINIT(&nd, LOOKUP, FOLLOW, UIO_SYSSPACE, "/.mount.conf", td);
	flags = FREAD;
	error = vn_open(&nd, &flags, 0, NULL);
	if (error)
		return (error);

	NDFREE(&nd, NDF_ONLY_PNBUF);
	ofs = 0;
	len = sizeof(buf) - 1;
	while (1) {
		error = vn_rdwr(UIO_READ, nd.ni_vp, buf, len, ofs,
		    UIO_SYSSPACE, IO_NODELOCKED, td->td_ucred,
		    NOCRED, &resid, td);
		if (error)
			break;
		if (resid == len)
			break;
		buf[len - resid] = 0;
		sbuf_printf(sb, "%s", buf);
		ofs += len - resid;
	}

	VOP_UNLOCK(nd.ni_vp, 0);
	vn_close(nd.ni_vp, FREAD, td->td_ucred, td);
	return (error);
}

static void
vfs_mountroot_wait(void)
{
	struct root_hold_token *h;
	struct timeval lastfail;
	int curfail;

	TSENTER();

	curfail = 0;
	while (1) {
		g_waitidle();
		mtx_lock(&root_holds_mtx);
		if (LIST_EMPTY(&root_holds)) {
			mtx_unlock(&root_holds_mtx);
			break;
		}
		if (ppsratecheck(&lastfail, &curfail, 1)) {
			printf("Root mount waiting for:");
			LIST_FOREACH(h, &root_holds, list)
				printf(" %s", h->who);
			printf("\n");
		}
		TSWAIT("root mount");
		msleep(&root_holds, &root_holds_mtx, PZERO | PDROP, "roothold",
		    hz);
		TSUNWAIT("root mount");
	}

	TSEXIT();
}

static int
vfs_mountroot_wait_if_neccessary(const char *fs, const char *dev)
{
	int delay, timeout;

	/*
	 * In case of ZFS and NFS we don't have a way to wait for
	 * specific device.  Also do the wait if the user forced that
	 * behaviour by setting vfs.root_mount_always_wait=1.
	 */
	if (strcmp(fs, "zfs") == 0 || strstr(fs, "nfs") != NULL ||
	    dev[0] == '\0' || root_mount_always_wait != 0) {
		vfs_mountroot_wait();
		return (0);
	}

	/*
	 * Otherwise, no point in waiting if the device is already there.
	 * Note that we must wait for GEOM to finish reconfiguring itself,
	 * eg for geom_part(4) to finish tasting.
	 */
	g_waitidle();
	if (parse_mount_dev_present(dev))
		return (0);

	/*
	 * No luck.  Let's wait.  This code looks weird, but it's that way
	 * to behave exactly as it used to work before.
	 */
	vfs_mountroot_wait();
	printf("mountroot: waiting for device %s...\n", dev);
	delay = hz / 10;
	timeout = root_mount_timeout * hz;
	do {
		pause("rmdev", delay);
		timeout -= delay;
	} while (timeout > 0 && !parse_mount_dev_present(dev));

	if (timeout <= 0)
		return (ENODEV);

	return (0);
}

void
vfs_mountroot(void)
{
	struct mount *mp;
	struct sbuf *sb;
	struct thread *td;
	time_t timebase;
	int error;
	
	mtx_assert(&Giant, MA_NOTOWNED);

	TSENTER();

	td = curthread;

	sb = sbuf_new_auto();
	vfs_mountroot_conf0(sb);
	sbuf_finish(sb);

	error = vfs_mountroot_devfs(td, &mp);
	while (!error) {
		error = vfs_mountroot_parse(sb, mp);
		if (!error) {
			vfs_mountroot_shuffle(td, mp);
			sbuf_clear(sb);
			error = vfs_mountroot_readconf(td, sb);
			sbuf_finish(sb);
		}
	}

	sbuf_delete(sb);

	/*
	 * Iterate over all currently mounted file systems and use
	 * the time stamp found to check and/or initialize the RTC.
	 * Call inittodr() only once and pass it the largest of the
	 * timestamps we encounter.
	 */
	timebase = 0;
	mtx_lock(&mountlist_mtx);
	mp = TAILQ_FIRST(&mountlist);
	while (mp != NULL) {
		if (mp->mnt_time > timebase)
			timebase = mp->mnt_time;
		mp = TAILQ_NEXT(mp, mnt_list);
	}
	mtx_unlock(&mountlist_mtx);
	inittodr(timebase);

	/* Keep prison0's root in sync with the global rootvnode. */
	mtx_lock(&prison0.pr_mtx);
	prison0.pr_root = rootvnode;
	vref(prison0.pr_root);
	mtx_unlock(&prison0.pr_mtx);

	mtx_lock(&root_holds_mtx);
	atomic_store_rel_int(&root_mount_complete, 1);
	wakeup(&root_mount_complete);
	mtx_unlock(&root_holds_mtx);

	EVENTHANDLER_INVOKE(mountroot);

	TSEXIT();
}

static struct mntarg *
parse_mountroot_options(struct mntarg *ma, const char *options)
{
	char *p;
	char *name, *name_arg;
	char *val, *val_arg;
	char *opts;

	if (options == NULL || options[0] == '\0')
		return (ma);

	p = opts = strdup(options, M_MOUNT);
	if (opts == NULL) {
		return (ma);
	}

	while((name = strsep(&p, ",")) != NULL) {
		if (name[0] == '\0')
			break;

		val = strchr(name, '=');
		if (val != NULL) {
			*val = '\0';
			++val;
		}
		if( strcmp(name, "rw") == 0 ||
		    strcmp(name, "noro") == 0) {
			/*
			 * The first time we mount the root file system,
			 * we need to mount 'ro', so We need to ignore
			 * 'rw' and 'noro' mount options.
			 */
			continue;
		}
		name_arg = strdup(name, M_MOUNT);
		val_arg = NULL;
		if (val != NULL)
			val_arg = strdup(val, M_MOUNT);

		ma = mount_arg(ma, name_arg, val_arg,
		    (val_arg != NULL ? -1 : 0));
	}
	free(opts, M_MOUNT);
	return (ma);
}<|MERGE_RESOLUTION|>--- conflicted
+++ resolved
@@ -578,53 +578,27 @@
 	mdr.md_type = MD_VNODE;
 
 	if (root_mount_mddev != -1) {
-<<<<<<< HEAD
 		mdr.md_unit = root_mount_mddev;
-		DROP_GIANT();
 		error = kern_mddetach_p(td, &mdr);
-		PICKUP_GIANT();
-=======
-		mdio->md_unit = root_mount_mddev;
-		error = kern_ioctl(td, fd, MDIOCDETACH, (void *)mdio);
->>>>>>> 16e8d96d
 		/* Ignore errors. We don't care. */
 		root_mount_mddev = -1;
 	}
 
-<<<<<<< HEAD
 	mdr.md_file = (__cheri_tocap char * __capability)path;
 	mdr.md_file_seg = UIO_SYSSPACE;
 	mdr.md_options = MD_AUTOUNIT | MD_READONLY;
 	mdr.md_mediasize = sb.st_size;
 	mdr.md_unit = 0;
-	DROP_GIANT();
 	error = kern_mdattach_p(td, &mdr);
-	PICKUP_GIANT();
-=======
-	mdio->md_file = (void *)(mdio + 1);
-	mdio->md_options = MD_AUTOUNIT | MD_READONLY;
-	mdio->md_mediasize = sb.st_size;
-	mdio->md_unit = 0;
-	error = kern_ioctl(td, fd, MDIOCATTACH, (void *)mdio);
->>>>>>> 16e8d96d
 	if (error)
 		goto out;
 
 	if (mdr.md_unit > 9) {
 		printf("rootmount: too many md units\n");
-<<<<<<< HEAD
 		mdr.md_file = NULL;
 		mdr.md_options = 0;
 		mdr.md_mediasize = 0;
-		DROP_GIANT();
 		error = kern_mddetach_p(td, &mdr);
-		PICKUP_GIANT();
-=======
-		mdio->md_file = NULL;
-		mdio->md_options = 0;
-		mdio->md_mediasize = 0;
-		error = kern_ioctl(td, fd, MDIOCDETACH, (void *)mdio);
->>>>>>> 16e8d96d
 		/* Ignore errors. We don't care. */
 		error = ERANGE;
 		goto out;
