/*-
 * SPDX-License-Identifier: BSD-3-Clause
 *
 * Copyright (c) 2010 Marcel Moolenaar
 * Copyright (c) 1999-2004 Poul-Henning Kamp
 * Copyright (c) 1999 Michael Smith
 * Copyright (c) 1989, 1993
 *      The Regents of the University of California.  All rights reserved.
 * (c) UNIX System Laboratories, Inc.
 * All or some portions of this file are derived from material licensed
 * to the University of California by American Telephone and Telegraph
 * Co. or Unix System Laboratories, Inc. and are reproduced herein with
 * the permission of UNIX System Laboratories, Inc.
 *
 * Redistribution and use in source and binary forms, with or without
 * modification, are permitted provided that the following conditions
 * are met:
 * 1. Redistributions of source code must retain the above copyright
 *    notice, this list of conditions and the following disclaimer.
 * 2. Redistributions in binary form must reproduce the above copyright
 *    notice, this list of conditions and the following disclaimer in the
 *    documentation and/or other materials provided with the distribution.
 * 3. Neither the name of the University nor the names of its contributors
 *    may be used to endorse or promote products derived from this software
 *    without specific prior written permission.
 *
 * THIS SOFTWARE IS PROVIDED BY THE AUTHOR AND CONTRIBUTORS ``AS IS'' AND
 * ANY EXPRESS OR IMPLIED WARRANTIES, INCLUDING, BUT NOT LIMITED TO, THE
 * IMPLIED WARRANTIES OF MERCHANTABILITY AND FITNESS FOR A PARTICULAR PURPOSE
 * ARE DISCLAIMED.  IN NO EVENT SHALL THE AUTHOR OR CONTRIBUTORS BE LIABLE
 * FOR ANY DIRECT, INDIRECT, INCIDENTAL, SPECIAL, EXEMPLARY, OR CONSEQUENTIAL
 * DAMAGES (INCLUDING, BUT NOT LIMITED TO, PROCUREMENT OF SUBSTITUTE GOODS
 * OR SERVICES; LOSS OF USE, DATA, OR PROFITS; OR BUSINESS INTERRUPTION)
 * HOWEVER CAUSED AND ON ANY THEORY OF LIABILITY, WHETHER IN CONTRACT, STRICT
 * LIABILITY, OR TORT (INCLUDING NEGLIGENCE OR OTHERWISE) ARISING IN ANY WAY
 * OUT OF THE USE OF THIS SOFTWARE, EVEN IF ADVISED OF THE POSSIBILITY OF
 * SUCH DAMAGE.
 */

#include "opt_rootdevname.h"

#include <sys/cdefs.h>
__FBSDID("$FreeBSD$");

#include <sys/param.h>
#include <sys/conf.h>
#include <sys/cons.h>
#include <sys/fcntl.h>
#include <sys/jail.h>
#include <sys/kernel.h>
#include <sys/malloc.h>
#include <sys/uio.h>	/* required by mdioctl.h */
#include <sys/mdioctl.h>
#include <sys/mount.h>
#include <sys/mutex.h>
#include <sys/namei.h>
#include <sys/priv.h>
#include <sys/proc.h>
#include <sys/filedesc.h>
#include <sys/reboot.h>
#include <sys/sbuf.h>
#include <sys/stat.h>
#include <sys/syscallsubr.h>
#include <sys/sysproto.h>
#include <sys/sx.h>
#include <sys/sysctl.h>
#include <sys/sysent.h>
#include <sys/systm.h>
#include <sys/vnode.h>

#include <geom/geom.h>

/*
 * The root filesystem is detailed in the kernel environment variable
 * vfs.root.mountfrom, which is expected to be in the general format
 *
 * <vfsname>:[<path>][	<vfsname>:[<path>] ...]
 * vfsname   := the name of a VFS known to the kernel and capable
 *              of being mounted as root
 * path      := disk device name or other data used by the filesystem
 *              to locate its physical store
 *
 * If the environment variable vfs.root.mountfrom is a space separated list,
 * each list element is tried in turn and the root filesystem will be mounted
 * from the first one that succeeds.
 *
 * The environment variable vfs.root.mountfrom.options is a comma delimited
 * set of string mount options.  These mount options must be parseable
 * by nmount() in the kernel.
 */

static int parse_mount(char **);
static struct mntarg *parse_mountroot_options(struct mntarg *, const char *);
static int sysctl_vfs_root_mount_hold(SYSCTL_HANDLER_ARGS);
static void vfs_mountroot_wait(void);
static int vfs_mountroot_wait_if_neccessary(const char *fs, const char *dev);

/*
 * The vnode of the system's root (/ in the filesystem, without chroot
 * active.)
 */
struct vnode *rootvnode;

/*
 * Mount of the system's /dev.
 */
struct mount *rootdevmp;

char *rootdevnames[2] = {NULL, NULL};

/*
 * Hooks into md(4) for mount.conf(8)'s .md support.  Stored here as
 * this is the only place they are used.  Great care should be taken
 * when expanding use as crashes may occur if md(4) is unloaded during
 * calls.
 */
int (*kern_mdattach_p)(struct thread *td, struct md_req *mdr);
int (*kern_mddetach_p)(struct thread *td, struct md_req *mdr);

struct mtx root_holds_mtx;
MTX_SYSINIT(root_holds, &root_holds_mtx, "root_holds", MTX_DEF);

struct root_hold_token {
	const char			*who;
	LIST_ENTRY(root_hold_token)	list;
};

static LIST_HEAD(, root_hold_token)	root_holds =
    LIST_HEAD_INITIALIZER(root_holds);

enum action {
	A_CONTINUE,
	A_PANIC,
	A_REBOOT,
	A_RETRY
};

static enum action root_mount_onfail = A_CONTINUE;

static int root_mount_mddev;
static int root_mount_complete;

/* By default wait up to 3 seconds for devices to appear. */
static int root_mount_timeout = 3;
TUNABLE_INT("vfs.mountroot.timeout", &root_mount_timeout);

static int root_mount_always_wait = 0;
SYSCTL_INT(_vfs, OID_AUTO, root_mount_always_wait, CTLFLAG_RDTUN,
    &root_mount_always_wait, 0,
    "Wait for root mount holds even if the root device already exists");

SYSCTL_PROC(_vfs, OID_AUTO, root_mount_hold,
    CTLTYPE_STRING | CTLFLAG_RD | CTLFLAG_MPSAFE,
    NULL, 0, sysctl_vfs_root_mount_hold, "A",
    "List of root mount hold tokens");

static int
sysctl_vfs_root_mount_hold(SYSCTL_HANDLER_ARGS)
{
	struct sbuf sb;
	struct root_hold_token *h;
	int error;

	sbuf_new(&sb, NULL, 256, SBUF_AUTOEXTEND | SBUF_INCLUDENUL);

	mtx_lock(&root_holds_mtx);
	LIST_FOREACH(h, &root_holds, list) {
		if (h != LIST_FIRST(&root_holds))
			sbuf_putc(&sb, ' ');
		sbuf_printf(&sb, "%s", h->who);
	}
	mtx_unlock(&root_holds_mtx);

	error = sbuf_finish(&sb);
	if (error == 0)
		error = SYSCTL_OUT(req, sbuf_data(&sb), sbuf_len(&sb));
	sbuf_delete(&sb);
	return (error);
}

struct root_hold_token *
root_mount_hold(const char *identifier)
{
	struct root_hold_token *h;

	h = malloc(sizeof *h, M_DEVBUF, M_ZERO | M_WAITOK);
	h->who = identifier;
	mtx_lock(&root_holds_mtx);
	TSHOLD("root mount");
	LIST_INSERT_HEAD(&root_holds, h, list);
	mtx_unlock(&root_holds_mtx);
	return (h);
}

void
root_mount_rel(struct root_hold_token *h)
{

	if (h == NULL)
		return;

	mtx_lock(&root_holds_mtx);
	LIST_REMOVE(h, list);
	TSRELEASE("root mount");
	wakeup(&root_holds);
	mtx_unlock(&root_holds_mtx);
	free(h, M_DEVBUF);
}

int
root_mounted(void)
{

	/* No mutex is acquired here because int stores are atomic. */
	return (root_mount_complete);
}

static void
set_rootvnode(void)
{
	struct proc *p;

	if (VFS_ROOT(TAILQ_FIRST(&mountlist), LK_EXCLUSIVE, &rootvnode))
		panic("Cannot find root vnode");

	VOP_UNLOCK(rootvnode, 0);

	p = curthread->td_proc;
	FILEDESC_XLOCK(p->p_fd);

	if (p->p_fd->fd_cdir != NULL)
		vrele(p->p_fd->fd_cdir);
	p->p_fd->fd_cdir = rootvnode;
	VREF(rootvnode);

	if (p->p_fd->fd_rdir != NULL)
		vrele(p->p_fd->fd_rdir);
	p->p_fd->fd_rdir = rootvnode;
	VREF(rootvnode);

	FILEDESC_XUNLOCK(p->p_fd);
}

static int
vfs_mountroot_devfs(struct thread *td, struct mount **mpp)
{
	struct vfsoptlist *opts;
	struct vfsconf *vfsp;
	struct mount *mp;
	int error;

	*mpp = NULL;

	if (rootdevmp != NULL) {
		/*
		 * Already have /dev; this happens during rerooting.
		 */
		error = vfs_busy(rootdevmp, 0);
		if (error != 0)
			return (error);
		*mpp = rootdevmp;
	} else {
		vfsp = vfs_byname("devfs");
		KASSERT(vfsp != NULL, ("Could not find devfs by name"));
		if (vfsp == NULL)
			return (ENOENT);

		mp = vfs_mount_alloc(NULLVP, vfsp, "/dev", td->td_ucred);

		error = VFS_MOUNT(mp);
		KASSERT(error == 0, ("VFS_MOUNT(devfs) failed %d", error));
		if (error)
			return (error);

		opts = malloc(sizeof(struct vfsoptlist), M_MOUNT, M_WAITOK);
		TAILQ_INIT(opts);
		mp->mnt_opt = opts;

		mtx_lock(&mountlist_mtx);
		TAILQ_INSERT_HEAD(&mountlist, mp, mnt_list);
		mtx_unlock(&mountlist_mtx);

		*mpp = mp;
		rootdevmp = mp;
	}

	set_rootvnode();

	error = kern_symlinkat(td, "/", AT_FDCWD, "dev", UIO_SYSSPACE);
	if (error)
		printf("kern_symlink /dev -> / returns %d\n", error);

	return (error);
}

static void
vfs_mountroot_shuffle(struct thread *td, struct mount *mpdevfs)
{
	struct nameidata nd;
	struct mount *mporoot, *mpnroot;
	struct vnode *vp, *vporoot, *vpdevfs;
	char *fspath;
	int error;

	mpnroot = TAILQ_NEXT(mpdevfs, mnt_list);

	/* Shuffle the mountlist. */
	mtx_lock(&mountlist_mtx);
	mporoot = TAILQ_FIRST(&mountlist);
	TAILQ_REMOVE(&mountlist, mpdevfs, mnt_list);
	if (mporoot != mpdevfs) {
		TAILQ_REMOVE(&mountlist, mpnroot, mnt_list);
		TAILQ_INSERT_HEAD(&mountlist, mpnroot, mnt_list);
	}
	TAILQ_INSERT_TAIL(&mountlist, mpdevfs, mnt_list);
	mtx_unlock(&mountlist_mtx);

	cache_purgevfs(mporoot, true);
	if (mporoot != mpdevfs)
		cache_purgevfs(mpdevfs, true);

	VFS_ROOT(mporoot, LK_EXCLUSIVE, &vporoot);

	VI_LOCK(vporoot);
	vporoot->v_iflag &= ~VI_MOUNT;
	VI_UNLOCK(vporoot);
	vporoot->v_mountedhere = NULL;
	mporoot->mnt_flag &= ~MNT_ROOTFS;
	mporoot->mnt_vnodecovered = NULL;
	vput(vporoot);

	/* Set up the new rootvnode, and purge the cache */
	mpnroot->mnt_vnodecovered = NULL;
	set_rootvnode();
	cache_purgevfs(rootvnode->v_mount, true);

	if (mporoot != mpdevfs) {
		/* Remount old root under /.mount or /mnt */
		fspath = "/.mount";
		NDINIT(&nd, LOOKUP, FOLLOW | LOCKLEAF, UIO_SYSSPACE,
		    fspath, td);
		error = namei(&nd);
		if (error) {
			NDFREE(&nd, NDF_ONLY_PNBUF);
			fspath = "/mnt";
			NDINIT(&nd, LOOKUP, FOLLOW | LOCKLEAF, UIO_SYSSPACE,
			    fspath, td);
			error = namei(&nd);
		}
		if (!error) {
			vp = nd.ni_vp;
			error = (vp->v_type == VDIR) ? 0 : ENOTDIR;
			if (!error)
				error = vinvalbuf(vp, V_SAVE, 0, 0);
			if (!error) {
				cache_purge(vp);
				mporoot->mnt_vnodecovered = vp;
				vp->v_mountedhere = mporoot;
				strlcpy(mporoot->mnt_stat.f_mntonname,
				    fspath, MNAMELEN);
				VOP_UNLOCK(vp, 0);
			} else
				vput(vp);
		}
		NDFREE(&nd, NDF_ONLY_PNBUF);

		if (error)
			printf("mountroot: unable to remount previous root "
			    "under /.mount or /mnt (error %d)\n", error);
	}

	/* Remount devfs under /dev */
	NDINIT(&nd, LOOKUP, FOLLOW | LOCKLEAF, UIO_SYSSPACE, "/dev", td);
	error = namei(&nd);
	if (!error) {
		vp = nd.ni_vp;
		error = (vp->v_type == VDIR) ? 0 : ENOTDIR;
		if (!error)
			error = vinvalbuf(vp, V_SAVE, 0, 0);
		if (!error) {
			vpdevfs = mpdevfs->mnt_vnodecovered;
			if (vpdevfs != NULL) {
				cache_purge(vpdevfs);
				vpdevfs->v_mountedhere = NULL;
				vrele(vpdevfs);
			}
			mpdevfs->mnt_vnodecovered = vp;
			vp->v_mountedhere = mpdevfs;
			VOP_UNLOCK(vp, 0);
		} else
			vput(vp);
	}
	if (error)
		printf("mountroot: unable to remount devfs under /dev "
		    "(error %d)\n", error);
	NDFREE(&nd, NDF_ONLY_PNBUF);

	if (mporoot == mpdevfs) {
		vfs_unbusy(mpdevfs);
		/* Unlink the no longer needed /dev/dev -> / symlink */
		error = kern_unlinkat(td, AT_FDCWD, "/dev/dev",
		    UIO_SYSSPACE, 0);
		if (error)
			printf("mountroot: unable to unlink /dev/dev "
			    "(error %d)\n", error);
	}
}

/*
 * Configuration parser.
 */

/* Parser character classes. */
#define	CC_WHITESPACE		-1
#define	CC_NONWHITESPACE	-2

/* Parse errors. */
#define	PE_EOF			-1
#define	PE_EOL			-2

static __inline int
parse_peek(char **conf)
{

	return (**conf);
}

static __inline void
parse_poke(char **conf, int c)
{

	**conf = c;
}

static __inline void
parse_advance(char **conf)
{

	(*conf)++;
}

static int
parse_skipto(char **conf, int mc)
{
	int c, match;

	while (1) {
		c = parse_peek(conf);
		if (c == 0)
			return (PE_EOF);
		switch (mc) {
		case CC_WHITESPACE:
			match = (c == ' ' || c == '\t' || c == '\n') ? 1 : 0;
			break;
		case CC_NONWHITESPACE:
			if (c == '\n')
				return (PE_EOL);
			match = (c != ' ' && c != '\t') ? 1 : 0;
			break;
		default:
			match = (c == mc) ? 1 : 0;
			break;
		}
		if (match)
			break;
		parse_advance(conf);
	}
	return (0);
}

static int
parse_token(char **conf, char **tok)
{
	char *p;
	size_t len;
	int error;

	*tok = NULL;
	error = parse_skipto(conf, CC_NONWHITESPACE);
	if (error)
		return (error);
	p = *conf;
	error = parse_skipto(conf, CC_WHITESPACE);
	len = *conf - p;
	*tok = malloc(len + 1, M_TEMP, M_WAITOK | M_ZERO);
	bcopy(p, *tok, len);
	return (0);
}

static void
parse_dir_ask_printenv(const char *var)
{
	char *val;

	val = kern_getenv(var);
	if (val != NULL) {
		printf("  %s=%s\n", var, val);
		freeenv(val);
	}
}

static int
parse_dir_ask(char **conf)
{
	char name[80];
	char *mnt;
	int error;

	vfs_mountroot_wait();

	printf("\nLoader variables:\n");
	parse_dir_ask_printenv("vfs.root.mountfrom");
	parse_dir_ask_printenv("vfs.root.mountfrom.options");

	printf("\nManual root filesystem specification:\n");
	printf("  <fstype>:<device> [options]\n");
	printf("      Mount <device> using filesystem <fstype>\n");
	printf("      and with the specified (optional) option list.\n");
	printf("\n");
	printf("    eg. ufs:/dev/da0s1a\n");
	printf("        zfs:zroot/ROOT/default\n");
	printf("        cd9660:/dev/cd0 ro\n");
	printf("          (which is equivalent to: ");
	printf("mount -t cd9660 -o ro /dev/cd0 /)\n");
	printf("\n");
	printf("  ?               List valid disk boot devices\n");
	printf("  .               Yield 1 second (for background tasks)\n");
	printf("  <empty line>    Abort manual input\n");

	do {
		error = EINVAL;
		printf("\nmountroot> ");
		cngets(name, sizeof(name), GETS_ECHO);
		if (name[0] == '\0')
			break;
		if (name[0] == '?' && name[1] == '\0') {
			printf("\nList of GEOM managed disk devices:\n  ");
			g_dev_print();
			continue;
		}
		if (name[0] == '.' && name[1] == '\0') {
			pause("rmask", hz);
			continue;
		}
		mnt = name;
		error = parse_mount(&mnt);
		if (error == -1)
			printf("Invalid file system specification.\n");
	} while (error != 0);

	return (error);
}

static int
parse_dir_md(char **conf)
{
	struct stat sb;
	struct thread *td;
	struct md_req mdr;
	char *path;
	int error;

	if (kern_mdattach_p == NULL || kern_mddetach_p == NULL)
		return (ENOENT);

	td = curthread;

	error = parse_token(conf, &path);
	if (error)
		return (error);

	/* Get file status. */
	error = kern_statat(td, 0, AT_FDCWD,
	    (__cheri_tocap char * __capability)path, UIO_SYSSPACE, &sb, NULL);
	if (error)
		goto out;

	mdr.md_type = MD_VNODE;

	if (root_mount_mddev != -1) {
<<<<<<< HEAD
		mdr.md_unit = root_mount_mddev;
		error = kern_mddetach_p(td, &mdr);
=======
		mdio->md_unit = root_mount_mddev;
		(void)kern_ioctl(td, fd, MDIOCDETACH, (void *)mdio);
>>>>>>> 464cf32c
		/* Ignore errors. We don't care. */
		root_mount_mddev = -1;
	}

	mdr.md_file = (__cheri_tocap char * __capability)path;
	mdr.md_file_seg = UIO_SYSSPACE;
	mdr.md_options = MD_AUTOUNIT | MD_READONLY;
	mdr.md_mediasize = sb.st_size;
	mdr.md_unit = 0;
	error = kern_mdattach_p(td, &mdr);
	if (error)
		goto out;

	if (mdr.md_unit > 9) {
		printf("rootmount: too many md units\n");
		mdr.md_file = NULL;
		mdr.md_options = 0;
		mdr.md_mediasize = 0;
		error = kern_mddetach_p(td, &mdr);
		/* Ignore errors. We don't care. */
		error = ERANGE;
		goto out;
	}

	root_mount_mddev = mdr.md_unit;
	printf(MD_NAME "%u attached to %s\n", root_mount_mddev, path);

 out:
	free(path, M_TEMP);
	return (error);
}

static int
parse_dir_onfail(char **conf)
{
	char *action;
	int error;

	error = parse_token(conf, &action);
	if (error)
		return (error);

	if (!strcmp(action, "continue"))
		root_mount_onfail = A_CONTINUE;
	else if (!strcmp(action, "panic"))
		root_mount_onfail = A_PANIC;
	else if (!strcmp(action, "reboot"))
		root_mount_onfail = A_REBOOT;
	else if (!strcmp(action, "retry"))
		root_mount_onfail = A_RETRY;
	else {
		printf("rootmount: %s: unknown action\n", action);
		error = EINVAL;
	}

	free(action, M_TEMP);
	return (0);
}

static int
parse_dir_timeout(char **conf)
{
	char *tok, *endtok;
	long secs;
	int error;

	error = parse_token(conf, &tok);
	if (error)
		return (error);

	secs = strtol(tok, &endtok, 0);
	error = (secs < 0 || *endtok != '\0') ? EINVAL : 0;
	if (!error)
		root_mount_timeout = secs;
	free(tok, M_TEMP);
	return (error);
}

static int
parse_directive(char **conf)
{
	char *dir;
	int error;

	error = parse_token(conf, &dir);
	if (error)
		return (error);

	if (strcmp(dir, ".ask") == 0)
		error = parse_dir_ask(conf);
	else if (strcmp(dir, ".md") == 0)
		error = parse_dir_md(conf);
	else if (strcmp(dir, ".onfail") == 0)
		error = parse_dir_onfail(conf);
	else if (strcmp(dir, ".timeout") == 0)
		error = parse_dir_timeout(conf);
	else {
		printf("mountroot: invalid directive `%s'\n", dir);
		/* Ignore the rest of the line. */
		(void)parse_skipto(conf, '\n');
		error = EINVAL;
	}
	free(dir, M_TEMP);
	return (error);
}

static int
parse_mount_dev_present(const char *dev)
{
	struct nameidata nd;
	int error;

	NDINIT(&nd, LOOKUP, FOLLOW | LOCKLEAF, UIO_SYSSPACE, dev, curthread);
	error = namei(&nd);
	if (!error)
		vput(nd.ni_vp);
	NDFREE(&nd, NDF_ONLY_PNBUF);
	return (error != 0) ? 0 : 1;
}

#define	ERRMSGL	255
static int
parse_mount(char **conf)
{
	char *errmsg;
	struct mntarg *ma;
	char *dev, *fs, *opts, *tok;
	int delay, error, timeout;

	error = parse_token(conf, &tok);
	if (error)
		return (error);
	fs = tok;
	error = parse_skipto(&tok, ':');
	if (error) {
		free(fs, M_TEMP);
		return (error);
	}
	parse_poke(&tok, '\0');
	parse_advance(&tok);
	dev = tok;

	if (root_mount_mddev != -1) {
		/* Handle substitution for the md unit number. */
		tok = strstr(dev, "md#");
		if (tok != NULL)
			tok[2] = '0' + root_mount_mddev;
	}

	/* Parse options. */
	error = parse_token(conf, &tok);
	opts = (error == 0) ? tok : NULL;

	printf("Trying to mount root from %s:%s [%s]...\n", fs, dev,
	    (opts != NULL) ? opts : "");

	errmsg = malloc(ERRMSGL, M_TEMP, M_WAITOK | M_ZERO);

	if (vfs_byname(fs) == NULL) {
		strlcpy(errmsg, "unknown file system", ERRMSGL);
		error = ENOENT;
		goto out;
	}

	error = vfs_mountroot_wait_if_neccessary(fs, dev);
	if (error != 0)
		goto out;

	delay = hz / 10;
	timeout = root_mount_timeout * hz;

	for (;;) {
		ma = NULL;
		ma = mount_arg(ma, "fstype", fs, -1);
		ma = mount_arg(ma, "fspath", "/", -1);
		ma = mount_arg(ma, "from", dev, -1);
		ma = mount_arg(ma, "errmsg", errmsg, ERRMSGL);
		ma = mount_arg(ma, "ro", NULL, 0);
		ma = parse_mountroot_options(ma, opts);

		error = kernel_mount(ma, MNT_ROOTFS);
		if (error == 0 || timeout <= 0)
			break;

		if (root_mount_timeout * hz == timeout ||
		    (bootverbose && timeout % hz == 0)) {
			printf("Mounting from %s:%s failed with error %d; "
			    "retrying for %d more second%s\n", fs, dev, error,
			    timeout / hz, (timeout / hz > 1) ? "s" : "");
		}
		pause("rmretry", delay);
		timeout -= delay;
	}
 out:
	if (error) {
		printf("Mounting from %s:%s failed with error %d",
		    fs, dev, error);
		if (errmsg[0] != '\0')
			printf(": %s", errmsg);
		printf(".\n");
	}
	free(fs, M_TEMP);
	free(errmsg, M_TEMP);
	if (opts != NULL)
		free(opts, M_TEMP);
	/* kernel_mount can return -1 on error. */
	return ((error < 0) ? EDOOFUS : error);
}
#undef ERRMSGL

static int
vfs_mountroot_parse(struct sbuf *sb, struct mount *mpdevfs)
{
	struct mount *mp;
	char *conf;
	int error;

	root_mount_mddev = -1;

retry:
	conf = sbuf_data(sb);
	mp = TAILQ_NEXT(mpdevfs, mnt_list);
	error = (mp == NULL) ? 0 : EDOOFUS;
	root_mount_onfail = A_CONTINUE;
	while (mp == NULL) {
		error = parse_skipto(&conf, CC_NONWHITESPACE);
		if (error == PE_EOL) {
			parse_advance(&conf);
			continue;
		}
		if (error < 0)
			break;
		switch (parse_peek(&conf)) {
		case '#':
			error = parse_skipto(&conf, '\n');
			break;
		case '.':
			error = parse_directive(&conf);
			break;
		default:
			error = parse_mount(&conf);
			if (error == -1) {
				printf("mountroot: invalid file system "
				    "specification.\n");
				error = 0;
			}
			break;
		}
		if (error < 0)
			break;
		/* Ignore any trailing garbage on the line. */
		if (parse_peek(&conf) != '\n') {
			printf("mountroot: advancing to next directive...\n");
			(void)parse_skipto(&conf, '\n');
		}
		mp = TAILQ_NEXT(mpdevfs, mnt_list);
	}
	if (mp != NULL)
		return (0);

	/*
	 * We failed to mount (a new) root.
	 */
	switch (root_mount_onfail) {
	case A_CONTINUE:
		break;
	case A_PANIC:
		panic("mountroot: unable to (re-)mount root.");
		/* NOTREACHED */
	case A_RETRY:
		goto retry;
	case A_REBOOT:
		kern_reboot(RB_NOSYNC);
		/* NOTREACHED */
	}

	return (error);
}

static void
vfs_mountroot_conf0(struct sbuf *sb)
{
	char *s, *tok, *mnt, *opt;
	int error;

	sbuf_printf(sb, ".onfail panic\n");
	sbuf_printf(sb, ".timeout %d\n", root_mount_timeout);
	if (boothowto & RB_ASKNAME)
		sbuf_printf(sb, ".ask\n");
#ifdef ROOTDEVNAME
	if (boothowto & RB_DFLTROOT)
		sbuf_printf(sb, "%s\n", ROOTDEVNAME);
#endif
	if (boothowto & RB_CDROM) {
		sbuf_printf(sb, "cd9660:/dev/cd0 ro\n");
		sbuf_printf(sb, ".timeout 0\n");
		sbuf_printf(sb, "cd9660:/dev/cd1 ro\n");
		sbuf_printf(sb, ".timeout %d\n", root_mount_timeout);
	}
	s = kern_getenv("vfs.root.mountfrom");
	if (s != NULL) {
		opt = kern_getenv("vfs.root.mountfrom.options");
		tok = s;
		error = parse_token(&tok, &mnt);
		while (!error) {
			sbuf_printf(sb, "%s %s\n", mnt,
			    (opt != NULL) ? opt : "");
			free(mnt, M_TEMP);
			error = parse_token(&tok, &mnt);
		}
		if (opt != NULL)
			freeenv(opt);
		freeenv(s);
	}
	if (rootdevnames[0] != NULL)
		sbuf_printf(sb, "%s\n", rootdevnames[0]);
	if (rootdevnames[1] != NULL)
		sbuf_printf(sb, "%s\n", rootdevnames[1]);
#ifdef ROOTDEVNAME
	if (!(boothowto & RB_DFLTROOT))
		sbuf_printf(sb, "%s\n", ROOTDEVNAME);
#endif
	if (!(boothowto & RB_ASKNAME))
		sbuf_printf(sb, ".ask\n");
}

static int
vfs_mountroot_readconf(struct thread *td, struct sbuf *sb)
{
	static char buf[128];
	struct nameidata nd;
	off_t ofs;
	ssize_t resid;
	int error, flags, len;

	NDINIT(&nd, LOOKUP, FOLLOW, UIO_SYSSPACE, "/.mount.conf", td);
	flags = FREAD;
	error = vn_open(&nd, &flags, 0, NULL);
	if (error)
		return (error);

	NDFREE(&nd, NDF_ONLY_PNBUF);
	ofs = 0;
	len = sizeof(buf) - 1;
	while (1) {
		error = vn_rdwr(UIO_READ, nd.ni_vp, buf, len, ofs,
		    UIO_SYSSPACE, IO_NODELOCKED, td->td_ucred,
		    NOCRED, &resid, td);
		if (error)
			break;
		if (resid == len)
			break;
		buf[len - resid] = 0;
		sbuf_printf(sb, "%s", buf);
		ofs += len - resid;
	}

	VOP_UNLOCK(nd.ni_vp, 0);
	vn_close(nd.ni_vp, FREAD, td->td_ucred, td);
	return (error);
}

static void
vfs_mountroot_wait(void)
{
	struct root_hold_token *h;
	struct timeval lastfail;
	int curfail;

	TSENTER();

	curfail = 0;
	while (1) {
		g_waitidle();
		mtx_lock(&root_holds_mtx);
		if (LIST_EMPTY(&root_holds)) {
			mtx_unlock(&root_holds_mtx);
			break;
		}
		if (ppsratecheck(&lastfail, &curfail, 1)) {
			printf("Root mount waiting for:");
			LIST_FOREACH(h, &root_holds, list)
				printf(" %s", h->who);
			printf("\n");
		}
		TSWAIT("root mount");
		msleep(&root_holds, &root_holds_mtx, PZERO | PDROP, "roothold",
		    hz);
		TSUNWAIT("root mount");
	}

	TSEXIT();
}

static int
vfs_mountroot_wait_if_neccessary(const char *fs, const char *dev)
{
	int delay, timeout;

	/*
	 * In case of ZFS and NFS we don't have a way to wait for
	 * specific device.  Also do the wait if the user forced that
	 * behaviour by setting vfs.root_mount_always_wait=1.
	 */
	if (strcmp(fs, "zfs") == 0 || strstr(fs, "nfs") != NULL ||
	    dev[0] == '\0' || root_mount_always_wait != 0) {
		vfs_mountroot_wait();
		return (0);
	}

	/*
	 * Otherwise, no point in waiting if the device is already there.
	 * Note that we must wait for GEOM to finish reconfiguring itself,
	 * eg for geom_part(4) to finish tasting.
	 */
	g_waitidle();
	if (parse_mount_dev_present(dev))
		return (0);

	/*
	 * No luck.  Let's wait.  This code looks weird, but it's that way
	 * to behave exactly as it used to work before.
	 */
	vfs_mountroot_wait();
	printf("mountroot: waiting for device %s...\n", dev);
	delay = hz / 10;
	timeout = root_mount_timeout * hz;
	do {
		pause("rmdev", delay);
		timeout -= delay;
	} while (timeout > 0 && !parse_mount_dev_present(dev));

	if (timeout <= 0)
		return (ENODEV);

	return (0);
}

void
vfs_mountroot(void)
{
	struct mount *mp;
	struct sbuf *sb;
	struct thread *td;
	time_t timebase;
	int error;
	
	mtx_assert(&Giant, MA_NOTOWNED);

	TSENTER();

	td = curthread;

	sb = sbuf_new_auto();
	vfs_mountroot_conf0(sb);
	sbuf_finish(sb);

	error = vfs_mountroot_devfs(td, &mp);
	while (!error) {
		error = vfs_mountroot_parse(sb, mp);
		if (!error) {
			vfs_mountroot_shuffle(td, mp);
			sbuf_clear(sb);
			error = vfs_mountroot_readconf(td, sb);
			sbuf_finish(sb);
		}
	}

	sbuf_delete(sb);

	/*
	 * Iterate over all currently mounted file systems and use
	 * the time stamp found to check and/or initialize the RTC.
	 * Call inittodr() only once and pass it the largest of the
	 * timestamps we encounter.
	 */
	timebase = 0;
	mtx_lock(&mountlist_mtx);
	mp = TAILQ_FIRST(&mountlist);
	while (mp != NULL) {
		if (mp->mnt_time > timebase)
			timebase = mp->mnt_time;
		mp = TAILQ_NEXT(mp, mnt_list);
	}
	mtx_unlock(&mountlist_mtx);
	inittodr(timebase);

	/* Keep prison0's root in sync with the global rootvnode. */
	mtx_lock(&prison0.pr_mtx);
	prison0.pr_root = rootvnode;
	vref(prison0.pr_root);
	mtx_unlock(&prison0.pr_mtx);

	mtx_lock(&root_holds_mtx);
	atomic_store_rel_int(&root_mount_complete, 1);
	wakeup(&root_mount_complete);
	mtx_unlock(&root_holds_mtx);

	EVENTHANDLER_INVOKE(mountroot);

	TSEXIT();
}

static struct mntarg *
parse_mountroot_options(struct mntarg *ma, const char *options)
{
	char *p;
	char *name, *name_arg;
	char *val, *val_arg;
	char *opts;

	if (options == NULL || options[0] == '\0')
		return (ma);

	p = opts = strdup(options, M_MOUNT);
	if (opts == NULL) {
		return (ma);
	}

	while((name = strsep(&p, ",")) != NULL) {
		if (name[0] == '\0')
			break;

		val = strchr(name, '=');
		if (val != NULL) {
			*val = '\0';
			++val;
		}
		if( strcmp(name, "rw") == 0 ||
		    strcmp(name, "noro") == 0) {
			/*
			 * The first time we mount the root file system,
			 * we need to mount 'ro', so We need to ignore
			 * 'rw' and 'noro' mount options.
			 */
			continue;
		}
		name_arg = strdup(name, M_MOUNT);
		val_arg = NULL;
		if (val != NULL)
			val_arg = strdup(val, M_MOUNT);

		ma = mount_arg(ma, name_arg, val_arg,
		    (val_arg != NULL ? -1 : 0));
	}
	free(opts, M_MOUNT);
	return (ma);
}<|MERGE_RESOLUTION|>--- conflicted
+++ resolved
@@ -578,13 +578,8 @@
 	mdr.md_type = MD_VNODE;
 
 	if (root_mount_mddev != -1) {
-<<<<<<< HEAD
 		mdr.md_unit = root_mount_mddev;
-		error = kern_mddetach_p(td, &mdr);
-=======
-		mdio->md_unit = root_mount_mddev;
-		(void)kern_ioctl(td, fd, MDIOCDETACH, (void *)mdio);
->>>>>>> 464cf32c
+		(void)kern_mddetach_p(td, &mdr);
 		/* Ignore errors. We don't care. */
 		root_mount_mddev = -1;
 	}
