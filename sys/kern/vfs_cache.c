--- conflicted
+++ resolved
@@ -3134,14 +3134,8 @@
 
 	if (flags != 0)
 		return (EINVAL);
-<<<<<<< HEAD
-	NDINIT_ATRIGHTS(&nd, LOOKUP,
-	    FOLLOW | SAVENAME | WANTPARENT | AUDITVNODE1,
-	    pathseg, path, fd, &cap_fstat_rights, td);
-=======
 	NDINIT_ATRIGHTS(&nd, LOOKUP, FOLLOW | SAVENAME | WANTPARENT | AUDITVNODE1,
 	    pathseg, path, fd, &cap_fstat_rights);
->>>>>>> 7e1d3eef
 	if ((error = namei(&nd)) != 0)
 		return (error);
 	error = vn_fullpath_hardlink(nd.ni_vp, nd.ni_dvp, nd.ni_cnd.cn_nameptr,
@@ -3786,12 +3780,8 @@
 	 * As a side effect, the vnode is relocked.
 	 * If vnode was renamed, return ENOENT.
 	 */
-<<<<<<< HEAD
-	NDINIT(&nd, LOOKUP, FOLLOW | LOCKLEAF | AUDITVNODE1,
-	    UIO_SYSSPACE, PTR2CAP(path), td);
-=======
-	NDINIT(&nd, LOOKUP, FOLLOW | LOCKLEAF | AUDITVNODE1, UIO_SYSSPACE, path);
->>>>>>> 7e1d3eef
+	NDINIT(&nd, LOOKUP, FOLLOW | LOCKLEAF | AUDITVNODE1, UIO_SYSSPACE,
+	    PTR2CAP(path));
 	error = namei(&nd);
 	if (error != 0) {
 		vrele(vp);
