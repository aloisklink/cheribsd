--- conflicted
+++ resolved
@@ -2173,11 +2173,16 @@
 int
 sys___getcwd(struct thread *td, struct __getcwd_args *uap)
 {
+
+	return (kern___getcwd(td, uap->buf, uap->buflen));
+}
+
+int
+kern___getcwd(struct thread *td, char * __capability ubuf, size_t buflen)
+{
 	char *buf, *retbuf;
-	size_t buflen;
 	int error;
 
-	buflen = uap->buflen;
 	if (__predict_false(buflen < 2))
 		return (EINVAL);
 	if (buflen > MAXPATHLEN)
@@ -2186,18 +2191,13 @@
 	buf = malloc(buflen, M_TEMP, M_WAITOK);
 	error = vn_getcwd(td, buf, &retbuf, &buflen);
 	if (error == 0)
-		error = copyout(retbuf, uap->buf, buflen);
+		error = copyout(retbuf, ubuf, buflen);
 	free(buf, M_TEMP);
 	return (error);
 }
 
 int
-<<<<<<< HEAD
-kern___getcwd(struct thread *td, char * __capability buf, enum uio_seg bufseg,
-    size_t buflen, size_t path_max)
-=======
 vn_getcwd(struct thread *td, char *buf, char **retbuf, size_t *buflen)
->>>>>>> 609d31f8
 {
 	struct filedesc *fdp;
 	struct vnode *cdir, *rdir;
@@ -2214,14 +2214,6 @@
 	vrele(rdir);
 	vrele(cdir);
 
-<<<<<<< HEAD
-	if (!error) {
-		if (bufseg == UIO_SYSSPACE)
-			bcopy(bp, (__cheri_fromcap char *)buf, buflen);
-		else
-			error = copyout(bp, buf, buflen);
-=======
->>>>>>> 609d31f8
 #ifdef KTRACE
 	if (KTRPOINT(curthread, KTR_NAMEI) && error == 0)
 		ktrnamei(*retbuf);
