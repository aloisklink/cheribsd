--- conflicted
+++ resolved
@@ -2851,17 +2851,6 @@
 }
 
 #endif
-<<<<<<< HEAD
-// CHERI CHANGES START
-// {
-//   "updated": 20181114,
-//   "target_type": "kernel",
-//   "changes": [
-//     "user_capabilities"
-//   ]
-// }
-// CHERI CHANGES END
-=======
 
 extern uma_zone_t namei_zone;
 
@@ -3718,4 +3707,12 @@
 	}
 	return (error);
 }
->>>>>>> cb8d63ad
+// CHERI CHANGES START
+// {
+//   "updated": 20181114,
+//   "target_type": "kernel",
+//   "changes": [
+//     "user_capabilities"
+//   ]
+// }
+// CHERI CHANGES END