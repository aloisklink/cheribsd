--- conflicted
+++ resolved
@@ -2206,11 +2206,7 @@
 
 	if (!error) {
 		if (bufseg == UIO_SYSSPACE)
-<<<<<<< HEAD
-			bcopy(bp, (__cheri_fromcap char *)buf, strlen(bp) + 1);
-=======
-			bcopy(bp, buf, buflen);
->>>>>>> 3bbc775c
+			bcopy(bp, (__cheri_fromcap char *)buf, buflen);
 		else
 			error = copyout(bp, buf, buflen);
 #ifdef KTRACE
