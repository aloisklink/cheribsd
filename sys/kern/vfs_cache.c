--- conflicted
+++ resolved
@@ -162,12 +162,8 @@
 	struct	timespec nc_time;	/* timespec provided by fs */
 	struct	timespec nc_dotdottime;	/* dotdot timespec provided by fs */
 	int	nc_ticks;		/* ticks value when entry was added */
-<<<<<<< HEAD
+	int	nc_pad;
 	struct namecache nc_nc __subobject_use_container_bounds;
-=======
-	int	nc_pad;
-	struct namecache nc_nc;
->>>>>>> 4cd47021
 };
 
 /*
@@ -178,16 +174,14 @@
  */
 #ifdef __CHERI_PURE_CAPABILITY__
 #define CACHE_ZONE_ALIGNMENT	UMA_ALIGNOF(uintcap_t)
-#define	CACHE_PATH_CUTOFF	47
 #else
 #define CACHE_ZONE_ALIGNMENT	UMA_ALIGNOF(time_t)
-<<<<<<< HEAD
-#define	CACHE_PATH_CUTOFF	39
 #endif
-=======
->>>>>>> 4cd47021
-
-#ifdef __LP64__
+
+#ifdef __CHERI_PURE_CAPABILITY__
+#define	CACHE_PATH_CUTOFF	45
+#define	CACHE_LARGE_PAD		14
+#elif defined(__LP64__)
 #define	CACHE_PATH_CUTOFF	45
 #define	CACHE_LARGE_PAD		6
 #else
