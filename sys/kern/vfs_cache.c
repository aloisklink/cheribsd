--- conflicted
+++ resolved
@@ -2435,13 +2435,8 @@
 	buf = uma_zalloc(namei_zone, M_WAITOK);
 	error = vn_getcwd(td, buf, &retbuf, &buflen);
 	if (error == 0)
-<<<<<<< HEAD
 		error = copyout(retbuf, ubuf, buflen);
-	free(buf, M_TEMP);
-=======
-		error = copyout(retbuf, uap->buf, buflen);
 	uma_zfree(namei_zone, buf);
->>>>>>> d7818ecc
 	return (error);
 }
 
