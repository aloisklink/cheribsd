--- conflicted
+++ resolved
@@ -1497,10 +1497,6 @@
 //   "target_type": "kernel",
 //   "changes": [
 //     "iovec-macros",
-<<<<<<< HEAD
-//     "struct iovec",
-=======
->>>>>>> fe33cd02
 //     "user_capabilities"
 //   ]
 // }
