--- conflicted
+++ resolved
@@ -1672,14 +1672,8 @@
  * the M_TEMP bucket if one is returned.
  */
 int
-<<<<<<< HEAD
-kern_alternate_path(struct thread *td, const char *prefix,
-    const char * __capability path, enum uio_seg pathseg, char **pathbuf,
-    int create, int dirfd)
-=======
-kern_alternate_path(const char *prefix, const char *path, enum uio_seg pathseg,
-    char **pathbuf, int create, int dirfd)
->>>>>>> c40fee6f
+kern_alternate_path(const char *prefix, const char * __capability path,
+    enum uio_seg pathseg, char **pathbuf, int create, int dirfd)
 {
 	struct thread *td;
 	struct nameidata nd, ndroot;
