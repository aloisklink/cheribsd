/*-
 * SPDX-License-Identifier: BSD-3-Clause
 *
 * Copyright (c) 1982, 1986, 1989, 1993
 *	The Regents of the University of California.  All rights reserved.
 * (c) UNIX System Laboratories, Inc.
 * All or some portions of this file are derived from material licensed
 * to the University of California by American Telephone and Telegraph
 * Co. or Unix System Laboratories, Inc. and are reproduced herein with
 * the permission of UNIX System Laboratories, Inc.
 *
 * Redistribution and use in source and binary forms, with or without
 * modification, are permitted provided that the following conditions
 * are met:
 * 1. Redistributions of source code must retain the above copyright
 *    notice, this list of conditions and the following disclaimer.
 * 2. Redistributions in binary form must reproduce the above copyright
 *    notice, this list of conditions and the following disclaimer in the
 *    documentation and/or other materials provided with the distribution.
 * 3. Neither the name of the University nor the names of its contributors
 *    may be used to endorse or promote products derived from this software
 *    without specific prior written permission.
 *
 * THIS SOFTWARE IS PROVIDED BY THE REGENTS AND CONTRIBUTORS ``AS IS'' AND
 * ANY EXPRESS OR IMPLIED WARRANTIES, INCLUDING, BUT NOT LIMITED TO, THE
 * IMPLIED WARRANTIES OF MERCHANTABILITY AND FITNESS FOR A PARTICULAR PURPOSE
 * ARE DISCLAIMED.  IN NO EVENT SHALL THE REGENTS OR CONTRIBUTORS BE LIABLE
 * FOR ANY DIRECT, INDIRECT, INCIDENTAL, SPECIAL, EXEMPLARY, OR CONSEQUENTIAL
 * DAMAGES (INCLUDING, BUT NOT LIMITED TO, PROCUREMENT OF SUBSTITUTE GOODS
 * OR SERVICES; LOSS OF USE, DATA, OR PROFITS; OR BUSINESS INTERRUPTION)
 * HOWEVER CAUSED AND ON ANY THEORY OF LIABILITY, WHETHER IN CONTRACT, STRICT
 * LIABILITY, OR TORT (INCLUDING NEGLIGENCE OR OTHERWISE) ARISING IN ANY WAY
 * OUT OF THE USE OF THIS SOFTWARE, EVEN IF ADVISED OF THE POSSIBILITY OF
 * SUCH DAMAGE.
 *
 *	@(#)vfs_lookup.c	8.4 (Berkeley) 2/16/94
 */

#include <sys/cdefs.h>
__FBSDID("$FreeBSD$");

#include "opt_capsicum.h"
#include "opt_ktrace.h"

#include <sys/param.h>
#include <sys/systm.h>
#include <sys/kernel.h>
#include <sys/capsicum.h>
#include <sys/fcntl.h>
#include <sys/jail.h>
#include <sys/lock.h>
#include <sys/mutex.h>
#include <sys/namei.h>
#include <sys/vnode.h>
#include <sys/mount.h>
#include <sys/filedesc.h>
#include <sys/proc.h>
#include <sys/sdt.h>
#include <sys/syscallsubr.h>
#include <sys/sysctl.h>
#ifdef KTRACE
#include <sys/ktrace.h>
#endif

#include <security/audit/audit.h>
#include <security/mac/mac_framework.h>

#include <vm/uma.h>

#define	NAMEI_DIAGNOSTIC 1
#undef NAMEI_DIAGNOSTIC

SDT_PROVIDER_DECLARE(vfs);
SDT_PROBE_DEFINE4(vfs, namei, lookup, entry, "struct vnode *", "char *",
    "unsigned long", "bool");
SDT_PROBE_DEFINE3(vfs, namei, lookup, return, "int", "struct vnode *", "bool");

/* Allocation zone for namei. */
uma_zone_t namei_zone;

/* Placeholder vnode for mp traversal. */
static struct vnode *vp_crossmp;

static int
crossmp_vop_islocked(struct vop_islocked_args *ap)
{

	return (LK_SHARED);
}

static int
crossmp_vop_lock1(struct vop_lock1_args *ap)
{
	struct vnode *vp;
	struct lock *lk __unused;
	const char *file __unused;
	int flags, line __unused;

	vp = ap->a_vp;
	lk = vp->v_vnlock;
	flags = ap->a_flags;
	file = ap->a_file;
	line = ap->a_line;

	if ((flags & LK_SHARED) == 0)
		panic("invalid lock request for crossmp");

	WITNESS_CHECKORDER(&lk->lock_object, LOP_NEWORDER, file, line,
	    flags & LK_INTERLOCK ? &VI_MTX(vp)->lock_object : NULL);
	WITNESS_LOCK(&lk->lock_object, 0, file, line);
	if ((flags & LK_INTERLOCK) != 0)
		VI_UNLOCK(vp);
	LOCK_LOG_LOCK("SLOCK", &lk->lock_object, 0, 0, ap->a_file, line);
	return (0);
}

static int
crossmp_vop_unlock(struct vop_unlock_args *ap)
{
	struct vnode *vp;
	struct lock *lk __unused;

	vp = ap->a_vp;
	lk = vp->v_vnlock;

	WITNESS_UNLOCK(&lk->lock_object, 0, LOCK_FILE, LOCK_LINE);
	LOCK_LOG_LOCK("SUNLOCK", &lk->lock_object, 0, 0, LOCK_FILE,
	    LOCK_LINE);
	return (0);
}

static struct vop_vector crossmp_vnodeops = {
	.vop_default =		&default_vnodeops,
	.vop_islocked =		crossmp_vop_islocked,
	.vop_lock1 =		crossmp_vop_lock1,
	.vop_unlock =		crossmp_vop_unlock,
};
/*
 * VFS_VOP_VECTOR_REGISTER(crossmp_vnodeops) is not used here since the vnode
 * gets allocated early. See nameiinit for the direct call below.
 */

struct nameicap_tracker {
	struct vnode *dp;
	TAILQ_ENTRY(nameicap_tracker) nm_link;
};

/* Zone for cap mode tracker elements used for dotdot capability checks. */
static uma_zone_t nt_zone;

static void
nameiinit(void *dummy __unused)
{

	namei_zone = uma_zcreate("NAMEI", MAXPATHLEN, NULL, NULL, NULL, NULL,
	    UMA_ALIGN_PTR, 0);
	nt_zone = uma_zcreate("rentr", sizeof(struct nameicap_tracker),
	    NULL, NULL, NULL, NULL, UMA_ALIGN_PTR, 0);
	vfs_vector_op_register(&crossmp_vnodeops);
	getnewvnode("crossmp", NULL, &crossmp_vnodeops, &vp_crossmp);
}
SYSINIT(vfs, SI_SUB_VFS, SI_ORDER_SECOND, nameiinit, NULL);

static int lookup_cap_dotdot = 1;
SYSCTL_INT(_vfs, OID_AUTO, lookup_cap_dotdot, CTLFLAG_RWTUN,
    &lookup_cap_dotdot, 0,
    "enables \"..\" components in path lookup in capability mode");
static int lookup_cap_dotdot_nonlocal = 1;
SYSCTL_INT(_vfs, OID_AUTO, lookup_cap_dotdot_nonlocal, CTLFLAG_RWTUN,
    &lookup_cap_dotdot_nonlocal, 0,
    "enables \"..\" components in path lookup in capability mode "
    "on non-local mount");

static void
nameicap_tracker_add(struct nameidata *ndp, struct vnode *dp)
{
	struct nameicap_tracker *nt;

	if ((ndp->ni_lcf & NI_LCF_CAP_DOTDOT) == 0 || dp->v_type != VDIR)
		return;
	if ((ndp->ni_lcf & (NI_LCF_BENEATH_ABS | NI_LCF_BENEATH_LATCHED)) ==
	    NI_LCF_BENEATH_ABS) {
		MPASS((ndp->ni_lcf & NI_LCF_LATCH) != 0);
		if (dp != ndp->ni_beneath_latch)
			return;
		ndp->ni_lcf |= NI_LCF_BENEATH_LATCHED;
	}
	nt = uma_zalloc(nt_zone, M_WAITOK);
	vhold(dp);
	nt->dp = dp;
	TAILQ_INSERT_TAIL(&ndp->ni_cap_tracker, nt, nm_link);
}

static void
nameicap_cleanup(struct nameidata *ndp, bool clean_latch)
{
	struct nameicap_tracker *nt, *nt1;

	KASSERT(TAILQ_EMPTY(&ndp->ni_cap_tracker) ||
	    (ndp->ni_lcf & NI_LCF_CAP_DOTDOT) != 0, ("not strictrelative"));
	TAILQ_FOREACH_SAFE(nt, &ndp->ni_cap_tracker, nm_link, nt1) {
		TAILQ_REMOVE(&ndp->ni_cap_tracker, nt, nm_link);
		vdrop(nt->dp);
		uma_zfree(nt_zone, nt);
	}
	if (clean_latch && (ndp->ni_lcf & NI_LCF_LATCH) != 0) {
		ndp->ni_lcf &= ~NI_LCF_LATCH;
		vrele(ndp->ni_beneath_latch);
	}
}

/*
 * For dotdot lookups in capability mode, only allow the component
 * lookup to succeed if the resulting directory was already traversed
 * during the operation.  Also fail dotdot lookups for non-local
 * filesystems, where external agents might assist local lookups to
 * escape the compartment.
 */
static int
nameicap_check_dotdot(struct nameidata *ndp, struct vnode *dp)
{
	struct nameicap_tracker *nt;
	struct mount *mp;

	if ((ndp->ni_lcf & NI_LCF_CAP_DOTDOT) == 0 || dp == NULL ||
	    dp->v_type != VDIR)
		return (0);
	mp = dp->v_mount;
	if (lookup_cap_dotdot_nonlocal == 0 && mp != NULL &&
	    (mp->mnt_flag & MNT_LOCAL) == 0)
		return (ENOTCAPABLE);
	TAILQ_FOREACH_REVERSE(nt, &ndp->ni_cap_tracker, nameicap_tracker_head,
	    nm_link) {
		if (dp == nt->dp)
			return (0);
	}
	if ((ndp->ni_lcf & NI_LCF_BENEATH_ABS) != 0) {
		ndp->ni_lcf &= ~NI_LCF_BENEATH_LATCHED;
		nameicap_cleanup(ndp, false);
		return (0);
	}
	return (ENOTCAPABLE);
}

static void
namei_cleanup_cnp(struct componentname *cnp)
{

	uma_zfree(namei_zone, cnp->cn_pnbuf);
#ifdef DIAGNOSTIC
	cnp->cn_pnbuf = NULL;
	cnp->cn_nameptr = NULL;
#endif
}

static int
namei_handle_root(struct nameidata *ndp, struct vnode **dpp)
{
	struct componentname *cnp;

	cnp = &ndp->ni_cnd;
	if ((ndp->ni_lcf & NI_LCF_STRICTRELATIVE) != 0) {
#ifdef KTRACE
		if (KTRPOINT(curthread, KTR_CAPFAIL))
			ktrcapfail(CAPFAIL_LOOKUP, NULL, NULL);
#endif
		return (ENOTCAPABLE);
	}
	if ((cnp->cn_flags & BENEATH) != 0) {
		ndp->ni_lcf |= NI_LCF_BENEATH_ABS;
		ndp->ni_lcf &= ~NI_LCF_BENEATH_LATCHED;
		nameicap_cleanup(ndp, false);
	}
	while (*(cnp->cn_nameptr) == '/') {
		cnp->cn_nameptr++;
		ndp->ni_pathlen--;
	}
	*dpp = ndp->ni_rootdir;
	vrefact(*dpp);
	return (0);
}

static int
namei_setup(struct nameidata *ndp, struct vnode **dpp, struct pwd **pwdp)
{
	struct componentname *cnp;
	struct file *dfp;
	struct thread *td;
	struct pwd *pwd;
	cap_rights_t rights;
	struct filecaps dirfd_caps;
	int error, startdir_used;

	cnp = &ndp->ni_cnd;
	td = cnp->cn_thread;
<<<<<<< HEAD
	p = td->td_proc;
	ndp->ni_cnd.cn_cred = ndp->ni_cnd.cn_thread->td_ucred;
	KASSERT(cnp->cn_cred && p, ("namei: bad cred/proc"));
	KASSERT((cnp->cn_nameiop & (~OPMASK)) == 0,
	    ("namei: nameiop contaminated with flags"));
	KASSERT((cnp->cn_flags & OPMASK) == 0,
	    ("namei: flags contaminated with nameiops"));
	MPASS(ndp->ni_startdir == NULL || ndp->ni_startdir->v_type == VDIR ||
	    ndp->ni_startdir->v_type == VBAD);
	TAILQ_INIT(&ndp->ni_cap_tracker);
	ndp->ni_lcf = 0;

	/* We will set this ourselves if we need it. */
	cnp->cn_flags &= ~TRAILINGSLASH;

	/*
	 * Get a buffer for the name to be translated, and copy the
	 * name into the buffer.
	 */
	if ((cnp->cn_flags & HASBUF) == 0)
		cnp->cn_pnbuf = uma_zalloc(namei_zone, M_WAITOK);
	if (ndp->ni_segflg == UIO_SYSSPACE)
		error = copystr((__cheri_fromcap const char *)ndp->ni_dirp,
		    cnp->cn_pnbuf, MAXPATHLEN, &ndp->ni_pathlen);
	else
		error = copyinstr(ndp->ni_dirp, cnp->cn_pnbuf, MAXPATHLEN,
		    &ndp->ni_pathlen);
	/*
	 * Don't allow empty pathnames.
	 */
	if (error == 0 && *cnp->cn_pnbuf == '\0')
		error = ENOENT;
=======

	*pwdp = NULL;
>>>>>>> cb8d63ad

#ifdef CAPABILITY_MODE
	/*
	 * In capability mode, lookups must be restricted to happen in
	 * the subtree with the root specified by the file descriptor:
	 * - The root must be real file descriptor, not the pseudo-descriptor
	 *   AT_FDCWD.
	 * - The passed path must be relative and not absolute.
	 * - If lookup_cap_dotdot is disabled, path must not contain the
	 *   '..' components.
	 * - If lookup_cap_dotdot is enabled, we verify that all '..'
	 *   components lookups result in the directories which were
	 *   previously walked by us, which prevents an escape from
	 *   the relative root.
	 */
	if (IN_CAPABILITY_MODE(td) && (cnp->cn_flags & NOCAPCHECK) == 0) {
		ndp->ni_lcf |= NI_LCF_STRICTRELATIVE;
		if (ndp->ni_dirfd == AT_FDCWD) {
#ifdef KTRACE
			if (KTRPOINT(td, KTR_CAPFAIL))
				ktrcapfail(CAPFAIL_LOOKUP, NULL, NULL);
#endif
			return (ECAPMODE);
		}
	}
#endif
	error = 0;

	/*
	 * Get starting point for the translation.
	 */
	pwd = pwd_hold(td);
	/*
	 * The reference on ni_rootdir is acquired in the block below to avoid
	 * back-to-back atomics for absolute lookups.
	 */
	ndp->ni_rootdir = pwd->pwd_rdir;
	ndp->ni_topdir = pwd->pwd_jdir;

	if (cnp->cn_pnbuf[0] == '/') {
		ndp->ni_resflags |= NIRES_ABS;
		error = namei_handle_root(ndp, dpp);
	} else {
		if (ndp->ni_startdir != NULL) {
			*dpp = ndp->ni_startdir;
			startdir_used = 1;
		} else if (ndp->ni_dirfd == AT_FDCWD) {
			*dpp = pwd->pwd_cdir;
			vrefact(*dpp);
		} else {
			rights = ndp->ni_rightsneeded;
			cap_rights_set_one(&rights, CAP_LOOKUP);

			if (cnp->cn_flags & AUDITVNODE1)
				AUDIT_ARG_ATFD1(ndp->ni_dirfd);
			if (cnp->cn_flags & AUDITVNODE2)
				AUDIT_ARG_ATFD2(ndp->ni_dirfd);
			/*
			 * Effectively inlined fgetvp_rights, because we need to
			 * inspect the file as well as grabbing the vnode.
			 */
			error = fget_cap(td, ndp->ni_dirfd, &rights,
			    &dfp, &ndp->ni_filecaps);
			if (error != 0) {
				/*
				 * Preserve the error; it should either be EBADF
				 * or capability-related, both of which can be
				 * safely returned to the caller.
				 */
			} else {
				if (dfp->f_ops == &badfileops) {
					error = EBADF;
				} else if (dfp->f_vnode == NULL) {
					error = ENOTDIR;
				} else {
					*dpp = dfp->f_vnode;
					vrefact(*dpp);

					if ((dfp->f_flag & FSEARCH) != 0)
						cnp->cn_flags |= NOEXECCHECK;
				}
				fdrop(dfp, td);
			}
#ifdef CAPABILITIES
			/*
			 * If file descriptor doesn't have all rights,
			 * all lookups relative to it must also be
			 * strictly relative.
			 */
			CAP_ALL(&rights);
			if (!cap_rights_contains(&ndp->ni_filecaps.fc_rights,
			    &rights) ||
			    ndp->ni_filecaps.fc_fcntls != CAP_FCNTL_ALL ||
			    ndp->ni_filecaps.fc_nioctls != -1) {
				ndp->ni_lcf |= NI_LCF_STRICTRELATIVE;
			}
#endif
		}
		if (error == 0 && (*dpp)->v_type != VDIR)
			error = ENOTDIR;
	}
	if (error == 0 && (cnp->cn_flags & BENEATH) != 0) {
		if (ndp->ni_dirfd == AT_FDCWD) {
			ndp->ni_beneath_latch = pwd->pwd_cdir;
			vrefact(ndp->ni_beneath_latch);
		} else {
			rights = ndp->ni_rightsneeded;
			cap_rights_set_one(&rights, CAP_LOOKUP);
			error = fgetvp_rights(td, ndp->ni_dirfd, &rights,
			    &dirfd_caps, &ndp->ni_beneath_latch);
			if (error == 0 && (*dpp)->v_type != VDIR) {
				vrele(ndp->ni_beneath_latch);
				error = ENOTDIR;
			}
		}
		if (error == 0)
			ndp->ni_lcf |= NI_LCF_LATCH;
	}
	/*
	 * If we are auditing the kernel pathname, save the user pathname.
	 */
	if (cnp->cn_flags & AUDITVNODE1)
		AUDIT_ARG_UPATH1_VP(td, ndp->ni_rootdir, *dpp, cnp->cn_pnbuf);
	if (cnp->cn_flags & AUDITVNODE2)
		AUDIT_ARG_UPATH2_VP(td, ndp->ni_rootdir, *dpp, cnp->cn_pnbuf);
	if (ndp->ni_startdir != NULL && !startdir_used)
		vrele(ndp->ni_startdir);
	if (error != 0) {
		if (*dpp != NULL)
			vrele(*dpp);
		return (error);
	}
	MPASS((ndp->ni_lcf & (NI_LCF_BENEATH_ABS | NI_LCF_LATCH)) !=
	    NI_LCF_BENEATH_ABS);
	if (((ndp->ni_lcf & NI_LCF_STRICTRELATIVE) != 0 &&
	    lookup_cap_dotdot != 0) ||
	    ((ndp->ni_lcf & NI_LCF_STRICTRELATIVE) == 0 &&
	    (cnp->cn_flags & BENEATH) != 0))
		ndp->ni_lcf |= NI_LCF_CAP_DOTDOT;
	SDT_PROBE4(vfs, namei, lookup, entry, *dpp, cnp->cn_pnbuf,
	    cnp->cn_flags, false);
	*pwdp = pwd;
	return (0);
}

/*
 * Convert a pathname into a pointer to a locked vnode.
 *
 * The FOLLOW flag is set when symbolic links are to be followed
 * when they occur at the end of the name translation process.
 * Symbolic links are always followed for all other pathname
 * components other than the last.
 *
 * The segflg defines whether the name is to be copied from user
 * space or kernel space.
 *
 * Overall outline of namei:
 *
 *	copy in name
 *	get starting directory
 *	while (!done && !error) {
 *		call lookup to search path.
 *		if symbolic link, massage name in buffer and continue
 *	}
 */
int
namei(struct nameidata *ndp)
{
	char *cp;		/* pointer into pathname argument */
	struct vnode *dp;	/* the directory we are searching */
	struct iovec aiov;		/* uio for reading symbolic links */
	struct componentname *cnp;
	struct thread *td;
	struct proc *p;
	struct pwd *pwd;
	struct uio auio;
	int error, linklen;
	enum cache_fpl_status status;

	cnp = &ndp->ni_cnd;
	td = cnp->cn_thread;
	p = td->td_proc;
	ndp->ni_cnd.cn_cred = ndp->ni_cnd.cn_thread->td_ucred;
	KASSERT(cnp->cn_cred && p, ("namei: bad cred/proc"));
	KASSERT((cnp->cn_nameiop & (~OPMASK)) == 0,
	    ("namei: nameiop contaminated with flags"));
	KASSERT((cnp->cn_flags & OPMASK) == 0,
	    ("namei: flags contaminated with nameiops"));
	MPASS(ndp->ni_startdir == NULL || ndp->ni_startdir->v_type == VDIR ||
	    ndp->ni_startdir->v_type == VBAD);
	TAILQ_INIT(&ndp->ni_cap_tracker);
	ndp->ni_lcf = 0;
	ndp->ni_loopcnt = 0;
	dp = NULL;

	/* We will set this ourselves if we need it. */
	cnp->cn_flags &= ~TRAILINGSLASH;

	ndp->ni_vp = NULL;

	/*
	 * Get a buffer for the name to be translated, and copy the
	 * name into the buffer.
	 */
	if ((cnp->cn_flags & HASBUF) == 0)
		cnp->cn_pnbuf = uma_zalloc(namei_zone, M_WAITOK);
	if (ndp->ni_segflg == UIO_SYSSPACE)
		error = copystr(ndp->ni_dirp, cnp->cn_pnbuf, MAXPATHLEN,
		    &ndp->ni_pathlen);
	else
		error = copyinstr(ndp->ni_dirp, cnp->cn_pnbuf, MAXPATHLEN,
		    &ndp->ni_pathlen);

	if (error != 0) {
		namei_cleanup_cnp(cnp);
		return (error);
	}

	cnp->cn_nameptr = cnp->cn_pnbuf;

	/*
	 * Don't allow empty pathnames.
	 */
	if (*cnp->cn_pnbuf == '\0') {
		namei_cleanup_cnp(cnp);
		return (ENOENT);
	}

#ifdef KTRACE
	if (KTRPOINT(td, KTR_NAMEI)) {
		KASSERT(cnp->cn_thread == curthread,
		    ("namei not using curthread"));
		ktrnamei(cnp->cn_pnbuf);
	}
#endif

	/*
	 * First try looking up the target without locking any vnodes.
	 *
	 * We may need to start from scratch or pick up where it left off.
	 */
	error = cache_fplookup(ndp, &status, &pwd);
	switch (status) {
	case CACHE_FPL_STATUS_UNSET:
		__assert_unreachable();
		break;
	case CACHE_FPL_STATUS_HANDLED:
		return (error);
	case CACHE_FPL_STATUS_PARTIAL:
		dp = ndp->ni_startdir;
		break;
	case CACHE_FPL_STATUS_ABORTED:
		error = namei_setup(ndp, &dp, &pwd);
		if (error != 0) {
			namei_cleanup_cnp(cnp);
			return (error);
		}
		break;
	}

	/*
	 * Locked lookup.
	 */
	for (;;) {
		ndp->ni_startdir = dp;
		error = lookup(ndp);
		if (error != 0)
			goto out;
		/*
		 * If not a symbolic link, we're done.
		 */
		if ((cnp->cn_flags & ISSYMLINK) == 0) {
			if ((cnp->cn_flags & (SAVENAME | SAVESTART)) == 0) {
				namei_cleanup_cnp(cnp);
			} else
				cnp->cn_flags |= HASBUF;
			if ((ndp->ni_lcf & (NI_LCF_BENEATH_ABS |
			    NI_LCF_BENEATH_LATCHED)) == NI_LCF_BENEATH_ABS) {
				NDFREE(ndp, 0);
				error = ENOTCAPABLE;
			}
			nameicap_cleanup(ndp, true);
			SDT_PROBE3(vfs, namei, lookup, return, error,
			    (error == 0 ? ndp->ni_vp : NULL), false);
			pwd_drop(pwd);
			return (error);
		}
		if (ndp->ni_loopcnt++ >= MAXSYMLINKS) {
			error = ELOOP;
			break;
		}
#ifdef MAC
		if ((cnp->cn_flags & NOMACCHECK) == 0) {
			error = mac_vnode_check_readlink(td->td_ucred,
			    ndp->ni_vp);
			if (error != 0)
				break;
		}
#endif
		if (ndp->ni_pathlen > 1)
			cp = uma_zalloc(namei_zone, M_WAITOK);
		else
			cp = cnp->cn_pnbuf;
		IOVEC_INIT(&aiov, cp, MAXPATHLEN);
		auio.uio_iov = &aiov;
		auio.uio_iovcnt = 1;
		auio.uio_offset = 0;
		auio.uio_rw = UIO_READ;
		auio.uio_segflg = UIO_SYSSPACE;
		auio.uio_td = td;
		auio.uio_resid = MAXPATHLEN;
		error = VOP_READLINK(ndp->ni_vp, &auio, cnp->cn_cred);
		if (error != 0) {
			if (ndp->ni_pathlen > 1)
				uma_zfree(namei_zone, cp);
			break;
		}
		linklen = MAXPATHLEN - auio.uio_resid;
		if (linklen == 0) {
			if (ndp->ni_pathlen > 1)
				uma_zfree(namei_zone, cp);
			error = ENOENT;
			break;
		}
		if (linklen + ndp->ni_pathlen > MAXPATHLEN) {
			if (ndp->ni_pathlen > 1)
				uma_zfree(namei_zone, cp);
			error = ENAMETOOLONG;
			break;
		}
		if (ndp->ni_pathlen > 1) {
			bcopy(ndp->ni_next, cp + linklen, ndp->ni_pathlen);
			uma_zfree(namei_zone, cnp->cn_pnbuf);
			cnp->cn_pnbuf = cp;
		} else
			cnp->cn_pnbuf[linklen] = '\0';
		ndp->ni_pathlen += linklen;
		vput(ndp->ni_vp);
		dp = ndp->ni_dvp;
		/*
		 * Check if root directory should replace current directory.
		 */
		cnp->cn_nameptr = cnp->cn_pnbuf;
		if (*(cnp->cn_nameptr) == '/') {
			vrele(dp);
			error = namei_handle_root(ndp, &dp);
			if (error != 0)
				goto out;
		}
	}
	vput(ndp->ni_vp);
	ndp->ni_vp = NULL;
	vrele(ndp->ni_dvp);
out:
	MPASS(error != 0);
	namei_cleanup_cnp(cnp);
	nameicap_cleanup(ndp, true);
	SDT_PROBE3(vfs, namei, lookup, return, error, NULL, false);
	pwd_drop(pwd);
	return (error);
}

static int
compute_cn_lkflags(struct mount *mp, int lkflags, int cnflags)
{

	if (mp == NULL || ((lkflags & LK_SHARED) &&
	    (!(mp->mnt_kern_flag & MNTK_LOOKUP_SHARED) ||
	    ((cnflags & ISDOTDOT) &&
	    (mp->mnt_kern_flag & MNTK_LOOKUP_EXCL_DOTDOT))))) {
		lkflags &= ~LK_SHARED;
		lkflags |= LK_EXCLUSIVE;
	}
	lkflags |= LK_NODDLKTREAT;
	return (lkflags);
}

static __inline int
needs_exclusive_leaf(struct mount *mp, int flags)
{

	/*
	 * Intermediate nodes can use shared locks, we only need to
	 * force an exclusive lock for leaf nodes.
	 */
	if ((flags & (ISLASTCN | LOCKLEAF)) != (ISLASTCN | LOCKLEAF))
		return (0);

	/* Always use exclusive locks if LOCKSHARED isn't set. */
	if (!(flags & LOCKSHARED))
		return (1);

	/*
	 * For lookups during open(), if the mount point supports
	 * extended shared operations, then use a shared lock for the
	 * leaf node, otherwise use an exclusive lock.
	 */
	if ((flags & ISOPEN) != 0)
		return (!MNT_EXTENDED_SHARED(mp));

	/*
	 * Lookup requests outside of open() that specify LOCKSHARED
	 * only need a shared lock on the leaf vnode.
	 */
	return (0);
}

/*
 * Search a pathname.
 * This is a very central and rather complicated routine.
 *
 * The pathname is pointed to by ni_ptr and is of length ni_pathlen.
 * The starting directory is taken from ni_startdir. The pathname is
 * descended until done, or a symbolic link is encountered. The variable
 * ni_more is clear if the path is completed; it is set to one if a
 * symbolic link needing interpretation is encountered.
 *
 * The flag argument is LOOKUP, CREATE, RENAME, or DELETE depending on
 * whether the name is to be looked up, created, renamed, or deleted.
 * When CREATE, RENAME, or DELETE is specified, information usable in
 * creating, renaming, or deleting a directory entry may be calculated.
 * If flag has LOCKPARENT or'ed into it, the parent directory is returned
 * locked. If flag has WANTPARENT or'ed into it, the parent directory is
 * returned unlocked. Otherwise the parent directory is not returned. If
 * the target of the pathname exists and LOCKLEAF is or'ed into the flag
 * the target is returned locked, otherwise it is returned unlocked.
 * When creating or renaming and LOCKPARENT is specified, the target may not
 * be ".".  When deleting and LOCKPARENT is specified, the target may be ".".
 *
 * Overall outline of lookup:
 *
 * dirloop:
 *	identify next component of name at ndp->ni_ptr
 *	handle degenerate case where name is null string
 *	if .. and crossing mount points and on mounted filesys, find parent
 *	call VOP_LOOKUP routine for next component name
 *	    directory vnode returned in ni_dvp, unlocked unless LOCKPARENT set
 *	    component vnode returned in ni_vp (if it exists), locked.
 *	if result vnode is mounted on and crossing mount points,
 *	    find mounted on vnode
 *	if more components of name, do next level at dirloop
 *	return the answer in ni_vp, locked if LOCKLEAF set
 *	    if LOCKPARENT set, return locked parent in ni_dvp
 *	    if WANTPARENT set, return unlocked parent in ni_dvp
 */
int
lookup(struct nameidata *ndp)
{
	char *cp;			/* pointer into pathname argument */
	char *prev_ni_next;		/* saved ndp->ni_next */
	struct vnode *dp = NULL;	/* the directory we are searching */
	struct vnode *tdp;		/* saved dp */
	struct mount *mp;		/* mount table entry */
	struct prison *pr;
	size_t prev_ni_pathlen;		/* saved ndp->ni_pathlen */
	int docache;			/* == 0 do not cache last component */
	int wantparent;			/* 1 => wantparent or lockparent flag */
	int rdonly;			/* lookup read-only flag bit */
	int error = 0;
	int dpunlocked = 0;		/* dp has already been unlocked */
	int relookup = 0;		/* do not consume the path component */
	struct componentname *cnp = &ndp->ni_cnd;
	int lkflags_save;
	int ni_dvp_unlocked;

	/*
	 * Setup: break out flag bits into variables.
	 */
	ni_dvp_unlocked = 0;
	wantparent = cnp->cn_flags & (LOCKPARENT | WANTPARENT);
	KASSERT(cnp->cn_nameiop == LOOKUP || wantparent,
	    ("CREATE, DELETE, RENAME require LOCKPARENT or WANTPARENT."));
	docache = (cnp->cn_flags & NOCACHE) ^ NOCACHE;
	if (cnp->cn_nameiop == DELETE ||
	    (wantparent && cnp->cn_nameiop != CREATE &&
	     cnp->cn_nameiop != LOOKUP))
		docache = 0;
	rdonly = cnp->cn_flags & RDONLY;
	cnp->cn_flags &= ~ISSYMLINK;
	ndp->ni_dvp = NULL;
	/*
	 * We use shared locks until we hit the parent of the last cn then
	 * we adjust based on the requesting flags.
	 */
	cnp->cn_lkflags = LK_SHARED;
	dp = ndp->ni_startdir;
	ndp->ni_startdir = NULLVP;
	vn_lock(dp,
	    compute_cn_lkflags(dp->v_mount, cnp->cn_lkflags | LK_RETRY,
	    cnp->cn_flags));

dirloop:
	/*
	 * Search a new directory.
	 *
	 * The last component of the filename is left accessible via
	 * cnp->cn_nameptr for callers that need the name. Callers needing
	 * the name set the SAVENAME flag. When done, they assume
	 * responsibility for freeing the pathname buffer.
	 */
	for (cp = cnp->cn_nameptr; *cp != 0 && *cp != '/'; cp++)
		continue;
	cnp->cn_namelen = cp - cnp->cn_nameptr;
	if (cnp->cn_namelen > NAME_MAX) {
		error = ENAMETOOLONG;
		goto bad;
	}
#ifdef NAMEI_DIAGNOSTIC
	{ char c = *cp;
	*cp = '\0';
	printf("{%s}: ", cnp->cn_nameptr);
	*cp = c; }
#endif
	prev_ni_pathlen = ndp->ni_pathlen;
	ndp->ni_pathlen -= cnp->cn_namelen;
	KASSERT(ndp->ni_pathlen <= PATH_MAX,
	    ("%s: ni_pathlen underflow to %zd\n", __func__, ndp->ni_pathlen));
	prev_ni_next = ndp->ni_next;
	ndp->ni_next = cp;

	/*
	 * Replace multiple slashes by a single slash and trailing slashes
	 * by a null.  This must be done before VOP_LOOKUP() because some
	 * fs's don't know about trailing slashes.  Remember if there were
	 * trailing slashes to handle symlinks, existing non-directories
	 * and non-existing files that won't be directories specially later.
	 */
	while (*cp == '/' && (cp[1] == '/' || cp[1] == '\0')) {
		cp++;
		ndp->ni_pathlen--;
		if (*cp == '\0') {
			*ndp->ni_next = '\0';
			cnp->cn_flags |= TRAILINGSLASH;
		}
	}
	ndp->ni_next = cp;

	cnp->cn_flags |= MAKEENTRY;
	if (*cp == '\0' && docache == 0)
		cnp->cn_flags &= ~MAKEENTRY;
	if (cnp->cn_namelen == 2 &&
	    cnp->cn_nameptr[1] == '.' && cnp->cn_nameptr[0] == '.')
		cnp->cn_flags |= ISDOTDOT;
	else
		cnp->cn_flags &= ~ISDOTDOT;
	if (*ndp->ni_next == 0)
		cnp->cn_flags |= ISLASTCN;
	else
		cnp->cn_flags &= ~ISLASTCN;

	if ((cnp->cn_flags & ISLASTCN) != 0 &&
	    cnp->cn_namelen == 1 && cnp->cn_nameptr[0] == '.' &&
	    (cnp->cn_nameiop == DELETE || cnp->cn_nameiop == RENAME)) {
		error = EINVAL;
		goto bad;
	}

	nameicap_tracker_add(ndp, dp);

	/*
	 * Check for degenerate name (e.g. / or "")
	 * which is a way of talking about a directory,
	 * e.g. like "/." or ".".
	 */
	if (cnp->cn_nameptr[0] == '\0') {
		if (dp->v_type != VDIR) {
			error = ENOTDIR;
			goto bad;
		}
		if (cnp->cn_nameiop != LOOKUP) {
			error = EISDIR;
			goto bad;
		}
		if (wantparent) {
			ndp->ni_dvp = dp;
			VREF(dp);
		}
		ndp->ni_vp = dp;

		if (cnp->cn_flags & AUDITVNODE1)
			AUDIT_ARG_VNODE1(dp);
		else if (cnp->cn_flags & AUDITVNODE2)
			AUDIT_ARG_VNODE2(dp);

		if (!(cnp->cn_flags & (LOCKPARENT | LOCKLEAF)))
			VOP_UNLOCK(dp);
		/* XXX This should probably move to the top of function. */
		if (cnp->cn_flags & SAVESTART)
			panic("lookup: SAVESTART");
		goto success;
	}

	/*
	 * Handle "..": five special cases.
	 * 0. If doing a capability lookup and lookup_cap_dotdot is
	 *    disabled, return ENOTCAPABLE.
	 * 1. Return an error if this is the last component of
	 *    the name and the operation is DELETE or RENAME.
	 * 2. If at root directory (e.g. after chroot)
	 *    or at absolute root directory
	 *    then ignore it so can't get out.
	 * 3. If this vnode is the root of a mounted
	 *    filesystem, then replace it with the
	 *    vnode which was mounted on so we take the
	 *    .. in the other filesystem.
	 * 4. If the vnode is the top directory of
	 *    the jail or chroot, don't let them out.
	 * 5. If doing a capability lookup and lookup_cap_dotdot is
	 *    enabled, return ENOTCAPABLE if the lookup would escape
	 *    from the initial file descriptor directory.  Checks are
	 *    done by ensuring that namei() already traversed the
	 *    result of dotdot lookup.
	 */
	if (cnp->cn_flags & ISDOTDOT) {
		if ((ndp->ni_lcf & (NI_LCF_STRICTRELATIVE | NI_LCF_CAP_DOTDOT))
		    == NI_LCF_STRICTRELATIVE) {
#ifdef KTRACE
			if (KTRPOINT(curthread, KTR_CAPFAIL))
				ktrcapfail(CAPFAIL_LOOKUP, NULL, NULL);
#endif
			error = ENOTCAPABLE;
			goto bad;
		}
		if ((cnp->cn_flags & ISLASTCN) != 0 &&
		    (cnp->cn_nameiop == DELETE || cnp->cn_nameiop == RENAME)) {
			error = EINVAL;
			goto bad;
		}
		for (;;) {
			for (pr = cnp->cn_cred->cr_prison; pr != NULL;
			     pr = pr->pr_parent)
				if (dp == pr->pr_root)
					break;
			if (dp == ndp->ni_rootdir || 
			    dp == ndp->ni_topdir || 
			    dp == rootvnode ||
			    pr != NULL ||
			    ((dp->v_vflag & VV_ROOT) != 0 &&
			     (cnp->cn_flags & NOCROSSMOUNT) != 0)) {
				ndp->ni_dvp = dp;
				ndp->ni_vp = dp;
				VREF(dp);
				goto nextname;
			}
			if ((dp->v_vflag & VV_ROOT) == 0)
				break;
			if (VN_IS_DOOMED(dp)) {	/* forced unmount */
				error = ENOENT;
				goto bad;
			}
			tdp = dp;
			dp = dp->v_mount->mnt_vnodecovered;
			VREF(dp);
			vput(tdp);
			vn_lock(dp,
			    compute_cn_lkflags(dp->v_mount, cnp->cn_lkflags |
			    LK_RETRY, ISDOTDOT));
			error = nameicap_check_dotdot(ndp, dp);
			if (error != 0) {
#ifdef KTRACE
				if (KTRPOINT(curthread, KTR_CAPFAIL))
					ktrcapfail(CAPFAIL_LOOKUP, NULL, NULL);
#endif
				goto bad;
			}
		}
	}

	/*
	 * We now have a segment name to search for, and a directory to search.
	 */
unionlookup:
#ifdef MAC
	error = mac_vnode_check_lookup(cnp->cn_thread->td_ucred, dp, cnp);
	if (error)
		goto bad;
#endif
	ndp->ni_dvp = dp;
	ndp->ni_vp = NULL;
	ASSERT_VOP_LOCKED(dp, "lookup");
	/*
	 * If we have a shared lock we may need to upgrade the lock for the
	 * last operation.
	 */
	if ((cnp->cn_flags & LOCKPARENT) && (cnp->cn_flags & ISLASTCN) &&
	    dp != vp_crossmp && VOP_ISLOCKED(dp) == LK_SHARED)
		vn_lock(dp, LK_UPGRADE|LK_RETRY);
	if (VN_IS_DOOMED(dp)) {
		error = ENOENT;
		goto bad;
	}
	/*
	 * If we're looking up the last component and we need an exclusive
	 * lock, adjust our lkflags.
	 */
	if (needs_exclusive_leaf(dp->v_mount, cnp->cn_flags))
		cnp->cn_lkflags = LK_EXCLUSIVE;
#ifdef NAMEI_DIAGNOSTIC
	vn_printf(dp, "lookup in ");
#endif
	lkflags_save = cnp->cn_lkflags;
	cnp->cn_lkflags = compute_cn_lkflags(dp->v_mount, cnp->cn_lkflags,
	    cnp->cn_flags);
	error = VOP_LOOKUP(dp, &ndp->ni_vp, cnp);
	cnp->cn_lkflags = lkflags_save;
	if (error != 0) {
		KASSERT(ndp->ni_vp == NULL, ("leaf should be empty"));
#ifdef NAMEI_DIAGNOSTIC
		printf("not found\n");
#endif
		if ((error == ENOENT) &&
		    (dp->v_vflag & VV_ROOT) && (dp->v_mount != NULL) &&
		    (dp->v_mount->mnt_flag & MNT_UNION)) {
			tdp = dp;
			dp = dp->v_mount->mnt_vnodecovered;
			VREF(dp);
			vput(tdp);
			vn_lock(dp,
			    compute_cn_lkflags(dp->v_mount, cnp->cn_lkflags |
			    LK_RETRY, cnp->cn_flags));
			nameicap_tracker_add(ndp, dp);
			goto unionlookup;
		}

		if (error == ERELOOKUP) {
			vref(dp);
			ndp->ni_vp = dp;
			error = 0;
			relookup = 1;
			goto good;
		}

		if (error != EJUSTRETURN)
			goto bad;
		/*
		 * At this point, we know we're at the end of the
		 * pathname.  If creating / renaming, we can consider
		 * allowing the file or directory to be created / renamed,
		 * provided we're not on a read-only filesystem.
		 */
		if (rdonly) {
			error = EROFS;
			goto bad;
		}
		/* trailing slash only allowed for directories */
		if ((cnp->cn_flags & TRAILINGSLASH) &&
		    !(cnp->cn_flags & WILLBEDIR)) {
			error = ENOENT;
			goto bad;
		}
		if ((cnp->cn_flags & LOCKPARENT) == 0)
			VOP_UNLOCK(dp);
		/*
		 * We return with ni_vp NULL to indicate that the entry
		 * doesn't currently exist, leaving a pointer to the
		 * (possibly locked) directory vnode in ndp->ni_dvp.
		 */
		if (cnp->cn_flags & SAVESTART) {
			ndp->ni_startdir = ndp->ni_dvp;
			VREF(ndp->ni_startdir);
		}
		goto success;
	}

good:
#ifdef NAMEI_DIAGNOSTIC
	printf("found\n");
#endif
	dp = ndp->ni_vp;

	/*
	 * Check to see if the vnode has been mounted on;
	 * if so find the root of the mounted filesystem.
	 */
	while (dp->v_type == VDIR && (mp = dp->v_mountedhere) &&
	       (cnp->cn_flags & NOCROSSMOUNT) == 0) {
		if (vfs_busy(mp, 0))
			continue;
		vput(dp);
		if (dp != ndp->ni_dvp)
			vput(ndp->ni_dvp);
		else
			vrele(ndp->ni_dvp);
		vrefact(vp_crossmp);
		ndp->ni_dvp = vp_crossmp;
		error = VFS_ROOT(mp, compute_cn_lkflags(mp, cnp->cn_lkflags,
		    cnp->cn_flags), &tdp);
		vfs_unbusy(mp);
		if (vn_lock(vp_crossmp, LK_SHARED | LK_NOWAIT))
			panic("vp_crossmp exclusively locked or reclaimed");
		if (error) {
			dpunlocked = 1;
			goto bad2;
		}
		ndp->ni_vp = dp = tdp;
	}

	/*
	 * Check for symbolic link
	 */
	if ((dp->v_type == VLNK) &&
	    ((cnp->cn_flags & FOLLOW) || (cnp->cn_flags & TRAILINGSLASH) ||
	     *ndp->ni_next == '/')) {
		cnp->cn_flags |= ISSYMLINK;
		if (VN_IS_DOOMED(dp)) {
			/*
			 * We can't know whether the directory was mounted with
			 * NOSYMFOLLOW, so we can't follow safely.
			 */
			error = ENOENT;
			goto bad2;
		}
		if (dp->v_mount->mnt_flag & MNT_NOSYMFOLLOW) {
			error = EACCES;
			goto bad2;
		}
		/*
		 * Symlink code always expects an unlocked dvp.
		 */
		if (ndp->ni_dvp != ndp->ni_vp) {
			VOP_UNLOCK(ndp->ni_dvp);
			ni_dvp_unlocked = 1;
		}
		goto success;
	}

nextname:
	/*
	 * Not a symbolic link that we will follow.  Continue with the
	 * next component if there is any; otherwise, we're done.
	 */
	KASSERT((cnp->cn_flags & ISLASTCN) || *ndp->ni_next == '/',
	    ("lookup: invalid path state."));
	if (relookup) {
		relookup = 0;
		ndp->ni_pathlen = prev_ni_pathlen;
		ndp->ni_next = prev_ni_next;
		if (ndp->ni_dvp != dp)
			vput(ndp->ni_dvp);
		else
			vrele(ndp->ni_dvp);
		goto dirloop;
	}
	if (cnp->cn_flags & ISDOTDOT) {
		error = nameicap_check_dotdot(ndp, ndp->ni_vp);
		if (error != 0) {
#ifdef KTRACE
			if (KTRPOINT(curthread, KTR_CAPFAIL))
				ktrcapfail(CAPFAIL_LOOKUP, NULL, NULL);
#endif
			goto bad2;
		}
	}
	if (*ndp->ni_next == '/') {
		cnp->cn_nameptr = ndp->ni_next;
		while (*cnp->cn_nameptr == '/') {
			cnp->cn_nameptr++;
			ndp->ni_pathlen--;
		}
		if (ndp->ni_dvp != dp)
			vput(ndp->ni_dvp);
		else
			vrele(ndp->ni_dvp);
		goto dirloop;
	}
	/*
	 * If we're processing a path with a trailing slash,
	 * check that the end result is a directory.
	 */
	if ((cnp->cn_flags & TRAILINGSLASH) && dp->v_type != VDIR) {
		error = ENOTDIR;
		goto bad2;
	}
	/*
	 * Disallow directory write attempts on read-only filesystems.
	 */
	if (rdonly &&
	    (cnp->cn_nameiop == DELETE || cnp->cn_nameiop == RENAME)) {
		error = EROFS;
		goto bad2;
	}
	if (cnp->cn_flags & SAVESTART) {
		ndp->ni_startdir = ndp->ni_dvp;
		VREF(ndp->ni_startdir);
	}
	if (!wantparent) {
		ni_dvp_unlocked = 2;
		if (ndp->ni_dvp != dp)
			vput(ndp->ni_dvp);
		else
			vrele(ndp->ni_dvp);
	} else if ((cnp->cn_flags & LOCKPARENT) == 0 && ndp->ni_dvp != dp) {
		VOP_UNLOCK(ndp->ni_dvp);
		ni_dvp_unlocked = 1;
	}

	if (cnp->cn_flags & AUDITVNODE1)
		AUDIT_ARG_VNODE1(dp);
	else if (cnp->cn_flags & AUDITVNODE2)
		AUDIT_ARG_VNODE2(dp);

	if ((cnp->cn_flags & LOCKLEAF) == 0)
		VOP_UNLOCK(dp);
success:
	/*
	 * Because of shared lookup we may have the vnode shared locked, but
	 * the caller may want it to be exclusively locked.
	 */
	if (needs_exclusive_leaf(dp->v_mount, cnp->cn_flags) &&
	    VOP_ISLOCKED(dp) != LK_EXCLUSIVE) {
		vn_lock(dp, LK_UPGRADE | LK_RETRY);
		if (VN_IS_DOOMED(dp)) {
			error = ENOENT;
			goto bad2;
		}
	}
	return (0);

bad2:
	if (ni_dvp_unlocked != 2) {
		if (dp != ndp->ni_dvp && !ni_dvp_unlocked)
			vput(ndp->ni_dvp);
		else
			vrele(ndp->ni_dvp);
	}
bad:
	if (!dpunlocked)
		vput(dp);
	ndp->ni_vp = NULL;
	return (error);
}

/*
 * relookup - lookup a path name component
 *    Used by lookup to re-acquire things.
 */
int
relookup(struct vnode *dvp, struct vnode **vpp, struct componentname *cnp)
{
	struct vnode *dp = NULL;		/* the directory we are searching */
	int wantparent;			/* 1 => wantparent or lockparent flag */
	int rdonly;			/* lookup read-only flag bit */
	int error = 0;

	KASSERT(cnp->cn_flags & ISLASTCN,
	    ("relookup: Not given last component."));
	/*
	 * Setup: break out flag bits into variables.
	 */
	wantparent = cnp->cn_flags & (LOCKPARENT|WANTPARENT);
	KASSERT(wantparent, ("relookup: parent not wanted."));
	rdonly = cnp->cn_flags & RDONLY;
	cnp->cn_flags &= ~ISSYMLINK;
	dp = dvp;
	cnp->cn_lkflags = LK_EXCLUSIVE;
	vn_lock(dp, LK_EXCLUSIVE | LK_RETRY);

	/*
	 * Search a new directory.
	 *
	 * The last component of the filename is left accessible via
	 * cnp->cn_nameptr for callers that need the name. Callers needing
	 * the name set the SAVENAME flag. When done, they assume
	 * responsibility for freeing the pathname buffer.
	 */
#ifdef NAMEI_DIAGNOSTIC
	printf("{%s}: ", cnp->cn_nameptr);
#endif

	/*
	 * Check for "" which represents the root directory after slash
	 * removal.
	 */
	if (cnp->cn_nameptr[0] == '\0') {
		/*
		 * Support only LOOKUP for "/" because lookup()
		 * can't succeed for CREATE, DELETE and RENAME.
		 */
		KASSERT(cnp->cn_nameiop == LOOKUP, ("nameiop must be LOOKUP"));
		KASSERT(dp->v_type == VDIR, ("dp is not a directory"));

		if (!(cnp->cn_flags & LOCKLEAF))
			VOP_UNLOCK(dp);
		*vpp = dp;
		/* XXX This should probably move to the top of function. */
		if (cnp->cn_flags & SAVESTART)
			panic("lookup: SAVESTART");
		return (0);
	}

	if (cnp->cn_flags & ISDOTDOT)
		panic ("relookup: lookup on dot-dot");

	/*
	 * We now have a segment name to search for, and a directory to search.
	 */
#ifdef NAMEI_DIAGNOSTIC
	vn_printf(dp, "search in ");
#endif
	if ((error = VOP_LOOKUP(dp, vpp, cnp)) != 0) {
		KASSERT(*vpp == NULL, ("leaf should be empty"));
		if (error != EJUSTRETURN)
			goto bad;
		/*
		 * If creating and at end of pathname, then can consider
		 * allowing file to be created.
		 */
		if (rdonly) {
			error = EROFS;
			goto bad;
		}
		/* ASSERT(dvp == ndp->ni_startdir) */
		if (cnp->cn_flags & SAVESTART)
			VREF(dvp);
		if ((cnp->cn_flags & LOCKPARENT) == 0)
			VOP_UNLOCK(dp);
		/*
		 * We return with ni_vp NULL to indicate that the entry
		 * doesn't currently exist, leaving a pointer to the
		 * (possibly locked) directory vnode in ndp->ni_dvp.
		 */
		return (0);
	}

	dp = *vpp;

	/*
	 * Disallow directory write attempts on read-only filesystems.
	 */
	if (rdonly &&
	    (cnp->cn_nameiop == DELETE || cnp->cn_nameiop == RENAME)) {
		if (dvp == dp)
			vrele(dvp);
		else
			vput(dvp);
		error = EROFS;
		goto bad;
	}
	/*
	 * Set the parent lock/ref state to the requested state.
	 */
	if ((cnp->cn_flags & LOCKPARENT) == 0 && dvp != dp) {
		if (wantparent)
			VOP_UNLOCK(dvp);
		else
			vput(dvp);
	} else if (!wantparent)
		vrele(dvp);
	/*
	 * Check for symbolic link
	 */
	KASSERT(dp->v_type != VLNK || !(cnp->cn_flags & FOLLOW),
	    ("relookup: symlink found.\n"));

	/* ASSERT(dvp == ndp->ni_startdir) */
	if (cnp->cn_flags & SAVESTART)
		VREF(dvp);

	if ((cnp->cn_flags & LOCKLEAF) == 0)
		VOP_UNLOCK(dp);
	return (0);
bad:
	vput(dp);
	*vpp = NULL;
	return (error);
}

void
NDINIT_ALL(struct nameidata *ndp, u_long op, u_long flags, enum uio_seg segflg,
    const char * __capability namep, int dirfd, struct vnode *startdir, cap_rights_t *rightsp,
    struct thread *td)
{

	ndp->ni_cnd.cn_nameiop = op;
	ndp->ni_cnd.cn_flags = flags;
	ndp->ni_segflg = segflg;
	ndp->ni_dirp = namep;
	ndp->ni_dirfd = dirfd;
	ndp->ni_startdir = startdir;
	ndp->ni_resflags = 0;
	filecaps_init(&ndp->ni_filecaps);
	ndp->ni_cnd.cn_thread = td;
	if (rightsp != NULL)
		ndp->ni_rightsneeded = *rightsp;
	else
		cap_rights_init_zero(&ndp->ni_rightsneeded);
}

/*
 * Free data allocated by namei(); see namei(9) for details.
 */
void
NDFREE(struct nameidata *ndp, const u_int flags)
{
	int unlock_dvp;
	int unlock_vp;

	unlock_dvp = 0;
	unlock_vp = 0;

	if (!(flags & NDF_NO_FREE_PNBUF) &&
	    (ndp->ni_cnd.cn_flags & HASBUF)) {
		uma_zfree(namei_zone, ndp->ni_cnd.cn_pnbuf);
		ndp->ni_cnd.cn_flags &= ~HASBUF;
	}
	if (!(flags & NDF_NO_VP_UNLOCK) &&
	    (ndp->ni_cnd.cn_flags & LOCKLEAF) && ndp->ni_vp)
		unlock_vp = 1;
	if (!(flags & NDF_NO_DVP_UNLOCK) &&
	    (ndp->ni_cnd.cn_flags & LOCKPARENT) &&
	    ndp->ni_dvp != ndp->ni_vp)
		unlock_dvp = 1;
	if (!(flags & NDF_NO_VP_RELE) && ndp->ni_vp) {
		if (unlock_vp) {
			vput(ndp->ni_vp);
			unlock_vp = 0;
		} else
			vrele(ndp->ni_vp);
		ndp->ni_vp = NULL;
	}
	if (unlock_vp)
		VOP_UNLOCK(ndp->ni_vp);
	if (!(flags & NDF_NO_DVP_RELE) &&
	    (ndp->ni_cnd.cn_flags & (LOCKPARENT|WANTPARENT))) {
		if (unlock_dvp) {
			vput(ndp->ni_dvp);
			unlock_dvp = 0;
		} else
			vrele(ndp->ni_dvp);
		ndp->ni_dvp = NULL;
	}
	if (unlock_dvp)
		VOP_UNLOCK(ndp->ni_dvp);
	if (!(flags & NDF_NO_STARTDIR_RELE) &&
	    (ndp->ni_cnd.cn_flags & SAVESTART)) {
		vrele(ndp->ni_startdir);
		ndp->ni_startdir = NULL;
	}
}

/*
 * Determine if there is a suitable alternate filename under the specified
 * prefix for the specified path.  If the create flag is set, then the
 * alternate prefix will be used so long as the parent directory exists.
 * This is used by the various compatibility ABIs so that Linux binaries prefer
 * files under /compat/linux for example.  The chosen path (whether under
 * the prefix or under /) is returned in a kernel malloc'd buffer pointed
 * to by pathbuf.  The caller is responsible for free'ing the buffer from
 * the M_TEMP bucket if one is returned.
 */
int
kern_alternate_path(struct thread *td, const char *prefix,
    const char * __capability path, enum uio_seg pathseg, char **pathbuf,
    int create, int dirfd)
{
	struct nameidata nd, ndroot;
	char *ptr, *buf, *cp;
	size_t len, sz;
	int error;

	buf = (char *) malloc(MAXPATHLEN, M_TEMP, M_WAITOK);
	*pathbuf = buf;

	/* Copy the prefix into the new pathname as a starting point. */
	len = strlcpy(buf, prefix, MAXPATHLEN);
	if (len >= MAXPATHLEN) {
		*pathbuf = NULL;
		free(buf, M_TEMP);
		return (EINVAL);
	}
	sz = MAXPATHLEN - len;
	ptr = buf + len;

	/* Append the filename to the prefix. */
	if (pathseg == UIO_SYSSPACE)
		error = copystr((__cheri_fromcap const char *)path, ptr, sz,
		    &len);
	else
		error = copyinstr(path, ptr, sz, &len);

	if (error) {
		*pathbuf = NULL;
		free(buf, M_TEMP);
		return (error);
	}

	/* Only use a prefix with absolute pathnames. */
	if (*ptr != '/') {
		error = EINVAL;
		goto keeporig;
	}

	if (dirfd != AT_FDCWD) {
		/*
		 * We want the original because the "prefix" is
		 * included in the already opened dirfd.
		 */
		bcopy(ptr, buf, len);
		return (0);
	}

	/*
	 * We know that there is a / somewhere in this pathname.
	 * Search backwards for it, to find the file's parent dir
	 * to see if it exists in the alternate tree. If it does,
	 * and we want to create a file (cflag is set). We don't
	 * need to worry about the root comparison in this case.
	 */

	if (create) {
		for (cp = &ptr[len] - 1; *cp != '/'; cp--);
		*cp = '\0';

		NDINIT(&nd, LOOKUP, NOFOLLOW, UIO_SYSSPACE, PTR2CAP(buf), td);
		error = namei(&nd);
		*cp = '/';
		if (error != 0)
			goto keeporig;
	} else {
		NDINIT(&nd, LOOKUP, NOFOLLOW, UIO_SYSSPACE, PTR2CAP(buf), td);

		error = namei(&nd);
		if (error != 0)
			goto keeporig;

		/*
		 * We now compare the vnode of the prefix to the one
		 * vnode asked. If they resolve to be the same, then we
		 * ignore the match so that the real root gets used.
		 * This avoids the problem of traversing "../.." to find the
		 * root directory and never finding it, because "/" resolves
		 * to the emulation root directory. This is expensive :-(
		 */
		NDINIT(&ndroot, LOOKUP, FOLLOW, UIO_SYSSPACE, PTR2CAP(prefix),
		    td);

		/* We shouldn't ever get an error from this namei(). */
		error = namei(&ndroot);
		if (error == 0) {
			if (nd.ni_vp == ndroot.ni_vp)
				error = ENOENT;

			NDFREE(&ndroot, NDF_ONLY_PNBUF);
			vrele(ndroot.ni_vp);
		}
	}

	NDFREE(&nd, NDF_ONLY_PNBUF);
	vrele(nd.ni_vp);

keeporig:
	/* If there was an error, use the original path name. */
	if (error)
		bcopy(ptr, buf, len);
	return (error);
}
// CHERI CHANGES START
// {
//   "updated": 20191025,
//   "target_type": "kernel",
//   "changes": [
//     "iovec-macros",
//     "user_capabilities"
//   ]
// }
// CHERI CHANGES END<|MERGE_RESOLUTION|>--- conflicted
+++ resolved
@@ -293,43 +293,8 @@
 
 	cnp = &ndp->ni_cnd;
 	td = cnp->cn_thread;
-<<<<<<< HEAD
-	p = td->td_proc;
-	ndp->ni_cnd.cn_cred = ndp->ni_cnd.cn_thread->td_ucred;
-	KASSERT(cnp->cn_cred && p, ("namei: bad cred/proc"));
-	KASSERT((cnp->cn_nameiop & (~OPMASK)) == 0,
-	    ("namei: nameiop contaminated with flags"));
-	KASSERT((cnp->cn_flags & OPMASK) == 0,
-	    ("namei: flags contaminated with nameiops"));
-	MPASS(ndp->ni_startdir == NULL || ndp->ni_startdir->v_type == VDIR ||
-	    ndp->ni_startdir->v_type == VBAD);
-	TAILQ_INIT(&ndp->ni_cap_tracker);
-	ndp->ni_lcf = 0;
-
-	/* We will set this ourselves if we need it. */
-	cnp->cn_flags &= ~TRAILINGSLASH;
-
-	/*
-	 * Get a buffer for the name to be translated, and copy the
-	 * name into the buffer.
-	 */
-	if ((cnp->cn_flags & HASBUF) == 0)
-		cnp->cn_pnbuf = uma_zalloc(namei_zone, M_WAITOK);
-	if (ndp->ni_segflg == UIO_SYSSPACE)
-		error = copystr((__cheri_fromcap const char *)ndp->ni_dirp,
-		    cnp->cn_pnbuf, MAXPATHLEN, &ndp->ni_pathlen);
-	else
-		error = copyinstr(ndp->ni_dirp, cnp->cn_pnbuf, MAXPATHLEN,
-		    &ndp->ni_pathlen);
-	/*
-	 * Don't allow empty pathnames.
-	 */
-	if (error == 0 && *cnp->cn_pnbuf == '\0')
-		error = ENOENT;
-=======
 
 	*pwdp = NULL;
->>>>>>> cb8d63ad
 
 #ifdef CAPABILITY_MODE
 	/*
@@ -537,8 +502,8 @@
 	if ((cnp->cn_flags & HASBUF) == 0)
 		cnp->cn_pnbuf = uma_zalloc(namei_zone, M_WAITOK);
 	if (ndp->ni_segflg == UIO_SYSSPACE)
-		error = copystr(ndp->ni_dirp, cnp->cn_pnbuf, MAXPATHLEN,
-		    &ndp->ni_pathlen);
+		error = copystr((__cheri_fromcap const char *)ndp->ni_dirp,
+		    cnp->cn_pnbuf, MAXPATHLEN, &ndp->ni_pathlen);
 	else
 		error = copyinstr(ndp->ni_dirp, cnp->cn_pnbuf, MAXPATHLEN,
 		    &ndp->ni_pathlen);
