/*-
 * SPDX-License-Identifier: BSD-3-Clause
 *
 * Copyright (c) 1982, 1986, 1989, 1993
 *	The Regents of the University of California.  All rights reserved.
 * (c) UNIX System Laboratories, Inc.
 * All or some portions of this file are derived from material licensed
 * to the University of California by American Telephone and Telegraph
 * Co. or Unix System Laboratories, Inc. and are reproduced herein with
 * the permission of UNIX System Laboratories, Inc.
 *
 * Redistribution and use in source and binary forms, with or without
 * modification, are permitted provided that the following conditions
 * are met:
 * 1. Redistributions of source code must retain the above copyright
 *    notice, this list of conditions and the following disclaimer.
 * 2. Redistributions in binary form must reproduce the above copyright
 *    notice, this list of conditions and the following disclaimer in the
 *    documentation and/or other materials provided with the distribution.
 * 3. Neither the name of the University nor the names of its contributors
 *    may be used to endorse or promote products derived from this software
 *    without specific prior written permission.
 *
 * THIS SOFTWARE IS PROVIDED BY THE REGENTS AND CONTRIBUTORS ``AS IS'' AND
 * ANY EXPRESS OR IMPLIED WARRANTIES, INCLUDING, BUT NOT LIMITED TO, THE
 * IMPLIED WARRANTIES OF MERCHANTABILITY AND FITNESS FOR A PARTICULAR PURPOSE
 * ARE DISCLAIMED.  IN NO EVENT SHALL THE REGENTS OR CONTRIBUTORS BE LIABLE
 * FOR ANY DIRECT, INDIRECT, INCIDENTAL, SPECIAL, EXEMPLARY, OR CONSEQUENTIAL
 * DAMAGES (INCLUDING, BUT NOT LIMITED TO, PROCUREMENT OF SUBSTITUTE GOODS
 * OR SERVICES; LOSS OF USE, DATA, OR PROFITS; OR BUSINESS INTERRUPTION)
 * HOWEVER CAUSED AND ON ANY THEORY OF LIABILITY, WHETHER IN CONTRACT, STRICT
 * LIABILITY, OR TORT (INCLUDING NEGLIGENCE OR OTHERWISE) ARISING IN ANY WAY
 * OUT OF THE USE OF THIS SOFTWARE, EVEN IF ADVISED OF THE POSSIBILITY OF
 * SUCH DAMAGE.
 *
 *	@(#)vfs_lookup.c	8.4 (Berkeley) 2/16/94
 */

#include <sys/cdefs.h>
__FBSDID("$FreeBSD$");

#include "opt_capsicum.h"
#include "opt_ktrace.h"

#include <sys/param.h>
#include <sys/systm.h>
#include <sys/kernel.h>
#include <sys/capsicum.h>
#include <sys/fcntl.h>
#include <sys/jail.h>
#include <sys/lock.h>
#include <sys/mutex.h>
#include <sys/namei.h>
#include <sys/vnode.h>
#include <sys/mount.h>
#include <sys/filedesc.h>
#include <sys/proc.h>
#include <sys/sdt.h>
#include <sys/syscallsubr.h>
#include <sys/sysctl.h>
#ifdef KTRACE
#include <sys/ktrace.h>
#endif

#include <security/audit/audit.h>
#include <security/mac/mac_framework.h>

#include <vm/uma.h>

#define	NAMEI_DIAGNOSTIC 1
#undef NAMEI_DIAGNOSTIC

SDT_PROVIDER_DECLARE(vfs);
SDT_PROBE_DEFINE4(vfs, namei, lookup, entry, "struct vnode *", "char *",
    "unsigned long", "bool");
SDT_PROBE_DEFINE3(vfs, namei, lookup, return, "int", "struct vnode *", "bool");

/* Allocation zone for namei. */
uma_zone_t namei_zone;

/* Placeholder vnode for mp traversal. */
static struct vnode *vp_crossmp;

static int
crossmp_vop_islocked(struct vop_islocked_args *ap)
{

	return (LK_SHARED);
}

static int
crossmp_vop_lock1(struct vop_lock1_args *ap)
{
	struct vnode *vp;
	struct lock *lk __unused;
	const char *file __unused;
	int flags, line __unused;

	vp = ap->a_vp;
	lk = vp->v_vnlock;
	flags = ap->a_flags;
	file = ap->a_file;
	line = ap->a_line;

	if ((flags & LK_SHARED) == 0)
		panic("invalid lock request for crossmp");

	WITNESS_CHECKORDER(&lk->lock_object, LOP_NEWORDER, file, line,
	    flags & LK_INTERLOCK ? &VI_MTX(vp)->lock_object : NULL);
	WITNESS_LOCK(&lk->lock_object, 0, file, line);
	if ((flags & LK_INTERLOCK) != 0)
		VI_UNLOCK(vp);
	LOCK_LOG_LOCK("SLOCK", &lk->lock_object, 0, 0, ap->a_file, line);
	return (0);
}

static int
crossmp_vop_unlock(struct vop_unlock_args *ap)
{
	struct vnode *vp;
	struct lock *lk __unused;

	vp = ap->a_vp;
	lk = vp->v_vnlock;

	WITNESS_UNLOCK(&lk->lock_object, 0, LOCK_FILE, LOCK_LINE);
	LOCK_LOG_LOCK("SUNLOCK", &lk->lock_object, 0, 0, LOCK_FILE,
	    LOCK_LINE);
	return (0);
}

static struct vop_vector crossmp_vnodeops = {
	.vop_default =		&default_vnodeops,
	.vop_islocked =		crossmp_vop_islocked,
	.vop_lock1 =		crossmp_vop_lock1,
	.vop_unlock =		crossmp_vop_unlock,
};
/*
 * VFS_VOP_VECTOR_REGISTER(crossmp_vnodeops) is not used here since the vnode
 * gets allocated early. See nameiinit for the direct call below.
 */

struct nameicap_tracker {
	struct vnode *dp;
	TAILQ_ENTRY(nameicap_tracker) nm_link;
};

/* Zone for cap mode tracker elements used for dotdot capability checks. */
static uma_zone_t nt_zone;

static void
nameiinit(void *dummy __unused)
{

	namei_zone = uma_zcreate("NAMEI", MAXPATHLEN, NULL, NULL, NULL, NULL,
	    UMA_ALIGN_PTR, 0);
	nt_zone = uma_zcreate("rentr", sizeof(struct nameicap_tracker),
	    NULL, NULL, NULL, NULL, UMA_ALIGN_PTR, 0);
	vfs_vector_op_register(&crossmp_vnodeops);
	getnewvnode("crossmp", NULL, &crossmp_vnodeops, &vp_crossmp);
}
SYSINIT(vfs, SI_SUB_VFS, SI_ORDER_SECOND, nameiinit, NULL);

static int lookup_cap_dotdot = 1;
SYSCTL_INT(_vfs, OID_AUTO, lookup_cap_dotdot, CTLFLAG_RWTUN,
    &lookup_cap_dotdot, 0,
    "enables \"..\" components in path lookup in capability mode");
static int lookup_cap_dotdot_nonlocal = 1;
SYSCTL_INT(_vfs, OID_AUTO, lookup_cap_dotdot_nonlocal, CTLFLAG_RWTUN,
    &lookup_cap_dotdot_nonlocal, 0,
    "enables \"..\" components in path lookup in capability mode "
    "on non-local mount");

static void
nameicap_tracker_add(struct nameidata *ndp, struct vnode *dp)
{
	struct nameicap_tracker *nt;

	if ((ndp->ni_lcf & NI_LCF_CAP_DOTDOT) == 0 || dp->v_type != VDIR)
		return;
	if ((ndp->ni_lcf & (NI_LCF_BENEATH_ABS | NI_LCF_BENEATH_LATCHED)) ==
	    NI_LCF_BENEATH_ABS) {
		MPASS((ndp->ni_lcf & NI_LCF_LATCH) != 0);
		if (dp != ndp->ni_beneath_latch)
			return;
		ndp->ni_lcf |= NI_LCF_BENEATH_LATCHED;
	}
	nt = uma_zalloc(nt_zone, M_WAITOK);
	vhold(dp);
	nt->dp = dp;
	TAILQ_INSERT_TAIL(&ndp->ni_cap_tracker, nt, nm_link);
}

static void
nameicap_cleanup(struct nameidata *ndp, bool clean_latch)
{
	struct nameicap_tracker *nt, *nt1;

	KASSERT(TAILQ_EMPTY(&ndp->ni_cap_tracker) ||
	    (ndp->ni_lcf & NI_LCF_CAP_DOTDOT) != 0, ("not strictrelative"));
	TAILQ_FOREACH_SAFE(nt, &ndp->ni_cap_tracker, nm_link, nt1) {
		TAILQ_REMOVE(&ndp->ni_cap_tracker, nt, nm_link);
		vdrop(nt->dp);
		uma_zfree(nt_zone, nt);
	}
	if (clean_latch && (ndp->ni_lcf & NI_LCF_LATCH) != 0) {
		ndp->ni_lcf &= ~NI_LCF_LATCH;
		vrele(ndp->ni_beneath_latch);
	}
}

/*
 * For dotdot lookups in capability mode, only allow the component
 * lookup to succeed if the resulting directory was already traversed
 * during the operation.  Also fail dotdot lookups for non-local
 * filesystems, where external agents might assist local lookups to
 * escape the compartment.
 */
static int
nameicap_check_dotdot(struct nameidata *ndp, struct vnode *dp)
{
	struct nameicap_tracker *nt;
	struct mount *mp;

	if ((ndp->ni_lcf & NI_LCF_CAP_DOTDOT) == 0 || dp == NULL ||
	    dp->v_type != VDIR)
		return (0);
	mp = dp->v_mount;
	if (lookup_cap_dotdot_nonlocal == 0 && mp != NULL &&
	    (mp->mnt_flag & MNT_LOCAL) == 0)
		return (ENOTCAPABLE);
	TAILQ_FOREACH_REVERSE(nt, &ndp->ni_cap_tracker, nameicap_tracker_head,
	    nm_link) {
		if (dp == nt->dp)
			return (0);
	}
	if ((ndp->ni_lcf & NI_LCF_BENEATH_ABS) != 0) {
		ndp->ni_lcf &= ~NI_LCF_BENEATH_LATCHED;
		nameicap_cleanup(ndp, false);
		return (0);
	}
	return (ENOTCAPABLE);
}

static void
namei_cleanup_cnp(struct componentname *cnp)
{

	uma_zfree(namei_zone, cnp->cn_pnbuf);
#ifdef DIAGNOSTIC
	cnp->cn_pnbuf = NULL;
	cnp->cn_nameptr = NULL;
#endif
}

static int
namei_handle_root(struct nameidata *ndp, struct vnode **dpp)
{
	struct componentname *cnp;

	cnp = &ndp->ni_cnd;
	if ((ndp->ni_lcf & NI_LCF_STRICTRELATIVE) != 0) {
#ifdef KTRACE
		if (KTRPOINT(curthread, KTR_CAPFAIL))
			ktrcapfail(CAPFAIL_LOOKUP, NULL, NULL);
#endif
		return (ENOTCAPABLE);
	}
	if ((cnp->cn_flags & BENEATH) != 0) {
		ndp->ni_lcf |= NI_LCF_BENEATH_ABS;
		ndp->ni_lcf &= ~NI_LCF_BENEATH_LATCHED;
		nameicap_cleanup(ndp, false);
	}
	while (*(cnp->cn_nameptr) == '/') {
		cnp->cn_nameptr++;
		ndp->ni_pathlen--;
	}
	*dpp = ndp->ni_rootdir;
	vrefact(*dpp);
	return (0);
}

static int
namei_setup(struct nameidata *ndp, struct vnode **dpp, struct pwd **pwdp)
{
	struct componentname *cnp;
	struct file *dfp;
	struct thread *td;
	struct pwd *pwd;
	cap_rights_t rights;
	struct filecaps dirfd_caps;
	int error;
	bool startdir_used;

	cnp = &ndp->ni_cnd;
	td = cnp->cn_thread;

	startdir_used = false;
	*pwdp = NULL;

#ifdef CAPABILITY_MODE
	/*
	 * In capability mode, lookups must be restricted to happen in
	 * the subtree with the root specified by the file descriptor:
	 * - The root must be real file descriptor, not the pseudo-descriptor
	 *   AT_FDCWD.
	 * - The passed path must be relative and not absolute.
	 * - If lookup_cap_dotdot is disabled, path must not contain the
	 *   '..' components.
	 * - If lookup_cap_dotdot is enabled, we verify that all '..'
	 *   components lookups result in the directories which were
	 *   previously walked by us, which prevents an escape from
	 *   the relative root.
	 */
	if (IN_CAPABILITY_MODE(td) && (cnp->cn_flags & NOCAPCHECK) == 0) {
		ndp->ni_lcf |= NI_LCF_STRICTRELATIVE;
		if (ndp->ni_dirfd == AT_FDCWD) {
#ifdef KTRACE
			if (KTRPOINT(td, KTR_CAPFAIL))
				ktrcapfail(CAPFAIL_LOOKUP, NULL, NULL);
#endif
			return (ECAPMODE);
		}
	}
#endif
	error = 0;

	/*
	 * Get starting point for the translation.
	 */
	pwd = pwd_hold(td);
	/*
	 * The reference on ni_rootdir is acquired in the block below to avoid
	 * back-to-back atomics for absolute lookups.
	 */
	ndp->ni_rootdir = pwd->pwd_rdir;
	ndp->ni_topdir = pwd->pwd_jdir;

	if (cnp->cn_pnbuf[0] == '/') {
		ndp->ni_resflags |= NIRES_ABS;
		error = namei_handle_root(ndp, dpp);
	} else {
		if (ndp->ni_startdir != NULL) {
			*dpp = ndp->ni_startdir;
			startdir_used = true;
		} else if (ndp->ni_dirfd == AT_FDCWD) {
			*dpp = pwd->pwd_cdir;
			vrefact(*dpp);
		} else {
			rights = *ndp->ni_rightsneeded;
			cap_rights_set_one(&rights, CAP_LOOKUP);

			if (cnp->cn_flags & AUDITVNODE1)
				AUDIT_ARG_ATFD1(ndp->ni_dirfd);
			if (cnp->cn_flags & AUDITVNODE2)
				AUDIT_ARG_ATFD2(ndp->ni_dirfd);
			/*
			 * Effectively inlined fgetvp_rights, because we need to
			 * inspect the file as well as grabbing the vnode.
			 */
			error = fget_cap(td, ndp->ni_dirfd, &rights,
			    &dfp, &ndp->ni_filecaps);
			if (error != 0) {
				/*
				 * Preserve the error; it should either be EBADF
				 * or capability-related, both of which can be
				 * safely returned to the caller.
				 */
			} else {
				if (dfp->f_ops == &badfileops) {
					error = EBADF;
				} else if (dfp->f_vnode == NULL) {
					error = ENOTDIR;
				} else {
					*dpp = dfp->f_vnode;
					vrefact(*dpp);

					if ((dfp->f_flag & FSEARCH) != 0)
						cnp->cn_flags |= NOEXECCHECK;
				}
				fdrop(dfp, td);
			}
#ifdef CAPABILITIES
			/*
			 * If file descriptor doesn't have all rights,
			 * all lookups relative to it must also be
			 * strictly relative.
			 */
			CAP_ALL(&rights);
			if (!cap_rights_contains(&ndp->ni_filecaps.fc_rights,
			    &rights) ||
			    ndp->ni_filecaps.fc_fcntls != CAP_FCNTL_ALL ||
			    ndp->ni_filecaps.fc_nioctls != -1) {
				ndp->ni_lcf |= NI_LCF_STRICTRELATIVE;
			}
#endif
		}
		if (error == 0 && (*dpp)->v_type != VDIR)
			error = ENOTDIR;
	}
	if (error == 0 && (cnp->cn_flags & BENEATH) != 0) {
		if (ndp->ni_dirfd == AT_FDCWD) {
			ndp->ni_beneath_latch = pwd->pwd_cdir;
			vrefact(ndp->ni_beneath_latch);
		} else {
			rights = *ndp->ni_rightsneeded;
			cap_rights_set_one(&rights, CAP_LOOKUP);
			error = fgetvp_rights(td, ndp->ni_dirfd, &rights,
			    &dirfd_caps, &ndp->ni_beneath_latch);
			if (error == 0 && (*dpp)->v_type != VDIR) {
				vrele(ndp->ni_beneath_latch);
				error = ENOTDIR;
			}
		}
		if (error == 0)
			ndp->ni_lcf |= NI_LCF_LATCH;
	}
	/*
	 * If we are auditing the kernel pathname, save the user pathname.
	 */
	if (cnp->cn_flags & AUDITVNODE1)
		AUDIT_ARG_UPATH1_VP(td, ndp->ni_rootdir, *dpp, cnp->cn_pnbuf);
	if (cnp->cn_flags & AUDITVNODE2)
		AUDIT_ARG_UPATH2_VP(td, ndp->ni_rootdir, *dpp, cnp->cn_pnbuf);
	if (ndp->ni_startdir != NULL && !startdir_used)
		vrele(ndp->ni_startdir);
	if (error != 0) {
		if (*dpp != NULL)
			vrele(*dpp);
		return (error);
	}
	MPASS((ndp->ni_lcf & (NI_LCF_BENEATH_ABS | NI_LCF_LATCH)) !=
	    NI_LCF_BENEATH_ABS);
	if (((ndp->ni_lcf & NI_LCF_STRICTRELATIVE) != 0 &&
	    lookup_cap_dotdot != 0) ||
	    ((ndp->ni_lcf & NI_LCF_STRICTRELATIVE) == 0 &&
	    (cnp->cn_flags & BENEATH) != 0))
		ndp->ni_lcf |= NI_LCF_CAP_DOTDOT;
	SDT_PROBE4(vfs, namei, lookup, entry, *dpp, cnp->cn_pnbuf,
	    cnp->cn_flags, false);
	*pwdp = pwd;
	return (0);
}

/*
 * Convert a pathname into a pointer to a locked vnode.
 *
 * The FOLLOW flag is set when symbolic links are to be followed
 * when they occur at the end of the name translation process.
 * Symbolic links are always followed for all other pathname
 * components other than the last.
 *
 * The segflg defines whether the name is to be copied from user
 * space or kernel space.
 *
 * Overall outline of namei:
 *
 *	copy in name
 *	get starting directory
 *	while (!done && !error) {
 *		call lookup to search path.
 *		if symbolic link, massage name in buffer and continue
 *	}
 */
int
namei(struct nameidata *ndp)
{
	char *cp;		/* pointer into pathname argument */
	struct vnode *dp;	/* the directory we are searching */
	struct iovec aiov;		/* uio for reading symbolic links */
	struct componentname *cnp;
	struct thread *td;
	struct proc *p;
	struct pwd *pwd;
	struct uio auio;
	int error, linklen;
	enum cache_fpl_status status;

	cnp = &ndp->ni_cnd;
	td = cnp->cn_thread;
	p = td->td_proc;
	ndp->ni_cnd.cn_cred = ndp->ni_cnd.cn_thread->td_ucred;
	KASSERT(cnp->cn_cred && p, ("namei: bad cred/proc"));
	KASSERT((cnp->cn_nameiop & (~OPMASK)) == 0,
	    ("namei: nameiop contaminated with flags"));
	KASSERT((cnp->cn_flags & OPMASK) == 0,
	    ("namei: flags contaminated with nameiops"));
	MPASS(ndp->ni_startdir == NULL || ndp->ni_startdir->v_type == VDIR ||
	    ndp->ni_startdir->v_type == VBAD);
	TAILQ_INIT(&ndp->ni_cap_tracker);
	ndp->ni_lcf = 0;
	ndp->ni_loopcnt = 0;
	dp = NULL;

	/* We will set this ourselves if we need it. */
	cnp->cn_flags &= ~TRAILINGSLASH;

	ndp->ni_vp = NULL;

	/*
	 * Get a buffer for the name to be translated, and copy the
	 * name into the buffer.
	 */
	if ((cnp->cn_flags & HASBUF) == 0)
		cnp->cn_pnbuf = uma_zalloc(namei_zone, M_WAITOK);
	if (ndp->ni_segflg == UIO_SYSSPACE)
		error = copystr((__cheri_fromcap const char *)ndp->ni_dirp,
		    cnp->cn_pnbuf, MAXPATHLEN, &ndp->ni_pathlen);
	else
		error = copyinstr(ndp->ni_dirp, cnp->cn_pnbuf, MAXPATHLEN,
		    &ndp->ni_pathlen);

	if (error != 0) {
		namei_cleanup_cnp(cnp);
		return (error);
	}

	cnp->cn_nameptr = cnp->cn_pnbuf;

	/*
	 * Don't allow empty pathnames.
	 */
	if (*cnp->cn_pnbuf == '\0') {
		namei_cleanup_cnp(cnp);
		return (ENOENT);
	}

#ifdef KTRACE
	if (KTRPOINT(td, KTR_NAMEI)) {
		KASSERT(cnp->cn_thread == curthread,
		    ("namei not using curthread"));
		ktrnamei(cnp->cn_pnbuf);
	}
#endif

	/*
	 * First try looking up the target without locking any vnodes.
	 *
	 * We may need to start from scratch or pick up where it left off.
	 */
	error = cache_fplookup(ndp, &status, &pwd);
	switch (status) {
	case CACHE_FPL_STATUS_UNSET:
		__assert_unreachable();
		break;
	case CACHE_FPL_STATUS_HANDLED:
		return (error);
	case CACHE_FPL_STATUS_PARTIAL:
		dp = ndp->ni_startdir;
		break;
	case CACHE_FPL_STATUS_ABORTED:
		error = namei_setup(ndp, &dp, &pwd);
		if (error != 0) {
			namei_cleanup_cnp(cnp);
			return (error);
		}
		break;
	}

	/*
	 * Locked lookup.
	 */
	for (;;) {
		ndp->ni_startdir = dp;
		error = lookup(ndp);
		if (error != 0)
			goto out;
		/*
		 * If not a symbolic link, we're done.
		 */
		if ((cnp->cn_flags & ISSYMLINK) == 0) {
			if ((cnp->cn_flags & (SAVENAME | SAVESTART)) == 0) {
				namei_cleanup_cnp(cnp);
			} else
				cnp->cn_flags |= HASBUF;
			if ((ndp->ni_lcf & (NI_LCF_BENEATH_ABS |
			    NI_LCF_BENEATH_LATCHED)) == NI_LCF_BENEATH_ABS) {
				NDFREE(ndp, 0);
				error = ENOTCAPABLE;
			}
			nameicap_cleanup(ndp, true);
			SDT_PROBE3(vfs, namei, lookup, return, error,
			    (error == 0 ? ndp->ni_vp : NULL), false);
			pwd_drop(pwd);
			return (error);
		}
		if (ndp->ni_loopcnt++ >= MAXSYMLINKS) {
			error = ELOOP;
			break;
		}
#ifdef MAC
		if ((cnp->cn_flags & NOMACCHECK) == 0) {
			error = mac_vnode_check_readlink(td->td_ucred,
			    ndp->ni_vp);
			if (error != 0)
				break;
		}
#endif
		if (ndp->ni_pathlen > 1)
			cp = uma_zalloc(namei_zone, M_WAITOK);
		else
			cp = cnp->cn_pnbuf;
		IOVEC_INIT(&aiov, cp, MAXPATHLEN);
		auio.uio_iov = &aiov;
		auio.uio_iovcnt = 1;
		auio.uio_offset = 0;
		auio.uio_rw = UIO_READ;
		auio.uio_segflg = UIO_SYSSPACE;
		auio.uio_td = td;
		auio.uio_resid = MAXPATHLEN;
		error = VOP_READLINK(ndp->ni_vp, &auio, cnp->cn_cred);
		if (error != 0) {
			if (ndp->ni_pathlen > 1)
				uma_zfree(namei_zone, cp);
			break;
		}
		linklen = MAXPATHLEN - auio.uio_resid;
		if (linklen == 0) {
			if (ndp->ni_pathlen > 1)
				uma_zfree(namei_zone, cp);
			error = ENOENT;
			break;
		}
		if (linklen + ndp->ni_pathlen > MAXPATHLEN) {
			if (ndp->ni_pathlen > 1)
				uma_zfree(namei_zone, cp);
			error = ENAMETOOLONG;
			break;
		}
		if (ndp->ni_pathlen > 1) {
			bcopy(ndp->ni_next, cp + linklen, ndp->ni_pathlen);
			uma_zfree(namei_zone, cnp->cn_pnbuf);
			cnp->cn_pnbuf = cp;
		} else
			cnp->cn_pnbuf[linklen] = '\0';
		ndp->ni_pathlen += linklen;
		vput(ndp->ni_vp);
		dp = ndp->ni_dvp;
		/*
		 * Check if root directory should replace current directory.
		 */
		cnp->cn_nameptr = cnp->cn_pnbuf;
		if (*(cnp->cn_nameptr) == '/') {
			vrele(dp);
			error = namei_handle_root(ndp, &dp);
			if (error != 0)
				goto out;
		}
	}
	vput(ndp->ni_vp);
	ndp->ni_vp = NULL;
	vrele(ndp->ni_dvp);
out:
	MPASS(error != 0);
	namei_cleanup_cnp(cnp);
	nameicap_cleanup(ndp, true);
	SDT_PROBE3(vfs, namei, lookup, return, error, NULL, false);
	pwd_drop(pwd);
	return (error);
}

static int
compute_cn_lkflags(struct mount *mp, int lkflags, int cnflags)
{

	if (mp == NULL || ((lkflags & LK_SHARED) &&
	    (!(mp->mnt_kern_flag & MNTK_LOOKUP_SHARED) ||
	    ((cnflags & ISDOTDOT) &&
	    (mp->mnt_kern_flag & MNTK_LOOKUP_EXCL_DOTDOT))))) {
		lkflags &= ~LK_SHARED;
		lkflags |= LK_EXCLUSIVE;
	}
	lkflags |= LK_NODDLKTREAT;
	return (lkflags);
}

static __inline int
needs_exclusive_leaf(struct mount *mp, int flags)
{

	/*
	 * Intermediate nodes can use shared locks, we only need to
	 * force an exclusive lock for leaf nodes.
	 */
	if ((flags & (ISLASTCN | LOCKLEAF)) != (ISLASTCN | LOCKLEAF))
		return (0);

	/* Always use exclusive locks if LOCKSHARED isn't set. */
	if (!(flags & LOCKSHARED))
		return (1);

	/*
	 * For lookups during open(), if the mount point supports
	 * extended shared operations, then use a shared lock for the
	 * leaf node, otherwise use an exclusive lock.
	 */
	if ((flags & ISOPEN) != 0)
		return (!MNT_EXTENDED_SHARED(mp));

	/*
	 * Lookup requests outside of open() that specify LOCKSHARED
	 * only need a shared lock on the leaf vnode.
	 */
	return (0);
}

/*
 * Search a pathname.
 * This is a very central and rather complicated routine.
 *
 * The pathname is pointed to by ni_ptr and is of length ni_pathlen.
 * The starting directory is taken from ni_startdir. The pathname is
 * descended until done, or a symbolic link is encountered. The variable
 * ni_more is clear if the path is completed; it is set to one if a
 * symbolic link needing interpretation is encountered.
 *
 * The flag argument is LOOKUP, CREATE, RENAME, or DELETE depending on
 * whether the name is to be looked up, created, renamed, or deleted.
 * When CREATE, RENAME, or DELETE is specified, information usable in
 * creating, renaming, or deleting a directory entry may be calculated.
 * If flag has LOCKPARENT or'ed into it, the parent directory is returned
 * locked. If flag has WANTPARENT or'ed into it, the parent directory is
 * returned unlocked. Otherwise the parent directory is not returned. If
 * the target of the pathname exists and LOCKLEAF is or'ed into the flag
 * the target is returned locked, otherwise it is returned unlocked.
 * When creating or renaming and LOCKPARENT is specified, the target may not
 * be ".".  When deleting and LOCKPARENT is specified, the target may be ".".
 *
 * Overall outline of lookup:
 *
 * dirloop:
 *	identify next component of name at ndp->ni_ptr
 *	handle degenerate case where name is null string
 *	if .. and crossing mount points and on mounted filesys, find parent
 *	call VOP_LOOKUP routine for next component name
 *	    directory vnode returned in ni_dvp, unlocked unless LOCKPARENT set
 *	    component vnode returned in ni_vp (if it exists), locked.
 *	if result vnode is mounted on and crossing mount points,
 *	    find mounted on vnode
 *	if more components of name, do next level at dirloop
 *	return the answer in ni_vp, locked if LOCKLEAF set
 *	    if LOCKPARENT set, return locked parent in ni_dvp
 *	    if WANTPARENT set, return unlocked parent in ni_dvp
 */
int
lookup(struct nameidata *ndp)
{
	char *cp;			/* pointer into pathname argument */
	char *prev_ni_next;		/* saved ndp->ni_next */
	struct vnode *dp = NULL;	/* the directory we are searching */
	struct vnode *tdp;		/* saved dp */
	struct mount *mp;		/* mount table entry */
	struct prison *pr;
	size_t prev_ni_pathlen;		/* saved ndp->ni_pathlen */
	int docache;			/* == 0 do not cache last component */
	int wantparent;			/* 1 => wantparent or lockparent flag */
	int rdonly;			/* lookup read-only flag bit */
	int error = 0;
	int dpunlocked = 0;		/* dp has already been unlocked */
	int relookup = 0;		/* do not consume the path component */
	struct componentname *cnp = &ndp->ni_cnd;
	int lkflags_save;
	int ni_dvp_unlocked;

	/*
	 * Setup: break out flag bits into variables.
	 */
	ni_dvp_unlocked = 0;
	wantparent = cnp->cn_flags & (LOCKPARENT | WANTPARENT);
	KASSERT(cnp->cn_nameiop == LOOKUP || wantparent,
	    ("CREATE, DELETE, RENAME require LOCKPARENT or WANTPARENT."));
	docache = (cnp->cn_flags & NOCACHE) ^ NOCACHE;
	if (cnp->cn_nameiop == DELETE ||
	    (wantparent && cnp->cn_nameiop != CREATE &&
	     cnp->cn_nameiop != LOOKUP))
		docache = 0;
	rdonly = cnp->cn_flags & RDONLY;
	cnp->cn_flags &= ~ISSYMLINK;
	ndp->ni_dvp = NULL;
	/*
	 * We use shared locks until we hit the parent of the last cn then
	 * we adjust based on the requesting flags.
	 */
	cnp->cn_lkflags = LK_SHARED;
	dp = ndp->ni_startdir;
	ndp->ni_startdir = NULLVP;
	vn_lock(dp,
	    compute_cn_lkflags(dp->v_mount, cnp->cn_lkflags | LK_RETRY,
	    cnp->cn_flags));

dirloop:
	/*
	 * Search a new directory.
	 *
	 * The last component of the filename is left accessible via
	 * cnp->cn_nameptr for callers that need the name. Callers needing
	 * the name set the SAVENAME flag. When done, they assume
	 * responsibility for freeing the pathname buffer.
	 */
	for (cp = cnp->cn_nameptr; *cp != 0 && *cp != '/'; cp++)
		continue;
	cnp->cn_namelen = cp - cnp->cn_nameptr;
	if (cnp->cn_namelen > NAME_MAX) {
		error = ENAMETOOLONG;
		goto bad;
	}
#ifdef NAMEI_DIAGNOSTIC
	{ char c = *cp;
	*cp = '\0';
	printf("{%s}: ", cnp->cn_nameptr);
	*cp = c; }
#endif
	prev_ni_pathlen = ndp->ni_pathlen;
	ndp->ni_pathlen -= cnp->cn_namelen;
	KASSERT(ndp->ni_pathlen <= PATH_MAX,
	    ("%s: ni_pathlen underflow to %zd\n", __func__, ndp->ni_pathlen));
	prev_ni_next = ndp->ni_next;
	ndp->ni_next = cp;

	/*
	 * Replace multiple slashes by a single slash and trailing slashes
	 * by a null.  This must be done before VOP_LOOKUP() because some
	 * fs's don't know about trailing slashes.  Remember if there were
	 * trailing slashes to handle symlinks, existing non-directories
	 * and non-existing files that won't be directories specially later.
	 */
	while (*cp == '/' && (cp[1] == '/' || cp[1] == '\0')) {
		cp++;
		ndp->ni_pathlen--;
		if (*cp == '\0') {
			*ndp->ni_next = '\0';
			cnp->cn_flags |= TRAILINGSLASH;
		}
	}
	ndp->ni_next = cp;

	cnp->cn_flags |= MAKEENTRY;
	if (*cp == '\0' && docache == 0)
		cnp->cn_flags &= ~MAKEENTRY;
	if (cnp->cn_namelen == 2 &&
	    cnp->cn_nameptr[1] == '.' && cnp->cn_nameptr[0] == '.')
		cnp->cn_flags |= ISDOTDOT;
	else
		cnp->cn_flags &= ~ISDOTDOT;
	if (*ndp->ni_next == 0)
		cnp->cn_flags |= ISLASTCN;
	else
		cnp->cn_flags &= ~ISLASTCN;

	if ((cnp->cn_flags & ISLASTCN) != 0 &&
	    cnp->cn_namelen == 1 && cnp->cn_nameptr[0] == '.' &&
	    (cnp->cn_nameiop == DELETE || cnp->cn_nameiop == RENAME)) {
		error = EINVAL;
		goto bad;
	}

	nameicap_tracker_add(ndp, dp);

	/*
	 * Check for degenerate name (e.g. / or "")
	 * which is a way of talking about a directory,
	 * e.g. like "/." or ".".
	 */
	if (cnp->cn_nameptr[0] == '\0') {
		if (dp->v_type != VDIR) {
			error = ENOTDIR;
			goto bad;
		}
		if (cnp->cn_nameiop != LOOKUP) {
			error = EISDIR;
			goto bad;
		}
		if (wantparent) {
			ndp->ni_dvp = dp;
			VREF(dp);
		}
		ndp->ni_vp = dp;

		if (cnp->cn_flags & AUDITVNODE1)
			AUDIT_ARG_VNODE1(dp);
		else if (cnp->cn_flags & AUDITVNODE2)
			AUDIT_ARG_VNODE2(dp);

		if (!(cnp->cn_flags & (LOCKPARENT | LOCKLEAF)))
			VOP_UNLOCK(dp);
		/* XXX This should probably move to the top of function. */
		if (cnp->cn_flags & SAVESTART)
			panic("lookup: SAVESTART");
		goto success;
	}

	/*
	 * Handle "..": five special cases.
	 * 0. If doing a capability lookup and lookup_cap_dotdot is
	 *    disabled, return ENOTCAPABLE.
	 * 1. Return an error if this is the last component of
	 *    the name and the operation is DELETE or RENAME.
	 * 2. If at root directory (e.g. after chroot)
	 *    or at absolute root directory
	 *    then ignore it so can't get out.
	 * 3. If this vnode is the root of a mounted
	 *    filesystem, then replace it with the
	 *    vnode which was mounted on so we take the
	 *    .. in the other filesystem.
	 * 4. If the vnode is the top directory of
	 *    the jail or chroot, don't let them out.
	 * 5. If doing a capability lookup and lookup_cap_dotdot is
	 *    enabled, return ENOTCAPABLE if the lookup would escape
	 *    from the initial file descriptor directory.  Checks are
	 *    done by ensuring that namei() already traversed the
	 *    result of dotdot lookup.
	 */
	if (cnp->cn_flags & ISDOTDOT) {
		if ((ndp->ni_lcf & (NI_LCF_STRICTRELATIVE | NI_LCF_CAP_DOTDOT))
		    == NI_LCF_STRICTRELATIVE) {
#ifdef KTRACE
			if (KTRPOINT(curthread, KTR_CAPFAIL))
				ktrcapfail(CAPFAIL_LOOKUP, NULL, NULL);
#endif
			error = ENOTCAPABLE;
			goto bad;
		}
		if ((cnp->cn_flags & ISLASTCN) != 0 &&
		    (cnp->cn_nameiop == DELETE || cnp->cn_nameiop == RENAME)) {
			error = EINVAL;
			goto bad;
		}
		for (;;) {
			for (pr = cnp->cn_cred->cr_prison; pr != NULL;
			     pr = pr->pr_parent)
				if (dp == pr->pr_root)
					break;
			if (dp == ndp->ni_rootdir || 
			    dp == ndp->ni_topdir || 
			    dp == rootvnode ||
			    pr != NULL ||
			    ((dp->v_vflag & VV_ROOT) != 0 &&
			     (cnp->cn_flags & NOCROSSMOUNT) != 0)) {
				ndp->ni_dvp = dp;
				ndp->ni_vp = dp;
				VREF(dp);
				goto nextname;
			}
			if ((dp->v_vflag & VV_ROOT) == 0)
				break;
			if (VN_IS_DOOMED(dp)) {	/* forced unmount */
				error = ENOENT;
				goto bad;
			}
			tdp = dp;
			dp = dp->v_mount->mnt_vnodecovered;
			VREF(dp);
			vput(tdp);
			vn_lock(dp,
			    compute_cn_lkflags(dp->v_mount, cnp->cn_lkflags |
			    LK_RETRY, ISDOTDOT));
			error = nameicap_check_dotdot(ndp, dp);
			if (error != 0) {
#ifdef KTRACE
				if (KTRPOINT(curthread, KTR_CAPFAIL))
					ktrcapfail(CAPFAIL_LOOKUP, NULL, NULL);
#endif
				goto bad;
			}
		}
	}

	/*
	 * We now have a segment name to search for, and a directory to search.
	 */
unionlookup:
#ifdef MAC
	error = mac_vnode_check_lookup(cnp->cn_thread->td_ucred, dp, cnp);
	if (error)
		goto bad;
#endif
	ndp->ni_dvp = dp;
	ndp->ni_vp = NULL;
	ASSERT_VOP_LOCKED(dp, "lookup");
	/*
	 * If we have a shared lock we may need to upgrade the lock for the
	 * last operation.
	 */
	if ((cnp->cn_flags & LOCKPARENT) && (cnp->cn_flags & ISLASTCN) &&
	    dp != vp_crossmp && VOP_ISLOCKED(dp) == LK_SHARED)
		vn_lock(dp, LK_UPGRADE|LK_RETRY);
	if (VN_IS_DOOMED(dp)) {
		error = ENOENT;
		goto bad;
	}
	/*
	 * If we're looking up the last component and we need an exclusive
	 * lock, adjust our lkflags.
	 */
	if (needs_exclusive_leaf(dp->v_mount, cnp->cn_flags))
		cnp->cn_lkflags = LK_EXCLUSIVE;
#ifdef NAMEI_DIAGNOSTIC
	vn_printf(dp, "lookup in ");
#endif
	lkflags_save = cnp->cn_lkflags;
	cnp->cn_lkflags = compute_cn_lkflags(dp->v_mount, cnp->cn_lkflags,
	    cnp->cn_flags);
	error = VOP_LOOKUP(dp, &ndp->ni_vp, cnp);
	cnp->cn_lkflags = lkflags_save;
	if (error != 0) {
		KASSERT(ndp->ni_vp == NULL, ("leaf should be empty"));
#ifdef NAMEI_DIAGNOSTIC
		printf("not found\n");
#endif
		if ((error == ENOENT) &&
		    (dp->v_vflag & VV_ROOT) && (dp->v_mount != NULL) &&
		    (dp->v_mount->mnt_flag & MNT_UNION)) {
			tdp = dp;
			dp = dp->v_mount->mnt_vnodecovered;
			VREF(dp);
			vput(tdp);
			vn_lock(dp,
			    compute_cn_lkflags(dp->v_mount, cnp->cn_lkflags |
			    LK_RETRY, cnp->cn_flags));
			nameicap_tracker_add(ndp, dp);
			goto unionlookup;
		}

		if (error == ERELOOKUP) {
			vref(dp);
			ndp->ni_vp = dp;
			error = 0;
			relookup = 1;
			goto good;
		}

		if (error != EJUSTRETURN)
			goto bad;
		/*
		 * At this point, we know we're at the end of the
		 * pathname.  If creating / renaming, we can consider
		 * allowing the file or directory to be created / renamed,
		 * provided we're not on a read-only filesystem.
		 */
		if (rdonly) {
			error = EROFS;
			goto bad;
		}
		/* trailing slash only allowed for directories */
		if ((cnp->cn_flags & TRAILINGSLASH) &&
		    !(cnp->cn_flags & WILLBEDIR)) {
			error = ENOENT;
			goto bad;
		}
		if ((cnp->cn_flags & LOCKPARENT) == 0)
			VOP_UNLOCK(dp);
		/*
		 * We return with ni_vp NULL to indicate that the entry
		 * doesn't currently exist, leaving a pointer to the
		 * (possibly locked) directory vnode in ndp->ni_dvp.
		 */
		if (cnp->cn_flags & SAVESTART) {
			ndp->ni_startdir = ndp->ni_dvp;
			VREF(ndp->ni_startdir);
		}
		goto success;
	}

good:
#ifdef NAMEI_DIAGNOSTIC
	printf("found\n");
#endif
	dp = ndp->ni_vp;

	/*
	 * Check to see if the vnode has been mounted on;
	 * if so find the root of the mounted filesystem.
	 */
	while (dp->v_type == VDIR && (mp = dp->v_mountedhere) &&
	       (cnp->cn_flags & NOCROSSMOUNT) == 0) {
		if (vfs_busy(mp, 0))
			continue;
		vput(dp);
		if (dp != ndp->ni_dvp)
			vput(ndp->ni_dvp);
		else
			vrele(ndp->ni_dvp);
		vrefact(vp_crossmp);
		ndp->ni_dvp = vp_crossmp;
		error = VFS_ROOT(mp, compute_cn_lkflags(mp, cnp->cn_lkflags,
		    cnp->cn_flags), &tdp);
		vfs_unbusy(mp);
		if (vn_lock(vp_crossmp, LK_SHARED | LK_NOWAIT))
			panic("vp_crossmp exclusively locked or reclaimed");
		if (error) {
			dpunlocked = 1;
			goto bad2;
		}
		ndp->ni_vp = dp = tdp;
	}

	/*
	 * Check for symbolic link
	 */
	if ((dp->v_type == VLNK) &&
	    ((cnp->cn_flags & FOLLOW) || (cnp->cn_flags & TRAILINGSLASH) ||
	     *ndp->ni_next == '/')) {
		cnp->cn_flags |= ISSYMLINK;
		if (VN_IS_DOOMED(dp)) {
			/*
			 * We can't know whether the directory was mounted with
			 * NOSYMFOLLOW, so we can't follow safely.
			 */
			error = ENOENT;
			goto bad2;
		}
		if (dp->v_mount->mnt_flag & MNT_NOSYMFOLLOW) {
			error = EACCES;
			goto bad2;
		}
		/*
		 * Symlink code always expects an unlocked dvp.
		 */
		if (ndp->ni_dvp != ndp->ni_vp) {
			VOP_UNLOCK(ndp->ni_dvp);
			ni_dvp_unlocked = 1;
		}
		goto success;
	}

nextname:
	/*
	 * Not a symbolic link that we will follow.  Continue with the
	 * next component if there is any; otherwise, we're done.
	 */
	KASSERT((cnp->cn_flags & ISLASTCN) || *ndp->ni_next == '/',
	    ("lookup: invalid path state."));
	if (relookup) {
		relookup = 0;
		ndp->ni_pathlen = prev_ni_pathlen;
		ndp->ni_next = prev_ni_next;
		if (ndp->ni_dvp != dp)
			vput(ndp->ni_dvp);
		else
			vrele(ndp->ni_dvp);
		goto dirloop;
	}
	if (cnp->cn_flags & ISDOTDOT) {
		error = nameicap_check_dotdot(ndp, ndp->ni_vp);
		if (error != 0) {
#ifdef KTRACE
			if (KTRPOINT(curthread, KTR_CAPFAIL))
				ktrcapfail(CAPFAIL_LOOKUP, NULL, NULL);
#endif
			goto bad2;
		}
	}
	if (*ndp->ni_next == '/') {
		cnp->cn_nameptr = ndp->ni_next;
		while (*cnp->cn_nameptr == '/') {
			cnp->cn_nameptr++;
			ndp->ni_pathlen--;
		}
		if (ndp->ni_dvp != dp)
			vput(ndp->ni_dvp);
		else
			vrele(ndp->ni_dvp);
		goto dirloop;
	}
	/*
	 * If we're processing a path with a trailing slash,
	 * check that the end result is a directory.
	 */
	if ((cnp->cn_flags & TRAILINGSLASH) && dp->v_type != VDIR) {
		error = ENOTDIR;
		goto bad2;
	}
	/*
	 * Disallow directory write attempts on read-only filesystems.
	 */
	if (rdonly &&
	    (cnp->cn_nameiop == DELETE || cnp->cn_nameiop == RENAME)) {
		error = EROFS;
		goto bad2;
	}
	if (cnp->cn_flags & SAVESTART) {
		ndp->ni_startdir = ndp->ni_dvp;
		VREF(ndp->ni_startdir);
	}
	if (!wantparent) {
		ni_dvp_unlocked = 2;
		if (ndp->ni_dvp != dp)
			vput(ndp->ni_dvp);
		else
			vrele(ndp->ni_dvp);
	} else if ((cnp->cn_flags & LOCKPARENT) == 0 && ndp->ni_dvp != dp) {
		VOP_UNLOCK(ndp->ni_dvp);
		ni_dvp_unlocked = 1;
	}

	if (cnp->cn_flags & AUDITVNODE1)
		AUDIT_ARG_VNODE1(dp);
	else if (cnp->cn_flags & AUDITVNODE2)
		AUDIT_ARG_VNODE2(dp);

	if ((cnp->cn_flags & LOCKLEAF) == 0)
		VOP_UNLOCK(dp);
success:
	/*
	 * Because of shared lookup we may have the vnode shared locked, but
	 * the caller may want it to be exclusively locked.
	 */
	if (needs_exclusive_leaf(dp->v_mount, cnp->cn_flags) &&
	    VOP_ISLOCKED(dp) != LK_EXCLUSIVE) {
		vn_lock(dp, LK_UPGRADE | LK_RETRY);
		if (VN_IS_DOOMED(dp)) {
			error = ENOENT;
			goto bad2;
		}
	}
	return (0);

bad2:
	if (ni_dvp_unlocked != 2) {
		if (dp != ndp->ni_dvp && !ni_dvp_unlocked)
			vput(ndp->ni_dvp);
		else
			vrele(ndp->ni_dvp);
	}
bad:
	if (!dpunlocked)
		vput(dp);
	ndp->ni_vp = NULL;
	return (error);
}

/*
 * relookup - lookup a path name component
 *    Used by lookup to re-acquire things.
 */
int
relookup(struct vnode *dvp, struct vnode **vpp, struct componentname *cnp)
{
	struct vnode *dp = NULL;		/* the directory we are searching */
	int wantparent;			/* 1 => wantparent or lockparent flag */
	int rdonly;			/* lookup read-only flag bit */
	int error = 0;

	KASSERT(cnp->cn_flags & ISLASTCN,
	    ("relookup: Not given last component."));
	/*
	 * Setup: break out flag bits into variables.
	 */
	wantparent = cnp->cn_flags & (LOCKPARENT|WANTPARENT);
	KASSERT(wantparent, ("relookup: parent not wanted."));
	rdonly = cnp->cn_flags & RDONLY;
	cnp->cn_flags &= ~ISSYMLINK;
	dp = dvp;
	cnp->cn_lkflags = LK_EXCLUSIVE;
	vn_lock(dp, LK_EXCLUSIVE | LK_RETRY);

	/*
	 * Search a new directory.
	 *
	 * The last component of the filename is left accessible via
	 * cnp->cn_nameptr for callers that need the name. Callers needing
	 * the name set the SAVENAME flag. When done, they assume
	 * responsibility for freeing the pathname buffer.
	 */
#ifdef NAMEI_DIAGNOSTIC
	printf("{%s}: ", cnp->cn_nameptr);
#endif

	/*
	 * Check for "" which represents the root directory after slash
	 * removal.
	 */
	if (cnp->cn_nameptr[0] == '\0') {
		/*
		 * Support only LOOKUP for "/" because lookup()
		 * can't succeed for CREATE, DELETE and RENAME.
		 */
		KASSERT(cnp->cn_nameiop == LOOKUP, ("nameiop must be LOOKUP"));
		KASSERT(dp->v_type == VDIR, ("dp is not a directory"));

		if (!(cnp->cn_flags & LOCKLEAF))
			VOP_UNLOCK(dp);
		*vpp = dp;
		/* XXX This should probably move to the top of function. */
		if (cnp->cn_flags & SAVESTART)
			panic("lookup: SAVESTART");
		return (0);
	}

	if (cnp->cn_flags & ISDOTDOT)
		panic ("relookup: lookup on dot-dot");

	/*
	 * We now have a segment name to search for, and a directory to search.
	 */
#ifdef NAMEI_DIAGNOSTIC
	vn_printf(dp, "search in ");
#endif
	if ((error = VOP_LOOKUP(dp, vpp, cnp)) != 0) {
		KASSERT(*vpp == NULL, ("leaf should be empty"));
		if (error != EJUSTRETURN)
			goto bad;
		/*
		 * If creating and at end of pathname, then can consider
		 * allowing file to be created.
		 */
		if (rdonly) {
			error = EROFS;
			goto bad;
		}
		/* ASSERT(dvp == ndp->ni_startdir) */
		if (cnp->cn_flags & SAVESTART)
			VREF(dvp);
		if ((cnp->cn_flags & LOCKPARENT) == 0)
			VOP_UNLOCK(dp);
		/*
		 * We return with ni_vp NULL to indicate that the entry
		 * doesn't currently exist, leaving a pointer to the
		 * (possibly locked) directory vnode in ndp->ni_dvp.
		 */
		return (0);
	}

	dp = *vpp;

	/*
	 * Disallow directory write attempts on read-only filesystems.
	 */
	if (rdonly &&
	    (cnp->cn_nameiop == DELETE || cnp->cn_nameiop == RENAME)) {
		if (dvp == dp)
			vrele(dvp);
		else
			vput(dvp);
		error = EROFS;
		goto bad;
	}
	/*
	 * Set the parent lock/ref state to the requested state.
	 */
	if ((cnp->cn_flags & LOCKPARENT) == 0 && dvp != dp) {
		if (wantparent)
			VOP_UNLOCK(dvp);
		else
			vput(dvp);
	} else if (!wantparent)
		vrele(dvp);
	/*
	 * Check for symbolic link
	 */
	KASSERT(dp->v_type != VLNK || !(cnp->cn_flags & FOLLOW),
	    ("relookup: symlink found.\n"));

	/* ASSERT(dvp == ndp->ni_startdir) */
	if (cnp->cn_flags & SAVESTART)
		VREF(dvp);

	if ((cnp->cn_flags & LOCKLEAF) == 0)
		VOP_UNLOCK(dp);
	return (0);
bad:
	vput(dp);
	*vpp = NULL;
	return (error);
}

<<<<<<< HEAD
void
NDINIT_ALL(struct nameidata *ndp, u_long op, u_long flags, enum uio_seg segflg,
    const char * __capability namep, int dirfd, struct vnode *startdir, cap_rights_t *rightsp,
    struct thread *td)
{

	MPASS(rightsp != NULL);
	ndp->ni_cnd.cn_nameiop = op;
	ndp->ni_cnd.cn_flags = flags;
	ndp->ni_segflg = segflg;
	ndp->ni_dirp = namep;
	ndp->ni_dirfd = dirfd;
	ndp->ni_startdir = startdir;
	ndp->ni_resflags = 0;
	filecaps_init(&ndp->ni_filecaps);
	ndp->ni_cnd.cn_thread = td;
	ndp->ni_rightsneeded = rightsp;
}

=======
>>>>>>> c750b8c0
/*
 * Free data allocated by namei(); see namei(9) for details.
 */
void
NDFREE_PNBUF(struct nameidata *ndp)
{

	if ((ndp->ni_cnd.cn_flags & HASBUF) != 0) {
		uma_zfree(namei_zone, ndp->ni_cnd.cn_pnbuf);
		ndp->ni_cnd.cn_flags &= ~HASBUF;
	}
}

void
(NDFREE)(struct nameidata *ndp, const u_int flags)
{
	int unlock_dvp;
	int unlock_vp;

	unlock_dvp = 0;
	unlock_vp = 0;

	if (!(flags & NDF_NO_FREE_PNBUF)) {
		NDFREE_PNBUF(ndp);
	}
	if (!(flags & NDF_NO_VP_UNLOCK) &&
	    (ndp->ni_cnd.cn_flags & LOCKLEAF) && ndp->ni_vp)
		unlock_vp = 1;
	if (!(flags & NDF_NO_DVP_UNLOCK) &&
	    (ndp->ni_cnd.cn_flags & LOCKPARENT) &&
	    ndp->ni_dvp != ndp->ni_vp)
		unlock_dvp = 1;
	if (!(flags & NDF_NO_VP_RELE) && ndp->ni_vp) {
		if (unlock_vp) {
			vput(ndp->ni_vp);
			unlock_vp = 0;
		} else
			vrele(ndp->ni_vp);
		ndp->ni_vp = NULL;
	}
	if (unlock_vp)
		VOP_UNLOCK(ndp->ni_vp);
	if (!(flags & NDF_NO_DVP_RELE) &&
	    (ndp->ni_cnd.cn_flags & (LOCKPARENT|WANTPARENT))) {
		if (unlock_dvp) {
			vput(ndp->ni_dvp);
			unlock_dvp = 0;
		} else
			vrele(ndp->ni_dvp);
		ndp->ni_dvp = NULL;
	}
	if (unlock_dvp)
		VOP_UNLOCK(ndp->ni_dvp);
	if (!(flags & NDF_NO_STARTDIR_RELE) &&
	    (ndp->ni_cnd.cn_flags & SAVESTART)) {
		vrele(ndp->ni_startdir);
		ndp->ni_startdir = NULL;
	}
}

/*
 * Determine if there is a suitable alternate filename under the specified
 * prefix for the specified path.  If the create flag is set, then the
 * alternate prefix will be used so long as the parent directory exists.
 * This is used by the various compatibility ABIs so that Linux binaries prefer
 * files under /compat/linux for example.  The chosen path (whether under
 * the prefix or under /) is returned in a kernel malloc'd buffer pointed
 * to by pathbuf.  The caller is responsible for free'ing the buffer from
 * the M_TEMP bucket if one is returned.
 */
int
kern_alternate_path(struct thread *td, const char *prefix,
    const char * __capability path, enum uio_seg pathseg, char **pathbuf,
    int create, int dirfd)
{
	struct nameidata nd, ndroot;
	char *ptr, *buf, *cp;
	size_t len, sz;
	int error;

	buf = (char *) malloc(MAXPATHLEN, M_TEMP, M_WAITOK);
	*pathbuf = buf;

	/* Copy the prefix into the new pathname as a starting point. */
	len = strlcpy(buf, prefix, MAXPATHLEN);
	if (len >= MAXPATHLEN) {
		*pathbuf = NULL;
		free(buf, M_TEMP);
		return (EINVAL);
	}
	sz = MAXPATHLEN - len;
	ptr = buf + len;

	/* Append the filename to the prefix. */
	if (pathseg == UIO_SYSSPACE)
		error = copystr((__cheri_fromcap const char *)path, ptr, sz,
		    &len);
	else
		error = copyinstr(path, ptr, sz, &len);

	if (error) {
		*pathbuf = NULL;
		free(buf, M_TEMP);
		return (error);
	}

	/* Only use a prefix with absolute pathnames. */
	if (*ptr != '/') {
		error = EINVAL;
		goto keeporig;
	}

	if (dirfd != AT_FDCWD) {
		/*
		 * We want the original because the "prefix" is
		 * included in the already opened dirfd.
		 */
		bcopy(ptr, buf, len);
		return (0);
	}

	/*
	 * We know that there is a / somewhere in this pathname.
	 * Search backwards for it, to find the file's parent dir
	 * to see if it exists in the alternate tree. If it does,
	 * and we want to create a file (cflag is set). We don't
	 * need to worry about the root comparison in this case.
	 */

	if (create) {
		for (cp = &ptr[len] - 1; *cp != '/'; cp--);
		*cp = '\0';

		NDINIT(&nd, LOOKUP, NOFOLLOW, UIO_SYSSPACE, PTR2CAP(buf), td);
		error = namei(&nd);
		*cp = '/';
		if (error != 0)
			goto keeporig;
	} else {
		NDINIT(&nd, LOOKUP, NOFOLLOW, UIO_SYSSPACE, PTR2CAP(buf), td);

		error = namei(&nd);
		if (error != 0)
			goto keeporig;

		/*
		 * We now compare the vnode of the prefix to the one
		 * vnode asked. If they resolve to be the same, then we
		 * ignore the match so that the real root gets used.
		 * This avoids the problem of traversing "../.." to find the
		 * root directory and never finding it, because "/" resolves
		 * to the emulation root directory. This is expensive :-(
		 */
		NDINIT(&ndroot, LOOKUP, FOLLOW, UIO_SYSSPACE, PTR2CAP(prefix),
		    td);

		/* We shouldn't ever get an error from this namei(). */
		error = namei(&ndroot);
		if (error == 0) {
			if (nd.ni_vp == ndroot.ni_vp)
				error = ENOENT;

			NDFREE(&ndroot, NDF_ONLY_PNBUF);
			vrele(ndroot.ni_vp);
		}
	}

	NDFREE(&nd, NDF_ONLY_PNBUF);
	vrele(nd.ni_vp);

keeporig:
	/* If there was an error, use the original path name. */
	if (error)
		bcopy(ptr, buf, len);
	return (error);
}
// CHERI CHANGES START
// {
//   "updated": 20191025,
//   "target_type": "kernel",
//   "changes": [
//     "iovec-macros",
//     "user_capabilities"
//   ]
// }
// CHERI CHANGES END<|MERGE_RESOLUTION|>--- conflicted
+++ resolved
@@ -1364,28 +1364,6 @@
 	return (error);
 }
 
-<<<<<<< HEAD
-void
-NDINIT_ALL(struct nameidata *ndp, u_long op, u_long flags, enum uio_seg segflg,
-    const char * __capability namep, int dirfd, struct vnode *startdir, cap_rights_t *rightsp,
-    struct thread *td)
-{
-
-	MPASS(rightsp != NULL);
-	ndp->ni_cnd.cn_nameiop = op;
-	ndp->ni_cnd.cn_flags = flags;
-	ndp->ni_segflg = segflg;
-	ndp->ni_dirp = namep;
-	ndp->ni_dirfd = dirfd;
-	ndp->ni_startdir = startdir;
-	ndp->ni_resflags = 0;
-	filecaps_init(&ndp->ni_filecaps);
-	ndp->ni_cnd.cn_thread = td;
-	ndp->ni_rightsneeded = rightsp;
-}
-
-=======
->>>>>>> c750b8c0
 /*
  * Free data allocated by namei(); see namei(9) for details.
  */
