/*-
 * SPDX-License-Identifier: BSD-3-Clause
 *
 * Copyright (c) 1982, 1986, 1989, 1993
 *	The Regents of the University of California.  All rights reserved.
 * (c) UNIX System Laboratories, Inc.
 * All or some portions of this file are derived from material licensed
 * to the University of California by American Telephone and Telegraph
 * Co. or Unix System Laboratories, Inc. and are reproduced herein with
 * the permission of UNIX System Laboratories, Inc.
 *
 * Redistribution and use in source and binary forms, with or without
 * modification, are permitted provided that the following conditions
 * are met:
 * 1. Redistributions of source code must retain the above copyright
 *    notice, this list of conditions and the following disclaimer.
 * 2. Redistributions in binary form must reproduce the above copyright
 *    notice, this list of conditions and the following disclaimer in the
 *    documentation and/or other materials provided with the distribution.
 * 3. Neither the name of the University nor the names of its contributors
 *    may be used to endorse or promote products derived from this software
 *    without specific prior written permission.
 *
 * THIS SOFTWARE IS PROVIDED BY THE REGENTS AND CONTRIBUTORS ``AS IS'' AND
 * ANY EXPRESS OR IMPLIED WARRANTIES, INCLUDING, BUT NOT LIMITED TO, THE
 * IMPLIED WARRANTIES OF MERCHANTABILITY AND FITNESS FOR A PARTICULAR PURPOSE
 * ARE DISCLAIMED.  IN NO EVENT SHALL THE REGENTS OR CONTRIBUTORS BE LIABLE
 * FOR ANY DIRECT, INDIRECT, INCIDENTAL, SPECIAL, EXEMPLARY, OR CONSEQUENTIAL
 * DAMAGES (INCLUDING, BUT NOT LIMITED TO, PROCUREMENT OF SUBSTITUTE GOODS
 * OR SERVICES; LOSS OF USE, DATA, OR PROFITS; OR BUSINESS INTERRUPTION)
 * HOWEVER CAUSED AND ON ANY THEORY OF LIABILITY, WHETHER IN CONTRACT, STRICT
 * LIABILITY, OR TORT (INCLUDING NEGLIGENCE OR OTHERWISE) ARISING IN ANY WAY
 * OUT OF THE USE OF THIS SOFTWARE, EVEN IF ADVISED OF THE POSSIBILITY OF
 * SUCH DAMAGE.
 *
 *	@(#)vfs_lookup.c	8.4 (Berkeley) 2/16/94
 */

#include <sys/cdefs.h>
__FBSDID("$FreeBSD$");

#include "opt_capsicum.h"
#include "opt_ktrace.h"

#include <sys/param.h>
#include <sys/systm.h>
#include <sys/kernel.h>
#include <sys/capsicum.h>
#include <sys/fcntl.h>
#include <sys/jail.h>
#include <sys/lock.h>
#include <sys/mutex.h>
#include <sys/namei.h>
#include <sys/vnode.h>
#include <sys/mount.h>
#include <sys/filedesc.h>
#include <sys/proc.h>
#include <sys/sdt.h>
#include <sys/syscallsubr.h>
#include <sys/sysctl.h>
#ifdef KTRACE
#include <sys/ktrace.h>
#endif
#ifdef INVARIANTS
#include <machine/_inttypes.h>
#endif

#include <security/audit/audit.h>
#include <security/mac/mac_framework.h>

#include <vm/uma.h>

#define	NAMEI_DIAGNOSTIC 1
#undef NAMEI_DIAGNOSTIC

SDT_PROVIDER_DEFINE(vfs);
SDT_PROBE_DEFINE4(vfs, namei, lookup, entry, "struct vnode *", "char *",
    "unsigned long", "bool");
SDT_PROBE_DEFINE3(vfs, namei, lookup, return, "int", "struct vnode *", "bool");

/* Allocation zone for namei. */
uma_zone_t namei_zone;

/* Placeholder vnode for mp traversal. */
static struct vnode *vp_crossmp;

static int
crossmp_vop_islocked(struct vop_islocked_args *ap)
{

	return (LK_SHARED);
}

static int
crossmp_vop_lock1(struct vop_lock1_args *ap)
{
	struct vnode *vp;
	struct lock *lk __unused;
	const char *file __unused;
	int flags, line __unused;

	vp = ap->a_vp;
	lk = vp->v_vnlock;
	flags = ap->a_flags;
	file = ap->a_file;
	line = ap->a_line;

	if ((flags & LK_SHARED) == 0)
		panic("invalid lock request for crossmp");

	WITNESS_CHECKORDER(&lk->lock_object, LOP_NEWORDER, file, line,
	    flags & LK_INTERLOCK ? &VI_MTX(vp)->lock_object : NULL);
	WITNESS_LOCK(&lk->lock_object, 0, file, line);
	if ((flags & LK_INTERLOCK) != 0)
		VI_UNLOCK(vp);
	LOCK_LOG_LOCK("SLOCK", &lk->lock_object, 0, 0, ap->a_file, line);
	return (0);
}

static int
crossmp_vop_unlock(struct vop_unlock_args *ap)
{
	struct vnode *vp;
	struct lock *lk __unused;

	vp = ap->a_vp;
	lk = vp->v_vnlock;

	WITNESS_UNLOCK(&lk->lock_object, 0, LOCK_FILE, LOCK_LINE);
	LOCK_LOG_LOCK("SUNLOCK", &lk->lock_object, 0, 0, LOCK_FILE,
	    LOCK_LINE);
	return (0);
}

static struct vop_vector crossmp_vnodeops = {
	.vop_default =		&default_vnodeops,
	.vop_islocked =		crossmp_vop_islocked,
	.vop_lock1 =		crossmp_vop_lock1,
	.vop_unlock =		crossmp_vop_unlock,
};
/*
 * VFS_VOP_VECTOR_REGISTER(crossmp_vnodeops) is not used here since the vnode
 * gets allocated early. See nameiinit for the direct call below.
 */

struct nameicap_tracker {
	struct vnode *dp;
	TAILQ_ENTRY(nameicap_tracker) nm_link;
};

/* Zone for cap mode tracker elements used for dotdot capability checks. */
MALLOC_DEFINE(M_NAMEITRACKER, "namei_tracker", "namei tracking for dotdot");

static void
nameiinit(void *dummy __unused)
{

	namei_zone = uma_zcreate("NAMEI", MAXPATHLEN, NULL, NULL, NULL, NULL,
	    UMA_ALIGN_PTR, 0);
	vfs_vector_op_register(&crossmp_vnodeops);
	getnewvnode("crossmp", NULL, &crossmp_vnodeops, &vp_crossmp);
}
SYSINIT(vfs, SI_SUB_VFS, SI_ORDER_SECOND, nameiinit, NULL);

static int lookup_cap_dotdot = 1;
SYSCTL_INT(_vfs, OID_AUTO, lookup_cap_dotdot, CTLFLAG_RWTUN,
    &lookup_cap_dotdot, 0,
    "enables \"..\" components in path lookup in capability mode");
static int lookup_cap_dotdot_nonlocal = 1;
SYSCTL_INT(_vfs, OID_AUTO, lookup_cap_dotdot_nonlocal, CTLFLAG_RWTUN,
    &lookup_cap_dotdot_nonlocal, 0,
    "enables \"..\" components in path lookup in capability mode "
    "on non-local mount");

static void
nameicap_tracker_add(struct nameidata *ndp, struct vnode *dp)
{
	struct nameicap_tracker *nt;
	struct componentname *cnp;

	if ((ndp->ni_lcf & NI_LCF_CAP_DOTDOT) == 0 || dp->v_type != VDIR)
		return;
	cnp = &ndp->ni_cnd;
	if ((cnp->cn_flags & BENEATH) != 0 &&
	    (ndp->ni_lcf & NI_LCF_BENEATH_LATCHED) == 0) {
		MPASS((ndp->ni_lcf & NI_LCF_LATCH) != 0);
		if (dp != ndp->ni_beneath_latch)
			return;
		ndp->ni_lcf |= NI_LCF_BENEATH_LATCHED;
	}
	nt = malloc(sizeof(*nt), M_NAMEITRACKER, M_WAITOK);
	vhold(dp);
	nt->dp = dp;
	TAILQ_INSERT_TAIL(&ndp->ni_cap_tracker, nt, nm_link);
}

static void
nameicap_cleanup(struct nameidata *ndp, bool clean_latch)
{
	struct nameicap_tracker *nt, *nt1;

	KASSERT(TAILQ_EMPTY(&ndp->ni_cap_tracker) ||
	    (ndp->ni_lcf & NI_LCF_CAP_DOTDOT) != 0, ("not strictrelative"));
	TAILQ_FOREACH_SAFE(nt, &ndp->ni_cap_tracker, nm_link, nt1) {
		TAILQ_REMOVE(&ndp->ni_cap_tracker, nt, nm_link);
		vdrop(nt->dp);
		free(nt, M_NAMEITRACKER);
	}
	if (clean_latch && (ndp->ni_lcf & NI_LCF_LATCH) != 0) {
		ndp->ni_lcf &= ~NI_LCF_LATCH;
		vrele(ndp->ni_beneath_latch);
	}
}

/*
 * For dotdot lookups in capability mode, only allow the component
 * lookup to succeed if the resulting directory was already traversed
 * during the operation.  This catches situations where already
 * traversed directory is moved to different parent, and then we walk
 * over it with dotdots.
 *
 * Also allow to force failure of dotdot lookups for non-local
 * filesystems, where external agents might assist local lookups to
 * escape the compartment.
 */
static int
nameicap_check_dotdot(struct nameidata *ndp, struct vnode *dp)
{
	struct nameicap_tracker *nt;
	struct mount *mp;

	if ((ndp->ni_lcf & NI_LCF_CAP_DOTDOT) == 0 || dp == NULL ||
	    dp->v_type != VDIR)
		return (0);
	mp = dp->v_mount;
	if (lookup_cap_dotdot_nonlocal == 0 && mp != NULL &&
	    (mp->mnt_flag & MNT_LOCAL) == 0)
		return (ENOTCAPABLE);
	TAILQ_FOREACH_REVERSE(nt, &ndp->ni_cap_tracker, nameicap_tracker_head,
	    nm_link) {
		if ((ndp->ni_lcf & NI_LCF_LATCH) != 0 &&
		    ndp->ni_beneath_latch == nt->dp) {
			ndp->ni_lcf &= ~NI_LCF_BENEATH_LATCHED;
			nameicap_cleanup(ndp, false);
			return (0);
		}
		if (dp == nt->dp)
			return (0);
	}
	return (ENOTCAPABLE);
}

static void
namei_cleanup_cnp(struct componentname *cnp)
{

	uma_zfree(namei_zone, cnp->cn_pnbuf);
#ifdef DIAGNOSTIC
	cnp->cn_pnbuf = NULL;
	cnp->cn_nameptr = NULL;
#endif
}

static int
namei_handle_root(struct nameidata *ndp, struct vnode **dpp)
{
	struct componentname *cnp;

	cnp = &ndp->ni_cnd;
	if ((ndp->ni_lcf & NI_LCF_STRICTRELATIVE) != 0) {
#ifdef KTRACE
		if (KTRPOINT(curthread, KTR_CAPFAIL))
			ktrcapfail(CAPFAIL_LOOKUP, NULL, NULL);
#endif
		return (ENOTCAPABLE);
	}
	if ((cnp->cn_flags & BENEATH) != 0) {
		ndp->ni_lcf |= NI_LCF_BENEATH_ABS;
		ndp->ni_lcf &= ~NI_LCF_BENEATH_LATCHED;
		nameicap_cleanup(ndp, false);
	}
	while (*(cnp->cn_nameptr) == '/') {
		cnp->cn_nameptr++;
		ndp->ni_pathlen--;
	}
	*dpp = ndp->ni_rootdir;
	vrefact(*dpp);
	return (0);
}

static int
namei_setup(struct nameidata *ndp, struct vnode **dpp, struct pwd **pwdp)
{
	struct componentname *cnp;
	struct file *dfp;
	struct thread *td;
	struct pwd *pwd;
	cap_rights_t rights;
	struct filecaps dirfd_caps;
	int error;
	bool startdir_used;

	cnp = &ndp->ni_cnd;
	td = cnp->cn_thread;

	startdir_used = false;
	*pwdp = NULL;
	*dpp = NULL;

#ifdef CAPABILITY_MODE
	/*
	 * In capability mode, lookups must be restricted to happen in
	 * the subtree with the root specified by the file descriptor:
	 * - The root must be real file descriptor, not the pseudo-descriptor
	 *   AT_FDCWD.
	 * - The passed path must be relative and not absolute.
	 * - If lookup_cap_dotdot is disabled, path must not contain the
	 *   '..' components.
	 * - If lookup_cap_dotdot is enabled, we verify that all '..'
	 *   components lookups result in the directories which were
	 *   previously walked by us, which prevents an escape from
	 *   the relative root.
	 */
	if (IN_CAPABILITY_MODE(td) && (cnp->cn_flags & NOCAPCHECK) == 0) {
		ndp->ni_lcf |= NI_LCF_STRICTRELATIVE;
		ndp->ni_resflags |= NIRES_STRICTREL;
		if (ndp->ni_dirfd == AT_FDCWD) {
#ifdef KTRACE
			if (KTRPOINT(td, KTR_CAPFAIL))
				ktrcapfail(CAPFAIL_LOOKUP, NULL, NULL);
#endif
			return (ECAPMODE);
		}
	}
#endif
	error = 0;

	/*
	 * Get starting point for the translation.
	 */
	pwd = pwd_hold(td);
	/*
	 * The reference on ni_rootdir is acquired in the block below to avoid
	 * back-to-back atomics for absolute lookups.
	 */
	ndp->ni_rootdir = pwd->pwd_rdir;
	ndp->ni_topdir = pwd->pwd_jdir;

	if (cnp->cn_pnbuf[0] == '/') {
		ndp->ni_resflags |= NIRES_ABS;
		error = namei_handle_root(ndp, dpp);
	} else {
		if (ndp->ni_startdir != NULL) {
			*dpp = ndp->ni_startdir;
			startdir_used = true;
		} else if (ndp->ni_dirfd == AT_FDCWD) {
			*dpp = pwd->pwd_cdir;
			vrefact(*dpp);
		} else {
			rights = *ndp->ni_rightsneeded;
			cap_rights_set_one(&rights, CAP_LOOKUP);

			if (cnp->cn_flags & AUDITVNODE1)
				AUDIT_ARG_ATFD1(ndp->ni_dirfd);
			if (cnp->cn_flags & AUDITVNODE2)
				AUDIT_ARG_ATFD2(ndp->ni_dirfd);
			/*
			 * Effectively inlined fgetvp_rights, because we need to
			 * inspect the file as well as grabbing the vnode.
			 */
			error = fget_cap(td, ndp->ni_dirfd, &rights,
			    &dfp, &ndp->ni_filecaps);
			if (error != 0) {
				/*
				 * Preserve the error; it should either be EBADF
				 * or capability-related, both of which can be
				 * safely returned to the caller.
				 */
			} else {
				if (dfp->f_ops == &badfileops) {
					error = EBADF;
				} else if (dfp->f_vnode == NULL) {
					error = ENOTDIR;
				} else {
					*dpp = dfp->f_vnode;
					vrefact(*dpp);

					if ((dfp->f_flag & FSEARCH) != 0)
						cnp->cn_flags |= NOEXECCHECK;
				}
				fdrop(dfp, td);
			}
#ifdef CAPABILITIES
			/*
			 * If file descriptor doesn't have all rights,
			 * all lookups relative to it must also be
			 * strictly relative.
			 */
			CAP_ALL(&rights);
			if (!cap_rights_contains(&ndp->ni_filecaps.fc_rights,
			    &rights) ||
			    ndp->ni_filecaps.fc_fcntls != CAP_FCNTL_ALL ||
			    ndp->ni_filecaps.fc_nioctls != -1) {
				ndp->ni_lcf |= NI_LCF_STRICTRELATIVE;
				ndp->ni_resflags |= NIRES_STRICTREL;
			}
#endif
		}
		if (error == 0 && (*dpp)->v_type != VDIR)
			error = ENOTDIR;
	}
	if (error == 0 && (cnp->cn_flags & BENEATH) != 0) {
		if (ndp->ni_dirfd == AT_FDCWD) {
			ndp->ni_beneath_latch = pwd->pwd_cdir;
			vrefact(ndp->ni_beneath_latch);
		} else {
			rights = *ndp->ni_rightsneeded;
			cap_rights_set_one(&rights, CAP_LOOKUP);
			error = fgetvp_rights(td, ndp->ni_dirfd, &rights,
			    &dirfd_caps, &ndp->ni_beneath_latch);
			if (error == 0 && (*dpp)->v_type != VDIR) {
				vrele(ndp->ni_beneath_latch);
				error = ENOTDIR;
			}
		}
		if (error == 0)
			ndp->ni_lcf |= NI_LCF_LATCH;
	}
	if (error == 0 && (cnp->cn_flags & RBENEATH) != 0) {
		if (cnp->cn_pnbuf[0] == '/' ||
		    (ndp->ni_lcf & NI_LCF_BENEATH_ABS) != 0) {
			error = EINVAL;
		} else if ((ndp->ni_lcf & NI_LCF_STRICTRELATIVE) == 0) {
			ndp->ni_lcf |= NI_LCF_STRICTRELATIVE |
			    NI_LCF_CAP_DOTDOT;
		}
	}

	/*
	 * If we are auditing the kernel pathname, save the user pathname.
	 */
	if (cnp->cn_flags & AUDITVNODE1)
		AUDIT_ARG_UPATH1_VP(td, ndp->ni_rootdir, *dpp, cnp->cn_pnbuf);
	if (cnp->cn_flags & AUDITVNODE2)
		AUDIT_ARG_UPATH2_VP(td, ndp->ni_rootdir, *dpp, cnp->cn_pnbuf);
	if (ndp->ni_startdir != NULL && !startdir_used)
		vrele(ndp->ni_startdir);
	if (error != 0) {
		if (*dpp != NULL)
			vrele(*dpp);
		pwd_drop(pwd);
		return (error);
	}
	MPASS((ndp->ni_lcf & (NI_LCF_BENEATH_ABS | NI_LCF_LATCH)) !=
	    NI_LCF_BENEATH_ABS);
	if (((ndp->ni_lcf & NI_LCF_STRICTRELATIVE) != 0 &&
	    lookup_cap_dotdot != 0) ||
	    ((ndp->ni_lcf & NI_LCF_STRICTRELATIVE) == 0 &&
	    (cnp->cn_flags & BENEATH) != 0))
		ndp->ni_lcf |= NI_LCF_CAP_DOTDOT;
	SDT_PROBE4(vfs, namei, lookup, entry, *dpp, cnp->cn_pnbuf,
	    cnp->cn_flags, false);
	*pwdp = pwd;
	return (0);
}

static int
namei_getpath(struct nameidata *ndp)
{
	struct componentname *cnp;
	int error;

	cnp = &ndp->ni_cnd;

	/*
	 * Get a buffer for the name to be translated, and copy the
	 * name into the buffer.
	 */
	cnp->cn_pnbuf = uma_zalloc(namei_zone, M_WAITOK);
	if (ndp->ni_segflg == UIO_SYSSPACE) {
		error = copystr(ndp->ni_dirp, cnp->cn_pnbuf, MAXPATHLEN,
		    &ndp->ni_pathlen);
	} else {
		error = copyinstr(ndp->ni_dirp, cnp->cn_pnbuf, MAXPATHLEN,
		    &ndp->ni_pathlen);
	}

	if (__predict_false(error != 0)) {
		return (error);
	}

	/*
	 * Don't allow empty pathnames.
	 */
	if (__predict_false(*cnp->cn_pnbuf == '\0')) {
		namei_cleanup_cnp(cnp);
		return (ENOENT);
	}

	cnp->cn_nameptr = cnp->cn_pnbuf;
	return (0);
}

/*
 * Convert a pathname into a pointer to a locked vnode.
 *
 * The FOLLOW flag is set when symbolic links are to be followed
 * when they occur at the end of the name translation process.
 * Symbolic links are always followed for all other pathname
 * components other than the last.
 *
 * The segflg defines whether the name is to be copied from user
 * space or kernel space.
 *
 * Overall outline of namei:
 *
 *	copy in name
 *	get starting directory
 *	while (!done && !error) {
 *		call lookup to search path.
 *		if symbolic link, massage name in buffer and continue
 *	}
 */
int
namei(struct nameidata *ndp)
{
	char *cp;		/* pointer into pathname argument */
	struct vnode *dp;	/* the directory we are searching */
	struct iovec aiov;		/* uio for reading symbolic links */
	struct componentname *cnp;
	struct thread *td;
	struct pwd *pwd;
	struct uio auio;
	int error, linklen;
	enum cache_fpl_status status;

	cnp = &ndp->ni_cnd;
	td = cnp->cn_thread;
#ifdef INVARIANTS
	KASSERT((ndp->ni_debugflags & NAMEI_DBG_CALLED) == 0,
	    ("%s: repeated call to namei without NDREINIT", __func__));
	KASSERT(ndp->ni_debugflags == NAMEI_DBG_INITED,
	    ("%s: bad debugflags %d", __func__, ndp->ni_debugflags));
	ndp->ni_debugflags |= NAMEI_DBG_CALLED;
	if (ndp->ni_startdir != NULL)
		ndp->ni_debugflags |= NAMEI_DBG_HADSTARTDIR;
	/*
	 * For NDVALIDATE.
	 *
	 * While NDINIT may seem like a more natural place to do it, there are
	 * callers which directly modify flags past invoking init.
	 */
	cnp->cn_origflags = cnp->cn_flags;
#endif
	ndp->ni_cnd.cn_cred = ndp->ni_cnd.cn_thread->td_ucred;
	KASSERT(ndp->ni_resflags == 0, ("%s: garbage in ni_resflags: %x\n",
	    __func__, ndp->ni_resflags));
	KASSERT(cnp->cn_cred && td->td_proc, ("namei: bad cred/proc"));
	KASSERT((cnp->cn_flags & NAMEI_INTERNAL_FLAGS) == 0,
	    ("namei: unexpected flags: %" PRIx64 "\n",
	    cnp->cn_flags & NAMEI_INTERNAL_FLAGS));
	if (cnp->cn_flags & NOCACHE)
		KASSERT(cnp->cn_nameiop != LOOKUP,
		    ("%s: NOCACHE passed with LOOKUP", __func__));
	MPASS(ndp->ni_startdir == NULL || ndp->ni_startdir->v_type == VDIR ||
	    ndp->ni_startdir->v_type == VBAD);

	ndp->ni_lcf = 0;
	ndp->ni_vp = NULL;

<<<<<<< HEAD
	/*
	 * Get a buffer for the name to be translated, and copy the
	 * name into the buffer.
	 */
	cnp->cn_pnbuf = uma_zalloc(namei_zone, M_WAITOK);
	if (ndp->ni_segflg == UIO_SYSSPACE)
		error = copystr((__cheri_fromcap const char *)ndp->ni_dirp,
		    cnp->cn_pnbuf, MAXPATHLEN, &ndp->ni_pathlen);
	else
		error = copyinstr(ndp->ni_dirp, cnp->cn_pnbuf, MAXPATHLEN,
		    &ndp->ni_pathlen);

=======
	error = namei_getpath(ndp);
>>>>>>> 60e2a0d9
	if (__predict_false(error != 0)) {
		return (error);
	}

#ifdef KTRACE
	if (KTRPOINT(td, KTR_NAMEI)) {
		KASSERT(cnp->cn_thread == curthread,
		    ("namei not using curthread"));
		ktrnamei(cnp->cn_pnbuf);
	}
#endif

	/*
	 * First try looking up the target without locking any vnodes.
	 *
	 * We may need to start from scratch or pick up where it left off.
	 */
	error = cache_fplookup(ndp, &status, &pwd);
	switch (status) {
	case CACHE_FPL_STATUS_UNSET:
		__assert_unreachable();
		break;
	case CACHE_FPL_STATUS_HANDLED:
		if (error == 0)
			NDVALIDATE(ndp);
		return (error);
	case CACHE_FPL_STATUS_PARTIAL:
		TAILQ_INIT(&ndp->ni_cap_tracker);
		dp = ndp->ni_startdir;
		break;
	case CACHE_FPL_STATUS_ABORTED:
		TAILQ_INIT(&ndp->ni_cap_tracker);
		error = namei_setup(ndp, &dp, &pwd);
		if (error != 0) {
			namei_cleanup_cnp(cnp);
			return (error);
		}
		break;
	}

	ndp->ni_loopcnt = 0;

	/*
	 * Locked lookup.
	 */
	for (;;) {
		ndp->ni_startdir = dp;
		error = lookup(ndp);
		if (error != 0) {
			/*
			 * Override an error to not allow user to use
			 * BENEATH as an oracle.
			 */
			if ((ndp->ni_lcf & (NI_LCF_LATCH |
			    NI_LCF_BENEATH_LATCHED)) == NI_LCF_LATCH)
				error = ENOTCAPABLE;
			goto out;
		}

		/*
		 * If not a symbolic link, we're done.
		 */
		if ((cnp->cn_flags & ISSYMLINK) == 0) {
			if ((cnp->cn_flags & (SAVENAME | SAVESTART)) == 0) {
				namei_cleanup_cnp(cnp);
			} else
				cnp->cn_flags |= HASBUF;
			if ((ndp->ni_lcf & (NI_LCF_LATCH |
			    NI_LCF_BENEATH_LATCHED)) == NI_LCF_LATCH) {
				NDFREE(ndp, 0);
				error = ENOTCAPABLE;
			}
			nameicap_cleanup(ndp, true);
			SDT_PROBE3(vfs, namei, lookup, return, error,
			    (error == 0 ? ndp->ni_vp : NULL), false);
			pwd_drop(pwd);
			if (error == 0)
				NDVALIDATE(ndp);
			return (error);
		}
		if (ndp->ni_loopcnt++ >= MAXSYMLINKS) {
			error = ELOOP;
			break;
		}
#ifdef MAC
		if ((cnp->cn_flags & NOMACCHECK) == 0) {
			error = mac_vnode_check_readlink(td->td_ucred,
			    ndp->ni_vp);
			if (error != 0)
				break;
		}
#endif
		if (ndp->ni_pathlen > 1)
			cp = uma_zalloc(namei_zone, M_WAITOK);
		else
			cp = cnp->cn_pnbuf;
		IOVEC_INIT(&aiov, cp, MAXPATHLEN);
		auio.uio_iov = &aiov;
		auio.uio_iovcnt = 1;
		auio.uio_offset = 0;
		auio.uio_rw = UIO_READ;
		auio.uio_segflg = UIO_SYSSPACE;
		auio.uio_td = td;
		auio.uio_resid = MAXPATHLEN;
		error = VOP_READLINK(ndp->ni_vp, &auio, cnp->cn_cred);
		if (error != 0) {
			if (ndp->ni_pathlen > 1)
				uma_zfree(namei_zone, cp);
			break;
		}
		linklen = MAXPATHLEN - auio.uio_resid;
		if (linklen == 0) {
			if (ndp->ni_pathlen > 1)
				uma_zfree(namei_zone, cp);
			error = ENOENT;
			break;
		}
		if (linklen + ndp->ni_pathlen > MAXPATHLEN) {
			if (ndp->ni_pathlen > 1)
				uma_zfree(namei_zone, cp);
			error = ENAMETOOLONG;
			break;
		}
		if (ndp->ni_pathlen > 1) {
			bcopy(ndp->ni_next, cp + linklen, ndp->ni_pathlen);
			uma_zfree(namei_zone, cnp->cn_pnbuf);
			cnp->cn_pnbuf = cp;
		} else
			cnp->cn_pnbuf[linklen] = '\0';
		ndp->ni_pathlen += linklen;
		vput(ndp->ni_vp);
		dp = ndp->ni_dvp;
		/*
		 * Check if root directory should replace current directory.
		 */
		cnp->cn_nameptr = cnp->cn_pnbuf;
		if (*(cnp->cn_nameptr) == '/') {
			vrele(dp);
			error = namei_handle_root(ndp, &dp);
			if (error != 0)
				goto out;
		}
	}
	vput(ndp->ni_vp);
	ndp->ni_vp = NULL;
	vrele(ndp->ni_dvp);
out:
	MPASS(error != 0);
	namei_cleanup_cnp(cnp);
	nameicap_cleanup(ndp, true);
	SDT_PROBE3(vfs, namei, lookup, return, error, NULL, false);
	pwd_drop(pwd);
	return (error);
}

static int
compute_cn_lkflags(struct mount *mp, int lkflags, int cnflags)
{

	if (mp == NULL || ((lkflags & LK_SHARED) &&
	    (!(mp->mnt_kern_flag & MNTK_LOOKUP_SHARED) ||
	    ((cnflags & ISDOTDOT) &&
	    (mp->mnt_kern_flag & MNTK_LOOKUP_EXCL_DOTDOT))))) {
		lkflags &= ~LK_SHARED;
		lkflags |= LK_EXCLUSIVE;
	}
	lkflags |= LK_NODDLKTREAT;
	return (lkflags);
}

static __inline int
needs_exclusive_leaf(struct mount *mp, int flags)
{

	/*
	 * Intermediate nodes can use shared locks, we only need to
	 * force an exclusive lock for leaf nodes.
	 */
	if ((flags & (ISLASTCN | LOCKLEAF)) != (ISLASTCN | LOCKLEAF))
		return (0);

	/* Always use exclusive locks if LOCKSHARED isn't set. */
	if (!(flags & LOCKSHARED))
		return (1);

	/*
	 * For lookups during open(), if the mount point supports
	 * extended shared operations, then use a shared lock for the
	 * leaf node, otherwise use an exclusive lock.
	 */
	if ((flags & ISOPEN) != 0)
		return (!MNT_EXTENDED_SHARED(mp));

	/*
	 * Lookup requests outside of open() that specify LOCKSHARED
	 * only need a shared lock on the leaf vnode.
	 */
	return (0);
}

/*
 * Search a pathname.
 * This is a very central and rather complicated routine.
 *
 * The pathname is pointed to by ni_ptr and is of length ni_pathlen.
 * The starting directory is taken from ni_startdir. The pathname is
 * descended until done, or a symbolic link is encountered. The variable
 * ni_more is clear if the path is completed; it is set to one if a
 * symbolic link needing interpretation is encountered.
 *
 * The flag argument is LOOKUP, CREATE, RENAME, or DELETE depending on
 * whether the name is to be looked up, created, renamed, or deleted.
 * When CREATE, RENAME, or DELETE is specified, information usable in
 * creating, renaming, or deleting a directory entry may be calculated.
 * If flag has LOCKPARENT or'ed into it, the parent directory is returned
 * locked. If flag has WANTPARENT or'ed into it, the parent directory is
 * returned unlocked. Otherwise the parent directory is not returned. If
 * the target of the pathname exists and LOCKLEAF is or'ed into the flag
 * the target is returned locked, otherwise it is returned unlocked.
 * When creating or renaming and LOCKPARENT is specified, the target may not
 * be ".".  When deleting and LOCKPARENT is specified, the target may be ".".
 *
 * Overall outline of lookup:
 *
 * dirloop:
 *	identify next component of name at ndp->ni_ptr
 *	handle degenerate case where name is null string
 *	if .. and crossing mount points and on mounted filesys, find parent
 *	call VOP_LOOKUP routine for next component name
 *	    directory vnode returned in ni_dvp, unlocked unless LOCKPARENT set
 *	    component vnode returned in ni_vp (if it exists), locked.
 *	if result vnode is mounted on and crossing mount points,
 *	    find mounted on vnode
 *	if more components of name, do next level at dirloop
 *	return the answer in ni_vp, locked if LOCKLEAF set
 *	    if LOCKPARENT set, return locked parent in ni_dvp
 *	    if WANTPARENT set, return unlocked parent in ni_dvp
 */
int
lookup(struct nameidata *ndp)
{
	char *cp;			/* pointer into pathname argument */
	char *prev_ni_next;		/* saved ndp->ni_next */
	struct vnode *dp = NULL;	/* the directory we are searching */
	struct vnode *tdp;		/* saved dp */
	struct mount *mp;		/* mount table entry */
	struct prison *pr;
	size_t prev_ni_pathlen;		/* saved ndp->ni_pathlen */
	int docache;			/* == 0 do not cache last component */
	int wantparent;			/* 1 => wantparent or lockparent flag */
	int rdonly;			/* lookup read-only flag bit */
	int error = 0;
	int dpunlocked = 0;		/* dp has already been unlocked */
	int relookup = 0;		/* do not consume the path component */
	struct componentname *cnp = &ndp->ni_cnd;
	int lkflags_save;
	int ni_dvp_unlocked;

	/*
	 * Setup: break out flag bits into variables.
	 */
	ni_dvp_unlocked = 0;
	wantparent = cnp->cn_flags & (LOCKPARENT | WANTPARENT);
	KASSERT(cnp->cn_nameiop == LOOKUP || wantparent,
	    ("CREATE, DELETE, RENAME require LOCKPARENT or WANTPARENT."));
	/*
	 * When set to zero, docache causes the last component of the
	 * pathname to be deleted from the cache and the full lookup
	 * of the name to be done (via VOP_CACHEDLOOKUP()). Often
	 * filesystems need some pre-computed values that are made
	 * during the full lookup, for instance UFS sets dp->i_offset.
	 *
	 * The docache variable is set to zero when requested by the
	 * NOCACHE flag and for all modifying operations except CREATE.
	 */
	docache = (cnp->cn_flags & NOCACHE) ^ NOCACHE;
	if (cnp->cn_nameiop == DELETE ||
	    (wantparent && cnp->cn_nameiop != CREATE &&
	     cnp->cn_nameiop != LOOKUP))
		docache = 0;
	rdonly = cnp->cn_flags & RDONLY;
	cnp->cn_flags &= ~ISSYMLINK;
	ndp->ni_dvp = NULL;
	/*
	 * We use shared locks until we hit the parent of the last cn then
	 * we adjust based on the requesting flags.
	 */
	cnp->cn_lkflags = LK_SHARED;
	dp = ndp->ni_startdir;
	ndp->ni_startdir = NULLVP;
	vn_lock(dp,
	    compute_cn_lkflags(dp->v_mount, cnp->cn_lkflags | LK_RETRY,
	    cnp->cn_flags));

dirloop:
	/*
	 * Search a new directory.
	 *
	 * The last component of the filename is left accessible via
	 * cnp->cn_nameptr for callers that need the name. Callers needing
	 * the name set the SAVENAME flag. When done, they assume
	 * responsibility for freeing the pathname buffer.
	 */
	for (cp = cnp->cn_nameptr; *cp != 0 && *cp != '/'; cp++)
		continue;
	cnp->cn_namelen = cp - cnp->cn_nameptr;
	if (cnp->cn_namelen > NAME_MAX) {
		error = ENAMETOOLONG;
		goto bad;
	}
#ifdef NAMEI_DIAGNOSTIC
	{ char c = *cp;
	*cp = '\0';
	printf("{%s}: ", cnp->cn_nameptr);
	*cp = c; }
#endif
	prev_ni_pathlen = ndp->ni_pathlen;
	ndp->ni_pathlen -= cnp->cn_namelen;
	KASSERT(ndp->ni_pathlen <= PATH_MAX,
	    ("%s: ni_pathlen underflow to %zd\n", __func__, ndp->ni_pathlen));
	prev_ni_next = ndp->ni_next;
	ndp->ni_next = cp;

	/*
	 * Replace multiple slashes by a single slash and trailing slashes
	 * by a null.  This must be done before VOP_LOOKUP() because some
	 * fs's don't know about trailing slashes.  Remember if there were
	 * trailing slashes to handle symlinks, existing non-directories
	 * and non-existing files that won't be directories specially later.
	 */
	while (*cp == '/' && (cp[1] == '/' || cp[1] == '\0')) {
		cp++;
		ndp->ni_pathlen--;
		if (*cp == '\0') {
			*ndp->ni_next = '\0';
			cnp->cn_flags |= TRAILINGSLASH;
		}
	}
	ndp->ni_next = cp;

	cnp->cn_flags |= MAKEENTRY;
	if (*cp == '\0' && docache == 0)
		cnp->cn_flags &= ~MAKEENTRY;
	if (cnp->cn_namelen == 2 &&
	    cnp->cn_nameptr[1] == '.' && cnp->cn_nameptr[0] == '.')
		cnp->cn_flags |= ISDOTDOT;
	else
		cnp->cn_flags &= ~ISDOTDOT;
	if (*ndp->ni_next == 0)
		cnp->cn_flags |= ISLASTCN;
	else
		cnp->cn_flags &= ~ISLASTCN;

	if ((cnp->cn_flags & ISLASTCN) != 0 &&
	    cnp->cn_namelen == 1 && cnp->cn_nameptr[0] == '.' &&
	    (cnp->cn_nameiop == DELETE || cnp->cn_nameiop == RENAME)) {
		error = EINVAL;
		goto bad;
	}

	nameicap_tracker_add(ndp, dp);

	/*
	 * Check for degenerate name (e.g. / or "")
	 * which is a way of talking about a directory,
	 * e.g. like "/." or ".".
	 */
	if (cnp->cn_nameptr[0] == '\0') {
		if (dp->v_type != VDIR) {
			error = ENOTDIR;
			goto bad;
		}
		if (cnp->cn_nameiop != LOOKUP) {
			error = EISDIR;
			goto bad;
		}
		if (wantparent) {
			ndp->ni_dvp = dp;
			VREF(dp);
		}
		ndp->ni_vp = dp;

		if (cnp->cn_flags & AUDITVNODE1)
			AUDIT_ARG_VNODE1(dp);
		else if (cnp->cn_flags & AUDITVNODE2)
			AUDIT_ARG_VNODE2(dp);

		if (!(cnp->cn_flags & (LOCKPARENT | LOCKLEAF)))
			VOP_UNLOCK(dp);
		/* XXX This should probably move to the top of function. */
		if (cnp->cn_flags & SAVESTART)
			panic("lookup: SAVESTART");
		goto success;
	}

	/*
	 * Handle "..": five special cases.
	 * 0. If doing a capability lookup and lookup_cap_dotdot is
	 *    disabled, return ENOTCAPABLE.
	 * 1. Return an error if this is the last component of
	 *    the name and the operation is DELETE or RENAME.
	 * 2. If at root directory (e.g. after chroot)
	 *    or at absolute root directory
	 *    then ignore it so can't get out.
	 * 3. If this vnode is the root of a mounted
	 *    filesystem, then replace it with the
	 *    vnode which was mounted on so we take the
	 *    .. in the other filesystem.
	 * 4. If the vnode is the top directory of
	 *    the jail or chroot, don't let them out.
	 * 5. If doing a capability lookup and lookup_cap_dotdot is
	 *    enabled, return ENOTCAPABLE if the lookup would escape
	 *    from the initial file descriptor directory.  Checks are
	 *    done by ensuring that namei() already traversed the
	 *    result of dotdot lookup.
	 */
	if (cnp->cn_flags & ISDOTDOT) {
		if ((ndp->ni_lcf & (NI_LCF_STRICTRELATIVE | NI_LCF_CAP_DOTDOT))
		    == NI_LCF_STRICTRELATIVE) {
#ifdef KTRACE
			if (KTRPOINT(curthread, KTR_CAPFAIL))
				ktrcapfail(CAPFAIL_LOOKUP, NULL, NULL);
#endif
			error = ENOTCAPABLE;
			goto bad;
		}
		if ((cnp->cn_flags & ISLASTCN) != 0 &&
		    (cnp->cn_nameiop == DELETE || cnp->cn_nameiop == RENAME)) {
			error = EINVAL;
			goto bad;
		}
		for (;;) {
			for (pr = cnp->cn_cred->cr_prison; pr != NULL;
			     pr = pr->pr_parent)
				if (dp == pr->pr_root)
					break;
			if (dp == ndp->ni_rootdir || 
			    dp == ndp->ni_topdir || 
			    dp == rootvnode ||
			    pr != NULL ||
			    ((dp->v_vflag & VV_ROOT) != 0 &&
			     (cnp->cn_flags & NOCROSSMOUNT) != 0)) {
				ndp->ni_dvp = dp;
				ndp->ni_vp = dp;
				VREF(dp);
				goto nextname;
			}
			if ((dp->v_vflag & VV_ROOT) == 0)
				break;
			if (VN_IS_DOOMED(dp)) {	/* forced unmount */
				error = ENOENT;
				goto bad;
			}
			tdp = dp;
			dp = dp->v_mount->mnt_vnodecovered;
			VREF(dp);
			vput(tdp);
			vn_lock(dp,
			    compute_cn_lkflags(dp->v_mount, cnp->cn_lkflags |
			    LK_RETRY, ISDOTDOT));
			error = nameicap_check_dotdot(ndp, dp);
			if (error != 0) {
#ifdef KTRACE
				if (KTRPOINT(curthread, KTR_CAPFAIL))
					ktrcapfail(CAPFAIL_LOOKUP, NULL, NULL);
#endif
				goto bad;
			}
		}
	}

	/*
	 * We now have a segment name to search for, and a directory to search.
	 */
unionlookup:
#ifdef MAC
	error = mac_vnode_check_lookup(cnp->cn_thread->td_ucred, dp, cnp);
	if (error)
		goto bad;
#endif
	ndp->ni_dvp = dp;
	ndp->ni_vp = NULL;
	ASSERT_VOP_LOCKED(dp, "lookup");
	/*
	 * If we have a shared lock we may need to upgrade the lock for the
	 * last operation.
	 */
	if ((cnp->cn_flags & LOCKPARENT) && (cnp->cn_flags & ISLASTCN) &&
	    dp != vp_crossmp && VOP_ISLOCKED(dp) == LK_SHARED)
		vn_lock(dp, LK_UPGRADE|LK_RETRY);
	if (VN_IS_DOOMED(dp)) {
		error = ENOENT;
		goto bad;
	}
	/*
	 * If we're looking up the last component and we need an exclusive
	 * lock, adjust our lkflags.
	 */
	if (needs_exclusive_leaf(dp->v_mount, cnp->cn_flags))
		cnp->cn_lkflags = LK_EXCLUSIVE;
#ifdef NAMEI_DIAGNOSTIC
	vn_printf(dp, "lookup in ");
#endif
	lkflags_save = cnp->cn_lkflags;
	cnp->cn_lkflags = compute_cn_lkflags(dp->v_mount, cnp->cn_lkflags,
	    cnp->cn_flags);
	error = VOP_LOOKUP(dp, &ndp->ni_vp, cnp);
	cnp->cn_lkflags = lkflags_save;
	if (error != 0) {
		KASSERT(ndp->ni_vp == NULL, ("leaf should be empty"));
#ifdef NAMEI_DIAGNOSTIC
		printf("not found\n");
#endif
		if ((error == ENOENT) &&
		    (dp->v_vflag & VV_ROOT) && (dp->v_mount != NULL) &&
		    (dp->v_mount->mnt_flag & MNT_UNION)) {
			tdp = dp;
			dp = dp->v_mount->mnt_vnodecovered;
			VREF(dp);
			vput(tdp);
			vn_lock(dp,
			    compute_cn_lkflags(dp->v_mount, cnp->cn_lkflags |
			    LK_RETRY, cnp->cn_flags));
			nameicap_tracker_add(ndp, dp);
			goto unionlookup;
		}

		if (error == ERELOOKUP) {
			vref(dp);
			ndp->ni_vp = dp;
			error = 0;
			relookup = 1;
			goto good;
		}

		if (error != EJUSTRETURN)
			goto bad;
		/*
		 * At this point, we know we're at the end of the
		 * pathname.  If creating / renaming, we can consider
		 * allowing the file or directory to be created / renamed,
		 * provided we're not on a read-only filesystem.
		 */
		if (rdonly) {
			error = EROFS;
			goto bad;
		}
		/* trailing slash only allowed for directories */
		if ((cnp->cn_flags & TRAILINGSLASH) &&
		    !(cnp->cn_flags & WILLBEDIR)) {
			error = ENOENT;
			goto bad;
		}
		if ((cnp->cn_flags & LOCKPARENT) == 0)
			VOP_UNLOCK(dp);
		/*
		 * We return with ni_vp NULL to indicate that the entry
		 * doesn't currently exist, leaving a pointer to the
		 * (possibly locked) directory vnode in ndp->ni_dvp.
		 */
		if (cnp->cn_flags & SAVESTART) {
			ndp->ni_startdir = ndp->ni_dvp;
			VREF(ndp->ni_startdir);
		}
		goto success;
	}

good:
#ifdef NAMEI_DIAGNOSTIC
	printf("found\n");
#endif
	dp = ndp->ni_vp;

	/*
	 * Check to see if the vnode has been mounted on;
	 * if so find the root of the mounted filesystem.
	 */
	while (dp->v_type == VDIR && (mp = dp->v_mountedhere) &&
	       (cnp->cn_flags & NOCROSSMOUNT) == 0) {
		if (vfs_busy(mp, 0))
			continue;
		vput(dp);
		if (dp != ndp->ni_dvp)
			vput(ndp->ni_dvp);
		else
			vrele(ndp->ni_dvp);
		vrefact(vp_crossmp);
		ndp->ni_dvp = vp_crossmp;
		error = VFS_ROOT(mp, compute_cn_lkflags(mp, cnp->cn_lkflags,
		    cnp->cn_flags), &tdp);
		vfs_unbusy(mp);
		if (vn_lock(vp_crossmp, LK_SHARED | LK_NOWAIT))
			panic("vp_crossmp exclusively locked or reclaimed");
		if (error) {
			dpunlocked = 1;
			goto bad2;
		}
		ndp->ni_vp = dp = tdp;
	}

	/*
	 * Check for symbolic link
	 */
	if ((dp->v_type == VLNK) &&
	    ((cnp->cn_flags & FOLLOW) || (cnp->cn_flags & TRAILINGSLASH) ||
	     *ndp->ni_next == '/')) {
		cnp->cn_flags |= ISSYMLINK;
		if (VN_IS_DOOMED(dp)) {
			/*
			 * We can't know whether the directory was mounted with
			 * NOSYMFOLLOW, so we can't follow safely.
			 */
			error = ENOENT;
			goto bad2;
		}
		if (dp->v_mount->mnt_flag & MNT_NOSYMFOLLOW) {
			error = EACCES;
			goto bad2;
		}
		/*
		 * Symlink code always expects an unlocked dvp.
		 */
		if (ndp->ni_dvp != ndp->ni_vp) {
			VOP_UNLOCK(ndp->ni_dvp);
			ni_dvp_unlocked = 1;
		}
		goto success;
	}

nextname:
	/*
	 * Not a symbolic link that we will follow.  Continue with the
	 * next component if there is any; otherwise, we're done.
	 */
	KASSERT((cnp->cn_flags & ISLASTCN) || *ndp->ni_next == '/',
	    ("lookup: invalid path state."));
	if (relookup) {
		relookup = 0;
		ndp->ni_pathlen = prev_ni_pathlen;
		ndp->ni_next = prev_ni_next;
		if (ndp->ni_dvp != dp)
			vput(ndp->ni_dvp);
		else
			vrele(ndp->ni_dvp);
		goto dirloop;
	}
	if (cnp->cn_flags & ISDOTDOT) {
		error = nameicap_check_dotdot(ndp, ndp->ni_vp);
		if (error != 0) {
#ifdef KTRACE
			if (KTRPOINT(curthread, KTR_CAPFAIL))
				ktrcapfail(CAPFAIL_LOOKUP, NULL, NULL);
#endif
			goto bad2;
		}
	}
	if (*ndp->ni_next == '/') {
		cnp->cn_nameptr = ndp->ni_next;
		while (*cnp->cn_nameptr == '/') {
			cnp->cn_nameptr++;
			ndp->ni_pathlen--;
		}
		if (ndp->ni_dvp != dp)
			vput(ndp->ni_dvp);
		else
			vrele(ndp->ni_dvp);
		goto dirloop;
	}
	/*
	 * If we're processing a path with a trailing slash,
	 * check that the end result is a directory.
	 */
	if ((cnp->cn_flags & TRAILINGSLASH) && dp->v_type != VDIR) {
		error = ENOTDIR;
		goto bad2;
	}
	/*
	 * Disallow directory write attempts on read-only filesystems.
	 */
	if (rdonly &&
	    (cnp->cn_nameiop == DELETE || cnp->cn_nameiop == RENAME)) {
		error = EROFS;
		goto bad2;
	}
	if (cnp->cn_flags & SAVESTART) {
		ndp->ni_startdir = ndp->ni_dvp;
		VREF(ndp->ni_startdir);
	}
	if (!wantparent) {
		ni_dvp_unlocked = 2;
		if (ndp->ni_dvp != dp)
			vput(ndp->ni_dvp);
		else
			vrele(ndp->ni_dvp);
	} else if ((cnp->cn_flags & LOCKPARENT) == 0 && ndp->ni_dvp != dp) {
		VOP_UNLOCK(ndp->ni_dvp);
		ni_dvp_unlocked = 1;
	}

	if (cnp->cn_flags & AUDITVNODE1)
		AUDIT_ARG_VNODE1(dp);
	else if (cnp->cn_flags & AUDITVNODE2)
		AUDIT_ARG_VNODE2(dp);

	if ((cnp->cn_flags & LOCKLEAF) == 0)
		VOP_UNLOCK(dp);
success:
	/*
	 * FIXME: for lookups which only cross a mount point to fetch the
	 * root vnode, ni_dvp will be set to vp_crossmp. This can be a problem
	 * if either WANTPARENT or LOCKPARENT is set.
	 */
	/*
	 * Because of shared lookup we may have the vnode shared locked, but
	 * the caller may want it to be exclusively locked.
	 */
	if (needs_exclusive_leaf(dp->v_mount, cnp->cn_flags) &&
	    VOP_ISLOCKED(dp) != LK_EXCLUSIVE) {
		vn_lock(dp, LK_UPGRADE | LK_RETRY);
		if (VN_IS_DOOMED(dp)) {
			error = ENOENT;
			goto bad2;
		}
	}
	if (ndp->ni_vp != NULL && ndp->ni_vp->v_type == VDIR)
		nameicap_tracker_add(ndp, ndp->ni_vp);
	return (0);

bad2:
	if (ni_dvp_unlocked != 2) {
		if (dp != ndp->ni_dvp && !ni_dvp_unlocked)
			vput(ndp->ni_dvp);
		else
			vrele(ndp->ni_dvp);
	}
bad:
	if (!dpunlocked)
		vput(dp);
	ndp->ni_vp = NULL;
	return (error);
}

/*
 * relookup - lookup a path name component
 *    Used by lookup to re-acquire things.
 */
int
relookup(struct vnode *dvp, struct vnode **vpp, struct componentname *cnp)
{
	struct vnode *dp = NULL;		/* the directory we are searching */
	int rdonly;			/* lookup read-only flag bit */
	int error = 0;

	KASSERT(cnp->cn_flags & ISLASTCN,
	    ("relookup: Not given last component."));
	/*
	 * Setup: break out flag bits into variables.
	 */
	KASSERT((cnp->cn_flags & (LOCKPARENT | WANTPARENT)) != 0,
	    ("relookup: parent not wanted"));
	rdonly = cnp->cn_flags & RDONLY;
	cnp->cn_flags &= ~ISSYMLINK;
	dp = dvp;
	cnp->cn_lkflags = LK_EXCLUSIVE;
	vn_lock(dp, LK_EXCLUSIVE | LK_RETRY);

	/*
	 * Search a new directory.
	 *
	 * The last component of the filename is left accessible via
	 * cnp->cn_nameptr for callers that need the name. Callers needing
	 * the name set the SAVENAME flag. When done, they assume
	 * responsibility for freeing the pathname buffer.
	 */
#ifdef NAMEI_DIAGNOSTIC
	printf("{%s}: ", cnp->cn_nameptr);
#endif

	/*
	 * Check for "" which represents the root directory after slash
	 * removal.
	 */
	if (cnp->cn_nameptr[0] == '\0') {
		/*
		 * Support only LOOKUP for "/" because lookup()
		 * can't succeed for CREATE, DELETE and RENAME.
		 */
		KASSERT(cnp->cn_nameiop == LOOKUP, ("nameiop must be LOOKUP"));
		KASSERT(dp->v_type == VDIR, ("dp is not a directory"));

		if (!(cnp->cn_flags & LOCKLEAF))
			VOP_UNLOCK(dp);
		*vpp = dp;
		/* XXX This should probably move to the top of function. */
		if (cnp->cn_flags & SAVESTART)
			panic("lookup: SAVESTART");
		return (0);
	}

	if (cnp->cn_flags & ISDOTDOT)
		panic ("relookup: lookup on dot-dot");

	/*
	 * We now have a segment name to search for, and a directory to search.
	 */
#ifdef NAMEI_DIAGNOSTIC
	vn_printf(dp, "search in ");
#endif
	if ((error = VOP_LOOKUP(dp, vpp, cnp)) != 0) {
		KASSERT(*vpp == NULL, ("leaf should be empty"));
		if (error != EJUSTRETURN)
			goto bad;
		/*
		 * If creating and at end of pathname, then can consider
		 * allowing file to be created.
		 */
		if (rdonly) {
			error = EROFS;
			goto bad;
		}
		/* ASSERT(dvp == ndp->ni_startdir) */
		if (cnp->cn_flags & SAVESTART)
			VREF(dvp);
		if ((cnp->cn_flags & LOCKPARENT) == 0)
			VOP_UNLOCK(dp);
		/*
		 * We return with ni_vp NULL to indicate that the entry
		 * doesn't currently exist, leaving a pointer to the
		 * (possibly locked) directory vnode in ndp->ni_dvp.
		 */
		return (0);
	}

	dp = *vpp;

	/*
	 * Disallow directory write attempts on read-only filesystems.
	 */
	if (rdonly &&
	    (cnp->cn_nameiop == DELETE || cnp->cn_nameiop == RENAME)) {
		if (dvp == dp)
			vrele(dvp);
		else
			vput(dvp);
		error = EROFS;
		goto bad;
	}
	/*
	 * Set the parent lock/ref state to the requested state.
	 */
	if ((cnp->cn_flags & LOCKPARENT) == 0 && dvp != dp)
		VOP_UNLOCK(dvp);
	/*
	 * Check for symbolic link
	 */
	KASSERT(dp->v_type != VLNK || !(cnp->cn_flags & FOLLOW),
	    ("relookup: symlink found.\n"));

	/* ASSERT(dvp == ndp->ni_startdir) */
	if (cnp->cn_flags & SAVESTART)
		VREF(dvp);

	if ((cnp->cn_flags & LOCKLEAF) == 0)
		VOP_UNLOCK(dp);
	return (0);
bad:
	vput(dp);
	*vpp = NULL;
	return (error);
}

/*
 * Free data allocated by namei(); see namei(9) for details.
 */
void
NDFREE_PNBUF(struct nameidata *ndp)
{

	if ((ndp->ni_cnd.cn_flags & HASBUF) != 0) {
		MPASS((ndp->ni_cnd.cn_flags & (SAVENAME | SAVESTART)) != 0);
		uma_zfree(namei_zone, ndp->ni_cnd.cn_pnbuf);
		ndp->ni_cnd.cn_flags &= ~HASBUF;
	}
}

void
(NDFREE)(struct nameidata *ndp, const u_int flags)
{
	int unlock_dvp;
	int unlock_vp;

	unlock_dvp = 0;
	unlock_vp = 0;

	if (!(flags & NDF_NO_FREE_PNBUF)) {
		NDFREE_PNBUF(ndp);
	}
	if (!(flags & NDF_NO_VP_UNLOCK) &&
	    (ndp->ni_cnd.cn_flags & LOCKLEAF) && ndp->ni_vp)
		unlock_vp = 1;
	if (!(flags & NDF_NO_DVP_UNLOCK) &&
	    (ndp->ni_cnd.cn_flags & LOCKPARENT) &&
	    ndp->ni_dvp != ndp->ni_vp)
		unlock_dvp = 1;
	if (!(flags & NDF_NO_VP_RELE) && ndp->ni_vp) {
		if (unlock_vp) {
			vput(ndp->ni_vp);
			unlock_vp = 0;
		} else
			vrele(ndp->ni_vp);
		ndp->ni_vp = NULL;
	}
	if (unlock_vp)
		VOP_UNLOCK(ndp->ni_vp);
	if (!(flags & NDF_NO_DVP_RELE) &&
	    (ndp->ni_cnd.cn_flags & (LOCKPARENT|WANTPARENT))) {
		if (unlock_dvp) {
			vput(ndp->ni_dvp);
			unlock_dvp = 0;
		} else
			vrele(ndp->ni_dvp);
		ndp->ni_dvp = NULL;
	}
	if (unlock_dvp)
		VOP_UNLOCK(ndp->ni_dvp);
	if (!(flags & NDF_NO_STARTDIR_RELE) &&
	    (ndp->ni_cnd.cn_flags & SAVESTART)) {
		vrele(ndp->ni_startdir);
		ndp->ni_startdir = NULL;
	}
}

#ifdef INVARIANTS
/*
 * Validate the final state of ndp after the lookup.
 *
 * Historically filesystems were allowed to modify cn_flags. Most notably they
 * can add SAVENAME to the request, resulting in HASBUF and pushing subsequent
 * clean up to the consumer. In practice this seems to only concern != LOOKUP
 * operations.
 *
 * As a step towards stricter API contract this routine validates the state to
 * clean up. Note validation is a work in progress with the intent of becoming
 * stricter over time.
 */
#define NDMODIFYINGFLAGS (LOCKLEAF | LOCKPARENT | WANTPARENT | SAVENAME | SAVESTART | HASBUF)
void
NDVALIDATE(struct nameidata *ndp)
{
	struct componentname *cnp;
	u_int64_t used, orig;

	cnp = &ndp->ni_cnd;
	orig = cnp->cn_origflags;
	used = cnp->cn_flags;
	switch (cnp->cn_nameiop) {
	case LOOKUP:
		/*
		 * For plain lookup we require strict conformance -- nothing
		 * to clean up if it was not requested by the caller.
		 */
		orig &= NDMODIFYINGFLAGS;
		used &= NDMODIFYINGFLAGS;
		if ((orig & (SAVENAME | SAVESTART)) != 0)
			orig |= HASBUF;
		if (orig != used) {
			goto out_mismatch;
		}
		break;
	case CREATE:
	case DELETE:
	case RENAME:
		/*
		 * Some filesystems set SAVENAME to provoke HASBUF, accomodate
		 * for it until it gets fixed.
		 */
		orig &= NDMODIFYINGFLAGS;
		orig |= (SAVENAME | HASBUF);
		used &= NDMODIFYINGFLAGS;
		used |= (SAVENAME | HASBUF);
		if (orig != used) {
			goto out_mismatch;
		}
		break;
	}
	return;
out_mismatch:
	panic("%s: mismatched flags for op %d: added %" PRIx64 ", "
	    "removed %" PRIx64" (%" PRIx64" != %" PRIx64"; stored %" PRIx64" != %" PRIx64")",
	    __func__, cnp->cn_nameiop, used & ~orig, orig &~ used,
	    orig, used, cnp->cn_origflags, cnp->cn_flags);
}
#endif

/*
 * Determine if there is a suitable alternate filename under the specified
 * prefix for the specified path.  If the create flag is set, then the
 * alternate prefix will be used so long as the parent directory exists.
 * This is used by the various compatibility ABIs so that Linux binaries prefer
 * files under /compat/linux for example.  The chosen path (whether under
 * the prefix or under /) is returned in a kernel malloc'd buffer pointed
 * to by pathbuf.  The caller is responsible for free'ing the buffer from
 * the M_TEMP bucket if one is returned.
 */
int
kern_alternate_path(struct thread *td, const char *prefix,
    const char * __capability path, enum uio_seg pathseg, char **pathbuf,
    int create, int dirfd)
{
	struct nameidata nd, ndroot;
	char *ptr, *buf, *cp;
	size_t len, sz;
	int error;

	buf = (char *) malloc(MAXPATHLEN, M_TEMP, M_WAITOK);
	*pathbuf = buf;

	/* Copy the prefix into the new pathname as a starting point. */
	len = strlcpy(buf, prefix, MAXPATHLEN);
	if (len >= MAXPATHLEN) {
		*pathbuf = NULL;
		free(buf, M_TEMP);
		return (EINVAL);
	}
	sz = MAXPATHLEN - len;
	ptr = buf + len;

	/* Append the filename to the prefix. */
	if (pathseg == UIO_SYSSPACE)
		error = copystr((__cheri_fromcap const char *)path, ptr, sz,
		    &len);
	else
		error = copyinstr(path, ptr, sz, &len);

	if (error) {
		*pathbuf = NULL;
		free(buf, M_TEMP);
		return (error);
	}

	/* Only use a prefix with absolute pathnames. */
	if (*ptr != '/') {
		error = EINVAL;
		goto keeporig;
	}

	if (dirfd != AT_FDCWD) {
		/*
		 * We want the original because the "prefix" is
		 * included in the already opened dirfd.
		 */
		bcopy(ptr, buf, len);
		return (0);
	}

	/*
	 * We know that there is a / somewhere in this pathname.
	 * Search backwards for it, to find the file's parent dir
	 * to see if it exists in the alternate tree. If it does,
	 * and we want to create a file (cflag is set). We don't
	 * need to worry about the root comparison in this case.
	 */

	if (create) {
		for (cp = &ptr[len] - 1; *cp != '/'; cp--);
		*cp = '\0';

		NDINIT(&nd, LOOKUP, NOFOLLOW, UIO_SYSSPACE, PTR2CAP(buf), td);
		error = namei(&nd);
		*cp = '/';
		if (error != 0)
			goto keeporig;
	} else {
		NDINIT(&nd, LOOKUP, NOFOLLOW, UIO_SYSSPACE, PTR2CAP(buf), td);

		error = namei(&nd);
		if (error != 0)
			goto keeporig;

		/*
		 * We now compare the vnode of the prefix to the one
		 * vnode asked. If they resolve to be the same, then we
		 * ignore the match so that the real root gets used.
		 * This avoids the problem of traversing "../.." to find the
		 * root directory and never finding it, because "/" resolves
		 * to the emulation root directory. This is expensive :-(
		 */
		NDINIT(&ndroot, LOOKUP, FOLLOW, UIO_SYSSPACE, PTR2CAP(prefix),
		    td);

		/* We shouldn't ever get an error from this namei(). */
		error = namei(&ndroot);
		if (error == 0) {
			if (nd.ni_vp == ndroot.ni_vp)
				error = ENOENT;

			NDFREE(&ndroot, NDF_ONLY_PNBUF);
			vrele(ndroot.ni_vp);
		}
	}

	NDFREE(&nd, NDF_ONLY_PNBUF);
	vrele(nd.ni_vp);

keeporig:
	/* If there was an error, use the original path name. */
	if (error)
		bcopy(ptr, buf, len);
	return (error);
}
// CHERI CHANGES START
// {
//   "updated": 20191025,
//   "target_type": "kernel",
//   "changes": [
//     "iovec-macros",
//     "user_capabilities"
//   ]
// }
// CHERI CHANGES END<|MERGE_RESOLUTION|>--- conflicted
+++ resolved
@@ -478,8 +478,8 @@
 	 */
 	cnp->cn_pnbuf = uma_zalloc(namei_zone, M_WAITOK);
 	if (ndp->ni_segflg == UIO_SYSSPACE) {
-		error = copystr(ndp->ni_dirp, cnp->cn_pnbuf, MAXPATHLEN,
-		    &ndp->ni_pathlen);
+		error = copystr((__cheri_fromcap const char *)ndp->ni_dirp,
+		    cnp->cn_pnbuf, MAXPATHLEN, &ndp->ni_pathlen);
 	} else {
 		error = copyinstr(ndp->ni_dirp, cnp->cn_pnbuf, MAXPATHLEN,
 		    &ndp->ni_pathlen);
@@ -568,22 +568,7 @@
 	ndp->ni_lcf = 0;
 	ndp->ni_vp = NULL;
 
-<<<<<<< HEAD
-	/*
-	 * Get a buffer for the name to be translated, and copy the
-	 * name into the buffer.
-	 */
-	cnp->cn_pnbuf = uma_zalloc(namei_zone, M_WAITOK);
-	if (ndp->ni_segflg == UIO_SYSSPACE)
-		error = copystr((__cheri_fromcap const char *)ndp->ni_dirp,
-		    cnp->cn_pnbuf, MAXPATHLEN, &ndp->ni_pathlen);
-	else
-		error = copyinstr(ndp->ni_dirp, cnp->cn_pnbuf, MAXPATHLEN,
-		    &ndp->ni_pathlen);
-
-=======
 	error = namei_getpath(ndp);
->>>>>>> 60e2a0d9
 	if (__predict_false(error != 0)) {
 		return (error);
 	}
