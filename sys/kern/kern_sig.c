/*-
 * SPDX-License-Identifier: BSD-3-Clause
 *
 * Copyright (c) 1982, 1986, 1989, 1991, 1993
 *	The Regents of the University of California.  All rights reserved.
 * (c) UNIX System Laboratories, Inc.
 * All or some portions of this file are derived from material licensed
 * to the University of California by American Telephone and Telegraph
 * Co. or Unix System Laboratories, Inc. and are reproduced herein with
 * the permission of UNIX System Laboratories, Inc.
 *
 * Redistribution and use in source and binary forms, with or without
 * modification, are permitted provided that the following conditions
 * are met:
 * 1. Redistributions of source code must retain the above copyright
 *    notice, this list of conditions and the following disclaimer.
 * 2. Redistributions in binary form must reproduce the above copyright
 *    notice, this list of conditions and the following disclaimer in the
 *    documentation and/or other materials provided with the distribution.
 * 3. Neither the name of the University nor the names of its contributors
 *    may be used to endorse or promote products derived from this software
 *    without specific prior written permission.
 *
 * THIS SOFTWARE IS PROVIDED BY THE REGENTS AND CONTRIBUTORS ``AS IS'' AND
 * ANY EXPRESS OR IMPLIED WARRANTIES, INCLUDING, BUT NOT LIMITED TO, THE
 * IMPLIED WARRANTIES OF MERCHANTABILITY AND FITNESS FOR A PARTICULAR PURPOSE
 * ARE DISCLAIMED.  IN NO EVENT SHALL THE REGENTS OR CONTRIBUTORS BE LIABLE
 * FOR ANY DIRECT, INDIRECT, INCIDENTAL, SPECIAL, EXEMPLARY, OR CONSEQUENTIAL
 * DAMAGES (INCLUDING, BUT NOT LIMITED TO, PROCUREMENT OF SUBSTITUTE GOODS
 * OR SERVICES; LOSS OF USE, DATA, OR PROFITS; OR BUSINESS INTERRUPTION)
 * HOWEVER CAUSED AND ON ANY THEORY OF LIABILITY, WHETHER IN CONTRACT, STRICT
 * LIABILITY, OR TORT (INCLUDING NEGLIGENCE OR OTHERWISE) ARISING IN ANY WAY
 * OUT OF THE USE OF THIS SOFTWARE, EVEN IF ADVISED OF THE POSSIBILITY OF
 * SUCH DAMAGE.
 *
 *	@(#)kern_sig.c	8.7 (Berkeley) 4/18/94
 */

#define	EXPLICIT_USER_ACCESS

#include <sys/cdefs.h>
__FBSDID("$FreeBSD$");

#include "opt_ktrace.h"

#include <sys/param.h>
#include <sys/ctype.h>
#include <sys/systm.h>
#include <sys/signalvar.h>
#include <sys/vnode.h>
#include <sys/acct.h>
#include <sys/bus.h>
#include <sys/capsicum.h>
#include <sys/compressor.h>
#include <sys/condvar.h>
#include <sys/event.h>
#include <sys/fcntl.h>
#include <sys/imgact.h>
#include <sys/kernel.h>
#include <sys/ktr.h>
#include <sys/ktrace.h>
#include <sys/limits.h>
#include <sys/lock.h>
#include <sys/malloc.h>
#include <sys/mutex.h>
#include <sys/refcount.h>
#include <sys/namei.h>
#include <sys/proc.h>
#include <sys/procdesc.h>
#include <sys/ptrace.h>
#include <sys/posix4.h>
#include <sys/pioctl.h>
#include <sys/racct.h>
#include <sys/resourcevar.h>
#include <sys/sdt.h>
#include <sys/sbuf.h>
#include <sys/sleepqueue.h>
#include <sys/smp.h>
#include <sys/stat.h>
#include <sys/sx.h>
#include <sys/syscallsubr.h>
#include <sys/sysctl.h>
#include <sys/sysent.h>
#include <sys/syslog.h>
#include <sys/sysproto.h>
#include <sys/timers.h>
#include <sys/unistd.h>
#include <sys/wait.h>
#include <vm/vm.h>
#include <vm/vm_extern.h>
#include <vm/uma.h>

#include <sys/jail.h>

#if __has_feature(capabilities)
/*
 * XXXRW: We're not quite doing this in the right place, hence the header;
 * need to work on that.
 */
#include <cheri/cheri.h>
#include <cheri/cheric.h>
#endif

#include <machine/cpu.h>

#include <security/audit/audit.h>

#define	ONSIG	32		/* NSIG for osig* syscalls.  XXX. */

SDT_PROVIDER_DECLARE(proc);
SDT_PROBE_DEFINE3(proc, , , signal__send,
    "struct thread *", "struct proc *", "int");
SDT_PROBE_DEFINE2(proc, , , signal__clear,
    "int", "ksiginfo_t *");
SDT_PROBE_DEFINE3(proc, , , signal__discard,
    "struct thread *", "struct proc *", "int");

static int	coredump(struct thread *);
static int	killpg1(struct thread *td, int sig, int pgid, int all,
		    ksiginfo_t *ksi);
static int	issignal(struct thread *td);
<<<<<<< HEAD
=======
static void	reschedule_signals(struct proc *p, sigset_t block, int flags);
static int	sigprop(int sig);
>>>>>>> 762b1781
static void	tdsigwakeup(struct thread *, int, sig_t, int);
static int	sig_suspend_threads(struct thread *, struct proc *, int);
static int	filt_sigattach(struct knote *kn);
static void	filt_sigdetach(struct knote *kn);
static int	filt_signal(struct knote *kn, long hint);
static struct thread *sigtd(struct proc *p, int sig, bool fast_sigblock);
static void	sigqueue_start(void);

static uma_zone_t	ksiginfo_zone = NULL;
struct filterops sig_filtops = {
	.f_isfd = 0,
	.f_attach = filt_sigattach,
	.f_detach = filt_sigdetach,
	.f_event = filt_signal,
};

static int	kern_logsigexit = 1;
SYSCTL_INT(_kern, KERN_LOGSIGEXIT, logsigexit, CTLFLAG_RW,
    &kern_logsigexit, 0,
    "Log processes quitting on abnormal signals to syslog(3)");

static int	kern_forcesigexit = 1;
SYSCTL_INT(_kern, OID_AUTO, forcesigexit, CTLFLAG_RW,
    &kern_forcesigexit, 0, "Force trap signal to be handled");

static SYSCTL_NODE(_kern, OID_AUTO, sigqueue, CTLFLAG_RW | CTLFLAG_MPSAFE, 0,
    "POSIX real time signal");

static int	max_pending_per_proc = 128;
SYSCTL_INT(_kern_sigqueue, OID_AUTO, max_pending_per_proc, CTLFLAG_RW,
    &max_pending_per_proc, 0, "Max pending signals per proc");

static int	preallocate_siginfo = 1024;
SYSCTL_INT(_kern_sigqueue, OID_AUTO, preallocate, CTLFLAG_RDTUN,
    &preallocate_siginfo, 0, "Preallocated signal memory size");

static int	signal_overflow = 0;
SYSCTL_INT(_kern_sigqueue, OID_AUTO, overflow, CTLFLAG_RD,
    &signal_overflow, 0, "Number of signals overflew");

static int	signal_alloc_fail = 0;
SYSCTL_INT(_kern_sigqueue, OID_AUTO, alloc_fail, CTLFLAG_RD,
    &signal_alloc_fail, 0, "signals failed to be allocated");

static int	kern_lognosys = 0;
SYSCTL_INT(_kern, OID_AUTO, lognosys, CTLFLAG_RWTUN, &kern_lognosys, 0,
    "Log invalid syscalls");

__read_frequently bool sigfastblock_fetch_always = false;
SYSCTL_BOOL(_kern, OID_AUTO, sigfastblock_fetch_always, CTLFLAG_RWTUN,
    &sigfastblock_fetch_always, 0,
    "Fetch sigfastblock word on each syscall entry for proper "
    "blocking semantic");

SYSINIT(signal, SI_SUB_P1003_1B, SI_ORDER_FIRST+3, sigqueue_start, NULL);

/*
 * Policy -- Can ucred cr1 send SIGIO to process cr2?
 * Should use cr_cansignal() once cr_cansignal() allows SIGIO and SIGURG
 * in the right situations.
 */
#define CANSIGIO(cr1, cr2) \
	((cr1)->cr_uid == 0 || \
	    (cr1)->cr_ruid == (cr2)->cr_ruid || \
	    (cr1)->cr_uid == (cr2)->cr_ruid || \
	    (cr1)->cr_ruid == (cr2)->cr_uid || \
	    (cr1)->cr_uid == (cr2)->cr_uid)

static int	sugid_coredump;
SYSCTL_INT(_kern, OID_AUTO, sugid_coredump, CTLFLAG_RWTUN,
    &sugid_coredump, 0, "Allow setuid and setgid processes to dump core");

static int	capmode_coredump;
SYSCTL_INT(_kern, OID_AUTO, capmode_coredump, CTLFLAG_RWTUN,
    &capmode_coredump, 0, "Allow processes in capability mode to dump core");

static int	do_coredump = 1;
SYSCTL_INT(_kern, OID_AUTO, coredump, CTLFLAG_RW,
	&do_coredump, 0, "Enable/Disable coredumps");

/* XXXAR: default to 0660 mode to allow host to read it on NFS mounted rootfs */
static int	coredump_fs_mode = S_IRUSR | S_IWUSR | S_IRGRP | S_IWGRP;
SYSCTL_INT(_kern, OID_AUTO, coredump_fs_mode, CTLFLAG_RW,
	&coredump_fs_mode, 0, "File mode for coredump files");

static int	set_core_nodump_flag = 0;
SYSCTL_INT(_kern, OID_AUTO, nodump_coredump, CTLFLAG_RW, &set_core_nodump_flag,
	0, "Enable setting the NODUMP flag on coredump files");

static int	coredump_devctl = 0;
SYSCTL_INT(_kern, OID_AUTO, coredump_devctl, CTLFLAG_RW, &coredump_devctl,
	0, "Generate a devctl notification when processes coredump");

/*
 * Signal properties and actions.
 * The array below categorizes the signals and their default actions.
 */
static int sigproptbl[NSIG] = {
	[SIGHUP] =	SIGPROP_KILL,
	[SIGINT] =	SIGPROP_KILL,
	[SIGQUIT] =	SIGPROP_KILL | SIGPROP_CORE,
	[SIGILL] =	SIGPROP_KILL | SIGPROP_CORE | SIGPROP_SBUNWIND,
	[SIGTRAP] =	SIGPROP_KILL | SIGPROP_CORE | SIGPROP_SBUNWIND,
	[SIGABRT] =	SIGPROP_KILL | SIGPROP_CORE,
	[SIGEMT] =	SIGPROP_KILL | SIGPROP_CORE | SIGPROP_SBUNWIND,
	[SIGFPE] =	SIGPROP_KILL | SIGPROP_CORE | SIGPROP_SBUNWIND,
	[SIGKILL] =	SIGPROP_KILL,
	[SIGBUS] =	SIGPROP_KILL | SIGPROP_CORE | SIGPROP_SBUNWIND,
	[SIGSEGV] =	SIGPROP_KILL | SIGPROP_CORE | SIGPROP_SBUNWIND,
	[SIGSYS] =	SIGPROP_KILL | SIGPROP_CORE,
	[SIGPIPE] =	SIGPROP_KILL,
	[SIGALRM] =	SIGPROP_KILL,
	[SIGTERM] =	SIGPROP_KILL,
	[SIGURG] =	SIGPROP_IGNORE,
	[SIGSTOP] =	SIGPROP_STOP,
	[SIGTSTP] =	SIGPROP_STOP | SIGPROP_TTYSTOP,
	[SIGCONT] =	SIGPROP_IGNORE | SIGPROP_CONT,
	[SIGCHLD] =	SIGPROP_IGNORE,
	[SIGTTIN] =	SIGPROP_STOP | SIGPROP_TTYSTOP,
	[SIGTTOU] =	SIGPROP_STOP | SIGPROP_TTYSTOP,
	[SIGIO] =	SIGPROP_IGNORE,
	[SIGXCPU] =	SIGPROP_KILL,
	[SIGXFSZ] =	SIGPROP_KILL,
	[SIGVTALRM] =	SIGPROP_KILL,
	[SIGPROF] =	SIGPROP_KILL,
	[SIGWINCH] =	SIGPROP_IGNORE,
	[SIGINFO] =	SIGPROP_IGNORE,
	[SIGUSR1] =	SIGPROP_KILL,
	[SIGUSR2] =	SIGPROP_KILL,
	[SIGPROT] =	SIGPROP_KILL | SIGPROP_CORE | SIGPROP_SBUNWIND,
};

sigset_t fastblock_mask;

static void
sigqueue_start(void)
{
	ksiginfo_zone = uma_zcreate("ksiginfo", sizeof(ksiginfo_t),
		NULL, NULL, NULL, NULL, UMA_ALIGN_PTR, 0);
	uma_prealloc(ksiginfo_zone, preallocate_siginfo);
	p31b_setcfg(CTL_P1003_1B_REALTIME_SIGNALS, _POSIX_REALTIME_SIGNALS);
	p31b_setcfg(CTL_P1003_1B_RTSIG_MAX, SIGRTMAX - SIGRTMIN + 1);
	p31b_setcfg(CTL_P1003_1B_SIGQUEUE_MAX, max_pending_per_proc);
	SIGFILLSET(fastblock_mask);
	SIG_CANTMASK(fastblock_mask);
}

ksiginfo_t *
ksiginfo_alloc(int wait)
{
	int flags;

	flags = M_ZERO;
	if (! wait)
		flags |= M_NOWAIT;
	if (ksiginfo_zone != NULL)
		return ((ksiginfo_t *)uma_zalloc(ksiginfo_zone, flags));
	return (NULL);
}

void
ksiginfo_free(ksiginfo_t *ksi)
{
	uma_zfree(ksiginfo_zone, ksi);
}

static __inline int
ksiginfo_tryfree(ksiginfo_t *ksi)
{
	if (!(ksi->ksi_flags & KSI_EXT)) {
		uma_zfree(ksiginfo_zone, ksi);
		return (1);
	}
	return (0);
}

void
sigqueue_init(sigqueue_t *list, struct proc *p)
{
	SIGEMPTYSET(list->sq_signals);
	SIGEMPTYSET(list->sq_kill);
	SIGEMPTYSET(list->sq_ptrace);
	TAILQ_INIT(&list->sq_list);
	list->sq_proc = p;
	list->sq_flags = SQ_INIT;
}

/*
 * Get a signal's ksiginfo.
 * Return:
 *	0	-	signal not found
 *	others	-	signal number
 */
static int
sigqueue_get(sigqueue_t *sq, int signo, ksiginfo_t *si)
{
	struct proc *p = sq->sq_proc;
	struct ksiginfo *ksi, *next;
	int count = 0;

	KASSERT(sq->sq_flags & SQ_INIT, ("sigqueue not inited"));

	if (!SIGISMEMBER(sq->sq_signals, signo))
		return (0);

	if (SIGISMEMBER(sq->sq_ptrace, signo)) {
		count++;
		SIGDELSET(sq->sq_ptrace, signo);
		si->ksi_flags |= KSI_PTRACE;
	}
	if (SIGISMEMBER(sq->sq_kill, signo)) {
		count++;
		if (count == 1)
			SIGDELSET(sq->sq_kill, signo);
	}

	TAILQ_FOREACH_SAFE(ksi, &sq->sq_list, ksi_link, next) {
		if (ksi->ksi_signo == signo) {
			if (count == 0) {
				TAILQ_REMOVE(&sq->sq_list, ksi, ksi_link);
				ksi->ksi_sigq = NULL;
				ksiginfo_copy(ksi, si);
				if (ksiginfo_tryfree(ksi) && p != NULL)
					p->p_pendingcnt--;
			}
			if (++count > 1)
				break;
		}
	}

	if (count <= 1)
		SIGDELSET(sq->sq_signals, signo);
	si->ksi_signo = signo;
	return (signo);
}

void
sigqueue_take(ksiginfo_t *ksi)
{
	struct ksiginfo *kp;
	struct proc	*p;
	sigqueue_t	*sq;

	if (ksi == NULL || (sq = ksi->ksi_sigq) == NULL)
		return;

	p = sq->sq_proc;
	TAILQ_REMOVE(&sq->sq_list, ksi, ksi_link);
	ksi->ksi_sigq = NULL;
	if (!(ksi->ksi_flags & KSI_EXT) && p != NULL)
		p->p_pendingcnt--;

	for (kp = TAILQ_FIRST(&sq->sq_list); kp != NULL;
	     kp = TAILQ_NEXT(kp, ksi_link)) {
		if (kp->ksi_signo == ksi->ksi_signo)
			break;
	}
	if (kp == NULL && !SIGISMEMBER(sq->sq_kill, ksi->ksi_signo) &&
	    !SIGISMEMBER(sq->sq_ptrace, ksi->ksi_signo))
		SIGDELSET(sq->sq_signals, ksi->ksi_signo);
}

static int
sigqueue_add(sigqueue_t *sq, int signo, ksiginfo_t *si)
{
	struct proc *p = sq->sq_proc;
	struct ksiginfo *ksi;
	int ret = 0;

	KASSERT(sq->sq_flags & SQ_INIT, ("sigqueue not inited"));

	/*
	 * SIGKILL/SIGSTOP cannot be caught or masked, so take the fast path
	 * for these signals.
	 */
	if (signo == SIGKILL || signo == SIGSTOP || si == NULL) {
		SIGADDSET(sq->sq_kill, signo);
		goto out_set_bit;
	}

	/* directly insert the ksi, don't copy it */
	if (si->ksi_flags & KSI_INS) {
		if (si->ksi_flags & KSI_HEAD)
			TAILQ_INSERT_HEAD(&sq->sq_list, si, ksi_link);
		else
			TAILQ_INSERT_TAIL(&sq->sq_list, si, ksi_link);
		si->ksi_sigq = sq;
		goto out_set_bit;
	}

	if (__predict_false(ksiginfo_zone == NULL)) {
		SIGADDSET(sq->sq_kill, signo);
		goto out_set_bit;
	}

	if (p != NULL && p->p_pendingcnt >= max_pending_per_proc) {
		signal_overflow++;
		ret = EAGAIN;
	} else if ((ksi = ksiginfo_alloc(0)) == NULL) {
		signal_alloc_fail++;
		ret = EAGAIN;
	} else {
		if (p != NULL)
			p->p_pendingcnt++;
		ksiginfo_copy(si, ksi);
		ksi->ksi_signo = signo;
		if (si->ksi_flags & KSI_HEAD)
			TAILQ_INSERT_HEAD(&sq->sq_list, ksi, ksi_link);
		else
			TAILQ_INSERT_TAIL(&sq->sq_list, ksi, ksi_link);
		ksi->ksi_sigq = sq;
	}

	if (ret != 0) {
		if ((si->ksi_flags & KSI_PTRACE) != 0) {
			SIGADDSET(sq->sq_ptrace, signo);
			ret = 0;
			goto out_set_bit;
		} else if ((si->ksi_flags & KSI_TRAP) != 0 ||
		    (si->ksi_flags & KSI_SIGQ) == 0) {
			SIGADDSET(sq->sq_kill, signo);
			ret = 0;
			goto out_set_bit;
		}
		return (ret);
	}

out_set_bit:
	SIGADDSET(sq->sq_signals, signo);
	return (ret);
}

void
sigqueue_flush(sigqueue_t *sq)
{
	struct proc *p = sq->sq_proc;
	ksiginfo_t *ksi;

	KASSERT(sq->sq_flags & SQ_INIT, ("sigqueue not inited"));

	if (p != NULL)
		PROC_LOCK_ASSERT(p, MA_OWNED);

	while ((ksi = TAILQ_FIRST(&sq->sq_list)) != NULL) {
		TAILQ_REMOVE(&sq->sq_list, ksi, ksi_link);
		ksi->ksi_sigq = NULL;
		if (ksiginfo_tryfree(ksi) && p != NULL)
			p->p_pendingcnt--;
	}

	SIGEMPTYSET(sq->sq_signals);
	SIGEMPTYSET(sq->sq_kill);
	SIGEMPTYSET(sq->sq_ptrace);
}

static void
sigqueue_move_set(sigqueue_t *src, sigqueue_t *dst, const sigset_t *set)
{
	sigset_t tmp;
	struct proc *p1, *p2;
	ksiginfo_t *ksi, *next;

	KASSERT(src->sq_flags & SQ_INIT, ("src sigqueue not inited"));
	KASSERT(dst->sq_flags & SQ_INIT, ("dst sigqueue not inited"));
	p1 = src->sq_proc;
	p2 = dst->sq_proc;
	/* Move siginfo to target list */
	TAILQ_FOREACH_SAFE(ksi, &src->sq_list, ksi_link, next) {
		if (SIGISMEMBER(*set, ksi->ksi_signo)) {
			TAILQ_REMOVE(&src->sq_list, ksi, ksi_link);
			if (p1 != NULL)
				p1->p_pendingcnt--;
			TAILQ_INSERT_TAIL(&dst->sq_list, ksi, ksi_link);
			ksi->ksi_sigq = dst;
			if (p2 != NULL)
				p2->p_pendingcnt++;
		}
	}

	/* Move pending bits to target list */
	tmp = src->sq_kill;
	SIGSETAND(tmp, *set);
	SIGSETOR(dst->sq_kill, tmp);
	SIGSETNAND(src->sq_kill, tmp);

	tmp = src->sq_ptrace;
	SIGSETAND(tmp, *set);
	SIGSETOR(dst->sq_ptrace, tmp);
	SIGSETNAND(src->sq_ptrace, tmp);

	tmp = src->sq_signals;
	SIGSETAND(tmp, *set);
	SIGSETOR(dst->sq_signals, tmp);
	SIGSETNAND(src->sq_signals, tmp);
}

#if 0
static void
sigqueue_move(sigqueue_t *src, sigqueue_t *dst, int signo)
{
	sigset_t set;

	SIGEMPTYSET(set);
	SIGADDSET(set, signo);
	sigqueue_move_set(src, dst, &set);
}
#endif

static void
sigqueue_delete_set(sigqueue_t *sq, const sigset_t *set)
{
	struct proc *p = sq->sq_proc;
	ksiginfo_t *ksi, *next;

	KASSERT(sq->sq_flags & SQ_INIT, ("src sigqueue not inited"));

	/* Remove siginfo queue */
	TAILQ_FOREACH_SAFE(ksi, &sq->sq_list, ksi_link, next) {
		if (SIGISMEMBER(*set, ksi->ksi_signo)) {
			TAILQ_REMOVE(&sq->sq_list, ksi, ksi_link);
			ksi->ksi_sigq = NULL;
			if (ksiginfo_tryfree(ksi) && p != NULL)
				p->p_pendingcnt--;
		}
	}
	SIGSETNAND(sq->sq_kill, *set);
	SIGSETNAND(sq->sq_ptrace, *set);
	SIGSETNAND(sq->sq_signals, *set);
}

void
sigqueue_delete(sigqueue_t *sq, int signo)
{
	sigset_t set;

	SIGEMPTYSET(set);
	SIGADDSET(set, signo);
	sigqueue_delete_set(sq, &set);
}

/* Remove a set of signals for a process */
static void
sigqueue_delete_set_proc(struct proc *p, const sigset_t *set)
{
	sigqueue_t worklist;
	struct thread *td0;

	PROC_LOCK_ASSERT(p, MA_OWNED);

	sigqueue_init(&worklist, NULL);
	sigqueue_move_set(&p->p_sigqueue, &worklist, set);

	FOREACH_THREAD_IN_PROC(p, td0)
		sigqueue_move_set(&td0->td_sigqueue, &worklist, set);

	sigqueue_flush(&worklist);
}

void
sigqueue_delete_proc(struct proc *p, int signo)
{
	sigset_t set;

	SIGEMPTYSET(set);
	SIGADDSET(set, signo);
	sigqueue_delete_set_proc(p, &set);
}

static void
sigqueue_delete_stopmask_proc(struct proc *p)
{
	sigset_t set;

	SIGEMPTYSET(set);
	SIGADDSET(set, SIGSTOP);
	SIGADDSET(set, SIGTSTP);
	SIGADDSET(set, SIGTTIN);
	SIGADDSET(set, SIGTTOU);
	sigqueue_delete_set_proc(p, &set);
}

/*
 * Determine signal that should be delivered to thread td, the current
 * thread, 0 if none.  If there is a pending stop signal with default
 * action, the process stops in issignal().
 */
int
cursig(struct thread *td)
{
	PROC_LOCK_ASSERT(td->td_proc, MA_OWNED);
	mtx_assert(&td->td_proc->p_sigacts->ps_mtx, MA_OWNED);
	THREAD_LOCK_ASSERT(td, MA_NOTOWNED);
	return (SIGPENDING(td) ? issignal(td) : 0);
}

/*
 * Arrange for ast() to handle unmasked pending signals on return to user
 * mode.  This must be called whenever a signal is added to td_sigqueue or
 * unmasked in td_sigmask.
 */
void
signotify(struct thread *td)
{

	PROC_LOCK_ASSERT(td->td_proc, MA_OWNED);

	if (SIGPENDING(td)) {
		thread_lock(td);
		td->td_flags |= TDF_NEEDSIGCHK | TDF_ASTPENDING;
		thread_unlock(td);
	}
}

/*
 * Returns 1 (true) if altstack is configured for the thread, and the
 * passed stack bottom address falls into the altstack range.  Handles
 * the 43 compat special case where the alt stack size is zero.
 */
int
sigonstack(size_t sp)
{
	struct thread *td;

	td = curthread;
	if ((td->td_pflags & TDP_ALTSTACK) == 0)
		return (0);
#if defined(COMPAT_43)
	if (SV_PROC_FLAG(td->td_proc, SV_AOUT) && td->td_sigstk.ss_size == 0)
		return ((td->td_sigstk.ss_flags & SS_ONSTACK) != 0);
#endif
	return (sp >= (__cheri_addr size_t)td->td_sigstk.ss_sp &&
	    sp < td->td_sigstk.ss_size
	       + (__cheri_addr size_t)td->td_sigstk.ss_sp);
}

int
sigprop(int sig)
{

	if (sig > 0 && sig < nitems(sigproptbl))
		return (sigproptbl[sig]);
	return (0);
}

int
sig_ffs(sigset_t *set)
{
	int i;

	for (i = 0; i < _SIG_WORDS; i++)
		if (set->__bits[i])
			return (ffs(set->__bits[i]) + (i * 32));
	return (0);
}

static bool
sigact_flag_test(const struct sigaction *act, int flag)
{

	/*
	 * SA_SIGINFO is reset when signal disposition is set to
	 * ignore or default.  Other flags are kept according to user
	 * settings.
	 */
	return ((act->sa_flags & flag) != 0 && (flag != SA_SIGINFO ||
	    ((__sighandler_t * __capability)act->sa_sigaction != SIG_IGN &&
	    (__sighandler_t * __capability)act->sa_sigaction != SIG_DFL)));
}

/*
 * kern_sigaction
 * sigaction
 * freebsd4_sigaction
 * osigaction
 */
int
kern_sigaction(struct thread *td, int sig, const struct sigaction *act,
    struct sigaction *oact, int flags)
{
	struct sigacts *ps;
	struct proc *p = td->td_proc;

	if (!_SIG_VALID(sig))
		return (EINVAL);
	if (act != NULL && act->sa_handler != SIG_DFL &&
	    act->sa_handler != SIG_IGN && (act->sa_flags & ~(SA_ONSTACK |
	    SA_RESTART | SA_RESETHAND | SA_NOCLDSTOP | SA_NODEFER |
	    SA_NOCLDWAIT | SA_SIGINFO)) != 0)
		return (EINVAL);

	PROC_LOCK(p);
	ps = p->p_sigacts;
	mtx_lock(&ps->ps_mtx);
	if (oact) {
		memset(oact, 0, sizeof(*oact));
		oact->sa_mask = ps->ps_catchmask[_SIG_IDX(sig)];
		if (SIGISMEMBER(ps->ps_sigonstack, sig))
			oact->sa_flags |= SA_ONSTACK;
		if (!SIGISMEMBER(ps->ps_sigintr, sig))
			oact->sa_flags |= SA_RESTART;
		if (SIGISMEMBER(ps->ps_sigreset, sig))
			oact->sa_flags |= SA_RESETHAND;
		if (SIGISMEMBER(ps->ps_signodefer, sig))
			oact->sa_flags |= SA_NODEFER;
		if (SIGISMEMBER(ps->ps_siginfo, sig)) {
			oact->sa_flags |= SA_SIGINFO;
			oact->sa_sigaction = (__siginfohandler_t * __capability)
			    ps->ps_sigact[_SIG_IDX(sig)];
		} else {
			oact->sa_handler = ps->ps_sigact[_SIG_IDX(sig)];
		}
		if (sig == SIGCHLD && ps->ps_flag & PS_NOCLDSTOP)
			oact->sa_flags |= SA_NOCLDSTOP;
		if (sig == SIGCHLD && ps->ps_flag & PS_NOCLDWAIT)
			oact->sa_flags |= SA_NOCLDWAIT;
	}
	if (act) {
		if ((sig == SIGKILL || sig == SIGSTOP) &&
		    act->sa_handler != SIG_DFL) {
			mtx_unlock(&ps->ps_mtx);
			PROC_UNLOCK(p);
			return (EINVAL);
		}

		/*
		 * Change setting atomically.
		 */

		ps->ps_catchmask[_SIG_IDX(sig)] = act->sa_mask;
		SIG_CANTMASK(ps->ps_catchmask[_SIG_IDX(sig)]);
		if (sigact_flag_test(act, SA_SIGINFO)) {
			ps->ps_sigact[_SIG_IDX(sig)] =
			    (__sighandler_t * __capability)act->sa_sigaction;
			SIGADDSET(ps->ps_siginfo, sig);
		} else {
			ps->ps_sigact[_SIG_IDX(sig)] = act->sa_handler;
			SIGDELSET(ps->ps_siginfo, sig);
		}
		if (!sigact_flag_test(act, SA_RESTART))
			SIGADDSET(ps->ps_sigintr, sig);
		else
			SIGDELSET(ps->ps_sigintr, sig);
		if (sigact_flag_test(act, SA_ONSTACK))
			SIGADDSET(ps->ps_sigonstack, sig);
		else
			SIGDELSET(ps->ps_sigonstack, sig);
		if (sigact_flag_test(act, SA_RESETHAND))
			SIGADDSET(ps->ps_sigreset, sig);
		else
			SIGDELSET(ps->ps_sigreset, sig);
		if (sigact_flag_test(act, SA_NODEFER))
			SIGADDSET(ps->ps_signodefer, sig);
		else
			SIGDELSET(ps->ps_signodefer, sig);
		if (sig == SIGCHLD) {
			if (act->sa_flags & SA_NOCLDSTOP)
				ps->ps_flag |= PS_NOCLDSTOP;
			else
				ps->ps_flag &= ~PS_NOCLDSTOP;
			if (act->sa_flags & SA_NOCLDWAIT) {
				/*
				 * Paranoia: since SA_NOCLDWAIT is implemented
				 * by reparenting the dying child to PID 1 (and
				 * trust it to reap the zombie), PID 1 itself
				 * is forbidden to set SA_NOCLDWAIT.
				 */
				if (p->p_pid == 1)
					ps->ps_flag &= ~PS_NOCLDWAIT;
				else
					ps->ps_flag |= PS_NOCLDWAIT;
			} else
				ps->ps_flag &= ~PS_NOCLDWAIT;
			if (ps->ps_sigact[_SIG_IDX(SIGCHLD)] == SIG_IGN)
				ps->ps_flag |= PS_CLDSIGIGN;
			else
				ps->ps_flag &= ~PS_CLDSIGIGN;
		}
		/*
		 * Set bit in ps_sigignore for signals that are set to SIG_IGN,
		 * and for signals set to SIG_DFL where the default is to
		 * ignore. However, don't put SIGCONT in ps_sigignore, as we
		 * have to restart the process.
		 */
		if (ps->ps_sigact[_SIG_IDX(sig)] == SIG_IGN ||
		    (sigprop(sig) & SIGPROP_IGNORE &&
		     ps->ps_sigact[_SIG_IDX(sig)] == SIG_DFL)) {
			/* never to be seen again */
			sigqueue_delete_proc(p, sig);
			if (sig != SIGCONT)
				/* easier in psignal */
				SIGADDSET(ps->ps_sigignore, sig);
			SIGDELSET(ps->ps_sigcatch, sig);
		} else {
			SIGDELSET(ps->ps_sigignore, sig);
			if (ps->ps_sigact[_SIG_IDX(sig)] == SIG_DFL)
				SIGDELSET(ps->ps_sigcatch, sig);
			else
				SIGADDSET(ps->ps_sigcatch, sig);
		}
#ifdef COMPAT_FREEBSD4
		if (ps->ps_sigact[_SIG_IDX(sig)] == SIG_IGN ||
		    ps->ps_sigact[_SIG_IDX(sig)] == SIG_DFL ||
		    (flags & KSA_FREEBSD4) == 0)
			SIGDELSET(ps->ps_freebsd4, sig);
		else
			SIGADDSET(ps->ps_freebsd4, sig);
#endif
#ifdef COMPAT_43
		if (ps->ps_sigact[_SIG_IDX(sig)] == SIG_IGN ||
		    ps->ps_sigact[_SIG_IDX(sig)] == SIG_DFL ||
		    (flags & KSA_OSIGSET) == 0)
			SIGDELSET(ps->ps_osigset, sig);
		else
			SIGADDSET(ps->ps_osigset, sig);
#endif
	}
	mtx_unlock(&ps->ps_mtx);
	PROC_UNLOCK(p);
	return (0);
}

#ifndef _SYS_SYSPROTO_H_
struct sigaction_args {
	int	sig;
	struct	sigaction *act;
	struct	sigaction *oact;
};
#endif
int
sys_sigaction(struct thread *td, struct sigaction_args *uap)
{
	struct sigaction act, oact;
	struct sigaction *actp, *oactp;
	int error;

	actp = (uap->act != NULL) ? &act : NULL;
	oactp = (uap->oact != NULL) ? &oact : NULL;
	if (actp) {
		error = copyincap(uap->act, &act, sizeof(act));
		if (error)
			return (error);
	}
	error = kern_sigaction(td, uap->sig, actp, oactp, 0);
	if (oactp && !error)
		error = copyoutcap(&oact, uap->oact, sizeof(oact));
	return (error);
}

#ifdef COMPAT_FREEBSD4
#ifndef _SYS_SYSPROTO_H_
struct freebsd4_sigaction_args {
	int	sig;
	struct	sigaction *act;
	struct	sigaction *oact;
};
#endif
int
freebsd4_sigaction(struct thread *td, struct freebsd4_sigaction_args *uap)
{
	struct sigaction act, oact;
	struct sigaction *actp, *oactp;
	int error;

	actp = (uap->act != NULL) ? &act : NULL;
	oactp = (uap->oact != NULL) ? &oact : NULL;
	if (actp) {
		error = copyin(uap->act, &act, sizeof(act));
		if (error)
			return (error);
	}
	error = kern_sigaction(td, uap->sig, actp, oactp, KSA_FREEBSD4);
	if (oactp && !error)
		error = copyout(&oact, uap->oact, sizeof(oact));
	return (error);
}
#endif	/* COMAPT_FREEBSD4 */

#ifdef COMPAT_43	/* XXX - COMPAT_FBSD3 */
#ifndef _SYS_SYSPROTO_H_
struct osigaction_args {
	int	signum;
	struct	osigaction *nsa;
	struct	osigaction *osa;
};
#endif
int
osigaction(struct thread *td, struct osigaction_args *uap)
{
	struct osigaction sa;
	struct sigaction nsa, osa;
	struct sigaction *nsap, *osap;
	int error;

	if (uap->signum <= 0 || uap->signum >= ONSIG)
		return (EINVAL);

	nsap = (uap->nsa != NULL) ? &nsa : NULL;
	osap = (uap->osa != NULL) ? &osa : NULL;

	if (nsap) {
		error = copyin(uap->nsa, &sa, sizeof(sa));
		if (error)
			return (error);
		nsap.sa_handler = sa.sa_handler;
		nsap->sa_flags = sa.sa_flags;
		OSIG2SIG(sa.sa_mask, nsap->sa_mask);
	}
	error = kern_sigaction(td, uap->signum, nsap, osap, KSA_OSIGSET);
	if (osap && !error) {
		sa.sa_handler = osap->sa_handler;
		sa.sa_handler = osap->sa_handler;
		sa.sa_flags = osap->sa_flags;
		SIG2OSIG(osap->sa_mask, sa.sa_mask);
		error = copyout(&sa, uap->osa, sizeof(sa));
	}
	return (error);
}

#if !defined(__i386__)
/* Avoid replicating the same stub everywhere */
int
osigreturn(struct thread *td, struct osigreturn_args *uap)
{

	return (nosys(td, (struct nosys_args *)uap));
}
#endif
#endif /* COMPAT_43 */

/*
 * Initialize signal state for process 0;
 * set to ignore signals that are ignored by default.
 */
void
siginit(struct proc *p)
{
	int i;
	struct sigacts *ps;

	PROC_LOCK(p);
	ps = p->p_sigacts;
	mtx_lock(&ps->ps_mtx);
	for (i = 1; i <= NSIG; i++) {
		if (sigprop(i) & SIGPROP_IGNORE && i != SIGCONT) {
			SIGADDSET(ps->ps_sigignore, i);
		}
	}
	mtx_unlock(&ps->ps_mtx);
	PROC_UNLOCK(p);
}

/*
 * Reset specified signal to the default disposition.
 */
static void
sigdflt(struct sigacts *ps, int sig)
{

	mtx_assert(&ps->ps_mtx, MA_OWNED);
	SIGDELSET(ps->ps_sigcatch, sig);
	if ((sigprop(sig) & SIGPROP_IGNORE) != 0 && sig != SIGCONT)
		SIGADDSET(ps->ps_sigignore, sig);
	ps->ps_sigact[_SIG_IDX(sig)] = SIG_DFL;
	SIGDELSET(ps->ps_siginfo, sig);
}

/*
 * Reset signals for an exec of the specified process.
 */
void
execsigs(struct proc *p)
{
	sigset_t osigignore;
	struct sigacts *ps;
	int sig;
	struct thread *td;

	/*
	 * Reset caught signals.  Held signals remain held
	 * through td_sigmask (unless they were caught,
	 * and are now ignored by default).
	 */
	PROC_LOCK_ASSERT(p, MA_OWNED);
	ps = p->p_sigacts;
	mtx_lock(&ps->ps_mtx);
	sig_drop_caught(p);

	/*
	 * As CloudABI processes cannot modify signal handlers, fully
	 * reset all signals to their default behavior. Do ignore
	 * SIGPIPE, as it would otherwise be impossible to recover from
	 * writes to broken pipes and sockets.
	 */
	if (SV_PROC_ABI(p) == SV_ABI_CLOUDABI) {
		osigignore = ps->ps_sigignore;
		while (SIGNOTEMPTY(osigignore)) {
			sig = sig_ffs(&osigignore);
			SIGDELSET(osigignore, sig);
			if (sig != SIGPIPE)
				sigdflt(ps, sig);
		}
		SIGADDSET(ps->ps_sigignore, SIGPIPE);
	}

	/*
	 * Reset stack state to the user stack.
	 * Clear set of signals caught on the signal stack.
	 */
	td = curthread;
	MPASS(td->td_proc == p);
	td->td_sigstk.ss_flags = SS_DISABLE;
	td->td_sigstk.ss_size = 0;
	td->td_sigstk.ss_sp = 0;
	td->td_pflags &= ~TDP_ALTSTACK;
	/*
	 * Reset no zombies if child dies flag as Solaris does.
	 */
	ps->ps_flag &= ~(PS_NOCLDWAIT | PS_CLDSIGIGN);
	if (ps->ps_sigact[_SIG_IDX(SIGCHLD)] == SIG_IGN)
		ps->ps_sigact[_SIG_IDX(SIGCHLD)] = SIG_DFL;
	mtx_unlock(&ps->ps_mtx);
}

/*
 * kern_sigprocmask()
 *
 *	Manipulate signal mask.
 */
int
kern_sigprocmask(struct thread *td, int how, sigset_t *set, sigset_t *oset,
    int flags)
{
	sigset_t new_block, oset1;
	struct proc *p;
	int error;

	p = td->td_proc;
	if ((flags & SIGPROCMASK_PROC_LOCKED) != 0)
		PROC_LOCK_ASSERT(p, MA_OWNED);
	else
		PROC_LOCK(p);
	mtx_assert(&p->p_sigacts->ps_mtx, (flags & SIGPROCMASK_PS_LOCKED) != 0
	    ? MA_OWNED : MA_NOTOWNED);
	if (oset != NULL)
		*oset = td->td_sigmask;

	error = 0;
	if (set != NULL) {
		switch (how) {
		case SIG_BLOCK:
			SIG_CANTMASK(*set);
			oset1 = td->td_sigmask;
			SIGSETOR(td->td_sigmask, *set);
			new_block = td->td_sigmask;
			SIGSETNAND(new_block, oset1);
			break;
		case SIG_UNBLOCK:
			SIGSETNAND(td->td_sigmask, *set);
			signotify(td);
			goto out;
		case SIG_SETMASK:
			SIG_CANTMASK(*set);
			oset1 = td->td_sigmask;
			if (flags & SIGPROCMASK_OLD)
				SIGSETLO(td->td_sigmask, *set);
			else
				td->td_sigmask = *set;
			new_block = td->td_sigmask;
			SIGSETNAND(new_block, oset1);
			signotify(td);
			break;
		default:
			error = EINVAL;
			goto out;
		}

		/*
		 * The new_block set contains signals that were not previously
		 * blocked, but are blocked now.
		 *
		 * In case we block any signal that was not previously blocked
		 * for td, and process has the signal pending, try to schedule
		 * signal delivery to some thread that does not block the
		 * signal, possibly waking it up.
		 */
		if (p->p_numthreads != 1)
			reschedule_signals(p, new_block, flags);
	}

out:
	if (!(flags & SIGPROCMASK_PROC_LOCKED))
		PROC_UNLOCK(p);
	return (error);
}

#ifndef _SYS_SYSPROTO_H_
struct sigprocmask_args {
	int	how;
	const sigset_t *set;
	sigset_t *oset;
};
#endif
int
sys_sigprocmask(struct thread *td, struct sigprocmask_args *uap)
{

	return (user_sigprocmask(td, uap->how, uap->set, uap->oset));
}

int
user_sigprocmask(struct thread *td, int how,
    const sigset_t * __capability uset, sigset_t * __capability uoset)
{
	sigset_t set, oset;
	sigset_t *setp, *osetp;
	int error;

	setp = (uset != NULL) ? &set : NULL;
	osetp = (uoset != NULL) ? &oset : NULL;
	if (setp) {
		error = copyin_c(uset, setp, sizeof(set));
		if (error)
			return (error);
	}
	error = kern_sigprocmask(td, how, setp, osetp, 0);
	if (osetp && !error) {
		error = copyout_c(osetp, uoset, sizeof(oset));
	}
	return (error);
}

#ifdef COMPAT_43	/* XXX - COMPAT_FBSD3 */
#ifndef _SYS_SYSPROTO_H_
struct osigprocmask_args {
	int	how;
	osigset_t mask;
};
#endif
int
osigprocmask(struct thread *td, struct osigprocmask_args *uap)
{
	sigset_t set, oset;
	int error;

	OSIG2SIG(uap->mask, set);
	error = kern_sigprocmask(td, uap->how, &set, &oset, 1);
	SIG2OSIG(oset, td->td_retval[0]);
	return (error);
}
#endif /* COMPAT_43 */

int
sys_sigwait(struct thread *td, struct sigwait_args *uap)
{

	return (user_sigwait(td, uap->set, uap->sig));
}

int
user_sigwait(struct thread *td, const sigset_t * __capability uset,
    int * __capability usig)
{
	ksiginfo_t ksi;
	sigset_t set;
	int error;

	error = copyin_c(uset, &set, sizeof(set));
	if (error) {
		td->td_retval[0] = error;
		return (0);
	}

	error = kern_sigtimedwait(td, set, &ksi, NULL);
	if (error) {
		if (error == EINTR && td->td_proc->p_osrel < P_OSREL_SIGWAIT)
			error = ERESTART;
		if (error == ERESTART)
			return (error);
		td->td_retval[0] = error;
		return (0);
	}

	error = copyout_c(&ksi.ksi_signo, usig, sizeof(ksi.ksi_signo));
	td->td_retval[0] = error;
	return (0);
}

static int
copyout_siginfo(const siginfo_t *si, void * __capability info)
{

	return (copyoutcap(si, info, sizeof(*si)));
}

int
sys_sigtimedwait(struct thread *td, struct sigtimedwait_args *uap)
{

	return (user_sigtimedwait(td, uap->set, uap->info, uap->timeout,
	    copyout_siginfo));
}

int
user_sigtimedwait(struct thread *td, const sigset_t * __capability uset,
    void * __capability info, const struct timespec * __capability utimeout,
    copyout_siginfo_t *copyout_siginfop)
{
	struct timespec ts;
	struct timespec *timeout;
	sigset_t set;
	ksiginfo_t ksi;
	int error;

	if (utimeout) {
		error = copyin_c(utimeout, &ts, sizeof(ts));
		if (error)
			return (error);

		timeout = &ts;
	} else
		timeout = NULL;

	error = copyin_c(uset, &set, sizeof(set));
	if (error)
		return (error);

	error = kern_sigtimedwait(td, set, &ksi, timeout);
	if (error)
		return (error);

	if (info != NULL)
		error = copyout_siginfop(&ksi.ksi_info, info);

	if (error == 0)
		td->td_retval[0] = ksi.ksi_signo;
	return (error);
}

int
sys_sigwaitinfo(struct thread *td, struct sigwaitinfo_args *uap)
{

	return (user_sigwaitinfo(td, uap->set, uap->info, copyout_siginfo));
}

int
user_sigwaitinfo(struct thread *td, const sigset_t * __capability uset,
    void * __capability info, copyout_siginfo_t *copyout_siginfop)
{
	ksiginfo_t ksi;
	sigset_t set;
	int error;

	error = copyin_c(uset, &set, sizeof(set));
	if (error)
		return (error);

	error = kern_sigtimedwait(td, set, &ksi, NULL);
	if (error)
		return (error);

	if (info)
		error = copyout_siginfop(&ksi.ksi_info, info);

	if (error == 0)
		td->td_retval[0] = ksi.ksi_signo;
	return (error);
}

static void
proc_td_siginfo_capture(struct thread *td, siginfo_t *si)
{
	struct thread *thr;

	FOREACH_THREAD_IN_PROC(td->td_proc, thr) {
		if (thr == td)
			thr->td_si = *si;
		else
			thr->td_si.si_signo = 0;
	}
}

int
kern_sigtimedwait(struct thread *td, sigset_t waitset, ksiginfo_t *ksi,
	struct timespec *timeout)
{
	struct sigacts *ps;
	sigset_t saved_mask, new_block;
	struct proc *p;
	int error, sig, timo, timevalid = 0;
	struct timespec rts, ets, ts;
	struct timeval tv;
	bool traced;

	p = td->td_proc;
	error = 0;
	ets.tv_sec = 0;
	ets.tv_nsec = 0;
	traced = false;

	if (timeout != NULL) {
		if (timeout->tv_nsec >= 0 && timeout->tv_nsec < 1000000000) {
			timevalid = 1;
			getnanouptime(&rts);
			timespecadd(&rts, timeout, &ets);
		}
	}
	ksiginfo_init(ksi);
	/* Some signals can not be waited for. */
	SIG_CANTMASK(waitset);
	ps = p->p_sigacts;
	PROC_LOCK(p);
	saved_mask = td->td_sigmask;
	SIGSETNAND(td->td_sigmask, waitset);
	for (;;) {
		mtx_lock(&ps->ps_mtx);
		sig = cursig(td);
		mtx_unlock(&ps->ps_mtx);
		KASSERT(sig >= 0, ("sig %d", sig));
		if (sig != 0 && SIGISMEMBER(waitset, sig)) {
			if (sigqueue_get(&td->td_sigqueue, sig, ksi) != 0 ||
			    sigqueue_get(&p->p_sigqueue, sig, ksi) != 0) {
				error = 0;
				break;
			}
		}

		if (error != 0)
			break;

		/*
		 * POSIX says this must be checked after looking for pending
		 * signals.
		 */
		if (timeout != NULL) {
			if (!timevalid) {
				error = EINVAL;
				break;
			}
			getnanouptime(&rts);
			if (timespeccmp(&rts, &ets, >=)) {
				error = EAGAIN;
				break;
			}
			timespecsub(&ets, &rts, &ts);
			TIMESPEC_TO_TIMEVAL(&tv, &ts);
			timo = tvtohz(&tv);
		} else {
			timo = 0;
		}

		if (traced) {
			error = EINTR;
			break;
		}

		error = msleep(ps, &p->p_mtx, PPAUSE|PCATCH, "sigwait", timo);

		if (timeout != NULL) {
			if (error == ERESTART) {
				/* Timeout can not be restarted. */
				error = EINTR;
			} else if (error == EAGAIN) {
				/* We will calculate timeout by ourself. */
				error = 0;
			}
		}

		/*
		 * If PTRACE_SCE or PTRACE_SCX were set after
		 * userspace entered the syscall, return spurious
		 * EINTR after wait was done.  Only do this as last
		 * resort after rechecking for possible queued signals
		 * and expired timeouts.
		 */
		if (error == 0 && (p->p_ptevents & PTRACE_SYSCALL) != 0)
			traced = true;
	}

	new_block = saved_mask;
	SIGSETNAND(new_block, td->td_sigmask);
	td->td_sigmask = saved_mask;
	/*
	 * Fewer signals can be delivered to us, reschedule signal
	 * notification.
	 */
	if (p->p_numthreads != 1)
		reschedule_signals(p, new_block, 0);

	if (error == 0) {
		SDT_PROBE2(proc, , , signal__clear, sig, ksi);

		if (ksi->ksi_code == SI_TIMER)
			itimer_accept(p, ksi->ksi_timerid, ksi);

#ifdef KTRACE
		if (KTRPOINT(td, KTR_PSIG)) {
			sig_t action;

			mtx_lock(&ps->ps_mtx);
			action = ps->ps_sigact[_SIG_IDX(sig)];
			mtx_unlock(&ps->ps_mtx);
			ktrpsig(sig, action, &td->td_sigmask, ksi->ksi_code);
		}
#endif
		if (sig == SIGKILL) {
			proc_td_siginfo_capture(td, &ksi->ksi_info);
			sigexit(td, sig);
		}
	}
	PROC_UNLOCK(p);
	return (error);
}

#ifndef _SYS_SYSPROTO_H_
struct sigpending_args {
	sigset_t	*set;
};
#endif
int
sys_sigpending(struct thread *td, struct sigpending_args *uap)
{

	return (kern_sigpending(td, uap->set));
}

int
kern_sigpending(struct thread *td, sigset_t * __capability set)
{
	struct proc *p = td->td_proc;
	sigset_t pending;

	PROC_LOCK(p);
	pending = p->p_sigqueue.sq_signals;
	SIGSETOR(pending, td->td_sigqueue.sq_signals);
	PROC_UNLOCK(p);
	return (copyout_c(&pending, set, sizeof(sigset_t)));
}

#ifdef COMPAT_43	/* XXX - COMPAT_FBSD3 */
#ifndef _SYS_SYSPROTO_H_
struct osigpending_args {
	int	dummy;
};
#endif
int
osigpending(struct thread *td, struct osigpending_args *uap)
{
	struct proc *p = td->td_proc;
	sigset_t pending;

	PROC_LOCK(p);
	pending = p->p_sigqueue.sq_signals;
	SIGSETOR(pending, td->td_sigqueue.sq_signals);
	PROC_UNLOCK(p);
	SIG2OSIG(pending, td->td_retval[0]);
	return (0);
}
#endif /* COMPAT_43 */

#if defined(COMPAT_43)
/*
 * Generalized interface signal handler, 4.3-compatible.
 */
#ifndef _SYS_SYSPROTO_H_
struct osigvec_args {
	int	signum;
	struct	sigvec *nsv;
	struct	sigvec *osv;
};
#endif
/* ARGSUSED */
int
osigvec(struct thread *td, struct osigvec_args *uap)
{
	struct sigvec vec;
	struct sigaction nsa, osa;
	struct sigaction *nsap, *osap;
	int error;

	if (uap->signum <= 0 || uap->signum >= ONSIG)
		return (EINVAL);
	nsap = (uap->nsv != NULL) ? &nsa : NULL;
	osap = (uap->osv != NULL) ? &osa : NULL;
	if (nsap) {
		error = copyin(uap->nsv, &vec, sizeof(vec));
		if (error)
			return (error);
		nsap->sa_handler = vec.sv_handler;
		OSIG2SIG(vec.sv_mask, nsap->sa_mask);
		nsap->sa_flags = vec.sv_flags;
		nsap->sa_flags ^= SA_RESTART;	/* opposite of SV_INTERRUPT */
	}
	error = kern_sigaction(td, uap->signum, nsap, osap, KSA_OSIGSET);
	if (osap && !error) {
		vec.sv_handler = osap->sa_handler;
		SIG2OSIG(osap->sa_mask, vec.sv_mask);
		vec.sv_flags = osap->sa_flags;
		vec.sv_flags &= ~SA_NOCLDWAIT;
		vec.sv_flags ^= SA_RESTART;
		error = copyout(&vec, uap->osv, sizeof(vec));
	}
	return (error);
}

#ifndef _SYS_SYSPROTO_H_
struct osigblock_args {
	int	mask;
};
#endif
int
osigblock(struct thread *td, struct osigblock_args *uap)
{
	sigset_t set, oset;

	OSIG2SIG(uap->mask, set);
	kern_sigprocmask(td, SIG_BLOCK, &set, &oset, 0);
	SIG2OSIG(oset, td->td_retval[0]);
	return (0);
}

#ifndef _SYS_SYSPROTO_H_
struct osigsetmask_args {
	int	mask;
};
#endif
int
osigsetmask(struct thread *td, struct osigsetmask_args *uap)
{
	sigset_t set, oset;

	OSIG2SIG(uap->mask, set);
	kern_sigprocmask(td, SIG_SETMASK, &set, &oset, 0);
	SIG2OSIG(oset, td->td_retval[0]);
	return (0);
}
#endif /* COMPAT_43 */

/*
 * Suspend calling thread until signal, providing mask to be set in the
 * meantime.
 */
#ifndef _SYS_SYSPROTO_H_
struct sigsuspend_args {
	const sigset_t *sigmask;
};
#endif
/* ARGSUSED */
int
sys_sigsuspend(struct thread *td, struct sigsuspend_args *uap)
{

	return (user_sigsuspend(td, uap->sigmask));
}

int
user_sigsuspend(struct thread *td, const sigset_t * __capability sigmask)
{
	sigset_t mask;
	int error;

	error = copyin_c(sigmask, &mask, sizeof(mask));
	if (error)
		return (error);
	return (kern_sigsuspend(td, mask));
}

int
kern_sigsuspend(struct thread *td, sigset_t mask)
{
	struct proc *p = td->td_proc;
	int has_sig, sig;

	/*
	 * When returning from sigsuspend, we want
	 * the old mask to be restored after the
	 * signal handler has finished.  Thus, we
	 * save it here and mark the sigacts structure
	 * to indicate this.
	 */
	PROC_LOCK(p);
	kern_sigprocmask(td, SIG_SETMASK, &mask, &td->td_oldsigmask,
	    SIGPROCMASK_PROC_LOCKED);
	td->td_pflags |= TDP_OLDMASK;

	/*
	 * Process signals now. Otherwise, we can get spurious wakeup
	 * due to signal entered process queue, but delivered to other
	 * thread. But sigsuspend should return only on signal
	 * delivery.
	 */
	(p->p_sysent->sv_set_syscall_retval)(td, EINTR);
	for (has_sig = 0; !has_sig;) {
		while (msleep(&p->p_sigacts, &p->p_mtx, PPAUSE|PCATCH, "pause",
			0) == 0)
			/* void */;
		thread_suspend_check(0);
		mtx_lock(&p->p_sigacts->ps_mtx);
		while ((sig = cursig(td)) != 0) {
			KASSERT(sig >= 0, ("sig %d", sig));
			has_sig += postsig(sig);
		}
		mtx_unlock(&p->p_sigacts->ps_mtx);

		/*
		 * If PTRACE_SCE or PTRACE_SCX were set after
		 * userspace entered the syscall, return spurious
		 * EINTR.
		 */
		if ((p->p_ptevents & PTRACE_SYSCALL) != 0)
			has_sig += 1;
	}
	PROC_UNLOCK(p);
	td->td_errno = EINTR;
	td->td_pflags |= TDP_NERRNO;
	return (EJUSTRETURN);
}

#ifdef COMPAT_43	/* XXX - COMPAT_FBSD3 */
/*
 * Compatibility sigsuspend call for old binaries.  Note nonstandard calling
 * convention: libc stub passes mask, not pointer, to save a copyin.
 */
#ifndef _SYS_SYSPROTO_H_
struct osigsuspend_args {
	osigset_t mask;
};
#endif
/* ARGSUSED */
int
osigsuspend(struct thread *td, struct osigsuspend_args *uap)
{
	sigset_t mask;

	OSIG2SIG(uap->mask, mask);
	return (kern_sigsuspend(td, mask));
}
#endif /* COMPAT_43 */

#if defined(COMPAT_43)
#ifndef _SYS_SYSPROTO_H_
struct osigstack_args {
	struct	sigstack *nss;
	struct	sigstack *oss;
};
#endif
/* ARGSUSED */
int
osigstack(struct thread *td, struct osigstack_args *uap)
{
	struct sigstack nss, oss;
	int error = 0;

	if (uap->nss != NULL) {
		error = copyin(uap->nss, &nss, sizeof(nss));
		if (error)
			return (error);
	}
	oss.ss_sp = td->td_sigstk.ss_sp;
	oss.ss_onstack = sigonstack(cpu_getstack(td));
	if (uap->nss != NULL) {
		td->td_sigstk.ss_sp = nss.ss_sp;
		td->td_sigstk.ss_size = 0;
		td->td_sigstk.ss_flags |= nss.ss_onstack & SS_ONSTACK;
		td->td_pflags |= TDP_ALTSTACK;
	}
	if (uap->oss != NULL)
		error = copyout(&oss, uap->oss, sizeof(oss));

	return (error);
}
#endif /* COMPAT_43 */

#ifndef _SYS_SYSPROTO_H_
struct sigaltstack_args {
	const stack_t	*ss;
	stack_t	*oss;
};
#endif
/* ARGSUSED */
int
sys_sigaltstack(struct thread *td, struct sigaltstack_args *uap)
{
	stack_t ss, oss;
	int error;

	if (uap->ss != NULL) {
		error = copyincap(uap->ss, &ss, sizeof(ss));
		if (error)
			return (error);
	}
	error = kern_sigaltstack(td, (uap->ss != NULL) ? &ss : NULL,
	    (uap->oss != NULL) ? &oss : NULL);
	if (error)
		return (error);
	if (uap->oss != NULL)
		error = copyoutcap(&oss, uap->oss, sizeof(stack_t));
	return (error);
}

int
kern_sigaltstack(struct thread *td, stack_t *ss, stack_t *oss)
{
	struct proc *p = td->td_proc;
	int oonstack;

	oonstack = sigonstack(cpu_getstack(td));

	if (oss != NULL) {
		*oss = td->td_sigstk;
		oss->ss_flags = (td->td_pflags & TDP_ALTSTACK)
		    ? ((oonstack) ? SS_ONSTACK : 0) : SS_DISABLE;
	}

	if (ss != NULL) {
		if (oonstack)
			return (EPERM);
		if ((ss->ss_flags & ~SS_DISABLE) != 0)
			return (EINVAL);
		if (!(ss->ss_flags & SS_DISABLE)) {
			if (ss->ss_size < p->p_sysent->sv_minsigstksz)
				return (ENOMEM);

			td->td_sigstk = *ss;
			td->td_pflags |= TDP_ALTSTACK;
		} else {
			td->td_pflags &= ~TDP_ALTSTACK;
		}
	}
	return (0);
}

struct killpg1_ctx {
	struct thread *td;
	ksiginfo_t *ksi;
	int sig;
	bool sent;
	bool found;
	int ret;
};

static void
killpg1_sendsig(struct proc *p, bool notself, struct killpg1_ctx *arg)
{
	int err;

	if (p->p_pid <= 1 || (p->p_flag & P_SYSTEM) != 0 ||
	    (notself && p == arg->td->td_proc) || p->p_state == PRS_NEW)
		return;
	PROC_LOCK(p);
	err = p_cansignal(arg->td, p, arg->sig);
	if (err == 0 && arg->sig != 0)
		pksignal(p, arg->sig, arg->ksi);
	PROC_UNLOCK(p);
	if (err != ESRCH)
		arg->found = true;
	if (err == 0)
		arg->sent = true;
	else if (arg->ret == 0 && err != ESRCH && err != EPERM)
		arg->ret = err;
}

/*
 * Common code for kill process group/broadcast kill.
 * cp is calling process.
 */
static int
killpg1(struct thread *td, int sig, int pgid, int all, ksiginfo_t *ksi)
{
	struct proc *p;
	struct pgrp *pgrp;
	struct killpg1_ctx arg;

	arg.td = td;
	arg.ksi = ksi;
	arg.sig = sig;
	arg.sent = false;
	arg.found = false;
	arg.ret = 0;
	if (all) {
		/*
		 * broadcast
		 */
		sx_slock(&allproc_lock);
		FOREACH_PROC_IN_SYSTEM(p) {
			killpg1_sendsig(p, true, &arg);
		}
		sx_sunlock(&allproc_lock);
	} else {
		sx_slock(&proctree_lock);
		if (pgid == 0) {
			/*
			 * zero pgid means send to my process group.
			 */
			pgrp = td->td_proc->p_pgrp;
			PGRP_LOCK(pgrp);
		} else {
			pgrp = pgfind(pgid);
			if (pgrp == NULL) {
				sx_sunlock(&proctree_lock);
				return (ESRCH);
			}
		}
		sx_sunlock(&proctree_lock);
		LIST_FOREACH(p, &pgrp->pg_members, p_pglist) {
			killpg1_sendsig(p, false, &arg);
		}
		PGRP_UNLOCK(pgrp);
	}
	MPASS(arg.ret != 0 || arg.found || !arg.sent);
	if (arg.ret == 0 && !arg.sent)
		arg.ret = arg.found ? EPERM : ESRCH;
	return (arg.ret);
}

#ifndef _SYS_SYSPROTO_H_
struct kill_args {
	int	pid;
	int	signum;
};
#endif
/* ARGSUSED */
int
sys_kill(struct thread *td, struct kill_args *uap)
{

	return (kern_kill(td, uap->pid, uap->signum));
}

int
kern_kill(struct thread *td, pid_t pid, int signum)
{
	ksiginfo_t ksi;
	struct proc *p;
	int error;

	/*
	 * A process in capability mode can send signals only to himself.
	 * The main rationale behind this is that abort(3) is implemented as
	 * kill(getpid(), SIGABRT).
	 */
	if (IN_CAPABILITY_MODE(td) && pid != td->td_proc->p_pid)
		return (ECAPMODE);

	AUDIT_ARG_SIGNUM(signum);
	AUDIT_ARG_PID(pid);
	if ((u_int)signum > _SIG_MAXSIG)
		return (EINVAL);

	ksiginfo_init(&ksi);
	ksi.ksi_signo = signum;
	ksi.ksi_code = SI_USER;
	ksi.ksi_pid = td->td_proc->p_pid;
	ksi.ksi_uid = td->td_ucred->cr_ruid;

	if (pid > 0) {
		/* kill single process */
		if ((p = pfind_any(pid)) == NULL)
			return (ESRCH);
		AUDIT_ARG_PROCESS(p);
		error = p_cansignal(td, p, signum);
		if (error == 0 && signum)
			pksignal(p, signum, &ksi);
		PROC_UNLOCK(p);
		return (error);
	}
	switch (pid) {
	case -1:		/* broadcast signal */
		return (killpg1(td, signum, 0, 1, &ksi));
	case 0:			/* signal own process group */
		return (killpg1(td, signum, 0, 0, &ksi));
	default:		/* negative explicit process group */
		return (killpg1(td, signum, -pid, 0, &ksi));
	}
	/* NOTREACHED */
}

int
sys_pdkill(struct thread *td, struct pdkill_args *uap)
{
	struct proc *p;
	int error;

	AUDIT_ARG_SIGNUM(uap->signum);
	AUDIT_ARG_FD(uap->fd);
	if ((u_int)uap->signum > _SIG_MAXSIG)
		return (EINVAL);

	error = procdesc_find(td, uap->fd, &cap_pdkill_rights, &p);
	if (error)
		return (error);
	AUDIT_ARG_PROCESS(p);
	error = p_cansignal(td, p, uap->signum);
	if (error == 0 && uap->signum)
		kern_psignal(p, uap->signum);
	PROC_UNLOCK(p);
	return (error);
}

#if defined(COMPAT_43)
#ifndef _SYS_SYSPROTO_H_
struct okillpg_args {
	int	pgid;
	int	signum;
};
#endif
/* ARGSUSED */
int
okillpg(struct thread *td, struct okillpg_args *uap)
{
	ksiginfo_t ksi;

	AUDIT_ARG_SIGNUM(uap->signum);
	AUDIT_ARG_PID(uap->pgid);
	if ((u_int)uap->signum > _SIG_MAXSIG)
		return (EINVAL);

	ksiginfo_init(&ksi);
	ksi.ksi_signo = uap->signum;
	ksi.ksi_code = SI_USER;
	ksi.ksi_pid = td->td_proc->p_pid;
	ksi.ksi_uid = td->td_ucred->cr_ruid;
	return (killpg1(td, uap->signum, uap->pgid, 0, &ksi));
}
#endif /* COMPAT_43 */

#ifndef _SYS_SYSPROTO_H_
struct sigqueue_args {
	pid_t pid;
	int signum;
	/* union sigval */ void *value;
};
#endif
int
sys_sigqueue(struct thread *td, struct sigqueue_args *uap)
{
	union sigval sv;
#if __has_feature(capabilities)
	union sigval sv2;
#endif

	sv.sival_ptr = uap->value;
#if __has_feature(capabilities)
	if (uap->pid != td->td_proc->p_pid) {
		/*
		 * Cowardly refuse to send capabilities to other
		 * processes.
		 *
		 * XXX-BD: allow untagged capablities between
		 * CheriABI processess? (Would have to happen in
		 * delivery code to avoid a race).
		 */
		if (cheri_gettag(uap->value))
			return (EPROT);
		memset(&sv2, 0, sizeof(sv2));
		sv2.sival_int = sv.sival_int;
		sv = sv2;
	}
#endif

	return (kern_sigqueue(td, uap->pid, uap->signum, &sv));
}

int
kern_sigqueue(struct thread *td, pid_t pid, int signum, union sigval *value)
{
	ksiginfo_t ksi;
	struct proc *p;
	int error;

	if ((u_int)signum > _SIG_MAXSIG)
		return (EINVAL);

	/*
	 * Specification says sigqueue can only send signal to
	 * single process.
	 */
	if (pid <= 0)
		return (EINVAL);

	if ((p = pfind_any(pid)) == NULL)
		return (ESRCH);
	error = p_cansignal(td, p, signum);
	if (error == 0 && signum != 0) {
		ksiginfo_init(&ksi);
		ksi.ksi_flags = KSI_SIGQ;
		ksi.ksi_signo = signum;
		ksi.ksi_code = SI_QUEUE;
		ksi.ksi_pid = td->td_proc->p_pid;
		ksi.ksi_uid = td->td_ucred->cr_ruid;
		ksi.ksi_value = *value;
		error = pksignal(p, ksi.ksi_signo, &ksi);
	}
	PROC_UNLOCK(p);
	return (error);
}

/*
 * Send a signal to a process group.
 */
void
gsignal(int pgid, int sig, ksiginfo_t *ksi)
{
	struct pgrp *pgrp;

	if (pgid != 0) {
		sx_slock(&proctree_lock);
		pgrp = pgfind(pgid);
		sx_sunlock(&proctree_lock);
		if (pgrp != NULL) {
			pgsignal(pgrp, sig, 0, ksi);
			PGRP_UNLOCK(pgrp);
		}
	}
}

/*
 * Send a signal to a process group.  If checktty is 1,
 * limit to members which have a controlling terminal.
 */
void
pgsignal(struct pgrp *pgrp, int sig, int checkctty, ksiginfo_t *ksi)
{
	struct proc *p;

	if (pgrp) {
		PGRP_LOCK_ASSERT(pgrp, MA_OWNED);
		LIST_FOREACH(p, &pgrp->pg_members, p_pglist) {
			PROC_LOCK(p);
			if (p->p_state == PRS_NORMAL &&
			    (checkctty == 0 || p->p_flag & P_CONTROLT))
				pksignal(p, sig, ksi);
			PROC_UNLOCK(p);
		}
	}
}

/*
 * Recalculate the signal mask and reset the signal disposition after
 * usermode frame for delivery is formed.  Should be called after
 * mach-specific routine, because sysent->sv_sendsig() needs correct
 * ps_siginfo and signal mask.
 */
static void
postsig_done(int sig, struct thread *td, struct sigacts *ps)
{
	sigset_t mask;

	mtx_assert(&ps->ps_mtx, MA_OWNED);
	td->td_ru.ru_nsignals++;
	mask = ps->ps_catchmask[_SIG_IDX(sig)];
	if (!SIGISMEMBER(ps->ps_signodefer, sig))
		SIGADDSET(mask, sig);
	kern_sigprocmask(td, SIG_BLOCK, &mask, NULL,
	    SIGPROCMASK_PROC_LOCKED | SIGPROCMASK_PS_LOCKED);
	if (SIGISMEMBER(ps->ps_sigreset, sig))
		sigdflt(ps, sig);
}

/*
 * Send a signal caused by a trap to the current thread.  If it will be
 * caught immediately, deliver it with correct code.  Otherwise, post it
 * normally.
 */
void
trapsignal(struct thread *td, ksiginfo_t *ksi)
{
	struct sigacts *ps;
	struct proc *p;
	sigset_t sigmask;
	int code, sig;

	p = td->td_proc;
	sig = ksi->ksi_signo;
	code = ksi->ksi_code;
	KASSERT(_SIG_VALID(sig), ("invalid signal"));

	sigfastblock_fetch(td);
	PROC_LOCK(p);
	ps = p->p_sigacts;
	mtx_lock(&ps->ps_mtx);

	sigmask = td->td_sigmask;
	if (td->td_sigblock_val != 0)
		SIGSETOR(sigmask, fastblock_mask);
	if ((p->p_flag & P_TRACED) == 0 && SIGISMEMBER(ps->ps_sigcatch, sig) &&
	    !SIGISMEMBER(sigmask, sig)) {
#ifdef KTRACE
		if (KTRPOINT(curthread, KTR_PSIG))
			ktrpsig(sig, ps->ps_sigact[_SIG_IDX(sig)],
			    &td->td_sigmask, code);
#endif
		(*p->p_sysent->sv_sendsig)(ps->ps_sigact[_SIG_IDX(sig)],
				ksi, &td->td_sigmask);
		postsig_done(sig, td, ps);
		mtx_unlock(&ps->ps_mtx);
	} else {
		/*
		 * Avoid a possible infinite loop if the thread
		 * masking the signal or process is ignoring the
		 * signal.
		 */
		if (kern_forcesigexit && (SIGISMEMBER(sigmask, sig) ||
		    ps->ps_sigact[_SIG_IDX(sig)] == SIG_IGN)) {
			SIGDELSET(td->td_sigmask, sig);
			SIGDELSET(ps->ps_sigcatch, sig);
			SIGDELSET(ps->ps_sigignore, sig);
			ps->ps_sigact[_SIG_IDX(sig)] = SIG_DFL;
			td->td_pflags &= ~TDP_SIGFASTBLOCK;
			td->td_sigblock_val = 0;
		}
		mtx_unlock(&ps->ps_mtx);
		p->p_sig = sig;		/* XXX to verify code */
		tdsendsignal(p, td, sig, ksi);
	}
	PROC_UNLOCK(p);
}

static struct thread *
sigtd(struct proc *p, int sig, bool fast_sigblock)
{
	struct thread *td, *signal_td;

	PROC_LOCK_ASSERT(p, MA_OWNED);
	MPASS(!fast_sigblock || p == curproc);

	/*
	 * Check if current thread can handle the signal without
	 * switching context to another thread.
	 */
	if (curproc == p && !SIGISMEMBER(curthread->td_sigmask, sig) &&
	    (!fast_sigblock || curthread->td_sigblock_val == 0))
		return (curthread);
	signal_td = NULL;
	FOREACH_THREAD_IN_PROC(p, td) {
		if (!SIGISMEMBER(td->td_sigmask, sig) && (!fast_sigblock ||
		    td != curthread || td->td_sigblock_val == 0)) {
			signal_td = td;
			break;
		}
	}
	if (signal_td == NULL)
		signal_td = FIRST_THREAD_IN_PROC(p);
	return (signal_td);
}

/*
 * Send the signal to the process.  If the signal has an action, the action
 * is usually performed by the target process rather than the caller; we add
 * the signal to the set of pending signals for the process.
 *
 * Exceptions:
 *   o When a stop signal is sent to a sleeping process that takes the
 *     default action, the process is stopped without awakening it.
 *   o SIGCONT restarts stopped processes (or puts them back to sleep)
 *     regardless of the signal action (eg, blocked or ignored).
 *
 * Other ignored signals are discarded immediately.
 *
 * NB: This function may be entered from the debugger via the "kill" DDB
 * command.  There is little that can be done to mitigate the possibly messy
 * side effects of this unwise possibility.
 */
void
kern_psignal(struct proc *p, int sig)
{
	ksiginfo_t ksi;

	ksiginfo_init(&ksi);
	ksi.ksi_signo = sig;
	ksi.ksi_code = SI_KERNEL;
	(void) tdsendsignal(p, NULL, sig, &ksi);
}

int
pksignal(struct proc *p, int sig, ksiginfo_t *ksi)
{

	return (tdsendsignal(p, NULL, sig, ksi));
}

/* Utility function for finding a thread to send signal event to. */
int
sigev_findtd(struct proc *p, struct sigevent *sigev, struct thread **ttd)
{
	struct thread *td;

	if (sigev->sigev_notify == SIGEV_THREAD_ID) {
		td = tdfind(sigev->sigev_notify_thread_id, p->p_pid);
		if (td == NULL)
			return (ESRCH);
		*ttd = td;
	} else {
		*ttd = NULL;
		PROC_LOCK(p);
	}
	return (0);
}

void
tdsignal(struct thread *td, int sig)
{
	ksiginfo_t ksi;

	ksiginfo_init(&ksi);
	ksi.ksi_signo = sig;
	ksi.ksi_code = SI_KERNEL;
	(void) tdsendsignal(td->td_proc, td, sig, &ksi);
}

void
tdksignal(struct thread *td, int sig, ksiginfo_t *ksi)
{

	(void) tdsendsignal(td->td_proc, td, sig, ksi);
}

int
tdsendsignal(struct proc *p, struct thread *td, int sig, ksiginfo_t *ksi)
{
	sig_t action;
	sigqueue_t *sigqueue;
	int prop;
	struct sigacts *ps;
	int intrval;
	int ret = 0;
	int wakeup_swapper;

	MPASS(td == NULL || p == td->td_proc);
	PROC_LOCK_ASSERT(p, MA_OWNED);

	if (!_SIG_VALID(sig))
		panic("%s(): invalid signal %d", __func__, sig);

	KASSERT(ksi == NULL || !KSI_ONQ(ksi), ("%s: ksi on queue", __func__));

	/*
	 * IEEE Std 1003.1-2001: return success when killing a zombie.
	 */
	if (p->p_state == PRS_ZOMBIE) {
		if (ksi && (ksi->ksi_flags & KSI_INS))
			ksiginfo_tryfree(ksi);
		return (ret);
	}

	ps = p->p_sigacts;
	KNOTE_LOCKED(p->p_klist, NOTE_SIGNAL | sig);
	prop = sigprop(sig);

	if (td == NULL) {
		td = sigtd(p, sig, false);
		sigqueue = &p->p_sigqueue;
	} else
		sigqueue = &td->td_sigqueue;

	SDT_PROBE3(proc, , , signal__send, td, p, sig);

	/*
	 * If the signal is being ignored,
	 * then we forget about it immediately.
	 * (Note: we don't set SIGCONT in ps_sigignore,
	 * and if it is set to SIG_IGN,
	 * action will be SIG_DFL here.)
	 */
	mtx_lock(&ps->ps_mtx);
	if (SIGISMEMBER(ps->ps_sigignore, sig)) {
		SDT_PROBE3(proc, , , signal__discard, td, p, sig);

		mtx_unlock(&ps->ps_mtx);
		if (ksi && (ksi->ksi_flags & KSI_INS))
			ksiginfo_tryfree(ksi);
		return (ret);
	}
	if (SIGISMEMBER(td->td_sigmask, sig))
		action = SIG_HOLD;
	else if (SIGISMEMBER(ps->ps_sigcatch, sig))
		action = SIG_CATCH;
	else
		action = SIG_DFL;
	if (SIGISMEMBER(ps->ps_sigintr, sig))
		intrval = EINTR;
	else
		intrval = ERESTART;
	mtx_unlock(&ps->ps_mtx);

	if (prop & SIGPROP_CONT)
		sigqueue_delete_stopmask_proc(p);
	else if (prop & SIGPROP_STOP) {
		/*
		 * If sending a tty stop signal to a member of an orphaned
		 * process group, discard the signal here if the action
		 * is default; don't stop the process below if sleeping,
		 * and don't clear any pending SIGCONT.
		 */
		if ((prop & SIGPROP_TTYSTOP) &&
		    (p->p_pgrp->pg_jobc == 0) &&
		    (action == SIG_DFL)) {
			if (ksi && (ksi->ksi_flags & KSI_INS))
				ksiginfo_tryfree(ksi);
			return (ret);
		}
		sigqueue_delete_proc(p, SIGCONT);
		if (p->p_flag & P_CONTINUED) {
			p->p_flag &= ~P_CONTINUED;
			PROC_LOCK(p->p_pptr);
			sigqueue_take(p->p_ksi);
			PROC_UNLOCK(p->p_pptr);
		}
	}

	ret = sigqueue_add(sigqueue, sig, ksi);
	if (ret != 0)
		return (ret);
	signotify(td);
	/*
	 * Defer further processing for signals which are held,
	 * except that stopped processes must be continued by SIGCONT.
	 */
	if (action == SIG_HOLD &&
	    !((prop & SIGPROP_CONT) && (p->p_flag & P_STOPPED_SIG)))
		return (ret);

	/* SIGKILL: Remove procfs STOPEVENTs. */
	if (sig == SIGKILL) {
		/* from procfs_ioctl.c: PIOCBIC */
		p->p_stops = 0;
		/* from procfs_ioctl.c: PIOCCONT */
		p->p_step = 0;
		wakeup(&p->p_step);
	}
	wakeup_swapper = 0;

	/*
	 * Some signals have a process-wide effect and a per-thread
	 * component.  Most processing occurs when the process next
	 * tries to cross the user boundary, however there are some
	 * times when processing needs to be done immediately, such as
	 * waking up threads so that they can cross the user boundary.
	 * We try to do the per-process part here.
	 */
	if (P_SHOULDSTOP(p)) {
		KASSERT(!(p->p_flag & P_WEXIT),
		    ("signal to stopped but exiting process"));
		if (sig == SIGKILL) {
			/*
			 * If traced process is already stopped,
			 * then no further action is necessary.
			 */
			if (p->p_flag & P_TRACED)
				goto out;
			/*
			 * SIGKILL sets process running.
			 * It will die elsewhere.
			 * All threads must be restarted.
			 */
			p->p_flag &= ~P_STOPPED_SIG;
			goto runfast;
		}

		if (prop & SIGPROP_CONT) {
			/*
			 * If traced process is already stopped,
			 * then no further action is necessary.
			 */
			if (p->p_flag & P_TRACED)
				goto out;
			/*
			 * If SIGCONT is default (or ignored), we continue the
			 * process but don't leave the signal in sigqueue as
			 * it has no further action.  If SIGCONT is held, we
			 * continue the process and leave the signal in
			 * sigqueue.  If the process catches SIGCONT, let it
			 * handle the signal itself.  If it isn't waiting on
			 * an event, it goes back to run state.
			 * Otherwise, process goes back to sleep state.
			 */
			p->p_flag &= ~P_STOPPED_SIG;
			PROC_SLOCK(p);
			if (p->p_numthreads == p->p_suspcount) {
				PROC_SUNLOCK(p);
				p->p_flag |= P_CONTINUED;
				p->p_xsig = SIGCONT;
				PROC_LOCK(p->p_pptr);
				childproc_continued(p);
				PROC_UNLOCK(p->p_pptr);
				PROC_SLOCK(p);
			}
			if (action == SIG_DFL) {
				thread_unsuspend(p);
				PROC_SUNLOCK(p);
				sigqueue_delete(sigqueue, sig);
				goto out;
			}
			if (action == SIG_CATCH) {
				/*
				 * The process wants to catch it so it needs
				 * to run at least one thread, but which one?
				 */
				PROC_SUNLOCK(p);
				goto runfast;
			}
			/*
			 * The signal is not ignored or caught.
			 */
			thread_unsuspend(p);
			PROC_SUNLOCK(p);
			goto out;
		}

		if (prop & SIGPROP_STOP) {
			/*
			 * If traced process is already stopped,
			 * then no further action is necessary.
			 */
			if (p->p_flag & P_TRACED)
				goto out;
			/*
			 * Already stopped, don't need to stop again
			 * (If we did the shell could get confused).
			 * Just make sure the signal STOP bit set.
			 */
			p->p_flag |= P_STOPPED_SIG;
			sigqueue_delete(sigqueue, sig);
			goto out;
		}

		/*
		 * All other kinds of signals:
		 * If a thread is sleeping interruptibly, simulate a
		 * wakeup so that when it is continued it will be made
		 * runnable and can look at the signal.  However, don't make
		 * the PROCESS runnable, leave it stopped.
		 * It may run a bit until it hits a thread_suspend_check().
		 */
		PROC_SLOCK(p);
		thread_lock(td);
		if (TD_CAN_ABORT(td))
			wakeup_swapper = sleepq_abort(td, intrval);
		else
			thread_unlock(td);
		PROC_SUNLOCK(p);
		goto out;
		/*
		 * Mutexes are short lived. Threads waiting on them will
		 * hit thread_suspend_check() soon.
		 */
	} else if (p->p_state == PRS_NORMAL) {
		if (p->p_flag & P_TRACED || action == SIG_CATCH) {
			tdsigwakeup(td, sig, action, intrval);
			goto out;
		}

		MPASS(action == SIG_DFL);

		if (prop & SIGPROP_STOP) {
			if (p->p_flag & (P_PPWAIT|P_WEXIT))
				goto out;
			p->p_flag |= P_STOPPED_SIG;
			p->p_xsig = sig;
			PROC_SLOCK(p);
			wakeup_swapper = sig_suspend_threads(td, p, 1);
			if (p->p_numthreads == p->p_suspcount) {
				/*
				 * only thread sending signal to another
				 * process can reach here, if thread is sending
				 * signal to its process, because thread does
				 * not suspend itself here, p_numthreads
				 * should never be equal to p_suspcount.
				 */
				thread_stopped(p);
				PROC_SUNLOCK(p);
				sigqueue_delete_proc(p, p->p_xsig);
			} else
				PROC_SUNLOCK(p);
			goto out;
		}
	} else {
		/* Not in "NORMAL" state. discard the signal. */
		sigqueue_delete(sigqueue, sig);
		goto out;
	}

	/*
	 * The process is not stopped so we need to apply the signal to all the
	 * running threads.
	 */
runfast:
	tdsigwakeup(td, sig, action, intrval);
	PROC_SLOCK(p);
	thread_unsuspend(p);
	PROC_SUNLOCK(p);
out:
	/* If we jump here, proc slock should not be owned. */
	PROC_SLOCK_ASSERT(p, MA_NOTOWNED);
	if (wakeup_swapper)
		kick_proc0();

	return (ret);
}

/*
 * The force of a signal has been directed against a single
 * thread.  We need to see what we can do about knocking it
 * out of any sleep it may be in etc.
 */
static void
tdsigwakeup(struct thread *td, int sig, sig_t action, int intrval)
{
	struct proc *p = td->td_proc;
	int prop, wakeup_swapper;

	PROC_LOCK_ASSERT(p, MA_OWNED);
	prop = sigprop(sig);

	PROC_SLOCK(p);
	thread_lock(td);
	/*
	 * Bring the priority of a thread up if we want it to get
	 * killed in this lifetime.  Be careful to avoid bumping the
	 * priority of the idle thread, since we still allow to signal
	 * kernel processes.
	 */
	if (action == SIG_DFL && (prop & SIGPROP_KILL) != 0 &&
	    td->td_priority > PUSER && !TD_IS_IDLETHREAD(td))
		sched_prio(td, PUSER);
	if (TD_ON_SLEEPQ(td)) {
		/*
		 * If thread is sleeping uninterruptibly
		 * we can't interrupt the sleep... the signal will
		 * be noticed when the process returns through
		 * trap() or syscall().
		 */
		if ((td->td_flags & TDF_SINTR) == 0)
			goto out;
		/*
		 * If SIGCONT is default (or ignored) and process is
		 * asleep, we are finished; the process should not
		 * be awakened.
		 */
		if ((prop & SIGPROP_CONT) && action == SIG_DFL) {
			thread_unlock(td);
			PROC_SUNLOCK(p);
			sigqueue_delete(&p->p_sigqueue, sig);
			/*
			 * It may be on either list in this state.
			 * Remove from both for now.
			 */
			sigqueue_delete(&td->td_sigqueue, sig);
			return;
		}

		/*
		 * Don't awaken a sleeping thread for SIGSTOP if the
		 * STOP signal is deferred.
		 */
		if ((prop & SIGPROP_STOP) != 0 && (td->td_flags & (TDF_SBDRY |
		    TDF_SERESTART | TDF_SEINTR)) == TDF_SBDRY)
			goto out;

		/*
		 * Give low priority threads a better chance to run.
		 */
		if (td->td_priority > PUSER && !TD_IS_IDLETHREAD(td))
			sched_prio(td, PUSER);

		wakeup_swapper = sleepq_abort(td, intrval);
		PROC_SUNLOCK(p);
		if (wakeup_swapper)
			kick_proc0();
		return;
	}

	/*
	 * Other states do nothing with the signal immediately,
	 * other than kicking ourselves if we are running.
	 * It will either never be noticed, or noticed very soon.
	 */
#ifdef SMP
	if (TD_IS_RUNNING(td) && td != curthread)
		forward_signal(td);
#endif

out:
	PROC_SUNLOCK(p);
	thread_unlock(td);
}

static int
sig_suspend_threads(struct thread *td, struct proc *p, int sending)
{
	struct thread *td2;
	int wakeup_swapper;

	PROC_LOCK_ASSERT(p, MA_OWNED);
	PROC_SLOCK_ASSERT(p, MA_OWNED);
	MPASS(sending || td == curthread);

	wakeup_swapper = 0;
	FOREACH_THREAD_IN_PROC(p, td2) {
		thread_lock(td2);
		td2->td_flags |= TDF_ASTPENDING | TDF_NEEDSUSPCHK;
		if ((TD_IS_SLEEPING(td2) || TD_IS_SWAPPED(td2)) &&
		    (td2->td_flags & TDF_SINTR)) {
			if (td2->td_flags & TDF_SBDRY) {
				/*
				 * Once a thread is asleep with
				 * TDF_SBDRY and without TDF_SERESTART
				 * or TDF_SEINTR set, it should never
				 * become suspended due to this check.
				 */
				KASSERT(!TD_IS_SUSPENDED(td2),
				    ("thread with deferred stops suspended"));
				if (TD_SBDRY_INTR(td2)) {
					wakeup_swapper |= sleepq_abort(td2,
					    TD_SBDRY_ERRNO(td2));
					continue;
				}
			} else if (!TD_IS_SUSPENDED(td2))
				thread_suspend_one(td2);
		} else if (!TD_IS_SUSPENDED(td2)) {
			if (sending || td != td2)
				td2->td_flags |= TDF_ASTPENDING;
#ifdef SMP
			if (TD_IS_RUNNING(td2) && td2 != td)
				forward_signal(td2);
#endif
		}
		thread_unlock(td2);
	}
	return (wakeup_swapper);
}

/*
 * Stop the process for an event deemed interesting to the debugger. If si is
 * non-NULL, this is a signal exchange; the new signal requested by the
 * debugger will be returned for handling. If si is NULL, this is some other
 * type of interesting event. The debugger may request a signal be delivered in
 * that case as well, however it will be deferred until it can be handled.
 */
int
ptracestop(struct thread *td, int sig, ksiginfo_t *si)
{
	struct proc *p = td->td_proc;
	struct thread *td2;
	ksiginfo_t ksi;

	PROC_LOCK_ASSERT(p, MA_OWNED);
	KASSERT(!(p->p_flag & P_WEXIT), ("Stopping exiting process"));
	WITNESS_WARN(WARN_GIANTOK | WARN_SLEEPOK,
	    &p->p_mtx.lock_object, "Stopping for traced signal");

	td->td_xsig = sig;

	if (si == NULL || (si->ksi_flags & KSI_PTRACE) == 0) {
		td->td_dbgflags |= TDB_XSIG;
		CTR4(KTR_PTRACE, "ptracestop: tid %d (pid %d) flags %#x sig %d",
		    td->td_tid, p->p_pid, td->td_dbgflags, sig);
		PROC_SLOCK(p);
		while ((p->p_flag & P_TRACED) && (td->td_dbgflags & TDB_XSIG)) {
			if (P_KILLED(p)) {
				/*
				 * Ensure that, if we've been PT_KILLed, the
				 * exit status reflects that. Another thread
				 * may also be in ptracestop(), having just
				 * received the SIGKILL, but this thread was
				 * unsuspended first.
				 */
				td->td_dbgflags &= ~TDB_XSIG;
				td->td_xsig = SIGKILL;
				p->p_ptevents = 0;
				break;
			}
			if (p->p_flag & P_SINGLE_EXIT &&
			    !(td->td_dbgflags & TDB_EXIT)) {
				/*
				 * Ignore ptrace stops except for thread exit
				 * events when the process exits.
				 */
				td->td_dbgflags &= ~TDB_XSIG;
				PROC_SUNLOCK(p);
				return (0);
			}

			/*
			 * Make wait(2) work.  Ensure that right after the
			 * attach, the thread which was decided to become the
			 * leader of attach gets reported to the waiter.
			 * Otherwise, just avoid overwriting another thread's
			 * assignment to p_xthread.  If another thread has
			 * already set p_xthread, the current thread will get
			 * a chance to report itself upon the next iteration.
			 */
			if ((td->td_dbgflags & TDB_FSTP) != 0 ||
			    ((p->p_flag2 & P2_PTRACE_FSTP) == 0 &&
			    p->p_xthread == NULL)) {
				p->p_xsig = sig;
				p->p_xthread = td;

				/*
				 * If we are on sleepqueue already,
				 * let sleepqueue code decide if it
				 * needs to go sleep after attach.
				 */
				if (td->td_wchan == NULL)
					td->td_dbgflags &= ~TDB_FSTP;

				p->p_flag2 &= ~P2_PTRACE_FSTP;
				p->p_flag |= P_STOPPED_SIG | P_STOPPED_TRACE;
				sig_suspend_threads(td, p, 0);
			}
			if ((td->td_dbgflags & TDB_STOPATFORK) != 0) {
				td->td_dbgflags &= ~TDB_STOPATFORK;
			}
stopme:
			thread_suspend_switch(td, p);
			if (p->p_xthread == td)
				p->p_xthread = NULL;
			if (!(p->p_flag & P_TRACED))
				break;
			if (td->td_dbgflags & TDB_SUSPEND) {
				if (p->p_flag & P_SINGLE_EXIT)
					break;
				goto stopme;
			}
		}
		PROC_SUNLOCK(p);
	}

	if (si != NULL && sig == td->td_xsig) {
		/* Parent wants us to take the original signal unchanged. */
		si->ksi_flags |= KSI_HEAD;
		if (sigqueue_add(&td->td_sigqueue, sig, si) != 0)
			si->ksi_signo = 0;
	} else if (td->td_xsig != 0) {
		/*
		 * If parent wants us to take a new signal, then it will leave
		 * it in td->td_xsig; otherwise we just look for signals again.
		 */
		ksiginfo_init(&ksi);
		ksi.ksi_signo = td->td_xsig;
		ksi.ksi_flags |= KSI_PTRACE;
		td2 = sigtd(p, td->td_xsig, false);
		tdsendsignal(p, td2, td->td_xsig, &ksi);
		if (td != td2)
			return (0);
	}

	return (td->td_xsig);
}

static void
reschedule_signals(struct proc *p, sigset_t block, int flags)
{
	struct sigacts *ps;
	struct thread *td;
	int sig;
	bool fastblk, pslocked;

	PROC_LOCK_ASSERT(p, MA_OWNED);
	ps = p->p_sigacts;
	pslocked = (flags & SIGPROCMASK_PS_LOCKED) != 0;
	mtx_assert(&ps->ps_mtx, pslocked ? MA_OWNED : MA_NOTOWNED);
	if (SIGISEMPTY(p->p_siglist))
		return;
	SIGSETAND(block, p->p_siglist);
	fastblk = (flags & SIGPROCMASK_FASTBLK) != 0;
	while ((sig = sig_ffs(&block)) != 0) {
		SIGDELSET(block, sig);
		td = sigtd(p, sig, fastblk);

		/*
		 * If sigtd() selected us despite sigfastblock is
		 * blocking, do not activate AST or wake us, to avoid
		 * loop in AST handler.
		 */
		if (fastblk && td == curthread)
			continue;

		signotify(td);
		if (!pslocked)
			mtx_lock(&ps->ps_mtx);
		if (p->p_flag & P_TRACED ||
		    (SIGISMEMBER(ps->ps_sigcatch, sig) &&
		    !SIGISMEMBER(td->td_sigmask, sig))) {
			tdsigwakeup(td, sig, SIG_CATCH,
			    (SIGISMEMBER(ps->ps_sigintr, sig) ? EINTR :
			    ERESTART));
		}
		if (!pslocked)
			mtx_unlock(&ps->ps_mtx);
	}
}

void
tdsigcleanup(struct thread *td)
{
	struct proc *p;
	sigset_t unblocked;

	p = td->td_proc;
	PROC_LOCK_ASSERT(p, MA_OWNED);

	sigqueue_flush(&td->td_sigqueue);
	if (p->p_numthreads == 1)
		return;

	/*
	 * Since we cannot handle signals, notify signal post code
	 * about this by filling the sigmask.
	 *
	 * Also, if needed, wake up thread(s) that do not block the
	 * same signals as the exiting thread, since the thread might
	 * have been selected for delivery and woken up.
	 */
	SIGFILLSET(unblocked);
	SIGSETNAND(unblocked, td->td_sigmask);
	SIGFILLSET(td->td_sigmask);
	reschedule_signals(p, unblocked, 0);

}

static int
sigdeferstop_curr_flags(int cflags)
{

	MPASS((cflags & (TDF_SEINTR | TDF_SERESTART)) == 0 ||
	    (cflags & TDF_SBDRY) != 0);
	return (cflags & (TDF_SBDRY | TDF_SEINTR | TDF_SERESTART));
}

/*
 * Defer the delivery of SIGSTOP for the current thread, according to
 * the requested mode.  Returns previous flags, which must be restored
 * by sigallowstop().
 *
 * TDF_SBDRY, TDF_SEINTR, and TDF_SERESTART flags are only set and
 * cleared by the current thread, which allow the lock-less read-only
 * accesses below.
 */
int
sigdeferstop_impl(int mode)
{
	struct thread *td;
	int cflags, nflags;

	td = curthread;
	cflags = sigdeferstop_curr_flags(td->td_flags);
	switch (mode) {
	case SIGDEFERSTOP_NOP:
		nflags = cflags;
		break;
	case SIGDEFERSTOP_OFF:
		nflags = 0;
		break;
	case SIGDEFERSTOP_SILENT:
		nflags = (cflags | TDF_SBDRY) & ~(TDF_SEINTR | TDF_SERESTART);
		break;
	case SIGDEFERSTOP_EINTR:
		nflags = (cflags | TDF_SBDRY | TDF_SEINTR) & ~TDF_SERESTART;
		break;
	case SIGDEFERSTOP_ERESTART:
		nflags = (cflags | TDF_SBDRY | TDF_SERESTART) & ~TDF_SEINTR;
		break;
	default:
		panic("sigdeferstop: invalid mode %x", mode);
		break;
	}
	if (cflags == nflags)
		return (SIGDEFERSTOP_VAL_NCHG);
	thread_lock(td);
	td->td_flags = (td->td_flags & ~cflags) | nflags;
	thread_unlock(td);
	return (cflags);
}

/*
 * Restores the STOP handling mode, typically permitting the delivery
 * of SIGSTOP for the current thread.  This does not immediately
 * suspend if a stop was posted.  Instead, the thread will suspend
 * either via ast() or a subsequent interruptible sleep.
 */
void
sigallowstop_impl(int prev)
{
	struct thread *td;
	int cflags;

	KASSERT(prev != SIGDEFERSTOP_VAL_NCHG, ("failed sigallowstop"));
	KASSERT((prev & ~(TDF_SBDRY | TDF_SEINTR | TDF_SERESTART)) == 0,
	    ("sigallowstop: incorrect previous mode %x", prev));
	td = curthread;
	cflags = sigdeferstop_curr_flags(td->td_flags);
	if (cflags != prev) {
		thread_lock(td);
		td->td_flags = (td->td_flags & ~cflags) | prev;
		thread_unlock(td);
	}
}

/*
 * If the current process has received a signal (should be caught or cause
 * termination, should interrupt current syscall), return the signal number.
 * Stop signals with default action are processed immediately, then cleared;
 * they aren't returned.  This is checked after each entry to the system for
 * a syscall or trap (though this can usually be done without calling issignal
 * by checking the pending signal masks in cursig.) The normal call
 * sequence is
 *
 *	while (sig = cursig(curthread))
 *		postsig(sig);
 */
static int
issignal(struct thread *td)
{
	struct proc *p;
	struct sigacts *ps;
	struct sigqueue *queue;
	sigset_t sigpending;
	ksiginfo_t ksi;
	int prop, sig, traced;

	p = td->td_proc;
	ps = p->p_sigacts;
	mtx_assert(&ps->ps_mtx, MA_OWNED);
	PROC_LOCK_ASSERT(p, MA_OWNED);
	for (;;) {
		traced = (p->p_flag & P_TRACED) || (p->p_stops & S_SIG);

		sigpending = td->td_sigqueue.sq_signals;
		SIGSETOR(sigpending, p->p_sigqueue.sq_signals);
		SIGSETNAND(sigpending, td->td_sigmask);

		if ((p->p_flag & P_PPWAIT) != 0 || (td->td_flags &
		    (TDF_SBDRY | TDF_SERESTART | TDF_SEINTR)) == TDF_SBDRY)
			SIG_STOPSIGMASK(sigpending);
		if (SIGISEMPTY(sigpending))	/* no signal to send */
			return (0);

		/*
		 * Do fast sigblock if requested by usermode.  Since
		 * we do know that there was a signal pending at this
		 * point, set the FAST_SIGBLOCK_PEND as indicator for
		 * usermode to perform a dummy call to
		 * FAST_SIGBLOCK_UNBLOCK, which causes immediate
		 * delivery of postponed pending signal.
		 */
		if ((td->td_pflags & TDP_SIGFASTBLOCK) != 0) {
			if (td->td_sigblock_val != 0)
				SIGSETNAND(sigpending, fastblock_mask);
			if (SIGISEMPTY(sigpending)) {
				td->td_pflags |= TDP_SIGFASTPENDING;
				return (0);
			}
		}

		if ((p->p_flag & (P_TRACED | P_PPTRACE)) == P_TRACED &&
		    (p->p_flag2 & P2_PTRACE_FSTP) != 0 &&
		    SIGISMEMBER(sigpending, SIGSTOP)) {
			/*
			 * If debugger just attached, always consume
			 * SIGSTOP from ptrace(PT_ATTACH) first, to
			 * execute the debugger attach ritual in
			 * order.
			 */
			sig = SIGSTOP;
			td->td_dbgflags |= TDB_FSTP;
		} else {
			sig = sig_ffs(&sigpending);
		}

		if (p->p_stops & S_SIG) {
			mtx_unlock(&ps->ps_mtx);
			stopevent(p, S_SIG, sig);
			mtx_lock(&ps->ps_mtx);
		}

		/*
		 * We should see pending but ignored signals
		 * only if P_TRACED was on when they were posted.
		 */
		if (SIGISMEMBER(ps->ps_sigignore, sig) && (traced == 0)) {
			sigqueue_delete(&td->td_sigqueue, sig);
			sigqueue_delete(&p->p_sigqueue, sig);
			continue;
		}
		if ((p->p_flag & (P_TRACED | P_PPTRACE)) == P_TRACED) {
			/*
			 * If traced, always stop.
			 * Remove old signal from queue before the stop.
			 * XXX shrug off debugger, it causes siginfo to
			 * be thrown away.
			 */
			queue = &td->td_sigqueue;
			ksiginfo_init(&ksi);
			if (sigqueue_get(queue, sig, &ksi) == 0) {
				queue = &p->p_sigqueue;
				sigqueue_get(queue, sig, &ksi);
			}
			td->td_si = ksi.ksi_info;

			mtx_unlock(&ps->ps_mtx);
			sig = ptracestop(td, sig, &ksi);
			mtx_lock(&ps->ps_mtx);

			td->td_si.si_signo = 0;

			/* 
			 * Keep looking if the debugger discarded or
			 * replaced the signal.
			 */
			if (sig == 0)
				continue;

			/*
			 * If the signal became masked, re-queue it.
			 */
			if (SIGISMEMBER(td->td_sigmask, sig)) {
				ksi.ksi_flags |= KSI_HEAD;
				sigqueue_add(&p->p_sigqueue, sig, &ksi);
				continue;
			}

			/*
			 * If the traced bit got turned off, requeue
			 * the signal and go back up to the top to
			 * rescan signals.  This ensures that p_sig*
			 * and p_sigact are consistent.
			 */
			if ((p->p_flag & P_TRACED) == 0) {
				ksi.ksi_flags |= KSI_HEAD;
				sigqueue_add(queue, sig, &ksi);
				continue;
			}
		}

		prop = sigprop(sig);

		/*
		 * Decide whether the signal should be returned.
		 * Return the signal's number, or fall through
		 * to clear it from the pending mask.
		 */
		if (p->p_sigacts->ps_sigact[_SIG_IDX(sig)] == SIG_DFL) {
			/*
			 * Don't take default actions on system processes.
			 */
			if (p->p_pid <= 1) {
#ifdef DIAGNOSTIC
				/*
				 * Are you sure you want to ignore SIGSEGV
				 * in init? XXX
				 */
				printf("Process (pid %lu) got signal %d\n",
					(u_long)p->p_pid, sig);
#endif
				/*
				 * Deliver signals that would cause a sandbox
				 * unwind (fatal signals) to init to avoid an
				 * inifinite loop on boot if we miscompile init.
				 */
				if (p->p_pid == 1 && (prop & SIGPROP_SBUNWIND) != 0)
					printf("Delivering fatal signal %d to "
					   "system process %s\n", sig, p->p_comm);
				else
					goto ignore;		/* == ignore */
			}
			/*
			 * If there is a pending stop signal to process with
			 * default action, stop here, then clear the signal.
			 * Traced or exiting processes should ignore stops.
			 * Additionally, a member of an orphaned process group
			 * should ignore tty stops.
			 */
			if (prop & SIGPROP_STOP) {
				if (p->p_flag &
				    (P_TRACED | P_WEXIT | P_SINGLE_EXIT) ||
				    (p->p_pgrp->pg_jobc == 0 &&
				     prop & SIGPROP_TTYSTOP))
					goto ignore;	/* == ignore */
				if (TD_SBDRY_INTR(td)) {
					KASSERT((td->td_flags & TDF_SBDRY) != 0,
					    ("lost TDF_SBDRY"));
					return (-1);
				}
				mtx_unlock(&ps->ps_mtx);
				WITNESS_WARN(WARN_GIANTOK | WARN_SLEEPOK,
				    &p->p_mtx.lock_object, "Catching SIGSTOP");
				sigqueue_delete(&td->td_sigqueue, sig);
				sigqueue_delete(&p->p_sigqueue, sig);
				p->p_flag |= P_STOPPED_SIG;
				p->p_xsig = sig;
				PROC_SLOCK(p);
				sig_suspend_threads(td, p, 0);
				thread_suspend_switch(td, p);
				PROC_SUNLOCK(p);
				mtx_lock(&ps->ps_mtx);
				goto next;
			} else if (prop & SIGPROP_IGNORE) {
				/*
				 * Except for SIGCONT, shouldn't get here.
				 * Default action is to ignore; drop it.
				 */
				goto ignore;	/* == ignore */
			} else
				return (sig);
			/*NOTREACHED*/

		} else if (p->p_sigacts->ps_sigact[_SIG_IDX(sig)] == SIG_IGN) {
			/*
			 * Masking above should prevent us ever trying
			 * to take action on an ignored signal other
			 * than SIGCONT, unless process is traced.
			 */
			if ((prop & SIGPROP_CONT) == 0 &&
			    (p->p_flag & P_TRACED) == 0)
				printf("issignal\n");
			goto ignore; /* == ignore */
		} else {
			/*
			 * This signal has an action, let
			 * postsig() process it.
			 */
			return (sig);
		}
ignore:
		sigqueue_delete(&td->td_sigqueue, sig);	/* take the signal! */
		sigqueue_delete(&p->p_sigqueue, sig);
next:;
	}
	/* NOTREACHED */
}

void
thread_stopped(struct proc *p)
{
	int n;

	PROC_LOCK_ASSERT(p, MA_OWNED);
	PROC_SLOCK_ASSERT(p, MA_OWNED);
	n = p->p_suspcount;
	if (p == curproc)
		n++;
	if ((p->p_flag & P_STOPPED_SIG) && (n == p->p_numthreads)) {
		PROC_SUNLOCK(p);
		p->p_flag &= ~P_WAITED;
		PROC_LOCK(p->p_pptr);
		childproc_stopped(p, (p->p_flag & P_TRACED) ?
			CLD_TRAPPED : CLD_STOPPED);
		PROC_UNLOCK(p->p_pptr);
		PROC_SLOCK(p);
	}
}

/*
 * Take the action for the specified signal
 * from the current set of pending signals.
 */
int
postsig(int sig)
{
	struct thread *td;
	struct proc *p;
	struct sigacts *ps;
	sig_t action;
	ksiginfo_t ksi;
	sigset_t returnmask;

	KASSERT(sig != 0, ("postsig"));

	td = curthread;
	p = td->td_proc;
	PROC_LOCK_ASSERT(p, MA_OWNED);
	ps = p->p_sigacts;
	mtx_assert(&ps->ps_mtx, MA_OWNED);
	ksiginfo_init(&ksi);
	if (sigqueue_get(&td->td_sigqueue, sig, &ksi) == 0 &&
	    sigqueue_get(&p->p_sigqueue, sig, &ksi) == 0)
		return (0);
	ksi.ksi_signo = sig;
	if (ksi.ksi_code == SI_TIMER)
		itimer_accept(p, ksi.ksi_timerid, &ksi);
	action = ps->ps_sigact[_SIG_IDX(sig)];
#ifdef KTRACE
	if (KTRPOINT(td, KTR_PSIG))
		ktrpsig(sig, action, td->td_pflags & TDP_OLDMASK ?
		    &td->td_oldsigmask : &td->td_sigmask, ksi.ksi_code);
#endif
	if ((p->p_stops & S_SIG) != 0) {
		mtx_unlock(&ps->ps_mtx);
		stopevent(p, S_SIG, sig);
		mtx_lock(&ps->ps_mtx);
	}

	if (action == SIG_DFL) {
		/*
		 * Default action, where the default is to kill
		 * the process.  (Other cases were ignored above.)
		 */
		mtx_unlock(&ps->ps_mtx);
		proc_td_siginfo_capture(td, &ksi.ksi_info);
		sigexit(td, sig);
		/* NOTREACHED */
	} else {
		/*
		 * If we get here, the signal must be caught.
		 */
		KASSERT(action != SIG_IGN, ("postsig action %p",
		    (__cheri_fromcap void *)action));
		KASSERT(!SIGISMEMBER(td->td_sigmask, sig),
		    ("postsig action: blocked sig %d", sig));

		/*
		 * Set the new mask value and also defer further
		 * occurrences of this signal.
		 *
		 * Special case: user has done a sigsuspend.  Here the
		 * current mask is not of interest, but rather the
		 * mask from before the sigsuspend is what we want
		 * restored after the signal processing is completed.
		 */
		if (td->td_pflags & TDP_OLDMASK) {
			returnmask = td->td_oldsigmask;
			td->td_pflags &= ~TDP_OLDMASK;
		} else
			returnmask = td->td_sigmask;

		if (p->p_sig == sig) {
			p->p_sig = 0;
		}
		(*p->p_sysent->sv_sendsig)(action, &ksi, &returnmask);
		postsig_done(sig, td, ps);
	}
	return (1);
}

void
proc_wkilled(struct proc *p)
{

	PROC_LOCK_ASSERT(p, MA_OWNED);
	if ((p->p_flag & P_WKILLED) == 0) {
		p->p_flag |= P_WKILLED;
		/*
		 * Notify swapper that there is a process to swap in.
		 * The notification is racy, at worst it would take 10
		 * seconds for the swapper process to notice.
		 */
		if ((p->p_flag & (P_INMEM | P_SWAPPINGIN)) == 0)
			wakeup(&proc0);
	}
}

/*
 * Kill the current process for stated reason.
 */
void
killproc(struct proc *p, const char *why)
{

	PROC_LOCK_ASSERT(p, MA_OWNED);
	CTR3(KTR_PROC, "killproc: proc %p (pid %d, %s)", p, p->p_pid,
	    p->p_comm);
	log(LOG_ERR, "pid %d (%s), jid %d, uid %d, was killed: %s\n",
	    p->p_pid, p->p_comm, p->p_ucred->cr_prison->pr_id,
	    p->p_ucred->cr_uid, why);
	proc_wkilled(p);
	kern_psignal(p, SIGKILL);
}

/*
 * Force the current process to exit with the specified signal, dumping core
 * if appropriate.  We bypass the normal tests for masked and caught signals,
 * allowing unrecoverable failures to terminate the process without changing
 * signal state.  Mark the accounting record with the signal termination.
 * If dumping core, save the signal number for the debugger.  Calls exit and
 * does not return.
 */
void
sigexit(struct thread *td, int sig)
{
	struct proc *p = td->td_proc;

	PROC_LOCK_ASSERT(p, MA_OWNED);
	p->p_acflag |= AXSIG;
	/*
	 * We must be single-threading to generate a core dump.  This
	 * ensures that the registers in the core file are up-to-date.
	 * Also, the ELF dump handler assumes that the thread list doesn't
	 * change out from under it.
	 *
	 * XXX If another thread attempts to single-thread before us
	 *     (e.g. via fork()), we won't get a dump at all.
	 */
	if ((sigprop(sig) & SIGPROP_CORE) &&
	    thread_single(p, SINGLE_NO_EXIT) == 0) {
		p->p_sig = sig;
		/*
		 * Log signals which would cause core dumps
		 * (Log as LOG_INFO to appease those who don't want
		 * these messages.)
		 * XXX : Todo, as well as euid, write out ruid too
		 * Note that coredump() drops proc lock.
		 */
		if (coredump(td) == 0)
			sig |= WCOREFLAG;
		if (kern_logsigexit)
			log(LOG_INFO,
			    "pid %d (%s), jid %d, uid %d: exited on "
			    "signal %d%s\n", p->p_pid, p->p_comm,
			    p->p_ucred->cr_prison->pr_id,
			    td->td_ucred->cr_uid,
			    sig &~ WCOREFLAG,
			    sig & WCOREFLAG ? " (core dumped)" : "");
	} else
		PROC_UNLOCK(p);
	exit1(td, 0, sig);
	/* NOTREACHED */
}

/*
 * Send queued SIGCHLD to parent when child process's state
 * is changed.
 */
static void
sigparent(struct proc *p, int reason, int status)
{
	PROC_LOCK_ASSERT(p, MA_OWNED);
	PROC_LOCK_ASSERT(p->p_pptr, MA_OWNED);

	if (p->p_ksi != NULL) {
		p->p_ksi->ksi_signo  = SIGCHLD;
		p->p_ksi->ksi_code   = reason;
		p->p_ksi->ksi_status = status;
		p->p_ksi->ksi_pid    = p->p_pid;
		p->p_ksi->ksi_uid    = p->p_ucred->cr_ruid;
		if (KSI_ONQ(p->p_ksi))
			return;
	}
	pksignal(p->p_pptr, SIGCHLD, p->p_ksi);
}

static void
childproc_jobstate(struct proc *p, int reason, int sig)
{
	struct sigacts *ps;

	PROC_LOCK_ASSERT(p, MA_OWNED);
	PROC_LOCK_ASSERT(p->p_pptr, MA_OWNED);

	/*
	 * Wake up parent sleeping in kern_wait(), also send
	 * SIGCHLD to parent, but SIGCHLD does not guarantee
	 * that parent will awake, because parent may masked
	 * the signal.
	 */
	p->p_pptr->p_flag |= P_STATCHILD;
	wakeup(p->p_pptr);

	ps = p->p_pptr->p_sigacts;
	mtx_lock(&ps->ps_mtx);
	if ((ps->ps_flag & PS_NOCLDSTOP) == 0) {
		mtx_unlock(&ps->ps_mtx);
		sigparent(p, reason, sig);
	} else
		mtx_unlock(&ps->ps_mtx);
}

void
childproc_stopped(struct proc *p, int reason)
{

	childproc_jobstate(p, reason, p->p_xsig);
}

void
childproc_continued(struct proc *p)
{
	childproc_jobstate(p, CLD_CONTINUED, SIGCONT);
}

void
childproc_exited(struct proc *p)
{
	int reason, status;

	if (WCOREDUMP(p->p_xsig)) {
		reason = CLD_DUMPED;
		status = WTERMSIG(p->p_xsig);
	} else if (WIFSIGNALED(p->p_xsig)) {
		reason = CLD_KILLED;
		status = WTERMSIG(p->p_xsig);
	} else {
		reason = CLD_EXITED;
		status = p->p_xexit;
	}
	/*
	 * XXX avoid calling wakeup(p->p_pptr), the work is
	 * done in exit1().
	 */
	sigparent(p, reason, status);
}

#define	MAX_NUM_CORE_FILES 100000
#ifndef NUM_CORE_FILES
#define	NUM_CORE_FILES 5
#endif
CTASSERT(NUM_CORE_FILES >= 0 && NUM_CORE_FILES <= MAX_NUM_CORE_FILES);
static int num_cores = NUM_CORE_FILES;

static int
sysctl_debug_num_cores_check (SYSCTL_HANDLER_ARGS)
{
	int error;
	int new_val;

	new_val = num_cores;
	error = sysctl_handle_int(oidp, &new_val, 0, req);
	if (error != 0 || req->newptr == NULL)
		return (error);
	if (new_val > MAX_NUM_CORE_FILES)
		new_val = MAX_NUM_CORE_FILES;
	if (new_val < 0)
		new_val = 0;
	num_cores = new_val;
	return (0);
}
SYSCTL_PROC(_debug, OID_AUTO, ncores,
    CTLTYPE_INT | CTLFLAG_RW | CTLFLAG_NEEDGIANT, 0, sizeof(int),
    sysctl_debug_num_cores_check, "I",
    "Maximum number of generated process corefiles while using index format");

#define	GZIP_SUFFIX	".gz"
#define	ZSTD_SUFFIX	".zst"

int compress_user_cores = 0;

static int
sysctl_compress_user_cores(SYSCTL_HANDLER_ARGS)
{
	int error, val;

	val = compress_user_cores;
	error = sysctl_handle_int(oidp, &val, 0, req);
	if (error != 0 || req->newptr == NULL)
		return (error);
	if (val != 0 && !compressor_avail(val))
		return (EINVAL);
	compress_user_cores = val;
	return (error);
}
SYSCTL_PROC(_kern, OID_AUTO, compress_user_cores,
    CTLTYPE_INT | CTLFLAG_RWTUN | CTLFLAG_NEEDGIANT, 0, sizeof(int),
    sysctl_compress_user_cores, "I",
    "Enable compression of user corefiles ("
    __XSTRING(COMPRESS_GZIP) " = gzip, "
    __XSTRING(COMPRESS_ZSTD) " = zstd)");

int compress_user_cores_level = 6;
SYSCTL_INT(_kern, OID_AUTO, compress_user_cores_level, CTLFLAG_RWTUN,
    &compress_user_cores_level, 0,
    "Corefile compression level");

/*
 * Protect the access to corefilename[] by allproc_lock.
 */
#define	corefilename_lock	allproc_lock

static char corefilename[MAXPATHLEN] = {"%N.core"};
TUNABLE_STR("kern.corefile", corefilename, sizeof(corefilename));

static int
sysctl_kern_corefile(SYSCTL_HANDLER_ARGS)
{
	int error;

	sx_xlock(&corefilename_lock);
	error = sysctl_handle_string(oidp, corefilename, sizeof(corefilename),
	    req);
	sx_xunlock(&corefilename_lock);

	return (error);
}
SYSCTL_PROC(_kern, OID_AUTO, corefile, CTLTYPE_STRING | CTLFLAG_RW |
    CTLFLAG_MPSAFE, 0, 0, sysctl_kern_corefile, "A",
    "Process corefile name format string");

static void
vnode_close_locked(struct thread *td, struct vnode *vp)
{

	VOP_UNLOCK(vp);
	vn_close(vp, FWRITE, td->td_ucred, td);
}

/*
 * If the core format has a %I in it, then we need to check
 * for existing corefiles before defining a name.
 * To do this we iterate over 0..ncores to find a
 * non-existing core file name to use. If all core files are
 * already used we choose the oldest one.
 */
static int
corefile_open_last(struct thread *td, char *name, int indexpos,
    int indexlen, int ncores, struct vnode **vpp)
{
	struct vnode *oldvp, *nextvp, *vp;
	struct vattr vattr;
	struct nameidata nd;
	int error, i, flags, oflags, cmode;
	char ch;
	struct timespec lasttime;

	nextvp = oldvp = NULL;
	cmode = S_IRUSR | S_IWUSR;
	oflags = VN_OPEN_NOAUDIT | VN_OPEN_NAMECACHE |
	    (capmode_coredump ? VN_OPEN_NOCAPCHECK : 0);

	for (i = 0; i < ncores; i++) {
		flags = O_CREAT | FWRITE | O_NOFOLLOW;

		ch = name[indexpos + indexlen];
		(void)snprintf(name + indexpos, indexlen + 1, "%.*u", indexlen,
		    i);
		name[indexpos + indexlen] = ch;

		NDINIT(&nd, LOOKUP, NOFOLLOW, UIO_SYSSPACE, name, td);
		error = vn_open_cred(&nd, &flags, cmode, oflags, td->td_ucred,
		    NULL);
		if (error != 0)
			break;

		vp = nd.ni_vp;
		NDFREE(&nd, NDF_ONLY_PNBUF);
		if ((flags & O_CREAT) == O_CREAT) {
			nextvp = vp;
			break;
		}

		error = VOP_GETATTR(vp, &vattr, td->td_ucred);
		if (error != 0) {
			vnode_close_locked(td, vp);
			break;
		}

		if (oldvp == NULL ||
		    lasttime.tv_sec > vattr.va_mtime.tv_sec ||
		    (lasttime.tv_sec == vattr.va_mtime.tv_sec &&
		    lasttime.tv_nsec >= vattr.va_mtime.tv_nsec)) {
			if (oldvp != NULL)
				vnode_close_locked(td, oldvp);
			oldvp = vp;
			lasttime = vattr.va_mtime;
		} else {
			vnode_close_locked(td, vp);
		}
	}

	if (oldvp != NULL) {
		if (nextvp == NULL) {
			if ((td->td_proc->p_flag & P_SUGID) != 0) {
				error = EFAULT;
				vnode_close_locked(td, oldvp);
			} else {
				nextvp = oldvp;
			}
		} else {
			vnode_close_locked(td, oldvp);
		}
	}
	if (error != 0) {
		if (nextvp != NULL)
			vnode_close_locked(td, oldvp);
	} else {
		*vpp = nextvp;
	}

	return (error);
}

/*
 * corefile_open(comm, uid, pid, td, compress, vpp, namep)
 * Expand the name described in corefilename, using name, uid, and pid
 * and open/create core file.
 * corefilename is a printf-like string, with three format specifiers:
 *	%N	name of process ("name")
 *	%P	process id (pid)
 *	%U	user id (uid)
 * For example, "%N.core" is the default; they can be disabled completely
 * by using "/dev/null", or all core files can be stored in "/cores/%U/%N-%P".
 * This is controlled by the sysctl variable kern.corefile (see above).
 */
static int
corefile_open(const char *comm, uid_t uid, pid_t pid, struct thread *td,
    int compress, int signum, struct vnode **vpp, char **namep)
{
	struct sbuf sb;
	struct nameidata nd;
	const char *format;
	char *hostname, *name;
	int cmode, error, flags, i, indexpos, indexlen, oflags, ncores;

	static struct timeval lastfail;
	static int curfail;

	hostname = NULL;
	format = corefilename;
	name = malloc(MAXPATHLEN, M_TEMP, M_WAITOK | M_ZERO);
	indexlen = 0;
	indexpos = -1;
	ncores = num_cores;
	(void)sbuf_new(&sb, name, MAXPATHLEN, SBUF_FIXEDLEN);
	sx_slock(&corefilename_lock);
	for (i = 0; format[i] != '\0'; i++) {
		switch (format[i]) {
		case '%':	/* Format character */
			i++;
			switch (format[i]) {
			case '%':
				sbuf_putc(&sb, '%');
				break;
			case 'H':	/* hostname */
				if (hostname == NULL) {
					hostname = malloc(MAXHOSTNAMELEN,
					    M_TEMP, M_WAITOK);
				}
				getcredhostname(td->td_ucred, hostname,
				    MAXHOSTNAMELEN);
				sbuf_printf(&sb, "%s", hostname);
				break;
			case 'I':	/* autoincrementing index */
				if (indexpos != -1) {
					sbuf_printf(&sb, "%%I");
					break;
				}

				indexpos = sbuf_len(&sb);
				sbuf_printf(&sb, "%u", ncores - 1);
				indexlen = sbuf_len(&sb) - indexpos;
				break;
			case 'N':	/* process name */
				sbuf_printf(&sb, "%s", comm);
				break;
			case 'P':	/* process id */
				sbuf_printf(&sb, "%u", pid);
				break;
			case 'S':	/* signal number */
				sbuf_printf(&sb, "%i", signum);
				break;
			case 'U':	/* user id */
				sbuf_printf(&sb, "%u", uid);
				break;
			default:
				log(LOG_ERR,
				    "Unknown format character %c in "
				    "corename `%s'\n", format[i], format);
				break;
			}
			break;
		default:
			sbuf_putc(&sb, format[i]);
			break;
		}
	}
	sx_sunlock(&corefilename_lock);
	free(hostname, M_TEMP);
	if (compress == COMPRESS_GZIP)
		sbuf_printf(&sb, GZIP_SUFFIX);
	else if (compress == COMPRESS_ZSTD)
		sbuf_printf(&sb, ZSTD_SUFFIX);
	if (sbuf_error(&sb) != 0) {
		log(LOG_ERR, "pid %ld (%s), uid (%lu): corename is too "
		    "long\n", (long)pid, comm, (u_long)uid);
		sbuf_delete(&sb);
		free(name, M_TEMP);
		return (ENOMEM);
	}
	sbuf_finish(&sb);
	sbuf_delete(&sb);

	if (indexpos != -1) {
		error = corefile_open_last(td, name, indexpos, indexlen, ncores,
		    vpp);
		if (error != 0) {
			log(LOG_ERR,
			    "pid %d (%s), uid (%u):  Path `%s' failed "
			    "on initial open test, error = %d\n",
			    pid, comm, uid, name, error);
		}
	} else {
		cmode = coredump_fs_mode;
		oflags = VN_OPEN_NOAUDIT | VN_OPEN_NAMECACHE |
		    (capmode_coredump ? VN_OPEN_NOCAPCHECK : 0);
		flags = O_CREAT | FWRITE | O_NOFOLLOW;
		if ((td->td_proc->p_flag & P_SUGID) != 0)
			flags |= O_EXCL;

		NDINIT(&nd, LOOKUP, NOFOLLOW, UIO_SYSSPACE, name, td);
		error = vn_open_cred(&nd, &flags, cmode, oflags, td->td_ucred,
		    NULL);
		if (error == 0) {
			*vpp = nd.ni_vp;
			NDFREE(&nd, NDF_ONLY_PNBUF);
		}
	}

	if (error != 0) {
		if (ppsratecheck(&lastfail, &curfail, 1)) {
			log(LOG_ERR, "pid %d (%s), uid (%u): Failed to open "
			    "coredump file '%s', error=%d\n", pid, comm, uid,
			    name, error);
		}
#ifdef AUDIT
		audit_proc_coredump(td, name, error);
#endif
		free(name, M_TEMP);
		return (error);
	}
	*namep = name;
	return (0);
}

/*
 * Dump a process' core.  The main routine does some
 * policy checking, and creates the name of the coredump;
 * then it passes on a vnode and a size limit to the process-specific
 * coredump routine if there is one; if there _is not_ one, it returns
 * ENOSYS; otherwise it returns the error from the process-specific routine.
 */

static int
coredump(struct thread *td)
{
	struct proc *p = td->td_proc;
	struct ucred *cred = td->td_ucred;
	struct vnode *vp;
	struct flock lf;
	struct vattr vattr;
	size_t fullpathsize;
	int error, error1, locked;
	char *name;			/* name of corefile */
	void *rl_cookie;
	off_t limit;
	char *fullpath, *freepath = NULL;
	struct sbuf *sb;

	PROC_LOCK_ASSERT(p, MA_OWNED);
	MPASS((p->p_flag & P_HADTHREADS) == 0 || p->p_singlethread == td);
	_STOPEVENT(p, S_CORE, 0);

	if (!do_coredump || (!sugid_coredump && (p->p_flag & P_SUGID) != 0) ||
	    (p->p_flag2 & P2_NOTRACE) != 0) {
		PROC_UNLOCK(p);
		return (EFAULT);
	}

	/*
	 * Note that the bulk of limit checking is done after
	 * the corefile is created.  The exception is if the limit
	 * for corefiles is 0, in which case we don't bother
	 * creating the corefile at all.  This layout means that
	 * a corefile is truncated instead of not being created,
	 * if it is larger than the limit.
	 */
	limit = (off_t)lim_cur(td, RLIMIT_CORE);
	if (limit == 0 || racct_get_available(p, RACCT_CORE) == 0) {
		PROC_UNLOCK(p);
		return (EFBIG);
	}
	PROC_UNLOCK(p);

	error = corefile_open(p->p_comm, cred->cr_uid, p->p_pid, td,
	    compress_user_cores, p->p_sig, &vp, &name);
	if (error != 0)
		return (error);

	/*
	 * Don't dump to non-regular files or files with links.
	 * Do not dump into system files. Effective user must own the corefile.
	 */
	if (vp->v_type != VREG || VOP_GETATTR(vp, &vattr, cred) != 0 ||
	    vattr.va_nlink != 1 || (vp->v_vflag & VV_SYSTEM) != 0 ||
	    vattr.va_uid != cred->cr_uid) {
		VOP_UNLOCK(vp);
		error = EFAULT;
		goto out;
	}

	VOP_UNLOCK(vp);

	/* Postpone other writers, including core dumps of other processes. */
	rl_cookie = vn_rangelock_wlock(vp, 0, OFF_MAX);

	lf.l_whence = SEEK_SET;
	lf.l_start = 0;
	lf.l_len = 0;
	lf.l_type = F_WRLCK;
	locked = (VOP_ADVLOCK(vp, (caddr_t)p, F_SETLK, &lf, F_FLOCK) == 0);

	VATTR_NULL(&vattr);
	vattr.va_size = 0;
	if (set_core_nodump_flag)
		vattr.va_flags = UF_NODUMP;
	vn_lock(vp, LK_EXCLUSIVE | LK_RETRY);
	VOP_SETATTR(vp, &vattr, cred);
	VOP_UNLOCK(vp);
	PROC_LOCK(p);
	p->p_acflag |= ACORE;
	PROC_UNLOCK(p);

	if (p->p_sysent->sv_coredump != NULL) {
		error = p->p_sysent->sv_coredump(td, vp, limit, 0);
	} else {
		error = ENOSYS;
	}

	if (locked) {
		lf.l_type = F_UNLCK;
		VOP_ADVLOCK(vp, (caddr_t)p, F_UNLCK, &lf, F_FLOCK);
	}
	vn_rangelock_unlock(vp, rl_cookie);

	/*
	 * Notify the userland helper that a process triggered a core dump.
	 * This allows the helper to run an automated debugging session.
	 */
	if (error != 0 || coredump_devctl == 0)
		goto out;
	sb = sbuf_new_auto();
	if (vn_fullpath_global(td, p->p_textvp, &fullpath, &freepath) != 0)
		goto out2;
	sbuf_printf(sb, "comm=\"");
	devctl_safe_quote_sb(sb, fullpath);
	free(freepath, M_TEMP);
	sbuf_printf(sb, "\" core=\"");

	/*
	 * We can't lookup core file vp directly. When we're replacing a core, and
	 * other random times, we flush the name cache, so it will fail. Instead,
	 * if the path of the core is relative, add the current dir in front if it.
	 */
	if (name[0] != '/') {
		fullpathsize = MAXPATHLEN;
		freepath = malloc(fullpathsize, M_TEMP, M_WAITOK);
		if (vn_getcwd(td, freepath, &fullpath, &fullpathsize) != 0) {
			free(freepath, M_TEMP);
			goto out2;
		}
		devctl_safe_quote_sb(sb, fullpath);
		free(freepath, M_TEMP);
		sbuf_putc(sb, '/');
	}
	devctl_safe_quote_sb(sb, name);
	sbuf_printf(sb, "\"");
	if (sbuf_finish(sb) == 0)
		devctl_notify("kernel", "signal", "coredump", sbuf_data(sb));
out2:
	sbuf_delete(sb);
out:
	error1 = vn_close(vp, FWRITE, cred, td);
	if (error == 0)
		error = error1;
#ifdef AUDIT
	audit_proc_coredump(td, name, error);
#endif
	free(name, M_TEMP);
	return (error);
}

/*
 * Nonexistent system call-- signal process (may want to handle it).  Flag
 * error in case process won't see signal immediately (blocked or ignored).
 */
#ifndef _SYS_SYSPROTO_H_
struct nosys_args {
	int	dummy;
};
#endif
/* ARGSUSED */
int
nosys(struct thread *td, struct nosys_args *args)
{
	struct proc *p;

	p = td->td_proc;

	PROC_LOCK(p);
	tdsignal(td, SIGSYS);
	PROC_UNLOCK(p);
	if (kern_lognosys == 1 || kern_lognosys == 3) {
		uprintf("pid %d comm %s: nosys %d\n", p->p_pid, p->p_comm,
		    td->td_sa.code);
	}
	if (kern_lognosys == 2 || kern_lognosys == 3) {
		printf("pid %d comm %s: nosys %d\n", p->p_pid, p->p_comm,
		    td->td_sa.code);
	}
	return (ENOSYS);
}

/*
 * Send a SIGIO or SIGURG signal to a process or process group using stored
 * credentials rather than those of the current process.
 */
void
pgsigio(struct sigio **sigiop, int sig, int checkctty)
{
	ksiginfo_t ksi;
	struct sigio *sigio;

	ksiginfo_init(&ksi);
	ksi.ksi_signo = sig;
	ksi.ksi_code = SI_KERNEL;

	SIGIO_LOCK();
	sigio = *sigiop;
	if (sigio == NULL) {
		SIGIO_UNLOCK();
		return;
	}
	if (sigio->sio_pgid > 0) {
		PROC_LOCK(sigio->sio_proc);
		if (CANSIGIO(sigio->sio_ucred, sigio->sio_proc->p_ucred))
			kern_psignal(sigio->sio_proc, sig);
		PROC_UNLOCK(sigio->sio_proc);
	} else if (sigio->sio_pgid < 0) {
		struct proc *p;

		PGRP_LOCK(sigio->sio_pgrp);
		LIST_FOREACH(p, &sigio->sio_pgrp->pg_members, p_pglist) {
			PROC_LOCK(p);
			if (p->p_state == PRS_NORMAL &&
			    CANSIGIO(sigio->sio_ucred, p->p_ucred) &&
			    (checkctty == 0 || (p->p_flag & P_CONTROLT)))
				kern_psignal(p, sig);
			PROC_UNLOCK(p);
		}
		PGRP_UNLOCK(sigio->sio_pgrp);
	}
	SIGIO_UNLOCK();
}

static int
filt_sigattach(struct knote *kn)
{
	struct proc *p = curproc;

	kn->kn_ptr.p_proc = p;
	kn->kn_flags |= EV_CLEAR;		/* automatically set */

	knlist_add(p->p_klist, kn, 0);

	return (0);
}

static void
filt_sigdetach(struct knote *kn)
{
	struct proc *p = kn->kn_ptr.p_proc;

	knlist_remove(p->p_klist, kn, 0);
}

/*
 * signal knotes are shared with proc knotes, so we apply a mask to
 * the hint in order to differentiate them from process hints.  This
 * could be avoided by using a signal-specific knote list, but probably
 * isn't worth the trouble.
 */
static int
filt_signal(struct knote *kn, long hint)
{

	if (hint & NOTE_SIGNAL) {
		hint &= ~NOTE_SIGNAL;

		if (kn->kn_id == hint)
			kn->kn_data++;
	}
	return (kn->kn_data != 0);
}

struct sigacts *
sigacts_alloc(void)
{
	struct sigacts *ps;

	ps = malloc(sizeof(struct sigacts), M_SUBPROC, M_WAITOK | M_ZERO);
	refcount_init(&ps->ps_refcnt, 1);
	mtx_init(&ps->ps_mtx, "sigacts", NULL, MTX_DEF);
	return (ps);
}

void
sigacts_free(struct sigacts *ps)
{

	if (refcount_release(&ps->ps_refcnt) == 0)
		return;
	mtx_destroy(&ps->ps_mtx);
	free(ps, M_SUBPROC);
}

struct sigacts *
sigacts_hold(struct sigacts *ps)
{

	refcount_acquire(&ps->ps_refcnt);
	return (ps);
}

void
sigacts_copy(struct sigacts *dest, struct sigacts *src)
{

	KASSERT(dest->ps_refcnt == 1, ("sigacts_copy to shared dest"));
	mtx_lock(&src->ps_mtx);
	memcpy(dest, src, offsetof(struct sigacts, ps_refcnt));
	mtx_unlock(&src->ps_mtx);
}

int
sigacts_shared(struct sigacts *ps)
{

	return (ps->ps_refcnt > 1);
}

void
sig_drop_caught(struct proc *p)
{
	int sig;
	struct sigacts *ps;

	ps = p->p_sigacts;
	PROC_LOCK_ASSERT(p, MA_OWNED);
	mtx_assert(&ps->ps_mtx, MA_OWNED);
	while (SIGNOTEMPTY(ps->ps_sigcatch)) {
		sig = sig_ffs(&ps->ps_sigcatch);
		sigdflt(ps, sig);
		if ((sigprop(sig) & SIGPROP_IGNORE) != 0)
			sigqueue_delete_proc(p, sig);
	}
}

static void
sigfastblock_failed(struct thread *td, bool sendsig, bool write)
{
	ksiginfo_t ksi;

	/*
	 * Prevent further fetches and SIGSEGVs, allowing thread to
	 * issue syscalls despite corruption.
	 */
	sigfastblock_clear(td);

	if (!sendsig)
		return;
	ksiginfo_init_trap(&ksi);
	ksi.ksi_signo = SIGSEGV;
	ksi.ksi_code = write ? SEGV_ACCERR : SEGV_MAPERR;
	ksi.ksi_addr = td->td_sigblock_ptr;
	trapsignal(td, &ksi);
}

static bool
sigfastblock_fetch_sig(struct thread *td, bool sendsig, uint32_t *valp)
{
	uint32_t res;

	if ((td->td_pflags & TDP_SIGFASTBLOCK) == 0)
		return (true);
	if (fueword32(td->td_sigblock_ptr, &res) == -1) {
		sigfastblock_failed(td, sendsig, false);
		return (false);
	}
	*valp = res;
	td->td_sigblock_val = res & ~SIGFASTBLOCK_FLAGS;
	return (true);
}

int
sys_sigfastblock(struct thread *td, struct sigfastblock_args *uap)
{

	return (kern_sigfastblock(td, uap->cmd, uap->ptr));
}

int
kern_sigfastblock(struct thread *td, int cmd, uint32_t * __capability ptr)
{
	struct proc *p;
	int error, res;
	uint32_t oldval;

	error = 0;
	p = td->td_proc;
	switch (cmd) {
	case SIGFASTBLOCK_SETPTR:
		if ((td->td_pflags & TDP_SIGFASTBLOCK) != 0) {
			error = EBUSY;
			break;
		}
		if (!__builtin_is_aligned(ptr, sizeof(uint32_t))) {
			error = EINVAL;
			break;
		}
		td->td_pflags |= TDP_SIGFASTBLOCK;
		td->td_sigblock_ptr = ptr;
		break;

	case SIGFASTBLOCK_UNBLOCK:
		if ((td->td_pflags & TDP_SIGFASTBLOCK) == 0) {
			error = EINVAL;
			break;
		}

		for (;;) {
			res = casueword32(td->td_sigblock_ptr,
			    SIGFASTBLOCK_PEND, &oldval, 0);
			if (res == -1) {
				error = EFAULT;
				sigfastblock_failed(td, false, true);
				break;
			}
			if (res == 0)
				break;
			MPASS(res == 1);
			if (oldval != SIGFASTBLOCK_PEND) {
				error = EBUSY;
				break;
			}
			error = thread_check_susp(td, false);
			if (error != 0)
				break;
		}
		if (error != 0)
			break;

		/*
		 * td_sigblock_val is cleared there, but not on a
		 * syscall exit.  The end effect is that a single
		 * interruptible sleep, while user sigblock word is
		 * set, might return EINTR or ERESTART to usermode
		 * without delivering signal.  All further sleeps,
		 * until userspace clears the word and does
		 * sigfastblock(UNBLOCK), observe current word and no
		 * longer get interrupted.  It is slight
		 * non-conformance, with alternative to have read the
		 * sigblock word on each syscall entry.
		 */
		td->td_sigblock_val = 0;

		/*
		 * Rely on normal ast mechanism to deliver pending
		 * signals to current thread.  But notify others about
		 * fake unblock.
		 */
		if (error == 0 && p->p_numthreads != 1) {
			PROC_LOCK(p);
			reschedule_signals(p, td->td_sigmask, 0);
			PROC_UNLOCK(p);
		}
		break;

	case SIGFASTBLOCK_UNSETPTR:
		if ((td->td_pflags & TDP_SIGFASTBLOCK) == 0) {
			error = EINVAL;
			break;
		}
		if (!sigfastblock_fetch_sig(td, false, &oldval)) {
			error = EFAULT;
			break;
		}
		if (oldval != 0 && oldval != SIGFASTBLOCK_PEND) {
			error = EBUSY;
			break;
		}
		sigfastblock_clear(td);
		break;

	default:
		error = EINVAL;
		break;
	}
	return (error);
}

void
sigfastblock_clear(struct thread *td)
{
	struct proc *p;
	bool resched;

	if ((td->td_pflags & TDP_SIGFASTBLOCK) == 0)
		return;
	td->td_sigblock_val = 0;
	resched = (td->td_pflags & TDP_SIGFASTPENDING) != 0;
	td->td_pflags &= ~(TDP_SIGFASTBLOCK | TDP_SIGFASTPENDING);
	if (resched) {
		p = td->td_proc;
		PROC_LOCK(p);
		reschedule_signals(p, td->td_sigmask, 0);
		PROC_UNLOCK(p);
	}
}

void
sigfastblock_fetch(struct thread *td)
{
	uint32_t val;

	(void)sigfastblock_fetch_sig(td, true, &val);
}

static void
sigfastblock_setpend1(struct thread *td)
{
	int res;
	uint32_t oldval;

	if ((td->td_pflags & TDP_SIGFASTBLOCK) == 0)
		return;
	res = fueword32(td->td_sigblock_ptr, &oldval);
	if (res == -1) {
		sigfastblock_failed(td, true, false);
		return;
	}
	for (;;) {
		res = casueword32(td->td_sigblock_ptr, oldval, &oldval,
		    oldval | SIGFASTBLOCK_PEND);
		if (res == -1) {
			sigfastblock_failed(td, true, true);
			return;
		}
		if (res == 0) {
			td->td_sigblock_val = oldval & ~SIGFASTBLOCK_FLAGS;
			td->td_pflags &= ~TDP_SIGFASTPENDING;
			break;
		}
		MPASS(res == 1);
		if (thread_check_susp(td, false) != 0)
			break;
	}
}
<<<<<<< HEAD
// CHERI CHANGES START
// {
//   "updated": 20191022,
//   "target_type": "kernel",
//   "changes": [
//     "kernel_sig_types",
//     "integer_provenance",
//     "user_capabilities"
//   ]
// }
// CHERI CHANGES END
=======

void
sigfastblock_setpend(struct thread *td, bool resched)
{
	struct proc *p;

	sigfastblock_setpend1(td);
	if (resched) {
		p = td->td_proc;
		PROC_LOCK(p);
		reschedule_signals(p, fastblock_mask, SIGPROCMASK_FASTBLK);
		PROC_UNLOCK(p);
	}
}
>>>>>>> 762b1781
<|MERGE_RESOLUTION|>--- conflicted
+++ resolved
@@ -119,11 +119,7 @@
 static int	killpg1(struct thread *td, int sig, int pgid, int all,
 		    ksiginfo_t *ksi);
 static int	issignal(struct thread *td);
-<<<<<<< HEAD
-=======
 static void	reschedule_signals(struct proc *p, sigset_t block, int flags);
-static int	sigprop(int sig);
->>>>>>> 762b1781
 static void	tdsigwakeup(struct thread *, int, sig_t, int);
 static int	sig_suspend_threads(struct thread *, struct proc *, int);
 static int	filt_sigattach(struct knote *kn);
@@ -4268,7 +4264,20 @@
 			break;
 	}
 }
-<<<<<<< HEAD
+
+void
+sigfastblock_setpend(struct thread *td, bool resched)
+{
+	struct proc *p;
+
+	sigfastblock_setpend1(td);
+	if (resched) {
+		p = td->td_proc;
+		PROC_LOCK(p);
+		reschedule_signals(p, fastblock_mask, SIGPROCMASK_FASTBLK);
+		PROC_UNLOCK(p);
+	}
+}
 // CHERI CHANGES START
 // {
 //   "updated": 20191022,
@@ -4279,20 +4288,4 @@
 //     "user_capabilities"
 //   ]
 // }
-// CHERI CHANGES END
-=======
-
-void
-sigfastblock_setpend(struct thread *td, bool resched)
-{
-	struct proc *p;
-
-	sigfastblock_setpend1(td);
-	if (resched) {
-		p = td->td_proc;
-		PROC_LOCK(p);
-		reschedule_signals(p, fastblock_mask, SIGPROCMASK_FASTBLK);
-		PROC_UNLOCK(p);
-	}
-}
->>>>>>> 762b1781
+// CHERI CHANGES END