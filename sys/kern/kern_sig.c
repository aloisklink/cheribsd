/*-
 * SPDX-License-Identifier: BSD-3-Clause
 *
 * Copyright (c) 1982, 1986, 1989, 1991, 1993
 *	The Regents of the University of California.  All rights reserved.
 * (c) UNIX System Laboratories, Inc.
 * All or some portions of this file are derived from material licensed
 * to the University of California by American Telephone and Telegraph
 * Co. or Unix System Laboratories, Inc. and are reproduced herein with
 * the permission of UNIX System Laboratories, Inc.
 *
 * Redistribution and use in source and binary forms, with or without
 * modification, are permitted provided that the following conditions
 * are met:
 * 1. Redistributions of source code must retain the above copyright
 *    notice, this list of conditions and the following disclaimer.
 * 2. Redistributions in binary form must reproduce the above copyright
 *    notice, this list of conditions and the following disclaimer in the
 *    documentation and/or other materials provided with the distribution.
 * 3. Neither the name of the University nor the names of its contributors
 *    may be used to endorse or promote products derived from this software
 *    without specific prior written permission.
 *
 * THIS SOFTWARE IS PROVIDED BY THE REGENTS AND CONTRIBUTORS ``AS IS'' AND
 * ANY EXPRESS OR IMPLIED WARRANTIES, INCLUDING, BUT NOT LIMITED TO, THE
 * IMPLIED WARRANTIES OF MERCHANTABILITY AND FITNESS FOR A PARTICULAR PURPOSE
 * ARE DISCLAIMED.  IN NO EVENT SHALL THE REGENTS OR CONTRIBUTORS BE LIABLE
 * FOR ANY DIRECT, INDIRECT, INCIDENTAL, SPECIAL, EXEMPLARY, OR CONSEQUENTIAL
 * DAMAGES (INCLUDING, BUT NOT LIMITED TO, PROCUREMENT OF SUBSTITUTE GOODS
 * OR SERVICES; LOSS OF USE, DATA, OR PROFITS; OR BUSINESS INTERRUPTION)
 * HOWEVER CAUSED AND ON ANY THEORY OF LIABILITY, WHETHER IN CONTRACT, STRICT
 * LIABILITY, OR TORT (INCLUDING NEGLIGENCE OR OTHERWISE) ARISING IN ANY WAY
 * OUT OF THE USE OF THIS SOFTWARE, EVEN IF ADVISED OF THE POSSIBILITY OF
 * SUCH DAMAGE.
 *
 *	@(#)kern_sig.c	8.7 (Berkeley) 4/18/94
 */

#include <sys/cdefs.h>
__FBSDID("$FreeBSD$");

#define EXPLICIT_USER_ACCESS

#include "opt_ktrace.h"

#include <sys/param.h>
#include <sys/ctype.h>
#include <sys/systm.h>
#include <sys/signalvar.h>
#include <sys/vnode.h>
#include <sys/acct.h>
#include <sys/bus.h>
#include <sys/capsicum.h>
#include <sys/compressor.h>
#include <sys/condvar.h>
#include <sys/event.h>
#include <sys/fcntl.h>
#include <sys/imgact.h>
#include <sys/kernel.h>
#include <sys/ktr.h>
#include <sys/ktrace.h>
#include <sys/lock.h>
#include <sys/malloc.h>
#include <sys/mutex.h>
#include <sys/refcount.h>
#include <sys/namei.h>
#include <sys/proc.h>
#include <sys/procdesc.h>
#include <sys/posix4.h>
#include <sys/pioctl.h>
#include <sys/racct.h>
#include <sys/resourcevar.h>
#include <sys/sdt.h>
#include <sys/sbuf.h>
#include <sys/sleepqueue.h>
#include <sys/smp.h>
#include <sys/stat.h>
#include <sys/sx.h>
#include <sys/syscallsubr.h>
#include <sys/sysctl.h>
#include <sys/sysent.h>
#include <sys/syslog.h>
#include <sys/sysproto.h>
#include <sys/timers.h>
#include <sys/unistd.h>
#include <sys/wait.h>
#include <vm/vm.h>
#include <vm/vm_extern.h>
#include <vm/uma.h>

#include <sys/jail.h>

#ifdef CPU_CHERI
/*
 * XXXRW: We're not quite doing this in the right place, hence the header;
 * need to work on that.
 */
#include <cheri/cheri.h>
#include <cheri/cheric.h>
#endif

<<<<<<< HEAD
#if __has_feature(capabilities)
/* XXX-AM: this is to be moved to compat64 */
static inline bool
is_magic_sighandler_constant(void* handler) {
	/*
	 * Instead of enumerating all the SIG_* constants, just check if
	 * it is a small (positive or negative) integer so that this doesn't
	 * break if someone adds a new SIG_* constant. The manual checks that
	 * we were using before weren't handling SIG_HOLD.
	 */
	return (vaddr_t)handler < 64;
}
#endif

=======
>>>>>>> e16ccb4a
#include <machine/cpu.h>

#include <security/audit/audit.h>

#define	ONSIG	32		/* NSIG for osig* syscalls.  XXX. */

SDT_PROVIDER_DECLARE(proc);
SDT_PROBE_DEFINE3(proc, , , signal__send,
    "struct thread *", "struct proc *", "int");
SDT_PROBE_DEFINE2(proc, , , signal__clear,
    "int", "ksiginfo_t *");
SDT_PROBE_DEFINE3(proc, , , signal__discard,
    "struct thread *", "struct proc *", "int");

static int	coredump(struct thread *);
static int	killpg1(struct thread *td, int sig, int pgid, int all,
		    ksiginfo_t *ksi);
static int	issignal(struct thread *td);
static void	tdsigwakeup(struct thread *, int, sig_t, int);
static int	sig_suspend_threads(struct thread *, struct proc *, int);
static int	filt_sigattach(struct knote *kn);
static void	filt_sigdetach(struct knote *kn);
static int	filt_signal(struct knote *kn, long hint);
static struct thread *sigtd(struct proc *p, int sig, int prop);
static void	sigqueue_start(void);

static uma_zone_t	ksiginfo_zone = NULL;
struct filterops sig_filtops = {
	.f_isfd = 0,
	.f_attach = filt_sigattach,
	.f_detach = filt_sigdetach,
	.f_event = filt_signal,
};

static int	kern_logsigexit = 1;
SYSCTL_INT(_kern, KERN_LOGSIGEXIT, logsigexit, CTLFLAG_RW,
    &kern_logsigexit, 0,
    "Log processes quitting on abnormal signals to syslog(3)");

static int	kern_forcesigexit = 1;
SYSCTL_INT(_kern, OID_AUTO, forcesigexit, CTLFLAG_RW,
    &kern_forcesigexit, 0, "Force trap signal to be handled");

static SYSCTL_NODE(_kern, OID_AUTO, sigqueue, CTLFLAG_RW, 0,
    "POSIX real time signal");

static int	max_pending_per_proc = 128;
SYSCTL_INT(_kern_sigqueue, OID_AUTO, max_pending_per_proc, CTLFLAG_RW,
    &max_pending_per_proc, 0, "Max pending signals per proc");

static int	preallocate_siginfo = 1024;
SYSCTL_INT(_kern_sigqueue, OID_AUTO, preallocate, CTLFLAG_RDTUN,
    &preallocate_siginfo, 0, "Preallocated signal memory size");

static int	signal_overflow = 0;
SYSCTL_INT(_kern_sigqueue, OID_AUTO, overflow, CTLFLAG_RD,
    &signal_overflow, 0, "Number of signals overflew");

static int	signal_alloc_fail = 0;
SYSCTL_INT(_kern_sigqueue, OID_AUTO, alloc_fail, CTLFLAG_RD,
    &signal_alloc_fail, 0, "signals failed to be allocated");

static int	kern_lognosys = 0;
SYSCTL_INT(_kern, OID_AUTO, lognosys, CTLFLAG_RWTUN, &kern_lognosys, 0,
    "Log invalid syscalls");

SYSINIT(signal, SI_SUB_P1003_1B, SI_ORDER_FIRST+3, sigqueue_start, NULL);

/*
 * Policy -- Can ucred cr1 send SIGIO to process cr2?
 * Should use cr_cansignal() once cr_cansignal() allows SIGIO and SIGURG
 * in the right situations.
 */
#define CANSIGIO(cr1, cr2) \
	((cr1)->cr_uid == 0 || \
	    (cr1)->cr_ruid == (cr2)->cr_ruid || \
	    (cr1)->cr_uid == (cr2)->cr_ruid || \
	    (cr1)->cr_ruid == (cr2)->cr_uid || \
	    (cr1)->cr_uid == (cr2)->cr_uid)

static int	sugid_coredump;
SYSCTL_INT(_kern, OID_AUTO, sugid_coredump, CTLFLAG_RWTUN,
    &sugid_coredump, 0, "Allow setuid and setgid processes to dump core");

static int	capmode_coredump;
SYSCTL_INT(_kern, OID_AUTO, capmode_coredump, CTLFLAG_RWTUN,
    &capmode_coredump, 0, "Allow processes in capability mode to dump core");

static int	do_coredump = 1;
SYSCTL_INT(_kern, OID_AUTO, coredump, CTLFLAG_RW,
	&do_coredump, 0, "Enable/Disable coredumps");

/* XXXAR: default to 0660 mode to allow host to read it on NFS mounted rootfs */
static int	coredump_fs_mode = S_IRUSR | S_IWUSR | S_IRGRP | S_IWGRP;
SYSCTL_INT(_kern, OID_AUTO, coredump_fs_mode, CTLFLAG_RW,
	&coredump_fs_mode, 0, "File mode for coredump files");

static int	set_core_nodump_flag = 0;
SYSCTL_INT(_kern, OID_AUTO, nodump_coredump, CTLFLAG_RW, &set_core_nodump_flag,
	0, "Enable setting the NODUMP flag on coredump files");

static int	coredump_devctl = 0;
SYSCTL_INT(_kern, OID_AUTO, coredump_devctl, CTLFLAG_RW, &coredump_devctl,
	0, "Generate a devctl notification when processes coredump");

/*
 * Signal properties and actions.
 * The array below categorizes the signals and their default actions.
 */
static int sigproptbl[NSIG] = {
	[SIGHUP] =	SIGPROP_KILL,
	[SIGINT] =	SIGPROP_KILL,
	[SIGQUIT] =	SIGPROP_KILL | SIGPROP_CORE,
	[SIGILL] =	SIGPROP_KILL | SIGPROP_CORE | SIGPROP_SBUNWIND,
	[SIGTRAP] =	SIGPROP_KILL | SIGPROP_CORE | SIGPROP_SBUNWIND,
	[SIGABRT] =	SIGPROP_KILL | SIGPROP_CORE,
	[SIGEMT] =	SIGPROP_KILL | SIGPROP_CORE | SIGPROP_SBUNWIND,
	[SIGFPE] =	SIGPROP_KILL | SIGPROP_CORE | SIGPROP_SBUNWIND,
	[SIGKILL] =	SIGPROP_KILL,
	[SIGBUS] =	SIGPROP_KILL | SIGPROP_CORE | SIGPROP_SBUNWIND,
	[SIGSEGV] =	SIGPROP_KILL | SIGPROP_CORE | SIGPROP_SBUNWIND,
	[SIGSYS] =	SIGPROP_KILL | SIGPROP_CORE,
	[SIGPIPE] =	SIGPROP_KILL,
	[SIGALRM] =	SIGPROP_KILL,
	[SIGTERM] =	SIGPROP_KILL,
	[SIGURG] =	SIGPROP_IGNORE,
	[SIGSTOP] =	SIGPROP_STOP,
	[SIGTSTP] =	SIGPROP_STOP | SIGPROP_TTYSTOP,
	[SIGCONT] =	SIGPROP_IGNORE | SIGPROP_CONT,
	[SIGCHLD] =	SIGPROP_IGNORE,
	[SIGTTIN] =	SIGPROP_STOP | SIGPROP_TTYSTOP,
	[SIGTTOU] =	SIGPROP_STOP | SIGPROP_TTYSTOP,
	[SIGIO] =	SIGPROP_IGNORE,
	[SIGXCPU] =	SIGPROP_KILL,
	[SIGXFSZ] =	SIGPROP_KILL,
	[SIGVTALRM] =	SIGPROP_KILL,
	[SIGPROF] =	SIGPROP_KILL,
	[SIGWINCH] =	SIGPROP_IGNORE,
	[SIGINFO] =	SIGPROP_IGNORE,
	[SIGUSR1] =	SIGPROP_KILL,
	[SIGUSR2] =	SIGPROP_KILL,
	[SIGPROT] =	SIGPROP_KILL | SIGPROP_CORE | SIGPROP_SBUNWIND,
};

static void reschedule_signals(struct proc *p, sigset_t block, int flags);

static void
sigqueue_start(void)
{
	ksiginfo_zone = uma_zcreate("ksiginfo", sizeof(ksiginfo_t),
		NULL, NULL, NULL, NULL, UMA_ALIGN_PTR, 0);
	uma_prealloc(ksiginfo_zone, preallocate_siginfo);
	p31b_setcfg(CTL_P1003_1B_REALTIME_SIGNALS, _POSIX_REALTIME_SIGNALS);
	p31b_setcfg(CTL_P1003_1B_RTSIG_MAX, SIGRTMAX - SIGRTMIN + 1);
	p31b_setcfg(CTL_P1003_1B_SIGQUEUE_MAX, max_pending_per_proc);
}

ksiginfo_t *
ksiginfo_alloc(int wait)
{
	int flags;

	flags = M_ZERO;
	if (! wait)
		flags |= M_NOWAIT;
	if (ksiginfo_zone != NULL)
		return ((ksiginfo_t *)uma_zalloc(ksiginfo_zone, flags));
	return (NULL);
}

void
ksiginfo_free(ksiginfo_t *ksi)
{
	uma_zfree(ksiginfo_zone, ksi);
}

static __inline int
ksiginfo_tryfree(ksiginfo_t *ksi)
{
	if (!(ksi->ksi_flags & KSI_EXT)) {
		uma_zfree(ksiginfo_zone, ksi);
		return (1);
	}
	return (0);
}

void
siginfo_to_siginfo_native(const _siginfo_t *si,
    struct siginfo_native *si_n)
{

#if !__has_feature(capabilities)
	memcpy(si_n, si, sizeof(*si_n));
#else
	si_n->si_signo = si->si_signo;
	si_n->si_errno = si->si_errno;
	si_n->si_code = si->si_code;
	si_n->si_pid = si->si_pid;
	si_n->si_uid = si->si_uid;
	si_n->si_status = si->si_status;
<<<<<<< HEAD
	si_n->si_addr = (void *)(uintptr_t)si->si_addr;
	si_n->si_value.sival_ptr64 = si->si_value.sival_ptr_native;
=======
	si_n->si_addr = (__cheri_fromcap void *)si->si_addr;
	si_n->si_value.sival_ptr_native = si->si_value.sival_ptr_native;
>>>>>>> e16ccb4a
	memcpy(&si_n->_reason, &si->_reason, sizeof(si_n->_reason));
#endif
}

void
siginfo_native_to_siginfo(const struct siginfo_native *si_n,
    _siginfo_t *si)
{

#if !__has_feature(capabilities)
	memcpy(si, si_n, sizeof(*si_n));
#else
	si->si_signo = si_n->si_signo;
	si->si_errno = si_n->si_errno;
	si->si_code = si_n->si_code;
	si->si_pid = si_n->si_pid;
	si->si_uid = si_n->si_uid;
	si->si_status = si_n->si_status;
	si->si_addr = (__cheri_tocap void * __capability)si_n->si_addr;
	si->si_value.sival_ptr_native = si_n->si_value.sival_ptr64;
	memcpy(&si->_reason, &si_n->_reason, sizeof(si_n->_reason));
#endif
}

void
sigqueue_init(sigqueue_t *list, struct proc *p)
{
	SIGEMPTYSET(list->sq_signals);
	SIGEMPTYSET(list->sq_kill);
	SIGEMPTYSET(list->sq_ptrace);
	TAILQ_INIT(&list->sq_list);
	list->sq_proc = p;
	list->sq_flags = SQ_INIT;
}

/*
 * Get a signal's ksiginfo.
 * Return:
 *	0	-	signal not found
 *	others	-	signal number
 */
static int
sigqueue_get(sigqueue_t *sq, int signo, ksiginfo_t *si)
{
	struct proc *p = sq->sq_proc;
	struct ksiginfo *ksi, *next;
	int count = 0;

	KASSERT(sq->sq_flags & SQ_INIT, ("sigqueue not inited"));

	if (!SIGISMEMBER(sq->sq_signals, signo))
		return (0);

	if (SIGISMEMBER(sq->sq_ptrace, signo)) {
		count++;
		SIGDELSET(sq->sq_ptrace, signo);
		si->ksi_flags |= KSI_PTRACE;
	}
	if (SIGISMEMBER(sq->sq_kill, signo)) {
		count++;
		if (count == 1)
			SIGDELSET(sq->sq_kill, signo);
	}

	TAILQ_FOREACH_SAFE(ksi, &sq->sq_list, ksi_link, next) {
		if (ksi->ksi_signo == signo) {
			if (count == 0) {
				TAILQ_REMOVE(&sq->sq_list, ksi, ksi_link);
				ksi->ksi_sigq = NULL;
				ksiginfo_copy(ksi, si);
				if (ksiginfo_tryfree(ksi) && p != NULL)
					p->p_pendingcnt--;
			}
			if (++count > 1)
				break;
		}
	}

	if (count <= 1)
		SIGDELSET(sq->sq_signals, signo);
	si->ksi_signo = signo;
	return (signo);
}

void
sigqueue_take(ksiginfo_t *ksi)
{
	struct ksiginfo *kp;
	struct proc	*p;
	sigqueue_t	*sq;

	if (ksi == NULL || (sq = ksi->ksi_sigq) == NULL)
		return;

	p = sq->sq_proc;
	TAILQ_REMOVE(&sq->sq_list, ksi, ksi_link);
	ksi->ksi_sigq = NULL;
	if (!(ksi->ksi_flags & KSI_EXT) && p != NULL)
		p->p_pendingcnt--;

	for (kp = TAILQ_FIRST(&sq->sq_list); kp != NULL;
	     kp = TAILQ_NEXT(kp, ksi_link)) {
		if (kp->ksi_signo == ksi->ksi_signo)
			break;
	}
	if (kp == NULL && !SIGISMEMBER(sq->sq_kill, ksi->ksi_signo) &&
	    !SIGISMEMBER(sq->sq_ptrace, ksi->ksi_signo))
		SIGDELSET(sq->sq_signals, ksi->ksi_signo);
}

static int
sigqueue_add(sigqueue_t *sq, int signo, ksiginfo_t *si)
{
	struct proc *p = sq->sq_proc;
	struct ksiginfo *ksi;
	int ret = 0;

	KASSERT(sq->sq_flags & SQ_INIT, ("sigqueue not inited"));

	/*
	 * SIGKILL/SIGSTOP cannot be caught or masked, so take the fast path
	 * for these signals.
	 */
	if (signo == SIGKILL || signo == SIGSTOP || si == NULL) {
		SIGADDSET(sq->sq_kill, signo);
		goto out_set_bit;
	}

	/* directly insert the ksi, don't copy it */
	if (si->ksi_flags & KSI_INS) {
		if (si->ksi_flags & KSI_HEAD)
			TAILQ_INSERT_HEAD(&sq->sq_list, si, ksi_link);
		else
			TAILQ_INSERT_TAIL(&sq->sq_list, si, ksi_link);
		si->ksi_sigq = sq;
		goto out_set_bit;
	}

	if (__predict_false(ksiginfo_zone == NULL)) {
		SIGADDSET(sq->sq_kill, signo);
		goto out_set_bit;
	}

	if (p != NULL && p->p_pendingcnt >= max_pending_per_proc) {
		signal_overflow++;
		ret = EAGAIN;
	} else if ((ksi = ksiginfo_alloc(0)) == NULL) {
		signal_alloc_fail++;
		ret = EAGAIN;
	} else {
		if (p != NULL)
			p->p_pendingcnt++;
		ksiginfo_copy(si, ksi);
		ksi->ksi_signo = signo;
		if (si->ksi_flags & KSI_HEAD)
			TAILQ_INSERT_HEAD(&sq->sq_list, ksi, ksi_link);
		else
			TAILQ_INSERT_TAIL(&sq->sq_list, ksi, ksi_link);
		ksi->ksi_sigq = sq;
	}

	if (ret != 0) {
		if ((si->ksi_flags & KSI_PTRACE) != 0) {
			SIGADDSET(sq->sq_ptrace, signo);
			ret = 0;
			goto out_set_bit;
		} else if ((si->ksi_flags & KSI_TRAP) != 0 ||
		    (si->ksi_flags & KSI_SIGQ) == 0) {
			SIGADDSET(sq->sq_kill, signo);
			ret = 0;
			goto out_set_bit;
		}
		return (ret);
	}

out_set_bit:
	SIGADDSET(sq->sq_signals, signo);
	return (ret);
}

void
sigqueue_flush(sigqueue_t *sq)
{
	struct proc *p = sq->sq_proc;
	ksiginfo_t *ksi;

	KASSERT(sq->sq_flags & SQ_INIT, ("sigqueue not inited"));

	if (p != NULL)
		PROC_LOCK_ASSERT(p, MA_OWNED);

	while ((ksi = TAILQ_FIRST(&sq->sq_list)) != NULL) {
		TAILQ_REMOVE(&sq->sq_list, ksi, ksi_link);
		ksi->ksi_sigq = NULL;
		if (ksiginfo_tryfree(ksi) && p != NULL)
			p->p_pendingcnt--;
	}

	SIGEMPTYSET(sq->sq_signals);
	SIGEMPTYSET(sq->sq_kill);
	SIGEMPTYSET(sq->sq_ptrace);
}

static void
sigqueue_move_set(sigqueue_t *src, sigqueue_t *dst, const sigset_t *set)
{
	sigset_t tmp;
	struct proc *p1, *p2;
	ksiginfo_t *ksi, *next;

	KASSERT(src->sq_flags & SQ_INIT, ("src sigqueue not inited"));
	KASSERT(dst->sq_flags & SQ_INIT, ("dst sigqueue not inited"));
	p1 = src->sq_proc;
	p2 = dst->sq_proc;
	/* Move siginfo to target list */
	TAILQ_FOREACH_SAFE(ksi, &src->sq_list, ksi_link, next) {
		if (SIGISMEMBER(*set, ksi->ksi_signo)) {
			TAILQ_REMOVE(&src->sq_list, ksi, ksi_link);
			if (p1 != NULL)
				p1->p_pendingcnt--;
			TAILQ_INSERT_TAIL(&dst->sq_list, ksi, ksi_link);
			ksi->ksi_sigq = dst;
			if (p2 != NULL)
				p2->p_pendingcnt++;
		}
	}

	/* Move pending bits to target list */
	tmp = src->sq_kill;
	SIGSETAND(tmp, *set);
	SIGSETOR(dst->sq_kill, tmp);
	SIGSETNAND(src->sq_kill, tmp);

	tmp = src->sq_ptrace;
	SIGSETAND(tmp, *set);
	SIGSETOR(dst->sq_ptrace, tmp);
	SIGSETNAND(src->sq_ptrace, tmp);

	tmp = src->sq_signals;
	SIGSETAND(tmp, *set);
	SIGSETOR(dst->sq_signals, tmp);
	SIGSETNAND(src->sq_signals, tmp);
}

#if 0
static void
sigqueue_move(sigqueue_t *src, sigqueue_t *dst, int signo)
{
	sigset_t set;

	SIGEMPTYSET(set);
	SIGADDSET(set, signo);
	sigqueue_move_set(src, dst, &set);
}
#endif

static void
sigqueue_delete_set(sigqueue_t *sq, const sigset_t *set)
{
	struct proc *p = sq->sq_proc;
	ksiginfo_t *ksi, *next;

	KASSERT(sq->sq_flags & SQ_INIT, ("src sigqueue not inited"));

	/* Remove siginfo queue */
	TAILQ_FOREACH_SAFE(ksi, &sq->sq_list, ksi_link, next) {
		if (SIGISMEMBER(*set, ksi->ksi_signo)) {
			TAILQ_REMOVE(&sq->sq_list, ksi, ksi_link);
			ksi->ksi_sigq = NULL;
			if (ksiginfo_tryfree(ksi) && p != NULL)
				p->p_pendingcnt--;
		}
	}
	SIGSETNAND(sq->sq_kill, *set);
	SIGSETNAND(sq->sq_ptrace, *set);
	SIGSETNAND(sq->sq_signals, *set);
}

void
sigqueue_delete(sigqueue_t *sq, int signo)
{
	sigset_t set;

	SIGEMPTYSET(set);
	SIGADDSET(set, signo);
	sigqueue_delete_set(sq, &set);
}

/* Remove a set of signals for a process */
static void
sigqueue_delete_set_proc(struct proc *p, const sigset_t *set)
{
	sigqueue_t worklist;
	struct thread *td0;

	PROC_LOCK_ASSERT(p, MA_OWNED);

	sigqueue_init(&worklist, NULL);
	sigqueue_move_set(&p->p_sigqueue, &worklist, set);

	FOREACH_THREAD_IN_PROC(p, td0)
		sigqueue_move_set(&td0->td_sigqueue, &worklist, set);

	sigqueue_flush(&worklist);
}

void
sigqueue_delete_proc(struct proc *p, int signo)
{
	sigset_t set;

	SIGEMPTYSET(set);
	SIGADDSET(set, signo);
	sigqueue_delete_set_proc(p, &set);
}

static void
sigqueue_delete_stopmask_proc(struct proc *p)
{
	sigset_t set;

	SIGEMPTYSET(set);
	SIGADDSET(set, SIGSTOP);
	SIGADDSET(set, SIGTSTP);
	SIGADDSET(set, SIGTTIN);
	SIGADDSET(set, SIGTTOU);
	sigqueue_delete_set_proc(p, &set);
}

/*
 * Determine signal that should be delivered to thread td, the current
 * thread, 0 if none.  If there is a pending stop signal with default
 * action, the process stops in issignal().
 */
int
cursig(struct thread *td)
{
	PROC_LOCK_ASSERT(td->td_proc, MA_OWNED);
	mtx_assert(&td->td_proc->p_sigacts->ps_mtx, MA_OWNED);
	THREAD_LOCK_ASSERT(td, MA_NOTOWNED);
	return (SIGPENDING(td) ? issignal(td) : 0);
}

/*
 * Arrange for ast() to handle unmasked pending signals on return to user
 * mode.  This must be called whenever a signal is added to td_sigqueue or
 * unmasked in td_sigmask.
 */
void
signotify(struct thread *td)
{

	PROC_LOCK_ASSERT(td->td_proc, MA_OWNED);

	if (SIGPENDING(td)) {
		thread_lock(td);
		td->td_flags |= TDF_NEEDSIGCHK | TDF_ASTPENDING;
		thread_unlock(td);
	}
}

/*
 * Returns 1 (true) if altstack is configured for the thread, and the
 * passed stack bottom address falls into the altstack range.  Handles
 * the 43 compat special case where the alt stack size is zero.
 */
int
sigonstack(size_t sp)
{
	struct thread *td;

	td = curthread;
	if ((td->td_pflags & TDP_ALTSTACK) == 0)
		return (0);
#if defined(COMPAT_43)
	if (td->td_sigstk.ss_size == 0)
		return ((td->td_sigstk.ss_flags & SS_ONSTACK) != 0);
#endif
	return (sp >= (__cheri_addr size_t)td->td_sigstk.ss_sp &&
	    sp < td->td_sigstk.ss_size
	       + (__cheri_addr size_t)td->td_sigstk.ss_sp);
}

int
sigprop(int sig)
{

	if (sig > 0 && sig < nitems(sigproptbl))
		return (sigproptbl[sig]);
	return (0);
}

int
sig_ffs(sigset_t *set)
{
	int i;

	for (i = 0; i < _SIG_WORDS; i++)
		if (set->__bits[i])
			return (ffs(set->__bits[i]) + (i * 32));
	return (0);
}

static bool
sigact_flag_test(const ksigaction_t *act, int flag)
{

	/*
	 * SA_SIGINFO is reset when signal disposition is set to
	 * ignore or default.  Other flags are kept according to user
	 * settings.
	 */
	return ((act->sa_flags & flag) != 0 && (flag != SA_SIGINFO ||
	    ((__sighandler_t * __capability)act->sa_sigaction != SIG_IGN &&
	    (__sighandler_t * __capability)act->sa_sigaction != SIG_DFL)));
}

/*
 * kern_sigaction
 * sigaction
 * freebsd4_sigaction
 * osigaction
 */
int
kern_sigaction(struct thread *td, int sig, const ksigaction_t *act,
    ksigaction_t *oact, int flags)
{
	struct sigacts *ps;
	struct proc *p = td->td_proc;

	if (!_SIG_VALID(sig))
		return (EINVAL);
	if (act != NULL && act->sa_handler != SIG_DFL &&
	    act->sa_handler != SIG_IGN && (act->sa_flags & ~(SA_ONSTACK |
	    SA_RESTART | SA_RESETHAND | SA_NOCLDSTOP | SA_NODEFER |
	    SA_NOCLDWAIT | SA_SIGINFO)) != 0)
		return (EINVAL);

	PROC_LOCK(p);
	ps = p->p_sigacts;
	mtx_lock(&ps->ps_mtx);
	if (oact) {
		memset(oact, 0, sizeof(*oact));
		oact->sa_mask = ps->ps_catchmask[_SIG_IDX(sig)];
		if (SIGISMEMBER(ps->ps_sigonstack, sig))
			oact->sa_flags |= SA_ONSTACK;
		if (!SIGISMEMBER(ps->ps_sigintr, sig))
			oact->sa_flags |= SA_RESTART;
		if (SIGISMEMBER(ps->ps_sigreset, sig))
			oact->sa_flags |= SA_RESETHAND;
		if (SIGISMEMBER(ps->ps_signodefer, sig))
			oact->sa_flags |= SA_NODEFER;
		if (SIGISMEMBER(ps->ps_siginfo, sig)) {
			oact->sa_flags |= SA_SIGINFO;
			oact->sa_sigaction = (__siginfohandler_t * __capability)
			    ps->ps_sigact[_SIG_IDX(sig)];
		} else {
			oact->sa_handler = ps->ps_sigact[_SIG_IDX(sig)];
		}
		if (sig == SIGCHLD && ps->ps_flag & PS_NOCLDSTOP)
			oact->sa_flags |= SA_NOCLDSTOP;
		if (sig == SIGCHLD && ps->ps_flag & PS_NOCLDWAIT)
			oact->sa_flags |= SA_NOCLDWAIT;
	}
	if (act) {
		if ((sig == SIGKILL || sig == SIGSTOP) &&
		    act->sa_handler != SIG_DFL) {
			mtx_unlock(&ps->ps_mtx);
			PROC_UNLOCK(p);
			return (EINVAL);
		}

		/*
		 * Change setting atomically.
		 */

		ps->ps_catchmask[_SIG_IDX(sig)] = act->sa_mask;
		SIG_CANTMASK(ps->ps_catchmask[_SIG_IDX(sig)]);
		if (sigact_flag_test(act, SA_SIGINFO)) {
			ps->ps_sigact[_SIG_IDX(sig)] =
			    (__sighandler_t * __capability)act->sa_sigaction;
			SIGADDSET(ps->ps_siginfo, sig);
		} else {
			ps->ps_sigact[_SIG_IDX(sig)] = act->sa_handler;
			SIGDELSET(ps->ps_siginfo, sig);
		}
		if (!sigact_flag_test(act, SA_RESTART))
			SIGADDSET(ps->ps_sigintr, sig);
		else
			SIGDELSET(ps->ps_sigintr, sig);
		if (sigact_flag_test(act, SA_ONSTACK))
			SIGADDSET(ps->ps_sigonstack, sig);
		else
			SIGDELSET(ps->ps_sigonstack, sig);
		if (sigact_flag_test(act, SA_RESETHAND))
			SIGADDSET(ps->ps_sigreset, sig);
		else
			SIGDELSET(ps->ps_sigreset, sig);
		if (sigact_flag_test(act, SA_NODEFER))
			SIGADDSET(ps->ps_signodefer, sig);
		else
			SIGDELSET(ps->ps_signodefer, sig);
		if (sig == SIGCHLD) {
			if (act->sa_flags & SA_NOCLDSTOP)
				ps->ps_flag |= PS_NOCLDSTOP;
			else
				ps->ps_flag &= ~PS_NOCLDSTOP;
			if (act->sa_flags & SA_NOCLDWAIT) {
				/*
				 * Paranoia: since SA_NOCLDWAIT is implemented
				 * by reparenting the dying child to PID 1 (and
				 * trust it to reap the zombie), PID 1 itself
				 * is forbidden to set SA_NOCLDWAIT.
				 */
				if (p->p_pid == 1)
					ps->ps_flag &= ~PS_NOCLDWAIT;
				else
					ps->ps_flag |= PS_NOCLDWAIT;
			} else
				ps->ps_flag &= ~PS_NOCLDWAIT;
			if (ps->ps_sigact[_SIG_IDX(SIGCHLD)] == SIG_IGN)
				ps->ps_flag |= PS_CLDSIGIGN;
			else
				ps->ps_flag &= ~PS_CLDSIGIGN;
		}
		/*
		 * Set bit in ps_sigignore for signals that are set to SIG_IGN,
		 * and for signals set to SIG_DFL where the default is to
		 * ignore. However, don't put SIGCONT in ps_sigignore, as we
		 * have to restart the process.
		 */
		if (ps->ps_sigact[_SIG_IDX(sig)] == SIG_IGN ||
		    (sigprop(sig) & SIGPROP_IGNORE &&
		     ps->ps_sigact[_SIG_IDX(sig)] == SIG_DFL)) {
			/* never to be seen again */
			sigqueue_delete_proc(p, sig);
			if (sig != SIGCONT)
				/* easier in psignal */
				SIGADDSET(ps->ps_sigignore, sig);
			SIGDELSET(ps->ps_sigcatch, sig);
		} else {
			SIGDELSET(ps->ps_sigignore, sig);
			if (ps->ps_sigact[_SIG_IDX(sig)] == SIG_DFL)
				SIGDELSET(ps->ps_sigcatch, sig);
			else
				SIGADDSET(ps->ps_sigcatch, sig);
		}
#ifdef COMPAT_FREEBSD4
		if (ps->ps_sigact[_SIG_IDX(sig)] == SIG_IGN ||
		    ps->ps_sigact[_SIG_IDX(sig)] == SIG_DFL ||
		    (flags & KSA_FREEBSD4) == 0)
			SIGDELSET(ps->ps_freebsd4, sig);
		else
			SIGADDSET(ps->ps_freebsd4, sig);
#endif
#ifdef COMPAT_43
		if (ps->ps_sigact[_SIG_IDX(sig)] == SIG_IGN ||
		    ps->ps_sigact[_SIG_IDX(sig)] == SIG_DFL ||
		    (flags & KSA_OSIGSET) == 0)
			SIGDELSET(ps->ps_osigset, sig);
		else
			SIGADDSET(ps->ps_osigset, sig);
#endif
	}
	mtx_unlock(&ps->ps_mtx);
	PROC_UNLOCK(p);
	return (0);
}

#ifndef _SYS_SYSPROTO_H_
struct sigaction_args {
	int	sig;
	struct	sigaction * __capability act;
	struct	sigaction * __capability oact;
};
#endif
int
sys_sigaction(struct thread *td, struct sigaction_args *uap)
{
	ksigaction_t act, oact;
	ksigaction_t *actp, *oactp;
	int error;

	actp = (uap->act != NULL) ? &act : NULL;
	oactp = (uap->oact != NULL) ? &oact : NULL;
	if (actp) {
		error = copyincap(uap->act, &act, sizeof(act));
		if (error)
			return (error);
	}
	error = kern_sigaction(td, uap->sig, actp, oactp, 0);
	if (oactp && !error)
		error = copyoutcap(&oact, uap->oact, sizeof(oact));
	return (error);
}

#ifdef COMPAT_FREEBSD4
#ifndef _SYS_SYSPROTO_H_
struct freebsd4_sigaction_args {
	int	sig;
	struct	sigaction_native *act;
	struct	sigaction_native *oact;
};
#endif
int
freebsd4_sigaction(struct thread *td, struct freebsd4_sigaction_args *uap)
{
	ksigaction_t act, oact;
	struct sigaction_native act_n, oact_n;
	ksigaction_t *actp, *oactp;
	int error;


	actp = (uap->act != NULL) ? &act : NULL;
	oactp = (uap->oact != NULL) ? &oact : NULL;
	if (actp) {
		error = copyin(uap->act, &act_n, sizeof(act));
		if (error)
			return (error);
#if __has_feature(capabilities)
		if (is_magic_sighandler_constant(act_n.sa_handler))
			actp->sa_handler = cheri_fromint((vaddr_t)act_n.sa_handler);
		else
			actp->sa_handler = __USER_CODE_CAP(act_n.sa_handler);
		actp->sa_flags = act_n.sa_flags;
		actp->a_mask = act_n.sa_mask;
#else
		*actp = act_n;
#endif
	}
	error = kern_sigaction(td, uap->sig, actp, oactp, KSA_FREEBSD4);
	if (oactp && !error) {
#if __has_feature(capabilities)
		memset(&oact_n, 0, sizeof(oact_n));
		oact_n.sa_handler = (void *)(uintptr_t)oactp->sa_handler;
		oact_n.sa_flags = oactp->sa_flags;
		oact_n.sa_mask = oactp->sa_mask;
#else
		oact_n = *oactp;
#endif
		error = copyout(&oact_n, uap->oact, sizeof(oact));
	}
	return (error);
}
#endif	/* COMAPT_FREEBSD4 */

#ifdef COMPAT_43	/* XXX - COMPAT_FBSD3 */
#ifndef _SYS_SYSPROTO_H_
struct osigaction_args {
	int	signum;
	struct	osigaction *nsa;
	struct	osigaction *osa;
};
#endif
int
osigaction(struct thread *td, struct osigaction_args *uap)
{
	struct osigaction sa;
	ksigaction_t nsa, osa;
	ksigaction_t *nsap, *osap;
	int error;

	if (uap->signum <= 0 || uap->signum >= ONSIG)
		return (EINVAL);

	nsap = (uap->nsa != NULL) ? &nsa : NULL;
	osap = (uap->osa != NULL) ? &osa : NULL;

	if (nsap) {
		error = copyin(uap->nsa, &sa, sizeof(sa));
		if (error)
			return (error);
#if __has_feature(capabilities)
		if (is_magic_sighandler_constant(sa.sa_handler))
			nsap->sa_handler = cheri_fromint((vaddr_t)sa.sa_handler);
		else
			nsap->sa_handler = __USER_CODE_CAP(sa.sa_handler);
#else
		nsap.sa_handler = (void *)(uintptr_t)sa.sa_handler;
#endif
		nsap->sa_flags = sa.sa_flags;
		OSIG2SIG(sa.sa_mask, nsap->sa_mask);
	}
	error = kern_sigaction(td, uap->signum, nsap, osap, KSA_OSIGSET);
	if (osap && !error) {
		sa.sa_handler = osap->sa_handler;
		sa.sa_handler = (void *)(uintptr_t)osap->sa_handler;
		sa.sa_flags = osap->sa_flags;
		SIG2OSIG(osap->sa_mask, sa.sa_mask);
		error = copyout(&sa, uap->osa, sizeof(sa));
	}
	return (error);
}

#if !defined(__i386__)
/* Avoid replicating the same stub everywhere */
int
osigreturn(struct thread *td, struct osigreturn_args *uap)
{

	return (nosys(td, (struct nosys_args *)uap));
}
#endif
#endif /* COMPAT_43 */

/*
 * Initialize signal state for process 0;
 * set to ignore signals that are ignored by default.
 */
void
siginit(struct proc *p)
{
	int i;
	struct sigacts *ps;

	PROC_LOCK(p);
	ps = p->p_sigacts;
	mtx_lock(&ps->ps_mtx);
	for (i = 1; i <= NSIG; i++) {
		if (sigprop(i) & SIGPROP_IGNORE && i != SIGCONT) {
			SIGADDSET(ps->ps_sigignore, i);
		}
	}
	mtx_unlock(&ps->ps_mtx);
	PROC_UNLOCK(p);
}

/*
 * Reset specified signal to the default disposition.
 */
static void
sigdflt(struct sigacts *ps, int sig)
{

	mtx_assert(&ps->ps_mtx, MA_OWNED);
	SIGDELSET(ps->ps_sigcatch, sig);
	if ((sigprop(sig) & SIGPROP_IGNORE) != 0 && sig != SIGCONT)
		SIGADDSET(ps->ps_sigignore, sig);
	ps->ps_sigact[_SIG_IDX(sig)] = SIG_DFL;
	SIGDELSET(ps->ps_siginfo, sig);
}

/*
 * Reset signals for an exec of the specified process.
 */
void
execsigs(struct proc *p)
{
	sigset_t osigignore;
	struct sigacts *ps;
	int sig;
	struct thread *td;

	/*
	 * Reset caught signals.  Held signals remain held
	 * through td_sigmask (unless they were caught,
	 * and are now ignored by default).
	 */
	PROC_LOCK_ASSERT(p, MA_OWNED);
	ps = p->p_sigacts;
	mtx_lock(&ps->ps_mtx);
	while (SIGNOTEMPTY(ps->ps_sigcatch)) {
		sig = sig_ffs(&ps->ps_sigcatch);
		sigdflt(ps, sig);
		if ((sigprop(sig) & SIGPROP_IGNORE) != 0)
			sigqueue_delete_proc(p, sig);
	}

	/*
	 * As CloudABI processes cannot modify signal handlers, fully
	 * reset all signals to their default behavior. Do ignore
	 * SIGPIPE, as it would otherwise be impossible to recover from
	 * writes to broken pipes and sockets.
	 */
	if (SV_PROC_ABI(p) == SV_ABI_CLOUDABI) {
		osigignore = ps->ps_sigignore;
		while (SIGNOTEMPTY(osigignore)) {
			sig = sig_ffs(&osigignore);
			SIGDELSET(osigignore, sig);
			if (sig != SIGPIPE)
				sigdflt(ps, sig);
		}
		SIGADDSET(ps->ps_sigignore, SIGPIPE);
	}

	/*
	 * Reset stack state to the user stack.
	 * Clear set of signals caught on the signal stack.
	 */
	td = curthread;
	MPASS(td->td_proc == p);
	td->td_sigstk.ss_flags = SS_DISABLE;
	td->td_sigstk.ss_size = 0;
	td->td_sigstk.ss_sp = 0;
	td->td_pflags &= ~TDP_ALTSTACK;
	/*
	 * Reset no zombies if child dies flag as Solaris does.
	 */
	ps->ps_flag &= ~(PS_NOCLDWAIT | PS_CLDSIGIGN);
	if (ps->ps_sigact[_SIG_IDX(SIGCHLD)] == SIG_IGN)
		ps->ps_sigact[_SIG_IDX(SIGCHLD)] = SIG_DFL;
	mtx_unlock(&ps->ps_mtx);
}

/*
 * kern_sigprocmask()
 *
 *	Manipulate signal mask.
 */
int
kern_sigprocmask(struct thread *td, int how, sigset_t *set, sigset_t *oset,
    int flags)
{
	sigset_t new_block, oset1;
	struct proc *p;
	int error;

	p = td->td_proc;
	if ((flags & SIGPROCMASK_PROC_LOCKED) != 0)
		PROC_LOCK_ASSERT(p, MA_OWNED);
	else
		PROC_LOCK(p);
	mtx_assert(&p->p_sigacts->ps_mtx, (flags & SIGPROCMASK_PS_LOCKED) != 0
	    ? MA_OWNED : MA_NOTOWNED);
	if (oset != NULL)
		*oset = td->td_sigmask;

	error = 0;
	if (set != NULL) {
		switch (how) {
		case SIG_BLOCK:
			SIG_CANTMASK(*set);
			oset1 = td->td_sigmask;
			SIGSETOR(td->td_sigmask, *set);
			new_block = td->td_sigmask;
			SIGSETNAND(new_block, oset1);
			break;
		case SIG_UNBLOCK:
			SIGSETNAND(td->td_sigmask, *set);
			signotify(td);
			goto out;
		case SIG_SETMASK:
			SIG_CANTMASK(*set);
			oset1 = td->td_sigmask;
			if (flags & SIGPROCMASK_OLD)
				SIGSETLO(td->td_sigmask, *set);
			else
				td->td_sigmask = *set;
			new_block = td->td_sigmask;
			SIGSETNAND(new_block, oset1);
			signotify(td);
			break;
		default:
			error = EINVAL;
			goto out;
		}

		/*
		 * The new_block set contains signals that were not previously
		 * blocked, but are blocked now.
		 *
		 * In case we block any signal that was not previously blocked
		 * for td, and process has the signal pending, try to schedule
		 * signal delivery to some thread that does not block the
		 * signal, possibly waking it up.
		 */
		if (p->p_numthreads != 1)
			reschedule_signals(p, new_block, flags);
	}

out:
	if (!(flags & SIGPROCMASK_PROC_LOCKED))
		PROC_UNLOCK(p);
	return (error);
}

#ifndef _SYS_SYSPROTO_H_
struct sigprocmask_args {
	int	how;
	const sigset_t * __capability set;
	sigset_t * __capability oset;
};
#endif
int
sys_sigprocmask(struct thread *td, struct sigprocmask_args *uap)
{

	return (user_sigprocmask(td, uap->how, __USER_CAP_OBJ(uap->set),
	    __USER_CAP_OBJ(uap->oset)));
}

int
user_sigprocmask(struct thread *td, int how,
    const sigset_t * __capability uset, sigset_t * __capability uoset)
{
	sigset_t set, oset;
	sigset_t *setp, *osetp;
	int error;

	setp = (uset != NULL) ? &set : NULL;
	osetp = (uoset != NULL) ? &oset : NULL;
	if (setp) {
		error = copyin_c(uset, setp, sizeof(set));
		if (error)
			return (error);
	}
	error = kern_sigprocmask(td, how, setp, osetp, 0);
	if (osetp && !error) {
		error = copyout_c(osetp, uoset, sizeof(oset));
	}
	return (error);
}

#ifdef COMPAT_43	/* XXX - COMPAT_FBSD3 */
#ifndef _SYS_SYSPROTO_H_
struct osigprocmask_args {
	int	how;
	osigset_t mask;
};
#endif
int
osigprocmask(struct thread *td, struct osigprocmask_args *uap)
{
	sigset_t set, oset;
	int error;

	OSIG2SIG(uap->mask, set);
	error = kern_sigprocmask(td, uap->how, &set, &oset, 1);
	SIG2OSIG(oset, td->td_retval[0]);
	return (error);
}
#endif /* COMPAT_43 */

int
sys_sigwait(struct thread *td, struct sigwait_args *uap)
{

	return (user_sigwait(td, __USER_CAP_OBJ(uap->set),
	    __USER_CAP_OBJ(uap->sig)));
}

int
user_sigwait(struct thread *td, const sigset_t * __capability uset,
    int * __capability usig)
{
	ksiginfo_t ksi;
	sigset_t set;
	int error;

	error = copyin_c(uset, &set, sizeof(set));
	if (error) {
		td->td_retval[0] = error;
		return (0);
	}

	error = kern_sigtimedwait(td, set, &ksi, NULL);
	if (error) {
		if (error == EINTR && td->td_proc->p_osrel < P_OSREL_SIGWAIT)
			error = ERESTART;
		if (error == ERESTART)
			return (error);
		td->td_retval[0] = error;
		return (0);
	}

	error = copyout_c(&ksi.ksi_signo, usig, sizeof(ksi.ksi_signo));
	td->td_retval[0] = error;
	return (0);
}

int
copyout_siginfo_native(const _siginfo_t *si, void * __capability info)
{
	struct siginfo_native si_n;

	siginfo_to_siginfo_native(si, &si_n);
	return (copyout_c(&si_n, info, sizeof(si_n)));
}

int
sys_sigtimedwait(struct thread *td, struct sigtimedwait_args *uap)
{

	return (user_sigtimedwait(td, __USER_CAP_OBJ(uap->set),
	    __USER_CAP_OBJ(uap->info), __USER_CAP_OBJ(uap->timeout),
	    (copyout_siginfo_t *)copyout_siginfo_native));
}

int user_sigtimedwait(struct thread *td, const sigset_t * __capability uset,
    void * __capability info, const struct timespec * __capability utimeout,
    copyout_siginfo_t *copyout_siginfop)
{
	struct timespec ts;
	struct timespec *timeout;
	sigset_t set;
	ksiginfo_t ksi;
	int error;

	if (utimeout) {
		error = copyin_c(utimeout, &ts, sizeof(ts));
		if (error)
			return (error);

		timeout = &ts;
	} else
		timeout = NULL;

	error = copyin_c(uset, &set, sizeof(set));
	if (error)
		return (error);

	error = kern_sigtimedwait(td, set, &ksi, timeout);
	if (error)
		return (error);

<<<<<<< HEAD
	if (uap->info) {
		error = copyout(&ksi.ksi_info, uap->info, sizeof(ksi.ksi_info));
	}
=======
	if (info != NULL)
		error = copyout_siginfop(&ksi.ksi_info, info);
>>>>>>> e16ccb4a

	if (error == 0)
		td->td_retval[0] = ksi.ksi_signo;
	return (error);
}

int
sys_sigwaitinfo(struct thread *td, struct sigwaitinfo_args *uap)
{

	return (user_sigwaitinfo(td, __USER_CAP_OBJ(uap->set),
	    __USER_CAP_OBJ(uap->info),
	    (copyout_siginfo_t *)copyout_siginfo_native));
}

int
user_sigwaitinfo(struct thread *td, const sigset_t * __capability uset,
    void * __capability info, copyout_siginfo_t *copyout_siginfop)
{
	ksiginfo_t ksi;
	sigset_t set;
	int error;

	error = copyin_c(uset, &set, sizeof(set));
	if (error)
		return (error);

	error = kern_sigtimedwait(td, set, &ksi, NULL);
	if (error)
		return (error);

<<<<<<< HEAD
	if (uap->info) {
		error = copyout(&ksi.ksi_info, uap->info, sizeof(ksi.ksi_info));
	}
=======
	if (info)
		error = copyout_siginfop(&ksi.ksi_info, info);
>>>>>>> e16ccb4a

	if (error == 0)
		td->td_retval[0] = ksi.ksi_signo;
	return (error);
}

static void
proc_td_siginfo_capture(struct thread *td, _siginfo_t *si)
{
	struct thread *thr;

	FOREACH_THREAD_IN_PROC(td->td_proc, thr) {
		if (thr == td)
			thr->td_si = *si;
		else
			thr->td_si.si_signo = 0;
	}
}

int
kern_sigtimedwait(struct thread *td, sigset_t waitset, ksiginfo_t *ksi,
	struct timespec *timeout)
{
	struct sigacts *ps;
	sigset_t saved_mask, new_block;
	struct proc *p;
	int error, sig, timo, timevalid = 0;
	struct timespec rts, ets, ts;
	struct timeval tv;

	p = td->td_proc;
	error = 0;
	ets.tv_sec = 0;
	ets.tv_nsec = 0;

	if (timeout != NULL) {
		if (timeout->tv_nsec >= 0 && timeout->tv_nsec < 1000000000) {
			timevalid = 1;
			getnanouptime(&rts);
			timespecadd(&rts, timeout, &ets);
		}
	}
	ksiginfo_init(ksi);
	/* Some signals can not be waited for. */
	SIG_CANTMASK(waitset);
	ps = p->p_sigacts;
	PROC_LOCK(p);
	saved_mask = td->td_sigmask;
	SIGSETNAND(td->td_sigmask, waitset);
	for (;;) {
		mtx_lock(&ps->ps_mtx);
		sig = cursig(td);
		mtx_unlock(&ps->ps_mtx);
		KASSERT(sig >= 0, ("sig %d", sig));
		if (sig != 0 && SIGISMEMBER(waitset, sig)) {
			if (sigqueue_get(&td->td_sigqueue, sig, ksi) != 0 ||
			    sigqueue_get(&p->p_sigqueue, sig, ksi) != 0) {
				error = 0;
				break;
			}
		}

		if (error != 0)
			break;

		/*
		 * POSIX says this must be checked after looking for pending
		 * signals.
		 */
		if (timeout != NULL) {
			if (!timevalid) {
				error = EINVAL;
				break;
			}
			getnanouptime(&rts);
			if (timespeccmp(&rts, &ets, >=)) {
				error = EAGAIN;
				break;
			}
			timespecsub(&ets, &rts, &ts);
			TIMESPEC_TO_TIMEVAL(&tv, &ts);
			timo = tvtohz(&tv);
		} else {
			timo = 0;
		}

		error = msleep(ps, &p->p_mtx, PPAUSE|PCATCH, "sigwait", timo);

		if (timeout != NULL) {
			if (error == ERESTART) {
				/* Timeout can not be restarted. */
				error = EINTR;
			} else if (error == EAGAIN) {
				/* We will calculate timeout by ourself. */
				error = 0;
			}
		}
	}

	new_block = saved_mask;
	SIGSETNAND(new_block, td->td_sigmask);
	td->td_sigmask = saved_mask;
	/*
	 * Fewer signals can be delivered to us, reschedule signal
	 * notification.
	 */
	if (p->p_numthreads != 1)
		reschedule_signals(p, new_block, 0);

	if (error == 0) {
		SDT_PROBE2(proc, , , signal__clear, sig, ksi);

		if (ksi->ksi_code == SI_TIMER)
			itimer_accept(p, ksi->ksi_timerid, ksi);

#ifdef KTRACE
		if (KTRPOINT(td, KTR_PSIG)) {
			sig_t action;

			mtx_lock(&ps->ps_mtx);
			action = ps->ps_sigact[_SIG_IDX(sig)];
			mtx_unlock(&ps->ps_mtx);
			ktrpsig(sig, action, &td->td_sigmask, ksi->ksi_code);
		}
#endif
		if (sig == SIGKILL) {
			proc_td_siginfo_capture(td, &ksi->ksi_info);
			sigexit(td, sig);
		}
	}
	PROC_UNLOCK(p);
	return (error);
}

#ifndef _SYS_SYSPROTO_H_
struct sigpending_args {
	sigset_t * __capability set;
};
#endif
int
sys_sigpending(struct thread *td, struct sigpending_args *uap)
{

	return (kern_sigpending(td, __USER_CAP_OBJ(uap->set)));
}

int
kern_sigpending(struct thread *td, sigset_t * __capability set)
{
	struct proc *p = td->td_proc;
	sigset_t pending;

	PROC_LOCK(p);
	pending = p->p_sigqueue.sq_signals;
	SIGSETOR(pending, td->td_sigqueue.sq_signals);
	PROC_UNLOCK(p);
	return (copyout_c(&pending, set, sizeof(sigset_t)));
}

#ifdef COMPAT_43	/* XXX - COMPAT_FBSD3 */
#ifndef _SYS_SYSPROTO_H_
struct osigpending_args {
	int	dummy;
};
#endif
int
osigpending(struct thread *td, struct osigpending_args *uap)
{
	struct proc *p = td->td_proc;
	sigset_t pending;

	PROC_LOCK(p);
	pending = p->p_sigqueue.sq_signals;
	SIGSETOR(pending, td->td_sigqueue.sq_signals);
	PROC_UNLOCK(p);
	SIG2OSIG(pending, td->td_retval[0]);
	return (0);
}
#endif /* COMPAT_43 */

#if defined(COMPAT_43)
/*
 * Generalized interface signal handler, 4.3-compatible.
 */
#ifndef _SYS_SYSPROTO_H_
struct osigvec_args {
	int	signum;
	struct	sigvec *nsv;
	struct	sigvec *osv;
};
#endif
/* ARGSUSED */
int
osigvec(struct thread *td, struct osigvec_args *uap)
{
	struct sigvec vec;
	struct sigaction nsa, osa;
	struct sigaction *nsap, *osap;
	int error;

	if (uap->signum <= 0 || uap->signum >= ONSIG)
		return (EINVAL);
	nsap = (uap->nsv != NULL) ? &nsa : NULL;
	osap = (uap->osv != NULL) ? &osa : NULL;
	if (nsap) {
		error = copyin(uap->nsv, &vec, sizeof(vec));
		if (error)
			return (error);
		nsap->sa_handler = vec.sv_handler;
		OSIG2SIG(vec.sv_mask, nsap->sa_mask);
		nsap->sa_flags = vec.sv_flags;
		nsap->sa_flags ^= SA_RESTART;	/* opposite of SV_INTERRUPT */
	}
	error = kern_sigaction(td, uap->signum, nsap, osap, KSA_OSIGSET);
	if (osap && !error) {
		vec.sv_handler = osap->sa_handler;
		SIG2OSIG(osap->sa_mask, vec.sv_mask);
		vec.sv_flags = osap->sa_flags;
		vec.sv_flags &= ~SA_NOCLDWAIT;
		vec.sv_flags ^= SA_RESTART;
		error = copyout(&vec, uap->osv, sizeof(vec));
	}
	return (error);
}

#ifndef _SYS_SYSPROTO_H_
struct osigblock_args {
	int	mask;
};
#endif
int
osigblock(struct thread *td, struct osigblock_args *uap)
{
	sigset_t set, oset;

	OSIG2SIG(uap->mask, set);
	kern_sigprocmask(td, SIG_BLOCK, &set, &oset, 0);
	SIG2OSIG(oset, td->td_retval[0]);
	return (0);
}

#ifndef _SYS_SYSPROTO_H_
struct osigsetmask_args {
	int	mask;
};
#endif
int
osigsetmask(struct thread *td, struct osigsetmask_args *uap)
{
	sigset_t set, oset;

	OSIG2SIG(uap->mask, set);
	kern_sigprocmask(td, SIG_SETMASK, &set, &oset, 0);
	SIG2OSIG(oset, td->td_retval[0]);
	return (0);
}
#endif /* COMPAT_43 */

/*
 * Suspend calling thread until signal, providing mask to be set in the
 * meantime.
 */
#ifndef _SYS_SYSPROTO_H_
struct sigsuspend_args {
	const sigset_t * __capability sigmask;
};
#endif
/* ARGSUSED */
int
sys_sigsuspend(struct thread *td, struct sigsuspend_args *uap)
{

	return (user_sigsuspend(td, __USER_CAP_OBJ(uap->sigmask)));
}

int
user_sigsuspend(struct thread *td, const sigset_t * __capability sigmask)
{
	sigset_t mask;
	int error;

	error = copyin_c(sigmask, &mask, sizeof(mask));
	if (error)
		return (error);
	return (kern_sigsuspend(td, mask));
}

int
kern_sigsuspend(struct thread *td, sigset_t mask)
{
	struct proc *p = td->td_proc;
	int has_sig, sig;

	/*
	 * When returning from sigsuspend, we want
	 * the old mask to be restored after the
	 * signal handler has finished.  Thus, we
	 * save it here and mark the sigacts structure
	 * to indicate this.
	 */
	PROC_LOCK(p);
	kern_sigprocmask(td, SIG_SETMASK, &mask, &td->td_oldsigmask,
	    SIGPROCMASK_PROC_LOCKED);
	td->td_pflags |= TDP_OLDMASK;

	/*
	 * Process signals now. Otherwise, we can get spurious wakeup
	 * due to signal entered process queue, but delivered to other
	 * thread. But sigsuspend should return only on signal
	 * delivery.
	 */
	(p->p_sysent->sv_set_syscall_retval)(td, EINTR);
	for (has_sig = 0; !has_sig;) {
		while (msleep(&p->p_sigacts, &p->p_mtx, PPAUSE|PCATCH, "pause",
			0) == 0)
			/* void */;
		thread_suspend_check(0);
		mtx_lock(&p->p_sigacts->ps_mtx);
		while ((sig = cursig(td)) != 0) {
			KASSERT(sig >= 0, ("sig %d", sig));
			has_sig += postsig(sig);
		}
		mtx_unlock(&p->p_sigacts->ps_mtx);
	}
	PROC_UNLOCK(p);
	td->td_errno = EINTR;
	td->td_pflags |= TDP_NERRNO;
	return (EJUSTRETURN);
}

#ifdef COMPAT_43	/* XXX - COMPAT_FBSD3 */
/*
 * Compatibility sigsuspend call for old binaries.  Note nonstandard calling
 * convention: libc stub passes mask, not pointer, to save a copyin.
 */
#ifndef _SYS_SYSPROTO_H_
struct osigsuspend_args {
	osigset_t mask;
};
#endif
/* ARGSUSED */
int
osigsuspend(struct thread *td, struct osigsuspend_args *uap)
{
	sigset_t mask;

	OSIG2SIG(uap->mask, mask);
	return (kern_sigsuspend(td, mask));
}
#endif /* COMPAT_43 */

#if defined(COMPAT_43)
#ifndef _SYS_SYSPROTO_H_
struct osigstack_args {
	struct	sigstack *nss;
	struct	sigstack *oss;
};
#endif
/* ARGSUSED */
int
osigstack(struct thread *td, struct osigstack_args *uap)
{
	struct sigstack nss, oss;
	int error = 0;

	if (uap->nss != NULL) {
		error = copyin(uap->nss, &nss, sizeof(nss));
		if (error)
			return (error);
	}
	oss.ss_sp = td->td_sigstk.ss_sp;
	oss.ss_onstack = sigonstack(cpu_getstack(td));
	if (uap->nss != NULL) {
		td->td_sigstk.ss_sp = nss.ss_sp;
		td->td_sigstk.ss_size = 0;
		td->td_sigstk.ss_flags |= nss.ss_onstack & SS_ONSTACK;
		td->td_pflags |= TDP_ALTSTACK;
	}
	if (uap->oss != NULL)
		error = copyout(&oss, uap->oss, sizeof(oss));

	return (error);
}
#endif /* COMPAT_43 */

#ifndef _SYS_SYSPROTO_H_
struct sigaltstack_args {
	struct sigaltstack_native * __capability ss;
	struct sigaltstack_native * __capability oss;
};
#endif
/* ARGSUSED */
int
sys_sigaltstack(struct thread *td, struct sigaltstack_args *uap)
{
	stack_t ss, oss;
	int error;

	if (uap->ss != NULL) {
		error = copyincap(uap->ss, &ss, sizeof(ss));
		if (error)
			return (error);
	}
	error = kern_sigaltstack(td, (uap->ss != NULL) ? &ss : NULL,
	    (uap->oss != NULL) ? &oss : NULL);
	if (error)
		return (error);
	if (uap->oss != NULL) {
		error = copyoutcap(&oss, uap->oss, sizeof(oss));
	}
	return (error);
}

int
kern_sigaltstack(struct thread *td, stack_t *ss, stack_t *oss)
{
	struct proc *p = td->td_proc;
	int oonstack;

	oonstack = sigonstack(cpu_getstack(td));

	if (oss != NULL) {
		*oss = td->td_sigstk;
		oss->ss_flags = (td->td_pflags & TDP_ALTSTACK)
		    ? ((oonstack) ? SS_ONSTACK : 0) : SS_DISABLE;
	}

	if (ss != NULL) {
		if (oonstack)
			return (EPERM);
		if ((ss->ss_flags & ~SS_DISABLE) != 0)
			return (EINVAL);
		if (!(ss->ss_flags & SS_DISABLE)) {
			if (ss->ss_size < p->p_sysent->sv_minsigstksz)
				return (ENOMEM);

			td->td_sigstk = *ss;
			td->td_pflags |= TDP_ALTSTACK;
		} else {
			td->td_pflags &= ~TDP_ALTSTACK;
		}
	}
	return (0);
}

/*
 * Common code for kill process group/broadcast kill.
 * cp is calling process.
 */
static int
killpg1(struct thread *td, int sig, int pgid, int all, ksiginfo_t *ksi)
{
	struct proc *p;
	struct pgrp *pgrp;
	int err;
	int ret;

	ret = ESRCH;
	if (all) {
		/*
		 * broadcast
		 */
		sx_slock(&allproc_lock);
		FOREACH_PROC_IN_SYSTEM(p) {
			if (p->p_pid <= 1 || p->p_flag & P_SYSTEM ||
			    p == td->td_proc || p->p_state == PRS_NEW) {
				continue;
			}
			PROC_LOCK(p);
			err = p_cansignal(td, p, sig);
			if (err == 0) {
				if (sig)
					pksignal(p, sig, ksi);
				ret = err;
			}
			else if (ret == ESRCH)
				ret = err;
			PROC_UNLOCK(p);
		}
		sx_sunlock(&allproc_lock);
	} else {
		sx_slock(&proctree_lock);
		if (pgid == 0) {
			/*
			 * zero pgid means send to my process group.
			 */
			pgrp = td->td_proc->p_pgrp;
			PGRP_LOCK(pgrp);
		} else {
			pgrp = pgfind(pgid);
			if (pgrp == NULL) {
				sx_sunlock(&proctree_lock);
				return (ESRCH);
			}
		}
		sx_sunlock(&proctree_lock);
		LIST_FOREACH(p, &pgrp->pg_members, p_pglist) {
			PROC_LOCK(p);
			if (p->p_pid <= 1 || p->p_flag & P_SYSTEM ||
			    p->p_state == PRS_NEW) {
				PROC_UNLOCK(p);
				continue;
			}
			err = p_cansignal(td, p, sig);
			if (err == 0) {
				if (sig)
					pksignal(p, sig, ksi);
				ret = err;
			}
			else if (ret == ESRCH)
				ret = err;
			PROC_UNLOCK(p);
		}
		PGRP_UNLOCK(pgrp);
	}
	return (ret);
}

#ifndef _SYS_SYSPROTO_H_
struct kill_args {
	int	pid;
	int	signum;
};
#endif
/* ARGSUSED */
int
sys_kill(struct thread *td, struct kill_args *uap)
{
	ksiginfo_t ksi;
	struct proc *p;
	int error;

	/*
	 * A process in capability mode can send signals only to himself.
	 * The main rationale behind this is that abort(3) is implemented as
	 * kill(getpid(), SIGABRT).
	 */
	if (IN_CAPABILITY_MODE(td) && uap->pid != td->td_proc->p_pid)
		return (ECAPMODE);

	AUDIT_ARG_SIGNUM(uap->signum);
	AUDIT_ARG_PID(uap->pid);
	if ((u_int)uap->signum > _SIG_MAXSIG)
		return (EINVAL);

	ksiginfo_init(&ksi);
	ksi.ksi_signo = uap->signum;
	ksi.ksi_code = SI_USER;
	ksi.ksi_pid = td->td_proc->p_pid;
	ksi.ksi_uid = td->td_ucred->cr_ruid;

	if (uap->pid > 0) {
		/* kill single process */
		if ((p = pfind_any(uap->pid)) == NULL)
			return (ESRCH);
		AUDIT_ARG_PROCESS(p);
		error = p_cansignal(td, p, uap->signum);
		if (error == 0 && uap->signum)
			pksignal(p, uap->signum, &ksi);
		PROC_UNLOCK(p);
		return (error);
	}
	switch (uap->pid) {
	case -1:		/* broadcast signal */
		return (killpg1(td, uap->signum, 0, 1, &ksi));
	case 0:			/* signal own process group */
		return (killpg1(td, uap->signum, 0, 0, &ksi));
	default:		/* negative explicit process group */
		return (killpg1(td, uap->signum, -uap->pid, 0, &ksi));
	}
	/* NOTREACHED */
}

int
sys_pdkill(struct thread *td, struct pdkill_args *uap)
{
	struct proc *p;
	int error;

	AUDIT_ARG_SIGNUM(uap->signum);
	AUDIT_ARG_FD(uap->fd);
	if ((u_int)uap->signum > _SIG_MAXSIG)
		return (EINVAL);

	error = procdesc_find(td, uap->fd, &cap_pdkill_rights, &p);
	if (error)
		return (error);
	AUDIT_ARG_PROCESS(p);
	error = p_cansignal(td, p, uap->signum);
	if (error == 0 && uap->signum)
		kern_psignal(p, uap->signum);
	PROC_UNLOCK(p);
	return (error);
}

#if defined(COMPAT_43)
#ifndef _SYS_SYSPROTO_H_
struct okillpg_args {
	int	pgid;
	int	signum;
};
#endif
/* ARGSUSED */
int
okillpg(struct thread *td, struct okillpg_args *uap)
{
	ksiginfo_t ksi;

	AUDIT_ARG_SIGNUM(uap->signum);
	AUDIT_ARG_PID(uap->pgid);
	if ((u_int)uap->signum > _SIG_MAXSIG)
		return (EINVAL);

	ksiginfo_init(&ksi);
	ksi.ksi_signo = uap->signum;
	ksi.ksi_code = SI_USER;
	ksi.ksi_pid = td->td_proc->p_pid;
	ksi.ksi_uid = td->td_ucred->cr_ruid;
	return (killpg1(td, uap->signum, uap->pgid, 0, &ksi));
}
#endif /* COMPAT_43 */

#ifndef _SYS_SYSPROTO_H_
struct sigqueue_args {
	pid_t pid;
	int signum;
	/* union sigval */ void * __capability value;
};
#endif
int
sys_sigqueue(struct thread *td, struct sigqueue_args *uap)
{
	ksigval_union	sv;
	int		flags = 0;

	memset(&sv, 0, sizeof(sv));	
	sv.sival_ptr_c = uap->value;
#if __has_feature(capabilities)
	int tag;

	if (uap->pid != td->td_proc->p_pid) {
		/*
		 * Cowardly refuse to send capabilities to other
		 * processes.
		 *
		 * XXX-BD: allow untagged capablities between
		 * CheriABI processess? (Would have to happen in
		 * delivery code to avoid a race).
		 */
		tag = cheri_gettag(sv.sival_ptr_c);
		if (tag)
			return (EPROT);
	}
#endif

	return (kern_sigqueue(td, uap->pid, uap->signum, &sv, flags));
}

int
kern_sigqueue(struct thread *td, pid_t pid, int signum, ksigval_union *value,
    int flags)
{
	ksiginfo_t ksi;
	struct proc *p;
	int error;

	if ((u_int)signum > _SIG_MAXSIG)
		return (EINVAL);

	/*
	 * Specification says sigqueue can only send signal to
	 * single process.
	 */
	if (pid <= 0)
		return (EINVAL);

	if ((p = pfind_any(pid)) == NULL)
		return (ESRCH);
	error = p_cansignal(td, p, signum);
	if (error == 0 && signum != 0) {
		ksiginfo_init(&ksi);
		ksi.ksi_flags = KSI_SIGQ | flags;
		ksi.ksi_signo = signum;
		ksi.ksi_code = SI_QUEUE;
		ksi.ksi_pid = td->td_proc->p_pid;
		ksi.ksi_uid = td->td_ucred->cr_ruid;
		memset(&ksi.ksi_value, 0, sizeof(ksi.ksi_value));
#ifdef COMPAT_FREEBSD32
		if (SV_PROC_FLAG(td->td_proc, SV_ILP32))
			ksi.ksi_value.sival_ptr32 = value->sival_ptr32;
		else
#endif
#ifdef COMPAT_FREEBSD64
		if (SV_PROC_FLAG(td->td_proc, SV_LP64) &&
		    !SV_PROC_FLAG(td->td_proc, SV_CHERI))
			/* XXX-AM: fix for freebsd64 */
			ksi.ksi_value.sival_ptr_native = value->sival_ptr_native;
		else
#endif
			ksi.ksi_value.sival_ptr_c = value->sival_ptr_c;
		error = pksignal(p, ksi.ksi_signo, &ksi);
	}
	PROC_UNLOCK(p);
	return (error);
}

/*
 * Send a signal to a process group.
 */
void
gsignal(int pgid, int sig, ksiginfo_t *ksi)
{
	struct pgrp *pgrp;

	if (pgid != 0) {
		sx_slock(&proctree_lock);
		pgrp = pgfind(pgid);
		sx_sunlock(&proctree_lock);
		if (pgrp != NULL) {
			pgsignal(pgrp, sig, 0, ksi);
			PGRP_UNLOCK(pgrp);
		}
	}
}

/*
 * Send a signal to a process group.  If checktty is 1,
 * limit to members which have a controlling terminal.
 */
void
pgsignal(struct pgrp *pgrp, int sig, int checkctty, ksiginfo_t *ksi)
{
	struct proc *p;

	if (pgrp) {
		PGRP_LOCK_ASSERT(pgrp, MA_OWNED);
		LIST_FOREACH(p, &pgrp->pg_members, p_pglist) {
			PROC_LOCK(p);
			if (p->p_state == PRS_NORMAL &&
			    (checkctty == 0 || p->p_flag & P_CONTROLT))
				pksignal(p, sig, ksi);
			PROC_UNLOCK(p);
		}
	}
}


/*
 * Recalculate the signal mask and reset the signal disposition after
 * usermode frame for delivery is formed.  Should be called after
 * mach-specific routine, because sysent->sv_sendsig() needs correct
 * ps_siginfo and signal mask.
 */
static void
postsig_done(int sig, struct thread *td, struct sigacts *ps)
{
	sigset_t mask;

	mtx_assert(&ps->ps_mtx, MA_OWNED);
	td->td_ru.ru_nsignals++;
	mask = ps->ps_catchmask[_SIG_IDX(sig)];
	if (!SIGISMEMBER(ps->ps_signodefer, sig))
		SIGADDSET(mask, sig);
	kern_sigprocmask(td, SIG_BLOCK, &mask, NULL,
	    SIGPROCMASK_PROC_LOCKED | SIGPROCMASK_PS_LOCKED);
	if (SIGISMEMBER(ps->ps_sigreset, sig))
		sigdflt(ps, sig);
}


/*
 * Send a signal caused by a trap to the current thread.  If it will be
 * caught immediately, deliver it with correct code.  Otherwise, post it
 * normally.
 */
void
trapsignal(struct thread *td, ksiginfo_t *ksi)
{
	struct sigacts *ps;
	struct proc *p;
	int sig;
	int code;

	p = td->td_proc;
	sig = ksi->ksi_signo;
	code = ksi->ksi_code;
	KASSERT(_SIG_VALID(sig), ("invalid signal"));

	PROC_LOCK(p);
	ps = p->p_sigacts;
	mtx_lock(&ps->ps_mtx);

	if ((p->p_flag & P_TRACED) == 0 && SIGISMEMBER(ps->ps_sigcatch, sig) &&
	    !SIGISMEMBER(td->td_sigmask, sig)) {
#ifdef KTRACE
		if (KTRPOINT(curthread, KTR_PSIG))
			ktrpsig(sig, ps->ps_sigact[_SIG_IDX(sig)],
			    &td->td_sigmask, code);
#endif
		(*p->p_sysent->sv_sendsig)(ps->ps_sigact[_SIG_IDX(sig)],
				ksi, &td->td_sigmask);
		postsig_done(sig, td, ps);
		mtx_unlock(&ps->ps_mtx);
	} else {
		/*
		 * Avoid a possible infinite loop if the thread
		 * masking the signal or process is ignoring the
		 * signal.
		 */
		if (kern_forcesigexit &&
		    (SIGISMEMBER(td->td_sigmask, sig) ||
		     ps->ps_sigact[_SIG_IDX(sig)] == SIG_IGN)) {
			SIGDELSET(td->td_sigmask, sig);
			SIGDELSET(ps->ps_sigcatch, sig);
			SIGDELSET(ps->ps_sigignore, sig);
			ps->ps_sigact[_SIG_IDX(sig)] = SIG_DFL;
		}
		mtx_unlock(&ps->ps_mtx);
		p->p_sig = sig;		/* XXX to verify code */
		tdsendsignal(p, td, sig, ksi);
	}
	PROC_UNLOCK(p);
}

static struct thread *
sigtd(struct proc *p, int sig, int prop)
{
	struct thread *td, *signal_td;

	PROC_LOCK_ASSERT(p, MA_OWNED);

	/*
	 * Check if current thread can handle the signal without
	 * switching context to another thread.
	 */
	if (curproc == p && !SIGISMEMBER(curthread->td_sigmask, sig))
		return (curthread);
	signal_td = NULL;
	FOREACH_THREAD_IN_PROC(p, td) {
		if (!SIGISMEMBER(td->td_sigmask, sig)) {
			signal_td = td;
			break;
		}
	}
	if (signal_td == NULL)
		signal_td = FIRST_THREAD_IN_PROC(p);
	return (signal_td);
}

/*
 * Send the signal to the process.  If the signal has an action, the action
 * is usually performed by the target process rather than the caller; we add
 * the signal to the set of pending signals for the process.
 *
 * Exceptions:
 *   o When a stop signal is sent to a sleeping process that takes the
 *     default action, the process is stopped without awakening it.
 *   o SIGCONT restarts stopped processes (or puts them back to sleep)
 *     regardless of the signal action (eg, blocked or ignored).
 *
 * Other ignored signals are discarded immediately.
 *
 * NB: This function may be entered from the debugger via the "kill" DDB
 * command.  There is little that can be done to mitigate the possibly messy
 * side effects of this unwise possibility.
 */
void
kern_psignal(struct proc *p, int sig)
{
	ksiginfo_t ksi;

	ksiginfo_init(&ksi);
	ksi.ksi_signo = sig;
	ksi.ksi_code = SI_KERNEL;
	(void) tdsendsignal(p, NULL, sig, &ksi);
}

int
pksignal(struct proc *p, int sig, ksiginfo_t *ksi)
{

	return (tdsendsignal(p, NULL, sig, ksi));
}

/* Utility function for finding a thread to send signal event to. */
int
sigev_findtd(struct proc *p, ksigevent_t *sigev, struct thread **ttd)
{
	struct thread *td;

	if (sigev->sigev_notify == SIGEV_THREAD_ID) {
		td = tdfind(sigev->sigev_notify_thread_id, p->p_pid);
		if (td == NULL)
			return (ESRCH);
		*ttd = td;
	} else {
		*ttd = NULL;
		PROC_LOCK(p);
	}
	return (0);
}

void
tdsignal(struct thread *td, int sig)
{
	ksiginfo_t ksi;

	ksiginfo_init(&ksi);
	ksi.ksi_signo = sig;
	ksi.ksi_code = SI_KERNEL;
	(void) tdsendsignal(td->td_proc, td, sig, &ksi);
}

void
tdksignal(struct thread *td, int sig, ksiginfo_t *ksi)
{

	(void) tdsendsignal(td->td_proc, td, sig, ksi);
}

int
tdsendsignal(struct proc *p, struct thread *td, int sig, ksiginfo_t *ksi)
{
	sig_t action;
	sigqueue_t *sigqueue;
	int prop;
	struct sigacts *ps;
	int intrval;
	int ret = 0;
	int wakeup_swapper;

	MPASS(td == NULL || p == td->td_proc);
	PROC_LOCK_ASSERT(p, MA_OWNED);

	if (!_SIG_VALID(sig))
		panic("%s(): invalid signal %d", __func__, sig);

	KASSERT(ksi == NULL || !KSI_ONQ(ksi), ("%s: ksi on queue", __func__));

	/*
	 * IEEE Std 1003.1-2001: return success when killing a zombie.
	 */
	if (p->p_state == PRS_ZOMBIE) {
		if (ksi && (ksi->ksi_flags & KSI_INS))
			ksiginfo_tryfree(ksi);
		return (ret);
	}

	ps = p->p_sigacts;
	KNOTE_LOCKED(p->p_klist, NOTE_SIGNAL | sig);
	prop = sigprop(sig);

	if (td == NULL) {
		td = sigtd(p, sig, prop);
		sigqueue = &p->p_sigqueue;
	} else
		sigqueue = &td->td_sigqueue;

	SDT_PROBE3(proc, , , signal__send, td, p, sig);

	/*
	 * If the signal is being ignored,
	 * then we forget about it immediately.
	 * (Note: we don't set SIGCONT in ps_sigignore,
	 * and if it is set to SIG_IGN,
	 * action will be SIG_DFL here.)
	 */
	mtx_lock(&ps->ps_mtx);
	if (SIGISMEMBER(ps->ps_sigignore, sig)) {
		SDT_PROBE3(proc, , , signal__discard, td, p, sig);

		mtx_unlock(&ps->ps_mtx);
		if (ksi && (ksi->ksi_flags & KSI_INS))
			ksiginfo_tryfree(ksi);
		return (ret);
	}
	if (SIGISMEMBER(td->td_sigmask, sig))
		action = SIG_HOLD;
	else if (SIGISMEMBER(ps->ps_sigcatch, sig))
		action = SIG_CATCH;
	else
		action = SIG_DFL;
	if (SIGISMEMBER(ps->ps_sigintr, sig))
		intrval = EINTR;
	else
		intrval = ERESTART;
	mtx_unlock(&ps->ps_mtx);

	if (prop & SIGPROP_CONT)
		sigqueue_delete_stopmask_proc(p);
	else if (prop & SIGPROP_STOP) {
		/*
		 * If sending a tty stop signal to a member of an orphaned
		 * process group, discard the signal here if the action
		 * is default; don't stop the process below if sleeping,
		 * and don't clear any pending SIGCONT.
		 */
		if ((prop & SIGPROP_TTYSTOP) &&
		    (p->p_pgrp->pg_jobc == 0) &&
		    (action == SIG_DFL)) {
			if (ksi && (ksi->ksi_flags & KSI_INS))
				ksiginfo_tryfree(ksi);
			return (ret);
		}
		sigqueue_delete_proc(p, SIGCONT);
		if (p->p_flag & P_CONTINUED) {
			p->p_flag &= ~P_CONTINUED;
			PROC_LOCK(p->p_pptr);
			sigqueue_take(p->p_ksi);
			PROC_UNLOCK(p->p_pptr);
		}
	}

	ret = sigqueue_add(sigqueue, sig, ksi);
	if (ret != 0)
		return (ret);
	signotify(td);
	/*
	 * Defer further processing for signals which are held,
	 * except that stopped processes must be continued by SIGCONT.
	 */
	if (action == SIG_HOLD &&
	    !((prop & SIGPROP_CONT) && (p->p_flag & P_STOPPED_SIG)))
		return (ret);

	/* SIGKILL: Remove procfs STOPEVENTs. */
	if (sig == SIGKILL) {
		/* from procfs_ioctl.c: PIOCBIC */
		p->p_stops = 0;
		/* from procfs_ioctl.c: PIOCCONT */
		p->p_step = 0;
		wakeup(&p->p_step);
	}
	/*
	 * Some signals have a process-wide effect and a per-thread
	 * component.  Most processing occurs when the process next
	 * tries to cross the user boundary, however there are some
	 * times when processing needs to be done immediately, such as
	 * waking up threads so that they can cross the user boundary.
	 * We try to do the per-process part here.
	 */
	if (P_SHOULDSTOP(p)) {
		KASSERT(!(p->p_flag & P_WEXIT),
		    ("signal to stopped but exiting process"));
		if (sig == SIGKILL) {
			/*
			 * If traced process is already stopped,
			 * then no further action is necessary.
			 */
			if (p->p_flag & P_TRACED)
				goto out;
			/*
			 * SIGKILL sets process running.
			 * It will die elsewhere.
			 * All threads must be restarted.
			 */
			p->p_flag &= ~P_STOPPED_SIG;
			goto runfast;
		}

		if (prop & SIGPROP_CONT) {
			/*
			 * If traced process is already stopped,
			 * then no further action is necessary.
			 */
			if (p->p_flag & P_TRACED)
				goto out;
			/*
			 * If SIGCONT is default (or ignored), we continue the
			 * process but don't leave the signal in sigqueue as
			 * it has no further action.  If SIGCONT is held, we
			 * continue the process and leave the signal in
			 * sigqueue.  If the process catches SIGCONT, let it
			 * handle the signal itself.  If it isn't waiting on
			 * an event, it goes back to run state.
			 * Otherwise, process goes back to sleep state.
			 */
			p->p_flag &= ~P_STOPPED_SIG;
			PROC_SLOCK(p);
			if (p->p_numthreads == p->p_suspcount) {
				PROC_SUNLOCK(p);
				p->p_flag |= P_CONTINUED;
				p->p_xsig = SIGCONT;
				PROC_LOCK(p->p_pptr);
				childproc_continued(p);
				PROC_UNLOCK(p->p_pptr);
				PROC_SLOCK(p);
			}
			if (action == SIG_DFL) {
				thread_unsuspend(p);
				PROC_SUNLOCK(p);
				sigqueue_delete(sigqueue, sig);
				goto out;
			}
			if (action == SIG_CATCH) {
				/*
				 * The process wants to catch it so it needs
				 * to run at least one thread, but which one?
				 */
				PROC_SUNLOCK(p);
				goto runfast;
			}
			/*
			 * The signal is not ignored or caught.
			 */
			thread_unsuspend(p);
			PROC_SUNLOCK(p);
			goto out;
		}

		if (prop & SIGPROP_STOP) {
			/*
			 * If traced process is already stopped,
			 * then no further action is necessary.
			 */
			if (p->p_flag & P_TRACED)
				goto out;
			/*
			 * Already stopped, don't need to stop again
			 * (If we did the shell could get confused).
			 * Just make sure the signal STOP bit set.
			 */
			p->p_flag |= P_STOPPED_SIG;
			sigqueue_delete(sigqueue, sig);
			goto out;
		}

		/*
		 * All other kinds of signals:
		 * If a thread is sleeping interruptibly, simulate a
		 * wakeup so that when it is continued it will be made
		 * runnable and can look at the signal.  However, don't make
		 * the PROCESS runnable, leave it stopped.
		 * It may run a bit until it hits a thread_suspend_check().
		 */
		wakeup_swapper = 0;
		PROC_SLOCK(p);
		thread_lock(td);
		if (TD_ON_SLEEPQ(td) && (td->td_flags & TDF_SINTR))
			wakeup_swapper = sleepq_abort(td, intrval);
		thread_unlock(td);
		PROC_SUNLOCK(p);
		if (wakeup_swapper)
			kick_proc0();
		goto out;
		/*
		 * Mutexes are short lived. Threads waiting on them will
		 * hit thread_suspend_check() soon.
		 */
	} else if (p->p_state == PRS_NORMAL) {
		if (p->p_flag & P_TRACED || action == SIG_CATCH) {
			tdsigwakeup(td, sig, action, intrval);
			goto out;
		}

		MPASS(action == SIG_DFL);

		if (prop & SIGPROP_STOP) {
			if (p->p_flag & (P_PPWAIT|P_WEXIT))
				goto out;
			p->p_flag |= P_STOPPED_SIG;
			p->p_xsig = sig;
			PROC_SLOCK(p);
			wakeup_swapper = sig_suspend_threads(td, p, 1);
			if (p->p_numthreads == p->p_suspcount) {
				/*
				 * only thread sending signal to another
				 * process can reach here, if thread is sending
				 * signal to its process, because thread does
				 * not suspend itself here, p_numthreads
				 * should never be equal to p_suspcount.
				 */
				thread_stopped(p);
				PROC_SUNLOCK(p);
				sigqueue_delete_proc(p, p->p_xsig);
			} else
				PROC_SUNLOCK(p);
			if (wakeup_swapper)
				kick_proc0();
			goto out;
		}
	} else {
		/* Not in "NORMAL" state. discard the signal. */
		sigqueue_delete(sigqueue, sig);
		goto out;
	}

	/*
	 * The process is not stopped so we need to apply the signal to all the
	 * running threads.
	 */
runfast:
	tdsigwakeup(td, sig, action, intrval);
	PROC_SLOCK(p);
	thread_unsuspend(p);
	PROC_SUNLOCK(p);
out:
	/* If we jump here, proc slock should not be owned. */
	PROC_SLOCK_ASSERT(p, MA_NOTOWNED);
	return (ret);
}

/*
 * The force of a signal has been directed against a single
 * thread.  We need to see what we can do about knocking it
 * out of any sleep it may be in etc.
 */
static void
tdsigwakeup(struct thread *td, int sig, sig_t action, int intrval)
{
	struct proc *p = td->td_proc;
	int prop;
	int wakeup_swapper;

	wakeup_swapper = 0;
	PROC_LOCK_ASSERT(p, MA_OWNED);
	prop = sigprop(sig);

	PROC_SLOCK(p);
	thread_lock(td);
	/*
	 * Bring the priority of a thread up if we want it to get
	 * killed in this lifetime.  Be careful to avoid bumping the
	 * priority of the idle thread, since we still allow to signal
	 * kernel processes.
	 */
	if (action == SIG_DFL && (prop & SIGPROP_KILL) != 0 &&
	    td->td_priority > PUSER && !TD_IS_IDLETHREAD(td))
		sched_prio(td, PUSER);
	if (TD_ON_SLEEPQ(td)) {
		/*
		 * If thread is sleeping uninterruptibly
		 * we can't interrupt the sleep... the signal will
		 * be noticed when the process returns through
		 * trap() or syscall().
		 */
		if ((td->td_flags & TDF_SINTR) == 0)
			goto out;
		/*
		 * If SIGCONT is default (or ignored) and process is
		 * asleep, we are finished; the process should not
		 * be awakened.
		 */
		if ((prop & SIGPROP_CONT) && action == SIG_DFL) {
			thread_unlock(td);
			PROC_SUNLOCK(p);
			sigqueue_delete(&p->p_sigqueue, sig);
			/*
			 * It may be on either list in this state.
			 * Remove from both for now.
			 */
			sigqueue_delete(&td->td_sigqueue, sig);
			return;
		}

		/*
		 * Don't awaken a sleeping thread for SIGSTOP if the
		 * STOP signal is deferred.
		 */
		if ((prop & SIGPROP_STOP) != 0 && (td->td_flags & (TDF_SBDRY |
		    TDF_SERESTART | TDF_SEINTR)) == TDF_SBDRY)
			goto out;

		/*
		 * Give low priority threads a better chance to run.
		 */
		if (td->td_priority > PUSER && !TD_IS_IDLETHREAD(td))
			sched_prio(td, PUSER);

		wakeup_swapper = sleepq_abort(td, intrval);
	} else {
		/*
		 * Other states do nothing with the signal immediately,
		 * other than kicking ourselves if we are running.
		 * It will either never be noticed, or noticed very soon.
		 */
#ifdef SMP
		if (TD_IS_RUNNING(td) && td != curthread)
			forward_signal(td);
#endif
	}
out:
	PROC_SUNLOCK(p);
	thread_unlock(td);
	if (wakeup_swapper)
		kick_proc0();
}

static int
sig_suspend_threads(struct thread *td, struct proc *p, int sending)
{
	struct thread *td2;
	int wakeup_swapper;

	PROC_LOCK_ASSERT(p, MA_OWNED);
	PROC_SLOCK_ASSERT(p, MA_OWNED);
	MPASS(sending || td == curthread);

	wakeup_swapper = 0;
	FOREACH_THREAD_IN_PROC(p, td2) {
		thread_lock(td2);
		td2->td_flags |= TDF_ASTPENDING | TDF_NEEDSUSPCHK;
		if ((TD_IS_SLEEPING(td2) || TD_IS_SWAPPED(td2)) &&
		    (td2->td_flags & TDF_SINTR)) {
			if (td2->td_flags & TDF_SBDRY) {
				/*
				 * Once a thread is asleep with
				 * TDF_SBDRY and without TDF_SERESTART
				 * or TDF_SEINTR set, it should never
				 * become suspended due to this check.
				 */
				KASSERT(!TD_IS_SUSPENDED(td2),
				    ("thread with deferred stops suspended"));
				if (TD_SBDRY_INTR(td2))
					wakeup_swapper |= sleepq_abort(td2,
					    TD_SBDRY_ERRNO(td2));
			} else if (!TD_IS_SUSPENDED(td2)) {
				thread_suspend_one(td2);
			}
		} else if (!TD_IS_SUSPENDED(td2)) {
			if (sending || td != td2)
				td2->td_flags |= TDF_ASTPENDING;
#ifdef SMP
			if (TD_IS_RUNNING(td2) && td2 != td)
				forward_signal(td2);
#endif
		}
		thread_unlock(td2);
	}
	return (wakeup_swapper);
}

/*
 * Stop the process for an event deemed interesting to the debugger. If si is
 * non-NULL, this is a signal exchange; the new signal requested by the
 * debugger will be returned for handling. If si is NULL, this is some other
 * type of interesting event. The debugger may request a signal be delivered in
 * that case as well, however it will be deferred until it can be handled.
 */
int
ptracestop(struct thread *td, int sig, ksiginfo_t *si)
{
	struct proc *p = td->td_proc;
	struct thread *td2;
	ksiginfo_t ksi;
	int prop;

	PROC_LOCK_ASSERT(p, MA_OWNED);
	KASSERT(!(p->p_flag & P_WEXIT), ("Stopping exiting process"));
	WITNESS_WARN(WARN_GIANTOK | WARN_SLEEPOK,
	    &p->p_mtx.lock_object, "Stopping for traced signal");

	td->td_xsig = sig;

	if (si == NULL || (si->ksi_flags & KSI_PTRACE) == 0) {
		td->td_dbgflags |= TDB_XSIG;
		CTR4(KTR_PTRACE, "ptracestop: tid %d (pid %d) flags %#x sig %d",
		    td->td_tid, p->p_pid, td->td_dbgflags, sig);
		PROC_SLOCK(p);
		while ((p->p_flag & P_TRACED) && (td->td_dbgflags & TDB_XSIG)) {
			if (P_KILLED(p)) {
				/*
				 * Ensure that, if we've been PT_KILLed, the
				 * exit status reflects that. Another thread
				 * may also be in ptracestop(), having just
				 * received the SIGKILL, but this thread was
				 * unsuspended first.
				 */
				td->td_dbgflags &= ~TDB_XSIG;
				td->td_xsig = SIGKILL;
				p->p_ptevents = 0;
				break;
			}
			if (p->p_flag & P_SINGLE_EXIT &&
			    !(td->td_dbgflags & TDB_EXIT)) {
				/*
				 * Ignore ptrace stops except for thread exit
				 * events when the process exits.
				 */
				td->td_dbgflags &= ~TDB_XSIG;
				PROC_SUNLOCK(p);
				return (0);
			}

			/*
			 * Make wait(2) work.  Ensure that right after the
			 * attach, the thread which was decided to become the
			 * leader of attach gets reported to the waiter.
			 * Otherwise, just avoid overwriting another thread's
			 * assignment to p_xthread.  If another thread has
			 * already set p_xthread, the current thread will get
			 * a chance to report itself upon the next iteration.
			 */
			if ((td->td_dbgflags & TDB_FSTP) != 0 ||
			    ((p->p_flag2 & P2_PTRACE_FSTP) == 0 &&
			    p->p_xthread == NULL)) {
				p->p_xsig = sig;
				p->p_xthread = td;
				td->td_dbgflags &= ~TDB_FSTP;
				p->p_flag2 &= ~P2_PTRACE_FSTP;
				p->p_flag |= P_STOPPED_SIG | P_STOPPED_TRACE;
				sig_suspend_threads(td, p, 0);
			}
			if ((td->td_dbgflags & TDB_STOPATFORK) != 0) {
				td->td_dbgflags &= ~TDB_STOPATFORK;
			}
stopme:
			thread_suspend_switch(td, p);
			if (p->p_xthread == td)
				p->p_xthread = NULL;
			if (!(p->p_flag & P_TRACED))
				break;
			if (td->td_dbgflags & TDB_SUSPEND) {
				if (p->p_flag & P_SINGLE_EXIT)
					break;
				goto stopme;
			}
		}
		PROC_SUNLOCK(p);
	}

	if (si != NULL && sig == td->td_xsig) {
		/* Parent wants us to take the original signal unchanged. */
		si->ksi_flags |= KSI_HEAD;
		if (sigqueue_add(&td->td_sigqueue, sig, si) != 0)
			si->ksi_signo = 0;
	} else if (td->td_xsig != 0) {
		/*
		 * If parent wants us to take a new signal, then it will leave
		 * it in td->td_xsig; otherwise we just look for signals again.
		 */
		ksiginfo_init(&ksi);
		ksi.ksi_signo = td->td_xsig;
		ksi.ksi_flags |= KSI_PTRACE;
		prop = sigprop(td->td_xsig);
		td2 = sigtd(p, td->td_xsig, prop);
		tdsendsignal(p, td2, td->td_xsig, &ksi);
		if (td != td2)
			return (0);
	}

	return (td->td_xsig);
}

static void
reschedule_signals(struct proc *p, sigset_t block, int flags)
{
	struct sigacts *ps;
	struct thread *td;
	int sig;

	PROC_LOCK_ASSERT(p, MA_OWNED);
	ps = p->p_sigacts;
	mtx_assert(&ps->ps_mtx, (flags & SIGPROCMASK_PS_LOCKED) != 0 ?
	    MA_OWNED : MA_NOTOWNED);
	if (SIGISEMPTY(p->p_siglist))
		return;
	SIGSETAND(block, p->p_siglist);
	while ((sig = sig_ffs(&block)) != 0) {
		SIGDELSET(block, sig);
		td = sigtd(p, sig, 0);
		signotify(td);
		if (!(flags & SIGPROCMASK_PS_LOCKED))
			mtx_lock(&ps->ps_mtx);
		if (p->p_flag & P_TRACED ||
		    (SIGISMEMBER(ps->ps_sigcatch, sig) &&
		    !SIGISMEMBER(td->td_sigmask, sig)))
			tdsigwakeup(td, sig, SIG_CATCH,
			    (SIGISMEMBER(ps->ps_sigintr, sig) ? EINTR :
			     ERESTART));
		if (!(flags & SIGPROCMASK_PS_LOCKED))
			mtx_unlock(&ps->ps_mtx);
	}
}

void
tdsigcleanup(struct thread *td)
{
	struct proc *p;
	sigset_t unblocked;

	p = td->td_proc;
	PROC_LOCK_ASSERT(p, MA_OWNED);

	sigqueue_flush(&td->td_sigqueue);
	if (p->p_numthreads == 1)
		return;

	/*
	 * Since we cannot handle signals, notify signal post code
	 * about this by filling the sigmask.
	 *
	 * Also, if needed, wake up thread(s) that do not block the
	 * same signals as the exiting thread, since the thread might
	 * have been selected for delivery and woken up.
	 */
	SIGFILLSET(unblocked);
	SIGSETNAND(unblocked, td->td_sigmask);
	SIGFILLSET(td->td_sigmask);
	reschedule_signals(p, unblocked, 0);

}

static int
sigdeferstop_curr_flags(int cflags)
{

	MPASS((cflags & (TDF_SEINTR | TDF_SERESTART)) == 0 ||
	    (cflags & TDF_SBDRY) != 0);
	return (cflags & (TDF_SBDRY | TDF_SEINTR | TDF_SERESTART));
}

/*
 * Defer the delivery of SIGSTOP for the current thread, according to
 * the requested mode.  Returns previous flags, which must be restored
 * by sigallowstop().
 *
 * TDF_SBDRY, TDF_SEINTR, and TDF_SERESTART flags are only set and
 * cleared by the current thread, which allow the lock-less read-only
 * accesses below.
 */
int
sigdeferstop_impl(int mode)
{
	struct thread *td;
	int cflags, nflags;

	td = curthread;
	cflags = sigdeferstop_curr_flags(td->td_flags);
	switch (mode) {
	case SIGDEFERSTOP_NOP:
		nflags = cflags;
		break;
	case SIGDEFERSTOP_OFF:
		nflags = 0;
		break;
	case SIGDEFERSTOP_SILENT:
		nflags = (cflags | TDF_SBDRY) & ~(TDF_SEINTR | TDF_SERESTART);
		break;
	case SIGDEFERSTOP_EINTR:
		nflags = (cflags | TDF_SBDRY | TDF_SEINTR) & ~TDF_SERESTART;
		break;
	case SIGDEFERSTOP_ERESTART:
		nflags = (cflags | TDF_SBDRY | TDF_SERESTART) & ~TDF_SEINTR;
		break;
	default:
		panic("sigdeferstop: invalid mode %x", mode);
		break;
	}
	if (cflags == nflags)
		return (SIGDEFERSTOP_VAL_NCHG);
	thread_lock(td);
	td->td_flags = (td->td_flags & ~cflags) | nflags;
	thread_unlock(td);
	return (cflags);
}

/*
 * Restores the STOP handling mode, typically permitting the delivery
 * of SIGSTOP for the current thread.  This does not immediately
 * suspend if a stop was posted.  Instead, the thread will suspend
 * either via ast() or a subsequent interruptible sleep.
 */
void
sigallowstop_impl(int prev)
{
	struct thread *td;
	int cflags;

	KASSERT(prev != SIGDEFERSTOP_VAL_NCHG, ("failed sigallowstop"));
	KASSERT((prev & ~(TDF_SBDRY | TDF_SEINTR | TDF_SERESTART)) == 0,
	    ("sigallowstop: incorrect previous mode %x", prev));
	td = curthread;
	cflags = sigdeferstop_curr_flags(td->td_flags);
	if (cflags != prev) {
		thread_lock(td);
		td->td_flags = (td->td_flags & ~cflags) | prev;
		thread_unlock(td);
	}
}

/*
 * If the current process has received a signal (should be caught or cause
 * termination, should interrupt current syscall), return the signal number.
 * Stop signals with default action are processed immediately, then cleared;
 * they aren't returned.  This is checked after each entry to the system for
 * a syscall or trap (though this can usually be done without calling issignal
 * by checking the pending signal masks in cursig.) The normal call
 * sequence is
 *
 *	while (sig = cursig(curthread))
 *		postsig(sig);
 */
static int
issignal(struct thread *td)
{
	struct proc *p;
	struct sigacts *ps;
	struct sigqueue *queue;
	sigset_t sigpending;
	ksiginfo_t ksi;
	int prop, sig, traced;

	p = td->td_proc;
	ps = p->p_sigacts;
	mtx_assert(&ps->ps_mtx, MA_OWNED);
	PROC_LOCK_ASSERT(p, MA_OWNED);
	for (;;) {
		traced = (p->p_flag & P_TRACED) || (p->p_stops & S_SIG);

		sigpending = td->td_sigqueue.sq_signals;
		SIGSETOR(sigpending, p->p_sigqueue.sq_signals);
		SIGSETNAND(sigpending, td->td_sigmask);

		if ((p->p_flag & P_PPWAIT) != 0 || (td->td_flags &
		    (TDF_SBDRY | TDF_SERESTART | TDF_SEINTR)) == TDF_SBDRY)
			SIG_STOPSIGMASK(sigpending);
		if (SIGISEMPTY(sigpending))	/* no signal to send */
			return (0);
		if ((p->p_flag & (P_TRACED | P_PPTRACE)) == P_TRACED &&
		    (p->p_flag2 & P2_PTRACE_FSTP) != 0 &&
		    SIGISMEMBER(sigpending, SIGSTOP)) {
			/*
			 * If debugger just attached, always consume
			 * SIGSTOP from ptrace(PT_ATTACH) first, to
			 * execute the debugger attach ritual in
			 * order.
			 */
			sig = SIGSTOP;
			td->td_dbgflags |= TDB_FSTP;
		} else {
			sig = sig_ffs(&sigpending);
		}

		if (p->p_stops & S_SIG) {
			mtx_unlock(&ps->ps_mtx);
			stopevent(p, S_SIG, sig);
			mtx_lock(&ps->ps_mtx);
		}

		/*
		 * We should see pending but ignored signals
		 * only if P_TRACED was on when they were posted.
		 */
		if (SIGISMEMBER(ps->ps_sigignore, sig) && (traced == 0)) {
			sigqueue_delete(&td->td_sigqueue, sig);
			sigqueue_delete(&p->p_sigqueue, sig);
			continue;
		}
		if ((p->p_flag & (P_TRACED | P_PPTRACE)) == P_TRACED) {
			/*
			 * If traced, always stop.
			 * Remove old signal from queue before the stop.
			 * XXX shrug off debugger, it causes siginfo to
			 * be thrown away.
			 */
			queue = &td->td_sigqueue;
			ksiginfo_init(&ksi);
			if (sigqueue_get(queue, sig, &ksi) == 0) {
				queue = &p->p_sigqueue;
				sigqueue_get(queue, sig, &ksi);
			}
			td->td_si = ksi.ksi_info;

			mtx_unlock(&ps->ps_mtx);
			sig = ptracestop(td, sig, &ksi);
			mtx_lock(&ps->ps_mtx);

			td->td_si.si_signo = 0;

			/* 
			 * Keep looking if the debugger discarded or
			 * replaced the signal.
			 */
			if (sig == 0)
				continue;

			/*
			 * If the signal became masked, re-queue it.
			 */
			if (SIGISMEMBER(td->td_sigmask, sig)) {
				ksi.ksi_flags |= KSI_HEAD;
				sigqueue_add(&p->p_sigqueue, sig, &ksi);
				continue;
			}

			/*
			 * If the traced bit got turned off, requeue
			 * the signal and go back up to the top to
			 * rescan signals.  This ensures that p_sig*
			 * and p_sigact are consistent.
			 */
			if ((p->p_flag & P_TRACED) == 0) {
				ksi.ksi_flags |= KSI_HEAD;
				sigqueue_add(queue, sig, &ksi);
				continue;
			}
		}

		prop = sigprop(sig);

		/*
		 * Decide whether the signal should be returned.
		 * Return the signal's number, or fall through
		 * to clear it from the pending mask.
		 */
		if (p->p_sigacts->ps_sigact[_SIG_IDX(sig)] == SIG_DFL) {
			/*
			 * Don't take default actions on system processes.
			 */
			if (p->p_pid <= 1) {
#ifdef DIAGNOSTIC
				/*
				 * Are you sure you want to ignore SIGSEGV
				 * in init? XXX
				 */
				printf("Process (pid %lu) got signal %d\n",
					(u_long)p->p_pid, sig);
#endif
				/*
				 * Deliver signals that would cause a sandbox
				 * unwind (fatal signals) to init to avoid an
				 * inifinite loop on boot if we miscompile init.
				 */
				if (p->p_pid == 1 && (prop & SIGPROP_SBUNWIND) != 0)
					printf("Delivering fatal signal %d to "
					   "system process %s\n", sig, p->p_comm);
				else
					goto ignore;		/* == ignore */
			}
			/*
			 * If there is a pending stop signal to process with
			 * default action, stop here, then clear the signal.
			 * Traced or exiting processes should ignore stops.
			 * Additionally, a member of an orphaned process group
			 * should ignore tty stops.
			 */
			if (prop & SIGPROP_STOP) {
				if (p->p_flag &
				    (P_TRACED | P_WEXIT | P_SINGLE_EXIT) ||
				    (p->p_pgrp->pg_jobc == 0 &&
				     prop & SIGPROP_TTYSTOP))
					goto ignore;	/* == ignore */
				if (TD_SBDRY_INTR(td)) {
					KASSERT((td->td_flags & TDF_SBDRY) != 0,
					    ("lost TDF_SBDRY"));
					return (-1);
				}
				mtx_unlock(&ps->ps_mtx);
				WITNESS_WARN(WARN_GIANTOK | WARN_SLEEPOK,
				    &p->p_mtx.lock_object, "Catching SIGSTOP");
				sigqueue_delete(&td->td_sigqueue, sig);
				sigqueue_delete(&p->p_sigqueue, sig);
				p->p_flag |= P_STOPPED_SIG;
				p->p_xsig = sig;
				PROC_SLOCK(p);
				sig_suspend_threads(td, p, 0);
				thread_suspend_switch(td, p);
				PROC_SUNLOCK(p);
				mtx_lock(&ps->ps_mtx);
				goto next;
			} else if (prop & SIGPROP_IGNORE) {
				/*
				 * Except for SIGCONT, shouldn't get here.
				 * Default action is to ignore; drop it.
				 */
				goto ignore;	/* == ignore */
			} else
				return (sig);
			/*NOTREACHED*/

		} else if (p->p_sigacts->ps_sigact[_SIG_IDX(sig)] == SIG_IGN) {
			/*
			 * Masking above should prevent us ever trying
			 * to take action on an ignored signal other
			 * than SIGCONT, unless process is traced.
			 */
			if ((prop & SIGPROP_CONT) == 0 &&
			    (p->p_flag & P_TRACED) == 0)
				printf("issignal\n");
			goto ignore; /* == ignore */
		} else {
			/*
			 * This signal has an action, let
			 * postsig() process it.
			 */
			return (sig);
		}
ignore:
		sigqueue_delete(&td->td_sigqueue, sig);	/* take the signal! */
		sigqueue_delete(&p->p_sigqueue, sig);
next:;
	}
	/* NOTREACHED */
}

void
thread_stopped(struct proc *p)
{
	int n;

	PROC_LOCK_ASSERT(p, MA_OWNED);
	PROC_SLOCK_ASSERT(p, MA_OWNED);
	n = p->p_suspcount;
	if (p == curproc)
		n++;
	if ((p->p_flag & P_STOPPED_SIG) && (n == p->p_numthreads)) {
		PROC_SUNLOCK(p);
		p->p_flag &= ~P_WAITED;
		PROC_LOCK(p->p_pptr);
		childproc_stopped(p, (p->p_flag & P_TRACED) ?
			CLD_TRAPPED : CLD_STOPPED);
		PROC_UNLOCK(p->p_pptr);
		PROC_SLOCK(p);
	}
}

/*
 * Take the action for the specified signal
 * from the current set of pending signals.
 */
int
postsig(int sig)
{
	struct thread *td;
	struct proc *p;
	struct sigacts *ps;
	sig_t action;
	ksiginfo_t ksi;
	sigset_t returnmask;

	KASSERT(sig != 0, ("postsig"));

	td = curthread;
	p = td->td_proc;
	PROC_LOCK_ASSERT(p, MA_OWNED);
	ps = p->p_sigacts;
	mtx_assert(&ps->ps_mtx, MA_OWNED);
	ksiginfo_init(&ksi);
	if (sigqueue_get(&td->td_sigqueue, sig, &ksi) == 0 &&
	    sigqueue_get(&p->p_sigqueue, sig, &ksi) == 0)
		return (0);
	ksi.ksi_signo = sig;
	if (ksi.ksi_code == SI_TIMER)
		itimer_accept(p, ksi.ksi_timerid, &ksi);
	action = ps->ps_sigact[_SIG_IDX(sig)];
#ifdef KTRACE
	if (KTRPOINT(td, KTR_PSIG))
		ktrpsig(sig, action, td->td_pflags & TDP_OLDMASK ?
		    &td->td_oldsigmask : &td->td_sigmask, ksi.ksi_code);
#endif
	if ((p->p_stops & S_SIG) != 0) {
		mtx_unlock(&ps->ps_mtx);
		stopevent(p, S_SIG, sig);
		mtx_lock(&ps->ps_mtx);
	}

	if (action == SIG_DFL) {
		/*
		 * Default action, where the default is to kill
		 * the process.  (Other cases were ignored above.)
		 */
		mtx_unlock(&ps->ps_mtx);
		proc_td_siginfo_capture(td, &ksi.ksi_info);
		sigexit(td, sig);
		/* NOTREACHED */
	} else {
		/*
		 * If we get here, the signal must be caught.
		 */
		KASSERT(action != SIG_IGN, ("postsig action %p",
		    (__cheri_fromcap void *)action));
		KASSERT(!SIGISMEMBER(td->td_sigmask, sig),
		    ("postsig action: blocked sig %d", sig));

		/*
		 * Set the new mask value and also defer further
		 * occurrences of this signal.
		 *
		 * Special case: user has done a sigsuspend.  Here the
		 * current mask is not of interest, but rather the
		 * mask from before the sigsuspend is what we want
		 * restored after the signal processing is completed.
		 */
		if (td->td_pflags & TDP_OLDMASK) {
			returnmask = td->td_oldsigmask;
			td->td_pflags &= ~TDP_OLDMASK;
		} else
			returnmask = td->td_sigmask;

		if (p->p_sig == sig) {
			p->p_sig = 0;
		}
		(*p->p_sysent->sv_sendsig)(action, &ksi, &returnmask);
		postsig_done(sig, td, ps);
	}
	return (1);
}

void
proc_wkilled(struct proc *p)
{

	PROC_LOCK_ASSERT(p, MA_OWNED);
	if ((p->p_flag & P_WKILLED) == 0) {
		p->p_flag |= P_WKILLED;
		/*
		 * Notify swapper that there is a process to swap in.
		 * The notification is racy, at worst it would take 10
		 * seconds for the swapper process to notice.
		 */
		if ((p->p_flag & (P_INMEM | P_SWAPPINGIN)) == 0)
			wakeup(&proc0);
	}
}

/*
 * Kill the current process for stated reason.
 */
void
killproc(struct proc *p, char *why)
{

	PROC_LOCK_ASSERT(p, MA_OWNED);
	CTR3(KTR_PROC, "killproc: proc %p (pid %d, %s)", p, p->p_pid,
	    p->p_comm);
	log(LOG_ERR, "pid %d (%s), jid %d, uid %d, was killed: %s\n",
	    p->p_pid, p->p_comm, p->p_ucred->cr_prison->pr_id,
	    p->p_ucred->cr_uid, why);
	proc_wkilled(p);
	kern_psignal(p, SIGKILL);
}

/*
 * Force the current process to exit with the specified signal, dumping core
 * if appropriate.  We bypass the normal tests for masked and caught signals,
 * allowing unrecoverable failures to terminate the process without changing
 * signal state.  Mark the accounting record with the signal termination.
 * If dumping core, save the signal number for the debugger.  Calls exit and
 * does not return.
 */
void
sigexit(struct thread *td, int sig)
{
	struct proc *p = td->td_proc;

	PROC_LOCK_ASSERT(p, MA_OWNED);
	p->p_acflag |= AXSIG;
	/*
	 * We must be single-threading to generate a core dump.  This
	 * ensures that the registers in the core file are up-to-date.
	 * Also, the ELF dump handler assumes that the thread list doesn't
	 * change out from under it.
	 *
	 * XXX If another thread attempts to single-thread before us
	 *     (e.g. via fork()), we won't get a dump at all.
	 */
	if ((sigprop(sig) & SIGPROP_CORE) &&
	    thread_single(p, SINGLE_NO_EXIT) == 0) {
		p->p_sig = sig;
		/*
		 * Log signals which would cause core dumps
		 * (Log as LOG_INFO to appease those who don't want
		 * these messages.)
		 * XXX : Todo, as well as euid, write out ruid too
		 * Note that coredump() drops proc lock.
		 */
		if (coredump(td) == 0)
			sig |= WCOREFLAG;
		if (kern_logsigexit)
			log(LOG_INFO,
			    "pid %d (%s), jid %d, uid %d: exited on "
			    "signal %d%s\n", p->p_pid, p->p_comm,
			    p->p_ucred->cr_prison->pr_id,
			    td->td_ucred->cr_uid,
			    sig &~ WCOREFLAG,
			    sig & WCOREFLAG ? " (core dumped)" : "");
	} else
		PROC_UNLOCK(p);
	exit1(td, 0, sig);
	/* NOTREACHED */
}

/*
 * Send queued SIGCHLD to parent when child process's state
 * is changed.
 */
static void
sigparent(struct proc *p, int reason, int status)
{
	PROC_LOCK_ASSERT(p, MA_OWNED);
	PROC_LOCK_ASSERT(p->p_pptr, MA_OWNED);

	if (p->p_ksi != NULL) {
		p->p_ksi->ksi_signo  = SIGCHLD;
		p->p_ksi->ksi_code   = reason;
		p->p_ksi->ksi_status = status;
		p->p_ksi->ksi_pid    = p->p_pid;
		p->p_ksi->ksi_uid    = p->p_ucred->cr_ruid;
		if (KSI_ONQ(p->p_ksi))
			return;
	}
	pksignal(p->p_pptr, SIGCHLD, p->p_ksi);
}

static void
childproc_jobstate(struct proc *p, int reason, int sig)
{
	struct sigacts *ps;

	PROC_LOCK_ASSERT(p, MA_OWNED);
	PROC_LOCK_ASSERT(p->p_pptr, MA_OWNED);

	/*
	 * Wake up parent sleeping in kern_wait(), also send
	 * SIGCHLD to parent, but SIGCHLD does not guarantee
	 * that parent will awake, because parent may masked
	 * the signal.
	 */
	p->p_pptr->p_flag |= P_STATCHILD;
	wakeup(p->p_pptr);

	ps = p->p_pptr->p_sigacts;
	mtx_lock(&ps->ps_mtx);
	if ((ps->ps_flag & PS_NOCLDSTOP) == 0) {
		mtx_unlock(&ps->ps_mtx);
		sigparent(p, reason, sig);
	} else
		mtx_unlock(&ps->ps_mtx);
}

void
childproc_stopped(struct proc *p, int reason)
{

	childproc_jobstate(p, reason, p->p_xsig);
}

void
childproc_continued(struct proc *p)
{
	childproc_jobstate(p, CLD_CONTINUED, SIGCONT);
}

void
childproc_exited(struct proc *p)
{
	int reason, status;

	if (WCOREDUMP(p->p_xsig)) {
		reason = CLD_DUMPED;
		status = WTERMSIG(p->p_xsig);
	} else if (WIFSIGNALED(p->p_xsig)) {
		reason = CLD_KILLED;
		status = WTERMSIG(p->p_xsig);
	} else {
		reason = CLD_EXITED;
		status = p->p_xexit;
	}
	/*
	 * XXX avoid calling wakeup(p->p_pptr), the work is
	 * done in exit1().
	 */
	sigparent(p, reason, status);
}

#define	MAX_NUM_CORE_FILES 100000
#ifndef NUM_CORE_FILES
#define	NUM_CORE_FILES 5
#endif
CTASSERT(NUM_CORE_FILES >= 0 && NUM_CORE_FILES <= MAX_NUM_CORE_FILES);
static int num_cores = NUM_CORE_FILES;

static int
sysctl_debug_num_cores_check (SYSCTL_HANDLER_ARGS)
{
	int error;
	int new_val;

	new_val = num_cores;
	error = sysctl_handle_int(oidp, &new_val, 0, req);
	if (error != 0 || req->newptr == NULL)
		return (error);
	if (new_val > MAX_NUM_CORE_FILES)
		new_val = MAX_NUM_CORE_FILES;
	if (new_val < 0)
		new_val = 0;
	num_cores = new_val;
	return (0);
}
SYSCTL_PROC(_debug, OID_AUTO, ncores, CTLTYPE_INT|CTLFLAG_RW,
	    0, sizeof(int), sysctl_debug_num_cores_check, "I",
	    "Maximum number of generated process corefiles while using index format");

#define	GZIP_SUFFIX	".gz"
#define	ZSTD_SUFFIX	".zst"

int compress_user_cores = 0;

static int
sysctl_compress_user_cores(SYSCTL_HANDLER_ARGS)
{
	int error, val;

	val = compress_user_cores;
	error = sysctl_handle_int(oidp, &val, 0, req);
	if (error != 0 || req->newptr == NULL)
		return (error);
	if (val != 0 && !compressor_avail(val))
		return (EINVAL);
	compress_user_cores = val;
	return (error);
}
SYSCTL_PROC(_kern, OID_AUTO, compress_user_cores, CTLTYPE_INT | CTLFLAG_RWTUN,
    0, sizeof(int), sysctl_compress_user_cores, "I",
    "Enable compression of user corefiles ("
    __XSTRING(COMPRESS_GZIP) " = gzip, "
    __XSTRING(COMPRESS_ZSTD) " = zstd)");

int compress_user_cores_level = 6;
SYSCTL_INT(_kern, OID_AUTO, compress_user_cores_level, CTLFLAG_RWTUN,
    &compress_user_cores_level, 0,
    "Corefile compression level");

/*
 * Protect the access to corefilename[] by allproc_lock.
 */
#define	corefilename_lock	allproc_lock

static char corefilename[MAXPATHLEN] = {"%N.core"};
TUNABLE_STR("kern.corefile", corefilename, sizeof(corefilename));

static int
sysctl_kern_corefile(SYSCTL_HANDLER_ARGS)
{
	int error;

	sx_xlock(&corefilename_lock);
	error = sysctl_handle_string(oidp, corefilename, sizeof(corefilename),
	    req);
	sx_xunlock(&corefilename_lock);

	return (error);
}
SYSCTL_PROC(_kern, OID_AUTO, corefile, CTLTYPE_STRING | CTLFLAG_RW |
    CTLFLAG_MPSAFE, 0, 0, sysctl_kern_corefile, "A",
    "Process corefile name format string");

static void
vnode_close_locked(struct thread *td, struct vnode *vp)
{

	VOP_UNLOCK(vp, 0);
	vn_close(vp, FWRITE, td->td_ucred, td);
}

/*
 * If the core format has a %I in it, then we need to check
 * for existing corefiles before defining a name.
 * To do this we iterate over 0..ncores to find a
 * non-existing core file name to use. If all core files are
 * already used we choose the oldest one.
 */
static int
corefile_open_last(struct thread *td, char *name, int indexpos,
    int indexlen, int ncores, struct vnode **vpp)
{
	struct vnode *oldvp, *nextvp, *vp;
	struct vattr vattr;
	struct nameidata nd;
	int error, i, flags, oflags, cmode;
	char ch;
	struct timespec lasttime;

	nextvp = oldvp = NULL;
	cmode = S_IRUSR | S_IWUSR;
	oflags = VN_OPEN_NOAUDIT | VN_OPEN_NAMECACHE |
	    (capmode_coredump ? VN_OPEN_NOCAPCHECK : 0);

	for (i = 0; i < ncores; i++) {
		flags = O_CREAT | FWRITE | O_NOFOLLOW;

		ch = name[indexpos + indexlen];
		(void)snprintf(name + indexpos, indexlen + 1, "%.*u", indexlen,
		    i);
		name[indexpos + indexlen] = ch;

		NDINIT(&nd, LOOKUP, NOFOLLOW, UIO_SYSSPACE, name, td);
		error = vn_open_cred(&nd, &flags, cmode, oflags, td->td_ucred,
		    NULL);
		if (error != 0)
			break;

		vp = nd.ni_vp;
		NDFREE(&nd, NDF_ONLY_PNBUF);
		if ((flags & O_CREAT) == O_CREAT) {
			nextvp = vp;
			break;
		}

		error = VOP_GETATTR(vp, &vattr, td->td_ucred);
		if (error != 0) {
			vnode_close_locked(td, vp);
			break;
		}

		if (oldvp == NULL ||
		    lasttime.tv_sec > vattr.va_mtime.tv_sec ||
		    (lasttime.tv_sec == vattr.va_mtime.tv_sec &&
		    lasttime.tv_nsec >= vattr.va_mtime.tv_nsec)) {
			if (oldvp != NULL)
				vnode_close_locked(td, oldvp);
			oldvp = vp;
			lasttime = vattr.va_mtime;
		} else {
			vnode_close_locked(td, vp);
		}
	}

	if (oldvp != NULL) {
		if (nextvp == NULL)
			nextvp = oldvp;
		else
			vnode_close_locked(td, oldvp);
	}
	if (error != 0) {
		if (nextvp != NULL)
			vnode_close_locked(td, oldvp);
	} else {
		*vpp = nextvp;
	}

	return (error);
}

/*
 * corefile_open(comm, uid, pid, td, compress, vpp, namep)
 * Expand the name described in corefilename, using name, uid, and pid
 * and open/create core file.
 * corefilename is a printf-like string, with three format specifiers:
 *	%N	name of process ("name")
 *	%P	process id (pid)
 *	%U	user id (uid)
 * For example, "%N.core" is the default; they can be disabled completely
 * by using "/dev/null", or all core files can be stored in "/cores/%U/%N-%P".
 * This is controlled by the sysctl variable kern.corefile (see above).
 */
static int
corefile_open(const char *comm, uid_t uid, pid_t pid, struct thread *td,
    int compress, struct vnode **vpp, char **namep)
{
	struct sbuf sb;
	struct nameidata nd;
	const char *format;
	char *hostname, *name;
	int cmode, error, flags, i, indexpos, indexlen, oflags, ncores;

	static struct timeval lastfail;
	static int curfail;

	hostname = NULL;
	format = corefilename;
	name = malloc(MAXPATHLEN, M_TEMP, M_WAITOK | M_ZERO);
	indexlen = 0;
	indexpos = -1;
	ncores = num_cores;
	(void)sbuf_new(&sb, name, MAXPATHLEN, SBUF_FIXEDLEN);
	sx_slock(&corefilename_lock);
	for (i = 0; format[i] != '\0'; i++) {
		switch (format[i]) {
		case '%':	/* Format character */
			i++;
			switch (format[i]) {
			case '%':
				sbuf_putc(&sb, '%');
				break;
			case 'H':	/* hostname */
				if (hostname == NULL) {
					hostname = malloc(MAXHOSTNAMELEN,
					    M_TEMP, M_WAITOK);
				}
				getcredhostname(td->td_ucred, hostname,
				    MAXHOSTNAMELEN);
				sbuf_printf(&sb, "%s", hostname);
				break;
			case 'I':	/* autoincrementing index */
				if (indexpos != -1) {
					sbuf_printf(&sb, "%%I");
					break;
				}

				indexpos = sbuf_len(&sb);
				sbuf_printf(&sb, "%u", ncores - 1);
				indexlen = sbuf_len(&sb) - indexpos;
				break;
			case 'N':	/* process name */
				sbuf_printf(&sb, "%s", comm);
				break;
			case 'P':	/* process id */
				sbuf_printf(&sb, "%u", pid);
				break;
			case 'U':	/* user id */
				sbuf_printf(&sb, "%u", uid);
				break;
			default:
				log(LOG_ERR,
				    "Unknown format character %c in "
				    "corename `%s'\n", format[i], format);
				break;
			}
			break;
		default:
			sbuf_putc(&sb, format[i]);
			break;
		}
	}
	sx_sunlock(&corefilename_lock);
	free(hostname, M_TEMP);
	if (compress == COMPRESS_GZIP)
		sbuf_printf(&sb, GZIP_SUFFIX);
	else if (compress == COMPRESS_ZSTD)
		sbuf_printf(&sb, ZSTD_SUFFIX);
	if (sbuf_error(&sb) != 0) {
		log(LOG_ERR, "pid %ld (%s), uid (%lu): corename is too "
		    "long\n", (long)pid, comm, (u_long)uid);
		sbuf_delete(&sb);
		free(name, M_TEMP);
		return (ENOMEM);
	}
	sbuf_finish(&sb);
	sbuf_delete(&sb);

	if (indexpos != -1) {
		error = corefile_open_last(td, name, indexpos, indexlen, ncores,
		    vpp);
		if (error != 0) {
			log(LOG_ERR,
			    "pid %d (%s), uid (%u):  Path `%s' failed "
			    "on initial open test, error = %d\n",
			    pid, comm, uid, name, error);
		}
	} else {
		cmode = coredump_fs_mode;
		oflags = VN_OPEN_NOAUDIT | VN_OPEN_NAMECACHE |
		    (capmode_coredump ? VN_OPEN_NOCAPCHECK : 0);
		flags = O_CREAT | FWRITE | O_NOFOLLOW;

		NDINIT(&nd, LOOKUP, NOFOLLOW, UIO_SYSSPACE, name, td);
		error = vn_open_cred(&nd, &flags, cmode, oflags, td->td_ucred,
		    NULL);
		if (error == 0) {
			*vpp = nd.ni_vp;
			NDFREE(&nd, NDF_ONLY_PNBUF);
		}
	}

	if (error != 0) {
		if (ppsratecheck(&lastfail, &curfail, 1)) {
			log(LOG_ERR, "pid %d (%s), uid (%u): Failed to open "
			    "coredump file '%s', error=%d\n", pid, comm, uid,
			    name, error);
		}
#ifdef AUDIT
		audit_proc_coredump(td, name, error);
#endif
		free(name, M_TEMP);
		return (error);
	}
	*namep = name;
	return (0);
}

/*
 * Dump a process' core.  The main routine does some
 * policy checking, and creates the name of the coredump;
 * then it passes on a vnode and a size limit to the process-specific
 * coredump routine if there is one; if there _is not_ one, it returns
 * ENOSYS; otherwise it returns the error from the process-specific routine.
 */

static int
coredump(struct thread *td)
{
	struct proc *p = td->td_proc;
	struct ucred *cred = td->td_ucred;
	struct vnode *vp;
	struct flock lf;
	struct vattr vattr;
	int error, error1, locked;
	char *name;			/* name of corefile */
	void *rl_cookie;
	off_t limit;
	char *fullpath, *freepath = NULL;
	struct sbuf *sb;

	PROC_LOCK_ASSERT(p, MA_OWNED);
	MPASS((p->p_flag & P_HADTHREADS) == 0 || p->p_singlethread == td);
	_STOPEVENT(p, S_CORE, 0);

	if (!do_coredump || (!sugid_coredump && (p->p_flag & P_SUGID) != 0) ||
	    (p->p_flag2 & P2_NOTRACE) != 0) {
		PROC_UNLOCK(p);
		return (EFAULT);
	}

	/*
	 * Note that the bulk of limit checking is done after
	 * the corefile is created.  The exception is if the limit
	 * for corefiles is 0, in which case we don't bother
	 * creating the corefile at all.  This layout means that
	 * a corefile is truncated instead of not being created,
	 * if it is larger than the limit.
	 */
	limit = (off_t)lim_cur(td, RLIMIT_CORE);
	if (limit == 0 || racct_get_available(p, RACCT_CORE) == 0) {
		PROC_UNLOCK(p);
		return (EFBIG);
	}
	PROC_UNLOCK(p);

	error = corefile_open(p->p_comm, cred->cr_uid, p->p_pid, td,
	    compress_user_cores, &vp, &name);
	if (error != 0)
		return (error);

	/*
	 * Don't dump to non-regular files or files with links.
	 * Do not dump into system files.
	 */
	if (vp->v_type != VREG || VOP_GETATTR(vp, &vattr, cred) != 0 ||
	    vattr.va_nlink != 1 || (vp->v_vflag & VV_SYSTEM) != 0) {
		VOP_UNLOCK(vp, 0);
		error = EFAULT;
		goto out;
	}

	VOP_UNLOCK(vp, 0);

	/* Postpone other writers, including core dumps of other processes. */
	rl_cookie = vn_rangelock_wlock(vp, 0, OFF_MAX);

	lf.l_whence = SEEK_SET;
	lf.l_start = 0;
	lf.l_len = 0;
	lf.l_type = F_WRLCK;
	locked = (VOP_ADVLOCK(vp, (caddr_t)p, F_SETLK, &lf, F_FLOCK) == 0);

	VATTR_NULL(&vattr);
	vattr.va_size = 0;
	if (set_core_nodump_flag)
		vattr.va_flags = UF_NODUMP;
	vn_lock(vp, LK_EXCLUSIVE | LK_RETRY);
	VOP_SETATTR(vp, &vattr, cred);
	VOP_UNLOCK(vp, 0);
	PROC_LOCK(p);
	p->p_acflag |= ACORE;
	PROC_UNLOCK(p);

	if (p->p_sysent->sv_coredump != NULL) {
		error = p->p_sysent->sv_coredump(td, vp, limit, 0);
	} else {
		error = ENOSYS;
	}

	if (locked) {
		lf.l_type = F_UNLCK;
		VOP_ADVLOCK(vp, (caddr_t)p, F_UNLCK, &lf, F_FLOCK);
	}
	vn_rangelock_unlock(vp, rl_cookie);

	/*
	 * Notify the userland helper that a process triggered a core dump.
	 * This allows the helper to run an automated debugging session.
	 */
	if (error != 0 || coredump_devctl == 0)
		goto out;
	sb = sbuf_new_auto();
	if (vn_fullpath_global(td, p->p_textvp, &fullpath, &freepath) != 0)
		goto out2;
	sbuf_printf(sb, "comm=\"");
	devctl_safe_quote_sb(sb, fullpath);
	free(freepath, M_TEMP);
	sbuf_printf(sb, "\" core=\"");

	/*
	 * We can't lookup core file vp directly. When we're replacing a core, and
	 * other random times, we flush the name cache, so it will fail. Instead,
	 * if the path of the core is relative, add the current dir in front if it.
	 */
	if (name[0] != '/') {
		fullpath = malloc(MAXPATHLEN, M_TEMP, M_WAITOK);
		if (kern___getcwd(td,
		    (__cheri_tocap char * __capability)fullpath,
		    UIO_SYSSPACE, MAXPATHLEN, MAXPATHLEN) != 0) {
			free(fullpath, M_TEMP);
			goto out2;
		}
		devctl_safe_quote_sb(sb, fullpath);
		free(fullpath, M_TEMP);
		sbuf_putc(sb, '/');
	}
	devctl_safe_quote_sb(sb, name);
	sbuf_printf(sb, "\"");
	if (sbuf_finish(sb) == 0)
		devctl_notify("kernel", "signal", "coredump", sbuf_data(sb));
out2:
	sbuf_delete(sb);
out:
	error1 = vn_close(vp, FWRITE, cred, td);
	if (error == 0)
		error = error1;
#ifdef AUDIT
	audit_proc_coredump(td, name, error);
#endif
	free(name, M_TEMP);
	return (error);
}

/*
 * Nonexistent system call-- signal process (may want to handle it).  Flag
 * error in case process won't see signal immediately (blocked or ignored).
 */
#ifndef _SYS_SYSPROTO_H_
struct nosys_args {
	int	dummy;
};
#endif
/* ARGSUSED */
int
nosys(struct thread *td, struct nosys_args *args)
{
	struct proc *p;

	p = td->td_proc;

	PROC_LOCK(p);
	tdsignal(td, SIGSYS);
	PROC_UNLOCK(p);
	if (kern_lognosys == 1 || kern_lognosys == 3) {
		uprintf("pid %d comm %s: nosys %d\n", p->p_pid, p->p_comm,
		    td->td_sa.code);
	}
	if (kern_lognosys == 2 || kern_lognosys == 3) {
		printf("pid %d comm %s: nosys %d\n", p->p_pid, p->p_comm,
		    td->td_sa.code);
	}
	return (ENOSYS);
}

/*
 * Send a SIGIO or SIGURG signal to a process or process group using stored
 * credentials rather than those of the current process.
 */
void
pgsigio(struct sigio **sigiop, int sig, int checkctty)
{
	ksiginfo_t ksi;
	struct sigio *sigio;

	ksiginfo_init(&ksi);
	ksi.ksi_signo = sig;
	ksi.ksi_code = SI_KERNEL;

	SIGIO_LOCK();
	sigio = *sigiop;
	if (sigio == NULL) {
		SIGIO_UNLOCK();
		return;
	}
	if (sigio->sio_pgid > 0) {
		PROC_LOCK(sigio->sio_proc);
		if (CANSIGIO(sigio->sio_ucred, sigio->sio_proc->p_ucred))
			kern_psignal(sigio->sio_proc, sig);
		PROC_UNLOCK(sigio->sio_proc);
	} else if (sigio->sio_pgid < 0) {
		struct proc *p;

		PGRP_LOCK(sigio->sio_pgrp);
		LIST_FOREACH(p, &sigio->sio_pgrp->pg_members, p_pglist) {
			PROC_LOCK(p);
			if (p->p_state == PRS_NORMAL &&
			    CANSIGIO(sigio->sio_ucred, p->p_ucred) &&
			    (checkctty == 0 || (p->p_flag & P_CONTROLT)))
				kern_psignal(p, sig);
			PROC_UNLOCK(p);
		}
		PGRP_UNLOCK(sigio->sio_pgrp);
	}
	SIGIO_UNLOCK();
}

static int
filt_sigattach(struct knote *kn)
{
	struct proc *p = curproc;

	kn->kn_ptr.p_proc = p;
	kn->kn_flags |= EV_CLEAR;		/* automatically set */

	knlist_add(p->p_klist, kn, 0);

	return (0);
}

static void
filt_sigdetach(struct knote *kn)
{
	struct proc *p = kn->kn_ptr.p_proc;

	knlist_remove(p->p_klist, kn, 0);
}

/*
 * signal knotes are shared with proc knotes, so we apply a mask to
 * the hint in order to differentiate them from process hints.  This
 * could be avoided by using a signal-specific knote list, but probably
 * isn't worth the trouble.
 */
static int
filt_signal(struct knote *kn, long hint)
{

	if (hint & NOTE_SIGNAL) {
		hint &= ~NOTE_SIGNAL;

		if (kn->kn_id == hint)
			kn->kn_data++;
	}
	return (kn->kn_data != 0);
}

struct sigacts *
sigacts_alloc(void)
{
	struct sigacts *ps;

	ps = malloc(sizeof(struct sigacts), M_SUBPROC, M_WAITOK | M_ZERO);
	refcount_init(&ps->ps_refcnt, 1);
	mtx_init(&ps->ps_mtx, "sigacts", NULL, MTX_DEF);
	return (ps);
}

void
sigacts_free(struct sigacts *ps)
{

	if (refcount_release(&ps->ps_refcnt) == 0)
		return;
	mtx_destroy(&ps->ps_mtx);
	free(ps, M_SUBPROC);
}

struct sigacts *
sigacts_hold(struct sigacts *ps)
{

	refcount_acquire(&ps->ps_refcnt);
	return (ps);
}

void
sigacts_copy(struct sigacts *dest, struct sigacts *src)
{

	KASSERT(dest->ps_refcnt == 1, ("sigacts_copy to shared dest"));
	mtx_lock(&src->ps_mtx);
	cheri_memcpy(dest, src, offsetof(struct sigacts, ps_refcnt));
	mtx_unlock(&src->ps_mtx);
}

int
sigacts_shared(struct sigacts *ps)
{

	return (ps->ps_refcnt > 1);
}
// CHERI CHANGES START
// {
//   "updated": 20181121,
//   "target_type": "kernel",
//   "changes": [
//     "kernel_sig_types",
//     "integer_provenance",
//     "user_capabilities"
//   ]
// }
// CHERI CHANGES END<|MERGE_RESOLUTION|>--- conflicted
+++ resolved
@@ -99,23 +99,6 @@
 #include <cheri/cheric.h>
 #endif
 
-<<<<<<< HEAD
-#if __has_feature(capabilities)
-/* XXX-AM: this is to be moved to compat64 */
-static inline bool
-is_magic_sighandler_constant(void* handler) {
-	/*
-	 * Instead of enumerating all the SIG_* constants, just check if
-	 * it is a small (positive or negative) integer so that this doesn't
-	 * break if someone adds a new SIG_* constant. The manual checks that
-	 * we were using before weren't handling SIG_HOLD.
-	 */
-	return (vaddr_t)handler < 64;
-}
-#endif
-
-=======
->>>>>>> e16ccb4a
 #include <machine/cpu.h>
 
 #include <security/audit/audit.h>
@@ -316,13 +299,8 @@
 	si_n->si_pid = si->si_pid;
 	si_n->si_uid = si->si_uid;
 	si_n->si_status = si->si_status;
-<<<<<<< HEAD
-	si_n->si_addr = (void *)(uintptr_t)si->si_addr;
-	si_n->si_value.sival_ptr64 = si->si_value.sival_ptr_native;
-=======
 	si_n->si_addr = (__cheri_fromcap void *)si->si_addr;
 	si_n->si_value.sival_ptr_native = si->si_value.sival_ptr_native;
->>>>>>> e16ccb4a
 	memcpy(&si_n->_reason, &si->_reason, sizeof(si_n->_reason));
 #endif
 }
@@ -1338,14 +1316,8 @@
 	if (error)
 		return (error);
 
-<<<<<<< HEAD
-	if (uap->info) {
-		error = copyout(&ksi.ksi_info, uap->info, sizeof(ksi.ksi_info));
-	}
-=======
 	if (info != NULL)
 		error = copyout_siginfop(&ksi.ksi_info, info);
->>>>>>> e16ccb4a
 
 	if (error == 0)
 		td->td_retval[0] = ksi.ksi_signo;
@@ -1377,14 +1349,8 @@
 	if (error)
 		return (error);
 
-<<<<<<< HEAD
-	if (uap->info) {
-		error = copyout(&ksi.ksi_info, uap->info, sizeof(ksi.ksi_info));
-	}
-=======
 	if (info)
 		error = copyout_siginfop(&ksi.ksi_info, info);
->>>>>>> e16ccb4a
 
 	if (error == 0)
 		td->td_retval[0] = ksi.ksi_signo;
@@ -2077,14 +2043,12 @@
 			ksi.ksi_value.sival_ptr32 = value->sival_ptr32;
 		else
 #endif
-#ifdef COMPAT_FREEBSD64
-		if (SV_PROC_FLAG(td->td_proc, SV_LP64) &&
-		    !SV_PROC_FLAG(td->td_proc, SV_CHERI))
-			/* XXX-AM: fix for freebsd64 */
-			ksi.ksi_value.sival_ptr_native = value->sival_ptr_native;
+#ifdef COMPAT_CHERIABI
+		if (SV_PROC_FLAG(td->td_proc, SV_CHERI))
+			ksi.ksi_value.sival_ptr_c = value->sival_ptr_c;
 		else
 #endif
-			ksi.ksi_value.sival_ptr_c = value->sival_ptr_c;
+			ksi.ksi_value.sival_ptr_native = value->sival_ptr_native;
 		error = pksignal(p, ksi.ksi_signo, &ksi);
 	}
 	PROC_UNLOCK(p);
