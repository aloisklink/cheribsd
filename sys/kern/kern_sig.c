--- conflicted
+++ resolved
@@ -4050,19 +4050,6 @@
 
 	return (ps->ps_refcnt > 1);
 }
-<<<<<<< HEAD
-// CHERI CHANGES START
-// {
-//   "updated": 20181121,
-//   "target_type": "kernel",
-//   "changes": [
-//     "kernel_sig_types",
-//     "integer_provenance",
-//     "user_capabilities"
-//   ]
-// }
-// CHERI CHANGES END
-=======
 
 void
 sig_drop_caught(struct proc *p)
@@ -4080,4 +4067,14 @@
 			sigqueue_delete_proc(p, sig);
 	}
 }
->>>>>>> 245d8426
+// CHERI CHANGES START
+// {
+//   "updated": 20191022,
+//   "target_type": "kernel",
+//   "changes": [
+//     "kernel_sig_types",
+//     "integer_provenance",
+//     "user_capabilities"
+//   ]
+// }
+// CHERI CHANGES END