--- conflicted
+++ resolved
@@ -687,16 +687,8 @@
 	if ((td->td_pflags & TDP_ALTSTACK) == 0)
 		return (0);
 #if defined(COMPAT_43)
-<<<<<<< HEAD
-	    ((td->td_sigstk.ss_size == 0) ?
-		(td->td_sigstk.ss_flags & SS_ONSTACK) :
-		((sp - (size_t)td->td_sigstk.ss_sp) < td->td_sigstk.ss_size))
-#else
-	    ((sp - (__cheri_addr size_t)td->td_sigstk.ss_sp) < td->td_sigstk.ss_size)
-=======
 	if (td->td_sigstk.ss_size == 0)
 		return ((td->td_sigstk.ss_flags & SS_ONSTACK) != 0);
->>>>>>> 1ec59581
 #endif
 	return (sp >= (size_t)td->td_sigstk.ss_sp &&
 	    sp < td->td_sigstk.ss_size + (size_t)td->td_sigstk.ss_sp);
