/*-
 * SPDX-License-Identifier: BSD-3-Clause
 *
 * Copyright (c) 1982, 1986, 1989, 1991, 1993
 *	The Regents of the University of California.  All rights reserved.
 * (c) UNIX System Laboratories, Inc.
 * All or some portions of this file are derived from material licensed
 * to the University of California by American Telephone and Telegraph
 * Co. or Unix System Laboratories, Inc. and are reproduced herein with
 * the permission of UNIX System Laboratories, Inc.
 *
 * Redistribution and use in source and binary forms, with or without
 * modification, are permitted provided that the following conditions
 * are met:
 * 1. Redistributions of source code must retain the above copyright
 *    notice, this list of conditions and the following disclaimer.
 * 2. Redistributions in binary form must reproduce the above copyright
 *    notice, this list of conditions and the following disclaimer in the
 *    documentation and/or other materials provided with the distribution.
 * 3. Neither the name of the University nor the names of its contributors
 *    may be used to endorse or promote products derived from this software
 *    without specific prior written permission.
 *
 * THIS SOFTWARE IS PROVIDED BY THE REGENTS AND CONTRIBUTORS ``AS IS'' AND
 * ANY EXPRESS OR IMPLIED WARRANTIES, INCLUDING, BUT NOT LIMITED TO, THE
 * IMPLIED WARRANTIES OF MERCHANTABILITY AND FITNESS FOR A PARTICULAR PURPOSE
 * ARE DISCLAIMED.  IN NO EVENT SHALL THE REGENTS OR CONTRIBUTORS BE LIABLE
 * FOR ANY DIRECT, INDIRECT, INCIDENTAL, SPECIAL, EXEMPLARY, OR CONSEQUENTIAL
 * DAMAGES (INCLUDING, BUT NOT LIMITED TO, PROCUREMENT OF SUBSTITUTE GOODS
 * OR SERVICES; LOSS OF USE, DATA, OR PROFITS; OR BUSINESS INTERRUPTION)
 * HOWEVER CAUSED AND ON ANY THEORY OF LIABILITY, WHETHER IN CONTRACT, STRICT
 * LIABILITY, OR TORT (INCLUDING NEGLIGENCE OR OTHERWISE) ARISING IN ANY WAY
 * OUT OF THE USE OF THIS SOFTWARE, EVEN IF ADVISED OF THE POSSIBILITY OF
 * SUCH DAMAGE.
 *
 *	@(#)kern_sig.c	8.7 (Berkeley) 4/18/94
 */

#include <sys/cdefs.h>
__FBSDID("$FreeBSD$");

#include "opt_ktrace.h"

#include <sys/param.h>
#include <sys/ctype.h>
#include <sys/systm.h>
#include <sys/signalvar.h>
#include <sys/vnode.h>
#include <sys/acct.h>
#include <sys/capsicum.h>
#include <sys/compressor.h>
#include <sys/condvar.h>
#include <sys/devctl.h>
#include <sys/event.h>
#include <sys/fcntl.h>
#include <sys/imgact.h>
#include <sys/kernel.h>
#include <sys/ktr.h>
#include <sys/ktrace.h>
#include <sys/limits.h>
#include <sys/lock.h>
#include <sys/malloc.h>
#include <sys/mutex.h>
#include <sys/refcount.h>
#include <sys/namei.h>
#include <sys/proc.h>
#include <sys/procdesc.h>
#include <sys/ptrace.h>
#include <sys/posix4.h>
#include <sys/racct.h>
#include <sys/resourcevar.h>
#include <sys/sdt.h>
#include <sys/sbuf.h>
#include <sys/sleepqueue.h>
#include <sys/smp.h>
#include <sys/stat.h>
#include <sys/sx.h>
#include <sys/syscallsubr.h>
#include <sys/sysctl.h>
#include <sys/sysent.h>
#include <sys/syslog.h>
#include <sys/sysproto.h>
#include <sys/timers.h>
#include <sys/unistd.h>
#include <sys/wait.h>
#include <vm/vm.h>
#include <vm/vm_extern.h>
#include <vm/uma.h>

#include <sys/jail.h>

#include <machine/cpu.h>

#include <security/audit/audit.h>

#define	ONSIG	32		/* NSIG for osig* syscalls.  XXX. */

SDT_PROVIDER_DECLARE(proc);
SDT_PROBE_DEFINE3(proc, , , signal__send,
    "struct thread *", "struct proc *", "int");
SDT_PROBE_DEFINE2(proc, , , signal__clear,
    "int", "ksiginfo_t *");
SDT_PROBE_DEFINE3(proc, , , signal__discard,
    "struct thread *", "struct proc *", "int");

static int	coredump(struct thread *);
static int	killpg1(struct thread *td, int sig, int pgid, int all,
		    ksiginfo_t *ksi);
static int	issignal(struct thread *td);
static void	reschedule_signals(struct proc *p, sigset_t block, int flags);
static int	sigprop(int sig);
static void	tdsigwakeup(struct thread *, int, sig_t, int);
static int	sig_suspend_threads(struct thread *, struct proc *, int);
static int	filt_sigattach(struct knote *kn);
static void	filt_sigdetach(struct knote *kn);
static int	filt_signal(struct knote *kn, long hint);
static struct thread *sigtd(struct proc *p, int sig, bool fast_sigblock);
static void	sigqueue_start(void);

static uma_zone_t	ksiginfo_zone = NULL;
struct filterops sig_filtops = {
	.f_isfd = 0,
	.f_attach = filt_sigattach,
	.f_detach = filt_sigdetach,
	.f_event = filt_signal,
};

static int	kern_logsigexit = 1;
SYSCTL_INT(_kern, KERN_LOGSIGEXIT, logsigexit, CTLFLAG_RW,
    &kern_logsigexit, 0,
    "Log processes quitting on abnormal signals to syslog(3)");

static int	kern_forcesigexit = 1;
SYSCTL_INT(_kern, OID_AUTO, forcesigexit, CTLFLAG_RW,
    &kern_forcesigexit, 0, "Force trap signal to be handled");

static SYSCTL_NODE(_kern, OID_AUTO, sigqueue, CTLFLAG_RW | CTLFLAG_MPSAFE, 0,
    "POSIX real time signal");

static int	max_pending_per_proc = 128;
SYSCTL_INT(_kern_sigqueue, OID_AUTO, max_pending_per_proc, CTLFLAG_RW,
    &max_pending_per_proc, 0, "Max pending signals per proc");

static int	preallocate_siginfo = 1024;
SYSCTL_INT(_kern_sigqueue, OID_AUTO, preallocate, CTLFLAG_RDTUN,
    &preallocate_siginfo, 0, "Preallocated signal memory size");

static int	signal_overflow = 0;
SYSCTL_INT(_kern_sigqueue, OID_AUTO, overflow, CTLFLAG_RD,
    &signal_overflow, 0, "Number of signals overflew");

static int	signal_alloc_fail = 0;
SYSCTL_INT(_kern_sigqueue, OID_AUTO, alloc_fail, CTLFLAG_RD,
    &signal_alloc_fail, 0, "signals failed to be allocated");

static int	kern_lognosys = 0;
SYSCTL_INT(_kern, OID_AUTO, lognosys, CTLFLAG_RWTUN, &kern_lognosys, 0,
    "Log invalid syscalls");

__read_frequently bool sigfastblock_fetch_always = false;
SYSCTL_BOOL(_kern, OID_AUTO, sigfastblock_fetch_always, CTLFLAG_RWTUN,
    &sigfastblock_fetch_always, 0,
    "Fetch sigfastblock word on each syscall entry for proper "
    "blocking semantic");

static bool	kern_sig_discard_ign = true;
SYSCTL_BOOL(_kern, OID_AUTO, sig_discard_ign, CTLFLAG_RWTUN,
    &kern_sig_discard_ign, 0,
    "Discard ignored signals on delivery, otherwise queue them to "
    "the target queue");

SYSINIT(signal, SI_SUB_P1003_1B, SI_ORDER_FIRST+3, sigqueue_start, NULL);

/*
 * Policy -- Can ucred cr1 send SIGIO to process cr2?
 * Should use cr_cansignal() once cr_cansignal() allows SIGIO and SIGURG
 * in the right situations.
 */
#define CANSIGIO(cr1, cr2) \
	((cr1)->cr_uid == 0 || \
	    (cr1)->cr_ruid == (cr2)->cr_ruid || \
	    (cr1)->cr_uid == (cr2)->cr_ruid || \
	    (cr1)->cr_ruid == (cr2)->cr_uid || \
	    (cr1)->cr_uid == (cr2)->cr_uid)

static int	sugid_coredump;
SYSCTL_INT(_kern, OID_AUTO, sugid_coredump, CTLFLAG_RWTUN,
    &sugid_coredump, 0, "Allow setuid and setgid processes to dump core");

static int	capmode_coredump;
SYSCTL_INT(_kern, OID_AUTO, capmode_coredump, CTLFLAG_RWTUN,
    &capmode_coredump, 0, "Allow processes in capability mode to dump core");

static int	do_coredump = 1;
SYSCTL_INT(_kern, OID_AUTO, coredump, CTLFLAG_RW,
	&do_coredump, 0, "Enable/Disable coredumps");

/* XXXAR: default to 0660 mode to allow host to read it on NFS mounted rootfs */
static int	coredump_fs_mode = S_IRUSR | S_IWUSR | S_IRGRP | S_IWGRP;
SYSCTL_INT(_kern, OID_AUTO, coredump_fs_mode, CTLFLAG_RW,
	&coredump_fs_mode, 0, "File mode for coredump files");

static int	set_core_nodump_flag = 0;
SYSCTL_INT(_kern, OID_AUTO, nodump_coredump, CTLFLAG_RW, &set_core_nodump_flag,
	0, "Enable setting the NODUMP flag on coredump files");

static int	coredump_devctl = 0;
SYSCTL_INT(_kern, OID_AUTO, coredump_devctl, CTLFLAG_RW, &coredump_devctl,
	0, "Generate a devctl notification when processes coredump");

/*
 * Signal properties and actions.
 * The array below categorizes the signals and their default actions
 * according to the following properties:
 */
#define	SIGPROP_KILL		0x01	/* terminates process by default */
#define	SIGPROP_CORE		0x02	/* ditto and coredumps */
#define	SIGPROP_STOP		0x04	/* suspend process */
#define	SIGPROP_TTYSTOP		0x08	/* ditto, from tty */
#define	SIGPROP_IGNORE		0x10	/* ignore by default */
#define	SIGPROP_CONT		0x20	/* continue if suspended */

static int sigproptbl[NSIG] = {
	[SIGHUP] =	SIGPROP_KILL,
	[SIGINT] =	SIGPROP_KILL,
	[SIGQUIT] =	SIGPROP_KILL | SIGPROP_CORE,
	[SIGILL] =	SIGPROP_KILL | SIGPROP_CORE,
	[SIGTRAP] =	SIGPROP_KILL | SIGPROP_CORE,
	[SIGABRT] =	SIGPROP_KILL | SIGPROP_CORE,
	[SIGEMT] =	SIGPROP_KILL | SIGPROP_CORE,
	[SIGFPE] =	SIGPROP_KILL | SIGPROP_CORE,
	[SIGKILL] =	SIGPROP_KILL,
	[SIGBUS] =	SIGPROP_KILL | SIGPROP_CORE,
	[SIGSEGV] =	SIGPROP_KILL | SIGPROP_CORE,
	[SIGSYS] =	SIGPROP_KILL | SIGPROP_CORE,
	[SIGPIPE] =	SIGPROP_KILL,
	[SIGALRM] =	SIGPROP_KILL,
	[SIGTERM] =	SIGPROP_KILL,
	[SIGURG] =	SIGPROP_IGNORE,
	[SIGSTOP] =	SIGPROP_STOP,
	[SIGTSTP] =	SIGPROP_STOP | SIGPROP_TTYSTOP,
	[SIGCONT] =	SIGPROP_IGNORE | SIGPROP_CONT,
	[SIGCHLD] =	SIGPROP_IGNORE,
	[SIGTTIN] =	SIGPROP_STOP | SIGPROP_TTYSTOP,
	[SIGTTOU] =	SIGPROP_STOP | SIGPROP_TTYSTOP,
	[SIGIO] =	SIGPROP_IGNORE,
	[SIGXCPU] =	SIGPROP_KILL,
	[SIGXFSZ] =	SIGPROP_KILL,
	[SIGVTALRM] =	SIGPROP_KILL,
	[SIGPROF] =	SIGPROP_KILL,
	[SIGWINCH] =	SIGPROP_IGNORE,
	[SIGINFO] =	SIGPROP_IGNORE,
	[SIGUSR1] =	SIGPROP_KILL,
	[SIGUSR2] =	SIGPROP_KILL,
	[SIGPROT] =	SIGPROP_KILL | SIGPROP_CORE,
};

#define	_SIG_FOREACH_ADVANCE(i, set) ({					\
	int __found;							\
	for (;;) {							\
		if (__bits != 0) {					\
			int __sig = ffs(__bits);			\
			__bits &= ~(1u << (__sig - 1));			\
			sig = __i * sizeof((set)->__bits[0]) * NBBY + __sig; \
			__found = 1;					\
			break;						\
		}							\
		if (++__i == _SIG_WORDS) {				\
			__found = 0;					\
			break;						\
		}							\
		__bits = (set)->__bits[__i];				\
	}								\
	__found != 0;							\
})

#define	SIG_FOREACH(i, set)						\
	for (int32_t __i = -1, __bits = 0;				\
	    _SIG_FOREACH_ADVANCE(i, set); )				\

sigset_t fastblock_mask;

static void
sigqueue_start(void)
{
	ksiginfo_zone = uma_zcreate("ksiginfo", sizeof(ksiginfo_t),
		NULL, NULL, NULL, NULL, UMA_ALIGN_PTR, 0);
	uma_prealloc(ksiginfo_zone, preallocate_siginfo);
	p31b_setcfg(CTL_P1003_1B_REALTIME_SIGNALS, _POSIX_REALTIME_SIGNALS);
	p31b_setcfg(CTL_P1003_1B_RTSIG_MAX, SIGRTMAX - SIGRTMIN + 1);
	p31b_setcfg(CTL_P1003_1B_SIGQUEUE_MAX, max_pending_per_proc);
	SIGFILLSET(fastblock_mask);
	SIG_CANTMASK(fastblock_mask);
}

ksiginfo_t *
ksiginfo_alloc(int wait)
{
	int flags;

	flags = M_ZERO;
	if (! wait)
		flags |= M_NOWAIT;
	if (ksiginfo_zone != NULL)
		return ((ksiginfo_t *)uma_zalloc(ksiginfo_zone, flags));
	return (NULL);
}

void
ksiginfo_free(ksiginfo_t *ksi)
{
	uma_zfree(ksiginfo_zone, ksi);
}

static __inline int
ksiginfo_tryfree(ksiginfo_t *ksi)
{
	if (!(ksi->ksi_flags & KSI_EXT)) {
		uma_zfree(ksiginfo_zone, ksi);
		return (1);
	}
	return (0);
}

void
sigqueue_init(sigqueue_t *list, struct proc *p)
{
	SIGEMPTYSET(list->sq_signals);
	SIGEMPTYSET(list->sq_kill);
	SIGEMPTYSET(list->sq_ptrace);
	TAILQ_INIT(&list->sq_list);
	list->sq_proc = p;
	list->sq_flags = SQ_INIT;
}

/*
 * Get a signal's ksiginfo.
 * Return:
 *	0	-	signal not found
 *	others	-	signal number
 */
static int
sigqueue_get(sigqueue_t *sq, int signo, ksiginfo_t *si)
{
	struct proc *p = sq->sq_proc;
	struct ksiginfo *ksi, *next;
	int count = 0;

	KASSERT(sq->sq_flags & SQ_INIT, ("sigqueue not inited"));

	if (!SIGISMEMBER(sq->sq_signals, signo))
		return (0);

	if (SIGISMEMBER(sq->sq_ptrace, signo)) {
		count++;
		SIGDELSET(sq->sq_ptrace, signo);
		si->ksi_flags |= KSI_PTRACE;
	}
	if (SIGISMEMBER(sq->sq_kill, signo)) {
		count++;
		if (count == 1)
			SIGDELSET(sq->sq_kill, signo);
	}

	TAILQ_FOREACH_SAFE(ksi, &sq->sq_list, ksi_link, next) {
		if (ksi->ksi_signo == signo) {
			if (count == 0) {
				TAILQ_REMOVE(&sq->sq_list, ksi, ksi_link);
				ksi->ksi_sigq = NULL;
				ksiginfo_copy(ksi, si);
				if (ksiginfo_tryfree(ksi) && p != NULL)
					p->p_pendingcnt--;
			}
			if (++count > 1)
				break;
		}
	}

	if (count <= 1)
		SIGDELSET(sq->sq_signals, signo);
	si->ksi_signo = signo;
	return (signo);
}

void
sigqueue_take(ksiginfo_t *ksi)
{
	struct ksiginfo *kp;
	struct proc	*p;
	sigqueue_t	*sq;

	if (ksi == NULL || (sq = ksi->ksi_sigq) == NULL)
		return;

	p = sq->sq_proc;
	TAILQ_REMOVE(&sq->sq_list, ksi, ksi_link);
	ksi->ksi_sigq = NULL;
	if (!(ksi->ksi_flags & KSI_EXT) && p != NULL)
		p->p_pendingcnt--;

	for (kp = TAILQ_FIRST(&sq->sq_list); kp != NULL;
	     kp = TAILQ_NEXT(kp, ksi_link)) {
		if (kp->ksi_signo == ksi->ksi_signo)
			break;
	}
	if (kp == NULL && !SIGISMEMBER(sq->sq_kill, ksi->ksi_signo) &&
	    !SIGISMEMBER(sq->sq_ptrace, ksi->ksi_signo))
		SIGDELSET(sq->sq_signals, ksi->ksi_signo);
}

static int
sigqueue_add(sigqueue_t *sq, int signo, ksiginfo_t *si)
{
	struct proc *p = sq->sq_proc;
	struct ksiginfo *ksi;
	int ret = 0;

	KASSERT(sq->sq_flags & SQ_INIT, ("sigqueue not inited"));

	/*
	 * SIGKILL/SIGSTOP cannot be caught or masked, so take the fast path
	 * for these signals.
	 */
	if (signo == SIGKILL || signo == SIGSTOP || si == NULL) {
		SIGADDSET(sq->sq_kill, signo);
		goto out_set_bit;
	}

	/* directly insert the ksi, don't copy it */
	if (si->ksi_flags & KSI_INS) {
		if (si->ksi_flags & KSI_HEAD)
			TAILQ_INSERT_HEAD(&sq->sq_list, si, ksi_link);
		else
			TAILQ_INSERT_TAIL(&sq->sq_list, si, ksi_link);
		si->ksi_sigq = sq;
		goto out_set_bit;
	}

	if (__predict_false(ksiginfo_zone == NULL)) {
		SIGADDSET(sq->sq_kill, signo);
		goto out_set_bit;
	}

	if (p != NULL && p->p_pendingcnt >= max_pending_per_proc) {
		signal_overflow++;
		ret = EAGAIN;
	} else if ((ksi = ksiginfo_alloc(0)) == NULL) {
		signal_alloc_fail++;
		ret = EAGAIN;
	} else {
		if (p != NULL)
			p->p_pendingcnt++;
		ksiginfo_copy(si, ksi);
		ksi->ksi_signo = signo;
		if (si->ksi_flags & KSI_HEAD)
			TAILQ_INSERT_HEAD(&sq->sq_list, ksi, ksi_link);
		else
			TAILQ_INSERT_TAIL(&sq->sq_list, ksi, ksi_link);
		ksi->ksi_sigq = sq;
	}

	if (ret != 0) {
		if ((si->ksi_flags & KSI_PTRACE) != 0) {
			SIGADDSET(sq->sq_ptrace, signo);
			ret = 0;
			goto out_set_bit;
		} else if ((si->ksi_flags & KSI_TRAP) != 0 ||
		    (si->ksi_flags & KSI_SIGQ) == 0) {
			SIGADDSET(sq->sq_kill, signo);
			ret = 0;
			goto out_set_bit;
		}
		return (ret);
	}

out_set_bit:
	SIGADDSET(sq->sq_signals, signo);
	return (ret);
}

void
sigqueue_flush(sigqueue_t *sq)
{
	struct proc *p = sq->sq_proc;
	ksiginfo_t *ksi;

	KASSERT(sq->sq_flags & SQ_INIT, ("sigqueue not inited"));

	if (p != NULL)
		PROC_LOCK_ASSERT(p, MA_OWNED);

	while ((ksi = TAILQ_FIRST(&sq->sq_list)) != NULL) {
		TAILQ_REMOVE(&sq->sq_list, ksi, ksi_link);
		ksi->ksi_sigq = NULL;
		if (ksiginfo_tryfree(ksi) && p != NULL)
			p->p_pendingcnt--;
	}

	SIGEMPTYSET(sq->sq_signals);
	SIGEMPTYSET(sq->sq_kill);
	SIGEMPTYSET(sq->sq_ptrace);
}

static void
sigqueue_move_set(sigqueue_t *src, sigqueue_t *dst, const sigset_t *set)
{
	sigset_t tmp;
	struct proc *p1, *p2;
	ksiginfo_t *ksi, *next;

	KASSERT(src->sq_flags & SQ_INIT, ("src sigqueue not inited"));
	KASSERT(dst->sq_flags & SQ_INIT, ("dst sigqueue not inited"));
	p1 = src->sq_proc;
	p2 = dst->sq_proc;
	/* Move siginfo to target list */
	TAILQ_FOREACH_SAFE(ksi, &src->sq_list, ksi_link, next) {
		if (SIGISMEMBER(*set, ksi->ksi_signo)) {
			TAILQ_REMOVE(&src->sq_list, ksi, ksi_link);
			if (p1 != NULL)
				p1->p_pendingcnt--;
			TAILQ_INSERT_TAIL(&dst->sq_list, ksi, ksi_link);
			ksi->ksi_sigq = dst;
			if (p2 != NULL)
				p2->p_pendingcnt++;
		}
	}

	/* Move pending bits to target list */
	tmp = src->sq_kill;
	SIGSETAND(tmp, *set);
	SIGSETOR(dst->sq_kill, tmp);
	SIGSETNAND(src->sq_kill, tmp);

	tmp = src->sq_ptrace;
	SIGSETAND(tmp, *set);
	SIGSETOR(dst->sq_ptrace, tmp);
	SIGSETNAND(src->sq_ptrace, tmp);

	tmp = src->sq_signals;
	SIGSETAND(tmp, *set);
	SIGSETOR(dst->sq_signals, tmp);
	SIGSETNAND(src->sq_signals, tmp);
}

#if 0
static void
sigqueue_move(sigqueue_t *src, sigqueue_t *dst, int signo)
{
	sigset_t set;

	SIGEMPTYSET(set);
	SIGADDSET(set, signo);
	sigqueue_move_set(src, dst, &set);
}
#endif

static void
sigqueue_delete_set(sigqueue_t *sq, const sigset_t *set)
{
	struct proc *p = sq->sq_proc;
	ksiginfo_t *ksi, *next;

	KASSERT(sq->sq_flags & SQ_INIT, ("src sigqueue not inited"));

	/* Remove siginfo queue */
	TAILQ_FOREACH_SAFE(ksi, &sq->sq_list, ksi_link, next) {
		if (SIGISMEMBER(*set, ksi->ksi_signo)) {
			TAILQ_REMOVE(&sq->sq_list, ksi, ksi_link);
			ksi->ksi_sigq = NULL;
			if (ksiginfo_tryfree(ksi) && p != NULL)
				p->p_pendingcnt--;
		}
	}
	SIGSETNAND(sq->sq_kill, *set);
	SIGSETNAND(sq->sq_ptrace, *set);
	SIGSETNAND(sq->sq_signals, *set);
}

void
sigqueue_delete(sigqueue_t *sq, int signo)
{
	sigset_t set;

	SIGEMPTYSET(set);
	SIGADDSET(set, signo);
	sigqueue_delete_set(sq, &set);
}

/* Remove a set of signals for a process */
static void
sigqueue_delete_set_proc(struct proc *p, const sigset_t *set)
{
	sigqueue_t worklist;
	struct thread *td0;

	PROC_LOCK_ASSERT(p, MA_OWNED);

	sigqueue_init(&worklist, NULL);
	sigqueue_move_set(&p->p_sigqueue, &worklist, set);

	FOREACH_THREAD_IN_PROC(p, td0)
		sigqueue_move_set(&td0->td_sigqueue, &worklist, set);

	sigqueue_flush(&worklist);
}

void
sigqueue_delete_proc(struct proc *p, int signo)
{
	sigset_t set;

	SIGEMPTYSET(set);
	SIGADDSET(set, signo);
	sigqueue_delete_set_proc(p, &set);
}

static void
sigqueue_delete_stopmask_proc(struct proc *p)
{
	sigset_t set;

	SIGEMPTYSET(set);
	SIGADDSET(set, SIGSTOP);
	SIGADDSET(set, SIGTSTP);
	SIGADDSET(set, SIGTTIN);
	SIGADDSET(set, SIGTTOU);
	sigqueue_delete_set_proc(p, &set);
}

/*
 * Determine signal that should be delivered to thread td, the current
 * thread, 0 if none.  If there is a pending stop signal with default
 * action, the process stops in issignal().
 */
int
cursig(struct thread *td)
{
	PROC_LOCK_ASSERT(td->td_proc, MA_OWNED);
	mtx_assert(&td->td_proc->p_sigacts->ps_mtx, MA_OWNED);
	THREAD_LOCK_ASSERT(td, MA_NOTOWNED);
	return (SIGPENDING(td) ? issignal(td) : 0);
}

/*
 * Arrange for ast() to handle unmasked pending signals on return to user
 * mode.  This must be called whenever a signal is added to td_sigqueue or
 * unmasked in td_sigmask.
 */
void
signotify(struct thread *td)
{

	PROC_LOCK_ASSERT(td->td_proc, MA_OWNED);

	if (SIGPENDING(td)) {
		thread_lock(td);
		td->td_flags |= TDF_NEEDSIGCHK | TDF_ASTPENDING;
		thread_unlock(td);
	}
}

/*
 * Returns 1 (true) if altstack is configured for the thread, and the
 * passed stack bottom address falls into the altstack range.  Handles
 * the 43 compat special case where the alt stack size is zero.
 */
int
sigonstack(size_t sp)
{
	struct thread *td;

	td = curthread;
	if ((td->td_pflags & TDP_ALTSTACK) == 0)
		return (0);
#if defined(COMPAT_43)
	if (SV_PROC_FLAG(td->td_proc, SV_AOUT) && td->td_sigstk.ss_size == 0)
		return ((td->td_sigstk.ss_flags & SS_ONSTACK) != 0);
#endif
	return (sp >= (__cheri_addr size_t)td->td_sigstk.ss_sp &&
	    sp < td->td_sigstk.ss_size
	       + (__cheri_addr size_t)td->td_sigstk.ss_sp);
}

static __inline int
sigprop(int sig)
{

	if (sig > 0 && sig < nitems(sigproptbl))
		return (sigproptbl[sig]);
	return (0);
}

static bool
sigact_flag_test(const struct sigaction *act, int flag)
{

	/*
	 * SA_SIGINFO is reset when signal disposition is set to
	 * ignore or default.  Other flags are kept according to user
	 * settings.
	 */
	return ((act->sa_flags & flag) != 0 && (flag != SA_SIGINFO ||
	    ((__sighandler_t * __capability)act->sa_sigaction != SIG_IGN &&
	    (__sighandler_t * __capability)act->sa_sigaction != SIG_DFL)));
}

/*
 * kern_sigaction
 * sigaction
 * freebsd4_sigaction
 * osigaction
 */
int
kern_sigaction(struct thread *td, int sig, const struct sigaction *act,
    struct sigaction *oact, int flags)
{
	struct sigacts *ps;
	struct proc *p = td->td_proc;

	if (!_SIG_VALID(sig))
		return (EINVAL);
	if (act != NULL && act->sa_handler != SIG_DFL &&
	    act->sa_handler != SIG_IGN && (act->sa_flags & ~(SA_ONSTACK |
	    SA_RESTART | SA_RESETHAND | SA_NOCLDSTOP | SA_NODEFER |
	    SA_NOCLDWAIT | SA_SIGINFO)) != 0)
		return (EINVAL);

	PROC_LOCK(p);
	ps = p->p_sigacts;
	mtx_lock(&ps->ps_mtx);
	if (oact) {
		memset(oact, 0, sizeof(*oact));
		oact->sa_mask = ps->ps_catchmask[_SIG_IDX(sig)];
		if (SIGISMEMBER(ps->ps_sigonstack, sig))
			oact->sa_flags |= SA_ONSTACK;
		if (!SIGISMEMBER(ps->ps_sigintr, sig))
			oact->sa_flags |= SA_RESTART;
		if (SIGISMEMBER(ps->ps_sigreset, sig))
			oact->sa_flags |= SA_RESETHAND;
		if (SIGISMEMBER(ps->ps_signodefer, sig))
			oact->sa_flags |= SA_NODEFER;
		if (SIGISMEMBER(ps->ps_siginfo, sig)) {
			oact->sa_flags |= SA_SIGINFO;
			oact->sa_sigaction = (__siginfohandler_t * __capability)
			    ps->ps_sigact[_SIG_IDX(sig)];
		} else {
			oact->sa_handler = ps->ps_sigact[_SIG_IDX(sig)];
		}
		if (sig == SIGCHLD && ps->ps_flag & PS_NOCLDSTOP)
			oact->sa_flags |= SA_NOCLDSTOP;
		if (sig == SIGCHLD && ps->ps_flag & PS_NOCLDWAIT)
			oact->sa_flags |= SA_NOCLDWAIT;
	}
	if (act) {
		if ((sig == SIGKILL || sig == SIGSTOP) &&
		    act->sa_handler != SIG_DFL) {
			mtx_unlock(&ps->ps_mtx);
			PROC_UNLOCK(p);
			return (EINVAL);
		}

		/*
		 * Change setting atomically.
		 */

		ps->ps_catchmask[_SIG_IDX(sig)] = act->sa_mask;
		SIG_CANTMASK(ps->ps_catchmask[_SIG_IDX(sig)]);
		if (sigact_flag_test(act, SA_SIGINFO)) {
			ps->ps_sigact[_SIG_IDX(sig)] =
			    (__sighandler_t * __capability)act->sa_sigaction;
			SIGADDSET(ps->ps_siginfo, sig);
		} else {
			ps->ps_sigact[_SIG_IDX(sig)] = act->sa_handler;
			SIGDELSET(ps->ps_siginfo, sig);
		}
		if (!sigact_flag_test(act, SA_RESTART))
			SIGADDSET(ps->ps_sigintr, sig);
		else
			SIGDELSET(ps->ps_sigintr, sig);
		if (sigact_flag_test(act, SA_ONSTACK))
			SIGADDSET(ps->ps_sigonstack, sig);
		else
			SIGDELSET(ps->ps_sigonstack, sig);
		if (sigact_flag_test(act, SA_RESETHAND))
			SIGADDSET(ps->ps_sigreset, sig);
		else
			SIGDELSET(ps->ps_sigreset, sig);
		if (sigact_flag_test(act, SA_NODEFER))
			SIGADDSET(ps->ps_signodefer, sig);
		else
			SIGDELSET(ps->ps_signodefer, sig);
		if (sig == SIGCHLD) {
			if (act->sa_flags & SA_NOCLDSTOP)
				ps->ps_flag |= PS_NOCLDSTOP;
			else
				ps->ps_flag &= ~PS_NOCLDSTOP;
			if (act->sa_flags & SA_NOCLDWAIT) {
				/*
				 * Paranoia: since SA_NOCLDWAIT is implemented
				 * by reparenting the dying child to PID 1 (and
				 * trust it to reap the zombie), PID 1 itself
				 * is forbidden to set SA_NOCLDWAIT.
				 */
				if (p->p_pid == 1)
					ps->ps_flag &= ~PS_NOCLDWAIT;
				else
					ps->ps_flag |= PS_NOCLDWAIT;
			} else
				ps->ps_flag &= ~PS_NOCLDWAIT;
			if (ps->ps_sigact[_SIG_IDX(SIGCHLD)] == SIG_IGN)
				ps->ps_flag |= PS_CLDSIGIGN;
			else
				ps->ps_flag &= ~PS_CLDSIGIGN;
		}
		/*
		 * Set bit in ps_sigignore for signals that are set to SIG_IGN,
		 * and for signals set to SIG_DFL where the default is to
		 * ignore. However, don't put SIGCONT in ps_sigignore, as we
		 * have to restart the process.
		 */
		if (ps->ps_sigact[_SIG_IDX(sig)] == SIG_IGN ||
		    (sigprop(sig) & SIGPROP_IGNORE &&
		     ps->ps_sigact[_SIG_IDX(sig)] == SIG_DFL)) {
			/* never to be seen again */
			sigqueue_delete_proc(p, sig);
			if (sig != SIGCONT)
				/* easier in psignal */
				SIGADDSET(ps->ps_sigignore, sig);
			SIGDELSET(ps->ps_sigcatch, sig);
		} else {
			SIGDELSET(ps->ps_sigignore, sig);
			if (ps->ps_sigact[_SIG_IDX(sig)] == SIG_DFL)
				SIGDELSET(ps->ps_sigcatch, sig);
			else
				SIGADDSET(ps->ps_sigcatch, sig);
		}
#ifdef COMPAT_FREEBSD4
		if (ps->ps_sigact[_SIG_IDX(sig)] == SIG_IGN ||
		    ps->ps_sigact[_SIG_IDX(sig)] == SIG_DFL ||
		    (flags & KSA_FREEBSD4) == 0)
			SIGDELSET(ps->ps_freebsd4, sig);
		else
			SIGADDSET(ps->ps_freebsd4, sig);
#endif
#ifdef COMPAT_43
		if (ps->ps_sigact[_SIG_IDX(sig)] == SIG_IGN ||
		    ps->ps_sigact[_SIG_IDX(sig)] == SIG_DFL ||
		    (flags & KSA_OSIGSET) == 0)
			SIGDELSET(ps->ps_osigset, sig);
		else
			SIGADDSET(ps->ps_osigset, sig);
#endif
	}
	mtx_unlock(&ps->ps_mtx);
	PROC_UNLOCK(p);
	return (0);
}

#ifndef _SYS_SYSPROTO_H_
struct sigaction_args {
	int	sig;
	struct	sigaction *act;
	struct	sigaction *oact;
};
#endif
int
sys_sigaction(struct thread *td, struct sigaction_args *uap)
{
	struct sigaction act, oact;
	struct sigaction *actp, *oactp;
	int error;

	actp = (uap->act != NULL) ? &act : NULL;
	oactp = (uap->oact != NULL) ? &oact : NULL;
	if (actp) {
		error = copyincap(uap->act, &act, sizeof(act));
		if (error)
			return (error);
	}
	error = kern_sigaction(td, uap->sig, actp, oactp, 0);
	if (oactp && !error)
		error = copyoutcap(&oact, uap->oact, sizeof(oact));
	return (error);
}

#ifdef COMPAT_FREEBSD4
#ifndef _SYS_SYSPROTO_H_
struct freebsd4_sigaction_args {
	int	sig;
	struct	sigaction *act;
	struct	sigaction *oact;
};
#endif
int
freebsd4_sigaction(struct thread *td, struct freebsd4_sigaction_args *uap)
{
	struct sigaction act, oact;
	struct sigaction *actp, *oactp;
	int error;

	actp = (uap->act != NULL) ? &act : NULL;
	oactp = (uap->oact != NULL) ? &oact : NULL;
	if (actp) {
		error = copyin(uap->act, &act, sizeof(act));
		if (error)
			return (error);
	}
	error = kern_sigaction(td, uap->sig, actp, oactp, KSA_FREEBSD4);
	if (oactp && !error)
		error = copyout(&oact, uap->oact, sizeof(oact));
	return (error);
}
#endif	/* COMAPT_FREEBSD4 */

#ifdef COMPAT_43	/* XXX - COMPAT_FBSD3 */
#ifndef _SYS_SYSPROTO_H_
struct osigaction_args {
	int	signum;
	struct	osigaction *nsa;
	struct	osigaction *osa;
};
#endif
int
osigaction(struct thread *td, struct osigaction_args *uap)
{
	struct osigaction sa;
	struct sigaction nsa, osa;
	struct sigaction *nsap, *osap;
	int error;

	if (uap->signum <= 0 || uap->signum >= ONSIG)
		return (EINVAL);

	nsap = (uap->nsa != NULL) ? &nsa : NULL;
	osap = (uap->osa != NULL) ? &osa : NULL;

	if (nsap) {
		error = copyin(uap->nsa, &sa, sizeof(sa));
		if (error)
			return (error);
		nsap->sa_handler = sa.sa_handler;
		nsap->sa_flags = sa.sa_flags;
		OSIG2SIG(sa.sa_mask, nsap->sa_mask);
	}
	error = kern_sigaction(td, uap->signum, nsap, osap, KSA_OSIGSET);
	if (osap && !error) {
		sa.sa_handler = osap->sa_handler;
		sa.sa_flags = osap->sa_flags;
		SIG2OSIG(osap->sa_mask, sa.sa_mask);
		error = copyout(&sa, uap->osa, sizeof(sa));
	}
	return (error);
}

#if !defined(__i386__)
/* Avoid replicating the same stub everywhere */
int
osigreturn(struct thread *td, struct osigreturn_args *uap)
{

	return (nosys(td, (struct nosys_args *)uap));
}
#endif
#endif /* COMPAT_43 */

/*
 * Initialize signal state for process 0;
 * set to ignore signals that are ignored by default.
 */
void
siginit(struct proc *p)
{
	int i;
	struct sigacts *ps;

	PROC_LOCK(p);
	ps = p->p_sigacts;
	mtx_lock(&ps->ps_mtx);
	for (i = 1; i <= NSIG; i++) {
		if (sigprop(i) & SIGPROP_IGNORE && i != SIGCONT) {
			SIGADDSET(ps->ps_sigignore, i);
		}
	}
	mtx_unlock(&ps->ps_mtx);
	PROC_UNLOCK(p);
}

/*
 * Reset specified signal to the default disposition.
 */
static void
sigdflt(struct sigacts *ps, int sig)
{

	mtx_assert(&ps->ps_mtx, MA_OWNED);
	SIGDELSET(ps->ps_sigcatch, sig);
	if ((sigprop(sig) & SIGPROP_IGNORE) != 0 && sig != SIGCONT)
		SIGADDSET(ps->ps_sigignore, sig);
	ps->ps_sigact[_SIG_IDX(sig)] = SIG_DFL;
	SIGDELSET(ps->ps_siginfo, sig);
}

/*
 * Reset signals for an exec of the specified process.
 */
void
execsigs(struct proc *p)
{
	struct sigacts *ps;
	struct thread *td;

	/*
	 * Reset caught signals.  Held signals remain held
	 * through td_sigmask (unless they were caught,
	 * and are now ignored by default).
	 */
	PROC_LOCK_ASSERT(p, MA_OWNED);
	ps = p->p_sigacts;
	mtx_lock(&ps->ps_mtx);
	sig_drop_caught(p);

	/*
	 * Reset stack state to the user stack.
	 * Clear set of signals caught on the signal stack.
	 */
	td = curthread;
	MPASS(td->td_proc == p);
	td->td_sigstk.ss_flags = SS_DISABLE;
	td->td_sigstk.ss_size = 0;
	td->td_sigstk.ss_sp = 0;
	td->td_pflags &= ~TDP_ALTSTACK;
	/*
	 * Reset no zombies if child dies flag as Solaris does.
	 */
	ps->ps_flag &= ~(PS_NOCLDWAIT | PS_CLDSIGIGN);
	if (ps->ps_sigact[_SIG_IDX(SIGCHLD)] == SIG_IGN)
		ps->ps_sigact[_SIG_IDX(SIGCHLD)] = SIG_DFL;
	mtx_unlock(&ps->ps_mtx);
}

/*
 * kern_sigprocmask()
 *
 *	Manipulate signal mask.
 */
int
kern_sigprocmask(struct thread *td, int how, sigset_t *set, sigset_t *oset,
    int flags)
{
	sigset_t new_block, oset1;
	struct proc *p;
	int error;

	p = td->td_proc;
	if ((flags & SIGPROCMASK_PROC_LOCKED) != 0)
		PROC_LOCK_ASSERT(p, MA_OWNED);
	else
		PROC_LOCK(p);
	mtx_assert(&p->p_sigacts->ps_mtx, (flags & SIGPROCMASK_PS_LOCKED) != 0
	    ? MA_OWNED : MA_NOTOWNED);
	if (oset != NULL)
		*oset = td->td_sigmask;

	error = 0;
	if (set != NULL) {
		switch (how) {
		case SIG_BLOCK:
			SIG_CANTMASK(*set);
			oset1 = td->td_sigmask;
			SIGSETOR(td->td_sigmask, *set);
			new_block = td->td_sigmask;
			SIGSETNAND(new_block, oset1);
			break;
		case SIG_UNBLOCK:
			SIGSETNAND(td->td_sigmask, *set);
			signotify(td);
			goto out;
		case SIG_SETMASK:
			SIG_CANTMASK(*set);
			oset1 = td->td_sigmask;
			if (flags & SIGPROCMASK_OLD)
				SIGSETLO(td->td_sigmask, *set);
			else
				td->td_sigmask = *set;
			new_block = td->td_sigmask;
			SIGSETNAND(new_block, oset1);
			signotify(td);
			break;
		default:
			error = EINVAL;
			goto out;
		}

		/*
		 * The new_block set contains signals that were not previously
		 * blocked, but are blocked now.
		 *
		 * In case we block any signal that was not previously blocked
		 * for td, and process has the signal pending, try to schedule
		 * signal delivery to some thread that does not block the
		 * signal, possibly waking it up.
		 */
		if (p->p_numthreads != 1)
			reschedule_signals(p, new_block, flags);
	}

out:
	if (!(flags & SIGPROCMASK_PROC_LOCKED))
		PROC_UNLOCK(p);
	return (error);
}

#ifndef _SYS_SYSPROTO_H_
struct sigprocmask_args {
	int	how;
	const sigset_t *set;
	sigset_t *oset;
};
#endif
int
sys_sigprocmask(struct thread *td, struct sigprocmask_args *uap)
{

	return (user_sigprocmask(td, uap->how, uap->set, uap->oset));
}

int
user_sigprocmask(struct thread *td, int how,
    const sigset_t * __capability uset, sigset_t * __capability uoset)
{
	sigset_t set, oset;
	sigset_t *setp, *osetp;
	int error;

	setp = (uset != NULL) ? &set : NULL;
	osetp = (uoset != NULL) ? &oset : NULL;
	if (setp) {
		error = copyin(uset, setp, sizeof(set));
		if (error)
			return (error);
	}
	error = kern_sigprocmask(td, how, setp, osetp, 0);
	if (osetp && !error) {
		error = copyout(osetp, uoset, sizeof(oset));
	}
	return (error);
}

#ifdef COMPAT_43	/* XXX - COMPAT_FBSD3 */
#ifndef _SYS_SYSPROTO_H_
struct osigprocmask_args {
	int	how;
	osigset_t mask;
};
#endif
int
osigprocmask(struct thread *td, struct osigprocmask_args *uap)
{
	sigset_t set, oset;
	int error;

	OSIG2SIG(uap->mask, set);
	error = kern_sigprocmask(td, uap->how, &set, &oset, 1);
	SIG2OSIG(oset, td->td_retval[0]);
	return (error);
}
#endif /* COMPAT_43 */

int
sys_sigwait(struct thread *td, struct sigwait_args *uap)
{

	return (user_sigwait(td, uap->set, uap->sig));
}

int
user_sigwait(struct thread *td, const sigset_t * __capability uset,
    int * __capability usig)
{
	ksiginfo_t ksi;
	sigset_t set;
	int error;

	error = copyin(uset, &set, sizeof(set));
	if (error) {
		td->td_retval[0] = error;
		return (0);
	}

	error = kern_sigtimedwait(td, set, &ksi, NULL);
	if (error) {
		/*
		 * sigwait() function shall not return EINTR, but
		 * the syscall does.  Non-ancient libc provides the
		 * wrapper which hides EINTR.  Otherwise, EINTR return
		 * is used by libthr to handle required cancellation
		 * point in the sigwait().
		 */
		if (error == EINTR && td->td_proc->p_osrel < P_OSREL_SIGWAIT)
			return (ERESTART);
		td->td_retval[0] = error;
		return (0);
	}

	error = copyout(&ksi.ksi_signo, usig, sizeof(ksi.ksi_signo));
	td->td_retval[0] = error;
	return (0);
}

static int
copyout_siginfo(const siginfo_t *si, void * __capability info)
{

	return (copyoutcap(si, info, sizeof(*si)));
}

int
sys_sigtimedwait(struct thread *td, struct sigtimedwait_args *uap)
{

	return (user_sigtimedwait(td, uap->set, uap->info, uap->timeout,
	    copyout_siginfo));
}

int
user_sigtimedwait(struct thread *td, const sigset_t * __capability uset,
    void * __capability info, const struct timespec * __capability utimeout,
    copyout_siginfo_t *copyout_siginfop)
{
	struct timespec ts;
	struct timespec *timeout;
	sigset_t set;
	ksiginfo_t ksi;
	int error;

	if (utimeout) {
		error = copyin(utimeout, &ts, sizeof(ts));
		if (error)
			return (error);

		timeout = &ts;
	} else
		timeout = NULL;

	error = copyin(uset, &set, sizeof(set));
	if (error)
		return (error);

	error = kern_sigtimedwait(td, set, &ksi, timeout);
	if (error)
		return (error);

	if (info != NULL)
		error = copyout_siginfop(&ksi.ksi_info, info);

	if (error == 0)
		td->td_retval[0] = ksi.ksi_signo;
	return (error);
}

int
sys_sigwaitinfo(struct thread *td, struct sigwaitinfo_args *uap)
{

	return (user_sigwaitinfo(td, uap->set, uap->info, copyout_siginfo));
}

int
user_sigwaitinfo(struct thread *td, const sigset_t * __capability uset,
    void * __capability info, copyout_siginfo_t *copyout_siginfop)
{
	ksiginfo_t ksi;
	sigset_t set;
	int error;

	error = copyin(uset, &set, sizeof(set));
	if (error)
		return (error);

	error = kern_sigtimedwait(td, set, &ksi, NULL);
	if (error)
		return (error);

	if (info)
		error = copyout_siginfop(&ksi.ksi_info, info);

	if (error == 0)
		td->td_retval[0] = ksi.ksi_signo;
	return (error);
}

static void
proc_td_siginfo_capture(struct thread *td, siginfo_t *si)
{
	struct thread *thr;

	FOREACH_THREAD_IN_PROC(td->td_proc, thr) {
		if (thr == td)
			thr->td_si = *si;
		else
			thr->td_si.si_signo = 0;
	}
}

int
kern_sigtimedwait(struct thread *td, sigset_t waitset, ksiginfo_t *ksi,
	struct timespec *timeout)
{
	struct sigacts *ps;
	sigset_t saved_mask, new_block;
	struct proc *p;
	int error, sig, timo, timevalid = 0;
	struct timespec rts, ets, ts;
	struct timeval tv;
	bool traced;

	p = td->td_proc;
	error = 0;
	ets.tv_sec = 0;
	ets.tv_nsec = 0;
	traced = false;

	/* Ensure the sigfastblock value is up to date. */
	sigfastblock_fetch(td);

	if (timeout != NULL) {
		if (timeout->tv_nsec >= 0 && timeout->tv_nsec < 1000000000) {
			timevalid = 1;
			getnanouptime(&rts);
			timespecadd(&rts, timeout, &ets);
		}
	}
	ksiginfo_init(ksi);
	/* Some signals can not be waited for. */
	SIG_CANTMASK(waitset);
	ps = p->p_sigacts;
	PROC_LOCK(p);
	saved_mask = td->td_sigmask;
	SIGSETNAND(td->td_sigmask, waitset);
	if ((p->p_sysent->sv_flags & SV_SIG_DISCIGN) != 0 ||
	    !kern_sig_discard_ign) {
		thread_lock(td);
		td->td_flags |= TDF_SIGWAIT;
		thread_unlock(td);
	}
	for (;;) {
		mtx_lock(&ps->ps_mtx);
		sig = cursig(td);
		mtx_unlock(&ps->ps_mtx);
		KASSERT(sig >= 0, ("sig %d", sig));
		if (sig != 0 && SIGISMEMBER(waitset, sig)) {
			if (sigqueue_get(&td->td_sigqueue, sig, ksi) != 0 ||
			    sigqueue_get(&p->p_sigqueue, sig, ksi) != 0) {
				error = 0;
				break;
			}
		}

		if (error != 0)
			break;

		/*
		 * POSIX says this must be checked after looking for pending
		 * signals.
		 */
		if (timeout != NULL) {
			if (!timevalid) {
				error = EINVAL;
				break;
			}
			getnanouptime(&rts);
			if (timespeccmp(&rts, &ets, >=)) {
				error = EAGAIN;
				break;
			}
			timespecsub(&ets, &rts, &ts);
			TIMESPEC_TO_TIMEVAL(&tv, &ts);
			timo = tvtohz(&tv);
		} else {
			timo = 0;
		}

		if (traced) {
			error = EINTR;
			break;
		}

		error = msleep(&p->p_sigacts, &p->p_mtx, PPAUSE | PCATCH,
		    "sigwait", timo);

		/* The syscalls can not be restarted. */
		if (error == ERESTART)
			error = EINTR;

		/* We will calculate timeout by ourself. */
		if (timeout != NULL && error == EAGAIN)
			error = 0;

		/*
		 * If PTRACE_SCE or PTRACE_SCX were set after
		 * userspace entered the syscall, return spurious
		 * EINTR after wait was done.  Only do this as last
		 * resort after rechecking for possible queued signals
		 * and expired timeouts.
		 */
		if (error == 0 && (p->p_ptevents & PTRACE_SYSCALL) != 0)
			traced = true;
	}
	thread_lock(td);
	td->td_flags &= ~TDF_SIGWAIT;
	thread_unlock(td);

	new_block = saved_mask;
	SIGSETNAND(new_block, td->td_sigmask);
	td->td_sigmask = saved_mask;
	/*
	 * Fewer signals can be delivered to us, reschedule signal
	 * notification.
	 */
	if (p->p_numthreads != 1)
		reschedule_signals(p, new_block, 0);

	if (error == 0) {
		SDT_PROBE2(proc, , , signal__clear, sig, ksi);

		if (ksi->ksi_code == SI_TIMER)
			itimer_accept(p, ksi->ksi_timerid, ksi);

#ifdef KTRACE
		if (KTRPOINT(td, KTR_PSIG)) {
			sig_t action;

			mtx_lock(&ps->ps_mtx);
			action = ps->ps_sigact[_SIG_IDX(sig)];
			mtx_unlock(&ps->ps_mtx);
			ktrpsig(sig, action, &td->td_sigmask, ksi->ksi_code);
		}
#endif
		if (sig == SIGKILL) {
			proc_td_siginfo_capture(td, &ksi->ksi_info);
			sigexit(td, sig);
		}
	}
	PROC_UNLOCK(p);
	return (error);
}

#ifndef _SYS_SYSPROTO_H_
struct sigpending_args {
	sigset_t	*set;
};
#endif
int
sys_sigpending(struct thread *td, struct sigpending_args *uap)
{

	return (kern_sigpending(td, uap->set));
}

int
kern_sigpending(struct thread *td, sigset_t * __capability set)
{
	struct proc *p = td->td_proc;
	sigset_t pending;

	PROC_LOCK(p);
	pending = p->p_sigqueue.sq_signals;
	SIGSETOR(pending, td->td_sigqueue.sq_signals);
	PROC_UNLOCK(p);
	return (copyout(&pending, set, sizeof(sigset_t)));
}

#ifdef COMPAT_43	/* XXX - COMPAT_FBSD3 */
#ifndef _SYS_SYSPROTO_H_
struct osigpending_args {
	int	dummy;
};
#endif
int
osigpending(struct thread *td, struct osigpending_args *uap)
{
	struct proc *p = td->td_proc;
	sigset_t pending;

	PROC_LOCK(p);
	pending = p->p_sigqueue.sq_signals;
	SIGSETOR(pending, td->td_sigqueue.sq_signals);
	PROC_UNLOCK(p);
	SIG2OSIG(pending, td->td_retval[0]);
	return (0);
}
#endif /* COMPAT_43 */

#if defined(COMPAT_43)
/*
 * Generalized interface signal handler, 4.3-compatible.
 */
#ifndef _SYS_SYSPROTO_H_
struct osigvec_args {
	int	signum;
	struct	sigvec *nsv;
	struct	sigvec *osv;
};
#endif
/* ARGSUSED */
int
osigvec(struct thread *td, struct osigvec_args *uap)
{
	struct sigvec vec;
	struct sigaction nsa, osa;
	struct sigaction *nsap, *osap;
	int error;

	if (uap->signum <= 0 || uap->signum >= ONSIG)
		return (EINVAL);
	nsap = (uap->nsv != NULL) ? &nsa : NULL;
	osap = (uap->osv != NULL) ? &osa : NULL;
	if (nsap) {
		error = copyin(uap->nsv, &vec, sizeof(vec));
		if (error)
			return (error);
		nsap->sa_handler = vec.sv_handler;
		OSIG2SIG(vec.sv_mask, nsap->sa_mask);
		nsap->sa_flags = vec.sv_flags;
		nsap->sa_flags ^= SA_RESTART;	/* opposite of SV_INTERRUPT */
	}
	error = kern_sigaction(td, uap->signum, nsap, osap, KSA_OSIGSET);
	if (osap && !error) {
		vec.sv_handler = osap->sa_handler;
		SIG2OSIG(osap->sa_mask, vec.sv_mask);
		vec.sv_flags = osap->sa_flags;
		vec.sv_flags &= ~SA_NOCLDWAIT;
		vec.sv_flags ^= SA_RESTART;
		error = copyout(&vec, uap->osv, sizeof(vec));
	}
	return (error);
}

#ifndef _SYS_SYSPROTO_H_
struct osigblock_args {
	int	mask;
};
#endif
int
osigblock(struct thread *td, struct osigblock_args *uap)
{
	sigset_t set, oset;

	OSIG2SIG(uap->mask, set);
	kern_sigprocmask(td, SIG_BLOCK, &set, &oset, 0);
	SIG2OSIG(oset, td->td_retval[0]);
	return (0);
}

#ifndef _SYS_SYSPROTO_H_
struct osigsetmask_args {
	int	mask;
};
#endif
int
osigsetmask(struct thread *td, struct osigsetmask_args *uap)
{
	sigset_t set, oset;

	OSIG2SIG(uap->mask, set);
	kern_sigprocmask(td, SIG_SETMASK, &set, &oset, 0);
	SIG2OSIG(oset, td->td_retval[0]);
	return (0);
}
#endif /* COMPAT_43 */

/*
 * Suspend calling thread until signal, providing mask to be set in the
 * meantime.
 */
#ifndef _SYS_SYSPROTO_H_
struct sigsuspend_args {
	const sigset_t *sigmask;
};
#endif
/* ARGSUSED */
int
sys_sigsuspend(struct thread *td, struct sigsuspend_args *uap)
{

	return (user_sigsuspend(td, uap->sigmask));
}

int
user_sigsuspend(struct thread *td, const sigset_t * __capability sigmask)
{
	sigset_t mask;
	int error;

	error = copyin(sigmask, &mask, sizeof(mask));
	if (error)
		return (error);
	return (kern_sigsuspend(td, mask));
}

int
kern_sigsuspend(struct thread *td, sigset_t mask)
{
	struct proc *p = td->td_proc;
	int has_sig, sig;

	/* Ensure the sigfastblock value is up to date. */
	sigfastblock_fetch(td);

	/*
	 * When returning from sigsuspend, we want
	 * the old mask to be restored after the
	 * signal handler has finished.  Thus, we
	 * save it here and mark the sigacts structure
	 * to indicate this.
	 */
	PROC_LOCK(p);
	kern_sigprocmask(td, SIG_SETMASK, &mask, &td->td_oldsigmask,
	    SIGPROCMASK_PROC_LOCKED);
	td->td_pflags |= TDP_OLDMASK;

	/*
	 * Process signals now. Otherwise, we can get spurious wakeup
	 * due to signal entered process queue, but delivered to other
	 * thread. But sigsuspend should return only on signal
	 * delivery.
	 */
	(p->p_sysent->sv_set_syscall_retval)(td, EINTR);
	for (has_sig = 0; !has_sig;) {
		while (msleep(&p->p_sigacts, &p->p_mtx, PPAUSE|PCATCH, "pause",
			0) == 0)
			/* void */;
		thread_suspend_check(0);
		mtx_lock(&p->p_sigacts->ps_mtx);
		while ((sig = cursig(td)) != 0) {
			KASSERT(sig >= 0, ("sig %d", sig));
			has_sig += postsig(sig);
		}
		mtx_unlock(&p->p_sigacts->ps_mtx);

		/*
		 * If PTRACE_SCE or PTRACE_SCX were set after
		 * userspace entered the syscall, return spurious
		 * EINTR.
		 */
		if ((p->p_ptevents & PTRACE_SYSCALL) != 0)
			has_sig += 1;
	}
	PROC_UNLOCK(p);
	td->td_errno = EINTR;
	td->td_pflags |= TDP_NERRNO;
	return (EJUSTRETURN);
}

#ifdef COMPAT_43	/* XXX - COMPAT_FBSD3 */
/*
 * Compatibility sigsuspend call for old binaries.  Note nonstandard calling
 * convention: libc stub passes mask, not pointer, to save a copyin.
 */
#ifndef _SYS_SYSPROTO_H_
struct osigsuspend_args {
	osigset_t mask;
};
#endif
/* ARGSUSED */
int
osigsuspend(struct thread *td, struct osigsuspend_args *uap)
{
	sigset_t mask;

	OSIG2SIG(uap->mask, mask);
	return (kern_sigsuspend(td, mask));
}
#endif /* COMPAT_43 */

#if defined(COMPAT_43)
#ifndef _SYS_SYSPROTO_H_
struct osigstack_args {
	struct	sigstack *nss;
	struct	sigstack *oss;
};
#endif
/* ARGSUSED */
int
osigstack(struct thread *td, struct osigstack_args *uap)
{
	struct sigstack nss, oss;
	int error = 0;

	if (uap->nss != NULL) {
		error = copyin(uap->nss, &nss, sizeof(nss));
		if (error)
			return (error);
	}
	oss.ss_sp = td->td_sigstk.ss_sp;
	oss.ss_onstack = sigonstack(cpu_getstack(td));
	if (uap->nss != NULL) {
		td->td_sigstk.ss_sp = nss.ss_sp;
		td->td_sigstk.ss_size = 0;
		td->td_sigstk.ss_flags |= nss.ss_onstack & SS_ONSTACK;
		td->td_pflags |= TDP_ALTSTACK;
	}
	if (uap->oss != NULL)
		error = copyout(&oss, uap->oss, sizeof(oss));

	return (error);
}
#endif /* COMPAT_43 */

#ifndef _SYS_SYSPROTO_H_
struct sigaltstack_args {
	const stack_t	*ss;
	stack_t	*oss;
};
#endif
/* ARGSUSED */
int
sys_sigaltstack(struct thread *td, struct sigaltstack_args *uap)
{
	stack_t ss, oss;
	int error;

	if (uap->ss != NULL) {
		error = copyincap(uap->ss, &ss, sizeof(ss));
		if (error)
			return (error);
	}
	error = kern_sigaltstack(td, (uap->ss != NULL) ? &ss : NULL,
	    (uap->oss != NULL) ? &oss : NULL);
	if (error)
		return (error);
	if (uap->oss != NULL)
		error = copyoutcap(&oss, uap->oss, sizeof(stack_t));
	return (error);
}

int
kern_sigaltstack(struct thread *td, stack_t *ss, stack_t *oss)
{
	struct proc *p = td->td_proc;
	int oonstack;

	oonstack = sigonstack(cpu_getstack(td));

	if (oss != NULL) {
		*oss = td->td_sigstk;
		oss->ss_flags = (td->td_pflags & TDP_ALTSTACK)
		    ? ((oonstack) ? SS_ONSTACK : 0) : SS_DISABLE;
	}

	if (ss != NULL) {
		if (oonstack)
			return (EPERM);
		if ((ss->ss_flags & ~SS_DISABLE) != 0)
			return (EINVAL);
		if (!(ss->ss_flags & SS_DISABLE)) {
			if (ss->ss_size < p->p_sysent->sv_minsigstksz)
				return (ENOMEM);

			td->td_sigstk = *ss;
			td->td_pflags |= TDP_ALTSTACK;
		} else {
			td->td_pflags &= ~TDP_ALTSTACK;
		}
	}
	return (0);
}

struct killpg1_ctx {
	struct thread *td;
	ksiginfo_t *ksi;
	int sig;
	bool sent;
	bool found;
	int ret;
};

static void
killpg1_sendsig(struct proc *p, bool notself, struct killpg1_ctx *arg)
{
	int err;

	if (p->p_pid <= 1 || (p->p_flag & P_SYSTEM) != 0 ||
	    (notself && p == arg->td->td_proc) || p->p_state == PRS_NEW)
		return;
	PROC_LOCK(p);
	err = p_cansignal(arg->td, p, arg->sig);
	if (err == 0 && arg->sig != 0)
		pksignal(p, arg->sig, arg->ksi);
	PROC_UNLOCK(p);
	if (err != ESRCH)
		arg->found = true;
	if (err == 0)
		arg->sent = true;
	else if (arg->ret == 0 && err != ESRCH && err != EPERM)
		arg->ret = err;
}

/*
 * Common code for kill process group/broadcast kill.
 * cp is calling process.
 */
static int
killpg1(struct thread *td, int sig, int pgid, int all, ksiginfo_t *ksi)
{
	struct proc *p;
	struct pgrp *pgrp;
	struct killpg1_ctx arg;

	arg.td = td;
	arg.ksi = ksi;
	arg.sig = sig;
	arg.sent = false;
	arg.found = false;
	arg.ret = 0;
	if (all) {
		/*
		 * broadcast
		 */
		sx_slock(&allproc_lock);
		FOREACH_PROC_IN_SYSTEM(p) {
			killpg1_sendsig(p, true, &arg);
		}
		sx_sunlock(&allproc_lock);
	} else {
		sx_slock(&proctree_lock);
		if (pgid == 0) {
			/*
			 * zero pgid means send to my process group.
			 */
			pgrp = td->td_proc->p_pgrp;
			PGRP_LOCK(pgrp);
		} else {
			pgrp = pgfind(pgid);
			if (pgrp == NULL) {
				sx_sunlock(&proctree_lock);
				return (ESRCH);
			}
		}
		sx_sunlock(&proctree_lock);
		LIST_FOREACH(p, &pgrp->pg_members, p_pglist) {
			killpg1_sendsig(p, false, &arg);
		}
		PGRP_UNLOCK(pgrp);
	}
	MPASS(arg.ret != 0 || arg.found || !arg.sent);
	if (arg.ret == 0 && !arg.sent)
		arg.ret = arg.found ? EPERM : ESRCH;
	return (arg.ret);
}

#ifndef _SYS_SYSPROTO_H_
struct kill_args {
	int	pid;
	int	signum;
};
#endif
/* ARGSUSED */
int
sys_kill(struct thread *td, struct kill_args *uap)
{

	return (kern_kill(td, uap->pid, uap->signum));
}

int
kern_kill(struct thread *td, pid_t pid, int signum)
{
	ksiginfo_t ksi;
	struct proc *p;
	int error;

	/*
	 * A process in capability mode can send signals only to himself.
	 * The main rationale behind this is that abort(3) is implemented as
	 * kill(getpid(), SIGABRT).
	 */
	if (IN_CAPABILITY_MODE(td) && pid != td->td_proc->p_pid)
		return (ECAPMODE);

	AUDIT_ARG_SIGNUM(signum);
	AUDIT_ARG_PID(pid);
	if ((u_int)signum > _SIG_MAXSIG)
		return (EINVAL);

	ksiginfo_init(&ksi);
	ksi.ksi_signo = signum;
	ksi.ksi_code = SI_USER;
	ksi.ksi_pid = td->td_proc->p_pid;
	ksi.ksi_uid = td->td_ucred->cr_ruid;

	if (pid > 0) {
		/* kill single process */
		if ((p = pfind_any(pid)) == NULL)
			return (ESRCH);
		AUDIT_ARG_PROCESS(p);
		error = p_cansignal(td, p, signum);
		if (error == 0 && signum)
			pksignal(p, signum, &ksi);
		PROC_UNLOCK(p);
		return (error);
	}
	switch (pid) {
	case -1:		/* broadcast signal */
		return (killpg1(td, signum, 0, 1, &ksi));
	case 0:			/* signal own process group */
		return (killpg1(td, signum, 0, 0, &ksi));
	default:		/* negative explicit process group */
		return (killpg1(td, signum, -pid, 0, &ksi));
	}
	/* NOTREACHED */
}

int
sys_pdkill(struct thread *td, struct pdkill_args *uap)
{
	struct proc *p;
	int error;

	AUDIT_ARG_SIGNUM(uap->signum);
	AUDIT_ARG_FD(uap->fd);
	if ((u_int)uap->signum > _SIG_MAXSIG)
		return (EINVAL);

	error = procdesc_find(td, uap->fd, &cap_pdkill_rights, &p);
	if (error)
		return (error);
	AUDIT_ARG_PROCESS(p);
	error = p_cansignal(td, p, uap->signum);
	if (error == 0 && uap->signum)
		kern_psignal(p, uap->signum);
	PROC_UNLOCK(p);
	return (error);
}

#if defined(COMPAT_43)
#ifndef _SYS_SYSPROTO_H_
struct okillpg_args {
	int	pgid;
	int	signum;
};
#endif
/* ARGSUSED */
int
okillpg(struct thread *td, struct okillpg_args *uap)
{
	ksiginfo_t ksi;

	AUDIT_ARG_SIGNUM(uap->signum);
	AUDIT_ARG_PID(uap->pgid);
	if ((u_int)uap->signum > _SIG_MAXSIG)
		return (EINVAL);

	ksiginfo_init(&ksi);
	ksi.ksi_signo = uap->signum;
	ksi.ksi_code = SI_USER;
	ksi.ksi_pid = td->td_proc->p_pid;
	ksi.ksi_uid = td->td_ucred->cr_ruid;
	return (killpg1(td, uap->signum, uap->pgid, 0, &ksi));
}
#endif /* COMPAT_43 */

#ifndef _SYS_SYSPROTO_H_
struct sigqueue_args {
	pid_t pid;
	int signum;
	/* union sigval */ void *value;
};
#endif
int
sys_sigqueue(struct thread *td, struct sigqueue_args *uap)
{
	union sigval sv;
#if __has_feature(capabilities)
	union sigval sv2;
#endif

	sv.sival_ptr = uap->value;
#if __has_feature(capabilities)
	if (uap->pid != td->td_proc->p_pid) {
		/*
		 * Cowardly refuse to send capabilities to other
		 * processes.
		 *
		 * XXX-BD: allow untagged capablities between
		 * CheriABI processess? (Would have to happen in
		 * delivery code to avoid a race).
		 */
		if (cheri_gettag(uap->value))
			return (EPROT);
		memset(&sv2, 0, sizeof(sv2));
		sv2.sival_int = sv.sival_int;
		sv = sv2;
	}
#endif

	return (kern_sigqueue(td, uap->pid, uap->signum, &sv));
}

int
kern_sigqueue(struct thread *td, pid_t pid, int signum, union sigval *value)
{
	ksiginfo_t ksi;
	struct proc *p;
	int error;

	if ((u_int)signum > _SIG_MAXSIG)
		return (EINVAL);

	/*
	 * Specification says sigqueue can only send signal to
	 * single process.
	 */
	if (pid <= 0)
		return (EINVAL);

	if ((p = pfind_any(pid)) == NULL)
		return (ESRCH);
	error = p_cansignal(td, p, signum);
	if (error == 0 && signum != 0) {
		ksiginfo_init(&ksi);
		ksi.ksi_flags = KSI_SIGQ;
		ksi.ksi_signo = signum;
		ksi.ksi_code = SI_QUEUE;
		ksi.ksi_pid = td->td_proc->p_pid;
		ksi.ksi_uid = td->td_ucred->cr_ruid;
		ksi.ksi_value = *value;
		error = pksignal(p, ksi.ksi_signo, &ksi);
	}
	PROC_UNLOCK(p);
	return (error);
}

/*
 * Send a signal to a process group.
 */
void
gsignal(int pgid, int sig, ksiginfo_t *ksi)
{
	struct pgrp *pgrp;

	if (pgid != 0) {
		sx_slock(&proctree_lock);
		pgrp = pgfind(pgid);
		sx_sunlock(&proctree_lock);
		if (pgrp != NULL) {
			pgsignal(pgrp, sig, 0, ksi);
			PGRP_UNLOCK(pgrp);
		}
	}
}

/*
 * Send a signal to a process group.  If checktty is 1,
 * limit to members which have a controlling terminal.
 */
void
pgsignal(struct pgrp *pgrp, int sig, int checkctty, ksiginfo_t *ksi)
{
	struct proc *p;

	if (pgrp) {
		PGRP_LOCK_ASSERT(pgrp, MA_OWNED);
		LIST_FOREACH(p, &pgrp->pg_members, p_pglist) {
			PROC_LOCK(p);
			if (p->p_state == PRS_NORMAL &&
			    (checkctty == 0 || p->p_flag & P_CONTROLT))
				pksignal(p, sig, ksi);
			PROC_UNLOCK(p);
		}
	}
}

/*
 * Recalculate the signal mask and reset the signal disposition after
 * usermode frame for delivery is formed.  Should be called after
 * mach-specific routine, because sysent->sv_sendsig() needs correct
 * ps_siginfo and signal mask.
 */
static void
postsig_done(int sig, struct thread *td, struct sigacts *ps)
{
	sigset_t mask;

	mtx_assert(&ps->ps_mtx, MA_OWNED);
	td->td_ru.ru_nsignals++;
	mask = ps->ps_catchmask[_SIG_IDX(sig)];
	if (!SIGISMEMBER(ps->ps_signodefer, sig))
		SIGADDSET(mask, sig);
	kern_sigprocmask(td, SIG_BLOCK, &mask, NULL,
	    SIGPROCMASK_PROC_LOCKED | SIGPROCMASK_PS_LOCKED);
	if (SIGISMEMBER(ps->ps_sigreset, sig))
		sigdflt(ps, sig);
}

/*
 * Send a signal caused by a trap to the current thread.  If it will be
 * caught immediately, deliver it with correct code.  Otherwise, post it
 * normally.
 */
void
trapsignal(struct thread *td, ksiginfo_t *ksi)
{
	struct sigacts *ps;
	struct proc *p;
	sigset_t sigmask;
	int code, sig;

	p = td->td_proc;
	sig = ksi->ksi_signo;
	code = ksi->ksi_code;
	KASSERT(_SIG_VALID(sig), ("invalid signal"));

	sigfastblock_fetch(td);
	PROC_LOCK(p);
	ps = p->p_sigacts;
	mtx_lock(&ps->ps_mtx);
	sigmask = td->td_sigmask;
	if (td->td_sigblock_val != 0)
		SIGSETOR(sigmask, fastblock_mask);
	if ((p->p_flag & P_TRACED) == 0 && SIGISMEMBER(ps->ps_sigcatch, sig) &&
	    !SIGISMEMBER(sigmask, sig)) {
#ifdef KTRACE
		if (KTRPOINT(curthread, KTR_PSIG))
			ktrpsig(sig, ps->ps_sigact[_SIG_IDX(sig)],
			    &td->td_sigmask, code);
#endif
		(*p->p_sysent->sv_sendsig)(ps->ps_sigact[_SIG_IDX(sig)],
		    ksi, &td->td_sigmask);
		postsig_done(sig, td, ps);
		mtx_unlock(&ps->ps_mtx);
	} else {
		/*
		 * Avoid a possible infinite loop if the thread
		 * masking the signal or process is ignoring the
		 * signal.
		 */
		if (kern_forcesigexit && (SIGISMEMBER(sigmask, sig) ||
		    ps->ps_sigact[_SIG_IDX(sig)] == SIG_IGN)) {
			SIGDELSET(td->td_sigmask, sig);
			SIGDELSET(ps->ps_sigcatch, sig);
			SIGDELSET(ps->ps_sigignore, sig);
			ps->ps_sigact[_SIG_IDX(sig)] = SIG_DFL;
			td->td_pflags &= ~TDP_SIGFASTBLOCK;
			td->td_sigblock_val = 0;
		}
		mtx_unlock(&ps->ps_mtx);
		p->p_sig = sig;		/* XXX to verify code */
		tdsendsignal(p, td, sig, ksi);
	}
	PROC_UNLOCK(p);
}

static struct thread *
sigtd(struct proc *p, int sig, bool fast_sigblock)
{
	struct thread *td, *signal_td;

	PROC_LOCK_ASSERT(p, MA_OWNED);
	MPASS(!fast_sigblock || p == curproc);

	/*
	 * Check if current thread can handle the signal without
	 * switching context to another thread.
	 */
	if (curproc == p && !SIGISMEMBER(curthread->td_sigmask, sig) &&
	    (!fast_sigblock || curthread->td_sigblock_val == 0))
		return (curthread);
	signal_td = NULL;
	FOREACH_THREAD_IN_PROC(p, td) {
		if (!SIGISMEMBER(td->td_sigmask, sig) && (!fast_sigblock ||
		    td != curthread || td->td_sigblock_val == 0)) {
			signal_td = td;
			break;
		}
	}
	if (signal_td == NULL)
		signal_td = FIRST_THREAD_IN_PROC(p);
	return (signal_td);
}

/*
 * Send the signal to the process.  If the signal has an action, the action
 * is usually performed by the target process rather than the caller; we add
 * the signal to the set of pending signals for the process.
 *
 * Exceptions:
 *   o When a stop signal is sent to a sleeping process that takes the
 *     default action, the process is stopped without awakening it.
 *   o SIGCONT restarts stopped processes (or puts them back to sleep)
 *     regardless of the signal action (eg, blocked or ignored).
 *
 * Other ignored signals are discarded immediately.
 *
 * NB: This function may be entered from the debugger via the "kill" DDB
 * command.  There is little that can be done to mitigate the possibly messy
 * side effects of this unwise possibility.
 */
void
kern_psignal(struct proc *p, int sig)
{
	ksiginfo_t ksi;

	ksiginfo_init(&ksi);
	ksi.ksi_signo = sig;
	ksi.ksi_code = SI_KERNEL;
	(void) tdsendsignal(p, NULL, sig, &ksi);
}

int
pksignal(struct proc *p, int sig, ksiginfo_t *ksi)
{

	return (tdsendsignal(p, NULL, sig, ksi));
}

/* Utility function for finding a thread to send signal event to. */
int
sigev_findtd(struct proc *p, struct sigevent *sigev, struct thread **ttd)
{
	struct thread *td;

	if (sigev->sigev_notify == SIGEV_THREAD_ID) {
		td = tdfind(sigev->sigev_notify_thread_id, p->p_pid);
		if (td == NULL)
			return (ESRCH);
		*ttd = td;
	} else {
		*ttd = NULL;
		PROC_LOCK(p);
	}
	return (0);
}

void
tdsignal(struct thread *td, int sig)
{
	ksiginfo_t ksi;

	ksiginfo_init(&ksi);
	ksi.ksi_signo = sig;
	ksi.ksi_code = SI_KERNEL;
	(void) tdsendsignal(td->td_proc, td, sig, &ksi);
}

void
tdksignal(struct thread *td, int sig, ksiginfo_t *ksi)
{

	(void) tdsendsignal(td->td_proc, td, sig, ksi);
}

static int
sig_sleepq_abort(struct thread *td, int intrval)
{
	THREAD_LOCK_ASSERT(td, MA_OWNED);

	if (intrval == 0 && (td->td_flags & TDF_SIGWAIT) == 0) {
		thread_unlock(td);
		return (0);
	}
	return (sleepq_abort(td, intrval));
}

int
tdsendsignal(struct proc *p, struct thread *td, int sig, ksiginfo_t *ksi)
{
	sig_t action;
	sigqueue_t *sigqueue;
	int prop;
	struct sigacts *ps;
	int intrval;
	int ret = 0;
	int wakeup_swapper;

	MPASS(td == NULL || p == td->td_proc);
	PROC_LOCK_ASSERT(p, MA_OWNED);

	if (!_SIG_VALID(sig))
		panic("%s(): invalid signal %d", __func__, sig);

	KASSERT(ksi == NULL || !KSI_ONQ(ksi), ("%s: ksi on queue", __func__));

	/*
	 * IEEE Std 1003.1-2001: return success when killing a zombie.
	 */
	if (p->p_state == PRS_ZOMBIE) {
		if (ksi && (ksi->ksi_flags & KSI_INS))
			ksiginfo_tryfree(ksi);
		return (ret);
	}

	ps = p->p_sigacts;
	KNOTE_LOCKED(p->p_klist, NOTE_SIGNAL | sig);
	prop = sigprop(sig);

	if (td == NULL) {
		td = sigtd(p, sig, false);
		sigqueue = &p->p_sigqueue;
	} else
		sigqueue = &td->td_sigqueue;

	SDT_PROBE3(proc, , , signal__send, td, p, sig);

	/*
	 * If the signal is being ignored, then we forget about it
	 * immediately, except when the target process executes
	 * sigwait().  (Note: we don't set SIGCONT in ps_sigignore,
	 * and if it is set to SIG_IGN, action will be SIG_DFL here.)
	 */
	mtx_lock(&ps->ps_mtx);
	if (SIGISMEMBER(ps->ps_sigignore, sig)) {
		if (kern_sig_discard_ign &&
		    (p->p_sysent->sv_flags & SV_SIG_DISCIGN) == 0) {
			SDT_PROBE3(proc, , , signal__discard, td, p, sig);

			mtx_unlock(&ps->ps_mtx);
			if (ksi && (ksi->ksi_flags & KSI_INS))
				ksiginfo_tryfree(ksi);
			return (ret);
		} else {
			action = SIG_CATCH;
			intrval = 0;
		}
	} else {
		if (SIGISMEMBER(td->td_sigmask, sig))
			action = SIG_HOLD;
		else if (SIGISMEMBER(ps->ps_sigcatch, sig))
			action = SIG_CATCH;
		else
			action = SIG_DFL;
		if (SIGISMEMBER(ps->ps_sigintr, sig))
			intrval = EINTR;
		else
			intrval = ERESTART;
	}
	mtx_unlock(&ps->ps_mtx);

	if (prop & SIGPROP_CONT)
		sigqueue_delete_stopmask_proc(p);
	else if (prop & SIGPROP_STOP) {
		/*
		 * If sending a tty stop signal to a member of an orphaned
		 * process group, discard the signal here if the action
		 * is default; don't stop the process below if sleeping,
		 * and don't clear any pending SIGCONT.
		 */
		if ((prop & SIGPROP_TTYSTOP) != 0 &&
		    (p->p_pgrp->pg_flags & PGRP_ORPHANED) != 0 &&
		    action == SIG_DFL) {
			if (ksi && (ksi->ksi_flags & KSI_INS))
				ksiginfo_tryfree(ksi);
			return (ret);
		}
		sigqueue_delete_proc(p, SIGCONT);
		if (p->p_flag & P_CONTINUED) {
			p->p_flag &= ~P_CONTINUED;
			PROC_LOCK(p->p_pptr);
			sigqueue_take(p->p_ksi);
			PROC_UNLOCK(p->p_pptr);
		}
	}

	ret = sigqueue_add(sigqueue, sig, ksi);
	if (ret != 0)
		return (ret);
	signotify(td);
	/*
	 * Defer further processing for signals which are held,
	 * except that stopped processes must be continued by SIGCONT.
	 */
	if (action == SIG_HOLD &&
	    !((prop & SIGPROP_CONT) && (p->p_flag & P_STOPPED_SIG)))
		return (ret);

	wakeup_swapper = 0;

	/*
	 * Some signals have a process-wide effect and a per-thread
	 * component.  Most processing occurs when the process next
	 * tries to cross the user boundary, however there are some
	 * times when processing needs to be done immediately, such as
	 * waking up threads so that they can cross the user boundary.
	 * We try to do the per-process part here.
	 */
	if (P_SHOULDSTOP(p)) {
		KASSERT(!(p->p_flag & P_WEXIT),
		    ("signal to stopped but exiting process"));
		if (sig == SIGKILL) {
			/*
			 * If traced process is already stopped,
			 * then no further action is necessary.
			 */
			if (p->p_flag & P_TRACED)
				goto out;
			/*
			 * SIGKILL sets process running.
			 * It will die elsewhere.
			 * All threads must be restarted.
			 */
			p->p_flag &= ~P_STOPPED_SIG;
			goto runfast;
		}

		if (prop & SIGPROP_CONT) {
			/*
			 * If traced process is already stopped,
			 * then no further action is necessary.
			 */
			if (p->p_flag & P_TRACED)
				goto out;
			/*
			 * If SIGCONT is default (or ignored), we continue the
			 * process but don't leave the signal in sigqueue as
			 * it has no further action.  If SIGCONT is held, we
			 * continue the process and leave the signal in
			 * sigqueue.  If the process catches SIGCONT, let it
			 * handle the signal itself.  If it isn't waiting on
			 * an event, it goes back to run state.
			 * Otherwise, process goes back to sleep state.
			 */
			p->p_flag &= ~P_STOPPED_SIG;
			PROC_SLOCK(p);
			if (p->p_numthreads == p->p_suspcount) {
				PROC_SUNLOCK(p);
				p->p_flag |= P_CONTINUED;
				p->p_xsig = SIGCONT;
				PROC_LOCK(p->p_pptr);
				childproc_continued(p);
				PROC_UNLOCK(p->p_pptr);
				PROC_SLOCK(p);
			}
			if (action == SIG_DFL) {
				thread_unsuspend(p);
				PROC_SUNLOCK(p);
				sigqueue_delete(sigqueue, sig);
				goto out_cont;
			}
			if (action == SIG_CATCH) {
				/*
				 * The process wants to catch it so it needs
				 * to run at least one thread, but which one?
				 */
				PROC_SUNLOCK(p);
				goto runfast;
			}
			/*
			 * The signal is not ignored or caught.
			 */
			thread_unsuspend(p);
			PROC_SUNLOCK(p);
			goto out_cont;
		}

		if (prop & SIGPROP_STOP) {
			/*
			 * If traced process is already stopped,
			 * then no further action is necessary.
			 */
			if (p->p_flag & P_TRACED)
				goto out;
			/*
			 * Already stopped, don't need to stop again
			 * (If we did the shell could get confused).
			 * Just make sure the signal STOP bit set.
			 */
			p->p_flag |= P_STOPPED_SIG;
			sigqueue_delete(sigqueue, sig);
			goto out;
		}

		/*
		 * All other kinds of signals:
		 * If a thread is sleeping interruptibly, simulate a
		 * wakeup so that when it is continued it will be made
		 * runnable and can look at the signal.  However, don't make
		 * the PROCESS runnable, leave it stopped.
		 * It may run a bit until it hits a thread_suspend_check().
		 */
		PROC_SLOCK(p);
		thread_lock(td);
		if (TD_CAN_ABORT(td))
			wakeup_swapper = sig_sleepq_abort(td, intrval);
		else
			thread_unlock(td);
		PROC_SUNLOCK(p);
		goto out;
		/*
		 * Mutexes are short lived. Threads waiting on them will
		 * hit thread_suspend_check() soon.
		 */
	} else if (p->p_state == PRS_NORMAL) {
		if (p->p_flag & P_TRACED || action == SIG_CATCH) {
			tdsigwakeup(td, sig, action, intrval);
			goto out;
		}

		MPASS(action == SIG_DFL);

		if (prop & SIGPROP_STOP) {
			if (p->p_flag & (P_PPWAIT|P_WEXIT))
				goto out;
			p->p_flag |= P_STOPPED_SIG;
			p->p_xsig = sig;
			PROC_SLOCK(p);
			wakeup_swapper = sig_suspend_threads(td, p, 1);
			if (p->p_numthreads == p->p_suspcount) {
				/*
				 * only thread sending signal to another
				 * process can reach here, if thread is sending
				 * signal to its process, because thread does
				 * not suspend itself here, p_numthreads
				 * should never be equal to p_suspcount.
				 */
				thread_stopped(p);
				PROC_SUNLOCK(p);
				sigqueue_delete_proc(p, p->p_xsig);
			} else
				PROC_SUNLOCK(p);
			goto out;
		}
	} else {
		/* Not in "NORMAL" state. discard the signal. */
		sigqueue_delete(sigqueue, sig);
		goto out;
	}

	/*
	 * The process is not stopped so we need to apply the signal to all the
	 * running threads.
	 */
runfast:
	tdsigwakeup(td, sig, action, intrval);
	PROC_SLOCK(p);
	thread_unsuspend(p);
	PROC_SUNLOCK(p);
out_cont:
	itimer_proc_continue(p);
	kqtimer_proc_continue(p);
out:
	/* If we jump here, proc slock should not be owned. */
	PROC_SLOCK_ASSERT(p, MA_NOTOWNED);
	if (wakeup_swapper)
		kick_proc0();

	return (ret);
}

/*
 * The force of a signal has been directed against a single
 * thread.  We need to see what we can do about knocking it
 * out of any sleep it may be in etc.
 */
static void
tdsigwakeup(struct thread *td, int sig, sig_t action, int intrval)
{
	struct proc *p = td->td_proc;
	int prop, wakeup_swapper;

	PROC_LOCK_ASSERT(p, MA_OWNED);
	prop = sigprop(sig);

	PROC_SLOCK(p);
	thread_lock(td);
	/*
	 * Bring the priority of a thread up if we want it to get
	 * killed in this lifetime.  Be careful to avoid bumping the
	 * priority of the idle thread, since we still allow to signal
	 * kernel processes.
	 */
	if (action == SIG_DFL && (prop & SIGPROP_KILL) != 0 &&
	    td->td_priority > PUSER && !TD_IS_IDLETHREAD(td))
		sched_prio(td, PUSER);
	if (TD_ON_SLEEPQ(td)) {
		/*
		 * If thread is sleeping uninterruptibly
		 * we can't interrupt the sleep... the signal will
		 * be noticed when the process returns through
		 * trap() or syscall().
		 */
		if ((td->td_flags & TDF_SINTR) == 0)
			goto out;
		/*
		 * If SIGCONT is default (or ignored) and process is
		 * asleep, we are finished; the process should not
		 * be awakened.
		 */
		if ((prop & SIGPROP_CONT) && action == SIG_DFL) {
			thread_unlock(td);
			PROC_SUNLOCK(p);
			sigqueue_delete(&p->p_sigqueue, sig);
			/*
			 * It may be on either list in this state.
			 * Remove from both for now.
			 */
			sigqueue_delete(&td->td_sigqueue, sig);
			return;
		}

		/*
		 * Don't awaken a sleeping thread for SIGSTOP if the
		 * STOP signal is deferred.
		 */
		if ((prop & SIGPROP_STOP) != 0 && (td->td_flags & (TDF_SBDRY |
		    TDF_SERESTART | TDF_SEINTR)) == TDF_SBDRY)
			goto out;

		/*
		 * Give low priority threads a better chance to run.
		 */
		if (td->td_priority > PUSER && !TD_IS_IDLETHREAD(td))
			sched_prio(td, PUSER);

		wakeup_swapper = sig_sleepq_abort(td, intrval);
		PROC_SUNLOCK(p);
		if (wakeup_swapper)
			kick_proc0();
		return;
	}

	/*
	 * Other states do nothing with the signal immediately,
	 * other than kicking ourselves if we are running.
	 * It will either never be noticed, or noticed very soon.
	 */
#ifdef SMP
	if (TD_IS_RUNNING(td) && td != curthread)
		forward_signal(td);
#endif

out:
	PROC_SUNLOCK(p);
	thread_unlock(td);
}

static void
ptrace_coredump(struct thread *td)
{
	struct proc *p;
	struct thr_coredump_req *tcq;
	void *rl_cookie;

	MPASS(td == curthread);
	p = td->td_proc;
	PROC_LOCK_ASSERT(p, MA_OWNED);
	if ((td->td_dbgflags & TDB_COREDUMPRQ) == 0)
		return;
	KASSERT((p->p_flag & P_STOPPED_TRACE) != 0, ("not stopped"));

	tcq = td->td_coredump;
	KASSERT(tcq != NULL, ("td_coredump is NULL"));

	if (p->p_sysent->sv_coredump == NULL) {
		tcq->tc_error = ENOSYS;
		goto wake;
	}

	PROC_UNLOCK(p);
	rl_cookie = vn_rangelock_wlock(tcq->tc_vp, 0, OFF_MAX);

	tcq->tc_error = p->p_sysent->sv_coredump(td, tcq->tc_vp,
	    tcq->tc_limit, tcq->tc_flags);

	vn_rangelock_unlock(tcq->tc_vp, rl_cookie);
	PROC_LOCK(p);
wake:
	td->td_dbgflags &= ~TDB_COREDUMPRQ;
	td->td_coredump = NULL;
	wakeup(p);
}

static int
sig_suspend_threads(struct thread *td, struct proc *p, int sending)
{
	struct thread *td2;
	int wakeup_swapper;

	PROC_LOCK_ASSERT(p, MA_OWNED);
	PROC_SLOCK_ASSERT(p, MA_OWNED);
	MPASS(sending || td == curthread);

	wakeup_swapper = 0;
	FOREACH_THREAD_IN_PROC(p, td2) {
		thread_lock(td2);
		td2->td_flags |= TDF_ASTPENDING | TDF_NEEDSUSPCHK;
		if ((TD_IS_SLEEPING(td2) || TD_IS_SWAPPED(td2)) &&
		    (td2->td_flags & TDF_SINTR)) {
			if (td2->td_flags & TDF_SBDRY) {
				/*
				 * Once a thread is asleep with
				 * TDF_SBDRY and without TDF_SERESTART
				 * or TDF_SEINTR set, it should never
				 * become suspended due to this check.
				 */
				KASSERT(!TD_IS_SUSPENDED(td2),
				    ("thread with deferred stops suspended"));
				if (TD_SBDRY_INTR(td2)) {
					wakeup_swapper |= sleepq_abort(td2,
					    TD_SBDRY_ERRNO(td2));
					continue;
				}
			} else if (!TD_IS_SUSPENDED(td2))
				thread_suspend_one(td2);
		} else if (!TD_IS_SUSPENDED(td2)) {
			if (sending || td != td2)
				td2->td_flags |= TDF_ASTPENDING;
#ifdef SMP
			if (TD_IS_RUNNING(td2) && td2 != td)
				forward_signal(td2);
#endif
		}
		thread_unlock(td2);
	}
	return (wakeup_swapper);
}

/*
 * Stop the process for an event deemed interesting to the debugger. If si is
 * non-NULL, this is a signal exchange; the new signal requested by the
 * debugger will be returned for handling. If si is NULL, this is some other
 * type of interesting event. The debugger may request a signal be delivered in
 * that case as well, however it will be deferred until it can be handled.
 */
int
ptracestop(struct thread *td, int sig, ksiginfo_t *si)
{
	struct proc *p = td->td_proc;
	struct thread *td2;
	ksiginfo_t ksi;

	PROC_LOCK_ASSERT(p, MA_OWNED);
	KASSERT(!(p->p_flag & P_WEXIT), ("Stopping exiting process"));
	WITNESS_WARN(WARN_GIANTOK | WARN_SLEEPOK,
	    &p->p_mtx.lock_object, "Stopping for traced signal");

	td->td_xsig = sig;

	if (si == NULL || (si->ksi_flags & KSI_PTRACE) == 0) {
		td->td_dbgflags |= TDB_XSIG;
		CTR4(KTR_PTRACE, "ptracestop: tid %d (pid %d) flags %#x sig %d",
		    td->td_tid, p->p_pid, td->td_dbgflags, sig);
		PROC_SLOCK(p);
		while ((p->p_flag & P_TRACED) && (td->td_dbgflags & TDB_XSIG)) {
			if (P_KILLED(p)) {
				/*
				 * Ensure that, if we've been PT_KILLed, the
				 * exit status reflects that. Another thread
				 * may also be in ptracestop(), having just
				 * received the SIGKILL, but this thread was
				 * unsuspended first.
				 */
				td->td_dbgflags &= ~TDB_XSIG;
				td->td_xsig = SIGKILL;
				p->p_ptevents = 0;
				break;
			}
			if (p->p_flag & P_SINGLE_EXIT &&
			    !(td->td_dbgflags & TDB_EXIT)) {
				/*
				 * Ignore ptrace stops except for thread exit
				 * events when the process exits.
				 */
				td->td_dbgflags &= ~TDB_XSIG;
				PROC_SUNLOCK(p);
				return (0);
			}

			/*
			 * Make wait(2) work.  Ensure that right after the
			 * attach, the thread which was decided to become the
			 * leader of attach gets reported to the waiter.
			 * Otherwise, just avoid overwriting another thread's
			 * assignment to p_xthread.  If another thread has
			 * already set p_xthread, the current thread will get
			 * a chance to report itself upon the next iteration.
			 */
			if ((td->td_dbgflags & TDB_FSTP) != 0 ||
			    ((p->p_flag2 & P2_PTRACE_FSTP) == 0 &&
			    p->p_xthread == NULL)) {
				p->p_xsig = sig;
				p->p_xthread = td;

				/*
				 * If we are on sleepqueue already,
				 * let sleepqueue code decide if it
				 * needs to go sleep after attach.
				 */
				if (td->td_wchan == NULL)
					td->td_dbgflags &= ~TDB_FSTP;

				p->p_flag2 &= ~P2_PTRACE_FSTP;
				p->p_flag |= P_STOPPED_SIG | P_STOPPED_TRACE;
				sig_suspend_threads(td, p, 0);
			}
			if ((td->td_dbgflags & TDB_STOPATFORK) != 0) {
				td->td_dbgflags &= ~TDB_STOPATFORK;
			}
stopme:
			td->td_dbgflags |= TDB_SSWITCH;
			thread_suspend_switch(td, p);
			td->td_dbgflags &= ~TDB_SSWITCH;
			if ((td->td_dbgflags & TDB_COREDUMPRQ) != 0) {
				PROC_SUNLOCK(p);
				ptrace_coredump(td);
				PROC_SLOCK(p);
				goto stopme;
			}
			if (p->p_xthread == td)
				p->p_xthread = NULL;
			if (!(p->p_flag & P_TRACED))
				break;
			if (td->td_dbgflags & TDB_SUSPEND) {
				if (p->p_flag & P_SINGLE_EXIT)
					break;
				goto stopme;
			}
		}
		PROC_SUNLOCK(p);
	}

	if (si != NULL && sig == td->td_xsig) {
		/* Parent wants us to take the original signal unchanged. */
		si->ksi_flags |= KSI_HEAD;
		if (sigqueue_add(&td->td_sigqueue, sig, si) != 0)
			si->ksi_signo = 0;
	} else if (td->td_xsig != 0) {
		/*
		 * If parent wants us to take a new signal, then it will leave
		 * it in td->td_xsig; otherwise we just look for signals again.
		 */
		ksiginfo_init(&ksi);
		ksi.ksi_signo = td->td_xsig;
		ksi.ksi_flags |= KSI_PTRACE;
		td2 = sigtd(p, td->td_xsig, false);
		tdsendsignal(p, td2, td->td_xsig, &ksi);
		if (td != td2)
			return (0);
	}

	return (td->td_xsig);
}

static void
reschedule_signals(struct proc *p, sigset_t block, int flags)
{
	struct sigacts *ps;
	struct thread *td;
	int sig;
	bool fastblk, pslocked;

	PROC_LOCK_ASSERT(p, MA_OWNED);
	ps = p->p_sigacts;
	pslocked = (flags & SIGPROCMASK_PS_LOCKED) != 0;
	mtx_assert(&ps->ps_mtx, pslocked ? MA_OWNED : MA_NOTOWNED);
	if (SIGISEMPTY(p->p_siglist))
		return;
	SIGSETAND(block, p->p_siglist);
	fastblk = (flags & SIGPROCMASK_FASTBLK) != 0;
	SIG_FOREACH(sig, &block) {
		td = sigtd(p, sig, fastblk);

		/*
		 * If sigtd() selected us despite sigfastblock is
		 * blocking, do not activate AST or wake us, to avoid
		 * loop in AST handler.
		 */
		if (fastblk && td == curthread)
			continue;

		signotify(td);
		if (!pslocked)
			mtx_lock(&ps->ps_mtx);
		if (p->p_flag & P_TRACED ||
		    (SIGISMEMBER(ps->ps_sigcatch, sig) &&
		    !SIGISMEMBER(td->td_sigmask, sig))) {
			tdsigwakeup(td, sig, SIG_CATCH,
			    (SIGISMEMBER(ps->ps_sigintr, sig) ? EINTR :
			    ERESTART));
		}
		if (!pslocked)
			mtx_unlock(&ps->ps_mtx);
	}
}

void
tdsigcleanup(struct thread *td)
{
	struct proc *p;
	sigset_t unblocked;

	p = td->td_proc;
	PROC_LOCK_ASSERT(p, MA_OWNED);

	sigqueue_flush(&td->td_sigqueue);
	if (p->p_numthreads == 1)
		return;

	/*
	 * Since we cannot handle signals, notify signal post code
	 * about this by filling the sigmask.
	 *
	 * Also, if needed, wake up thread(s) that do not block the
	 * same signals as the exiting thread, since the thread might
	 * have been selected for delivery and woken up.
	 */
	SIGFILLSET(unblocked);
	SIGSETNAND(unblocked, td->td_sigmask);
	SIGFILLSET(td->td_sigmask);
	reschedule_signals(p, unblocked, 0);

}

static int
sigdeferstop_curr_flags(int cflags)
{

	MPASS((cflags & (TDF_SEINTR | TDF_SERESTART)) == 0 ||
	    (cflags & TDF_SBDRY) != 0);
	return (cflags & (TDF_SBDRY | TDF_SEINTR | TDF_SERESTART));
}

/*
 * Defer the delivery of SIGSTOP for the current thread, according to
 * the requested mode.  Returns previous flags, which must be restored
 * by sigallowstop().
 *
 * TDF_SBDRY, TDF_SEINTR, and TDF_SERESTART flags are only set and
 * cleared by the current thread, which allow the lock-less read-only
 * accesses below.
 */
int
sigdeferstop_impl(int mode)
{
	struct thread *td;
	int cflags, nflags;

	td = curthread;
	cflags = sigdeferstop_curr_flags(td->td_flags);
	switch (mode) {
	case SIGDEFERSTOP_NOP:
		nflags = cflags;
		break;
	case SIGDEFERSTOP_OFF:
		nflags = 0;
		break;
	case SIGDEFERSTOP_SILENT:
		nflags = (cflags | TDF_SBDRY) & ~(TDF_SEINTR | TDF_SERESTART);
		break;
	case SIGDEFERSTOP_EINTR:
		nflags = (cflags | TDF_SBDRY | TDF_SEINTR) & ~TDF_SERESTART;
		break;
	case SIGDEFERSTOP_ERESTART:
		nflags = (cflags | TDF_SBDRY | TDF_SERESTART) & ~TDF_SEINTR;
		break;
	default:
		panic("sigdeferstop: invalid mode %x", mode);
		break;
	}
	if (cflags == nflags)
		return (SIGDEFERSTOP_VAL_NCHG);
	thread_lock(td);
	td->td_flags = (td->td_flags & ~cflags) | nflags;
	thread_unlock(td);
	return (cflags);
}

/*
 * Restores the STOP handling mode, typically permitting the delivery
 * of SIGSTOP for the current thread.  This does not immediately
 * suspend if a stop was posted.  Instead, the thread will suspend
 * either via ast() or a subsequent interruptible sleep.
 */
void
sigallowstop_impl(int prev)
{
	struct thread *td;
	int cflags;

	KASSERT(prev != SIGDEFERSTOP_VAL_NCHG, ("failed sigallowstop"));
	KASSERT((prev & ~(TDF_SBDRY | TDF_SEINTR | TDF_SERESTART)) == 0,
	    ("sigallowstop: incorrect previous mode %x", prev));
	td = curthread;
	cflags = sigdeferstop_curr_flags(td->td_flags);
	if (cflags != prev) {
		thread_lock(td);
		td->td_flags = (td->td_flags & ~cflags) | prev;
		thread_unlock(td);
	}
}

enum sigstatus {
	SIGSTATUS_HANDLE,
	SIGSTATUS_HANDLED,
	SIGSTATUS_IGNORE,
	SIGSTATUS_SBDRY_STOP,
};

/*
 * The thread has signal "sig" pending.  Figure out what to do with it:
 *
 * _HANDLE     -> the caller should handle the signal
 * _HANDLED    -> handled internally, reload pending signal set
 * _IGNORE     -> ignored, remove from the set of pending signals and try the
 *                next pending signal
 * _SBDRY_STOP -> the signal should stop the thread but this is not
 *                permitted in the current context
 */
static enum sigstatus
sigprocess(struct thread *td, int sig)
{
	struct proc *p;
	struct sigacts *ps;
	struct sigqueue *queue;
	ksiginfo_t ksi;
	int prop;

	KASSERT(_SIG_VALID(sig), ("%s: invalid signal %d", __func__, sig));

	p = td->td_proc;
	ps = p->p_sigacts;
	mtx_assert(&ps->ps_mtx, MA_OWNED);
	PROC_LOCK_ASSERT(p, MA_OWNED);

	/*
	 * We should allow pending but ignored signals below
	 * only if there is sigwait() active, or P_TRACED was
	 * on when they were posted.
	 */
	if (SIGISMEMBER(ps->ps_sigignore, sig) &&
	    (p->p_flag & P_TRACED) == 0 &&
	    (td->td_flags & TDF_SIGWAIT) == 0) {
		return (SIGSTATUS_IGNORE);
	}

	if ((p->p_flag & (P_TRACED | P_PPTRACE)) == P_TRACED) {
		/*
		 * If traced, always stop.
		 * Remove old signal from queue before the stop.
		 * XXX shrug off debugger, it causes siginfo to
		 * be thrown away.
		 */
		queue = &td->td_sigqueue;
		ksiginfo_init(&ksi);
		if (sigqueue_get(queue, sig, &ksi) == 0) {
			queue = &p->p_sigqueue;
			sigqueue_get(queue, sig, &ksi);
		}
		td->td_si = ksi.ksi_info;

		mtx_unlock(&ps->ps_mtx);
		sig = ptracestop(td, sig, &ksi);
		mtx_lock(&ps->ps_mtx);

		td->td_si.si_signo = 0;

		/*
		 * Keep looking if the debugger discarded or
		 * replaced the signal.
		 */
		if (sig == 0)
			return (SIGSTATUS_HANDLED);

		/*
		 * If the signal became masked, re-queue it.
		 */
		if (SIGISMEMBER(td->td_sigmask, sig)) {
			ksi.ksi_flags |= KSI_HEAD;
			sigqueue_add(&p->p_sigqueue, sig, &ksi);
			return (SIGSTATUS_HANDLED);
		}

		/*
		 * If the traced bit got turned off, requeue the signal and
		 * reload the set of pending signals.  This ensures that p_sig*
		 * and p_sigact are consistent.
		 */
		if ((p->p_flag & P_TRACED) == 0) {
			ksi.ksi_flags |= KSI_HEAD;
			sigqueue_add(queue, sig, &ksi);
			return (SIGSTATUS_HANDLED);
		}
	}

	/*
	 * Decide whether the signal should be returned.
	 * Return the signal's number, or fall through
	 * to clear it from the pending mask.
	 */
	switch ((intcap_t)p->p_sigacts->ps_sigact[_SIG_IDX(sig)]) {
	case (intcap_t)SIG_DFL:
		/*
		 * Don't take default actions on system processes.
		 */
		if (p->p_pid <= 1) {
#ifdef DIAGNOSTIC
			/*
			 * Are you sure you want to ignore SIGSEGV
			 * in init? XXX
			 */
			printf("Process (pid %lu) got signal %d\n",
				(u_long)p->p_pid, sig);
#endif
			return (SIGSTATUS_IGNORE);
		}

		/*
		 * If there is a pending stop signal to process with
		 * default action, stop here, then clear the signal.
		 * Traced or exiting processes should ignore stops.
		 * Additionally, a member of an orphaned process group
		 * should ignore tty stops.
		 */
		prop = sigprop(sig);
		if (prop & SIGPROP_STOP) {
			mtx_unlock(&ps->ps_mtx);
			if ((p->p_flag & (P_TRACED | P_WEXIT |
			    P_SINGLE_EXIT)) != 0 || ((p->p_pgrp->
			    pg_flags & PGRP_ORPHANED) != 0 &&
			    (prop & SIGPROP_TTYSTOP) != 0)) {
				mtx_lock(&ps->ps_mtx);
				return (SIGSTATUS_IGNORE);
			}
			if (TD_SBDRY_INTR(td)) {
				KASSERT((td->td_flags & TDF_SBDRY) != 0,
				    ("lost TDF_SBDRY"));
				mtx_lock(&ps->ps_mtx);
				return (SIGSTATUS_SBDRY_STOP);
			}
			WITNESS_WARN(WARN_GIANTOK | WARN_SLEEPOK,
			    &p->p_mtx.lock_object, "Catching SIGSTOP");
			sigqueue_delete(&td->td_sigqueue, sig);
			sigqueue_delete(&p->p_sigqueue, sig);
			p->p_flag |= P_STOPPED_SIG;
			p->p_xsig = sig;
			PROC_SLOCK(p);
			sig_suspend_threads(td, p, 0);
			thread_suspend_switch(td, p);
			PROC_SUNLOCK(p);
			mtx_lock(&ps->ps_mtx);
			return (SIGSTATUS_HANDLED);
		} else if ((prop & SIGPROP_IGNORE) != 0 &&
		    (td->td_flags & TDF_SIGWAIT) == 0) {
			/*
			 * Default action is to ignore; drop it if
			 * not in kern_sigtimedwait().
			 */
			return (SIGSTATUS_IGNORE);
		} else {
			return (SIGSTATUS_HANDLE);
		}

	case (intcap_t)SIG_IGN:
		if ((td->td_flags & TDF_SIGWAIT) == 0)
			return (SIGSTATUS_IGNORE);
		else
			return (SIGSTATUS_HANDLE);

	default:
		/*
		 * This signal has an action, let postsig() process it.
		 */
		return (SIGSTATUS_HANDLE);
	}
}

/*
 * If the current process has received a signal (should be caught or cause
 * termination, should interrupt current syscall), return the signal number.
 * Stop signals with default action are processed immediately, then cleared;
 * they aren't returned.  This is checked after each entry to the system for
 * a syscall or trap (though this can usually be done without calling
 * issignal by checking the pending signal masks in cursig.) The normal call
 * sequence is
 *
 *	while (sig = cursig(curthread))
 *		postsig(sig);
 */
static int
issignal(struct thread *td)
{
	struct proc *p;
	sigset_t sigpending;
	int sig;

	p = td->td_proc;
	PROC_LOCK_ASSERT(p, MA_OWNED);

	for (;;) {
		sigpending = td->td_sigqueue.sq_signals;
		SIGSETOR(sigpending, p->p_sigqueue.sq_signals);
		SIGSETNAND(sigpending, td->td_sigmask);

		if ((p->p_flag & P_PPWAIT) != 0 || (td->td_flags &
		    (TDF_SBDRY | TDF_SERESTART | TDF_SEINTR)) == TDF_SBDRY)
			SIG_STOPSIGMASK(sigpending);
		if (SIGISEMPTY(sigpending))	/* no signal to send */
			return (0);

		/*
		 * Do fast sigblock if requested by usermode.  Since
		 * we do know that there was a signal pending at this
		 * point, set the FAST_SIGBLOCK_PEND as indicator for
		 * usermode to perform a dummy call to
		 * FAST_SIGBLOCK_UNBLOCK, which causes immediate
		 * delivery of postponed pending signal.
		 */
		if ((td->td_pflags & TDP_SIGFASTBLOCK) != 0) {
			if (td->td_sigblock_val != 0)
				SIGSETNAND(sigpending, fastblock_mask);
			if (SIGISEMPTY(sigpending)) {
				td->td_pflags |= TDP_SIGFASTPENDING;
				return (0);
			}
		}

		if ((p->p_flag & (P_TRACED | P_PPTRACE)) == P_TRACED &&
		    (p->p_flag2 & P2_PTRACE_FSTP) != 0 &&
		    SIGISMEMBER(sigpending, SIGSTOP)) {
			/*
			 * If debugger just attached, always consume
			 * SIGSTOP from ptrace(PT_ATTACH) first, to
			 * execute the debugger attach ritual in
			 * order.
			 */
			td->td_dbgflags |= TDB_FSTP;
			SIGEMPTYSET(sigpending);
			SIGADDSET(sigpending, SIGSTOP);
		}

		SIG_FOREACH(sig, &sigpending) {
			switch (sigprocess(td, sig)) {
			case SIGSTATUS_HANDLE:
				return (sig);
			case SIGSTATUS_HANDLED:
				goto next;
			case SIGSTATUS_IGNORE:
				sigqueue_delete(&td->td_sigqueue, sig);
				sigqueue_delete(&p->p_sigqueue, sig);
				break;
			case SIGSTATUS_SBDRY_STOP:
				return (-1);
			}
		}
next:;
	}
}

void
thread_stopped(struct proc *p)
{
	int n;

	PROC_LOCK_ASSERT(p, MA_OWNED);
	PROC_SLOCK_ASSERT(p, MA_OWNED);
	n = p->p_suspcount;
	if (p == curproc)
		n++;
	if ((p->p_flag & P_STOPPED_SIG) && (n == p->p_numthreads)) {
		PROC_SUNLOCK(p);
		p->p_flag &= ~P_WAITED;
		PROC_LOCK(p->p_pptr);
		childproc_stopped(p, (p->p_flag & P_TRACED) ?
			CLD_TRAPPED : CLD_STOPPED);
		PROC_UNLOCK(p->p_pptr);
		PROC_SLOCK(p);
	}
}

/*
 * Take the action for the specified signal
 * from the current set of pending signals.
 */
int
postsig(int sig)
{
	struct thread *td;
	struct proc *p;
	struct sigacts *ps;
	sig_t action;
	ksiginfo_t ksi;
	sigset_t returnmask;

	KASSERT(sig != 0, ("postsig"));

	td = curthread;
	p = td->td_proc;
	PROC_LOCK_ASSERT(p, MA_OWNED);
	ps = p->p_sigacts;
	mtx_assert(&ps->ps_mtx, MA_OWNED);
	ksiginfo_init(&ksi);
	if (sigqueue_get(&td->td_sigqueue, sig, &ksi) == 0 &&
	    sigqueue_get(&p->p_sigqueue, sig, &ksi) == 0)
		return (0);
	ksi.ksi_signo = sig;
	if (ksi.ksi_code == SI_TIMER)
		itimer_accept(p, ksi.ksi_timerid, &ksi);
	action = ps->ps_sigact[_SIG_IDX(sig)];
#ifdef KTRACE
	if (KTRPOINT(td, KTR_PSIG))
		ktrpsig(sig, action, td->td_pflags & TDP_OLDMASK ?
		    &td->td_oldsigmask : &td->td_sigmask, ksi.ksi_code);
#endif

	if (action == SIG_DFL) {
		/*
		 * Default action, where the default is to kill
		 * the process.  (Other cases were ignored above.)
		 */
		mtx_unlock(&ps->ps_mtx);
		proc_td_siginfo_capture(td, &ksi.ksi_info);
		sigexit(td, sig);
		/* NOTREACHED */
	} else {
		/*
		 * If we get here, the signal must be caught.
		 */
		KASSERT(action != SIG_IGN, ("postsig action %p",
		    (__cheri_fromcap void *)action));
		KASSERT(!SIGISMEMBER(td->td_sigmask, sig),
		    ("postsig action: blocked sig %d", sig));

		/*
		 * Set the new mask value and also defer further
		 * occurrences of this signal.
		 *
		 * Special case: user has done a sigsuspend.  Here the
		 * current mask is not of interest, but rather the
		 * mask from before the sigsuspend is what we want
		 * restored after the signal processing is completed.
		 */
		if (td->td_pflags & TDP_OLDMASK) {
			returnmask = td->td_oldsigmask;
			td->td_pflags &= ~TDP_OLDMASK;
		} else
			returnmask = td->td_sigmask;

		if (p->p_sig == sig) {
			p->p_sig = 0;
		}
		(*p->p_sysent->sv_sendsig)(action, &ksi, &returnmask);
		postsig_done(sig, td, ps);
	}
	return (1);
}

int
sig_ast_checksusp(struct thread *td)
{
	struct proc *p __diagused;
	int ret;

	p = td->td_proc;
	PROC_LOCK_ASSERT(p, MA_OWNED);

	if ((td->td_flags & TDF_NEEDSUSPCHK) == 0)
		return (0);

	ret = thread_suspend_check(1);
	MPASS(ret == 0 || ret == EINTR || ret == ERESTART);
	return (ret);
}

int
sig_ast_needsigchk(struct thread *td)
{
	struct proc *p;
	struct sigacts *ps;
	int ret, sig;

	p = td->td_proc;
	PROC_LOCK_ASSERT(p, MA_OWNED);

	if ((td->td_flags & TDF_NEEDSIGCHK) == 0)
		return (0);

	ps = p->p_sigacts;
	mtx_lock(&ps->ps_mtx);
	sig = cursig(td);
	if (sig == -1) {
		mtx_unlock(&ps->ps_mtx);
		KASSERT((td->td_flags & TDF_SBDRY) != 0, ("lost TDF_SBDRY"));
		KASSERT(TD_SBDRY_INTR(td),
		    ("lost TDF_SERESTART of TDF_SEINTR"));
		KASSERT((td->td_flags & (TDF_SEINTR | TDF_SERESTART)) !=
		    (TDF_SEINTR | TDF_SERESTART),
		    ("both TDF_SEINTR and TDF_SERESTART"));
		ret = TD_SBDRY_ERRNO(td);
	} else if (sig != 0) {
		ret = SIGISMEMBER(ps->ps_sigintr, sig) ? EINTR : ERESTART;
		mtx_unlock(&ps->ps_mtx);
	} else {
		mtx_unlock(&ps->ps_mtx);
		ret = 0;
	}

	/*
	 * Do not go into sleep if this thread was the ptrace(2)
	 * attach leader.  cursig() consumed SIGSTOP from PT_ATTACH,
	 * but we usually act on the signal by interrupting sleep, and
	 * should do that here as well.
	 */
	if ((td->td_dbgflags & TDB_FSTP) != 0) {
		if (ret == 0)
			ret = EINTR;
		td->td_dbgflags &= ~TDB_FSTP;
	}

	return (ret);
}

int
sig_intr(void)
{
	struct thread *td;
	struct proc *p;
	int ret;

	td = curthread;
	if ((td->td_flags & (TDF_NEEDSIGCHK | TDF_NEEDSUSPCHK)) == 0)
		return (0);

	p = td->td_proc;

	PROC_LOCK(p);
	ret = sig_ast_checksusp(td);
	if (ret == 0)
		ret = sig_ast_needsigchk(td);
	PROC_UNLOCK(p);
	return (ret);
}

bool
curproc_sigkilled(void)
{
	struct thread *td;
	struct proc *p;
	struct sigacts *ps;
	bool res;

	td = curthread;
	if ((td->td_flags & TDF_NEEDSIGCHK) == 0)
		return (false);

	p = td->td_proc;
	PROC_LOCK(p);
	ps = p->p_sigacts;
	mtx_lock(&ps->ps_mtx);
	res = SIGISMEMBER(td->td_sigqueue.sq_signals, SIGKILL) ||
	    SIGISMEMBER(p->p_sigqueue.sq_signals, SIGKILL);
	mtx_unlock(&ps->ps_mtx);
	PROC_UNLOCK(p);
	return (res);
}

void
proc_wkilled(struct proc *p)
{

	PROC_LOCK_ASSERT(p, MA_OWNED);
	if ((p->p_flag & P_WKILLED) == 0) {
		p->p_flag |= P_WKILLED;
		/*
		 * Notify swapper that there is a process to swap in.
		 * The notification is racy, at worst it would take 10
		 * seconds for the swapper process to notice.
		 */
		if ((p->p_flag & (P_INMEM | P_SWAPPINGIN)) == 0)
			wakeup(&proc0);
	}
}

/*
 * Kill the current process for stated reason.
 */
void
killproc(struct proc *p, const char *why)
{

	PROC_LOCK_ASSERT(p, MA_OWNED);
	CTR3(KTR_PROC, "killproc: proc %p (pid %d, %s)", p, p->p_pid,
	    p->p_comm);
	log(LOG_ERR, "pid %d (%s), jid %d, uid %d, was killed: %s\n",
	    p->p_pid, p->p_comm, p->p_ucred->cr_prison->pr_id,
	    p->p_ucred->cr_uid, why);
	proc_wkilled(p);
	kern_psignal(p, SIGKILL);
}

/*
 * Force the current process to exit with the specified signal, dumping core
 * if appropriate.  We bypass the normal tests for masked and caught signals,
 * allowing unrecoverable failures to terminate the process without changing
 * signal state.  Mark the accounting record with the signal termination.
 * If dumping core, save the signal number for the debugger.  Calls exit and
 * does not return.
 */
void
sigexit(struct thread *td, int sig)
{
	struct proc *p = td->td_proc;

	PROC_LOCK_ASSERT(p, MA_OWNED);
	p->p_acflag |= AXSIG;
	/*
	 * We must be single-threading to generate a core dump.  This
	 * ensures that the registers in the core file are up-to-date.
	 * Also, the ELF dump handler assumes that the thread list doesn't
	 * change out from under it.
	 *
	 * XXX If another thread attempts to single-thread before us
	 *     (e.g. via fork()), we won't get a dump at all.
	 */
	if ((sigprop(sig) & SIGPROP_CORE) &&
	    thread_single(p, SINGLE_NO_EXIT) == 0) {
		p->p_sig = sig;
		/*
		 * Log signals which would cause core dumps
		 * (Log as LOG_INFO to appease those who don't want
		 * these messages.)
		 * XXX : Todo, as well as euid, write out ruid too
		 * Note that coredump() drops proc lock.
		 */
		if (coredump(td) == 0)
			sig |= WCOREFLAG;
		if (kern_logsigexit)
			log(LOG_INFO,
			    "pid %d (%s), jid %d, uid %d: exited on "
			    "signal %d%s\n", p->p_pid, p->p_comm,
			    p->p_ucred->cr_prison->pr_id,
			    td->td_ucred->cr_uid,
			    sig &~ WCOREFLAG,
			    sig & WCOREFLAG ? " (core dumped)" : "");
	} else
		PROC_UNLOCK(p);
	exit1(td, 0, sig);
	/* NOTREACHED */
}

/*
 * Send queued SIGCHLD to parent when child process's state
 * is changed.
 */
static void
sigparent(struct proc *p, int reason, int status)
{
	PROC_LOCK_ASSERT(p, MA_OWNED);
	PROC_LOCK_ASSERT(p->p_pptr, MA_OWNED);

	if (p->p_ksi != NULL) {
		p->p_ksi->ksi_signo  = SIGCHLD;
		p->p_ksi->ksi_code   = reason;
		p->p_ksi->ksi_status = status;
		p->p_ksi->ksi_pid    = p->p_pid;
		p->p_ksi->ksi_uid    = p->p_ucred->cr_ruid;
		if (KSI_ONQ(p->p_ksi))
			return;
	}
	pksignal(p->p_pptr, SIGCHLD, p->p_ksi);
}

static void
childproc_jobstate(struct proc *p, int reason, int sig)
{
	struct sigacts *ps;

	PROC_LOCK_ASSERT(p, MA_OWNED);
	PROC_LOCK_ASSERT(p->p_pptr, MA_OWNED);

	/*
	 * Wake up parent sleeping in kern_wait(), also send
	 * SIGCHLD to parent, but SIGCHLD does not guarantee
	 * that parent will awake, because parent may masked
	 * the signal.
	 */
	p->p_pptr->p_flag |= P_STATCHILD;
	wakeup(p->p_pptr);

	ps = p->p_pptr->p_sigacts;
	mtx_lock(&ps->ps_mtx);
	if ((ps->ps_flag & PS_NOCLDSTOP) == 0) {
		mtx_unlock(&ps->ps_mtx);
		sigparent(p, reason, sig);
	} else
		mtx_unlock(&ps->ps_mtx);
}

void
childproc_stopped(struct proc *p, int reason)
{

	childproc_jobstate(p, reason, p->p_xsig);
}

void
childproc_continued(struct proc *p)
{
	childproc_jobstate(p, CLD_CONTINUED, SIGCONT);
}

void
childproc_exited(struct proc *p)
{
	int reason, status;

	if (WCOREDUMP(p->p_xsig)) {
		reason = CLD_DUMPED;
		status = WTERMSIG(p->p_xsig);
	} else if (WIFSIGNALED(p->p_xsig)) {
		reason = CLD_KILLED;
		status = WTERMSIG(p->p_xsig);
	} else {
		reason = CLD_EXITED;
		status = p->p_xexit;
	}
	/*
	 * XXX avoid calling wakeup(p->p_pptr), the work is
	 * done in exit1().
	 */
	sigparent(p, reason, status);
}

#define	MAX_NUM_CORE_FILES 100000
#ifndef NUM_CORE_FILES
#define	NUM_CORE_FILES 5
#endif
CTASSERT(NUM_CORE_FILES >= 0 && NUM_CORE_FILES <= MAX_NUM_CORE_FILES);
static int num_cores = NUM_CORE_FILES;

static int
sysctl_debug_num_cores_check (SYSCTL_HANDLER_ARGS)
{
	int error;
	int new_val;

	new_val = num_cores;
	error = sysctl_handle_int(oidp, &new_val, 0, req);
	if (error != 0 || req->newptr == NULL)
		return (error);
	if (new_val > MAX_NUM_CORE_FILES)
		new_val = MAX_NUM_CORE_FILES;
	if (new_val < 0)
		new_val = 0;
	num_cores = new_val;
	return (0);
}
SYSCTL_PROC(_debug, OID_AUTO, ncores,
    CTLTYPE_INT | CTLFLAG_RW | CTLFLAG_NEEDGIANT, 0, sizeof(int),
    sysctl_debug_num_cores_check, "I",
    "Maximum number of generated process corefiles while using index format");

#define	GZIP_SUFFIX	".gz"
#define	ZSTD_SUFFIX	".zst"

int compress_user_cores = 0;

static int
sysctl_compress_user_cores(SYSCTL_HANDLER_ARGS)
{
	int error, val;

	val = compress_user_cores;
	error = sysctl_handle_int(oidp, &val, 0, req);
	if (error != 0 || req->newptr == NULL)
		return (error);
	if (val != 0 && !compressor_avail(val))
		return (EINVAL);
	compress_user_cores = val;
	return (error);
}
SYSCTL_PROC(_kern, OID_AUTO, compress_user_cores,
    CTLTYPE_INT | CTLFLAG_RWTUN | CTLFLAG_NEEDGIANT, 0, sizeof(int),
    sysctl_compress_user_cores, "I",
    "Enable compression of user corefiles ("
    __XSTRING(COMPRESS_GZIP) " = gzip, "
    __XSTRING(COMPRESS_ZSTD) " = zstd)");

int compress_user_cores_level = 6;
SYSCTL_INT(_kern, OID_AUTO, compress_user_cores_level, CTLFLAG_RWTUN,
    &compress_user_cores_level, 0,
    "Corefile compression level");

/*
 * Protect the access to corefilename[] by allproc_lock.
 */
#define	corefilename_lock	allproc_lock

static char corefilename[MAXPATHLEN] = {"%N.core"};
TUNABLE_STR("kern.corefile", corefilename, sizeof(corefilename));

static int
sysctl_kern_corefile(SYSCTL_HANDLER_ARGS)
{
	int error;

	sx_xlock(&corefilename_lock);
	error = sysctl_handle_string(oidp, corefilename, sizeof(corefilename),
	    req);
	sx_xunlock(&corefilename_lock);

	return (error);
}
SYSCTL_PROC(_kern, OID_AUTO, corefile, CTLTYPE_STRING | CTLFLAG_RW |
    CTLFLAG_MPSAFE, 0, 0, sysctl_kern_corefile, "A",
    "Process corefile name format string");

static void
vnode_close_locked(struct thread *td, struct vnode *vp)
{

	VOP_UNLOCK(vp);
	vn_close(vp, FWRITE, td->td_ucred, td);
}

/*
 * If the core format has a %I in it, then we need to check
 * for existing corefiles before defining a name.
 * To do this we iterate over 0..ncores to find a
 * non-existing core file name to use. If all core files are
 * already used we choose the oldest one.
 */
static int
corefile_open_last(struct thread *td, char *name, int indexpos,
    int indexlen, int ncores, struct vnode **vpp)
{
	struct vnode *oldvp, *nextvp, *vp;
	struct vattr vattr;
	struct nameidata nd;
	int error, i, flags, oflags, cmode;
	char ch;
	struct timespec lasttime;

	nextvp = oldvp = NULL;
	cmode = S_IRUSR | S_IWUSR;
	oflags = VN_OPEN_NOAUDIT | VN_OPEN_NAMECACHE |
	    (capmode_coredump ? VN_OPEN_NOCAPCHECK : 0);

	for (i = 0; i < ncores; i++) {
		flags = O_CREAT | FWRITE | O_NOFOLLOW;

		ch = name[indexpos + indexlen];
		(void)snprintf(name + indexpos, indexlen + 1, "%.*u", indexlen,
		    i);
		name[indexpos + indexlen] = ch;

<<<<<<< HEAD
		NDINIT(&nd, LOOKUP, NOFOLLOW, UIO_SYSSPACE, PTR2CAP(name), td);
=======
		NDINIT(&nd, LOOKUP, NOFOLLOW, UIO_SYSSPACE, name);
>>>>>>> 7e1d3eef
		error = vn_open_cred(&nd, &flags, cmode, oflags, td->td_ucred,
		    NULL);
		if (error != 0)
			break;

		vp = nd.ni_vp;
		NDFREE(&nd, NDF_ONLY_PNBUF);
		if ((flags & O_CREAT) == O_CREAT) {
			nextvp = vp;
			break;
		}

		error = VOP_GETATTR(vp, &vattr, td->td_ucred);
		if (error != 0) {
			vnode_close_locked(td, vp);
			break;
		}

		if (oldvp == NULL ||
		    lasttime.tv_sec > vattr.va_mtime.tv_sec ||
		    (lasttime.tv_sec == vattr.va_mtime.tv_sec &&
		    lasttime.tv_nsec >= vattr.va_mtime.tv_nsec)) {
			if (oldvp != NULL)
				vn_close(oldvp, FWRITE, td->td_ucred, td);
			oldvp = vp;
			VOP_UNLOCK(oldvp);
			lasttime = vattr.va_mtime;
		} else {
			vnode_close_locked(td, vp);
		}
	}

	if (oldvp != NULL) {
		if (nextvp == NULL) {
			if ((td->td_proc->p_flag & P_SUGID) != 0) {
				error = EFAULT;
				vn_close(oldvp, FWRITE, td->td_ucred, td);
			} else {
				nextvp = oldvp;
				error = vn_lock(nextvp, LK_EXCLUSIVE);
				if (error != 0) {
					vn_close(nextvp, FWRITE, td->td_ucred,
					    td);
					nextvp = NULL;
				}
			}
		} else {
			vn_close(oldvp, FWRITE, td->td_ucred, td);
		}
	}
	if (error != 0) {
		if (nextvp != NULL)
			vnode_close_locked(td, oldvp);
	} else {
		*vpp = nextvp;
	}

	return (error);
}

/*
 * corefile_open(comm, uid, pid, td, compress, vpp, namep)
 * Expand the name described in corefilename, using name, uid, and pid
 * and open/create core file.
 * corefilename is a printf-like string, with three format specifiers:
 *	%N	name of process ("name")
 *	%P	process id (pid)
 *	%U	user id (uid)
 * For example, "%N.core" is the default; they can be disabled completely
 * by using "/dev/null", or all core files can be stored in "/cores/%U/%N-%P".
 * This is controlled by the sysctl variable kern.corefile (see above).
 */
static int
corefile_open(const char *comm, uid_t uid, pid_t pid, struct thread *td,
    int compress, int signum, struct vnode **vpp, char **namep)
{
	struct sbuf sb;
	struct nameidata nd;
	const char *format;
	char *hostname, *name;
	int cmode, error, flags, i, indexpos, indexlen, oflags, ncores;

	static struct timeval lastfail;
	static int curfail;

	hostname = NULL;
	format = corefilename;
	name = malloc(MAXPATHLEN, M_TEMP, M_WAITOK | M_ZERO);
	indexlen = 0;
	indexpos = -1;
	ncores = num_cores;
	(void)sbuf_new(&sb, name, MAXPATHLEN, SBUF_FIXEDLEN);
	sx_slock(&corefilename_lock);
	for (i = 0; format[i] != '\0'; i++) {
		switch (format[i]) {
		case '%':	/* Format character */
			i++;
			switch (format[i]) {
			case '%':
				sbuf_putc(&sb, '%');
				break;
			case 'H':	/* hostname */
				if (hostname == NULL) {
					hostname = malloc(MAXHOSTNAMELEN,
					    M_TEMP, M_WAITOK);
				}
				getcredhostname(td->td_ucred, hostname,
				    MAXHOSTNAMELEN);
				sbuf_printf(&sb, "%s", hostname);
				break;
			case 'I':	/* autoincrementing index */
				if (indexpos != -1) {
					sbuf_printf(&sb, "%%I");
					break;
				}

				indexpos = sbuf_len(&sb);
				sbuf_printf(&sb, "%u", ncores - 1);
				indexlen = sbuf_len(&sb) - indexpos;
				break;
			case 'N':	/* process name */
				sbuf_printf(&sb, "%s", comm);
				break;
			case 'P':	/* process id */
				sbuf_printf(&sb, "%u", pid);
				break;
			case 'S':	/* signal number */
				sbuf_printf(&sb, "%i", signum);
				break;
			case 'U':	/* user id */
				sbuf_printf(&sb, "%u", uid);
				break;
			default:
				log(LOG_ERR,
				    "Unknown format character %c in "
				    "corename `%s'\n", format[i], format);
				break;
			}
			break;
		default:
			sbuf_putc(&sb, format[i]);
			break;
		}
	}
	sx_sunlock(&corefilename_lock);
	free(hostname, M_TEMP);
	if (compress == COMPRESS_GZIP)
		sbuf_printf(&sb, GZIP_SUFFIX);
	else if (compress == COMPRESS_ZSTD)
		sbuf_printf(&sb, ZSTD_SUFFIX);
	if (sbuf_error(&sb) != 0) {
		log(LOG_ERR, "pid %ld (%s), uid (%lu): corename is too "
		    "long\n", (long)pid, comm, (u_long)uid);
		sbuf_delete(&sb);
		free(name, M_TEMP);
		return (ENOMEM);
	}
	sbuf_finish(&sb);
	sbuf_delete(&sb);

	if (indexpos != -1) {
		error = corefile_open_last(td, name, indexpos, indexlen, ncores,
		    vpp);
		if (error != 0) {
			log(LOG_ERR,
			    "pid %d (%s), uid (%u):  Path `%s' failed "
			    "on initial open test, error = %d\n",
			    pid, comm, uid, name, error);
		}
	} else {
		cmode = coredump_fs_mode;
		oflags = VN_OPEN_NOAUDIT | VN_OPEN_NAMECACHE |
		    (capmode_coredump ? VN_OPEN_NOCAPCHECK : 0);
		flags = O_CREAT | FWRITE | O_NOFOLLOW;
		if ((td->td_proc->p_flag & P_SUGID) != 0)
			flags |= O_EXCL;

<<<<<<< HEAD
		NDINIT(&nd, LOOKUP, NOFOLLOW, UIO_SYSSPACE, PTR2CAP(name), td);
=======
		NDINIT(&nd, LOOKUP, NOFOLLOW, UIO_SYSSPACE, name);
>>>>>>> 7e1d3eef
		error = vn_open_cred(&nd, &flags, cmode, oflags, td->td_ucred,
		    NULL);
		if (error == 0) {
			*vpp = nd.ni_vp;
			NDFREE(&nd, NDF_ONLY_PNBUF);
		}
	}

	if (error != 0) {
		if (ppsratecheck(&lastfail, &curfail, 1)) {
			log(LOG_ERR, "pid %d (%s), uid (%u): Failed to open "
			    "coredump file '%s', error=%d\n", pid, comm, uid,
			    name, error);
		}
#ifdef AUDIT
		audit_proc_coredump(td, name, error);
#endif
		free(name, M_TEMP);
		return (error);
	}
	*namep = name;
	return (0);
}

/*
 * Dump a process' core.  The main routine does some
 * policy checking, and creates the name of the coredump;
 * then it passes on a vnode and a size limit to the process-specific
 * coredump routine if there is one; if there _is not_ one, it returns
 * ENOSYS; otherwise it returns the error from the process-specific routine.
 */

static int
coredump(struct thread *td)
{
	struct proc *p = td->td_proc;
	struct ucred *cred = td->td_ucred;
	struct vnode *vp;
	struct flock lf;
	struct vattr vattr;
	size_t fullpathsize;
	int error, error1, locked;
	char *name;			/* name of corefile */
	void *rl_cookie;
	off_t limit;
	char *fullpath, *freepath = NULL;
	struct sbuf *sb;

	PROC_LOCK_ASSERT(p, MA_OWNED);
	MPASS((p->p_flag & P_HADTHREADS) == 0 || p->p_singlethread == td);

	if (!do_coredump || (!sugid_coredump && (p->p_flag & P_SUGID) != 0) ||
	    (p->p_flag2 & P2_NOTRACE) != 0) {
		PROC_UNLOCK(p);
		return (EFAULT);
	}

	/*
	 * Note that the bulk of limit checking is done after
	 * the corefile is created.  The exception is if the limit
	 * for corefiles is 0, in which case we don't bother
	 * creating the corefile at all.  This layout means that
	 * a corefile is truncated instead of not being created,
	 * if it is larger than the limit.
	 */
	limit = (off_t)lim_cur(td, RLIMIT_CORE);
	if (limit == 0 || racct_get_available(p, RACCT_CORE) == 0) {
		PROC_UNLOCK(p);
		return (EFBIG);
	}
	PROC_UNLOCK(p);

	error = corefile_open(p->p_comm, cred->cr_uid, p->p_pid, td,
	    compress_user_cores, p->p_sig, &vp, &name);
	if (error != 0)
		return (error);

	/*
	 * Don't dump to non-regular files or files with links.
	 * Do not dump into system files. Effective user must own the corefile.
	 */
	if (vp->v_type != VREG || VOP_GETATTR(vp, &vattr, cred) != 0 ||
	    vattr.va_nlink != 1 || (vp->v_vflag & VV_SYSTEM) != 0 ||
	    vattr.va_uid != cred->cr_uid) {
		VOP_UNLOCK(vp);
		error = EFAULT;
		goto out;
	}

	VOP_UNLOCK(vp);

	/* Postpone other writers, including core dumps of other processes. */
	rl_cookie = vn_rangelock_wlock(vp, 0, OFF_MAX);

	lf.l_whence = SEEK_SET;
	lf.l_start = 0;
	lf.l_len = 0;
	lf.l_type = F_WRLCK;
	locked = (VOP_ADVLOCK(vp, (caddr_t)p, F_SETLK, &lf, F_FLOCK) == 0);

	VATTR_NULL(&vattr);
	vattr.va_size = 0;
	if (set_core_nodump_flag)
		vattr.va_flags = UF_NODUMP;
	vn_lock(vp, LK_EXCLUSIVE | LK_RETRY);
	VOP_SETATTR(vp, &vattr, cred);
	VOP_UNLOCK(vp);
	PROC_LOCK(p);
	p->p_acflag |= ACORE;
	PROC_UNLOCK(p);

	if (p->p_sysent->sv_coredump != NULL) {
		error = p->p_sysent->sv_coredump(td, vp, limit, 0);
	} else {
		error = ENOSYS;
	}

	if (locked) {
		lf.l_type = F_UNLCK;
		VOP_ADVLOCK(vp, (caddr_t)p, F_UNLCK, &lf, F_FLOCK);
	}
	vn_rangelock_unlock(vp, rl_cookie);

	/*
	 * Notify the userland helper that a process triggered a core dump.
	 * This allows the helper to run an automated debugging session.
	 */
	if (error != 0 || coredump_devctl == 0)
		goto out;
	sb = sbuf_new_auto();
	if (vn_fullpath_global(p->p_textvp, &fullpath, &freepath) != 0)
		goto out2;
	sbuf_printf(sb, "comm=\"");
	devctl_safe_quote_sb(sb, fullpath);
	free(freepath, M_TEMP);
	sbuf_printf(sb, "\" core=\"");

	/*
	 * We can't lookup core file vp directly. When we're replacing a core, and
	 * other random times, we flush the name cache, so it will fail. Instead,
	 * if the path of the core is relative, add the current dir in front if it.
	 */
	if (name[0] != '/') {
		fullpathsize = MAXPATHLEN;
		freepath = malloc(fullpathsize, M_TEMP, M_WAITOK);
		if (vn_getcwd(freepath, &fullpath, &fullpathsize) != 0) {
			free(freepath, M_TEMP);
			goto out2;
		}
		devctl_safe_quote_sb(sb, fullpath);
		free(freepath, M_TEMP);
		sbuf_putc(sb, '/');
	}
	devctl_safe_quote_sb(sb, name);
	sbuf_printf(sb, "\"");
	if (sbuf_finish(sb) == 0)
		devctl_notify("kernel", "signal", "coredump", sbuf_data(sb));
out2:
	sbuf_delete(sb);
out:
	error1 = vn_close(vp, FWRITE, cred, td);
	if (error == 0)
		error = error1;
#ifdef AUDIT
	audit_proc_coredump(td, name, error);
#endif
	free(name, M_TEMP);
	return (error);
}

/*
 * Nonexistent system call-- signal process (may want to handle it).  Flag
 * error in case process won't see signal immediately (blocked or ignored).
 */
#ifndef _SYS_SYSPROTO_H_
struct nosys_args {
	int	dummy;
};
#endif
/* ARGSUSED */
int
nosys(struct thread *td, struct nosys_args *args)
{
	struct proc *p;

	p = td->td_proc;

	PROC_LOCK(p);
	tdsignal(td, SIGSYS);
	PROC_UNLOCK(p);
	if (kern_lognosys == 1 || kern_lognosys == 3) {
		uprintf("pid %d comm %s: nosys %d\n", p->p_pid, p->p_comm,
		    td->td_sa.code);
	}
	if (kern_lognosys == 2 || kern_lognosys == 3 ||
	    (p->p_pid == 1 && (kern_lognosys & 3) == 0)) {
		printf("pid %d comm %s: nosys %d\n", p->p_pid, p->p_comm,
		    td->td_sa.code);
	}
	return (ENOSYS);
}

/*
 * Send a SIGIO or SIGURG signal to a process or process group using stored
 * credentials rather than those of the current process.
 */
void
pgsigio(struct sigio **sigiop, int sig, int checkctty)
{
	ksiginfo_t ksi;
	struct sigio *sigio;

	ksiginfo_init(&ksi);
	ksi.ksi_signo = sig;
	ksi.ksi_code = SI_KERNEL;

	SIGIO_LOCK();
	sigio = *sigiop;
	if (sigio == NULL) {
		SIGIO_UNLOCK();
		return;
	}
	if (sigio->sio_pgid > 0) {
		PROC_LOCK(sigio->sio_proc);
		if (CANSIGIO(sigio->sio_ucred, sigio->sio_proc->p_ucred))
			kern_psignal(sigio->sio_proc, sig);
		PROC_UNLOCK(sigio->sio_proc);
	} else if (sigio->sio_pgid < 0) {
		struct proc *p;

		PGRP_LOCK(sigio->sio_pgrp);
		LIST_FOREACH(p, &sigio->sio_pgrp->pg_members, p_pglist) {
			PROC_LOCK(p);
			if (p->p_state == PRS_NORMAL &&
			    CANSIGIO(sigio->sio_ucred, p->p_ucred) &&
			    (checkctty == 0 || (p->p_flag & P_CONTROLT)))
				kern_psignal(p, sig);
			PROC_UNLOCK(p);
		}
		PGRP_UNLOCK(sigio->sio_pgrp);
	}
	SIGIO_UNLOCK();
}

static int
filt_sigattach(struct knote *kn)
{
	struct proc *p = curproc;

	kn->kn_ptr.p_proc = p;
	kn->kn_flags |= EV_CLEAR;		/* automatically set */

	knlist_add(p->p_klist, kn, 0);

	return (0);
}

static void
filt_sigdetach(struct knote *kn)
{
	struct proc *p = kn->kn_ptr.p_proc;

	knlist_remove(p->p_klist, kn, 0);
}

/*
 * signal knotes are shared with proc knotes, so we apply a mask to
 * the hint in order to differentiate them from process hints.  This
 * could be avoided by using a signal-specific knote list, but probably
 * isn't worth the trouble.
 */
static int
filt_signal(struct knote *kn, long hint)
{

	if (hint & NOTE_SIGNAL) {
		hint &= ~NOTE_SIGNAL;

		if (kn->kn_id == hint)
			kn->kn_data++;
	}
	return (kn->kn_data != 0);
}

struct sigacts *
sigacts_alloc(void)
{
	struct sigacts *ps;

	ps = malloc(sizeof(struct sigacts), M_SUBPROC, M_WAITOK | M_ZERO);
	refcount_init(&ps->ps_refcnt, 1);
	mtx_init(&ps->ps_mtx, "sigacts", NULL, MTX_DEF);
	return (ps);
}

void
sigacts_free(struct sigacts *ps)
{

	if (refcount_release(&ps->ps_refcnt) == 0)
		return;
	mtx_destroy(&ps->ps_mtx);
	free(ps, M_SUBPROC);
}

struct sigacts *
sigacts_hold(struct sigacts *ps)
{

	refcount_acquire(&ps->ps_refcnt);
	return (ps);
}

void
sigacts_copy(struct sigacts *dest, struct sigacts *src)
{

	KASSERT(dest->ps_refcnt == 1, ("sigacts_copy to shared dest"));
	mtx_lock(&src->ps_mtx);
	memcpy(dest, src, offsetof(struct sigacts, ps_refcnt));
	mtx_unlock(&src->ps_mtx);
}

int
sigacts_shared(struct sigacts *ps)
{

	return (ps->ps_refcnt > 1);
}

void
sig_drop_caught(struct proc *p)
{
	int sig;
	struct sigacts *ps;

	ps = p->p_sigacts;
	PROC_LOCK_ASSERT(p, MA_OWNED);
	mtx_assert(&ps->ps_mtx, MA_OWNED);
	SIG_FOREACH(sig, &ps->ps_sigcatch) {
		sigdflt(ps, sig);
		if ((sigprop(sig) & SIGPROP_IGNORE) != 0)
			sigqueue_delete_proc(p, sig);
	}
}

static void
sigfastblock_failed(struct thread *td, bool sendsig, bool write)
{
	ksiginfo_t ksi;

	/*
	 * Prevent further fetches and SIGSEGVs, allowing thread to
	 * issue syscalls despite corruption.
	 */
	sigfastblock_clear(td);

	if (!sendsig)
		return;
	ksiginfo_init_trap(&ksi);
	ksi.ksi_signo = SIGSEGV;
	ksi.ksi_code = write ? SEGV_ACCERR : SEGV_MAPERR;
	ksi.ksi_addr = td->td_sigblock_ptr;
	trapsignal(td, &ksi);
}

static bool
sigfastblock_fetch_sig(struct thread *td, bool sendsig, uint32_t *valp)
{
	uint32_t res;

	if ((td->td_pflags & TDP_SIGFASTBLOCK) == 0)
		return (true);
	if (fueword32(td->td_sigblock_ptr, &res) == -1) {
		sigfastblock_failed(td, sendsig, false);
		return (false);
	}
	*valp = res;
	td->td_sigblock_val = res & ~SIGFASTBLOCK_FLAGS;
	return (true);
}

static void
sigfastblock_resched(struct thread *td, bool resched)
{
	struct proc *p;

	if (resched) {
		p = td->td_proc;
		PROC_LOCK(p);
		reschedule_signals(p, td->td_sigmask, 0);
		PROC_UNLOCK(p);
	}
	thread_lock(td);
	td->td_flags |= TDF_ASTPENDING | TDF_NEEDSIGCHK;
	thread_unlock(td);
}

int
sys_sigfastblock(struct thread *td, struct sigfastblock_args *uap)
{

	return (kern_sigfastblock(td, uap->cmd, uap->ptr));
}

int
kern_sigfastblock(struct thread *td, int cmd, uint32_t * __capability ptr)
{
	struct proc *p;
	int error, res;
	uint32_t oldval;

	error = 0;
	p = td->td_proc;
	switch (cmd) {
	case SIGFASTBLOCK_SETPTR:
		if ((td->td_pflags & TDP_SIGFASTBLOCK) != 0) {
			error = EBUSY;
			break;
		}
		if (!__builtin_is_aligned(ptr, sizeof(uint32_t))) {
			error = EINVAL;
			break;
		}
		td->td_pflags |= TDP_SIGFASTBLOCK;
		td->td_sigblock_ptr = ptr;
		break;

	case SIGFASTBLOCK_UNBLOCK:
		if ((td->td_pflags & TDP_SIGFASTBLOCK) == 0) {
			error = EINVAL;
			break;
		}

		for (;;) {
			res = casueword32(td->td_sigblock_ptr,
			    SIGFASTBLOCK_PEND, &oldval, 0);
			if (res == -1) {
				error = EFAULT;
				sigfastblock_failed(td, false, true);
				break;
			}
			if (res == 0)
				break;
			MPASS(res == 1);
			if (oldval != SIGFASTBLOCK_PEND) {
				error = EBUSY;
				break;
			}
			error = thread_check_susp(td, false);
			if (error != 0)
				break;
		}
		if (error != 0)
			break;

		/*
		 * td_sigblock_val is cleared there, but not on a
		 * syscall exit.  The end effect is that a single
		 * interruptible sleep, while user sigblock word is
		 * set, might return EINTR or ERESTART to usermode
		 * without delivering signal.  All further sleeps,
		 * until userspace clears the word and does
		 * sigfastblock(UNBLOCK), observe current word and no
		 * longer get interrupted.  It is slight
		 * non-conformance, with alternative to have read the
		 * sigblock word on each syscall entry.
		 */
		td->td_sigblock_val = 0;

		/*
		 * Rely on normal ast mechanism to deliver pending
		 * signals to current thread.  But notify others about
		 * fake unblock.
		 */
		sigfastblock_resched(td, error == 0 && p->p_numthreads != 1);

		break;

	case SIGFASTBLOCK_UNSETPTR:
		if ((td->td_pflags & TDP_SIGFASTBLOCK) == 0) {
			error = EINVAL;
			break;
		}
		if (!sigfastblock_fetch_sig(td, false, &oldval)) {
			error = EFAULT;
			break;
		}
		if (oldval != 0 && oldval != SIGFASTBLOCK_PEND) {
			error = EBUSY;
			break;
		}
		sigfastblock_clear(td);
		break;

	default:
		error = EINVAL;
		break;
	}
	return (error);
}

void
sigfastblock_clear(struct thread *td)
{
	bool resched;

	if ((td->td_pflags & TDP_SIGFASTBLOCK) == 0)
		return;
	td->td_sigblock_val = 0;
	resched = (td->td_pflags & TDP_SIGFASTPENDING) != 0 ||
	    SIGPENDING(td);
	td->td_pflags &= ~(TDP_SIGFASTBLOCK | TDP_SIGFASTPENDING);
	sigfastblock_resched(td, resched);
}

void
sigfastblock_fetch(struct thread *td)
{
	uint32_t val;

	(void)sigfastblock_fetch_sig(td, true, &val);
}

static void
sigfastblock_setpend1(struct thread *td)
{
	int res;
	uint32_t oldval;

	if ((td->td_pflags & TDP_SIGFASTPENDING) == 0)
		return;
	res = fueword32(td->td_sigblock_ptr, &oldval);
	if (res == -1) {
		sigfastblock_failed(td, true, false);
		return;
	}
	for (;;) {
		res = casueword32(td->td_sigblock_ptr, oldval, &oldval,
		    oldval | SIGFASTBLOCK_PEND);
		if (res == -1) {
			sigfastblock_failed(td, true, true);
			return;
		}
		if (res == 0) {
			td->td_sigblock_val = oldval & ~SIGFASTBLOCK_FLAGS;
			td->td_pflags &= ~TDP_SIGFASTPENDING;
			break;
		}
		MPASS(res == 1);
		if (thread_check_susp(td, false) != 0)
			break;
	}
}

void
sigfastblock_setpend(struct thread *td, bool resched)
{
	struct proc *p;

	sigfastblock_setpend1(td);
	if (resched) {
		p = td->td_proc;
		PROC_LOCK(p);
		reschedule_signals(p, fastblock_mask, SIGPROCMASK_FASTBLK);
		PROC_UNLOCK(p);
	}
}
// CHERI CHANGES START
// {
//   "updated": 20191022,
//   "target_type": "kernel",
//   "changes": [
//     "kernel_sig_types",
//     "integer_provenance",
//     "user_capabilities"
//   ]
// }
// CHERI CHANGES END<|MERGE_RESOLUTION|>--- conflicted
+++ resolved
@@ -3742,11 +3742,7 @@
 		    i);
 		name[indexpos + indexlen] = ch;
 
-<<<<<<< HEAD
-		NDINIT(&nd, LOOKUP, NOFOLLOW, UIO_SYSSPACE, PTR2CAP(name), td);
-=======
-		NDINIT(&nd, LOOKUP, NOFOLLOW, UIO_SYSSPACE, name);
->>>>>>> 7e1d3eef
+		NDINIT(&nd, LOOKUP, NOFOLLOW, UIO_SYSSPACE, PTR2CAP(name));
 		error = vn_open_cred(&nd, &flags, cmode, oflags, td->td_ucred,
 		    NULL);
 		if (error != 0)
@@ -3924,11 +3920,7 @@
 		if ((td->td_proc->p_flag & P_SUGID) != 0)
 			flags |= O_EXCL;
 
-<<<<<<< HEAD
-		NDINIT(&nd, LOOKUP, NOFOLLOW, UIO_SYSSPACE, PTR2CAP(name), td);
-=======
-		NDINIT(&nd, LOOKUP, NOFOLLOW, UIO_SYSSPACE, name);
->>>>>>> 7e1d3eef
+		NDINIT(&nd, LOOKUP, NOFOLLOW, UIO_SYSSPACE, PTR2CAP(name));
 		error = vn_open_cred(&nd, &flags, cmode, oflags, td->td_ucred,
 		    NULL);
 		if (error == 0) {
