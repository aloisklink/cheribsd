/*-
 * Copyright (c) 1982, 1986, 1989, 1991, 1993
 *	The Regents of the University of California.  All rights reserved.
 * (c) UNIX System Laboratories, Inc.
 * All or some portions of this file are derived from material licensed
 * to the University of California by American Telephone and Telegraph
 * Co. or Unix System Laboratories, Inc. and are reproduced herein with
 * the permission of UNIX System Laboratories, Inc.
 *
 * Redistribution and use in source and binary forms, with or without
 * modification, are permitted provided that the following conditions
 * are met:
 * 1. Redistributions of source code must retain the above copyright
 *    notice, this list of conditions and the following disclaimer.
 * 2. Redistributions in binary form must reproduce the above copyright
 *    notice, this list of conditions and the following disclaimer in the
 *    documentation and/or other materials provided with the distribution.
 * 4. Neither the name of the University nor the names of its contributors
 *    may be used to endorse or promote products derived from this software
 *    without specific prior written permission.
 *
 * THIS SOFTWARE IS PROVIDED BY THE REGENTS AND CONTRIBUTORS ``AS IS'' AND
 * ANY EXPRESS OR IMPLIED WARRANTIES, INCLUDING, BUT NOT LIMITED TO, THE
 * IMPLIED WARRANTIES OF MERCHANTABILITY AND FITNESS FOR A PARTICULAR PURPOSE
 * ARE DISCLAIMED.  IN NO EVENT SHALL THE REGENTS OR CONTRIBUTORS BE LIABLE
 * FOR ANY DIRECT, INDIRECT, INCIDENTAL, SPECIAL, EXEMPLARY, OR CONSEQUENTIAL
 * DAMAGES (INCLUDING, BUT NOT LIMITED TO, PROCUREMENT OF SUBSTITUTE GOODS
 * OR SERVICES; LOSS OF USE, DATA, OR PROFITS; OR BUSINESS INTERRUPTION)
 * HOWEVER CAUSED AND ON ANY THEORY OF LIABILITY, WHETHER IN CONTRACT, STRICT
 * LIABILITY, OR TORT (INCLUDING NEGLIGENCE OR OTHERWISE) ARISING IN ANY WAY
 * OUT OF THE USE OF THIS SOFTWARE, EVEN IF ADVISED OF THE POSSIBILITY OF
 * SUCH DAMAGE.
 *
 *	@(#)kern_sig.c	8.7 (Berkeley) 4/18/94
 */

#include <sys/cdefs.h>
__FBSDID("$FreeBSD$");

#include "opt_compat.h"
#include "opt_gzio.h"
#include "opt_ktrace.h"

#include <sys/param.h>
#include <sys/ctype.h>
#include <sys/systm.h>
#include <sys/signalvar.h>
#include <sys/vnode.h>
#include <sys/acct.h>
#include <sys/bus.h>
#include <sys/capsicum.h>
#include <sys/condvar.h>
#include <sys/event.h>
#include <sys/fcntl.h>
#include <sys/imgact.h>
#include <sys/kernel.h>
#include <sys/ktr.h>
#include <sys/ktrace.h>
#include <sys/lock.h>
#include <sys/malloc.h>
#include <sys/mutex.h>
#include <sys/refcount.h>
#include <sys/namei.h>
#include <sys/proc.h>
#include <sys/procdesc.h>
#include <sys/posix4.h>
#include <sys/pioctl.h>
#include <sys/racct.h>
#include <sys/resourcevar.h>
#include <sys/sdt.h>
#include <sys/sbuf.h>
#include <sys/sleepqueue.h>
#include <sys/smp.h>
#include <sys/stat.h>
#include <sys/sx.h>
#include <sys/syscallsubr.h>
#include <sys/sysctl.h>
#include <sys/sysent.h>
#include <sys/syslog.h>
#include <sys/sysproto.h>
#include <sys/timers.h>
#include <sys/unistd.h>
#include <sys/wait.h>
#include <vm/vm.h>
#include <vm/vm_extern.h>
#include <vm/uma.h>

#include <sys/jail.h>

#ifdef CPU_CHERI
/*
 * XXXRW: We're not quite doing this in the right place, hence the header;
 * need to work on that.
 */
#include <cheri/cheri.h>
#endif

#include <machine/cpu.h>

#include <security/audit/audit.h>

#define	ONSIG	32		/* NSIG for osig* syscalls.  XXX. */

SDT_PROVIDER_DECLARE(proc);
SDT_PROBE_DEFINE3(proc, , , signal__send,
    "struct thread *", "struct proc *", "int");
SDT_PROBE_DEFINE2(proc, , , signal__clear,
    "int", "ksiginfo_t *");
SDT_PROBE_DEFINE3(proc, , , signal__discard,
    "struct thread *", "struct proc *", "int");

static int	coredump(struct thread *);
static int	killpg1(struct thread *td, int sig, int pgid, int all,
		    ksiginfo_t *ksi);
static int	issignal(struct thread *td);
static void	tdsigwakeup(struct thread *, int, sig_t, int);
static int	sig_suspend_threads(struct thread *, struct proc *, int);
static int	filt_sigattach(struct knote *kn);
static void	filt_sigdetach(struct knote *kn);
static int	filt_signal(struct knote *kn, long hint);
static struct thread *sigtd(struct proc *p, int sig, int prop);
static void	sigqueue_start(void);

static uma_zone_t	ksiginfo_zone = NULL;
struct filterops sig_filtops = {
	.f_isfd = 0,
	.f_attach = filt_sigattach,
	.f_detach = filt_sigdetach,
	.f_event = filt_signal,
};

static int	kern_logsigexit = 1;
SYSCTL_INT(_kern, KERN_LOGSIGEXIT, logsigexit, CTLFLAG_RW,
    &kern_logsigexit, 0,
    "Log processes quitting on abnormal signals to syslog(3)");

static int	kern_forcesigexit = 1;
SYSCTL_INT(_kern, OID_AUTO, forcesigexit, CTLFLAG_RW,
    &kern_forcesigexit, 0, "Force trap signal to be handled");

static SYSCTL_NODE(_kern, OID_AUTO, sigqueue, CTLFLAG_RW, 0,
    "POSIX real time signal");

#ifdef CPU_CHERI
static int	log_cheri_unwind = 1;
SYSCTL_INT(_kern, OID_AUTO, log_cheri_unwind, CTLFLAG_RW,
    &log_cheri_unwind, 1, "Log CHERI sandbox unwind on uncaught signal");
#endif

static int	max_pending_per_proc = 128;
SYSCTL_INT(_kern_sigqueue, OID_AUTO, max_pending_per_proc, CTLFLAG_RW,
    &max_pending_per_proc, 0, "Max pending signals per proc");

static int	preallocate_siginfo = 1024;
SYSCTL_INT(_kern_sigqueue, OID_AUTO, preallocate, CTLFLAG_RDTUN,
    &preallocate_siginfo, 0, "Preallocated signal memory size");

static int	signal_overflow = 0;
SYSCTL_INT(_kern_sigqueue, OID_AUTO, overflow, CTLFLAG_RD,
    &signal_overflow, 0, "Number of signals overflew");

static int	signal_alloc_fail = 0;
SYSCTL_INT(_kern_sigqueue, OID_AUTO, alloc_fail, CTLFLAG_RD,
    &signal_alloc_fail, 0, "signals failed to be allocated");

SYSINIT(signal, SI_SUB_P1003_1B, SI_ORDER_FIRST+3, sigqueue_start, NULL);

/*
 * Policy -- Can ucred cr1 send SIGIO to process cr2?
 * Should use cr_cansignal() once cr_cansignal() allows SIGIO and SIGURG
 * in the right situations.
 */
#define CANSIGIO(cr1, cr2) \
	((cr1)->cr_uid == 0 || \
	    (cr1)->cr_ruid == (cr2)->cr_ruid || \
	    (cr1)->cr_uid == (cr2)->cr_ruid || \
	    (cr1)->cr_ruid == (cr2)->cr_uid || \
	    (cr1)->cr_uid == (cr2)->cr_uid)

static int	sugid_coredump;
SYSCTL_INT(_kern, OID_AUTO, sugid_coredump, CTLFLAG_RWTUN,
    &sugid_coredump, 0, "Allow setuid and setgid processes to dump core");

static int	capmode_coredump;
SYSCTL_INT(_kern, OID_AUTO, capmode_coredump, CTLFLAG_RWTUN,
    &capmode_coredump, 0, "Allow processes in capability mode to dump core");

static int	do_coredump = 1;
SYSCTL_INT(_kern, OID_AUTO, coredump, CTLFLAG_RW,
	&do_coredump, 0, "Enable/Disable coredumps");

static int	set_core_nodump_flag = 0;
SYSCTL_INT(_kern, OID_AUTO, nodump_coredump, CTLFLAG_RW, &set_core_nodump_flag,
	0, "Enable setting the NODUMP flag on coredump files");

static int	coredump_devctl = 0;
SYSCTL_INT(_kern, OID_AUTO, coredump_devctl, CTLFLAG_RW, &coredump_devctl,
	0, "Generate a devctl notification when processes coredump");

/*
 * Signal properties and actions.
 * The array below categorizes the signals and their default actions.
 */
static int sigproptbl[] = {
	[SIGHUP] =	SIGPROP_KILL,
	[SIGINT] =	SIGPROP_KILL,
	[SIGQUIT] =	SIGPROP_KILL|SIGPROP_CORE,
	[SIGILL] =	SIGPROP_KILL|SIGPROP_CORE|SIGPROP_SBUNWIND,
	[SIGTRAP] =	SIGPROP_KILL|SIGPROP_CORE|SIGPROP_SBUNWIND,
	[SIGABRT] =	SIGPROP_KILL|SIGPROP_CORE,
	[SIGEMT] =	SIGPROP_KILL|SIGPROP_CORE|SIGPROP_SBUNWIND,
	[SIGFPE] =	SIGPROP_KILL|SIGPROP_CORE|SIGPROP_SBUNWIND,
	[SIGKILL] =	SIGPROP_KILL,
	[SIGBUS] =	SIGPROP_KILL|SIGPROP_CORE|SIGPROP_SBUNWIND,
	[SIGSEGV] =	SIGPROP_KILL|SIGPROP_CORE|SIGPROP_SBUNWIND,
	[SIGSYS] =	SIGPROP_KILL|SIGPROP_CORE,
	[SIGPIPE] =	SIGPROP_KILL,
	[SIGALRM] =	SIGPROP_KILL,
	[SIGTERM] =	SIGPROP_KILL,
	[SIGURG] =	SIGPROP_IGNORE,
	[SIGSTOP] =	SIGPROP_STOP,
	[SIGTSTP] =	SIGPROP_STOP|SIGPROP_TTYSTOP,
	[SIGCONT] =	SIGPROP_IGNORE|SIGPROP_CONT,
	[SIGCHLD] =	SIGPROP_IGNORE,
	[SIGTTIN] =	SIGPROP_STOP|SIGPROP_TTYSTOP,
	[SIGTTOU] =	SIGPROP_STOP|SIGPROP_TTYSTOP,
	[SIGIO] =	SIGPROP_IGNORE,
	[SIGXCPU] =	SIGPROP_KILL,
	[SIGXFSZ] =	SIGPROP_KILL,
	[SIGVTALRM] =	SIGPROP_KILL,
	[SIGPROF] =	SIGPROP_KILL,
	[SIGWINCH] =	SIGPROP_IGNORE,
	[SIGINFO] =	SIGPROP_IGNORE,
	[SIGUSR1] =	SIGPROP_KILL,
	[SIGUSR2] =	SIGPROP_KILL,
	[SIGTHR] =	SIGPROP_KILL,
	[SIGLIBRT] =	SIGPROP_KILL,
	[SIGPROT] =	SIGPROP_KILL|SIGPROP_CORE|SIGPROP_SBUNWIND,
};
static size_t sigproptbl_count = nitems(sigproptbl);

static void reschedule_signals(struct proc *p, sigset_t block, int flags);

static void
sigqueue_start(void)
{
	ksiginfo_zone = uma_zcreate("ksiginfo", sizeof(ksiginfo_t),
		NULL, NULL, NULL, NULL, UMA_ALIGN_PTR, 0);
	uma_prealloc(ksiginfo_zone, preallocate_siginfo);
	p31b_setcfg(CTL_P1003_1B_REALTIME_SIGNALS, _POSIX_REALTIME_SIGNALS);
	p31b_setcfg(CTL_P1003_1B_RTSIG_MAX, SIGRTMAX - SIGRTMIN + 1);
	p31b_setcfg(CTL_P1003_1B_SIGQUEUE_MAX, max_pending_per_proc);
}

ksiginfo_t *
ksiginfo_alloc(int wait)
{
	int flags;

	flags = M_ZERO;
	if (! wait)
		flags |= M_NOWAIT;
	if (ksiginfo_zone != NULL)
		return ((ksiginfo_t *)uma_zalloc(ksiginfo_zone, flags));
	return (NULL);
}

void
ksiginfo_free(ksiginfo_t *ksi)
{
	uma_zfree(ksiginfo_zone, ksi);
}

static __inline int
ksiginfo_tryfree(ksiginfo_t *ksi)
{
	if (!(ksi->ksi_flags & KSI_EXT)) {
		uma_zfree(ksiginfo_zone, ksi);
		return (1);
	}
	return (0);
}

void
sigqueue_init(sigqueue_t *list, struct proc *p)
{
	SIGEMPTYSET(list->sq_signals);
	SIGEMPTYSET(list->sq_kill);
	TAILQ_INIT(&list->sq_list);
	list->sq_proc = p;
	list->sq_flags = SQ_INIT;
}

/*
 * Get a signal's ksiginfo.
 * Return:
 *	0	-	signal not found
 *	others	-	signal number
 */
static int
sigqueue_get(sigqueue_t *sq, int signo, ksiginfo_t *si)
{
	struct proc *p = sq->sq_proc;
	struct ksiginfo *ksi, *next;
	int count = 0;

	KASSERT(sq->sq_flags & SQ_INIT, ("sigqueue not inited"));

	if (!SIGISMEMBER(sq->sq_signals, signo))
		return (0);

	if (SIGISMEMBER(sq->sq_kill, signo)) {
		count++;
		SIGDELSET(sq->sq_kill, signo);
	}

	TAILQ_FOREACH_SAFE(ksi, &sq->sq_list, ksi_link, next) {
		if (ksi->ksi_signo == signo) {
			if (count == 0) {
				TAILQ_REMOVE(&sq->sq_list, ksi, ksi_link);
				ksi->ksi_sigq = NULL;
				ksiginfo_copy(ksi, si);
				if (ksiginfo_tryfree(ksi) && p != NULL)
					p->p_pendingcnt--;
			}
			if (++count > 1)
				break;
		}
	}

	if (count <= 1)
		SIGDELSET(sq->sq_signals, signo);
	si->ksi_signo = signo;
	return (signo);
}

void
sigqueue_take(ksiginfo_t *ksi)
{
	struct ksiginfo *kp;
	struct proc	*p;
	sigqueue_t	*sq;

	if (ksi == NULL || (sq = ksi->ksi_sigq) == NULL)
		return;

	p = sq->sq_proc;
	TAILQ_REMOVE(&sq->sq_list, ksi, ksi_link);
	ksi->ksi_sigq = NULL;
	if (!(ksi->ksi_flags & KSI_EXT) && p != NULL)
		p->p_pendingcnt--;

	for (kp = TAILQ_FIRST(&sq->sq_list); kp != NULL;
	     kp = TAILQ_NEXT(kp, ksi_link)) {
		if (kp->ksi_signo == ksi->ksi_signo)
			break;
	}
	if (kp == NULL && !SIGISMEMBER(sq->sq_kill, ksi->ksi_signo))
		SIGDELSET(sq->sq_signals, ksi->ksi_signo);
}

static int
sigqueue_add(sigqueue_t *sq, int signo, ksiginfo_t *si)
{
	struct proc *p = sq->sq_proc;
	struct ksiginfo *ksi;
	int ret = 0;

	KASSERT(sq->sq_flags & SQ_INIT, ("sigqueue not inited"));

	if (signo == SIGKILL || signo == SIGSTOP || si == NULL) {
		SIGADDSET(sq->sq_kill, signo);
		goto out_set_bit;
	}

	/* directly insert the ksi, don't copy it */
	if (si->ksi_flags & KSI_INS) {
		if (si->ksi_flags & KSI_HEAD)
			TAILQ_INSERT_HEAD(&sq->sq_list, si, ksi_link);
		else
			TAILQ_INSERT_TAIL(&sq->sq_list, si, ksi_link);
		si->ksi_sigq = sq;
		goto out_set_bit;
	}

	if (__predict_false(ksiginfo_zone == NULL)) {
		SIGADDSET(sq->sq_kill, signo);
		goto out_set_bit;
	}

	if (p != NULL && p->p_pendingcnt >= max_pending_per_proc) {
		signal_overflow++;
		ret = EAGAIN;
	} else if ((ksi = ksiginfo_alloc(0)) == NULL) {
		signal_alloc_fail++;
		ret = EAGAIN;
	} else {
		if (p != NULL)
			p->p_pendingcnt++;
		ksiginfo_copy(si, ksi);
		ksi->ksi_signo = signo;
		if (si->ksi_flags & KSI_HEAD)
			TAILQ_INSERT_HEAD(&sq->sq_list, ksi, ksi_link);
		else
			TAILQ_INSERT_TAIL(&sq->sq_list, ksi, ksi_link);
		ksi->ksi_sigq = sq;
	}

	if ((si->ksi_flags & KSI_TRAP) != 0 ||
	    (si->ksi_flags & KSI_SIGQ) == 0) {
		if (ret != 0)
			SIGADDSET(sq->sq_kill, signo);
		ret = 0;
		goto out_set_bit;
	}

	if (ret != 0)
		return (ret);

out_set_bit:
	SIGADDSET(sq->sq_signals, signo);
	return (ret);
}

void
sigqueue_flush(sigqueue_t *sq)
{
	struct proc *p = sq->sq_proc;
	ksiginfo_t *ksi;

	KASSERT(sq->sq_flags & SQ_INIT, ("sigqueue not inited"));

	if (p != NULL)
		PROC_LOCK_ASSERT(p, MA_OWNED);

	while ((ksi = TAILQ_FIRST(&sq->sq_list)) != NULL) {
		TAILQ_REMOVE(&sq->sq_list, ksi, ksi_link);
		ksi->ksi_sigq = NULL;
		if (ksiginfo_tryfree(ksi) && p != NULL)
			p->p_pendingcnt--;
	}

	SIGEMPTYSET(sq->sq_signals);
	SIGEMPTYSET(sq->sq_kill);
}

static void
sigqueue_move_set(sigqueue_t *src, sigqueue_t *dst, const sigset_t *set)
{
	sigset_t tmp;
	struct proc *p1, *p2;
	ksiginfo_t *ksi, *next;

	KASSERT(src->sq_flags & SQ_INIT, ("src sigqueue not inited"));
	KASSERT(dst->sq_flags & SQ_INIT, ("dst sigqueue not inited"));
	p1 = src->sq_proc;
	p2 = dst->sq_proc;
	/* Move siginfo to target list */
	TAILQ_FOREACH_SAFE(ksi, &src->sq_list, ksi_link, next) {
		if (SIGISMEMBER(*set, ksi->ksi_signo)) {
			TAILQ_REMOVE(&src->sq_list, ksi, ksi_link);
			if (p1 != NULL)
				p1->p_pendingcnt--;
			TAILQ_INSERT_TAIL(&dst->sq_list, ksi, ksi_link);
			ksi->ksi_sigq = dst;
			if (p2 != NULL)
				p2->p_pendingcnt++;
		}
	}

	/* Move pending bits to target list */
	tmp = src->sq_kill;
	SIGSETAND(tmp, *set);
	SIGSETOR(dst->sq_kill, tmp);
	SIGSETNAND(src->sq_kill, tmp);

	tmp = src->sq_signals;
	SIGSETAND(tmp, *set);
	SIGSETOR(dst->sq_signals, tmp);
	SIGSETNAND(src->sq_signals, tmp);
}

#if 0
static void
sigqueue_move(sigqueue_t *src, sigqueue_t *dst, int signo)
{
	sigset_t set;

	SIGEMPTYSET(set);
	SIGADDSET(set, signo);
	sigqueue_move_set(src, dst, &set);
}
#endif

static void
sigqueue_delete_set(sigqueue_t *sq, const sigset_t *set)
{
	struct proc *p = sq->sq_proc;
	ksiginfo_t *ksi, *next;

	KASSERT(sq->sq_flags & SQ_INIT, ("src sigqueue not inited"));

	/* Remove siginfo queue */
	TAILQ_FOREACH_SAFE(ksi, &sq->sq_list, ksi_link, next) {
		if (SIGISMEMBER(*set, ksi->ksi_signo)) {
			TAILQ_REMOVE(&sq->sq_list, ksi, ksi_link);
			ksi->ksi_sigq = NULL;
			if (ksiginfo_tryfree(ksi) && p != NULL)
				p->p_pendingcnt--;
		}
	}
	SIGSETNAND(sq->sq_kill, *set);
	SIGSETNAND(sq->sq_signals, *set);
}

void
sigqueue_delete(sigqueue_t *sq, int signo)
{
	sigset_t set;

	SIGEMPTYSET(set);
	SIGADDSET(set, signo);
	sigqueue_delete_set(sq, &set);
}

/* Remove a set of signals for a process */
static void
sigqueue_delete_set_proc(struct proc *p, const sigset_t *set)
{
	sigqueue_t worklist;
	struct thread *td0;

	PROC_LOCK_ASSERT(p, MA_OWNED);

	sigqueue_init(&worklist, NULL);
	sigqueue_move_set(&p->p_sigqueue, &worklist, set);

	FOREACH_THREAD_IN_PROC(p, td0)
		sigqueue_move_set(&td0->td_sigqueue, &worklist, set);

	sigqueue_flush(&worklist);
}

void
sigqueue_delete_proc(struct proc *p, int signo)
{
	sigset_t set;

	SIGEMPTYSET(set);
	SIGADDSET(set, signo);
	sigqueue_delete_set_proc(p, &set);
}

static void
sigqueue_delete_stopmask_proc(struct proc *p)
{
	sigset_t set;

	SIGEMPTYSET(set);
	SIGADDSET(set, SIGSTOP);
	SIGADDSET(set, SIGTSTP);
	SIGADDSET(set, SIGTTIN);
	SIGADDSET(set, SIGTTOU);
	sigqueue_delete_set_proc(p, &set);
}

/*
 * Determine signal that should be delivered to thread td, the current
 * thread, 0 if none.  If there is a pending stop signal with default
 * action, the process stops in issignal().
 */
int
cursig(struct thread *td)
{
	PROC_LOCK_ASSERT(td->td_proc, MA_OWNED);
	mtx_assert(&td->td_proc->p_sigacts->ps_mtx, MA_OWNED);
	THREAD_LOCK_ASSERT(td, MA_NOTOWNED);
	return (SIGPENDING(td) ? issignal(td) : 0);
}

/*
 * Arrange for ast() to handle unmasked pending signals on return to user
 * mode.  This must be called whenever a signal is added to td_sigqueue or
 * unmasked in td_sigmask.
 */
void
signotify(struct thread *td)
{
	struct proc *p;

	p = td->td_proc;

	PROC_LOCK_ASSERT(p, MA_OWNED);

	if (SIGPENDING(td)) {
		thread_lock(td);
		td->td_flags |= TDF_NEEDSIGCHK | TDF_ASTPENDING;
		thread_unlock(td);
	}
}

int
sigonstack(size_t sp)
{
	struct thread *td = curthread;

	return ((td->td_pflags & TDP_ALTSTACK) ?
#if defined(COMPAT_43)
	    ((td->td_sigstk.ss_size == 0) ?
		(td->td_sigstk.ss_flags & SS_ONSTACK) :
		((sp - (size_t)td->td_sigstk.ss_sp) < td->td_sigstk.ss_size))
#else
	    ((sp - (size_t)td->td_sigstk.ss_sp) < td->td_sigstk.ss_size)
#endif
	    : 0);
}

int
sigprop(int sig)
{

	if (sig > 0 && sig < sigproptbl_count)
		return (sigproptbl[sig]);
	return (0);
}

int
sig_ffs(sigset_t *set)
{
	int i;

	for (i = 0; i < _SIG_WORDS; i++)
		if (set->__bits[i])
			return (ffs(set->__bits[i]) + (i * 32));
	return (0);
}

static bool
sigact_flag_test(const struct sigaction *act, int flag)
{

	/*
	 * SA_SIGINFO is reset when signal disposition is set to
	 * ignore or default.  Other flags are kept according to user
	 * settings.
	 */
	return ((act->sa_flags & flag) != 0 && (flag != SA_SIGINFO ||
	    ((__sighandler_t *)act->sa_sigaction != SIG_IGN &&
	    (__sighandler_t *)act->sa_sigaction != SIG_DFL)));
}

/*
 * kern_sigaction
 * sigaction
 * freebsd4_sigaction
 * osigaction
 */
int
kern_sigaction(struct thread *td, int sig, const struct sigaction *act,
    struct sigaction *oact, int flags)
{

	return (kern_sigaction_cap(td, sig, act, oact, flags, NULL));
}

int
kern_sigaction_cap(struct thread *td, int sig, const struct sigaction *act,
    struct sigaction *oact, int flags, void *cap)
{
	struct sigacts *ps;
	struct proc *p = td->td_proc;
#ifdef COMPAT_CHERIABI
	struct chericap newhandler;
#endif

	if (!_SIG_VALID(sig))
		return (EINVAL);
	if (act != NULL && act->sa_handler != SIG_DFL &&
	    act->sa_handler != SIG_IGN && (act->sa_flags & ~(SA_ONSTACK |
	    SA_RESTART | SA_RESETHAND | SA_NOCLDSTOP | SA_NODEFER |
	    SA_NOCLDWAIT | SA_SIGINFO)) != 0)
		return (EINVAL);

#ifdef COMPAT_CHERIABI
	/* Save handler capability so we copy the old one out first. */
	if (act != NULL && cap != NULL)
		cheri_capability_copy(&newhandler, cap);
#endif

	PROC_LOCK(p);
	ps = p->p_sigacts;
	mtx_lock(&ps->ps_mtx);
	if (oact) {
		oact->sa_mask = ps->ps_catchmask[_SIG_IDX(sig)];
		oact->sa_flags = 0;
		if (SIGISMEMBER(ps->ps_sigonstack, sig))
			oact->sa_flags |= SA_ONSTACK;
		if (!SIGISMEMBER(ps->ps_sigintr, sig))
			oact->sa_flags |= SA_RESTART;
		if (SIGISMEMBER(ps->ps_sigreset, sig))
			oact->sa_flags |= SA_RESETHAND;
		if (SIGISMEMBER(ps->ps_signodefer, sig))
			oact->sa_flags |= SA_NODEFER;
		if (SIGISMEMBER(ps->ps_siginfo, sig)) {
			oact->sa_flags |= SA_SIGINFO;
			oact->sa_sigaction =
			    (__siginfohandler_t *)ps->ps_sigact[_SIG_IDX(sig)];
		} else {
			oact->sa_handler = ps->ps_sigact[_SIG_IDX(sig)];
#ifdef COMPAT_CHERIABI
			if (cap != NULL)
				cheri_capability_copy(cap,
				    &ps->ps_sigcap[_SIG_IDX(sig)]);
#endif
		}
		if (sig == SIGCHLD && ps->ps_flag & PS_NOCLDSTOP)
			oact->sa_flags |= SA_NOCLDSTOP;
		if (sig == SIGCHLD && ps->ps_flag & PS_NOCLDWAIT)
			oact->sa_flags |= SA_NOCLDWAIT;
	}
	if (act) {
		if ((sig == SIGKILL || sig == SIGSTOP) &&
		    act->sa_handler != SIG_DFL) {
			mtx_unlock(&ps->ps_mtx);
			PROC_UNLOCK(p);
			return (EINVAL);
		}

		/*
		 * Change setting atomically.
		 */

		ps->ps_catchmask[_SIG_IDX(sig)] = act->sa_mask;
		SIG_CANTMASK(ps->ps_catchmask[_SIG_IDX(sig)]);
		if (sigact_flag_test(act, SA_SIGINFO)) {
			ps->ps_sigact[_SIG_IDX(sig)] =
			    (__sighandler_t *)act->sa_sigaction;
			SIGADDSET(ps->ps_siginfo, sig);
		} else {
			ps->ps_sigact[_SIG_IDX(sig)] = act->sa_handler;
			SIGDELSET(ps->ps_siginfo, sig);
		}
#ifdef COMPAT_CHERIABI
		if (cap != NULL)
			cheri_capability_copy(&ps->ps_sigcap[_SIG_IDX(sig)],
			    &newhandler);
#endif
		if (!sigact_flag_test(act, SA_RESTART))
			SIGADDSET(ps->ps_sigintr, sig);
		else
			SIGDELSET(ps->ps_sigintr, sig);
		if (sigact_flag_test(act, SA_ONSTACK))
			SIGADDSET(ps->ps_sigonstack, sig);
		else
			SIGDELSET(ps->ps_sigonstack, sig);
		if (sigact_flag_test(act, SA_RESETHAND))
			SIGADDSET(ps->ps_sigreset, sig);
		else
			SIGDELSET(ps->ps_sigreset, sig);
		if (sigact_flag_test(act, SA_NODEFER))
			SIGADDSET(ps->ps_signodefer, sig);
		else
			SIGDELSET(ps->ps_signodefer, sig);
		if (sig == SIGCHLD) {
			if (act->sa_flags & SA_NOCLDSTOP)
				ps->ps_flag |= PS_NOCLDSTOP;
			else
				ps->ps_flag &= ~PS_NOCLDSTOP;
			if (act->sa_flags & SA_NOCLDWAIT) {
				/*
				 * Paranoia: since SA_NOCLDWAIT is implemented
				 * by reparenting the dying child to PID 1 (and
				 * trust it to reap the zombie), PID 1 itself
				 * is forbidden to set SA_NOCLDWAIT.
				 */
				if (p->p_pid == 1)
					ps->ps_flag &= ~PS_NOCLDWAIT;
				else
					ps->ps_flag |= PS_NOCLDWAIT;
			} else
				ps->ps_flag &= ~PS_NOCLDWAIT;
			if (ps->ps_sigact[_SIG_IDX(SIGCHLD)] == SIG_IGN)
				ps->ps_flag |= PS_CLDSIGIGN;
			else
				ps->ps_flag &= ~PS_CLDSIGIGN;
		}
		/*
		 * Set bit in ps_sigignore for signals that are set to SIG_IGN,
		 * and for signals set to SIG_DFL where the default is to
		 * ignore. However, don't put SIGCONT in ps_sigignore, as we
		 * have to restart the process.
		 */
		if (ps->ps_sigact[_SIG_IDX(sig)] == SIG_IGN ||
		    (sigprop(sig) & SIGPROP_IGNORE &&
		     ps->ps_sigact[_SIG_IDX(sig)] == SIG_DFL)) {
			/* never to be seen again */
			sigqueue_delete_proc(p, sig);
			if (sig != SIGCONT)
				/* easier in psignal */
				SIGADDSET(ps->ps_sigignore, sig);
			SIGDELSET(ps->ps_sigcatch, sig);
		} else {
			SIGDELSET(ps->ps_sigignore, sig);
			if (ps->ps_sigact[_SIG_IDX(sig)] == SIG_DFL)
				SIGDELSET(ps->ps_sigcatch, sig);
			else
				SIGADDSET(ps->ps_sigcatch, sig);
		}
#ifdef COMPAT_FREEBSD4
		if (ps->ps_sigact[_SIG_IDX(sig)] == SIG_IGN ||
		    ps->ps_sigact[_SIG_IDX(sig)] == SIG_DFL ||
		    (flags & KSA_FREEBSD4) == 0)
			SIGDELSET(ps->ps_freebsd4, sig);
		else
			SIGADDSET(ps->ps_freebsd4, sig);
#endif
#ifdef COMPAT_43
		if (ps->ps_sigact[_SIG_IDX(sig)] == SIG_IGN ||
		    ps->ps_sigact[_SIG_IDX(sig)] == SIG_DFL ||
		    (flags & KSA_OSIGSET) == 0)
			SIGDELSET(ps->ps_osigset, sig);
		else
			SIGADDSET(ps->ps_osigset, sig);
#endif
	}
	mtx_unlock(&ps->ps_mtx);
	PROC_UNLOCK(p);
	return (0);
}

#ifndef _SYS_SYSPROTO_H_
struct sigaction_args {
	int	sig;
	struct	sigaction *act;
	struct	sigaction *oact;
};
#endif
int
sys_sigaction(td, uap)
	struct thread *td;
	register struct sigaction_args *uap;
{
	struct sigaction act, oact;
	register struct sigaction *actp, *oactp;
	int error;

	actp = (uap->act != NULL) ? &act : NULL;
	oactp = (uap->oact != NULL) ? &oact : NULL;
	if (actp) {
		error = copyin(uap->act, actp, sizeof(act));
		if (error)
			return (error);
	}
	error = kern_sigaction(td, uap->sig, actp, oactp, 0);
	if (oactp && !error)
		error = copyout(oactp, uap->oact, sizeof(oact));
	return (error);
}

#ifdef COMPAT_FREEBSD4
#ifndef _SYS_SYSPROTO_H_
struct freebsd4_sigaction_args {
	int	sig;
	struct	sigaction *act;
	struct	sigaction *oact;
};
#endif
int
freebsd4_sigaction(td, uap)
	struct thread *td;
	register struct freebsd4_sigaction_args *uap;
{
	struct sigaction act, oact;
	register struct sigaction *actp, *oactp;
	int error;


	actp = (uap->act != NULL) ? &act : NULL;
	oactp = (uap->oact != NULL) ? &oact : NULL;
	if (actp) {
		error = copyin(uap->act, actp, sizeof(act));
		if (error)
			return (error);
	}
	error = kern_sigaction(td, uap->sig, actp, oactp, KSA_FREEBSD4);
	if (oactp && !error)
		error = copyout(oactp, uap->oact, sizeof(oact));
	return (error);
}
#endif	/* COMAPT_FREEBSD4 */

#ifdef COMPAT_43	/* XXX - COMPAT_FBSD3 */
#ifndef _SYS_SYSPROTO_H_
struct osigaction_args {
	int	signum;
	struct	osigaction *nsa;
	struct	osigaction *osa;
};
#endif
int
osigaction(td, uap)
	struct thread *td;
	register struct osigaction_args *uap;
{
	struct osigaction sa;
	struct sigaction nsa, osa;
	register struct sigaction *nsap, *osap;
	int error;

	if (uap->signum <= 0 || uap->signum >= ONSIG)
		return (EINVAL);

	nsap = (uap->nsa != NULL) ? &nsa : NULL;
	osap = (uap->osa != NULL) ? &osa : NULL;

	if (nsap) {
		error = copyin(uap->nsa, &sa, sizeof(sa));
		if (error)
			return (error);
		nsap->sa_handler = sa.sa_handler;
		nsap->sa_flags = sa.sa_flags;
		OSIG2SIG(sa.sa_mask, nsap->sa_mask);
	}
	error = kern_sigaction(td, uap->signum, nsap, osap, KSA_OSIGSET);
	if (osap && !error) {
		sa.sa_handler = osap->sa_handler;
		sa.sa_flags = osap->sa_flags;
		SIG2OSIG(osap->sa_mask, sa.sa_mask);
		error = copyout(&sa, uap->osa, sizeof(sa));
	}
	return (error);
}

#if !defined(__i386__)
/* Avoid replicating the same stub everywhere */
int
osigreturn(td, uap)
	struct thread *td;
	struct osigreturn_args *uap;
{

	return (nosys(td, (struct nosys_args *)uap));
}
#endif
#endif /* COMPAT_43 */

/*
 * Initialize signal state for process 0;
 * set to ignore signals that are ignored by default.
 */
void
siginit(p)
	struct proc *p;
{
	register int i;
	struct sigacts *ps;

	PROC_LOCK(p);
	ps = p->p_sigacts;
	mtx_lock(&ps->ps_mtx);
	for (i = 1; i <= NSIG; i++) {
		if (sigprop(i) & SIGPROP_IGNORE && i != SIGCONT) {
			SIGADDSET(ps->ps_sigignore, i);
		}
	}
	mtx_unlock(&ps->ps_mtx);
	PROC_UNLOCK(p);
}

/*
 * Reset specified signal to the default disposition.
 */
static void
sigdflt(struct sigacts *ps, int sig)
{

	mtx_assert(&ps->ps_mtx, MA_OWNED);
	SIGDELSET(ps->ps_sigcatch, sig);
	if ((sigprop(sig) & SIGPROP_IGNORE) != 0 && sig != SIGCONT)
		SIGADDSET(ps->ps_sigignore, sig);
	ps->ps_sigact[_SIG_IDX(sig)] = SIG_DFL;
	SIGDELSET(ps->ps_siginfo, sig);
}

/*
 * Reset signals for an exec of the specified process.
 */
void
execsigs(struct proc *p)
{
	sigset_t osigignore;
	struct sigacts *ps;
	int sig;
	struct thread *td;

	/*
	 * Reset caught signals.  Held signals remain held
	 * through td_sigmask (unless they were caught,
	 * and are now ignored by default).
	 */
	PROC_LOCK_ASSERT(p, MA_OWNED);
	td = FIRST_THREAD_IN_PROC(p);
	ps = p->p_sigacts;
	mtx_lock(&ps->ps_mtx);
	while (SIGNOTEMPTY(ps->ps_sigcatch)) {
		sig = sig_ffs(&ps->ps_sigcatch);
		sigdflt(ps, sig);
		if ((sigprop(sig) & SIGPROP_IGNORE) != 0)
			sigqueue_delete_proc(p, sig);
	}

	/*
	 * As CloudABI processes cannot modify signal handlers, fully
	 * reset all signals to their default behavior. Do ignore
	 * SIGPIPE, as it would otherwise be impossible to recover from
	 * writes to broken pipes and sockets.
	 */
	if (SV_PROC_ABI(p) == SV_ABI_CLOUDABI) {
		osigignore = ps->ps_sigignore;
		while (SIGNOTEMPTY(osigignore)) {
			sig = sig_ffs(&osigignore);
			SIGDELSET(osigignore, sig);
			if (sig != SIGPIPE)
				sigdflt(ps, sig);
		}
		SIGADDSET(ps->ps_sigignore, SIGPIPE);
	}

	/*
	 * Reset stack state to the user stack.
	 * Clear set of signals caught on the signal stack.
	 */
	td->td_sigstk.ss_flags = SS_DISABLE;
	td->td_sigstk.ss_size = 0;
	td->td_sigstk.ss_sp = 0;
	td->td_pflags &= ~TDP_ALTSTACK;
	/*
	 * Reset no zombies if child dies flag as Solaris does.
	 */
	ps->ps_flag &= ~(PS_NOCLDWAIT | PS_CLDSIGIGN);
	if (ps->ps_sigact[_SIG_IDX(SIGCHLD)] == SIG_IGN)
		ps->ps_sigact[_SIG_IDX(SIGCHLD)] = SIG_DFL;
	mtx_unlock(&ps->ps_mtx);
}

/*
 * kern_sigprocmask()
 *
 *	Manipulate signal mask.
 */
int
kern_sigprocmask(struct thread *td, int how, sigset_t *set, sigset_t *oset,
    int flags)
{
	sigset_t new_block, oset1;
	struct proc *p;
	int error;

	p = td->td_proc;
	if ((flags & SIGPROCMASK_PROC_LOCKED) != 0)
		PROC_LOCK_ASSERT(p, MA_OWNED);
	else
		PROC_LOCK(p);
	mtx_assert(&p->p_sigacts->ps_mtx, (flags & SIGPROCMASK_PS_LOCKED) != 0
	    ? MA_OWNED : MA_NOTOWNED);
	if (oset != NULL)
		*oset = td->td_sigmask;

	error = 0;
	if (set != NULL) {
		switch (how) {
		case SIG_BLOCK:
			SIG_CANTMASK(*set);
			oset1 = td->td_sigmask;
			SIGSETOR(td->td_sigmask, *set);
			new_block = td->td_sigmask;
			SIGSETNAND(new_block, oset1);
			break;
		case SIG_UNBLOCK:
			SIGSETNAND(td->td_sigmask, *set);
			signotify(td);
			goto out;
		case SIG_SETMASK:
			SIG_CANTMASK(*set);
			oset1 = td->td_sigmask;
			if (flags & SIGPROCMASK_OLD)
				SIGSETLO(td->td_sigmask, *set);
			else
				td->td_sigmask = *set;
			new_block = td->td_sigmask;
			SIGSETNAND(new_block, oset1);
			signotify(td);
			break;
		default:
			error = EINVAL;
			goto out;
		}

		/*
		 * The new_block set contains signals that were not previously
		 * blocked, but are blocked now.
		 *
		 * In case we block any signal that was not previously blocked
		 * for td, and process has the signal pending, try to schedule
		 * signal delivery to some thread that does not block the
		 * signal, possibly waking it up.
		 */
		if (p->p_numthreads != 1)
			reschedule_signals(p, new_block, flags);
	}

out:
	if (!(flags & SIGPROCMASK_PROC_LOCKED))
		PROC_UNLOCK(p);
	return (error);
}

#ifndef _SYS_SYSPROTO_H_
struct sigprocmask_args {
	int	how;
	const sigset_t *set;
	sigset_t *oset;
};
#endif
int
sys_sigprocmask(td, uap)
	register struct thread *td;
	struct sigprocmask_args *uap;
{
	sigset_t set, oset;
	sigset_t *setp, *osetp;
	int error;

	setp = (uap->set != NULL) ? &set : NULL;
	osetp = (uap->oset != NULL) ? &oset : NULL;
	if (setp) {
		error = copyin(uap->set, setp, sizeof(set));
		if (error)
			return (error);
	}
	error = kern_sigprocmask(td, uap->how, setp, osetp, 0);
	if (osetp && !error) {
		error = copyout(osetp, uap->oset, sizeof(oset));
	}
	return (error);
}

#ifdef COMPAT_43	/* XXX - COMPAT_FBSD3 */
#ifndef _SYS_SYSPROTO_H_
struct osigprocmask_args {
	int	how;
	osigset_t mask;
};
#endif
int
osigprocmask(td, uap)
	register struct thread *td;
	struct osigprocmask_args *uap;
{
	sigset_t set, oset;
	int error;

	OSIG2SIG(uap->mask, set);
	error = kern_sigprocmask(td, uap->how, &set, &oset, 1);
	SIG2OSIG(oset, td->td_retval[0]);
	return (error);
}
#endif /* COMPAT_43 */

int
sys_sigwait(struct thread *td, struct sigwait_args *uap)
{
	ksiginfo_t ksi;
	sigset_t set;
	int error;

	error = copyin(uap->set, &set, sizeof(set));
	if (error) {
		td->td_retval[0] = error;
		return (0);
	}

	error = kern_sigtimedwait(td, set, &ksi, NULL);
	if (error) {
		if (error == EINTR && td->td_proc->p_osrel < P_OSREL_SIGWAIT)
			error = ERESTART;
		if (error == ERESTART)
			return (error);
		td->td_retval[0] = error;
		return (0);
	}

	error = copyout(&ksi.ksi_signo, uap->sig, sizeof(ksi.ksi_signo));
	td->td_retval[0] = error;
	return (0);
}

int
sys_sigtimedwait(struct thread *td, struct sigtimedwait_args *uap)
{
	struct timespec ts;
	struct timespec *timeout;
	sigset_t set;
	ksiginfo_t ksi;
	int error;

	if (uap->timeout) {
		error = copyin(uap->timeout, &ts, sizeof(ts));
		if (error)
			return (error);

		timeout = &ts;
	} else
		timeout = NULL;

	error = copyin(uap->set, &set, sizeof(set));
	if (error)
		return (error);

	error = kern_sigtimedwait(td, set, &ksi, timeout);
	if (error)
		return (error);

	if (uap->info)
		error = copyout(&ksi.ksi_info, uap->info, sizeof(siginfo_t));

	if (error == 0)
		td->td_retval[0] = ksi.ksi_signo;
	return (error);
}

int
sys_sigwaitinfo(struct thread *td, struct sigwaitinfo_args *uap)
{
	ksiginfo_t ksi;
	sigset_t set;
	int error;

	error = copyin(uap->set, &set, sizeof(set));
	if (error)
		return (error);

	error = kern_sigtimedwait(td, set, &ksi, NULL);
	if (error)
		return (error);

	if (uap->info)
		error = copyout(&ksi.ksi_info, uap->info, sizeof(siginfo_t));

	if (error == 0)
		td->td_retval[0] = ksi.ksi_signo;
	return (error);
}

int
kern_sigtimedwait(struct thread *td, sigset_t waitset, ksiginfo_t *ksi,
	struct timespec *timeout)
{
	struct sigacts *ps;
	sigset_t saved_mask, new_block;
	struct proc *p;
	int error, sig, timo, timevalid = 0;
	struct timespec rts, ets, ts;
	struct timeval tv;

	p = td->td_proc;
	error = 0;
	ets.tv_sec = 0;
	ets.tv_nsec = 0;

	if (timeout != NULL) {
		if (timeout->tv_nsec >= 0 && timeout->tv_nsec < 1000000000) {
			timevalid = 1;
			getnanouptime(&rts);
			ets = rts;
			timespecadd(&ets, timeout);
		}
	}
	ksiginfo_init(ksi);
	/* Some signals can not be waited for. */
	SIG_CANTMASK(waitset);
	ps = p->p_sigacts;
	PROC_LOCK(p);
	saved_mask = td->td_sigmask;
	SIGSETNAND(td->td_sigmask, waitset);
	for (;;) {
		mtx_lock(&ps->ps_mtx);
		sig = cursig(td);
		mtx_unlock(&ps->ps_mtx);
		if (sig != 0 && SIGISMEMBER(waitset, sig)) {
			if (sigqueue_get(&td->td_sigqueue, sig, ksi) != 0 ||
			    sigqueue_get(&p->p_sigqueue, sig, ksi) != 0) {
				error = 0;
				break;
			}
		}

		if (error != 0)
			break;

		/*
		 * POSIX says this must be checked after looking for pending
		 * signals.
		 */
		if (timeout != NULL) {
			if (!timevalid) {
				error = EINVAL;
				break;
			}
			getnanouptime(&rts);
			if (timespeccmp(&rts, &ets, >=)) {
				error = EAGAIN;
				break;
			}
			ts = ets;
			timespecsub(&ts, &rts);
			TIMESPEC_TO_TIMEVAL(&tv, &ts);
			timo = tvtohz(&tv);
		} else {
			timo = 0;
		}

		error = msleep(ps, &p->p_mtx, PPAUSE|PCATCH, "sigwait", timo);

		if (timeout != NULL) {
			if (error == ERESTART) {
				/* Timeout can not be restarted. */
				error = EINTR;
			} else if (error == EAGAIN) {
				/* We will calculate timeout by ourself. */
				error = 0;
			}
		}
	}

	new_block = saved_mask;
	SIGSETNAND(new_block, td->td_sigmask);
	td->td_sigmask = saved_mask;
	/*
	 * Fewer signals can be delivered to us, reschedule signal
	 * notification.
	 */
	if (p->p_numthreads != 1)
		reschedule_signals(p, new_block, 0);

	if (error == 0) {
		SDT_PROBE2(proc, , , signal__clear, sig, ksi);

		if (ksi->ksi_code == SI_TIMER)
			itimer_accept(p, ksi->ksi_timerid, ksi);

#ifdef KTRACE
		if (KTRPOINT(td, KTR_PSIG)) {
			sig_t action;

			mtx_lock(&ps->ps_mtx);
			action = ps->ps_sigact[_SIG_IDX(sig)];
			mtx_unlock(&ps->ps_mtx);
			ktrpsig(sig, action, &td->td_sigmask, ksi->ksi_code);
		}
#endif
		if (sig == SIGKILL)
			sigexit(td, sig);
	}
	PROC_UNLOCK(p);
	return (error);
}

#ifndef _SYS_SYSPROTO_H_
struct sigpending_args {
	sigset_t	*set;
};
#endif
int
sys_sigpending(td, uap)
	struct thread *td;
	struct sigpending_args *uap;
{
	struct proc *p = td->td_proc;
	sigset_t pending;

	PROC_LOCK(p);
	pending = p->p_sigqueue.sq_signals;
	SIGSETOR(pending, td->td_sigqueue.sq_signals);
	PROC_UNLOCK(p);
	return (copyout(&pending, uap->set, sizeof(sigset_t)));
}

#ifdef COMPAT_43	/* XXX - COMPAT_FBSD3 */
#ifndef _SYS_SYSPROTO_H_
struct osigpending_args {
	int	dummy;
};
#endif
int
osigpending(td, uap)
	struct thread *td;
	struct osigpending_args *uap;
{
	struct proc *p = td->td_proc;
	sigset_t pending;

	PROC_LOCK(p);
	pending = p->p_sigqueue.sq_signals;
	SIGSETOR(pending, td->td_sigqueue.sq_signals);
	PROC_UNLOCK(p);
	SIG2OSIG(pending, td->td_retval[0]);
	return (0);
}
#endif /* COMPAT_43 */

#if defined(COMPAT_43)
/*
 * Generalized interface signal handler, 4.3-compatible.
 */
#ifndef _SYS_SYSPROTO_H_
struct osigvec_args {
	int	signum;
	struct	sigvec *nsv;
	struct	sigvec *osv;
};
#endif
/* ARGSUSED */
int
osigvec(td, uap)
	struct thread *td;
	register struct osigvec_args *uap;
{
	struct sigvec vec;
	struct sigaction nsa, osa;
	register struct sigaction *nsap, *osap;
	int error;

	if (uap->signum <= 0 || uap->signum >= ONSIG)
		return (EINVAL);
	nsap = (uap->nsv != NULL) ? &nsa : NULL;
	osap = (uap->osv != NULL) ? &osa : NULL;
	if (nsap) {
		error = copyin(uap->nsv, &vec, sizeof(vec));
		if (error)
			return (error);
		nsap->sa_handler = vec.sv_handler;
		OSIG2SIG(vec.sv_mask, nsap->sa_mask);
		nsap->sa_flags = vec.sv_flags;
		nsap->sa_flags ^= SA_RESTART;	/* opposite of SV_INTERRUPT */
	}
	error = kern_sigaction(td, uap->signum, nsap, osap, KSA_OSIGSET);
	if (osap && !error) {
		vec.sv_handler = osap->sa_handler;
		SIG2OSIG(osap->sa_mask, vec.sv_mask);
		vec.sv_flags = osap->sa_flags;
		vec.sv_flags &= ~SA_NOCLDWAIT;
		vec.sv_flags ^= SA_RESTART;
		error = copyout(&vec, uap->osv, sizeof(vec));
	}
	return (error);
}

#ifndef _SYS_SYSPROTO_H_
struct osigblock_args {
	int	mask;
};
#endif
int
osigblock(td, uap)
	register struct thread *td;
	struct osigblock_args *uap;
{
	sigset_t set, oset;

	OSIG2SIG(uap->mask, set);
	kern_sigprocmask(td, SIG_BLOCK, &set, &oset, 0);
	SIG2OSIG(oset, td->td_retval[0]);
	return (0);
}

#ifndef _SYS_SYSPROTO_H_
struct osigsetmask_args {
	int	mask;
};
#endif
int
osigsetmask(td, uap)
	struct thread *td;
	struct osigsetmask_args *uap;
{
	sigset_t set, oset;

	OSIG2SIG(uap->mask, set);
	kern_sigprocmask(td, SIG_SETMASK, &set, &oset, 0);
	SIG2OSIG(oset, td->td_retval[0]);
	return (0);
}
#endif /* COMPAT_43 */

/*
 * Suspend calling thread until signal, providing mask to be set in the
 * meantime.
 */
#ifndef _SYS_SYSPROTO_H_
struct sigsuspend_args {
	const sigset_t *sigmask;
};
#endif
/* ARGSUSED */
int
sys_sigsuspend(td, uap)
	struct thread *td;
	struct sigsuspend_args *uap;
{
	sigset_t mask;
	int error;

	error = copyin(uap->sigmask, &mask, sizeof(mask));
	if (error)
		return (error);
	return (kern_sigsuspend(td, mask));
}

int
kern_sigsuspend(struct thread *td, sigset_t mask)
{
	struct proc *p = td->td_proc;
	int has_sig, sig;

	/*
	 * When returning from sigsuspend, we want
	 * the old mask to be restored after the
	 * signal handler has finished.  Thus, we
	 * save it here and mark the sigacts structure
	 * to indicate this.
	 */
	PROC_LOCK(p);
	kern_sigprocmask(td, SIG_SETMASK, &mask, &td->td_oldsigmask,
	    SIGPROCMASK_PROC_LOCKED);
	td->td_pflags |= TDP_OLDMASK;

	/*
	 * Process signals now. Otherwise, we can get spurious wakeup
	 * due to signal entered process queue, but delivered to other
	 * thread. But sigsuspend should return only on signal
	 * delivery.
	 */
	(p->p_sysent->sv_set_syscall_retval)(td, EINTR);
	for (has_sig = 0; !has_sig;) {
		while (msleep(&p->p_sigacts, &p->p_mtx, PPAUSE|PCATCH, "pause",
			0) == 0)
			/* void */;
		thread_suspend_check(0);
		mtx_lock(&p->p_sigacts->ps_mtx);
		while ((sig = cursig(td)) != 0)
			has_sig += postsig(sig);
		mtx_unlock(&p->p_sigacts->ps_mtx);
	}
	PROC_UNLOCK(p);
	td->td_errno = EINTR;
	td->td_pflags |= TDP_NERRNO;
	return (EJUSTRETURN);
}

#ifdef COMPAT_43	/* XXX - COMPAT_FBSD3 */
/*
 * Compatibility sigsuspend call for old binaries.  Note nonstandard calling
 * convention: libc stub passes mask, not pointer, to save a copyin.
 */
#ifndef _SYS_SYSPROTO_H_
struct osigsuspend_args {
	osigset_t mask;
};
#endif
/* ARGSUSED */
int
osigsuspend(td, uap)
	struct thread *td;
	struct osigsuspend_args *uap;
{
	sigset_t mask;

	OSIG2SIG(uap->mask, mask);
	return (kern_sigsuspend(td, mask));
}
#endif /* COMPAT_43 */

#if defined(COMPAT_43)
#ifndef _SYS_SYSPROTO_H_
struct osigstack_args {
	struct	sigstack *nss;
	struct	sigstack *oss;
};
#endif
/* ARGSUSED */
int
osigstack(td, uap)
	struct thread *td;
	register struct osigstack_args *uap;
{
	struct sigstack nss, oss;
	int error = 0;

	if (uap->nss != NULL) {
		error = copyin(uap->nss, &nss, sizeof(nss));
		if (error)
			return (error);
	}
	oss.ss_sp = td->td_sigstk.ss_sp;
	oss.ss_onstack = sigonstack(cpu_getstack(td));
	if (uap->nss != NULL) {
		td->td_sigstk.ss_sp = nss.ss_sp;
		td->td_sigstk.ss_size = 0;
		td->td_sigstk.ss_flags |= nss.ss_onstack & SS_ONSTACK;
		td->td_pflags |= TDP_ALTSTACK;
	}
	if (uap->oss != NULL)
		error = copyout(&oss, uap->oss, sizeof(oss));

	return (error);
}
#endif /* COMPAT_43 */

#ifndef _SYS_SYSPROTO_H_
struct sigaltstack_args {
	stack_t	*ss;
	stack_t	*oss;
};
#endif
/* ARGSUSED */
int
sys_sigaltstack(td, uap)
	struct thread *td;
	register struct sigaltstack_args *uap;
{
	stack_t ss, oss;
	int error;

	if (uap->ss != NULL) {
		error = copyin(uap->ss, &ss, sizeof(ss));
		if (error)
			return (error);
	}
	error = kern_sigaltstack(td, (uap->ss != NULL) ? &ss : NULL,
	    (uap->oss != NULL) ? &oss : NULL);
	if (error)
		return (error);
	if (uap->oss != NULL)
		error = copyout(&oss, uap->oss, sizeof(stack_t));
	return (error);
}

int
kern_sigaltstack(struct thread *td, stack_t *ss, stack_t *oss)
{
	struct proc *p = td->td_proc;
	int oonstack;

	oonstack = sigonstack(cpu_getstack(td));

	if (oss != NULL) {
		*oss = td->td_sigstk;
		oss->ss_flags = (td->td_pflags & TDP_ALTSTACK)
		    ? ((oonstack) ? SS_ONSTACK : 0) : SS_DISABLE;
	}

	if (ss != NULL) {
		if (oonstack)
			return (EPERM);
		if ((ss->ss_flags & ~SS_DISABLE) != 0)
			return (EINVAL);
		if (!(ss->ss_flags & SS_DISABLE)) {
			if (ss->ss_size < p->p_sysent->sv_minsigstksz)
				return (ENOMEM);

			td->td_sigstk = *ss;
			td->td_pflags |= TDP_ALTSTACK;
		} else {
			td->td_pflags &= ~TDP_ALTSTACK;
		}
	}
	return (0);
}

/*
 * Common code for kill process group/broadcast kill.
 * cp is calling process.
 */
static int
killpg1(struct thread *td, int sig, int pgid, int all, ksiginfo_t *ksi)
{
	struct proc *p;
	struct pgrp *pgrp;
	int err;
	int ret;

	ret = ESRCH;
	if (all) {
		/*
		 * broadcast
		 */
		sx_slock(&allproc_lock);
		FOREACH_PROC_IN_SYSTEM(p) {
			PROC_LOCK(p);
			if (p->p_pid <= 1 || p->p_flag & P_SYSTEM ||
			    p == td->td_proc || p->p_state == PRS_NEW) {
				PROC_UNLOCK(p);
				continue;
			}
			err = p_cansignal(td, p, sig);
			if (err == 0) {
				if (sig)
					pksignal(p, sig, ksi);
				ret = err;
			}
			else if (ret == ESRCH)
				ret = err;
			PROC_UNLOCK(p);
		}
		sx_sunlock(&allproc_lock);
	} else {
		sx_slock(&proctree_lock);
		if (pgid == 0) {
			/*
			 * zero pgid means send to my process group.
			 */
			pgrp = td->td_proc->p_pgrp;
			PGRP_LOCK(pgrp);
		} else {
			pgrp = pgfind(pgid);
			if (pgrp == NULL) {
				sx_sunlock(&proctree_lock);
				return (ESRCH);
			}
		}
		sx_sunlock(&proctree_lock);
		LIST_FOREACH(p, &pgrp->pg_members, p_pglist) {
			PROC_LOCK(p);
			if (p->p_pid <= 1 || p->p_flag & P_SYSTEM ||
			    p->p_state == PRS_NEW) {
				PROC_UNLOCK(p);
				continue;
			}
			err = p_cansignal(td, p, sig);
			if (err == 0) {
				if (sig)
					pksignal(p, sig, ksi);
				ret = err;
			}
			else if (ret == ESRCH)
				ret = err;
			PROC_UNLOCK(p);
		}
		PGRP_UNLOCK(pgrp);
	}
	return (ret);
}

#ifndef _SYS_SYSPROTO_H_
struct kill_args {
	int	pid;
	int	signum;
};
#endif
/* ARGSUSED */
int
sys_kill(struct thread *td, struct kill_args *uap)
{
	ksiginfo_t ksi;
	struct proc *p;
	int error;

	/*
	 * A process in capability mode can send signals only to himself.
	 * The main rationale behind this is that abort(3) is implemented as
	 * kill(getpid(), SIGABRT).
	 */
	if (IN_CAPABILITY_MODE(td) && uap->pid != td->td_proc->p_pid)
		return (ECAPMODE);

	AUDIT_ARG_SIGNUM(uap->signum);
	AUDIT_ARG_PID(uap->pid);
	if ((u_int)uap->signum > _SIG_MAXSIG)
		return (EINVAL);

	ksiginfo_init(&ksi);
	ksi.ksi_signo = uap->signum;
	ksi.ksi_code = SI_USER;
	ksi.ksi_pid = td->td_proc->p_pid;
	ksi.ksi_uid = td->td_ucred->cr_ruid;

	if (uap->pid > 0) {
		/* kill single process */
		if ((p = pfind(uap->pid)) == NULL) {
			if ((p = zpfind(uap->pid)) == NULL)
				return (ESRCH);
		}
		AUDIT_ARG_PROCESS(p);
		error = p_cansignal(td, p, uap->signum);
		if (error == 0 && uap->signum)
			pksignal(p, uap->signum, &ksi);
		PROC_UNLOCK(p);
		return (error);
	}
	switch (uap->pid) {
	case -1:		/* broadcast signal */
		return (killpg1(td, uap->signum, 0, 1, &ksi));
	case 0:			/* signal own process group */
		return (killpg1(td, uap->signum, 0, 0, &ksi));
	default:		/* negative explicit process group */
		return (killpg1(td, uap->signum, -uap->pid, 0, &ksi));
	}
	/* NOTREACHED */
}

int
sys_pdkill(td, uap)
	struct thread *td;
	struct pdkill_args *uap;
{
	struct proc *p;
	cap_rights_t rights;
	int error;

	AUDIT_ARG_SIGNUM(uap->signum);
	AUDIT_ARG_FD(uap->fd);
	if ((u_int)uap->signum > _SIG_MAXSIG)
		return (EINVAL);

	error = procdesc_find(td, uap->fd,
	    cap_rights_init(&rights, CAP_PDKILL), &p);
	if (error)
		return (error);
	AUDIT_ARG_PROCESS(p);
	error = p_cansignal(td, p, uap->signum);
	if (error == 0 && uap->signum)
		kern_psignal(p, uap->signum);
	PROC_UNLOCK(p);
	return (error);
}

#if defined(COMPAT_43)
#ifndef _SYS_SYSPROTO_H_
struct okillpg_args {
	int	pgid;
	int	signum;
};
#endif
/* ARGSUSED */
int
okillpg(struct thread *td, struct okillpg_args *uap)
{
	ksiginfo_t ksi;

	AUDIT_ARG_SIGNUM(uap->signum);
	AUDIT_ARG_PID(uap->pgid);
	if ((u_int)uap->signum > _SIG_MAXSIG)
		return (EINVAL);

	ksiginfo_init(&ksi);
	ksi.ksi_signo = uap->signum;
	ksi.ksi_code = SI_USER;
	ksi.ksi_pid = td->td_proc->p_pid;
	ksi.ksi_uid = td->td_ucred->cr_ruid;
	return (killpg1(td, uap->signum, uap->pgid, 0, &ksi));
}
#endif /* COMPAT_43 */

#ifndef _SYS_SYSPROTO_H_
struct sigqueue_args {
	pid_t pid;
	int signum;
	/* union sigval */ void *value;
};
#endif
int
sys_sigqueue(struct thread *td, struct sigqueue_args *uap)
{
	ksiginfo_t ksi;
	struct proc *p;
	int error;

	if ((u_int)uap->signum > _SIG_MAXSIG)
		return (EINVAL);

	/*
	 * Specification says sigqueue can only send signal to
	 * single process.
	 */
	if (uap->pid <= 0)
		return (EINVAL);

	if ((p = pfind(uap->pid)) == NULL) {
		if ((p = zpfind(uap->pid)) == NULL)
			return (ESRCH);
	}
	error = p_cansignal(td, p, uap->signum);
	if (error == 0 && uap->signum != 0) {
		ksiginfo_init(&ksi);
		ksi.ksi_flags = KSI_SIGQ;
		ksi.ksi_signo = uap->signum;
		ksi.ksi_code = SI_QUEUE;
		ksi.ksi_pid = td->td_proc->p_pid;
		ksi.ksi_uid = td->td_ucred->cr_ruid;
		ksi.ksi_value.sival_ptr = uap->value;
		error = pksignal(p, ksi.ksi_signo, &ksi);
	}
	PROC_UNLOCK(p);
	return (error);
}

/*
 * Send a signal to a process group.
 */
void
gsignal(int pgid, int sig, ksiginfo_t *ksi)
{
	struct pgrp *pgrp;

	if (pgid != 0) {
		sx_slock(&proctree_lock);
		pgrp = pgfind(pgid);
		sx_sunlock(&proctree_lock);
		if (pgrp != NULL) {
			pgsignal(pgrp, sig, 0, ksi);
			PGRP_UNLOCK(pgrp);
		}
	}
}

/*
 * Send a signal to a process group.  If checktty is 1,
 * limit to members which have a controlling terminal.
 */
void
pgsignal(struct pgrp *pgrp, int sig, int checkctty, ksiginfo_t *ksi)
{
	struct proc *p;

	if (pgrp) {
		PGRP_LOCK_ASSERT(pgrp, MA_OWNED);
		LIST_FOREACH(p, &pgrp->pg_members, p_pglist) {
			PROC_LOCK(p);
			if (p->p_state == PRS_NORMAL &&
			    (checkctty == 0 || p->p_flag & P_CONTROLT))
				pksignal(p, sig, ksi);
			PROC_UNLOCK(p);
		}
	}
}


/*
 * Recalculate the signal mask and reset the signal disposition after
 * usermode frame for delivery is formed.  Should be called after
 * mach-specific routine, because sysent->sv_sendsig() needs correct
 * ps_siginfo and signal mask.
 */
static void
postsig_done(int sig, struct thread *td, struct sigacts *ps)
{
	sigset_t mask;

	mtx_assert(&ps->ps_mtx, MA_OWNED);
	td->td_ru.ru_nsignals++;
	mask = ps->ps_catchmask[_SIG_IDX(sig)];
	if (!SIGISMEMBER(ps->ps_signodefer, sig))
		SIGADDSET(mask, sig);
	kern_sigprocmask(td, SIG_BLOCK, &mask, NULL,
	    SIGPROCMASK_PROC_LOCKED | SIGPROCMASK_PS_LOCKED);
	if (SIGISMEMBER(ps->ps_sigreset, sig))
		sigdflt(ps, sig);
}


/*
 * Send a signal caused by a trap to the current thread.  If it will be
 * caught immediately, deliver it with correct code.  Otherwise, post it
 * normally.
 */
void
trapsignal(struct thread *td, ksiginfo_t *ksi)
{
	struct sigacts *ps;
	struct proc *p;
	int sig;
	int code;

	p = td->td_proc;
	sig = ksi->ksi_signo;
	code = ksi->ksi_code;
	KASSERT(_SIG_VALID(sig), ("invalid signal"));

	PROC_LOCK(p);
	ps = p->p_sigacts;
	mtx_lock(&ps->ps_mtx);

#ifdef CPU_CHERI
	/*
	 * If a signal triggered by a trap will not be caught by the process,
	 * there's a sandbox frame to unwind, and the signal has the SBUNWIND
	 * property, then the kernel will autounwind the trusted stack.
	 *
	 * XXXRW: It would be nice if this were in machine-dependent code ..
	 * maybe?
	 */
	if ((p->p_flag & P_TRACED) == 0 && !SIGISMEMBER(ps->ps_sigcatch, sig)
	    && (sigprop(sig) & SIGPROP_SBUNWIND) &&
	    cheri_stack_unwind(td, td->td_frame, sig)) {
		if (log_cheri_unwind)
			printf("Sandbox unwind on uncaught signal %d, pid %d, "
			    "tid %d\n", sig, p->p_pid, td->td_tid);
		mtx_unlock(&ps->ps_mtx);
	} else
#endif
	if ((p->p_flag & P_TRACED) == 0 && SIGISMEMBER(ps->ps_sigcatch, sig) &&
	    !SIGISMEMBER(td->td_sigmask, sig)) {
#ifdef KTRACE
		if (KTRPOINT(curthread, KTR_PSIG))
			ktrpsig(sig, ps->ps_sigact[_SIG_IDX(sig)],
			    &td->td_sigmask, code);
#endif
		(*p->p_sysent->sv_sendsig)(ps->ps_sigact[_SIG_IDX(sig)],
				ksi, &td->td_sigmask);
		postsig_done(sig, td, ps);
		mtx_unlock(&ps->ps_mtx);
	} else {
		/*
		 * Avoid a possible infinite loop if the thread
		 * masking the signal or process is ignoring the
		 * signal.
		 */
		if (kern_forcesigexit &&
		    (SIGISMEMBER(td->td_sigmask, sig) ||
		     ps->ps_sigact[_SIG_IDX(sig)] == SIG_IGN)) {
			SIGDELSET(td->td_sigmask, sig);
			SIGDELSET(ps->ps_sigcatch, sig);
			SIGDELSET(ps->ps_sigignore, sig);
			ps->ps_sigact[_SIG_IDX(sig)] = SIG_DFL;
		}
		mtx_unlock(&ps->ps_mtx);
		p->p_code = code;	/* XXX for core dump/debugger */
		p->p_sig = sig;		/* XXX to verify code */
		tdsendsignal(p, td, sig, ksi);
	}
	PROC_UNLOCK(p);
}

static struct thread *
sigtd(struct proc *p, int sig, int prop)
{
	struct thread *td, *signal_td;

	PROC_LOCK_ASSERT(p, MA_OWNED);

	/*
	 * Check if current thread can handle the signal without
	 * switching context to another thread.
	 */
	if (curproc == p && !SIGISMEMBER(curthread->td_sigmask, sig))
		return (curthread);
	signal_td = NULL;
	FOREACH_THREAD_IN_PROC(p, td) {
		if (!SIGISMEMBER(td->td_sigmask, sig)) {
			signal_td = td;
			break;
		}
	}
	if (signal_td == NULL)
		signal_td = FIRST_THREAD_IN_PROC(p);
	return (signal_td);
}

/*
 * Send the signal to the process.  If the signal has an action, the action
 * is usually performed by the target process rather than the caller; we add
 * the signal to the set of pending signals for the process.
 *
 * Exceptions:
 *   o When a stop signal is sent to a sleeping process that takes the
 *     default action, the process is stopped without awakening it.
 *   o SIGCONT restarts stopped processes (or puts them back to sleep)
 *     regardless of the signal action (eg, blocked or ignored).
 *
 * Other ignored signals are discarded immediately.
 *
 * NB: This function may be entered from the debugger via the "kill" DDB
 * command.  There is little that can be done to mitigate the possibly messy
 * side effects of this unwise possibility.
 */
void
kern_psignal(struct proc *p, int sig)
{
	ksiginfo_t ksi;

	ksiginfo_init(&ksi);
	ksi.ksi_signo = sig;
	ksi.ksi_code = SI_KERNEL;
	(void) tdsendsignal(p, NULL, sig, &ksi);
}

int
pksignal(struct proc *p, int sig, ksiginfo_t *ksi)
{

	return (tdsendsignal(p, NULL, sig, ksi));
}

/* Utility function for finding a thread to send signal event to. */
int
sigev_findtd(struct proc *p ,struct sigevent *sigev, struct thread **ttd)
{
	struct thread *td;

	if (sigev->sigev_notify == SIGEV_THREAD_ID) {
		td = tdfind(sigev->sigev_notify_thread_id, p->p_pid);
		if (td == NULL)
			return (ESRCH);
		*ttd = td;
	} else {
		*ttd = NULL;
		PROC_LOCK(p);
	}
	return (0);
}

void
tdsignal(struct thread *td, int sig)
{
	ksiginfo_t ksi;

	ksiginfo_init(&ksi);
	ksi.ksi_signo = sig;
	ksi.ksi_code = SI_KERNEL;
	(void) tdsendsignal(td->td_proc, td, sig, &ksi);
}

void
tdksignal(struct thread *td, int sig, ksiginfo_t *ksi)
{

	(void) tdsendsignal(td->td_proc, td, sig, ksi);
}

int
tdsendsignal(struct proc *p, struct thread *td, int sig, ksiginfo_t *ksi)
{
	sig_t action;
	sigqueue_t *sigqueue;
	int prop;
	struct sigacts *ps;
	int intrval;
	int ret = 0;
	int wakeup_swapper;

	MPASS(td == NULL || p == td->td_proc);
	PROC_LOCK_ASSERT(p, MA_OWNED);

	if (!_SIG_VALID(sig))
		panic("%s(): invalid signal %d", __func__, sig);

	KASSERT(ksi == NULL || !KSI_ONQ(ksi), ("%s: ksi on queue", __func__));

	/*
	 * IEEE Std 1003.1-2001: return success when killing a zombie.
	 */
	if (p->p_state == PRS_ZOMBIE) {
		if (ksi && (ksi->ksi_flags & KSI_INS))
			ksiginfo_tryfree(ksi);
		return (ret);
	}

	ps = p->p_sigacts;
	KNOTE_LOCKED(p->p_klist, NOTE_SIGNAL | sig);
	prop = sigprop(sig);

	if (td == NULL) {
		td = sigtd(p, sig, prop);
		sigqueue = &p->p_sigqueue;
	} else
		sigqueue = &td->td_sigqueue;

	SDT_PROBE3(proc, , , signal__send, td, p, sig);

	/*
	 * If the signal is being ignored,
	 * then we forget about it immediately.
	 * (Note: we don't set SIGCONT in ps_sigignore,
	 * and if it is set to SIG_IGN,
	 * action will be SIG_DFL here.)
	 */
	mtx_lock(&ps->ps_mtx);
	if (SIGISMEMBER(ps->ps_sigignore, sig)) {
		SDT_PROBE3(proc, , , signal__discard, td, p, sig);

		mtx_unlock(&ps->ps_mtx);
		if (ksi && (ksi->ksi_flags & KSI_INS))
			ksiginfo_tryfree(ksi);
		return (ret);
	}
	if (SIGISMEMBER(td->td_sigmask, sig))
		action = SIG_HOLD;
	else if (SIGISMEMBER(ps->ps_sigcatch, sig))
		action = SIG_CATCH;
	else
		action = SIG_DFL;
	if (SIGISMEMBER(ps->ps_sigintr, sig))
		intrval = EINTR;
	else
		intrval = ERESTART;
	mtx_unlock(&ps->ps_mtx);

	if (prop & SIGPROP_CONT)
		sigqueue_delete_stopmask_proc(p);
	else if (prop & SIGPROP_STOP) {
		/*
		 * If sending a tty stop signal to a member of an orphaned
		 * process group, discard the signal here if the action
		 * is default; don't stop the process below if sleeping,
		 * and don't clear any pending SIGCONT.
		 */
		if ((prop & SIGPROP_TTYSTOP) &&
		    (p->p_pgrp->pg_jobc == 0) &&
		    (action == SIG_DFL)) {
			if (ksi && (ksi->ksi_flags & KSI_INS))
				ksiginfo_tryfree(ksi);
			return (ret);
		}
		sigqueue_delete_proc(p, SIGCONT);
		if (p->p_flag & P_CONTINUED) {
			p->p_flag &= ~P_CONTINUED;
			PROC_LOCK(p->p_pptr);
			sigqueue_take(p->p_ksi);
			PROC_UNLOCK(p->p_pptr);
		}
	}

	ret = sigqueue_add(sigqueue, sig, ksi);
	if (ret != 0)
		return (ret);
	signotify(td);
	/*
	 * Defer further processing for signals which are held,
	 * except that stopped processes must be continued by SIGCONT.
	 */
	if (action == SIG_HOLD &&
	    !((prop & SIGPROP_CONT) && (p->p_flag & P_STOPPED_SIG)))
		return (ret);
	/*
	 * SIGKILL: Remove procfs STOPEVENTs.
	 */
	if (sig == SIGKILL) {
		/* from procfs_ioctl.c: PIOCBIC */
		p->p_stops = 0;
		/* from procfs_ioctl.c: PIOCCONT */
		p->p_step = 0;
		wakeup(&p->p_step);
	}
	/*
	 * Some signals have a process-wide effect and a per-thread
	 * component.  Most processing occurs when the process next
	 * tries to cross the user boundary, however there are some
	 * times when processing needs to be done immediately, such as
	 * waking up threads so that they can cross the user boundary.
	 * We try to do the per-process part here.
	 */
	if (P_SHOULDSTOP(p)) {
		KASSERT(!(p->p_flag & P_WEXIT),
		    ("signal to stopped but exiting process"));
		if (sig == SIGKILL) {
			/*
			 * If traced process is already stopped,
			 * then no further action is necessary.
			 */
			if (p->p_flag & P_TRACED)
				goto out;
			/*
			 * SIGKILL sets process running.
			 * It will die elsewhere.
			 * All threads must be restarted.
			 */
			p->p_flag &= ~P_STOPPED_SIG;
			goto runfast;
		}

		if (prop & SIGPROP_CONT) {
			/*
			 * If traced process is already stopped,
			 * then no further action is necessary.
			 */
			if (p->p_flag & P_TRACED)
				goto out;
			/*
			 * If SIGCONT is default (or ignored), we continue the
			 * process but don't leave the signal in sigqueue as
			 * it has no further action.  If SIGCONT is held, we
			 * continue the process and leave the signal in
			 * sigqueue.  If the process catches SIGCONT, let it
			 * handle the signal itself.  If it isn't waiting on
			 * an event, it goes back to run state.
			 * Otherwise, process goes back to sleep state.
			 */
			p->p_flag &= ~P_STOPPED_SIG;
			PROC_SLOCK(p);
			if (p->p_numthreads == p->p_suspcount) {
				PROC_SUNLOCK(p);
				p->p_flag |= P_CONTINUED;
				p->p_xsig = SIGCONT;
				PROC_LOCK(p->p_pptr);
				childproc_continued(p);
				PROC_UNLOCK(p->p_pptr);
				PROC_SLOCK(p);
			}
			if (action == SIG_DFL) {
				thread_unsuspend(p);
				PROC_SUNLOCK(p);
				sigqueue_delete(sigqueue, sig);
				goto out;
			}
			if (action == SIG_CATCH) {
				/*
				 * The process wants to catch it so it needs
				 * to run at least one thread, but which one?
				 */
				PROC_SUNLOCK(p);
				goto runfast;
			}
			/*
			 * The signal is not ignored or caught.
			 */
			thread_unsuspend(p);
			PROC_SUNLOCK(p);
			goto out;
		}

		if (prop & SIGPROP_STOP) {
			/*
			 * If traced process is already stopped,
			 * then no further action is necessary.
			 */
			if (p->p_flag & P_TRACED)
				goto out;
			/*
			 * Already stopped, don't need to stop again
			 * (If we did the shell could get confused).
			 * Just make sure the signal STOP bit set.
			 */
			p->p_flag |= P_STOPPED_SIG;
			sigqueue_delete(sigqueue, sig);
			goto out;
		}

		/*
		 * All other kinds of signals:
		 * If a thread is sleeping interruptibly, simulate a
		 * wakeup so that when it is continued it will be made
		 * runnable and can look at the signal.  However, don't make
		 * the PROCESS runnable, leave it stopped.
		 * It may run a bit until it hits a thread_suspend_check().
		 */
		wakeup_swapper = 0;
		PROC_SLOCK(p);
		thread_lock(td);
		if (TD_ON_SLEEPQ(td) && (td->td_flags & TDF_SINTR))
			wakeup_swapper = sleepq_abort(td, intrval);
		thread_unlock(td);
		PROC_SUNLOCK(p);
		if (wakeup_swapper)
			kick_proc0();
		goto out;
		/*
		 * Mutexes are short lived. Threads waiting on them will
		 * hit thread_suspend_check() soon.
		 */
	} else if (p->p_state == PRS_NORMAL) {
		if (p->p_flag & P_TRACED || action == SIG_CATCH) {
			tdsigwakeup(td, sig, action, intrval);
			goto out;
		}

		MPASS(action == SIG_DFL);

		if (prop & SIGPROP_STOP) {
			if (p->p_flag & (P_PPWAIT|P_WEXIT))
				goto out;
			p->p_flag |= P_STOPPED_SIG;
			p->p_xsig = sig;
			PROC_SLOCK(p);
			wakeup_swapper = sig_suspend_threads(td, p, 1);
			if (p->p_numthreads == p->p_suspcount) {
				/*
				 * only thread sending signal to another
				 * process can reach here, if thread is sending
				 * signal to its process, because thread does
				 * not suspend itself here, p_numthreads
				 * should never be equal to p_suspcount.
				 */
				thread_stopped(p);
				PROC_SUNLOCK(p);
				sigqueue_delete_proc(p, p->p_xsig);
			} else
				PROC_SUNLOCK(p);
			if (wakeup_swapper)
				kick_proc0();
			goto out;
		}
	} else {
		/* Not in "NORMAL" state. discard the signal. */
		sigqueue_delete(sigqueue, sig);
		goto out;
	}

	/*
	 * The process is not stopped so we need to apply the signal to all the
	 * running threads.
	 */
runfast:
	tdsigwakeup(td, sig, action, intrval);
	PROC_SLOCK(p);
	thread_unsuspend(p);
	PROC_SUNLOCK(p);
out:
	/* If we jump here, proc slock should not be owned. */
	PROC_SLOCK_ASSERT(p, MA_NOTOWNED);
	return (ret);
}

/*
 * The force of a signal has been directed against a single
 * thread.  We need to see what we can do about knocking it
 * out of any sleep it may be in etc.
 */
static void
tdsigwakeup(struct thread *td, int sig, sig_t action, int intrval)
{
	struct proc *p = td->td_proc;
	register int prop;
	int wakeup_swapper;

	wakeup_swapper = 0;
	PROC_LOCK_ASSERT(p, MA_OWNED);
	prop = sigprop(sig);

	PROC_SLOCK(p);
	thread_lock(td);
	/*
	 * Bring the priority of a thread up if we want it to get
	 * killed in this lifetime.  Be careful to avoid bumping the
	 * priority of the idle thread, since we still allow to signal
	 * kernel processes.
	 */
	if (action == SIG_DFL && (prop & SIGPROP_KILL) != 0 &&
	    td->td_priority > PUSER && !TD_IS_IDLETHREAD(td))
		sched_prio(td, PUSER);
	if (TD_ON_SLEEPQ(td)) {
		/*
		 * If thread is sleeping uninterruptibly
		 * we can't interrupt the sleep... the signal will
		 * be noticed when the process returns through
		 * trap() or syscall().
		 */
		if ((td->td_flags & TDF_SINTR) == 0)
			goto out;
		/*
		 * If SIGCONT is default (or ignored) and process is
		 * asleep, we are finished; the process should not
		 * be awakened.
		 */
		if ((prop & SIGPROP_CONT) && action == SIG_DFL) {
			thread_unlock(td);
			PROC_SUNLOCK(p);
			sigqueue_delete(&p->p_sigqueue, sig);
			/*
			 * It may be on either list in this state.
			 * Remove from both for now.
			 */
			sigqueue_delete(&td->td_sigqueue, sig);
			return;
		}

		/*
		 * Don't awaken a sleeping thread for SIGSTOP if the
		 * STOP signal is deferred.
		 */
<<<<<<< HEAD
		if ((prop & SIGPROP_STOP) && (td->td_flags & TDF_SBDRY))
=======
		if ((prop & SA_STOP) != 0 && (td->td_flags & (TDF_SBDRY |
		    TDF_SERESTART | TDF_SEINTR)) == TDF_SBDRY)
>>>>>>> fb3ea99e
			goto out;

		/*
		 * Give low priority threads a better chance to run.
		 */
		if (td->td_priority > PUSER && !TD_IS_IDLETHREAD(td))
			sched_prio(td, PUSER);

		wakeup_swapper = sleepq_abort(td, intrval);
	} else {
		/*
		 * Other states do nothing with the signal immediately,
		 * other than kicking ourselves if we are running.
		 * It will either never be noticed, or noticed very soon.
		 */
#ifdef SMP
		if (TD_IS_RUNNING(td) && td != curthread)
			forward_signal(td);
#endif
	}
out:
	PROC_SUNLOCK(p);
	thread_unlock(td);
	if (wakeup_swapper)
		kick_proc0();
}

static int
sig_suspend_threads(struct thread *td, struct proc *p, int sending)
{
	struct thread *td2;
	int wakeup_swapper;

	PROC_LOCK_ASSERT(p, MA_OWNED);
	PROC_SLOCK_ASSERT(p, MA_OWNED);

	wakeup_swapper = 0;
	FOREACH_THREAD_IN_PROC(p, td2) {
		thread_lock(td2);
		td2->td_flags |= TDF_ASTPENDING | TDF_NEEDSUSPCHK;
		if ((TD_IS_SLEEPING(td2) || TD_IS_SWAPPED(td2)) &&
		    (td2->td_flags & TDF_SINTR)) {
			if (td2->td_flags & TDF_SBDRY) {
				/*
				 * Once a thread is asleep with
				 * TDF_SBDRY and without TDF_SERESTART
				 * or TDF_SEINTR set, it should never
				 * become suspended due to this check.
				 */
				KASSERT(!TD_IS_SUSPENDED(td2),
				    ("thread with deferred stops suspended"));
				if ((td2->td_flags & (TDF_SERESTART |
				    TDF_SEINTR)) != 0 && sending) {
					wakeup_swapper |= sleepq_abort(td,
					    (td2->td_flags & TDF_SERESTART)
					    != 0 ? ERESTART : EINTR);
				}
			} else if (!TD_IS_SUSPENDED(td2)) {
				thread_suspend_one(td2);
			}
		} else if (!TD_IS_SUSPENDED(td2)) {
			if (sending || td != td2)
				td2->td_flags |= TDF_ASTPENDING;
#ifdef SMP
			if (TD_IS_RUNNING(td2) && td2 != td)
				forward_signal(td2);
#endif
		}
		thread_unlock(td2);
	}
	return (wakeup_swapper);
}

int
ptracestop(struct thread *td, int sig)
{
	struct proc *p = td->td_proc;

	PROC_LOCK_ASSERT(p, MA_OWNED);
	KASSERT(!(p->p_flag & P_WEXIT), ("Stopping exiting process"));
	WITNESS_WARN(WARN_GIANTOK | WARN_SLEEPOK,
	    &p->p_mtx.lock_object, "Stopping for traced signal");

	td->td_dbgflags |= TDB_XSIG;
	td->td_xsig = sig;
	CTR4(KTR_PTRACE, "ptracestop: tid %d (pid %d) flags %#x sig %d",
	    td->td_tid, p->p_pid, td->td_dbgflags, sig);
	PROC_SLOCK(p);
	while ((p->p_flag & P_TRACED) && (td->td_dbgflags & TDB_XSIG)) {
		if (p->p_flag & P_SINGLE_EXIT &&
		    !(td->td_dbgflags & TDB_EXIT)) {
			/*
			 * Ignore ptrace stops except for thread exit
			 * events when the process exits.
			 */
			td->td_dbgflags &= ~TDB_XSIG;
			PROC_SUNLOCK(p);
			return (sig);
		}
		/*
		 * Just make wait() to work, the last stopped thread
		 * will win.
		 */
		p->p_xsig = sig;
		p->p_xthread = td;
		p->p_flag |= (P_STOPPED_SIG|P_STOPPED_TRACE);
		sig_suspend_threads(td, p, 0);
		if ((td->td_dbgflags & TDB_STOPATFORK) != 0) {
			td->td_dbgflags &= ~TDB_STOPATFORK;
			cv_broadcast(&p->p_dbgwait);
		}
stopme:
		thread_suspend_switch(td, p);
		if (p->p_xthread == td)
			p->p_xthread = NULL;
		if (!(p->p_flag & P_TRACED))
			break;
		if (td->td_dbgflags & TDB_SUSPEND) {
			if (p->p_flag & P_SINGLE_EXIT)
				break;
			goto stopme;
		}
	}
	PROC_SUNLOCK(p);
	return (td->td_xsig);
}

static void
reschedule_signals(struct proc *p, sigset_t block, int flags)
{
	struct sigacts *ps;
	struct thread *td;
	int sig;

	PROC_LOCK_ASSERT(p, MA_OWNED);
	ps = p->p_sigacts;
	mtx_assert(&ps->ps_mtx, (flags & SIGPROCMASK_PS_LOCKED) != 0 ?
	    MA_OWNED : MA_NOTOWNED);
	if (SIGISEMPTY(p->p_siglist))
		return;
	SIGSETAND(block, p->p_siglist);
	while ((sig = sig_ffs(&block)) != 0) {
		SIGDELSET(block, sig);
		td = sigtd(p, sig, 0);
		signotify(td);
		if (!(flags & SIGPROCMASK_PS_LOCKED))
			mtx_lock(&ps->ps_mtx);
		if (p->p_flag & P_TRACED || SIGISMEMBER(ps->ps_sigcatch, sig))
			tdsigwakeup(td, sig, SIG_CATCH,
			    (SIGISMEMBER(ps->ps_sigintr, sig) ? EINTR :
			     ERESTART));
		if (!(flags & SIGPROCMASK_PS_LOCKED))
			mtx_unlock(&ps->ps_mtx);
	}
}

void
tdsigcleanup(struct thread *td)
{
	struct proc *p;
	sigset_t unblocked;

	p = td->td_proc;
	PROC_LOCK_ASSERT(p, MA_OWNED);

	sigqueue_flush(&td->td_sigqueue);
	if (p->p_numthreads == 1)
		return;

	/*
	 * Since we cannot handle signals, notify signal post code
	 * about this by filling the sigmask.
	 *
	 * Also, if needed, wake up thread(s) that do not block the
	 * same signals as the exiting thread, since the thread might
	 * have been selected for delivery and woken up.
	 */
	SIGFILLSET(unblocked);
	SIGSETNAND(unblocked, td->td_sigmask);
	SIGFILLSET(td->td_sigmask);
	reschedule_signals(p, unblocked, 0);

}

static int
sigdeferstop_curr_flags(int cflags)
{

	MPASS((cflags & (TDF_SEINTR | TDF_SERESTART)) == 0 ||
	    (cflags & TDF_SBDRY) != 0);
	return (cflags & (TDF_SBDRY | TDF_SEINTR | TDF_SERESTART));
}

/*
 * Defer the delivery of SIGSTOP for the current thread, according to
 * the requested mode.  Returns previous flags, which must be restored
 * by sigallowstop().
 *
 * TDF_SBDRY, TDF_SEINTR, and TDF_SERESTART flags are only set and
 * cleared by the current thread, which allow the lock-less read-only
 * accesses below.
 */
int
sigdeferstop(int mode)
{
	struct thread *td;
	int cflags, nflags;

	td = curthread;
	cflags = sigdeferstop_curr_flags(td->td_flags);
	switch (mode) {
	case SIGDEFERSTOP_NOP:
		nflags = cflags;
		break;
	case SIGDEFERSTOP_OFF:
		nflags = 0;
		break;
	case SIGDEFERSTOP_SILENT:
		nflags = (cflags | TDF_SBDRY) & ~(TDF_SEINTR | TDF_SERESTART);
		break;
	case SIGDEFERSTOP_EINTR:
		nflags = (cflags | TDF_SBDRY | TDF_SEINTR) & ~TDF_SERESTART;
		break;
	case SIGDEFERSTOP_ERESTART:
		nflags = (cflags | TDF_SBDRY | TDF_SERESTART) & ~TDF_SEINTR;
		break;
	default:
		panic("sigdeferstop: invalid mode %x", mode);
		break;
	}
	if (cflags != nflags) {
		thread_lock(td);
		td->td_flags = (td->td_flags & ~cflags) | nflags;
		thread_unlock(td);
	}
	return (cflags);
}

/*
 * Restores the STOP handling mode, typically permitting the delivery
 * of SIGSTOP for the current thread.  This does not immediately
 * suspend if a stop was posted.  Instead, the thread will suspend
 * either via ast() or a subsequent interruptible sleep.
 */
void
sigallowstop(int prev)
{
	struct thread *td;
	int cflags;

	KASSERT((prev & ~(TDF_SBDRY | TDF_SEINTR | TDF_SERESTART)) == 0,
	    ("sigallowstop: incorrect previous mode %x", prev));
	td = curthread;
	cflags = sigdeferstop_curr_flags(td->td_flags);
	if (cflags != prev) {
		thread_lock(td);
		td->td_flags = (td->td_flags & ~cflags) | prev;
		thread_unlock(td);
	}
}

/*
 * If the current process has received a signal (should be caught or cause
 * termination, should interrupt current syscall), return the signal number.
 * Stop signals with default action are processed immediately, then cleared;
 * they aren't returned.  This is checked after each entry to the system for
 * a syscall or trap (though this can usually be done without calling issignal
 * by checking the pending signal masks in cursig.) The normal call
 * sequence is
 *
 *	while (sig = cursig(curthread))
 *		postsig(sig);
 */
static int
issignal(struct thread *td)
{
	struct proc *p;
	struct sigacts *ps;
	struct sigqueue *queue;
	sigset_t sigpending;
	int sig, prop, newsig;

	p = td->td_proc;
	ps = p->p_sigacts;
	mtx_assert(&ps->ps_mtx, MA_OWNED);
	PROC_LOCK_ASSERT(p, MA_OWNED);
	for (;;) {
		int traced = (p->p_flag & P_TRACED) || (p->p_stops & S_SIG);

		sigpending = td->td_sigqueue.sq_signals;
		SIGSETOR(sigpending, p->p_sigqueue.sq_signals);
		SIGSETNAND(sigpending, td->td_sigmask);

		if ((p->p_flag & P_PPWAIT) != 0 || (td->td_flags &
		    (TDF_SBDRY | TDF_SERESTART | TDF_SEINTR)) == TDF_SBDRY)
			SIG_STOPSIGMASK(sigpending);
		if (SIGISEMPTY(sigpending))	/* no signal to send */
			return (0);
		sig = sig_ffs(&sigpending);

		if (p->p_stops & S_SIG) {
			mtx_unlock(&ps->ps_mtx);
			stopevent(p, S_SIG, sig);
			mtx_lock(&ps->ps_mtx);
		}

		/*
		 * We should see pending but ignored signals
		 * only if P_TRACED was on when they were posted.
		 */
		if (SIGISMEMBER(ps->ps_sigignore, sig) && (traced == 0)) {
			sigqueue_delete(&td->td_sigqueue, sig);
			sigqueue_delete(&p->p_sigqueue, sig);
			continue;
		}
		if (p->p_flag & P_TRACED && (p->p_flag & P_PPTRACE) == 0) {
			/*
			 * If traced, always stop.
			 * Remove old signal from queue before the stop.
			 * XXX shrug off debugger, it causes siginfo to
			 * be thrown away.
			 */
			queue = &td->td_sigqueue;
			td->td_dbgksi.ksi_signo = 0;
			if (sigqueue_get(queue, sig, &td->td_dbgksi) == 0) {
				queue = &p->p_sigqueue;
				sigqueue_get(queue, sig, &td->td_dbgksi);
			}

			mtx_unlock(&ps->ps_mtx);
			newsig = ptracestop(td, sig);
			mtx_lock(&ps->ps_mtx);

			if (sig != newsig) {

				/*
				 * If parent wants us to take the signal,
				 * then it will leave it in p->p_xsig;
				 * otherwise we just look for signals again.
				*/
				if (newsig == 0)
					continue;
				sig = newsig;

				/*
				 * Put the new signal into td_sigqueue. If the
				 * signal is being masked, look for other
				 * signals.
				 */
				sigqueue_add(queue, sig, NULL);
				if (SIGISMEMBER(td->td_sigmask, sig))
					continue;
				signotify(td);
			} else {
				if (td->td_dbgksi.ksi_signo != 0) {
					td->td_dbgksi.ksi_flags |= KSI_HEAD;
					if (sigqueue_add(&td->td_sigqueue, sig,
					    &td->td_dbgksi) != 0)
						td->td_dbgksi.ksi_signo = 0;
				}
				if (td->td_dbgksi.ksi_signo == 0)
					sigqueue_add(&td->td_sigqueue, sig,
					    NULL);
			}

			/*
			 * If the traced bit got turned off, go back up
			 * to the top to rescan signals.  This ensures
			 * that p_sig* and p_sigact are consistent.
			 */
			if ((p->p_flag & P_TRACED) == 0)
				continue;
		}

		prop = sigprop(sig);

		/*
		 * Decide whether the signal should be returned.
		 * Return the signal's number, or fall through
		 * to clear it from the pending mask.
		 */
		switch ((intptr_t)p->p_sigacts->ps_sigact[_SIG_IDX(sig)]) {

		case (intptr_t)SIG_DFL:
			/*
			 * Don't take default actions on system processes.
			 */
			if (p->p_pid <= 1) {
#ifdef DIAGNOSTIC
				/*
				 * Are you sure you want to ignore SIGSEGV
				 * in init? XXX
				 */
				printf("Process (pid %lu) got signal %d\n",
					(u_long)p->p_pid, sig);
#endif
				break;		/* == ignore */
			}
			/*
			 * If there is a pending stop signal to process
			 * with default action, stop here,
			 * then clear the signal.  However,
			 * if process is member of an orphaned
			 * process group, ignore tty stop signals.
			 */
			if (prop & SIGPROP_STOP) {
				if (p->p_flag & (P_TRACED|P_WEXIT) ||
				    (p->p_pgrp->pg_jobc == 0 &&
				     prop & SIGPROP_TTYSTOP))
					break;	/* == ignore */
				mtx_unlock(&ps->ps_mtx);
				WITNESS_WARN(WARN_GIANTOK | WARN_SLEEPOK,
				    &p->p_mtx.lock_object, "Catching SIGSTOP");
				p->p_flag |= P_STOPPED_SIG;
				p->p_xsig = sig;
				PROC_SLOCK(p);
				sig_suspend_threads(td, p, 0);
				thread_suspend_switch(td, p);
				PROC_SUNLOCK(p);
				mtx_lock(&ps->ps_mtx);
				break;
			} else if (prop & SIGPROP_IGNORE) {
				/*
				 * Except for SIGCONT, shouldn't get here.
				 * Default action is to ignore; drop it.
				 */
				break;		/* == ignore */
			} else
				return (sig);
			/*NOTREACHED*/

		case (intptr_t)SIG_IGN:
			/*
			 * Masking above should prevent us ever trying
			 * to take action on an ignored signal other
			 * than SIGCONT, unless process is traced.
			 */
			if ((prop & SIGPROP_CONT) == 0 &&
			    (p->p_flag & P_TRACED) == 0)
				printf("issignal\n");
			break;		/* == ignore */

		default:
			/*
			 * This signal has an action, let
			 * postsig() process it.
			 */
			return (sig);
		}
		sigqueue_delete(&td->td_sigqueue, sig);	/* take the signal! */
		sigqueue_delete(&p->p_sigqueue, sig);
	}
	/* NOTREACHED */
}

void
thread_stopped(struct proc *p)
{
	int n;

	PROC_LOCK_ASSERT(p, MA_OWNED);
	PROC_SLOCK_ASSERT(p, MA_OWNED);
	n = p->p_suspcount;
	if (p == curproc)
		n++;
	if ((p->p_flag & P_STOPPED_SIG) && (n == p->p_numthreads)) {
		PROC_SUNLOCK(p);
		p->p_flag &= ~P_WAITED;
		PROC_LOCK(p->p_pptr);
		childproc_stopped(p, (p->p_flag & P_TRACED) ?
			CLD_TRAPPED : CLD_STOPPED);
		PROC_UNLOCK(p->p_pptr);
		PROC_SLOCK(p);
	}
}

/*
 * Take the action for the specified signal
 * from the current set of pending signals.
 */
int
postsig(sig)
	register int sig;
{
	struct thread *td = curthread;
	register struct proc *p = td->td_proc;
	struct sigacts *ps;
	sig_t action;
	ksiginfo_t ksi;
	sigset_t returnmask;

	KASSERT(sig != 0, ("postsig"));

	PROC_LOCK_ASSERT(p, MA_OWNED);
	ps = p->p_sigacts;
	mtx_assert(&ps->ps_mtx, MA_OWNED);
	ksiginfo_init(&ksi);
	if (sigqueue_get(&td->td_sigqueue, sig, &ksi) == 0 &&
	    sigqueue_get(&p->p_sigqueue, sig, &ksi) == 0)
		return (0);
	ksi.ksi_signo = sig;
	if (ksi.ksi_code == SI_TIMER)
		itimer_accept(p, ksi.ksi_timerid, &ksi);
	action = ps->ps_sigact[_SIG_IDX(sig)];
#ifdef KTRACE
	if (KTRPOINT(td, KTR_PSIG))
		ktrpsig(sig, action, td->td_pflags & TDP_OLDMASK ?
		    &td->td_oldsigmask : &td->td_sigmask, ksi.ksi_code);
#endif
	if (p->p_stops & S_SIG) {
		mtx_unlock(&ps->ps_mtx);
		stopevent(p, S_SIG, sig);
		mtx_lock(&ps->ps_mtx);
	}

	if (action == SIG_DFL) {
		/*
		 * Default action, where the default is to kill
		 * the process.  (Other cases were ignored above.)
		 */
		mtx_unlock(&ps->ps_mtx);
		sigexit(td, sig);
		/* NOTREACHED */
	} else {
		/*
		 * If we get here, the signal must be caught.
		 */
		KASSERT(action != SIG_IGN && !SIGISMEMBER(td->td_sigmask, sig),
		    ("postsig action"));
		/*
		 * Set the new mask value and also defer further
		 * occurrences of this signal.
		 *
		 * Special case: user has done a sigsuspend.  Here the
		 * current mask is not of interest, but rather the
		 * mask from before the sigsuspend is what we want
		 * restored after the signal processing is completed.
		 */
		if (td->td_pflags & TDP_OLDMASK) {
			returnmask = td->td_oldsigmask;
			td->td_pflags &= ~TDP_OLDMASK;
		} else
			returnmask = td->td_sigmask;

		if (p->p_sig == sig) {
			p->p_code = 0;
			p->p_sig = 0;
		}
		(*p->p_sysent->sv_sendsig)(action, &ksi, &returnmask);
		postsig_done(sig, td, ps);
	}
	return (1);
}

/*
 * Kill the current process for stated reason.
 */
void
killproc(p, why)
	struct proc *p;
	char *why;
{

	PROC_LOCK_ASSERT(p, MA_OWNED);
	CTR3(KTR_PROC, "killproc: proc %p (pid %d, %s)", p, p->p_pid,
	    p->p_comm);
	log(LOG_ERR, "pid %d (%s), uid %d, was killed: %s\n", p->p_pid,
	    p->p_comm, p->p_ucred ? p->p_ucred->cr_uid : -1, why);
	p->p_flag |= P_WKILLED;
	kern_psignal(p, SIGKILL);
}

/*
 * Force the current process to exit with the specified signal, dumping core
 * if appropriate.  We bypass the normal tests for masked and caught signals,
 * allowing unrecoverable failures to terminate the process without changing
 * signal state.  Mark the accounting record with the signal termination.
 * If dumping core, save the signal number for the debugger.  Calls exit and
 * does not return.
 */
void
sigexit(td, sig)
	struct thread *td;
	int sig;
{
	struct proc *p = td->td_proc;

	PROC_LOCK_ASSERT(p, MA_OWNED);
	p->p_acflag |= AXSIG;
	/*
	 * We must be single-threading to generate a core dump.  This
	 * ensures that the registers in the core file are up-to-date.
	 * Also, the ELF dump handler assumes that the thread list doesn't
	 * change out from under it.
	 *
	 * XXX If another thread attempts to single-thread before us
	 *     (e.g. via fork()), we won't get a dump at all.
	 */
	if ((sigprop(sig) & SIGPROP_CORE) &&
	    (thread_single(p, SINGLE_NO_EXIT) == 0)) {
		p->p_sig = sig;
		/*
		 * Log signals which would cause core dumps
		 * (Log as LOG_INFO to appease those who don't want
		 * these messages.)
		 * XXX : Todo, as well as euid, write out ruid too
		 * Note that coredump() drops proc lock.
		 */
		if (coredump(td) == 0)
			sig |= WCOREFLAG;
		if (kern_logsigexit)
			log(LOG_INFO,
			    "pid %d (%s), uid %d: exited on signal %d%s\n",
			    p->p_pid, p->p_comm,
			    td->td_ucred ? td->td_ucred->cr_uid : -1,
			    sig &~ WCOREFLAG,
			    sig & WCOREFLAG ? " (core dumped)" : "");
	} else
		PROC_UNLOCK(p);
	exit1(td, 0, sig);
	/* NOTREACHED */
}

/*
 * Send queued SIGCHLD to parent when child process's state
 * is changed.
 */
static void
sigparent(struct proc *p, int reason, int status)
{
	PROC_LOCK_ASSERT(p, MA_OWNED);
	PROC_LOCK_ASSERT(p->p_pptr, MA_OWNED);

	if (p->p_ksi != NULL) {
		p->p_ksi->ksi_signo  = SIGCHLD;
		p->p_ksi->ksi_code   = reason;
		p->p_ksi->ksi_status = status;
		p->p_ksi->ksi_pid    = p->p_pid;
		p->p_ksi->ksi_uid    = p->p_ucred->cr_ruid;
		if (KSI_ONQ(p->p_ksi))
			return;
	}
	pksignal(p->p_pptr, SIGCHLD, p->p_ksi);
}

static void
childproc_jobstate(struct proc *p, int reason, int sig)
{
	struct sigacts *ps;

	PROC_LOCK_ASSERT(p, MA_OWNED);
	PROC_LOCK_ASSERT(p->p_pptr, MA_OWNED);

	/*
	 * Wake up parent sleeping in kern_wait(), also send
	 * SIGCHLD to parent, but SIGCHLD does not guarantee
	 * that parent will awake, because parent may masked
	 * the signal.
	 */
	p->p_pptr->p_flag |= P_STATCHILD;
	wakeup(p->p_pptr);

	ps = p->p_pptr->p_sigacts;
	mtx_lock(&ps->ps_mtx);
	if ((ps->ps_flag & PS_NOCLDSTOP) == 0) {
		mtx_unlock(&ps->ps_mtx);
		sigparent(p, reason, sig);
	} else
		mtx_unlock(&ps->ps_mtx);
}

void
childproc_stopped(struct proc *p, int reason)
{

	childproc_jobstate(p, reason, p->p_xsig);
}

void
childproc_continued(struct proc *p)
{
	childproc_jobstate(p, CLD_CONTINUED, SIGCONT);
}

void
childproc_exited(struct proc *p)
{
	int reason, status;

	if (WCOREDUMP(p->p_xsig)) {
		reason = CLD_DUMPED;
		status = WTERMSIG(p->p_xsig);
	} else if (WIFSIGNALED(p->p_xsig)) {
		reason = CLD_KILLED;
		status = WTERMSIG(p->p_xsig);
	} else {
		reason = CLD_EXITED;
		status = p->p_xexit;
	}
	/*
	 * XXX avoid calling wakeup(p->p_pptr), the work is
	 * done in exit1().
	 */
	sigparent(p, reason, status);
}

/*
 * We only have 1 character for the core count in the format
 * string, so the range will be 0-9
 */
#define MAX_NUM_CORES 10
static int num_cores = 5;

static int
sysctl_debug_num_cores_check (SYSCTL_HANDLER_ARGS)
{
	int error;
	int new_val;

	new_val = num_cores;
	error = sysctl_handle_int(oidp, &new_val, 0, req);
	if (error != 0 || req->newptr == NULL)
		return (error);
	if (new_val > MAX_NUM_CORES)
		new_val = MAX_NUM_CORES;
	if (new_val < 0)
		new_val = 0;
	num_cores = new_val;
	return (0);
}
SYSCTL_PROC(_debug, OID_AUTO, ncores, CTLTYPE_INT|CTLFLAG_RW,
	    0, sizeof(int), sysctl_debug_num_cores_check, "I", "");

#define	GZ_SUFFIX	".gz"

#ifdef GZIO
static int compress_user_cores = 1;
SYSCTL_INT(_kern, OID_AUTO, compress_user_cores, CTLFLAG_RWTUN,
    &compress_user_cores, 0, "Compression of user corefiles");

int compress_user_cores_gzlevel = 6;
SYSCTL_INT(_kern, OID_AUTO, compress_user_cores_gzlevel, CTLFLAG_RWTUN,
    &compress_user_cores_gzlevel, 0, "Corefile gzip compression level");
#else
static int compress_user_cores = 0;
#endif

/*
 * Protect the access to corefilename[] by allproc_lock.
 */
#define	corefilename_lock	allproc_lock

static char corefilename[MAXPATHLEN] = {"%N.core"};
TUNABLE_STR("kern.corefile", corefilename, sizeof(corefilename));

static int
sysctl_kern_corefile(SYSCTL_HANDLER_ARGS)
{
	int error;

	sx_xlock(&corefilename_lock);
	error = sysctl_handle_string(oidp, corefilename, sizeof(corefilename),
	    req);
	sx_xunlock(&corefilename_lock);

	return (error);
}
SYSCTL_PROC(_kern, OID_AUTO, corefile, CTLTYPE_STRING | CTLFLAG_RW |
    CTLFLAG_MPSAFE, 0, 0, sysctl_kern_corefile, "A",
    "Process corefile name format string");

/*
 * corefile_open(comm, uid, pid, td, compress, vpp, namep)
 * Expand the name described in corefilename, using name, uid, and pid
 * and open/create core file.
 * corefilename is a printf-like string, with three format specifiers:
 *	%N	name of process ("name")
 *	%P	process id (pid)
 *	%U	user id (uid)
 * For example, "%N.core" is the default; they can be disabled completely
 * by using "/dev/null", or all core files can be stored in "/cores/%U/%N-%P".
 * This is controlled by the sysctl variable kern.corefile (see above).
 */
static int
corefile_open(const char *comm, uid_t uid, pid_t pid, struct thread *td,
    int compress, struct vnode **vpp, char **namep)
{
	struct nameidata nd;
	struct sbuf sb;
	const char *format;
	char *hostname, *name;
	int indexpos, i, error, cmode, flags, oflags;

	hostname = NULL;
	format = corefilename;
	name = malloc(MAXPATHLEN, M_TEMP, M_WAITOK | M_ZERO);
	indexpos = -1;
	(void)sbuf_new(&sb, name, MAXPATHLEN, SBUF_FIXEDLEN);
	sx_slock(&corefilename_lock);
	for (i = 0; format[i] != '\0'; i++) {
		switch (format[i]) {
		case '%':	/* Format character */
			i++;
			switch (format[i]) {
			case '%':
				sbuf_putc(&sb, '%');
				break;
			case 'H':	/* hostname */
				if (hostname == NULL) {
					hostname = malloc(MAXHOSTNAMELEN,
					    M_TEMP, M_WAITOK);
				}
				getcredhostname(td->td_ucred, hostname,
				    MAXHOSTNAMELEN);
				sbuf_printf(&sb, "%s", hostname);
				break;
			case 'I':	/* autoincrementing index */
				sbuf_printf(&sb, "0");
				indexpos = sbuf_len(&sb) - 1;
				break;
			case 'N':	/* process name */
				sbuf_printf(&sb, "%s", comm);
				break;
			case 'P':	/* process id */
				sbuf_printf(&sb, "%u", pid);
				break;
			case 'U':	/* user id */
				sbuf_printf(&sb, "%u", uid);
				break;
			default:
				log(LOG_ERR,
				    "Unknown format character %c in "
				    "corename `%s'\n", format[i], format);
				break;
			}
			break;
		default:
			sbuf_putc(&sb, format[i]);
			break;
		}
	}
	sx_sunlock(&corefilename_lock);
	free(hostname, M_TEMP);
	if (compress)
		sbuf_printf(&sb, GZ_SUFFIX);
	if (sbuf_error(&sb) != 0) {
		log(LOG_ERR, "pid %ld (%s), uid (%lu): corename is too "
		    "long\n", (long)pid, comm, (u_long)uid);
		sbuf_delete(&sb);
		free(name, M_TEMP);
		return (ENOMEM);
	}
	sbuf_finish(&sb);
	sbuf_delete(&sb);

	cmode = S_IRUSR | S_IWUSR;
	oflags = VN_OPEN_NOAUDIT | VN_OPEN_NAMECACHE |
	    (capmode_coredump ? VN_OPEN_NOCAPCHECK : 0);

	/*
	 * If the core format has a %I in it, then we need to check
	 * for existing corefiles before returning a name.
	 * To do this we iterate over 0..num_cores to find a
	 * non-existing core file name to use.
	 */
	if (indexpos != -1) {
		for (i = 0; i < num_cores; i++) {
			flags = O_CREAT | O_EXCL | FWRITE | O_NOFOLLOW;
			name[indexpos] = '0' + i;
			NDINIT(&nd, LOOKUP, NOFOLLOW, UIO_SYSSPACE, name, td);
			error = vn_open_cred(&nd, &flags, cmode, oflags,
			    td->td_ucred, NULL);
			if (error) {
				if (error == EEXIST)
					continue;
				log(LOG_ERR,
				    "pid %d (%s), uid (%u):  Path `%s' failed "
				    "on initial open test, error = %d\n",
				    pid, comm, uid, name, error);
			}
			goto out;
		}
	}

	flags = O_CREAT | FWRITE | O_NOFOLLOW;
	NDINIT(&nd, LOOKUP, NOFOLLOW, UIO_SYSSPACE, name, td);
	error = vn_open_cred(&nd, &flags, cmode, oflags, td->td_ucred, NULL);
out:
	if (error) {
#ifdef AUDIT
		audit_proc_coredump(td, name, error);
#endif
		free(name, M_TEMP);
		return (error);
	}
	NDFREE(&nd, NDF_ONLY_PNBUF);
	*vpp = nd.ni_vp;
	*namep = name;
	return (0);
}

static int
coredump_sanitise_path(const char *path)
{
	size_t i;

	/*
	 * Only send a subset of ASCII to devd(8) because it
	 * might pass these strings to sh -c.
	 */
	for (i = 0; path[i]; i++)
		if (!(isalpha(path[i]) || isdigit(path[i])) &&
		    path[i] != '/' && path[i] != '.' &&
		    path[i] != '-')
			return (0);

	return (1);
}

/*
 * Dump a process' core.  The main routine does some
 * policy checking, and creates the name of the coredump;
 * then it passes on a vnode and a size limit to the process-specific
 * coredump routine if there is one; if there _is not_ one, it returns
 * ENOSYS; otherwise it returns the error from the process-specific routine.
 */

static int
coredump(struct thread *td)
{
	struct proc *p = td->td_proc;
	struct ucred *cred = td->td_ucred;
	struct vnode *vp;
	struct flock lf;
	struct vattr vattr;
	int error, error1, locked;
	char *name;			/* name of corefile */
	void *rl_cookie;
	off_t limit;
	char *data = NULL;
	char *fullpath, *freepath = NULL;
	size_t len;
	static const char comm_name[] = "comm=";
	static const char core_name[] = "core=";

	PROC_LOCK_ASSERT(p, MA_OWNED);
	MPASS((p->p_flag & P_HADTHREADS) == 0 || p->p_singlethread == td);
	_STOPEVENT(p, S_CORE, 0);

	if (!do_coredump || (!sugid_coredump && (p->p_flag & P_SUGID) != 0) ||
	    (p->p_flag2 & P2_NOTRACE) != 0) {
		PROC_UNLOCK(p);
		return (EFAULT);
	}

	/*
	 * Note that the bulk of limit checking is done after
	 * the corefile is created.  The exception is if the limit
	 * for corefiles is 0, in which case we don't bother
	 * creating the corefile at all.  This layout means that
	 * a corefile is truncated instead of not being created,
	 * if it is larger than the limit.
	 */
	limit = (off_t)lim_cur(td, RLIMIT_CORE);
	if (limit == 0 || racct_get_available(p, RACCT_CORE) == 0) {
		PROC_UNLOCK(p);
		return (EFBIG);
	}
	PROC_UNLOCK(p);

	error = corefile_open(p->p_comm, cred->cr_uid, p->p_pid, td,
	    compress_user_cores, &vp, &name);
	if (error != 0)
		return (error);

	/*
	 * Don't dump to non-regular files or files with links.
	 * Do not dump into system files.
	 */
	if (vp->v_type != VREG || VOP_GETATTR(vp, &vattr, cred) != 0 ||
	    vattr.va_nlink != 1 || (vp->v_vflag & VV_SYSTEM) != 0) {
		VOP_UNLOCK(vp, 0);
		error = EFAULT;
		goto out;
	}

	VOP_UNLOCK(vp, 0);

	/* Postpone other writers, including core dumps of other processes. */
	rl_cookie = vn_rangelock_wlock(vp, 0, OFF_MAX);

	lf.l_whence = SEEK_SET;
	lf.l_start = 0;
	lf.l_len = 0;
	lf.l_type = F_WRLCK;
	locked = (VOP_ADVLOCK(vp, (caddr_t)p, F_SETLK, &lf, F_FLOCK) == 0);

	VATTR_NULL(&vattr);
	vattr.va_size = 0;
	if (set_core_nodump_flag)
		vattr.va_flags = UF_NODUMP;
	vn_lock(vp, LK_EXCLUSIVE | LK_RETRY);
	VOP_SETATTR(vp, &vattr, cred);
	VOP_UNLOCK(vp, 0);
	PROC_LOCK(p);
	p->p_acflag |= ACORE;
	PROC_UNLOCK(p);

	if (p->p_sysent->sv_coredump != NULL) {
		error = p->p_sysent->sv_coredump(td, vp, limit,
		    compress_user_cores ? IMGACT_CORE_COMPRESS : 0);
	} else {
		error = ENOSYS;
	}

	if (locked) {
		lf.l_type = F_UNLCK;
		VOP_ADVLOCK(vp, (caddr_t)p, F_UNLCK, &lf, F_FLOCK);
	}
	vn_rangelock_unlock(vp, rl_cookie);

	/*
	 * Notify the userland helper that a process triggered a core dump.
	 * This allows the helper to run an automated debugging session.
	 */
	if (error != 0 || coredump_devctl == 0)
		goto out;
	len = MAXPATHLEN * 2 + sizeof(comm_name) - 1 +
	    sizeof(' ') + sizeof(core_name) - 1;
	data = malloc(len, M_TEMP, M_WAITOK);
	if (vn_fullpath_global(td, p->p_textvp, &fullpath, &freepath) != 0)
		goto out;
	if (!coredump_sanitise_path(fullpath))
		goto out;
	snprintf(data, len, "%s%s ", comm_name, fullpath);
	free(freepath, M_TEMP);
	freepath = NULL;
	if (vn_fullpath_global(td, vp, &fullpath, &freepath) != 0)
		goto out;
	if (!coredump_sanitise_path(fullpath))
		goto out;
	strlcat(data, core_name, len);
	strlcat(data, fullpath, len);
	devctl_notify("kernel", "signal", "coredump", data);
out:
	error1 = vn_close(vp, FWRITE, cred, td);
	if (error == 0)
		error = error1;
#ifdef AUDIT
	audit_proc_coredump(td, name, error);
#endif
	free(freepath, M_TEMP);
	free(data, M_TEMP);
	free(name, M_TEMP);
	return (error);
}

/*
 * Nonexistent system call-- signal process (may want to handle it).  Flag
 * error in case process won't see signal immediately (blocked or ignored).
 */
#ifndef _SYS_SYSPROTO_H_
struct nosys_args {
	int	dummy;
};
#endif
/* ARGSUSED */
int
nosys(td, args)
	struct thread *td;
	struct nosys_args *args;
{
	struct proc *p = td->td_proc;

	PROC_LOCK(p);
	tdsignal(td, SIGSYS);
	PROC_UNLOCK(p);
	return (ENOSYS);
}

/*
 * Send a SIGIO or SIGURG signal to a process or process group using stored
 * credentials rather than those of the current process.
 */
void
pgsigio(sigiop, sig, checkctty)
	struct sigio **sigiop;
	int sig, checkctty;
{
	ksiginfo_t ksi;
	struct sigio *sigio;

	ksiginfo_init(&ksi);
	ksi.ksi_signo = sig;
	ksi.ksi_code = SI_KERNEL;

	SIGIO_LOCK();
	sigio = *sigiop;
	if (sigio == NULL) {
		SIGIO_UNLOCK();
		return;
	}
	if (sigio->sio_pgid > 0) {
		PROC_LOCK(sigio->sio_proc);
		if (CANSIGIO(sigio->sio_ucred, sigio->sio_proc->p_ucred))
			kern_psignal(sigio->sio_proc, sig);
		PROC_UNLOCK(sigio->sio_proc);
	} else if (sigio->sio_pgid < 0) {
		struct proc *p;

		PGRP_LOCK(sigio->sio_pgrp);
		LIST_FOREACH(p, &sigio->sio_pgrp->pg_members, p_pglist) {
			PROC_LOCK(p);
			if (p->p_state == PRS_NORMAL &&
			    CANSIGIO(sigio->sio_ucred, p->p_ucred) &&
			    (checkctty == 0 || (p->p_flag & P_CONTROLT)))
				kern_psignal(p, sig);
			PROC_UNLOCK(p);
		}
		PGRP_UNLOCK(sigio->sio_pgrp);
	}
	SIGIO_UNLOCK();
}

static int
filt_sigattach(struct knote *kn)
{
	struct proc *p = curproc;

	kn->kn_ptr.p_proc = p;
	kn->kn_flags |= EV_CLEAR;		/* automatically set */

	knlist_add(p->p_klist, kn, 0);

	return (0);
}

static void
filt_sigdetach(struct knote *kn)
{
	struct proc *p = kn->kn_ptr.p_proc;

	knlist_remove(p->p_klist, kn, 0);
}

/*
 * signal knotes are shared with proc knotes, so we apply a mask to
 * the hint in order to differentiate them from process hints.  This
 * could be avoided by using a signal-specific knote list, but probably
 * isn't worth the trouble.
 */
static int
filt_signal(struct knote *kn, long hint)
{

	if (hint & NOTE_SIGNAL) {
		hint &= ~NOTE_SIGNAL;

		if (kn->kn_id == hint)
			kn->kn_data++;
	}
	return (kn->kn_data != 0);
}

struct sigacts *
sigacts_alloc(void)
{
	struct sigacts *ps;

	ps = malloc(sizeof(struct sigacts), M_SUBPROC, M_WAITOK | M_ZERO);
	refcount_init(&ps->ps_refcnt, 1);
	mtx_init(&ps->ps_mtx, "sigacts", NULL, MTX_DEF);
	return (ps);
}

void
sigacts_free(struct sigacts *ps)
{

	if (refcount_release(&ps->ps_refcnt) == 0)
		return;
	mtx_destroy(&ps->ps_mtx);
	free(ps, M_SUBPROC);
}

struct sigacts *
sigacts_hold(struct sigacts *ps)
{

	refcount_acquire(&ps->ps_refcnt);
	return (ps);
}

void
sigacts_copy(struct sigacts *dest, struct sigacts *src)
{

	KASSERT(dest->ps_refcnt == 1, ("sigacts_copy to shared dest"));
	mtx_lock(&src->ps_mtx);
	bcopy(src, dest, offsetof(struct sigacts, ps_refcnt));
#ifdef COMPAT_CHERIABI
	/* XXX-BD: make conditional? */
	cheri_memcpy(&dest->ps_sigcap, &src->ps_sigcap, sizeof(dest->ps_sigcap));
#endif
	mtx_unlock(&src->ps_mtx);
}

int
sigacts_shared(struct sigacts *ps)
{

	return (ps->ps_refcnt > 1);
}<|MERGE_RESOLUTION|>--- conflicted
+++ resolved
@@ -2478,12 +2478,8 @@
 		 * Don't awaken a sleeping thread for SIGSTOP if the
 		 * STOP signal is deferred.
 		 */
-<<<<<<< HEAD
-		if ((prop & SIGPROP_STOP) && (td->td_flags & TDF_SBDRY))
-=======
-		if ((prop & SA_STOP) != 0 && (td->td_flags & (TDF_SBDRY |
+		if ((prop & SIGPROP_STOP) != 0 && (td->td_flags & (TDF_SBDRY |
 		    TDF_SERESTART | TDF_SEINTR)) == TDF_SBDRY)
->>>>>>> fb3ea99e
 			goto out;
 
 		/*
