--- conflicted
+++ resolved
@@ -893,23 +893,8 @@
 			return (error);
 	}
 	error = kern_sigaction(td, uap->sig, actp, oactp, 0);
-<<<<<<< HEAD
-	if (oactp && !error) {
-#if __has_feature(capabilities)
-		memset(&oact_n, 0, sizeof(oact_n));
-		oact_n.sa_handler = (void *)(uintptr_t)(__cheri_addr vaddr_t)
-		    oactp->sa_handler;
-		oact_n.sa_flags = oactp->sa_flags;
-		oact_n.sa_mask = oactp->sa_mask;
-#else
-		oact_n = *oactp;
-#endif
-		error = copyout(&oact_n, uap->oact, sizeof(oact_n));
-	}
-=======
 	if (oactp && !error)
 		error = copyoutcap(&oact, uap->oact, sizeof(oact));
->>>>>>> fe33cd02
 	return (error);
 }
 
@@ -4030,11 +4015,7 @@
 }
 // CHERI CHANGES START
 // {
-<<<<<<< HEAD
-//   "updated": 20190531,
-=======
 //   "updated": 20191022,
->>>>>>> fe33cd02
 //   "target_type": "kernel",
 //   "changes": [
 //     "kernel_sig_types",
