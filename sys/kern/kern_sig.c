--- conflicted
+++ resolved
@@ -2093,13 +2093,10 @@
 	PROC_LOCK(p);
 	ps = p->p_sigacts;
 	mtx_lock(&ps->ps_mtx);
-<<<<<<< HEAD
-
-=======
+
 	sigmask = td->td_sigmask;
 	if (td->td_sigblock_val != 0)
 		SIGSETOR(sigmask, fastblock_mask);
->>>>>>> c3e1a2bd
 	if ((p->p_flag & P_TRACED) == 0 && SIGISMEMBER(ps->ps_sigcatch, sig) &&
 	    !SIGISMEMBER(sigmask, sig)) {
 #ifdef KTRACE
@@ -4056,7 +4053,128 @@
 			sigqueue_delete_proc(p, sig);
 	}
 }
-<<<<<<< HEAD
+
+int
+sys_sigfastblock(struct thread *td, struct sigfastblock_args *uap)
+{
+
+	return (kern_sigfastblock(td, uap->cmd, uap->ptr));
+}
+
+int
+kern_sigfastblock(struct thread *td, int cmd, uint32_t * __capability ptr)
+{
+	struct proc *p;
+	int error, res;
+	uint32_t oldval;
+
+	error = 0;
+	switch (cmd) {
+	case SIGFASTBLOCK_SETPTR:
+		if ((td->td_pflags & TDP_SIGFASTBLOCK) != 0) {
+			error = EBUSY;
+			break;
+		}
+		if (!__builtin_is_aligned(ptr, sizeof(uint32_t))) {
+			error = EINVAL;
+			break;
+		}
+		td->td_pflags |= TDP_SIGFASTBLOCK;
+		td->td_sigblock_ptr = ptr;
+		break;
+
+	case SIGFASTBLOCK_UNBLOCK:
+		if ((td->td_pflags & TDP_SIGFASTBLOCK) != 0) {
+			error = EINVAL;
+			break;
+		}
+again:
+		res = casueword32(td->td_sigblock_ptr, SIGFASTBLOCK_PEND,
+		    &oldval, 0);
+		if (res == -1) {
+			error = EFAULT;
+			break;
+		}
+		if (res == 1) {
+			if (oldval != SIGFASTBLOCK_PEND) {
+				error = EBUSY;
+				break;
+			}
+			error = thread_check_susp(td, false);
+			if (error != 0)
+				break;
+			goto again;
+		}
+		td->td_sigblock_val = 0;
+
+		/*
+		 * Rely on normal ast mechanism to deliver pending
+		 * signals to current thread.  But notify others about
+		 * fake unblock.
+		 */
+		p = td->td_proc;
+		if (error == 0 && p->p_numthreads != 1) {
+			PROC_LOCK(p);
+			reschedule_signals(p, td->td_sigmask, 0);
+			PROC_UNLOCK(p);
+		}
+		break;
+
+	case SIGFASTBLOCK_UNSETPTR:
+		if ((td->td_pflags & TDP_SIGFASTBLOCK) == 0) {
+			error = EINVAL;
+			break;
+		}
+		res = fueword32(td->td_sigblock_ptr, &oldval);
+		if (res == -1) {
+			error = EFAULT;
+			break;
+		}
+		if (oldval != 0 && oldval != SIGFASTBLOCK_PEND) {
+			error = EBUSY;
+			break;
+		}
+		td->td_pflags &= ~TDP_SIGFASTBLOCK;
+		td->td_sigblock_val = 0;
+		break;
+
+	default:
+		error = EINVAL;
+		break;
+	}
+	return (error);
+}
+
+void
+fetch_sigfastblock(struct thread *td)
+{
+
+	if ((td->td_pflags & TDP_SIGFASTBLOCK) == 0)
+		return;
+	if (fueword32(td->td_sigblock_ptr, &td->td_sigblock_val) == -1) {
+		fetch_sigfastblock_failed(td, false);
+		return;
+	}
+	td->td_sigblock_val &= ~SIGFASTBLOCK_FLAGS;
+}
+
+void
+fetch_sigfastblock_failed(struct thread *td, bool write)
+{
+	ksiginfo_t ksi;
+
+	/*
+	 * Prevent further fetches and SIGSEGVs, allowing thread to
+	 * issue syscalls despite corruption.
+	 */
+	td->td_pflags &= ~TDP_SIGFASTBLOCK;
+
+	ksiginfo_init_trap(&ksi);
+	ksi.ksi_signo = SIGSEGV;
+	ksi.ksi_code = write ? SEGV_ACCERR : SEGV_MAPERR;
+	ksi.ksi_addr = td->td_sigblock_ptr;
+	trapsignal(td, &ksi);
+}
 // CHERI CHANGES START
 // {
 //   "updated": 20191022,
@@ -4067,121 +4185,4 @@
 //     "user_capabilities"
 //   ]
 // }
-// CHERI CHANGES END
-=======
-
-int
-sys_sigfastblock(struct thread *td, struct sigfastblock_args *uap)
-{
-	struct proc *p;
-	int error, res;
-	uint32_t oldval;
-
-	error = 0;
-	switch (uap->cmd) {
-	case SIGFASTBLOCK_SETPTR:
-		if ((td->td_pflags & TDP_SIGFASTBLOCK) != 0) {
-			error = EBUSY;
-			break;
-		}
-		if (((uintptr_t)(uap->ptr) & (sizeof(uint32_t) - 1)) != 0) {
-			error = EINVAL;
-			break;
-		}
-		td->td_pflags |= TDP_SIGFASTBLOCK;
-		td->td_sigblock_ptr = uap->ptr;
-		break;
-
-	case SIGFASTBLOCK_UNBLOCK:
-		if ((td->td_pflags & TDP_SIGFASTBLOCK) != 0) {
-			error = EINVAL;
-			break;
-		}
-again:
-		res = casueword32(td->td_sigblock_ptr, SIGFASTBLOCK_PEND,
-		    &oldval, 0);
-		if (res == -1) {
-			error = EFAULT;
-			break;
-		}
-		if (res == 1) {
-			if (oldval != SIGFASTBLOCK_PEND) {
-				error = EBUSY;
-				break;
-			}
-			error = thread_check_susp(td, false);
-			if (error != 0)
-				break;
-			goto again;
-		}
-		td->td_sigblock_val = 0;
-
-		/*
-		 * Rely on normal ast mechanism to deliver pending
-		 * signals to current thread.  But notify others about
-		 * fake unblock.
-		 */
-		p = td->td_proc;
-		if (error == 0 && p->p_numthreads != 1) {
-			PROC_LOCK(p);
-			reschedule_signals(p, td->td_sigmask, 0);
-			PROC_UNLOCK(p);
-		}
-		break;
-
-	case SIGFASTBLOCK_UNSETPTR:
-		if ((td->td_pflags & TDP_SIGFASTBLOCK) == 0) {
-			error = EINVAL;
-			break;
-		}
-		res = fueword32(td->td_sigblock_ptr, &oldval);
-		if (res == -1) {
-			error = EFAULT;
-			break;
-		}
-		if (oldval != 0 && oldval != SIGFASTBLOCK_PEND) {
-			error = EBUSY;
-			break;
-		}
-		td->td_pflags &= ~TDP_SIGFASTBLOCK;
-		td->td_sigblock_val = 0;
-		break;
-
-	default:
-		error = EINVAL;
-		break;
-	}
-	return (error);
-}
-
-void
-fetch_sigfastblock(struct thread *td)
-{
-
-	if ((td->td_pflags & TDP_SIGFASTBLOCK) == 0)
-		return;
-	if (fueword32(td->td_sigblock_ptr, &td->td_sigblock_val) == -1) {
-		fetch_sigfastblock_failed(td, false);
-		return;
-	}
-	td->td_sigblock_val &= ~SIGFASTBLOCK_FLAGS;
-}
-
-void
-fetch_sigfastblock_failed(struct thread *td, bool write)
-{
-	ksiginfo_t ksi;
-
-	/*
-	 * Prevent further fetches and SIGSEGVs, allowing thread to
-	 * issue syscalls despite corruption.
-	 */
-	td->td_pflags &= ~TDP_SIGFASTBLOCK;
-
-	ksiginfo_init_trap(&ksi);
-	ksi.ksi_signo = SIGSEGV;
-	ksi.ksi_code = write ? SEGV_ACCERR : SEGV_MAPERR;
-	ksi.ksi_addr = td->td_sigblock_ptr;
-	trapsignal(td, &ksi);
-}
->>>>>>> c3e1a2bd
+// CHERI CHANGES END