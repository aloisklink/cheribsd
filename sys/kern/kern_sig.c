--- conflicted
+++ resolved
@@ -3086,8 +3086,8 @@
 	 * Return the signal's number, or fall through
 	 * to clear it from the pending mask.
 	 */
-	switch ((intptr_t)p->p_sigacts->ps_sigact[_SIG_IDX(sig)]) {
-	case (intptr_t)SIG_DFL:
+	switch ((intcap_t)p->p_sigacts->ps_sigact[_SIG_IDX(sig)]) {
+	case (intcap_t)SIG_DFL:
 		/*
 		 * Don't take default actions on system processes.
 		 */
@@ -3149,7 +3149,7 @@
 			return (SIGSTATUS_HANDLE);
 		}
 
-	case (intptr_t)SIG_IGN:
+	case (intcap_t)SIG_IGN:
 		if ((td->td_flags & TDF_SIGWAIT) == 0)
 			return (SIGSTATUS_IGNORE);
 		else
@@ -3227,150 +3227,6 @@
 			SIGADDSET(sigpending, SIGSTOP);
 		}
 
-<<<<<<< HEAD
-		/*
-		 * We should allow pending but ignored signals below
-		 * only if there is sigwait() active, or P_TRACED was
-		 * on when they were posted.
-		 */
-		if (SIGISMEMBER(ps->ps_sigignore, sig) &&
-		    (p->p_flag & P_TRACED) == 0 &&
-		    (td->td_flags & TDF_SIGWAIT) == 0) {
-			sigqueue_delete(&td->td_sigqueue, sig);
-			sigqueue_delete(&p->p_sigqueue, sig);
-			continue;
-		}
-		if ((p->p_flag & (P_TRACED | P_PPTRACE)) == P_TRACED) {
-			/*
-			 * If traced, always stop.
-			 * Remove old signal from queue before the stop.
-			 * XXX shrug off debugger, it causes siginfo to
-			 * be thrown away.
-			 */
-			queue = &td->td_sigqueue;
-			ksiginfo_init(&ksi);
-			if (sigqueue_get(queue, sig, &ksi) == 0) {
-				queue = &p->p_sigqueue;
-				sigqueue_get(queue, sig, &ksi);
-			}
-			td->td_si = ksi.ksi_info;
-
-			mtx_unlock(&ps->ps_mtx);
-			sig = ptracestop(td, sig, &ksi);
-			mtx_lock(&ps->ps_mtx);
-
-			td->td_si.si_signo = 0;
-
-			/* 
-			 * Keep looking if the debugger discarded or
-			 * replaced the signal.
-			 */
-			if (sig == 0)
-				continue;
-
-			/*
-			 * If the signal became masked, re-queue it.
-			 */
-			if (SIGISMEMBER(td->td_sigmask, sig)) {
-				ksi.ksi_flags |= KSI_HEAD;
-				sigqueue_add(&p->p_sigqueue, sig, &ksi);
-				continue;
-			}
-
-			/*
-			 * If the traced bit got turned off, requeue
-			 * the signal and go back up to the top to
-			 * rescan signals.  This ensures that p_sig*
-			 * and p_sigact are consistent.
-			 */
-			if ((p->p_flag & P_TRACED) == 0) {
-				ksi.ksi_flags |= KSI_HEAD;
-				sigqueue_add(queue, sig, &ksi);
-				continue;
-			}
-		}
-
-		prop = sigprop(sig);
-
-		/*
-		 * Decide whether the signal should be returned.
-		 * Return the signal's number, or fall through
-		 * to clear it from the pending mask.
-		 */
-		switch ((intcap_t)p->p_sigacts->ps_sigact[_SIG_IDX(sig)]) {
-		case (intcap_t)SIG_DFL:
-			/*
-			 * Don't take default actions on system processes.
-			 */
-			if (p->p_pid <= 1) {
-#ifdef DIAGNOSTIC
-				/*
-				 * Are you sure you want to ignore SIGSEGV
-				 * in init? XXX
-				 */
-				printf("Process (pid %lu) got signal %d\n",
-					(u_long)p->p_pid, sig);
-#endif
-				break;		/* == ignore */
-			}
-			/*
-			 * If there is a pending stop signal to process with
-			 * default action, stop here, then clear the signal.
-			 * Traced or exiting processes should ignore stops.
-			 * Additionally, a member of an orphaned process group
-			 * should ignore tty stops.
-			 */
-			if (prop & SIGPROP_STOP) {
-				mtx_unlock(&ps->ps_mtx);
-				if ((p->p_flag & (P_TRACED | P_WEXIT |
-				    P_SINGLE_EXIT)) != 0 || ((p->p_pgrp->
-				    pg_flags & PGRP_ORPHANED) != 0 &&
-				    (prop & SIGPROP_TTYSTOP) != 0)) {
-					mtx_lock(&ps->ps_mtx);
-					break;	/* == ignore */
-				}
-				if (TD_SBDRY_INTR(td)) {
-					KASSERT((td->td_flags & TDF_SBDRY) != 0,
-					    ("lost TDF_SBDRY"));
-					mtx_lock(&ps->ps_mtx);
-					return (-1);
-				}
-				WITNESS_WARN(WARN_GIANTOK | WARN_SLEEPOK,
-				    &p->p_mtx.lock_object, "Catching SIGSTOP");
-				sigqueue_delete(&td->td_sigqueue, sig);
-				sigqueue_delete(&p->p_sigqueue, sig);
-				p->p_flag |= P_STOPPED_SIG;
-				p->p_xsig = sig;
-				PROC_SLOCK(p);
-				sig_suspend_threads(td, p, 0);
-				thread_suspend_switch(td, p);
-				PROC_SUNLOCK(p);
-				mtx_lock(&ps->ps_mtx);
-				goto next;
-			} else if ((prop & SIGPROP_IGNORE) != 0 &&
-			    (td->td_flags & TDF_SIGWAIT) == 0) {
-				/*
-				 * Default action is to ignore; drop it if
-				 * not in kern_sigtimedwait().
-				 */
-				break;		/* == ignore */
-			} else
-				return (sig);
-			/*NOTREACHED*/
-
-		case (intcap_t)SIG_IGN:
-			if ((td->td_flags & TDF_SIGWAIT) == 0)
-				break;		/* == ignore */
-			else
-				return (sig);
-
-		default:
-			/*
-			 * This signal has an action, let
-			 * postsig() process it.
-			 */
-			return (sig);
-=======
 		SIG_FOREACH(sig, &sigpending) {
 			switch (sigprocess(td, sig)) {
 			case SIGSTATUS_HANDLE:
@@ -3384,7 +3240,6 @@
 			case SIGSTATUS_SBDRY_STOP:
 				return (-1);
 			}
->>>>>>> 81f2e906
 		}
 next:;
 	}
