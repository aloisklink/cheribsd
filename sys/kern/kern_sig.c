/*-
 * Copyright (c) 1982, 1986, 1989, 1991, 1993
 *	The Regents of the University of California.  All rights reserved.
 * (c) UNIX System Laboratories, Inc.
 * All or some portions of this file are derived from material licensed
 * to the University of California by American Telephone and Telegraph
 * Co. or Unix System Laboratories, Inc. and are reproduced herein with
 * the permission of UNIX System Laboratories, Inc.
 *
 * Redistribution and use in source and binary forms, with or without
 * modification, are permitted provided that the following conditions
 * are met:
 * 1. Redistributions of source code must retain the above copyright
 *    notice, this list of conditions and the following disclaimer.
 * 2. Redistributions in binary form must reproduce the above copyright
 *    notice, this list of conditions and the following disclaimer in the
 *    documentation and/or other materials provided with the distribution.
 * 4. Neither the name of the University nor the names of its contributors
 *    may be used to endorse or promote products derived from this software
 *    without specific prior written permission.
 *
 * THIS SOFTWARE IS PROVIDED BY THE REGENTS AND CONTRIBUTORS ``AS IS'' AND
 * ANY EXPRESS OR IMPLIED WARRANTIES, INCLUDING, BUT NOT LIMITED TO, THE
 * IMPLIED WARRANTIES OF MERCHANTABILITY AND FITNESS FOR A PARTICULAR PURPOSE
 * ARE DISCLAIMED.  IN NO EVENT SHALL THE REGENTS OR CONTRIBUTORS BE LIABLE
 * FOR ANY DIRECT, INDIRECT, INCIDENTAL, SPECIAL, EXEMPLARY, OR CONSEQUENTIAL
 * DAMAGES (INCLUDING, BUT NOT LIMITED TO, PROCUREMENT OF SUBSTITUTE GOODS
 * OR SERVICES; LOSS OF USE, DATA, OR PROFITS; OR BUSINESS INTERRUPTION)
 * HOWEVER CAUSED AND ON ANY THEORY OF LIABILITY, WHETHER IN CONTRACT, STRICT
 * LIABILITY, OR TORT (INCLUDING NEGLIGENCE OR OTHERWISE) ARISING IN ANY WAY
 * OUT OF THE USE OF THIS SOFTWARE, EVEN IF ADVISED OF THE POSSIBILITY OF
 * SUCH DAMAGE.
 *
 *	@(#)kern_sig.c	8.7 (Berkeley) 4/18/94
 */

#include <sys/cdefs.h>
__FBSDID("$FreeBSD$");

#include "opt_compat.h"
#include "opt_gzio.h"
#include "opt_ktrace.h"

#include <sys/param.h>
#include <sys/ctype.h>
#include <sys/systm.h>
#include <sys/signalvar.h>
#include <sys/vnode.h>
#include <sys/acct.h>
#include <sys/bus.h>
#include <sys/capsicum.h>
#include <sys/condvar.h>
#include <sys/event.h>
#include <sys/fcntl.h>
#include <sys/imgact.h>
#include <sys/kernel.h>
#include <sys/ktr.h>
#include <sys/ktrace.h>
#include <sys/lock.h>
#include <sys/malloc.h>
#include <sys/mutex.h>
#include <sys/refcount.h>
#include <sys/namei.h>
#include <sys/proc.h>
#include <sys/procdesc.h>
#include <sys/posix4.h>
#include <sys/pioctl.h>
#include <sys/racct.h>
#include <sys/resourcevar.h>
#include <sys/sdt.h>
#include <sys/sbuf.h>
#include <sys/sleepqueue.h>
#include <sys/smp.h>
#include <sys/stat.h>
#include <sys/sx.h>
#include <sys/syscallsubr.h>
#include <sys/sysctl.h>
#include <sys/sysent.h>
#include <sys/syslog.h>
#include <sys/sysproto.h>
#include <sys/timers.h>
#include <sys/unistd.h>
#include <sys/wait.h>
#include <vm/vm.h>
#include <vm/vm_extern.h>
#include <vm/uma.h>

#include <sys/jail.h>

#ifdef CPU_CHERI
/*
 * XXXRW: We're not quite doing this in the right place, hence the header;
 * need to work on that.
 */
#include <cheri/cheri.h>
#endif

#include <machine/cpu.h>

#include <security/audit/audit.h>

#define	ONSIG	32		/* NSIG for osig* syscalls.  XXX. */

SDT_PROVIDER_DECLARE(proc);
SDT_PROBE_DEFINE3(proc, , , signal__send,
    "struct thread *", "struct proc *", "int");
SDT_PROBE_DEFINE2(proc, , , signal__clear,
    "int", "ksiginfo_t *");
SDT_PROBE_DEFINE3(proc, , , signal__discard,
    "struct thread *", "struct proc *", "int");

static int	coredump(struct thread *);
static int	killpg1(struct thread *td, int sig, int pgid, int all,
		    ksiginfo_t *ksi);
static int	issignal(struct thread *td);
static void	tdsigwakeup(struct thread *, int, sig_t, int);
static int	sig_suspend_threads(struct thread *, struct proc *, int);
static int	filt_sigattach(struct knote *kn);
static void	filt_sigdetach(struct knote *kn);
static int	filt_signal(struct knote *kn, long hint);
static struct thread *sigtd(struct proc *p, int sig, int prop);
static void	sigqueue_start(void);

static uma_zone_t	ksiginfo_zone = NULL;
struct filterops sig_filtops = {
	.f_isfd = 0,
	.f_attach = filt_sigattach,
	.f_detach = filt_sigdetach,
	.f_event = filt_signal,
};

static int	kern_logsigexit = 1;
SYSCTL_INT(_kern, KERN_LOGSIGEXIT, logsigexit, CTLFLAG_RW,
    &kern_logsigexit, 0,
    "Log processes quitting on abnormal signals to syslog(3)");

static int	kern_forcesigexit = 1;
SYSCTL_INT(_kern, OID_AUTO, forcesigexit, CTLFLAG_RW,
    &kern_forcesigexit, 0, "Force trap signal to be handled");

static SYSCTL_NODE(_kern, OID_AUTO, sigqueue, CTLFLAG_RW, 0,
    "POSIX real time signal");

#ifdef CPU_CHERI
static int	log_cheri_unwind = 1;
SYSCTL_INT(_kern, OID_AUTO, log_cheri_unwind, CTLFLAG_RW,
    &log_cheri_unwind, 1, "Log CHERI sandbox unwind on uncaught signal");
#endif

static int	max_pending_per_proc = 128;
SYSCTL_INT(_kern_sigqueue, OID_AUTO, max_pending_per_proc, CTLFLAG_RW,
    &max_pending_per_proc, 0, "Max pending signals per proc");

static int	preallocate_siginfo = 1024;
SYSCTL_INT(_kern_sigqueue, OID_AUTO, preallocate, CTLFLAG_RDTUN,
    &preallocate_siginfo, 0, "Preallocated signal memory size");

static int	signal_overflow = 0;
SYSCTL_INT(_kern_sigqueue, OID_AUTO, overflow, CTLFLAG_RD,
    &signal_overflow, 0, "Number of signals overflew");

static int	signal_alloc_fail = 0;
SYSCTL_INT(_kern_sigqueue, OID_AUTO, alloc_fail, CTLFLAG_RD,
    &signal_alloc_fail, 0, "signals failed to be allocated");

SYSINIT(signal, SI_SUB_P1003_1B, SI_ORDER_FIRST+3, sigqueue_start, NULL);

/*
 * Policy -- Can ucred cr1 send SIGIO to process cr2?
 * Should use cr_cansignal() once cr_cansignal() allows SIGIO and SIGURG
 * in the right situations.
 */
#define CANSIGIO(cr1, cr2) \
	((cr1)->cr_uid == 0 || \
	    (cr1)->cr_ruid == (cr2)->cr_ruid || \
	    (cr1)->cr_uid == (cr2)->cr_ruid || \
	    (cr1)->cr_ruid == (cr2)->cr_uid || \
	    (cr1)->cr_uid == (cr2)->cr_uid)

static int	sugid_coredump;
SYSCTL_INT(_kern, OID_AUTO, sugid_coredump, CTLFLAG_RWTUN,
    &sugid_coredump, 0, "Allow setuid and setgid processes to dump core");

static int	capmode_coredump;
SYSCTL_INT(_kern, OID_AUTO, capmode_coredump, CTLFLAG_RWTUN,
    &capmode_coredump, 0, "Allow processes in capability mode to dump core");

static int	do_coredump = 1;
SYSCTL_INT(_kern, OID_AUTO, coredump, CTLFLAG_RW,
	&do_coredump, 0, "Enable/Disable coredumps");

static int	set_core_nodump_flag = 0;
SYSCTL_INT(_kern, OID_AUTO, nodump_coredump, CTLFLAG_RW, &set_core_nodump_flag,
	0, "Enable setting the NODUMP flag on coredump files");

static int	coredump_devctl = 0;
SYSCTL_INT(_kern, OID_AUTO, coredump_devctl, CTLFLAG_RW, &coredump_devctl,
	0, "Generate a devctl notification when processes coredump");

/*
 * Signal properties and actions.
 * The array below categorizes the signals and their default actions.
 */
static int sigproptbl[] = {
	[SIGHUP] =	SIGPROP_KILL,
	[SIGINT] =	SIGPROP_KILL,
	[SIGQUIT] =	SIGPROP_KILL|SIGPROP_CORE,
	[SIGILL] =	SIGPROP_KILL|SIGPROP_CORE|SIGPROP_SBUNWIND,
	[SIGTRAP] =	SIGPROP_KILL|SIGPROP_CORE|SIGPROP_SBUNWIND,
	[SIGABRT] =	SIGPROP_KILL|SIGPROP_CORE,
	[SIGEMT] =	SIGPROP_KILL|SIGPROP_CORE|SIGPROP_SBUNWIND,
	[SIGFPE] =	SIGPROP_KILL|SIGPROP_CORE|SIGPROP_SBUNWIND,
	[SIGKILL] =	SIGPROP_KILL,
	[SIGBUS] =	SIGPROP_KILL|SIGPROP_CORE|SIGPROP_SBUNWIND,
	[SIGSEGV] =	SIGPROP_KILL|SIGPROP_CORE|SIGPROP_SBUNWIND,
	[SIGSYS] =	SIGPROP_KILL|SIGPROP_CORE,
	[SIGPIPE] =	SIGPROP_KILL,
	[SIGALRM] =	SIGPROP_KILL,
	[SIGTERM] =	SIGPROP_KILL,
	[SIGURG] =	SIGPROP_IGNORE,
	[SIGSTOP] =	SIGPROP_STOP,
	[SIGTSTP] =	SIGPROP_STOP|SIGPROP_TTYSTOP,
	[SIGCONT] =	SIGPROP_IGNORE|SIGPROP_CONT,
	[SIGCHLD] =	SIGPROP_IGNORE,
	[SIGTTIN] =	SIGPROP_STOP|SIGPROP_TTYSTOP,
	[SIGTTOU] =	SIGPROP_STOP|SIGPROP_TTYSTOP,
	[SIGIO] =	SIGPROP_IGNORE,
	[SIGXCPU] =	SIGPROP_KILL,
	[SIGXFSZ] =	SIGPROP_KILL,
	[SIGVTALRM] =	SIGPROP_KILL,
	[SIGPROF] =	SIGPROP_KILL,
	[SIGWINCH] =	SIGPROP_IGNORE,
	[SIGINFO] =	SIGPROP_IGNORE,
	[SIGUSR1] =	SIGPROP_KILL,
	[SIGUSR2] =	SIGPROP_KILL,
	[SIGTHR] =	SIGPROP_KILL,
	[SIGLIBRT] =	SIGPROP_KILL,
	[SIGPROT] =	SIGPROP_KILL|SIGPROP_CORE|SIGPROP_SBUNWIND,
};
static size_t sigproptbl_count = nitems(sigproptbl);

static void reschedule_signals(struct proc *p, sigset_t block, int flags);

static void
sigqueue_start(void)
{
	ksiginfo_zone = uma_zcreate("ksiginfo", sizeof(ksiginfo_t),
		NULL, NULL, NULL, NULL, UMA_ALIGN_PTR, 0);
	uma_prealloc(ksiginfo_zone, preallocate_siginfo);
	p31b_setcfg(CTL_P1003_1B_REALTIME_SIGNALS, _POSIX_REALTIME_SIGNALS);
	p31b_setcfg(CTL_P1003_1B_RTSIG_MAX, SIGRTMAX - SIGRTMIN + 1);
	p31b_setcfg(CTL_P1003_1B_SIGQUEUE_MAX, max_pending_per_proc);
}

ksiginfo_t *
ksiginfo_alloc(int wait)
{
	int flags;

	flags = M_ZERO;
	if (! wait)
		flags |= M_NOWAIT;
	if (ksiginfo_zone != NULL)
		return ((ksiginfo_t *)uma_zalloc(ksiginfo_zone, flags));
	return (NULL);
}

void
ksiginfo_free(ksiginfo_t *ksi)
{
	uma_zfree(ksiginfo_zone, ksi);
}

static __inline int
ksiginfo_tryfree(ksiginfo_t *ksi)
{
	if (!(ksi->ksi_flags & KSI_EXT)) {
		uma_zfree(ksiginfo_zone, ksi);
		return (1);
	}
	return (0);
}

void
sigqueue_init(sigqueue_t *list, struct proc *p)
{
	SIGEMPTYSET(list->sq_signals);
	SIGEMPTYSET(list->sq_kill);
	TAILQ_INIT(&list->sq_list);
	list->sq_proc = p;
	list->sq_flags = SQ_INIT;
}

/*
 * Get a signal's ksiginfo.
 * Return:
 *	0	-	signal not found
 *	others	-	signal number
 */
static int
sigqueue_get(sigqueue_t *sq, int signo, ksiginfo_t *si)
{
	struct proc *p = sq->sq_proc;
	struct ksiginfo *ksi, *next;
	int count = 0;

	KASSERT(sq->sq_flags & SQ_INIT, ("sigqueue not inited"));

	if (!SIGISMEMBER(sq->sq_signals, signo))
		return (0);

	if (SIGISMEMBER(sq->sq_kill, signo)) {
		count++;
		SIGDELSET(sq->sq_kill, signo);
	}

	TAILQ_FOREACH_SAFE(ksi, &sq->sq_list, ksi_link, next) {
		if (ksi->ksi_signo == signo) {
			if (count == 0) {
				TAILQ_REMOVE(&sq->sq_list, ksi, ksi_link);
				ksi->ksi_sigq = NULL;
				ksiginfo_copy(ksi, si);
				if (ksiginfo_tryfree(ksi) && p != NULL)
					p->p_pendingcnt--;
			}
			if (++count > 1)
				break;
		}
	}

	if (count <= 1)
		SIGDELSET(sq->sq_signals, signo);
	si->ksi_signo = signo;
	return (signo);
}

void
sigqueue_take(ksiginfo_t *ksi)
{
	struct ksiginfo *kp;
	struct proc	*p;
	sigqueue_t	*sq;

	if (ksi == NULL || (sq = ksi->ksi_sigq) == NULL)
		return;

	p = sq->sq_proc;
	TAILQ_REMOVE(&sq->sq_list, ksi, ksi_link);
	ksi->ksi_sigq = NULL;
	if (!(ksi->ksi_flags & KSI_EXT) && p != NULL)
		p->p_pendingcnt--;

	for (kp = TAILQ_FIRST(&sq->sq_list); kp != NULL;
	     kp = TAILQ_NEXT(kp, ksi_link)) {
		if (kp->ksi_signo == ksi->ksi_signo)
			break;
	}
	if (kp == NULL && !SIGISMEMBER(sq->sq_kill, ksi->ksi_signo))
		SIGDELSET(sq->sq_signals, ksi->ksi_signo);
}

static int
sigqueue_add(sigqueue_t *sq, int signo, ksiginfo_t *si)
{
	struct proc *p = sq->sq_proc;
	struct ksiginfo *ksi;
	int ret = 0;

	KASSERT(sq->sq_flags & SQ_INIT, ("sigqueue not inited"));

	if (signo == SIGKILL || signo == SIGSTOP || si == NULL) {
		SIGADDSET(sq->sq_kill, signo);
		goto out_set_bit;
	}

	/* directly insert the ksi, don't copy it */
	if (si->ksi_flags & KSI_INS) {
		if (si->ksi_flags & KSI_HEAD)
			TAILQ_INSERT_HEAD(&sq->sq_list, si, ksi_link);
		else
			TAILQ_INSERT_TAIL(&sq->sq_list, si, ksi_link);
		si->ksi_sigq = sq;
		goto out_set_bit;
	}

	if (__predict_false(ksiginfo_zone == NULL)) {
		SIGADDSET(sq->sq_kill, signo);
		goto out_set_bit;
	}

	if (p != NULL && p->p_pendingcnt >= max_pending_per_proc) {
		signal_overflow++;
		ret = EAGAIN;
	} else if ((ksi = ksiginfo_alloc(0)) == NULL) {
		signal_alloc_fail++;
		ret = EAGAIN;
	} else {
		if (p != NULL)
			p->p_pendingcnt++;
		ksiginfo_copy(si, ksi);
		ksi->ksi_signo = signo;
		if (si->ksi_flags & KSI_HEAD)
			TAILQ_INSERT_HEAD(&sq->sq_list, ksi, ksi_link);
		else
			TAILQ_INSERT_TAIL(&sq->sq_list, ksi, ksi_link);
		ksi->ksi_sigq = sq;
	}

	if ((si->ksi_flags & KSI_TRAP) != 0 ||
	    (si->ksi_flags & KSI_SIGQ) == 0) {
		if (ret != 0)
			SIGADDSET(sq->sq_kill, signo);
		ret = 0;
		goto out_set_bit;
	}

	if (ret != 0)
		return (ret);

out_set_bit:
	SIGADDSET(sq->sq_signals, signo);
	return (ret);
}

void
sigqueue_flush(sigqueue_t *sq)
{
	struct proc *p = sq->sq_proc;
	ksiginfo_t *ksi;

	KASSERT(sq->sq_flags & SQ_INIT, ("sigqueue not inited"));

	if (p != NULL)
		PROC_LOCK_ASSERT(p, MA_OWNED);

	while ((ksi = TAILQ_FIRST(&sq->sq_list)) != NULL) {
		TAILQ_REMOVE(&sq->sq_list, ksi, ksi_link);
		ksi->ksi_sigq = NULL;
		if (ksiginfo_tryfree(ksi) && p != NULL)
			p->p_pendingcnt--;
	}

	SIGEMPTYSET(sq->sq_signals);
	SIGEMPTYSET(sq->sq_kill);
}

static void
sigqueue_move_set(sigqueue_t *src, sigqueue_t *dst, const sigset_t *set)
{
	sigset_t tmp;
	struct proc *p1, *p2;
	ksiginfo_t *ksi, *next;

	KASSERT(src->sq_flags & SQ_INIT, ("src sigqueue not inited"));
	KASSERT(dst->sq_flags & SQ_INIT, ("dst sigqueue not inited"));
	p1 = src->sq_proc;
	p2 = dst->sq_proc;
	/* Move siginfo to target list */
	TAILQ_FOREACH_SAFE(ksi, &src->sq_list, ksi_link, next) {
		if (SIGISMEMBER(*set, ksi->ksi_signo)) {
			TAILQ_REMOVE(&src->sq_list, ksi, ksi_link);
			if (p1 != NULL)
				p1->p_pendingcnt--;
			TAILQ_INSERT_TAIL(&dst->sq_list, ksi, ksi_link);
			ksi->ksi_sigq = dst;
			if (p2 != NULL)
				p2->p_pendingcnt++;
		}
	}

	/* Move pending bits to target list */
	tmp = src->sq_kill;
	SIGSETAND(tmp, *set);
	SIGSETOR(dst->sq_kill, tmp);
	SIGSETNAND(src->sq_kill, tmp);

	tmp = src->sq_signals;
	SIGSETAND(tmp, *set);
	SIGSETOR(dst->sq_signals, tmp);
	SIGSETNAND(src->sq_signals, tmp);
}

#if 0
static void
sigqueue_move(sigqueue_t *src, sigqueue_t *dst, int signo)
{
	sigset_t set;

	SIGEMPTYSET(set);
	SIGADDSET(set, signo);
	sigqueue_move_set(src, dst, &set);
}
#endif

static void
sigqueue_delete_set(sigqueue_t *sq, const sigset_t *set)
{
	struct proc *p = sq->sq_proc;
	ksiginfo_t *ksi, *next;

	KASSERT(sq->sq_flags & SQ_INIT, ("src sigqueue not inited"));

	/* Remove siginfo queue */
	TAILQ_FOREACH_SAFE(ksi, &sq->sq_list, ksi_link, next) {
		if (SIGISMEMBER(*set, ksi->ksi_signo)) {
			TAILQ_REMOVE(&sq->sq_list, ksi, ksi_link);
			ksi->ksi_sigq = NULL;
			if (ksiginfo_tryfree(ksi) && p != NULL)
				p->p_pendingcnt--;
		}
	}
	SIGSETNAND(sq->sq_kill, *set);
	SIGSETNAND(sq->sq_signals, *set);
}

void
sigqueue_delete(sigqueue_t *sq, int signo)
{
	sigset_t set;

	SIGEMPTYSET(set);
	SIGADDSET(set, signo);
	sigqueue_delete_set(sq, &set);
}

/* Remove a set of signals for a process */
static void
sigqueue_delete_set_proc(struct proc *p, const sigset_t *set)
{
	sigqueue_t worklist;
	struct thread *td0;

	PROC_LOCK_ASSERT(p, MA_OWNED);

	sigqueue_init(&worklist, NULL);
	sigqueue_move_set(&p->p_sigqueue, &worklist, set);

	FOREACH_THREAD_IN_PROC(p, td0)
		sigqueue_move_set(&td0->td_sigqueue, &worklist, set);

	sigqueue_flush(&worklist);
}

void
sigqueue_delete_proc(struct proc *p, int signo)
{
	sigset_t set;

	SIGEMPTYSET(set);
	SIGADDSET(set, signo);
	sigqueue_delete_set_proc(p, &set);
}

static void
sigqueue_delete_stopmask_proc(struct proc *p)
{
	sigset_t set;

	SIGEMPTYSET(set);
	SIGADDSET(set, SIGSTOP);
	SIGADDSET(set, SIGTSTP);
	SIGADDSET(set, SIGTTIN);
	SIGADDSET(set, SIGTTOU);
	sigqueue_delete_set_proc(p, &set);
}

/*
 * Determine signal that should be delivered to thread td, the current
 * thread, 0 if none.  If there is a pending stop signal with default
 * action, the process stops in issignal().
 */
int
cursig(struct thread *td)
{
	PROC_LOCK_ASSERT(td->td_proc, MA_OWNED);
	mtx_assert(&td->td_proc->p_sigacts->ps_mtx, MA_OWNED);
	THREAD_LOCK_ASSERT(td, MA_NOTOWNED);
	return (SIGPENDING(td) ? issignal(td) : 0);
}

/*
 * Arrange for ast() to handle unmasked pending signals on return to user
 * mode.  This must be called whenever a signal is added to td_sigqueue or
 * unmasked in td_sigmask.
 */
void
signotify(struct thread *td)
{
	struct proc *p;

	p = td->td_proc;

	PROC_LOCK_ASSERT(p, MA_OWNED);

	if (SIGPENDING(td)) {
		thread_lock(td);
		td->td_flags |= TDF_NEEDSIGCHK | TDF_ASTPENDING;
		thread_unlock(td);
	}
}

int
sigonstack(size_t sp)
{
	struct thread *td = curthread;

	return ((td->td_pflags & TDP_ALTSTACK) ?
#if defined(COMPAT_43)
	    ((td->td_sigstk.ss_size == 0) ?
		(td->td_sigstk.ss_flags & SS_ONSTACK) :
		((sp - (size_t)td->td_sigstk.ss_sp) < td->td_sigstk.ss_size))
#else
	    ((sp - (size_t)td->td_sigstk.ss_sp) < td->td_sigstk.ss_size)
#endif
	    : 0);
}

int
sigprop(int sig)
{

	if (sig > 0 && sig < sigproptbl_count)
		return (sigproptbl[sig]);
	return (0);
}

int
sig_ffs(sigset_t *set)
{
	int i;

	for (i = 0; i < _SIG_WORDS; i++)
		if (set->__bits[i])
			return (ffs(set->__bits[i]) + (i * 32));
	return (0);
}

static bool
sigact_flag_test(const struct sigaction *act, int flag)
{

	/*
	 * SA_SIGINFO is reset when signal disposition is set to
	 * ignore or default.  Other flags are kept according to user
	 * settings.
	 */
	return ((act->sa_flags & flag) != 0 && (flag != SA_SIGINFO ||
	    ((__sighandler_t *)act->sa_sigaction != SIG_IGN &&
	    (__sighandler_t *)act->sa_sigaction != SIG_DFL)));
}

/*
 * kern_sigaction
 * sigaction
 * freebsd4_sigaction
 * osigaction
 */
int
kern_sigaction(struct thread *td, int sig, const struct sigaction *act,
    struct sigaction *oact, int flags)
{

	return (kern_sigaction_cap(td, sig, act, oact, flags, NULL));
}

int
kern_sigaction_cap(struct thread *td, int sig, const struct sigaction *act,
    struct sigaction *oact, int flags, void *cap)
{
	struct sigacts *ps;
	struct proc *p = td->td_proc;
#ifdef COMPAT_CHERIABI
	struct chericap newhandler;
#endif

	if (!_SIG_VALID(sig))
		return (EINVAL);
	if (act != NULL && act->sa_handler != SIG_DFL &&
	    act->sa_handler != SIG_IGN && (act->sa_flags & ~(SA_ONSTACK |
	    SA_RESTART | SA_RESETHAND | SA_NOCLDSTOP | SA_NODEFER |
	    SA_NOCLDWAIT | SA_SIGINFO)) != 0)
		return (EINVAL);

#ifdef COMPAT_CHERIABI
	/* Save handler capability so we copy the old one out first. */
	if (act != NULL && cap != NULL)
		cheri_capability_copy(&newhandler, cap);
#endif

	PROC_LOCK(p);
	ps = p->p_sigacts;
	mtx_lock(&ps->ps_mtx);
	if (oact) {
		oact->sa_mask = ps->ps_catchmask[_SIG_IDX(sig)];
		oact->sa_flags = 0;
		if (SIGISMEMBER(ps->ps_sigonstack, sig))
			oact->sa_flags |= SA_ONSTACK;
		if (!SIGISMEMBER(ps->ps_sigintr, sig))
			oact->sa_flags |= SA_RESTART;
		if (SIGISMEMBER(ps->ps_sigreset, sig))
			oact->sa_flags |= SA_RESETHAND;
		if (SIGISMEMBER(ps->ps_signodefer, sig))
			oact->sa_flags |= SA_NODEFER;
		if (SIGISMEMBER(ps->ps_siginfo, sig)) {
			oact->sa_flags |= SA_SIGINFO;
			oact->sa_sigaction =
			    (__siginfohandler_t *)ps->ps_sigact[_SIG_IDX(sig)];
		} else {
			oact->sa_handler = ps->ps_sigact[_SIG_IDX(sig)];
#ifdef COMPAT_CHERIABI
			if (cap != NULL)
				cheri_capability_copy(cap,
				    &ps->ps_sigcap[_SIG_IDX(sig)]);
#endif
		}
		if (sig == SIGCHLD && ps->ps_flag & PS_NOCLDSTOP)
			oact->sa_flags |= SA_NOCLDSTOP;
		if (sig == SIGCHLD && ps->ps_flag & PS_NOCLDWAIT)
			oact->sa_flags |= SA_NOCLDWAIT;
	}
	if (act) {
		if ((sig == SIGKILL || sig == SIGSTOP) &&
		    act->sa_handler != SIG_DFL) {
			mtx_unlock(&ps->ps_mtx);
			PROC_UNLOCK(p);
			return (EINVAL);
		}

		/*
		 * Change setting atomically.
		 */

		ps->ps_catchmask[_SIG_IDX(sig)] = act->sa_mask;
		SIG_CANTMASK(ps->ps_catchmask[_SIG_IDX(sig)]);
		if (sigact_flag_test(act, SA_SIGINFO)) {
			ps->ps_sigact[_SIG_IDX(sig)] =
			    (__sighandler_t *)act->sa_sigaction;
			SIGADDSET(ps->ps_siginfo, sig);
		} else {
			ps->ps_sigact[_SIG_IDX(sig)] = act->sa_handler;
			SIGDELSET(ps->ps_siginfo, sig);
		}
#ifdef COMPAT_CHERIABI
		if (cap != NULL)
			cheri_capability_copy(&ps->ps_sigcap[_SIG_IDX(sig)],
			    &newhandler);
#endif
		if (!sigact_flag_test(act, SA_RESTART))
			SIGADDSET(ps->ps_sigintr, sig);
		else
			SIGDELSET(ps->ps_sigintr, sig);
		if (sigact_flag_test(act, SA_ONSTACK))
			SIGADDSET(ps->ps_sigonstack, sig);
		else
			SIGDELSET(ps->ps_sigonstack, sig);
		if (sigact_flag_test(act, SA_RESETHAND))
			SIGADDSET(ps->ps_sigreset, sig);
		else
			SIGDELSET(ps->ps_sigreset, sig);
		if (sigact_flag_test(act, SA_NODEFER))
			SIGADDSET(ps->ps_signodefer, sig);
		else
			SIGDELSET(ps->ps_signodefer, sig);
		if (sig == SIGCHLD) {
			if (act->sa_flags & SA_NOCLDSTOP)
				ps->ps_flag |= PS_NOCLDSTOP;
			else
				ps->ps_flag &= ~PS_NOCLDSTOP;
			if (act->sa_flags & SA_NOCLDWAIT) {
				/*
				 * Paranoia: since SA_NOCLDWAIT is implemented
				 * by reparenting the dying child to PID 1 (and
				 * trust it to reap the zombie), PID 1 itself
				 * is forbidden to set SA_NOCLDWAIT.
				 */
				if (p->p_pid == 1)
					ps->ps_flag &= ~PS_NOCLDWAIT;
				else
					ps->ps_flag |= PS_NOCLDWAIT;
			} else
				ps->ps_flag &= ~PS_NOCLDWAIT;
			if (ps->ps_sigact[_SIG_IDX(SIGCHLD)] == SIG_IGN)
				ps->ps_flag |= PS_CLDSIGIGN;
			else
				ps->ps_flag &= ~PS_CLDSIGIGN;
		}
		/*
		 * Set bit in ps_sigignore for signals that are set to SIG_IGN,
		 * and for signals set to SIG_DFL where the default is to
		 * ignore. However, don't put SIGCONT in ps_sigignore, as we
		 * have to restart the process.
		 */
		if (ps->ps_sigact[_SIG_IDX(sig)] == SIG_IGN ||
		    (sigprop(sig) & SIGPROP_IGNORE &&
		     ps->ps_sigact[_SIG_IDX(sig)] == SIG_DFL)) {
			/* never to be seen again */
			sigqueue_delete_proc(p, sig);
			if (sig != SIGCONT)
				/* easier in psignal */
				SIGADDSET(ps->ps_sigignore, sig);
			SIGDELSET(ps->ps_sigcatch, sig);
		} else {
			SIGDELSET(ps->ps_sigignore, sig);
			if (ps->ps_sigact[_SIG_IDX(sig)] == SIG_DFL)
				SIGDELSET(ps->ps_sigcatch, sig);
			else
				SIGADDSET(ps->ps_sigcatch, sig);
		}
#ifdef COMPAT_FREEBSD4
		if (ps->ps_sigact[_SIG_IDX(sig)] == SIG_IGN ||
		    ps->ps_sigact[_SIG_IDX(sig)] == SIG_DFL ||
		    (flags & KSA_FREEBSD4) == 0)
			SIGDELSET(ps->ps_freebsd4, sig);
		else
			SIGADDSET(ps->ps_freebsd4, sig);
#endif
#ifdef COMPAT_43
		if (ps->ps_sigact[_SIG_IDX(sig)] == SIG_IGN ||
		    ps->ps_sigact[_SIG_IDX(sig)] == SIG_DFL ||
		    (flags & KSA_OSIGSET) == 0)
			SIGDELSET(ps->ps_osigset, sig);
		else
			SIGADDSET(ps->ps_osigset, sig);
#endif
	}
	mtx_unlock(&ps->ps_mtx);
	PROC_UNLOCK(p);
	return (0);
}

#ifndef _SYS_SYSPROTO_H_
struct sigaction_args {
	int	sig;
	struct	sigaction *act;
	struct	sigaction *oact;
};
#endif
int
sys_sigaction(td, uap)
	struct thread *td;
	register struct sigaction_args *uap;
{
	struct sigaction act, oact;
	register struct sigaction *actp, *oactp;
	int error;

	actp = (uap->act != NULL) ? &act : NULL;
	oactp = (uap->oact != NULL) ? &oact : NULL;
	if (actp) {
		error = copyin(uap->act, actp, sizeof(act));
		if (error)
			return (error);
	}
	error = kern_sigaction(td, uap->sig, actp, oactp, 0);
	if (oactp && !error)
		error = copyout(oactp, uap->oact, sizeof(oact));
	return (error);
}

#ifdef COMPAT_FREEBSD4
#ifndef _SYS_SYSPROTO_H_
struct freebsd4_sigaction_args {
	int	sig;
	struct	sigaction *act;
	struct	sigaction *oact;
};
#endif
int
freebsd4_sigaction(td, uap)
	struct thread *td;
	register struct freebsd4_sigaction_args *uap;
{
	struct sigaction act, oact;
	register struct sigaction *actp, *oactp;
	int error;


	actp = (uap->act != NULL) ? &act : NULL;
	oactp = (uap->oact != NULL) ? &oact : NULL;
	if (actp) {
		error = copyin(uap->act, actp, sizeof(act));
		if (error)
			return (error);
	}
	error = kern_sigaction(td, uap->sig, actp, oactp, KSA_FREEBSD4);
	if (oactp && !error)
		error = copyout(oactp, uap->oact, sizeof(oact));
	return (error);
}
#endif	/* COMAPT_FREEBSD4 */

#ifdef COMPAT_43	/* XXX - COMPAT_FBSD3 */
#ifndef _SYS_SYSPROTO_H_
struct osigaction_args {
	int	signum;
	struct	osigaction *nsa;
	struct	osigaction *osa;
};
#endif
int
osigaction(td, uap)
	struct thread *td;
	register struct osigaction_args *uap;
{
	struct osigaction sa;
	struct sigaction nsa, osa;
	register struct sigaction *nsap, *osap;
	int error;

	if (uap->signum <= 0 || uap->signum >= ONSIG)
		return (EINVAL);

	nsap = (uap->nsa != NULL) ? &nsa : NULL;
	osap = (uap->osa != NULL) ? &osa : NULL;

	if (nsap) {
		error = copyin(uap->nsa, &sa, sizeof(sa));
		if (error)
			return (error);
		nsap->sa_handler = sa.sa_handler;
		nsap->sa_flags = sa.sa_flags;
		OSIG2SIG(sa.sa_mask, nsap->sa_mask);
	}
	error = kern_sigaction(td, uap->signum, nsap, osap, KSA_OSIGSET);
	if (osap && !error) {
		sa.sa_handler = osap->sa_handler;
		sa.sa_flags = osap->sa_flags;
		SIG2OSIG(osap->sa_mask, sa.sa_mask);
		error = copyout(&sa, uap->osa, sizeof(sa));
	}
	return (error);
}

#if !defined(__i386__)
/* Avoid replicating the same stub everywhere */
int
osigreturn(td, uap)
	struct thread *td;
	struct osigreturn_args *uap;
{

	return (nosys(td, (struct nosys_args *)uap));
}
#endif
#endif /* COMPAT_43 */

/*
 * Initialize signal state for process 0;
 * set to ignore signals that are ignored by default.
 */
void
siginit(p)
	struct proc *p;
{
	register int i;
	struct sigacts *ps;

	PROC_LOCK(p);
	ps = p->p_sigacts;
	mtx_lock(&ps->ps_mtx);
	for (i = 1; i <= NSIG; i++) {
		if (sigprop(i) & SIGPROP_IGNORE && i != SIGCONT) {
			SIGADDSET(ps->ps_sigignore, i);
		}
	}
	mtx_unlock(&ps->ps_mtx);
	PROC_UNLOCK(p);
}

/*
 * Reset specified signal to the default disposition.
 */
static void
sigdflt(struct sigacts *ps, int sig)
{

	mtx_assert(&ps->ps_mtx, MA_OWNED);
	SIGDELSET(ps->ps_sigcatch, sig);
	if ((sigprop(sig) & SIGPROP_IGNORE) != 0 && sig != SIGCONT)
		SIGADDSET(ps->ps_sigignore, sig);
	ps->ps_sigact[_SIG_IDX(sig)] = SIG_DFL;
	SIGDELSET(ps->ps_siginfo, sig);
}

/*
 * Reset signals for an exec of the specified process.
 */
void
execsigs(struct proc *p)
{
	sigset_t osigignore;
	struct sigacts *ps;
	int sig;
	struct thread *td;

	/*
	 * Reset caught signals.  Held signals remain held
	 * through td_sigmask (unless they were caught,
	 * and are now ignored by default).
	 */
	PROC_LOCK_ASSERT(p, MA_OWNED);
	td = FIRST_THREAD_IN_PROC(p);
	ps = p->p_sigacts;
	mtx_lock(&ps->ps_mtx);
	while (SIGNOTEMPTY(ps->ps_sigcatch)) {
		sig = sig_ffs(&ps->ps_sigcatch);
		sigdflt(ps, sig);
		if ((sigprop(sig) & SIGPROP_IGNORE) != 0)
			sigqueue_delete_proc(p, sig);
	}

	/*
	 * As CloudABI processes cannot modify signal handlers, fully
	 * reset all signals to their default behavior. Do ignore
	 * SIGPIPE, as it would otherwise be impossible to recover from
	 * writes to broken pipes and sockets.
	 */
	if (SV_PROC_ABI(p) == SV_ABI_CLOUDABI) {
		osigignore = ps->ps_sigignore;
		while (SIGNOTEMPTY(osigignore)) {
			sig = sig_ffs(&osigignore);
			SIGDELSET(osigignore, sig);
			if (sig != SIGPIPE)
				sigdflt(ps, sig);
		}
		SIGADDSET(ps->ps_sigignore, SIGPIPE);
	}

	/*
	 * Reset stack state to the user stack.
	 * Clear set of signals caught on the signal stack.
	 */
	td->td_sigstk.ss_flags = SS_DISABLE;
	td->td_sigstk.ss_size = 0;
	td->td_sigstk.ss_sp = 0;
	td->td_pflags &= ~TDP_ALTSTACK;
	/*
	 * Reset no zombies if child dies flag as Solaris does.
	 */
	ps->ps_flag &= ~(PS_NOCLDWAIT | PS_CLDSIGIGN);
	if (ps->ps_sigact[_SIG_IDX(SIGCHLD)] == SIG_IGN)
		ps->ps_sigact[_SIG_IDX(SIGCHLD)] = SIG_DFL;
	mtx_unlock(&ps->ps_mtx);
}

/*
 * kern_sigprocmask()
 *
 *	Manipulate signal mask.
 */
int
kern_sigprocmask(struct thread *td, int how, sigset_t *set, sigset_t *oset,
    int flags)
{
	sigset_t new_block, oset1;
	struct proc *p;
	int error;

	p = td->td_proc;
	if ((flags & SIGPROCMASK_PROC_LOCKED) != 0)
		PROC_LOCK_ASSERT(p, MA_OWNED);
	else
		PROC_LOCK(p);
	mtx_assert(&p->p_sigacts->ps_mtx, (flags & SIGPROCMASK_PS_LOCKED) != 0
	    ? MA_OWNED : MA_NOTOWNED);
	if (oset != NULL)
		*oset = td->td_sigmask;

	error = 0;
	if (set != NULL) {
		switch (how) {
		case SIG_BLOCK:
			SIG_CANTMASK(*set);
			oset1 = td->td_sigmask;
			SIGSETOR(td->td_sigmask, *set);
			new_block = td->td_sigmask;
			SIGSETNAND(new_block, oset1);
			break;
		case SIG_UNBLOCK:
			SIGSETNAND(td->td_sigmask, *set);
			signotify(td);
			goto out;
		case SIG_SETMASK:
			SIG_CANTMASK(*set);
			oset1 = td->td_sigmask;
			if (flags & SIGPROCMASK_OLD)
				SIGSETLO(td->td_sigmask, *set);
			else
				td->td_sigmask = *set;
			new_block = td->td_sigmask;
			SIGSETNAND(new_block, oset1);
			signotify(td);
			break;
		default:
			error = EINVAL;
			goto out;
		}

		/*
		 * The new_block set contains signals that were not previously
		 * blocked, but are blocked now.
		 *
		 * In case we block any signal that was not previously blocked
		 * for td, and process has the signal pending, try to schedule
		 * signal delivery to some thread that does not block the
		 * signal, possibly waking it up.
		 */
		if (p->p_numthreads != 1)
			reschedule_signals(p, new_block, flags);
	}

out:
	if (!(flags & SIGPROCMASK_PROC_LOCKED))
		PROC_UNLOCK(p);
	return (error);
}

#ifndef _SYS_SYSPROTO_H_
struct sigprocmask_args {
	int	how;
	const sigset_t *set;
	sigset_t *oset;
};
#endif
int
sys_sigprocmask(td, uap)
	register struct thread *td;
	struct sigprocmask_args *uap;
{
	sigset_t set, oset;
	sigset_t *setp, *osetp;
	int error;

	setp = (uap->set != NULL) ? &set : NULL;
	osetp = (uap->oset != NULL) ? &oset : NULL;
	if (setp) {
		error = copyin(uap->set, setp, sizeof(set));
		if (error)
			return (error);
	}
	error = kern_sigprocmask(td, uap->how, setp, osetp, 0);
	if (osetp && !error) {
		error = copyout(osetp, uap->oset, sizeof(oset));
	}
	return (error);
}

#ifdef COMPAT_43	/* XXX - COMPAT_FBSD3 */
#ifndef _SYS_SYSPROTO_H_
struct osigprocmask_args {
	int	how;
	osigset_t mask;
};
#endif
int
osigprocmask(td, uap)
	register struct thread *td;
	struct osigprocmask_args *uap;
{
	sigset_t set, oset;
	int error;

	OSIG2SIG(uap->mask, set);
	error = kern_sigprocmask(td, uap->how, &set, &oset, 1);
	SIG2OSIG(oset, td->td_retval[0]);
	return (error);
}
#endif /* COMPAT_43 */

int
sys_sigwait(struct thread *td, struct sigwait_args *uap)
{
	ksiginfo_t ksi;
	sigset_t set;
	int error;

	error = copyin(uap->set, &set, sizeof(set));
	if (error) {
		td->td_retval[0] = error;
		return (0);
	}

	error = kern_sigtimedwait(td, set, &ksi, NULL);
	if (error) {
		if (error == EINTR && td->td_proc->p_osrel < P_OSREL_SIGWAIT)
			error = ERESTART;
		if (error == ERESTART)
			return (error);
		td->td_retval[0] = error;
		return (0);
	}

	error = copyout(&ksi.ksi_signo, uap->sig, sizeof(ksi.ksi_signo));
	td->td_retval[0] = error;
	return (0);
}

int
sys_sigtimedwait(struct thread *td, struct sigtimedwait_args *uap)
{
	struct timespec ts;
	struct timespec *timeout;
	sigset_t set;
	ksiginfo_t ksi;
	int error;

	if (uap->timeout) {
		error = copyin(uap->timeout, &ts, sizeof(ts));
		if (error)
			return (error);

		timeout = &ts;
	} else
		timeout = NULL;

	error = copyin(uap->set, &set, sizeof(set));
	if (error)
		return (error);

	error = kern_sigtimedwait(td, set, &ksi, timeout);
	if (error)
		return (error);

	if (uap->info)
		error = copyout(&ksi.ksi_info, uap->info, sizeof(siginfo_t));

	if (error == 0)
		td->td_retval[0] = ksi.ksi_signo;
	return (error);
}

int
sys_sigwaitinfo(struct thread *td, struct sigwaitinfo_args *uap)
{
	ksiginfo_t ksi;
	sigset_t set;
	int error;

	error = copyin(uap->set, &set, sizeof(set));
	if (error)
		return (error);

	error = kern_sigtimedwait(td, set, &ksi, NULL);
	if (error)
		return (error);

	if (uap->info)
		error = copyout(&ksi.ksi_info, uap->info, sizeof(siginfo_t));

	if (error == 0)
		td->td_retval[0] = ksi.ksi_signo;
	return (error);
}

int
kern_sigtimedwait(struct thread *td, sigset_t waitset, ksiginfo_t *ksi,
	struct timespec *timeout)
{
	struct sigacts *ps;
	sigset_t saved_mask, new_block;
	struct proc *p;
	int error, sig, timo, timevalid = 0;
	struct timespec rts, ets, ts;
	struct timeval tv;

	p = td->td_proc;
	error = 0;
	ets.tv_sec = 0;
	ets.tv_nsec = 0;

	if (timeout != NULL) {
		if (timeout->tv_nsec >= 0 && timeout->tv_nsec < 1000000000) {
			timevalid = 1;
			getnanouptime(&rts);
			ets = rts;
			timespecadd(&ets, timeout);
		}
	}
	ksiginfo_init(ksi);
	/* Some signals can not be waited for. */
	SIG_CANTMASK(waitset);
	ps = p->p_sigacts;
	PROC_LOCK(p);
	saved_mask = td->td_sigmask;
	SIGSETNAND(td->td_sigmask, waitset);
	for (;;) {
		mtx_lock(&ps->ps_mtx);
		sig = cursig(td);
		mtx_unlock(&ps->ps_mtx);
		KASSERT(sig >= 0, ("sig %d", sig));
		if (sig != 0 && SIGISMEMBER(waitset, sig)) {
			if (sigqueue_get(&td->td_sigqueue, sig, ksi) != 0 ||
			    sigqueue_get(&p->p_sigqueue, sig, ksi) != 0) {
				error = 0;
				break;
			}
		}

		if (error != 0)
			break;

		/*
		 * POSIX says this must be checked after looking for pending
		 * signals.
		 */
		if (timeout != NULL) {
			if (!timevalid) {
				error = EINVAL;
				break;
			}
			getnanouptime(&rts);
			if (timespeccmp(&rts, &ets, >=)) {
				error = EAGAIN;
				break;
			}
			ts = ets;
			timespecsub(&ts, &rts);
			TIMESPEC_TO_TIMEVAL(&tv, &ts);
			timo = tvtohz(&tv);
		} else {
			timo = 0;
		}

		error = msleep(ps, &p->p_mtx, PPAUSE|PCATCH, "sigwait", timo);

		if (timeout != NULL) {
			if (error == ERESTART) {
				/* Timeout can not be restarted. */
				error = EINTR;
			} else if (error == EAGAIN) {
				/* We will calculate timeout by ourself. */
				error = 0;
			}
		}
	}

	new_block = saved_mask;
	SIGSETNAND(new_block, td->td_sigmask);
	td->td_sigmask = saved_mask;
	/*
	 * Fewer signals can be delivered to us, reschedule signal
	 * notification.
	 */
	if (p->p_numthreads != 1)
		reschedule_signals(p, new_block, 0);

	if (error == 0) {
		SDT_PROBE2(proc, , , signal__clear, sig, ksi);

		if (ksi->ksi_code == SI_TIMER)
			itimer_accept(p, ksi->ksi_timerid, ksi);

#ifdef KTRACE
		if (KTRPOINT(td, KTR_PSIG)) {
			sig_t action;

			mtx_lock(&ps->ps_mtx);
			action = ps->ps_sigact[_SIG_IDX(sig)];
			mtx_unlock(&ps->ps_mtx);
			ktrpsig(sig, action, &td->td_sigmask, ksi->ksi_code);
		}
#endif
		if (sig == SIGKILL)
			sigexit(td, sig);
	}
	PROC_UNLOCK(p);
	return (error);
}

#ifndef _SYS_SYSPROTO_H_
struct sigpending_args {
	sigset_t	*set;
};
#endif
int
sys_sigpending(td, uap)
	struct thread *td;
	struct sigpending_args *uap;
{
	struct proc *p = td->td_proc;
	sigset_t pending;

	PROC_LOCK(p);
	pending = p->p_sigqueue.sq_signals;
	SIGSETOR(pending, td->td_sigqueue.sq_signals);
	PROC_UNLOCK(p);
	return (copyout(&pending, uap->set, sizeof(sigset_t)));
}

#ifdef COMPAT_43	/* XXX - COMPAT_FBSD3 */
#ifndef _SYS_SYSPROTO_H_
struct osigpending_args {
	int	dummy;
};
#endif
int
osigpending(td, uap)
	struct thread *td;
	struct osigpending_args *uap;
{
	struct proc *p = td->td_proc;
	sigset_t pending;

	PROC_LOCK(p);
	pending = p->p_sigqueue.sq_signals;
	SIGSETOR(pending, td->td_sigqueue.sq_signals);
	PROC_UNLOCK(p);
	SIG2OSIG(pending, td->td_retval[0]);
	return (0);
}
#endif /* COMPAT_43 */

#if defined(COMPAT_43)
/*
 * Generalized interface signal handler, 4.3-compatible.
 */
#ifndef _SYS_SYSPROTO_H_
struct osigvec_args {
	int	signum;
	struct	sigvec *nsv;
	struct	sigvec *osv;
};
#endif
/* ARGSUSED */
int
osigvec(td, uap)
	struct thread *td;
	register struct osigvec_args *uap;
{
	struct sigvec vec;
	struct sigaction nsa, osa;
	register struct sigaction *nsap, *osap;
	int error;

	if (uap->signum <= 0 || uap->signum >= ONSIG)
		return (EINVAL);
	nsap = (uap->nsv != NULL) ? &nsa : NULL;
	osap = (uap->osv != NULL) ? &osa : NULL;
	if (nsap) {
		error = copyin(uap->nsv, &vec, sizeof(vec));
		if (error)
			return (error);
		nsap->sa_handler = vec.sv_handler;
		OSIG2SIG(vec.sv_mask, nsap->sa_mask);
		nsap->sa_flags = vec.sv_flags;
		nsap->sa_flags ^= SA_RESTART;	/* opposite of SV_INTERRUPT */
	}
	error = kern_sigaction(td, uap->signum, nsap, osap, KSA_OSIGSET);
	if (osap && !error) {
		vec.sv_handler = osap->sa_handler;
		SIG2OSIG(osap->sa_mask, vec.sv_mask);
		vec.sv_flags = osap->sa_flags;
		vec.sv_flags &= ~SA_NOCLDWAIT;
		vec.sv_flags ^= SA_RESTART;
		error = copyout(&vec, uap->osv, sizeof(vec));
	}
	return (error);
}

#ifndef _SYS_SYSPROTO_H_
struct osigblock_args {
	int	mask;
};
#endif
int
osigblock(td, uap)
	register struct thread *td;
	struct osigblock_args *uap;
{
	sigset_t set, oset;

	OSIG2SIG(uap->mask, set);
	kern_sigprocmask(td, SIG_BLOCK, &set, &oset, 0);
	SIG2OSIG(oset, td->td_retval[0]);
	return (0);
}

#ifndef _SYS_SYSPROTO_H_
struct osigsetmask_args {
	int	mask;
};
#endif
int
osigsetmask(td, uap)
	struct thread *td;
	struct osigsetmask_args *uap;
{
	sigset_t set, oset;

	OSIG2SIG(uap->mask, set);
	kern_sigprocmask(td, SIG_SETMASK, &set, &oset, 0);
	SIG2OSIG(oset, td->td_retval[0]);
	return (0);
}
#endif /* COMPAT_43 */

/*
 * Suspend calling thread until signal, providing mask to be set in the
 * meantime.
 */
#ifndef _SYS_SYSPROTO_H_
struct sigsuspend_args {
	const sigset_t *sigmask;
};
#endif
/* ARGSUSED */
int
sys_sigsuspend(td, uap)
	struct thread *td;
	struct sigsuspend_args *uap;
{
	sigset_t mask;
	int error;

	error = copyin(uap->sigmask, &mask, sizeof(mask));
	if (error)
		return (error);
	return (kern_sigsuspend(td, mask));
}

int
kern_sigsuspend(struct thread *td, sigset_t mask)
{
	struct proc *p = td->td_proc;
	int has_sig, sig;

	/*
	 * When returning from sigsuspend, we want
	 * the old mask to be restored after the
	 * signal handler has finished.  Thus, we
	 * save it here and mark the sigacts structure
	 * to indicate this.
	 */
	PROC_LOCK(p);
	kern_sigprocmask(td, SIG_SETMASK, &mask, &td->td_oldsigmask,
	    SIGPROCMASK_PROC_LOCKED);
	td->td_pflags |= TDP_OLDMASK;

	/*
	 * Process signals now. Otherwise, we can get spurious wakeup
	 * due to signal entered process queue, but delivered to other
	 * thread. But sigsuspend should return only on signal
	 * delivery.
	 */
	(p->p_sysent->sv_set_syscall_retval)(td, EINTR);
	for (has_sig = 0; !has_sig;) {
		while (msleep(&p->p_sigacts, &p->p_mtx, PPAUSE|PCATCH, "pause",
			0) == 0)
			/* void */;
		thread_suspend_check(0);
		mtx_lock(&p->p_sigacts->ps_mtx);
		while ((sig = cursig(td)) != 0) {
			KASSERT(sig >= 0, ("sig %d", sig));
			has_sig += postsig(sig);
		}
		mtx_unlock(&p->p_sigacts->ps_mtx);
	}
	PROC_UNLOCK(p);
	td->td_errno = EINTR;
	td->td_pflags |= TDP_NERRNO;
	return (EJUSTRETURN);
}

#ifdef COMPAT_43	/* XXX - COMPAT_FBSD3 */
/*
 * Compatibility sigsuspend call for old binaries.  Note nonstandard calling
 * convention: libc stub passes mask, not pointer, to save a copyin.
 */
#ifndef _SYS_SYSPROTO_H_
struct osigsuspend_args {
	osigset_t mask;
};
#endif
/* ARGSUSED */
int
osigsuspend(td, uap)
	struct thread *td;
	struct osigsuspend_args *uap;
{
	sigset_t mask;

	OSIG2SIG(uap->mask, mask);
	return (kern_sigsuspend(td, mask));
}
#endif /* COMPAT_43 */

#if defined(COMPAT_43)
#ifndef _SYS_SYSPROTO_H_
struct osigstack_args {
	struct	sigstack *nss;
	struct	sigstack *oss;
};
#endif
/* ARGSUSED */
int
osigstack(td, uap)
	struct thread *td;
	register struct osigstack_args *uap;
{
	struct sigstack nss, oss;
	int error = 0;

	if (uap->nss != NULL) {
		error = copyin(uap->nss, &nss, sizeof(nss));
		if (error)
			return (error);
	}
	oss.ss_sp = td->td_sigstk.ss_sp;
	oss.ss_onstack = sigonstack(cpu_getstack(td));
	if (uap->nss != NULL) {
		td->td_sigstk.ss_sp = nss.ss_sp;
		td->td_sigstk.ss_size = 0;
		td->td_sigstk.ss_flags |= nss.ss_onstack & SS_ONSTACK;
		td->td_pflags |= TDP_ALTSTACK;
	}
	if (uap->oss != NULL)
		error = copyout(&oss, uap->oss, sizeof(oss));

	return (error);
}
#endif /* COMPAT_43 */

#ifndef _SYS_SYSPROTO_H_
struct sigaltstack_args {
	stack_t	*ss;
	stack_t	*oss;
};
#endif
/* ARGSUSED */
int
sys_sigaltstack(td, uap)
	struct thread *td;
	register struct sigaltstack_args *uap;
{
	stack_t ss, oss;
	int error;

	if (uap->ss != NULL) {
		error = copyin(uap->ss, &ss, sizeof(ss));
		if (error)
			return (error);
	}
	error = kern_sigaltstack(td, (uap->ss != NULL) ? &ss : NULL,
	    (uap->oss != NULL) ? &oss : NULL);
	if (error)
		return (error);
	if (uap->oss != NULL)
		error = copyout(&oss, uap->oss, sizeof(stack_t));
	return (error);
}

int
kern_sigaltstack(struct thread *td, stack_t *ss, stack_t *oss)
{
	struct proc *p = td->td_proc;
	int oonstack;

	oonstack = sigonstack(cpu_getstack(td));

	if (oss != NULL) {
		*oss = td->td_sigstk;
		oss->ss_flags = (td->td_pflags & TDP_ALTSTACK)
		    ? ((oonstack) ? SS_ONSTACK : 0) : SS_DISABLE;
	}

	if (ss != NULL) {
		if (oonstack)
			return (EPERM);
		if ((ss->ss_flags & ~SS_DISABLE) != 0)
			return (EINVAL);
		if (!(ss->ss_flags & SS_DISABLE)) {
			if (ss->ss_size < p->p_sysent->sv_minsigstksz)
				return (ENOMEM);

			td->td_sigstk = *ss;
			td->td_pflags |= TDP_ALTSTACK;
		} else {
			td->td_pflags &= ~TDP_ALTSTACK;
		}
	}
	return (0);
}

/*
 * Common code for kill process group/broadcast kill.
 * cp is calling process.
 */
static int
killpg1(struct thread *td, int sig, int pgid, int all, ksiginfo_t *ksi)
{
	struct proc *p;
	struct pgrp *pgrp;
	int err;
	int ret;

	ret = ESRCH;
	if (all) {
		/*
		 * broadcast
		 */
		sx_slock(&allproc_lock);
		FOREACH_PROC_IN_SYSTEM(p) {
			PROC_LOCK(p);
			if (p->p_pid <= 1 || p->p_flag & P_SYSTEM ||
			    p == td->td_proc || p->p_state == PRS_NEW) {
				PROC_UNLOCK(p);
				continue;
			}
			err = p_cansignal(td, p, sig);
			if (err == 0) {
				if (sig)
					pksignal(p, sig, ksi);
				ret = err;
			}
			else if (ret == ESRCH)
				ret = err;
			PROC_UNLOCK(p);
		}
		sx_sunlock(&allproc_lock);
	} else {
		sx_slock(&proctree_lock);
		if (pgid == 0) {
			/*
			 * zero pgid means send to my process group.
			 */
			pgrp = td->td_proc->p_pgrp;
			PGRP_LOCK(pgrp);
		} else {
			pgrp = pgfind(pgid);
			if (pgrp == NULL) {
				sx_sunlock(&proctree_lock);
				return (ESRCH);
			}
		}
		sx_sunlock(&proctree_lock);
		LIST_FOREACH(p, &pgrp->pg_members, p_pglist) {
			PROC_LOCK(p);
			if (p->p_pid <= 1 || p->p_flag & P_SYSTEM ||
			    p->p_state == PRS_NEW) {
				PROC_UNLOCK(p);
				continue;
			}
			err = p_cansignal(td, p, sig);
			if (err == 0) {
				if (sig)
					pksignal(p, sig, ksi);
				ret = err;
			}
			else if (ret == ESRCH)
				ret = err;
			PROC_UNLOCK(p);
		}
		PGRP_UNLOCK(pgrp);
	}
	return (ret);
}

#ifndef _SYS_SYSPROTO_H_
struct kill_args {
	int	pid;
	int	signum;
};
#endif
/* ARGSUSED */
int
sys_kill(struct thread *td, struct kill_args *uap)
{
	ksiginfo_t ksi;
	struct proc *p;
	int error;

	/*
	 * A process in capability mode can send signals only to himself.
	 * The main rationale behind this is that abort(3) is implemented as
	 * kill(getpid(), SIGABRT).
	 */
	if (IN_CAPABILITY_MODE(td) && uap->pid != td->td_proc->p_pid)
		return (ECAPMODE);

	AUDIT_ARG_SIGNUM(uap->signum);
	AUDIT_ARG_PID(uap->pid);
	if ((u_int)uap->signum > _SIG_MAXSIG)
		return (EINVAL);

	ksiginfo_init(&ksi);
	ksi.ksi_signo = uap->signum;
	ksi.ksi_code = SI_USER;
	ksi.ksi_pid = td->td_proc->p_pid;
	ksi.ksi_uid = td->td_ucred->cr_ruid;

	if (uap->pid > 0) {
		/* kill single process */
		if ((p = pfind(uap->pid)) == NULL) {
			if ((p = zpfind(uap->pid)) == NULL)
				return (ESRCH);
		}
		AUDIT_ARG_PROCESS(p);
		error = p_cansignal(td, p, uap->signum);
		if (error == 0 && uap->signum)
			pksignal(p, uap->signum, &ksi);
		PROC_UNLOCK(p);
		return (error);
	}
	switch (uap->pid) {
	case -1:		/* broadcast signal */
		return (killpg1(td, uap->signum, 0, 1, &ksi));
	case 0:			/* signal own process group */
		return (killpg1(td, uap->signum, 0, 0, &ksi));
	default:		/* negative explicit process group */
		return (killpg1(td, uap->signum, -uap->pid, 0, &ksi));
	}
	/* NOTREACHED */
}

int
sys_pdkill(td, uap)
	struct thread *td;
	struct pdkill_args *uap;
{
	struct proc *p;
	cap_rights_t rights;
	int error;

	AUDIT_ARG_SIGNUM(uap->signum);
	AUDIT_ARG_FD(uap->fd);
	if ((u_int)uap->signum > _SIG_MAXSIG)
		return (EINVAL);

	error = procdesc_find(td, uap->fd,
	    cap_rights_init(&rights, CAP_PDKILL), &p);
	if (error)
		return (error);
	AUDIT_ARG_PROCESS(p);
	error = p_cansignal(td, p, uap->signum);
	if (error == 0 && uap->signum)
		kern_psignal(p, uap->signum);
	PROC_UNLOCK(p);
	return (error);
}

#if defined(COMPAT_43)
#ifndef _SYS_SYSPROTO_H_
struct okillpg_args {
	int	pgid;
	int	signum;
};
#endif
/* ARGSUSED */
int
okillpg(struct thread *td, struct okillpg_args *uap)
{
	ksiginfo_t ksi;

	AUDIT_ARG_SIGNUM(uap->signum);
	AUDIT_ARG_PID(uap->pgid);
	if ((u_int)uap->signum > _SIG_MAXSIG)
		return (EINVAL);

	ksiginfo_init(&ksi);
	ksi.ksi_signo = uap->signum;
	ksi.ksi_code = SI_USER;
	ksi.ksi_pid = td->td_proc->p_pid;
	ksi.ksi_uid = td->td_ucred->cr_ruid;
	return (killpg1(td, uap->signum, uap->pgid, 0, &ksi));
}
#endif /* COMPAT_43 */

#ifndef _SYS_SYSPROTO_H_
struct sigqueue_args {
	pid_t pid;
	int signum;
	/* union sigval */ void *value;
};
#endif
int
sys_sigqueue(struct thread *td, struct sigqueue_args *uap)
{
	ksiginfo_t ksi;
	struct proc *p;
	int error;

	if ((u_int)uap->signum > _SIG_MAXSIG)
		return (EINVAL);

	/*
	 * Specification says sigqueue can only send signal to
	 * single process.
	 */
	if (uap->pid <= 0)
		return (EINVAL);

	if ((p = pfind(uap->pid)) == NULL) {
		if ((p = zpfind(uap->pid)) == NULL)
			return (ESRCH);
	}
	error = p_cansignal(td, p, uap->signum);
	if (error == 0 && uap->signum != 0) {
		ksiginfo_init(&ksi);
		ksi.ksi_flags = KSI_SIGQ;
		ksi.ksi_signo = uap->signum;
		ksi.ksi_code = SI_QUEUE;
		ksi.ksi_pid = td->td_proc->p_pid;
		ksi.ksi_uid = td->td_ucred->cr_ruid;
		ksi.ksi_value.sival_ptr = uap->value;
		error = pksignal(p, ksi.ksi_signo, &ksi);
	}
	PROC_UNLOCK(p);
	return (error);
}

/*
 * Send a signal to a process group.
 */
void
gsignal(int pgid, int sig, ksiginfo_t *ksi)
{
	struct pgrp *pgrp;

	if (pgid != 0) {
		sx_slock(&proctree_lock);
		pgrp = pgfind(pgid);
		sx_sunlock(&proctree_lock);
		if (pgrp != NULL) {
			pgsignal(pgrp, sig, 0, ksi);
			PGRP_UNLOCK(pgrp);
		}
	}
}

/*
 * Send a signal to a process group.  If checktty is 1,
 * limit to members which have a controlling terminal.
 */
void
pgsignal(struct pgrp *pgrp, int sig, int checkctty, ksiginfo_t *ksi)
{
	struct proc *p;

	if (pgrp) {
		PGRP_LOCK_ASSERT(pgrp, MA_OWNED);
		LIST_FOREACH(p, &pgrp->pg_members, p_pglist) {
			PROC_LOCK(p);
			if (p->p_state == PRS_NORMAL &&
			    (checkctty == 0 || p->p_flag & P_CONTROLT))
				pksignal(p, sig, ksi);
			PROC_UNLOCK(p);
		}
	}
}


/*
 * Recalculate the signal mask and reset the signal disposition after
 * usermode frame for delivery is formed.  Should be called after
 * mach-specific routine, because sysent->sv_sendsig() needs correct
 * ps_siginfo and signal mask.
 */
static void
postsig_done(int sig, struct thread *td, struct sigacts *ps)
{
	sigset_t mask;

	mtx_assert(&ps->ps_mtx, MA_OWNED);
	td->td_ru.ru_nsignals++;
	mask = ps->ps_catchmask[_SIG_IDX(sig)];
	if (!SIGISMEMBER(ps->ps_signodefer, sig))
		SIGADDSET(mask, sig);
	kern_sigprocmask(td, SIG_BLOCK, &mask, NULL,
	    SIGPROCMASK_PROC_LOCKED | SIGPROCMASK_PS_LOCKED);
	if (SIGISMEMBER(ps->ps_sigreset, sig))
		sigdflt(ps, sig);
}


/*
 * Send a signal caused by a trap to the current thread.  If it will be
 * caught immediately, deliver it with correct code.  Otherwise, post it
 * normally.
 */
void
trapsignal(struct thread *td, ksiginfo_t *ksi)
{
	struct sigacts *ps;
	struct proc *p;
	int sig;
	int code;

	p = td->td_proc;
	sig = ksi->ksi_signo;
	code = ksi->ksi_code;
	KASSERT(_SIG_VALID(sig), ("invalid signal"));

	PROC_LOCK(p);
	ps = p->p_sigacts;
	mtx_lock(&ps->ps_mtx);

#ifdef CPU_CHERI
	/*
	 * If a signal triggered by a trap will not be caught by the process,
	 * there's a sandbox frame to unwind, and the signal has the SBUNWIND
	 * property, then the kernel will autounwind the trusted stack.
	 *
	 * XXXRW: It would be nice if this were in machine-dependent code ..
	 * maybe?
	 */
	if ((p->p_flag & P_TRACED) == 0 && !SIGISMEMBER(ps->ps_sigcatch, sig)
	    && (sigprop(sig) & SIGPROP_SBUNWIND) &&
	    cheri_stack_unwind(td, td->td_frame, sig)) {
		if (log_cheri_unwind)
			printf("Sandbox unwind on uncaught signal %d, pid %d, "
			    "tid %d\n", sig, p->p_pid, td->td_tid);
		mtx_unlock(&ps->ps_mtx);
	} else
#endif
	if ((p->p_flag & P_TRACED) == 0 && SIGISMEMBER(ps->ps_sigcatch, sig) &&
	    !SIGISMEMBER(td->td_sigmask, sig)) {
#ifdef KTRACE
		if (KTRPOINT(curthread, KTR_PSIG))
			ktrpsig(sig, ps->ps_sigact[_SIG_IDX(sig)],
			    &td->td_sigmask, code);
#endif
		(*p->p_sysent->sv_sendsig)(ps->ps_sigact[_SIG_IDX(sig)],
				ksi, &td->td_sigmask);
		postsig_done(sig, td, ps);
		mtx_unlock(&ps->ps_mtx);
	} else {
		/*
		 * Avoid a possible infinite loop if the thread
		 * masking the signal or process is ignoring the
		 * signal.
		 */
		if (kern_forcesigexit &&
		    (SIGISMEMBER(td->td_sigmask, sig) ||
		     ps->ps_sigact[_SIG_IDX(sig)] == SIG_IGN)) {
			SIGDELSET(td->td_sigmask, sig);
			SIGDELSET(ps->ps_sigcatch, sig);
			SIGDELSET(ps->ps_sigignore, sig);
			ps->ps_sigact[_SIG_IDX(sig)] = SIG_DFL;
		}
		mtx_unlock(&ps->ps_mtx);
		p->p_code = code;	/* XXX for core dump/debugger */
		p->p_sig = sig;		/* XXX to verify code */
		tdsendsignal(p, td, sig, ksi);
	}
	PROC_UNLOCK(p);
}

static struct thread *
sigtd(struct proc *p, int sig, int prop)
{
	struct thread *td, *signal_td;

	PROC_LOCK_ASSERT(p, MA_OWNED);

	/*
	 * Check if current thread can handle the signal without
	 * switching context to another thread.
	 */
	if (curproc == p && !SIGISMEMBER(curthread->td_sigmask, sig))
		return (curthread);
	signal_td = NULL;
	FOREACH_THREAD_IN_PROC(p, td) {
		if (!SIGISMEMBER(td->td_sigmask, sig)) {
			signal_td = td;
			break;
		}
	}
	if (signal_td == NULL)
		signal_td = FIRST_THREAD_IN_PROC(p);
	return (signal_td);
}

/*
 * Send the signal to the process.  If the signal has an action, the action
 * is usually performed by the target process rather than the caller; we add
 * the signal to the set of pending signals for the process.
 *
 * Exceptions:
 *   o When a stop signal is sent to a sleeping process that takes the
 *     default action, the process is stopped without awakening it.
 *   o SIGCONT restarts stopped processes (or puts them back to sleep)
 *     regardless of the signal action (eg, blocked or ignored).
 *
 * Other ignored signals are discarded immediately.
 *
 * NB: This function may be entered from the debugger via the "kill" DDB
 * command.  There is little that can be done to mitigate the possibly messy
 * side effects of this unwise possibility.
 */
void
kern_psignal(struct proc *p, int sig)
{
	ksiginfo_t ksi;

	ksiginfo_init(&ksi);
	ksi.ksi_signo = sig;
	ksi.ksi_code = SI_KERNEL;
	(void) tdsendsignal(p, NULL, sig, &ksi);
}

int
pksignal(struct proc *p, int sig, ksiginfo_t *ksi)
{

	return (tdsendsignal(p, NULL, sig, ksi));
}

/* Utility function for finding a thread to send signal event to. */
int
sigev_findtd(struct proc *p ,struct sigevent *sigev, struct thread **ttd)
{
	struct thread *td;

	if (sigev->sigev_notify == SIGEV_THREAD_ID) {
		td = tdfind(sigev->sigev_notify_thread_id, p->p_pid);
		if (td == NULL)
			return (ESRCH);
		*ttd = td;
	} else {
		*ttd = NULL;
		PROC_LOCK(p);
	}
	return (0);
}

void
tdsignal(struct thread *td, int sig)
{
	ksiginfo_t ksi;

	ksiginfo_init(&ksi);
	ksi.ksi_signo = sig;
	ksi.ksi_code = SI_KERNEL;
	(void) tdsendsignal(td->td_proc, td, sig, &ksi);
}

void
tdksignal(struct thread *td, int sig, ksiginfo_t *ksi)
{

	(void) tdsendsignal(td->td_proc, td, sig, ksi);
}

int
tdsendsignal(struct proc *p, struct thread *td, int sig, ksiginfo_t *ksi)
{
	sig_t action;
	sigqueue_t *sigqueue;
	int prop;
	struct sigacts *ps;
	int intrval;
	int ret = 0;
	int wakeup_swapper;

	MPASS(td == NULL || p == td->td_proc);
	PROC_LOCK_ASSERT(p, MA_OWNED);

	if (!_SIG_VALID(sig))
		panic("%s(): invalid signal %d", __func__, sig);

	KASSERT(ksi == NULL || !KSI_ONQ(ksi), ("%s: ksi on queue", __func__));

	/*
	 * IEEE Std 1003.1-2001: return success when killing a zombie.
	 */
	if (p->p_state == PRS_ZOMBIE) {
		if (ksi && (ksi->ksi_flags & KSI_INS))
			ksiginfo_tryfree(ksi);
		return (ret);
	}

	ps = p->p_sigacts;
	KNOTE_LOCKED(p->p_klist, NOTE_SIGNAL | sig);
	prop = sigprop(sig);

	if (td == NULL) {
		td = sigtd(p, sig, prop);
		sigqueue = &p->p_sigqueue;
	} else
		sigqueue = &td->td_sigqueue;

	SDT_PROBE3(proc, , , signal__send, td, p, sig);

	/*
	 * If the signal is being ignored,
	 * then we forget about it immediately.
	 * (Note: we don't set SIGCONT in ps_sigignore,
	 * and if it is set to SIG_IGN,
	 * action will be SIG_DFL here.)
	 */
	mtx_lock(&ps->ps_mtx);
	if (SIGISMEMBER(ps->ps_sigignore, sig)) {
		SDT_PROBE3(proc, , , signal__discard, td, p, sig);

		mtx_unlock(&ps->ps_mtx);
		if (ksi && (ksi->ksi_flags & KSI_INS))
			ksiginfo_tryfree(ksi);
		return (ret);
	}
	if (SIGISMEMBER(td->td_sigmask, sig))
		action = SIG_HOLD;
	else if (SIGISMEMBER(ps->ps_sigcatch, sig))
		action = SIG_CATCH;
	else
		action = SIG_DFL;
	if (SIGISMEMBER(ps->ps_sigintr, sig))
		intrval = EINTR;
	else
		intrval = ERESTART;
	mtx_unlock(&ps->ps_mtx);

	if (prop & SIGPROP_CONT)
		sigqueue_delete_stopmask_proc(p);
	else if (prop & SIGPROP_STOP) {
		/*
		 * If sending a tty stop signal to a member of an orphaned
		 * process group, discard the signal here if the action
		 * is default; don't stop the process below if sleeping,
		 * and don't clear any pending SIGCONT.
		 */
		if ((prop & SIGPROP_TTYSTOP) &&
		    (p->p_pgrp->pg_jobc == 0) &&
		    (action == SIG_DFL)) {
			if (ksi && (ksi->ksi_flags & KSI_INS))
				ksiginfo_tryfree(ksi);
			return (ret);
		}
		sigqueue_delete_proc(p, SIGCONT);
		if (p->p_flag & P_CONTINUED) {
			p->p_flag &= ~P_CONTINUED;
			PROC_LOCK(p->p_pptr);
			sigqueue_take(p->p_ksi);
			PROC_UNLOCK(p->p_pptr);
		}
	}

	ret = sigqueue_add(sigqueue, sig, ksi);
	if (ret != 0)
		return (ret);
	signotify(td);
	/*
	 * Defer further processing for signals which are held,
	 * except that stopped processes must be continued by SIGCONT.
	 */
	if (action == SIG_HOLD &&
	    !((prop & SIGPROP_CONT) && (p->p_flag & P_STOPPED_SIG)))
		return (ret);
	/*
	 * SIGKILL: Remove procfs STOPEVENTs and ptrace events.
	 */
	if (sig == SIGKILL) {
		p->p_ptevents = 0;
		/* from procfs_ioctl.c: PIOCBIC */
		p->p_stops = 0;
		/* from procfs_ioctl.c: PIOCCONT */
		p->p_step = 0;
		wakeup(&p->p_step);
	}
	/*
	 * Some signals have a process-wide effect and a per-thread
	 * component.  Most processing occurs when the process next
	 * tries to cross the user boundary, however there are some
	 * times when processing needs to be done immediately, such as
	 * waking up threads so that they can cross the user boundary.
	 * We try to do the per-process part here.
	 */
	if (P_SHOULDSTOP(p)) {
		KASSERT(!(p->p_flag & P_WEXIT),
		    ("signal to stopped but exiting process"));
		if (sig == SIGKILL) {
			/*
			 * If traced process is already stopped,
			 * then no further action is necessary.
			 */
			if (p->p_flag & P_TRACED)
				goto out;
			/*
			 * SIGKILL sets process running.
			 * It will die elsewhere.
			 * All threads must be restarted.
			 */
			p->p_flag &= ~P_STOPPED_SIG;
			goto runfast;
		}

		if (prop & SIGPROP_CONT) {
			/*
			 * If traced process is already stopped,
			 * then no further action is necessary.
			 */
			if (p->p_flag & P_TRACED)
				goto out;
			/*
			 * If SIGCONT is default (or ignored), we continue the
			 * process but don't leave the signal in sigqueue as
			 * it has no further action.  If SIGCONT is held, we
			 * continue the process and leave the signal in
			 * sigqueue.  If the process catches SIGCONT, let it
			 * handle the signal itself.  If it isn't waiting on
			 * an event, it goes back to run state.
			 * Otherwise, process goes back to sleep state.
			 */
			p->p_flag &= ~P_STOPPED_SIG;
			PROC_SLOCK(p);
			if (p->p_numthreads == p->p_suspcount) {
				PROC_SUNLOCK(p);
				p->p_flag |= P_CONTINUED;
				p->p_xsig = SIGCONT;
				PROC_LOCK(p->p_pptr);
				childproc_continued(p);
				PROC_UNLOCK(p->p_pptr);
				PROC_SLOCK(p);
			}
			if (action == SIG_DFL) {
				thread_unsuspend(p);
				PROC_SUNLOCK(p);
				sigqueue_delete(sigqueue, sig);
				goto out;
			}
			if (action == SIG_CATCH) {
				/*
				 * The process wants to catch it so it needs
				 * to run at least one thread, but which one?
				 */
				PROC_SUNLOCK(p);
				goto runfast;
			}
			/*
			 * The signal is not ignored or caught.
			 */
			thread_unsuspend(p);
			PROC_SUNLOCK(p);
			goto out;
		}

		if (prop & SIGPROP_STOP) {
			/*
			 * If traced process is already stopped,
			 * then no further action is necessary.
			 */
			if (p->p_flag & P_TRACED)
				goto out;
			/*
			 * Already stopped, don't need to stop again
			 * (If we did the shell could get confused).
			 * Just make sure the signal STOP bit set.
			 */
			p->p_flag |= P_STOPPED_SIG;
			sigqueue_delete(sigqueue, sig);
			goto out;
		}

		/*
		 * All other kinds of signals:
		 * If a thread is sleeping interruptibly, simulate a
		 * wakeup so that when it is continued it will be made
		 * runnable and can look at the signal.  However, don't make
		 * the PROCESS runnable, leave it stopped.
		 * It may run a bit until it hits a thread_suspend_check().
		 */
		wakeup_swapper = 0;
		PROC_SLOCK(p);
		thread_lock(td);
		if (TD_ON_SLEEPQ(td) && (td->td_flags & TDF_SINTR))
			wakeup_swapper = sleepq_abort(td, intrval);
		thread_unlock(td);
		PROC_SUNLOCK(p);
		if (wakeup_swapper)
			kick_proc0();
		goto out;
		/*
		 * Mutexes are short lived. Threads waiting on them will
		 * hit thread_suspend_check() soon.
		 */
	} else if (p->p_state == PRS_NORMAL) {
		if (p->p_flag & P_TRACED || action == SIG_CATCH) {
			tdsigwakeup(td, sig, action, intrval);
			goto out;
		}

		MPASS(action == SIG_DFL);

		if (prop & SIGPROP_STOP) {
			if (p->p_flag & (P_PPWAIT|P_WEXIT))
				goto out;
			p->p_flag |= P_STOPPED_SIG;
			p->p_xsig = sig;
			PROC_SLOCK(p);
			wakeup_swapper = sig_suspend_threads(td, p, 1);
			if (p->p_numthreads == p->p_suspcount) {
				/*
				 * only thread sending signal to another
				 * process can reach here, if thread is sending
				 * signal to its process, because thread does
				 * not suspend itself here, p_numthreads
				 * should never be equal to p_suspcount.
				 */
				thread_stopped(p);
				PROC_SUNLOCK(p);
				sigqueue_delete_proc(p, p->p_xsig);
			} else
				PROC_SUNLOCK(p);
			if (wakeup_swapper)
				kick_proc0();
			goto out;
		}
	} else {
		/* Not in "NORMAL" state. discard the signal. */
		sigqueue_delete(sigqueue, sig);
		goto out;
	}

	/*
	 * The process is not stopped so we need to apply the signal to all the
	 * running threads.
	 */
runfast:
	tdsigwakeup(td, sig, action, intrval);
	PROC_SLOCK(p);
	thread_unsuspend(p);
	PROC_SUNLOCK(p);
out:
	/* If we jump here, proc slock should not be owned. */
	PROC_SLOCK_ASSERT(p, MA_NOTOWNED);
	return (ret);
}

/*
 * The force of a signal has been directed against a single
 * thread.  We need to see what we can do about knocking it
 * out of any sleep it may be in etc.
 */
static void
tdsigwakeup(struct thread *td, int sig, sig_t action, int intrval)
{
	struct proc *p = td->td_proc;
	register int prop;
	int wakeup_swapper;

	wakeup_swapper = 0;
	PROC_LOCK_ASSERT(p, MA_OWNED);
	prop = sigprop(sig);

	PROC_SLOCK(p);
	thread_lock(td);
	/*
	 * Bring the priority of a thread up if we want it to get
	 * killed in this lifetime.  Be careful to avoid bumping the
	 * priority of the idle thread, since we still allow to signal
	 * kernel processes.
	 */
	if (action == SIG_DFL && (prop & SIGPROP_KILL) != 0 &&
	    td->td_priority > PUSER && !TD_IS_IDLETHREAD(td))
		sched_prio(td, PUSER);
	if (TD_ON_SLEEPQ(td)) {
		/*
		 * If thread is sleeping uninterruptibly
		 * we can't interrupt the sleep... the signal will
		 * be noticed when the process returns through
		 * trap() or syscall().
		 */
		if ((td->td_flags & TDF_SINTR) == 0)
			goto out;
		/*
		 * If SIGCONT is default (or ignored) and process is
		 * asleep, we are finished; the process should not
		 * be awakened.
		 */
		if ((prop & SIGPROP_CONT) && action == SIG_DFL) {
			thread_unlock(td);
			PROC_SUNLOCK(p);
			sigqueue_delete(&p->p_sigqueue, sig);
			/*
			 * It may be on either list in this state.
			 * Remove from both for now.
			 */
			sigqueue_delete(&td->td_sigqueue, sig);
			return;
		}

		/*
		 * Don't awaken a sleeping thread for SIGSTOP if the
		 * STOP signal is deferred.
		 */
		if ((prop & SIGPROP_STOP) != 0 && (td->td_flags & (TDF_SBDRY |
		    TDF_SERESTART | TDF_SEINTR)) == TDF_SBDRY)
			goto out;

		/*
		 * Give low priority threads a better chance to run.
		 */
		if (td->td_priority > PUSER && !TD_IS_IDLETHREAD(td))
			sched_prio(td, PUSER);

		wakeup_swapper = sleepq_abort(td, intrval);
	} else {
		/*
		 * Other states do nothing with the signal immediately,
		 * other than kicking ourselves if we are running.
		 * It will either never be noticed, or noticed very soon.
		 */
#ifdef SMP
		if (TD_IS_RUNNING(td) && td != curthread)
			forward_signal(td);
#endif
	}
out:
	PROC_SUNLOCK(p);
	thread_unlock(td);
	if (wakeup_swapper)
		kick_proc0();
}

static int
sig_suspend_threads(struct thread *td, struct proc *p, int sending)
{
	struct thread *td2;
	int wakeup_swapper;

	PROC_LOCK_ASSERT(p, MA_OWNED);
	PROC_SLOCK_ASSERT(p, MA_OWNED);

	wakeup_swapper = 0;
	FOREACH_THREAD_IN_PROC(p, td2) {
		thread_lock(td2);
		td2->td_flags |= TDF_ASTPENDING | TDF_NEEDSUSPCHK;
		if ((TD_IS_SLEEPING(td2) || TD_IS_SWAPPED(td2)) &&
		    (td2->td_flags & TDF_SINTR)) {
			if (td2->td_flags & TDF_SBDRY) {
				/*
				 * Once a thread is asleep with
				 * TDF_SBDRY and without TDF_SERESTART
				 * or TDF_SEINTR set, it should never
				 * become suspended due to this check.
				 */
				KASSERT(!TD_IS_SUSPENDED(td2),
				    ("thread with deferred stops suspended"));
				if (TD_SBDRY_INTR(td2) && sending) {
					wakeup_swapper |= sleepq_abort(td2,
					    TD_SBDRY_ERRNO(td2));
				}
			} else if (!TD_IS_SUSPENDED(td2)) {
				thread_suspend_one(td2);
			}
		} else if (!TD_IS_SUSPENDED(td2)) {
			if (sending || td != td2)
				td2->td_flags |= TDF_ASTPENDING;
#ifdef SMP
			if (TD_IS_RUNNING(td2) && td2 != td)
				forward_signal(td2);
#endif
		}
		thread_unlock(td2);
	}
	return (wakeup_swapper);
}

int
ptracestop(struct thread *td, int sig)
{
	struct proc *p = td->td_proc;

	PROC_LOCK_ASSERT(p, MA_OWNED);
	KASSERT(!(p->p_flag & P_WEXIT), ("Stopping exiting process"));
	WITNESS_WARN(WARN_GIANTOK | WARN_SLEEPOK,
	    &p->p_mtx.lock_object, "Stopping for traced signal");

	td->td_dbgflags |= TDB_XSIG;
	td->td_xsig = sig;
	CTR4(KTR_PTRACE, "ptracestop: tid %d (pid %d) flags %#x sig %d",
	    td->td_tid, p->p_pid, td->td_dbgflags, sig);
	PROC_SLOCK(p);
	while ((p->p_flag & P_TRACED) && (td->td_dbgflags & TDB_XSIG)) {
		if (p->p_flag & P_SINGLE_EXIT &&
		    !(td->td_dbgflags & TDB_EXIT)) {
			/*
			 * Ignore ptrace stops except for thread exit
			 * events when the process exits.
			 */
			td->td_dbgflags &= ~TDB_XSIG;
			PROC_SUNLOCK(p);
			return (sig);
		}

		/*
		 * Make wait(2) work.  Ensure that right after the
		 * attach, the thread which was decided to become the
		 * leader of attach gets reported to the waiter.
		 * Otherwise, just avoid overwriting another thread's
		 * assignment to p_xthread.  If another thread has
		 * already set p_xthread, the current thread will get
		 * a chance to report itself upon the next iteration.
		 */
		if ((td->td_dbgflags & TDB_FSTP) != 0 ||
		    ((p->p_flag & P2_PTRACE_FSTP) == 0 &&
		    p->p_xthread == NULL)) {
			p->p_xsig = sig;
			p->p_xthread = td;
			td->td_dbgflags &= ~TDB_FSTP;
			p->p_flag2 &= ~P2_PTRACE_FSTP;
			p->p_flag |= P_STOPPED_SIG | P_STOPPED_TRACE;
			sig_suspend_threads(td, p, 0);
		}
		if ((td->td_dbgflags & TDB_STOPATFORK) != 0) {
			td->td_dbgflags &= ~TDB_STOPATFORK;
			cv_broadcast(&p->p_dbgwait);
		}
stopme:
		thread_suspend_switch(td, p);
		if (p->p_xthread == td)
			p->p_xthread = NULL;
		if (!(p->p_flag & P_TRACED))
			break;
		if (td->td_dbgflags & TDB_SUSPEND) {
			if (p->p_flag & P_SINGLE_EXIT)
				break;
			goto stopme;
		}
	}
	PROC_SUNLOCK(p);
	return (td->td_xsig);
}

static void
reschedule_signals(struct proc *p, sigset_t block, int flags)
{
	struct sigacts *ps;
	struct thread *td;
	int sig;

	PROC_LOCK_ASSERT(p, MA_OWNED);
	ps = p->p_sigacts;
	mtx_assert(&ps->ps_mtx, (flags & SIGPROCMASK_PS_LOCKED) != 0 ?
	    MA_OWNED : MA_NOTOWNED);
	if (SIGISEMPTY(p->p_siglist))
		return;
	SIGSETAND(block, p->p_siglist);
	while ((sig = sig_ffs(&block)) != 0) {
		SIGDELSET(block, sig);
		td = sigtd(p, sig, 0);
		signotify(td);
		if (!(flags & SIGPROCMASK_PS_LOCKED))
			mtx_lock(&ps->ps_mtx);
		if (p->p_flag & P_TRACED || SIGISMEMBER(ps->ps_sigcatch, sig))
			tdsigwakeup(td, sig, SIG_CATCH,
			    (SIGISMEMBER(ps->ps_sigintr, sig) ? EINTR :
			     ERESTART));
		if (!(flags & SIGPROCMASK_PS_LOCKED))
			mtx_unlock(&ps->ps_mtx);
	}
}

void
tdsigcleanup(struct thread *td)
{
	struct proc *p;
	sigset_t unblocked;

	p = td->td_proc;
	PROC_LOCK_ASSERT(p, MA_OWNED);

	sigqueue_flush(&td->td_sigqueue);
	if (p->p_numthreads == 1)
		return;

	/*
	 * Since we cannot handle signals, notify signal post code
	 * about this by filling the sigmask.
	 *
	 * Also, if needed, wake up thread(s) that do not block the
	 * same signals as the exiting thread, since the thread might
	 * have been selected for delivery and woken up.
	 */
	SIGFILLSET(unblocked);
	SIGSETNAND(unblocked, td->td_sigmask);
	SIGFILLSET(td->td_sigmask);
	reschedule_signals(p, unblocked, 0);

}

static int
sigdeferstop_curr_flags(int cflags)
{

	MPASS((cflags & (TDF_SEINTR | TDF_SERESTART)) == 0 ||
	    (cflags & TDF_SBDRY) != 0);
	return (cflags & (TDF_SBDRY | TDF_SEINTR | TDF_SERESTART));
}

/*
 * Defer the delivery of SIGSTOP for the current thread, according to
 * the requested mode.  Returns previous flags, which must be restored
 * by sigallowstop().
 *
 * TDF_SBDRY, TDF_SEINTR, and TDF_SERESTART flags are only set and
 * cleared by the current thread, which allow the lock-less read-only
 * accesses below.
 */
int
sigdeferstop_impl(int mode)
{
	struct thread *td;
	int cflags, nflags;

	td = curthread;
	cflags = sigdeferstop_curr_flags(td->td_flags);
	switch (mode) {
	case SIGDEFERSTOP_NOP:
		nflags = cflags;
		break;
	case SIGDEFERSTOP_OFF:
		nflags = 0;
		break;
	case SIGDEFERSTOP_SILENT:
		nflags = (cflags | TDF_SBDRY) & ~(TDF_SEINTR | TDF_SERESTART);
		break;
	case SIGDEFERSTOP_EINTR:
		nflags = (cflags | TDF_SBDRY | TDF_SEINTR) & ~TDF_SERESTART;
		break;
	case SIGDEFERSTOP_ERESTART:
		nflags = (cflags | TDF_SBDRY | TDF_SERESTART) & ~TDF_SEINTR;
		break;
	default:
		panic("sigdeferstop: invalid mode %x", mode);
		break;
	}
	if (cflags == nflags)
		return (SIGDEFERSTOP_VAL_NCHG);
	thread_lock(td);
	td->td_flags = (td->td_flags & ~cflags) | nflags;
	thread_unlock(td);
	return (cflags);
}

/*
 * Restores the STOP handling mode, typically permitting the delivery
 * of SIGSTOP for the current thread.  This does not immediately
 * suspend if a stop was posted.  Instead, the thread will suspend
 * either via ast() or a subsequent interruptible sleep.
 */
void
sigallowstop_impl(int prev)
{
	struct thread *td;
	int cflags;

	KASSERT(prev != SIGDEFERSTOP_VAL_NCHG, ("failed sigallowstop"));
	KASSERT((prev & ~(TDF_SBDRY | TDF_SEINTR | TDF_SERESTART)) == 0,
	    ("sigallowstop: incorrect previous mode %x", prev));
	td = curthread;
	cflags = sigdeferstop_curr_flags(td->td_flags);
	if (cflags != prev) {
		thread_lock(td);
		td->td_flags = (td->td_flags & ~cflags) | prev;
		thread_unlock(td);
	}
}

/*
 * If the current process has received a signal (should be caught or cause
 * termination, should interrupt current syscall), return the signal number.
 * Stop signals with default action are processed immediately, then cleared;
 * they aren't returned.  This is checked after each entry to the system for
 * a syscall or trap (though this can usually be done without calling issignal
 * by checking the pending signal masks in cursig.) The normal call
 * sequence is
 *
 *	while (sig = cursig(curthread))
 *		postsig(sig);
 */
static int
issignal(struct thread *td)
{
	struct proc *p;
	struct sigacts *ps;
	struct sigqueue *queue;
	sigset_t sigpending;
	int sig, prop, newsig;

	p = td->td_proc;
	ps = p->p_sigacts;
	mtx_assert(&ps->ps_mtx, MA_OWNED);
	PROC_LOCK_ASSERT(p, MA_OWNED);
	for (;;) {
		int traced = (p->p_flag & P_TRACED) || (p->p_stops & S_SIG);

		sigpending = td->td_sigqueue.sq_signals;
		SIGSETOR(sigpending, p->p_sigqueue.sq_signals);
		SIGSETNAND(sigpending, td->td_sigmask);

		if ((p->p_flag & P_PPWAIT) != 0 || (td->td_flags &
		    (TDF_SBDRY | TDF_SERESTART | TDF_SEINTR)) == TDF_SBDRY)
			SIG_STOPSIGMASK(sigpending);
		if (SIGISEMPTY(sigpending))	/* no signal to send */
			return (0);
		if ((p->p_flag & (P_TRACED | P_PPTRACE)) == P_TRACED &&
		    (p->p_flag2 & P2_PTRACE_FSTP) != 0 &&
		    SIGISMEMBER(sigpending, SIGSTOP)) {
			/*
			 * If debugger just attached, always consume
			 * SIGSTOP from ptrace(PT_ATTACH) first, to
			 * execute the debugger attach ritual in
			 * order.
			 */
			sig = SIGSTOP;
			td->td_dbgflags |= TDB_FSTP;
		} else {
			sig = sig_ffs(&sigpending);
		}

		if (p->p_stops & S_SIG) {
			mtx_unlock(&ps->ps_mtx);
			stopevent(p, S_SIG, sig);
			mtx_lock(&ps->ps_mtx);
		}

		/*
		 * We should see pending but ignored signals
		 * only if P_TRACED was on when they were posted.
		 */
		if (SIGISMEMBER(ps->ps_sigignore, sig) && (traced == 0)) {
			sigqueue_delete(&td->td_sigqueue, sig);
			sigqueue_delete(&p->p_sigqueue, sig);
			continue;
		}
		if ((p->p_flag & (P_TRACED | P_PPTRACE)) == P_TRACED) {
			/*
			 * If traced, always stop.
			 * Remove old signal from queue before the stop.
			 * XXX shrug off debugger, it causes siginfo to
			 * be thrown away.
			 */
			queue = &td->td_sigqueue;
			td->td_dbgksi.ksi_signo = 0;
			if (sigqueue_get(queue, sig, &td->td_dbgksi) == 0) {
				queue = &p->p_sigqueue;
				sigqueue_get(queue, sig, &td->td_dbgksi);
			}

			mtx_unlock(&ps->ps_mtx);
			newsig = ptracestop(td, sig);
			mtx_lock(&ps->ps_mtx);

			if (sig != newsig) {

				/*
				 * If parent wants us to take the signal,
				 * then it will leave it in p->p_xsig;
				 * otherwise we just look for signals again.
				*/
				if (newsig == 0)
					continue;
				sig = newsig;

				/*
				 * Put the new signal into td_sigqueue. If the
				 * signal is being masked, look for other
				 * signals.
				 */
				sigqueue_add(queue, sig, NULL);
				if (SIGISMEMBER(td->td_sigmask, sig))
					continue;
				signotify(td);
			} else {
				if (td->td_dbgksi.ksi_signo != 0) {
					td->td_dbgksi.ksi_flags |= KSI_HEAD;
					if (sigqueue_add(&td->td_sigqueue, sig,
					    &td->td_dbgksi) != 0)
						td->td_dbgksi.ksi_signo = 0;
				}
				if (td->td_dbgksi.ksi_signo == 0)
					sigqueue_add(&td->td_sigqueue, sig,
					    NULL);
			}

			/*
			 * If the traced bit got turned off, go back up
			 * to the top to rescan signals.  This ensures
			 * that p_sig* and p_sigact are consistent.
			 */
			if ((p->p_flag & P_TRACED) == 0)
				continue;
		}

		prop = sigprop(sig);

		/*
		 * Decide whether the signal should be returned.
		 * Return the signal's number, or fall through
		 * to clear it from the pending mask.
		 */
		switch ((intptr_t)p->p_sigacts->ps_sigact[_SIG_IDX(sig)]) {

		case (intptr_t)SIG_DFL:
			/*
			 * Don't take default actions on system processes.
			 */
			if (p->p_pid <= 1) {
#ifdef DIAGNOSTIC
				/*
				 * Are you sure you want to ignore SIGSEGV
				 * in init? XXX
				 */
				printf("Process (pid %lu) got signal %d\n",
					(u_long)p->p_pid, sig);
#endif
				break;		/* == ignore */
			}
			/*
			 * If there is a pending stop signal to process
			 * with default action, stop here,
			 * then clear the signal.  However,
			 * if process is member of an orphaned
			 * process group, ignore tty stop signals.
			 */
			if (prop & SIGPROP_STOP) {
				if (p->p_flag & (P_TRACED|P_WEXIT) ||
				    (p->p_pgrp->pg_jobc == 0 &&
				     prop & SIGPROP_TTYSTOP))
					break;	/* == ignore */
				if (TD_SBDRY_INTR(td)) {
					KASSERT((td->td_flags & TDF_SBDRY) != 0,
					    ("lost TDF_SBDRY"));
					return (-1);
				}
				mtx_unlock(&ps->ps_mtx);
				WITNESS_WARN(WARN_GIANTOK | WARN_SLEEPOK,
				    &p->p_mtx.lock_object, "Catching SIGSTOP");
				sigqueue_delete(&td->td_sigqueue, sig);
				sigqueue_delete(&p->p_sigqueue, sig);
				p->p_flag |= P_STOPPED_SIG;
				p->p_xsig = sig;
				PROC_SLOCK(p);
				sig_suspend_threads(td, p, 0);
				thread_suspend_switch(td, p);
				PROC_SUNLOCK(p);
				mtx_lock(&ps->ps_mtx);
<<<<<<< HEAD
				break;
			} else if (prop & SIGPROP_IGNORE) {
=======
				goto next;
			} else if (prop & SA_IGNORE) {
>>>>>>> 6ebb9a02
				/*
				 * Except for SIGCONT, shouldn't get here.
				 * Default action is to ignore; drop it.
				 */
				break;		/* == ignore */
			} else
				return (sig);
			/*NOTREACHED*/

		case (intptr_t)SIG_IGN:
			/*
			 * Masking above should prevent us ever trying
			 * to take action on an ignored signal other
			 * than SIGCONT, unless process is traced.
			 */
			if ((prop & SIGPROP_CONT) == 0 &&
			    (p->p_flag & P_TRACED) == 0)
				printf("issignal\n");
			break;		/* == ignore */

		default:
			/*
			 * This signal has an action, let
			 * postsig() process it.
			 */
			return (sig);
		}
		sigqueue_delete(&td->td_sigqueue, sig);	/* take the signal! */
		sigqueue_delete(&p->p_sigqueue, sig);
next:;
	}
	/* NOTREACHED */
}

void
thread_stopped(struct proc *p)
{
	int n;

	PROC_LOCK_ASSERT(p, MA_OWNED);
	PROC_SLOCK_ASSERT(p, MA_OWNED);
	n = p->p_suspcount;
	if (p == curproc)
		n++;
	if ((p->p_flag & P_STOPPED_SIG) && (n == p->p_numthreads)) {
		PROC_SUNLOCK(p);
		p->p_flag &= ~P_WAITED;
		PROC_LOCK(p->p_pptr);
		childproc_stopped(p, (p->p_flag & P_TRACED) ?
			CLD_TRAPPED : CLD_STOPPED);
		PROC_UNLOCK(p->p_pptr);
		PROC_SLOCK(p);
	}
}

/*
 * Take the action for the specified signal
 * from the current set of pending signals.
 */
int
postsig(sig)
	register int sig;
{
	struct thread *td = curthread;
	register struct proc *p = td->td_proc;
	struct sigacts *ps;
	sig_t action;
	ksiginfo_t ksi;
	sigset_t returnmask;

	KASSERT(sig != 0, ("postsig"));

	PROC_LOCK_ASSERT(p, MA_OWNED);
	ps = p->p_sigacts;
	mtx_assert(&ps->ps_mtx, MA_OWNED);
	ksiginfo_init(&ksi);
	if (sigqueue_get(&td->td_sigqueue, sig, &ksi) == 0 &&
	    sigqueue_get(&p->p_sigqueue, sig, &ksi) == 0)
		return (0);
	ksi.ksi_signo = sig;
	if (ksi.ksi_code == SI_TIMER)
		itimer_accept(p, ksi.ksi_timerid, &ksi);
	action = ps->ps_sigact[_SIG_IDX(sig)];
#ifdef KTRACE
	if (KTRPOINT(td, KTR_PSIG))
		ktrpsig(sig, action, td->td_pflags & TDP_OLDMASK ?
		    &td->td_oldsigmask : &td->td_sigmask, ksi.ksi_code);
#endif
	if (p->p_stops & S_SIG) {
		mtx_unlock(&ps->ps_mtx);
		stopevent(p, S_SIG, sig);
		mtx_lock(&ps->ps_mtx);
	}

	if (action == SIG_DFL) {
		/*
		 * Default action, where the default is to kill
		 * the process.  (Other cases were ignored above.)
		 */
		mtx_unlock(&ps->ps_mtx);
		sigexit(td, sig);
		/* NOTREACHED */
	} else {
		/*
		 * If we get here, the signal must be caught.
		 */
		KASSERT(action != SIG_IGN && !SIGISMEMBER(td->td_sigmask, sig),
		    ("postsig action"));
		/*
		 * Set the new mask value and also defer further
		 * occurrences of this signal.
		 *
		 * Special case: user has done a sigsuspend.  Here the
		 * current mask is not of interest, but rather the
		 * mask from before the sigsuspend is what we want
		 * restored after the signal processing is completed.
		 */
		if (td->td_pflags & TDP_OLDMASK) {
			returnmask = td->td_oldsigmask;
			td->td_pflags &= ~TDP_OLDMASK;
		} else
			returnmask = td->td_sigmask;

		if (p->p_sig == sig) {
			p->p_code = 0;
			p->p_sig = 0;
		}
		(*p->p_sysent->sv_sendsig)(action, &ksi, &returnmask);
		postsig_done(sig, td, ps);
	}
	return (1);
}

/*
 * Kill the current process for stated reason.
 */
void
killproc(p, why)
	struct proc *p;
	char *why;
{

	PROC_LOCK_ASSERT(p, MA_OWNED);
	CTR3(KTR_PROC, "killproc: proc %p (pid %d, %s)", p, p->p_pid,
	    p->p_comm);
	log(LOG_ERR, "pid %d (%s), uid %d, was killed: %s\n", p->p_pid,
	    p->p_comm, p->p_ucred ? p->p_ucred->cr_uid : -1, why);
	p->p_flag |= P_WKILLED;
	kern_psignal(p, SIGKILL);
}

/*
 * Force the current process to exit with the specified signal, dumping core
 * if appropriate.  We bypass the normal tests for masked and caught signals,
 * allowing unrecoverable failures to terminate the process without changing
 * signal state.  Mark the accounting record with the signal termination.
 * If dumping core, save the signal number for the debugger.  Calls exit and
 * does not return.
 */
void
sigexit(td, sig)
	struct thread *td;
	int sig;
{
	struct proc *p = td->td_proc;

	PROC_LOCK_ASSERT(p, MA_OWNED);
	p->p_acflag |= AXSIG;
	/*
	 * We must be single-threading to generate a core dump.  This
	 * ensures that the registers in the core file are up-to-date.
	 * Also, the ELF dump handler assumes that the thread list doesn't
	 * change out from under it.
	 *
	 * XXX If another thread attempts to single-thread before us
	 *     (e.g. via fork()), we won't get a dump at all.
	 */
	if ((sigprop(sig) & SIGPROP_CORE) &&
	    (thread_single(p, SINGLE_NO_EXIT) == 0)) {
		p->p_sig = sig;
		/*
		 * Log signals which would cause core dumps
		 * (Log as LOG_INFO to appease those who don't want
		 * these messages.)
		 * XXX : Todo, as well as euid, write out ruid too
		 * Note that coredump() drops proc lock.
		 */
		if (coredump(td) == 0)
			sig |= WCOREFLAG;
		if (kern_logsigexit)
			log(LOG_INFO,
			    "pid %d (%s), uid %d: exited on signal %d%s\n",
			    p->p_pid, p->p_comm,
			    td->td_ucred ? td->td_ucred->cr_uid : -1,
			    sig &~ WCOREFLAG,
			    sig & WCOREFLAG ? " (core dumped)" : "");
	} else
		PROC_UNLOCK(p);
	exit1(td, 0, sig);
	/* NOTREACHED */
}

/*
 * Send queued SIGCHLD to parent when child process's state
 * is changed.
 */
static void
sigparent(struct proc *p, int reason, int status)
{
	PROC_LOCK_ASSERT(p, MA_OWNED);
	PROC_LOCK_ASSERT(p->p_pptr, MA_OWNED);

	if (p->p_ksi != NULL) {
		p->p_ksi->ksi_signo  = SIGCHLD;
		p->p_ksi->ksi_code   = reason;
		p->p_ksi->ksi_status = status;
		p->p_ksi->ksi_pid    = p->p_pid;
		p->p_ksi->ksi_uid    = p->p_ucred->cr_ruid;
		if (KSI_ONQ(p->p_ksi))
			return;
	}
	pksignal(p->p_pptr, SIGCHLD, p->p_ksi);
}

static void
childproc_jobstate(struct proc *p, int reason, int sig)
{
	struct sigacts *ps;

	PROC_LOCK_ASSERT(p, MA_OWNED);
	PROC_LOCK_ASSERT(p->p_pptr, MA_OWNED);

	/*
	 * Wake up parent sleeping in kern_wait(), also send
	 * SIGCHLD to parent, but SIGCHLD does not guarantee
	 * that parent will awake, because parent may masked
	 * the signal.
	 */
	p->p_pptr->p_flag |= P_STATCHILD;
	wakeup(p->p_pptr);

	ps = p->p_pptr->p_sigacts;
	mtx_lock(&ps->ps_mtx);
	if ((ps->ps_flag & PS_NOCLDSTOP) == 0) {
		mtx_unlock(&ps->ps_mtx);
		sigparent(p, reason, sig);
	} else
		mtx_unlock(&ps->ps_mtx);
}

void
childproc_stopped(struct proc *p, int reason)
{

	childproc_jobstate(p, reason, p->p_xsig);
}

void
childproc_continued(struct proc *p)
{
	childproc_jobstate(p, CLD_CONTINUED, SIGCONT);
}

void
childproc_exited(struct proc *p)
{
	int reason, status;

	if (WCOREDUMP(p->p_xsig)) {
		reason = CLD_DUMPED;
		status = WTERMSIG(p->p_xsig);
	} else if (WIFSIGNALED(p->p_xsig)) {
		reason = CLD_KILLED;
		status = WTERMSIG(p->p_xsig);
	} else {
		reason = CLD_EXITED;
		status = p->p_xexit;
	}
	/*
	 * XXX avoid calling wakeup(p->p_pptr), the work is
	 * done in exit1().
	 */
	sigparent(p, reason, status);
}

/*
 * We only have 1 character for the core count in the format
 * string, so the range will be 0-9
 */
#define	MAX_NUM_CORE_FILES 10
#ifndef NUM_CORE_FILES
#define	NUM_CORE_FILES 5
#endif
CTASSERT(NUM_CORE_FILES >= 0 && NUM_CORE_FILES <= MAX_NUM_CORE_FILES);
static int num_cores = NUM_CORE_FILES;

static int
sysctl_debug_num_cores_check (SYSCTL_HANDLER_ARGS)
{
	int error;
	int new_val;

	new_val = num_cores;
	error = sysctl_handle_int(oidp, &new_val, 0, req);
	if (error != 0 || req->newptr == NULL)
		return (error);
	if (new_val > MAX_NUM_CORE_FILES)
		new_val = MAX_NUM_CORE_FILES;
	if (new_val < 0)
		new_val = 0;
	num_cores = new_val;
	return (0);
}
SYSCTL_PROC(_debug, OID_AUTO, ncores, CTLTYPE_INT|CTLFLAG_RW,
	    0, sizeof(int), sysctl_debug_num_cores_check, "I", "");

#define	GZ_SUFFIX	".gz"

#ifdef GZIO
static int compress_user_cores = 1;
SYSCTL_INT(_kern, OID_AUTO, compress_user_cores, CTLFLAG_RWTUN,
    &compress_user_cores, 0, "Compression of user corefiles");

int compress_user_cores_gzlevel = 6;
SYSCTL_INT(_kern, OID_AUTO, compress_user_cores_gzlevel, CTLFLAG_RWTUN,
    &compress_user_cores_gzlevel, 0, "Corefile gzip compression level");
#else
static int compress_user_cores = 0;
#endif

/*
 * Protect the access to corefilename[] by allproc_lock.
 */
#define	corefilename_lock	allproc_lock

static char corefilename[MAXPATHLEN] = {"%N.core"};
TUNABLE_STR("kern.corefile", corefilename, sizeof(corefilename));

static int
sysctl_kern_corefile(SYSCTL_HANDLER_ARGS)
{
	int error;

	sx_xlock(&corefilename_lock);
	error = sysctl_handle_string(oidp, corefilename, sizeof(corefilename),
	    req);
	sx_xunlock(&corefilename_lock);

	return (error);
}
SYSCTL_PROC(_kern, OID_AUTO, corefile, CTLTYPE_STRING | CTLFLAG_RW |
    CTLFLAG_MPSAFE, 0, 0, sysctl_kern_corefile, "A",
    "Process corefile name format string");

/*
 * corefile_open(comm, uid, pid, td, compress, vpp, namep)
 * Expand the name described in corefilename, using name, uid, and pid
 * and open/create core file.
 * corefilename is a printf-like string, with three format specifiers:
 *	%N	name of process ("name")
 *	%P	process id (pid)
 *	%U	user id (uid)
 * For example, "%N.core" is the default; they can be disabled completely
 * by using "/dev/null", or all core files can be stored in "/cores/%U/%N-%P".
 * This is controlled by the sysctl variable kern.corefile (see above).
 */
static int
corefile_open(const char *comm, uid_t uid, pid_t pid, struct thread *td,
    int compress, struct vnode **vpp, char **namep)
{
	struct nameidata nd;
	struct sbuf sb;
	const char *format;
	char *hostname, *name;
	int indexpos, i, error, cmode, flags, oflags;

	hostname = NULL;
	format = corefilename;
	name = malloc(MAXPATHLEN, M_TEMP, M_WAITOK | M_ZERO);
	indexpos = -1;
	(void)sbuf_new(&sb, name, MAXPATHLEN, SBUF_FIXEDLEN);
	sx_slock(&corefilename_lock);
	for (i = 0; format[i] != '\0'; i++) {
		switch (format[i]) {
		case '%':	/* Format character */
			i++;
			switch (format[i]) {
			case '%':
				sbuf_putc(&sb, '%');
				break;
			case 'H':	/* hostname */
				if (hostname == NULL) {
					hostname = malloc(MAXHOSTNAMELEN,
					    M_TEMP, M_WAITOK);
				}
				getcredhostname(td->td_ucred, hostname,
				    MAXHOSTNAMELEN);
				sbuf_printf(&sb, "%s", hostname);
				break;
			case 'I':	/* autoincrementing index */
				sbuf_printf(&sb, "0");
				indexpos = sbuf_len(&sb) - 1;
				break;
			case 'N':	/* process name */
				sbuf_printf(&sb, "%s", comm);
				break;
			case 'P':	/* process id */
				sbuf_printf(&sb, "%u", pid);
				break;
			case 'U':	/* user id */
				sbuf_printf(&sb, "%u", uid);
				break;
			default:
				log(LOG_ERR,
				    "Unknown format character %c in "
				    "corename `%s'\n", format[i], format);
				break;
			}
			break;
		default:
			sbuf_putc(&sb, format[i]);
			break;
		}
	}
	sx_sunlock(&corefilename_lock);
	free(hostname, M_TEMP);
	if (compress)
		sbuf_printf(&sb, GZ_SUFFIX);
	if (sbuf_error(&sb) != 0) {
		log(LOG_ERR, "pid %ld (%s), uid (%lu): corename is too "
		    "long\n", (long)pid, comm, (u_long)uid);
		sbuf_delete(&sb);
		free(name, M_TEMP);
		return (ENOMEM);
	}
	sbuf_finish(&sb);
	sbuf_delete(&sb);

	cmode = S_IRUSR | S_IWUSR;
	oflags = VN_OPEN_NOAUDIT | VN_OPEN_NAMECACHE |
	    (capmode_coredump ? VN_OPEN_NOCAPCHECK : 0);

	/*
	 * If the core format has a %I in it, then we need to check
	 * for existing corefiles before returning a name.
	 * To do this we iterate over 0..num_cores to find a
	 * non-existing core file name to use.
	 */
	if (indexpos != -1) {
		for (i = 0; i < num_cores; i++) {
			flags = O_CREAT | O_EXCL | FWRITE | O_NOFOLLOW;
			name[indexpos] = '0' + i;
			NDINIT(&nd, LOOKUP, NOFOLLOW, UIO_SYSSPACE, name, td);
			error = vn_open_cred(&nd, &flags, cmode, oflags,
			    td->td_ucred, NULL);
			if (error) {
				if (error == EEXIST)
					continue;
				log(LOG_ERR,
				    "pid %d (%s), uid (%u):  Path `%s' failed "
				    "on initial open test, error = %d\n",
				    pid, comm, uid, name, error);
			}
			goto out;
		}
	}

	flags = O_CREAT | FWRITE | O_NOFOLLOW;
	NDINIT(&nd, LOOKUP, NOFOLLOW, UIO_SYSSPACE, name, td);
	error = vn_open_cred(&nd, &flags, cmode, oflags, td->td_ucred, NULL);
out:
	if (error) {
#ifdef AUDIT
		audit_proc_coredump(td, name, error);
#endif
		free(name, M_TEMP);
		return (error);
	}
	NDFREE(&nd, NDF_ONLY_PNBUF);
	*vpp = nd.ni_vp;
	*namep = name;
	return (0);
}

static int
coredump_sanitise_path(const char *path)
{
	size_t i;

	/*
	 * Only send a subset of ASCII to devd(8) because it
	 * might pass these strings to sh -c.
	 */
	for (i = 0; path[i]; i++)
		if (!(isalpha(path[i]) || isdigit(path[i])) &&
		    path[i] != '/' && path[i] != '.' &&
		    path[i] != '-')
			return (0);

	return (1);
}

/*
 * Dump a process' core.  The main routine does some
 * policy checking, and creates the name of the coredump;
 * then it passes on a vnode and a size limit to the process-specific
 * coredump routine if there is one; if there _is not_ one, it returns
 * ENOSYS; otherwise it returns the error from the process-specific routine.
 */

static int
coredump(struct thread *td)
{
	struct proc *p = td->td_proc;
	struct ucred *cred = td->td_ucred;
	struct vnode *vp;
	struct flock lf;
	struct vattr vattr;
	int error, error1, locked;
	char *name;			/* name of corefile */
	void *rl_cookie;
	off_t limit;
	char *data = NULL;
	char *fullpath, *freepath = NULL;
	size_t len;
	static const char comm_name[] = "comm=";
	static const char core_name[] = "core=";

	PROC_LOCK_ASSERT(p, MA_OWNED);
	MPASS((p->p_flag & P_HADTHREADS) == 0 || p->p_singlethread == td);
	_STOPEVENT(p, S_CORE, 0);

	if (!do_coredump || (!sugid_coredump && (p->p_flag & P_SUGID) != 0) ||
	    (p->p_flag2 & P2_NOTRACE) != 0) {
		PROC_UNLOCK(p);
		return (EFAULT);
	}

	/*
	 * Note that the bulk of limit checking is done after
	 * the corefile is created.  The exception is if the limit
	 * for corefiles is 0, in which case we don't bother
	 * creating the corefile at all.  This layout means that
	 * a corefile is truncated instead of not being created,
	 * if it is larger than the limit.
	 */
	limit = (off_t)lim_cur(td, RLIMIT_CORE);
	if (limit == 0 || racct_get_available(p, RACCT_CORE) == 0) {
		PROC_UNLOCK(p);
		return (EFBIG);
	}
	PROC_UNLOCK(p);

	error = corefile_open(p->p_comm, cred->cr_uid, p->p_pid, td,
	    compress_user_cores, &vp, &name);
	if (error != 0)
		return (error);

	/*
	 * Don't dump to non-regular files or files with links.
	 * Do not dump into system files.
	 */
	if (vp->v_type != VREG || VOP_GETATTR(vp, &vattr, cred) != 0 ||
	    vattr.va_nlink != 1 || (vp->v_vflag & VV_SYSTEM) != 0) {
		VOP_UNLOCK(vp, 0);
		error = EFAULT;
		goto out;
	}

	VOP_UNLOCK(vp, 0);

	/* Postpone other writers, including core dumps of other processes. */
	rl_cookie = vn_rangelock_wlock(vp, 0, OFF_MAX);

	lf.l_whence = SEEK_SET;
	lf.l_start = 0;
	lf.l_len = 0;
	lf.l_type = F_WRLCK;
	locked = (VOP_ADVLOCK(vp, (caddr_t)p, F_SETLK, &lf, F_FLOCK) == 0);

	VATTR_NULL(&vattr);
	vattr.va_size = 0;
	if (set_core_nodump_flag)
		vattr.va_flags = UF_NODUMP;
	vn_lock(vp, LK_EXCLUSIVE | LK_RETRY);
	VOP_SETATTR(vp, &vattr, cred);
	VOP_UNLOCK(vp, 0);
	PROC_LOCK(p);
	p->p_acflag |= ACORE;
	PROC_UNLOCK(p);

	if (p->p_sysent->sv_coredump != NULL) {
		error = p->p_sysent->sv_coredump(td, vp, limit,
		    compress_user_cores ? IMGACT_CORE_COMPRESS : 0);
	} else {
		error = ENOSYS;
	}

	if (locked) {
		lf.l_type = F_UNLCK;
		VOP_ADVLOCK(vp, (caddr_t)p, F_UNLCK, &lf, F_FLOCK);
	}
	vn_rangelock_unlock(vp, rl_cookie);

	/*
	 * Notify the userland helper that a process triggered a core dump.
	 * This allows the helper to run an automated debugging session.
	 */
	if (error != 0 || coredump_devctl == 0)
		goto out;
	len = MAXPATHLEN * 2 + sizeof(comm_name) - 1 +
	    sizeof(' ') + sizeof(core_name) - 1;
	data = malloc(len, M_TEMP, M_WAITOK);
	if (vn_fullpath_global(td, p->p_textvp, &fullpath, &freepath) != 0)
		goto out;
	if (!coredump_sanitise_path(fullpath))
		goto out;
	snprintf(data, len, "%s%s ", comm_name, fullpath);
	free(freepath, M_TEMP);
	freepath = NULL;
	if (vn_fullpath_global(td, vp, &fullpath, &freepath) != 0)
		goto out;
	if (!coredump_sanitise_path(fullpath))
		goto out;
	strlcat(data, core_name, len);
	strlcat(data, fullpath, len);
	devctl_notify("kernel", "signal", "coredump", data);
out:
	error1 = vn_close(vp, FWRITE, cred, td);
	if (error == 0)
		error = error1;
#ifdef AUDIT
	audit_proc_coredump(td, name, error);
#endif
	free(freepath, M_TEMP);
	free(data, M_TEMP);
	free(name, M_TEMP);
	return (error);
}

/*
 * Nonexistent system call-- signal process (may want to handle it).  Flag
 * error in case process won't see signal immediately (blocked or ignored).
 */
#ifndef _SYS_SYSPROTO_H_
struct nosys_args {
	int	dummy;
};
#endif
/* ARGSUSED */
int
nosys(td, args)
	struct thread *td;
	struct nosys_args *args;
{
	struct proc *p = td->td_proc;

	PROC_LOCK(p);
	tdsignal(td, SIGSYS);
	PROC_UNLOCK(p);
	return (ENOSYS);
}

/*
 * Send a SIGIO or SIGURG signal to a process or process group using stored
 * credentials rather than those of the current process.
 */
void
pgsigio(sigiop, sig, checkctty)
	struct sigio **sigiop;
	int sig, checkctty;
{
	ksiginfo_t ksi;
	struct sigio *sigio;

	ksiginfo_init(&ksi);
	ksi.ksi_signo = sig;
	ksi.ksi_code = SI_KERNEL;

	SIGIO_LOCK();
	sigio = *sigiop;
	if (sigio == NULL) {
		SIGIO_UNLOCK();
		return;
	}
	if (sigio->sio_pgid > 0) {
		PROC_LOCK(sigio->sio_proc);
		if (CANSIGIO(sigio->sio_ucred, sigio->sio_proc->p_ucred))
			kern_psignal(sigio->sio_proc, sig);
		PROC_UNLOCK(sigio->sio_proc);
	} else if (sigio->sio_pgid < 0) {
		struct proc *p;

		PGRP_LOCK(sigio->sio_pgrp);
		LIST_FOREACH(p, &sigio->sio_pgrp->pg_members, p_pglist) {
			PROC_LOCK(p);
			if (p->p_state == PRS_NORMAL &&
			    CANSIGIO(sigio->sio_ucred, p->p_ucred) &&
			    (checkctty == 0 || (p->p_flag & P_CONTROLT)))
				kern_psignal(p, sig);
			PROC_UNLOCK(p);
		}
		PGRP_UNLOCK(sigio->sio_pgrp);
	}
	SIGIO_UNLOCK();
}

static int
filt_sigattach(struct knote *kn)
{
	struct proc *p = curproc;

	kn->kn_ptr.p_proc = p;
	kn->kn_flags |= EV_CLEAR;		/* automatically set */

	knlist_add(p->p_klist, kn, 0);

	return (0);
}

static void
filt_sigdetach(struct knote *kn)
{
	struct proc *p = kn->kn_ptr.p_proc;

	knlist_remove(p->p_klist, kn, 0);
}

/*
 * signal knotes are shared with proc knotes, so we apply a mask to
 * the hint in order to differentiate them from process hints.  This
 * could be avoided by using a signal-specific knote list, but probably
 * isn't worth the trouble.
 */
static int
filt_signal(struct knote *kn, long hint)
{

	if (hint & NOTE_SIGNAL) {
		hint &= ~NOTE_SIGNAL;

		if (kn->kn_id == hint)
			kn->kn_data++;
	}
	return (kn->kn_data != 0);
}

struct sigacts *
sigacts_alloc(void)
{
	struct sigacts *ps;

	ps = malloc(sizeof(struct sigacts), M_SUBPROC, M_WAITOK | M_ZERO);
	refcount_init(&ps->ps_refcnt, 1);
	mtx_init(&ps->ps_mtx, "sigacts", NULL, MTX_DEF);
	return (ps);
}

void
sigacts_free(struct sigacts *ps)
{

	if (refcount_release(&ps->ps_refcnt) == 0)
		return;
	mtx_destroy(&ps->ps_mtx);
	free(ps, M_SUBPROC);
}

struct sigacts *
sigacts_hold(struct sigacts *ps)
{

	refcount_acquire(&ps->ps_refcnt);
	return (ps);
}

void
sigacts_copy(struct sigacts *dest, struct sigacts *src)
{

	KASSERT(dest->ps_refcnt == 1, ("sigacts_copy to shared dest"));
	mtx_lock(&src->ps_mtx);
	bcopy(src, dest, offsetof(struct sigacts, ps_refcnt));
#ifdef COMPAT_CHERIABI
	/* XXX-BD: make conditional? */
	cheri_memcpy(&dest->ps_sigcap, &src->ps_sigcap, sizeof(dest->ps_sigcap));
#endif
	mtx_unlock(&src->ps_mtx);
}

int
sigacts_shared(struct sigacts *ps)
{

	return (ps->ps_refcnt > 1);
}<|MERGE_RESOLUTION|>--- conflicted
+++ resolved
@@ -2935,13 +2935,8 @@
 				thread_suspend_switch(td, p);
 				PROC_SUNLOCK(p);
 				mtx_lock(&ps->ps_mtx);
-<<<<<<< HEAD
-				break;
+				goto next;
 			} else if (prop & SIGPROP_IGNORE) {
-=======
-				goto next;
-			} else if (prop & SA_IGNORE) {
->>>>>>> 6ebb9a02
 				/*
 				 * Except for SIGCONT, shouldn't get here.
 				 * Default action is to ignore; drop it.
