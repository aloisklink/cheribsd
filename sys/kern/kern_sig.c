/*-
 * SPDX-License-Identifier: BSD-3-Clause
 *
 * Copyright (c) 1982, 1986, 1989, 1991, 1993
 *	The Regents of the University of California.  All rights reserved.
 * (c) UNIX System Laboratories, Inc.
 * All or some portions of this file are derived from material licensed
 * to the University of California by American Telephone and Telegraph
 * Co. or Unix System Laboratories, Inc. and are reproduced herein with
 * the permission of UNIX System Laboratories, Inc.
 *
 * Redistribution and use in source and binary forms, with or without
 * modification, are permitted provided that the following conditions
 * are met:
 * 1. Redistributions of source code must retain the above copyright
 *    notice, this list of conditions and the following disclaimer.
 * 2. Redistributions in binary form must reproduce the above copyright
 *    notice, this list of conditions and the following disclaimer in the
 *    documentation and/or other materials provided with the distribution.
 * 3. Neither the name of the University nor the names of its contributors
 *    may be used to endorse or promote products derived from this software
 *    without specific prior written permission.
 *
 * THIS SOFTWARE IS PROVIDED BY THE REGENTS AND CONTRIBUTORS ``AS IS'' AND
 * ANY EXPRESS OR IMPLIED WARRANTIES, INCLUDING, BUT NOT LIMITED TO, THE
 * IMPLIED WARRANTIES OF MERCHANTABILITY AND FITNESS FOR A PARTICULAR PURPOSE
 * ARE DISCLAIMED.  IN NO EVENT SHALL THE REGENTS OR CONTRIBUTORS BE LIABLE
 * FOR ANY DIRECT, INDIRECT, INCIDENTAL, SPECIAL, EXEMPLARY, OR CONSEQUENTIAL
 * DAMAGES (INCLUDING, BUT NOT LIMITED TO, PROCUREMENT OF SUBSTITUTE GOODS
 * OR SERVICES; LOSS OF USE, DATA, OR PROFITS; OR BUSINESS INTERRUPTION)
 * HOWEVER CAUSED AND ON ANY THEORY OF LIABILITY, WHETHER IN CONTRACT, STRICT
 * LIABILITY, OR TORT (INCLUDING NEGLIGENCE OR OTHERWISE) ARISING IN ANY WAY
 * OUT OF THE USE OF THIS SOFTWARE, EVEN IF ADVISED OF THE POSSIBILITY OF
 * SUCH DAMAGE.
 *
 *	@(#)kern_sig.c	8.7 (Berkeley) 4/18/94
 */

#include <sys/cdefs.h>
__FBSDID("$FreeBSD$");

#include "opt_ktrace.h"

#include <sys/param.h>
#include <sys/ctype.h>
#include <sys/systm.h>
#include <sys/signalvar.h>
#include <sys/vnode.h>
#include <sys/acct.h>
#include <sys/capsicum.h>
#include <sys/compressor.h>
#include <sys/condvar.h>
#include <sys/devctl.h>
#include <sys/event.h>
#include <sys/fcntl.h>
#include <sys/imgact.h>
#include <sys/kernel.h>
#include <sys/ktr.h>
#include <sys/ktrace.h>
#include <sys/limits.h>
#include <sys/lock.h>
#include <sys/malloc.h>
#include <sys/mutex.h>
#include <sys/refcount.h>
#include <sys/namei.h>
#include <sys/proc.h>
#include <sys/procdesc.h>
#include <sys/ptrace.h>
#include <sys/posix4.h>
#include <sys/racct.h>
#include <sys/resourcevar.h>
#include <sys/sdt.h>
#include <sys/sbuf.h>
#include <sys/sleepqueue.h>
#include <sys/smp.h>
#include <sys/stat.h>
#include <sys/sx.h>
#include <sys/syscallsubr.h>
#include <sys/sysctl.h>
#include <sys/sysent.h>
#include <sys/syslog.h>
#include <sys/sysproto.h>
#include <sys/timers.h>
#include <sys/unistd.h>
#include <sys/wait.h>
#include <vm/vm.h>
#include <vm/vm_extern.h>
#include <vm/uma.h>

#include <sys/jail.h>

#if __has_feature(capabilities)
/*
 * XXXRW: We're not quite doing this in the right place, hence the header;
 * need to work on that.
 */
#include <cheri/cheri.h>
#include <cheri/cheric.h>
#endif

#include <machine/cpu.h>

#include <security/audit/audit.h>

#define	ONSIG	32		/* NSIG for osig* syscalls.  XXX. */

SDT_PROVIDER_DECLARE(proc);
SDT_PROBE_DEFINE3(proc, , , signal__send,
    "struct thread *", "struct proc *", "int");
SDT_PROBE_DEFINE2(proc, , , signal__clear,
    "int", "ksiginfo_t *");
SDT_PROBE_DEFINE3(proc, , , signal__discard,
    "struct thread *", "struct proc *", "int");

static int	coredump(struct thread *);
static int	killpg1(struct thread *td, int sig, int pgid, int all,
		    ksiginfo_t *ksi);
static int	issignal(struct thread *td);
static void	reschedule_signals(struct proc *p, sigset_t block, int flags);
static void	tdsigwakeup(struct thread *, int, sig_t, int);
static int	sig_suspend_threads(struct thread *, struct proc *, int);
static int	filt_sigattach(struct knote *kn);
static void	filt_sigdetach(struct knote *kn);
static int	filt_signal(struct knote *kn, long hint);
static struct thread *sigtd(struct proc *p, int sig, bool fast_sigblock);
static void	sigqueue_start(void);

static uma_zone_t	ksiginfo_zone = NULL;
struct filterops sig_filtops = {
	.f_isfd = 0,
	.f_attach = filt_sigattach,
	.f_detach = filt_sigdetach,
	.f_event = filt_signal,
};

static int	kern_logsigexit = 1;
SYSCTL_INT(_kern, KERN_LOGSIGEXIT, logsigexit, CTLFLAG_RW,
    &kern_logsigexit, 0,
    "Log processes quitting on abnormal signals to syslog(3)");

static int	kern_forcesigexit = 1;
SYSCTL_INT(_kern, OID_AUTO, forcesigexit, CTLFLAG_RW,
    &kern_forcesigexit, 0, "Force trap signal to be handled");

static SYSCTL_NODE(_kern, OID_AUTO, sigqueue, CTLFLAG_RW | CTLFLAG_MPSAFE, 0,
    "POSIX real time signal");

static int	max_pending_per_proc = 128;
SYSCTL_INT(_kern_sigqueue, OID_AUTO, max_pending_per_proc, CTLFLAG_RW,
    &max_pending_per_proc, 0, "Max pending signals per proc");

static int	preallocate_siginfo = 1024;
SYSCTL_INT(_kern_sigqueue, OID_AUTO, preallocate, CTLFLAG_RDTUN,
    &preallocate_siginfo, 0, "Preallocated signal memory size");

static int	signal_overflow = 0;
SYSCTL_INT(_kern_sigqueue, OID_AUTO, overflow, CTLFLAG_RD,
    &signal_overflow, 0, "Number of signals overflew");

static int	signal_alloc_fail = 0;
SYSCTL_INT(_kern_sigqueue, OID_AUTO, alloc_fail, CTLFLAG_RD,
    &signal_alloc_fail, 0, "signals failed to be allocated");

static int	kern_lognosys = 0;
SYSCTL_INT(_kern, OID_AUTO, lognosys, CTLFLAG_RWTUN, &kern_lognosys, 0,
    "Log invalid syscalls");

__read_frequently bool sigfastblock_fetch_always = false;
SYSCTL_BOOL(_kern, OID_AUTO, sigfastblock_fetch_always, CTLFLAG_RWTUN,
    &sigfastblock_fetch_always, 0,
    "Fetch sigfastblock word on each syscall entry for proper "
    "blocking semantic");

static bool	kern_sig_discard_ign = true;
SYSCTL_BOOL(_kern, OID_AUTO, sig_discard_ign, CTLFLAG_RWTUN,
    &kern_sig_discard_ign, 0,
    "Discard ignored signals on delivery, otherwise queue them to "
    "the target queue");

SYSINIT(signal, SI_SUB_P1003_1B, SI_ORDER_FIRST+3, sigqueue_start, NULL);

/*
 * Policy -- Can ucred cr1 send SIGIO to process cr2?
 * Should use cr_cansignal() once cr_cansignal() allows SIGIO and SIGURG
 * in the right situations.
 */
#define CANSIGIO(cr1, cr2) \
	((cr1)->cr_uid == 0 || \
	    (cr1)->cr_ruid == (cr2)->cr_ruid || \
	    (cr1)->cr_uid == (cr2)->cr_ruid || \
	    (cr1)->cr_ruid == (cr2)->cr_uid || \
	    (cr1)->cr_uid == (cr2)->cr_uid)

static int	sugid_coredump;
SYSCTL_INT(_kern, OID_AUTO, sugid_coredump, CTLFLAG_RWTUN,
    &sugid_coredump, 0, "Allow setuid and setgid processes to dump core");

static int	capmode_coredump;
SYSCTL_INT(_kern, OID_AUTO, capmode_coredump, CTLFLAG_RWTUN,
    &capmode_coredump, 0, "Allow processes in capability mode to dump core");

static int	do_coredump = 1;
SYSCTL_INT(_kern, OID_AUTO, coredump, CTLFLAG_RW,
	&do_coredump, 0, "Enable/Disable coredumps");

/* XXXAR: default to 0660 mode to allow host to read it on NFS mounted rootfs */
static int	coredump_fs_mode = S_IRUSR | S_IWUSR | S_IRGRP | S_IWGRP;
SYSCTL_INT(_kern, OID_AUTO, coredump_fs_mode, CTLFLAG_RW,
	&coredump_fs_mode, 0, "File mode for coredump files");

static int	set_core_nodump_flag = 0;
SYSCTL_INT(_kern, OID_AUTO, nodump_coredump, CTLFLAG_RW, &set_core_nodump_flag,
	0, "Enable setting the NODUMP flag on coredump files");

static int	coredump_devctl = 0;
SYSCTL_INT(_kern, OID_AUTO, coredump_devctl, CTLFLAG_RW, &coredump_devctl,
	0, "Generate a devctl notification when processes coredump");

/*
 * Signal properties and actions.
 * The array below categorizes the signals and their default actions.
 */
static int sigproptbl[NSIG] = {
	[SIGHUP] =	SIGPROP_KILL,
	[SIGINT] =	SIGPROP_KILL,
	[SIGQUIT] =	SIGPROP_KILL | SIGPROP_CORE,
	[SIGILL] =	SIGPROP_KILL | SIGPROP_CORE | SIGPROP_SBUNWIND,
	[SIGTRAP] =	SIGPROP_KILL | SIGPROP_CORE | SIGPROP_SBUNWIND,
	[SIGABRT] =	SIGPROP_KILL | SIGPROP_CORE,
	[SIGEMT] =	SIGPROP_KILL | SIGPROP_CORE | SIGPROP_SBUNWIND,
	[SIGFPE] =	SIGPROP_KILL | SIGPROP_CORE | SIGPROP_SBUNWIND,
	[SIGKILL] =	SIGPROP_KILL,
	[SIGBUS] =	SIGPROP_KILL | SIGPROP_CORE | SIGPROP_SBUNWIND,
	[SIGSEGV] =	SIGPROP_KILL | SIGPROP_CORE | SIGPROP_SBUNWIND,
	[SIGSYS] =	SIGPROP_KILL | SIGPROP_CORE,
	[SIGPIPE] =	SIGPROP_KILL,
	[SIGALRM] =	SIGPROP_KILL,
	[SIGTERM] =	SIGPROP_KILL,
	[SIGURG] =	SIGPROP_IGNORE,
	[SIGSTOP] =	SIGPROP_STOP,
	[SIGTSTP] =	SIGPROP_STOP | SIGPROP_TTYSTOP,
	[SIGCONT] =	SIGPROP_IGNORE | SIGPROP_CONT,
	[SIGCHLD] =	SIGPROP_IGNORE,
	[SIGTTIN] =	SIGPROP_STOP | SIGPROP_TTYSTOP,
	[SIGTTOU] =	SIGPROP_STOP | SIGPROP_TTYSTOP,
	[SIGIO] =	SIGPROP_IGNORE,
	[SIGXCPU] =	SIGPROP_KILL,
	[SIGXFSZ] =	SIGPROP_KILL,
	[SIGVTALRM] =	SIGPROP_KILL,
	[SIGPROF] =	SIGPROP_KILL,
	[SIGWINCH] =	SIGPROP_IGNORE,
	[SIGINFO] =	SIGPROP_IGNORE,
	[SIGUSR1] =	SIGPROP_KILL,
	[SIGUSR2] =	SIGPROP_KILL,
	[SIGPROT] =	SIGPROP_KILL | SIGPROP_CORE | SIGPROP_SBUNWIND,
};

sigset_t fastblock_mask;

static void
sigqueue_start(void)
{
	ksiginfo_zone = uma_zcreate("ksiginfo", sizeof(ksiginfo_t),
		NULL, NULL, NULL, NULL, UMA_ALIGN_PTR, 0);
	uma_prealloc(ksiginfo_zone, preallocate_siginfo);
	p31b_setcfg(CTL_P1003_1B_REALTIME_SIGNALS, _POSIX_REALTIME_SIGNALS);
	p31b_setcfg(CTL_P1003_1B_RTSIG_MAX, SIGRTMAX - SIGRTMIN + 1);
	p31b_setcfg(CTL_P1003_1B_SIGQUEUE_MAX, max_pending_per_proc);
	SIGFILLSET(fastblock_mask);
	SIG_CANTMASK(fastblock_mask);
}

ksiginfo_t *
ksiginfo_alloc(int wait)
{
	int flags;

	flags = M_ZERO;
	if (! wait)
		flags |= M_NOWAIT;
	if (ksiginfo_zone != NULL)
		return ((ksiginfo_t *)uma_zalloc(ksiginfo_zone, flags));
	return (NULL);
}

void
ksiginfo_free(ksiginfo_t *ksi)
{
	uma_zfree(ksiginfo_zone, ksi);
}

static __inline int
ksiginfo_tryfree(ksiginfo_t *ksi)
{
	if (!(ksi->ksi_flags & KSI_EXT)) {
		uma_zfree(ksiginfo_zone, ksi);
		return (1);
	}
	return (0);
}

void
sigqueue_init(sigqueue_t *list, struct proc *p)
{
	SIGEMPTYSET(list->sq_signals);
	SIGEMPTYSET(list->sq_kill);
	SIGEMPTYSET(list->sq_ptrace);
	TAILQ_INIT(&list->sq_list);
	list->sq_proc = p;
	list->sq_flags = SQ_INIT;
}

/*
 * Get a signal's ksiginfo.
 * Return:
 *	0	-	signal not found
 *	others	-	signal number
 */
static int
sigqueue_get(sigqueue_t *sq, int signo, ksiginfo_t *si)
{
	struct proc *p = sq->sq_proc;
	struct ksiginfo *ksi, *next;
	int count = 0;

	KASSERT(sq->sq_flags & SQ_INIT, ("sigqueue not inited"));

	if (!SIGISMEMBER(sq->sq_signals, signo))
		return (0);

	if (SIGISMEMBER(sq->sq_ptrace, signo)) {
		count++;
		SIGDELSET(sq->sq_ptrace, signo);
		si->ksi_flags |= KSI_PTRACE;
	}
	if (SIGISMEMBER(sq->sq_kill, signo)) {
		count++;
		if (count == 1)
			SIGDELSET(sq->sq_kill, signo);
	}

	TAILQ_FOREACH_SAFE(ksi, &sq->sq_list, ksi_link, next) {
		if (ksi->ksi_signo == signo) {
			if (count == 0) {
				TAILQ_REMOVE(&sq->sq_list, ksi, ksi_link);
				ksi->ksi_sigq = NULL;
				ksiginfo_copy(ksi, si);
				if (ksiginfo_tryfree(ksi) && p != NULL)
					p->p_pendingcnt--;
			}
			if (++count > 1)
				break;
		}
	}

	if (count <= 1)
		SIGDELSET(sq->sq_signals, signo);
	si->ksi_signo = signo;
	return (signo);
}

void
sigqueue_take(ksiginfo_t *ksi)
{
	struct ksiginfo *kp;
	struct proc	*p;
	sigqueue_t	*sq;

	if (ksi == NULL || (sq = ksi->ksi_sigq) == NULL)
		return;

	p = sq->sq_proc;
	TAILQ_REMOVE(&sq->sq_list, ksi, ksi_link);
	ksi->ksi_sigq = NULL;
	if (!(ksi->ksi_flags & KSI_EXT) && p != NULL)
		p->p_pendingcnt--;

	for (kp = TAILQ_FIRST(&sq->sq_list); kp != NULL;
	     kp = TAILQ_NEXT(kp, ksi_link)) {
		if (kp->ksi_signo == ksi->ksi_signo)
			break;
	}
	if (kp == NULL && !SIGISMEMBER(sq->sq_kill, ksi->ksi_signo) &&
	    !SIGISMEMBER(sq->sq_ptrace, ksi->ksi_signo))
		SIGDELSET(sq->sq_signals, ksi->ksi_signo);
}

static int
sigqueue_add(sigqueue_t *sq, int signo, ksiginfo_t *si)
{
	struct proc *p = sq->sq_proc;
	struct ksiginfo *ksi;
	int ret = 0;

	KASSERT(sq->sq_flags & SQ_INIT, ("sigqueue not inited"));

	/*
	 * SIGKILL/SIGSTOP cannot be caught or masked, so take the fast path
	 * for these signals.
	 */
	if (signo == SIGKILL || signo == SIGSTOP || si == NULL) {
		SIGADDSET(sq->sq_kill, signo);
		goto out_set_bit;
	}

	/* directly insert the ksi, don't copy it */
	if (si->ksi_flags & KSI_INS) {
		if (si->ksi_flags & KSI_HEAD)
			TAILQ_INSERT_HEAD(&sq->sq_list, si, ksi_link);
		else
			TAILQ_INSERT_TAIL(&sq->sq_list, si, ksi_link);
		si->ksi_sigq = sq;
		goto out_set_bit;
	}

	if (__predict_false(ksiginfo_zone == NULL)) {
		SIGADDSET(sq->sq_kill, signo);
		goto out_set_bit;
	}

	if (p != NULL && p->p_pendingcnt >= max_pending_per_proc) {
		signal_overflow++;
		ret = EAGAIN;
	} else if ((ksi = ksiginfo_alloc(0)) == NULL) {
		signal_alloc_fail++;
		ret = EAGAIN;
	} else {
		if (p != NULL)
			p->p_pendingcnt++;
		ksiginfo_copy(si, ksi);
		ksi->ksi_signo = signo;
		if (si->ksi_flags & KSI_HEAD)
			TAILQ_INSERT_HEAD(&sq->sq_list, ksi, ksi_link);
		else
			TAILQ_INSERT_TAIL(&sq->sq_list, ksi, ksi_link);
		ksi->ksi_sigq = sq;
	}

	if (ret != 0) {
		if ((si->ksi_flags & KSI_PTRACE) != 0) {
			SIGADDSET(sq->sq_ptrace, signo);
			ret = 0;
			goto out_set_bit;
		} else if ((si->ksi_flags & KSI_TRAP) != 0 ||
		    (si->ksi_flags & KSI_SIGQ) == 0) {
			SIGADDSET(sq->sq_kill, signo);
			ret = 0;
			goto out_set_bit;
		}
		return (ret);
	}

out_set_bit:
	SIGADDSET(sq->sq_signals, signo);
	return (ret);
}

void
sigqueue_flush(sigqueue_t *sq)
{
	struct proc *p = sq->sq_proc;
	ksiginfo_t *ksi;

	KASSERT(sq->sq_flags & SQ_INIT, ("sigqueue not inited"));

	if (p != NULL)
		PROC_LOCK_ASSERT(p, MA_OWNED);

	while ((ksi = TAILQ_FIRST(&sq->sq_list)) != NULL) {
		TAILQ_REMOVE(&sq->sq_list, ksi, ksi_link);
		ksi->ksi_sigq = NULL;
		if (ksiginfo_tryfree(ksi) && p != NULL)
			p->p_pendingcnt--;
	}

	SIGEMPTYSET(sq->sq_signals);
	SIGEMPTYSET(sq->sq_kill);
	SIGEMPTYSET(sq->sq_ptrace);
}

static void
sigqueue_move_set(sigqueue_t *src, sigqueue_t *dst, const sigset_t *set)
{
	sigset_t tmp;
	struct proc *p1, *p2;
	ksiginfo_t *ksi, *next;

	KASSERT(src->sq_flags & SQ_INIT, ("src sigqueue not inited"));
	KASSERT(dst->sq_flags & SQ_INIT, ("dst sigqueue not inited"));
	p1 = src->sq_proc;
	p2 = dst->sq_proc;
	/* Move siginfo to target list */
	TAILQ_FOREACH_SAFE(ksi, &src->sq_list, ksi_link, next) {
		if (SIGISMEMBER(*set, ksi->ksi_signo)) {
			TAILQ_REMOVE(&src->sq_list, ksi, ksi_link);
			if (p1 != NULL)
				p1->p_pendingcnt--;
			TAILQ_INSERT_TAIL(&dst->sq_list, ksi, ksi_link);
			ksi->ksi_sigq = dst;
			if (p2 != NULL)
				p2->p_pendingcnt++;
		}
	}

	/* Move pending bits to target list */
	tmp = src->sq_kill;
	SIGSETAND(tmp, *set);
	SIGSETOR(dst->sq_kill, tmp);
	SIGSETNAND(src->sq_kill, tmp);

	tmp = src->sq_ptrace;
	SIGSETAND(tmp, *set);
	SIGSETOR(dst->sq_ptrace, tmp);
	SIGSETNAND(src->sq_ptrace, tmp);

	tmp = src->sq_signals;
	SIGSETAND(tmp, *set);
	SIGSETOR(dst->sq_signals, tmp);
	SIGSETNAND(src->sq_signals, tmp);
}

#if 0
static void
sigqueue_move(sigqueue_t *src, sigqueue_t *dst, int signo)
{
	sigset_t set;

	SIGEMPTYSET(set);
	SIGADDSET(set, signo);
	sigqueue_move_set(src, dst, &set);
}
#endif

static void
sigqueue_delete_set(sigqueue_t *sq, const sigset_t *set)
{
	struct proc *p = sq->sq_proc;
	ksiginfo_t *ksi, *next;

	KASSERT(sq->sq_flags & SQ_INIT, ("src sigqueue not inited"));

	/* Remove siginfo queue */
	TAILQ_FOREACH_SAFE(ksi, &sq->sq_list, ksi_link, next) {
		if (SIGISMEMBER(*set, ksi->ksi_signo)) {
			TAILQ_REMOVE(&sq->sq_list, ksi, ksi_link);
			ksi->ksi_sigq = NULL;
			if (ksiginfo_tryfree(ksi) && p != NULL)
				p->p_pendingcnt--;
		}
	}
	SIGSETNAND(sq->sq_kill, *set);
	SIGSETNAND(sq->sq_ptrace, *set);
	SIGSETNAND(sq->sq_signals, *set);
}

void
sigqueue_delete(sigqueue_t *sq, int signo)
{
	sigset_t set;

	SIGEMPTYSET(set);
	SIGADDSET(set, signo);
	sigqueue_delete_set(sq, &set);
}

/* Remove a set of signals for a process */
static void
sigqueue_delete_set_proc(struct proc *p, const sigset_t *set)
{
	sigqueue_t worklist;
	struct thread *td0;

	PROC_LOCK_ASSERT(p, MA_OWNED);

	sigqueue_init(&worklist, NULL);
	sigqueue_move_set(&p->p_sigqueue, &worklist, set);

	FOREACH_THREAD_IN_PROC(p, td0)
		sigqueue_move_set(&td0->td_sigqueue, &worklist, set);

	sigqueue_flush(&worklist);
}

void
sigqueue_delete_proc(struct proc *p, int signo)
{
	sigset_t set;

	SIGEMPTYSET(set);
	SIGADDSET(set, signo);
	sigqueue_delete_set_proc(p, &set);
}

static void
sigqueue_delete_stopmask_proc(struct proc *p)
{
	sigset_t set;

	SIGEMPTYSET(set);
	SIGADDSET(set, SIGSTOP);
	SIGADDSET(set, SIGTSTP);
	SIGADDSET(set, SIGTTIN);
	SIGADDSET(set, SIGTTOU);
	sigqueue_delete_set_proc(p, &set);
}

/*
 * Determine signal that should be delivered to thread td, the current
 * thread, 0 if none.  If there is a pending stop signal with default
 * action, the process stops in issignal().
 */
int
cursig(struct thread *td)
{
	PROC_LOCK_ASSERT(td->td_proc, MA_OWNED);
	mtx_assert(&td->td_proc->p_sigacts->ps_mtx, MA_OWNED);
	THREAD_LOCK_ASSERT(td, MA_NOTOWNED);
	return (SIGPENDING(td) ? issignal(td) : 0);
}

/*
 * Arrange for ast() to handle unmasked pending signals on return to user
 * mode.  This must be called whenever a signal is added to td_sigqueue or
 * unmasked in td_sigmask.
 */
void
signotify(struct thread *td)
{

	PROC_LOCK_ASSERT(td->td_proc, MA_OWNED);

	if (SIGPENDING(td)) {
		thread_lock(td);
		td->td_flags |= TDF_NEEDSIGCHK | TDF_ASTPENDING;
		thread_unlock(td);
	}
}

/*
 * Returns 1 (true) if altstack is configured for the thread, and the
 * passed stack bottom address falls into the altstack range.  Handles
 * the 43 compat special case where the alt stack size is zero.
 */
int
sigonstack(size_t sp)
{
	struct thread *td;

	td = curthread;
	if ((td->td_pflags & TDP_ALTSTACK) == 0)
		return (0);
#if defined(COMPAT_43)
	if (SV_PROC_FLAG(td->td_proc, SV_AOUT) && td->td_sigstk.ss_size == 0)
		return ((td->td_sigstk.ss_flags & SS_ONSTACK) != 0);
#endif
	return (sp >= (__cheri_addr size_t)td->td_sigstk.ss_sp &&
	    sp < td->td_sigstk.ss_size
	       + (__cheri_addr size_t)td->td_sigstk.ss_sp);
}

int
sigprop(int sig)
{

	if (sig > 0 && sig < nitems(sigproptbl))
		return (sigproptbl[sig]);
	return (0);
}

int
sig_ffs(sigset_t *set)
{
	int i;

	for (i = 0; i < _SIG_WORDS; i++)
		if (set->__bits[i])
			return (ffs(set->__bits[i]) + (i * 32));
	return (0);
}

static bool
sigact_flag_test(const struct sigaction *act, int flag)
{

	/*
	 * SA_SIGINFO is reset when signal disposition is set to
	 * ignore or default.  Other flags are kept according to user
	 * settings.
	 */
	return ((act->sa_flags & flag) != 0 && (flag != SA_SIGINFO ||
	    ((__sighandler_t * __capability)act->sa_sigaction != SIG_IGN &&
	    (__sighandler_t * __capability)act->sa_sigaction != SIG_DFL)));
}

/*
 * kern_sigaction
 * sigaction
 * freebsd4_sigaction
 * osigaction
 */
int
kern_sigaction(struct thread *td, int sig, const struct sigaction *act,
    struct sigaction *oact, int flags)
{
	struct sigacts *ps;
	struct proc *p = td->td_proc;

	if (!_SIG_VALID(sig))
		return (EINVAL);
	if (act != NULL && act->sa_handler != SIG_DFL &&
	    act->sa_handler != SIG_IGN && (act->sa_flags & ~(SA_ONSTACK |
	    SA_RESTART | SA_RESETHAND | SA_NOCLDSTOP | SA_NODEFER |
	    SA_NOCLDWAIT | SA_SIGINFO)) != 0)
		return (EINVAL);

	PROC_LOCK(p);
	ps = p->p_sigacts;
	mtx_lock(&ps->ps_mtx);
	if (oact) {
		memset(oact, 0, sizeof(*oact));
		oact->sa_mask = ps->ps_catchmask[_SIG_IDX(sig)];
		if (SIGISMEMBER(ps->ps_sigonstack, sig))
			oact->sa_flags |= SA_ONSTACK;
		if (!SIGISMEMBER(ps->ps_sigintr, sig))
			oact->sa_flags |= SA_RESTART;
		if (SIGISMEMBER(ps->ps_sigreset, sig))
			oact->sa_flags |= SA_RESETHAND;
		if (SIGISMEMBER(ps->ps_signodefer, sig))
			oact->sa_flags |= SA_NODEFER;
		if (SIGISMEMBER(ps->ps_siginfo, sig)) {
			oact->sa_flags |= SA_SIGINFO;
			oact->sa_sigaction = (__siginfohandler_t * __capability)
			    ps->ps_sigact[_SIG_IDX(sig)];
		} else {
			oact->sa_handler = ps->ps_sigact[_SIG_IDX(sig)];
		}
		if (sig == SIGCHLD && ps->ps_flag & PS_NOCLDSTOP)
			oact->sa_flags |= SA_NOCLDSTOP;
		if (sig == SIGCHLD && ps->ps_flag & PS_NOCLDWAIT)
			oact->sa_flags |= SA_NOCLDWAIT;
	}
	if (act) {
		if ((sig == SIGKILL || sig == SIGSTOP) &&
		    act->sa_handler != SIG_DFL) {
			mtx_unlock(&ps->ps_mtx);
			PROC_UNLOCK(p);
			return (EINVAL);
		}

		/*
		 * Change setting atomically.
		 */

		ps->ps_catchmask[_SIG_IDX(sig)] = act->sa_mask;
		SIG_CANTMASK(ps->ps_catchmask[_SIG_IDX(sig)]);
		if (sigact_flag_test(act, SA_SIGINFO)) {
			ps->ps_sigact[_SIG_IDX(sig)] =
			    (__sighandler_t * __capability)act->sa_sigaction;
			SIGADDSET(ps->ps_siginfo, sig);
		} else {
			ps->ps_sigact[_SIG_IDX(sig)] = act->sa_handler;
			SIGDELSET(ps->ps_siginfo, sig);
		}
		if (!sigact_flag_test(act, SA_RESTART))
			SIGADDSET(ps->ps_sigintr, sig);
		else
			SIGDELSET(ps->ps_sigintr, sig);
		if (sigact_flag_test(act, SA_ONSTACK))
			SIGADDSET(ps->ps_sigonstack, sig);
		else
			SIGDELSET(ps->ps_sigonstack, sig);
		if (sigact_flag_test(act, SA_RESETHAND))
			SIGADDSET(ps->ps_sigreset, sig);
		else
			SIGDELSET(ps->ps_sigreset, sig);
		if (sigact_flag_test(act, SA_NODEFER))
			SIGADDSET(ps->ps_signodefer, sig);
		else
			SIGDELSET(ps->ps_signodefer, sig);
		if (sig == SIGCHLD) {
			if (act->sa_flags & SA_NOCLDSTOP)
				ps->ps_flag |= PS_NOCLDSTOP;
			else
				ps->ps_flag &= ~PS_NOCLDSTOP;
			if (act->sa_flags & SA_NOCLDWAIT) {
				/*
				 * Paranoia: since SA_NOCLDWAIT is implemented
				 * by reparenting the dying child to PID 1 (and
				 * trust it to reap the zombie), PID 1 itself
				 * is forbidden to set SA_NOCLDWAIT.
				 */
				if (p->p_pid == 1)
					ps->ps_flag &= ~PS_NOCLDWAIT;
				else
					ps->ps_flag |= PS_NOCLDWAIT;
			} else
				ps->ps_flag &= ~PS_NOCLDWAIT;
			if (ps->ps_sigact[_SIG_IDX(SIGCHLD)] == SIG_IGN)
				ps->ps_flag |= PS_CLDSIGIGN;
			else
				ps->ps_flag &= ~PS_CLDSIGIGN;
		}
		/*
		 * Set bit in ps_sigignore for signals that are set to SIG_IGN,
		 * and for signals set to SIG_DFL where the default is to
		 * ignore. However, don't put SIGCONT in ps_sigignore, as we
		 * have to restart the process.
		 */
		if (ps->ps_sigact[_SIG_IDX(sig)] == SIG_IGN ||
		    (sigprop(sig) & SIGPROP_IGNORE &&
		     ps->ps_sigact[_SIG_IDX(sig)] == SIG_DFL)) {
			/* never to be seen again */
			sigqueue_delete_proc(p, sig);
			if (sig != SIGCONT)
				/* easier in psignal */
				SIGADDSET(ps->ps_sigignore, sig);
			SIGDELSET(ps->ps_sigcatch, sig);
		} else {
			SIGDELSET(ps->ps_sigignore, sig);
			if (ps->ps_sigact[_SIG_IDX(sig)] == SIG_DFL)
				SIGDELSET(ps->ps_sigcatch, sig);
			else
				SIGADDSET(ps->ps_sigcatch, sig);
		}
#ifdef COMPAT_FREEBSD4
		if (ps->ps_sigact[_SIG_IDX(sig)] == SIG_IGN ||
		    ps->ps_sigact[_SIG_IDX(sig)] == SIG_DFL ||
		    (flags & KSA_FREEBSD4) == 0)
			SIGDELSET(ps->ps_freebsd4, sig);
		else
			SIGADDSET(ps->ps_freebsd4, sig);
#endif
#ifdef COMPAT_43
		if (ps->ps_sigact[_SIG_IDX(sig)] == SIG_IGN ||
		    ps->ps_sigact[_SIG_IDX(sig)] == SIG_DFL ||
		    (flags & KSA_OSIGSET) == 0)
			SIGDELSET(ps->ps_osigset, sig);
		else
			SIGADDSET(ps->ps_osigset, sig);
#endif
	}
	mtx_unlock(&ps->ps_mtx);
	PROC_UNLOCK(p);
	return (0);
}

#ifndef _SYS_SYSPROTO_H_
struct sigaction_args {
	int	sig;
	struct	sigaction *act;
	struct	sigaction *oact;
};
#endif
int
sys_sigaction(struct thread *td, struct sigaction_args *uap)
{
	struct sigaction act, oact;
	struct sigaction *actp, *oactp;
	int error;

	actp = (uap->act != NULL) ? &act : NULL;
	oactp = (uap->oact != NULL) ? &oact : NULL;
	if (actp) {
		error = copyincap(uap->act, &act, sizeof(act));
		if (error)
			return (error);
	}
	error = kern_sigaction(td, uap->sig, actp, oactp, 0);
	if (oactp && !error)
		error = copyoutcap(&oact, uap->oact, sizeof(oact));
	return (error);
}

#ifdef COMPAT_FREEBSD4
#ifndef _SYS_SYSPROTO_H_
struct freebsd4_sigaction_args {
	int	sig;
	struct	sigaction *act;
	struct	sigaction *oact;
};
#endif
int
freebsd4_sigaction(struct thread *td, struct freebsd4_sigaction_args *uap)
{
	struct sigaction act, oact;
	struct sigaction *actp, *oactp;
	int error;

	actp = (uap->act != NULL) ? &act : NULL;
	oactp = (uap->oact != NULL) ? &oact : NULL;
	if (actp) {
		error = copyin(uap->act, &act, sizeof(act));
		if (error)
			return (error);
	}
	error = kern_sigaction(td, uap->sig, actp, oactp, KSA_FREEBSD4);
	if (oactp && !error)
		error = copyout(&oact, uap->oact, sizeof(oact));
	return (error);
}
#endif	/* COMAPT_FREEBSD4 */

#ifdef COMPAT_43	/* XXX - COMPAT_FBSD3 */
#ifndef _SYS_SYSPROTO_H_
struct osigaction_args {
	int	signum;
	struct	osigaction *nsa;
	struct	osigaction *osa;
};
#endif
int
osigaction(struct thread *td, struct osigaction_args *uap)
{
	struct osigaction sa;
	struct sigaction nsa, osa;
	struct sigaction *nsap, *osap;
	int error;

	if (uap->signum <= 0 || uap->signum >= ONSIG)
		return (EINVAL);

	nsap = (uap->nsa != NULL) ? &nsa : NULL;
	osap = (uap->osa != NULL) ? &osa : NULL;

	if (nsap) {
		error = copyin(uap->nsa, &sa, sizeof(sa));
		if (error)
			return (error);
		nsap.sa_handler = sa.sa_handler;
		nsap->sa_flags = sa.sa_flags;
		OSIG2SIG(sa.sa_mask, nsap->sa_mask);
	}
	error = kern_sigaction(td, uap->signum, nsap, osap, KSA_OSIGSET);
	if (osap && !error) {
		sa.sa_handler = osap->sa_handler;
		sa.sa_handler = osap->sa_handler;
		sa.sa_flags = osap->sa_flags;
		SIG2OSIG(osap->sa_mask, sa.sa_mask);
		error = copyout(&sa, uap->osa, sizeof(sa));
	}
	return (error);
}

#if !defined(__i386__)
/* Avoid replicating the same stub everywhere */
int
osigreturn(struct thread *td, struct osigreturn_args *uap)
{

	return (nosys(td, (struct nosys_args *)uap));
}
#endif
#endif /* COMPAT_43 */

/*
 * Initialize signal state for process 0;
 * set to ignore signals that are ignored by default.
 */
void
siginit(struct proc *p)
{
	int i;
	struct sigacts *ps;

	PROC_LOCK(p);
	ps = p->p_sigacts;
	mtx_lock(&ps->ps_mtx);
	for (i = 1; i <= NSIG; i++) {
		if (sigprop(i) & SIGPROP_IGNORE && i != SIGCONT) {
			SIGADDSET(ps->ps_sigignore, i);
		}
	}
	mtx_unlock(&ps->ps_mtx);
	PROC_UNLOCK(p);
}

/*
 * Reset specified signal to the default disposition.
 */
static void
sigdflt(struct sigacts *ps, int sig)
{

	mtx_assert(&ps->ps_mtx, MA_OWNED);
	SIGDELSET(ps->ps_sigcatch, sig);
	if ((sigprop(sig) & SIGPROP_IGNORE) != 0 && sig != SIGCONT)
		SIGADDSET(ps->ps_sigignore, sig);
	ps->ps_sigact[_SIG_IDX(sig)] = SIG_DFL;
	SIGDELSET(ps->ps_siginfo, sig);
}

/*
 * Reset signals for an exec of the specified process.
 */
void
execsigs(struct proc *p)
{
	struct sigacts *ps;
	struct thread *td;

	/*
	 * Reset caught signals.  Held signals remain held
	 * through td_sigmask (unless they were caught,
	 * and are now ignored by default).
	 */
	PROC_LOCK_ASSERT(p, MA_OWNED);
	ps = p->p_sigacts;
	mtx_lock(&ps->ps_mtx);
	sig_drop_caught(p);

	/*
	 * Reset stack state to the user stack.
	 * Clear set of signals caught on the signal stack.
	 */
	td = curthread;
	MPASS(td->td_proc == p);
	td->td_sigstk.ss_flags = SS_DISABLE;
	td->td_sigstk.ss_size = 0;
	td->td_sigstk.ss_sp = 0;
	td->td_pflags &= ~TDP_ALTSTACK;
	/*
	 * Reset no zombies if child dies flag as Solaris does.
	 */
	ps->ps_flag &= ~(PS_NOCLDWAIT | PS_CLDSIGIGN);
	if (ps->ps_sigact[_SIG_IDX(SIGCHLD)] == SIG_IGN)
		ps->ps_sigact[_SIG_IDX(SIGCHLD)] = SIG_DFL;
	mtx_unlock(&ps->ps_mtx);
}

/*
 * kern_sigprocmask()
 *
 *	Manipulate signal mask.
 */
int
kern_sigprocmask(struct thread *td, int how, sigset_t *set, sigset_t *oset,
    int flags)
{
	sigset_t new_block, oset1;
	struct proc *p;
	int error;

	p = td->td_proc;
	if ((flags & SIGPROCMASK_PROC_LOCKED) != 0)
		PROC_LOCK_ASSERT(p, MA_OWNED);
	else
		PROC_LOCK(p);
	mtx_assert(&p->p_sigacts->ps_mtx, (flags & SIGPROCMASK_PS_LOCKED) != 0
	    ? MA_OWNED : MA_NOTOWNED);
	if (oset != NULL)
		*oset = td->td_sigmask;

	error = 0;
	if (set != NULL) {
		switch (how) {
		case SIG_BLOCK:
			SIG_CANTMASK(*set);
			oset1 = td->td_sigmask;
			SIGSETOR(td->td_sigmask, *set);
			new_block = td->td_sigmask;
			SIGSETNAND(new_block, oset1);
			break;
		case SIG_UNBLOCK:
			SIGSETNAND(td->td_sigmask, *set);
			signotify(td);
			goto out;
		case SIG_SETMASK:
			SIG_CANTMASK(*set);
			oset1 = td->td_sigmask;
			if (flags & SIGPROCMASK_OLD)
				SIGSETLO(td->td_sigmask, *set);
			else
				td->td_sigmask = *set;
			new_block = td->td_sigmask;
			SIGSETNAND(new_block, oset1);
			signotify(td);
			break;
		default:
			error = EINVAL;
			goto out;
		}

		/*
		 * The new_block set contains signals that were not previously
		 * blocked, but are blocked now.
		 *
		 * In case we block any signal that was not previously blocked
		 * for td, and process has the signal pending, try to schedule
		 * signal delivery to some thread that does not block the
		 * signal, possibly waking it up.
		 */
		if (p->p_numthreads != 1)
			reschedule_signals(p, new_block, flags);
	}

out:
	if (!(flags & SIGPROCMASK_PROC_LOCKED))
		PROC_UNLOCK(p);
	return (error);
}

#ifndef _SYS_SYSPROTO_H_
struct sigprocmask_args {
	int	how;
	const sigset_t *set;
	sigset_t *oset;
};
#endif
int
sys_sigprocmask(struct thread *td, struct sigprocmask_args *uap)
{

	return (user_sigprocmask(td, uap->how, uap->set, uap->oset));
}

int
user_sigprocmask(struct thread *td, int how,
    const sigset_t * __capability uset, sigset_t * __capability uoset)
{
	sigset_t set, oset;
	sigset_t *setp, *osetp;
	int error;

	setp = (uset != NULL) ? &set : NULL;
	osetp = (uoset != NULL) ? &oset : NULL;
	if (setp) {
		error = copyin(uset, setp, sizeof(set));
		if (error)
			return (error);
	}
	error = kern_sigprocmask(td, how, setp, osetp, 0);
	if (osetp && !error) {
		error = copyout(osetp, uoset, sizeof(oset));
	}
	return (error);
}

#ifdef COMPAT_43	/* XXX - COMPAT_FBSD3 */
#ifndef _SYS_SYSPROTO_H_
struct osigprocmask_args {
	int	how;
	osigset_t mask;
};
#endif
int
osigprocmask(struct thread *td, struct osigprocmask_args *uap)
{
	sigset_t set, oset;
	int error;

	OSIG2SIG(uap->mask, set);
	error = kern_sigprocmask(td, uap->how, &set, &oset, 1);
	SIG2OSIG(oset, td->td_retval[0]);
	return (error);
}
#endif /* COMPAT_43 */

int
sys_sigwait(struct thread *td, struct sigwait_args *uap)
{

	return (user_sigwait(td, uap->set, uap->sig));
}

int
user_sigwait(struct thread *td, const sigset_t * __capability uset,
    int * __capability usig)
{
	ksiginfo_t ksi;
	sigset_t set;
	int error;

	error = copyin(uset, &set, sizeof(set));
	if (error) {
		td->td_retval[0] = error;
		return (0);
	}

	error = kern_sigtimedwait(td, set, &ksi, NULL);
	if (error) {
		/*
		 * sigwait() function shall not return EINTR, but
		 * the syscall does.  Non-ancient libc provides the
		 * wrapper which hides EINTR.  Otherwise, EINTR return
		 * is used by libthr to handle required cancellation
		 * point in the sigwait().
		 */
		if (error == EINTR && td->td_proc->p_osrel < P_OSREL_SIGWAIT)
			return (ERESTART);
		td->td_retval[0] = error;
		return (0);
	}

	error = copyout(&ksi.ksi_signo, usig, sizeof(ksi.ksi_signo));
	td->td_retval[0] = error;
	return (0);
}

static int
copyout_siginfo(const siginfo_t *si, void * __capability info)
{

	return (copyoutcap(si, info, sizeof(*si)));
}

int
sys_sigtimedwait(struct thread *td, struct sigtimedwait_args *uap)
{

	return (user_sigtimedwait(td, uap->set, uap->info, uap->timeout,
	    copyout_siginfo));
}

int
user_sigtimedwait(struct thread *td, const sigset_t * __capability uset,
    void * __capability info, const struct timespec * __capability utimeout,
    copyout_siginfo_t *copyout_siginfop)
{
	struct timespec ts;
	struct timespec *timeout;
	sigset_t set;
	ksiginfo_t ksi;
	int error;

	if (utimeout) {
		error = copyin(utimeout, &ts, sizeof(ts));
		if (error)
			return (error);

		timeout = &ts;
	} else
		timeout = NULL;

	error = copyin(uset, &set, sizeof(set));
	if (error)
		return (error);

	error = kern_sigtimedwait(td, set, &ksi, timeout);
	if (error)
		return (error);

	if (info != NULL)
		error = copyout_siginfop(&ksi.ksi_info, info);

	if (error == 0)
		td->td_retval[0] = ksi.ksi_signo;
	return (error);
}

int
sys_sigwaitinfo(struct thread *td, struct sigwaitinfo_args *uap)
{

	return (user_sigwaitinfo(td, uap->set, uap->info, copyout_siginfo));
}

int
user_sigwaitinfo(struct thread *td, const sigset_t * __capability uset,
    void * __capability info, copyout_siginfo_t *copyout_siginfop)
{
	ksiginfo_t ksi;
	sigset_t set;
	int error;

	error = copyin(uset, &set, sizeof(set));
	if (error)
		return (error);

	error = kern_sigtimedwait(td, set, &ksi, NULL);
	if (error)
		return (error);

	if (info)
		error = copyout_siginfop(&ksi.ksi_info, info);

	if (error == 0)
		td->td_retval[0] = ksi.ksi_signo;
	return (error);
}

static void
proc_td_siginfo_capture(struct thread *td, siginfo_t *si)
{
	struct thread *thr;

	FOREACH_THREAD_IN_PROC(td->td_proc, thr) {
		if (thr == td)
			thr->td_si = *si;
		else
			thr->td_si.si_signo = 0;
	}
}

int
kern_sigtimedwait(struct thread *td, sigset_t waitset, ksiginfo_t *ksi,
	struct timespec *timeout)
{
	struct sigacts *ps;
	sigset_t saved_mask, new_block;
	struct proc *p;
	int error, sig, timo, timevalid = 0;
	struct timespec rts, ets, ts;
	struct timeval tv;
	bool traced;

	p = td->td_proc;
	error = 0;
	ets.tv_sec = 0;
	ets.tv_nsec = 0;
	traced = false;

	/* Ensure the sigfastblock value is up to date. */
	sigfastblock_fetch(td);

	if (timeout != NULL) {
		if (timeout->tv_nsec >= 0 && timeout->tv_nsec < 1000000000) {
			timevalid = 1;
			getnanouptime(&rts);
			timespecadd(&rts, timeout, &ets);
		}
	}
	ksiginfo_init(ksi);
	/* Some signals can not be waited for. */
	SIG_CANTMASK(waitset);
	ps = p->p_sigacts;
	PROC_LOCK(p);
	saved_mask = td->td_sigmask;
	SIGSETNAND(td->td_sigmask, waitset);
	if ((p->p_sysent->sv_flags & SV_SIG_DISCIGN) != 0 ||
	    !kern_sig_discard_ign) {
		thread_lock(td);
		td->td_flags |= TDF_SIGWAIT;
		thread_unlock(td);
	}
	for (;;) {
		mtx_lock(&ps->ps_mtx);
		sig = cursig(td);
		mtx_unlock(&ps->ps_mtx);
		KASSERT(sig >= 0, ("sig %d", sig));
		if (sig != 0 && SIGISMEMBER(waitset, sig)) {
			if (sigqueue_get(&td->td_sigqueue, sig, ksi) != 0 ||
			    sigqueue_get(&p->p_sigqueue, sig, ksi) != 0) {
				error = 0;
				break;
			}
		}

		if (error != 0)
			break;

		/*
		 * POSIX says this must be checked after looking for pending
		 * signals.
		 */
		if (timeout != NULL) {
			if (!timevalid) {
				error = EINVAL;
				break;
			}
			getnanouptime(&rts);
			if (timespeccmp(&rts, &ets, >=)) {
				error = EAGAIN;
				break;
			}
			timespecsub(&ets, &rts, &ts);
			TIMESPEC_TO_TIMEVAL(&tv, &ts);
			timo = tvtohz(&tv);
		} else {
			timo = 0;
		}

		if (traced) {
			error = EINTR;
			break;
		}

		error = msleep(&p->p_sigacts, &p->p_mtx, PPAUSE | PCATCH,
		    "sigwait", timo);

		/* The syscalls can not be restarted. */
		if (error == ERESTART)
			error = EINTR;

		/* We will calculate timeout by ourself. */
		if (timeout != NULL && error == EAGAIN)
			error = 0;

		/*
		 * If PTRACE_SCE or PTRACE_SCX were set after
		 * userspace entered the syscall, return spurious
		 * EINTR after wait was done.  Only do this as last
		 * resort after rechecking for possible queued signals
		 * and expired timeouts.
		 */
		if (error == 0 && (p->p_ptevents & PTRACE_SYSCALL) != 0)
			traced = true;
	}
	thread_lock(td);
	td->td_flags &= ~TDF_SIGWAIT;
	thread_unlock(td);

	new_block = saved_mask;
	SIGSETNAND(new_block, td->td_sigmask);
	td->td_sigmask = saved_mask;
	/*
	 * Fewer signals can be delivered to us, reschedule signal
	 * notification.
	 */
	if (p->p_numthreads != 1)
		reschedule_signals(p, new_block, 0);

	if (error == 0) {
		SDT_PROBE2(proc, , , signal__clear, sig, ksi);

		if (ksi->ksi_code == SI_TIMER)
			itimer_accept(p, ksi->ksi_timerid, ksi);

#ifdef KTRACE
		if (KTRPOINT(td, KTR_PSIG)) {
			sig_t action;

			mtx_lock(&ps->ps_mtx);
			action = ps->ps_sigact[_SIG_IDX(sig)];
			mtx_unlock(&ps->ps_mtx);
			ktrpsig(sig, action, &td->td_sigmask, ksi->ksi_code);
		}
#endif
		if (sig == SIGKILL) {
			proc_td_siginfo_capture(td, &ksi->ksi_info);
			sigexit(td, sig);
		}
	}
	PROC_UNLOCK(p);
	return (error);
}

#ifndef _SYS_SYSPROTO_H_
struct sigpending_args {
	sigset_t	*set;
};
#endif
int
sys_sigpending(struct thread *td, struct sigpending_args *uap)
{

	return (kern_sigpending(td, uap->set));
}

int
kern_sigpending(struct thread *td, sigset_t * __capability set)
{
	struct proc *p = td->td_proc;
	sigset_t pending;

	PROC_LOCK(p);
	pending = p->p_sigqueue.sq_signals;
	SIGSETOR(pending, td->td_sigqueue.sq_signals);
	PROC_UNLOCK(p);
	return (copyout(&pending, set, sizeof(sigset_t)));
}

#ifdef COMPAT_43	/* XXX - COMPAT_FBSD3 */
#ifndef _SYS_SYSPROTO_H_
struct osigpending_args {
	int	dummy;
};
#endif
int
osigpending(struct thread *td, struct osigpending_args *uap)
{
	struct proc *p = td->td_proc;
	sigset_t pending;

	PROC_LOCK(p);
	pending = p->p_sigqueue.sq_signals;
	SIGSETOR(pending, td->td_sigqueue.sq_signals);
	PROC_UNLOCK(p);
	SIG2OSIG(pending, td->td_retval[0]);
	return (0);
}
#endif /* COMPAT_43 */

#if defined(COMPAT_43)
/*
 * Generalized interface signal handler, 4.3-compatible.
 */
#ifndef _SYS_SYSPROTO_H_
struct osigvec_args {
	int	signum;
	struct	sigvec *nsv;
	struct	sigvec *osv;
};
#endif
/* ARGSUSED */
int
osigvec(struct thread *td, struct osigvec_args *uap)
{
	struct sigvec vec;
	struct sigaction nsa, osa;
	struct sigaction *nsap, *osap;
	int error;

	if (uap->signum <= 0 || uap->signum >= ONSIG)
		return (EINVAL);
	nsap = (uap->nsv != NULL) ? &nsa : NULL;
	osap = (uap->osv != NULL) ? &osa : NULL;
	if (nsap) {
		error = copyin(uap->nsv, &vec, sizeof(vec));
		if (error)
			return (error);
		nsap->sa_handler = vec.sv_handler;
		OSIG2SIG(vec.sv_mask, nsap->sa_mask);
		nsap->sa_flags = vec.sv_flags;
		nsap->sa_flags ^= SA_RESTART;	/* opposite of SV_INTERRUPT */
	}
	error = kern_sigaction(td, uap->signum, nsap, osap, KSA_OSIGSET);
	if (osap && !error) {
		vec.sv_handler = osap->sa_handler;
		SIG2OSIG(osap->sa_mask, vec.sv_mask);
		vec.sv_flags = osap->sa_flags;
		vec.sv_flags &= ~SA_NOCLDWAIT;
		vec.sv_flags ^= SA_RESTART;
		error = copyout(&vec, uap->osv, sizeof(vec));
	}
	return (error);
}

#ifndef _SYS_SYSPROTO_H_
struct osigblock_args {
	int	mask;
};
#endif
int
osigblock(struct thread *td, struct osigblock_args *uap)
{
	sigset_t set, oset;

	OSIG2SIG(uap->mask, set);
	kern_sigprocmask(td, SIG_BLOCK, &set, &oset, 0);
	SIG2OSIG(oset, td->td_retval[0]);
	return (0);
}

#ifndef _SYS_SYSPROTO_H_
struct osigsetmask_args {
	int	mask;
};
#endif
int
osigsetmask(struct thread *td, struct osigsetmask_args *uap)
{
	sigset_t set, oset;

	OSIG2SIG(uap->mask, set);
	kern_sigprocmask(td, SIG_SETMASK, &set, &oset, 0);
	SIG2OSIG(oset, td->td_retval[0]);
	return (0);
}
#endif /* COMPAT_43 */

/*
 * Suspend calling thread until signal, providing mask to be set in the
 * meantime.
 */
#ifndef _SYS_SYSPROTO_H_
struct sigsuspend_args {
	const sigset_t *sigmask;
};
#endif
/* ARGSUSED */
int
sys_sigsuspend(struct thread *td, struct sigsuspend_args *uap)
{

	return (user_sigsuspend(td, uap->sigmask));
}

int
user_sigsuspend(struct thread *td, const sigset_t * __capability sigmask)
{
	sigset_t mask;
	int error;

	error = copyin(sigmask, &mask, sizeof(mask));
	if (error)
		return (error);
	return (kern_sigsuspend(td, mask));
}

int
kern_sigsuspend(struct thread *td, sigset_t mask)
{
	struct proc *p = td->td_proc;
	int has_sig, sig;

	/* Ensure the sigfastblock value is up to date. */
	sigfastblock_fetch(td);

	/*
	 * When returning from sigsuspend, we want
	 * the old mask to be restored after the
	 * signal handler has finished.  Thus, we
	 * save it here and mark the sigacts structure
	 * to indicate this.
	 */
	PROC_LOCK(p);
	kern_sigprocmask(td, SIG_SETMASK, &mask, &td->td_oldsigmask,
	    SIGPROCMASK_PROC_LOCKED);
	td->td_pflags |= TDP_OLDMASK;

	/*
	 * Process signals now. Otherwise, we can get spurious wakeup
	 * due to signal entered process queue, but delivered to other
	 * thread. But sigsuspend should return only on signal
	 * delivery.
	 */
	(p->p_sysent->sv_set_syscall_retval)(td, EINTR);
	for (has_sig = 0; !has_sig;) {
		while (msleep(&p->p_sigacts, &p->p_mtx, PPAUSE|PCATCH, "pause",
			0) == 0)
			/* void */;
		thread_suspend_check(0);
		mtx_lock(&p->p_sigacts->ps_mtx);
		while ((sig = cursig(td)) != 0) {
			KASSERT(sig >= 0, ("sig %d", sig));
			has_sig += postsig(sig);
		}
		mtx_unlock(&p->p_sigacts->ps_mtx);

		/*
		 * If PTRACE_SCE or PTRACE_SCX were set after
		 * userspace entered the syscall, return spurious
		 * EINTR.
		 */
		if ((p->p_ptevents & PTRACE_SYSCALL) != 0)
			has_sig += 1;
	}
	PROC_UNLOCK(p);
	td->td_errno = EINTR;
	td->td_pflags |= TDP_NERRNO;
	return (EJUSTRETURN);
}

#ifdef COMPAT_43	/* XXX - COMPAT_FBSD3 */
/*
 * Compatibility sigsuspend call for old binaries.  Note nonstandard calling
 * convention: libc stub passes mask, not pointer, to save a copyin.
 */
#ifndef _SYS_SYSPROTO_H_
struct osigsuspend_args {
	osigset_t mask;
};
#endif
/* ARGSUSED */
int
osigsuspend(struct thread *td, struct osigsuspend_args *uap)
{
	sigset_t mask;

	OSIG2SIG(uap->mask, mask);
	return (kern_sigsuspend(td, mask));
}
#endif /* COMPAT_43 */

#if defined(COMPAT_43)
#ifndef _SYS_SYSPROTO_H_
struct osigstack_args {
	struct	sigstack *nss;
	struct	sigstack *oss;
};
#endif
/* ARGSUSED */
int
osigstack(struct thread *td, struct osigstack_args *uap)
{
	struct sigstack nss, oss;
	int error = 0;

	if (uap->nss != NULL) {
		error = copyin(uap->nss, &nss, sizeof(nss));
		if (error)
			return (error);
	}
	oss.ss_sp = td->td_sigstk.ss_sp;
	oss.ss_onstack = sigonstack(cpu_getstack(td));
	if (uap->nss != NULL) {
		td->td_sigstk.ss_sp = nss.ss_sp;
		td->td_sigstk.ss_size = 0;
		td->td_sigstk.ss_flags |= nss.ss_onstack & SS_ONSTACK;
		td->td_pflags |= TDP_ALTSTACK;
	}
	if (uap->oss != NULL)
		error = copyout(&oss, uap->oss, sizeof(oss));

	return (error);
}
#endif /* COMPAT_43 */

#ifndef _SYS_SYSPROTO_H_
struct sigaltstack_args {
	const stack_t	*ss;
	stack_t	*oss;
};
#endif
/* ARGSUSED */
int
sys_sigaltstack(struct thread *td, struct sigaltstack_args *uap)
{
	stack_t ss, oss;
	int error;

	if (uap->ss != NULL) {
		error = copyincap(uap->ss, &ss, sizeof(ss));
		if (error)
			return (error);
	}
	error = kern_sigaltstack(td, (uap->ss != NULL) ? &ss : NULL,
	    (uap->oss != NULL) ? &oss : NULL);
	if (error)
		return (error);
	if (uap->oss != NULL)
		error = copyoutcap(&oss, uap->oss, sizeof(stack_t));
	return (error);
}

int
kern_sigaltstack(struct thread *td, stack_t *ss, stack_t *oss)
{
	struct proc *p = td->td_proc;
	int oonstack;

	oonstack = sigonstack(cpu_getstack(td));

	if (oss != NULL) {
		*oss = td->td_sigstk;
		oss->ss_flags = (td->td_pflags & TDP_ALTSTACK)
		    ? ((oonstack) ? SS_ONSTACK : 0) : SS_DISABLE;
	}

	if (ss != NULL) {
		if (oonstack)
			return (EPERM);
		if ((ss->ss_flags & ~SS_DISABLE) != 0)
			return (EINVAL);
		if (!(ss->ss_flags & SS_DISABLE)) {
			if (ss->ss_size < p->p_sysent->sv_minsigstksz)
				return (ENOMEM);

			td->td_sigstk = *ss;
			td->td_pflags |= TDP_ALTSTACK;
		} else {
			td->td_pflags &= ~TDP_ALTSTACK;
		}
	}
	return (0);
}

struct killpg1_ctx {
	struct thread *td;
	ksiginfo_t *ksi;
	int sig;
	bool sent;
	bool found;
	int ret;
};

static void
killpg1_sendsig(struct proc *p, bool notself, struct killpg1_ctx *arg)
{
	int err;

	if (p->p_pid <= 1 || (p->p_flag & P_SYSTEM) != 0 ||
	    (notself && p == arg->td->td_proc) || p->p_state == PRS_NEW)
		return;
	PROC_LOCK(p);
	err = p_cansignal(arg->td, p, arg->sig);
	if (err == 0 && arg->sig != 0)
		pksignal(p, arg->sig, arg->ksi);
	PROC_UNLOCK(p);
	if (err != ESRCH)
		arg->found = true;
	if (err == 0)
		arg->sent = true;
	else if (arg->ret == 0 && err != ESRCH && err != EPERM)
		arg->ret = err;
}

/*
 * Common code for kill process group/broadcast kill.
 * cp is calling process.
 */
static int
killpg1(struct thread *td, int sig, int pgid, int all, ksiginfo_t *ksi)
{
	struct proc *p;
	struct pgrp *pgrp;
	struct killpg1_ctx arg;

	arg.td = td;
	arg.ksi = ksi;
	arg.sig = sig;
	arg.sent = false;
	arg.found = false;
	arg.ret = 0;
	if (all) {
		/*
		 * broadcast
		 */
		sx_slock(&allproc_lock);
		FOREACH_PROC_IN_SYSTEM(p) {
			killpg1_sendsig(p, true, &arg);
		}
		sx_sunlock(&allproc_lock);
	} else {
		sx_slock(&proctree_lock);
		if (pgid == 0) {
			/*
			 * zero pgid means send to my process group.
			 */
			pgrp = td->td_proc->p_pgrp;
			PGRP_LOCK(pgrp);
		} else {
			pgrp = pgfind(pgid);
			if (pgrp == NULL) {
				sx_sunlock(&proctree_lock);
				return (ESRCH);
			}
		}
		sx_sunlock(&proctree_lock);
		LIST_FOREACH(p, &pgrp->pg_members, p_pglist) {
			killpg1_sendsig(p, false, &arg);
		}
		PGRP_UNLOCK(pgrp);
	}
	MPASS(arg.ret != 0 || arg.found || !arg.sent);
	if (arg.ret == 0 && !arg.sent)
		arg.ret = arg.found ? EPERM : ESRCH;
	return (arg.ret);
}

#ifndef _SYS_SYSPROTO_H_
struct kill_args {
	int	pid;
	int	signum;
};
#endif
/* ARGSUSED */
int
sys_kill(struct thread *td, struct kill_args *uap)
{

	return (kern_kill(td, uap->pid, uap->signum));
}

int
kern_kill(struct thread *td, pid_t pid, int signum)
{
	ksiginfo_t ksi;
	struct proc *p;
	int error;

	/*
	 * A process in capability mode can send signals only to himself.
	 * The main rationale behind this is that abort(3) is implemented as
	 * kill(getpid(), SIGABRT).
	 */
	if (IN_CAPABILITY_MODE(td) && pid != td->td_proc->p_pid)
		return (ECAPMODE);

	AUDIT_ARG_SIGNUM(signum);
	AUDIT_ARG_PID(pid);
	if ((u_int)signum > _SIG_MAXSIG)
		return (EINVAL);

	ksiginfo_init(&ksi);
	ksi.ksi_signo = signum;
	ksi.ksi_code = SI_USER;
	ksi.ksi_pid = td->td_proc->p_pid;
	ksi.ksi_uid = td->td_ucred->cr_ruid;

	if (pid > 0) {
		/* kill single process */
		if ((p = pfind_any(pid)) == NULL)
			return (ESRCH);
		AUDIT_ARG_PROCESS(p);
		error = p_cansignal(td, p, signum);
		if (error == 0 && signum)
			pksignal(p, signum, &ksi);
		PROC_UNLOCK(p);
		return (error);
	}
	switch (pid) {
	case -1:		/* broadcast signal */
		return (killpg1(td, signum, 0, 1, &ksi));
	case 0:			/* signal own process group */
		return (killpg1(td, signum, 0, 0, &ksi));
	default:		/* negative explicit process group */
		return (killpg1(td, signum, -pid, 0, &ksi));
	}
	/* NOTREACHED */
}

int
sys_pdkill(struct thread *td, struct pdkill_args *uap)
{
	struct proc *p;
	int error;

	AUDIT_ARG_SIGNUM(uap->signum);
	AUDIT_ARG_FD(uap->fd);
	if ((u_int)uap->signum > _SIG_MAXSIG)
		return (EINVAL);

	error = procdesc_find(td, uap->fd, &cap_pdkill_rights, &p);
	if (error)
		return (error);
	AUDIT_ARG_PROCESS(p);
	error = p_cansignal(td, p, uap->signum);
	if (error == 0 && uap->signum)
		kern_psignal(p, uap->signum);
	PROC_UNLOCK(p);
	return (error);
}

#if defined(COMPAT_43)
#ifndef _SYS_SYSPROTO_H_
struct okillpg_args {
	int	pgid;
	int	signum;
};
#endif
/* ARGSUSED */
int
okillpg(struct thread *td, struct okillpg_args *uap)
{
	ksiginfo_t ksi;

	AUDIT_ARG_SIGNUM(uap->signum);
	AUDIT_ARG_PID(uap->pgid);
	if ((u_int)uap->signum > _SIG_MAXSIG)
		return (EINVAL);

	ksiginfo_init(&ksi);
	ksi.ksi_signo = uap->signum;
	ksi.ksi_code = SI_USER;
	ksi.ksi_pid = td->td_proc->p_pid;
	ksi.ksi_uid = td->td_ucred->cr_ruid;
	return (killpg1(td, uap->signum, uap->pgid, 0, &ksi));
}
#endif /* COMPAT_43 */

#ifndef _SYS_SYSPROTO_H_
struct sigqueue_args {
	pid_t pid;
	int signum;
	/* union sigval */ void *value;
};
#endif
int
sys_sigqueue(struct thread *td, struct sigqueue_args *uap)
{
	union sigval sv;
#if __has_feature(capabilities)
	union sigval sv2;
#endif

	sv.sival_ptr = uap->value;
#if __has_feature(capabilities)
	if (uap->pid != td->td_proc->p_pid) {
		/*
		 * Cowardly refuse to send capabilities to other
		 * processes.
		 *
		 * XXX-BD: allow untagged capablities between
		 * CheriABI processess? (Would have to happen in
		 * delivery code to avoid a race).
		 */
		if (cheri_gettag(uap->value))
			return (EPROT);
		memset(&sv2, 0, sizeof(sv2));
		sv2.sival_int = sv.sival_int;
		sv = sv2;
	}
#endif

	return (kern_sigqueue(td, uap->pid, uap->signum, &sv));
}

int
kern_sigqueue(struct thread *td, pid_t pid, int signum, union sigval *value)
{
	ksiginfo_t ksi;
	struct proc *p;
	int error;

	if ((u_int)signum > _SIG_MAXSIG)
		return (EINVAL);

	/*
	 * Specification says sigqueue can only send signal to
	 * single process.
	 */
	if (pid <= 0)
		return (EINVAL);

	if ((p = pfind_any(pid)) == NULL)
		return (ESRCH);
	error = p_cansignal(td, p, signum);
	if (error == 0 && signum != 0) {
		ksiginfo_init(&ksi);
		ksi.ksi_flags = KSI_SIGQ;
		ksi.ksi_signo = signum;
		ksi.ksi_code = SI_QUEUE;
		ksi.ksi_pid = td->td_proc->p_pid;
		ksi.ksi_uid = td->td_ucred->cr_ruid;
		ksi.ksi_value = *value;
		error = pksignal(p, ksi.ksi_signo, &ksi);
	}
	PROC_UNLOCK(p);
	return (error);
}

/*
 * Send a signal to a process group.
 */
void
gsignal(int pgid, int sig, ksiginfo_t *ksi)
{
	struct pgrp *pgrp;

	if (pgid != 0) {
		sx_slock(&proctree_lock);
		pgrp = pgfind(pgid);
		sx_sunlock(&proctree_lock);
		if (pgrp != NULL) {
			pgsignal(pgrp, sig, 0, ksi);
			PGRP_UNLOCK(pgrp);
		}
	}
}

/*
 * Send a signal to a process group.  If checktty is 1,
 * limit to members which have a controlling terminal.
 */
void
pgsignal(struct pgrp *pgrp, int sig, int checkctty, ksiginfo_t *ksi)
{
	struct proc *p;

	if (pgrp) {
		PGRP_LOCK_ASSERT(pgrp, MA_OWNED);
		LIST_FOREACH(p, &pgrp->pg_members, p_pglist) {
			PROC_LOCK(p);
			if (p->p_state == PRS_NORMAL &&
			    (checkctty == 0 || p->p_flag & P_CONTROLT))
				pksignal(p, sig, ksi);
			PROC_UNLOCK(p);
		}
	}
}

/*
 * Recalculate the signal mask and reset the signal disposition after
 * usermode frame for delivery is formed.  Should be called after
 * mach-specific routine, because sysent->sv_sendsig() needs correct
 * ps_siginfo and signal mask.
 */
static void
postsig_done(int sig, struct thread *td, struct sigacts *ps)
{
	sigset_t mask;

	mtx_assert(&ps->ps_mtx, MA_OWNED);
	td->td_ru.ru_nsignals++;
	mask = ps->ps_catchmask[_SIG_IDX(sig)];
	if (!SIGISMEMBER(ps->ps_signodefer, sig))
		SIGADDSET(mask, sig);
	kern_sigprocmask(td, SIG_BLOCK, &mask, NULL,
	    SIGPROCMASK_PROC_LOCKED | SIGPROCMASK_PS_LOCKED);
	if (SIGISMEMBER(ps->ps_sigreset, sig))
		sigdflt(ps, sig);
}

/*
 * Send a signal caused by a trap to the current thread.  If it will be
 * caught immediately, deliver it with correct code.  Otherwise, post it
 * normally.
 */
void
trapsignal(struct thread *td, ksiginfo_t *ksi)
{
	struct sigacts *ps;
	struct proc *p;
	sigset_t sigmask;
	int code, sig;

	p = td->td_proc;
	sig = ksi->ksi_signo;
	code = ksi->ksi_code;
	KASSERT(_SIG_VALID(sig), ("invalid signal"));

	sigfastblock_fetch(td);
	PROC_LOCK(p);
	ps = p->p_sigacts;
	mtx_lock(&ps->ps_mtx);

	sigmask = td->td_sigmask;
	if (td->td_sigblock_val != 0)
		SIGSETOR(sigmask, fastblock_mask);
	if ((p->p_flag & P_TRACED) == 0 && SIGISMEMBER(ps->ps_sigcatch, sig) &&
	    !SIGISMEMBER(sigmask, sig)) {
#ifdef KTRACE
		if (KTRPOINT(curthread, KTR_PSIG))
			ktrpsig(sig, ps->ps_sigact[_SIG_IDX(sig)],
			    &td->td_sigmask, code);
#endif
		(*p->p_sysent->sv_sendsig)(ps->ps_sigact[_SIG_IDX(sig)],
				ksi, &td->td_sigmask);
		postsig_done(sig, td, ps);
		mtx_unlock(&ps->ps_mtx);
	} else {
		/*
		 * Avoid a possible infinite loop if the thread
		 * masking the signal or process is ignoring the
		 * signal.
		 */
		if (kern_forcesigexit && (SIGISMEMBER(sigmask, sig) ||
		    ps->ps_sigact[_SIG_IDX(sig)] == SIG_IGN)) {
			SIGDELSET(td->td_sigmask, sig);
			SIGDELSET(ps->ps_sigcatch, sig);
			SIGDELSET(ps->ps_sigignore, sig);
			ps->ps_sigact[_SIG_IDX(sig)] = SIG_DFL;
			td->td_pflags &= ~TDP_SIGFASTBLOCK;
			td->td_sigblock_val = 0;
		}
		mtx_unlock(&ps->ps_mtx);
		p->p_sig = sig;		/* XXX to verify code */
		tdsendsignal(p, td, sig, ksi);
	}
	PROC_UNLOCK(p);
}

static struct thread *
sigtd(struct proc *p, int sig, bool fast_sigblock)
{
	struct thread *td, *signal_td;

	PROC_LOCK_ASSERT(p, MA_OWNED);
	MPASS(!fast_sigblock || p == curproc);

	/*
	 * Check if current thread can handle the signal without
	 * switching context to another thread.
	 */
	if (curproc == p && !SIGISMEMBER(curthread->td_sigmask, sig) &&
	    (!fast_sigblock || curthread->td_sigblock_val == 0))
		return (curthread);
	signal_td = NULL;
	FOREACH_THREAD_IN_PROC(p, td) {
		if (!SIGISMEMBER(td->td_sigmask, sig) && (!fast_sigblock ||
		    td != curthread || td->td_sigblock_val == 0)) {
			signal_td = td;
			break;
		}
	}
	if (signal_td == NULL)
		signal_td = FIRST_THREAD_IN_PROC(p);
	return (signal_td);
}

/*
 * Send the signal to the process.  If the signal has an action, the action
 * is usually performed by the target process rather than the caller; we add
 * the signal to the set of pending signals for the process.
 *
 * Exceptions:
 *   o When a stop signal is sent to a sleeping process that takes the
 *     default action, the process is stopped without awakening it.
 *   o SIGCONT restarts stopped processes (or puts them back to sleep)
 *     regardless of the signal action (eg, blocked or ignored).
 *
 * Other ignored signals are discarded immediately.
 *
 * NB: This function may be entered from the debugger via the "kill" DDB
 * command.  There is little that can be done to mitigate the possibly messy
 * side effects of this unwise possibility.
 */
void
kern_psignal(struct proc *p, int sig)
{
	ksiginfo_t ksi;

	ksiginfo_init(&ksi);
	ksi.ksi_signo = sig;
	ksi.ksi_code = SI_KERNEL;
	(void) tdsendsignal(p, NULL, sig, &ksi);
}

int
pksignal(struct proc *p, int sig, ksiginfo_t *ksi)
{

	return (tdsendsignal(p, NULL, sig, ksi));
}

/* Utility function for finding a thread to send signal event to. */
int
sigev_findtd(struct proc *p, struct sigevent *sigev, struct thread **ttd)
{
	struct thread *td;

	if (sigev->sigev_notify == SIGEV_THREAD_ID) {
		td = tdfind(sigev->sigev_notify_thread_id, p->p_pid);
		if (td == NULL)
			return (ESRCH);
		*ttd = td;
	} else {
		*ttd = NULL;
		PROC_LOCK(p);
	}
	return (0);
}

void
tdsignal(struct thread *td, int sig)
{
	ksiginfo_t ksi;

	ksiginfo_init(&ksi);
	ksi.ksi_signo = sig;
	ksi.ksi_code = SI_KERNEL;
	(void) tdsendsignal(td->td_proc, td, sig, &ksi);
}

void
tdksignal(struct thread *td, int sig, ksiginfo_t *ksi)
{

	(void) tdsendsignal(td->td_proc, td, sig, ksi);
}

int
tdsendsignal(struct proc *p, struct thread *td, int sig, ksiginfo_t *ksi)
{
	sig_t action;
	sigqueue_t *sigqueue;
	int prop;
	struct sigacts *ps;
	int intrval;
	int ret = 0;
	int wakeup_swapper;

	MPASS(td == NULL || p == td->td_proc);
	PROC_LOCK_ASSERT(p, MA_OWNED);

	if (!_SIG_VALID(sig))
		panic("%s(): invalid signal %d", __func__, sig);

	KASSERT(ksi == NULL || !KSI_ONQ(ksi), ("%s: ksi on queue", __func__));

	/*
	 * IEEE Std 1003.1-2001: return success when killing a zombie.
	 */
	if (p->p_state == PRS_ZOMBIE) {
		if (ksi && (ksi->ksi_flags & KSI_INS))
			ksiginfo_tryfree(ksi);
		return (ret);
	}

	ps = p->p_sigacts;
	KNOTE_LOCKED(p->p_klist, NOTE_SIGNAL | sig);
	prop = sigprop(sig);

	if (td == NULL) {
		td = sigtd(p, sig, false);
		sigqueue = &p->p_sigqueue;
	} else
		sigqueue = &td->td_sigqueue;

	SDT_PROBE3(proc, , , signal__send, td, p, sig);

	/*
	 * If the signal is being ignored, then we forget about it
	 * immediately, except when the target process executes
	 * sigwait().  (Note: we don't set SIGCONT in ps_sigignore,
	 * and if it is set to SIG_IGN, action will be SIG_DFL here.)
	 */
	mtx_lock(&ps->ps_mtx);
	if (SIGISMEMBER(ps->ps_sigignore, sig)) {
		if (kern_sig_discard_ign &&
		    (p->p_sysent->sv_flags & SV_SIG_DISCIGN) == 0) {
			SDT_PROBE3(proc, , , signal__discard, td, p, sig);

			mtx_unlock(&ps->ps_mtx);
			if (ksi && (ksi->ksi_flags & KSI_INS))
				ksiginfo_tryfree(ksi);
			return (ret);
		} else {
			action = SIG_CATCH;
		}
	} else if (SIGISMEMBER(td->td_sigmask, sig))
		action = SIG_HOLD;
	else if (SIGISMEMBER(ps->ps_sigcatch, sig))
		action = SIG_CATCH;
	else
		action = SIG_DFL;
	if (SIGISMEMBER(ps->ps_sigintr, sig))
		intrval = EINTR;
	else
		intrval = ERESTART;
	mtx_unlock(&ps->ps_mtx);

	if (prop & SIGPROP_CONT)
		sigqueue_delete_stopmask_proc(p);
	else if (prop & SIGPROP_STOP) {
		/*
		 * If sending a tty stop signal to a member of an orphaned
		 * process group, discard the signal here if the action
		 * is default; don't stop the process below if sleeping,
		 * and don't clear any pending SIGCONT.
		 */
		if ((prop & SIGPROP_TTYSTOP) != 0 &&
		    (p->p_pgrp->pg_flags & PGRP_ORPHANED) != 0 &&
		    action == SIG_DFL) {
			if (ksi && (ksi->ksi_flags & KSI_INS))
				ksiginfo_tryfree(ksi);
			return (ret);
		}
		sigqueue_delete_proc(p, SIGCONT);
		if (p->p_flag & P_CONTINUED) {
			p->p_flag &= ~P_CONTINUED;
			PROC_LOCK(p->p_pptr);
			sigqueue_take(p->p_ksi);
			PROC_UNLOCK(p->p_pptr);
		}
	}

	ret = sigqueue_add(sigqueue, sig, ksi);
	if (ret != 0)
		return (ret);
	signotify(td);
	/*
	 * Defer further processing for signals which are held,
	 * except that stopped processes must be continued by SIGCONT.
	 */
	if (action == SIG_HOLD &&
	    !((prop & SIGPROP_CONT) && (p->p_flag & P_STOPPED_SIG)))
		return (ret);

	wakeup_swapper = 0;

	/*
	 * Some signals have a process-wide effect and a per-thread
	 * component.  Most processing occurs when the process next
	 * tries to cross the user boundary, however there are some
	 * times when processing needs to be done immediately, such as
	 * waking up threads so that they can cross the user boundary.
	 * We try to do the per-process part here.
	 */
	if (P_SHOULDSTOP(p)) {
		KASSERT(!(p->p_flag & P_WEXIT),
		    ("signal to stopped but exiting process"));
		if (sig == SIGKILL) {
			/*
			 * If traced process is already stopped,
			 * then no further action is necessary.
			 */
			if (p->p_flag & P_TRACED)
				goto out;
			/*
			 * SIGKILL sets process running.
			 * It will die elsewhere.
			 * All threads must be restarted.
			 */
			p->p_flag &= ~P_STOPPED_SIG;
			goto runfast;
		}

		if (prop & SIGPROP_CONT) {
			/*
			 * If traced process is already stopped,
			 * then no further action is necessary.
			 */
			if (p->p_flag & P_TRACED)
				goto out;
			/*
			 * If SIGCONT is default (or ignored), we continue the
			 * process but don't leave the signal in sigqueue as
			 * it has no further action.  If SIGCONT is held, we
			 * continue the process and leave the signal in
			 * sigqueue.  If the process catches SIGCONT, let it
			 * handle the signal itself.  If it isn't waiting on
			 * an event, it goes back to run state.
			 * Otherwise, process goes back to sleep state.
			 */
			p->p_flag &= ~P_STOPPED_SIG;
			PROC_SLOCK(p);
			if (p->p_numthreads == p->p_suspcount) {
				PROC_SUNLOCK(p);
				p->p_flag |= P_CONTINUED;
				p->p_xsig = SIGCONT;
				PROC_LOCK(p->p_pptr);
				childproc_continued(p);
				PROC_UNLOCK(p->p_pptr);
				PROC_SLOCK(p);
			}
			if (action == SIG_DFL) {
				thread_unsuspend(p);
				PROC_SUNLOCK(p);
				sigqueue_delete(sigqueue, sig);
				goto out_cont;
			}
			if (action == SIG_CATCH) {
				/*
				 * The process wants to catch it so it needs
				 * to run at least one thread, but which one?
				 */
				PROC_SUNLOCK(p);
				goto runfast;
			}
			/*
			 * The signal is not ignored or caught.
			 */
			thread_unsuspend(p);
			PROC_SUNLOCK(p);
			goto out_cont;
		}

		if (prop & SIGPROP_STOP) {
			/*
			 * If traced process is already stopped,
			 * then no further action is necessary.
			 */
			if (p->p_flag & P_TRACED)
				goto out;
			/*
			 * Already stopped, don't need to stop again
			 * (If we did the shell could get confused).
			 * Just make sure the signal STOP bit set.
			 */
			p->p_flag |= P_STOPPED_SIG;
			sigqueue_delete(sigqueue, sig);
			goto out;
		}

		/*
		 * All other kinds of signals:
		 * If a thread is sleeping interruptibly, simulate a
		 * wakeup so that when it is continued it will be made
		 * runnable and can look at the signal.  However, don't make
		 * the PROCESS runnable, leave it stopped.
		 * It may run a bit until it hits a thread_suspend_check().
		 */
		PROC_SLOCK(p);
		thread_lock(td);
		if (TD_CAN_ABORT(td))
			wakeup_swapper = sleepq_abort(td, intrval);
		else
			thread_unlock(td);
		PROC_SUNLOCK(p);
		goto out;
		/*
		 * Mutexes are short lived. Threads waiting on them will
		 * hit thread_suspend_check() soon.
		 */
	} else if (p->p_state == PRS_NORMAL) {
		if (p->p_flag & P_TRACED || action == SIG_CATCH) {
			tdsigwakeup(td, sig, action, intrval);
			goto out;
		}

		MPASS(action == SIG_DFL);

		if (prop & SIGPROP_STOP) {
			if (p->p_flag & (P_PPWAIT|P_WEXIT))
				goto out;
			p->p_flag |= P_STOPPED_SIG;
			p->p_xsig = sig;
			PROC_SLOCK(p);
			wakeup_swapper = sig_suspend_threads(td, p, 1);
			if (p->p_numthreads == p->p_suspcount) {
				/*
				 * only thread sending signal to another
				 * process can reach here, if thread is sending
				 * signal to its process, because thread does
				 * not suspend itself here, p_numthreads
				 * should never be equal to p_suspcount.
				 */
				thread_stopped(p);
				PROC_SUNLOCK(p);
				sigqueue_delete_proc(p, p->p_xsig);
			} else
				PROC_SUNLOCK(p);
			goto out;
		}
	} else {
		/* Not in "NORMAL" state. discard the signal. */
		sigqueue_delete(sigqueue, sig);
		goto out;
	}

	/*
	 * The process is not stopped so we need to apply the signal to all the
	 * running threads.
	 */
runfast:
	tdsigwakeup(td, sig, action, intrval);
	PROC_SLOCK(p);
	thread_unsuspend(p);
	PROC_SUNLOCK(p);
out_cont:
	itimer_proc_continue(p);
	kqtimer_proc_continue(p);
out:
	/* If we jump here, proc slock should not be owned. */
	PROC_SLOCK_ASSERT(p, MA_NOTOWNED);
	if (wakeup_swapper)
		kick_proc0();

	return (ret);
}

/*
 * The force of a signal has been directed against a single
 * thread.  We need to see what we can do about knocking it
 * out of any sleep it may be in etc.
 */
static void
tdsigwakeup(struct thread *td, int sig, sig_t action, int intrval)
{
	struct proc *p = td->td_proc;
	int prop, wakeup_swapper;

	PROC_LOCK_ASSERT(p, MA_OWNED);
	prop = sigprop(sig);

	PROC_SLOCK(p);
	thread_lock(td);
	/*
	 * Bring the priority of a thread up if we want it to get
	 * killed in this lifetime.  Be careful to avoid bumping the
	 * priority of the idle thread, since we still allow to signal
	 * kernel processes.
	 */
	if (action == SIG_DFL && (prop & SIGPROP_KILL) != 0 &&
	    td->td_priority > PUSER && !TD_IS_IDLETHREAD(td))
		sched_prio(td, PUSER);
	if (TD_ON_SLEEPQ(td)) {
		/*
		 * If thread is sleeping uninterruptibly
		 * we can't interrupt the sleep... the signal will
		 * be noticed when the process returns through
		 * trap() or syscall().
		 */
		if ((td->td_flags & TDF_SINTR) == 0)
			goto out;
		/*
		 * If SIGCONT is default (or ignored) and process is
		 * asleep, we are finished; the process should not
		 * be awakened.
		 */
		if ((prop & SIGPROP_CONT) && action == SIG_DFL) {
			thread_unlock(td);
			PROC_SUNLOCK(p);
			sigqueue_delete(&p->p_sigqueue, sig);
			/*
			 * It may be on either list in this state.
			 * Remove from both for now.
			 */
			sigqueue_delete(&td->td_sigqueue, sig);
			return;
		}

		/*
		 * Don't awaken a sleeping thread for SIGSTOP if the
		 * STOP signal is deferred.
		 */
		if ((prop & SIGPROP_STOP) != 0 && (td->td_flags & (TDF_SBDRY |
		    TDF_SERESTART | TDF_SEINTR)) == TDF_SBDRY)
			goto out;

		/*
		 * Give low priority threads a better chance to run.
		 */
		if (td->td_priority > PUSER && !TD_IS_IDLETHREAD(td))
			sched_prio(td, PUSER);

		wakeup_swapper = sleepq_abort(td, intrval);
		PROC_SUNLOCK(p);
		if (wakeup_swapper)
			kick_proc0();
		return;
	}

	/*
	 * Other states do nothing with the signal immediately,
	 * other than kicking ourselves if we are running.
	 * It will either never be noticed, or noticed very soon.
	 */
#ifdef SMP
	if (TD_IS_RUNNING(td) && td != curthread)
		forward_signal(td);
#endif

out:
	PROC_SUNLOCK(p);
	thread_unlock(td);
}

static void
ptrace_coredump(struct thread *td)
{
	struct proc *p;
	struct thr_coredump_req *tcq;
	void *rl_cookie;

	MPASS(td == curthread);
	p = td->td_proc;
	PROC_LOCK_ASSERT(p, MA_OWNED);
	if ((td->td_dbgflags & TDB_COREDUMPRQ) == 0)
		return;
	KASSERT((p->p_flag & P_STOPPED_TRACE) != 0, ("not stopped"));

	tcq = td->td_coredump;
	KASSERT(tcq != NULL, ("td_coredump is NULL"));

	if (p->p_sysent->sv_coredump == NULL) {
		tcq->tc_error = ENOSYS;
		goto wake;
	}

	PROC_UNLOCK(p);
	rl_cookie = vn_rangelock_wlock(tcq->tc_vp, 0, OFF_MAX);

	tcq->tc_error = p->p_sysent->sv_coredump(td, tcq->tc_vp,
	    tcq->tc_limit, tcq->tc_flags);

	vn_rangelock_unlock(tcq->tc_vp, rl_cookie);
	PROC_LOCK(p);
wake:
	td->td_dbgflags &= ~TDB_COREDUMPRQ;
	td->td_coredump = NULL;
	wakeup(p);
}

static int
sig_suspend_threads(struct thread *td, struct proc *p, int sending)
{
	struct thread *td2;
	int wakeup_swapper;

	PROC_LOCK_ASSERT(p, MA_OWNED);
	PROC_SLOCK_ASSERT(p, MA_OWNED);
	MPASS(sending || td == curthread);

	wakeup_swapper = 0;
	FOREACH_THREAD_IN_PROC(p, td2) {
		thread_lock(td2);
		td2->td_flags |= TDF_ASTPENDING | TDF_NEEDSUSPCHK;
		if ((TD_IS_SLEEPING(td2) || TD_IS_SWAPPED(td2)) &&
		    (td2->td_flags & TDF_SINTR)) {
			if (td2->td_flags & TDF_SBDRY) {
				/*
				 * Once a thread is asleep with
				 * TDF_SBDRY and without TDF_SERESTART
				 * or TDF_SEINTR set, it should never
				 * become suspended due to this check.
				 */
				KASSERT(!TD_IS_SUSPENDED(td2),
				    ("thread with deferred stops suspended"));
				if (TD_SBDRY_INTR(td2)) {
					wakeup_swapper |= sleepq_abort(td2,
					    TD_SBDRY_ERRNO(td2));
					continue;
				}
			} else if (!TD_IS_SUSPENDED(td2))
				thread_suspend_one(td2);
		} else if (!TD_IS_SUSPENDED(td2)) {
			if (sending || td != td2)
				td2->td_flags |= TDF_ASTPENDING;
#ifdef SMP
			if (TD_IS_RUNNING(td2) && td2 != td)
				forward_signal(td2);
#endif
		}
		thread_unlock(td2);
	}
	return (wakeup_swapper);
}

/*
 * Stop the process for an event deemed interesting to the debugger. If si is
 * non-NULL, this is a signal exchange; the new signal requested by the
 * debugger will be returned for handling. If si is NULL, this is some other
 * type of interesting event. The debugger may request a signal be delivered in
 * that case as well, however it will be deferred until it can be handled.
 */
int
ptracestop(struct thread *td, int sig, ksiginfo_t *si)
{
	struct proc *p = td->td_proc;
	struct thread *td2;
	ksiginfo_t ksi;

	PROC_LOCK_ASSERT(p, MA_OWNED);
	KASSERT(!(p->p_flag & P_WEXIT), ("Stopping exiting process"));
	WITNESS_WARN(WARN_GIANTOK | WARN_SLEEPOK,
	    &p->p_mtx.lock_object, "Stopping for traced signal");

	td->td_xsig = sig;

	if (si == NULL || (si->ksi_flags & KSI_PTRACE) == 0) {
		td->td_dbgflags |= TDB_XSIG;
		CTR4(KTR_PTRACE, "ptracestop: tid %d (pid %d) flags %#x sig %d",
		    td->td_tid, p->p_pid, td->td_dbgflags, sig);
		PROC_SLOCK(p);
		while ((p->p_flag & P_TRACED) && (td->td_dbgflags & TDB_XSIG)) {
			if (P_KILLED(p)) {
				/*
				 * Ensure that, if we've been PT_KILLed, the
				 * exit status reflects that. Another thread
				 * may also be in ptracestop(), having just
				 * received the SIGKILL, but this thread was
				 * unsuspended first.
				 */
				td->td_dbgflags &= ~TDB_XSIG;
				td->td_xsig = SIGKILL;
				p->p_ptevents = 0;
				break;
			}
			if (p->p_flag & P_SINGLE_EXIT &&
			    !(td->td_dbgflags & TDB_EXIT)) {
				/*
				 * Ignore ptrace stops except for thread exit
				 * events when the process exits.
				 */
				td->td_dbgflags &= ~TDB_XSIG;
				PROC_SUNLOCK(p);
				return (0);
			}

			/*
			 * Make wait(2) work.  Ensure that right after the
			 * attach, the thread which was decided to become the
			 * leader of attach gets reported to the waiter.
			 * Otherwise, just avoid overwriting another thread's
			 * assignment to p_xthread.  If another thread has
			 * already set p_xthread, the current thread will get
			 * a chance to report itself upon the next iteration.
			 */
			if ((td->td_dbgflags & TDB_FSTP) != 0 ||
			    ((p->p_flag2 & P2_PTRACE_FSTP) == 0 &&
			    p->p_xthread == NULL)) {
				p->p_xsig = sig;
				p->p_xthread = td;

				/*
				 * If we are on sleepqueue already,
				 * let sleepqueue code decide if it
				 * needs to go sleep after attach.
				 */
				if (td->td_wchan == NULL)
					td->td_dbgflags &= ~TDB_FSTP;

				p->p_flag2 &= ~P2_PTRACE_FSTP;
				p->p_flag |= P_STOPPED_SIG | P_STOPPED_TRACE;
				sig_suspend_threads(td, p, 0);
			}
			if ((td->td_dbgflags & TDB_STOPATFORK) != 0) {
				td->td_dbgflags &= ~TDB_STOPATFORK;
			}
stopme:
			td->td_dbgflags |= TDB_SSWITCH;
			thread_suspend_switch(td, p);
			td->td_dbgflags &= ~TDB_SSWITCH;
			if ((td->td_dbgflags & TDB_COREDUMPRQ) != 0) {
				PROC_SUNLOCK(p);
				ptrace_coredump(td);
				PROC_SLOCK(p);
				goto stopme;
			}
			if (p->p_xthread == td)
				p->p_xthread = NULL;
			if (!(p->p_flag & P_TRACED))
				break;
			if (td->td_dbgflags & TDB_SUSPEND) {
				if (p->p_flag & P_SINGLE_EXIT)
					break;
				goto stopme;
			}
		}
		PROC_SUNLOCK(p);
	}

	if (si != NULL && sig == td->td_xsig) {
		/* Parent wants us to take the original signal unchanged. */
		si->ksi_flags |= KSI_HEAD;
		if (sigqueue_add(&td->td_sigqueue, sig, si) != 0)
			si->ksi_signo = 0;
	} else if (td->td_xsig != 0) {
		/*
		 * If parent wants us to take a new signal, then it will leave
		 * it in td->td_xsig; otherwise we just look for signals again.
		 */
		ksiginfo_init(&ksi);
		ksi.ksi_signo = td->td_xsig;
		ksi.ksi_flags |= KSI_PTRACE;
		td2 = sigtd(p, td->td_xsig, false);
		tdsendsignal(p, td2, td->td_xsig, &ksi);
		if (td != td2)
			return (0);
	}

	return (td->td_xsig);
}

static void
reschedule_signals(struct proc *p, sigset_t block, int flags)
{
	struct sigacts *ps;
	struct thread *td;
	int sig;
	bool fastblk, pslocked;

	PROC_LOCK_ASSERT(p, MA_OWNED);
	ps = p->p_sigacts;
	pslocked = (flags & SIGPROCMASK_PS_LOCKED) != 0;
	mtx_assert(&ps->ps_mtx, pslocked ? MA_OWNED : MA_NOTOWNED);
	if (SIGISEMPTY(p->p_siglist))
		return;
	SIGSETAND(block, p->p_siglist);
	fastblk = (flags & SIGPROCMASK_FASTBLK) != 0;
	while ((sig = sig_ffs(&block)) != 0) {
		SIGDELSET(block, sig);
		td = sigtd(p, sig, fastblk);

		/*
		 * If sigtd() selected us despite sigfastblock is
		 * blocking, do not activate AST or wake us, to avoid
		 * loop in AST handler.
		 */
		if (fastblk && td == curthread)
			continue;

		signotify(td);
		if (!pslocked)
			mtx_lock(&ps->ps_mtx);
		if (p->p_flag & P_TRACED ||
		    (SIGISMEMBER(ps->ps_sigcatch, sig) &&
		    !SIGISMEMBER(td->td_sigmask, sig))) {
			tdsigwakeup(td, sig, SIG_CATCH,
			    (SIGISMEMBER(ps->ps_sigintr, sig) ? EINTR :
			    ERESTART));
		}
		if (!pslocked)
			mtx_unlock(&ps->ps_mtx);
	}
}

void
tdsigcleanup(struct thread *td)
{
	struct proc *p;
	sigset_t unblocked;

	p = td->td_proc;
	PROC_LOCK_ASSERT(p, MA_OWNED);

	sigqueue_flush(&td->td_sigqueue);
	if (p->p_numthreads == 1)
		return;

	/*
	 * Since we cannot handle signals, notify signal post code
	 * about this by filling the sigmask.
	 *
	 * Also, if needed, wake up thread(s) that do not block the
	 * same signals as the exiting thread, since the thread might
	 * have been selected for delivery and woken up.
	 */
	SIGFILLSET(unblocked);
	SIGSETNAND(unblocked, td->td_sigmask);
	SIGFILLSET(td->td_sigmask);
	reschedule_signals(p, unblocked, 0);

}

static int
sigdeferstop_curr_flags(int cflags)
{

	MPASS((cflags & (TDF_SEINTR | TDF_SERESTART)) == 0 ||
	    (cflags & TDF_SBDRY) != 0);
	return (cflags & (TDF_SBDRY | TDF_SEINTR | TDF_SERESTART));
}

/*
 * Defer the delivery of SIGSTOP for the current thread, according to
 * the requested mode.  Returns previous flags, which must be restored
 * by sigallowstop().
 *
 * TDF_SBDRY, TDF_SEINTR, and TDF_SERESTART flags are only set and
 * cleared by the current thread, which allow the lock-less read-only
 * accesses below.
 */
int
sigdeferstop_impl(int mode)
{
	struct thread *td;
	int cflags, nflags;

	td = curthread;
	cflags = sigdeferstop_curr_flags(td->td_flags);
	switch (mode) {
	case SIGDEFERSTOP_NOP:
		nflags = cflags;
		break;
	case SIGDEFERSTOP_OFF:
		nflags = 0;
		break;
	case SIGDEFERSTOP_SILENT:
		nflags = (cflags | TDF_SBDRY) & ~(TDF_SEINTR | TDF_SERESTART);
		break;
	case SIGDEFERSTOP_EINTR:
		nflags = (cflags | TDF_SBDRY | TDF_SEINTR) & ~TDF_SERESTART;
		break;
	case SIGDEFERSTOP_ERESTART:
		nflags = (cflags | TDF_SBDRY | TDF_SERESTART) & ~TDF_SEINTR;
		break;
	default:
		panic("sigdeferstop: invalid mode %x", mode);
		break;
	}
	if (cflags == nflags)
		return (SIGDEFERSTOP_VAL_NCHG);
	thread_lock(td);
	td->td_flags = (td->td_flags & ~cflags) | nflags;
	thread_unlock(td);
	return (cflags);
}

/*
 * Restores the STOP handling mode, typically permitting the delivery
 * of SIGSTOP for the current thread.  This does not immediately
 * suspend if a stop was posted.  Instead, the thread will suspend
 * either via ast() or a subsequent interruptible sleep.
 */
void
sigallowstop_impl(int prev)
{
	struct thread *td;
	int cflags;

	KASSERT(prev != SIGDEFERSTOP_VAL_NCHG, ("failed sigallowstop"));
	KASSERT((prev & ~(TDF_SBDRY | TDF_SEINTR | TDF_SERESTART)) == 0,
	    ("sigallowstop: incorrect previous mode %x", prev));
	td = curthread;
	cflags = sigdeferstop_curr_flags(td->td_flags);
	if (cflags != prev) {
		thread_lock(td);
		td->td_flags = (td->td_flags & ~cflags) | prev;
		thread_unlock(td);
	}
}

/*
 * If the current process has received a signal (should be caught or cause
 * termination, should interrupt current syscall), return the signal number.
 * Stop signals with default action are processed immediately, then cleared;
 * they aren't returned.  This is checked after each entry to the system for
 * a syscall or trap (though this can usually be done without calling issignal
 * by checking the pending signal masks in cursig.) The normal call
 * sequence is
 *
 *	while (sig = cursig(curthread))
 *		postsig(sig);
 */
static int
issignal(struct thread *td)
{
	struct proc *p;
	struct sigacts *ps;
	struct sigqueue *queue;
	sigset_t sigpending;
	ksiginfo_t ksi;
	int prop, sig;

	p = td->td_proc;
	ps = p->p_sigacts;
	mtx_assert(&ps->ps_mtx, MA_OWNED);
	PROC_LOCK_ASSERT(p, MA_OWNED);
	for (;;) {
		sigpending = td->td_sigqueue.sq_signals;
		SIGSETOR(sigpending, p->p_sigqueue.sq_signals);
		SIGSETNAND(sigpending, td->td_sigmask);

		if ((p->p_flag & P_PPWAIT) != 0 || (td->td_flags &
		    (TDF_SBDRY | TDF_SERESTART | TDF_SEINTR)) == TDF_SBDRY)
			SIG_STOPSIGMASK(sigpending);
		if (SIGISEMPTY(sigpending))	/* no signal to send */
			return (0);

		/*
		 * Do fast sigblock if requested by usermode.  Since
		 * we do know that there was a signal pending at this
		 * point, set the FAST_SIGBLOCK_PEND as indicator for
		 * usermode to perform a dummy call to
		 * FAST_SIGBLOCK_UNBLOCK, which causes immediate
		 * delivery of postponed pending signal.
		 */
		if ((td->td_pflags & TDP_SIGFASTBLOCK) != 0) {
			if (td->td_sigblock_val != 0)
				SIGSETNAND(sigpending, fastblock_mask);
			if (SIGISEMPTY(sigpending)) {
				td->td_pflags |= TDP_SIGFASTPENDING;
				return (0);
			}
		}

		if ((p->p_flag & (P_TRACED | P_PPTRACE)) == P_TRACED &&
		    (p->p_flag2 & P2_PTRACE_FSTP) != 0 &&
		    SIGISMEMBER(sigpending, SIGSTOP)) {
			/*
			 * If debugger just attached, always consume
			 * SIGSTOP from ptrace(PT_ATTACH) first, to
			 * execute the debugger attach ritual in
			 * order.
			 */
			sig = SIGSTOP;
			td->td_dbgflags |= TDB_FSTP;
		} else {
			sig = sig_ffs(&sigpending);
		}

		/*
		 * We should allow pending but ignored signals below
		 * only if there is sigwait() active, or P_TRACED was
		 * on when they were posted.
		 */
		if (SIGISMEMBER(ps->ps_sigignore, sig) &&
		    (p->p_flag & P_TRACED) == 0 &&
		    (td->td_flags & TDF_SIGWAIT) == 0) {
			sigqueue_delete(&td->td_sigqueue, sig);
			sigqueue_delete(&p->p_sigqueue, sig);
			continue;
		}
		if ((p->p_flag & (P_TRACED | P_PPTRACE)) == P_TRACED) {
			/*
			 * If traced, always stop.
			 * Remove old signal from queue before the stop.
			 * XXX shrug off debugger, it causes siginfo to
			 * be thrown away.
			 */
			queue = &td->td_sigqueue;
			ksiginfo_init(&ksi);
			if (sigqueue_get(queue, sig, &ksi) == 0) {
				queue = &p->p_sigqueue;
				sigqueue_get(queue, sig, &ksi);
			}
			td->td_si = ksi.ksi_info;

			mtx_unlock(&ps->ps_mtx);
			sig = ptracestop(td, sig, &ksi);
			mtx_lock(&ps->ps_mtx);

			td->td_si.si_signo = 0;

			/* 
			 * Keep looking if the debugger discarded or
			 * replaced the signal.
			 */
			if (sig == 0)
				continue;

			/*
			 * If the signal became masked, re-queue it.
			 */
			if (SIGISMEMBER(td->td_sigmask, sig)) {
				ksi.ksi_flags |= KSI_HEAD;
				sigqueue_add(&p->p_sigqueue, sig, &ksi);
				continue;
			}

			/*
			 * If the traced bit got turned off, requeue
			 * the signal and go back up to the top to
			 * rescan signals.  This ensures that p_sig*
			 * and p_sigact are consistent.
			 */
			if ((p->p_flag & P_TRACED) == 0) {
				ksi.ksi_flags |= KSI_HEAD;
				sigqueue_add(queue, sig, &ksi);
				continue;
			}
		}

		prop = sigprop(sig);

		/*
		 * Decide whether the signal should be returned.
		 * Return the signal's number, or fall through
		 * to clear it from the pending mask.
		 */
		if (p->p_sigacts->ps_sigact[_SIG_IDX(sig)] == SIG_DFL) {
			/*
			 * Don't take default actions on system processes.
			 */
			if (p->p_pid <= 1) {
#ifdef DIAGNOSTIC
				/*
				 * Are you sure you want to ignore SIGSEGV
				 * in init? XXX
				 */
				printf("Process (pid %lu) got signal %d\n",
					(u_long)p->p_pid, sig);
#endif
				/*
				 * Deliver signals that would cause a sandbox
				 * unwind (fatal signals) to init to avoid an
				 * inifinite loop on boot if we miscompile init.
				 */
				if (p->p_pid == 1 && (prop & SIGPROP_SBUNWIND) != 0)
					printf("Delivering fatal signal %d to "
					   "system process %s\n", sig, p->p_comm);
				else
					goto ignore;		/* == ignore */
			}
			/*
			 * If there is a pending stop signal to process with
			 * default action, stop here, then clear the signal.
			 * Traced or exiting processes should ignore stops.
			 * Additionally, a member of an orphaned process group
			 * should ignore tty stops.
			 */
			if (prop & SIGPROP_STOP) {
				mtx_unlock(&ps->ps_mtx);
				if ((p->p_flag & (P_TRACED | P_WEXIT |
				    P_SINGLE_EXIT)) != 0 || ((p->p_pgrp->
				    pg_flags & PGRP_ORPHANED) != 0 &&
				    (prop & SIGPROP_TTYSTOP) != 0)) {
					mtx_lock(&ps->ps_mtx);
					goto ignore;	/* == ignore */
				}
				if (TD_SBDRY_INTR(td)) {
					KASSERT((td->td_flags & TDF_SBDRY) != 0,
					    ("lost TDF_SBDRY"));
					mtx_lock(&ps->ps_mtx);
					return (-1);
				}
				WITNESS_WARN(WARN_GIANTOK | WARN_SLEEPOK,
				    &p->p_mtx.lock_object, "Catching SIGSTOP");
				sigqueue_delete(&td->td_sigqueue, sig);
				sigqueue_delete(&p->p_sigqueue, sig);
				p->p_flag |= P_STOPPED_SIG;
				p->p_xsig = sig;
				PROC_SLOCK(p);
				sig_suspend_threads(td, p, 0);
				thread_suspend_switch(td, p);
				PROC_SUNLOCK(p);
				mtx_lock(&ps->ps_mtx);
				goto next;
			} else if ((prop & SIGPROP_IGNORE) != 0 &&
			    (td->td_flags & TDF_SIGWAIT) == 0) {
				/*
				 * Default action is to ignore; drop it if
				 * not in kern_sigtimedwait().
				 */
				goto ignore;	/* == ignore */
			} else
				return (sig);
			/*NOTREACHED*/

<<<<<<< HEAD
		} else if (p->p_sigacts->ps_sigact[_SIG_IDX(sig)] == SIG_IGN) {
			if ((td->td_pflags2 & TDP2_SIGWAIT) == 0)
				goto ignore;	/* == ignore */
=======
		case (intptr_t)SIG_IGN:
			if ((td->td_flags & TDF_SIGWAIT) == 0)
				break;		/* == ignore */
>>>>>>> b599982b
			else
				return (sig);
		} else {
			/*
			 * This signal has an action, let
			 * postsig() process it.
			 */
			return (sig);
		}
ignore:
		sigqueue_delete(&td->td_sigqueue, sig);	/* take the signal! */
		sigqueue_delete(&p->p_sigqueue, sig);
next:;
	}
	/* NOTREACHED */
}

void
thread_stopped(struct proc *p)
{
	int n;

	PROC_LOCK_ASSERT(p, MA_OWNED);
	PROC_SLOCK_ASSERT(p, MA_OWNED);
	n = p->p_suspcount;
	if (p == curproc)
		n++;
	if ((p->p_flag & P_STOPPED_SIG) && (n == p->p_numthreads)) {
		PROC_SUNLOCK(p);
		p->p_flag &= ~P_WAITED;
		PROC_LOCK(p->p_pptr);
		childproc_stopped(p, (p->p_flag & P_TRACED) ?
			CLD_TRAPPED : CLD_STOPPED);
		PROC_UNLOCK(p->p_pptr);
		PROC_SLOCK(p);
	}
}

/*
 * Take the action for the specified signal
 * from the current set of pending signals.
 */
int
postsig(int sig)
{
	struct thread *td;
	struct proc *p;
	struct sigacts *ps;
	sig_t action;
	ksiginfo_t ksi;
	sigset_t returnmask;

	KASSERT(sig != 0, ("postsig"));

	td = curthread;
	p = td->td_proc;
	PROC_LOCK_ASSERT(p, MA_OWNED);
	ps = p->p_sigacts;
	mtx_assert(&ps->ps_mtx, MA_OWNED);
	ksiginfo_init(&ksi);
	if (sigqueue_get(&td->td_sigqueue, sig, &ksi) == 0 &&
	    sigqueue_get(&p->p_sigqueue, sig, &ksi) == 0)
		return (0);
	ksi.ksi_signo = sig;
	if (ksi.ksi_code == SI_TIMER)
		itimer_accept(p, ksi.ksi_timerid, &ksi);
	action = ps->ps_sigact[_SIG_IDX(sig)];
#ifdef KTRACE
	if (KTRPOINT(td, KTR_PSIG))
		ktrpsig(sig, action, td->td_pflags & TDP_OLDMASK ?
		    &td->td_oldsigmask : &td->td_sigmask, ksi.ksi_code);
#endif

	if (action == SIG_DFL) {
		/*
		 * Default action, where the default is to kill
		 * the process.  (Other cases were ignored above.)
		 */
		mtx_unlock(&ps->ps_mtx);
		proc_td_siginfo_capture(td, &ksi.ksi_info);
		sigexit(td, sig);
		/* NOTREACHED */
	} else {
		/*
		 * If we get here, the signal must be caught.
		 */
		KASSERT(action != SIG_IGN, ("postsig action %p",
		    (__cheri_fromcap void *)action));
		KASSERT(!SIGISMEMBER(td->td_sigmask, sig),
		    ("postsig action: blocked sig %d", sig));

		/*
		 * Set the new mask value and also defer further
		 * occurrences of this signal.
		 *
		 * Special case: user has done a sigsuspend.  Here the
		 * current mask is not of interest, but rather the
		 * mask from before the sigsuspend is what we want
		 * restored after the signal processing is completed.
		 */
		if (td->td_pflags & TDP_OLDMASK) {
			returnmask = td->td_oldsigmask;
			td->td_pflags &= ~TDP_OLDMASK;
		} else
			returnmask = td->td_sigmask;

		if (p->p_sig == sig) {
			p->p_sig = 0;
		}
		(*p->p_sysent->sv_sendsig)(action, &ksi, &returnmask);
		postsig_done(sig, td, ps);
	}
	return (1);
}

int
sig_ast_checksusp(struct thread *td)
{
	struct proc *p;
	int ret;

	p = td->td_proc;
	PROC_LOCK_ASSERT(p, MA_OWNED);

	if ((td->td_flags & TDF_NEEDSUSPCHK) == 0)
		return (0);

	ret = thread_suspend_check(1);
	MPASS(ret == 0 || ret == EINTR || ret == ERESTART);
	return (ret);
}

int
sig_ast_needsigchk(struct thread *td)
{
	struct proc *p;
	struct sigacts *ps;
	int ret, sig;

	p = td->td_proc;
	PROC_LOCK_ASSERT(p, MA_OWNED);

	if ((td->td_flags & TDF_NEEDSIGCHK) == 0)
		return (0);

	ps = p->p_sigacts;
	mtx_lock(&ps->ps_mtx);
	sig = cursig(td);
	if (sig == -1) {
		mtx_unlock(&ps->ps_mtx);
		KASSERT((td->td_flags & TDF_SBDRY) != 0, ("lost TDF_SBDRY"));
		KASSERT(TD_SBDRY_INTR(td),
		    ("lost TDF_SERESTART of TDF_SEINTR"));
		KASSERT((td->td_flags & (TDF_SEINTR | TDF_SERESTART)) !=
		    (TDF_SEINTR | TDF_SERESTART),
		    ("both TDF_SEINTR and TDF_SERESTART"));
		ret = TD_SBDRY_ERRNO(td);
	} else if (sig != 0) {
		ret = SIGISMEMBER(ps->ps_sigintr, sig) ? EINTR : ERESTART;
		mtx_unlock(&ps->ps_mtx);
	} else {
		mtx_unlock(&ps->ps_mtx);
		ret = 0;
	}

	/*
	 * Do not go into sleep if this thread was the ptrace(2)
	 * attach leader.  cursig() consumed SIGSTOP from PT_ATTACH,
	 * but we usually act on the signal by interrupting sleep, and
	 * should do that here as well.
	 */
	if ((td->td_dbgflags & TDB_FSTP) != 0) {
		if (ret == 0)
			ret = EINTR;
		td->td_dbgflags &= ~TDB_FSTP;
	}

	return (ret);
}

int
sig_intr(void)
{
	struct thread *td;
	struct proc *p;
	int ret;

	td = curthread;
	if ((td->td_flags & (TDF_NEEDSIGCHK | TDF_NEEDSUSPCHK)) == 0)
		return (0);

	p = td->td_proc;

	PROC_LOCK(p);
	ret = sig_ast_checksusp(td);
	if (ret == 0)
		ret = sig_ast_needsigchk(td);
	PROC_UNLOCK(p);
	return (ret);
}

void
proc_wkilled(struct proc *p)
{

	PROC_LOCK_ASSERT(p, MA_OWNED);
	if ((p->p_flag & P_WKILLED) == 0) {
		p->p_flag |= P_WKILLED;
		/*
		 * Notify swapper that there is a process to swap in.
		 * The notification is racy, at worst it would take 10
		 * seconds for the swapper process to notice.
		 */
		if ((p->p_flag & (P_INMEM | P_SWAPPINGIN)) == 0)
			wakeup(&proc0);
	}
}

/*
 * Kill the current process for stated reason.
 */
void
killproc(struct proc *p, const char *why)
{

	PROC_LOCK_ASSERT(p, MA_OWNED);
	CTR3(KTR_PROC, "killproc: proc %p (pid %d, %s)", p, p->p_pid,
	    p->p_comm);
	log(LOG_ERR, "pid %d (%s), jid %d, uid %d, was killed: %s\n",
	    p->p_pid, p->p_comm, p->p_ucred->cr_prison->pr_id,
	    p->p_ucred->cr_uid, why);
	proc_wkilled(p);
	kern_psignal(p, SIGKILL);
}

/*
 * Force the current process to exit with the specified signal, dumping core
 * if appropriate.  We bypass the normal tests for masked and caught signals,
 * allowing unrecoverable failures to terminate the process without changing
 * signal state.  Mark the accounting record with the signal termination.
 * If dumping core, save the signal number for the debugger.  Calls exit and
 * does not return.
 */
void
sigexit(struct thread *td, int sig)
{
	struct proc *p = td->td_proc;

	PROC_LOCK_ASSERT(p, MA_OWNED);
	p->p_acflag |= AXSIG;
	/*
	 * We must be single-threading to generate a core dump.  This
	 * ensures that the registers in the core file are up-to-date.
	 * Also, the ELF dump handler assumes that the thread list doesn't
	 * change out from under it.
	 *
	 * XXX If another thread attempts to single-thread before us
	 *     (e.g. via fork()), we won't get a dump at all.
	 */
	if ((sigprop(sig) & SIGPROP_CORE) &&
	    thread_single(p, SINGLE_NO_EXIT) == 0) {
		p->p_sig = sig;
		/*
		 * Log signals which would cause core dumps
		 * (Log as LOG_INFO to appease those who don't want
		 * these messages.)
		 * XXX : Todo, as well as euid, write out ruid too
		 * Note that coredump() drops proc lock.
		 */
		if (coredump(td) == 0)
			sig |= WCOREFLAG;
		if (kern_logsigexit)
			log(LOG_INFO,
			    "pid %d (%s), jid %d, uid %d: exited on "
			    "signal %d%s\n", p->p_pid, p->p_comm,
			    p->p_ucred->cr_prison->pr_id,
			    td->td_ucred->cr_uid,
			    sig &~ WCOREFLAG,
			    sig & WCOREFLAG ? " (core dumped)" : "");
	} else
		PROC_UNLOCK(p);
	exit1(td, 0, sig);
	/* NOTREACHED */
}

/*
 * Send queued SIGCHLD to parent when child process's state
 * is changed.
 */
static void
sigparent(struct proc *p, int reason, int status)
{
	PROC_LOCK_ASSERT(p, MA_OWNED);
	PROC_LOCK_ASSERT(p->p_pptr, MA_OWNED);

	if (p->p_ksi != NULL) {
		p->p_ksi->ksi_signo  = SIGCHLD;
		p->p_ksi->ksi_code   = reason;
		p->p_ksi->ksi_status = status;
		p->p_ksi->ksi_pid    = p->p_pid;
		p->p_ksi->ksi_uid    = p->p_ucred->cr_ruid;
		if (KSI_ONQ(p->p_ksi))
			return;
	}
	pksignal(p->p_pptr, SIGCHLD, p->p_ksi);
}

static void
childproc_jobstate(struct proc *p, int reason, int sig)
{
	struct sigacts *ps;

	PROC_LOCK_ASSERT(p, MA_OWNED);
	PROC_LOCK_ASSERT(p->p_pptr, MA_OWNED);

	/*
	 * Wake up parent sleeping in kern_wait(), also send
	 * SIGCHLD to parent, but SIGCHLD does not guarantee
	 * that parent will awake, because parent may masked
	 * the signal.
	 */
	p->p_pptr->p_flag |= P_STATCHILD;
	wakeup(p->p_pptr);

	ps = p->p_pptr->p_sigacts;
	mtx_lock(&ps->ps_mtx);
	if ((ps->ps_flag & PS_NOCLDSTOP) == 0) {
		mtx_unlock(&ps->ps_mtx);
		sigparent(p, reason, sig);
	} else
		mtx_unlock(&ps->ps_mtx);
}

void
childproc_stopped(struct proc *p, int reason)
{

	childproc_jobstate(p, reason, p->p_xsig);
}

void
childproc_continued(struct proc *p)
{
	childproc_jobstate(p, CLD_CONTINUED, SIGCONT);
}

void
childproc_exited(struct proc *p)
{
	int reason, status;

	if (WCOREDUMP(p->p_xsig)) {
		reason = CLD_DUMPED;
		status = WTERMSIG(p->p_xsig);
	} else if (WIFSIGNALED(p->p_xsig)) {
		reason = CLD_KILLED;
		status = WTERMSIG(p->p_xsig);
	} else {
		reason = CLD_EXITED;
		status = p->p_xexit;
	}
	/*
	 * XXX avoid calling wakeup(p->p_pptr), the work is
	 * done in exit1().
	 */
	sigparent(p, reason, status);
}

#define	MAX_NUM_CORE_FILES 100000
#ifndef NUM_CORE_FILES
#define	NUM_CORE_FILES 5
#endif
CTASSERT(NUM_CORE_FILES >= 0 && NUM_CORE_FILES <= MAX_NUM_CORE_FILES);
static int num_cores = NUM_CORE_FILES;

static int
sysctl_debug_num_cores_check (SYSCTL_HANDLER_ARGS)
{
	int error;
	int new_val;

	new_val = num_cores;
	error = sysctl_handle_int(oidp, &new_val, 0, req);
	if (error != 0 || req->newptr == NULL)
		return (error);
	if (new_val > MAX_NUM_CORE_FILES)
		new_val = MAX_NUM_CORE_FILES;
	if (new_val < 0)
		new_val = 0;
	num_cores = new_val;
	return (0);
}
SYSCTL_PROC(_debug, OID_AUTO, ncores,
    CTLTYPE_INT | CTLFLAG_RW | CTLFLAG_NEEDGIANT, 0, sizeof(int),
    sysctl_debug_num_cores_check, "I",
    "Maximum number of generated process corefiles while using index format");

#define	GZIP_SUFFIX	".gz"
#define	ZSTD_SUFFIX	".zst"

int compress_user_cores = 0;

static int
sysctl_compress_user_cores(SYSCTL_HANDLER_ARGS)
{
	int error, val;

	val = compress_user_cores;
	error = sysctl_handle_int(oidp, &val, 0, req);
	if (error != 0 || req->newptr == NULL)
		return (error);
	if (val != 0 && !compressor_avail(val))
		return (EINVAL);
	compress_user_cores = val;
	return (error);
}
SYSCTL_PROC(_kern, OID_AUTO, compress_user_cores,
    CTLTYPE_INT | CTLFLAG_RWTUN | CTLFLAG_NEEDGIANT, 0, sizeof(int),
    sysctl_compress_user_cores, "I",
    "Enable compression of user corefiles ("
    __XSTRING(COMPRESS_GZIP) " = gzip, "
    __XSTRING(COMPRESS_ZSTD) " = zstd)");

int compress_user_cores_level = 6;
SYSCTL_INT(_kern, OID_AUTO, compress_user_cores_level, CTLFLAG_RWTUN,
    &compress_user_cores_level, 0,
    "Corefile compression level");

/*
 * Protect the access to corefilename[] by allproc_lock.
 */
#define	corefilename_lock	allproc_lock

static char corefilename[MAXPATHLEN] = {"%N.core"};
TUNABLE_STR("kern.corefile", corefilename, sizeof(corefilename));

static int
sysctl_kern_corefile(SYSCTL_HANDLER_ARGS)
{
	int error;

	sx_xlock(&corefilename_lock);
	error = sysctl_handle_string(oidp, corefilename, sizeof(corefilename),
	    req);
	sx_xunlock(&corefilename_lock);

	return (error);
}
SYSCTL_PROC(_kern, OID_AUTO, corefile, CTLTYPE_STRING | CTLFLAG_RW |
    CTLFLAG_MPSAFE, 0, 0, sysctl_kern_corefile, "A",
    "Process corefile name format string");

static void
vnode_close_locked(struct thread *td, struct vnode *vp)
{

	VOP_UNLOCK(vp);
	vn_close(vp, FWRITE, td->td_ucred, td);
}

/*
 * If the core format has a %I in it, then we need to check
 * for existing corefiles before defining a name.
 * To do this we iterate over 0..ncores to find a
 * non-existing core file name to use. If all core files are
 * already used we choose the oldest one.
 */
static int
corefile_open_last(struct thread *td, char *name, int indexpos,
    int indexlen, int ncores, struct vnode **vpp)
{
	struct vnode *oldvp, *nextvp, *vp;
	struct vattr vattr;
	struct nameidata nd;
	int error, i, flags, oflags, cmode;
	char ch;
	struct timespec lasttime;

	nextvp = oldvp = NULL;
	cmode = S_IRUSR | S_IWUSR;
	oflags = VN_OPEN_NOAUDIT | VN_OPEN_NAMECACHE |
	    (capmode_coredump ? VN_OPEN_NOCAPCHECK : 0);

	for (i = 0; i < ncores; i++) {
		flags = O_CREAT | FWRITE | O_NOFOLLOW;

		ch = name[indexpos + indexlen];
		(void)snprintf(name + indexpos, indexlen + 1, "%.*u", indexlen,
		    i);
		name[indexpos + indexlen] = ch;

		NDINIT(&nd, LOOKUP, NOFOLLOW, UIO_SYSSPACE, PTR2CAP(name), td);
		error = vn_open_cred(&nd, &flags, cmode, oflags, td->td_ucred,
		    NULL);
		if (error != 0)
			break;

		vp = nd.ni_vp;
		NDFREE(&nd, NDF_ONLY_PNBUF);
		if ((flags & O_CREAT) == O_CREAT) {
			nextvp = vp;
			break;
		}

		error = VOP_GETATTR(vp, &vattr, td->td_ucred);
		if (error != 0) {
			vnode_close_locked(td, vp);
			break;
		}

		if (oldvp == NULL ||
		    lasttime.tv_sec > vattr.va_mtime.tv_sec ||
		    (lasttime.tv_sec == vattr.va_mtime.tv_sec &&
		    lasttime.tv_nsec >= vattr.va_mtime.tv_nsec)) {
			if (oldvp != NULL)
				vn_close(oldvp, FWRITE, td->td_ucred, td);
			oldvp = vp;
			VOP_UNLOCK(oldvp);
			lasttime = vattr.va_mtime;
		} else {
			vnode_close_locked(td, vp);
		}
	}

	if (oldvp != NULL) {
		if (nextvp == NULL) {
			if ((td->td_proc->p_flag & P_SUGID) != 0) {
				error = EFAULT;
				vn_close(oldvp, FWRITE, td->td_ucred, td);
			} else {
				nextvp = oldvp;
				error = vn_lock(nextvp, LK_EXCLUSIVE);
				if (error != 0) {
					vn_close(nextvp, FWRITE, td->td_ucred,
					    td);
					nextvp = NULL;
				}
			}
		} else {
			vn_close(oldvp, FWRITE, td->td_ucred, td);
		}
	}
	if (error != 0) {
		if (nextvp != NULL)
			vnode_close_locked(td, oldvp);
	} else {
		*vpp = nextvp;
	}

	return (error);
}

/*
 * corefile_open(comm, uid, pid, td, compress, vpp, namep)
 * Expand the name described in corefilename, using name, uid, and pid
 * and open/create core file.
 * corefilename is a printf-like string, with three format specifiers:
 *	%N	name of process ("name")
 *	%P	process id (pid)
 *	%U	user id (uid)
 * For example, "%N.core" is the default; they can be disabled completely
 * by using "/dev/null", or all core files can be stored in "/cores/%U/%N-%P".
 * This is controlled by the sysctl variable kern.corefile (see above).
 */
static int
corefile_open(const char *comm, uid_t uid, pid_t pid, struct thread *td,
    int compress, int signum, struct vnode **vpp, char **namep)
{
	struct sbuf sb;
	struct nameidata nd;
	const char *format;
	char *hostname, *name;
	int cmode, error, flags, i, indexpos, indexlen, oflags, ncores;

	static struct timeval lastfail;
	static int curfail;

	hostname = NULL;
	format = corefilename;
	name = malloc(MAXPATHLEN, M_TEMP, M_WAITOK | M_ZERO);
	indexlen = 0;
	indexpos = -1;
	ncores = num_cores;
	(void)sbuf_new(&sb, name, MAXPATHLEN, SBUF_FIXEDLEN);
	sx_slock(&corefilename_lock);
	for (i = 0; format[i] != '\0'; i++) {
		switch (format[i]) {
		case '%':	/* Format character */
			i++;
			switch (format[i]) {
			case '%':
				sbuf_putc(&sb, '%');
				break;
			case 'H':	/* hostname */
				if (hostname == NULL) {
					hostname = malloc(MAXHOSTNAMELEN,
					    M_TEMP, M_WAITOK);
				}
				getcredhostname(td->td_ucred, hostname,
				    MAXHOSTNAMELEN);
				sbuf_printf(&sb, "%s", hostname);
				break;
			case 'I':	/* autoincrementing index */
				if (indexpos != -1) {
					sbuf_printf(&sb, "%%I");
					break;
				}

				indexpos = sbuf_len(&sb);
				sbuf_printf(&sb, "%u", ncores - 1);
				indexlen = sbuf_len(&sb) - indexpos;
				break;
			case 'N':	/* process name */
				sbuf_printf(&sb, "%s", comm);
				break;
			case 'P':	/* process id */
				sbuf_printf(&sb, "%u", pid);
				break;
			case 'S':	/* signal number */
				sbuf_printf(&sb, "%i", signum);
				break;
			case 'U':	/* user id */
				sbuf_printf(&sb, "%u", uid);
				break;
			default:
				log(LOG_ERR,
				    "Unknown format character %c in "
				    "corename `%s'\n", format[i], format);
				break;
			}
			break;
		default:
			sbuf_putc(&sb, format[i]);
			break;
		}
	}
	sx_sunlock(&corefilename_lock);
	free(hostname, M_TEMP);
	if (compress == COMPRESS_GZIP)
		sbuf_printf(&sb, GZIP_SUFFIX);
	else if (compress == COMPRESS_ZSTD)
		sbuf_printf(&sb, ZSTD_SUFFIX);
	if (sbuf_error(&sb) != 0) {
		log(LOG_ERR, "pid %ld (%s), uid (%lu): corename is too "
		    "long\n", (long)pid, comm, (u_long)uid);
		sbuf_delete(&sb);
		free(name, M_TEMP);
		return (ENOMEM);
	}
	sbuf_finish(&sb);
	sbuf_delete(&sb);

	if (indexpos != -1) {
		error = corefile_open_last(td, name, indexpos, indexlen, ncores,
		    vpp);
		if (error != 0) {
			log(LOG_ERR,
			    "pid %d (%s), uid (%u):  Path `%s' failed "
			    "on initial open test, error = %d\n",
			    pid, comm, uid, name, error);
		}
	} else {
		cmode = coredump_fs_mode;
		oflags = VN_OPEN_NOAUDIT | VN_OPEN_NAMECACHE |
		    (capmode_coredump ? VN_OPEN_NOCAPCHECK : 0);
		flags = O_CREAT | FWRITE | O_NOFOLLOW;
		if ((td->td_proc->p_flag & P_SUGID) != 0)
			flags |= O_EXCL;

		NDINIT(&nd, LOOKUP, NOFOLLOW, UIO_SYSSPACE, PTR2CAP(name), td);
		error = vn_open_cred(&nd, &flags, cmode, oflags, td->td_ucred,
		    NULL);
		if (error == 0) {
			*vpp = nd.ni_vp;
			NDFREE(&nd, NDF_ONLY_PNBUF);
		}
	}

	if (error != 0) {
		if (ppsratecheck(&lastfail, &curfail, 1)) {
			log(LOG_ERR, "pid %d (%s), uid (%u): Failed to open "
			    "coredump file '%s', error=%d\n", pid, comm, uid,
			    name, error);
		}
#ifdef AUDIT
		audit_proc_coredump(td, name, error);
#endif
		free(name, M_TEMP);
		return (error);
	}
	*namep = name;
	return (0);
}

/*
 * Dump a process' core.  The main routine does some
 * policy checking, and creates the name of the coredump;
 * then it passes on a vnode and a size limit to the process-specific
 * coredump routine if there is one; if there _is not_ one, it returns
 * ENOSYS; otherwise it returns the error from the process-specific routine.
 */

static int
coredump(struct thread *td)
{
	struct proc *p = td->td_proc;
	struct ucred *cred = td->td_ucred;
	struct vnode *vp;
	struct flock lf;
	struct vattr vattr;
	size_t fullpathsize;
	int error, error1, locked;
	char *name;			/* name of corefile */
	void *rl_cookie;
	off_t limit;
	char *fullpath, *freepath = NULL;
	struct sbuf *sb;

	PROC_LOCK_ASSERT(p, MA_OWNED);
	MPASS((p->p_flag & P_HADTHREADS) == 0 || p->p_singlethread == td);

	if (!do_coredump || (!sugid_coredump && (p->p_flag & P_SUGID) != 0) ||
	    (p->p_flag2 & P2_NOTRACE) != 0) {
		PROC_UNLOCK(p);
		return (EFAULT);
	}

	/*
	 * Note that the bulk of limit checking is done after
	 * the corefile is created.  The exception is if the limit
	 * for corefiles is 0, in which case we don't bother
	 * creating the corefile at all.  This layout means that
	 * a corefile is truncated instead of not being created,
	 * if it is larger than the limit.
	 */
	limit = (off_t)lim_cur(td, RLIMIT_CORE);
	if (limit == 0 || racct_get_available(p, RACCT_CORE) == 0) {
		PROC_UNLOCK(p);
		return (EFBIG);
	}
	PROC_UNLOCK(p);

	error = corefile_open(p->p_comm, cred->cr_uid, p->p_pid, td,
	    compress_user_cores, p->p_sig, &vp, &name);
	if (error != 0)
		return (error);

	/*
	 * Don't dump to non-regular files or files with links.
	 * Do not dump into system files. Effective user must own the corefile.
	 */
	if (vp->v_type != VREG || VOP_GETATTR(vp, &vattr, cred) != 0 ||
	    vattr.va_nlink != 1 || (vp->v_vflag & VV_SYSTEM) != 0 ||
	    vattr.va_uid != cred->cr_uid) {
		VOP_UNLOCK(vp);
		error = EFAULT;
		goto out;
	}

	VOP_UNLOCK(vp);

	/* Postpone other writers, including core dumps of other processes. */
	rl_cookie = vn_rangelock_wlock(vp, 0, OFF_MAX);

	lf.l_whence = SEEK_SET;
	lf.l_start = 0;
	lf.l_len = 0;
	lf.l_type = F_WRLCK;
	locked = (VOP_ADVLOCK(vp, (caddr_t)p, F_SETLK, &lf, F_FLOCK) == 0);

	VATTR_NULL(&vattr);
	vattr.va_size = 0;
	if (set_core_nodump_flag)
		vattr.va_flags = UF_NODUMP;
	vn_lock(vp, LK_EXCLUSIVE | LK_RETRY);
	VOP_SETATTR(vp, &vattr, cred);
	VOP_UNLOCK(vp);
	PROC_LOCK(p);
	p->p_acflag |= ACORE;
	PROC_UNLOCK(p);

	if (p->p_sysent->sv_coredump != NULL) {
		error = p->p_sysent->sv_coredump(td, vp, limit, 0);
	} else {
		error = ENOSYS;
	}

	if (locked) {
		lf.l_type = F_UNLCK;
		VOP_ADVLOCK(vp, (caddr_t)p, F_UNLCK, &lf, F_FLOCK);
	}
	vn_rangelock_unlock(vp, rl_cookie);

	/*
	 * Notify the userland helper that a process triggered a core dump.
	 * This allows the helper to run an automated debugging session.
	 */
	if (error != 0 || coredump_devctl == 0)
		goto out;
	sb = sbuf_new_auto();
	if (vn_fullpath_global(p->p_textvp, &fullpath, &freepath) != 0)
		goto out2;
	sbuf_printf(sb, "comm=\"");
	devctl_safe_quote_sb(sb, fullpath);
	free(freepath, M_TEMP);
	sbuf_printf(sb, "\" core=\"");

	/*
	 * We can't lookup core file vp directly. When we're replacing a core, and
	 * other random times, we flush the name cache, so it will fail. Instead,
	 * if the path of the core is relative, add the current dir in front if it.
	 */
	if (name[0] != '/') {
		fullpathsize = MAXPATHLEN;
		freepath = malloc(fullpathsize, M_TEMP, M_WAITOK);
		if (vn_getcwd(freepath, &fullpath, &fullpathsize) != 0) {
			free(freepath, M_TEMP);
			goto out2;
		}
		devctl_safe_quote_sb(sb, fullpath);
		free(freepath, M_TEMP);
		sbuf_putc(sb, '/');
	}
	devctl_safe_quote_sb(sb, name);
	sbuf_printf(sb, "\"");
	if (sbuf_finish(sb) == 0)
		devctl_notify("kernel", "signal", "coredump", sbuf_data(sb));
out2:
	sbuf_delete(sb);
out:
	error1 = vn_close(vp, FWRITE, cred, td);
	if (error == 0)
		error = error1;
#ifdef AUDIT
	audit_proc_coredump(td, name, error);
#endif
	free(name, M_TEMP);
	return (error);
}

/*
 * Nonexistent system call-- signal process (may want to handle it).  Flag
 * error in case process won't see signal immediately (blocked or ignored).
 */
#ifndef _SYS_SYSPROTO_H_
struct nosys_args {
	int	dummy;
};
#endif
/* ARGSUSED */
int
nosys(struct thread *td, struct nosys_args *args)
{
	struct proc *p;

	p = td->td_proc;

	PROC_LOCK(p);
	tdsignal(td, SIGSYS);
	PROC_UNLOCK(p);
	if (kern_lognosys == 1 || kern_lognosys == 3) {
		uprintf("pid %d comm %s: nosys %d\n", p->p_pid, p->p_comm,
		    td->td_sa.code);
	}
	if (kern_lognosys == 2 || kern_lognosys == 3 ||
	    (p->p_pid == 1 && (kern_lognosys & 3) == 0)) {
		printf("pid %d comm %s: nosys %d\n", p->p_pid, p->p_comm,
		    td->td_sa.code);
	}
	return (ENOSYS);
}

/*
 * Send a SIGIO or SIGURG signal to a process or process group using stored
 * credentials rather than those of the current process.
 */
void
pgsigio(struct sigio **sigiop, int sig, int checkctty)
{
	ksiginfo_t ksi;
	struct sigio *sigio;

	ksiginfo_init(&ksi);
	ksi.ksi_signo = sig;
	ksi.ksi_code = SI_KERNEL;

	SIGIO_LOCK();
	sigio = *sigiop;
	if (sigio == NULL) {
		SIGIO_UNLOCK();
		return;
	}
	if (sigio->sio_pgid > 0) {
		PROC_LOCK(sigio->sio_proc);
		if (CANSIGIO(sigio->sio_ucred, sigio->sio_proc->p_ucred))
			kern_psignal(sigio->sio_proc, sig);
		PROC_UNLOCK(sigio->sio_proc);
	} else if (sigio->sio_pgid < 0) {
		struct proc *p;

		PGRP_LOCK(sigio->sio_pgrp);
		LIST_FOREACH(p, &sigio->sio_pgrp->pg_members, p_pglist) {
			PROC_LOCK(p);
			if (p->p_state == PRS_NORMAL &&
			    CANSIGIO(sigio->sio_ucred, p->p_ucred) &&
			    (checkctty == 0 || (p->p_flag & P_CONTROLT)))
				kern_psignal(p, sig);
			PROC_UNLOCK(p);
		}
		PGRP_UNLOCK(sigio->sio_pgrp);
	}
	SIGIO_UNLOCK();
}

static int
filt_sigattach(struct knote *kn)
{
	struct proc *p = curproc;

	kn->kn_ptr.p_proc = p;
	kn->kn_flags |= EV_CLEAR;		/* automatically set */

	knlist_add(p->p_klist, kn, 0);

	return (0);
}

static void
filt_sigdetach(struct knote *kn)
{
	struct proc *p = kn->kn_ptr.p_proc;

	knlist_remove(p->p_klist, kn, 0);
}

/*
 * signal knotes are shared with proc knotes, so we apply a mask to
 * the hint in order to differentiate them from process hints.  This
 * could be avoided by using a signal-specific knote list, but probably
 * isn't worth the trouble.
 */
static int
filt_signal(struct knote *kn, long hint)
{

	if (hint & NOTE_SIGNAL) {
		hint &= ~NOTE_SIGNAL;

		if (kn->kn_id == hint)
			kn->kn_data++;
	}
	return (kn->kn_data != 0);
}

struct sigacts *
sigacts_alloc(void)
{
	struct sigacts *ps;

	ps = malloc(sizeof(struct sigacts), M_SUBPROC, M_WAITOK | M_ZERO);
	refcount_init(&ps->ps_refcnt, 1);
	mtx_init(&ps->ps_mtx, "sigacts", NULL, MTX_DEF);
	return (ps);
}

void
sigacts_free(struct sigacts *ps)
{

	if (refcount_release(&ps->ps_refcnt) == 0)
		return;
	mtx_destroy(&ps->ps_mtx);
	free(ps, M_SUBPROC);
}

struct sigacts *
sigacts_hold(struct sigacts *ps)
{

	refcount_acquire(&ps->ps_refcnt);
	return (ps);
}

void
sigacts_copy(struct sigacts *dest, struct sigacts *src)
{

	KASSERT(dest->ps_refcnt == 1, ("sigacts_copy to shared dest"));
	mtx_lock(&src->ps_mtx);
	memcpy(dest, src, offsetof(struct sigacts, ps_refcnt));
	mtx_unlock(&src->ps_mtx);
}

int
sigacts_shared(struct sigacts *ps)
{

	return (ps->ps_refcnt > 1);
}

void
sig_drop_caught(struct proc *p)
{
	int sig;
	struct sigacts *ps;

	ps = p->p_sigacts;
	PROC_LOCK_ASSERT(p, MA_OWNED);
	mtx_assert(&ps->ps_mtx, MA_OWNED);
	while (SIGNOTEMPTY(ps->ps_sigcatch)) {
		sig = sig_ffs(&ps->ps_sigcatch);
		sigdflt(ps, sig);
		if ((sigprop(sig) & SIGPROP_IGNORE) != 0)
			sigqueue_delete_proc(p, sig);
	}
}

static void
sigfastblock_failed(struct thread *td, bool sendsig, bool write)
{
	ksiginfo_t ksi;

	/*
	 * Prevent further fetches and SIGSEGVs, allowing thread to
	 * issue syscalls despite corruption.
	 */
	sigfastblock_clear(td);

	if (!sendsig)
		return;
	ksiginfo_init_trap(&ksi);
	ksi.ksi_signo = SIGSEGV;
	ksi.ksi_code = write ? SEGV_ACCERR : SEGV_MAPERR;
	ksi.ksi_addr = td->td_sigblock_ptr;
	trapsignal(td, &ksi);
}

static bool
sigfastblock_fetch_sig(struct thread *td, bool sendsig, uint32_t *valp)
{
	uint32_t res;

	if ((td->td_pflags & TDP_SIGFASTBLOCK) == 0)
		return (true);
	if (fueword32(td->td_sigblock_ptr, &res) == -1) {
		sigfastblock_failed(td, sendsig, false);
		return (false);
	}
	*valp = res;
	td->td_sigblock_val = res & ~SIGFASTBLOCK_FLAGS;
	return (true);
}

static void
sigfastblock_resched(struct thread *td, bool resched)
{
	struct proc *p;

	if (resched) {
		p = td->td_proc;
		PROC_LOCK(p);
		reschedule_signals(p, td->td_sigmask, 0);
		PROC_UNLOCK(p);
	}
	thread_lock(td);
	td->td_flags |= TDF_ASTPENDING | TDF_NEEDSIGCHK;
	thread_unlock(td);
}

int
sys_sigfastblock(struct thread *td, struct sigfastblock_args *uap)
{

	return (kern_sigfastblock(td, uap->cmd, uap->ptr));
}

int
kern_sigfastblock(struct thread *td, int cmd, uint32_t * __capability ptr)
{
	struct proc *p;
	int error, res;
	uint32_t oldval;

	error = 0;
	p = td->td_proc;
	switch (cmd) {
	case SIGFASTBLOCK_SETPTR:
		if ((td->td_pflags & TDP_SIGFASTBLOCK) != 0) {
			error = EBUSY;
			break;
		}
		if (!__builtin_is_aligned(ptr, sizeof(uint32_t))) {
			error = EINVAL;
			break;
		}
		td->td_pflags |= TDP_SIGFASTBLOCK;
		td->td_sigblock_ptr = ptr;
		break;

	case SIGFASTBLOCK_UNBLOCK:
		if ((td->td_pflags & TDP_SIGFASTBLOCK) == 0) {
			error = EINVAL;
			break;
		}

		for (;;) {
			res = casueword32(td->td_sigblock_ptr,
			    SIGFASTBLOCK_PEND, &oldval, 0);
			if (res == -1) {
				error = EFAULT;
				sigfastblock_failed(td, false, true);
				break;
			}
			if (res == 0)
				break;
			MPASS(res == 1);
			if (oldval != SIGFASTBLOCK_PEND) {
				error = EBUSY;
				break;
			}
			error = thread_check_susp(td, false);
			if (error != 0)
				break;
		}
		if (error != 0)
			break;

		/*
		 * td_sigblock_val is cleared there, but not on a
		 * syscall exit.  The end effect is that a single
		 * interruptible sleep, while user sigblock word is
		 * set, might return EINTR or ERESTART to usermode
		 * without delivering signal.  All further sleeps,
		 * until userspace clears the word and does
		 * sigfastblock(UNBLOCK), observe current word and no
		 * longer get interrupted.  It is slight
		 * non-conformance, with alternative to have read the
		 * sigblock word on each syscall entry.
		 */
		td->td_sigblock_val = 0;

		/*
		 * Rely on normal ast mechanism to deliver pending
		 * signals to current thread.  But notify others about
		 * fake unblock.
		 */
		sigfastblock_resched(td, error == 0 && p->p_numthreads != 1);

		break;

	case SIGFASTBLOCK_UNSETPTR:
		if ((td->td_pflags & TDP_SIGFASTBLOCK) == 0) {
			error = EINVAL;
			break;
		}
		if (!sigfastblock_fetch_sig(td, false, &oldval)) {
			error = EFAULT;
			break;
		}
		if (oldval != 0 && oldval != SIGFASTBLOCK_PEND) {
			error = EBUSY;
			break;
		}
		sigfastblock_clear(td);
		break;

	default:
		error = EINVAL;
		break;
	}
	return (error);
}

void
sigfastblock_clear(struct thread *td)
{
	bool resched;

	if ((td->td_pflags & TDP_SIGFASTBLOCK) == 0)
		return;
	td->td_sigblock_val = 0;
	resched = (td->td_pflags & TDP_SIGFASTPENDING) != 0 ||
	    SIGPENDING(td);
	td->td_pflags &= ~(TDP_SIGFASTBLOCK | TDP_SIGFASTPENDING);
	sigfastblock_resched(td, resched);
}

void
sigfastblock_fetch(struct thread *td)
{
	uint32_t val;

	(void)sigfastblock_fetch_sig(td, true, &val);
}

static void
sigfastblock_setpend1(struct thread *td)
{
	int res;
	uint32_t oldval;

	if ((td->td_pflags & TDP_SIGFASTPENDING) == 0)
		return;
	res = fueword32(td->td_sigblock_ptr, &oldval);
	if (res == -1) {
		sigfastblock_failed(td, true, false);
		return;
	}
	for (;;) {
		res = casueword32(td->td_sigblock_ptr, oldval, &oldval,
		    oldval | SIGFASTBLOCK_PEND);
		if (res == -1) {
			sigfastblock_failed(td, true, true);
			return;
		}
		if (res == 0) {
			td->td_sigblock_val = oldval & ~SIGFASTBLOCK_FLAGS;
			td->td_pflags &= ~TDP_SIGFASTPENDING;
			break;
		}
		MPASS(res == 1);
		if (thread_check_susp(td, false) != 0)
			break;
	}
}

void
sigfastblock_setpend(struct thread *td, bool resched)
{
	struct proc *p;

	sigfastblock_setpend1(td);
	if (resched) {
		p = td->td_proc;
		PROC_LOCK(p);
		reschedule_signals(p, fastblock_mask, SIGPROCMASK_FASTBLK);
		PROC_UNLOCK(p);
	}
}
// CHERI CHANGES START
// {
//   "updated": 20191022,
//   "target_type": "kernel",
//   "changes": [
//     "kernel_sig_types",
//     "integer_provenance",
//     "user_capabilities"
//   ]
// }
// CHERI CHANGES END<|MERGE_RESOLUTION|>--- conflicted
+++ resolved
@@ -3171,15 +3171,9 @@
 				return (sig);
 			/*NOTREACHED*/
 
-<<<<<<< HEAD
 		} else if (p->p_sigacts->ps_sigact[_SIG_IDX(sig)] == SIG_IGN) {
-			if ((td->td_pflags2 & TDP2_SIGWAIT) == 0)
+			if ((td->td_flags & TDF_SIGWAIT) == 0)
 				goto ignore;	/* == ignore */
-=======
-		case (intptr_t)SIG_IGN:
-			if ((td->td_flags & TDF_SIGWAIT) == 0)
-				break;		/* == ignore */
->>>>>>> b599982b
 			else
 				return (sig);
 		} else {
