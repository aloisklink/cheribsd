--- conflicted
+++ resolved
@@ -94,7 +94,6 @@
 		goto retval;
 	}
 
-<<<<<<< HEAD
 #if __has_feature(capabilities) && !defined(CPU_CHERI_NO_SYSCALL_AUTHORIZE)
 	/*
 	 * Constrain code that can originate system calls if
@@ -106,10 +105,7 @@
 		goto retval;
 #endif
 
-	if (__predict_false((p->p_flag & P_TRACED) != 0)) {
-=======
 	if (__predict_false(traced)) {
->>>>>>> 2a080e3d
 		PROC_LOCK(p);
 		if (p->p_ptevents & PTRACE_SCE)
 			ptracestop((td), SIGTRAP, NULL);
