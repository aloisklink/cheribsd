/*-
 * SPDX-License-Identifier: BSD-4-Clause
 *
 * Copyright (C) 1994, David Greenman
 * Copyright (c) 1990, 1993
 *	The Regents of the University of California.  All rights reserved.
 * Copyright (C) 2010 Konstantin Belousov <kib@freebsd.org>
 *
 * This code is derived from software contributed to Berkeley by
 * the University of Utah, and William Jolitz.
 *
 * Redistribution and use in source and binary forms, with or without
 * modification, are permitted provided that the following conditions
 * are met:
 * 1. Redistributions of source code must retain the above copyright
 *    notice, this list of conditions and the following disclaimer.
 * 2. Redistributions in binary form must reproduce the above copyright
 *    notice, this list of conditions and the following disclaimer in the
 *    documentation and/or other materials provided with the distribution.
 * 3. All advertising materials mentioning features or use of this software
 *    must display the following acknowledgement:
 *	This product includes software developed by the University of
 *	California, Berkeley and its contributors.
 * 4. Neither the name of the University nor the names of its contributors
 *    may be used to endorse or promote products derived from this software
 *    without specific prior written permission.
 *
 * THIS SOFTWARE IS PROVIDED BY THE REGENTS AND CONTRIBUTORS ``AS IS'' AND
 * ANY EXPRESS OR IMPLIED WARRANTIES, INCLUDING, BUT NOT LIMITED TO, THE
 * IMPLIED WARRANTIES OF MERCHANTABILITY AND FITNESS FOR A PARTICULAR PURPOSE
 * ARE DISCLAIMED.  IN NO EVENT SHALL THE REGENTS OR CONTRIBUTORS BE LIABLE
 * FOR ANY DIRECT, INDIRECT, INCIDENTAL, SPECIAL, EXEMPLARY, OR CONSEQUENTIAL
 * DAMAGES (INCLUDING, BUT NOT LIMITED TO, PROCUREMENT OF SUBSTITUTE GOODS
 * OR SERVICES; LOSS OF USE, DATA, OR PROFITS; OR BUSINESS INTERRUPTION)
 * HOWEVER CAUSED AND ON ANY THEORY OF LIABILITY, WHETHER IN CONTRACT, STRICT
 * LIABILITY, OR TORT (INCLUDING NEGLIGENCE OR OTHERWISE) ARISING IN ANY WAY
 * OUT OF THE USE OF THIS SOFTWARE, EVEN IF ADVISED OF THE POSSIBILITY OF
 * SUCH DAMAGE.
 *
 *	from: @(#)trap.c	7.4 (Berkeley) 5/13/91
 */

#include "opt_capsicum.h"
#include "opt_ktrace.h"

__FBSDID("$FreeBSD$");

#include <sys/capsicum.h>
#include <sys/ktr.h>
#include <sys/vmmeter.h>
#ifdef KTRACE
#include <sys/uio.h>
#include <sys/ktrace.h>
#endif
#include <security/audit/audit.h>

<<<<<<< HEAD
#ifdef CPU_CHERI
#include <cheri/cheri.h>
#endif

static inline int
=======
static inline void
>>>>>>> 895d57ec
syscallenter(struct thread *td)
{
	struct proc *p;
	struct syscall_args *sa;
	int error, traced;

	VM_CNT_INC(v_syscall);
	p = td->td_proc;
	sa = &td->td_sa;

	td->td_pticks = 0;
	if (__predict_false(td->td_cowgen != p->p_cowgen))
		thread_cow_update(td);
	traced = (p->p_flag & P_TRACED) != 0;
	if (traced || td->td_dbgflags & TDB_USERWR) {
		PROC_LOCK(p);
		td->td_dbgflags &= ~TDB_USERWR;
		if (traced)
			td->td_dbgflags |= TDB_SCE;
		PROC_UNLOCK(p);
	}
	error = (p->p_sysent->sv_fetch_syscall_args)(td);
#ifdef KTRACE
	if (KTRPOINT(td, KTR_SYSCALL))
		ktrsyscall(sa->code, sa->narg, sa->args);
#endif
	KTR_START4(KTR_SYSC, "syscall", syscallname(p, sa->code),
	    (uintptr_t)td, "pid:%d", td->td_proc->p_pid, "arg0:%p", sa->args[0],
	    "arg1:%p", sa->args[1], "arg2:%p", sa->args[2]);

	if (error != 0) {
		td->td_errno = error;
		goto retval;
	}

#if defined(CPU_CHERI) && !defined(CPU_CHERI_NO_SYSCALL_AUTHORIZE) 
	/*
	 * Constrain code that can originate system calls if
	 * userspace sandboxing is available.
	 */
	error = cheri_syscall_authorize(td, sa->code, sa->narg, sa->args);
	if (error != 0)
		goto retval;
#endif

	STOPEVENT(p, S_SCE, sa->narg);
	if ((p->p_flag & P_TRACED) != 0) {
		PROC_LOCK(p);
		if (p->p_ptevents & PTRACE_SCE)
			ptracestop((td), SIGTRAP, NULL);
		PROC_UNLOCK(p);
	}
	if ((td->td_dbgflags & TDB_USERWR) != 0) {
		/*
		 * Reread syscall number and arguments if debugger
		 * modified registers or memory.
		 */
		error = (p->p_sysent->sv_fetch_syscall_args)(td);
#ifdef KTRACE
		if (KTRPOINT(td, KTR_SYSCALL))
			ktrsyscall(sa->code, sa->narg, sa->args);
#endif
		if (error != 0) {
			td->td_errno = error;
			goto retval;
		}
	}

#ifdef CAPABILITY_MODE
	/*
	 * In capability mode, we only allow access to system calls
	 * flagged with SYF_CAPENABLED.
	 */
	if (IN_CAPABILITY_MODE(td) &&
	    !(sa->callp->sy_flags & SYF_CAPENABLED)) {
		td->td_errno = error = ECAPMODE;
		goto retval;
	}
#endif

	error = syscall_thread_enter(td, sa->callp);
	if (error != 0) {
		td->td_errno = error;
		goto retval;
	}

#ifdef KDTRACE_HOOKS
	/* Give the syscall:::entry DTrace probe a chance to fire. */
	if (__predict_false(systrace_enabled && sa->callp->sy_entry != 0))
		(*systrace_probe_func)(sa, SYSTRACE_ENTRY, 0);
#endif

	/* Let system calls set td_errno directly. */
	td->td_pflags &= ~TDP_NERRNO;

	AUDIT_SYSCALL_ENTER(sa->code, td);
	error = (sa->callp->sy_call)(td, sa->args);
	AUDIT_SYSCALL_EXIT(error, td);

	/* Save the latest error return value. */
	if ((td->td_pflags & TDP_NERRNO) == 0)
		td->td_errno = error;

#ifdef KDTRACE_HOOKS
	/* Give the syscall:::return DTrace probe a chance to fire. */
	if (__predict_false(systrace_enabled && sa->callp->sy_return != 0))
		(*systrace_probe_func)(sa, SYSTRACE_RETURN,
		    error ? -1 : td->td_retval[0]);
#endif
	syscall_thread_exit(td, sa->callp);

 retval:
	KTR_STOP4(KTR_SYSC, "syscall", syscallname(p, sa->code),
	    (uintptr_t)td, "pid:%d", td->td_proc->p_pid, "error:%d", error,
	    "retval0:%#lx", td->td_retval[0], "retval1:%#lx",
	    td->td_retval[1]);
	if (traced) {
		PROC_LOCK(p);
		td->td_dbgflags &= ~TDB_SCE;
		PROC_UNLOCK(p);
	}
	(p->p_sysent->sv_set_syscall_retval)(td, error);
}

static inline void
syscallret(struct thread *td)
{
	struct proc *p;
	struct syscall_args *sa;
	ksiginfo_t ksi;
	int traced;

	KASSERT((td->td_pflags & TDP_FORKING) == 0,
	    ("fork() did not clear TDP_FORKING upon completion"));

	p = td->td_proc;
	sa = &td->td_sa;
	if ((trap_enotcap || (p->p_flag2 & P2_TRAPCAP) != 0) &&
	    IN_CAPABILITY_MODE(td)) {
		if (td->td_errno == ENOTCAPABLE || td->td_errno == ECAPMODE) {
			ksiginfo_init_trap(&ksi);
			ksi.ksi_signo = SIGTRAP;
			ksi.ksi_errno = td->td_errno;
			ksi.ksi_code = TRAP_CAP;
			trapsignal(td, &ksi);
		}
	}

	/*
	 * Handle reschedule and other end-of-syscall issues
	 */
	userret(td, td->td_frame);

#ifdef KTRACE
	if (KTRPOINT(td, KTR_SYSRET)) {
		ktrsysret(sa->code, td->td_errno, td->td_retval[0]);
	}
#endif

	if (p->p_flag & P_TRACED) {
		traced = 1;
		PROC_LOCK(p);
		td->td_dbgflags |= TDB_SCX;
		PROC_UNLOCK(p);
	} else
		traced = 0;
	/*
	 * This works because errno is findable through the
	 * register set.  If we ever support an emulation where this
	 * is not the case, this code will need to be revisited.
	 */
	STOPEVENT(p, S_SCX, sa->code);
	if (traced || (td->td_dbgflags & (TDB_EXEC | TDB_FORK)) != 0) {
		PROC_LOCK(p);
		/*
		 * If tracing the execed process, trap to the debugger
		 * so that breakpoints can be set before the program
		 * executes.  If debugger requested tracing of syscall
		 * returns, do it now too.
		 */
		if (traced &&
		    ((td->td_dbgflags & (TDB_FORK | TDB_EXEC)) != 0 ||
		    (p->p_ptevents & PTRACE_SCX) != 0))
			ptracestop(td, SIGTRAP, NULL);
		td->td_dbgflags &= ~(TDB_SCX | TDB_EXEC | TDB_FORK);
		PROC_UNLOCK(p);
	}

	if (__predict_false(td->td_pflags & TDP_RFPPWAIT))
		fork_rfppwait(td);
}<|MERGE_RESOLUTION|>--- conflicted
+++ resolved
@@ -54,15 +54,11 @@
 #endif
 #include <security/audit/audit.h>
 
-<<<<<<< HEAD
 #ifdef CPU_CHERI
 #include <cheri/cheri.h>
 #endif
 
-static inline int
-=======
 static inline void
->>>>>>> 895d57ec
 syscallenter(struct thread *td)
 {
 	struct proc *p;
