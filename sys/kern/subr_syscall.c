/*-
 * SPDX-License-Identifier: BSD-4-Clause
 *
 * Copyright (C) 1994, David Greenman
 * Copyright (c) 1990, 1993
 *	The Regents of the University of California.  All rights reserved.
 * Copyright (C) 2010 Konstantin Belousov <kib@freebsd.org>
 *
 * This code is derived from software contributed to Berkeley by
 * the University of Utah, and William Jolitz.
 *
 * Redistribution and use in source and binary forms, with or without
 * modification, are permitted provided that the following conditions
 * are met:
 * 1. Redistributions of source code must retain the above copyright
 *    notice, this list of conditions and the following disclaimer.
 * 2. Redistributions in binary form must reproduce the above copyright
 *    notice, this list of conditions and the following disclaimer in the
 *    documentation and/or other materials provided with the distribution.
 * 3. All advertising materials mentioning features or use of this software
 *    must display the following acknowledgement:
 *	This product includes software developed by the University of
 *	California, Berkeley and its contributors.
 * 4. Neither the name of the University nor the names of its contributors
 *    may be used to endorse or promote products derived from this software
 *    without specific prior written permission.
 *
 * THIS SOFTWARE IS PROVIDED BY THE REGENTS AND CONTRIBUTORS ``AS IS'' AND
 * ANY EXPRESS OR IMPLIED WARRANTIES, INCLUDING, BUT NOT LIMITED TO, THE
 * IMPLIED WARRANTIES OF MERCHANTABILITY AND FITNESS FOR A PARTICULAR PURPOSE
 * ARE DISCLAIMED.  IN NO EVENT SHALL THE REGENTS OR CONTRIBUTORS BE LIABLE
 * FOR ANY DIRECT, INDIRECT, INCIDENTAL, SPECIAL, EXEMPLARY, OR CONSEQUENTIAL
 * DAMAGES (INCLUDING, BUT NOT LIMITED TO, PROCUREMENT OF SUBSTITUTE GOODS
 * OR SERVICES; LOSS OF USE, DATA, OR PROFITS; OR BUSINESS INTERRUPTION)
 * HOWEVER CAUSED AND ON ANY THEORY OF LIABILITY, WHETHER IN CONTRACT, STRICT
 * LIABILITY, OR TORT (INCLUDING NEGLIGENCE OR OTHERWISE) ARISING IN ANY WAY
 * OUT OF THE USE OF THIS SOFTWARE, EVEN IF ADVISED OF THE POSSIBILITY OF
 * SUCH DAMAGE.
 *
 *	from: @(#)trap.c	7.4 (Berkeley) 5/13/91
 */

#include "opt_capsicum.h"
#include "opt_ktrace.h"

__FBSDID("$FreeBSD$");

#include <sys/capsicum.h>
#include <sys/ktr.h>
#include <sys/vmmeter.h>
#ifdef KTRACE
#include <sys/uio.h>
#include <sys/ktrace.h>
#endif
#include <security/audit/audit.h>

#if __has_feature(capabilities)
#include <cheri/cheri.h>
#endif

static inline void
syscallenter(struct thread *td)
{
	struct proc *p;
	struct syscall_args *sa;
	int error, traced;

	VM_CNT_INC(v_syscall);
	p = td->td_proc;
	sa = &td->td_sa;

	td->td_pticks = 0;
	if (__predict_false(td->td_cowgen != p->p_cowgen))
		thread_cow_update(td);
	traced = (p->p_flag & P_TRACED) != 0;
	if (__predict_false(traced || td->td_dbgflags & TDB_USERWR)) {
		PROC_LOCK(p);
		td->td_dbgflags &= ~TDB_USERWR;
		if (traced)
			td->td_dbgflags |= TDB_SCE;
		PROC_UNLOCK(p);
	}
	error = (p->p_sysent->sv_fetch_syscall_args)(td);
#ifdef KTRACE
	if (KTRPOINT(td, KTR_SYSCALL))
		ktrsyscall(sa->code, sa->narg, sa->args);
#endif
	KTR_START4(KTR_SYSC, "syscall", syscallname(p, sa->code),
	    (uintptr_t)td, "pid:%d", td->td_proc->p_pid, "arg0:%p", sa->args[0],
	    "arg1:%p", sa->args[1], "arg2:%p", sa->args[2]);

	if (__predict_false(error != 0)) {
		td->td_errno = error;
		goto retval;
	}

<<<<<<< HEAD
#if __has_feature(capabilities) && !defined(CPU_CHERI_NO_SYSCALL_AUTHORIZE)
	/*
	 * Constrain code that can originate system calls if
	 * userspace sandboxing is available.
	 */
	error = cheri_syscall_authorize(td, sa->code, sa->narg, sa->args);
	if (error != 0)
		goto retval;
#endif

	STOPEVENT(p, S_SCE, sa->narg);
=======
>>>>>>> efd93357
	if (__predict_false((p->p_flag & P_TRACED) != 0)) {
		PROC_LOCK(p);
		if (p->p_ptevents & PTRACE_SCE)
			ptracestop((td), SIGTRAP, NULL);
		PROC_UNLOCK(p);
	}
	if (__predict_false((td->td_dbgflags & TDB_USERWR) != 0)) {
		/*
		 * Reread syscall number and arguments if debugger
		 * modified registers or memory.
		 */
		error = (p->p_sysent->sv_fetch_syscall_args)(td);
#ifdef KTRACE
		if (KTRPOINT(td, KTR_SYSCALL))
			ktrsyscall(sa->code, sa->narg, sa->args);
#endif
		if (error != 0) {
			td->td_errno = error;
			goto retval;
		}
	}

#ifdef CAPABILITY_MODE
	/*
	 * In capability mode, we only allow access to system calls
	 * flagged with SYF_CAPENABLED.
	 */
	if (__predict_false(IN_CAPABILITY_MODE(td) &&
	    !(sa->callp->sy_flags & SYF_CAPENABLED))) {
		td->td_errno = error = ECAPMODE;
		goto retval;
	}
#endif

	error = syscall_thread_enter(td, sa->callp);
	if (error != 0) {
		td->td_errno = error;
		goto retval;
	}

	/*
	 * Fetch fast sigblock value at the time of syscall entry to
	 * handle sleepqueue primitives which might call cursig().
	 */
	if (__predict_false(sigfastblock_fetch_always))
		(void)sigfastblock_fetch(td);

	/* Let system calls set td_errno directly. */
	td->td_pflags &= ~TDP_NERRNO;

	if (__predict_false(SYSTRACE_ENABLED() ||
	    AUDIT_SYSCALL_ENTER(sa->code, td))) {
#ifdef KDTRACE_HOOKS
		/* Give the syscall:::entry DTrace probe a chance to fire. */
		if (__predict_false(sa->callp->sy_entry != 0))
			(*systrace_probe_func)(sa, SYSTRACE_ENTRY, 0);
#endif
		error = (sa->callp->sy_call)(td, sa->args);
		/* Save the latest error return value. */
		if (__predict_false((td->td_pflags & TDP_NERRNO) == 0))
			td->td_errno = error;
		AUDIT_SYSCALL_EXIT(error, td);
#ifdef KDTRACE_HOOKS
		/* Give the syscall:::return DTrace probe a chance to fire. */
		if (__predict_false(sa->callp->sy_return != 0))
			(*systrace_probe_func)(sa, SYSTRACE_RETURN,
			    error ? -1 : td->td_retval[0]);
#endif
	} else {
		error = (sa->callp->sy_call)(td, sa->args);
		/* Save the latest error return value. */
		if (__predict_false((td->td_pflags & TDP_NERRNO) == 0))
			td->td_errno = error;
	}
	syscall_thread_exit(td, sa->callp);

 retval:
	KTR_STOP4(KTR_SYSC, "syscall", syscallname(p, sa->code),
	    (uintptr_t)td, "pid:%d", td->td_proc->p_pid, "error:%d", error,
	    "retval0:%#lx", td->td_retval[0], "retval1:%#lx",
	    td->td_retval[1]);
	if (__predict_false(traced)) {
		PROC_LOCK(p);
		td->td_dbgflags &= ~TDB_SCE;
		PROC_UNLOCK(p);
	}
	(p->p_sysent->sv_set_syscall_retval)(td, error);
}

static inline void
syscallret(struct thread *td)
{
	struct proc *p;
	struct syscall_args *sa;
	ksiginfo_t ksi;
	int traced;

	KASSERT((td->td_pflags & TDP_FORKING) == 0,
	    ("fork() did not clear TDP_FORKING upon completion"));

	p = td->td_proc;
	sa = &td->td_sa;
	if (__predict_false(td->td_errno == ENOTCAPABLE ||
	    td->td_errno == ECAPMODE)) {
		if ((trap_enotcap ||
		    (p->p_flag2 & P2_TRAPCAP) != 0) && IN_CAPABILITY_MODE(td)) {
			ksiginfo_init_trap(&ksi);
			ksi.ksi_signo = SIGTRAP;
			ksi.ksi_errno = td->td_errno;
			ksi.ksi_code = TRAP_CAP;
			trapsignal(td, &ksi);
		}
	}

	/*
	 * Handle reschedule and other end-of-syscall issues
	 */
	userret(td, td->td_frame);

#ifdef KTRACE
	if (KTRPOINT(td, KTR_SYSRET)) {
		ktrsysret(sa->code, td->td_errno, td->td_retval[0]);
	}
#endif

	traced = 0;
	if (__predict_false(p->p_flag & P_TRACED)) {
		traced = 1;
		PROC_LOCK(p);
		td->td_dbgflags |= TDB_SCX;
		PROC_UNLOCK(p);
	}
	if (__predict_false(traced ||
	    (td->td_dbgflags & (TDB_EXEC | TDB_FORK)) != 0)) {
		PROC_LOCK(p);
		/*
		 * If tracing the execed process, trap to the debugger
		 * so that breakpoints can be set before the program
		 * executes.  If debugger requested tracing of syscall
		 * returns, do it now too.
		 */
		if (traced &&
		    ((td->td_dbgflags & (TDB_FORK | TDB_EXEC)) != 0 ||
		    (p->p_ptevents & PTRACE_SCX) != 0))
			ptracestop(td, SIGTRAP, NULL);
		td->td_dbgflags &= ~(TDB_SCX | TDB_EXEC | TDB_FORK);
		PROC_UNLOCK(p);
	}

	if (__predict_false(td->td_pflags & TDP_RFPPWAIT))
		fork_rfppwait(td);
}<|MERGE_RESOLUTION|>--- conflicted
+++ resolved
@@ -94,7 +94,6 @@
 		goto retval;
 	}
 
-<<<<<<< HEAD
 #if __has_feature(capabilities) && !defined(CPU_CHERI_NO_SYSCALL_AUTHORIZE)
 	/*
 	 * Constrain code that can originate system calls if
@@ -105,9 +104,6 @@
 		goto retval;
 #endif
 
-	STOPEVENT(p, S_SCE, sa->narg);
-=======
->>>>>>> efd93357
 	if (__predict_false((p->p_flag & P_TRACED) != 0)) {
 		PROC_LOCK(p);
 		if (p->p_ptevents & PTRACE_SCE)
