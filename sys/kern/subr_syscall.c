/*-
 * SPDX-License-Identifier: BSD-4-Clause
 *
 * Copyright (C) 1994, David Greenman
 * Copyright (c) 1990, 1993
 *	The Regents of the University of California.  All rights reserved.
 * Copyright (C) 2010 Konstantin Belousov <kib@freebsd.org>
 *
 * This code is derived from software contributed to Berkeley by
 * the University of Utah, and William Jolitz.
 *
 * Redistribution and use in source and binary forms, with or without
 * modification, are permitted provided that the following conditions
 * are met:
 * 1. Redistributions of source code must retain the above copyright
 *    notice, this list of conditions and the following disclaimer.
 * 2. Redistributions in binary form must reproduce the above copyright
 *    notice, this list of conditions and the following disclaimer in the
 *    documentation and/or other materials provided with the distribution.
 * 3. All advertising materials mentioning features or use of this software
 *    must display the following acknowledgement:
 *	This product includes software developed by the University of
 *	California, Berkeley and its contributors.
 * 4. Neither the name of the University nor the names of its contributors
 *    may be used to endorse or promote products derived from this software
 *    without specific prior written permission.
 *
 * THIS SOFTWARE IS PROVIDED BY THE REGENTS AND CONTRIBUTORS ``AS IS'' AND
 * ANY EXPRESS OR IMPLIED WARRANTIES, INCLUDING, BUT NOT LIMITED TO, THE
 * IMPLIED WARRANTIES OF MERCHANTABILITY AND FITNESS FOR A PARTICULAR PURPOSE
 * ARE DISCLAIMED.  IN NO EVENT SHALL THE REGENTS OR CONTRIBUTORS BE LIABLE
 * FOR ANY DIRECT, INDIRECT, INCIDENTAL, SPECIAL, EXEMPLARY, OR CONSEQUENTIAL
 * DAMAGES (INCLUDING, BUT NOT LIMITED TO, PROCUREMENT OF SUBSTITUTE GOODS
 * OR SERVICES; LOSS OF USE, DATA, OR PROFITS; OR BUSINESS INTERRUPTION)
 * HOWEVER CAUSED AND ON ANY THEORY OF LIABILITY, WHETHER IN CONTRACT, STRICT
 * LIABILITY, OR TORT (INCLUDING NEGLIGENCE OR OTHERWISE) ARISING IN ANY WAY
 * OUT OF THE USE OF THIS SOFTWARE, EVEN IF ADVISED OF THE POSSIBILITY OF
 * SUCH DAMAGE.
 *
 *	from: @(#)trap.c	7.4 (Berkeley) 5/13/91
 */

#include "opt_capsicum.h"
#include "opt_ktrace.h"

__FBSDID("$FreeBSD$");

#include <sys/capsicum.h>
#include <sys/ktr.h>
#include <sys/vmmeter.h>
#ifdef KTRACE
#include <sys/uio.h>
#include <sys/ktrace.h>
#endif
#include <security/audit/audit.h>

#ifdef CPU_CHERI
#include <cheri/cheri.h>
#endif

static inline int
syscallenter(struct thread *td)
{
	struct proc *p;
	struct syscall_args *sa;
	int error, traced;

	VM_CNT_INC(v_syscall);
	p = td->td_proc;
	sa = &td->td_sa;

	td->td_pticks = 0;
	if (__predict_false(td->td_cowgen != p->p_cowgen))
		thread_cow_update(td);
	traced = (p->p_flag & P_TRACED) != 0;
	if (traced || td->td_dbgflags & TDB_USERWR) {
		PROC_LOCK(p);
		td->td_dbgflags &= ~TDB_USERWR;
		if (traced)
			td->td_dbgflags |= TDB_SCE;
		PROC_UNLOCK(p);
	}
	error = (p->p_sysent->sv_fetch_syscall_args)(td);
#ifdef KTRACE
	if (KTRPOINT(td, KTR_SYSCALL))
		ktrsyscall(sa->code, sa->narg, sa->args);
#endif
	KTR_START4(KTR_SYSC, "syscall", syscallname(p, sa->code),
	    (uintptr_t)td, "pid:%d", td->td_proc->p_pid, "arg0:%p", sa->args[0],
	    "arg1:%p", sa->args[1], "arg2:%p", sa->args[2]);

	if (error != 0)
		goto retval;

<<<<<<< HEAD
#if defined(CPU_CHERI) && !defined(CPU_CHERI_NO_SYSCALL_AUTHORIZE) 
		/*
		 * Constrain code that can originate system calls if
		 * userspace sandboxing is available.
		 */
		error = cheri_syscall_authorize(td, sa->code,
		    sa->narg, sa->args);
		if (error)
			goto retval;
#endif

#ifdef CAPABILITY_MODE
=======
	STOPEVENT(p, S_SCE, sa->narg);
	if ((p->p_flag & P_TRACED) != 0) {
		PROC_LOCK(p);
		if (p->p_ptevents & PTRACE_SCE)
			ptracestop((td), SIGTRAP, NULL);
		PROC_UNLOCK(p);
	}
	if ((td->td_dbgflags & TDB_USERWR) != 0) {
>>>>>>> adf94964
		/*
		 * Reread syscall number and arguments if debugger
		 * modified registers or memory.
		 */
		error = (p->p_sysent->sv_fetch_syscall_args)(td);
#ifdef KTRACE
		if (KTRPOINT(td, KTR_SYSCALL))
			ktrsyscall(sa->code, sa->narg, sa->args);
#endif
		if (error != 0)
			goto retval;
	}

#ifdef CAPABILITY_MODE
	/*
	 * In capability mode, we only allow access to system calls
	 * flagged with SYF_CAPENABLED.
	 */
	if (IN_CAPABILITY_MODE(td) &&
	    !(sa->callp->sy_flags & SYF_CAPENABLED)) {
		error = ECAPMODE;
		goto retval;
	}
#endif

	error = syscall_thread_enter(td, sa->callp);
	if (error != 0)
		goto retval;

#ifdef KDTRACE_HOOKS
	/* Give the syscall:::entry DTrace probe a chance to fire. */
	if (__predict_false(systrace_enabled && sa->callp->sy_entry != 0))
		(*systrace_probe_func)(sa, SYSTRACE_ENTRY, 0);
#endif

	AUDIT_SYSCALL_ENTER(sa->code, td);
	error = (sa->callp->sy_call)(td, sa->args);
	AUDIT_SYSCALL_EXIT(error, td);

	/* Save the latest error return value. */
	if ((td->td_pflags & TDP_NERRNO) == 0)
		td->td_errno = error;

#ifdef KDTRACE_HOOKS
	/* Give the syscall:::return DTrace probe a chance to fire. */
	if (__predict_false(systrace_enabled && sa->callp->sy_return != 0))
		(*systrace_probe_func)(sa, SYSTRACE_RETURN,
		    error ? -1 : td->td_retval[0]);
#endif
	syscall_thread_exit(td, sa->callp);

 retval:
	KTR_STOP4(KTR_SYSC, "syscall", syscallname(p, sa->code),
	    (uintptr_t)td, "pid:%d", td->td_proc->p_pid, "error:%d", error,
	    "retval0:%#lx", td->td_retval[0], "retval1:%#lx",
	    td->td_retval[1]);
	if (traced) {
		PROC_LOCK(p);
		td->td_dbgflags &= ~TDB_SCE;
		PROC_UNLOCK(p);
	}
	(p->p_sysent->sv_set_syscall_retval)(td, error);
	return (error);
}

static inline void
syscallret(struct thread *td, int error)
{
	struct proc *p;
	struct syscall_args *sa;
	ksiginfo_t ksi;
	int traced, error1;

	KASSERT((td->td_pflags & TDP_FORKING) == 0,
	    ("fork() did not clear TDP_FORKING upon completion"));

	p = td->td_proc;
	sa = &td->td_sa;
	if ((trap_enotcap || (p->p_flag2 & P2_TRAPCAP) != 0) &&
	    IN_CAPABILITY_MODE(td)) {
		error1 = (td->td_pflags & TDP_NERRNO) == 0 ? error :
		    td->td_errno;
		if (error1 == ENOTCAPABLE || error1 == ECAPMODE) {
			ksiginfo_init_trap(&ksi);
			ksi.ksi_signo = SIGTRAP;
			ksi.ksi_errno = error1;
			ksi.ksi_code = TRAP_CAP;
			trapsignal(td, &ksi);
		}
	}

	/*
	 * Handle reschedule and other end-of-syscall issues
	 */
	userret(td, td->td_frame);

#ifdef KTRACE
	if (KTRPOINT(td, KTR_SYSRET)) {
		ktrsysret(sa->code, (td->td_pflags & TDP_NERRNO) == 0 ?
		    error : td->td_errno, td->td_retval[0]);
	}
#endif
	td->td_pflags &= ~TDP_NERRNO;

	if (p->p_flag & P_TRACED) {
		traced = 1;
		PROC_LOCK(p);
		td->td_dbgflags |= TDB_SCX;
		PROC_UNLOCK(p);
	} else
		traced = 0;
	/*
	 * This works because errno is findable through the
	 * register set.  If we ever support an emulation where this
	 * is not the case, this code will need to be revisited.
	 */
	STOPEVENT(p, S_SCX, sa->code);
	if (traced || (td->td_dbgflags & (TDB_EXEC | TDB_FORK)) != 0) {
		PROC_LOCK(p);
		/*
		 * If tracing the execed process, trap to the debugger
		 * so that breakpoints can be set before the program
		 * executes.  If debugger requested tracing of syscall
		 * returns, do it now too.
		 */
		if (traced &&
		    ((td->td_dbgflags & (TDB_FORK | TDB_EXEC)) != 0 ||
		    (p->p_ptevents & PTRACE_SCX) != 0))
			ptracestop(td, SIGTRAP, NULL);
		td->td_dbgflags &= ~(TDB_SCX | TDB_EXEC | TDB_FORK);
		PROC_UNLOCK(p);
	}

	if (__predict_false(td->td_pflags & TDP_RFPPWAIT))
		fork_rfppwait(td);
}<|MERGE_RESOLUTION|>--- conflicted
+++ resolved
@@ -92,20 +92,16 @@
 	if (error != 0)
 		goto retval;
 
-<<<<<<< HEAD
 #if defined(CPU_CHERI) && !defined(CPU_CHERI_NO_SYSCALL_AUTHORIZE) 
-		/*
-		 * Constrain code that can originate system calls if
-		 * userspace sandboxing is available.
-		 */
-		error = cheri_syscall_authorize(td, sa->code,
-		    sa->narg, sa->args);
-		if (error)
-			goto retval;
-#endif
-
-#ifdef CAPABILITY_MODE
-=======
+	/*
+	 * Constrain code that can originate system calls if
+	 * userspace sandboxing is available.
+	 */
+	error = cheri_syscall_authorize(td, sa->code, sa->narg, sa->args);
+	if (error != 0)
+		goto retval;
+#endif
+
 	STOPEVENT(p, S_SCE, sa->narg);
 	if ((p->p_flag & P_TRACED) != 0) {
 		PROC_LOCK(p);
@@ -114,7 +110,6 @@
 		PROC_UNLOCK(p);
 	}
 	if ((td->td_dbgflags & TDB_USERWR) != 0) {
->>>>>>> adf94964
 		/*
 		 * Reread syscall number and arguments if debugger
 		 * modified registers or memory.
