/*-
 * SPDX-License-Identifier: BSD-3-Clause
 *
 * Copyright (c) 1982, 1986, 1988, 1991, 1993
 *	The Regents of the University of California.  All rights reserved.
 *
 * Redistribution and use in source and binary forms, with or without
 * modification, are permitted provided that the following conditions
 * are met:
 * 1. Redistributions of source code must retain the above copyright
 *    notice, this list of conditions and the following disclaimer.
 * 2. Redistributions in binary form must reproduce the above copyright
 *    notice, this list of conditions and the following disclaimer in the
 *    documentation and/or other materials provided with the distribution.
 * 3. Neither the name of the University nor the names of its contributors
 *    may be used to endorse or promote products derived from this software
 *    without specific prior written permission.
 *
 * THIS SOFTWARE IS PROVIDED BY THE REGENTS AND CONTRIBUTORS ``AS IS'' AND
 * ANY EXPRESS OR IMPLIED WARRANTIES, INCLUDING, BUT NOT LIMITED TO, THE
 * IMPLIED WARRANTIES OF MERCHANTABILITY AND FITNESS FOR A PARTICULAR PURPOSE
 * ARE DISCLAIMED.  IN NO EVENT SHALL THE REGENTS OR CONTRIBUTORS BE LIABLE
 * FOR ANY DIRECT, INDIRECT, INCIDENTAL, SPECIAL, EXEMPLARY, OR CONSEQUENTIAL
 * DAMAGES (INCLUDING, BUT NOT LIMITED TO, PROCUREMENT OF SUBSTITUTE GOODS
 * OR SERVICES; LOSS OF USE, DATA, OR PROFITS; OR BUSINESS INTERRUPTION)
 * HOWEVER CAUSED AND ON ANY THEORY OF LIABILITY, WHETHER IN CONTRACT, STRICT
 * LIABILITY, OR TORT (INCLUDING NEGLIGENCE OR OTHERWISE) ARISING IN ANY WAY
 * OUT OF THE USE OF THIS SOFTWARE, EVEN IF ADVISED OF THE POSSIBILITY OF
 * SUCH DAMAGE.
 *
 *	@(#)uipc_mbuf.c	8.2 (Berkeley) 1/4/94
 */

#include <sys/cdefs.h>
__FBSDID("$FreeBSD$");

#include "opt_param.h"
#include "opt_mbuf_stress_test.h"
#include "opt_mbuf_profiling.h"

#include <sys/param.h>
#include <sys/systm.h>
#include <sys/kernel.h>
#include <sys/limits.h>
#include <sys/lock.h>
#include <sys/malloc.h>
#include <sys/mbuf.h>
#include <sys/sysctl.h>
#include <sys/domain.h>
#include <sys/protosw.h>
#include <sys/uio.h>
#include <sys/vmmeter.h>
#include <sys/sdt.h>
#include <vm/vm.h>
#include <vm/vm_pageout.h>
#include <vm/vm_page.h>

#ifdef CHERI_PURECAP_KERNEL
#include <cheri/cheric.h>
#endif

SDT_PROBE_DEFINE5_XLATE(sdt, , , m__init,
    "struct mbuf *", "mbufinfo_t *",
    "uint32_t", "uint32_t",
    "uint16_t", "uint16_t",
    "uint32_t", "uint32_t",
    "uint32_t", "uint32_t");

SDT_PROBE_DEFINE3_XLATE(sdt, , , m__gethdr,
    "uint32_t", "uint32_t",
    "uint16_t", "uint16_t",
    "struct mbuf *", "mbufinfo_t *");

SDT_PROBE_DEFINE3_XLATE(sdt, , , m__get,
    "uint32_t", "uint32_t",
    "uint16_t", "uint16_t",
    "struct mbuf *", "mbufinfo_t *");

SDT_PROBE_DEFINE4_XLATE(sdt, , , m__getcl,
    "uint32_t", "uint32_t",
    "uint16_t", "uint16_t",
    "uint32_t", "uint32_t",
    "struct mbuf *", "mbufinfo_t *");

SDT_PROBE_DEFINE3_XLATE(sdt, , , m__clget,
    "struct mbuf *", "mbufinfo_t *",
    "uint32_t", "uint32_t",
    "uint32_t", "uint32_t");

SDT_PROBE_DEFINE4_XLATE(sdt, , , m__cljget,
    "struct mbuf *", "mbufinfo_t *",
    "uint32_t", "uint32_t",
    "uint32_t", "uint32_t",
    "void*", "void*");

SDT_PROBE_DEFINE(sdt, , , m__cljset);

SDT_PROBE_DEFINE1_XLATE(sdt, , , m__free,
        "struct mbuf *", "mbufinfo_t *");

SDT_PROBE_DEFINE1_XLATE(sdt, , , m__freem,
    "struct mbuf *", "mbufinfo_t *");

#include <security/mac/mac_framework.h>

int	max_linkhdr;
int	max_protohdr;
int	max_hdr;
int	max_datalen;
#ifdef MBUF_STRESS_TEST
int	m_defragpackets;
int	m_defragbytes;
int	m_defraguseless;
int	m_defragfailure;
int	m_defragrandomfailures;
#endif

/*
 * sysctl(8) exported objects
 */
SYSCTL_INT(_kern_ipc, KIPC_MAX_LINKHDR, max_linkhdr, CTLFLAG_RD,
	   &max_linkhdr, 0, "Size of largest link layer header");
SYSCTL_INT(_kern_ipc, KIPC_MAX_PROTOHDR, max_protohdr, CTLFLAG_RD,
	   &max_protohdr, 0, "Size of largest protocol layer header");
SYSCTL_INT(_kern_ipc, KIPC_MAX_HDR, max_hdr, CTLFLAG_RD,
	   &max_hdr, 0, "Size of largest link plus protocol header");
SYSCTL_INT(_kern_ipc, KIPC_MAX_DATALEN, max_datalen, CTLFLAG_RD,
	   &max_datalen, 0, "Minimum space left in mbuf after max_hdr");
#ifdef MBUF_STRESS_TEST
SYSCTL_INT(_kern_ipc, OID_AUTO, m_defragpackets, CTLFLAG_RD,
	   &m_defragpackets, 0, "");
SYSCTL_INT(_kern_ipc, OID_AUTO, m_defragbytes, CTLFLAG_RD,
	   &m_defragbytes, 0, "");
SYSCTL_INT(_kern_ipc, OID_AUTO, m_defraguseless, CTLFLAG_RD,
	   &m_defraguseless, 0, "");
SYSCTL_INT(_kern_ipc, OID_AUTO, m_defragfailure, CTLFLAG_RD,
	   &m_defragfailure, 0, "");
SYSCTL_INT(_kern_ipc, OID_AUTO, m_defragrandomfailures, CTLFLAG_RW,
	   &m_defragrandomfailures, 0, "");
#endif

/*
 * Ensure the correct size of various mbuf parameters.  It could be off due
 * to compiler-induced padding and alignment artifacts.
 */
CTASSERT(MSIZE - offsetof(struct mbuf, m_dat) == MLEN);
CTASSERT(MSIZE - offsetof(struct mbuf, m_pktdat) == MHLEN);

/*
 * mbuf data storage should be 64-bit aligned regardless of architectural
 * pointer size; check this is the case with and without a packet header.
 */
CTASSERT(offsetof(struct mbuf, m_dat) % 8 == 0);
CTASSERT(offsetof(struct mbuf, m_pktdat) % 8 == 0);

/*
 * While the specific values here don't matter too much (i.e., +/- a few
 * words), we do want to ensure that changes to these values are carefully
 * reasoned about and properly documented.  This is especially the case as
 * network-protocol and device-driver modules encode these layouts, and must
 * be recompiled if the structures change.  Check these values at compile time
 * against the ones documented in comments in mbuf.h.
 *
 * NB: Possibly they should be documented there via #define's and not just
 * comments.
 */
#if defined(__LP64__)
CTASSERT(offsetof(struct mbuf, m_dat) == 32);
CTASSERT(sizeof(struct pkthdr) == 56);
<<<<<<< HEAD
CTASSERT(sizeof(struct m_ext) == 168);
#elif defined(__CHERI_PURE_CAPABILITY__)
CTASSERT(offsetof(struct mbuf, m_dat) == 64);
CTASSERT(sizeof(struct pkthdr) == 96);
CTASSERT(sizeof(struct m_ext) == 352);
=======
CTASSERT(sizeof(struct m_ext) == 160);
>>>>>>> 22e7e049
#else
CTASSERT(offsetof(struct mbuf, m_dat) == 24);
CTASSERT(sizeof(struct pkthdr) == 48);
#if defined(__powerpc__) && defined(BOOKE)
/* PowerPC booke has 64-bit physical pointers. */
CTASSERT(sizeof(struct m_ext) == 184);
#else
CTASSERT(sizeof(struct m_ext) == 180);
#endif
#endif

/*
 * Assert that the queue(3) macros produce code of the same size as an old
 * plain pointer does.
 */
#ifdef INVARIANTS
static struct mbuf __used m_assertbuf;
CTASSERT(sizeof(m_assertbuf.m_slist) == sizeof(m_assertbuf.m_next));
CTASSERT(sizeof(m_assertbuf.m_stailq) == sizeof(m_assertbuf.m_next));
CTASSERT(sizeof(m_assertbuf.m_slistpkt) == sizeof(m_assertbuf.m_nextpkt));
CTASSERT(sizeof(m_assertbuf.m_stailqpkt) == sizeof(m_assertbuf.m_nextpkt));
#endif

/*
 * Attach the cluster from *m to *n, set up m_ext in *n
 * and bump the refcount of the cluster.
 */
void
mb_dupcl(struct mbuf *n, struct mbuf *m)
{
	volatile u_int *refcnt;

	KASSERT(m->m_flags & (M_EXT|M_EXTPG),
	    ("%s: M_EXT|M_EXTPG not set on %p", __func__, m));
	KASSERT(!(n->m_flags & (M_EXT|M_EXTPG)),
	    ("%s: M_EXT|M_EXTPG set on %p", __func__, n));

	/*
	 * Cache access optimization.
	 *
	 * o Regular M_EXT storage doesn't need full copy of m_ext, since
	 *   the holder of the 'ext_count' is responsible to carry the free
	 *   routine and its arguments.
	 * o M_EXTPG data is split between main part of mbuf and m_ext, the
	 *   main part is copied in full, the m_ext part is similar to M_EXT.
	 * o EXT_EXTREF, where 'ext_cnt' doesn't point into mbuf at all, is
	 *   special - it needs full copy of m_ext into each mbuf, since any
	 *   copy could end up as the last to free.
	 */
	if (m->m_flags & M_EXTPG) {
		bcopy(&m->m_epg_startcopy, &n->m_epg_startcopy,
		    __rangeof(struct mbuf, m_epg_startcopy, m_epg_endcopy));
		bcopy(&m->m_ext, &n->m_ext, m_epg_ext_copylen);
	} else if (m->m_ext.ext_type == EXT_EXTREF)
		bcopy(&m->m_ext, &n->m_ext, sizeof(struct m_ext));
	else
		bcopy(&m->m_ext, &n->m_ext, m_ext_copylen);

	n->m_flags |= m->m_flags & (M_RDONLY | M_EXT | M_EXTPG);

	/* See if this is the mbuf that holds the embedded refcount. */
	if (m->m_ext.ext_flags & EXT_FLAG_EMBREF) {
		refcnt = n->m_ext.ext_cnt = &m->m_ext.ext_count;
		n->m_ext.ext_flags &= ~EXT_FLAG_EMBREF;
	} else {
		KASSERT(m->m_ext.ext_cnt != NULL,
		    ("%s: no refcounting pointer on %p", __func__, m));
		refcnt = m->m_ext.ext_cnt;
	}

	if (*refcnt == 1)
		*refcnt += 1;
	else
		atomic_add_int(refcnt, 1);
}

void
m_demote_pkthdr(struct mbuf *m)
{

	M_ASSERTPKTHDR(m);

	m_tag_delete_chain(m, NULL);
	m->m_flags &= ~M_PKTHDR;
	bzero(&m->m_pkthdr, sizeof(struct pkthdr));
}

/*
 * Clean up mbuf (chain) from any tags and packet headers.
 * If "all" is set then the first mbuf in the chain will be
 * cleaned too.
 */
void
m_demote(struct mbuf *m0, int all, int flags)
{
	struct mbuf *m;

	for (m = all ? m0 : m0->m_next; m != NULL; m = m->m_next) {
		KASSERT(m->m_nextpkt == NULL, ("%s: m_nextpkt in m %p, m0 %p",
		    __func__, m, m0));
		if (m->m_flags & M_PKTHDR)
			m_demote_pkthdr(m);
		m->m_flags = m->m_flags & (M_EXT | M_RDONLY | M_NOFREE |
		    M_EXTPG | flags);
	}
}

/*
 * Sanity checks on mbuf (chain) for use in KASSERT() and general
 * debugging.
 * Returns 0 or panics when bad and 1 on all tests passed.
 * Sanitize, 0 to run M_SANITY_ACTION, 1 to garble things so they
 * blow up later.
 */
int
m_sanity(struct mbuf *m0, int sanitize)
{
	struct mbuf *m;
	caddr_t a, b;
	int pktlen = 0;

#ifdef INVARIANTS
#define	M_SANITY_ACTION(s)	panic("mbuf %p: " s, m)
#else
#define	M_SANITY_ACTION(s)	printf("mbuf %p: " s, m)
#endif

	for (m = m0; m != NULL; m = m->m_next) {
		/*
		 * Basic pointer checks.  If any of these fails then some
		 * unrelated kernel memory before or after us is trashed.
		 * No way to recover from that.
		 */
		a = M_START(m);
		b = a + M_SIZE(m);
		if ((caddr_t)m->m_data < a)
			M_SANITY_ACTION("m_data outside mbuf data range left");
		if ((caddr_t)m->m_data > b)
			M_SANITY_ACTION("m_data outside mbuf data range right");
		if ((caddr_t)m->m_data + m->m_len > b)
			M_SANITY_ACTION("m_data + m_len exeeds mbuf space");

		/* m->m_nextpkt may only be set on first mbuf in chain. */
		if (m != m0 && m->m_nextpkt != NULL) {
			if (sanitize) {
				m_freem(m->m_nextpkt);
				m->m_nextpkt = (struct mbuf *)0xDEADC0DE;
			} else
				M_SANITY_ACTION("m->m_nextpkt on in-chain mbuf");
		}

		/* packet length (not mbuf length!) calculation */
		if (m0->m_flags & M_PKTHDR)
			pktlen += m->m_len;

		/* m_tags may only be attached to first mbuf in chain. */
		if (m != m0 && m->m_flags & M_PKTHDR &&
		    !SLIST_EMPTY(&m->m_pkthdr.tags)) {
			if (sanitize) {
				m_tag_delete_chain(m, NULL);
				/* put in 0xDEADC0DE perhaps? */
			} else
				M_SANITY_ACTION("m_tags on in-chain mbuf");
		}

		/* M_PKTHDR may only be set on first mbuf in chain */
		if (m != m0 && m->m_flags & M_PKTHDR) {
			if (sanitize) {
				bzero(&m->m_pkthdr, sizeof(m->m_pkthdr));
				m->m_flags &= ~M_PKTHDR;
				/* put in 0xDEADCODE and leave hdr flag in */
			} else
				M_SANITY_ACTION("M_PKTHDR on in-chain mbuf");
		}
	}
	m = m0;
	if (pktlen && pktlen != m->m_pkthdr.len) {
		if (sanitize)
			m->m_pkthdr.len = 0;
		else
			M_SANITY_ACTION("m_pkthdr.len != mbuf chain length");
	}
	return 1;

#undef	M_SANITY_ACTION
}

/*
 * Non-inlined part of m_init().
 */
int
m_pkthdr_init(struct mbuf *m, int how)
{
#ifdef MAC
	int error;
#endif
#ifdef CHERI_PURECAP_KERNEL
	m->m_data = cheri_csetbounds(m->m_pktdat, MHLEN);
#else
        m->m_data = m->m_pktdat;
#endif
	bzero(&m->m_pkthdr, sizeof(m->m_pkthdr));
#ifdef NUMA
	m->m_pkthdr.numa_domain = M_NODOM;
#endif
#ifdef MAC
	/* If the label init fails, fail the alloc */
	error = mac_mbuf_init(m, how);
	if (error)
		return (error);
#endif

	return (0);
}

/*
 * "Move" mbuf pkthdr from "from" to "to".
 * "from" must have M_PKTHDR set, and "to" must be empty.
 */
void
m_move_pkthdr(struct mbuf *to, struct mbuf *from)
{

#if 0
	/* see below for why these are not enabled */
	M_ASSERTPKTHDR(to);
	/* Note: with MAC, this may not be a good assertion. */
	KASSERT(SLIST_EMPTY(&to->m_pkthdr.tags),
	    ("m_move_pkthdr: to has tags"));
#endif
#ifdef MAC
	/*
	 * XXXMAC: It could be this should also occur for non-MAC?
	 */
	if (to->m_flags & M_PKTHDR)
		m_tag_delete_chain(to, NULL);
#endif
	to->m_flags = (from->m_flags & M_COPYFLAGS) |
	    (to->m_flags & (M_EXT | M_EXTPG));
	if ((to->m_flags & M_EXT) == 0)
#ifdef CHERI_PURECAP_KERNEL
		to->m_data = cheri_csetbounds(to->m_pktdat, MHLEN);
#else
		to->m_data = to->m_pktdat;
#endif
	to->m_pkthdr = from->m_pkthdr;		/* especially tags */
	SLIST_INIT(&from->m_pkthdr.tags);	/* purge tags from src */
	from->m_flags &= ~M_PKTHDR;
	if (from->m_pkthdr.csum_flags & CSUM_SND_TAG) {
		from->m_pkthdr.csum_flags &= ~CSUM_SND_TAG;
		from->m_pkthdr.snd_tag = NULL;
	}
}

/*
 * Duplicate "from"'s mbuf pkthdr in "to".
 * "from" must have M_PKTHDR set, and "to" must be empty.
 * In particular, this does a deep copy of the packet tags.
 */
int
m_dup_pkthdr(struct mbuf *to, const struct mbuf *from, int how)
{

#if 0
	/*
	 * The mbuf allocator only initializes the pkthdr
	 * when the mbuf is allocated with m_gethdr(). Many users
	 * (e.g. m_copy*, m_prepend) use m_get() and then
	 * smash the pkthdr as needed causing these
	 * assertions to trip.  For now just disable them.
	 */
	M_ASSERTPKTHDR(to);
	/* Note: with MAC, this may not be a good assertion. */
	KASSERT(SLIST_EMPTY(&to->m_pkthdr.tags), ("m_dup_pkthdr: to has tags"));
#endif
	MBUF_CHECKSLEEP(how);
#ifdef MAC
	if (to->m_flags & M_PKTHDR)
		m_tag_delete_chain(to, NULL);
#endif
	to->m_flags = (from->m_flags & M_COPYFLAGS) |
	    (to->m_flags & (M_EXT | M_EXTPG));
	if ((to->m_flags & M_EXT) == 0)
#ifdef CHERI_PURECAP_KERNEL
		to->m_data = cheri_csetbounds(to->m_pktdat, MHLEN);
#else
		to->m_data = to->m_pktdat;
#endif
	to->m_pkthdr = from->m_pkthdr;
	if (from->m_pkthdr.csum_flags & CSUM_SND_TAG)
		m_snd_tag_ref(from->m_pkthdr.snd_tag);
	SLIST_INIT(&to->m_pkthdr.tags);
	return (m_tag_copy_chain(to, from, how));
}

/*
 * Lesser-used path for M_PREPEND:
 * allocate new mbuf to prepend to chain,
 * copy junk along.
 */
struct mbuf *
m_prepend(struct mbuf *m, int len, int how)
{
	struct mbuf *mn;

	if (m->m_flags & M_PKTHDR)
		mn = m_gethdr(how, m->m_type);
	else
		mn = m_get(how, m->m_type);
	if (mn == NULL) {
		m_freem(m);
		return (NULL);
	}
	if (m->m_flags & M_PKTHDR)
		m_move_pkthdr(mn, m);
	mn->m_next = m;
	m = mn;
	if (len < M_SIZE(m))
		M_ALIGN(m, len);
	m->m_len = len;
	return (m);
}

/*
 * Make a copy of an mbuf chain starting "off0" bytes from the beginning,
 * continuing for "len" bytes.  If len is M_COPYALL, copy to end of mbuf.
 * The wait parameter is a choice of M_WAITOK/M_NOWAIT from caller.
 * Note that the copy is read-only, because clusters are not copied,
 * only their reference counts are incremented.
 */
struct mbuf *
m_copym(struct mbuf *m, int off0, int len, int wait)
{
	struct mbuf *n, **np;
	int off = off0;
	struct mbuf *top;
	int copyhdr = 0;

	KASSERT(off >= 0, ("m_copym, negative off %d", off));
	KASSERT(len >= 0, ("m_copym, negative len %d", len));
	MBUF_CHECKSLEEP(wait);
	if (off == 0 && m->m_flags & M_PKTHDR)
		copyhdr = 1;
	while (off > 0) {
		KASSERT(m != NULL, ("m_copym, offset > size of mbuf chain"));
		if (off < m->m_len)
			break;
		off -= m->m_len;
		m = m->m_next;
	}
	np = &top;
	top = NULL;
	while (len > 0) {
		if (m == NULL) {
			KASSERT(len == M_COPYALL,
			    ("m_copym, length > size of mbuf chain"));
			break;
		}
		if (copyhdr)
			n = m_gethdr(wait, m->m_type);
		else
			n = m_get(wait, m->m_type);
		*np = n;
		if (n == NULL)
			goto nospace;
		if (copyhdr) {
			if (!m_dup_pkthdr(n, m, wait))
				goto nospace;
			if (len == M_COPYALL)
				n->m_pkthdr.len -= off0;
			else
				n->m_pkthdr.len = len;
			copyhdr = 0;
		}
		n->m_len = min(len, m->m_len - off);
		if (m->m_flags & (M_EXT|M_EXTPG)) {
			n->m_data = m->m_data + off;
			mb_dupcl(n, m);
		} else
			bcopy(mtod(m, caddr_t)+off, mtod(n, caddr_t),
			    (u_int)n->m_len);
		if (len != M_COPYALL)
			len -= n->m_len;
		off = 0;
		m = m->m_next;
		np = &n->m_next;
	}

	return (top);
nospace:
	m_freem(top);
	return (NULL);
}

/*
 * Copy an entire packet, including header (which must be present).
 * An optimization of the common case `m_copym(m, 0, M_COPYALL, how)'.
 * Note that the copy is read-only, because clusters are not copied,
 * only their reference counts are incremented.
 * Preserve alignment of the first mbuf so if the creator has left
 * some room at the beginning (e.g. for inserting protocol headers)
 * the copies still have the room available.
 */
struct mbuf *
m_copypacket(struct mbuf *m, int how)
{
	struct mbuf *top, *n, *o;

	MBUF_CHECKSLEEP(how);
	n = m_get(how, m->m_type);
	top = n;
	if (n == NULL)
		goto nospace;

	if (!m_dup_pkthdr(n, m, how))
		goto nospace;
	n->m_len = m->m_len;
	if (m->m_flags & (M_EXT|M_EXTPG)) {
		n->m_data = m->m_data;
		mb_dupcl(n, m);
	} else {
#ifdef CHERI_PURECAP_KERNEL
		n->m_data = (char *)cheri_csetbounds(n->m_pktdat, MHLEN) +
		    (m->m_data - m->m_pktdat );
#else
		n->m_data = (char *)n->m_pktdat + (m->m_data - m->m_pktdat);
#endif
		bcopy(mtod(m, char *), mtod(n, char *), n->m_len);
	}

	m = m->m_next;
	while (m) {
		o = m_get(how, m->m_type);
		if (o == NULL)
			goto nospace;

		n->m_next = o;
		n = n->m_next;

		n->m_len = m->m_len;
		if (m->m_flags & (M_EXT|M_EXTPG)) {
			n->m_data = m->m_data;
			mb_dupcl(n, m);
		} else {
			bcopy(mtod(m, char *), mtod(n, char *), n->m_len);
		}

		m = m->m_next;
	}
	return top;
nospace:
	m_freem(top);
	return (NULL);
}

static void
m_copyfromunmapped(const struct mbuf *m, int off, int len, caddr_t cp)
{
	struct iovec iov;
	struct uio uio;
	int error;

	KASSERT(off >= 0, ("m_copyfromunmapped: negative off %d", off));
	KASSERT(len >= 0, ("m_copyfromunmapped: negative len %d", len));
	KASSERT(off < m->m_len,
	    ("m_copyfromunmapped: len exceeds mbuf length"));
	IOVEC_INIT(&iov, cp, len);
	uio.uio_resid = len;
	uio.uio_iov = &iov;
	uio.uio_segflg = UIO_SYSSPACE;
	uio.uio_iovcnt = 1;
	uio.uio_offset = 0;
	uio.uio_rw = UIO_READ;
	error = m_unmappedtouio(m, off, &uio, len);
	KASSERT(error == 0, ("m_unmappedtouio failed: off %d, len %d", off,
	   len));
}

/*
 * Copy data from an mbuf chain starting "off" bytes from the beginning,
 * continuing for "len" bytes, into the indicated buffer.
 */
void
m_copydata(const struct mbuf *m, int off, int len, caddr_t cp)
{
	u_int count;

	KASSERT(off >= 0, ("m_copydata, negative off %d", off));
	KASSERT(len >= 0, ("m_copydata, negative len %d", len));
	while (off > 0) {
		KASSERT(m != NULL, ("m_copydata, offset > size of mbuf chain"));
		if (off < m->m_len)
			break;
		off -= m->m_len;
		m = m->m_next;
	}
	while (len > 0) {
		KASSERT(m != NULL, ("m_copydata, length > size of mbuf chain"));
		count = min(m->m_len - off, len);
		if ((m->m_flags & M_EXTPG) != 0)
			m_copyfromunmapped(m, off, count, cp);
		else
			bcopy(mtod(m, caddr_t) + off, cp, count);
		len -= count;
		cp += count;
		off = 0;
		m = m->m_next;
	}
}

/*
 * Copy a packet header mbuf chain into a completely new chain, including
 * copying any mbuf clusters.  Use this instead of m_copypacket() when
 * you need a writable copy of an mbuf chain.
 */
struct mbuf *
m_dup(const struct mbuf *m, int how)
{
	struct mbuf **p, *top = NULL;
	int remain, moff, nsize;

	MBUF_CHECKSLEEP(how);
	/* Sanity check */
	if (m == NULL)
		return (NULL);
	M_ASSERTPKTHDR(m);

	/* While there's more data, get a new mbuf, tack it on, and fill it */
	remain = m->m_pkthdr.len;
	moff = 0;
	p = &top;
	while (remain > 0 || top == NULL) {	/* allow m->m_pkthdr.len == 0 */
		struct mbuf *n;

		/* Get the next new mbuf */
		if (remain >= MINCLSIZE) {
			n = m_getcl(how, m->m_type, 0);
			nsize = MCLBYTES;
		} else {
			n = m_get(how, m->m_type);
			nsize = MLEN;
		}
		if (n == NULL)
			goto nospace;

		if (top == NULL) {		/* First one, must be PKTHDR */
			if (!m_dup_pkthdr(n, m, how)) {
				m_free(n);
				goto nospace;
			}
			if ((n->m_flags & M_EXT) == 0)
				nsize = MHLEN;
			n->m_flags &= ~M_RDONLY;
		}
		n->m_len = 0;

		/* Link it into the new chain */
		*p = n;
		p = &n->m_next;

		/* Copy data from original mbuf(s) into new mbuf */
		while (n->m_len < nsize && m != NULL) {
			int chunk = min(nsize - n->m_len, m->m_len - moff);

			bcopy(m->m_data + moff, n->m_data + n->m_len, chunk);
			moff += chunk;
			n->m_len += chunk;
			remain -= chunk;
			if (moff == m->m_len) {
				m = m->m_next;
				moff = 0;
			}
		}

		/* Check correct total mbuf length */
		KASSERT((remain > 0 && m != NULL) || (remain == 0 && m == NULL),
		    	("%s: bogus m_pkthdr.len", __func__));
	}
	return (top);

nospace:
	m_freem(top);
	return (NULL);
}

/*
 * Concatenate mbuf chain n to m.
 * Both chains must be of the same type (e.g. MT_DATA).
 * Any m_pkthdr is not updated.
 */
void
m_cat(struct mbuf *m, struct mbuf *n)
{
	while (m->m_next)
		m = m->m_next;
	while (n) {
		if (!M_WRITABLE(m) ||
		    (n->m_flags & M_EXTPG) != 0 ||
		    M_TRAILINGSPACE(m) < n->m_len) {
			/* just join the two chains */
			m->m_next = n;
			return;
		}
		/* splat the data from one into the other */
		bcopy(mtod(n, caddr_t), mtod(m, caddr_t) + m->m_len,
		    (u_int)n->m_len);
		m->m_len += n->m_len;
		n = m_free(n);
	}
}

/*
 * Concatenate two pkthdr mbuf chains.
 */
void
m_catpkt(struct mbuf *m, struct mbuf *n)
{

	M_ASSERTPKTHDR(m);
	M_ASSERTPKTHDR(n);

	m->m_pkthdr.len += n->m_pkthdr.len;
	m_demote(n, 1, 0);

	m_cat(m, n);
}

void
m_adj(struct mbuf *mp, int req_len)
{
	int len = req_len;
	struct mbuf *m;
	int count;

	if ((m = mp) == NULL)
		return;
	if (len >= 0) {
		/*
		 * Trim from head.
		 */
		while (m != NULL && len > 0) {
			if (m->m_len <= len) {
				len -= m->m_len;
				m->m_len = 0;
				m = m->m_next;
			} else {
				m->m_len -= len;
				m->m_data += len;
				len = 0;
			}
		}
		if (mp->m_flags & M_PKTHDR)
			mp->m_pkthdr.len -= (req_len - len);
	} else {
		/*
		 * Trim from tail.  Scan the mbuf chain,
		 * calculating its length and finding the last mbuf.
		 * If the adjustment only affects this mbuf, then just
		 * adjust and return.  Otherwise, rescan and truncate
		 * after the remaining size.
		 */
		len = -len;
		count = 0;
		for (;;) {
			count += m->m_len;
			if (m->m_next == (struct mbuf *)0)
				break;
			m = m->m_next;
		}
		if (m->m_len >= len) {
			m->m_len -= len;
			if (mp->m_flags & M_PKTHDR)
				mp->m_pkthdr.len -= len;
			return;
		}
		count -= len;
		if (count < 0)
			count = 0;
		/*
		 * Correct length for chain is "count".
		 * Find the mbuf with last data, adjust its length,
		 * and toss data from remaining mbufs on chain.
		 */
		m = mp;
		if (m->m_flags & M_PKTHDR)
			m->m_pkthdr.len = count;
		for (; m; m = m->m_next) {
			if (m->m_len >= count) {
				m->m_len = count;
				if (m->m_next != NULL) {
					m_freem(m->m_next);
					m->m_next = NULL;
				}
				break;
			}
			count -= m->m_len;
		}
	}
}

/*
 * Rearange an mbuf chain so that len bytes are contiguous
 * and in the data area of an mbuf (so that mtod will work
 * for a structure of size len).  Returns the resulting
 * mbuf chain on success, frees it and returns null on failure.
 * If there is room, it will add up to max_protohdr-len extra bytes to the
 * contiguous region in an attempt to avoid being called next time.
 */
struct mbuf *
m_pullup(struct mbuf *n, int len)
{
	struct mbuf *m;
	int count;
	int space;

	KASSERT((n->m_flags & M_EXTPG) == 0,
	    ("%s: unmapped mbuf %p", __func__, n));

	/*
	 * If first mbuf has no cluster, and has room for len bytes
	 * without shifting current data, pullup into it,
	 * otherwise allocate a new mbuf to prepend to the chain.
	 */
	if ((n->m_flags & M_EXT) == 0 &&
	    n->m_data + len < &n->m_dat[MLEN] && n->m_next) {
		if (n->m_len >= len)
			return (n);
		m = n;
		n = n->m_next;
		len -= m->m_len;
	} else {
		if (len > MHLEN)
			goto bad;
		m = m_get(M_NOWAIT, n->m_type);
		if (m == NULL)
			goto bad;
		if (n->m_flags & M_PKTHDR)
			m_move_pkthdr(m, n);
	}
	space = &m->m_dat[MLEN] - (m->m_data + m->m_len);
	do {
		count = min(min(max(len, max_protohdr), space), n->m_len);
		bcopy(mtod(n, caddr_t), mtod(m, caddr_t) + m->m_len,
		  (u_int)count);
		len -= count;
		m->m_len += count;
		n->m_len -= count;
		space -= count;
		if (n->m_len)
			n->m_data += count;
		else
			n = m_free(n);
	} while (len > 0 && n);
	if (len > 0) {
		(void) m_free(m);
		goto bad;
	}
	m->m_next = n;
	return (m);
bad:
	m_freem(n);
	return (NULL);
}

/*
 * Like m_pullup(), except a new mbuf is always allocated, and we allow
 * the amount of empty space before the data in the new mbuf to be specified
 * (in the event that the caller expects to prepend later).
 */
struct mbuf *
m_copyup(struct mbuf *n, int len, int dstoff)
{
	struct mbuf *m;
	int count, space;

	if (len > (MHLEN - dstoff))
		goto bad;
	m = m_get(M_NOWAIT, n->m_type);
	if (m == NULL)
		goto bad;
	if (n->m_flags & M_PKTHDR)
		m_move_pkthdr(m, n);
	m->m_data += dstoff;
	space = &m->m_dat[MLEN] - (m->m_data + m->m_len);
	do {
		count = min(min(max(len, max_protohdr), space), n->m_len);
		memcpy(mtod(m, caddr_t) + m->m_len, mtod(n, caddr_t),
		    (unsigned)count);
		len -= count;
		m->m_len += count;
		n->m_len -= count;
		space -= count;
		if (n->m_len)
			n->m_data += count;
		else
			n = m_free(n);
	} while (len > 0 && n);
	if (len > 0) {
		(void) m_free(m);
		goto bad;
	}
	m->m_next = n;
	return (m);
 bad:
	m_freem(n);
	return (NULL);
}

/*
 * Partition an mbuf chain in two pieces, returning the tail --
 * all but the first len0 bytes.  In case of failure, it returns NULL and
 * attempts to restore the chain to its original state.
 *
 * Note that the resulting mbufs might be read-only, because the new
 * mbuf can end up sharing an mbuf cluster with the original mbuf if
 * the "breaking point" happens to lie within a cluster mbuf. Use the
 * M_WRITABLE() macro to check for this case.
 */
struct mbuf *
m_split(struct mbuf *m0, int len0, int wait)
{
	struct mbuf *m, *n;
	u_int len = len0, remain;

	MBUF_CHECKSLEEP(wait);
	for (m = m0; m && len > m->m_len; m = m->m_next)
		len -= m->m_len;
	if (m == NULL)
		return (NULL);
	remain = m->m_len - len;
	if (m0->m_flags & M_PKTHDR && remain == 0) {
		n = m_gethdr(wait, m0->m_type);
		if (n == NULL)
			return (NULL);
		n->m_next = m->m_next;
		m->m_next = NULL;
		if (m0->m_pkthdr.csum_flags & CSUM_SND_TAG) {
			n->m_pkthdr.snd_tag =
			    m_snd_tag_ref(m0->m_pkthdr.snd_tag);
			n->m_pkthdr.csum_flags |= CSUM_SND_TAG;
		} else
			n->m_pkthdr.rcvif = m0->m_pkthdr.rcvif;
		n->m_pkthdr.len = m0->m_pkthdr.len - len0;
		m0->m_pkthdr.len = len0;
		return (n);
	} else if (m0->m_flags & M_PKTHDR) {
		n = m_gethdr(wait, m0->m_type);
		if (n == NULL)
			return (NULL);
		if (m0->m_pkthdr.csum_flags & CSUM_SND_TAG) {
			n->m_pkthdr.snd_tag =
			    m_snd_tag_ref(m0->m_pkthdr.snd_tag);
			n->m_pkthdr.csum_flags |= CSUM_SND_TAG;
		} else
			n->m_pkthdr.rcvif = m0->m_pkthdr.rcvif;
		n->m_pkthdr.len = m0->m_pkthdr.len - len0;
		m0->m_pkthdr.len = len0;
		if (m->m_flags & (M_EXT|M_EXTPG))
			goto extpacket;
		if (remain > MHLEN) {
			/* m can't be the lead packet */
			M_ALIGN(n, 0);
			n->m_next = m_split(m, len, wait);
			if (n->m_next == NULL) {
				(void) m_free(n);
				return (NULL);
			} else {
				n->m_len = 0;
				return (n);
			}
		} else
			M_ALIGN(n, remain);
	} else if (remain == 0) {
		n = m->m_next;
		m->m_next = NULL;
		return (n);
	} else {
		n = m_get(wait, m->m_type);
		if (n == NULL)
			return (NULL);
		M_ALIGN(n, remain);
	}
extpacket:
	if (m->m_flags & (M_EXT|M_EXTPG)) {
		n->m_data = m->m_data + len;
		mb_dupcl(n, m);
	} else {
		bcopy(mtod(m, caddr_t) + len, mtod(n, caddr_t), remain);
	}
	n->m_len = remain;
	m->m_len = len;
	n->m_next = m->m_next;
	m->m_next = NULL;
	return (n);
}
/*
 * Routine to copy from device local memory into mbufs.
 * Note that `off' argument is offset into first mbuf of target chain from
 * which to begin copying the data to.
 */
struct mbuf *
m_devget(char *buf, int totlen, int off, struct ifnet *ifp,
    void (*copy)(char *from, caddr_t to, u_int len))
{
	struct mbuf *m;
	struct mbuf *top = NULL, **mp = &top;
	int len;

	if (off < 0 || off > MHLEN)
		return (NULL);

	while (totlen > 0) {
		if (top == NULL) {	/* First one, must be PKTHDR */
			if (totlen + off >= MINCLSIZE) {
				m = m_getcl(M_NOWAIT, MT_DATA, M_PKTHDR);
				len = MCLBYTES;
			} else {
				m = m_gethdr(M_NOWAIT, MT_DATA);
				len = MHLEN;

				/* Place initial small packet/header at end of mbuf */
				if (m && totlen + off + max_linkhdr <= MHLEN) {
					m->m_data += max_linkhdr;
					len -= max_linkhdr;
				}
			}
			if (m == NULL)
				return NULL;
			m->m_pkthdr.rcvif = ifp;
			m->m_pkthdr.len = totlen;
		} else {
			if (totlen + off >= MINCLSIZE) {
				m = m_getcl(M_NOWAIT, MT_DATA, 0);
				len = MCLBYTES;
			} else {
				m = m_get(M_NOWAIT, MT_DATA);
				len = MLEN;
			}
			if (m == NULL) {
				m_freem(top);
				return NULL;
			}
		}
		if (off) {
			m->m_data += off;
			len -= off;
			off = 0;
		}
		m->m_len = len = min(totlen, len);
		if (copy)
			copy(buf, mtod(m, caddr_t), (u_int)len);
		else
			bcopy(buf, mtod(m, caddr_t), (u_int)len);
		buf += len;
		*mp = m;
		mp = &m->m_next;
		totlen -= len;
	}
	return (top);
}

/*
 * Copy data from a buffer back into the indicated mbuf chain,
 * starting "off" bytes from the beginning, extending the mbuf
 * chain if necessary.
 */
void
m_copyback(struct mbuf *m0, int off, int len, c_caddr_t cp)
{
	int mlen;
	struct mbuf *m = m0, *n;
	int totlen = 0;

	if (m0 == NULL)
		return;
	while (off > (mlen = m->m_len)) {
		off -= mlen;
		totlen += mlen;
		if (m->m_next == NULL) {
			n = m_get(M_NOWAIT, m->m_type);
			if (n == NULL)
				goto out;
			bzero(mtod(n, caddr_t), MLEN);
			n->m_len = min(MLEN, len + off);
			m->m_next = n;
		}
		m = m->m_next;
	}
	while (len > 0) {
		if (m->m_next == NULL && (len > m->m_len - off)) {
			m->m_len += min(len - (m->m_len - off),
			    M_TRAILINGSPACE(m));
		}
		mlen = min (m->m_len - off, len);
		bcopy(cp, off + mtod(m, caddr_t), (u_int)mlen);
		cp += mlen;
		len -= mlen;
		mlen += off;
		off = 0;
		totlen += mlen;
		if (len == 0)
			break;
		if (m->m_next == NULL) {
			n = m_get(M_NOWAIT, m->m_type);
			if (n == NULL)
				break;
			n->m_len = min(MLEN, len);
			m->m_next = n;
		}
		m = m->m_next;
	}
out:	if (((m = m0)->m_flags & M_PKTHDR) && (m->m_pkthdr.len < totlen))
		m->m_pkthdr.len = totlen;
}

/*
 * Append the specified data to the indicated mbuf chain,
 * Extend the mbuf chain if the new data does not fit in
 * existing space.
 *
 * Return 1 if able to complete the job; otherwise 0.
 */
int
m_append(struct mbuf *m0, int len, c_caddr_t cp)
{
	struct mbuf *m, *n;
	int remainder, space;

	for (m = m0; m->m_next != NULL; m = m->m_next)
		;
	remainder = len;
	space = M_TRAILINGSPACE(m);
	if (space > 0) {
		/*
		 * Copy into available space.
		 */
		if (space > remainder)
			space = remainder;
		bcopy(cp, mtod(m, caddr_t) + m->m_len, space);
		m->m_len += space;
		cp += space, remainder -= space;
	}
	while (remainder > 0) {
		/*
		 * Allocate a new mbuf; could check space
		 * and allocate a cluster instead.
		 */
		n = m_get(M_NOWAIT, m->m_type);
		if (n == NULL)
			break;
		n->m_len = min(MLEN, remainder);
		bcopy(cp, mtod(n, caddr_t), n->m_len);
		cp += n->m_len, remainder -= n->m_len;
		m->m_next = n;
		m = n;
	}
	if (m0->m_flags & M_PKTHDR)
		m0->m_pkthdr.len += len - remainder;
	return (remainder == 0);
}

/*
 * Apply function f to the data in an mbuf chain starting "off" bytes from
 * the beginning, continuing for "len" bytes.
 */
int
m_apply(struct mbuf *m, int off, int len,
    int (*f)(void *, void *, u_int), void *arg)
{
	u_int count;
	int rval;

	KASSERT(off >= 0, ("m_apply, negative off %d", off));
	KASSERT(len >= 0, ("m_apply, negative len %d", len));
	while (off > 0) {
		KASSERT(m != NULL, ("m_apply, offset > size of mbuf chain"));
		if (off < m->m_len)
			break;
		off -= m->m_len;
		m = m->m_next;
	}
	while (len > 0) {
		KASSERT(m != NULL, ("m_apply, offset > size of mbuf chain"));
		count = min(m->m_len - off, len);
		rval = (*f)(arg, mtod(m, caddr_t) + off, count);
		if (rval)
			return (rval);
		len -= count;
		off = 0;
		m = m->m_next;
	}
	return (0);
}

/*
 * Return a pointer to mbuf/offset of location in mbuf chain.
 */
struct mbuf *
m_getptr(struct mbuf *m, int loc, int *off)
{

	while (loc >= 0) {
		/* Normal end of search. */
		if (m->m_len > loc) {
			*off = loc;
			return (m);
		} else {
			loc -= m->m_len;
			if (m->m_next == NULL) {
				if (loc == 0) {
					/* Point at the end of valid data. */
					*off = m->m_len;
					return (m);
				}
				return (NULL);
			}
			m = m->m_next;
		}
	}
	return (NULL);
}

void
m_print(const struct mbuf *m, int maxlen)
{
	int len;
	int pdata;
	const struct mbuf *m2;

	if (m == NULL) {
		printf("mbuf: %p\n", m);
		return;
	}

	if (m->m_flags & M_PKTHDR)
		len = m->m_pkthdr.len;
	else
		len = -1;
	m2 = m;
	while (m2 != NULL && (len == -1 || len)) {
		pdata = m2->m_len;
		if (maxlen != -1 && pdata > maxlen)
			pdata = maxlen;
		printf("mbuf: %p len: %d, next: %p, %b%s", m2, m2->m_len,
		    m2->m_next, m2->m_flags, "\20\20freelist\17skipfw"
		    "\11proto5\10proto4\7proto3\6proto2\5proto1\4rdonly"
		    "\3eor\2pkthdr\1ext", pdata ? "" : "\n");
		if (pdata)
			printf(", %*D\n", pdata, (u_char *)m2->m_data, "-");
		if (len != -1)
			len -= m2->m_len;
		m2 = m2->m_next;
	}
	if (len > 0)
		printf("%d bytes unaccounted for.\n", len);
	return;
}

u_int
m_fixhdr(struct mbuf *m0)
{
	u_int len;

	len = m_length(m0, NULL);
	m0->m_pkthdr.len = len;
	return (len);
}

u_int
m_length(struct mbuf *m0, struct mbuf **last)
{
	struct mbuf *m;
	u_int len;

	len = 0;
	for (m = m0; m != NULL; m = m->m_next) {
		len += m->m_len;
		if (m->m_next == NULL)
			break;
	}
	if (last != NULL)
		*last = m;
	return (len);
}

/*
 * Defragment a mbuf chain, returning the shortest possible
 * chain of mbufs and clusters.  If allocation fails and
 * this cannot be completed, NULL will be returned, but
 * the passed in chain will be unchanged.  Upon success,
 * the original chain will be freed, and the new chain
 * will be returned.
 *
 * If a non-packet header is passed in, the original
 * mbuf (chain?) will be returned unharmed.
 */
struct mbuf *
m_defrag(struct mbuf *m0, int how)
{
	struct mbuf *m_new = NULL, *m_final = NULL;
	int progress = 0, length;

	MBUF_CHECKSLEEP(how);
	if (!(m0->m_flags & M_PKTHDR))
		return (m0);

	m_fixhdr(m0); /* Needed sanity check */

#ifdef MBUF_STRESS_TEST
	if (m_defragrandomfailures) {
		int temp = arc4random() & 0xff;
		if (temp == 0xba)
			goto nospace;
	}
#endif

	if (m0->m_pkthdr.len > MHLEN)
		m_final = m_getcl(how, MT_DATA, M_PKTHDR);
	else
		m_final = m_gethdr(how, MT_DATA);

	if (m_final == NULL)
		goto nospace;

	if (m_dup_pkthdr(m_final, m0, how) == 0)
		goto nospace;

	m_new = m_final;

	while (progress < m0->m_pkthdr.len) {
		length = m0->m_pkthdr.len - progress;
		if (length > MCLBYTES)
			length = MCLBYTES;

		if (m_new == NULL) {
			if (length > MLEN)
				m_new = m_getcl(how, MT_DATA, 0);
			else
				m_new = m_get(how, MT_DATA);
			if (m_new == NULL)
				goto nospace;
		}

		m_copydata(m0, progress, length, mtod(m_new, caddr_t));
		progress += length;
		m_new->m_len = length;
		if (m_new != m_final)
			m_cat(m_final, m_new);
		m_new = NULL;
	}
#ifdef MBUF_STRESS_TEST
	if (m0->m_next == NULL)
		m_defraguseless++;
#endif
	m_freem(m0);
	m0 = m_final;
#ifdef MBUF_STRESS_TEST
	m_defragpackets++;
	m_defragbytes += m0->m_pkthdr.len;
#endif
	return (m0);
nospace:
#ifdef MBUF_STRESS_TEST
	m_defragfailure++;
#endif
	if (m_final)
		m_freem(m_final);
	return (NULL);
}

/*
 * Return the number of fragments an mbuf will use.  This is usually
 * used as a proxy for the number of scatter/gather elements needed by
 * a DMA engine to access an mbuf.  In general mapped mbufs are
 * assumed to be backed by physically contiguous buffers that only
 * need a single fragment.  Unmapped mbufs, on the other hand, can
 * span disjoint physical pages.
 */
static int
frags_per_mbuf(struct mbuf *m)
{
	int frags;

	if ((m->m_flags & M_EXTPG) == 0)
		return (1);

	/*
	 * The header and trailer are counted as a single fragment
	 * each when present.
	 *
	 * XXX: This overestimates the number of fragments by assuming
	 * all the backing physical pages are disjoint.
	 */
	frags = 0;
	if (m->m_epg_hdrlen != 0)
		frags++;
	frags += m->m_epg_npgs;
	if (m->m_epg_trllen != 0)
		frags++;

	return (frags);
}

/*
 * Defragment an mbuf chain, returning at most maxfrags separate
 * mbufs+clusters.  If this is not possible NULL is returned and
 * the original mbuf chain is left in its present (potentially
 * modified) state.  We use two techniques: collapsing consecutive
 * mbufs and replacing consecutive mbufs by a cluster.
 *
 * NB: this should really be named m_defrag but that name is taken
 */
struct mbuf *
m_collapse(struct mbuf *m0, int how, int maxfrags)
{
	struct mbuf *m, *n, *n2, **prev;
	u_int curfrags;

	/*
	 * Calculate the current number of frags.
	 */
	curfrags = 0;
	for (m = m0; m != NULL; m = m->m_next)
		curfrags += frags_per_mbuf(m);
	/*
	 * First, try to collapse mbufs.  Note that we always collapse
	 * towards the front so we don't need to deal with moving the
	 * pkthdr.  This may be suboptimal if the first mbuf has much
	 * less data than the following.
	 */
	m = m0;
again:
	for (;;) {
		n = m->m_next;
		if (n == NULL)
			break;
		if (M_WRITABLE(m) &&
		    n->m_len < M_TRAILINGSPACE(m)) {
			m_copydata(n, 0, n->m_len,
			    mtod(m, char *) + m->m_len);
			m->m_len += n->m_len;
			m->m_next = n->m_next;
			curfrags -= frags_per_mbuf(n);
			m_free(n);
			if (curfrags <= maxfrags)
				return m0;
		} else
			m = n;
	}
	KASSERT(maxfrags > 1,
		("maxfrags %u, but normal collapse failed", maxfrags));
	/*
	 * Collapse consecutive mbufs to a cluster.
	 */
	prev = &m0->m_next;		/* NB: not the first mbuf */
	while ((n = *prev) != NULL) {
		if ((n2 = n->m_next) != NULL &&
		    n->m_len + n2->m_len < MCLBYTES) {
			m = m_getcl(how, MT_DATA, 0);
			if (m == NULL)
				goto bad;
			m_copydata(n, 0,  n->m_len, mtod(m, char *));
			m_copydata(n2, 0,  n2->m_len,
			    mtod(m, char *) + n->m_len);
			m->m_len = n->m_len + n2->m_len;
			m->m_next = n2->m_next;
			*prev = m;
			curfrags += 1;  /* For the new cluster */
			curfrags -= frags_per_mbuf(n);
			curfrags -= frags_per_mbuf(n2);
			m_free(n);
			m_free(n2);
			if (curfrags <= maxfrags)
				return m0;
			/*
			 * Still not there, try the normal collapse
			 * again before we allocate another cluster.
			 */
			goto again;
		}
		prev = &n->m_next;
	}
	/*
	 * No place where we can collapse to a cluster; punt.
	 * This can occur if, for example, you request 2 frags
	 * but the packet requires that both be clusters (we
	 * never reallocate the first mbuf to avoid moving the
	 * packet header).
	 */
bad:
	return NULL;
}

#ifdef MBUF_STRESS_TEST

/*
 * Fragment an mbuf chain.  There's no reason you'd ever want to do
 * this in normal usage, but it's great for stress testing various
 * mbuf consumers.
 *
 * If fragmentation is not possible, the original chain will be
 * returned.
 *
 * Possible length values:
 * 0	 no fragmentation will occur
 * > 0	each fragment will be of the specified length
 * -1	each fragment will be the same random value in length
 * -2	each fragment's length will be entirely random
 * (Random values range from 1 to 256)
 */
struct mbuf *
m_fragment(struct mbuf *m0, int how, int length)
{
	struct mbuf *m_first, *m_last;
	int divisor = 255, progress = 0, fraglen;

	if (!(m0->m_flags & M_PKTHDR))
		return (m0);

	if (length == 0 || length < -2)
		return (m0);
	if (length > MCLBYTES)
		length = MCLBYTES;
	if (length < 0 && divisor > MCLBYTES)
		divisor = MCLBYTES;
	if (length == -1)
		length = 1 + (arc4random() % divisor);
	if (length > 0)
		fraglen = length;

	m_fixhdr(m0); /* Needed sanity check */

	m_first = m_getcl(how, MT_DATA, M_PKTHDR);
	if (m_first == NULL)
		goto nospace;

	if (m_dup_pkthdr(m_first, m0, how) == 0)
		goto nospace;

	m_last = m_first;

	while (progress < m0->m_pkthdr.len) {
		if (length == -2)
			fraglen = 1 + (arc4random() % divisor);
		if (fraglen > m0->m_pkthdr.len - progress)
			fraglen = m0->m_pkthdr.len - progress;

		if (progress != 0) {
			struct mbuf *m_new = m_getcl(how, MT_DATA, 0);
			if (m_new == NULL)
				goto nospace;

			m_last->m_next = m_new;
			m_last = m_new;
		}

		m_copydata(m0, progress, fraglen, mtod(m_last, caddr_t));
		progress += fraglen;
		m_last->m_len = fraglen;
	}
	m_freem(m0);
	m0 = m_first;
	return (m0);
nospace:
	if (m_first)
		m_freem(m_first);
	/* Return the original chain on failure */
	return (m0);
}

#endif

/*
 * Free pages from mbuf_ext_pgs, assuming they were allocated via
 * vm_page_alloc() and aren't associated with any object.  Complement
 * to allocator from m_uiotombuf_nomap().
 */
void
mb_free_mext_pgs(struct mbuf *m)
{
	vm_page_t pg;

	M_ASSERTEXTPG(m);
	for (int i = 0; i < m->m_epg_npgs; i++) {
		pg = PHYS_TO_VM_PAGE(m->m_epg_pa[i]);
		vm_page_unwire_noq(pg);
		vm_page_free(pg);
	}
}

static struct mbuf *
m_uiotombuf_nomap(struct uio *uio, int how, int len, int maxseg, int flags)
{
	struct mbuf *m, *mb, *prev;
	vm_page_t pg_array[MBUF_PEXT_MAX_PGS];
	int error, length, i, needed;
	ssize_t total;
	int pflags = malloc2vm_flags(how) | VM_ALLOC_NOOBJ | VM_ALLOC_NODUMP |
	    VM_ALLOC_WIRED;

	/*
	 * len can be zero or an arbitrary large value bound by
	 * the total data supplied by the uio.
	 */
	if (len > 0)
		total = MIN(uio->uio_resid, len);
	else
		total = uio->uio_resid;

	if (maxseg == 0)
		maxseg = MBUF_PEXT_MAX_PGS * PAGE_SIZE;

	/*
	 * Allocate the pages
	 */
	m = NULL;
	MPASS((flags & M_PKTHDR) == 0);
	while (total > 0) {
		mb = mb_alloc_ext_pgs(how, mb_free_mext_pgs);
		if (mb == NULL)
			goto failed;
		if (m == NULL)
			m = mb;
		else
			prev->m_next = mb;
		prev = mb;
		mb->m_epg_flags = EPG_FLAG_ANON;
		needed = length = MIN(maxseg, total);
		for (i = 0; needed > 0; i++, needed -= PAGE_SIZE) {
retry_page:
			pg_array[i] = vm_page_alloc(NULL, 0, pflags);
			if (pg_array[i] == NULL) {
				if (how & M_NOWAIT) {
					goto failed;
				} else {
					vm_wait(NULL);
					goto retry_page;
				}
			}
			pg_array[i]->flags &= ~PG_ZERO;
			mb->m_epg_pa[i] = VM_PAGE_TO_PHYS(pg_array[i]);
			mb->m_epg_npgs++;
		}
		mb->m_epg_last_len = length - PAGE_SIZE * (mb->m_epg_npgs - 1);
		MBUF_EXT_PGS_ASSERT_SANITY(mb);
		total -= length;
		error = uiomove_fromphys(pg_array, 0, length, uio);
		if (error != 0)
			goto failed;
		mb->m_len = length;
		mb->m_ext.ext_size += PAGE_SIZE * mb->m_epg_npgs;
		if (flags & M_PKTHDR)
			m->m_pkthdr.len += length;
	}
	return (m);

failed:
	m_freem(m);
	return (NULL);
}

/*
 * Copy the contents of uio into a properly sized mbuf chain.
 */
struct mbuf *
m_uiotombuf(struct uio *uio, int how, int len, int align, int flags)
{
	struct mbuf *m, *mb;
	int error, length;
	ssize_t total;
	int progress = 0;

	if (flags & M_EXTPG)
		return (m_uiotombuf_nomap(uio, how, len, align, flags));

	/*
	 * len can be zero or an arbitrary large value bound by
	 * the total data supplied by the uio.
	 */
	if (len > 0)
		total = (uio->uio_resid < len) ? uio->uio_resid : len;
	else
		total = uio->uio_resid;

	/*
	 * The smallest unit returned by m_getm2() is a single mbuf
	 * with pkthdr.  We can't align past it.
	 */
	if (align >= MHLEN)
		return (NULL);

	/*
	 * Give us the full allocation or nothing.
	 * If len is zero return the smallest empty mbuf.
	 */
	m = m_getm2(NULL, max(total + align, 1), how, MT_DATA, flags);
	if (m == NULL)
		return (NULL);
	m->m_data += align;

	/* Fill all mbufs with uio data and update header information. */
	for (mb = m; mb != NULL; mb = mb->m_next) {
		length = min(M_TRAILINGSPACE(mb), total - progress);

		error = uiomove(mtod(mb, void *), length, uio);
		if (error) {
			m_freem(m);
			return (NULL);
		}

		mb->m_len = length;
		progress += length;
		if (flags & M_PKTHDR)
			m->m_pkthdr.len += length;
	}
	KASSERT(progress == total, ("%s: progress != total", __func__));

	return (m);
}

/*
 * Copy data from an unmapped mbuf into a uio limited by len if set.
 */
int
m_unmappedtouio(const struct mbuf *m, int m_off, struct uio *uio, int len)
{
	vm_page_t pg;
	int error, i, off, pglen, pgoff, seglen, segoff;

	M_ASSERTEXTPG(m);
	error = 0;

	/* Skip over any data removed from the front. */
	off = mtod(m, vm_offset_t);

	off += m_off;
	if (m->m_epg_hdrlen != 0) {
		if (off >= m->m_epg_hdrlen) {
			off -= m->m_epg_hdrlen;
		} else {
			seglen = m->m_epg_hdrlen - off;
			segoff = off;
			seglen = min(seglen, len);
			off = 0;
			len -= seglen;
			error = uiomove(__DECONST(void *,
			    &m->m_epg_hdr[segoff]), seglen, uio);
		}
	}
	pgoff = m->m_epg_1st_off;
	for (i = 0; i < m->m_epg_npgs && error == 0 && len > 0; i++) {
		pglen = m_epg_pagelen(m, i, pgoff);
		if (off >= pglen) {
			off -= pglen;
			pgoff = 0;
			continue;
		}
		seglen = pglen - off;
		segoff = pgoff + off;
		off = 0;
		seglen = min(seglen, len);
		len -= seglen;
		pg = PHYS_TO_VM_PAGE(m->m_epg_pa[i]);
		error = uiomove_fromphys(&pg, segoff, seglen, uio);
		pgoff = 0;
	};
	if (len != 0 && error == 0) {
		KASSERT((off + len) <= m->m_epg_trllen,
		    ("off + len > trail (%d + %d > %d, m_off = %d)", off, len,
		    m->m_epg_trllen, m_off));
		error = uiomove(__DECONST(void *, &m->m_epg_trail[off]),
		    len, uio);
	}
	return (error);
}

/*
 * Copy an mbuf chain into a uio limited by len if set.
 */
int
m_mbuftouio(struct uio *uio, const struct mbuf *m, int len)
{
	int error, length, total;
	int progress = 0;

	if (len > 0)
		total = min(uio->uio_resid, len);
	else
		total = uio->uio_resid;

	/* Fill the uio with data from the mbufs. */
	for (; m != NULL; m = m->m_next) {
		length = min(m->m_len, total - progress);

		if ((m->m_flags & M_EXTPG) != 0)
			error = m_unmappedtouio(m, 0, uio, length);
		else
			error = uiomove(mtod(m, void *), length, uio);
		if (error)
			return (error);

		progress += length;
	}

	return (0);
}

/*
 * Create a writable copy of the mbuf chain.  While doing this
 * we compact the chain with a goal of producing a chain with
 * at most two mbufs.  The second mbuf in this chain is likely
 * to be a cluster.  The primary purpose of this work is to create
 * a writable packet for encryption, compression, etc.  The
 * secondary goal is to linearize the data so the data can be
 * passed to crypto hardware in the most efficient manner possible.
 */
struct mbuf *
m_unshare(struct mbuf *m0, int how)
{
	struct mbuf *m, *mprev;
	struct mbuf *n, *mfirst, *mlast;
	int len, off;

	mprev = NULL;
	for (m = m0; m != NULL; m = mprev->m_next) {
		/*
		 * Regular mbufs are ignored unless there's a cluster
		 * in front of it that we can use to coalesce.  We do
		 * the latter mainly so later clusters can be coalesced
		 * also w/o having to handle them specially (i.e. convert
		 * mbuf+cluster -> cluster).  This optimization is heavily
		 * influenced by the assumption that we're running over
		 * Ethernet where MCLBYTES is large enough that the max
		 * packet size will permit lots of coalescing into a
		 * single cluster.  This in turn permits efficient
		 * crypto operations, especially when using hardware.
		 */
		if ((m->m_flags & M_EXT) == 0) {
			if (mprev && (mprev->m_flags & M_EXT) &&
			    m->m_len <= M_TRAILINGSPACE(mprev)) {
				/* XXX: this ignores mbuf types */
				memcpy(mtod(mprev, caddr_t) + mprev->m_len,
				    mtod(m, caddr_t), m->m_len);
				mprev->m_len += m->m_len;
				mprev->m_next = m->m_next;	/* unlink from chain */
				m_free(m);			/* reclaim mbuf */
			} else {
				mprev = m;
			}
			continue;
		}
		/*
		 * Writable mbufs are left alone (for now).
		 */
		if (M_WRITABLE(m)) {
			mprev = m;
			continue;
		}

		/*
		 * Not writable, replace with a copy or coalesce with
		 * the previous mbuf if possible (since we have to copy
		 * it anyway, we try to reduce the number of mbufs and
		 * clusters so that future work is easier).
		 */
		KASSERT(m->m_flags & M_EXT, ("m_flags 0x%x", m->m_flags));
		/* NB: we only coalesce into a cluster or larger */
		if (mprev != NULL && (mprev->m_flags & M_EXT) &&
		    m->m_len <= M_TRAILINGSPACE(mprev)) {
			/* XXX: this ignores mbuf types */
			memcpy(mtod(mprev, caddr_t) + mprev->m_len,
			    mtod(m, caddr_t), m->m_len);
			mprev->m_len += m->m_len;
			mprev->m_next = m->m_next;	/* unlink from chain */
			m_free(m);			/* reclaim mbuf */
			continue;
		}

		/*
		 * Allocate new space to hold the copy and copy the data.
		 * We deal with jumbo mbufs (i.e. m_len > MCLBYTES) by
		 * splitting them into clusters.  We could just malloc a
		 * buffer and make it external but too many device drivers
		 * don't know how to break up the non-contiguous memory when
		 * doing DMA.
		 */
		n = m_getcl(how, m->m_type, m->m_flags & M_COPYFLAGS);
		if (n == NULL) {
			m_freem(m0);
			return (NULL);
		}
		if (m->m_flags & M_PKTHDR) {
			KASSERT(mprev == NULL, ("%s: m0 %p, m %p has M_PKTHDR",
			    __func__, m0, m));
			m_move_pkthdr(n, m);
		}
		len = m->m_len;
		off = 0;
		mfirst = n;
		mlast = NULL;
		for (;;) {
			int cc = min(len, MCLBYTES);
			memcpy(mtod(n, caddr_t), mtod(m, caddr_t) + off, cc);
			n->m_len = cc;
			if (mlast != NULL)
				mlast->m_next = n;
			mlast = n;
#if 0
			newipsecstat.ips_clcopied++;
#endif

			len -= cc;
			if (len <= 0)
				break;
			off += cc;

			n = m_getcl(how, m->m_type, m->m_flags & M_COPYFLAGS);
			if (n == NULL) {
				m_freem(mfirst);
				m_freem(m0);
				return (NULL);
			}
		}
		n->m_next = m->m_next;
		if (mprev == NULL)
			m0 = mfirst;		/* new head of chain */
		else
			mprev->m_next = mfirst;	/* replace old mbuf */
		m_free(m);			/* release old mbuf */
		mprev = mfirst;
	}
	return (m0);
}

#ifdef MBUF_PROFILING

#define MP_BUCKETS 32 /* don't just change this as things may overflow.*/
struct mbufprofile {
	uintmax_t wasted[MP_BUCKETS];
	uintmax_t used[MP_BUCKETS];
	uintmax_t segments[MP_BUCKETS];
} mbprof;

#define MP_MAXDIGITS 21	/* strlen("16,000,000,000,000,000,000") == 21 */
#define MP_NUMLINES 6
#define MP_NUMSPERLINE 16
#define MP_EXTRABYTES 64	/* > strlen("used:\nwasted:\nsegments:\n") */
/* work out max space needed and add a bit of spare space too */
#define MP_MAXLINE ((MP_MAXDIGITS+1) * MP_NUMSPERLINE)
#define MP_BUFSIZE ((MP_MAXLINE * MP_NUMLINES) + 1 + MP_EXTRABYTES)

char mbprofbuf[MP_BUFSIZE];

void
m_profile(struct mbuf *m)
{
	int segments = 0;
	int used = 0;
	int wasted = 0;

	while (m) {
		segments++;
		used += m->m_len;
		if (m->m_flags & M_EXT) {
			wasted += MHLEN - sizeof(m->m_ext) +
			    m->m_ext.ext_size - m->m_len;
		} else {
			if (m->m_flags & M_PKTHDR)
				wasted += MHLEN - m->m_len;
			else
				wasted += MLEN - m->m_len;
		}
		m = m->m_next;
	}
	/* be paranoid.. it helps */
	if (segments > MP_BUCKETS - 1)
		segments = MP_BUCKETS - 1;
	if (used > 100000)
		used = 100000;
	if (wasted > 100000)
		wasted = 100000;
	/* store in the appropriate bucket */
	/* don't bother locking. if it's slightly off, so what? */
	mbprof.segments[segments]++;
	mbprof.used[fls(used)]++;
	mbprof.wasted[fls(wasted)]++;
}

static void
mbprof_textify(void)
{
	int offset;
	char *c;
	uint64_t *p;

	p = &mbprof.wasted[0];
	c = mbprofbuf;
	offset = snprintf(c, MP_MAXLINE + 10,
	    "wasted:\n"
	    "%ju %ju %ju %ju %ju %ju %ju %ju "
	    "%ju %ju %ju %ju %ju %ju %ju %ju\n",
	    p[0], p[1], p[2], p[3], p[4], p[5], p[6], p[7],
	    p[8], p[9], p[10], p[11], p[12], p[13], p[14], p[15]);
#ifdef BIG_ARRAY
	p = &mbprof.wasted[16];
	c += offset;
	offset = snprintf(c, MP_MAXLINE,
	    "%ju %ju %ju %ju %ju %ju %ju %ju "
	    "%ju %ju %ju %ju %ju %ju %ju %ju\n",
	    p[0], p[1], p[2], p[3], p[4], p[5], p[6], p[7],
	    p[8], p[9], p[10], p[11], p[12], p[13], p[14], p[15]);
#endif
	p = &mbprof.used[0];
	c += offset;
	offset = snprintf(c, MP_MAXLINE + 10,
	    "used:\n"
	    "%ju %ju %ju %ju %ju %ju %ju %ju "
	    "%ju %ju %ju %ju %ju %ju %ju %ju\n",
	    p[0], p[1], p[2], p[3], p[4], p[5], p[6], p[7],
	    p[8], p[9], p[10], p[11], p[12], p[13], p[14], p[15]);
#ifdef BIG_ARRAY
	p = &mbprof.used[16];
	c += offset;
	offset = snprintf(c, MP_MAXLINE,
	    "%ju %ju %ju %ju %ju %ju %ju %ju "
	    "%ju %ju %ju %ju %ju %ju %ju %ju\n",
	    p[0], p[1], p[2], p[3], p[4], p[5], p[6], p[7],
	    p[8], p[9], p[10], p[11], p[12], p[13], p[14], p[15]);
#endif
	p = &mbprof.segments[0];
	c += offset;
	offset = snprintf(c, MP_MAXLINE + 10,
	    "segments:\n"
	    "%ju %ju %ju %ju %ju %ju %ju %ju "
	    "%ju %ju %ju %ju %ju %ju %ju %ju\n",
	    p[0], p[1], p[2], p[3], p[4], p[5], p[6], p[7],
	    p[8], p[9], p[10], p[11], p[12], p[13], p[14], p[15]);
#ifdef BIG_ARRAY
	p = &mbprof.segments[16];
	c += offset;
	offset = snprintf(c, MP_MAXLINE,
	    "%ju %ju %ju %ju %ju %ju %ju %ju "
	    "%ju %ju %ju %ju %ju %ju %ju %jju",
	    p[0], p[1], p[2], p[3], p[4], p[5], p[6], p[7],
	    p[8], p[9], p[10], p[11], p[12], p[13], p[14], p[15]);
#endif
}

static int
mbprof_handler(SYSCTL_HANDLER_ARGS)
{
	int error;

	mbprof_textify();
	error = SYSCTL_OUT(req, mbprofbuf, strlen(mbprofbuf) + 1);
	return (error);
}

static int
mbprof_clr_handler(SYSCTL_HANDLER_ARGS)
{
	int clear, error;

	clear = 0;
	error = sysctl_handle_int(oidp, &clear, 0, req);
	if (error || !req->newptr)
		return (error);

	if (clear) {
		bzero(&mbprof, sizeof(mbprof));
	}

	return (error);
}

SYSCTL_PROC(_kern_ipc, OID_AUTO, mbufprofile,
    CTLTYPE_STRING | CTLFLAG_RD | CTLFLAG_NEEDGIANT, NULL, 0,
    mbprof_handler, "A",
    "mbuf profiling statistics");

SYSCTL_PROC(_kern_ipc, OID_AUTO, mbufprofileclr,
    CTLTYPE_INT | CTLFLAG_RW | CTLFLAG_NEEDGIANT, NULL, 0,
    mbprof_clr_handler, "I",
    "clear mbuf profiling statistics");
#endif<|MERGE_RESOLUTION|>--- conflicted
+++ resolved
@@ -167,15 +167,11 @@
 #if defined(__LP64__)
 CTASSERT(offsetof(struct mbuf, m_dat) == 32);
 CTASSERT(sizeof(struct pkthdr) == 56);
-<<<<<<< HEAD
-CTASSERT(sizeof(struct m_ext) == 168);
+CTASSERT(sizeof(struct m_ext) == 160);
 #elif defined(__CHERI_PURE_CAPABILITY__)
 CTASSERT(offsetof(struct mbuf, m_dat) == 64);
 CTASSERT(sizeof(struct pkthdr) == 96);
 CTASSERT(sizeof(struct m_ext) == 352);
-=======
-CTASSERT(sizeof(struct m_ext) == 160);
->>>>>>> 22e7e049
 #else
 CTASSERT(offsetof(struct mbuf, m_dat) == 24);
 CTASSERT(sizeof(struct pkthdr) == 48);
@@ -373,7 +369,7 @@
 	int error;
 #endif
 #ifdef CHERI_PURECAP_KERNEL
-	m->m_data = cheri_csetbounds(m->m_pktdat, MHLEN);
+	m->m_data = cheri_setbounds(m->m_pktdat, MHLEN);
 #else
         m->m_data = m->m_pktdat;
 #endif
@@ -417,7 +413,7 @@
 	    (to->m_flags & (M_EXT | M_EXTPG));
 	if ((to->m_flags & M_EXT) == 0)
 #ifdef CHERI_PURECAP_KERNEL
-		to->m_data = cheri_csetbounds(to->m_pktdat, MHLEN);
+		to->m_data = cheri_setbounds(to->m_pktdat, MHLEN);
 #else
 		to->m_data = to->m_pktdat;
 #endif
@@ -460,7 +456,7 @@
 	    (to->m_flags & (M_EXT | M_EXTPG));
 	if ((to->m_flags & M_EXT) == 0)
 #ifdef CHERI_PURECAP_KERNEL
-		to->m_data = cheri_csetbounds(to->m_pktdat, MHLEN);
+		to->m_data = cheri_setbounds(to->m_pktdat, MHLEN);
 #else
 		to->m_data = to->m_pktdat;
 #endif
@@ -598,7 +594,7 @@
 		mb_dupcl(n, m);
 	} else {
 #ifdef CHERI_PURECAP_KERNEL
-		n->m_data = (char *)cheri_csetbounds(n->m_pktdat, MHLEN) +
+		n->m_data = (char *)cheri_setbounds(n->m_pktdat, MHLEN) +
 		    (m->m_data - m->m_pktdat );
 #else
 		n->m_data = (char *)n->m_pktdat + (m->m_data - m->m_pktdat);
