--- conflicted
+++ resolved
@@ -2112,14 +2112,6 @@
 	return (error);
 }
 
-<<<<<<< HEAD
-SYSCTL_PROC(_kern_ipc, OID_AUTO, mbufprofile, CTLTYPE_STRING|CTLFLAG_RD,
-	    NULL, 0, mbprof_handler, "A", "mbuf profiling statistics");
-
-SYSCTL_PROC(_kern_ipc, OID_AUTO, mbufprofileclr, CTLTYPE_INT|CTLFLAG_RW,
-	    NULL, 0, mbprof_clr_handler, "I", "clear mbuf profiling statistics");
-#endif
-=======
 SYSCTL_PROC(_kern_ipc, OID_AUTO, mbufprofile,
     CTLTYPE_STRING | CTLFLAG_RD | CTLFLAG_NEEDGIANT, NULL, 0,
     mbprof_handler, "A",
@@ -2129,5 +2121,4 @@
     CTLTYPE_INT | CTLFLAG_RW | CTLFLAG_NEEDGIANT, NULL, 0,
     mbprof_clr_handler, "I",
     "clear mbuf profiling statistics");
-#endif
->>>>>>> ad355b0a
+#endif