/*-
 * SPDX-License-Identifier: BSD-3-Clause
 *
 * Copyright (c) 1982, 1986, 1988, 1991, 1993
 *	The Regents of the University of California.  All rights reserved.
 *
 * Redistribution and use in source and binary forms, with or without
 * modification, are permitted provided that the following conditions
 * are met:
 * 1. Redistributions of source code must retain the above copyright
 *    notice, this list of conditions and the following disclaimer.
 * 2. Redistributions in binary form must reproduce the above copyright
 *    notice, this list of conditions and the following disclaimer in the
 *    documentation and/or other materials provided with the distribution.
 * 3. Neither the name of the University nor the names of its contributors
 *    may be used to endorse or promote products derived from this software
 *    without specific prior written permission.
 *
 * THIS SOFTWARE IS PROVIDED BY THE REGENTS AND CONTRIBUTORS ``AS IS'' AND
 * ANY EXPRESS OR IMPLIED WARRANTIES, INCLUDING, BUT NOT LIMITED TO, THE
 * IMPLIED WARRANTIES OF MERCHANTABILITY AND FITNESS FOR A PARTICULAR PURPOSE
 * ARE DISCLAIMED.  IN NO EVENT SHALL THE REGENTS OR CONTRIBUTORS BE LIABLE
 * FOR ANY DIRECT, INDIRECT, INCIDENTAL, SPECIAL, EXEMPLARY, OR CONSEQUENTIAL
 * DAMAGES (INCLUDING, BUT NOT LIMITED TO, PROCUREMENT OF SUBSTITUTE GOODS
 * OR SERVICES; LOSS OF USE, DATA, OR PROFITS; OR BUSINESS INTERRUPTION)
 * HOWEVER CAUSED AND ON ANY THEORY OF LIABILITY, WHETHER IN CONTRACT, STRICT
 * LIABILITY, OR TORT (INCLUDING NEGLIGENCE OR OTHERWISE) ARISING IN ANY WAY
 * OUT OF THE USE OF THIS SOFTWARE, EVEN IF ADVISED OF THE POSSIBILITY OF
 * SUCH DAMAGE.
 *
 *	@(#)uipc_mbuf.c	8.2 (Berkeley) 1/4/94
 */

#include <sys/cdefs.h>
__FBSDID("$FreeBSD$");

#include "opt_param.h"
#include "opt_mbuf_stress_test.h"
#include "opt_mbuf_profiling.h"

#include <sys/param.h>
#include <sys/systm.h>
#include <sys/kernel.h>
#include <sys/limits.h>
#include <sys/lock.h>
#include <sys/malloc.h>
#include <sys/mbuf.h>
#include <sys/sysctl.h>
#include <sys/domain.h>
#include <sys/protosw.h>
#include <sys/uio.h>
#include <sys/vmmeter.h>
#include <sys/sdt.h>
#include <vm/vm.h>
#include <vm/vm_pageout.h>
#include <vm/vm_page.h>

#include <cheri/cheric.h>

SDT_PROBE_DEFINE5_XLATE(sdt, , , m__init,
    "struct mbuf *", "mbufinfo_t *",
    "uint32_t", "uint32_t",
    "uint16_t", "uint16_t",
    "uint32_t", "uint32_t",
    "uint32_t", "uint32_t");

SDT_PROBE_DEFINE3_XLATE(sdt, , , m__gethdr,
    "uint32_t", "uint32_t",
    "uint16_t", "uint16_t",
    "struct mbuf *", "mbufinfo_t *");

SDT_PROBE_DEFINE3_XLATE(sdt, , , m__get,
    "uint32_t", "uint32_t",
    "uint16_t", "uint16_t",
    "struct mbuf *", "mbufinfo_t *");

SDT_PROBE_DEFINE4_XLATE(sdt, , , m__getcl,
    "uint32_t", "uint32_t",
    "uint16_t", "uint16_t",
    "uint32_t", "uint32_t",
    "struct mbuf *", "mbufinfo_t *");

SDT_PROBE_DEFINE3_XLATE(sdt, , , m__clget,
    "struct mbuf *", "mbufinfo_t *",
    "uint32_t", "uint32_t",
    "uint32_t", "uint32_t");

SDT_PROBE_DEFINE4_XLATE(sdt, , , m__cljget,
    "struct mbuf *", "mbufinfo_t *",
    "uint32_t", "uint32_t",
    "uint32_t", "uint32_t",
    "void*", "void*");

SDT_PROBE_DEFINE(sdt, , , m__cljset);

SDT_PROBE_DEFINE1_XLATE(sdt, , , m__free,
        "struct mbuf *", "mbufinfo_t *");

SDT_PROBE_DEFINE1_XLATE(sdt, , , m__freem,
    "struct mbuf *", "mbufinfo_t *");

#include <security/mac/mac_framework.h>

int	max_linkhdr;
int	max_protohdr;
int	max_hdr;
int	max_datalen;
#ifdef MBUF_STRESS_TEST
int	m_defragpackets;
int	m_defragbytes;
int	m_defraguseless;
int	m_defragfailure;
int	m_defragrandomfailures;
#endif

/*
 * sysctl(8) exported objects
 */
SYSCTL_INT(_kern_ipc, KIPC_MAX_LINKHDR, max_linkhdr, CTLFLAG_RD,
	   &max_linkhdr, 0, "Size of largest link layer header");
SYSCTL_INT(_kern_ipc, KIPC_MAX_PROTOHDR, max_protohdr, CTLFLAG_RD,
	   &max_protohdr, 0, "Size of largest protocol layer header");
SYSCTL_INT(_kern_ipc, KIPC_MAX_HDR, max_hdr, CTLFLAG_RD,
	   &max_hdr, 0, "Size of largest link plus protocol header");
SYSCTL_INT(_kern_ipc, KIPC_MAX_DATALEN, max_datalen, CTLFLAG_RD,
	   &max_datalen, 0, "Minimum space left in mbuf after max_hdr");
#ifdef MBUF_STRESS_TEST
SYSCTL_INT(_kern_ipc, OID_AUTO, m_defragpackets, CTLFLAG_RD,
	   &m_defragpackets, 0, "");
SYSCTL_INT(_kern_ipc, OID_AUTO, m_defragbytes, CTLFLAG_RD,
	   &m_defragbytes, 0, "");
SYSCTL_INT(_kern_ipc, OID_AUTO, m_defraguseless, CTLFLAG_RD,
	   &m_defraguseless, 0, "");
SYSCTL_INT(_kern_ipc, OID_AUTO, m_defragfailure, CTLFLAG_RD,
	   &m_defragfailure, 0, "");
SYSCTL_INT(_kern_ipc, OID_AUTO, m_defragrandomfailures, CTLFLAG_RW,
	   &m_defragrandomfailures, 0, "");
#endif

/*
 * Ensure the correct size of various mbuf parameters.  It could be off due
 * to compiler-induced padding and alignment artifacts.
 */
CTASSERT(MSIZE - offsetof(struct mbuf, m_dat) == MLEN);
CTASSERT(MSIZE - offsetof(struct mbuf, m_pktdat) == MHLEN);

/*
 * mbuf data storage should be 64-bit aligned regardless of architectural
 * pointer size; check this is the case with and without a packet header.
 */
CTASSERT(offsetof(struct mbuf, m_dat) % 8 == 0);
CTASSERT(offsetof(struct mbuf, m_pktdat) % 8 == 0);

/*
 * While the specific values here don't matter too much (i.e., +/- a few
 * words), we do want to ensure that changes to these values are carefully
 * reasoned about and properly documented.  This is especially the case as
 * network-protocol and device-driver modules encode these layouts, and must
 * be recompiled if the structures change.  Check these values at compile time
 * against the ones documented in comments in mbuf.h.
 *
 * NB: Possibly they should be documented there via #define's and not just
 * comments.
 */
#if defined(__LP64__)
CTASSERT(offsetof(struct mbuf, m_dat) == 32);
CTASSERT(sizeof(struct pkthdr) == 56);
CTASSERT(sizeof(struct m_ext) == 48);
#elif defined(__CHERI_PURE_CAPABILITY__) && defined(CPU_CHERI128)
CTASSERT(offsetof(struct mbuf, m_dat) == 64);
CTASSERT(sizeof(struct pkthdr) == 96);
CTASSERT(sizeof(struct m_ext) == 96);
#elif defined(__CHERI_PURE_CAPABILITY__)
CTASSERT(offsetof(struct mbuf, m_dat) == 128);
CTASSERT(sizeof(struct pkthdr) == 160);
CTASSERT(sizeof(struct m_ext) == 192);
#else
CTASSERT(offsetof(struct mbuf, m_dat) == 24);
CTASSERT(sizeof(struct pkthdr) == 48);
CTASSERT(sizeof(struct m_ext) == 28);
#endif

/*
 * Assert that the queue(3) macros produce code of the same size as an old
 * plain pointer does.
 */
#ifdef INVARIANTS
static struct mbuf __used m_assertbuf;
CTASSERT(sizeof(m_assertbuf.m_slist) == sizeof(m_assertbuf.m_next));
CTASSERT(sizeof(m_assertbuf.m_stailq) == sizeof(m_assertbuf.m_next));
CTASSERT(sizeof(m_assertbuf.m_slistpkt) == sizeof(m_assertbuf.m_nextpkt));
CTASSERT(sizeof(m_assertbuf.m_stailqpkt) == sizeof(m_assertbuf.m_nextpkt));
#endif

/*
 * Attach the cluster from *m to *n, set up m_ext in *n
 * and bump the refcount of the cluster.
 */
void
mb_dupcl(struct mbuf *n, struct mbuf *m)
{
	volatile u_int *refcnt;

	KASSERT(m->m_flags & M_EXT, ("%s: M_EXT not set on %p", __func__, m));
	KASSERT(!(n->m_flags & M_EXT), ("%s: M_EXT set on %p", __func__, n));

	/*
	 * Cache access optimization.  For most kinds of external
	 * storage we don't need full copy of m_ext, since the
	 * holder of the 'ext_count' is responsible to carry the
	 * free routine and its arguments.  Exclusion is EXT_EXTREF,
	 * where 'ext_cnt' doesn't point into mbuf at all.
	 */
	if (m->m_ext.ext_type == EXT_EXTREF)
		bcopy(&m->m_ext, &n->m_ext, sizeof(struct m_ext));
	else
		bcopy(&m->m_ext, &n->m_ext, m_ext_copylen);
	n->m_flags |= M_EXT;
	n->m_flags |= m->m_flags & (M_RDONLY | M_NOMAP);

	/* See if this is the mbuf that holds the embedded refcount. */
	if (m->m_ext.ext_flags & EXT_FLAG_EMBREF) {
		refcnt = n->m_ext.ext_cnt = &m->m_ext.ext_count;
		n->m_ext.ext_flags &= ~EXT_FLAG_EMBREF;
	} else {
		KASSERT(m->m_ext.ext_cnt != NULL,
		    ("%s: no refcounting pointer on %p", __func__, m));
		refcnt = m->m_ext.ext_cnt;
	}

	if (*refcnt == 1)
		*refcnt += 1;
	else
		atomic_add_int(refcnt, 1);
}

void
m_demote_pkthdr(struct mbuf *m)
{

	M_ASSERTPKTHDR(m);

	m_tag_delete_chain(m, NULL);
	m->m_flags &= ~M_PKTHDR;
	bzero(&m->m_pkthdr, sizeof(struct pkthdr));
}

/*
 * Clean up mbuf (chain) from any tags and packet headers.
 * If "all" is set then the first mbuf in the chain will be
 * cleaned too.
 */
void
m_demote(struct mbuf *m0, int all, int flags)
{
	struct mbuf *m;

	for (m = all ? m0 : m0->m_next; m != NULL; m = m->m_next) {
		KASSERT(m->m_nextpkt == NULL, ("%s: m_nextpkt in m %p, m0 %p",
		    __func__, m, m0));
		if (m->m_flags & M_PKTHDR)
			m_demote_pkthdr(m);
		m->m_flags = m->m_flags & (M_EXT | M_RDONLY | M_NOFREE |
		    M_NOMAP | flags);
	}
}

/*
 * Sanity checks on mbuf (chain) for use in KASSERT() and general
 * debugging.
 * Returns 0 or panics when bad and 1 on all tests passed.
 * Sanitize, 0 to run M_SANITY_ACTION, 1 to garble things so they
 * blow up later.
 */
int
m_sanity(struct mbuf *m0, int sanitize)
{
	struct mbuf *m;
	caddr_t a, b;
	int pktlen = 0;

#ifdef INVARIANTS
#define	M_SANITY_ACTION(s)	panic("mbuf %p: " s, m)
#else
#define	M_SANITY_ACTION(s)	printf("mbuf %p: " s, m)
#endif

	for (m = m0; m != NULL; m = m->m_next) {
		/*
		 * Basic pointer checks.  If any of these fails then some
		 * unrelated kernel memory before or after us is trashed.
		 * No way to recover from that.
		 */
		a = M_START(m);
		b = a + M_SIZE(m);
		if ((caddr_t)m->m_data < a)
			M_SANITY_ACTION("m_data outside mbuf data range left");
		if ((caddr_t)m->m_data > b)
			M_SANITY_ACTION("m_data outside mbuf data range right");
		if ((caddr_t)m->m_data + m->m_len > b)
			M_SANITY_ACTION("m_data + m_len exeeds mbuf space");

		/* m->m_nextpkt may only be set on first mbuf in chain. */
		if (m != m0 && m->m_nextpkt != NULL) {
			if (sanitize) {
				m_freem(m->m_nextpkt);
				m->m_nextpkt = (struct mbuf *)0xDEADC0DE;
			} else
				M_SANITY_ACTION("m->m_nextpkt on in-chain mbuf");
		}

		/* packet length (not mbuf length!) calculation */
		if (m0->m_flags & M_PKTHDR)
			pktlen += m->m_len;

		/* m_tags may only be attached to first mbuf in chain. */
		if (m != m0 && m->m_flags & M_PKTHDR &&
		    !SLIST_EMPTY(&m->m_pkthdr.tags)) {
			if (sanitize) {
				m_tag_delete_chain(m, NULL);
				/* put in 0xDEADC0DE perhaps? */
			} else
				M_SANITY_ACTION("m_tags on in-chain mbuf");
		}

		/* M_PKTHDR may only be set on first mbuf in chain */
		if (m != m0 && m->m_flags & M_PKTHDR) {
			if (sanitize) {
				bzero(&m->m_pkthdr, sizeof(m->m_pkthdr));
				m->m_flags &= ~M_PKTHDR;
				/* put in 0xDEADCODE and leave hdr flag in */
			} else
				M_SANITY_ACTION("M_PKTHDR on in-chain mbuf");
		}
	}
	m = m0;
	if (pktlen && pktlen != m->m_pkthdr.len) {
		if (sanitize)
			m->m_pkthdr.len = 0;
		else
			M_SANITY_ACTION("m_pkthdr.len != mbuf chain length");
	}
	return 1;

#undef	M_SANITY_ACTION
}

/*
 * Non-inlined part of m_init().
 */
int
m_pkthdr_init(struct mbuf *m, int how)
{
#ifdef MAC
	int error;
#endif
	m->m_data = cheri_csetbounds(m->m_pktdat, MHLEN);
	bzero(&m->m_pkthdr, sizeof(m->m_pkthdr));
#ifdef NUMA
	m->m_pkthdr.numa_domain = M_NODOM;
#endif
#ifdef MAC
	/* If the label init fails, fail the alloc */
	error = mac_mbuf_init(m, how);
	if (error)
		return (error);
#endif

	return (0);
}

/*
 * "Move" mbuf pkthdr from "from" to "to".
 * "from" must have M_PKTHDR set, and "to" must be empty.
 */
void
m_move_pkthdr(struct mbuf *to, struct mbuf *from)
{

#if 0
	/* see below for why these are not enabled */
	M_ASSERTPKTHDR(to);
	/* Note: with MAC, this may not be a good assertion. */
	KASSERT(SLIST_EMPTY(&to->m_pkthdr.tags),
	    ("m_move_pkthdr: to has tags"));
#endif
#ifdef MAC
	/*
	 * XXXMAC: It could be this should also occur for non-MAC?
	 */
	if (to->m_flags & M_PKTHDR)
		m_tag_delete_chain(to, NULL);
#endif
	to->m_flags = (from->m_flags & M_COPYFLAGS) |
	    (to->m_flags & (M_EXT | M_NOMAP));
	if ((to->m_flags & M_EXT) == 0)
		to->m_data = cheri_csetbounds(to->m_pktdat, MHLEN);
	to->m_pkthdr = from->m_pkthdr;		/* especially tags */
	SLIST_INIT(&from->m_pkthdr.tags);	/* purge tags from src */
	from->m_flags &= ~M_PKTHDR;
	if (from->m_pkthdr.csum_flags & CSUM_SND_TAG) {
		from->m_pkthdr.csum_flags &= ~CSUM_SND_TAG;
		from->m_pkthdr.snd_tag = NULL;
	}
}

/*
 * Duplicate "from"'s mbuf pkthdr in "to".
 * "from" must have M_PKTHDR set, and "to" must be empty.
 * In particular, this does a deep copy of the packet tags.
 */
int
m_dup_pkthdr(struct mbuf *to, const struct mbuf *from, int how)
{

#if 0
	/*
	 * The mbuf allocator only initializes the pkthdr
	 * when the mbuf is allocated with m_gethdr(). Many users
	 * (e.g. m_copy*, m_prepend) use m_get() and then
	 * smash the pkthdr as needed causing these
	 * assertions to trip.  For now just disable them.
	 */
	M_ASSERTPKTHDR(to);
	/* Note: with MAC, this may not be a good assertion. */
	KASSERT(SLIST_EMPTY(&to->m_pkthdr.tags), ("m_dup_pkthdr: to has tags"));
#endif
	MBUF_CHECKSLEEP(how);
#ifdef MAC
	if (to->m_flags & M_PKTHDR)
		m_tag_delete_chain(to, NULL);
#endif
	to->m_flags = (from->m_flags & M_COPYFLAGS) |
	    (to->m_flags & (M_EXT | M_NOMAP));
	if ((to->m_flags & M_EXT) == 0)
		to->m_data = cheri_csetbounds(to->m_pktdat, MHLEN);
	to->m_pkthdr = from->m_pkthdr;
	if (from->m_pkthdr.csum_flags & CSUM_SND_TAG)
		m_snd_tag_ref(from->m_pkthdr.snd_tag);
	SLIST_INIT(&to->m_pkthdr.tags);
	return (m_tag_copy_chain(to, from, how));
}

/*
 * Lesser-used path for M_PREPEND:
 * allocate new mbuf to prepend to chain,
 * copy junk along.
 */
struct mbuf *
m_prepend(struct mbuf *m, int len, int how)
{
	struct mbuf *mn;

	if (m->m_flags & M_PKTHDR)
		mn = m_gethdr(how, m->m_type);
	else
		mn = m_get(how, m->m_type);
	if (mn == NULL) {
		m_freem(m);
		return (NULL);
	}
	if (m->m_flags & M_PKTHDR)
		m_move_pkthdr(mn, m);
	mn->m_next = m;
	m = mn;
	if (len < M_SIZE(m))
		M_ALIGN(m, len);
	m->m_len = len;
	return (m);
}

/*
 * Make a copy of an mbuf chain starting "off0" bytes from the beginning,
 * continuing for "len" bytes.  If len is M_COPYALL, copy to end of mbuf.
 * The wait parameter is a choice of M_WAITOK/M_NOWAIT from caller.
 * Note that the copy is read-only, because clusters are not copied,
 * only their reference counts are incremented.
 */
struct mbuf *
m_copym(struct mbuf *m, int off0, int len, int wait)
{
	struct mbuf *n, **np;
	int off = off0;
	struct mbuf *top;
	int copyhdr = 0;

	KASSERT(off >= 0, ("m_copym, negative off %d", off));
	KASSERT(len >= 0, ("m_copym, negative len %d", len));
	MBUF_CHECKSLEEP(wait);
	if (off == 0 && m->m_flags & M_PKTHDR)
		copyhdr = 1;
	while (off > 0) {
		KASSERT(m != NULL, ("m_copym, offset > size of mbuf chain"));
		if (off < m->m_len)
			break;
		off -= m->m_len;
		m = m->m_next;
	}
	np = &top;
	top = NULL;
	while (len > 0) {
		if (m == NULL) {
			KASSERT(len == M_COPYALL,
			    ("m_copym, length > size of mbuf chain"));
			break;
		}
		if (copyhdr)
			n = m_gethdr(wait, m->m_type);
		else
			n = m_get(wait, m->m_type);
		*np = n;
		if (n == NULL)
			goto nospace;
		if (copyhdr) {
			if (!m_dup_pkthdr(n, m, wait))
				goto nospace;
			if (len == M_COPYALL)
				n->m_pkthdr.len -= off0;
			else
				n->m_pkthdr.len = len;
			copyhdr = 0;
		}
		n->m_len = min(len, m->m_len - off);
		if (m->m_flags & M_EXT) {
			n->m_data = m->m_data + off;
			mb_dupcl(n, m);
		} else
			bcopy(mtod(m, caddr_t)+off, mtod(n, caddr_t),
			    (u_int)n->m_len);
		if (len != M_COPYALL)
			len -= n->m_len;
		off = 0;
		m = m->m_next;
		np = &n->m_next;
	}

	return (top);
nospace:
	m_freem(top);
	return (NULL);
}

/*
 * Copy an entire packet, including header (which must be present).
 * An optimization of the common case `m_copym(m, 0, M_COPYALL, how)'.
 * Note that the copy is read-only, because clusters are not copied,
 * only their reference counts are incremented.
 * Preserve alignment of the first mbuf so if the creator has left
 * some room at the beginning (e.g. for inserting protocol headers)
 * the copies still have the room available.
 */
struct mbuf *
m_copypacket(struct mbuf *m, int how)
{
	struct mbuf *top, *n, *o;

	MBUF_CHECKSLEEP(how);
	n = m_get(how, m->m_type);
	top = n;
	if (n == NULL)
		goto nospace;

	if (!m_dup_pkthdr(n, m, how))
		goto nospace;
	n->m_len = m->m_len;
	if (m->m_flags & M_EXT) {
		n->m_data = m->m_data;
		mb_dupcl(n, m);
	} else {
		n->m_data = (char *)cheri_csetbounds(n->m_pktdat, MHLEN) +
		    (m->m_data - m->m_pktdat );
		bcopy(mtod(m, char *), mtod(n, char *), n->m_len);
	}

	m = m->m_next;
	while (m) {
		o = m_get(how, m->m_type);
		if (o == NULL)
			goto nospace;

		n->m_next = o;
		n = n->m_next;

		n->m_len = m->m_len;
		if (m->m_flags & M_EXT) {
			n->m_data = m->m_data;
			mb_dupcl(n, m);
		} else {
			bcopy(mtod(m, char *), mtod(n, char *), n->m_len);
		}

		m = m->m_next;
	}
	return top;
nospace:
	m_freem(top);
	return (NULL);
}

static void
m_copyfromunmapped(const struct mbuf *m, int off, int len, caddr_t cp)
{
	kiovec_t iov;
	struct uio uio;
	int error;

	KASSERT(off >= 0, ("m_copyfromunmapped: negative off %d", off));
	KASSERT(len >= 0, ("m_copyfromunmapped: negative len %d", len));
	KASSERT(off < m->m_len,
	    ("m_copyfromunmapped: len exceeds mbuf length"));
	IOVEC_INIT(&iov, cp, len);
	uio.uio_resid = len;
	uio.uio_iov = &iov;
	uio.uio_segflg = UIO_SYSSPACE;
	uio.uio_iovcnt = 1;
	uio.uio_offset = 0;
	uio.uio_rw = UIO_READ;
	error = m_unmappedtouio(m, off, &uio, len);
	KASSERT(error == 0, ("m_unmappedtouio failed: off %d, len %d", off,
	   len));
}

/*
 * Copy data from an mbuf chain starting "off" bytes from the beginning,
 * continuing for "len" bytes, into the indicated buffer.
 */
void
m_copydata(const struct mbuf *m, int off, int len, caddr_t cp)
{
	u_int count;

	KASSERT(off >= 0, ("m_copydata, negative off %d", off));
	KASSERT(len >= 0, ("m_copydata, negative len %d", len));
	while (off > 0) {
		KASSERT(m != NULL, ("m_copydata, offset > size of mbuf chain"));
		if (off < m->m_len)
			break;
		off -= m->m_len;
		m = m->m_next;
	}
	while (len > 0) {
		KASSERT(m != NULL, ("m_copydata, length > size of mbuf chain"));
		count = min(m->m_len - off, len);
		if ((m->m_flags & M_NOMAP) != 0)
			m_copyfromunmapped(m, off, count, cp);
		else
			bcopy(mtod(m, caddr_t) + off, cp, count);
		len -= count;
		cp += count;
		off = 0;
		m = m->m_next;
	}
}

/*
 * Copy a packet header mbuf chain into a completely new chain, including
 * copying any mbuf clusters.  Use this instead of m_copypacket() when
 * you need a writable copy of an mbuf chain.
 */
struct mbuf *
m_dup(const struct mbuf *m, int how)
{
	struct mbuf **p, *top = NULL;
	int remain, moff, nsize;

	MBUF_CHECKSLEEP(how);
	/* Sanity check */
	if (m == NULL)
		return (NULL);
	M_ASSERTPKTHDR(m);

	/* While there's more data, get a new mbuf, tack it on, and fill it */
	remain = m->m_pkthdr.len;
	moff = 0;
	p = &top;
	while (remain > 0 || top == NULL) {	/* allow m->m_pkthdr.len == 0 */
		struct mbuf *n;

		/* Get the next new mbuf */
		if (remain >= MINCLSIZE) {
			n = m_getcl(how, m->m_type, 0);
			nsize = MCLBYTES;
		} else {
			n = m_get(how, m->m_type);
			nsize = MLEN;
		}
		if (n == NULL)
			goto nospace;

		if (top == NULL) {		/* First one, must be PKTHDR */
			if (!m_dup_pkthdr(n, m, how)) {
				m_free(n);
				goto nospace;
			}
			if ((n->m_flags & M_EXT) == 0)
				nsize = MHLEN;
			n->m_flags &= ~M_RDONLY;
		}
		n->m_len = 0;

		/* Link it into the new chain */
		*p = n;
		p = &n->m_next;

		/* Copy data from original mbuf(s) into new mbuf */
		while (n->m_len < nsize && m != NULL) {
			int chunk = min(nsize - n->m_len, m->m_len - moff);

			bcopy(m->m_data + moff, n->m_data + n->m_len, chunk);
			moff += chunk;
			n->m_len += chunk;
			remain -= chunk;
			if (moff == m->m_len) {
				m = m->m_next;
				moff = 0;
			}
		}

		/* Check correct total mbuf length */
		KASSERT((remain > 0 && m != NULL) || (remain == 0 && m == NULL),
		    	("%s: bogus m_pkthdr.len", __func__));
	}
	return (top);

nospace:
	m_freem(top);
	return (NULL);
}

/*
 * Concatenate mbuf chain n to m.
 * Both chains must be of the same type (e.g. MT_DATA).
 * Any m_pkthdr is not updated.
 */
void
m_cat(struct mbuf *m, struct mbuf *n)
{
	while (m->m_next)
		m = m->m_next;
	while (n) {
		if (!M_WRITABLE(m) ||
		    (n->m_flags & M_NOMAP) != 0 ||
		    M_TRAILINGSPACE(m) < n->m_len) {
			/* just join the two chains */
			m->m_next = n;
			return;
		}
		/* splat the data from one into the other */
		bcopy(mtod(n, caddr_t), mtod(m, caddr_t) + m->m_len,
		    (u_int)n->m_len);
		m->m_len += n->m_len;
		n = m_free(n);
	}
}

/*
 * Concatenate two pkthdr mbuf chains.
 */
void
m_catpkt(struct mbuf *m, struct mbuf *n)
{

	M_ASSERTPKTHDR(m);
	M_ASSERTPKTHDR(n);

	m->m_pkthdr.len += n->m_pkthdr.len;
	m_demote(n, 1, 0);

	m_cat(m, n);
}

void
m_adj(struct mbuf *mp, int req_len)
{
	int len = req_len;
	struct mbuf *m;
	int count;

	if ((m = mp) == NULL)
		return;
	if (len >= 0) {
		/*
		 * Trim from head.
		 */
		while (m != NULL && len > 0) {
			if (m->m_len <= len) {
				len -= m->m_len;
				m->m_len = 0;
				m = m->m_next;
			} else {
				m->m_len -= len;
				m->m_data += len;
				len = 0;
			}
		}
		if (mp->m_flags & M_PKTHDR)
			mp->m_pkthdr.len -= (req_len - len);
	} else {
		/*
		 * Trim from tail.  Scan the mbuf chain,
		 * calculating its length and finding the last mbuf.
		 * If the adjustment only affects this mbuf, then just
		 * adjust and return.  Otherwise, rescan and truncate
		 * after the remaining size.
		 */
		len = -len;
		count = 0;
		for (;;) {
			count += m->m_len;
			if (m->m_next == (struct mbuf *)0)
				break;
			m = m->m_next;
		}
		if (m->m_len >= len) {
			m->m_len -= len;
			if (mp->m_flags & M_PKTHDR)
				mp->m_pkthdr.len -= len;
			return;
		}
		count -= len;
		if (count < 0)
			count = 0;
		/*
		 * Correct length for chain is "count".
		 * Find the mbuf with last data, adjust its length,
		 * and toss data from remaining mbufs on chain.
		 */
		m = mp;
		if (m->m_flags & M_PKTHDR)
			m->m_pkthdr.len = count;
		for (; m; m = m->m_next) {
			if (m->m_len >= count) {
				m->m_len = count;
				if (m->m_next != NULL) {
					m_freem(m->m_next);
					m->m_next = NULL;
				}
				break;
			}
			count -= m->m_len;
		}
	}
}

/*
 * Rearange an mbuf chain so that len bytes are contiguous
 * and in the data area of an mbuf (so that mtod will work
 * for a structure of size len).  Returns the resulting
 * mbuf chain on success, frees it and returns null on failure.
 * If there is room, it will add up to max_protohdr-len extra bytes to the
 * contiguous region in an attempt to avoid being called next time.
 */
struct mbuf *
m_pullup(struct mbuf *n, int len)
{
	struct mbuf *m;
	int count;
	int space;

	KASSERT((n->m_flags & M_NOMAP) == 0,
	    ("%s: unmapped mbuf %p", __func__, n));

	/*
	 * If first mbuf has no cluster, and has room for len bytes
	 * without shifting current data, pullup into it,
	 * otherwise allocate a new mbuf to prepend to the chain.
	 */
	if ((n->m_flags & M_EXT) == 0 &&
	    n->m_data + len < &n->m_dat[MLEN] && n->m_next) {
		if (n->m_len >= len)
			return (n);
		m = n;
		n = n->m_next;
		len -= m->m_len;
	} else {
		if (len > MHLEN)
			goto bad;
		m = m_get(M_NOWAIT, n->m_type);
		if (m == NULL)
			goto bad;
		if (n->m_flags & M_PKTHDR)
			m_move_pkthdr(m, n);
	}
	space = &m->m_dat[MLEN] - (m->m_data + m->m_len);
	do {
		count = min(min(max(len, max_protohdr), space), n->m_len);
		bcopy(mtod(n, caddr_t), mtod(m, caddr_t) + m->m_len,
		  (u_int)count);
		len -= count;
		m->m_len += count;
		n->m_len -= count;
		space -= count;
		if (n->m_len)
			n->m_data += count;
		else
			n = m_free(n);
	} while (len > 0 && n);
	if (len > 0) {
		(void) m_free(m);
		goto bad;
	}
	m->m_next = n;
	return (m);
bad:
	m_freem(n);
	return (NULL);
}

/*
 * Like m_pullup(), except a new mbuf is always allocated, and we allow
 * the amount of empty space before the data in the new mbuf to be specified
 * (in the event that the caller expects to prepend later).
 */
struct mbuf *
m_copyup(struct mbuf *n, int len, int dstoff)
{
	struct mbuf *m;
	int count, space;

	if (len > (MHLEN - dstoff))
		goto bad;
	m = m_get(M_NOWAIT, n->m_type);
	if (m == NULL)
		goto bad;
	if (n->m_flags & M_PKTHDR)
		m_move_pkthdr(m, n);
	m->m_data += dstoff;
	space = &m->m_dat[MLEN] - (m->m_data + m->m_len);
	do {
		count = min(min(max(len, max_protohdr), space), n->m_len);
		memcpy(mtod(m, caddr_t) + m->m_len, mtod(n, caddr_t),
		    (unsigned)count);
		len -= count;
		m->m_len += count;
		n->m_len -= count;
		space -= count;
		if (n->m_len)
			n->m_data += count;
		else
			n = m_free(n);
	} while (len > 0 && n);
	if (len > 0) {
		(void) m_free(m);
		goto bad;
	}
	m->m_next = n;
	return (m);
 bad:
	m_freem(n);
	return (NULL);
}

/*
 * Partition an mbuf chain in two pieces, returning the tail --
 * all but the first len0 bytes.  In case of failure, it returns NULL and
 * attempts to restore the chain to its original state.
 *
 * Note that the resulting mbufs might be read-only, because the new
 * mbuf can end up sharing an mbuf cluster with the original mbuf if
 * the "breaking point" happens to lie within a cluster mbuf. Use the
 * M_WRITABLE() macro to check for this case.
 */
struct mbuf *
m_split(struct mbuf *m0, int len0, int wait)
{
	struct mbuf *m, *n;
	u_int len = len0, remain;

	MBUF_CHECKSLEEP(wait);
	for (m = m0; m && len > m->m_len; m = m->m_next)
		len -= m->m_len;
	if (m == NULL)
		return (NULL);
	remain = m->m_len - len;
	if (m0->m_flags & M_PKTHDR && remain == 0) {
		n = m_gethdr(wait, m0->m_type);
		if (n == NULL)
			return (NULL);
		n->m_next = m->m_next;
		m->m_next = NULL;
		if (m0->m_pkthdr.csum_flags & CSUM_SND_TAG) {
			n->m_pkthdr.snd_tag =
			    m_snd_tag_ref(m0->m_pkthdr.snd_tag);
			n->m_pkthdr.csum_flags |= CSUM_SND_TAG;
		} else
			n->m_pkthdr.rcvif = m0->m_pkthdr.rcvif;
		n->m_pkthdr.len = m0->m_pkthdr.len - len0;
		m0->m_pkthdr.len = len0;
		return (n);
	} else if (m0->m_flags & M_PKTHDR) {
		n = m_gethdr(wait, m0->m_type);
		if (n == NULL)
			return (NULL);
		if (m0->m_pkthdr.csum_flags & CSUM_SND_TAG) {
			n->m_pkthdr.snd_tag =
			    m_snd_tag_ref(m0->m_pkthdr.snd_tag);
			n->m_pkthdr.csum_flags |= CSUM_SND_TAG;
		} else
			n->m_pkthdr.rcvif = m0->m_pkthdr.rcvif;
		n->m_pkthdr.len = m0->m_pkthdr.len - len0;
		m0->m_pkthdr.len = len0;
		if (m->m_flags & M_EXT)
			goto extpacket;
		if (remain > MHLEN) {
			/* m can't be the lead packet */
			M_ALIGN(n, 0);
			n->m_next = m_split(m, len, wait);
			if (n->m_next == NULL) {
				(void) m_free(n);
				return (NULL);
			} else {
				n->m_len = 0;
				return (n);
			}
		} else
			M_ALIGN(n, remain);
	} else if (remain == 0) {
		n = m->m_next;
		m->m_next = NULL;
		return (n);
	} else {
		n = m_get(wait, m->m_type);
		if (n == NULL)
			return (NULL);
		M_ALIGN(n, remain);
	}
extpacket:
	if (m->m_flags & M_EXT) {
		n->m_data = m->m_data + len;
		mb_dupcl(n, m);
	} else {
		bcopy(mtod(m, caddr_t) + len, mtod(n, caddr_t), remain);
	}
	n->m_len = remain;
	m->m_len = len;
	n->m_next = m->m_next;
	m->m_next = NULL;
	return (n);
}
/*
 * Routine to copy from device local memory into mbufs.
 * Note that `off' argument is offset into first mbuf of target chain from
 * which to begin copying the data to.
 */
struct mbuf *
m_devget(char *buf, int totlen, int off, struct ifnet *ifp,
    void (*copy)(char *from, caddr_t to, u_int len))
{
	struct mbuf *m;
	struct mbuf *top = NULL, **mp = &top;
	int len;

	if (off < 0 || off > MHLEN)
		return (NULL);

	while (totlen > 0) {
		if (top == NULL) {	/* First one, must be PKTHDR */
			if (totlen + off >= MINCLSIZE) {
				m = m_getcl(M_NOWAIT, MT_DATA, M_PKTHDR);
				len = MCLBYTES;
			} else {
				m = m_gethdr(M_NOWAIT, MT_DATA);
				len = MHLEN;

				/* Place initial small packet/header at end of mbuf */
				if (m && totlen + off + max_linkhdr <= MHLEN) {
					m->m_data += max_linkhdr;
					len -= max_linkhdr;
				}
			}
			if (m == NULL)
				return NULL;
			m->m_pkthdr.rcvif = ifp;
			m->m_pkthdr.len = totlen;
		} else {
			if (totlen + off >= MINCLSIZE) {
				m = m_getcl(M_NOWAIT, MT_DATA, 0);
				len = MCLBYTES;
			} else {
				m = m_get(M_NOWAIT, MT_DATA);
				len = MLEN;
			}
			if (m == NULL) {
				m_freem(top);
				return NULL;
			}
		}
		if (off) {
			m->m_data += off;
			len -= off;
			off = 0;
		}
		m->m_len = len = min(totlen, len);
		if (copy)
			copy(buf, mtod(m, caddr_t), (u_int)len);
		else
			bcopy(buf, mtod(m, caddr_t), (u_int)len);
		buf += len;
		*mp = m;
		mp = &m->m_next;
		totlen -= len;
	}
	return (top);
}

/*
 * Copy data from a buffer back into the indicated mbuf chain,
 * starting "off" bytes from the beginning, extending the mbuf
 * chain if necessary.
 */
void
m_copyback(struct mbuf *m0, int off, int len, c_caddr_t cp)
{
	int mlen;
	struct mbuf *m = m0, *n;
	int totlen = 0;

	if (m0 == NULL)
		return;
	while (off > (mlen = m->m_len)) {
		off -= mlen;
		totlen += mlen;
		if (m->m_next == NULL) {
			n = m_get(M_NOWAIT, m->m_type);
			if (n == NULL)
				goto out;
			bzero(mtod(n, caddr_t), MLEN);
			n->m_len = min(MLEN, len + off);
			m->m_next = n;
		}
		m = m->m_next;
	}
	while (len > 0) {
		if (m->m_next == NULL && (len > m->m_len - off)) {
			m->m_len += min(len - (m->m_len - off),
			    M_TRAILINGSPACE(m));
		}
		mlen = min (m->m_len - off, len);
		bcopy(cp, off + mtod(m, caddr_t), (u_int)mlen);
		cp += mlen;
		len -= mlen;
		mlen += off;
		off = 0;
		totlen += mlen;
		if (len == 0)
			break;
		if (m->m_next == NULL) {
			n = m_get(M_NOWAIT, m->m_type);
			if (n == NULL)
				break;
			n->m_len = min(MLEN, len);
			m->m_next = n;
		}
		m = m->m_next;
	}
out:	if (((m = m0)->m_flags & M_PKTHDR) && (m->m_pkthdr.len < totlen))
		m->m_pkthdr.len = totlen;
}

/*
 * Append the specified data to the indicated mbuf chain,
 * Extend the mbuf chain if the new data does not fit in
 * existing space.
 *
 * Return 1 if able to complete the job; otherwise 0.
 */
int
m_append(struct mbuf *m0, int len, c_caddr_t cp)
{
	struct mbuf *m, *n;
	int remainder, space;

	for (m = m0; m->m_next != NULL; m = m->m_next)
		;
	remainder = len;
	space = M_TRAILINGSPACE(m);
	if (space > 0) {
		/*
		 * Copy into available space.
		 */
		if (space > remainder)
			space = remainder;
		bcopy(cp, mtod(m, caddr_t) + m->m_len, space);
		m->m_len += space;
		cp += space, remainder -= space;
	}
	while (remainder > 0) {
		/*
		 * Allocate a new mbuf; could check space
		 * and allocate a cluster instead.
		 */
		n = m_get(M_NOWAIT, m->m_type);
		if (n == NULL)
			break;
		n->m_len = min(MLEN, remainder);
		bcopy(cp, mtod(n, caddr_t), n->m_len);
		cp += n->m_len, remainder -= n->m_len;
		m->m_next = n;
		m = n;
	}
	if (m0->m_flags & M_PKTHDR)
		m0->m_pkthdr.len += len - remainder;
	return (remainder == 0);
}

/*
 * Apply function f to the data in an mbuf chain starting "off" bytes from
 * the beginning, continuing for "len" bytes.
 */
int
m_apply(struct mbuf *m, int off, int len,
    int (*f)(void *, void *, u_int), void *arg)
{
	u_int count;
	int rval;

	KASSERT(off >= 0, ("m_apply, negative off %d", off));
	KASSERT(len >= 0, ("m_apply, negative len %d", len));
	while (off > 0) {
		KASSERT(m != NULL, ("m_apply, offset > size of mbuf chain"));
		if (off < m->m_len)
			break;
		off -= m->m_len;
		m = m->m_next;
	}
	while (len > 0) {
		KASSERT(m != NULL, ("m_apply, offset > size of mbuf chain"));
		count = min(m->m_len - off, len);
		rval = (*f)(arg, mtod(m, caddr_t) + off, count);
		if (rval)
			return (rval);
		len -= count;
		off = 0;
		m = m->m_next;
	}
	return (0);
}

/*
 * Return a pointer to mbuf/offset of location in mbuf chain.
 */
struct mbuf *
m_getptr(struct mbuf *m, int loc, int *off)
{

	while (loc >= 0) {
		/* Normal end of search. */
		if (m->m_len > loc) {
			*off = loc;
			return (m);
		} else {
			loc -= m->m_len;
			if (m->m_next == NULL) {
				if (loc == 0) {
					/* Point at the end of valid data. */
					*off = m->m_len;
					return (m);
				}
				return (NULL);
			}
			m = m->m_next;
		}
	}
	return (NULL);
}

void
m_print(const struct mbuf *m, int maxlen)
{
	int len;
	int pdata;
	const struct mbuf *m2;

	if (m == NULL) {
		printf("mbuf: %p\n", m);
		return;
	}

	if (m->m_flags & M_PKTHDR)
		len = m->m_pkthdr.len;
	else
		len = -1;
	m2 = m;
	while (m2 != NULL && (len == -1 || len)) {
		pdata = m2->m_len;
		if (maxlen != -1 && pdata > maxlen)
			pdata = maxlen;
		printf("mbuf: %p len: %d, next: %p, %b%s", m2, m2->m_len,
		    m2->m_next, m2->m_flags, "\20\20freelist\17skipfw"
		    "\11proto5\10proto4\7proto3\6proto2\5proto1\4rdonly"
		    "\3eor\2pkthdr\1ext", pdata ? "" : "\n");
		if (pdata)
			printf(", %*D\n", pdata, (u_char *)m2->m_data, "-");
		if (len != -1)
			len -= m2->m_len;
		m2 = m2->m_next;
	}
	if (len > 0)
		printf("%d bytes unaccounted for.\n", len);
	return;
}

u_int
m_fixhdr(struct mbuf *m0)
{
	u_int len;

	len = m_length(m0, NULL);
	m0->m_pkthdr.len = len;
	return (len);
}

u_int
m_length(struct mbuf *m0, struct mbuf **last)
{
	struct mbuf *m;
	u_int len;

	len = 0;
	for (m = m0; m != NULL; m = m->m_next) {
		len += m->m_len;
		if (m->m_next == NULL)
			break;
	}
	if (last != NULL)
		*last = m;
	return (len);
}

/*
 * Defragment a mbuf chain, returning the shortest possible
 * chain of mbufs and clusters.  If allocation fails and
 * this cannot be completed, NULL will be returned, but
 * the passed in chain will be unchanged.  Upon success,
 * the original chain will be freed, and the new chain
 * will be returned.
 *
 * If a non-packet header is passed in, the original
 * mbuf (chain?) will be returned unharmed.
 */
struct mbuf *
m_defrag(struct mbuf *m0, int how)
{
	struct mbuf *m_new = NULL, *m_final = NULL;
	int progress = 0, length;

	MBUF_CHECKSLEEP(how);
	if (!(m0->m_flags & M_PKTHDR))
		return (m0);

	m_fixhdr(m0); /* Needed sanity check */

#ifdef MBUF_STRESS_TEST
	if (m_defragrandomfailures) {
		int temp = arc4random() & 0xff;
		if (temp == 0xba)
			goto nospace;
	}
#endif

	if (m0->m_pkthdr.len > MHLEN)
		m_final = m_getcl(how, MT_DATA, M_PKTHDR);
	else
		m_final = m_gethdr(how, MT_DATA);

	if (m_final == NULL)
		goto nospace;

	if (m_dup_pkthdr(m_final, m0, how) == 0)
		goto nospace;

	m_new = m_final;

	while (progress < m0->m_pkthdr.len) {
		length = m0->m_pkthdr.len - progress;
		if (length > MCLBYTES)
			length = MCLBYTES;

		if (m_new == NULL) {
			if (length > MLEN)
				m_new = m_getcl(how, MT_DATA, 0);
			else
				m_new = m_get(how, MT_DATA);
			if (m_new == NULL)
				goto nospace;
		}

		m_copydata(m0, progress, length, mtod(m_new, caddr_t));
		progress += length;
		m_new->m_len = length;
		if (m_new != m_final)
			m_cat(m_final, m_new);
		m_new = NULL;
	}
#ifdef MBUF_STRESS_TEST
	if (m0->m_next == NULL)
		m_defraguseless++;
#endif
	m_freem(m0);
	m0 = m_final;
#ifdef MBUF_STRESS_TEST
	m_defragpackets++;
	m_defragbytes += m0->m_pkthdr.len;
#endif
	return (m0);
nospace:
#ifdef MBUF_STRESS_TEST
	m_defragfailure++;
#endif
	if (m_final)
		m_freem(m_final);
	return (NULL);
}

/*
 * Return the number of fragments an mbuf will use.  This is usually
 * used as a proxy for the number of scatter/gather elements needed by
 * a DMA engine to access an mbuf.  In general mapped mbufs are
 * assumed to be backed by physically contiguous buffers that only
 * need a single fragment.  Unmapped mbufs, on the other hand, can
 * span disjoint physical pages.
 */
static int
frags_per_mbuf(struct mbuf *m)
{
	struct mbuf_ext_pgs *ext_pgs;
	int frags;

	if ((m->m_flags & M_NOMAP) == 0)
		return (1);

	/*
	 * The header and trailer are counted as a single fragment
	 * each when present.
	 *
	 * XXX: This overestimates the number of fragments by assuming
	 * all the backing physical pages are disjoint.
	 */
	ext_pgs = m->m_ext.ext_pgs;
	frags = 0;
	if (ext_pgs->hdr_len != 0)
		frags++;
	frags += ext_pgs->npgs;
	if (ext_pgs->trail_len != 0)
		frags++;

	return (frags);
}

/*
 * Defragment an mbuf chain, returning at most maxfrags separate
 * mbufs+clusters.  If this is not possible NULL is returned and
 * the original mbuf chain is left in its present (potentially
 * modified) state.  We use two techniques: collapsing consecutive
 * mbufs and replacing consecutive mbufs by a cluster.
 *
 * NB: this should really be named m_defrag but that name is taken
 */
struct mbuf *
m_collapse(struct mbuf *m0, int how, int maxfrags)
{
	struct mbuf *m, *n, *n2, **prev;
	u_int curfrags;

	/*
	 * Calculate the current number of frags.
	 */
	curfrags = 0;
	for (m = m0; m != NULL; m = m->m_next)
		curfrags += frags_per_mbuf(m);
	/*
	 * First, try to collapse mbufs.  Note that we always collapse
	 * towards the front so we don't need to deal with moving the
	 * pkthdr.  This may be suboptimal if the first mbuf has much
	 * less data than the following.
	 */
	m = m0;
again:
	for (;;) {
		n = m->m_next;
		if (n == NULL)
			break;
		if (M_WRITABLE(m) &&
		    n->m_len < M_TRAILINGSPACE(m)) {
			m_copydata(n, 0, n->m_len,
			    mtod(m, char *) + m->m_len);
			m->m_len += n->m_len;
			m->m_next = n->m_next;
			curfrags -= frags_per_mbuf(n);
			m_free(n);
			if (curfrags <= maxfrags)
				return m0;
		} else
			m = n;
	}
	KASSERT(maxfrags > 1,
		("maxfrags %u, but normal collapse failed", maxfrags));
	/*
	 * Collapse consecutive mbufs to a cluster.
	 */
	prev = &m0->m_next;		/* NB: not the first mbuf */
	while ((n = *prev) != NULL) {
		if ((n2 = n->m_next) != NULL &&
		    n->m_len + n2->m_len < MCLBYTES) {
			m = m_getcl(how, MT_DATA, 0);
			if (m == NULL)
				goto bad;
			m_copydata(n, 0,  n->m_len, mtod(m, char *));
			m_copydata(n2, 0,  n2->m_len,
			    mtod(m, char *) + n->m_len);
			m->m_len = n->m_len + n2->m_len;
			m->m_next = n2->m_next;
			*prev = m;
			curfrags += 1;  /* For the new cluster */
			curfrags -= frags_per_mbuf(n);
			curfrags -= frags_per_mbuf(n2);
			m_free(n);
			m_free(n2);
			if (curfrags <= maxfrags)
				return m0;
			/*
			 * Still not there, try the normal collapse
			 * again before we allocate another cluster.
			 */
			goto again;
		}
		prev = &n->m_next;
	}
	/*
	 * No place where we can collapse to a cluster; punt.
	 * This can occur if, for example, you request 2 frags
	 * but the packet requires that both be clusters (we
	 * never reallocate the first mbuf to avoid moving the
	 * packet header).
	 */
bad:
	return NULL;
}

#ifdef MBUF_STRESS_TEST

/*
 * Fragment an mbuf chain.  There's no reason you'd ever want to do
 * this in normal usage, but it's great for stress testing various
 * mbuf consumers.
 *
 * If fragmentation is not possible, the original chain will be
 * returned.
 *
 * Possible length values:
 * 0	 no fragmentation will occur
 * > 0	each fragment will be of the specified length
 * -1	each fragment will be the same random value in length
 * -2	each fragment's length will be entirely random
 * (Random values range from 1 to 256)
 */
struct mbuf *
m_fragment(struct mbuf *m0, int how, int length)
{
	struct mbuf *m_first, *m_last;
	int divisor = 255, progress = 0, fraglen;

	if (!(m0->m_flags & M_PKTHDR))
		return (m0);

	if (length == 0 || length < -2)
		return (m0);
	if (length > MCLBYTES)
		length = MCLBYTES;
	if (length < 0 && divisor > MCLBYTES)
		divisor = MCLBYTES;
	if (length == -1)
		length = 1 + (arc4random() % divisor);
	if (length > 0)
		fraglen = length;

	m_fixhdr(m0); /* Needed sanity check */

	m_first = m_getcl(how, MT_DATA, M_PKTHDR);
	if (m_first == NULL)
		goto nospace;

	if (m_dup_pkthdr(m_first, m0, how) == 0)
		goto nospace;

	m_last = m_first;

	while (progress < m0->m_pkthdr.len) {
		if (length == -2)
			fraglen = 1 + (arc4random() % divisor);
		if (fraglen > m0->m_pkthdr.len - progress)
			fraglen = m0->m_pkthdr.len - progress;

		if (progress != 0) {
			struct mbuf *m_new = m_getcl(how, MT_DATA, 0);
			if (m_new == NULL)
				goto nospace;

			m_last->m_next = m_new;
			m_last = m_new;
		}

		m_copydata(m0, progress, fraglen, mtod(m_last, caddr_t));
		progress += fraglen;
		m_last->m_len = fraglen;
	}
	m_freem(m0);
	m0 = m_first;
	return (m0);
nospace:
	if (m_first)
		m_freem(m_first);
	/* Return the original chain on failure */
	return (m0);
}

#endif

/*
 * Free pages from mbuf_ext_pgs, assuming they were allocated via
 * vm_page_alloc() and aren't associated with any object.  Complement
 * to allocator from m_uiotombuf_nomap().
 */
void
mb_free_mext_pgs(struct mbuf *m)
{
	struct mbuf_ext_pgs *ext_pgs;
	vm_page_t pg;
	int wire_adj;

	MBUF_EXT_PGS_ASSERT(m);
	ext_pgs = m->m_ext.ext_pgs;
	wire_adj = 0;
	for (int i = 0; i < ext_pgs->npgs; i++) {
		pg = PHYS_TO_VM_PAGE(ext_pgs->pa[i]);
		/*
		 * Note: page is not locked, as it has no
		 * object and is not on any queues.
		 */
		vm_page_free_toq(pg);
		wire_adj++;
	}
	if (wire_adj)
		vm_wire_sub(wire_adj);
}

static struct mbuf *
m_uiotombuf_nomap(struct uio *uio, int how, int len, int maxseg, int flags)
{
	struct mbuf *m, *mb, *prev;
	struct mbuf_ext_pgs *pgs;
	vm_page_t pg_array[MBUF_PEXT_MAX_PGS];
	int error, length, i, needed, wire_adj = 0;
	ssize_t total;
	int pflags = malloc2vm_flags(how) | VM_ALLOC_NOOBJ | VM_ALLOC_NODUMP;

	/*
	 * len can be zero or an arbitrary large value bound by
	 * the total data supplied by the uio.
	 */
	if (len > 0)
		total = MIN(uio->uio_resid, len);
	else
		total = uio->uio_resid;

	if (maxseg == 0)
		maxseg = MBUF_PEXT_MAX_PGS * PAGE_SIZE;

	/*
	 * Allocate the pages
	 */
	m = NULL;
	while (total > 0) {
		mb = mb_alloc_ext_pgs(how, (flags & M_PKTHDR),
		    mb_free_mext_pgs);
		if (mb == NULL)
			goto failed;
		if (m == NULL)
			m = mb;
		else
			prev->m_next = mb;
		prev = mb;
		pgs = mb->m_ext.ext_pgs;
		needed = length = MIN(maxseg, total);
		for (i = 0; needed > 0; i++, needed -= PAGE_SIZE) {
retry_page:
			pg_array[i] = vm_page_alloc(NULL, 0, pflags);
			if (pg_array[i] == NULL) {
				if (wire_adj)
					vm_wire_add(wire_adj);
				wire_adj = 0;
				if (how & M_NOWAIT) {
					goto failed;
				} else {
					vm_wait(NULL);
					goto retry_page;
				}
			}
			wire_adj++;
			pg_array[i]->flags &= ~PG_ZERO;
			pgs->pa[i] = VM_PAGE_TO_PHYS(pg_array[i]);
			pgs->npgs++;
		}
		pgs->last_pg_len = length - PAGE_SIZE * (pgs->npgs - 1);
		MBUF_EXT_PGS_ASSERT_SANITY(pgs);
		vm_wire_add(wire_adj);
		wire_adj = 0;
		total -= length;
		error = uiomove_fromphys(pg_array, 0, length, uio);
		if (error != 0)
			goto failed;
		mb->m_len = length;
		mb->m_ext.ext_size += PAGE_SIZE * pgs->npgs;
		if (flags & M_PKTHDR)
			m->m_pkthdr.len += length;
	}
	return (m);

failed:
	m_freem(m);
	return (NULL);
}

/*
 * Copy the contents of uio into a properly sized mbuf chain.
 */
struct mbuf *
m_uiotombuf(struct uio *uio, int how, int len, int align, int flags)
{
	struct mbuf *m, *mb;
	int error, length;
	ssize_t total;
	int progress = 0;

	if (flags & M_NOMAP)
		return (m_uiotombuf_nomap(uio, how, len, align, flags));

	/*
	 * len can be zero or an arbitrary large value bound by
	 * the total data supplied by the uio.
	 */
	if (len > 0)
		total = (uio->uio_resid < len) ? uio->uio_resid : len;
	else
		total = uio->uio_resid;

	/*
	 * The smallest unit returned by m_getm2() is a single mbuf
	 * with pkthdr.  We can't align past it.
	 */
	if (align >= MHLEN)
		return (NULL);

	/*
	 * Give us the full allocation or nothing.
	 * If len is zero return the smallest empty mbuf.
	 */
	m = m_getm2(NULL, max(total + align, 1), how, MT_DATA, flags);
	if (m == NULL)
		return (NULL);
	m->m_data += align;

	/* Fill all mbufs with uio data and update header information. */
	for (mb = m; mb != NULL; mb = mb->m_next) {
		length = min(M_TRAILINGSPACE(mb), total - progress);

		error = uiomove(mtod(mb, void *), length, uio);
		if (error) {
			m_freem(m);
			return (NULL);
		}

		mb->m_len = length;
		progress += length;
		if (flags & M_PKTHDR)
			m->m_pkthdr.len += length;
	}
	KASSERT(progress == total, ("%s: progress != total", __func__));

	return (m);
}

/*
 * Copy data from an unmapped mbuf into a uio limited by len if set.
 */
int
m_unmappedtouio(const struct mbuf *m, int m_off, struct uio *uio, int len)
{
	struct mbuf_ext_pgs *ext_pgs;
	vm_page_t pg;
	int error, i, off, pglen, pgoff, seglen, segoff;

	MBUF_EXT_PGS_ASSERT(m);
	ext_pgs = m->m_ext.ext_pgs;
	error = 0;

	/* Skip over any data removed from the front. */
	off = mtod(m, vm_offset_t);

	off += m_off;
	if (ext_pgs->hdr_len != 0) {
		if (off >= ext_pgs->hdr_len) {
			off -= ext_pgs->hdr_len;
		} else {
			seglen = ext_pgs->hdr_len - off;
			segoff = off;
			seglen = min(seglen, len);
			off = 0;
			len -= seglen;
			error = uiomove(&ext_pgs->hdr[segoff], seglen, uio);
		}
	}
	pgoff = ext_pgs->first_pg_off;
	for (i = 0; i < ext_pgs->npgs && error == 0 && len > 0; i++) {
		pglen = mbuf_ext_pg_len(ext_pgs, i, pgoff);
		if (off >= pglen) {
			off -= pglen;
			pgoff = 0;
			continue;
		}
		seglen = pglen - off;
		segoff = pgoff + off;
		off = 0;
		seglen = min(seglen, len);
		len -= seglen;
		pg = PHYS_TO_VM_PAGE(ext_pgs->pa[i]);
		error = uiomove_fromphys(&pg, segoff, seglen, uio);
		pgoff = 0;
	};
	if (len != 0 && error == 0) {
		KASSERT((off + len) <= ext_pgs->trail_len,
		    ("off + len > trail (%d + %d > %d, m_off = %d)", off, len,
		    ext_pgs->trail_len, m_off));
		error = uiomove(&ext_pgs->trail[off], len, uio);
	}
	return (error);
}

/*
 * Copy an mbuf chain into a uio limited by len if set.
 */
int
m_mbuftouio(struct uio *uio, const struct mbuf *m, int len)
{
	int error, length, total;
	int progress = 0;

	if (len > 0)
		total = min(uio->uio_resid, len);
	else
		total = uio->uio_resid;

	/* Fill the uio with data from the mbufs. */
	for (; m != NULL; m = m->m_next) {
		length = min(m->m_len, total - progress);

		if ((m->m_flags & M_NOMAP) != 0)
			error = m_unmappedtouio(m, 0, uio, length);
		else
			error = uiomove(mtod(m, void *), length, uio);
		if (error)
			return (error);

		progress += length;
	}

	return (0);
}

/*
 * Create a writable copy of the mbuf chain.  While doing this
 * we compact the chain with a goal of producing a chain with
 * at most two mbufs.  The second mbuf in this chain is likely
 * to be a cluster.  The primary purpose of this work is to create
 * a writable packet for encryption, compression, etc.  The
 * secondary goal is to linearize the data so the data can be
 * passed to crypto hardware in the most efficient manner possible.
 */
struct mbuf *
m_unshare(struct mbuf *m0, int how)
{
	struct mbuf *m, *mprev;
	struct mbuf *n, *mfirst, *mlast;
	int len, off;

	mprev = NULL;
	for (m = m0; m != NULL; m = mprev->m_next) {
		/*
		 * Regular mbufs are ignored unless there's a cluster
		 * in front of it that we can use to coalesce.  We do
		 * the latter mainly so later clusters can be coalesced
		 * also w/o having to handle them specially (i.e. convert
		 * mbuf+cluster -> cluster).  This optimization is heavily
		 * influenced by the assumption that we're running over
		 * Ethernet where MCLBYTES is large enough that the max
		 * packet size will permit lots of coalescing into a
		 * single cluster.  This in turn permits efficient
		 * crypto operations, especially when using hardware.
		 */
		if ((m->m_flags & M_EXT) == 0) {
			if (mprev && (mprev->m_flags & M_EXT) &&
			    m->m_len <= M_TRAILINGSPACE(mprev)) {
				/* XXX: this ignores mbuf types */
				memcpy(mtod(mprev, caddr_t) + mprev->m_len,
				    mtod(m, caddr_t), m->m_len);
				mprev->m_len += m->m_len;
				mprev->m_next = m->m_next;	/* unlink from chain */
				m_free(m);			/* reclaim mbuf */
			} else {
				mprev = m;
			}
			continue;
		}
		/*
		 * Writable mbufs are left alone (for now).
		 */
		if (M_WRITABLE(m)) {
			mprev = m;
			continue;
		}

		/*
		 * Not writable, replace with a copy or coalesce with
		 * the previous mbuf if possible (since we have to copy
		 * it anyway, we try to reduce the number of mbufs and
		 * clusters so that future work is easier).
		 */
		KASSERT(m->m_flags & M_EXT, ("m_flags 0x%x", m->m_flags));
		/* NB: we only coalesce into a cluster or larger */
		if (mprev != NULL && (mprev->m_flags & M_EXT) &&
		    m->m_len <= M_TRAILINGSPACE(mprev)) {
			/* XXX: this ignores mbuf types */
			memcpy(mtod(mprev, caddr_t) + mprev->m_len,
			    mtod(m, caddr_t), m->m_len);
			mprev->m_len += m->m_len;
			mprev->m_next = m->m_next;	/* unlink from chain */
			m_free(m);			/* reclaim mbuf */
			continue;
		}

		/*
		 * Allocate new space to hold the copy and copy the data.
		 * We deal with jumbo mbufs (i.e. m_len > MCLBYTES) by
		 * splitting them into clusters.  We could just malloc a
		 * buffer and make it external but too many device drivers
		 * don't know how to break up the non-contiguous memory when
		 * doing DMA.
		 */
		n = m_getcl(how, m->m_type, m->m_flags & M_COPYFLAGS);
		if (n == NULL) {
			m_freem(m0);
			return (NULL);
		}
		if (m->m_flags & M_PKTHDR) {
			KASSERT(mprev == NULL, ("%s: m0 %p, m %p has M_PKTHDR",
			    __func__, m0, m));
			m_move_pkthdr(n, m);
		}
		len = m->m_len;
		off = 0;
		mfirst = n;
		mlast = NULL;
		for (;;) {
			int cc = min(len, MCLBYTES);
			memcpy(mtod(n, caddr_t), mtod(m, caddr_t) + off, cc);
			n->m_len = cc;
			if (mlast != NULL)
				mlast->m_next = n;
			mlast = n;
#if 0
			newipsecstat.ips_clcopied++;
#endif

			len -= cc;
			if (len <= 0)
				break;
			off += cc;

			n = m_getcl(how, m->m_type, m->m_flags & M_COPYFLAGS);
			if (n == NULL) {
				m_freem(mfirst);
				m_freem(m0);
				return (NULL);
			}
		}
		n->m_next = m->m_next;
		if (mprev == NULL)
			m0 = mfirst;		/* new head of chain */
		else
			mprev->m_next = mfirst;	/* replace old mbuf */
		m_free(m);			/* release old mbuf */
		mprev = mfirst;
	}
	return (m0);
}

#ifdef MBUF_PROFILING

#define MP_BUCKETS 32 /* don't just change this as things may overflow.*/
struct mbufprofile {
	uintmax_t wasted[MP_BUCKETS];
	uintmax_t used[MP_BUCKETS];
	uintmax_t segments[MP_BUCKETS];
} mbprof;

#define MP_MAXDIGITS 21	/* strlen("16,000,000,000,000,000,000") == 21 */
#define MP_NUMLINES 6
#define MP_NUMSPERLINE 16
#define MP_EXTRABYTES 64	/* > strlen("used:\nwasted:\nsegments:\n") */
/* work out max space needed and add a bit of spare space too */
#define MP_MAXLINE ((MP_MAXDIGITS+1) * MP_NUMSPERLINE)
#define MP_BUFSIZE ((MP_MAXLINE * MP_NUMLINES) + 1 + MP_EXTRABYTES)

char mbprofbuf[MP_BUFSIZE];

void
m_profile(struct mbuf *m)
{
	int segments = 0;
	int used = 0;
	int wasted = 0;

	while (m) {
		segments++;
		used += m->m_len;
		if (m->m_flags & M_EXT) {
			wasted += MHLEN - sizeof(m->m_ext) +
			    m->m_ext.ext_size - m->m_len;
		} else {
			if (m->m_flags & M_PKTHDR)
				wasted += MHLEN - m->m_len;
			else
				wasted += MLEN - m->m_len;
		}
		m = m->m_next;
	}
	/* be paranoid.. it helps */
	if (segments > MP_BUCKETS - 1)
		segments = MP_BUCKETS - 1;
	if (used > 100000)
		used = 100000;
	if (wasted > 100000)
		wasted = 100000;
	/* store in the appropriate bucket */
	/* don't bother locking. if it's slightly off, so what? */
	mbprof.segments[segments]++;
	mbprof.used[fls(used)]++;
	mbprof.wasted[fls(wasted)]++;
}

static void
mbprof_textify(void)
{
	int offset;
	char *c;
	uint64_t *p;

	p = &mbprof.wasted[0];
	c = mbprofbuf;
	offset = snprintf(c, MP_MAXLINE + 10,
	    "wasted:\n"
	    "%ju %ju %ju %ju %ju %ju %ju %ju "
	    "%ju %ju %ju %ju %ju %ju %ju %ju\n",
	    p[0], p[1], p[2], p[3], p[4], p[5], p[6], p[7],
	    p[8], p[9], p[10], p[11], p[12], p[13], p[14], p[15]);
#ifdef BIG_ARRAY
	p = &mbprof.wasted[16];
	c += offset;
	offset = snprintf(c, MP_MAXLINE,
	    "%ju %ju %ju %ju %ju %ju %ju %ju "
	    "%ju %ju %ju %ju %ju %ju %ju %ju\n",
	    p[0], p[1], p[2], p[3], p[4], p[5], p[6], p[7],
	    p[8], p[9], p[10], p[11], p[12], p[13], p[14], p[15]);
#endif
	p = &mbprof.used[0];
	c += offset;
	offset = snprintf(c, MP_MAXLINE + 10,
	    "used:\n"
	    "%ju %ju %ju %ju %ju %ju %ju %ju "
	    "%ju %ju %ju %ju %ju %ju %ju %ju\n",
	    p[0], p[1], p[2], p[3], p[4], p[5], p[6], p[7],
	    p[8], p[9], p[10], p[11], p[12], p[13], p[14], p[15]);
#ifdef BIG_ARRAY
	p = &mbprof.used[16];
	c += offset;
	offset = snprintf(c, MP_MAXLINE,
	    "%ju %ju %ju %ju %ju %ju %ju %ju "
	    "%ju %ju %ju %ju %ju %ju %ju %ju\n",
	    p[0], p[1], p[2], p[3], p[4], p[5], p[6], p[7],
	    p[8], p[9], p[10], p[11], p[12], p[13], p[14], p[15]);
#endif
	p = &mbprof.segments[0];
	c += offset;
	offset = snprintf(c, MP_MAXLINE + 10,
	    "segments:\n"
	    "%ju %ju %ju %ju %ju %ju %ju %ju "
	    "%ju %ju %ju %ju %ju %ju %ju %ju\n",
	    p[0], p[1], p[2], p[3], p[4], p[5], p[6], p[7],
	    p[8], p[9], p[10], p[11], p[12], p[13], p[14], p[15]);
#ifdef BIG_ARRAY
	p = &mbprof.segments[16];
	c += offset;
	offset = snprintf(c, MP_MAXLINE,
	    "%ju %ju %ju %ju %ju %ju %ju %ju "
	    "%ju %ju %ju %ju %ju %ju %ju %jju",
	    p[0], p[1], p[2], p[3], p[4], p[5], p[6], p[7],
	    p[8], p[9], p[10], p[11], p[12], p[13], p[14], p[15]);
#endif
}

static int
mbprof_handler(SYSCTL_HANDLER_ARGS)
{
	int error;

	mbprof_textify();
	error = SYSCTL_OUT(req, mbprofbuf, strlen(mbprofbuf) + 1);
	return (error);
}

static int
mbprof_clr_handler(SYSCTL_HANDLER_ARGS)
{
	int clear, error;

	clear = 0;
	error = sysctl_handle_int(oidp, &clear, 0, req);
	if (error || !req->newptr)
		return (error);

	if (clear) {
		bzero(&mbprof, sizeof(mbprof));
	}

	return (error);
}


SYSCTL_PROC(_kern_ipc, OID_AUTO, mbufprofile, CTLTYPE_STRING|CTLFLAG_RD,
	    NULL, 0, mbprof_handler, "A", "mbuf profiling statistics");

SYSCTL_PROC(_kern_ipc, OID_AUTO, mbufprofileclr, CTLTYPE_INT|CTLFLAG_RW,
	    NULL, 0, mbprof_clr_handler, "I", "clear mbuf profiling statistics");
#endif
<<<<<<< HEAD
// CHERI CHANGES START
// {
//   "updated": 20171004,
//   "target_type": "kernel",
//   "changes_purecap": [
//     "pointer_shape"
//   ]
=======

// CHERI CHANGES START
// {
//   "updated": 20190610,
//   "changes": [
//     "kiovec_t"
//   ],
//   "change_comment": "",
//   "hybrid_specific": false
>>>>>>> 0d7777f7
// }
// CHERI CHANGES END<|MERGE_RESOLUTION|>--- conflicted
+++ resolved
@@ -2142,24 +2142,16 @@
 SYSCTL_PROC(_kern_ipc, OID_AUTO, mbufprofileclr, CTLTYPE_INT|CTLFLAG_RW,
 	    NULL, 0, mbprof_clr_handler, "I", "clear mbuf profiling statistics");
 #endif
-<<<<<<< HEAD
-// CHERI CHANGES START
-// {
-//   "updated": 20171004,
-//   "target_type": "kernel",
-//   "changes_purecap": [
-//     "pointer_shape"
-//   ]
-=======
-
 // CHERI CHANGES START
 // {
 //   "updated": 20190610,
 //   "changes": [
 //     "kiovec_t"
 //   ],
+//   "changes_purecap": [
+//     "pointer_shape"
+//   ],  
 //   "change_comment": "",
 //   "hybrid_specific": false
->>>>>>> 0d7777f7
 // }
 // CHERI CHANGES END