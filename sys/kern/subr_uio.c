/*-
 * SPDX-License-Identifier: BSD-3-Clause
 *
 * Copyright (c) 1982, 1986, 1991, 1993
 *	The Regents of the University of California.  All rights reserved.
 * (c) UNIX System Laboratories, Inc.
 * All or some portions of this file are derived from material licensed
 * to the University of California by American Telephone and Telegraph
 * Co. or Unix System Laboratories, Inc. and are reproduced herein with
 * the permission of UNIX System Laboratories, Inc.
 *
 * Copyright (c) 2014 The FreeBSD Foundation
 *
 * Portions of this software were developed by Konstantin Belousov
 * under sponsorship from the FreeBSD Foundation.
 *
 * Redistribution and use in source and binary forms, with or without
 * modification, are permitted provided that the following conditions
 * are met:
 * 1. Redistributions of source code must retain the above copyright
 *    notice, this list of conditions and the following disclaimer.
 * 2. Redistributions in binary form must reproduce the above copyright
 *    notice, this list of conditions and the following disclaimer in the
 *    documentation and/or other materials provided with the distribution.
 * 3. Neither the name of the University nor the names of its contributors
 *    may be used to endorse or promote products derived from this software
 *    without specific prior written permission.
 *
 * THIS SOFTWARE IS PROVIDED BY THE REGENTS AND CONTRIBUTORS ``AS IS'' AND
 * ANY EXPRESS OR IMPLIED WARRANTIES, INCLUDING, BUT NOT LIMITED TO, THE
 * IMPLIED WARRANTIES OF MERCHANTABILITY AND FITNESS FOR A PARTICULAR PURPOSE
 * ARE DISCLAIMED.  IN NO EVENT SHALL THE REGENTS OR CONTRIBUTORS BE LIABLE
 * FOR ANY DIRECT, INDIRECT, INCIDENTAL, SPECIAL, EXEMPLARY, OR CONSEQUENTIAL
 * DAMAGES (INCLUDING, BUT NOT LIMITED TO, PROCUREMENT OF SUBSTITUTE GOODS
 * OR SERVICES; LOSS OF USE, DATA, OR PROFITS; OR BUSINESS INTERRUPTION)
 * HOWEVER CAUSED AND ON ANY THEORY OF LIABILITY, WHETHER IN CONTRACT, STRICT
 * LIABILITY, OR TORT (INCLUDING NEGLIGENCE OR OTHERWISE) ARISING IN ANY WAY
 * OUT OF THE USE OF THIS SOFTWARE, EVEN IF ADVISED OF THE POSSIBILITY OF
 * SUCH DAMAGE.
 *
 *	@(#)kern_subr.c	8.3 (Berkeley) 1/21/94
 */

#include <sys/cdefs.h>
__FBSDID("$FreeBSD$");

#include <sys/param.h>
#include <sys/systm.h>
#include <sys/kdb.h>
#include <sys/kernel.h>
#include <sys/limits.h>
#include <sys/lock.h>
#include <sys/mman.h>
#include <sys/proc.h>
#include <sys/resourcevar.h>
#include <sys/rwlock.h>
#include <sys/sched.h>
#include <sys/sysent.h>
#include <sys/sysctl.h>
#include <sys/vnode.h>

#include <vm/vm.h>
#include <vm/vm_param.h>
#include <vm/vm_extern.h>
#include <vm/vm_page.h>
#include <vm/vm_pageout.h>
#include <vm/vm_map.h>

#include <machine/bus.h>

SYSCTL_INT(_kern, KERN_IOV_MAX, iov_max, CTLFLAG_RD, SYSCTL_NULL_INT_PTR, UIO_MAXIOV,
	"Maximum number of elements in an I/O vector; sysconf(_SC_IOV_MAX)");

static int uiomove_flags(void *cp, int n, struct uio *uio, bool nofault,
    bool preserve_tags);

int
copyin_nofault(const void * __capability udaddr, void *kaddr, size_t len)
{
	int error, save;

	save = vm_fault_disable_pagefaults();
	error = copyin(udaddr, kaddr, len);
	vm_fault_enable_pagefaults(save);
	return (error);
}

int
copyout_nofault(const void *kaddr, void * __capability udaddr, size_t len)
{
	int error, save;

	save = vm_fault_disable_pagefaults();
	error = copyout(kaddr, udaddr, len);
	vm_fault_enable_pagefaults(save);
	return (error);
}

#if __has_feature(capabilities)
int
copyoutcap_nofault(const void *kaddr, void * __capability udaddr, size_t len)
{
	int error, save;

	save = vm_fault_disable_pagefaults();
	error = copyoutcap(kaddr, udaddr, len);
	vm_fault_enable_pagefaults(save);
	return (error);
}
#endif

#define	PHYS_PAGE_COUNT(len)	(howmany(len, PAGE_SIZE) + 1)

int
physcopyin(void *src, vm_paddr_t dst, size_t len)
{
	vm_page_t m[PHYS_PAGE_COUNT(len)];
	struct iovec iov[1];
	struct uio uio;
	int i;

	IOVEC_INIT(&iov[0], src, len);
	uio.uio_iov = iov;
	uio.uio_iovcnt = 1;
	uio.uio_offset = 0;
	uio.uio_resid = len;
	uio.uio_segflg = UIO_SYSSPACE;
	uio.uio_rw = UIO_WRITE;
	for (i = 0; i < PHYS_PAGE_COUNT(len); i++, dst += PAGE_SIZE)
		m[i] = PHYS_TO_VM_PAGE(dst);
	return (uiomove_fromphys(m, dst & PAGE_MASK, len, &uio));
}

int
physcopyout(vm_paddr_t src, void *dst, size_t len)
{
	vm_page_t m[PHYS_PAGE_COUNT(len)];
	struct iovec iov[1];
	struct uio uio;
	int i;

	IOVEC_INIT(&iov[0], dst, len);
	uio.uio_iov = iov;
	uio.uio_iovcnt = 1;
	uio.uio_offset = 0;
	uio.uio_resid = len;
	uio.uio_segflg = UIO_SYSSPACE;
	uio.uio_rw = UIO_READ;
	for (i = 0; i < PHYS_PAGE_COUNT(len); i++, src += PAGE_SIZE)
		m[i] = PHYS_TO_VM_PAGE(src);
	return (uiomove_fromphys(m, src & PAGE_MASK, len, &uio));
}

#undef PHYS_PAGE_COUNT

int
physcopyin_vlist(bus_dma_segment_t *src, off_t offset, vm_paddr_t dst,
    size_t len)
{
	size_t seg_len;
	int error;

	error = 0;
	while (offset >= src->ds_len) {
		offset -= src->ds_len;
		src++;
	}

	while (len > 0 && error == 0) {
		seg_len = MIN(src->ds_len - offset, len);
		error = physcopyin((char *)src->ds_vaddr + offset, dst,
		    seg_len);
		offset = 0;
		src++;
		len -= seg_len;
		dst += seg_len;
	}

	return (error);
}

int
physcopyout_vlist(vm_paddr_t src, bus_dma_segment_t *dst, off_t offset,
    size_t len)
{
	size_t seg_len;
	int error;

	error = 0;
	while (offset >= dst->ds_len) {
		offset -= dst->ds_len;
		dst++;
	}

	while (len > 0 && error == 0) {
		seg_len = MIN(dst->ds_len - offset, len);
		error = physcopyout(src, (char *)dst->ds_vaddr + offset,
		    seg_len);
		offset = 0;
		dst++;
		len -= seg_len;
		src += seg_len;
	}

	return (error);
}

int
uiomove(void *cp, int n, struct uio *uio)
{

	return (uiomove_flags(cp, n, uio, false, false));
}

int
uiomove_nofault(void *cp, int n, struct uio *uio)
{

	return (uiomove_flags(cp, n, uio, true, false));
}

int
uiomove_cap(void *cp, int n, struct uio *uio)
{

	return (uiomove_flags(cp, n, uio, false, true));
}


static int
uiomove_flags(void *cp, int n, struct uio *uio, bool nofault,
    bool preserve_tags)
{
	struct iovec *iov;
	size_t cnt;
	int error, newflags, save;

	save = error = 0;

	KASSERT(uio->uio_rw == UIO_READ || uio->uio_rw == UIO_WRITE,
	    ("uiomove: mode"));
	KASSERT(uio->uio_segflg != UIO_USERSPACE || uio->uio_td == curthread,
	    ("uiomove proc"));

	if (uio->uio_segflg == UIO_USERSPACE) {
		newflags = TDP_DEADLKTREAT;
		if (nofault) {
			/*
			 * Fail if a non-spurious page fault occurs.
			 */
			newflags |= TDP_NOFAULTING | TDP_RESETSPUR;
		} else {
			WITNESS_WARN(WARN_GIANTOK | WARN_SLEEPOK, NULL,
			    "Calling uiomove()");
		}
		save = curthread_pflags_set(newflags);
	} else {
		KASSERT(nofault == 0, ("uiomove: nofault"));
	}

	while (n > 0 && uio->uio_resid) {
		iov = uio->uio_iov;
		cnt = iov->iov_len;
		if (cnt == 0) {
			uio->uio_iov++;
			uio->uio_iovcnt--;
			continue;
		}
		if (cnt > n)
			cnt = n;

		switch (uio->uio_segflg) {

		case UIO_USERSPACE:
			maybe_yield();
			if (preserve_tags) {
				if (uio->uio_rw == UIO_READ)
					error = copyoutcap(cp, iov->iov_base,
					    cnt);
				else
					error = copyincap(iov->iov_base, cp,
					    cnt);
			} else if (uio->uio_rw == UIO_READ)
				error = copyout(cp, iov->iov_base, cnt);
			else
				error = copyin(iov->iov_base, cp, cnt);
			if (error)
				goto out;
			break;

		case UIO_SYSSPACE:
			if (uio->uio_rw == UIO_READ)
				bcopy(cp,
				    (__cheri_fromcap void *)iov->iov_base,
				    cnt);
			else
				bcopy((__cheri_fromcap void *)iov->iov_base,
				    cp, cnt);
			break;
		case UIO_NOCOPY:
			break;
		}
		IOVEC_ADVANCE(iov, cnt);
		uio->uio_resid -= cnt;
		uio->uio_offset += cnt;
		cp = (char *)cp + cnt;
		n -= cnt;
	}
out:
	if (save)
		curthread_pflags_restore(save);
	return (error);
}

/*
 * Wrapper for uiomove() that validates the arguments against a known-good
 * kernel buffer.  Currently, uiomove accepts a signed (n) argument, which
 * is almost definitely a bad thing, so we catch that here as well.  We
 * return a runtime failure, but it might be desirable to generate a runtime
 * assertion failure instead.
 */
int
uiomove_frombuf(void *buf, int buflen, struct uio *uio)
{
	size_t offset, n;

	if (uio->uio_offset < 0 || uio->uio_resid < 0 ||
	    (offset = uio->uio_offset) != uio->uio_offset)
		return (EINVAL);
	if (buflen <= 0 || offset >= buflen)
		return (0);
	if ((n = buflen - offset) > IOSIZE_MAX)
		return (EINVAL);
	return (uiomove((char *)buf + offset, n, uio));
}

/*
 * Give next character to user as result of read.
 */
int
ureadc(int c, struct uio *uio)
{
	struct iovec *iov;
	char * __capability iov_base;

	WITNESS_WARN(WARN_GIANTOK | WARN_SLEEPOK, NULL,
	    "Calling ureadc()");

again:
	if (uio->uio_iovcnt == 0 || uio->uio_resid == 0)
		panic("ureadc");
	iov = uio->uio_iov;
	if (iov->iov_len == 0) {
		uio->uio_iovcnt--;
		uio->uio_iov++;
		goto again;
	}
	switch (uio->uio_segflg) {

	case UIO_USERSPACE:
		if (subyte(iov->iov_base, c) < 0)
			return (EFAULT);
		break;

	case UIO_SYSSPACE:
		iov_base = iov->iov_base;
		*iov_base = c;
		break;

	case UIO_NOCOPY:
		break;
	}
	IOVEC_ADVANCE(iov, 1);
	uio->uio_resid--;
	uio->uio_offset++;
	return (0);
}

int
copyiniov(const struct iovec* __capability iovp, u_int iovcnt, struct iovec **iov,
    int error)
{
	struct iovec *iovs;
	size_t iovlen;

	*iov = NULL;
	if (iovcnt > UIO_MAXIOV)
		return (error);
	iovlen = iovcnt * sizeof (struct iovec);
	iovs = malloc(iovlen, M_IOV, M_WAITOK);
	error = copyincap(iovp, iovs, iovlen);
	if (error != 0)
		free(iovs, M_IOV);
	*iov = iovs;
	return (error);
}

int
copyinuio(const struct iovec * __capability iovp, u_int iovcnt,
    struct uio **uiop)
{
	struct iovec *iov;
	struct uio *uio;
	size_t iovlen;
	int error, i;

	*uiop = NULL;
	if (iovcnt > UIO_MAXIOV)
		return (EINVAL);
	iovlen = iovcnt * sizeof (struct iovec);
	uio = malloc(iovlen + sizeof *uio, M_IOV, M_WAITOK);
	iov = (struct iovec *)(uio + 1);
	error = copyincap(iovp, iov, iovlen);
	if (error != 0) {
		free(uio, M_IOV);
		return (error);
	}
	uio->uio_iov = iov;
	uio->uio_iovcnt = iovcnt;
	uio->uio_segflg = UIO_USERSPACE;
	uio->uio_offset = -1;
	uio->uio_resid = 0;
	for (i = 0; i < iovcnt; i++) {
		if (iov->iov_len > IOSIZE_MAX - uio->uio_resid) {
			free(uio, M_IOV);
			return (EINVAL);
		}
		uio->uio_resid += iov->iov_len;
		iov++;
	}
	*uiop = uio;
	return (0);
}

/*
 * Update the lengths in a userspace iovec to match those in a struct uio's
 * iovec.
 */
int
updateiov(const struct uio *uiop, struct iovec *iovp)
{
	int i, error;

	for (i = 0; i < uiop->uio_iovcnt; i++) {
		error = suword(&iovp[i].iov_len, uiop->uio_iov[i].iov_len);
		if (error != 0)
			return (error);
	}
	return (0);
}

struct uio *
cloneuio(struct uio *uiop)
{
	struct uio *uio;
	int iovlen;

	iovlen = uiop->uio_iovcnt * sizeof (struct iovec);
	uio = malloc(iovlen + sizeof *uio, M_IOV, M_WAITOK);
	*uio = *uiop;
	uio->uio_iov = (struct iovec *)(uio + 1);
	bcopy(uiop->uio_iov, uio->uio_iov, iovlen);
	return (uio);
}

/*
 * Map some anonymous memory in user space of size sz, rounded up to the page
 * boundary.
 */
int
copyout_map(struct thread *td, vm_ptr_t *addr, size_t sz)
{
	struct vmspace *vms;
	int error;
	vm_size_t size;

	vms = td->td_proc->p_vmspace;

	/*
	 * Map somewhere after heap in process memory.
	 */
	*addr = round_page((vm_ptr_t)vms->vm_daddr +
	    lim_max(td, RLIMIT_DATA));

	/* round size up to page boundary */
	size = (vm_size_t)round_page(sz);
	if (size == 0)
		return (EINVAL);
	error = vm_mmap_object(&vms->vm_map, addr, 0, size, VM_PROT_READ |
	    VM_PROT_WRITE, VM_PROT_ALL, MAP_PRIVATE | MAP_ANON, NULL, 0,
	    FALSE, td);
	return (error);
}

/*
 * Unmap memory in user space.
 */
int
copyout_unmap(struct thread *td, vm_offset_t addr, size_t sz)
{
	vm_map_t map;
	vm_size_t size;

	if (sz == 0)
		return (0);

	map = &td->td_proc->p_vmspace->vm_map;
	size = (vm_size_t)round_page(sz);

	if (vm_map_remove(map, addr, addr + size) != KERN_SUCCESS)
		return (EINVAL);

	return (0);
}

<<<<<<< HEAD
#if __has_feature(capabilities) && !defined(CHERI_IMPLICIT_USER_DDC) && !defined(CHERI_PURECAP_KERNEL)
static inline bool
allow_implicit_capability_use(void)
{

	if (SV_CURPROC_FLAG(SV_CHERI)) {
		kdb_backtrace();
		/* XXX-BD: kill process? */
		return (false);
	}
	return (true);
}

/*
 * Construct a user data capability.  Ordinarily, we use __USER_CAP to
 * retrieve DDC, but the pcb isn't set up yet in do_execve() so while
 * we're in there we derive one from whole cloth.
 *
 * Longer term, we should store appropriate capabilities in struct
 * image_args along the way and use those.
 */
static inline void * __capability
io_user_cap(volatile const void * uaddr, size_t len)
{
	bool inexec;
	vaddr_t base;

	/* XXX: this is rather expensive... */
	PROC_LOCK(curproc);
	inexec = ((curproc->p_flag & P_INEXEC) != 0);
	PROC_UNLOCK(curproc);

	if (inexec) {
		base = CHERI_REPRESENTABLE_BASE((vaddr_t)uaddr, len);
		len = CHERI_REPRESENTABLE_LENGTH(len);
		return (cheri_capability_build_user_data(
		    CHERI_CAP_USER_DATA_PERMS, base, len, (vaddr_t)uaddr - base));
	}
	return (__USER_CAP(uaddr, len));
}

int
copyinstr(const void *uaddr, void *kaddr, size_t len, size_t *done)
{

	if (!allow_implicit_capability_use())
		return (EPROT);

	return (copyinstr_c(io_user_cap(uaddr, len), kaddr, len, done));
}

int
copyin(const void *uaddr, void *kaddr, size_t len)
{

	if (!allow_implicit_capability_use())
		return (EPROT);

	return (copyin_c(io_user_cap(uaddr, len), kaddr, len));
}

int
copyout(const void *kaddr, void *uaddr, size_t len)
{

	if (!allow_implicit_capability_use())
		return (EPROT);

	return (copyout_c(kaddr, io_user_cap(uaddr, len), len));
}

int
fubyte(volatile const void *base)
{

	if (!allow_implicit_capability_use())
		return (-1);

	return (fubyte_c(io_user_cap(base, 1)));
}

int
fueword(volatile const void *base, long *val)
{

	if (!allow_implicit_capability_use())
		return (-1);

	return (fueword_c(io_user_cap(base, sizeof(long)), val));
}

int
fueword32(volatile const void *base, int32_t *val)
{

	if (!allow_implicit_capability_use())
		return (-1);

	return (fueword32_c(io_user_cap(base, sizeof(int32_t)), val));
}

int
fueword64(volatile const void *base, int64_t *val)
{

	if (!allow_implicit_capability_use())
		return (-1);

	return (fueword64_c(io_user_cap(base, sizeof(int64_t)), val));
}

int
subyte(volatile void *base, int byte)
{

	if (!allow_implicit_capability_use())
		return (-1);

	return (subyte_c(io_user_cap(base, 1), byte));
}

int
suword(volatile void *base, long word)
{

	if (!allow_implicit_capability_use())
		return (-1);

	return (suword_c(io_user_cap(base, sizeof(long)), word));
}

int
suword32(volatile void *base, int32_t word)
{

	if (!allow_implicit_capability_use())
		return (-1);

	return (suword32_c(io_user_cap(base, sizeof(int32_t)), word));
}

int
suword64(volatile void *base, int64_t word)
{

	if (!allow_implicit_capability_use())
		return (-1);

	return (suword64_c(io_user_cap(base, sizeof(int64_t)), word));
}

int
casueword32(volatile uint32_t *base, uint32_t oldval, uint32_t *oldvalp,
    uint32_t newval)
{

	if (!allow_implicit_capability_use())
		return (-1);

	return (casueword32_c(io_user_cap(base, sizeof(u_long)), oldval,
	    oldvalp, newval));
}

int
casueword(volatile u_long *p, u_long oldval, u_long *oldvalp, u_long newval)
{

	if (!allow_implicit_capability_use())
		return (-1);

	return (casueword_c(io_user_cap(p, sizeof(u_long)), oldval,
	    oldvalp, newval));
}

=======
#if __has_feature(capabilities)
>>>>>>> 22e7e049
int
copyin_implicit_cap(const void *uaddr, void *kaddr, size_t len)
{

	return (copyin(cheri_capability_build_user_data(
	    CHERI_CAP_USER_DATA_PERMS, (vaddr_t)uaddr, len, 0), kaddr, len));
}

int
copyout_implicit_cap(const void *kaddr, void *uaddr, size_t len)
{

	return (copyout(kaddr,
	    cheri_capability_build_user_data(CHERI_CAP_USER_DATA_PERMS,
	    (vaddr_t)uaddr, len, 0), len));
}
<<<<<<< HEAD
#else /* !__has_feature(capabilities) || defined(CHERI_IMPLICIT_USER_DDC) || defined(CHERI_PURECAP_KERNEL) */
=======
#else
>>>>>>> 22e7e049
int
copyin_implicit_cap(const void *uaddr, void *kaddr, size_t len)
{

	return (copyin(uaddr, kaddr, len));
}

int
copyout_implicit_cap(const void *kaddr, void *uaddr, size_t len)
{

	return (copyout(kaddr, uaddr, len));
}
<<<<<<< HEAD
#endif /* !( __has_feature(capabilities) && !defined(CHERI_IMPLICIT_USER_DDC) && !defined(CHERI_PURECAP_KERNEL)) */
=======
#endif
>>>>>>> 22e7e049

int32_t
fuword32(volatile const void * __capability addr)
{
	int rv;
	int32_t val;

	rv = fueword32(addr, &val);
	return (rv == -1 ? -1 : val);
}

#ifdef _LP64
int64_t
fuword64(volatile const void * __capability addr)
{
	int rv;
	int64_t val;

	rv = fueword64(addr, &val);
	return (rv == -1 ? -1 : val);
}
#endif /* _LP64 */

long
fuword(volatile const void * __capability addr)
{
	long val;
	int rv;

	rv = fueword(addr, &val);
	return (rv == -1 ? -1 : val);
}

uint32_t
casuword32(volatile uint32_t * __capability addr, uint32_t old, uint32_t new)
{
	int rv;
	uint32_t val;

	rv = casueword32(addr, old, &val, new);
	return (rv == -1 ? -1 : val);
}

u_long
casuword(volatile u_long * __capability addr, u_long old, u_long new)
{
	int rv;
	u_long val;

	rv = casueword(addr, old, &val, new);
	return (rv == -1 ? -1 : val);
}

// CHERI CHANGES START
// {
//   "updated": 20191025,
//   "target_type": "kernel",
//   "changes": [
//     "iovec-macros",
//     "user_capabilities"
//   ],
//   "changes_purecap": [
//     "user_capabilities",
//     "pointer_as_integer"
//   ]
// }
// CHERI CHANGES END<|MERGE_RESOLUTION|>--- conflicted
+++ resolved
@@ -513,184 +513,7 @@
 	return (0);
 }
 
-<<<<<<< HEAD
-#if __has_feature(capabilities) && !defined(CHERI_IMPLICIT_USER_DDC) && !defined(CHERI_PURECAP_KERNEL)
-static inline bool
-allow_implicit_capability_use(void)
-{
-
-	if (SV_CURPROC_FLAG(SV_CHERI)) {
-		kdb_backtrace();
-		/* XXX-BD: kill process? */
-		return (false);
-	}
-	return (true);
-}
-
-/*
- * Construct a user data capability.  Ordinarily, we use __USER_CAP to
- * retrieve DDC, but the pcb isn't set up yet in do_execve() so while
- * we're in there we derive one from whole cloth.
- *
- * Longer term, we should store appropriate capabilities in struct
- * image_args along the way and use those.
- */
-static inline void * __capability
-io_user_cap(volatile const void * uaddr, size_t len)
-{
-	bool inexec;
-	vaddr_t base;
-
-	/* XXX: this is rather expensive... */
-	PROC_LOCK(curproc);
-	inexec = ((curproc->p_flag & P_INEXEC) != 0);
-	PROC_UNLOCK(curproc);
-
-	if (inexec) {
-		base = CHERI_REPRESENTABLE_BASE((vaddr_t)uaddr, len);
-		len = CHERI_REPRESENTABLE_LENGTH(len);
-		return (cheri_capability_build_user_data(
-		    CHERI_CAP_USER_DATA_PERMS, base, len, (vaddr_t)uaddr - base));
-	}
-	return (__USER_CAP(uaddr, len));
-}
-
-int
-copyinstr(const void *uaddr, void *kaddr, size_t len, size_t *done)
-{
-
-	if (!allow_implicit_capability_use())
-		return (EPROT);
-
-	return (copyinstr_c(io_user_cap(uaddr, len), kaddr, len, done));
-}
-
-int
-copyin(const void *uaddr, void *kaddr, size_t len)
-{
-
-	if (!allow_implicit_capability_use())
-		return (EPROT);
-
-	return (copyin_c(io_user_cap(uaddr, len), kaddr, len));
-}
-
-int
-copyout(const void *kaddr, void *uaddr, size_t len)
-{
-
-	if (!allow_implicit_capability_use())
-		return (EPROT);
-
-	return (copyout_c(kaddr, io_user_cap(uaddr, len), len));
-}
-
-int
-fubyte(volatile const void *base)
-{
-
-	if (!allow_implicit_capability_use())
-		return (-1);
-
-	return (fubyte_c(io_user_cap(base, 1)));
-}
-
-int
-fueword(volatile const void *base, long *val)
-{
-
-	if (!allow_implicit_capability_use())
-		return (-1);
-
-	return (fueword_c(io_user_cap(base, sizeof(long)), val));
-}
-
-int
-fueword32(volatile const void *base, int32_t *val)
-{
-
-	if (!allow_implicit_capability_use())
-		return (-1);
-
-	return (fueword32_c(io_user_cap(base, sizeof(int32_t)), val));
-}
-
-int
-fueword64(volatile const void *base, int64_t *val)
-{
-
-	if (!allow_implicit_capability_use())
-		return (-1);
-
-	return (fueword64_c(io_user_cap(base, sizeof(int64_t)), val));
-}
-
-int
-subyte(volatile void *base, int byte)
-{
-
-	if (!allow_implicit_capability_use())
-		return (-1);
-
-	return (subyte_c(io_user_cap(base, 1), byte));
-}
-
-int
-suword(volatile void *base, long word)
-{
-
-	if (!allow_implicit_capability_use())
-		return (-1);
-
-	return (suword_c(io_user_cap(base, sizeof(long)), word));
-}
-
-int
-suword32(volatile void *base, int32_t word)
-{
-
-	if (!allow_implicit_capability_use())
-		return (-1);
-
-	return (suword32_c(io_user_cap(base, sizeof(int32_t)), word));
-}
-
-int
-suword64(volatile void *base, int64_t word)
-{
-
-	if (!allow_implicit_capability_use())
-		return (-1);
-
-	return (suword64_c(io_user_cap(base, sizeof(int64_t)), word));
-}
-
-int
-casueword32(volatile uint32_t *base, uint32_t oldval, uint32_t *oldvalp,
-    uint32_t newval)
-{
-
-	if (!allow_implicit_capability_use())
-		return (-1);
-
-	return (casueword32_c(io_user_cap(base, sizeof(u_long)), oldval,
-	    oldvalp, newval));
-}
-
-int
-casueword(volatile u_long *p, u_long oldval, u_long *oldvalp, u_long newval)
-{
-
-	if (!allow_implicit_capability_use())
-		return (-1);
-
-	return (casueword_c(io_user_cap(p, sizeof(u_long)), oldval,
-	    oldvalp, newval));
-}
-
-=======
 #if __has_feature(capabilities)
->>>>>>> 22e7e049
 int
 copyin_implicit_cap(const void *uaddr, void *kaddr, size_t len)
 {
@@ -707,11 +530,7 @@
 	    cheri_capability_build_user_data(CHERI_CAP_USER_DATA_PERMS,
 	    (vaddr_t)uaddr, len, 0), len));
 }
-<<<<<<< HEAD
-#else /* !__has_feature(capabilities) || defined(CHERI_IMPLICIT_USER_DDC) || defined(CHERI_PURECAP_KERNEL) */
-=======
 #else
->>>>>>> 22e7e049
 int
 copyin_implicit_cap(const void *uaddr, void *kaddr, size_t len)
 {
@@ -725,11 +544,7 @@
 
 	return (copyout(kaddr, uaddr, len));
 }
-<<<<<<< HEAD
-#endif /* !( __has_feature(capabilities) && !defined(CHERI_IMPLICIT_USER_DDC) && !defined(CHERI_PURECAP_KERNEL)) */
-=======
 #endif
->>>>>>> 22e7e049
 
 int32_t
 fuword32(volatile const void * __capability addr)
@@ -741,7 +556,7 @@
 	return (rv == -1 ? -1 : val);
 }
 
-#ifdef _LP64
+#if defined(_LP64) || __has_feature(capabilities)
 int64_t
 fuword64(volatile const void * __capability addr)
 {
