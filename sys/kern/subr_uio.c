/*-
 * Copyright (c) 1982, 1986, 1991, 1993
 *	The Regents of the University of California.  All rights reserved.
 * (c) UNIX System Laboratories, Inc.
 * All or some portions of this file are derived from material licensed
 * to the University of California by American Telephone and Telegraph
 * Co. or Unix System Laboratories, Inc. and are reproduced herein with
 * the permission of UNIX System Laboratories, Inc.
 *
 * Copyright (c) 2014 The FreeBSD Foundation
 *
 * Portions of this software were developed by Konstantin Belousov
 * under sponsorship from the FreeBSD Foundation.
 *
 * Redistribution and use in source and binary forms, with or without
 * modification, are permitted provided that the following conditions
 * are met:
 * 1. Redistributions of source code must retain the above copyright
 *    notice, this list of conditions and the following disclaimer.
 * 2. Redistributions in binary form must reproduce the above copyright
 *    notice, this list of conditions and the following disclaimer in the
 *    documentation and/or other materials provided with the distribution.
 * 3. Neither the name of the University nor the names of its contributors
 *    may be used to endorse or promote products derived from this software
 *    without specific prior written permission.
 *
 * THIS SOFTWARE IS PROVIDED BY THE REGENTS AND CONTRIBUTORS ``AS IS'' AND
 * ANY EXPRESS OR IMPLIED WARRANTIES, INCLUDING, BUT NOT LIMITED TO, THE
 * IMPLIED WARRANTIES OF MERCHANTABILITY AND FITNESS FOR A PARTICULAR PURPOSE
 * ARE DISCLAIMED.  IN NO EVENT SHALL THE REGENTS OR CONTRIBUTORS BE LIABLE
 * FOR ANY DIRECT, INDIRECT, INCIDENTAL, SPECIAL, EXEMPLARY, OR CONSEQUENTIAL
 * DAMAGES (INCLUDING, BUT NOT LIMITED TO, PROCUREMENT OF SUBSTITUTE GOODS
 * OR SERVICES; LOSS OF USE, DATA, OR PROFITS; OR BUSINESS INTERRUPTION)
 * HOWEVER CAUSED AND ON ANY THEORY OF LIABILITY, WHETHER IN CONTRACT, STRICT
 * LIABILITY, OR TORT (INCLUDING NEGLIGENCE OR OTHERWISE) ARISING IN ANY WAY
 * OUT OF THE USE OF THIS SOFTWARE, EVEN IF ADVISED OF THE POSSIBILITY OF
 * SUCH DAMAGE.
 *
 *	@(#)kern_subr.c	8.3 (Berkeley) 1/21/94
 */

#include <sys/cdefs.h>
__FBSDID("$FreeBSD$");

#include <sys/param.h>
#include <sys/systm.h>
#include <sys/kdb.h>
#include <sys/kernel.h>
#include <sys/limits.h>
#include <sys/lock.h>
#include <sys/mman.h>
#include <sys/proc.h>
#include <sys/resourcevar.h>
#include <sys/rwlock.h>
#include <sys/sched.h>
#include <sys/sysent.h>
#include <sys/sysctl.h>
#include <sys/vnode.h>

#include <vm/vm.h>
#include <vm/vm_param.h>
#include <vm/vm_extern.h>
#include <vm/vm_page.h>
#include <vm/vm_pageout.h>
#include <vm/vm_map.h>

#include <machine/bus.h>

SYSCTL_INT(_kern, KERN_IOV_MAX, iov_max, CTLFLAG_RD, SYSCTL_NULL_INT_PTR, UIO_MAXIOV,
	"Maximum number of elements in an I/O vector; sysconf(_SC_IOV_MAX)");

static int uiomove_faultflag(void *cp, int n, struct uio *uio, int nofault);

int
copyin_nofault(const void *udaddr, void *kaddr, size_t len)
{
	int error, save;

	save = vm_fault_disable_pagefaults();
	error = copyin(udaddr, kaddr, len);
	vm_fault_enable_pagefaults(save);
	return (error);
}

#if __has_feature(capabilities)
int
copyin_nofault_c(const void * __capability udaddr, void * __capability kaddr,
    size_t len)
{
	int error, save;

	save = vm_fault_disable_pagefaults();
	error = copyin_c(udaddr, kaddr, len);
	vm_fault_enable_pagefaults(save);
	return (error);
}
#endif

int
copyout_nofault(const void *kaddr, void *udaddr, size_t len)
{
	int error, save;

	save = vm_fault_disable_pagefaults();
	error = copyout(kaddr, udaddr, len);
	vm_fault_enable_pagefaults(save);
	return (error);
}

#if __has_feature(capabilities)
int
copyout_nofault_c(const void * __capability kaddr, void * __capability udaddr,
    size_t len)
{
	int error, save;

	save = vm_fault_disable_pagefaults();
	error = copyout_c(kaddr, udaddr, len);
	vm_fault_enable_pagefaults(save);
	return (error);
}
#endif

#define	PHYS_PAGE_COUNT(len)	(howmany(len, PAGE_SIZE) + 1)

int
physcopyin(void *src, vm_paddr_t dst, size_t len)
{
	vm_page_t m[PHYS_PAGE_COUNT(len)];
	kiovec_t iov[1];
	struct uio uio;
	int i;

	IOVEC_INIT(&iov[0], src, len);
	uio.uio_iov = iov;
	uio.uio_iovcnt = 1;
	uio.uio_offset = 0;
	uio.uio_resid = len;
	uio.uio_segflg = UIO_SYSSPACE;
	uio.uio_rw = UIO_WRITE;
	for (i = 0; i < PHYS_PAGE_COUNT(len); i++, dst += PAGE_SIZE)
		m[i] = PHYS_TO_VM_PAGE(dst);
	return (uiomove_fromphys(m, dst & PAGE_MASK, len, &uio));
}

int
physcopyout(vm_paddr_t src, void *dst, size_t len)
{
	vm_page_t m[PHYS_PAGE_COUNT(len)];
	kiovec_t iov[1];
	struct uio uio;
	int i;

	IOVEC_INIT(&iov[0], dst, len);
	uio.uio_iov = iov;
	uio.uio_iovcnt = 1;
	uio.uio_offset = 0;
	uio.uio_resid = len;
	uio.uio_segflg = UIO_SYSSPACE;
	uio.uio_rw = UIO_READ;
	for (i = 0; i < PHYS_PAGE_COUNT(len); i++, src += PAGE_SIZE)
		m[i] = PHYS_TO_VM_PAGE(src);
	return (uiomove_fromphys(m, src & PAGE_MASK, len, &uio));
}

#undef PHYS_PAGE_COUNT

int
physcopyin_vlist(bus_dma_segment_t *src, off_t offset, vm_paddr_t dst,
    size_t len)
{
	size_t seg_len;
	int error;

	error = 0;
	while (offset >= src->ds_len) {
		offset -= src->ds_len;
		src++;
	}

	while (len > 0 && error == 0) {
		seg_len = MIN(src->ds_len - offset, len);
		error = physcopyin((void *)(uintptr_t)(src->ds_addr + offset),
		    dst, seg_len);
		offset = 0;
		src++;
		len -= seg_len;
		dst += seg_len;
	}

	return (error);
}

int
physcopyout_vlist(vm_paddr_t src, bus_dma_segment_t *dst, off_t offset,
    size_t len)
{
	size_t seg_len;
	int error;

	error = 0;
	while (offset >= dst->ds_len) {
		offset -= dst->ds_len;
		dst++;
	}

	while (len > 0 && error == 0) {
		seg_len = MIN(dst->ds_len - offset, len);
		error = physcopyout(src, (void *)(uintptr_t)(dst->ds_addr +
		    offset), seg_len);
		offset = 0;
		dst++;
		len -= seg_len;
		src += seg_len;
	}

	return (error);
}

int
uiomove(void *cp, int n, struct uio *uio)
{

	return (uiomove_faultflag(cp, n, uio, 0));
}

int
uiomove_nofault(void *cp, int n, struct uio *uio)
{

	return (uiomove_faultflag(cp, n, uio, 1));
}

static int
uiomove_faultflag(void *cp, int n, struct uio *uio, int nofault)
{
<<<<<<< HEAD
	struct thread *td;
	kiovec_t *iov;
=======
	struct iovec *iov;
>>>>>>> 4b09bc99
	size_t cnt;
	int error, newflags, save;

	error = 0;

	KASSERT(uio->uio_rw == UIO_READ || uio->uio_rw == UIO_WRITE,
	    ("uiomove: mode"));
	KASSERT(uio->uio_segflg != UIO_USERSPACE || uio->uio_td == curthread,
	    ("uiomove proc"));

	if (uio->uio_segflg == UIO_USERSPACE) {
		newflags = TDP_DEADLKTREAT;
		if (nofault) {
			/*
			 * Fail if a non-spurious page fault occurs.
			 */
			newflags |= TDP_NOFAULTING | TDP_RESETSPUR;
		} else {
			WITNESS_WARN(WARN_GIANTOK | WARN_SLEEPOK, NULL,
			    "Calling uiomove()");
		}
		save = curthread_pflags_set(newflags);
	} else {
		KASSERT(nofault == 0, ("uiomove: nofault"));
	}

	while (n > 0 && uio->uio_resid) {
		iov = uio->uio_iov;
		cnt = iov->iov_len;
		if (cnt == 0) {
			uio->uio_iov++;
			uio->uio_iovcnt--;
			continue;
		}
		if (cnt > n)
			cnt = n;

		switch (uio->uio_segflg) {

		case UIO_USERSPACE:
			maybe_yield();
			if (uio->uio_rw == UIO_READ)
				error = copyout_c(
				    (__cheri_tocap void * __capability)cp,
				    iov->iov_base, cnt);
			else
				error = copyin_c(iov->iov_base,
				    (__cheri_tocap void * __capability)cp, cnt);
			if (error)
				goto out;
			break;

		case UIO_SYSSPACE:
			if (uio->uio_rw == UIO_READ)
				bcopy(cp,
				    (__cheri_fromcap void *)iov->iov_base,
				    cnt);
			else
				bcopy((__cheri_fromcap void *)iov->iov_base,
				    cp, cnt);
			break;
		case UIO_NOCOPY:
			break;
		}
		IOVEC_ADVANCE(iov, cnt);
		uio->uio_resid -= cnt;
		uio->uio_offset += cnt;
		cp = (char *)cp + cnt;
		n -= cnt;
	}
out:
	if (uio->uio_segflg == UIO_USERSPACE) 
		curthread_pflags_restore(save);
	return (error);
}

/*
 * Wrapper for uiomove() that validates the arguments against a known-good
 * kernel buffer.  Currently, uiomove accepts a signed (n) argument, which
 * is almost definitely a bad thing, so we catch that here as well.  We
 * return a runtime failure, but it might be desirable to generate a runtime
 * assertion failure instead.
 */
int
uiomove_frombuf(void *buf, int buflen, struct uio *uio)
{
	size_t offset, n;

	if (uio->uio_offset < 0 || uio->uio_resid < 0 ||
	    (offset = uio->uio_offset) != uio->uio_offset)
		return (EINVAL);
	if (buflen <= 0 || offset >= buflen)
		return (0);
	if ((n = buflen - offset) > IOSIZE_MAX)
		return (EINVAL);
	return (uiomove((char *)buf + offset, n, uio));
}

/*
 * Give next character to user as result of read.
 */
int
ureadc(int c, struct uio *uio)
{
	kiovec_t *iov;
	char * __capability iov_base;

	WITNESS_WARN(WARN_GIANTOK | WARN_SLEEPOK, NULL,
	    "Calling ureadc()");

again:
	if (uio->uio_iovcnt == 0 || uio->uio_resid == 0)
		panic("ureadc");
	iov = uio->uio_iov;
	if (iov->iov_len == 0) {
		uio->uio_iovcnt--;
		uio->uio_iov++;
		goto again;
	}
	switch (uio->uio_segflg) {

	case UIO_USERSPACE:
		if (subyte_c(iov->iov_base, c) < 0)
			return (EFAULT);
		break;

	case UIO_SYSSPACE:
		iov_base = iov->iov_base;
		*iov_base = c;
		break;

	case UIO_NOCOPY:
		break;
	}
	IOVEC_ADVANCE(iov, 1);
	uio->uio_resid--;
	uio->uio_offset++;
	return (0);
}

int
copyinfrom(const void * __restrict src, void * __restrict dst, size_t len,
    int seg)
{
	int error = 0;

	switch (seg) {
	case UIO_USERSPACE:
		error = copyin(src, dst, len);
		break;
	case UIO_SYSSPACE:
		bcopy(src, dst, len);
		break;
	default:
		panic("copyinfrom: bad seg %d\n", seg);
	}
	return (error);
}

int
copyinstrfrom(const void * __restrict src, void * __restrict dst, size_t len,
    size_t * __restrict copied, int seg)
{
	int error = 0;

	switch (seg) {
	case UIO_USERSPACE:
		error = copyinstr(src, dst, len, copied);
		break;
	case UIO_SYSSPACE:
		error = copystr(src, dst, len, copied);
		break;
	default:
		panic("copyinstrfrom: bad seg %d\n", seg);
	}
	return (error);
}

int
copyiniov(const uiovec_t * __capability iovp, u_int iovcnt, kiovec_t **iov,
    int error)
{
	uiovec_t useriov;
	kiovec_t *iovs;
	size_t iovlen;
	int i;

	*iov = NULL;
	if (iovcnt > UIO_MAXIOV)
		return (error);
	iovlen = iovcnt * sizeof (kiovec_t);
	iovs = malloc(iovlen, M_IOV, M_WAITOK);
	/* XXXBD: needlessly slow when uiovec_t and kiovec_t are the same */
	for (i = 0; i < iovcnt; i++) {
		error = copyin_c(iovp + i, &useriov, sizeof(useriov));
		if (error) {
			free(iovs, M_IOV);
			return (error);
		}
		IOVEC_INIT(iovs + i, useriov.iov_base, useriov.iov_len);
	}
	*iov = iovs;
	return (error);
}

int
copyinuio(const uiovec_t *iovp, u_int iovcnt, struct uio **uiop)
{
	uiovec_t u_iov;
	kiovec_t *iov;
	struct uio *uio;
	size_t iovlen;
	int error, i;

	*uiop = NULL;
	if (iovcnt > UIO_MAXIOV)
		return (EINVAL);
	iovlen = iovcnt * sizeof (kiovec_t);
	uio = malloc(iovlen + sizeof *uio, M_IOV, M_WAITOK);
	iov = (kiovec_t *)(uio + 1);
	for (i = 0; i < iovcnt; i++) {
		error = copyin(&iovp[i], &u_iov, sizeof(u_iov));
		if (error) {
			free(uio, M_IOV);
			return (error);
		}
		IOVEC_INIT(&iov[i], u_iov.iov_base, u_iov.iov_len);
	}
	uio->uio_iov = iov;
	uio->uio_iovcnt = iovcnt;
	uio->uio_segflg = UIO_USERSPACE;
	uio->uio_offset = -1;
	uio->uio_resid = 0;
	for (i = 0; i < iovcnt; i++) {
		if (iov->iov_len > IOSIZE_MAX - uio->uio_resid) {
			free(uio, M_IOV);
			return (EINVAL);
		}
		uio->uio_resid += iov->iov_len;
		iov++;
	}
	*uiop = uio;
	return (0);
}

/*
 * Update the lengths in a userspace iovec to match those in a struct uio's
 * iovec.
 */
int
updateiov(const struct uio *uiop, uiovec_t *iovp)
{
	int i, error;

	for (i = 0; i < uiop->uio_iovcnt; i++) {
		error = suword(&iovp[i].iov_len, uiop->uio_iov[i].iov_len);
		if (error != 0)
			return (error);
	}
	return (0);
}

struct uio *
cloneuio(struct uio *uiop)
{
	struct uio *uio;
	int iovlen;

	iovlen = uiop->uio_iovcnt * sizeof (kiovec_t);
	uio = malloc(iovlen + sizeof *uio, M_IOV, M_WAITOK);
	*uio = *uiop;
	uio->uio_iov = (kiovec_t *)(uio + 1);
	cheri_bcopy(uiop->uio_iov, uio->uio_iov, iovlen);
	return (uio);
}

/*
 * Map some anonymous memory in user space of size sz, rounded up to the page
 * boundary.
 */
int
copyout_map(struct thread *td, vm_offset_t *addr, size_t sz)
{
	struct vmspace *vms;
	int error;
	vm_size_t size;

	vms = td->td_proc->p_vmspace;

	/*
	 * Map somewhere after heap in process memory.
	 */
	*addr = round_page((vm_offset_t)vms->vm_daddr +
	    lim_max(td, RLIMIT_DATA));

	/* round size up to page boundary */
	size = (vm_size_t)round_page(sz);
	if (size == 0)
		return (EINVAL);
	error = vm_mmap_object(&vms->vm_map, addr, 0, size, VM_PROT_READ |
	    VM_PROT_WRITE, VM_PROT_ALL, MAP_PRIVATE | MAP_ANON, NULL, 0,
	    FALSE, td);
	return (error);
}

/*
 * Unmap memory in user space.
 */
int
copyout_unmap(struct thread *td, vm_offset_t addr, size_t sz)
{
	vm_map_t map;
	vm_size_t size;

	if (sz == 0)
		return (0);

	map = &td->td_proc->p_vmspace->vm_map;
	size = (vm_size_t)round_page(sz);

	if (vm_map_remove(map, addr, addr + size) != KERN_SUCCESS)
		return (EINVAL);

	return (0);
}

#if __has_feature(capabilities) && !defined(CHERI_IMPLICIT_USER_DDC)
static inline bool
allow_implicit_capability_use(void)
{

	if (SV_CURPROC_FLAG(SV_CHERI)) {
		kdb_backtrace();
		/* XXX-BD: kill process? */
		return (false);
	}
	return (true);
}

/*
 * Construct a user data capability.  Ordinarily, we use __USER_CAP to
 * retrieve DDC, but the pcb isn't set up yet in do_execve() so while
 * we're in there we derive one from whole cloth.
 *
 * Longer term, we should store appropriate capabilities in struct
 * image_args along the way and use those.
 */
static inline void * __capability
io_user_cap(volatile const void * uaddr, size_t len)
{
	bool inexec;

	/* XXX: this is rather expensive... */
	PROC_LOCK(curproc);
	inexec = ((curproc->p_flag & P_INEXEC) != 0);
	PROC_UNLOCK(curproc);

	if (inexec)
		return (cheri_capability_build_user_data(
		    CHERI_CAP_USER_DATA_PERMS, (vaddr_t)uaddr, len, 0));
	return (__USER_CAP(uaddr, len));
}

int
copyinstr(const void *uaddr, void *kaddr, size_t len, size_t *done)
{

	if (!allow_implicit_capability_use())
		return (EPROT);

	return (copyinstr_c(io_user_cap(uaddr, len),
	   (__cheri_tocap void * __capability)kaddr, len,
	   (__cheri_tocap size_t * __capability)done));
}

int
copyin(const void *uaddr, void *kaddr, size_t len)
{

	if (!allow_implicit_capability_use())
		return (EPROT);

	return (copyin_c(io_user_cap(uaddr, len),
	    (__cheri_tocap void * __capability)kaddr, len));
}

int
copyout(const void *kaddr, void *uaddr, size_t len)
{

	if (!allow_implicit_capability_use())
		return (EPROT);

	return (copyout_c((__cheri_tocap void * __capability)kaddr,
	    io_user_cap(uaddr, len), len));
}

int
fubyte(volatile const void *base)
{

	if (!allow_implicit_capability_use())
		return (-1);

	return (fubyte_c(io_user_cap(base, 1)));
}

int
fueword(volatile const void *base, long *val)
{

	if (!allow_implicit_capability_use())
		return (-1);

	return (fueword_c(io_user_cap(base, sizeof(long)), val));
}

int
fueword32(volatile const void *base, int32_t *val)
{

	if (!allow_implicit_capability_use())
		return (-1);

	return (fueword32_c(io_user_cap(base, sizeof(int32_t)), val));
}

int
fueword64(volatile const void *base, int64_t *val)
{

	if (!allow_implicit_capability_use())
		return (-1);

	return (fueword64_c(io_user_cap(base, sizeof(int64_t)), val));
}

int
subyte(volatile void *base, int byte)
{

	if (!allow_implicit_capability_use())
		return (-1);

	return (subyte_c(io_user_cap(base, 1), byte));
}

int
suword(volatile void *base, long word)
{

	if (!allow_implicit_capability_use())
		return (-1);

	return (suword_c(io_user_cap(base, sizeof(long)), word));
}

int
suword32(volatile void *base, int32_t word)
{

	if (!allow_implicit_capability_use())
		return (-1);

	return (suword32_c(io_user_cap(base, sizeof(int32_t)), word));
}

int
suword64(volatile void *base, int64_t word)
{

	if (!allow_implicit_capability_use())
		return (-1);

	return (suword64_c(io_user_cap(base, sizeof(int64_t)), word));
}

int
casueword32(volatile uint32_t *base, uint32_t oldval, uint32_t *oldvalp,
    uint32_t newval)
{

	if (!allow_implicit_capability_use())
		return (-1);

	return (casueword32_c(io_user_cap(base, sizeof(u_long)), oldval,
	    oldvalp, newval));
}

int
casueword(volatile u_long *p, u_long oldval, u_long *oldvalp, u_long newval)
{

	if (!allow_implicit_capability_use())
		return (-1);

	return (casueword_c(io_user_cap(p, sizeof(u_long)), oldval,
	    oldvalp, newval));
}

int
copyin_implicit_cap(const void *uaddr, void *kaddr, size_t len)
{

	return (copyin_c(cheri_capability_build_user_data(
	    CHERI_CAP_USER_DATA_PERMS, (vaddr_t)uaddr, len, 0),
	    (__cheri_tocap void * __capability)kaddr, len));
}

int
copyout_implicit_cap(const void *kaddr, void *uaddr, size_t len)
{

	return (copyout_c((__cheri_tocap void * __capability)kaddr,
	    cheri_capability_build_user_data(CHERI_CAP_USER_DATA_PERMS,
	    (vaddr_t)uaddr, len, 0), len));
}
#else /* !( __has_feature(capabilities) && !defined(CHERI_IMPLICIT_USER_DDC)) */
int
copyin_implicit_cap(const void *uaddr, void *kaddr, size_t len)
{

	return (copyin(uaddr, kaddr, len));
}

int
copyout_implicit_cap(const void *kaddr, void *uaddr, size_t len)
{

	return (copyout(kaddr, uaddr, len));
}
#endif /* !(__has_feature(capabilities) && !defined(CHERI_IMPLICIT_USER_DDC)) */

#ifdef NO_FUEWORD
/*
 * XXXKIB The temporal implementation of fue*() functions which do not
 * handle usermode -1 properly, mixing it with the fault code.  Keep
 * this until MD code is written.  Currently sparc64 does not have a
 * proper implementation.
 */

int
fueword(volatile const void *base, long *val)
{
	long res;

	res = fuword(base);
	if (res == -1)
		return (-1);
	*val = res;
	return (0);
}

int
fueword32(volatile const void *base, int32_t *val)
{
	int32_t res;

	res = fuword32(base);
	if (res == -1)
		return (-1);
	*val = res;
	return (0);
}

#ifdef _LP64
int
fueword64(volatile const void *base, int64_t *val)
{
	int64_t res;

	res = fuword64(base);
	if (res == -1)
		return (-1);
	*val = res;
	return (0);
}
#endif

int
casueword32(volatile uint32_t *base, uint32_t oldval, uint32_t *oldvalp,
    uint32_t newval)
{
	int32_t ov;

	ov = casuword32(base, oldval, newval);
	if (ov == -1)
		return (-1);
	*oldvalp = ov;
	return (0);
}


int
casueword(volatile u_long *p, u_long oldval, u_long *oldvalp, u_long newval)
{
	u_long ov;

	ov = casuword(p, oldval, newval);
	if (ov == -1)
		return (-1);
	*oldvalp = ov;
	return (0);
}
#else /* NO_FUEWORD */
int32_t
fuword32(volatile const void *addr)
{
	int rv;
	int32_t val;

	rv = fueword32(addr, &val);
	return (rv == -1 ? -1 : val);
}

#ifdef _LP64
int64_t
fuword64(volatile const void *addr)
{
	int rv;
	int64_t val;

	rv = fueword64(addr, &val);
	return (rv == -1 ? -1 : val);
}
#endif /* _LP64 */

long
fuword(volatile const void *addr)
{
	long val;
	int rv;

	rv = fueword(addr, &val);
	return (rv == -1 ? -1 : val);
}

uint32_t
casuword32(volatile uint32_t *addr, uint32_t old, uint32_t new)
{
	int rv;
	uint32_t val;

	rv = casueword32(addr, old, &val, new);
	return (rv == -1 ? -1 : val);
}

u_long
casuword(volatile u_long *addr, u_long old, u_long new)
{
	int rv;
	u_long val;

	rv = casueword(addr, old, &val, new);
	return (rv == -1 ? -1 : val);
}

#endif /* NO_FUEWORD */

#if __has_feature(capabilities)
long
fuword_c(volatile const void * __capability base)
{
	long val;

	if (fueword_c(base, &val) == -1)
		return (-1);
	return (val);
}

int
fuword32_c(volatile const void * __capability base)
{
	int32_t val;

	if (fueword32_c(base, &val) == -1)
		return (-1);
	return (val);
}

int64_t
fuword64_c(volatile const void * __capability base)
{
	int64_t val;

	if (fueword64_c(base, &val) == -1)
		return (-1);
	return (val);
}

uint32_t
casuword32_c(volatile uint32_t * __capability base, uint32_t oldval,
    uint32_t newval)
{
	int32_t ov;

	if (casueword32_c(base, oldval, &ov, newval) == -1)
		return (-1);
	return (ov);
}
#endif<|MERGE_RESOLUTION|>--- conflicted
+++ resolved
@@ -234,12 +234,7 @@
 static int
 uiomove_faultflag(void *cp, int n, struct uio *uio, int nofault)
 {
-<<<<<<< HEAD
-	struct thread *td;
 	kiovec_t *iov;
-=======
-	struct iovec *iov;
->>>>>>> 4b09bc99
 	size_t cnt;
 	int error, newflags, save;
 
