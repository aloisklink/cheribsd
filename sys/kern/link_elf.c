--- conflicted
+++ resolved
@@ -2016,7 +2016,20 @@
 	link_elf_preload_parse_symbols(ef);
 	relocate_file1(ef, elf_lookup_ifunc, elf_reloc, true);
 }
-<<<<<<< HEAD
+
+#if defined(__aarch64__) || defined(__amd64__)
+void
+link_elf_late_ireloc(void)
+{
+	elf_file_t ef;
+
+	KASSERT(linker_kernel_file != NULL,
+	    ("link_elf_late_ireloc: No kernel linker file found"));
+	ef = (elf_file_t)linker_kernel_file;
+
+	relocate_file1(ef, elf_lookup_ifunc, elf_reloc_late, true);
+}
+#endif
 #endif
 // CHERI CHANGES START
 // {
@@ -2029,21 +2042,4 @@
 //     "pointer_as_integer"
 //   ]
 // }
-// CHERI CHANGES END
-=======
-
-#if defined(__aarch64__) || defined(__amd64__)
-void
-link_elf_late_ireloc(void)
-{
-	elf_file_t ef;
-
-	KASSERT(linker_kernel_file != NULL,
-	    ("link_elf_late_ireloc: No kernel linker file found"));
-	ef = (elf_file_t)linker_kernel_file;
-
-	relocate_file1(ef, elf_lookup_ifunc, elf_reloc_late, true);
-}
-#endif
-#endif
->>>>>>> 39cdd1c2
+// CHERI CHANGES END