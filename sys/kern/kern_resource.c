/*-
 * SPDX-License-Identifier: BSD-3-Clause
 *
 * Copyright (c) 1982, 1986, 1991, 1993
 *	The Regents of the University of California.  All rights reserved.
 * (c) UNIX System Laboratories, Inc.
 * All or some portions of this file are derived from material licensed
 * to the University of California by American Telephone and Telegraph
 * Co. or Unix System Laboratories, Inc. and are reproduced herein with
 * the permission of UNIX System Laboratories, Inc.
 *
 * Redistribution and use in source and binary forms, with or without
 * modification, are permitted provided that the following conditions
 * are met:
 * 1. Redistributions of source code must retain the above copyright
 *    notice, this list of conditions and the following disclaimer.
 * 2. Redistributions in binary form must reproduce the above copyright
 *    notice, this list of conditions and the following disclaimer in the
 *    documentation and/or other materials provided with the distribution.
 * 3. Neither the name of the University nor the names of its contributors
 *    may be used to endorse or promote products derived from this software
 *    without specific prior written permission.
 *
 * THIS SOFTWARE IS PROVIDED BY THE REGENTS AND CONTRIBUTORS ``AS IS'' AND
 * ANY EXPRESS OR IMPLIED WARRANTIES, INCLUDING, BUT NOT LIMITED TO, THE
 * IMPLIED WARRANTIES OF MERCHANTABILITY AND FITNESS FOR A PARTICULAR PURPOSE
 * ARE DISCLAIMED.  IN NO EVENT SHALL THE REGENTS OR CONTRIBUTORS BE LIABLE
 * FOR ANY DIRECT, INDIRECT, INCIDENTAL, SPECIAL, EXEMPLARY, OR CONSEQUENTIAL
 * DAMAGES (INCLUDING, BUT NOT LIMITED TO, PROCUREMENT OF SUBSTITUTE GOODS
 * OR SERVICES; LOSS OF USE, DATA, OR PROFITS; OR BUSINESS INTERRUPTION)
 * HOWEVER CAUSED AND ON ANY THEORY OF LIABILITY, WHETHER IN CONTRACT, STRICT
 * LIABILITY, OR TORT (INCLUDING NEGLIGENCE OR OTHERWISE) ARISING IN ANY WAY
 * OUT OF THE USE OF THIS SOFTWARE, EVEN IF ADVISED OF THE POSSIBILITY OF
 * SUCH DAMAGE.
 *
 *	@(#)kern_resource.c	8.5 (Berkeley) 1/21/94
 */

#include <sys/cdefs.h>
__FBSDID("$FreeBSD$");

#include <sys/param.h>
#include <sys/systm.h>
#include <sys/sysproto.h>
#include <sys/file.h>
#include <sys/kernel.h>
#include <sys/lock.h>
#include <sys/malloc.h>
#include <sys/mutex.h>
#include <sys/priv.h>
#include <sys/proc.h>
#include <sys/refcount.h>
#include <sys/racct.h>
#include <sys/resourcevar.h>
#include <sys/rwlock.h>
#include <sys/sched.h>
#include <sys/sx.h>
#include <sys/syscallsubr.h>
#include <sys/sysctl.h>
#include <sys/sysent.h>
#include <sys/time.h>
#include <sys/umtxvar.h>

#include <vm/vm.h>
#include <vm/vm_param.h>
#include <vm/pmap.h>
#include <vm/vm_map.h>

static MALLOC_DEFINE(M_PLIMIT, "plimit", "plimit structures");
static MALLOC_DEFINE(M_UIDINFO, "uidinfo", "uidinfo structures");
#define	UIHASH(uid)	(&uihashtbl[(uid) & uihash])
static struct rwlock uihashtbl_lock;
static LIST_HEAD(uihashhead, uidinfo) *uihashtbl;
static u_long uihash;		/* size of hash table - 1 */

static void	calcru1(struct proc *p, struct rusage_ext *ruxp,
		    struct timeval *up, struct timeval *sp);
static int	donice(struct thread *td, struct proc *chgp, int n);
static struct uidinfo *uilookup(uid_t uid);
static void	ruxagg_ext_locked(struct rusage_ext *rux, struct thread *td);

/*
 * Resource controls and accounting.
 */
#ifndef _SYS_SYSPROTO_H_
struct getpriority_args {
	int	which;
	int	who;
};
#endif
int
sys_getpriority(struct thread *td, struct getpriority_args *uap)
{

	return (kern_getpriority(td, uap->which, uap->who));
}

int
kern_getpriority(struct thread *td, int which, int who)
{
	struct proc *p;
	struct pgrp *pg;
	int error, low;

	error = 0;
	low = PRIO_MAX + 1;
	switch (which) {
	case PRIO_PROCESS:
		if (who == 0)
			low = td->td_proc->p_nice;
		else {
			p = pfind(who);
			if (p == NULL)
				break;
			if (p_cansee(td, p) == 0)
				low = p->p_nice;
			PROC_UNLOCK(p);
		}
		break;

	case PRIO_PGRP:
		sx_slock(&proctree_lock);
		if (who == 0) {
			pg = td->td_proc->p_pgrp;
			PGRP_LOCK(pg);
		} else {
			pg = pgfind(who);
			if (pg == NULL) {
				sx_sunlock(&proctree_lock);
				break;
			}
		}
		sx_sunlock(&proctree_lock);
		LIST_FOREACH(p, &pg->pg_members, p_pglist) {
			PROC_LOCK(p);
			if (p->p_state == PRS_NORMAL &&
			    p_cansee(td, p) == 0) {
				if (p->p_nice < low)
					low = p->p_nice;
			}
			PROC_UNLOCK(p);
		}
		PGRP_UNLOCK(pg);
		break;

	case PRIO_USER:
		if (who == 0)
			who = td->td_ucred->cr_uid;
		sx_slock(&allproc_lock);
		FOREACH_PROC_IN_SYSTEM(p) {
			PROC_LOCK(p);
			if (p->p_state == PRS_NORMAL &&
			    p_cansee(td, p) == 0 &&
			    p->p_ucred->cr_uid == who) {
				if (p->p_nice < low)
					low = p->p_nice;
			}
			PROC_UNLOCK(p);
		}
		sx_sunlock(&allproc_lock);
		break;

	default:
		error = EINVAL;
		break;
	}
	if (low == PRIO_MAX + 1 && error == 0)
		error = ESRCH;
	td->td_retval[0] = low;
	return (error);
}

#ifndef _SYS_SYSPROTO_H_
struct setpriority_args {
	int	which;
	int	who;
	int	prio;
};
#endif
int
sys_setpriority(struct thread *td, struct setpriority_args *uap)
{

	return (kern_setpriority(td, uap->which, uap->who, uap->prio));
}

int
kern_setpriority(struct thread *td, int which, int who, int prio)
{
	struct proc *curp, *p;
	struct pgrp *pg;
	int found = 0, error = 0;

	curp = td->td_proc;
	switch (which) {
	case PRIO_PROCESS:
		if (who == 0) {
			PROC_LOCK(curp);
			error = donice(td, curp, prio);
			PROC_UNLOCK(curp);
		} else {
			p = pfind(who);
			if (p == NULL)
				break;
			error = p_cansee(td, p);
			if (error == 0)
				error = donice(td, p, prio);
			PROC_UNLOCK(p);
		}
		found++;
		break;

	case PRIO_PGRP:
		sx_slock(&proctree_lock);
		if (who == 0) {
			pg = curp->p_pgrp;
			PGRP_LOCK(pg);
		} else {
			pg = pgfind(who);
			if (pg == NULL) {
				sx_sunlock(&proctree_lock);
				break;
			}
		}
		sx_sunlock(&proctree_lock);
		LIST_FOREACH(p, &pg->pg_members, p_pglist) {
			PROC_LOCK(p);
			if (p->p_state == PRS_NORMAL &&
			    p_cansee(td, p) == 0) {
				error = donice(td, p, prio);
				found++;
			}
			PROC_UNLOCK(p);
		}
		PGRP_UNLOCK(pg);
		break;

	case PRIO_USER:
		if (who == 0)
			who = td->td_ucred->cr_uid;
		sx_slock(&allproc_lock);
		FOREACH_PROC_IN_SYSTEM(p) {
			PROC_LOCK(p);
			if (p->p_state == PRS_NORMAL &&
			    p->p_ucred->cr_uid == who &&
			    p_cansee(td, p) == 0) {
				error = donice(td, p, prio);
				found++;
			}
			PROC_UNLOCK(p);
		}
		sx_sunlock(&allproc_lock);
		break;

	default:
		error = EINVAL;
		break;
	}
	if (found == 0 && error == 0)
		error = ESRCH;
	return (error);
}

/*
 * Set "nice" for a (whole) process.
 */
static int
donice(struct thread *td, struct proc *p, int n)
{
	int error;

	PROC_LOCK_ASSERT(p, MA_OWNED);
	if ((error = p_cansched(td, p)))
		return (error);
	if (n > PRIO_MAX)
		n = PRIO_MAX;
	if (n < PRIO_MIN)
		n = PRIO_MIN;
	if (n < p->p_nice && priv_check(td, PRIV_SCHED_SETPRIORITY) != 0)
		return (EACCES);
	sched_nice(p, n);
	return (0);
}

static int unprivileged_idprio;
SYSCTL_INT(_security_bsd, OID_AUTO, unprivileged_idprio, CTLFLAG_RW,
    &unprivileged_idprio, 0,
    "Allow non-root users to set an idle priority (deprecated)");

/*
 * Set realtime priority for LWP.
 */
#ifndef _SYS_SYSPROTO_H_
struct rtprio_thread_args {
	int		function;
	lwpid_t		lwpid;
	struct rtprio	*rtp;
};
#endif
int
sys_rtprio_thread(struct thread *td, struct rtprio_thread_args *uap)
{

	return (kern_rtprio_thread(td, uap->function, uap->lwpid, uap->rtp));
}

int
kern_rtprio_thread(struct thread *td, int function, lwpid_t lwpid,
    struct rtprio * __capability urtp)
{
	struct proc *p;
	struct rtprio rtp;
	struct thread *td1;
	int cierror, error;

	/* Perform copyin before acquiring locks if needed. */
	if (function == RTP_SET)
		cierror = copyin(urtp, &rtp, sizeof(struct rtprio));
	else
		cierror = 0;

	if (lwpid == 0 || lwpid == td->td_tid) {
		p = td->td_proc;
		td1 = td;
		PROC_LOCK(p);
	} else {
		td1 = tdfind(lwpid, -1);
		if (td1 == NULL)
			return (ESRCH);
		p = td1->td_proc;
	}

	switch (function) {
	case RTP_LOOKUP:
		if ((error = p_cansee(td, p)))
			break;
		pri_to_rtp(td1, &rtp);
		PROC_UNLOCK(p);
		return (copyout(&rtp, urtp, sizeof(struct rtprio)));
	case RTP_SET:
		if ((error = p_cansched(td, p)) || (error = cierror))
			break;

		/* Disallow setting rtprio in most cases if not superuser. */

		/*
		 * Realtime priority has to be restricted for reasons which
		 * should be obvious.  However, for idleprio processes, there is
		 * a potential for system deadlock if an idleprio process gains
		 * a lock on a resource that other processes need (and the
		 * idleprio process can't run due to a CPU-bound normal
		 * process).  Fix me!  XXX
		 *
		 * This problem is not only related to idleprio process.
		 * A user level program can obtain a file lock and hold it
		 * indefinitely.  Additionally, without idleprio processes it is
		 * still conceivable that a program with low priority will never
		 * get to run.  In short, allowing this feature might make it
		 * easier to lock a resource indefinitely, but it is not the
		 * only thing that makes it possible.
		 */
		if (RTP_PRIO_BASE(rtp.type) == RTP_PRIO_REALTIME &&
		    (error = priv_check(td, PRIV_SCHED_RTPRIO)) != 0)
			break;
		if (RTP_PRIO_BASE(rtp.type) == RTP_PRIO_IDLE &&
		    unprivileged_idprio == 0 &&
		    (error = priv_check(td, PRIV_SCHED_IDPRIO)) != 0)
			break;
		error = rtp_to_pri(&rtp, td1);
		break;
	default:
		error = EINVAL;
		break;
	}
	PROC_UNLOCK(p);
	return (error);
}

/*
 * Set realtime priority.
 */
#ifndef _SYS_SYSPROTO_H_
struct rtprio_args {
	int		function;
	pid_t		pid;
	struct rtprio	*rtp;
};
#endif
int
sys_rtprio(struct thread *td, struct rtprio_args *uap)
{

	return (kern_rtprio(td, uap->function, uap->pid, uap->rtp));
}

int
kern_rtprio(struct thread *td, int function, pid_t pid,
    struct rtprio * __capability urtp)
{
	struct proc *p;
	struct thread *tdp;
	struct rtprio rtp;
	int cierror, error;

	/* Perform copyin before acquiring locks if needed. */
	if (function == RTP_SET)
		cierror = copyin(urtp, &rtp, sizeof(struct rtprio));
	else
		cierror = 0;

	if (pid == 0) {
		p = td->td_proc;
		PROC_LOCK(p);
	} else {
		p = pfind(pid);
		if (p == NULL)
			return (ESRCH);
	}

	switch (function) {
	case RTP_LOOKUP:
		if ((error = p_cansee(td, p)))
			break;
		/*
		 * Return OUR priority if no pid specified,
		 * or if one is, report the highest priority
		 * in the process.  There isn't much more you can do as
		 * there is only room to return a single priority.
		 * Note: specifying our own pid is not the same
		 * as leaving it zero.
		 */
		if (pid == 0) {
			pri_to_rtp(td, &rtp);
		} else {
			struct rtprio rtp2;

			rtp.type = RTP_PRIO_IDLE;
			rtp.prio = RTP_PRIO_MAX;
			FOREACH_THREAD_IN_PROC(p, tdp) {
				pri_to_rtp(tdp, &rtp2);
				if (rtp2.type <  rtp.type ||
				    (rtp2.type == rtp.type &&
				    rtp2.prio < rtp.prio)) {
					rtp.type = rtp2.type;
					rtp.prio = rtp2.prio;
				}
			}
		}
		PROC_UNLOCK(p);
		return (copyout(&rtp, urtp, sizeof(struct rtprio)));
	case RTP_SET:
		if ((error = p_cansched(td, p)) || (error = cierror))
			break;

		/*
		 * Disallow setting rtprio in most cases if not superuser.
		 * See the comment in sys_rtprio_thread about idprio
		 * threads holding a lock.
		 */
		if (RTP_PRIO_BASE(rtp.type) == RTP_PRIO_REALTIME &&
		    (error = priv_check(td, PRIV_SCHED_RTPRIO)) != 0)
			break;
		if (RTP_PRIO_BASE(rtp.type) == RTP_PRIO_IDLE &&
		    unprivileged_idprio == 0 &&
		    (error = priv_check(td, PRIV_SCHED_IDPRIO)) != 0)
			break;

		/*
		 * If we are setting our own priority, set just our
		 * thread but if we are doing another process,
		 * do all the threads on that process. If we
		 * specify our own pid we do the latter.
		 */
		if (pid == 0) {
			error = rtp_to_pri(&rtp, td);
		} else {
			FOREACH_THREAD_IN_PROC(p, td) {
				if ((error = rtp_to_pri(&rtp, td)) != 0)
					break;
			}
		}
		break;
	default:
		error = EINVAL;
		break;
	}
	PROC_UNLOCK(p);
	return (error);
}

int
rtp_to_pri(struct rtprio *rtp, struct thread *td)
{
	u_char  newpri, oldclass, oldpri;

	switch (RTP_PRIO_BASE(rtp->type)) {
	case RTP_PRIO_REALTIME:
		if (rtp->prio > RTP_PRIO_MAX)
			return (EINVAL);
		newpri = PRI_MIN_REALTIME + rtp->prio;
		break;
	case RTP_PRIO_NORMAL:
		if (rtp->prio > (PRI_MAX_TIMESHARE - PRI_MIN_TIMESHARE))
			return (EINVAL);
		newpri = PRI_MIN_TIMESHARE + rtp->prio;
		break;
	case RTP_PRIO_IDLE:
		if (rtp->prio > RTP_PRIO_MAX)
			return (EINVAL);
		newpri = PRI_MIN_IDLE + rtp->prio;
		break;
	default:
		return (EINVAL);
	}

	thread_lock(td);
	oldclass = td->td_pri_class;
	sched_class(td, rtp->type);	/* XXX fix */
	oldpri = td->td_user_pri;
	sched_user_prio(td, newpri);
	if (td->td_user_pri != oldpri && (oldclass != RTP_PRIO_NORMAL ||
	    td->td_pri_class != RTP_PRIO_NORMAL))
		sched_prio(td, td->td_user_pri);
	if (TD_ON_UPILOCK(td) && oldpri != newpri) {
		critical_enter();
		thread_unlock(td);
		umtx_pi_adjust(td, oldpri);
		critical_exit();
	} else
		thread_unlock(td);
	return (0);
}

void
pri_to_rtp(struct thread *td, struct rtprio *rtp)
{

	thread_lock(td);
	switch (PRI_BASE(td->td_pri_class)) {
	case PRI_REALTIME:
		rtp->prio = td->td_base_user_pri - PRI_MIN_REALTIME;
		break;
	case PRI_TIMESHARE:
		rtp->prio = td->td_base_user_pri - PRI_MIN_TIMESHARE;
		break;
	case PRI_IDLE:
		rtp->prio = td->td_base_user_pri - PRI_MIN_IDLE;
		break;
	default:
		break;
	}
	rtp->type = td->td_pri_class;
	thread_unlock(td);
}

#if defined(COMPAT_43)
#ifndef _SYS_SYSPROTO_H_
struct osetrlimit_args {
	u_int	which;
	struct	orlimit *rlp;
};
#endif
int
osetrlimit(struct thread *td, struct osetrlimit_args *uap)
{
	struct orlimit olim;
	struct rlimit lim;
	int error;

	if ((error = copyin(uap->rlp, &olim, sizeof(struct orlimit))))
		return (error);
	lim.rlim_cur = olim.rlim_cur;
	lim.rlim_max = olim.rlim_max;
	error = kern_setrlimit(td, uap->which, &lim);
	return (error);
}

#ifndef _SYS_SYSPROTO_H_
struct ogetrlimit_args {
	u_int	which;
	struct	orlimit *rlp;
};
#endif
int
ogetrlimit(struct thread *td, struct ogetrlimit_args *uap)
{
	struct orlimit olim;
	struct rlimit rl;
	int error;

	if (uap->which >= RLIM_NLIMITS)
		return (EINVAL);
	lim_rlimit(td, uap->which, &rl);

	/*
	 * XXX would be more correct to convert only RLIM_INFINITY to the
	 * old RLIM_INFINITY and fail with EOVERFLOW for other larger
	 * values.  Most 64->32 and 32->16 conversions, including not
	 * unimportant ones of uids are even more broken than what we
	 * do here (they blindly truncate).  We don't do this correctly
	 * here since we have little experience with EOVERFLOW yet.
	 * Elsewhere, getuid() can't fail...
	 */
	olim.rlim_cur = rl.rlim_cur > 0x7fffffff ? 0x7fffffff : rl.rlim_cur;
	olim.rlim_max = rl.rlim_max > 0x7fffffff ? 0x7fffffff : rl.rlim_max;
	error = copyout(&olim, uap->rlp, sizeof(olim));
	return (error);
}
#endif /* COMPAT_43 */

#ifndef _SYS_SYSPROTO_H_
struct setrlimit_args {
	u_int	which;
	struct	rlimit *rlp;
};
#endif
int
sys_setrlimit(struct thread *td, struct setrlimit_args *uap)
{
	struct rlimit alim;
	int error;

	if ((error = copyin(uap->rlp, &alim, sizeof(struct rlimit))))
		return (error);
	error = kern_setrlimit(td, uap->which, &alim);
	return (error);
}

static void
lim_cb(void *arg)
{
	struct rlimit rlim;
	struct thread *td;
	struct proc *p;

	p = arg;
	PROC_LOCK_ASSERT(p, MA_OWNED);
	/*
	 * Check if the process exceeds its cpu resource allocation.  If
	 * it reaches the max, arrange to kill the process in ast().
	 */
	if (p->p_cpulimit == RLIM_INFINITY)
		return;
	PROC_STATLOCK(p);
	FOREACH_THREAD_IN_PROC(p, td) {
		ruxagg(p, td);
	}
	PROC_STATUNLOCK(p);
	if (p->p_rux.rux_runtime > p->p_cpulimit * cpu_tickrate()) {
		lim_rlimit_proc(p, RLIMIT_CPU, &rlim);
		if (p->p_rux.rux_runtime >= rlim.rlim_max * cpu_tickrate()) {
			killproc(p, "exceeded maximum CPU limit");
		} else {
			if (p->p_cpulimit < rlim.rlim_max)
				p->p_cpulimit += 5;
			kern_psignal(p, SIGXCPU);
		}
	}
	if ((p->p_flag & P_WEXIT) == 0)
		callout_reset_sbt(&p->p_limco, SBT_1S, 0,
		    lim_cb, p, C_PREL(1));
}

int
kern_setrlimit(struct thread *td, u_int which, struct rlimit *limp)
{

	return (kern_proc_setrlimit(td, td->td_proc, which, limp));
}

int
kern_proc_setrlimit(struct thread *td, struct proc *p, u_int which,
    struct rlimit *limp)
{
	struct plimit *newlim, *oldlim, *oldlim_td;
	struct rlimit *alimp;
	struct rlimit oldssiz;
	int error;

	if (which >= RLIM_NLIMITS)
		return (EINVAL);

	/*
	 * Preserve historical bugs by treating negative limits as unsigned.
	 */
	if (limp->rlim_cur < 0)
		limp->rlim_cur = RLIM_INFINITY;
	if (limp->rlim_max < 0)
		limp->rlim_max = RLIM_INFINITY;

	oldssiz.rlim_cur = 0;
	newlim = lim_alloc();
	PROC_LOCK(p);
	oldlim = p->p_limit;
	alimp = &oldlim->pl_rlimit[which];
	if (limp->rlim_cur > alimp->rlim_max ||
	    limp->rlim_max > alimp->rlim_max)
		if ((error = priv_check(td, PRIV_PROC_SETRLIMIT))) {
			PROC_UNLOCK(p);
			lim_free(newlim);
			return (error);
		}
	if (limp->rlim_cur > limp->rlim_max)
		limp->rlim_cur = limp->rlim_max;
	lim_copy(newlim, oldlim);
	alimp = &newlim->pl_rlimit[which];

	switch (which) {
	case RLIMIT_CPU:
		if (limp->rlim_cur != RLIM_INFINITY &&
		    p->p_cpulimit == RLIM_INFINITY)
			callout_reset_sbt(&p->p_limco, SBT_1S, 0,
			    lim_cb, p, C_PREL(1));
		p->p_cpulimit = limp->rlim_cur;
		break;
	case RLIMIT_DATA:
		if (limp->rlim_cur > maxdsiz)
			limp->rlim_cur = maxdsiz;
		if (limp->rlim_max > maxdsiz)
			limp->rlim_max = maxdsiz;
		break;

	case RLIMIT_STACK:
		if (limp->rlim_cur > maxssiz)
			limp->rlim_cur = maxssiz;
		if (limp->rlim_max > maxssiz)
			limp->rlim_max = maxssiz;
		oldssiz = *alimp;
		if (p->p_sysent->sv_fixlimit != NULL)
			p->p_sysent->sv_fixlimit(&oldssiz,
			    RLIMIT_STACK);
		break;

	case RLIMIT_NOFILE:
		if (limp->rlim_cur > maxfilesperproc)
			limp->rlim_cur = maxfilesperproc;
		if (limp->rlim_max > maxfilesperproc)
			limp->rlim_max = maxfilesperproc;
		break;

	case RLIMIT_NPROC:
		if (limp->rlim_cur > maxprocperuid)
			limp->rlim_cur = maxprocperuid;
		if (limp->rlim_max > maxprocperuid)
			limp->rlim_max = maxprocperuid;
		if (limp->rlim_cur < 1)
			limp->rlim_cur = 1;
		if (limp->rlim_max < 1)
			limp->rlim_max = 1;
		break;
	}
	if (p->p_sysent->sv_fixlimit != NULL)
		p->p_sysent->sv_fixlimit(limp, which);
	*alimp = *limp;
	p->p_limit = newlim;
	PROC_UPDATE_COW(p);
	oldlim_td = NULL;
	if (td == curthread && PROC_COW_CHANGECOUNT(td, p) == 1) {
		oldlim_td = lim_cowsync();
		thread_cow_synced(td);
	}
	PROC_UNLOCK(p);
	if (oldlim_td != NULL) {
		MPASS(oldlim_td == oldlim);
		lim_freen(oldlim, 2);
	} else {
		lim_free(oldlim);
	}

	if (which == RLIMIT_STACK &&
	    /*
	     * Skip calls from exec_new_vmspace(), done when stack is
	     * not mapped yet.
	     */
	    (td != curthread || (p->p_flag & P_INEXEC) == 0)) {
		/*
		 * Stack is allocated to the max at exec time with only
		 * "rlim_cur" bytes accessible.  If stack limit is going
		 * up make more accessible, if going down make inaccessible.
		 */
		if (limp->rlim_cur != oldssiz.rlim_cur) {
			vm_offset_t addr;
			vm_size_t size;
			vm_prot_t prot;

			if (limp->rlim_cur > oldssiz.rlim_cur) {
				prot = p->p_sysent->sv_stackprot;
				size = limp->rlim_cur - oldssiz.rlim_cur;
<<<<<<< HEAD
				addr = p->p_vmspace->vm_stacktop -
=======
				addr = round_page(p->p_vmspace->vm_stacktop) -
>>>>>>> becaf643
				    limp->rlim_cur;
			} else {
				prot = VM_PROT_NONE;
				size = oldssiz.rlim_cur - limp->rlim_cur;
<<<<<<< HEAD
				addr = p->p_vmspace->vm_stacktop -
=======
				addr = round_page(p->p_vmspace->vm_stacktop) -
>>>>>>> becaf643
				    oldssiz.rlim_cur;
			}
			addr = trunc_page(addr);
			size = round_page(size);
			(void)vm_map_protect(&p->p_vmspace->vm_map,
			    addr, addr + size, prot, 0,
			    VM_MAP_PROTECT_SET_PROT);
		}
	}

	return (0);
}

#ifndef _SYS_SYSPROTO_H_
struct getrlimit_args {
	u_int	which;
	struct	rlimit *rlp;
};
#endif
/* ARGSUSED */
int
sys_getrlimit(struct thread *td, struct getrlimit_args *uap)
{
	struct rlimit rlim;
	int error;

	if (uap->which >= RLIM_NLIMITS)
		return (EINVAL);
	lim_rlimit(td, uap->which, &rlim);
	error = copyout(&rlim, uap->rlp, sizeof(struct rlimit));
	return (error);
}

/*
 * Transform the running time and tick information for children of proc p
 * into user and system time usage.
 */
void
calccru(struct proc *p, struct timeval *up, struct timeval *sp)
{

	PROC_LOCK_ASSERT(p, MA_OWNED);
	calcru1(p, &p->p_crux, up, sp);
}

/*
 * Transform the running time and tick information in proc p into user
 * and system time usage.  If appropriate, include the current time slice
 * on this CPU.
 */
void
calcru(struct proc *p, struct timeval *up, struct timeval *sp)
{
	struct thread *td;
	uint64_t runtime, u;

	PROC_LOCK_ASSERT(p, MA_OWNED);
	PROC_STATLOCK_ASSERT(p, MA_OWNED);
	/*
	 * If we are getting stats for the current process, then add in the
	 * stats that this thread has accumulated in its current time slice.
	 * We reset the thread and CPU state as if we had performed a context
	 * switch right here.
	 */
	td = curthread;
	if (td->td_proc == p) {
		u = cpu_ticks();
		runtime = u - PCPU_GET(switchtime);
		td->td_runtime += runtime;
		td->td_incruntime += runtime;
		PCPU_SET(switchtime, u);
	}
	/* Make sure the per-thread stats are current. */
	FOREACH_THREAD_IN_PROC(p, td) {
		if (td->td_incruntime == 0)
			continue;
		ruxagg(p, td);
	}
	calcru1(p, &p->p_rux, up, sp);
}

/* Collect resource usage for a single thread. */
void
rufetchtd(struct thread *td, struct rusage *ru)
{
	struct proc *p;
	uint64_t runtime, u;

	p = td->td_proc;
	PROC_STATLOCK_ASSERT(p, MA_OWNED);
	THREAD_LOCK_ASSERT(td, MA_OWNED);
	/*
	 * If we are getting stats for the current thread, then add in the
	 * stats that this thread has accumulated in its current time slice.
	 * We reset the thread and CPU state as if we had performed a context
	 * switch right here.
	 */
	if (td == curthread) {
		u = cpu_ticks();
		runtime = u - PCPU_GET(switchtime);
		td->td_runtime += runtime;
		td->td_incruntime += runtime;
		PCPU_SET(switchtime, u);
	}
	ruxagg_locked(p, td);
	*ru = td->td_ru;
	calcru1(p, &td->td_rux, &ru->ru_utime, &ru->ru_stime);
}

/* XXX: the MI version is too slow to use: */
#ifndef __HAVE_INLINE_FLSLL
#define	flsll(x)	(fls((x) >> 32) != 0 ? fls((x) >> 32) + 32 : fls(x))
#endif

static uint64_t
mul64_by_fraction(uint64_t a, uint64_t b, uint64_t c)
{
	uint64_t acc, bh, bl;
	int i, s, sa, sb;

	/*
	 * Calculate (a * b) / c accurately enough without overflowing.  c
	 * must be nonzero, and its top bit must be 0.  a or b must be
	 * <= c, and the implementation is tuned for b <= c.
	 *
	 * The comments about times are for use in calcru1() with units of
	 * microseconds for 'a' and stathz ticks at 128 Hz for b and c.
	 *
	 * Let n be the number of top zero bits in c.  Each iteration
	 * either returns, or reduces b by right shifting it by at least n.
	 * The number of iterations is at most 1 + 64 / n, and the error is
	 * at most the number of iterations.
	 *
	 * It is very unusual to need even 2 iterations.  Previous
	 * implementations overflowed essentially by returning early in the
	 * first iteration, with n = 38 giving overflow at 105+ hours and
	 * n = 32 giving overlow at at 388+ days despite a more careful
	 * calculation.  388 days is a reasonable uptime, and the calculation
	 * needs to work for the uptime times the number of CPUs since 'a'
	 * is per-process.
	 */
	if (a >= (uint64_t)1 << 63)
		return (0);		/* Unsupported arg -- can't happen. */
	acc = 0;
	for (i = 0; i < 128; i++) {
		sa = flsll(a);
		sb = flsll(b);
		if (sa + sb <= 64)
			/* Up to 105 hours on first iteration. */
			return (acc + (a * b) / c);
		if (a >= c) {
			/*
			 * This reduction is based on a = q * c + r, with the
			 * remainder r < c.  'a' may be large to start, and
			 * moving bits from b into 'a' at the end of the loop
			 * sets the top bit of 'a', so the reduction makes
			 * significant progress.
			 */
			acc += (a / c) * b;
			a %= c;
			sa = flsll(a);
			if (sa + sb <= 64)
				/* Up to 388 days on first iteration. */
				return (acc + (a * b) / c);
		}

		/*
		 * This step writes a * b as a * ((bh << s) + bl) =
		 * a * (bh << s) + a * bl = (a << s) * bh + a * bl.  The 2
		 * additive terms are handled separately.  Splitting in
		 * this way is linear except for rounding errors.
		 *
		 * s = 64 - sa is the maximum such that a << s fits in 64
		 * bits.  Since a < c and c has at least 1 zero top bit,
		 * sa < 64 and s > 0.  Thus this step makes progress by
		 * reducing b (it increases 'a', but taking remainders on
		 * the next iteration completes the reduction).
		 *
		 * Finally, the choice for s is just what is needed to keep
		 * a * bl from overflowing, so we don't need complications
		 * like a recursive call mul64_by_fraction(a, bl, c) to
		 * handle the second additive term.
		 */
		s = 64 - sa;
		bh = b >> s;
		bl = b - (bh << s);
		acc += (a * bl) / c;
		a <<= s;
		b = bh;
	}
	return (0);		/* Algorithm failure -- can't happen. */
}

static void
calcru1(struct proc *p, struct rusage_ext *ruxp, struct timeval *up,
    struct timeval *sp)
{
	/* {user, system, interrupt, total} {ticks, usec}: */
	uint64_t ut, uu, st, su, it, tt, tu;

	ut = ruxp->rux_uticks;
	st = ruxp->rux_sticks;
	it = ruxp->rux_iticks;
	tt = ut + st + it;
	if (tt == 0) {
		/* Avoid divide by zero */
		st = 1;
		tt = 1;
	}
	tu = cputick2usec(ruxp->rux_runtime);
	if ((int64_t)tu < 0) {
		/* XXX: this should be an assert /phk */
		printf("calcru: negative runtime of %jd usec for pid %d (%s)\n",
		    (intmax_t)tu, p->p_pid, p->p_comm);
		tu = ruxp->rux_tu;
	}

	/* Subdivide tu.  Avoid overflow in the multiplications. */
	if (__predict_true(tu <= ((uint64_t)1 << 38) && tt <= (1 << 26))) {
		/* Up to 76 hours when stathz is 128. */
		uu = (tu * ut) / tt;
		su = (tu * st) / tt;
	} else {
		uu = mul64_by_fraction(tu, ut, tt);
		su = mul64_by_fraction(tu, st, tt);
	}

	if (tu >= ruxp->rux_tu) {
		/*
		 * The normal case, time increased.
		 * Enforce monotonicity of bucketed numbers.
		 */
		if (uu < ruxp->rux_uu)
			uu = ruxp->rux_uu;
		if (su < ruxp->rux_su)
			su = ruxp->rux_su;
	} else if (tu + 3 > ruxp->rux_tu || 101 * tu > 100 * ruxp->rux_tu) {
		/*
		 * When we calibrate the cputicker, it is not uncommon to
		 * see the presumably fixed frequency increase slightly over
		 * time as a result of thermal stabilization and NTP
		 * discipline (of the reference clock).  We therefore ignore
		 * a bit of backwards slop because we  expect to catch up
		 * shortly.  We use a 3 microsecond limit to catch low
		 * counts and a 1% limit for high counts.
		 */
		uu = ruxp->rux_uu;
		su = ruxp->rux_su;
		tu = ruxp->rux_tu;
	} else if (vm_guest == VM_GUEST_NO) {  /* tu < ruxp->rux_tu */
		/*
		 * What happened here was likely that a laptop, which ran at
		 * a reduced clock frequency at boot, kicked into high gear.
		 * The wisdom of spamming this message in that case is
		 * dubious, but it might also be indicative of something
		 * serious, so lets keep it and hope laptops can be made
		 * more truthful about their CPU speed via ACPI.
		 */
		printf("calcru: runtime went backwards from %ju usec "
		    "to %ju usec for pid %d (%s)\n",
		    (uintmax_t)ruxp->rux_tu, (uintmax_t)tu,
		    p->p_pid, p->p_comm);
	}

	ruxp->rux_uu = uu;
	ruxp->rux_su = su;
	ruxp->rux_tu = tu;

	up->tv_sec = uu / 1000000;
	up->tv_usec = uu % 1000000;
	sp->tv_sec = su / 1000000;
	sp->tv_usec = su % 1000000;
}

#ifndef _SYS_SYSPROTO_H_
struct getrusage_args {
	int	who;
	struct	rusage *rusage;
};
#endif
int
sys_getrusage(struct thread *td, struct getrusage_args *uap)
{
	struct rusage ru;
	int error;

	error = kern_getrusage(td, uap->who, &ru);
	if (error == 0)
		error = copyout(&ru, uap->rusage, sizeof(struct rusage));
	return (error);
}

int
kern_getrusage(struct thread *td, int who, struct rusage *rup)
{
	struct proc *p;
	int error;

	error = 0;
	p = td->td_proc;
	PROC_LOCK(p);
	switch (who) {
	case RUSAGE_SELF:
		rufetchcalc(p, rup, &rup->ru_utime,
		    &rup->ru_stime);
		break;

	case RUSAGE_CHILDREN:
		*rup = p->p_stats->p_cru;
		calccru(p, &rup->ru_utime, &rup->ru_stime);
		break;

	case RUSAGE_THREAD:
		PROC_STATLOCK(p);
		thread_lock(td);
		rufetchtd(td, rup);
		thread_unlock(td);
		PROC_STATUNLOCK(p);
		break;

	default:
		error = EINVAL;
	}
	PROC_UNLOCK(p);
	return (error);
}

void
rucollect(struct rusage *ru, struct rusage *ru2)
{
	long *ip, *ip2;
	int i;

	if (ru->ru_maxrss < ru2->ru_maxrss)
		ru->ru_maxrss = ru2->ru_maxrss;
	ip = __unbounded_addressof(ru->ru_first);
	ip2 = __unbounded_addressof(ru2->ru_first);
	for (i = &ru->ru_last - &ru->ru_first; i >= 0; i--)
		*ip++ += *ip2++;
}

void
ruadd(struct rusage *ru, struct rusage_ext *rux, struct rusage *ru2,
    struct rusage_ext *rux2)
{

	rux->rux_runtime += rux2->rux_runtime;
	rux->rux_uticks += rux2->rux_uticks;
	rux->rux_sticks += rux2->rux_sticks;
	rux->rux_iticks += rux2->rux_iticks;
	rux->rux_uu += rux2->rux_uu;
	rux->rux_su += rux2->rux_su;
	rux->rux_tu += rux2->rux_tu;
	rucollect(ru, ru2);
}

/*
 * Aggregate tick counts into the proc's rusage_ext.
 */
static void
ruxagg_ext_locked(struct rusage_ext *rux, struct thread *td)
{

	rux->rux_runtime += td->td_incruntime;
	rux->rux_uticks += td->td_uticks;
	rux->rux_sticks += td->td_sticks;
	rux->rux_iticks += td->td_iticks;
}

void
ruxagg_locked(struct proc *p, struct thread *td)
{
	THREAD_LOCK_ASSERT(td, MA_OWNED);
	PROC_STATLOCK_ASSERT(td->td_proc, MA_OWNED);

	ruxagg_ext_locked(&p->p_rux, td);
	ruxagg_ext_locked(&td->td_rux, td);
	td->td_incruntime = 0;
	td->td_uticks = 0;
	td->td_iticks = 0;
	td->td_sticks = 0;
}

void
ruxagg(struct proc *p, struct thread *td)
{

	thread_lock(td);
	ruxagg_locked(p, td);
	thread_unlock(td);
}

/*
 * Update the rusage_ext structure and fetch a valid aggregate rusage
 * for proc p if storage for one is supplied.
 */
void
rufetch(struct proc *p, struct rusage *ru)
{
	struct thread *td;

	PROC_STATLOCK_ASSERT(p, MA_OWNED);

	*ru = p->p_ru;
	if (p->p_numthreads > 0)  {
		FOREACH_THREAD_IN_PROC(p, td) {
			ruxagg(p, td);
			rucollect(ru, &td->td_ru);
		}
	}
}

/*
 * Atomically perform a rufetch and a calcru together.
 * Consumers, can safely assume the calcru is executed only once
 * rufetch is completed.
 */
void
rufetchcalc(struct proc *p, struct rusage *ru, struct timeval *up,
    struct timeval *sp)
{

	PROC_STATLOCK(p);
	rufetch(p, ru);
	calcru(p, up, sp);
	PROC_STATUNLOCK(p);
}

/*
 * Allocate a new resource limits structure and initialize its
 * reference count and mutex pointer.
 */
struct plimit *
lim_alloc()
{
	struct plimit *limp;

	limp = malloc(sizeof(struct plimit), M_PLIMIT, M_WAITOK);
	refcount_init(&limp->pl_refcnt, 1);
	return (limp);
}

struct plimit *
lim_hold(struct plimit *limp)
{

	refcount_acquire(&limp->pl_refcnt);
	return (limp);
}

struct plimit *
lim_cowsync(void)
{
	struct thread *td;
	struct proc *p;
	struct plimit *oldlimit;

	td = curthread;
	p = td->td_proc;
	PROC_LOCK_ASSERT(p, MA_OWNED);

	if (td->td_limit == p->p_limit)
		return (NULL);

	oldlimit = td->td_limit;
	td->td_limit = lim_hold(p->p_limit);

	return (oldlimit);
}

void
lim_fork(struct proc *p1, struct proc *p2)
{

	PROC_LOCK_ASSERT(p1, MA_OWNED);
	PROC_LOCK_ASSERT(p2, MA_OWNED);

	p2->p_limit = lim_hold(p1->p_limit);
	callout_init_mtx(&p2->p_limco, &p2->p_mtx, 0);
	if (p1->p_cpulimit != RLIM_INFINITY)
		callout_reset_sbt(&p2->p_limco, SBT_1S, 0,
		    lim_cb, p2, C_PREL(1));
}

void
lim_free(struct plimit *limp)
{

	if (refcount_release(&limp->pl_refcnt))
		free((void *)limp, M_PLIMIT);
}

void
lim_freen(struct plimit *limp, int n)
{

	if (refcount_releasen(&limp->pl_refcnt, n))
		free((void *)limp, M_PLIMIT);
}

/*
 * Make a copy of the plimit structure.
 * We share these structures copy-on-write after fork.
 */
void
lim_copy(struct plimit *dst, struct plimit *src)
{

	KASSERT(dst->pl_refcnt <= 1, ("lim_copy to shared limit"));
	bcopy(src->pl_rlimit, dst->pl_rlimit, sizeof(src->pl_rlimit));
}

/*
 * Return the hard limit for a particular system resource.  The
 * which parameter specifies the index into the rlimit array.
 */
rlim_t
lim_max(struct thread *td, int which)
{
	struct rlimit rl;

	lim_rlimit(td, which, &rl);
	return (rl.rlim_max);
}

rlim_t
lim_max_proc(struct proc *p, int which)
{
	struct rlimit rl;

	lim_rlimit_proc(p, which, &rl);
	return (rl.rlim_max);
}

/*
 * Return the current (soft) limit for a particular system resource.
 * The which parameter which specifies the index into the rlimit array
 */
rlim_t
(lim_cur)(struct thread *td, int which)
{
	struct rlimit rl;

	lim_rlimit(td, which, &rl);
	return (rl.rlim_cur);
}

rlim_t
lim_cur_proc(struct proc *p, int which)
{
	struct rlimit rl;

	lim_rlimit_proc(p, which, &rl);
	return (rl.rlim_cur);
}

/*
 * Return a copy of the entire rlimit structure for the system limit
 * specified by 'which' in the rlimit structure pointed to by 'rlp'.
 */
void
lim_rlimit(struct thread *td, int which, struct rlimit *rlp)
{
	struct proc *p = td->td_proc;

	MPASS(td == curthread);
	KASSERT(which >= 0 && which < RLIM_NLIMITS,
	    ("request for invalid resource limit"));
	*rlp = td->td_limit->pl_rlimit[which];
	if (p->p_sysent->sv_fixlimit != NULL)
		p->p_sysent->sv_fixlimit(rlp, which);
}

void
lim_rlimit_proc(struct proc *p, int which, struct rlimit *rlp)
{

	PROC_LOCK_ASSERT(p, MA_OWNED);
	KASSERT(which >= 0 && which < RLIM_NLIMITS,
	    ("request for invalid resource limit"));
	*rlp = p->p_limit->pl_rlimit[which];
	if (p->p_sysent->sv_fixlimit != NULL)
		p->p_sysent->sv_fixlimit(rlp, which);
}

void
uihashinit()
{

	uihashtbl = hashinit(maxproc / 16, M_UIDINFO, &uihash);
	rw_init(&uihashtbl_lock, "uidinfo hash");
}

/*
 * Look up a uidinfo struct for the parameter uid.
 * uihashtbl_lock must be locked.
 * Increase refcount on uidinfo struct returned.
 */
static struct uidinfo *
uilookup(uid_t uid)
{
	struct uihashhead *uipp;
	struct uidinfo *uip;

	rw_assert(&uihashtbl_lock, RA_LOCKED);
	uipp = UIHASH(uid);
	LIST_FOREACH(uip, uipp, ui_hash)
		if (uip->ui_uid == uid) {
			uihold(uip);
			break;
		}

	return (uip);
}

/*
 * Find or allocate a struct uidinfo for a particular uid.
 * Returns with uidinfo struct referenced.
 * uifree() should be called on a struct uidinfo when released.
 */
struct uidinfo *
uifind(uid_t uid)
{
	struct uidinfo *new_uip, *uip;
	struct ucred *cred;

	cred = curthread->td_ucred;
	if (cred->cr_uidinfo->ui_uid == uid) {
		uip = cred->cr_uidinfo;
		uihold(uip);
		return (uip);
	} else if (cred->cr_ruidinfo->ui_uid == uid) {
		uip = cred->cr_ruidinfo;
		uihold(uip);
		return (uip);
	}

	rw_rlock(&uihashtbl_lock);
	uip = uilookup(uid);
	rw_runlock(&uihashtbl_lock);
	if (uip != NULL)
		return (uip);

	new_uip = malloc(sizeof(*new_uip), M_UIDINFO, M_WAITOK | M_ZERO);
	racct_create(&new_uip->ui_racct);
	refcount_init(&new_uip->ui_ref, 1);
	new_uip->ui_uid = uid;

	rw_wlock(&uihashtbl_lock);
	/*
	 * There's a chance someone created our uidinfo while we
	 * were in malloc and not holding the lock, so we have to
	 * make sure we don't insert a duplicate uidinfo.
	 */
	if ((uip = uilookup(uid)) == NULL) {
		LIST_INSERT_HEAD(UIHASH(uid), new_uip, ui_hash);
		rw_wunlock(&uihashtbl_lock);
		uip = new_uip;
	} else {
		rw_wunlock(&uihashtbl_lock);
		racct_destroy(&new_uip->ui_racct);
		free(new_uip, M_UIDINFO);
	}
	return (uip);
}

/*
 * Place another refcount on a uidinfo struct.
 */
void
uihold(struct uidinfo *uip)
{

	refcount_acquire(&uip->ui_ref);
}

/*-
 * Since uidinfo structs have a long lifetime, we use an
 * opportunistic refcounting scheme to avoid locking the lookup hash
 * for each release.
 *
 * If the refcount hits 0, we need to free the structure,
 * which means we need to lock the hash.
 * Optimal case:
 *   After locking the struct and lowering the refcount, if we find
 *   that we don't need to free, simply unlock and return.
 * Suboptimal case:
 *   If refcount lowering results in need to free, bump the count
 *   back up, lose the lock and acquire the locks in the proper
 *   order to try again.
 */
void
uifree(struct uidinfo *uip)
{

	if (refcount_release_if_not_last(&uip->ui_ref))
		return;

	rw_wlock(&uihashtbl_lock);
	if (refcount_release(&uip->ui_ref) == 0) {
		rw_wunlock(&uihashtbl_lock);
		return;
	}

	racct_destroy(&uip->ui_racct);
	LIST_REMOVE(uip, ui_hash);
	rw_wunlock(&uihashtbl_lock);

	if (uip->ui_sbsize != 0)
		printf("freeing uidinfo: uid = %d, sbsize = %ld\n",
		    uip->ui_uid, uip->ui_sbsize);
	if (uip->ui_proccnt != 0)
		printf("freeing uidinfo: uid = %d, proccnt = %ld\n",
		    uip->ui_uid, uip->ui_proccnt);
	if (uip->ui_vmsize != 0)
		printf("freeing uidinfo: uid = %d, swapuse = %lld\n",
		    uip->ui_uid, (unsigned long long)uip->ui_vmsize);
	free(uip, M_UIDINFO);
}

#ifdef RACCT
void
ui_racct_foreach(void (*callback)(struct racct *racct,
    void *arg2, void *arg3), void (*pre)(void), void (*post)(void),
    void *arg2, void *arg3)
{
	struct uidinfo *uip;
	struct uihashhead *uih;

	rw_rlock(&uihashtbl_lock);
	if (pre != NULL)
		(pre)();
	for (uih = &uihashtbl[uihash]; uih >= uihashtbl; uih--) {
		LIST_FOREACH(uip, uih, ui_hash) {
			(callback)(uip->ui_racct, arg2, arg3);
		}
	}
	if (post != NULL)
		(post)();
	rw_runlock(&uihashtbl_lock);
}
#endif

static inline int
chglimit(struct uidinfo *uip, long *limit, int diff, rlim_t max, const char *name)
{
	long new;

	/* Don't allow them to exceed max, but allow subtraction. */
	new = atomic_fetchadd_long(limit, (long)diff) + diff;
	if (diff > 0 && max != 0) {
		if (new < 0 || new > max) {
			atomic_subtract_long(limit, (long)diff);
			return (0);
		}
	} else if (new < 0)
		printf("negative %s for uid = %d\n", name, uip->ui_uid);
	return (1);
}

/*
 * Change the count associated with number of processes
 * a given user is using.  When 'max' is 0, don't enforce a limit
 */
int
chgproccnt(struct uidinfo *uip, int diff, rlim_t max)
{

	return (chglimit(uip, &uip->ui_proccnt, diff, max, "proccnt"));
}

/*
 * Change the total socket buffer size a user has used.
 */
int
chgsbsize(struct uidinfo *uip, u_int *hiwat, u_int to, rlim_t max)
{
	int diff, rv;

	diff = to - *hiwat;
	if (diff > 0 && max == 0) {
		rv = 0;
	} else {
		rv = chglimit(uip, &uip->ui_sbsize, diff, max, "sbsize");
		if (rv != 0)
			*hiwat = to;
	}
	return (rv);
}

/*
 * Change the count associated with number of pseudo-terminals
 * a given user is using.  When 'max' is 0, don't enforce a limit
 */
int
chgptscnt(struct uidinfo *uip, int diff, rlim_t max)
{

	return (chglimit(uip, &uip->ui_ptscnt, diff, max, "ptscnt"));
}

int
chgkqcnt(struct uidinfo *uip, int diff, rlim_t max)
{

	return (chglimit(uip, &uip->ui_kqcnt, diff, max, "kqcnt"));
}

int
chgumtxcnt(struct uidinfo *uip, int diff, rlim_t max)
{

	return (chglimit(uip, &uip->ui_umtxcnt, diff, max, "umtxcnt"));
}
// CHERI CHANGES START
// {
//   "updated": 20200706,
//   "target_type": "kernel",
//   "changes": [
//     "user_capabilities"
//   ],
//   "changes_purecap": [
//     "subobject_bounds"
//   ]
// }
// CHERI CHANGES END<|MERGE_RESOLUTION|>--- conflicted
+++ resolved
@@ -786,20 +786,12 @@
 			if (limp->rlim_cur > oldssiz.rlim_cur) {
 				prot = p->p_sysent->sv_stackprot;
 				size = limp->rlim_cur - oldssiz.rlim_cur;
-<<<<<<< HEAD
-				addr = p->p_vmspace->vm_stacktop -
-=======
 				addr = round_page(p->p_vmspace->vm_stacktop) -
->>>>>>> becaf643
 				    limp->rlim_cur;
 			} else {
 				prot = VM_PROT_NONE;
 				size = oldssiz.rlim_cur - limp->rlim_cur;
-<<<<<<< HEAD
-				addr = p->p_vmspace->vm_stacktop -
-=======
 				addr = round_page(p->p_vmspace->vm_stacktop) -
->>>>>>> becaf643
 				    oldssiz.rlim_cur;
 			}
 			addr = trunc_page(addr);
