/*-
 * SPDX-License-Identifier: BSD-3-Clause
 *
 * Copyright (c) 1982, 1986, 1989, 1990, 1991, 1993
 *	The Regents of the University of California.
 * (c) UNIX System Laboratories, Inc.
 * Copyright (c) 2000-2001 Robert N. M. Watson.
 * All rights reserved.
 *
 * All or some portions of this file are derived from material licensed
 * to the University of California by American Telephone and Telegraph
 * Co. or Unix System Laboratories, Inc. and are reproduced herein with
 * the permission of UNIX System Laboratories, Inc.
 *
 * Redistribution and use in source and binary forms, with or without
 * modification, are permitted provided that the following conditions
 * are met:
 * 1. Redistributions of source code must retain the above copyright
 *    notice, this list of conditions and the following disclaimer.
 * 2. Redistributions in binary form must reproduce the above copyright
 *    notice, this list of conditions and the following disclaimer in the
 *    documentation and/or other materials provided with the distribution.
 * 3. Neither the name of the University nor the names of its contributors
 *    may be used to endorse or promote products derived from this software
 *    without specific prior written permission.
 *
 * THIS SOFTWARE IS PROVIDED BY THE REGENTS AND CONTRIBUTORS ``AS IS'' AND
 * ANY EXPRESS OR IMPLIED WARRANTIES, INCLUDING, BUT NOT LIMITED TO, THE
 * IMPLIED WARRANTIES OF MERCHANTABILITY AND FITNESS FOR A PARTICULAR PURPOSE
 * ARE DISCLAIMED.  IN NO EVENT SHALL THE REGENTS OR CONTRIBUTORS BE LIABLE
 * FOR ANY DIRECT, INDIRECT, INCIDENTAL, SPECIAL, EXEMPLARY, OR CONSEQUENTIAL
 * DAMAGES (INCLUDING, BUT NOT LIMITED TO, PROCUREMENT OF SUBSTITUTE GOODS
 * OR SERVICES; LOSS OF USE, DATA, OR PROFITS; OR BUSINESS INTERRUPTION)
 * HOWEVER CAUSED AND ON ANY THEORY OF LIABILITY, WHETHER IN CONTRACT, STRICT
 * LIABILITY, OR TORT (INCLUDING NEGLIGENCE OR OTHERWISE) ARISING IN ANY WAY
 * OUT OF THE USE OF THIS SOFTWARE, EVEN IF ADVISED OF THE POSSIBILITY OF
 * SUCH DAMAGE.
 *
 *	@(#)kern_prot.c	8.6 (Berkeley) 1/21/94
 */

/*
 * System calls related to processes and protection
 */

#include <sys/cdefs.h>
__FBSDID("$FreeBSD$");

#include "opt_inet.h"
#include "opt_inet6.h"

#include <sys/param.h>
#include <sys/systm.h>
#include <sys/acct.h>
#include <sys/kdb.h>
#include <sys/kernel.h>
#include <sys/lock.h>
#include <sys/loginclass.h>
#include <sys/malloc.h>
#include <sys/mutex.h>
#include <sys/refcount.h>
#include <sys/sx.h>
#include <sys/priv.h>
#include <sys/proc.h>
#include <sys/sysent.h>
#include <sys/sysproto.h>
#include <sys/jail.h>
#include <sys/racct.h>
#include <sys/rctl.h>
#include <sys/resourcevar.h>
#include <sys/socket.h>
#include <sys/socketvar.h>
#include <sys/syscallsubr.h>
#include <sys/sysctl.h>

#ifdef REGRESSION
FEATURE(regression,
    "Kernel support for interfaces necessary for regression testing (SECURITY RISK!)");
#endif

#include <security/audit/audit.h>
#include <security/mac/mac_framework.h>

static MALLOC_DEFINE(M_CRED, "cred", "credentials");

SYSCTL_NODE(_security, OID_AUTO, bsd, CTLFLAG_RW | CTLFLAG_MPSAFE, 0,
    "BSD security policy");

static void crfree_final(struct ucred *cr);
static void crsetgroups_locked(struct ucred *cr, int ngrp, gid_t *groups);

#ifndef _SYS_SYSPROTO_H_
struct getpid_args {
	int	dummy;
};
#endif
/* ARGSUSED */
int
sys_getpid(struct thread *td, struct getpid_args *uap)
{
	struct proc *p = td->td_proc;

	td->td_retval[0] = p->p_pid;
#if defined(COMPAT_43)
	if (SV_PROC_FLAG(p, SV_AOUT))
		td->td_retval[1] = kern_getppid(td);
#endif
	return (0);
}

#ifndef _SYS_SYSPROTO_H_
struct getppid_args {
        int     dummy;
};
#endif
/* ARGSUSED */
int
sys_getppid(struct thread *td, struct getppid_args *uap)
{

	td->td_retval[0] = kern_getppid(td);
	return (0);
}

int
kern_getppid(struct thread *td)
{
	struct proc *p = td->td_proc;

	return (p->p_oppid);
}

/*
 * Get process group ID; note that POSIX getpgrp takes no parameter.
 */
#ifndef _SYS_SYSPROTO_H_
struct getpgrp_args {
        int     dummy;
};
#endif
int
sys_getpgrp(struct thread *td, struct getpgrp_args *uap)
{
	struct proc *p = td->td_proc;

	PROC_LOCK(p);
	td->td_retval[0] = p->p_pgrp->pg_id;
	PROC_UNLOCK(p);
	return (0);
}

/* Get an arbitrary pid's process group id */
#ifndef _SYS_SYSPROTO_H_
struct getpgid_args {
	pid_t	pid;
};
#endif
int
sys_getpgid(struct thread *td, struct getpgid_args *uap)
{
	struct proc *p;
	int error;

	if (uap->pid == 0) {
		p = td->td_proc;
		PROC_LOCK(p);
	} else {
		p = pfind(uap->pid);
		if (p == NULL)
			return (ESRCH);
		error = p_cansee(td, p);
		if (error) {
			PROC_UNLOCK(p);
			return (error);
		}
	}
	td->td_retval[0] = p->p_pgrp->pg_id;
	PROC_UNLOCK(p);
	return (0);
}

/*
 * Get an arbitrary pid's session id.
 */
#ifndef _SYS_SYSPROTO_H_
struct getsid_args {
	pid_t	pid;
};
#endif
int
sys_getsid(struct thread *td, struct getsid_args *uap)
{

	return (kern_getsid(td, uap->pid));
}

int
kern_getsid(struct thread *td, pid_t pid)
{
	struct proc *p;
	int error;

	if (pid == 0) {
		p = td->td_proc;
		PROC_LOCK(p);
	} else {
		p = pfind(pid);
		if (p == NULL)
			return (ESRCH);
		error = p_cansee(td, p);
		if (error) {
			PROC_UNLOCK(p);
			return (error);
		}
	}
	td->td_retval[0] = p->p_session->s_sid;
	PROC_UNLOCK(p);
	return (0);
}

#ifndef _SYS_SYSPROTO_H_
struct getuid_args {
        int     dummy;
};
#endif
/* ARGSUSED */
int
sys_getuid(struct thread *td, struct getuid_args *uap)
{

	td->td_retval[0] = td->td_ucred->cr_ruid;
#if defined(COMPAT_43)
	td->td_retval[1] = td->td_ucred->cr_uid;
#endif
	return (0);
}

#ifndef _SYS_SYSPROTO_H_
struct geteuid_args {
        int     dummy;
};
#endif
/* ARGSUSED */
int
sys_geteuid(struct thread *td, struct geteuid_args *uap)
{

	td->td_retval[0] = td->td_ucred->cr_uid;
	return (0);
}

#ifndef _SYS_SYSPROTO_H_
struct getgid_args {
        int     dummy;
};
#endif
/* ARGSUSED */
int
sys_getgid(struct thread *td, struct getgid_args *uap)
{

	td->td_retval[0] = td->td_ucred->cr_rgid;
#if defined(COMPAT_43)
	td->td_retval[1] = td->td_ucred->cr_groups[0];
#endif
	return (0);
}

/*
 * Get effective group ID.  The "egid" is groups[0], and could be obtained
 * via getgroups.  This syscall exists because it is somewhat painful to do
 * correctly in a library function.
 */
#ifndef _SYS_SYSPROTO_H_
struct getegid_args {
        int     dummy;
};
#endif
/* ARGSUSED */
int
sys_getegid(struct thread *td, struct getegid_args *uap)
{

	td->td_retval[0] = td->td_ucred->cr_groups[0];
	return (0);
}

#ifndef _SYS_SYSPROTO_H_
struct getgroups_args {
	int	gidsetsize;
	gid_t	*gidset;
};
#endif
int
sys_getgroups(struct thread *td, struct getgroups_args *uap)
{

	return (kern_getgroups(td, uap->gidsetsize, uap->gidset));
}

int
kern_getgroups(struct thread *td, u_int gidsetsize, gid_t * __capability gidset)
{
	struct ucred *cred;
	int ngrp, error;

	cred = td->td_ucred;
	ngrp = cred->cr_ngroups;

	if (gidsetsize == 0) {
		error = 0;
		goto out;
	}
	if (gidsetsize < ngrp)
		return (EINVAL);

	error = copyout(cred->cr_groups, gidset, ngrp * sizeof(gid_t));
out:
	td->td_retval[0] = ngrp;
	return (error);
}

#ifndef _SYS_SYSPROTO_H_
struct setsid_args {
        int     dummy;
};
#endif
/* ARGSUSED */
int
sys_setsid(struct thread *td, struct setsid_args *uap)
{
	struct pgrp *pgrp;
	int error;
	struct proc *p = td->td_proc;
	struct pgrp *newpgrp;
	struct session *newsess;

	error = 0;
	pgrp = NULL;

	newpgrp = uma_zalloc(pgrp_zone, M_WAITOK);
	newsess = malloc(sizeof(struct session), M_SESSION, M_WAITOK | M_ZERO);

	sx_xlock(&proctree_lock);

	if (p->p_pgid == p->p_pid || (pgrp = pgfind(p->p_pid)) != NULL) {
		if (pgrp != NULL)
			PGRP_UNLOCK(pgrp);
		error = EPERM;
	} else {
		(void)enterpgrp(p, p->p_pid, newpgrp, newsess);
		td->td_retval[0] = p->p_pid;
		newpgrp = NULL;
		newsess = NULL;
	}

	sx_xunlock(&proctree_lock);

	uma_zfree(pgrp_zone, newpgrp);
	free(newsess, M_SESSION);

	return (error);
}

/*
 * set process group (setpgid/old setpgrp)
 *
 * caller does setpgid(targpid, targpgid)
 *
 * pid must be caller or child of caller (ESRCH)
 * if a child
 *	pid must be in same session (EPERM)
 *	pid can't have done an exec (EACCES)
 * if pgid != pid
 * 	there must exist some pid in same session having pgid (EPERM)
 * pid must not be session leader (EPERM)
 */
#ifndef _SYS_SYSPROTO_H_
struct setpgid_args {
	int	pid;		/* target process id */
	int	pgid;		/* target pgrp id */
};
#endif
/* ARGSUSED */
int
sys_setpgid(struct thread *td, struct setpgid_args *uap)
{
	struct proc *curp = td->td_proc;
	struct proc *targp;	/* target process */
	struct pgrp *pgrp;	/* target pgrp */
	int error;
	struct pgrp *newpgrp;

	if (uap->pgid < 0)
		return (EINVAL);

	error = 0;

	newpgrp = uma_zalloc(pgrp_zone, M_WAITOK);

	sx_xlock(&proctree_lock);
	if (uap->pid != 0 && uap->pid != curp->p_pid) {
		if ((targp = pfind(uap->pid)) == NULL) {
			error = ESRCH;
			goto done;
		}
		if (!inferior(targp)) {
			PROC_UNLOCK(targp);
			error = ESRCH;
			goto done;
		}
		if ((error = p_cansee(td, targp))) {
			PROC_UNLOCK(targp);
			goto done;
		}
		if (targp->p_pgrp == NULL ||
		    targp->p_session != curp->p_session) {
			PROC_UNLOCK(targp);
			error = EPERM;
			goto done;
		}
		if (targp->p_flag & P_EXEC) {
			PROC_UNLOCK(targp);
			error = EACCES;
			goto done;
		}
		PROC_UNLOCK(targp);
	} else
		targp = curp;
	if (SESS_LEADER(targp)) {
		error = EPERM;
		goto done;
	}
	if (uap->pgid == 0)
		uap->pgid = targp->p_pid;
	if ((pgrp = pgfind(uap->pgid)) == NULL) {
		if (uap->pgid == targp->p_pid) {
			error = enterpgrp(targp, uap->pgid, newpgrp,
			    NULL);
			if (error == 0)
				newpgrp = NULL;
		} else
			error = EPERM;
	} else {
		if (pgrp == targp->p_pgrp) {
			PGRP_UNLOCK(pgrp);
			goto done;
		}
		if (pgrp->pg_id != targp->p_pid &&
		    pgrp->pg_session != curp->p_session) {
			PGRP_UNLOCK(pgrp);
			error = EPERM;
			goto done;
		}
		PGRP_UNLOCK(pgrp);
		error = enterthispgrp(targp, pgrp);
	}
done:
	sx_xunlock(&proctree_lock);
	KASSERT((error == 0) || (newpgrp != NULL),
	    ("setpgid failed and newpgrp is NULL"));
	uma_zfree(pgrp_zone, newpgrp);
	return (error);
}

/*
 * Use the clause in B.4.2.2 that allows setuid/setgid to be 4.2/4.3BSD
 * compatible.  It says that setting the uid/gid to euid/egid is a special
 * case of "appropriate privilege".  Once the rules are expanded out, this
 * basically means that setuid(nnn) sets all three id's, in all permitted
 * cases unless _POSIX_SAVED_IDS is enabled.  In that case, setuid(getuid())
 * does not set the saved id - this is dangerous for traditional BSD
 * programs.  For this reason, we *really* do not want to set
 * _POSIX_SAVED_IDS and do not want to clear POSIX_APPENDIX_B_4_2_2.
 */
#define POSIX_APPENDIX_B_4_2_2

#ifndef _SYS_SYSPROTO_H_
struct setuid_args {
	uid_t	uid;
};
#endif
/* ARGSUSED */
int
sys_setuid(struct thread *td, struct setuid_args *uap)
{
	struct proc *p = td->td_proc;
	struct ucred *newcred, *oldcred;
	uid_t uid;
	struct uidinfo *uip;
	int error;

	uid = uap->uid;
	AUDIT_ARG_UID(uid);
	newcred = crget();
	uip = uifind(uid);
	PROC_LOCK(p);
	/*
	 * Copy credentials so other references do not see our changes.
	 */
	oldcred = crcopysafe(p, newcred);

#ifdef MAC
	error = mac_cred_check_setuid(oldcred, uid);
	if (error)
		goto fail;
#endif

	/*
	 * See if we have "permission" by POSIX 1003.1 rules.
	 *
	 * Note that setuid(geteuid()) is a special case of
	 * "appropriate privileges" in appendix B.4.2.2.  We need
	 * to use this clause to be compatible with traditional BSD
	 * semantics.  Basically, it means that "setuid(xx)" sets all
	 * three id's (assuming you have privs).
	 *
	 * Notes on the logic.  We do things in three steps.
	 * 1: We determine if the euid is going to change, and do EPERM
	 *    right away.  We unconditionally change the euid later if this
	 *    test is satisfied, simplifying that part of the logic.
	 * 2: We determine if the real and/or saved uids are going to
	 *    change.  Determined by compile options.
	 * 3: Change euid last. (after tests in #2 for "appropriate privs")
	 */
	if (uid != oldcred->cr_ruid &&		/* allow setuid(getuid()) */
#ifdef _POSIX_SAVED_IDS
	    uid != oldcred->cr_svuid &&		/* allow setuid(saved gid) */
#endif
#ifdef POSIX_APPENDIX_B_4_2_2	/* Use BSD-compat clause from B.4.2.2 */
	    uid != oldcred->cr_uid &&		/* allow setuid(geteuid()) */
#endif
	    (error = priv_check_cred(oldcred, PRIV_CRED_SETUID)) != 0)
		goto fail;

#ifdef _POSIX_SAVED_IDS
	/*
	 * Do we have "appropriate privileges" (are we root or uid == euid)
	 * If so, we are changing the real uid and/or saved uid.
	 */
	if (
#ifdef POSIX_APPENDIX_B_4_2_2	/* Use the clause from B.4.2.2 */
	    uid == oldcred->cr_uid ||
#endif
	    /* We are using privs. */
	    priv_check_cred(oldcred, PRIV_CRED_SETUID) == 0)
#endif
	{
		/*
		 * Set the real uid and transfer proc count to new user.
		 */
		if (uid != oldcred->cr_ruid) {
			change_ruid(newcred, uip);
			setsugid(p);
		}
		/*
		 * Set saved uid
		 *
		 * XXX always set saved uid even if not _POSIX_SAVED_IDS, as
		 * the security of seteuid() depends on it.  B.4.2.2 says it
		 * is important that we should do this.
		 */
		if (uid != oldcred->cr_svuid) {
			change_svuid(newcred, uid);
			setsugid(p);
		}
	}

	/*
	 * In all permitted cases, we are changing the euid.
	 */
	if (uid != oldcred->cr_uid) {
		change_euid(newcred, uip);
		setsugid(p);
	}
	proc_set_cred(p, newcred);
#ifdef RACCT
	racct_proc_ucred_changed(p, oldcred, newcred);
	crhold(newcred);
#endif
	PROC_UNLOCK(p);
#ifdef RCTL
	rctl_proc_ucred_changed(p, newcred);
	crfree(newcred);
#endif
	uifree(uip);
	crfree(oldcred);
	return (0);

fail:
	PROC_UNLOCK(p);
	uifree(uip);
	crfree(newcred);
	return (error);
}

#ifndef _SYS_SYSPROTO_H_
struct seteuid_args {
	uid_t	euid;
};
#endif
/* ARGSUSED */
int
sys_seteuid(struct thread *td, struct seteuid_args *uap)
{
	struct proc *p = td->td_proc;
	struct ucred *newcred, *oldcred;
	uid_t euid;
	struct uidinfo *euip;
	int error;

	euid = uap->euid;
	AUDIT_ARG_EUID(euid);
	newcred = crget();
	euip = uifind(euid);
	PROC_LOCK(p);
	/*
	 * Copy credentials so other references do not see our changes.
	 */
	oldcred = crcopysafe(p, newcred);

#ifdef MAC
	error = mac_cred_check_seteuid(oldcred, euid);
	if (error)
		goto fail;
#endif

	if (euid != oldcred->cr_ruid &&		/* allow seteuid(getuid()) */
	    euid != oldcred->cr_svuid &&	/* allow seteuid(saved uid) */
	    (error = priv_check_cred(oldcred, PRIV_CRED_SETEUID)) != 0)
		goto fail;

	/*
	 * Everything's okay, do it.
	 */
	if (oldcred->cr_uid != euid) {
		change_euid(newcred, euip);
		setsugid(p);
	}
	proc_set_cred(p, newcred);
	PROC_UNLOCK(p);
	uifree(euip);
	crfree(oldcred);
	return (0);

fail:
	PROC_UNLOCK(p);
	uifree(euip);
	crfree(newcred);
	return (error);
}

#ifndef _SYS_SYSPROTO_H_
struct setgid_args {
	gid_t	gid;
};
#endif
/* ARGSUSED */
int
sys_setgid(struct thread *td, struct setgid_args *uap)
{
	struct proc *p = td->td_proc;
	struct ucred *newcred, *oldcred;
	gid_t gid;
	int error;

	gid = uap->gid;
	AUDIT_ARG_GID(gid);
	newcred = crget();
	PROC_LOCK(p);
	oldcred = crcopysafe(p, newcred);

#ifdef MAC
	error = mac_cred_check_setgid(oldcred, gid);
	if (error)
		goto fail;
#endif

	/*
	 * See if we have "permission" by POSIX 1003.1 rules.
	 *
	 * Note that setgid(getegid()) is a special case of
	 * "appropriate privileges" in appendix B.4.2.2.  We need
	 * to use this clause to be compatible with traditional BSD
	 * semantics.  Basically, it means that "setgid(xx)" sets all
	 * three id's (assuming you have privs).
	 *
	 * For notes on the logic here, see setuid() above.
	 */
	if (gid != oldcred->cr_rgid &&		/* allow setgid(getgid()) */
#ifdef _POSIX_SAVED_IDS
	    gid != oldcred->cr_svgid &&		/* allow setgid(saved gid) */
#endif
#ifdef POSIX_APPENDIX_B_4_2_2	/* Use BSD-compat clause from B.4.2.2 */
	    gid != oldcred->cr_groups[0] && /* allow setgid(getegid()) */
#endif
	    (error = priv_check_cred(oldcred, PRIV_CRED_SETGID)) != 0)
		goto fail;

#ifdef _POSIX_SAVED_IDS
	/*
	 * Do we have "appropriate privileges" (are we root or gid == egid)
	 * If so, we are changing the real uid and saved gid.
	 */
	if (
#ifdef POSIX_APPENDIX_B_4_2_2	/* use the clause from B.4.2.2 */
	    gid == oldcred->cr_groups[0] ||
#endif
	    /* We are using privs. */
	    priv_check_cred(oldcred, PRIV_CRED_SETGID) == 0)
#endif
	{
		/*
		 * Set real gid
		 */
		if (oldcred->cr_rgid != gid) {
			change_rgid(newcred, gid);
			setsugid(p);
		}
		/*
		 * Set saved gid
		 *
		 * XXX always set saved gid even if not _POSIX_SAVED_IDS, as
		 * the security of setegid() depends on it.  B.4.2.2 says it
		 * is important that we should do this.
		 */
		if (oldcred->cr_svgid != gid) {
			change_svgid(newcred, gid);
			setsugid(p);
		}
	}
	/*
	 * In all cases permitted cases, we are changing the egid.
	 * Copy credentials so other references do not see our changes.
	 */
	if (oldcred->cr_groups[0] != gid) {
		change_egid(newcred, gid);
		setsugid(p);
	}
	proc_set_cred(p, newcred);
	PROC_UNLOCK(p);
	crfree(oldcred);
	return (0);

fail:
	PROC_UNLOCK(p);
	crfree(newcred);
	return (error);
}

#ifndef _SYS_SYSPROTO_H_
struct setegid_args {
	gid_t	egid;
};
#endif
/* ARGSUSED */
int
sys_setegid(struct thread *td, struct setegid_args *uap)
{
	struct proc *p = td->td_proc;
	struct ucred *newcred, *oldcred;
	gid_t egid;
	int error;

	egid = uap->egid;
	AUDIT_ARG_EGID(egid);
	newcred = crget();
	PROC_LOCK(p);
	oldcred = crcopysafe(p, newcred);

#ifdef MAC
	error = mac_cred_check_setegid(oldcred, egid);
	if (error)
		goto fail;
#endif

	if (egid != oldcred->cr_rgid &&		/* allow setegid(getgid()) */
	    egid != oldcred->cr_svgid &&	/* allow setegid(saved gid) */
	    (error = priv_check_cred(oldcred, PRIV_CRED_SETEGID)) != 0)
		goto fail;

	if (oldcred->cr_groups[0] != egid) {
		change_egid(newcred, egid);
		setsugid(p);
	}
	proc_set_cred(p, newcred);
	PROC_UNLOCK(p);
	crfree(oldcred);
	return (0);

fail:
	PROC_UNLOCK(p);
	crfree(newcred);
	return (error);
}

#ifndef _SYS_SYSPROTO_H_
struct setgroups_args {
	int	gidsetsize;
	gid_t	*gidset;
};
#endif
/* ARGSUSED */
int
sys_setgroups(struct thread *td, struct setgroups_args *uap)
{

	return (user_setgroups(td, uap->gidsetsize, uap->gidset));
}

int
user_setgroups(struct thread *td, u_int gidsetsize,
    const gid_t * __capability gidset)
{
	gid_t smallgroups[XU_NGROUPS];
	gid_t *groups;
<<<<<<< HEAD
	int error;

	if (gidsetsize > ngroups_max + 1)
=======
	int gidsetsize, error;

	gidsetsize = uap->gidsetsize;
	if (gidsetsize > ngroups_max + 1 || gidsetsize < 0)
>>>>>>> 4bc2174a
		return (EINVAL);

	if (gidsetsize > XU_NGROUPS)
		groups = malloc(gidsetsize * sizeof(gid_t), M_TEMP, M_WAITOK);
	else
		groups = smallgroups;

	error = copyin(gidset, groups, gidsetsize * sizeof(gid_t));
	if (error == 0)
		error = kern_setgroups(td, gidsetsize, groups);

	if (gidsetsize > XU_NGROUPS)
		free(groups, M_TEMP);
	return (error);
}

int
kern_setgroups(struct thread *td, u_int ngrp, gid_t *groups)
{
	struct proc *p = td->td_proc;
	struct ucred *newcred, *oldcred;
	int error;

	MPASS(ngrp <= ngroups_max + 1);
	AUDIT_ARG_GROUPSET(groups, ngrp);
	newcred = crget();
	crextend(newcred, ngrp);
	PROC_LOCK(p);
	oldcred = crcopysafe(p, newcred);

#ifdef MAC
	error = mac_cred_check_setgroups(oldcred, ngrp, groups);
	if (error)
		goto fail;
#endif

	error = priv_check_cred(oldcred, PRIV_CRED_SETGROUPS);
	if (error)
		goto fail;

	if (ngrp == 0) {
		/*
		 * setgroups(0, NULL) is a legitimate way of clearing the
		 * groups vector on non-BSD systems (which generally do not
		 * have the egid in the groups[0]).  We risk security holes
		 * when running non-BSD software if we do not do the same.
		 */
		newcred->cr_ngroups = 1;
	} else {
		crsetgroups_locked(newcred, ngrp, groups);
	}
	setsugid(p);
	proc_set_cred(p, newcred);
	PROC_UNLOCK(p);
	crfree(oldcred);
	return (0);

fail:
	PROC_UNLOCK(p);
	crfree(newcred);
	return (error);
}

#ifndef _SYS_SYSPROTO_H_
struct setreuid_args {
	uid_t	ruid;
	uid_t	euid;
};
#endif
/* ARGSUSED */
int
sys_setreuid(struct thread *td, struct setreuid_args *uap)
{
	struct proc *p = td->td_proc;
	struct ucred *newcred, *oldcred;
	uid_t euid, ruid;
	struct uidinfo *euip, *ruip;
	int error;

	euid = uap->euid;
	ruid = uap->ruid;
	AUDIT_ARG_EUID(euid);
	AUDIT_ARG_RUID(ruid);
	newcred = crget();
	euip = uifind(euid);
	ruip = uifind(ruid);
	PROC_LOCK(p);
	oldcred = crcopysafe(p, newcred);

#ifdef MAC
	error = mac_cred_check_setreuid(oldcred, ruid, euid);
	if (error)
		goto fail;
#endif

	if (((ruid != (uid_t)-1 && ruid != oldcred->cr_ruid &&
	      ruid != oldcred->cr_svuid) ||
	     (euid != (uid_t)-1 && euid != oldcred->cr_uid &&
	      euid != oldcred->cr_ruid && euid != oldcred->cr_svuid)) &&
	    (error = priv_check_cred(oldcred, PRIV_CRED_SETREUID)) != 0)
		goto fail;

	if (euid != (uid_t)-1 && oldcred->cr_uid != euid) {
		change_euid(newcred, euip);
		setsugid(p);
	}
	if (ruid != (uid_t)-1 && oldcred->cr_ruid != ruid) {
		change_ruid(newcred, ruip);
		setsugid(p);
	}
	if ((ruid != (uid_t)-1 || newcred->cr_uid != newcred->cr_ruid) &&
	    newcred->cr_svuid != newcred->cr_uid) {
		change_svuid(newcred, newcred->cr_uid);
		setsugid(p);
	}
	proc_set_cred(p, newcred);
#ifdef RACCT
	racct_proc_ucred_changed(p, oldcred, newcred);
	crhold(newcred);
#endif
	PROC_UNLOCK(p);
#ifdef RCTL
	rctl_proc_ucred_changed(p, newcred);
	crfree(newcred);
#endif
	uifree(ruip);
	uifree(euip);
	crfree(oldcred);
	return (0);

fail:
	PROC_UNLOCK(p);
	uifree(ruip);
	uifree(euip);
	crfree(newcred);
	return (error);
}

#ifndef _SYS_SYSPROTO_H_
struct setregid_args {
	gid_t	rgid;
	gid_t	egid;
};
#endif
/* ARGSUSED */
int
sys_setregid(struct thread *td, struct setregid_args *uap)
{
	struct proc *p = td->td_proc;
	struct ucred *newcred, *oldcred;
	gid_t egid, rgid;
	int error;

	egid = uap->egid;
	rgid = uap->rgid;
	AUDIT_ARG_EGID(egid);
	AUDIT_ARG_RGID(rgid);
	newcred = crget();
	PROC_LOCK(p);
	oldcred = crcopysafe(p, newcred);

#ifdef MAC
	error = mac_cred_check_setregid(oldcred, rgid, egid);
	if (error)
		goto fail;
#endif

	if (((rgid != (gid_t)-1 && rgid != oldcred->cr_rgid &&
	    rgid != oldcred->cr_svgid) ||
	     (egid != (gid_t)-1 && egid != oldcred->cr_groups[0] &&
	     egid != oldcred->cr_rgid && egid != oldcred->cr_svgid)) &&
	    (error = priv_check_cred(oldcred, PRIV_CRED_SETREGID)) != 0)
		goto fail;

	if (egid != (gid_t)-1 && oldcred->cr_groups[0] != egid) {
		change_egid(newcred, egid);
		setsugid(p);
	}
	if (rgid != (gid_t)-1 && oldcred->cr_rgid != rgid) {
		change_rgid(newcred, rgid);
		setsugid(p);
	}
	if ((rgid != (gid_t)-1 || newcred->cr_groups[0] != newcred->cr_rgid) &&
	    newcred->cr_svgid != newcred->cr_groups[0]) {
		change_svgid(newcred, newcred->cr_groups[0]);
		setsugid(p);
	}
	proc_set_cred(p, newcred);
	PROC_UNLOCK(p);
	crfree(oldcred);
	return (0);

fail:
	PROC_UNLOCK(p);
	crfree(newcred);
	return (error);
}

/*
 * setresuid(ruid, euid, suid) is like setreuid except control over the saved
 * uid is explicit.
 */
#ifndef _SYS_SYSPROTO_H_
struct setresuid_args {
	uid_t	ruid;
	uid_t	euid;
	uid_t	suid;
};
#endif
/* ARGSUSED */
int
sys_setresuid(struct thread *td, struct setresuid_args *uap)
{
	struct proc *p = td->td_proc;
	struct ucred *newcred, *oldcred;
	uid_t euid, ruid, suid;
	struct uidinfo *euip, *ruip;
	int error;

	euid = uap->euid;
	ruid = uap->ruid;
	suid = uap->suid;
	AUDIT_ARG_EUID(euid);
	AUDIT_ARG_RUID(ruid);
	AUDIT_ARG_SUID(suid);
	newcred = crget();
	euip = uifind(euid);
	ruip = uifind(ruid);
	PROC_LOCK(p);
	oldcred = crcopysafe(p, newcred);

#ifdef MAC
	error = mac_cred_check_setresuid(oldcred, ruid, euid, suid);
	if (error)
		goto fail;
#endif

	if (((ruid != (uid_t)-1 && ruid != oldcred->cr_ruid &&
	     ruid != oldcred->cr_svuid &&
	      ruid != oldcred->cr_uid) ||
	     (euid != (uid_t)-1 && euid != oldcred->cr_ruid &&
	    euid != oldcred->cr_svuid &&
	      euid != oldcred->cr_uid) ||
	     (suid != (uid_t)-1 && suid != oldcred->cr_ruid &&
	    suid != oldcred->cr_svuid &&
	      suid != oldcred->cr_uid)) &&
	    (error = priv_check_cred(oldcred, PRIV_CRED_SETRESUID)) != 0)
		goto fail;

	if (euid != (uid_t)-1 && oldcred->cr_uid != euid) {
		change_euid(newcred, euip);
		setsugid(p);
	}
	if (ruid != (uid_t)-1 && oldcred->cr_ruid != ruid) {
		change_ruid(newcred, ruip);
		setsugid(p);
	}
	if (suid != (uid_t)-1 && oldcred->cr_svuid != suid) {
		change_svuid(newcred, suid);
		setsugid(p);
	}
	proc_set_cred(p, newcred);
#ifdef RACCT
	racct_proc_ucred_changed(p, oldcred, newcred);
	crhold(newcred);
#endif
	PROC_UNLOCK(p);
#ifdef RCTL
	rctl_proc_ucred_changed(p, newcred);
	crfree(newcred);
#endif
	uifree(ruip);
	uifree(euip);
	crfree(oldcred);
	return (0);

fail:
	PROC_UNLOCK(p);
	uifree(ruip);
	uifree(euip);
	crfree(newcred);
	return (error);

}

/*
 * setresgid(rgid, egid, sgid) is like setregid except control over the saved
 * gid is explicit.
 */
#ifndef _SYS_SYSPROTO_H_
struct setresgid_args {
	gid_t	rgid;
	gid_t	egid;
	gid_t	sgid;
};
#endif
/* ARGSUSED */
int
sys_setresgid(struct thread *td, struct setresgid_args *uap)
{
	struct proc *p = td->td_proc;
	struct ucred *newcred, *oldcred;
	gid_t egid, rgid, sgid;
	int error;

	egid = uap->egid;
	rgid = uap->rgid;
	sgid = uap->sgid;
	AUDIT_ARG_EGID(egid);
	AUDIT_ARG_RGID(rgid);
	AUDIT_ARG_SGID(sgid);
	newcred = crget();
	PROC_LOCK(p);
	oldcred = crcopysafe(p, newcred);

#ifdef MAC
	error = mac_cred_check_setresgid(oldcred, rgid, egid, sgid);
	if (error)
		goto fail;
#endif

	if (((rgid != (gid_t)-1 && rgid != oldcred->cr_rgid &&
	      rgid != oldcred->cr_svgid &&
	      rgid != oldcred->cr_groups[0]) ||
	     (egid != (gid_t)-1 && egid != oldcred->cr_rgid &&
	      egid != oldcred->cr_svgid &&
	      egid != oldcred->cr_groups[0]) ||
	     (sgid != (gid_t)-1 && sgid != oldcred->cr_rgid &&
	      sgid != oldcred->cr_svgid &&
	      sgid != oldcred->cr_groups[0])) &&
	    (error = priv_check_cred(oldcred, PRIV_CRED_SETRESGID)) != 0)
		goto fail;

	if (egid != (gid_t)-1 && oldcred->cr_groups[0] != egid) {
		change_egid(newcred, egid);
		setsugid(p);
	}
	if (rgid != (gid_t)-1 && oldcred->cr_rgid != rgid) {
		change_rgid(newcred, rgid);
		setsugid(p);
	}
	if (sgid != (gid_t)-1 && oldcred->cr_svgid != sgid) {
		change_svgid(newcred, sgid);
		setsugid(p);
	}
	proc_set_cred(p, newcred);
	PROC_UNLOCK(p);
	crfree(oldcred);
	return (0);

fail:
	PROC_UNLOCK(p);
	crfree(newcred);
	return (error);
}

#ifndef _SYS_SYSPROTO_H_
struct getresuid_args {
	uid_t	*ruid;
	uid_t	*euid;
	uid_t	*suid;
};
#endif
/* ARGSUSED */
int
sys_getresuid(struct thread *td, struct getresuid_args *uap)
{

	return (kern_getresuid(td, uap->ruid, uap->euid, uap->suid));
}

int
kern_getresuid(struct thread *td, uid_t * __capability ruid,
    uid_t * __capability euid, uid_t * __capability suid)
{
	struct ucred *cred;
	int error1 = 0, error2 = 0, error3 = 0;

	cred = td->td_ucred;
	if (ruid)
		error1 = copyout(&cred->cr_ruid, ruid, sizeof(cred->cr_ruid));
	if (euid)
		error2 = copyout(&cred->cr_uid, euid, sizeof(cred->cr_uid));
	if (suid)
		error3 = copyout(&cred->cr_svuid, suid,
		    sizeof(cred->cr_svuid));
	return (error1 ? error1 : error2 ? error2 : error3);
}

#ifndef _SYS_SYSPROTO_H_
struct getresgid_args {
	gid_t	*rgid;
	gid_t	*egid;
	gid_t	*sgid;
};
#endif
/* ARGSUSED */
int
sys_getresgid(struct thread *td, struct getresgid_args *uap)
{

	return (kern_getresgid(td, uap->rgid, uap->egid, uap->sgid));
}

int
kern_getresgid(struct thread *td, gid_t * __capability rgid,
    gid_t * __capability egid, gid_t * __capability sgid)
{
	struct ucred *cred;
	int error1 = 0, error2 = 0, error3 = 0;

	cred = td->td_ucred;
	if (rgid)
		error1 = copyout(&cred->cr_rgid, rgid, sizeof(cred->cr_rgid));
	if (egid)
		error2 = copyout( &cred->cr_groups[0], egid,
		    sizeof(cred->cr_groups[0]));
	if (sgid)
		error3 = copyout(&cred->cr_svgid, sgid,
		    sizeof(cred->cr_svgid));
	return (error1 ? error1 : error2 ? error2 : error3);
}

#ifndef _SYS_SYSPROTO_H_
struct issetugid_args {
	int dummy;
};
#endif
/* ARGSUSED */
int
sys_issetugid(struct thread *td, struct issetugid_args *uap)
{
	struct proc *p = td->td_proc;

	/*
	 * Note: OpenBSD sets a P_SUGIDEXEC flag set at execve() time,
	 * we use P_SUGID because we consider changing the owners as
	 * "tainting" as well.
	 * This is significant for procs that start as root and "become"
	 * a user without an exec - programs cannot know *everything*
	 * that libc *might* have put in their data segment.
	 */
	td->td_retval[0] = (p->p_flag & P_SUGID) ? 1 : 0;
	return (0);
}

int
sys___setugid(struct thread *td, struct __setugid_args *uap)
{
#ifdef REGRESSION
	struct proc *p;

	p = td->td_proc;
	switch (uap->flag) {
	case 0:
		PROC_LOCK(p);
		p->p_flag &= ~P_SUGID;
		PROC_UNLOCK(p);
		return (0);
	case 1:
		PROC_LOCK(p);
		p->p_flag |= P_SUGID;
		PROC_UNLOCK(p);
		return (0);
	default:
		return (EINVAL);
	}
#else /* !REGRESSION */

	return (ENOSYS);
#endif /* REGRESSION */
}

/*
 * Check if gid is a member of the group set.
 */
int
groupmember(gid_t gid, struct ucred *cred)
{
	int l;
	int h;
	int m;

	if (cred->cr_groups[0] == gid)
		return(1);

	/*
	 * If gid was not our primary group, perform a binary search
	 * of the supplemental groups.  This is possible because we
	 * sort the groups in crsetgroups().
	 */
	l = 1;
	h = cred->cr_ngroups;
	while (l < h) {
		m = l + ((h - l) / 2);
		if (cred->cr_groups[m] < gid)
			l = m + 1; 
		else
			h = m; 
	}
	if ((l < cred->cr_ngroups) && (cred->cr_groups[l] == gid))
		return (1);

	return (0);
}

/*
 * Test the active securelevel against a given level.  securelevel_gt()
 * implements (securelevel > level).  securelevel_ge() implements
 * (securelevel >= level).  Note that the logic is inverted -- these
 * functions return EPERM on "success" and 0 on "failure".
 *
 * Due to care taken when setting the securelevel, we know that no jail will
 * be less secure that its parent (or the physical system), so it is sufficient
 * to test the current jail only.
 *
 * XXXRW: Possibly since this has to do with privilege, it should move to
 * kern_priv.c.
 */
int
securelevel_gt(struct ucred *cr, int level)
{

	return (cr->cr_prison->pr_securelevel > level ? EPERM : 0);
}

int
securelevel_ge(struct ucred *cr, int level)
{

	return (cr->cr_prison->pr_securelevel >= level ? EPERM : 0);
}

/*
 * 'see_other_uids' determines whether or not visibility of processes
 * and sockets with credentials holding different real uids is possible
 * using a variety of system MIBs.
 * XXX: data declarations should be together near the beginning of the file.
 */
static int	see_other_uids = 1;
SYSCTL_INT(_security_bsd, OID_AUTO, see_other_uids, CTLFLAG_RW,
    &see_other_uids, 0,
    "Unprivileged processes may see subjects/objects with different real uid");

/*-
 * Determine if u1 "can see" the subject specified by u2, according to the
 * 'see_other_uids' policy.
 * Returns: 0 for permitted, ESRCH otherwise
 * Locks: none
 * References: *u1 and *u2 must not change during the call
 *             u1 may equal u2, in which case only one reference is required
 */
int
cr_canseeotheruids(struct ucred *u1, struct ucred *u2)
{

	if (!see_other_uids && u1->cr_ruid != u2->cr_ruid) {
		if (priv_check_cred(u1, PRIV_SEEOTHERUIDS) != 0)
			return (ESRCH);
	}
	return (0);
}

/*
 * 'see_other_gids' determines whether or not visibility of processes
 * and sockets with credentials holding different real gids is possible
 * using a variety of system MIBs.
 * XXX: data declarations should be together near the beginning of the file.
 */
static int	see_other_gids = 1;
SYSCTL_INT(_security_bsd, OID_AUTO, see_other_gids, CTLFLAG_RW,
    &see_other_gids, 0,
    "Unprivileged processes may see subjects/objects with different real gid");

/*
 * Determine if u1 can "see" the subject specified by u2, according to the
 * 'see_other_gids' policy.
 * Returns: 0 for permitted, ESRCH otherwise
 * Locks: none
 * References: *u1 and *u2 must not change during the call
 *             u1 may equal u2, in which case only one reference is required
 */
int
cr_canseeothergids(struct ucred *u1, struct ucred *u2)
{
	int i, match;

	if (!see_other_gids) {
		match = 0;
		for (i = 0; i < u1->cr_ngroups; i++) {
			if (groupmember(u1->cr_groups[i], u2))
				match = 1;
			if (match)
				break;
		}
		if (!match) {
			if (priv_check_cred(u1, PRIV_SEEOTHERGIDS) != 0)
				return (ESRCH);
		}
	}
	return (0);
}

/*
 * 'see_jail_proc' determines whether or not visibility of processes and
 * sockets with credentials holding different jail ids is possible using a
 * variety of system MIBs.
 *
 * XXX: data declarations should be together near the beginning of the file.
 */

static int	see_jail_proc = 1;
SYSCTL_INT(_security_bsd, OID_AUTO, see_jail_proc, CTLFLAG_RW,
    &see_jail_proc, 0,
    "Unprivileged processes may see subjects/objects with different jail ids");

/*-
 * Determine if u1 "can see" the subject specified by u2, according to the
 * 'see_jail_proc' policy.
 * Returns: 0 for permitted, ESRCH otherwise
 * Locks: none
 * References: *u1 and *u2 must not change during the call
 *             u1 may equal u2, in which case only one reference is required
 */
int
cr_canseejailproc(struct ucred *u1, struct ucred *u2)
{
	if (u1->cr_uid == 0)
		return (0);
	return (!see_jail_proc && u1->cr_prison != u2->cr_prison ? ESRCH : 0);
}

/*-
 * Determine if u1 "can see" the subject specified by u2.
 * Returns: 0 for permitted, an errno value otherwise
 * Locks: none
 * References: *u1 and *u2 must not change during the call
 *             u1 may equal u2, in which case only one reference is required
 */
int
cr_cansee(struct ucred *u1, struct ucred *u2)
{
	int error;

	if ((error = prison_check(u1, u2)))
		return (error);
#ifdef MAC
	if ((error = mac_cred_check_visible(u1, u2)))
		return (error);
#endif
	if ((error = cr_canseeotheruids(u1, u2)))
		return (error);
	if ((error = cr_canseeothergids(u1, u2)))
		return (error);
	if ((error = cr_canseejailproc(u1, u2)))
		return (error);
	return (0);
}

/*-
 * Determine if td "can see" the subject specified by p.
 * Returns: 0 for permitted, an errno value otherwise
 * Locks: Sufficient locks to protect p->p_ucred must be held.  td really
 *        should be curthread.
 * References: td and p must be valid for the lifetime of the call
 */
int
p_cansee(struct thread *td, struct proc *p)
{

	/* Wrap cr_cansee() for all functionality. */
	KASSERT(td == curthread, ("%s: td not curthread", __func__));
	PROC_LOCK_ASSERT(p, MA_OWNED);
	return (cr_cansee(td->td_ucred, p->p_ucred));
}

/*
 * 'conservative_signals' prevents the delivery of a broad class of
 * signals by unprivileged processes to processes that have changed their
 * credentials since the last invocation of execve().  This can prevent
 * the leakage of cached information or retained privileges as a result
 * of a common class of signal-related vulnerabilities.  However, this
 * may interfere with some applications that expect to be able to
 * deliver these signals to peer processes after having given up
 * privilege.
 */
static int	conservative_signals = 1;
SYSCTL_INT(_security_bsd, OID_AUTO, conservative_signals, CTLFLAG_RW,
    &conservative_signals, 0, "Unprivileged processes prevented from "
    "sending certain signals to processes whose credentials have changed");
/*-
 * Determine whether cred may deliver the specified signal to proc.
 * Returns: 0 for permitted, an errno value otherwise.
 * Locks: A lock must be held for proc.
 * References: cred and proc must be valid for the lifetime of the call.
 */
int
cr_cansignal(struct ucred *cred, struct proc *proc, int signum)
{
	int error;

	PROC_LOCK_ASSERT(proc, MA_OWNED);
	/*
	 * Jail semantics limit the scope of signalling to proc in the
	 * same jail as cred, if cred is in jail.
	 */
	error = prison_check(cred, proc->p_ucred);
	if (error)
		return (error);
#ifdef MAC
	if ((error = mac_proc_check_signal(cred, proc, signum)))
		return (error);
#endif
	if ((error = cr_canseeotheruids(cred, proc->p_ucred)))
		return (error);
	if ((error = cr_canseeothergids(cred, proc->p_ucred)))
		return (error);

	/*
	 * UNIX signal semantics depend on the status of the P_SUGID
	 * bit on the target process.  If the bit is set, then additional
	 * restrictions are placed on the set of available signals.
	 */
	if (conservative_signals && (proc->p_flag & P_SUGID)) {
		switch (signum) {
		case 0:
		case SIGKILL:
		case SIGINT:
		case SIGTERM:
		case SIGALRM:
		case SIGSTOP:
		case SIGTTIN:
		case SIGTTOU:
		case SIGTSTP:
		case SIGHUP:
		case SIGUSR1:
		case SIGUSR2:
			/*
			 * Generally, permit job and terminal control
			 * signals.
			 */
			break;
		default:
			/* Not permitted without privilege. */
			error = priv_check_cred(cred, PRIV_SIGNAL_SUGID);
			if (error)
				return (error);
		}
	}

	/*
	 * Generally, the target credential's ruid or svuid must match the
	 * subject credential's ruid or euid.
	 */
	if (cred->cr_ruid != proc->p_ucred->cr_ruid &&
	    cred->cr_ruid != proc->p_ucred->cr_svuid &&
	    cred->cr_uid != proc->p_ucred->cr_ruid &&
	    cred->cr_uid != proc->p_ucred->cr_svuid) {
		error = priv_check_cred(cred, PRIV_SIGNAL_DIFFCRED);
		if (error)
			return (error);
	}

	return (0);
}

/*-
 * Determine whether td may deliver the specified signal to p.
 * Returns: 0 for permitted, an errno value otherwise
 * Locks: Sufficient locks to protect various components of td and p
 *        must be held.  td must be curthread, and a lock must be
 *        held for p.
 * References: td and p must be valid for the lifetime of the call
 */
int
p_cansignal(struct thread *td, struct proc *p, int signum)
{

	KASSERT(td == curthread, ("%s: td not curthread", __func__));
	PROC_LOCK_ASSERT(p, MA_OWNED);
	if (td->td_proc == p)
		return (0);

	/*
	 * UNIX signalling semantics require that processes in the same
	 * session always be able to deliver SIGCONT to one another,
	 * overriding the remaining protections.
	 */
	/* XXX: This will require an additional lock of some sort. */
	if (signum == SIGCONT && td->td_proc->p_session == p->p_session)
		return (0);
	/*
	 * Some compat layers use SIGTHR and higher signals for
	 * communication between different kernel threads of the same
	 * process, so that they expect that it's always possible to
	 * deliver them, even for suid applications where cr_cansignal() can
	 * deny such ability for security consideration.  It should be
	 * pretty safe to do since the only way to create two processes
	 * with the same p_leader is via rfork(2).
	 */
	if (td->td_proc->p_leader != NULL && signum >= SIGTHR &&
	    signum < SIGTHR + 4 && td->td_proc->p_leader == p->p_leader)
		return (0);

	return (cr_cansignal(td->td_ucred, p, signum));
}

/*-
 * Determine whether td may reschedule p.
 * Returns: 0 for permitted, an errno value otherwise
 * Locks: Sufficient locks to protect various components of td and p
 *        must be held.  td must be curthread, and a lock must
 *        be held for p.
 * References: td and p must be valid for the lifetime of the call
 */
int
p_cansched(struct thread *td, struct proc *p)
{
	int error;

	KASSERT(td == curthread, ("%s: td not curthread", __func__));
	PROC_LOCK_ASSERT(p, MA_OWNED);
	if (td->td_proc == p)
		return (0);
	if ((error = prison_check(td->td_ucred, p->p_ucred)))
		return (error);
#ifdef MAC
	if ((error = mac_proc_check_sched(td->td_ucred, p)))
		return (error);
#endif
	if ((error = cr_canseeotheruids(td->td_ucred, p->p_ucred)))
		return (error);
	if ((error = cr_canseeothergids(td->td_ucred, p->p_ucred)))
		return (error);
	if (td->td_ucred->cr_ruid != p->p_ucred->cr_ruid &&
	    td->td_ucred->cr_uid != p->p_ucred->cr_ruid) {
		error = priv_check(td, PRIV_SCHED_DIFFCRED);
		if (error)
			return (error);
	}
	return (0);
}

/*
 * Handle getting or setting the prison's unprivileged_proc_debug
 * value.
 */
static int
sysctl_unprivileged_proc_debug(SYSCTL_HANDLER_ARGS)
{
	int error, val;

	val = prison_allow(req->td->td_ucred, PR_ALLOW_UNPRIV_DEBUG);
	error = sysctl_handle_int(oidp, &val, 0, req);
	if (error != 0 || req->newptr == NULL)
		return (error);
	if (val != 0 && val != 1)
		return (EINVAL);
	prison_set_allow(req->td->td_ucred, PR_ALLOW_UNPRIV_DEBUG, val);
	return (0);
}

/*
 * The 'unprivileged_proc_debug' flag may be used to disable a variety of
 * unprivileged inter-process debugging services, including some procfs
 * functionality, ptrace(), and ktrace().  In the past, inter-process
 * debugging has been involved in a variety of security problems, and sites
 * not requiring the service might choose to disable it when hardening
 * systems.
 */
SYSCTL_PROC(_security_bsd, OID_AUTO, unprivileged_proc_debug,
    CTLTYPE_INT | CTLFLAG_RW | CTLFLAG_PRISON | CTLFLAG_SECURE |
    CTLFLAG_MPSAFE, 0, 0, sysctl_unprivileged_proc_debug, "I",
    "Unprivileged processes may use process debugging facilities");

/*-
 * Determine whether td may debug p.
 * Returns: 0 for permitted, an errno value otherwise
 * Locks: Sufficient locks to protect various components of td and p
 *        must be held.  td must be curthread, and a lock must
 *        be held for p.
 * References: td and p must be valid for the lifetime of the call
 */
int
p_candebug(struct thread *td, struct proc *p)
{
	int credentialchanged, error, grpsubset, i, uidsubset;

	KASSERT(td == curthread, ("%s: td not curthread", __func__));
	PROC_LOCK_ASSERT(p, MA_OWNED);
	if ((error = priv_check(td, PRIV_DEBUG_UNPRIV)))
		return (error);
	if (td->td_proc == p)
		return (0);
	if ((error = prison_check(td->td_ucred, p->p_ucred)))
		return (error);
#ifdef MAC
	if ((error = mac_proc_check_debug(td->td_ucred, p)))
		return (error);
#endif
	if ((error = cr_canseeotheruids(td->td_ucred, p->p_ucred)))
		return (error);
	if ((error = cr_canseeothergids(td->td_ucred, p->p_ucred)))
		return (error);

	/*
	 * Is p's group set a subset of td's effective group set?  This
	 * includes p's egid, group access list, rgid, and svgid.
	 */
	grpsubset = 1;
	for (i = 0; i < p->p_ucred->cr_ngroups; i++) {
		if (!groupmember(p->p_ucred->cr_groups[i], td->td_ucred)) {
			grpsubset = 0;
			break;
		}
	}
	grpsubset = grpsubset &&
	    groupmember(p->p_ucred->cr_rgid, td->td_ucred) &&
	    groupmember(p->p_ucred->cr_svgid, td->td_ucred);

	/*
	 * Are the uids present in p's credential equal to td's
	 * effective uid?  This includes p's euid, svuid, and ruid.
	 */
	uidsubset = (td->td_ucred->cr_uid == p->p_ucred->cr_uid &&
	    td->td_ucred->cr_uid == p->p_ucred->cr_svuid &&
	    td->td_ucred->cr_uid == p->p_ucred->cr_ruid);

	/*
	 * Has the credential of the process changed since the last exec()?
	 */
	credentialchanged = (p->p_flag & P_SUGID);

	/*
	 * If p's gids aren't a subset, or the uids aren't a subset,
	 * or the credential has changed, require appropriate privilege
	 * for td to debug p.
	 */
	if (!grpsubset || !uidsubset) {
		error = priv_check(td, PRIV_DEBUG_DIFFCRED);
		if (error)
			return (error);
	}

	if (credentialchanged) {
		error = priv_check(td, PRIV_DEBUG_SUGID);
		if (error)
			return (error);
	}

	/* Can't trace init when securelevel > 0. */
	if (p == initproc) {
		error = securelevel_gt(td->td_ucred, 0);
		if (error)
			return (error);
	}

	/*
	 * Can't trace a process that's currently exec'ing.
	 *
	 * XXX: Note, this is not a security policy decision, it's a
	 * basic correctness/functionality decision.  Therefore, this check
	 * should be moved to the caller's of p_candebug().
	 */
	if ((p->p_flag & P_INEXEC) != 0)
		return (EBUSY);

	/* Denied explicitely */
	if ((p->p_flag2 & P2_NOTRACE) != 0) {
		error = priv_check(td, PRIV_DEBUG_DENIED);
		if (error != 0)
			return (error);
	}

	return (0);
}

/*-
 * Determine whether the subject represented by cred can "see" a socket.
 * Returns: 0 for permitted, ENOENT otherwise.
 */
int
cr_canseesocket(struct ucred *cred, struct socket *so)
{
	int error;

	error = prison_check(cred, so->so_cred);
	if (error)
		return (ENOENT);
#ifdef MAC
	error = mac_socket_check_visible(cred, so);
	if (error)
		return (error);
#endif
	if (cr_canseeotheruids(cred, so->so_cred))
		return (ENOENT);
	if (cr_canseeothergids(cred, so->so_cred))
		return (ENOENT);

	return (0);
}

/*-
 * Determine whether td can wait for the exit of p.
 * Returns: 0 for permitted, an errno value otherwise
 * Locks: Sufficient locks to protect various components of td and p
 *        must be held.  td must be curthread, and a lock must
 *        be held for p.
 * References: td and p must be valid for the lifetime of the call

 */
int
p_canwait(struct thread *td, struct proc *p)
{
	int error;

	KASSERT(td == curthread, ("%s: td not curthread", __func__));
	PROC_LOCK_ASSERT(p, MA_OWNED);
	if ((error = prison_check(td->td_ucred, p->p_ucred)))
		return (error);
#ifdef MAC
	if ((error = mac_proc_check_wait(td->td_ucred, p)))
		return (error);
#endif
#if 0
	/* XXXMAC: This could have odd effects on some shells. */
	if ((error = cr_canseeotheruids(td->td_ucred, p->p_ucred)))
		return (error);
#endif

	return (0);
}

/*
 * Credential management.
 *
 * struct ucred objects are rarely allocated but gain and lose references all
 * the time (e.g., on struct file alloc/dealloc) turning refcount updates into
 * a significant source of cache-line ping ponging. Common cases are worked
 * around by modifying thread-local counter instead if the cred to operate on
 * matches td_realucred.
 *
 * The counter is split into 2 parts:
 * - cr_users -- total count of all struct proc and struct thread objects
 *   which have given cred in p_ucred and td_ucred respectively
 * - cr_ref -- the actual ref count, only valid if cr_users == 0
 *
 * If users == 0 then cr_ref behaves similarly to refcount(9), in particular if
 * the count reaches 0 the object is freeable.
 * If users > 0 and curthread->td_realucred == cred, then updates are performed
 * against td_ucredref.
 * In other cases updates are performed against cr_ref.
 *
 * Changing td_realucred into something else decrements cr_users and transfers
 * accumulated updates.
 */
struct ucred *
crcowget(struct ucred *cr)
{

	mtx_lock(&cr->cr_mtx);
	KASSERT(cr->cr_users > 0, ("%s: users %d not > 0 on cred %p",
	    __func__, cr->cr_users, cr));
	cr->cr_users++;
	cr->cr_ref++;
	mtx_unlock(&cr->cr_mtx);
	return (cr);
}

static struct ucred *
crunuse(struct thread *td)
{
	struct ucred *cr, *crold;

	MPASS(td->td_realucred == td->td_ucred);
	cr = td->td_realucred;
	mtx_lock(&cr->cr_mtx);
	cr->cr_ref += td->td_ucredref;
	td->td_ucredref = 0;
	KASSERT(cr->cr_users > 0, ("%s: users %d not > 0 on cred %p",
	    __func__, cr->cr_users, cr));
	cr->cr_users--;
	if (cr->cr_users == 0) {
		KASSERT(cr->cr_ref > 0, ("%s: ref %d not > 0 on cred %p",
		    __func__, cr->cr_ref, cr));
		crold = cr;
	} else {
		cr->cr_ref--;
		crold = NULL;
	}
	mtx_unlock(&cr->cr_mtx);
	td->td_realucred = NULL;
	return (crold);
}

static void
crunusebatch(struct ucred *cr, int users, int ref)
{

	KASSERT(users > 0, ("%s: passed users %d not > 0 ; cred %p",
	    __func__, users, cr));
	mtx_lock(&cr->cr_mtx);
	KASSERT(cr->cr_users >= users, ("%s: users %d not > %d on cred %p",
	    __func__, cr->cr_users, users, cr));
	cr->cr_users -= users;
	cr->cr_ref += ref;
	cr->cr_ref -= users;
	if (cr->cr_users > 0) {
		mtx_unlock(&cr->cr_mtx);
		return;
	}
	KASSERT(cr->cr_ref >= 0, ("%s: ref %d not >= 0 on cred %p",
	    __func__, cr->cr_ref, cr));
	if (cr->cr_ref > 0) {
		mtx_unlock(&cr->cr_mtx);
		return;
	}
	crfree_final(cr);
}

void
crcowfree(struct thread *td)
{
	struct ucred *cr;

	cr = crunuse(td);
	if (cr != NULL)
		crfree(cr);
}

struct ucred *
crcowsync(void)
{
	struct thread *td;
	struct proc *p;
	struct ucred *crnew, *crold;

	td = curthread;
	p = td->td_proc;
	PROC_LOCK_ASSERT(p, MA_OWNED);

	MPASS(td->td_realucred == td->td_ucred);
	if (td->td_realucred == p->p_ucred)
		return (NULL);

	crnew = crcowget(p->p_ucred);
	crold = crunuse(td);
	td->td_realucred = crnew;
	td->td_ucred = td->td_realucred;
	return (crold);
}

/*
 * Batching.
 */
void
credbatch_add(struct credbatch *crb, struct thread *td)
{
	struct ucred *cr;

	MPASS(td->td_realucred != NULL);
	MPASS(td->td_realucred == td->td_ucred);
	MPASS(TD_GET_STATE(td) == TDS_INACTIVE);
	cr = td->td_realucred;
	KASSERT(cr->cr_users > 0, ("%s: users %d not > 0 on cred %p",
	    __func__, cr->cr_users, cr));
	if (crb->cred != cr) {
		if (crb->users > 0) {
			MPASS(crb->cred != NULL);
			crunusebatch(crb->cred, crb->users, crb->ref);
			crb->users = 0;
			crb->ref = 0;
		}
	}
	crb->cred = cr;
	crb->users++;
	crb->ref += td->td_ucredref;
	td->td_ucredref = 0;
	td->td_realucred = NULL;
}

void
credbatch_final(struct credbatch *crb)
{

	MPASS(crb->cred != NULL);
	MPASS(crb->users > 0);
	crunusebatch(crb->cred, crb->users, crb->ref);
}

/*
 * Allocate a zeroed cred structure.
 */
struct ucred *
crget(void)
{
	struct ucred *cr;

	cr = malloc(sizeof(*cr), M_CRED, M_WAITOK | M_ZERO);
	mtx_init(&cr->cr_mtx, "cred", NULL, MTX_DEF);
	cr->cr_ref = 1;
#ifdef AUDIT
	audit_cred_init(cr);
#endif
#ifdef MAC
	mac_cred_init(cr);
#endif
	cr->cr_groups = cr->cr_smallgroups;
	cr->cr_agroups =
	    sizeof(cr->cr_smallgroups) / sizeof(cr->cr_smallgroups[0]);
	return (cr);
}

/*
 * Claim another reference to a ucred structure.
 */
struct ucred *
crhold(struct ucred *cr)
{
	struct thread *td;

	td = curthread;
	if (__predict_true(td->td_realucred == cr)) {
		KASSERT(cr->cr_users > 0, ("%s: users %d not > 0 on cred %p",
		    __func__, cr->cr_users, cr));
		td->td_ucredref++;
		return (cr);
	}
	mtx_lock(&cr->cr_mtx);
	cr->cr_ref++;
	mtx_unlock(&cr->cr_mtx);
	return (cr);
}

/*
 * Free a cred structure.  Throws away space when ref count gets to 0.
 */
void
crfree(struct ucred *cr)
{
	struct thread *td;

	td = curthread;
	if (__predict_true(td->td_realucred == cr)) {
		KASSERT(cr->cr_users > 0, ("%s: users %d not > 0 on cred %p",
		    __func__, cr->cr_users, cr));
		td->td_ucredref--;
		return;
	}
	mtx_lock(&cr->cr_mtx);
	KASSERT(cr->cr_users >= 0, ("%s: users %d not >= 0 on cred %p",
	    __func__, cr->cr_users, cr));
	cr->cr_ref--;
	if (cr->cr_users > 0) {
		mtx_unlock(&cr->cr_mtx);
		return;
	}
	KASSERT(cr->cr_ref >= 0, ("%s: ref %d not >= 0 on cred %p",
	    __func__, cr->cr_ref, cr));
	if (cr->cr_ref > 0) {
		mtx_unlock(&cr->cr_mtx);
		return;
	}
	crfree_final(cr);
}

static void
crfree_final(struct ucred *cr)
{

	KASSERT(cr->cr_users == 0, ("%s: users %d not == 0 on cred %p",
	    __func__, cr->cr_users, cr));
	KASSERT(cr->cr_ref == 0, ("%s: ref %d not == 0 on cred %p",
	    __func__, cr->cr_ref, cr));

	/*
	 * Some callers of crget(), such as nfs_statfs(), allocate a temporary
	 * credential, but don't allocate a uidinfo structure.
	 */
	if (cr->cr_uidinfo != NULL)
		uifree(cr->cr_uidinfo);
	if (cr->cr_ruidinfo != NULL)
		uifree(cr->cr_ruidinfo);
	if (cr->cr_prison != NULL)
		prison_free(cr->cr_prison);
	if (cr->cr_loginclass != NULL)
		loginclass_free(cr->cr_loginclass);
#ifdef AUDIT
	audit_cred_destroy(cr);
#endif
#ifdef MAC
	mac_cred_destroy(cr);
#endif
	mtx_destroy(&cr->cr_mtx);
	if (cr->cr_groups != cr->cr_smallgroups)
		free(cr->cr_groups, M_CRED);
	free(cr, M_CRED);
}

/*
 * Copy a ucred's contents from a template.  Does not block.
 */
void
crcopy(struct ucred *dest, struct ucred *src)
{

	KASSERT(dest->cr_ref == 1, ("crcopy of shared ucred"));
	bcopy(&src->cr_startcopy, &dest->cr_startcopy,
	    (unsigned)((caddr_t)&src->cr_endcopy -
		(caddr_t)&src->cr_startcopy));
	crsetgroups(dest, src->cr_ngroups, src->cr_groups);
	uihold(dest->cr_uidinfo);
	uihold(dest->cr_ruidinfo);
	prison_hold(dest->cr_prison);
	loginclass_hold(dest->cr_loginclass);
#ifdef AUDIT
	audit_cred_copy(src, dest);
#endif
#ifdef MAC
	mac_cred_copy(src, dest);
#endif
}

/*
 * Dup cred struct to a new held one.
 */
struct ucred *
crdup(struct ucred *cr)
{
	struct ucred *newcr;

	newcr = crget();
	crcopy(newcr, cr);
	return (newcr);
}

/*
 * Fill in a struct xucred based on a struct ucred.
 */
void
cru2x(struct ucred *cr, struct xucred *xcr)
{
	int ngroups;

	bzero(xcr, sizeof(*xcr));
	xcr->cr_version = XUCRED_VERSION;
	xcr->cr_uid = cr->cr_uid;

	ngroups = MIN(cr->cr_ngroups, XU_NGROUPS);
	xcr->cr_ngroups = ngroups;
	bcopy(cr->cr_groups, xcr->cr_groups,
	    ngroups * sizeof(*cr->cr_groups));
}

void
cru2xt(struct thread *td, struct xucred *xcr)
{

	cru2x(td->td_ucred, xcr);
	xcr->cr_pid = td->td_proc->p_pid;
}

/*
 * Set initial process credentials.
 * Callers are responsible for providing the reference for provided credentials.
 */
void
proc_set_cred_init(struct proc *p, struct ucred *newcred)
{

	p->p_ucred = crcowget(newcred);
}

/*
 * Change process credentials.
 * Callers are responsible for providing the reference for passed credentials
 * and for freeing old ones.
 *
 * Process has to be locked except when it does not have credentials (as it
 * should not be visible just yet) or when newcred is NULL (as this can be
 * only used when the process is about to be freed, at which point it should
 * not be visible anymore).
 */
void
proc_set_cred(struct proc *p, struct ucred *newcred)
{
	struct ucred *cr;

	cr = p->p_ucred;
	MPASS(cr != NULL);
	PROC_LOCK_ASSERT(p, MA_OWNED);
	KASSERT(newcred->cr_users == 0, ("%s: users %d not 0 on cred %p",
	    __func__, newcred->cr_users, newcred));
	mtx_lock(&cr->cr_mtx);
	KASSERT(cr->cr_users > 0, ("%s: users %d not > 0 on cred %p",
	    __func__, cr->cr_users, cr));
	cr->cr_users--;
	mtx_unlock(&cr->cr_mtx);
	p->p_ucred = newcred;
	newcred->cr_users = 1;
	PROC_UPDATE_COW(p);
}

void
proc_unset_cred(struct proc *p)
{
	struct ucred *cr;

	MPASS(p->p_state == PRS_ZOMBIE || p->p_state == PRS_NEW);
	cr = p->p_ucred;
	p->p_ucred = NULL;
	KASSERT(cr->cr_users > 0, ("%s: users %d not > 0 on cred %p",
	    __func__, cr->cr_users, cr));
	mtx_lock(&cr->cr_mtx);
	cr->cr_users--;
	if (cr->cr_users == 0)
		KASSERT(cr->cr_ref > 0, ("%s: ref %d not > 0 on cred %p",
		    __func__, cr->cr_ref, cr));
	mtx_unlock(&cr->cr_mtx);
	crfree(cr);
}

struct ucred *
crcopysafe(struct proc *p, struct ucred *cr)
{
	struct ucred *oldcred;
	int groups;

	PROC_LOCK_ASSERT(p, MA_OWNED);

	oldcred = p->p_ucred;
	while (cr->cr_agroups < oldcred->cr_agroups) {
		groups = oldcred->cr_agroups;
		PROC_UNLOCK(p);
		crextend(cr, groups);
		PROC_LOCK(p);
		oldcred = p->p_ucred;
	}
	crcopy(cr, oldcred);

	return (oldcred);
}

/*
 * Extend the passed in credential to hold n items.
 */
void
crextend(struct ucred *cr, int n)
{
	int cnt;

	/* Truncate? */
	if (n <= cr->cr_agroups)
		return;

	/*
	 * We extend by 2 each time since we're using a power of two
	 * allocator until we need enough groups to fill a page.
	 * Once we're allocating multiple pages, only allocate as many
	 * as we actually need.  The case of processes needing a
	 * non-power of two number of pages seems more likely than
	 * a real world process that adds thousands of groups one at a
	 * time.
	 */
	if ( n < PAGE_SIZE / sizeof(gid_t) ) {
		if (cr->cr_agroups == 0)
			cnt = MAX(1, MINALLOCSIZE / sizeof(gid_t));
		else
			cnt = cr->cr_agroups * 2;

		while (cnt < n)
			cnt *= 2;
	} else
		cnt = roundup2(n, PAGE_SIZE / sizeof(gid_t));

	/* Free the old array. */
	if (cr->cr_groups != cr->cr_smallgroups)
		free(cr->cr_groups, M_CRED);

	cr->cr_groups = malloc(cnt * sizeof(gid_t), M_CRED, M_WAITOK | M_ZERO);
	cr->cr_agroups = cnt;
}

/*
 * Copy groups in to a credential, preserving any necessary invariants.
 * Currently this includes the sorting of all supplemental gids.
 * crextend() must have been called before hand to ensure sufficient
 * space is available.
 */
static void
crsetgroups_locked(struct ucred *cr, int ngrp, gid_t *groups)
{
	int i;
	int j;
	gid_t g;

	KASSERT(cr->cr_agroups >= ngrp, ("cr_ngroups is too small"));

	bcopy(groups, cr->cr_groups, ngrp * sizeof(gid_t));
	cr->cr_ngroups = ngrp;

	/*
	 * Sort all groups except cr_groups[0] to allow groupmember to
	 * perform a binary search.
	 *
	 * XXX: If large numbers of groups become common this should
	 * be replaced with shell sort like linux uses or possibly
	 * heap sort.
	 */
	for (i = 2; i < ngrp; i++) {
		g = cr->cr_groups[i];
		for (j = i-1; j >= 1 && g < cr->cr_groups[j]; j--)
			cr->cr_groups[j + 1] = cr->cr_groups[j];
		cr->cr_groups[j + 1] = g;
	}
}

/*
 * Copy groups in to a credential after expanding it if required.
 * Truncate the list to (ngroups_max + 1) if it is too large.
 */
void
crsetgroups(struct ucred *cr, int ngrp, gid_t *groups)
{

	if (ngrp > ngroups_max + 1)
		ngrp = ngroups_max + 1;

	crextend(cr, ngrp);
	crsetgroups_locked(cr, ngrp, groups);
}

/*
 * Get login name, if available.
 */
#ifndef _SYS_SYSPROTO_H_
struct getlogin_args {
	char	*namebuf;
	u_int	namelen;
};
#endif
/* ARGSUSED */
int
sys_getlogin(struct thread *td, struct getlogin_args *uap)
{

	return (kern_getlogin(td, uap->namebuf, uap->namelen));
}

int
kern_getlogin(struct thread *td, char * __capability namebuf, u_int namelen)
{
	char login[MAXLOGNAME];
	struct proc *p = td->td_proc;
	size_t len;

	if (namelen > MAXLOGNAME)
		namelen = MAXLOGNAME;
	PROC_LOCK(p);
	SESS_LOCK(p->p_session);
	len = strlcpy(login, p->p_session->s_login, namelen) + 1;
	SESS_UNLOCK(p->p_session);
	PROC_UNLOCK(p);
	if (len > namelen)
		return (ERANGE);
	return (copyout(login, namebuf, len));
}

/*
 * Set login name.
 */
#ifndef _SYS_SYSPROTO_H_
struct setlogin_args {
	char	*namebuf;
};
#endif
/* ARGSUSED */
int
sys_setlogin(struct thread *td, struct setlogin_args *uap)
{

	return (kern_setlogin(td, uap->namebuf));
}

int
kern_setlogin(struct thread *td, const char * __capability namebuf)
{
	struct proc *p = td->td_proc;
	int error;
	char logintmp[MAXLOGNAME];

	CTASSERT(sizeof(p->p_session->s_login) >= sizeof(logintmp));

	error = priv_check(td, PRIV_PROC_SETLOGIN);
	if (error)
		return (error);
	error = copyinstr(namebuf, logintmp, sizeof(logintmp), NULL);
	if (error != 0) {
		if (error == ENAMETOOLONG)
			error = EINVAL;
		return (error);
	}
	AUDIT_ARG_LOGIN(logintmp);
	PROC_LOCK(p);
	SESS_LOCK(p->p_session);
	strcpy(p->p_session->s_login, logintmp);
	SESS_UNLOCK(p->p_session);
	PROC_UNLOCK(p);
	return (0);
}

void
setsugid(struct proc *p)
{

	PROC_LOCK_ASSERT(p, MA_OWNED);
	p->p_flag |= P_SUGID;
}

/*-
 * Change a process's effective uid.
 * Side effects: newcred->cr_uid and newcred->cr_uidinfo will be modified.
 * References: newcred must be an exclusive credential reference for the
 *             duration of the call.
 */
void
change_euid(struct ucred *newcred, struct uidinfo *euip)
{

	newcred->cr_uid = euip->ui_uid;
	uihold(euip);
	uifree(newcred->cr_uidinfo);
	newcred->cr_uidinfo = euip;
}

/*-
 * Change a process's effective gid.
 * Side effects: newcred->cr_gid will be modified.
 * References: newcred must be an exclusive credential reference for the
 *             duration of the call.
 */
void
change_egid(struct ucred *newcred, gid_t egid)
{

	newcred->cr_groups[0] = egid;
}

/*-
 * Change a process's real uid.
 * Side effects: newcred->cr_ruid will be updated, newcred->cr_ruidinfo
 *               will be updated, and the old and new cr_ruidinfo proc
 *               counts will be updated.
 * References: newcred must be an exclusive credential reference for the
 *             duration of the call.
 */
void
change_ruid(struct ucred *newcred, struct uidinfo *ruip)
{

	(void)chgproccnt(newcred->cr_ruidinfo, -1, 0);
	newcred->cr_ruid = ruip->ui_uid;
	uihold(ruip);
	uifree(newcred->cr_ruidinfo);
	newcred->cr_ruidinfo = ruip;
	(void)chgproccnt(newcred->cr_ruidinfo, 1, 0);
}

/*-
 * Change a process's real gid.
 * Side effects: newcred->cr_rgid will be updated.
 * References: newcred must be an exclusive credential reference for the
 *             duration of the call.
 */
void
change_rgid(struct ucred *newcred, gid_t rgid)
{

	newcred->cr_rgid = rgid;
}

/*-
 * Change a process's saved uid.
 * Side effects: newcred->cr_svuid will be updated.
 * References: newcred must be an exclusive credential reference for the
 *             duration of the call.
 */
void
change_svuid(struct ucred *newcred, uid_t svuid)
{

	newcred->cr_svuid = svuid;
}

/*-
 * Change a process's saved gid.
 * Side effects: newcred->cr_svgid will be updated.
 * References: newcred must be an exclusive credential reference for the
 *             duration of the call.
 */
void
change_svgid(struct ucred *newcred, gid_t svgid)
{

	newcred->cr_svgid = svgid;
}
// CHERI CHANGES START
// {
//   "updated": 20181127,
//   "target_type": "kernel",
//   "changes": [
//     "user_capabilities"
//   ]
// }
// CHERI CHANGES END<|MERGE_RESOLUTION|>--- conflicted
+++ resolved
@@ -299,7 +299,7 @@
 }
 
 int
-kern_getgroups(struct thread *td, u_int gidsetsize, gid_t * __capability gidset)
+kern_getgroups(struct thread *td, int gidsetsize, gid_t * __capability gidset)
 {
 	struct ucred *cred;
 	int ngrp, error;
@@ -809,21 +809,14 @@
 }
 
 int
-user_setgroups(struct thread *td, u_int gidsetsize,
+user_setgroups(struct thread *td, int gidsetsize,
     const gid_t * __capability gidset)
 {
 	gid_t smallgroups[XU_NGROUPS];
 	gid_t *groups;
-<<<<<<< HEAD
 	int error;
 
-	if (gidsetsize > ngroups_max + 1)
-=======
-	int gidsetsize, error;
-
-	gidsetsize = uap->gidsetsize;
 	if (gidsetsize > ngroups_max + 1 || gidsetsize < 0)
->>>>>>> 4bc2174a
 		return (EINVAL);
 
 	if (gidsetsize > XU_NGROUPS)
