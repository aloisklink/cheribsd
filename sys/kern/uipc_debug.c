--- conflicted
+++ resolved
@@ -494,11 +494,7 @@
 		db_printf("usage: show socket <addr>\n");
 		return;
 	}
-<<<<<<< HEAD
-	so = DB_DATA_PTR(addr, sizeof(*so));
-=======
 	so = DB_DATA_PTR(addr, struct socket);
->>>>>>> 5714f9f7
 
 	db_print_socket(so, "socket", 0);
 }
@@ -511,11 +507,7 @@
 		db_printf("usage: show sockbuf <addr>\n");
 		return;
 	}
-<<<<<<< HEAD
-	sb = DB_DATA_PTR(addr, sizeof(*sb));
-=======
 	sb = DB_DATA_PTR(addr, struct sockbuf);
->>>>>>> 5714f9f7
 
 	db_print_sockbuf(sb, "sockbuf", 0);
 }
@@ -528,11 +520,7 @@
 		db_printf("usage: show protosw <addr>\n");
 		return;
 	}
-<<<<<<< HEAD
-	pr = DB_DATA_PTR(addr, sizeof(*pr));
-=======
 	pr = DB_DATA_PTR(addr, struct protosw);
->>>>>>> 5714f9f7
 
 	db_print_protosw(pr, "protosw", 0);
 }
@@ -545,19 +533,11 @@
 		db_printf("usage: show protosw <addr>\n");
 		return;
 	}
-<<<<<<< HEAD
-	d = DB_DATA_PTR(addr, sizeof(*d));
-=======
 	d = DB_DATA_PTR(addr, struct domain);
->>>>>>> 5714f9f7
 
 	db_print_domain(d, "domain", 0);
 }
 #endif
-<<<<<<< HEAD
-
-=======
->>>>>>> 5714f9f7
 // CHERI CHANGES START
 // {
 //   "updated": 20200803,
