--- conflicted
+++ resolved
@@ -3,41 +3,12 @@
 #
 # Makefile for init_sysent
 
-<<<<<<< HEAD
-# Don't use an OBJDIR
-.OBJDIR: ${.CURDIR}
-
-.include <src.lua.mk>
-
-MAKESYSCALLS=	../tools/makesyscalls.lua
-SRCS=		capabilities.conf	\
-		syscalls.conf		\
-		syscalls.master
-GENERATED=	init_sysent.c		\
-		syscalls.c		\
-		systrace_args.c		\
-		../sys/syscall.h	\
-		../sys/syscall.mk	\
-		../sys/sysproto.h
-
-all:
-	@echo "make sysent only"
-
-# We .ORDER these explicitly so that we only run MAKESYSCALLS once, rather than
-# potentially once for each ${GENERATED} file.
-.ORDER: ${GENERATED}
-sysent: ${GENERATED}
-
-${GENERATED}: ${MAKESYSCALLS} ${SRCS}
-	${LUA} ${MAKESYSCALLS} syscalls.master syscalls.conf
-=======
-SYSENT_CONF=
 GENERATED=	init_sysent.c			\
 		syscalls.c			\
 		systrace_args.c			\
+		${SYSDIR}/sys/sysargmap.h	\
 		${SYSDIR}/sys/syscall.h		\
 		${SYSDIR}/sys/syscall.mk	\
 		${SYSDIR}/sys/sysproto.h
 
-.include "../conf/sysent.mk"
->>>>>>> 20614c0f
+.include "../conf/sysent.mk"