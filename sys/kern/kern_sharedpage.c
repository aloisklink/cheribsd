--- conflicted
+++ resolved
@@ -337,20 +337,12 @@
 			    compat32_svtk->sv_timekeep_off;
 		} else {
 #endif
-<<<<<<< HEAD
-#ifdef COMPAT_FREEBSD64
-			/*
-			 * freebsd64 and purecap share the same
-			 * timekeep data.
-			 */
-			if (host_svtk == NULL)
-				host_svtk = alloc_sv_tk();
+#if __has_feature(capabilities)
+			if ((flags & (SV_ABI_MASK | SV_CHERI)) ==
+			    (SV_ABI_FREEBSD | SV_CHERI)) {
 #else
-			KASSERT(host_svtk == NULL, ("Host already registered"));
-			host_svtk = alloc_sv_tk();
-#endif
-=======
 			if ((flags & SV_ABI_MASK) == SV_ABI_FREEBSD) {
+#endif
 				KASSERT(host_svtk == NULL,
 				    ("Host already registered"));
 				host_svtk = alloc_sv_tk();
@@ -358,7 +350,6 @@
 				KASSERT(host_svtk != NULL,
 				    ("Host not registered"));
 			}
->>>>>>> 21629e2a
 			sv->sv_timekeep_base = sv->sv_shared_page_base +
 			    host_svtk->sv_timekeep_off;
 #ifdef COMPAT_FREEBSD32
