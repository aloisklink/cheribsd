/*-
 * SPDX-License-Identifier: BSD-2-Clause-FreeBSD
 *
 * Copyright (c) 2010, 2012 Konstantin Belousov <kib@FreeBSD.org>
 * Copyright (c) 2015 The FreeBSD Foundation
 * All rights reserved.
 *
 * Portions of this software were developed by Konstantin Belousov
 * under sponsorship from the FreeBSD Foundation.
 *
 * Redistribution and use in source and binary forms, with or without
 * modification, are permitted provided that the following conditions
 * are met:
 * 1. Redistributions of source code must retain the above copyright
 *    notice, this list of conditions and the following disclaimer.
 * 2. Redistributions in binary form must reproduce the above copyright
 *    notice, this list of conditions and the following disclaimer in the
 *    documentation and/or other materials provided with the distribution.
 *
 * THIS SOFTWARE IS PROVIDED BY THE AUTHOR AND CONTRIBUTORS ``AS IS'' AND
 * ANY EXPRESS OR IMPLIED WARRANTIES, INCLUDING, BUT NOT LIMITED TO, THE
 * IMPLIED WARRANTIES OF MERCHANTABILITY AND FITNESS FOR A PARTICULAR PURPOSE
 * ARE DISCLAIMED.  IN NO EVENT SHALL THE AUTHOR OR CONTRIBUTORS BE LIABLE
 * FOR ANY DIRECT, INDIRECT, INCIDENTAL, SPECIAL, EXEMPLARY, OR CONSEQUENTIAL
 * DAMAGES (INCLUDING, BUT NOT LIMITED TO, PROCUREMENT OF SUBSTITUTE GOODS
 * OR SERVICES; LOSS OF USE, DATA, OR PROFITS; OR BUSINESS INTERRUPTION)
 * HOWEVER CAUSED AND ON ANY THEORY OF LIABILITY, WHETHER IN CONTRACT, STRICT
 * LIABILITY, OR TORT (INCLUDING NEGLIGENCE OR OTHERWISE) ARISING IN ANY WAY
 * OUT OF THE USE OF THIS SOFTWARE, EVEN IF ADVISED OF THE POSSIBILITY OF
 * SUCH DAMAGE.
 */

#include <sys/cdefs.h>
__FBSDID("$FreeBSD$");

#include "opt_vm.h"

#include <sys/param.h>
#include <sys/systm.h>
#include <sys/kernel.h>
#include <sys/lock.h>
#include <sys/malloc.h>
#include <sys/rwlock.h>
#include <sys/stddef.h>
#include <sys/sysent.h>
#include <sys/sysctl.h>
#include <sys/vdso.h>

#include <vm/vm.h>
#include <vm/vm_param.h>
#include <vm/pmap.h>
#include <vm/vm_extern.h>
#include <vm/vm_kern.h>
#include <vm/vm_map.h>
#include <vm/vm_object.h>
#include <vm/vm_page.h>
#include <vm/vm_pager.h>

static struct sx shared_page_alloc_sx;
static vm_object_t shared_page_obj;
static int shared_page_free;
char *shared_page_mapping;

#ifdef RANDOM_FENESTRASX
static struct vdso_fxrng_generation *fxrng_shpage_mapping;

static bool fxrng_enabled = true;
SYSCTL_BOOL(_debug, OID_AUTO, fxrng_vdso_enable, CTLFLAG_RWTUN, &fxrng_enabled,
    0, "Enable FXRNG VDSO");
#endif

void
shared_page_write(int base, int size, const void *data)
{

	bcopy(data, shared_page_mapping + base, size);
}

static int
shared_page_alloc_locked(int size, int align)
{
	int res;

	res = roundup(shared_page_free, align);
	if (res + size >= IDX_TO_OFF(shared_page_obj->size))
		res = -1;
	else
		shared_page_free = res + size;
	return (res);
}

int
shared_page_alloc(int size, int align)
{
	int res;

	sx_xlock(&shared_page_alloc_sx);
	res = shared_page_alloc_locked(size, align);
	sx_xunlock(&shared_page_alloc_sx);
	return (res);
}

int
shared_page_fill(int size, int align, const void *data)
{
	int res;

	sx_xlock(&shared_page_alloc_sx);
	res = shared_page_alloc_locked(size, align);
	if (res != -1)
		shared_page_write(res, size, data);
	sx_xunlock(&shared_page_alloc_sx);
	return (res);
}

static void
shared_page_init(void *dummy __unused)
{
	vm_page_t m;
	vm_ptr_t addr;

	sx_init(&shared_page_alloc_sx, "shpsx");
	shared_page_obj = vm_pager_allocate(OBJT_PHYS, 0, PAGE_SIZE,
	    VM_PROT_DEFAULT, 0, NULL);
	VM_OBJECT_WLOCK(shared_page_obj);
	m = vm_page_grab(shared_page_obj, 0, VM_ALLOC_ZERO);
	VM_OBJECT_WUNLOCK(shared_page_obj);
	vm_page_valid(m);
	vm_page_xunbusy(m);
	addr = kva_alloc(PAGE_SIZE);
	pmap_qenter(addr, &m, 1);
	shared_page_mapping = (char *)addr;
}

SYSINIT(shp, SI_SUB_EXEC, SI_ORDER_FIRST, (sysinit_cfunc_t)shared_page_init,
    NULL);

/*
 * Push the timehands update to the shared page.
 *
 * The lockless update scheme is similar to the one used to update the
 * in-kernel timehands, see sys/kern/kern_tc.c:tc_windup() (which
 * calls us after the timehands are updated).
 */
static void
timehands_update(struct vdso_sv_tk *svtk)
{
	struct vdso_timehands th;
	struct vdso_timekeep *tk;
	uint32_t enabled, idx;

	enabled = tc_fill_vdso_timehands(&th);
	th.th_gen = 0;
	idx = svtk->sv_timekeep_curr;
	if (++idx >= VDSO_TH_NUM)
		idx = 0;
	svtk->sv_timekeep_curr = idx;
	if (++svtk->sv_timekeep_gen == 0)
		svtk->sv_timekeep_gen = 1;

	tk = (struct vdso_timekeep *)(shared_page_mapping +
	    svtk->sv_timekeep_off);
	tk->tk_th[idx].th_gen = 0;
	atomic_thread_fence_rel();
	if (enabled)
		tk->tk_th[idx] = th;
	atomic_store_rel_32(&tk->tk_th[idx].th_gen, svtk->sv_timekeep_gen);
	atomic_store_rel_32(&tk->tk_current, idx);

	/*
	 * The ordering of the assignment to tk_enabled relative to
	 * the update of the vdso_timehands is not important.
	 */
	tk->tk_enabled = enabled;
}

#ifdef COMPAT_FREEBSD32
static void
timehands_update32(struct vdso_sv_tk *svtk)
{
	struct vdso_timehands32 th;
	struct vdso_timekeep32 *tk;
	uint32_t enabled, idx;

	enabled = tc_fill_vdso_timehands32(&th);
	th.th_gen = 0;
	idx = svtk->sv_timekeep_curr;
	if (++idx >= VDSO_TH_NUM)
		idx = 0;
	svtk->sv_timekeep_curr = idx;
	if (++svtk->sv_timekeep_gen == 0)
		svtk->sv_timekeep_gen = 1;

	tk = (struct vdso_timekeep32 *)(shared_page_mapping +
	    svtk->sv_timekeep_off);
	tk->tk_th[idx].th_gen = 0;
	atomic_thread_fence_rel();
	if (enabled)
		tk->tk_th[idx] = th;
	atomic_store_rel_32(&tk->tk_th[idx].th_gen, svtk->sv_timekeep_gen);
	atomic_store_rel_32(&tk->tk_current, idx);
	tk->tk_enabled = enabled;
}
#endif

/*
 * This is hackish, but easiest way to avoid creating list structures
 * that needs to be iterated over from the hardclock interrupt
 * context.
 */
static struct vdso_sv_tk *host_svtk;
#ifdef COMPAT_FREEBSD32
static struct vdso_sv_tk *compat32_svtk;
#endif

void
timekeep_push_vdso(void)
{

	if (host_svtk != NULL)
		timehands_update(host_svtk);
#ifdef COMPAT_FREEBSD32
	if (compat32_svtk != NULL)
		timehands_update32(compat32_svtk);
#endif
}

struct vdso_sv_tk *
alloc_sv_tk(void)
{
	struct vdso_sv_tk *svtk;
	int tk_base;
	uint32_t tk_ver;

	tk_ver = VDSO_TK_VER_CURR;
	svtk = malloc(sizeof(struct vdso_sv_tk), M_TEMP, M_WAITOK | M_ZERO);
	tk_base = shared_page_alloc(sizeof(struct vdso_timekeep) +
	    sizeof(struct vdso_timehands) * VDSO_TH_NUM, 16);
	KASSERT(tk_base != -1, ("tk_base -1 for native"));
	shared_page_write(tk_base + offsetof(struct vdso_timekeep, tk_ver),
	    sizeof(uint32_t), &tk_ver);
	svtk->sv_timekeep_off = tk_base;
	timekeep_push_vdso();
	return (svtk);
}

#ifdef COMPAT_FREEBSD32
struct vdso_sv_tk *
alloc_sv_tk_compat32(void)
{
	struct vdso_sv_tk *svtk;
	int tk_base;
	uint32_t tk_ver;

	svtk = malloc(sizeof(struct vdso_sv_tk), M_TEMP, M_WAITOK | M_ZERO);
	tk_ver = VDSO_TK_VER_CURR;
	tk_base = shared_page_alloc(sizeof(struct vdso_timekeep32) +
	    sizeof(struct vdso_timehands32) * VDSO_TH_NUM, 16);
	KASSERT(tk_base != -1, ("tk_base -1 for 32bit"));
	shared_page_write(tk_base + offsetof(struct vdso_timekeep32,
	    tk_ver), sizeof(uint32_t), &tk_ver);
	svtk->sv_timekeep_off = tk_base;
	timekeep_push_vdso();
	return (svtk);
}
#endif

#ifdef RANDOM_FENESTRASX
void
fxrng_push_seed_generation(uint64_t gen)
{
	if (fxrng_shpage_mapping == NULL || !fxrng_enabled)
		return;
	KASSERT(gen < INT32_MAX,
	    ("fxrng seed version shouldn't roll over a 32-bit counter "
	     "for approximately 456,000 years"));
	atomic_store_rel_32(&fxrng_shpage_mapping->fx_generation32,
	    (uint32_t)gen);
}

static void
alloc_sv_fxrng_generation(void)
{
	int base;

	/*
	 * Allocate a full cache line for the fxrng root generation (64-bit
	 * counter, or truncated 32-bit counter on ILP32 userspace).  It is
	 * important that the line is not shared with frequently dirtied data,
	 * and the shared page allocator lacks a __read_mostly mechanism.
	 * However, PAGE_SIZE is typically large relative to the amount of
	 * stuff we've got in it so far, so maybe the possible waste isn't an
	 * issue.
	 */
	base = shared_page_alloc(CACHE_LINE_SIZE, CACHE_LINE_SIZE);
	KASSERT(base != -1, ("%s: base allocation failed", __func__));
	fxrng_shpage_mapping = (void *)(shared_page_mapping + base);
	*fxrng_shpage_mapping = (struct vdso_fxrng_generation) {
		.fx_vdso_version = VDSO_FXRNG_VER_CURR,
	};
}
#endif /* RANDOM_FENESTRASX */

void
exec_sysvec_init(void *param)
{
	struct sysentvec *sv;
#ifdef RANDOM_FENESTRASX
	ptrdiff_t base;
#endif

	sv = (struct sysentvec *)param;
	if ((sv->sv_flags & SV_SHP) == 0)
		return;
	sv->sv_shared_page_obj = shared_page_obj;
	sv->sv_sigcode_base = sv->sv_shared_page_base +
	    shared_page_fill(*(sv->sv_szsigcode), 16, sv->sv_sigcode);
	if ((sv->sv_flags & SV_ABI_MASK) != SV_ABI_FREEBSD)
		return;
	if ((sv->sv_flags & SV_TIMEKEEP) != 0) {
#ifdef COMPAT_FREEBSD32
		if ((sv->sv_flags & SV_ILP32) != 0) {
			KASSERT(compat32_svtk == NULL,
			    ("Compat32 already registered"));
			compat32_svtk = alloc_sv_tk_compat32();
			sv->sv_timekeep_base = sv->sv_shared_page_base +
			    compat32_svtk->sv_timekeep_off;
		} else {
#endif
			KASSERT(host_svtk == NULL, ("Host already registered"));
			host_svtk = alloc_sv_tk();
			sv->sv_timekeep_base = sv->sv_shared_page_base +
			    host_svtk->sv_timekeep_off;
#ifdef COMPAT_FREEBSD32
		}
#endif
	}
#ifdef RANDOM_FENESTRASX
	if ((sv->sv_flags & SV_RNG_SEED_VER) != 0) {
		/*
		 * Only allocate a single VDSO entry for multiple sysentvecs,
		 * i.e., native and COMPAT32.
		 */
		if (fxrng_shpage_mapping == NULL)
			alloc_sv_fxrng_generation();
		base = (char *)fxrng_shpage_mapping - shared_page_mapping;
		sv->sv_fxrng_gen_base = sv->sv_shared_page_base + base;
	}
#endif
}

void
exec_sysvec_init_secondary(struct sysentvec *sv, struct sysentvec *sv2)
{
	MPASS((sv2->sv_flags & SV_ABI_MASK) == (sv->sv_flags & SV_ABI_MASK));
	MPASS((sv2->sv_flags & SV_TIMEKEEP) == (sv->sv_flags & SV_TIMEKEEP));
	MPASS((sv2->sv_flags & SV_SHP) != 0 && (sv->sv_flags & SV_SHP) != 0);
	MPASS((sv2->sv_flags & SV_RNG_SEED_VER) ==
	    (sv->sv_flags & SV_RNG_SEED_VER));

	sv2->sv_shared_page_obj = sv->sv_shared_page_obj;
	sv2->sv_sigcode_base = sv2->sv_shared_page_base +
	    (sv->sv_sigcode_base - sv->sv_shared_page_base);
	if ((sv2->sv_flags & SV_ABI_MASK) != SV_ABI_FREEBSD)
		return;
	if ((sv2->sv_flags & SV_TIMEKEEP) != 0) {
		sv2->sv_timekeep_base = sv2->sv_shared_page_base +
		    (sv->sv_timekeep_base - sv->sv_shared_page_base);
	}
<<<<<<< HEAD
}
// CHERI CHANGES START
// {
//   "updated": 20200706,
//   "target_type": "kernel",
//   "changes_purecap": [
//     "pointer_as_integer"
//   ]
// }
// CHERI CHANGES END
=======
	if ((sv2->sv_flags & SV_RNG_SEED_VER) != 0) {
		sv2->sv_fxrng_gen_base = sv2->sv_shared_page_base +
		    (sv->sv_fxrng_gen_base - sv->sv_shared_page_base);
	}
}
>>>>>>> 1c805888
<|MERGE_RESOLUTION|>--- conflicted
+++ resolved
@@ -367,7 +367,10 @@
 		sv2->sv_timekeep_base = sv2->sv_shared_page_base +
 		    (sv->sv_timekeep_base - sv->sv_shared_page_base);
 	}
-<<<<<<< HEAD
+	if ((sv2->sv_flags & SV_RNG_SEED_VER) != 0) {
+		sv2->sv_fxrng_gen_base = sv2->sv_shared_page_base +
+		    (sv->sv_fxrng_gen_base - sv->sv_shared_page_base);
+	}
 }
 // CHERI CHANGES START
 // {
@@ -377,11 +380,4 @@
 //     "pointer_as_integer"
 //   ]
 // }
-// CHERI CHANGES END
-=======
-	if ((sv2->sv_flags & SV_RNG_SEED_VER) != 0) {
-		sv2->sv_fxrng_gen_base = sv2->sv_shared_page_base +
-		    (sv->sv_fxrng_gen_base - sv->sv_shared_page_base);
-	}
-}
->>>>>>> 1c805888
+// CHERI CHANGES END