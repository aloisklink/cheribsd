/*-
 * SPDX-License-Identifier: BSD-2-Clause-FreeBSD
 *
 * Copyright (c) 2010, 2012 Konstantin Belousov <kib@FreeBSD.org>
 * Copyright (c) 2015 The FreeBSD Foundation
 * All rights reserved.
 *
 * Portions of this software were developed by Konstantin Belousov
 * under sponsorship from the FreeBSD Foundation.
 *
 * Redistribution and use in source and binary forms, with or without
 * modification, are permitted provided that the following conditions
 * are met:
 * 1. Redistributions of source code must retain the above copyright
 *    notice, this list of conditions and the following disclaimer.
 * 2. Redistributions in binary form must reproduce the above copyright
 *    notice, this list of conditions and the following disclaimer in the
 *    documentation and/or other materials provided with the distribution.
 *
 * THIS SOFTWARE IS PROVIDED BY THE AUTHOR AND CONTRIBUTORS ``AS IS'' AND
 * ANY EXPRESS OR IMPLIED WARRANTIES, INCLUDING, BUT NOT LIMITED TO, THE
 * IMPLIED WARRANTIES OF MERCHANTABILITY AND FITNESS FOR A PARTICULAR PURPOSE
 * ARE DISCLAIMED.  IN NO EVENT SHALL THE AUTHOR OR CONTRIBUTORS BE LIABLE
 * FOR ANY DIRECT, INDIRECT, INCIDENTAL, SPECIAL, EXEMPLARY, OR CONSEQUENTIAL
 * DAMAGES (INCLUDING, BUT NOT LIMITED TO, PROCUREMENT OF SUBSTITUTE GOODS
 * OR SERVICES; LOSS OF USE, DATA, OR PROFITS; OR BUSINESS INTERRUPTION)
 * HOWEVER CAUSED AND ON ANY THEORY OF LIABILITY, WHETHER IN CONTRACT, STRICT
 * LIABILITY, OR TORT (INCLUDING NEGLIGENCE OR OTHERWISE) ARISING IN ANY WAY
 * OUT OF THE USE OF THIS SOFTWARE, EVEN IF ADVISED OF THE POSSIBILITY OF
 * SUCH DAMAGE.
 */

#include <sys/cdefs.h>
__FBSDID("$FreeBSD$");

#include "opt_vm.h"

#include <sys/param.h>
#include <sys/systm.h>
#include <sys/kernel.h>
#include <sys/lock.h>
#include <sys/malloc.h>
#include <sys/rwlock.h>
#include <sys/sysent.h>
#include <sys/sysctl.h>
#include <sys/vdso.h>

#include <vm/vm.h>
#include <vm/vm_param.h>
#include <vm/pmap.h>
#include <vm/vm_extern.h>
#include <vm/vm_kern.h>
#include <vm/vm_map.h>
#include <vm/vm_object.h>
#include <vm/vm_page.h>
#include <vm/vm_pager.h>

static struct sx shared_page_alloc_sx;
static vm_object_t shared_page_obj;
static int shared_page_free;
char *shared_page_mapping;

void
shared_page_write(int base, int size, const void *data)
{

	bcopy(data, shared_page_mapping + base, size);
}

static int
shared_page_alloc_locked(int size, int align)
{
	int res;

	res = roundup(shared_page_free, align);
	if (res + size >= IDX_TO_OFF(shared_page_obj->size))
		res = -1;
	else
		shared_page_free = res + size;
	return (res);
}

int
shared_page_alloc(int size, int align)
{
	int res;

	sx_xlock(&shared_page_alloc_sx);
	res = shared_page_alloc_locked(size, align);
	sx_xunlock(&shared_page_alloc_sx);
	return (res);
}

int
shared_page_fill(int size, int align, const void *data)
{
	int res;

	sx_xlock(&shared_page_alloc_sx);
	res = shared_page_alloc_locked(size, align);
	if (res != -1)
		shared_page_write(res, size, data);
	sx_xunlock(&shared_page_alloc_sx);
	return (res);
}

static void
shared_page_init(void *dummy __unused)
{
	vm_page_t m;
	vm_ptr_t addr;

	sx_init(&shared_page_alloc_sx, "shpsx");
	shared_page_obj = vm_pager_allocate(OBJT_PHYS, 0, PAGE_SIZE,
	    VM_PROT_DEFAULT, 0, NULL);
	VM_OBJECT_WLOCK(shared_page_obj);
	m = vm_page_grab(shared_page_obj, 0, VM_ALLOC_ZERO);
	VM_OBJECT_WUNLOCK(shared_page_obj);
	vm_page_valid(m);
	vm_page_xunbusy(m);
	addr = kva_alloc(PAGE_SIZE);
	pmap_qenter(addr, &m, 1);
	shared_page_mapping = (char *)addr;
}

SYSINIT(shp, SI_SUB_EXEC, SI_ORDER_FIRST, (sysinit_cfunc_t)shared_page_init,
    NULL);

/*
 * Push the timehands update to the shared page.
 *
 * The lockless update scheme is similar to the one used to update the
 * in-kernel timehands, see sys/kern/kern_tc.c:tc_windup() (which
 * calls us after the timehands are updated).
 */
static void
timehands_update(struct vdso_sv_tk *svtk)
{
	struct vdso_timehands th;
	struct vdso_timekeep *tk;
	uint32_t enabled, idx;

	enabled = tc_fill_vdso_timehands(&th);
	th.th_gen = 0;
	idx = svtk->sv_timekeep_curr;
	if (++idx >= VDSO_TH_NUM)
		idx = 0;
	svtk->sv_timekeep_curr = idx;
	if (++svtk->sv_timekeep_gen == 0)
		svtk->sv_timekeep_gen = 1;

	tk = (struct vdso_timekeep *)(shared_page_mapping +
	    svtk->sv_timekeep_off);
	tk->tk_th[idx].th_gen = 0;
	atomic_thread_fence_rel();
	if (enabled)
		tk->tk_th[idx] = th;
	atomic_store_rel_32(&tk->tk_th[idx].th_gen, svtk->sv_timekeep_gen);
	atomic_store_rel_32(&tk->tk_current, idx);

	/*
	 * The ordering of the assignment to tk_enabled relative to
	 * the update of the vdso_timehands is not important.
	 */
	tk->tk_enabled = enabled;
}

#ifdef COMPAT_FREEBSD32
static void
timehands_update32(struct vdso_sv_tk *svtk)
{
	struct vdso_timehands32 th;
	struct vdso_timekeep32 *tk;
	uint32_t enabled, idx;

	enabled = tc_fill_vdso_timehands32(&th);
	th.th_gen = 0;
	idx = svtk->sv_timekeep_curr;
	if (++idx >= VDSO_TH_NUM)
		idx = 0;
	svtk->sv_timekeep_curr = idx;
	if (++svtk->sv_timekeep_gen == 0)
		svtk->sv_timekeep_gen = 1;

	tk = (struct vdso_timekeep32 *)(shared_page_mapping +
	    svtk->sv_timekeep_off);
	tk->tk_th[idx].th_gen = 0;
	atomic_thread_fence_rel();
	if (enabled)
		tk->tk_th[idx] = th;
	atomic_store_rel_32(&tk->tk_th[idx].th_gen, svtk->sv_timekeep_gen);
	atomic_store_rel_32(&tk->tk_current, idx);
	tk->tk_enabled = enabled;
}
#endif

/*
 * This is hackish, but easiest way to avoid creating list structures
 * that needs to be iterated over from the hardclock interrupt
 * context.
 */
static struct vdso_sv_tk *host_svtk;
#ifdef COMPAT_FREEBSD32
static struct vdso_sv_tk *compat32_svtk;
#endif

void
timekeep_push_vdso(void)
{

	if (host_svtk != NULL)
		timehands_update(host_svtk);
#ifdef COMPAT_FREEBSD32
	if (compat32_svtk != NULL)
		timehands_update32(compat32_svtk);
#endif
}

struct vdso_sv_tk *
alloc_sv_tk(void)
{
	struct vdso_sv_tk *svtk;
	int tk_base;
	uint32_t tk_ver;

	tk_ver = VDSO_TK_VER_CURR;
	svtk = malloc(sizeof(struct vdso_sv_tk), M_TEMP, M_WAITOK | M_ZERO);
	tk_base = shared_page_alloc(sizeof(struct vdso_timekeep) +
	    sizeof(struct vdso_timehands) * VDSO_TH_NUM, 16);
	KASSERT(tk_base != -1, ("tk_base -1 for native"));
	shared_page_write(tk_base + offsetof(struct vdso_timekeep, tk_ver),
	    sizeof(uint32_t), &tk_ver);
	svtk->sv_timekeep_off = tk_base;
	timekeep_push_vdso();
	return (svtk);
}

#ifdef COMPAT_FREEBSD32
struct vdso_sv_tk *
alloc_sv_tk_compat32(void)
{
	struct vdso_sv_tk *svtk;
	int tk_base;
	uint32_t tk_ver;

	svtk = malloc(sizeof(struct vdso_sv_tk), M_TEMP, M_WAITOK | M_ZERO);
	tk_ver = VDSO_TK_VER_CURR;
	tk_base = shared_page_alloc(sizeof(struct vdso_timekeep32) +
	    sizeof(struct vdso_timehands32) * VDSO_TH_NUM, 16);
	KASSERT(tk_base != -1, ("tk_base -1 for 32bit"));
	shared_page_write(tk_base + offsetof(struct vdso_timekeep32,
	    tk_ver), sizeof(uint32_t), &tk_ver);
	svtk->sv_timekeep_off = tk_base;
	timekeep_push_vdso();
	return (svtk);
}
#endif

void
exec_sysvec_init(void *param)
{
	struct sysentvec *sv;

	sv = (struct sysentvec *)param;
	if ((sv->sv_flags & SV_SHP) == 0)
		return;
	sv->sv_shared_page_obj = shared_page_obj;
	sv->sv_sigcode_base = sv->sv_shared_page_base +
	    shared_page_fill(*(sv->sv_szsigcode), 16, sv->sv_sigcode);
	if ((sv->sv_flags & SV_ABI_MASK) != SV_ABI_FREEBSD)
		return;
	if ((sv->sv_flags & SV_TIMEKEEP) != 0) {
#ifdef COMPAT_FREEBSD32
		if ((sv->sv_flags & SV_ILP32) != 0) {
			KASSERT(compat32_svtk == NULL,
			    ("Compat32 already registered"));
			compat32_svtk = alloc_sv_tk_compat32();
			sv->sv_timekeep_base = sv->sv_shared_page_base +
			    compat32_svtk->sv_timekeep_off;
		} else {
#endif
			KASSERT(host_svtk == NULL, ("Host already registered"));
			host_svtk = alloc_sv_tk();
			sv->sv_timekeep_base = sv->sv_shared_page_base +
			    host_svtk->sv_timekeep_off;
#ifdef COMPAT_FREEBSD32
		}
#endif
	}
}
<<<<<<< HEAD
// CHERI CHANGES START
// {
//   "updated": 20200706,
//   "target_type": "kernel",
//   "changes_purecap": [
//     "pointer_as_integer"
//   ]
// }
// CHERI CHANGES END
=======

void
exec_sysvec_init_secondary(struct sysentvec *sv, struct sysentvec *sv2)
{
	MPASS((sv2->sv_flags & SV_ABI_MASK) == (sv->sv_flags & SV_ABI_MASK));
	MPASS((sv2->sv_flags & SV_TIMEKEEP) == (sv->sv_flags & SV_TIMEKEEP));
	MPASS((sv2->sv_flags & SV_SHP) != 0 && (sv->sv_flags & SV_SHP) != 0);

	sv2->sv_shared_page_obj = sv->sv_shared_page_obj;
	sv2->sv_sigcode_base = sv2->sv_shared_page_base +
	    (sv->sv_sigcode_base - sv->sv_shared_page_base);
	if ((sv2->sv_flags & SV_ABI_MASK) != SV_ABI_FREEBSD)
		return;
	if ((sv2->sv_flags & SV_TIMEKEEP) != 0) {
		sv2->sv_timekeep_base = sv2->sv_shared_page_base +
		    (sv->sv_timekeep_base - sv->sv_shared_page_base);
	}
}
>>>>>>> d4b709e2
<|MERGE_RESOLUTION|>--- conflicted
+++ resolved
@@ -288,17 +288,6 @@
 #endif
 	}
 }
-<<<<<<< HEAD
-// CHERI CHANGES START
-// {
-//   "updated": 20200706,
-//   "target_type": "kernel",
-//   "changes_purecap": [
-//     "pointer_as_integer"
-//   ]
-// }
-// CHERI CHANGES END
-=======
 
 void
 exec_sysvec_init_secondary(struct sysentvec *sv, struct sysentvec *sv2)
@@ -317,4 +306,12 @@
 		    (sv->sv_timekeep_base - sv->sv_shared_page_base);
 	}
 }
->>>>>>> d4b709e2
+// CHERI CHANGES START
+// {
+//   "updated": 20200706,
+//   "target_type": "kernel",
+//   "changes_purecap": [
+//     "pointer_as_integer"
+//   ]
+// }
+// CHERI CHANGES END