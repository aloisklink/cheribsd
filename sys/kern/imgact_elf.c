--- conflicted
+++ resolved
@@ -2114,15 +2114,11 @@
 		if (td->td_si.si_signo != 0) {
 			pl.pl_event = PL_EVENT_SIGNAL;
 			pl.pl_flags |= PL_FLAG_SI;
-<<<<<<< HEAD
-			siginfo_to_siginfo_native(&td->td_si, &pl.pl_siginfo);
-=======
 #if defined(COMPAT_FREEBSD32) && __ELF_WORD_SIZE == 32
 			siginfo_to_siginfo32(&td->td_si, &pl.pl_siginfo);
 #else
-			pl.pl_siginfo = td->td_si;
-#endif
->>>>>>> 131ea5a7
+			siginfo_to_siginfo_native(&td->td_si, &pl.pl_siginfo);
+#endif
 		}
 		strcpy(pl.pl_tdname, td->td_name);
 		/* XXX TODO: supply more information in struct ptrace_lwpinfo*/
