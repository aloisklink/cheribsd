/*-
 * SPDX-License-Identifier: BSD-3-Clause
 *
 * Copyright (c) 2017 Dell EMC
 * Copyright (c) 2000-2001, 2003 David O'Brien
 * Copyright (c) 1995-1996 Søren Schmidt
 * Copyright (c) 1996 Peter Wemm
 * All rights reserved.
 *
 * Redistribution and use in source and binary forms, with or without
 * modification, are permitted provided that the following conditions
 * are met:
 * 1. Redistributions of source code must retain the above copyright
 *    notice, this list of conditions and the following disclaimer
 *    in this position and unchanged.
 * 2. Redistributions in binary form must reproduce the above copyright
 *    notice, this list of conditions and the following disclaimer in the
 *    documentation and/or other materials provided with the distribution.
 * 3. The name of the author may not be used to endorse or promote products
 *    derived from this software without specific prior written permission
 *
 * THIS SOFTWARE IS PROVIDED BY THE AUTHOR ``AS IS'' AND ANY EXPRESS OR
 * IMPLIED WARRANTIES, INCLUDING, BUT NOT LIMITED TO, THE IMPLIED WARRANTIES
 * OF MERCHANTABILITY AND FITNESS FOR A PARTICULAR PURPOSE ARE DISCLAIMED.
 * IN NO EVENT SHALL THE AUTHOR BE LIABLE FOR ANY DIRECT, INDIRECT,
 * INCIDENTAL, SPECIAL, EXEMPLARY, OR CONSEQUENTIAL DAMAGES (INCLUDING, BUT
 * NOT LIMITED TO, PROCUREMENT OF SUBSTITUTE GOODS OR SERVICES; LOSS OF USE,
 * DATA, OR PROFITS; OR BUSINESS INTERRUPTION) HOWEVER CAUSED AND ON ANY
 * THEORY OF LIABILITY, WHETHER IN CONTRACT, STRICT LIABILITY, OR TORT
 * (INCLUDING NEGLIGENCE OR OTHERWISE) ARISING IN ANY WAY OUT OF THE USE OF
 * THIS SOFTWARE, EVEN IF ADVISED OF THE POSSIBILITY OF SUCH DAMAGE.
 */

#include <sys/cdefs.h>
__FBSDID("$FreeBSD$");

#include "opt_capsicum.h"

#include <sys/param.h>
#include <sys/capsicum.h>
#include <sys/compressor.h>
#include <sys/exec.h>
#include <sys/fcntl.h>
#include <sys/imgact.h>
#include <sys/imgact_elf.h>
#include <sys/jail.h>
#include <sys/kernel.h>
#include <sys/lock.h>
#include <sys/malloc.h>
#include <sys/mount.h>
#include <sys/mman.h>
#include <sys/namei.h>
#include <sys/pioctl.h>
#include <sys/proc.h>
#include <sys/procfs.h>
#include <sys/ptrace.h>
#include <sys/racct.h>
#include <sys/resourcevar.h>
#include <sys/rwlock.h>
#include <sys/sbuf.h>
#include <sys/sf_buf.h>
#include <sys/smp.h>
#include <sys/systm.h>
#include <sys/signalvar.h>
#include <sys/stat.h>
#include <sys/sx.h>
#include <sys/syscall.h>
#include <sys/sysctl.h>
#include <sys/sysent.h>
#include <sys/vnode.h>
#include <sys/syslog.h>
#include <sys/eventhandler.h>
#include <sys/user.h>

#include <vm/vm.h>
#include <vm/vm_kern.h>
#include <vm/vm_param.h>
#include <vm/pmap.h>
#include <vm/vm_map.h>
#include <vm/vm_object.h>
#include <vm/vm_extern.h>

#include <machine/elf.h>
#include <machine/md_var.h>

#define ELF_NOTE_ROUNDSIZE	4
#define OLD_EI_BRAND	8

/*
 * ELF_ABI_NAME is a string name of the ELF ABI.  ELF_ABI_ID is used
 * to build variable names.
 */
#ifdef __ELF_CHERI
#define	ELF_ABI_NAME	__XSTRING(__CONCAT(ELF, __CONCAT(__ELF_WORD_SIZE, C)))
#define	ELF_ABI_ID	__CONCAT(elf, __CONCAT(__ELF_WORD_SIZE, c))
#else
#define	ELF_ABI_NAME	__XSTRING(__CONCAT(ELF, __ELF_WORD_SIZE))
#define	ELF_ABI_ID	__CONCAT(elf, __ELF_WORD_SIZE)
#endif

static int __elfN(check_header)(const Elf_Ehdr *hdr);
static Elf_Brandinfo *__elfN(get_brandinfo)(struct image_params *imgp,
    const char *interp, int32_t *osrel, uint32_t *fctl0);
static int __elfN(load_file)(struct proc *p, const char *file, u_long *addr,
    u_long *end_addr, u_long *entry);
static int __elfN(load_section)(struct image_params *imgp, vm_ooffset_t offset,
    vm_offset_t vmaddr, size_t memsz, size_t filsz, vm_prot_t prot);
static int __CONCAT(exec_, __elfN(imgact))(struct image_params *imgp);
static bool __elfN(freebsd_trans_osrel)(const Elf_Note *note,
    int32_t *osrel);
static bool kfreebsd_trans_osrel(const Elf_Note *note, int32_t *osrel);
static boolean_t __elfN(check_note)(struct image_params *imgp,
    Elf_Brandnote *checknote, int32_t *osrel, uint32_t *fctl0);
static vm_prot_t __elfN(trans_prot)(Elf_Word);
static Elf_Word __elfN(untrans_prot)(vm_prot_t);
static int __elfN(copyout)(vm_map_t map, caddr_t kaddr, vm_offset_t uaddr,
    size_t sz);

SYSCTL_NODE(_kern, OID_AUTO, ELF_ABI_ID, CTLFLAG_RW, 0,
    "");

#define	CORE_BUF_SIZE	(16 * 1024)

#define	ELF_NODE_OID	__CONCAT(_kern_, ELF_ABI_ID)

int __elfN(fallback_brand) = -1;
SYSCTL_INT(ELF_NODE_OID, OID_AUTO,
    fallback_brand, CTLFLAG_RWTUN, &__elfN(fallback_brand), 0,
    ELF_ABI_NAME " brand of last resort");

static int elf_legacy_coredump = 0;
SYSCTL_INT(_debug, OID_AUTO, __elfN(legacy_coredump), CTLFLAG_RW, 
    &elf_legacy_coredump, 0,
    "include all and only RW pages in core dumps");

int __elfN(nxstack) =
#if defined(__amd64__) || defined(__powerpc64__) /* both 64 and 32 bit */ || \
    (defined(__arm__) && __ARM_ARCH >= 7) || defined(__aarch64__) || \
    defined(__riscv)
	1;
#else
	0;
#endif
SYSCTL_INT(ELF_NODE_OID, OID_AUTO,
    nxstack, CTLFLAG_RW, &__elfN(nxstack), 0,
    ELF_ABI_NAME ": enable non-executable stack");

#if __ELF_WORD_SIZE == 32 && (defined(__amd64__) || defined(__i386__))
int i386_read_exec = 0;
SYSCTL_INT(_kern_elf32, OID_AUTO, read_exec, CTLFLAG_RW, &i386_read_exec, 0,
    "enable execution from readable segments");
#endif

static u_long __elfN(pie_base) = ET_DYN_LOAD_ADDR;
static int
sysctl_pie_base(SYSCTL_HANDLER_ARGS)
{
	u_long val;
	int error;

	val = __elfN(pie_base);
	error = sysctl_handle_long(oidp, &val, 0, req);
	if (error != 0 || req->newptr == NULL)
		return (error);
	if ((val & PAGE_MASK) != 0)
		return (EINVAL);
	__elfN(pie_base) = val;
	return (0);
}
SYSCTL_PROC(ELF_NODE_OID, OID_AUTO, pie_base,
    CTLTYPE_ULONG | CTLFLAG_MPSAFE | CTLFLAG_RW, NULL, 0,
    sysctl_pie_base, "LU",
    "PIE load base without randomization");

SYSCTL_NODE(ELF_NODE_OID, OID_AUTO, aslr, CTLFLAG_RW, 0,
    "");
#define	ASLR_NODE_OID	__CONCAT(ELF_NODE_OID, _aslr)

static int __elfN(aslr_enabled) = 0;
SYSCTL_INT(ASLR_NODE_OID, OID_AUTO, enable, CTLFLAG_RWTUN,
    &__elfN(aslr_enabled), 0,
    ELF_ABI_NAME
    ": enable address map randomization");

static int __elfN(pie_aslr_enabled) = 0;
SYSCTL_INT(ASLR_NODE_OID, OID_AUTO, pie_enable, CTLFLAG_RWTUN,
    &__elfN(pie_aslr_enabled), 0,
    ELF_ABI_NAME
    ": enable address map randomization for PIE binaries");

static int __elfN(aslr_honor_sbrk) = 1;
SYSCTL_INT(ASLR_NODE_OID, OID_AUTO, honor_sbrk, CTLFLAG_RW,
    &__elfN(aslr_honor_sbrk), 0,
    ELF_ABI_NAME ": assume sbrk is used");

static int __elfN(aslr_stack_gap) = 3;
SYSCTL_INT(ASLR_NODE_OID, OID_AUTO, stack_gap, CTLFLAG_RW,
    &__elfN(aslr_stack_gap), 0,
    ELF_ABI_NAME
    ": maximum percentage of main stack to waste on a random gap");

static Elf_Brandinfo *elf_brand_list[MAX_BRANDS];

#define	aligned(a, t)	(rounddown2((u_long)(a), sizeof(t)) == (u_long)(a))

static const char FREEBSD_ABI_VENDOR[] = "FreeBSD";

Elf_Brandnote __elfN(freebsd_brandnote) = {
	.hdr.n_namesz	= sizeof(FREEBSD_ABI_VENDOR),
	.hdr.n_descsz	= sizeof(int32_t),
	.hdr.n_type	= NT_FREEBSD_ABI_TAG,
	.vendor		= FREEBSD_ABI_VENDOR,
	.flags		= BN_TRANSLATE_OSREL,
	.trans_osrel	= __elfN(freebsd_trans_osrel)
};

static bool
__elfN(freebsd_trans_osrel)(const Elf_Note *note, int32_t *osrel)
{
	uintptr_t p;

	p = (uintptr_t)(note + 1);
	p += roundup2(note->n_namesz, ELF_NOTE_ROUNDSIZE);
	*osrel = *(const int32_t *)(p);

	return (true);
}

static const char GNU_ABI_VENDOR[] = "GNU";
static int GNU_KFREEBSD_ABI_DESC = 3;

Elf_Brandnote __elfN(kfreebsd_brandnote) = {
	.hdr.n_namesz	= sizeof(GNU_ABI_VENDOR),
	.hdr.n_descsz	= 16,	/* XXX at least 16 */
	.hdr.n_type	= 1,
	.vendor		= GNU_ABI_VENDOR,
	.flags		= BN_TRANSLATE_OSREL,
	.trans_osrel	= kfreebsd_trans_osrel
};

static bool
kfreebsd_trans_osrel(const Elf_Note *note, int32_t *osrel)
{
	const Elf32_Word *desc;
	uintptr_t p;

	p = (uintptr_t)(note + 1);
	p += roundup2(note->n_namesz, ELF_NOTE_ROUNDSIZE);

	desc = (const Elf32_Word *)p;
	if (desc[0] != GNU_KFREEBSD_ABI_DESC)
		return (false);

	/*
	 * Debian GNU/kFreeBSD embed the earliest compatible kernel version
	 * (__FreeBSD_version: <major><two digit minor>Rxx) in the LSB way.
	 */
	*osrel = desc[1] * 100000 + desc[2] * 1000 + desc[3];

	return (true);
}

int
__elfN(insert_brand_entry)(Elf_Brandinfo *entry)
{
	int i;

	for (i = 0; i < MAX_BRANDS; i++) {
		if (elf_brand_list[i] == NULL) {
			elf_brand_list[i] = entry;
			break;
		}
	}
	if (i == MAX_BRANDS) {
		printf("WARNING: %s: could not insert brandinfo entry: %p\n",
			__func__, entry);
		return (-1);
	}
	return (0);
}

int
__elfN(remove_brand_entry)(Elf_Brandinfo *entry)
{
	int i;

	for (i = 0; i < MAX_BRANDS; i++) {
		if (elf_brand_list[i] == entry) {
			elf_brand_list[i] = NULL;
			break;
		}
	}
	if (i == MAX_BRANDS)
		return (-1);
	return (0);
}

int
__elfN(brand_inuse)(Elf_Brandinfo *entry)
{
	struct proc *p;
	int rval = FALSE;

	sx_slock(&allproc_lock);
	FOREACH_PROC_IN_SYSTEM(p) {
		if (p->p_sysent == entry->sysvec) {
			rval = TRUE;
			break;
		}
	}
	sx_sunlock(&allproc_lock);

	return (rval);
}

static Elf_Brandinfo *
__elfN(get_brandinfo)(struct image_params *imgp, const char *interp,
    int32_t *osrel, uint32_t *fctl0)
{
	const Elf_Ehdr *hdr = (const Elf_Ehdr *)imgp->image_header;
	Elf_Brandinfo *bi, *bi_m;
	boolean_t ret;
	int i, interp_name_len;

	interp_name_len = interp != NULL ? strlen(interp) + 1 : 0;

	/*
	 * We support four types of branding -- (1) the ELF EI_OSABI field
	 * that SCO added to the ELF spec, (2) FreeBSD 3.x's traditional string
	 * branding w/in the ELF header, (3) path of the `interp_path'
	 * field, and (4) the ".note.ABI-tag" ELF section.
	 */

	/* Look for an ".note.ABI-tag" ELF section */
	bi_m = NULL;
	for (i = 0; i < MAX_BRANDS; i++) {
		bi = elf_brand_list[i];
		if (bi == NULL)
			continue;
		if (interp != NULL && (bi->flags & BI_BRAND_ONLY_STATIC) != 0)
			continue;
		if (hdr->e_machine == bi->machine && (bi->flags &
		    (BI_BRAND_NOTE|BI_BRAND_NOTE_MANDATORY)) != 0) {
			ret = __elfN(check_note)(imgp, bi->brand_note, osrel,
			    fctl0);
			/* Give brand a chance to veto check_note's guess */
			if (ret && bi->header_supported)
				ret = bi->header_supported(imgp);
			/*
			 * If note checker claimed the binary, but the
			 * interpreter path in the image does not
			 * match default one for the brand, try to
			 * search for other brands with the same
			 * interpreter.  Either there is better brand
			 * with the right interpreter, or, failing
			 * this, we return first brand which accepted
			 * our note and, optionally, header.
			 */
			if (ret && bi_m == NULL && interp != NULL &&
			    (bi->interp_path == NULL ||
			    (strlen(bi->interp_path) + 1 != interp_name_len ||
			    strncmp(interp, bi->interp_path, interp_name_len)
			    != 0))) {
				bi_m = bi;
				ret = 0;
			}
			if (ret)
				return (bi);
		}
	}
	if (bi_m != NULL)
		return (bi_m);

	/* If the executable has a brand, search for it in the brand list. */
	for (i = 0; i < MAX_BRANDS; i++) {
		bi = elf_brand_list[i];
		if (bi == NULL || (bi->flags & BI_BRAND_NOTE_MANDATORY) != 0 ||
		    (interp != NULL && (bi->flags & BI_BRAND_ONLY_STATIC) != 0))
			continue;
		if (hdr->e_machine == bi->machine &&
		    (hdr->e_ident[EI_OSABI] == bi->brand ||
		    (bi->compat_3_brand != NULL &&
		    strcmp((const char *)&hdr->e_ident[OLD_EI_BRAND],
		    bi->compat_3_brand) == 0))) {
			/* Looks good, but give brand a chance to veto */
			if (bi->header_supported == NULL ||
			    bi->header_supported(imgp)) {
				/*
				 * Again, prefer strictly matching
				 * interpreter path.
				 */
				if (interp_name_len == 0 &&
				    bi->interp_path == NULL)
					return (bi);
				if (bi->interp_path != NULL &&
				    strlen(bi->interp_path) + 1 ==
				    interp_name_len && strncmp(interp,
				    bi->interp_path, interp_name_len) == 0)
					return (bi);
				if (bi_m == NULL)
					bi_m = bi;
			}
		}
	}
	if (bi_m != NULL)
		return (bi_m);

	/* No known brand, see if the header is recognized by any brand */
	for (i = 0; i < MAX_BRANDS; i++) {
		bi = elf_brand_list[i];
		if (bi == NULL || bi->flags & BI_BRAND_NOTE_MANDATORY ||
		    bi->header_supported == NULL)
			continue;
		if (hdr->e_machine == bi->machine) {
			ret = bi->header_supported(imgp);
			if (ret)
				return (bi);
		}
	}

	/* Lacking a known brand, search for a recognized interpreter. */
	if (interp != NULL) {
		for (i = 0; i < MAX_BRANDS; i++) {
			bi = elf_brand_list[i];
			if (bi == NULL || (bi->flags &
			    (BI_BRAND_NOTE_MANDATORY | BI_BRAND_ONLY_STATIC))
			    != 0)
				continue;
			if (hdr->e_machine == bi->machine &&
			    bi->interp_path != NULL &&
			    /* ELF image p_filesz includes terminating zero */
			    strlen(bi->interp_path) + 1 == interp_name_len &&
			    strncmp(interp, bi->interp_path, interp_name_len)
			    == 0 && (bi->header_supported == NULL ||
			    bi->header_supported(imgp)))
				return (bi);
		}
	}

	/* Lacking a recognized interpreter, try the default brand */
	for (i = 0; i < MAX_BRANDS; i++) {
		bi = elf_brand_list[i];
		if (bi == NULL || (bi->flags & BI_BRAND_NOTE_MANDATORY) != 0 ||
		    (interp != NULL && (bi->flags & BI_BRAND_ONLY_STATIC) != 0))
			continue;
		if (hdr->e_machine == bi->machine &&
		    __elfN(fallback_brand) == bi->brand &&
		    (bi->header_supported == NULL ||
		    bi->header_supported(imgp)))
			return (bi);
	}
	return (NULL);
}

static int
__elfN(check_header)(const Elf_Ehdr *hdr)
{
	Elf_Brandinfo *bi;
	int i;

	if (!IS_ELF(*hdr) ||
	    hdr->e_ident[EI_CLASS] != ELF_TARG_CLASS ||
	    hdr->e_ident[EI_DATA] != ELF_TARG_DATA ||
	    hdr->e_ident[EI_VERSION] != EV_CURRENT ||
	    hdr->e_phentsize != sizeof(Elf_Phdr) ||
	    hdr->e_version != ELF_TARG_VER)
		return (ENOEXEC);

	/*
	 * imgact_elf64c.c will "claim" non-CHERI binaries only to
	 * choke on them later without trying imgact_elf64.c (and vice
	 * versa).  We have to reject an ABI mismatch early so that
	 * the imgact hook returns -1 instead of ENOXEC which means
	 * doing it here.
	 */
#ifdef __ELF_CHERI
	if (!ELF_IS_CHERI(hdr))
		return (ENOEXEC);
#elif __has_feature(capabilities)
	if (ELF_IS_CHERI(hdr))
		return (ENOEXEC);
#endif

	/*
	 * Make sure we have at least one brand for this machine.
	 */

	for (i = 0; i < MAX_BRANDS; i++) {
		bi = elf_brand_list[i];
		if (bi != NULL && bi->machine == hdr->e_machine)
			break;
	}
	if (i == MAX_BRANDS)
		return (ENOEXEC);

	return (0);
}

static int
__elfN(copyout)(vm_map_t map, caddr_t kaddr, vm_offset_t uaddr, size_t sz)
{
	int error;

#ifdef CHERI_PURECAP_KERNEL
	caddr_t uaddr_cap = cheri_csetbounds(
	    cheri_setaddress(vm_map_rootcap(map), uaddr), sz);
	error = copyout(kaddr, uaddr_cap, sz);
#else
	error = copyout_implicit_cap(kaddr, (caddr_t)uaddr, sz);
#endif

	return (error);
}

static int
__elfN(map_partial)(vm_map_t map, vm_object_t object, vm_ooffset_t offset,
    vm_offset_t start, vm_offset_t end, vm_prot_t prot)
{
	struct sf_buf *sf;
	int error;
	vm_offset_t off;

	/*
	 * Create the page if it doesn't exist yet. Ignore errors.
	 */
	vm_map_fixed(map, NULL, 0, trunc_page(start), round_page(end) -
	    trunc_page(start), VM_PROT_ALL, VM_PROT_ALL, MAP_CHECK_EXCL);

	/*
	 * Find the page from the underlying object.
	 */
	if (object != NULL) {
		sf = vm_imgact_map_page(object, offset);
		if (sf == NULL)
			return (KERN_FAILURE);
		off = offset - trunc_page(offset);
		error = __elfN(copyout)(map, (caddr_t)sf_buf_kva(sf) + off,
		    start, end - start);
		vm_imgact_unmap_page(sf);
		if (error != 0)
			return (KERN_FAILURE);
	}

	return (KERN_SUCCESS);
}

static int
__elfN(map_insert)(struct image_params *imgp, vm_map_t map, vm_object_t object,
    vm_ooffset_t offset, vm_offset_t start, vm_offset_t end, vm_prot_t prot,
    int cow)
{
	struct sf_buf *sf;
	vm_offset_t off;
	vm_size_t sz;
	int error, locked, rv;

	if (start != trunc_page(start)) {
		rv = __elfN(map_partial)(map, object, offset, start,
		    round_page(start), prot);
		if (rv != KERN_SUCCESS)
			return (rv);
		offset += round_page(start) - start;
		start = round_page(start);
	}
	if (end != round_page(end)) {
		rv = __elfN(map_partial)(map, object, offset +
		    trunc_page(end) - start, trunc_page(end),
		    end, prot);
		if (rv != KERN_SUCCESS)
			return (rv);
		end = trunc_page(end);
	}
	if (start >= end)
		return (KERN_SUCCESS);
	if ((offset & PAGE_MASK) != 0) {
		/*
		 * The mapping is not page aligned.  This means that we have
		 * to copy the data.
		 */
		rv = vm_map_fixed(map, NULL, 0, start, end - start,
		    prot | VM_PROT_WRITE, VM_PROT_ALL, MAP_CHECK_EXCL);
		if (rv != KERN_SUCCESS)
			return (rv);
		if (object == NULL)
			return (KERN_SUCCESS);
		for (; start < end; start += sz) {
			sf = vm_imgact_map_page(object, offset);
			if (sf == NULL)
				return (KERN_FAILURE);
			off = offset - trunc_page(offset);
			sz = end - start;
			if (sz > PAGE_SIZE - off)
				sz = PAGE_SIZE - off;
			error = __elfN(copyout)(map,
			    (caddr_t)sf_buf_kva(sf) + off, start, end - start);
			vm_imgact_unmap_page(sf);
			if (error != 0)
				return (KERN_FAILURE);
			offset += sz;
		}
	} else {
		vm_object_reference(object);
		rv = vm_map_fixed(map, object, offset, start, end - start,
		    prot, VM_PROT_ALL, cow | MAP_CHECK_EXCL |
		    (object != NULL ? MAP_VN_EXEC : 0));
		if (rv != KERN_SUCCESS) {
			locked = VOP_ISLOCKED(imgp->vp);
			VOP_UNLOCK(imgp->vp, 0);
			vm_object_deallocate(object);
			vn_lock(imgp->vp, locked | LK_RETRY);
			return (rv);
		} else if (object != NULL) {
			MPASS(imgp->vp->v_object == object);
			VOP_SET_TEXT_CHECKED(imgp->vp);
		}
	}
	return (KERN_SUCCESS);
}

static int
__elfN(load_section)(struct image_params *imgp, vm_ooffset_t offset,
    vm_offset_t vmaddr, size_t memsz, size_t filsz, vm_prot_t prot)
{
	struct sf_buf *sf;
	size_t map_len;
	vm_map_t map;
	vm_object_t object;
	vm_offset_t map_addr;
	int error, rv, cow;
	size_t copy_len;
	vm_ooffset_t file_addr;

	/*
	 * It's necessary to fail if the filsz + offset taken from the
	 * header is greater than the actual file pager object's size.
	 * If we were to allow this, then the vm_map_find() below would
	 * walk right off the end of the file object and into the ether.
	 *
	 * While I'm here, might as well check for something else that
	 * is invalid: filsz cannot be greater than memsz.
	 */
	if ((filsz != 0 && (off_t)filsz + offset > imgp->attr->va_size) ||
	    filsz > memsz) {
		uprintf("elf_load_section: truncated ELF file\n");
		return (ENOEXEC);
	}

	object = imgp->object;
	map = &imgp->proc->p_vmspace->vm_map;
	map_addr = trunc_page(vmaddr);
	file_addr = trunc_page(offset);

	/*
	 * We have two choices.  We can either clear the data in the last page
	 * of an oversized mapping, or we can start the anon mapping a page
	 * early and copy the initialized data into that first page.  We
	 * choose the second.
	 */
	if (filsz == 0)
		map_len = 0;
	else if (memsz > filsz)
		map_len = trunc_page(offset + filsz) - file_addr;
	else
		map_len = round_page(offset + filsz) - file_addr;

	if (map_len != 0) {
		/* cow flags: don't dump readonly sections in core */
		cow = MAP_COPY_ON_WRITE | MAP_PREFAULT |
		    (prot & VM_PROT_WRITE ? 0 : MAP_DISABLE_COREDUMP);

		rv = __elfN(map_insert)(imgp, map, object, file_addr,
		    map_addr, map_addr + map_len, prot, cow);
		if (rv != KERN_SUCCESS)
			return (EINVAL);

		/* we can stop now if we've covered it all */
		if (memsz == filsz)
			return (0);
	}


	/*
	 * We have to get the remaining bit of the file into the first part
	 * of the oversized map segment.  This is normally because the .data
	 * segment in the file is extended to provide bss.  It's a neat idea
	 * to try and save a page, but it's a pain in the behind to implement.
	 */
	copy_len = filsz == 0 ? 0 : (offset + filsz) - trunc_page(offset +
	    filsz);
	map_addr = trunc_page(vmaddr + filsz);
	map_len = round_page(vmaddr + memsz) - map_addr;

	/* This had damn well better be true! */
	if (map_len != 0) {
		rv = __elfN(map_insert)(imgp, map, NULL, 0, map_addr,
		    map_addr + map_len, prot, 0);
		if (rv != KERN_SUCCESS)
			return (EINVAL);
	}

	if (copy_len != 0) {
		sf = vm_imgact_map_page(object, offset + filsz);
		if (sf == NULL)
			return (EIO);

		/* send the page fragment to user space */
		error = __elfN(copyout)(map, (caddr_t)sf_buf_kva(sf),
		    map_addr, copy_len);
		vm_imgact_unmap_page(sf);
		if (error != 0)
			return (error);
	}

	/*
	 * Remove write access to the page if it was only granted by map_insert
	 * to allow copyout.
	 */
	if ((prot & VM_PROT_WRITE) == 0)
		vm_map_protect(map, trunc_page(map_addr), round_page(map_addr +
		    map_len), prot, FALSE);

	return (0);
}

static int
__elfN(load_sections)(struct image_params *imgp, const Elf_Ehdr *hdr,
    const Elf_Phdr *phdr, u_long rbase, u_long *base_addrp, u_long *max_addrp)
{
	vm_prot_t prot;
	u_long base_addr, max_addr;
	bool first;
	int error, i;

	ASSERT_VOP_LOCKED(imgp->vp, __func__);

	base_addr = 0;
	max_addr = 0;
	first = true;

	for (i = 0; i < hdr->e_phnum; i++) {
		if (phdr[i].p_type != PT_LOAD || phdr[i].p_memsz == 0)
			continue;

		/* Loadable segment */
		prot = __elfN(trans_prot)(phdr[i].p_flags);
		error = __elfN(load_section)(imgp, phdr[i].p_offset,
		    (vm_offset_t)phdr[i].p_vaddr + rbase,
		    phdr[i].p_memsz, phdr[i].p_filesz, prot);
		if (error != 0)
			return (error);

		/*
		 * Establish the base address if this is the first segment.
		 */
		if (first) {
  			base_addr = trunc_page(phdr[i].p_vaddr + rbase);
			first = false;
		}
		max_addr = MAX(max_addr, phdr[i].p_vaddr + phdr[i].p_memsz);
	}

	if (base_addrp != NULL)
		*base_addrp = base_addr;
	if (max_addrp != NULL)
		*max_addrp = max_addr;

	return (0);
}

/*
 * Load the file "file" into memory.  It may be either a shared object
 * or an executable.
 *
 * The "addr" reference parameter is in/out.  On entry, it specifies
 * the address where a shared object should be loaded.  If the file is
 * an executable, this value is ignored.  On exit, "addr" specifies
 * where the file was actually loaded.
 * On CHERI this is a capability, if a shared object is being loaded, this
 * should be a capability for the region where the shared object
 * is being loaded.
 *
 * The "end_addr" reference parameter is out only.  On exit, it specifies
 * the end address of the loaded file.
 * On CHERI this is a capability.
 *
 * The "entry" reference parameter is out only.  On exit, it specifies
 * the entry point for the loaded file.
 * On CHERI this is an offset in the capability returned in addr.
 *
 */
static int
__elfN(load_file)(struct proc *p, const char *file, u_long *addr,
	u_long *end_addr, u_long *entry)
{
	struct {
		struct nameidata nd;
		struct vattr attr;
		struct image_params image_params;
	} *tempdata;
	const Elf_Ehdr *hdr = NULL;
	const Elf_Phdr *phdr = NULL;
	struct nameidata *nd;
	struct vattr *attr;
	struct image_params *imgp;
	u_long rbase;
	u_long base_addr = 0;
	u_long max_addr = 0;
	int error;

#ifdef CAPABILITY_MODE
	/*
	 * XXXJA: This check can go away once we are sufficiently confident
	 * that the checks in namei() are correct.
	 */
	if (IN_CAPABILITY_MODE(curthread))
		return (ECAPMODE);
#endif

	tempdata = malloc(sizeof(*tempdata), M_TEMP, M_WAITOK | M_ZERO);
	nd = &tempdata->nd;
	attr = &tempdata->attr;
	imgp = &tempdata->image_params;

	/*
	 * Initialize part of the common data
	 */
	imgp->proc = p;
	imgp->attr = attr;

	NDINIT(nd, LOOKUP, ISOPEN | FOLLOW | LOCKSHARED | LOCKLEAF,
	    UIO_SYSSPACE, file, curthread);
	if ((error = namei(nd)) != 0) {
		nd->ni_vp = NULL;
		goto fail;
	}
	NDFREE(nd, NDF_ONLY_PNBUF);
	imgp->vp = nd->ni_vp;

	/*
	 * Check permissions, modes, uid, etc on the file, and "open" it.
	 */
	error = exec_check_permissions(imgp);
	if (error)
		goto fail;

	error = exec_map_first_page(imgp);
	if (error)
		goto fail;

	imgp->object = nd->ni_vp->v_object;

	hdr = (const Elf_Ehdr *)imgp->image_header;
	if ((error = __elfN(check_header)(hdr)) != 0)
		goto fail;
	if (hdr->e_type == ET_DYN)
		rbase = *addr;
	else if (hdr->e_type == ET_EXEC) {
		rbase = 0;
	}
	else {
		error = ENOEXEC;
		goto fail;
	}

	/* Only support headers that fit within first page for now      */
	if ((hdr->e_phoff > PAGE_SIZE) ||
	    (u_int)hdr->e_phentsize * hdr->e_phnum > PAGE_SIZE - hdr->e_phoff) {
		error = ENOEXEC;
		goto fail;
	}

	phdr = (const Elf_Phdr *)(imgp->image_header + hdr->e_phoff);
	if (!aligned(phdr, Elf_Addr)) {
		error = ENOEXEC;
		goto fail;
	}

	error = __elfN(load_sections)(imgp, hdr, phdr, rbase, &base_addr,
	   &max_addr);
	if (error != 0)
		goto fail;

	*addr = base_addr;
	*end_addr = base_addr + max_addr;
	*entry = rbase + (unsigned long)hdr->e_entry;

fail:
	if (imgp->firstpage)
		exec_unmap_first_page(imgp);

	if (nd->ni_vp) {
		if (imgp->textset)
			VOP_UNSET_TEXT_CHECKED(nd->ni_vp);
		vput(nd->ni_vp);
	}
	free(tempdata, M_TEMP);

	return (error);
}

static u_long
__CONCAT(rnd_, __elfN(base))(vm_map_t map __unused, u_long minv, u_long maxv,
    u_int align)
{
	u_long rbase, res;

	MPASS(vm_map_min(map) <= minv);
	MPASS(maxv <= vm_map_max(map));
	MPASS(minv < maxv);
	MPASS(minv + align < maxv);
	arc4rand(&rbase, sizeof(rbase), 0);
	res = roundup(minv, (u_long)align) + rbase % (maxv - minv);
	res &= ~((u_long)align - 1);
	if (res >= maxv)
		res -= align;
	KASSERT(res >= minv,
	    ("res %#lx < minv %#lx, maxv %#lx rbase %#lx",
	    res, minv, maxv, rbase));
	KASSERT(res < maxv,
	    ("res %#lx > maxv %#lx, minv %#lx rbase %#lx",
	    res, maxv, minv, rbase));
	return (res);
}

static int
__elfN(enforce_limits)(struct image_params *imgp, const Elf_Ehdr *hdr,
    const Elf_Phdr *phdr, u_long et_dyn_addr)
{
	struct vmspace *vmspace;
	const char *err_str;
	u_long text_size, data_size, total_size, text_addr, data_addr;
	u_long seg_size, seg_addr;
	u_long end_addr;
	int i;

	err_str = NULL;
	text_size = data_size = total_size = text_addr = data_addr = 0;

	for (i = 0; i < hdr->e_phnum; i++) {
		if (phdr[i].p_type != PT_LOAD || phdr[i].p_memsz == 0)
			continue;

		seg_addr = trunc_page(phdr[i].p_vaddr + et_dyn_addr);
		seg_size = round_page(phdr[i].p_memsz +
		    phdr[i].p_vaddr + et_dyn_addr - seg_addr);

		imgp->start_addr = MIN(imgp->start_addr, seg_addr);
		end_addr = seg_addr + seg_size;
		imgp->end_addr = MAX(imgp->end_addr, end_addr);

		/*
		 * Make the largest executable segment the official
		 * text segment and all others data.
		 *
		 * Note that obreak() assumes that data_addr + data_size == end
		 * of data load area, and the ELF file format expects segments
		 * to be sorted by address.  If multiple data segments exist,
		 * the last one will be used.
		 */

		if ((phdr[i].p_flags & PF_X) != 0 && text_size < seg_size) {
			text_size = seg_size;
			text_addr = seg_addr;
		} else {
			data_size = seg_size;
			data_addr = seg_addr;
		}
		total_size += seg_size;
	}
	
	if (data_addr == 0 && data_size == 0) {
		data_addr = text_addr;
		data_size = text_size;
	}

	/*
	 * Check limits.  It should be safe to check the
	 * limits after loading the segments since we do
	 * not actually fault in all the segments pages.
	 */
	PROC_LOCK(imgp->proc);
	if (data_size > lim_cur_proc(imgp->proc, RLIMIT_DATA))
		err_str = "Data segment size exceeds process limit";
	else if (text_size > maxtsiz)
		err_str = "Text segment size exceeds system limit";
	else if (total_size > lim_cur_proc(imgp->proc, RLIMIT_VMEM))
		err_str = "Total segment size exceeds process limit";
	else if (racct_set(imgp->proc, RACCT_DATA, data_size) != 0)
		err_str = "Data segment size exceeds resource limit";
	else if (racct_set(imgp->proc, RACCT_VMEM, total_size) != 0)
		err_str = "Total segment size exceeds resource limit";
	PROC_UNLOCK(imgp->proc);
	if (err_str != NULL) {
		uprintf("%s\n", err_str);
		return (ENOMEM);
	}

	vmspace = imgp->proc->p_vmspace;
	vmspace->vm_tsize = text_size >> PAGE_SHIFT;
	vmspace->vm_taddr = (caddr_t)(uintptr_t)text_addr;
	vmspace->vm_dsize = data_size >> PAGE_SHIFT;
	vmspace->vm_daddr = (caddr_t)(uintptr_t)data_addr;

	return (0);
}

static int
__elfN(get_interp)(struct image_params *imgp, const Elf_Phdr *phdr,
    char **interpp, bool *free_interpp)
{
	struct thread *td;
	char *interp;
	int error, interp_name_len;

	KASSERT(phdr->p_type == PT_INTERP,
	    ("%s: p_type %u != PT_INTERP", __func__, phdr->p_type));
	ASSERT_VOP_LOCKED(imgp->vp, __func__);

	td = curthread;

	/* Path to interpreter */
	if (phdr->p_filesz < 2 || phdr->p_filesz > MAXPATHLEN) {
		uprintf("Invalid PT_INTERP\n");
		return (ENOEXEC);
	}

	interp_name_len = phdr->p_filesz;
	if (phdr->p_offset > PAGE_SIZE ||
	    interp_name_len > PAGE_SIZE - phdr->p_offset) {
		/*
		 * The vnode lock might be needed by the pagedaemon to
		 * clean pages owned by the vnode.  Do not allow sleep
		 * waiting for memory with the vnode locked, instead
		 * try non-sleepable allocation first, and if it
		 * fails, go to the slow path were we drop the lock
		 * and do M_WAITOK.  A text reference prevents
		 * modifications to the vnode content.
		 */
		interp = malloc(interp_name_len + 1, M_TEMP, M_NOWAIT);
		if (interp == NULL) {
			VOP_UNLOCK(imgp->vp, 0);
			interp = malloc(interp_name_len + 1, M_TEMP, M_WAITOK);
			vn_lock(imgp->vp, LK_SHARED | LK_RETRY);
		}

		error = vn_rdwr(UIO_READ, imgp->vp, interp,
		    interp_name_len, phdr->p_offset,
		    UIO_SYSSPACE, IO_NODELOCKED, td->td_ucred,
		    NOCRED, NULL, td);
		if (error != 0) {
			free(interp, M_TEMP);
			uprintf("i/o error PT_INTERP %d\n", error);
			return (error);
		}
		interp[interp_name_len] = '\0';

		*interpp = interp;
		*free_interpp = true;
		return (0);
	}

	interp = __DECONST(char *, imgp->image_header) + phdr->p_offset;
	if (interp[interp_name_len - 1] != '\0') {
		uprintf("Invalid PT_INTERP\n");
		return (ENOEXEC);
	}

	*interpp = interp;
	*free_interpp = false;
	return (0);
}

static int
__elfN(load_interp)(struct image_params *imgp, const Elf_Brandinfo *brand_info,
    const char *interp, u_long *addr, u_long *end_addr, u_long *entry)
{
	char *path;
	int error;

	if (brand_info->emul_path != NULL &&
	    brand_info->emul_path[0] != '\0') {
		path = malloc(MAXPATHLEN, M_TEMP, M_WAITOK);
		snprintf(path, MAXPATHLEN, "%s%s",
		    brand_info->emul_path, interp);
		error = __elfN(load_file)(imgp->proc, path, addr, end_addr,
		    entry);
		free(path, M_TEMP);
		if (error == 0)
			return (0);
	}

	if (brand_info->interp_newpath != NULL &&
	    (brand_info->interp_path == NULL ||
	    strcmp(interp, brand_info->interp_path) == 0)) {
		error = __elfN(load_file)(imgp->proc,
		    brand_info->interp_newpath, addr, end_addr, entry);
		if (error == 0)
			return (0);
	}

	error = __elfN(load_file)(imgp->proc, interp, addr, end_addr, entry);
	if (error == 0)
		return (0);

	uprintf("ELF interpreter %s not found, error %d\n", interp, error);
	return (error);
}

/*
 * Impossible et_dyn_addr initial value indicating that the real base
 * must be calculated later with some randomization applied.
 */
#define	ET_DYN_ADDR_RAND	1

static int
__CONCAT(exec_, __elfN(imgact))(struct image_params *imgp)
{
	struct thread *td;
	const Elf_Ehdr *hdr;
	const Elf_Phdr *phdr;
	Elf_Auxargs *elf_auxargs;
	struct vmspace *vmspace;
	vm_map_t map;
	char *interp;
	Elf_Brandinfo *brand_info;
	struct sysentvec *sv;
	u_long addr, baddr, et_dyn_addr, entry, proghdr;
	u_long maxalign, mapsz, maxv, maxv1;
	uint32_t fctl0;
	int32_t osrel;
	bool free_interp;
	int error, i, n;

	hdr = (const Elf_Ehdr *)imgp->image_header;

	/*
	 * Do we have a valid ELF header ?
	 *
	 * Only allow ET_EXEC & ET_DYN here, reject ET_DYN later
	 * if particular brand doesn't support it.
	 */
	if (__elfN(check_header)(hdr) != 0 ||
	    (hdr->e_type != ET_EXEC && hdr->e_type != ET_DYN))
		return (-1);

	/*
	 * From here on down, we return an errno, not -1, as we've
	 * detected an ELF file.
	 */

	if ((hdr->e_phoff > PAGE_SIZE) ||
	    (u_int)hdr->e_phentsize * hdr->e_phnum > PAGE_SIZE - hdr->e_phoff) {
		/* Only support headers in first page for now */
		uprintf("Program headers not in the first page\n");
		return (ENOEXEC);
	}
	phdr = (const Elf_Phdr *)(imgp->image_header + hdr->e_phoff); 
	if (!aligned(phdr, Elf_Addr)) {
		uprintf("Unaligned program headers\n");
		return (ENOEXEC);
	}

	n = error = 0;
	baddr = 0;
	osrel = 0;
	fctl0 = 0;
	entry = proghdr = 0;
	interp = NULL;
	free_interp = false;
	td = curthread;
	maxalign = PAGE_SIZE;
	mapsz = 0;

	for (i = 0; i < hdr->e_phnum; i++) {
		switch (phdr[i].p_type) {
		case PT_LOAD:
			if (n == 0)
				baddr = phdr[i].p_vaddr;
			if (phdr[i].p_align > maxalign)
				maxalign = phdr[i].p_align;
			mapsz += phdr[i].p_memsz;
			n++;

			/*
			 * If this segment contains the program headers,
			 * remember their virtual address for the AT_PHDR
			 * aux entry. Static binaries don't usually include
			 * a PT_PHDR entry.
			 */
			if (phdr[i].p_offset == 0 &&
			    hdr->e_phoff + hdr->e_phnum * hdr->e_phentsize
				<= phdr[i].p_filesz)
				proghdr = phdr[i].p_vaddr + hdr->e_phoff;
			break;
		case PT_INTERP:
			/* Path to interpreter */
			if (interp != NULL) {
				uprintf("Multiple PT_INTERP headers\n");
				error = ENOEXEC;
				goto ret;
			}
			error = __elfN(get_interp)(imgp, &phdr[i], &interp,
			    &free_interp);
			if (error != 0)
				goto ret;
			break;
		case PT_GNU_STACK:
			if (__elfN(nxstack))
				imgp->stack_prot =
				    __elfN(trans_prot)(phdr[i].p_flags);
			imgp->stack_sz = phdr[i].p_memsz;
			break;
		case PT_PHDR: 	/* Program header table info */
			proghdr = phdr[i].p_vaddr;
			break;
		}
	}

	brand_info = __elfN(get_brandinfo)(imgp, interp, &osrel, &fctl0);
	if (brand_info == NULL) {
		uprintf("ELF binary type \"%u\" not known.\n",
		    hdr->e_ident[EI_OSABI]);
		error = ENOEXEC;
		goto ret;
	}
	sv = brand_info->sysvec;
	et_dyn_addr = 0;
	if (hdr->e_type == ET_DYN) {
		if ((brand_info->flags & BI_CAN_EXEC_DYN) == 0) {
			uprintf("Cannot execute shared object\n");
			error = ENOEXEC;
			goto ret;
		}
		/*
		 * Honour the base load address from the dso if it is
		 * non-zero for some reason.
		 */
		if (baddr == 0) {
			if ((sv->sv_flags & SV_ASLR) == 0 ||
			    (fctl0 & NT_FREEBSD_FCTL_ASLR_DISABLE) != 0)
				et_dyn_addr = __elfN(pie_base);
			else if ((__elfN(pie_aslr_enabled) &&
			    (imgp->proc->p_flag2 & P2_ASLR_DISABLE) == 0) ||
			    (imgp->proc->p_flag2 & P2_ASLR_ENABLE) != 0)
				et_dyn_addr = ET_DYN_ADDR_RAND;
			else
				et_dyn_addr = __elfN(pie_base);
		}
	}

	/*
	 * Avoid a possible deadlock if the current address space is destroyed
	 * and that address space maps the locked vnode.  In the common case,
	 * the locked vnode's v_usecount is decremented but remains greater
	 * than zero.  Consequently, the vnode lock is not needed by vrele().
	 * However, in cases where the vnode lock is external, such as nullfs,
	 * v_usecount may become zero.
	 *
	 * The VV_TEXT flag prevents modifications to the executable while
	 * the vnode is unlocked.
	 */
	VOP_UNLOCK(imgp->vp, 0);

	/*
	 * Decide whether to enable randomization of user mappings.
	 * First, reset user preferences for the setid binaries.
	 * Then, account for the support of the randomization by the
	 * ABI, by user preferences, and make special treatment for
	 * PIE binaries.
	 */
	if (imgp->credential_setid) {
		PROC_LOCK(imgp->proc);
		imgp->proc->p_flag2 &= ~(P2_ASLR_ENABLE | P2_ASLR_DISABLE);
		PROC_UNLOCK(imgp->proc);
	}
	if ((sv->sv_flags & SV_ASLR) == 0 ||
	    (imgp->proc->p_flag2 & P2_ASLR_DISABLE) != 0 ||
	    (fctl0 & NT_FREEBSD_FCTL_ASLR_DISABLE) != 0) {
		KASSERT(et_dyn_addr != ET_DYN_ADDR_RAND,
		    ("et_dyn_addr == RAND and !ASLR"));
	} else if ((imgp->proc->p_flag2 & P2_ASLR_ENABLE) != 0 ||
	    (__elfN(aslr_enabled) && hdr->e_type == ET_EXEC) ||
	    et_dyn_addr == ET_DYN_ADDR_RAND) {
		imgp->map_flags |= MAP_ASLR;
		/*
		 * If user does not care about sbrk, utilize the bss
		 * grow region for mappings as well.  We can select
		 * the base for the image anywere and still not suffer
		 * from the fragmentation.
		 */
		if (!__elfN(aslr_honor_sbrk) ||
		    (imgp->proc->p_flag2 & P2_ASLR_IGNSTART) != 0)
			imgp->map_flags |= MAP_ASLR_IGNSTART;
	}

	error = exec_new_vmspace(imgp, sv);
	vmspace = imgp->proc->p_vmspace;
	map = &vmspace->vm_map;

	imgp->proc->p_sysent = sv;

	maxv = vm_map_max(map) - lim_max(td, RLIMIT_STACK);
	if (et_dyn_addr == ET_DYN_ADDR_RAND) {
		KASSERT((map->flags & MAP_ASLR) != 0,
		    ("ET_DYN_ADDR_RAND but !MAP_ASLR"));
		et_dyn_addr = __CONCAT(rnd_, __elfN(base))(map,
		    vm_map_min(map) + mapsz + lim_max(td, RLIMIT_DATA),
		    /* reserve half of the address space to interpreter */
		    maxv / 2, 1UL << flsl(maxalign));
	}

	vn_lock(imgp->vp, LK_SHARED | LK_RETRY);
	if (error != 0)
		goto ret;

	error = __elfN(load_sections)(imgp, hdr, phdr, et_dyn_addr, NULL, NULL);
	if (error != 0)
		goto ret;

	error = __elfN(enforce_limits)(imgp, hdr, phdr, et_dyn_addr);
	if (error != 0)
		goto ret;

	entry = (u_long)hdr->e_entry + et_dyn_addr;

	/*
	 * We load the dynamic linker where a userland call
	 * to mmap(0, ...) would put it.  The rationale behind this
	 * calculation is that it leaves room for the heap to grow to
	 * its maximum allowed size.
	 */
	addr = round_page((vm_offset_t)vmspace->vm_daddr + lim_max(td,
	    RLIMIT_DATA));
#ifdef __ELF_CHERI
	/* Round up so signficant bits of rtld addresses aren't touched */
	addr = roundup2(addr, 0x1000000);
#endif
	if ((map->flags & MAP_ASLR) != 0) {
		maxv1 = maxv / 2 + addr / 2;
		MPASS(maxv1 >= addr);	/* No overflow */
		map->anon_loc = __CONCAT(rnd_, __elfN(base))(map, addr, maxv1,
		    MAXPAGESIZES > 1 ? pagesizes[1] : pagesizes[0]);
	} else {
		map->anon_loc = addr;
	}

	imgp->entry_addr = entry;
	imgp->interp_end = 0;

	if (interp != NULL) {
		VOP_UNLOCK(imgp->vp, 0);
		if ((map->flags & MAP_ASLR) != 0) {
			/* Assume that interpeter fits into 1/4 of AS */
			maxv1 = maxv / 2 + addr / 2;
			MPASS(maxv1 >= addr);	/* No overflow */
			addr = __CONCAT(rnd_, __elfN(base))(map, addr,
			    maxv1, PAGE_SIZE);
		}
		error = __elfN(load_interp)(imgp, brand_info, interp, &addr,
		    &imgp->interp_end, &imgp->entry_addr);
		vn_lock(imgp->vp, LK_SHARED | LK_RETRY);
		if (error != 0)
			goto ret;
	} else
		addr = et_dyn_addr;

	/*
	 * Construct auxargs table (used by the copyout_auxargs routine)
	 */
	elf_auxargs = malloc(sizeof(Elf_Auxargs), M_TEMP, M_NOWAIT);
	if (elf_auxargs == NULL) {
		VOP_UNLOCK(imgp->vp, 0);
		elf_auxargs = malloc(sizeof(Elf_Auxargs), M_TEMP, M_WAITOK);
		vn_lock(imgp->vp, LK_SHARED | LK_RETRY);
	}
	elf_auxargs->execfd = -1;
	elf_auxargs->phdr = proghdr + et_dyn_addr;
	elf_auxargs->phent = hdr->e_phentsize;
	elf_auxargs->phnum = hdr->e_phnum;
	elf_auxargs->pagesz = PAGE_SIZE;
	elf_auxargs->base = ptr_to_va(addr);
	elf_auxargs->flags = 0;
	elf_auxargs->entry = entry;
	elf_auxargs->hdr_eflags = hdr->e_flags;

	imgp->auxargs = elf_auxargs;
	imgp->interpreted = 0;
	imgp->reloc_base = addr;
	imgp->proc->p_osrel = osrel;
	imgp->proc->p_fctl0 = fctl0;
	imgp->proc->p_elf_machine = hdr->e_machine;
	imgp->proc->p_elf_flags = hdr->e_flags;

ret:
	if (free_interp)
		free(interp, M_TEMP);
	return (error);
}

#define	suword __CONCAT(suword, __ELF_WORD_SIZE)

int
__elfN(freebsd_copyout_auxargs)(struct image_params *imgp, u_long *base)
{
	Elf_Auxargs *args = (Elf_Auxargs *)imgp->auxargs;
#ifdef COMPAT_FREEBSD64
	Elf_Auxinfo_fbsd64 *argarray, *pos;
#else
	Elf_Auxinfo *argarray, *pos;
<<<<<<< HEAD
#endif
	Elf_Addr *base, *auxbase;
=======
	u_long auxlen;
>>>>>>> fe33cd02
	int error;

	argarray = pos = malloc(AT_COUNT * sizeof(*pos), M_TEMP,
	    M_WAITOK | M_ZERO);

	if (args->execfd != -1)
		AUXARGS_ENTRY(pos, AT_EXECFD, args->execfd);
	AUXARGS_ENTRY(pos, AT_PHDR, args->phdr);
	AUXARGS_ENTRY(pos, AT_PHENT, args->phent);
	AUXARGS_ENTRY(pos, AT_PHNUM, args->phnum);
	AUXARGS_ENTRY(pos, AT_PAGESZ, args->pagesz);
	AUXARGS_ENTRY(pos, AT_FLAGS, args->flags);
	AUXARGS_ENTRY(pos, AT_ENTRY, args->entry);
	AUXARGS_ENTRY(pos, AT_BASE, args->base);
	AUXARGS_ENTRY(pos, AT_EHDRFLAGS, args->hdr_eflags);
	if (imgp->execpathp != 0)
		AUXARGS_ENTRY(pos, AT_EXECPATH, imgp->execpathp);
	AUXARGS_ENTRY(pos, AT_OSRELDATE,
	    imgp->proc->p_ucred->cr_prison->pr_osreldate);
	if (imgp->canary != 0) {
		AUXARGS_ENTRY(pos, AT_CANARY, imgp->canary);
		AUXARGS_ENTRY(pos, AT_CANARYLEN, imgp->canarylen);
	}
	AUXARGS_ENTRY(pos, AT_NCPUS, mp_ncpus);
	if (imgp->pagesizes != 0) {
		AUXARGS_ENTRY(pos, AT_PAGESIZES, imgp->pagesizes);
		AUXARGS_ENTRY(pos, AT_PAGESIZESLEN, imgp->pagesizeslen);
	}
	if (imgp->sysent->sv_timekeep_base != 0) {
		AUXARGS_ENTRY(pos, AT_TIMEKEEP,
		    imgp->sysent->sv_timekeep_base);
	}
	AUXARGS_ENTRY(pos, AT_STACKPROT, imgp->sysent->sv_shared_page_obj
	    != NULL && imgp->stack_prot != 0 ? imgp->stack_prot :
	    imgp->sysent->sv_stackprot);
	if (imgp->sysent->sv_hwcap != NULL)
		AUXARGS_ENTRY(pos, AT_HWCAP, *imgp->sysent->sv_hwcap);
	if (imgp->sysent->sv_hwcap2 != NULL)
		AUXARGS_ENTRY(pos, AT_HWCAP2, *imgp->sysent->sv_hwcap2);
	AUXARGS_ENTRY(pos, AT_NULL, 0);

	free(imgp->auxargs, M_TEMP);
	imgp->auxargs = NULL;
	KASSERT(pos - argarray <= AT_COUNT, ("Too many auxargs"));

	auxlen = sizeof(*argarray) * (pos - argarray);
	*base -= auxlen;
	error = copyout(argarray, (void *)*base, auxlen);
	free(argarray, M_TEMP);
	return (error);
}

int
__elfN(freebsd_fixup)(register_t **stack_base, struct image_params *imgp)
{
	Elf_Addr *base;

	base = (Elf_Addr *)*stack_base;
	base--;
	if (suword(base, imgp->args->argc) == -1)
		return (EFAULT);
	*stack_base = (register_t *)base;
	return (0);
}

/*
 * Code for generating ELF core dumps.
 */

typedef void (*segment_callback)(vm_map_entry_t, void *);

/* Closure for cb_put_phdr(). */
struct phdr_closure {
	Elf_Phdr *phdr;		/* Program header to fill in */
	Elf_Off offset;		/* Offset of segment in core file */
};

/* Closure for cb_size_segment(). */
struct sseg_closure {
	int count;		/* Count of writable segments. */
	size_t size;		/* Total size of all writable segments. */
};

typedef void (*outfunc_t)(void *, struct sbuf *, size_t *);

struct note_info {
	int		type;		/* Note type. */
	outfunc_t 	outfunc; 	/* Output function. */
	void		*outarg;	/* Argument for the output function. */
	size_t		outsize;	/* Output size. */
	TAILQ_ENTRY(note_info) link;	/* Link to the next note info. */
};

TAILQ_HEAD(note_info_list, note_info);

/* Coredump output parameters. */
struct coredump_params {
	off_t		offset;
	struct ucred	*active_cred;
	struct ucred	*file_cred;
	struct thread	*td;
	struct vnode	*vp;
	struct compressor *comp;
};

extern int compress_user_cores;
extern int compress_user_cores_level;

static void cb_put_phdr(vm_map_entry_t, void *);
static void cb_size_segment(vm_map_entry_t, void *);
static int core_write(struct coredump_params *, const void *, size_t, off_t,
    enum uio_seg);
static void each_dumpable_segment(struct thread *, segment_callback, void *);
static int __elfN(corehdr)(struct coredump_params *, int, void *, size_t,
    struct note_info_list *, size_t);
static void __elfN(prepare_notes)(struct thread *, struct note_info_list *,
    size_t *);
static void __elfN(puthdr)(struct thread *, void *, size_t, int, size_t);
static void __elfN(putnote)(struct note_info *, struct sbuf *);
static size_t register_note(struct note_info_list *, int, outfunc_t, void *);
static int sbuf_drain_core_output(void *, const char *, int);

static void __elfN(note_fpregset)(void *, struct sbuf *, size_t *);
static void __elfN(note_prpsinfo)(void *, struct sbuf *, size_t *);
static void __elfN(note_prstatus)(void *, struct sbuf *, size_t *);
static void __elfN(note_threadmd)(void *, struct sbuf *, size_t *);
static void __elfN(note_thrmisc)(void *, struct sbuf *, size_t *);
static void __elfN(note_ptlwpinfo)(void *, struct sbuf *, size_t *);
#if __has_feature(capabilities)
static void __elfN(note_capregs)(void *, struct sbuf *, size_t *);
#endif
static void __elfN(note_procstat_auxv)(void *, struct sbuf *, size_t *);
static void __elfN(note_procstat_proc)(void *, struct sbuf *, size_t *);
static void __elfN(note_procstat_psstrings)(void *, struct sbuf *, size_t *);
static void note_procstat_files(void *, struct sbuf *, size_t *);
static void note_procstat_groups(void *, struct sbuf *, size_t *);
static void note_procstat_osrel(void *, struct sbuf *, size_t *);
static void note_procstat_rlimit(void *, struct sbuf *, size_t *);
static void note_procstat_umask(void *, struct sbuf *, size_t *);
static void note_procstat_vmmap(void *, struct sbuf *, size_t *);

/*
 * Write out a core segment to the compression stream.
 */
static int
compress_chunk(struct coredump_params *p, char *base, char *buf, u_int len)
{
	u_int chunk_len;
	int error;

	while (len > 0) {
		chunk_len = MIN(len, CORE_BUF_SIZE);

		/*
		 * We can get EFAULT error here.
		 * In that case zero out the current chunk of the segment.
		 */
		error = copyin(base, buf, chunk_len);
		if (error != 0)
			bzero(buf, chunk_len);
		error = compressor_write(p->comp, buf, chunk_len);
		if (error != 0)
			break;
		base += chunk_len;
		len -= chunk_len;
	}
	return (error);
}

static int
core_compressed_write(void *base, size_t len, off_t offset, void *arg)
{

	return (core_write((struct coredump_params *)arg, base, len, offset,
	    UIO_SYSSPACE));
}

static int
core_write(struct coredump_params *p, const void *base, size_t len,
    off_t offset, enum uio_seg seg)
{

	return (vn_rdwr_inchunks(UIO_WRITE, p->vp, __DECONST(void *, base),
	    len, offset, seg, IO_UNIT | IO_DIRECT | IO_RANGELOCKED,
	    p->active_cred, p->file_cred, NULL, p->td));
}

static int
core_output(void *base, size_t len, off_t offset, struct coredump_params *p,
    void *tmpbuf)
{
	int error;

	if (p->comp != NULL)
		return (compress_chunk(p, base, tmpbuf, len));

	/*
	 * EFAULT is a non-fatal error that we can get, for example,
	 * if the segment is backed by a file but extends beyond its
	 * end.
	 */
	error = core_write(p, base, len, offset, UIO_USERSPACE);
	if (error == EFAULT) {
		log(LOG_WARNING, "Failed to fully fault in a core file segment "
		    "at VA %p with size 0x%zx to be written at offset 0x%jx "
		    "for process %s\n", base, len, offset, curproc->p_comm);

		/*
		 * Write a "real" zero byte at the end of the target region
		 * in the case this is the last segment.
		 * The intermediate space will be implicitly zero-filled.
		 */
		error = core_write(p, zero_region, 1, offset + len - 1,
		    UIO_SYSSPACE);
	}
	return (error);
}

/*
 * Drain into a core file.
 */
static int
sbuf_drain_core_output(void *arg, const char *data, int len)
{
	struct coredump_params *p;
	int error, locked;

	p = (struct coredump_params *)arg;

	/*
	 * Some kern_proc out routines that print to this sbuf may
	 * call us with the process lock held. Draining with the
	 * non-sleepable lock held is unsafe. The lock is needed for
	 * those routines when dumping a live process. In our case we
	 * can safely release the lock before draining and acquire
	 * again after.
	 */
	locked = PROC_LOCKED(p->td->td_proc);
	if (locked)
		PROC_UNLOCK(p->td->td_proc);
	if (p->comp != NULL)
		error = compressor_write(p->comp, __DECONST(char *, data), len);
	else
		error = core_write(p, __DECONST(void *, data), len, p->offset,
		    UIO_SYSSPACE);
	if (locked)
		PROC_LOCK(p->td->td_proc);
	if (error != 0)
		return (-error);
	p->offset += len;
	return (len);
}

int
__elfN(coredump)(struct thread *td, struct vnode *vp, off_t limit, int flags)
{
	struct ucred *cred = td->td_ucred;
	int error = 0;
	struct sseg_closure seginfo;
	struct note_info_list notelst;
	struct coredump_params params;
	struct note_info *ninfo;
	void *hdr, *tmpbuf;
	size_t hdrsize, notesz, coresize;

	hdr = NULL;
	tmpbuf = NULL;
	TAILQ_INIT(&notelst);

	/* Size the program segments. */
	seginfo.count = 0;
	seginfo.size = 0;
	each_dumpable_segment(td, cb_size_segment, &seginfo);

	/*
	 * Collect info about the core file header area.
	 */
	hdrsize = sizeof(Elf_Ehdr) + sizeof(Elf_Phdr) * (1 + seginfo.count);
	if (seginfo.count + 1 >= PN_XNUM)
		hdrsize += sizeof(Elf_Shdr);
	__elfN(prepare_notes)(td, &notelst, &notesz);
	coresize = round_page(hdrsize + notesz) + seginfo.size;

	/* Set up core dump parameters. */
	params.offset = 0;
	params.active_cred = cred;
	params.file_cred = NOCRED;
	params.td = td;
	params.vp = vp;
	params.comp = NULL;

#ifdef RACCT
	if (racct_enable) {
		PROC_LOCK(td->td_proc);
		error = racct_add(td->td_proc, RACCT_CORE, coresize);
		PROC_UNLOCK(td->td_proc);
		if (error != 0) {
			error = EFAULT;
			goto done;
		}
	}
#endif
	if (coresize >= limit) {
		error = EFAULT;
		goto done;
	}

	/* Create a compression stream if necessary. */
	if (compress_user_cores != 0) {
		params.comp = compressor_init(core_compressed_write,
		    compress_user_cores, CORE_BUF_SIZE,
		    compress_user_cores_level, &params);
		if (params.comp == NULL) {
			error = EFAULT;
			goto done;
		}
		tmpbuf = malloc(CORE_BUF_SIZE, M_TEMP, M_WAITOK | M_ZERO);
        }

	/*
	 * Allocate memory for building the header, fill it up,
	 * and write it out following the notes.
	 */
	hdr = malloc(hdrsize, M_TEMP, M_WAITOK);
	error = __elfN(corehdr)(&params, seginfo.count, hdr, hdrsize, &notelst,
	    notesz);

	/* Write the contents of all of the writable segments. */
	if (error == 0) {
		Elf_Phdr *php;
		off_t offset;
		int i;

		php = (Elf_Phdr *)((char *)hdr + sizeof(Elf_Ehdr)) + 1;
		offset = round_page(hdrsize + notesz);
		for (i = 0; i < seginfo.count; i++) {
			error = core_output((caddr_t)(uintptr_t)php->p_vaddr,
			    php->p_filesz, offset, &params, tmpbuf);
			if (error != 0)
				break;
			offset += php->p_filesz;
			php++;
		}
		if (error == 0 && params.comp != NULL)
			error = compressor_flush(params.comp);
	}
	if (error) {
		log(LOG_WARNING,
		    "Failed to write core file for process %s (error %d)\n",
		    curproc->p_comm, error);
	}

done:
	free(tmpbuf, M_TEMP);
	if (params.comp != NULL)
		compressor_fini(params.comp);
	while ((ninfo = TAILQ_FIRST(&notelst)) != NULL) {
		TAILQ_REMOVE(&notelst, ninfo, link);
		free(ninfo, M_TEMP);
	}
	if (hdr != NULL)
		free(hdr, M_TEMP);

	return (error);
}

/*
 * A callback for each_dumpable_segment() to write out the segment's
 * program header entry.
 */
static void
cb_put_phdr(vm_map_entry_t entry, void *closure)
{
	struct phdr_closure *phc = (struct phdr_closure *)closure;
	Elf_Phdr *phdr = phc->phdr;

	phc->offset = round_page(phc->offset);

	phdr->p_type = PT_LOAD;
	phdr->p_offset = phc->offset;
	phdr->p_vaddr = entry->start;
	phdr->p_paddr = 0;
	phdr->p_filesz = phdr->p_memsz = entry->end - entry->start;
	phdr->p_align = PAGE_SIZE;
	phdr->p_flags = __elfN(untrans_prot)(entry->protection);

	phc->offset += phdr->p_filesz;
	phc->phdr++;
}

/*
 * A callback for each_dumpable_segment() to gather information about
 * the number of segments and their total size.
 */
static void
cb_size_segment(vm_map_entry_t entry, void *closure)
{
	struct sseg_closure *ssc = (struct sseg_closure *)closure;

	ssc->count++;
	ssc->size += entry->end - entry->start;
}

/*
 * For each writable segment in the process's memory map, call the given
 * function with a pointer to the map entry and some arbitrary
 * caller-supplied data.
 */
static void
each_dumpable_segment(struct thread *td, segment_callback func, void *closure)
{
	struct proc *p = td->td_proc;
	vm_map_t map = &p->p_vmspace->vm_map;
	vm_map_entry_t entry;
	vm_object_t backing_object, object;
	boolean_t ignore_entry;

	vm_map_lock_read(map);
	VM_MAP_ENTRY_FOREACH(entry, map) {
		/*
		 * Don't dump inaccessible mappings, deal with legacy
		 * coredump mode.
		 *
		 * Note that read-only segments related to the elf binary
		 * are marked MAP_ENTRY_NOCOREDUMP now so we no longer
		 * need to arbitrarily ignore such segments.
		 */
		if (elf_legacy_coredump) {
			if ((entry->protection & VM_PROT_RW) != VM_PROT_RW)
				continue;
		} else {
			if ((entry->protection & VM_PROT_ALL) == 0)
				continue;
		}

		/*
		 * Dont include memory segment in the coredump if
		 * MAP_NOCORE is set in mmap(2) or MADV_NOCORE in
		 * madvise(2).  Do not dump submaps (i.e. parts of the
		 * kernel map).
		 */
		if (entry->eflags & (MAP_ENTRY_NOCOREDUMP|MAP_ENTRY_IS_SUB_MAP))
			continue;

		if ((object = entry->object.vm_object) == NULL)
			continue;

		/* Ignore memory-mapped devices and such things. */
		VM_OBJECT_RLOCK(object);
		while ((backing_object = object->backing_object) != NULL) {
			VM_OBJECT_RLOCK(backing_object);
			VM_OBJECT_RUNLOCK(object);
			object = backing_object;
		}
		ignore_entry = object->type != OBJT_DEFAULT &&
		    object->type != OBJT_SWAP && object->type != OBJT_VNODE &&
		    object->type != OBJT_PHYS;
		VM_OBJECT_RUNLOCK(object);
		if (ignore_entry)
			continue;

		(*func)(entry, closure);
	}
	vm_map_unlock_read(map);
}

/*
 * Write the core file header to the file, including padding up to
 * the page boundary.
 */
static int
__elfN(corehdr)(struct coredump_params *p, int numsegs, void *hdr,
    size_t hdrsize, struct note_info_list *notelst, size_t notesz)
{
	struct note_info *ninfo;
	struct sbuf *sb;
	int error;

	/* Fill in the header. */
	bzero(hdr, hdrsize);
	__elfN(puthdr)(p->td, hdr, hdrsize, numsegs, notesz);

	sb = sbuf_new(NULL, NULL, CORE_BUF_SIZE, SBUF_FIXEDLEN);
	sbuf_set_drain(sb, sbuf_drain_core_output, p);
	sbuf_start_section(sb, NULL);
	sbuf_bcat(sb, hdr, hdrsize);
	TAILQ_FOREACH(ninfo, notelst, link)
	    __elfN(putnote)(ninfo, sb);
	/* Align up to a page boundary for the program segments. */
	sbuf_end_section(sb, -1, PAGE_SIZE, 0);
	error = sbuf_finish(sb);
	sbuf_delete(sb);

	return (error);
}

static void
__elfN(prepare_notes)(struct thread *td, struct note_info_list *list,
    size_t *sizep)
{
	struct proc *p;
	struct thread *thr;
	size_t size;

	p = td->td_proc;
	size = 0;

	size += register_note(list, NT_PRPSINFO, __elfN(note_prpsinfo), p);

	/*
	 * To have the debugger select the right thread (LWP) as the initial
	 * thread, we dump the state of the thread passed to us in td first.
	 * This is the thread that causes the core dump and thus likely to
	 * be the right thread one wants to have selected in the debugger.
	 */
	thr = td;
	while (thr != NULL) {
		size += register_note(list, NT_PRSTATUS,
		    __elfN(note_prstatus), thr);
		size += register_note(list, NT_FPREGSET,
		    __elfN(note_fpregset), thr);
		size += register_note(list, NT_THRMISC,
		    __elfN(note_thrmisc), thr);
		size += register_note(list, NT_PTLWPINFO,
		    __elfN(note_ptlwpinfo), thr);
#if __has_feature(capabilities)
		size += register_note(list, NT_CAPREGS,
		    __elfN(note_capregs), thr);
#endif
		size += register_note(list, -1,
		    __elfN(note_threadmd), thr);

		thr = (thr == td) ? TAILQ_FIRST(&p->p_threads) :
		    TAILQ_NEXT(thr, td_plist);
		if (thr == td)
			thr = TAILQ_NEXT(thr, td_plist);
	}

	size += register_note(list, NT_PROCSTAT_PROC,
	    __elfN(note_procstat_proc), p);
	size += register_note(list, NT_PROCSTAT_FILES,
	    note_procstat_files, p);
	size += register_note(list, NT_PROCSTAT_VMMAP,
	    note_procstat_vmmap, p);
	size += register_note(list, NT_PROCSTAT_GROUPS,
	    note_procstat_groups, p);
	size += register_note(list, NT_PROCSTAT_UMASK,
	    note_procstat_umask, p);
	size += register_note(list, NT_PROCSTAT_RLIMIT,
	    note_procstat_rlimit, p);
	size += register_note(list, NT_PROCSTAT_OSREL,
	    note_procstat_osrel, p);
	size += register_note(list, NT_PROCSTAT_PSSTRINGS,
	    __elfN(note_procstat_psstrings), p);
	size += register_note(list, NT_PROCSTAT_AUXV,
	    __elfN(note_procstat_auxv), p);

	*sizep = size;
}

static void
__elfN(puthdr)(struct thread *td, void *hdr, size_t hdrsize, int numsegs,
    size_t notesz)
{
	Elf_Ehdr *ehdr;
	Elf_Phdr *phdr;
	Elf_Shdr *shdr;
	struct phdr_closure phc;

	ehdr = (Elf_Ehdr *)hdr;

	ehdr->e_ident[EI_MAG0] = ELFMAG0;
	ehdr->e_ident[EI_MAG1] = ELFMAG1;
	ehdr->e_ident[EI_MAG2] = ELFMAG2;
	ehdr->e_ident[EI_MAG3] = ELFMAG3;
	ehdr->e_ident[EI_CLASS] = ELF_CLASS;
	ehdr->e_ident[EI_DATA] = ELF_DATA;
	ehdr->e_ident[EI_VERSION] = EV_CURRENT;
	ehdr->e_ident[EI_OSABI] = ELFOSABI_FREEBSD;
	ehdr->e_ident[EI_ABIVERSION] = 0;
	ehdr->e_ident[EI_PAD] = 0;
	ehdr->e_type = ET_CORE;
	ehdr->e_machine = td->td_proc->p_elf_machine;
	ehdr->e_version = EV_CURRENT;
	ehdr->e_entry = 0;
	ehdr->e_phoff = sizeof(Elf_Ehdr);
	ehdr->e_flags = td->td_proc->p_elf_flags;
	ehdr->e_ehsize = sizeof(Elf_Ehdr);
	ehdr->e_phentsize = sizeof(Elf_Phdr);
	ehdr->e_shentsize = sizeof(Elf_Shdr);
	ehdr->e_shstrndx = SHN_UNDEF;
	if (numsegs + 1 < PN_XNUM) {
		ehdr->e_phnum = numsegs + 1;
		ehdr->e_shnum = 0;
	} else {
		ehdr->e_phnum = PN_XNUM;
		ehdr->e_shnum = 1;

		ehdr->e_shoff = ehdr->e_phoff +
		    (numsegs + 1) * ehdr->e_phentsize;
		KASSERT(ehdr->e_shoff == hdrsize - sizeof(Elf_Shdr),
		    ("e_shoff: %zu, hdrsize - shdr: %zu",
		     (size_t)ehdr->e_shoff, hdrsize - sizeof(Elf_Shdr)));

		shdr = (Elf_Shdr *)((char *)hdr + ehdr->e_shoff);
		memset(shdr, 0, sizeof(*shdr));
		/*
		 * A special first section is used to hold large segment and
		 * section counts.  This was proposed by Sun Microsystems in
		 * Solaris and has been adopted by Linux; the standard ELF
		 * tools are already familiar with the technique.
		 *
		 * See table 7-7 of the Solaris "Linker and Libraries Guide"
		 * (or 12-7 depending on the version of the document) for more
		 * details.
		 */
		shdr->sh_type = SHT_NULL;
		shdr->sh_size = ehdr->e_shnum;
		shdr->sh_link = ehdr->e_shstrndx;
		shdr->sh_info = numsegs + 1;
	}

	/*
	 * Fill in the program header entries.
	 */
	phdr = (Elf_Phdr *)((char *)hdr + ehdr->e_phoff);

	/* The note segement. */
	phdr->p_type = PT_NOTE;
	phdr->p_offset = hdrsize;
	phdr->p_vaddr = 0;
	phdr->p_paddr = 0;
	phdr->p_filesz = notesz;
	phdr->p_memsz = 0;
	phdr->p_flags = PF_R;
	phdr->p_align = ELF_NOTE_ROUNDSIZE;
	phdr++;

	/* All the writable segments from the program. */
	phc.phdr = phdr;
	phc.offset = round_page(hdrsize + notesz);
	each_dumpable_segment(td, cb_put_phdr, &phc);
}

static size_t
register_note(struct note_info_list *list, int type, outfunc_t out, void *arg)
{
	struct note_info *ninfo;
	size_t size, notesize;

	size = 0;
	out(arg, NULL, &size);
	ninfo = malloc(sizeof(*ninfo), M_TEMP, M_ZERO | M_WAITOK);
	ninfo->type = type;
	ninfo->outfunc = out;
	ninfo->outarg = arg;
	ninfo->outsize = size;
	TAILQ_INSERT_TAIL(list, ninfo, link);

	if (type == -1)
		return (size);

	notesize = sizeof(Elf_Note) +		/* note header */
	    roundup2(sizeof(FREEBSD_ABI_VENDOR), ELF_NOTE_ROUNDSIZE) +
						/* note name */
	    roundup2(size, ELF_NOTE_ROUNDSIZE);	/* note description */

	return (notesize);
}

static size_t
append_note_data(const void *src, void *dst, size_t len)
{
	size_t padded_len;

	padded_len = roundup2(len, ELF_NOTE_ROUNDSIZE);
	if (dst != NULL) {
		bcopy(src, dst, len);
		bzero((char *)dst + len, padded_len - len);
	}
	return (padded_len);
}

size_t
__elfN(populate_note)(int type, void *src, void *dst, size_t size, void **descp)
{
	Elf_Note *note;
	char *buf;
	size_t notesize;

	buf = dst;
	if (buf != NULL) {
		note = (Elf_Note *)buf;
		note->n_namesz = sizeof(FREEBSD_ABI_VENDOR);
		note->n_descsz = size;
		note->n_type = type;
		buf += sizeof(*note);
		buf += append_note_data(FREEBSD_ABI_VENDOR, buf,
		    sizeof(FREEBSD_ABI_VENDOR));
		append_note_data(src, buf, size);
		if (descp != NULL)
			*descp = buf;
	}

	notesize = sizeof(Elf_Note) +		/* note header */
	    roundup2(sizeof(FREEBSD_ABI_VENDOR), ELF_NOTE_ROUNDSIZE) +
						/* note name */
	    roundup2(size, ELF_NOTE_ROUNDSIZE);	/* note description */

	return (notesize);
}

static void
__elfN(putnote)(struct note_info *ninfo, struct sbuf *sb)
{
	Elf_Note note;
	ssize_t old_len, sect_len;
	size_t new_len, descsz, i;

	if (ninfo->type == -1) {
		ninfo->outfunc(ninfo->outarg, sb, &ninfo->outsize);
		return;
	}

	note.n_namesz = sizeof(FREEBSD_ABI_VENDOR);
	note.n_descsz = ninfo->outsize;
	note.n_type = ninfo->type;

	sbuf_bcat(sb, &note, sizeof(note));
	sbuf_start_section(sb, &old_len);
	sbuf_bcat(sb, FREEBSD_ABI_VENDOR, sizeof(FREEBSD_ABI_VENDOR));
	sbuf_end_section(sb, old_len, ELF_NOTE_ROUNDSIZE, 0);
	if (note.n_descsz == 0)
		return;
	sbuf_start_section(sb, &old_len);
	ninfo->outfunc(ninfo->outarg, sb, &ninfo->outsize);
	sect_len = sbuf_end_section(sb, old_len, ELF_NOTE_ROUNDSIZE, 0);
	if (sect_len < 0)
		return;

	new_len = (size_t)sect_len;
	descsz = roundup(note.n_descsz, ELF_NOTE_ROUNDSIZE);
	if (new_len < descsz) {
		/*
		 * It is expected that individual note emitters will correctly
		 * predict their expected output size and fill up to that size
		 * themselves, padding in a format-specific way if needed.
		 * However, in case they don't, just do it here with zeros.
		 */
		for (i = 0; i < descsz - new_len; i++)
			sbuf_putc(sb, 0);
	} else if (new_len > descsz) {
		/*
		 * We can't always truncate sb -- we may have drained some
		 * of it already.
		 */
		KASSERT(new_len == descsz, ("%s: Note type %u changed as we "
		    "read it (%zu > %zu).  Since it is longer than "
		    "expected, this coredump's notes are corrupt.  THIS "
		    "IS A BUG in the note_procstat routine for type %u.\n",
		    __func__, (unsigned)note.n_type, new_len, descsz,
		    (unsigned)note.n_type));
	}
}

/*
 * Miscellaneous note out functions.
 */

#if defined(COMPAT_FREEBSD32) && __ELF_WORD_SIZE == 32
#include <compat/freebsd32/freebsd32.h>
#include <compat/freebsd32/freebsd32_signal.h>

typedef struct prstatus32 elf_prstatus_t;
typedef struct prpsinfo32 elf_prpsinfo_t;
typedef struct fpreg32 elf_prfpregset_t;
typedef struct fpreg32 elf_fpregset_t;
typedef struct reg32 elf_gregset_t;
typedef struct thrmisc32 elf_thrmisc_t;
#define ELF_KERN_PROC_MASK	KERN_PROC_MASK32
typedef struct kinfo_proc32 elf_kinfo_proc_t;
typedef uint32_t elf_ps_strings_t;
#else
typedef prstatus_t elf_prstatus_t;
typedef prpsinfo_t elf_prpsinfo_t;
typedef prfpregset_t elf_prfpregset_t;
typedef prfpregset_t elf_fpregset_t;
typedef gregset_t elf_gregset_t;
typedef thrmisc_t elf_thrmisc_t;
#define ELF_KERN_PROC_MASK	0
typedef struct kinfo_proc elf_kinfo_proc_t;
typedef vm_offset_t elf_ps_strings_t;
#endif
#if __has_feature(capabilities)
typedef capregset_t elf_capregs_t;
#endif

static void
__elfN(note_prpsinfo)(void *arg, struct sbuf *sb, size_t *sizep)
{
	struct sbuf sbarg;
	size_t len;
	char *cp, *end;
	struct proc *p;
	elf_prpsinfo_t *psinfo;
	int error;

	p = (struct proc *)arg;
	if (sb != NULL) {
		KASSERT(*sizep == sizeof(*psinfo), ("invalid size"));
		psinfo = malloc(sizeof(*psinfo), M_TEMP, M_ZERO | M_WAITOK);
		psinfo->pr_version = PRPSINFO_VERSION;
		psinfo->pr_psinfosz = sizeof(elf_prpsinfo_t);
		strlcpy(psinfo->pr_fname, p->p_comm, sizeof(psinfo->pr_fname));
		PROC_LOCK(p);
		if (p->p_args != NULL) {
			len = sizeof(psinfo->pr_psargs) - 1;
			if (len > p->p_args->ar_length)
				len = p->p_args->ar_length;
			memcpy(psinfo->pr_psargs, p->p_args->ar_args, len);
			PROC_UNLOCK(p);
			error = 0;
		} else {
			_PHOLD(p);
			PROC_UNLOCK(p);
			sbuf_new(&sbarg, psinfo->pr_psargs,
			    sizeof(psinfo->pr_psargs), SBUF_FIXEDLEN);
			error = proc_getargv(curthread, p, &sbarg);
			PRELE(p);
			if (sbuf_finish(&sbarg) == 0)
				len = sbuf_len(&sbarg) - 1;
			else
				len = sizeof(psinfo->pr_psargs) - 1;
			sbuf_delete(&sbarg);
		}
		if (error || len == 0)
			strlcpy(psinfo->pr_psargs, p->p_comm,
			    sizeof(psinfo->pr_psargs));
		else {
			KASSERT(len < sizeof(psinfo->pr_psargs),
			    ("len is too long: %zu vs %zu", len,
			    sizeof(psinfo->pr_psargs)));
			cp = psinfo->pr_psargs;
			end = cp + len - 1;
			for (;;) {
				cp = memchr(cp, '\0', end - cp);
				if (cp == NULL)
					break;
				*cp = ' ';
			}
		}
		psinfo->pr_pid = p->p_pid;
		sbuf_bcat(sb, psinfo, sizeof(*psinfo));
		free(psinfo, M_TEMP);
	}
	*sizep = sizeof(*psinfo);
}

static void
__elfN(note_prstatus)(void *arg, struct sbuf *sb, size_t *sizep)
{
	struct thread *td;
	elf_prstatus_t *status;

	td = (struct thread *)arg;
	if (sb != NULL) {
		KASSERT(*sizep == sizeof(*status), ("invalid size"));
		status = malloc(sizeof(*status), M_TEMP, M_ZERO | M_WAITOK);
		status->pr_version = PRSTATUS_VERSION;
		status->pr_statussz = sizeof(elf_prstatus_t);
		status->pr_gregsetsz = sizeof(elf_gregset_t);
		status->pr_fpregsetsz = sizeof(elf_fpregset_t);
		status->pr_osreldate = osreldate;
		status->pr_cursig = td->td_proc->p_sig;
		status->pr_pid = td->td_tid;
#if defined(COMPAT_FREEBSD32) && __ELF_WORD_SIZE == 32
		fill_regs32(td, &status->pr_reg);
#else
		fill_regs(td, &status->pr_reg);
#endif
		sbuf_bcat(sb, status, sizeof(*status));
		free(status, M_TEMP);
	}
	*sizep = sizeof(*status);
}

static void
__elfN(note_fpregset)(void *arg, struct sbuf *sb, size_t *sizep)
{
	struct thread *td;
	elf_prfpregset_t *fpregset;

	td = (struct thread *)arg;
	if (sb != NULL) {
		KASSERT(*sizep == sizeof(*fpregset), ("invalid size"));
		fpregset = malloc(sizeof(*fpregset), M_TEMP, M_ZERO | M_WAITOK);
#if defined(COMPAT_FREEBSD32) && __ELF_WORD_SIZE == 32
		fill_fpregs32(td, fpregset);
#else
		fill_fpregs(td, fpregset);
#endif
		sbuf_bcat(sb, fpregset, sizeof(*fpregset));
		free(fpregset, M_TEMP);
	}
	*sizep = sizeof(*fpregset);
}

static void
__elfN(note_thrmisc)(void *arg, struct sbuf *sb, size_t *sizep)
{
	struct thread *td;
	elf_thrmisc_t thrmisc;

	td = (struct thread *)arg;
	if (sb != NULL) {
		KASSERT(*sizep == sizeof(thrmisc), ("invalid size"));
		bzero(&thrmisc, sizeof(thrmisc));
		strcpy(thrmisc.pr_tname, td->td_name);
		sbuf_bcat(sb, &thrmisc, sizeof(thrmisc));
	}
	*sizep = sizeof(thrmisc);
}

#if __has_feature(capabilities)
static void
__elfN(note_capregs)(void *arg, struct sbuf *sb, size_t *sizep)
{
	struct thread *td;
	elf_capregs_t *capregs;

	td = (struct thread *)arg;
	if (sb != NULL) {
		KASSERT(*sizep == sizeof(*capregs), ("invalid size"));
		capregs = malloc(sizeof(*capregs), M_TEMP, M_ZERO | M_WAITOK);
		fill_capregs(td, capregs);
		sbuf_bcat(sb, capregs, sizeof(*capregs));
		free(capregs, M_TEMP);
	}
	*sizep = sizeof(*capregs);
}
#endif

static void
__elfN(note_ptlwpinfo)(void *arg, struct sbuf *sb, size_t *sizep)
{
	struct thread *td;
	size_t size;
	int structsize;
#if defined(COMPAT_FREEBSD32) && __ELF_WORD_SIZE == 32
	struct ptrace_lwpinfo32 pl;
#elif defined(__ELF_CHERI)
	struct ptrace_lwpinfo_c pl;
#else
	struct ptrace_lwpinfo pl;
#endif

	td = (struct thread *)arg;
	structsize = sizeof(pl);
	size = sizeof(structsize) + structsize;
	if (sb != NULL) {
		KASSERT(*sizep == size, ("invalid size"));
		sbuf_bcat(sb, &structsize, sizeof(structsize));
		bzero(&pl, sizeof(pl));
		pl.pl_lwpid = td->td_tid;
		pl.pl_event = PL_EVENT_NONE;
		pl.pl_sigmask = td->td_sigmask;
		pl.pl_siglist = td->td_siglist;
		if (td->td_si.si_signo != 0) {
			pl.pl_event = PL_EVENT_SIGNAL;
			pl.pl_flags |= PL_FLAG_SI;
#if defined(COMPAT_FREEBSD32) && __ELF_WORD_SIZE == 32
			siginfo_to_siginfo32(&td->td_si, &pl.pl_siginfo);
#elif defined(__ELF_CHERI)
			_Static_assert(
			    sizeof(pl.pl_siginfo) == sizeof(td->td_si),
			    "_siginfo_t and siginfo_c mismatch");
			memcpy(&pl.pl_siginfo, &td->td_si,
			    sizeof(pl.pl_siginfo));
#else
			memcpy(&pl.pl_siginfo, &td->td_si, sizeof(pl.pl_siginfo));
#endif
		}
		strcpy(pl.pl_tdname, td->td_name);
		/* XXX TODO: supply more information in struct ptrace_lwpinfo*/
		sbuf_bcat(sb, &pl, sizeof(pl));
	}
	*sizep = size;
}

/*
 * Allow for MD specific notes, as well as any MD
 * specific preparations for writing MI notes.
 */
static void
__elfN(note_threadmd)(void *arg, struct sbuf *sb, size_t *sizep)
{
	struct thread *td;
	void *buf;
	size_t size;

	td = (struct thread *)arg;
	size = *sizep;
	if (size != 0 && sb != NULL)
		buf = malloc(size, M_TEMP, M_ZERO | M_WAITOK);
	else
		buf = NULL;
	size = 0;
	__elfN(dump_thread)(td, buf, &size);
	KASSERT(sb == NULL || *sizep == size, ("invalid size"));
	if (size != 0 && sb != NULL)
		sbuf_bcat(sb, buf, size);
	free(buf, M_TEMP);
	*sizep = size;
}

#ifdef KINFO_PROC_SIZE
CTASSERT(sizeof(struct kinfo_proc) == KINFO_PROC_SIZE);
#endif

static void
__elfN(note_procstat_proc)(void *arg, struct sbuf *sb, size_t *sizep)
{
	struct proc *p;
	size_t size;
	int structsize;

	p = (struct proc *)arg;
	size = sizeof(structsize) + p->p_numthreads *
	    sizeof(elf_kinfo_proc_t);

	if (sb != NULL) {
		KASSERT(*sizep == size, ("invalid size"));
		structsize = sizeof(elf_kinfo_proc_t);
		sbuf_bcat(sb, &structsize, sizeof(structsize));
		PROC_LOCK(p);
		kern_proc_out(p, sb, ELF_KERN_PROC_MASK);
	}
	*sizep = size;
}

#ifdef KINFO_FILE_SIZE
CTASSERT(sizeof(struct kinfo_file) == KINFO_FILE_SIZE);
#endif

static void
note_procstat_files(void *arg, struct sbuf *sb, size_t *sizep)
{
	struct proc *p;
	size_t size, sect_sz, i;
	ssize_t start_len, sect_len;
	int structsize, filedesc_flags;

	if (coredump_pack_fileinfo)
		filedesc_flags = KERN_FILEDESC_PACK_KINFO;
	else
		filedesc_flags = 0;

	p = (struct proc *)arg;
	structsize = sizeof(struct kinfo_file);
	if (sb == NULL) {
		size = 0;
		sb = sbuf_new(NULL, NULL, 128, SBUF_FIXEDLEN);
		sbuf_set_drain(sb, sbuf_count_drain, &size);
		sbuf_bcat(sb, &structsize, sizeof(structsize));
		PROC_LOCK(p);
		kern_proc_filedesc_out(p, sb, -1, filedesc_flags);
		sbuf_finish(sb);
		sbuf_delete(sb);
		*sizep = size;
	} else {
		sbuf_start_section(sb, &start_len);

		sbuf_bcat(sb, &structsize, sizeof(structsize));
		PROC_LOCK(p);
		kern_proc_filedesc_out(p, sb, *sizep - sizeof(structsize),
		    filedesc_flags);

		sect_len = sbuf_end_section(sb, start_len, 0, 0);
		if (sect_len < 0)
			return;
		sect_sz = sect_len;

		KASSERT(sect_sz <= *sizep,
		    ("kern_proc_filedesc_out did not respect maxlen; "
		     "requested %zu, got %zu", *sizep - sizeof(structsize),
		     sect_sz - sizeof(structsize)));

		for (i = 0; i < *sizep - sect_sz && sb->s_error == 0; i++)
			sbuf_putc(sb, 0);
	}
}

#ifdef KINFO_VMENTRY_SIZE
CTASSERT(sizeof(struct kinfo_vmentry) == KINFO_VMENTRY_SIZE);
#endif

static void
note_procstat_vmmap(void *arg, struct sbuf *sb, size_t *sizep)
{
	struct proc *p;
	size_t size;
	int structsize, vmmap_flags;

	if (coredump_pack_vmmapinfo)
		vmmap_flags = KERN_VMMAP_PACK_KINFO;
	else
		vmmap_flags = 0;

	p = (struct proc *)arg;
	structsize = sizeof(struct kinfo_vmentry);
	if (sb == NULL) {
		size = 0;
		sb = sbuf_new(NULL, NULL, 128, SBUF_FIXEDLEN);
		sbuf_set_drain(sb, sbuf_count_drain, &size);
		sbuf_bcat(sb, &structsize, sizeof(structsize));
		PROC_LOCK(p);
		kern_proc_vmmap_out(p, sb, -1, vmmap_flags);
		sbuf_finish(sb);
		sbuf_delete(sb);
		*sizep = size;
	} else {
		sbuf_bcat(sb, &structsize, sizeof(structsize));
		PROC_LOCK(p);
		kern_proc_vmmap_out(p, sb, *sizep - sizeof(structsize),
		    vmmap_flags);
	}
}

static void
note_procstat_groups(void *arg, struct sbuf *sb, size_t *sizep)
{
	struct proc *p;
	size_t size;
	int structsize;

	p = (struct proc *)arg;
	size = sizeof(structsize) + p->p_ucred->cr_ngroups * sizeof(gid_t);
	if (sb != NULL) {
		KASSERT(*sizep == size, ("invalid size"));
		structsize = sizeof(gid_t);
		sbuf_bcat(sb, &structsize, sizeof(structsize));
		sbuf_bcat(sb, p->p_ucred->cr_groups, p->p_ucred->cr_ngroups *
		    sizeof(gid_t));
	}
	*sizep = size;
}

static void
note_procstat_umask(void *arg, struct sbuf *sb, size_t *sizep)
{
	struct proc *p;
	size_t size;
	int structsize;

	p = (struct proc *)arg;
	size = sizeof(structsize) + sizeof(p->p_fd->fd_cmask);
	if (sb != NULL) {
		KASSERT(*sizep == size, ("invalid size"));
		structsize = sizeof(p->p_fd->fd_cmask);
		sbuf_bcat(sb, &structsize, sizeof(structsize));
		sbuf_bcat(sb, &p->p_fd->fd_cmask, sizeof(p->p_fd->fd_cmask));
	}
	*sizep = size;
}

static void
note_procstat_rlimit(void *arg, struct sbuf *sb, size_t *sizep)
{
	struct proc *p;
	struct rlimit rlim[RLIM_NLIMITS];
	size_t size;
	int structsize, i;

	p = (struct proc *)arg;
	size = sizeof(structsize) + sizeof(rlim);
	if (sb != NULL) {
		KASSERT(*sizep == size, ("invalid size"));
		structsize = sizeof(rlim);
		sbuf_bcat(sb, &structsize, sizeof(structsize));
		PROC_LOCK(p);
		for (i = 0; i < RLIM_NLIMITS; i++)
			lim_rlimit_proc(p, i, &rlim[i]);
		PROC_UNLOCK(p);
		sbuf_bcat(sb, rlim, sizeof(rlim));
	}
	*sizep = size;
}

static void
note_procstat_osrel(void *arg, struct sbuf *sb, size_t *sizep)
{
	struct proc *p;
	size_t size;
	int structsize;

	p = (struct proc *)arg;
	size = sizeof(structsize) + sizeof(p->p_osrel);
	if (sb != NULL) {
		KASSERT(*sizep == size, ("invalid size"));
		structsize = sizeof(p->p_osrel);
		sbuf_bcat(sb, &structsize, sizeof(structsize));
		sbuf_bcat(sb, &p->p_osrel, sizeof(p->p_osrel));
	}
	*sizep = size;
}

static void
__elfN(note_procstat_psstrings)(void *arg, struct sbuf *sb, size_t *sizep)
{
	struct proc *p;
	elf_ps_strings_t ps_strings;
	size_t size;
	int structsize;

	p = (struct proc *)arg;
	size = sizeof(structsize) + sizeof(ps_strings);
	if (sb != NULL) {
		KASSERT(*sizep == size, ("invalid size"));
		structsize = sizeof(ps_strings);
#if defined(COMPAT_FREEBSD32) && __ELF_WORD_SIZE == 32
		ps_strings = PTROUT(p->p_sysent->sv_psstrings);
#else
		ps_strings = p->p_sysent->sv_psstrings;
#endif
		sbuf_bcat(sb, &structsize, sizeof(structsize));
		sbuf_bcat(sb, &ps_strings, sizeof(ps_strings));
	}
	*sizep = size;
}

static void
__elfN(note_procstat_auxv)(void *arg, struct sbuf *sb, size_t *sizep)
{
	struct proc *p;
	size_t size;
	int structsize;

	p = (struct proc *)arg;
	if (sb == NULL) {
		size = 0;
		sb = sbuf_new(NULL, NULL, 128, SBUF_FIXEDLEN);
		sbuf_set_drain(sb, sbuf_count_drain, &size);
		sbuf_bcat(sb, &structsize, sizeof(structsize));
		PHOLD(p);
		proc_getauxv(curthread, p, sb);
		PRELE(p);
		sbuf_finish(sb);
		sbuf_delete(sb);
		*sizep = size;
	} else {
<<<<<<< HEAD
#ifdef COMPAT_CHERIABI
		if (SV_PROC_FLAG(p, SV_CHERI) != 0)
			structsize = sizeof(ElfCheriABI_Auxinfo);
		else
#endif
			structsize = sizeof(Elf_Auxinfo);
=======
		structsize = sizeof(Elf_Auxinfo);
>>>>>>> fe33cd02
		sbuf_bcat(sb, &structsize, sizeof(structsize));
		PHOLD(p);
		proc_getauxv(curthread, p, sb);
		PRELE(p);
	}
}

static boolean_t
__elfN(parse_notes)(struct image_params *imgp, Elf_Note *checknote,
    const char *note_vendor, const Elf_Phdr *pnote,
    boolean_t (*cb)(const Elf_Note *, void *, boolean_t *), void *cb_arg)
{
	const Elf_Note *note, *note0, *note_end;
	const char *note_name;
	char *buf;
	int i, error;
	boolean_t res;

	/* We need some limit, might as well use PAGE_SIZE. */
	if (pnote == NULL || pnote->p_filesz > PAGE_SIZE)
		return (FALSE);
	ASSERT_VOP_LOCKED(imgp->vp, "parse_notes");
	if (pnote->p_offset > PAGE_SIZE ||
	    pnote->p_filesz > PAGE_SIZE - pnote->p_offset) {
		buf = malloc(pnote->p_filesz, M_TEMP, M_NOWAIT);
		if (buf == NULL) {
			VOP_UNLOCK(imgp->vp, 0);
			buf = malloc(pnote->p_filesz, M_TEMP, M_WAITOK);
			vn_lock(imgp->vp, LK_SHARED | LK_RETRY);
		}
		error = vn_rdwr(UIO_READ, imgp->vp, buf, pnote->p_filesz,
		    pnote->p_offset, UIO_SYSSPACE, IO_NODELOCKED,
		    curthread->td_ucred, NOCRED, NULL, curthread);
		if (error != 0) {
			uprintf("i/o error PT_NOTE\n");
			goto retf;
		}
		note = note0 = (const Elf_Note *)buf;
		note_end = (const Elf_Note *)(buf + pnote->p_filesz);
	} else {
		note = note0 = (const Elf_Note *)(imgp->image_header +
		    pnote->p_offset);
		note_end = (const Elf_Note *)(imgp->image_header +
		    pnote->p_offset + pnote->p_filesz);
		buf = NULL;
	}
	for (i = 0; i < 100 && note >= note0 && note < note_end; i++) {
		if (!aligned(note, Elf32_Addr) || (const char *)note_end -
		    (const char *)note < sizeof(Elf_Note)) {
			goto retf;
		}
		if (note->n_namesz != checknote->n_namesz ||
		    note->n_descsz != checknote->n_descsz ||
		    note->n_type != checknote->n_type)
			goto nextnote;
		note_name = (const char *)(note + 1);
		if (note_name + checknote->n_namesz >=
		    (const char *)note_end || strncmp(note_vendor,
		    note_name, checknote->n_namesz) != 0)
			goto nextnote;

		if (cb(note, cb_arg, &res))
			goto ret;
nextnote:
		note = (const Elf_Note *)((const char *)(note + 1) +
		    roundup2(note->n_namesz, ELF_NOTE_ROUNDSIZE) +
		    roundup2(note->n_descsz, ELF_NOTE_ROUNDSIZE));
	}
retf:
	res = FALSE;
ret:
	free(buf, M_TEMP);
	return (res);
}

struct brandnote_cb_arg {
	Elf_Brandnote *brandnote;
	int32_t *osrel;
};

static boolean_t
brandnote_cb(const Elf_Note *note, void *arg0, boolean_t *res)
{
	struct brandnote_cb_arg *arg;

	arg = arg0;

	/*
	 * Fetch the osreldate for binary from the ELF OSABI-note if
	 * necessary.
	 */
	*res = (arg->brandnote->flags & BN_TRANSLATE_OSREL) != 0 &&
	    arg->brandnote->trans_osrel != NULL ?
	    arg->brandnote->trans_osrel(note, arg->osrel) : TRUE;

	return (TRUE);
}

static Elf_Note fctl_note = {
	.n_namesz = sizeof(FREEBSD_ABI_VENDOR),
	.n_descsz = sizeof(uint32_t),
	.n_type = NT_FREEBSD_FEATURE_CTL,
};

struct fctl_cb_arg {
	uint32_t *fctl0;
};

static boolean_t
note_fctl_cb(const Elf_Note *note, void *arg0, boolean_t *res)
{
	struct fctl_cb_arg *arg;
	const Elf32_Word *desc;
	uintptr_t p;

	arg = arg0;
	p = (uintptr_t)(note + 1);
	p += roundup2(note->n_namesz, ELF_NOTE_ROUNDSIZE);
	desc = (const Elf32_Word *)p;
	*arg->fctl0 = desc[0];
	return (TRUE);
}

/*
 * Try to find the appropriate ABI-note section for checknote, fetch
 * the osreldate and feature control flags for binary from the ELF
 * OSABI-note.  Only the first page of the image is searched, the same
 * as for headers.
 */
static boolean_t
__elfN(check_note)(struct image_params *imgp, Elf_Brandnote *brandnote,
    int32_t *osrel, uint32_t *fctl0)
{
	const Elf_Phdr *phdr;
	const Elf_Ehdr *hdr;
	struct brandnote_cb_arg b_arg;
	struct fctl_cb_arg f_arg;
	int i, j;

	hdr = (const Elf_Ehdr *)imgp->image_header;
	phdr = (const Elf_Phdr *)(imgp->image_header + hdr->e_phoff);
	b_arg.brandnote = brandnote;
	b_arg.osrel = osrel;
	f_arg.fctl0 = fctl0;

	for (i = 0; i < hdr->e_phnum; i++) {
		if (phdr[i].p_type == PT_NOTE && __elfN(parse_notes)(imgp,
		    &brandnote->hdr, brandnote->vendor, &phdr[i], brandnote_cb,
		    &b_arg)) {
			for (j = 0; j < hdr->e_phnum; j++) {
				if (phdr[j].p_type == PT_NOTE &&
				    __elfN(parse_notes)(imgp, &fctl_note,
				    FREEBSD_ABI_VENDOR, &phdr[j],
				    note_fctl_cb, &f_arg))
					break;
			}
			return (TRUE);
		}
	}
	return (FALSE);

}

/*
 * Tell kern_execve.c about it, with a little help from the linker.
 */
static struct execsw __elfN(execsw) = {
	.ex_imgact = __CONCAT(exec_, __elfN(imgact)),
	.ex_name = ELF_ABI_NAME
};
EXEC_SET(ELF_ABI_ID, __elfN(execsw));

static vm_prot_t
__elfN(trans_prot)(Elf_Word flags)
{
	vm_prot_t prot;

	prot = 0;
	if (flags & PF_X)
		prot |= VM_PROT_EXECUTE;
	if (flags & PF_W)
		prot |= VM_PROT_WRITE;
	if (flags & PF_R)
		prot |= VM_PROT_READ;
#if __ELF_WORD_SIZE == 32 && (defined(__amd64__) || defined(__i386__))
	if (i386_read_exec && (flags & PF_R))
		prot |= VM_PROT_EXECUTE;
#endif
	return (prot);
}

static Elf_Word
__elfN(untrans_prot)(vm_prot_t prot)
{
	Elf_Word flags;

	flags = 0;
	if (prot & VM_PROT_EXECUTE)
		flags |= PF_X;
	if (prot & VM_PROT_READ)
		flags |= PF_R;
	if (prot & VM_PROT_WRITE)
		flags |= PF_W;
	return (flags);
}

void
__elfN(stackgap)(struct image_params *imgp, u_long *stack_base)
{
	u_long range, rbase, gap;
	int pct;

	if ((imgp->map_flags & MAP_ASLR) == 0)
		return;
	pct = __elfN(aslr_stack_gap);
	if (pct == 0)
		return;
	if (pct > 50)
		pct = 50;
	range = imgp->eff_stack_sz * pct / 100;
	arc4rand(&rbase, sizeof(rbase), 0);
	gap = rbase % range;
	gap &= ~(sizeof(u_long) - 1);
	*stack_base -= gap;
}
// CHERI CHANGES START
// {
<<<<<<< HEAD
//   "updated": 20190524,
=======
//   "updated": 20191014,
>>>>>>> fe33cd02
//   "target_type": "kernel",
//   "changes": [
//     "support",
//     "user_capabilities"
//   ],
//   "changes_purecap": [
//     "pointer_provenance"
//   ]
// }
// CHERI CHANGES END<|MERGE_RESOLUTION|>--- conflicted
+++ resolved
@@ -1407,12 +1407,8 @@
 	Elf_Auxinfo_fbsd64 *argarray, *pos;
 #else
 	Elf_Auxinfo *argarray, *pos;
-<<<<<<< HEAD
 #endif
-	Elf_Addr *base, *auxbase;
-=======
 	u_long auxlen;
->>>>>>> fe33cd02
 	int error;
 
 	argarray = pos = malloc(AT_COUNT * sizeof(*pos), M_TEMP,
@@ -2663,16 +2659,12 @@
 		sbuf_delete(sb);
 		*sizep = size;
 	} else {
-<<<<<<< HEAD
 #ifdef COMPAT_CHERIABI
 		if (SV_PROC_FLAG(p, SV_CHERI) != 0)
-			structsize = sizeof(ElfCheriABI_Auxinfo);
+			structsize = sizeof(Elf64C_Auxinfo);
 		else
 #endif
 			structsize = sizeof(Elf_Auxinfo);
-=======
-		structsize = sizeof(Elf_Auxinfo);
->>>>>>> fe33cd02
 		sbuf_bcat(sb, &structsize, sizeof(structsize));
 		PHOLD(p);
 		proc_getauxv(curthread, p, sb);
@@ -2900,11 +2892,7 @@
 }
 // CHERI CHANGES START
 // {
-<<<<<<< HEAD
-//   "updated": 20190524,
-=======
 //   "updated": 20191014,
->>>>>>> fe33cd02
 //   "target_type": "kernel",
 //   "changes": [
 //     "support",
