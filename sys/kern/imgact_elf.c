/*-
 * SPDX-License-Identifier: BSD-3-Clause
 *
 * Copyright (c) 2017 Dell EMC
 * Copyright (c) 2000-2001, 2003 David O'Brien
 * Copyright (c) 1995-1996 Søren Schmidt
 * Copyright (c) 1996 Peter Wemm
 * All rights reserved.
 *
 * Redistribution and use in source and binary forms, with or without
 * modification, are permitted provided that the following conditions
 * are met:
 * 1. Redistributions of source code must retain the above copyright
 *    notice, this list of conditions and the following disclaimer
 *    in this position and unchanged.
 * 2. Redistributions in binary form must reproduce the above copyright
 *    notice, this list of conditions and the following disclaimer in the
 *    documentation and/or other materials provided with the distribution.
 * 3. The name of the author may not be used to endorse or promote products
 *    derived from this software without specific prior written permission
 *
 * THIS SOFTWARE IS PROVIDED BY THE AUTHOR ``AS IS'' AND ANY EXPRESS OR
 * IMPLIED WARRANTIES, INCLUDING, BUT NOT LIMITED TO, THE IMPLIED WARRANTIES
 * OF MERCHANTABILITY AND FITNESS FOR A PARTICULAR PURPOSE ARE DISCLAIMED.
 * IN NO EVENT SHALL THE AUTHOR BE LIABLE FOR ANY DIRECT, INDIRECT,
 * INCIDENTAL, SPECIAL, EXEMPLARY, OR CONSEQUENTIAL DAMAGES (INCLUDING, BUT
 * NOT LIMITED TO, PROCUREMENT OF SUBSTITUTE GOODS OR SERVICES; LOSS OF USE,
 * DATA, OR PROFITS; OR BUSINESS INTERRUPTION) HOWEVER CAUSED AND ON ANY
 * THEORY OF LIABILITY, WHETHER IN CONTRACT, STRICT LIABILITY, OR TORT
 * (INCLUDING NEGLIGENCE OR OTHERWISE) ARISING IN ANY WAY OUT OF THE USE OF
 * THIS SOFTWARE, EVEN IF ADVISED OF THE POSSIBILITY OF SUCH DAMAGE.
 */

#include <sys/cdefs.h>
__FBSDID("$FreeBSD$");

#include "opt_capsicum.h"

#include <sys/param.h>
#include <sys/capsicum.h>
#include <sys/compressor.h>
#include <sys/exec.h>
#include <sys/fcntl.h>
#include <sys/imgact.h>
#include <sys/imgact_elf.h>
#include <sys/jail.h>
#include <sys/kernel.h>
#include <sys/lock.h>
#include <sys/malloc.h>
#include <sys/mount.h>
#include <sys/mman.h>
#include <sys/namei.h>
#include <sys/pioctl.h>
#include <sys/proc.h>
#include <sys/procfs.h>
#include <sys/ptrace.h>
#include <sys/racct.h>
#include <sys/resourcevar.h>
#include <sys/rwlock.h>
#include <sys/sbuf.h>
#include <sys/sf_buf.h>
#include <sys/smp.h>
#include <sys/systm.h>
#include <sys/signalvar.h>
#include <sys/stat.h>
#include <sys/sx.h>
#include <sys/syscall.h>
#include <sys/sysctl.h>
#include <sys/sysent.h>
#include <sys/vnode.h>
#include <sys/syslog.h>
#include <sys/eventhandler.h>
#include <sys/user.h>

#include <vm/vm.h>
#include <vm/vm_kern.h>
#include <vm/vm_param.h>
#include <vm/pmap.h>
#include <vm/vm_map.h>
#include <vm/vm_object.h>
#include <vm/vm_extern.h>

#include <machine/elf.h>
#include <machine/md_var.h>

#ifdef CPU_CHERI
#include <cheri/cheri.h>
#endif

#ifdef COMPAT_CHERIABI
#include <compat/cheriabi/cheriabi.h>
#include <compat/cheriabi/cheriabi_util.h>
#endif

#define ELF_NOTE_ROUNDSIZE	4
#define OLD_EI_BRAND	8

static int __elfN(check_header)(const Elf_Ehdr *hdr);
static Elf_Brandinfo *__elfN(get_brandinfo)(struct image_params *imgp,
    const char *interp, int32_t *osrel, uint32_t *fctl0);
static int __elfN(load_file)(struct proc *p, const char *file, u_long *addr,
    u_long *end_addr, u_long *entry);
static int __elfN(load_section)(struct image_params *imgp, vm_ooffset_t offset,
    caddr_t vmaddr, size_t memsz, size_t filsz, vm_prot_t prot);
static int __CONCAT(exec_, __elfN(imgact))(struct image_params *imgp);
static bool __elfN(freebsd_trans_osrel)(const Elf_Note *note,
    int32_t *osrel);
static bool kfreebsd_trans_osrel(const Elf_Note *note, int32_t *osrel);
static boolean_t __elfN(check_note)(struct image_params *imgp,
    Elf_Brandnote *checknote, int32_t *osrel, uint32_t *fctl0);
static vm_prot_t __elfN(trans_prot)(Elf_Word);
static Elf_Word __elfN(untrans_prot)(vm_prot_t);

SYSCTL_NODE(_kern, OID_AUTO, __CONCAT(elf, __ELF_WORD_SIZE), CTLFLAG_RW, 0,
    "");

#define	CORE_BUF_SIZE	(16 * 1024)

int __elfN(fallback_brand) = -1;
SYSCTL_INT(__CONCAT(_kern_elf, __ELF_WORD_SIZE), OID_AUTO,
    fallback_brand, CTLFLAG_RWTUN, &__elfN(fallback_brand), 0,
    __XSTRING(__CONCAT(ELF, __ELF_WORD_SIZE)) " brand of last resort");

static int elf_legacy_coredump = 0;
SYSCTL_INT(_debug, OID_AUTO, __elfN(legacy_coredump), CTLFLAG_RW, 
    &elf_legacy_coredump, 0,
    "include all and only RW pages in core dumps");

int __elfN(nxstack) =
#if defined(__amd64__) || defined(__powerpc64__) /* both 64 and 32 bit */ || \
    (defined(__arm__) && __ARM_ARCH >= 7) || defined(__aarch64__) || \
    defined(__riscv)
	1;
#else
	0;
#endif
SYSCTL_INT(__CONCAT(_kern_elf, __ELF_WORD_SIZE), OID_AUTO,
    nxstack, CTLFLAG_RW, &__elfN(nxstack), 0,
    __XSTRING(__CONCAT(ELF, __ELF_WORD_SIZE)) ": enable non-executable stack");

#if __ELF_WORD_SIZE == 32 && (defined(__amd64__) || defined(__i386__))
int i386_read_exec = 0;
SYSCTL_INT(_kern_elf32, OID_AUTO, read_exec, CTLFLAG_RW, &i386_read_exec, 0,
    "enable execution from readable segments");
#endif

SYSCTL_NODE(__CONCAT(_kern_elf, __ELF_WORD_SIZE), OID_AUTO, aslr, CTLFLAG_RW, 0,
    "");
#define	ASLR_NODE_OID	__CONCAT(__CONCAT(_kern_elf, __ELF_WORD_SIZE), _aslr)

static int __elfN(aslr_enabled) = 0;
SYSCTL_INT(ASLR_NODE_OID, OID_AUTO, enable, CTLFLAG_RWTUN,
    &__elfN(aslr_enabled), 0,
    __XSTRING(__CONCAT(ELF, __ELF_WORD_SIZE))
    ": enable address map randomization");

static int __elfN(pie_aslr_enabled) = 0;
SYSCTL_INT(ASLR_NODE_OID, OID_AUTO, pie_enable, CTLFLAG_RWTUN,
    &__elfN(pie_aslr_enabled), 0,
    __XSTRING(__CONCAT(ELF, __ELF_WORD_SIZE))
    ": enable address map randomization for PIE binaries");

static int __elfN(aslr_honor_sbrk) = 1;
SYSCTL_INT(ASLR_NODE_OID, OID_AUTO, honor_sbrk, CTLFLAG_RW,
    &__elfN(aslr_honor_sbrk), 0,
    __XSTRING(__CONCAT(ELF, __ELF_WORD_SIZE)) ": assume sbrk is used");

static Elf_Brandinfo *elf_brand_list[MAX_BRANDS];

#define	aligned(a, t)	(rounddown2((u_long)(a), sizeof(t)) == (u_long)(a))

static const char FREEBSD_ABI_VENDOR[] = "FreeBSD";

Elf_Brandnote __elfN(freebsd_brandnote) = {
	.hdr.n_namesz	= sizeof(FREEBSD_ABI_VENDOR),
	.hdr.n_descsz	= sizeof(int32_t),
	.hdr.n_type	= NT_FREEBSD_ABI_TAG,
	.vendor		= FREEBSD_ABI_VENDOR,
	.flags		= BN_TRANSLATE_OSREL,
	.trans_osrel	= __elfN(freebsd_trans_osrel)
};

static bool
__elfN(freebsd_trans_osrel)(const Elf_Note *note, int32_t *osrel)
{
	uintptr_t p;

	p = (uintptr_t)(note + 1);
	p += roundup2(note->n_namesz, ELF_NOTE_ROUNDSIZE);
	*osrel = *(const int32_t *)(p);

	return (true);
}

static const char GNU_ABI_VENDOR[] = "GNU";
static int GNU_KFREEBSD_ABI_DESC = 3;

Elf_Brandnote __elfN(kfreebsd_brandnote) = {
	.hdr.n_namesz	= sizeof(GNU_ABI_VENDOR),
	.hdr.n_descsz	= 16,	/* XXX at least 16 */
	.hdr.n_type	= 1,
	.vendor		= GNU_ABI_VENDOR,
	.flags		= BN_TRANSLATE_OSREL,
	.trans_osrel	= kfreebsd_trans_osrel
};

static bool
kfreebsd_trans_osrel(const Elf_Note *note, int32_t *osrel)
{
	const Elf32_Word *desc;
	uintptr_t p;

	p = (uintptr_t)(note + 1);
	p += roundup2(note->n_namesz, ELF_NOTE_ROUNDSIZE);

	desc = (const Elf32_Word *)p;
	if (desc[0] != GNU_KFREEBSD_ABI_DESC)
		return (false);

	/*
	 * Debian GNU/kFreeBSD embed the earliest compatible kernel version
	 * (__FreeBSD_version: <major><two digit minor>Rxx) in the LSB way.
	 */
	*osrel = desc[1] * 100000 + desc[2] * 1000 + desc[3];

	return (true);
}

int
__elfN(insert_brand_entry)(Elf_Brandinfo *entry)
{
	int i;

	for (i = 0; i < MAX_BRANDS; i++) {
		if (elf_brand_list[i] == NULL) {
			elf_brand_list[i] = entry;
			break;
		}
	}
	if (i == MAX_BRANDS) {
		printf("WARNING: %s: could not insert brandinfo entry: %p\n",
			__func__, entry);
		return (-1);
	}
	return (0);
}

int
__elfN(remove_brand_entry)(Elf_Brandinfo *entry)
{
	int i;

	for (i = 0; i < MAX_BRANDS; i++) {
		if (elf_brand_list[i] == entry) {
			elf_brand_list[i] = NULL;
			break;
		}
	}
	if (i == MAX_BRANDS)
		return (-1);
	return (0);
}

int
__elfN(brand_inuse)(Elf_Brandinfo *entry)
{
	struct proc *p;
	int rval = FALSE;

	sx_slock(&allproc_lock);
	FOREACH_PROC_IN_SYSTEM(p) {
		if (p->p_sysent == entry->sysvec) {
			rval = TRUE;
			break;
		}
	}
	sx_sunlock(&allproc_lock);

	return (rval);
}

static Elf_Brandinfo *
__elfN(get_brandinfo)(struct image_params *imgp, const char *interp,
    int32_t *osrel, uint32_t *fctl0)
{
	const Elf_Ehdr *hdr = (const Elf_Ehdr *)imgp->image_header;
	Elf_Brandinfo *bi, *bi_m;
	boolean_t ret;
	int i, interp_name_len;

	interp_name_len = interp != NULL ? strlen(interp) + 1 : 0;

	/*
	 * We support four types of branding -- (1) the ELF EI_OSABI field
	 * that SCO added to the ELF spec, (2) FreeBSD 3.x's traditional string
	 * branding w/in the ELF header, (3) path of the `interp_path'
	 * field, and (4) the ".note.ABI-tag" ELF section.
	 */

	/* Look for an ".note.ABI-tag" ELF section */
	bi_m = NULL;
	for (i = 0; i < MAX_BRANDS; i++) {
		bi = elf_brand_list[i];
		if (bi == NULL)
			continue;
		if (interp != NULL && (bi->flags & BI_BRAND_ONLY_STATIC) != 0)
			continue;
		if (hdr->e_machine == bi->machine && (bi->flags &
		    (BI_BRAND_NOTE|BI_BRAND_NOTE_MANDATORY)) != 0) {
			ret = __elfN(check_note)(imgp, bi->brand_note, osrel,
			    fctl0);
			/* Give brand a chance to veto check_note's guess */
			if (ret && bi->header_supported)
				ret = bi->header_supported(imgp);
			/*
			 * If note checker claimed the binary, but the
			 * interpreter path in the image does not
			 * match default one for the brand, try to
			 * search for other brands with the same
			 * interpreter.  Either there is better brand
			 * with the right interpreter, or, failing
			 * this, we return first brand which accepted
			 * our note and, optionally, header.
			 */
			if (ret && bi_m == NULL && interp != NULL &&
			    (bi->interp_path == NULL ||
			    (strlen(bi->interp_path) + 1 != interp_name_len ||
			    strncmp(interp, bi->interp_path, interp_name_len)
			    != 0))) {
				bi_m = bi;
				ret = 0;
			}
			if (ret)
				return (bi);
		}
	}
	if (bi_m != NULL)
		return (bi_m);

	/* If the executable has a brand, search for it in the brand list. */
	for (i = 0; i < MAX_BRANDS; i++) {
		bi = elf_brand_list[i];
		if (bi == NULL || (bi->flags & BI_BRAND_NOTE_MANDATORY) != 0 ||
		    (interp != NULL && (bi->flags & BI_BRAND_ONLY_STATIC) != 0))
			continue;
		if (hdr->e_machine == bi->machine &&
		    (hdr->e_ident[EI_OSABI] == bi->brand ||
		    (bi->compat_3_brand != NULL &&
		    strcmp((const char *)&hdr->e_ident[OLD_EI_BRAND],
		    bi->compat_3_brand) == 0))) {
			/* Looks good, but give brand a chance to veto */
			if (bi->header_supported == NULL ||
			    bi->header_supported(imgp)) {
				/*
				 * Again, prefer strictly matching
				 * interpreter path.
				 */
				if (interp_name_len == 0 &&
				    bi->interp_path == NULL)
					return (bi);
				if (bi->interp_path != NULL &&
				    strlen(bi->interp_path) + 1 ==
				    interp_name_len && strncmp(interp,
				    bi->interp_path, interp_name_len) == 0)
					return (bi);
				if (bi_m == NULL)
					bi_m = bi;
			}
		}
	}
	if (bi_m != NULL)
		return (bi_m);

	/* No known brand, see if the header is recognized by any brand */
	for (i = 0; i < MAX_BRANDS; i++) {
		bi = elf_brand_list[i];
		if (bi == NULL || bi->flags & BI_BRAND_NOTE_MANDATORY ||
		    bi->header_supported == NULL)
			continue;
		if (hdr->e_machine == bi->machine) {
			ret = bi->header_supported(imgp);
			if (ret)
				return (bi);
		}
	}

	/* Lacking a known brand, search for a recognized interpreter. */
	if (interp != NULL) {
		for (i = 0; i < MAX_BRANDS; i++) {
			bi = elf_brand_list[i];
			if (bi == NULL || (bi->flags &
			    (BI_BRAND_NOTE_MANDATORY | BI_BRAND_ONLY_STATIC))
			    != 0)
				continue;
			if (hdr->e_machine == bi->machine &&
			    bi->interp_path != NULL &&
			    /* ELF image p_filesz includes terminating zero */
			    strlen(bi->interp_path) + 1 == interp_name_len &&
			    strncmp(interp, bi->interp_path, interp_name_len)
			    == 0 && (bi->header_supported == NULL ||
			    bi->header_supported(imgp)))
				return (bi);
		}
	}

	/* Lacking a recognized interpreter, try the default brand */
	for (i = 0; i < MAX_BRANDS; i++) {
		bi = elf_brand_list[i];
		if (bi == NULL || (bi->flags & BI_BRAND_NOTE_MANDATORY) != 0 ||
		    (interp != NULL && (bi->flags & BI_BRAND_ONLY_STATIC) != 0))
			continue;
		if (hdr->e_machine == bi->machine &&
		    __elfN(fallback_brand) == bi->brand &&
		    (bi->header_supported == NULL ||
		    bi->header_supported(imgp)))
			return (bi);
	}
	return (NULL);
}

static int
__elfN(check_header)(const Elf_Ehdr *hdr)
{
	Elf_Brandinfo *bi;
	int i;

	if (!IS_ELF(*hdr) ||
	    hdr->e_ident[EI_CLASS] != ELF_TARG_CLASS ||
	    hdr->e_ident[EI_DATA] != ELF_TARG_DATA ||
	    hdr->e_ident[EI_VERSION] != EV_CURRENT ||
	    hdr->e_phentsize != sizeof(Elf_Phdr) ||
	    hdr->e_version != ELF_TARG_VER)
		return (ENOEXEC);

	/*
	 * Make sure we have at least one brand for this machine.
	 */

	for (i = 0; i < MAX_BRANDS; i++) {
		bi = elf_brand_list[i];
		if (bi != NULL && bi->machine == hdr->e_machine)
			break;
	}
	if (i == MAX_BRANDS)
		return (ENOEXEC);

	return (0);
}

static int
__elfN(map_partial)(vm_map_t map, vm_object_t object, vm_ooffset_t offset,
    vm_offset_t start, vm_offset_t end, vm_prot_t prot)
{
	struct sf_buf *sf;
	int error;
	vm_offset_t off;

	/*
	 * Create the page if it doesn't exist yet. Ignore errors.
	 */
	vm_map_fixed(map, NULL, 0, trunc_page(start), round_page(end) -
	    trunc_page(start), VM_PROT_ALL, VM_PROT_ALL, MAP_CHECK_EXCL);

	/*
	 * Find the page from the underlying object.
	 */
	if (object != NULL) {
		sf = vm_imgact_map_page(object, offset);
		if (sf == NULL)
			return (KERN_FAILURE);
		off = offset - trunc_page(offset);
		error = copyout_implicit_cap((caddr_t)sf_buf_kva(sf) + off, (caddr_t)start,
		    end - start);
		vm_imgact_unmap_page(sf);
		if (error != 0)
			return (KERN_FAILURE);
	}

	return (KERN_SUCCESS);
}

static int
__elfN(map_insert)(struct image_params *imgp, vm_map_t map, vm_object_t object,
    vm_ooffset_t offset, vm_offset_t start, vm_offset_t end, vm_prot_t prot,
    int cow)
{
	struct sf_buf *sf;
	vm_offset_t off;
	vm_size_t sz;
	int error, locked, rv;

	if (start != trunc_page(start)) {
		rv = __elfN(map_partial)(map, object, offset, start,
		    round_page(start), prot);
		if (rv != KERN_SUCCESS)
			return (rv);
		offset += round_page(start) - start;
		start = round_page(start);
	}
	if (end != round_page(end)) {
		rv = __elfN(map_partial)(map, object, offset +
		    trunc_page(end) - start, trunc_page(end), end, prot);
		if (rv != KERN_SUCCESS)
			return (rv);
		end = trunc_page(end);
	}
	if (start >= end)
		return (KERN_SUCCESS);
	if ((offset & PAGE_MASK) != 0) {
		/*
		 * The mapping is not page aligned.  This means that we have
		 * to copy the data.
		 */
		rv = vm_map_fixed(map, NULL, 0, start, end - start,
		    prot | VM_PROT_WRITE, VM_PROT_ALL, MAP_CHECK_EXCL);
		if (rv != KERN_SUCCESS)
			return (rv);
		if (object == NULL)
			return (KERN_SUCCESS);
		for (; start < end; start += sz) {
			sf = vm_imgact_map_page(object, offset);
			if (sf == NULL)
				return (KERN_FAILURE);
			off = offset - trunc_page(offset);
			sz = end - start;
			if (sz > PAGE_SIZE - off)
				sz = PAGE_SIZE - off;
			error = copyout_implicit_cap((caddr_t)sf_buf_kva(sf) + off,
			    (caddr_t)start, sz);
			vm_imgact_unmap_page(sf);
			if (error != 0)
				return (KERN_FAILURE);
			offset += sz;
		}
	} else {
		vm_object_reference(object);
		rv = vm_map_fixed(map, object, offset, start, end - start,
		    prot, VM_PROT_ALL, cow | MAP_CHECK_EXCL);
		if (rv != KERN_SUCCESS) {
			locked = VOP_ISLOCKED(imgp->vp);
			VOP_UNLOCK(imgp->vp, 0);
			vm_object_deallocate(object);
			vn_lock(imgp->vp, locked | LK_RETRY);
			return (rv);
		}
	}
	return (KERN_SUCCESS);
}

static int
__elfN(load_section)(struct image_params *imgp, vm_ooffset_t offset,
    caddr_t vmaddr, size_t memsz, size_t filsz, vm_prot_t prot)
{
	struct sf_buf *sf;
	size_t map_len;
	vm_map_t map;
	vm_object_t object;
	vm_offset_t off, map_addr;
	int error, rv, cow;
	size_t copy_len;
	vm_ooffset_t file_addr;

	/*
	 * It's necessary to fail if the filsz + offset taken from the
	 * header is greater than the actual file pager object's size.
	 * If we were to allow this, then the vm_map_find() below would
	 * walk right off the end of the file object and into the ether.
	 *
	 * While I'm here, might as well check for something else that
	 * is invalid: filsz cannot be greater than memsz.
	 */
	if ((filsz != 0 && (off_t)filsz + offset > imgp->attr->va_size) ||
	    filsz > memsz) {
		uprintf("elf_load_section: truncated ELF file\n");
		return (ENOEXEC);
	}

	object = imgp->object;
	map = &imgp->proc->p_vmspace->vm_map;
	map_addr = trunc_page((vm_offset_t)vmaddr);
	file_addr = trunc_page(offset);

	/*
	 * We have two choices.  We can either clear the data in the last page
	 * of an oversized mapping, or we can start the anon mapping a page
	 * early and copy the initialized data into that first page.  We
	 * choose the second.
	 */
	if (filsz == 0)
		map_len = 0;
	else if (memsz > filsz)
		map_len = trunc_page(offset + filsz) - file_addr;
	else
		map_len = round_page(offset + filsz) - file_addr;

	if (map_len != 0) {
		/* cow flags: don't dump readonly sections in core */
		cow = MAP_COPY_ON_WRITE | MAP_PREFAULT |
		    (prot & VM_PROT_WRITE ? 0 : MAP_DISABLE_COREDUMP);

		rv = __elfN(map_insert)(imgp, map,
				      object,
				      file_addr,	/* file offset */
				      map_addr,		/* virtual start */
				      map_addr + map_len,/* virtual end */
				      prot,
				      cow);
		if (rv != KERN_SUCCESS)
			return (EINVAL);

		/* we can stop now if we've covered it all */
		if (memsz == filsz)
			return (0);
	}


	/*
	 * We have to get the remaining bit of the file into the first part
	 * of the oversized map segment.  This is normally because the .data
	 * segment in the file is extended to provide bss.  It's a neat idea
	 * to try and save a page, but it's a pain in the behind to implement.
	 */
	copy_len = filsz == 0 ? 0 : (offset + filsz) - trunc_page(offset +
	    filsz);
	map_addr = trunc_page((vm_offset_t)vmaddr + filsz);
	map_len = round_page((vm_offset_t)vmaddr + memsz) - map_addr;

	/* This had damn well better be true! */
	if (map_len != 0) {
		rv = __elfN(map_insert)(imgp, map, NULL, 0, map_addr,
		    map_addr + map_len, prot, 0);
		if (rv != KERN_SUCCESS)
			return (EINVAL);
	}

	if (copy_len != 0) {
		sf = vm_imgact_map_page(object, offset + filsz);
		if (sf == NULL)
			return (EIO);

		/* send the page fragment to user space */
		off = trunc_page(offset + filsz) - trunc_page(offset + filsz);
		error = copyout_implicit_cap((caddr_t)sf_buf_kva(sf) + off,
		    (caddr_t)map_addr, copy_len);
		vm_imgact_unmap_page(sf);
		if (error != 0)
			return (error);
	}

	/*
	 * Remove write access to the page if it was only granted by map_insert
	 * to allow copyout.
	 */
	if ((prot & VM_PROT_WRITE) == 0)
		vm_map_protect(map, trunc_page(map_addr), round_page(map_addr +
		    map_len), prot, FALSE);

	return (0);
}

static int
__elfN(load_sections)(struct image_params *imgp, const Elf_Ehdr *hdr,
    const Elf_Phdr *phdr, u_long rbase, u_long *base_addrp)
{
	vm_prot_t prot;
	u_long base_addr;
	bool first;
	int error, i;

	base_addr = 0;
	first = true;

	for (i = 0; i < hdr->e_phnum; i++) {
		if (phdr[i].p_type != PT_LOAD || phdr[i].p_memsz == 0)
			continue;

		/* Loadable segment */
		prot = __elfN(trans_prot)(phdr[i].p_flags);
		error = __elfN(load_section)(imgp, phdr[i].p_offset,
		    (caddr_t)(uintptr_t)phdr[i].p_vaddr + rbase,
		    phdr[i].p_memsz, phdr[i].p_filesz, prot);
		if (error != 0)
			return (error);

		/*
		 * Establish the base address if this is the first segment.
		 */
		if (first) {
  			base_addr = trunc_page(phdr[i].p_vaddr + rbase);
			first = false;
		}
	}

	if (base_addrp != NULL)
		*base_addrp = base_addr;

	return (0);
}

/*
 * Load the file "file" into memory.  It may be either a shared object
 * or an executable.
 *
 * The "addr" reference parameter is in/out.  On entry, it specifies
 * the address where a shared object should be loaded.  If the file is
 * an executable, this value is ignored.  On exit, "addr" specifies
 * where the file was actually loaded.
 *
 * The "end_addr" reference parameter is out only.  On exit, it specifies
 * the end address of the loaded file.
 *
 * The "entry" reference parameter is out only.  On exit, it specifies
 * the entry point for the loaded file.
 *
 */
static int
__elfN(load_file)(struct proc *p, const char *file, u_long *addr,
	u_long *end_addr, u_long *entry)
{
	struct {
		struct nameidata nd;
		struct vattr attr;
		struct image_params image_params;
	} *tempdata;
	const Elf_Ehdr *hdr = NULL;
	const Elf_Phdr *phdr = NULL;
	struct nameidata *nd;
	struct vattr *attr;
	struct image_params *imgp;
	u_long rbase;
	u_long base_addr = 0;
<<<<<<< HEAD
	u_long max_addr = 0;
	int error, i, numsegs;
=======
	int error;
>>>>>>> ca6bb3d6

#ifdef CAPABILITY_MODE
	/*
	 * XXXJA: This check can go away once we are sufficiently confident
	 * that the checks in namei() are correct.
	 */
	if (IN_CAPABILITY_MODE(curthread))
		return (ECAPMODE);
#endif

	tempdata = malloc(sizeof(*tempdata), M_TEMP, M_WAITOK);
	nd = &tempdata->nd;
	attr = &tempdata->attr;
	imgp = &tempdata->image_params;

	/*
	 * Initialize part of the common data
	 */
	imgp->proc = p;
	imgp->attr = attr;
	imgp->firstpage = NULL;
	imgp->image_header = NULL;
	imgp->object = NULL;
	imgp->execlabel = NULL;
	imgp->start_addr = ~0UL;
	imgp->end_addr = 0;

	NDINIT(nd, LOOKUP, LOCKLEAF | FOLLOW, UIO_SYSSPACE, file, curthread);
	if ((error = namei(nd)) != 0) {
		nd->ni_vp = NULL;
		goto fail;
	}
	NDFREE(nd, NDF_ONLY_PNBUF);
	imgp->vp = nd->ni_vp;

	/*
	 * Check permissions, modes, uid, etc on the file, and "open" it.
	 */
	error = exec_check_permissions(imgp);
	if (error)
		goto fail;

	error = exec_map_first_page(imgp);
	if (error)
		goto fail;

	/*
	 * Also make certain that the interpreter stays the same, so set
	 * its VV_TEXT flag, too.
	 */
	VOP_SET_TEXT(nd->ni_vp);

	imgp->object = nd->ni_vp->v_object;

	hdr = (const Elf_Ehdr *)imgp->image_header;
	if ((error = __elfN(check_header)(hdr)) != 0)
		goto fail;
	if (hdr->e_type == ET_DYN)
		rbase = *addr;
	else if (hdr->e_type == ET_EXEC)
		rbase = 0;
	else {
		error = ENOEXEC;
		goto fail;
	}

	/* Only support headers that fit within first page for now      */
	if ((hdr->e_phoff > PAGE_SIZE) ||
	    (u_int)hdr->e_phentsize * hdr->e_phnum > PAGE_SIZE - hdr->e_phoff) {
		error = ENOEXEC;
		goto fail;
	}

	phdr = (const Elf_Phdr *)(imgp->image_header + hdr->e_phoff);
	if (!aligned(phdr, Elf_Addr)) {
		error = ENOEXEC;
		goto fail;
	}

<<<<<<< HEAD
	for (i = 0, numsegs = 0; i < hdr->e_phnum; i++) {
		if (phdr[i].p_type == PT_LOAD && phdr[i].p_memsz != 0) {
			/* Loadable segment */
			prot = __elfN(trans_prot)(phdr[i].p_flags);
			error = __elfN(load_section)(imgp, phdr[i].p_offset,
			    (caddr_t)(uintptr_t)phdr[i].p_vaddr + rbase,
			    phdr[i].p_memsz, phdr[i].p_filesz, prot);
			if (error != 0)
				goto fail;
			/*
			 * Establish the base address if this is the
			 * first segment.
			 */
			if (numsegs == 0)
  				base_addr = trunc_page(phdr[i].p_vaddr +
				    rbase);

			max_addr = MAX(max_addr, phdr[i].p_vaddr + phdr[i].p_memsz);
			numsegs++;
		}
	}
=======
	error = __elfN(load_sections)(imgp, hdr, phdr, rbase, &base_addr);
	if (error != 0)
		goto fail;

>>>>>>> ca6bb3d6
	*addr = base_addr;
	*end_addr = base_addr + max_addr;
	*entry = (unsigned long)hdr->e_entry + rbase;

fail:
	if (imgp->firstpage)
		exec_unmap_first_page(imgp);

	if (nd->ni_vp)
		vput(nd->ni_vp);

	free(tempdata, M_TEMP);

	return (error);
}

static u_long
__CONCAT(rnd_, __elfN(base))(vm_map_t map __unused, u_long minv, u_long maxv,
    u_int align)
{
	u_long rbase, res;

	MPASS(vm_map_min(map) <= minv);
	MPASS(maxv <= vm_map_max(map));
	MPASS(minv < maxv);
	MPASS(minv + align < maxv);
	arc4rand(&rbase, sizeof(rbase), 0);
	res = roundup(minv, (u_long)align) + rbase % (maxv - minv);
	res &= ~((u_long)align - 1);
	if (res >= maxv)
		res -= align;
	KASSERT(res >= minv,
	    ("res %#lx < minv %#lx, maxv %#lx rbase %#lx",
	    res, minv, maxv, rbase));
	KASSERT(res < maxv,
	    ("res %#lx > maxv %#lx, minv %#lx rbase %#lx",
	    res, maxv, minv, rbase));
	return (res);
}

static int
__elfN(enforce_limits)(struct image_params *imgp, const Elf_Ehdr *hdr,
    const Elf_Phdr *phdr, u_long et_dyn_addr)
{
	struct vmspace *vmspace;
	const char *err_str;
	u_long text_size, data_size, total_size, text_addr, data_addr;
	u_long seg_size, seg_addr;
	u_long end_addr;
	int i;

	err_str = NULL;
	text_size = data_size = total_size = text_addr = data_addr = 0;

	for (i = 0; i < hdr->e_phnum; i++) {
		if (phdr[i].p_type != PT_LOAD || phdr[i].p_memsz == 0)
			continue;

		seg_addr = trunc_page(phdr[i].p_vaddr + et_dyn_addr);
		seg_size = round_page(phdr[i].p_memsz +
		    phdr[i].p_vaddr + et_dyn_addr - seg_addr);

		imgp->start_addr = MIN(imgp->start_addr, seg_addr);
		end_addr = seg_addr + seg_size;
		imgp->end_addr = MAX(imgp->end_addr, end_addr);

		/*
		 * Make the largest executable segment the official
		 * text segment and all others data.
		 *
		 * Note that obreak() assumes that data_addr + data_size == end
		 * of data load area, and the ELF file format expects segments
		 * to be sorted by address.  If multiple data segments exist,
		 * the last one will be used.
		 */

		if ((phdr[i].p_flags & PF_X) != 0 && text_size < seg_size) {
			text_size = seg_size;
			text_addr = seg_addr;
		} else {
			data_size = seg_size;
			data_addr = seg_addr;
		}
		total_size += seg_size;
	}
	
	if (data_addr == 0 && data_size == 0) {
		data_addr = text_addr;
		data_size = text_size;
	}

	/*
	 * Check limits.  It should be safe to check the
	 * limits after loading the segments since we do
	 * not actually fault in all the segments pages.
	 */
	PROC_LOCK(imgp->proc);
	if (data_size > lim_cur_proc(imgp->proc, RLIMIT_DATA))
		err_str = "Data segment size exceeds process limit";
	else if (text_size > maxtsiz)
		err_str = "Text segment size exceeds system limit";
	else if (total_size > lim_cur_proc(imgp->proc, RLIMIT_VMEM))
		err_str = "Total segment size exceeds process limit";
	else if (racct_set(imgp->proc, RACCT_DATA, data_size) != 0)
		err_str = "Data segment size exceeds resource limit";
	else if (racct_set(imgp->proc, RACCT_VMEM, total_size) != 0)
		err_str = "Total segment size exceeds resource limit";
	PROC_UNLOCK(imgp->proc);
	if (err_str != NULL) {
		uprintf("%s\n", err_str);
		return (ENOMEM);
	}

	vmspace = imgp->proc->p_vmspace;
	vmspace->vm_tsize = text_size >> PAGE_SHIFT;
	vmspace->vm_taddr = (caddr_t)(uintptr_t)text_addr;
	vmspace->vm_dsize = data_size >> PAGE_SHIFT;
	vmspace->vm_daddr = (caddr_t)(uintptr_t)data_addr;

	return (0);
}

static int
__elfN(get_interp)(struct image_params *imgp, const Elf_Phdr *phdr,
    char **interpp, bool *free_interpp)
{
	struct thread *td;
	char *interp;
	int error, interp_name_len;

	KASSERT(phdr->p_type == PT_INTERP,
	    ("%s: p_type %u != PT_INTERP", __func__, phdr->p_type));
	KASSERT(VOP_ISLOCKED(imgp->vp),
	    ("%s: vp %p is not locked", __func__, imgp->vp));

	td = curthread;

	/* Path to interpreter */
	if (phdr->p_filesz < 2 || phdr->p_filesz > MAXPATHLEN) {
		uprintf("Invalid PT_INTERP\n");
		return (ENOEXEC);
	}

	interp_name_len = phdr->p_filesz;
	if (phdr->p_offset > PAGE_SIZE ||
	    interp_name_len > PAGE_SIZE - phdr->p_offset) {
		VOP_UNLOCK(imgp->vp, 0);
		interp = malloc(interp_name_len + 1, M_TEMP, M_WAITOK);
		vn_lock(imgp->vp, LK_EXCLUSIVE | LK_RETRY);
		error = vn_rdwr(UIO_READ, imgp->vp, interp,
		    interp_name_len, phdr->p_offset,
		    UIO_SYSSPACE, IO_NODELOCKED, td->td_ucred,
		    NOCRED, NULL, td);
		if (error != 0) {
			free(interp, M_TEMP);
			uprintf("i/o error PT_INTERP %d\n", error);
			return (error);
		}
		interp[interp_name_len] = '\0';

		*interpp = interp;
		*free_interpp = true;
		return (0);
	}

	interp = __DECONST(char *, imgp->image_header) + phdr->p_offset;
	if (interp[interp_name_len - 1] != '\0') {
		uprintf("Invalid PT_INTERP\n");
		return (ENOEXEC);
	}

	*interpp = interp;
	*free_interpp = false;
	return (0);
}

static int
__elfN(load_interp)(struct image_params *imgp, const Elf_Brandinfo *brand_info,
    const char *interp, u_long *addr, u_long *end_addr, u_long *entry)
{
	char *path;
	int error;

	if (brand_info->emul_path != NULL &&
	    brand_info->emul_path[0] != '\0') {
		path = malloc(MAXPATHLEN, M_TEMP, M_WAITOK);
		snprintf(path, MAXPATHLEN, "%s%s",
		    brand_info->emul_path, interp);
		error = __elfN(load_file)(imgp->proc, path, addr, end_addr,
		    entry);
		free(path, M_TEMP);
		if (error == 0)
			return (0);
	}

	if (brand_info->interp_newpath != NULL &&
	    (brand_info->interp_path == NULL ||
	    strcmp(interp, brand_info->interp_path) == 0)) {
		error = __elfN(load_file)(imgp->proc,
		    brand_info->interp_newpath, addr, end_addr, entry);
		if (error == 0)
			return (0);
	}

	error = __elfN(load_file)(imgp->proc, interp, addr, end_addr, entry);
	if (error == 0)
		return (0);

	uprintf("ELF interpreter %s not found, error %d\n", interp, error);
	return (error);
}

/*
 * Impossible et_dyn_addr initial value indicating that the real base
 * must be calculated later with some randomization applied.
 */
#define	ET_DYN_ADDR_RAND	1

static int
__CONCAT(exec_, __elfN(imgact))(struct image_params *imgp)
{
	struct thread *td;
	const Elf_Ehdr *hdr;
	const Elf_Phdr *phdr;
	Elf_Auxargs *elf_auxargs;
	struct vmspace *vmspace;
	vm_map_t map;
	char *interp;
	Elf_Brandinfo *brand_info;
	struct sysentvec *sv;
	u_long addr, baddr, et_dyn_addr, entry, proghdr;
	u_long maxalign, mapsz, maxv, maxv1;
	uint32_t fctl0;
	int32_t osrel;
	bool free_interp;
	int error, i, n;

	hdr = (const Elf_Ehdr *)imgp->image_header;

	/*
	 * Do we have a valid ELF header ?
	 *
	 * Only allow ET_EXEC & ET_DYN here, reject ET_DYN later
	 * if particular brand doesn't support it.
	 */
	if (__elfN(check_header)(hdr) != 0 ||
	    (hdr->e_type != ET_EXEC && hdr->e_type != ET_DYN))
		return (-1);

	/*
	 * From here on down, we return an errno, not -1, as we've
	 * detected an ELF file.
	 */

	if ((hdr->e_phoff > PAGE_SIZE) ||
	    (u_int)hdr->e_phentsize * hdr->e_phnum > PAGE_SIZE - hdr->e_phoff) {
		/* Only support headers in first page for now */
		uprintf("Program headers not in the first page\n");
		return (ENOEXEC);
	}
	phdr = (const Elf_Phdr *)(imgp->image_header + hdr->e_phoff); 
	if (!aligned(phdr, Elf_Addr)) {
		uprintf("Unaligned program headers\n");
		return (ENOEXEC);
	}

	n = error = 0;
	baddr = 0;
	osrel = 0;
	fctl0 = 0;
	entry = proghdr = 0;
	interp = NULL;
	free_interp = false;
	td = curthread;
	maxalign = PAGE_SIZE;
	mapsz = 0;

	for (i = 0; i < hdr->e_phnum; i++) {
		switch (phdr[i].p_type) {
		case PT_LOAD:
			if (n == 0)
				baddr = phdr[i].p_vaddr;
			if (phdr[i].p_align > maxalign)
				maxalign = phdr[i].p_align;
			mapsz += phdr[i].p_memsz;
			n++;

			/*
			 * If this segment contains the program headers,
			 * remember their virtual address for the AT_PHDR
			 * aux entry. Static binaries don't usually include
			 * a PT_PHDR entry.
			 */
			if (phdr[i].p_offset == 0 &&
			    hdr->e_phoff + hdr->e_phnum * hdr->e_phentsize
				<= phdr[i].p_filesz)
				proghdr = phdr[i].p_vaddr + hdr->e_phoff;
			break;
		case PT_INTERP:
			/* Path to interpreter */
			if (interp != NULL) {
				uprintf("Multiple PT_INTERP headers\n");
				error = ENOEXEC;
				goto ret;
			}
			error = __elfN(get_interp)(imgp, &phdr[i], &interp,
			    &free_interp);
			if (error != 0)
				goto ret;
			break;
		case PT_GNU_STACK:
			if (__elfN(nxstack))
				imgp->stack_prot =
				    __elfN(trans_prot)(phdr[i].p_flags);
			imgp->stack_sz = phdr[i].p_memsz;
			break;
		case PT_PHDR: 	/* Program header table info */
			proghdr = phdr[i].p_vaddr;
			break;
		}
	}

	brand_info = __elfN(get_brandinfo)(imgp, interp, &osrel, &fctl0);
	if (brand_info == NULL) {
		uprintf("ELF binary type \"%u\" not known.\n",
		    hdr->e_ident[EI_OSABI]);
		error = ENOEXEC;
		goto ret;
	}
	sv = brand_info->sysvec;
	et_dyn_addr = 0;
	if (hdr->e_type == ET_DYN) {
		if ((brand_info->flags & BI_CAN_EXEC_DYN) == 0) {
			uprintf("Cannot execute shared object\n");
			error = ENOEXEC;
			goto ret;
		}
		/*
		 * Honour the base load address from the dso if it is
		 * non-zero for some reason.
		 */
		if (baddr == 0) {
			if ((sv->sv_flags & SV_ASLR) == 0 ||
			    (fctl0 & NT_FREEBSD_FCTL_ASLR_DISABLE) != 0)
				et_dyn_addr = ET_DYN_LOAD_ADDR;
			else if ((__elfN(pie_aslr_enabled) &&
			    (imgp->proc->p_flag2 & P2_ASLR_DISABLE) == 0) ||
			    (imgp->proc->p_flag2 & P2_ASLR_ENABLE) != 0)
				et_dyn_addr = ET_DYN_ADDR_RAND;
			else
				et_dyn_addr = ET_DYN_LOAD_ADDR;
		}
	}

	/*
	 * Avoid a possible deadlock if the current address space is destroyed
	 * and that address space maps the locked vnode.  In the common case,
	 * the locked vnode's v_usecount is decremented but remains greater
	 * than zero.  Consequently, the vnode lock is not needed by vrele().
	 * However, in cases where the vnode lock is external, such as nullfs,
	 * v_usecount may become zero.
	 *
	 * The VV_TEXT flag prevents modifications to the executable while
	 * the vnode is unlocked.
	 */
	VOP_UNLOCK(imgp->vp, 0);

	/*
	 * Decide whether to enable randomization of user mappings.
	 * First, reset user preferences for the setid binaries.
	 * Then, account for the support of the randomization by the
	 * ABI, by user preferences, and make special treatment for
	 * PIE binaries.
	 */
	if (imgp->credential_setid) {
		PROC_LOCK(imgp->proc);
		imgp->proc->p_flag2 &= ~(P2_ASLR_ENABLE | P2_ASLR_DISABLE);
		PROC_UNLOCK(imgp->proc);
	}
	if ((sv->sv_flags & SV_ASLR) == 0 ||
	    (imgp->proc->p_flag2 & P2_ASLR_DISABLE) != 0 ||
	    (fctl0 & NT_FREEBSD_FCTL_ASLR_DISABLE) != 0) {
		KASSERT(et_dyn_addr != ET_DYN_ADDR_RAND,
		    ("et_dyn_addr == RAND and !ASLR"));
	} else if ((imgp->proc->p_flag2 & P2_ASLR_ENABLE) != 0 ||
	    (__elfN(aslr_enabled) && hdr->e_type == ET_EXEC) ||
	    et_dyn_addr == ET_DYN_ADDR_RAND) {
		imgp->map_flags |= MAP_ASLR;
		/*
		 * If user does not care about sbrk, utilize the bss
		 * grow region for mappings as well.  We can select
		 * the base for the image anywere and still not suffer
		 * from the fragmentation.
		 */
		if (!__elfN(aslr_honor_sbrk) ||
		    (imgp->proc->p_flag2 & P2_ASLR_IGNSTART) != 0)
			imgp->map_flags |= MAP_ASLR_IGNSTART;
	}

	error = exec_new_vmspace(imgp, sv);
	vmspace = imgp->proc->p_vmspace;
	map = &vmspace->vm_map;

	imgp->proc->p_sysent = sv;

	maxv = vm_map_max(map) - lim_max(td, RLIMIT_STACK);
	if (et_dyn_addr == ET_DYN_ADDR_RAND) {
		KASSERT((map->flags & MAP_ASLR) != 0,
		    ("ET_DYN_ADDR_RAND but !MAP_ASLR"));
		et_dyn_addr = __CONCAT(rnd_, __elfN(base))(map,
		    vm_map_min(map) + mapsz + lim_max(td, RLIMIT_DATA),
		    /* reserve half of the address space to interpreter */
		    maxv / 2, 1UL << flsl(maxalign));
	}

	vn_lock(imgp->vp, LK_EXCLUSIVE | LK_RETRY);
	if (error != 0)
		goto ret;

<<<<<<< HEAD
	/*
	 * XXX: For some reason imgp->start_addr is changed from ~0UL to 0 so due
	 * to computing the minimum we were always getting a start_addr of 0.
	 */
	/* KASSERT(imgp->start_addr != 0,
	 *   ("Should be ULONG_MAX and not 0x%lx", imgp->start_addr)); */
	imgp->start_addr = ~0UL;
	for (i = 0; i < hdr->e_phnum; i++) {
		switch (phdr[i].p_type) {
		case PT_LOAD:	/* Loadable segment */
			if (phdr[i].p_memsz == 0)
				break;
			prot = __elfN(trans_prot)(phdr[i].p_flags);
			error = __elfN(load_section)(imgp, phdr[i].p_offset,
			    (caddr_t)(uintptr_t)phdr[i].p_vaddr + et_dyn_addr,
			    phdr[i].p_memsz, phdr[i].p_filesz, prot);
			if (error != 0)
				goto ret;

			/*
			 * If this segment contains the program headers,
			 * remember their virtual address for the AT_PHDR
			 * aux entry. Static binaries don't usually include
			 * a PT_PHDR entry.
			 */
			if (phdr[i].p_offset == 0 &&
			    hdr->e_phoff + hdr->e_phnum * hdr->e_phentsize
				<= phdr[i].p_filesz)
				proghdr = phdr[i].p_vaddr + hdr->e_phoff +
				    et_dyn_addr;
			break;
		case PT_PHDR: 	/* Program header table info */
			proghdr = phdr[i].p_vaddr + et_dyn_addr;
			break;
		default:
			break;
		}
	}
=======
	error = __elfN(load_sections)(imgp, hdr, phdr, et_dyn_addr, NULL);
	if (error != 0)
		goto ret;
>>>>>>> ca6bb3d6

	error = __elfN(enforce_limits)(imgp, hdr, phdr, et_dyn_addr);
	if (error != 0)
		goto ret;

	entry = (u_long)hdr->e_entry + et_dyn_addr;

	/*
	 * We load the dynamic linker where a userland call
	 * to mmap(0, ...) would put it.  The rationale behind this
	 * calculation is that it leaves room for the heap to grow to
	 * its maximum allowed size.
	 */
	addr = round_page((vm_offset_t)vmspace->vm_daddr + lim_max(td,
	    RLIMIT_DATA));
	/* Round up so signficant bits of rtld addresses aren't touched */
	if (imgp->proc->p_sysent->sv_flags & SV_CHERI)
		addr = roundup2(addr, 0x1000000);
	if ((map->flags & MAP_ASLR) != 0) {
		maxv1 = maxv / 2 + addr / 2;
		MPASS(maxv1 >= addr);	/* No overflow */
		map->anon_loc = __CONCAT(rnd_, __elfN(base))(map, addr, maxv1,
		    MAXPAGESIZES > 1 ? pagesizes[1] : pagesizes[0]);
	} else {
		map->anon_loc = addr;
	}

	imgp->entry_addr = entry;
	imgp->interp_end = 0;

	if (interp != NULL) {
		VOP_UNLOCK(imgp->vp, 0);
		if ((map->flags & MAP_ASLR) != 0) {
			/* Assume that interpeter fits into 1/4 of AS */
			maxv1 = maxv / 2 + addr / 2;
			MPASS(maxv1 >= addr);	/* No overflow */
			addr = __CONCAT(rnd_, __elfN(base))(map, addr,
			    maxv1, PAGE_SIZE);
		}
		error = __elfN(load_interp)(imgp, brand_info, interp, &addr,
		    &imgp->interp_end, &imgp->entry_addr);
		vn_lock(imgp->vp, LK_EXCLUSIVE | LK_RETRY);
		if (error != 0)
			goto ret;
	} else
		addr = et_dyn_addr;

	/*
	 * Construct auxargs table (used by the fixup routine)
	 */
	elf_auxargs = malloc(sizeof(Elf_Auxargs), M_TEMP, M_WAITOK);
	elf_auxargs->execfd = -1;
	elf_auxargs->phdr = proghdr + et_dyn_addr;
	elf_auxargs->phent = hdr->e_phentsize;
	elf_auxargs->phnum = hdr->e_phnum;
	elf_auxargs->pagesz = PAGE_SIZE;
	elf_auxargs->base = addr;
	elf_auxargs->flags = 0;
	elf_auxargs->entry = entry;
	elf_auxargs->hdr_eflags = hdr->e_flags;

	imgp->auxargs = elf_auxargs;
	imgp->interpreted = 0;
	imgp->reloc_base = addr;
	imgp->proc->p_osrel = osrel;
	imgp->proc->p_fctl0 = fctl0;
	imgp->proc->p_elf_machine = hdr->e_machine;
	imgp->proc->p_elf_flags = hdr->e_flags;

ret:
	if (free_interp)
		free(interp, M_TEMP);
	return (error);
}

#define	suword __CONCAT(suword, __ELF_WORD_SIZE)

int
__elfN(freebsd_fixup)(register_t **stack_base, struct image_params *imgp)
{
	Elf_Auxargs *args = (Elf_Auxargs *)imgp->auxargs;
	Elf_Auxinfo *argarray, *pos;
	Elf_Addr *base, *auxbase;
	int error;

	base = (Elf_Addr *)*stack_base;
	auxbase = base + imgp->args->argc + 1 + imgp->args->envc + 1;
	argarray = pos = malloc(AT_COUNT * sizeof(*pos), M_TEMP,
	    M_WAITOK | M_ZERO);

	if (args->execfd != -1)
		AUXARGS_ENTRY(pos, AT_EXECFD, args->execfd);
	AUXARGS_ENTRY(pos, AT_PHDR, args->phdr);
	AUXARGS_ENTRY(pos, AT_PHENT, args->phent);
	AUXARGS_ENTRY(pos, AT_PHNUM, args->phnum);
	AUXARGS_ENTRY(pos, AT_PAGESZ, args->pagesz);
	AUXARGS_ENTRY(pos, AT_FLAGS, args->flags);
	AUXARGS_ENTRY(pos, AT_ENTRY, args->entry);
	AUXARGS_ENTRY(pos, AT_BASE, args->base);
	AUXARGS_ENTRY(pos, AT_EHDRFLAGS, args->hdr_eflags);
	if (imgp->execpathp != 0)
		AUXARGS_ENTRY(pos, AT_EXECPATH, imgp->execpathp);
	AUXARGS_ENTRY(pos, AT_OSRELDATE,
	    imgp->proc->p_ucred->cr_prison->pr_osreldate);
	if (imgp->canary != 0) {
		AUXARGS_ENTRY(pos, AT_CANARY, imgp->canary);
		AUXARGS_ENTRY(pos, AT_CANARYLEN, imgp->canarylen);
	}
	AUXARGS_ENTRY(pos, AT_NCPUS, mp_ncpus);
	if (imgp->pagesizes != 0) {
		AUXARGS_ENTRY(pos, AT_PAGESIZES, imgp->pagesizes);
		AUXARGS_ENTRY(pos, AT_PAGESIZESLEN, imgp->pagesizeslen);
	}
	if (imgp->sysent->sv_timekeep_base != 0) {
		AUXARGS_ENTRY(pos, AT_TIMEKEEP,
		    imgp->sysent->sv_timekeep_base);
	}
	AUXARGS_ENTRY(pos, AT_STACKPROT, imgp->sysent->sv_shared_page_obj
	    != NULL && imgp->stack_prot != 0 ? imgp->stack_prot :
	    imgp->sysent->sv_stackprot);
	if (imgp->sysent->sv_hwcap != NULL)
		AUXARGS_ENTRY(pos, AT_HWCAP, *imgp->sysent->sv_hwcap);
	if (imgp->sysent->sv_hwcap2 != NULL)
		AUXARGS_ENTRY(pos, AT_HWCAP2, *imgp->sysent->sv_hwcap2);
	AUXARGS_ENTRY(pos, AT_NULL, 0);

	free(imgp->auxargs, M_TEMP);
	imgp->auxargs = NULL;
	KASSERT(pos - argarray <= AT_COUNT, ("Too many auxargs"));

	error = copyout(argarray, auxbase, sizeof(*argarray) * AT_COUNT);
	free(argarray, M_TEMP);
	if (error != 0)
		return (error);

	base--;
	if (suword(base, imgp->args->argc) == -1)
		return (EFAULT);
	*stack_base = (register_t *)base;
	return (0);
}

/*
 * Code for generating ELF core dumps.
 */

typedef void (*segment_callback)(vm_map_entry_t, void *);

/* Closure for cb_put_phdr(). */
struct phdr_closure {
	Elf_Phdr *phdr;		/* Program header to fill in */
	Elf_Off offset;		/* Offset of segment in core file */
};

/* Closure for cb_size_segment(). */
struct sseg_closure {
	int count;		/* Count of writable segments. */
	size_t size;		/* Total size of all writable segments. */
};

typedef void (*outfunc_t)(void *, struct sbuf *, size_t *);

struct note_info {
	int		type;		/* Note type. */
	outfunc_t 	outfunc; 	/* Output function. */
	void		*outarg;	/* Argument for the output function. */
	size_t		outsize;	/* Output size. */
	TAILQ_ENTRY(note_info) link;	/* Link to the next note info. */
};

TAILQ_HEAD(note_info_list, note_info);

/* Coredump output parameters. */
struct coredump_params {
	off_t		offset;
	struct ucred	*active_cred;
	struct ucred	*file_cred;
	struct thread	*td;
	struct vnode	*vp;
	struct compressor *comp;
};

extern int compress_user_cores;
extern int compress_user_cores_level;

static void cb_put_phdr(vm_map_entry_t, void *);
static void cb_size_segment(vm_map_entry_t, void *);
static int core_write(struct coredump_params *, const void *, size_t, off_t,
    enum uio_seg);
static void each_dumpable_segment(struct thread *, segment_callback, void *);
static int __elfN(corehdr)(struct coredump_params *, int, void *, size_t,
    struct note_info_list *, size_t);
static void __elfN(prepare_notes)(struct thread *, struct note_info_list *,
    size_t *);
static void __elfN(puthdr)(struct thread *, void *, size_t, int, size_t);
static void __elfN(putnote)(struct note_info *, struct sbuf *);
static size_t register_note(struct note_info_list *, int, outfunc_t, void *);
static int sbuf_drain_core_output(void *, const char *, int);
static int sbuf_drain_count(void *arg, const char *data, int len);

static void __elfN(note_fpregset)(void *, struct sbuf *, size_t *);
static void __elfN(note_prpsinfo)(void *, struct sbuf *, size_t *);
static void __elfN(note_prstatus)(void *, struct sbuf *, size_t *);
static void __elfN(note_threadmd)(void *, struct sbuf *, size_t *);
static void __elfN(note_thrmisc)(void *, struct sbuf *, size_t *);
static void __elfN(note_ptlwpinfo)(void *, struct sbuf *, size_t *);
#ifdef CPU_CHERI
static void __elfN(note_capregs)(void *, struct sbuf *, size_t *);
#endif
static void __elfN(note_procstat_auxv)(void *, struct sbuf *, size_t *);
static void __elfN(note_procstat_proc)(void *, struct sbuf *, size_t *);
static void __elfN(note_procstat_psstrings)(void *, struct sbuf *, size_t *);
static void note_procstat_files(void *, struct sbuf *, size_t *);
static void note_procstat_groups(void *, struct sbuf *, size_t *);
static void note_procstat_osrel(void *, struct sbuf *, size_t *);
static void note_procstat_rlimit(void *, struct sbuf *, size_t *);
static void note_procstat_umask(void *, struct sbuf *, size_t *);
static void note_procstat_vmmap(void *, struct sbuf *, size_t *);

/*
 * Write out a core segment to the compression stream.
 */
static int
compress_chunk(struct coredump_params *p, char *base, char *buf, u_int len)
{
	u_int chunk_len;
	int error;

	while (len > 0) {
		chunk_len = MIN(len, CORE_BUF_SIZE);

		/*
		 * We can get EFAULT error here.
		 * In that case zero out the current chunk of the segment.
		 */
		error = copyin(base, buf, chunk_len);
		if (error != 0)
			bzero(buf, chunk_len);
		error = compressor_write(p->comp, buf, chunk_len);
		if (error != 0)
			break;
		base += chunk_len;
		len -= chunk_len;
	}
	return (error);
}

static int
core_compressed_write(void *base, size_t len, off_t offset, void *arg)
{

	return (core_write((struct coredump_params *)arg, base, len, offset,
	    UIO_SYSSPACE));
}

static int
core_write(struct coredump_params *p, const void *base, size_t len,
    off_t offset, enum uio_seg seg)
{

	return (vn_rdwr_inchunks(UIO_WRITE, p->vp, __DECONST(void *, base),
	    len, offset, seg, IO_UNIT | IO_DIRECT | IO_RANGELOCKED,
	    p->active_cred, p->file_cred, NULL, p->td));
}

static int
core_output(void *base, size_t len, off_t offset, struct coredump_params *p,
    void *tmpbuf)
{
	int error;

	if (p->comp != NULL)
		return (compress_chunk(p, base, tmpbuf, len));

	/*
	 * EFAULT is a non-fatal error that we can get, for example,
	 * if the segment is backed by a file but extends beyond its
	 * end.
	 */
	error = core_write(p, base, len, offset, UIO_USERSPACE);
	if (error == EFAULT) {
		log(LOG_WARNING, "Failed to fully fault in a core file segment "
		    "at VA %p with size 0x%zx to be written at offset 0x%jx "
		    "for process %s\n", base, len, offset, curproc->p_comm);

		/*
		 * Write a "real" zero byte at the end of the target region
		 * in the case this is the last segment.
		 * The intermediate space will be implicitly zero-filled.
		 */
		error = core_write(p, zero_region, 1, offset + len - 1,
		    UIO_SYSSPACE);
	}
	return (error);
}

/*
 * Drain into a core file.
 */
static int
sbuf_drain_core_output(void *arg, const char *data, int len)
{
	struct coredump_params *p;
	int error, locked;

	p = (struct coredump_params *)arg;

	/*
	 * Some kern_proc out routines that print to this sbuf may
	 * call us with the process lock held. Draining with the
	 * non-sleepable lock held is unsafe. The lock is needed for
	 * those routines when dumping a live process. In our case we
	 * can safely release the lock before draining and acquire
	 * again after.
	 */
	locked = PROC_LOCKED(p->td->td_proc);
	if (locked)
		PROC_UNLOCK(p->td->td_proc);
	if (p->comp != NULL)
		error = compressor_write(p->comp, __DECONST(char *, data), len);
	else
		error = core_write(p, __DECONST(void *, data), len, p->offset,
		    UIO_SYSSPACE);
	if (locked)
		PROC_LOCK(p->td->td_proc);
	if (error != 0)
		return (-error);
	p->offset += len;
	return (len);
}

/*
 * Drain into a counter.
 */
static int
sbuf_drain_count(void *arg, const char *data __unused, int len)
{
	size_t *sizep;

	sizep = (size_t *)arg;
	*sizep += len;
	return (len);
}

int
__elfN(coredump)(struct thread *td, struct vnode *vp, off_t limit, int flags)
{
	struct ucred *cred = td->td_ucred;
	int error = 0;
	struct sseg_closure seginfo;
	struct note_info_list notelst;
	struct coredump_params params;
	struct note_info *ninfo;
	void *hdr, *tmpbuf;
	size_t hdrsize, notesz, coresize;

	hdr = NULL;
	tmpbuf = NULL;
	TAILQ_INIT(&notelst);

	/* Size the program segments. */
	seginfo.count = 0;
	seginfo.size = 0;
	each_dumpable_segment(td, cb_size_segment, &seginfo);

	/*
	 * Collect info about the core file header area.
	 */
	hdrsize = sizeof(Elf_Ehdr) + sizeof(Elf_Phdr) * (1 + seginfo.count);
	if (seginfo.count + 1 >= PN_XNUM)
		hdrsize += sizeof(Elf_Shdr);
	__elfN(prepare_notes)(td, &notelst, &notesz);
	coresize = round_page(hdrsize + notesz) + seginfo.size;

	/* Set up core dump parameters. */
	params.offset = 0;
	params.active_cred = cred;
	params.file_cred = NOCRED;
	params.td = td;
	params.vp = vp;
	params.comp = NULL;

#ifdef RACCT
	if (racct_enable) {
		PROC_LOCK(td->td_proc);
		error = racct_add(td->td_proc, RACCT_CORE, coresize);
		PROC_UNLOCK(td->td_proc);
		if (error != 0) {
			error = EFAULT;
			goto done;
		}
	}
#endif
	if (coresize >= limit) {
		error = EFAULT;
		goto done;
	}

	/* Create a compression stream if necessary. */
	if (compress_user_cores != 0) {
		params.comp = compressor_init(core_compressed_write,
		    compress_user_cores, CORE_BUF_SIZE,
		    compress_user_cores_level, &params);
		if (params.comp == NULL) {
			error = EFAULT;
			goto done;
		}
		tmpbuf = malloc(CORE_BUF_SIZE, M_TEMP, M_WAITOK | M_ZERO);
        }

	/*
	 * Allocate memory for building the header, fill it up,
	 * and write it out following the notes.
	 */
	hdr = malloc(hdrsize, M_TEMP, M_WAITOK);
	error = __elfN(corehdr)(&params, seginfo.count, hdr, hdrsize, &notelst,
	    notesz);

	/* Write the contents of all of the writable segments. */
	if (error == 0) {
		Elf_Phdr *php;
		off_t offset;
		int i;

		php = (Elf_Phdr *)((char *)hdr + sizeof(Elf_Ehdr)) + 1;
		offset = round_page(hdrsize + notesz);
		for (i = 0; i < seginfo.count; i++) {
			error = core_output((caddr_t)(uintptr_t)php->p_vaddr,
			    php->p_filesz, offset, &params, tmpbuf);
			if (error != 0)
				break;
			offset += php->p_filesz;
			php++;
		}
		if (error == 0 && params.comp != NULL)
			error = compressor_flush(params.comp);
	}
	if (error) {
		log(LOG_WARNING,
		    "Failed to write core file for process %s (error %d)\n",
		    curproc->p_comm, error);
	}

done:
	free(tmpbuf, M_TEMP);
	if (params.comp != NULL)
		compressor_fini(params.comp);
	while ((ninfo = TAILQ_FIRST(&notelst)) != NULL) {
		TAILQ_REMOVE(&notelst, ninfo, link);
		free(ninfo, M_TEMP);
	}
	if (hdr != NULL)
		free(hdr, M_TEMP);

	return (error);
}

/*
 * A callback for each_dumpable_segment() to write out the segment's
 * program header entry.
 */
static void
cb_put_phdr(vm_map_entry_t entry, void *closure)
{
	struct phdr_closure *phc = (struct phdr_closure *)closure;
	Elf_Phdr *phdr = phc->phdr;

	phc->offset = round_page(phc->offset);

	phdr->p_type = PT_LOAD;
	phdr->p_offset = phc->offset;
	phdr->p_vaddr = entry->start;
	phdr->p_paddr = 0;
	phdr->p_filesz = phdr->p_memsz = entry->end - entry->start;
	phdr->p_align = PAGE_SIZE;
	phdr->p_flags = __elfN(untrans_prot)(entry->protection);

	phc->offset += phdr->p_filesz;
	phc->phdr++;
}

/*
 * A callback for each_dumpable_segment() to gather information about
 * the number of segments and their total size.
 */
static void
cb_size_segment(vm_map_entry_t entry, void *closure)
{
	struct sseg_closure *ssc = (struct sseg_closure *)closure;

	ssc->count++;
	ssc->size += entry->end - entry->start;
}

/*
 * For each writable segment in the process's memory map, call the given
 * function with a pointer to the map entry and some arbitrary
 * caller-supplied data.
 */
static void
each_dumpable_segment(struct thread *td, segment_callback func, void *closure)
{
	struct proc *p = td->td_proc;
	vm_map_t map = &p->p_vmspace->vm_map;
	vm_map_entry_t entry;
	vm_object_t backing_object, object;
	boolean_t ignore_entry;

	vm_map_lock_read(map);
	for (entry = map->header.next; entry != &map->header;
	    entry = entry->next) {
		/*
		 * Don't dump inaccessible mappings, deal with legacy
		 * coredump mode.
		 *
		 * Note that read-only segments related to the elf binary
		 * are marked MAP_ENTRY_NOCOREDUMP now so we no longer
		 * need to arbitrarily ignore such segments.
		 */
		if (elf_legacy_coredump) {
			if ((entry->protection & VM_PROT_RW) != VM_PROT_RW)
				continue;
		} else {
			if ((entry->protection & VM_PROT_ALL) == 0)
				continue;
		}

		/*
		 * Dont include memory segment in the coredump if
		 * MAP_NOCORE is set in mmap(2) or MADV_NOCORE in
		 * madvise(2).  Do not dump submaps (i.e. parts of the
		 * kernel map).
		 */
		if (entry->eflags & (MAP_ENTRY_NOCOREDUMP|MAP_ENTRY_IS_SUB_MAP))
			continue;

		if ((object = entry->object.vm_object) == NULL)
			continue;

		/* Ignore memory-mapped devices and such things. */
		VM_OBJECT_RLOCK(object);
		while ((backing_object = object->backing_object) != NULL) {
			VM_OBJECT_RLOCK(backing_object);
			VM_OBJECT_RUNLOCK(object);
			object = backing_object;
		}
		ignore_entry = object->type != OBJT_DEFAULT &&
		    object->type != OBJT_SWAP && object->type != OBJT_VNODE &&
		    object->type != OBJT_PHYS;
		VM_OBJECT_RUNLOCK(object);
		if (ignore_entry)
			continue;

		(*func)(entry, closure);
	}
	vm_map_unlock_read(map);
}

/*
 * Write the core file header to the file, including padding up to
 * the page boundary.
 */
static int
__elfN(corehdr)(struct coredump_params *p, int numsegs, void *hdr,
    size_t hdrsize, struct note_info_list *notelst, size_t notesz)
{
	struct note_info *ninfo;
	struct sbuf *sb;
	int error;

	/* Fill in the header. */
	bzero(hdr, hdrsize);
	__elfN(puthdr)(p->td, hdr, hdrsize, numsegs, notesz);

	sb = sbuf_new(NULL, NULL, CORE_BUF_SIZE, SBUF_FIXEDLEN);
	sbuf_set_drain(sb, sbuf_drain_core_output, p);
	sbuf_start_section(sb, NULL);
	sbuf_bcat(sb, hdr, hdrsize);
	TAILQ_FOREACH(ninfo, notelst, link)
	    __elfN(putnote)(ninfo, sb);
	/* Align up to a page boundary for the program segments. */
	sbuf_end_section(sb, -1, PAGE_SIZE, 0);
	error = sbuf_finish(sb);
	sbuf_delete(sb);

	return (error);
}

static void
__elfN(prepare_notes)(struct thread *td, struct note_info_list *list,
    size_t *sizep)
{
	struct proc *p;
	struct thread *thr;
	size_t size;

	p = td->td_proc;
	size = 0;

	size += register_note(list, NT_PRPSINFO, __elfN(note_prpsinfo), p);

	/*
	 * To have the debugger select the right thread (LWP) as the initial
	 * thread, we dump the state of the thread passed to us in td first.
	 * This is the thread that causes the core dump and thus likely to
	 * be the right thread one wants to have selected in the debugger.
	 */
	thr = td;
	while (thr != NULL) {
		size += register_note(list, NT_PRSTATUS,
		    __elfN(note_prstatus), thr);
		size += register_note(list, NT_FPREGSET,
		    __elfN(note_fpregset), thr);
		size += register_note(list, NT_THRMISC,
		    __elfN(note_thrmisc), thr);
		size += register_note(list, NT_PTLWPINFO,
		    __elfN(note_ptlwpinfo), thr);
#ifdef CPU_CHERI
		size += register_note(list, NT_CAPREGS,
		    __elfN(note_capregs), thr);
#endif
		size += register_note(list, -1,
		    __elfN(note_threadmd), thr);

		thr = (thr == td) ? TAILQ_FIRST(&p->p_threads) :
		    TAILQ_NEXT(thr, td_plist);
		if (thr == td)
			thr = TAILQ_NEXT(thr, td_plist);
	}

	size += register_note(list, NT_PROCSTAT_PROC,
	    __elfN(note_procstat_proc), p);
	size += register_note(list, NT_PROCSTAT_FILES,
	    note_procstat_files, p);
	size += register_note(list, NT_PROCSTAT_VMMAP,
	    note_procstat_vmmap, p);
	size += register_note(list, NT_PROCSTAT_GROUPS,
	    note_procstat_groups, p);
	size += register_note(list, NT_PROCSTAT_UMASK,
	    note_procstat_umask, p);
	size += register_note(list, NT_PROCSTAT_RLIMIT,
	    note_procstat_rlimit, p);
	size += register_note(list, NT_PROCSTAT_OSREL,
	    note_procstat_osrel, p);
	size += register_note(list, NT_PROCSTAT_PSSTRINGS,
	    __elfN(note_procstat_psstrings), p);
	size += register_note(list, NT_PROCSTAT_AUXV,
	    __elfN(note_procstat_auxv), p);

	*sizep = size;
}

static void
__elfN(puthdr)(struct thread *td, void *hdr, size_t hdrsize, int numsegs,
    size_t notesz)
{
	Elf_Ehdr *ehdr;
	Elf_Phdr *phdr;
	Elf_Shdr *shdr;
	struct phdr_closure phc;

	ehdr = (Elf_Ehdr *)hdr;

	ehdr->e_ident[EI_MAG0] = ELFMAG0;
	ehdr->e_ident[EI_MAG1] = ELFMAG1;
	ehdr->e_ident[EI_MAG2] = ELFMAG2;
	ehdr->e_ident[EI_MAG3] = ELFMAG3;
	ehdr->e_ident[EI_CLASS] = ELF_CLASS;
	ehdr->e_ident[EI_DATA] = ELF_DATA;
	ehdr->e_ident[EI_VERSION] = EV_CURRENT;
	ehdr->e_ident[EI_OSABI] = ELFOSABI_FREEBSD;
	ehdr->e_ident[EI_ABIVERSION] = 0;
	ehdr->e_ident[EI_PAD] = 0;
	ehdr->e_type = ET_CORE;
	ehdr->e_machine = td->td_proc->p_elf_machine;
	ehdr->e_version = EV_CURRENT;
	ehdr->e_entry = 0;
	ehdr->e_phoff = sizeof(Elf_Ehdr);
	ehdr->e_flags = td->td_proc->p_elf_flags;
	ehdr->e_ehsize = sizeof(Elf_Ehdr);
	ehdr->e_phentsize = sizeof(Elf_Phdr);
	ehdr->e_shentsize = sizeof(Elf_Shdr);
	ehdr->e_shstrndx = SHN_UNDEF;
	if (numsegs + 1 < PN_XNUM) {
		ehdr->e_phnum = numsegs + 1;
		ehdr->e_shnum = 0;
	} else {
		ehdr->e_phnum = PN_XNUM;
		ehdr->e_shnum = 1;

		ehdr->e_shoff = ehdr->e_phoff +
		    (numsegs + 1) * ehdr->e_phentsize;
		KASSERT(ehdr->e_shoff == hdrsize - sizeof(Elf_Shdr),
		    ("e_shoff: %zu, hdrsize - shdr: %zu",
		     (size_t)ehdr->e_shoff, hdrsize - sizeof(Elf_Shdr)));

		shdr = (Elf_Shdr *)((char *)hdr + ehdr->e_shoff);
		memset(shdr, 0, sizeof(*shdr));
		/*
		 * A special first section is used to hold large segment and
		 * section counts.  This was proposed by Sun Microsystems in
		 * Solaris and has been adopted by Linux; the standard ELF
		 * tools are already familiar with the technique.
		 *
		 * See table 7-7 of the Solaris "Linker and Libraries Guide"
		 * (or 12-7 depending on the version of the document) for more
		 * details.
		 */
		shdr->sh_type = SHT_NULL;
		shdr->sh_size = ehdr->e_shnum;
		shdr->sh_link = ehdr->e_shstrndx;
		shdr->sh_info = numsegs + 1;
	}

	/*
	 * Fill in the program header entries.
	 */
	phdr = (Elf_Phdr *)((char *)hdr + ehdr->e_phoff);

	/* The note segement. */
	phdr->p_type = PT_NOTE;
	phdr->p_offset = hdrsize;
	phdr->p_vaddr = 0;
	phdr->p_paddr = 0;
	phdr->p_filesz = notesz;
	phdr->p_memsz = 0;
	phdr->p_flags = PF_R;
	phdr->p_align = ELF_NOTE_ROUNDSIZE;
	phdr++;

	/* All the writable segments from the program. */
	phc.phdr = phdr;
	phc.offset = round_page(hdrsize + notesz);
	each_dumpable_segment(td, cb_put_phdr, &phc);
}

static size_t
register_note(struct note_info_list *list, int type, outfunc_t out, void *arg)
{
	struct note_info *ninfo;
	size_t size, notesize;

	size = 0;
	out(arg, NULL, &size);
	ninfo = malloc(sizeof(*ninfo), M_TEMP, M_ZERO | M_WAITOK);
	ninfo->type = type;
	ninfo->outfunc = out;
	ninfo->outarg = arg;
	ninfo->outsize = size;
	TAILQ_INSERT_TAIL(list, ninfo, link);

	if (type == -1)
		return (size);

	notesize = sizeof(Elf_Note) +		/* note header */
	    roundup2(sizeof(FREEBSD_ABI_VENDOR), ELF_NOTE_ROUNDSIZE) +
						/* note name */
	    roundup2(size, ELF_NOTE_ROUNDSIZE);	/* note description */

	return (notesize);
}

static size_t
append_note_data(const void *src, void *dst, size_t len)
{
	size_t padded_len;

	padded_len = roundup2(len, ELF_NOTE_ROUNDSIZE);
	if (dst != NULL) {
		bcopy(src, dst, len);
		bzero((char *)dst + len, padded_len - len);
	}
	return (padded_len);
}

size_t
__elfN(populate_note)(int type, void *src, void *dst, size_t size, void **descp)
{
	Elf_Note *note;
	char *buf;
	size_t notesize;

	buf = dst;
	if (buf != NULL) {
		note = (Elf_Note *)buf;
		note->n_namesz = sizeof(FREEBSD_ABI_VENDOR);
		note->n_descsz = size;
		note->n_type = type;
		buf += sizeof(*note);
		buf += append_note_data(FREEBSD_ABI_VENDOR, buf,
		    sizeof(FREEBSD_ABI_VENDOR));
		append_note_data(src, buf, size);
		if (descp != NULL)
			*descp = buf;
	}

	notesize = sizeof(Elf_Note) +		/* note header */
	    roundup2(sizeof(FREEBSD_ABI_VENDOR), ELF_NOTE_ROUNDSIZE) +
						/* note name */
	    roundup2(size, ELF_NOTE_ROUNDSIZE);	/* note description */

	return (notesize);
}

static void
__elfN(putnote)(struct note_info *ninfo, struct sbuf *sb)
{
	Elf_Note note;
	ssize_t old_len, sect_len;
	size_t new_len, descsz, i;

	if (ninfo->type == -1) {
		ninfo->outfunc(ninfo->outarg, sb, &ninfo->outsize);
		return;
	}

	note.n_namesz = sizeof(FREEBSD_ABI_VENDOR);
	note.n_descsz = ninfo->outsize;
	note.n_type = ninfo->type;

	sbuf_bcat(sb, &note, sizeof(note));
	sbuf_start_section(sb, &old_len);
	sbuf_bcat(sb, FREEBSD_ABI_VENDOR, sizeof(FREEBSD_ABI_VENDOR));
	sbuf_end_section(sb, old_len, ELF_NOTE_ROUNDSIZE, 0);
	if (note.n_descsz == 0)
		return;
	sbuf_start_section(sb, &old_len);
	ninfo->outfunc(ninfo->outarg, sb, &ninfo->outsize);
	sect_len = sbuf_end_section(sb, old_len, ELF_NOTE_ROUNDSIZE, 0);
	if (sect_len < 0)
		return;

	new_len = (size_t)sect_len;
	descsz = roundup(note.n_descsz, ELF_NOTE_ROUNDSIZE);
	if (new_len < descsz) {
		/*
		 * It is expected that individual note emitters will correctly
		 * predict their expected output size and fill up to that size
		 * themselves, padding in a format-specific way if needed.
		 * However, in case they don't, just do it here with zeros.
		 */
		for (i = 0; i < descsz - new_len; i++)
			sbuf_putc(sb, 0);
	} else if (new_len > descsz) {
		/*
		 * We can't always truncate sb -- we may have drained some
		 * of it already.
		 */
		KASSERT(new_len == descsz, ("%s: Note type %u changed as we "
		    "read it (%zu > %zu).  Since it is longer than "
		    "expected, this coredump's notes are corrupt.  THIS "
		    "IS A BUG in the note_procstat routine for type %u.\n",
		    __func__, (unsigned)note.n_type, new_len, descsz,
		    (unsigned)note.n_type));
	}
}

/*
 * Miscellaneous note out functions.
 */

#if defined(COMPAT_FREEBSD32) && __ELF_WORD_SIZE == 32
#include <compat/freebsd32/freebsd32.h>
#include <compat/freebsd32/freebsd32_signal.h>

typedef struct prstatus32 elf_prstatus_t;
typedef struct prpsinfo32 elf_prpsinfo_t;
typedef struct fpreg32 elf_prfpregset_t;
typedef struct fpreg32 elf_fpregset_t;
typedef struct reg32 elf_gregset_t;
typedef struct thrmisc32 elf_thrmisc_t;
#define ELF_KERN_PROC_MASK	KERN_PROC_MASK32
typedef struct kinfo_proc32 elf_kinfo_proc_t;
typedef uint32_t elf_ps_strings_t;
#else
typedef prstatus_t elf_prstatus_t;
typedef prpsinfo_t elf_prpsinfo_t;
typedef prfpregset_t elf_prfpregset_t;
typedef prfpregset_t elf_fpregset_t;
typedef gregset_t elf_gregset_t;
typedef thrmisc_t elf_thrmisc_t;
#define ELF_KERN_PROC_MASK	0
typedef struct kinfo_proc elf_kinfo_proc_t;
typedef vm_offset_t elf_ps_strings_t;
#endif
#ifdef CPU_CHERI
typedef capregset_t elf_capregs_t;
#endif

static void
__elfN(note_prpsinfo)(void *arg, struct sbuf *sb, size_t *sizep)
{
	struct sbuf sbarg;
	size_t len;
	char *cp, *end;
	struct proc *p;
	elf_prpsinfo_t *psinfo;
	int error;

	p = (struct proc *)arg;
	if (sb != NULL) {
		KASSERT(*sizep == sizeof(*psinfo), ("invalid size"));
		psinfo = malloc(sizeof(*psinfo), M_TEMP, M_ZERO | M_WAITOK);
		psinfo->pr_version = PRPSINFO_VERSION;
		psinfo->pr_psinfosz = sizeof(elf_prpsinfo_t);
		strlcpy(psinfo->pr_fname, p->p_comm, sizeof(psinfo->pr_fname));
		PROC_LOCK(p);
		if (p->p_args != NULL) {
			len = sizeof(psinfo->pr_psargs) - 1;
			if (len > p->p_args->ar_length)
				len = p->p_args->ar_length;
			memcpy(psinfo->pr_psargs, p->p_args->ar_args, len);
			PROC_UNLOCK(p);
			error = 0;
		} else {
			_PHOLD(p);
			PROC_UNLOCK(p);
			sbuf_new(&sbarg, psinfo->pr_psargs,
			    sizeof(psinfo->pr_psargs), SBUF_FIXEDLEN);
			error = proc_getargv(curthread, p, &sbarg);
			PRELE(p);
			if (sbuf_finish(&sbarg) == 0)
				len = sbuf_len(&sbarg) - 1;
			else
				len = sizeof(psinfo->pr_psargs) - 1;
			sbuf_delete(&sbarg);
		}
		if (error || len == 0)
			strlcpy(psinfo->pr_psargs, p->p_comm,
			    sizeof(psinfo->pr_psargs));
		else {
			KASSERT(len < sizeof(psinfo->pr_psargs),
			    ("len is too long: %zu vs %zu", len,
			    sizeof(psinfo->pr_psargs)));
			cp = psinfo->pr_psargs;
			end = cp + len - 1;
			for (;;) {
				cp = memchr(cp, '\0', end - cp);
				if (cp == NULL)
					break;
				*cp = ' ';
			}
		}
		psinfo->pr_pid = p->p_pid;
		sbuf_bcat(sb, psinfo, sizeof(*psinfo));
		free(psinfo, M_TEMP);
	}
	*sizep = sizeof(*psinfo);
}

static void
__elfN(note_prstatus)(void *arg, struct sbuf *sb, size_t *sizep)
{
	struct thread *td;
	elf_prstatus_t *status;

	td = (struct thread *)arg;
	if (sb != NULL) {
		KASSERT(*sizep == sizeof(*status), ("invalid size"));
		status = malloc(sizeof(*status), M_TEMP, M_ZERO | M_WAITOK);
		status->pr_version = PRSTATUS_VERSION;
		status->pr_statussz = sizeof(elf_prstatus_t);
		status->pr_gregsetsz = sizeof(elf_gregset_t);
		status->pr_fpregsetsz = sizeof(elf_fpregset_t);
		status->pr_osreldate = osreldate;
		status->pr_cursig = td->td_proc->p_sig;
		status->pr_pid = td->td_tid;
#if defined(COMPAT_FREEBSD32) && __ELF_WORD_SIZE == 32
		fill_regs32(td, &status->pr_reg);
#else
		fill_regs(td, &status->pr_reg);
#endif
		sbuf_bcat(sb, status, sizeof(*status));
		free(status, M_TEMP);
	}
	*sizep = sizeof(*status);
}

static void
__elfN(note_fpregset)(void *arg, struct sbuf *sb, size_t *sizep)
{
	struct thread *td;
	elf_prfpregset_t *fpregset;

	td = (struct thread *)arg;
	if (sb != NULL) {
		KASSERT(*sizep == sizeof(*fpregset), ("invalid size"));
		fpregset = malloc(sizeof(*fpregset), M_TEMP, M_ZERO | M_WAITOK);
#if defined(COMPAT_FREEBSD32) && __ELF_WORD_SIZE == 32
		fill_fpregs32(td, fpregset);
#else
		fill_fpregs(td, fpregset);
#endif
		sbuf_bcat(sb, fpregset, sizeof(*fpregset));
		free(fpregset, M_TEMP);
	}
	*sizep = sizeof(*fpregset);
}

static void
__elfN(note_thrmisc)(void *arg, struct sbuf *sb, size_t *sizep)
{
	struct thread *td;
	elf_thrmisc_t thrmisc;

	td = (struct thread *)arg;
	if (sb != NULL) {
		KASSERT(*sizep == sizeof(thrmisc), ("invalid size"));
		bzero(&thrmisc._pad, sizeof(thrmisc._pad));
		strcpy(thrmisc.pr_tname, td->td_name);
		sbuf_bcat(sb, &thrmisc, sizeof(thrmisc));
	}
	*sizep = sizeof(thrmisc);
}

#ifdef CPU_CHERI
static void
__elfN(note_capregs)(void *arg, struct sbuf *sb, size_t *sizep)
{
	struct thread *td;
	elf_capregs_t *capregs;

	td = (struct thread *)arg;
	if (sb != NULL) {
		KASSERT(*sizep == sizeof(*capregs), ("invalid size"));
		capregs = malloc(sizeof(*capregs), M_TEMP, M_ZERO | M_WAITOK);
		fill_capregs(td, capregs);
		sbuf_bcat(sb, capregs, sizeof(*capregs));
		free(capregs, M_TEMP);
	}
	*sizep = sizeof(*capregs);
}
#endif

static void
__elfN(note_ptlwpinfo)(void *arg, struct sbuf *sb, size_t *sizep)
{
	struct thread *td;
	size_t size;
	int structsize;
#if defined(COMPAT_FREEBSD32) && __ELF_WORD_SIZE == 32
	struct ptrace_lwpinfo32 pl;
#else
	struct ptrace_lwpinfo pl;
#endif
#ifdef COMPAT_CHERIABI
	struct ptrace_lwpinfo_c plc;
#endif

	td = (struct thread *)arg;
#ifdef COMPAT_CHERIABI
	if (SV_PROC_FLAG(td->td_proc, SV_CHERI) != 0)
		structsize = sizeof(plc);
	else
#endif
		structsize = sizeof(pl);
	size = sizeof(structsize) + structsize;
	if (sb != NULL) {
		KASSERT(*sizep == size, ("invalid size"));
		sbuf_bcat(sb, &structsize, sizeof(structsize));
#ifdef COMPAT_CHERIABI
		if (SV_PROC_FLAG(td->td_proc, SV_CHERI) != 0) {
			bzero(&plc, sizeof(plc));
			plc.pl_lwpid = td->td_tid;
			plc.pl_event = PL_EVENT_NONE;
			plc.pl_sigmask = td->td_sigmask;
			plc.pl_siglist = td->td_siglist;
			if (td->td_si.si_signo != 0) {
				plc.pl_event = PL_EVENT_SIGNAL;
				plc.pl_flags |= PL_FLAG_SI;
				_Static_assert(
				    sizeof(plc.pl_siginfo) == sizeof(td->td_si),
				    "_siginfo_t and siginfo_c mismatch");
				memcpy(&plc.pl_siginfo, &td->td_si,
				    sizeof(plc.pl_siginfo));
			}
			strcpy(plc.pl_tdname, td->td_name);
			/* XXX TODO: supply more information in struct ptrace_lwpinfo*/
			sbuf_bcat(sb, &plc, sizeof(plc));
		} else {
#endif
		bzero(&pl, sizeof(pl));
		pl.pl_lwpid = td->td_tid;
		pl.pl_event = PL_EVENT_NONE;
		pl.pl_sigmask = td->td_sigmask;
		pl.pl_siglist = td->td_siglist;
		if (td->td_si.si_signo != 0) {
			pl.pl_event = PL_EVENT_SIGNAL;
			pl.pl_flags |= PL_FLAG_SI;
#if defined(COMPAT_FREEBSD32) && __ELF_WORD_SIZE == 32
			siginfo_to_siginfo32(&td->td_si, &pl.pl_siginfo);
#else
			siginfo_to_siginfo_native(&td->td_si, &pl.pl_siginfo);
#endif
		}
		strcpy(pl.pl_tdname, td->td_name);
		/* XXX TODO: supply more information in struct ptrace_lwpinfo*/
		sbuf_bcat(sb, &pl, sizeof(pl));
#ifdef COMPAT_CHERIABI
		}
#endif
	}
	*sizep = size;
}

/*
 * Allow for MD specific notes, as well as any MD
 * specific preparations for writing MI notes.
 */
static void
__elfN(note_threadmd)(void *arg, struct sbuf *sb, size_t *sizep)
{
	struct thread *td;
	void *buf;
	size_t size;

	td = (struct thread *)arg;
	size = *sizep;
	if (size != 0 && sb != NULL)
		buf = malloc(size, M_TEMP, M_ZERO | M_WAITOK);
	else
		buf = NULL;
	size = 0;
	__elfN(dump_thread)(td, buf, &size);
	KASSERT(sb == NULL || *sizep == size, ("invalid size"));
	if (size != 0 && sb != NULL)
		sbuf_bcat(sb, buf, size);
	free(buf, M_TEMP);
	*sizep = size;
}

#ifdef KINFO_PROC_SIZE
CTASSERT(sizeof(struct kinfo_proc) == KINFO_PROC_SIZE);
#endif

static void
__elfN(note_procstat_proc)(void *arg, struct sbuf *sb, size_t *sizep)
{
	struct proc *p;
	size_t size;
	int structsize;

	p = (struct proc *)arg;
	size = sizeof(structsize) + p->p_numthreads *
	    sizeof(elf_kinfo_proc_t);

	if (sb != NULL) {
		KASSERT(*sizep == size, ("invalid size"));
		structsize = sizeof(elf_kinfo_proc_t);
		sbuf_bcat(sb, &structsize, sizeof(structsize));
		PROC_LOCK(p);
		kern_proc_out(p, sb, ELF_KERN_PROC_MASK);
	}
	*sizep = size;
}

#ifdef KINFO_FILE_SIZE
CTASSERT(sizeof(struct kinfo_file) == KINFO_FILE_SIZE);
#endif

static void
note_procstat_files(void *arg, struct sbuf *sb, size_t *sizep)
{
	struct proc *p;
	size_t size, sect_sz, i;
	ssize_t start_len, sect_len;
	int structsize, filedesc_flags;

	if (coredump_pack_fileinfo)
		filedesc_flags = KERN_FILEDESC_PACK_KINFO;
	else
		filedesc_flags = 0;

	p = (struct proc *)arg;
	structsize = sizeof(struct kinfo_file);
	if (sb == NULL) {
		size = 0;
		sb = sbuf_new(NULL, NULL, 128, SBUF_FIXEDLEN);
		sbuf_set_drain(sb, sbuf_drain_count, &size);
		sbuf_bcat(sb, &structsize, sizeof(structsize));
		PROC_LOCK(p);
		kern_proc_filedesc_out(p, sb, -1, filedesc_flags);
		sbuf_finish(sb);
		sbuf_delete(sb);
		*sizep = size;
	} else {
		sbuf_start_section(sb, &start_len);

		sbuf_bcat(sb, &structsize, sizeof(structsize));
		PROC_LOCK(p);
		kern_proc_filedesc_out(p, sb, *sizep - sizeof(structsize),
		    filedesc_flags);

		sect_len = sbuf_end_section(sb, start_len, 0, 0);
		if (sect_len < 0)
			return;
		sect_sz = sect_len;

		KASSERT(sect_sz <= *sizep,
		    ("kern_proc_filedesc_out did not respect maxlen; "
		     "requested %zu, got %zu", *sizep - sizeof(structsize),
		     sect_sz - sizeof(structsize)));

		for (i = 0; i < *sizep - sect_sz && sb->s_error == 0; i++)
			sbuf_putc(sb, 0);
	}
}

#ifdef KINFO_VMENTRY_SIZE
CTASSERT(sizeof(struct kinfo_vmentry) == KINFO_VMENTRY_SIZE);
#endif

static void
note_procstat_vmmap(void *arg, struct sbuf *sb, size_t *sizep)
{
	struct proc *p;
	size_t size;
	int structsize, vmmap_flags;

	if (coredump_pack_vmmapinfo)
		vmmap_flags = KERN_VMMAP_PACK_KINFO;
	else
		vmmap_flags = 0;

	p = (struct proc *)arg;
	structsize = sizeof(struct kinfo_vmentry);
	if (sb == NULL) {
		size = 0;
		sb = sbuf_new(NULL, NULL, 128, SBUF_FIXEDLEN);
		sbuf_set_drain(sb, sbuf_drain_count, &size);
		sbuf_bcat(sb, &structsize, sizeof(structsize));
		PROC_LOCK(p);
		kern_proc_vmmap_out(p, sb, -1, vmmap_flags);
		sbuf_finish(sb);
		sbuf_delete(sb);
		*sizep = size;
	} else {
		sbuf_bcat(sb, &structsize, sizeof(structsize));
		PROC_LOCK(p);
		kern_proc_vmmap_out(p, sb, *sizep - sizeof(structsize),
		    vmmap_flags);
	}
}

static void
note_procstat_groups(void *arg, struct sbuf *sb, size_t *sizep)
{
	struct proc *p;
	size_t size;
	int structsize;

	p = (struct proc *)arg;
	size = sizeof(structsize) + p->p_ucred->cr_ngroups * sizeof(gid_t);
	if (sb != NULL) {
		KASSERT(*sizep == size, ("invalid size"));
		structsize = sizeof(gid_t);
		sbuf_bcat(sb, &structsize, sizeof(structsize));
		sbuf_bcat(sb, p->p_ucred->cr_groups, p->p_ucred->cr_ngroups *
		    sizeof(gid_t));
	}
	*sizep = size;
}

static void
note_procstat_umask(void *arg, struct sbuf *sb, size_t *sizep)
{
	struct proc *p;
	size_t size;
	int structsize;

	p = (struct proc *)arg;
	size = sizeof(structsize) + sizeof(p->p_fd->fd_cmask);
	if (sb != NULL) {
		KASSERT(*sizep == size, ("invalid size"));
		structsize = sizeof(p->p_fd->fd_cmask);
		sbuf_bcat(sb, &structsize, sizeof(structsize));
		sbuf_bcat(sb, &p->p_fd->fd_cmask, sizeof(p->p_fd->fd_cmask));
	}
	*sizep = size;
}

static void
note_procstat_rlimit(void *arg, struct sbuf *sb, size_t *sizep)
{
	struct proc *p;
	struct rlimit rlim[RLIM_NLIMITS];
	size_t size;
	int structsize, i;

	p = (struct proc *)arg;
	size = sizeof(structsize) + sizeof(rlim);
	if (sb != NULL) {
		KASSERT(*sizep == size, ("invalid size"));
		structsize = sizeof(rlim);
		sbuf_bcat(sb, &structsize, sizeof(structsize));
		PROC_LOCK(p);
		for (i = 0; i < RLIM_NLIMITS; i++)
			lim_rlimit_proc(p, i, &rlim[i]);
		PROC_UNLOCK(p);
		sbuf_bcat(sb, rlim, sizeof(rlim));
	}
	*sizep = size;
}

static void
note_procstat_osrel(void *arg, struct sbuf *sb, size_t *sizep)
{
	struct proc *p;
	size_t size;
	int structsize;

	p = (struct proc *)arg;
	size = sizeof(structsize) + sizeof(p->p_osrel);
	if (sb != NULL) {
		KASSERT(*sizep == size, ("invalid size"));
		structsize = sizeof(p->p_osrel);
		sbuf_bcat(sb, &structsize, sizeof(structsize));
		sbuf_bcat(sb, &p->p_osrel, sizeof(p->p_osrel));
	}
	*sizep = size;
}

static void
__elfN(note_procstat_psstrings)(void *arg, struct sbuf *sb, size_t *sizep)
{
	struct proc *p;
	elf_ps_strings_t ps_strings;
	size_t size;
	int structsize;

	p = (struct proc *)arg;
	size = sizeof(structsize) + sizeof(ps_strings);
	if (sb != NULL) {
		KASSERT(*sizep == size, ("invalid size"));
		structsize = sizeof(ps_strings);
#if defined(COMPAT_FREEBSD32) && __ELF_WORD_SIZE == 32
		ps_strings = PTROUT(p->p_sysent->sv_psstrings);
#else
		ps_strings = p->p_sysent->sv_psstrings;
#endif
		sbuf_bcat(sb, &structsize, sizeof(structsize));
		sbuf_bcat(sb, &ps_strings, sizeof(ps_strings));
	}
	*sizep = size;
}

static void
__elfN(note_procstat_auxv)(void *arg, struct sbuf *sb, size_t *sizep)
{
	struct proc *p;
	size_t size;
	int structsize;

	p = (struct proc *)arg;
	if (sb == NULL) {
		size = 0;
		sb = sbuf_new(NULL, NULL, 128, SBUF_FIXEDLEN);
		sbuf_set_drain(sb, sbuf_drain_count, &size);
		sbuf_bcat(sb, &structsize, sizeof(structsize));
		PHOLD(p);
		proc_getauxv(curthread, p, sb);
		PRELE(p);
		sbuf_finish(sb);
		sbuf_delete(sb);
		*sizep = size;
	} else {
#ifdef COMPAT_CHERIABI
		if (SV_PROC_FLAG(p, SV_CHERI) != 0)
			structsize = sizeof(ElfCheriABI_Auxinfo);
		else
#endif /* ! COMPAT_CHERIABI */
			structsize = sizeof(Elf_Auxinfo);
		sbuf_bcat(sb, &structsize, sizeof(structsize));
		PHOLD(p);
		proc_getauxv(curthread, p, sb);
		PRELE(p);
	}
}

static boolean_t
__elfN(parse_notes)(struct image_params *imgp, Elf_Note *checknote,
    const char *note_vendor, const Elf_Phdr *pnote,
    boolean_t (*cb)(const Elf_Note *, void *, boolean_t *), void *cb_arg)
{
	const Elf_Note *note, *note0, *note_end;
	const char *note_name;
	char *buf;
	int i, error;
	boolean_t res;

	/* We need some limit, might as well use PAGE_SIZE. */
	if (pnote == NULL || pnote->p_filesz > PAGE_SIZE)
		return (FALSE);
	ASSERT_VOP_LOCKED(imgp->vp, "parse_notes");
	if (pnote->p_offset > PAGE_SIZE ||
	    pnote->p_filesz > PAGE_SIZE - pnote->p_offset) {
		VOP_UNLOCK(imgp->vp, 0);
		buf = malloc(pnote->p_filesz, M_TEMP, M_WAITOK);
		vn_lock(imgp->vp, LK_EXCLUSIVE | LK_RETRY);
		error = vn_rdwr(UIO_READ, imgp->vp, buf, pnote->p_filesz,
		    pnote->p_offset, UIO_SYSSPACE, IO_NODELOCKED,
		    curthread->td_ucred, NOCRED, NULL, curthread);
		if (error != 0) {
			uprintf("i/o error PT_NOTE\n");
			goto retf;
		}
		note = note0 = (const Elf_Note *)buf;
		note_end = (const Elf_Note *)(buf + pnote->p_filesz);
	} else {
		note = note0 = (const Elf_Note *)(imgp->image_header +
		    pnote->p_offset);
		note_end = (const Elf_Note *)(imgp->image_header +
		    pnote->p_offset + pnote->p_filesz);
		buf = NULL;
	}
	for (i = 0; i < 100 && note >= note0 && note < note_end; i++) {
		if (!aligned(note, Elf32_Addr) || (const char *)note_end -
		    (const char *)note < sizeof(Elf_Note)) {
			goto retf;
		}
		if (note->n_namesz != checknote->n_namesz ||
		    note->n_descsz != checknote->n_descsz ||
		    note->n_type != checknote->n_type)
			goto nextnote;
		note_name = (const char *)(note + 1);
		if (note_name + checknote->n_namesz >=
		    (const char *)note_end || strncmp(note_vendor,
		    note_name, checknote->n_namesz) != 0)
			goto nextnote;

		if (cb(note, cb_arg, &res))
			goto ret;
nextnote:
		note = (const Elf_Note *)((const char *)(note + 1) +
		    roundup2(note->n_namesz, ELF_NOTE_ROUNDSIZE) +
		    roundup2(note->n_descsz, ELF_NOTE_ROUNDSIZE));
	}
retf:
	res = FALSE;
ret:
	free(buf, M_TEMP);
	return (res);
}

struct brandnote_cb_arg {
	Elf_Brandnote *brandnote;
	int32_t *osrel;
};

static boolean_t
brandnote_cb(const Elf_Note *note, void *arg0, boolean_t *res)
{
	struct brandnote_cb_arg *arg;

	arg = arg0;

	/*
	 * Fetch the osreldate for binary from the ELF OSABI-note if
	 * necessary.
	 */
	*res = (arg->brandnote->flags & BN_TRANSLATE_OSREL) != 0 &&
	    arg->brandnote->trans_osrel != NULL ?
	    arg->brandnote->trans_osrel(note, arg->osrel) : TRUE;

	return (TRUE);
}

static Elf_Note fctl_note = {
	.n_namesz = sizeof(FREEBSD_ABI_VENDOR),
	.n_descsz = sizeof(uint32_t),
	.n_type = NT_FREEBSD_FEATURE_CTL,
};

struct fctl_cb_arg {
	uint32_t *fctl0;
};

static boolean_t
note_fctl_cb(const Elf_Note *note, void *arg0, boolean_t *res)
{
	struct fctl_cb_arg *arg;
	const Elf32_Word *desc;
	uintptr_t p;

	arg = arg0;
	p = (uintptr_t)(note + 1);
	p += roundup2(note->n_namesz, ELF_NOTE_ROUNDSIZE);
	desc = (const Elf32_Word *)p;
	*arg->fctl0 = desc[0];
	return (TRUE);
}

/*
 * Try to find the appropriate ABI-note section for checknote, fetch
 * the osreldate and feature control flags for binary from the ELF
 * OSABI-note.  Only the first page of the image is searched, the same
 * as for headers.
 */
static boolean_t
__elfN(check_note)(struct image_params *imgp, Elf_Brandnote *brandnote,
    int32_t *osrel, uint32_t *fctl0)
{
	const Elf_Phdr *phdr;
	const Elf_Ehdr *hdr;
	struct brandnote_cb_arg b_arg;
	struct fctl_cb_arg f_arg;
	int i, j;

	hdr = (const Elf_Ehdr *)imgp->image_header;
	phdr = (const Elf_Phdr *)(imgp->image_header + hdr->e_phoff);
	b_arg.brandnote = brandnote;
	b_arg.osrel = osrel;
	f_arg.fctl0 = fctl0;

	for (i = 0; i < hdr->e_phnum; i++) {
		if (phdr[i].p_type == PT_NOTE && __elfN(parse_notes)(imgp,
		    &brandnote->hdr, brandnote->vendor, &phdr[i], brandnote_cb,
		    &b_arg)) {
			for (j = 0; j < hdr->e_phnum; j++) {
				if (phdr[j].p_type == PT_NOTE &&
				    __elfN(parse_notes)(imgp, &fctl_note,
				    FREEBSD_ABI_VENDOR, &phdr[j],
				    note_fctl_cb, &f_arg))
					break;
			}
			return (TRUE);
		}
	}
	return (FALSE);

}

/*
 * Tell kern_execve.c about it, with a little help from the linker.
 */
static struct execsw __elfN(execsw) = {
	.ex_imgact = __CONCAT(exec_, __elfN(imgact)),
	.ex_name = __XSTRING(__CONCAT(ELF, __ELF_WORD_SIZE))
};
EXEC_SET(__CONCAT(elf, __ELF_WORD_SIZE), __elfN(execsw));

static vm_prot_t
__elfN(trans_prot)(Elf_Word flags)
{
	vm_prot_t prot;

	prot = 0;
	if (flags & PF_X)
		prot |= VM_PROT_EXECUTE;
	if (flags & PF_W)
		prot |= VM_PROT_WRITE;
	if (flags & PF_R)
		prot |= VM_PROT_READ;
#if __ELF_WORD_SIZE == 32 && (defined(__amd64__) || defined(__i386__))
	if (i386_read_exec && (flags & PF_R))
		prot |= VM_PROT_EXECUTE;
#endif
	return (prot);
}

static Elf_Word
__elfN(untrans_prot)(vm_prot_t prot)
{
	Elf_Word flags;

	flags = 0;
	if (prot & VM_PROT_EXECUTE)
		flags |= PF_X;
	if (prot & VM_PROT_READ)
		flags |= PF_R;
	if (prot & VM_PROT_WRITE)
		flags |= PF_W;
	return (flags);
}
// CHERI CHANGES START
// {
//   "updated": 20181127,
//   "target_type": "kernel",
//   "changes": [
//     "support",
//     "user_capabilities"
//   ]
// }
// CHERI CHANGES END<|MERGE_RESOLUTION|>--- conflicted
+++ resolved
@@ -660,14 +660,15 @@
 
 static int
 __elfN(load_sections)(struct image_params *imgp, const Elf_Ehdr *hdr,
-    const Elf_Phdr *phdr, u_long rbase, u_long *base_addrp)
+    const Elf_Phdr *phdr, u_long rbase, u_long *base_addrp, u_long *max_addrp)
 {
 	vm_prot_t prot;
-	u_long base_addr;
+	u_long base_addr, max_addr;
 	bool first;
 	int error, i;
 
 	base_addr = 0;
+	max_addr = 0;
 	first = true;
 
 	for (i = 0; i < hdr->e_phnum; i++) {
@@ -689,10 +690,13 @@
   			base_addr = trunc_page(phdr[i].p_vaddr + rbase);
 			first = false;
 		}
+		max_addr = MAX(max_addr, phdr[i].p_vaddr + phdr[i].p_memsz);
 	}
 
 	if (base_addrp != NULL)
 		*base_addrp = base_addr;
+	if (max_addrp != NULL)
+		*max_addrp = max_addr;
 
 	return (0);
 }
@@ -729,12 +733,8 @@
 	struct image_params *imgp;
 	u_long rbase;
 	u_long base_addr = 0;
-<<<<<<< HEAD
 	u_long max_addr = 0;
-	int error, i, numsegs;
-=======
 	int error;
->>>>>>> ca6bb3d6
 
 #ifdef CAPABILITY_MODE
 	/*
@@ -814,34 +814,11 @@
 		goto fail;
 	}
 
-<<<<<<< HEAD
-	for (i = 0, numsegs = 0; i < hdr->e_phnum; i++) {
-		if (phdr[i].p_type == PT_LOAD && phdr[i].p_memsz != 0) {
-			/* Loadable segment */
-			prot = __elfN(trans_prot)(phdr[i].p_flags);
-			error = __elfN(load_section)(imgp, phdr[i].p_offset,
-			    (caddr_t)(uintptr_t)phdr[i].p_vaddr + rbase,
-			    phdr[i].p_memsz, phdr[i].p_filesz, prot);
-			if (error != 0)
-				goto fail;
-			/*
-			 * Establish the base address if this is the
-			 * first segment.
-			 */
-			if (numsegs == 0)
-  				base_addr = trunc_page(phdr[i].p_vaddr +
-				    rbase);
-
-			max_addr = MAX(max_addr, phdr[i].p_vaddr + phdr[i].p_memsz);
-			numsegs++;
-		}
-	}
-=======
-	error = __elfN(load_sections)(imgp, hdr, phdr, rbase, &base_addr);
+	error = __elfN(load_sections)(imgp, hdr, phdr, rbase, &base_addr,
+	   &max_addr);
 	if (error != 0)
 		goto fail;
 
->>>>>>> ca6bb3d6
 	*addr = base_addr;
 	*end_addr = base_addr + max_addr;
 	*entry = (unsigned long)hdr->e_entry + rbase;
@@ -1261,50 +1238,9 @@
 	if (error != 0)
 		goto ret;
 
-<<<<<<< HEAD
-	/*
-	 * XXX: For some reason imgp->start_addr is changed from ~0UL to 0 so due
-	 * to computing the minimum we were always getting a start_addr of 0.
-	 */
-	/* KASSERT(imgp->start_addr != 0,
-	 *   ("Should be ULONG_MAX and not 0x%lx", imgp->start_addr)); */
-	imgp->start_addr = ~0UL;
-	for (i = 0; i < hdr->e_phnum; i++) {
-		switch (phdr[i].p_type) {
-		case PT_LOAD:	/* Loadable segment */
-			if (phdr[i].p_memsz == 0)
-				break;
-			prot = __elfN(trans_prot)(phdr[i].p_flags);
-			error = __elfN(load_section)(imgp, phdr[i].p_offset,
-			    (caddr_t)(uintptr_t)phdr[i].p_vaddr + et_dyn_addr,
-			    phdr[i].p_memsz, phdr[i].p_filesz, prot);
-			if (error != 0)
-				goto ret;
-
-			/*
-			 * If this segment contains the program headers,
-			 * remember their virtual address for the AT_PHDR
-			 * aux entry. Static binaries don't usually include
-			 * a PT_PHDR entry.
-			 */
-			if (phdr[i].p_offset == 0 &&
-			    hdr->e_phoff + hdr->e_phnum * hdr->e_phentsize
-				<= phdr[i].p_filesz)
-				proghdr = phdr[i].p_vaddr + hdr->e_phoff +
-				    et_dyn_addr;
-			break;
-		case PT_PHDR: 	/* Program header table info */
-			proghdr = phdr[i].p_vaddr + et_dyn_addr;
-			break;
-		default:
-			break;
-		}
-	}
-=======
-	error = __elfN(load_sections)(imgp, hdr, phdr, et_dyn_addr, NULL);
+	error = __elfN(load_sections)(imgp, hdr, phdr, et_dyn_addr, NULL, NULL);
 	if (error != 0)
 		goto ret;
->>>>>>> ca6bb3d6
 
 	error = __elfN(enforce_limits)(imgp, hdr, phdr, et_dyn_addr);
 	if (error != 0)
