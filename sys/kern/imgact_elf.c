/*-
 * SPDX-License-Identifier: BSD-3-Clause
 *
 * Copyright (c) 2017 Dell EMC
 * Copyright (c) 2000-2001, 2003 David O'Brien
 * Copyright (c) 1995-1996 Søren Schmidt
 * Copyright (c) 1996 Peter Wemm
 * All rights reserved.
 *
 * Redistribution and use in source and binary forms, with or without
 * modification, are permitted provided that the following conditions
 * are met:
 * 1. Redistributions of source code must retain the above copyright
 *    notice, this list of conditions and the following disclaimer
 *    in this position and unchanged.
 * 2. Redistributions in binary form must reproduce the above copyright
 *    notice, this list of conditions and the following disclaimer in the
 *    documentation and/or other materials provided with the distribution.
 * 3. The name of the author may not be used to endorse or promote products
 *    derived from this software without specific prior written permission
 *
 * THIS SOFTWARE IS PROVIDED BY THE AUTHOR ``AS IS'' AND ANY EXPRESS OR
 * IMPLIED WARRANTIES, INCLUDING, BUT NOT LIMITED TO, THE IMPLIED WARRANTIES
 * OF MERCHANTABILITY AND FITNESS FOR A PARTICULAR PURPOSE ARE DISCLAIMED.
 * IN NO EVENT SHALL THE AUTHOR BE LIABLE FOR ANY DIRECT, INDIRECT,
 * INCIDENTAL, SPECIAL, EXEMPLARY, OR CONSEQUENTIAL DAMAGES (INCLUDING, BUT
 * NOT LIMITED TO, PROCUREMENT OF SUBSTITUTE GOODS OR SERVICES; LOSS OF USE,
 * DATA, OR PROFITS; OR BUSINESS INTERRUPTION) HOWEVER CAUSED AND ON ANY
 * THEORY OF LIABILITY, WHETHER IN CONTRACT, STRICT LIABILITY, OR TORT
 * (INCLUDING NEGLIGENCE OR OTHERWISE) ARISING IN ANY WAY OUT OF THE USE OF
 * THIS SOFTWARE, EVEN IF ADVISED OF THE POSSIBILITY OF SUCH DAMAGE.
 */

#include <sys/cdefs.h>
__FBSDID("$FreeBSD$");

#include "opt_capsicum.h"

#include <sys/param.h>
#include <sys/capsicum.h>
#include <sys/compressor.h>
#include <sys/exec.h>
#include <sys/fcntl.h>
#include <sys/imgact.h>
#include <sys/imgact_elf.h>
#include <sys/jail.h>
#include <sys/kernel.h>
#include <sys/lock.h>
#include <sys/malloc.h>
#include <sys/mount.h>
#include <sys/mman.h>
#include <sys/namei.h>
#include <sys/pioctl.h>
#include <sys/proc.h>
#include <sys/procfs.h>
#include <sys/ptrace.h>
#include <sys/racct.h>
#include <sys/resourcevar.h>
#include <sys/rwlock.h>
#include <sys/sbuf.h>
#include <sys/sf_buf.h>
#include <sys/smp.h>
#include <sys/systm.h>
#include <sys/signalvar.h>
#include <sys/stat.h>
#include <sys/sx.h>
#include <sys/syscall.h>
#include <sys/sysctl.h>
#include <sys/sysent.h>
#include <sys/vnode.h>
#include <sys/syslog.h>
#include <sys/eventhandler.h>
#include <sys/user.h>
#ifdef __ELF_CHERI
#include <sys/vdso.h>
#endif

#include <vm/vm.h>
#include <vm/vm_kern.h>
#include <vm/vm_param.h>
#include <vm/pmap.h>
#include <vm/vm_map.h>
#include <vm/vm_object.h>
#include <vm/vm_extern.h>

#ifdef __ELF_CHERI
#include <cheri/cheric.h>
#endif

#include <machine/elf.h>
#include <machine/md_var.h>

#define ELF_NOTE_ROUNDSIZE	4
#define OLD_EI_BRAND	8

/*
 * ELF_ABI_NAME is a string name of the ELF ABI.  ELF_ABI_ID is used
 * to build variable names.
 */
#ifdef __ELF_CHERI
#define	ELF_ABI_NAME	__XSTRING(__CONCAT(ELF, __CONCAT(__ELF_WORD_SIZE, C)))
#define	ELF_ABI_ID	__CONCAT(elf, __CONCAT(__ELF_WORD_SIZE, c))
#else
#define	ELF_ABI_NAME	__XSTRING(__CONCAT(ELF, __ELF_WORD_SIZE))
#define	ELF_ABI_ID	__CONCAT(elf, __ELF_WORD_SIZE)
#endif

static int __elfN(check_header)(const Elf_Ehdr *hdr);
static Elf_Brandinfo *__elfN(get_brandinfo)(struct image_params *imgp,
    const char *interp, int32_t *osrel, uint32_t *fctl0);
static int __elfN(load_file)(struct proc *p, const char *file, u_long *addr,
    u_long *end_addr, u_long *entry);
static int __elfN(load_section)(struct image_params *imgp, vm_ooffset_t offset,
    vm_offset_t vmaddr, size_t memsz, size_t filsz, vm_prot_t prot);
static int __CONCAT(exec_, __elfN(imgact))(struct image_params *imgp);
static bool __elfN(freebsd_trans_osrel)(const Elf_Note *note,
    int32_t *osrel);
static bool kfreebsd_trans_osrel(const Elf_Note *note, int32_t *osrel);
static boolean_t __elfN(check_note)(struct image_params *imgp,
    Elf_Brandnote *checknote, int32_t *osrel, uint32_t *fctl0);
static vm_prot_t __elfN(trans_prot)(Elf_Word);
static Elf_Word __elfN(untrans_prot)(vm_prot_t);
static int __elfN(copyout)(vm_map_t map, caddr_t kaddr, vm_offset_t uaddr,
    size_t sz);

SYSCTL_NODE(_kern, OID_AUTO, ELF_ABI_ID, CTLFLAG_RW, 0,
    "");

#define	CORE_BUF_SIZE	(16 * 1024)

#define	ELF_NODE_OID	__CONCAT(_kern_, ELF_ABI_ID)

int __elfN(fallback_brand) = -1;
SYSCTL_INT(ELF_NODE_OID, OID_AUTO,
    fallback_brand, CTLFLAG_RWTUN, &__elfN(fallback_brand), 0,
    ELF_ABI_NAME " brand of last resort");

static int elf_legacy_coredump = 0;
SYSCTL_INT(_debug, OID_AUTO, __elfN(legacy_coredump), CTLFLAG_RW, 
    &elf_legacy_coredump, 0,
    "include all and only RW pages in core dumps");

int __elfN(nxstack) =
#if defined(__amd64__) || defined(__powerpc64__) /* both 64 and 32 bit */ || \
    (defined(__arm__) && __ARM_ARCH >= 7) || defined(__aarch64__) || \
    defined(__riscv)
	1;
#else
	0;
#endif
SYSCTL_INT(ELF_NODE_OID, OID_AUTO,
    nxstack, CTLFLAG_RW, &__elfN(nxstack), 0,
    ELF_ABI_NAME ": enable non-executable stack");

#if __ELF_WORD_SIZE == 32 && (defined(__amd64__) || defined(__i386__))
int i386_read_exec = 0;
SYSCTL_INT(_kern_elf32, OID_AUTO, read_exec, CTLFLAG_RW, &i386_read_exec, 0,
    "enable execution from readable segments");
#endif

static u_long __elfN(pie_base) = ET_DYN_LOAD_ADDR;
static int
sysctl_pie_base(SYSCTL_HANDLER_ARGS)
{
	u_long val;
	int error;

	val = __elfN(pie_base);
	error = sysctl_handle_long(oidp, &val, 0, req);
	if (error != 0 || req->newptr == NULL)
		return (error);
	if ((val & PAGE_MASK) != 0)
		return (EINVAL);
	__elfN(pie_base) = val;
	return (0);
}
SYSCTL_PROC(ELF_NODE_OID, OID_AUTO, pie_base,
    CTLTYPE_ULONG | CTLFLAG_MPSAFE | CTLFLAG_RW, NULL, 0,
    sysctl_pie_base, "LU",
    "PIE load base without randomization");

SYSCTL_NODE(ELF_NODE_OID, OID_AUTO, aslr, CTLFLAG_RW, 0,
    "");
#define	ASLR_NODE_OID	__CONCAT(ELF_NODE_OID, _aslr)

static int __elfN(aslr_enabled) = 0;
SYSCTL_INT(ASLR_NODE_OID, OID_AUTO, enable, CTLFLAG_RWTUN,
    &__elfN(aslr_enabled), 0,
    ELF_ABI_NAME
    ": enable address map randomization");

static int __elfN(pie_aslr_enabled) = 0;
SYSCTL_INT(ASLR_NODE_OID, OID_AUTO, pie_enable, CTLFLAG_RWTUN,
    &__elfN(pie_aslr_enabled), 0,
    ELF_ABI_NAME
    ": enable address map randomization for PIE binaries");

static int __elfN(aslr_honor_sbrk) = 1;
SYSCTL_INT(ASLR_NODE_OID, OID_AUTO, honor_sbrk, CTLFLAG_RW,
    &__elfN(aslr_honor_sbrk), 0,
    ELF_ABI_NAME ": assume sbrk is used");

static int __elfN(aslr_stack_gap) = 3;
SYSCTL_INT(ASLR_NODE_OID, OID_AUTO, stack_gap, CTLFLAG_RW,
    &__elfN(aslr_stack_gap), 0,
    ELF_ABI_NAME
    ": maximum percentage of main stack to waste on a random gap");

static Elf_Brandinfo *elf_brand_list[MAX_BRANDS];

#define	aligned(a, t)	(rounddown2((u_long)(a), sizeof(t)) == (u_long)(a))

static const char FREEBSD_ABI_VENDOR[] = "FreeBSD";

Elf_Brandnote __elfN(freebsd_brandnote) = {
	.hdr.n_namesz	= sizeof(FREEBSD_ABI_VENDOR),
	.hdr.n_descsz	= sizeof(int32_t),
	.hdr.n_type	= NT_FREEBSD_ABI_TAG,
	.vendor		= FREEBSD_ABI_VENDOR,
	.flags		= BN_TRANSLATE_OSREL,
	.trans_osrel	= __elfN(freebsd_trans_osrel)
};

static bool
__elfN(freebsd_trans_osrel)(const Elf_Note *note, int32_t *osrel)
{
	uintptr_t p;

	p = (uintptr_t)(note + 1);
	p += roundup2(note->n_namesz, ELF_NOTE_ROUNDSIZE);
	*osrel = *(const int32_t *)(p);

	return (true);
}

static const char GNU_ABI_VENDOR[] = "GNU";
static int GNU_KFREEBSD_ABI_DESC = 3;

Elf_Brandnote __elfN(kfreebsd_brandnote) = {
	.hdr.n_namesz	= sizeof(GNU_ABI_VENDOR),
	.hdr.n_descsz	= 16,	/* XXX at least 16 */
	.hdr.n_type	= 1,
	.vendor		= GNU_ABI_VENDOR,
	.flags		= BN_TRANSLATE_OSREL,
	.trans_osrel	= kfreebsd_trans_osrel
};

static bool
kfreebsd_trans_osrel(const Elf_Note *note, int32_t *osrel)
{
	const Elf32_Word *desc;
	uintptr_t p;

	p = (uintptr_t)(note + 1);
	p += roundup2(note->n_namesz, ELF_NOTE_ROUNDSIZE);

	desc = (const Elf32_Word *)p;
	if (desc[0] != GNU_KFREEBSD_ABI_DESC)
		return (false);

	/*
	 * Debian GNU/kFreeBSD embed the earliest compatible kernel version
	 * (__FreeBSD_version: <major><two digit minor>Rxx) in the LSB way.
	 */
	*osrel = desc[1] * 100000 + desc[2] * 1000 + desc[3];

	return (true);
}

int
__elfN(insert_brand_entry)(Elf_Brandinfo *entry)
{
	int i;

	for (i = 0; i < MAX_BRANDS; i++) {
		if (elf_brand_list[i] == NULL) {
			elf_brand_list[i] = entry;
			break;
		}
	}
	if (i == MAX_BRANDS) {
		printf("WARNING: %s: could not insert brandinfo entry: %p\n",
			__func__, entry);
		return (-1);
	}
	return (0);
}

int
__elfN(remove_brand_entry)(Elf_Brandinfo *entry)
{
	int i;

	for (i = 0; i < MAX_BRANDS; i++) {
		if (elf_brand_list[i] == entry) {
			elf_brand_list[i] = NULL;
			break;
		}
	}
	if (i == MAX_BRANDS)
		return (-1);
	return (0);
}

int
__elfN(brand_inuse)(Elf_Brandinfo *entry)
{
	struct proc *p;
	int rval = FALSE;

	sx_slock(&allproc_lock);
	FOREACH_PROC_IN_SYSTEM(p) {
		if (p->p_sysent == entry->sysvec) {
			rval = TRUE;
			break;
		}
	}
	sx_sunlock(&allproc_lock);

	return (rval);
}

static Elf_Brandinfo *
__elfN(get_brandinfo)(struct image_params *imgp, const char *interp,
    int32_t *osrel, uint32_t *fctl0)
{
	const Elf_Ehdr *hdr = (const Elf_Ehdr *)imgp->image_header;
	Elf_Brandinfo *bi, *bi_m;
	boolean_t ret;
	int i, interp_name_len;

	interp_name_len = interp != NULL ? strlen(interp) + 1 : 0;

	/*
	 * We support four types of branding -- (1) the ELF EI_OSABI field
	 * that SCO added to the ELF spec, (2) FreeBSD 3.x's traditional string
	 * branding w/in the ELF header, (3) path of the `interp_path'
	 * field, and (4) the ".note.ABI-tag" ELF section.
	 */

	/* Look for an ".note.ABI-tag" ELF section */
	bi_m = NULL;
	for (i = 0; i < MAX_BRANDS; i++) {
		bi = elf_brand_list[i];
		if (bi == NULL)
			continue;
		if (interp != NULL && (bi->flags & BI_BRAND_ONLY_STATIC) != 0)
			continue;
		if (hdr->e_machine == bi->machine && (bi->flags &
		    (BI_BRAND_NOTE|BI_BRAND_NOTE_MANDATORY)) != 0) {
			ret = __elfN(check_note)(imgp, bi->brand_note, osrel,
			    fctl0);
			/* Give brand a chance to veto check_note's guess */
			if (ret && bi->header_supported)
				ret = bi->header_supported(imgp);
			/*
			 * If note checker claimed the binary, but the
			 * interpreter path in the image does not
			 * match default one for the brand, try to
			 * search for other brands with the same
			 * interpreter.  Either there is better brand
			 * with the right interpreter, or, failing
			 * this, we return first brand which accepted
			 * our note and, optionally, header.
			 */
			if (ret && bi_m == NULL && interp != NULL &&
			    (bi->interp_path == NULL ||
			    (strlen(bi->interp_path) + 1 != interp_name_len ||
			    strncmp(interp, bi->interp_path, interp_name_len)
			    != 0))) {
				bi_m = bi;
				ret = 0;
			}
			if (ret)
				return (bi);
		}
	}
	if (bi_m != NULL)
		return (bi_m);

	/* If the executable has a brand, search for it in the brand list. */
	for (i = 0; i < MAX_BRANDS; i++) {
		bi = elf_brand_list[i];
		if (bi == NULL || (bi->flags & BI_BRAND_NOTE_MANDATORY) != 0 ||
		    (interp != NULL && (bi->flags & BI_BRAND_ONLY_STATIC) != 0))
			continue;
		if (hdr->e_machine == bi->machine &&
		    (hdr->e_ident[EI_OSABI] == bi->brand ||
		    (bi->compat_3_brand != NULL &&
		    strcmp((const char *)&hdr->e_ident[OLD_EI_BRAND],
		    bi->compat_3_brand) == 0))) {
			/* Looks good, but give brand a chance to veto */
			if (bi->header_supported == NULL ||
			    bi->header_supported(imgp)) {
				/*
				 * Again, prefer strictly matching
				 * interpreter path.
				 */
				if (interp_name_len == 0 &&
				    bi->interp_path == NULL)
					return (bi);
				if (bi->interp_path != NULL &&
				    strlen(bi->interp_path) + 1 ==
				    interp_name_len && strncmp(interp,
				    bi->interp_path, interp_name_len) == 0)
					return (bi);
				if (bi_m == NULL)
					bi_m = bi;
			}
		}
	}
	if (bi_m != NULL)
		return (bi_m);

	/* No known brand, see if the header is recognized by any brand */
	for (i = 0; i < MAX_BRANDS; i++) {
		bi = elf_brand_list[i];
		if (bi == NULL || bi->flags & BI_BRAND_NOTE_MANDATORY ||
		    bi->header_supported == NULL)
			continue;
		if (hdr->e_machine == bi->machine) {
			ret = bi->header_supported(imgp);
			if (ret)
				return (bi);
		}
	}

	/* Lacking a known brand, search for a recognized interpreter. */
	if (interp != NULL) {
		for (i = 0; i < MAX_BRANDS; i++) {
			bi = elf_brand_list[i];
			if (bi == NULL || (bi->flags &
			    (BI_BRAND_NOTE_MANDATORY | BI_BRAND_ONLY_STATIC))
			    != 0)
				continue;
			if (hdr->e_machine == bi->machine &&
			    bi->interp_path != NULL &&
			    /* ELF image p_filesz includes terminating zero */
			    strlen(bi->interp_path) + 1 == interp_name_len &&
			    strncmp(interp, bi->interp_path, interp_name_len)
			    == 0 && (bi->header_supported == NULL ||
			    bi->header_supported(imgp)))
				return (bi);
		}
	}

	/* Lacking a recognized interpreter, try the default brand */
	for (i = 0; i < MAX_BRANDS; i++) {
		bi = elf_brand_list[i];
		if (bi == NULL || (bi->flags & BI_BRAND_NOTE_MANDATORY) != 0 ||
		    (interp != NULL && (bi->flags & BI_BRAND_ONLY_STATIC) != 0))
			continue;
		if (hdr->e_machine == bi->machine &&
		    __elfN(fallback_brand) == bi->brand &&
		    (bi->header_supported == NULL ||
		    bi->header_supported(imgp)))
			return (bi);
	}
	return (NULL);
}

static int
__elfN(check_header)(const Elf_Ehdr *hdr)
{
	Elf_Brandinfo *bi;
	int i;

	if (!IS_ELF(*hdr) ||
	    hdr->e_ident[EI_CLASS] != ELF_TARG_CLASS ||
	    hdr->e_ident[EI_DATA] != ELF_TARG_DATA ||
	    hdr->e_ident[EI_VERSION] != EV_CURRENT ||
	    hdr->e_phentsize != sizeof(Elf_Phdr) ||
	    hdr->e_version != ELF_TARG_VER)
		return (ENOEXEC);

	/*
	 * imgact_elf64c.c will "claim" non-CHERI binaries only to
	 * choke on them later without trying imgact_elf64.c (and vice
	 * versa).  We have to reject an ABI mismatch early so that
	 * the imgact hook returns -1 instead of ENOXEC which means
	 * doing it here.
	 */
#ifdef __ELF_CHERI
	if (!ELF_IS_CHERI(hdr))
		return (ENOEXEC);
#elif __has_feature(capabilities)
	if (ELF_IS_CHERI(hdr))
		return (ENOEXEC);
#endif

	/*
	 * Make sure we have at least one brand for this machine.
	 */

	for (i = 0; i < MAX_BRANDS; i++) {
		bi = elf_brand_list[i];
		if (bi != NULL && bi->machine == hdr->e_machine)
			break;
	}
	if (i == MAX_BRANDS)
		return (ENOEXEC);

	return (0);
}

static int
__elfN(copyout)(vm_map_t map, caddr_t kaddr, vm_offset_t uaddr, size_t sz)
{
	int error;

#ifdef CHERI_PURECAP_KERNEL
	caddr_t uaddr_cap = cheri_csetbounds(
	    cheri_setaddress(vm_map_rootcap(map), uaddr), sz);
	error = copyout(kaddr, uaddr_cap, sz);
#else
	error = copyout_implicit_cap(kaddr, (caddr_t)uaddr, sz);
#endif

	return (error);
}

static int
__elfN(map_partial)(vm_map_t map, vm_object_t object, vm_ooffset_t offset,
    vm_offset_t start, vm_offset_t end, vm_prot_t prot)
{
	struct sf_buf *sf;
	int error;
	vm_offset_t off;

	/*
	 * Create the page if it doesn't exist yet. Ignore errors.
	 */
	vm_map_fixed(map, NULL, 0, trunc_page(start), round_page(end) -
	    trunc_page(start), VM_PROT_ALL, VM_PROT_ALL, MAP_CHECK_EXCL);

	/*
	 * Find the page from the underlying object.
	 */
	if (object != NULL) {
		sf = vm_imgact_map_page(object, offset);
		if (sf == NULL)
			return (KERN_FAILURE);
		off = offset - trunc_page(offset);
		error = __elfN(copyout)(map, (caddr_t)sf_buf_kva(sf) + off,
		    start, end - start);
		vm_imgact_unmap_page(sf);
		if (error != 0)
			return (KERN_FAILURE);
	}

	return (KERN_SUCCESS);
}

static int
__elfN(map_insert)(struct image_params *imgp, vm_map_t map, vm_object_t object,
    vm_ooffset_t offset, vm_offset_t start, vm_offset_t end, vm_prot_t prot,
    int cow)
{
	struct sf_buf *sf;
	vm_offset_t off;
	vm_size_t sz;
	int error, locked, rv;

	if (start != trunc_page(start)) {
		rv = __elfN(map_partial)(map, object, offset, start,
		    round_page(start), prot);
		if (rv != KERN_SUCCESS)
			return (rv);
		offset += round_page(start) - start;
		start = round_page(start);
	}
	if (end != round_page(end)) {
		rv = __elfN(map_partial)(map, object, offset +
		    trunc_page(end) - start, trunc_page(end),
		    end, prot);
		if (rv != KERN_SUCCESS)
			return (rv);
		end = trunc_page(end);
	}
	if (start >= end)
		return (KERN_SUCCESS);
	if ((offset & PAGE_MASK) != 0) {
		/*
		 * The mapping is not page aligned.  This means that we have
		 * to copy the data.
		 */
		rv = vm_map_fixed(map, NULL, 0, start, end - start,
		    prot | VM_PROT_WRITE, VM_PROT_ALL, MAP_CHECK_EXCL);
		if (rv != KERN_SUCCESS)
			return (rv);
		if (object == NULL)
			return (KERN_SUCCESS);
		for (; start < end; start += sz) {
			sf = vm_imgact_map_page(object, offset);
			if (sf == NULL)
				return (KERN_FAILURE);
			off = offset - trunc_page(offset);
			sz = end - start;
			if (sz > PAGE_SIZE - off)
				sz = PAGE_SIZE - off;
			error = __elfN(copyout)(map,
			    (caddr_t)sf_buf_kva(sf) + off, start, end - start);
			vm_imgact_unmap_page(sf);
			if (error != 0)
				return (KERN_FAILURE);
			offset += sz;
		}
	} else {
		vm_object_reference(object);
		rv = vm_map_fixed(map, object, offset, start, end - start,
		    prot, VM_PROT_ALL, cow | MAP_CHECK_EXCL |
		    (object != NULL ? MAP_VN_EXEC : 0));
		if (rv != KERN_SUCCESS) {
			locked = VOP_ISLOCKED(imgp->vp);
			VOP_UNLOCK(imgp->vp);
			vm_object_deallocate(object);
			vn_lock(imgp->vp, locked | LK_RETRY);
			return (rv);
		} else if (object != NULL) {
			MPASS(imgp->vp->v_object == object);
			VOP_SET_TEXT_CHECKED(imgp->vp);
		}
	}
	return (KERN_SUCCESS);
}

static int
__elfN(load_section)(struct image_params *imgp, vm_ooffset_t offset,
    vm_offset_t vmaddr, size_t memsz, size_t filsz, vm_prot_t prot)
{
	struct sf_buf *sf;
	size_t map_len;
	vm_map_t map;
	vm_object_t object;
	vm_offset_t map_addr;
	int error, rv, cow;
	size_t copy_len;
	vm_ooffset_t file_addr;

	/*
	 * It's necessary to fail if the filsz + offset taken from the
	 * header is greater than the actual file pager object's size.
	 * If we were to allow this, then the vm_map_find() below would
	 * walk right off the end of the file object and into the ether.
	 *
	 * While I'm here, might as well check for something else that
	 * is invalid: filsz cannot be greater than memsz.
	 */
	if ((filsz != 0 && (off_t)filsz + offset > imgp->attr->va_size) ||
	    filsz > memsz) {
		uprintf("elf_load_section: truncated ELF file\n");
		return (ENOEXEC);
	}

	object = imgp->object;
	map = &imgp->proc->p_vmspace->vm_map;
	map_addr = trunc_page(vmaddr);
	file_addr = trunc_page(offset);

	/*
	 * We have two choices.  We can either clear the data in the last page
	 * of an oversized mapping, or we can start the anon mapping a page
	 * early and copy the initialized data into that first page.  We
	 * choose the second.
	 */
	if (filsz == 0)
		map_len = 0;
	else if (memsz > filsz)
		map_len = trunc_page(offset + filsz) - file_addr;
	else
		map_len = round_page(offset + filsz) - file_addr;

	if (map_len != 0) {
		/* cow flags: don't dump readonly sections in core */
		cow = MAP_COPY_ON_WRITE | MAP_PREFAULT |
		    (prot & VM_PROT_WRITE ? 0 : MAP_DISABLE_COREDUMP);

		rv = __elfN(map_insert)(imgp, map, object, file_addr,
		    map_addr, map_addr + map_len, prot, cow);
		if (rv != KERN_SUCCESS)
			return (EINVAL);

		/* we can stop now if we've covered it all */
		if (memsz == filsz)
			return (0);
	}


	/*
	 * We have to get the remaining bit of the file into the first part
	 * of the oversized map segment.  This is normally because the .data
	 * segment in the file is extended to provide bss.  It's a neat idea
	 * to try and save a page, but it's a pain in the behind to implement.
	 */
	copy_len = filsz == 0 ? 0 : (offset + filsz) - trunc_page(offset +
	    filsz);
	map_addr = trunc_page(vmaddr + filsz);
	map_len = round_page(vmaddr + memsz) - map_addr;

	/* This had damn well better be true! */
	if (map_len != 0) {
		rv = __elfN(map_insert)(imgp, map, NULL, 0, map_addr,
		    map_addr + map_len, prot, 0);
		if (rv != KERN_SUCCESS)
			return (EINVAL);
	}

	if (copy_len != 0) {
		sf = vm_imgact_map_page(object, offset + filsz);
		if (sf == NULL)
			return (EIO);

		/* send the page fragment to user space */
		error = __elfN(copyout)(map, (caddr_t)sf_buf_kva(sf),
		    map_addr, copy_len);
		vm_imgact_unmap_page(sf);
		if (error != 0)
			return (error);
	}

	/*
	 * Remove write access to the page if it was only granted by map_insert
	 * to allow copyout.
	 */
	if ((prot & VM_PROT_WRITE) == 0)
		vm_map_protect(map, trunc_page(map_addr), round_page(map_addr +
		    map_len), prot, FALSE);

	return (0);
}

static int
__elfN(load_sections)(struct image_params *imgp, const Elf_Ehdr *hdr,
    const Elf_Phdr *phdr, u_long rbase, u_long *base_addrp, u_long *max_addrp)
{
	vm_prot_t prot;
	u_long base_addr, max_addr;
	bool first;
	int error, i;

	ASSERT_VOP_LOCKED(imgp->vp, __func__);

	base_addr = 0;
	max_addr = 0;
	first = true;

	for (i = 0; i < hdr->e_phnum; i++) {
		if (phdr[i].p_type != PT_LOAD || phdr[i].p_memsz == 0)
			continue;

		/* Loadable segment */
		prot = __elfN(trans_prot)(phdr[i].p_flags);
		error = __elfN(load_section)(imgp, phdr[i].p_offset,
		    (vm_offset_t)phdr[i].p_vaddr + rbase,
		    phdr[i].p_memsz, phdr[i].p_filesz, prot);
		if (error != 0)
			return (error);

		/*
		 * Establish the base address if this is the first segment.
		 */
		if (first) {
  			base_addr = trunc_page(phdr[i].p_vaddr + rbase);
			first = false;
		}
		max_addr = MAX(max_addr, phdr[i].p_vaddr + phdr[i].p_memsz);
	}

	if (base_addrp != NULL)
		*base_addrp = base_addr;
	if (max_addrp != NULL)
		*max_addrp = max_addr;

	return (0);
}

/*
 * Load the file "file" into memory.  It may be either a shared object
 * or an executable.
 *
 * The "addr" reference parameter is in/out.  On entry, it specifies
 * the address where a shared object should be loaded.  If the file is
 * an executable, this value is ignored.  On exit, "addr" specifies
 * where the file was actually loaded.
 * On CHERI this is a capability, if a shared object is being loaded, this
 * should be a capability for the region where the shared object
 * is being loaded.
 *
 * The "end_addr" reference parameter is out only.  On exit, it specifies
 * the end address of the loaded file.
 * On CHERI this is a capability.
 *
 * The "entry" reference parameter is out only.  On exit, it specifies
 * the entry point for the loaded file.
 * On CHERI this is an offset in the capability returned in addr.
 *
 */
static int
__elfN(load_file)(struct proc *p, const char *file, u_long *addr,
	u_long *end_addr, u_long *entry)
{
	struct {
		struct nameidata nd;
		struct vattr attr;
		struct image_params image_params;
	} *tempdata;
	const Elf_Ehdr *hdr = NULL;
	const Elf_Phdr *phdr = NULL;
	struct nameidata *nd;
	struct vattr *attr;
	struct image_params *imgp;
	u_long rbase;
	u_long base_addr = 0;
	u_long max_addr = 0;
	int error;

#ifdef CAPABILITY_MODE
	/*
	 * XXXJA: This check can go away once we are sufficiently confident
	 * that the checks in namei() are correct.
	 */
	if (IN_CAPABILITY_MODE(curthread))
		return (ECAPMODE);
#endif

	tempdata = malloc(sizeof(*tempdata), M_TEMP, M_WAITOK | M_ZERO);
	nd = &tempdata->nd;
	attr = &tempdata->attr;
	imgp = &tempdata->image_params;

	/*
	 * Initialize part of the common data
	 */
	imgp->proc = p;
	imgp->attr = attr;

	NDINIT(nd, LOOKUP, ISOPEN | FOLLOW | LOCKSHARED | LOCKLEAF,
	    UIO_SYSSPACE, file, curthread);
	if ((error = namei(nd)) != 0) {
		nd->ni_vp = NULL;
		goto fail;
	}
	NDFREE(nd, NDF_ONLY_PNBUF);
	imgp->vp = nd->ni_vp;

	/*
	 * Check permissions, modes, uid, etc on the file, and "open" it.
	 */
	error = exec_check_permissions(imgp);
	if (error)
		goto fail;

	error = exec_map_first_page(imgp);
	if (error)
		goto fail;

	imgp->object = nd->ni_vp->v_object;

	hdr = (const Elf_Ehdr *)imgp->image_header;
	if ((error = __elfN(check_header)(hdr)) != 0)
		goto fail;
	if (hdr->e_type == ET_DYN)
		rbase = *addr;
	else if (hdr->e_type == ET_EXEC) {
		rbase = 0;
	}
	else {
		error = ENOEXEC;
		goto fail;
	}

	/* Only support headers that fit within first page for now      */
	if ((hdr->e_phoff > PAGE_SIZE) ||
	    (u_int)hdr->e_phentsize * hdr->e_phnum > PAGE_SIZE - hdr->e_phoff) {
		error = ENOEXEC;
		goto fail;
	}

	phdr = (const Elf_Phdr *)(imgp->image_header + hdr->e_phoff);
	if (!aligned(phdr, Elf_Addr)) {
		error = ENOEXEC;
		goto fail;
	}

	error = __elfN(load_sections)(imgp, hdr, phdr, rbase, &base_addr,
	   &max_addr);
	if (error != 0)
		goto fail;

	*addr = base_addr;
	*end_addr = base_addr + max_addr;
	*entry = rbase + (unsigned long)hdr->e_entry;

fail:
	if (imgp->firstpage)
		exec_unmap_first_page(imgp);

	if (nd->ni_vp) {
		if (imgp->textset)
			VOP_UNSET_TEXT_CHECKED(nd->ni_vp);
		vput(nd->ni_vp);
	}
	free(tempdata, M_TEMP);

	return (error);
}

static u_long
__CONCAT(rnd_, __elfN(base))(vm_map_t map __unused, u_long minv, u_long maxv,
    u_int align)
{
	u_long rbase, res;

	MPASS(vm_map_min(map) <= minv);
	MPASS(maxv <= vm_map_max(map));
	MPASS(minv < maxv);
	MPASS(minv + align < maxv);
	arc4rand(&rbase, sizeof(rbase), 0);
	res = roundup(minv, (u_long)align) + rbase % (maxv - minv);
	res &= ~((u_long)align - 1);
	if (res >= maxv)
		res -= align;
	KASSERT(res >= minv,
	    ("res %#lx < minv %#lx, maxv %#lx rbase %#lx",
	    res, minv, maxv, rbase));
	KASSERT(res < maxv,
	    ("res %#lx > maxv %#lx, minv %#lx rbase %#lx",
	    res, maxv, minv, rbase));
	return (res);
}

static int
__elfN(enforce_limits)(struct image_params *imgp, const Elf_Ehdr *hdr,
    const Elf_Phdr *phdr, u_long et_dyn_addr)
{
	struct vmspace *vmspace;
	const char *err_str;
	u_long text_size, data_size, total_size, text_addr, data_addr;
	u_long seg_size, seg_addr;
	u_long end_addr;
	int i;

	err_str = NULL;
	text_size = data_size = total_size = text_addr = data_addr = 0;

	for (i = 0; i < hdr->e_phnum; i++) {
		if (phdr[i].p_type != PT_LOAD || phdr[i].p_memsz == 0)
			continue;

		seg_addr = trunc_page(phdr[i].p_vaddr + et_dyn_addr);
		seg_size = round_page(phdr[i].p_memsz +
		    phdr[i].p_vaddr + et_dyn_addr - seg_addr);

		imgp->start_addr = MIN(imgp->start_addr, seg_addr);
		end_addr = seg_addr + seg_size;
		imgp->end_addr = MAX(imgp->end_addr, end_addr);

		/*
		 * Make the largest executable segment the official
		 * text segment and all others data.
		 *
		 * Note that obreak() assumes that data_addr + data_size == end
		 * of data load area, and the ELF file format expects segments
		 * to be sorted by address.  If multiple data segments exist,
		 * the last one will be used.
		 */

		if ((phdr[i].p_flags & PF_X) != 0 && text_size < seg_size) {
			text_size = seg_size;
			text_addr = seg_addr;
		} else {
			data_size = seg_size;
			data_addr = seg_addr;
		}
		total_size += seg_size;
	}
	
	if (data_addr == 0 && data_size == 0) {
		data_addr = text_addr;
		data_size = text_size;
	}

	/*
	 * Check limits.  It should be safe to check the
	 * limits after loading the segments since we do
	 * not actually fault in all the segments pages.
	 */
	PROC_LOCK(imgp->proc);
	if (data_size > lim_cur_proc(imgp->proc, RLIMIT_DATA))
		err_str = "Data segment size exceeds process limit";
	else if (text_size > maxtsiz)
		err_str = "Text segment size exceeds system limit";
	else if (total_size > lim_cur_proc(imgp->proc, RLIMIT_VMEM))
		err_str = "Total segment size exceeds process limit";
	else if (racct_set(imgp->proc, RACCT_DATA, data_size) != 0)
		err_str = "Data segment size exceeds resource limit";
	else if (racct_set(imgp->proc, RACCT_VMEM, total_size) != 0)
		err_str = "Total segment size exceeds resource limit";
	PROC_UNLOCK(imgp->proc);
	if (err_str != NULL) {
		uprintf("%s\n", err_str);
		return (ENOMEM);
	}

	vmspace = imgp->proc->p_vmspace;
	vmspace->vm_tsize = text_size >> PAGE_SHIFT;
	vmspace->vm_taddr = (caddr_t)(uintptr_t)text_addr;
	vmspace->vm_dsize = data_size >> PAGE_SHIFT;
	vmspace->vm_daddr = (caddr_t)(uintptr_t)data_addr;

	return (0);
}

static int
__elfN(get_interp)(struct image_params *imgp, const Elf_Phdr *phdr,
    char **interpp, bool *free_interpp)
{
	struct thread *td;
	char *interp;
	int error, interp_name_len;

	KASSERT(phdr->p_type == PT_INTERP,
	    ("%s: p_type %u != PT_INTERP", __func__, phdr->p_type));
	ASSERT_VOP_LOCKED(imgp->vp, __func__);

	td = curthread;

	/* Path to interpreter */
	if (phdr->p_filesz < 2 || phdr->p_filesz > MAXPATHLEN) {
		uprintf("Invalid PT_INTERP\n");
		return (ENOEXEC);
	}

	interp_name_len = phdr->p_filesz;
	if (phdr->p_offset > PAGE_SIZE ||
	    interp_name_len > PAGE_SIZE - phdr->p_offset) {
		/*
		 * The vnode lock might be needed by the pagedaemon to
		 * clean pages owned by the vnode.  Do not allow sleep
		 * waiting for memory with the vnode locked, instead
		 * try non-sleepable allocation first, and if it
		 * fails, go to the slow path were we drop the lock
		 * and do M_WAITOK.  A text reference prevents
		 * modifications to the vnode content.
		 */
		interp = malloc(interp_name_len + 1, M_TEMP, M_NOWAIT);
		if (interp == NULL) {
			VOP_UNLOCK(imgp->vp);
			interp = malloc(interp_name_len + 1, M_TEMP, M_WAITOK);
			vn_lock(imgp->vp, LK_SHARED | LK_RETRY);
		}

		error = vn_rdwr(UIO_READ, imgp->vp, interp,
		    interp_name_len, phdr->p_offset,
		    UIO_SYSSPACE, IO_NODELOCKED, td->td_ucred,
		    NOCRED, NULL, td);
		if (error != 0) {
			free(interp, M_TEMP);
			uprintf("i/o error PT_INTERP %d\n", error);
			return (error);
		}
		interp[interp_name_len] = '\0';

		*interpp = interp;
		*free_interpp = true;
		return (0);
	}

	interp = __DECONST(char *, imgp->image_header) + phdr->p_offset;
	if (interp[interp_name_len - 1] != '\0') {
		uprintf("Invalid PT_INTERP\n");
		return (ENOEXEC);
	}

	*interpp = interp;
	*free_interpp = false;
	return (0);
}

static int
__elfN(load_interp)(struct image_params *imgp, const Elf_Brandinfo *brand_info,
    const char *interp, u_long *addr, u_long *end_addr, u_long *entry)
{
	char *path;
	int error;

	if (brand_info->emul_path != NULL &&
	    brand_info->emul_path[0] != '\0') {
		path = malloc(MAXPATHLEN, M_TEMP, M_WAITOK);
		snprintf(path, MAXPATHLEN, "%s%s",
		    brand_info->emul_path, interp);
		error = __elfN(load_file)(imgp->proc, path, addr, end_addr,
		    entry);
		free(path, M_TEMP);
		if (error == 0)
			return (0);
	}

	if (brand_info->interp_newpath != NULL &&
	    (brand_info->interp_path == NULL ||
	    strcmp(interp, brand_info->interp_path) == 0)) {
		error = __elfN(load_file)(imgp->proc,
		    brand_info->interp_newpath, addr, end_addr, entry);
		if (error == 0)
			return (0);
	}

	error = __elfN(load_file)(imgp->proc, interp, addr, end_addr, entry);
	if (error == 0)
		return (0);

	uprintf("ELF interpreter %s not found, error %d\n", interp, error);
	return (error);
}

/*
 * Impossible et_dyn_addr initial value indicating that the real base
 * must be calculated later with some randomization applied.
 */
#define	ET_DYN_ADDR_RAND	1

static int
__CONCAT(exec_, __elfN(imgact))(struct image_params *imgp)
{
	struct thread *td;
	const Elf_Ehdr *hdr;
	const Elf_Phdr *phdr;
	Elf_Auxargs *elf_auxargs;
	struct vmspace *vmspace;
	vm_map_t map;
	char *interp;
	Elf_Brandinfo *brand_info;
	struct sysentvec *sv;
	u_long addr, baddr, et_dyn_addr, entry, proghdr;
	u_long maxalign, mapsz, maxv, maxv1;
	uint32_t fctl0;
	int32_t osrel;
	bool free_interp;
	int error, i, n;

	hdr = (const Elf_Ehdr *)imgp->image_header;

	/*
	 * Do we have a valid ELF header ?
	 *
	 * Only allow ET_EXEC & ET_DYN here, reject ET_DYN later
	 * if particular brand doesn't support it.
	 */
	if (__elfN(check_header)(hdr) != 0 ||
	    (hdr->e_type != ET_EXEC && hdr->e_type != ET_DYN))
		return (-1);

	/*
	 * From here on down, we return an errno, not -1, as we've
	 * detected an ELF file.
	 */

	if ((hdr->e_phoff > PAGE_SIZE) ||
	    (u_int)hdr->e_phentsize * hdr->e_phnum > PAGE_SIZE - hdr->e_phoff) {
		/* Only support headers in first page for now */
		uprintf("Program headers not in the first page\n");
		return (ENOEXEC);
	}
	phdr = (const Elf_Phdr *)(imgp->image_header + hdr->e_phoff); 
	if (!aligned(phdr, Elf_Addr)) {
		uprintf("Unaligned program headers\n");
		return (ENOEXEC);
	}

	n = error = 0;
	baddr = 0;
	osrel = 0;
	fctl0 = 0;
	entry = proghdr = 0;
	interp = NULL;
	free_interp = false;
	td = curthread;
	maxalign = PAGE_SIZE;
	mapsz = 0;

	for (i = 0; i < hdr->e_phnum; i++) {
		switch (phdr[i].p_type) {
		case PT_LOAD:
			if (n == 0)
				baddr = phdr[i].p_vaddr;
			if (phdr[i].p_align > maxalign)
				maxalign = phdr[i].p_align;
			mapsz += phdr[i].p_memsz;
			n++;

			/*
			 * If this segment contains the program headers,
			 * remember their virtual address for the AT_PHDR
			 * aux entry. Static binaries don't usually include
			 * a PT_PHDR entry.
			 */
			if (phdr[i].p_offset == 0 &&
			    hdr->e_phoff + hdr->e_phnum * hdr->e_phentsize
				<= phdr[i].p_filesz)
				proghdr = phdr[i].p_vaddr + hdr->e_phoff;
			break;
		case PT_INTERP:
			/* Path to interpreter */
			if (interp != NULL) {
				uprintf("Multiple PT_INTERP headers\n");
				error = ENOEXEC;
				goto ret;
			}
			error = __elfN(get_interp)(imgp, &phdr[i], &interp,
			    &free_interp);
			if (error != 0)
				goto ret;
			break;
		case PT_GNU_STACK:
			if (__elfN(nxstack))
				imgp->stack_prot =
				    __elfN(trans_prot)(phdr[i].p_flags);
			imgp->stack_sz = phdr[i].p_memsz;
			break;
		case PT_PHDR: 	/* Program header table info */
			proghdr = phdr[i].p_vaddr;
			break;
		}
	}

	brand_info = __elfN(get_brandinfo)(imgp, interp, &osrel, &fctl0);
	if (brand_info == NULL) {
		uprintf("ELF binary type \"%u\" not known.\n",
		    hdr->e_ident[EI_OSABI]);
		error = ENOEXEC;
		goto ret;
	}
	sv = brand_info->sysvec;
	et_dyn_addr = 0;
	if (hdr->e_type == ET_DYN) {
		if ((brand_info->flags & BI_CAN_EXEC_DYN) == 0) {
			uprintf("Cannot execute shared object\n");
			error = ENOEXEC;
			goto ret;
		}
		/*
		 * Honour the base load address from the dso if it is
		 * non-zero for some reason.
		 */
		if (baddr == 0) {
			if ((sv->sv_flags & SV_ASLR) == 0 ||
			    (fctl0 & NT_FREEBSD_FCTL_ASLR_DISABLE) != 0)
				et_dyn_addr = __elfN(pie_base);
			else if ((__elfN(pie_aslr_enabled) &&
			    (imgp->proc->p_flag2 & P2_ASLR_DISABLE) == 0) ||
			    (imgp->proc->p_flag2 & P2_ASLR_ENABLE) != 0)
				et_dyn_addr = ET_DYN_ADDR_RAND;
			else
				et_dyn_addr = __elfN(pie_base);
		}
	}

	/*
	 * Avoid a possible deadlock if the current address space is destroyed
	 * and that address space maps the locked vnode.  In the common case,
	 * the locked vnode's v_usecount is decremented but remains greater
	 * than zero.  Consequently, the vnode lock is not needed by vrele().
	 * However, in cases where the vnode lock is external, such as nullfs,
	 * v_usecount may become zero.
	 *
	 * The VV_TEXT flag prevents modifications to the executable while
	 * the vnode is unlocked.
	 */
	VOP_UNLOCK(imgp->vp);

	/*
	 * Decide whether to enable randomization of user mappings.
	 * First, reset user preferences for the setid binaries.
	 * Then, account for the support of the randomization by the
	 * ABI, by user preferences, and make special treatment for
	 * PIE binaries.
	 */
	if (imgp->credential_setid) {
		PROC_LOCK(imgp->proc);
		imgp->proc->p_flag2 &= ~(P2_ASLR_ENABLE | P2_ASLR_DISABLE);
		PROC_UNLOCK(imgp->proc);
	}
	if ((sv->sv_flags & SV_ASLR) == 0 ||
	    (imgp->proc->p_flag2 & P2_ASLR_DISABLE) != 0 ||
	    (fctl0 & NT_FREEBSD_FCTL_ASLR_DISABLE) != 0) {
		KASSERT(et_dyn_addr != ET_DYN_ADDR_RAND,
		    ("et_dyn_addr == RAND and !ASLR"));
	} else if ((imgp->proc->p_flag2 & P2_ASLR_ENABLE) != 0 ||
	    (__elfN(aslr_enabled) && hdr->e_type == ET_EXEC) ||
	    et_dyn_addr == ET_DYN_ADDR_RAND) {
		imgp->map_flags |= MAP_ASLR;
		/*
		 * If user does not care about sbrk, utilize the bss
		 * grow region for mappings as well.  We can select
		 * the base for the image anywere and still not suffer
		 * from the fragmentation.
		 */
		if (!__elfN(aslr_honor_sbrk) ||
		    (imgp->proc->p_flag2 & P2_ASLR_IGNSTART) != 0)
			imgp->map_flags |= MAP_ASLR_IGNSTART;
	}

	error = exec_new_vmspace(imgp, sv);
	vmspace = imgp->proc->p_vmspace;
	map = &vmspace->vm_map;

	imgp->proc->p_sysent = sv;

	maxv = vm_map_max(map) - lim_max(td, RLIMIT_STACK);
	if (et_dyn_addr == ET_DYN_ADDR_RAND) {
		KASSERT((map->flags & MAP_ASLR) != 0,
		    ("ET_DYN_ADDR_RAND but !MAP_ASLR"));
		et_dyn_addr = __CONCAT(rnd_, __elfN(base))(map,
		    vm_map_min(map) + mapsz + lim_max(td, RLIMIT_DATA),
		    /* reserve half of the address space to interpreter */
		    maxv / 2, 1UL << flsl(maxalign));
	}

	vn_lock(imgp->vp, LK_SHARED | LK_RETRY);
	if (error != 0)
		goto ret;

	error = __elfN(load_sections)(imgp, hdr, phdr, et_dyn_addr, NULL, NULL);
	if (error != 0)
		goto ret;

	error = __elfN(enforce_limits)(imgp, hdr, phdr, et_dyn_addr);
	if (error != 0)
		goto ret;

	entry = (u_long)hdr->e_entry + et_dyn_addr;

	/*
	 * We load the dynamic linker where a userland call
	 * to mmap(0, ...) would put it.  The rationale behind this
	 * calculation is that it leaves room for the heap to grow to
	 * its maximum allowed size.
	 */
	addr = round_page((vm_offset_t)vmspace->vm_daddr + lim_max(td,
	    RLIMIT_DATA));
#ifdef __ELF_CHERI
	/* Round up so signficant bits of rtld addresses aren't touched */
	addr = roundup2(addr, 0x1000000);
#endif
	if ((map->flags & MAP_ASLR) != 0) {
		maxv1 = maxv / 2 + addr / 2;
		MPASS(maxv1 >= addr);	/* No overflow */
		map->anon_loc = __CONCAT(rnd_, __elfN(base))(map, addr, maxv1,
		    MAXPAGESIZES > 1 ? pagesizes[1] : pagesizes[0]);
	} else {
		map->anon_loc = addr;
	}

	imgp->entry_addr = entry;
	imgp->interp_end = 0;

	if (interp != NULL) {
		VOP_UNLOCK(imgp->vp);
		if ((map->flags & MAP_ASLR) != 0) {
			/* Assume that interpeter fits into 1/4 of AS */
			maxv1 = maxv / 2 + addr / 2;
			MPASS(maxv1 >= addr);	/* No overflow */
			addr = __CONCAT(rnd_, __elfN(base))(map, addr,
			    maxv1, PAGE_SIZE);
		}
		error = __elfN(load_interp)(imgp, brand_info, interp, &addr,
		    &imgp->interp_end, &imgp->entry_addr);
		vn_lock(imgp->vp, LK_SHARED | LK_RETRY);
		if (error != 0)
			goto ret;
	} else
		addr = et_dyn_addr;

	/*
	 * Construct auxargs table (used by the copyout_auxargs routine)
	 */
	elf_auxargs = malloc(sizeof(Elf_Auxargs), M_TEMP, M_NOWAIT);
	if (elf_auxargs == NULL) {
		VOP_UNLOCK(imgp->vp);
		elf_auxargs = malloc(sizeof(Elf_Auxargs), M_TEMP, M_WAITOK);
		vn_lock(imgp->vp, LK_SHARED | LK_RETRY);
	}
	elf_auxargs->execfd = -1;
	elf_auxargs->phdr = proghdr + et_dyn_addr;
	elf_auxargs->phent = hdr->e_phentsize;
	elf_auxargs->phnum = hdr->e_phnum;
	elf_auxargs->pagesz = PAGE_SIZE;
	elf_auxargs->base = ptr_to_va(addr);
	elf_auxargs->flags = 0;
	elf_auxargs->entry = entry;
	elf_auxargs->hdr_eflags = hdr->e_flags;

	imgp->auxargs = elf_auxargs;
	imgp->interpreted = 0;
	imgp->reloc_base = addr;
	imgp->proc->p_osrel = osrel;
	imgp->proc->p_fctl0 = fctl0;
	imgp->proc->p_elf_machine = hdr->e_machine;
	imgp->proc->p_elf_flags = hdr->e_flags;

ret:
	if (free_interp)
		free(interp, M_TEMP);
	return (error);
}

#define	suword __CONCAT(suword, __ELF_WORD_SIZE)

#ifdef __ELF_CHERI
static void * __capability
prog_cap(struct image_params *imgp, uint64_t perms)
{
	vaddr_t prog_base;
	ssize_t prog_len;

	prog_base = imgp->start_addr;
	prog_len = imgp->end_addr - prog_base;

	/* Ensure program base and length are representable. */
	prog_base = CHERI_REPRESENTABLE_BASE(prog_base, prog_len);
	prog_len = CHERI_REPRESENTABLE_LENGTH(prog_len);
	KASSERT(prog_len != 0, ("prog_len overflowed: %ld",
	    (long)(imgp->end_addr - imgp->start_addr)));

	return (cheri_capability_build_user_rwx(perms, prog_base, prog_len,
	    imgp->start_addr - prog_base));
}

static void * __capability
interp_cap(struct image_params *imgp, Elf_Auxargs *args, uint64_t perms)
{
	vaddr_t interp_base;
	ssize_t interp_len;

	interp_base = args->base;
	interp_len = imgp->interp_end - interp_base;

	/* Ensure rtld base and length are representable. */
	interp_base = CHERI_REPRESENTABLE_BASE(interp_base, interp_len);
	interp_len = CHERI_REPRESENTABLE_LENGTH(interp_len);
	KASSERT(interp_len != 0, ("interp_len overflowed: %ld",
	    (long)(imgp->end_addr - imgp->start_addr)));

	return (cheri_capability_build_user_rwx(perms, interp_base, interp_len,
	    args->base - interp_base));
}

static void * __capability
timekeep_cap(struct image_params *imgp)
{
	vaddr_t timekeep_base;
	size_t timekeep_len;

	timekeep_base = imgp->sysent->sv_timekeep_base;
	timekeep_len = sizeof(struct vdso_timekeep) +
	    sizeof(struct vdso_timehands) * VDSO_TH_NUM;

	/* These are sub-page so should be representable as-is. */
	KASSERT(timekeep_base == CHERI_REPRESENTABLE_BASE(timekeep_base,
	    timekeep_len), ("timekeep_base needs rounding"));
	KASSERT(timekeep_len == CHERI_REPRESENTABLE_LENGTH(timekeep_len),
	    ("timekeep_len needs rounding"));

	/* XXX: Read-only? */
	return (cheri_capability_build_user_rwx(CHERI_CAP_USER_DATA_PERMS,
	    timekeep_base, timekeep_len, 0));
}
#endif

int
__elfN(freebsd_copyout_auxargs)(struct image_params *imgp, uintcap_t base)
{
	Elf_Auxargs *args = (Elf_Auxargs *)imgp->auxargs;
#ifdef COMPAT_FREEBSD64
	Elf_Auxinfo_fbsd64 *argarray, *pos;
#else
	Elf_Auxinfo *argarray, *pos;
<<<<<<< HEAD
#endif
	u_long auxlen;
=======
#ifdef __ELF_CHERI
	void * __capability exec_base;
#endif
>>>>>>> 97c7520e
	int error;

	argarray = pos = malloc(AT_COUNT * sizeof(*pos), M_TEMP,
	    M_WAITOK | M_ZERO);

	if (args->execfd != -1)
		AUXARGS_ENTRY(pos, AT_EXECFD, args->execfd);
#ifdef __ELF_CHERI
	/*
	 * AT_ENTRY gives an executable capability for the whole
	 * program and AT_PHDR a writable one.  RTLD is reponsible for
	 * setting bounds.
	 */
	AUXARGS_ENTRY_PTR(pos, AT_PHDR, cheri_setaddress(prog_cap(imgp,
	    CHERI_CAP_USER_DATA_PERMS), args->phdr));
#else
	AUXARGS_ENTRY(pos, AT_PHDR, args->phdr);
#endif
	AUXARGS_ENTRY(pos, AT_PHENT, args->phent);
	AUXARGS_ENTRY(pos, AT_PHNUM, args->phnum);
	AUXARGS_ENTRY(pos, AT_PAGESZ, args->pagesz);
	AUXARGS_ENTRY(pos, AT_FLAGS, args->flags);
#ifdef __ELF_CHERI
	AUXARGS_ENTRY_PTR(pos, AT_ENTRY, cheri_setaddress(prog_cap(imgp,
	    CHERI_CAP_USER_DATA_PERMS | CHERI_CAP_USER_CODE_PERMS),
	    args->entry));

	/*
	 * XXX: AT_BASE is both writable and executable to permit textrel
	 * fixups.
	 */
	if (imgp->interp_end == 0)
		exec_base = prog_cap(imgp, CHERI_CAP_USER_DATA_PERMS |
		    CHERI_CAP_USER_CODE_PERMS);
	else
		exec_base = interp_cap(imgp, args, CHERI_CAP_USER_DATA_PERMS |
		    CHERI_CAP_USER_CODE_PERMS);
	AUXARGS_ENTRY_PTR(pos, AT_BASE, cheri_setaddress(exec_base,
	    args->base));
#else
	AUXARGS_ENTRY(pos, AT_ENTRY, args->entry);
	AUXARGS_ENTRY(pos, AT_BASE, args->base);
#endif
	AUXARGS_ENTRY(pos, AT_EHDRFLAGS, args->hdr_eflags);
	if (imgp->execpathp != 0)
		AUXARGS_ENTRY_PTR(pos, AT_EXECPATH, imgp->execpathp);
	AUXARGS_ENTRY(pos, AT_OSRELDATE,
	    imgp->proc->p_ucred->cr_prison->pr_osreldate);
	if (imgp->canary != 0) {
		AUXARGS_ENTRY_PTR(pos, AT_CANARY, imgp->canary);
		AUXARGS_ENTRY(pos, AT_CANARYLEN, imgp->canarylen);
	}
	AUXARGS_ENTRY(pos, AT_NCPUS, mp_ncpus);
	if (imgp->pagesizes != 0) {
		AUXARGS_ENTRY_PTR(pos, AT_PAGESIZES, imgp->pagesizes);
		AUXARGS_ENTRY(pos, AT_PAGESIZESLEN, imgp->pagesizeslen);
	}
	if (imgp->sysent->sv_timekeep_base != 0) {
#ifdef __ELF_CHERI
		AUXARGS_ENTRY_PTR(pos, AT_TIMEKEEP, timekeep_cap(imgp));
#else
		AUXARGS_ENTRY(pos, AT_TIMEKEEP, imgp->sysent->sv_timekeep_base);
#endif
	}
	AUXARGS_ENTRY(pos, AT_STACKPROT, imgp->sysent->sv_shared_page_obj
	    != NULL && imgp->stack_prot != 0 ? imgp->stack_prot :
	    imgp->sysent->sv_stackprot);
	if (imgp->sysent->sv_hwcap != NULL)
		AUXARGS_ENTRY(pos, AT_HWCAP, *imgp->sysent->sv_hwcap);
	if (imgp->sysent->sv_hwcap2 != NULL)
		AUXARGS_ENTRY(pos, AT_HWCAP2, *imgp->sysent->sv_hwcap2);
	AUXARGS_ENTRY(pos, AT_ARGC, imgp->args->argc);
	AUXARGS_ENTRY_PTR(pos, AT_ARGV, imgp->argv);
	AUXARGS_ENTRY(pos, AT_ENVC, imgp->args->envc);
	AUXARGS_ENTRY_PTR(pos, AT_ENVV, imgp->envv);
	AUXARGS_ENTRY_PTR(pos, AT_PS_STRINGS, imgp->ps_strings);
	AUXARGS_ENTRY(pos, AT_NULL, 0);

	free(imgp->auxargs, M_TEMP);
	imgp->auxargs = NULL;
	KASSERT(pos - argarray <= AT_COUNT, ("Too many auxargs"));

	error = copyoutcap(argarray, (void * __capability)base,
	    sizeof(*argarray) * AT_COUNT);
	free(argarray, M_TEMP);
	return (error);
}

int
__elfN(freebsd_fixup)(uintcap_t *stack_base, struct image_params *imgp)
{
#ifndef __ELF_CHERI
	Elf_Addr * __capability base;

	base = (Elf_Addr * __capability)*stack_base;
	base--;
	if (suword_c(base, imgp->args->argc) == -1)
		return (EFAULT);
	*stack_base = (uintcap_t)base;
#endif
	return (0);
}

/*
 * Code for generating ELF core dumps.
 */

typedef void (*segment_callback)(vm_map_entry_t, void *);

/* Closure for cb_put_phdr(). */
struct phdr_closure {
	Elf_Phdr *phdr;		/* Program header to fill in */
	Elf_Off offset;		/* Offset of segment in core file */
};

/* Closure for cb_size_segment(). */
struct sseg_closure {
	int count;		/* Count of writable segments. */
	size_t size;		/* Total size of all writable segments. */
};

typedef void (*outfunc_t)(void *, struct sbuf *, size_t *);

struct note_info {
	int		type;		/* Note type. */
	outfunc_t 	outfunc; 	/* Output function. */
	void		*outarg;	/* Argument for the output function. */
	size_t		outsize;	/* Output size. */
	TAILQ_ENTRY(note_info) link;	/* Link to the next note info. */
};

TAILQ_HEAD(note_info_list, note_info);

/* Coredump output parameters. */
struct coredump_params {
	off_t		offset;
	struct ucred	*active_cred;
	struct ucred	*file_cred;
	struct thread	*td;
	struct vnode	*vp;
	struct compressor *comp;
};

extern int compress_user_cores;
extern int compress_user_cores_level;

static void cb_put_phdr(vm_map_entry_t, void *);
static void cb_size_segment(vm_map_entry_t, void *);
static int core_write(struct coredump_params *, const void *, size_t, off_t,
    enum uio_seg);
static void each_dumpable_segment(struct thread *, segment_callback, void *);
static int __elfN(corehdr)(struct coredump_params *, int, void *, size_t,
    struct note_info_list *, size_t);
static void __elfN(prepare_notes)(struct thread *, struct note_info_list *,
    size_t *);
static void __elfN(puthdr)(struct thread *, void *, size_t, int, size_t);
static void __elfN(putnote)(struct note_info *, struct sbuf *);
static size_t register_note(struct note_info_list *, int, outfunc_t, void *);
static int sbuf_drain_core_output(void *, const char *, int);

static void __elfN(note_fpregset)(void *, struct sbuf *, size_t *);
static void __elfN(note_prpsinfo)(void *, struct sbuf *, size_t *);
static void __elfN(note_prstatus)(void *, struct sbuf *, size_t *);
static void __elfN(note_threadmd)(void *, struct sbuf *, size_t *);
static void __elfN(note_thrmisc)(void *, struct sbuf *, size_t *);
static void __elfN(note_ptlwpinfo)(void *, struct sbuf *, size_t *);
#if __has_feature(capabilities)
static void __elfN(note_capregs)(void *, struct sbuf *, size_t *);
#endif
static void __elfN(note_procstat_auxv)(void *, struct sbuf *, size_t *);
static void __elfN(note_procstat_proc)(void *, struct sbuf *, size_t *);
static void __elfN(note_procstat_psstrings)(void *, struct sbuf *, size_t *);
static void note_procstat_files(void *, struct sbuf *, size_t *);
static void note_procstat_groups(void *, struct sbuf *, size_t *);
static void note_procstat_osrel(void *, struct sbuf *, size_t *);
static void note_procstat_rlimit(void *, struct sbuf *, size_t *);
static void note_procstat_umask(void *, struct sbuf *, size_t *);
static void note_procstat_vmmap(void *, struct sbuf *, size_t *);

/*
 * Write out a core segment to the compression stream.
 */
static int
compress_chunk(struct coredump_params *p, char *base, char *buf, u_int len)
{
	u_int chunk_len;
	int error;

	while (len > 0) {
		chunk_len = MIN(len, CORE_BUF_SIZE);

		/*
		 * We can get EFAULT error here.
		 * In that case zero out the current chunk of the segment.
		 */
		error = copyin(base, buf, chunk_len);
		if (error != 0)
			bzero(buf, chunk_len);
		error = compressor_write(p->comp, buf, chunk_len);
		if (error != 0)
			break;
		base += chunk_len;
		len -= chunk_len;
	}
	return (error);
}

static int
core_compressed_write(void *base, size_t len, off_t offset, void *arg)
{

	return (core_write((struct coredump_params *)arg, base, len, offset,
	    UIO_SYSSPACE));
}

static int
core_write(struct coredump_params *p, const void *base, size_t len,
    off_t offset, enum uio_seg seg)
{

	return (vn_rdwr_inchunks(UIO_WRITE, p->vp, __DECONST(void *, base),
	    len, offset, seg, IO_UNIT | IO_DIRECT | IO_RANGELOCKED,
	    p->active_cred, p->file_cred, NULL, p->td));
}

static int
core_output(void *base, size_t len, off_t offset, struct coredump_params *p,
    void *tmpbuf)
{
	int error;

	if (p->comp != NULL)
		return (compress_chunk(p, base, tmpbuf, len));

	/*
	 * EFAULT is a non-fatal error that we can get, for example,
	 * if the segment is backed by a file but extends beyond its
	 * end.
	 */
	error = core_write(p, base, len, offset, UIO_USERSPACE);
	if (error == EFAULT) {
		log(LOG_WARNING, "Failed to fully fault in a core file segment "
		    "at VA %p with size 0x%zx to be written at offset 0x%jx "
		    "for process %s\n", base, len, offset, curproc->p_comm);

		/*
		 * Write a "real" zero byte at the end of the target region
		 * in the case this is the last segment.
		 * The intermediate space will be implicitly zero-filled.
		 */
		error = core_write(p, zero_region, 1, offset + len - 1,
		    UIO_SYSSPACE);
	}
	return (error);
}

/*
 * Drain into a core file.
 */
static int
sbuf_drain_core_output(void *arg, const char *data, int len)
{
	struct coredump_params *p;
	int error, locked;

	p = (struct coredump_params *)arg;

	/*
	 * Some kern_proc out routines that print to this sbuf may
	 * call us with the process lock held. Draining with the
	 * non-sleepable lock held is unsafe. The lock is needed for
	 * those routines when dumping a live process. In our case we
	 * can safely release the lock before draining and acquire
	 * again after.
	 */
	locked = PROC_LOCKED(p->td->td_proc);
	if (locked)
		PROC_UNLOCK(p->td->td_proc);
	if (p->comp != NULL)
		error = compressor_write(p->comp, __DECONST(char *, data), len);
	else
		error = core_write(p, __DECONST(void *, data), len, p->offset,
		    UIO_SYSSPACE);
	if (locked)
		PROC_LOCK(p->td->td_proc);
	if (error != 0)
		return (-error);
	p->offset += len;
	return (len);
}

int
__elfN(coredump)(struct thread *td, struct vnode *vp, off_t limit, int flags)
{
	struct ucred *cred = td->td_ucred;
	int error = 0;
	struct sseg_closure seginfo;
	struct note_info_list notelst;
	struct coredump_params params;
	struct note_info *ninfo;
	void *hdr, *tmpbuf;
	size_t hdrsize, notesz, coresize;

	hdr = NULL;
	tmpbuf = NULL;
	TAILQ_INIT(&notelst);

	/* Size the program segments. */
	seginfo.count = 0;
	seginfo.size = 0;
	each_dumpable_segment(td, cb_size_segment, &seginfo);

	/*
	 * Collect info about the core file header area.
	 */
	hdrsize = sizeof(Elf_Ehdr) + sizeof(Elf_Phdr) * (1 + seginfo.count);
	if (seginfo.count + 1 >= PN_XNUM)
		hdrsize += sizeof(Elf_Shdr);
	__elfN(prepare_notes)(td, &notelst, &notesz);
	coresize = round_page(hdrsize + notesz) + seginfo.size;

	/* Set up core dump parameters. */
	params.offset = 0;
	params.active_cred = cred;
	params.file_cred = NOCRED;
	params.td = td;
	params.vp = vp;
	params.comp = NULL;

#ifdef RACCT
	if (racct_enable) {
		PROC_LOCK(td->td_proc);
		error = racct_add(td->td_proc, RACCT_CORE, coresize);
		PROC_UNLOCK(td->td_proc);
		if (error != 0) {
			error = EFAULT;
			goto done;
		}
	}
#endif
	if (coresize >= limit) {
		error = EFAULT;
		goto done;
	}

	/* Create a compression stream if necessary. */
	if (compress_user_cores != 0) {
		params.comp = compressor_init(core_compressed_write,
		    compress_user_cores, CORE_BUF_SIZE,
		    compress_user_cores_level, &params);
		if (params.comp == NULL) {
			error = EFAULT;
			goto done;
		}
		tmpbuf = malloc(CORE_BUF_SIZE, M_TEMP, M_WAITOK | M_ZERO);
        }

	/*
	 * Allocate memory for building the header, fill it up,
	 * and write it out following the notes.
	 */
	hdr = malloc(hdrsize, M_TEMP, M_WAITOK);
	error = __elfN(corehdr)(&params, seginfo.count, hdr, hdrsize, &notelst,
	    notesz);

	/* Write the contents of all of the writable segments. */
	if (error == 0) {
		Elf_Phdr *php;
		off_t offset;
		int i;

		php = (Elf_Phdr *)((char *)hdr + sizeof(Elf_Ehdr)) + 1;
		offset = round_page(hdrsize + notesz);
		for (i = 0; i < seginfo.count; i++) {
			error = core_output((caddr_t)(uintptr_t)php->p_vaddr,
			    php->p_filesz, offset, &params, tmpbuf);
			if (error != 0)
				break;
			offset += php->p_filesz;
			php++;
		}
		if (error == 0 && params.comp != NULL)
			error = compressor_flush(params.comp);
	}
	if (error) {
		log(LOG_WARNING,
		    "Failed to write core file for process %s (error %d)\n",
		    curproc->p_comm, error);
	}

done:
	free(tmpbuf, M_TEMP);
	if (params.comp != NULL)
		compressor_fini(params.comp);
	while ((ninfo = TAILQ_FIRST(&notelst)) != NULL) {
		TAILQ_REMOVE(&notelst, ninfo, link);
		free(ninfo, M_TEMP);
	}
	if (hdr != NULL)
		free(hdr, M_TEMP);

	return (error);
}

/*
 * A callback for each_dumpable_segment() to write out the segment's
 * program header entry.
 */
static void
cb_put_phdr(vm_map_entry_t entry, void *closure)
{
	struct phdr_closure *phc = (struct phdr_closure *)closure;
	Elf_Phdr *phdr = phc->phdr;

	phc->offset = round_page(phc->offset);

	phdr->p_type = PT_LOAD;
	phdr->p_offset = phc->offset;
	phdr->p_vaddr = entry->start;
	phdr->p_paddr = 0;
	phdr->p_filesz = phdr->p_memsz = entry->end - entry->start;
	phdr->p_align = PAGE_SIZE;
	phdr->p_flags = __elfN(untrans_prot)(entry->protection);

	phc->offset += phdr->p_filesz;
	phc->phdr++;
}

/*
 * A callback for each_dumpable_segment() to gather information about
 * the number of segments and their total size.
 */
static void
cb_size_segment(vm_map_entry_t entry, void *closure)
{
	struct sseg_closure *ssc = (struct sseg_closure *)closure;

	ssc->count++;
	ssc->size += entry->end - entry->start;
}

/*
 * For each writable segment in the process's memory map, call the given
 * function with a pointer to the map entry and some arbitrary
 * caller-supplied data.
 */
static void
each_dumpable_segment(struct thread *td, segment_callback func, void *closure)
{
	struct proc *p = td->td_proc;
	vm_map_t map = &p->p_vmspace->vm_map;
	vm_map_entry_t entry;
	vm_object_t backing_object, object;
	boolean_t ignore_entry;

	vm_map_lock_read(map);
	VM_MAP_ENTRY_FOREACH(entry, map) {
		/*
		 * Don't dump inaccessible mappings, deal with legacy
		 * coredump mode.
		 *
		 * Note that read-only segments related to the elf binary
		 * are marked MAP_ENTRY_NOCOREDUMP now so we no longer
		 * need to arbitrarily ignore such segments.
		 */
		if (elf_legacy_coredump) {
			if ((entry->protection & VM_PROT_RW) != VM_PROT_RW)
				continue;
		} else {
			if ((entry->protection & VM_PROT_ALL) == 0)
				continue;
		}

		/*
		 * Dont include memory segment in the coredump if
		 * MAP_NOCORE is set in mmap(2) or MADV_NOCORE in
		 * madvise(2).  Do not dump submaps (i.e. parts of the
		 * kernel map).
		 */
		if (entry->eflags & (MAP_ENTRY_NOCOREDUMP|MAP_ENTRY_IS_SUB_MAP))
			continue;

		if ((object = entry->object.vm_object) == NULL)
			continue;

		/* Ignore memory-mapped devices and such things. */
		VM_OBJECT_RLOCK(object);
		while ((backing_object = object->backing_object) != NULL) {
			VM_OBJECT_RLOCK(backing_object);
			VM_OBJECT_RUNLOCK(object);
			object = backing_object;
		}
		ignore_entry = object->type != OBJT_DEFAULT &&
		    object->type != OBJT_SWAP && object->type != OBJT_VNODE &&
		    object->type != OBJT_PHYS;
		VM_OBJECT_RUNLOCK(object);
		if (ignore_entry)
			continue;

		(*func)(entry, closure);
	}
	vm_map_unlock_read(map);
}

/*
 * Write the core file header to the file, including padding up to
 * the page boundary.
 */
static int
__elfN(corehdr)(struct coredump_params *p, int numsegs, void *hdr,
    size_t hdrsize, struct note_info_list *notelst, size_t notesz)
{
	struct note_info *ninfo;
	struct sbuf *sb;
	int error;

	/* Fill in the header. */
	bzero(hdr, hdrsize);
	__elfN(puthdr)(p->td, hdr, hdrsize, numsegs, notesz);

	sb = sbuf_new(NULL, NULL, CORE_BUF_SIZE, SBUF_FIXEDLEN);
	sbuf_set_drain(sb, sbuf_drain_core_output, p);
	sbuf_start_section(sb, NULL);
	sbuf_bcat(sb, hdr, hdrsize);
	TAILQ_FOREACH(ninfo, notelst, link)
	    __elfN(putnote)(ninfo, sb);
	/* Align up to a page boundary for the program segments. */
	sbuf_end_section(sb, -1, PAGE_SIZE, 0);
	error = sbuf_finish(sb);
	sbuf_delete(sb);

	return (error);
}

static void
__elfN(prepare_notes)(struct thread *td, struct note_info_list *list,
    size_t *sizep)
{
	struct proc *p;
	struct thread *thr;
	size_t size;

	p = td->td_proc;
	size = 0;

	size += register_note(list, NT_PRPSINFO, __elfN(note_prpsinfo), p);

	/*
	 * To have the debugger select the right thread (LWP) as the initial
	 * thread, we dump the state of the thread passed to us in td first.
	 * This is the thread that causes the core dump and thus likely to
	 * be the right thread one wants to have selected in the debugger.
	 */
	thr = td;
	while (thr != NULL) {
		size += register_note(list, NT_PRSTATUS,
		    __elfN(note_prstatus), thr);
		size += register_note(list, NT_FPREGSET,
		    __elfN(note_fpregset), thr);
		size += register_note(list, NT_THRMISC,
		    __elfN(note_thrmisc), thr);
		size += register_note(list, NT_PTLWPINFO,
		    __elfN(note_ptlwpinfo), thr);
#if __has_feature(capabilities)
		size += register_note(list, NT_CAPREGS,
		    __elfN(note_capregs), thr);
#endif
		size += register_note(list, -1,
		    __elfN(note_threadmd), thr);

		thr = (thr == td) ? TAILQ_FIRST(&p->p_threads) :
		    TAILQ_NEXT(thr, td_plist);
		if (thr == td)
			thr = TAILQ_NEXT(thr, td_plist);
	}

	size += register_note(list, NT_PROCSTAT_PROC,
	    __elfN(note_procstat_proc), p);
	size += register_note(list, NT_PROCSTAT_FILES,
	    note_procstat_files, p);
	size += register_note(list, NT_PROCSTAT_VMMAP,
	    note_procstat_vmmap, p);
	size += register_note(list, NT_PROCSTAT_GROUPS,
	    note_procstat_groups, p);
	size += register_note(list, NT_PROCSTAT_UMASK,
	    note_procstat_umask, p);
	size += register_note(list, NT_PROCSTAT_RLIMIT,
	    note_procstat_rlimit, p);
	size += register_note(list, NT_PROCSTAT_OSREL,
	    note_procstat_osrel, p);
	size += register_note(list, NT_PROCSTAT_PSSTRINGS,
	    __elfN(note_procstat_psstrings), p);
	size += register_note(list, NT_PROCSTAT_AUXV,
	    __elfN(note_procstat_auxv), p);

	*sizep = size;
}

static void
__elfN(puthdr)(struct thread *td, void *hdr, size_t hdrsize, int numsegs,
    size_t notesz)
{
	Elf_Ehdr *ehdr;
	Elf_Phdr *phdr;
	Elf_Shdr *shdr;
	struct phdr_closure phc;

	ehdr = (Elf_Ehdr *)hdr;

	ehdr->e_ident[EI_MAG0] = ELFMAG0;
	ehdr->e_ident[EI_MAG1] = ELFMAG1;
	ehdr->e_ident[EI_MAG2] = ELFMAG2;
	ehdr->e_ident[EI_MAG3] = ELFMAG3;
	ehdr->e_ident[EI_CLASS] = ELF_CLASS;
	ehdr->e_ident[EI_DATA] = ELF_DATA;
	ehdr->e_ident[EI_VERSION] = EV_CURRENT;
	ehdr->e_ident[EI_OSABI] = ELFOSABI_FREEBSD;
	ehdr->e_ident[EI_ABIVERSION] = 0;
	ehdr->e_ident[EI_PAD] = 0;
	ehdr->e_type = ET_CORE;
	ehdr->e_machine = td->td_proc->p_elf_machine;
	ehdr->e_version = EV_CURRENT;
	ehdr->e_entry = 0;
	ehdr->e_phoff = sizeof(Elf_Ehdr);
	ehdr->e_flags = td->td_proc->p_elf_flags;
	ehdr->e_ehsize = sizeof(Elf_Ehdr);
	ehdr->e_phentsize = sizeof(Elf_Phdr);
	ehdr->e_shentsize = sizeof(Elf_Shdr);
	ehdr->e_shstrndx = SHN_UNDEF;
	if (numsegs + 1 < PN_XNUM) {
		ehdr->e_phnum = numsegs + 1;
		ehdr->e_shnum = 0;
	} else {
		ehdr->e_phnum = PN_XNUM;
		ehdr->e_shnum = 1;

		ehdr->e_shoff = ehdr->e_phoff +
		    (numsegs + 1) * ehdr->e_phentsize;
		KASSERT(ehdr->e_shoff == hdrsize - sizeof(Elf_Shdr),
		    ("e_shoff: %zu, hdrsize - shdr: %zu",
		     (size_t)ehdr->e_shoff, hdrsize - sizeof(Elf_Shdr)));

		shdr = (Elf_Shdr *)((char *)hdr + ehdr->e_shoff);
		memset(shdr, 0, sizeof(*shdr));
		/*
		 * A special first section is used to hold large segment and
		 * section counts.  This was proposed by Sun Microsystems in
		 * Solaris and has been adopted by Linux; the standard ELF
		 * tools are already familiar with the technique.
		 *
		 * See table 7-7 of the Solaris "Linker and Libraries Guide"
		 * (or 12-7 depending on the version of the document) for more
		 * details.
		 */
		shdr->sh_type = SHT_NULL;
		shdr->sh_size = ehdr->e_shnum;
		shdr->sh_link = ehdr->e_shstrndx;
		shdr->sh_info = numsegs + 1;
	}

	/*
	 * Fill in the program header entries.
	 */
	phdr = (Elf_Phdr *)((char *)hdr + ehdr->e_phoff);

	/* The note segement. */
	phdr->p_type = PT_NOTE;
	phdr->p_offset = hdrsize;
	phdr->p_vaddr = 0;
	phdr->p_paddr = 0;
	phdr->p_filesz = notesz;
	phdr->p_memsz = 0;
	phdr->p_flags = PF_R;
	phdr->p_align = ELF_NOTE_ROUNDSIZE;
	phdr++;

	/* All the writable segments from the program. */
	phc.phdr = phdr;
	phc.offset = round_page(hdrsize + notesz);
	each_dumpable_segment(td, cb_put_phdr, &phc);
}

static size_t
register_note(struct note_info_list *list, int type, outfunc_t out, void *arg)
{
	struct note_info *ninfo;
	size_t size, notesize;

	size = 0;
	out(arg, NULL, &size);
	ninfo = malloc(sizeof(*ninfo), M_TEMP, M_ZERO | M_WAITOK);
	ninfo->type = type;
	ninfo->outfunc = out;
	ninfo->outarg = arg;
	ninfo->outsize = size;
	TAILQ_INSERT_TAIL(list, ninfo, link);

	if (type == -1)
		return (size);

	notesize = sizeof(Elf_Note) +		/* note header */
	    roundup2(sizeof(FREEBSD_ABI_VENDOR), ELF_NOTE_ROUNDSIZE) +
						/* note name */
	    roundup2(size, ELF_NOTE_ROUNDSIZE);	/* note description */

	return (notesize);
}

static size_t
append_note_data(const void *src, void *dst, size_t len)
{
	size_t padded_len;

	padded_len = roundup2(len, ELF_NOTE_ROUNDSIZE);
	if (dst != NULL) {
		bcopy(src, dst, len);
		bzero((char *)dst + len, padded_len - len);
	}
	return (padded_len);
}

size_t
__elfN(populate_note)(int type, void *src, void *dst, size_t size, void **descp)
{
	Elf_Note *note;
	char *buf;
	size_t notesize;

	buf = dst;
	if (buf != NULL) {
		note = (Elf_Note *)buf;
		note->n_namesz = sizeof(FREEBSD_ABI_VENDOR);
		note->n_descsz = size;
		note->n_type = type;
		buf += sizeof(*note);
		buf += append_note_data(FREEBSD_ABI_VENDOR, buf,
		    sizeof(FREEBSD_ABI_VENDOR));
		append_note_data(src, buf, size);
		if (descp != NULL)
			*descp = buf;
	}

	notesize = sizeof(Elf_Note) +		/* note header */
	    roundup2(sizeof(FREEBSD_ABI_VENDOR), ELF_NOTE_ROUNDSIZE) +
						/* note name */
	    roundup2(size, ELF_NOTE_ROUNDSIZE);	/* note description */

	return (notesize);
}

static void
__elfN(putnote)(struct note_info *ninfo, struct sbuf *sb)
{
	Elf_Note note;
	ssize_t old_len, sect_len;
	size_t new_len, descsz, i;

	if (ninfo->type == -1) {
		ninfo->outfunc(ninfo->outarg, sb, &ninfo->outsize);
		return;
	}

	note.n_namesz = sizeof(FREEBSD_ABI_VENDOR);
	note.n_descsz = ninfo->outsize;
	note.n_type = ninfo->type;

	sbuf_bcat(sb, &note, sizeof(note));
	sbuf_start_section(sb, &old_len);
	sbuf_bcat(sb, FREEBSD_ABI_VENDOR, sizeof(FREEBSD_ABI_VENDOR));
	sbuf_end_section(sb, old_len, ELF_NOTE_ROUNDSIZE, 0);
	if (note.n_descsz == 0)
		return;
	sbuf_start_section(sb, &old_len);
	ninfo->outfunc(ninfo->outarg, sb, &ninfo->outsize);
	sect_len = sbuf_end_section(sb, old_len, ELF_NOTE_ROUNDSIZE, 0);
	if (sect_len < 0)
		return;

	new_len = (size_t)sect_len;
	descsz = roundup(note.n_descsz, ELF_NOTE_ROUNDSIZE);
	if (new_len < descsz) {
		/*
		 * It is expected that individual note emitters will correctly
		 * predict their expected output size and fill up to that size
		 * themselves, padding in a format-specific way if needed.
		 * However, in case they don't, just do it here with zeros.
		 */
		for (i = 0; i < descsz - new_len; i++)
			sbuf_putc(sb, 0);
	} else if (new_len > descsz) {
		/*
		 * We can't always truncate sb -- we may have drained some
		 * of it already.
		 */
		KASSERT(new_len == descsz, ("%s: Note type %u changed as we "
		    "read it (%zu > %zu).  Since it is longer than "
		    "expected, this coredump's notes are corrupt.  THIS "
		    "IS A BUG in the note_procstat routine for type %u.\n",
		    __func__, (unsigned)note.n_type, new_len, descsz,
		    (unsigned)note.n_type));
	}
}

/*
 * Miscellaneous note out functions.
 */

#if defined(COMPAT_FREEBSD32) && __ELF_WORD_SIZE == 32
#include <compat/freebsd32/freebsd32.h>
#include <compat/freebsd32/freebsd32_signal.h>

typedef struct prstatus32 elf_prstatus_t;
typedef struct prpsinfo32 elf_prpsinfo_t;
typedef struct fpreg32 elf_prfpregset_t;
typedef struct fpreg32 elf_fpregset_t;
typedef struct reg32 elf_gregset_t;
typedef struct thrmisc32 elf_thrmisc_t;
#define ELF_KERN_PROC_MASK	KERN_PROC_MASK32
typedef struct kinfo_proc32 elf_kinfo_proc_t;
typedef uint32_t elf_ps_strings_t;
#else
typedef prstatus_t elf_prstatus_t;
typedef prpsinfo_t elf_prpsinfo_t;
typedef prfpregset_t elf_prfpregset_t;
typedef prfpregset_t elf_fpregset_t;
typedef gregset_t elf_gregset_t;
typedef thrmisc_t elf_thrmisc_t;
#define ELF_KERN_PROC_MASK	0
typedef struct kinfo_proc elf_kinfo_proc_t;
typedef vm_offset_t elf_ps_strings_t;
#endif
#if __has_feature(capabilities)
typedef capregset_t elf_capregs_t;
#endif

static void
__elfN(note_prpsinfo)(void *arg, struct sbuf *sb, size_t *sizep)
{
	struct sbuf sbarg;
	size_t len;
	char *cp, *end;
	struct proc *p;
	elf_prpsinfo_t *psinfo;
	int error;

	p = (struct proc *)arg;
	if (sb != NULL) {
		KASSERT(*sizep == sizeof(*psinfo), ("invalid size"));
		psinfo = malloc(sizeof(*psinfo), M_TEMP, M_ZERO | M_WAITOK);
		psinfo->pr_version = PRPSINFO_VERSION;
		psinfo->pr_psinfosz = sizeof(elf_prpsinfo_t);
		strlcpy(psinfo->pr_fname, p->p_comm, sizeof(psinfo->pr_fname));
		PROC_LOCK(p);
		if (p->p_args != NULL) {
			len = sizeof(psinfo->pr_psargs) - 1;
			if (len > p->p_args->ar_length)
				len = p->p_args->ar_length;
			memcpy(psinfo->pr_psargs, p->p_args->ar_args, len);
			PROC_UNLOCK(p);
			error = 0;
		} else {
			_PHOLD(p);
			PROC_UNLOCK(p);
			sbuf_new(&sbarg, psinfo->pr_psargs,
			    sizeof(psinfo->pr_psargs), SBUF_FIXEDLEN);
			error = proc_getargv(curthread, p, &sbarg);
			PRELE(p);
			if (sbuf_finish(&sbarg) == 0)
				len = sbuf_len(&sbarg) - 1;
			else
				len = sizeof(psinfo->pr_psargs) - 1;
			sbuf_delete(&sbarg);
		}
		if (error || len == 0)
			strlcpy(psinfo->pr_psargs, p->p_comm,
			    sizeof(psinfo->pr_psargs));
		else {
			KASSERT(len < sizeof(psinfo->pr_psargs),
			    ("len is too long: %zu vs %zu", len,
			    sizeof(psinfo->pr_psargs)));
			cp = psinfo->pr_psargs;
			end = cp + len - 1;
			for (;;) {
				cp = memchr(cp, '\0', end - cp);
				if (cp == NULL)
					break;
				*cp = ' ';
			}
		}
		psinfo->pr_pid = p->p_pid;
		sbuf_bcat(sb, psinfo, sizeof(*psinfo));
		free(psinfo, M_TEMP);
	}
	*sizep = sizeof(*psinfo);
}

static void
__elfN(note_prstatus)(void *arg, struct sbuf *sb, size_t *sizep)
{
	struct thread *td;
	elf_prstatus_t *status;

	td = (struct thread *)arg;
	if (sb != NULL) {
		KASSERT(*sizep == sizeof(*status), ("invalid size"));
		status = malloc(sizeof(*status), M_TEMP, M_ZERO | M_WAITOK);
		status->pr_version = PRSTATUS_VERSION;
		status->pr_statussz = sizeof(elf_prstatus_t);
		status->pr_gregsetsz = sizeof(elf_gregset_t);
		status->pr_fpregsetsz = sizeof(elf_fpregset_t);
		status->pr_osreldate = osreldate;
		status->pr_cursig = td->td_proc->p_sig;
		status->pr_pid = td->td_tid;
#if defined(COMPAT_FREEBSD32) && __ELF_WORD_SIZE == 32
		fill_regs32(td, &status->pr_reg);
#else
		fill_regs(td, &status->pr_reg);
#endif
		sbuf_bcat(sb, status, sizeof(*status));
		free(status, M_TEMP);
	}
	*sizep = sizeof(*status);
}

static void
__elfN(note_fpregset)(void *arg, struct sbuf *sb, size_t *sizep)
{
	struct thread *td;
	elf_prfpregset_t *fpregset;

	td = (struct thread *)arg;
	if (sb != NULL) {
		KASSERT(*sizep == sizeof(*fpregset), ("invalid size"));
		fpregset = malloc(sizeof(*fpregset), M_TEMP, M_ZERO | M_WAITOK);
#if defined(COMPAT_FREEBSD32) && __ELF_WORD_SIZE == 32
		fill_fpregs32(td, fpregset);
#else
		fill_fpregs(td, fpregset);
#endif
		sbuf_bcat(sb, fpregset, sizeof(*fpregset));
		free(fpregset, M_TEMP);
	}
	*sizep = sizeof(*fpregset);
}

static void
__elfN(note_thrmisc)(void *arg, struct sbuf *sb, size_t *sizep)
{
	struct thread *td;
	elf_thrmisc_t thrmisc;

	td = (struct thread *)arg;
	if (sb != NULL) {
		KASSERT(*sizep == sizeof(thrmisc), ("invalid size"));
		bzero(&thrmisc, sizeof(thrmisc));
		strcpy(thrmisc.pr_tname, td->td_name);
		sbuf_bcat(sb, &thrmisc, sizeof(thrmisc));
	}
	*sizep = sizeof(thrmisc);
}

#if __has_feature(capabilities)
static void
__elfN(note_capregs)(void *arg, struct sbuf *sb, size_t *sizep)
{
	struct thread *td;
	elf_capregs_t *capregs;

	td = (struct thread *)arg;
	if (sb != NULL) {
		KASSERT(*sizep == sizeof(*capregs), ("invalid size"));
		capregs = malloc(sizeof(*capregs), M_TEMP, M_ZERO | M_WAITOK);
		fill_capregs(td, capregs);
		sbuf_bcat(sb, capregs, sizeof(*capregs));
		free(capregs, M_TEMP);
	}
	*sizep = sizeof(*capregs);
}
#endif

static void
__elfN(note_ptlwpinfo)(void *arg, struct sbuf *sb, size_t *sizep)
{
	struct thread *td;
	size_t size;
	int structsize;
#if defined(COMPAT_FREEBSD32) && __ELF_WORD_SIZE == 32
	struct ptrace_lwpinfo32 pl;
#elif defined(COMPAT_FREEBSD64) && __ELF_WORD_SIZE == 64 && !defined(__ELF_CHERI)
	struct ptrace_lwpinfo64 pl;
#else
	struct ptrace_lwpinfo pl;
#endif

	td = (struct thread *)arg;
	structsize = sizeof(pl);
	size = sizeof(structsize) + structsize;
	if (sb != NULL) {
		KASSERT(*sizep == size, ("invalid size"));
		sbuf_bcat(sb, &structsize, sizeof(structsize));
		bzero(&pl, sizeof(pl));
		pl.pl_lwpid = td->td_tid;
		pl.pl_event = PL_EVENT_NONE;
		pl.pl_sigmask = td->td_sigmask;
		pl.pl_siglist = td->td_siglist;
		if (td->td_si.si_signo != 0) {
			pl.pl_event = PL_EVENT_SIGNAL;
			pl.pl_flags |= PL_FLAG_SI;
#if defined(COMPAT_FREEBSD32) && __ELF_WORD_SIZE == 32
			siginfo_to_siginfo32(&td->td_si, &pl.pl_siginfo);
#elif defined(COMPAT_FREEBSD64) && __ELF_WORD_SIZE == 64 && !defined(__ELF_CHERI)
			siginfo_to_siginfo64(&td->td_si, &pl.pl_siginfo);
#else
<<<<<<< HEAD
			memcpy(&pl.pl_siginfo, &td->td_si, sizeof(pl.pl_siginfo));
=======
			pl.pl_siginfo = td->td_si;
>>>>>>> 97c7520e
#endif
		}
		strcpy(pl.pl_tdname, td->td_name);
		/* XXX TODO: supply more information in struct ptrace_lwpinfo*/
		sbuf_bcat(sb, &pl, sizeof(pl));
	}
	*sizep = size;
}

/*
 * Allow for MD specific notes, as well as any MD
 * specific preparations for writing MI notes.
 */
static void
__elfN(note_threadmd)(void *arg, struct sbuf *sb, size_t *sizep)
{
	struct thread *td;
	void *buf;
	size_t size;

	td = (struct thread *)arg;
	size = *sizep;
	if (size != 0 && sb != NULL)
		buf = malloc(size, M_TEMP, M_ZERO | M_WAITOK);
	else
		buf = NULL;
	size = 0;
	__elfN(dump_thread)(td, buf, &size);
	KASSERT(sb == NULL || *sizep == size, ("invalid size"));
	if (size != 0 && sb != NULL)
		sbuf_bcat(sb, buf, size);
	free(buf, M_TEMP);
	*sizep = size;
}

#ifdef KINFO_PROC_SIZE
CTASSERT(sizeof(struct kinfo_proc) == KINFO_PROC_SIZE);
#endif

static void
__elfN(note_procstat_proc)(void *arg, struct sbuf *sb, size_t *sizep)
{
	struct proc *p;
	size_t size;
	int structsize;

	p = (struct proc *)arg;
	size = sizeof(structsize) + p->p_numthreads *
	    sizeof(elf_kinfo_proc_t);

	if (sb != NULL) {
		KASSERT(*sizep == size, ("invalid size"));
		structsize = sizeof(elf_kinfo_proc_t);
		sbuf_bcat(sb, &structsize, sizeof(structsize));
		PROC_LOCK(p);
		kern_proc_out(p, sb, ELF_KERN_PROC_MASK);
	}
	*sizep = size;
}

#ifdef KINFO_FILE_SIZE
CTASSERT(sizeof(struct kinfo_file) == KINFO_FILE_SIZE);
#endif

static void
note_procstat_files(void *arg, struct sbuf *sb, size_t *sizep)
{
	struct proc *p;
	size_t size, sect_sz, i;
	ssize_t start_len, sect_len;
	int structsize, filedesc_flags;

	if (coredump_pack_fileinfo)
		filedesc_flags = KERN_FILEDESC_PACK_KINFO;
	else
		filedesc_flags = 0;

	p = (struct proc *)arg;
	structsize = sizeof(struct kinfo_file);
	if (sb == NULL) {
		size = 0;
		sb = sbuf_new(NULL, NULL, 128, SBUF_FIXEDLEN);
		sbuf_set_drain(sb, sbuf_count_drain, &size);
		sbuf_bcat(sb, &structsize, sizeof(structsize));
		PROC_LOCK(p);
		kern_proc_filedesc_out(p, sb, -1, filedesc_flags);
		sbuf_finish(sb);
		sbuf_delete(sb);
		*sizep = size;
	} else {
		sbuf_start_section(sb, &start_len);

		sbuf_bcat(sb, &structsize, sizeof(structsize));
		PROC_LOCK(p);
		kern_proc_filedesc_out(p, sb, *sizep - sizeof(structsize),
		    filedesc_flags);

		sect_len = sbuf_end_section(sb, start_len, 0, 0);
		if (sect_len < 0)
			return;
		sect_sz = sect_len;

		KASSERT(sect_sz <= *sizep,
		    ("kern_proc_filedesc_out did not respect maxlen; "
		     "requested %zu, got %zu", *sizep - sizeof(structsize),
		     sect_sz - sizeof(structsize)));

		for (i = 0; i < *sizep - sect_sz && sb->s_error == 0; i++)
			sbuf_putc(sb, 0);
	}
}

#ifdef KINFO_VMENTRY_SIZE
CTASSERT(sizeof(struct kinfo_vmentry) == KINFO_VMENTRY_SIZE);
#endif

static void
note_procstat_vmmap(void *arg, struct sbuf *sb, size_t *sizep)
{
	struct proc *p;
	size_t size;
	int structsize, vmmap_flags;

	if (coredump_pack_vmmapinfo)
		vmmap_flags = KERN_VMMAP_PACK_KINFO;
	else
		vmmap_flags = 0;

	p = (struct proc *)arg;
	structsize = sizeof(struct kinfo_vmentry);
	if (sb == NULL) {
		size = 0;
		sb = sbuf_new(NULL, NULL, 128, SBUF_FIXEDLEN);
		sbuf_set_drain(sb, sbuf_count_drain, &size);
		sbuf_bcat(sb, &structsize, sizeof(structsize));
		PROC_LOCK(p);
		kern_proc_vmmap_out(p, sb, -1, vmmap_flags);
		sbuf_finish(sb);
		sbuf_delete(sb);
		*sizep = size;
	} else {
		sbuf_bcat(sb, &structsize, sizeof(structsize));
		PROC_LOCK(p);
		kern_proc_vmmap_out(p, sb, *sizep - sizeof(structsize),
		    vmmap_flags);
	}
}

static void
note_procstat_groups(void *arg, struct sbuf *sb, size_t *sizep)
{
	struct proc *p;
	size_t size;
	int structsize;

	p = (struct proc *)arg;
	size = sizeof(structsize) + p->p_ucred->cr_ngroups * sizeof(gid_t);
	if (sb != NULL) {
		KASSERT(*sizep == size, ("invalid size"));
		structsize = sizeof(gid_t);
		sbuf_bcat(sb, &structsize, sizeof(structsize));
		sbuf_bcat(sb, p->p_ucred->cr_groups, p->p_ucred->cr_ngroups *
		    sizeof(gid_t));
	}
	*sizep = size;
}

static void
note_procstat_umask(void *arg, struct sbuf *sb, size_t *sizep)
{
	struct proc *p;
	size_t size;
	int structsize;

	p = (struct proc *)arg;
	size = sizeof(structsize) + sizeof(p->p_fd->fd_cmask);
	if (sb != NULL) {
		KASSERT(*sizep == size, ("invalid size"));
		structsize = sizeof(p->p_fd->fd_cmask);
		sbuf_bcat(sb, &structsize, sizeof(structsize));
		sbuf_bcat(sb, &p->p_fd->fd_cmask, sizeof(p->p_fd->fd_cmask));
	}
	*sizep = size;
}

static void
note_procstat_rlimit(void *arg, struct sbuf *sb, size_t *sizep)
{
	struct proc *p;
	struct rlimit rlim[RLIM_NLIMITS];
	size_t size;
	int structsize, i;

	p = (struct proc *)arg;
	size = sizeof(structsize) + sizeof(rlim);
	if (sb != NULL) {
		KASSERT(*sizep == size, ("invalid size"));
		structsize = sizeof(rlim);
		sbuf_bcat(sb, &structsize, sizeof(structsize));
		PROC_LOCK(p);
		for (i = 0; i < RLIM_NLIMITS; i++)
			lim_rlimit_proc(p, i, &rlim[i]);
		PROC_UNLOCK(p);
		sbuf_bcat(sb, rlim, sizeof(rlim));
	}
	*sizep = size;
}

static void
note_procstat_osrel(void *arg, struct sbuf *sb, size_t *sizep)
{
	struct proc *p;
	size_t size;
	int structsize;

	p = (struct proc *)arg;
	size = sizeof(structsize) + sizeof(p->p_osrel);
	if (sb != NULL) {
		KASSERT(*sizep == size, ("invalid size"));
		structsize = sizeof(p->p_osrel);
		sbuf_bcat(sb, &structsize, sizeof(structsize));
		sbuf_bcat(sb, &p->p_osrel, sizeof(p->p_osrel));
	}
	*sizep = size;
}

static void
__elfN(note_procstat_psstrings)(void *arg, struct sbuf *sb, size_t *sizep)
{
	struct proc *p;
	elf_ps_strings_t ps_strings;
	size_t size;
	int structsize;

	p = (struct proc *)arg;
	size = sizeof(structsize) + sizeof(ps_strings);
	if (sb != NULL) {
		KASSERT(*sizep == size, ("invalid size"));
		structsize = sizeof(ps_strings);
#if defined(COMPAT_FREEBSD32) && __ELF_WORD_SIZE == 32
		ps_strings = PTROUT(p->p_sysent->sv_psstrings);
#else
		ps_strings = p->p_sysent->sv_psstrings;
#endif
		sbuf_bcat(sb, &structsize, sizeof(structsize));
		sbuf_bcat(sb, &ps_strings, sizeof(ps_strings));
	}
	*sizep = size;
}

static void
__elfN(note_procstat_auxv)(void *arg, struct sbuf *sb, size_t *sizep)
{
	struct proc *p;
	size_t size;
	int structsize;

	p = (struct proc *)arg;
	if (sb == NULL) {
		size = 0;
		sb = sbuf_new(NULL, NULL, 128, SBUF_FIXEDLEN);
		sbuf_set_drain(sb, sbuf_count_drain, &size);
		sbuf_bcat(sb, &structsize, sizeof(structsize));
		PHOLD(p);
		proc_getauxv(curthread, p, sb);
		PRELE(p);
		sbuf_finish(sb);
		sbuf_delete(sb);
		*sizep = size;
	} else {
#ifdef COMPAT_CHERIABI
		if (SV_PROC_FLAG(p, SV_CHERI) != 0)
			structsize = sizeof(Elf64C_Auxinfo);
		else
#endif
			structsize = sizeof(Elf_Auxinfo);
		sbuf_bcat(sb, &structsize, sizeof(structsize));
		PHOLD(p);
		proc_getauxv(curthread, p, sb);
		PRELE(p);
	}
}

static boolean_t
__elfN(parse_notes)(struct image_params *imgp, Elf_Note *checknote,
    const char *note_vendor, const Elf_Phdr *pnote,
    boolean_t (*cb)(const Elf_Note *, void *, boolean_t *), void *cb_arg)
{
	const Elf_Note *note, *note0, *note_end;
	const char *note_name;
	char *buf;
	int i, error;
	boolean_t res;

	/* We need some limit, might as well use PAGE_SIZE. */
	if (pnote == NULL || pnote->p_filesz > PAGE_SIZE)
		return (FALSE);
	ASSERT_VOP_LOCKED(imgp->vp, "parse_notes");
	if (pnote->p_offset > PAGE_SIZE ||
	    pnote->p_filesz > PAGE_SIZE - pnote->p_offset) {
		buf = malloc(pnote->p_filesz, M_TEMP, M_NOWAIT);
		if (buf == NULL) {
			VOP_UNLOCK(imgp->vp);
			buf = malloc(pnote->p_filesz, M_TEMP, M_WAITOK);
			vn_lock(imgp->vp, LK_SHARED | LK_RETRY);
		}
		error = vn_rdwr(UIO_READ, imgp->vp, buf, pnote->p_filesz,
		    pnote->p_offset, UIO_SYSSPACE, IO_NODELOCKED,
		    curthread->td_ucred, NOCRED, NULL, curthread);
		if (error != 0) {
			uprintf("i/o error PT_NOTE\n");
			goto retf;
		}
		note = note0 = (const Elf_Note *)buf;
		note_end = (const Elf_Note *)(buf + pnote->p_filesz);
	} else {
		note = note0 = (const Elf_Note *)(imgp->image_header +
		    pnote->p_offset);
		note_end = (const Elf_Note *)(imgp->image_header +
		    pnote->p_offset + pnote->p_filesz);
		buf = NULL;
	}
	for (i = 0; i < 100 && note >= note0 && note < note_end; i++) {
		if (!aligned(note, Elf32_Addr) || (const char *)note_end -
		    (const char *)note < sizeof(Elf_Note)) {
			goto retf;
		}
		if (note->n_namesz != checknote->n_namesz ||
		    note->n_descsz != checknote->n_descsz ||
		    note->n_type != checknote->n_type)
			goto nextnote;
		note_name = (const char *)(note + 1);
		if (note_name + checknote->n_namesz >=
		    (const char *)note_end || strncmp(note_vendor,
		    note_name, checknote->n_namesz) != 0)
			goto nextnote;

		if (cb(note, cb_arg, &res))
			goto ret;
nextnote:
		note = (const Elf_Note *)((const char *)(note + 1) +
		    roundup2(note->n_namesz, ELF_NOTE_ROUNDSIZE) +
		    roundup2(note->n_descsz, ELF_NOTE_ROUNDSIZE));
	}
retf:
	res = FALSE;
ret:
	free(buf, M_TEMP);
	return (res);
}

struct brandnote_cb_arg {
	Elf_Brandnote *brandnote;
	int32_t *osrel;
};

static boolean_t
brandnote_cb(const Elf_Note *note, void *arg0, boolean_t *res)
{
	struct brandnote_cb_arg *arg;

	arg = arg0;

	/*
	 * Fetch the osreldate for binary from the ELF OSABI-note if
	 * necessary.
	 */
	*res = (arg->brandnote->flags & BN_TRANSLATE_OSREL) != 0 &&
	    arg->brandnote->trans_osrel != NULL ?
	    arg->brandnote->trans_osrel(note, arg->osrel) : TRUE;

	return (TRUE);
}

static Elf_Note fctl_note = {
	.n_namesz = sizeof(FREEBSD_ABI_VENDOR),
	.n_descsz = sizeof(uint32_t),
	.n_type = NT_FREEBSD_FEATURE_CTL,
};

struct fctl_cb_arg {
	uint32_t *fctl0;
};

static boolean_t
note_fctl_cb(const Elf_Note *note, void *arg0, boolean_t *res)
{
	struct fctl_cb_arg *arg;
	const Elf32_Word *desc;
	uintptr_t p;

	arg = arg0;
	p = (uintptr_t)(note + 1);
	p += roundup2(note->n_namesz, ELF_NOTE_ROUNDSIZE);
	desc = (const Elf32_Word *)p;
	*arg->fctl0 = desc[0];
	return (TRUE);
}

/*
 * Try to find the appropriate ABI-note section for checknote, fetch
 * the osreldate and feature control flags for binary from the ELF
 * OSABI-note.  Only the first page of the image is searched, the same
 * as for headers.
 */
static boolean_t
__elfN(check_note)(struct image_params *imgp, Elf_Brandnote *brandnote,
    int32_t *osrel, uint32_t *fctl0)
{
	const Elf_Phdr *phdr;
	const Elf_Ehdr *hdr;
	struct brandnote_cb_arg b_arg;
	struct fctl_cb_arg f_arg;
	int i, j;

	hdr = (const Elf_Ehdr *)imgp->image_header;
	phdr = (const Elf_Phdr *)(imgp->image_header + hdr->e_phoff);
	b_arg.brandnote = brandnote;
	b_arg.osrel = osrel;
	f_arg.fctl0 = fctl0;

	for (i = 0; i < hdr->e_phnum; i++) {
		if (phdr[i].p_type == PT_NOTE && __elfN(parse_notes)(imgp,
		    &brandnote->hdr, brandnote->vendor, &phdr[i], brandnote_cb,
		    &b_arg)) {
			for (j = 0; j < hdr->e_phnum; j++) {
				if (phdr[j].p_type == PT_NOTE &&
				    __elfN(parse_notes)(imgp, &fctl_note,
				    FREEBSD_ABI_VENDOR, &phdr[j],
				    note_fctl_cb, &f_arg))
					break;
			}
			return (TRUE);
		}
	}
	return (FALSE);

}

/*
 * Tell kern_execve.c about it, with a little help from the linker.
 */
static struct execsw __elfN(execsw) = {
	.ex_imgact = __CONCAT(exec_, __elfN(imgact)),
	.ex_name = ELF_ABI_NAME
};
EXEC_SET(ELF_ABI_ID, __elfN(execsw));

static vm_prot_t
__elfN(trans_prot)(Elf_Word flags)
{
	vm_prot_t prot;

	prot = 0;
	if (flags & PF_X)
		prot |= VM_PROT_EXECUTE;
	if (flags & PF_W)
		prot |= VM_PROT_WRITE;
	if (flags & PF_R)
		prot |= VM_PROT_READ;
#if __ELF_WORD_SIZE == 32 && (defined(__amd64__) || defined(__i386__))
	if (i386_read_exec && (flags & PF_R))
		prot |= VM_PROT_EXECUTE;
#endif
	return (prot);
}

static Elf_Word
__elfN(untrans_prot)(vm_prot_t prot)
{
	Elf_Word flags;

	flags = 0;
	if (prot & VM_PROT_EXECUTE)
		flags |= PF_X;
	if (prot & VM_PROT_READ)
		flags |= PF_R;
	if (prot & VM_PROT_WRITE)
		flags |= PF_W;
	return (flags);
}

void
__elfN(stackgap)(struct image_params *imgp, uintptr_t *stack_base)
{
	uintptr_t rbase;
	vm_offset_t range, gap;
	int pct;

	if ((imgp->map_flags & MAP_ASLR) == 0)
		return;
	pct = __elfN(aslr_stack_gap);
	if (pct == 0)
		return;
	if (pct > 50)
		pct = 50;
	range = imgp->eff_stack_sz * pct / 100;
	arc4rand(&rbase, sizeof(rbase), 0);
	gap = ptr_to_va(rbase) % range;
	gap &= ~(sizeof(u_long) - 1);
	*stack_base -= gap;
}
// CHERI CHANGES START
// {
//   "updated": 20191014,
//   "target_type": "kernel",
//   "changes": [
//     "support",
//     "user_capabilities"
//   ],
//   "changes_purecap": [
//     "pointer_provenance"
//   ]
// }
// CHERI CHANGES END<|MERGE_RESOLUTION|>--- conflicted
+++ resolved
@@ -1475,14 +1475,10 @@
 	Elf_Auxinfo_fbsd64 *argarray, *pos;
 #else
 	Elf_Auxinfo *argarray, *pos;
-<<<<<<< HEAD
-#endif
-	u_long auxlen;
-=======
+#endif
 #ifdef __ELF_CHERI
 	void * __capability exec_base;
 #endif
->>>>>>> 97c7520e
 	int error;
 
 	argarray = pos = malloc(AT_COUNT * sizeof(*pos), M_TEMP,
@@ -2496,11 +2492,7 @@
 #elif defined(COMPAT_FREEBSD64) && __ELF_WORD_SIZE == 64 && !defined(__ELF_CHERI)
 			siginfo_to_siginfo64(&td->td_si, &pl.pl_siginfo);
 #else
-<<<<<<< HEAD
-			memcpy(&pl.pl_siginfo, &td->td_si, sizeof(pl.pl_siginfo));
-=======
 			pl.pl_siginfo = td->td_si;
->>>>>>> 97c7520e
 #endif
 		}
 		strcpy(pl.pl_tdname, td->td_name);
