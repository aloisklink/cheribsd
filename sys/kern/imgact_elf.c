/*-
 * SPDX-License-Identifier: BSD-3-Clause
 *
 * Copyright (c) 2017 Dell EMC
 * Copyright (c) 2000-2001, 2003 David O'Brien
 * Copyright (c) 1995-1996 Søren Schmidt
 * Copyright (c) 1996 Peter Wemm
 * All rights reserved.
 *
 * Redistribution and use in source and binary forms, with or without
 * modification, are permitted provided that the following conditions
 * are met:
 * 1. Redistributions of source code must retain the above copyright
 *    notice, this list of conditions and the following disclaimer
 *    in this position and unchanged.
 * 2. Redistributions in binary form must reproduce the above copyright
 *    notice, this list of conditions and the following disclaimer in the
 *    documentation and/or other materials provided with the distribution.
 * 3. The name of the author may not be used to endorse or promote products
 *    derived from this software without specific prior written permission
 *
 * THIS SOFTWARE IS PROVIDED BY THE AUTHOR ``AS IS'' AND ANY EXPRESS OR
 * IMPLIED WARRANTIES, INCLUDING, BUT NOT LIMITED TO, THE IMPLIED WARRANTIES
 * OF MERCHANTABILITY AND FITNESS FOR A PARTICULAR PURPOSE ARE DISCLAIMED.
 * IN NO EVENT SHALL THE AUTHOR BE LIABLE FOR ANY DIRECT, INDIRECT,
 * INCIDENTAL, SPECIAL, EXEMPLARY, OR CONSEQUENTIAL DAMAGES (INCLUDING, BUT
 * NOT LIMITED TO, PROCUREMENT OF SUBSTITUTE GOODS OR SERVICES; LOSS OF USE,
 * DATA, OR PROFITS; OR BUSINESS INTERRUPTION) HOWEVER CAUSED AND ON ANY
 * THEORY OF LIABILITY, WHETHER IN CONTRACT, STRICT LIABILITY, OR TORT
 * (INCLUDING NEGLIGENCE OR OTHERWISE) ARISING IN ANY WAY OUT OF THE USE OF
 * THIS SOFTWARE, EVEN IF ADVISED OF THE POSSIBILITY OF SUCH DAMAGE.
 */

#include <sys/cdefs.h>
__FBSDID("$FreeBSD$");

#include "opt_capsicum.h"

#include <sys/param.h>
#include <sys/capsicum.h>
#include <sys/compressor.h>
#include <sys/exec.h>
#include <sys/fcntl.h>
#include <sys/imgact.h>
#include <sys/imgact_elf.h>
#include <sys/jail.h>
#include <sys/kernel.h>
#include <sys/lock.h>
#include <sys/malloc.h>
#include <sys/mount.h>
#include <sys/mman.h>
#include <sys/namei.h>
#include <sys/pioctl.h>
#include <sys/proc.h>
#include <sys/procfs.h>
#include <sys/ptrace.h>
#include <sys/racct.h>
#include <sys/resourcevar.h>
#include <sys/rwlock.h>
#include <sys/sbuf.h>
#include <sys/sf_buf.h>
#include <sys/smp.h>
#include <sys/systm.h>
#include <sys/signalvar.h>
#include <sys/stat.h>
#include <sys/sx.h>
#include <sys/syscall.h>
#include <sys/sysctl.h>
#include <sys/sysent.h>
#include <sys/vnode.h>
#include <sys/syslog.h>
#include <sys/eventhandler.h>
#include <sys/user.h>

#include <vm/vm.h>
#include <vm/vm_kern.h>
#include <vm/vm_param.h>
#include <vm/pmap.h>
#include <vm/vm_map.h>
#include <vm/vm_object.h>
#include <vm/vm_extern.h>

#include <machine/elf.h>
#include <machine/md_var.h>

#ifdef CPU_CHERI
#include <cheri/cheri.h>
#endif

#define ELF_NOTE_ROUNDSIZE	4
#define OLD_EI_BRAND	8

static int __elfN(check_header)(const Elf_Ehdr *hdr);
static Elf_Brandinfo *__elfN(get_brandinfo)(struct image_params *imgp,
<<<<<<< HEAD
    const char *interp, int interp_name_len, int32_t *osrel);
static int __elfN(load_file)(struct proc *p, const char *file, vm_ptr_t *addr,
    vm_ptr_t *end_addr, vm_ptr_t *entry, size_t pagesize);
=======
    const char *interp, int32_t *osrel, uint32_t *fctl0);
static int __elfN(load_file)(struct proc *p, const char *file, u_long *addr,
    u_long *end_addr, u_long *entry);
>>>>>>> e16ccb4a
static int __elfN(load_section)(struct image_params *imgp, vm_ooffset_t offset,
    caddr_t vmaddr, size_t memsz, size_t filsz, vm_prot_t prot);
static int __CONCAT(exec_, __elfN(imgact))(struct image_params *imgp);
static bool __elfN(freebsd_trans_osrel)(const Elf_Note *note,
    int32_t *osrel);
static bool kfreebsd_trans_osrel(const Elf_Note *note, int32_t *osrel);
static boolean_t __elfN(check_note)(struct image_params *imgp,
    Elf_Brandnote *checknote, int32_t *osrel, uint32_t *fctl0);
static vm_prot_t __elfN(trans_prot)(Elf_Word);
static Elf_Word __elfN(untrans_prot)(vm_prot_t);

SYSCTL_NODE(_kern, OID_AUTO, __CONCAT(elf, __ELF_WORD_SIZE), CTLFLAG_RW, 0,
    "");

#define	CORE_BUF_SIZE	(16 * 1024)

int __elfN(fallback_brand) = -1;
SYSCTL_INT(__CONCAT(_kern_elf, __ELF_WORD_SIZE), OID_AUTO,
    fallback_brand, CTLFLAG_RWTUN, &__elfN(fallback_brand), 0,
    __XSTRING(__CONCAT(ELF, __ELF_WORD_SIZE)) " brand of last resort");

static int elf_legacy_coredump = 0;
SYSCTL_INT(_debug, OID_AUTO, __elfN(legacy_coredump), CTLFLAG_RW, 
    &elf_legacy_coredump, 0,
    "include all and only RW pages in core dumps");

int __elfN(nxstack) =
#if defined(__amd64__) || defined(__powerpc64__) /* both 64 and 32 bit */ || \
    (defined(__arm__) && __ARM_ARCH >= 7) || defined(__aarch64__) || \
    defined(__riscv)
	1;
#else
	0;
#endif
SYSCTL_INT(__CONCAT(_kern_elf, __ELF_WORD_SIZE), OID_AUTO,
    nxstack, CTLFLAG_RW, &__elfN(nxstack), 0,
    __XSTRING(__CONCAT(ELF, __ELF_WORD_SIZE)) ": enable non-executable stack");

#if __ELF_WORD_SIZE == 32 && (defined(__amd64__) || defined(__i386__))
int i386_read_exec = 0;
SYSCTL_INT(_kern_elf32, OID_AUTO, read_exec, CTLFLAG_RW, &i386_read_exec, 0,
    "enable execution from readable segments");
#endif

SYSCTL_NODE(__CONCAT(_kern_elf, __ELF_WORD_SIZE), OID_AUTO, aslr, CTLFLAG_RW, 0,
    "");
#define	ASLR_NODE_OID	__CONCAT(__CONCAT(_kern_elf, __ELF_WORD_SIZE), _aslr)

static int __elfN(aslr_enabled) = 0;
SYSCTL_INT(ASLR_NODE_OID, OID_AUTO, enable, CTLFLAG_RWTUN,
    &__elfN(aslr_enabled), 0,
    __XSTRING(__CONCAT(ELF, __ELF_WORD_SIZE))
    ": enable address map randomization");

static int __elfN(pie_aslr_enabled) = 0;
SYSCTL_INT(ASLR_NODE_OID, OID_AUTO, pie_enable, CTLFLAG_RWTUN,
    &__elfN(pie_aslr_enabled), 0,
    __XSTRING(__CONCAT(ELF, __ELF_WORD_SIZE))
    ": enable address map randomization for PIE binaries");

static int __elfN(aslr_honor_sbrk) = 1;
SYSCTL_INT(ASLR_NODE_OID, OID_AUTO, honor_sbrk, CTLFLAG_RW,
    &__elfN(aslr_honor_sbrk), 0,
    __XSTRING(__CONCAT(ELF, __ELF_WORD_SIZE)) ": assume sbrk is used");

static Elf_Brandinfo *elf_brand_list[MAX_BRANDS];

#define	aligned(a, t)	(rounddown2((u_long)(a), sizeof(t)) == (u_long)(a))

static const char FREEBSD_ABI_VENDOR[] = "FreeBSD";

Elf_Brandnote __elfN(freebsd_brandnote) = {
	.hdr.n_namesz	= sizeof(FREEBSD_ABI_VENDOR),
	.hdr.n_descsz	= sizeof(int32_t),
	.hdr.n_type	= NT_FREEBSD_ABI_TAG,
	.vendor		= FREEBSD_ABI_VENDOR,
	.flags		= BN_TRANSLATE_OSREL,
	.trans_osrel	= __elfN(freebsd_trans_osrel)
};

static bool
__elfN(freebsd_trans_osrel)(const Elf_Note *note, int32_t *osrel)
{
	uintptr_t p;

	p = (uintptr_t)(note + 1);
	p += roundup2(note->n_namesz, ELF_NOTE_ROUNDSIZE);
	*osrel = *(const int32_t *)(p);

	return (true);
}

static const char GNU_ABI_VENDOR[] = "GNU";
static int GNU_KFREEBSD_ABI_DESC = 3;

Elf_Brandnote __elfN(kfreebsd_brandnote) = {
	.hdr.n_namesz	= sizeof(GNU_ABI_VENDOR),
	.hdr.n_descsz	= 16,	/* XXX at least 16 */
	.hdr.n_type	= 1,
	.vendor		= GNU_ABI_VENDOR,
	.flags		= BN_TRANSLATE_OSREL,
	.trans_osrel	= kfreebsd_trans_osrel
};

static bool
kfreebsd_trans_osrel(const Elf_Note *note, int32_t *osrel)
{
	const Elf32_Word *desc;
	uintptr_t p;

	p = (uintptr_t)(note + 1);
	p += roundup2(note->n_namesz, ELF_NOTE_ROUNDSIZE);

	desc = (const Elf32_Word *)p;
	if (desc[0] != GNU_KFREEBSD_ABI_DESC)
		return (false);

	/*
	 * Debian GNU/kFreeBSD embed the earliest compatible kernel version
	 * (__FreeBSD_version: <major><two digit minor>Rxx) in the LSB way.
	 */
	*osrel = desc[1] * 100000 + desc[2] * 1000 + desc[3];

	return (true);
}

int
__elfN(insert_brand_entry)(Elf_Brandinfo *entry)
{
	int i;

	for (i = 0; i < MAX_BRANDS; i++) {
		if (elf_brand_list[i] == NULL) {
			elf_brand_list[i] = entry;
			break;
		}
	}
	if (i == MAX_BRANDS) {
		printf("WARNING: %s: could not insert brandinfo entry: %p\n",
			__func__, entry);
		return (-1);
	}
	return (0);
}

int
__elfN(remove_brand_entry)(Elf_Brandinfo *entry)
{
	int i;

	for (i = 0; i < MAX_BRANDS; i++) {
		if (elf_brand_list[i] == entry) {
			elf_brand_list[i] = NULL;
			break;
		}
	}
	if (i == MAX_BRANDS)
		return (-1);
	return (0);
}

int
__elfN(brand_inuse)(Elf_Brandinfo *entry)
{
	struct proc *p;
	int rval = FALSE;

	sx_slock(&allproc_lock);
	FOREACH_PROC_IN_SYSTEM(p) {
		if (p->p_sysent == entry->sysvec) {
			rval = TRUE;
			break;
		}
	}
	sx_sunlock(&allproc_lock);

	return (rval);
}

static Elf_Brandinfo *
__elfN(get_brandinfo)(struct image_params *imgp, const char *interp,
    int32_t *osrel, uint32_t *fctl0)
{
	const Elf_Ehdr *hdr = (const Elf_Ehdr *)imgp->image_header;
	Elf_Brandinfo *bi, *bi_m;
	boolean_t ret;
	int i, interp_name_len;

	interp_name_len = interp != NULL ? strlen(interp) + 1 : 0;

	/*
	 * We support four types of branding -- (1) the ELF EI_OSABI field
	 * that SCO added to the ELF spec, (2) FreeBSD 3.x's traditional string
	 * branding w/in the ELF header, (3) path of the `interp_path'
	 * field, and (4) the ".note.ABI-tag" ELF section.
	 */

	/* Look for an ".note.ABI-tag" ELF section */
	bi_m = NULL;
	for (i = 0; i < MAX_BRANDS; i++) {
		bi = elf_brand_list[i];
		if (bi == NULL)
			continue;
		if (interp != NULL && (bi->flags & BI_BRAND_ONLY_STATIC) != 0)
			continue;
		if (hdr->e_machine == bi->machine && (bi->flags &
		    (BI_BRAND_NOTE|BI_BRAND_NOTE_MANDATORY)) != 0) {
			ret = __elfN(check_note)(imgp, bi->brand_note, osrel,
			    fctl0);
			/* Give brand a chance to veto check_note's guess */
			if (ret && bi->header_supported)
				ret = bi->header_supported(imgp);
			/*
			 * If note checker claimed the binary, but the
			 * interpreter path in the image does not
			 * match default one for the brand, try to
			 * search for other brands with the same
			 * interpreter.  Either there is better brand
			 * with the right interpreter, or, failing
			 * this, we return first brand which accepted
			 * our note and, optionally, header.
			 */
			if (ret && bi_m == NULL && interp != NULL &&
			    (bi->interp_path == NULL ||
			    (strlen(bi->interp_path) + 1 != interp_name_len ||
			    strncmp(interp, bi->interp_path, interp_name_len)
			    != 0))) {
				bi_m = bi;
				ret = 0;
			}
			if (ret)
				return (bi);
		}
	}
	if (bi_m != NULL)
		return (bi_m);

	/* If the executable has a brand, search for it in the brand list. */
	for (i = 0; i < MAX_BRANDS; i++) {
		bi = elf_brand_list[i];
		if (bi == NULL || (bi->flags & BI_BRAND_NOTE_MANDATORY) != 0 ||
		    (interp != NULL && (bi->flags & BI_BRAND_ONLY_STATIC) != 0))
			continue;
		if (hdr->e_machine == bi->machine &&
		    (hdr->e_ident[EI_OSABI] == bi->brand ||
		    (bi->compat_3_brand != NULL &&
		    strcmp((const char *)&hdr->e_ident[OLD_EI_BRAND],
		    bi->compat_3_brand) == 0))) {
			/* Looks good, but give brand a chance to veto */
			if (bi->header_supported == NULL ||
			    bi->header_supported(imgp)) {
				/*
				 * Again, prefer strictly matching
				 * interpreter path.
				 */
				if (interp_name_len == 0 &&
				    bi->interp_path == NULL)
					return (bi);
				if (bi->interp_path != NULL &&
				    strlen(bi->interp_path) + 1 ==
				    interp_name_len && strncmp(interp,
				    bi->interp_path, interp_name_len) == 0)
					return (bi);
				if (bi_m == NULL)
					bi_m = bi;
			}
		}
	}
	if (bi_m != NULL)
		return (bi_m);

	/* No known brand, see if the header is recognized by any brand */
	for (i = 0; i < MAX_BRANDS; i++) {
		bi = elf_brand_list[i];
		if (bi == NULL || bi->flags & BI_BRAND_NOTE_MANDATORY ||
		    bi->header_supported == NULL)
			continue;
		if (hdr->e_machine == bi->machine) {
			ret = bi->header_supported(imgp);
			if (ret)
				return (bi);
		}
	}

	/* Lacking a known brand, search for a recognized interpreter. */
	if (interp != NULL) {
		for (i = 0; i < MAX_BRANDS; i++) {
			bi = elf_brand_list[i];
			if (bi == NULL || (bi->flags &
			    (BI_BRAND_NOTE_MANDATORY | BI_BRAND_ONLY_STATIC))
			    != 0)
				continue;
			if (hdr->e_machine == bi->machine &&
			    bi->interp_path != NULL &&
			    /* ELF image p_filesz includes terminating zero */
			    strlen(bi->interp_path) + 1 == interp_name_len &&
			    strncmp(interp, bi->interp_path, interp_name_len)
			    == 0 && (bi->header_supported == NULL ||
			    bi->header_supported(imgp)))
				return (bi);
		}
	}

	/* Lacking a recognized interpreter, try the default brand */
	for (i = 0; i < MAX_BRANDS; i++) {
		bi = elf_brand_list[i];
		if (bi == NULL || (bi->flags & BI_BRAND_NOTE_MANDATORY) != 0 ||
		    (interp != NULL && (bi->flags & BI_BRAND_ONLY_STATIC) != 0))
			continue;
		if (hdr->e_machine == bi->machine &&
		    __elfN(fallback_brand) == bi->brand &&
		    (bi->header_supported == NULL ||
		    bi->header_supported(imgp)))
			return (bi);
	}
	return (NULL);
}

static int
__elfN(check_header)(const Elf_Ehdr *hdr)
{
	Elf_Brandinfo *bi;
	int i;

	if (!IS_ELF(*hdr) ||
	    hdr->e_ident[EI_CLASS] != ELF_TARG_CLASS ||
	    hdr->e_ident[EI_DATA] != ELF_TARG_DATA ||
	    hdr->e_ident[EI_VERSION] != EV_CURRENT ||
	    hdr->e_phentsize != sizeof(Elf_Phdr) ||
	    hdr->e_version != ELF_TARG_VER)
		return (ENOEXEC);

	/*
	 * Make sure we have at least one brand for this machine.
	 */

	for (i = 0; i < MAX_BRANDS; i++) {
		bi = elf_brand_list[i];
		if (bi != NULL && bi->machine == hdr->e_machine)
			break;
	}
	if (i == MAX_BRANDS)
		return (ENOEXEC);

	return (0);
}

static int
__elfN(map_partial)(vm_map_t map, vm_object_t object, vm_ooffset_t offset,
    vm_ptr_t start, vm_ptr_t end, vm_prot_t prot)
{
	struct sf_buf *sf;
	int error;
	vm_offset_t off;

	/*
	 * Create the page if it doesn't exist yet. Ignore errors.
	 */
	vm_map_fixed(map, NULL, 0, trunc_page(start), ptr_to_va(round_page(end)) -
	    ptr_to_va(trunc_page(start)), VM_PROT_ALL, VM_PROT_ALL,
	    MAP_CHECK_EXCL);

	/*
	 * Find the page from the underlying object.
	 */
	if (object != NULL) {
		sf = vm_imgact_map_page(object, offset);
		if (sf == NULL)
			return (KERN_FAILURE);
		off = offset - trunc_page(offset);
		error = copyout_implicit_cap((caddr_t)sf_buf_kva(sf) + off,
		    (caddr_t)start, ptr_to_va(end) - ptr_to_va(start));
		vm_imgact_unmap_page(sf);
		if (error != 0)
			return (KERN_FAILURE);
	}

	return (KERN_SUCCESS);
}

static int
__elfN(map_insert)(struct image_params *imgp, vm_map_t map, vm_object_t object,
    vm_ooffset_t offset, vm_ptr_t start, vm_ptr_t end, vm_prot_t prot,
    int cow)
{
	struct sf_buf *sf;
	vm_offset_t off;
	vm_size_t sz;
	int error, locked, rv;

#ifdef CHERI_KERNEL
	/*
	 * It's necessary to fail if the capability provided does
	 * cover the requested mapping size (permission?).
	 * XXX-AM: end could just be an offset.
	 */
	KASSERT(cheri_valid(start) && cheri_valid(end) &&
		cheri_getlen((void *)start) >= ptr_to_va(end) - ptr_to_va(start),
		("Invalid capability for map_insert s=%d e=%d l=%d",
		 cheri_valid(start), cheri_valid(end),
		 cheri_getlen((void *)start) >= ptr_to_va(end) - ptr_to_va(start)));
#endif
	if (start != trunc_page(start)) {
		rv = __elfN(map_partial)(map, object, offset, start,
		    round_page(start), prot);
		if (rv != KERN_SUCCESS)
			return (rv);
		offset += ptr_to_va(round_page(start)) - ptr_to_va(start);
		start = round_page(start);
	}
	if (end != round_page(end)) {
		rv = __elfN(map_partial)(map, object, offset +
		    ptr_to_va(trunc_page(end)) - ptr_to_va(start),
		    trunc_page(end), end, prot);
		if (rv != KERN_SUCCESS)
			return (rv);
		end = trunc_page(end);
	}
	if (start >= end)
		return (KERN_SUCCESS);
	if ((offset & PAGE_MASK) != 0) {
		/*
		 * The mapping is not page aligned.  This means that we have
		 * to copy the data.
		 */
		rv = vm_map_fixed(map, NULL, 0, start,
		    ptr_to_va(end) - ptr_to_va(start),
		    prot | VM_PROT_WRITE, VM_PROT_ALL, MAP_CHECK_EXCL);
		if (rv != KERN_SUCCESS)
			return (rv);
		if (object == NULL)
			return (KERN_SUCCESS);
		for (; start < end; start += sz) {
			sf = vm_imgact_map_page(object, offset);
			if (sf == NULL)
				return (KERN_FAILURE);
			off = offset - trunc_page(offset);
			sz = ptr_to_va(end) - ptr_to_va(start);
			if (sz > PAGE_SIZE - off)
				sz = PAGE_SIZE - off;
			error = copyout_implicit_cap((caddr_t)sf_buf_kva(sf) + off,
			    (caddr_t)start, sz);
			vm_imgact_unmap_page(sf);
			if (error != 0)
				return (KERN_FAILURE);
			offset += sz;
		}
	} else {
		vm_object_reference(object);
		rv = vm_map_fixed(map, object, offset, ptr_to_va(start),
		    ptr_to_va(end) - ptr_to_va(start),
		    prot, VM_PROT_ALL, cow | MAP_CHECK_EXCL);
		if (rv != KERN_SUCCESS) {
			locked = VOP_ISLOCKED(imgp->vp);
			VOP_UNLOCK(imgp->vp, 0);
			vm_object_deallocate(object);
			vn_lock(imgp->vp, locked | LK_RETRY);
			return (rv);
		}
	}
	return (KERN_SUCCESS);
}

/*
 * XXX-AM: Do we assume that vmaddr has the correct permission or
 * we try to set them based on prot here?
 */
static int
__elfN(load_section)(struct image_params *imgp, vm_ooffset_t offset,
    caddr_t vmaddr, size_t memsz, size_t filsz, vm_prot_t prot)
{
	struct sf_buf *sf;
	size_t map_len;
	vm_map_t map;
	vm_object_t object;
	vm_offset_t off;
	vm_ptr_t map_addr;
	int error, rv, cow;
	size_t copy_len;
	vm_ooffset_t file_addr;

	/*
	 * It's necessary to fail if the filsz + offset taken from the
	 * header is greater than the actual file pager object's size.
	 * If we were to allow this, then the vm_map_find() below would
	 * walk right off the end of the file object and into the ether.
	 *
	 * While I'm here, might as well check for something else that
	 * is invalid: filsz cannot be greater than memsz.
	 */
	if ((filsz != 0 && (off_t)filsz + offset > imgp->attr->va_size) ||
	    filsz > memsz) {
		uprintf("elf_load_section: truncated ELF file\n");
		return (ENOEXEC);
	}
#ifdef CHERI_KERNEL
	/*
	 * It's necessary to fail if the capability provided does
	 * cover the requested mapping size (permission?).
	 */
	if (!cheri_gettag(vmaddr) || cheri_getlen(vmaddr) < memsz)
		return (EINVAL);
#endif

	object = imgp->object;
	map = &imgp->proc->p_vmspace->vm_map;
<<<<<<< HEAD
	map_addr = trunc_page_ps((vm_ptr_t)vmaddr, pagesize);
	file_addr = trunc_page_ps(offset, pagesize);
=======
	map_addr = trunc_page((vm_offset_t)vmaddr);
	file_addr = trunc_page(offset);
>>>>>>> e16ccb4a

	/*
	 * We have two choices.  We can either clear the data in the last page
	 * of an oversized mapping, or we can start the anon mapping a page
	 * early and copy the initialized data into that first page.  We
	 * choose the second.
	 */
	if (filsz == 0)
		map_len = 0;
	else if (memsz > filsz)
		map_len = trunc_page(offset + filsz) - file_addr;
	else
		map_len = round_page(offset + filsz) - file_addr;

	if (map_len != 0) {
		/* cow flags: don't dump readonly sections in core */
		cow = MAP_COPY_ON_WRITE | MAP_PREFAULT |
		    (prot & VM_PROT_WRITE ? 0 : MAP_DISABLE_COREDUMP);

		rv = __elfN(map_insert)(imgp, map,
				      object,
				      file_addr,	/* file offset */
				      map_addr,		/* virtual start */
				      map_addr + map_len,/* virtual end */
				      prot,
				      cow);
		if (rv != KERN_SUCCESS)
			return (EINVAL);

		/* we can stop now if we've covered it all */
		if (memsz == filsz)
			return (0);
	}


	/*
	 * We have to get the remaining bit of the file into the first part
	 * of the oversized map segment.  This is normally because the .data
	 * segment in the file is extended to provide bss.  It's a neat idea
	 * to try and save a page, but it's a pain in the behind to implement.
	 */
<<<<<<< HEAD
	copy_len = filsz == 0 ? 0 : (offset + filsz) - trunc_page_ps(offset +
	    filsz, pagesize);
	map_addr = trunc_page_ps((vm_ptr_t)vmaddr + filsz, pagesize);
	map_len = ptr_to_va(round_page_ps((vm_ptr_t)vmaddr + memsz, pagesize)) -
	    ptr_to_va(map_addr);
=======
	copy_len = filsz == 0 ? 0 : (offset + filsz) - trunc_page(offset +
	    filsz);
	map_addr = trunc_page((vm_offset_t)vmaddr + filsz);
	map_len = round_page((vm_offset_t)vmaddr + memsz) - map_addr;
>>>>>>> e16ccb4a

	/* This had damn well better be true! */
	if (map_len != 0) {
		rv = __elfN(map_insert)(imgp, map, NULL, 0, map_addr,
		    map_addr + map_len, prot, 0);
		if (rv != KERN_SUCCESS)
			return (EINVAL);
	}

	if (copy_len != 0) {
		sf = vm_imgact_map_page(object, offset + filsz);
		if (sf == NULL)
			return (EIO);

		/* send the page fragment to user space */
		off = trunc_page(offset + filsz) - trunc_page(offset + filsz);
		error = copyout_implicit_cap((caddr_t)sf_buf_kva(sf) + off,
		    (caddr_t)map_addr, copy_len);
		vm_imgact_unmap_page(sf);
		if (error != 0)
			return (error);
	}

	/*
	 * Remove write access to the page if it was only granted by map_insert
	 * to allow copyout.
	 */
	if ((prot & VM_PROT_WRITE) == 0)
		vm_map_protect(map, trunc_page(map_addr), round_page(map_addr +
		    map_len), prot, FALSE);

	return (0);
}

static int
__elfN(load_sections)(struct image_params *imgp, const Elf_Ehdr *hdr,
    const Elf_Phdr *phdr, u_long rbase, u_long *base_addrp, u_long *max_addrp)
{
	vm_prot_t prot;
	u_long base_addr, max_addr;
	bool first;
	int error, i;

	ASSERT_VOP_LOCKED(imgp->vp, __func__);

	base_addr = 0;
	max_addr = 0;
	first = true;

	for (i = 0; i < hdr->e_phnum; i++) {
		if (phdr[i].p_type != PT_LOAD || phdr[i].p_memsz == 0)
			continue;

		/* Loadable segment */
		prot = __elfN(trans_prot)(phdr[i].p_flags);
		error = __elfN(load_section)(imgp, phdr[i].p_offset,
		    (caddr_t)(uintptr_t)phdr[i].p_vaddr + rbase,
		    phdr[i].p_memsz, phdr[i].p_filesz, prot);
		if (error != 0)
			return (error);

		/*
		 * Establish the base address if this is the first segment.
		 */
		if (first) {
  			base_addr = trunc_page(phdr[i].p_vaddr + rbase);
			first = false;
		}
		max_addr = MAX(max_addr, phdr[i].p_vaddr + phdr[i].p_memsz);
	}

	if (base_addrp != NULL)
		*base_addrp = base_addr;
	if (max_addrp != NULL)
		*max_addrp = max_addr;

	return (0);
}

/*
 * Load the file "file" into memory.  It may be either a shared object
 * or an executable.
 *
 * The "addr" reference parameter is in/out.  On entry, it specifies
 * the address where a shared object should be loaded.  If the file is
 * an executable, this value is ignored.  On exit, "addr" specifies
 * where the file was actually loaded.
 * On CHERI this is a capability, if a shared object is being loaded, this
 * should be a capability for the region where the shared object
 * is being loaded.
 *
 * The "end_addr" reference parameter is out only.  On exit, it specifies
 * the end address of the loaded file.
 * On CHERI this is a capability.
 *
 * The "entry" reference parameter is out only.  On exit, it specifies
 * the entry point for the loaded file.
 * On CHERI this is an offset in the capability returned in addr.
 *
 */
static int
<<<<<<< HEAD
__elfN(load_file)(struct proc *p, const char *file, vm_ptr_t *addr,
	vm_ptr_t *end_addr, vm_ptr_t *entry, size_t pagesize)
=======
__elfN(load_file)(struct proc *p, const char *file, u_long *addr,
	u_long *end_addr, u_long *entry)
>>>>>>> e16ccb4a
{
	struct {
		struct nameidata nd;
		struct vattr attr;
		struct image_params image_params;
	} *tempdata;
	const Elf_Ehdr *hdr = NULL;
	const Elf_Phdr *phdr = NULL;
	struct nameidata *nd;
	struct vattr *attr;
	struct image_params *imgp;
<<<<<<< HEAD
	vm_prot_t prot;
	vm_ptr_t rbase;
	vm_ptr_t base_addr = 0;
	u_long max_addr = 0;
	int error, i, numsegs;
	caddr_t section_addr;
=======
	u_long flags, rbase;
	u_long base_addr = 0;
	u_long max_addr = 0;
	int error;
>>>>>>> e16ccb4a

#ifdef CAPABILITY_MODE
	/*
	 * XXXJA: This check can go away once we are sufficiently confident
	 * that the checks in namei() are correct.
	 */
	if (IN_CAPABILITY_MODE(curthread))
		return (ECAPMODE);
#endif

	tempdata = malloc(sizeof(*tempdata), M_TEMP, M_WAITOK);
	nd = &tempdata->nd;
	attr = &tempdata->attr;
	imgp = &tempdata->image_params;

	/*
	 * Initialize part of the common data
	 */
	imgp->proc = p;
	imgp->attr = attr;
	imgp->firstpage = NULL;
	imgp->image_header = NULL;
	imgp->object = NULL;
	imgp->execlabel = NULL;
	imgp->start_addr = ~0UL;
	imgp->end_addr = 0;

	flags = FOLLOW | LOCKSHARED | LOCKLEAF;

again:
	NDINIT(nd, LOOKUP, flags, UIO_SYSSPACE, file, curthread);
	if ((error = namei(nd)) != 0) {
		nd->ni_vp = NULL;
		goto fail;
	}
	NDFREE(nd, NDF_ONLY_PNBUF);
	imgp->vp = nd->ni_vp;

	/*
	 * Check permissions, modes, uid, etc on the file, and "open" it.
	 */
	error = exec_check_permissions(imgp);
	if (error)
		goto fail;

	/*
	 * Also make certain that the interpreter stays the same,
	 * so set its VV_TEXT flag, too.  Since this function is only
	 * used to load the interpreter, the VV_TEXT is almost always
	 * already set.
	 */
	if (VOP_IS_TEXT(nd->ni_vp) == 0) {
		if (VOP_ISLOCKED(nd->ni_vp) != LK_EXCLUSIVE) {
			/*
			 * LK_UPGRADE could have resulted in dropping
			 * the lock.  Just try again from the start,
			 * this time with exclusive vnode lock.
			 */
			vput(nd->ni_vp);
			flags &= ~LOCKSHARED;
			goto again;
		}

		VOP_SET_TEXT(nd->ni_vp);
	}

	error = exec_map_first_page(imgp);
	if (error)
		goto fail;

	imgp->object = nd->ni_vp->v_object;

	hdr = (const Elf_Ehdr *)imgp->image_header;
	if ((error = __elfN(check_header)(hdr)) != 0)
		goto fail;
	if (hdr->e_type == ET_DYN)
		rbase = *addr;
	else if (hdr->e_type == ET_EXEC) {
#ifdef CHERI_KERNEL
		rbase = (vm_ptr_t)cheri_setoffset(
		    vm_map_rootcap(&imgp->proc->p_vmspace->vm_map), 0);
#else
		rbase = 0;
#endif
	}
	else {
		error = ENOEXEC;
		goto fail;
	}

	/* Only support headers that fit within first page for now      */
	if ((hdr->e_phoff > PAGE_SIZE) ||
	    (u_int)hdr->e_phentsize * hdr->e_phnum > PAGE_SIZE - hdr->e_phoff) {
		error = ENOEXEC;
		goto fail;
	}

	phdr = (const Elf_Phdr *)(imgp->image_header + hdr->e_phoff);
	if (!aligned(phdr, Elf_Addr)) {
		error = ENOEXEC;
		goto fail;
	}

<<<<<<< HEAD
	for (i = 0, numsegs = 0; i < hdr->e_phnum; i++) {
		if (phdr[i].p_type == PT_LOAD && phdr[i].p_memsz != 0) {
			/* Loadable segment */
			prot = __elfN(trans_prot)(phdr[i].p_flags);
			/* XXX-AM: need to bound this */
			section_addr = rbase + phdr[i].p_vaddr;
			error = __elfN(load_section)(imgp, phdr[i].p_offset,
			    section_addr, phdr[i].p_memsz, phdr[i].p_filesz,
			    prot, pagesize);
			if (error != 0)
				goto fail;
			/*
			 * Establish the base address if this is the
			 * first segment.
			 */
			if (numsegs == 0)
				base_addr = trunc_page(rbase + phdr[i].p_vaddr);
=======
	error = __elfN(load_sections)(imgp, hdr, phdr, rbase, &base_addr,
	   &max_addr);
	if (error != 0)
		goto fail;
>>>>>>> e16ccb4a

	*addr = base_addr;
	*end_addr = base_addr + max_addr;
	*entry = rbase + (unsigned long)hdr->e_entry;

fail:
	if (imgp->firstpage)
		exec_unmap_first_page(imgp);

	if (nd->ni_vp)
		vput(nd->ni_vp);

	free(tempdata, M_TEMP);

	return (error);
}

static u_long
__CONCAT(rnd_, __elfN(base))(vm_map_t map __unused, u_long minv, u_long maxv,
    u_int align)
{
	u_long rbase, res;

	MPASS(vm_map_min(map) <= minv);
	MPASS(maxv <= vm_map_max(map));
	MPASS(minv < maxv);
	MPASS(minv + align < maxv);
	arc4rand(&rbase, sizeof(rbase), 0);
	res = roundup(minv, (u_long)align) + rbase % (maxv - minv);
	res &= ~((u_long)align - 1);
	if (res >= maxv)
		res -= align;
	KASSERT(res >= minv,
	    ("res %#lx < minv %#lx, maxv %#lx rbase %#lx",
	    res, minv, maxv, rbase));
	KASSERT(res < maxv,
	    ("res %#lx > maxv %#lx, minv %#lx rbase %#lx",
	    res, maxv, minv, rbase));
	return (res);
}

static int
__elfN(enforce_limits)(struct image_params *imgp, const Elf_Ehdr *hdr,
    const Elf_Phdr *phdr, u_long et_dyn_addr)
{
	struct vmspace *vmspace;
	const char *err_str;
	u_long text_size, data_size, total_size, text_addr, data_addr;
	u_long seg_size, seg_addr;
	u_long end_addr;
	int i;

	err_str = NULL;
	text_size = data_size = total_size = text_addr = data_addr = 0;

	for (i = 0; i < hdr->e_phnum; i++) {
		if (phdr[i].p_type != PT_LOAD || phdr[i].p_memsz == 0)
			continue;

		seg_addr = trunc_page(phdr[i].p_vaddr + et_dyn_addr);
		seg_size = round_page(phdr[i].p_memsz +
		    phdr[i].p_vaddr + et_dyn_addr - seg_addr);

		imgp->start_addr = MIN(imgp->start_addr, seg_addr);
		end_addr = seg_addr + seg_size;
		imgp->end_addr = MAX(imgp->end_addr, end_addr);

		/*
		 * Make the largest executable segment the official
		 * text segment and all others data.
		 *
		 * Note that obreak() assumes that data_addr + data_size == end
		 * of data load area, and the ELF file format expects segments
		 * to be sorted by address.  If multiple data segments exist,
		 * the last one will be used.
		 */

		if ((phdr[i].p_flags & PF_X) != 0 && text_size < seg_size) {
			text_size = seg_size;
			text_addr = seg_addr;
		} else {
			data_size = seg_size;
			data_addr = seg_addr;
		}
		total_size += seg_size;
	}
	
	if (data_addr == 0 && data_size == 0) {
		data_addr = text_addr;
		data_size = text_size;
	}

	/*
	 * Check limits.  It should be safe to check the
	 * limits after loading the segments since we do
	 * not actually fault in all the segments pages.
	 */
	PROC_LOCK(imgp->proc);
	if (data_size > lim_cur_proc(imgp->proc, RLIMIT_DATA))
		err_str = "Data segment size exceeds process limit";
	else if (text_size > maxtsiz)
		err_str = "Text segment size exceeds system limit";
	else if (total_size > lim_cur_proc(imgp->proc, RLIMIT_VMEM))
		err_str = "Total segment size exceeds process limit";
	else if (racct_set(imgp->proc, RACCT_DATA, data_size) != 0)
		err_str = "Data segment size exceeds resource limit";
	else if (racct_set(imgp->proc, RACCT_VMEM, total_size) != 0)
		err_str = "Total segment size exceeds resource limit";
	PROC_UNLOCK(imgp->proc);
	if (err_str != NULL) {
		uprintf("%s\n", err_str);
		return (ENOMEM);
	}

	vmspace = imgp->proc->p_vmspace;
	vmspace->vm_tsize = text_size >> PAGE_SHIFT;
	vmspace->vm_taddr = (caddr_t)(uintptr_t)text_addr;
	vmspace->vm_dsize = data_size >> PAGE_SHIFT;
	vmspace->vm_daddr = (caddr_t)(uintptr_t)data_addr;

	return (0);
}

static int
__elfN(get_interp)(struct image_params *imgp, const Elf_Phdr *phdr,
    char **interpp, bool *free_interpp)
{
	struct thread *td;
	char *interp;
	int error, interp_name_len;

	KASSERT(phdr->p_type == PT_INTERP,
	    ("%s: p_type %u != PT_INTERP", __func__, phdr->p_type));
	ASSERT_VOP_LOCKED(imgp->vp, __func__);

	td = curthread;

	/* Path to interpreter */
	if (phdr->p_filesz < 2 || phdr->p_filesz > MAXPATHLEN) {
		uprintf("Invalid PT_INTERP\n");
		return (ENOEXEC);
	}

	interp_name_len = phdr->p_filesz;
	if (phdr->p_offset > PAGE_SIZE ||
	    interp_name_len > PAGE_SIZE - phdr->p_offset) {
		VOP_UNLOCK(imgp->vp, 0);
		interp = malloc(interp_name_len + 1, M_TEMP, M_WAITOK);
		vn_lock(imgp->vp, LK_EXCLUSIVE | LK_RETRY);
		error = vn_rdwr(UIO_READ, imgp->vp, interp,
		    interp_name_len, phdr->p_offset,
		    UIO_SYSSPACE, IO_NODELOCKED, td->td_ucred,
		    NOCRED, NULL, td);
		if (error != 0) {
			free(interp, M_TEMP);
			uprintf("i/o error PT_INTERP %d\n", error);
			return (error);
		}
		interp[interp_name_len] = '\0';

		*interpp = interp;
		*free_interpp = true;
		return (0);
	}

	interp = __DECONST(char *, imgp->image_header) + phdr->p_offset;
	if (interp[interp_name_len - 1] != '\0') {
		uprintf("Invalid PT_INTERP\n");
		return (ENOEXEC);
	}

	*interpp = interp;
	*free_interpp = false;
	return (0);
}

static int
__elfN(load_interp)(struct image_params *imgp, const Elf_Brandinfo *brand_info,
    const char *interp, u_long *addr, u_long *end_addr, u_long *entry)
{
	char *path;
	int error;

	if (brand_info->emul_path != NULL &&
	    brand_info->emul_path[0] != '\0') {
		path = malloc(MAXPATHLEN, M_TEMP, M_WAITOK);
		snprintf(path, MAXPATHLEN, "%s%s",
		    brand_info->emul_path, interp);
		error = __elfN(load_file)(imgp->proc, path, addr, end_addr,
		    entry);
		free(path, M_TEMP);
		if (error == 0)
			return (0);
	}

	if (brand_info->interp_newpath != NULL &&
	    (brand_info->interp_path == NULL ||
	    strcmp(interp, brand_info->interp_path) == 0)) {
		error = __elfN(load_file)(imgp->proc,
		    brand_info->interp_newpath, addr, end_addr, entry);
		if (error == 0)
			return (0);
	}

	error = __elfN(load_file)(imgp->proc, interp, addr, end_addr, entry);
	if (error == 0)
		return (0);

	uprintf("ELF interpreter %s not found, error %d\n", interp, error);
	return (error);
}

/*
 * Impossible et_dyn_addr initial value indicating that the real base
 * must be calculated later with some randomization applied.
 */
#define	ET_DYN_ADDR_RAND	1

static int
__CONCAT(exec_, __elfN(imgact))(struct image_params *imgp)
{
	struct thread *td;
	const Elf_Ehdr *hdr;
	const Elf_Phdr *phdr;
	Elf_Auxargs *elf_auxargs;
	struct vmspace *vmspace;
	vm_map_t map;
	char *interp;
	Elf_Brandinfo *brand_info;
	struct sysentvec *sv;
<<<<<<< HEAD
	vm_prot_t prot;
	u_long text_size, data_size, total_size, seg_size, baddr;
	vm_ptr_t text_addr, data_addr, seg_addr, addr, interp_end;
	vm_ptr_t et_dyn_addr, entry, proghdr;
	int32_t osrel;
	int error, i, n, interp_name_len, have_interp;
	caddr_t section_addr;
=======
	u_long addr, baddr, et_dyn_addr, entry, proghdr;
	u_long maxalign, mapsz, maxv, maxv1;
	uint32_t fctl0;
	int32_t osrel;
	bool free_interp;
	int error, i, n;
>>>>>>> e16ccb4a

	hdr = (const Elf_Ehdr *)imgp->image_header;

	/*
	 * Do we have a valid ELF header ?
	 *
	 * Only allow ET_EXEC & ET_DYN here, reject ET_DYN later
	 * if particular brand doesn't support it.
	 */
	if (__elfN(check_header)(hdr) != 0 ||
	    (hdr->e_type != ET_EXEC && hdr->e_type != ET_DYN))
		return (-1);

	/*
	 * From here on down, we return an errno, not -1, as we've
	 * detected an ELF file.
	 */

	if ((hdr->e_phoff > PAGE_SIZE) ||
	    (u_int)hdr->e_phentsize * hdr->e_phnum > PAGE_SIZE - hdr->e_phoff) {
		/* Only support headers in first page for now */
		uprintf("Program headers not in the first page\n");
		return (ENOEXEC);
	}
	phdr = (const Elf_Phdr *)(imgp->image_header + hdr->e_phoff); 
	if (!aligned(phdr, Elf_Addr)) {
		uprintf("Unaligned program headers\n");
		return (ENOEXEC);
	}

	n = error = 0;
	baddr = 0;
	osrel = 0;
	fctl0 = 0;
	entry = proghdr = 0;
	interp = NULL;
	free_interp = false;
	td = curthread;
	maxalign = PAGE_SIZE;
	mapsz = 0;

	for (i = 0; i < hdr->e_phnum; i++) {
		switch (phdr[i].p_type) {
		case PT_LOAD:
			if (n == 0)
				baddr = phdr[i].p_vaddr;
			if (phdr[i].p_align > maxalign)
				maxalign = phdr[i].p_align;
			mapsz += phdr[i].p_memsz;
			n++;

			/*
			 * If this segment contains the program headers,
			 * remember their virtual address for the AT_PHDR
			 * aux entry. Static binaries don't usually include
			 * a PT_PHDR entry.
			 */
			if (phdr[i].p_offset == 0 &&
			    hdr->e_phoff + hdr->e_phnum * hdr->e_phentsize
				<= phdr[i].p_filesz)
				proghdr = phdr[i].p_vaddr + hdr->e_phoff;
			break;
		case PT_INTERP:
			/* Path to interpreter */
			if (interp != NULL) {
				uprintf("Multiple PT_INTERP headers\n");
				error = ENOEXEC;
				goto ret;
			}
			error = __elfN(get_interp)(imgp, &phdr[i], &interp,
			    &free_interp);
			if (error != 0)
				goto ret;
			break;
		case PT_GNU_STACK:
			if (__elfN(nxstack))
				imgp->stack_prot =
				    __elfN(trans_prot)(phdr[i].p_flags);
			imgp->stack_sz = phdr[i].p_memsz;
			break;
		case PT_PHDR: 	/* Program header table info */
			proghdr = phdr[i].p_vaddr;
			break;
		}
	}

	brand_info = __elfN(get_brandinfo)(imgp, interp, &osrel, &fctl0);
	if (brand_info == NULL) {
		uprintf("ELF binary type \"%u\" not known.\n",
		    hdr->e_ident[EI_OSABI]);
		error = ENOEXEC;
		goto ret;
	}
	sv = brand_info->sysvec;
<<<<<<< HEAD
	if (interp != NULL && brand_info->interp_newpath != NULL)
		newinterp = brand_info->interp_newpath;
=======
	et_dyn_addr = 0;
	if (hdr->e_type == ET_DYN) {
		if ((brand_info->flags & BI_CAN_EXEC_DYN) == 0) {
			uprintf("Cannot execute shared object\n");
			error = ENOEXEC;
			goto ret;
		}
		/*
		 * Honour the base load address from the dso if it is
		 * non-zero for some reason.
		 */
		if (baddr == 0) {
			if ((sv->sv_flags & SV_ASLR) == 0 ||
			    (fctl0 & NT_FREEBSD_FCTL_ASLR_DISABLE) != 0)
				et_dyn_addr = ET_DYN_LOAD_ADDR;
			else if ((__elfN(pie_aslr_enabled) &&
			    (imgp->proc->p_flag2 & P2_ASLR_DISABLE) == 0) ||
			    (imgp->proc->p_flag2 & P2_ASLR_ENABLE) != 0)
				et_dyn_addr = ET_DYN_ADDR_RAND;
			else
				et_dyn_addr = ET_DYN_LOAD_ADDR;
		}
	}
>>>>>>> e16ccb4a

	/*
	 * Avoid a possible deadlock if the current address space is destroyed
	 * and that address space maps the locked vnode.  In the common case,
	 * the locked vnode's v_usecount is decremented but remains greater
	 * than zero.  Consequently, the vnode lock is not needed by vrele().
	 * However, in cases where the vnode lock is external, such as nullfs,
	 * v_usecount may become zero.
	 *
	 * The VV_TEXT flag prevents modifications to the executable while
	 * the vnode is unlocked.
	 */
	VOP_UNLOCK(imgp->vp, 0);

<<<<<<< HEAD
	error = exec_new_vmspace(imgp, sv);
	imgp->proc->p_sysent = sv;

	vn_lock(imgp->vp, LK_EXCLUSIVE | LK_RETRY);
	if (error != 0)
		goto ret;

#ifdef CHERI_KERNEL
	et_dyn_addr = cheri_setoffset(
	    vm_map_rootcap(&imgp->proc->p_vmspace->vm_map), 0);
#else
	et_dyn_addr = 0;
#endif
	if (hdr->e_type == ET_DYN) {
		if ((brand_info->flags & BI_CAN_EXEC_DYN) == 0) {
			uprintf("Cannot execute shared object\n");
			error = ENOEXEC;
			goto ret;
		}
		/*
		 * Honour the base load address from the dso if it is
		 * non-zero for some reason.
		 */
		if (baddr == 0) {
#ifdef CHERI_KERNEL
			et_dyn_addr += ET_DYN_LOAD_ADDR;
#else
			et_dyn_addr = ET_DYN_LOAD_ADDR;
#endif
		}
	}

=======
>>>>>>> e16ccb4a
	/*
	 * Decide whether to enable randomization of user mappings.
	 * First, reset user preferences for the setid binaries.
	 * Then, account for the support of the randomization by the
	 * ABI, by user preferences, and make special treatment for
	 * PIE binaries.
	 */
<<<<<<< HEAD
	/* KASSERT(imgp->start_addr != 0,
	 *   ("Should be ULONG_MAX and not 0x%lx", imgp->start_addr)); */
	imgp->start_addr = ~0UL;
	for (i = 0; i < hdr->e_phnum; i++) {
		vm_ptr_t end_addr;
		switch (phdr[i].p_type) {
		case PT_LOAD:	/* Loadable segment */
			if (phdr[i].p_memsz == 0)
				break;
			prot = __elfN(trans_prot)(phdr[i].p_flags);
			/* XXX-AM: need to bound this */
			section_addr = et_dyn_addr + phdr[i].p_vaddr;
			error = __elfN(load_section)(imgp, phdr[i].p_offset,
			    section_addr, phdr[i].p_memsz, phdr[i].p_filesz,
			    prot, sv->sv_pagesize);
			if (error != 0)
				goto ret;

			/*
			 * If this segment contains the program headers,
			 * remember their virtual address for the AT_PHDR
			 * aux entry. Static binaries don't usually include
			 * a PT_PHDR entry.
			 */
			if (phdr[i].p_offset == 0 &&
			    hdr->e_phoff + hdr->e_phnum * hdr->e_phentsize
				<= phdr[i].p_filesz)
				proghdr = et_dyn_addr + phdr[i].p_vaddr +
				    hdr->e_phoff;

			seg_addr = trunc_page(et_dyn_addr + phdr[i].p_vaddr);
			seg_size = round_page(phdr[i].p_memsz +
			    ptr_to_va(et_dyn_addr + phdr[i].p_vaddr) -
			    ptr_to_va(seg_addr));

			imgp->start_addr = MIN(imgp->start_addr,
			    ptr_to_va(seg_addr));
			end_addr = seg_addr + seg_size;
			imgp->end_addr = MAX(imgp->end_addr,
			    ptr_to_va(end_addr));
			/*
			 * Make the largest executable segment the official
			 * text segment and all others data.
			 *
			 * Note that obreak() assumes that data_addr + 
			 * data_size == end of data load area, and the ELF
			 * file format expects segments to be sorted by
			 * address.  If multiple data segments exist, the
			 * last one will be used.
			 */

			if (phdr[i].p_flags & PF_X && text_size < seg_size) {
				text_size = seg_size;
				text_addr = seg_addr;
			} else {
				data_size = seg_size;
				data_addr = seg_addr;
			}
			total_size += seg_size;
			break;
		case PT_PHDR: 	/* Program header table info */
			proghdr = et_dyn_addr + phdr[i].p_vaddr;
			break;
		default:
			break;
		}
	}
	
	if (data_addr == 0 && data_size == 0) {
		data_addr = text_addr;
		data_size = text_size;
	}

	entry = et_dyn_addr + (u_long)hdr->e_entry;
=======
	if (imgp->credential_setid) {
		PROC_LOCK(imgp->proc);
		imgp->proc->p_flag2 &= ~(P2_ASLR_ENABLE | P2_ASLR_DISABLE);
		PROC_UNLOCK(imgp->proc);
	}
	if ((sv->sv_flags & SV_ASLR) == 0 ||
	    (imgp->proc->p_flag2 & P2_ASLR_DISABLE) != 0 ||
	    (fctl0 & NT_FREEBSD_FCTL_ASLR_DISABLE) != 0) {
		KASSERT(et_dyn_addr != ET_DYN_ADDR_RAND,
		    ("et_dyn_addr == RAND and !ASLR"));
	} else if ((imgp->proc->p_flag2 & P2_ASLR_ENABLE) != 0 ||
	    (__elfN(aslr_enabled) && hdr->e_type == ET_EXEC) ||
	    et_dyn_addr == ET_DYN_ADDR_RAND) {
		imgp->map_flags |= MAP_ASLR;
		/*
		 * If user does not care about sbrk, utilize the bss
		 * grow region for mappings as well.  We can select
		 * the base for the image anywere and still not suffer
		 * from the fragmentation.
		 */
		if (!__elfN(aslr_honor_sbrk) ||
		    (imgp->proc->p_flag2 & P2_ASLR_IGNSTART) != 0)
			imgp->map_flags |= MAP_ASLR_IGNSTART;
	}

	error = exec_new_vmspace(imgp, sv);
	vmspace = imgp->proc->p_vmspace;
	map = &vmspace->vm_map;

	imgp->proc->p_sysent = sv;

	maxv = vm_map_max(map) - lim_max(td, RLIMIT_STACK);
	if (et_dyn_addr == ET_DYN_ADDR_RAND) {
		KASSERT((map->flags & MAP_ASLR) != 0,
		    ("ET_DYN_ADDR_RAND but !MAP_ASLR"));
		et_dyn_addr = __CONCAT(rnd_, __elfN(base))(map,
		    vm_map_min(map) + mapsz + lim_max(td, RLIMIT_DATA),
		    /* reserve half of the address space to interpreter */
		    maxv / 2, 1UL << flsl(maxalign));
	}

	vn_lock(imgp->vp, LK_EXCLUSIVE | LK_RETRY);
	if (error != 0)
		goto ret;
>>>>>>> e16ccb4a

	error = __elfN(load_sections)(imgp, hdr, phdr, et_dyn_addr, NULL, NULL);
	if (error != 0)
		goto ret;

<<<<<<< HEAD
	vmspace = imgp->proc->p_vmspace;
	vmspace->vm_tsize = text_size >> PAGE_SHIFT;
	vmspace->vm_taddr = cheri_bound((caddr_t)(uintptr_t)text_addr,
	    text_size);
	vmspace->vm_dsize = data_size >> PAGE_SHIFT;
	vmspace->vm_daddr = cheri_bound((caddr_t)(uintptr_t)data_addr,
	    data_size);
	/* XXX-AM: Should we set permission? Also we could do the
	 * bounding earlier.
	 */
=======
	error = __elfN(enforce_limits)(imgp, hdr, phdr, et_dyn_addr);
	if (error != 0)
		goto ret;

	entry = (u_long)hdr->e_entry + et_dyn_addr;
>>>>>>> e16ccb4a

	/*
	 * We load the dynamic linker where a userland call
	 * to mmap(0, ...) would put it.  The rationale behind this
	 * calculation is that it leaves room for the heap to grow to
	 * its maximum allowed size.
	 */
	addr = round_page((vm_ptr_t)vmspace->vm_daddr + lim_max(td,
	    RLIMIT_DATA));
	/* Round up so signficant bits of rtld addresses aren't touched */
	if (imgp->proc->p_sysent->sv_flags & SV_CHERI)
		addr = roundup2(addr, 0x1000000);
	if ((map->flags & MAP_ASLR) != 0) {
		maxv1 = maxv / 2 + addr / 2;
		MPASS(maxv1 >= addr);	/* No overflow */
		map->anon_loc = __CONCAT(rnd_, __elfN(base))(map, addr, maxv1,
		    MAXPAGESIZES > 1 ? pagesizes[1] : pagesizes[0]);
	} else {
		map->anon_loc = addr;
	}

	imgp->entry_addr = entry;
	imgp->interp_end = 0;

	if (interp != NULL) {
		VOP_UNLOCK(imgp->vp, 0);
<<<<<<< HEAD
		if (brand_info->emul_path != NULL &&
		    brand_info->emul_path[0] != '\0') {
			path = malloc(MAXPATHLEN, M_TEMP, M_WAITOK);
			snprintf(path, MAXPATHLEN, "%s%s",
			    brand_info->emul_path, interp);
			error = __elfN(load_file)(imgp->proc, path, &addr,
			    &interp_end, &entry, sv->sv_pagesize);
			free(path, M_TEMP);
			if (error == 0)
				have_interp = TRUE;
		}
		if (!have_interp && newinterp != NULL &&
		    (brand_info->interp_path == NULL ||
		    strcmp(interp, brand_info->interp_path) == 0)) {
			error = __elfN(load_file)(imgp->proc, newinterp, &addr,
			    &interp_end, &entry, sv->sv_pagesize);
			if (error == 0)
				have_interp = TRUE;
		}
		if (!have_interp) {
			error = __elfN(load_file)(imgp->proc, interp, &addr,
			    &interp_end, &entry, sv->sv_pagesize);
		}
		/* XXX-AM: entry, start, end and interp_end addrs should be
		 * capabilities so we already have it in exec_setregs and
		 * auxargs setup.
		 */
		imgp->entry_addr = ptr_to_va(entry);
		imgp->interp_end = ptr_to_va(interp_end);
=======
		if ((map->flags & MAP_ASLR) != 0) {
			/* Assume that interpeter fits into 1/4 of AS */
			maxv1 = maxv / 2 + addr / 2;
			MPASS(maxv1 >= addr);	/* No overflow */
			addr = __CONCAT(rnd_, __elfN(base))(map, addr,
			    maxv1, PAGE_SIZE);
		}
		error = __elfN(load_interp)(imgp, brand_info, interp, &addr,
		    &imgp->interp_end, &imgp->entry_addr);
>>>>>>> e16ccb4a
		vn_lock(imgp->vp, LK_EXCLUSIVE | LK_RETRY);
		if (error != 0)
			goto ret;
	} else
		addr = et_dyn_addr;

	/*
	 * Construct auxargs table (used by the fixup routine)
	 */
	elf_auxargs = malloc(sizeof(Elf_Auxargs), M_TEMP, M_WAITOK);
	elf_auxargs->execfd = -1;
<<<<<<< HEAD
	elf_auxargs->phdr = ptr_to_va(proghdr);
=======
	elf_auxargs->phdr = proghdr + et_dyn_addr;
>>>>>>> e16ccb4a
	elf_auxargs->phent = hdr->e_phentsize;
	elf_auxargs->phnum = hdr->e_phnum;
	elf_auxargs->pagesz = PAGE_SIZE;
	elf_auxargs->base = ptr_to_va(addr);
	elf_auxargs->flags = 0;
	elf_auxargs->entry = entry;
	elf_auxargs->hdr_eflags = hdr->e_flags;

	imgp->auxargs = elf_auxargs;
	imgp->interpreted = 0;
	imgp->reloc_base = addr;
	imgp->proc->p_osrel = osrel;
	imgp->proc->p_fctl0 = fctl0;
	imgp->proc->p_elf_machine = hdr->e_machine;
	imgp->proc->p_elf_flags = hdr->e_flags;

ret:
	if (free_interp)
		free(interp, M_TEMP);
	return (error);
}

#define	suword __CONCAT(suword, __ELF_WORD_SIZE)

int
__elfN(freebsd_fixup)(register_t **stack_base, struct image_params *imgp)
{
	Elf_Auxargs *args = (Elf_Auxargs *)imgp->auxargs;
	Elf_Auxinfo *argarray, *pos;
	Elf_Addr *base, *auxbase;
	int error;

	base = (Elf_Addr *)*stack_base;
	auxbase = base + imgp->args->argc + 1 + imgp->args->envc + 1;
	argarray = pos = malloc(AT_COUNT * sizeof(*pos), M_TEMP,
	    M_WAITOK | M_ZERO);

	if (args->execfd != -1)
		AUXARGS_ENTRY(pos, AT_EXECFD, args->execfd);
	AUXARGS_ENTRY(pos, AT_PHDR, args->phdr);
	AUXARGS_ENTRY(pos, AT_PHENT, args->phent);
	AUXARGS_ENTRY(pos, AT_PHNUM, args->phnum);
	AUXARGS_ENTRY(pos, AT_PAGESZ, args->pagesz);
	AUXARGS_ENTRY(pos, AT_FLAGS, args->flags);
	AUXARGS_ENTRY(pos, AT_ENTRY, args->entry);
	AUXARGS_ENTRY(pos, AT_BASE, args->base);
	AUXARGS_ENTRY(pos, AT_EHDRFLAGS, args->hdr_eflags);
	if (imgp->execpathp != 0)
		AUXARGS_ENTRY(pos, AT_EXECPATH, imgp->execpathp);
	AUXARGS_ENTRY(pos, AT_OSRELDATE,
	    imgp->proc->p_ucred->cr_prison->pr_osreldate);
	if (imgp->canary != 0) {
		AUXARGS_ENTRY(pos, AT_CANARY, imgp->canary);
		AUXARGS_ENTRY(pos, AT_CANARYLEN, imgp->canarylen);
	}
	AUXARGS_ENTRY(pos, AT_NCPUS, mp_ncpus);
	if (imgp->pagesizes != 0) {
		AUXARGS_ENTRY(pos, AT_PAGESIZES, imgp->pagesizes);
		AUXARGS_ENTRY(pos, AT_PAGESIZESLEN, imgp->pagesizeslen);
	}
	if (imgp->sysent->sv_timekeep_base != 0) {
		AUXARGS_ENTRY(pos, AT_TIMEKEEP,
		    imgp->sysent->sv_timekeep_base);
	}
	AUXARGS_ENTRY(pos, AT_STACKPROT, imgp->sysent->sv_shared_page_obj
	    != NULL && imgp->stack_prot != 0 ? imgp->stack_prot :
	    imgp->sysent->sv_stackprot);
	if (imgp->sysent->sv_hwcap != NULL)
		AUXARGS_ENTRY(pos, AT_HWCAP, *imgp->sysent->sv_hwcap);
	if (imgp->sysent->sv_hwcap2 != NULL)
		AUXARGS_ENTRY(pos, AT_HWCAP2, *imgp->sysent->sv_hwcap2);
	AUXARGS_ENTRY(pos, AT_NULL, 0);

	free(imgp->auxargs, M_TEMP);
	imgp->auxargs = NULL;
	KASSERT(pos - argarray <= AT_COUNT, ("Too many auxargs"));

	error = copyout(argarray, auxbase, sizeof(*argarray) * AT_COUNT);
	free(argarray, M_TEMP);
	if (error != 0)
		return (error);

	base--;
	if (suword(base, imgp->args->argc) == -1)
		return (EFAULT);
	*stack_base = (register_t *)base;
	return (0);
}

/*
 * Code for generating ELF core dumps.
 */

typedef void (*segment_callback)(vm_map_entry_t, void *);

/* Closure for cb_put_phdr(). */
struct phdr_closure {
	Elf_Phdr *phdr;		/* Program header to fill in */
	Elf_Off offset;		/* Offset of segment in core file */
};

/* Closure for cb_size_segment(). */
struct sseg_closure {
	int count;		/* Count of writable segments. */
	size_t size;		/* Total size of all writable segments. */
};

typedef void (*outfunc_t)(void *, struct sbuf *, size_t *);

struct note_info {
	int		type;		/* Note type. */
	outfunc_t 	outfunc; 	/* Output function. */
	void		*outarg;	/* Argument for the output function. */
	size_t		outsize;	/* Output size. */
	TAILQ_ENTRY(note_info) link;	/* Link to the next note info. */
};

TAILQ_HEAD(note_info_list, note_info);

/* Coredump output parameters. */
struct coredump_params {
	off_t		offset;
	struct ucred	*active_cred;
	struct ucred	*file_cred;
	struct thread	*td;
	struct vnode	*vp;
	struct compressor *comp;
};

extern int compress_user_cores;
extern int compress_user_cores_level;

static void cb_put_phdr(vm_map_entry_t, void *);
static void cb_size_segment(vm_map_entry_t, void *);
static int core_write(struct coredump_params *, const void *, size_t, off_t,
    enum uio_seg);
static void each_dumpable_segment(struct thread *, segment_callback, void *);
static int __elfN(corehdr)(struct coredump_params *, int, void *, size_t,
    struct note_info_list *, size_t);
static void __elfN(prepare_notes)(struct thread *, struct note_info_list *,
    size_t *);
static void __elfN(puthdr)(struct thread *, void *, size_t, int, size_t);
static void __elfN(putnote)(struct note_info *, struct sbuf *);
static size_t register_note(struct note_info_list *, int, outfunc_t, void *);
static int sbuf_drain_core_output(void *, const char *, int);
static int sbuf_drain_count(void *arg, const char *data, int len);

static void __elfN(note_fpregset)(void *, struct sbuf *, size_t *);
static void __elfN(note_prpsinfo)(void *, struct sbuf *, size_t *);
static void __elfN(note_prstatus)(void *, struct sbuf *, size_t *);
static void __elfN(note_threadmd)(void *, struct sbuf *, size_t *);
static void __elfN(note_thrmisc)(void *, struct sbuf *, size_t *);
static void __elfN(note_ptlwpinfo)(void *, struct sbuf *, size_t *);
#ifdef CPU_CHERI
static void __elfN(note_capregs)(void *, struct sbuf *, size_t *);
#endif
static void __elfN(note_procstat_auxv)(void *, struct sbuf *, size_t *);
static void __elfN(note_procstat_proc)(void *, struct sbuf *, size_t *);
static void __elfN(note_procstat_psstrings)(void *, struct sbuf *, size_t *);
static void note_procstat_files(void *, struct sbuf *, size_t *);
static void note_procstat_groups(void *, struct sbuf *, size_t *);
static void note_procstat_osrel(void *, struct sbuf *, size_t *);
static void note_procstat_rlimit(void *, struct sbuf *, size_t *);
static void note_procstat_umask(void *, struct sbuf *, size_t *);
static void note_procstat_vmmap(void *, struct sbuf *, size_t *);

/*
 * Write out a core segment to the compression stream.
 */
static int
compress_chunk(struct coredump_params *p, char *base, char *buf, u_int len)
{
	u_int chunk_len;
	int error;

	while (len > 0) {
		chunk_len = MIN(len, CORE_BUF_SIZE);

		/*
		 * We can get EFAULT error here.
		 * In that case zero out the current chunk of the segment.
		 */
		error = copyin(base, buf, chunk_len);
		if (error != 0)
			bzero(buf, chunk_len);
		error = compressor_write(p->comp, buf, chunk_len);
		if (error != 0)
			break;
		base += chunk_len;
		len -= chunk_len;
	}
	return (error);
}

static int
core_compressed_write(void *base, size_t len, off_t offset, void *arg)
{

	return (core_write((struct coredump_params *)arg, base, len, offset,
	    UIO_SYSSPACE));
}

static int
core_write(struct coredump_params *p, const void *base, size_t len,
    off_t offset, enum uio_seg seg)
{

	return (vn_rdwr_inchunks(UIO_WRITE, p->vp, __DECONST(void *, base),
	    len, offset, seg, IO_UNIT | IO_DIRECT | IO_RANGELOCKED,
	    p->active_cred, p->file_cred, NULL, p->td));
}

static int
core_output(void *base, size_t len, off_t offset, struct coredump_params *p,
    void *tmpbuf)
{
	int error;

	if (p->comp != NULL)
		return (compress_chunk(p, base, tmpbuf, len));

	/*
	 * EFAULT is a non-fatal error that we can get, for example,
	 * if the segment is backed by a file but extends beyond its
	 * end.
	 */
	error = core_write(p, base, len, offset, UIO_USERSPACE);
	if (error == EFAULT) {
		log(LOG_WARNING, "Failed to fully fault in a core file segment "
		    "at VA %p with size 0x%zx to be written at offset 0x%jx "
		    "for process %s\n", base, len, offset, curproc->p_comm);

		/*
		 * Write a "real" zero byte at the end of the target region
		 * in the case this is the last segment.
		 * The intermediate space will be implicitly zero-filled.
		 */
		error = core_write(p, zero_region, 1, offset + len - 1,
		    UIO_SYSSPACE);
	}
	return (error);
}

/*
 * Drain into a core file.
 */
static int
sbuf_drain_core_output(void *arg, const char *data, int len)
{
	struct coredump_params *p;
	int error, locked;

	p = (struct coredump_params *)arg;

	/*
	 * Some kern_proc out routines that print to this sbuf may
	 * call us with the process lock held. Draining with the
	 * non-sleepable lock held is unsafe. The lock is needed for
	 * those routines when dumping a live process. In our case we
	 * can safely release the lock before draining and acquire
	 * again after.
	 */
	locked = PROC_LOCKED(p->td->td_proc);
	if (locked)
		PROC_UNLOCK(p->td->td_proc);
	if (p->comp != NULL)
		error = compressor_write(p->comp, __DECONST(char *, data), len);
	else
		error = core_write(p, __DECONST(void *, data), len, p->offset,
		    UIO_SYSSPACE);
	if (locked)
		PROC_LOCK(p->td->td_proc);
	if (error != 0)
		return (-error);
	p->offset += len;
	return (len);
}

/*
 * Drain into a counter.
 */
static int
sbuf_drain_count(void *arg, const char *data __unused, int len)
{
	size_t *sizep;

	sizep = (size_t *)arg;
	*sizep += len;
	return (len);
}

int
__elfN(coredump)(struct thread *td, struct vnode *vp, off_t limit, int flags)
{
	struct ucred *cred = td->td_ucred;
	int error = 0;
	struct sseg_closure seginfo;
	struct note_info_list notelst;
	struct coredump_params params;
	struct note_info *ninfo;
	void *hdr, *tmpbuf;
	size_t hdrsize, notesz, coresize;

	hdr = NULL;
	tmpbuf = NULL;
	TAILQ_INIT(&notelst);

	/* Size the program segments. */
	seginfo.count = 0;
	seginfo.size = 0;
	each_dumpable_segment(td, cb_size_segment, &seginfo);

	/*
	 * Collect info about the core file header area.
	 */
	hdrsize = sizeof(Elf_Ehdr) + sizeof(Elf_Phdr) * (1 + seginfo.count);
	if (seginfo.count + 1 >= PN_XNUM)
		hdrsize += sizeof(Elf_Shdr);
	__elfN(prepare_notes)(td, &notelst, &notesz);
	coresize = round_page(hdrsize + notesz) + seginfo.size;

	/* Set up core dump parameters. */
	params.offset = 0;
	params.active_cred = cred;
	params.file_cred = NOCRED;
	params.td = td;
	params.vp = vp;
	params.comp = NULL;

#ifdef RACCT
	if (racct_enable) {
		PROC_LOCK(td->td_proc);
		error = racct_add(td->td_proc, RACCT_CORE, coresize);
		PROC_UNLOCK(td->td_proc);
		if (error != 0) {
			error = EFAULT;
			goto done;
		}
	}
#endif
	if (coresize >= limit) {
		error = EFAULT;
		goto done;
	}

	/* Create a compression stream if necessary. */
	if (compress_user_cores != 0) {
		params.comp = compressor_init(core_compressed_write,
		    compress_user_cores, CORE_BUF_SIZE,
		    compress_user_cores_level, &params);
		if (params.comp == NULL) {
			error = EFAULT;
			goto done;
		}
		tmpbuf = malloc(CORE_BUF_SIZE, M_TEMP, M_WAITOK | M_ZERO);
        }

	/*
	 * Allocate memory for building the header, fill it up,
	 * and write it out following the notes.
	 */
	hdr = malloc(hdrsize, M_TEMP, M_WAITOK);
	error = __elfN(corehdr)(&params, seginfo.count, hdr, hdrsize, &notelst,
	    notesz);

	/* Write the contents of all of the writable segments. */
	if (error == 0) {
		Elf_Phdr *php;
		off_t offset;
		int i;

		php = (Elf_Phdr *)((char *)hdr + sizeof(Elf_Ehdr)) + 1;
		offset = round_page(hdrsize + notesz);
		for (i = 0; i < seginfo.count; i++) {
			error = core_output((caddr_t)(uintptr_t)php->p_vaddr,
			    php->p_filesz, offset, &params, tmpbuf);
			if (error != 0)
				break;
			offset += php->p_filesz;
			php++;
		}
		if (error == 0 && params.comp != NULL)
			error = compressor_flush(params.comp);
	}
	if (error) {
		log(LOG_WARNING,
		    "Failed to write core file for process %s (error %d)\n",
		    curproc->p_comm, error);
	}

done:
	free(tmpbuf, M_TEMP);
	if (params.comp != NULL)
		compressor_fini(params.comp);
	while ((ninfo = TAILQ_FIRST(&notelst)) != NULL) {
		TAILQ_REMOVE(&notelst, ninfo, link);
		free(ninfo, M_TEMP);
	}
	if (hdr != NULL)
		free(hdr, M_TEMP);

	return (error);
}

/*
 * A callback for each_dumpable_segment() to write out the segment's
 * program header entry.
 */
static void
cb_put_phdr(vm_map_entry_t entry, void *closure)
{
	struct phdr_closure *phc = (struct phdr_closure *)closure;
	Elf_Phdr *phdr = phc->phdr;

	phc->offset = round_page(phc->offset);

	phdr->p_type = PT_LOAD;
	phdr->p_offset = phc->offset;
	phdr->p_vaddr = entry->start;
	phdr->p_paddr = 0;
	phdr->p_filesz = phdr->p_memsz = entry->end - entry->start;
	phdr->p_align = PAGE_SIZE;
	phdr->p_flags = __elfN(untrans_prot)(entry->protection);

	phc->offset += phdr->p_filesz;
	phc->phdr++;
}

/*
 * A callback for each_dumpable_segment() to gather information about
 * the number of segments and their total size.
 */
static void
cb_size_segment(vm_map_entry_t entry, void *closure)
{
	struct sseg_closure *ssc = (struct sseg_closure *)closure;

	ssc->count++;
	ssc->size += entry->end - entry->start;
}

/*
 * For each writable segment in the process's memory map, call the given
 * function with a pointer to the map entry and some arbitrary
 * caller-supplied data.
 */
static void
each_dumpable_segment(struct thread *td, segment_callback func, void *closure)
{
	struct proc *p = td->td_proc;
	vm_map_t map = &p->p_vmspace->vm_map;
	vm_map_entry_t entry;
	vm_object_t backing_object, object;
	boolean_t ignore_entry;

	vm_map_lock_read(map);
	for (entry = map->header.next; entry != &map->header;
	    entry = entry->next) {
		/*
		 * Don't dump inaccessible mappings, deal with legacy
		 * coredump mode.
		 *
		 * Note that read-only segments related to the elf binary
		 * are marked MAP_ENTRY_NOCOREDUMP now so we no longer
		 * need to arbitrarily ignore such segments.
		 */
		if (elf_legacy_coredump) {
			if ((entry->protection & VM_PROT_RW) != VM_PROT_RW)
				continue;
		} else {
			if ((entry->protection & VM_PROT_ALL) == 0)
				continue;
		}

		/*
		 * Dont include memory segment in the coredump if
		 * MAP_NOCORE is set in mmap(2) or MADV_NOCORE in
		 * madvise(2).  Do not dump submaps (i.e. parts of the
		 * kernel map).
		 */
		if (entry->eflags & (MAP_ENTRY_NOCOREDUMP|MAP_ENTRY_IS_SUB_MAP))
			continue;

		if ((object = entry->object.vm_object) == NULL)
			continue;

		/* Ignore memory-mapped devices and such things. */
		VM_OBJECT_RLOCK(object);
		while ((backing_object = object->backing_object) != NULL) {
			VM_OBJECT_RLOCK(backing_object);
			VM_OBJECT_RUNLOCK(object);
			object = backing_object;
		}
		ignore_entry = object->type != OBJT_DEFAULT &&
		    object->type != OBJT_SWAP && object->type != OBJT_VNODE &&
		    object->type != OBJT_PHYS;
		VM_OBJECT_RUNLOCK(object);
		if (ignore_entry)
			continue;

		(*func)(entry, closure);
	}
	vm_map_unlock_read(map);
}

/*
 * Write the core file header to the file, including padding up to
 * the page boundary.
 */
static int
__elfN(corehdr)(struct coredump_params *p, int numsegs, void *hdr,
    size_t hdrsize, struct note_info_list *notelst, size_t notesz)
{
	struct note_info *ninfo;
	struct sbuf *sb;
	int error;

	/* Fill in the header. */
	bzero(hdr, hdrsize);
	__elfN(puthdr)(p->td, hdr, hdrsize, numsegs, notesz);

	sb = sbuf_new(NULL, NULL, CORE_BUF_SIZE, SBUF_FIXEDLEN);
	sbuf_set_drain(sb, sbuf_drain_core_output, p);
	sbuf_start_section(sb, NULL);
	sbuf_bcat(sb, hdr, hdrsize);
	TAILQ_FOREACH(ninfo, notelst, link)
	    __elfN(putnote)(ninfo, sb);
	/* Align up to a page boundary for the program segments. */
	sbuf_end_section(sb, -1, PAGE_SIZE, 0);
	error = sbuf_finish(sb);
	sbuf_delete(sb);

	return (error);
}

static void
__elfN(prepare_notes)(struct thread *td, struct note_info_list *list,
    size_t *sizep)
{
	struct proc *p;
	struct thread *thr;
	size_t size;

	p = td->td_proc;
	size = 0;

	size += register_note(list, NT_PRPSINFO, __elfN(note_prpsinfo), p);

	/*
	 * To have the debugger select the right thread (LWP) as the initial
	 * thread, we dump the state of the thread passed to us in td first.
	 * This is the thread that causes the core dump and thus likely to
	 * be the right thread one wants to have selected in the debugger.
	 */
	thr = td;
	while (thr != NULL) {
		size += register_note(list, NT_PRSTATUS,
		    __elfN(note_prstatus), thr);
		size += register_note(list, NT_FPREGSET,
		    __elfN(note_fpregset), thr);
		size += register_note(list, NT_THRMISC,
		    __elfN(note_thrmisc), thr);
		size += register_note(list, NT_PTLWPINFO,
		    __elfN(note_ptlwpinfo), thr);
#ifdef CPU_CHERI
		size += register_note(list, NT_CAPREGS,
		    __elfN(note_capregs), thr);
#endif
		size += register_note(list, -1,
		    __elfN(note_threadmd), thr);

		thr = (thr == td) ? TAILQ_FIRST(&p->p_threads) :
		    TAILQ_NEXT(thr, td_plist);
		if (thr == td)
			thr = TAILQ_NEXT(thr, td_plist);
	}

	size += register_note(list, NT_PROCSTAT_PROC,
	    __elfN(note_procstat_proc), p);
	size += register_note(list, NT_PROCSTAT_FILES,
	    note_procstat_files, p);
	size += register_note(list, NT_PROCSTAT_VMMAP,
	    note_procstat_vmmap, p);
	size += register_note(list, NT_PROCSTAT_GROUPS,
	    note_procstat_groups, p);
	size += register_note(list, NT_PROCSTAT_UMASK,
	    note_procstat_umask, p);
	size += register_note(list, NT_PROCSTAT_RLIMIT,
	    note_procstat_rlimit, p);
	size += register_note(list, NT_PROCSTAT_OSREL,
	    note_procstat_osrel, p);
	size += register_note(list, NT_PROCSTAT_PSSTRINGS,
	    __elfN(note_procstat_psstrings), p);
	size += register_note(list, NT_PROCSTAT_AUXV,
	    __elfN(note_procstat_auxv), p);

	*sizep = size;
}

static void
__elfN(puthdr)(struct thread *td, void *hdr, size_t hdrsize, int numsegs,
    size_t notesz)
{
	Elf_Ehdr *ehdr;
	Elf_Phdr *phdr;
	Elf_Shdr *shdr;
	struct phdr_closure phc;

	ehdr = (Elf_Ehdr *)hdr;

	ehdr->e_ident[EI_MAG0] = ELFMAG0;
	ehdr->e_ident[EI_MAG1] = ELFMAG1;
	ehdr->e_ident[EI_MAG2] = ELFMAG2;
	ehdr->e_ident[EI_MAG3] = ELFMAG3;
	ehdr->e_ident[EI_CLASS] = ELF_CLASS;
	ehdr->e_ident[EI_DATA] = ELF_DATA;
	ehdr->e_ident[EI_VERSION] = EV_CURRENT;
	ehdr->e_ident[EI_OSABI] = ELFOSABI_FREEBSD;
	ehdr->e_ident[EI_ABIVERSION] = 0;
	ehdr->e_ident[EI_PAD] = 0;
	ehdr->e_type = ET_CORE;
	ehdr->e_machine = td->td_proc->p_elf_machine;
	ehdr->e_version = EV_CURRENT;
	ehdr->e_entry = 0;
	ehdr->e_phoff = sizeof(Elf_Ehdr);
	ehdr->e_flags = td->td_proc->p_elf_flags;
	ehdr->e_ehsize = sizeof(Elf_Ehdr);
	ehdr->e_phentsize = sizeof(Elf_Phdr);
	ehdr->e_shentsize = sizeof(Elf_Shdr);
	ehdr->e_shstrndx = SHN_UNDEF;
	if (numsegs + 1 < PN_XNUM) {
		ehdr->e_phnum = numsegs + 1;
		ehdr->e_shnum = 0;
	} else {
		ehdr->e_phnum = PN_XNUM;
		ehdr->e_shnum = 1;

		ehdr->e_shoff = ehdr->e_phoff +
		    (numsegs + 1) * ehdr->e_phentsize;
		KASSERT(ehdr->e_shoff == hdrsize - sizeof(Elf_Shdr),
		    ("e_shoff: %zu, hdrsize - shdr: %zu",
		     (size_t)ehdr->e_shoff, hdrsize - sizeof(Elf_Shdr)));

		shdr = (Elf_Shdr *)((char *)hdr + ehdr->e_shoff);
		memset(shdr, 0, sizeof(*shdr));
		/*
		 * A special first section is used to hold large segment and
		 * section counts.  This was proposed by Sun Microsystems in
		 * Solaris and has been adopted by Linux; the standard ELF
		 * tools are already familiar with the technique.
		 *
		 * See table 7-7 of the Solaris "Linker and Libraries Guide"
		 * (or 12-7 depending on the version of the document) for more
		 * details.
		 */
		shdr->sh_type = SHT_NULL;
		shdr->sh_size = ehdr->e_shnum;
		shdr->sh_link = ehdr->e_shstrndx;
		shdr->sh_info = numsegs + 1;
	}

	/*
	 * Fill in the program header entries.
	 */
	phdr = (Elf_Phdr *)((char *)hdr + ehdr->e_phoff);

	/* The note segement. */
	phdr->p_type = PT_NOTE;
	phdr->p_offset = hdrsize;
	phdr->p_vaddr = 0;
	phdr->p_paddr = 0;
	phdr->p_filesz = notesz;
	phdr->p_memsz = 0;
	phdr->p_flags = PF_R;
	phdr->p_align = ELF_NOTE_ROUNDSIZE;
	phdr++;

	/* All the writable segments from the program. */
	phc.phdr = phdr;
	phc.offset = round_page(hdrsize + notesz);
	each_dumpable_segment(td, cb_put_phdr, &phc);
}

static size_t
register_note(struct note_info_list *list, int type, outfunc_t out, void *arg)
{
	struct note_info *ninfo;
	size_t size, notesize;

	size = 0;
	out(arg, NULL, &size);
	ninfo = malloc(sizeof(*ninfo), M_TEMP, M_ZERO | M_WAITOK);
	ninfo->type = type;
	ninfo->outfunc = out;
	ninfo->outarg = arg;
	ninfo->outsize = size;
	TAILQ_INSERT_TAIL(list, ninfo, link);

	if (type == -1)
		return (size);

	notesize = sizeof(Elf_Note) +		/* note header */
	    roundup2(sizeof(FREEBSD_ABI_VENDOR), ELF_NOTE_ROUNDSIZE) +
						/* note name */
	    roundup2(size, ELF_NOTE_ROUNDSIZE);	/* note description */

	return (notesize);
}

static size_t
append_note_data(const void *src, void *dst, size_t len)
{
	size_t padded_len;

	padded_len = roundup2(len, ELF_NOTE_ROUNDSIZE);
	if (dst != NULL) {
		bcopy(src, dst, len);
		bzero((char *)dst + len, padded_len - len);
	}
	return (padded_len);
}

size_t
__elfN(populate_note)(int type, void *src, void *dst, size_t size, void **descp)
{
	Elf_Note *note;
	char *buf;
	size_t notesize;

	buf = dst;
	if (buf != NULL) {
		note = (Elf_Note *)buf;
		note->n_namesz = sizeof(FREEBSD_ABI_VENDOR);
		note->n_descsz = size;
		note->n_type = type;
		buf += sizeof(*note);
		buf += append_note_data(FREEBSD_ABI_VENDOR, buf,
		    sizeof(FREEBSD_ABI_VENDOR));
		append_note_data(src, buf, size);
		if (descp != NULL)
			*descp = buf;
	}

	notesize = sizeof(Elf_Note) +		/* note header */
	    roundup2(sizeof(FREEBSD_ABI_VENDOR), ELF_NOTE_ROUNDSIZE) +
						/* note name */
	    roundup2(size, ELF_NOTE_ROUNDSIZE);	/* note description */

	return (notesize);
}

static void
__elfN(putnote)(struct note_info *ninfo, struct sbuf *sb)
{
	Elf_Note note;
	ssize_t old_len, sect_len;
	size_t new_len, descsz, i;

	if (ninfo->type == -1) {
		ninfo->outfunc(ninfo->outarg, sb, &ninfo->outsize);
		return;
	}

	note.n_namesz = sizeof(FREEBSD_ABI_VENDOR);
	note.n_descsz = ninfo->outsize;
	note.n_type = ninfo->type;

	sbuf_bcat(sb, &note, sizeof(note));
	sbuf_start_section(sb, &old_len);
	sbuf_bcat(sb, FREEBSD_ABI_VENDOR, sizeof(FREEBSD_ABI_VENDOR));
	sbuf_end_section(sb, old_len, ELF_NOTE_ROUNDSIZE, 0);
	if (note.n_descsz == 0)
		return;
	sbuf_start_section(sb, &old_len);
	ninfo->outfunc(ninfo->outarg, sb, &ninfo->outsize);
	sect_len = sbuf_end_section(sb, old_len, ELF_NOTE_ROUNDSIZE, 0);
	if (sect_len < 0)
		return;

	new_len = (size_t)sect_len;
	descsz = roundup(note.n_descsz, ELF_NOTE_ROUNDSIZE);
	if (new_len < descsz) {
		/*
		 * It is expected that individual note emitters will correctly
		 * predict their expected output size and fill up to that size
		 * themselves, padding in a format-specific way if needed.
		 * However, in case they don't, just do it here with zeros.
		 */
		for (i = 0; i < descsz - new_len; i++)
			sbuf_putc(sb, 0);
	} else if (new_len > descsz) {
		/*
		 * We can't always truncate sb -- we may have drained some
		 * of it already.
		 */
		KASSERT(new_len == descsz, ("%s: Note type %u changed as we "
		    "read it (%zu > %zu).  Since it is longer than "
		    "expected, this coredump's notes are corrupt.  THIS "
		    "IS A BUG in the note_procstat routine for type %u.\n",
		    __func__, (unsigned)note.n_type, new_len, descsz,
		    (unsigned)note.n_type));
	}
}

/*
 * Miscellaneous note out functions.
 */

#if defined(COMPAT_FREEBSD32) && __ELF_WORD_SIZE == 32
#include <compat/freebsd32/freebsd32.h>
#include <compat/freebsd32/freebsd32_signal.h>

typedef struct prstatus32 elf_prstatus_t;
typedef struct prpsinfo32 elf_prpsinfo_t;
typedef struct fpreg32 elf_prfpregset_t;
typedef struct fpreg32 elf_fpregset_t;
typedef struct reg32 elf_gregset_t;
typedef struct thrmisc32 elf_thrmisc_t;
#define ELF_KERN_PROC_MASK	KERN_PROC_MASK32
typedef struct kinfo_proc32 elf_kinfo_proc_t;
typedef uint32_t elf_ps_strings_t;
#else
typedef prstatus_t elf_prstatus_t;
typedef prpsinfo_t elf_prpsinfo_t;
typedef prfpregset_t elf_prfpregset_t;
typedef prfpregset_t elf_fpregset_t;
typedef gregset_t elf_gregset_t;
typedef thrmisc_t elf_thrmisc_t;
#define ELF_KERN_PROC_MASK	0
typedef struct kinfo_proc elf_kinfo_proc_t;
typedef vm_offset_t elf_ps_strings_t;
#endif
#ifdef CPU_CHERI
typedef capregset_t elf_capregs_t;
#endif

static void
__elfN(note_prpsinfo)(void *arg, struct sbuf *sb, size_t *sizep)
{
	struct sbuf sbarg;
	size_t len;
	char *cp, *end;
	struct proc *p;
	elf_prpsinfo_t *psinfo;
	int error;

	p = (struct proc *)arg;
	if (sb != NULL) {
		KASSERT(*sizep == sizeof(*psinfo), ("invalid size"));
		psinfo = malloc(sizeof(*psinfo), M_TEMP, M_ZERO | M_WAITOK);
		psinfo->pr_version = PRPSINFO_VERSION;
		psinfo->pr_psinfosz = sizeof(elf_prpsinfo_t);
		strlcpy(psinfo->pr_fname, p->p_comm, sizeof(psinfo->pr_fname));
		PROC_LOCK(p);
		if (p->p_args != NULL) {
			len = sizeof(psinfo->pr_psargs) - 1;
			if (len > p->p_args->ar_length)
				len = p->p_args->ar_length;
			memcpy(psinfo->pr_psargs, p->p_args->ar_args, len);
			PROC_UNLOCK(p);
			error = 0;
		} else {
			_PHOLD(p);
			PROC_UNLOCK(p);
			sbuf_new(&sbarg, psinfo->pr_psargs,
			    sizeof(psinfo->pr_psargs), SBUF_FIXEDLEN);
			error = proc_getargv(curthread, p, &sbarg);
			PRELE(p);
			if (sbuf_finish(&sbarg) == 0)
				len = sbuf_len(&sbarg) - 1;
			else
				len = sizeof(psinfo->pr_psargs) - 1;
			sbuf_delete(&sbarg);
		}
		if (error || len == 0)
			strlcpy(psinfo->pr_psargs, p->p_comm,
			    sizeof(psinfo->pr_psargs));
		else {
			KASSERT(len < sizeof(psinfo->pr_psargs),
			    ("len is too long: %zu vs %zu", len,
			    sizeof(psinfo->pr_psargs)));
			cp = psinfo->pr_psargs;
			end = cp + len - 1;
			for (;;) {
				cp = memchr(cp, '\0', end - cp);
				if (cp == NULL)
					break;
				*cp = ' ';
			}
		}
		psinfo->pr_pid = p->p_pid;
		sbuf_bcat(sb, psinfo, sizeof(*psinfo));
		free(psinfo, M_TEMP);
	}
	*sizep = sizeof(*psinfo);
}

static void
__elfN(note_prstatus)(void *arg, struct sbuf *sb, size_t *sizep)
{
	struct thread *td;
	elf_prstatus_t *status;

	td = (struct thread *)arg;
	if (sb != NULL) {
		KASSERT(*sizep == sizeof(*status), ("invalid size"));
		status = malloc(sizeof(*status), M_TEMP, M_ZERO | M_WAITOK);
		status->pr_version = PRSTATUS_VERSION;
		status->pr_statussz = sizeof(elf_prstatus_t);
		status->pr_gregsetsz = sizeof(elf_gregset_t);
		status->pr_fpregsetsz = sizeof(elf_fpregset_t);
		status->pr_osreldate = osreldate;
		status->pr_cursig = td->td_proc->p_sig;
		status->pr_pid = td->td_tid;
#if defined(COMPAT_FREEBSD32) && __ELF_WORD_SIZE == 32
		fill_regs32(td, &status->pr_reg);
#else
		fill_regs(td, &status->pr_reg);
#endif
		sbuf_bcat(sb, status, sizeof(*status));
		free(status, M_TEMP);
	}
	*sizep = sizeof(*status);
}

static void
__elfN(note_fpregset)(void *arg, struct sbuf *sb, size_t *sizep)
{
	struct thread *td;
	elf_prfpregset_t *fpregset;

	td = (struct thread *)arg;
	if (sb != NULL) {
		KASSERT(*sizep == sizeof(*fpregset), ("invalid size"));
		fpregset = malloc(sizeof(*fpregset), M_TEMP, M_ZERO | M_WAITOK);
#if defined(COMPAT_FREEBSD32) && __ELF_WORD_SIZE == 32
		fill_fpregs32(td, fpregset);
#else
		fill_fpregs(td, fpregset);
#endif
		sbuf_bcat(sb, fpregset, sizeof(*fpregset));
		free(fpregset, M_TEMP);
	}
	*sizep = sizeof(*fpregset);
}

static void
__elfN(note_thrmisc)(void *arg, struct sbuf *sb, size_t *sizep)
{
	struct thread *td;
	elf_thrmisc_t thrmisc;

	td = (struct thread *)arg;
	if (sb != NULL) {
		KASSERT(*sizep == sizeof(thrmisc), ("invalid size"));
		bzero(&thrmisc._pad, sizeof(thrmisc._pad));
		strcpy(thrmisc.pr_tname, td->td_name);
		sbuf_bcat(sb, &thrmisc, sizeof(thrmisc));
	}
	*sizep = sizeof(thrmisc);
}

#ifdef CPU_CHERI
static void
__elfN(note_capregs)(void *arg, struct sbuf *sb, size_t *sizep)
{
	struct thread *td;
	elf_capregs_t *capregs;

	td = (struct thread *)arg;
	if (sb != NULL) {
		KASSERT(*sizep == sizeof(*capregs), ("invalid size"));
		capregs = malloc(sizeof(*capregs), M_TEMP, M_ZERO | M_WAITOK);
		fill_capregs(td, capregs);
		sbuf_bcat(sb, capregs, sizeof(*capregs));
		free(capregs, M_TEMP);
	}
	*sizep = sizeof(*capregs);
}
#endif

static void
__elfN(note_ptlwpinfo)(void *arg, struct sbuf *sb, size_t *sizep)
{
	struct thread *td;
	size_t size;
	int structsize;
#if defined(COMPAT_FREEBSD32) && __ELF_WORD_SIZE == 32
	struct ptrace_lwpinfo32 pl;
#else
	struct ptrace_lwpinfo_native pl;
#endif
#ifdef COMPAT_CHERIABI
	struct ptrace_lwpinfo_c plc;
#endif

	td = (struct thread *)arg;
#ifdef COMPAT_CHERIABI
	if (SV_PROC_FLAG(td->td_proc, SV_CHERI) != 0)
		structsize = sizeof(plc);
	else
#endif
		structsize = sizeof(pl);
	size = sizeof(structsize) + structsize;
	if (sb != NULL) {
		KASSERT(*sizep == size, ("invalid size"));
		sbuf_bcat(sb, &structsize, sizeof(structsize));
#ifdef COMPAT_CHERIABI
		if (SV_PROC_FLAG(td->td_proc, SV_CHERI) != 0) {
			bzero(&plc, sizeof(plc));
			plc.pl_lwpid = td->td_tid;
			plc.pl_event = PL_EVENT_NONE;
			plc.pl_sigmask = td->td_sigmask;
			plc.pl_siglist = td->td_siglist;
			if (td->td_si.si_signo != 0) {
				plc.pl_event = PL_EVENT_SIGNAL;
				plc.pl_flags |= PL_FLAG_SI;
				_Static_assert(
				    sizeof(plc.pl_siginfo) == sizeof(td->td_si),
				    "_siginfo_t and siginfo_c mismatch");
				memcpy(&plc.pl_siginfo, &td->td_si,
				    sizeof(plc.pl_siginfo));
			}
			strcpy(plc.pl_tdname, td->td_name);
			/* XXX TODO: supply more information in struct ptrace_lwpinfo*/
			sbuf_bcat(sb, &plc, sizeof(plc));
		} else {
#endif
		bzero(&pl, sizeof(pl));
		pl.pl_lwpid = td->td_tid;
		pl.pl_event = PL_EVENT_NONE;
		pl.pl_sigmask = td->td_sigmask;
		pl.pl_siglist = td->td_siglist;
		if (td->td_si.si_signo != 0) {
			pl.pl_event = PL_EVENT_SIGNAL;
			pl.pl_flags |= PL_FLAG_SI;
#if defined(COMPAT_FREEBSD32) && __ELF_WORD_SIZE == 32
			siginfo_to_siginfo32(&td->td_si, &pl.pl_siginfo);
#else
			memcpy(&pl.pl_siginfo, &td->td_si, sizeof(pl.pl_siginfo));
#endif
		}
		strcpy(pl.pl_tdname, td->td_name);
		/* XXX TODO: supply more information in struct ptrace_lwpinfo*/
		sbuf_bcat(sb, &pl, sizeof(pl));
#ifdef COMPAT_CHERIABI
		}
#endif
	}
	*sizep = size;
}

/*
 * Allow for MD specific notes, as well as any MD
 * specific preparations for writing MI notes.
 */
static void
__elfN(note_threadmd)(void *arg, struct sbuf *sb, size_t *sizep)
{
	struct thread *td;
	void *buf;
	size_t size;

	td = (struct thread *)arg;
	size = *sizep;
	if (size != 0 && sb != NULL)
		buf = malloc(size, M_TEMP, M_ZERO | M_WAITOK);
	else
		buf = NULL;
	size = 0;
	__elfN(dump_thread)(td, buf, &size);
	KASSERT(sb == NULL || *sizep == size, ("invalid size"));
	if (size != 0 && sb != NULL)
		sbuf_bcat(sb, buf, size);
	free(buf, M_TEMP);
	*sizep = size;
}

#ifdef KINFO_PROC_SIZE
CTASSERT(sizeof(struct kinfo_proc) == KINFO_PROC_SIZE);
#endif

static void
__elfN(note_procstat_proc)(void *arg, struct sbuf *sb, size_t *sizep)
{
	struct proc *p;
	size_t size;
	int structsize;

	p = (struct proc *)arg;
	size = sizeof(structsize) + p->p_numthreads *
	    sizeof(elf_kinfo_proc_t);

	if (sb != NULL) {
		KASSERT(*sizep == size, ("invalid size"));
		structsize = sizeof(elf_kinfo_proc_t);
		sbuf_bcat(sb, &structsize, sizeof(structsize));
		PROC_LOCK(p);
		kern_proc_out(p, sb, ELF_KERN_PROC_MASK);
	}
	*sizep = size;
}

#ifdef KINFO_FILE_SIZE
CTASSERT(sizeof(struct kinfo_file) == KINFO_FILE_SIZE);
#endif

static void
note_procstat_files(void *arg, struct sbuf *sb, size_t *sizep)
{
	struct proc *p;
	size_t size, sect_sz, i;
	ssize_t start_len, sect_len;
	int structsize, filedesc_flags;

	if (coredump_pack_fileinfo)
		filedesc_flags = KERN_FILEDESC_PACK_KINFO;
	else
		filedesc_flags = 0;

	p = (struct proc *)arg;
	structsize = sizeof(struct kinfo_file);
	if (sb == NULL) {
		size = 0;
		sb = sbuf_new(NULL, NULL, 128, SBUF_FIXEDLEN);
		sbuf_set_drain(sb, sbuf_drain_count, &size);
		sbuf_bcat(sb, &structsize, sizeof(structsize));
		PROC_LOCK(p);
		kern_proc_filedesc_out(p, sb, -1, filedesc_flags);
		sbuf_finish(sb);
		sbuf_delete(sb);
		*sizep = size;
	} else {
		sbuf_start_section(sb, &start_len);

		sbuf_bcat(sb, &structsize, sizeof(structsize));
		PROC_LOCK(p);
		kern_proc_filedesc_out(p, sb, *sizep - sizeof(structsize),
		    filedesc_flags);

		sect_len = sbuf_end_section(sb, start_len, 0, 0);
		if (sect_len < 0)
			return;
		sect_sz = sect_len;

		KASSERT(sect_sz <= *sizep,
		    ("kern_proc_filedesc_out did not respect maxlen; "
		     "requested %zu, got %zu", *sizep - sizeof(structsize),
		     sect_sz - sizeof(structsize)));

		for (i = 0; i < *sizep - sect_sz && sb->s_error == 0; i++)
			sbuf_putc(sb, 0);
	}
}

#ifdef KINFO_VMENTRY_SIZE
CTASSERT(sizeof(struct kinfo_vmentry) == KINFO_VMENTRY_SIZE);
#endif

static void
note_procstat_vmmap(void *arg, struct sbuf *sb, size_t *sizep)
{
	struct proc *p;
	size_t size;
	int structsize, vmmap_flags;

	if (coredump_pack_vmmapinfo)
		vmmap_flags = KERN_VMMAP_PACK_KINFO;
	else
		vmmap_flags = 0;

	p = (struct proc *)arg;
	structsize = sizeof(struct kinfo_vmentry);
	if (sb == NULL) {
		size = 0;
		sb = sbuf_new(NULL, NULL, 128, SBUF_FIXEDLEN);
		sbuf_set_drain(sb, sbuf_drain_count, &size);
		sbuf_bcat(sb, &structsize, sizeof(structsize));
		PROC_LOCK(p);
		kern_proc_vmmap_out(p, sb, -1, vmmap_flags);
		sbuf_finish(sb);
		sbuf_delete(sb);
		*sizep = size;
	} else {
		sbuf_bcat(sb, &structsize, sizeof(structsize));
		PROC_LOCK(p);
		kern_proc_vmmap_out(p, sb, *sizep - sizeof(structsize),
		    vmmap_flags);
	}
}

static void
note_procstat_groups(void *arg, struct sbuf *sb, size_t *sizep)
{
	struct proc *p;
	size_t size;
	int structsize;

	p = (struct proc *)arg;
	size = sizeof(structsize) + p->p_ucred->cr_ngroups * sizeof(gid_t);
	if (sb != NULL) {
		KASSERT(*sizep == size, ("invalid size"));
		structsize = sizeof(gid_t);
		sbuf_bcat(sb, &structsize, sizeof(structsize));
		sbuf_bcat(sb, p->p_ucred->cr_groups, p->p_ucred->cr_ngroups *
		    sizeof(gid_t));
	}
	*sizep = size;
}

static void
note_procstat_umask(void *arg, struct sbuf *sb, size_t *sizep)
{
	struct proc *p;
	size_t size;
	int structsize;

	p = (struct proc *)arg;
	size = sizeof(structsize) + sizeof(p->p_fd->fd_cmask);
	if (sb != NULL) {
		KASSERT(*sizep == size, ("invalid size"));
		structsize = sizeof(p->p_fd->fd_cmask);
		sbuf_bcat(sb, &structsize, sizeof(structsize));
		sbuf_bcat(sb, &p->p_fd->fd_cmask, sizeof(p->p_fd->fd_cmask));
	}
	*sizep = size;
}

static void
note_procstat_rlimit(void *arg, struct sbuf *sb, size_t *sizep)
{
	struct proc *p;
	struct rlimit rlim[RLIM_NLIMITS];
	size_t size;
	int structsize, i;

	p = (struct proc *)arg;
	size = sizeof(structsize) + sizeof(rlim);
	if (sb != NULL) {
		KASSERT(*sizep == size, ("invalid size"));
		structsize = sizeof(rlim);
		sbuf_bcat(sb, &structsize, sizeof(structsize));
		PROC_LOCK(p);
		for (i = 0; i < RLIM_NLIMITS; i++)
			lim_rlimit_proc(p, i, &rlim[i]);
		PROC_UNLOCK(p);
		sbuf_bcat(sb, rlim, sizeof(rlim));
	}
	*sizep = size;
}

static void
note_procstat_osrel(void *arg, struct sbuf *sb, size_t *sizep)
{
	struct proc *p;
	size_t size;
	int structsize;

	p = (struct proc *)arg;
	size = sizeof(structsize) + sizeof(p->p_osrel);
	if (sb != NULL) {
		KASSERT(*sizep == size, ("invalid size"));
		structsize = sizeof(p->p_osrel);
		sbuf_bcat(sb, &structsize, sizeof(structsize));
		sbuf_bcat(sb, &p->p_osrel, sizeof(p->p_osrel));
	}
	*sizep = size;
}

static void
__elfN(note_procstat_psstrings)(void *arg, struct sbuf *sb, size_t *sizep)
{
	struct proc *p;
	elf_ps_strings_t ps_strings;
	size_t size;
	int structsize;

	p = (struct proc *)arg;
	size = sizeof(structsize) + sizeof(ps_strings);
	if (sb != NULL) {
		KASSERT(*sizep == size, ("invalid size"));
		structsize = sizeof(ps_strings);
#if defined(COMPAT_FREEBSD32) && __ELF_WORD_SIZE == 32
		ps_strings = PTROUT(p->p_sysent->sv_psstrings);
#else
		ps_strings = p->p_sysent->sv_psstrings;
#endif
		sbuf_bcat(sb, &structsize, sizeof(structsize));
		sbuf_bcat(sb, &ps_strings, sizeof(ps_strings));
	}
	*sizep = size;
}

static void
__elfN(note_procstat_auxv)(void *arg, struct sbuf *sb, size_t *sizep)
{
	struct proc *p;
	size_t size;
	int structsize;

	p = (struct proc *)arg;
	if (sb == NULL) {
		size = 0;
		sb = sbuf_new(NULL, NULL, 128, SBUF_FIXEDLEN);
		sbuf_set_drain(sb, sbuf_drain_count, &size);
		sbuf_bcat(sb, &structsize, sizeof(structsize));
		PHOLD(p);
		proc_getauxv(curthread, p, sb);
		PRELE(p);
		sbuf_finish(sb);
		sbuf_delete(sb);
		*sizep = size;
	} else {
#if __has_feature(capabilities)
		if (SV_PROC_FLAG(p, SV_CHERI) != 0)
			structsize = sizeof(ElfCheriABI_Auxinfo);
		else
#endif
			structsize = sizeof(Elf_Auxinfo);
		sbuf_bcat(sb, &structsize, sizeof(structsize));
		PHOLD(p);
		proc_getauxv(curthread, p, sb);
		PRELE(p);
	}
}

static boolean_t
__elfN(parse_notes)(struct image_params *imgp, Elf_Note *checknote,
    const char *note_vendor, const Elf_Phdr *pnote,
    boolean_t (*cb)(const Elf_Note *, void *, boolean_t *), void *cb_arg)
{
	const Elf_Note *note, *note0, *note_end;
	const char *note_name;
	char *buf;
	int i, error;
	boolean_t res;

	/* We need some limit, might as well use PAGE_SIZE. */
	if (pnote == NULL || pnote->p_filesz > PAGE_SIZE)
		return (FALSE);
	ASSERT_VOP_LOCKED(imgp->vp, "parse_notes");
	if (pnote->p_offset > PAGE_SIZE ||
	    pnote->p_filesz > PAGE_SIZE - pnote->p_offset) {
		VOP_UNLOCK(imgp->vp, 0);
		buf = malloc(pnote->p_filesz, M_TEMP, M_WAITOK);
		vn_lock(imgp->vp, LK_EXCLUSIVE | LK_RETRY);
		error = vn_rdwr(UIO_READ, imgp->vp, buf, pnote->p_filesz,
		    pnote->p_offset, UIO_SYSSPACE, IO_NODELOCKED,
		    curthread->td_ucred, NOCRED, NULL, curthread);
		if (error != 0) {
			uprintf("i/o error PT_NOTE\n");
			goto retf;
		}
		note = note0 = (const Elf_Note *)buf;
		note_end = (const Elf_Note *)(buf + pnote->p_filesz);
	} else {
		note = note0 = (const Elf_Note *)(imgp->image_header +
		    pnote->p_offset);
		note_end = (const Elf_Note *)(imgp->image_header +
		    pnote->p_offset + pnote->p_filesz);
		buf = NULL;
	}
	for (i = 0; i < 100 && note >= note0 && note < note_end; i++) {
		if (!aligned(note, Elf32_Addr) || (const char *)note_end -
		    (const char *)note < sizeof(Elf_Note)) {
			goto retf;
		}
		if (note->n_namesz != checknote->n_namesz ||
		    note->n_descsz != checknote->n_descsz ||
		    note->n_type != checknote->n_type)
			goto nextnote;
		note_name = (const char *)(note + 1);
		if (note_name + checknote->n_namesz >=
		    (const char *)note_end || strncmp(note_vendor,
		    note_name, checknote->n_namesz) != 0)
			goto nextnote;

		if (cb(note, cb_arg, &res))
			goto ret;
nextnote:
		note = (const Elf_Note *)((const char *)(note + 1) +
		    roundup2(note->n_namesz, ELF_NOTE_ROUNDSIZE) +
		    roundup2(note->n_descsz, ELF_NOTE_ROUNDSIZE));
	}
retf:
	res = FALSE;
ret:
	free(buf, M_TEMP);
	return (res);
}

struct brandnote_cb_arg {
	Elf_Brandnote *brandnote;
	int32_t *osrel;
};

static boolean_t
brandnote_cb(const Elf_Note *note, void *arg0, boolean_t *res)
{
	struct brandnote_cb_arg *arg;

	arg = arg0;

	/*
	 * Fetch the osreldate for binary from the ELF OSABI-note if
	 * necessary.
	 */
	*res = (arg->brandnote->flags & BN_TRANSLATE_OSREL) != 0 &&
	    arg->brandnote->trans_osrel != NULL ?
	    arg->brandnote->trans_osrel(note, arg->osrel) : TRUE;

	return (TRUE);
}

static Elf_Note fctl_note = {
	.n_namesz = sizeof(FREEBSD_ABI_VENDOR),
	.n_descsz = sizeof(uint32_t),
	.n_type = NT_FREEBSD_FEATURE_CTL,
};

struct fctl_cb_arg {
	uint32_t *fctl0;
};

static boolean_t
note_fctl_cb(const Elf_Note *note, void *arg0, boolean_t *res)
{
	struct fctl_cb_arg *arg;
	const Elf32_Word *desc;
	uintptr_t p;

	arg = arg0;
	p = (uintptr_t)(note + 1);
	p += roundup2(note->n_namesz, ELF_NOTE_ROUNDSIZE);
	desc = (const Elf32_Word *)p;
	*arg->fctl0 = desc[0];
	return (TRUE);
}

/*
 * Try to find the appropriate ABI-note section for checknote, fetch
 * the osreldate and feature control flags for binary from the ELF
 * OSABI-note.  Only the first page of the image is searched, the same
 * as for headers.
 */
static boolean_t
__elfN(check_note)(struct image_params *imgp, Elf_Brandnote *brandnote,
    int32_t *osrel, uint32_t *fctl0)
{
	const Elf_Phdr *phdr;
	const Elf_Ehdr *hdr;
	struct brandnote_cb_arg b_arg;
	struct fctl_cb_arg f_arg;
	int i, j;

	hdr = (const Elf_Ehdr *)imgp->image_header;
	phdr = (const Elf_Phdr *)(imgp->image_header + hdr->e_phoff);
	b_arg.brandnote = brandnote;
	b_arg.osrel = osrel;
	f_arg.fctl0 = fctl0;

	for (i = 0; i < hdr->e_phnum; i++) {
		if (phdr[i].p_type == PT_NOTE && __elfN(parse_notes)(imgp,
		    &brandnote->hdr, brandnote->vendor, &phdr[i], brandnote_cb,
		    &b_arg)) {
			for (j = 0; j < hdr->e_phnum; j++) {
				if (phdr[j].p_type == PT_NOTE &&
				    __elfN(parse_notes)(imgp, &fctl_note,
				    FREEBSD_ABI_VENDOR, &phdr[j],
				    note_fctl_cb, &f_arg))
					break;
			}
			return (TRUE);
		}
	}
	return (FALSE);

}

/*
 * Tell kern_execve.c about it, with a little help from the linker.
 */
static struct execsw __elfN(execsw) = {
	.ex_imgact = __CONCAT(exec_, __elfN(imgact)),
	.ex_name = __XSTRING(__CONCAT(ELF, __ELF_WORD_SIZE))
};
EXEC_SET(__CONCAT(elf, __ELF_WORD_SIZE), __elfN(execsw));

static vm_prot_t
__elfN(trans_prot)(Elf_Word flags)
{
	vm_prot_t prot;

	prot = 0;
	if (flags & PF_X)
		prot |= VM_PROT_EXECUTE;
	if (flags & PF_W)
		prot |= VM_PROT_WRITE;
	if (flags & PF_R)
		prot |= VM_PROT_READ;
#if __ELF_WORD_SIZE == 32 && (defined(__amd64__) || defined(__i386__))
	if (i386_read_exec && (flags & PF_R))
		prot |= VM_PROT_EXECUTE;
#endif
	return (prot);
}

static Elf_Word
__elfN(untrans_prot)(vm_prot_t prot)
{
	Elf_Word flags;

	flags = 0;
	if (prot & VM_PROT_EXECUTE)
		flags |= PF_X;
	if (prot & VM_PROT_READ)
		flags |= PF_R;
	if (prot & VM_PROT_WRITE)
		flags |= PF_W;
	return (flags);
}
// CHERI CHANGES START
// {
//   "updated": 20181127,
//   "target_type": "kernel",
//   "changes": [
//     "support",
//     "user_capabilities"
//   ]
// }
// CHERI CHANGES END<|MERGE_RESOLUTION|>--- conflicted
+++ resolved
@@ -92,15 +92,9 @@
 
 static int __elfN(check_header)(const Elf_Ehdr *hdr);
 static Elf_Brandinfo *__elfN(get_brandinfo)(struct image_params *imgp,
-<<<<<<< HEAD
-    const char *interp, int interp_name_len, int32_t *osrel);
+    const char *interp, int32_t *osrel, uint32_t *fctl0);
 static int __elfN(load_file)(struct proc *p, const char *file, vm_ptr_t *addr,
-    vm_ptr_t *end_addr, vm_ptr_t *entry, size_t pagesize);
-=======
-    const char *interp, int32_t *osrel, uint32_t *fctl0);
-static int __elfN(load_file)(struct proc *p, const char *file, u_long *addr,
-    u_long *end_addr, u_long *entry);
->>>>>>> e16ccb4a
+    vm_ptr_t *end_addr, vm_ptr_t *entry);
 static int __elfN(load_section)(struct image_params *imgp, vm_ooffset_t offset,
     caddr_t vmaddr, size_t memsz, size_t filsz, vm_prot_t prot);
 static int __CONCAT(exec_, __elfN(imgact))(struct image_params *imgp);
@@ -607,13 +601,8 @@
 
 	object = imgp->object;
 	map = &imgp->proc->p_vmspace->vm_map;
-<<<<<<< HEAD
-	map_addr = trunc_page_ps((vm_ptr_t)vmaddr, pagesize);
-	file_addr = trunc_page_ps(offset, pagesize);
-=======
-	map_addr = trunc_page((vm_offset_t)vmaddr);
+	map_addr = trunc_page((vm_ptr_t)vmaddr);
 	file_addr = trunc_page(offset);
->>>>>>> e16ccb4a
 
 	/*
 	 * We have two choices.  We can either clear the data in the last page
@@ -655,18 +644,10 @@
 	 * segment in the file is extended to provide bss.  It's a neat idea
 	 * to try and save a page, but it's a pain in the behind to implement.
 	 */
-<<<<<<< HEAD
-	copy_len = filsz == 0 ? 0 : (offset + filsz) - trunc_page_ps(offset +
-	    filsz, pagesize);
-	map_addr = trunc_page_ps((vm_ptr_t)vmaddr + filsz, pagesize);
-	map_len = ptr_to_va(round_page_ps((vm_ptr_t)vmaddr + memsz, pagesize)) -
-	    ptr_to_va(map_addr);
-=======
 	copy_len = filsz == 0 ? 0 : (offset + filsz) - trunc_page(offset +
 	    filsz);
-	map_addr = trunc_page((vm_offset_t)vmaddr + filsz);
-	map_len = round_page((vm_offset_t)vmaddr + memsz) - map_addr;
->>>>>>> e16ccb4a
+	map_addr = trunc_page((vm_ptr_t)vmaddr + filsz);
+	map_len = round_page((vm_ptr_t)vmaddr + memsz) - ptr_to_va(map_addr);
 
 	/* This had damn well better be true! */
 	if (map_len != 0) {
@@ -768,13 +749,8 @@
  *
  */
 static int
-<<<<<<< HEAD
 __elfN(load_file)(struct proc *p, const char *file, vm_ptr_t *addr,
-	vm_ptr_t *end_addr, vm_ptr_t *entry, size_t pagesize)
-=======
-__elfN(load_file)(struct proc *p, const char *file, u_long *addr,
-	u_long *end_addr, u_long *entry)
->>>>>>> e16ccb4a
+	vm_ptr_t *end_addr, vm_ptr_t *entry)
 {
 	struct {
 		struct nameidata nd;
@@ -786,19 +762,11 @@
 	struct nameidata *nd;
 	struct vattr *attr;
 	struct image_params *imgp;
-<<<<<<< HEAD
-	vm_prot_t prot;
+	u_long flags;
 	vm_ptr_t rbase;
 	vm_ptr_t base_addr = 0;
-	u_long max_addr = 0;
-	int error, i, numsegs;
-	caddr_t section_addr;
-=======
-	u_long flags, rbase;
-	u_long base_addr = 0;
-	u_long max_addr = 0;
+	vm_ptr_t max_addr = 0;
 	int error;
->>>>>>> e16ccb4a
 
 #ifdef CAPABILITY_MODE
 	/*
@@ -902,30 +870,10 @@
 		goto fail;
 	}
 
-<<<<<<< HEAD
-	for (i = 0, numsegs = 0; i < hdr->e_phnum; i++) {
-		if (phdr[i].p_type == PT_LOAD && phdr[i].p_memsz != 0) {
-			/* Loadable segment */
-			prot = __elfN(trans_prot)(phdr[i].p_flags);
-			/* XXX-AM: need to bound this */
-			section_addr = rbase + phdr[i].p_vaddr;
-			error = __elfN(load_section)(imgp, phdr[i].p_offset,
-			    section_addr, phdr[i].p_memsz, phdr[i].p_filesz,
-			    prot, pagesize);
-			if (error != 0)
-				goto fail;
-			/*
-			 * Establish the base address if this is the
-			 * first segment.
-			 */
-			if (numsegs == 0)
-				base_addr = trunc_page(rbase + phdr[i].p_vaddr);
-=======
 	error = __elfN(load_sections)(imgp, hdr, phdr, rbase, &base_addr,
 	   &max_addr);
 	if (error != 0)
 		goto fail;
->>>>>>> e16ccb4a
 
 	*addr = base_addr;
 	*end_addr = base_addr + max_addr;
@@ -1156,22 +1104,12 @@
 	char *interp;
 	Elf_Brandinfo *brand_info;
 	struct sysentvec *sv;
-<<<<<<< HEAD
-	vm_prot_t prot;
-	u_long text_size, data_size, total_size, seg_size, baddr;
-	vm_ptr_t text_addr, data_addr, seg_addr, addr, interp_end;
-	vm_ptr_t et_dyn_addr, entry, proghdr;
-	int32_t osrel;
-	int error, i, n, interp_name_len, have_interp;
-	caddr_t section_addr;
-=======
 	u_long addr, baddr, et_dyn_addr, entry, proghdr;
 	u_long maxalign, mapsz, maxv, maxv1;
 	uint32_t fctl0;
 	int32_t osrel;
 	bool free_interp;
 	int error, i, n;
->>>>>>> e16ccb4a
 
 	hdr = (const Elf_Ehdr *)imgp->image_header;
 
@@ -1266,10 +1204,6 @@
 		goto ret;
 	}
 	sv = brand_info->sysvec;
-<<<<<<< HEAD
-	if (interp != NULL && brand_info->interp_newpath != NULL)
-		newinterp = brand_info->interp_newpath;
-=======
 	et_dyn_addr = 0;
 	if (hdr->e_type == ET_DYN) {
 		if ((brand_info->flags & BI_CAN_EXEC_DYN) == 0) {
@@ -1293,7 +1227,6 @@
 				et_dyn_addr = ET_DYN_LOAD_ADDR;
 		}
 	}
->>>>>>> e16ccb4a
 
 	/*
 	 * Avoid a possible deadlock if the current address space is destroyed
@@ -1308,41 +1241,6 @@
 	 */
 	VOP_UNLOCK(imgp->vp, 0);
 
-<<<<<<< HEAD
-	error = exec_new_vmspace(imgp, sv);
-	imgp->proc->p_sysent = sv;
-
-	vn_lock(imgp->vp, LK_EXCLUSIVE | LK_RETRY);
-	if (error != 0)
-		goto ret;
-
-#ifdef CHERI_KERNEL
-	et_dyn_addr = cheri_setoffset(
-	    vm_map_rootcap(&imgp->proc->p_vmspace->vm_map), 0);
-#else
-	et_dyn_addr = 0;
-#endif
-	if (hdr->e_type == ET_DYN) {
-		if ((brand_info->flags & BI_CAN_EXEC_DYN) == 0) {
-			uprintf("Cannot execute shared object\n");
-			error = ENOEXEC;
-			goto ret;
-		}
-		/*
-		 * Honour the base load address from the dso if it is
-		 * non-zero for some reason.
-		 */
-		if (baddr == 0) {
-#ifdef CHERI_KERNEL
-			et_dyn_addr += ET_DYN_LOAD_ADDR;
-#else
-			et_dyn_addr = ET_DYN_LOAD_ADDR;
-#endif
-		}
-	}
-
-=======
->>>>>>> e16ccb4a
 	/*
 	 * Decide whether to enable randomization of user mappings.
 	 * First, reset user preferences for the setid binaries.
@@ -1350,82 +1248,6 @@
 	 * ABI, by user preferences, and make special treatment for
 	 * PIE binaries.
 	 */
-<<<<<<< HEAD
-	/* KASSERT(imgp->start_addr != 0,
-	 *   ("Should be ULONG_MAX and not 0x%lx", imgp->start_addr)); */
-	imgp->start_addr = ~0UL;
-	for (i = 0; i < hdr->e_phnum; i++) {
-		vm_ptr_t end_addr;
-		switch (phdr[i].p_type) {
-		case PT_LOAD:	/* Loadable segment */
-			if (phdr[i].p_memsz == 0)
-				break;
-			prot = __elfN(trans_prot)(phdr[i].p_flags);
-			/* XXX-AM: need to bound this */
-			section_addr = et_dyn_addr + phdr[i].p_vaddr;
-			error = __elfN(load_section)(imgp, phdr[i].p_offset,
-			    section_addr, phdr[i].p_memsz, phdr[i].p_filesz,
-			    prot, sv->sv_pagesize);
-			if (error != 0)
-				goto ret;
-
-			/*
-			 * If this segment contains the program headers,
-			 * remember their virtual address for the AT_PHDR
-			 * aux entry. Static binaries don't usually include
-			 * a PT_PHDR entry.
-			 */
-			if (phdr[i].p_offset == 0 &&
-			    hdr->e_phoff + hdr->e_phnum * hdr->e_phentsize
-				<= phdr[i].p_filesz)
-				proghdr = et_dyn_addr + phdr[i].p_vaddr +
-				    hdr->e_phoff;
-
-			seg_addr = trunc_page(et_dyn_addr + phdr[i].p_vaddr);
-			seg_size = round_page(phdr[i].p_memsz +
-			    ptr_to_va(et_dyn_addr + phdr[i].p_vaddr) -
-			    ptr_to_va(seg_addr));
-
-			imgp->start_addr = MIN(imgp->start_addr,
-			    ptr_to_va(seg_addr));
-			end_addr = seg_addr + seg_size;
-			imgp->end_addr = MAX(imgp->end_addr,
-			    ptr_to_va(end_addr));
-			/*
-			 * Make the largest executable segment the official
-			 * text segment and all others data.
-			 *
-			 * Note that obreak() assumes that data_addr + 
-			 * data_size == end of data load area, and the ELF
-			 * file format expects segments to be sorted by
-			 * address.  If multiple data segments exist, the
-			 * last one will be used.
-			 */
-
-			if (phdr[i].p_flags & PF_X && text_size < seg_size) {
-				text_size = seg_size;
-				text_addr = seg_addr;
-			} else {
-				data_size = seg_size;
-				data_addr = seg_addr;
-			}
-			total_size += seg_size;
-			break;
-		case PT_PHDR: 	/* Program header table info */
-			proghdr = et_dyn_addr + phdr[i].p_vaddr;
-			break;
-		default:
-			break;
-		}
-	}
-	
-	if (data_addr == 0 && data_size == 0) {
-		data_addr = text_addr;
-		data_size = text_size;
-	}
-
-	entry = et_dyn_addr + (u_long)hdr->e_entry;
-=======
 	if (imgp->credential_setid) {
 		PROC_LOCK(imgp->proc);
 		imgp->proc->p_flag2 &= ~(P2_ASLR_ENABLE | P2_ASLR_DISABLE);
@@ -1470,30 +1292,16 @@
 	vn_lock(imgp->vp, LK_EXCLUSIVE | LK_RETRY);
 	if (error != 0)
 		goto ret;
->>>>>>> e16ccb4a
 
 	error = __elfN(load_sections)(imgp, hdr, phdr, et_dyn_addr, NULL, NULL);
 	if (error != 0)
 		goto ret;
 
-<<<<<<< HEAD
-	vmspace = imgp->proc->p_vmspace;
-	vmspace->vm_tsize = text_size >> PAGE_SHIFT;
-	vmspace->vm_taddr = cheri_bound((caddr_t)(uintptr_t)text_addr,
-	    text_size);
-	vmspace->vm_dsize = data_size >> PAGE_SHIFT;
-	vmspace->vm_daddr = cheri_bound((caddr_t)(uintptr_t)data_addr,
-	    data_size);
-	/* XXX-AM: Should we set permission? Also we could do the
-	 * bounding earlier.
-	 */
-=======
 	error = __elfN(enforce_limits)(imgp, hdr, phdr, et_dyn_addr);
 	if (error != 0)
 		goto ret;
 
 	entry = (u_long)hdr->e_entry + et_dyn_addr;
->>>>>>> e16ccb4a
 
 	/*
 	 * We load the dynamic linker where a userland call
@@ -1520,37 +1328,6 @@
 
 	if (interp != NULL) {
 		VOP_UNLOCK(imgp->vp, 0);
-<<<<<<< HEAD
-		if (brand_info->emul_path != NULL &&
-		    brand_info->emul_path[0] != '\0') {
-			path = malloc(MAXPATHLEN, M_TEMP, M_WAITOK);
-			snprintf(path, MAXPATHLEN, "%s%s",
-			    brand_info->emul_path, interp);
-			error = __elfN(load_file)(imgp->proc, path, &addr,
-			    &interp_end, &entry, sv->sv_pagesize);
-			free(path, M_TEMP);
-			if (error == 0)
-				have_interp = TRUE;
-		}
-		if (!have_interp && newinterp != NULL &&
-		    (brand_info->interp_path == NULL ||
-		    strcmp(interp, brand_info->interp_path) == 0)) {
-			error = __elfN(load_file)(imgp->proc, newinterp, &addr,
-			    &interp_end, &entry, sv->sv_pagesize);
-			if (error == 0)
-				have_interp = TRUE;
-		}
-		if (!have_interp) {
-			error = __elfN(load_file)(imgp->proc, interp, &addr,
-			    &interp_end, &entry, sv->sv_pagesize);
-		}
-		/* XXX-AM: entry, start, end and interp_end addrs should be
-		 * capabilities so we already have it in exec_setregs and
-		 * auxargs setup.
-		 */
-		imgp->entry_addr = ptr_to_va(entry);
-		imgp->interp_end = ptr_to_va(interp_end);
-=======
 		if ((map->flags & MAP_ASLR) != 0) {
 			/* Assume that interpeter fits into 1/4 of AS */
 			maxv1 = maxv / 2 + addr / 2;
@@ -1560,7 +1337,6 @@
 		}
 		error = __elfN(load_interp)(imgp, brand_info, interp, &addr,
 		    &imgp->interp_end, &imgp->entry_addr);
->>>>>>> e16ccb4a
 		vn_lock(imgp->vp, LK_EXCLUSIVE | LK_RETRY);
 		if (error != 0)
 			goto ret;
@@ -1572,11 +1348,7 @@
 	 */
 	elf_auxargs = malloc(sizeof(Elf_Auxargs), M_TEMP, M_WAITOK);
 	elf_auxargs->execfd = -1;
-<<<<<<< HEAD
-	elf_auxargs->phdr = ptr_to_va(proghdr);
-=======
 	elf_auxargs->phdr = proghdr + et_dyn_addr;
->>>>>>> e16ccb4a
 	elf_auxargs->phent = hdr->e_phentsize;
 	elf_auxargs->phnum = hdr->e_phnum;
 	elf_auxargs->pagesz = PAGE_SIZE;
