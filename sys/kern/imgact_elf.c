--- conflicted
+++ resolved
@@ -1423,11 +1423,7 @@
 	 */
 	addr = round_page((vm_offset_t)vmspace->vm_daddr + lim_max(td,
 	    RLIMIT_DATA));
-<<<<<<< HEAD
-
-=======
 #ifdef __ELF_CHERI
->>>>>>> a35aa978
 	/* Round up so signficant bits of rtld addresses aren't touched */
 	addr = roundup2(addr, 0x1000000);
 #endif
