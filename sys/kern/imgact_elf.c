--- conflicted
+++ resolved
@@ -450,12 +450,7 @@
 		if (sf == NULL)
 			return (KERN_FAILURE);
 		off = offset - trunc_page(offset);
-<<<<<<< HEAD
-		error = copyout((caddr_t)sf_buf_kva(sf) + off,
-		    (caddr_t)cheri_kern_ptr(start, end - start),
-=======
 		error = copyout_implicit_cap((caddr_t)sf_buf_kva(sf) + off, (caddr_t)start,
->>>>>>> 8d0d4aa5
 		    end - start);
 		vm_imgact_unmap_page(sf);
 		if (error != 0)
@@ -511,13 +506,8 @@
 			sz = end - start;
 			if (sz > PAGE_SIZE - off)
 				sz = PAGE_SIZE - off;
-<<<<<<< HEAD
-			error = copyout((caddr_t)sf_buf_kva(sf) + off,
-				(caddr_t)cheri_kern_ptr(start, sz), sz);
-=======
 			error = copyout_implicit_cap((caddr_t)sf_buf_kva(sf) + off,
 			    (caddr_t)start, sz);
->>>>>>> 8d0d4aa5
 			vm_imgact_unmap_page(sf);
 			if (error != 0)
 				return (KERN_FAILURE);
@@ -634,13 +624,8 @@
 		/* send the page fragment to user space */
 		off = trunc_page_ps(offset + filsz, pagesize) -
 		    trunc_page(offset + filsz);
-<<<<<<< HEAD
-		error = copyout((caddr_t)sf_buf_kva(sf) + off,
-		    (caddr_t)cheri_kern_ptr(map_addr, copy_len), copy_len);
-=======
 		error = copyout_implicit_cap((caddr_t)sf_buf_kva(sf) + off,
 		    (caddr_t)map_addr, copy_len);
->>>>>>> 8d0d4aa5
 		vm_imgact_unmap_page(sf);
 		if (error != 0)
 			return (error);
