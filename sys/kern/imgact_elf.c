/*-
 * SPDX-License-Identifier: BSD-3-Clause
 *
 * Copyright (c) 2017 Dell EMC
 * Copyright (c) 2000-2001, 2003 David O'Brien
 * Copyright (c) 1995-1996 Søren Schmidt
 * Copyright (c) 1996 Peter Wemm
 * All rights reserved.
 *
 * Redistribution and use in source and binary forms, with or without
 * modification, are permitted provided that the following conditions
 * are met:
 * 1. Redistributions of source code must retain the above copyright
 *    notice, this list of conditions and the following disclaimer
 *    in this position and unchanged.
 * 2. Redistributions in binary form must reproduce the above copyright
 *    notice, this list of conditions and the following disclaimer in the
 *    documentation and/or other materials provided with the distribution.
 * 3. The name of the author may not be used to endorse or promote products
 *    derived from this software without specific prior written permission
 *
 * THIS SOFTWARE IS PROVIDED BY THE AUTHOR ``AS IS'' AND ANY EXPRESS OR
 * IMPLIED WARRANTIES, INCLUDING, BUT NOT LIMITED TO, THE IMPLIED WARRANTIES
 * OF MERCHANTABILITY AND FITNESS FOR A PARTICULAR PURPOSE ARE DISCLAIMED.
 * IN NO EVENT SHALL THE AUTHOR BE LIABLE FOR ANY DIRECT, INDIRECT,
 * INCIDENTAL, SPECIAL, EXEMPLARY, OR CONSEQUENTIAL DAMAGES (INCLUDING, BUT
 * NOT LIMITED TO, PROCUREMENT OF SUBSTITUTE GOODS OR SERVICES; LOSS OF USE,
 * DATA, OR PROFITS; OR BUSINESS INTERRUPTION) HOWEVER CAUSED AND ON ANY
 * THEORY OF LIABILITY, WHETHER IN CONTRACT, STRICT LIABILITY, OR TORT
 * (INCLUDING NEGLIGENCE OR OTHERWISE) ARISING IN ANY WAY OUT OF THE USE OF
 * THIS SOFTWARE, EVEN IF ADVISED OF THE POSSIBILITY OF SUCH DAMAGE.
 */

#include <sys/cdefs.h>
__FBSDID("$FreeBSD$");

#include "opt_capsicum.h"

#include <sys/param.h>
#include <sys/capsicum.h>
#include <sys/compressor.h>
#include <sys/exec.h>
#include <sys/fcntl.h>
#include <sys/imgact.h>
#include <sys/imgact_elf.h>
#include <sys/jail.h>
#include <sys/kernel.h>
#include <sys/lock.h>
#include <sys/malloc.h>
#include <sys/mount.h>
#include <sys/mman.h>
#include <sys/namei.h>
#include <sys/proc.h>
#include <sys/procfs.h>
#include <sys/ptrace.h>
#include <sys/racct.h>
#include <sys/resourcevar.h>
#include <sys/rwlock.h>
#include <sys/sbuf.h>
#include <sys/sf_buf.h>
#include <sys/smp.h>
#include <sys/systm.h>
#include <sys/signalvar.h>
#include <sys/stat.h>
#include <sys/sx.h>
#include <sys/syscall.h>
#include <sys/sysctl.h>
#include <sys/sysent.h>
#include <sys/vnode.h>
#include <sys/syslog.h>
#include <sys/eventhandler.h>
#include <sys/user.h>
#ifdef __ELF_CHERI
#include <sys/vdso.h>
#endif

#include <vm/vm.h>
#include <vm/vm_kern.h>
#include <vm/vm_param.h>
#include <vm/pmap.h>
#include <vm/vm_map.h>
#include <vm/vm_object.h>
#include <vm/vm_extern.h>

#if __has_feature(capabilities)
#include <cheri/cheri.h>
#endif
#include <cheri/cheric.h>

#include <machine/elf.h>
#include <machine/md_var.h>

#define ELF_NOTE_ROUNDSIZE	4
#define OLD_EI_BRAND	8

/*
 * ELF_ABI_NAME is a string name of the ELF ABI.  ELF_ABI_ID is used
 * to build variable names.
 */
#ifdef __ELF_CHERI
#define	ELF_ABI_NAME	__XSTRING(__CONCAT(ELF, __CONCAT(__ELF_WORD_SIZE, C)))
#define	ELF_ABI_ID	__CONCAT(elf, __CONCAT(__ELF_WORD_SIZE, c))
#else
#define	ELF_ABI_NAME	__XSTRING(__CONCAT(ELF, __ELF_WORD_SIZE))
#define	ELF_ABI_ID	__CONCAT(elf, __ELF_WORD_SIZE)
#endif

static int __elfN(check_header)(const Elf_Ehdr *hdr);
static Elf_Brandinfo *__elfN(get_brandinfo)(struct image_params *imgp,
    const char *interp, int32_t *osrel, uint32_t *fctl0);
static int __elfN(load_file)(struct proc *p, const char *file, u_long *addr,
    u_long *end_addr, u_long *entry);
static int __elfN(load_section)(const struct image_params *imgp,
    vm_ooffset_t offset, uintcap_t vmaddr, size_t memsz, size_t filsz,
    vm_prot_t prot);
static int __CONCAT(exec_, __elfN(imgact))(struct image_params *imgp);
static bool __elfN(freebsd_trans_osrel)(const Elf_Note *note,
    int32_t *osrel);
static bool kfreebsd_trans_osrel(const Elf_Note *note, int32_t *osrel);
static bool __elfN(check_note)(struct image_params *imgp,
    Elf_Brandnote *checknote, int32_t *osrel, bool *has_fctl0, uint32_t *fctl0);
static vm_prot_t __elfN(trans_prot)(Elf_Word);
static Elf_Word __elfN(untrans_prot)(vm_prot_t);

SYSCTL_NODE(_kern, OID_AUTO, ELF_ABI_ID, CTLFLAG_RW | CTLFLAG_MPSAFE, 0,
    "");

#define	ELF_NODE_OID	__CONCAT(_kern_, ELF_ABI_ID)

int __elfN(fallback_brand) = -1;
SYSCTL_INT(ELF_NODE_OID, OID_AUTO,
    fallback_brand, CTLFLAG_RWTUN, &__elfN(fallback_brand), 0,
    ELF_ABI_NAME " brand of last resort");

static int elf_legacy_coredump = 0;
SYSCTL_INT(_debug, OID_AUTO, __elfN(legacy_coredump), CTLFLAG_RW, 
    &elf_legacy_coredump, 0,
    "include all and only RW pages in core dumps");

#ifndef __ELF_CHERI
int __elfN(nxstack) =
#if defined(__amd64__) || defined(__powerpc64__) /* both 64 and 32 bit */ || \
    (defined(__arm__) && __ARM_ARCH >= 7) || defined(__aarch64__) || \
    defined(__riscv)
	1;
#else
	0;
#endif
SYSCTL_INT(ELF_NODE_OID, OID_AUTO,
    nxstack, CTLFLAG_RW, &__elfN(nxstack), 0,
    ELF_ABI_NAME ": enable non-executable stack");
#endif

#if __ELF_WORD_SIZE == 32 && (defined(__amd64__) || defined(__i386__))
int i386_read_exec = 0;
SYSCTL_INT(_kern_elf32, OID_AUTO, read_exec, CTLFLAG_RW, &i386_read_exec, 0,
    "enable execution from readable segments");
#endif

static u_long __elfN(pie_base) = ET_DYN_LOAD_ADDR;
static int
sysctl_pie_base(SYSCTL_HANDLER_ARGS)
{
	u_long val;
	int error;

	val = __elfN(pie_base);
	error = sysctl_handle_long(oidp, &val, 0, req);
	if (error != 0 || req->newptr == NULL)
		return (error);
	if ((val & PAGE_MASK) != 0)
		return (EINVAL);
	__elfN(pie_base) = val;
	return (0);
}
SYSCTL_PROC(ELF_NODE_OID, OID_AUTO, pie_base,
    CTLTYPE_ULONG | CTLFLAG_MPSAFE | CTLFLAG_RW, NULL, 0,
    sysctl_pie_base, "LU",
    "PIE load base without randomization");

SYSCTL_NODE(ELF_NODE_OID, OID_AUTO, aslr, CTLFLAG_RW | CTLFLAG_MPSAFE, 0,
    "");
#define	ASLR_NODE_OID	__CONCAT(ELF_NODE_OID, _aslr)

static int __elfN(aslr_enabled) = 0;
SYSCTL_INT(ASLR_NODE_OID, OID_AUTO, enable, CTLFLAG_RWTUN,
    &__elfN(aslr_enabled), 0,
    ELF_ABI_NAME
    ": enable address map randomization");

static int __elfN(pie_aslr_enabled) = 0;
SYSCTL_INT(ASLR_NODE_OID, OID_AUTO, pie_enable, CTLFLAG_RWTUN,
    &__elfN(pie_aslr_enabled), 0,
    ELF_ABI_NAME
    ": enable address map randomization for PIE binaries");

static int __elfN(aslr_honor_sbrk) = 1;
SYSCTL_INT(ASLR_NODE_OID, OID_AUTO, honor_sbrk, CTLFLAG_RW,
    &__elfN(aslr_honor_sbrk), 0,
    ELF_ABI_NAME ": assume sbrk is used");

static int __elfN(aslr_stack_gap) = 3;
SYSCTL_INT(ASLR_NODE_OID, OID_AUTO, stack_gap, CTLFLAG_RW,
    &__elfN(aslr_stack_gap), 0,
    ELF_ABI_NAME
    ": maximum percentage of main stack to waste on a random gap");

#ifdef __ELF_CHERI
static int __elfN(sigfastblock) = 0;
#else
static int __elfN(sigfastblock) = 1;
#endif
SYSCTL_INT(ELF_NODE_OID, OID_AUTO, sigfastblock,
    CTLFLAG_RWTUN, &__elfN(sigfastblock), 0,
    "enable sigfastblock for new processes");

static bool __elfN(allow_wx) = true;
SYSCTL_BOOL(ELF_NODE_OID, OID_AUTO, allow_wx, CTLFLAG_RWTUN,
    &__elfN(allow_wx), 0,
    "Allow pages to be mapped simultaneously writable and executable");

static Elf_Brandinfo *elf_brand_list[MAX_BRANDS];

#define	aligned(a, t)	(rounddown2((u_long)(a), sizeof(t)) == (u_long)(a))

static const char FREEBSD_ABI_VENDOR[] = "FreeBSD";

Elf_Brandnote __elfN(freebsd_brandnote) = {
	.hdr.n_namesz	= sizeof(FREEBSD_ABI_VENDOR),
	.hdr.n_descsz	= sizeof(int32_t),
	.hdr.n_type	= NT_FREEBSD_ABI_TAG,
	.vendor		= FREEBSD_ABI_VENDOR,
	.flags		= BN_TRANSLATE_OSREL,
	.trans_osrel	= __elfN(freebsd_trans_osrel)
};

static bool
__elfN(freebsd_trans_osrel)(const Elf_Note *note, int32_t *osrel)
{
	uintptr_t p;

	p = (uintptr_t)(note + 1);
	p += roundup2(note->n_namesz, ELF_NOTE_ROUNDSIZE);
	*osrel = *(const int32_t *)(p);

	return (true);
}

static const char GNU_ABI_VENDOR[] = "GNU";
static int GNU_KFREEBSD_ABI_DESC = 3;

Elf_Brandnote __elfN(kfreebsd_brandnote) = {
	.hdr.n_namesz	= sizeof(GNU_ABI_VENDOR),
	.hdr.n_descsz	= 16,	/* XXX at least 16 */
	.hdr.n_type	= 1,
	.vendor		= GNU_ABI_VENDOR,
	.flags		= BN_TRANSLATE_OSREL,
	.trans_osrel	= kfreebsd_trans_osrel
};

static bool
kfreebsd_trans_osrel(const Elf_Note *note, int32_t *osrel)
{
	const Elf32_Word *desc;
	uintptr_t p;

	p = (uintptr_t)(note + 1);
	p += roundup2(note->n_namesz, ELF_NOTE_ROUNDSIZE);

	desc = (const Elf32_Word *)p;
	if (desc[0] != GNU_KFREEBSD_ABI_DESC)
		return (false);

	/*
	 * Debian GNU/kFreeBSD embed the earliest compatible kernel version
	 * (__FreeBSD_version: <major><two digit minor>Rxx) in the LSB way.
	 */
	*osrel = desc[1] * 100000 + desc[2] * 1000 + desc[3];

	return (true);
}

int
__elfN(insert_brand_entry)(Elf_Brandinfo *entry)
{
	int i;

	for (i = 0; i < MAX_BRANDS; i++) {
		if (elf_brand_list[i] == NULL) {
			elf_brand_list[i] = entry;
			break;
		}
	}
	if (i == MAX_BRANDS) {
		printf("WARNING: %s: could not insert brandinfo entry: %p\n",
			__func__, entry);
		return (-1);
	}
	return (0);
}

int
__elfN(remove_brand_entry)(Elf_Brandinfo *entry)
{
	int i;

	for (i = 0; i < MAX_BRANDS; i++) {
		if (elf_brand_list[i] == entry) {
			elf_brand_list[i] = NULL;
			break;
		}
	}
	if (i == MAX_BRANDS)
		return (-1);
	return (0);
}

bool
__elfN(brand_inuse)(Elf_Brandinfo *entry)
{
	struct proc *p;
	int rval = false;

	sx_slock(&allproc_lock);
	FOREACH_PROC_IN_SYSTEM(p) {
		if (p->p_sysent == entry->sysvec) {
			rval = true;
			break;
		}
	}
	sx_sunlock(&allproc_lock);

	return (rval);
}

static Elf_Brandinfo *
__elfN(get_brandinfo)(struct image_params *imgp, const char *interp,
    int32_t *osrel, uint32_t *fctl0)
{
	const Elf_Ehdr *hdr = (const Elf_Ehdr *)imgp->image_header;
	Elf_Brandinfo *bi, *bi_m;
	bool ret, has_fctl0;
	int i;
	size_t interp_name_len;

	interp_name_len = interp != NULL ? strlen(interp) + 1 : 0;

	/*
	 * We support four types of branding -- (1) the ELF EI_OSABI field
	 * that SCO added to the ELF spec, (2) FreeBSD 3.x's traditional string
	 * branding w/in the ELF header, (3) path of the `interp_path'
	 * field, and (4) the ".note.ABI-tag" ELF section.
	 */

	/* Look for an ".note.ABI-tag" ELF section */
	bi_m = NULL;
	for (i = 0; i < MAX_BRANDS; i++) {
		bi = elf_brand_list[i];
		if (bi == NULL)
			continue;
		if (interp != NULL && (bi->flags & BI_BRAND_ONLY_STATIC) != 0)
			continue;
		if (hdr->e_machine == bi->machine && (bi->flags &
		    (BI_BRAND_NOTE|BI_BRAND_NOTE_MANDATORY)) != 0) {
			has_fctl0 = false;
			*fctl0 = 0;
			*osrel = 0;
			ret = __elfN(check_note)(imgp, bi->brand_note, osrel,
			    &has_fctl0, fctl0);
			/* Give brand a chance to veto check_note's guess */
			if (ret && bi->header_supported) {
				ret = bi->header_supported(imgp, osrel,
				    has_fctl0 ? fctl0 : NULL);
			}
			/*
			 * If note checker claimed the binary, but the
			 * interpreter path in the image does not
			 * match default one for the brand, try to
			 * search for other brands with the same
			 * interpreter.  Either there is better brand
			 * with the right interpreter, or, failing
			 * this, we return first brand which accepted
			 * our note and, optionally, header.
			 */
			if (ret && bi_m == NULL && interp != NULL &&
			    (bi->interp_path == NULL ||
			    (strlen(bi->interp_path) + 1 != interp_name_len ||
			    strncmp(interp, bi->interp_path, interp_name_len)
			    != 0))) {
				bi_m = bi;
				ret = 0;
			}
			if (ret)
				return (bi);
		}
	}
	if (bi_m != NULL)
		return (bi_m);

	/* If the executable has a brand, search for it in the brand list. */
	for (i = 0; i < MAX_BRANDS; i++) {
		bi = elf_brand_list[i];
		if (bi == NULL || (bi->flags & BI_BRAND_NOTE_MANDATORY) != 0 ||
		    (interp != NULL && (bi->flags & BI_BRAND_ONLY_STATIC) != 0))
			continue;
		if (hdr->e_machine == bi->machine &&
		    (hdr->e_ident[EI_OSABI] == bi->brand ||
		    (bi->compat_3_brand != NULL &&
		    strcmp((const char *)&hdr->e_ident[OLD_EI_BRAND],
		    bi->compat_3_brand) == 0))) {
			/* Looks good, but give brand a chance to veto */
			if (bi->header_supported == NULL ||
			    bi->header_supported(imgp, NULL, NULL)) {
				/*
				 * Again, prefer strictly matching
				 * interpreter path.
				 */
				if (interp_name_len == 0 &&
				    bi->interp_path == NULL)
					return (bi);
				if (bi->interp_path != NULL &&
				    strlen(bi->interp_path) + 1 ==
				    interp_name_len && strncmp(interp,
				    bi->interp_path, interp_name_len) == 0)
					return (bi);
				if (bi_m == NULL)
					bi_m = bi;
			}
		}
	}
	if (bi_m != NULL)
		return (bi_m);

	/* No known brand, see if the header is recognized by any brand */
	for (i = 0; i < MAX_BRANDS; i++) {
		bi = elf_brand_list[i];
		if (bi == NULL || bi->flags & BI_BRAND_NOTE_MANDATORY ||
		    bi->header_supported == NULL)
			continue;
		if (hdr->e_machine == bi->machine) {
			ret = bi->header_supported(imgp, NULL, NULL);
			if (ret)
				return (bi);
		}
	}

	/* Lacking a known brand, search for a recognized interpreter. */
	if (interp != NULL) {
		for (i = 0; i < MAX_BRANDS; i++) {
			bi = elf_brand_list[i];
			if (bi == NULL || (bi->flags &
			    (BI_BRAND_NOTE_MANDATORY | BI_BRAND_ONLY_STATIC))
			    != 0)
				continue;
			if (hdr->e_machine == bi->machine &&
			    bi->interp_path != NULL &&
			    /* ELF image p_filesz includes terminating zero */
			    strlen(bi->interp_path) + 1 == interp_name_len &&
			    strncmp(interp, bi->interp_path, interp_name_len)
			    == 0 && (bi->header_supported == NULL ||
			    bi->header_supported(imgp, NULL, NULL)))
				return (bi);
		}
	}

	/* Lacking a recognized interpreter, try the default brand */
	for (i = 0; i < MAX_BRANDS; i++) {
		bi = elf_brand_list[i];
		if (bi == NULL || (bi->flags & BI_BRAND_NOTE_MANDATORY) != 0 ||
		    (interp != NULL && (bi->flags & BI_BRAND_ONLY_STATIC) != 0))
			continue;
		if (hdr->e_machine == bi->machine &&
		    __elfN(fallback_brand) == bi->brand &&
		    (bi->header_supported == NULL ||
		    bi->header_supported(imgp, NULL, NULL)))
			return (bi);
	}
	return (NULL);
}

static bool
__elfN(phdr_in_zero_page)(const Elf_Ehdr *hdr)
{
	return (hdr->e_phoff <= PAGE_SIZE &&
	    (u_int)hdr->e_phentsize * hdr->e_phnum <= PAGE_SIZE - hdr->e_phoff);
}

static int
__elfN(check_header)(const Elf_Ehdr *hdr)
{
	Elf_Brandinfo *bi;
	int i;

	if (!IS_ELF(*hdr) ||
	    hdr->e_ident[EI_CLASS] != ELF_TARG_CLASS ||
	    hdr->e_ident[EI_DATA] != ELF_TARG_DATA ||
	    hdr->e_ident[EI_VERSION] != EV_CURRENT ||
	    hdr->e_phentsize != sizeof(Elf_Phdr) ||
	    hdr->e_version != ELF_TARG_VER)
		return (ENOEXEC);

	/*
	 * imgact_elf64c.c will "claim" non-CHERI binaries only to
	 * choke on them later without trying imgact_elf64.c (and vice
	 * versa).  We have to reject an ABI mismatch early so that
	 * the imgact hook returns -1 instead of ENOXEC which means
	 * doing it here.
	 */
#ifdef __ELF_CHERI
	if (!ELF_IS_CHERI(hdr))
		return (ENOEXEC);
#elif __has_feature(capabilities)
	if (ELF_IS_CHERI(hdr))
		return (ENOEXEC);
#endif

	/*
	 * Make sure we have at least one brand for this machine.
	 */

	for (i = 0; i < MAX_BRANDS; i++) {
		bi = elf_brand_list[i];
		if (bi != NULL && bi->machine == hdr->e_machine)
			break;
	}
	if (i == MAX_BRANDS)
		return (ENOEXEC);

	return (0);
}

#if __has_feature(capabilities)
/*
 * Create a reservation for the image activator to map the executable
 * image into.
 */
static int
__elfN(build_imgact_capability)(struct image_params *imgp,
    void * __capability *imgact_cap, const Elf_Ehdr *hdr, const Elf_Phdr *phdr,
    Elf_Addr *preferred_rbase)
{
	u_long perm = CHERI_PERM_STORE | CHERI_PERM_GLOBAL |
	    CHERI_PERM_STORE_CAP;
	vm_offset_t start = (vm_offset_t)-1;
	vm_offset_t end = 0;
	vm_offset_t seg_addr;
	vm_size_t seg_size;
	int i, result;
	vm_pointer_t reservation;
	void * __capability reservation_cap;
	vm_map_t map;
	Elf_Addr rbase = *preferred_rbase;

	map = &imgp->proc->p_vmspace->vm_map;

	for (i = 0; i < hdr->e_phnum; i++) {
		if (phdr[i].p_type != PT_LOAD || phdr[i].p_memsz == 0)
			continue;

		seg_addr = trunc_page(phdr[i].p_vaddr);
		seg_size = round_page(phdr[i].p_memsz + phdr[i].p_vaddr -
		    seg_addr);
		start = MIN(start, seg_addr);
		end = MAX(end, seg_addr + seg_size);
	}

	if (hdr->e_type == ET_EXEC && !is_aligned(start + rbase,
	    CHERI_REPRESENTABLE_ALIGNMENT(end - start))) {
		/*
		 * We can't change the load address for position dependent
		 *  executables, so we have to give up and report an error.
		 */
		uprintf("Warning: Attempted to load position-dependent "
		    "executable with non-representable base: %s\n",
		    imgp->execpath);
		return (EINVAL); /* XXX: EPRECISION or similar? */
	}

	/*
	 * Note: vm_map_reservation_create aligns down, but we have to align
	 * upwards here to avoid rounding down to zero for the main executable.
	 * For RTLD we also align upwards to avoid aligning down into the
	 * memory region for the main binary.
	 */
	reservation = roundup2(start + rbase,
	    CHERI_REPRESENTABLE_ALIGNMENT(end - start));
	result = vm_map_reservation_create(map, &reservation, end - start,
	    PAGE_SIZE, VM_PROT_ALL);
	if (result != KERN_SUCCESS)
		return (vm_mmap_to_errno(result));

	*preferred_rbase = reservation - start;

#ifdef __CHERI_PURE_CAPABILITY__
	reservation_cap = (void *)reservation;
#else
	reservation_cap = cheri_setbounds(
	    cheri_setaddress(userspace_root_cap, reservation), end - start);
#endif
	*imgact_cap = cheri_andperm(reservation_cap, perm);

	return (0);
}
#endif

static int
__elfN(map_partial)(vm_map_t map, vm_object_t object, vm_ooffset_t offset,
    uintcap_t start, uintcap_t end, vm_prot_t prot)
{
	struct sf_buf *sf;
	int error;
	vm_offset_t off;

	/*
	 * Create the page if it doesn't exist yet. Ignore errors.
	 */
	vm_map_fixed(map, NULL, 0, trunc_page(start),
	    (ptraddr_t)round_page(end) - (ptraddr_t)trunc_page(start),
	    prot, prot /* XXX: or VM_PROT_ALL? */, MAP_CHECK_EXCL);

	/*
	 * Find the page from the underlying object.
	 */
	if (object != NULL) {
		sf = vm_imgact_map_page(object, offset);
		if (sf == NULL)
			return (KERN_FAILURE);
		off = offset - trunc_page(offset);
		error = copyout((void *)(sf_buf_kva(sf) + off),
		    (void * __capability)start, (ptraddr_t)end - (ptraddr_t)start);
		vm_imgact_unmap_page(sf);
		if (error != 0)
			return (KERN_FAILURE);
	}

	return (KERN_SUCCESS);
}

static int
__elfN(map_insert)(const struct image_params *imgp, vm_map_t map,
    vm_object_t object, vm_ooffset_t offset, uintcap_t start, uintcap_t end,
    vm_prot_t prot, int cow)
{
	struct sf_buf *sf;
	vm_offset_t off;
	vm_size_t sz;
	int error, locked, rv;

	if (start != trunc_page(start)) {
		rv = __elfN(map_partial)(map, object, offset, start,
		    round_page(start), prot);
		if (rv != KERN_SUCCESS)
			return (rv);
		offset += (ptraddr_t)round_page(start) - (ptraddr_t)start;
		start = round_page(start);
	}
	if (end != round_page(end)) {
		rv = __elfN(map_partial)(map, object, offset +
		    (ptraddr_t)trunc_page(end) - (ptraddr_t)start,
		    trunc_page(end), end, prot);
		if (rv != KERN_SUCCESS)
			return (rv);
		end = trunc_page(end);
	}
	if (start >= end)
		return (KERN_SUCCESS);
	if ((offset & PAGE_MASK) != 0) {
		/*
		 * The mapping is not page aligned.  This means that we have
		 * to copy the data.
		 */
		rv = vm_map_fixed(map, NULL, 0, start,
		    (ptraddr_t)end - (ptraddr_t)start,
		    prot | VM_PROT_WRITE, VM_PROT_ALL,
		    MAP_CHECK_EXCL);
		if (rv != KERN_SUCCESS)
			return (rv);
		if (object == NULL)
			return (KERN_SUCCESS);
		for (; start < end; start += sz) {
			sf = vm_imgact_map_page(object, offset);
			if (sf == NULL)
				return (KERN_FAILURE);
			off = offset - trunc_page(offset);
			sz = (ptraddr_t)end - (ptraddr_t)start;
			if (sz > PAGE_SIZE - off)
				sz = PAGE_SIZE - off;
			error = copyout((void *)(sf_buf_kva(sf) + off),
			    (void * __capability)start,
			    (ptraddr_t)end - (ptraddr_t)start);
			vm_imgact_unmap_page(sf);
			if (error != 0)
				return (KERN_FAILURE);
			offset += sz;
		}
	} else {
		vm_object_reference(object);
		rv = vm_map_fixed(map, object, offset, start,
		    (ptraddr_t)end - (ptraddr_t)start,
		    prot, VM_PROT_ALL, cow | MAP_CHECK_EXCL |
		    (object != NULL ? MAP_VN_EXEC : 0));
		if (rv != KERN_SUCCESS) {
			locked = VOP_ISLOCKED(imgp->vp);
			VOP_UNLOCK(imgp->vp);
			vm_object_deallocate(object);
			vn_lock(imgp->vp, locked | LK_RETRY);
			return (rv);
		} else if (object != NULL) {
			MPASS(imgp->vp->v_object == object);
			VOP_SET_TEXT_CHECKED(imgp->vp);
		}
	}
	return (KERN_SUCCESS);
}

static int
__elfN(load_section)(const struct image_params *imgp, vm_ooffset_t offset,
    uintcap_t vmaddr, size_t memsz, size_t filsz, vm_prot_t prot)
{
	struct sf_buf *sf;
	size_t map_len;
	vm_map_t map;
	vm_object_t object;
	uintcap_t map_addr;
	int error, rv, cow;
	size_t copy_len;
	vm_ooffset_t file_addr;

	/*
	 * It's necessary to fail if the filsz + offset taken from the
	 * header is greater than the actual file pager object's size.
	 * If we were to allow this, then the vm_map_find() below would
	 * walk right off the end of the file object and into the ether.
	 *
	 * While I'm here, might as well check for something else that
	 * is invalid: filsz cannot be greater than memsz.
	 */
	if ((filsz != 0 && (off_t)filsz + offset > imgp->attr->va_size) ||
	    filsz > memsz) {
		uprintf("elf_load_section: truncated ELF file\n");
		return (ENOEXEC);
	}

	object = imgp->object;
	map = &imgp->proc->p_vmspace->vm_map;
	map_addr = trunc_page(vmaddr);
	file_addr = trunc_page(offset);

	/*
	 * We have two choices.  We can either clear the data in the last page
	 * of an oversized mapping, or we can start the anon mapping a page
	 * early and copy the initialized data into that first page.  We
	 * choose the second.
	 */
	if (filsz == 0)
		map_len = 0;
	else if (memsz > filsz)
		map_len = trunc_page(offset + filsz) - file_addr;
	else
		map_len = round_page(offset + filsz) - file_addr;
#if __has_feature(capabilities)
	map_addr = cheri_setbounds(map_addr, map_len);
#endif

	if (map_len != 0) {
		/* cow flags: don't dump readonly sections in core */
		cow = MAP_COPY_ON_WRITE | MAP_PREFAULT |
		    (prot & VM_PROT_WRITE ? 0 : MAP_DISABLE_COREDUMP);

		rv = __elfN(map_insert)(imgp, map, object, file_addr,
		    map_addr, map_addr + map_len, prot, cow);
		if (rv != KERN_SUCCESS)
			return (EINVAL);

		/* we can stop now if we've covered it all */
		if (memsz == filsz)
			return (0);
	}

	/*
	 * We have to get the remaining bit of the file into the first part
	 * of the oversized map segment.  This is normally because the .data
	 * segment in the file is extended to provide bss.  It's a neat idea
	 * to try and save a page, but it's a pain in the behind to implement.
	 */
	copy_len = filsz == 0 ? 0 : (offset + filsz) - trunc_page(offset +
	    filsz);
	map_addr = trunc_page(vmaddr + filsz);
	map_len = (ptraddr_t)round_page(vmaddr + memsz) - (ptraddr_t)map_addr;
#if __has_feature(capabilities)
	map_addr = cheri_setbounds(map_addr, map_len);
#endif

	/* This had damn well better be true! */
	if (map_len != 0) {
		rv = __elfN(map_insert)(imgp, map, NULL, 0, map_addr,
		    map_addr + map_len, prot, 0);
		if (rv != KERN_SUCCESS)
			return (EINVAL);
	}

	if (copy_len != 0) {
		sf = vm_imgact_map_page(object, offset + filsz);
		if (sf == NULL)
			return (EIO);

		/* send the page fragment to user space */
		error = copyout((void *)sf_buf_kva(sf), (void * __capability)map_addr,
		    copy_len);
		vm_imgact_unmap_page(sf);
		if (error != 0)
			return (error);
	}

	/*
	 * Remove write access to the page if it was only granted by map_insert
	 * to allow copyout.
	 */
	if ((prot & VM_PROT_WRITE) == 0)
		vm_map_protect(map, trunc_page(map_addr), round_page(map_addr +
		    map_len), prot, 0, VM_MAP_PROTECT_SET_PROT);

	return (0);
}

static int
__elfN(load_sections)(const struct image_params *imgp, const Elf_Ehdr *hdr,
    const Elf_Phdr *phdr, u_long rbase, u_long *base_addrp, u_long *max_addrp)
{
	vm_prot_t prot;
	u_long base_vaddr, max_vaddr;
	bool first;
	int error, i;
	uintcap_t section_addr;

	ASSERT_VOP_LOCKED(imgp->vp, __func__);

	base_vaddr = 0;
	max_vaddr = 0;
	first = true;

	for (i = 0; i < hdr->e_phnum; i++) {
		if (phdr[i].p_type != PT_LOAD || phdr[i].p_memsz == 0)
			continue;

		/* Loadable segment */
#if __has_feature(capabilities)
		section_addr = (uintcap_t)cheri_setaddress(
		    imgp->imgact_capability, phdr[i].p_vaddr + rbase);
#else
		section_addr = phdr[i].p_vaddr + rbase;
#endif
		prot = __elfN(trans_prot)(phdr[i].p_flags);
		error = __elfN(load_section)(imgp, phdr[i].p_offset,
		    section_addr, phdr[i].p_memsz, phdr[i].p_filesz, prot);
		if (error != 0)
			return (error);

		/*
		 * Establish the base address if this is the first segment.
		 */
		if (first) {
			base_vaddr = trunc_page(phdr[i].p_vaddr);
			first = false;
		}
		max_vaddr = MAX(max_vaddr, phdr[i].p_vaddr + phdr[i].p_memsz);
	}

	if (base_addrp != NULL)
		*base_addrp = rbase + base_vaddr;
	if (max_addrp != NULL)
		*max_addrp = rbase + max_vaddr;

	return (0);
}

/*
 * Load the file "file" into memory.  It may be either a shared object
 * or an executable.
 *
 * The "addr" reference parameter is in/out.  On entry, it specifies
 * the address where a shared object should be loaded.  If the file is
 * an executable, this value is ignored.  On exit, "addr" specifies
 * where the file was actually loaded.
 * On CHERI this is a capability, if a shared object is being loaded, this
 * should be a capability for the region where the shared object
 * is being loaded.
 *
 * The "end_addr" reference parameter is out only.  On exit, it specifies
 * the end address of the loaded file.
 * On CHERI this is a capability.
 *
 * The "entry" reference parameter is out only.  On exit, it specifies
 * the entry point for the loaded file.
 * On CHERI this is an offset in the capability returned in addr.
 *
 */
static int
__elfN(load_file)(struct proc *p, const char *file, u_long *addr,
	u_long *end_addr, u_long *entry)
{
	struct {
		struct nameidata nd;
		struct vattr attr;
		struct image_params image_params;
	} *tempdata;
	const Elf_Ehdr *hdr = NULL;
	const Elf_Phdr *phdr = NULL;
	struct nameidata *nd;
	struct vattr *attr;
	struct image_params *imgp;
	u_long rbase;
	u_long base_addr = 0;
	u_long max_addr = 0;
	int error;

#ifdef CAPABILITY_MODE
	/*
	 * XXXJA: This check can go away once we are sufficiently confident
	 * that the checks in namei() are correct.
	 */
	if (IN_CAPABILITY_MODE(curthread))
		return (ECAPMODE);
#endif

	tempdata = malloc(sizeof(*tempdata), M_TEMP, M_WAITOK | M_ZERO);
	nd = &tempdata->nd;
	attr = &tempdata->attr;
	imgp = &tempdata->image_params;

	/*
	 * Initialize part of the common data
	 */
	imgp->proc = p;
	imgp->attr = attr;

	NDINIT(nd, LOOKUP, ISOPEN | FOLLOW | LOCKSHARED | LOCKLEAF,
	    UIO_SYSSPACE, PTR2CAP(file), curthread);
	if ((error = namei(nd)) != 0) {
		nd->ni_vp = NULL;
		goto fail;
	}
	NDFREE(nd, NDF_ONLY_PNBUF);
	imgp->vp = nd->ni_vp;

	/*
	 * Check permissions, modes, uid, etc on the file, and "open" it.
	 */
	error = exec_check_permissions(imgp);
	if (error)
		goto fail;

	error = exec_map_first_page(imgp);
	if (error)
		goto fail;

	imgp->object = nd->ni_vp->v_object;

	hdr = (const Elf_Ehdr *)imgp->image_header;
	if ((error = __elfN(check_header)(hdr)) != 0)
		goto fail;
	if (hdr->e_type == ET_DYN)
		rbase = *addr;
	else if (hdr->e_type == ET_EXEC)
		rbase = 0;
	else {
		error = ENOEXEC;
		goto fail;
	}

	/* Only support headers that fit within first page for now      */
	if (!__elfN(phdr_in_zero_page)(hdr)) {
		error = ENOEXEC;
		goto fail;
	}

	phdr = (const Elf_Phdr *)(imgp->image_header + hdr->e_phoff);
	if (!aligned(phdr, Elf_Addr)) {
		error = ENOEXEC;
		goto fail;
	}

#if __has_feature(capabilities)
	error = __elfN(build_imgact_capability)(imgp, &imgp->imgact_capability,
	    hdr, phdr, &rbase);
	if (error != 0)
		goto fail;
#endif
	error = __elfN(load_sections)(imgp, hdr, phdr, rbase, &base_addr,
	    &max_addr);
	if (error != 0)
		goto fail;

	*addr = base_addr;
	*end_addr = max_addr;
	*entry = (unsigned long)hdr->e_entry + rbase;

fail:
	if (imgp->firstpage)
		exec_unmap_first_page(imgp);

	if (nd->ni_vp) {
		if (imgp->textset)
			VOP_UNSET_TEXT_CHECKED(nd->ni_vp);
		vput(nd->ni_vp);
	}
	free(tempdata, M_TEMP);

	return (error);
}

static u_long
__CONCAT(rnd_, __elfN(base))(vm_map_t map __unused, u_long minv, u_long maxv,
    u_int align)
{
	u_long rbase, res;

	MPASS(vm_map_min(map) <= minv);
	MPASS(maxv <= vm_map_max(map));
	MPASS(minv < maxv);
	MPASS(minv + align < maxv);
	arc4rand(&rbase, sizeof(rbase), 0);
	res = roundup(minv, (u_long)align) + rbase % (maxv - minv);
	res &= ~((u_long)align - 1);
	if (res >= maxv)
		res -= align;
	KASSERT(res >= minv,
	    ("res %#lx < minv %#lx, maxv %#lx rbase %#lx",
	    res, minv, maxv, rbase));
	KASSERT(res < maxv,
	    ("res %#lx > maxv %#lx, minv %#lx rbase %#lx",
	    res, maxv, minv, rbase));
	return (res);
}

static int
__elfN(enforce_limits)(const struct image_params *imgp, const Elf_Ehdr *hdr,
    const Elf_Phdr *phdr, u_long et_dyn_addr)
{
	struct vmspace *vmspace;
	const char *err_str;
	u_long text_size, data_size, total_size, text_addr, data_addr;
	int i;

	err_str = NULL;
	text_size = data_size = total_size = text_addr = data_addr = 0;

	for (i = 0; i < hdr->e_phnum; i++) {
		u_long seg_size, seg_addr, end_addr;

		if (phdr[i].p_type != PT_LOAD || phdr[i].p_memsz == 0)
			continue;

		seg_addr = trunc_page(phdr[i].p_vaddr + et_dyn_addr);
		seg_size = round_page(phdr[i].p_memsz +
		    phdr[i].p_vaddr + et_dyn_addr - seg_addr);
		end_addr = seg_addr + seg_size;

		/*
		 * Make the largest executable segment the official
		 * text segment and all others data.
		 *
		 * Note that obreak() assumes that data_addr + data_size == end
		 * of data load area, and the ELF file format expects segments
		 * to be sorted by address.  If multiple data segments exist,
		 * the last one will be used.
		 */

		if ((phdr[i].p_flags & PF_X) != 0 && text_size < seg_size) {
			text_size = seg_size;
			text_addr = seg_addr;
		} else {
			data_size = seg_size;
			data_addr = seg_addr;
		}
		total_size += seg_size;
	}

	if (data_addr == 0 && data_size == 0) {
		data_addr = text_addr;
		data_size = text_size;
	}

#ifdef __ELF_CHERI
	/*
	 * Sanity check that the base address was aligned correctly so that we
	 * can represent a capability spanning the entire executable.
	 */
	KASSERT(imgp->start_addr == CHERI_REPRESENTABLE_BASE(imgp->start_addr,
	    imgp->end_addr - imgp->start_addr) && imgp->end_addr ==
	    imgp->start_addr + CHERI_REPRESENTABLE_LENGTH(imgp->end_addr -
	    imgp->start_addr), ("Image range [%#jx-%#jx] is not representable "
	    "with mapping base %#jx", (uintmax_t)imgp->start_addr,
	    (uintmax_t)imgp->end_addr, (uintmax_t)et_dyn_addr));
#endif
	MPASS(imgp->end_addr > imgp->start_addr);
	/*
	 * Check limits.  It should be safe to check the
	 * limits after loading the segments since we do
	 * not actually fault in all the segments pages.
	 */
	PROC_LOCK(imgp->proc);
	if (data_size > lim_cur_proc(imgp->proc, RLIMIT_DATA))
		err_str = "Data segment size exceeds process limit";
	else if (text_size > maxtsiz)
		err_str = "Text segment size exceeds system limit";
	else if (total_size > lim_cur_proc(imgp->proc, RLIMIT_VMEM))
		err_str = "Total segment size exceeds process limit";
	else if (racct_set(imgp->proc, RACCT_DATA, data_size) != 0)
		err_str = "Data segment size exceeds resource limit";
	else if (racct_set(imgp->proc, RACCT_VMEM, total_size) != 0)
		err_str = "Total segment size exceeds resource limit";
	PROC_UNLOCK(imgp->proc);
	if (err_str != NULL) {
		uprintf("%s\n", err_str);
		return (ENOMEM);
	}

	vmspace = imgp->proc->p_vmspace;
	vmspace->vm_tsize = text_size >> PAGE_SHIFT;
	vmspace->vm_taddr = (caddr_t)(uintptr_t)text_addr;
	vmspace->vm_dsize = data_size >> PAGE_SHIFT;
	vmspace->vm_daddr = (caddr_t)(uintptr_t)data_addr;
	return (0);
}

static int
__elfN(get_interp)(struct image_params *imgp, const Elf_Phdr *phdr,
    char **interpp, bool *free_interpp)
{
	struct thread *td;
	char *interp;
	int error, interp_name_len;

	KASSERT(phdr->p_type == PT_INTERP,
	    ("%s: p_type %u != PT_INTERP", __func__, phdr->p_type));
	ASSERT_VOP_LOCKED(imgp->vp, __func__);

	td = curthread;

	/* Path to interpreter */
	if (phdr->p_filesz < 2 || phdr->p_filesz > MAXPATHLEN) {
		uprintf("Invalid PT_INTERP\n");
		return (ENOEXEC);
	}

	interp_name_len = phdr->p_filesz;
	if (phdr->p_offset > PAGE_SIZE ||
	    interp_name_len > PAGE_SIZE - phdr->p_offset) {
		/*
		 * The vnode lock might be needed by the pagedaemon to
		 * clean pages owned by the vnode.  Do not allow sleep
		 * waiting for memory with the vnode locked, instead
		 * try non-sleepable allocation first, and if it
		 * fails, go to the slow path were we drop the lock
		 * and do M_WAITOK.  A text reference prevents
		 * modifications to the vnode content.
		 */
		interp = malloc(interp_name_len + 1, M_TEMP, M_NOWAIT);
		if (interp == NULL) {
			VOP_UNLOCK(imgp->vp);
			interp = malloc(interp_name_len + 1, M_TEMP, M_WAITOK);
			vn_lock(imgp->vp, LK_SHARED | LK_RETRY);
		}

		error = vn_rdwr(UIO_READ, imgp->vp, interp,
		    interp_name_len, phdr->p_offset,
		    UIO_SYSSPACE, IO_NODELOCKED, td->td_ucred,
		    NOCRED, NULL, td);
		if (error != 0) {
			free(interp, M_TEMP);
			uprintf("i/o error PT_INTERP %d\n", error);
			return (error);
		}
		interp[interp_name_len] = '\0';

		*interpp = interp;
		*free_interpp = true;
		return (0);
	}

	interp = __DECONST(char *, imgp->image_header) + phdr->p_offset;
	if (interp[interp_name_len - 1] != '\0') {
		uprintf("Invalid PT_INTERP\n");
		return (ENOEXEC);
	}

	*interpp = interp;
	*free_interpp = false;
	return (0);
}

static int
__elfN(load_interp)(struct image_params *imgp, const Elf_Brandinfo *brand_info,
    const char *interp, u_long *addr, u_long *entry)
{
	char *path;
	int error;
	u_long end_addr;
	if (brand_info->emul_path != NULL &&
	    brand_info->emul_path[0] != '\0') {
		path = malloc(MAXPATHLEN, M_TEMP, M_WAITOK);
		snprintf(path, MAXPATHLEN, "%s%s",
		    brand_info->emul_path, interp);
		error = __elfN(load_file)(imgp->proc, path, addr, &end_addr,
		    entry);
		free(path, M_TEMP);
		if (error == 0)
			goto done;
	}

	if (brand_info->interp_newpath != NULL &&
	    (brand_info->interp_path == NULL ||
	    strcmp(interp, brand_info->interp_path) == 0)) {
		error = __elfN(load_file)(imgp->proc,
		    brand_info->interp_newpath, addr, &end_addr, entry);
		if (error == 0)
			goto done;
	}

	error = __elfN(load_file)(imgp->proc, interp, addr, &end_addr, entry);
done:
	if (error == 0) {
		imgp->interp_start = CHERI_REPRESENTABLE_BASE(*addr,
		    end_addr - *addr);
		imgp->interp_end = imgp->interp_start +
		    CHERI_REPRESENTABLE_LENGTH(end_addr - *addr);

		return (0);
	}

	uprintf("ELF interpreter %s not found, error %d\n", interp, error);
	return (error);
}

/*
 * Impossible et_dyn_addr initial value indicating that the real base
 * must be calculated later with some randomization applied.
 */
#define	ET_DYN_ADDR_RAND	1

static int
__CONCAT(exec_, __elfN(imgact))(struct image_params *imgp)
{
	struct thread *td;
	const Elf_Ehdr *hdr;
	const Elf_Phdr *phdr;
	Elf_Auxargs *elf_auxargs;
	struct vmspace *vmspace;
	vm_map_t map;
	char *interp;
	Elf_Brandinfo *brand_info;
	struct sysentvec *sv;
	u_long addr, baddr, et_dyn_addr, entry, proghdr;
	u_long maxalign, mapsz, maxv, maxv1;
	u_long representable_start, representable_end;
	uint32_t fctl0;
	int32_t osrel;
	bool free_interp;
	int error, i, n;

	hdr = (const Elf_Ehdr *)imgp->image_header;

	/*
	 * Do we have a valid ELF header ?
	 *
	 * Only allow ET_EXEC & ET_DYN here, reject ET_DYN later
	 * if particular brand doesn't support it.
	 */
	if (__elfN(check_header)(hdr) != 0 ||
	    (hdr->e_type != ET_EXEC && hdr->e_type != ET_DYN))
		return (-1);

	/*
	 * From here on down, we return an errno, not -1, as we've
	 * detected an ELF file.
	 */

	if (!__elfN(phdr_in_zero_page)(hdr)) {
		uprintf("Program headers not in the first page\n");
		return (ENOEXEC);
	}
	phdr = (const Elf_Phdr *)(imgp->image_header + hdr->e_phoff); 
	if (!aligned(phdr, Elf_Addr)) {
		uprintf("Unaligned program headers\n");
		return (ENOEXEC);
	}

	n = error = 0;
	baddr = 0;
	osrel = 0;
	fctl0 = 0;
	entry = proghdr = 0;
	interp = NULL;
	free_interp = false;
	td = curthread;
	maxalign = PAGE_SIZE;
	mapsz = 0;

	for (i = 0; i < hdr->e_phnum; i++) {
		switch (phdr[i].p_type) {
		case PT_LOAD:
			if (n == 0)
				baddr = phdr[i].p_vaddr;
			if (phdr[i].p_align > maxalign)
				maxalign = phdr[i].p_align;
			mapsz += phdr[i].p_memsz;
			n++;

			/*
			 * If this segment contains the program headers,
			 * remember their virtual address for the AT_PHDR
			 * aux entry. Static binaries don't usually include
			 * a PT_PHDR entry.
			 */
			if (phdr[i].p_offset == 0 &&
			    hdr->e_phoff + hdr->e_phnum * hdr->e_phentsize
				<= phdr[i].p_filesz)
				proghdr = phdr[i].p_vaddr + hdr->e_phoff;
			break;
		case PT_INTERP:
			/* Path to interpreter */
			if (interp != NULL) {
				uprintf("Multiple PT_INTERP headers\n");
				error = ENOEXEC;
				goto ret;
			}
			error = __elfN(get_interp)(imgp, &phdr[i], &interp,
			    &free_interp);
			if (error != 0)
				goto ret;
			break;
		case PT_GNU_STACK:
#ifdef __ELF_CHERI
			/*
			 * For CheriABI we don't set stack_prot and rely
			 * on sv_stackprot being correct (VM_PROT_RW_CAP).
			 *
			 * Requests for executable stacks are not allowed
			 * so refuse to run such programs entierly.
			 */
			if (phdr[i].p_flags & PF_X) {
				uprintf("CheriABI forbids executable stacks\n");
				error = ENOEXEC;
				goto ret;
			}
#else
			if (__elfN(nxstack))
				imgp->stack_prot =
				    __elfN(trans_prot)(phdr[i].p_flags);
#endif
			imgp->stack_sz = phdr[i].p_memsz;
			break;
		case PT_PHDR: 	/* Program header table info */
			proghdr = phdr[i].p_vaddr;
			break;
		}
	}

	brand_info = __elfN(get_brandinfo)(imgp, interp, &osrel, &fctl0);
	if (brand_info == NULL) {
		uprintf("ELF binary type \"%u\" not known.\n",
		    hdr->e_ident[EI_OSABI]);
		error = ENOEXEC;
		goto ret;
	}
	sv = brand_info->sysvec;
	et_dyn_addr = 0;
	if (hdr->e_type == ET_DYN) {
		if ((brand_info->flags & BI_CAN_EXEC_DYN) == 0) {
			uprintf("Cannot execute shared object\n");
			error = ENOEXEC;
			goto ret;
		}
		/*
		 * Honour the base load address from the dso if it is
		 * non-zero for some reason.
		 */
		if (baddr == 0) {
			if ((sv->sv_flags & SV_ASLR) == 0 ||
			    (fctl0 & NT_FREEBSD_FCTL_ASLR_DISABLE) != 0)
				et_dyn_addr = __elfN(pie_base);
			else if ((__elfN(pie_aslr_enabled) &&
			    (imgp->proc->p_flag2 & P2_ASLR_DISABLE) == 0) ||
			    (imgp->proc->p_flag2 & P2_ASLR_ENABLE) != 0)
				et_dyn_addr = ET_DYN_ADDR_RAND;
			else
				et_dyn_addr = __elfN(pie_base);
		}
	}

	/*
	 * Avoid a possible deadlock if the current address space is destroyed
	 * and that address space maps the locked vnode.  In the common case,
	 * the locked vnode's v_usecount is decremented but remains greater
	 * than zero.  Consequently, the vnode lock is not needed by vrele().
	 * However, in cases where the vnode lock is external, such as nullfs,
	 * v_usecount may become zero.
	 *
	 * The VV_TEXT flag prevents modifications to the executable while
	 * the vnode is unlocked.
	 */
	VOP_UNLOCK(imgp->vp);

	/*
	 * Decide whether to enable randomization of user mappings.
	 * First, reset user preferences for the setid binaries.
	 * Then, account for the support of the randomization by the
	 * ABI, by user preferences, and make special treatment for
	 * PIE binaries.
	 */
	if (imgp->credential_setid) {
		PROC_LOCK(imgp->proc);
		imgp->proc->p_flag2 &= ~(P2_ASLR_ENABLE | P2_ASLR_DISABLE);
		PROC_UNLOCK(imgp->proc);
	}
	if ((sv->sv_flags & SV_ASLR) == 0 ||
	    (imgp->proc->p_flag2 & P2_ASLR_DISABLE) != 0 ||
	    (fctl0 & NT_FREEBSD_FCTL_ASLR_DISABLE) != 0) {
		KASSERT(et_dyn_addr != ET_DYN_ADDR_RAND,
		    ("et_dyn_addr == RAND and !ASLR"));
	} else if ((imgp->proc->p_flag2 & P2_ASLR_ENABLE) != 0 ||
	    (__elfN(aslr_enabled) && hdr->e_type == ET_EXEC) ||
	    et_dyn_addr == ET_DYN_ADDR_RAND) {
		imgp->map_flags |= MAP_ASLR;
		/*
		 * If user does not care about sbrk, utilize the bss
		 * grow region for mappings as well.  We can select
		 * the base for the image anywere and still not suffer
		 * from the fragmentation.
		 */
		if (!__elfN(aslr_honor_sbrk) ||
		    (imgp->proc->p_flag2 & P2_ASLR_IGNSTART) != 0)
			imgp->map_flags |= MAP_ASLR_IGNSTART;
	}

	if (!__elfN(allow_wx) && (fctl0 & NT_FREEBSD_FCTL_WXNEEDED) == 0)
		imgp->map_flags |= MAP_WXORX;

	error = exec_new_vmspace(imgp, sv);
	vmspace = imgp->proc->p_vmspace;
	map = &vmspace->vm_map;

	imgp->proc->p_sysent = sv;

	maxv = vm_map_max(map) - lim_max(td, RLIMIT_STACK);
	if (et_dyn_addr == ET_DYN_ADDR_RAND) {
		KASSERT((map->flags & MAP_ASLR) != 0,
		    ("ET_DYN_ADDR_RAND but !MAP_ASLR"));
		et_dyn_addr = __CONCAT(rnd_, __elfN(base))(map,
		    vm_map_min(map) + mapsz + lim_max(td, RLIMIT_DATA),
		    /* reserve half of the address space to interpreter */
		    maxv / 2, 1UL << flsl(maxalign));
	}

	vn_lock(imgp->vp, LK_SHARED | LK_RETRY);
	if (error != 0)
		goto ret;

#if __has_feature(capabilities)
	error = __elfN(build_imgact_capability)(imgp, &imgp->imgact_capability,
	    hdr, phdr, &et_dyn_addr);
	if (error != 0)
		goto ret;
#endif
	error = __elfN(load_sections)(imgp, hdr, phdr, et_dyn_addr,
	    &representable_start, &representable_end);
	if (error != 0)
		goto ret;

	/* Round start/end addresses to representability */
	imgp->start_addr = CHERI_REPRESENTABLE_BASE(representable_start,
	    representable_end - representable_start);
	imgp->end_addr = imgp->start_addr +
	    CHERI_REPRESENTABLE_LENGTH(representable_end - representable_start);

	error = __elfN(enforce_limits)(imgp, hdr, phdr, et_dyn_addr);
	if (error != 0)
		goto ret;

	entry = (u_long)hdr->e_entry + et_dyn_addr;

	/*
	 * We load the dynamic linker where a userland call
	 * to mmap(0, ...) would put it.  The rationale behind this
	 * calculation is that it leaves room for the heap to grow to
	 * its maximum allowed size.
	 */
	addr = round_page((vm_offset_t)vmspace->vm_daddr + lim_max(td,
	    RLIMIT_DATA));
	if ((map->flags & MAP_ASLR) != 0) {
		maxv1 = maxv / 2 + addr / 2;
		MPASS(maxv1 >= addr);	/* No overflow */
		map->anon_loc = __CONCAT(rnd_, __elfN(base))(map, addr, maxv1,
		    (MAXPAGESIZES > 1 && pagesizes[1] != 0) ?
		    pagesizes[1] : pagesizes[0]);
	} else {
		map->anon_loc = addr;
	}

	imgp->entry_addr = entry;
	/* If needed, these will be set to valid values inside load_interp(). */
	imgp->interp_start = 0;
	imgp->interp_end = 0;

	if (interp != NULL) {
		VOP_UNLOCK(imgp->vp);
		if ((map->flags & MAP_ASLR) != 0) {
			/* Assume that interpreter fits into 1/4 of AS */
			maxv1 = maxv / 2 + addr / 2;
			MPASS(maxv1 >= addr);	/* No overflow */
			addr = __CONCAT(rnd_, __elfN(base))(map, addr,
			    maxv1, PAGE_SIZE);
		}
		error = __elfN(load_interp)(imgp, brand_info, interp, &addr,
		    &imgp->entry_addr);
		vn_lock(imgp->vp, LK_SHARED | LK_RETRY);
		if (error != 0)
			goto ret;
	} else
		addr = et_dyn_addr;

	/*
	 * Construct auxargs table (used by the copyout_auxargs routine)
	 */
	elf_auxargs = malloc(sizeof(Elf_Auxargs), M_TEMP, M_NOWAIT);
	if (elf_auxargs == NULL) {
		VOP_UNLOCK(imgp->vp);
		elf_auxargs = malloc(sizeof(Elf_Auxargs), M_TEMP, M_WAITOK);
		vn_lock(imgp->vp, LK_SHARED | LK_RETRY);
	}
	elf_auxargs->execfd = -1;
	elf_auxargs->phdr = proghdr + et_dyn_addr;
	elf_auxargs->phent = hdr->e_phentsize;
	elf_auxargs->phnum = hdr->e_phnum;
	elf_auxargs->pagesz = PAGE_SIZE;
	elf_auxargs->base = addr;
	elf_auxargs->flags = 0;
	elf_auxargs->entry = entry;
	elf_auxargs->hdr_eflags = hdr->e_flags;
	elf_auxargs->hdr_etype = hdr->e_type;

	imgp->auxargs = elf_auxargs;
	imgp->interpreted = 0;
	imgp->reloc_base = addr;
	imgp->proc->p_osrel = osrel;
	imgp->proc->p_fctl0 = fctl0;
	imgp->proc->p_elf_machine = hdr->e_machine;
	imgp->proc->p_elf_flags = hdr->e_flags;

ret:
	if (free_interp)
		free(interp, M_TEMP);
	return (error);
}

#define	suword __CONCAT(suword, __ELF_WORD_SIZE)

#ifdef __ELF_CHERI
static void * __capability
prog_cap(struct image_params *imgp, uint64_t perms)
{
	Elf_Addr prog_base;
	size_t prog_len;

	prog_base = imgp->start_addr;
	prog_len = imgp->end_addr - imgp->start_addr;

	/*
	 * Ensure that a capability spanning the program is representable.
	 * We don't round here since the mapping code is responsible for
	 * choosing a sensible start address and length.
	 */
	KASSERT(prog_len == CHERI_REPRESENTABLE_LENGTH(prog_len) &&
	    prog_base == CHERI_REPRESENTABLE_BASE(prog_base, prog_len),
	    ("program capability [%#jx-%#jx] not representable (length=%#zx)",
	    (uintmax_t)prog_base, (uintmax_t)imgp->end_addr, prog_len));

	return (cheri_capability_build_user_rwx(perms, prog_base, prog_len,
	    imgp->start_addr - prog_base));
}

static void * __capability
interp_cap(struct image_params *imgp, Elf_Auxargs *args, uint64_t perms)
{
	Elf_Addr interp_base;
	size_t interp_len;

	interp_base = imgp->interp_start;
	interp_len = imgp->interp_end - imgp->interp_start;

	/*
	 * Ensure that a capability spanning RTLD is representable.
	 * We don't round here since the mapping code is responsible for
	 * choosing a sensible start address.
	 */
	KASSERT(interp_len == CHERI_REPRESENTABLE_LENGTH(interp_len) &&
	    interp_base == CHERI_REPRESENTABLE_BASE(interp_base, interp_len),
	    ("interp capability [%#jx-%#jx] not representable (length=%#zx)",
	    (uintmax_t)interp_base, (uintmax_t)imgp->interp_end, interp_len));
	MPASS(args->base >= interp_base);

	return (cheri_capability_build_user_rwx(perms, interp_base, interp_len,
	    args->base - interp_base));
}

static void * __capability
timekeep_cap(struct image_params *imgp)
{
	ptraddr_t timekeep_base;
	size_t timekeep_len;

	timekeep_base = imgp->sysent->sv_timekeep_base;
	timekeep_len = sizeof(struct vdso_timekeep) +
	    sizeof(struct vdso_timehands) * VDSO_TH_NUM;

	/* These are sub-page so should be representable as-is. */
	KASSERT(timekeep_base == CHERI_REPRESENTABLE_BASE(timekeep_base,
	    timekeep_len), ("timekeep_base needs rounding"));
	KASSERT(timekeep_len == CHERI_REPRESENTABLE_LENGTH(timekeep_len),
	    ("timekeep_len needs rounding"));

	/* XXX: Read-only? */
	return (cheri_capability_build_user_rwx(CHERI_CAP_USER_DATA_PERMS,
	    timekeep_base, timekeep_len, 0));
}
#endif

int
__elfN(freebsd_copyout_auxargs)(struct image_params *imgp, uintcap_t base)
{
	Elf_Auxargs *args = (Elf_Auxargs *)imgp->auxargs;
	Elf_Auxinfo *argarray, *pos;
#ifdef __ELF_CHERI
	void * __capability exec_base;
	void * __capability entry;
#endif
	int error;

	argarray = pos = malloc(AT_COUNT * sizeof(*pos), M_TEMP,
	    M_WAITOK | M_ZERO);

	if (args->execfd != -1)
		AUXARGS_ENTRY(pos, AT_EXECFD, args->execfd);
#ifdef __ELF_CHERI
	/*
	 * AT_ENTRY gives an executable capability for the whole
	 * program and AT_PHDR a writable one.  RTLD is responsible for
	 * setting bounds.  Needs VMMAP so relro pages can be made RO.
	 */
	AUXARGS_ENTRY_PTR(pos, AT_PHDR, cheri_setaddress(prog_cap(imgp,
	    CHERI_CAP_USER_DATA_PERMS | CHERI_PERM_CHERIABI_VMMAP),
	    args->phdr));
#else
	AUXARGS_ENTRY(pos, AT_PHDR, args->phdr);
#endif
	AUXARGS_ENTRY(pos, AT_PHENT, args->phent);
	AUXARGS_ENTRY(pos, AT_PHNUM, args->phnum);
	AUXARGS_ENTRY(pos, AT_PAGESZ, args->pagesz);
	AUXARGS_ENTRY(pos, AT_FLAGS, args->flags);
#ifdef __ELF_CHERI
	entry = cheri_setaddress(prog_cap(imgp, CHERI_CAP_USER_CODE_PERMS),
	    args->entry);
#ifdef CHERI_FLAGS_CAP_MODE
	/*
	 * On architectures with a mode flag bit, we must ensure the flag is set in
	 * AT_ENTRY for RTLD to be able to jump to it.
	 */
	entry = cheri_setflags(entry, CHERI_FLAGS_CAP_MODE);
#endif
	AUXARGS_ENTRY_PTR(pos, AT_ENTRY, entry);

	if (imgp->interp_end == 0) {
		if (args->hdr_etype != ET_DYN) {
			/*
			 * For statically linked (but not static-PIE, i.e.
			 * currently only RTLD direct exec), AT_BASE should be
			 * untagged args->base (zero) rather than a massively
			 * out-of-bounds capability with address zero that may
			 * or may not be tagged.
			 */
			exec_base = (void *__capability)(uintcap_t)args->base;
		} else {
			/*
			 * For static-PIE we need AT_BASE for relocations and
			 * therefore needs to be RWX.
			 * TODO: should probably use AT_ENTRY/AT_PHDR instead.
			 */
			exec_base = prog_cap(imgp, CHERI_CAP_USER_DATA_PERMS |
			    CHERI_CAP_USER_CODE_PERMS);
		}
	} else {
		/*
		 * XXX: AT_BASE is both writable and executable to permit
		 * textrel fixups.
		 * TODO: should probably use AT_ENTRY/AT_PHDR instead.
		 */
		exec_base = interp_cap(imgp, args,
		    CHERI_CAP_USER_DATA_PERMS | CHERI_CAP_USER_CODE_PERMS);
	}
	AUXARGS_ENTRY_PTR(pos, AT_BASE, cheri_setaddress(exec_base,
	    args->base));
#else
	AUXARGS_ENTRY(pos, AT_ENTRY, args->entry);
	AUXARGS_ENTRY(pos, AT_BASE, args->base);
#endif
	AUXARGS_ENTRY(pos, AT_EHDRFLAGS, args->hdr_eflags);
	if (imgp->execpathp != 0)
		AUXARGS_ENTRY_PTR(pos, AT_EXECPATH, imgp->execpathp);
	AUXARGS_ENTRY(pos, AT_OSRELDATE,
	    imgp->proc->p_ucred->cr_prison->pr_osreldate);
	if (imgp->canary != 0) {
		AUXARGS_ENTRY_PTR(pos, AT_CANARY, imgp->canary);
		AUXARGS_ENTRY(pos, AT_CANARYLEN, imgp->canarylen);
	}
	AUXARGS_ENTRY(pos, AT_NCPUS, mp_ncpus);
	if (imgp->pagesizes != 0) {
		AUXARGS_ENTRY_PTR(pos, AT_PAGESIZES, imgp->pagesizes);
		AUXARGS_ENTRY(pos, AT_PAGESIZESLEN, imgp->pagesizeslen);
	}
	if (imgp->sysent->sv_timekeep_base != 0) {
#ifdef __ELF_CHERI
		AUXARGS_ENTRY_PTR(pos, AT_TIMEKEEP, timekeep_cap(imgp));
#else
		AUXARGS_ENTRY(pos, AT_TIMEKEEP, imgp->sysent->sv_timekeep_base);
#endif
	}
	AUXARGS_ENTRY(pos, AT_STACKPROT, (imgp->sysent->sv_shared_page_obj
	    != NULL && imgp->stack_prot != 0 ? imgp->stack_prot :
	    imgp->sysent->sv_stackprot) & VM_PROT_RWX);
	if (imgp->sysent->sv_hwcap != NULL)
		AUXARGS_ENTRY(pos, AT_HWCAP, *imgp->sysent->sv_hwcap);
	if (imgp->sysent->sv_hwcap2 != NULL)
		AUXARGS_ENTRY(pos, AT_HWCAP2, *imgp->sysent->sv_hwcap2);
	AUXARGS_ENTRY(pos, AT_BSDFLAGS, __elfN(sigfastblock) ?
	    ELF_BSDF_SIGFASTBLK : 0);
	AUXARGS_ENTRY(pos, AT_ARGC, imgp->args->argc);
	AUXARGS_ENTRY_PTR(pos, AT_ARGV, imgp->argv);
	AUXARGS_ENTRY(pos, AT_ENVC, imgp->args->envc);
	AUXARGS_ENTRY_PTR(pos, AT_ENVV, imgp->envv);
	AUXARGS_ENTRY_PTR(pos, AT_PS_STRINGS, imgp->ps_strings);
	if (imgp->sysent->sv_fxrng_gen_base != 0)
		AUXARGS_ENTRY(pos, AT_FXRNG, imgp->sysent->sv_fxrng_gen_base);
	AUXARGS_ENTRY(pos, AT_NULL, 0);

	free(imgp->auxargs, M_TEMP);
	imgp->auxargs = NULL;
	KASSERT(pos - argarray <= AT_COUNT, ("Too many auxargs"));

	error = copyoutcap(argarray, (void * __capability)base,
	    sizeof(*argarray) * AT_COUNT);
	free(argarray, M_TEMP);
	return (error);
}

int
__elfN(freebsd_fixup)(uintcap_t *stack_base, struct image_params *imgp)
{
#ifndef __ELF_CHERI
	Elf_Addr * __capability base;

	base = (Elf_Addr * __capability)*stack_base;
	base--;
	if (suword(base, imgp->args->argc) == -1)
		return (EFAULT);
	*stack_base = (uintcap_t)base;
#else
	KASSERT(__builtin_is_aligned(*stack_base, sizeof(void * __capability)),
	    ("CheriABI stack pointer not properly aligned"));
#endif
	return (0);
}

/*
 * Code for generating ELF core dumps.
 */

typedef void (*segment_callback)(vm_map_entry_t, void *);

/* Closure for cb_put_phdr(). */
struct phdr_closure {
	Elf_Phdr *phdr;		/* Program header to fill in */
	Elf_Off offset;		/* Offset of segment in core file */
};

typedef void (*outfunc_t)(void *, struct sbuf *, size_t *);

struct note_info {
	int		type;		/* Note type. */
	outfunc_t 	outfunc; 	/* Output function. */
	void		*outarg;	/* Argument for the output function. */
	size_t		outsize;	/* Output size. */
	TAILQ_ENTRY(note_info) link;	/* Link to the next note info. */
};

TAILQ_HEAD(note_info_list, note_info);

extern int compress_user_cores;
extern int compress_user_cores_level;

static void cb_put_phdr(vm_map_entry_t, void *);
static void cb_size_segment(vm_map_entry_t, void *);
static void each_dumpable_segment(struct thread *, segment_callback, void *,
    int);
static int __elfN(corehdr)(struct coredump_params *, int, void *, size_t,
    struct note_info_list *, size_t, int);
static void __elfN(prepare_notes)(struct thread *, struct note_info_list *,
    size_t *);
static void __elfN(putnote)(struct note_info *, struct sbuf *);
static size_t register_note(struct note_info_list *, int, outfunc_t, void *);

static void __elfN(note_fpregset)(void *, struct sbuf *, size_t *);
static void __elfN(note_prpsinfo)(void *, struct sbuf *, size_t *);
static void __elfN(note_prstatus)(void *, struct sbuf *, size_t *);
static void __elfN(note_threadmd)(void *, struct sbuf *, size_t *);
static void __elfN(note_thrmisc)(void *, struct sbuf *, size_t *);
static void __elfN(note_ptlwpinfo)(void *, struct sbuf *, size_t *);
#if __has_feature(capabilities)
static void __elfN(note_capregs)(void *, struct sbuf *, size_t *);
#endif
static void __elfN(note_procstat_auxv)(void *, struct sbuf *, size_t *);
static void __elfN(note_procstat_proc)(void *, struct sbuf *, size_t *);
static void __elfN(note_procstat_psstrings)(void *, struct sbuf *, size_t *);
static void note_procstat_files(void *, struct sbuf *, size_t *);
static void note_procstat_groups(void *, struct sbuf *, size_t *);
static void note_procstat_osrel(void *, struct sbuf *, size_t *);
static void note_procstat_rlimit(void *, struct sbuf *, size_t *);
static void note_procstat_umask(void *, struct sbuf *, size_t *);
static void note_procstat_vmmap(void *, struct sbuf *, size_t *);

static int
core_compressed_write(void *base, size_t len, off_t offset, void *arg)
{

	return (core_write((struct coredump_params *)arg, base, len, offset,
	    UIO_SYSSPACE, NULL));
}

int
__elfN(coredump)(struct thread *td, struct vnode *vp, off_t limit, int flags)
{
	struct ucred *cred = td->td_ucred;
	int compm, error = 0;
	struct sseg_closure seginfo;
	struct note_info_list notelst;
	struct coredump_params params;
	struct note_info *ninfo;
	void *hdr, *tmpbuf;
	size_t hdrsize, notesz, coresize;

	hdr = NULL;
	tmpbuf = NULL;
	TAILQ_INIT(&notelst);

	/* Size the program segments. */
	__elfN(size_segments)(td, &seginfo, flags);

	/*
	 * Collect info about the core file header area.
	 */
	hdrsize = sizeof(Elf_Ehdr) + sizeof(Elf_Phdr) * (1 + seginfo.count);
	if (seginfo.count + 1 >= PN_XNUM)
		hdrsize += sizeof(Elf_Shdr);
	__elfN(prepare_notes)(td, &notelst, &notesz);
	coresize = round_page(hdrsize + notesz) + seginfo.size;

	/* Set up core dump parameters. */
	params.offset = 0;
	params.active_cred = cred;
	params.file_cred = NOCRED;
	params.td = td;
	params.vp = vp;
	params.comp = NULL;

#ifdef RACCT
	if (racct_enable) {
		PROC_LOCK(td->td_proc);
		error = racct_add(td->td_proc, RACCT_CORE, coresize);
		PROC_UNLOCK(td->td_proc);
		if (error != 0) {
			error = EFAULT;
			goto done;
		}
	}
#endif
	if (coresize >= limit) {
		error = EFAULT;
		goto done;
	}

	/* Create a compression stream if necessary. */
	compm = compress_user_cores;
	if ((flags & (SVC_PT_COREDUMP | SVC_NOCOMPRESS)) == SVC_PT_COREDUMP &&
	    compm == 0)
		compm = COMPRESS_GZIP;
	if (compm != 0) {
		params.comp = compressor_init(core_compressed_write,
		    compm, CORE_BUF_SIZE,
		    compress_user_cores_level, &params);
		if (params.comp == NULL) {
			error = EFAULT;
			goto done;
		}
		tmpbuf = malloc(CORE_BUF_SIZE, M_TEMP, M_WAITOK | M_ZERO);
        }

	/*
	 * Allocate memory for building the header, fill it up,
	 * and write it out following the notes.
	 */
	hdr = malloc(hdrsize, M_TEMP, M_WAITOK);
	error = __elfN(corehdr)(&params, seginfo.count, hdr, hdrsize, &notelst,
	    notesz, flags);

	/* Write the contents of all of the writable segments. */
	if (error == 0) {
		Elf_Phdr *php;
		off_t offset;
		int i;
		char * __capability section_cap;

		php = (Elf_Phdr *)((char *)hdr + sizeof(Elf_Ehdr)) + 1;
		offset = round_page(hdrsize + notesz);
		for (i = 0; i < seginfo.count; i++) {
#if __has_feature(capabilities)
			section_cap = cheri_capability_build_user_data(
			    CHERI_PERM_LOAD,
			    CHERI_REPRESENTABLE_BASE(php->p_vaddr, php->p_filesz),
			    CHERI_REPRESENTABLE_LENGTH(php->p_filesz), 0);
#else
			section_cap = (char *)(uintptr_t)php->p_vaddr;
#endif
			error = core_output(section_cap,
			    php->p_filesz, offset, &params, tmpbuf);
			if (error != 0)
				break;
			offset += php->p_filesz;
			php++;
		}
		if (error == 0 && params.comp != NULL)
			error = compressor_flush(params.comp);
	}
	if (error) {
		log(LOG_WARNING,
		    "Failed to write core file for process %s (error %d)\n",
		    curproc->p_comm, error);
	}

done:
	free(tmpbuf, M_TEMP);
	if (params.comp != NULL)
		compressor_fini(params.comp);
	while ((ninfo = TAILQ_FIRST(&notelst)) != NULL) {
		TAILQ_REMOVE(&notelst, ninfo, link);
		free(ninfo, M_TEMP);
	}
	if (hdr != NULL)
		free(hdr, M_TEMP);

	return (error);
}

/*
 * A callback for each_dumpable_segment() to write out the segment's
 * program header entry.
 */
static void
cb_put_phdr(vm_map_entry_t entry, void *closure)
{
	struct phdr_closure *phc = (struct phdr_closure *)closure;
	Elf_Phdr *phdr = phc->phdr;

	phc->offset = round_page(phc->offset);

	phdr->p_type = PT_LOAD;
	phdr->p_offset = phc->offset;
	phdr->p_vaddr = entry->start;
	phdr->p_paddr = 0;
	phdr->p_filesz = phdr->p_memsz = entry->end - entry->start;
	phdr->p_align = PAGE_SIZE;
	phdr->p_flags = __elfN(untrans_prot)(entry->protection);

	phc->offset += phdr->p_filesz;
	phc->phdr++;
}

/*
 * A callback for each_dumpable_segment() to gather information about
 * the number of segments and their total size.
 */
static void
cb_size_segment(vm_map_entry_t entry, void *closure)
{
	struct sseg_closure *ssc = (struct sseg_closure *)closure;

	ssc->count++;
	ssc->size += entry->end - entry->start;
}

void
__elfN(size_segments)(struct thread *td, struct sseg_closure *seginfo,
    int flags)
{
	seginfo->count = 0;
	seginfo->size = 0;

	each_dumpable_segment(td, cb_size_segment, seginfo, flags);
}

/*
 * For each writable segment in the process's memory map, call the given
 * function with a pointer to the map entry and some arbitrary
 * caller-supplied data.
 */
static void
each_dumpable_segment(struct thread *td, segment_callback func, void *closure,
    int flags)
{
	struct proc *p = td->td_proc;
	vm_map_t map = &p->p_vmspace->vm_map;
	vm_map_entry_t entry;
	vm_object_t backing_object, object;
	bool ignore_entry;

	vm_map_lock_read(map);
	VM_MAP_ENTRY_FOREACH(entry, map) {
		/*
		 * Don't dump inaccessible mappings, deal with legacy
		 * coredump mode.
		 *
		 * Note that read-only segments related to the elf binary
		 * are marked MAP_ENTRY_NOCOREDUMP now so we no longer
		 * need to arbitrarily ignore such segments.
		 */
		if ((flags & SVC_ALL) == 0) {
			if (elf_legacy_coredump) {
				if ((entry->protection & VM_PROT_RW) !=
				    VM_PROT_RW)
					continue;
			} else {
				if ((entry->protection & VM_PROT_ALL) == 0)
					continue;
			}
		}

		/*
		 * Dont include memory segment in the coredump if
		 * MAP_NOCORE is set in mmap(2) or MADV_NOCORE in
		 * madvise(2).  Do not dump submaps (i.e. parts of the
		 * kernel map).
		 */
		if ((entry->eflags & MAP_ENTRY_IS_SUB_MAP) != 0)
			continue;
		if ((entry->eflags & MAP_ENTRY_NOCOREDUMP) != 0 &&
		    (flags & SVC_ALL) == 0)
			continue;
		if ((object = entry->object.vm_object) == NULL)
			continue;

		/* Ignore memory-mapped devices and such things. */
		VM_OBJECT_RLOCK(object);
		while ((backing_object = object->backing_object) != NULL) {
			VM_OBJECT_RLOCK(backing_object);
			VM_OBJECT_RUNLOCK(object);
			object = backing_object;
		}
		ignore_entry = (object->flags & OBJ_FICTITIOUS) != 0;
		VM_OBJECT_RUNLOCK(object);
		if (ignore_entry)
			continue;

		(*func)(entry, closure);
	}
	vm_map_unlock_read(map);
}

/*
 * Write the core file header to the file, including padding up to
 * the page boundary.
 */
static int
__elfN(corehdr)(struct coredump_params *p, int numsegs, void *hdr,
    size_t hdrsize, struct note_info_list *notelst, size_t notesz,
    int flags)
{
	struct note_info *ninfo;
	struct sbuf *sb;
	int error;

	/* Fill in the header. */
	bzero(hdr, hdrsize);
	__elfN(puthdr)(p->td, hdr, hdrsize, numsegs, notesz, flags);

	sb = sbuf_new(NULL, NULL, CORE_BUF_SIZE, SBUF_FIXEDLEN);
	sbuf_set_drain(sb, sbuf_drain_core_output, p);
	sbuf_start_section(sb, NULL);
	sbuf_bcat(sb, hdr, hdrsize);
	TAILQ_FOREACH(ninfo, notelst, link)
	    __elfN(putnote)(ninfo, sb);
	/* Align up to a page boundary for the program segments. */
	sbuf_end_section(sb, -1, PAGE_SIZE, 0);
	error = sbuf_finish(sb);
	sbuf_delete(sb);

	return (error);
}

static void
__elfN(prepare_notes)(struct thread *td, struct note_info_list *list,
    size_t *sizep)
{
	struct proc *p;
	struct thread *thr;
	size_t size;

	p = td->td_proc;
	size = 0;

	size += register_note(list, NT_PRPSINFO, __elfN(note_prpsinfo), p);

	/*
	 * To have the debugger select the right thread (LWP) as the initial
	 * thread, we dump the state of the thread passed to us in td first.
	 * This is the thread that causes the core dump and thus likely to
	 * be the right thread one wants to have selected in the debugger.
	 */
	thr = td;
	while (thr != NULL) {
		size += register_note(list, NT_PRSTATUS,
		    __elfN(note_prstatus), thr);
		size += register_note(list, NT_FPREGSET,
		    __elfN(note_fpregset), thr);
		size += register_note(list, NT_THRMISC,
		    __elfN(note_thrmisc), thr);
		size += register_note(list, NT_PTLWPINFO,
		    __elfN(note_ptlwpinfo), thr);
#if __has_feature(capabilities)
		size += register_note(list, NT_CAPREGS,
		    __elfN(note_capregs), thr);
#endif
		size += register_note(list, -1,
		    __elfN(note_threadmd), thr);

		thr = thr == td ? TAILQ_FIRST(&p->p_threads) :
		    TAILQ_NEXT(thr, td_plist);
		if (thr == td)
			thr = TAILQ_NEXT(thr, td_plist);
	}

	size += register_note(list, NT_PROCSTAT_PROC,
	    __elfN(note_procstat_proc), p);
	size += register_note(list, NT_PROCSTAT_FILES,
	    note_procstat_files, p);
	size += register_note(list, NT_PROCSTAT_VMMAP,
	    note_procstat_vmmap, p);
	size += register_note(list, NT_PROCSTAT_GROUPS,
	    note_procstat_groups, p);
	size += register_note(list, NT_PROCSTAT_UMASK,
	    note_procstat_umask, p);
	size += register_note(list, NT_PROCSTAT_RLIMIT,
	    note_procstat_rlimit, p);
	size += register_note(list, NT_PROCSTAT_OSREL,
	    note_procstat_osrel, p);
	size += register_note(list, NT_PROCSTAT_PSSTRINGS,
	    __elfN(note_procstat_psstrings), p);
	size += register_note(list, NT_PROCSTAT_AUXV,
	    __elfN(note_procstat_auxv), p);

	*sizep = size;
}

void
__elfN(puthdr)(struct thread *td, void *hdr, size_t hdrsize, int numsegs,
    size_t notesz, int flags)
{
	Elf_Ehdr *ehdr;
	Elf_Phdr *phdr;
	Elf_Shdr *shdr;
	struct phdr_closure phc;

	ehdr = (Elf_Ehdr *)hdr;

	ehdr->e_ident[EI_MAG0] = ELFMAG0;
	ehdr->e_ident[EI_MAG1] = ELFMAG1;
	ehdr->e_ident[EI_MAG2] = ELFMAG2;
	ehdr->e_ident[EI_MAG3] = ELFMAG3;
	ehdr->e_ident[EI_CLASS] = ELF_CLASS;
	ehdr->e_ident[EI_DATA] = ELF_DATA;
	ehdr->e_ident[EI_VERSION] = EV_CURRENT;
	ehdr->e_ident[EI_OSABI] = ELFOSABI_FREEBSD;
	ehdr->e_ident[EI_ABIVERSION] = 0;
	ehdr->e_ident[EI_PAD] = 0;
	ehdr->e_type = ET_CORE;
	ehdr->e_machine = td->td_proc->p_elf_machine;
	ehdr->e_version = EV_CURRENT;
	ehdr->e_entry = 0;
	ehdr->e_phoff = sizeof(Elf_Ehdr);
	ehdr->e_flags = td->td_proc->p_elf_flags;
	ehdr->e_ehsize = sizeof(Elf_Ehdr);
	ehdr->e_phentsize = sizeof(Elf_Phdr);
	ehdr->e_shentsize = sizeof(Elf_Shdr);
	ehdr->e_shstrndx = SHN_UNDEF;
	if (numsegs + 1 < PN_XNUM) {
		ehdr->e_phnum = numsegs + 1;
		ehdr->e_shnum = 0;
	} else {
		ehdr->e_phnum = PN_XNUM;
		ehdr->e_shnum = 1;

		ehdr->e_shoff = ehdr->e_phoff +
		    (numsegs + 1) * ehdr->e_phentsize;
		KASSERT(ehdr->e_shoff == hdrsize - sizeof(Elf_Shdr),
		    ("e_shoff: %zu, hdrsize - shdr: %zu",
		     (size_t)ehdr->e_shoff, hdrsize - sizeof(Elf_Shdr)));

		shdr = (Elf_Shdr *)((char *)hdr + ehdr->e_shoff);
		memset(shdr, 0, sizeof(*shdr));
		/*
		 * A special first section is used to hold large segment and
		 * section counts.  This was proposed by Sun Microsystems in
		 * Solaris and has been adopted by Linux; the standard ELF
		 * tools are already familiar with the technique.
		 *
		 * See table 7-7 of the Solaris "Linker and Libraries Guide"
		 * (or 12-7 depending on the version of the document) for more
		 * details.
		 */
		shdr->sh_type = SHT_NULL;
		shdr->sh_size = ehdr->e_shnum;
		shdr->sh_link = ehdr->e_shstrndx;
		shdr->sh_info = numsegs + 1;
	}

	/*
	 * Fill in the program header entries.
	 */
	phdr = (Elf_Phdr *)((char *)hdr + ehdr->e_phoff);

	/* The note segement. */
	phdr->p_type = PT_NOTE;
	phdr->p_offset = hdrsize;
	phdr->p_vaddr = 0;
	phdr->p_paddr = 0;
	phdr->p_filesz = notesz;
	phdr->p_memsz = 0;
	phdr->p_flags = PF_R;
	phdr->p_align = ELF_NOTE_ROUNDSIZE;
	phdr++;

	/* All the writable segments from the program. */
	phc.phdr = phdr;
	phc.offset = round_page(hdrsize + notesz);
	each_dumpable_segment(td, cb_put_phdr, &phc, flags);
}

static size_t
register_note(struct note_info_list *list, int type, outfunc_t out, void *arg)
{
	struct note_info *ninfo;
	size_t size, notesize;

	size = 0;
	out(arg, NULL, &size);
	ninfo = malloc(sizeof(*ninfo), M_TEMP, M_ZERO | M_WAITOK);
	ninfo->type = type;
	ninfo->outfunc = out;
	ninfo->outarg = arg;
	ninfo->outsize = size;
	TAILQ_INSERT_TAIL(list, ninfo, link);

	if (type == -1)
		return (size);

	notesize = sizeof(Elf_Note) +		/* note header */
	    roundup2(sizeof(FREEBSD_ABI_VENDOR), ELF_NOTE_ROUNDSIZE) +
						/* note name */
	    roundup2(size, ELF_NOTE_ROUNDSIZE);	/* note description */

	return (notesize);
}

static size_t
append_note_data(const void *src, void *dst, size_t len)
{
	size_t padded_len;

	padded_len = roundup2(len, ELF_NOTE_ROUNDSIZE);
	if (dst != NULL) {
		bcopy(src, dst, len);
		bzero((char *)dst + len, padded_len - len);
	}
	return (padded_len);
}

size_t
__elfN(populate_note)(int type, void *src, void *dst, size_t size, void **descp)
{
	Elf_Note *note;
	char *buf;
	size_t notesize;

	buf = dst;
	if (buf != NULL) {
		note = (Elf_Note *)buf;
		note->n_namesz = sizeof(FREEBSD_ABI_VENDOR);
		note->n_descsz = size;
		note->n_type = type;
		buf += sizeof(*note);
		buf += append_note_data(FREEBSD_ABI_VENDOR, buf,
		    sizeof(FREEBSD_ABI_VENDOR));
		append_note_data(src, buf, size);
		if (descp != NULL)
			*descp = buf;
	}

	notesize = sizeof(Elf_Note) +		/* note header */
	    roundup2(sizeof(FREEBSD_ABI_VENDOR), ELF_NOTE_ROUNDSIZE) +
						/* note name */
	    roundup2(size, ELF_NOTE_ROUNDSIZE);	/* note description */

	return (notesize);
}

static void
__elfN(putnote)(struct note_info *ninfo, struct sbuf *sb)
{
	Elf_Note note;
	ssize_t old_len, sect_len;
	size_t new_len, descsz, i;

	if (ninfo->type == -1) {
		ninfo->outfunc(ninfo->outarg, sb, &ninfo->outsize);
		return;
	}

	note.n_namesz = sizeof(FREEBSD_ABI_VENDOR);
	note.n_descsz = ninfo->outsize;
	note.n_type = ninfo->type;

	sbuf_bcat(sb, &note, sizeof(note));
	sbuf_start_section(sb, &old_len);
	sbuf_bcat(sb, FREEBSD_ABI_VENDOR, sizeof(FREEBSD_ABI_VENDOR));
	sbuf_end_section(sb, old_len, ELF_NOTE_ROUNDSIZE, 0);
	if (note.n_descsz == 0)
		return;
	sbuf_start_section(sb, &old_len);
	ninfo->outfunc(ninfo->outarg, sb, &ninfo->outsize);
	sect_len = sbuf_end_section(sb, old_len, ELF_NOTE_ROUNDSIZE, 0);
	if (sect_len < 0)
		return;

	new_len = (size_t)sect_len;
	descsz = roundup(note.n_descsz, ELF_NOTE_ROUNDSIZE);
	if (new_len < descsz) {
		/*
		 * It is expected that individual note emitters will correctly
		 * predict their expected output size and fill up to that size
		 * themselves, padding in a format-specific way if needed.
		 * However, in case they don't, just do it here with zeros.
		 */
		for (i = 0; i < descsz - new_len; i++)
			sbuf_putc(sb, 0);
	} else if (new_len > descsz) {
		/*
		 * We can't always truncate sb -- we may have drained some
		 * of it already.
		 */
		KASSERT(new_len == descsz, ("%s: Note type %u changed as we "
		    "read it (%zu > %zu).  Since it is longer than "
		    "expected, this coredump's notes are corrupt.  THIS "
		    "IS A BUG in the note_procstat routine for type %u.\n",
		    __func__, (unsigned)note.n_type, new_len, descsz,
		    (unsigned)note.n_type));
	}
}

/*
 * Miscellaneous note out functions.
 */

#if defined(COMPAT_FREEBSD32) && __ELF_WORD_SIZE == 32
#include <compat/freebsd32/freebsd32.h>
#include <compat/freebsd32/freebsd32_signal.h>

typedef struct prstatus32 elf_prstatus_t;
typedef struct prpsinfo32 elf_prpsinfo_t;
typedef struct fpreg32 elf_prfpregset_t;
typedef struct fpreg32 elf_fpregset_t;
typedef struct reg32 elf_gregset_t;
typedef struct thrmisc32 elf_thrmisc_t;
#define ELF_KERN_PROC_MASK	KERN_PROC_MASK32
typedef struct kinfo_proc32 elf_kinfo_proc_t;
typedef uint32_t elf_ps_strings_t;
#elif defined(COMPAT_FREEBSD64) && __ELF_WORD_SIZE == 64 && !defined(__ELF_CHERI)
#include <compat/freebsd64/freebsd64.h>
typedef prstatus_t elf_prstatus_t;
typedef prpsinfo_t elf_prpsinfo_t;
typedef prfpregset_t elf_prfpregset_t;
typedef prfpregset_t elf_fpregset_t;
typedef gregset_t elf_gregset_t;
typedef thrmisc_t elf_thrmisc_t;
#define ELF_KERN_PROC_MASK	KERN_PROC_MASK64
typedef struct kinfo_proc64 elf_kinfo_proc_t;
typedef vm_offset_t elf_ps_strings_t;
#else
typedef prstatus_t elf_prstatus_t;
typedef prpsinfo_t elf_prpsinfo_t;
typedef prfpregset_t elf_prfpregset_t;
typedef prfpregset_t elf_fpregset_t;
typedef gregset_t elf_gregset_t;
typedef thrmisc_t elf_thrmisc_t;
#define ELF_KERN_PROC_MASK	0
typedef struct kinfo_proc elf_kinfo_proc_t;
typedef vm_offset_t elf_ps_strings_t;
#endif
#if __has_feature(capabilities)
typedef capregset_t elf_capregs_t;
#endif

static void
__elfN(note_prpsinfo)(void *arg, struct sbuf *sb, size_t *sizep)
{
	struct sbuf sbarg;
	size_t len;
	char *cp, *end;
	struct proc *p;
	elf_prpsinfo_t *psinfo;
	int error;

	p = arg;
	if (sb != NULL) {
		KASSERT(*sizep == sizeof(*psinfo), ("invalid size"));
		psinfo = malloc(sizeof(*psinfo), M_TEMP, M_ZERO | M_WAITOK);
		psinfo->pr_version = PRPSINFO_VERSION;
		psinfo->pr_psinfosz = sizeof(elf_prpsinfo_t);
		strlcpy(psinfo->pr_fname, p->p_comm, sizeof(psinfo->pr_fname));
		PROC_LOCK(p);
		if (p->p_args != NULL) {
			len = sizeof(psinfo->pr_psargs) - 1;
			if (len > p->p_args->ar_length)
				len = p->p_args->ar_length;
			memcpy(psinfo->pr_psargs, p->p_args->ar_args, len);
			PROC_UNLOCK(p);
			error = 0;
		} else {
			_PHOLD(p);
			PROC_UNLOCK(p);
			sbuf_new(&sbarg, psinfo->pr_psargs,
			    sizeof(psinfo->pr_psargs), SBUF_FIXEDLEN);
			error = proc_getargv(curthread, p, &sbarg);
			PRELE(p);
			if (sbuf_finish(&sbarg) == 0)
				len = sbuf_len(&sbarg) - 1;
			else
				len = sizeof(psinfo->pr_psargs) - 1;
			sbuf_delete(&sbarg);
		}
		if (error || len == 0)
			strlcpy(psinfo->pr_psargs, p->p_comm,
			    sizeof(psinfo->pr_psargs));
		else {
			KASSERT(len < sizeof(psinfo->pr_psargs),
			    ("len is too long: %zu vs %zu", len,
			    sizeof(psinfo->pr_psargs)));
			cp = psinfo->pr_psargs;
			end = cp + len - 1;
			for (;;) {
				cp = memchr(cp, '\0', end - cp);
				if (cp == NULL)
					break;
				*cp = ' ';
			}
		}
		psinfo->pr_pid = p->p_pid;
		sbuf_bcat(sb, psinfo, sizeof(*psinfo));
		free(psinfo, M_TEMP);
	}
	*sizep = sizeof(*psinfo);
}

static void
__elfN(note_prstatus)(void *arg, struct sbuf *sb, size_t *sizep)
{
	struct thread *td;
	elf_prstatus_t *status;

	td = arg;
	if (sb != NULL) {
		KASSERT(*sizep == sizeof(*status), ("invalid size"));
		status = malloc(sizeof(*status), M_TEMP, M_ZERO | M_WAITOK);
		status->pr_version = PRSTATUS_VERSION;
		status->pr_statussz = sizeof(elf_prstatus_t);
		status->pr_gregsetsz = sizeof(elf_gregset_t);
		status->pr_fpregsetsz = sizeof(elf_fpregset_t);
		status->pr_osreldate = osreldate;
		status->pr_cursig = td->td_proc->p_sig;
		status->pr_pid = td->td_tid;
#if defined(COMPAT_FREEBSD32) && __ELF_WORD_SIZE == 32
		fill_regs32(td, &status->pr_reg);
#else
		fill_regs(td, &status->pr_reg);
#endif
		sbuf_bcat(sb, status, sizeof(*status));
		free(status, M_TEMP);
	}
	*sizep = sizeof(*status);
}

static void
__elfN(note_fpregset)(void *arg, struct sbuf *sb, size_t *sizep)
{
	struct thread *td;
	elf_prfpregset_t *fpregset;

	td = arg;
	if (sb != NULL) {
		KASSERT(*sizep == sizeof(*fpregset), ("invalid size"));
		fpregset = malloc(sizeof(*fpregset), M_TEMP, M_ZERO | M_WAITOK);
#if defined(COMPAT_FREEBSD32) && __ELF_WORD_SIZE == 32
		fill_fpregs32(td, fpregset);
#else
		fill_fpregs(td, fpregset);
#endif
		sbuf_bcat(sb, fpregset, sizeof(*fpregset));
		free(fpregset, M_TEMP);
	}
	*sizep = sizeof(*fpregset);
}

static void
__elfN(note_thrmisc)(void *arg, struct sbuf *sb, size_t *sizep)
{
	struct thread *td;
	elf_thrmisc_t thrmisc;

	td = arg;
	if (sb != NULL) {
		KASSERT(*sizep == sizeof(thrmisc), ("invalid size"));
		bzero(&thrmisc, sizeof(thrmisc));
		strcpy(thrmisc.pr_tname, td->td_name);
		sbuf_bcat(sb, &thrmisc, sizeof(thrmisc));
	}
	*sizep = sizeof(thrmisc);
}

#if __has_feature(capabilities)
static void
__elfN(note_capregs)(void *arg, struct sbuf *sb, size_t *sizep)
{
	struct thread *td;
	elf_capregs_t *capregs;

	td = (struct thread *)arg;
	if (sb != NULL) {
		KASSERT(*sizep == sizeof(*capregs), ("invalid size"));
		capregs = malloc(sizeof(*capregs), M_TEMP, M_ZERO | M_WAITOK);
		fill_capregs(td, capregs);
		sbuf_bcat(sb, capregs, sizeof(*capregs));
		free(capregs, M_TEMP);
	}
	*sizep = sizeof(*capregs);
}
#endif

static void
__elfN(note_ptlwpinfo)(void *arg, struct sbuf *sb, size_t *sizep)
{
	struct thread *td;
	size_t size;
	int structsize;
#if defined(COMPAT_FREEBSD32) && __ELF_WORD_SIZE == 32
	struct ptrace_lwpinfo32 pl;
#elif defined(COMPAT_FREEBSD64) && __ELF_WORD_SIZE == 64 && !defined(__ELF_CHERI)
	struct ptrace_lwpinfo64 pl;
#else
	struct ptrace_lwpinfo pl;
#endif

<<<<<<< HEAD
	td = (struct thread *)arg;
	structsize = sizeof(pl);
	size = sizeof(structsize) + structsize;
=======
	td = arg;
	size = sizeof(structsize) + sizeof(pl);
>>>>>>> 61b4c627
	if (sb != NULL) {
		KASSERT(*sizep == size, ("invalid size"));
		sbuf_bcat(sb, &structsize, sizeof(structsize));
		bzero(&pl, sizeof(pl));
		pl.pl_lwpid = td->td_tid;
		pl.pl_event = PL_EVENT_NONE;
		pl.pl_sigmask = td->td_sigmask;
		pl.pl_siglist = td->td_siglist;
		if (td->td_si.si_signo != 0) {
			pl.pl_event = PL_EVENT_SIGNAL;
			pl.pl_flags |= PL_FLAG_SI;
#if defined(COMPAT_FREEBSD32) && __ELF_WORD_SIZE == 32
			siginfo_to_siginfo32(&td->td_si, &pl.pl_siginfo);
#elif defined(COMPAT_FREEBSD64) && __ELF_WORD_SIZE == 64 && !defined(__ELF_CHERI)
			siginfo_to_siginfo64(&td->td_si, &pl.pl_siginfo);
#else
			pl.pl_siginfo = td->td_si;
#endif
		}
		strcpy(pl.pl_tdname, td->td_name);
		/* XXX TODO: supply more information in struct ptrace_lwpinfo*/
		sbuf_bcat(sb, &pl, sizeof(pl));
	}
	*sizep = size;
}

/*
 * Allow for MD specific notes, as well as any MD
 * specific preparations for writing MI notes.
 */
static void
__elfN(note_threadmd)(void *arg, struct sbuf *sb, size_t *sizep)
{
	struct thread *td;
	void *buf;
	size_t size;

	td = (struct thread *)arg;
	size = *sizep;
	if (size != 0 && sb != NULL)
		buf = malloc(size, M_TEMP, M_ZERO | M_WAITOK);
	else
		buf = NULL;
	size = 0;
	__elfN(dump_thread)(td, buf, &size);
	KASSERT(sb == NULL || *sizep == size, ("invalid size"));
	if (size != 0 && sb != NULL)
		sbuf_bcat(sb, buf, size);
	free(buf, M_TEMP);
	*sizep = size;
}

static void
__elfN(note_procstat_proc)(void *arg, struct sbuf *sb, size_t *sizep)
{
	struct proc *p;
	size_t size;
	int structsize;

	p = arg;
	size = sizeof(structsize) + p->p_numthreads *
	    sizeof(elf_kinfo_proc_t);

	if (sb != NULL) {
		KASSERT(*sizep == size, ("invalid size"));
		structsize = sizeof(elf_kinfo_proc_t);
		sbuf_bcat(sb, &structsize, sizeof(structsize));
		sx_slock(&proctree_lock);
		PROC_LOCK(p);
		kern_proc_out(p, sb, ELF_KERN_PROC_MASK);
		sx_sunlock(&proctree_lock);
	}
	*sizep = size;
}

#ifdef KINFO_FILE_SIZE
CTASSERT(sizeof(struct kinfo_file) == KINFO_FILE_SIZE);
#endif

static void
note_procstat_files(void *arg, struct sbuf *sb, size_t *sizep)
{
	struct proc *p;
	size_t size, sect_sz, i;
	ssize_t start_len, sect_len;
	int structsize, filedesc_flags;

	if (coredump_pack_fileinfo)
		filedesc_flags = KERN_FILEDESC_PACK_KINFO;
	else
		filedesc_flags = 0;

	p = arg;
	structsize = sizeof(struct kinfo_file);
	if (sb == NULL) {
		size = 0;
		sb = sbuf_new(NULL, NULL, 128, SBUF_FIXEDLEN);
		sbuf_set_drain(sb, sbuf_count_drain, &size);
		sbuf_bcat(sb, &structsize, sizeof(structsize));
		PROC_LOCK(p);
		kern_proc_filedesc_out(p, sb, -1, filedesc_flags);
		sbuf_finish(sb);
		sbuf_delete(sb);
		*sizep = size;
	} else {
		sbuf_start_section(sb, &start_len);

		sbuf_bcat(sb, &structsize, sizeof(structsize));
		PROC_LOCK(p);
		kern_proc_filedesc_out(p, sb, *sizep - sizeof(structsize),
		    filedesc_flags);

		sect_len = sbuf_end_section(sb, start_len, 0, 0);
		if (sect_len < 0)
			return;
		sect_sz = sect_len;

		KASSERT(sect_sz <= *sizep,
		    ("kern_proc_filedesc_out did not respect maxlen; "
		     "requested %zu, got %zu", *sizep - sizeof(structsize),
		     sect_sz - sizeof(structsize)));

		for (i = 0; i < *sizep - sect_sz && sb->s_error == 0; i++)
			sbuf_putc(sb, 0);
	}
}

#ifdef KINFO_VMENTRY_SIZE
CTASSERT(sizeof(struct kinfo_vmentry) == KINFO_VMENTRY_SIZE);
#endif

static void
note_procstat_vmmap(void *arg, struct sbuf *sb, size_t *sizep)
{
	struct proc *p;
	size_t size;
	int structsize, vmmap_flags;

	if (coredump_pack_vmmapinfo)
		vmmap_flags = KERN_VMMAP_PACK_KINFO;
	else
		vmmap_flags = 0;

	p = arg;
	structsize = sizeof(struct kinfo_vmentry);
	if (sb == NULL) {
		size = 0;
		sb = sbuf_new(NULL, NULL, 128, SBUF_FIXEDLEN);
		sbuf_set_drain(sb, sbuf_count_drain, &size);
		sbuf_bcat(sb, &structsize, sizeof(structsize));
		PROC_LOCK(p);
		kern_proc_vmmap_out(p, sb, -1, vmmap_flags);
		sbuf_finish(sb);
		sbuf_delete(sb);
		*sizep = size;
	} else {
		sbuf_bcat(sb, &structsize, sizeof(structsize));
		PROC_LOCK(p);
		kern_proc_vmmap_out(p, sb, *sizep - sizeof(structsize),
		    vmmap_flags);
	}
}

static void
note_procstat_groups(void *arg, struct sbuf *sb, size_t *sizep)
{
	struct proc *p;
	size_t size;
	int structsize;

	p = arg;
	size = sizeof(structsize) + p->p_ucred->cr_ngroups * sizeof(gid_t);
	if (sb != NULL) {
		KASSERT(*sizep == size, ("invalid size"));
		structsize = sizeof(gid_t);
		sbuf_bcat(sb, &structsize, sizeof(structsize));
		sbuf_bcat(sb, p->p_ucred->cr_groups, p->p_ucred->cr_ngroups *
		    sizeof(gid_t));
	}
	*sizep = size;
}

static void
note_procstat_umask(void *arg, struct sbuf *sb, size_t *sizep)
{
	struct proc *p;
	size_t size;
	int structsize;

	p = arg;
	size = sizeof(structsize) + sizeof(p->p_pd->pd_cmask);
	if (sb != NULL) {
		KASSERT(*sizep == size, ("invalid size"));
		structsize = sizeof(p->p_pd->pd_cmask);
		sbuf_bcat(sb, &structsize, sizeof(structsize));
		sbuf_bcat(sb, &p->p_pd->pd_cmask, sizeof(p->p_pd->pd_cmask));
	}
	*sizep = size;
}

static void
note_procstat_rlimit(void *arg, struct sbuf *sb, size_t *sizep)
{
	struct proc *p;
	struct rlimit rlim[RLIM_NLIMITS];
	size_t size;
	int structsize, i;

	p = arg;
	size = sizeof(structsize) + sizeof(rlim);
	if (sb != NULL) {
		KASSERT(*sizep == size, ("invalid size"));
		structsize = sizeof(rlim);
		sbuf_bcat(sb, &structsize, sizeof(structsize));
		PROC_LOCK(p);
		for (i = 0; i < RLIM_NLIMITS; i++)
			lim_rlimit_proc(p, i, &rlim[i]);
		PROC_UNLOCK(p);
		sbuf_bcat(sb, rlim, sizeof(rlim));
	}
	*sizep = size;
}

static void
note_procstat_osrel(void *arg, struct sbuf *sb, size_t *sizep)
{
	struct proc *p;
	size_t size;
	int structsize;

	p = arg;
	size = sizeof(structsize) + sizeof(p->p_osrel);
	if (sb != NULL) {
		KASSERT(*sizep == size, ("invalid size"));
		structsize = sizeof(p->p_osrel);
		sbuf_bcat(sb, &structsize, sizeof(structsize));
		sbuf_bcat(sb, &p->p_osrel, sizeof(p->p_osrel));
	}
	*sizep = size;
}

static void
__elfN(note_procstat_psstrings)(void *arg, struct sbuf *sb, size_t *sizep)
{
	struct proc *p;
	elf_ps_strings_t ps_strings;
	size_t size;
	int structsize;

	p = arg;
	size = sizeof(structsize) + sizeof(ps_strings);
	if (sb != NULL) {
		KASSERT(*sizep == size, ("invalid size"));
		structsize = sizeof(ps_strings);
#if defined(COMPAT_FREEBSD32) && __ELF_WORD_SIZE == 32
		ps_strings = PTROUT(p->p_psstrings);
#else
		ps_strings = p->p_psstrings;
#endif
		sbuf_bcat(sb, &structsize, sizeof(structsize));
		sbuf_bcat(sb, &ps_strings, sizeof(ps_strings));
	}
	*sizep = size;
}

static void
__elfN(note_procstat_auxv)(void *arg, struct sbuf *sb, size_t *sizep)
{
	struct proc *p;
	size_t size;
	int structsize;

	p = arg;
	if (sb == NULL) {
		size = 0;
		sb = sbuf_new(NULL, NULL, AT_COUNT * sizeof(Elf_Auxinfo),
		    SBUF_FIXEDLEN);
		sbuf_set_drain(sb, sbuf_count_drain, &size);
		sbuf_bcat(sb, &structsize, sizeof(structsize));
		PHOLD(p);
		proc_getauxv(curthread, p, sb);
		PRELE(p);
		sbuf_finish(sb);
		sbuf_delete(sb);
		*sizep = size;
	} else {
		structsize = sizeof(Elf_Auxinfo);
		sbuf_bcat(sb, &structsize, sizeof(structsize));
		PHOLD(p);
		proc_getauxv(curthread, p, sb);
		PRELE(p);
	}
}

static bool
__elfN(parse_notes)(const struct image_params *imgp,
    Elf_Note *checknote, const char *note_vendor, const Elf_Phdr *pnote,
    bool (*cb)(const Elf_Note *, void *, bool *), void *cb_arg)
{
	const Elf_Note *note, *note0, *note_end;
	const char *note_name;
	char *buf;
	int i, error;
	bool res;

	/* We need some limit, might as well use PAGE_SIZE. */
	if (pnote == NULL || pnote->p_filesz > PAGE_SIZE)
		return (false);
	ASSERT_VOP_LOCKED(imgp->vp, "parse_notes");
	if (pnote->p_offset > PAGE_SIZE ||
	    pnote->p_filesz > PAGE_SIZE - pnote->p_offset) {
		buf = malloc(pnote->p_filesz, M_TEMP, M_NOWAIT);
		if (buf == NULL) {
			VOP_UNLOCK(imgp->vp);
			buf = malloc(pnote->p_filesz, M_TEMP, M_WAITOK);
			vn_lock(imgp->vp, LK_SHARED | LK_RETRY);
		}
		error = vn_rdwr(UIO_READ, imgp->vp, buf, pnote->p_filesz,
		    pnote->p_offset, UIO_SYSSPACE, IO_NODELOCKED,
		    curthread->td_ucred, NOCRED, NULL, curthread);
		if (error != 0) {
			uprintf("i/o error PT_NOTE\n");
			goto retf;
		}
		note = note0 = (const Elf_Note *)buf;
		note_end = (const Elf_Note *)(buf + pnote->p_filesz);
	} else {
		note = note0 = (const Elf_Note *)(imgp->image_header +
		    pnote->p_offset);
		note_end = (const Elf_Note *)(imgp->image_header +
		    pnote->p_offset + pnote->p_filesz);
		buf = NULL;
	}
	for (i = 0; i < 100 && note >= note0 && note < note_end; i++) {
		if (!aligned(note, Elf32_Addr) || (const char *)note_end -
		    (const char *)note < sizeof(Elf_Note)) {
			goto retf;
		}
		if (note->n_namesz != checknote->n_namesz ||
		    note->n_descsz != checknote->n_descsz ||
		    note->n_type != checknote->n_type)
			goto nextnote;
		note_name = (const char *)(note + 1);
		if (note_name + checknote->n_namesz >=
		    (const char *)note_end || strncmp(note_vendor,
		    note_name, checknote->n_namesz) != 0)
			goto nextnote;

		if (cb(note, cb_arg, &res))
			goto ret;
nextnote:
		note = (const Elf_Note *)((const char *)(note + 1) +
		    roundup2(note->n_namesz, ELF_NOTE_ROUNDSIZE) +
		    roundup2(note->n_descsz, ELF_NOTE_ROUNDSIZE));
	}
retf:
	res = false;
ret:
	free(buf, M_TEMP);
	return (res);
}

struct brandnote_cb_arg {
	Elf_Brandnote *brandnote;
	int32_t *osrel;
};

static bool
brandnote_cb(const Elf_Note *note, void *arg0, bool *res)
{
	struct brandnote_cb_arg *arg;

	arg = arg0;

	/*
	 * Fetch the osreldate for binary from the ELF OSABI-note if
	 * necessary.
	 */
	*res = (arg->brandnote->flags & BN_TRANSLATE_OSREL) != 0 &&
	    arg->brandnote->trans_osrel != NULL ?
	    arg->brandnote->trans_osrel(note, arg->osrel) : true;

	return (true);
}

static Elf_Note fctl_note = {
	.n_namesz = sizeof(FREEBSD_ABI_VENDOR),
	.n_descsz = sizeof(uint32_t),
	.n_type = NT_FREEBSD_FEATURE_CTL,
};

struct fctl_cb_arg {
	bool *has_fctl0;
	uint32_t *fctl0;
};

static bool
note_fctl_cb(const Elf_Note *note, void *arg0, bool *res)
{
	struct fctl_cb_arg *arg;
	const Elf32_Word *desc;
	uintptr_t p;

	arg = arg0;
	p = (uintptr_t)(note + 1);
	p += roundup2(note->n_namesz, ELF_NOTE_ROUNDSIZE);
	desc = (const Elf32_Word *)p;
	*arg->has_fctl0 = true;
	*arg->fctl0 = desc[0];
	*res = true;
	return (true);
}

/*
 * Try to find the appropriate ABI-note section for checknote, fetch
 * the osreldate and feature control flags for binary from the ELF
 * OSABI-note.  Only the first page of the image is searched, the same
 * as for headers.
 */
static bool
__elfN(check_note)(struct image_params *imgp, Elf_Brandnote *brandnote,
    int32_t *osrel, bool *has_fctl0, uint32_t *fctl0)
{
	const Elf_Phdr *phdr;
	const Elf_Ehdr *hdr;
	struct brandnote_cb_arg b_arg;
	struct fctl_cb_arg f_arg;
	int i, j;

	hdr = (const Elf_Ehdr *)imgp->image_header;
	phdr = (const Elf_Phdr *)(imgp->image_header + hdr->e_phoff);
	b_arg.brandnote = brandnote;
	b_arg.osrel = osrel;
	f_arg.has_fctl0 = has_fctl0;
	f_arg.fctl0 = fctl0;

	for (i = 0; i < hdr->e_phnum; i++) {
		if (phdr[i].p_type == PT_NOTE && __elfN(parse_notes)(imgp,
		    &brandnote->hdr, brandnote->vendor, &phdr[i], brandnote_cb,
		    &b_arg)) {
			for (j = 0; j < hdr->e_phnum; j++) {
				if (phdr[j].p_type == PT_NOTE &&
				    __elfN(parse_notes)(imgp, &fctl_note,
				    FREEBSD_ABI_VENDOR, &phdr[j],
				    note_fctl_cb, &f_arg))
					break;
			}
			return (true);
		}
	}
	return (false);

}

/*
 * Tell kern_execve.c about it, with a little help from the linker.
 */
static struct execsw __elfN(execsw) = {
	.ex_imgact = __CONCAT(exec_, __elfN(imgact)),
	.ex_name = ELF_ABI_NAME
};
EXEC_SET(ELF_ABI_ID, __elfN(execsw));

static vm_prot_t
__elfN(trans_prot)(Elf_Word flags)
{
	vm_prot_t prot;

	prot = 0;
	if (flags & PF_X)
		prot |= VM_PROT_EXECUTE;
	if (flags & PF_W)
		prot |= VM_PROT_WRITE | VM_PROT_WRITE_CAP;
	if (flags & PF_R)
		prot |= VM_PROT_READ | VM_PROT_READ_CAP;
#if __ELF_WORD_SIZE == 32 && (defined(__amd64__) || defined(__i386__))
	if (i386_read_exec && (flags & PF_R))
		prot |= VM_PROT_EXECUTE;
#endif
	return (prot);
}

static Elf_Word
__elfN(untrans_prot)(vm_prot_t prot)
{
	Elf_Word flags;

	flags = 0;
	if (prot & VM_PROT_EXECUTE)
		flags |= PF_X;
	if (prot & VM_PROT_READ)
		flags |= PF_R;
	if (prot & VM_PROT_WRITE)
		flags |= PF_W;
	return (flags);
}

void
__elfN(stackgap)(struct image_params *imgp, uintcap_t *stack_base)
{
	uintptr_t rbase;
	vm_offset_t range, gap;
	int pct;

	pct = __elfN(aslr_stack_gap);
	if (pct == 0)
		return;
	if (pct > 50)
		pct = 50;
	range = imgp->eff_stack_sz * pct / 100;
	arc4rand(&rbase, sizeof(rbase), 0);
	gap = rbase % range;
	gap &= ~(sizeof(u_long) - 1);
	*stack_base -= gap;
}
// CHERI CHANGES START
// {
//   "updated": 20200708,
//   "target_type": "kernel",
//   "changes": [
//     "support",
//     "user_capabilities"
//   ],
//   "changes_purecap": [
//     "pointer_provenance",
//     "pointer_as_integer",
//     "uintcap_arithmetic"
//   ]
// }
// CHERI CHANGES END<|MERGE_RESOLUTION|>--- conflicted
+++ resolved
@@ -2576,14 +2576,9 @@
 	struct ptrace_lwpinfo pl;
 #endif
 
-<<<<<<< HEAD
-	td = (struct thread *)arg;
+	td = arg;
 	structsize = sizeof(pl);
 	size = sizeof(structsize) + structsize;
-=======
-	td = arg;
-	size = sizeof(structsize) + sizeof(pl);
->>>>>>> 61b4c627
 	if (sb != NULL) {
 		KASSERT(*sizep == size, ("invalid size"));
 		sbuf_bcat(sb, &structsize, sizeof(structsize));
