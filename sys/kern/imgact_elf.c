--- conflicted
+++ resolved
@@ -971,7 +971,7 @@
 
 static int
 __elfN(load_interp)(struct image_params *imgp, const Elf_Brandinfo *brand_info,
-    const char *interp, u_long *addr, u_long *entry)
+    const char *interp, u_long *addr, u_long *end_addr, u_long *entry)
 {
 	char *path;
 	int error;
@@ -981,7 +981,8 @@
 		path = malloc(MAXPATHLEN, M_TEMP, M_WAITOK);
 		snprintf(path, MAXPATHLEN, "%s%s",
 		    brand_info->emul_path, interp);
-		error = __elfN(load_file)(imgp->proc, path, addr, entry);
+		error = __elfN(load_file)(imgp->proc, path, addr, end_addr,
+		    entry);
 		free(path, M_TEMP);
 		if (error == 0)
 			return (0);
@@ -991,12 +992,12 @@
 	    (brand_info->interp_path == NULL ||
 	    strcmp(interp, brand_info->interp_path) == 0)) {
 		error = __elfN(load_file)(imgp->proc,
-		    brand_info->interp_newpath, addr, entry);
+		    brand_info->interp_newpath, addr, end_addr, entry);
 		if (error == 0)
 			return (0);
 	}
 
-	error = __elfN(load_file)(imgp->proc, interp, addr, entry);
+	error = __elfN(load_file)(imgp->proc, interp, addr, end_addr, entry);
 	if (error == 0)
 		return (0);
 
@@ -1275,34 +1276,8 @@
 			addr = __CONCAT(rnd_, __elfN(base))(map, addr,
 			    maxv1, PAGE_SIZE);
 		}
-<<<<<<< HEAD
-		if (brand_info->emul_path != NULL &&
-		    brand_info->emul_path[0] != '\0') {
-			path = malloc(MAXPATHLEN, M_TEMP, M_WAITOK);
-			snprintf(path, MAXPATHLEN, "%s%s",
-			    brand_info->emul_path, interp);
-			error = __elfN(load_file)(imgp->proc, path, &addr,
-			    &imgp->interp_end, &imgp->entry_addr);
-			free(path, M_TEMP);
-			if (error == 0)
-				have_interp = TRUE;
-		}
-		if (!have_interp && newinterp != NULL &&
-		    (brand_info->interp_path == NULL ||
-		    strcmp(interp, brand_info->interp_path) == 0)) {
-			error = __elfN(load_file)(imgp->proc, newinterp, &addr,
-			    &imgp->interp_end, &imgp->entry_addr);
-			if (error == 0)
-				have_interp = TRUE;
-		}
-		if (!have_interp) {
-			error = __elfN(load_file)(imgp->proc, interp, &addr,
-			    &imgp->interp_end, &imgp->entry_addr);
-		}
-=======
 		error = __elfN(load_interp)(imgp, brand_info, interp, &addr,
-		    &imgp->entry_addr);
->>>>>>> de8cb8b5
+		    &imgp->interp_end, &imgp->entry_addr);
 		vn_lock(imgp->vp, LK_EXCLUSIVE | LK_RETRY);
 		if (error != 0)
 			goto ret;
