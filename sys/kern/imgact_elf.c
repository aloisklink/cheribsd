/*-
 * SPDX-License-Identifier: BSD-3-Clause
 *
 * Copyright (c) 2017 Dell EMC
 * Copyright (c) 2000-2001, 2003 David O'Brien
 * Copyright (c) 1995-1996 Søren Schmidt
 * Copyright (c) 1996 Peter Wemm
 * All rights reserved.
 *
 * Redistribution and use in source and binary forms, with or without
 * modification, are permitted provided that the following conditions
 * are met:
 * 1. Redistributions of source code must retain the above copyright
 *    notice, this list of conditions and the following disclaimer
 *    in this position and unchanged.
 * 2. Redistributions in binary form must reproduce the above copyright
 *    notice, this list of conditions and the following disclaimer in the
 *    documentation and/or other materials provided with the distribution.
 * 3. The name of the author may not be used to endorse or promote products
 *    derived from this software without specific prior written permission
 *
 * THIS SOFTWARE IS PROVIDED BY THE AUTHOR ``AS IS'' AND ANY EXPRESS OR
 * IMPLIED WARRANTIES, INCLUDING, BUT NOT LIMITED TO, THE IMPLIED WARRANTIES
 * OF MERCHANTABILITY AND FITNESS FOR A PARTICULAR PURPOSE ARE DISCLAIMED.
 * IN NO EVENT SHALL THE AUTHOR BE LIABLE FOR ANY DIRECT, INDIRECT,
 * INCIDENTAL, SPECIAL, EXEMPLARY, OR CONSEQUENTIAL DAMAGES (INCLUDING, BUT
 * NOT LIMITED TO, PROCUREMENT OF SUBSTITUTE GOODS OR SERVICES; LOSS OF USE,
 * DATA, OR PROFITS; OR BUSINESS INTERRUPTION) HOWEVER CAUSED AND ON ANY
 * THEORY OF LIABILITY, WHETHER IN CONTRACT, STRICT LIABILITY, OR TORT
 * (INCLUDING NEGLIGENCE OR OTHERWISE) ARISING IN ANY WAY OUT OF THE USE OF
 * THIS SOFTWARE, EVEN IF ADVISED OF THE POSSIBILITY OF SUCH DAMAGE.
 */

#include <sys/cdefs.h>
__FBSDID("$FreeBSD$");

#include "opt_capsicum.h"

#include <sys/param.h>
#include <sys/capsicum.h>
#include <sys/compressor.h>
#include <sys/exec.h>
#include <sys/fcntl.h>
#include <sys/imgact.h>
#include <sys/imgact_elf.h>
#include <sys/jail.h>
#include <sys/kernel.h>
#include <sys/lock.h>
#include <sys/malloc.h>
#include <sys/mount.h>
#include <sys/mman.h>
#include <sys/namei.h>
#include <sys/pioctl.h>
#include <sys/proc.h>
#include <sys/procfs.h>
#include <sys/ptrace.h>
#include <sys/racct.h>
#include <sys/resourcevar.h>
#include <sys/rwlock.h>
#include <sys/sbuf.h>
#include <sys/sf_buf.h>
#include <sys/smp.h>
#include <sys/systm.h>
#include <sys/signalvar.h>
#include <sys/stat.h>
#include <sys/sx.h>
#include <sys/syscall.h>
#include <sys/sysctl.h>
#include <sys/sysent.h>
#include <sys/vnode.h>
#include <sys/syslog.h>
#include <sys/eventhandler.h>
#include <sys/user.h>

#include <vm/vm.h>
#include <vm/vm_kern.h>
#include <vm/vm_param.h>
#include <vm/pmap.h>
#include <vm/vm_map.h>
#include <vm/vm_object.h>
#include <vm/vm_extern.h>

#include <machine/elf.h>
#include <machine/md_var.h>

#ifdef COMPAT_CHERIABI
#include <compat/cheriabi/cheriabi.h>
#include <compat/cheriabi/cheriabi_util.h>
#endif

#define ELF_NOTE_ROUNDSIZE	4
#define OLD_EI_BRAND	8

static int __elfN(check_header)(const Elf_Ehdr *hdr);
static Elf_Brandinfo *__elfN(get_brandinfo)(struct image_params *imgp,
    const char *interp, int32_t *osrel, uint32_t *fctl0);
static int __elfN(load_file)(struct proc *p, const char *file, u_long *addr,
    u_long *end_addr, u_long *entry);
static int __elfN(load_section)(struct image_params *imgp, vm_ooffset_t offset,
    caddr_t vmaddr, size_t memsz, size_t filsz, vm_prot_t prot);
static int __CONCAT(exec_, __elfN(imgact))(struct image_params *imgp);
static bool __elfN(freebsd_trans_osrel)(const Elf_Note *note,
    int32_t *osrel);
static bool kfreebsd_trans_osrel(const Elf_Note *note, int32_t *osrel);
static boolean_t __elfN(check_note)(struct image_params *imgp,
    Elf_Brandnote *checknote, int32_t *osrel, uint32_t *fctl0);
static vm_prot_t __elfN(trans_prot)(Elf_Word);
static Elf_Word __elfN(untrans_prot)(vm_prot_t);

SYSCTL_NODE(_kern, OID_AUTO, __CONCAT(elf, __ELF_WORD_SIZE), CTLFLAG_RW, 0,
    "");

#define	CORE_BUF_SIZE	(16 * 1024)

int __elfN(fallback_brand) = -1;
SYSCTL_INT(__CONCAT(_kern_elf, __ELF_WORD_SIZE), OID_AUTO,
    fallback_brand, CTLFLAG_RWTUN, &__elfN(fallback_brand), 0,
    __XSTRING(__CONCAT(ELF, __ELF_WORD_SIZE)) " brand of last resort");

static int elf_legacy_coredump = 0;
SYSCTL_INT(_debug, OID_AUTO, __elfN(legacy_coredump), CTLFLAG_RW, 
    &elf_legacy_coredump, 0,
    "include all and only RW pages in core dumps");

int __elfN(nxstack) =
#if defined(__amd64__) || defined(__powerpc64__) /* both 64 and 32 bit */ || \
    (defined(__arm__) && __ARM_ARCH >= 7) || defined(__aarch64__) || \
    defined(__riscv)
	1;
#else
	0;
#endif
SYSCTL_INT(__CONCAT(_kern_elf, __ELF_WORD_SIZE), OID_AUTO,
    nxstack, CTLFLAG_RW, &__elfN(nxstack), 0,
    __XSTRING(__CONCAT(ELF, __ELF_WORD_SIZE)) ": enable non-executable stack");

#if __ELF_WORD_SIZE == 32 && (defined(__amd64__) || defined(__i386__))
int i386_read_exec = 0;
SYSCTL_INT(_kern_elf32, OID_AUTO, read_exec, CTLFLAG_RW, &i386_read_exec, 0,
    "enable execution from readable segments");
#endif

static unsigned long __elfN(et_dyn_load_addr) = ET_DYN_LOAD_ADDR;
SYSCTL_ULONG(__CONCAT(_kern_elf, __ELF_WORD_SIZE), OID_AUTO,
    dyn_load_addr, CTLFLAG_RW, &__elfN(et_dyn_load_addr), 0,
    __XSTRING(__CONCAT(ELF, __ELF_WORD_SIZE)) ": default load address for PIE executables");

SYSCTL_NODE(__CONCAT(_kern_elf, __ELF_WORD_SIZE), OID_AUTO, aslr, CTLFLAG_RW, 0,
    "");
#define	ASLR_NODE_OID	__CONCAT(__CONCAT(_kern_elf, __ELF_WORD_SIZE), _aslr)

static int __elfN(aslr_enabled) = 0;
SYSCTL_INT(ASLR_NODE_OID, OID_AUTO, enable, CTLFLAG_RWTUN,
    &__elfN(aslr_enabled), 0,
    __XSTRING(__CONCAT(ELF, __ELF_WORD_SIZE))
    ": enable address map randomization");

static int __elfN(pie_aslr_enabled) = 0;
SYSCTL_INT(ASLR_NODE_OID, OID_AUTO, pie_enable, CTLFLAG_RWTUN,
    &__elfN(pie_aslr_enabled), 0,
    __XSTRING(__CONCAT(ELF, __ELF_WORD_SIZE))
    ": enable address map randomization for PIE binaries");

static int __elfN(aslr_honor_sbrk) = 1;
SYSCTL_INT(ASLR_NODE_OID, OID_AUTO, honor_sbrk, CTLFLAG_RW,
    &__elfN(aslr_honor_sbrk), 0,
    __XSTRING(__CONCAT(ELF, __ELF_WORD_SIZE)) ": assume sbrk is used");

static Elf_Brandinfo *elf_brand_list[MAX_BRANDS];

#define	aligned(a, t)	(rounddown2((u_long)(a), sizeof(t)) == (u_long)(a))

static const char FREEBSD_ABI_VENDOR[] = "FreeBSD";

Elf_Brandnote __elfN(freebsd_brandnote) = {
	.hdr.n_namesz	= sizeof(FREEBSD_ABI_VENDOR),
	.hdr.n_descsz	= sizeof(int32_t),
	.hdr.n_type	= NT_FREEBSD_ABI_TAG,
	.vendor		= FREEBSD_ABI_VENDOR,
	.flags		= BN_TRANSLATE_OSREL,
	.trans_osrel	= __elfN(freebsd_trans_osrel)
};

static bool
__elfN(freebsd_trans_osrel)(const Elf_Note *note, int32_t *osrel)
{
	uintptr_t p;

	p = (uintptr_t)(note + 1);
	p += roundup2(note->n_namesz, ELF_NOTE_ROUNDSIZE);
	*osrel = *(const int32_t *)(p);

	return (true);
}

static const char GNU_ABI_VENDOR[] = "GNU";
static int GNU_KFREEBSD_ABI_DESC = 3;

Elf_Brandnote __elfN(kfreebsd_brandnote) = {
	.hdr.n_namesz	= sizeof(GNU_ABI_VENDOR),
	.hdr.n_descsz	= 16,	/* XXX at least 16 */
	.hdr.n_type	= 1,
	.vendor		= GNU_ABI_VENDOR,
	.flags		= BN_TRANSLATE_OSREL,
	.trans_osrel	= kfreebsd_trans_osrel
};

static bool
kfreebsd_trans_osrel(const Elf_Note *note, int32_t *osrel)
{
	const Elf32_Word *desc;
	uintptr_t p;

	p = (uintptr_t)(note + 1);
	p += roundup2(note->n_namesz, ELF_NOTE_ROUNDSIZE);

	desc = (const Elf32_Word *)p;
	if (desc[0] != GNU_KFREEBSD_ABI_DESC)
		return (false);

	/*
	 * Debian GNU/kFreeBSD embed the earliest compatible kernel version
	 * (__FreeBSD_version: <major><two digit minor>Rxx) in the LSB way.
	 */
	*osrel = desc[1] * 100000 + desc[2] * 1000 + desc[3];

	return (true);
}

int
__elfN(insert_brand_entry)(Elf_Brandinfo *entry)
{
	int i;

	for (i = 0; i < MAX_BRANDS; i++) {
		if (elf_brand_list[i] == NULL) {
			elf_brand_list[i] = entry;
			break;
		}
	}
	if (i == MAX_BRANDS) {
		printf("WARNING: %s: could not insert brandinfo entry: %p\n",
			__func__, entry);
		return (-1);
	}
	return (0);
}

int
__elfN(remove_brand_entry)(Elf_Brandinfo *entry)
{
	int i;

	for (i = 0; i < MAX_BRANDS; i++) {
		if (elf_brand_list[i] == entry) {
			elf_brand_list[i] = NULL;
			break;
		}
	}
	if (i == MAX_BRANDS)
		return (-1);
	return (0);
}

int
__elfN(brand_inuse)(Elf_Brandinfo *entry)
{
	struct proc *p;
	int rval = FALSE;

	sx_slock(&allproc_lock);
	FOREACH_PROC_IN_SYSTEM(p) {
		if (p->p_sysent == entry->sysvec) {
			rval = TRUE;
			break;
		}
	}
	sx_sunlock(&allproc_lock);

	return (rval);
}

static Elf_Brandinfo *
__elfN(get_brandinfo)(struct image_params *imgp, const char *interp,
    int32_t *osrel, uint32_t *fctl0)
{
	const Elf_Ehdr *hdr = (const Elf_Ehdr *)imgp->image_header;
	Elf_Brandinfo *bi, *bi_m;
	boolean_t ret;
	int i, interp_name_len;

	interp_name_len = interp != NULL ? strlen(interp) + 1 : 0;

	/*
	 * We support four types of branding -- (1) the ELF EI_OSABI field
	 * that SCO added to the ELF spec, (2) FreeBSD 3.x's traditional string
	 * branding w/in the ELF header, (3) path of the `interp_path'
	 * field, and (4) the ".note.ABI-tag" ELF section.
	 */

	/* Look for an ".note.ABI-tag" ELF section */
	bi_m = NULL;
	for (i = 0; i < MAX_BRANDS; i++) {
		bi = elf_brand_list[i];
		if (bi == NULL)
			continue;
		if (interp != NULL && (bi->flags & BI_BRAND_ONLY_STATIC) != 0)
			continue;
		if (hdr->e_machine == bi->machine && (bi->flags &
		    (BI_BRAND_NOTE|BI_BRAND_NOTE_MANDATORY)) != 0) {
			ret = __elfN(check_note)(imgp, bi->brand_note, osrel,
			    fctl0);
			/* Give brand a chance to veto check_note's guess */
			if (ret && bi->header_supported)
				ret = bi->header_supported(imgp);
			/*
			 * If note checker claimed the binary, but the
			 * interpreter path in the image does not
			 * match default one for the brand, try to
			 * search for other brands with the same
			 * interpreter.  Either there is better brand
			 * with the right interpreter, or, failing
			 * this, we return first brand which accepted
			 * our note and, optionally, header.
			 */
			if (ret && bi_m == NULL && interp != NULL &&
			    (bi->interp_path == NULL ||
			    (strlen(bi->interp_path) + 1 != interp_name_len ||
			    strncmp(interp, bi->interp_path, interp_name_len)
			    != 0))) {
				bi_m = bi;
				ret = 0;
			}
			if (ret)
				return (bi);
		}
	}
	if (bi_m != NULL)
		return (bi_m);

	/* If the executable has a brand, search for it in the brand list. */
	for (i = 0; i < MAX_BRANDS; i++) {
		bi = elf_brand_list[i];
		if (bi == NULL || (bi->flags & BI_BRAND_NOTE_MANDATORY) != 0 ||
		    (interp != NULL && (bi->flags & BI_BRAND_ONLY_STATIC) != 0))
			continue;
		if (hdr->e_machine == bi->machine &&
		    (hdr->e_ident[EI_OSABI] == bi->brand ||
		    (bi->compat_3_brand != NULL &&
		    strcmp((const char *)&hdr->e_ident[OLD_EI_BRAND],
		    bi->compat_3_brand) == 0))) {
			/* Looks good, but give brand a chance to veto */
			if (bi->header_supported == NULL ||
			    bi->header_supported(imgp)) {
				/*
				 * Again, prefer strictly matching
				 * interpreter path.
				 */
				if (interp_name_len == 0 &&
				    bi->interp_path == NULL)
					return (bi);
				if (bi->interp_path != NULL &&
				    strlen(bi->interp_path) + 1 ==
				    interp_name_len && strncmp(interp,
				    bi->interp_path, interp_name_len) == 0)
					return (bi);
				if (bi_m == NULL)
					bi_m = bi;
			}
		}
	}
	if (bi_m != NULL)
		return (bi_m);

	/* No known brand, see if the header is recognized by any brand */
	for (i = 0; i < MAX_BRANDS; i++) {
		bi = elf_brand_list[i];
		if (bi == NULL || bi->flags & BI_BRAND_NOTE_MANDATORY ||
		    bi->header_supported == NULL)
			continue;
		if (hdr->e_machine == bi->machine) {
			ret = bi->header_supported(imgp);
			if (ret)
				return (bi);
		}
	}

	/* Lacking a known brand, search for a recognized interpreter. */
	if (interp != NULL) {
		for (i = 0; i < MAX_BRANDS; i++) {
			bi = elf_brand_list[i];
			if (bi == NULL || (bi->flags &
			    (BI_BRAND_NOTE_MANDATORY | BI_BRAND_ONLY_STATIC))
			    != 0)
				continue;
			if (hdr->e_machine == bi->machine &&
			    bi->interp_path != NULL &&
			    /* ELF image p_filesz includes terminating zero */
			    strlen(bi->interp_path) + 1 == interp_name_len &&
			    strncmp(interp, bi->interp_path, interp_name_len)
			    == 0 && (bi->header_supported == NULL ||
			    bi->header_supported(imgp)))
				return (bi);
		}
	}

	/* Lacking a recognized interpreter, try the default brand */
	for (i = 0; i < MAX_BRANDS; i++) {
		bi = elf_brand_list[i];
		if (bi == NULL || (bi->flags & BI_BRAND_NOTE_MANDATORY) != 0 ||
		    (interp != NULL && (bi->flags & BI_BRAND_ONLY_STATIC) != 0))
			continue;
		if (hdr->e_machine == bi->machine &&
		    __elfN(fallback_brand) == bi->brand &&
		    (bi->header_supported == NULL ||
		    bi->header_supported(imgp)))
			return (bi);
	}
	return (NULL);
}

static int
__elfN(check_header)(const Elf_Ehdr *hdr)
{
	Elf_Brandinfo *bi;
	int i;

	if (!IS_ELF(*hdr) ||
	    hdr->e_ident[EI_CLASS] != ELF_TARG_CLASS ||
	    hdr->e_ident[EI_DATA] != ELF_TARG_DATA ||
	    hdr->e_ident[EI_VERSION] != EV_CURRENT ||
	    hdr->e_phentsize != sizeof(Elf_Phdr) ||
	    hdr->e_version != ELF_TARG_VER)
		return (ENOEXEC);

	/*
	 * Make sure we have at least one brand for this machine.
	 */

	for (i = 0; i < MAX_BRANDS; i++) {
		bi = elf_brand_list[i];
		if (bi != NULL && bi->machine == hdr->e_machine)
			break;
	}
	if (i == MAX_BRANDS)
		return (ENOEXEC);

	return (0);
}

static int
__elfN(map_partial)(vm_map_t map, vm_object_t object, vm_ooffset_t offset,
    vm_offset_t start, vm_offset_t end, vm_prot_t prot)
{
	struct sf_buf *sf;
	int error;
	vm_offset_t off;

	/*
	 * Create the page if it doesn't exist yet. Ignore errors.
	 */
	vm_map_fixed(map, NULL, 0, trunc_page(start), round_page(end) -
	    trunc_page(start), VM_PROT_ALL, VM_PROT_ALL, 0);

	/*
	 * Find the page from the underlying object.
	 */
	if (object != NULL) {
		sf = vm_imgact_map_page(object, offset);
		if (sf == NULL)
			return (KERN_FAILURE);
		off = offset - trunc_page(offset);
		error = copyout_implicit_cap((caddr_t)sf_buf_kva(sf) + off, (caddr_t)start,
		    end - start);
		vm_imgact_unmap_page(sf);
		if (error != 0)
			return (KERN_FAILURE);
	}

	return (KERN_SUCCESS);
}

static int
__elfN(map_insert)(struct image_params *imgp, vm_map_t map, vm_object_t object,
    vm_ooffset_t offset, vm_offset_t start, vm_offset_t end, vm_prot_t prot,
    int cow)
{
	struct sf_buf *sf;
	vm_offset_t off;
	vm_size_t sz;
	int error, locked, rv;

	if (start != trunc_page(start)) {
		rv = __elfN(map_partial)(map, object, offset, start,
		    round_page(start), prot);
		if (rv != KERN_SUCCESS)
			return (rv);
		offset += round_page(start) - start;
		start = round_page(start);
	}
	if (end != round_page(end)) {
		rv = __elfN(map_partial)(map, object, offset +
		    trunc_page(end) - start, trunc_page(end), end, prot);
		if (rv != KERN_SUCCESS)
			return (rv);
		end = trunc_page(end);
	}
	if (start >= end)
		return (KERN_SUCCESS);
	if ((offset & PAGE_MASK) != 0) {
		/*
		 * The mapping is not page aligned.  This means that we have
		 * to copy the data.
		 */
		rv = vm_map_fixed(map, NULL, 0, start, end - start,
		    prot | VM_PROT_WRITE, VM_PROT_ALL, 0);
		if (rv != KERN_SUCCESS) {
			printf("%s: unaligned vm_map_fixed failed, rv %d\n",
			    __func__, rv);
			return (rv);
		}
		if (object == NULL)
			return (KERN_SUCCESS);
		for (; start < end; start += sz) {
			sf = vm_imgact_map_page(object, offset);
			if (sf == NULL)
				return (KERN_FAILURE);
			off = offset - trunc_page(offset);
			sz = end - start;
			if (sz > PAGE_SIZE - off)
				sz = PAGE_SIZE - off;
			error = copyout_implicit_cap((caddr_t)sf_buf_kva(sf) + off,
			    (caddr_t)start, sz);
			vm_imgact_unmap_page(sf);
			if (error != 0)
				return (KERN_FAILURE);
			offset += sz;
		}
	} else {
		vm_object_reference(object);
		rv = vm_map_fixed(map, object, offset, start, end - start,
<<<<<<< HEAD
		    prot, VM_PROT_ALL, cow);
=======
		    prot, VM_PROT_ALL, cow | MAP_CHECK_EXCL |
		    (object != NULL ? MAP_VN_EXEC : 0));
>>>>>>> b6b4c2e9
		if (rv != KERN_SUCCESS) {
			printf("%s: vm_map_fixed failed, rv %d\n",
			    __func__, rv);
			locked = VOP_ISLOCKED(imgp->vp);
			VOP_UNLOCK(imgp->vp, 0);
			vm_object_deallocate(object);
			vn_lock(imgp->vp, locked | LK_RETRY);
			return (rv);
		} else if (object != NULL) {
			MPASS(imgp->vp->v_object == object);
			VOP_SET_TEXT_CHECKED(imgp->vp);
		}
	}
	return (KERN_SUCCESS);
}

static int
__elfN(load_section)(struct image_params *imgp, vm_ooffset_t offset,
    caddr_t vmaddr, size_t memsz, size_t filsz, vm_prot_t prot)
{
	struct sf_buf *sf;
	size_t map_len;
	vm_map_t map;
	vm_object_t object;
	vm_offset_t off, map_addr;
	int error, rv, cow;
	size_t copy_len;
	vm_ooffset_t file_addr;

	/*
	 * It's necessary to fail if the filsz + offset taken from the
	 * header is greater than the actual file pager object's size.
	 * If we were to allow this, then the vm_map_find() below would
	 * walk right off the end of the file object and into the ether.
	 *
	 * While I'm here, might as well check for something else that
	 * is invalid: filsz cannot be greater than memsz.
	 */
	if ((filsz != 0 && (off_t)filsz + offset > imgp->attr->va_size) ||
	    filsz > memsz) {
		uprintf("elf_load_section: truncated ELF file\n");
		return (ENOEXEC);
	}

	object = imgp->object;
	map = &imgp->proc->p_vmspace->vm_map;
	map_addr = trunc_page((vm_offset_t)vmaddr);
	file_addr = trunc_page(offset);

	/*
	 * We have two choices.  We can either clear the data in the last page
	 * of an oversized mapping, or we can start the anon mapping a page
	 * early and copy the initialized data into that first page.  We
	 * choose the second.
	 */
	if (filsz == 0)
		map_len = 0;
	else if (memsz > filsz)
		map_len = trunc_page(offset + filsz) - file_addr;
	else
		map_len = round_page(offset + filsz) - file_addr;

	if (map_len != 0) {
		/* cow flags: don't dump readonly sections in core */
		cow = MAP_COPY_ON_WRITE | MAP_PREFAULT |
		    (prot & VM_PROT_WRITE ? 0 : MAP_DISABLE_COREDUMP);

		rv = __elfN(map_insert)(imgp, map, object, file_addr,
		    map_addr, map_addr + map_len, prot, cow);
		if (rv != KERN_SUCCESS)
			return (EINVAL);

		/* we can stop now if we've covered it all */
		if (memsz == filsz)
			return (0);
	}


	/*
	 * We have to get the remaining bit of the file into the first part
	 * of the oversized map segment.  This is normally because the .data
	 * segment in the file is extended to provide bss.  It's a neat idea
	 * to try and save a page, but it's a pain in the behind to implement.
	 */
	copy_len = filsz == 0 ? 0 : (offset + filsz) - trunc_page(offset +
	    filsz);
	map_addr = trunc_page((vm_offset_t)vmaddr + filsz);
	map_len = round_page((vm_offset_t)vmaddr + memsz) - map_addr;

	/* This had damn well better be true! */
	if (map_len != 0) {
		rv = __elfN(map_insert)(imgp, map, NULL, 0, map_addr,
		    map_addr + map_len, prot, 0);
		if (rv != KERN_SUCCESS)
			return (EINVAL);
	}

	if (copy_len != 0) {
		sf = vm_imgact_map_page(object, offset + filsz);
		if (sf == NULL)
			return (EIO);

		/* send the page fragment to user space */
		off = trunc_page(offset + filsz) - trunc_page(offset + filsz);
		error = copyout_implicit_cap((caddr_t)sf_buf_kva(sf) + off,
		    (caddr_t)map_addr, copy_len);
		vm_imgact_unmap_page(sf);
		if (error != 0)
			return (error);
	}

	/*
	 * Remove write access to the page if it was only granted by map_insert
	 * to allow copyout.
	 */
	if ((prot & VM_PROT_WRITE) == 0)
		vm_map_protect(map, trunc_page(map_addr), round_page(map_addr +
		    map_len), prot, FALSE);

	return (0);
}

static int
__elfN(reserve_space)(const struct image_params *imgp, const Elf_Ehdr *hdr,
    const Elf_Phdr *phdr, vm_offset_t *addrp)
{
	struct vmspace *vmspace;
	vm_map_t map;
	vm_offset_t addr;
	size_t size;
	int i, rv;

	vmspace = imgp->proc->p_vmspace;
	map = &vmspace->vm_map;

	size = 0;
	for (i = 0; i < hdr->e_phnum; i++) {
		if (phdr[i].p_type != PT_LOAD)
			continue;
		if (phdr[i].p_vaddr + phdr[i].p_memsz <= size)
			continue;
		size = round_page(phdr[i].p_vaddr + phdr[i].p_memsz);
	}

	addr = (vm_offset_t)vmspace->vm_daddr + vmspace->vm_dsize;
	addr = MAX(addr, *addrp);

	/*
	 * Increase our chances for vm_map_findspace() to find chunk
	 * large enough even after rounding up the addr afterwards.
	 */
	if (imgp->proc->p_sysent->sv_flags & SV_CHERI)
		size = roundup2(size, 0x1000000);

again:
	addr = vm_map_findspace(map, addr, size);
	if (addr == vm_map_max(map) - size + 1) {
		printf("%s: vm_map_findspace()\n", __func__);
		return (ENOMEM);
	}

	/* Round up so signficant bits of rtld addresses aren't touched */
	if (imgp->proc->p_sysent->sv_flags & SV_CHERI)
		addr = roundup2(addr, 0x1000000);

	rv = vm_map_fixed(map, NULL, 0, addr, size,
	    VM_PROT_NONE, VM_PROT_NONE, MAP_CHECK_EXCL | MAP_CREATE_GUARD);
	if (rv != KERN_SUCCESS) {
		printf("%s: vm_map_fixed failed, rv %d\n", __func__, rv);
		goto again;
	}

	*addrp = addr;
	return (0);
}

static int
__elfN(load_sections)(struct image_params *imgp, const Elf_Ehdr *hdr,
    const Elf_Phdr *phdr, u_long rbase, u_long *base_addrp, u_long *max_addrp)
{
	vm_prot_t prot;
	u_long base_addr, max_addr;
	bool first;
	int error, i;

	ASSERT_VOP_LOCKED(imgp->vp, __func__);

	base_addr = 0;
	max_addr = 0;
	first = true;

	for (i = 0; i < hdr->e_phnum; i++) {
		if (phdr[i].p_type != PT_LOAD || phdr[i].p_memsz == 0)
			continue;

		/* Loadable segment */
		prot = __elfN(trans_prot)(phdr[i].p_flags);
		error = __elfN(load_section)(imgp, phdr[i].p_offset,
		    (caddr_t)(uintptr_t)phdr[i].p_vaddr + rbase,
		    phdr[i].p_memsz, phdr[i].p_filesz, prot);
		if (error != 0)
			return (error);

		/*
		 * Establish the base address if this is the first segment.
		 */
		if (first) {
  			base_addr = trunc_page(phdr[i].p_vaddr + rbase);
			first = false;
		}
		max_addr = MAX(max_addr, phdr[i].p_vaddr + phdr[i].p_memsz);
	}

	if (base_addrp != NULL)
		*base_addrp = base_addr;
	if (max_addrp != NULL)
		*max_addrp = max_addr;

	return (0);
}

/*
 * Load the file "file" into memory.  It may be either a shared object
 * or an executable.
 *
 * The "addr" reference parameter is in/out.  On entry, it specifies
 * the address where a shared object should be loaded.  If the file is
 * an executable, this value is ignored.  On exit, "addr" specifies
 * where the file was actually loaded.
 *
 * The "end_addr" reference parameter is out only.  On exit, it specifies
 * the end address of the loaded file.
 *
 * The "entry" reference parameter is out only.  On exit, it specifies
 * the entry point for the loaded file.
 *
 */
static int
__elfN(load_file)(struct proc *p, const char *file, u_long *addr,
	u_long *end_addr, u_long *entry)
{
	struct {
		struct nameidata nd;
		struct vattr attr;
		struct image_params image_params;
	} *tempdata;
	const Elf_Ehdr *hdr = NULL;
	const Elf_Phdr *phdr = NULL;
	struct nameidata *nd;
	struct vattr *attr;
	struct image_params *imgp;
	u_long rbase;
	u_long base_addr = 0;
	u_long max_addr = 0;
	int error;

#ifdef CAPABILITY_MODE
	/*
	 * XXXJA: This check can go away once we are sufficiently confident
	 * that the checks in namei() are correct.
	 */
	if (IN_CAPABILITY_MODE(curthread))
		return (ECAPMODE);
#endif

	tempdata = malloc(sizeof(*tempdata), M_TEMP, M_WAITOK);
	nd = &tempdata->nd;
	attr = &tempdata->attr;
	imgp = &tempdata->image_params;

	/*
	 * Initialize part of the common data
	 */
	imgp->proc = p;
	imgp->attr = attr;
	imgp->firstpage = NULL;
	imgp->image_header = NULL;
	imgp->object = NULL;
	imgp->execlabel = NULL;
	imgp->start_addr = ~0UL;
	imgp->end_addr = 0;

	NDINIT(nd, LOOKUP, FOLLOW | LOCKSHARED | LOCKLEAF, UIO_SYSSPACE, file,
	    curthread);
	if ((error = namei(nd)) != 0) {
		nd->ni_vp = NULL;
		goto fail;
	}
	NDFREE(nd, NDF_ONLY_PNBUF);
	imgp->vp = nd->ni_vp;

	/*
	 * Check permissions, modes, uid, etc on the file, and "open" it.
	 */
	error = exec_check_permissions(imgp);
	if (error)
		goto fail;

	error = exec_map_first_page(imgp);
	if (error)
		goto fail;

	imgp->object = nd->ni_vp->v_object;

	hdr = (const Elf_Ehdr *)imgp->image_header;
	if ((error = __elfN(check_header)(hdr)) != 0)
		goto fail;
	if (hdr->e_type == ET_DYN)
		rbase = *addr;
	else if (hdr->e_type == ET_EXEC)
		rbase = 0;
	else {
		error = ENOEXEC;
		goto fail;
	}

	/* Only support headers that fit within first page for now      */
	if ((hdr->e_phoff > PAGE_SIZE) ||
	    (u_int)hdr->e_phentsize * hdr->e_phnum > PAGE_SIZE - hdr->e_phoff) {
		error = ENOEXEC;
		goto fail;
	}

	phdr = (const Elf_Phdr *)(imgp->image_header + hdr->e_phoff);
	if (!aligned(phdr, Elf_Addr)) {
		error = ENOEXEC;
		goto fail;
	}

	error = __elfN(reserve_space)(imgp, hdr, phdr, &rbase);
	if (error != 0) {
		printf("%s: reserve_space() failed with error %d\n",
		    __func__, error);
		error = ENOEXEC;
		goto fail;
	}

	error = __elfN(load_sections)(imgp, hdr, phdr, rbase, &base_addr,
	   &max_addr);
	if (error != 0)
		goto fail;

	*addr = base_addr;
	*end_addr = base_addr + max_addr;
	*entry = (unsigned long)hdr->e_entry + rbase;

fail:
	if (imgp->firstpage)
		exec_unmap_first_page(imgp);

	if (nd->ni_vp) {
		if (imgp->textset)
			VOP_UNSET_TEXT_CHECKED(nd->ni_vp);
		vput(nd->ni_vp);
	}
	free(tempdata, M_TEMP);

	return (error);
}

static u_long
__CONCAT(rnd_, __elfN(base))(vm_map_t map __unused, u_long minv, u_long maxv,
    u_int align)
{
	u_long rbase, res;

	MPASS(vm_map_min(map) <= minv);
	MPASS(maxv <= vm_map_max(map));
	MPASS(minv < maxv);
	MPASS(minv + align < maxv);
	arc4rand(&rbase, sizeof(rbase), 0);
	res = roundup(minv, (u_long)align) + rbase % (maxv - minv);
	res &= ~((u_long)align - 1);
	if (res >= maxv)
		res -= align;
	KASSERT(res >= minv,
	    ("res %#lx < minv %#lx, maxv %#lx rbase %#lx",
	    res, minv, maxv, rbase));
	KASSERT(res < maxv,
	    ("res %#lx > maxv %#lx, minv %#lx rbase %#lx",
	    res, maxv, minv, rbase));
	return (res);
}

static int
__elfN(enforce_limits)(struct image_params *imgp, const Elf_Ehdr *hdr,
    const Elf_Phdr *phdr, u_long et_dyn_addr)
{
	struct vmspace *vmspace;
	const char *err_str;
	u_long text_size, data_size, total_size, text_addr, data_addr;
	u_long seg_size, seg_addr;
	u_long end_addr;
	int i;

	err_str = NULL;
	text_size = data_size = total_size = text_addr = data_addr = 0;

	for (i = 0; i < hdr->e_phnum; i++) {
		if (phdr[i].p_type != PT_LOAD || phdr[i].p_memsz == 0)
			continue;

		seg_addr = trunc_page(phdr[i].p_vaddr + et_dyn_addr);
		seg_size = round_page(phdr[i].p_memsz +
		    phdr[i].p_vaddr + et_dyn_addr - seg_addr);

		imgp->start_addr = MIN(imgp->start_addr, seg_addr);
		end_addr = seg_addr + seg_size;
		imgp->end_addr = MAX(imgp->end_addr, end_addr);

		/*
		 * Make the largest executable segment the official
		 * text segment and all others data.
		 *
		 * Note that obreak() assumes that data_addr + data_size == end
		 * of data load area, and the ELF file format expects segments
		 * to be sorted by address.  If multiple data segments exist,
		 * the last one will be used.
		 */

		if ((phdr[i].p_flags & PF_X) != 0 && text_size < seg_size) {
			text_size = seg_size;
			text_addr = seg_addr;
		} else {
			data_size = seg_size;
			data_addr = seg_addr;
		}
		total_size += seg_size;
	}
	
	if (data_addr == 0 && data_size == 0) {
		data_addr = text_addr;
		data_size = text_size;
	}

	/*
	 * Check limits.  It should be safe to check the
	 * limits after loading the segments since we do
	 * not actually fault in all the segments pages.
	 */
	PROC_LOCK(imgp->proc);
	if (data_size > lim_cur_proc(imgp->proc, RLIMIT_DATA))
		err_str = "Data segment size exceeds process limit";
	else if (text_size > maxtsiz)
		err_str = "Text segment size exceeds system limit";
	else if (total_size > lim_cur_proc(imgp->proc, RLIMIT_VMEM))
		err_str = "Total segment size exceeds process limit";
	else if (racct_set(imgp->proc, RACCT_DATA, data_size) != 0)
		err_str = "Data segment size exceeds resource limit";
	else if (racct_set(imgp->proc, RACCT_VMEM, total_size) != 0)
		err_str = "Total segment size exceeds resource limit";
	PROC_UNLOCK(imgp->proc);
	if (err_str != NULL) {
		uprintf("%s\n", err_str);
		return (ENOMEM);
	}

	vmspace = imgp->proc->p_vmspace;
	vmspace->vm_tsize = text_size >> PAGE_SHIFT;
	vmspace->vm_taddr = (caddr_t)(uintptr_t)text_addr;
	vmspace->vm_dsize = data_size >> PAGE_SHIFT;
	vmspace->vm_daddr = (caddr_t)(uintptr_t)data_addr;

	return (0);
}

static int
__elfN(get_interp)(struct image_params *imgp, const Elf_Phdr *phdr,
    char **interpp, bool *free_interpp)
{
	struct thread *td;
	char *interp;
	int error, interp_name_len;

	KASSERT(phdr->p_type == PT_INTERP,
	    ("%s: p_type %u != PT_INTERP", __func__, phdr->p_type));
	ASSERT_VOP_LOCKED(imgp->vp, __func__);

	td = curthread;

	/* Path to interpreter */
	if (phdr->p_filesz < 2 || phdr->p_filesz > MAXPATHLEN) {
		uprintf("Invalid PT_INTERP\n");
		return (ENOEXEC);
	}

	interp_name_len = phdr->p_filesz;
	if (phdr->p_offset > PAGE_SIZE ||
	    interp_name_len > PAGE_SIZE - phdr->p_offset) {
		/*
		 * The vnode lock might be needed by the pagedaemon to
		 * clean pages owned by the vnode.  Do not allow sleep
		 * waiting for memory with the vnode locked, instead
		 * try non-sleepable allocation first, and if it
		 * fails, go to the slow path were we drop the lock
		 * and do M_WAITOK.  A text reference prevents
		 * modifications to the vnode content.
		 */
		interp = malloc(interp_name_len + 1, M_TEMP, M_NOWAIT);
		if (interp == NULL) {
			VOP_UNLOCK(imgp->vp, 0);
			interp = malloc(interp_name_len + 1, M_TEMP, M_WAITOK);
			vn_lock(imgp->vp, LK_SHARED | LK_RETRY);
		}

		error = vn_rdwr(UIO_READ, imgp->vp, interp,
		    interp_name_len, phdr->p_offset,
		    UIO_SYSSPACE, IO_NODELOCKED, td->td_ucred,
		    NOCRED, NULL, td);
		if (error != 0) {
			free(interp, M_TEMP);
			uprintf("i/o error PT_INTERP %d\n", error);
			return (error);
		}
		interp[interp_name_len] = '\0';

		*interpp = interp;
		*free_interpp = true;
		return (0);
	}

	interp = __DECONST(char *, imgp->image_header) + phdr->p_offset;
	if (interp[interp_name_len - 1] != '\0') {
		uprintf("Invalid PT_INTERP\n");
		return (ENOEXEC);
	}

	*interpp = interp;
	*free_interpp = false;
	return (0);
}

static int
__elfN(load_interp)(struct image_params *imgp, const Elf_Brandinfo *brand_info,
    const char *interp, u_long *addr, u_long *end_addr, u_long *entry)
{
	char *path;
	int error;

	if (brand_info->emul_path != NULL &&
	    brand_info->emul_path[0] != '\0') {
		path = malloc(MAXPATHLEN, M_TEMP, M_WAITOK);
		snprintf(path, MAXPATHLEN, "%s%s",
		    brand_info->emul_path, interp);
		error = __elfN(load_file)(imgp->proc, path, addr, end_addr,
		    entry);
		free(path, M_TEMP);
		if (error == 0)
			return (0);
	}

	if (brand_info->interp_newpath != NULL &&
	    (brand_info->interp_path == NULL ||
	    strcmp(interp, brand_info->interp_path) == 0)) {
		error = __elfN(load_file)(imgp->proc,
		    brand_info->interp_newpath, addr, end_addr, entry);
		if (error == 0)
			return (0);
	}

	error = __elfN(load_file)(imgp->proc, interp, addr, end_addr, entry);
	if (error == 0)
		return (0);

	uprintf("ELF interpreter %s not found, error %d\n", interp, error);
	return (error);
}

/*
 * Impossible et_dyn_addr initial value indicating that the real base
 * must be calculated later with some randomization applied.
 */
#define	ET_DYN_ADDR_RAND	1

static int
__CONCAT(exec_, __elfN(imgact))(struct image_params *imgp)
{
	struct thread *td;
	const Elf_Ehdr *hdr;
	const Elf_Phdr *phdr;
	Elf_Auxargs *elf_auxargs;
	struct vmspace *vmspace;
	vm_map_t map;
	char *interp;
	Elf_Brandinfo *brand_info;
	struct sysentvec *sv;
	u_long addr, baddr, et_dyn_addr, entry, proghdr;
	u_long maxalign, mapsz, maxv, maxv1;
	uint32_t fctl0;
	int32_t osrel;
	bool free_interp;
	int error, i, n;

	hdr = (const Elf_Ehdr *)imgp->image_header;

	/*
	 * Do we have a valid ELF header ?
	 *
	 * Only allow ET_EXEC & ET_DYN here, reject ET_DYN later
	 * if particular brand doesn't support it.
	 */
	if (__elfN(check_header)(hdr) != 0 ||
	    (hdr->e_type != ET_EXEC && hdr->e_type != ET_DYN))
		return (-1);

	/*
	 * From here on down, we return an errno, not -1, as we've
	 * detected an ELF file.
	 */

	if ((hdr->e_phoff > PAGE_SIZE) ||
	    (u_int)hdr->e_phentsize * hdr->e_phnum > PAGE_SIZE - hdr->e_phoff) {
		/* Only support headers in first page for now */
		uprintf("Program headers not in the first page\n");
		return (ENOEXEC);
	}
	phdr = (const Elf_Phdr *)(imgp->image_header + hdr->e_phoff); 
	if (!aligned(phdr, Elf_Addr)) {
		uprintf("Unaligned program headers\n");
		return (ENOEXEC);
	}

	n = error = 0;
	baddr = 0;
	osrel = 0;
	fctl0 = 0;
	entry = proghdr = 0;
	interp = NULL;
	free_interp = false;
	td = curthread;
	maxalign = PAGE_SIZE;
	mapsz = 0;

	for (i = 0; i < hdr->e_phnum; i++) {
		switch (phdr[i].p_type) {
		case PT_LOAD:
			if (n == 0)
				baddr = phdr[i].p_vaddr;
			if (phdr[i].p_align > maxalign)
				maxalign = phdr[i].p_align;
			mapsz += phdr[i].p_memsz;
			n++;

			/*
			 * If this segment contains the program headers,
			 * remember their virtual address for the AT_PHDR
			 * aux entry. Static binaries don't usually include
			 * a PT_PHDR entry.
			 */
			if (phdr[i].p_offset == 0 &&
			    hdr->e_phoff + hdr->e_phnum * hdr->e_phentsize
				<= phdr[i].p_filesz)
				proghdr = phdr[i].p_vaddr + hdr->e_phoff;
			break;
		case PT_INTERP:
			/* Path to interpreter */
			if (interp != NULL) {
				uprintf("Multiple PT_INTERP headers\n");
				error = ENOEXEC;
				goto ret;
			}
			error = __elfN(get_interp)(imgp, &phdr[i], &interp,
			    &free_interp);
			if (error != 0)
				goto ret;
			break;
		case PT_GNU_STACK:
			if (__elfN(nxstack))
				imgp->stack_prot =
				    __elfN(trans_prot)(phdr[i].p_flags);
			imgp->stack_sz = phdr[i].p_memsz;
			break;
		case PT_PHDR: 	/* Program header table info */
			proghdr = phdr[i].p_vaddr;
			break;
		}
	}

	brand_info = __elfN(get_brandinfo)(imgp, interp, &osrel, &fctl0);
	if (brand_info == NULL) {
		uprintf("ELF binary type \"%u\" not known.\n",
		    hdr->e_ident[EI_OSABI]);
		error = ENOEXEC;
		goto ret;
	}
	sv = brand_info->sysvec;

	/*
	 * Check if colocation is allowed.  We can only do it after we know
	 * if the binary is for CheriABI or not.  We also check the proccess
	 * to colocate with.
	 */
	if (imgp->cop != NULL) {
		if ((sv->sv_flags & SV_CHERI) == 0) {
			error = EPERM;
			goto ret;
		}
		if (SV_PROC_FLAG(imgp->cop, SV_CHERI) == 0) {
			error = EPERM;
			goto ret;
		}
	}

	et_dyn_addr = 0;
	if (hdr->e_type == ET_DYN) {
		if ((brand_info->flags & BI_CAN_EXEC_DYN) == 0) {
			uprintf("Cannot execute shared object\n");
			error = ENOEXEC;
			goto ret;
		}
		/*
		 * Honour the base load address from the dso if it is
		 * non-zero for some reason.
		 */
		if (baddr == 0) {
			if ((sv->sv_flags & SV_ASLR) == 0 ||
			    (fctl0 & NT_FREEBSD_FCTL_ASLR_DISABLE) != 0)
				et_dyn_addr = __elfN(et_dyn_load_addr);
			else if ((__elfN(pie_aslr_enabled) &&
			    (imgp->proc->p_flag2 & P2_ASLR_DISABLE) == 0) ||
			    (imgp->proc->p_flag2 & P2_ASLR_ENABLE) != 0)
				et_dyn_addr = ET_DYN_ADDR_RAND;
			else
				et_dyn_addr = __elfN(et_dyn_load_addr);
		}

	} else if (imgp->cop != NULL) {
#if 0
		/*
		 * Enabling this looks weird with kern.opportunistic_colocation=1.
		 */
		uprintf("Cannot coexecute an object that's not shared\n");
#endif
		error = EINVAL;
		goto ret;
	}

	/*
	 * Avoid a possible deadlock if the current address space is destroyed
	 * and that address space maps the locked vnode.  In the common case,
	 * the locked vnode's v_usecount is decremented but remains greater
	 * than zero.  Consequently, the vnode lock is not needed by vrele().
	 * However, in cases where the vnode lock is external, such as nullfs,
	 * v_usecount may become zero.
	 *
	 * The VV_TEXT flag prevents modifications to the executable while
	 * the vnode is unlocked.
	 */
	VOP_UNLOCK(imgp->vp, 0);

	/*
	 * Decide whether to enable randomization of user mappings.
	 * First, reset user preferences for the setid binaries.
	 * Then, account for the support of the randomization by the
	 * ABI, by user preferences, and make special treatment for
	 * PIE binaries.
	 */
	if (imgp->credential_setid) {
		PROC_LOCK(imgp->proc);
		imgp->proc->p_flag2 &= ~(P2_ASLR_ENABLE | P2_ASLR_DISABLE);
		PROC_UNLOCK(imgp->proc);
	}
	if ((sv->sv_flags & SV_ASLR) == 0 ||
	    (imgp->proc->p_flag2 & P2_ASLR_DISABLE) != 0 ||
	    (fctl0 & NT_FREEBSD_FCTL_ASLR_DISABLE) != 0) {
		KASSERT(et_dyn_addr != ET_DYN_ADDR_RAND,
		    ("et_dyn_addr == RAND and !ASLR"));
	} else if ((imgp->proc->p_flag2 & P2_ASLR_ENABLE) != 0 ||
	    (__elfN(aslr_enabled) && hdr->e_type == ET_EXEC) ||
	    et_dyn_addr == ET_DYN_ADDR_RAND) {
		imgp->map_flags |= MAP_ASLR;
		/*
		 * If user does not care about sbrk, utilize the bss
		 * grow region for mappings as well.  We can select
		 * the base for the image anywere and still not suffer
		 * from the fragmentation.
		 */
		if (!__elfN(aslr_honor_sbrk) ||
		    (imgp->proc->p_flag2 & P2_ASLR_IGNSTART) != 0)
			imgp->map_flags |= MAP_ASLR_IGNSTART;
	}

	error = exec_new_vmspace(imgp, sv);
	/*
	 * If coexecuting, from this point on we're in a shared vmspace.
	 */
	vmspace = imgp->proc->p_vmspace;
	map = &vmspace->vm_map;

	imgp->proc->p_sysent = sv;

	maxv = vm_map_max(map) - lim_max(td, RLIMIT_STACK);
	if (et_dyn_addr == ET_DYN_ADDR_RAND) {
		KASSERT((map->flags & MAP_ASLR) != 0,
		    ("ET_DYN_ADDR_RAND but !MAP_ASLR"));
		et_dyn_addr = __CONCAT(rnd_, __elfN(base))(map,
		    vm_map_min(map) + mapsz + lim_max(td, RLIMIT_DATA),
		    /* reserve half of the address space to interpreter */
		    maxv / 2, 1UL << flsl(maxalign));
	}

	vn_lock(imgp->vp, LK_SHARED | LK_RETRY);
	if (error != 0)
		goto ret;

	/*
	 * For coexecve(2), adjust the load address to be above
	 * the existing mappings.
	 */
	if (imgp->cop != NULL && hdr->e_type == ET_DYN) {
		error = __elfN(reserve_space)(imgp, hdr, phdr, &et_dyn_addr);
		if (error != 0) {
			printf("%s: reserve_space() failed with error %d\n",
			    __func__, error);
			goto ret;
		}
	}

	/*
	 * XXX: For some reason imgp->start_addr is changed from ~0UL to 0 so due
	 * to computing the minimum we were always getting a start_addr of 0.
	 */
	/* KASSERT(imgp->start_addr != 0,
	 *   ("Should be ULONG_MAX and not 0x%lx", imgp->start_addr)); */
	imgp->start_addr = ~0UL;

	error = __elfN(load_sections)(imgp, hdr, phdr, et_dyn_addr, NULL, NULL);
	if (error != 0)
		goto ret;

	error = __elfN(enforce_limits)(imgp, hdr, phdr, et_dyn_addr);
	if (error != 0)
		goto ret;

	entry = (u_long)hdr->e_entry + et_dyn_addr;

	/*
	 * We load the dynamic linker where a userland call
	 * to mmap(0, ...) would put it.  The rationale behind this
	 * calculation is that it leaves room for the heap to grow to
	 * its maximum allowed size.
	 */
	addr = round_page((vm_offset_t)vmspace->vm_daddr + lim_max(td,
	    RLIMIT_DATA));

	/* Round up so signficant bits of rtld addresses aren't touched */
	if (imgp->proc->p_sysent->sv_flags & SV_CHERI)
		addr = roundup2(addr, 0x1000000);
	if ((map->flags & MAP_ASLR) != 0) {
		maxv1 = maxv / 2 + addr / 2;
		MPASS(maxv1 >= addr);	/* No overflow */
		map->anon_loc = __CONCAT(rnd_, __elfN(base))(map, addr, maxv1,
		    MAXPAGESIZES > 1 ? pagesizes[1] : pagesizes[0]);
	} else {
		map->anon_loc = addr;
	}

	imgp->entry_addr = entry;
	imgp->interp_end = 0;

	if (interp != NULL) {
		VOP_UNLOCK(imgp->vp, 0);
		if ((map->flags & MAP_ASLR) != 0) {
			/* Assume that interpeter fits into 1/4 of AS */
			maxv1 = maxv / 2 + addr / 2;
			MPASS(maxv1 >= addr);	/* No overflow */
			addr = __CONCAT(rnd_, __elfN(base))(map, addr,
			    maxv1, PAGE_SIZE);
		}
		error = __elfN(load_interp)(imgp, brand_info, interp, &addr,
		    &imgp->interp_end, &imgp->entry_addr);
		vn_lock(imgp->vp, LK_SHARED | LK_RETRY);
		if (error != 0)
			goto ret;
	} else
		addr = et_dyn_addr;

	/*
	 * Construct auxargs table (used by the fixup routine)
	 */
	elf_auxargs = malloc(sizeof(Elf_Auxargs), M_TEMP, M_NOWAIT);
	if (elf_auxargs == NULL) {
		VOP_UNLOCK(imgp->vp, 0);
		elf_auxargs = malloc(sizeof(Elf_Auxargs), M_TEMP, M_WAITOK);
		vn_lock(imgp->vp, LK_SHARED | LK_RETRY);
	}
	elf_auxargs->execfd = -1;
	elf_auxargs->phdr = proghdr + et_dyn_addr;
	elf_auxargs->phent = hdr->e_phentsize;
	elf_auxargs->phnum = hdr->e_phnum;
	elf_auxargs->pagesz = PAGE_SIZE;
	elf_auxargs->base = addr;
	elf_auxargs->flags = 0;
	elf_auxargs->entry = entry;
	elf_auxargs->hdr_eflags = hdr->e_flags;

	imgp->auxargs = elf_auxargs;
	imgp->interpreted = 0;
	imgp->reloc_base = addr;
	imgp->proc->p_osrel = osrel;
	imgp->proc->p_fctl0 = fctl0;
	imgp->proc->p_elf_machine = hdr->e_machine;
	imgp->proc->p_elf_flags = hdr->e_flags;

ret:
	if (free_interp)
		free(interp, M_TEMP);
	return (error);
}

#define	suword __CONCAT(suword, __ELF_WORD_SIZE)

int
__elfN(freebsd_fixup)(register_t **stack_base, struct image_params *imgp)
{
	Elf_Auxargs *args = (Elf_Auxargs *)imgp->auxargs;
	Elf_Auxinfo *argarray, *pos;
	Elf_Addr *base, *auxbase;
	int error;

	base = (Elf_Addr *)*stack_base;
	auxbase = base + imgp->args->argc + 1 + imgp->args->envc + 1;
	argarray = pos = malloc(AT_COUNT * sizeof(*pos), M_TEMP,
	    M_WAITOK | M_ZERO);

	if (args->execfd != -1)
		AUXARGS_ENTRY(pos, AT_EXECFD, args->execfd);
	AUXARGS_ENTRY(pos, AT_PHDR, args->phdr);
	AUXARGS_ENTRY(pos, AT_PHENT, args->phent);
	AUXARGS_ENTRY(pos, AT_PHNUM, args->phnum);
	AUXARGS_ENTRY(pos, AT_PAGESZ, args->pagesz);
	AUXARGS_ENTRY(pos, AT_FLAGS, args->flags);
	AUXARGS_ENTRY(pos, AT_ENTRY, args->entry);
	AUXARGS_ENTRY(pos, AT_BASE, args->base);
	AUXARGS_ENTRY(pos, AT_EHDRFLAGS, args->hdr_eflags);
	if (imgp->execpathp != 0)
		AUXARGS_ENTRY(pos, AT_EXECPATH, imgp->execpathp);
	AUXARGS_ENTRY(pos, AT_OSRELDATE,
	    imgp->proc->p_ucred->cr_prison->pr_osreldate);
	if (imgp->canary != 0) {
		AUXARGS_ENTRY(pos, AT_CANARY, imgp->canary);
		AUXARGS_ENTRY(pos, AT_CANARYLEN, imgp->canarylen);
	}
	AUXARGS_ENTRY(pos, AT_NCPUS, mp_ncpus);
	if (imgp->pagesizes != 0) {
		AUXARGS_ENTRY(pos, AT_PAGESIZES, imgp->pagesizes);
		AUXARGS_ENTRY(pos, AT_PAGESIZESLEN, imgp->pagesizeslen);
	}
	if (imgp->sysent->sv_timekeep_base != 0) {
		AUXARGS_ENTRY(pos, AT_TIMEKEEP,
		    imgp->sysent->sv_timekeep_base);
	}
	AUXARGS_ENTRY(pos, AT_STACKPROT, imgp->sysent->sv_shared_page_obj
	    != NULL && imgp->stack_prot != 0 ? imgp->stack_prot :
	    imgp->sysent->sv_stackprot);
	if (imgp->sysent->sv_hwcap != NULL)
		AUXARGS_ENTRY(pos, AT_HWCAP, *imgp->sysent->sv_hwcap);
	if (imgp->sysent->sv_hwcap2 != NULL)
		AUXARGS_ENTRY(pos, AT_HWCAP2, *imgp->sysent->sv_hwcap2);
	AUXARGS_ENTRY(pos, AT_NULL, 0);

	free(imgp->auxargs, M_TEMP);
	imgp->auxargs = NULL;
	KASSERT(pos - argarray <= AT_COUNT, ("Too many auxargs"));

	error = copyout(argarray, auxbase, sizeof(*argarray) * AT_COUNT);
	free(argarray, M_TEMP);
	if (error != 0)
		return (error);

	base--;
	if (suword(base, imgp->args->argc) == -1)
		return (EFAULT);
	*stack_base = (register_t *)base;
	return (0);
}

/*
 * Code for generating ELF core dumps.
 */

typedef void (*segment_callback)(vm_map_entry_t, void *);

/* Closure for cb_put_phdr(). */
struct phdr_closure {
	Elf_Phdr *phdr;		/* Program header to fill in */
	Elf_Off offset;		/* Offset of segment in core file */
};

/* Closure for cb_size_segment(). */
struct sseg_closure {
	int count;		/* Count of writable segments. */
	size_t size;		/* Total size of all writable segments. */
};

typedef void (*outfunc_t)(void *, struct sbuf *, size_t *);

struct note_info {
	int		type;		/* Note type. */
	outfunc_t 	outfunc; 	/* Output function. */
	void		*outarg;	/* Argument for the output function. */
	size_t		outsize;	/* Output size. */
	TAILQ_ENTRY(note_info) link;	/* Link to the next note info. */
};

TAILQ_HEAD(note_info_list, note_info);

/* Coredump output parameters. */
struct coredump_params {
	off_t		offset;
	struct ucred	*active_cred;
	struct ucred	*file_cred;
	struct thread	*td;
	struct vnode	*vp;
	struct compressor *comp;
};

extern int compress_user_cores;
extern int compress_user_cores_level;

static void cb_put_phdr(vm_map_entry_t, void *);
static void cb_size_segment(vm_map_entry_t, void *);
static int core_write(struct coredump_params *, const void *, size_t, off_t,
    enum uio_seg);
static void each_dumpable_segment(struct thread *, segment_callback, void *);
static int __elfN(corehdr)(struct coredump_params *, int, void *, size_t,
    struct note_info_list *, size_t);
static void __elfN(prepare_notes)(struct thread *, struct note_info_list *,
    size_t *);
static void __elfN(puthdr)(struct thread *, void *, size_t, int, size_t);
static void __elfN(putnote)(struct note_info *, struct sbuf *);
static size_t register_note(struct note_info_list *, int, outfunc_t, void *);
static int sbuf_drain_core_output(void *, const char *, int);

static void __elfN(note_fpregset)(void *, struct sbuf *, size_t *);
static void __elfN(note_prpsinfo)(void *, struct sbuf *, size_t *);
static void __elfN(note_prstatus)(void *, struct sbuf *, size_t *);
static void __elfN(note_threadmd)(void *, struct sbuf *, size_t *);
static void __elfN(note_thrmisc)(void *, struct sbuf *, size_t *);
static void __elfN(note_ptlwpinfo)(void *, struct sbuf *, size_t *);
#if __has_feature(capabilities)
static void __elfN(note_capregs)(void *, struct sbuf *, size_t *);
#endif
static void __elfN(note_procstat_auxv)(void *, struct sbuf *, size_t *);
static void __elfN(note_procstat_proc)(void *, struct sbuf *, size_t *);
static void __elfN(note_procstat_psstrings)(void *, struct sbuf *, size_t *);
static void note_procstat_files(void *, struct sbuf *, size_t *);
static void note_procstat_groups(void *, struct sbuf *, size_t *);
static void note_procstat_osrel(void *, struct sbuf *, size_t *);
static void note_procstat_rlimit(void *, struct sbuf *, size_t *);
static void note_procstat_umask(void *, struct sbuf *, size_t *);
static void note_procstat_vmmap(void *, struct sbuf *, size_t *);

/*
 * Write out a core segment to the compression stream.
 */
static int
compress_chunk(struct coredump_params *p, char *base, char *buf, u_int len)
{
	u_int chunk_len;
	int error;

	while (len > 0) {
		chunk_len = MIN(len, CORE_BUF_SIZE);

		/*
		 * We can get EFAULT error here.
		 * In that case zero out the current chunk of the segment.
		 */
		error = copyin(base, buf, chunk_len);
		if (error != 0)
			bzero(buf, chunk_len);
		error = compressor_write(p->comp, buf, chunk_len);
		if (error != 0)
			break;
		base += chunk_len;
		len -= chunk_len;
	}
	return (error);
}

static int
core_compressed_write(void *base, size_t len, off_t offset, void *arg)
{

	return (core_write((struct coredump_params *)arg, base, len, offset,
	    UIO_SYSSPACE));
}

static int
core_write(struct coredump_params *p, const void *base, size_t len,
    off_t offset, enum uio_seg seg)
{

	return (vn_rdwr_inchunks(UIO_WRITE, p->vp, __DECONST(void *, base),
	    len, offset, seg, IO_UNIT | IO_DIRECT | IO_RANGELOCKED,
	    p->active_cred, p->file_cred, NULL, p->td));
}

static int
core_output(void *base, size_t len, off_t offset, struct coredump_params *p,
    void *tmpbuf)
{
	int error;

	if (p->comp != NULL)
		return (compress_chunk(p, base, tmpbuf, len));

	/*
	 * EFAULT is a non-fatal error that we can get, for example,
	 * if the segment is backed by a file but extends beyond its
	 * end.
	 */
	error = core_write(p, base, len, offset, UIO_USERSPACE);
	if (error == EFAULT) {
		log(LOG_WARNING, "Failed to fully fault in a core file segment "
		    "at VA %p with size 0x%zx to be written at offset 0x%jx "
		    "for process %s\n", base, len, offset, curproc->p_comm);

		/*
		 * Write a "real" zero byte at the end of the target region
		 * in the case this is the last segment.
		 * The intermediate space will be implicitly zero-filled.
		 */
		error = core_write(p, zero_region, 1, offset + len - 1,
		    UIO_SYSSPACE);
	}
	return (error);
}

/*
 * Drain into a core file.
 */
static int
sbuf_drain_core_output(void *arg, const char *data, int len)
{
	struct coredump_params *p;
	int error, locked;

	p = (struct coredump_params *)arg;

	/*
	 * Some kern_proc out routines that print to this sbuf may
	 * call us with the process lock held. Draining with the
	 * non-sleepable lock held is unsafe. The lock is needed for
	 * those routines when dumping a live process. In our case we
	 * can safely release the lock before draining and acquire
	 * again after.
	 */
	locked = PROC_LOCKED(p->td->td_proc);
	if (locked)
		PROC_UNLOCK(p->td->td_proc);
	if (p->comp != NULL)
		error = compressor_write(p->comp, __DECONST(char *, data), len);
	else
		error = core_write(p, __DECONST(void *, data), len, p->offset,
		    UIO_SYSSPACE);
	if (locked)
		PROC_LOCK(p->td->td_proc);
	if (error != 0)
		return (-error);
	p->offset += len;
	return (len);
}

int
__elfN(coredump)(struct thread *td, struct vnode *vp, off_t limit, int flags)
{
	struct ucred *cred = td->td_ucred;
	int error = 0;
	struct sseg_closure seginfo;
	struct note_info_list notelst;
	struct coredump_params params;
	struct note_info *ninfo;
	void *hdr, *tmpbuf;
	size_t hdrsize, notesz, coresize;

	hdr = NULL;
	tmpbuf = NULL;
	TAILQ_INIT(&notelst);

	/* Size the program segments. */
	seginfo.count = 0;
	seginfo.size = 0;
	each_dumpable_segment(td, cb_size_segment, &seginfo);

	/*
	 * Collect info about the core file header area.
	 */
	hdrsize = sizeof(Elf_Ehdr) + sizeof(Elf_Phdr) * (1 + seginfo.count);
	if (seginfo.count + 1 >= PN_XNUM)
		hdrsize += sizeof(Elf_Shdr);
	__elfN(prepare_notes)(td, &notelst, &notesz);
	coresize = round_page(hdrsize + notesz) + seginfo.size;

	/* Set up core dump parameters. */
	params.offset = 0;
	params.active_cred = cred;
	params.file_cred = NOCRED;
	params.td = td;
	params.vp = vp;
	params.comp = NULL;

#ifdef RACCT
	if (racct_enable) {
		PROC_LOCK(td->td_proc);
		error = racct_add(td->td_proc, RACCT_CORE, coresize);
		PROC_UNLOCK(td->td_proc);
		if (error != 0) {
			error = EFAULT;
			goto done;
		}
	}
#endif
	if (coresize >= limit) {
		error = EFAULT;
		goto done;
	}

	/* Create a compression stream if necessary. */
	if (compress_user_cores != 0) {
		params.comp = compressor_init(core_compressed_write,
		    compress_user_cores, CORE_BUF_SIZE,
		    compress_user_cores_level, &params);
		if (params.comp == NULL) {
			error = EFAULT;
			goto done;
		}
		tmpbuf = malloc(CORE_BUF_SIZE, M_TEMP, M_WAITOK | M_ZERO);
        }

	/*
	 * Allocate memory for building the header, fill it up,
	 * and write it out following the notes.
	 */
	hdr = malloc(hdrsize, M_TEMP, M_WAITOK);
	error = __elfN(corehdr)(&params, seginfo.count, hdr, hdrsize, &notelst,
	    notesz);

	/* Write the contents of all of the writable segments. */
	if (error == 0) {
		Elf_Phdr *php;
		off_t offset;
		int i;

		php = (Elf_Phdr *)((char *)hdr + sizeof(Elf_Ehdr)) + 1;
		offset = round_page(hdrsize + notesz);
		for (i = 0; i < seginfo.count; i++) {
			error = core_output((caddr_t)(uintptr_t)php->p_vaddr,
			    php->p_filesz, offset, &params, tmpbuf);
			if (error != 0)
				break;
			offset += php->p_filesz;
			php++;
		}
		if (error == 0 && params.comp != NULL)
			error = compressor_flush(params.comp);
	}
	if (error) {
		log(LOG_WARNING,
		    "Failed to write core file for process %s (error %d)\n",
		    curproc->p_comm, error);
	}

done:
	free(tmpbuf, M_TEMP);
	if (params.comp != NULL)
		compressor_fini(params.comp);
	while ((ninfo = TAILQ_FIRST(&notelst)) != NULL) {
		TAILQ_REMOVE(&notelst, ninfo, link);
		free(ninfo, M_TEMP);
	}
	if (hdr != NULL)
		free(hdr, M_TEMP);

	return (error);
}

/*
 * A callback for each_dumpable_segment() to write out the segment's
 * program header entry.
 */
static void
cb_put_phdr(vm_map_entry_t entry, void *closure)
{
	struct phdr_closure *phc = (struct phdr_closure *)closure;
	Elf_Phdr *phdr = phc->phdr;

	phc->offset = round_page(phc->offset);

	phdr->p_type = PT_LOAD;
	phdr->p_offset = phc->offset;
	phdr->p_vaddr = entry->start;
	phdr->p_paddr = 0;
	phdr->p_filesz = phdr->p_memsz = entry->end - entry->start;
	phdr->p_align = PAGE_SIZE;
	phdr->p_flags = __elfN(untrans_prot)(entry->protection);

	phc->offset += phdr->p_filesz;
	phc->phdr++;
}

/*
 * A callback for each_dumpable_segment() to gather information about
 * the number of segments and their total size.
 */
static void
cb_size_segment(vm_map_entry_t entry, void *closure)
{
	struct sseg_closure *ssc = (struct sseg_closure *)closure;

	ssc->count++;
	ssc->size += entry->end - entry->start;
}

/*
 * For each writable segment in the process's memory map, call the given
 * function with a pointer to the map entry and some arbitrary
 * caller-supplied data.
 */
static void
each_dumpable_segment(struct thread *td, segment_callback func, void *closure)
{
	struct proc *p = td->td_proc;
	vm_map_t map = &p->p_vmspace->vm_map;
	vm_map_entry_t entry;
	vm_object_t backing_object, object;
	boolean_t ignore_entry;

	vm_map_lock_read(map);
	for (entry = map->header.next; entry != &map->header;
	    entry = entry->next) {
		/*
		 * Don't dump inaccessible mappings, deal with legacy
		 * coredump mode.
		 *
		 * Note that read-only segments related to the elf binary
		 * are marked MAP_ENTRY_NOCOREDUMP now so we no longer
		 * need to arbitrarily ignore such segments.
		 */
		if (elf_legacy_coredump) {
			if ((entry->protection & VM_PROT_RW) != VM_PROT_RW)
				continue;
		} else {
			if ((entry->protection & VM_PROT_ALL) == 0)
				continue;
		}

		/*
		 * Dont include memory segment in the coredump if
		 * MAP_NOCORE is set in mmap(2) or MADV_NOCORE in
		 * madvise(2).  Do not dump submaps (i.e. parts of the
		 * kernel map).
		 */
		if (entry->eflags & (MAP_ENTRY_NOCOREDUMP|MAP_ENTRY_IS_SUB_MAP))
			continue;

		if ((object = entry->object.vm_object) == NULL)
			continue;

		/* Ignore memory-mapped devices and such things. */
		VM_OBJECT_RLOCK(object);
		while ((backing_object = object->backing_object) != NULL) {
			VM_OBJECT_RLOCK(backing_object);
			VM_OBJECT_RUNLOCK(object);
			object = backing_object;
		}
		ignore_entry = object->type != OBJT_DEFAULT &&
		    object->type != OBJT_SWAP && object->type != OBJT_VNODE &&
		    object->type != OBJT_PHYS;
		VM_OBJECT_RUNLOCK(object);
		if (ignore_entry)
			continue;

		(*func)(entry, closure);
	}
	vm_map_unlock_read(map);
}

/*
 * Write the core file header to the file, including padding up to
 * the page boundary.
 */
static int
__elfN(corehdr)(struct coredump_params *p, int numsegs, void *hdr,
    size_t hdrsize, struct note_info_list *notelst, size_t notesz)
{
	struct note_info *ninfo;
	struct sbuf *sb;
	int error;

	/* Fill in the header. */
	bzero(hdr, hdrsize);
	__elfN(puthdr)(p->td, hdr, hdrsize, numsegs, notesz);

	sb = sbuf_new(NULL, NULL, CORE_BUF_SIZE, SBUF_FIXEDLEN);
	sbuf_set_drain(sb, sbuf_drain_core_output, p);
	sbuf_start_section(sb, NULL);
	sbuf_bcat(sb, hdr, hdrsize);
	TAILQ_FOREACH(ninfo, notelst, link)
	    __elfN(putnote)(ninfo, sb);
	/* Align up to a page boundary for the program segments. */
	sbuf_end_section(sb, -1, PAGE_SIZE, 0);
	error = sbuf_finish(sb);
	sbuf_delete(sb);

	return (error);
}

static void
__elfN(prepare_notes)(struct thread *td, struct note_info_list *list,
    size_t *sizep)
{
	struct proc *p;
	struct thread *thr;
	size_t size;

	p = td->td_proc;
	size = 0;

	size += register_note(list, NT_PRPSINFO, __elfN(note_prpsinfo), p);

	/*
	 * To have the debugger select the right thread (LWP) as the initial
	 * thread, we dump the state of the thread passed to us in td first.
	 * This is the thread that causes the core dump and thus likely to
	 * be the right thread one wants to have selected in the debugger.
	 */
	thr = td;
	while (thr != NULL) {
		size += register_note(list, NT_PRSTATUS,
		    __elfN(note_prstatus), thr);
		size += register_note(list, NT_FPREGSET,
		    __elfN(note_fpregset), thr);
		size += register_note(list, NT_THRMISC,
		    __elfN(note_thrmisc), thr);
		size += register_note(list, NT_PTLWPINFO,
		    __elfN(note_ptlwpinfo), thr);
#if __has_feature(capabilities)
		size += register_note(list, NT_CAPREGS,
		    __elfN(note_capregs), thr);
#endif
		size += register_note(list, -1,
		    __elfN(note_threadmd), thr);

		thr = (thr == td) ? TAILQ_FIRST(&p->p_threads) :
		    TAILQ_NEXT(thr, td_plist);
		if (thr == td)
			thr = TAILQ_NEXT(thr, td_plist);
	}

	size += register_note(list, NT_PROCSTAT_PROC,
	    __elfN(note_procstat_proc), p);
	size += register_note(list, NT_PROCSTAT_FILES,
	    note_procstat_files, p);
	size += register_note(list, NT_PROCSTAT_VMMAP,
	    note_procstat_vmmap, p);
	size += register_note(list, NT_PROCSTAT_GROUPS,
	    note_procstat_groups, p);
	size += register_note(list, NT_PROCSTAT_UMASK,
	    note_procstat_umask, p);
	size += register_note(list, NT_PROCSTAT_RLIMIT,
	    note_procstat_rlimit, p);
	size += register_note(list, NT_PROCSTAT_OSREL,
	    note_procstat_osrel, p);
	size += register_note(list, NT_PROCSTAT_PSSTRINGS,
	    __elfN(note_procstat_psstrings), p);
	size += register_note(list, NT_PROCSTAT_AUXV,
	    __elfN(note_procstat_auxv), p);

	*sizep = size;
}

static void
__elfN(puthdr)(struct thread *td, void *hdr, size_t hdrsize, int numsegs,
    size_t notesz)
{
	Elf_Ehdr *ehdr;
	Elf_Phdr *phdr;
	Elf_Shdr *shdr;
	struct phdr_closure phc;

	ehdr = (Elf_Ehdr *)hdr;

	ehdr->e_ident[EI_MAG0] = ELFMAG0;
	ehdr->e_ident[EI_MAG1] = ELFMAG1;
	ehdr->e_ident[EI_MAG2] = ELFMAG2;
	ehdr->e_ident[EI_MAG3] = ELFMAG3;
	ehdr->e_ident[EI_CLASS] = ELF_CLASS;
	ehdr->e_ident[EI_DATA] = ELF_DATA;
	ehdr->e_ident[EI_VERSION] = EV_CURRENT;
	ehdr->e_ident[EI_OSABI] = ELFOSABI_FREEBSD;
	ehdr->e_ident[EI_ABIVERSION] = 0;
	ehdr->e_ident[EI_PAD] = 0;
	ehdr->e_type = ET_CORE;
	ehdr->e_machine = td->td_proc->p_elf_machine;
	ehdr->e_version = EV_CURRENT;
	ehdr->e_entry = 0;
	ehdr->e_phoff = sizeof(Elf_Ehdr);
	ehdr->e_flags = td->td_proc->p_elf_flags;
	ehdr->e_ehsize = sizeof(Elf_Ehdr);
	ehdr->e_phentsize = sizeof(Elf_Phdr);
	ehdr->e_shentsize = sizeof(Elf_Shdr);
	ehdr->e_shstrndx = SHN_UNDEF;
	if (numsegs + 1 < PN_XNUM) {
		ehdr->e_phnum = numsegs + 1;
		ehdr->e_shnum = 0;
	} else {
		ehdr->e_phnum = PN_XNUM;
		ehdr->e_shnum = 1;

		ehdr->e_shoff = ehdr->e_phoff +
		    (numsegs + 1) * ehdr->e_phentsize;
		KASSERT(ehdr->e_shoff == hdrsize - sizeof(Elf_Shdr),
		    ("e_shoff: %zu, hdrsize - shdr: %zu",
		     (size_t)ehdr->e_shoff, hdrsize - sizeof(Elf_Shdr)));

		shdr = (Elf_Shdr *)((char *)hdr + ehdr->e_shoff);
		memset(shdr, 0, sizeof(*shdr));
		/*
		 * A special first section is used to hold large segment and
		 * section counts.  This was proposed by Sun Microsystems in
		 * Solaris and has been adopted by Linux; the standard ELF
		 * tools are already familiar with the technique.
		 *
		 * See table 7-7 of the Solaris "Linker and Libraries Guide"
		 * (or 12-7 depending on the version of the document) for more
		 * details.
		 */
		shdr->sh_type = SHT_NULL;
		shdr->sh_size = ehdr->e_shnum;
		shdr->sh_link = ehdr->e_shstrndx;
		shdr->sh_info = numsegs + 1;
	}

	/*
	 * Fill in the program header entries.
	 */
	phdr = (Elf_Phdr *)((char *)hdr + ehdr->e_phoff);

	/* The note segement. */
	phdr->p_type = PT_NOTE;
	phdr->p_offset = hdrsize;
	phdr->p_vaddr = 0;
	phdr->p_paddr = 0;
	phdr->p_filesz = notesz;
	phdr->p_memsz = 0;
	phdr->p_flags = PF_R;
	phdr->p_align = ELF_NOTE_ROUNDSIZE;
	phdr++;

	/* All the writable segments from the program. */
	phc.phdr = phdr;
	phc.offset = round_page(hdrsize + notesz);
	each_dumpable_segment(td, cb_put_phdr, &phc);
}

static size_t
register_note(struct note_info_list *list, int type, outfunc_t out, void *arg)
{
	struct note_info *ninfo;
	size_t size, notesize;

	size = 0;
	out(arg, NULL, &size);
	ninfo = malloc(sizeof(*ninfo), M_TEMP, M_ZERO | M_WAITOK);
	ninfo->type = type;
	ninfo->outfunc = out;
	ninfo->outarg = arg;
	ninfo->outsize = size;
	TAILQ_INSERT_TAIL(list, ninfo, link);

	if (type == -1)
		return (size);

	notesize = sizeof(Elf_Note) +		/* note header */
	    roundup2(sizeof(FREEBSD_ABI_VENDOR), ELF_NOTE_ROUNDSIZE) +
						/* note name */
	    roundup2(size, ELF_NOTE_ROUNDSIZE);	/* note description */

	return (notesize);
}

static size_t
append_note_data(const void *src, void *dst, size_t len)
{
	size_t padded_len;

	padded_len = roundup2(len, ELF_NOTE_ROUNDSIZE);
	if (dst != NULL) {
		bcopy(src, dst, len);
		bzero((char *)dst + len, padded_len - len);
	}
	return (padded_len);
}

size_t
__elfN(populate_note)(int type, void *src, void *dst, size_t size, void **descp)
{
	Elf_Note *note;
	char *buf;
	size_t notesize;

	buf = dst;
	if (buf != NULL) {
		note = (Elf_Note *)buf;
		note->n_namesz = sizeof(FREEBSD_ABI_VENDOR);
		note->n_descsz = size;
		note->n_type = type;
		buf += sizeof(*note);
		buf += append_note_data(FREEBSD_ABI_VENDOR, buf,
		    sizeof(FREEBSD_ABI_VENDOR));
		append_note_data(src, buf, size);
		if (descp != NULL)
			*descp = buf;
	}

	notesize = sizeof(Elf_Note) +		/* note header */
	    roundup2(sizeof(FREEBSD_ABI_VENDOR), ELF_NOTE_ROUNDSIZE) +
						/* note name */
	    roundup2(size, ELF_NOTE_ROUNDSIZE);	/* note description */

	return (notesize);
}

static void
__elfN(putnote)(struct note_info *ninfo, struct sbuf *sb)
{
	Elf_Note note;
	ssize_t old_len, sect_len;
	size_t new_len, descsz, i;

	if (ninfo->type == -1) {
		ninfo->outfunc(ninfo->outarg, sb, &ninfo->outsize);
		return;
	}

	note.n_namesz = sizeof(FREEBSD_ABI_VENDOR);
	note.n_descsz = ninfo->outsize;
	note.n_type = ninfo->type;

	sbuf_bcat(sb, &note, sizeof(note));
	sbuf_start_section(sb, &old_len);
	sbuf_bcat(sb, FREEBSD_ABI_VENDOR, sizeof(FREEBSD_ABI_VENDOR));
	sbuf_end_section(sb, old_len, ELF_NOTE_ROUNDSIZE, 0);
	if (note.n_descsz == 0)
		return;
	sbuf_start_section(sb, &old_len);
	ninfo->outfunc(ninfo->outarg, sb, &ninfo->outsize);
	sect_len = sbuf_end_section(sb, old_len, ELF_NOTE_ROUNDSIZE, 0);
	if (sect_len < 0)
		return;

	new_len = (size_t)sect_len;
	descsz = roundup(note.n_descsz, ELF_NOTE_ROUNDSIZE);
	if (new_len < descsz) {
		/*
		 * It is expected that individual note emitters will correctly
		 * predict their expected output size and fill up to that size
		 * themselves, padding in a format-specific way if needed.
		 * However, in case they don't, just do it here with zeros.
		 */
		for (i = 0; i < descsz - new_len; i++)
			sbuf_putc(sb, 0);
	} else if (new_len > descsz) {
		/*
		 * We can't always truncate sb -- we may have drained some
		 * of it already.
		 */
		KASSERT(new_len == descsz, ("%s: Note type %u changed as we "
		    "read it (%zu > %zu).  Since it is longer than "
		    "expected, this coredump's notes are corrupt.  THIS "
		    "IS A BUG in the note_procstat routine for type %u.\n",
		    __func__, (unsigned)note.n_type, new_len, descsz,
		    (unsigned)note.n_type));
	}
}

/*
 * Miscellaneous note out functions.
 */

#if defined(COMPAT_FREEBSD32) && __ELF_WORD_SIZE == 32
#include <compat/freebsd32/freebsd32.h>
#include <compat/freebsd32/freebsd32_signal.h>

typedef struct prstatus32 elf_prstatus_t;
typedef struct prpsinfo32 elf_prpsinfo_t;
typedef struct fpreg32 elf_prfpregset_t;
typedef struct fpreg32 elf_fpregset_t;
typedef struct reg32 elf_gregset_t;
typedef struct thrmisc32 elf_thrmisc_t;
#define ELF_KERN_PROC_MASK	KERN_PROC_MASK32
typedef struct kinfo_proc32 elf_kinfo_proc_t;
typedef uint32_t elf_ps_strings_t;
#else
typedef prstatus_t elf_prstatus_t;
typedef prpsinfo_t elf_prpsinfo_t;
typedef prfpregset_t elf_prfpregset_t;
typedef prfpregset_t elf_fpregset_t;
typedef gregset_t elf_gregset_t;
typedef thrmisc_t elf_thrmisc_t;
#define ELF_KERN_PROC_MASK	0
typedef struct kinfo_proc elf_kinfo_proc_t;
typedef vm_offset_t elf_ps_strings_t;
#endif
#if __has_feature(capabilities)
typedef capregset_t elf_capregs_t;
#endif

static void
__elfN(note_prpsinfo)(void *arg, struct sbuf *sb, size_t *sizep)
{
	struct sbuf sbarg;
	size_t len;
	char *cp, *end;
	struct proc *p;
	elf_prpsinfo_t *psinfo;
	int error;

	p = (struct proc *)arg;
	if (sb != NULL) {
		KASSERT(*sizep == sizeof(*psinfo), ("invalid size"));
		psinfo = malloc(sizeof(*psinfo), M_TEMP, M_ZERO | M_WAITOK);
		psinfo->pr_version = PRPSINFO_VERSION;
		psinfo->pr_psinfosz = sizeof(elf_prpsinfo_t);
		strlcpy(psinfo->pr_fname, p->p_comm, sizeof(psinfo->pr_fname));
		PROC_LOCK(p);
		if (p->p_args != NULL) {
			len = sizeof(psinfo->pr_psargs) - 1;
			if (len > p->p_args->ar_length)
				len = p->p_args->ar_length;
			memcpy(psinfo->pr_psargs, p->p_args->ar_args, len);
			PROC_UNLOCK(p);
			error = 0;
		} else {
			_PHOLD(p);
			PROC_UNLOCK(p);
			sbuf_new(&sbarg, psinfo->pr_psargs,
			    sizeof(psinfo->pr_psargs), SBUF_FIXEDLEN);
			error = proc_getargv(curthread, p, &sbarg);
			PRELE(p);
			if (sbuf_finish(&sbarg) == 0)
				len = sbuf_len(&sbarg) - 1;
			else
				len = sizeof(psinfo->pr_psargs) - 1;
			sbuf_delete(&sbarg);
		}
		if (error || len == 0)
			strlcpy(psinfo->pr_psargs, p->p_comm,
			    sizeof(psinfo->pr_psargs));
		else {
			KASSERT(len < sizeof(psinfo->pr_psargs),
			    ("len is too long: %zu vs %zu", len,
			    sizeof(psinfo->pr_psargs)));
			cp = psinfo->pr_psargs;
			end = cp + len - 1;
			for (;;) {
				cp = memchr(cp, '\0', end - cp);
				if (cp == NULL)
					break;
				*cp = ' ';
			}
		}
		psinfo->pr_pid = p->p_pid;
		sbuf_bcat(sb, psinfo, sizeof(*psinfo));
		free(psinfo, M_TEMP);
	}
	*sizep = sizeof(*psinfo);
}

static void
__elfN(note_prstatus)(void *arg, struct sbuf *sb, size_t *sizep)
{
	struct thread *td;
	elf_prstatus_t *status;

	td = (struct thread *)arg;
	if (sb != NULL) {
		KASSERT(*sizep == sizeof(*status), ("invalid size"));
		status = malloc(sizeof(*status), M_TEMP, M_ZERO | M_WAITOK);
		status->pr_version = PRSTATUS_VERSION;
		status->pr_statussz = sizeof(elf_prstatus_t);
		status->pr_gregsetsz = sizeof(elf_gregset_t);
		status->pr_fpregsetsz = sizeof(elf_fpregset_t);
		status->pr_osreldate = osreldate;
		status->pr_cursig = td->td_proc->p_sig;
		status->pr_pid = td->td_tid;
#if defined(COMPAT_FREEBSD32) && __ELF_WORD_SIZE == 32
		fill_regs32(td, &status->pr_reg);
#else
		fill_regs(td, &status->pr_reg);
#endif
		sbuf_bcat(sb, status, sizeof(*status));
		free(status, M_TEMP);
	}
	*sizep = sizeof(*status);
}

static void
__elfN(note_fpregset)(void *arg, struct sbuf *sb, size_t *sizep)
{
	struct thread *td;
	elf_prfpregset_t *fpregset;

	td = (struct thread *)arg;
	if (sb != NULL) {
		KASSERT(*sizep == sizeof(*fpregset), ("invalid size"));
		fpregset = malloc(sizeof(*fpregset), M_TEMP, M_ZERO | M_WAITOK);
#if defined(COMPAT_FREEBSD32) && __ELF_WORD_SIZE == 32
		fill_fpregs32(td, fpregset);
#else
		fill_fpregs(td, fpregset);
#endif
		sbuf_bcat(sb, fpregset, sizeof(*fpregset));
		free(fpregset, M_TEMP);
	}
	*sizep = sizeof(*fpregset);
}

static void
__elfN(note_thrmisc)(void *arg, struct sbuf *sb, size_t *sizep)
{
	struct thread *td;
	elf_thrmisc_t thrmisc;

	td = (struct thread *)arg;
	if (sb != NULL) {
		KASSERT(*sizep == sizeof(thrmisc), ("invalid size"));
		bzero(&thrmisc._pad, sizeof(thrmisc._pad));
		strcpy(thrmisc.pr_tname, td->td_name);
		sbuf_bcat(sb, &thrmisc, sizeof(thrmisc));
	}
	*sizep = sizeof(thrmisc);
}

#if __has_feature(capabilities)
static void
__elfN(note_capregs)(void *arg, struct sbuf *sb, size_t *sizep)
{
	struct thread *td;
	elf_capregs_t *capregs;

	td = (struct thread *)arg;
	if (sb != NULL) {
		KASSERT(*sizep == sizeof(*capregs), ("invalid size"));
		capregs = malloc(sizeof(*capregs), M_TEMP, M_ZERO | M_WAITOK);
		fill_capregs(td, capregs);
		sbuf_bcat(sb, capregs, sizeof(*capregs));
		free(capregs, M_TEMP);
	}
	*sizep = sizeof(*capregs);
}
#endif

static void
__elfN(note_ptlwpinfo)(void *arg, struct sbuf *sb, size_t *sizep)
{
	struct thread *td;
	size_t size;
	int structsize;
#if defined(COMPAT_FREEBSD32) && __ELF_WORD_SIZE == 32
	struct ptrace_lwpinfo32 pl;
#else
	struct ptrace_lwpinfo pl;
#endif
#ifdef COMPAT_CHERIABI
	struct ptrace_lwpinfo_c plc;
#endif

	td = (struct thread *)arg;
#ifdef COMPAT_CHERIABI
	if (SV_PROC_FLAG(td->td_proc, SV_CHERI) != 0)
		structsize = sizeof(plc);
	else
#endif
		structsize = sizeof(pl);
	size = sizeof(structsize) + structsize;
	if (sb != NULL) {
		KASSERT(*sizep == size, ("invalid size"));
		sbuf_bcat(sb, &structsize, sizeof(structsize));
#ifdef COMPAT_CHERIABI
		if (SV_PROC_FLAG(td->td_proc, SV_CHERI) != 0) {
			bzero(&plc, sizeof(plc));
			plc.pl_lwpid = td->td_tid;
			plc.pl_event = PL_EVENT_NONE;
			plc.pl_sigmask = td->td_sigmask;
			plc.pl_siglist = td->td_siglist;
			if (td->td_si.si_signo != 0) {
				plc.pl_event = PL_EVENT_SIGNAL;
				plc.pl_flags |= PL_FLAG_SI;
				_Static_assert(
				    sizeof(plc.pl_siginfo) == sizeof(td->td_si),
				    "_siginfo_t and siginfo_c mismatch");
				memcpy(&plc.pl_siginfo, &td->td_si,
				    sizeof(plc.pl_siginfo));
			}
			strcpy(plc.pl_tdname, td->td_name);
			/* XXX TODO: supply more information in struct ptrace_lwpinfo*/
			sbuf_bcat(sb, &plc, sizeof(plc));
		} else {
#endif
		bzero(&pl, sizeof(pl));
		pl.pl_lwpid = td->td_tid;
		pl.pl_event = PL_EVENT_NONE;
		pl.pl_sigmask = td->td_sigmask;
		pl.pl_siglist = td->td_siglist;
		if (td->td_si.si_signo != 0) {
			pl.pl_event = PL_EVENT_SIGNAL;
			pl.pl_flags |= PL_FLAG_SI;
#if defined(COMPAT_FREEBSD32) && __ELF_WORD_SIZE == 32
			siginfo_to_siginfo32(&td->td_si, &pl.pl_siginfo);
#else
			siginfo_to_siginfo_native(&td->td_si, &pl.pl_siginfo);
#endif
		}
		strcpy(pl.pl_tdname, td->td_name);
		/* XXX TODO: supply more information in struct ptrace_lwpinfo*/
		sbuf_bcat(sb, &pl, sizeof(pl));
#ifdef COMPAT_CHERIABI
		}
#endif
	}
	*sizep = size;
}

/*
 * Allow for MD specific notes, as well as any MD
 * specific preparations for writing MI notes.
 */
static void
__elfN(note_threadmd)(void *arg, struct sbuf *sb, size_t *sizep)
{
	struct thread *td;
	void *buf;
	size_t size;

	td = (struct thread *)arg;
	size = *sizep;
	if (size != 0 && sb != NULL)
		buf = malloc(size, M_TEMP, M_ZERO | M_WAITOK);
	else
		buf = NULL;
	size = 0;
	__elfN(dump_thread)(td, buf, &size);
	KASSERT(sb == NULL || *sizep == size, ("invalid size"));
	if (size != 0 && sb != NULL)
		sbuf_bcat(sb, buf, size);
	free(buf, M_TEMP);
	*sizep = size;
}

#ifdef KINFO_PROC_SIZE
CTASSERT(sizeof(struct kinfo_proc) == KINFO_PROC_SIZE);
#endif

static void
__elfN(note_procstat_proc)(void *arg, struct sbuf *sb, size_t *sizep)
{
	struct proc *p;
	size_t size;
	int structsize;

	p = (struct proc *)arg;
	size = sizeof(structsize) + p->p_numthreads *
	    sizeof(elf_kinfo_proc_t);

	if (sb != NULL) {
		KASSERT(*sizep == size, ("invalid size"));
		structsize = sizeof(elf_kinfo_proc_t);
		sbuf_bcat(sb, &structsize, sizeof(structsize));
		PROC_LOCK(p);
		kern_proc_out(p, sb, ELF_KERN_PROC_MASK);
	}
	*sizep = size;
}

#ifdef KINFO_FILE_SIZE
CTASSERT(sizeof(struct kinfo_file) == KINFO_FILE_SIZE);
#endif

static void
note_procstat_files(void *arg, struct sbuf *sb, size_t *sizep)
{
	struct proc *p;
	size_t size, sect_sz, i;
	ssize_t start_len, sect_len;
	int structsize, filedesc_flags;

	if (coredump_pack_fileinfo)
		filedesc_flags = KERN_FILEDESC_PACK_KINFO;
	else
		filedesc_flags = 0;

	p = (struct proc *)arg;
	structsize = sizeof(struct kinfo_file);
	if (sb == NULL) {
		size = 0;
		sb = sbuf_new(NULL, NULL, 128, SBUF_FIXEDLEN);
		sbuf_set_drain(sb, sbuf_count_drain, &size);
		sbuf_bcat(sb, &structsize, sizeof(structsize));
		PROC_LOCK(p);
		kern_proc_filedesc_out(p, sb, -1, filedesc_flags);
		sbuf_finish(sb);
		sbuf_delete(sb);
		*sizep = size;
	} else {
		sbuf_start_section(sb, &start_len);

		sbuf_bcat(sb, &structsize, sizeof(structsize));
		PROC_LOCK(p);
		kern_proc_filedesc_out(p, sb, *sizep - sizeof(structsize),
		    filedesc_flags);

		sect_len = sbuf_end_section(sb, start_len, 0, 0);
		if (sect_len < 0)
			return;
		sect_sz = sect_len;

		KASSERT(sect_sz <= *sizep,
		    ("kern_proc_filedesc_out did not respect maxlen; "
		     "requested %zu, got %zu", *sizep - sizeof(structsize),
		     sect_sz - sizeof(structsize)));

		for (i = 0; i < *sizep - sect_sz && sb->s_error == 0; i++)
			sbuf_putc(sb, 0);
	}
}

#ifdef KINFO_VMENTRY_SIZE
CTASSERT(sizeof(struct kinfo_vmentry) == KINFO_VMENTRY_SIZE);
#endif

static void
note_procstat_vmmap(void *arg, struct sbuf *sb, size_t *sizep)
{
	struct proc *p;
	size_t size;
	int structsize, vmmap_flags;

	if (coredump_pack_vmmapinfo)
		vmmap_flags = KERN_VMMAP_PACK_KINFO;
	else
		vmmap_flags = 0;

	p = (struct proc *)arg;
	structsize = sizeof(struct kinfo_vmentry);
	if (sb == NULL) {
		size = 0;
		sb = sbuf_new(NULL, NULL, 128, SBUF_FIXEDLEN);
		sbuf_set_drain(sb, sbuf_count_drain, &size);
		sbuf_bcat(sb, &structsize, sizeof(structsize));
		PROC_LOCK(p);
		kern_proc_vmmap_out(p, sb, -1, vmmap_flags);
		sbuf_finish(sb);
		sbuf_delete(sb);
		*sizep = size;
	} else {
		sbuf_bcat(sb, &structsize, sizeof(structsize));
		PROC_LOCK(p);
		kern_proc_vmmap_out(p, sb, *sizep - sizeof(structsize),
		    vmmap_flags);
	}
}

static void
note_procstat_groups(void *arg, struct sbuf *sb, size_t *sizep)
{
	struct proc *p;
	size_t size;
	int structsize;

	p = (struct proc *)arg;
	size = sizeof(structsize) + p->p_ucred->cr_ngroups * sizeof(gid_t);
	if (sb != NULL) {
		KASSERT(*sizep == size, ("invalid size"));
		structsize = sizeof(gid_t);
		sbuf_bcat(sb, &structsize, sizeof(structsize));
		sbuf_bcat(sb, p->p_ucred->cr_groups, p->p_ucred->cr_ngroups *
		    sizeof(gid_t));
	}
	*sizep = size;
}

static void
note_procstat_umask(void *arg, struct sbuf *sb, size_t *sizep)
{
	struct proc *p;
	size_t size;
	int structsize;

	p = (struct proc *)arg;
	size = sizeof(structsize) + sizeof(p->p_fd->fd_cmask);
	if (sb != NULL) {
		KASSERT(*sizep == size, ("invalid size"));
		structsize = sizeof(p->p_fd->fd_cmask);
		sbuf_bcat(sb, &structsize, sizeof(structsize));
		sbuf_bcat(sb, &p->p_fd->fd_cmask, sizeof(p->p_fd->fd_cmask));
	}
	*sizep = size;
}

static void
note_procstat_rlimit(void *arg, struct sbuf *sb, size_t *sizep)
{
	struct proc *p;
	struct rlimit rlim[RLIM_NLIMITS];
	size_t size;
	int structsize, i;

	p = (struct proc *)arg;
	size = sizeof(structsize) + sizeof(rlim);
	if (sb != NULL) {
		KASSERT(*sizep == size, ("invalid size"));
		structsize = sizeof(rlim);
		sbuf_bcat(sb, &structsize, sizeof(structsize));
		PROC_LOCK(p);
		for (i = 0; i < RLIM_NLIMITS; i++)
			lim_rlimit_proc(p, i, &rlim[i]);
		PROC_UNLOCK(p);
		sbuf_bcat(sb, rlim, sizeof(rlim));
	}
	*sizep = size;
}

static void
note_procstat_osrel(void *arg, struct sbuf *sb, size_t *sizep)
{
	struct proc *p;
	size_t size;
	int structsize;

	p = (struct proc *)arg;
	size = sizeof(structsize) + sizeof(p->p_osrel);
	if (sb != NULL) {
		KASSERT(*sizep == size, ("invalid size"));
		structsize = sizeof(p->p_osrel);
		sbuf_bcat(sb, &structsize, sizeof(structsize));
		sbuf_bcat(sb, &p->p_osrel, sizeof(p->p_osrel));
	}
	*sizep = size;
}

static void
__elfN(note_procstat_psstrings)(void *arg, struct sbuf *sb, size_t *sizep)
{
	struct proc *p;
	elf_ps_strings_t ps_strings;
	size_t size;
	int structsize;

	p = (struct proc *)arg;
	size = sizeof(structsize) + sizeof(ps_strings);
	if (sb != NULL) {
		KASSERT(*sizep == size, ("invalid size"));
		structsize = sizeof(ps_strings);
#if defined(COMPAT_FREEBSD32) && __ELF_WORD_SIZE == 32
		ps_strings = PTROUT(p->p_psstrings);
#else
		ps_strings = p->p_psstrings;
#endif
		sbuf_bcat(sb, &structsize, sizeof(structsize));
		sbuf_bcat(sb, &ps_strings, sizeof(ps_strings));
	}
	*sizep = size;
}

static void
__elfN(note_procstat_auxv)(void *arg, struct sbuf *sb, size_t *sizep)
{
	struct proc *p;
	size_t size;
	int structsize;

	p = (struct proc *)arg;
	if (sb == NULL) {
		size = 0;
		sb = sbuf_new(NULL, NULL, 128, SBUF_FIXEDLEN);
		sbuf_set_drain(sb, sbuf_count_drain, &size);
		sbuf_bcat(sb, &structsize, sizeof(structsize));
		PHOLD(p);
		proc_getauxv(curthread, p, sb);
		PRELE(p);
		sbuf_finish(sb);
		sbuf_delete(sb);
		*sizep = size;
	} else {
#ifdef COMPAT_CHERIABI
		if (SV_PROC_FLAG(p, SV_CHERI) != 0)
			structsize = sizeof(ElfCheriABI_Auxinfo);
		else
#endif /* ! COMPAT_CHERIABI */
			structsize = sizeof(Elf_Auxinfo);
		sbuf_bcat(sb, &structsize, sizeof(structsize));
		PHOLD(p);
		proc_getauxv(curthread, p, sb);
		PRELE(p);
	}
}

static boolean_t
__elfN(parse_notes)(struct image_params *imgp, Elf_Note *checknote,
    const char *note_vendor, const Elf_Phdr *pnote,
    boolean_t (*cb)(const Elf_Note *, void *, boolean_t *), void *cb_arg)
{
	const Elf_Note *note, *note0, *note_end;
	const char *note_name;
	char *buf;
	int i, error;
	boolean_t res;

	/* We need some limit, might as well use PAGE_SIZE. */
	if (pnote == NULL || pnote->p_filesz > PAGE_SIZE)
		return (FALSE);
	ASSERT_VOP_LOCKED(imgp->vp, "parse_notes");
	if (pnote->p_offset > PAGE_SIZE ||
	    pnote->p_filesz > PAGE_SIZE - pnote->p_offset) {
		buf = malloc(pnote->p_filesz, M_TEMP, M_NOWAIT);
		if (buf == NULL) {
			VOP_UNLOCK(imgp->vp, 0);
			buf = malloc(pnote->p_filesz, M_TEMP, M_WAITOK);
			vn_lock(imgp->vp, LK_SHARED | LK_RETRY);
		}
		error = vn_rdwr(UIO_READ, imgp->vp, buf, pnote->p_filesz,
		    pnote->p_offset, UIO_SYSSPACE, IO_NODELOCKED,
		    curthread->td_ucred, NOCRED, NULL, curthread);
		if (error != 0) {
			uprintf("i/o error PT_NOTE\n");
			goto retf;
		}
		note = note0 = (const Elf_Note *)buf;
		note_end = (const Elf_Note *)(buf + pnote->p_filesz);
	} else {
		note = note0 = (const Elf_Note *)(imgp->image_header +
		    pnote->p_offset);
		note_end = (const Elf_Note *)(imgp->image_header +
		    pnote->p_offset + pnote->p_filesz);
		buf = NULL;
	}
	for (i = 0; i < 100 && note >= note0 && note < note_end; i++) {
		if (!aligned(note, Elf32_Addr) || (const char *)note_end -
		    (const char *)note < sizeof(Elf_Note)) {
			goto retf;
		}
		if (note->n_namesz != checknote->n_namesz ||
		    note->n_descsz != checknote->n_descsz ||
		    note->n_type != checknote->n_type)
			goto nextnote;
		note_name = (const char *)(note + 1);
		if (note_name + checknote->n_namesz >=
		    (const char *)note_end || strncmp(note_vendor,
		    note_name, checknote->n_namesz) != 0)
			goto nextnote;

		if (cb(note, cb_arg, &res))
			goto ret;
nextnote:
		note = (const Elf_Note *)((const char *)(note + 1) +
		    roundup2(note->n_namesz, ELF_NOTE_ROUNDSIZE) +
		    roundup2(note->n_descsz, ELF_NOTE_ROUNDSIZE));
	}
retf:
	res = FALSE;
ret:
	free(buf, M_TEMP);
	return (res);
}

struct brandnote_cb_arg {
	Elf_Brandnote *brandnote;
	int32_t *osrel;
};

static boolean_t
brandnote_cb(const Elf_Note *note, void *arg0, boolean_t *res)
{
	struct brandnote_cb_arg *arg;

	arg = arg0;

	/*
	 * Fetch the osreldate for binary from the ELF OSABI-note if
	 * necessary.
	 */
	*res = (arg->brandnote->flags & BN_TRANSLATE_OSREL) != 0 &&
	    arg->brandnote->trans_osrel != NULL ?
	    arg->brandnote->trans_osrel(note, arg->osrel) : TRUE;

	return (TRUE);
}

static Elf_Note fctl_note = {
	.n_namesz = sizeof(FREEBSD_ABI_VENDOR),
	.n_descsz = sizeof(uint32_t),
	.n_type = NT_FREEBSD_FEATURE_CTL,
};

struct fctl_cb_arg {
	uint32_t *fctl0;
};

static boolean_t
note_fctl_cb(const Elf_Note *note, void *arg0, boolean_t *res)
{
	struct fctl_cb_arg *arg;
	const Elf32_Word *desc;
	uintptr_t p;

	arg = arg0;
	p = (uintptr_t)(note + 1);
	p += roundup2(note->n_namesz, ELF_NOTE_ROUNDSIZE);
	desc = (const Elf32_Word *)p;
	*arg->fctl0 = desc[0];
	return (TRUE);
}

/*
 * Try to find the appropriate ABI-note section for checknote, fetch
 * the osreldate and feature control flags for binary from the ELF
 * OSABI-note.  Only the first page of the image is searched, the same
 * as for headers.
 */
static boolean_t
__elfN(check_note)(struct image_params *imgp, Elf_Brandnote *brandnote,
    int32_t *osrel, uint32_t *fctl0)
{
	const Elf_Phdr *phdr;
	const Elf_Ehdr *hdr;
	struct brandnote_cb_arg b_arg;
	struct fctl_cb_arg f_arg;
	int i, j;

	hdr = (const Elf_Ehdr *)imgp->image_header;
	phdr = (const Elf_Phdr *)(imgp->image_header + hdr->e_phoff);
	b_arg.brandnote = brandnote;
	b_arg.osrel = osrel;
	f_arg.fctl0 = fctl0;

	for (i = 0; i < hdr->e_phnum; i++) {
		if (phdr[i].p_type == PT_NOTE && __elfN(parse_notes)(imgp,
		    &brandnote->hdr, brandnote->vendor, &phdr[i], brandnote_cb,
		    &b_arg)) {
			for (j = 0; j < hdr->e_phnum; j++) {
				if (phdr[j].p_type == PT_NOTE &&
				    __elfN(parse_notes)(imgp, &fctl_note,
				    FREEBSD_ABI_VENDOR, &phdr[j],
				    note_fctl_cb, &f_arg))
					break;
			}
			return (TRUE);
		}
	}
	return (FALSE);

}

/*
 * Tell kern_execve.c about it, with a little help from the linker.
 */
static struct execsw __elfN(execsw) = {
	.ex_imgact = __CONCAT(exec_, __elfN(imgact)),
	.ex_name = __XSTRING(__CONCAT(ELF, __ELF_WORD_SIZE))
};
EXEC_SET(__CONCAT(elf, __ELF_WORD_SIZE), __elfN(execsw));

static vm_prot_t
__elfN(trans_prot)(Elf_Word flags)
{
	vm_prot_t prot;

	prot = 0;
	if (flags & PF_X)
		prot |= VM_PROT_EXECUTE;
	if (flags & PF_W)
		prot |= VM_PROT_WRITE;
	if (flags & PF_R)
		prot |= VM_PROT_READ;
#if __ELF_WORD_SIZE == 32 && (defined(__amd64__) || defined(__i386__))
	if (i386_read_exec && (flags & PF_R))
		prot |= VM_PROT_EXECUTE;
#endif
	return (prot);
}

static Elf_Word
__elfN(untrans_prot)(vm_prot_t prot)
{
	Elf_Word flags;

	flags = 0;
	if (prot & VM_PROT_EXECUTE)
		flags |= PF_X;
	if (prot & VM_PROT_READ)
		flags |= PF_R;
	if (prot & VM_PROT_WRITE)
		flags |= PF_W;
	return (flags);
}
// CHERI CHANGES START
// {
//   "updated": 20181127,
//   "target_type": "kernel",
//   "changes": [
//     "support",
//     "user_capabilities"
//   ]
// }
// CHERI CHANGES END<|MERGE_RESOLUTION|>--- conflicted
+++ resolved
@@ -539,12 +539,7 @@
 	} else {
 		vm_object_reference(object);
 		rv = vm_map_fixed(map, object, offset, start, end - start,
-<<<<<<< HEAD
 		    prot, VM_PROT_ALL, cow);
-=======
-		    prot, VM_PROT_ALL, cow | MAP_CHECK_EXCL |
-		    (object != NULL ? MAP_VN_EXEC : 0));
->>>>>>> b6b4c2e9
 		if (rv != KERN_SUCCESS) {
 			printf("%s: vm_map_fixed failed, rv %d\n",
 			    __func__, rv);
