/*-
 * SPDX-License-Identifier: BSD-3-Clause
 *
 * Copyright (c) 2017 Dell EMC
 * Copyright (c) 2000-2001, 2003 David O'Brien
 * Copyright (c) 1995-1996 Søren Schmidt
 * Copyright (c) 1996 Peter Wemm
 * All rights reserved.
 *
 * Redistribution and use in source and binary forms, with or without
 * modification, are permitted provided that the following conditions
 * are met:
 * 1. Redistributions of source code must retain the above copyright
 *    notice, this list of conditions and the following disclaimer
 *    in this position and unchanged.
 * 2. Redistributions in binary form must reproduce the above copyright
 *    notice, this list of conditions and the following disclaimer in the
 *    documentation and/or other materials provided with the distribution.
 * 3. The name of the author may not be used to endorse or promote products
 *    derived from this software without specific prior written permission
 *
 * THIS SOFTWARE IS PROVIDED BY THE AUTHOR ``AS IS'' AND ANY EXPRESS OR
 * IMPLIED WARRANTIES, INCLUDING, BUT NOT LIMITED TO, THE IMPLIED WARRANTIES
 * OF MERCHANTABILITY AND FITNESS FOR A PARTICULAR PURPOSE ARE DISCLAIMED.
 * IN NO EVENT SHALL THE AUTHOR BE LIABLE FOR ANY DIRECT, INDIRECT,
 * INCIDENTAL, SPECIAL, EXEMPLARY, OR CONSEQUENTIAL DAMAGES (INCLUDING, BUT
 * NOT LIMITED TO, PROCUREMENT OF SUBSTITUTE GOODS OR SERVICES; LOSS OF USE,
 * DATA, OR PROFITS; OR BUSINESS INTERRUPTION) HOWEVER CAUSED AND ON ANY
 * THEORY OF LIABILITY, WHETHER IN CONTRACT, STRICT LIABILITY, OR TORT
 * (INCLUDING NEGLIGENCE OR OTHERWISE) ARISING IN ANY WAY OUT OF THE USE OF
 * THIS SOFTWARE, EVEN IF ADVISED OF THE POSSIBILITY OF SUCH DAMAGE.
 */

#include <sys/cdefs.h>
__FBSDID("$FreeBSD$");

#include "opt_capsicum.h"

#include <sys/param.h>
#include <sys/capsicum.h>
#include <sys/compressor.h>
#include <sys/exec.h>
#include <sys/fcntl.h>
#include <sys/imgact.h>
#include <sys/imgact_elf.h>
#include <sys/jail.h>
#include <sys/kernel.h>
#include <sys/lock.h>
#include <sys/malloc.h>
#include <sys/mount.h>
#include <sys/mman.h>
#include <sys/namei.h>
#include <sys/proc.h>
#include <sys/procfs.h>
#include <sys/ptrace.h>
#include <sys/racct.h>
#include <sys/reg.h>
#include <sys/resourcevar.h>
#include <sys/rwlock.h>
#include <sys/sbuf.h>
#include <sys/sf_buf.h>
#include <sys/smp.h>
#include <sys/systm.h>
#include <sys/signalvar.h>
#include <sys/stat.h>
#include <sys/sx.h>
#include <sys/syscall.h>
#include <sys/sysctl.h>
#include <sys/sysent.h>
#include <sys/vnode.h>
#include <sys/syslog.h>
#include <sys/eventhandler.h>
#include <sys/user.h>
#ifdef __ELF_CHERI
#include <sys/vdso.h>
#endif

#include <vm/vm.h>
#include <vm/vm_kern.h>
#include <vm/vm_param.h>
#include <vm/pmap.h>
#include <vm/vm_map.h>
#include <vm/vm_object.h>
#include <vm/vm_extern.h>

#if __has_feature(capabilities)
#include <cheri/cheri.h>
#endif
#include <cheri/cheric.h>

#include <machine/elf.h>
#include <machine/md_var.h>

#define ELF_NOTE_ROUNDSIZE	4
#define OLD_EI_BRAND	8

/*
 * ELF_ABI_NAME is a string name of the ELF ABI.  ELF_ABI_ID is used
 * to build variable names.
 */
#ifdef __ELF_CHERI
#define	ELF_ABI_NAME	__XSTRING(__CONCAT(ELF, __CONCAT(__ELF_WORD_SIZE, C)))
#define	ELF_ABI_ID	__CONCAT(elf, __CONCAT(__ELF_WORD_SIZE, c))
#else
#define	ELF_ABI_NAME	__XSTRING(__CONCAT(ELF, __ELF_WORD_SIZE))
#define	ELF_ABI_ID	__CONCAT(elf, __ELF_WORD_SIZE)
#endif

static int __elfN(check_header)(const Elf_Ehdr *hdr);
static Elf_Brandinfo *__elfN(get_brandinfo)(struct image_params *imgp,
    const char *interp, int32_t *osrel, uint32_t *fctl0);
static int __elfN(load_file)(struct proc *p, const char *file, u_long *addr,
    u_long *end_addr, u_long *entry);
static int __elfN(load_section)(const struct image_params *imgp,
    vm_ooffset_t offset, uintcap_t vmaddr, size_t memsz, size_t filsz,
    vm_prot_t prot);
static int __CONCAT(exec_, __elfN(imgact))(struct image_params *imgp);
static bool __elfN(freebsd_trans_osrel)(const Elf_Note *note,
    int32_t *osrel);
static bool kfreebsd_trans_osrel(const Elf_Note *note, int32_t *osrel);
static bool __elfN(check_note)(struct image_params *imgp,
    Elf_Brandnote *checknote, int32_t *osrel, bool *has_fctl0,
    uint32_t *fctl0);
static vm_prot_t __elfN(trans_prot)(Elf_Word);
static Elf_Word __elfN(untrans_prot)(vm_prot_t);
static size_t __elfN(prepare_register_notes)(struct thread *td,
    struct note_info_list *list, struct thread *target_td);

SYSCTL_NODE(_kern, OID_AUTO, ELF_ABI_ID, CTLFLAG_RW | CTLFLAG_MPSAFE, 0,
    "");

#define	ELF_NODE_OID	__CONCAT(_kern_, ELF_ABI_ID)

int __elfN(fallback_brand) = -1;
SYSCTL_INT(ELF_NODE_OID, OID_AUTO,
    fallback_brand, CTLFLAG_RWTUN, &__elfN(fallback_brand), 0,
    ELF_ABI_NAME " brand of last resort");

static int elf_legacy_coredump = 0;
SYSCTL_INT(_debug, OID_AUTO, __elfN(legacy_coredump), CTLFLAG_RW, 
    &elf_legacy_coredump, 0,
    "include all and only RW pages in core dumps");

#ifndef __ELF_CHERI
int __elfN(nxstack) =
#if defined(__amd64__) || defined(__powerpc64__) /* both 64 and 32 bit */ || \
    (defined(__arm__) && __ARM_ARCH >= 7) || defined(__aarch64__) || \
    defined(__riscv)
	1;
#else
	0;
#endif
SYSCTL_INT(ELF_NODE_OID, OID_AUTO,
    nxstack, CTLFLAG_RW, &__elfN(nxstack), 0,
    ELF_ABI_NAME ": enable non-executable stack");
#endif

#if defined(__amd64__)
static int __elfN(vdso) = 1;
SYSCTL_INT(__CONCAT(_kern_elf, __ELF_WORD_SIZE), OID_AUTO,
    vdso, CTLFLAG_RWTUN, &__elfN(vdso), 0,
    __XSTRING(__CONCAT(ELF, __ELF_WORD_SIZE)) ": enable vdso preloading");
#else
static int __elfN(vdso) = 0;
#endif

#if __ELF_WORD_SIZE == 32 && (defined(__amd64__) || defined(__i386__))
int i386_read_exec = 0;
SYSCTL_INT(_kern_elf32, OID_AUTO, read_exec, CTLFLAG_RW, &i386_read_exec, 0,
    "enable execution from readable segments");
#endif

static u_long __elfN(pie_base) = ET_DYN_LOAD_ADDR;
static int
sysctl_pie_base(SYSCTL_HANDLER_ARGS)
{
	u_long val;
	int error;

	val = __elfN(pie_base);
	error = sysctl_handle_long(oidp, &val, 0, req);
	if (error != 0 || req->newptr == NULL)
		return (error);
	if ((val & PAGE_MASK) != 0)
		return (EINVAL);
	__elfN(pie_base) = val;
	return (0);
}
SYSCTL_PROC(ELF_NODE_OID, OID_AUTO, pie_base,
    CTLTYPE_ULONG | CTLFLAG_MPSAFE | CTLFLAG_RW, NULL, 0,
    sysctl_pie_base, "LU",
    "PIE load base without randomization");

SYSCTL_NODE(ELF_NODE_OID, OID_AUTO, aslr, CTLFLAG_RW | CTLFLAG_MPSAFE, 0,
    "");
#define	ASLR_NODE_OID	__CONCAT(ELF_NODE_OID, _aslr)

/*
 * While for 64-bit machines ASLR works properly, there are
 * still some problems when using 32-bit architectures. For this
 * reason ASLR is only enabled by default when running native
 * 64-bit non-PIE executables.
 */
static int __elfN(aslr_enabled) = __ELF_WORD_SIZE == 64;
SYSCTL_INT(ASLR_NODE_OID, OID_AUTO, enable, CTLFLAG_RWTUN,
    &__elfN(aslr_enabled), 0,
    ELF_ABI_NAME
    ": enable address map randomization");

/*
 * Enable ASLR only for 64-bit PIE binaries by default.
 */
static int __elfN(pie_aslr_enabled) = __ELF_WORD_SIZE == 64;
SYSCTL_INT(ASLR_NODE_OID, OID_AUTO, pie_enable, CTLFLAG_RWTUN,
    &__elfN(pie_aslr_enabled), 0,
    ELF_ABI_NAME
    ": enable address map randomization for PIE binaries");

/*
 * Sbrk is now deprecated and it can be assumed, that in most
 * cases it will not be used anyway. This setting is valid only
 * for the ASLR enabled and allows for utilizing the bss grow region.
 */
static int __elfN(aslr_honor_sbrk) = 0;
SYSCTL_INT(ASLR_NODE_OID, OID_AUTO, honor_sbrk, CTLFLAG_RW,
    &__elfN(aslr_honor_sbrk), 0,
    ELF_ABI_NAME ": assume sbrk is used");

static int __elfN(aslr_stack) = 1;
SYSCTL_INT(ASLR_NODE_OID, OID_AUTO, stack, CTLFLAG_RWTUN,
    &__elfN(aslr_stack), 0,
    ELF_ABI_NAME
    ": enable stack address randomization");

#ifdef __ELF_CHERI
static int __elfN(sigfastblock) = 0;
#else
static int __elfN(sigfastblock) = 1;
#endif
SYSCTL_INT(ELF_NODE_OID, OID_AUTO, sigfastblock,
    CTLFLAG_RWTUN, &__elfN(sigfastblock), 0,
    "enable sigfastblock for new processes");

static bool __elfN(allow_wx) = true;
SYSCTL_BOOL(ELF_NODE_OID, OID_AUTO, allow_wx, CTLFLAG_RWTUN,
    &__elfN(allow_wx), 0,
    "Allow pages to be mapped simultaneously writable and executable");

static Elf_Brandinfo *elf_brand_list[MAX_BRANDS];

#define	aligned(a, t)	(rounddown2((u_long)(a), sizeof(t)) == (u_long)(a))

Elf_Brandnote __elfN(freebsd_brandnote) = {
	.hdr.n_namesz	= sizeof(FREEBSD_ABI_VENDOR),
	.hdr.n_descsz	= sizeof(int32_t),
	.hdr.n_type	= NT_FREEBSD_ABI_TAG,
	.vendor		= FREEBSD_ABI_VENDOR,
	.flags		= BN_TRANSLATE_OSREL,
	.trans_osrel	= __elfN(freebsd_trans_osrel)
};

static bool
__elfN(freebsd_trans_osrel)(const Elf_Note *note, int32_t *osrel)
{
	uintptr_t p;

	p = (uintptr_t)(note + 1);
	p += roundup2(note->n_namesz, ELF_NOTE_ROUNDSIZE);
	*osrel = *(const int32_t *)(p);

	return (true);
}

static const char GNU_ABI_VENDOR[] = "GNU";
static int GNU_KFREEBSD_ABI_DESC = 3;

Elf_Brandnote __elfN(kfreebsd_brandnote) = {
	.hdr.n_namesz	= sizeof(GNU_ABI_VENDOR),
	.hdr.n_descsz	= 16,	/* XXX at least 16 */
	.hdr.n_type	= 1,
	.vendor		= GNU_ABI_VENDOR,
	.flags		= BN_TRANSLATE_OSREL,
	.trans_osrel	= kfreebsd_trans_osrel
};

static bool
kfreebsd_trans_osrel(const Elf_Note *note, int32_t *osrel)
{
	const Elf32_Word *desc;
	uintptr_t p;

	p = (uintptr_t)(note + 1);
	p += roundup2(note->n_namesz, ELF_NOTE_ROUNDSIZE);

	desc = (const Elf32_Word *)p;
	if (desc[0] != GNU_KFREEBSD_ABI_DESC)
		return (false);

	/*
	 * Debian GNU/kFreeBSD embed the earliest compatible kernel version
	 * (__FreeBSD_version: <major><two digit minor>Rxx) in the LSB way.
	 */
	*osrel = desc[1] * 100000 + desc[2] * 1000 + desc[3];

	return (true);
}

int
__elfN(insert_brand_entry)(Elf_Brandinfo *entry)
{
	int i;

	for (i = 0; i < MAX_BRANDS; i++) {
		if (elf_brand_list[i] == NULL) {
			elf_brand_list[i] = entry;
			break;
		}
	}
	if (i == MAX_BRANDS) {
		printf("WARNING: %s: could not insert brandinfo entry: %p\n",
			__func__, entry);
		return (-1);
	}
	return (0);
}

int
__elfN(remove_brand_entry)(Elf_Brandinfo *entry)
{
	int i;

	for (i = 0; i < MAX_BRANDS; i++) {
		if (elf_brand_list[i] == entry) {
			elf_brand_list[i] = NULL;
			break;
		}
	}
	if (i == MAX_BRANDS)
		return (-1);
	return (0);
}

bool
__elfN(brand_inuse)(Elf_Brandinfo *entry)
{
	struct proc *p;
	bool rval = false;

	sx_slock(&allproc_lock);
	FOREACH_PROC_IN_SYSTEM(p) {
		if (p->p_sysent == entry->sysvec) {
			rval = true;
			break;
		}
	}
	sx_sunlock(&allproc_lock);

	return (rval);
}

static Elf_Brandinfo *
__elfN(get_brandinfo)(struct image_params *imgp, const char *interp,
    int32_t *osrel, uint32_t *fctl0)
{
	const Elf_Ehdr *hdr = (const Elf_Ehdr *)imgp->image_header;
	Elf_Brandinfo *bi, *bi_m;
	bool ret, has_fctl0;
	int i;
	size_t interp_name_len;

	interp_name_len = interp != NULL ? strlen(interp) + 1 : 0;

	/*
	 * We support four types of branding -- (1) the ELF EI_OSABI field
	 * that SCO added to the ELF spec, (2) FreeBSD 3.x's traditional string
	 * branding w/in the ELF header, (3) path of the `interp_path'
	 * field, and (4) the ".note.ABI-tag" ELF section.
	 */

	/* Look for an ".note.ABI-tag" ELF section */
	bi_m = NULL;
	for (i = 0; i < MAX_BRANDS; i++) {
		bi = elf_brand_list[i];
		if (bi == NULL)
			continue;
		if (interp != NULL && (bi->flags & BI_BRAND_ONLY_STATIC) != 0)
			continue;
		if (hdr->e_machine == bi->machine && (bi->flags &
		    (BI_BRAND_NOTE|BI_BRAND_NOTE_MANDATORY)) != 0) {
			has_fctl0 = false;
			*fctl0 = 0;
			*osrel = 0;
			ret = __elfN(check_note)(imgp, bi->brand_note, osrel,
			    &has_fctl0, fctl0);
			/* Give brand a chance to veto check_note's guess */
			if (ret && bi->header_supported) {
				ret = bi->header_supported(imgp, osrel,
				    has_fctl0 ? fctl0 : NULL);
			}
			/*
			 * If note checker claimed the binary, but the
			 * interpreter path in the image does not
			 * match default one for the brand, try to
			 * search for other brands with the same
			 * interpreter.  Either there is better brand
			 * with the right interpreter, or, failing
			 * this, we return first brand which accepted
			 * our note and, optionally, header.
			 */
			if (ret && bi_m == NULL && interp != NULL &&
			    (bi->interp_path == NULL ||
			    (strlen(bi->interp_path) + 1 != interp_name_len ||
			    strncmp(interp, bi->interp_path, interp_name_len)
			    != 0))) {
				bi_m = bi;
				ret = 0;
			}
			if (ret)
				return (bi);
		}
	}
	if (bi_m != NULL)
		return (bi_m);

	/* If the executable has a brand, search for it in the brand list. */
	for (i = 0; i < MAX_BRANDS; i++) {
		bi = elf_brand_list[i];
		if (bi == NULL || (bi->flags & BI_BRAND_NOTE_MANDATORY) != 0 ||
		    (interp != NULL && (bi->flags & BI_BRAND_ONLY_STATIC) != 0))
			continue;
		if (hdr->e_machine == bi->machine &&
		    (hdr->e_ident[EI_OSABI] == bi->brand ||
		    (bi->compat_3_brand != NULL &&
		    strcmp((const char *)&hdr->e_ident[OLD_EI_BRAND],
		    bi->compat_3_brand) == 0))) {
			/* Looks good, but give brand a chance to veto */
			if (bi->header_supported == NULL ||
			    bi->header_supported(imgp, NULL, NULL)) {
				/*
				 * Again, prefer strictly matching
				 * interpreter path.
				 */
				if (interp_name_len == 0 &&
				    bi->interp_path == NULL)
					return (bi);
				if (bi->interp_path != NULL &&
				    strlen(bi->interp_path) + 1 ==
				    interp_name_len && strncmp(interp,
				    bi->interp_path, interp_name_len) == 0)
					return (bi);
				if (bi_m == NULL)
					bi_m = bi;
			}
		}
	}
	if (bi_m != NULL)
		return (bi_m);

	/* No known brand, see if the header is recognized by any brand */
	for (i = 0; i < MAX_BRANDS; i++) {
		bi = elf_brand_list[i];
		if (bi == NULL || bi->flags & BI_BRAND_NOTE_MANDATORY ||
		    bi->header_supported == NULL)
			continue;
		if (hdr->e_machine == bi->machine) {
			ret = bi->header_supported(imgp, NULL, NULL);
			if (ret)
				return (bi);
		}
	}

	/* Lacking a known brand, search for a recognized interpreter. */
	if (interp != NULL) {
		for (i = 0; i < MAX_BRANDS; i++) {
			bi = elf_brand_list[i];
			if (bi == NULL || (bi->flags &
			    (BI_BRAND_NOTE_MANDATORY | BI_BRAND_ONLY_STATIC))
			    != 0)
				continue;
			if (hdr->e_machine == bi->machine &&
			    bi->interp_path != NULL &&
			    /* ELF image p_filesz includes terminating zero */
			    strlen(bi->interp_path) + 1 == interp_name_len &&
			    strncmp(interp, bi->interp_path, interp_name_len)
			    == 0 && (bi->header_supported == NULL ||
			    bi->header_supported(imgp, NULL, NULL)))
				return (bi);
		}
	}

	/* Lacking a recognized interpreter, try the default brand */
	for (i = 0; i < MAX_BRANDS; i++) {
		bi = elf_brand_list[i];
		if (bi == NULL || (bi->flags & BI_BRAND_NOTE_MANDATORY) != 0 ||
		    (interp != NULL && (bi->flags & BI_BRAND_ONLY_STATIC) != 0))
			continue;
		if (hdr->e_machine == bi->machine &&
		    __elfN(fallback_brand) == bi->brand &&
		    (bi->header_supported == NULL ||
		    bi->header_supported(imgp, NULL, NULL)))
			return (bi);
	}
	return (NULL);
}

static bool
__elfN(phdr_in_zero_page)(const Elf_Ehdr *hdr)
{
	return (hdr->e_phoff <= PAGE_SIZE &&
	    (u_int)hdr->e_phentsize * hdr->e_phnum <= PAGE_SIZE - hdr->e_phoff);
}

static int
__elfN(check_header)(const Elf_Ehdr *hdr)
{
	Elf_Brandinfo *bi;
	int i;

	if (!IS_ELF(*hdr) ||
	    hdr->e_ident[EI_CLASS] != ELF_TARG_CLASS ||
	    hdr->e_ident[EI_DATA] != ELF_TARG_DATA ||
	    hdr->e_ident[EI_VERSION] != EV_CURRENT ||
	    hdr->e_phentsize != sizeof(Elf_Phdr) ||
	    hdr->e_version != ELF_TARG_VER)
		return (ENOEXEC);

	/*
	 * imgact_elf64c.c will "claim" non-CHERI binaries only to
	 * choke on them later without trying imgact_elf64.c (and vice
	 * versa).  We have to reject an ABI mismatch early so that
	 * the imgact hook returns -1 instead of ENOXEC which means
	 * doing it here.
	 */
#ifdef __ELF_CHERI
	if (!ELF_IS_CHERI(hdr))
		return (ENOEXEC);
#elif __has_feature(capabilities)
	if (ELF_IS_CHERI(hdr))
		return (ENOEXEC);
#endif

	/*
	 * Make sure we have at least one brand for this machine.
	 */

	for (i = 0; i < MAX_BRANDS; i++) {
		bi = elf_brand_list[i];
		if (bi != NULL && bi->machine == hdr->e_machine)
			break;
	}
	if (i == MAX_BRANDS)
		return (ENOEXEC);

	return (0);
}

#if __has_feature(capabilities)
/*
 * Create a reservation for the image activator to map the executable
 * image into.
 */
static int
__elfN(build_imgact_capability)(struct image_params *imgp,
    void * __capability *imgact_cap, const Elf_Ehdr *hdr, const Elf_Phdr *phdr,
    Elf_Addr *preferred_rbase)
{
	u_long perm = CHERI_PERM_STORE | CHERI_PERM_GLOBAL |
	    CHERI_PERM_STORE_CAP;
	vm_offset_t start = (vm_offset_t)-1;
	vm_offset_t end = 0;
	vm_offset_t seg_addr;
	vm_size_t seg_size;
	int i, result;
	vm_pointer_t reservation;
	void * __capability reservation_cap;
	vm_map_t map;
	Elf_Addr rbase = *preferred_rbase;

	map = &imgp->proc->p_vmspace->vm_map;

	for (i = 0; i < hdr->e_phnum; i++) {
		if (phdr[i].p_type != PT_LOAD || phdr[i].p_memsz == 0)
			continue;

		seg_addr = trunc_page(phdr[i].p_vaddr);
		seg_size = round_page(phdr[i].p_memsz + phdr[i].p_vaddr -
		    seg_addr);
		start = MIN(start, seg_addr);
		end = MAX(end, seg_addr + seg_size);
	}

	if (hdr->e_type == ET_EXEC && !is_aligned(start + rbase,
	    CHERI_REPRESENTABLE_ALIGNMENT(end - start))) {
		/*
		 * We can't change the load address for position dependent
		 *  executables, so we have to give up and report an error.
		 */
		uprintf("Warning: Attempted to load position-dependent "
		    "executable with non-representable base: %s\n",
		    imgp->execpath);
		return (EINVAL); /* XXX: EPRECISION or similar? */
	}

	/*
	 * Note: vm_map_reservation_create aligns down, but we have to align
	 * upwards here to avoid rounding down to zero for the main executable.
	 * For RTLD we also align upwards to avoid aligning down into the
	 * memory region for the main binary.
	 */
	reservation = roundup2(start + rbase,
	    CHERI_REPRESENTABLE_ALIGNMENT(end - start));
	result = vm_map_reservation_create(map, &reservation, end - start,
	    PAGE_SIZE, VM_PROT_ALL);
	if (result != KERN_SUCCESS)
		return (vm_mmap_to_errno(result));

	*preferred_rbase = reservation - start;

#ifdef __CHERI_PURE_CAPABILITY__
	reservation_cap = (void *)reservation;
#else
	reservation_cap = cheri_setbounds(
	    cheri_setaddress(userspace_root_cap, reservation), end - start);
#endif
	*imgact_cap = cheri_andperm(reservation_cap, perm);

	return (0);
}
#endif

static int
__elfN(map_partial)(vm_map_t map, vm_object_t object, vm_ooffset_t offset,
    uintcap_t start, uintcap_t end, vm_prot_t prot)
{
	struct sf_buf *sf;
	int error;
	vm_offset_t off;

	/*
	 * Create the page if it doesn't exist yet. Ignore errors.
	 */
	vm_map_fixed(map, NULL, 0, trunc_page(start), NULL,
	    (ptraddr_t)round_page(end) - (ptraddr_t)trunc_page(start),
	    prot, prot /* XXX: or VM_PROT_ALL? */, MAP_CHECK_EXCL);

	/*
	 * Find the page from the underlying object.
	 */
	if (object != NULL) {
		sf = vm_imgact_map_page(object, offset);
		if (sf == NULL)
			return (KERN_FAILURE);
		off = offset - trunc_page(offset);
		error = copyout((void *)(sf_buf_kva(sf) + off),
		    (void * __capability)start, (ptraddr_t)end - (ptraddr_t)start);
		vm_imgact_unmap_page(sf);
		if (error != 0)
			return (KERN_FAILURE);
	}

	return (KERN_SUCCESS);
}

static int
__elfN(map_insert)(const struct image_params *imgp, vm_map_t map,
    vm_object_t object, vm_ooffset_t offset, uintcap_t start, uintcap_t end,
    vm_prot_t prot, int cow)
{
	struct sf_buf *sf;
	vm_offset_t off;
	vm_size_t sz;
	int error, locked, rv;

	if (start != trunc_page(start)) {
		rv = __elfN(map_partial)(map, object, offset, start,
		    round_page(start), prot);
		if (rv != KERN_SUCCESS)
			return (rv);
		offset += (ptraddr_t)round_page(start) - (ptraddr_t)start;
		start = round_page(start);
	}
	if (end != round_page(end)) {
		rv = __elfN(map_partial)(map, object, offset +
		    (ptraddr_t)trunc_page(end) - (ptraddr_t)start,
		    trunc_page(end), end, prot);
		if (rv != KERN_SUCCESS)
			return (rv);
		end = trunc_page(end);
	}
	if (start >= end)
		return (KERN_SUCCESS);
	if ((offset & PAGE_MASK) != 0) {
		/*
		 * The mapping is not page aligned.  This means that we have
		 * to copy the data.
		 */
		rv = vm_map_fixed(map, NULL, 0, start, NULL,
		    (ptraddr_t)end - (ptraddr_t)start,
		    prot | VM_PROT_WRITE, VM_PROT_ALL,
		    MAP_CHECK_EXCL);
		if (rv != KERN_SUCCESS)
			return (rv);
		if (object == NULL)
			return (KERN_SUCCESS);
		for (; start < end; start += sz) {
			sf = vm_imgact_map_page(object, offset);
			if (sf == NULL)
				return (KERN_FAILURE);
			off = offset - trunc_page(offset);
			sz = (ptraddr_t)end - (ptraddr_t)start;
			if (sz > PAGE_SIZE - off)
				sz = PAGE_SIZE - off;
			error = copyout((void *)(sf_buf_kva(sf) + off),
			    (void * __capability)start,
			    (ptraddr_t)end - (ptraddr_t)start);
			vm_imgact_unmap_page(sf);
			if (error != 0)
				return (KERN_FAILURE);
			offset += sz;
		}
	} else {
		vm_object_reference(object);
		rv = vm_map_fixed(map, object, offset, start, NULL,
		    (ptraddr_t)end - (ptraddr_t)start,
		    prot, VM_PROT_ALL, cow | MAP_CHECK_EXCL |
		    (object != NULL ? MAP_VN_EXEC : 0));
		if (rv != KERN_SUCCESS) {
			locked = VOP_ISLOCKED(imgp->vp);
			VOP_UNLOCK(imgp->vp);
			vm_object_deallocate(object);
			vn_lock(imgp->vp, locked | LK_RETRY);
			return (rv);
		} else if (object != NULL) {
			MPASS(imgp->vp->v_object == object);
			VOP_SET_TEXT_CHECKED(imgp->vp);
		}
	}
	return (KERN_SUCCESS);
}

static int
__elfN(load_section)(const struct image_params *imgp, vm_ooffset_t offset,
    uintcap_t vmaddr, size_t memsz, size_t filsz, vm_prot_t prot)
{
	struct sf_buf *sf;
	size_t map_len;
	vm_map_t map;
	vm_object_t object;
	uintcap_t map_addr;
	int error, rv, cow;
	size_t copy_len;
	vm_ooffset_t file_addr;

	/*
	 * It's necessary to fail if the filsz + offset taken from the
	 * header is greater than the actual file pager object's size.
	 * If we were to allow this, then the vm_map_find() below would
	 * walk right off the end of the file object and into the ether.
	 *
	 * While I'm here, might as well check for something else that
	 * is invalid: filsz cannot be greater than memsz.
	 */
	if ((filsz != 0 && (off_t)filsz + offset > imgp->attr->va_size) ||
	    filsz > memsz) {
		uprintf("elf_load_section: truncated ELF file\n");
		return (ENOEXEC);
	}

	object = imgp->object;
	map = &imgp->proc->p_vmspace->vm_map;
	map_addr = trunc_page(vmaddr);
	file_addr = trunc_page(offset);

	/*
	 * We have two choices.  We can either clear the data in the last page
	 * of an oversized mapping, or we can start the anon mapping a page
	 * early and copy the initialized data into that first page.  We
	 * choose the second.
	 */
	if (filsz == 0)
		map_len = 0;
	else if (memsz > filsz)
		map_len = trunc_page(offset + filsz) - file_addr;
	else
		map_len = round_page(offset + filsz) - file_addr;
#if __has_feature(capabilities)
	map_addr = cheri_setbounds(map_addr, map_len);
#endif

	if (map_len != 0) {
		/* cow flags: don't dump readonly sections in core */
		cow = MAP_COPY_ON_WRITE | MAP_PREFAULT |
		    (prot & VM_PROT_WRITE ? 0 : MAP_DISABLE_COREDUMP);

		rv = __elfN(map_insert)(imgp, map, object, file_addr,
		    map_addr, map_addr + map_len, prot, cow);
		if (rv != KERN_SUCCESS)
			return (EINVAL);

		/* we can stop now if we've covered it all */
		if (memsz == filsz)
			return (0);
	}

	/*
	 * We have to get the remaining bit of the file into the first part
	 * of the oversized map segment.  This is normally because the .data
	 * segment in the file is extended to provide bss.  It's a neat idea
	 * to try and save a page, but it's a pain in the behind to implement.
	 */
	copy_len = filsz == 0 ? 0 : (offset + filsz) - trunc_page(offset +
	    filsz);
	map_addr = trunc_page(vmaddr + filsz);
	map_len = (ptraddr_t)round_page(vmaddr + memsz) - (ptraddr_t)map_addr;
#if __has_feature(capabilities)
	map_addr = cheri_setbounds(map_addr, map_len);
#endif

	/* This had damn well better be true! */
	if (map_len != 0) {
		rv = __elfN(map_insert)(imgp, map, NULL, 0, map_addr,
		    map_addr + map_len, prot, 0);
		if (rv != KERN_SUCCESS)
			return (EINVAL);
	}

	if (copy_len != 0) {
		sf = vm_imgact_map_page(object, offset + filsz);
		if (sf == NULL)
			return (EIO);

		/* send the page fragment to user space */
		error = copyout((void *)sf_buf_kva(sf), (void * __capability)map_addr,
		    copy_len);
		vm_imgact_unmap_page(sf);
		if (error != 0)
			return (error);
	}

	/*
	 * Remove write access to the page if it was only granted by map_insert
	 * to allow copyout.
	 */
	if ((prot & VM_PROT_WRITE) == 0)
		vm_map_protect(map, trunc_page(map_addr), round_page(map_addr +
		    map_len), prot, 0, VM_MAP_PROTECT_SET_PROT);

	return (0);
}

static int
__elfN(load_sections)(const struct image_params *imgp, const Elf_Ehdr *hdr,
    const Elf_Phdr *phdr, u_long rbase, u_long *base_addrp, u_long *max_addrp)
{
	vm_prot_t prot;
	u_long base_vaddr, max_vaddr;
	bool first;
	int error, i;
	uintcap_t section_addr;

	ASSERT_VOP_LOCKED(imgp->vp, __func__);

	base_vaddr = 0;
	max_vaddr = 0;
	first = true;

	for (i = 0; i < hdr->e_phnum; i++) {
		if (phdr[i].p_type != PT_LOAD || phdr[i].p_memsz == 0)
			continue;

		/* Loadable segment */
#if __has_feature(capabilities)
		section_addr = (uintcap_t)cheri_setaddress(
		    imgp->imgact_capability, phdr[i].p_vaddr + rbase);
#else
		section_addr = phdr[i].p_vaddr + rbase;
#endif
		prot = __elfN(trans_prot)(phdr[i].p_flags);
		error = __elfN(load_section)(imgp, phdr[i].p_offset,
		    section_addr, phdr[i].p_memsz, phdr[i].p_filesz, prot);
		if (error != 0)
			return (error);

		/*
		 * Establish the base address if this is the first segment.
		 */
		if (first) {
			base_vaddr = trunc_page(phdr[i].p_vaddr);
			first = false;
		}
		max_vaddr = MAX(max_vaddr, phdr[i].p_vaddr + phdr[i].p_memsz);
	}

	if (base_addrp != NULL)
		*base_addrp = rbase + base_vaddr;
	if (max_addrp != NULL)
		*max_addrp = rbase + max_vaddr;

	return (0);
}

/*
 * Load the file "file" into memory.  It may be either a shared object
 * or an executable.
 *
 * The "addr" reference parameter is in/out.  On entry, it specifies
 * the address where a shared object should be loaded.  If the file is
 * an executable, this value is ignored.  On exit, "addr" specifies
 * where the file was actually loaded.
 * On CHERI this is a capability, if a shared object is being loaded, this
 * should be a capability for the region where the shared object
 * is being loaded.
 *
 * The "end_addr" reference parameter is out only.  On exit, it specifies
 * the end address of the loaded file.
 * On CHERI this is a capability.
 *
 * The "entry" reference parameter is out only.  On exit, it specifies
 * the entry point for the loaded file.
 * On CHERI this is an offset in the capability returned in addr.
 *
 */
static int
__elfN(load_file)(struct proc *p, const char *file, u_long *addr,
	u_long *end_addr, u_long *entry)
{
	struct {
		struct nameidata nd;
		struct vattr attr;
		struct image_params image_params;
	} *tempdata;
	const Elf_Ehdr *hdr = NULL;
	const Elf_Phdr *phdr = NULL;
	struct nameidata *nd;
	struct vattr *attr;
	struct image_params *imgp;
	u_long rbase;
	u_long base_addr = 0;
	u_long max_addr = 0;
	int error;

#ifdef CAPABILITY_MODE
	/*
	 * XXXJA: This check can go away once we are sufficiently confident
	 * that the checks in namei() are correct.
	 */
	if (IN_CAPABILITY_MODE(curthread))
		return (ECAPMODE);
#endif

	tempdata = malloc(sizeof(*tempdata), M_TEMP, M_WAITOK | M_ZERO);
	nd = &tempdata->nd;
	attr = &tempdata->attr;
	imgp = &tempdata->image_params;

	/*
	 * Initialize part of the common data
	 */
	imgp->proc = p;
	imgp->attr = attr;

	NDINIT(nd, LOOKUP, ISOPEN | FOLLOW | LOCKSHARED | LOCKLEAF,
	    UIO_SYSSPACE, PTR2CAP(file));
	if ((error = namei(nd)) != 0) {
		nd->ni_vp = NULL;
		goto fail;
	}
	NDFREE_PNBUF(nd);
	imgp->vp = nd->ni_vp;

	/*
	 * Check permissions, modes, uid, etc on the file, and "open" it.
	 */
	error = exec_check_permissions(imgp);
	if (error)
		goto fail;

	error = exec_map_first_page(imgp);
	if (error)
		goto fail;

	imgp->object = nd->ni_vp->v_object;

	hdr = (const Elf_Ehdr *)imgp->image_header;
	if ((error = __elfN(check_header)(hdr)) != 0)
		goto fail;
	if (hdr->e_type == ET_DYN)
		rbase = *addr;
	else if (hdr->e_type == ET_EXEC)
		rbase = 0;
	else {
		error = ENOEXEC;
		goto fail;
	}

	/* Only support headers that fit within first page for now      */
	if (!__elfN(phdr_in_zero_page)(hdr)) {
		error = ENOEXEC;
		goto fail;
	}

	phdr = (const Elf_Phdr *)(imgp->image_header + hdr->e_phoff);
	if (!aligned(phdr, Elf_Addr)) {
		error = ENOEXEC;
		goto fail;
	}

#if __has_feature(capabilities)
	error = __elfN(build_imgact_capability)(imgp, &imgp->imgact_capability,
	    hdr, phdr, &rbase);
	if (error != 0)
		goto fail;
#endif
	error = __elfN(load_sections)(imgp, hdr, phdr, rbase, &base_addr,
	    &max_addr);
	if (error != 0)
		goto fail;

	*addr = base_addr;
	*end_addr = max_addr;
	*entry = (unsigned long)hdr->e_entry + rbase;

fail:
	if (imgp->firstpage)
		exec_unmap_first_page(imgp);

	if (nd->ni_vp) {
		if (imgp->textset)
			VOP_UNSET_TEXT_CHECKED(nd->ni_vp);
		vput(nd->ni_vp);
	}
	free(tempdata, M_TEMP);

	return (error);
}

/*
 * Select randomized valid address in the map map, between minv and
 * maxv, with specified alignment.  The [minv, maxv) range must belong
 * to the map.  Note that function only allocates the address, it is
 * up to caller to clamp maxv in a way that the final allocation
 * length fit into the map.
 *
 * Result is returned in *resp, error code indicates that arguments
 * did not pass sanity checks for overflow and range correctness.
 */
static int
__CONCAT(rnd_, __elfN(base))(vm_map_t map, u_long minv, u_long maxv,
    u_int align, u_long *resp)
{
	u_long rbase, res;

	MPASS(vm_map_min(map) <= minv);

	if (minv >= maxv || minv + align >= maxv || maxv > vm_map_max(map)) {
		uprintf("Invalid ELF segments layout\n");
		return (ENOEXEC);
	}

	arc4rand(&rbase, sizeof(rbase), 0);
	res = roundup(minv, (u_long)align) + rbase % (maxv - minv);
	res &= ~((u_long)align - 1);
	if (res >= maxv)
		res -= align;

	KASSERT(res >= minv,
	    ("res %#lx < minv %#lx, maxv %#lx rbase %#lx",
	    res, minv, maxv, rbase));
	KASSERT(res < maxv,
	    ("res %#lx > maxv %#lx, minv %#lx rbase %#lx",
	    res, maxv, minv, rbase));

	*resp = res;
	return (0);
}

static int
__elfN(enforce_limits)(const struct image_params *imgp, const Elf_Ehdr *hdr,
    const Elf_Phdr *phdr, u_long et_dyn_addr)
{
	struct vmspace *vmspace;
	const char *err_str;
	u_long text_size, data_size, total_size, text_addr, data_addr;
	u_long seg_size, seg_addr;
	int i;

	err_str = NULL;
	text_size = data_size = total_size = text_addr = data_addr = 0;

	for (i = 0; i < hdr->e_phnum; i++) {
		if (phdr[i].p_type != PT_LOAD || phdr[i].p_memsz == 0)
			continue;

		seg_addr = trunc_page(phdr[i].p_vaddr + et_dyn_addr);
		seg_size = round_page(phdr[i].p_memsz +
		    phdr[i].p_vaddr + et_dyn_addr - seg_addr);

		/*
		 * Make the largest executable segment the official
		 * text segment and all others data.
		 *
		 * Note that obreak() assumes that data_addr + data_size == end
		 * of data load area, and the ELF file format expects segments
		 * to be sorted by address.  If multiple data segments exist,
		 * the last one will be used.
		 */

		if ((phdr[i].p_flags & PF_X) != 0 && text_size < seg_size) {
			text_size = seg_size;
			text_addr = seg_addr;
		} else {
			data_size = seg_size;
			data_addr = seg_addr;
		}
		total_size += seg_size;
	}

	if (data_addr == 0 && data_size == 0) {
		data_addr = text_addr;
		data_size = text_size;
	}

#ifdef __ELF_CHERI
	/*
	 * Sanity check that the base address was aligned correctly so that we
	 * can represent a capability spanning the entire executable.
	 */
	KASSERT(imgp->start_addr == CHERI_REPRESENTABLE_BASE(imgp->start_addr,
	    imgp->end_addr - imgp->start_addr) && imgp->end_addr ==
	    imgp->start_addr + CHERI_REPRESENTABLE_LENGTH(imgp->end_addr -
	    imgp->start_addr), ("Image range [%#jx-%#jx] is not representable "
	    "with mapping base %#jx", (uintmax_t)imgp->start_addr,
	    (uintmax_t)imgp->end_addr, (uintmax_t)et_dyn_addr));
#endif
	MPASS(imgp->end_addr > imgp->start_addr);
	/*
	 * Check limits.  It should be safe to check the
	 * limits after loading the segments since we do
	 * not actually fault in all the segments pages.
	 */
	PROC_LOCK(imgp->proc);
	if (data_size > lim_cur_proc(imgp->proc, RLIMIT_DATA))
		err_str = "Data segment size exceeds process limit";
	else if (text_size > maxtsiz)
		err_str = "Text segment size exceeds system limit";
	else if (total_size > lim_cur_proc(imgp->proc, RLIMIT_VMEM))
		err_str = "Total segment size exceeds process limit";
	else if (racct_set(imgp->proc, RACCT_DATA, data_size) != 0)
		err_str = "Data segment size exceeds resource limit";
	else if (racct_set(imgp->proc, RACCT_VMEM, total_size) != 0)
		err_str = "Total segment size exceeds resource limit";
	PROC_UNLOCK(imgp->proc);
	if (err_str != NULL) {
		uprintf("%s\n", err_str);
		return (ENOMEM);
	}

	vmspace = imgp->proc->p_vmspace;
	vmspace->vm_tsize = text_size >> PAGE_SHIFT;
	vmspace->vm_taddr = (caddr_t)(uintptr_t)text_addr;
	vmspace->vm_dsize = data_size >> PAGE_SHIFT;
	vmspace->vm_daddr = (caddr_t)(uintptr_t)data_addr;

	return (0);
}

static int
__elfN(get_interp)(struct image_params *imgp, const Elf_Phdr *phdr,
    char **interpp, bool *free_interpp)
{
	struct thread *td;
	char *interp;
	int error, interp_name_len;

	KASSERT(phdr->p_type == PT_INTERP,
	    ("%s: p_type %u != PT_INTERP", __func__, phdr->p_type));
	ASSERT_VOP_LOCKED(imgp->vp, __func__);

	td = curthread;

	/* Path to interpreter */
	if (phdr->p_filesz < 2 || phdr->p_filesz > MAXPATHLEN) {
		uprintf("Invalid PT_INTERP\n");
		return (ENOEXEC);
	}

	interp_name_len = phdr->p_filesz;
	if (phdr->p_offset > PAGE_SIZE ||
	    interp_name_len > PAGE_SIZE - phdr->p_offset) {
		/*
		 * The vnode lock might be needed by the pagedaemon to
		 * clean pages owned by the vnode.  Do not allow sleep
		 * waiting for memory with the vnode locked, instead
		 * try non-sleepable allocation first, and if it
		 * fails, go to the slow path were we drop the lock
		 * and do M_WAITOK.  A text reference prevents
		 * modifications to the vnode content.
		 */
		interp = malloc(interp_name_len + 1, M_TEMP, M_NOWAIT);
		if (interp == NULL) {
			VOP_UNLOCK(imgp->vp);
			interp = malloc(interp_name_len + 1, M_TEMP, M_WAITOK);
			vn_lock(imgp->vp, LK_SHARED | LK_RETRY);
		}

		error = vn_rdwr(UIO_READ, imgp->vp, interp,
		    interp_name_len, phdr->p_offset,
		    UIO_SYSSPACE, IO_NODELOCKED, td->td_ucred,
		    NOCRED, NULL, td);
		if (error != 0) {
			free(interp, M_TEMP);
			uprintf("i/o error PT_INTERP %d\n", error);
			return (error);
		}
		interp[interp_name_len] = '\0';

		*interpp = interp;
		*free_interpp = true;
		return (0);
	}

	interp = __DECONST(char *, imgp->image_header) + phdr->p_offset;
	if (interp[interp_name_len - 1] != '\0') {
		uprintf("Invalid PT_INTERP\n");
		return (ENOEXEC);
	}

	*interpp = interp;
	*free_interpp = false;
	return (0);
}

static int
__elfN(load_interp)(struct image_params *imgp, const Elf_Brandinfo *brand_info,
    const char *interp, u_long *addr, u_long *entry)
{
	char *path;
	int error;
	u_long end_addr;

	if (brand_info->emul_path != NULL &&
	    brand_info->emul_path[0] != '\0') {
		path = malloc(MAXPATHLEN, M_TEMP, M_WAITOK);
		snprintf(path, MAXPATHLEN, "%s%s",
		    brand_info->emul_path, interp);
		error = __elfN(load_file)(imgp->proc, path, addr, &end_addr,
		    entry);
		free(path, M_TEMP);
		if (error == 0)
			goto done;
	}

	if (brand_info->interp_newpath != NULL &&
	    (brand_info->interp_path == NULL ||
	    strcmp(interp, brand_info->interp_path) == 0)) {
		error = __elfN(load_file)(imgp->proc,
		    brand_info->interp_newpath, addr, &end_addr, entry);
		if (error == 0)
			goto done;
	}

	error = __elfN(load_file)(imgp->proc, interp, addr, &end_addr, entry);
done:
	if (error == 0) {
		imgp->interp_start = CHERI_REPRESENTABLE_BASE(*addr,
		    end_addr - *addr);
		imgp->interp_end = imgp->interp_start +
		    CHERI_REPRESENTABLE_LENGTH(end_addr - *addr);

		return (0);
	}

	uprintf("ELF interpreter %s not found, error %d\n", interp, error);
	return (error);
}

/*
 * Impossible et_dyn_addr initial value indicating that the real base
 * must be calculated later with some randomization applied.
 */
#define	ET_DYN_ADDR_RAND	1

static int
__CONCAT(exec_, __elfN(imgact))(struct image_params *imgp)
{
	struct thread *td;
	const Elf_Ehdr *hdr;
	const Elf_Phdr *phdr;
	Elf_Auxargs *elf_auxargs;
	struct vmspace *vmspace;
	vm_map_t map;
	char *interp;
	Elf_Brandinfo *brand_info;
	struct sysentvec *sv;
	u_long addr, baddr, et_dyn_addr, entry, proghdr;
	u_long maxalign, maxsalign, mapsz, maxv, maxv1, anon_loc;
	u_long representable_start, representable_end;
	uint32_t fctl0;
	int32_t osrel;
	bool free_interp;
	int error, i, n;

	hdr = (const Elf_Ehdr *)imgp->image_header;

	/*
	 * Do we have a valid ELF header ?
	 *
	 * Only allow ET_EXEC & ET_DYN here, reject ET_DYN later
	 * if particular brand doesn't support it.
	 */
	if (__elfN(check_header)(hdr) != 0 ||
	    (hdr->e_type != ET_EXEC && hdr->e_type != ET_DYN))
		return (-1);

	/*
	 * From here on down, we return an errno, not -1, as we've
	 * detected an ELF file.
	 */

	if (!__elfN(phdr_in_zero_page)(hdr)) {
		uprintf("Program headers not in the first page\n");
		return (ENOEXEC);
	}
	phdr = (const Elf_Phdr *)(imgp->image_header + hdr->e_phoff); 
	if (!aligned(phdr, Elf_Addr)) {
		uprintf("Unaligned program headers\n");
		return (ENOEXEC);
	}

	n = error = 0;
	baddr = 0;
	osrel = 0;
	fctl0 = 0;
	entry = proghdr = 0;
	interp = NULL;
	free_interp = false;
	td = curthread;

	/*
	 * Somewhat arbitrary, limit accepted max alignment for the
	 * loadable segment to the max supported superpage size. Too
	 * large alignment requests are not useful and are indicators
	 * of corrupted or outright malicious binary.
	 */
	maxalign = PAGE_SIZE;
	maxsalign = PAGE_SIZE * 1024;
	for (i = MAXPAGESIZES - 1; i > 0; i--) {
		if (pagesizes[i] > maxsalign)
			maxsalign = pagesizes[i];
	}

	mapsz = 0;

	for (i = 0; i < hdr->e_phnum; i++) {
		switch (phdr[i].p_type) {
		case PT_LOAD:
			if (n == 0)
				baddr = phdr[i].p_vaddr;
			if (!powerof2(phdr[i].p_align) ||
			    phdr[i].p_align > maxsalign) {
				uprintf("Invalid segment alignment\n");
				error = ENOEXEC;
				goto ret;
			}
			if (phdr[i].p_align > maxalign)
				maxalign = phdr[i].p_align;
			if (mapsz + phdr[i].p_memsz < mapsz) {
				uprintf("Mapsize overflow\n");
				error = ENOEXEC;
				goto ret;
			}
			mapsz += phdr[i].p_memsz;
			n++;

			/*
			 * If this segment contains the program headers,
			 * remember their virtual address for the AT_PHDR
			 * aux entry. Static binaries don't usually include
			 * a PT_PHDR entry.
			 */
			if (phdr[i].p_offset == 0 &&
			    hdr->e_phoff + hdr->e_phnum * hdr->e_phentsize <=
			    phdr[i].p_filesz)
				proghdr = phdr[i].p_vaddr + hdr->e_phoff;
			break;
		case PT_INTERP:
			/* Path to interpreter */
			if (interp != NULL) {
				uprintf("Multiple PT_INTERP headers\n");
				error = ENOEXEC;
				goto ret;
			}
			error = __elfN(get_interp)(imgp, &phdr[i], &interp,
			    &free_interp);
			if (error != 0)
				goto ret;
			break;
		case PT_GNU_STACK:
#ifdef __ELF_CHERI
			/*
			 * For CheriABI we don't set stack_prot and rely
			 * on sv_stackprot being correct (VM_PROT_RW_CAP).
			 *
			 * Requests for executable stacks are not allowed
			 * so refuse to run such programs entierly.
			 */
			if (phdr[i].p_flags & PF_X) {
				uprintf("CheriABI forbids executable stacks\n");
				error = ENOEXEC;
				goto ret;
			}
#else
			if (__elfN(nxstack))
				imgp->stack_prot =
				    __elfN(trans_prot)(phdr[i].p_flags);
#endif
			imgp->stack_sz = phdr[i].p_memsz;
			break;
		case PT_PHDR: 	/* Program header table info */
			proghdr = phdr[i].p_vaddr;
			break;
		}
	}

	brand_info = __elfN(get_brandinfo)(imgp, interp, &osrel, &fctl0);
	if (brand_info == NULL) {
		uprintf("ELF binary type \"%u\" not known.\n",
		    hdr->e_ident[EI_OSABI]);
		error = ENOEXEC;
		goto ret;
	}
	sv = brand_info->sysvec;
	et_dyn_addr = 0;
	if (hdr->e_type == ET_DYN) {
		if ((brand_info->flags & BI_CAN_EXEC_DYN) == 0) {
			uprintf("Cannot execute shared object\n");
			error = ENOEXEC;
			goto ret;
		}
		/*
		 * Honour the base load address from the dso if it is
		 * non-zero for some reason.
		 */
		if (baddr == 0) {
			if ((sv->sv_flags & SV_ASLR) == 0 ||
			    (fctl0 & NT_FREEBSD_FCTL_ASLR_DISABLE) != 0)
				et_dyn_addr = __elfN(pie_base);
			else if ((__elfN(pie_aslr_enabled) &&
			    (imgp->proc->p_flag2 & P2_ASLR_DISABLE) == 0) ||
			    (imgp->proc->p_flag2 & P2_ASLR_ENABLE) != 0)
				et_dyn_addr = ET_DYN_ADDR_RAND;
			else
				et_dyn_addr = __elfN(pie_base);
		}
	}

	/*
	 * Avoid a possible deadlock if the current address space is destroyed
	 * and that address space maps the locked vnode.  In the common case,
	 * the locked vnode's v_usecount is decremented but remains greater
	 * than zero.  Consequently, the vnode lock is not needed by vrele().
	 * However, in cases where the vnode lock is external, such as nullfs,
	 * v_usecount may become zero.
	 *
	 * The VV_TEXT flag prevents modifications to the executable while
	 * the vnode is unlocked.
	 */
	VOP_UNLOCK(imgp->vp);

	/*
	 * Decide whether to enable randomization of user mappings.
	 * First, reset user preferences for the setid binaries.
	 * Then, account for the support of the randomization by the
	 * ABI, by user preferences, and make special treatment for
	 * PIE binaries.
	 */
	if (imgp->credential_setid) {
		PROC_LOCK(imgp->proc);
		imgp->proc->p_flag2 &= ~(P2_ASLR_ENABLE | P2_ASLR_DISABLE |
		    P2_WXORX_DISABLE | P2_WXORX_ENABLE_EXEC);
		PROC_UNLOCK(imgp->proc);
	}
	if ((sv->sv_flags & SV_ASLR) == 0 ||
	    (imgp->proc->p_flag2 & P2_ASLR_DISABLE) != 0 ||
	    (fctl0 & NT_FREEBSD_FCTL_ASLR_DISABLE) != 0) {
		KASSERT(et_dyn_addr != ET_DYN_ADDR_RAND,
		    ("et_dyn_addr == RAND and !ASLR"));
	} else if ((imgp->proc->p_flag2 & P2_ASLR_ENABLE) != 0 ||
	    (__elfN(aslr_enabled) && hdr->e_type == ET_EXEC) ||
	    et_dyn_addr == ET_DYN_ADDR_RAND) {
		imgp->map_flags |= MAP_ASLR;
		/*
		 * If user does not care about sbrk, utilize the bss
		 * grow region for mappings as well.  We can select
		 * the base for the image anywere and still not suffer
		 * from the fragmentation.
		 */
		if (!__elfN(aslr_honor_sbrk) ||
		    (imgp->proc->p_flag2 & P2_ASLR_IGNSTART) != 0)
			imgp->map_flags |= MAP_ASLR_IGNSTART;
		if (__elfN(aslr_stack))
			imgp->map_flags |= MAP_ASLR_STACK;
	}

	if ((!__elfN(allow_wx) && (fctl0 & NT_FREEBSD_FCTL_WXNEEDED) == 0 &&
	    (imgp->proc->p_flag2 & P2_WXORX_DISABLE) == 0) ||
	    (imgp->proc->p_flag2 & P2_WXORX_ENABLE_EXEC) != 0)
		imgp->map_flags |= MAP_WXORX;

	error = exec_new_vmspace(imgp, sv);

	imgp->proc->p_sysent = sv;
	imgp->proc->p_elf_brandinfo = brand_info;

	vmspace = imgp->proc->p_vmspace;
	map = &vmspace->vm_map;
	maxv = sv->sv_usrstack;
	if ((imgp->map_flags & MAP_ASLR_STACK) == 0)
		maxv -= lim_max(td, RLIMIT_STACK);
	if (error == 0 && mapsz >= maxv - vm_map_min(map)) {
		uprintf("Excessive mapping size\n");
		error = ENOEXEC;
	}

	if (error == 0 && et_dyn_addr == ET_DYN_ADDR_RAND) {
		KASSERT((map->flags & MAP_ASLR) != 0,
		    ("ET_DYN_ADDR_RAND but !MAP_ASLR"));
		error = __CONCAT(rnd_, __elfN(base))(map,
		    vm_map_min(map) + mapsz + lim_max(td, RLIMIT_DATA),
		    /* reserve half of the address space to interpreter */
		    maxv / 2, maxalign, &et_dyn_addr);
	}

	vn_lock(imgp->vp, LK_SHARED | LK_RETRY);
	if (error != 0)
		goto ret;

#if __has_feature(capabilities)
	error = __elfN(build_imgact_capability)(imgp, &imgp->imgact_capability,
	    hdr, phdr, &et_dyn_addr);
	if (error != 0)
		goto ret;
#endif
	error = __elfN(load_sections)(imgp, hdr, phdr, et_dyn_addr,
	    &representable_start, &representable_end);
	if (error != 0)
		goto ret;

	/* Round start/end addresses to representability */
	imgp->start_addr = CHERI_REPRESENTABLE_BASE(representable_start,
	    representable_end - representable_start);
	imgp->end_addr = imgp->start_addr +
	    CHERI_REPRESENTABLE_LENGTH(representable_end - representable_start);

	error = __elfN(enforce_limits)(imgp, hdr, phdr, et_dyn_addr);
	if (error != 0)
		goto ret;

	/*
	 * We load the dynamic linker where a userland call
	 * to mmap(0, ...) would put it.  The rationale behind this
	 * calculation is that it leaves room for the heap to grow to
	 * its maximum allowed size.
	 */
	addr = round_page((vm_offset_t)vmspace->vm_daddr + lim_max(td,
	    RLIMIT_DATA));
	if ((map->flags & MAP_ASLR) != 0) {
		maxv1 = maxv / 2 + addr / 2;
		error = __CONCAT(rnd_, __elfN(base))(map, addr, maxv1,
		    (MAXPAGESIZES > 1 && pagesizes[1] != 0) ?
		    pagesizes[1] : pagesizes[0], &anon_loc);
		if (error != 0)
			goto ret;
		map->anon_loc = anon_loc;
	} else {
		map->anon_loc = addr;
	}

	entry = (u_long)hdr->e_entry + et_dyn_addr;
	imgp->entry_addr = entry;
	/* If needed, these will be set to valid values inside load_interp(). */
	imgp->interp_start = 0;
	imgp->interp_end = 0;

	if (interp != NULL) {
		VOP_UNLOCK(imgp->vp);
		if ((map->flags & MAP_ASLR) != 0) {
			/* Assume that interpreter fits into 1/4 of AS */
			maxv1 = maxv / 2 + addr / 2;
			error = __CONCAT(rnd_, __elfN(base))(map, addr,
			    maxv1, PAGE_SIZE, &addr);
		}
		if (error == 0) {
			error = __elfN(load_interp)(imgp, brand_info, interp,
			    &addr, &imgp->entry_addr);
		}
		vn_lock(imgp->vp, LK_SHARED | LK_RETRY);
		if (error != 0)
			goto ret;
	} else
		addr = et_dyn_addr;

	error = exec_map_stack(imgp);
	if (error != 0)
		goto ret;

	/*
	 * Construct auxargs table (used by the copyout_auxargs routine)
	 */
	elf_auxargs = malloc(sizeof(Elf_Auxargs), M_TEMP, M_NOWAIT);
	if (elf_auxargs == NULL) {
		VOP_UNLOCK(imgp->vp);
		elf_auxargs = malloc(sizeof(Elf_Auxargs), M_TEMP, M_WAITOK);
		vn_lock(imgp->vp, LK_SHARED | LK_RETRY);
	}
	elf_auxargs->execfd = -1;
	elf_auxargs->phdr = proghdr + et_dyn_addr;
	elf_auxargs->phent = hdr->e_phentsize;
	elf_auxargs->phnum = hdr->e_phnum;
	elf_auxargs->pagesz = PAGE_SIZE;
	elf_auxargs->base = addr;
	elf_auxargs->flags = 0;
	elf_auxargs->entry = entry;
	elf_auxargs->hdr_eflags = hdr->e_flags;
	elf_auxargs->hdr_etype = hdr->e_type;

	imgp->auxargs = elf_auxargs;
	imgp->interpreted = 0;
	imgp->reloc_base = addr;
	imgp->proc->p_osrel = osrel;
	imgp->proc->p_fctl0 = fctl0;
	imgp->proc->p_elf_flags = hdr->e_flags;

ret:
	ASSERT_VOP_LOCKED(imgp->vp, "skipped relock");
	if (free_interp)
		free(interp, M_TEMP);
	return (error);
}

#define	elf_suword __CONCAT(suword, __ELF_WORD_SIZE)

#ifdef __ELF_CHERI
static void * __capability
prog_cap(struct image_params *imgp, uint64_t perms)
{
	Elf_Addr prog_base;
	size_t prog_len;

	prog_base = imgp->start_addr;
	prog_len = imgp->end_addr - imgp->start_addr;

	/*
	 * Ensure that a capability spanning the program is representable.
	 * We don't round here since the mapping code is responsible for
	 * choosing a sensible start address and length.
	 */
	KASSERT(prog_len == CHERI_REPRESENTABLE_LENGTH(prog_len) &&
	    prog_base == CHERI_REPRESENTABLE_BASE(prog_base, prog_len),
	    ("program capability [%#jx-%#jx] not representable (length=%#zx)",
	    (uintmax_t)prog_base, (uintmax_t)imgp->end_addr, prog_len));

	return (cheri_capability_build_user_rwx(perms, prog_base, prog_len,
	    imgp->start_addr - prog_base));
}

static void * __capability
interp_cap(struct image_params *imgp, Elf_Auxargs *args, uint64_t perms)
{
	Elf_Addr interp_base;
	size_t interp_len;

	interp_base = imgp->interp_start;
	interp_len = imgp->interp_end - imgp->interp_start;

	/*
	 * Ensure that a capability spanning RTLD is representable.
	 * We don't round here since the mapping code is responsible for
	 * choosing a sensible start address.
	 */
	KASSERT(interp_len == CHERI_REPRESENTABLE_LENGTH(interp_len) &&
	    interp_base == CHERI_REPRESENTABLE_BASE(interp_base, interp_len),
	    ("interp capability [%#jx-%#jx] not representable (length=%#zx)",
	    (uintmax_t)interp_base, (uintmax_t)imgp->interp_end, interp_len));
	MPASS(args->base >= interp_base);

	return (cheri_capability_build_user_rwx(perms, interp_base, interp_len,
	    args->base - interp_base));
}

static void * __capability
timekeep_cap(struct image_params *imgp)
{
	ptraddr_t timekeep_base;
	size_t timekeep_len;

	timekeep_base = imgp->sysent->sv_timekeep_base;
	timekeep_len = sizeof(struct vdso_timekeep) +
	    sizeof(struct vdso_timehands) * VDSO_TH_NUM;

	/* These are sub-page so should be representable as-is. */
	KASSERT(timekeep_base == CHERI_REPRESENTABLE_BASE(timekeep_base,
	    timekeep_len), ("timekeep_base needs rounding"));
	KASSERT(timekeep_len == CHERI_REPRESENTABLE_LENGTH(timekeep_len),
	    ("timekeep_len needs rounding"));

	/* XXX: Read-only? */
	return (cheri_capability_build_user_rwx(CHERI_CAP_USER_DATA_PERMS,
	    timekeep_base, timekeep_len, 0));
}
#endif

int
__elfN(freebsd_copyout_auxargs)(struct image_params *imgp, uintcap_t base)
{
	Elf_Auxargs *args = (Elf_Auxargs *)imgp->auxargs;
	Elf_Auxinfo *argarray, *pos;
#ifdef __ELF_CHERI
	void * __capability exec_base;
	void * __capability entry;
#endif
	int error;

	argarray = pos = malloc(AT_COUNT * sizeof(*pos), M_TEMP,
	    M_WAITOK | M_ZERO);

	if (args->execfd != -1)
		AUXARGS_ENTRY(pos, AT_EXECFD, args->execfd);
#ifdef __ELF_CHERI
	/*
	 * AT_ENTRY gives an executable capability for the whole
	 * program and AT_PHDR a writable one.  RTLD is responsible for
	 * setting bounds.  Needs VMMAP so relro pages can be made RO.
	 */
	AUXARGS_ENTRY_PTR(pos, AT_PHDR, cheri_setaddress(prog_cap(imgp,
	    CHERI_CAP_USER_DATA_PERMS | CHERI_PERM_SW_VMEM),
	    args->phdr));
#else
	AUXARGS_ENTRY(pos, AT_PHDR, args->phdr);
#endif
	AUXARGS_ENTRY(pos, AT_PHENT, args->phent);
	AUXARGS_ENTRY(pos, AT_PHNUM, args->phnum);
	AUXARGS_ENTRY(pos, AT_PAGESZ, args->pagesz);
	AUXARGS_ENTRY(pos, AT_FLAGS, args->flags);
#ifdef __ELF_CHERI
	entry = cheri_setaddress(prog_cap(imgp, CHERI_CAP_USER_CODE_PERMS),
	    args->entry);
#ifdef CHERI_FLAGS_CAP_MODE
	/*
	 * On architectures with a mode flag bit, we must ensure the flag is set in
	 * AT_ENTRY for RTLD to be able to jump to it.
	 */
	entry = cheri_setflags(entry, CHERI_FLAGS_CAP_MODE);
#endif
	AUXARGS_ENTRY_PTR(pos, AT_ENTRY, entry);

	if (imgp->interp_end == 0) {
		if (args->hdr_etype != ET_DYN) {
			/*
			 * For statically linked (but not static-PIE, i.e.
			 * currently only RTLD direct exec), AT_BASE should be
			 * untagged args->base (zero) rather than a massively
			 * out-of-bounds capability with address zero that may
			 * or may not be tagged.
			 */
			exec_base = (void *__capability)(uintcap_t)args->base;
		} else {
			/*
			 * For static-PIE we need AT_BASE for relocations and
			 * therefore needs to be RWX.
			 * TODO: should probably use AT_ENTRY/AT_PHDR instead.
			 */
			exec_base = prog_cap(imgp, CHERI_CAP_USER_DATA_PERMS |
			    CHERI_CAP_USER_CODE_PERMS);
		}
	} else {
		/*
		 * XXX: AT_BASE is both writable and executable to permit
		 * textrel fixups.
		 * TODO: should probably use AT_ENTRY/AT_PHDR instead.
		 */
		exec_base = interp_cap(imgp, args,
		    CHERI_CAP_USER_DATA_PERMS | CHERI_CAP_USER_CODE_PERMS);
	}
	AUXARGS_ENTRY_PTR(pos, AT_BASE, cheri_setaddress(exec_base,
	    args->base));
#else
	AUXARGS_ENTRY(pos, AT_ENTRY, args->entry);
	AUXARGS_ENTRY(pos, AT_BASE, args->base);
#endif
	AUXARGS_ENTRY(pos, AT_EHDRFLAGS, args->hdr_eflags);
	if (imgp->execpathp != 0)
		AUXARGS_ENTRY_PTR(pos, AT_EXECPATH, imgp->execpathp);
	AUXARGS_ENTRY(pos, AT_OSRELDATE,
	    imgp->proc->p_ucred->cr_prison->pr_osreldate);
	if (imgp->canary != 0) {
		AUXARGS_ENTRY_PTR(pos, AT_CANARY, imgp->canary);
		AUXARGS_ENTRY(pos, AT_CANARYLEN, imgp->canarylen);
	}
	AUXARGS_ENTRY(pos, AT_NCPUS, mp_ncpus);
	if (imgp->pagesizes != 0) {
		AUXARGS_ENTRY_PTR(pos, AT_PAGESIZES, imgp->pagesizes);
		AUXARGS_ENTRY(pos, AT_PAGESIZESLEN, imgp->pagesizeslen);
	}
	if (imgp->sysent->sv_timekeep_base != 0) {
#ifdef __ELF_CHERI
		AUXARGS_ENTRY_PTR(pos, AT_TIMEKEEP, timekeep_cap(imgp));
#else
		AUXARGS_ENTRY(pos, AT_TIMEKEEP, imgp->sysent->sv_timekeep_base);
#endif
	}
	AUXARGS_ENTRY(pos, AT_STACKPROT, (imgp->sysent->sv_shared_page_obj
	    != NULL && imgp->stack_prot != 0 ? imgp->stack_prot :
	    imgp->sysent->sv_stackprot) & VM_PROT_RWX);
	if (imgp->sysent->sv_hwcap != NULL)
		AUXARGS_ENTRY(pos, AT_HWCAP, *imgp->sysent->sv_hwcap);
	if (imgp->sysent->sv_hwcap2 != NULL)
		AUXARGS_ENTRY(pos, AT_HWCAP2, *imgp->sysent->sv_hwcap2);
	AUXARGS_ENTRY(pos, AT_BSDFLAGS, __elfN(sigfastblock) ?
	    ELF_BSDF_SIGFASTBLK : 0);
	AUXARGS_ENTRY(pos, AT_ARGC, imgp->args->argc);
	AUXARGS_ENTRY_PTR(pos, AT_ARGV, imgp->argv);
	AUXARGS_ENTRY(pos, AT_ENVC, imgp->args->envc);
	AUXARGS_ENTRY_PTR(pos, AT_ENVV, imgp->envv);
	AUXARGS_ENTRY_PTR(pos, AT_PS_STRINGS, imgp->ps_strings);
	if (imgp->sysent->sv_fxrng_gen_base != 0)
		AUXARGS_ENTRY(pos, AT_FXRNG, imgp->sysent->sv_fxrng_gen_base);
	if (imgp->sysent->sv_vdso_base != 0 && __elfN(vdso) != 0)
		AUXARGS_ENTRY(pos, AT_KPRELOAD, imgp->sysent->sv_vdso_base);
	AUXARGS_ENTRY(pos, AT_NULL, 0);

	free(imgp->auxargs, M_TEMP);
	imgp->auxargs = NULL;
	KASSERT(pos - argarray <= AT_COUNT, ("Too many auxargs"));

	error = copyoutcap(argarray, (void * __capability)base,
	    sizeof(*argarray) * AT_COUNT);
	free(argarray, M_TEMP);
	return (error);
}

int
__elfN(freebsd_fixup)(uintcap_t *stack_base, struct image_params *imgp)
{
#ifndef __ELF_CHERI
	Elf_Addr * __capability base;

	base = (Elf_Addr * __capability)*stack_base;
	base--;
	if (elf_suword(base, imgp->args->argc) == -1)
		return (EFAULT);
	*stack_base = (uintcap_t)base;
#else
	KASSERT(__builtin_is_aligned(*stack_base, sizeof(void * __capability)),
	    ("CheriABI stack pointer not properly aligned"));
#endif
	return (0);
}

/*
 * Code for generating ELF core dumps.
 */

typedef void (*segment_callback)(vm_map_entry_t, void *);

/* Closure for cb_put_phdr(). */
struct phdr_closure {
	Elf_Phdr *phdr;		/* Program header to fill in */
	Elf_Off offset;		/* Offset of segment in core file */
};

struct note_info {
	int		type;		/* Note type. */
	struct regset	*regset;	/* Register set. */
	outfunc_t 	outfunc; 	/* Output function. */
	void		*outarg;	/* Argument for the output function. */
	size_t		outsize;	/* Output size. */
	TAILQ_ENTRY(note_info) link;	/* Link to the next note info. */
};

TAILQ_HEAD(note_info_list, note_info);

extern int compress_user_cores;
extern int compress_user_cores_level;

static void cb_put_phdr(vm_map_entry_t, void *);
static void cb_size_segment(vm_map_entry_t, void *);
static void each_dumpable_segment(struct thread *, segment_callback, void *,
    int);
static int __elfN(corehdr)(struct coredump_params *, int, void *, size_t,
    struct note_info_list *, size_t, int);
static void __elfN(putnote)(struct thread *td, struct note_info *, struct sbuf *);

static void __elfN(note_prpsinfo)(void *, struct sbuf *, size_t *);
static void __elfN(note_threadmd)(void *, struct sbuf *, size_t *);
<<<<<<< HEAD
static void __elfN(note_thrmisc)(void *, struct sbuf *, size_t *);
static void __elfN(note_ptlwpinfo)(void *, struct sbuf *, size_t *);
#if __has_feature(capabilities)
static void __elfN(note_capregs)(void *, struct sbuf *, size_t *);
#endif
=======
>>>>>>> 0288d427
static void __elfN(note_procstat_auxv)(void *, struct sbuf *, size_t *);
static void __elfN(note_procstat_proc)(void *, struct sbuf *, size_t *);
static void __elfN(note_procstat_psstrings)(void *, struct sbuf *, size_t *);
static void note_procstat_files(void *, struct sbuf *, size_t *);
static void note_procstat_groups(void *, struct sbuf *, size_t *);
static void note_procstat_osrel(void *, struct sbuf *, size_t *);
static void note_procstat_rlimit(void *, struct sbuf *, size_t *);
static void note_procstat_umask(void *, struct sbuf *, size_t *);
static void note_procstat_vmmap(void *, struct sbuf *, size_t *);

static int
core_compressed_write(void *base, size_t len, off_t offset, void *arg)
{

	return (core_write((struct coredump_params *)arg, base, len, offset,
	    UIO_SYSSPACE, NULL));
}

int
__elfN(coredump)(struct thread *td, struct vnode *vp, off_t limit, int flags)
{
	struct ucred *cred = td->td_ucred;
	int compm, error = 0;
	struct sseg_closure seginfo;
	struct note_info_list notelst;
	struct coredump_params params;
	struct note_info *ninfo;
	void *hdr, *tmpbuf;
	size_t hdrsize, notesz, coresize;

	hdr = NULL;
	tmpbuf = NULL;
	TAILQ_INIT(&notelst);

	/* Size the program segments. */
	__elfN(size_segments)(td, &seginfo, flags);

	/*
	 * Collect info about the core file header area.
	 */
	hdrsize = sizeof(Elf_Ehdr) + sizeof(Elf_Phdr) * (1 + seginfo.count);
	if (seginfo.count + 1 >= PN_XNUM)
		hdrsize += sizeof(Elf_Shdr);
	td->td_proc->p_sysent->sv_elf_core_prepare_notes(td, &notelst, &notesz);
	coresize = round_page(hdrsize + notesz) + seginfo.size;

	/* Set up core dump parameters. */
	params.offset = 0;
	params.active_cred = cred;
	params.file_cred = NOCRED;
	params.td = td;
	params.vp = vp;
	params.comp = NULL;

#ifdef RACCT
	if (racct_enable) {
		PROC_LOCK(td->td_proc);
		error = racct_add(td->td_proc, RACCT_CORE, coresize);
		PROC_UNLOCK(td->td_proc);
		if (error != 0) {
			error = EFAULT;
			goto done;
		}
	}
#endif
	if (coresize >= limit) {
		error = EFAULT;
		goto done;
	}

	/* Create a compression stream if necessary. */
	compm = compress_user_cores;
	if ((flags & (SVC_PT_COREDUMP | SVC_NOCOMPRESS)) == SVC_PT_COREDUMP &&
	    compm == 0)
		compm = COMPRESS_GZIP;
	if (compm != 0) {
		params.comp = compressor_init(core_compressed_write,
		    compm, CORE_BUF_SIZE,
		    compress_user_cores_level, &params);
		if (params.comp == NULL) {
			error = EFAULT;
			goto done;
		}
		tmpbuf = malloc(CORE_BUF_SIZE, M_TEMP, M_WAITOK | M_ZERO);
        }

	/*
	 * Allocate memory for building the header, fill it up,
	 * and write it out following the notes.
	 */
	hdr = malloc(hdrsize, M_TEMP, M_WAITOK);
	error = __elfN(corehdr)(&params, seginfo.count, hdr, hdrsize, &notelst,
	    notesz, flags);

	/* Write the contents of all of the writable segments. */
	if (error == 0) {
		Elf_Phdr *php;
		off_t offset;
		int i;
		char * __capability section_cap;

		php = (Elf_Phdr *)((char *)hdr + sizeof(Elf_Ehdr)) + 1;
		offset = round_page(hdrsize + notesz);
		for (i = 0; i < seginfo.count; i++) {
#if __has_feature(capabilities)
			section_cap = cheri_capability_build_user_data(
			    CHERI_PERM_LOAD,
			    CHERI_REPRESENTABLE_BASE(php->p_vaddr, php->p_filesz),
			    CHERI_REPRESENTABLE_LENGTH(php->p_filesz), 0);
#else
			section_cap = (char *)(uintptr_t)php->p_vaddr;
#endif
			error = core_output(section_cap,
			    php->p_filesz, offset, &params, tmpbuf);
			if (error != 0)
				break;
			offset += php->p_filesz;
			php++;
		}
		if (error == 0 && params.comp != NULL)
			error = compressor_flush(params.comp);
	}
	if (error) {
		log(LOG_WARNING,
		    "Failed to write core file for process %s (error %d)\n",
		    curproc->p_comm, error);
	}

done:
	free(tmpbuf, M_TEMP);
	if (params.comp != NULL)
		compressor_fini(params.comp);
	while ((ninfo = TAILQ_FIRST(&notelst)) != NULL) {
		TAILQ_REMOVE(&notelst, ninfo, link);
		free(ninfo, M_TEMP);
	}
	if (hdr != NULL)
		free(hdr, M_TEMP);

	return (error);
}

/*
 * A callback for each_dumpable_segment() to write out the segment's
 * program header entry.
 */
static void
cb_put_phdr(vm_map_entry_t entry, void *closure)
{
	struct phdr_closure *phc = (struct phdr_closure *)closure;
	Elf_Phdr *phdr = phc->phdr;

	phc->offset = round_page(phc->offset);

	phdr->p_type = PT_LOAD;
	phdr->p_offset = phc->offset;
	phdr->p_vaddr = entry->start;
	phdr->p_paddr = 0;
	phdr->p_filesz = phdr->p_memsz = entry->end - entry->start;
	phdr->p_align = PAGE_SIZE;
	phdr->p_flags = __elfN(untrans_prot)(entry->protection);

	phc->offset += phdr->p_filesz;
	phc->phdr++;
}

/*
 * A callback for each_dumpable_segment() to gather information about
 * the number of segments and their total size.
 */
static void
cb_size_segment(vm_map_entry_t entry, void *closure)
{
	struct sseg_closure *ssc = (struct sseg_closure *)closure;

	ssc->count++;
	ssc->size += entry->end - entry->start;
}

void
__elfN(size_segments)(struct thread *td, struct sseg_closure *seginfo,
    int flags)
{
	seginfo->count = 0;
	seginfo->size = 0;

	each_dumpable_segment(td, cb_size_segment, seginfo, flags);
}

/*
 * For each writable segment in the process's memory map, call the given
 * function with a pointer to the map entry and some arbitrary
 * caller-supplied data.
 */
static void
each_dumpable_segment(struct thread *td, segment_callback func, void *closure,
    int flags)
{
	struct proc *p = td->td_proc;
	vm_map_t map = &p->p_vmspace->vm_map;
	vm_map_entry_t entry;
	vm_object_t backing_object, object;
	bool ignore_entry;

	vm_map_lock_read(map);
	VM_MAP_ENTRY_FOREACH(entry, map) {
		/*
		 * Don't dump inaccessible mappings, deal with legacy
		 * coredump mode.
		 *
		 * Note that read-only segments related to the elf binary
		 * are marked MAP_ENTRY_NOCOREDUMP now so we no longer
		 * need to arbitrarily ignore such segments.
		 */
		if ((flags & SVC_ALL) == 0) {
			if (elf_legacy_coredump) {
				if ((entry->protection & VM_PROT_RW) !=
				    VM_PROT_RW)
					continue;
			} else {
				if ((entry->protection & VM_PROT_ALL) == 0)
					continue;
			}
		}

		/*
		 * Dont include memory segment in the coredump if
		 * MAP_NOCORE is set in mmap(2) or MADV_NOCORE in
		 * madvise(2).  Do not dump submaps (i.e. parts of the
		 * kernel map).
		 */
		if ((entry->eflags & MAP_ENTRY_IS_SUB_MAP) != 0)
			continue;
		if ((entry->eflags & MAP_ENTRY_NOCOREDUMP) != 0 &&
		    (flags & SVC_ALL) == 0)
			continue;
		if ((object = entry->object.vm_object) == NULL)
			continue;

		/* Ignore memory-mapped devices and such things. */
		VM_OBJECT_RLOCK(object);
		while ((backing_object = object->backing_object) != NULL) {
			VM_OBJECT_RLOCK(backing_object);
			VM_OBJECT_RUNLOCK(object);
			object = backing_object;
		}
		ignore_entry = (object->flags & OBJ_FICTITIOUS) != 0;
		VM_OBJECT_RUNLOCK(object);
		if (ignore_entry)
			continue;

		(*func)(entry, closure);
	}
	vm_map_unlock_read(map);
}

/*
 * Write the core file header to the file, including padding up to
 * the page boundary.
 */
static int
__elfN(corehdr)(struct coredump_params *p, int numsegs, void *hdr,
    size_t hdrsize, struct note_info_list *notelst, size_t notesz,
    int flags)
{
	struct note_info *ninfo;
	struct sbuf *sb;
	int error;

	/* Fill in the header. */
	bzero(hdr, hdrsize);
	__elfN(puthdr)(p->td, hdr, hdrsize, numsegs, notesz, flags);

	sb = sbuf_new(NULL, NULL, CORE_BUF_SIZE, SBUF_FIXEDLEN);
	sbuf_set_drain(sb, sbuf_drain_core_output, p);
	sbuf_start_section(sb, NULL);
	sbuf_bcat(sb, hdr, hdrsize);
	TAILQ_FOREACH(ninfo, notelst, link)
	    __elfN(putnote)(p->td, ninfo, sb);
	/* Align up to a page boundary for the program segments. */
	sbuf_end_section(sb, -1, PAGE_SIZE, 0);
	error = sbuf_finish(sb);
	sbuf_delete(sb);

	return (error);
}

void
__elfN(prepare_notes)(struct thread *td, struct note_info_list *list,
    size_t *sizep)
{
	struct proc *p;
	struct thread *thr;
	size_t size;

	p = td->td_proc;
	size = 0;

	size += __elfN(register_note)(td, list, NT_PRPSINFO,
	    __elfN(note_prpsinfo), p);

	/*
	 * To have the debugger select the right thread (LWP) as the initial
	 * thread, we dump the state of the thread passed to us in td first.
	 * This is the thread that causes the core dump and thus likely to
	 * be the right thread one wants to have selected in the debugger.
	 */
	thr = td;
	while (thr != NULL) {
		size += __elfN(prepare_register_notes)(td, list, thr);
<<<<<<< HEAD
		size += __elfN(register_note)(td, list, NT_THRMISC,
		    __elfN(note_thrmisc), thr);
		size += __elfN(register_note)(td, list, NT_PTLWPINFO,
		    __elfN(note_ptlwpinfo), thr);
#if __has_feature(capabilities)
		size += __elfN(register_note)(td, list, NT_CAPREGS,
		    __elfN(note_capregs), thr);
#endif
=======
>>>>>>> 0288d427
		size += __elfN(register_note)(td, list, -1,
		    __elfN(note_threadmd), thr);

		thr = thr == td ? TAILQ_FIRST(&p->p_threads) :
		    TAILQ_NEXT(thr, td_plist);
		if (thr == td)
			thr = TAILQ_NEXT(thr, td_plist);
	}

	size += __elfN(register_note)(td, list, NT_PROCSTAT_PROC,
	    __elfN(note_procstat_proc), p);
	size += __elfN(register_note)(td, list, NT_PROCSTAT_FILES,
	    note_procstat_files, p);
	size += __elfN(register_note)(td, list, NT_PROCSTAT_VMMAP,
	    note_procstat_vmmap, p);
	size += __elfN(register_note)(td, list, NT_PROCSTAT_GROUPS,
	    note_procstat_groups, p);
	size += __elfN(register_note)(td, list, NT_PROCSTAT_UMASK,
	    note_procstat_umask, p);
	size += __elfN(register_note)(td, list, NT_PROCSTAT_RLIMIT,
	    note_procstat_rlimit, p);
	size += __elfN(register_note)(td, list, NT_PROCSTAT_OSREL,
	    note_procstat_osrel, p);
	size += __elfN(register_note)(td, list, NT_PROCSTAT_PSSTRINGS,
	    __elfN(note_procstat_psstrings), p);
	size += __elfN(register_note)(td, list, NT_PROCSTAT_AUXV,
	    __elfN(note_procstat_auxv), p);

	*sizep = size;
}

void
__elfN(puthdr)(struct thread *td, void *hdr, size_t hdrsize, int numsegs,
    size_t notesz, int flags)
{
	Elf_Ehdr *ehdr;
	Elf_Phdr *phdr;
	Elf_Shdr *shdr;
	struct phdr_closure phc;
	Elf_Brandinfo *bi;

	ehdr = (Elf_Ehdr *)hdr;
	bi = td->td_proc->p_elf_brandinfo;

	ehdr->e_ident[EI_MAG0] = ELFMAG0;
	ehdr->e_ident[EI_MAG1] = ELFMAG1;
	ehdr->e_ident[EI_MAG2] = ELFMAG2;
	ehdr->e_ident[EI_MAG3] = ELFMAG3;
	ehdr->e_ident[EI_CLASS] = ELF_CLASS;
	ehdr->e_ident[EI_DATA] = ELF_DATA;
	ehdr->e_ident[EI_VERSION] = EV_CURRENT;
	ehdr->e_ident[EI_OSABI] = td->td_proc->p_sysent->sv_elf_core_osabi;
	ehdr->e_ident[EI_ABIVERSION] = 0;
	ehdr->e_ident[EI_PAD] = 0;
	ehdr->e_type = ET_CORE;
	ehdr->e_machine = bi->machine;
	ehdr->e_version = EV_CURRENT;
	ehdr->e_entry = 0;
	ehdr->e_phoff = sizeof(Elf_Ehdr);
	ehdr->e_flags = td->td_proc->p_elf_flags;
	ehdr->e_ehsize = sizeof(Elf_Ehdr);
	ehdr->e_phentsize = sizeof(Elf_Phdr);
	ehdr->e_shentsize = sizeof(Elf_Shdr);
	ehdr->e_shstrndx = SHN_UNDEF;
	if (numsegs + 1 < PN_XNUM) {
		ehdr->e_phnum = numsegs + 1;
		ehdr->e_shnum = 0;
	} else {
		ehdr->e_phnum = PN_XNUM;
		ehdr->e_shnum = 1;

		ehdr->e_shoff = ehdr->e_phoff +
		    (numsegs + 1) * ehdr->e_phentsize;
		KASSERT(ehdr->e_shoff == hdrsize - sizeof(Elf_Shdr),
		    ("e_shoff: %zu, hdrsize - shdr: %zu",
		     (size_t)ehdr->e_shoff, hdrsize - sizeof(Elf_Shdr)));

		shdr = (Elf_Shdr *)((char *)hdr + ehdr->e_shoff);
		memset(shdr, 0, sizeof(*shdr));
		/*
		 * A special first section is used to hold large segment and
		 * section counts.  This was proposed by Sun Microsystems in
		 * Solaris and has been adopted by Linux; the standard ELF
		 * tools are already familiar with the technique.
		 *
		 * See table 7-7 of the Solaris "Linker and Libraries Guide"
		 * (or 12-7 depending on the version of the document) for more
		 * details.
		 */
		shdr->sh_type = SHT_NULL;
		shdr->sh_size = ehdr->e_shnum;
		shdr->sh_link = ehdr->e_shstrndx;
		shdr->sh_info = numsegs + 1;
	}

	/*
	 * Fill in the program header entries.
	 */
	phdr = (Elf_Phdr *)((char *)hdr + ehdr->e_phoff);

	/* The note segement. */
	phdr->p_type = PT_NOTE;
	phdr->p_offset = hdrsize;
	phdr->p_vaddr = 0;
	phdr->p_paddr = 0;
	phdr->p_filesz = notesz;
	phdr->p_memsz = 0;
	phdr->p_flags = PF_R;
	phdr->p_align = ELF_NOTE_ROUNDSIZE;
	phdr++;

	/* All the writable segments from the program. */
	phc.phdr = phdr;
	phc.offset = round_page(hdrsize + notesz);
	each_dumpable_segment(td, cb_put_phdr, &phc, flags);
}

static size_t
__elfN(register_regset_note)(struct thread *td, struct note_info_list *list,
    struct regset *regset, struct thread *target_td)
{
	const struct sysentvec *sv;
	struct note_info *ninfo;
	size_t size, notesize;

	size = 0;
	if (!regset->get(regset, target_td, NULL, &size) || size == 0)
		return (0);

	ninfo = malloc(sizeof(*ninfo), M_TEMP, M_ZERO | M_WAITOK);
	ninfo->type = regset->note;
	ninfo->regset = regset;
	ninfo->outarg = target_td;
	ninfo->outsize = size;
	TAILQ_INSERT_TAIL(list, ninfo, link);

	sv = td->td_proc->p_sysent;
	notesize = sizeof(Elf_Note) +		/* note header */
	    roundup2(strlen(sv->sv_elf_core_abi_vendor) + 1, ELF_NOTE_ROUNDSIZE) +
						/* note name */
	    roundup2(size, ELF_NOTE_ROUNDSIZE);	/* note description */

	return (notesize);
}

size_t
__elfN(register_note)(struct thread *td, struct note_info_list *list,
    int type, outfunc_t out, void *arg)
{
	const struct sysentvec *sv;
	struct note_info *ninfo;
	size_t size, notesize;

	sv = td->td_proc->p_sysent;
	size = 0;
	out(arg, NULL, &size);
	ninfo = malloc(sizeof(*ninfo), M_TEMP, M_ZERO | M_WAITOK);
	ninfo->type = type;
	ninfo->outfunc = out;
	ninfo->outarg = arg;
	ninfo->outsize = size;
	TAILQ_INSERT_TAIL(list, ninfo, link);

	if (type == -1)
		return (size);

	notesize = sizeof(Elf_Note) +		/* note header */
	    roundup2(strlen(sv->sv_elf_core_abi_vendor) + 1, ELF_NOTE_ROUNDSIZE) +
						/* note name */
	    roundup2(size, ELF_NOTE_ROUNDSIZE);	/* note description */

	return (notesize);
}

static size_t
append_note_data(const void *src, void *dst, size_t len)
{
	size_t padded_len;

	padded_len = roundup2(len, ELF_NOTE_ROUNDSIZE);
	if (dst != NULL) {
		bcopy(src, dst, len);
		bzero((char *)dst + len, padded_len - len);
	}
	return (padded_len);
}

size_t
__elfN(populate_note)(int type, void *src, void *dst, size_t size, void **descp)
{
	Elf_Note *note;
	char *buf;
	size_t notesize;

	buf = dst;
	if (buf != NULL) {
		note = (Elf_Note *)buf;
		note->n_namesz = sizeof(FREEBSD_ABI_VENDOR);
		note->n_descsz = size;
		note->n_type = type;
		buf += sizeof(*note);
		buf += append_note_data(FREEBSD_ABI_VENDOR, buf,
		    sizeof(FREEBSD_ABI_VENDOR));
		append_note_data(src, buf, size);
		if (descp != NULL)
			*descp = buf;
	}

	notesize = sizeof(Elf_Note) +		/* note header */
	    roundup2(sizeof(FREEBSD_ABI_VENDOR), ELF_NOTE_ROUNDSIZE) +
						/* note name */
	    roundup2(size, ELF_NOTE_ROUNDSIZE);	/* note description */

	return (notesize);
}

static void
__elfN(putnote)(struct thread *td, struct note_info *ninfo, struct sbuf *sb)
{
	Elf_Note note;
	const struct sysentvec *sv;
	ssize_t old_len, sect_len;
	size_t new_len, descsz, i;

	if (ninfo->type == -1) {
		ninfo->outfunc(ninfo->outarg, sb, &ninfo->outsize);
		return;
	}

	sv = td->td_proc->p_sysent;

	note.n_namesz = strlen(sv->sv_elf_core_abi_vendor) + 1;
	note.n_descsz = ninfo->outsize;
	note.n_type = ninfo->type;

	sbuf_bcat(sb, &note, sizeof(note));
	sbuf_start_section(sb, &old_len);
	sbuf_bcat(sb, sv->sv_elf_core_abi_vendor,
	    strlen(sv->sv_elf_core_abi_vendor) + 1);
	sbuf_end_section(sb, old_len, ELF_NOTE_ROUNDSIZE, 0);
	if (note.n_descsz == 0)
		return;
	sbuf_start_section(sb, &old_len);
	if (ninfo->regset != NULL) {
		struct regset *regset = ninfo->regset;
		void *buf;

		buf = malloc(ninfo->outsize, M_TEMP, M_ZERO | M_WAITOK);
		(void)regset->get(regset, ninfo->outarg, buf, &ninfo->outsize);
		sbuf_bcat(sb, buf, ninfo->outsize);
		free(buf, M_TEMP);
	} else
		ninfo->outfunc(ninfo->outarg, sb, &ninfo->outsize);
	sect_len = sbuf_end_section(sb, old_len, ELF_NOTE_ROUNDSIZE, 0);
	if (sect_len < 0)
		return;

	new_len = (size_t)sect_len;
	descsz = roundup(note.n_descsz, ELF_NOTE_ROUNDSIZE);
	if (new_len < descsz) {
		/*
		 * It is expected that individual note emitters will correctly
		 * predict their expected output size and fill up to that size
		 * themselves, padding in a format-specific way if needed.
		 * However, in case they don't, just do it here with zeros.
		 */
		for (i = 0; i < descsz - new_len; i++)
			sbuf_putc(sb, 0);
	} else if (new_len > descsz) {
		/*
		 * We can't always truncate sb -- we may have drained some
		 * of it already.
		 */
		KASSERT(new_len == descsz, ("%s: Note type %u changed as we "
		    "read it (%zu > %zu).  Since it is longer than "
		    "expected, this coredump's notes are corrupt.  THIS "
		    "IS A BUG in the note_procstat routine for type %u.\n",
		    __func__, (unsigned)note.n_type, new_len, descsz,
		    (unsigned)note.n_type));
	}
}

/*
 * Miscellaneous note out functions.
 */

#if defined(COMPAT_FREEBSD32) && __ELF_WORD_SIZE == 32
#include <compat/freebsd32/freebsd32.h>
#include <compat/freebsd32/freebsd32_signal.h>

typedef struct prstatus32 elf_prstatus_t;
typedef struct prpsinfo32 elf_prpsinfo_t;
typedef struct fpreg32 elf_prfpregset_t;
typedef struct fpreg32 elf_fpregset_t;
typedef struct reg32 elf_gregset_t;
typedef struct thrmisc32 elf_thrmisc_t;
typedef struct ptrace_lwpinfo32 elf_lwpinfo_t;
#define ELF_KERN_PROC_MASK	KERN_PROC_MASK32
typedef struct kinfo_proc32 elf_kinfo_proc_t;
typedef uint32_t elf_ps_strings_t;
#elif defined(COMPAT_FREEBSD64) && __ELF_WORD_SIZE == 64 && !defined(__ELF_CHERI)
#include <compat/freebsd64/freebsd64.h>
typedef prstatus_t elf_prstatus_t;
typedef prpsinfo_t elf_prpsinfo_t;
typedef prfpregset_t elf_prfpregset_t;
typedef prfpregset_t elf_fpregset_t;
typedef gregset_t elf_gregset_t;
typedef thrmisc_t elf_thrmisc_t;
#define ELF_KERN_PROC_MASK	KERN_PROC_MASK64
typedef struct kinfo_proc64 elf_kinfo_proc_t;
typedef vm_offset_t elf_ps_strings_t;
#else
typedef prstatus_t elf_prstatus_t;
typedef prpsinfo_t elf_prpsinfo_t;
typedef prfpregset_t elf_prfpregset_t;
typedef prfpregset_t elf_fpregset_t;
typedef gregset_t elf_gregset_t;
typedef thrmisc_t elf_thrmisc_t;
typedef struct ptrace_lwpinfo elf_lwpinfo_t;
#define ELF_KERN_PROC_MASK	0
typedef struct kinfo_proc elf_kinfo_proc_t;
typedef vm_offset_t elf_ps_strings_t;
#endif
#if __has_feature(capabilities)
typedef capregset_t elf_capregs_t;
#endif

static void
__elfN(note_prpsinfo)(void *arg, struct sbuf *sb, size_t *sizep)
{
	struct sbuf sbarg;
	size_t len;
	char *cp, *end;
	struct proc *p;
	elf_prpsinfo_t *psinfo;
	int error;

	p = arg;
	if (sb != NULL) {
		KASSERT(*sizep == sizeof(*psinfo), ("invalid size"));
		psinfo = malloc(sizeof(*psinfo), M_TEMP, M_ZERO | M_WAITOK);
		psinfo->pr_version = PRPSINFO_VERSION;
		psinfo->pr_psinfosz = sizeof(elf_prpsinfo_t);
		strlcpy(psinfo->pr_fname, p->p_comm, sizeof(psinfo->pr_fname));
		PROC_LOCK(p);
		if (p->p_args != NULL) {
			len = sizeof(psinfo->pr_psargs) - 1;
			if (len > p->p_args->ar_length)
				len = p->p_args->ar_length;
			memcpy(psinfo->pr_psargs, p->p_args->ar_args, len);
			PROC_UNLOCK(p);
			error = 0;
		} else {
			_PHOLD(p);
			PROC_UNLOCK(p);
			sbuf_new(&sbarg, psinfo->pr_psargs,
			    sizeof(psinfo->pr_psargs), SBUF_FIXEDLEN);
			error = proc_getargv(curthread, p, &sbarg);
			PRELE(p);
			if (sbuf_finish(&sbarg) == 0)
				len = sbuf_len(&sbarg) - 1;
			else
				len = sizeof(psinfo->pr_psargs) - 1;
			sbuf_delete(&sbarg);
		}
		if (error || len == 0)
			strlcpy(psinfo->pr_psargs, p->p_comm,
			    sizeof(psinfo->pr_psargs));
		else {
			KASSERT(len < sizeof(psinfo->pr_psargs),
			    ("len is too long: %zu vs %zu", len,
			    sizeof(psinfo->pr_psargs)));
			cp = psinfo->pr_psargs;
			end = cp + len - 1;
			for (;;) {
				cp = memchr(cp, '\0', end - cp);
				if (cp == NULL)
					break;
				*cp = ' ';
			}
		}
		psinfo->pr_pid = p->p_pid;
		sbuf_bcat(sb, psinfo, sizeof(*psinfo));
		free(psinfo, M_TEMP);
	}
	*sizep = sizeof(*psinfo);
}

static bool
__elfN(get_prstatus)(struct regset *rs, struct thread *td, void *buf,
    size_t *sizep)
{
	elf_prstatus_t *status;

	if (buf != NULL) {
		KASSERT(*sizep == sizeof(*status), ("%s: invalid size",
		    __func__));
		status = buf;
		memset(status, 0, *sizep);
		status->pr_version = PRSTATUS_VERSION;
		status->pr_statussz = sizeof(elf_prstatus_t);
		status->pr_gregsetsz = sizeof(elf_gregset_t);
		status->pr_fpregsetsz = sizeof(elf_fpregset_t);
		status->pr_osreldate = osreldate;
		status->pr_cursig = td->td_proc->p_sig;
		status->pr_pid = td->td_tid;
#if defined(COMPAT_FREEBSD32) && __ELF_WORD_SIZE == 32
		fill_regs32(td, &status->pr_reg);
#else
		fill_regs(td, &status->pr_reg);
#endif
	}
	*sizep = sizeof(*status);
	return (true);
}

static bool
__elfN(set_prstatus)(struct regset *rs, struct thread *td, void *buf,
    size_t size)
{
	elf_prstatus_t *status;

	KASSERT(size == sizeof(*status), ("%s: invalid size", __func__));
	status = buf;
#if defined(COMPAT_FREEBSD32) && __ELF_WORD_SIZE == 32
	set_regs32(td, &status->pr_reg);
#else
	set_regs(td, &status->pr_reg);
#endif
	return (true);
}

static struct regset __elfN(regset_prstatus) = {
	.note = NT_PRSTATUS,
	.size = sizeof(elf_prstatus_t),
	.get = __elfN(get_prstatus),
	.set = __elfN(set_prstatus),
};
ELF_REGSET(__elfN(regset_prstatus));

static bool
__elfN(get_fpregset)(struct regset *rs, struct thread *td, void *buf,
    size_t *sizep)
{
	elf_prfpregset_t *fpregset;

	if (buf != NULL) {
		KASSERT(*sizep == sizeof(*fpregset), ("%s: invalid size",
		    __func__));
		fpregset = buf;
#if defined(COMPAT_FREEBSD32) && __ELF_WORD_SIZE == 32
		fill_fpregs32(td, fpregset);
#else
		fill_fpregs(td, fpregset);
#endif
	}
	*sizep = sizeof(*fpregset);
	return (true);
}

static bool
__elfN(set_fpregset)(struct regset *rs, struct thread *td, void *buf,
    size_t size)
{
	elf_prfpregset_t *fpregset;

	fpregset = buf;
	KASSERT(size == sizeof(*fpregset), ("%s: invalid size", __func__));
#if defined(COMPAT_FREEBSD32) && __ELF_WORD_SIZE == 32
	set_fpregs32(td, fpregset);
#else
	set_fpregs(td, fpregset);
#endif
	return (true);
}

static struct regset __elfN(regset_fpregset) = {
	.note = NT_FPREGSET,
	.size = sizeof(elf_prfpregset_t),
	.get = __elfN(get_fpregset),
	.set = __elfN(set_fpregset),
};
ELF_REGSET(__elfN(regset_fpregset));

static bool
__elfN(get_thrmisc)(struct regset *rs, struct thread *td, void *buf,
    size_t *sizep)
{
	elf_thrmisc_t *thrmisc;

	if (buf != NULL) {
		KASSERT(*sizep == sizeof(*thrmisc),
		    ("%s: invalid size", __func__));
		thrmisc = buf;
		bzero(thrmisc, sizeof(*thrmisc));
		strcpy(thrmisc->pr_tname, td->td_name);
	}
	*sizep = sizeof(*thrmisc);
	return (true);
}

static struct regset __elfN(regset_thrmisc) = {
	.note = NT_THRMISC,
	.size = sizeof(elf_thrmisc_t),
	.get = __elfN(get_thrmisc),
};
ELF_REGSET(__elfN(regset_thrmisc));

static bool
__elfN(get_lwpinfo)(struct regset *rs, struct thread *td, void *buf,
    size_t *sizep)
{
	elf_lwpinfo_t pl;
	size_t size;
	int structsize;

	size = sizeof(structsize) + sizeof(pl);
	if (buf != NULL) {
		KASSERT(*sizep == size, ("%s: invalid size", __func__));
		structsize = sizeof(pl);
		memcpy(buf, &structsize, sizeof(structsize));
		bzero(&pl, sizeof(pl));
		pl.pl_lwpid = td->td_tid;
		pl.pl_event = PL_EVENT_NONE;
		pl.pl_sigmask = td->td_sigmask;
		pl.pl_siglist = td->td_siglist;
		if (td->td_si.si_signo != 0) {
			pl.pl_event = PL_EVENT_SIGNAL;
			pl.pl_flags |= PL_FLAG_SI;
#if defined(COMPAT_FREEBSD32) && __ELF_WORD_SIZE == 32
			siginfo_to_siginfo32(&td->td_si, &pl.pl_siginfo);
#else
			pl.pl_siginfo = td->td_si;
#endif
		}
		strcpy(pl.pl_tdname, td->td_name);
		/* XXX TODO: supply more information in struct ptrace_lwpinfo*/
		memcpy((int *)buf + 1, &pl, sizeof(pl));
	}
	*sizep = size;
	return (true);
}

static struct regset __elfN(regset_lwpinfo) = {
	.note = NT_PTLWPINFO,
	.size = sizeof(int) + sizeof(elf_lwpinfo_t),
	.get = __elfN(get_lwpinfo),
};
ELF_REGSET(__elfN(regset_lwpinfo));

static size_t
__elfN(prepare_register_notes)(struct thread *td, struct note_info_list *list,
    struct thread *target_td)
{
	struct sysentvec *sv = td->td_proc->p_sysent;
	struct regset **regsetp, **regset_end, *regset;
	size_t size;

	size = 0;

	/* NT_PRSTATUS must be the first register set note. */
	size += __elfN(register_regset_note)(td, list, &__elfN(regset_prstatus),
	    target_td);

	regsetp = sv->sv_regset_begin;
	if (regsetp == NULL) {
		/* XXX: This shouldn't be true for any FreeBSD ABIs. */
		size += __elfN(register_regset_note)(td, list,
		    &__elfN(regset_fpregset), target_td);
		return (size);
	}
	regset_end = sv->sv_regset_end;
	MPASS(regset_end != NULL);
	for (; regsetp < regset_end; regsetp++) {
		regset = *regsetp;
		if (regset->note == NT_PRSTATUS)
			continue;
		size += __elfN(register_regset_note)(td, list, regset,
		    target_td);
	}
	return (size);
}

<<<<<<< HEAD
static void
__elfN(note_thrmisc)(void *arg, struct sbuf *sb, size_t *sizep)
{
	struct thread *td;
	elf_thrmisc_t thrmisc;

	td = arg;
	if (sb != NULL) {
		KASSERT(*sizep == sizeof(thrmisc), ("invalid size"));
		bzero(&thrmisc, sizeof(thrmisc));
		strcpy(thrmisc.pr_tname, td->td_name);
		sbuf_bcat(sb, &thrmisc, sizeof(thrmisc));
	}
	*sizep = sizeof(thrmisc);
}

#if __has_feature(capabilities)
static void
__elfN(note_capregs)(void *arg, struct sbuf *sb, size_t *sizep)
{
	struct thread *td;
	elf_capregs_t *capregs;

	td = (struct thread *)arg;
	if (sb != NULL) {
		KASSERT(*sizep == sizeof(*capregs), ("invalid size"));
		capregs = malloc(sizeof(*capregs), M_TEMP, M_ZERO | M_WAITOK);
		fill_capregs(td, capregs);
		sbuf_bcat(sb, capregs, sizeof(*capregs));
		free(capregs, M_TEMP);
	}
	*sizep = sizeof(*capregs);
}
#endif

static void
__elfN(note_ptlwpinfo)(void *arg, struct sbuf *sb, size_t *sizep)
{
	struct thread *td;
	size_t size;
	int structsize;
#if defined(COMPAT_FREEBSD32) && __ELF_WORD_SIZE == 32
	struct ptrace_lwpinfo32 pl;
#elif defined(COMPAT_FREEBSD64) && __ELF_WORD_SIZE == 64 && !defined(__ELF_CHERI)
	struct ptrace_lwpinfo64 pl;
#else
	struct ptrace_lwpinfo pl;
#endif

	td = arg;
	structsize = sizeof(pl);
	size = sizeof(structsize) + structsize;
	if (sb != NULL) {
		KASSERT(*sizep == size, ("invalid size"));
		sbuf_bcat(sb, &structsize, sizeof(structsize));
		bzero(&pl, sizeof(pl));
		pl.pl_lwpid = td->td_tid;
		pl.pl_event = PL_EVENT_NONE;
		pl.pl_sigmask = td->td_sigmask;
		pl.pl_siglist = td->td_siglist;
		if (td->td_si.si_signo != 0) {
			pl.pl_event = PL_EVENT_SIGNAL;
			pl.pl_flags |= PL_FLAG_SI;
#if defined(COMPAT_FREEBSD32) && __ELF_WORD_SIZE == 32
			siginfo_to_siginfo32(&td->td_si, &pl.pl_siginfo);
#elif defined(COMPAT_FREEBSD64) && __ELF_WORD_SIZE == 64 && !defined(__ELF_CHERI)
			siginfo_to_siginfo64(&td->td_si, &pl.pl_siginfo);
#else
			pl.pl_siginfo = td->td_si;
#endif
		}
		strcpy(pl.pl_tdname, td->td_name);
		/* XXX TODO: supply more information in struct ptrace_lwpinfo*/
		sbuf_bcat(sb, &pl, sizeof(pl));
	}
	*sizep = size;
}

=======
>>>>>>> 0288d427
/*
 * Allow for MD specific notes, as well as any MD
 * specific preparations for writing MI notes.
 */
static void
__elfN(note_threadmd)(void *arg, struct sbuf *sb, size_t *sizep)
{
	struct thread *td;
	void *buf;
	size_t size;

	td = (struct thread *)arg;
	size = *sizep;
	if (size != 0 && sb != NULL)
		buf = malloc(size, M_TEMP, M_ZERO | M_WAITOK);
	else
		buf = NULL;
	size = 0;
	__elfN(dump_thread)(td, buf, &size);
	KASSERT(sb == NULL || *sizep == size, ("invalid size"));
	if (size != 0 && sb != NULL)
		sbuf_bcat(sb, buf, size);
	free(buf, M_TEMP);
	*sizep = size;
}

static void
__elfN(note_procstat_proc)(void *arg, struct sbuf *sb, size_t *sizep)
{
	struct proc *p;
	size_t size;
	int structsize;

	p = arg;
	size = sizeof(structsize) + p->p_numthreads *
	    sizeof(elf_kinfo_proc_t);

	if (sb != NULL) {
		KASSERT(*sizep == size, ("invalid size"));
		structsize = sizeof(elf_kinfo_proc_t);
		sbuf_bcat(sb, &structsize, sizeof(structsize));
		sx_slock(&proctree_lock);
		PROC_LOCK(p);
		kern_proc_out(p, sb, ELF_KERN_PROC_MASK);
		sx_sunlock(&proctree_lock);
	}
	*sizep = size;
}

#ifdef KINFO_FILE_SIZE
CTASSERT(sizeof(struct kinfo_file) == KINFO_FILE_SIZE);
#endif

static void
note_procstat_files(void *arg, struct sbuf *sb, size_t *sizep)
{
	struct proc *p;
	size_t size, sect_sz, i;
	ssize_t start_len, sect_len;
	int structsize, filedesc_flags;

	if (coredump_pack_fileinfo)
		filedesc_flags = KERN_FILEDESC_PACK_KINFO;
	else
		filedesc_flags = 0;

	p = arg;
	structsize = sizeof(struct kinfo_file);
	if (sb == NULL) {
		size = 0;
		sb = sbuf_new(NULL, NULL, 128, SBUF_FIXEDLEN);
		sbuf_set_drain(sb, sbuf_count_drain, &size);
		sbuf_bcat(sb, &structsize, sizeof(structsize));
		PROC_LOCK(p);
		kern_proc_filedesc_out(p, sb, -1, filedesc_flags);
		sbuf_finish(sb);
		sbuf_delete(sb);
		*sizep = size;
	} else {
		sbuf_start_section(sb, &start_len);

		sbuf_bcat(sb, &structsize, sizeof(structsize));
		PROC_LOCK(p);
		kern_proc_filedesc_out(p, sb, *sizep - sizeof(structsize),
		    filedesc_flags);

		sect_len = sbuf_end_section(sb, start_len, 0, 0);
		if (sect_len < 0)
			return;
		sect_sz = sect_len;

		KASSERT(sect_sz <= *sizep,
		    ("kern_proc_filedesc_out did not respect maxlen; "
		     "requested %zu, got %zu", *sizep - sizeof(structsize),
		     sect_sz - sizeof(structsize)));

		for (i = 0; i < *sizep - sect_sz && sb->s_error == 0; i++)
			sbuf_putc(sb, 0);
	}
}

#ifdef KINFO_VMENTRY_SIZE
CTASSERT(sizeof(struct kinfo_vmentry) == KINFO_VMENTRY_SIZE);
#endif

static void
note_procstat_vmmap(void *arg, struct sbuf *sb, size_t *sizep)
{
	struct proc *p;
	size_t size;
	int structsize, vmmap_flags;

	if (coredump_pack_vmmapinfo)
		vmmap_flags = KERN_VMMAP_PACK_KINFO;
	else
		vmmap_flags = 0;

	p = arg;
	structsize = sizeof(struct kinfo_vmentry);
	if (sb == NULL) {
		size = 0;
		sb = sbuf_new(NULL, NULL, 128, SBUF_FIXEDLEN);
		sbuf_set_drain(sb, sbuf_count_drain, &size);
		sbuf_bcat(sb, &structsize, sizeof(structsize));
		PROC_LOCK(p);
		kern_proc_vmmap_out(p, sb, -1, vmmap_flags);
		sbuf_finish(sb);
		sbuf_delete(sb);
		*sizep = size;
	} else {
		sbuf_bcat(sb, &structsize, sizeof(structsize));
		PROC_LOCK(p);
		kern_proc_vmmap_out(p, sb, *sizep - sizeof(structsize),
		    vmmap_flags);
	}
}

static void
note_procstat_groups(void *arg, struct sbuf *sb, size_t *sizep)
{
	struct proc *p;
	size_t size;
	int structsize;

	p = arg;
	size = sizeof(structsize) + p->p_ucred->cr_ngroups * sizeof(gid_t);
	if (sb != NULL) {
		KASSERT(*sizep == size, ("invalid size"));
		structsize = sizeof(gid_t);
		sbuf_bcat(sb, &structsize, sizeof(structsize));
		sbuf_bcat(sb, p->p_ucred->cr_groups, p->p_ucred->cr_ngroups *
		    sizeof(gid_t));
	}
	*sizep = size;
}

static void
note_procstat_umask(void *arg, struct sbuf *sb, size_t *sizep)
{
	struct proc *p;
	size_t size;
	int structsize;

	p = arg;
	size = sizeof(structsize) + sizeof(p->p_pd->pd_cmask);
	if (sb != NULL) {
		KASSERT(*sizep == size, ("invalid size"));
		structsize = sizeof(p->p_pd->pd_cmask);
		sbuf_bcat(sb, &structsize, sizeof(structsize));
		sbuf_bcat(sb, &p->p_pd->pd_cmask, sizeof(p->p_pd->pd_cmask));
	}
	*sizep = size;
}

static void
note_procstat_rlimit(void *arg, struct sbuf *sb, size_t *sizep)
{
	struct proc *p;
	struct rlimit rlim[RLIM_NLIMITS];
	size_t size;
	int structsize, i;

	p = arg;
	size = sizeof(structsize) + sizeof(rlim);
	if (sb != NULL) {
		KASSERT(*sizep == size, ("invalid size"));
		structsize = sizeof(rlim);
		sbuf_bcat(sb, &structsize, sizeof(structsize));
		PROC_LOCK(p);
		for (i = 0; i < RLIM_NLIMITS; i++)
			lim_rlimit_proc(p, i, &rlim[i]);
		PROC_UNLOCK(p);
		sbuf_bcat(sb, rlim, sizeof(rlim));
	}
	*sizep = size;
}

static void
note_procstat_osrel(void *arg, struct sbuf *sb, size_t *sizep)
{
	struct proc *p;
	size_t size;
	int structsize;

	p = arg;
	size = sizeof(structsize) + sizeof(p->p_osrel);
	if (sb != NULL) {
		KASSERT(*sizep == size, ("invalid size"));
		structsize = sizeof(p->p_osrel);
		sbuf_bcat(sb, &structsize, sizeof(structsize));
		sbuf_bcat(sb, &p->p_osrel, sizeof(p->p_osrel));
	}
	*sizep = size;
}

static void
__elfN(note_procstat_psstrings)(void *arg, struct sbuf *sb, size_t *sizep)
{
	struct proc *p;
	elf_ps_strings_t ps_strings;
	size_t size;
	int structsize;

	p = arg;
	size = sizeof(structsize) + sizeof(ps_strings);
	if (sb != NULL) {
		KASSERT(*sizep == size, ("invalid size"));
		structsize = sizeof(ps_strings);
#if defined(COMPAT_FREEBSD32) && __ELF_WORD_SIZE == 32
		ps_strings = PTROUT(PROC_PS_STRINGS(p));
#else
		ps_strings = PROC_PS_STRINGS(p);
#endif
		sbuf_bcat(sb, &structsize, sizeof(structsize));
		sbuf_bcat(sb, &ps_strings, sizeof(ps_strings));
	}
	*sizep = size;
}

static void
__elfN(note_procstat_auxv)(void *arg, struct sbuf *sb, size_t *sizep)
{
	struct proc *p;
	size_t size;
	int structsize;

	p = arg;
	if (sb == NULL) {
		size = 0;
		sb = sbuf_new(NULL, NULL, AT_COUNT * sizeof(Elf_Auxinfo),
		    SBUF_FIXEDLEN);
		sbuf_set_drain(sb, sbuf_count_drain, &size);
		sbuf_bcat(sb, &structsize, sizeof(structsize));
		PHOLD(p);
		proc_getauxv(curthread, p, sb);
		PRELE(p);
		sbuf_finish(sb);
		sbuf_delete(sb);
		*sizep = size;
	} else {
		structsize = sizeof(Elf_Auxinfo);
		sbuf_bcat(sb, &structsize, sizeof(structsize));
		PHOLD(p);
		proc_getauxv(curthread, p, sb);
		PRELE(p);
	}
}

static bool
__elfN(parse_notes)(const struct image_params *imgp,
    Elf_Note *checknote, const char *note_vendor, const Elf_Phdr *pnote,
    bool (*cb)(const Elf_Note *, void *, bool *), void *cb_arg)
{
	const Elf_Note *note, *note0, *note_end;
	const char *note_name;
	char *buf;
	int i, error;
	bool res;

	/* We need some limit, might as well use PAGE_SIZE. */
	if (pnote == NULL || pnote->p_filesz > PAGE_SIZE)
		return (false);
	ASSERT_VOP_LOCKED(imgp->vp, "parse_notes");
	if (pnote->p_offset > PAGE_SIZE ||
	    pnote->p_filesz > PAGE_SIZE - pnote->p_offset) {
		buf = malloc(pnote->p_filesz, M_TEMP, M_NOWAIT);
		if (buf == NULL) {
			VOP_UNLOCK(imgp->vp);
			buf = malloc(pnote->p_filesz, M_TEMP, M_WAITOK);
			vn_lock(imgp->vp, LK_SHARED | LK_RETRY);
		}
		error = vn_rdwr(UIO_READ, imgp->vp, buf, pnote->p_filesz,
		    pnote->p_offset, UIO_SYSSPACE, IO_NODELOCKED,
		    curthread->td_ucred, NOCRED, NULL, curthread);
		if (error != 0) {
			uprintf("i/o error PT_NOTE\n");
			goto retf;
		}
		note = note0 = (const Elf_Note *)buf;
		note_end = (const Elf_Note *)(buf + pnote->p_filesz);
	} else {
		note = note0 = (const Elf_Note *)(imgp->image_header +
		    pnote->p_offset);
		note_end = (const Elf_Note *)(imgp->image_header +
		    pnote->p_offset + pnote->p_filesz);
		buf = NULL;
	}
	for (i = 0; i < 100 && note >= note0 && note < note_end; i++) {
		if (!aligned(note, Elf32_Addr) || (const char *)note_end -
		    (const char *)note < sizeof(Elf_Note)) {
			goto retf;
		}
		if (note->n_namesz != checknote->n_namesz ||
		    note->n_descsz != checknote->n_descsz ||
		    note->n_type != checknote->n_type)
			goto nextnote;
		note_name = (const char *)(note + 1);
		if (note_name + checknote->n_namesz >=
		    (const char *)note_end || strncmp(note_vendor,
		    note_name, checknote->n_namesz) != 0)
			goto nextnote;

		if (cb(note, cb_arg, &res))
			goto ret;
nextnote:
		note = (const Elf_Note *)((const char *)(note + 1) +
		    roundup2(note->n_namesz, ELF_NOTE_ROUNDSIZE) +
		    roundup2(note->n_descsz, ELF_NOTE_ROUNDSIZE));
	}
retf:
	res = false;
ret:
	free(buf, M_TEMP);
	return (res);
}

struct brandnote_cb_arg {
	Elf_Brandnote *brandnote;
	int32_t *osrel;
};

static bool
brandnote_cb(const Elf_Note *note, void *arg0, bool *res)
{
	struct brandnote_cb_arg *arg;

	arg = arg0;

	/*
	 * Fetch the osreldate for binary from the ELF OSABI-note if
	 * necessary.
	 */
	*res = (arg->brandnote->flags & BN_TRANSLATE_OSREL) != 0 &&
	    arg->brandnote->trans_osrel != NULL ?
	    arg->brandnote->trans_osrel(note, arg->osrel) : true;

	return (true);
}

static Elf_Note fctl_note = {
	.n_namesz = sizeof(FREEBSD_ABI_VENDOR),
	.n_descsz = sizeof(uint32_t),
	.n_type = NT_FREEBSD_FEATURE_CTL,
};

struct fctl_cb_arg {
	bool *has_fctl0;
	uint32_t *fctl0;
};

static bool
note_fctl_cb(const Elf_Note *note, void *arg0, bool *res)
{
	struct fctl_cb_arg *arg;
	const Elf32_Word *desc;
	uintptr_t p;

	arg = arg0;
	p = (uintptr_t)(note + 1);
	p += roundup2(note->n_namesz, ELF_NOTE_ROUNDSIZE);
	desc = (const Elf32_Word *)p;
	*arg->has_fctl0 = true;
	*arg->fctl0 = desc[0];
	*res = true;
	return (true);
}

/*
 * Try to find the appropriate ABI-note section for checknote, fetch
 * the osreldate and feature control flags for binary from the ELF
 * OSABI-note.  Only the first page of the image is searched, the same
 * as for headers.
 */
static bool
__elfN(check_note)(struct image_params *imgp, Elf_Brandnote *brandnote,
    int32_t *osrel, bool *has_fctl0, uint32_t *fctl0)
{
	const Elf_Phdr *phdr;
	const Elf_Ehdr *hdr;
	struct brandnote_cb_arg b_arg;
	struct fctl_cb_arg f_arg;
	int i, j;

	hdr = (const Elf_Ehdr *)imgp->image_header;
	phdr = (const Elf_Phdr *)(imgp->image_header + hdr->e_phoff);
	b_arg.brandnote = brandnote;
	b_arg.osrel = osrel;
	f_arg.has_fctl0 = has_fctl0;
	f_arg.fctl0 = fctl0;

	for (i = 0; i < hdr->e_phnum; i++) {
		if (phdr[i].p_type == PT_NOTE && __elfN(parse_notes)(imgp,
		    &brandnote->hdr, brandnote->vendor, &phdr[i], brandnote_cb,
		    &b_arg)) {
			for (j = 0; j < hdr->e_phnum; j++) {
				if (phdr[j].p_type == PT_NOTE &&
				    __elfN(parse_notes)(imgp, &fctl_note,
				    FREEBSD_ABI_VENDOR, &phdr[j],
				    note_fctl_cb, &f_arg))
					break;
			}
			return (true);
		}
	}
	return (false);

}

/*
 * Tell kern_execve.c about it, with a little help from the linker.
 */
static struct execsw __elfN(execsw) = {
	.ex_imgact = __CONCAT(exec_, __elfN(imgact)),
	.ex_name = ELF_ABI_NAME
};
EXEC_SET(ELF_ABI_ID, __elfN(execsw));

static vm_prot_t
__elfN(trans_prot)(Elf_Word flags)
{
	vm_prot_t prot;

	prot = 0;
	if (flags & PF_X)
		prot |= VM_PROT_EXECUTE;
	if (flags & PF_W)
		prot |= VM_PROT_WRITE | VM_PROT_WRITE_CAP;
	if (flags & PF_R)
		prot |= VM_PROT_READ | VM_PROT_READ_CAP;
#if __ELF_WORD_SIZE == 32 && (defined(__amd64__) || defined(__i386__))
	if (i386_read_exec && (flags & PF_R))
		prot |= VM_PROT_EXECUTE;
#endif
	return (prot);
}

static Elf_Word
__elfN(untrans_prot)(vm_prot_t prot)
{
	Elf_Word flags;

	flags = 0;
	if (prot & VM_PROT_EXECUTE)
		flags |= PF_X;
	if (prot & VM_PROT_READ)
		flags |= PF_R;
	if (prot & VM_PROT_WRITE)
		flags |= PF_W;
	return (flags);
}
// CHERI CHANGES START
// {
//   "updated": 20200708,
//   "target_type": "kernel",
//   "changes": [
//     "support",
//     "user_capabilities"
//   ],
//   "changes_purecap": [
//     "pointer_provenance",
//     "pointer_as_integer",
//     "uintcap_arithmetic"
//   ]
// }
// CHERI CHANGES END<|MERGE_RESOLUTION|>--- conflicted
+++ resolved
@@ -1893,14 +1893,9 @@
 
 static void __elfN(note_prpsinfo)(void *, struct sbuf *, size_t *);
 static void __elfN(note_threadmd)(void *, struct sbuf *, size_t *);
-<<<<<<< HEAD
-static void __elfN(note_thrmisc)(void *, struct sbuf *, size_t *);
-static void __elfN(note_ptlwpinfo)(void *, struct sbuf *, size_t *);
 #if __has_feature(capabilities)
 static void __elfN(note_capregs)(void *, struct sbuf *, size_t *);
 #endif
-=======
->>>>>>> 0288d427
 static void __elfN(note_procstat_auxv)(void *, struct sbuf *, size_t *);
 static void __elfN(note_procstat_proc)(void *, struct sbuf *, size_t *);
 static void __elfN(note_procstat_psstrings)(void *, struct sbuf *, size_t *);
@@ -2211,17 +2206,10 @@
 	thr = td;
 	while (thr != NULL) {
 		size += __elfN(prepare_register_notes)(td, list, thr);
-<<<<<<< HEAD
-		size += __elfN(register_note)(td, list, NT_THRMISC,
-		    __elfN(note_thrmisc), thr);
-		size += __elfN(register_note)(td, list, NT_PTLWPINFO,
-		    __elfN(note_ptlwpinfo), thr);
 #if __has_feature(capabilities)
 		size += __elfN(register_note)(td, list, NT_CAPREGS,
 		    __elfN(note_capregs), thr);
 #endif
-=======
->>>>>>> 0288d427
 		size += __elfN(register_note)(td, list, -1,
 		    __elfN(note_threadmd), thr);
 
@@ -2530,6 +2518,7 @@
 typedef prfpregset_t elf_fpregset_t;
 typedef gregset_t elf_gregset_t;
 typedef thrmisc_t elf_thrmisc_t;
+typedef struct ptrace_lwpinfo64 elf_lwpinfo_t;
 #define ELF_KERN_PROC_MASK	KERN_PROC_MASK64
 typedef struct kinfo_proc64 elf_kinfo_proc_t;
 typedef vm_offset_t elf_ps_strings_t;
@@ -2753,6 +2742,8 @@
 			pl.pl_flags |= PL_FLAG_SI;
 #if defined(COMPAT_FREEBSD32) && __ELF_WORD_SIZE == 32
 			siginfo_to_siginfo32(&td->td_si, &pl.pl_siginfo);
+#elif defined(COMPAT_FREEBSD64) && __ELF_WORD_SIZE == 64 && !defined(__ELF_CHERI)
+			siginfo_to_siginfo64(&td->td_si, &pl.pl_siginfo);
 #else
 			pl.pl_siginfo = td->td_si;
 #endif
@@ -2805,23 +2796,6 @@
 	return (size);
 }
 
-<<<<<<< HEAD
-static void
-__elfN(note_thrmisc)(void *arg, struct sbuf *sb, size_t *sizep)
-{
-	struct thread *td;
-	elf_thrmisc_t thrmisc;
-
-	td = arg;
-	if (sb != NULL) {
-		KASSERT(*sizep == sizeof(thrmisc), ("invalid size"));
-		bzero(&thrmisc, sizeof(thrmisc));
-		strcpy(thrmisc.pr_tname, td->td_name);
-		sbuf_bcat(sb, &thrmisc, sizeof(thrmisc));
-	}
-	*sizep = sizeof(thrmisc);
-}
-
 #if __has_feature(capabilities)
 static void
 __elfN(note_capregs)(void *arg, struct sbuf *sb, size_t *sizep)
@@ -2841,51 +2815,6 @@
 }
 #endif
 
-static void
-__elfN(note_ptlwpinfo)(void *arg, struct sbuf *sb, size_t *sizep)
-{
-	struct thread *td;
-	size_t size;
-	int structsize;
-#if defined(COMPAT_FREEBSD32) && __ELF_WORD_SIZE == 32
-	struct ptrace_lwpinfo32 pl;
-#elif defined(COMPAT_FREEBSD64) && __ELF_WORD_SIZE == 64 && !defined(__ELF_CHERI)
-	struct ptrace_lwpinfo64 pl;
-#else
-	struct ptrace_lwpinfo pl;
-#endif
-
-	td = arg;
-	structsize = sizeof(pl);
-	size = sizeof(structsize) + structsize;
-	if (sb != NULL) {
-		KASSERT(*sizep == size, ("invalid size"));
-		sbuf_bcat(sb, &structsize, sizeof(structsize));
-		bzero(&pl, sizeof(pl));
-		pl.pl_lwpid = td->td_tid;
-		pl.pl_event = PL_EVENT_NONE;
-		pl.pl_sigmask = td->td_sigmask;
-		pl.pl_siglist = td->td_siglist;
-		if (td->td_si.si_signo != 0) {
-			pl.pl_event = PL_EVENT_SIGNAL;
-			pl.pl_flags |= PL_FLAG_SI;
-#if defined(COMPAT_FREEBSD32) && __ELF_WORD_SIZE == 32
-			siginfo_to_siginfo32(&td->td_si, &pl.pl_siginfo);
-#elif defined(COMPAT_FREEBSD64) && __ELF_WORD_SIZE == 64 && !defined(__ELF_CHERI)
-			siginfo_to_siginfo64(&td->td_si, &pl.pl_siginfo);
-#else
-			pl.pl_siginfo = td->td_si;
-#endif
-		}
-		strcpy(pl.pl_tdname, td->td_name);
-		/* XXX TODO: supply more information in struct ptrace_lwpinfo*/
-		sbuf_bcat(sb, &pl, sizeof(pl));
-	}
-	*sizep = size;
-}
-
-=======
->>>>>>> 0288d427
 /*
  * Allow for MD specific notes, as well as any MD
  * specific preparations for writing MI notes.
