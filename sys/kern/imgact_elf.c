--- conflicted
+++ resolved
@@ -524,7 +524,6 @@
 	 * mapping created by reserve_space().  Upstream doesn't need those
 	 * temporary mappings, so MAP_CHECK_EXCL makes sense there.
 	 */
-<<<<<<< HEAD
 	rv = vm_map_fixed(map, NULL, 0, trunc_page(start), round_page(end) -
 	    trunc_page(start), VM_PROT_ALL, VM_PROT_ALL, 0);
 	if (rv != KERN_SUCCESS) {
@@ -532,11 +531,6 @@
 		    __func__, rv);
 		return (rv);
 	}
-=======
-	vm_map_fixed(map, NULL, 0, trunc_page(start), round_page(end) -
-	    trunc_page(start), VM_PROT_ALL, VM_PROT_ALL,
-	    MAP_CHECK_EXCL);
->>>>>>> ecbc5cc4
 
 	/*
 	 * Find the page from the underlying object.
@@ -589,16 +583,10 @@
 		 * to copy the data.
 		 */
 		rv = vm_map_fixed(map, NULL, 0, start, end - start,
-<<<<<<< HEAD
-		    prot | VM_PROT_WRITE, VM_PROT_ALL, 0);
+		    prot | VM_PROT_WRITE | VM_PROT_WRITE_CAP, VM_PROT_ALL, 0);
 		if (rv != KERN_SUCCESS) {
 			printf("%s: unaligned vm_map_fixed failed, rv %d\n",
 			    __func__, rv);
-=======
-		    prot | VM_PROT_WRITE | VM_PROT_WRITE_CAP, VM_PROT_ALL,
-		    MAP_CHECK_EXCL);
-		if (rv != KERN_SUCCESS)
->>>>>>> ecbc5cc4
 			return (rv);
 		}
 		if (object == NULL)
