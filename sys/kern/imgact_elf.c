--- conflicted
+++ resolved
@@ -1381,7 +1381,6 @@
 
 #define	suword __CONCAT(suword, __ELF_WORD_SIZE)
 
-<<<<<<< HEAD
 #ifdef __ELF_CHERI
 static void * __capability
 prog_cap(struct image_params *imgp, uint64_t perms)
@@ -1443,104 +1442,6 @@
 }
 #endif
 
-#ifdef __powerpc__
-#define	OLD_AT_NULL		AT_NULL
-#define	OLD_AT_IGNORE		AT_IGNORE
-#define	OLD_AT_EXECFD		AT_EXECFD
-#define	OLD_AT_PHDR		AT_PHDR
-#define	OLD_AT_PHENT		AT_PHENT
-#define	OLD_AT_PHNUM		AT_PHNUM
-#define	OLD_AT_PAGESZ		AT_PAGESZ
-#define	OLD_AT_BASE		AT_BASE
-#define	OLD_AT_FLAGS		AT_FLAGS
-#define	OLD_AT_ENTRY		AT_ENTRY
-#define	OLD_AT_NOTELF		AT_NOTELF
-#define	OLD_AT_UID		AT_UID
-#define	OLD_AT_EUID		AT_EUID
-#define	OLD_AT_EXECPATH		13
-#define	OLD_AT_CANARY		14
-#define	OLD_AT_CANARYLEN	15
-#define	OLD_AT_OSRELDATE	16
-#define	OLD_AT_NCPUS		17
-#define	OLD_AT_PAGESIZES	18
-#define	OLD_AT_PAGESIZESLEN	19
-#define	OLD_AT_STACKPROT	21
-#define	OLD_AT_TIMEKEEP		AT_TIMEKEEP
-#define	OLD_AT_EHDRFLAGS	AT_EHDRFLAGS
-#define	OLD_AT_HWCAP		AT_HWCAP
-#define	OLD_AT_HWCAP2		AT_HWCAP2
-
-#define	OLD_AT_COUNT	27	/* Count of defined aux entry types. */
-
-static int
-__elfN(freebsd_fixup_old_auxargs)(uintptr_t *stack_base,
-    struct image_params *imgp)
-{
-	Elf_Auxargs *args = (Elf_Auxargs *)imgp->auxargs;
-	Elf_Auxinfo *argarray, *pos;
-	Elf_Addr *base, *auxbase;
-	int error;
-
-	base = (Elf_Addr *)*stack_base;
-	auxbase = base + imgp->args->argc + 1 + imgp->args->envc + 1;
-	argarray = pos = malloc(OLD_AT_COUNT * sizeof(*pos), M_TEMP,
-	    M_WAITOK | M_ZERO);
-
-	if (args->execfd != -1)
-		AUXARGS_ENTRY(pos, OLD_AT_EXECFD, args->execfd);
-	AUXARGS_ENTRY(pos, OLD_AT_PHDR, args->phdr);
-	AUXARGS_ENTRY(pos, OLD_AT_PHENT, args->phent);
-	AUXARGS_ENTRY(pos, OLD_AT_PHNUM, args->phnum);
-	AUXARGS_ENTRY(pos, OLD_AT_PAGESZ, args->pagesz);
-	AUXARGS_ENTRY(pos, OLD_AT_FLAGS, args->flags);
-	AUXARGS_ENTRY(pos, OLD_AT_ENTRY, args->entry);
-	AUXARGS_ENTRY(pos, OLD_AT_BASE, args->base);
-	AUXARGS_ENTRY(pos, OLD_AT_EHDRFLAGS, args->hdr_eflags);
-	if (imgp->execpathp != 0)
-		AUXARGS_ENTRY(pos, OLD_AT_EXECPATH, imgp->execpathp);
-	AUXARGS_ENTRY(pos, OLD_AT_OSRELDATE,
-	    imgp->proc->p_ucred->cr_prison->pr_osreldate);
-	if (imgp->canary != 0) {
-		AUXARGS_ENTRY(pos, OLD_AT_CANARY, imgp->canary);
-		AUXARGS_ENTRY(pos, OLD_AT_CANARYLEN, imgp->canarylen);
-	}
-	AUXARGS_ENTRY(pos, OLD_AT_NCPUS, mp_ncpus);
-	if (imgp->pagesizes != 0) {
-		AUXARGS_ENTRY(pos, OLD_AT_PAGESIZES, imgp->pagesizes);
-		AUXARGS_ENTRY(pos, OLD_AT_PAGESIZESLEN, imgp->pagesizeslen);
-	}
-	if (imgp->sysent->sv_timekeep_base != 0) {
-		AUXARGS_ENTRY(pos, OLD_AT_TIMEKEEP,
-		    imgp->sysent->sv_timekeep_base);
-	}
-	AUXARGS_ENTRY(pos, OLD_AT_STACKPROT, imgp->sysent->sv_shared_page_obj
-	    != NULL && imgp->stack_prot != 0 ? imgp->stack_prot :
-	    imgp->sysent->sv_stackprot);
-	if (imgp->sysent->sv_hwcap != NULL)
-		AUXARGS_ENTRY(pos, OLD_AT_HWCAP, *imgp->sysent->sv_hwcap);
-	if (imgp->sysent->sv_hwcap2 != NULL)
-		AUXARGS_ENTRY(pos, OLD_AT_HWCAP2, *imgp->sysent->sv_hwcap2);
-	AUXARGS_ENTRY(pos, OLD_AT_NULL, 0);
-
-	free(imgp->auxargs, M_TEMP);
-	imgp->auxargs = NULL;
-	KASSERT(pos - argarray <= OLD_AT_COUNT, ("Too many auxargs"));
-
-	error = copyout(argarray, auxbase, sizeof(*argarray) * OLD_AT_COUNT);
-	free(argarray, M_TEMP);
-	if (error != 0)
-		return (error);
-
-	base--;
-	if (suword(base, imgp->args->argc) == -1)
-		return (EFAULT);
-	*stack_base = (uintptr_t)base;
-	return (0);
-}
-#endif /* __powerpc__ */
-
-=======
->>>>>>> 4c3a3075
 int
 __elfN(freebsd_copyout_auxargs)(struct image_params *imgp, uintcap_t base)
 {
@@ -1643,16 +1544,7 @@
 #ifndef __ELF_CHERI
 	Elf_Addr * __capability base;
 
-<<<<<<< HEAD
-#ifdef __powerpc__
-	if (imgp->proc->p_osrel < P_OSREL_POWERPC_NEW_AUX_ARGS)
-		return (__elfN(freebsd_fixup_old_auxargs)(stack_base, imgp));
-#endif /* __powerpc__ */
-
 	base = (Elf_Addr * __capability)*stack_base;
-=======
-	base = (Elf_Addr *)*stack_base;
->>>>>>> 4c3a3075
 	base--;
 	if (suword_c(base, imgp->args->argc) == -1)
 		return (EFAULT);
