--- conflicted
+++ resolved
@@ -1702,10 +1702,11 @@
 static void * __capability
 timekeep_cap(struct image_params *imgp)
 {
+	struct vmspace *vmspace = imgp->proc->p_vmspace;
 	ptraddr_t timekeep_base;
 	size_t timekeep_len;
 
-	timekeep_base = imgp->sysent->sv_timekeep_base;
+	timekeep_base = vmspace->vm_shp_base + imgp->sysent->sv_timekeep_offset;
 	timekeep_len = sizeof(struct vdso_timekeep) +
 	    sizeof(struct vdso_timehands) * VDSO_TH_NUM;
 
@@ -1726,14 +1727,11 @@
 {
 	Elf_Auxargs *args = (Elf_Auxargs *)imgp->auxargs;
 	Elf_Auxinfo *argarray, *pos;
-<<<<<<< HEAD
+	struct vmspace *vmspace;
 #ifdef __ELF_CHERI
 	void * __capability exec_base;
 	void * __capability entry;
 #endif
-=======
-	struct vmspace *vmspace;
->>>>>>> 361971fb
 	int error;
 
 	argarray = pos = malloc(AT_COUNT * sizeof(*pos), M_TEMP,
@@ -1819,18 +1817,13 @@
 		AUXARGS_ENTRY_PTR(pos, AT_PAGESIZES, imgp->pagesizes);
 		AUXARGS_ENTRY(pos, AT_PAGESIZESLEN, imgp->pagesizeslen);
 	}
-<<<<<<< HEAD
-	if (imgp->sysent->sv_timekeep_base != 0) {
+	if ((imgp->sysent->sv_flags & SV_TIMEKEEP) != 0) {
 #ifdef __ELF_CHERI
 		AUXARGS_ENTRY_PTR(pos, AT_TIMEKEEP, timekeep_cap(imgp));
 #else
-		AUXARGS_ENTRY(pos, AT_TIMEKEEP, imgp->sysent->sv_timekeep_base);
-#endif
-=======
-	if ((imgp->sysent->sv_flags & SV_TIMEKEEP) != 0) {
 		AUXARGS_ENTRY(pos, AT_TIMEKEEP,
 		    vmspace->vm_shp_base + imgp->sysent->sv_timekeep_offset);
->>>>>>> 361971fb
+#endif
 	}
 	AUXARGS_ENTRY(pos, AT_STACKPROT, (imgp->sysent->sv_shared_page_obj
 	    != NULL && imgp->stack_prot != 0 ? imgp->stack_prot :
