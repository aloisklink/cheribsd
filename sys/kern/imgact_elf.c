/*-
 * SPDX-License-Identifier: BSD-3-Clause
 *
 * Copyright (c) 2017 Dell EMC
 * Copyright (c) 2000-2001, 2003 David O'Brien
 * Copyright (c) 1995-1996 Søren Schmidt
 * Copyright (c) 1996 Peter Wemm
 * All rights reserved.
 *
 * Redistribution and use in source and binary forms, with or without
 * modification, are permitted provided that the following conditions
 * are met:
 * 1. Redistributions of source code must retain the above copyright
 *    notice, this list of conditions and the following disclaimer
 *    in this position and unchanged.
 * 2. Redistributions in binary form must reproduce the above copyright
 *    notice, this list of conditions and the following disclaimer in the
 *    documentation and/or other materials provided with the distribution.
 * 3. The name of the author may not be used to endorse or promote products
 *    derived from this software without specific prior written permission
 *
 * THIS SOFTWARE IS PROVIDED BY THE AUTHOR ``AS IS'' AND ANY EXPRESS OR
 * IMPLIED WARRANTIES, INCLUDING, BUT NOT LIMITED TO, THE IMPLIED WARRANTIES
 * OF MERCHANTABILITY AND FITNESS FOR A PARTICULAR PURPOSE ARE DISCLAIMED.
 * IN NO EVENT SHALL THE AUTHOR BE LIABLE FOR ANY DIRECT, INDIRECT,
 * INCIDENTAL, SPECIAL, EXEMPLARY, OR CONSEQUENTIAL DAMAGES (INCLUDING, BUT
 * NOT LIMITED TO, PROCUREMENT OF SUBSTITUTE GOODS OR SERVICES; LOSS OF USE,
 * DATA, OR PROFITS; OR BUSINESS INTERRUPTION) HOWEVER CAUSED AND ON ANY
 * THEORY OF LIABILITY, WHETHER IN CONTRACT, STRICT LIABILITY, OR TORT
 * (INCLUDING NEGLIGENCE OR OTHERWISE) ARISING IN ANY WAY OUT OF THE USE OF
 * THIS SOFTWARE, EVEN IF ADVISED OF THE POSSIBILITY OF SUCH DAMAGE.
 */

#include <sys/cdefs.h>
__FBSDID("$FreeBSD$");

#include "opt_capsicum.h"

#include <sys/param.h>
#include <sys/capsicum.h>
#include <sys/compressor.h>
#include <sys/exec.h>
#include <sys/fcntl.h>
#include <sys/imgact.h>
#include <sys/imgact_elf.h>
#include <sys/jail.h>
#include <sys/kernel.h>
#include <sys/lock.h>
#include <sys/malloc.h>
#include <sys/mount.h>
#include <sys/mman.h>
#include <sys/namei.h>
#include <sys/proc.h>
#include <sys/procfs.h>
#include <sys/ptrace.h>
#include <sys/racct.h>
#include <sys/reg.h>
#include <sys/resourcevar.h>
#include <sys/rwlock.h>
#include <sys/sbuf.h>
#include <sys/sf_buf.h>
#include <sys/smp.h>
#include <sys/systm.h>
#include <sys/signalvar.h>
#include <sys/stat.h>
#include <sys/sx.h>
#include <sys/syscall.h>
#include <sys/sysctl.h>
#include <sys/sysent.h>
#include <sys/vnode.h>
#include <sys/syslog.h>
#include <sys/eventhandler.h>
#include <sys/user.h>
#ifdef __ELF_CHERI
#include <sys/vdso.h>
#endif

#include <vm/vm.h>
#include <vm/vm_kern.h>
#include <vm/vm_param.h>
#include <vm/pmap.h>
#include <vm/vm_map.h>
#include <vm/vm_object.h>
#include <vm/vm_extern.h>

#if __has_feature(capabilities)
#include <cheri/cheri.h>
#endif
#include <cheri/cheric.h>

#include <machine/elf.h>
#include <machine/md_var.h>

#define ELF_NOTE_ROUNDSIZE	4
#define OLD_EI_BRAND	8

/*
 * ELF_ABI_NAME is a string name of the ELF ABI.  ELF_ABI_ID is used
 * to build variable names.
 */
#ifdef __ELF_CHERI
#define	ELF_ABI_NAME	__XSTRING(__CONCAT(ELF, __CONCAT(__ELF_WORD_SIZE, C)))
#define	ELF_ABI_ID	__CONCAT(elf, __CONCAT(__ELF_WORD_SIZE, c))
#else
#define	ELF_ABI_NAME	__XSTRING(__CONCAT(ELF, __ELF_WORD_SIZE))
#define	ELF_ABI_ID	__CONCAT(elf, __ELF_WORD_SIZE)
#endif

static int __elfN(check_header)(const Elf_Ehdr *hdr);
static Elf_Brandinfo *__elfN(get_brandinfo)(struct image_params *imgp,
    const char *interp, int32_t *osrel, uint32_t *fctl0);
static int __elfN(load_file)(struct proc *p, const char *file, u_long *addr,
    u_long *end_addr, u_long *entry);
static int __elfN(load_section)(const struct image_params *imgp,
    vm_ooffset_t offset, uintcap_t vmaddr, size_t memsz, size_t filsz,
    vm_prot_t prot);
static int __CONCAT(exec_, __elfN(imgact))(struct image_params *imgp);
static bool __elfN(freebsd_trans_osrel)(const Elf_Note *note,
    int32_t *osrel);
static bool kfreebsd_trans_osrel(const Elf_Note *note, int32_t *osrel);
static bool __elfN(check_note)(struct image_params *imgp,
    Elf_Brandnote *checknote, int32_t *osrel, bool *has_fctl0, uint32_t *fctl0);
static vm_prot_t __elfN(trans_prot)(Elf_Word);
static Elf_Word __elfN(untrans_prot)(vm_prot_t);

SYSCTL_NODE(_kern, OID_AUTO, ELF_ABI_ID, CTLFLAG_RW | CTLFLAG_MPSAFE, 0,
    "");

#define	ELF_NODE_OID	__CONCAT(_kern_, ELF_ABI_ID)

int __elfN(fallback_brand) = -1;
SYSCTL_INT(ELF_NODE_OID, OID_AUTO,
    fallback_brand, CTLFLAG_RWTUN, &__elfN(fallback_brand), 0,
    ELF_ABI_NAME " brand of last resort");

static int elf_legacy_coredump = 0;
SYSCTL_INT(_debug, OID_AUTO, __elfN(legacy_coredump), CTLFLAG_RW, 
    &elf_legacy_coredump, 0,
    "include all and only RW pages in core dumps");

#ifndef __ELF_CHERI
int __elfN(nxstack) =
#if defined(__amd64__) || defined(__powerpc64__) /* both 64 and 32 bit */ || \
    (defined(__arm__) && __ARM_ARCH >= 7) || defined(__aarch64__) || \
    defined(__riscv)
	1;
#else
	0;
#endif
SYSCTL_INT(ELF_NODE_OID, OID_AUTO,
    nxstack, CTLFLAG_RW, &__elfN(nxstack), 0,
    ELF_ABI_NAME ": enable non-executable stack");
#endif

#if __ELF_WORD_SIZE == 32 && (defined(__amd64__) || defined(__i386__))
int i386_read_exec = 0;
SYSCTL_INT(_kern_elf32, OID_AUTO, read_exec, CTLFLAG_RW, &i386_read_exec, 0,
    "enable execution from readable segments");
#endif

static u_long __elfN(pie_base) = ET_DYN_LOAD_ADDR;
static int
sysctl_pie_base(SYSCTL_HANDLER_ARGS)
{
	u_long val;
	int error;

	val = __elfN(pie_base);
	error = sysctl_handle_long(oidp, &val, 0, req);
	if (error != 0 || req->newptr == NULL)
		return (error);
	if ((val & PAGE_MASK) != 0)
		return (EINVAL);
	__elfN(pie_base) = val;
	return (0);
}
SYSCTL_PROC(ELF_NODE_OID, OID_AUTO, pie_base,
    CTLTYPE_ULONG | CTLFLAG_MPSAFE | CTLFLAG_RW, NULL, 0,
    sysctl_pie_base, "LU",
    "PIE load base without randomization");

SYSCTL_NODE(ELF_NODE_OID, OID_AUTO, aslr, CTLFLAG_RW | CTLFLAG_MPSAFE, 0,
    "");
#define	ASLR_NODE_OID	__CONCAT(ELF_NODE_OID, _aslr)

/*
 * While for 64-bit machines ASLR works properly, there are
 * still some problems when using 32-bit architectures. For this
 * reason ASLR is only enabled by default when running native
 * 64-bit non-PIE executables.
 */
static int __elfN(aslr_enabled) = __ELF_WORD_SIZE == 64;
SYSCTL_INT(ASLR_NODE_OID, OID_AUTO, enable, CTLFLAG_RWTUN,
    &__elfN(aslr_enabled), 0,
    ELF_ABI_NAME
    ": enable address map randomization");

/*
 * Enable ASLR only for 64-bit PIE binaries by default.
 */
static int __elfN(pie_aslr_enabled) = __ELF_WORD_SIZE == 64;
SYSCTL_INT(ASLR_NODE_OID, OID_AUTO, pie_enable, CTLFLAG_RWTUN,
    &__elfN(pie_aslr_enabled), 0,
    ELF_ABI_NAME
    ": enable address map randomization for PIE binaries");

/*
 * Sbrk is now deprecated and it can be assumed, that in most
 * cases it will not be used anyway. This setting is valid only
 * for the ASLR enabled and allows for utilizing the bss grow region.
 */
static int __elfN(aslr_honor_sbrk) = 0;
SYSCTL_INT(ASLR_NODE_OID, OID_AUTO, honor_sbrk, CTLFLAG_RW,
    &__elfN(aslr_honor_sbrk), 0,
    ELF_ABI_NAME ": assume sbrk is used");

static int __elfN(aslr_stack_gap) = 3;
SYSCTL_INT(ASLR_NODE_OID, OID_AUTO, stack_gap, CTLFLAG_RW,
    &__elfN(aslr_stack_gap), 0,
    ELF_ABI_NAME
    ": maximum percentage of main stack to waste on a random gap");

#ifdef __ELF_CHERI
static int __elfN(sigfastblock) = 0;
#else
static int __elfN(sigfastblock) = 1;
#endif
SYSCTL_INT(ELF_NODE_OID, OID_AUTO, sigfastblock,
    CTLFLAG_RWTUN, &__elfN(sigfastblock), 0,
    "enable sigfastblock for new processes");

static bool __elfN(allow_wx) = true;
SYSCTL_BOOL(ELF_NODE_OID, OID_AUTO, allow_wx, CTLFLAG_RWTUN,
    &__elfN(allow_wx), 0,
    "Allow pages to be mapped simultaneously writable and executable");

static Elf_Brandinfo *elf_brand_list[MAX_BRANDS];

#define	aligned(a, t)	(rounddown2((u_long)(a), sizeof(t)) == (u_long)(a))

Elf_Brandnote __elfN(freebsd_brandnote) = {
	.hdr.n_namesz	= sizeof(FREEBSD_ABI_VENDOR),
	.hdr.n_descsz	= sizeof(int32_t),
	.hdr.n_type	= NT_FREEBSD_ABI_TAG,
	.vendor		= FREEBSD_ABI_VENDOR,
	.flags		= BN_TRANSLATE_OSREL,
	.trans_osrel	= __elfN(freebsd_trans_osrel)
};

static bool
__elfN(freebsd_trans_osrel)(const Elf_Note *note, int32_t *osrel)
{
	uintptr_t p;

	p = (uintptr_t)(note + 1);
	p += roundup2(note->n_namesz, ELF_NOTE_ROUNDSIZE);
	*osrel = *(const int32_t *)(p);

	return (true);
}

static const char GNU_ABI_VENDOR[] = "GNU";
static int GNU_KFREEBSD_ABI_DESC = 3;

Elf_Brandnote __elfN(kfreebsd_brandnote) = {
	.hdr.n_namesz	= sizeof(GNU_ABI_VENDOR),
	.hdr.n_descsz	= 16,	/* XXX at least 16 */
	.hdr.n_type	= 1,
	.vendor		= GNU_ABI_VENDOR,
	.flags		= BN_TRANSLATE_OSREL,
	.trans_osrel	= kfreebsd_trans_osrel
};

static bool
kfreebsd_trans_osrel(const Elf_Note *note, int32_t *osrel)
{
	const Elf32_Word *desc;
	uintptr_t p;

	p = (uintptr_t)(note + 1);
	p += roundup2(note->n_namesz, ELF_NOTE_ROUNDSIZE);

	desc = (const Elf32_Word *)p;
	if (desc[0] != GNU_KFREEBSD_ABI_DESC)
		return (false);

	/*
	 * Debian GNU/kFreeBSD embed the earliest compatible kernel version
	 * (__FreeBSD_version: <major><two digit minor>Rxx) in the LSB way.
	 */
	*osrel = desc[1] * 100000 + desc[2] * 1000 + desc[3];

	return (true);
}

int
__elfN(insert_brand_entry)(Elf_Brandinfo *entry)
{
	int i;

	for (i = 0; i < MAX_BRANDS; i++) {
		if (elf_brand_list[i] == NULL) {
			elf_brand_list[i] = entry;
			break;
		}
	}
	if (i == MAX_BRANDS) {
		printf("WARNING: %s: could not insert brandinfo entry: %p\n",
			__func__, entry);
		return (-1);
	}
	return (0);
}

int
__elfN(remove_brand_entry)(Elf_Brandinfo *entry)
{
	int i;

	for (i = 0; i < MAX_BRANDS; i++) {
		if (elf_brand_list[i] == entry) {
			elf_brand_list[i] = NULL;
			break;
		}
	}
	if (i == MAX_BRANDS)
		return (-1);
	return (0);
}

bool
__elfN(brand_inuse)(Elf_Brandinfo *entry)
{
	struct proc *p;
	bool rval = false;

	sx_slock(&allproc_lock);
	FOREACH_PROC_IN_SYSTEM(p) {
		if (p->p_sysent == entry->sysvec) {
			rval = true;
			break;
		}
	}
	sx_sunlock(&allproc_lock);

	return (rval);
}

static Elf_Brandinfo *
__elfN(get_brandinfo)(struct image_params *imgp, const char *interp,
    int32_t *osrel, uint32_t *fctl0)
{
	const Elf_Ehdr *hdr = (const Elf_Ehdr *)imgp->image_header;
	Elf_Brandinfo *bi, *bi_m;
	bool ret, has_fctl0;
	int i;
	size_t interp_name_len;

	interp_name_len = interp != NULL ? strlen(interp) + 1 : 0;

	/*
	 * We support four types of branding -- (1) the ELF EI_OSABI field
	 * that SCO added to the ELF spec, (2) FreeBSD 3.x's traditional string
	 * branding w/in the ELF header, (3) path of the `interp_path'
	 * field, and (4) the ".note.ABI-tag" ELF section.
	 */

	/* Look for an ".note.ABI-tag" ELF section */
	bi_m = NULL;
	for (i = 0; i < MAX_BRANDS; i++) {
		bi = elf_brand_list[i];
		if (bi == NULL)
			continue;
		if (interp != NULL && (bi->flags & BI_BRAND_ONLY_STATIC) != 0)
			continue;
		if (hdr->e_machine == bi->machine && (bi->flags &
		    (BI_BRAND_NOTE|BI_BRAND_NOTE_MANDATORY)) != 0) {
			has_fctl0 = false;
			*fctl0 = 0;
			*osrel = 0;
			ret = __elfN(check_note)(imgp, bi->brand_note, osrel,
			    &has_fctl0, fctl0);
			/* Give brand a chance to veto check_note's guess */
			if (ret && bi->header_supported) {
				ret = bi->header_supported(imgp, osrel,
				    has_fctl0 ? fctl0 : NULL);
			}
			/*
			 * If note checker claimed the binary, but the
			 * interpreter path in the image does not
			 * match default one for the brand, try to
			 * search for other brands with the same
			 * interpreter.  Either there is better brand
			 * with the right interpreter, or, failing
			 * this, we return first brand which accepted
			 * our note and, optionally, header.
			 */
			if (ret && bi_m == NULL && interp != NULL &&
			    (bi->interp_path == NULL ||
			    (strlen(bi->interp_path) + 1 != interp_name_len ||
			    strncmp(interp, bi->interp_path, interp_name_len)
			    != 0))) {
				bi_m = bi;
				ret = 0;
			}
			if (ret)
				return (bi);
		}
	}
	if (bi_m != NULL)
		return (bi_m);

	/* If the executable has a brand, search for it in the brand list. */
	for (i = 0; i < MAX_BRANDS; i++) {
		bi = elf_brand_list[i];
		if (bi == NULL || (bi->flags & BI_BRAND_NOTE_MANDATORY) != 0 ||
		    (interp != NULL && (bi->flags & BI_BRAND_ONLY_STATIC) != 0))
			continue;
		if (hdr->e_machine == bi->machine &&
		    (hdr->e_ident[EI_OSABI] == bi->brand ||
		    (bi->compat_3_brand != NULL &&
		    strcmp((const char *)&hdr->e_ident[OLD_EI_BRAND],
		    bi->compat_3_brand) == 0))) {
			/* Looks good, but give brand a chance to veto */
			if (bi->header_supported == NULL ||
			    bi->header_supported(imgp, NULL, NULL)) {
				/*
				 * Again, prefer strictly matching
				 * interpreter path.
				 */
				if (interp_name_len == 0 &&
				    bi->interp_path == NULL)
					return (bi);
				if (bi->interp_path != NULL &&
				    strlen(bi->interp_path) + 1 ==
				    interp_name_len && strncmp(interp,
				    bi->interp_path, interp_name_len) == 0)
					return (bi);
				if (bi_m == NULL)
					bi_m = bi;
			}
		}
	}
	if (bi_m != NULL)
		return (bi_m);

	/* No known brand, see if the header is recognized by any brand */
	for (i = 0; i < MAX_BRANDS; i++) {
		bi = elf_brand_list[i];
		if (bi == NULL || bi->flags & BI_BRAND_NOTE_MANDATORY ||
		    bi->header_supported == NULL)
			continue;
		if (hdr->e_machine == bi->machine) {
			ret = bi->header_supported(imgp, NULL, NULL);
			if (ret)
				return (bi);
		}
	}

	/* Lacking a known brand, search for a recognized interpreter. */
	if (interp != NULL) {
		for (i = 0; i < MAX_BRANDS; i++) {
			bi = elf_brand_list[i];
			if (bi == NULL || (bi->flags &
			    (BI_BRAND_NOTE_MANDATORY | BI_BRAND_ONLY_STATIC))
			    != 0)
				continue;
			if (hdr->e_machine == bi->machine &&
			    bi->interp_path != NULL &&
			    /* ELF image p_filesz includes terminating zero */
			    strlen(bi->interp_path) + 1 == interp_name_len &&
			    strncmp(interp, bi->interp_path, interp_name_len)
			    == 0 && (bi->header_supported == NULL ||
			    bi->header_supported(imgp, NULL, NULL)))
				return (bi);
		}
	}

	/* Lacking a recognized interpreter, try the default brand */
	for (i = 0; i < MAX_BRANDS; i++) {
		bi = elf_brand_list[i];
		if (bi == NULL || (bi->flags & BI_BRAND_NOTE_MANDATORY) != 0 ||
		    (interp != NULL && (bi->flags & BI_BRAND_ONLY_STATIC) != 0))
			continue;
		if (hdr->e_machine == bi->machine &&
		    __elfN(fallback_brand) == bi->brand &&
		    (bi->header_supported == NULL ||
		    bi->header_supported(imgp, NULL, NULL)))
			return (bi);
	}
	return (NULL);
}

static bool
__elfN(phdr_in_zero_page)(const Elf_Ehdr *hdr)
{
	return (hdr->e_phoff <= PAGE_SIZE &&
	    (u_int)hdr->e_phentsize * hdr->e_phnum <= PAGE_SIZE - hdr->e_phoff);
}

static int
__elfN(check_header)(const Elf_Ehdr *hdr)
{
	Elf_Brandinfo *bi;
	int i;

	if (!IS_ELF(*hdr) ||
	    hdr->e_ident[EI_CLASS] != ELF_TARG_CLASS ||
	    hdr->e_ident[EI_DATA] != ELF_TARG_DATA ||
	    hdr->e_ident[EI_VERSION] != EV_CURRENT ||
	    hdr->e_phentsize != sizeof(Elf_Phdr) ||
	    hdr->e_version != ELF_TARG_VER)
		return (ENOEXEC);

	/*
	 * imgact_elf64c.c will "claim" non-CHERI binaries only to
	 * choke on them later without trying imgact_elf64.c (and vice
	 * versa).  We have to reject an ABI mismatch early so that
	 * the imgact hook returns -1 instead of ENOXEC which means
	 * doing it here.
	 */
#ifdef __ELF_CHERI
	if (!ELF_IS_CHERI(hdr))
		return (ENOEXEC);
#elif __has_feature(capabilities)
	if (ELF_IS_CHERI(hdr))
		return (ENOEXEC);
#endif

	/*
	 * Make sure we have at least one brand for this machine.
	 */

	for (i = 0; i < MAX_BRANDS; i++) {
		bi = elf_brand_list[i];
		if (bi != NULL && bi->machine == hdr->e_machine)
			break;
	}
	if (i == MAX_BRANDS)
		return (ENOEXEC);

	return (0);
}

#if __has_feature(capabilities)
/*
 * Create a reservation for the image activator to map the executable
 * image into.
 */
static int
__elfN(build_imgact_capability)(struct image_params *imgp,
    void * __capability *imgact_cap, const Elf_Ehdr *hdr, const Elf_Phdr *phdr,
    Elf_Addr *preferred_rbase)
{
	u_long perm = CHERI_PERM_STORE | CHERI_PERM_GLOBAL |
	    CHERI_PERM_STORE_CAP;
	vm_offset_t start = (vm_offset_t)-1;
	vm_offset_t end = 0;
	vm_offset_t seg_addr;
	vm_size_t seg_size;
	int i, result;
	vm_pointer_t reservation;
	void * __capability reservation_cap;
	vm_map_t map;
	Elf_Addr rbase = *preferred_rbase;

	map = &imgp->proc->p_vmspace->vm_map;

	for (i = 0; i < hdr->e_phnum; i++) {
		if (phdr[i].p_type != PT_LOAD || phdr[i].p_memsz == 0)
			continue;

		seg_addr = trunc_page(phdr[i].p_vaddr);
		seg_size = round_page(phdr[i].p_memsz + phdr[i].p_vaddr -
		    seg_addr);
		start = MIN(start, seg_addr);
		end = MAX(end, seg_addr + seg_size);
	}

	if (hdr->e_type == ET_EXEC && !is_aligned(start + rbase,
	    CHERI_REPRESENTABLE_ALIGNMENT(end - start))) {
		/*
		 * We can't change the load address for position dependent
		 *  executables, so we have to give up and report an error.
		 */
		uprintf("Warning: Attempted to load position-dependent "
		    "executable with non-representable base: %s\n",
		    imgp->execpath);
		return (EINVAL); /* XXX: EPRECISION or similar? */
	}

	/*
	 * Note: vm_map_reservation_create aligns down, but we have to align
	 * upwards here to avoid rounding down to zero for the main executable.
	 * For RTLD we also align upwards to avoid aligning down into the
	 * memory region for the main binary.
	 */
	reservation = roundup2(start + rbase,
	    CHERI_REPRESENTABLE_ALIGNMENT(end - start));
	result = vm_map_reservation_create(map, &reservation, end - start,
	    PAGE_SIZE, VM_PROT_ALL);
	if (result != KERN_SUCCESS)
		return (vm_mmap_to_errno(result));

	*preferred_rbase = reservation - start;

#ifdef __CHERI_PURE_CAPABILITY__
	reservation_cap = (void *)reservation;
#else
	reservation_cap = cheri_setbounds(
	    cheri_setaddress(userspace_root_cap, reservation), end - start);
#endif
	*imgact_cap = cheri_andperm(reservation_cap, perm);

	return (0);
}
#endif

static int
__elfN(map_partial)(vm_map_t map, vm_object_t object, vm_ooffset_t offset,
    uintcap_t start, uintcap_t end, vm_prot_t prot)
{
	struct sf_buf *sf;
	int error;
	vm_offset_t off;

	/*
	 * Create the page if it doesn't exist yet. Ignore errors.
	 */
	vm_map_fixed(map, NULL, 0, trunc_page(start),
	    (ptraddr_t)round_page(end) - (ptraddr_t)trunc_page(start),
	    prot, prot /* XXX: or VM_PROT_ALL? */, MAP_CHECK_EXCL);

	/*
	 * Find the page from the underlying object.
	 */
	if (object != NULL) {
		sf = vm_imgact_map_page(object, offset);
		if (sf == NULL)
			return (KERN_FAILURE);
		off = offset - trunc_page(offset);
		error = copyout((void *)(sf_buf_kva(sf) + off),
		    (void * __capability)start, (ptraddr_t)end - (ptraddr_t)start);
		vm_imgact_unmap_page(sf);
		if (error != 0)
			return (KERN_FAILURE);
	}

	return (KERN_SUCCESS);
}

static int
__elfN(map_insert)(const struct image_params *imgp, vm_map_t map,
    vm_object_t object, vm_ooffset_t offset, uintcap_t start, uintcap_t end,
    vm_prot_t prot, int cow)
{
	struct sf_buf *sf;
	vm_offset_t off;
	vm_size_t sz;
	int error, locked, rv;

	if (start != trunc_page(start)) {
		rv = __elfN(map_partial)(map, object, offset, start,
		    round_page(start), prot);
		if (rv != KERN_SUCCESS)
			return (rv);
		offset += (ptraddr_t)round_page(start) - (ptraddr_t)start;
		start = round_page(start);
	}
	if (end != round_page(end)) {
		rv = __elfN(map_partial)(map, object, offset +
		    (ptraddr_t)trunc_page(end) - (ptraddr_t)start,
		    trunc_page(end), end, prot);
		if (rv != KERN_SUCCESS)
			return (rv);
		end = trunc_page(end);
	}
	if (start >= end)
		return (KERN_SUCCESS);
	if ((offset & PAGE_MASK) != 0) {
		/*
		 * The mapping is not page aligned.  This means that we have
		 * to copy the data.
		 */
		rv = vm_map_fixed(map, NULL, 0, start,
		    (ptraddr_t)end - (ptraddr_t)start,
		    prot | VM_PROT_WRITE, VM_PROT_ALL,
		    MAP_CHECK_EXCL);
		if (rv != KERN_SUCCESS)
			return (rv);
		if (object == NULL)
			return (KERN_SUCCESS);
		for (; start < end; start += sz) {
			sf = vm_imgact_map_page(object, offset);
			if (sf == NULL)
				return (KERN_FAILURE);
			off = offset - trunc_page(offset);
			sz = (ptraddr_t)end - (ptraddr_t)start;
			if (sz > PAGE_SIZE - off)
				sz = PAGE_SIZE - off;
			error = copyout((void *)(sf_buf_kva(sf) + off),
			    (void * __capability)start,
			    (ptraddr_t)end - (ptraddr_t)start);
			vm_imgact_unmap_page(sf);
			if (error != 0)
				return (KERN_FAILURE);
			offset += sz;
		}
	} else {
		vm_object_reference(object);
		rv = vm_map_fixed(map, object, offset, start,
		    (ptraddr_t)end - (ptraddr_t)start,
		    prot, VM_PROT_ALL, cow | MAP_CHECK_EXCL |
		    (object != NULL ? MAP_VN_EXEC : 0));
		if (rv != KERN_SUCCESS) {
			locked = VOP_ISLOCKED(imgp->vp);
			VOP_UNLOCK(imgp->vp);
			vm_object_deallocate(object);
			vn_lock(imgp->vp, locked | LK_RETRY);
			return (rv);
		} else if (object != NULL) {
			MPASS(imgp->vp->v_object == object);
			VOP_SET_TEXT_CHECKED(imgp->vp);
		}
	}
	return (KERN_SUCCESS);
}

static int
__elfN(load_section)(const struct image_params *imgp, vm_ooffset_t offset,
    uintcap_t vmaddr, size_t memsz, size_t filsz, vm_prot_t prot)
{
	struct sf_buf *sf;
	size_t map_len;
	vm_map_t map;
	vm_object_t object;
	uintcap_t map_addr;
	int error, rv, cow;
	size_t copy_len;
	vm_ooffset_t file_addr;

	/*
	 * It's necessary to fail if the filsz + offset taken from the
	 * header is greater than the actual file pager object's size.
	 * If we were to allow this, then the vm_map_find() below would
	 * walk right off the end of the file object and into the ether.
	 *
	 * While I'm here, might as well check for something else that
	 * is invalid: filsz cannot be greater than memsz.
	 */
	if ((filsz != 0 && (off_t)filsz + offset > imgp->attr->va_size) ||
	    filsz > memsz) {
		uprintf("elf_load_section: truncated ELF file\n");
		return (ENOEXEC);
	}

	object = imgp->object;
	map = &imgp->proc->p_vmspace->vm_map;
	map_addr = trunc_page(vmaddr);
	file_addr = trunc_page(offset);

	/*
	 * We have two choices.  We can either clear the data in the last page
	 * of an oversized mapping, or we can start the anon mapping a page
	 * early and copy the initialized data into that first page.  We
	 * choose the second.
	 */
	if (filsz == 0)
		map_len = 0;
	else if (memsz > filsz)
		map_len = trunc_page(offset + filsz) - file_addr;
	else
		map_len = round_page(offset + filsz) - file_addr;
#if __has_feature(capabilities)
	map_addr = cheri_setbounds(map_addr, map_len);
#endif

	if (map_len != 0) {
		/* cow flags: don't dump readonly sections in core */
		cow = MAP_COPY_ON_WRITE | MAP_PREFAULT |
		    (prot & VM_PROT_WRITE ? 0 : MAP_DISABLE_COREDUMP);

		rv = __elfN(map_insert)(imgp, map, object, file_addr,
		    map_addr, map_addr + map_len, prot, cow);
		if (rv != KERN_SUCCESS)
			return (EINVAL);

		/* we can stop now if we've covered it all */
		if (memsz == filsz)
			return (0);
	}

	/*
	 * We have to get the remaining bit of the file into the first part
	 * of the oversized map segment.  This is normally because the .data
	 * segment in the file is extended to provide bss.  It's a neat idea
	 * to try and save a page, but it's a pain in the behind to implement.
	 */
	copy_len = filsz == 0 ? 0 : (offset + filsz) - trunc_page(offset +
	    filsz);
	map_addr = trunc_page(vmaddr + filsz);
	map_len = (ptraddr_t)round_page(vmaddr + memsz) - (ptraddr_t)map_addr;
#if __has_feature(capabilities)
	map_addr = cheri_setbounds(map_addr, map_len);
#endif

	/* This had damn well better be true! */
	if (map_len != 0) {
		rv = __elfN(map_insert)(imgp, map, NULL, 0, map_addr,
		    map_addr + map_len, prot, 0);
		if (rv != KERN_SUCCESS)
			return (EINVAL);
	}

	if (copy_len != 0) {
		sf = vm_imgact_map_page(object, offset + filsz);
		if (sf == NULL)
			return (EIO);

		/* send the page fragment to user space */
		error = copyout((void *)sf_buf_kva(sf), (void * __capability)map_addr,
		    copy_len);
		vm_imgact_unmap_page(sf);
		if (error != 0)
			return (error);
	}

	/*
	 * Remove write access to the page if it was only granted by map_insert
	 * to allow copyout.
	 */
	if ((prot & VM_PROT_WRITE) == 0)
		vm_map_protect(map, trunc_page(map_addr), round_page(map_addr +
		    map_len), prot, 0, VM_MAP_PROTECT_SET_PROT);

	return (0);
}

static int
__elfN(load_sections)(const struct image_params *imgp, const Elf_Ehdr *hdr,
    const Elf_Phdr *phdr, u_long rbase, u_long *base_addrp, u_long *max_addrp)
{
	vm_prot_t prot;
	u_long base_vaddr, max_vaddr;
	bool first;
	int error, i;
	uintcap_t section_addr;

	ASSERT_VOP_LOCKED(imgp->vp, __func__);

	base_vaddr = 0;
	max_vaddr = 0;
	first = true;

	for (i = 0; i < hdr->e_phnum; i++) {
		if (phdr[i].p_type != PT_LOAD || phdr[i].p_memsz == 0)
			continue;

		/* Loadable segment */
#if __has_feature(capabilities)
		section_addr = (uintcap_t)cheri_setaddress(
		    imgp->imgact_capability, phdr[i].p_vaddr + rbase);
#else
		section_addr = phdr[i].p_vaddr + rbase;
#endif
		prot = __elfN(trans_prot)(phdr[i].p_flags);
		error = __elfN(load_section)(imgp, phdr[i].p_offset,
		    section_addr, phdr[i].p_memsz, phdr[i].p_filesz, prot);
		if (error != 0)
			return (error);

		/*
		 * Establish the base address if this is the first segment.
		 */
		if (first) {
			base_vaddr = trunc_page(phdr[i].p_vaddr);
			first = false;
		}
		max_vaddr = MAX(max_vaddr, phdr[i].p_vaddr + phdr[i].p_memsz);
	}

	if (base_addrp != NULL)
		*base_addrp = rbase + base_vaddr;
	if (max_addrp != NULL)
		*max_addrp = rbase + max_vaddr;

	return (0);
}

/*
 * Load the file "file" into memory.  It may be either a shared object
 * or an executable.
 *
 * The "addr" reference parameter is in/out.  On entry, it specifies
 * the address where a shared object should be loaded.  If the file is
 * an executable, this value is ignored.  On exit, "addr" specifies
 * where the file was actually loaded.
 * On CHERI this is a capability, if a shared object is being loaded, this
 * should be a capability for the region where the shared object
 * is being loaded.
 *
 * The "end_addr" reference parameter is out only.  On exit, it specifies
 * the end address of the loaded file.
 * On CHERI this is a capability.
 *
 * The "entry" reference parameter is out only.  On exit, it specifies
 * the entry point for the loaded file.
 * On CHERI this is an offset in the capability returned in addr.
 *
 */
static int
__elfN(load_file)(struct proc *p, const char *file, u_long *addr,
	u_long *end_addr, u_long *entry)
{
	struct {
		struct nameidata nd;
		struct vattr attr;
		struct image_params image_params;
	} *tempdata;
	const Elf_Ehdr *hdr = NULL;
	const Elf_Phdr *phdr = NULL;
	struct nameidata *nd;
	struct vattr *attr;
	struct image_params *imgp;
	u_long rbase;
	u_long base_addr = 0;
	u_long max_addr = 0;
	int error;

#ifdef CAPABILITY_MODE
	/*
	 * XXXJA: This check can go away once we are sufficiently confident
	 * that the checks in namei() are correct.
	 */
	if (IN_CAPABILITY_MODE(curthread))
		return (ECAPMODE);
#endif

	tempdata = malloc(sizeof(*tempdata), M_TEMP, M_WAITOK | M_ZERO);
	nd = &tempdata->nd;
	attr = &tempdata->attr;
	imgp = &tempdata->image_params;

	/*
	 * Initialize part of the common data
	 */
	imgp->proc = p;
	imgp->attr = attr;

	NDINIT(nd, LOOKUP, ISOPEN | FOLLOW | LOCKSHARED | LOCKLEAF,
<<<<<<< HEAD
	    UIO_SYSSPACE, PTR2CAP(file), curthread);
=======
	    UIO_SYSSPACE, file);
>>>>>>> 7e1d3eef
	if ((error = namei(nd)) != 0) {
		nd->ni_vp = NULL;
		goto fail;
	}
	NDFREE(nd, NDF_ONLY_PNBUF);
	imgp->vp = nd->ni_vp;

	/*
	 * Check permissions, modes, uid, etc on the file, and "open" it.
	 */
	error = exec_check_permissions(imgp);
	if (error)
		goto fail;

	error = exec_map_first_page(imgp);
	if (error)
		goto fail;

	imgp->object = nd->ni_vp->v_object;

	hdr = (const Elf_Ehdr *)imgp->image_header;
	if ((error = __elfN(check_header)(hdr)) != 0)
		goto fail;
	if (hdr->e_type == ET_DYN)
		rbase = *addr;
	else if (hdr->e_type == ET_EXEC)
		rbase = 0;
	else {
		error = ENOEXEC;
		goto fail;
	}

	/* Only support headers that fit within first page for now      */
	if (!__elfN(phdr_in_zero_page)(hdr)) {
		error = ENOEXEC;
		goto fail;
	}

	phdr = (const Elf_Phdr *)(imgp->image_header + hdr->e_phoff);
	if (!aligned(phdr, Elf_Addr)) {
		error = ENOEXEC;
		goto fail;
	}

#if __has_feature(capabilities)
	error = __elfN(build_imgact_capability)(imgp, &imgp->imgact_capability,
	    hdr, phdr, &rbase);
	if (error != 0)
		goto fail;
#endif
	error = __elfN(load_sections)(imgp, hdr, phdr, rbase, &base_addr,
	    &max_addr);
	if (error != 0)
		goto fail;

	*addr = base_addr;
	*end_addr = max_addr;
	*entry = (unsigned long)hdr->e_entry + rbase;

fail:
	if (imgp->firstpage)
		exec_unmap_first_page(imgp);

	if (nd->ni_vp) {
		if (imgp->textset)
			VOP_UNSET_TEXT_CHECKED(nd->ni_vp);
		vput(nd->ni_vp);
	}
	free(tempdata, M_TEMP);

	return (error);
}

static u_long
__CONCAT(rnd_, __elfN(base))(vm_map_t map __unused, u_long minv, u_long maxv,
    u_int align)
{
	u_long rbase, res;

	MPASS(vm_map_min(map) <= minv);
	MPASS(maxv <= vm_map_max(map));
	MPASS(minv < maxv);
	MPASS(minv + align < maxv);
	arc4rand(&rbase, sizeof(rbase), 0);
	res = roundup(minv, (u_long)align) + rbase % (maxv - minv);
	res &= ~((u_long)align - 1);
	if (res >= maxv)
		res -= align;
	KASSERT(res >= minv,
	    ("res %#lx < minv %#lx, maxv %#lx rbase %#lx",
	    res, minv, maxv, rbase));
	KASSERT(res < maxv,
	    ("res %#lx > maxv %#lx, minv %#lx rbase %#lx",
	    res, maxv, minv, rbase));
	return (res);
}

static int
__elfN(enforce_limits)(const struct image_params *imgp, const Elf_Ehdr *hdr,
    const Elf_Phdr *phdr, u_long et_dyn_addr)
{
	struct vmspace *vmspace;
	const char *err_str;
	u_long text_size, data_size, total_size, text_addr, data_addr;
	int i;

	err_str = NULL;
	text_size = data_size = total_size = text_addr = data_addr = 0;

	for (i = 0; i < hdr->e_phnum; i++) {
		u_long seg_size, seg_addr, end_addr;

		if (phdr[i].p_type != PT_LOAD || phdr[i].p_memsz == 0)
			continue;

		seg_addr = trunc_page(phdr[i].p_vaddr + et_dyn_addr);
		seg_size = round_page(phdr[i].p_memsz +
		    phdr[i].p_vaddr + et_dyn_addr - seg_addr);
		end_addr = seg_addr + seg_size;

		/*
		 * Make the largest executable segment the official
		 * text segment and all others data.
		 *
		 * Note that obreak() assumes that data_addr + data_size == end
		 * of data load area, and the ELF file format expects segments
		 * to be sorted by address.  If multiple data segments exist,
		 * the last one will be used.
		 */

		if ((phdr[i].p_flags & PF_X) != 0 && text_size < seg_size) {
			text_size = seg_size;
			text_addr = seg_addr;
		} else {
			data_size = seg_size;
			data_addr = seg_addr;
		}
		total_size += seg_size;
	}

	if (data_addr == 0 && data_size == 0) {
		data_addr = text_addr;
		data_size = text_size;
	}

#ifdef __ELF_CHERI
	/*
	 * Sanity check that the base address was aligned correctly so that we
	 * can represent a capability spanning the entire executable.
	 */
	KASSERT(imgp->start_addr == CHERI_REPRESENTABLE_BASE(imgp->start_addr,
	    imgp->end_addr - imgp->start_addr) && imgp->end_addr ==
	    imgp->start_addr + CHERI_REPRESENTABLE_LENGTH(imgp->end_addr -
	    imgp->start_addr), ("Image range [%#jx-%#jx] is not representable "
	    "with mapping base %#jx", (uintmax_t)imgp->start_addr,
	    (uintmax_t)imgp->end_addr, (uintmax_t)et_dyn_addr));
#endif
	MPASS(imgp->end_addr > imgp->start_addr);
	/*
	 * Check limits.  It should be safe to check the
	 * limits after loading the segments since we do
	 * not actually fault in all the segments pages.
	 */
	PROC_LOCK(imgp->proc);
	if (data_size > lim_cur_proc(imgp->proc, RLIMIT_DATA))
		err_str = "Data segment size exceeds process limit";
	else if (text_size > maxtsiz)
		err_str = "Text segment size exceeds system limit";
	else if (total_size > lim_cur_proc(imgp->proc, RLIMIT_VMEM))
		err_str = "Total segment size exceeds process limit";
	else if (racct_set(imgp->proc, RACCT_DATA, data_size) != 0)
		err_str = "Data segment size exceeds resource limit";
	else if (racct_set(imgp->proc, RACCT_VMEM, total_size) != 0)
		err_str = "Total segment size exceeds resource limit";
	PROC_UNLOCK(imgp->proc);
	if (err_str != NULL) {
		uprintf("%s\n", err_str);
		return (ENOMEM);
	}

	vmspace = imgp->proc->p_vmspace;
	vmspace->vm_tsize = text_size >> PAGE_SHIFT;
	vmspace->vm_taddr = (caddr_t)(uintptr_t)text_addr;
	vmspace->vm_dsize = data_size >> PAGE_SHIFT;
	vmspace->vm_daddr = (caddr_t)(uintptr_t)data_addr;
	return (0);
}

static int
__elfN(get_interp)(struct image_params *imgp, const Elf_Phdr *phdr,
    char **interpp, bool *free_interpp)
{
	struct thread *td;
	char *interp;
	int error, interp_name_len;

	KASSERT(phdr->p_type == PT_INTERP,
	    ("%s: p_type %u != PT_INTERP", __func__, phdr->p_type));
	ASSERT_VOP_LOCKED(imgp->vp, __func__);

	td = curthread;

	/* Path to interpreter */
	if (phdr->p_filesz < 2 || phdr->p_filesz > MAXPATHLEN) {
		uprintf("Invalid PT_INTERP\n");
		return (ENOEXEC);
	}

	interp_name_len = phdr->p_filesz;
	if (phdr->p_offset > PAGE_SIZE ||
	    interp_name_len > PAGE_SIZE - phdr->p_offset) {
		/*
		 * The vnode lock might be needed by the pagedaemon to
		 * clean pages owned by the vnode.  Do not allow sleep
		 * waiting for memory with the vnode locked, instead
		 * try non-sleepable allocation first, and if it
		 * fails, go to the slow path were we drop the lock
		 * and do M_WAITOK.  A text reference prevents
		 * modifications to the vnode content.
		 */
		interp = malloc(interp_name_len + 1, M_TEMP, M_NOWAIT);
		if (interp == NULL) {
			VOP_UNLOCK(imgp->vp);
			interp = malloc(interp_name_len + 1, M_TEMP, M_WAITOK);
			vn_lock(imgp->vp, LK_SHARED | LK_RETRY);
		}

		error = vn_rdwr(UIO_READ, imgp->vp, interp,
		    interp_name_len, phdr->p_offset,
		    UIO_SYSSPACE, IO_NODELOCKED, td->td_ucred,
		    NOCRED, NULL, td);
		if (error != 0) {
			free(interp, M_TEMP);
			uprintf("i/o error PT_INTERP %d\n", error);
			return (error);
		}
		interp[interp_name_len] = '\0';

		*interpp = interp;
		*free_interpp = true;
		return (0);
	}

	interp = __DECONST(char *, imgp->image_header) + phdr->p_offset;
	if (interp[interp_name_len - 1] != '\0') {
		uprintf("Invalid PT_INTERP\n");
		return (ENOEXEC);
	}

	*interpp = interp;
	*free_interpp = false;
	return (0);
}

static int
__elfN(load_interp)(struct image_params *imgp, const Elf_Brandinfo *brand_info,
    const char *interp, u_long *addr, u_long *entry)
{
	char *path;
	int error;
	u_long end_addr;
	if (brand_info->emul_path != NULL &&
	    brand_info->emul_path[0] != '\0') {
		path = malloc(MAXPATHLEN, M_TEMP, M_WAITOK);
		snprintf(path, MAXPATHLEN, "%s%s",
		    brand_info->emul_path, interp);
		error = __elfN(load_file)(imgp->proc, path, addr, &end_addr,
		    entry);
		free(path, M_TEMP);
		if (error == 0)
			goto done;
	}

	if (brand_info->interp_newpath != NULL &&
	    (brand_info->interp_path == NULL ||
	    strcmp(interp, brand_info->interp_path) == 0)) {
		error = __elfN(load_file)(imgp->proc,
		    brand_info->interp_newpath, addr, &end_addr, entry);
		if (error == 0)
			goto done;
	}

	error = __elfN(load_file)(imgp->proc, interp, addr, &end_addr, entry);
done:
	if (error == 0) {
		imgp->interp_start = CHERI_REPRESENTABLE_BASE(*addr,
		    end_addr - *addr);
		imgp->interp_end = imgp->interp_start +
		    CHERI_REPRESENTABLE_LENGTH(end_addr - *addr);

		return (0);
	}

	uprintf("ELF interpreter %s not found, error %d\n", interp, error);
	return (error);
}

/*
 * Impossible et_dyn_addr initial value indicating that the real base
 * must be calculated later with some randomization applied.
 */
#define	ET_DYN_ADDR_RAND	1

static int
__CONCAT(exec_, __elfN(imgact))(struct image_params *imgp)
{
	struct thread *td;
	const Elf_Ehdr *hdr;
	const Elf_Phdr *phdr;
	Elf_Auxargs *elf_auxargs;
	struct vmspace *vmspace;
	vm_map_t map;
	char *interp;
	Elf_Brandinfo *brand_info;
	struct sysentvec *sv;
	u_long addr, baddr, et_dyn_addr, entry, proghdr;
	u_long maxalign, mapsz, maxv, maxv1;
	u_long representable_start, representable_end;
	uint32_t fctl0;
	int32_t osrel;
	bool free_interp;
	int error, i, n;

	hdr = (const Elf_Ehdr *)imgp->image_header;

	/*
	 * Do we have a valid ELF header ?
	 *
	 * Only allow ET_EXEC & ET_DYN here, reject ET_DYN later
	 * if particular brand doesn't support it.
	 */
	if (__elfN(check_header)(hdr) != 0 ||
	    (hdr->e_type != ET_EXEC && hdr->e_type != ET_DYN))
		return (-1);

	/*
	 * From here on down, we return an errno, not -1, as we've
	 * detected an ELF file.
	 */

	if (!__elfN(phdr_in_zero_page)(hdr)) {
		uprintf("Program headers not in the first page\n");
		return (ENOEXEC);
	}
	phdr = (const Elf_Phdr *)(imgp->image_header + hdr->e_phoff); 
	if (!aligned(phdr, Elf_Addr)) {
		uprintf("Unaligned program headers\n");
		return (ENOEXEC);
	}

	n = error = 0;
	baddr = 0;
	osrel = 0;
	fctl0 = 0;
	entry = proghdr = 0;
	interp = NULL;
	free_interp = false;
	td = curthread;
	maxalign = PAGE_SIZE;
	mapsz = 0;

	for (i = 0; i < hdr->e_phnum; i++) {
		switch (phdr[i].p_type) {
		case PT_LOAD:
			if (n == 0)
				baddr = phdr[i].p_vaddr;
			if (phdr[i].p_align > maxalign)
				maxalign = phdr[i].p_align;
			mapsz += phdr[i].p_memsz;
			n++;

			/*
			 * If this segment contains the program headers,
			 * remember their virtual address for the AT_PHDR
			 * aux entry. Static binaries don't usually include
			 * a PT_PHDR entry.
			 */
			if (phdr[i].p_offset == 0 &&
			    hdr->e_phoff + hdr->e_phnum * hdr->e_phentsize
				<= phdr[i].p_filesz)
				proghdr = phdr[i].p_vaddr + hdr->e_phoff;
			break;
		case PT_INTERP:
			/* Path to interpreter */
			if (interp != NULL) {
				uprintf("Multiple PT_INTERP headers\n");
				error = ENOEXEC;
				goto ret;
			}
			error = __elfN(get_interp)(imgp, &phdr[i], &interp,
			    &free_interp);
			if (error != 0)
				goto ret;
			break;
		case PT_GNU_STACK:
#ifdef __ELF_CHERI
			/*
			 * For CheriABI we don't set stack_prot and rely
			 * on sv_stackprot being correct (VM_PROT_RW_CAP).
			 *
			 * Requests for executable stacks are not allowed
			 * so refuse to run such programs entierly.
			 */
			if (phdr[i].p_flags & PF_X) {
				uprintf("CheriABI forbids executable stacks\n");
				error = ENOEXEC;
				goto ret;
			}
#else
			if (__elfN(nxstack))
				imgp->stack_prot =
				    __elfN(trans_prot)(phdr[i].p_flags);
#endif
			imgp->stack_sz = phdr[i].p_memsz;
			break;
		case PT_PHDR: 	/* Program header table info */
			proghdr = phdr[i].p_vaddr;
			break;
		}
	}

	brand_info = __elfN(get_brandinfo)(imgp, interp, &osrel, &fctl0);
	if (brand_info == NULL) {
		uprintf("ELF binary type \"%u\" not known.\n",
		    hdr->e_ident[EI_OSABI]);
		error = ENOEXEC;
		goto ret;
	}
	sv = brand_info->sysvec;
	et_dyn_addr = 0;
	if (hdr->e_type == ET_DYN) {
		if ((brand_info->flags & BI_CAN_EXEC_DYN) == 0) {
			uprintf("Cannot execute shared object\n");
			error = ENOEXEC;
			goto ret;
		}
		/*
		 * Honour the base load address from the dso if it is
		 * non-zero for some reason.
		 */
		if (baddr == 0) {
			if ((sv->sv_flags & SV_ASLR) == 0 ||
			    (fctl0 & NT_FREEBSD_FCTL_ASLR_DISABLE) != 0)
				et_dyn_addr = __elfN(pie_base);
			else if ((__elfN(pie_aslr_enabled) &&
			    (imgp->proc->p_flag2 & P2_ASLR_DISABLE) == 0) ||
			    (imgp->proc->p_flag2 & P2_ASLR_ENABLE) != 0)
				et_dyn_addr = ET_DYN_ADDR_RAND;
			else
				et_dyn_addr = __elfN(pie_base);
		}
	}

	/*
	 * Avoid a possible deadlock if the current address space is destroyed
	 * and that address space maps the locked vnode.  In the common case,
	 * the locked vnode's v_usecount is decremented but remains greater
	 * than zero.  Consequently, the vnode lock is not needed by vrele().
	 * However, in cases where the vnode lock is external, such as nullfs,
	 * v_usecount may become zero.
	 *
	 * The VV_TEXT flag prevents modifications to the executable while
	 * the vnode is unlocked.
	 */
	VOP_UNLOCK(imgp->vp);

	/*
	 * Decide whether to enable randomization of user mappings.
	 * First, reset user preferences for the setid binaries.
	 * Then, account for the support of the randomization by the
	 * ABI, by user preferences, and make special treatment for
	 * PIE binaries.
	 */
	if (imgp->credential_setid) {
		PROC_LOCK(imgp->proc);
		imgp->proc->p_flag2 &= ~(P2_ASLR_ENABLE | P2_ASLR_DISABLE |
		    P2_WXORX_DISABLE | P2_WXORX_ENABLE_EXEC);
		PROC_UNLOCK(imgp->proc);
	}
	if ((sv->sv_flags & SV_ASLR) == 0 ||
	    (imgp->proc->p_flag2 & P2_ASLR_DISABLE) != 0 ||
	    (fctl0 & NT_FREEBSD_FCTL_ASLR_DISABLE) != 0) {
		KASSERT(et_dyn_addr != ET_DYN_ADDR_RAND,
		    ("et_dyn_addr == RAND and !ASLR"));
	} else if ((imgp->proc->p_flag2 & P2_ASLR_ENABLE) != 0 ||
	    (__elfN(aslr_enabled) && hdr->e_type == ET_EXEC) ||
	    et_dyn_addr == ET_DYN_ADDR_RAND) {
		imgp->map_flags |= MAP_ASLR;
		/*
		 * If user does not care about sbrk, utilize the bss
		 * grow region for mappings as well.  We can select
		 * the base for the image anywere and still not suffer
		 * from the fragmentation.
		 */
		if (!__elfN(aslr_honor_sbrk) ||
		    (imgp->proc->p_flag2 & P2_ASLR_IGNSTART) != 0)
			imgp->map_flags |= MAP_ASLR_IGNSTART;
	}

	if ((!__elfN(allow_wx) && (fctl0 & NT_FREEBSD_FCTL_WXNEEDED) == 0 &&
	    (imgp->proc->p_flag2 & P2_WXORX_DISABLE) == 0) ||
	    (imgp->proc->p_flag2 & P2_WXORX_ENABLE_EXEC) != 0)
		imgp->map_flags |= MAP_WXORX;

	error = exec_new_vmspace(imgp, sv);
	vmspace = imgp->proc->p_vmspace;
	map = &vmspace->vm_map;

	imgp->proc->p_sysent = sv;
	imgp->proc->p_elf_brandinfo = brand_info;

	maxv = vm_map_max(map) - lim_max(td, RLIMIT_STACK);
	if (et_dyn_addr == ET_DYN_ADDR_RAND) {
		KASSERT((map->flags & MAP_ASLR) != 0,
		    ("ET_DYN_ADDR_RAND but !MAP_ASLR"));
		et_dyn_addr = __CONCAT(rnd_, __elfN(base))(map,
		    vm_map_min(map) + mapsz + lim_max(td, RLIMIT_DATA),
		    /* reserve half of the address space to interpreter */
		    maxv / 2, 1UL << flsl(maxalign));
	}

	vn_lock(imgp->vp, LK_SHARED | LK_RETRY);
	if (error != 0)
		goto ret;

#if __has_feature(capabilities)
	error = __elfN(build_imgact_capability)(imgp, &imgp->imgact_capability,
	    hdr, phdr, &et_dyn_addr);
	if (error != 0)
		goto ret;
#endif
	error = __elfN(load_sections)(imgp, hdr, phdr, et_dyn_addr,
	    &representable_start, &representable_end);
	if (error != 0)
		goto ret;

	/* Round start/end addresses to representability */
	imgp->start_addr = CHERI_REPRESENTABLE_BASE(representable_start,
	    representable_end - representable_start);
	imgp->end_addr = imgp->start_addr +
	    CHERI_REPRESENTABLE_LENGTH(representable_end - representable_start);

	error = __elfN(enforce_limits)(imgp, hdr, phdr, et_dyn_addr);
	if (error != 0)
		goto ret;

	entry = (u_long)hdr->e_entry + et_dyn_addr;

	/*
	 * We load the dynamic linker where a userland call
	 * to mmap(0, ...) would put it.  The rationale behind this
	 * calculation is that it leaves room for the heap to grow to
	 * its maximum allowed size.
	 */
	addr = round_page((vm_offset_t)vmspace->vm_daddr + lim_max(td,
	    RLIMIT_DATA));
	if ((map->flags & MAP_ASLR) != 0) {
		maxv1 = maxv / 2 + addr / 2;
		MPASS(maxv1 >= addr);	/* No overflow */
		map->anon_loc = __CONCAT(rnd_, __elfN(base))(map, addr, maxv1,
		    (MAXPAGESIZES > 1 && pagesizes[1] != 0) ?
		    pagesizes[1] : pagesizes[0]);
	} else {
		map->anon_loc = addr;
	}

	imgp->entry_addr = entry;
	/* If needed, these will be set to valid values inside load_interp(). */
	imgp->interp_start = 0;
	imgp->interp_end = 0;

	if (interp != NULL) {
		VOP_UNLOCK(imgp->vp);
		if ((map->flags & MAP_ASLR) != 0) {
			/* Assume that interpreter fits into 1/4 of AS */
			maxv1 = maxv / 2 + addr / 2;
			MPASS(maxv1 >= addr);	/* No overflow */
			addr = __CONCAT(rnd_, __elfN(base))(map, addr,
			    maxv1, PAGE_SIZE);
		}
		error = __elfN(load_interp)(imgp, brand_info, interp, &addr,
		    &imgp->entry_addr);
		vn_lock(imgp->vp, LK_SHARED | LK_RETRY);
		if (error != 0)
			goto ret;
	} else
		addr = et_dyn_addr;

	/*
	 * Construct auxargs table (used by the copyout_auxargs routine)
	 */
	elf_auxargs = malloc(sizeof(Elf_Auxargs), M_TEMP, M_NOWAIT);
	if (elf_auxargs == NULL) {
		VOP_UNLOCK(imgp->vp);
		elf_auxargs = malloc(sizeof(Elf_Auxargs), M_TEMP, M_WAITOK);
		vn_lock(imgp->vp, LK_SHARED | LK_RETRY);
	}
	elf_auxargs->execfd = -1;
	elf_auxargs->phdr = proghdr + et_dyn_addr;
	elf_auxargs->phent = hdr->e_phentsize;
	elf_auxargs->phnum = hdr->e_phnum;
	elf_auxargs->pagesz = PAGE_SIZE;
	elf_auxargs->base = addr;
	elf_auxargs->flags = 0;
	elf_auxargs->entry = entry;
	elf_auxargs->hdr_eflags = hdr->e_flags;
	elf_auxargs->hdr_etype = hdr->e_type;

	imgp->auxargs = elf_auxargs;
	imgp->interpreted = 0;
	imgp->reloc_base = addr;
	imgp->proc->p_osrel = osrel;
	imgp->proc->p_fctl0 = fctl0;
	imgp->proc->p_elf_flags = hdr->e_flags;

ret:
	if (free_interp)
		free(interp, M_TEMP);
	return (error);
}

#define	elf_suword __CONCAT(suword, __ELF_WORD_SIZE)

#ifdef __ELF_CHERI
static void * __capability
prog_cap(struct image_params *imgp, uint64_t perms)
{
	Elf_Addr prog_base;
	size_t prog_len;

	prog_base = imgp->start_addr;
	prog_len = imgp->end_addr - imgp->start_addr;

	/*
	 * Ensure that a capability spanning the program is representable.
	 * We don't round here since the mapping code is responsible for
	 * choosing a sensible start address and length.
	 */
	KASSERT(prog_len == CHERI_REPRESENTABLE_LENGTH(prog_len) &&
	    prog_base == CHERI_REPRESENTABLE_BASE(prog_base, prog_len),
	    ("program capability [%#jx-%#jx] not representable (length=%#zx)",
	    (uintmax_t)prog_base, (uintmax_t)imgp->end_addr, prog_len));

	return (cheri_capability_build_user_rwx(perms, prog_base, prog_len,
	    imgp->start_addr - prog_base));
}

static void * __capability
interp_cap(struct image_params *imgp, Elf_Auxargs *args, uint64_t perms)
{
	Elf_Addr interp_base;
	size_t interp_len;

	interp_base = imgp->interp_start;
	interp_len = imgp->interp_end - imgp->interp_start;

	/*
	 * Ensure that a capability spanning RTLD is representable.
	 * We don't round here since the mapping code is responsible for
	 * choosing a sensible start address.
	 */
	KASSERT(interp_len == CHERI_REPRESENTABLE_LENGTH(interp_len) &&
	    interp_base == CHERI_REPRESENTABLE_BASE(interp_base, interp_len),
	    ("interp capability [%#jx-%#jx] not representable (length=%#zx)",
	    (uintmax_t)interp_base, (uintmax_t)imgp->interp_end, interp_len));
	MPASS(args->base >= interp_base);

	return (cheri_capability_build_user_rwx(perms, interp_base, interp_len,
	    args->base - interp_base));
}

static void * __capability
timekeep_cap(struct image_params *imgp)
{
	ptraddr_t timekeep_base;
	size_t timekeep_len;

	timekeep_base = imgp->sysent->sv_timekeep_base;
	timekeep_len = sizeof(struct vdso_timekeep) +
	    sizeof(struct vdso_timehands) * VDSO_TH_NUM;

	/* These are sub-page so should be representable as-is. */
	KASSERT(timekeep_base == CHERI_REPRESENTABLE_BASE(timekeep_base,
	    timekeep_len), ("timekeep_base needs rounding"));
	KASSERT(timekeep_len == CHERI_REPRESENTABLE_LENGTH(timekeep_len),
	    ("timekeep_len needs rounding"));

	/* XXX: Read-only? */
	return (cheri_capability_build_user_rwx(CHERI_CAP_USER_DATA_PERMS,
	    timekeep_base, timekeep_len, 0));
}
#endif

int
__elfN(freebsd_copyout_auxargs)(struct image_params *imgp, uintcap_t base)
{
	Elf_Auxargs *args = (Elf_Auxargs *)imgp->auxargs;
	Elf_Auxinfo *argarray, *pos;
#ifdef __ELF_CHERI
	void * __capability exec_base;
	void * __capability entry;
#endif
	int error;

	argarray = pos = malloc(AT_COUNT * sizeof(*pos), M_TEMP,
	    M_WAITOK | M_ZERO);

	if (args->execfd != -1)
		AUXARGS_ENTRY(pos, AT_EXECFD, args->execfd);
#ifdef __ELF_CHERI
	/*
	 * AT_ENTRY gives an executable capability for the whole
	 * program and AT_PHDR a writable one.  RTLD is responsible for
	 * setting bounds.  Needs VMMAP so relro pages can be made RO.
	 */
	AUXARGS_ENTRY_PTR(pos, AT_PHDR, cheri_setaddress(prog_cap(imgp,
	    CHERI_CAP_USER_DATA_PERMS | CHERI_PERM_CHERIABI_VMMAP),
	    args->phdr));
#else
	AUXARGS_ENTRY(pos, AT_PHDR, args->phdr);
#endif
	AUXARGS_ENTRY(pos, AT_PHENT, args->phent);
	AUXARGS_ENTRY(pos, AT_PHNUM, args->phnum);
	AUXARGS_ENTRY(pos, AT_PAGESZ, args->pagesz);
	AUXARGS_ENTRY(pos, AT_FLAGS, args->flags);
#ifdef __ELF_CHERI
	entry = cheri_setaddress(prog_cap(imgp, CHERI_CAP_USER_CODE_PERMS),
	    args->entry);
#ifdef CHERI_FLAGS_CAP_MODE
	/*
	 * On architectures with a mode flag bit, we must ensure the flag is set in
	 * AT_ENTRY for RTLD to be able to jump to it.
	 */
	entry = cheri_setflags(entry, CHERI_FLAGS_CAP_MODE);
#endif
	AUXARGS_ENTRY_PTR(pos, AT_ENTRY, entry);

	if (imgp->interp_end == 0) {
		if (args->hdr_etype != ET_DYN) {
			/*
			 * For statically linked (but not static-PIE, i.e.
			 * currently only RTLD direct exec), AT_BASE should be
			 * untagged args->base (zero) rather than a massively
			 * out-of-bounds capability with address zero that may
			 * or may not be tagged.
			 */
			exec_base = (void *__capability)(uintcap_t)args->base;
		} else {
			/*
			 * For static-PIE we need AT_BASE for relocations and
			 * therefore needs to be RWX.
			 * TODO: should probably use AT_ENTRY/AT_PHDR instead.
			 */
			exec_base = prog_cap(imgp, CHERI_CAP_USER_DATA_PERMS |
			    CHERI_CAP_USER_CODE_PERMS);
		}
	} else {
		/*
		 * XXX: AT_BASE is both writable and executable to permit
		 * textrel fixups.
		 * TODO: should probably use AT_ENTRY/AT_PHDR instead.
		 */
		exec_base = interp_cap(imgp, args,
		    CHERI_CAP_USER_DATA_PERMS | CHERI_CAP_USER_CODE_PERMS);
	}
	AUXARGS_ENTRY_PTR(pos, AT_BASE, cheri_setaddress(exec_base,
	    args->base));
#else
	AUXARGS_ENTRY(pos, AT_ENTRY, args->entry);
	AUXARGS_ENTRY(pos, AT_BASE, args->base);
#endif
	AUXARGS_ENTRY(pos, AT_EHDRFLAGS, args->hdr_eflags);
	if (imgp->execpathp != 0)
		AUXARGS_ENTRY_PTR(pos, AT_EXECPATH, imgp->execpathp);
	AUXARGS_ENTRY(pos, AT_OSRELDATE,
	    imgp->proc->p_ucred->cr_prison->pr_osreldate);
	if (imgp->canary != 0) {
		AUXARGS_ENTRY_PTR(pos, AT_CANARY, imgp->canary);
		AUXARGS_ENTRY(pos, AT_CANARYLEN, imgp->canarylen);
	}
	AUXARGS_ENTRY(pos, AT_NCPUS, mp_ncpus);
	if (imgp->pagesizes != 0) {
		AUXARGS_ENTRY_PTR(pos, AT_PAGESIZES, imgp->pagesizes);
		AUXARGS_ENTRY(pos, AT_PAGESIZESLEN, imgp->pagesizeslen);
	}
	if (imgp->sysent->sv_timekeep_base != 0) {
#ifdef __ELF_CHERI
		AUXARGS_ENTRY_PTR(pos, AT_TIMEKEEP, timekeep_cap(imgp));
#else
		AUXARGS_ENTRY(pos, AT_TIMEKEEP, imgp->sysent->sv_timekeep_base);
#endif
	}
	AUXARGS_ENTRY(pos, AT_STACKPROT, (imgp->sysent->sv_shared_page_obj
	    != NULL && imgp->stack_prot != 0 ? imgp->stack_prot :
	    imgp->sysent->sv_stackprot) & VM_PROT_RWX);
	if (imgp->sysent->sv_hwcap != NULL)
		AUXARGS_ENTRY(pos, AT_HWCAP, *imgp->sysent->sv_hwcap);
	if (imgp->sysent->sv_hwcap2 != NULL)
		AUXARGS_ENTRY(pos, AT_HWCAP2, *imgp->sysent->sv_hwcap2);
	AUXARGS_ENTRY(pos, AT_BSDFLAGS, __elfN(sigfastblock) ?
	    ELF_BSDF_SIGFASTBLK : 0);
	AUXARGS_ENTRY(pos, AT_ARGC, imgp->args->argc);
	AUXARGS_ENTRY_PTR(pos, AT_ARGV, imgp->argv);
	AUXARGS_ENTRY(pos, AT_ENVC, imgp->args->envc);
	AUXARGS_ENTRY_PTR(pos, AT_ENVV, imgp->envv);
	AUXARGS_ENTRY_PTR(pos, AT_PS_STRINGS, imgp->ps_strings);
	if (imgp->sysent->sv_fxrng_gen_base != 0)
		AUXARGS_ENTRY(pos, AT_FXRNG, imgp->sysent->sv_fxrng_gen_base);
	AUXARGS_ENTRY(pos, AT_NULL, 0);

	free(imgp->auxargs, M_TEMP);
	imgp->auxargs = NULL;
	KASSERT(pos - argarray <= AT_COUNT, ("Too many auxargs"));

	error = copyoutcap(argarray, (void * __capability)base,
	    sizeof(*argarray) * AT_COUNT);
	free(argarray, M_TEMP);
	return (error);
}

int
__elfN(freebsd_fixup)(uintcap_t *stack_base, struct image_params *imgp)
{
#ifndef __ELF_CHERI
	Elf_Addr * __capability base;

	base = (Elf_Addr * __capability)*stack_base;
	base--;
	if (elf_suword(base, imgp->args->argc) == -1)
		return (EFAULT);
	*stack_base = (uintcap_t)base;
#else
	KASSERT(__builtin_is_aligned(*stack_base, sizeof(void * __capability)),
	    ("CheriABI stack pointer not properly aligned"));
#endif
	return (0);
}

/*
 * Code for generating ELF core dumps.
 */

typedef void (*segment_callback)(vm_map_entry_t, void *);

/* Closure for cb_put_phdr(). */
struct phdr_closure {
	Elf_Phdr *phdr;		/* Program header to fill in */
	Elf_Off offset;		/* Offset of segment in core file */
};

struct note_info {
	int		type;		/* Note type. */
	outfunc_t 	outfunc; 	/* Output function. */
	void		*outarg;	/* Argument for the output function. */
	size_t		outsize;	/* Output size. */
	TAILQ_ENTRY(note_info) link;	/* Link to the next note info. */
};

TAILQ_HEAD(note_info_list, note_info);

extern int compress_user_cores;
extern int compress_user_cores_level;

static void cb_put_phdr(vm_map_entry_t, void *);
static void cb_size_segment(vm_map_entry_t, void *);
static void each_dumpable_segment(struct thread *, segment_callback, void *,
    int);
static int __elfN(corehdr)(struct coredump_params *, int, void *, size_t,
    struct note_info_list *, size_t, int);
static void __elfN(putnote)(struct thread *td, struct note_info *, struct sbuf *);

static void __elfN(note_fpregset)(void *, struct sbuf *, size_t *);
static void __elfN(note_prpsinfo)(void *, struct sbuf *, size_t *);
static void __elfN(note_prstatus)(void *, struct sbuf *, size_t *);
static void __elfN(note_threadmd)(void *, struct sbuf *, size_t *);
static void __elfN(note_thrmisc)(void *, struct sbuf *, size_t *);
static void __elfN(note_ptlwpinfo)(void *, struct sbuf *, size_t *);
#if __has_feature(capabilities)
static void __elfN(note_capregs)(void *, struct sbuf *, size_t *);
#endif
static void __elfN(note_procstat_auxv)(void *, struct sbuf *, size_t *);
static void __elfN(note_procstat_proc)(void *, struct sbuf *, size_t *);
static void __elfN(note_procstat_psstrings)(void *, struct sbuf *, size_t *);
static void note_procstat_files(void *, struct sbuf *, size_t *);
static void note_procstat_groups(void *, struct sbuf *, size_t *);
static void note_procstat_osrel(void *, struct sbuf *, size_t *);
static void note_procstat_rlimit(void *, struct sbuf *, size_t *);
static void note_procstat_umask(void *, struct sbuf *, size_t *);
static void note_procstat_vmmap(void *, struct sbuf *, size_t *);

static int
core_compressed_write(void *base, size_t len, off_t offset, void *arg)
{

	return (core_write((struct coredump_params *)arg, base, len, offset,
	    UIO_SYSSPACE, NULL));
}

int
__elfN(coredump)(struct thread *td, struct vnode *vp, off_t limit, int flags)
{
	struct ucred *cred = td->td_ucred;
	int compm, error = 0;
	struct sseg_closure seginfo;
	struct note_info_list notelst;
	struct coredump_params params;
	struct note_info *ninfo;
	void *hdr, *tmpbuf;
	size_t hdrsize, notesz, coresize;

	hdr = NULL;
	tmpbuf = NULL;
	TAILQ_INIT(&notelst);

	/* Size the program segments. */
	__elfN(size_segments)(td, &seginfo, flags);

	/*
	 * Collect info about the core file header area.
	 */
	hdrsize = sizeof(Elf_Ehdr) + sizeof(Elf_Phdr) * (1 + seginfo.count);
	if (seginfo.count + 1 >= PN_XNUM)
		hdrsize += sizeof(Elf_Shdr);
	td->td_proc->p_sysent->sv_elf_core_prepare_notes(td, &notelst, &notesz);
	coresize = round_page(hdrsize + notesz) + seginfo.size;

	/* Set up core dump parameters. */
	params.offset = 0;
	params.active_cred = cred;
	params.file_cred = NOCRED;
	params.td = td;
	params.vp = vp;
	params.comp = NULL;

#ifdef RACCT
	if (racct_enable) {
		PROC_LOCK(td->td_proc);
		error = racct_add(td->td_proc, RACCT_CORE, coresize);
		PROC_UNLOCK(td->td_proc);
		if (error != 0) {
			error = EFAULT;
			goto done;
		}
	}
#endif
	if (coresize >= limit) {
		error = EFAULT;
		goto done;
	}

	/* Create a compression stream if necessary. */
	compm = compress_user_cores;
	if ((flags & (SVC_PT_COREDUMP | SVC_NOCOMPRESS)) == SVC_PT_COREDUMP &&
	    compm == 0)
		compm = COMPRESS_GZIP;
	if (compm != 0) {
		params.comp = compressor_init(core_compressed_write,
		    compm, CORE_BUF_SIZE,
		    compress_user_cores_level, &params);
		if (params.comp == NULL) {
			error = EFAULT;
			goto done;
		}
		tmpbuf = malloc(CORE_BUF_SIZE, M_TEMP, M_WAITOK | M_ZERO);
        }

	/*
	 * Allocate memory for building the header, fill it up,
	 * and write it out following the notes.
	 */
	hdr = malloc(hdrsize, M_TEMP, M_WAITOK);
	error = __elfN(corehdr)(&params, seginfo.count, hdr, hdrsize, &notelst,
	    notesz, flags);

	/* Write the contents of all of the writable segments. */
	if (error == 0) {
		Elf_Phdr *php;
		off_t offset;
		int i;
		char * __capability section_cap;

		php = (Elf_Phdr *)((char *)hdr + sizeof(Elf_Ehdr)) + 1;
		offset = round_page(hdrsize + notesz);
		for (i = 0; i < seginfo.count; i++) {
#if __has_feature(capabilities)
			section_cap = cheri_capability_build_user_data(
			    CHERI_PERM_LOAD,
			    CHERI_REPRESENTABLE_BASE(php->p_vaddr, php->p_filesz),
			    CHERI_REPRESENTABLE_LENGTH(php->p_filesz), 0);
#else
			section_cap = (char *)(uintptr_t)php->p_vaddr;
#endif
			error = core_output(section_cap,
			    php->p_filesz, offset, &params, tmpbuf);
			if (error != 0)
				break;
			offset += php->p_filesz;
			php++;
		}
		if (error == 0 && params.comp != NULL)
			error = compressor_flush(params.comp);
	}
	if (error) {
		log(LOG_WARNING,
		    "Failed to write core file for process %s (error %d)\n",
		    curproc->p_comm, error);
	}

done:
	free(tmpbuf, M_TEMP);
	if (params.comp != NULL)
		compressor_fini(params.comp);
	while ((ninfo = TAILQ_FIRST(&notelst)) != NULL) {
		TAILQ_REMOVE(&notelst, ninfo, link);
		free(ninfo, M_TEMP);
	}
	if (hdr != NULL)
		free(hdr, M_TEMP);

	return (error);
}

/*
 * A callback for each_dumpable_segment() to write out the segment's
 * program header entry.
 */
static void
cb_put_phdr(vm_map_entry_t entry, void *closure)
{
	struct phdr_closure *phc = (struct phdr_closure *)closure;
	Elf_Phdr *phdr = phc->phdr;

	phc->offset = round_page(phc->offset);

	phdr->p_type = PT_LOAD;
	phdr->p_offset = phc->offset;
	phdr->p_vaddr = entry->start;
	phdr->p_paddr = 0;
	phdr->p_filesz = phdr->p_memsz = entry->end - entry->start;
	phdr->p_align = PAGE_SIZE;
	phdr->p_flags = __elfN(untrans_prot)(entry->protection);

	phc->offset += phdr->p_filesz;
	phc->phdr++;
}

/*
 * A callback for each_dumpable_segment() to gather information about
 * the number of segments and their total size.
 */
static void
cb_size_segment(vm_map_entry_t entry, void *closure)
{
	struct sseg_closure *ssc = (struct sseg_closure *)closure;

	ssc->count++;
	ssc->size += entry->end - entry->start;
}

void
__elfN(size_segments)(struct thread *td, struct sseg_closure *seginfo,
    int flags)
{
	seginfo->count = 0;
	seginfo->size = 0;

	each_dumpable_segment(td, cb_size_segment, seginfo, flags);
}

/*
 * For each writable segment in the process's memory map, call the given
 * function with a pointer to the map entry and some arbitrary
 * caller-supplied data.
 */
static void
each_dumpable_segment(struct thread *td, segment_callback func, void *closure,
    int flags)
{
	struct proc *p = td->td_proc;
	vm_map_t map = &p->p_vmspace->vm_map;
	vm_map_entry_t entry;
	vm_object_t backing_object, object;
	bool ignore_entry;

	vm_map_lock_read(map);
	VM_MAP_ENTRY_FOREACH(entry, map) {
		/*
		 * Don't dump inaccessible mappings, deal with legacy
		 * coredump mode.
		 *
		 * Note that read-only segments related to the elf binary
		 * are marked MAP_ENTRY_NOCOREDUMP now so we no longer
		 * need to arbitrarily ignore such segments.
		 */
		if ((flags & SVC_ALL) == 0) {
			if (elf_legacy_coredump) {
				if ((entry->protection & VM_PROT_RW) !=
				    VM_PROT_RW)
					continue;
			} else {
				if ((entry->protection & VM_PROT_ALL) == 0)
					continue;
			}
		}

		/*
		 * Dont include memory segment in the coredump if
		 * MAP_NOCORE is set in mmap(2) or MADV_NOCORE in
		 * madvise(2).  Do not dump submaps (i.e. parts of the
		 * kernel map).
		 */
		if ((entry->eflags & MAP_ENTRY_IS_SUB_MAP) != 0)
			continue;
		if ((entry->eflags & MAP_ENTRY_NOCOREDUMP) != 0 &&
		    (flags & SVC_ALL) == 0)
			continue;
		if ((object = entry->object.vm_object) == NULL)
			continue;

		/* Ignore memory-mapped devices and such things. */
		VM_OBJECT_RLOCK(object);
		while ((backing_object = object->backing_object) != NULL) {
			VM_OBJECT_RLOCK(backing_object);
			VM_OBJECT_RUNLOCK(object);
			object = backing_object;
		}
		ignore_entry = (object->flags & OBJ_FICTITIOUS) != 0;
		VM_OBJECT_RUNLOCK(object);
		if (ignore_entry)
			continue;

		(*func)(entry, closure);
	}
	vm_map_unlock_read(map);
}

/*
 * Write the core file header to the file, including padding up to
 * the page boundary.
 */
static int
__elfN(corehdr)(struct coredump_params *p, int numsegs, void *hdr,
    size_t hdrsize, struct note_info_list *notelst, size_t notesz,
    int flags)
{
	struct note_info *ninfo;
	struct sbuf *sb;
	int error;

	/* Fill in the header. */
	bzero(hdr, hdrsize);
	__elfN(puthdr)(p->td, hdr, hdrsize, numsegs, notesz, flags);

	sb = sbuf_new(NULL, NULL, CORE_BUF_SIZE, SBUF_FIXEDLEN);
	sbuf_set_drain(sb, sbuf_drain_core_output, p);
	sbuf_start_section(sb, NULL);
	sbuf_bcat(sb, hdr, hdrsize);
	TAILQ_FOREACH(ninfo, notelst, link)
	    __elfN(putnote)(p->td, ninfo, sb);
	/* Align up to a page boundary for the program segments. */
	sbuf_end_section(sb, -1, PAGE_SIZE, 0);
	error = sbuf_finish(sb);
	sbuf_delete(sb);

	return (error);
}

void
__elfN(prepare_notes)(struct thread *td, struct note_info_list *list,
    size_t *sizep)
{
	struct proc *p;
	struct thread *thr;
	size_t size;

	p = td->td_proc;
	size = 0;

	size += __elfN(register_note)(td, list, NT_PRPSINFO, __elfN(note_prpsinfo), p);

	/*
	 * To have the debugger select the right thread (LWP) as the initial
	 * thread, we dump the state of the thread passed to us in td first.
	 * This is the thread that causes the core dump and thus likely to
	 * be the right thread one wants to have selected in the debugger.
	 */
	thr = td;
	while (thr != NULL) {
		size += __elfN(register_note)(td, list, NT_PRSTATUS,
		    __elfN(note_prstatus), thr);
		size += __elfN(register_note)(td, list, NT_FPREGSET,
		    __elfN(note_fpregset), thr);
		size += __elfN(register_note)(td, list, NT_THRMISC,
		    __elfN(note_thrmisc), thr);
		size += __elfN(register_note)(td, list, NT_PTLWPINFO,
		    __elfN(note_ptlwpinfo), thr);
#if __has_feature(capabilities)
		size += __elfN(register_note)(td, list, NT_CAPREGS,
		    __elfN(note_capregs), thr);
#endif
		size += __elfN(register_note)(td, list, -1,
		    __elfN(note_threadmd), thr);

		thr = thr == td ? TAILQ_FIRST(&p->p_threads) :
		    TAILQ_NEXT(thr, td_plist);
		if (thr == td)
			thr = TAILQ_NEXT(thr, td_plist);
	}

	size += __elfN(register_note)(td, list, NT_PROCSTAT_PROC,
	    __elfN(note_procstat_proc), p);
	size += __elfN(register_note)(td, list, NT_PROCSTAT_FILES,
	    note_procstat_files, p);
	size += __elfN(register_note)(td, list, NT_PROCSTAT_VMMAP,
	    note_procstat_vmmap, p);
	size += __elfN(register_note)(td, list, NT_PROCSTAT_GROUPS,
	    note_procstat_groups, p);
	size += __elfN(register_note)(td, list, NT_PROCSTAT_UMASK,
	    note_procstat_umask, p);
	size += __elfN(register_note)(td, list, NT_PROCSTAT_RLIMIT,
	    note_procstat_rlimit, p);
	size += __elfN(register_note)(td, list, NT_PROCSTAT_OSREL,
	    note_procstat_osrel, p);
	size += __elfN(register_note)(td, list, NT_PROCSTAT_PSSTRINGS,
	    __elfN(note_procstat_psstrings), p);
	size += __elfN(register_note)(td, list, NT_PROCSTAT_AUXV,
	    __elfN(note_procstat_auxv), p);

	*sizep = size;
}

void
__elfN(puthdr)(struct thread *td, void *hdr, size_t hdrsize, int numsegs,
    size_t notesz, int flags)
{
	Elf_Ehdr *ehdr;
	Elf_Phdr *phdr;
	Elf_Shdr *shdr;
	struct phdr_closure phc;
	Elf_Brandinfo *bi;

	ehdr = (Elf_Ehdr *)hdr;
	bi = td->td_proc->p_elf_brandinfo;

	ehdr->e_ident[EI_MAG0] = ELFMAG0;
	ehdr->e_ident[EI_MAG1] = ELFMAG1;
	ehdr->e_ident[EI_MAG2] = ELFMAG2;
	ehdr->e_ident[EI_MAG3] = ELFMAG3;
	ehdr->e_ident[EI_CLASS] = ELF_CLASS;
	ehdr->e_ident[EI_DATA] = ELF_DATA;
	ehdr->e_ident[EI_VERSION] = EV_CURRENT;
	ehdr->e_ident[EI_OSABI] = td->td_proc->p_sysent->sv_elf_core_osabi;
	ehdr->e_ident[EI_ABIVERSION] = 0;
	ehdr->e_ident[EI_PAD] = 0;
	ehdr->e_type = ET_CORE;
	ehdr->e_machine = bi->machine;
	ehdr->e_version = EV_CURRENT;
	ehdr->e_entry = 0;
	ehdr->e_phoff = sizeof(Elf_Ehdr);
	ehdr->e_flags = td->td_proc->p_elf_flags;
	ehdr->e_ehsize = sizeof(Elf_Ehdr);
	ehdr->e_phentsize = sizeof(Elf_Phdr);
	ehdr->e_shentsize = sizeof(Elf_Shdr);
	ehdr->e_shstrndx = SHN_UNDEF;
	if (numsegs + 1 < PN_XNUM) {
		ehdr->e_phnum = numsegs + 1;
		ehdr->e_shnum = 0;
	} else {
		ehdr->e_phnum = PN_XNUM;
		ehdr->e_shnum = 1;

		ehdr->e_shoff = ehdr->e_phoff +
		    (numsegs + 1) * ehdr->e_phentsize;
		KASSERT(ehdr->e_shoff == hdrsize - sizeof(Elf_Shdr),
		    ("e_shoff: %zu, hdrsize - shdr: %zu",
		     (size_t)ehdr->e_shoff, hdrsize - sizeof(Elf_Shdr)));

		shdr = (Elf_Shdr *)((char *)hdr + ehdr->e_shoff);
		memset(shdr, 0, sizeof(*shdr));
		/*
		 * A special first section is used to hold large segment and
		 * section counts.  This was proposed by Sun Microsystems in
		 * Solaris and has been adopted by Linux; the standard ELF
		 * tools are already familiar with the technique.
		 *
		 * See table 7-7 of the Solaris "Linker and Libraries Guide"
		 * (or 12-7 depending on the version of the document) for more
		 * details.
		 */
		shdr->sh_type = SHT_NULL;
		shdr->sh_size = ehdr->e_shnum;
		shdr->sh_link = ehdr->e_shstrndx;
		shdr->sh_info = numsegs + 1;
	}

	/*
	 * Fill in the program header entries.
	 */
	phdr = (Elf_Phdr *)((char *)hdr + ehdr->e_phoff);

	/* The note segement. */
	phdr->p_type = PT_NOTE;
	phdr->p_offset = hdrsize;
	phdr->p_vaddr = 0;
	phdr->p_paddr = 0;
	phdr->p_filesz = notesz;
	phdr->p_memsz = 0;
	phdr->p_flags = PF_R;
	phdr->p_align = ELF_NOTE_ROUNDSIZE;
	phdr++;

	/* All the writable segments from the program. */
	phc.phdr = phdr;
	phc.offset = round_page(hdrsize + notesz);
	each_dumpable_segment(td, cb_put_phdr, &phc, flags);
}

size_t
__elfN(register_note)(struct thread *td, struct note_info_list *list,
    int type, outfunc_t out, void *arg)
{
	const struct sysentvec *sv;
	struct note_info *ninfo;
	size_t size, notesize;

	sv = td->td_proc->p_sysent;
	size = 0;
	out(arg, NULL, &size);
	ninfo = malloc(sizeof(*ninfo), M_TEMP, M_ZERO | M_WAITOK);
	ninfo->type = type;
	ninfo->outfunc = out;
	ninfo->outarg = arg;
	ninfo->outsize = size;
	TAILQ_INSERT_TAIL(list, ninfo, link);

	if (type == -1)
		return (size);

	notesize = sizeof(Elf_Note) +		/* note header */
	    roundup2(strlen(sv->sv_elf_core_abi_vendor) + 1, ELF_NOTE_ROUNDSIZE) +
						/* note name */
	    roundup2(size, ELF_NOTE_ROUNDSIZE);	/* note description */

	return (notesize);
}

static size_t
append_note_data(const void *src, void *dst, size_t len)
{
	size_t padded_len;

	padded_len = roundup2(len, ELF_NOTE_ROUNDSIZE);
	if (dst != NULL) {
		bcopy(src, dst, len);
		bzero((char *)dst + len, padded_len - len);
	}
	return (padded_len);
}

size_t
__elfN(populate_note)(int type, void *src, void *dst, size_t size, void **descp)
{
	Elf_Note *note;
	char *buf;
	size_t notesize;

	buf = dst;
	if (buf != NULL) {
		note = (Elf_Note *)buf;
		note->n_namesz = sizeof(FREEBSD_ABI_VENDOR);
		note->n_descsz = size;
		note->n_type = type;
		buf += sizeof(*note);
		buf += append_note_data(FREEBSD_ABI_VENDOR, buf,
		    sizeof(FREEBSD_ABI_VENDOR));
		append_note_data(src, buf, size);
		if (descp != NULL)
			*descp = buf;
	}

	notesize = sizeof(Elf_Note) +		/* note header */
	    roundup2(sizeof(FREEBSD_ABI_VENDOR), ELF_NOTE_ROUNDSIZE) +
						/* note name */
	    roundup2(size, ELF_NOTE_ROUNDSIZE);	/* note description */

	return (notesize);
}

static void
__elfN(putnote)(struct thread *td, struct note_info *ninfo, struct sbuf *sb)
{
	Elf_Note note;
	const struct sysentvec *sv;
	ssize_t old_len, sect_len;
	size_t new_len, descsz, i;

	if (ninfo->type == -1) {
		ninfo->outfunc(ninfo->outarg, sb, &ninfo->outsize);
		return;
	}

	sv = td->td_proc->p_sysent;

	note.n_namesz = strlen(sv->sv_elf_core_abi_vendor) + 1;
	note.n_descsz = ninfo->outsize;
	note.n_type = ninfo->type;

	sbuf_bcat(sb, &note, sizeof(note));
	sbuf_start_section(sb, &old_len);
	sbuf_bcat(sb, sv->sv_elf_core_abi_vendor,
	    strlen(sv->sv_elf_core_abi_vendor) + 1);
	sbuf_end_section(sb, old_len, ELF_NOTE_ROUNDSIZE, 0);
	if (note.n_descsz == 0)
		return;
	sbuf_start_section(sb, &old_len);
	ninfo->outfunc(ninfo->outarg, sb, &ninfo->outsize);
	sect_len = sbuf_end_section(sb, old_len, ELF_NOTE_ROUNDSIZE, 0);
	if (sect_len < 0)
		return;

	new_len = (size_t)sect_len;
	descsz = roundup(note.n_descsz, ELF_NOTE_ROUNDSIZE);
	if (new_len < descsz) {
		/*
		 * It is expected that individual note emitters will correctly
		 * predict their expected output size and fill up to that size
		 * themselves, padding in a format-specific way if needed.
		 * However, in case they don't, just do it here with zeros.
		 */
		for (i = 0; i < descsz - new_len; i++)
			sbuf_putc(sb, 0);
	} else if (new_len > descsz) {
		/*
		 * We can't always truncate sb -- we may have drained some
		 * of it already.
		 */
		KASSERT(new_len == descsz, ("%s: Note type %u changed as we "
		    "read it (%zu > %zu).  Since it is longer than "
		    "expected, this coredump's notes are corrupt.  THIS "
		    "IS A BUG in the note_procstat routine for type %u.\n",
		    __func__, (unsigned)note.n_type, new_len, descsz,
		    (unsigned)note.n_type));
	}
}

/*
 * Miscellaneous note out functions.
 */

#if defined(COMPAT_FREEBSD32) && __ELF_WORD_SIZE == 32
#include <compat/freebsd32/freebsd32.h>
#include <compat/freebsd32/freebsd32_signal.h>

typedef struct prstatus32 elf_prstatus_t;
typedef struct prpsinfo32 elf_prpsinfo_t;
typedef struct fpreg32 elf_prfpregset_t;
typedef struct fpreg32 elf_fpregset_t;
typedef struct reg32 elf_gregset_t;
typedef struct thrmisc32 elf_thrmisc_t;
#define ELF_KERN_PROC_MASK	KERN_PROC_MASK32
typedef struct kinfo_proc32 elf_kinfo_proc_t;
typedef uint32_t elf_ps_strings_t;
#elif defined(COMPAT_FREEBSD64) && __ELF_WORD_SIZE == 64 && !defined(__ELF_CHERI)
#include <compat/freebsd64/freebsd64.h>
typedef prstatus_t elf_prstatus_t;
typedef prpsinfo_t elf_prpsinfo_t;
typedef prfpregset_t elf_prfpregset_t;
typedef prfpregset_t elf_fpregset_t;
typedef gregset_t elf_gregset_t;
typedef thrmisc_t elf_thrmisc_t;
#define ELF_KERN_PROC_MASK	KERN_PROC_MASK64
typedef struct kinfo_proc64 elf_kinfo_proc_t;
typedef vm_offset_t elf_ps_strings_t;
#else
typedef prstatus_t elf_prstatus_t;
typedef prpsinfo_t elf_prpsinfo_t;
typedef prfpregset_t elf_prfpregset_t;
typedef prfpregset_t elf_fpregset_t;
typedef gregset_t elf_gregset_t;
typedef thrmisc_t elf_thrmisc_t;
#define ELF_KERN_PROC_MASK	0
typedef struct kinfo_proc elf_kinfo_proc_t;
typedef vm_offset_t elf_ps_strings_t;
#endif
#if __has_feature(capabilities)
typedef capregset_t elf_capregs_t;
#endif

static void
__elfN(note_prpsinfo)(void *arg, struct sbuf *sb, size_t *sizep)
{
	struct sbuf sbarg;
	size_t len;
	char *cp, *end;
	struct proc *p;
	elf_prpsinfo_t *psinfo;
	int error;

	p = arg;
	if (sb != NULL) {
		KASSERT(*sizep == sizeof(*psinfo), ("invalid size"));
		psinfo = malloc(sizeof(*psinfo), M_TEMP, M_ZERO | M_WAITOK);
		psinfo->pr_version = PRPSINFO_VERSION;
		psinfo->pr_psinfosz = sizeof(elf_prpsinfo_t);
		strlcpy(psinfo->pr_fname, p->p_comm, sizeof(psinfo->pr_fname));
		PROC_LOCK(p);
		if (p->p_args != NULL) {
			len = sizeof(psinfo->pr_psargs) - 1;
			if (len > p->p_args->ar_length)
				len = p->p_args->ar_length;
			memcpy(psinfo->pr_psargs, p->p_args->ar_args, len);
			PROC_UNLOCK(p);
			error = 0;
		} else {
			_PHOLD(p);
			PROC_UNLOCK(p);
			sbuf_new(&sbarg, psinfo->pr_psargs,
			    sizeof(psinfo->pr_psargs), SBUF_FIXEDLEN);
			error = proc_getargv(curthread, p, &sbarg);
			PRELE(p);
			if (sbuf_finish(&sbarg) == 0)
				len = sbuf_len(&sbarg) - 1;
			else
				len = sizeof(psinfo->pr_psargs) - 1;
			sbuf_delete(&sbarg);
		}
		if (error || len == 0)
			strlcpy(psinfo->pr_psargs, p->p_comm,
			    sizeof(psinfo->pr_psargs));
		else {
			KASSERT(len < sizeof(psinfo->pr_psargs),
			    ("len is too long: %zu vs %zu", len,
			    sizeof(psinfo->pr_psargs)));
			cp = psinfo->pr_psargs;
			end = cp + len - 1;
			for (;;) {
				cp = memchr(cp, '\0', end - cp);
				if (cp == NULL)
					break;
				*cp = ' ';
			}
		}
		psinfo->pr_pid = p->p_pid;
		sbuf_bcat(sb, psinfo, sizeof(*psinfo));
		free(psinfo, M_TEMP);
	}
	*sizep = sizeof(*psinfo);
}

static void
__elfN(note_prstatus)(void *arg, struct sbuf *sb, size_t *sizep)
{
	struct thread *td;
	elf_prstatus_t *status;

	td = arg;
	if (sb != NULL) {
		KASSERT(*sizep == sizeof(*status), ("invalid size"));
		status = malloc(sizeof(*status), M_TEMP, M_ZERO | M_WAITOK);
		status->pr_version = PRSTATUS_VERSION;
		status->pr_statussz = sizeof(elf_prstatus_t);
		status->pr_gregsetsz = sizeof(elf_gregset_t);
		status->pr_fpregsetsz = sizeof(elf_fpregset_t);
		status->pr_osreldate = osreldate;
		status->pr_cursig = td->td_proc->p_sig;
		status->pr_pid = td->td_tid;
#if defined(COMPAT_FREEBSD32) && __ELF_WORD_SIZE == 32
		fill_regs32(td, &status->pr_reg);
#else
		fill_regs(td, &status->pr_reg);
#endif
		sbuf_bcat(sb, status, sizeof(*status));
		free(status, M_TEMP);
	}
	*sizep = sizeof(*status);
}

static void
__elfN(note_fpregset)(void *arg, struct sbuf *sb, size_t *sizep)
{
	struct thread *td;
	elf_prfpregset_t *fpregset;

	td = arg;
	if (sb != NULL) {
		KASSERT(*sizep == sizeof(*fpregset), ("invalid size"));
		fpregset = malloc(sizeof(*fpregset), M_TEMP, M_ZERO | M_WAITOK);
#if defined(COMPAT_FREEBSD32) && __ELF_WORD_SIZE == 32
		fill_fpregs32(td, fpregset);
#else
		fill_fpregs(td, fpregset);
#endif
		sbuf_bcat(sb, fpregset, sizeof(*fpregset));
		free(fpregset, M_TEMP);
	}
	*sizep = sizeof(*fpregset);
}

static void
__elfN(note_thrmisc)(void *arg, struct sbuf *sb, size_t *sizep)
{
	struct thread *td;
	elf_thrmisc_t thrmisc;

	td = arg;
	if (sb != NULL) {
		KASSERT(*sizep == sizeof(thrmisc), ("invalid size"));
		bzero(&thrmisc, sizeof(thrmisc));
		strcpy(thrmisc.pr_tname, td->td_name);
		sbuf_bcat(sb, &thrmisc, sizeof(thrmisc));
	}
	*sizep = sizeof(thrmisc);
}

#if __has_feature(capabilities)
static void
__elfN(note_capregs)(void *arg, struct sbuf *sb, size_t *sizep)
{
	struct thread *td;
	elf_capregs_t *capregs;

	td = (struct thread *)arg;
	if (sb != NULL) {
		KASSERT(*sizep == sizeof(*capregs), ("invalid size"));
		capregs = malloc(sizeof(*capregs), M_TEMP, M_ZERO | M_WAITOK);
		fill_capregs(td, capregs);
		sbuf_bcat(sb, capregs, sizeof(*capregs));
		free(capregs, M_TEMP);
	}
	*sizep = sizeof(*capregs);
}
#endif

static void
__elfN(note_ptlwpinfo)(void *arg, struct sbuf *sb, size_t *sizep)
{
	struct thread *td;
	size_t size;
	int structsize;
#if defined(COMPAT_FREEBSD32) && __ELF_WORD_SIZE == 32
	struct ptrace_lwpinfo32 pl;
#elif defined(COMPAT_FREEBSD64) && __ELF_WORD_SIZE == 64 && !defined(__ELF_CHERI)
	struct ptrace_lwpinfo64 pl;
#else
	struct ptrace_lwpinfo pl;
#endif

	td = arg;
	structsize = sizeof(pl);
	size = sizeof(structsize) + structsize;
	if (sb != NULL) {
		KASSERT(*sizep == size, ("invalid size"));
		sbuf_bcat(sb, &structsize, sizeof(structsize));
		bzero(&pl, sizeof(pl));
		pl.pl_lwpid = td->td_tid;
		pl.pl_event = PL_EVENT_NONE;
		pl.pl_sigmask = td->td_sigmask;
		pl.pl_siglist = td->td_siglist;
		if (td->td_si.si_signo != 0) {
			pl.pl_event = PL_EVENT_SIGNAL;
			pl.pl_flags |= PL_FLAG_SI;
#if defined(COMPAT_FREEBSD32) && __ELF_WORD_SIZE == 32
			siginfo_to_siginfo32(&td->td_si, &pl.pl_siginfo);
#elif defined(COMPAT_FREEBSD64) && __ELF_WORD_SIZE == 64 && !defined(__ELF_CHERI)
			siginfo_to_siginfo64(&td->td_si, &pl.pl_siginfo);
#else
			pl.pl_siginfo = td->td_si;
#endif
		}
		strcpy(pl.pl_tdname, td->td_name);
		/* XXX TODO: supply more information in struct ptrace_lwpinfo*/
		sbuf_bcat(sb, &pl, sizeof(pl));
	}
	*sizep = size;
}

/*
 * Allow for MD specific notes, as well as any MD
 * specific preparations for writing MI notes.
 */
static void
__elfN(note_threadmd)(void *arg, struct sbuf *sb, size_t *sizep)
{
	struct thread *td;
	void *buf;
	size_t size;

	td = (struct thread *)arg;
	size = *sizep;
	if (size != 0 && sb != NULL)
		buf = malloc(size, M_TEMP, M_ZERO | M_WAITOK);
	else
		buf = NULL;
	size = 0;
	__elfN(dump_thread)(td, buf, &size);
	KASSERT(sb == NULL || *sizep == size, ("invalid size"));
	if (size != 0 && sb != NULL)
		sbuf_bcat(sb, buf, size);
	free(buf, M_TEMP);
	*sizep = size;
}

static void
__elfN(note_procstat_proc)(void *arg, struct sbuf *sb, size_t *sizep)
{
	struct proc *p;
	size_t size;
	int structsize;

	p = arg;
	size = sizeof(structsize) + p->p_numthreads *
	    sizeof(elf_kinfo_proc_t);

	if (sb != NULL) {
		KASSERT(*sizep == size, ("invalid size"));
		structsize = sizeof(elf_kinfo_proc_t);
		sbuf_bcat(sb, &structsize, sizeof(structsize));
		sx_slock(&proctree_lock);
		PROC_LOCK(p);
		kern_proc_out(p, sb, ELF_KERN_PROC_MASK);
		sx_sunlock(&proctree_lock);
	}
	*sizep = size;
}

#ifdef KINFO_FILE_SIZE
CTASSERT(sizeof(struct kinfo_file) == KINFO_FILE_SIZE);
#endif

static void
note_procstat_files(void *arg, struct sbuf *sb, size_t *sizep)
{
	struct proc *p;
	size_t size, sect_sz, i;
	ssize_t start_len, sect_len;
	int structsize, filedesc_flags;

	if (coredump_pack_fileinfo)
		filedesc_flags = KERN_FILEDESC_PACK_KINFO;
	else
		filedesc_flags = 0;

	p = arg;
	structsize = sizeof(struct kinfo_file);
	if (sb == NULL) {
		size = 0;
		sb = sbuf_new(NULL, NULL, 128, SBUF_FIXEDLEN);
		sbuf_set_drain(sb, sbuf_count_drain, &size);
		sbuf_bcat(sb, &structsize, sizeof(structsize));
		PROC_LOCK(p);
		kern_proc_filedesc_out(p, sb, -1, filedesc_flags);
		sbuf_finish(sb);
		sbuf_delete(sb);
		*sizep = size;
	} else {
		sbuf_start_section(sb, &start_len);

		sbuf_bcat(sb, &structsize, sizeof(structsize));
		PROC_LOCK(p);
		kern_proc_filedesc_out(p, sb, *sizep - sizeof(structsize),
		    filedesc_flags);

		sect_len = sbuf_end_section(sb, start_len, 0, 0);
		if (sect_len < 0)
			return;
		sect_sz = sect_len;

		KASSERT(sect_sz <= *sizep,
		    ("kern_proc_filedesc_out did not respect maxlen; "
		     "requested %zu, got %zu", *sizep - sizeof(structsize),
		     sect_sz - sizeof(structsize)));

		for (i = 0; i < *sizep - sect_sz && sb->s_error == 0; i++)
			sbuf_putc(sb, 0);
	}
}

#ifdef KINFO_VMENTRY_SIZE
CTASSERT(sizeof(struct kinfo_vmentry) == KINFO_VMENTRY_SIZE);
#endif

static void
note_procstat_vmmap(void *arg, struct sbuf *sb, size_t *sizep)
{
	struct proc *p;
	size_t size;
	int structsize, vmmap_flags;

	if (coredump_pack_vmmapinfo)
		vmmap_flags = KERN_VMMAP_PACK_KINFO;
	else
		vmmap_flags = 0;

	p = arg;
	structsize = sizeof(struct kinfo_vmentry);
	if (sb == NULL) {
		size = 0;
		sb = sbuf_new(NULL, NULL, 128, SBUF_FIXEDLEN);
		sbuf_set_drain(sb, sbuf_count_drain, &size);
		sbuf_bcat(sb, &structsize, sizeof(structsize));
		PROC_LOCK(p);
		kern_proc_vmmap_out(p, sb, -1, vmmap_flags);
		sbuf_finish(sb);
		sbuf_delete(sb);
		*sizep = size;
	} else {
		sbuf_bcat(sb, &structsize, sizeof(structsize));
		PROC_LOCK(p);
		kern_proc_vmmap_out(p, sb, *sizep - sizeof(structsize),
		    vmmap_flags);
	}
}

static void
note_procstat_groups(void *arg, struct sbuf *sb, size_t *sizep)
{
	struct proc *p;
	size_t size;
	int structsize;

	p = arg;
	size = sizeof(structsize) + p->p_ucred->cr_ngroups * sizeof(gid_t);
	if (sb != NULL) {
		KASSERT(*sizep == size, ("invalid size"));
		structsize = sizeof(gid_t);
		sbuf_bcat(sb, &structsize, sizeof(structsize));
		sbuf_bcat(sb, p->p_ucred->cr_groups, p->p_ucred->cr_ngroups *
		    sizeof(gid_t));
	}
	*sizep = size;
}

static void
note_procstat_umask(void *arg, struct sbuf *sb, size_t *sizep)
{
	struct proc *p;
	size_t size;
	int structsize;

	p = arg;
	size = sizeof(structsize) + sizeof(p->p_pd->pd_cmask);
	if (sb != NULL) {
		KASSERT(*sizep == size, ("invalid size"));
		structsize = sizeof(p->p_pd->pd_cmask);
		sbuf_bcat(sb, &structsize, sizeof(structsize));
		sbuf_bcat(sb, &p->p_pd->pd_cmask, sizeof(p->p_pd->pd_cmask));
	}
	*sizep = size;
}

static void
note_procstat_rlimit(void *arg, struct sbuf *sb, size_t *sizep)
{
	struct proc *p;
	struct rlimit rlim[RLIM_NLIMITS];
	size_t size;
	int structsize, i;

	p = arg;
	size = sizeof(structsize) + sizeof(rlim);
	if (sb != NULL) {
		KASSERT(*sizep == size, ("invalid size"));
		structsize = sizeof(rlim);
		sbuf_bcat(sb, &structsize, sizeof(structsize));
		PROC_LOCK(p);
		for (i = 0; i < RLIM_NLIMITS; i++)
			lim_rlimit_proc(p, i, &rlim[i]);
		PROC_UNLOCK(p);
		sbuf_bcat(sb, rlim, sizeof(rlim));
	}
	*sizep = size;
}

static void
note_procstat_osrel(void *arg, struct sbuf *sb, size_t *sizep)
{
	struct proc *p;
	size_t size;
	int structsize;

	p = arg;
	size = sizeof(structsize) + sizeof(p->p_osrel);
	if (sb != NULL) {
		KASSERT(*sizep == size, ("invalid size"));
		structsize = sizeof(p->p_osrel);
		sbuf_bcat(sb, &structsize, sizeof(structsize));
		sbuf_bcat(sb, &p->p_osrel, sizeof(p->p_osrel));
	}
	*sizep = size;
}

static void
__elfN(note_procstat_psstrings)(void *arg, struct sbuf *sb, size_t *sizep)
{
	struct proc *p;
	elf_ps_strings_t ps_strings;
	size_t size;
	int structsize;

	p = arg;
	size = sizeof(structsize) + sizeof(ps_strings);
	if (sb != NULL) {
		KASSERT(*sizep == size, ("invalid size"));
		structsize = sizeof(ps_strings);
#if defined(COMPAT_FREEBSD32) && __ELF_WORD_SIZE == 32
		ps_strings = PTROUT(p->p_psstrings);
#else
		ps_strings = p->p_psstrings;
#endif
		sbuf_bcat(sb, &structsize, sizeof(structsize));
		sbuf_bcat(sb, &ps_strings, sizeof(ps_strings));
	}
	*sizep = size;
}

static void
__elfN(note_procstat_auxv)(void *arg, struct sbuf *sb, size_t *sizep)
{
	struct proc *p;
	size_t size;
	int structsize;

	p = arg;
	if (sb == NULL) {
		size = 0;
		sb = sbuf_new(NULL, NULL, AT_COUNT * sizeof(Elf_Auxinfo),
		    SBUF_FIXEDLEN);
		sbuf_set_drain(sb, sbuf_count_drain, &size);
		sbuf_bcat(sb, &structsize, sizeof(structsize));
		PHOLD(p);
		proc_getauxv(curthread, p, sb);
		PRELE(p);
		sbuf_finish(sb);
		sbuf_delete(sb);
		*sizep = size;
	} else {
		structsize = sizeof(Elf_Auxinfo);
		sbuf_bcat(sb, &structsize, sizeof(structsize));
		PHOLD(p);
		proc_getauxv(curthread, p, sb);
		PRELE(p);
	}
}

static bool
__elfN(parse_notes)(const struct image_params *imgp,
    Elf_Note *checknote, const char *note_vendor, const Elf_Phdr *pnote,
    bool (*cb)(const Elf_Note *, void *, bool *), void *cb_arg)
{
	const Elf_Note *note, *note0, *note_end;
	const char *note_name;
	char *buf;
	int i, error;
	bool res;

	/* We need some limit, might as well use PAGE_SIZE. */
	if (pnote == NULL || pnote->p_filesz > PAGE_SIZE)
		return (false);
	ASSERT_VOP_LOCKED(imgp->vp, "parse_notes");
	if (pnote->p_offset > PAGE_SIZE ||
	    pnote->p_filesz > PAGE_SIZE - pnote->p_offset) {
		buf = malloc(pnote->p_filesz, M_TEMP, M_NOWAIT);
		if (buf == NULL) {
			VOP_UNLOCK(imgp->vp);
			buf = malloc(pnote->p_filesz, M_TEMP, M_WAITOK);
			vn_lock(imgp->vp, LK_SHARED | LK_RETRY);
		}
		error = vn_rdwr(UIO_READ, imgp->vp, buf, pnote->p_filesz,
		    pnote->p_offset, UIO_SYSSPACE, IO_NODELOCKED,
		    curthread->td_ucred, NOCRED, NULL, curthread);
		if (error != 0) {
			uprintf("i/o error PT_NOTE\n");
			goto retf;
		}
		note = note0 = (const Elf_Note *)buf;
		note_end = (const Elf_Note *)(buf + pnote->p_filesz);
	} else {
		note = note0 = (const Elf_Note *)(imgp->image_header +
		    pnote->p_offset);
		note_end = (const Elf_Note *)(imgp->image_header +
		    pnote->p_offset + pnote->p_filesz);
		buf = NULL;
	}
	for (i = 0; i < 100 && note >= note0 && note < note_end; i++) {
		if (!aligned(note, Elf32_Addr) || (const char *)note_end -
		    (const char *)note < sizeof(Elf_Note)) {
			goto retf;
		}
		if (note->n_namesz != checknote->n_namesz ||
		    note->n_descsz != checknote->n_descsz ||
		    note->n_type != checknote->n_type)
			goto nextnote;
		note_name = (const char *)(note + 1);
		if (note_name + checknote->n_namesz >=
		    (const char *)note_end || strncmp(note_vendor,
		    note_name, checknote->n_namesz) != 0)
			goto nextnote;

		if (cb(note, cb_arg, &res))
			goto ret;
nextnote:
		note = (const Elf_Note *)((const char *)(note + 1) +
		    roundup2(note->n_namesz, ELF_NOTE_ROUNDSIZE) +
		    roundup2(note->n_descsz, ELF_NOTE_ROUNDSIZE));
	}
retf:
	res = false;
ret:
	free(buf, M_TEMP);
	return (res);
}

struct brandnote_cb_arg {
	Elf_Brandnote *brandnote;
	int32_t *osrel;
};

static bool
brandnote_cb(const Elf_Note *note, void *arg0, bool *res)
{
	struct brandnote_cb_arg *arg;

	arg = arg0;

	/*
	 * Fetch the osreldate for binary from the ELF OSABI-note if
	 * necessary.
	 */
	*res = (arg->brandnote->flags & BN_TRANSLATE_OSREL) != 0 &&
	    arg->brandnote->trans_osrel != NULL ?
	    arg->brandnote->trans_osrel(note, arg->osrel) : true;

	return (true);
}

static Elf_Note fctl_note = {
	.n_namesz = sizeof(FREEBSD_ABI_VENDOR),
	.n_descsz = sizeof(uint32_t),
	.n_type = NT_FREEBSD_FEATURE_CTL,
};

struct fctl_cb_arg {
	bool *has_fctl0;
	uint32_t *fctl0;
};

static bool
note_fctl_cb(const Elf_Note *note, void *arg0, bool *res)
{
	struct fctl_cb_arg *arg;
	const Elf32_Word *desc;
	uintptr_t p;

	arg = arg0;
	p = (uintptr_t)(note + 1);
	p += roundup2(note->n_namesz, ELF_NOTE_ROUNDSIZE);
	desc = (const Elf32_Word *)p;
	*arg->has_fctl0 = true;
	*arg->fctl0 = desc[0];
	*res = true;
	return (true);
}

/*
 * Try to find the appropriate ABI-note section for checknote, fetch
 * the osreldate and feature control flags for binary from the ELF
 * OSABI-note.  Only the first page of the image is searched, the same
 * as for headers.
 */
static bool
__elfN(check_note)(struct image_params *imgp, Elf_Brandnote *brandnote,
    int32_t *osrel, bool *has_fctl0, uint32_t *fctl0)
{
	const Elf_Phdr *phdr;
	const Elf_Ehdr *hdr;
	struct brandnote_cb_arg b_arg;
	struct fctl_cb_arg f_arg;
	int i, j;

	hdr = (const Elf_Ehdr *)imgp->image_header;
	phdr = (const Elf_Phdr *)(imgp->image_header + hdr->e_phoff);
	b_arg.brandnote = brandnote;
	b_arg.osrel = osrel;
	f_arg.has_fctl0 = has_fctl0;
	f_arg.fctl0 = fctl0;

	for (i = 0; i < hdr->e_phnum; i++) {
		if (phdr[i].p_type == PT_NOTE && __elfN(parse_notes)(imgp,
		    &brandnote->hdr, brandnote->vendor, &phdr[i], brandnote_cb,
		    &b_arg)) {
			for (j = 0; j < hdr->e_phnum; j++) {
				if (phdr[j].p_type == PT_NOTE &&
				    __elfN(parse_notes)(imgp, &fctl_note,
				    FREEBSD_ABI_VENDOR, &phdr[j],
				    note_fctl_cb, &f_arg))
					break;
			}
			return (true);
		}
	}
	return (false);

}

/*
 * Tell kern_execve.c about it, with a little help from the linker.
 */
static struct execsw __elfN(execsw) = {
	.ex_imgact = __CONCAT(exec_, __elfN(imgact)),
	.ex_name = ELF_ABI_NAME
};
EXEC_SET(ELF_ABI_ID, __elfN(execsw));

static vm_prot_t
__elfN(trans_prot)(Elf_Word flags)
{
	vm_prot_t prot;

	prot = 0;
	if (flags & PF_X)
		prot |= VM_PROT_EXECUTE;
	if (flags & PF_W)
		prot |= VM_PROT_WRITE | VM_PROT_WRITE_CAP;
	if (flags & PF_R)
		prot |= VM_PROT_READ | VM_PROT_READ_CAP;
#if __ELF_WORD_SIZE == 32 && (defined(__amd64__) || defined(__i386__))
	if (i386_read_exec && (flags & PF_R))
		prot |= VM_PROT_EXECUTE;
#endif
	return (prot);
}

static Elf_Word
__elfN(untrans_prot)(vm_prot_t prot)
{
	Elf_Word flags;

	flags = 0;
	if (prot & VM_PROT_EXECUTE)
		flags |= PF_X;
	if (prot & VM_PROT_READ)
		flags |= PF_R;
	if (prot & VM_PROT_WRITE)
		flags |= PF_W;
	return (flags);
}

vm_size_t
__elfN(stackgap)(struct image_params *imgp, uintcap_t *stack_base)
{
	uintptr_t rbase;
	vm_offset_t range, gap;
	int pct;

	pct = __elfN(aslr_stack_gap);
	if (pct == 0)
		return (0);
	if (pct > 50)
		pct = 50;
	range = imgp->eff_stack_sz * pct / 100;
	arc4rand(&rbase, sizeof(rbase), 0);
	gap = rbase % range;
	gap &= ~(sizeof(u_long) - 1);
	*stack_base -= gap;
	return (gap);
}
// CHERI CHANGES START
// {
//   "updated": 20200708,
//   "target_type": "kernel",
//   "changes": [
//     "support",
//     "user_capabilities"
//   ],
//   "changes_purecap": [
//     "pointer_provenance",
//     "pointer_as_integer",
//     "uintcap_arithmetic"
//   ]
// }
// CHERI CHANGES END<|MERGE_RESOLUTION|>--- conflicted
+++ resolved
@@ -948,11 +948,7 @@
 	imgp->attr = attr;
 
 	NDINIT(nd, LOOKUP, ISOPEN | FOLLOW | LOCKSHARED | LOCKLEAF,
-<<<<<<< HEAD
-	    UIO_SYSSPACE, PTR2CAP(file), curthread);
-=======
-	    UIO_SYSSPACE, file);
->>>>>>> 7e1d3eef
+	    UIO_SYSSPACE, PTR2CAP(file));
 	if ((error = namei(nd)) != 0) {
 		nd->ni_vp = NULL;
 		goto fail;
