/*-
 * SPDX-License-Identifier: BSD-3-Clause
 *
 * Copyright (c) 2017 Dell EMC
 * Copyright (c) 2000-2001, 2003 David O'Brien
 * Copyright (c) 1995-1996 Søren Schmidt
 * Copyright (c) 1996 Peter Wemm
 * All rights reserved.
 *
 * Redistribution and use in source and binary forms, with or without
 * modification, are permitted provided that the following conditions
 * are met:
 * 1. Redistributions of source code must retain the above copyright
 *    notice, this list of conditions and the following disclaimer
 *    in this position and unchanged.
 * 2. Redistributions in binary form must reproduce the above copyright
 *    notice, this list of conditions and the following disclaimer in the
 *    documentation and/or other materials provided with the distribution.
 * 3. The name of the author may not be used to endorse or promote products
 *    derived from this software without specific prior written permission
 *
 * THIS SOFTWARE IS PROVIDED BY THE AUTHOR ``AS IS'' AND ANY EXPRESS OR
 * IMPLIED WARRANTIES, INCLUDING, BUT NOT LIMITED TO, THE IMPLIED WARRANTIES
 * OF MERCHANTABILITY AND FITNESS FOR A PARTICULAR PURPOSE ARE DISCLAIMED.
 * IN NO EVENT SHALL THE AUTHOR BE LIABLE FOR ANY DIRECT, INDIRECT,
 * INCIDENTAL, SPECIAL, EXEMPLARY, OR CONSEQUENTIAL DAMAGES (INCLUDING, BUT
 * NOT LIMITED TO, PROCUREMENT OF SUBSTITUTE GOODS OR SERVICES; LOSS OF USE,
 * DATA, OR PROFITS; OR BUSINESS INTERRUPTION) HOWEVER CAUSED AND ON ANY
 * THEORY OF LIABILITY, WHETHER IN CONTRACT, STRICT LIABILITY, OR TORT
 * (INCLUDING NEGLIGENCE OR OTHERWISE) ARISING IN ANY WAY OUT OF THE USE OF
 * THIS SOFTWARE, EVEN IF ADVISED OF THE POSSIBILITY OF SUCH DAMAGE.
 */

#include <sys/cdefs.h>
__FBSDID("$FreeBSD$");

#include "opt_capsicum.h"

#include <sys/param.h>
#include <sys/capsicum.h>
#include <sys/compressor.h>
#include <sys/exec.h>
#include <sys/fcntl.h>
#include <sys/imgact.h>
#include <sys/imgact_elf.h>
#include <sys/jail.h>
#include <sys/kernel.h>
#include <sys/lock.h>
#include <sys/malloc.h>
#include <sys/mount.h>
#include <sys/mman.h>
#include <sys/namei.h>
#include <sys/pioctl.h>
#include <sys/proc.h>
#include <sys/procfs.h>
#include <sys/ptrace.h>
#include <sys/racct.h>
#include <sys/resourcevar.h>
#include <sys/rwlock.h>
#include <sys/sbuf.h>
#include <sys/sf_buf.h>
#include <sys/smp.h>
#include <sys/systm.h>
#include <sys/signalvar.h>
#include <sys/stat.h>
#include <sys/sx.h>
#include <sys/syscall.h>
#include <sys/sysctl.h>
#include <sys/sysent.h>
#include <sys/vnode.h>
#include <sys/syslog.h>
#include <sys/eventhandler.h>
#include <sys/user.h>

#include <vm/vm.h>
#include <vm/vm_kern.h>
#include <vm/vm_param.h>
#include <vm/pmap.h>
#include <vm/vm_map.h>
#include <vm/vm_object.h>
#include <vm/vm_extern.h>

#include <machine/elf.h>
#include <machine/md_var.h>

#ifdef COMPAT_CHERIABI
#include <compat/cheriabi/cheriabi.h>
#include <compat/cheriabi/cheriabi_util.h>
#endif

#define ELF_NOTE_ROUNDSIZE	4
#define OLD_EI_BRAND	8

static int __elfN(check_header)(const Elf_Ehdr *hdr);
static Elf_Brandinfo *__elfN(get_brandinfo)(struct image_params *imgp,
    const char *interp, int32_t *osrel, uint32_t *fctl0);
static int __elfN(load_file)(struct proc *p, const char *file, u_long *addr,
    u_long *end_addr, u_long *entry);
static int __elfN(load_section)(struct image_params *imgp, vm_ooffset_t offset,
    caddr_t vmaddr, size_t memsz, size_t filsz, vm_prot_t prot);
static int __CONCAT(exec_, __elfN(imgact))(struct image_params *imgp);
static bool __elfN(freebsd_trans_osrel)(const Elf_Note *note,
    int32_t *osrel);
static bool kfreebsd_trans_osrel(const Elf_Note *note, int32_t *osrel);
static boolean_t __elfN(check_note)(struct image_params *imgp,
    Elf_Brandnote *checknote, int32_t *osrel, uint32_t *fctl0);
static vm_prot_t __elfN(trans_prot)(Elf_Word);
static Elf_Word __elfN(untrans_prot)(vm_prot_t);

SYSCTL_NODE(_kern, OID_AUTO, __CONCAT(elf, __ELF_WORD_SIZE), CTLFLAG_RW, 0,
    "");

#define	CORE_BUF_SIZE	(16 * 1024)

int __elfN(fallback_brand) = -1;
SYSCTL_INT(__CONCAT(_kern_elf, __ELF_WORD_SIZE), OID_AUTO,
    fallback_brand, CTLFLAG_RWTUN, &__elfN(fallback_brand), 0,
    __XSTRING(__CONCAT(ELF, __ELF_WORD_SIZE)) " brand of last resort");

static int elf_legacy_coredump = 0;
SYSCTL_INT(_debug, OID_AUTO, __elfN(legacy_coredump), CTLFLAG_RW, 
    &elf_legacy_coredump, 0,
    "include all and only RW pages in core dumps");

int __elfN(nxstack) =
#if defined(__amd64__) || defined(__powerpc64__) /* both 64 and 32 bit */ || \
    (defined(__arm__) && __ARM_ARCH >= 7) || defined(__aarch64__) || \
    defined(__riscv)
	1;
#else
	0;
#endif
SYSCTL_INT(__CONCAT(_kern_elf, __ELF_WORD_SIZE), OID_AUTO,
    nxstack, CTLFLAG_RW, &__elfN(nxstack), 0,
    __XSTRING(__CONCAT(ELF, __ELF_WORD_SIZE)) ": enable non-executable stack");

#if __ELF_WORD_SIZE == 32 && (defined(__amd64__) || defined(__i386__))
int i386_read_exec = 0;
SYSCTL_INT(_kern_elf32, OID_AUTO, read_exec, CTLFLAG_RW, &i386_read_exec, 0,
    "enable execution from readable segments");
#endif

SYSCTL_NODE(__CONCAT(_kern_elf, __ELF_WORD_SIZE), OID_AUTO, aslr, CTLFLAG_RW, 0,
    "");
#define	ASLR_NODE_OID	__CONCAT(__CONCAT(_kern_elf, __ELF_WORD_SIZE), _aslr)

static int __elfN(aslr_enabled) = 0;
SYSCTL_INT(ASLR_NODE_OID, OID_AUTO, enable, CTLFLAG_RWTUN,
    &__elfN(aslr_enabled), 0,
    __XSTRING(__CONCAT(ELF, __ELF_WORD_SIZE))
    ": enable address map randomization");

static int __elfN(pie_aslr_enabled) = 0;
SYSCTL_INT(ASLR_NODE_OID, OID_AUTO, pie_enable, CTLFLAG_RWTUN,
    &__elfN(pie_aslr_enabled), 0,
    __XSTRING(__CONCAT(ELF, __ELF_WORD_SIZE))
    ": enable address map randomization for PIE binaries");

static int __elfN(aslr_honor_sbrk) = 1;
SYSCTL_INT(ASLR_NODE_OID, OID_AUTO, honor_sbrk, CTLFLAG_RW,
    &__elfN(aslr_honor_sbrk), 0,
    __XSTRING(__CONCAT(ELF, __ELF_WORD_SIZE)) ": assume sbrk is used");

static int __elfN(aslr_stack_gap) = 3;
SYSCTL_INT(ASLR_NODE_OID, OID_AUTO, stack_gap, CTLFLAG_RW,
    &__elfN(aslr_stack_gap), 0,
    __XSTRING(__CONCAT(ELF, __ELF_WORD_SIZE))
    ": maximum percentage of main stack to waste on a random gap");

static Elf_Brandinfo *elf_brand_list[MAX_BRANDS];

#define	aligned(a, t)	(rounddown2((u_long)(a), sizeof(t)) == (u_long)(a))

static const char FREEBSD_ABI_VENDOR[] = "FreeBSD";

Elf_Brandnote __elfN(freebsd_brandnote) = {
	.hdr.n_namesz	= sizeof(FREEBSD_ABI_VENDOR),
	.hdr.n_descsz	= sizeof(int32_t),
	.hdr.n_type	= NT_FREEBSD_ABI_TAG,
	.vendor		= FREEBSD_ABI_VENDOR,
	.flags		= BN_TRANSLATE_OSREL,
	.trans_osrel	= __elfN(freebsd_trans_osrel)
};

static bool
__elfN(freebsd_trans_osrel)(const Elf_Note *note, int32_t *osrel)
{
	uintptr_t p;

	p = (uintptr_t)(note + 1);
	p += roundup2(note->n_namesz, ELF_NOTE_ROUNDSIZE);
	*osrel = *(const int32_t *)(p);

	return (true);
}

static const char GNU_ABI_VENDOR[] = "GNU";
static int GNU_KFREEBSD_ABI_DESC = 3;

Elf_Brandnote __elfN(kfreebsd_brandnote) = {
	.hdr.n_namesz	= sizeof(GNU_ABI_VENDOR),
	.hdr.n_descsz	= 16,	/* XXX at least 16 */
	.hdr.n_type	= 1,
	.vendor		= GNU_ABI_VENDOR,
	.flags		= BN_TRANSLATE_OSREL,
	.trans_osrel	= kfreebsd_trans_osrel
};

static bool
kfreebsd_trans_osrel(const Elf_Note *note, int32_t *osrel)
{
	const Elf32_Word *desc;
	uintptr_t p;

	p = (uintptr_t)(note + 1);
	p += roundup2(note->n_namesz, ELF_NOTE_ROUNDSIZE);

	desc = (const Elf32_Word *)p;
	if (desc[0] != GNU_KFREEBSD_ABI_DESC)
		return (false);

	/*
	 * Debian GNU/kFreeBSD embed the earliest compatible kernel version
	 * (__FreeBSD_version: <major><two digit minor>Rxx) in the LSB way.
	 */
	*osrel = desc[1] * 100000 + desc[2] * 1000 + desc[3];

	return (true);
}

int
__elfN(insert_brand_entry)(Elf_Brandinfo *entry)
{
	int i;

	for (i = 0; i < MAX_BRANDS; i++) {
		if (elf_brand_list[i] == NULL) {
			elf_brand_list[i] = entry;
			break;
		}
	}
	if (i == MAX_BRANDS) {
		printf("WARNING: %s: could not insert brandinfo entry: %p\n",
			__func__, entry);
		return (-1);
	}
	return (0);
}

int
__elfN(remove_brand_entry)(Elf_Brandinfo *entry)
{
	int i;

	for (i = 0; i < MAX_BRANDS; i++) {
		if (elf_brand_list[i] == entry) {
			elf_brand_list[i] = NULL;
			break;
		}
	}
	if (i == MAX_BRANDS)
		return (-1);
	return (0);
}

int
__elfN(brand_inuse)(Elf_Brandinfo *entry)
{
	struct proc *p;
	int rval = FALSE;

	sx_slock(&allproc_lock);
	FOREACH_PROC_IN_SYSTEM(p) {
		if (p->p_sysent == entry->sysvec) {
			rval = TRUE;
			break;
		}
	}
	sx_sunlock(&allproc_lock);

	return (rval);
}

static Elf_Brandinfo *
__elfN(get_brandinfo)(struct image_params *imgp, const char *interp,
    int32_t *osrel, uint32_t *fctl0)
{
	const Elf_Ehdr *hdr = (const Elf_Ehdr *)imgp->image_header;
	Elf_Brandinfo *bi, *bi_m;
	boolean_t ret;
	int i, interp_name_len;

	interp_name_len = interp != NULL ? strlen(interp) + 1 : 0;

	/*
	 * We support four types of branding -- (1) the ELF EI_OSABI field
	 * that SCO added to the ELF spec, (2) FreeBSD 3.x's traditional string
	 * branding w/in the ELF header, (3) path of the `interp_path'
	 * field, and (4) the ".note.ABI-tag" ELF section.
	 */

	/* Look for an ".note.ABI-tag" ELF section */
	bi_m = NULL;
	for (i = 0; i < MAX_BRANDS; i++) {
		bi = elf_brand_list[i];
		if (bi == NULL)
			continue;
		if (interp != NULL && (bi->flags & BI_BRAND_ONLY_STATIC) != 0)
			continue;
		if (hdr->e_machine == bi->machine && (bi->flags &
		    (BI_BRAND_NOTE|BI_BRAND_NOTE_MANDATORY)) != 0) {
			ret = __elfN(check_note)(imgp, bi->brand_note, osrel,
			    fctl0);
			/* Give brand a chance to veto check_note's guess */
			if (ret && bi->header_supported)
				ret = bi->header_supported(imgp);
			/*
			 * If note checker claimed the binary, but the
			 * interpreter path in the image does not
			 * match default one for the brand, try to
			 * search for other brands with the same
			 * interpreter.  Either there is better brand
			 * with the right interpreter, or, failing
			 * this, we return first brand which accepted
			 * our note and, optionally, header.
			 */
			if (ret && bi_m == NULL && interp != NULL &&
			    (bi->interp_path == NULL ||
			    (strlen(bi->interp_path) + 1 != interp_name_len ||
			    strncmp(interp, bi->interp_path, interp_name_len)
			    != 0))) {
				bi_m = bi;
				ret = 0;
			}
			if (ret)
				return (bi);
		}
	}
	if (bi_m != NULL)
		return (bi_m);

	/* If the executable has a brand, search for it in the brand list. */
	for (i = 0; i < MAX_BRANDS; i++) {
		bi = elf_brand_list[i];
		if (bi == NULL || (bi->flags & BI_BRAND_NOTE_MANDATORY) != 0 ||
		    (interp != NULL && (bi->flags & BI_BRAND_ONLY_STATIC) != 0))
			continue;
		if (hdr->e_machine == bi->machine &&
		    (hdr->e_ident[EI_OSABI] == bi->brand ||
		    (bi->compat_3_brand != NULL &&
		    strcmp((const char *)&hdr->e_ident[OLD_EI_BRAND],
		    bi->compat_3_brand) == 0))) {
			/* Looks good, but give brand a chance to veto */
			if (bi->header_supported == NULL ||
			    bi->header_supported(imgp)) {
				/*
				 * Again, prefer strictly matching
				 * interpreter path.
				 */
				if (interp_name_len == 0 &&
				    bi->interp_path == NULL)
					return (bi);
				if (bi->interp_path != NULL &&
				    strlen(bi->interp_path) + 1 ==
				    interp_name_len && strncmp(interp,
				    bi->interp_path, interp_name_len) == 0)
					return (bi);
				if (bi_m == NULL)
					bi_m = bi;
			}
		}
	}
	if (bi_m != NULL)
		return (bi_m);

	/* No known brand, see if the header is recognized by any brand */
	for (i = 0; i < MAX_BRANDS; i++) {
		bi = elf_brand_list[i];
		if (bi == NULL || bi->flags & BI_BRAND_NOTE_MANDATORY ||
		    bi->header_supported == NULL)
			continue;
		if (hdr->e_machine == bi->machine) {
			ret = bi->header_supported(imgp);
			if (ret)
				return (bi);
		}
	}

	/* Lacking a known brand, search for a recognized interpreter. */
	if (interp != NULL) {
		for (i = 0; i < MAX_BRANDS; i++) {
			bi = elf_brand_list[i];
			if (bi == NULL || (bi->flags &
			    (BI_BRAND_NOTE_MANDATORY | BI_BRAND_ONLY_STATIC))
			    != 0)
				continue;
			if (hdr->e_machine == bi->machine &&
			    bi->interp_path != NULL &&
			    /* ELF image p_filesz includes terminating zero */
			    strlen(bi->interp_path) + 1 == interp_name_len &&
			    strncmp(interp, bi->interp_path, interp_name_len)
			    == 0 && (bi->header_supported == NULL ||
			    bi->header_supported(imgp)))
				return (bi);
		}
	}

	/* Lacking a recognized interpreter, try the default brand */
	for (i = 0; i < MAX_BRANDS; i++) {
		bi = elf_brand_list[i];
		if (bi == NULL || (bi->flags & BI_BRAND_NOTE_MANDATORY) != 0 ||
		    (interp != NULL && (bi->flags & BI_BRAND_ONLY_STATIC) != 0))
			continue;
		if (hdr->e_machine == bi->machine &&
		    __elfN(fallback_brand) == bi->brand &&
		    (bi->header_supported == NULL ||
		    bi->header_supported(imgp)))
			return (bi);
	}
	return (NULL);
}

static int
__elfN(check_header)(const Elf_Ehdr *hdr)
{
	Elf_Brandinfo *bi;
	int i;

	if (!IS_ELF(*hdr) ||
	    hdr->e_ident[EI_CLASS] != ELF_TARG_CLASS ||
	    hdr->e_ident[EI_DATA] != ELF_TARG_DATA ||
	    hdr->e_ident[EI_VERSION] != EV_CURRENT ||
	    hdr->e_phentsize != sizeof(Elf_Phdr) ||
	    hdr->e_version != ELF_TARG_VER)
		return (ENOEXEC);

	/*
	 * Make sure we have at least one brand for this machine.
	 */

	for (i = 0; i < MAX_BRANDS; i++) {
		bi = elf_brand_list[i];
		if (bi != NULL && bi->machine == hdr->e_machine)
			break;
	}
	if (i == MAX_BRANDS)
		return (ENOEXEC);

	return (0);
}

static int
__elfN(map_partial)(vm_map_t map, vm_object_t object, vm_ooffset_t offset,
    vm_offset_t start, vm_offset_t end, vm_prot_t prot)
{
	struct sf_buf *sf;
	int error;
	vm_offset_t off;

	/*
	 * Create the page if it doesn't exist yet. Ignore errors.
	 */
	vm_map_fixed(map, NULL, 0, trunc_page(start), round_page(end) -
	    trunc_page(start), VM_PROT_ALL, VM_PROT_ALL, MAP_CHECK_EXCL);

	/*
	 * Find the page from the underlying object.
	 */
	if (object != NULL) {
		sf = vm_imgact_map_page(object, offset);
		if (sf == NULL)
			return (KERN_FAILURE);
		off = offset - trunc_page(offset);
		error = copyout_implicit_cap((caddr_t)sf_buf_kva(sf) + off, (caddr_t)start,
		    end - start);
		vm_imgact_unmap_page(sf);
		if (error != 0)
			return (KERN_FAILURE);
	}

	return (KERN_SUCCESS);
}

static int
__elfN(map_insert)(struct image_params *imgp, vm_map_t map, vm_object_t object,
    vm_ooffset_t offset, vm_offset_t start, vm_offset_t end, vm_prot_t prot,
    int cow)
{
	struct sf_buf *sf;
	vm_offset_t off;
	vm_size_t sz;
	int error, locked, rv;

	if (start != trunc_page(start)) {
		rv = __elfN(map_partial)(map, object, offset, start,
		    round_page(start), prot);
		if (rv != KERN_SUCCESS)
			return (rv);
		offset += round_page(start) - start;
		start = round_page(start);
	}
	if (end != round_page(end)) {
		rv = __elfN(map_partial)(map, object, offset +
		    trunc_page(end) - start, trunc_page(end), end, prot);
		if (rv != KERN_SUCCESS)
			return (rv);
		end = trunc_page(end);
	}
	if (start >= end)
		return (KERN_SUCCESS);
	if ((offset & PAGE_MASK) != 0) {
		/*
		 * The mapping is not page aligned.  This means that we have
		 * to copy the data.
		 */
		rv = vm_map_fixed(map, NULL, 0, start, end - start,
		    prot | VM_PROT_WRITE, VM_PROT_ALL, MAP_CHECK_EXCL);
		if (rv != KERN_SUCCESS)
			return (rv);
		if (object == NULL)
			return (KERN_SUCCESS);
		for (; start < end; start += sz) {
			sf = vm_imgact_map_page(object, offset);
			if (sf == NULL)
				return (KERN_FAILURE);
			off = offset - trunc_page(offset);
			sz = end - start;
			if (sz > PAGE_SIZE - off)
				sz = PAGE_SIZE - off;
			error = copyout_implicit_cap((caddr_t)sf_buf_kva(sf) + off,
			    (caddr_t)start, sz);
			vm_imgact_unmap_page(sf);
			if (error != 0)
				return (KERN_FAILURE);
			offset += sz;
		}
	} else {
		vm_object_reference(object);
		rv = vm_map_fixed(map, object, offset, start, end - start,
		    prot, VM_PROT_ALL, cow | MAP_CHECK_EXCL |
		    (object != NULL ? MAP_VN_EXEC : 0));
		if (rv != KERN_SUCCESS) {
			locked = VOP_ISLOCKED(imgp->vp);
			VOP_UNLOCK(imgp->vp, 0);
			vm_object_deallocate(object);
			vn_lock(imgp->vp, locked | LK_RETRY);
			return (rv);
		} else if (object != NULL) {
			MPASS(imgp->vp->v_object == object);
			VOP_SET_TEXT_CHECKED(imgp->vp);
		}
	}
	return (KERN_SUCCESS);
}

static int
__elfN(load_section)(struct image_params *imgp, vm_ooffset_t offset,
    caddr_t vmaddr, size_t memsz, size_t filsz, vm_prot_t prot)
{
	struct sf_buf *sf;
	size_t map_len;
	vm_map_t map;
	vm_object_t object;
	vm_offset_t map_addr;
	int error, rv, cow;
	size_t copy_len;
	vm_ooffset_t file_addr;

	/*
	 * It's necessary to fail if the filsz + offset taken from the
	 * header is greater than the actual file pager object's size.
	 * If we were to allow this, then the vm_map_find() below would
	 * walk right off the end of the file object and into the ether.
	 *
	 * While I'm here, might as well check for something else that
	 * is invalid: filsz cannot be greater than memsz.
	 */
	if ((filsz != 0 && (off_t)filsz + offset > imgp->attr->va_size) ||
	    filsz > memsz) {
		uprintf("elf_load_section: truncated ELF file\n");
		return (ENOEXEC);
	}

	object = imgp->object;
	map = &imgp->proc->p_vmspace->vm_map;
	map_addr = trunc_page((vm_offset_t)vmaddr);
	file_addr = trunc_page(offset);

	/*
	 * We have two choices.  We can either clear the data in the last page
	 * of an oversized mapping, or we can start the anon mapping a page
	 * early and copy the initialized data into that first page.  We
	 * choose the second.
	 */
	if (filsz == 0)
		map_len = 0;
	else if (memsz > filsz)
		map_len = trunc_page(offset + filsz) - file_addr;
	else
		map_len = round_page(offset + filsz) - file_addr;

	if (map_len != 0) {
		/* cow flags: don't dump readonly sections in core */
		cow = MAP_COPY_ON_WRITE | MAP_PREFAULT |
		    (prot & VM_PROT_WRITE ? 0 : MAP_DISABLE_COREDUMP);

		rv = __elfN(map_insert)(imgp, map, object, file_addr,
		    map_addr, map_addr + map_len, prot, cow);
		if (rv != KERN_SUCCESS)
			return (EINVAL);

		/* we can stop now if we've covered it all */
		if (memsz == filsz)
			return (0);
	}


	/*
	 * We have to get the remaining bit of the file into the first part
	 * of the oversized map segment.  This is normally because the .data
	 * segment in the file is extended to provide bss.  It's a neat idea
	 * to try and save a page, but it's a pain in the behind to implement.
	 */
	copy_len = filsz == 0 ? 0 : (offset + filsz) - trunc_page(offset +
	    filsz);
	map_addr = trunc_page((vm_offset_t)vmaddr + filsz);
	map_len = round_page((vm_offset_t)vmaddr + memsz) - map_addr;

	/* This had damn well better be true! */
	if (map_len != 0) {
		rv = __elfN(map_insert)(imgp, map, NULL, 0, map_addr,
		    map_addr + map_len, prot, 0);
		if (rv != KERN_SUCCESS)
			return (EINVAL);
	}

	if (copy_len != 0) {
		sf = vm_imgact_map_page(object, offset + filsz);
		if (sf == NULL)
			return (EIO);

		/* send the page fragment to user space */
		error = copyout_implicit_cap((caddr_t)sf_buf_kva(sf),
		    (caddr_t)map_addr, copy_len);
		vm_imgact_unmap_page(sf);
		if (error != 0)
			return (error);
	}

	/*
	 * Remove write access to the page if it was only granted by map_insert
	 * to allow copyout.
	 */
	if ((prot & VM_PROT_WRITE) == 0)
		vm_map_protect(map, trunc_page(map_addr), round_page(map_addr +
		    map_len), prot, FALSE);

	return (0);
}

static int
__elfN(load_sections)(struct image_params *imgp, const Elf_Ehdr *hdr,
    const Elf_Phdr *phdr, u_long rbase, u_long *base_addrp, u_long *max_addrp)
{
	vm_prot_t prot;
	u_long base_addr, max_addr;
	bool first;
	int error, i;

	ASSERT_VOP_LOCKED(imgp->vp, __func__);

	base_addr = 0;
	max_addr = 0;
	first = true;

	for (i = 0; i < hdr->e_phnum; i++) {
		if (phdr[i].p_type != PT_LOAD || phdr[i].p_memsz == 0)
			continue;

		/* Loadable segment */
		prot = __elfN(trans_prot)(phdr[i].p_flags);
		error = __elfN(load_section)(imgp, phdr[i].p_offset,
		    (caddr_t)(uintptr_t)phdr[i].p_vaddr + rbase,
		    phdr[i].p_memsz, phdr[i].p_filesz, prot);
		if (error != 0)
			return (error);

		/*
		 * Establish the base address if this is the first segment.
		 */
		if (first) {
  			base_addr = trunc_page(phdr[i].p_vaddr + rbase);
			first = false;
		}
		max_addr = MAX(max_addr, phdr[i].p_vaddr + phdr[i].p_memsz);
	}

	if (base_addrp != NULL)
		*base_addrp = base_addr;
	if (max_addrp != NULL)
		*max_addrp = max_addr;

	return (0);
}

/*
 * Load the file "file" into memory.  It may be either a shared object
 * or an executable.
 *
 * The "addr" reference parameter is in/out.  On entry, it specifies
 * the address where a shared object should be loaded.  If the file is
 * an executable, this value is ignored.  On exit, "addr" specifies
 * where the file was actually loaded.
 *
 * The "end_addr" reference parameter is out only.  On exit, it specifies
 * the end address of the loaded file.
 *
 * The "entry" reference parameter is out only.  On exit, it specifies
 * the entry point for the loaded file.
 *
 */
static int
__elfN(load_file)(struct proc *p, const char *file, u_long *addr,
	u_long *end_addr, u_long *entry)
{
	struct {
		struct nameidata nd;
		struct vattr attr;
		struct image_params image_params;
	} *tempdata;
	const Elf_Ehdr *hdr = NULL;
	const Elf_Phdr *phdr = NULL;
	struct nameidata *nd;
	struct vattr *attr;
	struct image_params *imgp;
	u_long rbase;
	u_long base_addr = 0;
	u_long max_addr = 0;
	int error;

#ifdef CAPABILITY_MODE
	/*
	 * XXXJA: This check can go away once we are sufficiently confident
	 * that the checks in namei() are correct.
	 */
	if (IN_CAPABILITY_MODE(curthread))
		return (ECAPMODE);
#endif

	tempdata = malloc(sizeof(*tempdata), M_TEMP, M_WAITOK | M_ZERO);
	nd = &tempdata->nd;
	attr = &tempdata->attr;
	imgp = &tempdata->image_params;

	/*
	 * Initialize part of the common data
	 */
	imgp->proc = p;
	imgp->attr = attr;
<<<<<<< HEAD
	imgp->firstpage = NULL;
	imgp->image_header = NULL;
	imgp->object = NULL;
	imgp->execlabel = NULL;
	imgp->start_addr = ~0UL;
	imgp->end_addr = 0;
=======
>>>>>>> 8d669d15

	NDINIT(nd, LOOKUP, ISOPEN | FOLLOW | LOCKSHARED | LOCKLEAF,
	    UIO_SYSSPACE, file, curthread);
	if ((error = namei(nd)) != 0) {
		nd->ni_vp = NULL;
		goto fail;
	}
	NDFREE(nd, NDF_ONLY_PNBUF);
	imgp->vp = nd->ni_vp;

	/*
	 * Check permissions, modes, uid, etc on the file, and "open" it.
	 */
	error = exec_check_permissions(imgp);
	if (error)
		goto fail;

	error = exec_map_first_page(imgp);
	if (error)
		goto fail;

	imgp->object = nd->ni_vp->v_object;

	hdr = (const Elf_Ehdr *)imgp->image_header;
	if ((error = __elfN(check_header)(hdr)) != 0)
		goto fail;
	if (hdr->e_type == ET_DYN)
		rbase = *addr;
	else if (hdr->e_type == ET_EXEC)
		rbase = 0;
	else {
		error = ENOEXEC;
		goto fail;
	}

	/* Only support headers that fit within first page for now      */
	if ((hdr->e_phoff > PAGE_SIZE) ||
	    (u_int)hdr->e_phentsize * hdr->e_phnum > PAGE_SIZE - hdr->e_phoff) {
		error = ENOEXEC;
		goto fail;
	}

	phdr = (const Elf_Phdr *)(imgp->image_header + hdr->e_phoff);
	if (!aligned(phdr, Elf_Addr)) {
		error = ENOEXEC;
		goto fail;
	}

	error = __elfN(load_sections)(imgp, hdr, phdr, rbase, &base_addr,
	   &max_addr);
	if (error != 0)
		goto fail;

	*addr = base_addr;
	*end_addr = base_addr + max_addr;
	*entry = (unsigned long)hdr->e_entry + rbase;

fail:
	if (imgp->firstpage)
		exec_unmap_first_page(imgp);

	if (nd->ni_vp) {
		if (imgp->textset)
			VOP_UNSET_TEXT_CHECKED(nd->ni_vp);
		vput(nd->ni_vp);
	}
	free(tempdata, M_TEMP);

	return (error);
}

static u_long
__CONCAT(rnd_, __elfN(base))(vm_map_t map __unused, u_long minv, u_long maxv,
    u_int align)
{
	u_long rbase, res;

	MPASS(vm_map_min(map) <= minv);
	MPASS(maxv <= vm_map_max(map));
	MPASS(minv < maxv);
	MPASS(minv + align < maxv);
	arc4rand(&rbase, sizeof(rbase), 0);
	res = roundup(minv, (u_long)align) + rbase % (maxv - minv);
	res &= ~((u_long)align - 1);
	if (res >= maxv)
		res -= align;
	KASSERT(res >= minv,
	    ("res %#lx < minv %#lx, maxv %#lx rbase %#lx",
	    res, minv, maxv, rbase));
	KASSERT(res < maxv,
	    ("res %#lx > maxv %#lx, minv %#lx rbase %#lx",
	    res, maxv, minv, rbase));
	return (res);
}

static int
__elfN(enforce_limits)(struct image_params *imgp, const Elf_Ehdr *hdr,
    const Elf_Phdr *phdr, u_long et_dyn_addr)
{
	struct vmspace *vmspace;
	const char *err_str;
	u_long text_size, data_size, total_size, text_addr, data_addr;
	u_long seg_size, seg_addr;
	u_long end_addr;
	int i;

	err_str = NULL;
	text_size = data_size = total_size = text_addr = data_addr = 0;

	for (i = 0; i < hdr->e_phnum; i++) {
		if (phdr[i].p_type != PT_LOAD || phdr[i].p_memsz == 0)
			continue;

		seg_addr = trunc_page(phdr[i].p_vaddr + et_dyn_addr);
		seg_size = round_page(phdr[i].p_memsz +
		    phdr[i].p_vaddr + et_dyn_addr - seg_addr);

		imgp->start_addr = MIN(imgp->start_addr, seg_addr);
		end_addr = seg_addr + seg_size;
		imgp->end_addr = MAX(imgp->end_addr, end_addr);

		/*
		 * Make the largest executable segment the official
		 * text segment and all others data.
		 *
		 * Note that obreak() assumes that data_addr + data_size == end
		 * of data load area, and the ELF file format expects segments
		 * to be sorted by address.  If multiple data segments exist,
		 * the last one will be used.
		 */

		if ((phdr[i].p_flags & PF_X) != 0 && text_size < seg_size) {
			text_size = seg_size;
			text_addr = seg_addr;
		} else {
			data_size = seg_size;
			data_addr = seg_addr;
		}
		total_size += seg_size;
	}
	
	if (data_addr == 0 && data_size == 0) {
		data_addr = text_addr;
		data_size = text_size;
	}

	/*
	 * Check limits.  It should be safe to check the
	 * limits after loading the segments since we do
	 * not actually fault in all the segments pages.
	 */
	PROC_LOCK(imgp->proc);
	if (data_size > lim_cur_proc(imgp->proc, RLIMIT_DATA))
		err_str = "Data segment size exceeds process limit";
	else if (text_size > maxtsiz)
		err_str = "Text segment size exceeds system limit";
	else if (total_size > lim_cur_proc(imgp->proc, RLIMIT_VMEM))
		err_str = "Total segment size exceeds process limit";
	else if (racct_set(imgp->proc, RACCT_DATA, data_size) != 0)
		err_str = "Data segment size exceeds resource limit";
	else if (racct_set(imgp->proc, RACCT_VMEM, total_size) != 0)
		err_str = "Total segment size exceeds resource limit";
	PROC_UNLOCK(imgp->proc);
	if (err_str != NULL) {
		uprintf("%s\n", err_str);
		return (ENOMEM);
	}

	vmspace = imgp->proc->p_vmspace;
	vmspace->vm_tsize = text_size >> PAGE_SHIFT;
	vmspace->vm_taddr = (caddr_t)(uintptr_t)text_addr;
	vmspace->vm_dsize = data_size >> PAGE_SHIFT;
	vmspace->vm_daddr = (caddr_t)(uintptr_t)data_addr;

	return (0);
}

static int
__elfN(get_interp)(struct image_params *imgp, const Elf_Phdr *phdr,
    char **interpp, bool *free_interpp)
{
	struct thread *td;
	char *interp;
	int error, interp_name_len;

	KASSERT(phdr->p_type == PT_INTERP,
	    ("%s: p_type %u != PT_INTERP", __func__, phdr->p_type));
	ASSERT_VOP_LOCKED(imgp->vp, __func__);

	td = curthread;

	/* Path to interpreter */
	if (phdr->p_filesz < 2 || phdr->p_filesz > MAXPATHLEN) {
		uprintf("Invalid PT_INTERP\n");
		return (ENOEXEC);
	}

	interp_name_len = phdr->p_filesz;
	if (phdr->p_offset > PAGE_SIZE ||
	    interp_name_len > PAGE_SIZE - phdr->p_offset) {
		/*
		 * The vnode lock might be needed by the pagedaemon to
		 * clean pages owned by the vnode.  Do not allow sleep
		 * waiting for memory with the vnode locked, instead
		 * try non-sleepable allocation first, and if it
		 * fails, go to the slow path were we drop the lock
		 * and do M_WAITOK.  A text reference prevents
		 * modifications to the vnode content.
		 */
		interp = malloc(interp_name_len + 1, M_TEMP, M_NOWAIT);
		if (interp == NULL) {
			VOP_UNLOCK(imgp->vp, 0);
			interp = malloc(interp_name_len + 1, M_TEMP, M_WAITOK);
			vn_lock(imgp->vp, LK_SHARED | LK_RETRY);
		}

		error = vn_rdwr(UIO_READ, imgp->vp, interp,
		    interp_name_len, phdr->p_offset,
		    UIO_SYSSPACE, IO_NODELOCKED, td->td_ucred,
		    NOCRED, NULL, td);
		if (error != 0) {
			free(interp, M_TEMP);
			uprintf("i/o error PT_INTERP %d\n", error);
			return (error);
		}
		interp[interp_name_len] = '\0';

		*interpp = interp;
		*free_interpp = true;
		return (0);
	}

	interp = __DECONST(char *, imgp->image_header) + phdr->p_offset;
	if (interp[interp_name_len - 1] != '\0') {
		uprintf("Invalid PT_INTERP\n");
		return (ENOEXEC);
	}

	*interpp = interp;
	*free_interpp = false;
	return (0);
}

static int
__elfN(load_interp)(struct image_params *imgp, const Elf_Brandinfo *brand_info,
    const char *interp, u_long *addr, u_long *end_addr, u_long *entry)
{
	char *path;
	int error;

	if (brand_info->emul_path != NULL &&
	    brand_info->emul_path[0] != '\0') {
		path = malloc(MAXPATHLEN, M_TEMP, M_WAITOK);
		snprintf(path, MAXPATHLEN, "%s%s",
		    brand_info->emul_path, interp);
		error = __elfN(load_file)(imgp->proc, path, addr, end_addr,
		    entry);
		free(path, M_TEMP);
		if (error == 0)
			return (0);
	}

	if (brand_info->interp_newpath != NULL &&
	    (brand_info->interp_path == NULL ||
	    strcmp(interp, brand_info->interp_path) == 0)) {
		error = __elfN(load_file)(imgp->proc,
		    brand_info->interp_newpath, addr, end_addr, entry);
		if (error == 0)
			return (0);
	}

	error = __elfN(load_file)(imgp->proc, interp, addr, end_addr, entry);
	if (error == 0)
		return (0);

	uprintf("ELF interpreter %s not found, error %d\n", interp, error);
	return (error);
}

/*
 * Impossible et_dyn_addr initial value indicating that the real base
 * must be calculated later with some randomization applied.
 */
#define	ET_DYN_ADDR_RAND	1

static int
__CONCAT(exec_, __elfN(imgact))(struct image_params *imgp)
{
	struct thread *td;
	const Elf_Ehdr *hdr;
	const Elf_Phdr *phdr;
	Elf_Auxargs *elf_auxargs;
	struct vmspace *vmspace;
	vm_map_t map;
	char *interp;
	Elf_Brandinfo *brand_info;
	struct sysentvec *sv;
	u_long addr, baddr, et_dyn_addr, entry, proghdr;
	u_long maxalign, mapsz, maxv, maxv1;
	uint32_t fctl0;
	int32_t osrel;
	bool free_interp;
	int error, i, n;

	hdr = (const Elf_Ehdr *)imgp->image_header;

	/*
	 * Do we have a valid ELF header ?
	 *
	 * Only allow ET_EXEC & ET_DYN here, reject ET_DYN later
	 * if particular brand doesn't support it.
	 */
	if (__elfN(check_header)(hdr) != 0 ||
	    (hdr->e_type != ET_EXEC && hdr->e_type != ET_DYN))
		return (-1);

	/*
	 * From here on down, we return an errno, not -1, as we've
	 * detected an ELF file.
	 */

	if ((hdr->e_phoff > PAGE_SIZE) ||
	    (u_int)hdr->e_phentsize * hdr->e_phnum > PAGE_SIZE - hdr->e_phoff) {
		/* Only support headers in first page for now */
		uprintf("Program headers not in the first page\n");
		return (ENOEXEC);
	}
	phdr = (const Elf_Phdr *)(imgp->image_header + hdr->e_phoff); 
	if (!aligned(phdr, Elf_Addr)) {
		uprintf("Unaligned program headers\n");
		return (ENOEXEC);
	}

	n = error = 0;
	baddr = 0;
	osrel = 0;
	fctl0 = 0;
	entry = proghdr = 0;
	interp = NULL;
	free_interp = false;
	td = curthread;
	maxalign = PAGE_SIZE;
	mapsz = 0;

	for (i = 0; i < hdr->e_phnum; i++) {
		switch (phdr[i].p_type) {
		case PT_LOAD:
			if (n == 0)
				baddr = phdr[i].p_vaddr;
			if (phdr[i].p_align > maxalign)
				maxalign = phdr[i].p_align;
			mapsz += phdr[i].p_memsz;
			n++;

			/*
			 * If this segment contains the program headers,
			 * remember their virtual address for the AT_PHDR
			 * aux entry. Static binaries don't usually include
			 * a PT_PHDR entry.
			 */
			if (phdr[i].p_offset == 0 &&
			    hdr->e_phoff + hdr->e_phnum * hdr->e_phentsize
				<= phdr[i].p_filesz)
				proghdr = phdr[i].p_vaddr + hdr->e_phoff;
			break;
		case PT_INTERP:
			/* Path to interpreter */
			if (interp != NULL) {
				uprintf("Multiple PT_INTERP headers\n");
				error = ENOEXEC;
				goto ret;
			}
			error = __elfN(get_interp)(imgp, &phdr[i], &interp,
			    &free_interp);
			if (error != 0)
				goto ret;
			break;
		case PT_GNU_STACK:
			if (__elfN(nxstack))
				imgp->stack_prot =
				    __elfN(trans_prot)(phdr[i].p_flags);
			imgp->stack_sz = phdr[i].p_memsz;
			break;
		case PT_PHDR: 	/* Program header table info */
			proghdr = phdr[i].p_vaddr;
			break;
		}
	}

	brand_info = __elfN(get_brandinfo)(imgp, interp, &osrel, &fctl0);
	if (brand_info == NULL) {
		uprintf("ELF binary type \"%u\" not known.\n",
		    hdr->e_ident[EI_OSABI]);
		error = ENOEXEC;
		goto ret;
	}
	sv = brand_info->sysvec;
	et_dyn_addr = 0;
	if (hdr->e_type == ET_DYN) {
		if ((brand_info->flags & BI_CAN_EXEC_DYN) == 0) {
			uprintf("Cannot execute shared object\n");
			error = ENOEXEC;
			goto ret;
		}
		/*
		 * Honour the base load address from the dso if it is
		 * non-zero for some reason.
		 */
		if (baddr == 0) {
			if ((sv->sv_flags & SV_ASLR) == 0 ||
			    (fctl0 & NT_FREEBSD_FCTL_ASLR_DISABLE) != 0)
				et_dyn_addr = ET_DYN_LOAD_ADDR;
			else if ((__elfN(pie_aslr_enabled) &&
			    (imgp->proc->p_flag2 & P2_ASLR_DISABLE) == 0) ||
			    (imgp->proc->p_flag2 & P2_ASLR_ENABLE) != 0)
				et_dyn_addr = ET_DYN_ADDR_RAND;
			else
				et_dyn_addr = ET_DYN_LOAD_ADDR;
		}
	}

	/*
	 * Avoid a possible deadlock if the current address space is destroyed
	 * and that address space maps the locked vnode.  In the common case,
	 * the locked vnode's v_usecount is decremented but remains greater
	 * than zero.  Consequently, the vnode lock is not needed by vrele().
	 * However, in cases where the vnode lock is external, such as nullfs,
	 * v_usecount may become zero.
	 *
	 * The VV_TEXT flag prevents modifications to the executable while
	 * the vnode is unlocked.
	 */
	VOP_UNLOCK(imgp->vp, 0);

	/*
	 * Decide whether to enable randomization of user mappings.
	 * First, reset user preferences for the setid binaries.
	 * Then, account for the support of the randomization by the
	 * ABI, by user preferences, and make special treatment for
	 * PIE binaries.
	 */
	if (imgp->credential_setid) {
		PROC_LOCK(imgp->proc);
		imgp->proc->p_flag2 &= ~(P2_ASLR_ENABLE | P2_ASLR_DISABLE);
		PROC_UNLOCK(imgp->proc);
	}
	if ((sv->sv_flags & SV_ASLR) == 0 ||
	    (imgp->proc->p_flag2 & P2_ASLR_DISABLE) != 0 ||
	    (fctl0 & NT_FREEBSD_FCTL_ASLR_DISABLE) != 0) {
		KASSERT(et_dyn_addr != ET_DYN_ADDR_RAND,
		    ("et_dyn_addr == RAND and !ASLR"));
	} else if ((imgp->proc->p_flag2 & P2_ASLR_ENABLE) != 0 ||
	    (__elfN(aslr_enabled) && hdr->e_type == ET_EXEC) ||
	    et_dyn_addr == ET_DYN_ADDR_RAND) {
		imgp->map_flags |= MAP_ASLR;
		/*
		 * If user does not care about sbrk, utilize the bss
		 * grow region for mappings as well.  We can select
		 * the base for the image anywere and still not suffer
		 * from the fragmentation.
		 */
		if (!__elfN(aslr_honor_sbrk) ||
		    (imgp->proc->p_flag2 & P2_ASLR_IGNSTART) != 0)
			imgp->map_flags |= MAP_ASLR_IGNSTART;
	}

	error = exec_new_vmspace(imgp, sv);
	vmspace = imgp->proc->p_vmspace;
	map = &vmspace->vm_map;

	imgp->proc->p_sysent = sv;

	maxv = vm_map_max(map) - lim_max(td, RLIMIT_STACK);
	if (et_dyn_addr == ET_DYN_ADDR_RAND) {
		KASSERT((map->flags & MAP_ASLR) != 0,
		    ("ET_DYN_ADDR_RAND but !MAP_ASLR"));
		et_dyn_addr = __CONCAT(rnd_, __elfN(base))(map,
		    vm_map_min(map) + mapsz + lim_max(td, RLIMIT_DATA),
		    /* reserve half of the address space to interpreter */
		    maxv / 2, 1UL << flsl(maxalign));
	}

	vn_lock(imgp->vp, LK_SHARED | LK_RETRY);
	if (error != 0)
		goto ret;

	error = __elfN(load_sections)(imgp, hdr, phdr, et_dyn_addr, NULL, NULL);
	if (error != 0)
		goto ret;

	error = __elfN(enforce_limits)(imgp, hdr, phdr, et_dyn_addr);
	if (error != 0)
		goto ret;

	entry = (u_long)hdr->e_entry + et_dyn_addr;

	/*
	 * We load the dynamic linker where a userland call
	 * to mmap(0, ...) would put it.  The rationale behind this
	 * calculation is that it leaves room for the heap to grow to
	 * its maximum allowed size.
	 */
	addr = round_page((vm_offset_t)vmspace->vm_daddr + lim_max(td,
	    RLIMIT_DATA));
	/* Round up so signficant bits of rtld addresses aren't touched */
	if (imgp->proc->p_sysent->sv_flags & SV_CHERI)
		addr = roundup2(addr, 0x1000000);
	if ((map->flags & MAP_ASLR) != 0) {
		maxv1 = maxv / 2 + addr / 2;
		MPASS(maxv1 >= addr);	/* No overflow */
		map->anon_loc = __CONCAT(rnd_, __elfN(base))(map, addr, maxv1,
		    MAXPAGESIZES > 1 ? pagesizes[1] : pagesizes[0]);
	} else {
		map->anon_loc = addr;
	}

	imgp->entry_addr = entry;
	imgp->interp_end = 0;

	if (interp != NULL) {
		VOP_UNLOCK(imgp->vp, 0);
		if ((map->flags & MAP_ASLR) != 0) {
			/* Assume that interpeter fits into 1/4 of AS */
			maxv1 = maxv / 2 + addr / 2;
			MPASS(maxv1 >= addr);	/* No overflow */
			addr = __CONCAT(rnd_, __elfN(base))(map, addr,
			    maxv1, PAGE_SIZE);
		}
		error = __elfN(load_interp)(imgp, brand_info, interp, &addr,
		    &imgp->interp_end, &imgp->entry_addr);
		vn_lock(imgp->vp, LK_SHARED | LK_RETRY);
		if (error != 0)
			goto ret;
	} else
		addr = et_dyn_addr;

	/*
	 * Construct auxargs table (used by the fixup routine)
	 */
	elf_auxargs = malloc(sizeof(Elf_Auxargs), M_TEMP, M_NOWAIT);
	if (elf_auxargs == NULL) {
		VOP_UNLOCK(imgp->vp, 0);
		elf_auxargs = malloc(sizeof(Elf_Auxargs), M_TEMP, M_WAITOK);
		vn_lock(imgp->vp, LK_SHARED | LK_RETRY);
	}
	elf_auxargs->execfd = -1;
	elf_auxargs->phdr = proghdr + et_dyn_addr;
	elf_auxargs->phent = hdr->e_phentsize;
	elf_auxargs->phnum = hdr->e_phnum;
	elf_auxargs->pagesz = PAGE_SIZE;
	elf_auxargs->base = addr;
	elf_auxargs->flags = 0;
	elf_auxargs->entry = entry;
	elf_auxargs->hdr_eflags = hdr->e_flags;

	imgp->auxargs = elf_auxargs;
	imgp->interpreted = 0;
	imgp->reloc_base = addr;
	imgp->proc->p_osrel = osrel;
	imgp->proc->p_fctl0 = fctl0;
	imgp->proc->p_elf_machine = hdr->e_machine;
	imgp->proc->p_elf_flags = hdr->e_flags;

ret:
	if (free_interp)
		free(interp, M_TEMP);
	return (error);
}

#define	suword __CONCAT(suword, __ELF_WORD_SIZE)

int
__elfN(freebsd_fixup)(register_t **stack_base, struct image_params *imgp)
{
	Elf_Auxargs *args = (Elf_Auxargs *)imgp->auxargs;
	Elf_Auxinfo *argarray, *pos;
	Elf_Addr *base, *auxbase;
	int error;

	base = (Elf_Addr *)*stack_base;
	auxbase = base + imgp->args->argc + 1 + imgp->args->envc + 1;
	argarray = pos = malloc(AT_COUNT * sizeof(*pos), M_TEMP,
	    M_WAITOK | M_ZERO);

	if (args->execfd != -1)
		AUXARGS_ENTRY(pos, AT_EXECFD, args->execfd);
	AUXARGS_ENTRY(pos, AT_PHDR, args->phdr);
	AUXARGS_ENTRY(pos, AT_PHENT, args->phent);
	AUXARGS_ENTRY(pos, AT_PHNUM, args->phnum);
	AUXARGS_ENTRY(pos, AT_PAGESZ, args->pagesz);
	AUXARGS_ENTRY(pos, AT_FLAGS, args->flags);
	AUXARGS_ENTRY(pos, AT_ENTRY, args->entry);
	AUXARGS_ENTRY(pos, AT_BASE, args->base);
	AUXARGS_ENTRY(pos, AT_EHDRFLAGS, args->hdr_eflags);
	if (imgp->execpathp != 0)
		AUXARGS_ENTRY(pos, AT_EXECPATH, imgp->execpathp);
	AUXARGS_ENTRY(pos, AT_OSRELDATE,
	    imgp->proc->p_ucred->cr_prison->pr_osreldate);
	if (imgp->canary != 0) {
		AUXARGS_ENTRY(pos, AT_CANARY, imgp->canary);
		AUXARGS_ENTRY(pos, AT_CANARYLEN, imgp->canarylen);
	}
	AUXARGS_ENTRY(pos, AT_NCPUS, mp_ncpus);
	if (imgp->pagesizes != 0) {
		AUXARGS_ENTRY(pos, AT_PAGESIZES, imgp->pagesizes);
		AUXARGS_ENTRY(pos, AT_PAGESIZESLEN, imgp->pagesizeslen);
	}
	if (imgp->sysent->sv_timekeep_base != 0) {
		AUXARGS_ENTRY(pos, AT_TIMEKEEP,
		    imgp->sysent->sv_timekeep_base);
	}
	AUXARGS_ENTRY(pos, AT_STACKPROT, imgp->sysent->sv_shared_page_obj
	    != NULL && imgp->stack_prot != 0 ? imgp->stack_prot :
	    imgp->sysent->sv_stackprot);
	if (imgp->sysent->sv_hwcap != NULL)
		AUXARGS_ENTRY(pos, AT_HWCAP, *imgp->sysent->sv_hwcap);
	if (imgp->sysent->sv_hwcap2 != NULL)
		AUXARGS_ENTRY(pos, AT_HWCAP2, *imgp->sysent->sv_hwcap2);
	AUXARGS_ENTRY(pos, AT_NULL, 0);

	free(imgp->auxargs, M_TEMP);
	imgp->auxargs = NULL;
	KASSERT(pos - argarray <= AT_COUNT, ("Too many auxargs"));

	error = copyout(argarray, auxbase, sizeof(*argarray) * AT_COUNT);
	free(argarray, M_TEMP);
	if (error != 0)
		return (error);

	base--;
	if (suword(base, imgp->args->argc) == -1)
		return (EFAULT);
	*stack_base = (register_t *)base;
	return (0);
}

/*
 * Code for generating ELF core dumps.
 */

typedef void (*segment_callback)(vm_map_entry_t, void *);

/* Closure for cb_put_phdr(). */
struct phdr_closure {
	Elf_Phdr *phdr;		/* Program header to fill in */
	Elf_Off offset;		/* Offset of segment in core file */
};

/* Closure for cb_size_segment(). */
struct sseg_closure {
	int count;		/* Count of writable segments. */
	size_t size;		/* Total size of all writable segments. */
};

typedef void (*outfunc_t)(void *, struct sbuf *, size_t *);

struct note_info {
	int		type;		/* Note type. */
	outfunc_t 	outfunc; 	/* Output function. */
	void		*outarg;	/* Argument for the output function. */
	size_t		outsize;	/* Output size. */
	TAILQ_ENTRY(note_info) link;	/* Link to the next note info. */
};

TAILQ_HEAD(note_info_list, note_info);

/* Coredump output parameters. */
struct coredump_params {
	off_t		offset;
	struct ucred	*active_cred;
	struct ucred	*file_cred;
	struct thread	*td;
	struct vnode	*vp;
	struct compressor *comp;
};

extern int compress_user_cores;
extern int compress_user_cores_level;

static void cb_put_phdr(vm_map_entry_t, void *);
static void cb_size_segment(vm_map_entry_t, void *);
static int core_write(struct coredump_params *, const void *, size_t, off_t,
    enum uio_seg);
static void each_dumpable_segment(struct thread *, segment_callback, void *);
static int __elfN(corehdr)(struct coredump_params *, int, void *, size_t,
    struct note_info_list *, size_t);
static void __elfN(prepare_notes)(struct thread *, struct note_info_list *,
    size_t *);
static void __elfN(puthdr)(struct thread *, void *, size_t, int, size_t);
static void __elfN(putnote)(struct note_info *, struct sbuf *);
static size_t register_note(struct note_info_list *, int, outfunc_t, void *);
static int sbuf_drain_core_output(void *, const char *, int);

static void __elfN(note_fpregset)(void *, struct sbuf *, size_t *);
static void __elfN(note_prpsinfo)(void *, struct sbuf *, size_t *);
static void __elfN(note_prstatus)(void *, struct sbuf *, size_t *);
static void __elfN(note_threadmd)(void *, struct sbuf *, size_t *);
static void __elfN(note_thrmisc)(void *, struct sbuf *, size_t *);
static void __elfN(note_ptlwpinfo)(void *, struct sbuf *, size_t *);
#if __has_feature(capabilities)
static void __elfN(note_capregs)(void *, struct sbuf *, size_t *);
#endif
static void __elfN(note_procstat_auxv)(void *, struct sbuf *, size_t *);
static void __elfN(note_procstat_proc)(void *, struct sbuf *, size_t *);
static void __elfN(note_procstat_psstrings)(void *, struct sbuf *, size_t *);
static void note_procstat_files(void *, struct sbuf *, size_t *);
static void note_procstat_groups(void *, struct sbuf *, size_t *);
static void note_procstat_osrel(void *, struct sbuf *, size_t *);
static void note_procstat_rlimit(void *, struct sbuf *, size_t *);
static void note_procstat_umask(void *, struct sbuf *, size_t *);
static void note_procstat_vmmap(void *, struct sbuf *, size_t *);

/*
 * Write out a core segment to the compression stream.
 */
static int
compress_chunk(struct coredump_params *p, char *base, char *buf, u_int len)
{
	u_int chunk_len;
	int error;

	while (len > 0) {
		chunk_len = MIN(len, CORE_BUF_SIZE);

		/*
		 * We can get EFAULT error here.
		 * In that case zero out the current chunk of the segment.
		 */
		error = copyin(base, buf, chunk_len);
		if (error != 0)
			bzero(buf, chunk_len);
		error = compressor_write(p->comp, buf, chunk_len);
		if (error != 0)
			break;
		base += chunk_len;
		len -= chunk_len;
	}
	return (error);
}

static int
core_compressed_write(void *base, size_t len, off_t offset, void *arg)
{

	return (core_write((struct coredump_params *)arg, base, len, offset,
	    UIO_SYSSPACE));
}

static int
core_write(struct coredump_params *p, const void *base, size_t len,
    off_t offset, enum uio_seg seg)
{

	return (vn_rdwr_inchunks(UIO_WRITE, p->vp, __DECONST(void *, base),
	    len, offset, seg, IO_UNIT | IO_DIRECT | IO_RANGELOCKED,
	    p->active_cred, p->file_cred, NULL, p->td));
}

static int
core_output(void *base, size_t len, off_t offset, struct coredump_params *p,
    void *tmpbuf)
{
	int error;

	if (p->comp != NULL)
		return (compress_chunk(p, base, tmpbuf, len));

	/*
	 * EFAULT is a non-fatal error that we can get, for example,
	 * if the segment is backed by a file but extends beyond its
	 * end.
	 */
	error = core_write(p, base, len, offset, UIO_USERSPACE);
	if (error == EFAULT) {
		log(LOG_WARNING, "Failed to fully fault in a core file segment "
		    "at VA %p with size 0x%zx to be written at offset 0x%jx "
		    "for process %s\n", base, len, offset, curproc->p_comm);

		/*
		 * Write a "real" zero byte at the end of the target region
		 * in the case this is the last segment.
		 * The intermediate space will be implicitly zero-filled.
		 */
		error = core_write(p, zero_region, 1, offset + len - 1,
		    UIO_SYSSPACE);
	}
	return (error);
}

/*
 * Drain into a core file.
 */
static int
sbuf_drain_core_output(void *arg, const char *data, int len)
{
	struct coredump_params *p;
	int error, locked;

	p = (struct coredump_params *)arg;

	/*
	 * Some kern_proc out routines that print to this sbuf may
	 * call us with the process lock held. Draining with the
	 * non-sleepable lock held is unsafe. The lock is needed for
	 * those routines when dumping a live process. In our case we
	 * can safely release the lock before draining and acquire
	 * again after.
	 */
	locked = PROC_LOCKED(p->td->td_proc);
	if (locked)
		PROC_UNLOCK(p->td->td_proc);
	if (p->comp != NULL)
		error = compressor_write(p->comp, __DECONST(char *, data), len);
	else
		error = core_write(p, __DECONST(void *, data), len, p->offset,
		    UIO_SYSSPACE);
	if (locked)
		PROC_LOCK(p->td->td_proc);
	if (error != 0)
		return (-error);
	p->offset += len;
	return (len);
}

int
__elfN(coredump)(struct thread *td, struct vnode *vp, off_t limit, int flags)
{
	struct ucred *cred = td->td_ucred;
	int error = 0;
	struct sseg_closure seginfo;
	struct note_info_list notelst;
	struct coredump_params params;
	struct note_info *ninfo;
	void *hdr, *tmpbuf;
	size_t hdrsize, notesz, coresize;

	hdr = NULL;
	tmpbuf = NULL;
	TAILQ_INIT(&notelst);

	/* Size the program segments. */
	seginfo.count = 0;
	seginfo.size = 0;
	each_dumpable_segment(td, cb_size_segment, &seginfo);

	/*
	 * Collect info about the core file header area.
	 */
	hdrsize = sizeof(Elf_Ehdr) + sizeof(Elf_Phdr) * (1 + seginfo.count);
	if (seginfo.count + 1 >= PN_XNUM)
		hdrsize += sizeof(Elf_Shdr);
	__elfN(prepare_notes)(td, &notelst, &notesz);
	coresize = round_page(hdrsize + notesz) + seginfo.size;

	/* Set up core dump parameters. */
	params.offset = 0;
	params.active_cred = cred;
	params.file_cred = NOCRED;
	params.td = td;
	params.vp = vp;
	params.comp = NULL;

#ifdef RACCT
	if (racct_enable) {
		PROC_LOCK(td->td_proc);
		error = racct_add(td->td_proc, RACCT_CORE, coresize);
		PROC_UNLOCK(td->td_proc);
		if (error != 0) {
			error = EFAULT;
			goto done;
		}
	}
#endif
	if (coresize >= limit) {
		error = EFAULT;
		goto done;
	}

	/* Create a compression stream if necessary. */
	if (compress_user_cores != 0) {
		params.comp = compressor_init(core_compressed_write,
		    compress_user_cores, CORE_BUF_SIZE,
		    compress_user_cores_level, &params);
		if (params.comp == NULL) {
			error = EFAULT;
			goto done;
		}
		tmpbuf = malloc(CORE_BUF_SIZE, M_TEMP, M_WAITOK | M_ZERO);
        }

	/*
	 * Allocate memory for building the header, fill it up,
	 * and write it out following the notes.
	 */
	hdr = malloc(hdrsize, M_TEMP, M_WAITOK);
	error = __elfN(corehdr)(&params, seginfo.count, hdr, hdrsize, &notelst,
	    notesz);

	/* Write the contents of all of the writable segments. */
	if (error == 0) {
		Elf_Phdr *php;
		off_t offset;
		int i;

		php = (Elf_Phdr *)((char *)hdr + sizeof(Elf_Ehdr)) + 1;
		offset = round_page(hdrsize + notesz);
		for (i = 0; i < seginfo.count; i++) {
			error = core_output((caddr_t)(uintptr_t)php->p_vaddr,
			    php->p_filesz, offset, &params, tmpbuf);
			if (error != 0)
				break;
			offset += php->p_filesz;
			php++;
		}
		if (error == 0 && params.comp != NULL)
			error = compressor_flush(params.comp);
	}
	if (error) {
		log(LOG_WARNING,
		    "Failed to write core file for process %s (error %d)\n",
		    curproc->p_comm, error);
	}

done:
	free(tmpbuf, M_TEMP);
	if (params.comp != NULL)
		compressor_fini(params.comp);
	while ((ninfo = TAILQ_FIRST(&notelst)) != NULL) {
		TAILQ_REMOVE(&notelst, ninfo, link);
		free(ninfo, M_TEMP);
	}
	if (hdr != NULL)
		free(hdr, M_TEMP);

	return (error);
}

/*
 * A callback for each_dumpable_segment() to write out the segment's
 * program header entry.
 */
static void
cb_put_phdr(vm_map_entry_t entry, void *closure)
{
	struct phdr_closure *phc = (struct phdr_closure *)closure;
	Elf_Phdr *phdr = phc->phdr;

	phc->offset = round_page(phc->offset);

	phdr->p_type = PT_LOAD;
	phdr->p_offset = phc->offset;
	phdr->p_vaddr = entry->start;
	phdr->p_paddr = 0;
	phdr->p_filesz = phdr->p_memsz = entry->end - entry->start;
	phdr->p_align = PAGE_SIZE;
	phdr->p_flags = __elfN(untrans_prot)(entry->protection);

	phc->offset += phdr->p_filesz;
	phc->phdr++;
}

/*
 * A callback for each_dumpable_segment() to gather information about
 * the number of segments and their total size.
 */
static void
cb_size_segment(vm_map_entry_t entry, void *closure)
{
	struct sseg_closure *ssc = (struct sseg_closure *)closure;

	ssc->count++;
	ssc->size += entry->end - entry->start;
}

/*
 * For each writable segment in the process's memory map, call the given
 * function with a pointer to the map entry and some arbitrary
 * caller-supplied data.
 */
static void
each_dumpable_segment(struct thread *td, segment_callback func, void *closure)
{
	struct proc *p = td->td_proc;
	vm_map_t map = &p->p_vmspace->vm_map;
	vm_map_entry_t entry;
	vm_object_t backing_object, object;
	boolean_t ignore_entry;

	vm_map_lock_read(map);
	for (entry = map->header.next; entry != &map->header;
	    entry = entry->next) {
		/*
		 * Don't dump inaccessible mappings, deal with legacy
		 * coredump mode.
		 *
		 * Note that read-only segments related to the elf binary
		 * are marked MAP_ENTRY_NOCOREDUMP now so we no longer
		 * need to arbitrarily ignore such segments.
		 */
		if (elf_legacy_coredump) {
			if ((entry->protection & VM_PROT_RW) != VM_PROT_RW)
				continue;
		} else {
			if ((entry->protection & VM_PROT_ALL) == 0)
				continue;
		}

		/*
		 * Dont include memory segment in the coredump if
		 * MAP_NOCORE is set in mmap(2) or MADV_NOCORE in
		 * madvise(2).  Do not dump submaps (i.e. parts of the
		 * kernel map).
		 */
		if (entry->eflags & (MAP_ENTRY_NOCOREDUMP|MAP_ENTRY_IS_SUB_MAP))
			continue;

		if ((object = entry->object.vm_object) == NULL)
			continue;

		/* Ignore memory-mapped devices and such things. */
		VM_OBJECT_RLOCK(object);
		while ((backing_object = object->backing_object) != NULL) {
			VM_OBJECT_RLOCK(backing_object);
			VM_OBJECT_RUNLOCK(object);
			object = backing_object;
		}
		ignore_entry = object->type != OBJT_DEFAULT &&
		    object->type != OBJT_SWAP && object->type != OBJT_VNODE &&
		    object->type != OBJT_PHYS;
		VM_OBJECT_RUNLOCK(object);
		if (ignore_entry)
			continue;

		(*func)(entry, closure);
	}
	vm_map_unlock_read(map);
}

/*
 * Write the core file header to the file, including padding up to
 * the page boundary.
 */
static int
__elfN(corehdr)(struct coredump_params *p, int numsegs, void *hdr,
    size_t hdrsize, struct note_info_list *notelst, size_t notesz)
{
	struct note_info *ninfo;
	struct sbuf *sb;
	int error;

	/* Fill in the header. */
	bzero(hdr, hdrsize);
	__elfN(puthdr)(p->td, hdr, hdrsize, numsegs, notesz);

	sb = sbuf_new(NULL, NULL, CORE_BUF_SIZE, SBUF_FIXEDLEN);
	sbuf_set_drain(sb, sbuf_drain_core_output, p);
	sbuf_start_section(sb, NULL);
	sbuf_bcat(sb, hdr, hdrsize);
	TAILQ_FOREACH(ninfo, notelst, link)
	    __elfN(putnote)(ninfo, sb);
	/* Align up to a page boundary for the program segments. */
	sbuf_end_section(sb, -1, PAGE_SIZE, 0);
	error = sbuf_finish(sb);
	sbuf_delete(sb);

	return (error);
}

static void
__elfN(prepare_notes)(struct thread *td, struct note_info_list *list,
    size_t *sizep)
{
	struct proc *p;
	struct thread *thr;
	size_t size;

	p = td->td_proc;
	size = 0;

	size += register_note(list, NT_PRPSINFO, __elfN(note_prpsinfo), p);

	/*
	 * To have the debugger select the right thread (LWP) as the initial
	 * thread, we dump the state of the thread passed to us in td first.
	 * This is the thread that causes the core dump and thus likely to
	 * be the right thread one wants to have selected in the debugger.
	 */
	thr = td;
	while (thr != NULL) {
		size += register_note(list, NT_PRSTATUS,
		    __elfN(note_prstatus), thr);
		size += register_note(list, NT_FPREGSET,
		    __elfN(note_fpregset), thr);
		size += register_note(list, NT_THRMISC,
		    __elfN(note_thrmisc), thr);
		size += register_note(list, NT_PTLWPINFO,
		    __elfN(note_ptlwpinfo), thr);
#if __has_feature(capabilities)
		size += register_note(list, NT_CAPREGS,
		    __elfN(note_capregs), thr);
#endif
		size += register_note(list, -1,
		    __elfN(note_threadmd), thr);

		thr = (thr == td) ? TAILQ_FIRST(&p->p_threads) :
		    TAILQ_NEXT(thr, td_plist);
		if (thr == td)
			thr = TAILQ_NEXT(thr, td_plist);
	}

	size += register_note(list, NT_PROCSTAT_PROC,
	    __elfN(note_procstat_proc), p);
	size += register_note(list, NT_PROCSTAT_FILES,
	    note_procstat_files, p);
	size += register_note(list, NT_PROCSTAT_VMMAP,
	    note_procstat_vmmap, p);
	size += register_note(list, NT_PROCSTAT_GROUPS,
	    note_procstat_groups, p);
	size += register_note(list, NT_PROCSTAT_UMASK,
	    note_procstat_umask, p);
	size += register_note(list, NT_PROCSTAT_RLIMIT,
	    note_procstat_rlimit, p);
	size += register_note(list, NT_PROCSTAT_OSREL,
	    note_procstat_osrel, p);
	size += register_note(list, NT_PROCSTAT_PSSTRINGS,
	    __elfN(note_procstat_psstrings), p);
	size += register_note(list, NT_PROCSTAT_AUXV,
	    __elfN(note_procstat_auxv), p);

	*sizep = size;
}

static void
__elfN(puthdr)(struct thread *td, void *hdr, size_t hdrsize, int numsegs,
    size_t notesz)
{
	Elf_Ehdr *ehdr;
	Elf_Phdr *phdr;
	Elf_Shdr *shdr;
	struct phdr_closure phc;

	ehdr = (Elf_Ehdr *)hdr;

	ehdr->e_ident[EI_MAG0] = ELFMAG0;
	ehdr->e_ident[EI_MAG1] = ELFMAG1;
	ehdr->e_ident[EI_MAG2] = ELFMAG2;
	ehdr->e_ident[EI_MAG3] = ELFMAG3;
	ehdr->e_ident[EI_CLASS] = ELF_CLASS;
	ehdr->e_ident[EI_DATA] = ELF_DATA;
	ehdr->e_ident[EI_VERSION] = EV_CURRENT;
	ehdr->e_ident[EI_OSABI] = ELFOSABI_FREEBSD;
	ehdr->e_ident[EI_ABIVERSION] = 0;
	ehdr->e_ident[EI_PAD] = 0;
	ehdr->e_type = ET_CORE;
	ehdr->e_machine = td->td_proc->p_elf_machine;
	ehdr->e_version = EV_CURRENT;
	ehdr->e_entry = 0;
	ehdr->e_phoff = sizeof(Elf_Ehdr);
	ehdr->e_flags = td->td_proc->p_elf_flags;
	ehdr->e_ehsize = sizeof(Elf_Ehdr);
	ehdr->e_phentsize = sizeof(Elf_Phdr);
	ehdr->e_shentsize = sizeof(Elf_Shdr);
	ehdr->e_shstrndx = SHN_UNDEF;
	if (numsegs + 1 < PN_XNUM) {
		ehdr->e_phnum = numsegs + 1;
		ehdr->e_shnum = 0;
	} else {
		ehdr->e_phnum = PN_XNUM;
		ehdr->e_shnum = 1;

		ehdr->e_shoff = ehdr->e_phoff +
		    (numsegs + 1) * ehdr->e_phentsize;
		KASSERT(ehdr->e_shoff == hdrsize - sizeof(Elf_Shdr),
		    ("e_shoff: %zu, hdrsize - shdr: %zu",
		     (size_t)ehdr->e_shoff, hdrsize - sizeof(Elf_Shdr)));

		shdr = (Elf_Shdr *)((char *)hdr + ehdr->e_shoff);
		memset(shdr, 0, sizeof(*shdr));
		/*
		 * A special first section is used to hold large segment and
		 * section counts.  This was proposed by Sun Microsystems in
		 * Solaris and has been adopted by Linux; the standard ELF
		 * tools are already familiar with the technique.
		 *
		 * See table 7-7 of the Solaris "Linker and Libraries Guide"
		 * (or 12-7 depending on the version of the document) for more
		 * details.
		 */
		shdr->sh_type = SHT_NULL;
		shdr->sh_size = ehdr->e_shnum;
		shdr->sh_link = ehdr->e_shstrndx;
		shdr->sh_info = numsegs + 1;
	}

	/*
	 * Fill in the program header entries.
	 */
	phdr = (Elf_Phdr *)((char *)hdr + ehdr->e_phoff);

	/* The note segement. */
	phdr->p_type = PT_NOTE;
	phdr->p_offset = hdrsize;
	phdr->p_vaddr = 0;
	phdr->p_paddr = 0;
	phdr->p_filesz = notesz;
	phdr->p_memsz = 0;
	phdr->p_flags = PF_R;
	phdr->p_align = ELF_NOTE_ROUNDSIZE;
	phdr++;

	/* All the writable segments from the program. */
	phc.phdr = phdr;
	phc.offset = round_page(hdrsize + notesz);
	each_dumpable_segment(td, cb_put_phdr, &phc);
}

static size_t
register_note(struct note_info_list *list, int type, outfunc_t out, void *arg)
{
	struct note_info *ninfo;
	size_t size, notesize;

	size = 0;
	out(arg, NULL, &size);
	ninfo = malloc(sizeof(*ninfo), M_TEMP, M_ZERO | M_WAITOK);
	ninfo->type = type;
	ninfo->outfunc = out;
	ninfo->outarg = arg;
	ninfo->outsize = size;
	TAILQ_INSERT_TAIL(list, ninfo, link);

	if (type == -1)
		return (size);

	notesize = sizeof(Elf_Note) +		/* note header */
	    roundup2(sizeof(FREEBSD_ABI_VENDOR), ELF_NOTE_ROUNDSIZE) +
						/* note name */
	    roundup2(size, ELF_NOTE_ROUNDSIZE);	/* note description */

	return (notesize);
}

static size_t
append_note_data(const void *src, void *dst, size_t len)
{
	size_t padded_len;

	padded_len = roundup2(len, ELF_NOTE_ROUNDSIZE);
	if (dst != NULL) {
		bcopy(src, dst, len);
		bzero((char *)dst + len, padded_len - len);
	}
	return (padded_len);
}

size_t
__elfN(populate_note)(int type, void *src, void *dst, size_t size, void **descp)
{
	Elf_Note *note;
	char *buf;
	size_t notesize;

	buf = dst;
	if (buf != NULL) {
		note = (Elf_Note *)buf;
		note->n_namesz = sizeof(FREEBSD_ABI_VENDOR);
		note->n_descsz = size;
		note->n_type = type;
		buf += sizeof(*note);
		buf += append_note_data(FREEBSD_ABI_VENDOR, buf,
		    sizeof(FREEBSD_ABI_VENDOR));
		append_note_data(src, buf, size);
		if (descp != NULL)
			*descp = buf;
	}

	notesize = sizeof(Elf_Note) +		/* note header */
	    roundup2(sizeof(FREEBSD_ABI_VENDOR), ELF_NOTE_ROUNDSIZE) +
						/* note name */
	    roundup2(size, ELF_NOTE_ROUNDSIZE);	/* note description */

	return (notesize);
}

static void
__elfN(putnote)(struct note_info *ninfo, struct sbuf *sb)
{
	Elf_Note note;
	ssize_t old_len, sect_len;
	size_t new_len, descsz, i;

	if (ninfo->type == -1) {
		ninfo->outfunc(ninfo->outarg, sb, &ninfo->outsize);
		return;
	}

	note.n_namesz = sizeof(FREEBSD_ABI_VENDOR);
	note.n_descsz = ninfo->outsize;
	note.n_type = ninfo->type;

	sbuf_bcat(sb, &note, sizeof(note));
	sbuf_start_section(sb, &old_len);
	sbuf_bcat(sb, FREEBSD_ABI_VENDOR, sizeof(FREEBSD_ABI_VENDOR));
	sbuf_end_section(sb, old_len, ELF_NOTE_ROUNDSIZE, 0);
	if (note.n_descsz == 0)
		return;
	sbuf_start_section(sb, &old_len);
	ninfo->outfunc(ninfo->outarg, sb, &ninfo->outsize);
	sect_len = sbuf_end_section(sb, old_len, ELF_NOTE_ROUNDSIZE, 0);
	if (sect_len < 0)
		return;

	new_len = (size_t)sect_len;
	descsz = roundup(note.n_descsz, ELF_NOTE_ROUNDSIZE);
	if (new_len < descsz) {
		/*
		 * It is expected that individual note emitters will correctly
		 * predict their expected output size and fill up to that size
		 * themselves, padding in a format-specific way if needed.
		 * However, in case they don't, just do it here with zeros.
		 */
		for (i = 0; i < descsz - new_len; i++)
			sbuf_putc(sb, 0);
	} else if (new_len > descsz) {
		/*
		 * We can't always truncate sb -- we may have drained some
		 * of it already.
		 */
		KASSERT(new_len == descsz, ("%s: Note type %u changed as we "
		    "read it (%zu > %zu).  Since it is longer than "
		    "expected, this coredump's notes are corrupt.  THIS "
		    "IS A BUG in the note_procstat routine for type %u.\n",
		    __func__, (unsigned)note.n_type, new_len, descsz,
		    (unsigned)note.n_type));
	}
}

/*
 * Miscellaneous note out functions.
 */

#if defined(COMPAT_FREEBSD32) && __ELF_WORD_SIZE == 32
#include <compat/freebsd32/freebsd32.h>
#include <compat/freebsd32/freebsd32_signal.h>

typedef struct prstatus32 elf_prstatus_t;
typedef struct prpsinfo32 elf_prpsinfo_t;
typedef struct fpreg32 elf_prfpregset_t;
typedef struct fpreg32 elf_fpregset_t;
typedef struct reg32 elf_gregset_t;
typedef struct thrmisc32 elf_thrmisc_t;
#define ELF_KERN_PROC_MASK	KERN_PROC_MASK32
typedef struct kinfo_proc32 elf_kinfo_proc_t;
typedef uint32_t elf_ps_strings_t;
#else
typedef prstatus_t elf_prstatus_t;
typedef prpsinfo_t elf_prpsinfo_t;
typedef prfpregset_t elf_prfpregset_t;
typedef prfpregset_t elf_fpregset_t;
typedef gregset_t elf_gregset_t;
typedef thrmisc_t elf_thrmisc_t;
#define ELF_KERN_PROC_MASK	0
typedef struct kinfo_proc elf_kinfo_proc_t;
typedef vm_offset_t elf_ps_strings_t;
#endif
#if __has_feature(capabilities)
typedef capregset_t elf_capregs_t;
#endif

static void
__elfN(note_prpsinfo)(void *arg, struct sbuf *sb, size_t *sizep)
{
	struct sbuf sbarg;
	size_t len;
	char *cp, *end;
	struct proc *p;
	elf_prpsinfo_t *psinfo;
	int error;

	p = (struct proc *)arg;
	if (sb != NULL) {
		KASSERT(*sizep == sizeof(*psinfo), ("invalid size"));
		psinfo = malloc(sizeof(*psinfo), M_TEMP, M_ZERO | M_WAITOK);
		psinfo->pr_version = PRPSINFO_VERSION;
		psinfo->pr_psinfosz = sizeof(elf_prpsinfo_t);
		strlcpy(psinfo->pr_fname, p->p_comm, sizeof(psinfo->pr_fname));
		PROC_LOCK(p);
		if (p->p_args != NULL) {
			len = sizeof(psinfo->pr_psargs) - 1;
			if (len > p->p_args->ar_length)
				len = p->p_args->ar_length;
			memcpy(psinfo->pr_psargs, p->p_args->ar_args, len);
			PROC_UNLOCK(p);
			error = 0;
		} else {
			_PHOLD(p);
			PROC_UNLOCK(p);
			sbuf_new(&sbarg, psinfo->pr_psargs,
			    sizeof(psinfo->pr_psargs), SBUF_FIXEDLEN);
			error = proc_getargv(curthread, p, &sbarg);
			PRELE(p);
			if (sbuf_finish(&sbarg) == 0)
				len = sbuf_len(&sbarg) - 1;
			else
				len = sizeof(psinfo->pr_psargs) - 1;
			sbuf_delete(&sbarg);
		}
		if (error || len == 0)
			strlcpy(psinfo->pr_psargs, p->p_comm,
			    sizeof(psinfo->pr_psargs));
		else {
			KASSERT(len < sizeof(psinfo->pr_psargs),
			    ("len is too long: %zu vs %zu", len,
			    sizeof(psinfo->pr_psargs)));
			cp = psinfo->pr_psargs;
			end = cp + len - 1;
			for (;;) {
				cp = memchr(cp, '\0', end - cp);
				if (cp == NULL)
					break;
				*cp = ' ';
			}
		}
		psinfo->pr_pid = p->p_pid;
		sbuf_bcat(sb, psinfo, sizeof(*psinfo));
		free(psinfo, M_TEMP);
	}
	*sizep = sizeof(*psinfo);
}

static void
__elfN(note_prstatus)(void *arg, struct sbuf *sb, size_t *sizep)
{
	struct thread *td;
	elf_prstatus_t *status;

	td = (struct thread *)arg;
	if (sb != NULL) {
		KASSERT(*sizep == sizeof(*status), ("invalid size"));
		status = malloc(sizeof(*status), M_TEMP, M_ZERO | M_WAITOK);
		status->pr_version = PRSTATUS_VERSION;
		status->pr_statussz = sizeof(elf_prstatus_t);
		status->pr_gregsetsz = sizeof(elf_gregset_t);
		status->pr_fpregsetsz = sizeof(elf_fpregset_t);
		status->pr_osreldate = osreldate;
		status->pr_cursig = td->td_proc->p_sig;
		status->pr_pid = td->td_tid;
#if defined(COMPAT_FREEBSD32) && __ELF_WORD_SIZE == 32
		fill_regs32(td, &status->pr_reg);
#else
		fill_regs(td, &status->pr_reg);
#endif
		sbuf_bcat(sb, status, sizeof(*status));
		free(status, M_TEMP);
	}
	*sizep = sizeof(*status);
}

static void
__elfN(note_fpregset)(void *arg, struct sbuf *sb, size_t *sizep)
{
	struct thread *td;
	elf_prfpregset_t *fpregset;

	td = (struct thread *)arg;
	if (sb != NULL) {
		KASSERT(*sizep == sizeof(*fpregset), ("invalid size"));
		fpregset = malloc(sizeof(*fpregset), M_TEMP, M_ZERO | M_WAITOK);
#if defined(COMPAT_FREEBSD32) && __ELF_WORD_SIZE == 32
		fill_fpregs32(td, fpregset);
#else
		fill_fpregs(td, fpregset);
#endif
		sbuf_bcat(sb, fpregset, sizeof(*fpregset));
		free(fpregset, M_TEMP);
	}
	*sizep = sizeof(*fpregset);
}

static void
__elfN(note_thrmisc)(void *arg, struct sbuf *sb, size_t *sizep)
{
	struct thread *td;
	elf_thrmisc_t thrmisc;

	td = (struct thread *)arg;
	if (sb != NULL) {
		KASSERT(*sizep == sizeof(thrmisc), ("invalid size"));
		bzero(&thrmisc._pad, sizeof(thrmisc._pad));
		strcpy(thrmisc.pr_tname, td->td_name);
		sbuf_bcat(sb, &thrmisc, sizeof(thrmisc));
	}
	*sizep = sizeof(thrmisc);
}

#if __has_feature(capabilities)
static void
__elfN(note_capregs)(void *arg, struct sbuf *sb, size_t *sizep)
{
	struct thread *td;
	elf_capregs_t *capregs;

	td = (struct thread *)arg;
	if (sb != NULL) {
		KASSERT(*sizep == sizeof(*capregs), ("invalid size"));
		capregs = malloc(sizeof(*capregs), M_TEMP, M_ZERO | M_WAITOK);
		fill_capregs(td, capregs);
		sbuf_bcat(sb, capregs, sizeof(*capregs));
		free(capregs, M_TEMP);
	}
	*sizep = sizeof(*capregs);
}
#endif

static void
__elfN(note_ptlwpinfo)(void *arg, struct sbuf *sb, size_t *sizep)
{
	struct thread *td;
	size_t size;
	int structsize;
#if defined(COMPAT_FREEBSD32) && __ELF_WORD_SIZE == 32
	struct ptrace_lwpinfo32 pl;
#else
	struct ptrace_lwpinfo pl;
#endif
#ifdef COMPAT_CHERIABI
	struct ptrace_lwpinfo_c plc;
#endif

	td = (struct thread *)arg;
#ifdef COMPAT_CHERIABI
	if (SV_PROC_FLAG(td->td_proc, SV_CHERI) != 0)
		structsize = sizeof(plc);
	else
#endif
		structsize = sizeof(pl);
	size = sizeof(structsize) + structsize;
	if (sb != NULL) {
		KASSERT(*sizep == size, ("invalid size"));
		sbuf_bcat(sb, &structsize, sizeof(structsize));
#ifdef COMPAT_CHERIABI
		if (SV_PROC_FLAG(td->td_proc, SV_CHERI) != 0) {
			bzero(&plc, sizeof(plc));
			plc.pl_lwpid = td->td_tid;
			plc.pl_event = PL_EVENT_NONE;
			plc.pl_sigmask = td->td_sigmask;
			plc.pl_siglist = td->td_siglist;
			if (td->td_si.si_signo != 0) {
				plc.pl_event = PL_EVENT_SIGNAL;
				plc.pl_flags |= PL_FLAG_SI;
				_Static_assert(
				    sizeof(plc.pl_siginfo) == sizeof(td->td_si),
				    "_siginfo_t and siginfo_c mismatch");
				memcpy(&plc.pl_siginfo, &td->td_si,
				    sizeof(plc.pl_siginfo));
			}
			strcpy(plc.pl_tdname, td->td_name);
			/* XXX TODO: supply more information in struct ptrace_lwpinfo*/
			sbuf_bcat(sb, &plc, sizeof(plc));
		} else {
#endif
		bzero(&pl, sizeof(pl));
		pl.pl_lwpid = td->td_tid;
		pl.pl_event = PL_EVENT_NONE;
		pl.pl_sigmask = td->td_sigmask;
		pl.pl_siglist = td->td_siglist;
		if (td->td_si.si_signo != 0) {
			pl.pl_event = PL_EVENT_SIGNAL;
			pl.pl_flags |= PL_FLAG_SI;
#if defined(COMPAT_FREEBSD32) && __ELF_WORD_SIZE == 32
			siginfo_to_siginfo32(&td->td_si, &pl.pl_siginfo);
#else
			siginfo_to_siginfo_native(&td->td_si, &pl.pl_siginfo);
#endif
		}
		strcpy(pl.pl_tdname, td->td_name);
		/* XXX TODO: supply more information in struct ptrace_lwpinfo*/
		sbuf_bcat(sb, &pl, sizeof(pl));
#ifdef COMPAT_CHERIABI
		}
#endif
	}
	*sizep = size;
}

/*
 * Allow for MD specific notes, as well as any MD
 * specific preparations for writing MI notes.
 */
static void
__elfN(note_threadmd)(void *arg, struct sbuf *sb, size_t *sizep)
{
	struct thread *td;
	void *buf;
	size_t size;

	td = (struct thread *)arg;
	size = *sizep;
	if (size != 0 && sb != NULL)
		buf = malloc(size, M_TEMP, M_ZERO | M_WAITOK);
	else
		buf = NULL;
	size = 0;
	__elfN(dump_thread)(td, buf, &size);
	KASSERT(sb == NULL || *sizep == size, ("invalid size"));
	if (size != 0 && sb != NULL)
		sbuf_bcat(sb, buf, size);
	free(buf, M_TEMP);
	*sizep = size;
}

#ifdef KINFO_PROC_SIZE
CTASSERT(sizeof(struct kinfo_proc) == KINFO_PROC_SIZE);
#endif

static void
__elfN(note_procstat_proc)(void *arg, struct sbuf *sb, size_t *sizep)
{
	struct proc *p;
	size_t size;
	int structsize;

	p = (struct proc *)arg;
	size = sizeof(structsize) + p->p_numthreads *
	    sizeof(elf_kinfo_proc_t);

	if (sb != NULL) {
		KASSERT(*sizep == size, ("invalid size"));
		structsize = sizeof(elf_kinfo_proc_t);
		sbuf_bcat(sb, &structsize, sizeof(structsize));
		PROC_LOCK(p);
		kern_proc_out(p, sb, ELF_KERN_PROC_MASK);
	}
	*sizep = size;
}

#ifdef KINFO_FILE_SIZE
CTASSERT(sizeof(struct kinfo_file) == KINFO_FILE_SIZE);
#endif

static void
note_procstat_files(void *arg, struct sbuf *sb, size_t *sizep)
{
	struct proc *p;
	size_t size, sect_sz, i;
	ssize_t start_len, sect_len;
	int structsize, filedesc_flags;

	if (coredump_pack_fileinfo)
		filedesc_flags = KERN_FILEDESC_PACK_KINFO;
	else
		filedesc_flags = 0;

	p = (struct proc *)arg;
	structsize = sizeof(struct kinfo_file);
	if (sb == NULL) {
		size = 0;
		sb = sbuf_new(NULL, NULL, 128, SBUF_FIXEDLEN);
		sbuf_set_drain(sb, sbuf_count_drain, &size);
		sbuf_bcat(sb, &structsize, sizeof(structsize));
		PROC_LOCK(p);
		kern_proc_filedesc_out(p, sb, -1, filedesc_flags);
		sbuf_finish(sb);
		sbuf_delete(sb);
		*sizep = size;
	} else {
		sbuf_start_section(sb, &start_len);

		sbuf_bcat(sb, &structsize, sizeof(structsize));
		PROC_LOCK(p);
		kern_proc_filedesc_out(p, sb, *sizep - sizeof(structsize),
		    filedesc_flags);

		sect_len = sbuf_end_section(sb, start_len, 0, 0);
		if (sect_len < 0)
			return;
		sect_sz = sect_len;

		KASSERT(sect_sz <= *sizep,
		    ("kern_proc_filedesc_out did not respect maxlen; "
		     "requested %zu, got %zu", *sizep - sizeof(structsize),
		     sect_sz - sizeof(structsize)));

		for (i = 0; i < *sizep - sect_sz && sb->s_error == 0; i++)
			sbuf_putc(sb, 0);
	}
}

#ifdef KINFO_VMENTRY_SIZE
CTASSERT(sizeof(struct kinfo_vmentry) == KINFO_VMENTRY_SIZE);
#endif

static void
note_procstat_vmmap(void *arg, struct sbuf *sb, size_t *sizep)
{
	struct proc *p;
	size_t size;
	int structsize, vmmap_flags;

	if (coredump_pack_vmmapinfo)
		vmmap_flags = KERN_VMMAP_PACK_KINFO;
	else
		vmmap_flags = 0;

	p = (struct proc *)arg;
	structsize = sizeof(struct kinfo_vmentry);
	if (sb == NULL) {
		size = 0;
		sb = sbuf_new(NULL, NULL, 128, SBUF_FIXEDLEN);
		sbuf_set_drain(sb, sbuf_count_drain, &size);
		sbuf_bcat(sb, &structsize, sizeof(structsize));
		PROC_LOCK(p);
		kern_proc_vmmap_out(p, sb, -1, vmmap_flags);
		sbuf_finish(sb);
		sbuf_delete(sb);
		*sizep = size;
	} else {
		sbuf_bcat(sb, &structsize, sizeof(structsize));
		PROC_LOCK(p);
		kern_proc_vmmap_out(p, sb, *sizep - sizeof(structsize),
		    vmmap_flags);
	}
}

static void
note_procstat_groups(void *arg, struct sbuf *sb, size_t *sizep)
{
	struct proc *p;
	size_t size;
	int structsize;

	p = (struct proc *)arg;
	size = sizeof(structsize) + p->p_ucred->cr_ngroups * sizeof(gid_t);
	if (sb != NULL) {
		KASSERT(*sizep == size, ("invalid size"));
		structsize = sizeof(gid_t);
		sbuf_bcat(sb, &structsize, sizeof(structsize));
		sbuf_bcat(sb, p->p_ucred->cr_groups, p->p_ucred->cr_ngroups *
		    sizeof(gid_t));
	}
	*sizep = size;
}

static void
note_procstat_umask(void *arg, struct sbuf *sb, size_t *sizep)
{
	struct proc *p;
	size_t size;
	int structsize;

	p = (struct proc *)arg;
	size = sizeof(structsize) + sizeof(p->p_fd->fd_cmask);
	if (sb != NULL) {
		KASSERT(*sizep == size, ("invalid size"));
		structsize = sizeof(p->p_fd->fd_cmask);
		sbuf_bcat(sb, &structsize, sizeof(structsize));
		sbuf_bcat(sb, &p->p_fd->fd_cmask, sizeof(p->p_fd->fd_cmask));
	}
	*sizep = size;
}

static void
note_procstat_rlimit(void *arg, struct sbuf *sb, size_t *sizep)
{
	struct proc *p;
	struct rlimit rlim[RLIM_NLIMITS];
	size_t size;
	int structsize, i;

	p = (struct proc *)arg;
	size = sizeof(structsize) + sizeof(rlim);
	if (sb != NULL) {
		KASSERT(*sizep == size, ("invalid size"));
		structsize = sizeof(rlim);
		sbuf_bcat(sb, &structsize, sizeof(structsize));
		PROC_LOCK(p);
		for (i = 0; i < RLIM_NLIMITS; i++)
			lim_rlimit_proc(p, i, &rlim[i]);
		PROC_UNLOCK(p);
		sbuf_bcat(sb, rlim, sizeof(rlim));
	}
	*sizep = size;
}

static void
note_procstat_osrel(void *arg, struct sbuf *sb, size_t *sizep)
{
	struct proc *p;
	size_t size;
	int structsize;

	p = (struct proc *)arg;
	size = sizeof(structsize) + sizeof(p->p_osrel);
	if (sb != NULL) {
		KASSERT(*sizep == size, ("invalid size"));
		structsize = sizeof(p->p_osrel);
		sbuf_bcat(sb, &structsize, sizeof(structsize));
		sbuf_bcat(sb, &p->p_osrel, sizeof(p->p_osrel));
	}
	*sizep = size;
}

static void
__elfN(note_procstat_psstrings)(void *arg, struct sbuf *sb, size_t *sizep)
{
	struct proc *p;
	elf_ps_strings_t ps_strings;
	size_t size;
	int structsize;

	p = (struct proc *)arg;
	size = sizeof(structsize) + sizeof(ps_strings);
	if (sb != NULL) {
		KASSERT(*sizep == size, ("invalid size"));
		structsize = sizeof(ps_strings);
#if defined(COMPAT_FREEBSD32) && __ELF_WORD_SIZE == 32
		ps_strings = PTROUT(p->p_sysent->sv_psstrings);
#else
		ps_strings = p->p_sysent->sv_psstrings;
#endif
		sbuf_bcat(sb, &structsize, sizeof(structsize));
		sbuf_bcat(sb, &ps_strings, sizeof(ps_strings));
	}
	*sizep = size;
}

static void
__elfN(note_procstat_auxv)(void *arg, struct sbuf *sb, size_t *sizep)
{
	struct proc *p;
	size_t size;
	int structsize;

	p = (struct proc *)arg;
	if (sb == NULL) {
		size = 0;
		sb = sbuf_new(NULL, NULL, 128, SBUF_FIXEDLEN);
		sbuf_set_drain(sb, sbuf_count_drain, &size);
		sbuf_bcat(sb, &structsize, sizeof(structsize));
		PHOLD(p);
		proc_getauxv(curthread, p, sb);
		PRELE(p);
		sbuf_finish(sb);
		sbuf_delete(sb);
		*sizep = size;
	} else {
#ifdef COMPAT_CHERIABI
		if (SV_PROC_FLAG(p, SV_CHERI) != 0)
			structsize = sizeof(ElfCheriABI_Auxinfo);
		else
#endif /* ! COMPAT_CHERIABI */
			structsize = sizeof(Elf_Auxinfo);
		sbuf_bcat(sb, &structsize, sizeof(structsize));
		PHOLD(p);
		proc_getauxv(curthread, p, sb);
		PRELE(p);
	}
}

static boolean_t
__elfN(parse_notes)(struct image_params *imgp, Elf_Note *checknote,
    const char *note_vendor, const Elf_Phdr *pnote,
    boolean_t (*cb)(const Elf_Note *, void *, boolean_t *), void *cb_arg)
{
	const Elf_Note *note, *note0, *note_end;
	const char *note_name;
	char *buf;
	int i, error;
	boolean_t res;

	/* We need some limit, might as well use PAGE_SIZE. */
	if (pnote == NULL || pnote->p_filesz > PAGE_SIZE)
		return (FALSE);
	ASSERT_VOP_LOCKED(imgp->vp, "parse_notes");
	if (pnote->p_offset > PAGE_SIZE ||
	    pnote->p_filesz > PAGE_SIZE - pnote->p_offset) {
		buf = malloc(pnote->p_filesz, M_TEMP, M_NOWAIT);
		if (buf == NULL) {
			VOP_UNLOCK(imgp->vp, 0);
			buf = malloc(pnote->p_filesz, M_TEMP, M_WAITOK);
			vn_lock(imgp->vp, LK_SHARED | LK_RETRY);
		}
		error = vn_rdwr(UIO_READ, imgp->vp, buf, pnote->p_filesz,
		    pnote->p_offset, UIO_SYSSPACE, IO_NODELOCKED,
		    curthread->td_ucred, NOCRED, NULL, curthread);
		if (error != 0) {
			uprintf("i/o error PT_NOTE\n");
			goto retf;
		}
		note = note0 = (const Elf_Note *)buf;
		note_end = (const Elf_Note *)(buf + pnote->p_filesz);
	} else {
		note = note0 = (const Elf_Note *)(imgp->image_header +
		    pnote->p_offset);
		note_end = (const Elf_Note *)(imgp->image_header +
		    pnote->p_offset + pnote->p_filesz);
		buf = NULL;
	}
	for (i = 0; i < 100 && note >= note0 && note < note_end; i++) {
		if (!aligned(note, Elf32_Addr) || (const char *)note_end -
		    (const char *)note < sizeof(Elf_Note)) {
			goto retf;
		}
		if (note->n_namesz != checknote->n_namesz ||
		    note->n_descsz != checknote->n_descsz ||
		    note->n_type != checknote->n_type)
			goto nextnote;
		note_name = (const char *)(note + 1);
		if (note_name + checknote->n_namesz >=
		    (const char *)note_end || strncmp(note_vendor,
		    note_name, checknote->n_namesz) != 0)
			goto nextnote;

		if (cb(note, cb_arg, &res))
			goto ret;
nextnote:
		note = (const Elf_Note *)((const char *)(note + 1) +
		    roundup2(note->n_namesz, ELF_NOTE_ROUNDSIZE) +
		    roundup2(note->n_descsz, ELF_NOTE_ROUNDSIZE));
	}
retf:
	res = FALSE;
ret:
	free(buf, M_TEMP);
	return (res);
}

struct brandnote_cb_arg {
	Elf_Brandnote *brandnote;
	int32_t *osrel;
};

static boolean_t
brandnote_cb(const Elf_Note *note, void *arg0, boolean_t *res)
{
	struct brandnote_cb_arg *arg;

	arg = arg0;

	/*
	 * Fetch the osreldate for binary from the ELF OSABI-note if
	 * necessary.
	 */
	*res = (arg->brandnote->flags & BN_TRANSLATE_OSREL) != 0 &&
	    arg->brandnote->trans_osrel != NULL ?
	    arg->brandnote->trans_osrel(note, arg->osrel) : TRUE;

	return (TRUE);
}

static Elf_Note fctl_note = {
	.n_namesz = sizeof(FREEBSD_ABI_VENDOR),
	.n_descsz = sizeof(uint32_t),
	.n_type = NT_FREEBSD_FEATURE_CTL,
};

struct fctl_cb_arg {
	uint32_t *fctl0;
};

static boolean_t
note_fctl_cb(const Elf_Note *note, void *arg0, boolean_t *res)
{
	struct fctl_cb_arg *arg;
	const Elf32_Word *desc;
	uintptr_t p;

	arg = arg0;
	p = (uintptr_t)(note + 1);
	p += roundup2(note->n_namesz, ELF_NOTE_ROUNDSIZE);
	desc = (const Elf32_Word *)p;
	*arg->fctl0 = desc[0];
	return (TRUE);
}

/*
 * Try to find the appropriate ABI-note section for checknote, fetch
 * the osreldate and feature control flags for binary from the ELF
 * OSABI-note.  Only the first page of the image is searched, the same
 * as for headers.
 */
static boolean_t
__elfN(check_note)(struct image_params *imgp, Elf_Brandnote *brandnote,
    int32_t *osrel, uint32_t *fctl0)
{
	const Elf_Phdr *phdr;
	const Elf_Ehdr *hdr;
	struct brandnote_cb_arg b_arg;
	struct fctl_cb_arg f_arg;
	int i, j;

	hdr = (const Elf_Ehdr *)imgp->image_header;
	phdr = (const Elf_Phdr *)(imgp->image_header + hdr->e_phoff);
	b_arg.brandnote = brandnote;
	b_arg.osrel = osrel;
	f_arg.fctl0 = fctl0;

	for (i = 0; i < hdr->e_phnum; i++) {
		if (phdr[i].p_type == PT_NOTE && __elfN(parse_notes)(imgp,
		    &brandnote->hdr, brandnote->vendor, &phdr[i], brandnote_cb,
		    &b_arg)) {
			for (j = 0; j < hdr->e_phnum; j++) {
				if (phdr[j].p_type == PT_NOTE &&
				    __elfN(parse_notes)(imgp, &fctl_note,
				    FREEBSD_ABI_VENDOR, &phdr[j],
				    note_fctl_cb, &f_arg))
					break;
			}
			return (TRUE);
		}
	}
	return (FALSE);

}

/*
 * Tell kern_execve.c about it, with a little help from the linker.
 */
static struct execsw __elfN(execsw) = {
	.ex_imgact = __CONCAT(exec_, __elfN(imgact)),
	.ex_name = __XSTRING(__CONCAT(ELF, __ELF_WORD_SIZE))
};
EXEC_SET(__CONCAT(elf, __ELF_WORD_SIZE), __elfN(execsw));

static vm_prot_t
__elfN(trans_prot)(Elf_Word flags)
{
	vm_prot_t prot;

	prot = 0;
	if (flags & PF_X)
		prot |= VM_PROT_EXECUTE;
	if (flags & PF_W)
		prot |= VM_PROT_WRITE;
	if (flags & PF_R)
		prot |= VM_PROT_READ;
#if __ELF_WORD_SIZE == 32 && (defined(__amd64__) || defined(__i386__))
	if (i386_read_exec && (flags & PF_R))
		prot |= VM_PROT_EXECUTE;
#endif
	return (prot);
}

static Elf_Word
__elfN(untrans_prot)(vm_prot_t prot)
{
	Elf_Word flags;

	flags = 0;
	if (prot & VM_PROT_EXECUTE)
		flags |= PF_X;
	if (prot & VM_PROT_READ)
		flags |= PF_R;
	if (prot & VM_PROT_WRITE)
		flags |= PF_W;
	return (flags);
}

void
__elfN(stackgap)(struct image_params *imgp, u_long *stack_base)
{
	u_long range, rbase, gap;
	int pct;

	if ((imgp->map_flags & MAP_ASLR) == 0)
		return;
	pct = __elfN(aslr_stack_gap);
	if (pct == 0)
		return;
	if (pct > 50)
		pct = 50;
	range = imgp->eff_stack_sz * pct / 100;
	arc4rand(&rbase, sizeof(rbase), 0);
	gap = rbase % range;
	gap &= ~(sizeof(u_long) - 1);
	*stack_base -= gap;
}
// CHERI CHANGES START
// {
//   "updated": 20191014,
//   "target_type": "kernel",
//   "changes": [
//     "support",
//     "user_capabilities"
//   ]
// }
// CHERI CHANGES END<|MERGE_RESOLUTION|>--- conflicted
+++ resolved
@@ -757,15 +757,6 @@
 	 */
 	imgp->proc = p;
 	imgp->attr = attr;
-<<<<<<< HEAD
-	imgp->firstpage = NULL;
-	imgp->image_header = NULL;
-	imgp->object = NULL;
-	imgp->execlabel = NULL;
-	imgp->start_addr = ~0UL;
-	imgp->end_addr = 0;
-=======
->>>>>>> 8d669d15
 
 	NDINIT(nd, LOOKUP, ISOPEN | FOLLOW | LOCKSHARED | LOCKLEAF,
 	    UIO_SYSSPACE, file, curthread);
