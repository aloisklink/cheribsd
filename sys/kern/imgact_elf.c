--- conflicted
+++ resolved
@@ -144,14 +144,11 @@
 SYSCTL_INT(_kern_elf32, OID_AUTO, read_exec, CTLFLAG_RW, &i386_read_exec, 0,
     "enable execution from readable segments");
 #endif
-<<<<<<< HEAD
-#endif
+
 static unsigned long __elfN(et_dyn_load_addr) = ET_DYN_LOAD_ADDR;
-
 SYSCTL_ULONG(__CONCAT(_kern_elf, __ELF_WORD_SIZE), OID_AUTO,
     dyn_load_addr, CTLFLAG_RW, &__elfN(et_dyn_load_addr), 0,
     __XSTRING(__CONCAT(ELF, __ELF_WORD_SIZE)) ": default load address for PIE executables");
-=======
 
 SYSCTL_NODE(__CONCAT(_kern_elf, __ELF_WORD_SIZE), OID_AUTO, aslr, CTLFLAG_RW, 0,
     "");
@@ -173,7 +170,6 @@
 SYSCTL_INT(ASLR_NODE_OID, OID_AUTO, honor_sbrk, CTLFLAG_RW,
     &__elfN(aslr_honor_sbrk), 0,
     __XSTRING(__CONCAT(ELF, __ELF_WORD_SIZE)) ": assume sbrk is used");
->>>>>>> b2e3d07c
 
 static Elf_Brandinfo *elf_brand_list[MAX_BRANDS];
 
@@ -995,9 +991,17 @@
 		 * Honour the base load address from the dso if it is
 		 * non-zero for some reason.
 		 */
-<<<<<<< HEAD
-		if (baddr == 0)
-			et_dyn_addr = __elfN(et_dyn_load_addr);
+		if (baddr == 0) {
+			if ((sv->sv_flags & SV_ASLR) == 0 ||
+			    (fctl0 & NT_FREEBSD_FCTL_ASLR_DISABLE) != 0)
+				et_dyn_addr = __elfN(et_dyn_load_addr);
+			else if ((__elfN(pie_aslr_enabled) &&
+			    (imgp->proc->p_flag2 & P2_ASLR_DISABLE) == 0) ||
+			    (imgp->proc->p_flag2 & P2_ASLR_ENABLE) != 0)
+				et_dyn_addr = ET_DYN_ADDR_RAND;
+			else
+				et_dyn_addr = __elfN(et_dyn_load_addr);
+		}
 
 		/*
 		 * For coexecve(2), adjust the load address to be above
@@ -1040,19 +1044,6 @@
 #endif
 		error = EINVAL;
 		goto ret;
-=======
-		if (baddr == 0) {
-			if ((sv->sv_flags & SV_ASLR) == 0 ||
-			    (fctl0 & NT_FREEBSD_FCTL_ASLR_DISABLE) != 0)
-				et_dyn_addr = ET_DYN_LOAD_ADDR;
-			else if ((__elfN(pie_aslr_enabled) &&
-			    (imgp->proc->p_flag2 & P2_ASLR_DISABLE) == 0) ||
-			    (imgp->proc->p_flag2 & P2_ASLR_ENABLE) != 0)
-				et_dyn_addr = ET_DYN_ADDR_RAND;
-			else
-				et_dyn_addr = ET_DYN_LOAD_ADDR;
-		}
->>>>>>> b2e3d07c
 	}
 	if (interp != NULL && brand_info->interp_newpath != NULL)
 		newinterp = brand_info->interp_newpath;
