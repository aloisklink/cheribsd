--- conflicted
+++ resolved
@@ -688,14 +688,8 @@
 	return (KERN_SUCCESS);
 }
 
-<<<<<<< HEAD
 static int __elfN(load_section)(const struct image_params *imgp,
     vm_ooffset_t offset, uintcap_t vmaddr, size_t memsz, size_t filsz,
-=======
-static int
-__elfN(load_section)(const struct image_params *imgp,
-    vm_ooffset_t offset, caddr_t vmaddr, size_t memsz, size_t filsz,
->>>>>>> 0181d00e
     vm_prot_t prot)
 {
 	struct sf_buf *sf;
