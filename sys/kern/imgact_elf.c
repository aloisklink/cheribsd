--- conflicted
+++ resolved
@@ -140,12 +140,6 @@
     "enable execution from readable segments");
 #endif
 
-<<<<<<< HEAD
-static unsigned long __elfN(et_dyn_load_addr) = ET_DYN_LOAD_ADDR;
-SYSCTL_ULONG(__CONCAT(_kern_elf, __ELF_WORD_SIZE), OID_AUTO,
-    dyn_load_addr, CTLFLAG_RW, &__elfN(et_dyn_load_addr), 0,
-    __XSTRING(__CONCAT(ELF, __ELF_WORD_SIZE)) ": default load address for PIE executables");
-=======
 static u_long __elfN(pie_base) = ET_DYN_LOAD_ADDR;
 static int
 sysctl_pie_base(SYSCTL_HANDLER_ARGS)
@@ -166,7 +160,6 @@
     CTLTYPE_ULONG | CTLFLAG_MPSAFE | CTLFLAG_RW, NULL, 0,
     sysctl_pie_base, "LU",
     "PIE load base without randomization");
->>>>>>> 7c8e6d2d
 
 SYSCTL_NODE(__CONCAT(_kern_elf, __ELF_WORD_SIZE), OID_AUTO, aslr, CTLFLAG_RW, 0,
     "");
@@ -1279,21 +1272,13 @@
 		if (baddr == 0) {
 			if ((sv->sv_flags & SV_ASLR) == 0 ||
 			    (fctl0 & NT_FREEBSD_FCTL_ASLR_DISABLE) != 0)
-<<<<<<< HEAD
-				et_dyn_addr = __elfN(et_dyn_load_addr);
-=======
 				et_dyn_addr = __elfN(pie_base);
->>>>>>> 7c8e6d2d
 			else if ((__elfN(pie_aslr_enabled) &&
 			    (imgp->proc->p_flag2 & P2_ASLR_DISABLE) == 0) ||
 			    (imgp->proc->p_flag2 & P2_ASLR_ENABLE) != 0)
 				et_dyn_addr = ET_DYN_ADDR_RAND;
 			else
-<<<<<<< HEAD
-				et_dyn_addr = __elfN(et_dyn_load_addr);
-=======
 				et_dyn_addr = __elfN(pie_base);
->>>>>>> 7c8e6d2d
 		}
 
 	} else if (imgp->cop != NULL) {
