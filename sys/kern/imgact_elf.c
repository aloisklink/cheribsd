/*-
 * SPDX-License-Identifier: BSD-3-Clause
 *
 * Copyright (c) 2017 Dell EMC
 * Copyright (c) 2000-2001, 2003 David O'Brien
 * Copyright (c) 1995-1996 Søren Schmidt
 * Copyright (c) 1996 Peter Wemm
 * All rights reserved.
 *
 * Redistribution and use in source and binary forms, with or without
 * modification, are permitted provided that the following conditions
 * are met:
 * 1. Redistributions of source code must retain the above copyright
 *    notice, this list of conditions and the following disclaimer
 *    in this position and unchanged.
 * 2. Redistributions in binary form must reproduce the above copyright
 *    notice, this list of conditions and the following disclaimer in the
 *    documentation and/or other materials provided with the distribution.
 * 3. The name of the author may not be used to endorse or promote products
 *    derived from this software without specific prior written permission
 *
 * THIS SOFTWARE IS PROVIDED BY THE AUTHOR ``AS IS'' AND ANY EXPRESS OR
 * IMPLIED WARRANTIES, INCLUDING, BUT NOT LIMITED TO, THE IMPLIED WARRANTIES
 * OF MERCHANTABILITY AND FITNESS FOR A PARTICULAR PURPOSE ARE DISCLAIMED.
 * IN NO EVENT SHALL THE AUTHOR BE LIABLE FOR ANY DIRECT, INDIRECT,
 * INCIDENTAL, SPECIAL, EXEMPLARY, OR CONSEQUENTIAL DAMAGES (INCLUDING, BUT
 * NOT LIMITED TO, PROCUREMENT OF SUBSTITUTE GOODS OR SERVICES; LOSS OF USE,
 * DATA, OR PROFITS; OR BUSINESS INTERRUPTION) HOWEVER CAUSED AND ON ANY
 * THEORY OF LIABILITY, WHETHER IN CONTRACT, STRICT LIABILITY, OR TORT
 * (INCLUDING NEGLIGENCE OR OTHERWISE) ARISING IN ANY WAY OUT OF THE USE OF
 * THIS SOFTWARE, EVEN IF ADVISED OF THE POSSIBILITY OF SUCH DAMAGE.
 */

#include <sys/cdefs.h>
__FBSDID("$FreeBSD$");

#include "opt_capsicum.h"

#include <sys/param.h>
#include <sys/capsicum.h>
#include <sys/compressor.h>
#include <sys/exec.h>
#include <sys/fcntl.h>
#include <sys/imgact.h>
#include <sys/imgact_elf.h>
#include <sys/jail.h>
#include <sys/kernel.h>
#include <sys/lock.h>
#include <sys/malloc.h>
#include <sys/mount.h>
#include <sys/mman.h>
#include <sys/namei.h>
#include <sys/proc.h>
#include <sys/procfs.h>
#include <sys/ptrace.h>
#include <sys/racct.h>
#include <sys/resourcevar.h>
#include <sys/rwlock.h>
#include <sys/sbuf.h>
#include <sys/sf_buf.h>
#include <sys/smp.h>
#include <sys/systm.h>
#include <sys/signalvar.h>
#include <sys/stat.h>
#include <sys/sx.h>
#include <sys/syscall.h>
#include <sys/sysctl.h>
#include <sys/sysent.h>
#include <sys/vnode.h>
#include <sys/syslog.h>
#include <sys/eventhandler.h>
#include <sys/user.h>
#ifdef __ELF_CHERI
#include <sys/vdso.h>
#endif

#include <vm/vm.h>
#include <vm/vm_kern.h>
#include <vm/vm_param.h>
#include <vm/pmap.h>
#include <vm/vm_map.h>
#include <vm/vm_object.h>
#include <vm/vm_extern.h>

#if __has_feature(capabilities)
#include <cheri/cheri.h>
#endif
#include <cheri/cheric.h>

#include <machine/elf.h>
#include <machine/md_var.h>

#define ELF_NOTE_ROUNDSIZE	4
#define OLD_EI_BRAND	8

/*
 * ELF_ABI_NAME is a string name of the ELF ABI.  ELF_ABI_ID is used
 * to build variable names.
 */
#ifdef __ELF_CHERI
#define	ELF_ABI_NAME	__XSTRING(__CONCAT(ELF, __CONCAT(__ELF_WORD_SIZE, C)))
#define	ELF_ABI_ID	__CONCAT(elf, __CONCAT(__ELF_WORD_SIZE, c))
#else
#define	ELF_ABI_NAME	__XSTRING(__CONCAT(ELF, __ELF_WORD_SIZE))
#define	ELF_ABI_ID	__CONCAT(elf, __ELF_WORD_SIZE)
#endif

static int __elfN(check_header)(const Elf_Ehdr *hdr);
static Elf_Brandinfo *__elfN(get_brandinfo)(struct image_params *imgp,
    const char *interp, int32_t *osrel, uint32_t *fctl0);
static int __elfN(load_file)(struct proc *p, const char *file, u_long *addr,
    u_long *end_addr, u_long *entry);
static int __elfN(load_section)(const struct image_params *imgp,
    vm_ooffset_t offset, uintcap_t vmaddr, size_t memsz, size_t filsz,
    vm_prot_t prot);
static int __CONCAT(exec_, __elfN(imgact))(struct image_params *imgp);
static bool __elfN(freebsd_trans_osrel)(const Elf_Note *note,
    int32_t *osrel);
static bool kfreebsd_trans_osrel(const Elf_Note *note, int32_t *osrel);
static bool __elfN(check_note)(struct image_params *imgp,
    Elf_Brandnote *checknote, int32_t *osrel, bool *has_fctl0, uint32_t *fctl0);
static vm_prot_t __elfN(trans_prot)(Elf_Word);
static Elf_Word __elfN(untrans_prot)(vm_prot_t);

SYSCTL_NODE(_kern, OID_AUTO, ELF_ABI_ID, CTLFLAG_RW | CTLFLAG_MPSAFE, 0,
    "");

#define	CORE_BUF_SIZE	(16 * 1024)

#define	ELF_NODE_OID	__CONCAT(_kern_, ELF_ABI_ID)

int __elfN(fallback_brand) = -1;
SYSCTL_INT(ELF_NODE_OID, OID_AUTO,
    fallback_brand, CTLFLAG_RWTUN, &__elfN(fallback_brand), 0,
    ELF_ABI_NAME " brand of last resort");

static int elf_legacy_coredump = 0;
SYSCTL_INT(_debug, OID_AUTO, __elfN(legacy_coredump), CTLFLAG_RW, 
    &elf_legacy_coredump, 0,
    "include all and only RW pages in core dumps");

#ifndef __ELF_CHERI
int __elfN(nxstack) =
#if defined(__amd64__) || defined(__powerpc64__) /* both 64 and 32 bit */ || \
    (defined(__arm__) && __ARM_ARCH >= 7) || defined(__aarch64__) || \
    defined(__riscv)
	1;
#else
	0;
#endif
SYSCTL_INT(ELF_NODE_OID, OID_AUTO,
    nxstack, CTLFLAG_RW, &__elfN(nxstack), 0,
    ELF_ABI_NAME ": enable non-executable stack");
#endif

#if __ELF_WORD_SIZE == 32 && (defined(__amd64__) || defined(__i386__))
int i386_read_exec = 0;
SYSCTL_INT(_kern_elf32, OID_AUTO, read_exec, CTLFLAG_RW, &i386_read_exec, 0,
    "enable execution from readable segments");
#endif

static u_long __elfN(pie_base) = ET_DYN_LOAD_ADDR;
static int
sysctl_pie_base(SYSCTL_HANDLER_ARGS)
{
	u_long val;
	int error;

	val = __elfN(pie_base);
	error = sysctl_handle_long(oidp, &val, 0, req);
	if (error != 0 || req->newptr == NULL)
		return (error);
	if ((val & PAGE_MASK) != 0)
		return (EINVAL);
	__elfN(pie_base) = val;
	return (0);
}
SYSCTL_PROC(ELF_NODE_OID, OID_AUTO, pie_base,
    CTLTYPE_ULONG | CTLFLAG_MPSAFE | CTLFLAG_RW, NULL, 0,
    sysctl_pie_base, "LU",
    "PIE load base without randomization");

SYSCTL_NODE(ELF_NODE_OID, OID_AUTO, aslr, CTLFLAG_RW | CTLFLAG_MPSAFE, 0,
    "");
#define	ASLR_NODE_OID	__CONCAT(ELF_NODE_OID, _aslr)

static int __elfN(aslr_enabled) = 0;
SYSCTL_INT(ASLR_NODE_OID, OID_AUTO, enable, CTLFLAG_RWTUN,
    &__elfN(aslr_enabled), 0,
    ELF_ABI_NAME
    ": enable address map randomization");

static int __elfN(pie_aslr_enabled) = 0;
SYSCTL_INT(ASLR_NODE_OID, OID_AUTO, pie_enable, CTLFLAG_RWTUN,
    &__elfN(pie_aslr_enabled), 0,
    ELF_ABI_NAME
    ": enable address map randomization for PIE binaries");

static int __elfN(aslr_honor_sbrk) = 1;
SYSCTL_INT(ASLR_NODE_OID, OID_AUTO, honor_sbrk, CTLFLAG_RW,
    &__elfN(aslr_honor_sbrk), 0,
    ELF_ABI_NAME ": assume sbrk is used");

static int __elfN(aslr_stack_gap) = 3;
SYSCTL_INT(ASLR_NODE_OID, OID_AUTO, stack_gap, CTLFLAG_RW,
    &__elfN(aslr_stack_gap), 0,
    ELF_ABI_NAME
    ": maximum percentage of main stack to waste on a random gap");

#ifdef __ELF_CHERI
static int __elfN(sigfastblock) = 0;
#else
static int __elfN(sigfastblock) = 1;
#endif
SYSCTL_INT(ELF_NODE_OID, OID_AUTO, sigfastblock,
    CTLFLAG_RWTUN, &__elfN(sigfastblock), 0,
    "enable sigfastblock for new processes");

static bool __elfN(allow_wx) = true;
SYSCTL_BOOL(ELF_NODE_OID, OID_AUTO, allow_wx, CTLFLAG_RWTUN,
    &__elfN(allow_wx), 0,
    "Allow pages to be mapped simultaneously writable and executable");

static Elf_Brandinfo *elf_brand_list[MAX_BRANDS];

#define	aligned(a, t)	(rounddown2((u_long)(a), sizeof(t)) == (u_long)(a))

static const char FREEBSD_ABI_VENDOR[] = "FreeBSD";

Elf_Brandnote __elfN(freebsd_brandnote) = {
	.hdr.n_namesz	= sizeof(FREEBSD_ABI_VENDOR),
	.hdr.n_descsz	= sizeof(int32_t),
	.hdr.n_type	= NT_FREEBSD_ABI_TAG,
	.vendor		= FREEBSD_ABI_VENDOR,
	.flags		= BN_TRANSLATE_OSREL,
	.trans_osrel	= __elfN(freebsd_trans_osrel)
};

static bool
__elfN(freebsd_trans_osrel)(const Elf_Note *note, int32_t *osrel)
{
	uintptr_t p;

	p = (uintptr_t)(note + 1);
	p += roundup2(note->n_namesz, ELF_NOTE_ROUNDSIZE);
	*osrel = *(const int32_t *)(p);

	return (true);
}

static const char GNU_ABI_VENDOR[] = "GNU";
static int GNU_KFREEBSD_ABI_DESC = 3;

Elf_Brandnote __elfN(kfreebsd_brandnote) = {
	.hdr.n_namesz	= sizeof(GNU_ABI_VENDOR),
	.hdr.n_descsz	= 16,	/* XXX at least 16 */
	.hdr.n_type	= 1,
	.vendor		= GNU_ABI_VENDOR,
	.flags		= BN_TRANSLATE_OSREL,
	.trans_osrel	= kfreebsd_trans_osrel
};

static bool
kfreebsd_trans_osrel(const Elf_Note *note, int32_t *osrel)
{
	const Elf32_Word *desc;
	uintptr_t p;

	p = (uintptr_t)(note + 1);
	p += roundup2(note->n_namesz, ELF_NOTE_ROUNDSIZE);

	desc = (const Elf32_Word *)p;
	if (desc[0] != GNU_KFREEBSD_ABI_DESC)
		return (false);

	/*
	 * Debian GNU/kFreeBSD embed the earliest compatible kernel version
	 * (__FreeBSD_version: <major><two digit minor>Rxx) in the LSB way.
	 */
	*osrel = desc[1] * 100000 + desc[2] * 1000 + desc[3];

	return (true);
}

int
__elfN(insert_brand_entry)(Elf_Brandinfo *entry)
{
	int i;

	for (i = 0; i < MAX_BRANDS; i++) {
		if (elf_brand_list[i] == NULL) {
			elf_brand_list[i] = entry;
			break;
		}
	}
	if (i == MAX_BRANDS) {
		printf("WARNING: %s: could not insert brandinfo entry: %p\n",
			__func__, entry);
		return (-1);
	}
	return (0);
}

int
__elfN(remove_brand_entry)(Elf_Brandinfo *entry)
{
	int i;

	for (i = 0; i < MAX_BRANDS; i++) {
		if (elf_brand_list[i] == entry) {
			elf_brand_list[i] = NULL;
			break;
		}
	}
	if (i == MAX_BRANDS)
		return (-1);
	return (0);
}

bool
__elfN(brand_inuse)(Elf_Brandinfo *entry)
{
	struct proc *p;
	int rval = false;

	sx_slock(&allproc_lock);
	FOREACH_PROC_IN_SYSTEM(p) {
		if (p->p_sysent == entry->sysvec) {
			rval = true;
			break;
		}
	}
	sx_sunlock(&allproc_lock);

	return (rval);
}

static Elf_Brandinfo *
__elfN(get_brandinfo)(struct image_params *imgp, const char *interp,
    int32_t *osrel, uint32_t *fctl0)
{
	const Elf_Ehdr *hdr = (const Elf_Ehdr *)imgp->image_header;
	Elf_Brandinfo *bi, *bi_m;
	bool ret, has_fctl0;
	int i;
	size_t interp_name_len;

	interp_name_len = interp != NULL ? strlen(interp) + 1 : 0;

	/*
	 * We support four types of branding -- (1) the ELF EI_OSABI field
	 * that SCO added to the ELF spec, (2) FreeBSD 3.x's traditional string
	 * branding w/in the ELF header, (3) path of the `interp_path'
	 * field, and (4) the ".note.ABI-tag" ELF section.
	 */

	/* Look for an ".note.ABI-tag" ELF section */
	bi_m = NULL;
	for (i = 0; i < MAX_BRANDS; i++) {
		bi = elf_brand_list[i];
		if (bi == NULL)
			continue;
		if (interp != NULL && (bi->flags & BI_BRAND_ONLY_STATIC) != 0)
			continue;
		if (hdr->e_machine == bi->machine && (bi->flags &
		    (BI_BRAND_NOTE|BI_BRAND_NOTE_MANDATORY)) != 0) {
			has_fctl0 = false;
			*fctl0 = 0;
			*osrel = 0;
			ret = __elfN(check_note)(imgp, bi->brand_note, osrel,
			    &has_fctl0, fctl0);
			/* Give brand a chance to veto check_note's guess */
			if (ret && bi->header_supported) {
				ret = bi->header_supported(imgp, osrel,
				    has_fctl0 ? fctl0 : NULL);
			}
			/*
			 * If note checker claimed the binary, but the
			 * interpreter path in the image does not
			 * match default one for the brand, try to
			 * search for other brands with the same
			 * interpreter.  Either there is better brand
			 * with the right interpreter, or, failing
			 * this, we return first brand which accepted
			 * our note and, optionally, header.
			 */
			if (ret && bi_m == NULL && interp != NULL &&
			    (bi->interp_path == NULL ||
			    (strlen(bi->interp_path) + 1 != interp_name_len ||
			    strncmp(interp, bi->interp_path, interp_name_len)
			    != 0))) {
				bi_m = bi;
				ret = 0;
			}
			if (ret)
				return (bi);
		}
	}
	if (bi_m != NULL)
		return (bi_m);

	/* If the executable has a brand, search for it in the brand list. */
	for (i = 0; i < MAX_BRANDS; i++) {
		bi = elf_brand_list[i];
		if (bi == NULL || (bi->flags & BI_BRAND_NOTE_MANDATORY) != 0 ||
		    (interp != NULL && (bi->flags & BI_BRAND_ONLY_STATIC) != 0))
			continue;
		if (hdr->e_machine == bi->machine &&
		    (hdr->e_ident[EI_OSABI] == bi->brand ||
		    (bi->compat_3_brand != NULL &&
		    strcmp((const char *)&hdr->e_ident[OLD_EI_BRAND],
		    bi->compat_3_brand) == 0))) {
			/* Looks good, but give brand a chance to veto */
			if (bi->header_supported == NULL ||
			    bi->header_supported(imgp, NULL, NULL)) {
				/*
				 * Again, prefer strictly matching
				 * interpreter path.
				 */
				if (interp_name_len == 0 &&
				    bi->interp_path == NULL)
					return (bi);
				if (bi->interp_path != NULL &&
				    strlen(bi->interp_path) + 1 ==
				    interp_name_len && strncmp(interp,
				    bi->interp_path, interp_name_len) == 0)
					return (bi);
				if (bi_m == NULL)
					bi_m = bi;
			}
		}
	}
	if (bi_m != NULL)
		return (bi_m);

	/* No known brand, see if the header is recognized by any brand */
	for (i = 0; i < MAX_BRANDS; i++) {
		bi = elf_brand_list[i];
		if (bi == NULL || bi->flags & BI_BRAND_NOTE_MANDATORY ||
		    bi->header_supported == NULL)
			continue;
		if (hdr->e_machine == bi->machine) {
			ret = bi->header_supported(imgp, NULL, NULL);
			if (ret)
				return (bi);
		}
	}

	/* Lacking a known brand, search for a recognized interpreter. */
	if (interp != NULL) {
		for (i = 0; i < MAX_BRANDS; i++) {
			bi = elf_brand_list[i];
			if (bi == NULL || (bi->flags &
			    (BI_BRAND_NOTE_MANDATORY | BI_BRAND_ONLY_STATIC))
			    != 0)
				continue;
			if (hdr->e_machine == bi->machine &&
			    bi->interp_path != NULL &&
			    /* ELF image p_filesz includes terminating zero */
			    strlen(bi->interp_path) + 1 == interp_name_len &&
			    strncmp(interp, bi->interp_path, interp_name_len)
			    == 0 && (bi->header_supported == NULL ||
			    bi->header_supported(imgp, NULL, NULL)))
				return (bi);
		}
	}

	/* Lacking a recognized interpreter, try the default brand */
	for (i = 0; i < MAX_BRANDS; i++) {
		bi = elf_brand_list[i];
		if (bi == NULL || (bi->flags & BI_BRAND_NOTE_MANDATORY) != 0 ||
		    (interp != NULL && (bi->flags & BI_BRAND_ONLY_STATIC) != 0))
			continue;
		if (hdr->e_machine == bi->machine &&
		    __elfN(fallback_brand) == bi->brand &&
		    (bi->header_supported == NULL ||
		    bi->header_supported(imgp, NULL, NULL)))
			return (bi);
	}
	return (NULL);
}

static bool
__elfN(phdr_in_zero_page)(const Elf_Ehdr *hdr)
{
	return (hdr->e_phoff <= PAGE_SIZE &&
	    (u_int)hdr->e_phentsize * hdr->e_phnum <= PAGE_SIZE - hdr->e_phoff);
}

static int
__elfN(check_header)(const Elf_Ehdr *hdr)
{
	Elf_Brandinfo *bi;
	int i;

	if (!IS_ELF(*hdr) ||
	    hdr->e_ident[EI_CLASS] != ELF_TARG_CLASS ||
	    hdr->e_ident[EI_DATA] != ELF_TARG_DATA ||
	    hdr->e_ident[EI_VERSION] != EV_CURRENT ||
	    hdr->e_phentsize != sizeof(Elf_Phdr) ||
	    hdr->e_version != ELF_TARG_VER)
		return (ENOEXEC);

	/*
	 * imgact_elf64c.c will "claim" non-CHERI binaries only to
	 * choke on them later without trying imgact_elf64.c (and vice
	 * versa).  We have to reject an ABI mismatch early so that
	 * the imgact hook returns -1 instead of ENOXEC which means
	 * doing it here.
	 */
#ifdef __ELF_CHERI
	if (!ELF_IS_CHERI(hdr))
		return (ENOEXEC);
#elif __has_feature(capabilities)
	if (ELF_IS_CHERI(hdr))
		return (ENOEXEC);
#endif

	/*
	 * Make sure we have at least one brand for this machine.
	 */

	for (i = 0; i < MAX_BRANDS; i++) {
		bi = elf_brand_list[i];
		if (bi != NULL && bi->machine == hdr->e_machine)
			break;
	}
	if (i == MAX_BRANDS)
		return (ENOEXEC);

	return (0);
}

#if __has_feature(capabilities)
/*
 * Create a reservation for the image activator to map the executable
 * image into.
 */
static int
__elfN(build_imgact_capability)(struct image_params *imgp,
    void * __capability *imgact_cap, const Elf_Ehdr *hdr, const Elf_Phdr *phdr,
    Elf_Addr *preferred_rbase)
{
	u_long perm = CHERI_PERM_STORE | CHERI_PERM_GLOBAL |
	    CHERI_PERM_STORE_CAP;
	vm_offset_t start = (vm_offset_t)-1;
	vm_offset_t end = 0;
	vm_offset_t seg_addr;
	vm_size_t seg_size;
	int i, result;
	vm_pointer_t reservation;
	void * __capability reservation_cap;
	vm_map_t map;
	Elf_Addr rbase = *preferred_rbase;

	map = &imgp->proc->p_vmspace->vm_map;

	for (i = 0; i < hdr->e_phnum; i++) {
		if (phdr[i].p_type != PT_LOAD || phdr[i].p_memsz == 0)
			continue;

		seg_addr = trunc_page(phdr[i].p_vaddr);
		seg_size = round_page(phdr[i].p_memsz + phdr[i].p_vaddr -
		    seg_addr);
		start = MIN(start, seg_addr);
		end = MAX(end, seg_addr + seg_size);
	}

	if (hdr->e_type == ET_EXEC && !is_aligned(start + rbase,
	    CHERI_REPRESENTABLE_ALIGNMENT(end - start))) {
		/*
		 * We can't change the load address for position dependent
		 *  executables, so we have to give up and report an error.
		 */
		uprintf("Warning: Attempted to load position-dependent "
		    "executable with non-representable base: %s\n",
		    imgp->execpath);
		return (EINVAL); /* XXX: EPRECISION or similar? */
	}

	/*
	 * Note: vm_map_reservation_create aligns down, but we have to align
	 * upwards here to avoid rounding down to zero for the main executable.
	 * For RTLD we also align upwards to avoid aligning down into the
	 * memory region for the main binary.
	 */
	reservation = roundup2(start + rbase,
	    CHERI_REPRESENTABLE_ALIGNMENT(end - start));
	result = vm_map_reservation_create(map, &reservation, end - start,
	    PAGE_SIZE, VM_PROT_ALL);
	if (result != KERN_SUCCESS)
		return (vm_mmap_to_errno(result));

	*preferred_rbase = reservation - start;

#ifdef __CHERI_PURE_CAPABILITY__
	reservation_cap = (void *)reservation;
#else
	reservation_cap = cheri_setbounds(
	    cheri_setaddress(userspace_root_cap, reservation), end - start);
#endif
	*imgact_cap = cheri_andperm(reservation_cap, perm);

	return (0);
}
#endif

static int
__elfN(map_partial)(vm_map_t map, vm_object_t object, vm_ooffset_t offset,
    uintcap_t start, uintcap_t end, vm_prot_t prot)
{
	struct sf_buf *sf;
	int error;
	vm_offset_t off;

	/*
	 * Create the page if it doesn't exist yet. Ignore errors.
	 */
	vm_map_fixed(map, NULL, 0, trunc_page(start),
	    (ptraddr_t)round_page(end) - (ptraddr_t)trunc_page(start),
	    prot, prot /* XXX: or VM_PROT_ALL? */, MAP_CHECK_EXCL);

	/*
	 * Find the page from the underlying object.
	 */
	if (object != NULL) {
		sf = vm_imgact_map_page(object, offset);
		if (sf == NULL)
			return (KERN_FAILURE);
		off = offset - trunc_page(offset);
		error = copyout((void *)(sf_buf_kva(sf) + off),
		    (void * __capability)start, (ptraddr_t)end - (ptraddr_t)start);
		vm_imgact_unmap_page(sf);
		if (error != 0)
			return (KERN_FAILURE);
	}

	return (KERN_SUCCESS);
}

static int
__elfN(map_insert)(const struct image_params *imgp, vm_map_t map,
    vm_object_t object, vm_ooffset_t offset, uintcap_t start, uintcap_t end,
    vm_prot_t prot, int cow)
{
	struct sf_buf *sf;
	vm_offset_t off;
	vm_size_t sz;
	int error, locked, rv;

	if (start != trunc_page(start)) {
		rv = __elfN(map_partial)(map, object, offset, start,
		    round_page(start), prot);
		if (rv != KERN_SUCCESS)
			return (rv);
		offset += (ptraddr_t)round_page(start) - (ptraddr_t)start;
		start = round_page(start);
	}
	if (end != round_page(end)) {
		rv = __elfN(map_partial)(map, object, offset +
		    (ptraddr_t)trunc_page(end) - (ptraddr_t)start,
		    trunc_page(end), end, prot);
		if (rv != KERN_SUCCESS)
			return (rv);
		end = trunc_page(end);
	}
	if (start >= end)
		return (KERN_SUCCESS);
	if ((offset & PAGE_MASK) != 0) {
		/*
		 * The mapping is not page aligned.  This means that we have
		 * to copy the data.
		 */
		rv = vm_map_fixed(map, NULL, 0, start,
		    (ptraddr_t)end - (ptraddr_t)start,
		    prot | VM_PROT_WRITE, VM_PROT_ALL,
		    MAP_CHECK_EXCL);
		if (rv != KERN_SUCCESS)
			return (rv);
		if (object == NULL)
			return (KERN_SUCCESS);
		for (; start < end; start += sz) {
			sf = vm_imgact_map_page(object, offset);
			if (sf == NULL)
				return (KERN_FAILURE);
			off = offset - trunc_page(offset);
			sz = (ptraddr_t)end - (ptraddr_t)start;
			if (sz > PAGE_SIZE - off)
				sz = PAGE_SIZE - off;
			error = copyout((void *)(sf_buf_kva(sf) + off),
			    (void * __capability)start,
			    (ptraddr_t)end - (ptraddr_t)start);
			vm_imgact_unmap_page(sf);
			if (error != 0)
				return (KERN_FAILURE);
			offset += sz;
		}
	} else {
		vm_object_reference(object);
		rv = vm_map_fixed(map, object, offset, start,
		    (ptraddr_t)end - (ptraddr_t)start,
		    prot, VM_PROT_ALL, cow | MAP_CHECK_EXCL |
		    (object != NULL ? MAP_VN_EXEC : 0));
		if (rv != KERN_SUCCESS) {
			locked = VOP_ISLOCKED(imgp->vp);
			VOP_UNLOCK(imgp->vp);
			vm_object_deallocate(object);
			vn_lock(imgp->vp, locked | LK_RETRY);
			return (rv);
		} else if (object != NULL) {
			MPASS(imgp->vp->v_object == object);
			VOP_SET_TEXT_CHECKED(imgp->vp);
		}
	}
	return (KERN_SUCCESS);
}

static int
__elfN(load_section)(const struct image_params *imgp, vm_ooffset_t offset,
    uintcap_t vmaddr, size_t memsz, size_t filsz, vm_prot_t prot)
{
	struct sf_buf *sf;
	size_t map_len;
	vm_map_t map;
	vm_object_t object;
	uintcap_t map_addr;
	int error, rv, cow;
	size_t copy_len;
	vm_ooffset_t file_addr;

	/*
	 * It's necessary to fail if the filsz + offset taken from the
	 * header is greater than the actual file pager object's size.
	 * If we were to allow this, then the vm_map_find() below would
	 * walk right off the end of the file object and into the ether.
	 *
	 * While I'm here, might as well check for something else that
	 * is invalid: filsz cannot be greater than memsz.
	 */
	if ((filsz != 0 && (off_t)filsz + offset > imgp->attr->va_size) ||
	    filsz > memsz) {
		uprintf("elf_load_section: truncated ELF file\n");
		return (ENOEXEC);
	}

	object = imgp->object;
	map = &imgp->proc->p_vmspace->vm_map;
	map_addr = trunc_page(vmaddr);
	file_addr = trunc_page(offset);

	/*
	 * We have two choices.  We can either clear the data in the last page
	 * of an oversized mapping, or we can start the anon mapping a page
	 * early and copy the initialized data into that first page.  We
	 * choose the second.
	 */
	if (filsz == 0)
		map_len = 0;
	else if (memsz > filsz)
		map_len = trunc_page(offset + filsz) - file_addr;
	else
		map_len = round_page(offset + filsz) - file_addr;
#if __has_feature(capabilities)
	map_addr = cheri_setbounds(map_addr, map_len);
#endif

	if (map_len != 0) {
		/* cow flags: don't dump readonly sections in core */
		cow = MAP_COPY_ON_WRITE | MAP_PREFAULT |
		    (prot & VM_PROT_WRITE ? 0 : MAP_DISABLE_COREDUMP);

		rv = __elfN(map_insert)(imgp, map, object, file_addr,
		    map_addr, map_addr + map_len, prot, cow);
		if (rv != KERN_SUCCESS)
			return (EINVAL);

		/* we can stop now if we've covered it all */
		if (memsz == filsz)
			return (0);
	}

	/*
	 * We have to get the remaining bit of the file into the first part
	 * of the oversized map segment.  This is normally because the .data
	 * segment in the file is extended to provide bss.  It's a neat idea
	 * to try and save a page, but it's a pain in the behind to implement.
	 */
	copy_len = filsz == 0 ? 0 : (offset + filsz) - trunc_page(offset +
	    filsz);
	map_addr = trunc_page(vmaddr + filsz);
	map_len = (ptraddr_t)round_page(vmaddr + memsz) - (ptraddr_t)map_addr;
#if __has_feature(capabilities)
	map_addr = cheri_setbounds(map_addr, map_len);
#endif

	/* This had damn well better be true! */
	if (map_len != 0) {
		rv = __elfN(map_insert)(imgp, map, NULL, 0, map_addr,
		    map_addr + map_len, prot, 0);
		if (rv != KERN_SUCCESS)
			return (EINVAL);
	}

	if (copy_len != 0) {
		sf = vm_imgact_map_page(object, offset + filsz);
		if (sf == NULL)
			return (EIO);

		/* send the page fragment to user space */
		error = copyout((void *)sf_buf_kva(sf), (void * __capability)map_addr,
		    copy_len);
		vm_imgact_unmap_page(sf);
		if (error != 0)
			return (error);
	}

	/*
	 * Remove write access to the page if it was only granted by map_insert
	 * to allow copyout.
	 */
	if ((prot & VM_PROT_WRITE) == 0)
		vm_map_protect(map, trunc_page(map_addr), round_page(map_addr +
		    map_len), prot, 0, VM_MAP_PROTECT_SET_PROT);

	return (0);
}

static int
__elfN(load_sections)(const struct image_params *imgp, const Elf_Ehdr *hdr,
    const Elf_Phdr *phdr, u_long rbase, u_long *base_addrp, u_long *max_addrp)
{
	vm_prot_t prot;
	u_long base_vaddr, max_vaddr;
	bool first;
	int error, i;
	uintcap_t section_addr;

	ASSERT_VOP_LOCKED(imgp->vp, __func__);

	base_vaddr = 0;
	max_vaddr = 0;
	first = true;

	for (i = 0; i < hdr->e_phnum; i++) {
		if (phdr[i].p_type != PT_LOAD || phdr[i].p_memsz == 0)
			continue;

		/* Loadable segment */
#if __has_feature(capabilities)
		section_addr = (uintcap_t)cheri_setaddress(
		    imgp->imgact_capability, phdr[i].p_vaddr + rbase);
#else
		section_addr = phdr[i].p_vaddr + rbase;
#endif
		prot = __elfN(trans_prot)(phdr[i].p_flags);
		error = __elfN(load_section)(imgp, phdr[i].p_offset,
		    section_addr, phdr[i].p_memsz, phdr[i].p_filesz, prot);
		if (error != 0)
			return (error);

		/*
		 * Establish the base address if this is the first segment.
		 */
		if (first) {
			base_vaddr = trunc_page(phdr[i].p_vaddr);
			first = false;
		}
		max_vaddr = MAX(max_vaddr, phdr[i].p_vaddr + phdr[i].p_memsz);
	}

	if (base_addrp != NULL)
		*base_addrp = rbase + base_vaddr;
	if (max_addrp != NULL)
		*max_addrp = rbase + max_vaddr;

	return (0);
}

/*
 * Load the file "file" into memory.  It may be either a shared object
 * or an executable.
 *
 * The "addr" reference parameter is in/out.  On entry, it specifies
 * the address where a shared object should be loaded.  If the file is
 * an executable, this value is ignored.  On exit, "addr" specifies
 * where the file was actually loaded.
 * On CHERI this is a capability, if a shared object is being loaded, this
 * should be a capability for the region where the shared object
 * is being loaded.
 *
 * The "end_addr" reference parameter is out only.  On exit, it specifies
 * the end address of the loaded file.
 * On CHERI this is a capability.
 *
 * The "entry" reference parameter is out only.  On exit, it specifies
 * the entry point for the loaded file.
 * On CHERI this is an offset in the capability returned in addr.
 *
 */
static int
__elfN(load_file)(struct proc *p, const char *file, u_long *addr,
	u_long *end_addr, u_long *entry)
{
	struct {
		struct nameidata nd;
		struct vattr attr;
		struct image_params image_params;
	} *tempdata;
	const Elf_Ehdr *hdr = NULL;
	const Elf_Phdr *phdr = NULL;
	struct nameidata *nd;
	struct vattr *attr;
	struct image_params *imgp;
	u_long rbase;
	u_long base_addr = 0;
	u_long max_addr = 0;
	int error;

#ifdef CAPABILITY_MODE
	/*
	 * XXXJA: This check can go away once we are sufficiently confident
	 * that the checks in namei() are correct.
	 */
	if (IN_CAPABILITY_MODE(curthread))
		return (ECAPMODE);
#endif

	tempdata = malloc(sizeof(*tempdata), M_TEMP, M_WAITOK | M_ZERO);
	nd = &tempdata->nd;
	attr = &tempdata->attr;
	imgp = &tempdata->image_params;

	/*
	 * Initialize part of the common data
	 */
	imgp->proc = p;
	imgp->attr = attr;

	NDINIT(nd, LOOKUP, ISOPEN | FOLLOW | LOCKSHARED | LOCKLEAF,
	    UIO_SYSSPACE, PTR2CAP(file), curthread);
	if ((error = namei(nd)) != 0) {
		nd->ni_vp = NULL;
		goto fail;
	}
	NDFREE(nd, NDF_ONLY_PNBUF);
	imgp->vp = nd->ni_vp;

	/*
	 * Check permissions, modes, uid, etc on the file, and "open" it.
	 */
	error = exec_check_permissions(imgp);
	if (error)
		goto fail;

	error = exec_map_first_page(imgp);
	if (error)
		goto fail;

	imgp->object = nd->ni_vp->v_object;

	hdr = (const Elf_Ehdr *)imgp->image_header;
	if ((error = __elfN(check_header)(hdr)) != 0)
		goto fail;
	if (hdr->e_type == ET_DYN)
		rbase = *addr;
	else if (hdr->e_type == ET_EXEC)
		rbase = 0;
	else {
		error = ENOEXEC;
		goto fail;
	}

	/* Only support headers that fit within first page for now      */
	if (!__elfN(phdr_in_zero_page)(hdr)) {
		error = ENOEXEC;
		goto fail;
	}

	phdr = (const Elf_Phdr *)(imgp->image_header + hdr->e_phoff);
	if (!aligned(phdr, Elf_Addr)) {
		error = ENOEXEC;
		goto fail;
	}

#if __has_feature(capabilities)
	error = __elfN(build_imgact_capability)(imgp, &imgp->imgact_capability,
	    hdr, phdr, &rbase);
	if (error != 0)
		goto fail;
#endif
	error = __elfN(load_sections)(imgp, hdr, phdr, rbase, &base_addr,
	    &max_addr);
	if (error != 0)
		goto fail;

	*addr = base_addr;
	*end_addr = max_addr;
	*entry = (unsigned long)hdr->e_entry + rbase;

fail:
	if (imgp->firstpage)
		exec_unmap_first_page(imgp);

	if (nd->ni_vp) {
		if (imgp->textset)
			VOP_UNSET_TEXT_CHECKED(nd->ni_vp);
		vput(nd->ni_vp);
	}
	free(tempdata, M_TEMP);

	return (error);
}

static u_long
__CONCAT(rnd_, __elfN(base))(vm_map_t map __unused, u_long minv, u_long maxv,
    u_int align)
{
	u_long rbase, res;

	MPASS(vm_map_min(map) <= minv);
	MPASS(maxv <= vm_map_max(map));
	MPASS(minv < maxv);
	MPASS(minv + align < maxv);
	arc4rand(&rbase, sizeof(rbase), 0);
	res = roundup(minv, (u_long)align) + rbase % (maxv - minv);
	res &= ~((u_long)align - 1);
	if (res >= maxv)
		res -= align;
	KASSERT(res >= minv,
	    ("res %#lx < minv %#lx, maxv %#lx rbase %#lx",
	    res, minv, maxv, rbase));
	KASSERT(res < maxv,
	    ("res %#lx > maxv %#lx, minv %#lx rbase %#lx",
	    res, maxv, minv, rbase));
	return (res);
}

static int
__elfN(enforce_limits)(const struct image_params *imgp, const Elf_Ehdr *hdr,
    const Elf_Phdr *phdr, u_long et_dyn_addr)
{
	struct vmspace *vmspace;
	const char *err_str;
	u_long text_size, data_size, total_size, text_addr, data_addr;
	int i;

	err_str = NULL;
	text_size = data_size = total_size = text_addr = data_addr = 0;

	for (i = 0; i < hdr->e_phnum; i++) {
		u_long seg_size, seg_addr, end_addr;

		if (phdr[i].p_type != PT_LOAD || phdr[i].p_memsz == 0)
			continue;

		seg_addr = trunc_page(phdr[i].p_vaddr + et_dyn_addr);
		seg_size = round_page(phdr[i].p_memsz +
		    phdr[i].p_vaddr + et_dyn_addr - seg_addr);
		end_addr = seg_addr + seg_size;

		/*
		 * Make the largest executable segment the official
		 * text segment and all others data.
		 *
		 * Note that obreak() assumes that data_addr + data_size == end
		 * of data load area, and the ELF file format expects segments
		 * to be sorted by address.  If multiple data segments exist,
		 * the last one will be used.
		 */

		if ((phdr[i].p_flags & PF_X) != 0 && text_size < seg_size) {
			text_size = seg_size;
			text_addr = seg_addr;
		} else {
			data_size = seg_size;
			data_addr = seg_addr;
		}
		total_size += seg_size;
	}

	if (data_addr == 0 && data_size == 0) {
		data_addr = text_addr;
		data_size = text_size;
	}

#ifdef __ELF_CHERI
	/*
	 * Sanity check that the base address was aligned correctly so that we
	 * can represent a capability spanning the entire executable.
	 */
	KASSERT(imgp->start_addr == CHERI_REPRESENTABLE_BASE(imgp->start_addr,
	    imgp->end_addr - imgp->start_addr) && imgp->end_addr ==
	    imgp->start_addr + CHERI_REPRESENTABLE_LENGTH(imgp->end_addr -
	    imgp->start_addr), ("Image range [%#jx-%#jx] is not representable "
	    "with mapping base %#jx", (uintmax_t)imgp->start_addr,
	    (uintmax_t)imgp->end_addr, (uintmax_t)et_dyn_addr));
#endif
	MPASS(imgp->end_addr > imgp->start_addr);
	/*
	 * Check limits.  It should be safe to check the
	 * limits after loading the segments since we do
	 * not actually fault in all the segments pages.
	 */
	PROC_LOCK(imgp->proc);
	if (data_size > lim_cur_proc(imgp->proc, RLIMIT_DATA))
		err_str = "Data segment size exceeds process limit";
	else if (text_size > maxtsiz)
		err_str = "Text segment size exceeds system limit";
	else if (total_size > lim_cur_proc(imgp->proc, RLIMIT_VMEM))
		err_str = "Total segment size exceeds process limit";
	else if (racct_set(imgp->proc, RACCT_DATA, data_size) != 0)
		err_str = "Data segment size exceeds resource limit";
	else if (racct_set(imgp->proc, RACCT_VMEM, total_size) != 0)
		err_str = "Total segment size exceeds resource limit";
	PROC_UNLOCK(imgp->proc);
	if (err_str != NULL) {
		uprintf("%s\n", err_str);
		return (ENOMEM);
	}

	vmspace = imgp->proc->p_vmspace;
	vmspace->vm_tsize = text_size >> PAGE_SHIFT;
	vmspace->vm_taddr = (caddr_t)(uintptr_t)text_addr;
	vmspace->vm_dsize = data_size >> PAGE_SHIFT;
	vmspace->vm_daddr = (caddr_t)(uintptr_t)data_addr;
	return (0);
}

static int
__elfN(get_interp)(struct image_params *imgp, const Elf_Phdr *phdr,
    char **interpp, bool *free_interpp)
{
	struct thread *td;
	char *interp;
	int error, interp_name_len;

	KASSERT(phdr->p_type == PT_INTERP,
	    ("%s: p_type %u != PT_INTERP", __func__, phdr->p_type));
	ASSERT_VOP_LOCKED(imgp->vp, __func__);

	td = curthread;

	/* Path to interpreter */
	if (phdr->p_filesz < 2 || phdr->p_filesz > MAXPATHLEN) {
		uprintf("Invalid PT_INTERP\n");
		return (ENOEXEC);
	}

	interp_name_len = phdr->p_filesz;
	if (phdr->p_offset > PAGE_SIZE ||
	    interp_name_len > PAGE_SIZE - phdr->p_offset) {
		/*
		 * The vnode lock might be needed by the pagedaemon to
		 * clean pages owned by the vnode.  Do not allow sleep
		 * waiting for memory with the vnode locked, instead
		 * try non-sleepable allocation first, and if it
		 * fails, go to the slow path were we drop the lock
		 * and do M_WAITOK.  A text reference prevents
		 * modifications to the vnode content.
		 */
		interp = malloc(interp_name_len + 1, M_TEMP, M_NOWAIT);
		if (interp == NULL) {
			VOP_UNLOCK(imgp->vp);
			interp = malloc(interp_name_len + 1, M_TEMP, M_WAITOK);
			vn_lock(imgp->vp, LK_SHARED | LK_RETRY);
		}

		error = vn_rdwr(UIO_READ, imgp->vp, interp,
		    interp_name_len, phdr->p_offset,
		    UIO_SYSSPACE, IO_NODELOCKED, td->td_ucred,
		    NOCRED, NULL, td);
		if (error != 0) {
			free(interp, M_TEMP);
			uprintf("i/o error PT_INTERP %d\n", error);
			return (error);
		}
		interp[interp_name_len] = '\0';

		*interpp = interp;
		*free_interpp = true;
		return (0);
	}

	interp = __DECONST(char *, imgp->image_header) + phdr->p_offset;
	if (interp[interp_name_len - 1] != '\0') {
		uprintf("Invalid PT_INTERP\n");
		return (ENOEXEC);
	}

	*interpp = interp;
	*free_interpp = false;
	return (0);
}

static int
__elfN(load_interp)(struct image_params *imgp, const Elf_Brandinfo *brand_info,
    const char *interp, u_long *addr, u_long *entry)
{
	char *path;
	int error;
	u_long end_addr;
	if (brand_info->emul_path != NULL &&
	    brand_info->emul_path[0] != '\0') {
		path = malloc(MAXPATHLEN, M_TEMP, M_WAITOK);
		snprintf(path, MAXPATHLEN, "%s%s",
		    brand_info->emul_path, interp);
		error = __elfN(load_file)(imgp->proc, path, addr, &end_addr,
		    entry);
		free(path, M_TEMP);
		if (error == 0)
			goto done;
	}

	if (brand_info->interp_newpath != NULL &&
	    (brand_info->interp_path == NULL ||
	    strcmp(interp, brand_info->interp_path) == 0)) {
		error = __elfN(load_file)(imgp->proc,
		    brand_info->interp_newpath, addr, &end_addr, entry);
		if (error == 0)
			goto done;
	}

	error = __elfN(load_file)(imgp->proc, interp, addr, &end_addr, entry);
done:
	if (error == 0) {
		imgp->interp_start = CHERI_REPRESENTABLE_BASE(*addr,
		    end_addr - *addr);
		imgp->interp_end = imgp->interp_start +
		    CHERI_REPRESENTABLE_LENGTH(end_addr - *addr);

		return (0);
	}

	uprintf("ELF interpreter %s not found, error %d\n", interp, error);
	return (error);
}

/*
 * Impossible et_dyn_addr initial value indicating that the real base
 * must be calculated later with some randomization applied.
 */
#define	ET_DYN_ADDR_RAND	1

static int
__CONCAT(exec_, __elfN(imgact))(struct image_params *imgp)
{
	struct thread *td;
	const Elf_Ehdr *hdr;
	const Elf_Phdr *phdr;
	Elf_Auxargs *elf_auxargs;
	struct vmspace *vmspace;
	vm_map_t map;
	char *interp;
	Elf_Brandinfo *brand_info;
	struct sysentvec *sv;
	u_long addr, baddr, et_dyn_addr, entry, proghdr;
	u_long maxalign, mapsz, maxv, maxv1;
	u_long representable_start, representable_end;
	uint32_t fctl0;
	int32_t osrel;
	bool free_interp;
	int error, i, n;

	hdr = (const Elf_Ehdr *)imgp->image_header;

	/*
	 * Do we have a valid ELF header ?
	 *
	 * Only allow ET_EXEC & ET_DYN here, reject ET_DYN later
	 * if particular brand doesn't support it.
	 */
	if (__elfN(check_header)(hdr) != 0 ||
	    (hdr->e_type != ET_EXEC && hdr->e_type != ET_DYN))
		return (-1);

	/*
	 * From here on down, we return an errno, not -1, as we've
	 * detected an ELF file.
	 */

	if (!__elfN(phdr_in_zero_page)(hdr)) {
		uprintf("Program headers not in the first page\n");
		return (ENOEXEC);
	}
	phdr = (const Elf_Phdr *)(imgp->image_header + hdr->e_phoff); 
	if (!aligned(phdr, Elf_Addr)) {
		uprintf("Unaligned program headers\n");
		return (ENOEXEC);
	}

	n = error = 0;
	baddr = 0;
	osrel = 0;
	fctl0 = 0;
	entry = proghdr = 0;
	interp = NULL;
	free_interp = false;
	td = curthread;
	maxalign = PAGE_SIZE;
	mapsz = 0;

	for (i = 0; i < hdr->e_phnum; i++) {
		switch (phdr[i].p_type) {
		case PT_LOAD:
			if (n == 0)
				baddr = phdr[i].p_vaddr;
			if (phdr[i].p_align > maxalign)
				maxalign = phdr[i].p_align;
			mapsz += phdr[i].p_memsz;
			n++;

			/*
			 * If this segment contains the program headers,
			 * remember their virtual address for the AT_PHDR
			 * aux entry. Static binaries don't usually include
			 * a PT_PHDR entry.
			 */
			if (phdr[i].p_offset == 0 &&
			    hdr->e_phoff + hdr->e_phnum * hdr->e_phentsize
				<= phdr[i].p_filesz)
				proghdr = phdr[i].p_vaddr + hdr->e_phoff;
			break;
		case PT_INTERP:
			/* Path to interpreter */
			if (interp != NULL) {
				uprintf("Multiple PT_INTERP headers\n");
				error = ENOEXEC;
				goto ret;
			}
			error = __elfN(get_interp)(imgp, &phdr[i], &interp,
			    &free_interp);
			if (error != 0)
				goto ret;
			break;
		case PT_GNU_STACK:
#ifdef __ELF_CHERI
			/*
			 * For CheriABI we don't set stack_prot and rely
			 * on sv_stackprot being correct (VM_PROT_RW_CAP).
			 *
			 * Requests for executable stacks are not allowed
			 * so refuse to run such programs entierly.
			 */
			if (phdr[i].p_flags & PF_X) {
				uprintf("CheriABI forbids executable stacks\n");
				error = ENOEXEC;
				goto ret;
			}
#else
			if (__elfN(nxstack))
				imgp->stack_prot =
				    __elfN(trans_prot)(phdr[i].p_flags);
#endif
			imgp->stack_sz = phdr[i].p_memsz;
			break;
		case PT_PHDR: 	/* Program header table info */
			proghdr = phdr[i].p_vaddr;
			break;
		}
	}

	brand_info = __elfN(get_brandinfo)(imgp, interp, &osrel, &fctl0);
	if (brand_info == NULL) {
		uprintf("ELF binary type \"%u\" not known.\n",
		    hdr->e_ident[EI_OSABI]);
		error = ENOEXEC;
		goto ret;
	}
	sv = brand_info->sysvec;
	et_dyn_addr = 0;
	if (hdr->e_type == ET_DYN) {
		if ((brand_info->flags & BI_CAN_EXEC_DYN) == 0) {
			uprintf("Cannot execute shared object\n");
			error = ENOEXEC;
			goto ret;
		}
		/*
		 * Honour the base load address from the dso if it is
		 * non-zero for some reason.
		 */
		if (baddr == 0) {
			if ((sv->sv_flags & SV_ASLR) == 0 ||
			    (fctl0 & NT_FREEBSD_FCTL_ASLR_DISABLE) != 0)
				et_dyn_addr = __elfN(pie_base);
			else if ((__elfN(pie_aslr_enabled) &&
			    (imgp->proc->p_flag2 & P2_ASLR_DISABLE) == 0) ||
			    (imgp->proc->p_flag2 & P2_ASLR_ENABLE) != 0)
				et_dyn_addr = ET_DYN_ADDR_RAND;
			else
				et_dyn_addr = __elfN(pie_base);
		}
	}

	/*
	 * Avoid a possible deadlock if the current address space is destroyed
	 * and that address space maps the locked vnode.  In the common case,
	 * the locked vnode's v_usecount is decremented but remains greater
	 * than zero.  Consequently, the vnode lock is not needed by vrele().
	 * However, in cases where the vnode lock is external, such as nullfs,
	 * v_usecount may become zero.
	 *
	 * The VV_TEXT flag prevents modifications to the executable while
	 * the vnode is unlocked.
	 */
	VOP_UNLOCK(imgp->vp);

	/*
	 * Decide whether to enable randomization of user mappings.
	 * First, reset user preferences for the setid binaries.
	 * Then, account for the support of the randomization by the
	 * ABI, by user preferences, and make special treatment for
	 * PIE binaries.
	 */
	if (imgp->credential_setid) {
		PROC_LOCK(imgp->proc);
		imgp->proc->p_flag2 &= ~(P2_ASLR_ENABLE | P2_ASLR_DISABLE);
		PROC_UNLOCK(imgp->proc);
	}
	if ((sv->sv_flags & SV_ASLR) == 0 ||
	    (imgp->proc->p_flag2 & P2_ASLR_DISABLE) != 0 ||
	    (fctl0 & NT_FREEBSD_FCTL_ASLR_DISABLE) != 0) {
		KASSERT(et_dyn_addr != ET_DYN_ADDR_RAND,
		    ("et_dyn_addr == RAND and !ASLR"));
	} else if ((imgp->proc->p_flag2 & P2_ASLR_ENABLE) != 0 ||
	    (__elfN(aslr_enabled) && hdr->e_type == ET_EXEC) ||
	    et_dyn_addr == ET_DYN_ADDR_RAND) {
		imgp->map_flags |= MAP_ASLR;
		/*
		 * If user does not care about sbrk, utilize the bss
		 * grow region for mappings as well.  We can select
		 * the base for the image anywere and still not suffer
		 * from the fragmentation.
		 */
		if (!__elfN(aslr_honor_sbrk) ||
		    (imgp->proc->p_flag2 & P2_ASLR_IGNSTART) != 0)
			imgp->map_flags |= MAP_ASLR_IGNSTART;
	}

	if (!__elfN(allow_wx) && (fctl0 & NT_FREEBSD_FCTL_WXNEEDED) == 0)
		imgp->map_flags |= MAP_WXORX;

	error = exec_new_vmspace(imgp, sv);
	vmspace = imgp->proc->p_vmspace;
	map = &vmspace->vm_map;

	imgp->proc->p_sysent = sv;

	maxv = vm_map_max(map) - lim_max(td, RLIMIT_STACK);
	if (et_dyn_addr == ET_DYN_ADDR_RAND) {
		KASSERT((map->flags & MAP_ASLR) != 0,
		    ("ET_DYN_ADDR_RAND but !MAP_ASLR"));
		et_dyn_addr = __CONCAT(rnd_, __elfN(base))(map,
		    vm_map_min(map) + mapsz + lim_max(td, RLIMIT_DATA),
		    /* reserve half of the address space to interpreter */
		    maxv / 2, 1UL << flsl(maxalign));
	}

	vn_lock(imgp->vp, LK_SHARED | LK_RETRY);
	if (error != 0)
		goto ret;

#if __has_feature(capabilities)
	error = __elfN(build_imgact_capability)(imgp, &imgp->imgact_capability,
	    hdr, phdr, &et_dyn_addr);
	if (error != 0)
		goto ret;
#endif
	error = __elfN(load_sections)(imgp, hdr, phdr, et_dyn_addr,
	    &representable_start, &representable_end);
	if (error != 0)
		goto ret;

	/* Round start/end addresses to representability */
	imgp->start_addr = CHERI_REPRESENTABLE_BASE(representable_start,
	    representable_end - representable_start);
	imgp->end_addr = imgp->start_addr +
	    CHERI_REPRESENTABLE_LENGTH(representable_end - representable_start);

	error = __elfN(enforce_limits)(imgp, hdr, phdr, et_dyn_addr);
	if (error != 0)
		goto ret;

	entry = (u_long)hdr->e_entry + et_dyn_addr;

	/*
	 * We load the dynamic linker where a userland call
	 * to mmap(0, ...) would put it.  The rationale behind this
	 * calculation is that it leaves room for the heap to grow to
	 * its maximum allowed size.
	 */
	addr = round_page((vm_offset_t)vmspace->vm_daddr + lim_max(td,
	    RLIMIT_DATA));
	if ((map->flags & MAP_ASLR) != 0) {
		maxv1 = maxv / 2 + addr / 2;
		MPASS(maxv1 >= addr);	/* No overflow */
		map->anon_loc = __CONCAT(rnd_, __elfN(base))(map, addr, maxv1,
		    (MAXPAGESIZES > 1 && pagesizes[1] != 0) ?
		    pagesizes[1] : pagesizes[0]);
	} else {
		map->anon_loc = addr;
	}

	imgp->entry_addr = entry;
	/* If needed, these will be set to valid values inside load_interp(). */
	imgp->interp_start = 0;
	imgp->interp_end = 0;

	if (interp != NULL) {
		VOP_UNLOCK(imgp->vp);
		if ((map->flags & MAP_ASLR) != 0) {
			/* Assume that interpreter fits into 1/4 of AS */
			maxv1 = maxv / 2 + addr / 2;
			MPASS(maxv1 >= addr);	/* No overflow */
			addr = __CONCAT(rnd_, __elfN(base))(map, addr,
			    maxv1, PAGE_SIZE);
		}
		error = __elfN(load_interp)(imgp, brand_info, interp, &addr,
		    &imgp->entry_addr);
		vn_lock(imgp->vp, LK_SHARED | LK_RETRY);
		if (error != 0)
			goto ret;
	} else
		addr = et_dyn_addr;

	/*
	 * Construct auxargs table (used by the copyout_auxargs routine)
	 */
	elf_auxargs = malloc(sizeof(Elf_Auxargs), M_TEMP, M_NOWAIT);
	if (elf_auxargs == NULL) {
		VOP_UNLOCK(imgp->vp);
		elf_auxargs = malloc(sizeof(Elf_Auxargs), M_TEMP, M_WAITOK);
		vn_lock(imgp->vp, LK_SHARED | LK_RETRY);
	}
	elf_auxargs->execfd = -1;
	elf_auxargs->phdr = proghdr + et_dyn_addr;
	elf_auxargs->phent = hdr->e_phentsize;
	elf_auxargs->phnum = hdr->e_phnum;
	elf_auxargs->pagesz = PAGE_SIZE;
	elf_auxargs->base = addr;
	elf_auxargs->flags = 0;
	elf_auxargs->entry = entry;
	elf_auxargs->hdr_eflags = hdr->e_flags;
	elf_auxargs->hdr_etype = hdr->e_type;

	imgp->auxargs = elf_auxargs;
	imgp->interpreted = 0;
	imgp->reloc_base = addr;
	imgp->proc->p_osrel = osrel;
	imgp->proc->p_fctl0 = fctl0;
	imgp->proc->p_elf_machine = hdr->e_machine;
	imgp->proc->p_elf_flags = hdr->e_flags;

ret:
	if (free_interp)
		free(interp, M_TEMP);
	return (error);
}

#define	suword __CONCAT(suword, __ELF_WORD_SIZE)

#ifdef __ELF_CHERI
static void * __capability
prog_cap(struct image_params *imgp, uint64_t perms)
{
	Elf_Addr prog_base;
	size_t prog_len;

	prog_base = imgp->start_addr;
	prog_len = imgp->end_addr - imgp->start_addr;

	/*
	 * Ensure that a capability spanning the program is representable.
	 * We don't round here since the mapping code is responsible for
	 * choosing a sensible start address and length.
	 */
	KASSERT(prog_len == CHERI_REPRESENTABLE_LENGTH(prog_len) &&
	    prog_base == CHERI_REPRESENTABLE_BASE(prog_base, prog_len),
	    ("program capability [%#jx-%#jx] not representable (length=%#zx)",
	    (uintmax_t)prog_base, (uintmax_t)imgp->end_addr, prog_len));

	return (cheri_capability_build_user_rwx(perms, prog_base, prog_len,
	    imgp->start_addr - prog_base));
}

static void * __capability
interp_cap(struct image_params *imgp, Elf_Auxargs *args, uint64_t perms)
{
	Elf_Addr interp_base;
	size_t interp_len;

	interp_base = imgp->interp_start;
	interp_len = imgp->interp_end - imgp->interp_start;

	/*
	 * Ensure that a capability spanning RTLD is representable.
	 * We don't round here since the mapping code is responsible for
	 * choosing a sensible start address.
	 */
	KASSERT(interp_len == CHERI_REPRESENTABLE_LENGTH(interp_len) &&
	    interp_base == CHERI_REPRESENTABLE_BASE(interp_base, interp_len),
	    ("interp capability [%#jx-%#jx] not representable (length=%#zx)",
	    (uintmax_t)interp_base, (uintmax_t)imgp->interp_end, interp_len));
	MPASS(args->base >= interp_base);

	return (cheri_capability_build_user_rwx(perms, interp_base, interp_len,
	    args->base - interp_base));
}

static void * __capability
timekeep_cap(struct image_params *imgp)
{
	ptraddr_t timekeep_base;
	size_t timekeep_len;

	timekeep_base = imgp->sysent->sv_timekeep_base;
	timekeep_len = sizeof(struct vdso_timekeep) +
	    sizeof(struct vdso_timehands) * VDSO_TH_NUM;

	/* These are sub-page so should be representable as-is. */
	KASSERT(timekeep_base == CHERI_REPRESENTABLE_BASE(timekeep_base,
	    timekeep_len), ("timekeep_base needs rounding"));
	KASSERT(timekeep_len == CHERI_REPRESENTABLE_LENGTH(timekeep_len),
	    ("timekeep_len needs rounding"));

	/* XXX: Read-only? */
	return (cheri_capability_build_user_rwx(CHERI_CAP_USER_DATA_PERMS,
	    timekeep_base, timekeep_len, 0));
}
#endif

int
__elfN(freebsd_copyout_auxargs)(struct image_params *imgp, uintcap_t base)
{
	Elf_Auxargs *args = (Elf_Auxargs *)imgp->auxargs;
	Elf_Auxinfo *argarray, *pos;
#ifdef __ELF_CHERI
	void * __capability exec_base;
	void * __capability entry;
#endif
	int error;

	argarray = pos = malloc(AT_COUNT * sizeof(*pos), M_TEMP,
	    M_WAITOK | M_ZERO);

	if (args->execfd != -1)
		AUXARGS_ENTRY(pos, AT_EXECFD, args->execfd);
#ifdef __ELF_CHERI
	/*
	 * AT_ENTRY gives an executable capability for the whole
	 * program and AT_PHDR a writable one.  RTLD is responsible for
	 * setting bounds.  Needs VMMAP so relro pages can be made RO.
	 */
	AUXARGS_ENTRY_PTR(pos, AT_PHDR, cheri_setaddress(prog_cap(imgp,
	    CHERI_CAP_USER_DATA_PERMS | CHERI_PERM_CHERIABI_VMMAP),
	    args->phdr));
#else
	AUXARGS_ENTRY(pos, AT_PHDR, args->phdr);
#endif
	AUXARGS_ENTRY(pos, AT_PHENT, args->phent);
	AUXARGS_ENTRY(pos, AT_PHNUM, args->phnum);
	AUXARGS_ENTRY(pos, AT_PAGESZ, args->pagesz);
	AUXARGS_ENTRY(pos, AT_FLAGS, args->flags);
#ifdef __ELF_CHERI
	entry = cheri_setaddress(prog_cap(imgp, CHERI_CAP_USER_CODE_PERMS),
	    args->entry);
#ifdef CHERI_FLAGS_CAP_MODE
	/*
	 * On architectures with a mode flag bit, we must ensure the flag is set in
	 * AT_ENTRY for RTLD to be able to jump to it.
	 */
	entry = cheri_setflags(entry, CHERI_FLAGS_CAP_MODE);
#endif
	AUXARGS_ENTRY_PTR(pos, AT_ENTRY, entry);

	if (imgp->interp_end == 0) {
		if (args->hdr_etype != ET_DYN) {
			/*
			 * For statically linked (but not static-PIE, i.e.
			 * currently only RTLD direct exec), AT_BASE should be
			 * untagged args->base (zero) rather than a massively
			 * out-of-bounds capability with address zero that may
			 * or may not be tagged.
			 */
			exec_base = (void *__capability)(uintcap_t)args->base;
		} else {
			/*
			 * For static-PIE we need AT_BASE for relocations and
			 * therefore needs to be RWX.
			 * TODO: should probably use AT_ENTRY/AT_PHDR instead.
			 */
			exec_base = prog_cap(imgp, CHERI_CAP_USER_DATA_PERMS |
			    CHERI_CAP_USER_CODE_PERMS);
		}
	} else {
		/*
		 * XXX: AT_BASE is both writable and executable to permit
		 * textrel fixups.
		 * TODO: should probably use AT_ENTRY/AT_PHDR instead.
		 */
		exec_base = interp_cap(imgp, args,
		    CHERI_CAP_USER_DATA_PERMS | CHERI_CAP_USER_CODE_PERMS);
	}
	AUXARGS_ENTRY_PTR(pos, AT_BASE, cheri_setaddress(exec_base,
	    args->base));
#else
	AUXARGS_ENTRY(pos, AT_ENTRY, args->entry);
	AUXARGS_ENTRY(pos, AT_BASE, args->base);
#endif
	AUXARGS_ENTRY(pos, AT_EHDRFLAGS, args->hdr_eflags);
	if (imgp->execpathp != 0)
		AUXARGS_ENTRY_PTR(pos, AT_EXECPATH, imgp->execpathp);
	AUXARGS_ENTRY(pos, AT_OSRELDATE,
	    imgp->proc->p_ucred->cr_prison->pr_osreldate);
	if (imgp->canary != 0) {
		AUXARGS_ENTRY_PTR(pos, AT_CANARY, imgp->canary);
		AUXARGS_ENTRY(pos, AT_CANARYLEN, imgp->canarylen);
	}
	AUXARGS_ENTRY(pos, AT_NCPUS, mp_ncpus);
	if (imgp->pagesizes != 0) {
		AUXARGS_ENTRY_PTR(pos, AT_PAGESIZES, imgp->pagesizes);
		AUXARGS_ENTRY(pos, AT_PAGESIZESLEN, imgp->pagesizeslen);
	}
	if (imgp->sysent->sv_timekeep_base != 0) {
#ifdef __ELF_CHERI
		AUXARGS_ENTRY_PTR(pos, AT_TIMEKEEP, timekeep_cap(imgp));
#else
		AUXARGS_ENTRY(pos, AT_TIMEKEEP, imgp->sysent->sv_timekeep_base);
#endif
	}
	AUXARGS_ENTRY(pos, AT_STACKPROT, (imgp->sysent->sv_shared_page_obj
	    != NULL && imgp->stack_prot != 0 ? imgp->stack_prot :
	    imgp->sysent->sv_stackprot) & VM_PROT_RWX);
	if (imgp->sysent->sv_hwcap != NULL)
		AUXARGS_ENTRY(pos, AT_HWCAP, *imgp->sysent->sv_hwcap);
	if (imgp->sysent->sv_hwcap2 != NULL)
		AUXARGS_ENTRY(pos, AT_HWCAP2, *imgp->sysent->sv_hwcap2);
	AUXARGS_ENTRY(pos, AT_BSDFLAGS, __elfN(sigfastblock) ?
	    ELF_BSDF_SIGFASTBLK : 0);
	AUXARGS_ENTRY(pos, AT_ARGC, imgp->args->argc);
	AUXARGS_ENTRY_PTR(pos, AT_ARGV, imgp->argv);
	AUXARGS_ENTRY(pos, AT_ENVC, imgp->args->envc);
	AUXARGS_ENTRY_PTR(pos, AT_ENVV, imgp->envv);
	AUXARGS_ENTRY_PTR(pos, AT_PS_STRINGS, imgp->ps_strings);
	if (imgp->sysent->sv_fxrng_gen_base != 0)
		AUXARGS_ENTRY(pos, AT_FXRNG, imgp->sysent->sv_fxrng_gen_base);
	AUXARGS_ENTRY(pos, AT_NULL, 0);

	free(imgp->auxargs, M_TEMP);
	imgp->auxargs = NULL;
	KASSERT(pos - argarray <= AT_COUNT, ("Too many auxargs"));

	error = copyoutcap(argarray, (void * __capability)base,
	    sizeof(*argarray) * AT_COUNT);
	free(argarray, M_TEMP);
	return (error);
}

int
__elfN(freebsd_fixup)(uintcap_t *stack_base, struct image_params *imgp)
{
#ifndef __ELF_CHERI
	Elf_Addr * __capability base;

	base = (Elf_Addr * __capability)*stack_base;
	base--;
	if (suword(base, imgp->args->argc) == -1)
		return (EFAULT);
	*stack_base = (uintcap_t)base;
#else
	KASSERT(__builtin_is_aligned(*stack_base, sizeof(void * __capability)),
	    ("CheriABI stack pointer not properly aligned"));
#endif
	return (0);
}

/*
 * Code for generating ELF core dumps.
 */

typedef void (*segment_callback)(vm_map_entry_t, void *);

/* Closure for cb_put_phdr(). */
struct phdr_closure {
	Elf_Phdr *phdr;		/* Program header to fill in */
	Elf_Off offset;		/* Offset of segment in core file */
};

/* Closure for cb_size_segment(). */
struct sseg_closure {
	int count;		/* Count of writable segments. */
	size_t size;		/* Total size of all writable segments. */
};

typedef void (*outfunc_t)(void *, struct sbuf *, size_t *);

struct note_info {
	int		type;		/* Note type. */
	outfunc_t 	outfunc; 	/* Output function. */
	void		*outarg;	/* Argument for the output function. */
	size_t		outsize;	/* Output size. */
	TAILQ_ENTRY(note_info) link;	/* Link to the next note info. */
};

TAILQ_HEAD(note_info_list, note_info);

/* Coredump output parameters. */
struct coredump_params {
	off_t		offset;
	struct ucred	*active_cred;
	struct ucred	*file_cred;
	struct thread	*td;
	struct vnode	*vp;
	struct compressor *comp;
};

extern int compress_user_cores;
extern int compress_user_cores_level;

static void cb_put_phdr(vm_map_entry_t, void *);
static void cb_size_segment(vm_map_entry_t, void *);
static int core_write(struct coredump_params *, const void *, size_t, off_t,
    enum uio_seg, size_t *);
static void each_dumpable_segment(struct thread *, segment_callback, void *);
static int __elfN(corehdr)(struct coredump_params *, int, void *, size_t,
    struct note_info_list *, size_t);
static void __elfN(prepare_notes)(struct thread *, struct note_info_list *,
    size_t *);
static void __elfN(puthdr)(struct thread *, void *, size_t, int, size_t);
static void __elfN(putnote)(struct note_info *, struct sbuf *);
static size_t register_note(struct note_info_list *, int, outfunc_t, void *);
static int sbuf_drain_core_output(void *, const char *, int);

static void __elfN(note_fpregset)(void *, struct sbuf *, size_t *);
static void __elfN(note_prpsinfo)(void *, struct sbuf *, size_t *);
static void __elfN(note_prstatus)(void *, struct sbuf *, size_t *);
static void __elfN(note_threadmd)(void *, struct sbuf *, size_t *);
static void __elfN(note_thrmisc)(void *, struct sbuf *, size_t *);
static void __elfN(note_ptlwpinfo)(void *, struct sbuf *, size_t *);
#if __has_feature(capabilities)
static void __elfN(note_capregs)(void *, struct sbuf *, size_t *);
#endif
static void __elfN(note_procstat_auxv)(void *, struct sbuf *, size_t *);
static void __elfN(note_procstat_proc)(void *, struct sbuf *, size_t *);
static void __elfN(note_procstat_psstrings)(void *, struct sbuf *, size_t *);
static void note_procstat_files(void *, struct sbuf *, size_t *);
static void note_procstat_groups(void *, struct sbuf *, size_t *);
static void note_procstat_osrel(void *, struct sbuf *, size_t *);
static void note_procstat_rlimit(void *, struct sbuf *, size_t *);
static void note_procstat_umask(void *, struct sbuf *, size_t *);
static void note_procstat_vmmap(void *, struct sbuf *, size_t *);

/*
 * Write out a core segment to the compression stream.
 */
static int
compress_chunk(struct coredump_params *p, char * __capability base, char *buf,
    u_int len)
{
	u_int chunk_len;
	int error;

	while (len > 0) {
		chunk_len = MIN(len, CORE_BUF_SIZE);

		/*
		 * We can get EFAULT error here.
		 * In that case zero out the current chunk of the segment.
		 */
		error = copyin(base, buf, chunk_len);
		if (error != 0)
			bzero(buf, chunk_len);
		error = compressor_write(p->comp, buf, chunk_len);
		if (error != 0)
			break;
		base += chunk_len;
		len -= chunk_len;
	}
	return (error);
}

static int
core_compressed_write(void *base, size_t len, off_t offset, void *arg)
{

	return (core_write((struct coredump_params *)arg, base, len, offset,
	    UIO_SYSSPACE, NULL));
}

static int
core_write(struct coredump_params *p, const void *base, size_t len,
    off_t offset, enum uio_seg seg, size_t *resid)
{

	return (vn_rdwr_inchunks(UIO_WRITE, p->vp, __DECONST(void *, base),
	    len, offset, seg, IO_UNIT | IO_DIRECT | IO_RANGELOCKED,
	    p->active_cred, p->file_cred, resid, p->td));
}

static int
core_output(char * __capability base_cap, size_t len, off_t offset,
    struct coredump_params *p, void *tmpbuf)
{
	vm_map_t map;
	struct mount *mp;
	size_t resid, runlen;
	int error;
	bool success;
	char *base = (char *)(uintptr_t)(uintcap_t)base_cap;

	KASSERT(is_aligned(base, PAGE_SIZE),
	    ("%s: user address %p is not page-aligned", __func__, base));

	if (p->comp != NULL)
		return (compress_chunk(p, base_cap, tmpbuf, len));

	map = &p->td->td_proc->p_vmspace->vm_map;
	for (; len > 0; base += runlen, offset += runlen, len -= runlen) {
		/*
		 * Attempt to page in all virtual pages in the range.  If a
		 * virtual page is not backed by the pager, it is represented as
		 * a hole in the file.  This can occur with zero-filled
		 * anonymous memory or truncated files, for example.
		 */
		for (runlen = 0; runlen < len; runlen += PAGE_SIZE) {
			error = vm_fault(map, (uintptr_t)base + runlen,
			    VM_PROT_READ, VM_FAULT_NOFILL, NULL);
			if (runlen == 0)
				success = error == KERN_SUCCESS;
			else if ((error == KERN_SUCCESS) != success)
				break;
		}

		if (success) {
			/*
			 * NB: The hybrid kernel drops the capability here, it
			 * will be re-derived in vn_rdwr().
			 */
			error = core_write(p, base, runlen, offset,
			    UIO_USERSPACE, &resid);
			if (error != 0) {
				if (error != EFAULT)
					break;

				/*
				 * EFAULT may be returned if the user mapping
				 * could not be accessed, e.g., because a mapped
				 * file has been truncated.  Skip the page if no
				 * progress was made, to protect against a
				 * hypothetical scenario where vm_fault() was
				 * successful but core_write() returns EFAULT
				 * anyway.
				 */
				runlen -= resid;
				if (runlen == 0) {
					success = false;
					runlen = PAGE_SIZE;
				}
			}
		}
		if (!success) {
			error = vn_start_write(p->vp, &mp, V_WAIT);
			if (error != 0)
				break;
			vn_lock(p->vp, LK_EXCLUSIVE | LK_RETRY);
			error = vn_truncate_locked(p->vp, offset + runlen,
			    false, p->td->td_ucred);
			VOP_UNLOCK(p->vp);
			vn_finished_write(mp);
			if (error != 0)
				break;
		}
	}
	return (error);
}

/*
 * Drain into a core file.
 */
static int
sbuf_drain_core_output(void *arg, const char *data, int len)
{
	struct coredump_params *p;
	int error, locked;

	p = (struct coredump_params *)arg;

	/*
	 * Some kern_proc out routines that print to this sbuf may
	 * call us with the process lock held. Draining with the
	 * non-sleepable lock held is unsafe. The lock is needed for
	 * those routines when dumping a live process. In our case we
	 * can safely release the lock before draining and acquire
	 * again after.
	 */
	locked = PROC_LOCKED(p->td->td_proc);
	if (locked)
		PROC_UNLOCK(p->td->td_proc);
	if (p->comp != NULL)
		error = compressor_write(p->comp, __DECONST(char *, data), len);
	else
		error = core_write(p, __DECONST(void *, data), len, p->offset,
		    UIO_SYSSPACE, NULL);
	if (locked)
		PROC_LOCK(p->td->td_proc);
	if (error != 0)
		return (-error);
	p->offset += len;
	return (len);
}

int
__elfN(coredump)(struct thread *td, struct vnode *vp, off_t limit, int flags)
{
	struct ucred *cred = td->td_ucred;
	int error = 0;
	struct sseg_closure seginfo;
	struct note_info_list notelst;
	struct coredump_params params;
	struct note_info *ninfo;
	void *hdr, *tmpbuf;
	size_t hdrsize, notesz, coresize;

	hdr = NULL;
	tmpbuf = NULL;
	TAILQ_INIT(&notelst);

	/* Size the program segments. */
	seginfo.count = 0;
	seginfo.size = 0;
	each_dumpable_segment(td, cb_size_segment, &seginfo);

	/*
	 * Collect info about the core file header area.
	 */
	hdrsize = sizeof(Elf_Ehdr) + sizeof(Elf_Phdr) * (1 + seginfo.count);
	if (seginfo.count + 1 >= PN_XNUM)
		hdrsize += sizeof(Elf_Shdr);
	__elfN(prepare_notes)(td, &notelst, &notesz);
	coresize = round_page(hdrsize + notesz) + seginfo.size;

	/* Set up core dump parameters. */
	params.offset = 0;
	params.active_cred = cred;
	params.file_cred = NOCRED;
	params.td = td;
	params.vp = vp;
	params.comp = NULL;

#ifdef RACCT
	if (racct_enable) {
		PROC_LOCK(td->td_proc);
		error = racct_add(td->td_proc, RACCT_CORE, coresize);
		PROC_UNLOCK(td->td_proc);
		if (error != 0) {
			error = EFAULT;
			goto done;
		}
	}
#endif
	if (coresize >= limit) {
		error = EFAULT;
		goto done;
	}

	/* Create a compression stream if necessary. */
	if (compress_user_cores != 0) {
		params.comp = compressor_init(core_compressed_write,
		    compress_user_cores, CORE_BUF_SIZE,
		    compress_user_cores_level, &params);
		if (params.comp == NULL) {
			error = EFAULT;
			goto done;
		}
		tmpbuf = malloc(CORE_BUF_SIZE, M_TEMP, M_WAITOK | M_ZERO);
        }

	/*
	 * Allocate memory for building the header, fill it up,
	 * and write it out following the notes.
	 */
	hdr = malloc(hdrsize, M_TEMP, M_WAITOK);
	error = __elfN(corehdr)(&params, seginfo.count, hdr, hdrsize, &notelst,
	    notesz);

	/* Write the contents of all of the writable segments. */
	if (error == 0) {
		Elf_Phdr *php;
		off_t offset;
		int i;
		char * __capability section_cap;

		php = (Elf_Phdr *)((char *)hdr + sizeof(Elf_Ehdr)) + 1;
		offset = round_page(hdrsize + notesz);
		for (i = 0; i < seginfo.count; i++) {
#if __has_feature(capabilities)
			section_cap = cheri_capability_build_user_data(
			    CHERI_PERM_LOAD,
			    CHERI_REPRESENTABLE_BASE(php->p_vaddr, php->p_filesz),
			    CHERI_REPRESENTABLE_LENGTH(php->p_filesz), 0);
#else
			section_cap = (char *)(uintptr_t)php->p_vaddr;
#endif
			error = core_output(section_cap,
			    php->p_filesz, offset, &params, tmpbuf);
			if (error != 0)
				break;
			offset += php->p_filesz;
			php++;
		}
		if (error == 0 && params.comp != NULL)
			error = compressor_flush(params.comp);
	}
	if (error) {
		log(LOG_WARNING,
		    "Failed to write core file for process %s (error %d)\n",
		    curproc->p_comm, error);
	}

done:
	free(tmpbuf, M_TEMP);
	if (params.comp != NULL)
		compressor_fini(params.comp);
	while ((ninfo = TAILQ_FIRST(&notelst)) != NULL) {
		TAILQ_REMOVE(&notelst, ninfo, link);
		free(ninfo, M_TEMP);
	}
	if (hdr != NULL)
		free(hdr, M_TEMP);

	return (error);
}

/*
 * A callback for each_dumpable_segment() to write out the segment's
 * program header entry.
 */
static void
cb_put_phdr(vm_map_entry_t entry, void *closure)
{
	struct phdr_closure *phc = (struct phdr_closure *)closure;
	Elf_Phdr *phdr = phc->phdr;

	phc->offset = round_page(phc->offset);

	phdr->p_type = PT_LOAD;
	phdr->p_offset = phc->offset;
	phdr->p_vaddr = entry->start;
	phdr->p_paddr = 0;
	phdr->p_filesz = phdr->p_memsz = entry->end - entry->start;
	phdr->p_align = PAGE_SIZE;
	phdr->p_flags = __elfN(untrans_prot)(entry->protection);

	phc->offset += phdr->p_filesz;
	phc->phdr++;
}

/*
 * A callback for each_dumpable_segment() to gather information about
 * the number of segments and their total size.
 */
static void
cb_size_segment(vm_map_entry_t entry, void *closure)
{
	struct sseg_closure *ssc = (struct sseg_closure *)closure;

	ssc->count++;
	ssc->size += entry->end - entry->start;
}

/*
 * For each writable segment in the process's memory map, call the given
 * function with a pointer to the map entry and some arbitrary
 * caller-supplied data.
 */
static void
each_dumpable_segment(struct thread *td, segment_callback func, void *closure)
{
	struct proc *p = td->td_proc;
	vm_map_t map = &p->p_vmspace->vm_map;
	vm_map_entry_t entry;
	vm_object_t backing_object, object;
	bool ignore_entry;

	vm_map_lock_read(map);
	VM_MAP_ENTRY_FOREACH(entry, map) {
		/*
		 * Don't dump inaccessible mappings, deal with legacy
		 * coredump mode.
		 *
		 * Note that read-only segments related to the elf binary
		 * are marked MAP_ENTRY_NOCOREDUMP now so we no longer
		 * need to arbitrarily ignore such segments.
		 */
		if (elf_legacy_coredump) {
			if ((entry->protection & VM_PROT_RW) != VM_PROT_RW)
				continue;
		} else {
			if ((entry->protection & VM_PROT_ALL) == 0)
				continue;
		}

		/*
		 * Dont include memory segment in the coredump if
		 * MAP_NOCORE is set in mmap(2) or MADV_NOCORE in
		 * madvise(2).  Do not dump submaps (i.e. parts of the
		 * kernel map).
		 */
		if (entry->eflags & (MAP_ENTRY_NOCOREDUMP|MAP_ENTRY_IS_SUB_MAP))
			continue;

		if ((object = entry->object.vm_object) == NULL)
			continue;

		/* Ignore memory-mapped devices and such things. */
		VM_OBJECT_RLOCK(object);
		while ((backing_object = object->backing_object) != NULL) {
			VM_OBJECT_RLOCK(backing_object);
			VM_OBJECT_RUNLOCK(object);
			object = backing_object;
		}
		ignore_entry = (object->flags & OBJ_FICTITIOUS) != 0;
		VM_OBJECT_RUNLOCK(object);
		if (ignore_entry)
			continue;

		(*func)(entry, closure);
	}
	vm_map_unlock_read(map);
}

/*
 * Write the core file header to the file, including padding up to
 * the page boundary.
 */
static int
__elfN(corehdr)(struct coredump_params *p, int numsegs, void *hdr,
    size_t hdrsize, struct note_info_list *notelst, size_t notesz)
{
	struct note_info *ninfo;
	struct sbuf *sb;
	int error;

	/* Fill in the header. */
	bzero(hdr, hdrsize);
	__elfN(puthdr)(p->td, hdr, hdrsize, numsegs, notesz);

	sb = sbuf_new(NULL, NULL, CORE_BUF_SIZE, SBUF_FIXEDLEN);
	sbuf_set_drain(sb, sbuf_drain_core_output, p);
	sbuf_start_section(sb, NULL);
	sbuf_bcat(sb, hdr, hdrsize);
	TAILQ_FOREACH(ninfo, notelst, link)
	    __elfN(putnote)(ninfo, sb);
	/* Align up to a page boundary for the program segments. */
	sbuf_end_section(sb, -1, PAGE_SIZE, 0);
	error = sbuf_finish(sb);
	sbuf_delete(sb);

	return (error);
}

static void
__elfN(prepare_notes)(struct thread *td, struct note_info_list *list,
    size_t *sizep)
{
	struct proc *p;
	struct thread *thr;
	size_t size;

	p = td->td_proc;
	size = 0;

	size += register_note(list, NT_PRPSINFO, __elfN(note_prpsinfo), p);

	/*
	 * To have the debugger select the right thread (LWP) as the initial
	 * thread, we dump the state of the thread passed to us in td first.
	 * This is the thread that causes the core dump and thus likely to
	 * be the right thread one wants to have selected in the debugger.
	 */
	thr = td;
	while (thr != NULL) {
		size += register_note(list, NT_PRSTATUS,
		    __elfN(note_prstatus), thr);
		size += register_note(list, NT_FPREGSET,
		    __elfN(note_fpregset), thr);
		size += register_note(list, NT_THRMISC,
		    __elfN(note_thrmisc), thr);
		size += register_note(list, NT_PTLWPINFO,
		    __elfN(note_ptlwpinfo), thr);
#if __has_feature(capabilities)
		size += register_note(list, NT_CAPREGS,
		    __elfN(note_capregs), thr);
#endif
		size += register_note(list, -1,
		    __elfN(note_threadmd), thr);

		thr = (thr == td) ? TAILQ_FIRST(&p->p_threads) :
		    TAILQ_NEXT(thr, td_plist);
		if (thr == td)
			thr = TAILQ_NEXT(thr, td_plist);
	}

	size += register_note(list, NT_PROCSTAT_PROC,
	    __elfN(note_procstat_proc), p);
	size += register_note(list, NT_PROCSTAT_FILES,
	    note_procstat_files, p);
	size += register_note(list, NT_PROCSTAT_VMMAP,
	    note_procstat_vmmap, p);
	size += register_note(list, NT_PROCSTAT_GROUPS,
	    note_procstat_groups, p);
	size += register_note(list, NT_PROCSTAT_UMASK,
	    note_procstat_umask, p);
	size += register_note(list, NT_PROCSTAT_RLIMIT,
	    note_procstat_rlimit, p);
	size += register_note(list, NT_PROCSTAT_OSREL,
	    note_procstat_osrel, p);
	size += register_note(list, NT_PROCSTAT_PSSTRINGS,
	    __elfN(note_procstat_psstrings), p);
	size += register_note(list, NT_PROCSTAT_AUXV,
	    __elfN(note_procstat_auxv), p);

	*sizep = size;
}

static void
__elfN(puthdr)(struct thread *td, void *hdr, size_t hdrsize, int numsegs,
    size_t notesz)
{
	Elf_Ehdr *ehdr;
	Elf_Phdr *phdr;
	Elf_Shdr *shdr;
	struct phdr_closure phc;

	ehdr = (Elf_Ehdr *)hdr;

	ehdr->e_ident[EI_MAG0] = ELFMAG0;
	ehdr->e_ident[EI_MAG1] = ELFMAG1;
	ehdr->e_ident[EI_MAG2] = ELFMAG2;
	ehdr->e_ident[EI_MAG3] = ELFMAG3;
	ehdr->e_ident[EI_CLASS] = ELF_CLASS;
	ehdr->e_ident[EI_DATA] = ELF_DATA;
	ehdr->e_ident[EI_VERSION] = EV_CURRENT;
	ehdr->e_ident[EI_OSABI] = ELFOSABI_FREEBSD;
	ehdr->e_ident[EI_ABIVERSION] = 0;
	ehdr->e_ident[EI_PAD] = 0;
	ehdr->e_type = ET_CORE;
	ehdr->e_machine = td->td_proc->p_elf_machine;
	ehdr->e_version = EV_CURRENT;
	ehdr->e_entry = 0;
	ehdr->e_phoff = sizeof(Elf_Ehdr);
	ehdr->e_flags = td->td_proc->p_elf_flags;
	ehdr->e_ehsize = sizeof(Elf_Ehdr);
	ehdr->e_phentsize = sizeof(Elf_Phdr);
	ehdr->e_shentsize = sizeof(Elf_Shdr);
	ehdr->e_shstrndx = SHN_UNDEF;
	if (numsegs + 1 < PN_XNUM) {
		ehdr->e_phnum = numsegs + 1;
		ehdr->e_shnum = 0;
	} else {
		ehdr->e_phnum = PN_XNUM;
		ehdr->e_shnum = 1;

		ehdr->e_shoff = ehdr->e_phoff +
		    (numsegs + 1) * ehdr->e_phentsize;
		KASSERT(ehdr->e_shoff == hdrsize - sizeof(Elf_Shdr),
		    ("e_shoff: %zu, hdrsize - shdr: %zu",
		     (size_t)ehdr->e_shoff, hdrsize - sizeof(Elf_Shdr)));

		shdr = (Elf_Shdr *)((char *)hdr + ehdr->e_shoff);
		memset(shdr, 0, sizeof(*shdr));
		/*
		 * A special first section is used to hold large segment and
		 * section counts.  This was proposed by Sun Microsystems in
		 * Solaris and has been adopted by Linux; the standard ELF
		 * tools are already familiar with the technique.
		 *
		 * See table 7-7 of the Solaris "Linker and Libraries Guide"
		 * (or 12-7 depending on the version of the document) for more
		 * details.
		 */
		shdr->sh_type = SHT_NULL;
		shdr->sh_size = ehdr->e_shnum;
		shdr->sh_link = ehdr->e_shstrndx;
		shdr->sh_info = numsegs + 1;
	}

	/*
	 * Fill in the program header entries.
	 */
	phdr = (Elf_Phdr *)((char *)hdr + ehdr->e_phoff);

	/* The note segement. */
	phdr->p_type = PT_NOTE;
	phdr->p_offset = hdrsize;
	phdr->p_vaddr = 0;
	phdr->p_paddr = 0;
	phdr->p_filesz = notesz;
	phdr->p_memsz = 0;
	phdr->p_flags = PF_R;
	phdr->p_align = ELF_NOTE_ROUNDSIZE;
	phdr++;

	/* All the writable segments from the program. */
	phc.phdr = phdr;
	phc.offset = round_page(hdrsize + notesz);
	each_dumpable_segment(td, cb_put_phdr, &phc);
}

static size_t
register_note(struct note_info_list *list, int type, outfunc_t out, void *arg)
{
	struct note_info *ninfo;
	size_t size, notesize;

	size = 0;
	out(arg, NULL, &size);
	ninfo = malloc(sizeof(*ninfo), M_TEMP, M_ZERO | M_WAITOK);
	ninfo->type = type;
	ninfo->outfunc = out;
	ninfo->outarg = arg;
	ninfo->outsize = size;
	TAILQ_INSERT_TAIL(list, ninfo, link);

	if (type == -1)
		return (size);

	notesize = sizeof(Elf_Note) +		/* note header */
	    roundup2(sizeof(FREEBSD_ABI_VENDOR), ELF_NOTE_ROUNDSIZE) +
						/* note name */
	    roundup2(size, ELF_NOTE_ROUNDSIZE);	/* note description */

	return (notesize);
}

static size_t
append_note_data(const void *src, void *dst, size_t len)
{
	size_t padded_len;

	padded_len = roundup2(len, ELF_NOTE_ROUNDSIZE);
	if (dst != NULL) {
		bcopy(src, dst, len);
		bzero((char *)dst + len, padded_len - len);
	}
	return (padded_len);
}

size_t
__elfN(populate_note)(int type, void *src, void *dst, size_t size, void **descp)
{
	Elf_Note *note;
	char *buf;
	size_t notesize;

	buf = dst;
	if (buf != NULL) {
		note = (Elf_Note *)buf;
		note->n_namesz = sizeof(FREEBSD_ABI_VENDOR);
		note->n_descsz = size;
		note->n_type = type;
		buf += sizeof(*note);
		buf += append_note_data(FREEBSD_ABI_VENDOR, buf,
		    sizeof(FREEBSD_ABI_VENDOR));
		append_note_data(src, buf, size);
		if (descp != NULL)
			*descp = buf;
	}

	notesize = sizeof(Elf_Note) +		/* note header */
	    roundup2(sizeof(FREEBSD_ABI_VENDOR), ELF_NOTE_ROUNDSIZE) +
						/* note name */
	    roundup2(size, ELF_NOTE_ROUNDSIZE);	/* note description */

	return (notesize);
}

static void
__elfN(putnote)(struct note_info *ninfo, struct sbuf *sb)
{
	Elf_Note note;
	ssize_t old_len, sect_len;
	size_t new_len, descsz, i;

	if (ninfo->type == -1) {
		ninfo->outfunc(ninfo->outarg, sb, &ninfo->outsize);
		return;
	}

	note.n_namesz = sizeof(FREEBSD_ABI_VENDOR);
	note.n_descsz = ninfo->outsize;
	note.n_type = ninfo->type;

	sbuf_bcat(sb, &note, sizeof(note));
	sbuf_start_section(sb, &old_len);
	sbuf_bcat(sb, FREEBSD_ABI_VENDOR, sizeof(FREEBSD_ABI_VENDOR));
	sbuf_end_section(sb, old_len, ELF_NOTE_ROUNDSIZE, 0);
	if (note.n_descsz == 0)
		return;
	sbuf_start_section(sb, &old_len);
	ninfo->outfunc(ninfo->outarg, sb, &ninfo->outsize);
	sect_len = sbuf_end_section(sb, old_len, ELF_NOTE_ROUNDSIZE, 0);
	if (sect_len < 0)
		return;

	new_len = (size_t)sect_len;
	descsz = roundup(note.n_descsz, ELF_NOTE_ROUNDSIZE);
	if (new_len < descsz) {
		/*
		 * It is expected that individual note emitters will correctly
		 * predict their expected output size and fill up to that size
		 * themselves, padding in a format-specific way if needed.
		 * However, in case they don't, just do it here with zeros.
		 */
		for (i = 0; i < descsz - new_len; i++)
			sbuf_putc(sb, 0);
	} else if (new_len > descsz) {
		/*
		 * We can't always truncate sb -- we may have drained some
		 * of it already.
		 */
		KASSERT(new_len == descsz, ("%s: Note type %u changed as we "
		    "read it (%zu > %zu).  Since it is longer than "
		    "expected, this coredump's notes are corrupt.  THIS "
		    "IS A BUG in the note_procstat routine for type %u.\n",
		    __func__, (unsigned)note.n_type, new_len, descsz,
		    (unsigned)note.n_type));
	}
}

/*
 * Miscellaneous note out functions.
 */

#if defined(COMPAT_FREEBSD32) && __ELF_WORD_SIZE == 32
#include <compat/freebsd32/freebsd32.h>
#include <compat/freebsd32/freebsd32_signal.h>

typedef struct prstatus32 elf_prstatus_t;
typedef struct prpsinfo32 elf_prpsinfo_t;
typedef struct fpreg32 elf_prfpregset_t;
typedef struct fpreg32 elf_fpregset_t;
typedef struct reg32 elf_gregset_t;
typedef struct thrmisc32 elf_thrmisc_t;
#define ELF_KERN_PROC_MASK	KERN_PROC_MASK32
typedef struct kinfo_proc32 elf_kinfo_proc_t;
typedef uint32_t elf_ps_strings_t;
#elif defined(COMPAT_FREEBSD64) && __ELF_WORD_SIZE == 64 && !defined(__ELF_CHERI)
#include <compat/freebsd64/freebsd64.h>
typedef prstatus_t elf_prstatus_t;
typedef prpsinfo_t elf_prpsinfo_t;
typedef prfpregset_t elf_prfpregset_t;
typedef prfpregset_t elf_fpregset_t;
typedef gregset_t elf_gregset_t;
typedef thrmisc_t elf_thrmisc_t;
#define ELF_KERN_PROC_MASK	KERN_PROC_MASK64
typedef struct kinfo_proc64 elf_kinfo_proc_t;
typedef vm_offset_t elf_ps_strings_t;
#else
typedef prstatus_t elf_prstatus_t;
typedef prpsinfo_t elf_prpsinfo_t;
typedef prfpregset_t elf_prfpregset_t;
typedef prfpregset_t elf_fpregset_t;
typedef gregset_t elf_gregset_t;
typedef thrmisc_t elf_thrmisc_t;
#define ELF_KERN_PROC_MASK	0
typedef struct kinfo_proc elf_kinfo_proc_t;
typedef vm_offset_t elf_ps_strings_t;
#endif
#if __has_feature(capabilities)
typedef capregset_t elf_capregs_t;
#endif

static void
__elfN(note_prpsinfo)(void *arg, struct sbuf *sb, size_t *sizep)
{
	struct sbuf sbarg;
	size_t len;
	char *cp, *end;
	struct proc *p;
	elf_prpsinfo_t *psinfo;
	int error;

	p = (struct proc *)arg;
	if (sb != NULL) {
		KASSERT(*sizep == sizeof(*psinfo), ("invalid size"));
		psinfo = malloc(sizeof(*psinfo), M_TEMP, M_ZERO | M_WAITOK);
		psinfo->pr_version = PRPSINFO_VERSION;
		psinfo->pr_psinfosz = sizeof(elf_prpsinfo_t);
		strlcpy(psinfo->pr_fname, p->p_comm, sizeof(psinfo->pr_fname));
		PROC_LOCK(p);
		if (p->p_args != NULL) {
			len = sizeof(psinfo->pr_psargs) - 1;
			if (len > p->p_args->ar_length)
				len = p->p_args->ar_length;
			memcpy(psinfo->pr_psargs, p->p_args->ar_args, len);
			PROC_UNLOCK(p);
			error = 0;
		} else {
			_PHOLD(p);
			PROC_UNLOCK(p);
			sbuf_new(&sbarg, psinfo->pr_psargs,
			    sizeof(psinfo->pr_psargs), SBUF_FIXEDLEN);
			error = proc_getargv(curthread, p, &sbarg);
			PRELE(p);
			if (sbuf_finish(&sbarg) == 0)
				len = sbuf_len(&sbarg) - 1;
			else
				len = sizeof(psinfo->pr_psargs) - 1;
			sbuf_delete(&sbarg);
		}
		if (error || len == 0)
			strlcpy(psinfo->pr_psargs, p->p_comm,
			    sizeof(psinfo->pr_psargs));
		else {
			KASSERT(len < sizeof(psinfo->pr_psargs),
			    ("len is too long: %zu vs %zu", len,
			    sizeof(psinfo->pr_psargs)));
			cp = psinfo->pr_psargs;
			end = cp + len - 1;
			for (;;) {
				cp = memchr(cp, '\0', end - cp);
				if (cp == NULL)
					break;
				*cp = ' ';
			}
		}
		psinfo->pr_pid = p->p_pid;
		sbuf_bcat(sb, psinfo, sizeof(*psinfo));
		free(psinfo, M_TEMP);
	}
	*sizep = sizeof(*psinfo);
}

static void
__elfN(note_prstatus)(void *arg, struct sbuf *sb, size_t *sizep)
{
	struct thread *td;
	elf_prstatus_t *status;

	td = (struct thread *)arg;
	if (sb != NULL) {
		KASSERT(*sizep == sizeof(*status), ("invalid size"));
		status = malloc(sizeof(*status), M_TEMP, M_ZERO | M_WAITOK);
		status->pr_version = PRSTATUS_VERSION;
		status->pr_statussz = sizeof(elf_prstatus_t);
		status->pr_gregsetsz = sizeof(elf_gregset_t);
		status->pr_fpregsetsz = sizeof(elf_fpregset_t);
		status->pr_osreldate = osreldate;
		status->pr_cursig = td->td_proc->p_sig;
		status->pr_pid = td->td_tid;
#if defined(COMPAT_FREEBSD32) && __ELF_WORD_SIZE == 32
		fill_regs32(td, &status->pr_reg);
#else
		fill_regs(td, &status->pr_reg);
#endif
		sbuf_bcat(sb, status, sizeof(*status));
		free(status, M_TEMP);
	}
	*sizep = sizeof(*status);
}

static void
__elfN(note_fpregset)(void *arg, struct sbuf *sb, size_t *sizep)
{
	struct thread *td;
	elf_prfpregset_t *fpregset;

	td = (struct thread *)arg;
	if (sb != NULL) {
		KASSERT(*sizep == sizeof(*fpregset), ("invalid size"));
		fpregset = malloc(sizeof(*fpregset), M_TEMP, M_ZERO | M_WAITOK);
#if defined(COMPAT_FREEBSD32) && __ELF_WORD_SIZE == 32
		fill_fpregs32(td, fpregset);
#else
		fill_fpregs(td, fpregset);
#endif
		sbuf_bcat(sb, fpregset, sizeof(*fpregset));
		free(fpregset, M_TEMP);
	}
	*sizep = sizeof(*fpregset);
}

static void
__elfN(note_thrmisc)(void *arg, struct sbuf *sb, size_t *sizep)
{
	struct thread *td;
	elf_thrmisc_t thrmisc;

	td = (struct thread *)arg;
	if (sb != NULL) {
		KASSERT(*sizep == sizeof(thrmisc), ("invalid size"));
		bzero(&thrmisc, sizeof(thrmisc));
		strcpy(thrmisc.pr_tname, td->td_name);
		sbuf_bcat(sb, &thrmisc, sizeof(thrmisc));
	}
	*sizep = sizeof(thrmisc);
}

#if __has_feature(capabilities)
static void
__elfN(note_capregs)(void *arg, struct sbuf *sb, size_t *sizep)
{
	struct thread *td;
	elf_capregs_t *capregs;

	td = (struct thread *)arg;
	if (sb != NULL) {
		KASSERT(*sizep == sizeof(*capregs), ("invalid size"));
		capregs = malloc(sizeof(*capregs), M_TEMP, M_ZERO | M_WAITOK);
		fill_capregs(td, capregs);
		sbuf_bcat(sb, capregs, sizeof(*capregs));
		free(capregs, M_TEMP);
	}
	*sizep = sizeof(*capregs);
}
#endif

static void
__elfN(note_ptlwpinfo)(void *arg, struct sbuf *sb, size_t *sizep)
{
	struct thread *td;
	size_t size;
	int structsize;
#if defined(COMPAT_FREEBSD32) && __ELF_WORD_SIZE == 32
	struct ptrace_lwpinfo32 pl;
#elif defined(COMPAT_FREEBSD64) && __ELF_WORD_SIZE == 64 && !defined(__ELF_CHERI)
	struct ptrace_lwpinfo64 pl;
#else
	struct ptrace_lwpinfo pl;
#endif

	td = (struct thread *)arg;
	structsize = sizeof(pl);
	size = sizeof(structsize) + structsize;
	if (sb != NULL) {
		KASSERT(*sizep == size, ("invalid size"));
		sbuf_bcat(sb, &structsize, sizeof(structsize));
		bzero(&pl, sizeof(pl));
		pl.pl_lwpid = td->td_tid;
		pl.pl_event = PL_EVENT_NONE;
		pl.pl_sigmask = td->td_sigmask;
		pl.pl_siglist = td->td_siglist;
		if (td->td_si.si_signo != 0) {
			pl.pl_event = PL_EVENT_SIGNAL;
			pl.pl_flags |= PL_FLAG_SI;
#if defined(COMPAT_FREEBSD32) && __ELF_WORD_SIZE == 32
			siginfo_to_siginfo32(&td->td_si, &pl.pl_siginfo);
#elif defined(COMPAT_FREEBSD64) && __ELF_WORD_SIZE == 64 && !defined(__ELF_CHERI)
			siginfo_to_siginfo64(&td->td_si, &pl.pl_siginfo);
#else
			pl.pl_siginfo = td->td_si;
#endif
		}
		strcpy(pl.pl_tdname, td->td_name);
		/* XXX TODO: supply more information in struct ptrace_lwpinfo*/
		sbuf_bcat(sb, &pl, sizeof(pl));
	}
	*sizep = size;
}

/*
 * Allow for MD specific notes, as well as any MD
 * specific preparations for writing MI notes.
 */
static void
__elfN(note_threadmd)(void *arg, struct sbuf *sb, size_t *sizep)
{
	struct thread *td;
	void *buf;
	size_t size;

	td = (struct thread *)arg;
	size = *sizep;
	if (size != 0 && sb != NULL)
		buf = malloc(size, M_TEMP, M_ZERO | M_WAITOK);
	else
		buf = NULL;
	size = 0;
	__elfN(dump_thread)(td, buf, &size);
	KASSERT(sb == NULL || *sizep == size, ("invalid size"));
	if (size != 0 && sb != NULL)
		sbuf_bcat(sb, buf, size);
	free(buf, M_TEMP);
	*sizep = size;
}

static void
__elfN(note_procstat_proc)(void *arg, struct sbuf *sb, size_t *sizep)
{
	struct proc *p;
	size_t size;
	int structsize;

	p = (struct proc *)arg;
	size = sizeof(structsize) + p->p_numthreads *
	    sizeof(elf_kinfo_proc_t);

	if (sb != NULL) {
		KASSERT(*sizep == size, ("invalid size"));
		structsize = sizeof(elf_kinfo_proc_t);
		sbuf_bcat(sb, &structsize, sizeof(structsize));
		sx_slock(&proctree_lock);
		PROC_LOCK(p);
		kern_proc_out(p, sb, ELF_KERN_PROC_MASK);
		sx_sunlock(&proctree_lock);
	}
	*sizep = size;
}

#ifdef KINFO_FILE_SIZE
CTASSERT(sizeof(struct kinfo_file) == KINFO_FILE_SIZE);
#endif

static void
note_procstat_files(void *arg, struct sbuf *sb, size_t *sizep)
{
	struct proc *p;
	size_t size, sect_sz, i;
	ssize_t start_len, sect_len;
	int structsize, filedesc_flags;

	if (coredump_pack_fileinfo)
		filedesc_flags = KERN_FILEDESC_PACK_KINFO;
	else
		filedesc_flags = 0;

	p = (struct proc *)arg;
	structsize = sizeof(struct kinfo_file);
	if (sb == NULL) {
		size = 0;
		sb = sbuf_new(NULL, NULL, 128, SBUF_FIXEDLEN);
		sbuf_set_drain(sb, sbuf_count_drain, &size);
		sbuf_bcat(sb, &structsize, sizeof(structsize));
		PROC_LOCK(p);
		kern_proc_filedesc_out(p, sb, -1, filedesc_flags);
		sbuf_finish(sb);
		sbuf_delete(sb);
		*sizep = size;
	} else {
		sbuf_start_section(sb, &start_len);

		sbuf_bcat(sb, &structsize, sizeof(structsize));
		PROC_LOCK(p);
		kern_proc_filedesc_out(p, sb, *sizep - sizeof(structsize),
		    filedesc_flags);

		sect_len = sbuf_end_section(sb, start_len, 0, 0);
		if (sect_len < 0)
			return;
		sect_sz = sect_len;

		KASSERT(sect_sz <= *sizep,
		    ("kern_proc_filedesc_out did not respect maxlen; "
		     "requested %zu, got %zu", *sizep - sizeof(structsize),
		     sect_sz - sizeof(structsize)));

		for (i = 0; i < *sizep - sect_sz && sb->s_error == 0; i++)
			sbuf_putc(sb, 0);
	}
}

#ifdef KINFO_VMENTRY_SIZE
CTASSERT(sizeof(struct kinfo_vmentry) == KINFO_VMENTRY_SIZE);
#endif

static void
note_procstat_vmmap(void *arg, struct sbuf *sb, size_t *sizep)
{
	struct proc *p;
	size_t size;
	int structsize, vmmap_flags;

	if (coredump_pack_vmmapinfo)
		vmmap_flags = KERN_VMMAP_PACK_KINFO;
	else
		vmmap_flags = 0;

	p = (struct proc *)arg;
	structsize = sizeof(struct kinfo_vmentry);
	if (sb == NULL) {
		size = 0;
		sb = sbuf_new(NULL, NULL, 128, SBUF_FIXEDLEN);
		sbuf_set_drain(sb, sbuf_count_drain, &size);
		sbuf_bcat(sb, &structsize, sizeof(structsize));
		PROC_LOCK(p);
		kern_proc_vmmap_out(p, sb, -1, vmmap_flags);
		sbuf_finish(sb);
		sbuf_delete(sb);
		*sizep = size;
	} else {
		sbuf_bcat(sb, &structsize, sizeof(structsize));
		PROC_LOCK(p);
		kern_proc_vmmap_out(p, sb, *sizep - sizeof(structsize),
		    vmmap_flags);
	}
}

static void
note_procstat_groups(void *arg, struct sbuf *sb, size_t *sizep)
{
	struct proc *p;
	size_t size;
	int structsize;

	p = (struct proc *)arg;
	size = sizeof(structsize) + p->p_ucred->cr_ngroups * sizeof(gid_t);
	if (sb != NULL) {
		KASSERT(*sizep == size, ("invalid size"));
		structsize = sizeof(gid_t);
		sbuf_bcat(sb, &structsize, sizeof(structsize));
		sbuf_bcat(sb, p->p_ucred->cr_groups, p->p_ucred->cr_ngroups *
		    sizeof(gid_t));
	}
	*sizep = size;
}

static void
note_procstat_umask(void *arg, struct sbuf *sb, size_t *sizep)
{
	struct proc *p;
	size_t size;
	int structsize;

	p = (struct proc *)arg;
	size = sizeof(structsize) + sizeof(p->p_pd->pd_cmask);
	if (sb != NULL) {
		KASSERT(*sizep == size, ("invalid size"));
		structsize = sizeof(p->p_pd->pd_cmask);
		sbuf_bcat(sb, &structsize, sizeof(structsize));
		sbuf_bcat(sb, &p->p_pd->pd_cmask, sizeof(p->p_pd->pd_cmask));
	}
	*sizep = size;
}

static void
note_procstat_rlimit(void *arg, struct sbuf *sb, size_t *sizep)
{
	struct proc *p;
	struct rlimit rlim[RLIM_NLIMITS];
	size_t size;
	int structsize, i;

	p = (struct proc *)arg;
	size = sizeof(structsize) + sizeof(rlim);
	if (sb != NULL) {
		KASSERT(*sizep == size, ("invalid size"));
		structsize = sizeof(rlim);
		sbuf_bcat(sb, &structsize, sizeof(structsize));
		PROC_LOCK(p);
		for (i = 0; i < RLIM_NLIMITS; i++)
			lim_rlimit_proc(p, i, &rlim[i]);
		PROC_UNLOCK(p);
		sbuf_bcat(sb, rlim, sizeof(rlim));
	}
	*sizep = size;
}

static void
note_procstat_osrel(void *arg, struct sbuf *sb, size_t *sizep)
{
	struct proc *p;
	size_t size;
	int structsize;

	p = (struct proc *)arg;
	size = sizeof(structsize) + sizeof(p->p_osrel);
	if (sb != NULL) {
		KASSERT(*sizep == size, ("invalid size"));
		structsize = sizeof(p->p_osrel);
		sbuf_bcat(sb, &structsize, sizeof(structsize));
		sbuf_bcat(sb, &p->p_osrel, sizeof(p->p_osrel));
	}
	*sizep = size;
}

static void
__elfN(note_procstat_psstrings)(void *arg, struct sbuf *sb, size_t *sizep)
{
	struct proc *p;
	elf_ps_strings_t ps_strings;
	size_t size;
	int structsize;

	p = (struct proc *)arg;
	size = sizeof(structsize) + sizeof(ps_strings);
	if (sb != NULL) {
		KASSERT(*sizep == size, ("invalid size"));
		structsize = sizeof(ps_strings);
#if defined(COMPAT_FREEBSD32) && __ELF_WORD_SIZE == 32
		ps_strings = PTROUT(p->p_psstrings);
#else
		ps_strings = p->p_psstrings;
#endif
		sbuf_bcat(sb, &structsize, sizeof(structsize));
		sbuf_bcat(sb, &ps_strings, sizeof(ps_strings));
	}
	*sizep = size;
}

static void
__elfN(note_procstat_auxv)(void *arg, struct sbuf *sb, size_t *sizep)
{
	struct proc *p;
	size_t size;
	int structsize;

	p = (struct proc *)arg;
	if (sb == NULL) {
		size = 0;
		sb = sbuf_new(NULL, NULL, 128, SBUF_FIXEDLEN);
		sbuf_set_drain(sb, sbuf_count_drain, &size);
		sbuf_bcat(sb, &structsize, sizeof(structsize));
		PHOLD(p);
		proc_getauxv(curthread, p, sb);
		PRELE(p);
		sbuf_finish(sb);
		sbuf_delete(sb);
		*sizep = size;
	} else {
		structsize = sizeof(Elf_Auxinfo);
		sbuf_bcat(sb, &structsize, sizeof(structsize));
		PHOLD(p);
		proc_getauxv(curthread, p, sb);
		PRELE(p);
	}
}

static bool
__elfN(parse_notes)(const struct image_params *imgp,
    Elf_Note *checknote, const char *note_vendor, const Elf_Phdr *pnote,
    bool (*cb)(const Elf_Note *, void *, bool *), void *cb_arg)
{
	const Elf_Note *note, *note0, *note_end;
	const char *note_name;
	char *buf;
	int i, error;
	bool res;

	/* We need some limit, might as well use PAGE_SIZE. */
	if (pnote == NULL || pnote->p_filesz > PAGE_SIZE)
		return (false);
	ASSERT_VOP_LOCKED(imgp->vp, "parse_notes");
	if (pnote->p_offset > PAGE_SIZE ||
	    pnote->p_filesz > PAGE_SIZE - pnote->p_offset) {
		buf = malloc(pnote->p_filesz, M_TEMP, M_NOWAIT);
		if (buf == NULL) {
			VOP_UNLOCK(imgp->vp);
			buf = malloc(pnote->p_filesz, M_TEMP, M_WAITOK);
			vn_lock(imgp->vp, LK_SHARED | LK_RETRY);
		}
		error = vn_rdwr(UIO_READ, imgp->vp, buf, pnote->p_filesz,
		    pnote->p_offset, UIO_SYSSPACE, IO_NODELOCKED,
		    curthread->td_ucred, NOCRED, NULL, curthread);
		if (error != 0) {
			uprintf("i/o error PT_NOTE\n");
			goto retf;
		}
		note = note0 = (const Elf_Note *)buf;
		note_end = (const Elf_Note *)(buf + pnote->p_filesz);
	} else {
		note = note0 = (const Elf_Note *)(imgp->image_header +
		    pnote->p_offset);
		note_end = (const Elf_Note *)(imgp->image_header +
		    pnote->p_offset + pnote->p_filesz);
		buf = NULL;
	}
	for (i = 0; i < 100 && note >= note0 && note < note_end; i++) {
		if (!aligned(note, Elf32_Addr) || (const char *)note_end -
		    (const char *)note < sizeof(Elf_Note)) {
			goto retf;
		}
		if (note->n_namesz != checknote->n_namesz ||
		    note->n_descsz != checknote->n_descsz ||
		    note->n_type != checknote->n_type)
			goto nextnote;
		note_name = (const char *)(note + 1);
		if (note_name + checknote->n_namesz >=
		    (const char *)note_end || strncmp(note_vendor,
		    note_name, checknote->n_namesz) != 0)
			goto nextnote;

		if (cb(note, cb_arg, &res))
			goto ret;
nextnote:
		note = (const Elf_Note *)((const char *)(note + 1) +
		    roundup2(note->n_namesz, ELF_NOTE_ROUNDSIZE) +
		    roundup2(note->n_descsz, ELF_NOTE_ROUNDSIZE));
	}
retf:
	res = false;
ret:
	free(buf, M_TEMP);
	return (res);
}

struct brandnote_cb_arg {
	Elf_Brandnote *brandnote;
	int32_t *osrel;
};

static bool
brandnote_cb(const Elf_Note *note, void *arg0, bool *res)
{
	struct brandnote_cb_arg *arg;

	arg = arg0;

	/*
	 * Fetch the osreldate for binary from the ELF OSABI-note if
	 * necessary.
	 */
	*res = (arg->brandnote->flags & BN_TRANSLATE_OSREL) != 0 &&
	    arg->brandnote->trans_osrel != NULL ?
	    arg->brandnote->trans_osrel(note, arg->osrel) : true;

	return (true);
}

static Elf_Note fctl_note = {
	.n_namesz = sizeof(FREEBSD_ABI_VENDOR),
	.n_descsz = sizeof(uint32_t),
	.n_type = NT_FREEBSD_FEATURE_CTL,
};

struct fctl_cb_arg {
	bool *has_fctl0;
	uint32_t *fctl0;
};

static bool
note_fctl_cb(const Elf_Note *note, void *arg0, bool *res)
{
	struct fctl_cb_arg *arg;
	const Elf32_Word *desc;
	uintptr_t p;

	arg = arg0;
	p = (uintptr_t)(note + 1);
	p += roundup2(note->n_namesz, ELF_NOTE_ROUNDSIZE);
	desc = (const Elf32_Word *)p;
	*arg->has_fctl0 = true;
	*arg->fctl0 = desc[0];
<<<<<<< HEAD
	return (true);
=======
	*res = TRUE;
	return (TRUE);
>>>>>>> 409ab7e1
}

/*
 * Try to find the appropriate ABI-note section for checknote, fetch
 * the osreldate and feature control flags for binary from the ELF
 * OSABI-note.  Only the first page of the image is searched, the same
 * as for headers.
 */
static bool
__elfN(check_note)(struct image_params *imgp, Elf_Brandnote *brandnote,
    int32_t *osrel, bool *has_fctl0, uint32_t *fctl0)
{
	const Elf_Phdr *phdr;
	const Elf_Ehdr *hdr;
	struct brandnote_cb_arg b_arg;
	struct fctl_cb_arg f_arg;
	int i, j;

	hdr = (const Elf_Ehdr *)imgp->image_header;
	phdr = (const Elf_Phdr *)(imgp->image_header + hdr->e_phoff);
	b_arg.brandnote = brandnote;
	b_arg.osrel = osrel;
	f_arg.has_fctl0 = has_fctl0;
	f_arg.fctl0 = fctl0;

	for (i = 0; i < hdr->e_phnum; i++) {
		if (phdr[i].p_type == PT_NOTE && __elfN(parse_notes)(imgp,
		    &brandnote->hdr, brandnote->vendor, &phdr[i], brandnote_cb,
		    &b_arg)) {
			for (j = 0; j < hdr->e_phnum; j++) {
				if (phdr[j].p_type == PT_NOTE &&
				    __elfN(parse_notes)(imgp, &fctl_note,
				    FREEBSD_ABI_VENDOR, &phdr[j],
				    note_fctl_cb, &f_arg))
					break;
			}
			return (true);
		}
	}
	return (false);

}

/*
 * Tell kern_execve.c about it, with a little help from the linker.
 */
static struct execsw __elfN(execsw) = {
	.ex_imgact = __CONCAT(exec_, __elfN(imgact)),
	.ex_name = ELF_ABI_NAME
};
EXEC_SET(ELF_ABI_ID, __elfN(execsw));

static vm_prot_t
__elfN(trans_prot)(Elf_Word flags)
{
	vm_prot_t prot;

	prot = 0;
	if (flags & PF_X)
		prot |= VM_PROT_EXECUTE;
	if (flags & PF_W)
		prot |= VM_PROT_WRITE | VM_PROT_WRITE_CAP;
	if (flags & PF_R)
		prot |= VM_PROT_READ | VM_PROT_READ_CAP;
#if __ELF_WORD_SIZE == 32 && (defined(__amd64__) || defined(__i386__))
	if (i386_read_exec && (flags & PF_R))
		prot |= VM_PROT_EXECUTE;
#endif
	return (prot);
}

static Elf_Word
__elfN(untrans_prot)(vm_prot_t prot)
{
	Elf_Word flags;

	flags = 0;
	if (prot & VM_PROT_EXECUTE)
		flags |= PF_X;
	if (prot & VM_PROT_READ)
		flags |= PF_R;
	if (prot & VM_PROT_WRITE)
		flags |= PF_W;
	return (flags);
}

void
__elfN(stackgap)(struct image_params *imgp, uintcap_t *stack_base)
{
	uintptr_t rbase;
	vm_offset_t range, gap;
	int pct;

	pct = __elfN(aslr_stack_gap);
	if (pct == 0)
		return;
	if (pct > 50)
		pct = 50;
	range = imgp->eff_stack_sz * pct / 100;
	arc4rand(&rbase, sizeof(rbase), 0);
	gap = rbase % range;
	gap &= ~(sizeof(u_long) - 1);
	*stack_base -= gap;
}
// CHERI CHANGES START
// {
//   "updated": 20200708,
//   "target_type": "kernel",
//   "changes": [
//     "support",
//     "user_capabilities"
//   ],
//   "changes_purecap": [
//     "pointer_provenance",
//     "pointer_as_integer",
//     "uintcap_arithmetic"
//   ]
// }
// CHERI CHANGES END<|MERGE_RESOLUTION|>--- conflicted
+++ resolved
@@ -3140,12 +3140,8 @@
 	desc = (const Elf32_Word *)p;
 	*arg->has_fctl0 = true;
 	*arg->fctl0 = desc[0];
-<<<<<<< HEAD
+	*res = true;
 	return (true);
-=======
-	*res = TRUE;
-	return (TRUE);
->>>>>>> 409ab7e1
 }
 
 /*
