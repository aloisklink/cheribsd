/*-
 * SPDX-License-Identifier: BSD-3-Clause
 *
 * Copyright (c) 2017 Dell EMC
 * Copyright (c) 2000 David O'Brien
 * Copyright (c) 1995-1996 Søren Schmidt
 * Copyright (c) 1996 Peter Wemm
 * All rights reserved.
 *
 * Redistribution and use in source and binary forms, with or without
 * modification, are permitted provided that the following conditions
 * are met:
 * 1. Redistributions of source code must retain the above copyright
 *    notice, this list of conditions and the following disclaimer
 *    in this position and unchanged.
 * 2. Redistributions in binary form must reproduce the above copyright
 *    notice, this list of conditions and the following disclaimer in the
 *    documentation and/or other materials provided with the distribution.
 * 3. The name of the author may not be used to endorse or promote products
 *    derived from this software without specific prior written permission
 *
 * THIS SOFTWARE IS PROVIDED BY THE AUTHOR ``AS IS'' AND ANY EXPRESS OR
 * IMPLIED WARRANTIES, INCLUDING, BUT NOT LIMITED TO, THE IMPLIED WARRANTIES
 * OF MERCHANTABILITY AND FITNESS FOR A PARTICULAR PURPOSE ARE DISCLAIMED.
 * IN NO EVENT SHALL THE AUTHOR BE LIABLE FOR ANY DIRECT, INDIRECT,
 * INCIDENTAL, SPECIAL, EXEMPLARY, OR CONSEQUENTIAL DAMAGES (INCLUDING, BUT
 * NOT LIMITED TO, PROCUREMENT OF SUBSTITUTE GOODS OR SERVICES; LOSS OF USE,
 * DATA, OR PROFITS; OR BUSINESS INTERRUPTION) HOWEVER CAUSED AND ON ANY
 * THEORY OF LIABILITY, WHETHER IN CONTRACT, STRICT LIABILITY, OR TORT
 * (INCLUDING NEGLIGENCE OR OTHERWISE) ARISING IN ANY WAY OUT OF THE USE OF
 * THIS SOFTWARE, EVEN IF ADVISED OF THE POSSIBILITY OF SUCH DAMAGE.
 */

#include <sys/cdefs.h>
__FBSDID("$FreeBSD$");

#include "opt_capsicum.h"

#include <sys/param.h>
#include <sys/capsicum.h>
#include <sys/compressor.h>
#include <sys/exec.h>
#include <sys/fcntl.h>
#include <sys/imgact.h>
#include <sys/imgact_elf.h>
#include <sys/jail.h>
#include <sys/kernel.h>
#include <sys/lock.h>
#include <sys/malloc.h>
#include <sys/mount.h>
#include <sys/mman.h>
#include <sys/namei.h>
#include <sys/pioctl.h>
#include <sys/proc.h>
#include <sys/procfs.h>
#include <sys/ptrace.h>
#include <sys/racct.h>
#include <sys/resourcevar.h>
#include <sys/rwlock.h>
#include <sys/sbuf.h>
#include <sys/sf_buf.h>
#include <sys/smp.h>
#include <sys/systm.h>
#include <sys/signalvar.h>
#include <sys/stat.h>
#include <sys/sx.h>
#include <sys/syscall.h>
#include <sys/sysctl.h>
#include <sys/sysent.h>
#include <sys/vnode.h>
#include <sys/syslog.h>
#include <sys/eventhandler.h>
#include <sys/user.h>

#include <vm/vm.h>
#include <vm/vm_kern.h>
#include <vm/vm_param.h>
#include <vm/pmap.h>
#include <vm/vm_map.h>
#include <vm/vm_object.h>
#include <vm/vm_extern.h>

#include <machine/elf.h>
#include <machine/md_var.h>

#ifdef CPU_CHERI
#include <cheri/cheri.h>
#endif

#ifdef COMPAT_CHERIABI
#include <compat/cheriabi/cheriabi.h>
#include <compat/cheriabi/cheriabi_util.h>
#endif

#define ELF_NOTE_ROUNDSIZE	4
#define OLD_EI_BRAND	8

static int __elfN(check_header)(const Elf_Ehdr *hdr);
static Elf_Brandinfo *__elfN(get_brandinfo)(struct image_params *imgp,
    const char *interp, int interp_name_len, int32_t *osrel);
static int __elfN(load_file)(struct proc *p, const char *file, u_long *addr,
    u_long *entry, size_t pagesize);
static int __elfN(load_section)(struct image_params *imgp, vm_ooffset_t offset,
    caddr_t vmaddr, size_t memsz, size_t filsz, vm_prot_t prot,
    size_t pagesize);
static int __CONCAT(exec_, __elfN(imgact))(struct image_params *imgp);
static bool __elfN(freebsd_trans_osrel)(const Elf_Note *note,
    int32_t *osrel);
static bool kfreebsd_trans_osrel(const Elf_Note *note, int32_t *osrel);
static boolean_t __elfN(check_note)(struct image_params *imgp,
    Elf_Brandnote *checknote, int32_t *osrel);
static vm_prot_t __elfN(trans_prot)(Elf_Word);
static Elf_Word __elfN(untrans_prot)(vm_prot_t);

SYSCTL_NODE(_kern, OID_AUTO, __CONCAT(elf, __ELF_WORD_SIZE), CTLFLAG_RW, 0,
    "");

#define	CORE_BUF_SIZE	(16 * 1024)

int __elfN(fallback_brand) = -1;
SYSCTL_INT(__CONCAT(_kern_elf, __ELF_WORD_SIZE), OID_AUTO,
    fallback_brand, CTLFLAG_RWTUN, &__elfN(fallback_brand), 0,
    __XSTRING(__CONCAT(ELF, __ELF_WORD_SIZE)) " brand of last resort");

static int elf_legacy_coredump = 0;
SYSCTL_INT(_debug, OID_AUTO, __elfN(legacy_coredump), CTLFLAG_RW, 
    &elf_legacy_coredump, 0,
    "include all and only RW pages in core dumps");

int __elfN(nxstack) =
#if defined(__amd64__) || defined(__powerpc64__) /* both 64 and 32 bit */ || \
    (defined(__arm__) && __ARM_ARCH >= 7) || defined(__aarch64__)
	1;
#else
	0;
#endif
SYSCTL_INT(__CONCAT(_kern_elf, __ELF_WORD_SIZE), OID_AUTO,
    nxstack, CTLFLAG_RW, &__elfN(nxstack), 0,
    __XSTRING(__CONCAT(ELF, __ELF_WORD_SIZE)) ": enable non-executable stack");

#if __ELF_WORD_SIZE == 32
#if defined(__amd64__)
int i386_read_exec = 0;
SYSCTL_INT(_kern_elf32, OID_AUTO, read_exec, CTLFLAG_RW, &i386_read_exec, 0,
    "enable execution from readable segments");
#endif
#endif

static Elf_Brandinfo *elf_brand_list[MAX_BRANDS];

#define	trunc_page_ps(va, ps)	rounddown2(va, ps)
#define	round_page_ps(va, ps)	roundup2(va, ps)
#define	aligned(a, t)	(trunc_page_ps((u_long)(a), sizeof(t)) == (u_long)(a))

static const char FREEBSD_ABI_VENDOR[] = "FreeBSD";

Elf_Brandnote __elfN(freebsd_brandnote) = {
	.hdr.n_namesz	= sizeof(FREEBSD_ABI_VENDOR),
	.hdr.n_descsz	= sizeof(int32_t),
	.hdr.n_type	= NT_FREEBSD_ABI_TAG,
	.vendor		= FREEBSD_ABI_VENDOR,
	.flags		= BN_TRANSLATE_OSREL,
	.trans_osrel	= __elfN(freebsd_trans_osrel)
};

static bool
__elfN(freebsd_trans_osrel)(const Elf_Note *note, int32_t *osrel)
{
	uintptr_t p;

	p = (uintptr_t)(note + 1);
	p += roundup2(note->n_namesz, ELF_NOTE_ROUNDSIZE);
	*osrel = *(const int32_t *)(p);

	return (true);
}

static const char GNU_ABI_VENDOR[] = "GNU";
static int GNU_KFREEBSD_ABI_DESC = 3;

Elf_Brandnote __elfN(kfreebsd_brandnote) = {
	.hdr.n_namesz	= sizeof(GNU_ABI_VENDOR),
	.hdr.n_descsz	= 16,	/* XXX at least 16 */
	.hdr.n_type	= 1,
	.vendor		= GNU_ABI_VENDOR,
	.flags		= BN_TRANSLATE_OSREL,
	.trans_osrel	= kfreebsd_trans_osrel
};

static bool
kfreebsd_trans_osrel(const Elf_Note *note, int32_t *osrel)
{
	const Elf32_Word *desc;
	uintptr_t p;

	p = (uintptr_t)(note + 1);
	p += roundup2(note->n_namesz, ELF_NOTE_ROUNDSIZE);

	desc = (const Elf32_Word *)p;
	if (desc[0] != GNU_KFREEBSD_ABI_DESC)
		return (false);

	/*
	 * Debian GNU/kFreeBSD embed the earliest compatible kernel version
	 * (__FreeBSD_version: <major><two digit minor>Rxx) in the LSB way.
	 */
	*osrel = desc[1] * 100000 + desc[2] * 1000 + desc[3];

	return (true);
}

int
__elfN(insert_brand_entry)(Elf_Brandinfo *entry)
{
	int i;

	for (i = 0; i < MAX_BRANDS; i++) {
		if (elf_brand_list[i] == NULL) {
			elf_brand_list[i] = entry;
			break;
		}
	}
	if (i == MAX_BRANDS) {
		printf("WARNING: %s: could not insert brandinfo entry: %p\n",
			__func__, entry);
		return (-1);
	}
	return (0);
}

int
__elfN(remove_brand_entry)(Elf_Brandinfo *entry)
{
	int i;

	for (i = 0; i < MAX_BRANDS; i++) {
		if (elf_brand_list[i] == entry) {
			elf_brand_list[i] = NULL;
			break;
		}
	}
	if (i == MAX_BRANDS)
		return (-1);
	return (0);
}

int
__elfN(brand_inuse)(Elf_Brandinfo *entry)
{
	struct proc *p;
	int rval = FALSE;

	sx_slock(&allproc_lock);
	FOREACH_PROC_IN_SYSTEM(p) {
		if (p->p_sysent == entry->sysvec) {
			rval = TRUE;
			break;
		}
	}
	sx_sunlock(&allproc_lock);

	return (rval);
}

static Elf_Brandinfo *
__elfN(get_brandinfo)(struct image_params *imgp, const char *interp,
    int interp_name_len, int32_t *osrel)
{
	const Elf_Ehdr *hdr = (const Elf_Ehdr *)imgp->image_header;
	Elf_Brandinfo *bi, *bi_m;
	boolean_t ret;
	int i;

	/*
	 * We support four types of branding -- (1) the ELF EI_OSABI field
	 * that SCO added to the ELF spec, (2) FreeBSD 3.x's traditional string
	 * branding w/in the ELF header, (3) path of the `interp_path'
	 * field, and (4) the ".note.ABI-tag" ELF section.
	 */

	/* Look for an ".note.ABI-tag" ELF section */
	bi_m = NULL;
	for (i = 0; i < MAX_BRANDS; i++) {
		bi = elf_brand_list[i];
		if (bi == NULL)
			continue;
		if (interp != NULL && (bi->flags & BI_BRAND_ONLY_STATIC) != 0)
			continue;
		if (hdr->e_machine == bi->machine && (bi->flags &
		    (BI_BRAND_NOTE|BI_BRAND_NOTE_MANDATORY)) != 0) {
			ret = __elfN(check_note)(imgp, bi->brand_note, osrel);
			/* Give brand a chance to veto check_note's guess */
			if (ret && bi->header_supported)
				ret = bi->header_supported(imgp);
			/*
			 * If note checker claimed the binary, but the
			 * interpreter path in the image does not
			 * match default one for the brand, try to
			 * search for other brands with the same
			 * interpreter.  Either there is better brand
			 * with the right interpreter, or, failing
			 * this, we return first brand which accepted
			 * our note and, optionally, header.
			 */
			if (ret && bi_m == NULL && interp != NULL &&
			    (bi->interp_path == NULL ||
			    (strlen(bi->interp_path) + 1 != interp_name_len ||
			    strncmp(interp, bi->interp_path, interp_name_len)
			    != 0))) {
				bi_m = bi;
				ret = 0;
			}
			if (ret)
				return (bi);
		}
	}
	if (bi_m != NULL)
		return (bi_m);

	/* If the executable has a brand, search for it in the brand list. */
	for (i = 0; i < MAX_BRANDS; i++) {
		bi = elf_brand_list[i];
		if (bi == NULL || (bi->flags & BI_BRAND_NOTE_MANDATORY) != 0 ||
		    (interp != NULL && (bi->flags & BI_BRAND_ONLY_STATIC) != 0))
			continue;
		if (hdr->e_machine == bi->machine &&
		    (hdr->e_ident[EI_OSABI] == bi->brand ||
		    (bi->compat_3_brand != NULL &&
		    strcmp((const char *)&hdr->e_ident[OLD_EI_BRAND],
		    bi->compat_3_brand) == 0))) {
			/* Looks good, but give brand a chance to veto */
			if (bi->header_supported == NULL ||
			    bi->header_supported(imgp)) {
				/*
				 * Again, prefer strictly matching
				 * interpreter path.
				 */
				if (interp_name_len == 0 &&
				    bi->interp_path == NULL)
					return (bi);
				if (bi->interp_path != NULL &&
				    strlen(bi->interp_path) + 1 ==
				    interp_name_len && strncmp(interp,
				    bi->interp_path, interp_name_len) == 0)
					return (bi);
				if (bi_m == NULL)
					bi_m = bi;
			}
		}
	}
	if (bi_m != NULL)
		return (bi_m);

	/* No known brand, see if the header is recognized by any brand */
	for (i = 0; i < MAX_BRANDS; i++) {
		bi = elf_brand_list[i];
		if (bi == NULL || bi->flags & BI_BRAND_NOTE_MANDATORY ||
		    bi->header_supported == NULL)
			continue;
		if (hdr->e_machine == bi->machine) {
			ret = bi->header_supported(imgp);
			if (ret)
				return (bi);
		}
	}

	/* Lacking a known brand, search for a recognized interpreter. */
	if (interp != NULL) {
		for (i = 0; i < MAX_BRANDS; i++) {
			bi = elf_brand_list[i];
			if (bi == NULL || (bi->flags &
			    (BI_BRAND_NOTE_MANDATORY | BI_BRAND_ONLY_STATIC))
			    != 0)
				continue;
			if (hdr->e_machine == bi->machine &&
			    bi->interp_path != NULL &&
			    /* ELF image p_filesz includes terminating zero */
			    strlen(bi->interp_path) + 1 == interp_name_len &&
			    strncmp(interp, bi->interp_path, interp_name_len)
			    == 0 && (bi->header_supported == NULL ||
			    bi->header_supported(imgp)))
				return (bi);
		}
	}

	/* Lacking a recognized interpreter, try the default brand */
	for (i = 0; i < MAX_BRANDS; i++) {
		bi = elf_brand_list[i];
		if (bi == NULL || (bi->flags & BI_BRAND_NOTE_MANDATORY) != 0 ||
		    (interp != NULL && (bi->flags & BI_BRAND_ONLY_STATIC) != 0))
			continue;
		if (hdr->e_machine == bi->machine &&
		    __elfN(fallback_brand) == bi->brand &&
		    (bi->header_supported == NULL ||
		    bi->header_supported(imgp)))
			return (bi);
	}
	return (NULL);
}

static int
__elfN(check_header)(const Elf_Ehdr *hdr)
{
	Elf_Brandinfo *bi;
	int i;

	if (!IS_ELF(*hdr) ||
	    hdr->e_ident[EI_CLASS] != ELF_TARG_CLASS ||
	    hdr->e_ident[EI_DATA] != ELF_TARG_DATA ||
	    hdr->e_ident[EI_VERSION] != EV_CURRENT ||
	    hdr->e_phentsize != sizeof(Elf_Phdr) ||
	    hdr->e_version != ELF_TARG_VER)
		return (ENOEXEC);

	/*
	 * Make sure we have at least one brand for this machine.
	 */

	for (i = 0; i < MAX_BRANDS; i++) {
		bi = elf_brand_list[i];
		if (bi != NULL && bi->machine == hdr->e_machine)
			break;
	}
	if (i == MAX_BRANDS)
		return (ENOEXEC);

	return (0);
}

static int
__elfN(map_partial)(vm_map_t map, vm_object_t object, vm_ooffset_t offset,
    vm_offset_t start, vm_offset_t end, vm_prot_t prot)
{
	struct sf_buf *sf;
	int error;
	vm_offset_t off;

	/*
	 * Create the page if it doesn't exist yet. Ignore errors.
	 */
	vm_map_fixed(map, NULL, 0, trunc_page(start), round_page(end) -
	    trunc_page(start), VM_PROT_ALL, VM_PROT_ALL, MAP_CHECK_EXCL);

	/*
	 * Find the page from the underlying object.
	 */
	if (object != NULL) {
		sf = vm_imgact_map_page(object, offset);
		if (sf == NULL)
			return (KERN_FAILURE);
		off = offset - trunc_page(offset);
		error = copyout_implicit_cap((caddr_t)sf_buf_kva(sf) + off, (caddr_t)start,
		    end - start);
		vm_imgact_unmap_page(sf);
		if (error != 0)
			return (KERN_FAILURE);
	}

	return (KERN_SUCCESS);
}

static int
__elfN(map_insert)(struct image_params *imgp, vm_map_t map, vm_object_t object,
    vm_ooffset_t offset, vm_offset_t start, vm_offset_t end, vm_prot_t prot,
    int cow)
{
	struct sf_buf *sf;
	vm_offset_t off;
	vm_size_t sz;
	int error, locked, rv;

	if (start != trunc_page(start)) {
		rv = __elfN(map_partial)(map, object, offset, start,
		    round_page(start), prot);
		if (rv != KERN_SUCCESS)
			return (rv);
		offset += round_page(start) - start;
		start = round_page(start);
	}
	if (end != round_page(end)) {
		rv = __elfN(map_partial)(map, object, offset +
		    trunc_page(end) - start, trunc_page(end), end, prot);
		if (rv != KERN_SUCCESS)
			return (rv);
		end = trunc_page(end);
	}
	if (start >= end)
		return (KERN_SUCCESS);
	if ((offset & PAGE_MASK) != 0) {
		/*
		 * The mapping is not page aligned.  This means that we have
		 * to copy the data.
		 */
		rv = vm_map_fixed(map, NULL, 0, start, end - start,
		    prot | VM_PROT_WRITE, VM_PROT_ALL, MAP_CHECK_EXCL);
		if (rv != KERN_SUCCESS)
			return (rv);
		if (object == NULL)
			return (KERN_SUCCESS);
		for (; start < end; start += sz) {
			sf = vm_imgact_map_page(object, offset);
			if (sf == NULL)
				return (KERN_FAILURE);
			off = offset - trunc_page(offset);
			sz = end - start;
			if (sz > PAGE_SIZE - off)
				sz = PAGE_SIZE - off;
			error = copyout_implicit_cap((caddr_t)sf_buf_kva(sf) + off,
			    (caddr_t)start, sz);
			vm_imgact_unmap_page(sf);
			if (error != 0)
				return (KERN_FAILURE);
			offset += sz;
		}
	} else {
		vm_object_reference(object);
		rv = vm_map_fixed(map, object, offset, start, end - start,
		    prot, VM_PROT_ALL, cow | MAP_CHECK_EXCL);
		if (rv != KERN_SUCCESS) {
			locked = VOP_ISLOCKED(imgp->vp);
			VOP_UNLOCK(imgp->vp, 0);
			vm_object_deallocate(object);
			vn_lock(imgp->vp, locked | LK_RETRY);
			return (rv);
		}
	}
	return (KERN_SUCCESS);
}

static int
__elfN(load_section)(struct image_params *imgp, vm_ooffset_t offset,
    caddr_t vmaddr, size_t memsz, size_t filsz, vm_prot_t prot,
    size_t pagesize)
{
	struct sf_buf *sf;
	size_t map_len;
	vm_map_t map;
	vm_object_t object;
	vm_offset_t off, map_addr;
	int error, rv, cow;
	size_t copy_len;
	vm_ooffset_t file_addr;

	/*
	 * It's necessary to fail if the filsz + offset taken from the
	 * header is greater than the actual file pager object's size.
	 * If we were to allow this, then the vm_map_find() below would
	 * walk right off the end of the file object and into the ether.
	 *
	 * While I'm here, might as well check for something else that
	 * is invalid: filsz cannot be greater than memsz.
	 */
	if ((filsz != 0 && (off_t)filsz + offset > imgp->attr->va_size) ||
	    filsz > memsz) {
		uprintf("elf_load_section: truncated ELF file\n");
		return (ENOEXEC);
	}

	object = imgp->object;
	map = &imgp->proc->p_vmspace->vm_map;
	map_addr = trunc_page_ps((vm_offset_t)vmaddr, pagesize);
	file_addr = trunc_page_ps(offset, pagesize);

	/*
	 * We have two choices.  We can either clear the data in the last page
	 * of an oversized mapping, or we can start the anon mapping a page
	 * early and copy the initialized data into that first page.  We
	 * choose the second.
	 */
	if (filsz == 0)
		map_len = 0;
	else if (memsz > filsz)
		map_len = trunc_page_ps(offset + filsz, pagesize) - file_addr;
	else
		map_len = round_page_ps(offset + filsz, pagesize) - file_addr;

	if (map_len != 0) {
		/* cow flags: don't dump readonly sections in core */
		cow = MAP_COPY_ON_WRITE | MAP_PREFAULT |
		    (prot & VM_PROT_WRITE ? 0 : MAP_DISABLE_COREDUMP);

		rv = __elfN(map_insert)(imgp, map,
				      object,
				      file_addr,	/* file offset */
				      map_addr,		/* virtual start */
				      map_addr + map_len,/* virtual end */
				      prot,
				      cow);
		if (rv != KERN_SUCCESS)
			return (EINVAL);

		/* we can stop now if we've covered it all */
		if (memsz == filsz)
			return (0);
	}


	/*
	 * We have to get the remaining bit of the file into the first part
	 * of the oversized map segment.  This is normally because the .data
	 * segment in the file is extended to provide bss.  It's a neat idea
	 * to try and save a page, but it's a pain in the behind to implement.
	 */
	copy_len = filsz == 0 ? 0 : (offset + filsz) - trunc_page_ps(offset +
	    filsz, pagesize);
	map_addr = trunc_page_ps((vm_offset_t)vmaddr + filsz, pagesize);
	map_len = round_page_ps((vm_offset_t)vmaddr + memsz, pagesize) -
	    map_addr;

	/* This had damn well better be true! */
	if (map_len != 0) {
		rv = __elfN(map_insert)(imgp, map, NULL, 0, map_addr,
		    map_addr + map_len, prot, 0);
		if (rv != KERN_SUCCESS)
			return (EINVAL);
	}

	if (copy_len != 0) {
		sf = vm_imgact_map_page(object, offset + filsz);
		if (sf == NULL)
			return (EIO);

		/* send the page fragment to user space */
		off = trunc_page_ps(offset + filsz, pagesize) -
		    trunc_page(offset + filsz);
		error = copyout_implicit_cap((caddr_t)sf_buf_kva(sf) + off,
		    (caddr_t)map_addr, copy_len);
		vm_imgact_unmap_page(sf);
		if (error != 0)
			return (error);
	}

	/*
	 * Remove write access to the page if it was only granted by map_insert
	 * to allow copyout.
	 */
	if ((prot & VM_PROT_WRITE) == 0)
		vm_map_protect(map, trunc_page(map_addr), round_page(map_addr +
		    map_len), prot, FALSE);

	return (0);
}

/*
 * Load the file "file" into memory.  It may be either a shared object
 * or an executable.
 *
 * The "addr" reference parameter is in/out.  On entry, it specifies
 * the address where a shared object should be loaded.  If the file is
 * an executable, this value is ignored.  On exit, "addr" specifies
 * where the file was actually loaded.
 *
 * The "entry" reference parameter is out only.  On exit, it specifies
 * the entry point for the loaded file.
 */
static int
__elfN(load_file)(struct proc *p, const char *file, u_long *addr,
	u_long *entry, size_t pagesize)
{
	struct {
		struct nameidata nd;
		struct vattr attr;
		struct image_params image_params;
	} *tempdata;
	const Elf_Ehdr *hdr = NULL;
	const Elf_Phdr *phdr = NULL;
	struct nameidata *nd;
	struct vattr *attr;
	struct image_params *imgp;
	vm_prot_t prot;
	u_long rbase;
	u_long base_addr = 0;
	int error, i, numsegs;

#ifdef CAPABILITY_MODE
	/*
	 * XXXJA: This check can go away once we are sufficiently confident
	 * that the checks in namei() are correct.
	 */
	if (IN_CAPABILITY_MODE(curthread))
		return (ECAPMODE);
#endif

	tempdata = malloc(sizeof(*tempdata), M_TEMP, M_WAITOK);
	nd = &tempdata->nd;
	attr = &tempdata->attr;
	imgp = &tempdata->image_params;

	/*
	 * Initialize part of the common data
	 */
	imgp->proc = p;
	imgp->attr = attr;
	imgp->firstpage = NULL;
	imgp->image_header = NULL;
	imgp->object = NULL;
	imgp->execlabel = NULL;
	imgp->start_addr = ~0UL;
	imgp->end_addr = 0;

	NDINIT(nd, LOOKUP, LOCKLEAF | FOLLOW, UIO_SYSSPACE, file, curthread);
	if ((error = namei(nd)) != 0) {
		nd->ni_vp = NULL;
		goto fail;
	}
	NDFREE(nd, NDF_ONLY_PNBUF);
	imgp->vp = nd->ni_vp;

	/*
	 * Check permissions, modes, uid, etc on the file, and "open" it.
	 */
	error = exec_check_permissions(imgp);
	if (error)
		goto fail;

	error = exec_map_first_page(imgp);
	if (error)
		goto fail;

	/*
	 * Also make certain that the interpreter stays the same, so set
	 * its VV_TEXT flag, too.
	 */
	VOP_SET_TEXT(nd->ni_vp);

	imgp->object = nd->ni_vp->v_object;

	hdr = (const Elf_Ehdr *)imgp->image_header;
	if ((error = __elfN(check_header)(hdr)) != 0)
		goto fail;
	if (hdr->e_type == ET_DYN)
		rbase = *addr;
	else if (hdr->e_type == ET_EXEC)
		rbase = 0;
	else {
		error = ENOEXEC;
		goto fail;
	}

	/* Only support headers that fit within first page for now      */
	if ((hdr->e_phoff > PAGE_SIZE) ||
	    (u_int)hdr->e_phentsize * hdr->e_phnum > PAGE_SIZE - hdr->e_phoff) {
		error = ENOEXEC;
		goto fail;
	}

	phdr = (const Elf_Phdr *)(imgp->image_header + hdr->e_phoff);
	if (!aligned(phdr, Elf_Addr)) {
		error = ENOEXEC;
		goto fail;
	}

	for (i = 0, numsegs = 0; i < hdr->e_phnum; i++) {
		if (phdr[i].p_type == PT_LOAD && phdr[i].p_memsz != 0) {
			/* Loadable segment */
			prot = __elfN(trans_prot)(phdr[i].p_flags);
			error = __elfN(load_section)(imgp, phdr[i].p_offset,
			    (caddr_t)(uintptr_t)phdr[i].p_vaddr + rbase,
			    phdr[i].p_memsz, phdr[i].p_filesz, prot, pagesize);
			if (error != 0)
				goto fail;
			/*
			 * Establish the base address if this is the
			 * first segment.
			 */
			if (numsegs == 0)
  				base_addr = trunc_page(phdr[i].p_vaddr +
				    rbase);
			numsegs++;
		}
	}
	*addr = base_addr;
	*entry = (unsigned long)hdr->e_entry + rbase;

fail:
	if (imgp->firstpage)
		exec_unmap_first_page(imgp);

	if (nd->ni_vp)
		vput(nd->ni_vp);

	free(tempdata, M_TEMP);

	return (error);
}

static int
__CONCAT(exec_, __elfN(imgact))(struct image_params *imgp)
{
	struct thread *td;
	const Elf_Ehdr *hdr;
	const Elf_Phdr *phdr;
	Elf_Auxargs *elf_auxargs;
	struct vmspace *vmspace;
	const char *err_str, *newinterp;
	char *interp, *interp_buf, *path;
	Elf_Brandinfo *brand_info;
	struct sysentvec *sv;
	vm_prot_t prot;
	u_long text_size, data_size, total_size, text_addr, data_addr;
	u_long seg_size, seg_addr, addr, baddr, et_dyn_addr, entry, proghdr;
	int32_t osrel;
	int error, i, n, interp_name_len, have_interp;

	hdr = (const Elf_Ehdr *)imgp->image_header;

	/*
	 * Do we have a valid ELF header ?
	 *
	 * Only allow ET_EXEC & ET_DYN here, reject ET_DYN later
	 * if particular brand doesn't support it.
	 */
	if (__elfN(check_header)(hdr) != 0 ||
	    (hdr->e_type != ET_EXEC && hdr->e_type != ET_DYN))
		return (-1);

	/*
	 * From here on down, we return an errno, not -1, as we've
	 * detected an ELF file.
	 */

	if ((hdr->e_phoff > PAGE_SIZE) ||
	    (u_int)hdr->e_phentsize * hdr->e_phnum > PAGE_SIZE - hdr->e_phoff) {
		/* Only support headers in first page for now */
		uprintf("Program headers not in the first page\n");
		return (ENOEXEC);
	}
	phdr = (const Elf_Phdr *)(imgp->image_header + hdr->e_phoff); 
	if (!aligned(phdr, Elf_Addr)) {
		uprintf("Unaligned program headers\n");
		return (ENOEXEC);
	}

	n = error = 0;
	baddr = 0;
	osrel = 0;
	text_size = data_size = total_size = text_addr = data_addr = 0;
	entry = proghdr = 0;
	interp_name_len = 0;
	err_str = newinterp = NULL;
	interp = interp_buf = NULL;
	td = curthread;

	for (i = 0; i < hdr->e_phnum; i++) {
		switch (phdr[i].p_type) {
		case PT_LOAD:
			if (n == 0)
				baddr = phdr[i].p_vaddr;
			n++;
			break;
		case PT_INTERP:
			/* Path to interpreter */
			if (phdr[i].p_filesz > MAXPATHLEN) {
				uprintf("Invalid PT_INTERP\n");
				error = ENOEXEC;
				goto ret;
			}
			if (interp != NULL) {
				uprintf("Multiple PT_INTERP headers\n");
				error = ENOEXEC;
				goto ret;
			}
			interp_name_len = phdr[i].p_filesz;
			if (phdr[i].p_offset > PAGE_SIZE ||
			    interp_name_len > PAGE_SIZE - phdr[i].p_offset) {
				VOP_UNLOCK(imgp->vp, 0);
				interp_buf = malloc(interp_name_len + 1, M_TEMP,
				    M_WAITOK);
				vn_lock(imgp->vp, LK_EXCLUSIVE | LK_RETRY);
				error = vn_rdwr(UIO_READ, imgp->vp, interp_buf,
				    interp_name_len, phdr[i].p_offset,
				    UIO_SYSSPACE, IO_NODELOCKED, td->td_ucred,
				    NOCRED, NULL, td);
				if (error != 0) {
					uprintf("i/o error PT_INTERP\n");
					goto ret;
				}
				interp_buf[interp_name_len] = '\0';
				interp = interp_buf;
			} else {
				interp = __DECONST(char *, imgp->image_header) +
				    phdr[i].p_offset;
			}
			break;
		case PT_GNU_STACK:
			if (__elfN(nxstack))
				imgp->stack_prot =
				    __elfN(trans_prot)(phdr[i].p_flags);
			imgp->stack_sz = phdr[i].p_memsz;
			break;
		}
	}

	brand_info = __elfN(get_brandinfo)(imgp, interp, interp_name_len,
	    &osrel);
	if (brand_info == NULL) {
		uprintf("ELF binary type \"%u\" not known.\n",
		    hdr->e_ident[EI_OSABI]);
		error = ENOEXEC;
		goto ret;
	}
	et_dyn_addr = 0;
	if (hdr->e_type == ET_DYN) {
		if ((brand_info->flags & BI_CAN_EXEC_DYN) == 0) {
			uprintf("Cannot execute shared object\n");
			error = ENOEXEC;
			goto ret;
		}
		/*
		 * Honour the base load address from the dso if it is
		 * non-zero for some reason.
		 */
		if (baddr == 0)
			et_dyn_addr = ET_DYN_LOAD_ADDR;
	}
	sv = brand_info->sysvec;
	if (interp != NULL && brand_info->interp_newpath != NULL)
		newinterp = brand_info->interp_newpath;

	/*
	 * Avoid a possible deadlock if the current address space is destroyed
	 * and that address space maps the locked vnode.  In the common case,
	 * the locked vnode's v_usecount is decremented but remains greater
	 * than zero.  Consequently, the vnode lock is not needed by vrele().
	 * However, in cases where the vnode lock is external, such as nullfs,
	 * v_usecount may become zero.
	 *
	 * The VV_TEXT flag prevents modifications to the executable while
	 * the vnode is unlocked.
	 */
	VOP_UNLOCK(imgp->vp, 0);

	error = exec_new_vmspace(imgp, sv);
	imgp->proc->p_sysent = sv;

	vn_lock(imgp->vp, LK_EXCLUSIVE | LK_RETRY);
	if (error != 0)
		goto ret;

	for (i = 0; i < hdr->e_phnum; i++) {
		unsigned long start_addr, end_addr;
		switch (phdr[i].p_type) {
		case PT_LOAD:	/* Loadable segment */
			if (phdr[i].p_memsz == 0)
				break;
			prot = __elfN(trans_prot)(phdr[i].p_flags);
			error = __elfN(load_section)(imgp, phdr[i].p_offset,
			    (caddr_t)(uintptr_t)phdr[i].p_vaddr + et_dyn_addr,
			    phdr[i].p_memsz, phdr[i].p_filesz, prot,
			    sv->sv_pagesize);
			if (error != 0)
				goto ret;

			start_addr = phdr[i].p_vaddr + et_dyn_addr;
			end_addr = start_addr + phdr[i].p_memsz;
			if (imgp->start_addr > start_addr)
				imgp->start_addr = start_addr;
			if (imgp->end_addr < end_addr)
				imgp->end_addr = end_addr;

			/*
			 * If this segment contains the program headers,
			 * remember their virtual address for the AT_PHDR
			 * aux entry. Static binaries don't usually include
			 * a PT_PHDR entry.
			 */
			if (phdr[i].p_offset == 0 &&
			    hdr->e_phoff + hdr->e_phnum * hdr->e_phentsize
				<= phdr[i].p_filesz)
				proghdr = phdr[i].p_vaddr + hdr->e_phoff +
				    et_dyn_addr;

			seg_addr = trunc_page(phdr[i].p_vaddr + et_dyn_addr);
			seg_size = round_page(phdr[i].p_memsz +
			    phdr[i].p_vaddr + et_dyn_addr - seg_addr);

			/*
			 * Make the largest executable segment the official
			 * text segment and all others data.
			 *
			 * Note that obreak() assumes that data_addr + 
			 * data_size == end of data load area, and the ELF
			 * file format expects segments to be sorted by
			 * address.  If multiple data segments exist, the
			 * last one will be used.
			 */

			if (phdr[i].p_flags & PF_X && text_size < seg_size) {
				text_size = seg_size;
				text_addr = seg_addr;
			} else {
				data_size = seg_size;
				data_addr = seg_addr;
			}
			total_size += seg_size;
			break;
		case PT_PHDR: 	/* Program header table info */
			proghdr = phdr[i].p_vaddr + et_dyn_addr;
			break;
		default:
			break;
		}
	}
	
	if (data_addr == 0 && data_size == 0) {
		data_addr = text_addr;
		data_size = text_size;
	}

	entry = (u_long)hdr->e_entry + et_dyn_addr;

	/*
	 * Check limits.  It should be safe to check the
	 * limits after loading the segments since we do
	 * not actually fault in all the segments pages.
	 */
	PROC_LOCK(imgp->proc);
	if (data_size > lim_cur_proc(imgp->proc, RLIMIT_DATA))
		err_str = "Data segment size exceeds process limit";
	else if (text_size > maxtsiz)
		err_str = "Text segment size exceeds system limit";
	else if (total_size > lim_cur_proc(imgp->proc, RLIMIT_VMEM))
		err_str = "Total segment size exceeds process limit";
	else if (racct_set(imgp->proc, RACCT_DATA, data_size) != 0)
		err_str = "Data segment size exceeds resource limit";
	else if (racct_set(imgp->proc, RACCT_VMEM, total_size) != 0)
		err_str = "Total segment size exceeds resource limit";
	if (err_str != NULL) {
		PROC_UNLOCK(imgp->proc);
		uprintf("%s\n", err_str);
		error = ENOMEM;
		goto ret;
	}

	vmspace = imgp->proc->p_vmspace;
	vmspace->vm_tsize = text_size >> PAGE_SHIFT;
	vmspace->vm_taddr = (caddr_t)(uintptr_t)text_addr;
	vmspace->vm_dsize = data_size >> PAGE_SHIFT;
	vmspace->vm_daddr = (caddr_t)(uintptr_t)data_addr;

	/*
	 * We load the dynamic linker where a userland call
	 * to mmap(0, ...) would put it.  The rationale behind this
	 * calculation is that it leaves room for the heap to grow to
	 * its maximum allowed size.
	 */
	addr = round_page((vm_offset_t)vmspace->vm_daddr + lim_max(td,
	    RLIMIT_DATA));
	/* Round up so signficant bits of rtld addresses aren't touched */
	if (imgp->proc->p_sysent->sv_flags & SV_CHERI)
		addr = roundup2(addr, 0x1000000);
	PROC_UNLOCK(imgp->proc);

	imgp->entry_addr = entry;

	if (interp != NULL) {
		have_interp = FALSE;
		VOP_UNLOCK(imgp->vp, 0);
		if (brand_info->emul_path != NULL &&
		    brand_info->emul_path[0] != '\0') {
			path = malloc(MAXPATHLEN, M_TEMP, M_WAITOK);
			snprintf(path, MAXPATHLEN, "%s%s",
			    brand_info->emul_path, interp);
			error = __elfN(load_file)(imgp->proc, path, &addr,
			    &imgp->entry_addr, sv->sv_pagesize);
			free(path, M_TEMP);
			if (error == 0)
				have_interp = TRUE;
		}
		if (!have_interp && newinterp != NULL &&
		    (brand_info->interp_path == NULL ||
		    strcmp(interp, brand_info->interp_path) == 0)) {
			error = __elfN(load_file)(imgp->proc, newinterp, &addr,
			    &imgp->entry_addr, sv->sv_pagesize);
			if (error == 0)
				have_interp = TRUE;
		}
		if (!have_interp) {
			error = __elfN(load_file)(imgp->proc, interp, &addr,
			    &imgp->entry_addr, sv->sv_pagesize);
		}
		vn_lock(imgp->vp, LK_EXCLUSIVE | LK_RETRY);
		if (error != 0) {
			uprintf("ELF interpreter %s not found, error %d\n",
			    interp, error);
			goto ret;
		}
	} else
		addr = et_dyn_addr;

	/*
	 * Construct auxargs table (used by the fixup routine)
	 */
	elf_auxargs = malloc(sizeof(Elf_Auxargs), M_TEMP, M_WAITOK);
	elf_auxargs->execfd = -1;
	elf_auxargs->phdr = proghdr;
	elf_auxargs->phent = hdr->e_phentsize;
	elf_auxargs->phnum = hdr->e_phnum;
	elf_auxargs->pagesz = PAGE_SIZE;
	elf_auxargs->base = addr;
	elf_auxargs->flags = 0;
	elf_auxargs->entry = entry;
	elf_auxargs->hdr_eflags = hdr->e_flags;

	imgp->auxargs = elf_auxargs;
	imgp->interpreted = 0;
	imgp->reloc_base = addr;
	imgp->proc->p_osrel = osrel;
	imgp->proc->p_elf_machine = hdr->e_machine;
	imgp->proc->p_elf_flags = hdr->e_flags;

ret:
	free(interp_buf, M_TEMP);
	return (error);
}

#define	suword __CONCAT(suword, __ELF_WORD_SIZE)

void
__elfN(set_auxargs)(Elf_Addr *pos, struct image_params *imgp)
{
	Elf_Auxargs *args = (Elf_Auxargs *)imgp->auxargs;
<<<<<<< HEAD
=======
	Elf_Auxinfo *argarray, *pos;
	Elf_Addr *base, *auxbase;
	int error;

	base = (Elf_Addr *)*stack_base;
	auxbase = base + imgp->args->argc + 1 + imgp->args->envc + 1;
	argarray = pos = malloc(AT_COUNT * sizeof(*pos), M_TEMP,
	    M_WAITOK | M_ZERO);
>>>>>>> a36ed4ef

	if (args->execfd != -1)
		AUXARGS_ENTRY(pos, AT_EXECFD, args->execfd);
	AUXARGS_ENTRY(pos, AT_PHDR, args->phdr);
	AUXARGS_ENTRY(pos, AT_PHENT, args->phent);
	AUXARGS_ENTRY(pos, AT_PHNUM, args->phnum);
	AUXARGS_ENTRY(pos, AT_PAGESZ, args->pagesz);
	AUXARGS_ENTRY(pos, AT_FLAGS, args->flags);
	AUXARGS_ENTRY(pos, AT_ENTRY, args->entry);
	AUXARGS_ENTRY(pos, AT_BASE, args->base);
	AUXARGS_ENTRY(pos, AT_EHDRFLAGS, args->hdr_eflags);
	if (imgp->execpathp != 0)
		AUXARGS_ENTRY(pos, AT_EXECPATH, imgp->execpathp);
	AUXARGS_ENTRY(pos, AT_OSRELDATE,
	    imgp->proc->p_ucred->cr_prison->pr_osreldate);
	if (imgp->canary != 0) {
		AUXARGS_ENTRY(pos, AT_CANARY, imgp->canary);
		AUXARGS_ENTRY(pos, AT_CANARYLEN, imgp->canarylen);
	}
	AUXARGS_ENTRY(pos, AT_NCPUS, mp_ncpus);
	if (imgp->pagesizes != 0) {
		AUXARGS_ENTRY(pos, AT_PAGESIZES, imgp->pagesizes);
		AUXARGS_ENTRY(pos, AT_PAGESIZESLEN, imgp->pagesizeslen);
	}
	if (imgp->sysent->sv_timekeep_base != 0) {
		AUXARGS_ENTRY(pos, AT_TIMEKEEP,
		    imgp->sysent->sv_timekeep_base);
	}
	AUXARGS_ENTRY(pos, AT_STACKPROT, imgp->sysent->sv_shared_page_obj
	    != NULL && imgp->stack_prot != 0 ? imgp->stack_prot :
	    imgp->sysent->sv_stackprot);
	if (imgp->sysent->sv_hwcap != NULL)
		AUXARGS_ENTRY(pos, AT_HWCAP, *imgp->sysent->sv_hwcap);
	if (imgp->sysent->sv_hwcap2 != NULL)
		AUXARGS_ENTRY(pos, AT_HWCAP2, *imgp->sysent->sv_hwcap2);
	AUXARGS_ENTRY(pos, AT_NULL, 0);

	free(imgp->auxargs, M_TEMP);
	imgp->auxargs = NULL;
<<<<<<< HEAD
}

int
__elfN(freebsd_fixup)(register_t **stack_base, struct image_params *imgp)
{
	Elf_Addr *base;
	Elf_Addr *pos;

	base = (Elf_Addr *)*stack_base;
	pos = base + (imgp->args->argc + imgp->args->envc + 2);

	__elfN(set_auxargs)(pos, imgp);
=======
	KASSERT((pos - argarray) / sizeof(*pos) <= AT_COUNT,
	    ("Too many auxargs"));

	error = copyout(argarray, auxbase, sizeof(*argarray) * AT_COUNT);
	free(argarray, M_TEMP);
	if (error != 0)
		return (error);
>>>>>>> a36ed4ef

	base--;
	if (suword(base, imgp->args->argc) == -1)
		return (EFAULT);
	*stack_base = (register_t *)base;
	return (0);
}

/*
 * Code for generating ELF core dumps.
 */

typedef void (*segment_callback)(vm_map_entry_t, void *);

/* Closure for cb_put_phdr(). */
struct phdr_closure {
	Elf_Phdr *phdr;		/* Program header to fill in */
	Elf_Off offset;		/* Offset of segment in core file */
};

/* Closure for cb_size_segment(). */
struct sseg_closure {
	int count;		/* Count of writable segments. */
	size_t size;		/* Total size of all writable segments. */
};

typedef void (*outfunc_t)(void *, struct sbuf *, size_t *);

struct note_info {
	int		type;		/* Note type. */
	outfunc_t 	outfunc; 	/* Output function. */
	void		*outarg;	/* Argument for the output function. */
	size_t		outsize;	/* Output size. */
	TAILQ_ENTRY(note_info) link;	/* Link to the next note info. */
};

TAILQ_HEAD(note_info_list, note_info);

/* Coredump output parameters. */
struct coredump_params {
	off_t		offset;
	struct ucred	*active_cred;
	struct ucred	*file_cred;
	struct thread	*td;
	struct vnode	*vp;
	struct compressor *comp;
};

extern int compress_user_cores;
extern int compress_user_cores_level;

static void cb_put_phdr(vm_map_entry_t, void *);
static void cb_size_segment(vm_map_entry_t, void *);
static int core_write(struct coredump_params *, const void *, size_t, off_t,
    enum uio_seg);
static void each_dumpable_segment(struct thread *, segment_callback, void *);
static int __elfN(corehdr)(struct coredump_params *, int, void *, size_t,
    struct note_info_list *, size_t);
static void __elfN(prepare_notes)(struct thread *, struct note_info_list *,
    size_t *);
static void __elfN(puthdr)(struct thread *, void *, size_t, int, size_t);
static void __elfN(putnote)(struct note_info *, struct sbuf *);
static size_t register_note(struct note_info_list *, int, outfunc_t, void *);
static int sbuf_drain_core_output(void *, const char *, int);
static int sbuf_drain_count(void *arg, const char *data, int len);

static void __elfN(note_fpregset)(void *, struct sbuf *, size_t *);
static void __elfN(note_prpsinfo)(void *, struct sbuf *, size_t *);
static void __elfN(note_prstatus)(void *, struct sbuf *, size_t *);
static void __elfN(note_threadmd)(void *, struct sbuf *, size_t *);
static void __elfN(note_thrmisc)(void *, struct sbuf *, size_t *);
static void __elfN(note_ptlwpinfo)(void *, struct sbuf *, size_t *);
#ifdef CPU_CHERI
static void __elfN(note_capregs)(void *, struct sbuf *, size_t *);
#endif
static void __elfN(note_procstat_auxv)(void *, struct sbuf *, size_t *);
static void __elfN(note_procstat_proc)(void *, struct sbuf *, size_t *);
static void __elfN(note_procstat_psstrings)(void *, struct sbuf *, size_t *);
static void note_procstat_files(void *, struct sbuf *, size_t *);
static void note_procstat_groups(void *, struct sbuf *, size_t *);
static void note_procstat_osrel(void *, struct sbuf *, size_t *);
static void note_procstat_rlimit(void *, struct sbuf *, size_t *);
static void note_procstat_umask(void *, struct sbuf *, size_t *);
static void note_procstat_vmmap(void *, struct sbuf *, size_t *);

/*
 * Write out a core segment to the compression stream.
 */
static int
compress_chunk(struct coredump_params *p, char *base, char *buf, u_int len)
{
	u_int chunk_len;
	int error;

	while (len > 0) {
		chunk_len = MIN(len, CORE_BUF_SIZE);

		/*
		 * We can get EFAULT error here.
		 * In that case zero out the current chunk of the segment.
		 */
		error = copyin(base, buf, chunk_len);
		if (error != 0)
			bzero(buf, chunk_len);
		error = compressor_write(p->comp, buf, chunk_len);
		if (error != 0)
			break;
		base += chunk_len;
		len -= chunk_len;
	}
	return (error);
}

static int
core_compressed_write(void *base, size_t len, off_t offset, void *arg)
{

	return (core_write((struct coredump_params *)arg, base, len, offset,
	    UIO_SYSSPACE));
}

static int
core_write(struct coredump_params *p, const void *base, size_t len,
    off_t offset, enum uio_seg seg)
{

	return (vn_rdwr_inchunks(UIO_WRITE, p->vp, __DECONST(void *, base),
	    len, offset, seg, IO_UNIT | IO_DIRECT | IO_RANGELOCKED,
	    p->active_cred, p->file_cred, NULL, p->td));
}

static int
core_output(void *base, size_t len, off_t offset, struct coredump_params *p,
    void *tmpbuf)
{
	int error;

	if (p->comp != NULL)
		return (compress_chunk(p, base, tmpbuf, len));

	/*
	 * EFAULT is a non-fatal error that we can get, for example,
	 * if the segment is backed by a file but extends beyond its
	 * end.
	 */
	error = core_write(p, base, len, offset, UIO_USERSPACE);
	if (error == EFAULT) {
		log(LOG_WARNING, "Failed to fully fault in a core file segment "
		    "at VA %p with size 0x%zx to be written at offset 0x%jx "
		    "for process %s\n", base, len, offset, curproc->p_comm);

		/*
		 * Write a "real" zero byte at the end of the target region
		 * in the case this is the last segment.
		 * The intermediate space will be implicitly zero-filled.
		 */
		error = core_write(p, zero_region, 1, offset + len - 1,
		    UIO_SYSSPACE);
	}
	return (error);
}

/*
 * Drain into a core file.
 */
static int
sbuf_drain_core_output(void *arg, const char *data, int len)
{
	struct coredump_params *p;
	int error, locked;

	p = (struct coredump_params *)arg;

	/*
	 * Some kern_proc out routines that print to this sbuf may
	 * call us with the process lock held. Draining with the
	 * non-sleepable lock held is unsafe. The lock is needed for
	 * those routines when dumping a live process. In our case we
	 * can safely release the lock before draining and acquire
	 * again after.
	 */
	locked = PROC_LOCKED(p->td->td_proc);
	if (locked)
		PROC_UNLOCK(p->td->td_proc);
	if (p->comp != NULL)
		error = compressor_write(p->comp, __DECONST(char *, data), len);
	else
		error = core_write(p, __DECONST(void *, data), len, p->offset,
		    UIO_SYSSPACE);
	if (locked)
		PROC_LOCK(p->td->td_proc);
	if (error != 0)
		return (-error);
	p->offset += len;
	return (len);
}

/*
 * Drain into a counter.
 */
static int
sbuf_drain_count(void *arg, const char *data __unused, int len)
{
	size_t *sizep;

	sizep = (size_t *)arg;
	*sizep += len;
	return (len);
}

int
__elfN(coredump)(struct thread *td, struct vnode *vp, off_t limit, int flags)
{
	struct ucred *cred = td->td_ucred;
	int error = 0;
	struct sseg_closure seginfo;
	struct note_info_list notelst;
	struct coredump_params params;
	struct note_info *ninfo;
	void *hdr, *tmpbuf;
	size_t hdrsize, notesz, coresize;

	hdr = NULL;
	tmpbuf = NULL;
	TAILQ_INIT(&notelst);

	/* Size the program segments. */
	seginfo.count = 0;
	seginfo.size = 0;
	each_dumpable_segment(td, cb_size_segment, &seginfo);

	/*
	 * Collect info about the core file header area.
	 */
	hdrsize = sizeof(Elf_Ehdr) + sizeof(Elf_Phdr) * (1 + seginfo.count);
	if (seginfo.count + 1 >= PN_XNUM)
		hdrsize += sizeof(Elf_Shdr);
	__elfN(prepare_notes)(td, &notelst, &notesz);
	coresize = round_page(hdrsize + notesz) + seginfo.size;

	/* Set up core dump parameters. */
	params.offset = 0;
	params.active_cred = cred;
	params.file_cred = NOCRED;
	params.td = td;
	params.vp = vp;
	params.comp = NULL;

#ifdef RACCT
	if (racct_enable) {
		PROC_LOCK(td->td_proc);
		error = racct_add(td->td_proc, RACCT_CORE, coresize);
		PROC_UNLOCK(td->td_proc);
		if (error != 0) {
			error = EFAULT;
			goto done;
		}
	}
#endif
	if (coresize >= limit) {
		error = EFAULT;
		goto done;
	}

	/* Create a compression stream if necessary. */
	if (compress_user_cores != 0) {
		params.comp = compressor_init(core_compressed_write,
		    compress_user_cores, CORE_BUF_SIZE,
		    compress_user_cores_level, &params);
		if (params.comp == NULL) {
			error = EFAULT;
			goto done;
		}
		tmpbuf = malloc(CORE_BUF_SIZE, M_TEMP, M_WAITOK | M_ZERO);
        }

	/*
	 * Allocate memory for building the header, fill it up,
	 * and write it out following the notes.
	 */
	hdr = malloc(hdrsize, M_TEMP, M_WAITOK);
	error = __elfN(corehdr)(&params, seginfo.count, hdr, hdrsize, &notelst,
	    notesz);

	/* Write the contents of all of the writable segments. */
	if (error == 0) {
		Elf_Phdr *php;
		off_t offset;
		int i;

		php = (Elf_Phdr *)((char *)hdr + sizeof(Elf_Ehdr)) + 1;
		offset = round_page(hdrsize + notesz);
		for (i = 0; i < seginfo.count; i++) {
			error = core_output((caddr_t)(uintptr_t)php->p_vaddr,
			    php->p_filesz, offset, &params, tmpbuf);
			if (error != 0)
				break;
			offset += php->p_filesz;
			php++;
		}
		if (error == 0 && params.comp != NULL)
			error = compressor_flush(params.comp);
	}
	if (error) {
		log(LOG_WARNING,
		    "Failed to write core file for process %s (error %d)\n",
		    curproc->p_comm, error);
	}

done:
	free(tmpbuf, M_TEMP);
	if (params.comp != NULL)
		compressor_fini(params.comp);
	while ((ninfo = TAILQ_FIRST(&notelst)) != NULL) {
		TAILQ_REMOVE(&notelst, ninfo, link);
		free(ninfo, M_TEMP);
	}
	if (hdr != NULL)
		free(hdr, M_TEMP);

	return (error);
}

/*
 * A callback for each_dumpable_segment() to write out the segment's
 * program header entry.
 */
static void
cb_put_phdr(vm_map_entry_t entry, void *closure)
{
	struct phdr_closure *phc = (struct phdr_closure *)closure;
	Elf_Phdr *phdr = phc->phdr;

	phc->offset = round_page(phc->offset);

	phdr->p_type = PT_LOAD;
	phdr->p_offset = phc->offset;
	phdr->p_vaddr = entry->start;
	phdr->p_paddr = 0;
	phdr->p_filesz = phdr->p_memsz = entry->end - entry->start;
	phdr->p_align = PAGE_SIZE;
	phdr->p_flags = __elfN(untrans_prot)(entry->protection);

	phc->offset += phdr->p_filesz;
	phc->phdr++;
}

/*
 * A callback for each_dumpable_segment() to gather information about
 * the number of segments and their total size.
 */
static void
cb_size_segment(vm_map_entry_t entry, void *closure)
{
	struct sseg_closure *ssc = (struct sseg_closure *)closure;

	ssc->count++;
	ssc->size += entry->end - entry->start;
}

/*
 * For each writable segment in the process's memory map, call the given
 * function with a pointer to the map entry and some arbitrary
 * caller-supplied data.
 */
static void
each_dumpable_segment(struct thread *td, segment_callback func, void *closure)
{
	struct proc *p = td->td_proc;
	vm_map_t map = &p->p_vmspace->vm_map;
	vm_map_entry_t entry;
	vm_object_t backing_object, object;
	boolean_t ignore_entry;

	vm_map_lock_read(map);
	for (entry = map->header.next; entry != &map->header;
	    entry = entry->next) {
		/*
		 * Don't dump inaccessible mappings, deal with legacy
		 * coredump mode.
		 *
		 * Note that read-only segments related to the elf binary
		 * are marked MAP_ENTRY_NOCOREDUMP now so we no longer
		 * need to arbitrarily ignore such segments.
		 */
		if (elf_legacy_coredump) {
			if ((entry->protection & VM_PROT_RW) != VM_PROT_RW)
				continue;
		} else {
			if ((entry->protection & VM_PROT_ALL) == 0)
				continue;
		}

		/*
		 * Dont include memory segment in the coredump if
		 * MAP_NOCORE is set in mmap(2) or MADV_NOCORE in
		 * madvise(2).  Do not dump submaps (i.e. parts of the
		 * kernel map).
		 */
		if (entry->eflags & (MAP_ENTRY_NOCOREDUMP|MAP_ENTRY_IS_SUB_MAP))
			continue;

		if ((object = entry->object.vm_object) == NULL)
			continue;

		/* Ignore memory-mapped devices and such things. */
		VM_OBJECT_RLOCK(object);
		while ((backing_object = object->backing_object) != NULL) {
			VM_OBJECT_RLOCK(backing_object);
			VM_OBJECT_RUNLOCK(object);
			object = backing_object;
		}
		ignore_entry = object->type != OBJT_DEFAULT &&
		    object->type != OBJT_SWAP && object->type != OBJT_VNODE &&
		    object->type != OBJT_PHYS;
		VM_OBJECT_RUNLOCK(object);
		if (ignore_entry)
			continue;

		(*func)(entry, closure);
	}
	vm_map_unlock_read(map);
}

/*
 * Write the core file header to the file, including padding up to
 * the page boundary.
 */
static int
__elfN(corehdr)(struct coredump_params *p, int numsegs, void *hdr,
    size_t hdrsize, struct note_info_list *notelst, size_t notesz)
{
	struct note_info *ninfo;
	struct sbuf *sb;
	int error;

	/* Fill in the header. */
	bzero(hdr, hdrsize);
	__elfN(puthdr)(p->td, hdr, hdrsize, numsegs, notesz);

	sb = sbuf_new(NULL, NULL, CORE_BUF_SIZE, SBUF_FIXEDLEN);
	sbuf_set_drain(sb, sbuf_drain_core_output, p);
	sbuf_start_section(sb, NULL);
	sbuf_bcat(sb, hdr, hdrsize);
	TAILQ_FOREACH(ninfo, notelst, link)
	    __elfN(putnote)(ninfo, sb);
	/* Align up to a page boundary for the program segments. */
	sbuf_end_section(sb, -1, PAGE_SIZE, 0);
	error = sbuf_finish(sb);
	sbuf_delete(sb);

	return (error);
}

static void
__elfN(prepare_notes)(struct thread *td, struct note_info_list *list,
    size_t *sizep)
{
	struct proc *p;
	struct thread *thr;
	size_t size;

	p = td->td_proc;
	size = 0;

	size += register_note(list, NT_PRPSINFO, __elfN(note_prpsinfo), p);

	/*
	 * To have the debugger select the right thread (LWP) as the initial
	 * thread, we dump the state of the thread passed to us in td first.
	 * This is the thread that causes the core dump and thus likely to
	 * be the right thread one wants to have selected in the debugger.
	 */
	thr = td;
	while (thr != NULL) {
		size += register_note(list, NT_PRSTATUS,
		    __elfN(note_prstatus), thr);
		size += register_note(list, NT_FPREGSET,
		    __elfN(note_fpregset), thr);
		size += register_note(list, NT_THRMISC,
		    __elfN(note_thrmisc), thr);
		size += register_note(list, NT_PTLWPINFO,
		    __elfN(note_ptlwpinfo), thr);
#ifdef CPU_CHERI
		size += register_note(list, NT_CAPREGS,
		    __elfN(note_capregs), thr);
#endif
		size += register_note(list, -1,
		    __elfN(note_threadmd), thr);

		thr = (thr == td) ? TAILQ_FIRST(&p->p_threads) :
		    TAILQ_NEXT(thr, td_plist);
		if (thr == td)
			thr = TAILQ_NEXT(thr, td_plist);
	}

	size += register_note(list, NT_PROCSTAT_PROC,
	    __elfN(note_procstat_proc), p);
	size += register_note(list, NT_PROCSTAT_FILES,
	    note_procstat_files, p);
	size += register_note(list, NT_PROCSTAT_VMMAP,
	    note_procstat_vmmap, p);
	size += register_note(list, NT_PROCSTAT_GROUPS,
	    note_procstat_groups, p);
	size += register_note(list, NT_PROCSTAT_UMASK,
	    note_procstat_umask, p);
	size += register_note(list, NT_PROCSTAT_RLIMIT,
	    note_procstat_rlimit, p);
	size += register_note(list, NT_PROCSTAT_OSREL,
	    note_procstat_osrel, p);
	size += register_note(list, NT_PROCSTAT_PSSTRINGS,
	    __elfN(note_procstat_psstrings), p);
	size += register_note(list, NT_PROCSTAT_AUXV,
	    __elfN(note_procstat_auxv), p);

	*sizep = size;
}

static void
__elfN(puthdr)(struct thread *td, void *hdr, size_t hdrsize, int numsegs,
    size_t notesz)
{
	Elf_Ehdr *ehdr;
	Elf_Phdr *phdr;
	Elf_Shdr *shdr;
	struct phdr_closure phc;

	ehdr = (Elf_Ehdr *)hdr;

	ehdr->e_ident[EI_MAG0] = ELFMAG0;
	ehdr->e_ident[EI_MAG1] = ELFMAG1;
	ehdr->e_ident[EI_MAG2] = ELFMAG2;
	ehdr->e_ident[EI_MAG3] = ELFMAG3;
	ehdr->e_ident[EI_CLASS] = ELF_CLASS;
	ehdr->e_ident[EI_DATA] = ELF_DATA;
	ehdr->e_ident[EI_VERSION] = EV_CURRENT;
	ehdr->e_ident[EI_OSABI] = ELFOSABI_FREEBSD;
	ehdr->e_ident[EI_ABIVERSION] = 0;
	ehdr->e_ident[EI_PAD] = 0;
	ehdr->e_type = ET_CORE;
	ehdr->e_machine = td->td_proc->p_elf_machine;
	ehdr->e_version = EV_CURRENT;
	ehdr->e_entry = 0;
	ehdr->e_phoff = sizeof(Elf_Ehdr);
	ehdr->e_flags = td->td_proc->p_elf_flags;
	ehdr->e_ehsize = sizeof(Elf_Ehdr);
	ehdr->e_phentsize = sizeof(Elf_Phdr);
	ehdr->e_shentsize = sizeof(Elf_Shdr);
	ehdr->e_shstrndx = SHN_UNDEF;
	if (numsegs + 1 < PN_XNUM) {
		ehdr->e_phnum = numsegs + 1;
		ehdr->e_shnum = 0;
	} else {
		ehdr->e_phnum = PN_XNUM;
		ehdr->e_shnum = 1;

		ehdr->e_shoff = ehdr->e_phoff +
		    (numsegs + 1) * ehdr->e_phentsize;
		KASSERT(ehdr->e_shoff == hdrsize - sizeof(Elf_Shdr),
		    ("e_shoff: %zu, hdrsize - shdr: %zu",
		     (size_t)ehdr->e_shoff, hdrsize - sizeof(Elf_Shdr)));

		shdr = (Elf_Shdr *)((char *)hdr + ehdr->e_shoff);
		memset(shdr, 0, sizeof(*shdr));
		/*
		 * A special first section is used to hold large segment and
		 * section counts.  This was proposed by Sun Microsystems in
		 * Solaris and has been adopted by Linux; the standard ELF
		 * tools are already familiar with the technique.
		 *
		 * See table 7-7 of the Solaris "Linker and Libraries Guide"
		 * (or 12-7 depending on the version of the document) for more
		 * details.
		 */
		shdr->sh_type = SHT_NULL;
		shdr->sh_size = ehdr->e_shnum;
		shdr->sh_link = ehdr->e_shstrndx;
		shdr->sh_info = numsegs + 1;
	}

	/*
	 * Fill in the program header entries.
	 */
	phdr = (Elf_Phdr *)((char *)hdr + ehdr->e_phoff);

	/* The note segement. */
	phdr->p_type = PT_NOTE;
	phdr->p_offset = hdrsize;
	phdr->p_vaddr = 0;
	phdr->p_paddr = 0;
	phdr->p_filesz = notesz;
	phdr->p_memsz = 0;
	phdr->p_flags = PF_R;
	phdr->p_align = ELF_NOTE_ROUNDSIZE;
	phdr++;

	/* All the writable segments from the program. */
	phc.phdr = phdr;
	phc.offset = round_page(hdrsize + notesz);
	each_dumpable_segment(td, cb_put_phdr, &phc);
}

static size_t
register_note(struct note_info_list *list, int type, outfunc_t out, void *arg)
{
	struct note_info *ninfo;
	size_t size, notesize;

	size = 0;
	out(arg, NULL, &size);
	ninfo = malloc(sizeof(*ninfo), M_TEMP, M_ZERO | M_WAITOK);
	ninfo->type = type;
	ninfo->outfunc = out;
	ninfo->outarg = arg;
	ninfo->outsize = size;
	TAILQ_INSERT_TAIL(list, ninfo, link);

	if (type == -1)
		return (size);

	notesize = sizeof(Elf_Note) +		/* note header */
	    roundup2(sizeof(FREEBSD_ABI_VENDOR), ELF_NOTE_ROUNDSIZE) +
						/* note name */
	    roundup2(size, ELF_NOTE_ROUNDSIZE);	/* note description */

	return (notesize);
}

static size_t
append_note_data(const void *src, void *dst, size_t len)
{
	size_t padded_len;

	padded_len = roundup2(len, ELF_NOTE_ROUNDSIZE);
	if (dst != NULL) {
		bcopy(src, dst, len);
		bzero((char *)dst + len, padded_len - len);
	}
	return (padded_len);
}

size_t
__elfN(populate_note)(int type, void *src, void *dst, size_t size, void **descp)
{
	Elf_Note *note;
	char *buf;
	size_t notesize;

	buf = dst;
	if (buf != NULL) {
		note = (Elf_Note *)buf;
		note->n_namesz = sizeof(FREEBSD_ABI_VENDOR);
		note->n_descsz = size;
		note->n_type = type;
		buf += sizeof(*note);
		buf += append_note_data(FREEBSD_ABI_VENDOR, buf,
		    sizeof(FREEBSD_ABI_VENDOR));
		append_note_data(src, buf, size);
		if (descp != NULL)
			*descp = buf;
	}

	notesize = sizeof(Elf_Note) +		/* note header */
	    roundup2(sizeof(FREEBSD_ABI_VENDOR), ELF_NOTE_ROUNDSIZE) +
						/* note name */
	    roundup2(size, ELF_NOTE_ROUNDSIZE);	/* note description */

	return (notesize);
}

static void
__elfN(putnote)(struct note_info *ninfo, struct sbuf *sb)
{
	Elf_Note note;
	ssize_t old_len, sect_len;
	size_t new_len, descsz, i;

	if (ninfo->type == -1) {
		ninfo->outfunc(ninfo->outarg, sb, &ninfo->outsize);
		return;
	}

	note.n_namesz = sizeof(FREEBSD_ABI_VENDOR);
	note.n_descsz = ninfo->outsize;
	note.n_type = ninfo->type;

	sbuf_bcat(sb, &note, sizeof(note));
	sbuf_start_section(sb, &old_len);
	sbuf_bcat(sb, FREEBSD_ABI_VENDOR, sizeof(FREEBSD_ABI_VENDOR));
	sbuf_end_section(sb, old_len, ELF_NOTE_ROUNDSIZE, 0);
	if (note.n_descsz == 0)
		return;
	sbuf_start_section(sb, &old_len);
	ninfo->outfunc(ninfo->outarg, sb, &ninfo->outsize);
	sect_len = sbuf_end_section(sb, old_len, ELF_NOTE_ROUNDSIZE, 0);
	if (sect_len < 0)
		return;

	new_len = (size_t)sect_len;
	descsz = roundup(note.n_descsz, ELF_NOTE_ROUNDSIZE);
	if (new_len < descsz) {
		/*
		 * It is expected that individual note emitters will correctly
		 * predict their expected output size and fill up to that size
		 * themselves, padding in a format-specific way if needed.
		 * However, in case they don't, just do it here with zeros.
		 */
		for (i = 0; i < descsz - new_len; i++)
			sbuf_putc(sb, 0);
	} else if (new_len > descsz) {
		/*
		 * We can't always truncate sb -- we may have drained some
		 * of it already.
		 */
		KASSERT(new_len == descsz, ("%s: Note type %u changed as we "
		    "read it (%zu > %zu).  Since it is longer than "
		    "expected, this coredump's notes are corrupt.  THIS "
		    "IS A BUG in the note_procstat routine for type %u.\n",
		    __func__, (unsigned)note.n_type, new_len, descsz,
		    (unsigned)note.n_type));
	}
}

/*
 * Miscellaneous note out functions.
 */

#if defined(COMPAT_FREEBSD32) && __ELF_WORD_SIZE == 32
#include <compat/freebsd32/freebsd32.h>
#include <compat/freebsd32/freebsd32_signal.h>

typedef struct prstatus32 elf_prstatus_t;
typedef struct prpsinfo32 elf_prpsinfo_t;
typedef struct fpreg32 elf_prfpregset_t;
typedef struct fpreg32 elf_fpregset_t;
typedef struct reg32 elf_gregset_t;
typedef struct thrmisc32 elf_thrmisc_t;
#define ELF_KERN_PROC_MASK	KERN_PROC_MASK32
typedef struct kinfo_proc32 elf_kinfo_proc_t;
typedef uint32_t elf_ps_strings_t;
#else
typedef prstatus_t elf_prstatus_t;
typedef prpsinfo_t elf_prpsinfo_t;
typedef prfpregset_t elf_prfpregset_t;
typedef prfpregset_t elf_fpregset_t;
typedef gregset_t elf_gregset_t;
typedef thrmisc_t elf_thrmisc_t;
#define ELF_KERN_PROC_MASK	0
typedef struct kinfo_proc elf_kinfo_proc_t;
typedef vm_offset_t elf_ps_strings_t;
#endif
#ifdef CPU_CHERI
typedef capregset_t elf_capregs_t;
#endif

static void
__elfN(note_prpsinfo)(void *arg, struct sbuf *sb, size_t *sizep)
{
	struct sbuf sbarg;
	size_t len;
	char *cp, *end;
	struct proc *p;
	elf_prpsinfo_t *psinfo;
	int error;

	p = (struct proc *)arg;
	if (sb != NULL) {
		KASSERT(*sizep == sizeof(*psinfo), ("invalid size"));
		psinfo = malloc(sizeof(*psinfo), M_TEMP, M_ZERO | M_WAITOK);
		psinfo->pr_version = PRPSINFO_VERSION;
		psinfo->pr_psinfosz = sizeof(elf_prpsinfo_t);
		strlcpy(psinfo->pr_fname, p->p_comm, sizeof(psinfo->pr_fname));
		PROC_LOCK(p);
		if (p->p_args != NULL) {
			len = sizeof(psinfo->pr_psargs) - 1;
			if (len > p->p_args->ar_length)
				len = p->p_args->ar_length;
			memcpy(psinfo->pr_psargs, p->p_args->ar_args, len);
			PROC_UNLOCK(p);
			error = 0;
		} else {
			_PHOLD(p);
			PROC_UNLOCK(p);
			sbuf_new(&sbarg, psinfo->pr_psargs,
			    sizeof(psinfo->pr_psargs), SBUF_FIXEDLEN);
			error = proc_getargv(curthread, p, &sbarg);
			PRELE(p);
			if (sbuf_finish(&sbarg) == 0)
				len = sbuf_len(&sbarg) - 1;
			else
				len = sizeof(psinfo->pr_psargs) - 1;
			sbuf_delete(&sbarg);
		}
		if (error || len == 0)
			strlcpy(psinfo->pr_psargs, p->p_comm,
			    sizeof(psinfo->pr_psargs));
		else {
			KASSERT(len < sizeof(psinfo->pr_psargs),
			    ("len is too long: %zu vs %zu", len,
			    sizeof(psinfo->pr_psargs)));
			cp = psinfo->pr_psargs;
			end = cp + len - 1;
			for (;;) {
				cp = memchr(cp, '\0', end - cp);
				if (cp == NULL)
					break;
				*cp = ' ';
			}
		}
		psinfo->pr_pid = p->p_pid;
		sbuf_bcat(sb, psinfo, sizeof(*psinfo));
		free(psinfo, M_TEMP);
	}
	*sizep = sizeof(*psinfo);
}

static void
__elfN(note_prstatus)(void *arg, struct sbuf *sb, size_t *sizep)
{
	struct thread *td;
	elf_prstatus_t *status;

	td = (struct thread *)arg;
	if (sb != NULL) {
		KASSERT(*sizep == sizeof(*status), ("invalid size"));
		status = malloc(sizeof(*status), M_TEMP, M_ZERO | M_WAITOK);
		status->pr_version = PRSTATUS_VERSION;
		status->pr_statussz = sizeof(elf_prstatus_t);
		status->pr_gregsetsz = sizeof(elf_gregset_t);
		status->pr_fpregsetsz = sizeof(elf_fpregset_t);
		status->pr_osreldate = osreldate;
		status->pr_cursig = td->td_proc->p_sig;
		status->pr_pid = td->td_tid;
#if defined(COMPAT_FREEBSD32) && __ELF_WORD_SIZE == 32
		fill_regs32(td, &status->pr_reg);
#else
		fill_regs(td, &status->pr_reg);
#endif
		sbuf_bcat(sb, status, sizeof(*status));
		free(status, M_TEMP);
	}
	*sizep = sizeof(*status);
}

static void
__elfN(note_fpregset)(void *arg, struct sbuf *sb, size_t *sizep)
{
	struct thread *td;
	elf_prfpregset_t *fpregset;

	td = (struct thread *)arg;
	if (sb != NULL) {
		KASSERT(*sizep == sizeof(*fpregset), ("invalid size"));
		fpregset = malloc(sizeof(*fpregset), M_TEMP, M_ZERO | M_WAITOK);
#if defined(COMPAT_FREEBSD32) && __ELF_WORD_SIZE == 32
		fill_fpregs32(td, fpregset);
#else
		fill_fpregs(td, fpregset);
#endif
		sbuf_bcat(sb, fpregset, sizeof(*fpregset));
		free(fpregset, M_TEMP);
	}
	*sizep = sizeof(*fpregset);
}

static void
__elfN(note_thrmisc)(void *arg, struct sbuf *sb, size_t *sizep)
{
	struct thread *td;
	elf_thrmisc_t thrmisc;

	td = (struct thread *)arg;
	if (sb != NULL) {
		KASSERT(*sizep == sizeof(thrmisc), ("invalid size"));
		bzero(&thrmisc._pad, sizeof(thrmisc._pad));
		strcpy(thrmisc.pr_tname, td->td_name);
		sbuf_bcat(sb, &thrmisc, sizeof(thrmisc));
	}
	*sizep = sizeof(thrmisc);
}

#ifdef CPU_CHERI
static void
__elfN(note_capregs)(void *arg, struct sbuf *sb, size_t *sizep)
{
	struct thread *td;
	elf_capregs_t *capregs;

	td = (struct thread *)arg;
	if (sb != NULL) {
		KASSERT(*sizep == sizeof(*capregs), ("invalid size"));
		capregs = malloc(sizeof(*capregs), M_TEMP, M_ZERO | M_WAITOK);
		fill_capregs(td, capregs);
		sbuf_bcat(sb, capregs, sizeof(*capregs));
		free(capregs, M_TEMP);
	}
	*sizep = sizeof(*capregs);
}
#endif

static void
__elfN(note_ptlwpinfo)(void *arg, struct sbuf *sb, size_t *sizep)
{
	struct thread *td;
	size_t size;
	int structsize;
#if defined(COMPAT_FREEBSD32) && __ELF_WORD_SIZE == 32
	struct ptrace_lwpinfo32 pl;
#else
	struct ptrace_lwpinfo pl;
#endif

	td = (struct thread *)arg;
	size = sizeof(structsize) + sizeof(pl);
	if (sb != NULL) {
		KASSERT(*sizep == size, ("invalid size"));
		structsize = sizeof(pl);
		sbuf_bcat(sb, &structsize, sizeof(structsize));
		bzero(&pl, sizeof(pl));
		pl.pl_lwpid = td->td_tid;
		pl.pl_event = PL_EVENT_NONE;
		pl.pl_sigmask = td->td_sigmask;
		pl.pl_siglist = td->td_siglist;
		if (td->td_si.si_signo != 0) {
			pl.pl_event = PL_EVENT_SIGNAL;
			pl.pl_flags |= PL_FLAG_SI;
#if defined(COMPAT_FREEBSD32) && __ELF_WORD_SIZE == 32
			siginfo_to_siginfo32(&td->td_si, &pl.pl_siginfo);
#else
			siginfo_to_siginfo_native(&td->td_si, &pl.pl_siginfo);
#endif
		}
		strcpy(pl.pl_tdname, td->td_name);
		/* XXX TODO: supply more information in struct ptrace_lwpinfo*/
		sbuf_bcat(sb, &pl, sizeof(pl));
	}
	*sizep = size;
}

/*
 * Allow for MD specific notes, as well as any MD
 * specific preparations for writing MI notes.
 */
static void
__elfN(note_threadmd)(void *arg, struct sbuf *sb, size_t *sizep)
{
	struct thread *td;
	void *buf;
	size_t size;

	td = (struct thread *)arg;
	size = *sizep;
	if (size != 0 && sb != NULL)
		buf = malloc(size, M_TEMP, M_ZERO | M_WAITOK);
	else
		buf = NULL;
	size = 0;
	__elfN(dump_thread)(td, buf, &size);
	KASSERT(sb == NULL || *sizep == size, ("invalid size"));
	if (size != 0 && sb != NULL)
		sbuf_bcat(sb, buf, size);
	free(buf, M_TEMP);
	*sizep = size;
}

#ifdef KINFO_PROC_SIZE
CTASSERT(sizeof(struct kinfo_proc) == KINFO_PROC_SIZE);
#endif

static void
__elfN(note_procstat_proc)(void *arg, struct sbuf *sb, size_t *sizep)
{
	struct proc *p;
	size_t size;
	int structsize;

	p = (struct proc *)arg;
	size = sizeof(structsize) + p->p_numthreads *
	    sizeof(elf_kinfo_proc_t);

	if (sb != NULL) {
		KASSERT(*sizep == size, ("invalid size"));
		structsize = sizeof(elf_kinfo_proc_t);
		sbuf_bcat(sb, &structsize, sizeof(structsize));
		sx_slock(&proctree_lock);
		PROC_LOCK(p);
		kern_proc_out(p, sb, ELF_KERN_PROC_MASK);
		sx_sunlock(&proctree_lock);
	}
	*sizep = size;
}

#ifdef KINFO_FILE_SIZE
CTASSERT(sizeof(struct kinfo_file) == KINFO_FILE_SIZE);
#endif

static void
note_procstat_files(void *arg, struct sbuf *sb, size_t *sizep)
{
	struct proc *p;
	size_t size, sect_sz, i;
	ssize_t start_len, sect_len;
	int structsize, filedesc_flags;

	if (coredump_pack_fileinfo)
		filedesc_flags = KERN_FILEDESC_PACK_KINFO;
	else
		filedesc_flags = 0;

	p = (struct proc *)arg;
	structsize = sizeof(struct kinfo_file);
	if (sb == NULL) {
		size = 0;
		sb = sbuf_new(NULL, NULL, 128, SBUF_FIXEDLEN);
		sbuf_set_drain(sb, sbuf_drain_count, &size);
		sbuf_bcat(sb, &structsize, sizeof(structsize));
		PROC_LOCK(p);
		kern_proc_filedesc_out(p, sb, -1, filedesc_flags);
		sbuf_finish(sb);
		sbuf_delete(sb);
		*sizep = size;
	} else {
		sbuf_start_section(sb, &start_len);

		sbuf_bcat(sb, &structsize, sizeof(structsize));
		PROC_LOCK(p);
		kern_proc_filedesc_out(p, sb, *sizep - sizeof(structsize),
		    filedesc_flags);

		sect_len = sbuf_end_section(sb, start_len, 0, 0);
		if (sect_len < 0)
			return;
		sect_sz = sect_len;

		KASSERT(sect_sz <= *sizep,
		    ("kern_proc_filedesc_out did not respect maxlen; "
		     "requested %zu, got %zu", *sizep - sizeof(structsize),
		     sect_sz - sizeof(structsize)));

		for (i = 0; i < *sizep - sect_sz && sb->s_error == 0; i++)
			sbuf_putc(sb, 0);
	}
}

#ifdef KINFO_VMENTRY_SIZE
CTASSERT(sizeof(struct kinfo_vmentry) == KINFO_VMENTRY_SIZE);
#endif

static void
note_procstat_vmmap(void *arg, struct sbuf *sb, size_t *sizep)
{
	struct proc *p;
	size_t size;
	int structsize, vmmap_flags;

	if (coredump_pack_vmmapinfo)
		vmmap_flags = KERN_VMMAP_PACK_KINFO;
	else
		vmmap_flags = 0;

	p = (struct proc *)arg;
	structsize = sizeof(struct kinfo_vmentry);
	if (sb == NULL) {
		size = 0;
		sb = sbuf_new(NULL, NULL, 128, SBUF_FIXEDLEN);
		sbuf_set_drain(sb, sbuf_drain_count, &size);
		sbuf_bcat(sb, &structsize, sizeof(structsize));
		PROC_LOCK(p);
		kern_proc_vmmap_out(p, sb, -1, vmmap_flags);
		sbuf_finish(sb);
		sbuf_delete(sb);
		*sizep = size;
	} else {
		sbuf_bcat(sb, &structsize, sizeof(structsize));
		PROC_LOCK(p);
		kern_proc_vmmap_out(p, sb, *sizep - sizeof(structsize),
		    vmmap_flags);
	}
}

static void
note_procstat_groups(void *arg, struct sbuf *sb, size_t *sizep)
{
	struct proc *p;
	size_t size;
	int structsize;

	p = (struct proc *)arg;
	size = sizeof(structsize) + p->p_ucred->cr_ngroups * sizeof(gid_t);
	if (sb != NULL) {
		KASSERT(*sizep == size, ("invalid size"));
		structsize = sizeof(gid_t);
		sbuf_bcat(sb, &structsize, sizeof(structsize));
		sbuf_bcat(sb, p->p_ucred->cr_groups, p->p_ucred->cr_ngroups *
		    sizeof(gid_t));
	}
	*sizep = size;
}

static void
note_procstat_umask(void *arg, struct sbuf *sb, size_t *sizep)
{
	struct proc *p;
	size_t size;
	int structsize;

	p = (struct proc *)arg;
	size = sizeof(structsize) + sizeof(p->p_fd->fd_cmask);
	if (sb != NULL) {
		KASSERT(*sizep == size, ("invalid size"));
		structsize = sizeof(p->p_fd->fd_cmask);
		sbuf_bcat(sb, &structsize, sizeof(structsize));
		sbuf_bcat(sb, &p->p_fd->fd_cmask, sizeof(p->p_fd->fd_cmask));
	}
	*sizep = size;
}

static void
note_procstat_rlimit(void *arg, struct sbuf *sb, size_t *sizep)
{
	struct proc *p;
	struct rlimit rlim[RLIM_NLIMITS];
	size_t size;
	int structsize, i;

	p = (struct proc *)arg;
	size = sizeof(structsize) + sizeof(rlim);
	if (sb != NULL) {
		KASSERT(*sizep == size, ("invalid size"));
		structsize = sizeof(rlim);
		sbuf_bcat(sb, &structsize, sizeof(structsize));
		PROC_LOCK(p);
		for (i = 0; i < RLIM_NLIMITS; i++)
			lim_rlimit_proc(p, i, &rlim[i]);
		PROC_UNLOCK(p);
		sbuf_bcat(sb, rlim, sizeof(rlim));
	}
	*sizep = size;
}

static void
note_procstat_osrel(void *arg, struct sbuf *sb, size_t *sizep)
{
	struct proc *p;
	size_t size;
	int structsize;

	p = (struct proc *)arg;
	size = sizeof(structsize) + sizeof(p->p_osrel);
	if (sb != NULL) {
		KASSERT(*sizep == size, ("invalid size"));
		structsize = sizeof(p->p_osrel);
		sbuf_bcat(sb, &structsize, sizeof(structsize));
		sbuf_bcat(sb, &p->p_osrel, sizeof(p->p_osrel));
	}
	*sizep = size;
}

static void
__elfN(note_procstat_psstrings)(void *arg, struct sbuf *sb, size_t *sizep)
{
	struct proc *p;
	elf_ps_strings_t ps_strings;
	size_t size;
	int structsize;

	p = (struct proc *)arg;
	size = sizeof(structsize) + sizeof(ps_strings);
	if (sb != NULL) {
		KASSERT(*sizep == size, ("invalid size"));
		structsize = sizeof(ps_strings);
#if defined(COMPAT_FREEBSD32) && __ELF_WORD_SIZE == 32
		ps_strings = PTROUT(p->p_sysent->sv_psstrings);
#else
		ps_strings = p->p_sysent->sv_psstrings;
#endif
		sbuf_bcat(sb, &structsize, sizeof(structsize));
		sbuf_bcat(sb, &ps_strings, sizeof(ps_strings));
	}
	*sizep = size;
}

static void
__elfN(note_procstat_auxv)(void *arg, struct sbuf *sb, size_t *sizep)
{
	struct proc *p;
	size_t size;
	int structsize;

	p = (struct proc *)arg;
	if (sb == NULL) {
		size = 0;
		sb = sbuf_new(NULL, NULL, 128, SBUF_FIXEDLEN);
		sbuf_set_drain(sb, sbuf_drain_count, &size);
		sbuf_bcat(sb, &structsize, sizeof(structsize));
		PHOLD(p);
		proc_getauxv(curthread, p, sb);
		PRELE(p);
		sbuf_finish(sb);
		sbuf_delete(sb);
		*sizep = size;
	} else {
#ifdef COMPAT_CHERIABI
		if (SV_PROC_FLAG(p, SV_CHERI) != 0)
			structsize = sizeof(ElfCheriABI_Auxinfo);
		else
#endif /* ! COMPAT_CHERIABI */
			structsize = sizeof(Elf_Auxinfo);
		sbuf_bcat(sb, &structsize, sizeof(structsize));
		PHOLD(p);
		proc_getauxv(curthread, p, sb);
		PRELE(p);
	}
}

static boolean_t
__elfN(parse_notes)(struct image_params *imgp, Elf_Brandnote *checknote,
    int32_t *osrel, const Elf_Phdr *pnote)
{
	const Elf_Note *note, *note0, *note_end;
	const char *note_name;
	char *buf;
	int i, error;
	boolean_t res;

	/* We need some limit, might as well use PAGE_SIZE. */
	if (pnote == NULL || pnote->p_filesz > PAGE_SIZE)
		return (FALSE);
	ASSERT_VOP_LOCKED(imgp->vp, "parse_notes");
	if (pnote->p_offset > PAGE_SIZE ||
	    pnote->p_filesz > PAGE_SIZE - pnote->p_offset) {
		VOP_UNLOCK(imgp->vp, 0);
		buf = malloc(pnote->p_filesz, M_TEMP, M_WAITOK);
		vn_lock(imgp->vp, LK_EXCLUSIVE | LK_RETRY);
		error = vn_rdwr(UIO_READ, imgp->vp, buf, pnote->p_filesz,
		    pnote->p_offset, UIO_SYSSPACE, IO_NODELOCKED,
		    curthread->td_ucred, NOCRED, NULL, curthread);
		if (error != 0) {
			uprintf("i/o error PT_NOTE\n");
			res = FALSE;
			goto ret;
		}
		note = note0 = (const Elf_Note *)buf;
		note_end = (const Elf_Note *)(buf + pnote->p_filesz);
	} else {
		note = note0 = (const Elf_Note *)(imgp->image_header +
		    pnote->p_offset);
		note_end = (const Elf_Note *)(imgp->image_header +
		    pnote->p_offset + pnote->p_filesz);
		buf = NULL;
	}
	for (i = 0; i < 100 && note >= note0 && note < note_end; i++) {
		if (!aligned(note, Elf32_Addr) || (const char *)note_end -
		    (const char *)note < sizeof(Elf_Note)) {
			res = FALSE;
			goto ret;
		}
		if (note->n_namesz != checknote->hdr.n_namesz ||
		    note->n_descsz != checknote->hdr.n_descsz ||
		    note->n_type != checknote->hdr.n_type)
			goto nextnote;
		note_name = (const char *)(note + 1);
		if (note_name + checknote->hdr.n_namesz >=
		    (const char *)note_end || strncmp(checknote->vendor,
		    note_name, checknote->hdr.n_namesz) != 0)
			goto nextnote;

		/*
		 * Fetch the osreldate for binary
		 * from the ELF OSABI-note if necessary.
		 */
		if ((checknote->flags & BN_TRANSLATE_OSREL) != 0 &&
		    checknote->trans_osrel != NULL) {
			res = checknote->trans_osrel(note, osrel);
			goto ret;
		}
		res = TRUE;
		goto ret;
nextnote:
		note = (const Elf_Note *)((const char *)(note + 1) +
		    roundup2(note->n_namesz, ELF_NOTE_ROUNDSIZE) +
		    roundup2(note->n_descsz, ELF_NOTE_ROUNDSIZE));
	}
	res = FALSE;
ret:
	free(buf, M_TEMP);
	return (res);
}

/*
 * Try to find the appropriate ABI-note section for checknote,
 * fetch the osreldate for binary from the ELF OSABI-note. Only the
 * first page of the image is searched, the same as for headers.
 */
static boolean_t
__elfN(check_note)(struct image_params *imgp, Elf_Brandnote *checknote,
    int32_t *osrel)
{
	const Elf_Phdr *phdr;
	const Elf_Ehdr *hdr;
	int i;

	hdr = (const Elf_Ehdr *)imgp->image_header;
	phdr = (const Elf_Phdr *)(imgp->image_header + hdr->e_phoff);

	for (i = 0; i < hdr->e_phnum; i++) {
		if (phdr[i].p_type == PT_NOTE &&
		    __elfN(parse_notes)(imgp, checknote, osrel, &phdr[i]))
			return (TRUE);
	}
	return (FALSE);

}

/*
 * Tell kern_execve.c about it, with a little help from the linker.
 */
static struct execsw __elfN(execsw) = {
	.ex_imgact = __CONCAT(exec_, __elfN(imgact)),
	.ex_name = __XSTRING(__CONCAT(ELF, __ELF_WORD_SIZE))
};
EXEC_SET(__CONCAT(elf, __ELF_WORD_SIZE), __elfN(execsw));

static vm_prot_t
__elfN(trans_prot)(Elf_Word flags)
{
	vm_prot_t prot;

	prot = 0;
	if (flags & PF_X)
		prot |= VM_PROT_EXECUTE;
	if (flags & PF_W)
		prot |= VM_PROT_WRITE;
	if (flags & PF_R)
		prot |= VM_PROT_READ;
#if __ELF_WORD_SIZE == 32
#if defined(__amd64__)
	if (i386_read_exec && (flags & PF_R))
		prot |= VM_PROT_EXECUTE;
#endif
#endif
	return (prot);
}

static Elf_Word
__elfN(untrans_prot)(vm_prot_t prot)
{
	Elf_Word flags;

	flags = 0;
	if (prot & VM_PROT_EXECUTE)
		flags |= PF_X;
	if (prot & VM_PROT_READ)
		flags |= PF_R;
	if (prot & VM_PROT_WRITE)
		flags |= PF_W;
	return (flags);
}
// CHERI CHANGES START
// {
//   "updated": 20180629,
//   "target_type": "kernel",
//   "changes": [
//     "support",
//     "user_capabilities"
//   ]
// }
// CHERI CHANGES END<|MERGE_RESOLUTION|>--- conflicted
+++ resolved
@@ -1116,12 +1116,10 @@
 
 #define	suword __CONCAT(suword, __ELF_WORD_SIZE)
 
-void
-__elfN(set_auxargs)(Elf_Addr *pos, struct image_params *imgp)
+int
+__elfN(freebsd_fixup)(register_t **stack_base, struct image_params *imgp)
 {
 	Elf_Auxargs *args = (Elf_Auxargs *)imgp->auxargs;
-<<<<<<< HEAD
-=======
 	Elf_Auxinfo *argarray, *pos;
 	Elf_Addr *base, *auxbase;
 	int error;
@@ -1130,7 +1128,6 @@
 	auxbase = base + imgp->args->argc + 1 + imgp->args->envc + 1;
 	argarray = pos = malloc(AT_COUNT * sizeof(*pos), M_TEMP,
 	    M_WAITOK | M_ZERO);
->>>>>>> a36ed4ef
 
 	if (args->execfd != -1)
 		AUXARGS_ENTRY(pos, AT_EXECFD, args->execfd);
@@ -1170,20 +1167,6 @@
 
 	free(imgp->auxargs, M_TEMP);
 	imgp->auxargs = NULL;
-<<<<<<< HEAD
-}
-
-int
-__elfN(freebsd_fixup)(register_t **stack_base, struct image_params *imgp)
-{
-	Elf_Addr *base;
-	Elf_Addr *pos;
-
-	base = (Elf_Addr *)*stack_base;
-	pos = base + (imgp->args->argc + imgp->args->envc + 2);
-
-	__elfN(set_auxargs)(pos, imgp);
-=======
 	KASSERT((pos - argarray) / sizeof(*pos) <= AT_COUNT,
 	    ("Too many auxargs"));
 
@@ -1191,7 +1174,6 @@
 	free(argarray, M_TEMP);
 	if (error != 0)
 		return (error);
->>>>>>> a36ed4ef
 
 	base--;
 	if (suword(base, imgp->args->argc) == -1)
