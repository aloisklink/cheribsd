/*-
 * SPDX-License-Identifier: BSD-2-Clause-FreeBSD
 *
 * Copyright (c) 2013 EMC Corp.
 * Copyright (c) 2011 Jeffrey Roberson <jeff@freebsd.org>
 * Copyright (c) 2008 Mayur Shardul <mayur.shardul@gmail.com>
 * All rights reserved.
 *
 * Redistribution and use in source and binary forms, with or without
 * modification, are permitted provided that the following conditions
 * are met:
 * 1. Redistributions of source code must retain the above copyright
 *    notice, this list of conditions and the following disclaimer.
 * 2. Redistributions in binary form must reproduce the above copyright
 *    notice, this list of conditions and the following disclaimer in the
 *    documentation and/or other materials provided with the distribution.
 *
 * THIS SOFTWARE IS PROVIDED BY THE AUTHOR AND CONTRIBUTORS ``AS IS'' AND
 * ANY EXPRESS OR IMPLIED WARRANTIES, INCLUDING, BUT NOT LIMITED TO, THE
 * IMPLIED WARRANTIES OF MERCHANTABILITY AND FITNESS FOR A PARTICULAR PURPOSE
 * ARE DISCLAIMED.  IN NO EVENT SHALL THE AUTHOR OR CONTRIBUTORS BE LIABLE
 * FOR ANY DIRECT, INDIRECT, INCIDENTAL, SPECIAL, EXEMPLARY, OR CONSEQUENTIAL
 * DAMAGES (INCLUDING, BUT NOT LIMITED TO, PROCUREMENT OF SUBSTITUTE GOODS
 * OR SERVICES; LOSS OF USE, DATA, OR PROFITS; OR BUSINESS INTERRUPTION)
 * HOWEVER CAUSED AND ON ANY THEORY OF LIABILITY, WHETHER IN CONTRACT, STRICT
 * LIABILITY, OR TORT (INCLUDING NEGLIGENCE OR OTHERWISE) ARISING IN ANY WAY
 * OUT OF THE USE OF THIS SOFTWARE, EVEN IF ADVISED OF THE POSSIBILITY OF
 * SUCH DAMAGE.
 *
 */

/*
 * Path-compressed radix trie implementation.
 *
 * The implementation takes into account the following rationale:
 * - Size of the nodes should be as small as possible but still big enough
 *   to avoid a large maximum depth for the trie.  This is a balance
 *   between the necessity to not wire too much physical memory for the nodes
 *   and the necessity to avoid too much cache pollution during the trie
 *   operations.
 * - There is not a huge bias toward the number of lookup operations over
 *   the number of insert and remove operations.  This basically implies
 *   that optimizations supposedly helping one operation but hurting the
 *   other might be carefully evaluated.
 * - On average not many nodes are expected to be fully populated, hence
 *   level compression may just complicate things.
 */

#include <sys/cdefs.h>
__FBSDID("$FreeBSD$");

#include "opt_ddb.h"

#include <sys/param.h>
#include <sys/systm.h>
#include <sys/kernel.h>
#include <sys/pctrie.h>
#include <sys/proc.h>	/* smr.h depends on struct thread. */
#include <sys/smr.h>
#include <sys/smr_types.h>

#include <cheri/cheric.h>

#ifdef DDB
#include <ddb/ddb.h>
#endif

#define	PCTRIE_MASK	(PCTRIE_COUNT - 1)
#define	PCTRIE_LIMIT	(howmany(sizeof(uint64_t) * NBBY, PCTRIE_WIDTH) - 1)

/* Flag bits stored in node pointers. */
#define	PCTRIE_ISLEAF	0x1
#define	PCTRIE_FLAGS	0x1
#define	PCTRIE_PAD	PCTRIE_FLAGS

/* Returns one unit associated with specified level. */
#define	PCTRIE_UNITLEVEL(lev)						\
	((uint64_t)1 << ((lev) * PCTRIE_WIDTH))

struct pctrie_node;
typedef SMR_POINTER(struct pctrie_node *) smr_pctnode_t;

struct pctrie_node {
	uint64_t	pn_owner;			/* Owner of record. */
	uint16_t	pn_count;			/* Valid children. */
	uint8_t		pn_clev;			/* Current level. */
	int8_t		pn_last;			/* Zero last ptr. */
	smr_pctnode_t	pn_child[PCTRIE_COUNT];		/* Child nodes. */
};

enum pctrie_access { PCTRIE_SMR, PCTRIE_LOCKED, PCTRIE_UNSERIALIZED };

static __inline void pctrie_node_store(smr_pctnode_t *p, void *val,
    enum pctrie_access access);

/*
 * Allocate a node.  Pre-allocation should ensure that the request
 * will always be satisfied.
 */
static struct pctrie_node *
pctrie_node_get(struct pctrie *ptree, pctrie_alloc_t allocfn, uint64_t owner,
    uint16_t count, uint16_t clevel)
{
	struct pctrie_node *node;

	node = allocfn(ptree);
	if (node == NULL)
		return (NULL);

	/*
	 * We want to clear the last child pointer after the final section
	 * has exited so lookup can not return false negatives.  It is done
	 * here because it will be cache-cold in the dtor callback.
	 */
	if (node->pn_last != 0) {
		pctrie_node_store(&node->pn_child[node->pn_last - 1], NULL,
		    PCTRIE_UNSERIALIZED);
		node->pn_last = 0;
	}
	node->pn_owner = owner;
	node->pn_count = count;
	node->pn_clev = clevel;
	return (node);
}

/*
 * Free radix node.
 */
static __inline void
pctrie_node_put(struct pctrie *ptree, struct pctrie_node *node,
    pctrie_free_t freefn, int8_t last)
{
#ifdef INVARIANTS
	int slot;

	KASSERT(node->pn_count == 0,
	    ("pctrie_node_put: node %p has %d children", node,
	    node->pn_count));
	for (slot = 0; slot < PCTRIE_COUNT; slot++) {
		if (slot == last)
			continue;
		KASSERT(smr_unserialized_load(&node->pn_child[slot], true) ==
		    NULL, ("pctrie_node_put: node %p has a child", node));
	}
#endif
	node->pn_last = last + 1;
	freefn(ptree, node);
}

/*
 * Return the position in the array for a given level.
 */
static __inline int
pctrie_slot(uint64_t index, uint16_t level)
{

	return ((index >> (level * PCTRIE_WIDTH)) & PCTRIE_MASK);
}

/* Trims the key after the specified level. */
static __inline uint64_t
pctrie_trimkey(uint64_t index, uint16_t level)
{
	uint64_t ret;

	ret = index;
	if (level > 0) {
		ret >>= level * PCTRIE_WIDTH;
		ret <<= level * PCTRIE_WIDTH;
	}
	return (ret);
}

/*
 * Fetch a node pointer from a slot.
 */
static __inline struct pctrie_node *
pctrie_node_load(smr_pctnode_t *p, smr_t smr, enum pctrie_access access)
{
	switch (access) {
	case PCTRIE_UNSERIALIZED:
		return (smr_unserialized_load(p, true));
	case PCTRIE_LOCKED:
		return (smr_serialized_load(p, true));
	case PCTRIE_SMR:
		return (smr_entered_load(p, smr));
	}
	__assert_unreachable();
}

static __inline void
pctrie_node_store(smr_pctnode_t *p, void *v, enum pctrie_access access)
{
	switch (access) {
	case PCTRIE_UNSERIALIZED:
		smr_unserialized_store(p, v, true);
		break;
	case PCTRIE_LOCKED:
		smr_serialized_store(p, v, true);
		break;
	case PCTRIE_SMR:
		panic("%s: Not supported in SMR section.", __func__);
		break;
	default:
		__assert_unreachable();
		break;
	}
}

/*
 * Get the root node for a tree.
 */
static __inline struct pctrie_node *
pctrie_root_load(struct pctrie *ptree, smr_t smr, enum pctrie_access access)
{
	return (pctrie_node_load((smr_pctnode_t *)&ptree->pt_root, smr, access));
}

/*
 * Set the root node for a tree.
 */
static __inline void
pctrie_root_store(struct pctrie *ptree, struct pctrie_node *node,
    enum pctrie_access access)
{
	pctrie_node_store((smr_pctnode_t *)&ptree->pt_root, node, access);
}

/*
 * Returns TRUE if the specified node is a leaf and FALSE otherwise.
 */
static __inline bool
pctrie_isleaf(struct pctrie_node *node)
{

	return (cheri_get_low_ptr_bits(node, PCTRIE_ISLEAF) != 0);
}

/*
 * Returns the associated val extracted from node.
 */
static __inline uint64_t *
pctrie_toval(struct pctrie_node *node)
{

	return ((uint64_t *)cheri_clear_low_ptr_bits(node, PCTRIE_FLAGS));
}

/*
 * Adds the val as a child of the provided node.
 */
static __inline void
pctrie_addval(struct pctrie_node *node, uint64_t index, uint16_t clev,
    uint64_t *val, enum pctrie_access access)
{
	int slot;

	slot = pctrie_slot(index, clev);
	pctrie_node_store(&node->pn_child[slot],
	    (void *)cheri_set_low_ptr_bits(val, PCTRIE_ISLEAF), access);
}

/*
 * Returns the slot where two keys differ.
 * It cannot accept 2 equal keys.
 */
static __inline uint16_t
pctrie_keydiff(uint64_t index1, uint64_t index2)
{
	uint16_t clev;

	KASSERT(index1 != index2, ("%s: passing the same key value %jx",
	    __func__, (uintmax_t)index1));

	index1 ^= index2;
	for (clev = PCTRIE_LIMIT;; clev--)
		if (pctrie_slot(index1, clev) != 0)
			return (clev);
}

/*
 * Returns TRUE if it can be determined that key does not belong to the
 * specified node.  Otherwise, returns FALSE.
 */
static __inline bool
pctrie_keybarr(struct pctrie_node *node, uint64_t idx)
{

	if (node->pn_clev < PCTRIE_LIMIT) {
		idx = pctrie_trimkey(idx, node->pn_clev + 1);
		return (idx != node->pn_owner);
	}
	return (false);
}

/*
 * Internal helper for pctrie_reclaim_allnodes().
 * This function is recursive.
 */
static void
pctrie_reclaim_allnodes_int(struct pctrie *ptree, struct pctrie_node *node,
    pctrie_free_t freefn)
{
	struct pctrie_node *child;
	int slot;

	KASSERT(node->pn_count <= PCTRIE_COUNT,
	    ("pctrie_reclaim_allnodes_int: bad count in node %p", node));
	for (slot = 0; node->pn_count != 0; slot++) {
		child = pctrie_node_load(&node->pn_child[slot], NULL,
		    PCTRIE_UNSERIALIZED);
		if (child == NULL)
			continue;
		if (!pctrie_isleaf(child))
			pctrie_reclaim_allnodes_int(ptree, child, freefn);
		pctrie_node_store(&node->pn_child[slot], NULL,
		    PCTRIE_UNSERIALIZED);
		node->pn_count--;
	}
	pctrie_node_put(ptree, node, freefn, -1);
}

/*
 * pctrie node zone initializer.
 */
int
pctrie_zone_init(void *mem, int size __unused, int flags __unused)
{
	struct pctrie_node *node;

	node = mem;
	node->pn_last = 0;
	memset(node->pn_child, 0, sizeof(node->pn_child));
	return (0);
}

size_t
pctrie_node_size(void)
{

	return (sizeof(struct pctrie_node));
}

/*
 * Inserts the key-value pair into the trie.
 * Panics if the key already exists.
 */
int
pctrie_insert(struct pctrie *ptree, uint64_t *val, pctrie_alloc_t allocfn)
{
	uint64_t index, newind;
	struct pctrie_node *node, *tmp;
	smr_pctnode_t *parentp;
	uint64_t *m;
	int slot;
	uint16_t clev;

	index = *val;

	/*
	 * The owner of record for root is not really important because it
	 * will never be used.
	 */
	node = pctrie_root_load(ptree, NULL, PCTRIE_LOCKED);
	if (node == NULL) {
		ptree->pt_root =
		    (uintptr_t)(cheri_set_low_ptr_bits(val, PCTRIE_ISLEAF));
		return (0);
	}
	parentp = (smr_pctnode_t *)&ptree->pt_root;
	for (;;) {
		if (pctrie_isleaf(node)) {
			m = pctrie_toval(node);
			if (*m == index)
				panic("%s: key %jx is already present",
				    __func__, (uintmax_t)index);
			clev = pctrie_keydiff(*m, index);
			tmp = pctrie_node_get(ptree, allocfn,
			    pctrie_trimkey(index, clev + 1), 2, clev);
			if (tmp == NULL)
				return (ENOMEM);
			/* These writes are not yet visible due to ordering. */
			pctrie_addval(tmp, index, clev, val,
			    PCTRIE_UNSERIALIZED);
			pctrie_addval(tmp, *m, clev, m, PCTRIE_UNSERIALIZED);
			/* Synchronize to make leaf visible. */
			pctrie_node_store(parentp, tmp, PCTRIE_LOCKED);
			return (0);
		} else if (pctrie_keybarr(node, index))
			break;
		slot = pctrie_slot(index, node->pn_clev);
		parentp = &node->pn_child[slot];
		tmp = pctrie_node_load(parentp, NULL, PCTRIE_LOCKED);
		if (tmp == NULL) {
			node->pn_count++;
			pctrie_addval(node, index, node->pn_clev, val,
			    PCTRIE_LOCKED);
			return (0);
		}
		node = tmp;
	}

	/*
	 * A new node is needed because the right insertion level is reached.
	 * Setup the new intermediate node and add the 2 children: the
	 * new object and the older edge.
	 */
	newind = node->pn_owner;
	clev = pctrie_keydiff(newind, index);
	tmp = pctrie_node_get(ptree, allocfn,
	    pctrie_trimkey(index, clev + 1), 2, clev);
	if (tmp == NULL)
		return (ENOMEM);
	slot = pctrie_slot(newind, clev);
	/* These writes are not yet visible due to ordering. */
	pctrie_addval(tmp, index, clev, val, PCTRIE_UNSERIALIZED);
	pctrie_node_store(&tmp->pn_child[slot], node, PCTRIE_UNSERIALIZED);
	/* Synchronize to make the above visible. */
	pctrie_node_store(parentp, tmp, PCTRIE_LOCKED);

	return (0);
}

/*
 * Returns the value stored at the index.  If the index is not present,
 * NULL is returned.
 */
static __always_inline uint64_t *
_pctrie_lookup(struct pctrie *ptree, uint64_t index, smr_t smr,
    enum pctrie_access access)
{
	struct pctrie_node *node;
	uint64_t *m;
	int slot;

	node = pctrie_root_load(ptree, smr, access);
	while (node != NULL) {
		if (pctrie_isleaf(node)) {
			m = pctrie_toval(node);
			if (*m == index)
				return (m);
			break;
		}
		if (pctrie_keybarr(node, index))
			break;
		slot = pctrie_slot(index, node->pn_clev);
		node = pctrie_node_load(&node->pn_child[slot], smr, access);
	}
	return (NULL);
}

/*
 * Returns the value stored at the index, assuming access is externally
 * synchronized by a lock.
 *
 * If the index is not present, NULL is returned.
 */
uint64_t *
pctrie_lookup(struct pctrie *ptree, uint64_t index)
{
	return (_pctrie_lookup(ptree, index, NULL, PCTRIE_LOCKED));
}

/*
 * Returns the value stored at the index without requiring an external lock.
 *
 * If the index is not present, NULL is returned.
 */
uint64_t *
pctrie_lookup_unlocked(struct pctrie *ptree, uint64_t index, smr_t smr)
{
	uint64_t *res;

	smr_enter(smr);
	res = _pctrie_lookup(ptree, index, smr, PCTRIE_SMR);
	smr_exit(smr);
	return (res);
}

/*
 * Look up the nearest entry at a position bigger than or equal to index,
 * assuming access is externally synchronized by a lock.
 */
uint64_t *
pctrie_lookup_ge(struct pctrie *ptree, uint64_t index)
{
	struct pctrie_node *stack[PCTRIE_LIMIT];
	uint64_t inc;
	uint64_t *m;
	struct pctrie_node *child, *node;
#ifdef INVARIANTS
	int loops = 0;
#endif
	unsigned tos;
	int slot;

	node = pctrie_root_load(ptree, NULL, PCTRIE_LOCKED);
	if (node == NULL)
		return (NULL);
	else if (pctrie_isleaf(node)) {
		m = pctrie_toval(node);
		if (*m >= index)
			return (m);
		else
			return (NULL);
	}
	tos = 0;
	for (;;) {
		/*
		 * If the keys differ before the current bisection node,
		 * then the search key might rollback to the earliest
		 * available bisection node or to the smallest key
		 * in the current node (if the owner is greater than the
		 * search key).
		 */
		if (pctrie_keybarr(node, index)) {
			if (index > node->pn_owner) {
ascend:
				KASSERT(++loops < 1000,
				    ("pctrie_lookup_ge: too many loops"));

				/*
				 * Pop nodes from the stack until either the
				 * stack is empty or a node that could have a
				 * matching descendant is found.
				 */
				do {
					if (tos == 0)
						return (NULL);
					node = stack[--tos];
				} while (pctrie_slot(index,
				    node->pn_clev) == (PCTRIE_COUNT - 1));

				/*
				 * The following computation cannot overflow
				 * because index's slot at the current level
				 * is less than PCTRIE_COUNT - 1.
				 */
				index = pctrie_trimkey(index,
				    node->pn_clev);
				index += PCTRIE_UNITLEVEL(node->pn_clev);
			} else
				index = node->pn_owner;
			KASSERT(!pctrie_keybarr(node, index),
			    ("pctrie_lookup_ge: keybarr failed"));
		}
		slot = pctrie_slot(index, node->pn_clev);
		child = pctrie_node_load(&node->pn_child[slot], NULL,
		    PCTRIE_LOCKED);
		if (pctrie_isleaf(child)) {
			m = pctrie_toval(child);
			if (*m >= index)
				return (m);
		} else if (child != NULL)
			goto descend;

		/*
		 * Look for an available edge or val within the current
		 * bisection node.
		 */
                if (slot < (PCTRIE_COUNT - 1)) {
			inc = PCTRIE_UNITLEVEL(node->pn_clev);
			index = pctrie_trimkey(index, node->pn_clev);
			do {
				index += inc;
				slot++;
				child = pctrie_node_load(&node->pn_child[slot],
				    NULL, PCTRIE_LOCKED);
				if (pctrie_isleaf(child)) {
					m = pctrie_toval(child);
					if (*m >= index)
						return (m);
				} else if (child != NULL)
					goto descend;
			} while (slot < (PCTRIE_COUNT - 1));
		}
		KASSERT(child == NULL || pctrie_isleaf(child),
		    ("pctrie_lookup_ge: child is radix node"));

		/*
		 * If a value or edge greater than the search slot is not found
		 * in the current node, ascend to the next higher-level node.
		 */
		goto ascend;
descend:
		KASSERT(node->pn_clev > 0,
		    ("pctrie_lookup_ge: pushing leaf's parent"));
		KASSERT(tos < PCTRIE_LIMIT,
		    ("pctrie_lookup_ge: stack overflow"));
		stack[tos++] = node;
		node = child;
	}
}

/*
 * Look up the nearest entry at a position less than or equal to index,
 * assuming access is externally synchronized by a lock.
 */
uint64_t *
pctrie_lookup_le(struct pctrie *ptree, uint64_t index)
{
	struct pctrie_node *stack[PCTRIE_LIMIT];
	uint64_t inc;
	uint64_t *m;
	struct pctrie_node *child, *node;
#ifdef INVARIANTS
	int loops = 0;
#endif
	unsigned tos;
	int slot;

	node = pctrie_root_load(ptree, NULL, PCTRIE_LOCKED);
	if (node == NULL)
		return (NULL);
	else if (pctrie_isleaf(node)) {
		m = pctrie_toval(node);
		if (*m <= index)
			return (m);
		else
			return (NULL);
	}
	tos = 0;
	for (;;) {
		/*
		 * If the keys differ before the current bisection node,
		 * then the search key might rollback to the earliest
		 * available bisection node or to the largest key
		 * in the current node (if the owner is smaller than the
		 * search key).
		 */
		if (pctrie_keybarr(node, index)) {
			if (index > node->pn_owner) {
				index = node->pn_owner + PCTRIE_COUNT *
				    PCTRIE_UNITLEVEL(node->pn_clev);
			} else {
ascend:
				KASSERT(++loops < 1000,
				    ("pctrie_lookup_le: too many loops"));

				/*
				 * Pop nodes from the stack until either the
				 * stack is empty or a node that could have a
				 * matching descendant is found.
				 */
				do {
					if (tos == 0)
						return (NULL);
					node = stack[--tos];
				} while (pctrie_slot(index,
				    node->pn_clev) == 0);

				/*
				 * The following computation cannot overflow
				 * because index's slot at the current level
				 * is greater than 0.
				 */
				index = pctrie_trimkey(index,
				    node->pn_clev);
			}
			index--;
			KASSERT(!pctrie_keybarr(node, index),
			    ("pctrie_lookup_le: keybarr failed"));
		}
		slot = pctrie_slot(index, node->pn_clev);
		child = pctrie_node_load(&node->pn_child[slot], NULL,
		    PCTRIE_LOCKED);
		if (pctrie_isleaf(child)) {
			m = pctrie_toval(child);
			if (*m <= index)
				return (m);
		} else if (child != NULL)
			goto descend;

		/*
		 * Look for an available edge or value within the current
		 * bisection node.
		 */
		if (slot > 0) {
			inc = PCTRIE_UNITLEVEL(node->pn_clev);
			index |= inc - 1;
			do {
				index -= inc;
				slot--;
				child = pctrie_node_load(&node->pn_child[slot],
				    NULL, PCTRIE_LOCKED);
				if (pctrie_isleaf(child)) {
					m = pctrie_toval(child);
					if (*m <= index)
						return (m);
				} else if (child != NULL)
					goto descend;
			} while (slot > 0);
		}
		KASSERT(child == NULL || pctrie_isleaf(child),
		    ("pctrie_lookup_le: child is radix node"));

		/*
		 * If a value or edge smaller than the search slot is not found
		 * in the current node, ascend to the next higher-level node.
		 */
		goto ascend;
descend:
		KASSERT(node->pn_clev > 0,
		    ("pctrie_lookup_le: pushing leaf's parent"));
		KASSERT(tos < PCTRIE_LIMIT,
		    ("pctrie_lookup_le: stack overflow"));
		stack[tos++] = node;
		node = child;
	}
}

/*
 * Remove the specified index from the tree.
 * Panics if the key is not present.
 */
void
pctrie_remove(struct pctrie *ptree, uint64_t index, pctrie_free_t freefn)
{
	struct pctrie_node *node, *parent, *tmp;
	uint64_t *m;
	int i, slot;

	node = pctrie_root_load(ptree, NULL, PCTRIE_LOCKED);
	if (pctrie_isleaf(node)) {
		m = pctrie_toval(node);
		if (*m != index)
			panic("%s: invalid key found", __func__);
		pctrie_root_store(ptree, NULL, PCTRIE_LOCKED);
		return;
	}
	parent = NULL;
	for (;;) {
		if (node == NULL)
			panic("pctrie_remove: impossible to locate the key");
		slot = pctrie_slot(index, node->pn_clev);
		tmp = pctrie_node_load(&node->pn_child[slot], NULL,
		    PCTRIE_LOCKED);
		if (pctrie_isleaf(tmp)) {
			m = pctrie_toval(tmp);
			if (*m != index)
				panic("%s: invalid key found", __func__);
			pctrie_node_store(&node->pn_child[slot], NULL,
			    PCTRIE_LOCKED);
			node->pn_count--;
			if (node->pn_count > 1)
				break;
			for (i = 0; i < PCTRIE_COUNT; i++) {
				tmp = pctrie_node_load(&node->pn_child[i],
				    NULL, PCTRIE_LOCKED);
				if (tmp != NULL)
					break;
			}
			KASSERT(i != PCTRIE_COUNT,
			    ("%s: invalid node configuration", __func__));
			if (parent == NULL)
				pctrie_root_store(ptree, tmp, PCTRIE_LOCKED);
			else {
				slot = pctrie_slot(index, parent->pn_clev);
				KASSERT(pctrie_node_load(
					&parent->pn_child[slot], NULL,
					PCTRIE_LOCKED) == node,
				    ("%s: invalid child value", __func__));
				pctrie_node_store(&parent->pn_child[slot], tmp,
				    PCTRIE_LOCKED);
			}
			/*
			 * The child is still valid and we can not zero the
			 * pointer until all SMR references are gone.
			 */
			node->pn_count--;
			pctrie_node_put(ptree, node, freefn, i);
			break;
		}
		parent = node;
		node = tmp;
	}
}

/*
 * Remove and free all the nodes from the tree.
 * This function is recursive but there is a tight control on it as the
 * maximum depth of the tree is fixed.
 */
void
pctrie_reclaim_allnodes(struct pctrie *ptree, pctrie_free_t freefn)
{
	struct pctrie_node *root;

	root = pctrie_root_load(ptree, NULL, PCTRIE_LOCKED);
	if (root == NULL)
		return;
	pctrie_root_store(ptree, NULL, PCTRIE_UNSERIALIZED);
	if (!pctrie_isleaf(root))
		pctrie_reclaim_allnodes_int(ptree, root, freefn);
}

#ifdef DDB
/*
 * Show details about the given node.
 */
DB_SHOW_COMMAND(pctrienode, db_show_pctrienode)
{
	struct pctrie_node *node, *tmp;
	int i;

        if (!have_addr)
                return;
<<<<<<< HEAD
	node = DB_DATA_PTR(addr, sizeof(*node));
=======
	node = DB_DATA_PTR(addr, struct pctrie_node);
>>>>>>> 5714f9f7
	db_printf("node %p, owner %jx, children count %u, level %u:\n",
	    (void *)node, (uintmax_t)node->pn_owner, node->pn_count,
	    node->pn_clev);
	for (i = 0; i < PCTRIE_COUNT; i++) {
		tmp = pctrie_node_load(&node->pn_child[i], NULL,
		    PCTRIE_UNSERIALIZED);
		if (tmp != NULL)
			db_printf("slot: %d, val: %p, value: %p, clev: %d\n",
			    i, (void *)tmp,
			    pctrie_isleaf(tmp) ? pctrie_toval(tmp) : NULL,
			    node->pn_clev);
	}
}
#endif /* DDB */
// CHERI CHANGES START
// {
//   "updated": 20200127,
//   "target_type": "kernel",
//   "changes_purecap": [
<<<<<<< HEAD
//     "pointer_bit_flags",
=======
>>>>>>> 5714f9f7
//     "kdb"
//   ]
// }
// CHERI CHANGES END<|MERGE_RESOLUTION|>--- conflicted
+++ resolved
@@ -805,11 +805,7 @@
 
         if (!have_addr)
                 return;
-<<<<<<< HEAD
-	node = DB_DATA_PTR(addr, sizeof(*node));
-=======
 	node = DB_DATA_PTR(addr, struct pctrie_node);
->>>>>>> 5714f9f7
 	db_printf("node %p, owner %jx, children count %u, level %u:\n",
 	    (void *)node, (uintmax_t)node->pn_owner, node->pn_count,
 	    node->pn_clev);
@@ -829,10 +825,7 @@
 //   "updated": 20200127,
 //   "target_type": "kernel",
 //   "changes_purecap": [
-<<<<<<< HEAD
 //     "pointer_bit_flags",
-=======
->>>>>>> 5714f9f7
 //     "kdb"
 //   ]
 // }
