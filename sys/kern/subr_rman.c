--- conflicted
+++ resolved
@@ -1136,8 +1136,7 @@
 		dump_rman(rm);
 	}
 }
-<<<<<<< HEAD
-DB_SHOW_ALIAS(allrman, db_show_all_rman);
+DB_SHOW_ALIAS_FLAGS(allrman, db_show_all_rman, DB_CMD_MEMSAFE);
 #endif
 // CHERI CHANGES START
 // {
@@ -1147,8 +1146,4 @@
 //     "kdb"
 //   ]
 // }
-// CHERI CHANGES END
-=======
-DB_SHOW_ALIAS_FLAGS(allrman, db_show_all_rman, DB_CMD_MEMSAFE);
-#endif
->>>>>>> c84c5e00
+// CHERI CHANGES END