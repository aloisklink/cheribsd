/*-
 * SPDX-License-Identifier: BSD-2-Clause-FreeBSD
 *
 * Copyright (c) 2008 Ed Schouten <ed@FreeBSD.org>
 * All rights reserved.
 *
 * Portions of this software were developed under sponsorship from Snow
 * B.V., the Netherlands.
 *
 * Redistribution and use in source and binary forms, with or without
 * modification, are permitted provided that the following conditions
 * are met:
 * 1. Redistributions of source code must retain the above copyright
 *    notice, this list of conditions and the following disclaimer.
 * 2. Redistributions in binary form must reproduce the above copyright
 *    notice, this list of conditions and the following disclaimer in the
 *    documentation and/or other materials provided with the distribution.
 *
 * THIS SOFTWARE IS PROVIDED BY THE AUTHOR AND CONTRIBUTORS ``AS IS'' AND
 * ANY EXPRESS OR IMPLIED WARRANTIES, INCLUDING, BUT NOT LIMITED TO, THE
 * IMPLIED WARRANTIES OF MERCHANTABILITY AND FITNESS FOR A PARTICULAR PURPOSE
 * ARE DISCLAIMED.  IN NO EVENT SHALL THE AUTHOR OR CONTRIBUTORS BE LIABLE
 * FOR ANY DIRECT, INDIRECT, INCIDENTAL, SPECIAL, EXEMPLARY, OR CONSEQUENTIAL
 * DAMAGES (INCLUDING, BUT NOT LIMITED TO, PROCUREMENT OF SUBSTITUTE GOODS
 * OR SERVICES; LOSS OF USE, DATA, OR PROFITS; OR BUSINESS INTERRUPTION)
 * HOWEVER CAUSED AND ON ANY THEORY OF LIABILITY, WHETHER IN CONTRACT, STRICT
 * LIABILITY, OR TORT (INCLUDING NEGLIGENCE OR OTHERWISE) ARISING IN ANY WAY
 * OUT OF THE USE OF THIS SOFTWARE, EVEN IF ADVISED OF THE POSSIBILITY OF
 * SUCH DAMAGE.
 */

#include <sys/cdefs.h>
__FBSDID("$FreeBSD$");

#include "opt_capsicum.h"
#include "opt_printf.h"

#include <sys/param.h>
#include <sys/capsicum.h>
#include <sys/conf.h>
#include <sys/cons.h>
#include <sys/fcntl.h>
#include <sys/file.h>
#include <sys/filedesc.h>
#include <sys/filio.h>
#ifdef COMPAT_43TTY
#include <sys/ioctl_compat.h>
#endif /* COMPAT_43TTY */
#include <sys/kernel.h>
#include <sys/limits.h>
#include <sys/malloc.h>
#include <sys/mount.h>
#include <sys/poll.h>
#include <sys/priv.h>
#include <sys/proc.h>
#include <sys/serial.h>
#include <sys/signal.h>
#include <sys/stat.h>
#include <sys/sx.h>
#include <sys/sysctl.h>
#include <sys/systm.h>
#include <sys/tty.h>
#include <sys/ttycom.h>
#define TTYDEFCHARS
#include <sys/ttydefaults.h>
#undef TTYDEFCHARS
#include <sys/ucred.h>
#include <sys/vnode.h>

#include <fs/devfs/devfs.h>

#include <machine/stdarg.h>

static MALLOC_DEFINE(M_TTY, "tty", "tty device");

static void tty_rel_free(struct tty *tp);

static TAILQ_HEAD(, tty) tty_list = TAILQ_HEAD_INITIALIZER(tty_list);
static struct sx tty_list_sx;
SX_SYSINIT(tty_list, &tty_list_sx, "tty list");
static unsigned int tty_list_count = 0;

/* Character device of /dev/console. */
static struct cdev	*dev_console;
static const char	*dev_console_filename;

/*
 * Flags that are supported and stored by this implementation.
 */
#define TTYSUP_IFLAG	(IGNBRK|BRKINT|IGNPAR|PARMRK|INPCK|ISTRIP|\
			INLCR|IGNCR|ICRNL|IXON|IXOFF|IXANY|IMAXBEL)
#define TTYSUP_OFLAG	(OPOST|ONLCR|TAB3|ONOEOT|OCRNL|ONOCR|ONLRET)
#define TTYSUP_LFLAG	(ECHOKE|ECHOE|ECHOK|ECHO|ECHONL|ECHOPRT|\
			ECHOCTL|ISIG|ICANON|ALTWERASE|IEXTEN|TOSTOP|\
			FLUSHO|NOKERNINFO|NOFLSH)
#define TTYSUP_CFLAG	(CIGNORE|CSIZE|CSTOPB|CREAD|PARENB|PARODD|\
			HUPCL|CLOCAL|CCTS_OFLOW|CRTS_IFLOW|CDTR_IFLOW|\
			CDSR_OFLOW|CCAR_OFLOW|CNO_RTSDTR)

#define	TTY_CALLOUT(tp,d) (dev2unit(d) & TTYUNIT_CALLOUT)

static int  tty_drainwait = 5 * 60;
SYSCTL_INT(_kern, OID_AUTO, tty_drainwait, CTLFLAG_RWTUN,
    &tty_drainwait, 0, "Default output drain timeout in seconds");

/*
 * Set TTY buffer sizes.
 */

#define	TTYBUF_MAX	65536

#ifdef PRINTF_BUFR_SIZE
#define	TTY_PRBUF_SIZE	PRINTF_BUFR_SIZE
#else
#define	TTY_PRBUF_SIZE	256
#endif

/*
 * Allocate buffer space if necessary, and set low watermarks, based on speed.
 * Note that the ttyxxxq_setsize() functions may drop and then reacquire the tty
 * lock during memory allocation.  They will return ENXIO if the tty disappears
 * while unlocked.
 */
static int
tty_watermarks(struct tty *tp)
{
	size_t bs = 0;
	int error;

	/* Provide an input buffer for 2 seconds of data. */
	if (tp->t_termios.c_cflag & CREAD)
		bs = MIN(tp->t_termios.c_ispeed / 5, TTYBUF_MAX);
	error = ttyinq_setsize(&tp->t_inq, tp, bs);
	if (error != 0)
		return (error);

	/* Set low watermark at 10% (when 90% is available). */
	tp->t_inlow = (ttyinq_getallocatedsize(&tp->t_inq) * 9) / 10;

	/* Provide an output buffer for 2 seconds of data. */
	bs = MIN(tp->t_termios.c_ospeed / 5, TTYBUF_MAX);
	error = ttyoutq_setsize(&tp->t_outq, tp, bs);
	if (error != 0)
		return (error);

	/* Set low watermark at 10% (when 90% is available). */
	tp->t_outlow = (ttyoutq_getallocatedsize(&tp->t_outq) * 9) / 10;

	return (0);
}

static int
tty_drain(struct tty *tp, int leaving)
{
	sbintime_t timeout_at;
	size_t bytes;
	int error;

	if (ttyhook_hashook(tp, getc_inject))
		/* buffer is inaccessible */
		return (0);

	/*
	 * For close(), use the recent historic timeout of "1 second without
	 * making progress".  For tcdrain(), use t_drainwait as the timeout,
	 * with zero meaning "no timeout" which gives POSIX behavior.
	 */
	if (leaving)
		timeout_at = getsbinuptime() + SBT_1S;
	else if (tp->t_drainwait != 0)
		timeout_at = getsbinuptime() + SBT_1S * tp->t_drainwait;
	else
		timeout_at = 0;

	/*
	 * Poll the output buffer and the hardware for completion, at 10 Hz.
	 * Polling is required for devices which are not able to signal an
	 * interrupt when the transmitter becomes idle (most USB serial devs).
	 * The unusual structure of this loop ensures we check for busy one more
	 * time after tty_timedwait() returns EWOULDBLOCK, so that success has
	 * higher priority than timeout if the IO completed in the last 100mS.
	 */
	error = 0;
	bytes = ttyoutq_bytesused(&tp->t_outq);
	for (;;) {
		if (ttyoutq_bytesused(&tp->t_outq) == 0 && !ttydevsw_busy(tp))
			return (0);
		if (error != 0)
			return (error);
		ttydevsw_outwakeup(tp);
		error = tty_timedwait(tp, &tp->t_outwait, hz / 10);
		if (error != 0 && error != EWOULDBLOCK)
			return (error);
		else if (timeout_at == 0 || getsbinuptime() < timeout_at)
			error = 0;
		else if (leaving && ttyoutq_bytesused(&tp->t_outq) < bytes) {
			/* In close, making progress, grant an extra second. */
			error = 0;
			timeout_at += SBT_1S;
			bytes = ttyoutq_bytesused(&tp->t_outq);
		}
	}
}

/*
 * Though ttydev_enter() and ttydev_leave() seem to be related, they
 * don't have to be used together. ttydev_enter() is used by the cdev
 * operations to prevent an actual operation from being processed when
 * the TTY has been abandoned. ttydev_leave() is used by ttydev_open()
 * and ttydev_close() to determine whether per-TTY data should be
 * deallocated.
 */

static __inline int
ttydev_enter(struct tty *tp)
{

	tty_lock(tp);

	if (tty_gone(tp) || !tty_opened(tp)) {
		/* Device is already gone. */
		tty_unlock(tp);
		return (ENXIO);
	}

	return (0);
}

static void
ttydev_leave(struct tty *tp)
{

	tty_assert_locked(tp);

	if (tty_opened(tp) || tp->t_flags & TF_OPENCLOSE) {
		/* Device is still opened somewhere. */
		tty_unlock(tp);
		return;
	}

	tp->t_flags |= TF_OPENCLOSE;

	/* Remove console TTY. */
	if (constty == tp)
		constty_clear();

	/* Drain any output. */
	if (!tty_gone(tp))
		tty_drain(tp, 1);

	ttydisc_close(tp);

	/* Free i/o queues now since they might be large. */
	ttyinq_free(&tp->t_inq);
	tp->t_inlow = 0;
	ttyoutq_free(&tp->t_outq);
	tp->t_outlow = 0;

	knlist_clear(&tp->t_inpoll.si_note, 1);
	knlist_clear(&tp->t_outpoll.si_note, 1);

	if (!tty_gone(tp))
		ttydevsw_close(tp);

	tp->t_flags &= ~TF_OPENCLOSE;
	cv_broadcast(&tp->t_dcdwait);
	tty_rel_free(tp);
}

/*
 * Operations that are exposed through the character device in /dev.
 */
static int
ttydev_open(struct cdev *dev, int oflags, int devtype __unused,
    struct thread *td)
{
	struct tty *tp;
	int error;

	tp = dev->si_drv1;
	error = 0;
	tty_lock(tp);
	if (tty_gone(tp)) {
		/* Device is already gone. */
		tty_unlock(tp);
		return (ENXIO);
	}

	/*
	 * Block when other processes are currently opening or closing
	 * the TTY.
	 */
	while (tp->t_flags & TF_OPENCLOSE) {
		error = tty_wait(tp, &tp->t_dcdwait);
		if (error != 0) {
			tty_unlock(tp);
			return (error);
		}
	}
	tp->t_flags |= TF_OPENCLOSE;

	/*
	 * Make sure the "tty" and "cua" device cannot be opened at the
	 * same time.  The console is a "tty" device.
	 */
	if (TTY_CALLOUT(tp, dev)) {
		if (tp->t_flags & (TF_OPENED_CONS | TF_OPENED_IN)) {
			error = EBUSY;
			goto done;
		}
	} else {
		if (tp->t_flags & TF_OPENED_OUT) {
			error = EBUSY;
			goto done;
		}
	}

	if (tp->t_flags & TF_EXCLUDE && priv_check(td, PRIV_TTY_EXCLUSIVE)) {
		error = EBUSY;
		goto done;
	}

	if (!tty_opened(tp)) {
		/* Set proper termios flags. */
		if (TTY_CALLOUT(tp, dev))
			tp->t_termios = tp->t_termios_init_out;
		else
			tp->t_termios = tp->t_termios_init_in;
		ttydevsw_param(tp, &tp->t_termios);
		/* Prevent modem control on callout devices and /dev/console. */
		if (TTY_CALLOUT(tp, dev) || dev == dev_console)
			tp->t_termios.c_cflag |= CLOCAL;

		if ((tp->t_termios.c_cflag & CNO_RTSDTR) == 0)
			ttydevsw_modem(tp, SER_DTR|SER_RTS, 0);

		error = ttydevsw_open(tp);
		if (error != 0)
			goto done;

		ttydisc_open(tp);
		error = tty_watermarks(tp);
		if (error != 0)
			goto done;
	}

	/* Wait for Carrier Detect. */
	if ((oflags & O_NONBLOCK) == 0 &&
	    (tp->t_termios.c_cflag & CLOCAL) == 0) {
		while ((ttydevsw_modem(tp, 0, 0) & SER_DCD) == 0) {
			error = tty_wait(tp, &tp->t_dcdwait);
			if (error != 0)
				goto done;
		}
	}

	if (dev == dev_console)
		tp->t_flags |= TF_OPENED_CONS;
	else if (TTY_CALLOUT(tp, dev))
		tp->t_flags |= TF_OPENED_OUT;
	else
		tp->t_flags |= TF_OPENED_IN;
	MPASS((tp->t_flags & (TF_OPENED_CONS | TF_OPENED_IN)) == 0 ||
	    (tp->t_flags & TF_OPENED_OUT) == 0);

done:	tp->t_flags &= ~TF_OPENCLOSE;
	cv_broadcast(&tp->t_dcdwait);
	ttydev_leave(tp);

	return (error);
}

static int
ttydev_close(struct cdev *dev, int fflag, int devtype __unused,
    struct thread *td __unused)
{
	struct tty *tp = dev->si_drv1;

	tty_lock(tp);

	/*
	 * Don't actually close the device if it is being used as the
	 * console.
	 */
	MPASS((tp->t_flags & (TF_OPENED_CONS | TF_OPENED_IN)) == 0 ||
	    (tp->t_flags & TF_OPENED_OUT) == 0);
	if (dev == dev_console)
		tp->t_flags &= ~TF_OPENED_CONS;
	else
		tp->t_flags &= ~(TF_OPENED_IN|TF_OPENED_OUT);

	if (tp->t_flags & TF_OPENED) {
		tty_unlock(tp);
		return (0);
	}

	/* If revoking, flush output now to avoid draining it later. */
	if (fflag & FREVOKE)
		tty_flush(tp, FWRITE);

	tp->t_flags &= ~TF_EXCLUDE;

	/* Properly wake up threads that are stuck - revoke(). */
	tp->t_revokecnt++;
	tty_wakeup(tp, FREAD|FWRITE);
	cv_broadcast(&tp->t_bgwait);
	cv_broadcast(&tp->t_dcdwait);

	ttydev_leave(tp);

	return (0);
}

static __inline int
tty_is_ctty(struct tty *tp, struct proc *p)
{

	tty_assert_locked(tp);

	return (p->p_session == tp->t_session && p->p_flag & P_CONTROLT);
}

int
tty_wait_background(struct tty *tp, struct thread *td, int sig)
{
	struct proc *p = td->td_proc;
	struct pgrp *pg;
	ksiginfo_t ksi;
	int error;

	MPASS(sig == SIGTTIN || sig == SIGTTOU);
	tty_assert_locked(tp);

	for (;;) {
		PROC_LOCK(p);
		/*
		 * The process should only sleep, when:
		 * - This terminal is the controlling terminal
		 * - Its process group is not the foreground process
		 *   group
		 * - The parent process isn't waiting for the child to
		 *   exit
		 * - the signal to send to the process isn't masked
		 */
		if (!tty_is_ctty(tp, p) || p->p_pgrp == tp->t_pgrp) {
			/* Allow the action to happen. */
			PROC_UNLOCK(p);
			return (0);
		}

		if (SIGISMEMBER(p->p_sigacts->ps_sigignore, sig) ||
		    SIGISMEMBER(td->td_sigmask, sig)) {
			/* Only allow them in write()/ioctl(). */
			PROC_UNLOCK(p);
			return (sig == SIGTTOU ? 0 : EIO);
		}

		pg = p->p_pgrp;
		if (p->p_flag & P_PPWAIT || pg->pg_jobc == 0) {
			/* Don't allow the action to happen. */
			PROC_UNLOCK(p);
			return (EIO);
		}
		PROC_UNLOCK(p);

		/*
		 * Send the signal and sleep until we're the new
		 * foreground process group.
		 */
		if (sig != 0) {
			ksiginfo_init(&ksi);
			ksi.ksi_code = SI_KERNEL;
			ksi.ksi_signo = sig;
			sig = 0;
		}
		PGRP_LOCK(pg);

		/*
		 * pg may no longer be our process group.
		 * Re-check after locking process group.
		 */
		PROC_LOCK(p);
		if (p->p_pgrp != pg) {
			PROC_UNLOCK(p);
			PGRP_UNLOCK(pg);
			continue;
		}

		PROC_UNLOCK(p);
		pgsignal(pg, ksi.ksi_signo, 1, &ksi);
		PGRP_UNLOCK(pg);

		error = tty_wait(tp, &tp->t_bgwait);
		if (error)
			return (error);
	}
}

static int
ttydev_read(struct cdev *dev, struct uio *uio, int ioflag)
{
	struct tty *tp = dev->si_drv1;
	int error;

	error = ttydev_enter(tp);
	if (error)
		goto done;
	error = ttydisc_read(tp, uio, ioflag);
	tty_unlock(tp);

	/*
	 * The read() call should not throw an error when the device is
	 * being destroyed. Silently convert it to an EOF.
	 */
done:	if (error == ENXIO)
		error = 0;
	return (error);
}

static int
ttydev_write(struct cdev *dev, struct uio *uio, int ioflag)
{
	struct tty *tp = dev->si_drv1;
	int error;

	error = ttydev_enter(tp);
	if (error)
		return (error);

	if (tp->t_termios.c_lflag & TOSTOP) {
		error = tty_wait_background(tp, curthread, SIGTTOU);
		if (error)
			goto done;
	}

	if (ioflag & IO_NDELAY && tp->t_flags & TF_BUSY_OUT) {
		/* Allow non-blocking writes to bypass serialization. */
		error = ttydisc_write(tp, uio, ioflag);
	} else {
		/* Serialize write() calls. */
		while (tp->t_flags & TF_BUSY_OUT) {
			error = tty_wait(tp, &tp->t_outserwait);
			if (error)
				goto done;
		}

		tp->t_flags |= TF_BUSY_OUT;
		error = ttydisc_write(tp, uio, ioflag);
		tp->t_flags &= ~TF_BUSY_OUT;
		cv_signal(&tp->t_outserwait);
	}

done:	tty_unlock(tp);
	return (error);
}

static int
ttydev_ioctl(struct cdev *dev, u_long cmd, caddr_t data, int fflag,
    struct thread *td)
{
	struct tty *tp = dev->si_drv1;
	int error;

	error = ttydev_enter(tp);
	if (error)
		return (error);

	switch (cmd) {
	case TIOCCBRK:
	case TIOCCONS:
	case TIOCDRAIN:
	case TIOCEXCL:
	case TIOCFLUSH:
	case TIOCNXCL:
	case TIOCSBRK:
	case TIOCSCTTY:
	case TIOCSETA:
	case TIOCSETAF:
	case TIOCSETAW:
	case TIOCSPGRP:
	case TIOCSTART:
	case TIOCSTAT:
	case TIOCSTI:
	case TIOCSTOP:
	case TIOCSWINSZ:
#if 0
	case TIOCSDRAINWAIT:
	case TIOCSETD:
#endif
#ifdef COMPAT_43TTY
	case  TIOCLBIC:
	case  TIOCLBIS:
	case  TIOCLSET:
	case  TIOCSETC:
	case OTIOCSETD:
	case  TIOCSETN:
	case  TIOCSETP:
	case  TIOCSLTC:
#endif /* COMPAT_43TTY */
		/*
		 * If the ioctl() causes the TTY to be modified, let it
		 * wait in the background.
		 */
		error = tty_wait_background(tp, curthread, SIGTTOU);
		if (error)
			goto done;
	}

	if (cmd == TIOCSETA || cmd == TIOCSETAW || cmd == TIOCSETAF) {
		struct termios *old = &tp->t_termios;
		struct termios *new = (struct termios *)data;
		struct termios *lock = TTY_CALLOUT(tp, dev) ?
		    &tp->t_termios_lock_out : &tp->t_termios_lock_in;
		int cc;

		/*
		 * Lock state devices.  Just overwrite the values of the
		 * commands that are currently in use.
		 */
		new->c_iflag = (old->c_iflag & lock->c_iflag) |
		    (new->c_iflag & ~lock->c_iflag);
		new->c_oflag = (old->c_oflag & lock->c_oflag) |
		    (new->c_oflag & ~lock->c_oflag);
		new->c_cflag = (old->c_cflag & lock->c_cflag) |
		    (new->c_cflag & ~lock->c_cflag);
		new->c_lflag = (old->c_lflag & lock->c_lflag) |
		    (new->c_lflag & ~lock->c_lflag);
		for (cc = 0; cc < NCCS; ++cc)
			if (lock->c_cc[cc])
				new->c_cc[cc] = old->c_cc[cc];
		if (lock->c_ispeed)
			new->c_ispeed = old->c_ispeed;
		if (lock->c_ospeed)
			new->c_ospeed = old->c_ospeed;
	}

	error = tty_ioctl(tp, cmd, data, fflag, td);
done:	tty_unlock(tp);

	return (error);
}

static int
ttydev_poll(struct cdev *dev, int events, struct thread *td)
{
	struct tty *tp = dev->si_drv1;
	int error, revents = 0;

	error = ttydev_enter(tp);
	if (error)
		return ((events & (POLLIN|POLLRDNORM)) | POLLHUP);

	if (events & (POLLIN|POLLRDNORM)) {
		/* See if we can read something. */
		if (ttydisc_read_poll(tp) > 0)
			revents |= events & (POLLIN|POLLRDNORM);
	}

	if (tp->t_flags & TF_ZOMBIE) {
		/* Hangup flag on zombie state. */
		revents |= POLLHUP;
	} else if (events & (POLLOUT|POLLWRNORM)) {
		/* See if we can write something. */
		if (ttydisc_write_poll(tp) > 0)
			revents |= events & (POLLOUT|POLLWRNORM);
	}

	if (revents == 0) {
		if (events & (POLLIN|POLLRDNORM))
			selrecord(td, &tp->t_inpoll);
		if (events & (POLLOUT|POLLWRNORM))
			selrecord(td, &tp->t_outpoll);
	}

	tty_unlock(tp);

	return (revents);
}

static int
ttydev_mmap(struct cdev *dev, vm_ooffset_t offset, vm_paddr_t *paddr,
    int nprot, vm_memattr_t *memattr)
{
	struct tty *tp = dev->si_drv1;
	int error;

	/* Handle mmap() through the driver. */

	error = ttydev_enter(tp);
	if (error)
		return (-1);
	error = ttydevsw_mmap(tp, offset, paddr, nprot, memattr);
	tty_unlock(tp);

	return (error);
}

/*
 * kqueue support.
 */

static void
tty_kqops_read_detach(struct knote *kn)
{
	struct tty *tp = kn->kn_hook;

	knlist_remove(&tp->t_inpoll.si_note, kn, 0);
}

static int
tty_kqops_read_event(struct knote *kn, long hint __unused)
{
	struct tty *tp = kn->kn_hook;

	tty_assert_locked(tp);

	if (tty_gone(tp) || tp->t_flags & TF_ZOMBIE) {
		kn->kn_flags |= EV_EOF;
		return (1);
	} else {
		kn->kn_data = ttydisc_read_poll(tp);
		return (kn->kn_data > 0);
	}
}

static void
tty_kqops_write_detach(struct knote *kn)
{
	struct tty *tp = kn->kn_hook;

	knlist_remove(&tp->t_outpoll.si_note, kn, 0);
}

static int
tty_kqops_write_event(struct knote *kn, long hint __unused)
{
	struct tty *tp = kn->kn_hook;

	tty_assert_locked(tp);

	if (tty_gone(tp)) {
		kn->kn_flags |= EV_EOF;
		return (1);
	} else {
		kn->kn_data = ttydisc_write_poll(tp);
		return (kn->kn_data > 0);
	}
}

static struct filterops tty_kqops_read = {
	.f_isfd = 1,
	.f_detach = tty_kqops_read_detach,
	.f_event = tty_kqops_read_event,
};

static struct filterops tty_kqops_write = {
	.f_isfd = 1,
	.f_detach = tty_kqops_write_detach,
	.f_event = tty_kqops_write_event,
};

static int
ttydev_kqfilter(struct cdev *dev, struct knote *kn)
{
	struct tty *tp = dev->si_drv1;
	int error;

	error = ttydev_enter(tp);
	if (error)
		return (error);

	switch (kn->kn_filter) {
	case EVFILT_READ:
		kn->kn_hook = tp;
		kn->kn_fop = &tty_kqops_read;
		knlist_add(&tp->t_inpoll.si_note, kn, 1);
		break;
	case EVFILT_WRITE:
		kn->kn_hook = tp;
		kn->kn_fop = &tty_kqops_write;
		knlist_add(&tp->t_outpoll.si_note, kn, 1);
		break;
	default:
		error = EINVAL;
		break;
	}

	tty_unlock(tp);
	return (error);
}

static struct cdevsw ttydev_cdevsw = {
	.d_version	= D_VERSION,
	.d_open		= ttydev_open,
	.d_close	= ttydev_close,
	.d_read		= ttydev_read,
	.d_write	= ttydev_write,
	.d_ioctl	= ttydev_ioctl,
	.d_kqfilter	= ttydev_kqfilter,
	.d_poll		= ttydev_poll,
	.d_mmap		= ttydev_mmap,
	.d_name		= "ttydev",
	.d_flags	= D_TTY,
};

/*
 * Init/lock-state devices
 */

static int
ttyil_open(struct cdev *dev, int oflags __unused, int devtype __unused,
    struct thread *td)
{
	struct tty *tp;
	int error;

	tp = dev->si_drv1;
	error = 0;
	tty_lock(tp);
	if (tty_gone(tp))
		error = ENODEV;
	tty_unlock(tp);

	return (error);
}

static int
ttyil_close(struct cdev *dev __unused, int flag __unused, int mode __unused,
    struct thread *td __unused)
{

	return (0);
}

static int
ttyil_rdwr(struct cdev *dev __unused, struct uio *uio __unused,
    int ioflag __unused)
{

	return (ENODEV);
}

static int
ttyil_ioctl(struct cdev *dev, u_long cmd, caddr_t data, int fflag,
    struct thread *td)
{
	struct tty *tp = dev->si_drv1;
	int error;

	tty_lock(tp);
	if (tty_gone(tp)) {
		error = ENODEV;
		goto done;
	}

	error = ttydevsw_cioctl(tp, dev2unit(dev), cmd, data, td);
	if (error != ENOIOCTL)
		goto done;
	error = 0;

	switch (cmd) {
	case TIOCGETA:
		/* Obtain terminal flags through tcgetattr(). */
		*(struct termios*)data = *(struct termios*)dev->si_drv2;
		break;
	case TIOCSETA:
		/* Set terminal flags through tcsetattr(). */
		error = priv_check(td, PRIV_TTY_SETA);
		if (error)
			break;
		*(struct termios*)dev->si_drv2 = *(struct termios*)data;
		break;
	case TIOCGETD:
		*(int *)data = TTYDISC;
		break;
	case TIOCGWINSZ:
		bzero(data, sizeof(struct winsize));
		break;
	default:
		error = ENOTTY;
	}

done:	tty_unlock(tp);
	return (error);
}

static struct cdevsw ttyil_cdevsw = {
	.d_version	= D_VERSION,
	.d_open		= ttyil_open,
	.d_close	= ttyil_close,
	.d_read		= ttyil_rdwr,
	.d_write	= ttyil_rdwr,
	.d_ioctl	= ttyil_ioctl,
	.d_name		= "ttyil",
	.d_flags	= D_TTY,
};

static void
tty_init_termios(struct tty *tp)
{
	struct termios *t = &tp->t_termios_init_in;

	t->c_cflag = TTYDEF_CFLAG;
	t->c_iflag = TTYDEF_IFLAG;
	t->c_lflag = TTYDEF_LFLAG;
	t->c_oflag = TTYDEF_OFLAG;
	t->c_ispeed = TTYDEF_SPEED;
	t->c_ospeed = TTYDEF_SPEED;
	memcpy(&t->c_cc, ttydefchars, sizeof ttydefchars);

	tp->t_termios_init_out = *t;
}

void
tty_init_console(struct tty *tp, speed_t s)
{
	struct termios *ti = &tp->t_termios_init_in;
	struct termios *to = &tp->t_termios_init_out;

	if (s != 0) {
		ti->c_ispeed = ti->c_ospeed = s;
		to->c_ispeed = to->c_ospeed = s;
	}

	ti->c_cflag |= CLOCAL;
	to->c_cflag |= CLOCAL;
}

/*
 * Standard device routine implementations, mostly meant for
 * pseudo-terminal device drivers. When a driver creates a new terminal
 * device class, missing routines are patched.
 */

static int
ttydevsw_defopen(struct tty *tp __unused)
{

	return (0);
}

static void
ttydevsw_defclose(struct tty *tp __unused)
{

}

static void
ttydevsw_defoutwakeup(struct tty *tp __unused)
{

	panic("Terminal device has output, while not implemented");
}

static void
ttydevsw_definwakeup(struct tty *tp __unused)
{

}

static int
ttydevsw_defioctl(struct tty *tp __unused, u_long cmd __unused,
    caddr_t data __unused, struct thread *td __unused)
{

	return (ENOIOCTL);
}

static int
ttydevsw_defcioctl(struct tty *tp __unused, int unit __unused,
    u_long cmd __unused, caddr_t data __unused, struct thread *td __unused)
{

	return (ENOIOCTL);
}

static int
ttydevsw_defparam(struct tty *tp __unused, struct termios *t)
{

	/*
	 * Allow the baud rate to be adjusted for pseudo-devices, but at
	 * least restrict it to 115200 to prevent excessive buffer
	 * usage.  Also disallow 0, to prevent foot shooting.
	 */
	if (t->c_ispeed < B50)
		t->c_ispeed = B50;
	else if (t->c_ispeed > B115200)
		t->c_ispeed = B115200;
	if (t->c_ospeed < B50)
		t->c_ospeed = B50;
	else if (t->c_ospeed > B115200)
		t->c_ospeed = B115200;
	t->c_cflag |= CREAD;

	return (0);
}

static int
ttydevsw_defmodem(struct tty *tp __unused, int sigon __unused,
    int sigoff __unused)
{

	/* Simulate a carrier to make the TTY layer happy. */
	return (SER_DCD);
}

static int
ttydevsw_defmmap(struct tty *tp __unused, vm_ooffset_t offset __unused,
    vm_paddr_t *paddr __unused, int nprot __unused,
    vm_memattr_t *memattr __unused)
{

	return (-1);
}

static void
ttydevsw_defpktnotify(struct tty *tp __unused, char event __unused)
{

}

static void
ttydevsw_deffree(void *softc __unused)
{

	panic("Terminal device freed without a free-handler");
}

static bool
ttydevsw_defbusy(struct tty *tp __unused)
{

	return (FALSE);
}

/*
 * TTY allocation and deallocation. TTY devices can be deallocated when
 * the driver doesn't use it anymore, when the TTY isn't a session's
 * controlling TTY and when the device node isn't opened through devfs.
 */

struct tty *
tty_alloc(struct ttydevsw *tsw, void *sc)
{

	return (tty_alloc_mutex(tsw, sc, NULL));
}

struct tty *
tty_alloc_mutex(struct ttydevsw *tsw, void *sc, struct mtx *mutex)
{
	struct tty *tp;

	/* Make sure the driver defines all routines. */
#define PATCH_FUNC(x) do {				\
	if (tsw->tsw_ ## x == NULL)			\
		tsw->tsw_ ## x = ttydevsw_def ## x;	\
} while (0)
	PATCH_FUNC(open);
	PATCH_FUNC(close);
	PATCH_FUNC(outwakeup);
	PATCH_FUNC(inwakeup);
	PATCH_FUNC(ioctl);
	PATCH_FUNC(cioctl);
	PATCH_FUNC(param);
	PATCH_FUNC(modem);
	PATCH_FUNC(mmap);
	PATCH_FUNC(pktnotify);
	PATCH_FUNC(free);
	PATCH_FUNC(busy);
#undef PATCH_FUNC

	tp = malloc(sizeof(struct tty) + TTY_PRBUF_SIZE, M_TTY,
	    M_WAITOK | M_ZERO);
	tp->t_prbufsz = TTY_PRBUF_SIZE;
	tp->t_devsw = tsw;
	tp->t_devswsoftc = sc;
	tp->t_flags = tsw->tsw_flags;
	tp->t_drainwait = tty_drainwait;

	tty_init_termios(tp);

	cv_init(&tp->t_inwait, "ttyin");
	cv_init(&tp->t_outwait, "ttyout");
	cv_init(&tp->t_outserwait, "ttyosr");
	cv_init(&tp->t_bgwait, "ttybg");
	cv_init(&tp->t_dcdwait, "ttydcd");

	/* Allow drivers to use a custom mutex to lock the TTY. */
	if (mutex != NULL) {
		tp->t_mtx = mutex;
	} else {
		tp->t_mtx = &tp->t_mtxobj;
		mtx_init(&tp->t_mtxobj, "ttymtx", NULL, MTX_DEF);
	}

	knlist_init_mtx(&tp->t_inpoll.si_note, tp->t_mtx);
	knlist_init_mtx(&tp->t_outpoll.si_note, tp->t_mtx);

	return (tp);
}

static void
tty_dealloc(void *arg)
{
	struct tty *tp = arg;

	/*
	 * ttyydev_leave() usually frees the i/o queues earlier, but it is
	 * not always called between queue allocation and here.  The queues
	 * may be allocated by ioctls on a pty control device without the
	 * corresponding pty slave device ever being open, or after it is
	 * closed.
	 */
	ttyinq_free(&tp->t_inq);
	ttyoutq_free(&tp->t_outq);
	seldrain(&tp->t_inpoll);
	seldrain(&tp->t_outpoll);
	knlist_destroy(&tp->t_inpoll.si_note);
	knlist_destroy(&tp->t_outpoll.si_note);

	cv_destroy(&tp->t_inwait);
	cv_destroy(&tp->t_outwait);
	cv_destroy(&tp->t_bgwait);
	cv_destroy(&tp->t_dcdwait);
	cv_destroy(&tp->t_outserwait);

	if (tp->t_mtx == &tp->t_mtxobj)
		mtx_destroy(&tp->t_mtxobj);
	ttydevsw_free(tp);
	free(tp, M_TTY);
}

static void
tty_rel_free(struct tty *tp)
{
	struct cdev *dev;

	tty_assert_locked(tp);

#define	TF_ACTIVITY	(TF_GONE|TF_OPENED|TF_HOOK|TF_OPENCLOSE)
	if (tp->t_sessioncnt != 0 || (tp->t_flags & TF_ACTIVITY) != TF_GONE) {
		/* TTY is still in use. */
		tty_unlock(tp);
		return;
	}

	/* Stop asynchronous I/O. */
	funsetown(&tp->t_sigio);

	/* TTY can be deallocated. */
	dev = tp->t_dev;
	tp->t_dev = NULL;
	tty_unlock(tp);

	if (dev != NULL) {
		sx_xlock(&tty_list_sx);
		TAILQ_REMOVE(&tty_list, tp, t_list);
		tty_list_count--;
		sx_xunlock(&tty_list_sx);
		destroy_dev_sched_cb(dev, tty_dealloc, tp);
	}
}

void
tty_rel_pgrp(struct tty *tp, struct pgrp *pg)
{

	MPASS(tp->t_sessioncnt > 0);
	tty_assert_locked(tp);

	if (tp->t_pgrp == pg)
		tp->t_pgrp = NULL;

	tty_unlock(tp);
}

void
tty_rel_sess(struct tty *tp, struct session *sess)
{

	MPASS(tp->t_sessioncnt > 0);

	/* Current session has left. */
	if (tp->t_session == sess) {
		tp->t_session = NULL;
		MPASS(tp->t_pgrp == NULL);
	}
	tp->t_sessioncnt--;
	tty_rel_free(tp);
}

void
tty_rel_gone(struct tty *tp)
{

	tty_assert_locked(tp);
	MPASS(!tty_gone(tp));

	/* Simulate carrier removal. */
	ttydisc_modem(tp, 0);

	/* Wake up all blocked threads. */
	tty_wakeup(tp, FREAD|FWRITE);
	cv_broadcast(&tp->t_bgwait);
	cv_broadcast(&tp->t_dcdwait);

	tp->t_flags |= TF_GONE;
	tty_rel_free(tp);
}

static int
tty_drop_ctty(struct tty *tp, struct proc *p)
{
	struct session *session;
	struct vnode *vp;

	/*
	 * This looks terrible, but it's generally safe as long as the tty
	 * hasn't gone away while we had the lock dropped.  All of our sanity
	 * checking that this operation is OK happens after we've picked it back
	 * up, so other state changes are generally not fatal and the potential
	 * for this particular operation to happen out-of-order in a
	 * multithreaded scenario is likely a non-issue.
	 */
	tty_unlock(tp);
	sx_xlock(&proctree_lock);
	tty_lock(tp);
	if (tty_gone(tp)) {
		sx_xunlock(&proctree_lock);
		return (ENODEV);
	}

	/*
	 * If the session doesn't have a controlling TTY, or if we weren't
	 * invoked on the controlling TTY, we'll return ENOIOCTL as we've
	 * historically done.
	 */
	session = p->p_session;
	if (session->s_ttyp == NULL || session->s_ttyp != tp) {
		sx_xunlock(&proctree_lock);
		return (ENOTTY);
	}

	if (!SESS_LEADER(p)) {
		sx_xunlock(&proctree_lock);
		return (EPERM);
	}

	PROC_LOCK(p);
	SESS_LOCK(session);
	vp = session->s_ttyvp;
	session->s_ttyp = NULL;
	session->s_ttyvp = NULL;
	session->s_ttydp = NULL;
	SESS_UNLOCK(session);

	tp->t_sessioncnt--;
	p->p_flag &= ~P_CONTROLT;
	PROC_UNLOCK(p);
	sx_xunlock(&proctree_lock);

	/*
	 * If we did have a vnode, release our reference.  Ordinarily we manage
	 * these at the devfs layer, but we can't necessarily know that we were
	 * invoked on the vnode referenced in the session (i.e. the vnode we
	 * hold a reference to).  We explicitly don't check VBAD/VIRF_DOOMED here
	 * to avoid a vnode leak -- in circumstances elsewhere where we'd hit a
	 * VIRF_DOOMED vnode, release has been deferred until the controlling TTY
	 * is either changed or released.
	 */
	if (vp != NULL)
		devfs_ctty_unref(vp);
	return (0);
}

/*
 * Exposing information about current TTY's through sysctl
 */

static void
tty_to_xtty(struct tty *tp, struct xtty *xt)
{

	tty_assert_locked(tp);

	xt->xt_size = sizeof(struct xtty);
	xt->xt_insize = ttyinq_getsize(&tp->t_inq);
	xt->xt_incc = ttyinq_bytescanonicalized(&tp->t_inq);
	xt->xt_inlc = ttyinq_bytesline(&tp->t_inq);
	xt->xt_inlow = tp->t_inlow;
	xt->xt_outsize = ttyoutq_getsize(&tp->t_outq);
	xt->xt_outcc = ttyoutq_bytesused(&tp->t_outq);
	xt->xt_outlow = tp->t_outlow;
	xt->xt_column = tp->t_column;
	xt->xt_pgid = tp->t_pgrp ? tp->t_pgrp->pg_id : 0;
	xt->xt_sid = tp->t_session ? tp->t_session->s_sid : 0;
	xt->xt_flags = tp->t_flags;
	xt->xt_dev = tp->t_dev ? dev2udev(tp->t_dev) : (uint32_t)NODEV;
}

static int
sysctl_kern_ttys(SYSCTL_HANDLER_ARGS)
{
	unsigned long lsize;
	struct xtty *xtlist, *xt;
	struct tty *tp;
	int error;

	sx_slock(&tty_list_sx);
	lsize = tty_list_count * sizeof(struct xtty);
	if (lsize == 0) {
		sx_sunlock(&tty_list_sx);
		return (0);
	}

	xtlist = xt = malloc(lsize, M_TTY, M_WAITOK);

	TAILQ_FOREACH(tp, &tty_list, t_list) {
		tty_lock(tp);
		tty_to_xtty(tp, xt);
		tty_unlock(tp);
		xt++;
	}
	sx_sunlock(&tty_list_sx);

	error = SYSCTL_OUT(req, xtlist, lsize);
	free(xtlist, M_TTY);
	return (error);
}

SYSCTL_PROC(_kern, OID_AUTO, ttys, CTLTYPE_OPAQUE|CTLFLAG_RD|CTLFLAG_MPSAFE,
	0, 0, sysctl_kern_ttys, "S,xtty", "List of TTYs");

/*
 * Device node creation. Device has been set up, now we can expose it to
 * the user.
 */

int
tty_makedevf(struct tty *tp, struct ucred *cred, int flags,
    const char *fmt, ...)
{
	va_list ap;
	struct make_dev_args args;
	struct cdev *dev, *init, *lock, *cua, *cinit, *clock;
	const char *prefix = "tty";
	char name[SPECNAMELEN - 3]; /* for "tty" and "cua". */
	uid_t uid;
	gid_t gid;
	mode_t mode;
	int error;

	/* Remove "tty" prefix from devices like PTY's. */
	if (tp->t_flags & TF_NOPREFIX)
		prefix = "";

	va_start(ap, fmt);
	vsnrprintf(name, sizeof name, 32, fmt, ap);
	va_end(ap);

	if (cred == NULL) {
		/* System device. */
		uid = UID_ROOT;
		gid = GID_WHEEL;
		mode = S_IRUSR|S_IWUSR;
	} else {
		/* User device. */
		uid = cred->cr_ruid;
		gid = GID_TTY;
		mode = S_IRUSR|S_IWUSR|S_IWGRP;
	}

	flags = flags & TTYMK_CLONING ? MAKEDEV_REF : 0;
	flags |= MAKEDEV_CHECKNAME;

	/* Master call-in device. */
	make_dev_args_init(&args);
	args.mda_flags = flags;
	args.mda_devsw = &ttydev_cdevsw;
	args.mda_cr = cred;
	args.mda_uid = uid;
	args.mda_gid = gid;
	args.mda_mode = mode;
	args.mda_si_drv1 = tp;
	error = make_dev_s(&args, &dev, "%s%s", prefix, name);
	if (error != 0)
		return (error);
	tp->t_dev = dev;

	init = lock = cua = cinit = clock = NULL;

	/* Slave call-in devices. */
	if (tp->t_flags & TF_INITLOCK) {
		args.mda_devsw = &ttyil_cdevsw;
		args.mda_unit = TTYUNIT_INIT;
		args.mda_si_drv1 = tp;
		args.mda_si_drv2 = &tp->t_termios_init_in;
		error = make_dev_s(&args, &init, "%s%s.init", prefix, name);
		if (error != 0)
			goto fail;
		dev_depends(dev, init);

		args.mda_unit = TTYUNIT_LOCK;
		args.mda_si_drv2 = &tp->t_termios_lock_in;
		error = make_dev_s(&args, &lock, "%s%s.lock", prefix, name);
		if (error != 0)
			goto fail;
		dev_depends(dev, lock);
	}

	/* Call-out devices. */
	if (tp->t_flags & TF_CALLOUT) {
		make_dev_args_init(&args);
		args.mda_flags = flags;
		args.mda_devsw = &ttydev_cdevsw;
		args.mda_cr = cred;
		args.mda_uid = UID_UUCP;
		args.mda_gid = GID_DIALER;
		args.mda_mode = 0660;
		args.mda_unit = TTYUNIT_CALLOUT;
		args.mda_si_drv1 = tp;
		error = make_dev_s(&args, &cua, "cua%s", name);
		if (error != 0)
			goto fail;
		dev_depends(dev, cua);

		/* Slave call-out devices. */
		if (tp->t_flags & TF_INITLOCK) {
			args.mda_devsw = &ttyil_cdevsw;
			args.mda_unit = TTYUNIT_CALLOUT | TTYUNIT_INIT;
			args.mda_si_drv2 = &tp->t_termios_init_out;
			error = make_dev_s(&args, &cinit, "cua%s.init", name);
			if (error != 0)
				goto fail;
			dev_depends(dev, cinit);

			args.mda_unit = TTYUNIT_CALLOUT | TTYUNIT_LOCK;
			args.mda_si_drv2 = &tp->t_termios_lock_out;
			error = make_dev_s(&args, &clock, "cua%s.lock", name);
			if (error != 0)
				goto fail;
			dev_depends(dev, clock);
		}
	}

	sx_xlock(&tty_list_sx);
	TAILQ_INSERT_TAIL(&tty_list, tp, t_list);
	tty_list_count++;
	sx_xunlock(&tty_list_sx);

	return (0);

fail:
	destroy_dev(dev);
	if (init)
		destroy_dev(init);
	if (lock)
		destroy_dev(lock);
	if (cinit)
		destroy_dev(cinit);
	if (clock)
		destroy_dev(clock);

	return (error);
}

/*
 * Signalling processes.
 */

void
tty_signal_sessleader(struct tty *tp, int sig)
{
	struct proc *p;

	tty_assert_locked(tp);
	MPASS(sig >= 1 && sig < NSIG);

	/* Make signals start output again. */
	tp->t_flags &= ~TF_STOPPED;
	tp->t_termios.c_lflag &= ~FLUSHO;

	if (tp->t_session != NULL && tp->t_session->s_leader != NULL) {
		p = tp->t_session->s_leader;
		PROC_LOCK(p);
		kern_psignal(p, sig);
		PROC_UNLOCK(p);
	}
}

void
tty_signal_pgrp(struct tty *tp, int sig)
{
	ksiginfo_t ksi;

	tty_assert_locked(tp);
	MPASS(sig >= 1 && sig < NSIG);

	/* Make signals start output again. */
	tp->t_flags &= ~TF_STOPPED;
	tp->t_termios.c_lflag &= ~FLUSHO;

	if (sig == SIGINFO && !(tp->t_termios.c_lflag & NOKERNINFO))
		tty_info(tp);
	if (tp->t_pgrp != NULL) {
		ksiginfo_init(&ksi);
		ksi.ksi_signo = sig;
		ksi.ksi_code = SI_KERNEL;
		PGRP_LOCK(tp->t_pgrp);
		pgsignal(tp->t_pgrp, sig, 1, &ksi);
		PGRP_UNLOCK(tp->t_pgrp);
	}
}

void
tty_wakeup(struct tty *tp, int flags)
{

	if (tp->t_flags & TF_ASYNC && tp->t_sigio != NULL)
		pgsigio(&tp->t_sigio, SIGIO, (tp->t_session != NULL));

	if (flags & FWRITE) {
		cv_broadcast(&tp->t_outwait);
		selwakeup(&tp->t_outpoll);
		KNOTE_LOCKED(&tp->t_outpoll.si_note, 0);
	}
	if (flags & FREAD) {
		cv_broadcast(&tp->t_inwait);
		selwakeup(&tp->t_inpoll);
		KNOTE_LOCKED(&tp->t_inpoll.si_note, 0);
	}
}

int
tty_wait(struct tty *tp, struct cv *cv)
{
	int error;
	int revokecnt = tp->t_revokecnt;

	tty_lock_assert(tp, MA_OWNED|MA_NOTRECURSED);
	MPASS(!tty_gone(tp));

	error = cv_wait_sig(cv, tp->t_mtx);

	/* Bail out when the device slipped away. */
	if (tty_gone(tp))
		return (ENXIO);

	/* Restart the system call when we may have been revoked. */
	if (tp->t_revokecnt != revokecnt)
		return (ERESTART);

	return (error);
}

int
tty_timedwait(struct tty *tp, struct cv *cv, int hz)
{
	int error;
	int revokecnt = tp->t_revokecnt;

	tty_lock_assert(tp, MA_OWNED|MA_NOTRECURSED);
	MPASS(!tty_gone(tp));

	error = cv_timedwait_sig(cv, tp->t_mtx, hz);

	/* Bail out when the device slipped away. */
	if (tty_gone(tp))
		return (ENXIO);

	/* Restart the system call when we may have been revoked. */
	if (tp->t_revokecnt != revokecnt)
		return (ERESTART);

	return (error);
}

void
tty_flush(struct tty *tp, int flags)
{

	if (flags & FWRITE) {
		tp->t_flags &= ~TF_HIWAT_OUT;
		ttyoutq_flush(&tp->t_outq);
		tty_wakeup(tp, FWRITE);
		if (!tty_gone(tp)) {
			ttydevsw_outwakeup(tp);
			ttydevsw_pktnotify(tp, TIOCPKT_FLUSHWRITE);
		}
	}
	if (flags & FREAD) {
		tty_hiwat_in_unblock(tp);
		ttyinq_flush(&tp->t_inq);
		tty_wakeup(tp, FREAD);
		if (!tty_gone(tp)) {
			ttydevsw_inwakeup(tp);
			ttydevsw_pktnotify(tp, TIOCPKT_FLUSHREAD);
		}
	}
}

void
tty_set_winsize(struct tty *tp, const struct winsize *wsz)
{

	if (memcmp(&tp->t_winsize, wsz, sizeof(*wsz)) == 0)
		return;
	tp->t_winsize = *wsz;
	tty_signal_pgrp(tp, SIGWINCH);
}

static int
tty_generic_ioctl(struct tty *tp, u_long cmd, void *data, int fflag,
    struct thread *td)
{
	int error;

	switch (cmd) {
	/*
	 * Modem commands.
	 * The SER_* and TIOCM_* flags are the same, but one bit
	 * shifted. I don't know why.
	 */
	case TIOCSDTR:
		ttydevsw_modem(tp, SER_DTR, 0);
		return (0);
	case TIOCCDTR:
		ttydevsw_modem(tp, 0, SER_DTR);
		return (0);
	case TIOCMSET: {
		int bits = *(int *)data;
		ttydevsw_modem(tp,
		    (bits & (TIOCM_DTR | TIOCM_RTS)) >> 1,
		    ((~bits) & (TIOCM_DTR | TIOCM_RTS)) >> 1);
		return (0);
	}
	case TIOCMBIS: {
		int bits = *(int *)data;
		ttydevsw_modem(tp, (bits & (TIOCM_DTR | TIOCM_RTS)) >> 1, 0);
		return (0);
	}
	case TIOCMBIC: {
		int bits = *(int *)data;
		ttydevsw_modem(tp, 0, (bits & (TIOCM_DTR | TIOCM_RTS)) >> 1);
		return (0);
	}
	case TIOCMGET:
		*(int *)data = TIOCM_LE + (ttydevsw_modem(tp, 0, 0) << 1);
		return (0);

	case FIOASYNC:
		if (*(int *)data)
			tp->t_flags |= TF_ASYNC;
		else
			tp->t_flags &= ~TF_ASYNC;
		return (0);
	case FIONBIO:
		/* This device supports non-blocking operation. */
		return (0);
	case FIONREAD:
		*(int *)data = ttyinq_bytescanonicalized(&tp->t_inq);
		return (0);
	case FIONWRITE:
	case TIOCOUTQ:
		*(int *)data = ttyoutq_bytesused(&tp->t_outq);
		return (0);
	case FIOSETOWN:
		if (tp->t_session != NULL && !tty_is_ctty(tp, td->td_proc))
			/* Not allowed to set ownership. */
			return (ENOTTY);

		/* Temporarily unlock the TTY to set ownership. */
		tty_unlock(tp);
		error = fsetown(*(int *)data, &tp->t_sigio);
		tty_lock(tp);
		return (error);
	case FIOGETOWN:
		if (tp->t_session != NULL && !tty_is_ctty(tp, td->td_proc))
			/* Not allowed to set ownership. */
			return (ENOTTY);

		/* Get ownership. */
		*(int *)data = fgetown(&tp->t_sigio);
		return (0);
	case TIOCGETA:
		/* Obtain terminal flags through tcgetattr(). */
		*(struct termios*)data = tp->t_termios;
		return (0);
	case TIOCSETA:
	case TIOCSETAW:
	case TIOCSETAF: {
		struct termios *t = data;

		/*
		 * Who makes up these funny rules? According to POSIX,
		 * input baud rate is set equal to the output baud rate
		 * when zero.
		 */
		if (t->c_ispeed == 0)
			t->c_ispeed = t->c_ospeed;

		/* Discard any unsupported bits. */
		t->c_iflag &= TTYSUP_IFLAG;
		t->c_oflag &= TTYSUP_OFLAG;
		t->c_lflag &= TTYSUP_LFLAG;
		t->c_cflag &= TTYSUP_CFLAG;

		/* Set terminal flags through tcsetattr(). */
		if (cmd == TIOCSETAW || cmd == TIOCSETAF) {
			error = tty_drain(tp, 0);
			if (error)
				return (error);
			if (cmd == TIOCSETAF)
				tty_flush(tp, FREAD);
		}

		/*
		 * Only call param() when the flags really change.
		 */
		if ((t->c_cflag & CIGNORE) == 0 &&
		    (tp->t_termios.c_cflag != t->c_cflag ||
		    ((tp->t_termios.c_iflag ^ t->c_iflag) &
		    (IXON|IXOFF|IXANY)) ||
		    tp->t_termios.c_ispeed != t->c_ispeed ||
		    tp->t_termios.c_ospeed != t->c_ospeed)) {
			error = ttydevsw_param(tp, t);
			if (error)
				return (error);

			/* XXX: CLOCAL? */

			tp->t_termios.c_cflag = t->c_cflag & ~CIGNORE;
			tp->t_termios.c_ispeed = t->c_ispeed;
			tp->t_termios.c_ospeed = t->c_ospeed;

			/* Baud rate has changed - update watermarks. */
			error = tty_watermarks(tp);
			if (error)
				return (error);
		}

		/* Copy new non-device driver parameters. */
		tp->t_termios.c_iflag = t->c_iflag;
		tp->t_termios.c_oflag = t->c_oflag;
		tp->t_termios.c_lflag = t->c_lflag;
		memcpy(&tp->t_termios.c_cc, t->c_cc, sizeof t->c_cc);

		ttydisc_optimize(tp);

		if ((t->c_lflag & ICANON) == 0) {
			/*
			 * When in non-canonical mode, wake up all
			 * readers. Canonicalize any partial input. VMIN
			 * and VTIME could also be adjusted.
			 */
			ttyinq_canonicalize(&tp->t_inq);
			tty_wakeup(tp, FREAD);
		}

		/*
		 * For packet mode: notify the PTY consumer that VSTOP
		 * and VSTART may have been changed.
		 */
		if (tp->t_termios.c_iflag & IXON &&
		    tp->t_termios.c_cc[VSTOP] == CTRL('S') &&
		    tp->t_termios.c_cc[VSTART] == CTRL('Q'))
			ttydevsw_pktnotify(tp, TIOCPKT_DOSTOP);
		else
			ttydevsw_pktnotify(tp, TIOCPKT_NOSTOP);
		return (0);
	}
	case TIOCGETD:
		/* For compatibility - we only support TTYDISC. */
		*(int *)data = TTYDISC;
		return (0);
	case TIOCGPGRP:
		if (!tty_is_ctty(tp, td->td_proc))
			return (ENOTTY);

		if (tp->t_pgrp != NULL)
			*(int *)data = tp->t_pgrp->pg_id;
		else
			*(int *)data = NO_PID;
		return (0);
	case TIOCGSID:
		if (!tty_is_ctty(tp, td->td_proc))
			return (ENOTTY);

		MPASS(tp->t_session);
		*(int *)data = tp->t_session->s_sid;
		return (0);
	case TIOCNOTTY:
		return (tty_drop_ctty(tp, td->td_proc));
	case TIOCSCTTY: {
		struct proc *p = td->td_proc;

		/* XXX: This looks awful. */
		tty_unlock(tp);
		sx_xlock(&proctree_lock);
		tty_lock(tp);

		if (!SESS_LEADER(p)) {
			/* Only the session leader may do this. */
			sx_xunlock(&proctree_lock);
			return (EPERM);
		}

		if (tp->t_session != NULL && tp->t_session == p->p_session) {
			/* This is already our controlling TTY. */
			sx_xunlock(&proctree_lock);
			return (0);
		}

		if (p->p_session->s_ttyp != NULL ||
		    (tp->t_session != NULL && tp->t_session->s_ttyvp != NULL &&
		    tp->t_session->s_ttyvp->v_type != VBAD)) {
			/*
			 * There is already a relation between a TTY and
			 * a session, or the caller is not the session
			 * leader.
			 *
			 * Allow the TTY to be stolen when the vnode is
			 * invalid, but the reference to the TTY is
			 * still active.  This allows immediate reuse of
			 * TTYs of which the session leader has been
			 * killed or the TTY revoked.
			 */
			sx_xunlock(&proctree_lock);
			return (EPERM);
		}

		/* Connect the session to the TTY. */
		tp->t_session = p->p_session;
		tp->t_session->s_ttyp = tp;
		tp->t_sessioncnt++;

		/* Assign foreground process group. */
		tp->t_pgrp = p->p_pgrp;
		PROC_LOCK(p);
		p->p_flag |= P_CONTROLT;
		PROC_UNLOCK(p);

		sx_xunlock(&proctree_lock);
		return (0);
	}
	case TIOCSPGRP: {
		struct pgrp *pg;

		/*
		 * XXX: Temporarily unlock the TTY to locate the process
		 * group. This code would be lot nicer if we would ever
		 * decompose proctree_lock.
		 */
		tty_unlock(tp);
		sx_slock(&proctree_lock);
		pg = pgfind(*(int *)data);
		if (pg != NULL)
			PGRP_UNLOCK(pg);
		if (pg == NULL || pg->pg_session != td->td_proc->p_session) {
			sx_sunlock(&proctree_lock);
			tty_lock(tp);
			return (EPERM);
		}
		tty_lock(tp);

		/*
		 * Determine if this TTY is the controlling TTY after
		 * relocking the TTY.
		 */
		if (!tty_is_ctty(tp, td->td_proc)) {
			sx_sunlock(&proctree_lock);
			return (ENOTTY);
		}
		tp->t_pgrp = pg;
		sx_sunlock(&proctree_lock);

		/* Wake up the background process groups. */
		cv_broadcast(&tp->t_bgwait);
		return (0);
	}
	case TIOCFLUSH: {
		int flags = *(int *)data;

		if (flags == 0)
			flags = (FREAD|FWRITE);
		else
			flags &= (FREAD|FWRITE);
		tty_flush(tp, flags);
		return (0);
	}
	case TIOCDRAIN:
		/* Drain TTY output. */
		return tty_drain(tp, 0);
	case TIOCGDRAINWAIT:
		*(int *)data = tp->t_drainwait;
		return (0);
	case TIOCSDRAINWAIT:
		error = priv_check(td, PRIV_TTY_DRAINWAIT);
		if (error == 0)
			tp->t_drainwait = *(int *)data;
		return (error);
	case TIOCCONS:
		/* Set terminal as console TTY. */
		if (*(int *)data) {
			error = priv_check(td, PRIV_TTY_CONSOLE);
			if (error)
				return (error);

			/*
			 * XXX: constty should really need to be locked!
			 * XXX: allow disconnected constty's to be stolen!
			 */

			if (constty == tp)
				return (0);
			if (constty != NULL)
				return (EBUSY);

			tty_unlock(tp);
			constty_set(tp);
			tty_lock(tp);
		} else if (constty == tp) {
			constty_clear();
		}
		return (0);
	case TIOCGWINSZ:
		/* Obtain window size. */
		*(struct winsize*)data = tp->t_winsize;
		return (0);
	case TIOCSWINSZ:
		/* Set window size. */
		tty_set_winsize(tp, data);
		return (0);
	case TIOCEXCL:
		tp->t_flags |= TF_EXCLUDE;
		return (0);
	case TIOCNXCL:
		tp->t_flags &= ~TF_EXCLUDE;
		return (0);
	case TIOCSTOP:
		tp->t_flags |= TF_STOPPED;
		ttydevsw_pktnotify(tp, TIOCPKT_STOP);
		return (0);
	case TIOCSTART:
		tp->t_flags &= ~TF_STOPPED;
		tp->t_termios.c_lflag &= ~FLUSHO;
		ttydevsw_outwakeup(tp);
		ttydevsw_pktnotify(tp, TIOCPKT_START);
		return (0);
	case TIOCSTAT:
		tty_info(tp);
		return (0);
	case TIOCSTI:
		if ((fflag & FREAD) == 0 && priv_check(td, PRIV_TTY_STI))
			return (EPERM);
		if (!tty_is_ctty(tp, td->td_proc) &&
		    priv_check(td, PRIV_TTY_STI))
			return (EACCES);
		ttydisc_rint(tp, *(char *)data, 0);
		ttydisc_rint_done(tp);
		return (0);
	}

#ifdef COMPAT_43TTY
	return tty_ioctl_compat(tp, cmd, data, fflag, td);
#else /* !COMPAT_43TTY */
	return (ENOIOCTL);
#endif /* COMPAT_43TTY */
}

int
tty_ioctl(struct tty *tp, u_long cmd, void *data, int fflag, struct thread *td)
{
	int error;

	tty_assert_locked(tp);

	if (tty_gone(tp))
		return (ENXIO);

	error = ttydevsw_ioctl(tp, cmd, data, td);
	if (error == ENOIOCTL)
		error = tty_generic_ioctl(tp, cmd, data, fflag, td);

	return (error);
}

dev_t
tty_udev(struct tty *tp)
{

	if (tp->t_dev)
		return (dev2udev(tp->t_dev));
	else
		return (NODEV);
}

int
tty_checkoutq(struct tty *tp)
{

	/* 256 bytes should be enough to print a log message. */
	return (ttyoutq_bytesleft(&tp->t_outq) >= 256);
}

void
tty_hiwat_in_block(struct tty *tp)
{

	if ((tp->t_flags & TF_HIWAT_IN) == 0 &&
	    tp->t_termios.c_iflag & IXOFF &&
	    tp->t_termios.c_cc[VSTOP] != _POSIX_VDISABLE) {
		/*
		 * Input flow control. Only enter the high watermark when we
		 * can successfully store the VSTOP character.
		 */
		if (ttyoutq_write_nofrag(&tp->t_outq,
		    &tp->t_termios.c_cc[VSTOP], 1) == 0)
			tp->t_flags |= TF_HIWAT_IN;
	} else {
		/* No input flow control. */
		tp->t_flags |= TF_HIWAT_IN;
	}
}

void
tty_hiwat_in_unblock(struct tty *tp)
{

	if (tp->t_flags & TF_HIWAT_IN &&
	    tp->t_termios.c_iflag & IXOFF &&
	    tp->t_termios.c_cc[VSTART] != _POSIX_VDISABLE) {
		/*
		 * Input flow control. Only leave the high watermark when we
		 * can successfully store the VSTART character.
		 */
		if (ttyoutq_write_nofrag(&tp->t_outq,
		    &tp->t_termios.c_cc[VSTART], 1) == 0)
			tp->t_flags &= ~TF_HIWAT_IN;
	} else {
		/* No input flow control. */
		tp->t_flags &= ~TF_HIWAT_IN;
	}

	if (!tty_gone(tp))
		ttydevsw_inwakeup(tp);
}

/*
 * TTY hooks interface.
 */

static int
ttyhook_defrint(struct tty *tp, char c, int flags)
{

	if (ttyhook_rint_bypass(tp, &c, 1) != 1)
		return (-1);

	return (0);
}

int
ttyhook_register(struct tty **rtp, struct proc *p, int fd, struct ttyhook *th,
    void *softc)
{
	struct tty *tp;
	struct file *fp;
	struct cdev *dev;
	struct cdevsw *cdp;
	struct filedesc *fdp;
	cap_rights_t rights;
	int error, ref;

	/* Validate the file descriptor. */
	fdp = p->p_fd;
	error = fget_unlocked(fdp, fd, cap_rights_init(&rights, CAP_TTYHOOK),
	    &fp);
	if (error != 0)
		return (error);
	if (fp->f_ops == &badfileops) {
		error = EBADF;
		goto done1;
	}

	/*
	 * Make sure the vnode is bound to a character device.
	 * Unlocked check for the vnode type is ok there, because we
	 * only shall prevent calling devvn_refthread on the file that
	 * never has been opened over a character device.
	 */
	if (fp->f_type != DTYPE_VNODE || fp->f_vnode->v_type != VCHR) {
		error = EINVAL;
		goto done1;
	}

	/* Make sure it is a TTY. */
	cdp = devvn_refthread(fp->f_vnode, &dev, &ref);
	if (cdp == NULL) {
		error = ENXIO;
		goto done1;
	}
	if (dev != fp->f_data) {
		error = ENXIO;
		goto done2;
	}
	if (cdp != &ttydev_cdevsw) {
		error = ENOTTY;
		goto done2;
	}
	tp = dev->si_drv1;

	/* Try to attach the hook to the TTY. */
	error = EBUSY;
	tty_lock(tp);
	MPASS((tp->t_hook == NULL) == ((tp->t_flags & TF_HOOK) == 0));
	if (tp->t_flags & TF_HOOK)
		goto done3;

	tp->t_flags |= TF_HOOK;
	tp->t_hook = th;
	tp->t_hooksoftc = softc;
	*rtp = tp;
	error = 0;

	/* Maybe we can switch into bypass mode now. */
	ttydisc_optimize(tp);

	/* Silently convert rint() calls to rint_bypass() when possible. */
	if (!ttyhook_hashook(tp, rint) && ttyhook_hashook(tp, rint_bypass))
		th->th_rint = ttyhook_defrint;

done3:	tty_unlock(tp);
done2:	dev_relthread(dev, ref);
done1:	fdrop(fp, curthread);
	return (error);
}

void
ttyhook_unregister(struct tty *tp)
{

	tty_assert_locked(tp);
	MPASS(tp->t_flags & TF_HOOK);

	/* Disconnect the hook. */
	tp->t_flags &= ~TF_HOOK;
	tp->t_hook = NULL;

	/* Maybe we need to leave bypass mode. */
	ttydisc_optimize(tp);

	/* Maybe deallocate the TTY as well. */
	tty_rel_free(tp);
}

/*
 * /dev/console handling.
 */

static int
ttyconsdev_open(struct cdev *dev, int oflags, int devtype, struct thread *td)
{
	struct tty *tp;

	/* System has no console device. */
	if (dev_console_filename == NULL)
		return (ENXIO);

	/* Look up corresponding TTY by device name. */
	sx_slock(&tty_list_sx);
	TAILQ_FOREACH(tp, &tty_list, t_list) {
		if (strcmp(dev_console_filename, tty_devname(tp)) == 0) {
			dev_console->si_drv1 = tp;
			break;
		}
	}
	sx_sunlock(&tty_list_sx);

	/* System console has no TTY associated. */
	if (dev_console->si_drv1 == NULL)
		return (ENXIO);

	return (ttydev_open(dev, oflags, devtype, td));
}

static int
ttyconsdev_write(struct cdev *dev, struct uio *uio, int ioflag)
{

	log_console(uio);

	return (ttydev_write(dev, uio, ioflag));
}

/*
 * /dev/console is a little different than normal TTY's.  When opened,
 * it determines which TTY to use.  When data gets written to it, it
 * will be logged in the kernel message buffer.
 */
static struct cdevsw ttyconsdev_cdevsw = {
	.d_version	= D_VERSION,
	.d_open		= ttyconsdev_open,
	.d_close	= ttydev_close,
	.d_read		= ttydev_read,
	.d_write	= ttyconsdev_write,
	.d_ioctl	= ttydev_ioctl,
	.d_kqfilter	= ttydev_kqfilter,
	.d_poll		= ttydev_poll,
	.d_mmap		= ttydev_mmap,
	.d_name		= "ttyconsdev",
	.d_flags	= D_TTY,
};

static void
ttyconsdev_init(void *unused __unused)
{

	dev_console = make_dev_credf(MAKEDEV_ETERNAL, &ttyconsdev_cdevsw, 0,
	    NULL, UID_ROOT, GID_WHEEL, 0600, "console");
}

SYSINIT(tty, SI_SUB_DRIVERS, SI_ORDER_FIRST, ttyconsdev_init, NULL);

void
ttyconsdev_select(const char *name)
{

	dev_console_filename = name;
}

/*
 * Debugging routines.
 */

#include "opt_ddb.h"
#ifdef DDB
#include <ddb/ddb.h>
#include <ddb/db_sym.h>

static const struct {
	int flag;
	char val;
} ttystates[] = {
#if 0
	{ TF_NOPREFIX,		'N' },
#endif
	{ TF_INITLOCK,		'I' },
	{ TF_CALLOUT,		'C' },

	/* Keep these together -> 'Oi' and 'Oo'. */
	{ TF_OPENED,		'O' },
	{ TF_OPENED_IN,		'i' },
	{ TF_OPENED_OUT,	'o' },
	{ TF_OPENED_CONS,	'c' },

	{ TF_GONE,		'G' },
	{ TF_OPENCLOSE,		'B' },
	{ TF_ASYNC,		'Y' },
	{ TF_LITERAL,		'L' },

	/* Keep these together -> 'Hi' and 'Ho'. */
	{ TF_HIWAT,		'H' },
	{ TF_HIWAT_IN,		'i' },
	{ TF_HIWAT_OUT,		'o' },

	{ TF_STOPPED,		'S' },
	{ TF_EXCLUDE,		'X' },
	{ TF_BYPASS,		'l' },
	{ TF_ZOMBIE,		'Z' },
	{ TF_HOOK,		's' },

	/* Keep these together -> 'bi' and 'bo'. */
	{ TF_BUSY,		'b' },
	{ TF_BUSY_IN,		'i' },
	{ TF_BUSY_OUT,		'o' },

	{ 0,			'\0'},
};

#define	TTY_FLAG_BITS \
	"\20\1NOPREFIX\2INITLOCK\3CALLOUT\4OPENED_IN" \
	"\5OPENED_OUT\6OPENED_CONS\7GONE\10OPENCLOSE" \
	"\11ASYNC\12LITERAL\13HIWAT_IN\14HIWAT_OUT" \
	"\15STOPPED\16EXCLUDE\17BYPASS\20ZOMBIE" \
	"\21HOOK\22BUSY_IN\23BUSY_OUT"

#define DB_PRINTSYM(name, addr) \
	db_printf("%s  " #name ": ", sep); \
	db_printsym((db_addr_t) addr, DB_STGY_ANY); \
	db_printf("\n");

static void
_db_show_devsw(const char *sep, const struct ttydevsw *tsw)
{

	db_printf("%sdevsw: ", sep);
	db_printsym((db_addr_t)tsw, DB_STGY_ANY);
	db_printf(" (%p)\n", tsw);
	DB_PRINTSYM(open, tsw->tsw_open);
	DB_PRINTSYM(close, tsw->tsw_close);
	DB_PRINTSYM(outwakeup, tsw->tsw_outwakeup);
	DB_PRINTSYM(inwakeup, tsw->tsw_inwakeup);
	DB_PRINTSYM(ioctl, tsw->tsw_ioctl);
	DB_PRINTSYM(param, tsw->tsw_param);
	DB_PRINTSYM(modem, tsw->tsw_modem);
	DB_PRINTSYM(mmap, tsw->tsw_mmap);
	DB_PRINTSYM(pktnotify, tsw->tsw_pktnotify);
	DB_PRINTSYM(free, tsw->tsw_free);
}

static void
_db_show_hooks(const char *sep, const struct ttyhook *th)
{

	db_printf("%shook: ", sep);
	db_printsym((db_addr_t)th, DB_STGY_ANY);
	db_printf(" (%p)\n", th);
	if (th == NULL)
		return;
	DB_PRINTSYM(rint, th->th_rint);
	DB_PRINTSYM(rint_bypass, th->th_rint_bypass);
	DB_PRINTSYM(rint_done, th->th_rint_done);
	DB_PRINTSYM(rint_poll, th->th_rint_poll);
	DB_PRINTSYM(getc_inject, th->th_getc_inject);
	DB_PRINTSYM(getc_capture, th->th_getc_capture);
	DB_PRINTSYM(getc_poll, th->th_getc_poll);
	DB_PRINTSYM(close, th->th_close);
}

static void
_db_show_termios(const char *name, const struct termios *t)
{

	db_printf("%s: iflag 0x%x oflag 0x%x cflag 0x%x "
	    "lflag 0x%x ispeed %u ospeed %u\n", name,
	    t->c_iflag, t->c_oflag, t->c_cflag, t->c_lflag,
	    t->c_ispeed, t->c_ospeed);
}

/* DDB command to show TTY statistics. */
DB_SHOW_COMMAND(tty, db_show_tty)
{
	struct tty *tp;

	if (!have_addr) {
		db_printf("usage: show tty <addr>\n");
		return;
	}
<<<<<<< HEAD
	tp = DB_DATA_PTR(addr, sizeof(*tp));
=======
	tp = DB_DATA_PTR(addr, struct tty);
>>>>>>> 5714f9f7

	db_printf("%p: %s\n", tp, tty_devname(tp));
	db_printf("\tmtx: %p\n", tp->t_mtx);
	db_printf("\tflags: 0x%b\n", tp->t_flags, TTY_FLAG_BITS);
	db_printf("\trevokecnt: %u\n", tp->t_revokecnt);

	/* Buffering mechanisms. */
	db_printf("\tinq: %p begin %u linestart %u reprint %u end %u "
	    "nblocks %u quota %u\n", &tp->t_inq, tp->t_inq.ti_begin,
	    tp->t_inq.ti_linestart, tp->t_inq.ti_reprint, tp->t_inq.ti_end,
	    tp->t_inq.ti_nblocks, tp->t_inq.ti_quota);
	db_printf("\toutq: %p begin %u end %u nblocks %u quota %u\n",
	    &tp->t_outq, tp->t_outq.to_begin, tp->t_outq.to_end,
	    tp->t_outq.to_nblocks, tp->t_outq.to_quota);
	db_printf("\tinlow: %zu\n", tp->t_inlow);
	db_printf("\toutlow: %zu\n", tp->t_outlow);
	_db_show_termios("\ttermios", &tp->t_termios);
	db_printf("\twinsize: row %u col %u xpixel %u ypixel %u\n",
	    tp->t_winsize.ws_row, tp->t_winsize.ws_col,
	    tp->t_winsize.ws_xpixel, tp->t_winsize.ws_ypixel);
	db_printf("\tcolumn: %u\n", tp->t_column);
	db_printf("\twritepos: %u\n", tp->t_writepos);
	db_printf("\tcompatflags: 0x%x\n", tp->t_compatflags);

	/* Init/lock-state devices. */
	_db_show_termios("\ttermios_init_in", &tp->t_termios_init_in);
	_db_show_termios("\ttermios_init_out", &tp->t_termios_init_out);
	_db_show_termios("\ttermios_lock_in", &tp->t_termios_lock_in);
	_db_show_termios("\ttermios_lock_out", &tp->t_termios_lock_out);

	/* Hooks */
	_db_show_devsw("\t", tp->t_devsw);
	_db_show_hooks("\t", tp->t_hook);

	/* Process info. */
	db_printf("\tpgrp: %p gid %d jobc %d\n", tp->t_pgrp,
	    tp->t_pgrp ? tp->t_pgrp->pg_id : 0,
	    tp->t_pgrp ? tp->t_pgrp->pg_jobc : 0);
	db_printf("\tsession: %p", tp->t_session);
	if (tp->t_session != NULL)
	    db_printf(" count %u leader %p tty %p sid %d login %s",
		tp->t_session->s_count, tp->t_session->s_leader,
		tp->t_session->s_ttyp, tp->t_session->s_sid,
		tp->t_session->s_login);
	db_printf("\n");
	db_printf("\tsessioncnt: %u\n", tp->t_sessioncnt);
	db_printf("\tdevswsoftc: %p\n", tp->t_devswsoftc);
	db_printf("\thooksoftc: %p\n", tp->t_hooksoftc);
	db_printf("\tdev: %p\n", tp->t_dev);
}

/* DDB command to list TTYs. */
DB_SHOW_ALL_COMMAND(ttys, db_show_all_ttys)
{
	struct tty *tp;
	size_t isiz, osiz;
	int i, j;

	/* Make the output look like `pstat -t'. */
	db_printf("PTR        ");
#if defined(__LP64__)
	db_printf("        ");
#endif
	db_printf("      LINE   INQ  CAN  LIN  LOW  OUTQ  USE  LOW   "
	    "COL  SESS  PGID STATE\n");

	TAILQ_FOREACH(tp, &tty_list, t_list) {
		isiz = tp->t_inq.ti_nblocks * TTYINQ_DATASIZE;
		osiz = tp->t_outq.to_nblocks * TTYOUTQ_DATASIZE;

		db_printf("%p %10s %5zu %4u %4u %4zu %5zu %4u %4zu %5u %5d "
		    "%5d ", tp, tty_devname(tp), isiz,
		    tp->t_inq.ti_linestart - tp->t_inq.ti_begin,
		    tp->t_inq.ti_end - tp->t_inq.ti_linestart,
		    isiz - tp->t_inlow, osiz,
		    tp->t_outq.to_end - tp->t_outq.to_begin,
		    osiz - tp->t_outlow, MIN(tp->t_column, 99999),
		    tp->t_session ? tp->t_session->s_sid : 0,
		    tp->t_pgrp ? tp->t_pgrp->pg_id : 0);

		/* Flag bits. */
		for (i = j = 0; ttystates[i].flag; i++)
			if (tp->t_flags & ttystates[i].flag) {
				db_printf("%c", ttystates[i].val);
				j++;
			}
		if (j == 0)
			db_printf("-");
		db_printf("\n");
	}
}
#endif /* DDB */
<<<<<<< HEAD

=======
>>>>>>> 5714f9f7
// CHERI CHANGES START
// {
//   "updated": 20200803,
//   "target_type": "kernel",
//   "changes_purecap": [
//     "kdb"
//   ]
// }
// CHERI CHANGES END<|MERGE_RESOLUTION|>--- conflicted
+++ resolved
@@ -2349,11 +2349,7 @@
 		db_printf("usage: show tty <addr>\n");
 		return;
 	}
-<<<<<<< HEAD
-	tp = DB_DATA_PTR(addr, sizeof(*tp));
-=======
 	tp = DB_DATA_PTR(addr, struct tty);
->>>>>>> 5714f9f7
 
 	db_printf("%p: %s\n", tp, tty_devname(tp));
 	db_printf("\tmtx: %p\n", tp->t_mtx);
@@ -2446,10 +2442,6 @@
 	}
 }
 #endif /* DDB */
-<<<<<<< HEAD
-
-=======
->>>>>>> 5714f9f7
 // CHERI CHANGES START
 // {
 //   "updated": 20200803,
