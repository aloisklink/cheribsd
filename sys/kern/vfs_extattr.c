--- conflicted
+++ resolved
@@ -228,7 +228,6 @@
 	size_t nbytes;
 };
 #endif
-<<<<<<< HEAD
 int
 sys_extattr_set_fd(struct thread *td, struct extattr_set_fd_args *uap)
 {
@@ -242,10 +241,6 @@
 kern_extattr_set_fd(struct thread *td, int fd, int attrnamespace,
     const char * __capability uattrname, void * __capability data,
     size_t nbytes)
-=======
-int
-sys_extattr_set_fd(struct thread *td, struct extattr_set_fd_args *uap)
->>>>>>> 44d11117
 {
 	struct file *fp;
 	char attrname[EXTATTR_MAXNAMELEN];
@@ -319,14 +314,10 @@
 };
 #endif
 int
-<<<<<<< HEAD
 kern_extattr_set_path(struct thread *td,
     const char * __capability path, int attrnamespace,
     const char * __capability uattrname, void * __capability data,
     size_t nbytes, int follow)
-=======
-sys_extattr_set_link(struct thread *td, struct extattr_set_link_args *uap)
->>>>>>> 44d11117
 {
 	struct nameidata nd;
 	char attrname[EXTATTR_MAXNAMELEN];
@@ -431,7 +422,6 @@
 #endif
 int
 sys_extattr_get_fd(struct thread *td, struct extattr_get_fd_args *uap)
-<<<<<<< HEAD
 {
 
 	return (kern_extattr_get_fd(td, uap->fd, uap->attrnamespace,
@@ -443,8 +433,6 @@
 kern_extattr_get_fd(struct thread *td, int fd, int attrnamespace,
     const char * __capability uattrname, void * __capability data,
     size_t nbytes)
-=======
->>>>>>> 44d11117
 {
 	struct file *fp;
 	char attrname[EXTATTR_MAXNAMELEN];
@@ -514,13 +502,9 @@
 };
 #endif
 int
-<<<<<<< HEAD
 kern_extattr_get_path(struct thread *td, const char * __capability path,
     int attrnamespace, const char * __capability uattrname,
     void * __capability data, size_t nbytes, int follow)
-=======
-sys_extattr_get_link(struct thread *td, struct extattr_get_link_args *uap)
->>>>>>> 44d11117
 {
 	struct nameidata nd;
 	char attrname[EXTATTR_MAXNAMELEN];
@@ -596,7 +580,6 @@
 #endif
 int
 sys_extattr_delete_fd(struct thread *td, struct extattr_delete_fd_args *uap)
-<<<<<<< HEAD
 {
 
 	return (kern_extattr_delete_fd(td, uap->fd, uap->attrnamespace,
@@ -606,8 +589,6 @@
 int
 kern_extattr_delete_fd(struct thread *td, int fd, int attrnamespace,
     const char * __capability uattrname)
-=======
->>>>>>> 44d11117
 {
 	struct file *fp;
 	char attrname[EXTATTR_MAXNAMELEN];
@@ -670,12 +651,8 @@
 };
 #endif
 int
-<<<<<<< HEAD
 kern_extattr_delete_path(struct thread *td, const char * __capability path,
     int attrnamespace, const char * __capability uattrname, int follow)
-=======
-sys_extattr_delete_link(struct thread *td, struct extattr_delete_link_args *uap)
->>>>>>> 44d11117
 {
 	struct nameidata nd;
 	char attrname[EXTATTR_MAXNAMELEN];
@@ -772,7 +749,6 @@
 #endif
 int
 sys_extattr_list_fd(struct thread *td, struct extattr_list_fd_args *uap)
-<<<<<<< HEAD
 {
 
 	return (kern_extattr_list_fd(td, uap->fd, uap->attrnamespace,
@@ -782,8 +758,6 @@
 int
 kern_extattr_list_fd(struct thread *td, int fd, int attrnamespace,
     void * __capability data, size_t nbytes)
-=======
->>>>>>> 44d11117
 {
 	struct file *fp;
 	cap_rights_t rights;
@@ -845,12 +819,8 @@
 };
 #endif
 int
-<<<<<<< HEAD
 kern_extattr_list_path(struct thread *td, const char * __capability path,
     int attrnamespace, void * __capability data, size_t nbytes, int follow)
-=======
-sys_extattr_list_link(struct thread *td, struct extattr_list_link_args *uap)
->>>>>>> 44d11117
 {
 	struct nameidata nd;
 	int error;
