--- conflicted
+++ resolved
@@ -252,11 +252,7 @@
 		return (error);
 	AUDIT_ARG_TEXT(attrname);
 
-<<<<<<< HEAD
-	error = getvnode(td, fd,
-=======
-	error = getvnode_path(td, uap->fd,
->>>>>>> 98dae405
+	error = getvnode_path(td, fd,
 	    cap_rights_init_one(&rights, CAP_EXTATTR_SET), &fp);
 	if (error)
 		return (error);
@@ -434,11 +430,7 @@
 		return (error);
 	AUDIT_ARG_TEXT(attrname);
 
-<<<<<<< HEAD
-	error = getvnode(td, fd,
-=======
-	error = getvnode_path(td, uap->fd,
->>>>>>> 98dae405
+	error = getvnode_path(td, fd,
 	    cap_rights_init_one(&rights, CAP_EXTATTR_GET), &fp);
 	if (error)
 		return (error);
@@ -583,11 +575,7 @@
 		return (error);
 	AUDIT_ARG_TEXT(attrname);
 
-<<<<<<< HEAD
-	error = getvnode(td, fd,
-=======
-	error = getvnode_path(td, uap->fd,
->>>>>>> 98dae405
+	error = getvnode_path(td, fd,
 	    cap_rights_init_one(&rights, CAP_EXTATTR_DELETE), &fp);
 	if (error)
 		return (error);
@@ -739,15 +727,9 @@
 	cap_rights_t rights;
 	int error;
 
-<<<<<<< HEAD
 	AUDIT_ARG_FD(fd);
 	AUDIT_ARG_VALUE(attrnamespace);
-	error = getvnode(td, fd,
-=======
-	AUDIT_ARG_FD(uap->fd);
-	AUDIT_ARG_VALUE(uap->attrnamespace);
-	error = getvnode_path(td, uap->fd,
->>>>>>> 98dae405
+	error = getvnode_path(td, fd,
 	    cap_rights_init_one(&rights, CAP_EXTATTR_LIST), &fp);
 	if (error)
 		return (error);
