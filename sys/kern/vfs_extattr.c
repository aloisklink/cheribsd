--- conflicted
+++ resolved
@@ -92,13 +92,8 @@
 	 * uattrname is not always defined.  We check again later when we
 	 * invoke the VFS call so as to pass in NULL there if needed.
 	 */
-<<<<<<< HEAD
 	if (uattrname != NULL) {
-		error = copyinstr(uattrname, attrname, EXTATTR_MAXNAMELEN,
-=======
-	if (uap->attrname != NULL) {
-		error = copyinstr(uap->attrname, attrname, sizeof(attrname),
->>>>>>> 8df595b9
+		error = copyinstr(uattrname, attrname, sizeof(attrname),
 		    NULL);
 		if (error)
 			return (error);
@@ -250,15 +245,9 @@
 	cap_rights_t rights;
 	int error;
 
-<<<<<<< HEAD
 	AUDIT_ARG_FD(fd);
 	AUDIT_ARG_VALUE(attrnamespace);
-	error = copyinstr(uattrname, attrname, EXTATTR_MAXNAMELEN, NULL);
-=======
-	AUDIT_ARG_FD(uap->fd);
-	AUDIT_ARG_VALUE(uap->attrnamespace);
-	error = copyinstr(uap->attrname, attrname, sizeof(attrname), NULL);
->>>>>>> 8df595b9
+	error = copyinstr(uattrname, attrname, sizeof(attrname), NULL);
 	if (error)
 		return (error);
 	AUDIT_ARG_TEXT(attrname);
@@ -434,15 +423,9 @@
 	cap_rights_t rights;
 	int error;
 
-<<<<<<< HEAD
 	AUDIT_ARG_FD(fd);
 	AUDIT_ARG_VALUE(attrnamespace);
-	error = copyinstr(uattrname, attrname, EXTATTR_MAXNAMELEN, NULL);
-=======
-	AUDIT_ARG_FD(uap->fd);
-	AUDIT_ARG_VALUE(uap->attrnamespace);
-	error = copyinstr(uap->attrname, attrname, sizeof(attrname), NULL);
->>>>>>> 8df595b9
+	error = copyinstr(uattrname, attrname, sizeof(attrname), NULL);
 	if (error)
 		return (error);
 	AUDIT_ARG_TEXT(attrname);
@@ -585,15 +568,9 @@
 	cap_rights_t rights;
 	int error;
 
-<<<<<<< HEAD
 	AUDIT_ARG_FD(fd);
 	AUDIT_ARG_VALUE(attrnamespace);
-	error = copyinstr(uattrname, attrname, EXTATTR_MAXNAMELEN, NULL);
-=======
-	AUDIT_ARG_FD(uap->fd);
-	AUDIT_ARG_VALUE(uap->attrnamespace);
-	error = copyinstr(uap->attrname, attrname, sizeof(attrname), NULL);
->>>>>>> 8df595b9
+	error = copyinstr(uattrname, attrname, sizeof(attrname), NULL);
 	if (error)
 		return (error);
 	AUDIT_ARG_TEXT(attrname);
