/*-
 * SPDX-License-Identifier: BSD-3-Clause
 *
 * Copyright (c) 1990, 1993
 *	The Regents of the University of California.  All rights reserved.
 *
 * This code is derived from software contributed to Berkeley by
 * Chris Torek.
 *
 * Redistribution and use in source and binary forms, with or without
 * modification, are permitted provided that the following conditions
 * are met:
 * 1. Redistributions of source code must retain the above copyright
 *    notice, this list of conditions and the following disclaimer.
 * 2. Redistributions in binary form must reproduce the above copyright
 *    notice, this list of conditions and the following disclaimer in the
 *    documentation and/or other materials provided with the distribution.
 * 3. Neither the name of the University nor the names of its contributors
 *    may be used to endorse or promote products derived from this software
 *    without specific prior written permission.
 *
 * THIS SOFTWARE IS PROVIDED BY THE REGENTS AND CONTRIBUTORS ``AS IS'' AND
 * ANY EXPRESS OR IMPLIED WARRANTIES, INCLUDING, BUT NOT LIMITED TO, THE
 * IMPLIED WARRANTIES OF MERCHANTABILITY AND FITNESS FOR A PARTICULAR PURPOSE
 * ARE DISCLAIMED.  IN NO EVENT SHALL THE REGENTS OR CONTRIBUTORS BE LIABLE
 * FOR ANY DIRECT, INDIRECT, INCIDENTAL, SPECIAL, EXEMPLARY, OR CONSEQUENTIAL
 * DAMAGES (INCLUDING, BUT NOT LIMITED TO, PROCUREMENT OF SUBSTITUTE GOODS
 * OR SERVICES; LOSS OF USE, DATA, OR PROFITS; OR BUSINESS INTERRUPTION)
 * HOWEVER CAUSED AND ON ANY THEORY OF LIABILITY, WHETHER IN CONTRACT, STRICT
 * LIABILITY, OR TORT (INCLUDING NEGLIGENCE OR OTHERWISE) ARISING IN ANY WAY
 * OUT OF THE USE OF THIS SOFTWARE, EVEN IF ADVISED OF THE POSSIBILITY OF
 * SUCH DAMAGE.
 *
 * From: Id: vfscanf.c,v 1.13 1998/09/25 12:20:27 obrien Exp 
 * From: static char sccsid[] = "@(#)strtol.c	8.1 (Berkeley) 6/4/93";
 * From: static char sccsid[] = "@(#)strtoul.c	8.1 (Berkeley) 6/4/93";
 */

#ifdef _KERNEL
#include <sys/cdefs.h>
__FBSDID("$FreeBSD$");

#include <sys/param.h>
#include <sys/systm.h>
#include <sys/ctype.h>
#include <sys/limits.h>
<<<<<<< HEAD
=======
#include <sys/stddef.h>

>>>>>>> 14666998
/*
 * Note that stdarg.h and the ANSI style va_start macro is used for both
 * ANSI and traditional C compilers.
 */
#include <machine/stdarg.h>
#else
#include <sys/types.h>

#include <ctype.h>
#include <stdarg.h>
#include <stdio.h>
#include <stdlib.h>
#include <string.h>
#endif

#define	BUF		32 	/* Maximum length of numeric string. */

/*
 * Flags used during conversion.
 */
#define	LONG		0x01	/* l: long or double */
#define	SHORT		0x04	/* h: short */
#define	SUPPRESS	0x08	/* suppress assignment */
#define	POINTER		0x10	/* weird %p pointer (`fake hex') */
#define	NOSKIP		0x20	/* do not skip blanks */
#define	QUAD		0x400
#define	INTMAXT		0x800	/* j: intmax_t */
#define	PTRDIFFT	0x1000	/* t: ptrdiff_t */
#define	SIZET		0x2000	/* z: size_t */
#define	SHORTSHORT	0x4000	/** hh: char */

/*
 * The following are used in numeric conversions only:
 * SIGNOK, NDIGITS, DPTOK, and EXPOK are for floating point;
 * SIGNOK, NDIGITS, PFXOK, and NZDIGITS are for integral.
 */
#define	SIGNOK		0x40	/* +/- is (still) legal */
#define	NDIGITS		0x80	/* no digits detected */

#define	DPTOK		0x100	/* (float) decimal point is still legal */
#define	EXPOK		0x200	/* (float) exponent (e+3, etc) still legal */

#define	PFXOK		0x100	/* 0x prefix is (still) legal */
#define	NZDIGITS	0x200	/* no zero digits detected */

/*
 * Conversion types.
 */
#define	CT_CHAR		0	/* %c conversion */
#define	CT_CCL		1	/* %[...] conversion */
#define	CT_STRING	2	/* %s conversion */
#define	CT_INT		3	/* integer, i.e., strtoq or strtouq */
typedef u_quad_t (*ccfntype)(const char *, char **, int);

static const u_char *__sccl(char *, const u_char *);

int
sscanf(const char *ibuf, const char *fmt, ...)
{
	va_list ap;
	int ret;
	
	va_start(ap, fmt);
	ret = vsscanf(ibuf, fmt, ap);
	va_end(ap);
	return(ret);
}

int
vsscanf(const char *inp, char const *fmt0, va_list ap)
{
	int inr;
	const u_char *fmt = (const u_char *)fmt0;
	int c;			/* character from format, or conversion */
	size_t width;		/* field width, or 0 */
	char *p;		/* points into all kinds of strings */
	int n;			/* handy integer */
	int flags;		/* flags as defined above */
	char *p0;		/* saves original value of p when necessary */
	int nassigned;		/* number of fields assigned */
	int nconversions;	/* number of conversions */
	int nread;		/* number of characters consumed from fp */
	int base;		/* base argument to strtoq/strtouq */
	ccfntype ccfn;		/* conversion function (strtoq/strtouq) */
	char ccltab[256];	/* character class table for %[...] */
	char buf[BUF];		/* buffer for numeric conversions */

	/* `basefix' is used to avoid `if' tests in the integer scanner */
	static short basefix[17] =
		{ 10, 1, 2, 3, 4, 5, 6, 7, 8, 9, 10, 11, 12, 13, 14, 15, 16 };

	inr = strlen(inp);
	
	nassigned = 0;
	nconversions = 0;
	nread = 0;
	base = 0;		/* XXX just to keep gcc happy */
	ccfn = NULL;		/* XXX just to keep gcc happy */
	for (;;) {
		c = *fmt++;
		if (c == 0)
			return (nassigned);
		if (isspace(c)) {
			while (inr > 0 && isspace(*inp))
				nread++, inr--, inp++;
			continue;
		}
		if (c != '%')
			goto literal;
		width = 0;
		flags = 0;
		/*
		 * switch on the format.  continue if done;
		 * break once format type is derived.
		 */
again:		c = *fmt++;
		switch (c) {
		case '%':
literal:
			if (inr <= 0)
				goto input_failure;
			if (*inp != c)
				goto match_failure;
			inr--, inp++;
			nread++;
			continue;

		case '*':
			flags |= SUPPRESS;
			goto again;
		case 'j':
			flags |= INTMAXT;
			goto again;
		case 'l':
			if (flags & LONG){
				flags &= ~LONG;
				flags |= QUAD;
			} else {
				flags |= LONG;
			}
			goto again;
		case 'q':
			flags |= QUAD;
			goto again;
		case 't':
			flags |= PTRDIFFT;
			goto again;
		case 'z':
			flags |= SIZET;
			goto again;
		case 'h':
			if (flags & SHORT){
				flags &= ~SHORT;
				flags |= SHORTSHORT;
			} else {
				flags |= SHORT;
			}
			goto again;

		case '0': case '1': case '2': case '3': case '4':
		case '5': case '6': case '7': case '8': case '9':
			width = width * 10 + c - '0';
			goto again;

		/*
		 * Conversions.
		 *
		 */
		case 'd':
			c = CT_INT;
			ccfn = (ccfntype)strtoq;
			base = 10;
			break;

		case 'i':
			c = CT_INT;
			ccfn = (ccfntype)strtoq;
			base = 0;
			break;

		case 'o':
			c = CT_INT;
			ccfn = strtouq;
			base = 8;
			break;

		case 'u':
			c = CT_INT;
			ccfn = strtouq;
			base = 10;
			break;

		case 'x':
			flags |= PFXOK;	/* enable 0x prefixing */
			c = CT_INT;
			ccfn = strtouq;
			base = 16;
			break;

		case 's':
			c = CT_STRING;
			break;

		case '[':
			fmt = __sccl(ccltab, fmt);
			flags |= NOSKIP;
			c = CT_CCL;
			break;

		case 'c':
			flags |= NOSKIP;
			c = CT_CHAR;
			break;

		case 'p':	/* pointer format is like hex */
			flags |= POINTER | PFXOK;
			c = CT_INT;
			ccfn = strtouq;
			base = 16;
			break;

		case 'n':
			nconversions++;
			if (flags & SUPPRESS)	/* ??? */
				continue;
			if (flags & SHORTSHORT)
				*va_arg(ap, char *) = nread;
			else if (flags & SHORT)
				*va_arg(ap, short *) = nread;
			else if (flags & LONG)
				*va_arg(ap, long *) = nread;
			else if (flags & QUAD)
				*va_arg(ap, quad_t *) = nread;
			else if (flags & INTMAXT)
				*va_arg(ap, intmax_t *) = nread;
			else if (flags & SIZET)
				*va_arg(ap, size_t *) = nread;
			else if (flags & PTRDIFFT)
				*va_arg(ap, ptrdiff_t *) = nread;
			else
				*va_arg(ap, int *) = nread;
			continue;
		}

		/*
		 * We have a conversion that requires input.
		 */
		if (inr <= 0)
			goto input_failure;

		/*
		 * Consume leading white space, except for formats
		 * that suppress this.
		 */
		if ((flags & NOSKIP) == 0) {
			while (isspace(*inp)) {
				nread++;
				if (--inr > 0)
					inp++;
				else 
					goto input_failure;
			}
			/*
			 * Note that there is at least one character in
			 * the buffer, so conversions that do not set NOSKIP
			 * can no longer result in an input failure.
			 */
		}

		/*
		 * Do the conversion.
		 */
		switch (c) {

		case CT_CHAR:
			/* scan arbitrary characters (sets NOSKIP) */
			if (width == 0)
				width = 1;
			if (flags & SUPPRESS) {
				size_t sum = 0;
				for (;;) {
					if ((n = inr) < width) {
						sum += n;
						width -= n;
						inp += n;
						if (sum == 0)
							goto input_failure;
						break;
					} else {
						sum += width;
						inr -= width;
						inp += width;
						break;
					}
				}
				nread += sum;
			} else {
				bcopy(inp, va_arg(ap, char *), width);
				inr -= width;
				inp += width;
				nread += width;
				nassigned++;
			}
			nconversions++;
			break;

		case CT_CCL:
			/* scan a (nonempty) character class (sets NOSKIP) */
			if (width == 0)
				width = (size_t)~0;	/* `infinity' */
			/* take only those things in the class */
			if (flags & SUPPRESS) {
				n = 0;
				while (ccltab[(unsigned char)*inp]) {
					n++, inr--, inp++;
					if (--width == 0)
						break;
					if (inr <= 0) {
						if (n == 0)
							goto input_failure;
						break;
					}
				}
				if (n == 0)
					goto match_failure;
			} else {
				p0 = p = va_arg(ap, char *);
				while (ccltab[(unsigned char)*inp]) {
					inr--;
					*p++ = *inp++;
					if (--width == 0)
						break;
					if (inr <= 0) {
						if (p == p0)
							goto input_failure;
						break;
					}
				}
				n = p - p0;
				if (n == 0)
					goto match_failure;
				*p = 0;
				nassigned++;
			}
			nread += n;
			nconversions++;
			break;

		case CT_STRING:
			/* like CCL, but zero-length string OK, & no NOSKIP */
			if (width == 0)
				width = (size_t)~0;
			if (flags & SUPPRESS) {
				n = 0;
				while (!isspace(*inp)) {
					n++, inr--, inp++;
					if (--width == 0)
						break;
					if (inr <= 0)
						break;
				}
				nread += n;
			} else {
				p0 = p = va_arg(ap, char *);
				while (!isspace(*inp)) {
					inr--;
					*p++ = *inp++;
					if (--width == 0)
						break;
					if (inr <= 0)
						break;
				}
				*p = 0;
				nread += p - p0;
				nassigned++;
			}
			nconversions++;
			continue;

		case CT_INT:
			/* scan an integer as if by strtoq/strtouq */
#ifdef hardway
			if (width == 0 || width > sizeof(buf) - 1)
				width = sizeof(buf) - 1;
#else
			/* size_t is unsigned, hence this optimisation */
			if (--width > sizeof(buf) - 2)
				width = sizeof(buf) - 2;
			width++;
#endif
			flags |= SIGNOK | NDIGITS | NZDIGITS;
			for (p = buf; width; width--) {
				c = *inp;
				/*
				 * Switch on the character; `goto ok'
				 * if we accept it as a part of number.
				 */
				switch (c) {

				/*
				 * The digit 0 is always legal, but is
				 * special.  For %i conversions, if no
				 * digits (zero or nonzero) have been
				 * scanned (only signs), we will have
				 * base==0.  In that case, we should set
				 * it to 8 and enable 0x prefixing.
				 * Also, if we have not scanned zero digits
				 * before this, do not turn off prefixing
				 * (someone else will turn it off if we
				 * have scanned any nonzero digits).
				 */
				case '0':
					if (base == 0) {
						base = 8;
						flags |= PFXOK;
					}
					if (flags & NZDIGITS)
					    flags &= ~(SIGNOK|NZDIGITS|NDIGITS);
					else
					    flags &= ~(SIGNOK|PFXOK|NDIGITS);
					goto ok;

				/* 1 through 7 always legal */
				case '1': case '2': case '3':
				case '4': case '5': case '6': case '7':
					base = basefix[base];
					flags &= ~(SIGNOK | PFXOK | NDIGITS);
					goto ok;

				/* digits 8 and 9 ok iff decimal or hex */
				case '8': case '9':
					base = basefix[base];
					if (base <= 8)
						break;	/* not legal here */
					flags &= ~(SIGNOK | PFXOK | NDIGITS);
					goto ok;

				/* letters ok iff hex */
				case 'A': case 'B': case 'C':
				case 'D': case 'E': case 'F':
				case 'a': case 'b': case 'c':
				case 'd': case 'e': case 'f':
					/* no need to fix base here */
					if (base <= 10)
						break;	/* not legal here */
					flags &= ~(SIGNOK | PFXOK | NDIGITS);
					goto ok;

				/* sign ok only as first character */
				case '+': case '-':
					if (flags & SIGNOK) {
						flags &= ~SIGNOK;
						goto ok;
					}
					break;

				/* x ok iff flag still set & 2nd char */
				case 'x': case 'X':
					if (flags & PFXOK && p == buf + 1) {
						base = 16;	/* if %i */
						flags &= ~PFXOK;
						goto ok;
					}
					break;
				}

				/*
				 * If we got here, c is not a legal character
				 * for a number.  Stop accumulating digits.
				 */
				break;
		ok:
				/*
				 * c is legal: store it and look at the next.
				 */
				*p++ = c;
				if (--inr > 0)
					inp++;
				else 
					break;		/* end of input */
			}
			/*
			 * If we had only a sign, it is no good; push
			 * back the sign.  If the number ends in `x',
			 * it was [sign] '0' 'x', so push back the x
			 * and treat it as [sign] '0'.
			 */
			if (flags & NDIGITS) {
				if (p > buf) {
					inp--;
					inr++;
				}
				goto match_failure;
			}
			c = ((u_char *)p)[-1];
			if (c == 'x' || c == 'X') {
				--p;
				inp--;
				inr++;
			}
			if ((flags & SUPPRESS) == 0) {
				u_quad_t res;

				*p = 0;
				res = (*ccfn)(buf, (char **)NULL, base);
				if (flags & POINTER)
					*va_arg(ap, void **) =
						(void *)(uintptr_t)res;
				else if (flags & SHORTSHORT)
					*va_arg(ap, char *) = res;
				else if (flags & SHORT)
					*va_arg(ap, short *) = res;
				else if (flags & LONG)
					*va_arg(ap, long *) = res;
				else if (flags & QUAD)
					*va_arg(ap, quad_t *) = res;
				else if (flags & INTMAXT)
					*va_arg(ap, intmax_t *) = res;
				else if (flags & PTRDIFFT)
					*va_arg(ap, ptrdiff_t *) = res;
				else if (flags & SIZET)
					*va_arg(ap, size_t *) = res;
				else
					*va_arg(ap, int *) = res;
				nassigned++;
			}
			nread += p - buf;
			nconversions++;
			break;

		}
	}
input_failure:
	return (nconversions != 0 ? nassigned : -1);
match_failure:
	return (nassigned);
}

/*
 * Fill in the given table from the scanset at the given format
 * (just after `[').  Return a pointer to the character past the
 * closing `]'.  The table has a 1 wherever characters should be
 * considered part of the scanset.
 */
static const u_char *
__sccl(char *tab, const u_char *fmt)
{
	int c, n, v;

	/* first `clear' the whole table */
	c = *fmt++;		/* first char hat => negated scanset */
	if (c == '^') {
		v = 1;		/* default => accept */
		c = *fmt++;	/* get new first char */
	} else
		v = 0;		/* default => reject */

	/* XXX: Will not work if sizeof(tab*) > sizeof(char) */
	for (n = 0; n < 256; n++)
		     tab[n] = v;	/* memset(tab, v, 256) */

	if (c == 0)
		return (fmt - 1);/* format ended before closing ] */

	/*
	 * Now set the entries corresponding to the actual scanset
	 * to the opposite of the above.
	 *
	 * The first character may be ']' (or '-') without being special;
	 * the last character may be '-'.
	 */
	v = 1 - v;
	for (;;) {
		tab[c] = v;		/* take character c */
doswitch:
		n = *fmt++;		/* and examine the next */
		switch (n) {

		case 0:			/* format ended too soon */
			return (fmt - 1);

		case '-':
			/*
			 * A scanset of the form
			 *	[01+-]
			 * is defined as `the digit 0, the digit 1,
			 * the character +, the character -', but
			 * the effect of a scanset such as
			 *	[a-zA-Z0-9]
			 * is implementation defined.  The V7 Unix
			 * scanf treats `a-z' as `the letters a through
			 * z', but treats `a-a' as `the letter a, the
			 * character -, and the letter a'.
			 *
			 * For compatibility, the `-' is not considered
			 * to define a range if the character following
			 * it is either a close bracket (required by ANSI)
			 * or is not numerically greater than the character
			 * we just stored in the table (c).
			 */
			n = *fmt;
			if (n == ']' || n < c) {
				c = '-';
				break;	/* resume the for(;;) */
			}
			fmt++;
			/* fill in the range */
			do {
			    tab[++c] = v;
			} while (c < n);
			c = n;
			/*
			 * Alas, the V7 Unix scanf also treats formats
			 * such as [a-c-e] as `the letters a through e'.
			 * This too is permitted by the standard....
			 */
			goto doswitch;
			break;

		case ']':		/* end of scanset */
			return (fmt);

		default:		/* just another character */
			c = n;
			break;
		}
	}
	/* NOTREACHED */
}

// CHERI CHANGES START
// {
//   "updated": 20181114,
//   "target_type": "kernel",
//   "changes": [
//     "iovec-macros",
//     "kiovec_t",
//     "user_capabilities"
//   ]
// }
// CHERI CHANGES END<|MERGE_RESOLUTION|>--- conflicted
+++ resolved
@@ -44,11 +44,8 @@
 #include <sys/systm.h>
 #include <sys/ctype.h>
 #include <sys/limits.h>
-<<<<<<< HEAD
-=======
 #include <sys/stddef.h>
 
->>>>>>> 14666998
 /*
  * Note that stdarg.h and the ANSI style va_start macro is used for both
  * ANSI and traditional C compilers.
