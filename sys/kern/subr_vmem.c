--- conflicted
+++ resolved
@@ -1164,19 +1164,13 @@
 		 * to return 0.
 		 */
 		qc = &vm->vm_qcache[(size - 1) >> vm->vm_quantum_shift];
-<<<<<<< HEAD
-		*addrp = (vmem_addr_t)uma_zalloc(qc->qc_cache, flags);
-		if (*addrp == 0)
-			return (ENOMEM);
-		CHERI_VM_ASSERT_VALID(*addrp);
-		*addrp = (vm_ptr_t)cheri_bound((void *)*addrp, size);
-		return (0);
-=======
-		*addrp = (vmem_addr_t)uma_zalloc(qc->qc_cache,
+		*addrp = (vmem_addr_t)uma_zalloc(qc->qc_cache,						 
 		    (flags & ~M_WAITOK) | M_NOWAIT);
-		if (__predict_true(*addrp != 0))
+		if (__predict_true(*addrp != 0)) {
+			CHERI_VM_ASSERT_VALID(*addrp);
+			*addrp = (vm_ptr_t)cheri_bound((void *)*addrp, size);
 			return (0);
->>>>>>> 449860bf
+		}
 	}
 
 	return (vmem_xalloc(vm, size, 0, 0, 0, VMEM_ADDR_MIN, VMEM_ADDR_MAX,
