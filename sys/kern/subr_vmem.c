--- conflicted
+++ resolved
@@ -679,14 +679,8 @@
 vmem_startup_count(void)
 {
 
-<<<<<<< HEAD
-	return (howmany(BT_MAXALLOC,
-	    UMA_SLAB_SPACE / sizeof(struct vmem_btag)) *
-	    howmany(UMA_SLAB_SIZE, PAGE_SIZE));
-=======
 	return (howmany(BT_MAXALLOC, slab_ipers(sizeof(struct vmem_btag),
 	    UMA_ALIGN_PTR)));
->>>>>>> 6a9f55d9
 }
 #endif
 
