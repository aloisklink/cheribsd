--- conflicted
+++ resolved
@@ -1372,12 +1372,11 @@
 	MPASS(nocross == 0 || nocross >= size);
 	MPASS(minaddr <= maxaddr);
 	MPASS(!VMEM_CROSS_P(phase, phase + size - 1, nocross));
-<<<<<<< HEAD
+
 	CHERI_VM_ASSERT_FIT_PTR(addrp);
-=======
+
 	if (strat == M_NEXTFIT)
 		MPASS(minaddr == VMEM_ADDR_MIN && maxaddr == VMEM_ADDR_MAX);
->>>>>>> 173ad090
 
 	if (align == 0)
 		align = vm->vm_quantum_mask + 1;
@@ -1511,25 +1510,7 @@
 		bt_remseg(vm, t);
 	}
 
-<<<<<<< HEAD
-	t = TAILQ_PREV(bt, vmem_seglist, bt_seglist);
-	MPASS(t != NULL);
-	MPASS(BT_ISSPAN_P(t) || t->bt_type == BT_TYPE_BUSY);
-	if (vm->vm_releasefn != NULL && t->bt_type == BT_TYPE_SPAN &&
-	    t->bt_size == bt->bt_size) {
-		vmem_addr_t spanaddr;
-		vmem_size_t spansize;
-
-		MPASS(t->bt_start == bt->bt_start);
-		spanaddr = bt->bt_start;
-		spansize = bt->bt_size;
-		bt_remseg(vm, bt);
-		bt_remseg(vm, t);
-		vm->vm_size -= spansize;
-		VMEM_CONDVAR_BROADCAST(vm);
-		bt_freetrim(vm, BT_MAXFREE);
-		(*vm->vm_releasefn)(vm->vm_arg, spanaddr, spansize);
-	} else {
+	if (!vmem_try_release(vm, bt, false)) {
 #ifdef CHERI_KERNEL
 		/*
 		 * Find the SPAN btag and use the capability to generate
@@ -1547,9 +1528,6 @@
 		bt->bt_start = (vmem_addr_t)cheri_csetbounds(
 		    (void *)(t->bt_start + spanoffset), bt->bt_size);
 #endif
-=======
-	if (!vmem_try_release(vm, bt, false)) {
->>>>>>> 173ad090
 		bt_insfree(vm, bt);
 		VMEM_CONDVAR_BROADCAST(vm);
 		bt_freetrim(vm, BT_MAXFREE);
@@ -1866,7 +1844,7 @@
 #endif /* defined(DIAGNOSTIC) */
 // CHERI CHANGES START
 // {
-//   "updated": 20190531,
+//   "updated": 20190618,
 //   "target_type": "kernel",
 //   "changes_purecap": [
 //     "uintptr_interp_offset",
