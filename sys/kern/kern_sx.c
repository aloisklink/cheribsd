/*-
 * SPDX-License-Identifier: BSD-2-Clause-FreeBSD
 *
 * Copyright (c) 2007 Attilio Rao <attilio@freebsd.org>
 * Copyright (c) 2001 Jason Evans <jasone@freebsd.org>
 * All rights reserved.
 *
 * Redistribution and use in source and binary forms, with or without
 * modification, are permitted provided that the following conditions
 * are met:
 * 1. Redistributions of source code must retain the above copyright
 *    notice(s), this list of conditions and the following disclaimer as
 *    the first lines of this file unmodified other than the possible
 *    addition of one or more copyright notices.
 * 2. Redistributions in binary form must reproduce the above copyright
 *    notice(s), this list of conditions and the following disclaimer in the
 *    documentation and/or other materials provided with the distribution.
 *
 * THIS SOFTWARE IS PROVIDED BY THE COPYRIGHT HOLDER(S) ``AS IS'' AND ANY
 * EXPRESS OR IMPLIED WARRANTIES, INCLUDING, BUT NOT LIMITED TO, THE IMPLIED
 * WARRANTIES OF MERCHANTABILITY AND FITNESS FOR A PARTICULAR PURPOSE ARE
 * DISCLAIMED.  IN NO EVENT SHALL THE COPYRIGHT HOLDER(S) BE LIABLE FOR ANY
 * DIRECT, INDIRECT, INCIDENTAL, SPECIAL, EXEMPLARY, OR CONSEQUENTIAL DAMAGES
 * (INCLUDING, BUT NOT LIMITED TO, PROCUREMENT OF SUBSTITUTE GOODS OR
 * SERVICES; LOSS OF USE, DATA, OR PROFITS; OR BUSINESS INTERRUPTION) HOWEVER
 * CAUSED AND ON ANY THEORY OF LIABILITY, WHETHER IN CONTRACT, STRICT
 * LIABILITY, OR TORT (INCLUDING NEGLIGENCE OR OTHERWISE) ARISING IN ANY WAY
 * OUT OF THE USE OF THIS SOFTWARE, EVEN IF ADVISED OF THE POSSIBILITY OF SUCH
 * DAMAGE.
 */

/*
 * Shared/exclusive locks.  This implementation attempts to ensure
 * deterministic lock granting behavior, so that slocks and xlocks are
 * interleaved.
 *
 * Priority propagation will not generally raise the priority of lock holders,
 * so should not be relied upon in combination with sx locks.
 */

#include "opt_ddb.h"
#include "opt_hwpmc_hooks.h"
#include "opt_no_adaptive_sx.h"

#include <sys/cdefs.h>
__FBSDID("$FreeBSD$");

#include <sys/param.h>
#include <sys/systm.h>
#include <sys/kdb.h>
#include <sys/kernel.h>
#include <sys/ktr.h>
#include <sys/lock.h>
#include <sys/mutex.h>
#include <sys/proc.h>
#include <sys/sched.h>
#include <sys/sleepqueue.h>
#include <sys/sx.h>
#include <sys/smp.h>
#include <sys/sysctl.h>

#if defined(SMP) && !defined(NO_ADAPTIVE_SX)
#include <machine/cpu.h>
#endif

#ifdef DDB
#include <ddb/ddb.h>
#endif

#if defined(SMP) && !defined(NO_ADAPTIVE_SX)
#define	ADAPTIVE_SX
#endif

CTASSERT((SX_NOADAPTIVE & LO_CLASSFLAGS) == SX_NOADAPTIVE);

#ifdef HWPMC_HOOKS
#include <sys/pmckern.h>
PMC_SOFT_DECLARE( , , lock, failed);
#endif

/* Handy macros for sleep queues. */
#define	SQ_EXCLUSIVE_QUEUE	0
#define	SQ_SHARED_QUEUE		1

/*
 * Variations on DROP_GIANT()/PICKUP_GIANT() for use in this file.  We
 * drop Giant anytime we have to sleep or if we adaptively spin.
 */
#define	GIANT_DECLARE							\
	int _giantcnt = 0;						\
	WITNESS_SAVE_DECL(Giant)					\

#define	GIANT_SAVE(work) do {						\
	if (__predict_false(mtx_owned(&Giant))) {			\
		work++;							\
		WITNESS_SAVE(&Giant.lock_object, Giant);		\
		while (mtx_owned(&Giant)) {				\
			_giantcnt++;					\
			mtx_unlock(&Giant);				\
		}							\
	}								\
} while (0)

#define GIANT_RESTORE() do {						\
	if (_giantcnt > 0) {						\
		mtx_assert(&Giant, MA_NOTOWNED);			\
		while (_giantcnt--)					\
			mtx_lock(&Giant);				\
		WITNESS_RESTORE(&Giant.lock_object, Giant);		\
	}								\
} while (0)

/*
 * Returns true if an exclusive lock is recursed.  It assumes
 * curthread currently has an exclusive lock.
 */
#define	sx_recursed(sx)		((sx)->sx_recurse != 0)

static void	assert_sx(const struct lock_object *lock, int what);
#ifdef DDB
static void	db_show_sx(const struct lock_object *lock);
#endif
static void	lock_sx(struct lock_object *lock, uintptr_t how);
#ifdef KDTRACE_HOOKS
static int	owner_sx(const struct lock_object *lock, struct thread **owner);
#endif
static uintptr_t unlock_sx(struct lock_object *lock);

struct lock_class lock_class_sx = {
	.lc_name = "sx",
	.lc_flags = LC_SLEEPLOCK | LC_SLEEPABLE | LC_RECURSABLE | LC_UPGRADABLE,
	.lc_assert = assert_sx,
#ifdef DDB
	.lc_ddb_show = db_show_sx,
#endif
	.lc_lock = lock_sx,
	.lc_unlock = unlock_sx,
#ifdef KDTRACE_HOOKS
	.lc_owner = owner_sx,
#endif
};

#ifndef INVARIANTS
#define	_sx_assert(sx, what, file, line)
#endif

#ifdef ADAPTIVE_SX
static __read_frequently u_int asx_retries;
static __read_frequently u_int asx_loops;
static SYSCTL_NODE(_debug, OID_AUTO, sx, CTLFLAG_RD, NULL, "sxlock debugging");
SYSCTL_UINT(_debug_sx, OID_AUTO, retries, CTLFLAG_RW, &asx_retries, 0, "");
SYSCTL_UINT(_debug_sx, OID_AUTO, loops, CTLFLAG_RW, &asx_loops, 0, "");

static struct lock_delay_config __read_frequently sx_delay;

SYSCTL_INT(_debug_sx, OID_AUTO, delay_base, CTLFLAG_RW, &sx_delay.base,
    0, "");
SYSCTL_INT(_debug_sx, OID_AUTO, delay_max, CTLFLAG_RW, &sx_delay.max,
    0, "");

static void
sx_lock_delay_init(void *arg __unused)
{

	lock_delay_default_init(&sx_delay);
	asx_retries = 10;
	asx_loops = max(10000, sx_delay.max);
}
LOCK_DELAY_SYSINIT(sx_lock_delay_init);
#endif

void
assert_sx(const struct lock_object *lock, int what)
{

	sx_assert((const struct sx *)lock, what);
}

void
lock_sx(struct lock_object *lock, uintptr_t how)
{
	struct sx *sx;

	sx = (struct sx *)lock;
	if (how)
		sx_slock(sx);
	else
		sx_xlock(sx);
}

uintptr_t
unlock_sx(struct lock_object *lock)
{
	struct sx *sx;

	sx = (struct sx *)lock;
	sx_assert(sx, SA_LOCKED | SA_NOTRECURSED);
	if (sx_xlocked(sx)) {
		sx_xunlock(sx);
		return (0);
	} else {
		sx_sunlock(sx);
		return (1);
	}
}

#ifdef KDTRACE_HOOKS
int
owner_sx(const struct lock_object *lock, struct thread **owner)
{
	const struct sx *sx;
	uintptr_t x;

	sx = (const struct sx *)lock;
	x = sx->sx_lock;
	*owner = NULL;
	return (ptr_get_flag(x, SX_LOCK_SHARED) != 0 ? (SX_SHARERS(x) != 0) :
	    ((*owner = (struct thread *)SX_OWNER(x)) != NULL));
}
#endif

void
sx_sysinit(void *arg)
{
	struct sx_args *sargs = arg;

	sx_init_flags(sargs->sa_sx, sargs->sa_desc, sargs->sa_flags);
}

void
sx_init_flags(struct sx *sx, const char *description, int opts)
{
	int flags;

	MPASS((opts & ~(SX_QUIET | SX_RECURSE | SX_NOWITNESS | SX_DUPOK |
	    SX_NOPROFILE | SX_NOADAPTIVE | SX_NEW)) == 0);
	ASSERT_ATOMIC_LOAD_PTR(sx->sx_lock,
	    ("%s: sx_lock not aligned for %s: %p", __func__, description,
	    &sx->sx_lock));

	flags = LO_SLEEPABLE | LO_UPGRADABLE;
	if (opts & SX_DUPOK)
		flags |= LO_DUPOK;
	if (opts & SX_NOPROFILE)
		flags |= LO_NOPROFILE;
	if (!(opts & SX_NOWITNESS))
		flags |= LO_WITNESS;
	if (opts & SX_RECURSE)
		flags |= LO_RECURSABLE;
	if (opts & SX_QUIET)
		flags |= LO_QUIET;
	if (opts & SX_NEW)
		flags |= LO_NEW;

	flags |= opts & SX_NOADAPTIVE;
	lock_init(&sx->lock_object, &lock_class_sx, description, NULL, flags);
	sx->sx_lock = SX_LOCK_UNLOCKED;
	sx->sx_recurse = 0;
}

void
sx_destroy(struct sx *sx)
{

	KASSERT(sx->sx_lock == SX_LOCK_UNLOCKED, ("sx lock still held"));
	KASSERT(sx->sx_recurse == 0, ("sx lock still recursed"));
	sx->sx_lock = SX_LOCK_DESTROYED;
	lock_destroy(&sx->lock_object);
}

int
sx_try_slock_int(struct sx *sx LOCK_FILE_LINE_ARG_DEF)
{
	uintptr_t x;

	if (SCHEDULER_STOPPED())
		return (1);

	KASSERT(kdb_active != 0 || !TD_IS_IDLETHREAD(curthread),
	    ("sx_try_slock() by idle thread %p on sx %s @ %s:%d",
	    curthread, sx->lock_object.lo_name, file, line));

	x = sx->sx_lock;
	for (;;) {
		KASSERT(x != SX_LOCK_DESTROYED,
		    ("sx_try_slock() of destroyed sx @ %s:%d", file, line));
		if (!ptr_get_flag(x, SX_LOCK_SHARED))
			break;
		if (atomic_fcmpset_acq_ptr(&sx->sx_lock, &x, x + SX_ONE_SHARER)) {
			LOCK_LOG_TRY("SLOCK", &sx->lock_object, 0, 1, file, line);
			WITNESS_LOCK(&sx->lock_object, LOP_TRYLOCK, file, line);
			LOCKSTAT_PROFILE_OBTAIN_RWLOCK_SUCCESS(sx__acquire,
			    sx, 0, 0, file, line, LOCKSTAT_READER);
			TD_LOCKS_INC(curthread);
			curthread->td_sx_slocks++;
			return (1);
		}
	}

	LOCK_LOG_TRY("SLOCK", &sx->lock_object, 0, 0, file, line);
	return (0);
}

int
sx_try_slock_(struct sx *sx, const char *file, int line)
{

	return (sx_try_slock_int(sx LOCK_FILE_LINE_ARG));
}

int
_sx_xlock(struct sx *sx, int opts, const char *file, int line)
{
	uintptr_t tid, x;
	int error = 0;

	KASSERT(kdb_active != 0 || SCHEDULER_STOPPED() ||
	    !TD_IS_IDLETHREAD(curthread),
	    ("sx_xlock() by idle thread %p on sx %s @ %s:%d",
	    curthread, sx->lock_object.lo_name, file, line));
	KASSERT(sx->sx_lock != SX_LOCK_DESTROYED,
	    ("sx_xlock() of destroyed sx @ %s:%d", file, line));
	WITNESS_CHECKORDER(&sx->lock_object, LOP_NEWORDER | LOP_EXCLUSIVE, file,
	    line, NULL);
	tid = (uintptr_t)curthread;
	x = SX_LOCK_UNLOCKED;
	if (!atomic_fcmpset_acq_ptr(&sx->sx_lock, &x, tid))
		error = _sx_xlock_hard(sx, x, opts LOCK_FILE_LINE_ARG);
	else
		LOCKSTAT_PROFILE_OBTAIN_RWLOCK_SUCCESS(sx__acquire, sx,
		    0, 0, file, line, LOCKSTAT_WRITER);
	if (!error) {
		LOCK_LOG_LOCK("XLOCK", &sx->lock_object, 0, sx->sx_recurse,
		    file, line);
		WITNESS_LOCK(&sx->lock_object, LOP_EXCLUSIVE, file, line);
		TD_LOCKS_INC(curthread);
	}

	return (error);
}

int
sx_try_xlock_int(struct sx *sx LOCK_FILE_LINE_ARG_DEF)
{
	struct thread *td;
	uintptr_t tid, x;
	int rval;
	bool recursed;

	td = curthread;
	tid = (uintptr_t)td;
	if (SCHEDULER_STOPPED_TD(td))
		return (1);

	KASSERT(kdb_active != 0 || !TD_IS_IDLETHREAD(td),
	    ("sx_try_xlock() by idle thread %p on sx %s @ %s:%d",
	    curthread, sx->lock_object.lo_name, file, line));
	KASSERT(sx->sx_lock != SX_LOCK_DESTROYED,
	    ("sx_try_xlock() of destroyed sx @ %s:%d", file, line));

	rval = 1;
	recursed = false;
	x = SX_LOCK_UNLOCKED;
	for (;;) {
		if (atomic_fcmpset_acq_ptr(&sx->sx_lock, &x, tid))
			break;
		if (x == SX_LOCK_UNLOCKED)
			continue;
		if (x == tid && (sx->lock_object.lo_flags & LO_RECURSABLE)) {
			sx->sx_recurse++;
			atomic_set_ptr(&sx->sx_lock, SX_LOCK_RECURSED);
			break;
		}
		rval = 0;
		break;
	}

	LOCK_LOG_TRY("XLOCK", &sx->lock_object, 0, rval, file, line);
	if (rval) {
		WITNESS_LOCK(&sx->lock_object, LOP_EXCLUSIVE | LOP_TRYLOCK,
		    file, line);
		if (!recursed)
			LOCKSTAT_PROFILE_OBTAIN_RWLOCK_SUCCESS(sx__acquire,
			    sx, 0, 0, file, line, LOCKSTAT_WRITER);
		TD_LOCKS_INC(curthread);
	}

	return (rval);
}

int
sx_try_xlock_(struct sx *sx, const char *file, int line)
{

	return (sx_try_xlock_int(sx LOCK_FILE_LINE_ARG));
}

void
_sx_xunlock(struct sx *sx, const char *file, int line)
{

	KASSERT(sx->sx_lock != SX_LOCK_DESTROYED,
	    ("sx_xunlock() of destroyed sx @ %s:%d", file, line));
	_sx_assert(sx, SA_XLOCKED, file, line);
	WITNESS_UNLOCK(&sx->lock_object, LOP_EXCLUSIVE, file, line);
	LOCK_LOG_LOCK("XUNLOCK", &sx->lock_object, 0, sx->sx_recurse, file,
	    line);
#if LOCK_DEBUG > 0
	_sx_xunlock_hard(sx, (uintptr_t)curthread, file, line);
#else
	__sx_xunlock(sx, curthread, file, line);
#endif
	TD_LOCKS_DEC(curthread);
}

/*
 * Try to do a non-blocking upgrade from a shared lock to an exclusive lock.
 * This will only succeed if this thread holds a single shared lock.
 * Return 1 if if the upgrade succeed, 0 otherwise.
 */
int
sx_try_upgrade_int(struct sx *sx LOCK_FILE_LINE_ARG_DEF)
{
	uintptr_t x;
	uintptr_t waiters;
	int success;

	if (SCHEDULER_STOPPED())
		return (1);

	KASSERT(sx->sx_lock != SX_LOCK_DESTROYED,
	    ("sx_try_upgrade() of destroyed sx @ %s:%d", file, line));
	_sx_assert(sx, SA_SLOCKED, file, line);

	/*
	 * Try to switch from one shared lock to an exclusive lock.  We need
	 * to maintain the SX_LOCK_EXCLUSIVE_WAITERS flag if set so that
	 * we will wake up the exclusive waiters when we drop the lock.
	 */
	success = 0;
	x = SX_READ_VALUE(sx);
	for (;;) {
		if (SX_SHARERS(x) > 1)
			break;
<<<<<<< HEAD
		waiters = ptr_get_flag(x, SX_LOCK_EXCLUSIVE_WAITERS);
=======
		waiters = (x & SX_LOCK_WAITERS);
>>>>>>> d90a838e
		if (atomic_fcmpset_acq_ptr(&sx->sx_lock, &x,
		    ptr_set_flag(curthread, waiters))) {
			success = 1;
			break;
		}
	}
	LOCK_LOG_TRY("XUPGRADE", &sx->lock_object, 0, success, file, line);
	if (success) {
		curthread->td_sx_slocks--;
		WITNESS_UPGRADE(&sx->lock_object, LOP_EXCLUSIVE | LOP_TRYLOCK,
		    file, line);
		LOCKSTAT_RECORD0(sx__upgrade, sx);
	}
	return (success);
}

int
sx_try_upgrade_(struct sx *sx, const char *file, int line)
{

	return (sx_try_upgrade_int(sx LOCK_FILE_LINE_ARG));
}

/*
 * Downgrade an unrecursed exclusive lock into a single shared lock.
 */
void
sx_downgrade_int(struct sx *sx LOCK_FILE_LINE_ARG_DEF)
{
	uintptr_t x;
	int wakeup_swapper;

	if (SCHEDULER_STOPPED())
		return;

	KASSERT(sx->sx_lock != SX_LOCK_DESTROYED,
	    ("sx_downgrade() of destroyed sx @ %s:%d", file, line));
	_sx_assert(sx, SA_XLOCKED | SA_NOTRECURSED, file, line);
#ifndef INVARIANTS
	if (sx_recursed(sx))
		panic("downgrade of a recursed lock");
#endif

	WITNESS_DOWNGRADE(&sx->lock_object, 0, file, line);

	/*
	 * Try to switch from an exclusive lock with no shared waiters
	 * to one sharer with no shared waiters.  If there are
	 * exclusive waiters, we don't need to lock the sleep queue so
	 * long as we preserve the flag.  We do one quick try and if
	 * that fails we grab the sleepq lock to keep the flags from
	 * changing and do it the slow way.
	 *
	 * We have to lock the sleep queue if there are shared waiters
	 * so we can wake them up.
	 */
	x = sx->sx_lock;
	if (!ptr_get_flag(x, SX_LOCK_SHARED_WAITERS) &&
	    atomic_cmpset_rel_ptr(&sx->sx_lock, x, SX_SHARERS_LOCK(1) |
	    ptr_get_flag(x, SX_LOCK_EXCLUSIVE_WAITERS)))
		goto out;

	/*
	 * Lock the sleep queue so we can read the waiters bits
	 * without any races and wakeup any shared waiters.
	 */
	sleepq_lock(&sx->lock_object);

	/*
	 * Preserve SX_LOCK_EXCLUSIVE_WAITERS while downgraded to a single
	 * shared lock.  If there are any shared waiters, wake them up.
	 */
	wakeup_swapper = 0;
	x = sx->sx_lock;
	atomic_store_rel_ptr(&sx->sx_lock, SX_SHARERS_LOCK(1) |
	    ptr_get_flag(x, SX_LOCK_EXCLUSIVE_WAITERS));
	if (ptr_get_flag(x, SX_LOCK_SHARED_WAITERS))
		wakeup_swapper = sleepq_broadcast(&sx->lock_object, SLEEPQ_SX,
		    0, SQ_SHARED_QUEUE);
	sleepq_release(&sx->lock_object);

	if (wakeup_swapper)
		kick_proc0();

out:
	curthread->td_sx_slocks++;
	LOCK_LOG_LOCK("XDOWNGRADE", &sx->lock_object, 0, 0, file, line);
	LOCKSTAT_RECORD0(sx__downgrade, sx);
}

void
sx_downgrade_(struct sx *sx, const char *file, int line)
{

	sx_downgrade_int(sx LOCK_FILE_LINE_ARG);
}

#ifdef	ADAPTIVE_SX
static inline void
sx_drop_critical(uintptr_t x, bool *in_critical, int *extra_work)
{

	if (x & SX_LOCK_WRITE_SPINNER)
		return;
	if (*in_critical) {
		critical_exit();
		*in_critical = false;
		(*extra_work)--;
	}
}
#else
#define sx_drop_critical(x, in_critical, extra_work) do { } while(0)
#endif

/*
 * This function represents the so-called 'hard case' for sx_xlock
 * operation.  All 'easy case' failures are redirected to this.  Note
 * that ideally this would be a static function, but it needs to be
 * accessible from at least sx.h.
 */
int
_sx_xlock_hard(struct sx *sx, uintptr_t x, int opts LOCK_FILE_LINE_ARG_DEF)
{
	GIANT_DECLARE;
	uintptr_t tid, setx;
#ifdef ADAPTIVE_SX
	volatile struct thread *owner;
	u_int i, n, spintries = 0;
	enum { READERS, WRITER } sleep_reason = READERS;
	bool adaptive;
	bool in_critical = false;
#endif
#ifdef LOCK_PROFILING
	uint64_t waittime = 0;
	int contested = 0;
#endif
	int error = 0;
#if defined(ADAPTIVE_SX) || defined(KDTRACE_HOOKS)
	struct lock_delay_arg lda;
#endif
#ifdef	KDTRACE_HOOKS
	u_int sleep_cnt = 0;
	int64_t sleep_time = 0;
	int64_t all_time = 0;
#endif
#if defined(KDTRACE_HOOKS) || defined(LOCK_PROFILING)
	uintptr_t state = 0;
	int doing_lockprof = 0;
#endif
	int extra_work = 0;

	tid = (uintptr_t)curthread;

#ifdef KDTRACE_HOOKS
	if (LOCKSTAT_PROFILE_ENABLED(sx__acquire)) {
		while (x == SX_LOCK_UNLOCKED) {
			if (atomic_fcmpset_acq_ptr(&sx->sx_lock, &x, tid))
				goto out_lockstat;
		}
		extra_work = 1;
		doing_lockprof = 1;
		all_time -= lockstat_nsecs(&sx->lock_object);
		state = x;
	}
#endif
#ifdef LOCK_PROFILING
	extra_work = 1;
	doing_lockprof = 1;
	state = x;
#endif

	if (SCHEDULER_STOPPED())
		return (0);

#if defined(ADAPTIVE_SX)
	lock_delay_arg_init(&lda, &sx_delay);
#elif defined(KDTRACE_HOOKS)
	lock_delay_arg_init(&lda, NULL);
#endif

	if (__predict_false(x == SX_LOCK_UNLOCKED))
		x = SX_READ_VALUE(sx);

	/* If we already hold an exclusive lock, then recurse. */
	if (__predict_false(lv_sx_owner(x) == (struct thread *)tid)) {
		KASSERT((sx->lock_object.lo_flags & LO_RECURSABLE) != 0,
	    ("_sx_xlock_hard: recursed on non-recursive sx %s @ %s:%d\n",
		    sx->lock_object.lo_name, file, line));
		sx->sx_recurse++;
		atomic_set_ptr(&sx->sx_lock, SX_LOCK_RECURSED);
		if (LOCK_LOG_TEST(&sx->lock_object, 0))
			CTR2(KTR_LOCK, "%s: %p recursing", __func__, sx);
		return (0);
	}

	if (LOCK_LOG_TEST(&sx->lock_object, 0))
		CTR5(KTR_LOCK, "%s: %s contested (lock=%p) at %s:%d", __func__,
		    sx->lock_object.lo_name, (void *)sx->sx_lock, file, line);

#ifdef ADAPTIVE_SX
	adaptive = ((sx->lock_object.lo_flags & SX_NOADAPTIVE) == 0);
#endif

#ifdef HWPMC_HOOKS
	PMC_SOFT_CALL( , , lock, failed);
#endif
	lock_profile_obtain_lock_failed(&sx->lock_object, &contested,
	    &waittime);

#ifndef INVARIANTS
	GIANT_SAVE(extra_work);
#endif

	for (;;) {
		if (x == SX_LOCK_UNLOCKED) {
			if (atomic_fcmpset_acq_ptr(&sx->sx_lock, &x, tid))
				break;
			continue;
		}
#ifdef INVARIANTS
		GIANT_SAVE(extra_work);
#endif
#ifdef KDTRACE_HOOKS
		lda.spin_cnt++;
#endif
#ifdef ADAPTIVE_SX
		if (__predict_false(!adaptive))
			goto sleepq;
		/*
		 * If the lock is write locked and the owner is
		 * running on another CPU, spin until the owner stops
		 * running or the state of the lock changes.
		 */
<<<<<<< HEAD
		if (ptr_get_flag(x, SX_LOCK_SHARED) == 0) {
=======
		if ((x & SX_LOCK_SHARED) == 0) {
			sx_drop_critical(x, &in_critical, &extra_work);
>>>>>>> d90a838e
			sleep_reason = WRITER;
			owner = lv_sx_owner(x);
			if (!TD_IS_RUNNING(owner))
				goto sleepq;
			if (LOCK_LOG_TEST(&sx->lock_object, 0))
				CTR3(KTR_LOCK, "%s: spinning on %p held by %p",
				    __func__, sx, owner);
			KTR_STATE1(KTR_SCHED, "thread", sched_tdname(curthread),
			    "spinning", "lockname:\"%s\"",
			    sx->lock_object.lo_name);
			do {
				lock_delay(&lda);
				x = SX_READ_VALUE(sx);
				owner = lv_sx_owner(x);
			} while (owner != NULL && TD_IS_RUNNING(owner));
			KTR_STATE0(KTR_SCHED, "thread", sched_tdname(curthread),
			    "running");
			continue;
		} else if (SX_SHARERS(x) > 0) {
			sleep_reason = READERS;
			if (spintries == asx_retries)
				goto sleepq;
			if (!(x & SX_LOCK_WRITE_SPINNER)) {
				if (!in_critical) {
					critical_enter();
					in_critical = true;
					extra_work++;
				}
				if (!atomic_fcmpset_ptr(&sx->sx_lock, &x,
				    x | SX_LOCK_WRITE_SPINNER)) {
					critical_exit();
					in_critical = false;
					extra_work--;
					continue;
				}
			}
			spintries++;
			KTR_STATE1(KTR_SCHED, "thread", sched_tdname(curthread),
			    "spinning", "lockname:\"%s\"",
			    sx->lock_object.lo_name);
			n = SX_SHARERS(x);
			for (i = 0; i < asx_loops; i += n) {
				lock_delay_spin(n);
				x = SX_READ_VALUE(sx);
				if (!(x & SX_LOCK_WRITE_SPINNER))
					break;
				if (!(x & SX_LOCK_SHARED))
					break;
				n = SX_SHARERS(x);
				if (n == 0)
					break;
			}
#ifdef KDTRACE_HOOKS
			lda.spin_cnt += i;
#endif
			KTR_STATE0(KTR_SCHED, "thread", sched_tdname(curthread),
			    "running");
			if (i < asx_loops)
				continue;
		}
sleepq:
#endif
		sleepq_lock(&sx->lock_object);
		x = SX_READ_VALUE(sx);
retry_sleepq:

		/*
		 * If the lock was released while spinning on the
		 * sleep queue chain lock, try again.
		 */
		if (x == SX_LOCK_UNLOCKED) {
			sleepq_release(&sx->lock_object);
			sx_drop_critical(x, &in_critical, &extra_work);
			continue;
		}

#ifdef ADAPTIVE_SX
		/*
		 * The current lock owner might have started executing
		 * on another CPU (or the lock could have changed
		 * owners) while we were waiting on the sleep queue
		 * chain lock.  If so, drop the sleep queue lock and try
		 * again.
		 */
		if (adaptive) {
			if (!ptr_get_flag(x, SX_LOCK_SHARED)) {
				owner = (struct thread *)SX_OWNER(x);
				if (TD_IS_RUNNING(owner)) {
					sleepq_release(&sx->lock_object);
					sx_drop_critical(x, &in_critical,
					    &extra_work);
					continue;
				}
			} else if (SX_SHARERS(x) > 0 && sleep_reason == WRITER) {
				sleepq_release(&sx->lock_object);
				sx_drop_critical(x, &in_critical, &extra_work);
				continue;
			}
		}
#endif

		/*
		 * If an exclusive lock was released with both shared
		 * and exclusive waiters and a shared waiter hasn't
		 * woken up and acquired the lock yet, sx_lock will be
		 * set to SX_LOCK_UNLOCKED | SX_LOCK_EXCLUSIVE_WAITERS.
		 * If we see that value, try to acquire it once.  Note
		 * that we have to preserve SX_LOCK_EXCLUSIVE_WAITERS
		 * as there are other exclusive waiters still.  If we
		 * fail, restart the loop.
		 */
<<<<<<< HEAD
		if (x == (SX_LOCK_UNLOCKED | SX_LOCK_EXCLUSIVE_WAITERS)) {
			if (!atomic_fcmpset_acq_ptr(&sx->sx_lock, &x,
			    ptr_set_flag(tid, SX_LOCK_EXCLUSIVE_WAITERS)))
=======
		setx = x & (SX_LOCK_WAITERS | SX_LOCK_WRITE_SPINNER);
		if ((x & ~setx) == SX_LOCK_SHARED) {
			setx &= ~SX_LOCK_WRITE_SPINNER;
			if (!atomic_fcmpset_acq_ptr(&sx->sx_lock, &x, tid | setx))
>>>>>>> d90a838e
				goto retry_sleepq;
			sleepq_release(&sx->lock_object);
			CTR2(KTR_LOCK, "%s: %p claimed by new writer",
			    __func__, sx);
			break;
		}

#ifdef ADAPTIVE_SX
		/*
		 * It is possible we set the SX_LOCK_WRITE_SPINNER bit.
		 * It is an invariant that when the bit is set, there is
		 * a writer ready to grab the lock. Thus clear the bit since
		 * we are going to sleep.
		 */
<<<<<<< HEAD
		if (!ptr_get_flag(x, SX_LOCK_EXCLUSIVE_WAITERS)) {
			if (!atomic_fcmpset_ptr(&sx->sx_lock, &x,
			    ptr_set_flag(x, SX_LOCK_EXCLUSIVE_WAITERS))) {
				goto retry_sleepq;

=======
		if (in_critical) {
			if ((x & SX_LOCK_WRITE_SPINNER) ||
			    !((x & SX_LOCK_EXCLUSIVE_WAITERS))) {
				setx = x & ~SX_LOCK_WRITE_SPINNER;
				setx |= SX_LOCK_EXCLUSIVE_WAITERS;
				if (!atomic_fcmpset_ptr(&sx->sx_lock, &x,
				    setx)) {
					goto retry_sleepq;
				}
>>>>>>> d90a838e
			}
			critical_exit();
			in_critical = false;
		} else {
#endif
			/*
			 * Try to set the SX_LOCK_EXCLUSIVE_WAITERS.  If we fail,
			 * than loop back and retry.
			 */
			if (!(x & SX_LOCK_EXCLUSIVE_WAITERS)) {
				if (!atomic_fcmpset_ptr(&sx->sx_lock, &x,
				    x | SX_LOCK_EXCLUSIVE_WAITERS)) {
					goto retry_sleepq;
				}
				if (LOCK_LOG_TEST(&sx->lock_object, 0))
					CTR2(KTR_LOCK, "%s: %p set excl waiters flag",
					    __func__, sx);
			}
#ifdef ADAPTIVE_SX
		}
#endif

		/*
		 * Since we have been unable to acquire the exclusive
		 * lock and the exclusive waiters flag is set, we have
		 * to sleep.
		 */
		if (LOCK_LOG_TEST(&sx->lock_object, 0))
			CTR2(KTR_LOCK, "%s: %p blocking on sleep queue",
			    __func__, sx);

#ifdef KDTRACE_HOOKS
		sleep_time -= lockstat_nsecs(&sx->lock_object);
#endif
		sleepq_add(&sx->lock_object, NULL, sx->lock_object.lo_name,
		    SLEEPQ_SX | ((opts & SX_INTERRUPTIBLE) ?
		    SLEEPQ_INTERRUPTIBLE : 0), SQ_EXCLUSIVE_QUEUE);
		if (!(opts & SX_INTERRUPTIBLE))
			sleepq_wait(&sx->lock_object, 0);
		else
			error = sleepq_wait_sig(&sx->lock_object, 0);
#ifdef KDTRACE_HOOKS
		sleep_time += lockstat_nsecs(&sx->lock_object);
		sleep_cnt++;
#endif
		if (error) {
			if (LOCK_LOG_TEST(&sx->lock_object, 0))
				CTR2(KTR_LOCK,
			"%s: interruptible sleep by %p suspended by signal",
				    __func__, sx);
			break;
		}
		if (LOCK_LOG_TEST(&sx->lock_object, 0))
			CTR2(KTR_LOCK, "%s: %p resuming from sleep queue",
			    __func__, sx);
		x = SX_READ_VALUE(sx);
	}
	if (__predict_true(!extra_work))
		return (error);
#ifdef ADAPTIVE_SX
	if (in_critical)
		critical_exit();
#endif
	GIANT_RESTORE();
#if defined(KDTRACE_HOOKS) || defined(LOCK_PROFILING)
	if (__predict_true(!doing_lockprof))
		return (error);
#endif
#ifdef KDTRACE_HOOKS
	all_time += lockstat_nsecs(&sx->lock_object);
	if (sleep_time)
		LOCKSTAT_RECORD4(sx__block, sx, sleep_time,
		    LOCKSTAT_WRITER, ptr_get_flag(state, SX_LOCK_SHARED) == 0,
		    ptr_get_flag(state, SX_LOCK_SHARED) == 0 ?
				 0 : SX_SHARERS(state));
	if (lda.spin_cnt > sleep_cnt)
		LOCKSTAT_RECORD4(sx__spin, sx, all_time - sleep_time,
		    LOCKSTAT_WRITER, ptr_get_flag(state, SX_LOCK_SHARED) == 0,
		    ptr_get_flag(state, SX_LOCK_SHARED) == 0 ?
				 0 : SX_SHARERS(state));
out_lockstat:
#endif
	if (!error)
		LOCKSTAT_PROFILE_OBTAIN_RWLOCK_SUCCESS(sx__acquire, sx,
		    contested, waittime, file, line, LOCKSTAT_WRITER);
	return (error);
}

/*
 * This function represents the so-called 'hard case' for sx_xunlock
 * operation.  All 'easy case' failures are redirected to this.  Note
 * that ideally this would be a static function, but it needs to be
 * accessible from at least sx.h.
 */
void
_sx_xunlock_hard(struct sx *sx, uintptr_t x LOCK_FILE_LINE_ARG_DEF)
{
	uintptr_t tid, setx;
	int queue, wakeup_swapper;

	if (SCHEDULER_STOPPED())
		return;

	tid = (uintptr_t)curthread;

	if (__predict_false(x == tid))
		x = SX_READ_VALUE(sx);

	MPASS(!ptr_get_flag(x, SX_LOCK_SHARED));

	if (__predict_false(ptr_get_flag(x, SX_LOCK_RECURSED))) {
		/* The lock is recursed, unrecurse one level. */
		if ((--sx->sx_recurse) == 0)
			atomic_clear_ptr(&sx->sx_lock, SX_LOCK_RECURSED);
		if (LOCK_LOG_TEST(&sx->lock_object, 0))
			CTR2(KTR_LOCK, "%s: %p unrecursing", __func__, sx);
		return;
	}

	LOCKSTAT_PROFILE_RELEASE_RWLOCK(sx__release, sx, LOCKSTAT_WRITER);
	if (x == tid &&
	    atomic_cmpset_rel_ptr(&sx->sx_lock, tid, SX_LOCK_UNLOCKED))
		return;

	if (LOCK_LOG_TEST(&sx->lock_object, 0))
		CTR2(KTR_LOCK, "%s: %p contested", __func__, sx);

	sleepq_lock(&sx->lock_object);
	x = SX_READ_VALUE(sx);
	MPASS(ptr_get_flag(x, (SX_LOCK_SHARED_WAITERS |
	    SX_LOCK_EXCLUSIVE_WAITERS)));

	/*
	 * The wake up algorithm here is quite simple and probably not
	 * ideal.  It gives precedence to shared waiters if they are
	 * present.  For this condition, we have to preserve the
	 * state of the exclusive waiters flag.
	 * If interruptible sleeps left the shared queue empty avoid a
	 * starvation for the threads sleeping on the exclusive queue by giving
	 * them precedence and cleaning up the shared waiters bit anyway.
	 */
	setx = SX_LOCK_UNLOCKED;
<<<<<<< HEAD
	queue = SQ_EXCLUSIVE_QUEUE;
	if (ptr_get_flag(x, SX_LOCK_SHARED_WAITERS) != 0 &&
	    sleepq_sleepcnt(&sx->lock_object, SQ_SHARED_QUEUE) != 0) {
		queue = SQ_SHARED_QUEUE;
		setx |= ptr_get_flag(x, SX_LOCK_EXCLUSIVE_WAITERS);
=======
	queue = SQ_SHARED_QUEUE;
	if ((x & SX_LOCK_EXCLUSIVE_WAITERS) != 0 &&
	    sleepq_sleepcnt(&sx->lock_object, SQ_EXCLUSIVE_QUEUE) != 0) {
		queue = SQ_EXCLUSIVE_QUEUE;
		setx |= (x & SX_LOCK_SHARED_WAITERS);
>>>>>>> d90a838e
	}
	atomic_store_rel_ptr(&sx->sx_lock, setx);

	/* Wake up all the waiters for the specific queue. */
	if (LOCK_LOG_TEST(&sx->lock_object, 0))
		CTR3(KTR_LOCK, "%s: %p waking up all threads on %s queue",
		    __func__, sx, queue == SQ_SHARED_QUEUE ? "shared" :
		    "exclusive");

	wakeup_swapper = sleepq_broadcast(&sx->lock_object, SLEEPQ_SX, 0,
	    queue);
	sleepq_release(&sx->lock_object);
	if (wakeup_swapper)
		kick_proc0();
}

static bool __always_inline
__sx_can_read(struct thread *td, uintptr_t x, bool fp)
{

	if ((x & (SX_LOCK_SHARED | SX_LOCK_EXCLUSIVE_WAITERS | SX_LOCK_WRITE_SPINNER))
			== SX_LOCK_SHARED)
		return (true);
	if (!fp && td->td_sx_slocks && (x & SX_LOCK_SHARED))
		return (true);
	return (false);
}

static bool __always_inline
__sx_slock_try(struct sx *sx, struct thread *td, uintptr_t *xp, bool fp
    LOCK_FILE_LINE_ARG_DEF)
{

	/*
	 * If no other thread has an exclusive lock then try to bump up
	 * the count of sharers.  Since we have to preserve the state
	 * of SX_LOCK_EXCLUSIVE_WAITERS, if we fail to acquire the
	 * shared lock loop back and retry.
	 */
<<<<<<< HEAD
	while (ptr_get_flag(*xp, SX_LOCK_SHARED)) {
		MPASS(!ptr_get_flag(*xp, SX_LOCK_SHARED_WAITERS));
=======
	while (__sx_can_read(td, *xp, fp)) {
>>>>>>> d90a838e
		if (atomic_fcmpset_acq_ptr(&sx->sx_lock, xp,
		    *xp + SX_ONE_SHARER)) {
			if (LOCK_LOG_TEST(&sx->lock_object, 0))
				CTR4(KTR_LOCK, "%s: %p succeed %p -> %p",
				    __func__, sx, (void *)*xp,
				    (void *)(*xp + SX_ONE_SHARER));
			td->td_sx_slocks++;
			return (true);
		}
	}
	return (false);
}

static int __noinline
_sx_slock_hard(struct sx *sx, int opts, uintptr_t x LOCK_FILE_LINE_ARG_DEF)
{
	GIANT_DECLARE;
	struct thread *td;
#ifdef ADAPTIVE_SX
	volatile struct thread *owner;
	u_int i, n, spintries = 0;
	bool adaptive;
#endif
#ifdef LOCK_PROFILING
	uint64_t waittime = 0;
	int contested = 0;
#endif
	int error = 0;
#if defined(ADAPTIVE_SX) || defined(KDTRACE_HOOKS)
	struct lock_delay_arg lda;
#endif
#ifdef KDTRACE_HOOKS
	u_int sleep_cnt = 0;
	int64_t sleep_time = 0;
	int64_t all_time = 0;
#endif
#if defined(KDTRACE_HOOKS) || defined(LOCK_PROFILING)
	uintptr_t state = 0;
#endif
	int extra_work = 0;

	td = curthread;

#ifdef KDTRACE_HOOKS
	if (LOCKSTAT_PROFILE_ENABLED(sx__acquire)) {
		if (__sx_slock_try(sx, td, &x, false LOCK_FILE_LINE_ARG))
			goto out_lockstat;
		extra_work = 1;
		all_time -= lockstat_nsecs(&sx->lock_object);
		state = x;
	}
#endif
#ifdef LOCK_PROFILING
	extra_work = 1;
	state = x;
#endif

	if (SCHEDULER_STOPPED())
		return (0);

#if defined(ADAPTIVE_SX)
	lock_delay_arg_init(&lda, &sx_delay);
#elif defined(KDTRACE_HOOKS)
	lock_delay_arg_init(&lda, NULL);
#endif

#ifdef ADAPTIVE_SX
	adaptive = ((sx->lock_object.lo_flags & SX_NOADAPTIVE) == 0);
#endif

#ifdef HWPMC_HOOKS
	PMC_SOFT_CALL( , , lock, failed);
#endif
	lock_profile_obtain_lock_failed(&sx->lock_object, &contested,
	    &waittime);

#ifndef INVARIANTS
	GIANT_SAVE(extra_work);
#endif

	/*
	 * As with rwlocks, we don't make any attempt to try to block
	 * shared locks once there is an exclusive waiter.
	 */
	for (;;) {
		if (__sx_slock_try(sx, td, &x, false LOCK_FILE_LINE_ARG))
			break;
#ifdef INVARIANTS
		GIANT_SAVE(extra_work);
#endif
#ifdef KDTRACE_HOOKS
		lda.spin_cnt++;
#endif

#ifdef ADAPTIVE_SX
		if (__predict_false(!adaptive))
			goto sleepq;

		/*
		 * If the owner is running on another CPU, spin until
		 * the owner stops running or the state of the lock
		 * changes.
		 */
		if ((x & SX_LOCK_SHARED) == 0) {
			owner = lv_sx_owner(x);
			if (TD_IS_RUNNING(owner)) {
				if (LOCK_LOG_TEST(&sx->lock_object, 0))
					CTR3(KTR_LOCK,
					    "%s: spinning on %p held by %p",
					    __func__, sx, owner);
				KTR_STATE1(KTR_SCHED, "thread",
				    sched_tdname(curthread), "spinning",
				    "lockname:\"%s\"", sx->lock_object.lo_name);
				do {
					lock_delay(&lda);
					x = SX_READ_VALUE(sx);
					owner = lv_sx_owner(x);
				} while (owner != NULL && TD_IS_RUNNING(owner));
				KTR_STATE0(KTR_SCHED, "thread",
				    sched_tdname(curthread), "running");
				continue;
			}
		} else {
			if ((x & SX_LOCK_WRITE_SPINNER) && SX_SHARERS(x) == 0) {
				MPASS(!__sx_can_read(td, x, false));
				lock_delay_spin(2);
				x = SX_READ_VALUE(sx);
				continue;
			}
			if (spintries < asx_retries) {
				KTR_STATE1(KTR_SCHED, "thread", sched_tdname(curthread),
				    "spinning", "lockname:\"%s\"",
				    sx->lock_object.lo_name);
				n = SX_SHARERS(x);
				for (i = 0; i < asx_loops; i += n) {
					lock_delay_spin(n);
					x = SX_READ_VALUE(sx);
					if (!(x & SX_LOCK_SHARED))
						break;
					n = SX_SHARERS(x);
					if (n == 0)
						break;
					if (__sx_can_read(td, x, false))
						break;
				}
#ifdef KDTRACE_HOOKS
				lda.spin_cnt += i;
#endif
				KTR_STATE0(KTR_SCHED, "thread", sched_tdname(curthread),
				    "running");
				if (i < asx_loops)
					continue;
			}
		}
sleepq:
#endif

		/*
		 * Some other thread already has an exclusive lock, so
		 * start the process of blocking.
		 */
		sleepq_lock(&sx->lock_object);
		x = SX_READ_VALUE(sx);
retry_sleepq:
<<<<<<< HEAD
		/*
		 * The lock could have been released while we spun.
		 * In this case loop back and retry.
		 */
		if (ptr_get_flag(x, SX_LOCK_SHARED)) {
=======
		if (((x & SX_LOCK_WRITE_SPINNER) && SX_SHARERS(x) == 0) ||
		    __sx_can_read(td, x, false)) {
>>>>>>> d90a838e
			sleepq_release(&sx->lock_object);
			continue;
		}

#ifdef ADAPTIVE_SX
		/*
		 * If the owner is running on another CPU, spin until
		 * the owner stops running or the state of the lock
		 * changes.
		 */
		if (!ptr_get_flag(x, SX_LOCK_SHARED) && adaptive) {
			owner = (struct thread *)SX_OWNER(x);
			if (TD_IS_RUNNING(owner)) {
				sleepq_release(&sx->lock_object);
				x = SX_READ_VALUE(sx);
				continue;
			}
		}
#endif

		/*
		 * Try to set the SX_LOCK_SHARED_WAITERS flag.  If we
		 * fail to set it drop the sleep queue lock and loop
		 * back.
		 */
		if (!ptr_get_flag(x, SX_LOCK_SHARED_WAITERS)) {
			if (!atomic_fcmpset_ptr(&sx->sx_lock, &x,
			    ptr_set_flag(x, SX_LOCK_SHARED_WAITERS)))
				goto retry_sleepq;
			if (LOCK_LOG_TEST(&sx->lock_object, 0))
				CTR2(KTR_LOCK, "%s: %p set shared waiters flag",
				    __func__, sx);
		}

		/*
		 * Since we have been unable to acquire the shared lock,
		 * we have to sleep.
		 */
		if (LOCK_LOG_TEST(&sx->lock_object, 0))
			CTR2(KTR_LOCK, "%s: %p blocking on sleep queue",
			    __func__, sx);

#ifdef KDTRACE_HOOKS
		sleep_time -= lockstat_nsecs(&sx->lock_object);
#endif
		sleepq_add(&sx->lock_object, NULL, sx->lock_object.lo_name,
		    SLEEPQ_SX | ((opts & SX_INTERRUPTIBLE) ?
		    SLEEPQ_INTERRUPTIBLE : 0), SQ_SHARED_QUEUE);
		if (!(opts & SX_INTERRUPTIBLE))
			sleepq_wait(&sx->lock_object, 0);
		else
			error = sleepq_wait_sig(&sx->lock_object, 0);
#ifdef KDTRACE_HOOKS
		sleep_time += lockstat_nsecs(&sx->lock_object);
		sleep_cnt++;
#endif
		if (error) {
			if (LOCK_LOG_TEST(&sx->lock_object, 0))
				CTR2(KTR_LOCK,
			"%s: interruptible sleep by %p suspended by signal",
				    __func__, sx);
			break;
		}
		if (LOCK_LOG_TEST(&sx->lock_object, 0))
			CTR2(KTR_LOCK, "%s: %p resuming from sleep queue",
			    __func__, sx);
		x = SX_READ_VALUE(sx);
	}
#if defined(KDTRACE_HOOKS) || defined(LOCK_PROFILING)
	if (__predict_true(!extra_work))
		return (error);
#endif
#ifdef KDTRACE_HOOKS
	all_time += lockstat_nsecs(&sx->lock_object);
	if (sleep_time)
		LOCKSTAT_RECORD4(sx__block, sx, sleep_time,
		    LOCKSTAT_READER, ptr_get_flag(state, SX_LOCK_SHARED) == 0,
		    ptr_get_flag(state, SX_LOCK_SHARED) == 0 ?
				 0 : SX_SHARERS(state));
	if (lda.spin_cnt > sleep_cnt)
		LOCKSTAT_RECORD4(sx__spin, sx, all_time - sleep_time,
		    LOCKSTAT_READER, ptr_get_flag(state, SX_LOCK_SHARED) == 0,
		    ptr_get_flag(state, SX_LOCK_SHARED) == 0 ?
				 0 : SX_SHARERS(state));
out_lockstat:
#endif
	if (error == 0) {
		LOCKSTAT_PROFILE_OBTAIN_RWLOCK_SUCCESS(sx__acquire, sx,
		    contested, waittime, file, line, LOCKSTAT_READER);
	}
	GIANT_RESTORE();
	return (error);
}

int
_sx_slock_int(struct sx *sx, int opts LOCK_FILE_LINE_ARG_DEF)
{
	struct thread *td;
	uintptr_t x;
	int error;

	KASSERT(kdb_active != 0 || SCHEDULER_STOPPED() ||
	    !TD_IS_IDLETHREAD(curthread),
	    ("sx_slock() by idle thread %p on sx %s @ %s:%d",
	    curthread, sx->lock_object.lo_name, file, line));
	KASSERT(sx->sx_lock != SX_LOCK_DESTROYED,
	    ("sx_slock() of destroyed sx @ %s:%d", file, line));
	WITNESS_CHECKORDER(&sx->lock_object, LOP_NEWORDER, file, line, NULL);

	error = 0;
	td = curthread;
	x = SX_READ_VALUE(sx);
	if (__predict_false(LOCKSTAT_PROFILE_ENABLED(sx__acquire) ||
	    !__sx_slock_try(sx, td, &x, true LOCK_FILE_LINE_ARG)))
		error = _sx_slock_hard(sx, opts, x LOCK_FILE_LINE_ARG);
	else
		lock_profile_obtain_lock_success(&sx->lock_object, 0, 0,
		    file, line);
	if (error == 0) {
		LOCK_LOG_LOCK("SLOCK", &sx->lock_object, 0, 0, file, line);
		WITNESS_LOCK(&sx->lock_object, 0, file, line);
		TD_LOCKS_INC(curthread);
	}
	return (error);
}

int
_sx_slock(struct sx *sx, int opts, const char *file, int line)
{

	return (_sx_slock_int(sx, opts LOCK_FILE_LINE_ARG));
}

static bool __always_inline
_sx_sunlock_try(struct sx *sx, struct thread *td, uintptr_t *xp)
{

	for (;;) {
<<<<<<< HEAD
		/*
		 * We should never have sharers while at least one thread
		 * holds a shared lock.
		 */
		KASSERT(!ptr_get_flag(*xp, SX_LOCK_SHARED_WAITERS),
		    ("%s: waiting sharers", __func__));

		/*
		 * See if there is more than one shared lock held.  If
		 * so, just drop one and return.
		 */
		if (SX_SHARERS(*xp) > 1) {
=======
		if (SX_SHARERS(*xp) > 1 || !(*xp & SX_LOCK_WAITERS)) {
>>>>>>> d90a838e
			if (atomic_fcmpset_rel_ptr(&sx->sx_lock, xp,
			    *xp - SX_ONE_SHARER)) {
				if (LOCK_LOG_TEST(&sx->lock_object, 0))
					CTR4(KTR_LOCK,
					    "%s: %p succeeded %p -> %p",
					    __func__, sx, (void *)*xp,
					    (void *)(*xp - SX_ONE_SHARER));
<<<<<<< HEAD
				return (true);
			}
			continue;
		}

		/*
		 * If there aren't any waiters for an exclusive lock,
		 * then try to drop it quickly.
		 */
		if (!ptr_get_flag(*xp, SX_LOCK_EXCLUSIVE_WAITERS)) {
			MPASS(*xp == SX_SHARERS_LOCK(1));
			*xp = SX_SHARERS_LOCK(1);
			if (atomic_fcmpset_rel_ptr(&sx->sx_lock,
			    xp, SX_LOCK_UNLOCKED)) {
				if (LOCK_LOG_TEST(&sx->lock_object, 0))
					CTR2(KTR_LOCK, "%s: %p last succeeded",
					    __func__, sx);
=======
				td->td_sx_slocks--;
>>>>>>> d90a838e
				return (true);
			}
			continue;
		}
		break;
	}
	return (false);
}

static void __noinline
_sx_sunlock_hard(struct sx *sx, struct thread *td, uintptr_t x
    LOCK_FILE_LINE_ARG_DEF)
{
	int wakeup_swapper = 0;
	uintptr_t setx, queue;

	if (SCHEDULER_STOPPED())
		return;

	if (_sx_sunlock_try(sx, td, &x))
		goto out_lockstat;

	sleepq_lock(&sx->lock_object);
	x = SX_READ_VALUE(sx);
	for (;;) {
		if (_sx_sunlock_try(sx, td, &x))
			break;

		/*
		 * Wake up semantic here is quite simple:
		 * Just wake up all the exclusive waiters.
		 * Note that the state of the lock could have changed,
		 * so if it fails loop back and retry.
		 */
		setx = SX_LOCK_UNLOCKED;
		queue = SQ_SHARED_QUEUE;
		if (x & SX_LOCK_EXCLUSIVE_WAITERS) {
			setx |= (x & SX_LOCK_SHARED_WAITERS);
			queue = SQ_EXCLUSIVE_QUEUE;
		}
		setx |= (x & SX_LOCK_WRITE_SPINNER);
		if (!atomic_fcmpset_rel_ptr(&sx->sx_lock, &x, setx))
			continue;
		if (LOCK_LOG_TEST(&sx->lock_object, 0))
			CTR2(KTR_LOCK, "%s: %p waking up all thread on"
			    "exclusive queue", __func__, sx);
		wakeup_swapper = sleepq_broadcast(&sx->lock_object, SLEEPQ_SX,
		    0, queue);
		td->td_sx_slocks--;
		break;
	}
	sleepq_release(&sx->lock_object);
	if (wakeup_swapper)
		kick_proc0();
out_lockstat:
	LOCKSTAT_PROFILE_RELEASE_RWLOCK(sx__release, sx, LOCKSTAT_READER);
}

void
_sx_sunlock_int(struct sx *sx LOCK_FILE_LINE_ARG_DEF)
{
	struct thread *td;
	uintptr_t x;

	KASSERT(sx->sx_lock != SX_LOCK_DESTROYED,
	    ("sx_sunlock() of destroyed sx @ %s:%d", file, line));
	_sx_assert(sx, SA_SLOCKED, file, line);
	WITNESS_UNLOCK(&sx->lock_object, 0, file, line);
	LOCK_LOG_LOCK("SUNLOCK", &sx->lock_object, 0, 0, file, line);

	td = curthread;
	x = SX_READ_VALUE(sx);
	if (__predict_false(LOCKSTAT_PROFILE_ENABLED(sx__release) ||
	    !_sx_sunlock_try(sx, td, &x)))
		_sx_sunlock_hard(sx, td, x LOCK_FILE_LINE_ARG);
	else
		lock_profile_release_lock(&sx->lock_object);

	TD_LOCKS_DEC(curthread);
}

void
_sx_sunlock(struct sx *sx, const char *file, int line)
{

	_sx_sunlock_int(sx LOCK_FILE_LINE_ARG);
}

#ifdef INVARIANT_SUPPORT
#ifndef INVARIANTS
#undef	_sx_assert
#endif

/*
 * In the non-WITNESS case, sx_assert() can only detect that at least
 * *some* thread owns an slock, but it cannot guarantee that *this*
 * thread owns an slock.
 */
void
_sx_assert(const struct sx *sx, int what, const char *file, int line)
{
#ifndef WITNESS
	int slocked = 0;
#endif

	if (panicstr != NULL)
		return;
	switch (what) {
	case SA_SLOCKED:
	case SA_SLOCKED | SA_NOTRECURSED:
	case SA_SLOCKED | SA_RECURSED:
#ifndef WITNESS
		slocked = 1;
		/* FALLTHROUGH */
#endif
	case SA_LOCKED:
	case SA_LOCKED | SA_NOTRECURSED:
	case SA_LOCKED | SA_RECURSED:
#ifdef WITNESS
		witness_assert(&sx->lock_object, what, file, line);
#else
		/*
		 * If some other thread has an exclusive lock or we
		 * have one and are asserting a shared lock, fail.
		 * Also, if no one has a lock at all, fail.
		 */
		if (sx->sx_lock == SX_LOCK_UNLOCKED ||
		    (!(ptr_get_flag(sx->sx_lock, SX_LOCK_SHARED)) && (slocked ||
		    sx_xholder(sx) != curthread)))
			panic("Lock %s not %slocked @ %s:%d\n",
			    sx->lock_object.lo_name, slocked ? "share " : "",
			    file, line);

		if (!ptr_get_flag(sx->sx_lock, SX_LOCK_SHARED)) {
			if (sx_recursed(sx)) {
				if (what & SA_NOTRECURSED)
					panic("Lock %s recursed @ %s:%d\n",
					    sx->lock_object.lo_name, file,
					    line);
			} else if (what & SA_RECURSED)
				panic("Lock %s not recursed @ %s:%d\n",
				    sx->lock_object.lo_name, file, line);
		}
#endif
		break;
	case SA_XLOCKED:
	case SA_XLOCKED | SA_NOTRECURSED:
	case SA_XLOCKED | SA_RECURSED:
		if (sx_xholder(sx) != curthread)
			panic("Lock %s not exclusively locked @ %s:%d\n",
			    sx->lock_object.lo_name, file, line);
		if (sx_recursed(sx)) {
			if (what & SA_NOTRECURSED)
				panic("Lock %s recursed @ %s:%d\n",
				    sx->lock_object.lo_name, file, line);
		} else if (what & SA_RECURSED)
			panic("Lock %s not recursed @ %s:%d\n",
			    sx->lock_object.lo_name, file, line);
		break;
	case SA_UNLOCKED:
#ifdef WITNESS
		witness_assert(&sx->lock_object, what, file, line);
#else
		/*
		 * If we hold an exclusve lock fail.  We can't
		 * reliably check to see if we hold a shared lock or
		 * not.
		 */
		if (sx_xholder(sx) == curthread)
			panic("Lock %s exclusively locked @ %s:%d\n",
			    sx->lock_object.lo_name, file, line);
#endif
		break;
	default:
		panic("Unknown sx lock assertion: %d @ %s:%d", what, file,
		    line);
	}
}
#endif	/* INVARIANT_SUPPORT */

#ifdef DDB
static void
db_show_sx(const struct lock_object *lock)
{
	struct thread *td;
	const struct sx *sx;

	sx = (const struct sx *)lock;

	db_printf(" state: ");
	if (sx->sx_lock == SX_LOCK_UNLOCKED)
		db_printf("UNLOCKED\n");
	else if (sx->sx_lock == SX_LOCK_DESTROYED) {
		db_printf("DESTROYED\n");
		return;
	} else if (ptr_get_flag(sx->sx_lock, SX_LOCK_SHARED))
		db_printf("SLOCK: %ju\n", (uintmax_t)SX_SHARERS(sx->sx_lock));
	else {
		td = sx_xholder(sx);
		db_printf("XLOCK: %p (tid %d, pid %d, \"%s\")\n", td,
		    td->td_tid, td->td_proc->p_pid, td->td_name);
		if (sx_recursed(sx))
			db_printf(" recursed: %d\n", sx->sx_recurse);
	}

	db_printf(" waiters: ");
	switch(ptr_get_flag(sx->sx_lock,
	    (SX_LOCK_SHARED_WAITERS | SX_LOCK_EXCLUSIVE_WAITERS))) {
	case SX_LOCK_SHARED_WAITERS:
		db_printf("shared\n");
		break;
	case SX_LOCK_EXCLUSIVE_WAITERS:
		db_printf("exclusive\n");
		break;
	case SX_LOCK_SHARED_WAITERS | SX_LOCK_EXCLUSIVE_WAITERS:
		db_printf("exclusive and shared\n");
		break;
	default:
		db_printf("none\n");
	}
}

/*
 * Check to see if a thread that is blocked on a sleep queue is actually
 * blocked on an sx lock.  If so, output some details and return true.
 * If the lock has an exclusive owner, return that in *ownerp.
 */
int
sx_chain(struct thread *td, struct thread **ownerp)
{
	struct sx *sx;

	/*
	 * Check to see if this thread is blocked on an sx lock.
	 * First, we check the lock class.  If that is ok, then we
	 * compare the lock name against the wait message.
	 */
	sx = td->td_wchan;
	if (LOCK_CLASS(&sx->lock_object) != &lock_class_sx ||
	    sx->lock_object.lo_name != td->td_wmesg)
		return (0);

	/* We think we have an sx lock, so output some details. */
	db_printf("blocked on sx \"%s\" ", td->td_wmesg);
	*ownerp = sx_xholder(sx);
	if (ptr_get_flag(sx->sx_lock, SX_LOCK_SHARED))
		db_printf("SLOCK (count %ju)\n",
		    (uintmax_t)SX_SHARERS(sx->sx_lock));
	else
		db_printf("XLOCK\n");
	return (1);
}
#endif<|MERGE_RESOLUTION|>--- conflicted
+++ resolved
@@ -442,11 +442,7 @@
 	for (;;) {
 		if (SX_SHARERS(x) > 1)
 			break;
-<<<<<<< HEAD
-		waiters = ptr_get_flag(x, SX_LOCK_EXCLUSIVE_WAITERS);
-=======
-		waiters = (x & SX_LOCK_WAITERS);
->>>>>>> d90a838e
+		waiters = ptr_get_flag(x, SX_LOCK_WAITERS);
 		if (atomic_fcmpset_acq_ptr(&sx->sx_lock, &x,
 		    ptr_set_flag(curthread, waiters))) {
 			success = 1;
@@ -680,12 +676,8 @@
 		 * running on another CPU, spin until the owner stops
 		 * running or the state of the lock changes.
 		 */
-<<<<<<< HEAD
 		if (ptr_get_flag(x, SX_LOCK_SHARED) == 0) {
-=======
-		if ((x & SX_LOCK_SHARED) == 0) {
 			sx_drop_critical(x, &in_critical, &extra_work);
->>>>>>> d90a838e
 			sleep_reason = WRITER;
 			owner = lv_sx_owner(x);
 			if (!TD_IS_RUNNING(owner))
@@ -797,16 +789,11 @@
 		 * as there are other exclusive waiters still.  If we
 		 * fail, restart the loop.
 		 */
-<<<<<<< HEAD
-		if (x == (SX_LOCK_UNLOCKED | SX_LOCK_EXCLUSIVE_WAITERS)) {
+		setx = ptr_get_flag(x, (SX_LOCK_WAITERS | SX_LOCK_WRITE_SPINNER));
+		if (ptr_clear_flag(x, setx) == SX_LOCK_SHARED) {
+			setx = ptr_clear_flag(setx, SX_LOCK_WRITE_SPINNER);
 			if (!atomic_fcmpset_acq_ptr(&sx->sx_lock, &x,
-			    ptr_set_flag(tid, SX_LOCK_EXCLUSIVE_WAITERS)))
-=======
-		setx = x & (SX_LOCK_WAITERS | SX_LOCK_WRITE_SPINNER);
-		if ((x & ~setx) == SX_LOCK_SHARED) {
-			setx &= ~SX_LOCK_WRITE_SPINNER;
-			if (!atomic_fcmpset_acq_ptr(&sx->sx_lock, &x, tid | setx))
->>>>>>> d90a838e
+			    ptr_set_flag(tid, setx)))
 				goto retry_sleepq;
 			sleepq_release(&sx->lock_object);
 			CTR2(KTR_LOCK, "%s: %p claimed by new writer",
@@ -821,23 +808,15 @@
 		 * a writer ready to grab the lock. Thus clear the bit since
 		 * we are going to sleep.
 		 */
-<<<<<<< HEAD
-		if (!ptr_get_flag(x, SX_LOCK_EXCLUSIVE_WAITERS)) {
-			if (!atomic_fcmpset_ptr(&sx->sx_lock, &x,
-			    ptr_set_flag(x, SX_LOCK_EXCLUSIVE_WAITERS))) {
-				goto retry_sleepq;
-
-=======
 		if (in_critical) {
-			if ((x & SX_LOCK_WRITE_SPINNER) ||
-			    !((x & SX_LOCK_EXCLUSIVE_WAITERS))) {
-				setx = x & ~SX_LOCK_WRITE_SPINNER;
-				setx |= SX_LOCK_EXCLUSIVE_WAITERS;
+			if (ptr_get_flag(x, SX_LOCK_WRITE_SPINNER) ||
+			    !(ptr_get_flag(x, SX_LOCK_EXCLUSIVE_WAITERS))) {
+				setx = ptr_clear_flag(x, SX_LOCK_WRITE_SPINNER);
+				setx = ptr_set_flag(setx, SX_LOCK_EXCLUSIVE_WAITERS);
 				if (!atomic_fcmpset_ptr(&sx->sx_lock, &x,
 				    setx)) {
 					goto retry_sleepq;
 				}
->>>>>>> d90a838e
 			}
 			critical_exit();
 			in_critical = false;
@@ -847,9 +826,9 @@
 			 * Try to set the SX_LOCK_EXCLUSIVE_WAITERS.  If we fail,
 			 * than loop back and retry.
 			 */
-			if (!(x & SX_LOCK_EXCLUSIVE_WAITERS)) {
+			if (!ptr_get_flag(x, SX_LOCK_EXCLUSIVE_WAITERS)) {
 				if (!atomic_fcmpset_ptr(&sx->sx_lock, &x,
-				    x | SX_LOCK_EXCLUSIVE_WAITERS)) {
+				    ptr_set_flag(x, SX_LOCK_EXCLUSIVE_WAITERS))) {
 					goto retry_sleepq;
 				}
 				if (LOCK_LOG_TEST(&sx->lock_object, 0))
@@ -980,19 +959,12 @@
 	 * them precedence and cleaning up the shared waiters bit anyway.
 	 */
 	setx = SX_LOCK_UNLOCKED;
-<<<<<<< HEAD
-	queue = SQ_EXCLUSIVE_QUEUE;
-	if (ptr_get_flag(x, SX_LOCK_SHARED_WAITERS) != 0 &&
-	    sleepq_sleepcnt(&sx->lock_object, SQ_SHARED_QUEUE) != 0) {
-		queue = SQ_SHARED_QUEUE;
-		setx |= ptr_get_flag(x, SX_LOCK_EXCLUSIVE_WAITERS);
-=======
 	queue = SQ_SHARED_QUEUE;
-	if ((x & SX_LOCK_EXCLUSIVE_WAITERS) != 0 &&
+	if (ptr_get_flag(x, SX_LOCK_EXCLUSIVE_WAITERS) != 0 &&
 	    sleepq_sleepcnt(&sx->lock_object, SQ_EXCLUSIVE_QUEUE) != 0) {
 		queue = SQ_EXCLUSIVE_QUEUE;
-		setx |= (x & SX_LOCK_SHARED_WAITERS);
->>>>>>> d90a838e
+		setx = ptr_set_flag(setx,
+		    ptr_get_flag(x, SX_LOCK_SHARED_WAITERS));
 	}
 	atomic_store_rel_ptr(&sx->sx_lock, setx);
 
@@ -1032,12 +1004,7 @@
 	 * of SX_LOCK_EXCLUSIVE_WAITERS, if we fail to acquire the
 	 * shared lock loop back and retry.
 	 */
-<<<<<<< HEAD
-	while (ptr_get_flag(*xp, SX_LOCK_SHARED)) {
-		MPASS(!ptr_get_flag(*xp, SX_LOCK_SHARED_WAITERS));
-=======
 	while (__sx_can_read(td, *xp, fp)) {
->>>>>>> d90a838e
 		if (atomic_fcmpset_acq_ptr(&sx->sx_lock, xp,
 		    *xp + SX_ONE_SHARER)) {
 			if (LOCK_LOG_TEST(&sx->lock_object, 0))
@@ -1202,16 +1169,8 @@
 		sleepq_lock(&sx->lock_object);
 		x = SX_READ_VALUE(sx);
 retry_sleepq:
-<<<<<<< HEAD
-		/*
-		 * The lock could have been released while we spun.
-		 * In this case loop back and retry.
-		 */
-		if (ptr_get_flag(x, SX_LOCK_SHARED)) {
-=======
-		if (((x & SX_LOCK_WRITE_SPINNER) && SX_SHARERS(x) == 0) ||
+		if ((ptr_get_flag(x, SX_LOCK_WRITE_SPINNER) && SX_SHARERS(x) == 0) ||
 		    __sx_can_read(td, x, false)) {
->>>>>>> d90a838e
 			sleepq_release(&sx->lock_object);
 			continue;
 		}
@@ -1350,22 +1309,7 @@
 {
 
 	for (;;) {
-<<<<<<< HEAD
-		/*
-		 * We should never have sharers while at least one thread
-		 * holds a shared lock.
-		 */
-		KASSERT(!ptr_get_flag(*xp, SX_LOCK_SHARED_WAITERS),
-		    ("%s: waiting sharers", __func__));
-
-		/*
-		 * See if there is more than one shared lock held.  If
-		 * so, just drop one and return.
-		 */
-		if (SX_SHARERS(*xp) > 1) {
-=======
-		if (SX_SHARERS(*xp) > 1 || !(*xp & SX_LOCK_WAITERS)) {
->>>>>>> d90a838e
+		if (SX_SHARERS(*xp) > 1 || !ptr_get_flag(*xp, SX_LOCK_WAITERS)) {
 			if (atomic_fcmpset_rel_ptr(&sx->sx_lock, xp,
 			    *xp - SX_ONE_SHARER)) {
 				if (LOCK_LOG_TEST(&sx->lock_object, 0))
@@ -1373,27 +1317,7 @@
 					    "%s: %p succeeded %p -> %p",
 					    __func__, sx, (void *)*xp,
 					    (void *)(*xp - SX_ONE_SHARER));
-<<<<<<< HEAD
-				return (true);
-			}
-			continue;
-		}
-
-		/*
-		 * If there aren't any waiters for an exclusive lock,
-		 * then try to drop it quickly.
-		 */
-		if (!ptr_get_flag(*xp, SX_LOCK_EXCLUSIVE_WAITERS)) {
-			MPASS(*xp == SX_SHARERS_LOCK(1));
-			*xp = SX_SHARERS_LOCK(1);
-			if (atomic_fcmpset_rel_ptr(&sx->sx_lock,
-			    xp, SX_LOCK_UNLOCKED)) {
-				if (LOCK_LOG_TEST(&sx->lock_object, 0))
-					CTR2(KTR_LOCK, "%s: %p last succeeded",
-					    __func__, sx);
-=======
 				td->td_sx_slocks--;
->>>>>>> d90a838e
 				return (true);
 			}
 			continue;
