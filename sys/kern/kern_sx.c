--- conflicted
+++ resolved
@@ -482,15 +482,8 @@
 	x = sx->sx_lock;
 	if (!ptr_get_flag(x, SX_LOCK_SHARED_WAITERS) &&
 	    atomic_cmpset_rel_ptr(&sx->sx_lock, x, SX_SHARERS_LOCK(1) |
-<<<<<<< HEAD
-	    ptr_get_flag(x, SX_LOCK_EXCLUSIVE_WAITERS))) {
-		LOCK_LOG_LOCK("XDOWNGRADE", &sx->lock_object, 0, 0, file, line);
-		return;
-	}
-=======
-	    (x & SX_LOCK_EXCLUSIVE_WAITERS)))
+	    ptr_get_flag(x, SX_LOCK_EXCLUSIVE_WAITERS)))
 		goto out;
->>>>>>> b3e0b47c
 
 	/*
 	 * Lock the sleep queue so we can read the waiters bits
@@ -634,40 +627,13 @@
 		 * running on another CPU, spin until the owner stops
 		 * running or the state of the lock changes.
 		 */
-<<<<<<< HEAD
-		if ((sx->lock_object.lo_flags & SX_NOADAPTIVE) == 0) {
-			if (ptr_get_flag(x, SX_LOCK_SHARED) == 0) {
-				owner = lv_sx_owner(x);
-				if (TD_IS_RUNNING(owner)) {
-					if (LOCK_LOG_TEST(&sx->lock_object, 0))
-						CTR3(KTR_LOCK,
-					    "%s: spinning on %p held by %p",
-						    __func__, sx, owner);
-					KTR_STATE1(KTR_SCHED, "thread",
-					    sched_tdname(curthread), "spinning",
-					    "lockname:\"%s\"",
-					    sx->lock_object.lo_name);
-					GIANT_SAVE();
-					do {
-						lock_delay(&lda);
-						x = SX_READ_VALUE(sx);
-						owner = lv_sx_owner(x);
-					} while (owner != NULL &&
-						    TD_IS_RUNNING(owner));
-					KTR_STATE0(KTR_SCHED, "thread",
-					    sched_tdname(curthread), "running");
-					continue;
-				}
-			} else if (SX_SHARERS(x) && spintries < asx_retries) {
-=======
-		if ((x & SX_LOCK_SHARED) == 0) {
+		if (ptr_get_flag(x, SX_LOCK_SHARED) == 0) {
 			owner = lv_sx_owner(x);
 			if (TD_IS_RUNNING(owner)) {
 				if (LOCK_LOG_TEST(&sx->lock_object, 0))
 					CTR3(KTR_LOCK,
 				    "%s: spinning on %p held by %p",
 					    __func__, sx, owner);
->>>>>>> b3e0b47c
 				KTR_STATE1(KTR_SCHED, "thread",
 				    sched_tdname(curthread), "spinning",
 				    "lockname:\"%s\"",
@@ -675,19 +641,9 @@
 				do {
 					lock_delay(&lda);
 					x = SX_READ_VALUE(sx);
-<<<<<<< HEAD
-					if (ptr_get_flag(x, SX_LOCK_SHARED) == 0 ||
-					    SX_SHARERS(x) == 0)
-						break;
-				}
-#ifdef KDTRACE_HOOKS
-				lda.spin_cnt += i;
-#endif
-=======
 					owner = lv_sx_owner(x);
 				} while (owner != NULL &&
 					    TD_IS_RUNNING(owner));
->>>>>>> b3e0b47c
 				KTR_STATE0(KTR_SCHED, "thread",
 				    sched_tdname(curthread), "running");
 				continue;
@@ -742,21 +698,14 @@
 		 * chain lock.  If so, drop the sleep queue lock and try
 		 * again.
 		 */
-<<<<<<< HEAD
-		if (!ptr_get_flag(x, SX_LOCK_SHARED) &&
-		    (sx->lock_object.lo_flags & SX_NOADAPTIVE) == 0) {
-			owner = (struct thread *)SX_OWNER(x);
-			if (TD_IS_RUNNING(owner)) {
-=======
 		if (adaptive) {
-			if (!(x & SX_LOCK_SHARED)) {
+			if (!ptr_get_flag(x, SX_LOCK_SHARED)) {
 				owner = (struct thread *)SX_OWNER(x);
 				if (TD_IS_RUNNING(owner)) {
 					sleepq_release(&sx->lock_object);
 					continue;
 				}
 			} else if (SX_SHARERS(x) > 0 && sleep_reason == 1) {
->>>>>>> b3e0b47c
 				sleepq_release(&sx->lock_object);
 				continue;
 			}
@@ -774,20 +723,9 @@
 		 * fail, restart the loop.
 		 */
 		if (x == (SX_LOCK_UNLOCKED | SX_LOCK_EXCLUSIVE_WAITERS)) {
-<<<<<<< HEAD
-			if (atomic_cmpset_acq_ptr(&sx->sx_lock,
-			    SX_LOCK_UNLOCKED | SX_LOCK_EXCLUSIVE_WAITERS,
-			    ptr_set_flag(tid, SX_LOCK_EXCLUSIVE_WAITERS))) {
-				sleepq_release(&sx->lock_object);
-				CTR2(KTR_LOCK, "%s: %p claimed by new writer",
-				    __func__, sx);
-				break;
-			}
-=======
 			if (!atomic_fcmpset_acq_ptr(&sx->sx_lock, &x,
-			    tid | SX_LOCK_EXCLUSIVE_WAITERS))
+			    ptr_set_flag(tid, SX_LOCK_EXCLUSIVE_WAITERS)))
 				goto retry_sleepq;
->>>>>>> b3e0b47c
 			sleepq_release(&sx->lock_object);
 			CTR2(KTR_LOCK, "%s: %p claimed by new writer",
 			    __func__, sx);
@@ -798,19 +736,11 @@
 		 * Try to set the SX_LOCK_EXCLUSIVE_WAITERS.  If we fail,
 		 * than loop back and retry.
 		 */
-<<<<<<< HEAD
 		if (!ptr_get_flag(x, SX_LOCK_EXCLUSIVE_WAITERS)) {
-			if (!atomic_cmpset_ptr(&sx->sx_lock, x,
+			if (!atomic_fcmpset_ptr(&sx->sx_lock, &x,
 			    ptr_set_flag(x, SX_LOCK_EXCLUSIVE_WAITERS))) {
-				sleepq_release(&sx->lock_object);
-				x = SX_READ_VALUE(sx);
-				continue;
-=======
-		if (!(x & SX_LOCK_EXCLUSIVE_WAITERS)) {
-			if (!atomic_fcmpset_ptr(&sx->sx_lock, &x,
-			    x | SX_LOCK_EXCLUSIVE_WAITERS)) {
 				goto retry_sleepq;
->>>>>>> b3e0b47c
+
 			}
 			if (LOCK_LOG_TEST(&sx->lock_object, 0))
 				CTR2(KTR_LOCK, "%s: %p set excl waiters flag",
@@ -891,21 +821,14 @@
 	if (SCHEDULER_STOPPED())
 		return;
 
-<<<<<<< HEAD
-	MPASS(!ptr_get_flag(sx->sx_lock, SX_LOCK_SHARED));
-
-	x = SX_READ_VALUE(sx);
-	if (ptr_get_flag(x, SX_LOCK_RECURSED)) {
-=======
 	tid = (uintptr_t)curthread;
 
 	if (__predict_false(x == tid))
 		x = SX_READ_VALUE(sx);
 
-	MPASS(!(x & SX_LOCK_SHARED));
-
-	if (__predict_false(x & SX_LOCK_RECURSED)) {
->>>>>>> b3e0b47c
+	MPASS(!ptr_get_flag(x, SX_LOCK_SHARED));
+
+	if (__predict_false(ptr_get_flag(x, SX_LOCK_RECURSED))) {
 		/* The lock is recursed, unrecurse one level. */
 		if ((--sx->sx_recurse) == 0)
 			atomic_clear_ptr(&sx->sx_lock, SX_LOCK_RECURSED);
@@ -919,17 +842,13 @@
 	    atomic_cmpset_rel_ptr(&sx->sx_lock, tid, SX_LOCK_UNLOCKED))
 		return;
 
-<<<<<<< HEAD
-	MPASS(ptr_get_flag(sx->sx_lock, (SX_LOCK_SHARED_WAITERS |
-	    SX_LOCK_EXCLUSIVE_WAITERS)));
-=======
->>>>>>> b3e0b47c
 	if (LOCK_LOG_TEST(&sx->lock_object, 0))
 		CTR2(KTR_LOCK, "%s: %p contested", __func__, sx);
 
 	sleepq_lock(&sx->lock_object);
 	x = SX_READ_VALUE(sx);
-	MPASS(x & (SX_LOCK_SHARED_WAITERS | SX_LOCK_EXCLUSIVE_WAITERS));
+	MPASS(ptr_get_flag(x, (SX_LOCK_SHARED_WAITERS |
+	    SX_LOCK_EXCLUSIVE_WAITERS)));
 
 	/*
 	 * The wake up algorithm here is quite simple and probably not
@@ -940,23 +859,14 @@
 	 * starvation for the threads sleeping on the exclusive queue by giving
 	 * them precedence and cleaning up the shared waiters bit anyway.
 	 */
-<<<<<<< HEAD
-	if (ptr_get_flag(sx->sx_lock, SX_LOCK_SHARED_WAITERS) != 0 &&
+	setx = SX_LOCK_UNLOCKED;
+	queue = SQ_EXCLUSIVE_QUEUE;
+	if (ptr_get_flag(x, SX_LOCK_SHARED_WAITERS) != 0 &&
 	    sleepq_sleepcnt(&sx->lock_object, SQ_SHARED_QUEUE) != 0) {
 		queue = SQ_SHARED_QUEUE;
-		x |= ptr_get_flag(sx->sx_lock, SX_LOCK_EXCLUSIVE_WAITERS);
-	} else
-		queue = SQ_EXCLUSIVE_QUEUE;
-=======
-	setx = SX_LOCK_UNLOCKED;
-	queue = SQ_EXCLUSIVE_QUEUE;
-	if ((x & SX_LOCK_SHARED_WAITERS) != 0 &&
-	    sleepq_sleepcnt(&sx->lock_object, SQ_SHARED_QUEUE) != 0) {
-		queue = SQ_SHARED_QUEUE;
-		setx |= (x & SX_LOCK_EXCLUSIVE_WAITERS);
+		setx |= ptr_get_flag(x, SX_LOCK_EXCLUSIVE_WAITERS);
 	}
 	atomic_store_rel_ptr(&sx->sx_lock, setx);
->>>>>>> b3e0b47c
 
 	/* Wake up all the waiters for the specific queue. */
 	if (LOCK_LOG_TEST(&sx->lock_object, 0))
@@ -1119,12 +1029,7 @@
 		 * the owner stops running or the state of the lock
 		 * changes.
 		 */
-<<<<<<< HEAD
-		if (!ptr_get_flag(x, SX_LOCK_SHARED) &&
-		    (sx->lock_object.lo_flags & SX_NOADAPTIVE) == 0) {
-=======
-		if (!(x & SX_LOCK_SHARED) && adaptive) {
->>>>>>> b3e0b47c
+		if (!ptr_get_flag(x, SX_LOCK_SHARED) && adaptive) {
 			owner = (struct thread *)SX_OWNER(x);
 			if (TD_IS_RUNNING(owner)) {
 				sleepq_release(&sx->lock_object);
@@ -1139,20 +1044,10 @@
 		 * fail to set it drop the sleep queue lock and loop
 		 * back.
 		 */
-<<<<<<< HEAD
 		if (!ptr_get_flag(x, SX_LOCK_SHARED_WAITERS)) {
-			if (!atomic_cmpset_ptr(&sx->sx_lock, x,
-			    ptr_set_flag(x, SX_LOCK_SHARED_WAITERS))) {
-				sleepq_release(&sx->lock_object);
-				x = SX_READ_VALUE(sx);
-				continue;
-			}
-=======
-		if (!(x & SX_LOCK_SHARED_WAITERS)) {
 			if (!atomic_fcmpset_ptr(&sx->sx_lock, &x,
-			    x | SX_LOCK_SHARED_WAITERS))
+			    ptr_set_flag(x, SX_LOCK_SHARED_WAITERS)))
 				goto retry_sleepq;
->>>>>>> b3e0b47c
 			if (LOCK_LOG_TEST(&sx->lock_object, 0))
 				CTR2(KTR_LOCK, "%s: %p set shared waiters flag",
 				    __func__, sx);
