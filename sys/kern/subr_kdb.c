--- conflicted
+++ resolved
@@ -50,12 +50,8 @@
 #include <machine/smp.h>
 #endif
 
-<<<<<<< HEAD
-int kdb_active = 0;
+u_char __read_frequently kdb_active = 0;
 int kdb_reenter_silent = 0;
-=======
-u_char __read_frequently kdb_active = 0;
->>>>>>> 707e3bff
 static void *kdb_jmpbufp = NULL;
 struct kdb_dbbe *kdb_dbbe = NULL;
 static struct pcb kdb_pcb;
