/*-
 * SPDX-License-Identifier: BSD-3-Clause
 *
 * Copyright (c) 1982, 1986, 1993
 *	The Regents of the University of California.  All rights reserved.
 *
 * Redistribution and use in source and binary forms, with or without
 * modification, are permitted provided that the following conditions
 * are met:
 * 1. Redistributions of source code must retain the above copyright
 *    notice, this list of conditions and the following disclaimer.
 * 2. Redistributions in binary form must reproduce the above copyright
 *    notice, this list of conditions and the following disclaimer in the
 *    documentation and/or other materials provided with the distribution.
 * 3. Neither the name of the University nor the names of its contributors
 *    may be used to endorse or promote products derived from this software
 *    without specific prior written permission.
 *
 * THIS SOFTWARE IS PROVIDED BY THE REGENTS AND CONTRIBUTORS ``AS IS'' AND
 * ANY EXPRESS OR IMPLIED WARRANTIES, INCLUDING, BUT NOT LIMITED TO, THE
 * IMPLIED WARRANTIES OF MERCHANTABILITY AND FITNESS FOR A PARTICULAR PURPOSE
 * ARE DISCLAIMED.  IN NO EVENT SHALL THE REGENTS OR CONTRIBUTORS BE LIABLE
 * FOR ANY DIRECT, INDIRECT, INCIDENTAL, SPECIAL, EXEMPLARY, OR CONSEQUENTIAL
 * DAMAGES (INCLUDING, BUT NOT LIMITED TO, PROCUREMENT OF SUBSTITUTE GOODS
 * OR SERVICES; LOSS OF USE, DATA, OR PROFITS; OR BUSINESS INTERRUPTION)
 * HOWEVER CAUSED AND ON ANY THEORY OF LIABILITY, WHETHER IN CONTRACT, STRICT
 * LIABILITY, OR TORT (INCLUDING NEGLIGENCE OR OTHERWISE) ARISING IN ANY WAY
 * OUT OF THE USE OF THIS SOFTWARE, EVEN IF ADVISED OF THE POSSIBILITY OF
 * SUCH DAMAGE.
 *
 *	@(#)subr_prof.c	8.3 (Berkeley) 9/23/93
 */

#include <sys/cdefs.h>
__FBSDID("$FreeBSD$");

#include <sys/param.h>
#include <sys/systm.h>
#include <sys/sysproto.h>
#include <sys/kernel.h>
#include <sys/lock.h>
#include <sys/mutex.h>
#include <sys/proc.h>
#include <sys/resourcevar.h>
#include <sys/syscallsubr.h>
#include <sys/sysctl.h>

#include <machine/cpu.h>

#ifdef GPROF
#include <sys/malloc.h>
#include <sys/gmon.h>
#undef MCOUNT

static MALLOC_DEFINE(M_GPROF, "gprof", "kernel profiling buffer");

static void kmstartup(void *);
SYSINIT(kmem, SI_SUB_KPROF, SI_ORDER_FIRST, kmstartup, NULL);

struct gmonparam _gmonparam = { GMON_PROF_OFF };

#ifdef GUPROF
void
nullfunc_loop_profiled()
{
	int i;

	for (i = 0; i < CALIB_SCALE; i++)
		nullfunc_profiled();
}

#define	nullfunc_loop_profiled_end	nullfunc_profiled	/* XXX */

void
nullfunc_profiled()
{
}
#endif /* GUPROF */

/*
 * Update the histograms to support extending the text region arbitrarily.
 * This is done slightly naively (no sparse regions), so will waste slight
 * amounts of memory, but will overall work nicely enough to allow profiling
 * of KLDs.
 */
void
kmupetext(uintfptr_t nhighpc)
{
	struct gmonparam np;	/* slightly large */
	struct gmonparam *p = &_gmonparam;
	char *cp;

	GIANT_REQUIRED;
	bcopy(p, &np, sizeof(*p));
	np.highpc = ROUNDUP(nhighpc, HISTFRACTION * sizeof(HISTCOUNTER));
	if (np.highpc <= p->highpc)
		return;
	np.textsize = np.highpc - p->lowpc;
	np.kcountsize = np.textsize / HISTFRACTION;
	np.hashfraction = HASHFRACTION;
	np.fromssize = np.textsize / HASHFRACTION;
	np.tolimit = np.textsize * ARCDENSITY / 100;
	if (np.tolimit < MINARCS)
		np.tolimit = MINARCS;
	else if (np.tolimit > MAXARCS)
		np.tolimit = MAXARCS;
	np.tossize = np.tolimit * sizeof(struct tostruct);
	cp = malloc(np.kcountsize + np.fromssize + np.tossize,
	    M_GPROF, M_WAITOK);
	/*
	 * Check for something else extending highpc while we slept.
	 */
	if (np.highpc <= p->highpc) {
		free(cp, M_GPROF);
		return;
	}
	np.tos = (struct tostruct *)cp;
	cp += np.tossize;
	np.kcount = (HISTCOUNTER *)cp;
	cp += np.kcountsize;
	np.froms = (u_short *)cp;
#ifdef GUPROF
	/* Reinitialize pointers to overhead counters. */
	np.cputime_count = &KCOUNT(&np, PC_TO_I(&np, cputime));
	np.mcount_count = &KCOUNT(&np, PC_TO_I(&np, mcount));
	np.mexitcount_count = &KCOUNT(&np, PC_TO_I(&np, mexitcount));
#endif
	critical_enter();
	bcopy(p->tos, np.tos, p->tossize);
	bzero((char *)np.tos + p->tossize, np.tossize - p->tossize);
	bcopy(p->kcount, np.kcount, p->kcountsize);
	bzero((char *)np.kcount + p->kcountsize, np.kcountsize -
	    p->kcountsize);
	bcopy(p->froms, np.froms, p->fromssize);
	bzero((char *)np.froms + p->fromssize, np.fromssize - p->fromssize);
	cp = (char *)p->tos;
	bcopy(&np, p, sizeof(*p));
	critical_exit();
	free(cp, M_GPROF);
}

static void
kmstartup(dummy)
	void *dummy;
{
	char *cp;
	struct gmonparam *p = &_gmonparam;
#ifdef GUPROF
	int cputime_overhead;
	int empty_loop_time;
	int i;
	int mcount_overhead;
	int mexitcount_overhead;
	int nullfunc_loop_overhead;
	int nullfunc_loop_profiled_time;
	uintfptr_t tmp_addr;
#endif

	/*
	 * Round lowpc and highpc to multiples of the density we're using
	 * so the rest of the scaling (here and in gprof) stays in ints.
	 */
	p->lowpc = ROUNDDOWN((u_long)btext, HISTFRACTION * sizeof(HISTCOUNTER));
	p->highpc = ROUNDUP((u_long)etext, HISTFRACTION * sizeof(HISTCOUNTER));
	p->textsize = p->highpc - p->lowpc;
	printf("Profiling kernel, textsize=%lu [%jx..%jx]\n",
	    p->textsize, (uintmax_t)p->lowpc, (uintmax_t)p->highpc);
	p->kcountsize = p->textsize / HISTFRACTION;
	p->hashfraction = HASHFRACTION;
	p->fromssize = p->textsize / HASHFRACTION;
	p->tolimit = p->textsize * ARCDENSITY / 100;
	if (p->tolimit < MINARCS)
		p->tolimit = MINARCS;
	else if (p->tolimit > MAXARCS)
		p->tolimit = MAXARCS;
	p->tossize = p->tolimit * sizeof(struct tostruct);
	cp = (char *)malloc(p->kcountsize + p->fromssize + p->tossize,
	    M_GPROF, M_WAITOK | M_ZERO);
	p->tos = (struct tostruct *)cp;
	cp += p->tossize;
	p->kcount = (HISTCOUNTER *)cp;
	cp += p->kcountsize;
	p->froms = (u_short *)cp;
	p->histcounter_type = FUNCTION_ALIGNMENT / HISTFRACTION * NBBY;

#ifdef GUPROF
	/* Signed counters. */
	p->histcounter_type = -p->histcounter_type;

	/* Initialize pointers to overhead counters. */
	p->cputime_count = &KCOUNT(p, PC_TO_I(p, cputime));
	p->mcount_count = &KCOUNT(p, PC_TO_I(p, mcount));
	p->mexitcount_count = &KCOUNT(p, PC_TO_I(p, mexitcount));

	/*
	 * Disable interrupts to avoid interference while we calibrate
	 * things.
	 */
	critical_enter();

	/*
	 * Determine overheads.
	 * XXX this needs to be repeated for each useful timer/counter.
	 */
	cputime_overhead = 0;
	startguprof(p);
	for (i = 0; i < CALIB_SCALE; i++)
		cputime_overhead += cputime();

	empty_loop();
	startguprof(p);
	empty_loop();
	empty_loop_time = cputime();

	nullfunc_loop_profiled();

	/*
	 * Start profiling.  There won't be any normal function calls since
	 * interrupts are disabled, but we will call the profiling routines
	 * directly to determine their overheads.
	 */
	p->state = GMON_PROF_HIRES;

	startguprof(p);
	nullfunc_loop_profiled();

	startguprof(p);
	for (i = 0; i < CALIB_SCALE; i++)
		MCOUNT_OVERHEAD(sys_profil);
	mcount_overhead = KCOUNT(p, PC_TO_I(p, sys_profil));

	startguprof(p);
	for (i = 0; i < CALIB_SCALE; i++)
		MEXITCOUNT_OVERHEAD();
	MEXITCOUNT_OVERHEAD_GETLABEL(tmp_addr);
	mexitcount_overhead = KCOUNT(p, PC_TO_I(p, tmp_addr));

	p->state = GMON_PROF_OFF;
	stopguprof(p);

	critical_exit();

	nullfunc_loop_profiled_time = 0;
	for (tmp_addr = (uintfptr_t)nullfunc_loop_profiled;
	     tmp_addr < (uintfptr_t)nullfunc_loop_profiled_end;
	     tmp_addr += HISTFRACTION * sizeof(HISTCOUNTER))
		nullfunc_loop_profiled_time += KCOUNT(p, PC_TO_I(p, tmp_addr));
#define CALIB_DOSCALE(count)	(((count) + CALIB_SCALE / 3) / CALIB_SCALE)
#define	c2n(count, freq)	((int)((count) * 1000000000LL / freq))
	printf("cputime %d, empty_loop %d, nullfunc_loop_profiled %d, mcount %d, mexitcount %d\n",
	       CALIB_DOSCALE(c2n(cputime_overhead, p->profrate)),
	       CALIB_DOSCALE(c2n(empty_loop_time, p->profrate)),
	       CALIB_DOSCALE(c2n(nullfunc_loop_profiled_time, p->profrate)),
	       CALIB_DOSCALE(c2n(mcount_overhead, p->profrate)),
	       CALIB_DOSCALE(c2n(mexitcount_overhead, p->profrate)));
	cputime_overhead -= empty_loop_time;
	mcount_overhead -= empty_loop_time;
	mexitcount_overhead -= empty_loop_time;

	/*-
	 * Profiling overheads are determined by the times between the
	 * following events:
	 *	MC1: mcount() is called
	 *	MC2: cputime() (called from mcount()) latches the timer
	 *	MC3: mcount() completes
	 *	ME1: mexitcount() is called
	 *	ME2: cputime() (called from mexitcount()) latches the timer
	 *	ME3: mexitcount() completes.
	 * The times between the events vary slightly depending on instruction
	 * combination and cache misses, etc.  Attempt to determine the
	 * minimum times.  These can be subtracted from the profiling times
	 * without much risk of reducing the profiling times below what they
	 * would be when profiling is not configured.  Abbreviate:
	 *	ab = minimum time between MC1 and MC3
	 *	a  = minimum time between MC1 and MC2
	 *	b  = minimum time between MC2 and MC3
	 *	cd = minimum time between ME1 and ME3
	 *	c  = minimum time between ME1 and ME2
	 *	d  = minimum time between ME2 and ME3.
	 * These satisfy the relations:
	 *	ab            <= mcount_overhead		(just measured)
	 *	a + b         <= ab
	 *	        cd    <= mexitcount_overhead		(just measured)
	 *	        c + d <= cd
	 *	a         + d <= nullfunc_loop_profiled_time	(just measured)
	 *	a >= 0, b >= 0, c >= 0, d >= 0.
	 * Assume that ab and cd are equal to the minimums.
	 */
	p->cputime_overhead = CALIB_DOSCALE(cputime_overhead);
	p->mcount_overhead = CALIB_DOSCALE(mcount_overhead - cputime_overhead);
	p->mexitcount_overhead = CALIB_DOSCALE(mexitcount_overhead
					       - cputime_overhead);
	nullfunc_loop_overhead = nullfunc_loop_profiled_time - empty_loop_time;
	p->mexitcount_post_overhead = CALIB_DOSCALE((mcount_overhead
						     - nullfunc_loop_overhead)
						    / 4);
	p->mexitcount_pre_overhead = p->mexitcount_overhead
				     + p->cputime_overhead
				     - p->mexitcount_post_overhead;
	p->mcount_pre_overhead = CALIB_DOSCALE(nullfunc_loop_overhead)
				 - p->mexitcount_post_overhead;
	p->mcount_post_overhead = p->mcount_overhead
				  + p->cputime_overhead
				  - p->mcount_pre_overhead;
	printf(
"Profiling overheads: mcount: %d+%d, %d+%d; mexitcount: %d+%d, %d+%d nsec\n",
	       c2n(p->cputime_overhead, p->profrate),
	       c2n(p->mcount_overhead, p->profrate),
	       c2n(p->mcount_pre_overhead, p->profrate),
	       c2n(p->mcount_post_overhead, p->profrate),
	       c2n(p->cputime_overhead, p->profrate),
	       c2n(p->mexitcount_overhead, p->profrate),
	       c2n(p->mexitcount_pre_overhead, p->profrate),
	       c2n(p->mexitcount_post_overhead, p->profrate));
	printf(
"Profiling overheads: mcount: %d+%d, %d+%d; mexitcount: %d+%d, %d+%d cycles\n",
	       p->cputime_overhead, p->mcount_overhead,
	       p->mcount_pre_overhead, p->mcount_post_overhead,
	       p->cputime_overhead, p->mexitcount_overhead,
	       p->mexitcount_pre_overhead, p->mexitcount_post_overhead);
#endif /* GUPROF */
}

/*
 * Return kernel profiling information.
 */
static int
sysctl_kern_prof(SYSCTL_HANDLER_ARGS)
{
	int *name = (int *) arg1;
	u_int namelen = arg2;
	struct gmonparam *gp = &_gmonparam;
	int error;
	int state;

	/* all sysctl names at this level are terminal */
	if (namelen != 1)
		return (ENOTDIR);		/* overloaded */

	switch (name[0]) {
	case GPROF_STATE:
		state = gp->state;
		error = sysctl_handle_int(oidp, &state, 0, req);
		if (error)
			return (error);
		if (!req->newptr)
			return (0);
		if (state == GMON_PROF_OFF) {
			gp->state = state;
			PROC_LOCK(&proc0);
			stopprofclock(&proc0);
			PROC_UNLOCK(&proc0);
			stopguprof(gp);
		} else if (state == GMON_PROF_ON) {
			gp->state = GMON_PROF_OFF;
			stopguprof(gp);
			gp->profrate = profhz;
			PROC_LOCK(&proc0);
			startprofclock(&proc0);
			PROC_UNLOCK(&proc0);
			gp->state = state;
#ifdef GUPROF
		} else if (state == GMON_PROF_HIRES) {
			gp->state = GMON_PROF_OFF;
			PROC_LOCK(&proc0);
			stopprofclock(&proc0);
			PROC_UNLOCK(&proc0);
			startguprof(gp);
			gp->state = state;
#endif
		} else if (state != gp->state)
			return (EINVAL);
		return (0);
	case GPROF_COUNT:
		return (sysctl_handle_opaque(oidp, 
			gp->kcount, gp->kcountsize, req));
	case GPROF_FROMS:
		return (sysctl_handle_opaque(oidp, 
			gp->froms, gp->fromssize, req));
	case GPROF_TOS:
		return (sysctl_handle_opaque(oidp, 
			gp->tos, gp->tossize, req));
	case GPROF_GMONPARAM:
		return (sysctl_handle_opaque(oidp, gp, sizeof *gp, req));
	default:
		return (EOPNOTSUPP);
	}
	/* NOTREACHED */
}

static SYSCTL_NODE(_kern, KERN_PROF, prof, CTLFLAG_RW, sysctl_kern_prof, "");
#endif /* GPROF */

/*
 * Profiling system call.
 *
 * The scale factor is a fixed point number with 16 bits of fraction, so that
 * 1.0 is represented as 0x10000.  A scale factor of 0 turns off profiling.
 */
#ifndef _SYS_SYSPROTO_H_
struct profil_args {
	caddr_t	samples;
	size_t	size;
	size_t	offset;
	u_int	scale;
};
#endif
/* ARGSUSED */
int
sys_profil(struct thread *td, struct profil_args *uap)
{

	return (kern_profil(td, __USER_CAP(uap->samples, uap->size), uap->size,
	    uap->offset, uap->scale));
}

int
kern_profil(struct thread *td, char * __capability samples, size_t size,
    size_t offset, u_int scale)
{
	struct uprof *upp;
	struct proc *p;

	if (scale > (1 << 16))
		return (EINVAL);

	p = td->td_proc;
	if (scale == 0) {
		PROC_LOCK(p);
		stopprofclock(p);
		PROC_UNLOCK(p);
		return (0);
	}
	PROC_LOCK(p);
	upp = &td->td_proc->p_stats->p_prof;
	PROC_PROFLOCK(p);
	upp->pr_off = offset;
	upp->pr_scale = scale;
	upp->pr_base = samples;
	upp->pr_size = size;
	PROC_PROFUNLOCK(p);
	startprofclock(p);
	PROC_UNLOCK(p);

	return (0);
}

/*
 * Scale is a fixed-point number with the binary point 16 bits
 * into the value, and is <= 1.0.  pc is at most 32 bits, so the
 * intermediate result is at most 48 bits.
 */
#define	PC_TO_INDEX(pc, prof) \
	((int)(((u_quad_t)((pc) - (prof)->pr_off) * \
	    (u_quad_t)((prof)->pr_scale)) >> 16) & ~1)

/*
 * Collect user-level profiling statistics; called on a profiling tick,
 * when a process is running in user-mode.  This routine may be called
 * from an interrupt context.  We perform the update with an AST
 * that will vector us to trap() with a context in which copyin and
 * copyout will work.  Trap will then call addupc_task().
 *
 * Note that we may (rarely) not get around to the AST soon enough, and
 * lose profile ticks when the next tick overwrites this one, but in this
 * case the system is overloaded and the profile is probably already
 * inaccurate.
 */
void
addupc_intr(struct thread *td, uintfptr_t pc, u_int ticks)
{
	struct uprof *prof;
<<<<<<< HEAD
	caddr_t addr;
	u_int i;
=======
>>>>>>> e053ed54

	if (ticks == 0)
		return;
	prof = &td->td_proc->p_stats->p_prof;
	PROC_PROFLOCK(td->td_proc);
	if (pc < prof->pr_off || PC_TO_INDEX(pc, prof) >= prof->pr_size) {
		PROC_PROFUNLOCK(td->td_proc);
		return;			/* out of range; ignore */
	}

<<<<<<< HEAD
	addr = __DECAP_CHECK(prof->pr_base + i, sizeof(short));
=======
>>>>>>> e053ed54
	PROC_PROFUNLOCK(td->td_proc);
	td->td_profil_addr = pc;
	td->td_profil_ticks = ticks;
	td->td_pflags |= TDP_OWEUPC;
	thread_lock(td);
	td->td_flags |= TDF_ASTPENDING;
	thread_unlock(td);
}

/*
 * Actually update the profiling statistics.  If the update fails, we
 * simply turn off profiling.
 */
void
addupc_task(struct thread *td, uintfptr_t pc, u_int ticks)
{
	struct proc *p = td->td_proc; 
	struct uprof *prof;
	char * __capability addr;
	u_int i;
	u_short v;
	int stop = 0;

	if (ticks == 0)
		return;

	PROC_LOCK(p);
	if (!(p->p_flag & P_PROFIL)) {
		PROC_UNLOCK(p);
		return;
	}
	p->p_profthreads++;
	prof = &p->p_stats->p_prof;
	PROC_PROFLOCK(p);
	if (pc < prof->pr_off ||
	    (i = PC_TO_INDEX(pc, prof)) >= prof->pr_size) {
		PROC_PROFUNLOCK(p);
		goto out;
	}

	addr = prof->pr_base + i;
	PROC_PROFUNLOCK(p);
	PROC_UNLOCK(p);
	if (copyin_c(addr, &v, sizeof(v)) == 0) {
		v += ticks;
		if (copyout_c(&v, addr, sizeof(v)) == 0) {
			PROC_LOCK(p);
			goto out;
		}
	}
	stop = 1;
	PROC_LOCK(p);

out:
	if (--p->p_profthreads == 0) {
		if (p->p_flag & P_STOPPROF) {
			wakeup(&p->p_profthreads);
			p->p_flag &= ~P_STOPPROF;
			stop = 0;
		}
	}
	if (stop)
		stopprofclock(p);
	PROC_UNLOCK(p);
}
// CHERI CHANGES START
// {
//   "updated": 20180629,
//   "target_type": "kernel",
//   "changes": [
//     "user_capabilities"
//   ]
// }
// CHERI CHANGES END<|MERGE_RESOLUTION|>--- conflicted
+++ resolved
@@ -470,11 +470,6 @@
 addupc_intr(struct thread *td, uintfptr_t pc, u_int ticks)
 {
 	struct uprof *prof;
-<<<<<<< HEAD
-	caddr_t addr;
-	u_int i;
-=======
->>>>>>> e053ed54
 
 	if (ticks == 0)
 		return;
@@ -485,10 +480,6 @@
 		return;			/* out of range; ignore */
 	}
 
-<<<<<<< HEAD
-	addr = __DECAP_CHECK(prof->pr_base + i, sizeof(short));
-=======
->>>>>>> e053ed54
 	PROC_PROFUNLOCK(td->td_proc);
 	td->td_profil_addr = pc;
 	td->td_profil_ticks = ticks;
