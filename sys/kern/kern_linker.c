/*-
 * SPDX-License-Identifier: BSD-2-Clause-FreeBSD
 *
 * Copyright (c) 1997-2000 Doug Rabson
 * All rights reserved.
 *
 * Redistribution and use in source and binary forms, with or without
 * modification, are permitted provided that the following conditions
 * are met:
 * 1. Redistributions of source code must retain the above copyright
 *    notice, this list of conditions and the following disclaimer.
 * 2. Redistributions in binary form must reproduce the above copyright
 *    notice, this list of conditions and the following disclaimer in the
 *    documentation and/or other materials provided with the distribution.
 *
 * THIS SOFTWARE IS PROVIDED BY THE AUTHOR AND CONTRIBUTORS ``AS IS'' AND
 * ANY EXPRESS OR IMPLIED WARRANTIES, INCLUDING, BUT NOT LIMITED TO, THE
 * IMPLIED WARRANTIES OF MERCHANTABILITY AND FITNESS FOR A PARTICULAR PURPOSE
 * ARE DISCLAIMED.  IN NO EVENT SHALL THE AUTHOR OR CONTRIBUTORS BE LIABLE
 * FOR ANY DIRECT, INDIRECT, INCIDENTAL, SPECIAL, EXEMPLARY, OR CONSEQUENTIAL
 * DAMAGES (INCLUDING, BUT NOT LIMITED TO, PROCUREMENT OF SUBSTITUTE GOODS
 * OR SERVICES; LOSS OF USE, DATA, OR PROFITS; OR BUSINESS INTERRUPTION)
 * HOWEVER CAUSED AND ON ANY THEORY OF LIABILITY, WHETHER IN CONTRACT, STRICT
 * LIABILITY, OR TORT (INCLUDING NEGLIGENCE OR OTHERWISE) ARISING IN ANY WAY
 * OUT OF THE USE OF THIS SOFTWARE, EVEN IF ADVISED OF THE POSSIBILITY OF
 * SUCH DAMAGE.
 */

#include <sys/cdefs.h>
__FBSDID("$FreeBSD$");

#include "opt_ddb.h"
#include "opt_kld.h"
#include "opt_hwpmc_hooks.h"

#include <sys/param.h>
#include <sys/kernel.h>
#include <sys/systm.h>
#include <sys/malloc.h>
#include <sys/sysproto.h>
#include <sys/sysent.h>
#include <sys/priv.h>
#include <sys/proc.h>
#include <sys/lock.h>
#include <sys/mutex.h>
#include <sys/sx.h>
#include <sys/module.h>
#include <sys/mount.h>
#include <sys/linker.h>
#include <sys/eventhandler.h>
#include <sys/fcntl.h>
#include <sys/jail.h>
#include <sys/libkern.h>
#include <sys/namei.h>
#include <sys/vnode.h>
#include <sys/syscallsubr.h>
#include <sys/sysctl.h>

#ifdef DDB
#include <ddb/ddb.h>
#endif

#include <net/vnet.h>

#include <security/mac/mac_framework.h>

#include "linker_if.h"

#ifdef HWPMC_HOOKS
#include <sys/pmckern.h>
#endif

#ifdef KLD_DEBUG
int kld_debug = 0;
SYSCTL_INT(_debug, OID_AUTO, kld_debug, CTLFLAG_RWTUN,
    &kld_debug, 0, "Set various levels of KLD debug");
#endif

/* These variables are used by kernel debuggers to enumerate loaded files. */
const int kld_off_address = offsetof(struct linker_file, address);
const int kld_off_filename = offsetof(struct linker_file, filename);
const int kld_off_pathname = offsetof(struct linker_file, pathname);
const int kld_off_next = offsetof(struct linker_file, link.tqe_next);

/*
 * static char *linker_search_path(const char *name, struct mod_depend
 * *verinfo);
 */
static const char 	*linker_basename(const char *path);

/*
 * Find a currently loaded file given its filename.
 */
static linker_file_t linker_find_file_by_name(const char* _filename);

/*
 * Find a currently loaded file given its file id.
 */
static linker_file_t linker_find_file_by_id(int _fileid);

/* Metadata from the static kernel */
SET_DECLARE(modmetadata_set, struct mod_metadata);

MALLOC_DEFINE(M_LINKER, "linker", "kernel linker");

linker_file_t linker_kernel_file;

static struct sx kld_sx;	/* kernel linker lock */

/*
 * Load counter used by clients to determine if a linker file has been
 * re-loaded. This counter is incremented for each file load.
 */
static int loadcnt;

static linker_class_list_t classes;
static linker_file_list_t linker_files;
static int next_file_id = 1;
static int linker_no_more_classes = 0;

#define	LINKER_GET_NEXT_FILE_ID(a) do {					\
	linker_file_t lftmp;						\
									\
	if (!cold)							\
		sx_assert(&kld_sx, SA_XLOCKED);				\
retry:									\
	TAILQ_FOREACH(lftmp, &linker_files, link) {			\
		if (next_file_id == lftmp->id) {			\
			next_file_id++;					\
			goto retry;					\
		}							\
	}								\
	(a) = next_file_id;						\
} while (0)

/* XXX wrong name; we're looking at version provision tags here, not modules */
typedef TAILQ_HEAD(, modlist) modlisthead_t;
struct modlist {
	TAILQ_ENTRY(modlist) link;	/* chain together all modules */
	linker_file_t   container;
	const char 	*name;
	int             version;
};
typedef struct modlist *modlist_t;
static modlisthead_t found_modules;

static int	linker_file_add_dependency(linker_file_t file,
		    linker_file_t dep);
static caddr_t	linker_file_lookup_symbol_internal(linker_file_t file,
		    const char* name, int deps);
static int	linker_load_module(const char *kldname,
		    const char *modname, struct linker_file *parent,
		    const struct mod_depend *verinfo, struct linker_file **lfpp);
static modlist_t modlist_lookup2(const char *name, const struct mod_depend *verinfo);

static void
linker_init(void *arg)
{

	sx_init(&kld_sx, "kernel linker");
	TAILQ_INIT(&classes);
	TAILQ_INIT(&linker_files);
}

SYSINIT(linker, SI_SUB_KLD, SI_ORDER_FIRST, linker_init, NULL);

static void
linker_stop_class_add(void *arg)
{

	linker_no_more_classes = 1;
}

SYSINIT(linker_class, SI_SUB_KLD, SI_ORDER_ANY, linker_stop_class_add, NULL);

int
linker_add_class(linker_class_t lc)
{

	/*
	 * We disallow any class registration past SI_ORDER_ANY
	 * of SI_SUB_KLD.  We bump the reference count to keep the
	 * ops from being freed.
	 */
	if (linker_no_more_classes == 1)
		return (EPERM);
	kobj_class_compile((kobj_class_t) lc);
	((kobj_class_t)lc)->refs++;	/* XXX: kobj_mtx */
	TAILQ_INSERT_TAIL(&classes, lc, link);
	return (0);
}

static void
linker_file_sysinit(linker_file_t lf)
{
	struct sysinit **start, **stop, **sipp, **xipp, *save;

	KLD_DPF(FILE, ("linker_file_sysinit: calling SYSINITs for %s\n",
	    lf->filename));

	sx_assert(&kld_sx, SA_XLOCKED);

	if (linker_file_lookup_set(lf, "sysinit_set", &start, &stop, NULL) != 0)
		return;
	/*
	 * Perform a bubble sort of the system initialization objects by
	 * their subsystem (primary key) and order (secondary key).
	 *
	 * Since some things care about execution order, this is the operation
	 * which ensures continued function.
	 */
	for (sipp = start; sipp < stop; sipp++) {
		for (xipp = sipp + 1; xipp < stop; xipp++) {
			if ((*sipp)->subsystem < (*xipp)->subsystem ||
			    ((*sipp)->subsystem == (*xipp)->subsystem &&
			    (*sipp)->order <= (*xipp)->order))
				continue;	/* skip */
			save = *sipp;
			*sipp = *xipp;
			*xipp = save;
		}
	}

	/*
	 * Traverse the (now) ordered list of system initialization tasks.
	 * Perform each task, and continue on to the next task.
	 */
	sx_xunlock(&kld_sx);
	mtx_lock(&Giant);
	for (sipp = start; sipp < stop; sipp++) {
		if ((*sipp)->subsystem == SI_SUB_DUMMY)
			continue;	/* skip dummy task(s) */

		/* Call function */
		(*((*sipp)->func)) ((*sipp)->udata);
	}
	mtx_unlock(&Giant);
	sx_xlock(&kld_sx);
}

static void
linker_file_sysuninit(linker_file_t lf)
{
	struct sysinit **start, **stop, **sipp, **xipp, *save;

	KLD_DPF(FILE, ("linker_file_sysuninit: calling SYSUNINITs for %s\n",
	    lf->filename));

	sx_assert(&kld_sx, SA_XLOCKED);

	if (linker_file_lookup_set(lf, "sysuninit_set", &start, &stop,
	    NULL) != 0)
		return;

	/*
	 * Perform a reverse bubble sort of the system initialization objects
	 * by their subsystem (primary key) and order (secondary key).
	 *
	 * Since some things care about execution order, this is the operation
	 * which ensures continued function.
	 */
	for (sipp = start; sipp < stop; sipp++) {
		for (xipp = sipp + 1; xipp < stop; xipp++) {
			if ((*sipp)->subsystem > (*xipp)->subsystem ||
			    ((*sipp)->subsystem == (*xipp)->subsystem &&
			    (*sipp)->order >= (*xipp)->order))
				continue;	/* skip */
			save = *sipp;
			*sipp = *xipp;
			*xipp = save;
		}
	}

	/*
	 * Traverse the (now) ordered list of system initialization tasks.
	 * Perform each task, and continue on to the next task.
	 */
	sx_xunlock(&kld_sx);
	mtx_lock(&Giant);
	for (sipp = start; sipp < stop; sipp++) {
		if ((*sipp)->subsystem == SI_SUB_DUMMY)
			continue;	/* skip dummy task(s) */

		/* Call function */
		(*((*sipp)->func)) ((*sipp)->udata);
	}
	mtx_unlock(&Giant);
	sx_xlock(&kld_sx);
}

static void
linker_file_register_sysctls(linker_file_t lf, bool enable)
{
	struct sysctl_oid **start, **stop, **oidp;

	KLD_DPF(FILE,
	    ("linker_file_register_sysctls: registering SYSCTLs for %s\n",
	    lf->filename));

	sx_assert(&kld_sx, SA_XLOCKED);

	if (linker_file_lookup_set(lf, "sysctl_set", &start, &stop, NULL) != 0)
		return;

	sx_xunlock(&kld_sx);
	sysctl_wlock();
	for (oidp = start; oidp < stop; oidp++) {
		if (enable)
			sysctl_register_oid(*oidp);
		else
			sysctl_register_disabled_oid(*oidp);
	}
	sysctl_wunlock();
	sx_xlock(&kld_sx);
}

static void
linker_file_enable_sysctls(linker_file_t lf)
{
	struct sysctl_oid **start, **stop, **oidp;

	KLD_DPF(FILE,
	    ("linker_file_enable_sysctls: enable SYSCTLs for %s\n",
	    lf->filename));

	sx_assert(&kld_sx, SA_XLOCKED);

	if (linker_file_lookup_set(lf, "sysctl_set", &start, &stop, NULL) != 0)
		return;

	sx_xunlock(&kld_sx);
	sysctl_wlock();
	for (oidp = start; oidp < stop; oidp++)
		sysctl_enable_oid(*oidp);
	sysctl_wunlock();
	sx_xlock(&kld_sx);
}

static void
linker_file_unregister_sysctls(linker_file_t lf)
{
	struct sysctl_oid **start, **stop, **oidp;

	KLD_DPF(FILE, ("linker_file_unregister_sysctls: unregistering SYSCTLs"
	    " for %s\n", lf->filename));

	sx_assert(&kld_sx, SA_XLOCKED);

	if (linker_file_lookup_set(lf, "sysctl_set", &start, &stop, NULL) != 0)
		return;

	sx_xunlock(&kld_sx);
	sysctl_wlock();
	for (oidp = start; oidp < stop; oidp++)
		sysctl_unregister_oid(*oidp);
	sysctl_wunlock();
	sx_xlock(&kld_sx);
}

static int
linker_file_register_modules(linker_file_t lf)
{
	struct mod_metadata **start, **stop, **mdp;
	const moduledata_t *moddata;
	int first_error, error;

	KLD_DPF(FILE, ("linker_file_register_modules: registering modules"
	    " in %s\n", lf->filename));

	sx_assert(&kld_sx, SA_XLOCKED);

	if (linker_file_lookup_set(lf, MDT_SETNAME, &start, &stop, NULL) != 0) {
		/*
		 * This fallback should be unnecessary, but if we get booted
		 * from boot2 instead of loader and we are missing our
		 * metadata then we have to try the best we can.
		 */
		if (lf == linker_kernel_file) {
			start = SET_BEGIN(modmetadata_set);
			stop = SET_LIMIT(modmetadata_set);
		} else
			return (0);
	}
	first_error = 0;
	for (mdp = start; mdp < stop; mdp++) {
		if ((*mdp)->md_type != MDT_MODULE)
			continue;
		moddata = (*mdp)->md_data;
		KLD_DPF(FILE, ("Registering module %s in %s\n",
		    moddata->name, lf->filename));
		error = module_register(moddata, lf);
		if (error) {
			printf("Module %s failed to register: %d\n",
			    moddata->name, error);
			if (first_error == 0)
				first_error = error;
		}
	}
	return (first_error);
}

static void
linker_init_kernel_modules(void)
{

	sx_xlock(&kld_sx);
	linker_file_register_modules(linker_kernel_file);
	sx_xunlock(&kld_sx);
}

SYSINIT(linker_kernel, SI_SUB_KLD, SI_ORDER_ANY, linker_init_kernel_modules,
    NULL);

static int
linker_load_file(const char *filename, linker_file_t *result)
{
	linker_class_t lc;
	linker_file_t lf;
	int foundfile, error, modules;

	/* Refuse to load modules if securelevel raised */
	if (prison0.pr_securelevel > 0)
		return (EPERM);

	sx_assert(&kld_sx, SA_XLOCKED);
	lf = linker_find_file_by_name(filename);
	if (lf) {
		KLD_DPF(FILE, ("linker_load_file: file %s is already loaded,"
		    " incrementing refs\n", filename));
		*result = lf;
		lf->refs++;
		return (0);
	}
	foundfile = 0;
	error = 0;

	/*
	 * We do not need to protect (lock) classes here because there is
	 * no class registration past startup (SI_SUB_KLD, SI_ORDER_ANY)
	 * and there is no class deregistration mechanism at this time.
	 */
	TAILQ_FOREACH(lc, &classes, link) {
		KLD_DPF(FILE, ("linker_load_file: trying to load %s\n",
		    filename));
		error = LINKER_LOAD_FILE(lc, filename, &lf);
		/*
		 * If we got something other than ENOENT, then it exists but
		 * we cannot load it for some other reason.
		 */
		if (error != ENOENT)
			foundfile = 1;
		if (lf) {
			error = linker_file_register_modules(lf);
			if (error == EEXIST) {
				linker_file_unload(lf, LINKER_UNLOAD_FORCE);
				return (error);
			}
			modules = !TAILQ_EMPTY(&lf->modules);
			linker_file_register_sysctls(lf, false);
			linker_file_sysinit(lf);
			lf->flags |= LINKER_FILE_LINKED;

			/*
			 * If all of the modules in this file failed
			 * to load, unload the file and return an
			 * error of ENOEXEC.
			 */
			if (modules && TAILQ_EMPTY(&lf->modules)) {
				linker_file_unload(lf, LINKER_UNLOAD_FORCE);
				return (ENOEXEC);
			}
			linker_file_enable_sysctls(lf);
			EVENTHANDLER_INVOKE(kld_load, lf);
			*result = lf;
			return (0);
		}
	}
	/*
	 * Less than ideal, but tells the user whether it failed to load or
	 * the module was not found.
	 */
	if (foundfile) {
		/*
		 * If the file type has not been recognized by the last try
		 * printout a message before to fail.
		 */
		if (error == ENOSYS)
			printf("%s: %s - unsupported file type\n",
			    __func__, filename);

		/*
		 * Format not recognized or otherwise unloadable.
		 * When loading a module that is statically built into
		 * the kernel EEXIST percolates back up as the return
		 * value.  Preserve this so that apps like sysinstall
		 * can recognize this special case and not post bogus
		 * dialog boxes.
		 */
		if (error != EEXIST)
			error = ENOEXEC;
	} else
		error = ENOENT;		/* Nothing found */
	return (error);
}

int
linker_reference_module(const char *modname, struct mod_depend *verinfo,
    linker_file_t *result)
{
	modlist_t mod;
	int error;

	sx_xlock(&kld_sx);
	if ((mod = modlist_lookup2(modname, verinfo)) != NULL) {
		*result = mod->container;
		(*result)->refs++;
		sx_xunlock(&kld_sx);
		return (0);
	}

	error = linker_load_module(NULL, modname, NULL, verinfo, result);
	sx_xunlock(&kld_sx);
	return (error);
}

int
linker_release_module(const char *modname, struct mod_depend *verinfo,
    linker_file_t lf)
{
	modlist_t mod;
	int error;

	sx_xlock(&kld_sx);
	if (lf == NULL) {
		KASSERT(modname != NULL,
		    ("linker_release_module: no file or name"));
		mod = modlist_lookup2(modname, verinfo);
		if (mod == NULL) {
			sx_xunlock(&kld_sx);
			return (ESRCH);
		}
		lf = mod->container;
	} else
		KASSERT(modname == NULL && verinfo == NULL,
		    ("linker_release_module: both file and name"));
	error =	linker_file_unload(lf, LINKER_UNLOAD_NORMAL);
	sx_xunlock(&kld_sx);
	return (error);
}

static linker_file_t
linker_find_file_by_name(const char *filename)
{
	linker_file_t lf;
	char *koname;

	koname = malloc(strlen(filename) + 4, M_LINKER, M_WAITOK);
	sprintf(koname, "%s.ko", filename);

	sx_assert(&kld_sx, SA_XLOCKED);
	TAILQ_FOREACH(lf, &linker_files, link) {
		if (strcmp(lf->filename, koname) == 0)
			break;
		if (strcmp(lf->filename, filename) == 0)
			break;
	}
	free(koname, M_LINKER);
	return (lf);
}

static linker_file_t
linker_find_file_by_id(int fileid)
{
	linker_file_t lf;

	sx_assert(&kld_sx, SA_XLOCKED);
	TAILQ_FOREACH(lf, &linker_files, link)
		if (lf->id == fileid && lf->flags & LINKER_FILE_LINKED)
			break;
	return (lf);
}

int
linker_file_foreach(linker_predicate_t *predicate, void *context)
{
	linker_file_t lf;
	int retval = 0;

	sx_xlock(&kld_sx);
	TAILQ_FOREACH(lf, &linker_files, link) {
		retval = predicate(lf, context);
		if (retval != 0)
			break;
	}
	sx_xunlock(&kld_sx);
	return (retval);
}

linker_file_t
linker_make_file(const char *pathname, linker_class_t lc)
{
	linker_file_t lf;
	const char *filename;

	if (!cold)
		sx_assert(&kld_sx, SA_XLOCKED);
	filename = linker_basename(pathname);

	KLD_DPF(FILE, ("linker_make_file: new file, filename='%s' for pathname='%s'\n", filename, pathname));
	lf = (linker_file_t)kobj_create((kobj_class_t)lc, M_LINKER, M_WAITOK);
	if (lf == NULL)
		return (NULL);
	lf->ctors_addr = 0;
	lf->ctors_size = 0;
	lf->refs = 1;
	lf->userrefs = 0;
	lf->flags = 0;
	lf->filename = strdup(filename, M_LINKER);
	lf->pathname = strdup(pathname, M_LINKER);
	LINKER_GET_NEXT_FILE_ID(lf->id);
	lf->ndeps = 0;
	lf->deps = NULL;
	lf->loadcnt = ++loadcnt;
#ifdef __arm__
	lf->exidx_addr = 0;
	lf->exidx_size = 0;
#endif
	STAILQ_INIT(&lf->common);
	TAILQ_INIT(&lf->modules);
	TAILQ_INSERT_TAIL(&linker_files, lf, link);
	return (lf);
}

int
linker_file_unload(linker_file_t file, int flags)
{
	module_t mod, next;
	modlist_t ml, nextml;
	struct common_symbol *cp;
	int error, i;

	/* Refuse to unload modules if securelevel raised. */
	if (prison0.pr_securelevel > 0)
		return (EPERM);

	sx_assert(&kld_sx, SA_XLOCKED);
	KLD_DPF(FILE, ("linker_file_unload: lf->refs=%d\n", file->refs));

	/* Easy case of just dropping a reference. */
	if (file->refs > 1) {
		file->refs--;
		return (0);
	}

	/* Give eventhandlers a chance to prevent the unload. */
	error = 0;
	EVENTHANDLER_INVOKE(kld_unload_try, file, &error);
	if (error != 0)
		return (EBUSY);

	KLD_DPF(FILE, ("linker_file_unload: file is unloading,"
	    " informing modules\n"));

	/*
	 * Quiesce all the modules to give them a chance to veto the unload.
	 */
	MOD_SLOCK;
	for (mod = TAILQ_FIRST(&file->modules); mod;
	     mod = module_getfnext(mod)) {
		error = module_quiesce(mod);
		if (error != 0 && flags != LINKER_UNLOAD_FORCE) {
			KLD_DPF(FILE, ("linker_file_unload: module %s"
			    " vetoed unload\n", module_getname(mod)));
			/*
			 * XXX: Do we need to tell all the quiesced modules
			 * that they can resume work now via a new module
			 * event?
			 */
			MOD_SUNLOCK;
			return (error);
		}
	}
	MOD_SUNLOCK;

	/*
	 * Inform any modules associated with this file that they are
	 * being unloaded.
	 */
	MOD_XLOCK;
	for (mod = TAILQ_FIRST(&file->modules); mod; mod = next) {
		next = module_getfnext(mod);
		MOD_XUNLOCK;

		/*
		 * Give the module a chance to veto the unload.
		 */
		if ((error = module_unload(mod)) != 0) {
#ifdef KLD_DEBUG
			MOD_SLOCK;
			KLD_DPF(FILE, ("linker_file_unload: module %s"
			    " failed unload\n", module_getname(mod)));
			MOD_SUNLOCK;
#endif
			return (error);
		}
		MOD_XLOCK;
		module_release(mod);
	}
	MOD_XUNLOCK;

	TAILQ_FOREACH_SAFE(ml, &found_modules, link, nextml) {
		if (ml->container == file) {
			TAILQ_REMOVE(&found_modules, ml, link);
			free(ml, M_LINKER);
		}
	}

	/*
	 * Don't try to run SYSUNINITs if we are unloaded due to a
	 * link error.
	 */
	if (file->flags & LINKER_FILE_LINKED) {
		file->flags &= ~LINKER_FILE_LINKED;
		linker_file_unregister_sysctls(file);
		linker_file_sysuninit(file);
	}
	TAILQ_REMOVE(&linker_files, file, link);

	if (file->deps) {
		for (i = 0; i < file->ndeps; i++)
			linker_file_unload(file->deps[i], flags);
		free(file->deps, M_LINKER);
		file->deps = NULL;
	}
	while ((cp = STAILQ_FIRST(&file->common)) != NULL) {
		STAILQ_REMOVE_HEAD(&file->common, link);
		free(cp, M_LINKER);
	}

	LINKER_UNLOAD(file);

	EVENTHANDLER_INVOKE(kld_unload, file->filename, file->address,
	    file->size);

	if (file->filename) {
		free(file->filename, M_LINKER);
		file->filename = NULL;
	}
	if (file->pathname) {
		free(file->pathname, M_LINKER);
		file->pathname = NULL;
	}
	kobj_delete((kobj_t) file, M_LINKER);
	return (0);
}

int
linker_ctf_get(linker_file_t file, linker_ctf_t *lc)
{
	return (LINKER_CTF_GET(file, lc));
}

static int
linker_file_add_dependency(linker_file_t file, linker_file_t dep)
{
	linker_file_t *newdeps;

	sx_assert(&kld_sx, SA_XLOCKED);
	file->deps = realloc(file->deps, (file->ndeps + 1) * sizeof(*newdeps),
	    M_LINKER, M_WAITOK | M_ZERO);
	file->deps[file->ndeps] = dep;
	file->ndeps++;
	KLD_DPF(FILE, ("linker_file_add_dependency:"
	    " adding %s as dependency for %s\n", 
	    dep->filename, file->filename));
	return (0);
}

/*
 * Locate a linker set and its contents.  This is a helper function to avoid
 * linker_if.h exposure elsewhere.  Note: firstp and lastp are really void **.
 * This function is used in this file so we can avoid having lots of (void **)
 * casts.
 */
int
linker_file_lookup_set(linker_file_t file, const char *name,
    void *firstp, void *lastp, int *countp)
{

	sx_assert(&kld_sx, SA_LOCKED);
	return (LINKER_LOOKUP_SET(file, name, firstp, lastp, countp));
}

/*
 * List all functions in a file.
 */
int
linker_file_function_listall(linker_file_t lf,
    linker_function_nameval_callback_t callback_func, void *arg)
{
	return (LINKER_EACH_FUNCTION_NAMEVAL(lf, callback_func, arg));
}

caddr_t
linker_file_lookup_symbol(linker_file_t file, const char *name, int deps)
{
	caddr_t sym;
	int locked;

	locked = sx_xlocked(&kld_sx);
	if (!locked)
		sx_xlock(&kld_sx);
	sym = linker_file_lookup_symbol_internal(file, name, deps);
	if (!locked)
		sx_xunlock(&kld_sx);
	return (sym);
}

static caddr_t
linker_file_lookup_symbol_internal(linker_file_t file, const char *name,
    int deps)
{
	c_linker_sym_t sym;
	linker_symval_t symval;
	caddr_t address;
	size_t common_size = 0;
	int i;

	sx_assert(&kld_sx, SA_XLOCKED);
	KLD_DPF(SYM, ("linker_file_lookup_symbol: file=%p, name=%s, deps=%d\n",
	    file, name, deps));

	if (LINKER_LOOKUP_SYMBOL(file, name, &sym) == 0) {
		LINKER_SYMBOL_VALUES(file, sym, &symval);
		if (symval.value == 0)
			/*
			 * For commons, first look them up in the
			 * dependencies and only allocate space if not found
			 * there.
			 */
			common_size = symval.size;
		else {
			KLD_DPF(SYM, ("linker_file_lookup_symbol: symbol"
			    ".value=%p\n", symval.value));
			return (symval.value);
		}
	}
	if (deps) {
		for (i = 0; i < file->ndeps; i++) {
			address = linker_file_lookup_symbol_internal(
			    file->deps[i], name, 0);
			if (address) {
				KLD_DPF(SYM, ("linker_file_lookup_symbol:"
				    " deps value=%p\n", address));
				return (address);
			}
		}
	}
	if (common_size > 0) {
		/*
		 * This is a common symbol which was not found in the
		 * dependencies.  We maintain a simple common symbol table in
		 * the file object.
		 */
		struct common_symbol *cp;

		STAILQ_FOREACH(cp, &file->common, link) {
			if (strcmp(cp->name, name) == 0) {
				KLD_DPF(SYM, ("linker_file_lookup_symbol:"
				    " old common value=%p\n", cp->address));
				return (cp->address);
			}
		}
		/*
		 * Round the symbol size up to align.
		 */
		common_size = (common_size + sizeof(int) - 1) & -sizeof(int);
		cp = malloc(sizeof(struct common_symbol)
		    + common_size + strlen(name) + 1, M_LINKER,
		    M_WAITOK | M_ZERO);
		cp->address = (caddr_t)(cp + 1);
		cp->name = cp->address + common_size;
		strcpy(cp->name, name);
		bzero(cp->address, common_size);
		STAILQ_INSERT_TAIL(&file->common, cp, link);

		KLD_DPF(SYM, ("linker_file_lookup_symbol: new common"
		    " value=%p\n", cp->address));
		return (cp->address);
	}
	KLD_DPF(SYM, ("linker_file_lookup_symbol: fail\n"));
	return (0);
}

/*
 * Both DDB and stack(9) rely on the kernel linker to provide forward and
 * backward lookup of symbols.  However, DDB and sometimes stack(9) need to
 * do this in a lockfree manner.  We provide a set of internal helper
 * routines to perform these operations without locks, and then wrappers that
 * optionally lock.
 *
 * linker_debug_lookup() is ifdef DDB as currently it's only used by DDB.
 */
#ifdef DDB
static int
linker_debug_lookup(const char *symstr, c_linker_sym_t *sym)
{
	linker_file_t lf;

	TAILQ_FOREACH(lf, &linker_files, link) {
		if (LINKER_LOOKUP_SYMBOL(lf, symstr, sym) == 0)
			return (0);
	}
	return (ENOENT);
}
#endif

static int
linker_debug_search_symbol(ptraddr_t value, c_linker_sym_t *sym, long *diffp)
{
	linker_file_t lf;
	c_linker_sym_t best, es;
	u_long diff, bestdiff, off;

	best = 0;
	off = value;
	bestdiff = off;
	TAILQ_FOREACH(lf, &linker_files, link) {
		if (LINKER_SEARCH_SYMBOL(lf, value, &es, &diff) != 0)
			continue;
		if (es != 0 && diff < bestdiff) {
			best = es;
			bestdiff = diff;
		}
		if (bestdiff == 0)
			break;
	}
	if (best) {
		*sym = best;
		*diffp = bestdiff;
		return (0);
	} else {
		*sym = 0;
		*diffp = off;
		return (ENOENT);
	}
}

static int
linker_debug_symbol_values(c_linker_sym_t sym, linker_symval_t *symval)
{
	linker_file_t lf;

	TAILQ_FOREACH(lf, &linker_files, link) {
		if (LINKER_SYMBOL_VALUES(lf, sym, symval) == 0)
			return (0);
	}
	return (ENOENT);
}

static int
linker_debug_search_symbol_name(ptraddr_t value, char *buf, u_int buflen,
    long *offset)
{
	linker_symval_t symval;
	c_linker_sym_t sym;
	int error;

	*offset = 0;
	error = linker_debug_search_symbol(value, &sym, offset);
	if (error)
		return (error);
	error = linker_debug_symbol_values(sym, &symval);
	if (error)
		return (error);
	strlcpy(buf, symval.name, buflen);
	return (0);
}

/*
 * DDB Helpers.  DDB has to look across multiple files with their own symbol
 * tables and string tables.
 *
 * Note that we do not obey list locking protocols here.  We really don't need
 * DDB to hang because somebody's got the lock held.  We'll take the chance
 * that the files list is inconsistent instead.
 */
#ifdef DDB
int
linker_ddb_lookup(const char *symstr, c_linker_sym_t *sym)
{

	return (linker_debug_lookup(symstr, sym));
}
#endif

int
linker_ddb_search_symbol(ptraddr_t value, c_linker_sym_t *sym, long *diffp)
{

	return (linker_debug_search_symbol(value, sym, diffp));
}

int
linker_ddb_symbol_values(c_linker_sym_t sym, linker_symval_t *symval)
{

	return (linker_debug_symbol_values(sym, symval));
}

int
linker_ddb_search_symbol_name(ptraddr_t value, char *buf, u_int buflen,
    long *offset)
{

	return (linker_debug_search_symbol_name(value, buf, buflen, offset));
}

/*
 * stack(9) helper for non-debugging environemnts.  Unlike DDB helpers, we do
 * obey locking protocols, and offer a significantly less complex interface.
 */
int
linker_search_symbol_name_flags(ptraddr_t value, char *buf, u_int buflen,
    long *offset, int flags)
{
	int error;

	KASSERT((flags & (M_NOWAIT | M_WAITOK)) != 0 &&
	    (flags & (M_NOWAIT | M_WAITOK)) != (M_NOWAIT | M_WAITOK),
	    ("%s: bad flags: 0x%x", __func__, flags));

	if (flags & M_NOWAIT) {
		if (!sx_try_slock(&kld_sx))
			return (EWOULDBLOCK);
	} else
		sx_slock(&kld_sx);

	error = linker_debug_search_symbol_name(value, buf, buflen, offset);
	sx_sunlock(&kld_sx);
	return (error);
}

int
linker_search_symbol_name(ptraddr_t value, char *buf, u_int buflen,
    long *offset)
{

	return (linker_search_symbol_name_flags(value, buf, buflen, offset,
	    M_WAITOK));
}

/*
 * Syscalls.
 */
int
kern_kldload(struct thread *td, const char *file, int *fileid)
{
	const char *kldname, *modname;
	linker_file_t lf;
	int error;

	if ((error = securelevel_gt(td->td_ucred, 0)) != 0)
		return (error);

	if ((error = priv_check(td, PRIV_KLD_LOAD)) != 0)
		return (error);

	/*
	 * It is possible that kldloaded module will attach a new ifnet,
	 * so vnet context must be set when this ocurs.
	 */
	CURVNET_SET(TD_TO_VNET(td));

	/*
	 * If file does not contain a qualified name or any dot in it
	 * (kldname.ko, or kldname.ver.ko) treat it as an interface
	 * name.
	 */
	if (strchr(file, '/') || strchr(file, '.')) {
		kldname = file;
		modname = NULL;
	} else {
		kldname = NULL;
		modname = file;
	}

	sx_xlock(&kld_sx);
	error = linker_load_module(kldname, modname, NULL, NULL, &lf);
	if (error) {
		sx_xunlock(&kld_sx);
		goto done;
	}
	lf->userrefs++;
	if (fileid != NULL)
		*fileid = lf->id;
	sx_xunlock(&kld_sx);

done:
	CURVNET_RESTORE();
	return (error);
}

int
user_kldload(struct thread *td, const char * __capability file)
{
	char *pathname = NULL;
	int error, fileid;

	td->td_retval[0] = -1;

	pathname = malloc(MAXPATHLEN, M_TEMP, M_WAITOK);
	error = copyinstr(file, pathname, MAXPATHLEN, NULL);
	if (error == 0) {
		error = kern_kldload(td, pathname, &fileid);
		if (error == 0)
			td->td_retval[0] = fileid;
	}
	free(pathname, M_TEMP);
	return (error);
}

int
sys_kldload(struct thread *td, struct kldload_args *uap)
{

	return (user_kldload(td, uap->file));
}

int
kern_kldunload(struct thread *td, int fileid, int flags)
{
	linker_file_t lf;
	int error = 0;

	if ((error = securelevel_gt(td->td_ucred, 0)) != 0)
		return (error);

	if ((error = priv_check(td, PRIV_KLD_UNLOAD)) != 0)
		return (error);

	CURVNET_SET(TD_TO_VNET(td));
	sx_xlock(&kld_sx);
	lf = linker_find_file_by_id(fileid);
	if (lf) {
		KLD_DPF(FILE, ("kldunload: lf->userrefs=%d\n", lf->userrefs));

		if (lf->userrefs == 0) {
			/*
			 * XXX: maybe LINKER_UNLOAD_FORCE should override ?
			 */
			printf("kldunload: attempt to unload file that was"
			    " loaded by the kernel\n");
			error = EBUSY;
		} else {
			lf->userrefs--;
			error = linker_file_unload(lf, flags);
			if (error)
				lf->userrefs++;
		}
	} else
		error = ENOENT;
	sx_xunlock(&kld_sx);

	CURVNET_RESTORE();
	return (error);
}

int
sys_kldunload(struct thread *td, struct kldunload_args *uap)
{

	return (kern_kldunload(td, uap->fileid, LINKER_UNLOAD_NORMAL));
}

int
sys_kldunloadf(struct thread *td, struct kldunloadf_args *uap)
{

	if (uap->flags != LINKER_UNLOAD_NORMAL &&
	    uap->flags != LINKER_UNLOAD_FORCE)
		return (EINVAL);
	return (kern_kldunload(td, uap->fileid, uap->flags));
}

int
sys_kldfind(struct thread *td, struct kldfind_args *uap)
{

	return (kern_kldfind(td, uap->file));
}

int
kern_kldfind(struct thread *td, const char * __capability file)
{
	char *pathname;
	const char *filename;
	linker_file_t lf;
	int error;

#ifdef MAC
	error = mac_kld_check_stat(td->td_ucred);
	if (error)
		return (error);
#endif

	td->td_retval[0] = -1;

	pathname = malloc(MAXPATHLEN, M_TEMP, M_WAITOK);
	if ((error = copyinstr(file, pathname, MAXPATHLEN, NULL)) != 0)
		goto out;

	filename = linker_basename(pathname);
	sx_xlock(&kld_sx);
	lf = linker_find_file_by_name(filename);
	if (lf)
		td->td_retval[0] = lf->id;
	else
		error = ENOENT;
	sx_xunlock(&kld_sx);
out:
	free(pathname, M_TEMP);
	return (error);
}

int
sys_kldnext(struct thread *td, struct kldnext_args *uap)
{
	linker_file_t lf;
	int error = 0;

#ifdef MAC
	error = mac_kld_check_stat(td->td_ucred);
	if (error)
		return (error);
#endif

	sx_xlock(&kld_sx);
	if (uap->fileid == 0)
		lf = TAILQ_FIRST(&linker_files);
	else {
		lf = linker_find_file_by_id(uap->fileid);
		if (lf == NULL) {
			error = ENOENT;
			goto out;
		}
		lf = TAILQ_NEXT(lf, link);
	}

	/* Skip partially loaded files. */
	while (lf != NULL && !(lf->flags & LINKER_FILE_LINKED))
		lf = TAILQ_NEXT(lf, link);

	if (lf)
		td->td_retval[0] = lf->id;
	else
		td->td_retval[0] = 0;
out:
	sx_xunlock(&kld_sx);
	return (error);
}

int
sys_kldstat(struct thread *td, struct kldstat_args *uap)
{
	struct kld_file_stat *stat;
	int error, version;

	/*
	 * Check the version of the user's structure.
	 */
	if ((error = copyin(&uap->stat->version, &version, sizeof(version)))
	    != 0)
		return (error);
	if (version != sizeof(struct kld_file_stat_1) &&
	    version != sizeof(struct kld_file_stat))
		return (EINVAL);

	stat = malloc(sizeof(*stat), M_TEMP, M_WAITOK | M_ZERO);
	error = kern_kldstat(td, uap->fileid, stat);
	if (error == 0)
		error = copyout(stat, uap->stat, version);
	free(stat, M_TEMP);
	return (error);
}

int
kern_kldstat(struct thread *td, int fileid, struct kld_file_stat *stat)
{
	linker_file_t lf;
	int namelen;
#ifdef MAC
	int error;

	error = mac_kld_check_stat(td->td_ucred);
	if (error)
		return (error);
#endif

	sx_xlock(&kld_sx);
	lf = linker_find_file_by_id(fileid);
	if (lf == NULL) {
		sx_xunlock(&kld_sx);
		return (ENOENT);
	}

	/* Version 1 fields: */
	namelen = strlen(lf->filename) + 1;
	if (namelen > sizeof(stat->name))
		namelen = sizeof(stat->name);
	bcopy(lf->filename, &stat->name[0], namelen);
	stat->refs = lf->refs;
	stat->id = lf->id;
	stat->address = (char * __capability)(uintcap_t)lf->address;
	stat->size = lf->size;
	/* Version 2 fields: */
	namelen = strlen(lf->pathname) + 1;
	if (namelen > sizeof(stat->pathname))
		namelen = sizeof(stat->pathname);
	bcopy(lf->pathname, &stat->pathname[0], namelen);
	sx_xunlock(&kld_sx);

	td->td_retval[0] = 0;
	return (0);
}

#ifdef DDB
DB_COMMAND(kldstat, db_kldstat)
{
	linker_file_t lf;

#define	POINTER_WIDTH	((int)(sizeof(void *) * 2 + 2))
	db_printf("Id Refs Address%*c Size     Name\n", POINTER_WIDTH - 7, ' ');
#undef	POINTER_WIDTH
	TAILQ_FOREACH(lf, &linker_files, link) {
		if (db_pager_quit)
			return;
		db_printf("%2d %4d %p %-8zx %s\n", lf->id, lf->refs,
		    lf->address, lf->size, lf->filename);
	}
}
#endif /* DDB */

int
sys_kldfirstmod(struct thread *td, struct kldfirstmod_args *uap)
{
	linker_file_t lf;
	module_t mp;
	int error = 0;

#ifdef MAC
	error = mac_kld_check_stat(td->td_ucred);
	if (error)
		return (error);
#endif

	sx_xlock(&kld_sx);
	lf = linker_find_file_by_id(uap->fileid);
	if (lf) {
		MOD_SLOCK;
		mp = TAILQ_FIRST(&lf->modules);
		if (mp != NULL)
			td->td_retval[0] = module_getid(mp);
		else
			td->td_retval[0] = 0;
		MOD_SUNLOCK;
	} else
		error = ENOENT;
	sx_xunlock(&kld_sx);
	return (error);
}

int
sys_kldsym(struct thread *td, struct kldsym_args *uap)
{
	struct kld_sym_lookup lookup;
	struct kld_sym_lookup * __capability user_lookup;
	int error;

<<<<<<< HEAD
	error = copyincap(uap->data, &lookup, sizeof(lookup));
=======
	user_lookup = uap->data;
	error = copyincap(user_lookup, &lookup, sizeof(lookup));
>>>>>>> d3d85fef
	if (error != 0)
		return (error);
	if (lookup.version != sizeof(lookup) ||
	    uap->cmd != KLDSYM_LOOKUP)
		return (EINVAL);
	error = kern_kldsym(td, uap->fileid, uap->cmd,
	    lookup.symname, &lookup.symvalue, &lookup.symsize);
	if (error != 0)
		return (error);
<<<<<<< HEAD
	error = copyout(&lookup.symvalue, (char * __capability)uap->data +
	    offsetof(struct kld_sym_lookup, symvalue), sizeof(lookup) -
	    offsetof(struct kld_sym_lookup, symvalue));
=======
	error = suword(&user_lookup->symvalue, lookup.symvalue);
	if (error == 0)
		error = suword(&user_lookup->symsize, lookup.symsize);
>>>>>>> d3d85fef

	return (error);
}

int
kern_kldsym(struct thread *td, int fileid, int cmd,
    const char * __capability symname, u_long *symvalue, size_t *symsize)
{
	c_linker_sym_t sym;
	linker_symval_t symval;
	linker_file_t lf;
	char *symstr;
	int error;

#ifdef MAC
	error = mac_kld_check_stat(td->td_ucred);
	if (error)
		return (error);
#endif

	symstr = malloc(MAXPATHLEN, M_TEMP, M_WAITOK);
	error = copyinstr(symname, symstr, MAXPATHLEN, NULL);
	if (error != 0)
		goto done;
	sx_xlock(&kld_sx);
	if (fileid != 0) {
		lf = linker_find_file_by_id(fileid);
		if (lf == NULL)
			error = ENOENT;
		else if (LINKER_LOOKUP_SYMBOL(lf, symstr, &sym) == 0 &&
		    LINKER_SYMBOL_VALUES(lf, sym, &symval) == 0) {
			*symvalue = (uintptr_t) symval.value;
			*symsize = symval.size;
			error = 0;
		} else
			error = ENOENT;
	} else {
		TAILQ_FOREACH(lf, &linker_files, link) {
			if (LINKER_LOOKUP_SYMBOL(lf, symstr, &sym) == 0 &&
			    LINKER_SYMBOL_VALUES(lf, sym, &symval) == 0) {
				*symvalue = (uintptr_t)symval.value;
				*symsize = symval.size;
				error = 0;
				break;
			}
		}
		if (lf == NULL)
			error = ENOENT;
	}
	sx_xunlock(&kld_sx);
done:
	free(symstr, M_TEMP);
	return (error);
}

/*
 * Preloaded module support
 */

static modlist_t
modlist_lookup(const char *name, int ver)
{
	modlist_t mod;

	TAILQ_FOREACH(mod, &found_modules, link) {
		if (strcmp(mod->name, name) == 0 &&
		    (ver == 0 || mod->version == ver))
			return (mod);
	}
	return (NULL);
}

static modlist_t
modlist_lookup2(const char *name, const struct mod_depend *verinfo)
{
	modlist_t mod, bestmod;
	int ver;

	if (verinfo == NULL)
		return (modlist_lookup(name, 0));
	bestmod = NULL;
	TAILQ_FOREACH(mod, &found_modules, link) {
		if (strcmp(mod->name, name) != 0)
			continue;
		ver = mod->version;
		if (ver == verinfo->md_ver_preferred)
			return (mod);
		if (ver >= verinfo->md_ver_minimum &&
		    ver <= verinfo->md_ver_maximum &&
		    (bestmod == NULL || ver > bestmod->version))
			bestmod = mod;
	}
	return (bestmod);
}

static modlist_t
modlist_newmodule(const char *modname, int version, linker_file_t container)
{
	modlist_t mod;

	mod = malloc(sizeof(struct modlist), M_LINKER, M_NOWAIT | M_ZERO);
	if (mod == NULL)
		panic("no memory for module list");
	mod->container = container;
	mod->name = modname;
	mod->version = version;
	TAILQ_INSERT_TAIL(&found_modules, mod, link);
	return (mod);
}

static void
linker_addmodules(linker_file_t lf, struct mod_metadata **start,
    struct mod_metadata **stop, int preload)
{
	struct mod_metadata *mp, **mdp;
	const char *modname;
	int ver;

	for (mdp = start; mdp < stop; mdp++) {
		mp = *mdp;
		if (mp->md_type != MDT_VERSION)
			continue;
		modname = mp->md_cval;
		ver = ((const struct mod_version *)mp->md_data)->mv_version;
		if (modlist_lookup(modname, ver) != NULL) {
			printf("module %s already present!\n", modname);
			/* XXX what can we do? this is a build error. :-( */
			continue;
		}
		modlist_newmodule(modname, ver, lf);
	}
}

static void
linker_preload(void *arg)
{
	caddr_t modptr;
	const char *modname, *nmodname;
	char *modtype;
	linker_file_t lf, nlf;
	linker_class_t lc;
	int error;
	linker_file_list_t loaded_files;
	linker_file_list_t depended_files;
	struct mod_metadata *mp, *nmp;
	struct mod_metadata **start, **stop, **mdp, **nmdp;
	const struct mod_depend *verinfo;
	int nver;
	int resolves;
	modlist_t mod;
	struct sysinit **si_start, **si_stop;

	TAILQ_INIT(&loaded_files);
	TAILQ_INIT(&depended_files);
	TAILQ_INIT(&found_modules);
	error = 0;

	modptr = NULL;
	sx_xlock(&kld_sx);
	while ((modptr = preload_search_next_name(modptr)) != NULL) {
		modname = (char *)preload_search_info(modptr, MODINFO_NAME);
		modtype = (char *)preload_search_info(modptr, MODINFO_TYPE);
		if (modname == NULL) {
			printf("Preloaded module at %p does not have a"
			    " name!\n", modptr);
			continue;
		}
		if (modtype == NULL) {
			printf("Preloaded module at %p does not have a type!\n",
			    modptr);
			continue;
		}
		if (bootverbose)
			printf("Preloaded %s \"%s\" at %p.\n", modtype, modname,
			    modptr);
		lf = NULL;
		TAILQ_FOREACH(lc, &classes, link) {
			error = LINKER_LINK_PRELOAD(lc, modname, &lf);
			if (!error)
				break;
			lf = NULL;
		}
		if (lf)
			TAILQ_INSERT_TAIL(&loaded_files, lf, loaded);
	}

	/*
	 * First get a list of stuff in the kernel.
	 */
	if (linker_file_lookup_set(linker_kernel_file, MDT_SETNAME, &start,
	    &stop, NULL) == 0)
		linker_addmodules(linker_kernel_file, start, stop, 1);

	/*
	 * This is a once-off kinky bubble sort to resolve relocation
	 * dependency requirements.
	 */
restart:
	TAILQ_FOREACH(lf, &loaded_files, loaded) {
		error = linker_file_lookup_set(lf, MDT_SETNAME, &start,
		    &stop, NULL);
		/*
		 * First, look to see if we would successfully link with this
		 * stuff.
		 */
		resolves = 1;	/* unless we know otherwise */
		if (!error) {
			for (mdp = start; mdp < stop; mdp++) {
				mp = *mdp;
				if (mp->md_type != MDT_DEPEND)
					continue;
				modname = mp->md_cval;
				verinfo = mp->md_data;
				for (nmdp = start; nmdp < stop; nmdp++) {
					nmp = *nmdp;
					if (nmp->md_type != MDT_VERSION)
						continue;
					nmodname = nmp->md_cval;
					if (strcmp(modname, nmodname) == 0)
						break;
				}
				if (nmdp < stop)   /* it's a self reference */
					continue;

				/*
				 * ok, the module isn't here yet, we
				 * are not finished
				 */
				if (modlist_lookup2(modname, verinfo) == NULL)
					resolves = 0;
			}
		}
		/*
		 * OK, if we found our modules, we can link.  So, "provide"
		 * the modules inside and add it to the end of the link order
		 * list.
		 */
		if (resolves) {
			if (!error) {
				for (mdp = start; mdp < stop; mdp++) {
					mp = *mdp;
					if (mp->md_type != MDT_VERSION)
						continue;
					modname = mp->md_cval;
					nver = ((const struct mod_version *)
					    mp->md_data)->mv_version;
					if (modlist_lookup(modname,
					    nver) != NULL) {
						printf("module %s already"
						    " present!\n", modname);
						TAILQ_REMOVE(&loaded_files,
						    lf, loaded);
						linker_file_unload(lf,
						    LINKER_UNLOAD_FORCE);
						/* we changed tailq next ptr */
						goto restart;
					}
					modlist_newmodule(modname, nver, lf);
				}
			}
			TAILQ_REMOVE(&loaded_files, lf, loaded);
			TAILQ_INSERT_TAIL(&depended_files, lf, loaded);
			/*
			 * Since we provided modules, we need to restart the
			 * sort so that the previous files that depend on us
			 * have a chance. Also, we've busted the tailq next
			 * pointer with the REMOVE.
			 */
			goto restart;
		}
	}

	/*
	 * At this point, we check to see what could not be resolved..
	 */
	while ((lf = TAILQ_FIRST(&loaded_files)) != NULL) {
		TAILQ_REMOVE(&loaded_files, lf, loaded);
		printf("KLD file %s is missing dependencies\n", lf->filename);
		linker_file_unload(lf, LINKER_UNLOAD_FORCE);
	}

	/*
	 * We made it. Finish off the linking in the order we determined.
	 */
	TAILQ_FOREACH_SAFE(lf, &depended_files, loaded, nlf) {
		if (linker_kernel_file) {
			linker_kernel_file->refs++;
			error = linker_file_add_dependency(lf,
			    linker_kernel_file);
			if (error)
				panic("cannot add dependency");
		}
		error = linker_file_lookup_set(lf, MDT_SETNAME, &start,
		    &stop, NULL);
		if (!error) {
			for (mdp = start; mdp < stop; mdp++) {
				mp = *mdp;
				if (mp->md_type != MDT_DEPEND)
					continue;
				modname = mp->md_cval;
				verinfo = mp->md_data;
				mod = modlist_lookup2(modname, verinfo);
				if (mod == NULL) {
					printf("KLD file %s - cannot find "
					    "dependency \"%s\"\n",
					    lf->filename, modname);
					goto fail;
				}
				/* Don't count self-dependencies */
				if (lf == mod->container)
					continue;
				mod->container->refs++;
				error = linker_file_add_dependency(lf,
				    mod->container);
				if (error)
					panic("cannot add dependency");
			}
		}
		/*
		 * Now do relocation etc using the symbol search paths
		 * established by the dependencies
		 */
		error = LINKER_LINK_PRELOAD_FINISH(lf);
		if (error) {
			printf("KLD file %s - could not finalize loading\n",
			    lf->filename);
			goto fail;
		}
		linker_file_register_modules(lf);
		if (!TAILQ_EMPTY(&lf->modules))
			lf->flags |= LINKER_FILE_MODULES;
		if (linker_file_lookup_set(lf, "sysinit_set", &si_start,
		    &si_stop, NULL) == 0)
			sysinit_add(si_start, si_stop);
		linker_file_register_sysctls(lf, true);
		lf->flags |= LINKER_FILE_LINKED;
		continue;
fail:
		TAILQ_REMOVE(&depended_files, lf, loaded);
		linker_file_unload(lf, LINKER_UNLOAD_FORCE);
	}
	sx_xunlock(&kld_sx);
	/* woohoo! we made it! */
}

SYSINIT(preload, SI_SUB_KLD, SI_ORDER_MIDDLE, linker_preload, NULL);

/*
 * Handle preload files that failed to load any modules.
 */
static void
linker_preload_finish(void *arg)
{
	linker_file_t lf, nlf;

	sx_xlock(&kld_sx);
	TAILQ_FOREACH_SAFE(lf, &linker_files, link, nlf) {
		/*
		 * If all of the modules in this file failed to load, unload
		 * the file and return an error of ENOEXEC.  (Parity with
		 * linker_load_file.)
		 */
		if ((lf->flags & LINKER_FILE_MODULES) != 0 &&
		    TAILQ_EMPTY(&lf->modules)) {
			linker_file_unload(lf, LINKER_UNLOAD_FORCE);
			continue;
		}

		lf->flags &= ~LINKER_FILE_MODULES;
		lf->userrefs++;	/* so we can (try to) kldunload it */
	}
	sx_xunlock(&kld_sx);
}

/*
 * Attempt to run after all DECLARE_MODULE SYSINITs.  Unfortunately they can be
 * scheduled at any subsystem and order, so run this as late as possible.  init
 * becomes runnable in SI_SUB_KTHREAD_INIT, so go slightly before that.
 */
SYSINIT(preload_finish, SI_SUB_KTHREAD_INIT - 100, SI_ORDER_MIDDLE,
    linker_preload_finish, NULL);

/*
 * Search for a not-loaded module by name.
 *
 * Modules may be found in the following locations:
 *
 * - preloaded (result is just the module name) - on disk (result is full path
 * to module)
 *
 * If the module name is qualified in any way (contains path, etc.) the we
 * simply return a copy of it.
 *
 * The search path can be manipulated via sysctl.  Note that we use the ';'
 * character as a separator to be consistent with the bootloader.
 */

static char linker_hintfile[] = "linker.hints";
static char linker_path[MAXPATHLEN] = "/boot/kernel;/boot/modules";

SYSCTL_STRING(_kern, OID_AUTO, module_path, CTLFLAG_RWTUN, linker_path,
    sizeof(linker_path), "module load search path");

TUNABLE_STR("module_path", linker_path, sizeof(linker_path));

static const char * const linker_ext_list[] = {
	"",
	".ko",
	NULL
};

/*
 * Check if file actually exists either with or without extension listed in
 * the linker_ext_list. (probably should be generic for the rest of the
 * kernel)
 */
static char *
linker_lookup_file(const char *path, int pathlen, const char *name,
    int namelen, struct vattr *vap)
{
	struct nameidata nd;
	struct thread *td = curthread;	/* XXX */
	const char * const *cpp, *sep;
	char *result;
	int error, len, extlen, reclen, flags;
	enum vtype type;

	extlen = 0;
	for (cpp = linker_ext_list; *cpp; cpp++) {
		len = strlen(*cpp);
		if (len > extlen)
			extlen = len;
	}
	extlen++;		/* trailing '\0' */
	sep = (path[pathlen - 1] != '/') ? "/" : "";

	reclen = pathlen + strlen(sep) + namelen + extlen + 1;
	result = malloc(reclen, M_LINKER, M_WAITOK);
	for (cpp = linker_ext_list; *cpp; cpp++) {
		snprintf(result, reclen, "%.*s%s%.*s%s", pathlen, path, sep,
		    namelen, name, *cpp);
		/*
		 * Attempt to open the file, and return the path if
		 * we succeed and it's a regular file.
		 */
		NDINIT(&nd, LOOKUP, FOLLOW, UIO_SYSSPACE, PTR2CAP(result), td);
		flags = FREAD;
		error = vn_open(&nd, &flags, 0, NULL);
		if (error == 0) {
			NDFREE(&nd, NDF_ONLY_PNBUF);
			type = nd.ni_vp->v_type;
			if (vap)
				VOP_GETATTR(nd.ni_vp, vap, td->td_ucred);
			VOP_UNLOCK(nd.ni_vp);
			vn_close(nd.ni_vp, FREAD, td->td_ucred, td);
			if (type == VREG)
				return (result);
		}
	}
	free(result, M_LINKER);
	return (NULL);
}

#define	INT_ALIGN(base, ptr)	ptr =					\
	(base) + roundup2((ptr) - (base), sizeof(int))

/*
 * Lookup KLD which contains requested module in the "linker.hints" file. If
 * version specification is available, then try to find the best KLD.
 * Otherwise just find the latest one.
 */
static char *
linker_hints_lookup(const char *path, int pathlen, const char *modname,
    int modnamelen, const struct mod_depend *verinfo)
{
	struct thread *td = curthread;	/* XXX */
	struct ucred *cred = td ? td->td_ucred : NULL;
	struct nameidata nd;
	struct vattr vattr, mattr;
	const char *best, *sep;
	u_char *hints = NULL;
	u_char *cp, *recptr, *bufend, *result, *pathbuf;
	int error, ival, bestver, *intp, found, flags, clen, blen;
	ssize_t reclen;

	result = NULL;
	bestver = found = 0;

	sep = (path[pathlen - 1] != '/') ? "/" : "";
	reclen = imax(modnamelen, strlen(linker_hintfile)) + pathlen +
	    strlen(sep) + 1;
	pathbuf = malloc(reclen, M_LINKER, M_WAITOK);
	snprintf(pathbuf, reclen, "%.*s%s%s", pathlen, path, sep,
	    linker_hintfile);

	NDINIT(&nd, LOOKUP, NOFOLLOW, UIO_SYSSPACE, PTR2CAP(pathbuf), td);
	flags = FREAD;
	error = vn_open(&nd, &flags, 0, NULL);
	if (error)
		goto bad;
	NDFREE(&nd, NDF_ONLY_PNBUF);
	if (nd.ni_vp->v_type != VREG)
		goto bad;
	best = cp = NULL;
	error = VOP_GETATTR(nd.ni_vp, &vattr, cred);
	if (error)
		goto bad;
	/*
	 * XXX: we need to limit this number to some reasonable value
	 */
	if (vattr.va_size > LINKER_HINTS_MAX) {
		printf("linker.hints file too large %ld\n", (long)vattr.va_size);
		goto bad;
	}
	hints = malloc(vattr.va_size, M_TEMP, M_WAITOK);
	error = vn_rdwr(UIO_READ, nd.ni_vp, (caddr_t)hints, vattr.va_size, 0,
	    UIO_SYSSPACE, IO_NODELOCKED, cred, NOCRED, &reclen, td);
	if (error)
		goto bad;
	VOP_UNLOCK(nd.ni_vp);
	vn_close(nd.ni_vp, FREAD, cred, td);
	nd.ni_vp = NULL;
	if (reclen != 0) {
		printf("can't read %zd\n", reclen);
		goto bad;
	}
	intp = (int *)hints;
	ival = *intp++;
	if (ival != LINKER_HINTS_VERSION) {
		printf("linker.hints file version mismatch %d\n", ival);
		goto bad;
	}
	bufend = hints + vattr.va_size;
	recptr = (u_char *)intp;
	clen = blen = 0;
	while (recptr < bufend && !found) {
		intp = (int *)recptr;
		reclen = *intp++;
		ival = *intp++;
		cp = (char *)intp;
		switch (ival) {
		case MDT_VERSION:
			clen = *cp++;
			if (clen != modnamelen || bcmp(cp, modname, clen) != 0)
				break;
			cp += clen;
			INT_ALIGN(hints, cp);
			ival = *(int *)cp;
			cp += sizeof(int);
			clen = *cp++;
			if (verinfo == NULL ||
			    ival == verinfo->md_ver_preferred) {
				found = 1;
				break;
			}
			if (ival >= verinfo->md_ver_minimum &&
			    ival <= verinfo->md_ver_maximum &&
			    ival > bestver) {
				bestver = ival;
				best = cp;
				blen = clen;
			}
			break;
		default:
			break;
		}
		recptr += reclen + sizeof(int);
	}
	/*
	 * Finally check if KLD is in the place
	 */
	if (found)
		result = linker_lookup_file(path, pathlen, cp, clen, &mattr);
	else if (best)
		result = linker_lookup_file(path, pathlen, best, blen, &mattr);

	/*
	 * KLD is newer than hints file. What we should do now?
	 */
	if (result && timespeccmp(&mattr.va_mtime, &vattr.va_mtime, >))
		printf("warning: KLD '%s' is newer than the linker.hints"
		    " file\n", result);
bad:
	free(pathbuf, M_LINKER);
	if (hints)
		free(hints, M_TEMP);
	if (nd.ni_vp != NULL) {
		VOP_UNLOCK(nd.ni_vp);
		vn_close(nd.ni_vp, FREAD, cred, td);
	}
	/*
	 * If nothing found or hints is absent - fallback to the old
	 * way by using "kldname[.ko]" as module name.
	 */
	if (!found && !bestver && result == NULL)
		result = linker_lookup_file(path, pathlen, modname,
		    modnamelen, NULL);
	return (result);
}

/*
 * Lookup KLD which contains requested module in the all directories.
 */
static char *
linker_search_module(const char *modname, int modnamelen,
    const struct mod_depend *verinfo)
{
	char *cp, *ep, *result;

	/*
	 * traverse the linker path
	 */
	for (cp = linker_path; *cp; cp = ep + 1) {
		/* find the end of this component */
		for (ep = cp; (*ep != 0) && (*ep != ';'); ep++);
		result = linker_hints_lookup(cp, ep - cp, modname,
		    modnamelen, verinfo);
		if (result != NULL)
			return (result);
		if (*ep == 0)
			break;
	}
	return (NULL);
}

/*
 * Search for module in all directories listed in the linker_path.
 */
static char *
linker_search_kld(const char *name)
{
	char *cp, *ep, *result;
	int len;

	/* qualified at all? */
	if (strchr(name, '/'))
		return (strdup(name, M_LINKER));

	/* traverse the linker path */
	len = strlen(name);
	for (ep = linker_path; *ep; ep++) {
		cp = ep;
		/* find the end of this component */
		for (; *ep != 0 && *ep != ';'; ep++);
		result = linker_lookup_file(cp, ep - cp, name, len, NULL);
		if (result != NULL)
			return (result);
	}
	return (NULL);
}

static const char *
linker_basename(const char *path)
{
	const char *filename;

	filename = strrchr(path, '/');
	if (filename == NULL)
		return path;
	if (filename[1])
		filename++;
	return (filename);
}

#ifdef HWPMC_HOOKS
/*
 * Inform hwpmc about the set of kernel modules currently loaded.
 */
void *
linker_hwpmc_list_objects(void)
{
	linker_file_t lf;
	struct pmckern_map_in *kobase;
	int i, nmappings;

	nmappings = 0;
	sx_slock(&kld_sx);
	TAILQ_FOREACH(lf, &linker_files, link)
		nmappings++;

	/* Allocate nmappings + 1 entries. */
	kobase = malloc((nmappings + 1) * sizeof(struct pmckern_map_in),
	    M_LINKER, M_WAITOK | M_ZERO);
	i = 0;
	TAILQ_FOREACH(lf, &linker_files, link) {
		/* Save the info for this linker file. */
		kobase[i].pm_file = lf->filename;
		kobase[i].pm_address = (uintptr_t)lf->address;
		i++;
	}
	sx_sunlock(&kld_sx);

	KASSERT(i > 0, ("linker_hpwmc_list_objects: no kernel objects?"));

	/* The last entry of the malloced area comprises of all zeros. */
	KASSERT(kobase[i].pm_file == NULL,
	    ("linker_hwpmc_list_objects: last object not NULL"));

	return ((void *)kobase);
}
#endif

/* check if root file system is not mounted */
static bool
linker_root_mounted(void)
{
	struct pwd *pwd;
	bool ret;

	if (rootvnode == NULL)
		return (false);

	pwd = pwd_hold(curthread);
	ret = pwd->pwd_rdir != NULL;
	pwd_drop(pwd);
	return (ret);
}

/*
 * Find a file which contains given module and load it, if "parent" is not
 * NULL, register a reference to it.
 */
static int
linker_load_module(const char *kldname, const char *modname,
    struct linker_file *parent, const struct mod_depend *verinfo,
    struct linker_file **lfpp)
{
	linker_file_t lfdep;
	const char *filename;
	char *pathname;
	int error;

	sx_assert(&kld_sx, SA_XLOCKED);
	if (modname == NULL) {
		/*
 		 * We have to load KLD
 		 */
		KASSERT(verinfo == NULL, ("linker_load_module: verinfo"
		    " is not NULL"));
		if (!linker_root_mounted())
			return (ENXIO);
		pathname = linker_search_kld(kldname);
	} else {
		if (modlist_lookup2(modname, verinfo) != NULL)
			return (EEXIST);
		if (!linker_root_mounted())
			return (ENXIO);
		if (kldname != NULL)
			pathname = strdup(kldname, M_LINKER);
		else
			/*
			 * Need to find a KLD with required module
			 */
			pathname = linker_search_module(modname,
			    strlen(modname), verinfo);
	}
	if (pathname == NULL)
		return (ENOENT);

	/*
	 * Can't load more than one file with the same basename XXX:
	 * Actually it should be possible to have multiple KLDs with
	 * the same basename but different path because they can
	 * provide different versions of the same modules.
	 */
	filename = linker_basename(pathname);
	if (linker_find_file_by_name(filename))
		error = EEXIST;
	else do {
		error = linker_load_file(pathname, &lfdep);
		if (error)
			break;
		if (modname && verinfo &&
		    modlist_lookup2(modname, verinfo) == NULL) {
			linker_file_unload(lfdep, LINKER_UNLOAD_FORCE);
			error = ENOENT;
			break;
		}
		if (parent) {
			error = linker_file_add_dependency(parent, lfdep);
			if (error)
				break;
		}
		if (lfpp)
			*lfpp = lfdep;
	} while (0);
	free(pathname, M_LINKER);
	return (error);
}

/*
 * This routine is responsible for finding dependencies of userland initiated
 * kldload(2)'s of files.
 */
int
linker_load_dependencies(linker_file_t lf)
{
	linker_file_t lfdep;
	struct mod_metadata **start, **stop, **mdp, **nmdp;
	struct mod_metadata *mp, *nmp;
	const struct mod_depend *verinfo;
	modlist_t mod;
	const char *modname, *nmodname;
	int ver, error = 0;

	/*
	 * All files are dependent on /kernel.
	 */
	sx_assert(&kld_sx, SA_XLOCKED);
	if (linker_kernel_file) {
		linker_kernel_file->refs++;
		error = linker_file_add_dependency(lf, linker_kernel_file);
		if (error)
			return (error);
	}
	if (linker_file_lookup_set(lf, MDT_SETNAME, &start, &stop,
	    NULL) != 0)
		return (0);
	for (mdp = start; mdp < stop; mdp++) {
		mp = *mdp;
		if (mp->md_type != MDT_VERSION)
			continue;
		modname = mp->md_cval;
		ver = ((const struct mod_version *)mp->md_data)->mv_version;
		mod = modlist_lookup(modname, ver);
		if (mod != NULL) {
			printf("interface %s.%d already present in the KLD"
			    " '%s'!\n", modname, ver,
			    mod->container->filename);
			return (EEXIST);
		}
	}

	for (mdp = start; mdp < stop; mdp++) {
		mp = *mdp;
		if (mp->md_type != MDT_DEPEND)
			continue;
		modname = mp->md_cval;
		verinfo = mp->md_data;
		nmodname = NULL;
		for (nmdp = start; nmdp < stop; nmdp++) {
			nmp = *nmdp;
			if (nmp->md_type != MDT_VERSION)
				continue;
			nmodname = nmp->md_cval;
			if (strcmp(modname, nmodname) == 0)
				break;
		}
		if (nmdp < stop)/* early exit, it's a self reference */
			continue;
		mod = modlist_lookup2(modname, verinfo);
		if (mod) {	/* woohoo, it's loaded already */
			lfdep = mod->container;
			lfdep->refs++;
			error = linker_file_add_dependency(lf, lfdep);
			if (error)
				break;
			continue;
		}
		error = linker_load_module(NULL, modname, lf, verinfo, NULL);
		if (error) {
			printf("KLD %s: depends on %s - not available or"
			    " version mismatch\n", lf->filename, modname);
			break;
		}
	}

	if (error)
		return (error);
	linker_addmodules(lf, start, stop, 0);
	return (error);
}

static int
sysctl_kern_function_list_iterate(const char *name, void *opaque)
{
	struct sysctl_req *req;

	req = opaque;
	return (SYSCTL_OUT(req, name, strlen(name) + 1));
}

/*
 * Export a nul-separated, double-nul-terminated list of all function names
 * in the kernel.
 */
static int
sysctl_kern_function_list(SYSCTL_HANDLER_ARGS)
{
	linker_file_t lf;
	int error;

#ifdef MAC
	error = mac_kld_check_stat(req->td->td_ucred);
	if (error)
		return (error);
#endif
	error = sysctl_wire_old_buffer(req, 0);
	if (error != 0)
		return (error);
	sx_xlock(&kld_sx);
	TAILQ_FOREACH(lf, &linker_files, link) {
		error = LINKER_EACH_FUNCTION_NAME(lf,
		    sysctl_kern_function_list_iterate, req);
		if (error) {
			sx_xunlock(&kld_sx);
			return (error);
		}
	}
	sx_xunlock(&kld_sx);
	return (SYSCTL_OUT(req, "", 1));
}

SYSCTL_PROC(_kern, OID_AUTO, function_list,
    CTLTYPE_OPAQUE | CTLFLAG_RD | CTLFLAG_MPSAFE, NULL, 0,
    sysctl_kern_function_list, "",
    "kernel function list");
// CHERI CHANGES START
// {
//   "updated": 20200706,
//   "target_type": "kernel",
//   "changes": [
//     "user_capabilities"
//   ],
//   "changes_purecap": [
//     "pointer_as_integer",
//     "kdb"
//   ]
// }
// CHERI CHANGES END<|MERGE_RESOLUTION|>--- conflicted
+++ resolved
@@ -1374,15 +1374,9 @@
 sys_kldsym(struct thread *td, struct kldsym_args *uap)
 {
 	struct kld_sym_lookup lookup;
-	struct kld_sym_lookup * __capability user_lookup;
 	int error;
 
-<<<<<<< HEAD
 	error = copyincap(uap->data, &lookup, sizeof(lookup));
-=======
-	user_lookup = uap->data;
-	error = copyincap(user_lookup, &lookup, sizeof(lookup));
->>>>>>> d3d85fef
 	if (error != 0)
 		return (error);
 	if (lookup.version != sizeof(lookup) ||
@@ -1392,15 +1386,9 @@
 	    lookup.symname, &lookup.symvalue, &lookup.symsize);
 	if (error != 0)
 		return (error);
-<<<<<<< HEAD
 	error = copyout(&lookup.symvalue, (char * __capability)uap->data +
 	    offsetof(struct kld_sym_lookup, symvalue), sizeof(lookup) -
 	    offsetof(struct kld_sym_lookup, symvalue));
-=======
-	error = suword(&user_lookup->symvalue, lookup.symvalue);
-	if (error == 0)
-		error = suword(&user_lookup->symsize, lookup.symsize);
->>>>>>> d3d85fef
 
 	return (error);
 }
