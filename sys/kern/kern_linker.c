--- conflicted
+++ resolved
@@ -916,11 +916,7 @@
 #endif
 
 static int
-<<<<<<< HEAD
-linker_debug_search_symbol(vaddr_t value, c_linker_sym_t *sym, long *diffp)
-=======
 linker_debug_search_symbol(ptraddr_t value, c_linker_sym_t *sym, long *diffp)
->>>>>>> cb836b48
 {
 	linker_file_t lf;
 	c_linker_sym_t best, es;
@@ -963,11 +959,7 @@
 }
 
 static int
-<<<<<<< HEAD
-linker_debug_search_symbol_name(vaddr_t value, char *buf, u_int buflen,
-=======
 linker_debug_search_symbol_name(ptraddr_t value, char *buf, u_int buflen,
->>>>>>> cb836b48
     long *offset)
 {
 	linker_symval_t symval;
@@ -1003,11 +995,7 @@
 #endif
 
 int
-<<<<<<< HEAD
-linker_ddb_search_symbol(vaddr_t value, c_linker_sym_t *sym, long *diffp)
-=======
 linker_ddb_search_symbol(ptraddr_t value, c_linker_sym_t *sym, long *diffp)
->>>>>>> cb836b48
 {
 
 	return (linker_debug_search_symbol(value, sym, diffp));
@@ -1021,11 +1009,7 @@
 }
 
 int
-<<<<<<< HEAD
-linker_ddb_search_symbol_name(vaddr_t value, char *buf, u_int buflen,
-=======
 linker_ddb_search_symbol_name(ptraddr_t value, char *buf, u_int buflen,
->>>>>>> cb836b48
     long *offset)
 {
 
@@ -1037,11 +1021,7 @@
  * obey locking protocols, and offer a significantly less complex interface.
  */
 int
-<<<<<<< HEAD
-linker_search_symbol_name_flags(vaddr_t value, char *buf, u_int buflen,
-=======
 linker_search_symbol_name_flags(ptraddr_t value, char *buf, u_int buflen,
->>>>>>> cb836b48
     long *offset, int flags)
 {
 	int error;
@@ -1062,11 +1042,7 @@
 }
 
 int
-<<<<<<< HEAD
-linker_search_symbol_name(vaddr_t value, char *buf, u_int buflen,
-=======
 linker_search_symbol_name(ptraddr_t value, char *buf, u_int buflen,
->>>>>>> cb836b48
     long *offset)
 {
 
