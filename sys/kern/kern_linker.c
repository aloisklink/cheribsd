/*-
 * SPDX-License-Identifier: BSD-2-Clause-FreeBSD
 *
 * Copyright (c) 1997-2000 Doug Rabson
 * All rights reserved.
 *
 * Redistribution and use in source and binary forms, with or without
 * modification, are permitted provided that the following conditions
 * are met:
 * 1. Redistributions of source code must retain the above copyright
 *    notice, this list of conditions and the following disclaimer.
 * 2. Redistributions in binary form must reproduce the above copyright
 *    notice, this list of conditions and the following disclaimer in the
 *    documentation and/or other materials provided with the distribution.
 *
 * THIS SOFTWARE IS PROVIDED BY THE AUTHOR AND CONTRIBUTORS ``AS IS'' AND
 * ANY EXPRESS OR IMPLIED WARRANTIES, INCLUDING, BUT NOT LIMITED TO, THE
 * IMPLIED WARRANTIES OF MERCHANTABILITY AND FITNESS FOR A PARTICULAR PURPOSE
 * ARE DISCLAIMED.  IN NO EVENT SHALL THE AUTHOR OR CONTRIBUTORS BE LIABLE
 * FOR ANY DIRECT, INDIRECT, INCIDENTAL, SPECIAL, EXEMPLARY, OR CONSEQUENTIAL
 * DAMAGES (INCLUDING, BUT NOT LIMITED TO, PROCUREMENT OF SUBSTITUTE GOODS
 * OR SERVICES; LOSS OF USE, DATA, OR PROFITS; OR BUSINESS INTERRUPTION)
 * HOWEVER CAUSED AND ON ANY THEORY OF LIABILITY, WHETHER IN CONTRACT, STRICT
 * LIABILITY, OR TORT (INCLUDING NEGLIGENCE OR OTHERWISE) ARISING IN ANY WAY
 * OUT OF THE USE OF THIS SOFTWARE, EVEN IF ADVISED OF THE POSSIBILITY OF
 * SUCH DAMAGE.
 */

#include <sys/cdefs.h>
__FBSDID("$FreeBSD$");

#include "opt_ddb.h"
#include "opt_kld.h"
#include "opt_hwpmc_hooks.h"

#include <sys/param.h>
#include <sys/kernel.h>
#include <sys/systm.h>
#include <sys/malloc.h>
#include <sys/sysproto.h>
#include <sys/sysent.h>
#include <sys/priv.h>
#include <sys/proc.h>
#include <sys/lock.h>
#include <sys/mutex.h>
#include <sys/sx.h>
#include <sys/module.h>
#include <sys/mount.h>
#include <sys/linker.h>
#include <sys/eventhandler.h>
#include <sys/fcntl.h>
#include <sys/jail.h>
#include <sys/libkern.h>
#include <sys/namei.h>
#include <sys/vnode.h>
#include <sys/syscallsubr.h>
#include <sys/sysctl.h>

#ifdef DDB
#include <ddb/ddb.h>
#endif

#include <net/vnet.h>

#include <security/mac/mac_framework.h>

#include "linker_if.h"

#ifdef HWPMC_HOOKS
#include <sys/pmckern.h>
#endif

#ifdef KLD_DEBUG
int kld_debug = 0;
SYSCTL_INT(_debug, OID_AUTO, kld_debug, CTLFLAG_RWTUN,
    &kld_debug, 0, "Set various levels of KLD debug");
#endif

/* These variables are used by kernel debuggers to enumerate loaded files. */
const int kld_off_address = offsetof(struct linker_file, address);
const int kld_off_filename = offsetof(struct linker_file, filename);
const int kld_off_pathname = offsetof(struct linker_file, pathname);
const int kld_off_next = offsetof(struct linker_file, link.tqe_next);

/*
 * static char *linker_search_path(const char *name, struct mod_depend
 * *verinfo);
 */
static const char 	*linker_basename(const char *path);

/*
 * Find a currently loaded file given its filename.
 */
static linker_file_t linker_find_file_by_name(const char* _filename);

/*
 * Find a currently loaded file given its file id.
 */
static linker_file_t linker_find_file_by_id(int _fileid);

/* Metadata from the static kernel */
SET_DECLARE(modmetadata_set, struct mod_metadata);

MALLOC_DEFINE(M_LINKER, "linker", "kernel linker");

linker_file_t linker_kernel_file;

static struct sx kld_sx;	/* kernel linker lock */
static bool kld_busy;

/*
 * Load counter used by clients to determine if a linker file has been
 * re-loaded. This counter is incremented for each file load.
 */
static int loadcnt;

static linker_class_list_t classes;
static linker_file_list_t linker_files;
static int next_file_id = 1;
static int linker_no_more_classes = 0;

#define	LINKER_GET_NEXT_FILE_ID(a) do {					\
	linker_file_t lftmp;						\
									\
	if (!cold)							\
		sx_assert(&kld_sx, SA_XLOCKED);				\
retry:									\
	TAILQ_FOREACH(lftmp, &linker_files, link) {			\
		if (next_file_id == lftmp->id) {			\
			next_file_id++;					\
			goto retry;					\
		}							\
	}								\
	(a) = next_file_id;						\
} while (0)

/* XXX wrong name; we're looking at version provision tags here, not modules */
typedef TAILQ_HEAD(, modlist) modlisthead_t;
struct modlist {
	TAILQ_ENTRY(modlist) link;	/* chain together all modules */
	linker_file_t   container;
	const char 	*name;
	int             version;
};
typedef struct modlist *modlist_t;
static modlisthead_t found_modules;

static int	linker_file_add_dependency(linker_file_t file,
		    linker_file_t dep);
static caddr_t	linker_file_lookup_symbol_internal(linker_file_t file,
		    const char* name, int deps);
static int	linker_load_module(const char *kldname,
		    const char *modname, struct linker_file *parent,
		    const struct mod_depend *verinfo, struct linker_file **lfpp);
static modlist_t modlist_lookup2(const char *name, const struct mod_depend *verinfo);

static void
linker_init(void *arg)
{

	sx_init(&kld_sx, "kernel linker");
	TAILQ_INIT(&classes);
	TAILQ_INIT(&linker_files);
}

SYSINIT(linker, SI_SUB_KLD, SI_ORDER_FIRST, linker_init, NULL);

static void
linker_stop_class_add(void *arg)
{

	linker_no_more_classes = 1;
}

SYSINIT(linker_class, SI_SUB_KLD, SI_ORDER_ANY, linker_stop_class_add, NULL);

int
linker_add_class(linker_class_t lc)
{

	/*
	 * We disallow any class registration past SI_ORDER_ANY
	 * of SI_SUB_KLD.  We bump the reference count to keep the
	 * ops from being freed.
	 */
	if (linker_no_more_classes == 1)
		return (EPERM);
	kobj_class_compile((kobj_class_t) lc);
	((kobj_class_t)lc)->refs++;	/* XXX: kobj_mtx */
	TAILQ_INSERT_TAIL(&classes, lc, link);
	return (0);
}

static void
linker_file_sysinit(linker_file_t lf)
{
	struct sysinit **start, **stop, **sipp, **xipp, *save;

	KLD_DPF(FILE, ("linker_file_sysinit: calling SYSINITs for %s\n",
	    lf->filename));

	sx_assert(&kld_sx, SA_XLOCKED);

	if (linker_file_lookup_set(lf, "sysinit_set", &start, &stop, NULL) != 0)
		return;
	/*
	 * Perform a bubble sort of the system initialization objects by
	 * their subsystem (primary key) and order (secondary key).
	 *
	 * Since some things care about execution order, this is the operation
	 * which ensures continued function.
	 */
	for (sipp = start; sipp < stop; sipp++) {
		for (xipp = sipp + 1; xipp < stop; xipp++) {
			if ((*sipp)->subsystem < (*xipp)->subsystem ||
			    ((*sipp)->subsystem == (*xipp)->subsystem &&
			    (*sipp)->order <= (*xipp)->order))
				continue;	/* skip */
			save = *sipp;
			*sipp = *xipp;
			*xipp = save;
		}
	}

	/*
	 * Traverse the (now) ordered list of system initialization tasks.
	 * Perform each task, and continue on to the next task.
	 */
	sx_xunlock(&kld_sx);
	mtx_lock(&Giant);
	for (sipp = start; sipp < stop; sipp++) {
		if ((*sipp)->subsystem == SI_SUB_DUMMY)
			continue;	/* skip dummy task(s) */

		/* Call function */
		(*((*sipp)->func)) ((*sipp)->udata);
	}
	mtx_unlock(&Giant);
	sx_xlock(&kld_sx);
}

static void
linker_file_sysuninit(linker_file_t lf)
{
	struct sysinit **start, **stop, **sipp, **xipp, *save;

	KLD_DPF(FILE, ("linker_file_sysuninit: calling SYSUNINITs for %s\n",
	    lf->filename));

	sx_assert(&kld_sx, SA_XLOCKED);

	if (linker_file_lookup_set(lf, "sysuninit_set", &start, &stop,
	    NULL) != 0)
		return;

	/*
	 * Perform a reverse bubble sort of the system initialization objects
	 * by their subsystem (primary key) and order (secondary key).
	 *
	 * Since some things care about execution order, this is the operation
	 * which ensures continued function.
	 */
	for (sipp = start; sipp < stop; sipp++) {
		for (xipp = sipp + 1; xipp < stop; xipp++) {
			if ((*sipp)->subsystem > (*xipp)->subsystem ||
			    ((*sipp)->subsystem == (*xipp)->subsystem &&
			    (*sipp)->order >= (*xipp)->order))
				continue;	/* skip */
			save = *sipp;
			*sipp = *xipp;
			*xipp = save;
		}
	}

	/*
	 * Traverse the (now) ordered list of system initialization tasks.
	 * Perform each task, and continue on to the next task.
	 */
	sx_xunlock(&kld_sx);
	mtx_lock(&Giant);
	for (sipp = start; sipp < stop; sipp++) {
		if ((*sipp)->subsystem == SI_SUB_DUMMY)
			continue;	/* skip dummy task(s) */

		/* Call function */
		(*((*sipp)->func)) ((*sipp)->udata);
	}
	mtx_unlock(&Giant);
	sx_xlock(&kld_sx);
}

static void
linker_file_register_sysctls(linker_file_t lf, bool enable)
{
	struct sysctl_oid **start, **stop, **oidp;

	KLD_DPF(FILE,
	    ("linker_file_register_sysctls: registering SYSCTLs for %s\n",
	    lf->filename));

	sx_assert(&kld_sx, SA_XLOCKED);

	if (linker_file_lookup_set(lf, "sysctl_set", &start, &stop, NULL) != 0)
		return;

	sx_xunlock(&kld_sx);
	sysctl_wlock();
	for (oidp = start; oidp < stop; oidp++) {
		if (enable)
			sysctl_register_oid(*oidp);
		else
			sysctl_register_disabled_oid(*oidp);
	}
	sysctl_wunlock();
	sx_xlock(&kld_sx);
}

static void
linker_file_enable_sysctls(linker_file_t lf)
{
	struct sysctl_oid **start, **stop, **oidp;

	KLD_DPF(FILE,
	    ("linker_file_enable_sysctls: enable SYSCTLs for %s\n",
	    lf->filename));

	sx_assert(&kld_sx, SA_XLOCKED);

	if (linker_file_lookup_set(lf, "sysctl_set", &start, &stop, NULL) != 0)
		return;

	sx_xunlock(&kld_sx);
	sysctl_wlock();
	for (oidp = start; oidp < stop; oidp++)
		sysctl_enable_oid(*oidp);
	sysctl_wunlock();
	sx_xlock(&kld_sx);
}

static void
linker_file_unregister_sysctls(linker_file_t lf)
{
	struct sysctl_oid **start, **stop, **oidp;

	KLD_DPF(FILE, ("linker_file_unregister_sysctls: unregistering SYSCTLs"
	    " for %s\n", lf->filename));

	sx_assert(&kld_sx, SA_XLOCKED);

	if (linker_file_lookup_set(lf, "sysctl_set", &start, &stop, NULL) != 0)
		return;

	sx_xunlock(&kld_sx);
	sysctl_wlock();
	for (oidp = start; oidp < stop; oidp++)
		sysctl_unregister_oid(*oidp);
	sysctl_wunlock();
	sx_xlock(&kld_sx);
}

static int
linker_file_register_modules(linker_file_t lf)
{
	struct mod_metadata **start, **stop, **mdp;
	const moduledata_t *moddata;
	int first_error, error;

	KLD_DPF(FILE, ("linker_file_register_modules: registering modules"
	    " in %s\n", lf->filename));

	sx_assert(&kld_sx, SA_XLOCKED);

	if (linker_file_lookup_set(lf, MDT_SETNAME, &start, &stop, NULL) != 0) {
		/*
		 * This fallback should be unnecessary, but if we get booted
		 * from boot2 instead of loader and we are missing our
		 * metadata then we have to try the best we can.
		 */
		if (lf == linker_kernel_file) {
			start = SET_BEGIN(modmetadata_set);
			stop = SET_LIMIT(modmetadata_set);
		} else
			return (0);
	}
	first_error = 0;
	for (mdp = start; mdp < stop; mdp++) {
		if ((*mdp)->md_type != MDT_MODULE)
			continue;
		moddata = (*mdp)->md_data;
		KLD_DPF(FILE, ("Registering module %s in %s\n",
		    moddata->name, lf->filename));
		error = module_register(moddata, lf);
		if (error) {
			printf("Module %s failed to register: %d\n",
			    moddata->name, error);
			if (first_error == 0)
				first_error = error;
		}
	}
	return (first_error);
}

static void
linker_init_kernel_modules(void)
{

	sx_xlock(&kld_sx);
	linker_file_register_modules(linker_kernel_file);
	sx_xunlock(&kld_sx);
}

SYSINIT(linker_kernel, SI_SUB_KLD, SI_ORDER_ANY, linker_init_kernel_modules,
    NULL);

static int
linker_load_file(const char *filename, linker_file_t *result)
{
	linker_class_t lc;
	linker_file_t lf;
	int foundfile, error, modules;

	/* Refuse to load modules if securelevel raised */
	if (prison0.pr_securelevel > 0)
		return (EPERM);

	sx_assert(&kld_sx, SA_XLOCKED);
	lf = linker_find_file_by_name(filename);
	if (lf) {
		KLD_DPF(FILE, ("linker_load_file: file %s is already loaded,"
		    " incrementing refs\n", filename));
		*result = lf;
		lf->refs++;
		return (0);
	}
	foundfile = 0;
	error = 0;

	/*
	 * We do not need to protect (lock) classes here because there is
	 * no class registration past startup (SI_SUB_KLD, SI_ORDER_ANY)
	 * and there is no class deregistration mechanism at this time.
	 */
	TAILQ_FOREACH(lc, &classes, link) {
		KLD_DPF(FILE, ("linker_load_file: trying to load %s\n",
		    filename));
		error = LINKER_LOAD_FILE(lc, filename, &lf);
		/*
		 * If we got something other than ENOENT, then it exists but
		 * we cannot load it for some other reason.
		 */
		if (error != ENOENT)
			foundfile = 1;
		if (lf) {
			error = linker_file_register_modules(lf);
			if (error == EEXIST) {
				linker_file_unload(lf, LINKER_UNLOAD_FORCE);
				return (error);
			}
			modules = !TAILQ_EMPTY(&lf->modules);
			linker_file_register_sysctls(lf, false);
			linker_file_sysinit(lf);
			lf->flags |= LINKER_FILE_LINKED;

			/*
			 * If all of the modules in this file failed
			 * to load, unload the file and return an
			 * error of ENOEXEC.
			 */
			if (modules && TAILQ_EMPTY(&lf->modules)) {
				linker_file_unload(lf, LINKER_UNLOAD_FORCE);
				return (ENOEXEC);
			}
			linker_file_enable_sysctls(lf);
			EVENTHANDLER_INVOKE(kld_load, lf);
			*result = lf;
			return (0);
		}
	}
	/*
	 * Less than ideal, but tells the user whether it failed to load or
	 * the module was not found.
	 */
	if (foundfile) {
		/*
		 * If the file type has not been recognized by the last try
		 * printout a message before to fail.
		 */
		if (error == ENOSYS)
			printf("%s: %s - unsupported file type\n",
			    __func__, filename);

		/*
		 * Format not recognized or otherwise unloadable.
		 * When loading a module that is statically built into
		 * the kernel EEXIST percolates back up as the return
		 * value.  Preserve this so that apps like sysinstall
		 * can recognize this special case and not post bogus
		 * dialog boxes.
		 */
		if (error != EEXIST)
			error = ENOEXEC;
	} else
		error = ENOENT;		/* Nothing found */
	return (error);
}

int
linker_reference_module(const char *modname, struct mod_depend *verinfo,
    linker_file_t *result)
{
	modlist_t mod;
	int error;

	sx_xlock(&kld_sx);
	if ((mod = modlist_lookup2(modname, verinfo)) != NULL) {
		*result = mod->container;
		(*result)->refs++;
		sx_xunlock(&kld_sx);
		return (0);
	}

	error = linker_load_module(NULL, modname, NULL, verinfo, result);
	sx_xunlock(&kld_sx);
	return (error);
}

int
linker_release_module(const char *modname, struct mod_depend *verinfo,
    linker_file_t lf)
{
	modlist_t mod;
	int error;

	sx_xlock(&kld_sx);
	if (lf == NULL) {
		KASSERT(modname != NULL,
		    ("linker_release_module: no file or name"));
		mod = modlist_lookup2(modname, verinfo);
		if (mod == NULL) {
			sx_xunlock(&kld_sx);
			return (ESRCH);
		}
		lf = mod->container;
	} else
		KASSERT(modname == NULL && verinfo == NULL,
		    ("linker_release_module: both file and name"));
	error =	linker_file_unload(lf, LINKER_UNLOAD_NORMAL);
	sx_xunlock(&kld_sx);
	return (error);
}

static linker_file_t
linker_find_file_by_name(const char *filename)
{
	linker_file_t lf;
	char *koname;

	koname = malloc(strlen(filename) + 4, M_LINKER, M_WAITOK);
	sprintf(koname, "%s.ko", filename);

	sx_assert(&kld_sx, SA_XLOCKED);
	TAILQ_FOREACH(lf, &linker_files, link) {
		if (strcmp(lf->filename, koname) == 0)
			break;
		if (strcmp(lf->filename, filename) == 0)
			break;
	}
	free(koname, M_LINKER);
	return (lf);
}

static linker_file_t
linker_find_file_by_id(int fileid)
{
	linker_file_t lf;

	sx_assert(&kld_sx, SA_XLOCKED);
	TAILQ_FOREACH(lf, &linker_files, link)
		if (lf->id == fileid && lf->flags & LINKER_FILE_LINKED)
			break;
	return (lf);
}

int
linker_file_foreach(linker_predicate_t *predicate, void *context)
{
	linker_file_t lf;
	int retval = 0;

	sx_xlock(&kld_sx);
	TAILQ_FOREACH(lf, &linker_files, link) {
		retval = predicate(lf, context);
		if (retval != 0)
			break;
	}
	sx_xunlock(&kld_sx);
	return (retval);
}

linker_file_t
linker_make_file(const char *pathname, linker_class_t lc)
{
	linker_file_t lf;
	const char *filename;

	if (!cold)
		sx_assert(&kld_sx, SA_XLOCKED);
	filename = linker_basename(pathname);

	KLD_DPF(FILE, ("linker_make_file: new file, filename='%s' for pathname='%s'\n", filename, pathname));
	lf = (linker_file_t)kobj_create((kobj_class_t)lc, M_LINKER, M_WAITOK);
	if (lf == NULL)
		return (NULL);
	lf->ctors_addr = 0;
	lf->ctors_size = 0;
	lf->dtors_addr = 0;
	lf->dtors_size = 0;
	lf->refs = 1;
	lf->userrefs = 0;
	lf->flags = 0;
	lf->filename = strdup(filename, M_LINKER);
	lf->pathname = strdup(pathname, M_LINKER);
	LINKER_GET_NEXT_FILE_ID(lf->id);
	lf->ndeps = 0;
	lf->deps = NULL;
	lf->loadcnt = ++loadcnt;
#ifdef __arm__
	lf->exidx_addr = 0;
	lf->exidx_size = 0;
#endif
	STAILQ_INIT(&lf->common);
	TAILQ_INIT(&lf->modules);
	TAILQ_INSERT_TAIL(&linker_files, lf, link);
	return (lf);
}

int
linker_file_unload(linker_file_t file, int flags)
{
	module_t mod, next;
	modlist_t ml, nextml;
	struct common_symbol *cp;
	int error, i;

	/* Refuse to unload modules if securelevel raised. */
	if (prison0.pr_securelevel > 0)
		return (EPERM);

	sx_assert(&kld_sx, SA_XLOCKED);
	KLD_DPF(FILE, ("linker_file_unload: lf->refs=%d\n", file->refs));

	/* Easy case of just dropping a reference. */
	if (file->refs > 1) {
		file->refs--;
		return (0);
	}

	/* Give eventhandlers a chance to prevent the unload. */
	error = 0;
	EVENTHANDLER_INVOKE(kld_unload_try, file, &error);
	if (error != 0)
		return (EBUSY);

	KLD_DPF(FILE, ("linker_file_unload: file is unloading,"
	    " informing modules\n"));

	/*
	 * Quiesce all the modules to give them a chance to veto the unload.
	 */
	MOD_SLOCK;
	for (mod = TAILQ_FIRST(&file->modules); mod;
	     mod = module_getfnext(mod)) {
		error = module_quiesce(mod);
		if (error != 0 && flags != LINKER_UNLOAD_FORCE) {
			KLD_DPF(FILE, ("linker_file_unload: module %s"
			    " vetoed unload\n", module_getname(mod)));
			/*
			 * XXX: Do we need to tell all the quiesced modules
			 * that they can resume work now via a new module
			 * event?
			 */
			MOD_SUNLOCK;
			return (error);
		}
	}
	MOD_SUNLOCK;

	/*
	 * Inform any modules associated with this file that they are
	 * being unloaded.
	 */
	MOD_XLOCK;
	for (mod = TAILQ_FIRST(&file->modules); mod; mod = next) {
		next = module_getfnext(mod);
		MOD_XUNLOCK;

		/*
		 * Give the module a chance to veto the unload.
		 */
		if ((error = module_unload(mod)) != 0) {
#ifdef KLD_DEBUG
			MOD_SLOCK;
			KLD_DPF(FILE, ("linker_file_unload: module %s"
			    " failed unload\n", module_getname(mod)));
			MOD_SUNLOCK;
#endif
			return (error);
		}
		MOD_XLOCK;
		module_release(mod);
	}
	MOD_XUNLOCK;

	TAILQ_FOREACH_SAFE(ml, &found_modules, link, nextml) {
		if (ml->container == file) {
			TAILQ_REMOVE(&found_modules, ml, link);
			free(ml, M_LINKER);
		}
	}

	/*
	 * Don't try to run SYSUNINITs if we are unloaded due to a
	 * link error.
	 */
	if (file->flags & LINKER_FILE_LINKED) {
		file->flags &= ~LINKER_FILE_LINKED;
		linker_file_unregister_sysctls(file);
		linker_file_sysuninit(file);
	}
	TAILQ_REMOVE(&linker_files, file, link);

	if (file->deps) {
		for (i = 0; i < file->ndeps; i++)
			linker_file_unload(file->deps[i], flags);
		free(file->deps, M_LINKER);
		file->deps = NULL;
	}
	while ((cp = STAILQ_FIRST(&file->common)) != NULL) {
		STAILQ_REMOVE_HEAD(&file->common, link);
		free(cp, M_LINKER);
	}

	LINKER_UNLOAD(file);

	EVENTHANDLER_INVOKE(kld_unload, file->filename, file->address,
	    file->size);

	if (file->filename) {
		free(file->filename, M_LINKER);
		file->filename = NULL;
	}
	if (file->pathname) {
		free(file->pathname, M_LINKER);
		file->pathname = NULL;
	}
	kobj_delete((kobj_t) file, M_LINKER);
	return (0);
}

int
linker_ctf_get(linker_file_t file, linker_ctf_t *lc)
{
	return (LINKER_CTF_GET(file, lc));
}

static int
linker_file_add_dependency(linker_file_t file, linker_file_t dep)
{
	linker_file_t *newdeps;

	sx_assert(&kld_sx, SA_XLOCKED);
	file->deps = realloc(file->deps, (file->ndeps + 1) * sizeof(*newdeps),
	    M_LINKER, M_WAITOK | M_ZERO);
	file->deps[file->ndeps] = dep;
	file->ndeps++;
	KLD_DPF(FILE, ("linker_file_add_dependency:"
	    " adding %s as dependency for %s\n", 
	    dep->filename, file->filename));
	return (0);
}

/*
 * Locate a linker set and its contents.  This is a helper function to avoid
 * linker_if.h exposure elsewhere.  Note: firstp and lastp are really void **.
 * This function is used in this file so we can avoid having lots of (void **)
 * casts.
 */
int
linker_file_lookup_set(linker_file_t file, const char *name,
    void *firstp, void *lastp, int *countp)
{

	sx_assert(&kld_sx, SA_LOCKED);
	return (LINKER_LOOKUP_SET(file, name, firstp, lastp, countp));
}

/*
 * List all functions in a file.
 */
int
linker_file_function_listall(linker_file_t lf,
    linker_function_nameval_callback_t callback_func, void *arg)
{
	return (LINKER_EACH_FUNCTION_NAMEVAL(lf, callback_func, arg));
}

caddr_t
linker_file_lookup_symbol(linker_file_t file, const char *name, int deps)
{
	caddr_t sym;
	int locked;

	locked = sx_xlocked(&kld_sx);
	if (!locked)
		sx_xlock(&kld_sx);
	sym = linker_file_lookup_symbol_internal(file, name, deps);
	if (!locked)
		sx_xunlock(&kld_sx);
	return (sym);
}

static caddr_t
linker_file_lookup_symbol_internal(linker_file_t file, const char *name,
    int deps)
{
	c_linker_sym_t sym;
	linker_symval_t symval;
	caddr_t address;
	size_t common_size = 0;
	int i;

	sx_assert(&kld_sx, SA_XLOCKED);
	KLD_DPF(SYM, ("linker_file_lookup_symbol: file=%p, name=%s, deps=%d\n",
	    file, name, deps));

	if (LINKER_LOOKUP_SYMBOL(file, name, &sym) == 0) {
		LINKER_SYMBOL_VALUES(file, sym, &symval);
		if (symval.value == 0)
			/*
			 * For commons, first look them up in the
			 * dependencies and only allocate space if not found
			 * there.
			 */
			common_size = symval.size;
		else {
			KLD_DPF(SYM, ("linker_file_lookup_symbol: symbol"
			    ".value=%p\n", symval.value));
			return (symval.value);
		}
	}
	if (deps) {
		for (i = 0; i < file->ndeps; i++) {
			address = linker_file_lookup_symbol_internal(
			    file->deps[i], name, 0);
			if (address) {
				KLD_DPF(SYM, ("linker_file_lookup_symbol:"
				    " deps value=%p\n", address));
				return (address);
			}
		}
	}
	if (common_size > 0) {
		/*
		 * This is a common symbol which was not found in the
		 * dependencies.  We maintain a simple common symbol table in
		 * the file object.
		 */
		struct common_symbol *cp;

		STAILQ_FOREACH(cp, &file->common, link) {
			if (strcmp(cp->name, name) == 0) {
				KLD_DPF(SYM, ("linker_file_lookup_symbol:"
				    " old common value=%p\n", cp->address));
				return (cp->address);
			}
		}
		/*
		 * Round the symbol size up to align.
		 */
		common_size = (common_size + sizeof(int) - 1) & -sizeof(int);
		cp = malloc(sizeof(struct common_symbol)
		    + common_size + strlen(name) + 1, M_LINKER,
		    M_WAITOK | M_ZERO);
		cp->address = (caddr_t)(cp + 1);
		cp->name = cp->address + common_size;
		strcpy(cp->name, name);
		bzero(cp->address, common_size);
		STAILQ_INSERT_TAIL(&file->common, cp, link);

		KLD_DPF(SYM, ("linker_file_lookup_symbol: new common"
		    " value=%p\n", cp->address));
		return (cp->address);
	}
	KLD_DPF(SYM, ("linker_file_lookup_symbol: fail\n"));
	return (0);
}

/*
 * Both DDB and stack(9) rely on the kernel linker to provide forward and
 * backward lookup of symbols.  However, DDB and sometimes stack(9) need to
 * do this in a lockfree manner.  We provide a set of internal helper
 * routines to perform these operations without locks, and then wrappers that
 * optionally lock.
 *
 * linker_debug_lookup() is ifdef DDB as currently it's only used by DDB.
 */
#ifdef DDB
static int
linker_debug_lookup(const char *symstr, c_linker_sym_t *sym)
{
	linker_file_t lf;

	TAILQ_FOREACH(lf, &linker_files, link) {
		if (LINKER_LOOKUP_SYMBOL(lf, symstr, sym) == 0)
			return (0);
	}
	return (ENOENT);
}
#endif

static int
linker_debug_search_symbol(ptraddr_t value, c_linker_sym_t *sym, long *diffp)
{
	linker_file_t lf;
	c_linker_sym_t best, es;
	u_long diff, bestdiff, off;

	best = 0;
	off = value;
	bestdiff = off;
	TAILQ_FOREACH(lf, &linker_files, link) {
		if (LINKER_SEARCH_SYMBOL(lf, value, &es, &diff) != 0)
			continue;
		if (es != 0 && diff < bestdiff) {
			best = es;
			bestdiff = diff;
		}
		if (bestdiff == 0)
			break;
	}
	if (best) {
		*sym = best;
		*diffp = bestdiff;
		return (0);
	} else {
		*sym = 0;
		*diffp = off;
		return (ENOENT);
	}
}

static int
linker_debug_symbol_values(c_linker_sym_t sym, linker_symval_t *symval)
{
	linker_file_t lf;

	TAILQ_FOREACH(lf, &linker_files, link) {
		if (LINKER_SYMBOL_VALUES(lf, sym, symval) == 0)
			return (0);
	}
	return (ENOENT);
}

static int
linker_debug_search_symbol_name(ptraddr_t value, char *buf, u_int buflen,
    long *offset)
{
	linker_symval_t symval;
	c_linker_sym_t sym;
	int error;

	*offset = 0;
	error = linker_debug_search_symbol(value, &sym, offset);
	if (error)
		return (error);
	error = linker_debug_symbol_values(sym, &symval);
	if (error)
		return (error);
	strlcpy(buf, symval.name, buflen);
	return (0);
}

/*
 * DDB Helpers.  DDB has to look across multiple files with their own symbol
 * tables and string tables.
 *
 * Note that we do not obey list locking protocols here.  We really don't need
 * DDB to hang because somebody's got the lock held.  We'll take the chance
 * that the files list is inconsistent instead.
 */
#ifdef DDB
int
linker_ddb_lookup(const char *symstr, c_linker_sym_t *sym)
{

	return (linker_debug_lookup(symstr, sym));
}
#endif

int
linker_ddb_search_symbol(ptraddr_t value, c_linker_sym_t *sym, long *diffp)
{

	return (linker_debug_search_symbol(value, sym, diffp));
}

int
linker_ddb_symbol_values(c_linker_sym_t sym, linker_symval_t *symval)
{

	return (linker_debug_symbol_values(sym, symval));
}

int
linker_ddb_search_symbol_name(ptraddr_t value, char *buf, u_int buflen,
    long *offset)
{

	return (linker_debug_search_symbol_name(value, buf, buflen, offset));
}

/*
 * stack(9) helper for non-debugging environemnts.  Unlike DDB helpers, we do
 * obey locking protocols, and offer a significantly less complex interface.
 */
int
linker_search_symbol_name_flags(ptraddr_t value, char *buf, u_int buflen,
    long *offset, int flags)
{
	int error;

	KASSERT((flags & (M_NOWAIT | M_WAITOK)) != 0 &&
	    (flags & (M_NOWAIT | M_WAITOK)) != (M_NOWAIT | M_WAITOK),
	    ("%s: bad flags: 0x%x", __func__, flags));

	if (flags & M_NOWAIT) {
		if (!sx_try_slock(&kld_sx))
			return (EWOULDBLOCK);
	} else
		sx_slock(&kld_sx);

	error = linker_debug_search_symbol_name(value, buf, buflen, offset);
	sx_sunlock(&kld_sx);
	return (error);
}

int
linker_search_symbol_name(ptraddr_t value, char *buf, u_int buflen,
    long *offset)
{

	return (linker_search_symbol_name_flags(value, buf, buflen, offset,
	    M_WAITOK));
}

int
linker_kldload_busy(int flags)
{
	int error;

	MPASS((flags & ~(LINKER_UB_UNLOCK | LINKER_UB_LOCKED |
	    LINKER_UB_PCATCH)) == 0);
	if ((flags & LINKER_UB_LOCKED) != 0)
		sx_assert(&kld_sx, SA_XLOCKED);

	if ((flags & LINKER_UB_LOCKED) == 0)
		sx_xlock(&kld_sx);
	while (kld_busy) {
		error = sx_sleep(&kld_busy, &kld_sx,
		    (flags & LINKER_UB_PCATCH) != 0 ? PCATCH : 0,
		    "kldbusy", 0);
		if (error != 0) {
			if ((flags & LINKER_UB_UNLOCK) != 0)
				sx_xunlock(&kld_sx);
			return (error);
		}
	}
	kld_busy = true;
	if ((flags & LINKER_UB_UNLOCK) != 0)
		sx_xunlock(&kld_sx);
	return (0);
}

void
linker_kldload_unbusy(int flags)
{
	MPASS((flags & ~LINKER_UB_LOCKED) == 0);
	if ((flags & LINKER_UB_LOCKED) != 0)
		sx_assert(&kld_sx, SA_XLOCKED);

	if ((flags & LINKER_UB_LOCKED) == 0)
		sx_xlock(&kld_sx);
	MPASS(kld_busy);
	kld_busy = false;
	wakeup(&kld_busy);
	sx_xunlock(&kld_sx);
}

/*
 * Syscalls.
 */
int
kern_kldload(struct thread *td, const char *file, int *fileid)
{
	const char *kldname, *modname;
	linker_file_t lf;
	int error;

	if ((error = securelevel_gt(td->td_ucred, 0)) != 0)
		return (error);

	if ((error = priv_check(td, PRIV_KLD_LOAD)) != 0)
		return (error);

	/*
	 * If file does not contain a qualified name or any dot in it
	 * (kldname.ko, or kldname.ver.ko) treat it as an interface
	 * name.
	 */
	if (strchr(file, '/') || strchr(file, '.')) {
		kldname = file;
		modname = NULL;
	} else {
		kldname = NULL;
		modname = file;
	}

	error = linker_kldload_busy(LINKER_UB_PCATCH);
	if (error != 0) {
		sx_xunlock(&kld_sx);
		return (error);
	}

	/*
	 * It is possible that kldloaded module will attach a new ifnet,
	 * so vnet context must be set when this ocurs.
	 */
	CURVNET_SET(TD_TO_VNET(td));

	error = linker_load_module(kldname, modname, NULL, NULL, &lf);
	CURVNET_RESTORE();

	if (error == 0) {
		lf->userrefs++;
		if (fileid != NULL)
			*fileid = lf->id;
	}
	linker_kldload_unbusy(LINKER_UB_LOCKED);
	return (error);
}

int
user_kldload(struct thread *td, const char * __capability file)
{
	char *pathname = NULL;
	int error, fileid;

	td->td_retval[0] = -1;

	pathname = malloc(MAXPATHLEN, M_TEMP, M_WAITOK);
	error = copyinstr(file, pathname, MAXPATHLEN, NULL);
	if (error == 0) {
		error = kern_kldload(td, pathname, &fileid);
		if (error == 0)
			td->td_retval[0] = fileid;
	}
	free(pathname, M_TEMP);
	return (error);
}

int
sys_kldload(struct thread *td, struct kldload_args *uap)
{

	return (user_kldload(td, uap->file));
}

int
kern_kldunload(struct thread *td, int fileid, int flags)
{
	linker_file_t lf;
	int error = 0;

	if ((error = securelevel_gt(td->td_ucred, 0)) != 0)
		return (error);

	if ((error = priv_check(td, PRIV_KLD_UNLOAD)) != 0)
		return (error);

	error = linker_kldload_busy(LINKER_UB_PCATCH);
	if (error != 0) {
		sx_xunlock(&kld_sx);
		return (error);
	}

	CURVNET_SET(TD_TO_VNET(td));
	lf = linker_find_file_by_id(fileid);
	if (lf) {
		KLD_DPF(FILE, ("kldunload: lf->userrefs=%d\n", lf->userrefs));

		if (lf->userrefs == 0) {
			/*
			 * XXX: maybe LINKER_UNLOAD_FORCE should override ?
			 */
			printf("kldunload: attempt to unload file that was"
			    " loaded by the kernel\n");
			error = EBUSY;
		} else {
			lf->userrefs--;
			error = linker_file_unload(lf, flags);
			if (error)
				lf->userrefs++;
		}
	} else
		error = ENOENT;
	CURVNET_RESTORE();
	linker_kldload_unbusy(LINKER_UB_LOCKED);
	return (error);
}

int
sys_kldunload(struct thread *td, struct kldunload_args *uap)
{

	return (kern_kldunload(td, uap->fileid, LINKER_UNLOAD_NORMAL));
}

int
sys_kldunloadf(struct thread *td, struct kldunloadf_args *uap)
{

	if (uap->flags != LINKER_UNLOAD_NORMAL &&
	    uap->flags != LINKER_UNLOAD_FORCE)
		return (EINVAL);
	return (kern_kldunload(td, uap->fileid, uap->flags));
}

int
sys_kldfind(struct thread *td, struct kldfind_args *uap)
{

	return (kern_kldfind(td, uap->file));
}

int
kern_kldfind(struct thread *td, const char * __capability file)
{
	char *pathname;
	const char *filename;
	linker_file_t lf;
	int error;

#ifdef MAC
	error = mac_kld_check_stat(td->td_ucred);
	if (error)
		return (error);
#endif

	td->td_retval[0] = -1;

	pathname = malloc(MAXPATHLEN, M_TEMP, M_WAITOK);
	if ((error = copyinstr(file, pathname, MAXPATHLEN, NULL)) != 0)
		goto out;

	filename = linker_basename(pathname);
	sx_xlock(&kld_sx);
	lf = linker_find_file_by_name(filename);
	if (lf)
		td->td_retval[0] = lf->id;
	else
		error = ENOENT;
	sx_xunlock(&kld_sx);
out:
	free(pathname, M_TEMP);
	return (error);
}

int
sys_kldnext(struct thread *td, struct kldnext_args *uap)
{
	linker_file_t lf;
	int error = 0;

#ifdef MAC
	error = mac_kld_check_stat(td->td_ucred);
	if (error)
		return (error);
#endif

	sx_xlock(&kld_sx);
	if (uap->fileid == 0)
		lf = TAILQ_FIRST(&linker_files);
	else {
		lf = linker_find_file_by_id(uap->fileid);
		if (lf == NULL) {
			error = ENOENT;
			goto out;
		}
		lf = TAILQ_NEXT(lf, link);
	}

	/* Skip partially loaded files. */
	while (lf != NULL && !(lf->flags & LINKER_FILE_LINKED))
		lf = TAILQ_NEXT(lf, link);

	if (lf)
		td->td_retval[0] = lf->id;
	else
		td->td_retval[0] = 0;
out:
	sx_xunlock(&kld_sx);
	return (error);
}

int
sys_kldstat(struct thread *td, struct kldstat_args *uap)
{
	struct kld_file_stat *stat;
	int error, version;

	/*
	 * Check the version of the user's structure.
	 */
	if ((error = copyin(&uap->stat->version, &version, sizeof(version)))
	    != 0)
		return (error);
	if (version != sizeof(struct kld_file_stat_1) &&
	    version != sizeof(struct kld_file_stat))
		return (EINVAL);

	stat = malloc(sizeof(*stat), M_TEMP, M_WAITOK | M_ZERO);
	error = kern_kldstat(td, uap->fileid, stat);
	if (error == 0)
		error = copyout(stat, uap->stat, version);
	free(stat, M_TEMP);
	return (error);
}

int
kern_kldstat(struct thread *td, int fileid, struct kld_file_stat *stat)
{
	linker_file_t lf;
	int namelen;
#ifdef MAC
	int error;

	error = mac_kld_check_stat(td->td_ucred);
	if (error)
		return (error);
#endif

	sx_xlock(&kld_sx);
	lf = linker_find_file_by_id(fileid);
	if (lf == NULL) {
		sx_xunlock(&kld_sx);
		return (ENOENT);
	}

	/* Version 1 fields: */
	namelen = strlen(lf->filename) + 1;
	if (namelen > sizeof(stat->name))
		namelen = sizeof(stat->name);
	bcopy(lf->filename, &stat->name[0], namelen);
	stat->refs = lf->refs;
	stat->id = lf->id;
	stat->address = (char * __capability)(uintcap_t)lf->address;
	stat->size = lf->size;
	/* Version 2 fields: */
	namelen = strlen(lf->pathname) + 1;
	if (namelen > sizeof(stat->pathname))
		namelen = sizeof(stat->pathname);
	bcopy(lf->pathname, &stat->pathname[0], namelen);
	sx_xunlock(&kld_sx);

	td->td_retval[0] = 0;
	return (0);
}

#ifdef DDB
DB_COMMAND(kldstat, db_kldstat)
{
	linker_file_t lf;

#define	POINTER_WIDTH	((int)(sizeof(void *) * 2 + 2))
	db_printf("Id Refs Address%*c Size     Name\n", POINTER_WIDTH - 7, ' ');
#undef	POINTER_WIDTH
	TAILQ_FOREACH(lf, &linker_files, link) {
		if (db_pager_quit)
			return;
		db_printf("%2d %4d %p %-8zx %s\n", lf->id, lf->refs,
		    lf->address, lf->size, lf->filename);
	}
}
#endif /* DDB */

int
sys_kldfirstmod(struct thread *td, struct kldfirstmod_args *uap)
{
	linker_file_t lf;
	module_t mp;
	int error = 0;

#ifdef MAC
	error = mac_kld_check_stat(td->td_ucred);
	if (error)
		return (error);
#endif

	sx_xlock(&kld_sx);
	lf = linker_find_file_by_id(uap->fileid);
	if (lf) {
		MOD_SLOCK;
		mp = TAILQ_FIRST(&lf->modules);
		if (mp != NULL)
			td->td_retval[0] = module_getid(mp);
		else
			td->td_retval[0] = 0;
		MOD_SUNLOCK;
	} else
		error = ENOENT;
	sx_xunlock(&kld_sx);
	return (error);
}

int
sys_kldsym(struct thread *td, struct kldsym_args *uap)
{
	struct kld_sym_lookup lookup;
	struct kld_sym_lookup * __capability user_lookup;
	int error;

	user_lookup = uap->data;
	error = copyincap(user_lookup, &lookup, sizeof(lookup));
	if (error != 0)
		return (error);
	if (lookup.version != sizeof(lookup) ||
	    uap->cmd != KLDSYM_LOOKUP)
		return (EINVAL);
	error = kern_kldsym(td, uap->fileid, uap->cmd,
	    lookup.symname, &lookup.symvalue, &lookup.symsize);
	if (error != 0)
		return (error);
	error = suword(&user_lookup->symvalue, lookup.symvalue);
	if (error == 0)
		error = suword(&user_lookup->symsize, lookup.symsize);

	return (error);
}

int
kern_kldsym(struct thread *td, int fileid, int cmd,
    const char * __capability symname, u_long *symvalue, size_t *symsize)
{
	c_linker_sym_t sym;
	linker_symval_t symval;
	linker_file_t lf;
	char *symstr;
	int error;

#ifdef MAC
	error = mac_kld_check_stat(td->td_ucred);
	if (error)
		return (error);
#endif

	symstr = malloc(MAXPATHLEN, M_TEMP, M_WAITOK);
	error = copyinstr(symname, symstr, MAXPATHLEN, NULL);
	if (error != 0)
		goto done;
	sx_xlock(&kld_sx);
	if (fileid != 0) {
		lf = linker_find_file_by_id(fileid);
		if (lf == NULL)
			error = ENOENT;
		else if (LINKER_LOOKUP_SYMBOL(lf, symstr, &sym) == 0 &&
		    LINKER_SYMBOL_VALUES(lf, sym, &symval) == 0) {
			*symvalue = (uintptr_t) symval.value;
			*symsize = symval.size;
			error = 0;
		} else
			error = ENOENT;
	} else {
		TAILQ_FOREACH(lf, &linker_files, link) {
			if (LINKER_LOOKUP_SYMBOL(lf, symstr, &sym) == 0 &&
			    LINKER_SYMBOL_VALUES(lf, sym, &symval) == 0) {
				*symvalue = (uintptr_t)symval.value;
				*symsize = symval.size;
				error = 0;
				break;
			}
		}
		if (lf == NULL)
			error = ENOENT;
	}
	sx_xunlock(&kld_sx);
done:
	free(symstr, M_TEMP);
	return (error);
}

/*
 * Preloaded module support
 */

static modlist_t
modlist_lookup(const char *name, int ver)
{
	modlist_t mod;

	TAILQ_FOREACH(mod, &found_modules, link) {
		if (strcmp(mod->name, name) == 0 &&
		    (ver == 0 || mod->version == ver))
			return (mod);
	}
	return (NULL);
}

static modlist_t
modlist_lookup2(const char *name, const struct mod_depend *verinfo)
{
	modlist_t mod, bestmod;
	int ver;

	if (verinfo == NULL)
		return (modlist_lookup(name, 0));
	bestmod = NULL;
	TAILQ_FOREACH(mod, &found_modules, link) {
		if (strcmp(mod->name, name) != 0)
			continue;
		ver = mod->version;
		if (ver == verinfo->md_ver_preferred)
			return (mod);
		if (ver >= verinfo->md_ver_minimum &&
		    ver <= verinfo->md_ver_maximum &&
		    (bestmod == NULL || ver > bestmod->version))
			bestmod = mod;
	}
	return (bestmod);
}

static modlist_t
modlist_newmodule(const char *modname, int version, linker_file_t container)
{
	modlist_t mod;

	mod = malloc(sizeof(struct modlist), M_LINKER, M_NOWAIT | M_ZERO);
	if (mod == NULL)
		panic("no memory for module list");
	mod->container = container;
	mod->name = modname;
	mod->version = version;
	TAILQ_INSERT_TAIL(&found_modules, mod, link);
	return (mod);
}

static void
linker_addmodules(linker_file_t lf, struct mod_metadata **start,
    struct mod_metadata **stop, int preload)
{
	struct mod_metadata *mp, **mdp;
	const char *modname;
	int ver;

	for (mdp = start; mdp < stop; mdp++) {
		mp = *mdp;
		if (mp->md_type != MDT_VERSION)
			continue;
		modname = mp->md_cval;
		ver = ((const struct mod_version *)mp->md_data)->mv_version;
		if (modlist_lookup(modname, ver) != NULL) {
			printf("module %s already present!\n", modname);
			/* XXX what can we do? this is a build error. :-( */
			continue;
		}
		modlist_newmodule(modname, ver, lf);
	}
}

static void
linker_preload(void *arg)
{
	caddr_t modptr;
	const char *modname, *nmodname;
	char *modtype;
	linker_file_t lf, nlf;
	linker_class_t lc;
	int error;
	linker_file_list_t loaded_files;
	linker_file_list_t depended_files;
	struct mod_metadata *mp, *nmp;
	struct mod_metadata **start, **stop, **mdp, **nmdp;
	const struct mod_depend *verinfo;
	int nver;
	int resolves;
	modlist_t mod;
	struct sysinit **si_start, **si_stop;

	TAILQ_INIT(&loaded_files);
	TAILQ_INIT(&depended_files);
	TAILQ_INIT(&found_modules);
	error = 0;

	modptr = NULL;
	sx_xlock(&kld_sx);
	while ((modptr = preload_search_next_name(modptr)) != NULL) {
		modname = (char *)preload_search_info(modptr, MODINFO_NAME);
		modtype = (char *)preload_search_info(modptr, MODINFO_TYPE);
		if (modname == NULL) {
			printf("Preloaded module at %p does not have a"
			    " name!\n", modptr);
			continue;
		}
		if (modtype == NULL) {
			printf("Preloaded module at %p does not have a type!\n",
			    modptr);
			continue;
		}
		if (bootverbose)
			printf("Preloaded %s \"%s\" at %p.\n", modtype, modname,
			    modptr);
		lf = NULL;
		TAILQ_FOREACH(lc, &classes, link) {
			error = LINKER_LINK_PRELOAD(lc, modname, &lf);
			if (!error)
				break;
			lf = NULL;
		}
		if (lf)
			TAILQ_INSERT_TAIL(&loaded_files, lf, loaded);
	}

	/*
	 * First get a list of stuff in the kernel.
	 */
	if (linker_file_lookup_set(linker_kernel_file, MDT_SETNAME, &start,
	    &stop, NULL) == 0)
		linker_addmodules(linker_kernel_file, start, stop, 1);

	/*
	 * This is a once-off kinky bubble sort to resolve relocation
	 * dependency requirements.
	 */
restart:
	TAILQ_FOREACH(lf, &loaded_files, loaded) {
		error = linker_file_lookup_set(lf, MDT_SETNAME, &start,
		    &stop, NULL);
		/*
		 * First, look to see if we would successfully link with this
		 * stuff.
		 */
		resolves = 1;	/* unless we know otherwise */
		if (!error) {
			for (mdp = start; mdp < stop; mdp++) {
				mp = *mdp;
				if (mp->md_type != MDT_DEPEND)
					continue;
				modname = mp->md_cval;
				verinfo = mp->md_data;
				for (nmdp = start; nmdp < stop; nmdp++) {
					nmp = *nmdp;
					if (nmp->md_type != MDT_VERSION)
						continue;
					nmodname = nmp->md_cval;
					if (strcmp(modname, nmodname) == 0)
						break;
				}
				if (nmdp < stop)   /* it's a self reference */
					continue;

				/*
				 * ok, the module isn't here yet, we
				 * are not finished
				 */
				if (modlist_lookup2(modname, verinfo) == NULL)
					resolves = 0;
			}
		}
		/*
		 * OK, if we found our modules, we can link.  So, "provide"
		 * the modules inside and add it to the end of the link order
		 * list.
		 */
		if (resolves) {
			if (!error) {
				for (mdp = start; mdp < stop; mdp++) {
					mp = *mdp;
					if (mp->md_type != MDT_VERSION)
						continue;
					modname = mp->md_cval;
					nver = ((const struct mod_version *)
					    mp->md_data)->mv_version;
					if (modlist_lookup(modname,
					    nver) != NULL) {
						printf("module %s already"
						    " present!\n", modname);
						TAILQ_REMOVE(&loaded_files,
						    lf, loaded);
						linker_file_unload(lf,
						    LINKER_UNLOAD_FORCE);
						/* we changed tailq next ptr */
						goto restart;
					}
					modlist_newmodule(modname, nver, lf);
				}
			}
			TAILQ_REMOVE(&loaded_files, lf, loaded);
			TAILQ_INSERT_TAIL(&depended_files, lf, loaded);
			/*
			 * Since we provided modules, we need to restart the
			 * sort so that the previous files that depend on us
			 * have a chance. Also, we've busted the tailq next
			 * pointer with the REMOVE.
			 */
			goto restart;
		}
	}

	/*
	 * At this point, we check to see what could not be resolved..
	 */
	while ((lf = TAILQ_FIRST(&loaded_files)) != NULL) {
		TAILQ_REMOVE(&loaded_files, lf, loaded);
		printf("KLD file %s is missing dependencies\n", lf->filename);
		linker_file_unload(lf, LINKER_UNLOAD_FORCE);
	}

	/*
	 * We made it. Finish off the linking in the order we determined.
	 */
	TAILQ_FOREACH_SAFE(lf, &depended_files, loaded, nlf) {
		if (linker_kernel_file) {
			linker_kernel_file->refs++;
			error = linker_file_add_dependency(lf,
			    linker_kernel_file);
			if (error)
				panic("cannot add dependency");
		}
		error = linker_file_lookup_set(lf, MDT_SETNAME, &start,
		    &stop, NULL);
		if (!error) {
			for (mdp = start; mdp < stop; mdp++) {
				mp = *mdp;
				if (mp->md_type != MDT_DEPEND)
					continue;
				modname = mp->md_cval;
				verinfo = mp->md_data;
				mod = modlist_lookup2(modname, verinfo);
				if (mod == NULL) {
					printf("KLD file %s - cannot find "
					    "dependency \"%s\"\n",
					    lf->filename, modname);
					goto fail;
				}
				/* Don't count self-dependencies */
				if (lf == mod->container)
					continue;
				mod->container->refs++;
				error = linker_file_add_dependency(lf,
				    mod->container);
				if (error)
					panic("cannot add dependency");
			}
		}
		/*
		 * Now do relocation etc using the symbol search paths
		 * established by the dependencies
		 */
		error = LINKER_LINK_PRELOAD_FINISH(lf);
		if (error) {
			printf("KLD file %s - could not finalize loading\n",
			    lf->filename);
			goto fail;
		}
		linker_file_register_modules(lf);
		if (!TAILQ_EMPTY(&lf->modules))
			lf->flags |= LINKER_FILE_MODULES;
		if (linker_file_lookup_set(lf, "sysinit_set", &si_start,
		    &si_stop, NULL) == 0)
			sysinit_add(si_start, si_stop);
		linker_file_register_sysctls(lf, true);
		lf->flags |= LINKER_FILE_LINKED;
		continue;
fail:
		TAILQ_REMOVE(&depended_files, lf, loaded);
		linker_file_unload(lf, LINKER_UNLOAD_FORCE);
	}
	sx_xunlock(&kld_sx);
	/* woohoo! we made it! */
}

SYSINIT(preload, SI_SUB_KLD, SI_ORDER_MIDDLE, linker_preload, NULL);

/*
 * Handle preload files that failed to load any modules.
 */
static void
linker_preload_finish(void *arg)
{
	linker_file_t lf, nlf;

	sx_xlock(&kld_sx);
	TAILQ_FOREACH_SAFE(lf, &linker_files, link, nlf) {
		/*
		 * If all of the modules in this file failed to load, unload
		 * the file and return an error of ENOEXEC.  (Parity with
		 * linker_load_file.)
		 */
		if ((lf->flags & LINKER_FILE_MODULES) != 0 &&
		    TAILQ_EMPTY(&lf->modules)) {
			linker_file_unload(lf, LINKER_UNLOAD_FORCE);
			continue;
		}

		lf->flags &= ~LINKER_FILE_MODULES;
		lf->userrefs++;	/* so we can (try to) kldunload it */
	}
	sx_xunlock(&kld_sx);
}

/*
 * Attempt to run after all DECLARE_MODULE SYSINITs.  Unfortunately they can be
 * scheduled at any subsystem and order, so run this as late as possible.  init
 * becomes runnable in SI_SUB_KTHREAD_INIT, so go slightly before that.
 */
SYSINIT(preload_finish, SI_SUB_KTHREAD_INIT - 100, SI_ORDER_MIDDLE,
    linker_preload_finish, NULL);

/*
 * Search for a not-loaded module by name.
 *
 * Modules may be found in the following locations:
 *
 * - preloaded (result is just the module name) - on disk (result is full path
 * to module)
 *
 * If the module name is qualified in any way (contains path, etc.) the we
 * simply return a copy of it.
 *
 * The search path can be manipulated via sysctl.  Note that we use the ';'
 * character as a separator to be consistent with the bootloader.
 */

static char linker_hintfile[] = "linker.hints";
static char linker_path[MAXPATHLEN] = "/boot/kernel;/boot/modules";

SYSCTL_STRING(_kern, OID_AUTO, module_path, CTLFLAG_RWTUN, linker_path,
    sizeof(linker_path), "module load search path");

TUNABLE_STR("module_path", linker_path, sizeof(linker_path));

static const char * const linker_ext_list[] = {
	"",
	".ko",
	NULL
};

/*
 * Check if file actually exists either with or without extension listed in
 * the linker_ext_list. (probably should be generic for the rest of the
 * kernel)
 */
static char *
linker_lookup_file(const char *path, int pathlen, const char *name,
    int namelen, struct vattr *vap)
{
	struct nameidata nd;
	struct thread *td = curthread;	/* XXX */
	const char * const *cpp, *sep;
	char *result;
	int error, len, extlen, reclen, flags;
	enum vtype type;

	extlen = 0;
	for (cpp = linker_ext_list; *cpp; cpp++) {
		len = strlen(*cpp);
		if (len > extlen)
			extlen = len;
	}
	extlen++;		/* trailing '\0' */
	sep = (path[pathlen - 1] != '/') ? "/" : "";

	reclen = pathlen + strlen(sep) + namelen + extlen + 1;
	result = malloc(reclen, M_LINKER, M_WAITOK);
	for (cpp = linker_ext_list; *cpp; cpp++) {
		snprintf(result, reclen, "%.*s%s%.*s%s", pathlen, path, sep,
		    namelen, name, *cpp);
		/*
		 * Attempt to open the file, and return the path if
		 * we succeed and it's a regular file.
		 */
<<<<<<< HEAD
		NDINIT(&nd, LOOKUP, FOLLOW, UIO_SYSSPACE, PTR2CAP(result), td);
=======
		NDINIT(&nd, LOOKUP, FOLLOW, UIO_SYSSPACE, result);
>>>>>>> 7e1d3eef
		flags = FREAD;
		error = vn_open(&nd, &flags, 0, NULL);
		if (error == 0) {
			NDFREE(&nd, NDF_ONLY_PNBUF);
			type = nd.ni_vp->v_type;
			if (vap)
				VOP_GETATTR(nd.ni_vp, vap, td->td_ucred);
			VOP_UNLOCK(nd.ni_vp);
			vn_close(nd.ni_vp, FREAD, td->td_ucred, td);
			if (type == VREG)
				return (result);
		}
	}
	free(result, M_LINKER);
	return (NULL);
}

#define	INT_ALIGN(base, ptr)	ptr =					\
	(base) + roundup2((ptr) - (base), sizeof(int))

/*
 * Lookup KLD which contains requested module in the "linker.hints" file. If
 * version specification is available, then try to find the best KLD.
 * Otherwise just find the latest one.
 */
static char *
linker_hints_lookup(const char *path, int pathlen, const char *modname,
    int modnamelen, const struct mod_depend *verinfo)
{
	struct thread *td = curthread;	/* XXX */
	struct ucred *cred = td ? td->td_ucred : NULL;
	struct nameidata nd;
	struct vattr vattr, mattr;
	const char *best, *sep;
	u_char *hints = NULL;
	u_char *cp, *recptr, *bufend, *result, *pathbuf;
	int error, ival, bestver, *intp, found, flags, clen, blen;
	ssize_t reclen;

	result = NULL;
	bestver = found = 0;

	sep = (path[pathlen - 1] != '/') ? "/" : "";
	reclen = imax(modnamelen, strlen(linker_hintfile)) + pathlen +
	    strlen(sep) + 1;
	pathbuf = malloc(reclen, M_LINKER, M_WAITOK);
	snprintf(pathbuf, reclen, "%.*s%s%s", pathlen, path, sep,
	    linker_hintfile);

<<<<<<< HEAD
	NDINIT(&nd, LOOKUP, NOFOLLOW, UIO_SYSSPACE, PTR2CAP(pathbuf), td);
=======
	NDINIT(&nd, LOOKUP, NOFOLLOW, UIO_SYSSPACE, pathbuf);
>>>>>>> 7e1d3eef
	flags = FREAD;
	error = vn_open(&nd, &flags, 0, NULL);
	if (error)
		goto bad;
	NDFREE(&nd, NDF_ONLY_PNBUF);
	if (nd.ni_vp->v_type != VREG)
		goto bad;
	best = cp = NULL;
	error = VOP_GETATTR(nd.ni_vp, &vattr, cred);
	if (error)
		goto bad;
	/*
	 * XXX: we need to limit this number to some reasonable value
	 */
	if (vattr.va_size > LINKER_HINTS_MAX) {
		printf("linker.hints file too large %ld\n", (long)vattr.va_size);
		goto bad;
	}
	hints = malloc(vattr.va_size, M_TEMP, M_WAITOK);
	error = vn_rdwr(UIO_READ, nd.ni_vp, (caddr_t)hints, vattr.va_size, 0,
	    UIO_SYSSPACE, IO_NODELOCKED, cred, NOCRED, &reclen, td);
	if (error)
		goto bad;
	VOP_UNLOCK(nd.ni_vp);
	vn_close(nd.ni_vp, FREAD, cred, td);
	nd.ni_vp = NULL;
	if (reclen != 0) {
		printf("can't read %zd\n", reclen);
		goto bad;
	}
	intp = (int *)hints;
	ival = *intp++;
	if (ival != LINKER_HINTS_VERSION) {
		printf("linker.hints file version mismatch %d\n", ival);
		goto bad;
	}
	bufend = hints + vattr.va_size;
	recptr = (u_char *)intp;
	clen = blen = 0;
	while (recptr < bufend && !found) {
		intp = (int *)recptr;
		reclen = *intp++;
		ival = *intp++;
		cp = (char *)intp;
		switch (ival) {
		case MDT_VERSION:
			clen = *cp++;
			if (clen != modnamelen || bcmp(cp, modname, clen) != 0)
				break;
			cp += clen;
			INT_ALIGN(hints, cp);
			ival = *(int *)cp;
			cp += sizeof(int);
			clen = *cp++;
			if (verinfo == NULL ||
			    ival == verinfo->md_ver_preferred) {
				found = 1;
				break;
			}
			if (ival >= verinfo->md_ver_minimum &&
			    ival <= verinfo->md_ver_maximum &&
			    ival > bestver) {
				bestver = ival;
				best = cp;
				blen = clen;
			}
			break;
		default:
			break;
		}
		recptr += reclen + sizeof(int);
	}
	/*
	 * Finally check if KLD is in the place
	 */
	if (found)
		result = linker_lookup_file(path, pathlen, cp, clen, &mattr);
	else if (best)
		result = linker_lookup_file(path, pathlen, best, blen, &mattr);

	/*
	 * KLD is newer than hints file. What we should do now?
	 */
	if (result && timespeccmp(&mattr.va_mtime, &vattr.va_mtime, >))
		printf("warning: KLD '%s' is newer than the linker.hints"
		    " file\n", result);
bad:
	free(pathbuf, M_LINKER);
	if (hints)
		free(hints, M_TEMP);
	if (nd.ni_vp != NULL) {
		VOP_UNLOCK(nd.ni_vp);
		vn_close(nd.ni_vp, FREAD, cred, td);
	}
	/*
	 * If nothing found or hints is absent - fallback to the old
	 * way by using "kldname[.ko]" as module name.
	 */
	if (!found && !bestver && result == NULL)
		result = linker_lookup_file(path, pathlen, modname,
		    modnamelen, NULL);
	return (result);
}

/*
 * Lookup KLD which contains requested module in the all directories.
 */
static char *
linker_search_module(const char *modname, int modnamelen,
    const struct mod_depend *verinfo)
{
	char *cp, *ep, *result;

	/*
	 * traverse the linker path
	 */
	for (cp = linker_path; *cp; cp = ep + 1) {
		/* find the end of this component */
		for (ep = cp; (*ep != 0) && (*ep != ';'); ep++);
		result = linker_hints_lookup(cp, ep - cp, modname,
		    modnamelen, verinfo);
		if (result != NULL)
			return (result);
		if (*ep == 0)
			break;
	}
	return (NULL);
}

/*
 * Search for module in all directories listed in the linker_path.
 */
static char *
linker_search_kld(const char *name)
{
	char *cp, *ep, *result;
	int len;

	/* qualified at all? */
	if (strchr(name, '/'))
		return (strdup(name, M_LINKER));

	/* traverse the linker path */
	len = strlen(name);
	for (ep = linker_path; *ep; ep++) {
		cp = ep;
		/* find the end of this component */
		for (; *ep != 0 && *ep != ';'; ep++);
		result = linker_lookup_file(cp, ep - cp, name, len, NULL);
		if (result != NULL)
			return (result);
	}
	return (NULL);
}

static const char *
linker_basename(const char *path)
{
	const char *filename;

	filename = strrchr(path, '/');
	if (filename == NULL)
		return path;
	if (filename[1])
		filename++;
	return (filename);
}

#ifdef HWPMC_HOOKS
/*
 * Inform hwpmc about the set of kernel modules currently loaded.
 */
void *
linker_hwpmc_list_objects(void)
{
	linker_file_t lf;
	struct pmckern_map_in *kobase;
	int i, nmappings;

	nmappings = 0;
	sx_slock(&kld_sx);
	TAILQ_FOREACH(lf, &linker_files, link)
		nmappings++;

	/* Allocate nmappings + 1 entries. */
	kobase = malloc((nmappings + 1) * sizeof(struct pmckern_map_in),
	    M_LINKER, M_WAITOK | M_ZERO);
	i = 0;
	TAILQ_FOREACH(lf, &linker_files, link) {
		/* Save the info for this linker file. */
		kobase[i].pm_file = lf->filename;
		kobase[i].pm_address = (uintptr_t)lf->address;
		i++;
	}
	sx_sunlock(&kld_sx);

	KASSERT(i > 0, ("linker_hpwmc_list_objects: no kernel objects?"));

	/* The last entry of the malloced area comprises of all zeros. */
	KASSERT(kobase[i].pm_file == NULL,
	    ("linker_hwpmc_list_objects: last object not NULL"));

	return ((void *)kobase);
}
#endif

/* check if root file system is not mounted */
static bool
linker_root_mounted(void)
{
	struct pwd *pwd;
	bool ret;

	if (rootvnode == NULL)
		return (false);

	pwd = pwd_hold(curthread);
	ret = pwd->pwd_rdir != NULL;
	pwd_drop(pwd);
	return (ret);
}

/*
 * Find a file which contains given module and load it, if "parent" is not
 * NULL, register a reference to it.
 */
static int
linker_load_module(const char *kldname, const char *modname,
    struct linker_file *parent, const struct mod_depend *verinfo,
    struct linker_file **lfpp)
{
	linker_file_t lfdep;
	const char *filename;
	char *pathname;
	int error;

	sx_assert(&kld_sx, SA_XLOCKED);
	if (modname == NULL) {
		/*
 		 * We have to load KLD
 		 */
		KASSERT(verinfo == NULL, ("linker_load_module: verinfo"
		    " is not NULL"));
		if (!linker_root_mounted())
			return (ENXIO);
		pathname = linker_search_kld(kldname);
	} else {
		if (modlist_lookup2(modname, verinfo) != NULL)
			return (EEXIST);
		if (!linker_root_mounted())
			return (ENXIO);
		if (kldname != NULL)
			pathname = strdup(kldname, M_LINKER);
		else
			/*
			 * Need to find a KLD with required module
			 */
			pathname = linker_search_module(modname,
			    strlen(modname), verinfo);
	}
	if (pathname == NULL)
		return (ENOENT);

	/*
	 * Can't load more than one file with the same basename XXX:
	 * Actually it should be possible to have multiple KLDs with
	 * the same basename but different path because they can
	 * provide different versions of the same modules.
	 */
	filename = linker_basename(pathname);
	if (linker_find_file_by_name(filename))
		error = EEXIST;
	else do {
		error = linker_load_file(pathname, &lfdep);
		if (error)
			break;
		if (modname && verinfo &&
		    modlist_lookup2(modname, verinfo) == NULL) {
			linker_file_unload(lfdep, LINKER_UNLOAD_FORCE);
			error = ENOENT;
			break;
		}
		if (parent) {
			error = linker_file_add_dependency(parent, lfdep);
			if (error)
				break;
		}
		if (lfpp)
			*lfpp = lfdep;
	} while (0);
	free(pathname, M_LINKER);
	return (error);
}

/*
 * This routine is responsible for finding dependencies of userland initiated
 * kldload(2)'s of files.
 */
int
linker_load_dependencies(linker_file_t lf)
{
	linker_file_t lfdep;
	struct mod_metadata **start, **stop, **mdp, **nmdp;
	struct mod_metadata *mp, *nmp;
	const struct mod_depend *verinfo;
	modlist_t mod;
	const char *modname, *nmodname;
	int ver, error = 0;

	/*
	 * All files are dependent on /kernel.
	 */
	sx_assert(&kld_sx, SA_XLOCKED);
	if (linker_kernel_file) {
		linker_kernel_file->refs++;
		error = linker_file_add_dependency(lf, linker_kernel_file);
		if (error)
			return (error);
	}
	if (linker_file_lookup_set(lf, MDT_SETNAME, &start, &stop,
	    NULL) != 0)
		return (0);
	for (mdp = start; mdp < stop; mdp++) {
		mp = *mdp;
		if (mp->md_type != MDT_VERSION)
			continue;
		modname = mp->md_cval;
		ver = ((const struct mod_version *)mp->md_data)->mv_version;
		mod = modlist_lookup(modname, ver);
		if (mod != NULL) {
			printf("interface %s.%d already present in the KLD"
			    " '%s'!\n", modname, ver,
			    mod->container->filename);
			return (EEXIST);
		}
	}

	for (mdp = start; mdp < stop; mdp++) {
		mp = *mdp;
		if (mp->md_type != MDT_DEPEND)
			continue;
		modname = mp->md_cval;
		verinfo = mp->md_data;
		nmodname = NULL;
		for (nmdp = start; nmdp < stop; nmdp++) {
			nmp = *nmdp;
			if (nmp->md_type != MDT_VERSION)
				continue;
			nmodname = nmp->md_cval;
			if (strcmp(modname, nmodname) == 0)
				break;
		}
		if (nmdp < stop)/* early exit, it's a self reference */
			continue;
		mod = modlist_lookup2(modname, verinfo);
		if (mod) {	/* woohoo, it's loaded already */
			lfdep = mod->container;
			lfdep->refs++;
			error = linker_file_add_dependency(lf, lfdep);
			if (error)
				break;
			continue;
		}
		error = linker_load_module(NULL, modname, lf, verinfo, NULL);
		if (error) {
			printf("KLD %s: depends on %s - not available or"
			    " version mismatch\n", lf->filename, modname);
			break;
		}
	}

	if (error)
		return (error);
	linker_addmodules(lf, start, stop, 0);
	return (error);
}

static int
sysctl_kern_function_list_iterate(const char *name, void *opaque)
{
	struct sysctl_req *req;

	req = opaque;
	return (SYSCTL_OUT(req, name, strlen(name) + 1));
}

/*
 * Export a nul-separated, double-nul-terminated list of all function names
 * in the kernel.
 */
static int
sysctl_kern_function_list(SYSCTL_HANDLER_ARGS)
{
	linker_file_t lf;
	int error;

#ifdef MAC
	error = mac_kld_check_stat(req->td->td_ucred);
	if (error)
		return (error);
#endif
	error = sysctl_wire_old_buffer(req, 0);
	if (error != 0)
		return (error);
	sx_xlock(&kld_sx);
	TAILQ_FOREACH(lf, &linker_files, link) {
		error = LINKER_EACH_FUNCTION_NAME(lf,
		    sysctl_kern_function_list_iterate, req);
		if (error) {
			sx_xunlock(&kld_sx);
			return (error);
		}
	}
	sx_xunlock(&kld_sx);
	return (SYSCTL_OUT(req, "", 1));
}

SYSCTL_PROC(_kern, OID_AUTO, function_list,
    CTLTYPE_OPAQUE | CTLFLAG_RD | CTLFLAG_MPSAFE, NULL, 0,
    sysctl_kern_function_list, "",
    "kernel function list");
// CHERI CHANGES START
// {
//   "updated": 20200706,
//   "target_type": "kernel",
//   "changes": [
//     "user_capabilities"
//   ],
//   "changes_purecap": [
//     "pointer_as_integer",
//     "kdb"
//   ]
// }
// CHERI CHANGES END<|MERGE_RESOLUTION|>--- conflicted
+++ resolved
@@ -1888,11 +1888,7 @@
 		 * Attempt to open the file, and return the path if
 		 * we succeed and it's a regular file.
 		 */
-<<<<<<< HEAD
-		NDINIT(&nd, LOOKUP, FOLLOW, UIO_SYSSPACE, PTR2CAP(result), td);
-=======
-		NDINIT(&nd, LOOKUP, FOLLOW, UIO_SYSSPACE, result);
->>>>>>> 7e1d3eef
+		NDINIT(&nd, LOOKUP, FOLLOW, UIO_SYSSPACE, PTR2CAP(result));
 		flags = FREAD;
 		error = vn_open(&nd, &flags, 0, NULL);
 		if (error == 0) {
@@ -1942,11 +1938,7 @@
 	snprintf(pathbuf, reclen, "%.*s%s%s", pathlen, path, sep,
 	    linker_hintfile);
 
-<<<<<<< HEAD
-	NDINIT(&nd, LOOKUP, NOFOLLOW, UIO_SYSSPACE, PTR2CAP(pathbuf), td);
-=======
-	NDINIT(&nd, LOOKUP, NOFOLLOW, UIO_SYSSPACE, pathbuf);
->>>>>>> 7e1d3eef
+	NDINIT(&nd, LOOKUP, NOFOLLOW, UIO_SYSSPACE, PTR2CAP(pathbuf));
 	flags = FREAD;
 	error = vn_open(&nd, &flags, 0, NULL);
 	if (error)
