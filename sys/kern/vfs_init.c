/*-
 * SPDX-License-Identifier: BSD-3-Clause
 *
 * Copyright (c) 1989, 1993
 *	The Regents of the University of California.  All rights reserved.
 *
 * This code is derived from software contributed
 * to Berkeley by John Heidemann of the UCLA Ficus project.
 *
 * Source: * @(#)i405_init.c 2.10 92/04/27 UCLA Ficus project
 *
 * Redistribution and use in source and binary forms, with or without
 * modification, are permitted provided that the following conditions
 * are met:
 * 1. Redistributions of source code must retain the above copyright
 *    notice, this list of conditions and the following disclaimer.
 * 2. Redistributions in binary form must reproduce the above copyright
 *    notice, this list of conditions and the following disclaimer in the
 *    documentation and/or other materials provided with the distribution.
 * 3. Neither the name of the University nor the names of its contributors
 *    may be used to endorse or promote products derived from this software
 *    without specific prior written permission.
 *
 * THIS SOFTWARE IS PROVIDED BY THE REGENTS AND CONTRIBUTORS ``AS IS'' AND
 * ANY EXPRESS OR IMPLIED WARRANTIES, INCLUDING, BUT NOT LIMITED TO, THE
 * IMPLIED WARRANTIES OF MERCHANTABILITY AND FITNESS FOR A PARTICULAR PURPOSE
 * ARE DISCLAIMED.  IN NO EVENT SHALL THE REGENTS OR CONTRIBUTORS BE LIABLE
 * FOR ANY DIRECT, INDIRECT, INCIDENTAL, SPECIAL, EXEMPLARY, OR CONSEQUENTIAL
 * DAMAGES (INCLUDING, BUT NOT LIMITED TO, PROCUREMENT OF SUBSTITUTE GOODS
 * OR SERVICES; LOSS OF USE, DATA, OR PROFITS; OR BUSINESS INTERRUPTION)
 * HOWEVER CAUSED AND ON ANY THEORY OF LIABILITY, WHETHER IN CONTRACT, STRICT
 * LIABILITY, OR TORT (INCLUDING NEGLIGENCE OR OTHERWISE) ARISING IN ANY WAY
 * OUT OF THE USE OF THIS SOFTWARE, EVEN IF ADVISED OF THE POSSIBILITY OF
 * SUCH DAMAGE.
 *
 *	@(#)vfs_init.c	8.3 (Berkeley) 1/4/94
 */

#include <sys/cdefs.h>
__FBSDID("$FreeBSD$");

#include <sys/param.h>
#include <sys/systm.h>
#include <sys/fnv_hash.h>
#include <sys/jail.h>
#include <sys/kernel.h>
#include <sys/linker.h>
#include <sys/mount.h>
#include <sys/proc.h>
#include <sys/sx.h>
#include <sys/syscallsubr.h>
#include <sys/sysctl.h>
#include <sys/vnode.h>
#include <sys/malloc.h>

static int	vfs_register(struct vfsconf *);
static int	vfs_unregister(struct vfsconf *);

MALLOC_DEFINE(M_VNODE, "vnodes", "Dynamically allocated vnodes");

/*
 * The highest defined VFS number.
 */
int maxvfsconf = VFS_GENERIC + 1;

/*
 * Single-linked list of configured VFSes.
 * New entries are added/deleted by vfs_register()/vfs_unregister()
 */
struct vfsconfhead vfsconf = TAILQ_HEAD_INITIALIZER(vfsconf);
struct sx vfsconf_sx;
SX_SYSINIT(vfsconf, &vfsconf_sx, "vfsconf");

/*
 * Loader.conf variable vfs.typenumhash enables setting vfc_typenum using a hash
 * calculation on vfc_name, so that it doesn't change when file systems are
 * loaded in a different order. This will avoid the NFS server file handles from
 * changing for file systems that use vfc_typenum in their fsid.
 */
static int	vfs_typenumhash = 1;
SYSCTL_INT(_vfs, OID_AUTO, typenumhash, CTLFLAG_RDTUN, &vfs_typenumhash, 0,
    "Set vfc_typenum using a hash calculation on vfc_name, so that it does not"
    "change when file systems are loaded in a different order.");

/*
 * A Zen vnode attribute structure.
 *
 * Initialized when the first filesystem registers by vfs_register().
 */
struct vattr va_null;

/*
 * vfs_init.c
 *
 * Allocate and fill in operations vectors.
 *
 * An undocumented feature of this approach to defining operations is that
 * there can be multiple entries in vfs_opv_descs for the same operations
 * vector. This allows third parties to extend the set of operations
 * supported by another layer in a binary compatibile way. For example,
 * assume that NFS needed to be modified to support Ficus. NFS has an entry
 * (probably nfs_vnopdeop_decls) declaring all the operations NFS supports by
 * default. Ficus could add another entry (ficus_nfs_vnodeop_decl_entensions)
 * listing those new operations Ficus adds to NFS, all without modifying the
 * NFS code. (Of couse, the OTW NFS protocol still needs to be munged, but
 * that is a(whole)nother story.) This is a feature.
 */

/*
 * Routines having to do with the management of the vnode table.
 */

static struct vfsconf *
vfs_byname_locked(const char *name)
{
	struct vfsconf *vfsp;

	sx_assert(&vfsconf_sx, SA_LOCKED);
	if (!strcmp(name, "ffs"))
		name = "ufs";
	TAILQ_FOREACH(vfsp, &vfsconf, vfc_list) {
		if (!strcmp(name, vfsp->vfc_name))
			return (vfsp);
	}
	return (NULL);
}

struct vfsconf *
vfs_byname(const char *name)
{
	struct vfsconf *vfsp;

	vfsconf_slock();
	vfsp = vfs_byname_locked(name);
	vfsconf_sunlock();
	return (vfsp);
}

struct vfsconf *
vfs_byname_kld(const char *fstype, struct thread *td, int *error)
{
	struct vfsconf *vfsp;
	int fileid, loaded;

	vfsp = vfs_byname(fstype);
	if (vfsp != NULL)
		return (vfsp);

	/* Try to load the respective module. */
	*error = kern_kldload(td, fstype, &fileid);
	loaded = (*error == 0);
	if (*error == EEXIST)
		*error = 0;
	if (*error)
		return (NULL);

	/* Look up again to see if the VFS was loaded. */
	vfsp = vfs_byname(fstype);
	if (vfsp == NULL) {
		if (loaded)
			(void)kern_kldunload(td, fileid, LINKER_UNLOAD_FORCE);
		*error = ENODEV;
		return (NULL);
	}
	return (vfsp);
}

static int
vfs_mount_sigdefer(struct mount *mp)
{
	int prev_stops, rc;

	TSRAW(curthread, TS_ENTER, "VFS_MOUNT", mp->mnt_vfc->vfc_name);
	prev_stops = sigdeferstop(SIGDEFERSTOP_SILENT);
	rc = (*mp->mnt_vfc->vfc_vfsops_sd->vfs_mount)(mp);
	sigallowstop(prev_stops);
	TSRAW(curthread, TS_EXIT, "VFS_MOUNT", mp->mnt_vfc->vfc_name);
	return (rc);
}

static int
vfs_unmount_sigdefer(struct mount *mp, int mntflags)
{
	int prev_stops, rc;

	prev_stops = sigdeferstop(SIGDEFERSTOP_SILENT);
	rc = (*mp->mnt_vfc->vfc_vfsops_sd->vfs_unmount)(mp, mntflags);
	sigallowstop(prev_stops);
	return (rc);
}

static int
vfs_root_sigdefer(struct mount *mp, int flags, struct vnode **vpp)
{
	int prev_stops, rc;

	prev_stops = sigdeferstop(SIGDEFERSTOP_SILENT);
	rc = (*mp->mnt_vfc->vfc_vfsops_sd->vfs_root)(mp, flags, vpp);
	sigallowstop(prev_stops);
	return (rc);
}

static int
<<<<<<< HEAD
vfs_quotactl_sigdefer(struct mount *mp, int cmd, uid_t uid,
    void * __capability arg)
=======
vfs_cachedroot_sigdefer(struct mount *mp, int flags, struct vnode **vpp)
{
	int prev_stops, rc;

	prev_stops = sigdeferstop(SIGDEFERSTOP_SILENT);
	rc = (*mp->mnt_vfc->vfc_vfsops_sd->vfs_cachedroot)(mp, flags, vpp);
	sigallowstop(prev_stops);
	return (rc);
}

static int
vfs_quotactl_sigdefer(struct mount *mp, int cmd, uid_t uid, void *arg)
>>>>>>> 8ed5fe7c
{
	int prev_stops, rc;

	prev_stops = sigdeferstop(SIGDEFERSTOP_SILENT);
	rc = (*mp->mnt_vfc->vfc_vfsops_sd->vfs_quotactl)(mp, cmd, uid, arg);
	sigallowstop(prev_stops);
	return (rc);
}

static int
vfs_statfs_sigdefer(struct mount *mp, struct statfs *sbp)
{
	int prev_stops, rc;

	prev_stops = sigdeferstop(SIGDEFERSTOP_SILENT);
	rc = (*mp->mnt_vfc->vfc_vfsops_sd->vfs_statfs)(mp, sbp);
	sigallowstop(prev_stops);
	return (rc);
}

static int
vfs_sync_sigdefer(struct mount *mp, int waitfor)
{
	int prev_stops, rc;

	prev_stops = sigdeferstop(SIGDEFERSTOP_SILENT);
	rc = (*mp->mnt_vfc->vfc_vfsops_sd->vfs_sync)(mp, waitfor);
	sigallowstop(prev_stops);
	return (rc);
}

static int
vfs_vget_sigdefer(struct mount *mp, ino_t ino, int flags, struct vnode **vpp)
{
	int prev_stops, rc;

	prev_stops = sigdeferstop(SIGDEFERSTOP_SILENT);
	rc = (*mp->mnt_vfc->vfc_vfsops_sd->vfs_vget)(mp, ino, flags, vpp);
	sigallowstop(prev_stops);
	return (rc);
}

static int
vfs_fhtovp_sigdefer(struct mount *mp, struct fid *fidp, int flags,
    struct vnode **vpp)
{
	int prev_stops, rc;

	prev_stops = sigdeferstop(SIGDEFERSTOP_SILENT);
	rc = (*mp->mnt_vfc->vfc_vfsops_sd->vfs_fhtovp)(mp, fidp, flags, vpp);
	sigallowstop(prev_stops);
	return (rc);
}

static int
vfs_checkexp_sigdefer(struct mount *mp, struct sockaddr *nam, int *exflg,
    struct ucred **credp, int *numsecflavors, int **secflavors)
{
	int prev_stops, rc;

	prev_stops = sigdeferstop(SIGDEFERSTOP_SILENT);
	rc = (*mp->mnt_vfc->vfc_vfsops_sd->vfs_checkexp)(mp, nam, exflg, credp,
	    numsecflavors, secflavors);
	sigallowstop(prev_stops);
	return (rc);
}

static int
vfs_extattrctl_sigdefer(struct mount *mp, int cmd, struct vnode *filename_vp,
    int attrnamespace, const char *attrname)
{
	int prev_stops, rc;

	prev_stops = sigdeferstop(SIGDEFERSTOP_SILENT);
	rc = (*mp->mnt_vfc->vfc_vfsops_sd->vfs_extattrctl)(mp, cmd,
	    filename_vp, attrnamespace, attrname);
	sigallowstop(prev_stops);
	return (rc);
}

static int
vfs_sysctl_sigdefer(struct mount *mp, fsctlop_t op, struct sysctl_req *req)
{
	int prev_stops, rc;

	prev_stops = sigdeferstop(SIGDEFERSTOP_SILENT);
	rc = (*mp->mnt_vfc->vfc_vfsops_sd->vfs_sysctl)(mp, op, req);
	sigallowstop(prev_stops);
	return (rc);
}

static void
vfs_susp_clean_sigdefer(struct mount *mp)
{
	int prev_stops;

	if (*mp->mnt_vfc->vfc_vfsops_sd->vfs_susp_clean == NULL)
		return;
	prev_stops = sigdeferstop(SIGDEFERSTOP_SILENT);
	(*mp->mnt_vfc->vfc_vfsops_sd->vfs_susp_clean)(mp);
	sigallowstop(prev_stops);
}

static void
vfs_reclaim_lowervp_sigdefer(struct mount *mp, struct vnode *vp)
{
	int prev_stops;

	if (*mp->mnt_vfc->vfc_vfsops_sd->vfs_reclaim_lowervp == NULL)
		return;
	prev_stops = sigdeferstop(SIGDEFERSTOP_SILENT);
	(*mp->mnt_vfc->vfc_vfsops_sd->vfs_reclaim_lowervp)(mp, vp);
	sigallowstop(prev_stops);
}

static void
vfs_unlink_lowervp_sigdefer(struct mount *mp, struct vnode *vp)
{
	int prev_stops;

	if (*mp->mnt_vfc->vfc_vfsops_sd->vfs_unlink_lowervp == NULL)
		return;
	prev_stops = sigdeferstop(SIGDEFERSTOP_SILENT);
	(*(mp)->mnt_vfc->vfc_vfsops_sd->vfs_unlink_lowervp)(mp, vp);
	sigallowstop(prev_stops);
}

static void
vfs_purge_sigdefer(struct mount *mp)
{
	int prev_stops;

	prev_stops = sigdeferstop(SIGDEFERSTOP_SILENT);
	(*mp->mnt_vfc->vfc_vfsops_sd->vfs_purge)(mp);
	sigallowstop(prev_stops);
}

static struct vfsops vfsops_sigdefer = {
	.vfs_mount =		vfs_mount_sigdefer,
	.vfs_unmount =		vfs_unmount_sigdefer,
	.vfs_root =		vfs_root_sigdefer,
	.vfs_cachedroot =	vfs_cachedroot_sigdefer,
	.vfs_quotactl =		vfs_quotactl_sigdefer,
	.vfs_statfs =		vfs_statfs_sigdefer,
	.vfs_sync =		vfs_sync_sigdefer,
	.vfs_vget =		vfs_vget_sigdefer,
	.vfs_fhtovp =		vfs_fhtovp_sigdefer,
	.vfs_checkexp =		vfs_checkexp_sigdefer,
	.vfs_extattrctl =	vfs_extattrctl_sigdefer,
	.vfs_sysctl =		vfs_sysctl_sigdefer,
	.vfs_susp_clean =	vfs_susp_clean_sigdefer,
	.vfs_reclaim_lowervp =	vfs_reclaim_lowervp_sigdefer,
	.vfs_unlink_lowervp =	vfs_unlink_lowervp_sigdefer,
	.vfs_purge =		vfs_purge_sigdefer,

};

/* Register a new filesystem type in the global table */
static int
vfs_register(struct vfsconf *vfc)
{
	struct sysctl_oid *oidp;
	struct vfsops *vfsops;
	static int once;
	struct vfsconf *tvfc;
	uint32_t hashval;
	int secondpass;

	if (!once) {
		vattr_null(&va_null);
		once = 1;
	}
	
	if (vfc->vfc_version != VFS_VERSION) {
		printf("ERROR: filesystem %s, unsupported ABI version %x\n",
		    vfc->vfc_name, vfc->vfc_version);
		return (EINVAL);
	}
	vfsconf_lock();
	if (vfs_byname_locked(vfc->vfc_name) != NULL) {
		vfsconf_unlock();
		return (EEXIST);
	}

	if (vfs_typenumhash != 0) {
		/*
		 * Calculate a hash on vfc_name to use for vfc_typenum. Unless
		 * all of 1<->255 are assigned, it is limited to 8bits since
		 * that is what ZFS uses from vfc_typenum and is also the
		 * preferred range for vfs_getnewfsid().
		 */
		hashval = fnv_32_str(vfc->vfc_name, FNV1_32_INIT);
		hashval &= 0xff;
		secondpass = 0;
		do {
			/* Look for and fix any collision. */
			TAILQ_FOREACH(tvfc, &vfsconf, vfc_list) {
				if (hashval == tvfc->vfc_typenum) {
					if (hashval == 255 && secondpass == 0) {
						hashval = 1;
						secondpass = 1;
					} else
						hashval++;
					break;
				}
			}
		} while (tvfc != NULL);
		vfc->vfc_typenum = hashval;
		if (vfc->vfc_typenum >= maxvfsconf)
			maxvfsconf = vfc->vfc_typenum + 1;
	} else
		vfc->vfc_typenum = maxvfsconf++;
	TAILQ_INSERT_TAIL(&vfsconf, vfc, vfc_list);

	/*
	 * Initialise unused ``struct vfsops'' fields, to use
	 * the vfs_std*() functions.  Note, we need the mount
	 * and unmount operations, at the least.  The check
	 * for vfsops available is just a debugging aid.
	 */
	KASSERT(vfc->vfc_vfsops != NULL,
	    ("Filesystem %s has no vfsops", vfc->vfc_name));
	/*
	 * Check the mount and unmount operations.
	 */
	vfsops = vfc->vfc_vfsops;
	KASSERT(vfsops->vfs_mount != NULL,
	    ("Filesystem %s has no mount op", vfc->vfc_name));
	KASSERT(vfsops->vfs_unmount != NULL,
	    ("Filesystem %s has no unmount op", vfc->vfc_name));

	if (vfsops->vfs_root == NULL)
		/* return file system's root vnode */
		vfsops->vfs_root =	vfs_stdroot;
	if (vfsops->vfs_quotactl == NULL)
		/* quota control */
		vfsops->vfs_quotactl =	vfs_stdquotactl;
	if (vfsops->vfs_statfs == NULL)
		/* return file system's status */
		vfsops->vfs_statfs =	vfs_stdstatfs;
	if (vfsops->vfs_sync == NULL)
		/*
		 * flush unwritten data (nosync)
		 * file systems can use vfs_stdsync
		 * explicitly by setting it in the
		 * vfsop vector.
		 */
		vfsops->vfs_sync =	vfs_stdnosync;
	if (vfsops->vfs_vget == NULL)
		/* convert an inode number to a vnode */
		vfsops->vfs_vget =	vfs_stdvget;
	if (vfsops->vfs_fhtovp == NULL)
		/* turn an NFS file handle into a vnode */
		vfsops->vfs_fhtovp =	vfs_stdfhtovp;
	if (vfsops->vfs_checkexp == NULL)
		/* check if file system is exported */
		vfsops->vfs_checkexp =	vfs_stdcheckexp;
	if (vfsops->vfs_init == NULL)
		/* file system specific initialisation */
		vfsops->vfs_init =	vfs_stdinit;
	if (vfsops->vfs_uninit == NULL)
		/* file system specific uninitialisation */
		vfsops->vfs_uninit =	vfs_stduninit;
	if (vfsops->vfs_extattrctl == NULL)
		/* extended attribute control */
		vfsops->vfs_extattrctl = vfs_stdextattrctl;
	if (vfsops->vfs_sysctl == NULL)
		vfsops->vfs_sysctl = vfs_stdsysctl;

	if ((vfc->vfc_flags & VFCF_SBDRY) != 0) {
		vfc->vfc_vfsops_sd = vfc->vfc_vfsops;
		vfc->vfc_vfsops = &vfsops_sigdefer;
	}

	if (vfc->vfc_flags & VFCF_JAIL)
		prison_add_vfs(vfc);

	/*
	 * Call init function for this VFS...
	 */
	if ((vfc->vfc_flags & VFCF_SBDRY) != 0)
		vfc->vfc_vfsops_sd->vfs_init(vfc);
	else
		vfc->vfc_vfsops->vfs_init(vfc);
	vfsconf_unlock();

	/*
	 * If this filesystem has a sysctl node under vfs
	 * (i.e. vfs.xxfs), then change the oid number of that node to
	 * match the filesystem's type number.  This allows user code
	 * which uses the type number to read sysctl variables defined
	 * by the filesystem to continue working. Since the oids are
	 * in a sorted list, we need to make sure the order is
	 * preserved by re-registering the oid after modifying its
	 * number.
	 */
	sysctl_wlock();
	SLIST_FOREACH(oidp, SYSCTL_CHILDREN(&sysctl___vfs), oid_link) {
		if (strcmp(oidp->oid_name, vfc->vfc_name) == 0) {
			sysctl_unregister_oid(oidp);
			oidp->oid_number = vfc->vfc_typenum;
			sysctl_register_oid(oidp);
			break;
		}
	}
	sysctl_wunlock();

	return (0);
}


/* Remove registration of a filesystem type */
static int
vfs_unregister(struct vfsconf *vfc)
{
	struct vfsconf *vfsp;
	int error, maxtypenum;

	vfsconf_lock();
	vfsp = vfs_byname_locked(vfc->vfc_name);
	if (vfsp == NULL) {
		vfsconf_unlock();
		return (EINVAL);
	}
	if (vfsp->vfc_refcount != 0) {
		vfsconf_unlock();
		return (EBUSY);
	}
	error = 0;
	if ((vfc->vfc_flags & VFCF_SBDRY) != 0) {
		if (vfc->vfc_vfsops_sd->vfs_uninit != NULL)
			error = vfc->vfc_vfsops_sd->vfs_uninit(vfsp);
	} else {
		if (vfc->vfc_vfsops->vfs_uninit != NULL) {
			error = vfc->vfc_vfsops->vfs_uninit(vfsp);
	}
	if (error != 0) {
		vfsconf_unlock();
		return (error);
	}
	}
	TAILQ_REMOVE(&vfsconf, vfsp, vfc_list);
	maxtypenum = VFS_GENERIC;
	TAILQ_FOREACH(vfsp, &vfsconf, vfc_list)
		if (maxtypenum < vfsp->vfc_typenum)
			maxtypenum = vfsp->vfc_typenum;
	maxvfsconf = maxtypenum + 1;
	vfsconf_unlock();
	return (0);
}

/*
 * Standard kernel module handling code for filesystem modules.
 * Referenced from VFS_SET().
 */
int
vfs_modevent(module_t mod, int type, void *data)
{
	struct vfsconf *vfc;
	int error = 0;

	vfc = (struct vfsconf *)data;

	switch (type) {
	case MOD_LOAD:
		if (vfc)
			error = vfs_register(vfc);
		break;

	case MOD_UNLOAD:
		if (vfc)
			error = vfs_unregister(vfc);
		break;
	default:
		error = EOPNOTSUPP;
		break;
	}
	return (error);
}<|MERGE_RESOLUTION|>--- conflicted
+++ resolved
@@ -201,23 +201,19 @@
 }
 
 static int
-<<<<<<< HEAD
+vfs_cachedroot_sigdefer(struct mount *mp, int flags, struct vnode **vpp)
+{
+	int prev_stops, rc;
+
+	prev_stops = sigdeferstop(SIGDEFERSTOP_SILENT);
+	rc = (*mp->mnt_vfc->vfc_vfsops_sd->vfs_cachedroot)(mp, flags, vpp);
+	sigallowstop(prev_stops);
+	return (rc);
+}
+
+static int
 vfs_quotactl_sigdefer(struct mount *mp, int cmd, uid_t uid,
     void * __capability arg)
-=======
-vfs_cachedroot_sigdefer(struct mount *mp, int flags, struct vnode **vpp)
-{
-	int prev_stops, rc;
-
-	prev_stops = sigdeferstop(SIGDEFERSTOP_SILENT);
-	rc = (*mp->mnt_vfc->vfc_vfsops_sd->vfs_cachedroot)(mp, flags, vpp);
-	sigallowstop(prev_stops);
-	return (rc);
-}
-
-static int
-vfs_quotactl_sigdefer(struct mount *mp, int cmd, uid_t uid, void *arg)
->>>>>>> 8ed5fe7c
 {
 	int prev_stops, rc;
 
