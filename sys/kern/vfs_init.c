/*-
 * SPDX-License-Identifier: BSD-3-Clause
 *
 * Copyright (c) 1989, 1993
 *	The Regents of the University of California.  All rights reserved.
 *
 * This code is derived from software contributed
 * to Berkeley by John Heidemann of the UCLA Ficus project.
 *
 * Source: * @(#)i405_init.c 2.10 92/04/27 UCLA Ficus project
 *
 * Redistribution and use in source and binary forms, with or without
 * modification, are permitted provided that the following conditions
 * are met:
 * 1. Redistributions of source code must retain the above copyright
 *    notice, this list of conditions and the following disclaimer.
 * 2. Redistributions in binary form must reproduce the above copyright
 *    notice, this list of conditions and the following disclaimer in the
 *    documentation and/or other materials provided with the distribution.
 * 3. Neither the name of the University nor the names of its contributors
 *    may be used to endorse or promote products derived from this software
 *    without specific prior written permission.
 *
 * THIS SOFTWARE IS PROVIDED BY THE REGENTS AND CONTRIBUTORS ``AS IS'' AND
 * ANY EXPRESS OR IMPLIED WARRANTIES, INCLUDING, BUT NOT LIMITED TO, THE
 * IMPLIED WARRANTIES OF MERCHANTABILITY AND FITNESS FOR A PARTICULAR PURPOSE
 * ARE DISCLAIMED.  IN NO EVENT SHALL THE REGENTS OR CONTRIBUTORS BE LIABLE
 * FOR ANY DIRECT, INDIRECT, INCIDENTAL, SPECIAL, EXEMPLARY, OR CONSEQUENTIAL
 * DAMAGES (INCLUDING, BUT NOT LIMITED TO, PROCUREMENT OF SUBSTITUTE GOODS
 * OR SERVICES; LOSS OF USE, DATA, OR PROFITS; OR BUSINESS INTERRUPTION)
 * HOWEVER CAUSED AND ON ANY THEORY OF LIABILITY, WHETHER IN CONTRACT, STRICT
 * LIABILITY, OR TORT (INCLUDING NEGLIGENCE OR OTHERWISE) ARISING IN ANY WAY
 * OUT OF THE USE OF THIS SOFTWARE, EVEN IF ADVISED OF THE POSSIBILITY OF
 * SUCH DAMAGE.
 *
 *	@(#)vfs_init.c	8.3 (Berkeley) 1/4/94
 */

#include <sys/cdefs.h>
__FBSDID("$FreeBSD$");

#include <sys/param.h>
#include <sys/systm.h>
#include <sys/fnv_hash.h>
#include <sys/jail.h>
#include <sys/kernel.h>
#include <sys/linker.h>
#include <sys/mount.h>
#include <sys/proc.h>
#include <sys/sx.h>
#include <sys/syscallsubr.h>
#include <sys/sysctl.h>
#include <sys/vnode.h>
#include <sys/malloc.h>

static int	vfs_register(struct vfsconf *);
static int	vfs_unregister(struct vfsconf *);

MALLOC_DEFINE(M_VNODE, "vnodes", "Dynamically allocated vnodes");

/*
 * The highest defined VFS number.
 */
int maxvfsconf = VFS_GENERIC + 1;

/*
 * Single-linked list of configured VFSes.
 * New entries are added/deleted by vfs_register()/vfs_unregister()
 */
struct vfsconfhead vfsconf = TAILQ_HEAD_INITIALIZER(vfsconf);
struct sx vfsconf_sx;
SX_SYSINIT(vfsconf, &vfsconf_sx, "vfsconf");

/*
 * Loader.conf variable vfs.typenumhash enables setting vfc_typenum using a hash
 * calculation on vfc_name, so that it doesn't change when file systems are
 * loaded in a different order. This will avoid the NFS server file handles from
 * changing for file systems that use vfc_typenum in their fsid.
 */
static int	vfs_typenumhash = 1;
SYSCTL_INT(_vfs, OID_AUTO, typenumhash, CTLFLAG_RDTUN, &vfs_typenumhash, 0,
    "Set vfc_typenum using a hash calculation on vfc_name, so that it does not"
    "change when file systems are loaded in a different order.");

/*
 * A Zen vnode attribute structure.
 *
 * Initialized when the first filesystem registers by vfs_register().
 */
struct vattr va_null;

/*
 * vfs_init.c
 *
 * Allocate and fill in operations vectors.
 *
 * An undocumented feature of this approach to defining operations is that
 * there can be multiple entries in vfs_opv_descs for the same operations
 * vector. This allows third parties to extend the set of operations
 * supported by another layer in a binary compatibile way. For example,
 * assume that NFS needed to be modified to support Ficus. NFS has an entry
 * (probably nfs_vnopdeop_decls) declaring all the operations NFS supports by
 * default. Ficus could add another entry (ficus_nfs_vnodeop_decl_entensions)
 * listing those new operations Ficus adds to NFS, all without modifying the
 * NFS code. (Of couse, the OTW NFS protocol still needs to be munged, but
 * that is a(whole)nother story.) This is a feature.
 */

/*
 * Routines having to do with the management of the vnode table.
 */

static struct vfsconf *
vfs_byname_locked(const char *name)
{
	struct vfsconf *vfsp;

	sx_assert(&vfsconf_sx, SA_LOCKED);
	if (!strcmp(name, "ffs"))
		name = "ufs";
	TAILQ_FOREACH(vfsp, &vfsconf, vfc_list) {
		if (!strcmp(name, vfsp->vfc_name))
			return (vfsp);
	}
	return (NULL);
}

struct vfsconf *
vfs_byname(const char *name)
{
	struct vfsconf *vfsp;

	vfsconf_slock();
	vfsp = vfs_byname_locked(name);
	vfsconf_sunlock();
	return (vfsp);
}

struct vfsconf *
vfs_byname_kld(const char *fstype, struct thread *td, int *error)
{
	struct vfsconf *vfsp;
	int fileid, loaded;

	vfsp = vfs_byname(fstype);
	if (vfsp != NULL)
		return (vfsp);

	/* Try to load the respective module. */
	*error = kern_kldload(td, fstype, &fileid);
	loaded = (*error == 0);
	if (*error == EEXIST)
		*error = 0;
	if (*error)
		return (NULL);

	/* Look up again to see if the VFS was loaded. */
	vfsp = vfs_byname(fstype);
	if (vfsp == NULL) {
		if (loaded)
			(void)kern_kldunload(td, fileid, LINKER_UNLOAD_FORCE);
		*error = ENODEV;
		return (NULL);
	}
	return (vfsp);
}

static int
vfs_mount_sigdefer(struct mount *mp)
{
	int prev_stops, rc;

	TSRAW(curthread, TS_ENTER, "VFS_MOUNT", mp->mnt_vfc->vfc_name);
	prev_stops = sigdeferstop(SIGDEFERSTOP_SILENT);
	rc = (*mp->mnt_vfc->vfc_vfsops_sd->vfs_mount)(mp);
	sigallowstop(prev_stops);
	TSRAW(curthread, TS_EXIT, "VFS_MOUNT", mp->mnt_vfc->vfc_name);
	return (rc);
}

static int
vfs_unmount_sigdefer(struct mount *mp, int mntflags)
{
	int prev_stops, rc;

	prev_stops = sigdeferstop(SIGDEFERSTOP_SILENT);
	rc = (*mp->mnt_vfc->vfc_vfsops_sd->vfs_unmount)(mp, mntflags);
	sigallowstop(prev_stops);
	return (rc);
}

static int
vfs_root_sigdefer(struct mount *mp, int flags, struct vnode **vpp)
{
	int prev_stops, rc;

	prev_stops = sigdeferstop(SIGDEFERSTOP_SILENT);
	rc = (*mp->mnt_vfc->vfc_vfsops_sd->vfs_root)(mp, flags, vpp);
	sigallowstop(prev_stops);
	return (rc);
}

static int
vfs_cachedroot_sigdefer(struct mount *mp, int flags, struct vnode **vpp)
{
	int prev_stops, rc;

	prev_stops = sigdeferstop(SIGDEFERSTOP_SILENT);
	rc = (*mp->mnt_vfc->vfc_vfsops_sd->vfs_cachedroot)(mp, flags, vpp);
	sigallowstop(prev_stops);
	return (rc);
}

static int
<<<<<<< HEAD
vfs_quotactl_sigdefer(struct mount *mp, int cmd, uid_t uid,
    void * __capability arg, bool *mp_busy)
=======
vfs_quotactl_sigdefer(struct mount *mp, int cmd, uid_t uid, void *arg)
>>>>>>> 271fcf1c
{
	int prev_stops, rc;

	prev_stops = sigdeferstop(SIGDEFERSTOP_SILENT);
	rc = (*mp->mnt_vfc->vfc_vfsops_sd->vfs_quotactl)(mp, cmd, uid, arg);
	sigallowstop(prev_stops);
	return (rc);
}

static int
vfs_statfs_sigdefer(struct mount *mp, struct statfs *sbp)
{
	int prev_stops, rc;

	prev_stops = sigdeferstop(SIGDEFERSTOP_SILENT);
	rc = (*mp->mnt_vfc->vfc_vfsops_sd->vfs_statfs)(mp, sbp);
	sigallowstop(prev_stops);
	return (rc);
}

static int
vfs_sync_sigdefer(struct mount *mp, int waitfor)
{
	int prev_stops, rc;

	prev_stops = sigdeferstop(SIGDEFERSTOP_SILENT);
	rc = (*mp->mnt_vfc->vfc_vfsops_sd->vfs_sync)(mp, waitfor);
	sigallowstop(prev_stops);
	return (rc);
}

static int
vfs_vget_sigdefer(struct mount *mp, ino_t ino, int flags, struct vnode **vpp)
{
	int prev_stops, rc;

	prev_stops = sigdeferstop(SIGDEFERSTOP_SILENT);
	rc = (*mp->mnt_vfc->vfc_vfsops_sd->vfs_vget)(mp, ino, flags, vpp);
	sigallowstop(prev_stops);
	return (rc);
}

static int
vfs_fhtovp_sigdefer(struct mount *mp, struct fid *fidp, int flags,
    struct vnode **vpp)
{
	int prev_stops, rc;

	prev_stops = sigdeferstop(SIGDEFERSTOP_SILENT);
	rc = (*mp->mnt_vfc->vfc_vfsops_sd->vfs_fhtovp)(mp, fidp, flags, vpp);
	sigallowstop(prev_stops);
	return (rc);
}

static int
vfs_checkexp_sigdefer(struct mount *mp, struct sockaddr *nam, uint64_t *exflg,
    struct ucred **credp, int *numsecflavors, int *secflavors)
{
	int prev_stops, rc;

	prev_stops = sigdeferstop(SIGDEFERSTOP_SILENT);
	rc = (*mp->mnt_vfc->vfc_vfsops_sd->vfs_checkexp)(mp, nam, exflg, credp,
	    numsecflavors, secflavors);
	sigallowstop(prev_stops);
	return (rc);
}

static int
vfs_extattrctl_sigdefer(struct mount *mp, int cmd, struct vnode *filename_vp,
    int attrnamespace, const char *attrname)
{
	int prev_stops, rc;

	prev_stops = sigdeferstop(SIGDEFERSTOP_SILENT);
	rc = (*mp->mnt_vfc->vfc_vfsops_sd->vfs_extattrctl)(mp, cmd,
	    filename_vp, attrnamespace, attrname);
	sigallowstop(prev_stops);
	return (rc);
}

static int
vfs_sysctl_sigdefer(struct mount *mp, fsctlop_t op, struct sysctl_req *req)
{
	int prev_stops, rc;

	prev_stops = sigdeferstop(SIGDEFERSTOP_SILENT);
	rc = (*mp->mnt_vfc->vfc_vfsops_sd->vfs_sysctl)(mp, op, req);
	sigallowstop(prev_stops);
	return (rc);
}

static void
vfs_susp_clean_sigdefer(struct mount *mp)
{
	int prev_stops;

	if (*mp->mnt_vfc->vfc_vfsops_sd->vfs_susp_clean == NULL)
		return;
	prev_stops = sigdeferstop(SIGDEFERSTOP_SILENT);
	(*mp->mnt_vfc->vfc_vfsops_sd->vfs_susp_clean)(mp);
	sigallowstop(prev_stops);
}

static void
vfs_reclaim_lowervp_sigdefer(struct mount *mp, struct vnode *vp)
{
	int prev_stops;

	if (*mp->mnt_vfc->vfc_vfsops_sd->vfs_reclaim_lowervp == NULL)
		return;
	prev_stops = sigdeferstop(SIGDEFERSTOP_SILENT);
	(*mp->mnt_vfc->vfc_vfsops_sd->vfs_reclaim_lowervp)(mp, vp);
	sigallowstop(prev_stops);
}

static void
vfs_unlink_lowervp_sigdefer(struct mount *mp, struct vnode *vp)
{
	int prev_stops;

	if (*mp->mnt_vfc->vfc_vfsops_sd->vfs_unlink_lowervp == NULL)
		return;
	prev_stops = sigdeferstop(SIGDEFERSTOP_SILENT);
	(*(mp)->mnt_vfc->vfc_vfsops_sd->vfs_unlink_lowervp)(mp, vp);
	sigallowstop(prev_stops);
}

static void
vfs_purge_sigdefer(struct mount *mp)
{
	int prev_stops;

	prev_stops = sigdeferstop(SIGDEFERSTOP_SILENT);
	(*mp->mnt_vfc->vfc_vfsops_sd->vfs_purge)(mp);
	sigallowstop(prev_stops);
}

static struct vfsops vfsops_sigdefer = {
	.vfs_mount =		vfs_mount_sigdefer,
	.vfs_unmount =		vfs_unmount_sigdefer,
	.vfs_root =		vfs_root_sigdefer,
	.vfs_cachedroot =	vfs_cachedroot_sigdefer,
	.vfs_quotactl =		vfs_quotactl_sigdefer,
	.vfs_statfs =		vfs_statfs_sigdefer,
	.vfs_sync =		vfs_sync_sigdefer,
	.vfs_vget =		vfs_vget_sigdefer,
	.vfs_fhtovp =		vfs_fhtovp_sigdefer,
	.vfs_checkexp =		vfs_checkexp_sigdefer,
	.vfs_extattrctl =	vfs_extattrctl_sigdefer,
	.vfs_sysctl =		vfs_sysctl_sigdefer,
	.vfs_susp_clean =	vfs_susp_clean_sigdefer,
	.vfs_reclaim_lowervp =	vfs_reclaim_lowervp_sigdefer,
	.vfs_unlink_lowervp =	vfs_unlink_lowervp_sigdefer,
	.vfs_purge =		vfs_purge_sigdefer,

};

/* Register a new filesystem type in the global table */
static int
vfs_register(struct vfsconf *vfc)
{
	struct sysctl_oid *oidp;
	struct vfsops *vfsops;
	static int once;
	struct vfsconf *tvfc;
	uint32_t hashval;
	int secondpass;

	if (!once) {
		vattr_null(&va_null);
		once = 1;
	}

	if (vfc->vfc_version != VFS_VERSION) {
		printf("ERROR: filesystem %s, unsupported ABI version %x\n",
		    vfc->vfc_name, vfc->vfc_version);
		return (EINVAL);
	}
	vfsconf_lock();
	if (vfs_byname_locked(vfc->vfc_name) != NULL) {
		vfsconf_unlock();
		return (EEXIST);
	}

	if (vfs_typenumhash != 0) {
		/*
		 * Calculate a hash on vfc_name to use for vfc_typenum. Unless
		 * all of 1<->255 are assigned, it is limited to 8bits since
		 * that is what ZFS uses from vfc_typenum and is also the
		 * preferred range for vfs_getnewfsid().
		 */
		hashval = fnv_32_str(vfc->vfc_name, FNV1_32_INIT);
		hashval &= 0xff;
		secondpass = 0;
		do {
			/* Look for and fix any collision. */
			TAILQ_FOREACH(tvfc, &vfsconf, vfc_list) {
				if (hashval == tvfc->vfc_typenum) {
					if (hashval == 255 && secondpass == 0) {
						hashval = 1;
						secondpass = 1;
					} else
						hashval++;
					break;
				}
			}
		} while (tvfc != NULL);
		vfc->vfc_typenum = hashval;
		if (vfc->vfc_typenum >= maxvfsconf)
			maxvfsconf = vfc->vfc_typenum + 1;
	} else
		vfc->vfc_typenum = maxvfsconf++;
	TAILQ_INSERT_TAIL(&vfsconf, vfc, vfc_list);

	/*
	 * Initialise unused ``struct vfsops'' fields, to use
	 * the vfs_std*() functions.  Note, we need the mount
	 * and unmount operations, at the least.  The check
	 * for vfsops available is just a debugging aid.
	 */
	KASSERT(vfc->vfc_vfsops != NULL,
	    ("Filesystem %s has no vfsops", vfc->vfc_name));
	/*
	 * Check the mount and unmount operations.
	 */
	vfsops = vfc->vfc_vfsops;
	KASSERT(vfsops->vfs_mount != NULL,
	    ("Filesystem %s has no mount op", vfc->vfc_name));
	KASSERT(vfsops->vfs_unmount != NULL,
	    ("Filesystem %s has no unmount op", vfc->vfc_name));

	if (vfsops->vfs_root == NULL)
		/* return file system's root vnode */
		vfsops->vfs_root =	vfs_stdroot;
	if (vfsops->vfs_quotactl == NULL)
		/* quota control */
		vfsops->vfs_quotactl =	vfs_stdquotactl;
	if (vfsops->vfs_statfs == NULL)
		/* return file system's status */
		vfsops->vfs_statfs =	vfs_stdstatfs;
	if (vfsops->vfs_sync == NULL)
		/*
		 * flush unwritten data (nosync)
		 * file systems can use vfs_stdsync
		 * explicitly by setting it in the
		 * vfsop vector.
		 */
		vfsops->vfs_sync =	vfs_stdnosync;
	if (vfsops->vfs_vget == NULL)
		/* convert an inode number to a vnode */
		vfsops->vfs_vget =	vfs_stdvget;
	if (vfsops->vfs_fhtovp == NULL)
		/* turn an NFS file handle into a vnode */
		vfsops->vfs_fhtovp =	vfs_stdfhtovp;
	if (vfsops->vfs_checkexp == NULL)
		/* check if file system is exported */
		vfsops->vfs_checkexp =	vfs_stdcheckexp;
	if (vfsops->vfs_init == NULL)
		/* file system specific initialisation */
		vfsops->vfs_init =	vfs_stdinit;
	if (vfsops->vfs_uninit == NULL)
		/* file system specific uninitialisation */
		vfsops->vfs_uninit =	vfs_stduninit;
	if (vfsops->vfs_extattrctl == NULL)
		/* extended attribute control */
		vfsops->vfs_extattrctl = vfs_stdextattrctl;
	if (vfsops->vfs_sysctl == NULL)
		vfsops->vfs_sysctl = vfs_stdsysctl;

	if ((vfc->vfc_flags & VFCF_SBDRY) != 0) {
		vfc->vfc_vfsops_sd = vfc->vfc_vfsops;
		vfc->vfc_vfsops = &vfsops_sigdefer;
	}

	if (vfc->vfc_flags & VFCF_JAIL)
		prison_add_vfs(vfc);

	/*
	 * Call init function for this VFS...
	 */
	if ((vfc->vfc_flags & VFCF_SBDRY) != 0)
		vfc->vfc_vfsops_sd->vfs_init(vfc);
	else
		vfc->vfc_vfsops->vfs_init(vfc);
	vfsconf_unlock();

	/*
	 * If this filesystem has a sysctl node under vfs
	 * (i.e. vfs.xxfs), then change the oid number of that node to
	 * match the filesystem's type number.  This allows user code
	 * which uses the type number to read sysctl variables defined
	 * by the filesystem to continue working. Since the oids are
	 * in a sorted list, we need to make sure the order is
	 * preserved by re-registering the oid after modifying its
	 * number.
	 */
	sysctl_wlock();
	SLIST_FOREACH(oidp, SYSCTL_CHILDREN(&sysctl___vfs), oid_link) {
		if (strcmp(oidp->oid_name, vfc->vfc_name) == 0) {
			sysctl_unregister_oid(oidp);
			oidp->oid_number = vfc->vfc_typenum;
			sysctl_register_oid(oidp);
			break;
		}
	}
	sysctl_wunlock();

	return (0);
}

/* Remove registration of a filesystem type */
static int
vfs_unregister(struct vfsconf *vfc)
{
	struct vfsconf *vfsp;
	int error, maxtypenum;

	vfsconf_lock();
	vfsp = vfs_byname_locked(vfc->vfc_name);
	if (vfsp == NULL) {
		vfsconf_unlock();
		return (EINVAL);
	}
	if (vfsp->vfc_refcount != 0) {
		vfsconf_unlock();
		return (EBUSY);
	}
	error = 0;
	if ((vfc->vfc_flags & VFCF_SBDRY) != 0) {
		if (vfc->vfc_vfsops_sd->vfs_uninit != NULL)
			error = vfc->vfc_vfsops_sd->vfs_uninit(vfsp);
	} else {
		if (vfc->vfc_vfsops->vfs_uninit != NULL) {
			error = vfc->vfc_vfsops->vfs_uninit(vfsp);
	}
	if (error != 0) {
		vfsconf_unlock();
		return (error);
	}
	}
	TAILQ_REMOVE(&vfsconf, vfsp, vfc_list);
	maxtypenum = VFS_GENERIC;
	TAILQ_FOREACH(vfsp, &vfsconf, vfc_list)
		if (maxtypenum < vfsp->vfc_typenum)
			maxtypenum = vfsp->vfc_typenum;
	maxvfsconf = maxtypenum + 1;
	vfsconf_unlock();
	return (0);
}

/*
 * Standard kernel module handling code for filesystem modules.
 * Referenced from VFS_SET().
 */
int
vfs_modevent(module_t mod, int type, void *data)
{
	struct vfsconf *vfc;
	int error = 0;

	vfc = (struct vfsconf *)data;

	switch (type) {
	case MOD_LOAD:
		if (vfc)
			error = vfs_register(vfc);
		break;

	case MOD_UNLOAD:
		if (vfc)
			error = vfs_unregister(vfc);
		break;
	default:
		error = EOPNOTSUPP;
		break;
	}
	return (error);
}<|MERGE_RESOLUTION|>--- conflicted
+++ resolved
@@ -212,12 +212,8 @@
 }
 
 static int
-<<<<<<< HEAD
 vfs_quotactl_sigdefer(struct mount *mp, int cmd, uid_t uid,
-    void * __capability arg, bool *mp_busy)
-=======
-vfs_quotactl_sigdefer(struct mount *mp, int cmd, uid_t uid, void *arg)
->>>>>>> 271fcf1c
+    void * __capability arg)
 {
 	int prev_stops, rc;
 
