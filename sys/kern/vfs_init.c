--- conflicted
+++ resolved
@@ -212,13 +212,8 @@
 }
 
 static int
-<<<<<<< HEAD
 vfs_quotactl_sigdefer(struct mount *mp, int cmd, uid_t uid,
-    void * __capability arg)
-=======
-vfs_quotactl_sigdefer(struct mount *mp, int cmd, uid_t uid, void *arg,
-    bool *mp_busy)
->>>>>>> 6d3e78ad
+    void * __capability arg, bool *mp_busy)
 {
 	int prev_stops, rc;
 
