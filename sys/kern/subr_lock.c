/*-
 * SPDX-License-Identifier: BSD-2-Clause-FreeBSD
 *
 * Copyright (c) 2006 John Baldwin <jhb@FreeBSD.org>
 *
 * Redistribution and use in source and binary forms, with or without
 * modification, are permitted provided that the following conditions
 * are met:
 * 1. Redistributions of source code must retain the above copyright
 *    notice, this list of conditions and the following disclaimer.
 * 2. Redistributions in binary form must reproduce the above copyright
 *    notice, this list of conditions and the following disclaimer in the
 *    documentation and/or other materials provided with the distribution.
 *
 * THIS SOFTWARE IS PROVIDED BY THE AUTHOR AND CONTRIBUTORS ``AS IS'' AND
 * ANY EXPRESS OR IMPLIED WARRANTIES, INCLUDING, BUT NOT LIMITED TO, THE
 * IMPLIED WARRANTIES OF MERCHANTABILITY AND FITNESS FOR A PARTICULAR PURPOSE
 * ARE DISCLAIMED.  IN NO EVENT SHALL THE AUTHOR OR CONTRIBUTORS BE LIABLE
 * FOR ANY DIRECT, INDIRECT, INCIDENTAL, SPECIAL, EXEMPLARY, OR CONSEQUENTIAL
 * DAMAGES (INCLUDING, BUT NOT LIMITED TO, PROCUREMENT OF SUBSTITUTE GOODS
 * OR SERVICES; LOSS OF USE, DATA, OR PROFITS; OR BUSINESS INTERRUPTION)
 * HOWEVER CAUSED AND ON ANY THEORY OF LIABILITY, WHETHER IN CONTRACT, STRICT
 * LIABILITY, OR TORT (INCLUDING NEGLIGENCE OR OTHERWISE) ARISING IN ANY WAY
 * OUT OF THE USE OF THIS SOFTWARE, EVEN IF ADVISED OF THE POSSIBILITY OF
 * SUCH DAMAGE.
 */

/*
 * This module holds the global variables and functions used to maintain
 * lock_object structures.
 */

#include <sys/cdefs.h>
__FBSDID("$FreeBSD$");

#include "opt_ddb.h"
#include "opt_mprof.h"

#include <sys/param.h>
#include <sys/systm.h>
#include <sys/kernel.h>
#include <sys/ktr.h>
#include <sys/lock.h>
#include <sys/lock_profile.h>
#include <sys/malloc.h>
#include <sys/mutex.h>
#include <sys/pcpu.h>
#include <sys/proc.h>
#include <sys/sbuf.h>
#include <sys/sched.h>
#include <sys/smp.h>
#include <sys/sysctl.h>

#ifdef DDB
#include <ddb/ddb.h>
#endif

#include <machine/cpufunc.h>

SDT_PROVIDER_DEFINE(lock);
SDT_PROBE_DEFINE1(lock, , , starvation, "u_int");

CTASSERT(LOCK_CLASS_MAX == 15);

struct lock_class *lock_classes[LOCK_CLASS_MAX + 1] = {
	&lock_class_mtx_spin,
	&lock_class_mtx_sleep,
	&lock_class_sx,
	&lock_class_rm,
	&lock_class_rm_sleepable,
	&lock_class_rw,
	&lock_class_lockmgr,
};

void
lock_init(struct lock_object *lock, struct lock_class *class, const char *name,
    const char *type, int flags)
{
	int i;

	/* Check for double-init and zero object. */
	KASSERT(flags & LO_NEW || !lock_initialized(lock),
	    ("lock \"%s\" %p already initialized", name, lock));

	/* Look up lock class to find its index. */
	for (i = 0; i < LOCK_CLASS_MAX; i++)
		if (lock_classes[i] == class) {
			lock->lo_flags = i << LO_CLASSSHIFT;
			break;
		}
	KASSERT(i < LOCK_CLASS_MAX, ("unknown lock class %p", class));

	/* Initialize the lock object. */
	lock->lo_name = name;
	lock->lo_flags |= flags | LO_INITIALIZED;
	LOCK_LOG_INIT(lock, 0);
	WITNESS_INIT(lock, (type != NULL) ? type : name);
}

void
lock_destroy(struct lock_object *lock)
{

	KASSERT(lock_initialized(lock), ("lock %p is not initialized", lock));
	WITNESS_DESTROY(lock);
	LOCK_LOG_DESTROY(lock, 0);
	lock->lo_flags &= ~LO_INITIALIZED;
}

static SYSCTL_NODE(_debug, OID_AUTO, lock, CTLFLAG_RD | CTLFLAG_MPSAFE, NULL,
    "lock debugging");
static SYSCTL_NODE(_debug_lock, OID_AUTO, delay,
    CTLFLAG_RD | CTLFLAG_MPSAFE, NULL,
    "lock delay");

static u_int __read_mostly starvation_limit = 131072;
SYSCTL_INT(_debug_lock_delay, OID_AUTO, starvation_limit, CTLFLAG_RW,
    &starvation_limit, 0, "");

static u_int __read_mostly restrict_starvation = 0;
SYSCTL_INT(_debug_lock_delay, OID_AUTO, restrict_starvation, CTLFLAG_RW,
    &restrict_starvation, 0, "");

void
lock_delay(struct lock_delay_arg *la)
{
	struct lock_delay_config *lc = la->config;
	u_short i;

	la->delay <<= 1;
	if (__predict_false(la->delay > lc->max))
		la->delay = lc->max;

	for (i = la->delay; i > 0; i--)
		cpu_spinwait();

	la->spin_cnt += la->delay;
	if (__predict_false(la->spin_cnt > starvation_limit)) {
		SDT_PROBE1(lock, , , starvation, la->delay);
		if (restrict_starvation)
			la->delay = lc->base;
	}
}

static u_int
lock_roundup_2(u_int val)
{
	u_int res;

	for (res = 1; res <= val; res <<= 1)
		continue;

	return (res);
}

void
lock_delay_default_init(struct lock_delay_config *lc)
{

	lc->base = 1;
	lc->max = lock_roundup_2(mp_ncpus) * 256;
	if (lc->max > 32678)
		lc->max = 32678;
}

struct lock_delay_config __read_frequently locks_delay;
u_short __read_frequently locks_delay_retries;
u_short __read_frequently locks_delay_loops;

SYSCTL_U16(_debug_lock, OID_AUTO, delay_base, CTLFLAG_RW, &locks_delay.base,
    0, "");
SYSCTL_U16(_debug_lock, OID_AUTO, delay_max, CTLFLAG_RW, &locks_delay.max,
    0, "");
SYSCTL_U16(_debug_lock, OID_AUTO, delay_retries, CTLFLAG_RW, &locks_delay_retries,
    0, "");
SYSCTL_U16(_debug_lock, OID_AUTO, delay_loops, CTLFLAG_RW, &locks_delay_loops,
    0, "");

static void
locks_delay_init(void *arg __unused)
{

	lock_delay_default_init(&locks_delay);
	locks_delay_retries = 10;
	locks_delay_loops = max(10000, locks_delay.max);
}
LOCK_DELAY_SYSINIT(locks_delay_init);

#ifdef DDB
DB_SHOW_COMMAND(lock, db_show_lock)
{
	struct lock_object *lock;
	struct lock_class *class;

	if (!have_addr)
		return;

	/*
	 * XXX: Can't narrow bounds as this is a base class and lc_ddb_show
	 * can access members in the subclass.
	 */
<<<<<<< HEAD
	lock = DB_DATA_PTR_UNBOUND(addr);
=======
	lock = DB_DATA_PTR_UNBOUND(addr, struct lock_object);
>>>>>>> 5714f9f7
	if (LO_CLASSINDEX(lock) > LOCK_CLASS_MAX) {
		db_printf("Unknown lock class: %d\n", LO_CLASSINDEX(lock));
		return;
	}
	class = LOCK_CLASS(lock);
	db_printf(" class: %s\n", class->lc_name);
	db_printf(" name: %s\n", lock->lo_name);
	class->lc_ddb_show(lock);
}
#endif

#ifdef LOCK_PROFILING

/*
 * One object per-thread for each lock the thread owns.  Tracks individual
 * lock instances.
 */
struct lock_profile_object {
	LIST_ENTRY(lock_profile_object) lpo_link;
	struct lock_object *lpo_obj;
	const char	*lpo_file;
	int		lpo_line;
	uint16_t	lpo_ref;
	uint16_t	lpo_cnt;
	uint64_t	lpo_acqtime;
	uint64_t	lpo_waittime;
	u_int		lpo_contest_locking;
};

/*
 * One lock_prof for each (file, line, lock object) triple.
 */
struct lock_prof {
	SLIST_ENTRY(lock_prof) link;
	struct lock_class *class;
	const char	*file;
	const char	*name;
	int		line;
	int		ticks;
	uintmax_t	cnt_wait_max;
	uintmax_t	cnt_max;
	uintmax_t	cnt_tot;
	uintmax_t	cnt_wait;
	uintmax_t	cnt_cur;
	uintmax_t	cnt_contest_locking;
};

SLIST_HEAD(lphead, lock_prof);

#define	LPROF_HASH_SIZE		4096
#define	LPROF_HASH_MASK		(LPROF_HASH_SIZE - 1)
#define	LPROF_CACHE_SIZE	4096

/*
 * Array of objects and profs for each type of object for each cpu.  Spinlocks
 * are handled separately because a thread may be preempted and acquire a
 * spinlock while in the lock profiling code of a non-spinlock.  In this way
 * we only need a critical section to protect the per-cpu lists.
 */
struct lock_prof_type {
	struct lphead		lpt_lpalloc;
	struct lpohead		lpt_lpoalloc;
	struct lphead		lpt_hash[LPROF_HASH_SIZE];
	struct lock_prof	lpt_prof[LPROF_CACHE_SIZE];
	struct lock_profile_object lpt_objs[LPROF_CACHE_SIZE];
};

struct lock_prof_cpu {
	struct lock_prof_type	lpc_types[2]; /* One for spin one for other. */
};

DPCPU_DEFINE_STATIC(struct lock_prof_cpu, lp);
#define	LP_CPU_SELF	(DPCPU_PTR(lp))
#define	LP_CPU(cpu)	(DPCPU_ID_PTR((cpu), lp))

volatile int __read_mostly lock_prof_enable;
static volatile int lock_prof_resetting;

#define LPROF_SBUF_SIZE		256

static int lock_prof_rejected;
static int lock_prof_skipspin;
static int lock_prof_skipcount;

#ifndef USE_CPU_NANOSECONDS
uint64_t
nanoseconds(void)
{
	struct bintime bt;
	uint64_t ns;

	binuptime(&bt);
	/* From bintime2timespec */
	ns = bt.sec * (uint64_t)1000000000;
	ns += ((uint64_t)1000000000 * (uint32_t)(bt.frac >> 32)) >> 32;
	return (ns);
}
#endif

static void
lock_prof_init_type(struct lock_prof_type *type)
{
	int i;

	SLIST_INIT(&type->lpt_lpalloc);
	LIST_INIT(&type->lpt_lpoalloc);
	for (i = 0; i < LPROF_CACHE_SIZE; i++) {
		SLIST_INSERT_HEAD(&type->lpt_lpalloc, &type->lpt_prof[i],
		    link);
		LIST_INSERT_HEAD(&type->lpt_lpoalloc, &type->lpt_objs[i],
		    lpo_link);
	}
}

static void
lock_prof_init(void *arg)
{
	int cpu;

	CPU_FOREACH(cpu) {
		lock_prof_init_type(&LP_CPU(cpu)->lpc_types[0]);
		lock_prof_init_type(&LP_CPU(cpu)->lpc_types[1]);
	}
}
SYSINIT(lockprof, SI_SUB_SMP, SI_ORDER_ANY, lock_prof_init, NULL);

static void
lock_prof_reset_wait(void)
{

	/*
	 * Spin relinquishing our cpu so that quiesce_all_cpus may
	 * complete.
	 */
	while (lock_prof_resetting)
		sched_relinquish(curthread);
}

static void
lock_prof_reset(void)
{
	struct lock_prof_cpu *lpc;
	int enabled, i, cpu;

	/*
	 * We not only race with acquiring and releasing locks but also
	 * thread exit.  To be certain that threads exit without valid head
	 * pointers they must see resetting set before enabled is cleared.
	 * Otherwise a lock may not be removed from a per-thread list due
	 * to disabled being set but not wait for reset() to remove it below.
	 */
	atomic_store_rel_int(&lock_prof_resetting, 1);
	enabled = lock_prof_enable;
	lock_prof_enable = 0;
	/*
	 * This both publishes lock_prof_enable as disabled and makes sure
	 * everyone else reads it if they are not far enough. We wait for the
	 * rest down below.
	 */
	cpus_fence_seq_cst();
	quiesce_all_critical();
	/*
	 * Some objects may have migrated between CPUs.  Clear all links
	 * before we zero the structures.  Some items may still be linked
	 * into per-thread lists as well.
	 */
	CPU_FOREACH(cpu) {
		lpc = LP_CPU(cpu);
		for (i = 0; i < LPROF_CACHE_SIZE; i++) {
			LIST_REMOVE(&lpc->lpc_types[0].lpt_objs[i], lpo_link);
			LIST_REMOVE(&lpc->lpc_types[1].lpt_objs[i], lpo_link);
		}
	}
	CPU_FOREACH(cpu) {
		lpc = LP_CPU(cpu);
		bzero(lpc, sizeof(*lpc));
		lock_prof_init_type(&lpc->lpc_types[0]);
		lock_prof_init_type(&lpc->lpc_types[1]);
	}
	/*
	 * Paired with the fence from cpus_fence_seq_cst()
	 */
	atomic_store_rel_int(&lock_prof_resetting, 0);
	lock_prof_enable = enabled;
}

static void
lock_prof_output(struct lock_prof *lp, struct sbuf *sb)
{
	const char *p;

	for (p = lp->file; p != NULL && strncmp(p, "../", 3) == 0; p += 3);
	sbuf_printf(sb,
	    "%8ju %9ju %11ju %11ju %11ju %6ju %6ju %2ju %6ju %s:%d (%s:%s)\n",
	    lp->cnt_max / 1000, lp->cnt_wait_max / 1000, lp->cnt_tot / 1000,
	    lp->cnt_wait / 1000, lp->cnt_cur,
	    lp->cnt_cur == 0 ? (uintmax_t)0 :
	    lp->cnt_tot / (lp->cnt_cur * 1000),
	    lp->cnt_cur == 0 ? (uintmax_t)0 :
	    lp->cnt_wait / (lp->cnt_cur * 1000),
	    (uintmax_t)0, lp->cnt_contest_locking,
	    p, lp->line, lp->class->lc_name, lp->name);
}

static void
lock_prof_sum(struct lock_prof *match, struct lock_prof *dst, int hash,
    int spin, int t)
{
	struct lock_prof_type *type;
	struct lock_prof *l;
	int cpu;

	dst->file = match->file;
	dst->line = match->line;
	dst->class = match->class;
	dst->name = match->name;

	CPU_FOREACH(cpu) {
		type = &LP_CPU(cpu)->lpc_types[spin];
		SLIST_FOREACH(l, &type->lpt_hash[hash], link) {
			if (l->ticks == t)
				continue;
			if (l->file != match->file || l->line != match->line ||
			    l->name != match->name)
				continue;
			l->ticks = t;
			if (l->cnt_max > dst->cnt_max)
				dst->cnt_max = l->cnt_max;
			if (l->cnt_wait_max > dst->cnt_wait_max)
				dst->cnt_wait_max = l->cnt_wait_max;
			dst->cnt_tot += l->cnt_tot;
			dst->cnt_wait += l->cnt_wait;
			dst->cnt_cur += l->cnt_cur;
			dst->cnt_contest_locking += l->cnt_contest_locking;
		}
	}
}

static void
lock_prof_type_stats(struct lock_prof_type *type, struct sbuf *sb, int spin,
    int t)
{
	struct lock_prof *l;
	int i;

	for (i = 0; i < LPROF_HASH_SIZE; ++i) {
		SLIST_FOREACH(l, &type->lpt_hash[i], link) {
			struct lock_prof lp = {};

			if (l->ticks == t)
				continue;
			lock_prof_sum(l, &lp, i, spin, t);
			lock_prof_output(&lp, sb);
		}
	}
}

static int
dump_lock_prof_stats(SYSCTL_HANDLER_ARGS)
{
	struct sbuf *sb;
	int error, cpu, t;
	int enabled;

	error = sysctl_wire_old_buffer(req, 0);
	if (error != 0)
		return (error);
	sb = sbuf_new_for_sysctl(NULL, NULL, LPROF_SBUF_SIZE, req);
	sbuf_printf(sb, "\n%8s %9s %11s %11s %11s %6s %6s %2s %6s %s\n",
	    "max", "wait_max", "total", "wait_total", "count", "avg", "wait_avg", "cnt_hold", "cnt_lock", "name");
	enabled = lock_prof_enable;
	lock_prof_enable = 0;
	/*
	 * See the comment in lock_prof_reset
	 */
	cpus_fence_seq_cst();
	quiesce_all_critical();
	t = ticks;
	CPU_FOREACH(cpu) {
		lock_prof_type_stats(&LP_CPU(cpu)->lpc_types[0], sb, 0, t);
		lock_prof_type_stats(&LP_CPU(cpu)->lpc_types[1], sb, 1, t);
	}
	atomic_thread_fence_rel();
	lock_prof_enable = enabled;

	error = sbuf_finish(sb);
	/* Output a trailing NUL. */
	if (error == 0)
		error = SYSCTL_OUT(req, "", 1);
	sbuf_delete(sb);
	return (error);
}

static int
enable_lock_prof(SYSCTL_HANDLER_ARGS)
{
	int error, v;

	v = lock_prof_enable;
	error = sysctl_handle_int(oidp, &v, v, req);
	if (error)
		return (error);
	if (req->newptr == NULL)
		return (error);
	if (v == lock_prof_enable)
		return (0);
	if (v == 1)
		lock_prof_reset();
	lock_prof_enable = !!v;

	return (0);
}

static int
reset_lock_prof_stats(SYSCTL_HANDLER_ARGS)
{
	int error, v;

	v = 0;
	error = sysctl_handle_int(oidp, &v, 0, req);
	if (error)
		return (error);
	if (req->newptr == NULL)
		return (error);
	if (v == 0)
		return (0);
	lock_prof_reset();

	return (0);
}

static struct lock_prof *
lock_profile_lookup(struct lock_object *lo, int spin, const char *file,
    int line)
{
	const char *unknown = "(unknown)";
	struct lock_prof_type *type;
	struct lock_prof *lp;
	struct lphead *head;
	const char *p;
	u_int hash;

	p = file;
	if (p == NULL || *p == '\0')
		p = unknown;
	hash = (uintptr_t)lo->lo_name * 31 + (uintptr_t)p * 31 + line;
	hash &= LPROF_HASH_MASK;
	type = &LP_CPU_SELF->lpc_types[spin];
	head = &type->lpt_hash[hash];
	SLIST_FOREACH(lp, head, link) {
		if (lp->line == line && lp->file == p &&
		    lp->name == lo->lo_name)
			return (lp);
	}
	lp = SLIST_FIRST(&type->lpt_lpalloc);
	if (lp == NULL) {
		lock_prof_rejected++;
		return (lp);
	}
	SLIST_REMOVE_HEAD(&type->lpt_lpalloc, link);
	lp->file = p;
	lp->line = line;
	lp->class = LOCK_CLASS(lo);
	lp->name = lo->lo_name;
	SLIST_INSERT_HEAD(&type->lpt_hash[hash], lp, link);
	return (lp);
}

static struct lock_profile_object *
lock_profile_object_lookup(struct lock_object *lo, int spin, const char *file,
    int line)
{
	struct lock_profile_object *l;
	struct lock_prof_type *type;
	struct lpohead *head;

	head = &curthread->td_lprof[spin];
	LIST_FOREACH(l, head, lpo_link)
		if (l->lpo_obj == lo && l->lpo_file == file &&
		    l->lpo_line == line)
			return (l);
	type = &LP_CPU_SELF->lpc_types[spin];
	l = LIST_FIRST(&type->lpt_lpoalloc);
	if (l == NULL) {
		lock_prof_rejected++;
		return (NULL);
	}
	LIST_REMOVE(l, lpo_link);
	l->lpo_obj = lo;
	l->lpo_file = file;
	l->lpo_line = line;
	l->lpo_cnt = 0;
	LIST_INSERT_HEAD(head, l, lpo_link);

	return (l);
}

void
lock_profile_obtain_lock_success(struct lock_object *lo, int contested,
    uint64_t waittime, const char *file, int line)
{
	static int lock_prof_count;
	struct lock_profile_object *l;
	int spin;

	if (SCHEDULER_STOPPED())
		return;

	/* don't reset the timer when/if recursing */
	if (!lock_prof_enable || (lo->lo_flags & LO_NOPROFILE))
		return;
	if (lock_prof_skipcount &&
	    (++lock_prof_count % lock_prof_skipcount) != 0)
		return;
	spin = (LOCK_CLASS(lo)->lc_flags & LC_SPINLOCK) ? 1 : 0;
	if (spin && lock_prof_skipspin == 1)
		return;
	critical_enter();
	/* Recheck enabled now that we're in a critical section. */
	if (lock_prof_enable == 0)
		goto out;
	l = lock_profile_object_lookup(lo, spin, file, line);
	if (l == NULL)
		goto out;
	l->lpo_cnt++;
	if (++l->lpo_ref > 1)
		goto out;
	l->lpo_contest_locking = contested;
	l->lpo_acqtime = nanoseconds(); 
	if (waittime && (l->lpo_acqtime > waittime))
		l->lpo_waittime = l->lpo_acqtime - waittime;
	else
		l->lpo_waittime = 0;
out:
	/*
	 * Paired with cpus_fence_seq_cst().
	 */
	atomic_thread_fence_rel();
	critical_exit();
}

void
lock_profile_thread_exit(struct thread *td)
{
#ifdef INVARIANTS
	struct lock_profile_object *l;

	MPASS(curthread->td_critnest == 0);
#endif
	/*
	 * If lock profiling was disabled we have to wait for reset to
	 * clear our pointers before we can exit safely.
	 */
	lock_prof_reset_wait();
#ifdef INVARIANTS
	LIST_FOREACH(l, &td->td_lprof[0], lpo_link)
		printf("thread still holds lock acquired at %s:%d\n",
		    l->lpo_file, l->lpo_line);
	LIST_FOREACH(l, &td->td_lprof[1], lpo_link)
		printf("thread still holds lock acquired at %s:%d\n",
		    l->lpo_file, l->lpo_line);
#endif
	MPASS(LIST_FIRST(&td->td_lprof[0]) == NULL);
	MPASS(LIST_FIRST(&td->td_lprof[1]) == NULL);
}

void
lock_profile_release_lock(struct lock_object *lo)
{
	struct lock_profile_object *l;
	struct lock_prof_type *type;
	struct lock_prof *lp;
	uint64_t curtime, holdtime;
	struct lpohead *head;
	int spin;

	if (SCHEDULER_STOPPED())
		return;
	if (lo->lo_flags & LO_NOPROFILE)
		return;
	spin = (LOCK_CLASS(lo)->lc_flags & LC_SPINLOCK) ? 1 : 0;
	head = &curthread->td_lprof[spin];
	if (LIST_FIRST(head) == NULL)
		return;
	critical_enter();
	/* Recheck enabled now that we're in a critical section. */
	if (lock_prof_enable == 0 && lock_prof_resetting == 1)
		goto out;
	/*
	 * If lock profiling is not enabled we still want to remove the
	 * lpo from our queue.
	 */
	LIST_FOREACH(l, head, lpo_link)
		if (l->lpo_obj == lo)
			break;
	if (l == NULL)
		goto out;
	if (--l->lpo_ref > 0)
		goto out;
	lp = lock_profile_lookup(lo, spin, l->lpo_file, l->lpo_line);
	if (lp == NULL)
		goto release;
	curtime = nanoseconds();
	if (curtime < l->lpo_acqtime)
		goto release;
	holdtime = curtime - l->lpo_acqtime;

	/*
	 * Record if the lock has been held longer now than ever
	 * before.
	 */
	if (holdtime > lp->cnt_max)
		lp->cnt_max = holdtime;
	if (l->lpo_waittime > lp->cnt_wait_max)
		lp->cnt_wait_max = l->lpo_waittime;
	lp->cnt_tot += holdtime;
	lp->cnt_wait += l->lpo_waittime;
	lp->cnt_contest_locking += l->lpo_contest_locking;
	lp->cnt_cur += l->lpo_cnt;
release:
	LIST_REMOVE(l, lpo_link);
	type = &LP_CPU_SELF->lpc_types[spin];
	LIST_INSERT_HEAD(&type->lpt_lpoalloc, l, lpo_link);
out:
	/*
	 * Paired with cpus_fence_seq_cst().
	 */
	atomic_thread_fence_rel();
	critical_exit();
}

static SYSCTL_NODE(_debug_lock, OID_AUTO, prof,
    CTLFLAG_RD | CTLFLAG_MPSAFE, NULL,
    "lock profiling");
SYSCTL_INT(_debug_lock_prof, OID_AUTO, skipspin, CTLFLAG_RW,
    &lock_prof_skipspin, 0, "Skip profiling on spinlocks.");
SYSCTL_INT(_debug_lock_prof, OID_AUTO, skipcount, CTLFLAG_RW,
    &lock_prof_skipcount, 0, "Sample approximately every N lock acquisitions.");
SYSCTL_INT(_debug_lock_prof, OID_AUTO, rejected, CTLFLAG_RD,
    &lock_prof_rejected, 0, "Number of rejected profiling records");
SYSCTL_PROC(_debug_lock_prof, OID_AUTO, stats,
    CTLTYPE_STRING | CTLFLAG_RD | CTLFLAG_MPSAFE, NULL, 0,
    dump_lock_prof_stats, "A",
    "Lock profiling statistics");
SYSCTL_PROC(_debug_lock_prof, OID_AUTO, reset,
    CTLTYPE_INT | CTLFLAG_RW | CTLFLAG_NEEDGIANT, NULL, 0,
    reset_lock_prof_stats, "I",
    "Reset lock profiling statistics");
SYSCTL_PROC(_debug_lock_prof, OID_AUTO, enable,
    CTLTYPE_INT | CTLFLAG_RW | CTLFLAG_MPSAFE, NULL, 0,
    enable_lock_prof, "I",
    "Enable lock profiling");

#endif
<<<<<<< HEAD

=======
>>>>>>> 5714f9f7
// CHERI CHANGES START
// {
//   "updated": 20200803,
//   "target_type": "kernel",
//   "changes_purecap": [
//     "kdb"
//   ]
// }
// CHERI CHANGES END<|MERGE_RESOLUTION|>--- conflicted
+++ resolved
@@ -199,11 +199,7 @@
 	 * XXX: Can't narrow bounds as this is a base class and lc_ddb_show
 	 * can access members in the subclass.
 	 */
-<<<<<<< HEAD
-	lock = DB_DATA_PTR_UNBOUND(addr);
-=======
 	lock = DB_DATA_PTR_UNBOUND(addr, struct lock_object);
->>>>>>> 5714f9f7
 	if (LO_CLASSINDEX(lock) > LOCK_CLASS_MAX) {
 		db_printf("Unknown lock class: %d\n", LO_CLASSINDEX(lock));
 		return;
@@ -758,10 +754,6 @@
     "Enable lock profiling");
 
 #endif
-<<<<<<< HEAD
-
-=======
->>>>>>> 5714f9f7
 // CHERI CHANGES START
 // {
 //   "updated": 20200803,
