--- conflicted
+++ resolved
@@ -614,20 +614,9 @@
 
 	job_total_nbytes = job->uiop->uio_resid + job->aio_done;
 	done = job->aio_done;
-<<<<<<< HEAD
-	cnt = job->uaiocb.aio_nbytes - done;
-	IOVEC_INIT_C(&iov, __DEVOLATILE_CAP(char * __capability, job->uaiocb.aio_buf) + done, cnt);
-	uio.uio_iov = &iov;
-	uio.uio_iovcnt = 1;
-	uio.uio_offset = 0;
-	uio.uio_resid = cnt;
-	uio.uio_segflg = UIO_USERSPACE;
-	uio.uio_td = td;
-=======
 	cnt = job->uiop->uio_resid;
 	job->uiop->uio_offset = 0;
 	job->uiop->uio_td = td;
->>>>>>> 022ca2fc
 	flags = MSG_NBIO;
 
 	/*
