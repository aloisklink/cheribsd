/*-
 * SPDX-License-Identifier: BSD-3-Clause
 *
 * Copyright (c) 1982, 1986, 1991, 1993
 *	The Regents of the University of California.  All rights reserved.
 * (c) UNIX System Laboratories, Inc.
 * All or some portions of this file are derived from material licensed
 * to the University of California by American Telephone and Telegraph
 * Co. or Unix System Laboratories, Inc. and are reproduced herein with
 * the permission of UNIX System Laboratories, Inc.
 *
 * Redistribution and use in source and binary forms, with or without
 * modification, are permitted provided that the following conditions
 * are met:
 * 1. Redistributions of source code must retain the above copyright
 *    notice, this list of conditions and the following disclaimer.
 * 2. Redistributions in binary form must reproduce the above copyright
 *    notice, this list of conditions and the following disclaimer in the
 *    documentation and/or other materials provided with the distribution.
 * 3. Neither the name of the University nor the names of its contributors
 *    may be used to endorse or promote products derived from this software
 *    without specific prior written permission.
 *
 * THIS SOFTWARE IS PROVIDED BY THE REGENTS AND CONTRIBUTORS ``AS IS'' AND
 * ANY EXPRESS OR IMPLIED WARRANTIES, INCLUDING, BUT NOT LIMITED TO, THE
 * IMPLIED WARRANTIES OF MERCHANTABILITY AND FITNESS FOR A PARTICULAR PURPOSE
 * ARE DISCLAIMED.  IN NO EVENT SHALL THE REGENTS OR CONTRIBUTORS BE LIABLE
 * FOR ANY DIRECT, INDIRECT, INCIDENTAL, SPECIAL, EXEMPLARY, OR CONSEQUENTIAL
 * DAMAGES (INCLUDING, BUT NOT LIMITED TO, PROCUREMENT OF SUBSTITUTE GOODS
 * OR SERVICES; LOSS OF USE, DATA, OR PROFITS; OR BUSINESS INTERRUPTION)
 * HOWEVER CAUSED AND ON ANY THEORY OF LIABILITY, WHETHER IN CONTRACT, STRICT
 * LIABILITY, OR TORT (INCLUDING NEGLIGENCE OR OTHERWISE) ARISING IN ANY WAY
 * OUT OF THE USE OF THIS SOFTWARE, EVEN IF ADVISED OF THE POSSIBILITY OF
 * SUCH DAMAGE.
 *
 *	From: @(#)kern_clock.c	8.5 (Berkeley) 1/21/94
 */

#include <sys/cdefs.h>
__FBSDID("$FreeBSD$");

#include "opt_callout_profiling.h"
#include "opt_ddb.h"
#include "opt_rss.h"

#include <sys/param.h>
#include <sys/systm.h>
#include <sys/bus.h>
#include <sys/callout.h>
#include <sys/domainset.h>
#include <sys/file.h>
#include <sys/interrupt.h>
#include <sys/kernel.h>
#include <sys/ktr.h>
#include <sys/lock.h>
#include <sys/malloc.h>
#include <sys/mutex.h>
#include <sys/proc.h>
#include <sys/sdt.h>
#include <sys/sleepqueue.h>
#include <sys/sysctl.h>
#include <sys/smp.h>

#ifdef DDB
#include <ddb/ddb.h>
#include <ddb/db_sym.h>
#include <machine/_inttypes.h>
#endif

#ifdef SMP
#include <machine/cpu.h>
#endif

DPCPU_DECLARE(sbintime_t, hardclocktime);

SDT_PROVIDER_DEFINE(callout_execute);
SDT_PROBE_DEFINE1(callout_execute, , , callout__start, "struct callout *");
SDT_PROBE_DEFINE1(callout_execute, , , callout__end, "struct callout *");

#ifdef CALLOUT_PROFILING
static int avg_depth;
SYSCTL_INT(_debug, OID_AUTO, to_avg_depth, CTLFLAG_RD, &avg_depth, 0,
    "Average number of items examined per softclock call. Units = 1/1000");
static int avg_gcalls;
SYSCTL_INT(_debug, OID_AUTO, to_avg_gcalls, CTLFLAG_RD, &avg_gcalls, 0,
    "Average number of Giant callouts made per softclock call. Units = 1/1000");
static int avg_lockcalls;
SYSCTL_INT(_debug, OID_AUTO, to_avg_lockcalls, CTLFLAG_RD, &avg_lockcalls, 0,
    "Average number of lock callouts made per softclock call. Units = 1/1000");
static int avg_mpcalls;
SYSCTL_INT(_debug, OID_AUTO, to_avg_mpcalls, CTLFLAG_RD, &avg_mpcalls, 0,
    "Average number of MP callouts made per softclock call. Units = 1/1000");
static int avg_depth_dir;
SYSCTL_INT(_debug, OID_AUTO, to_avg_depth_dir, CTLFLAG_RD, &avg_depth_dir, 0,
    "Average number of direct callouts examined per callout_process call. "
    "Units = 1/1000");
static int avg_lockcalls_dir;
SYSCTL_INT(_debug, OID_AUTO, to_avg_lockcalls_dir, CTLFLAG_RD,
    &avg_lockcalls_dir, 0, "Average number of lock direct callouts made per "
    "callout_process call. Units = 1/1000");
static int avg_mpcalls_dir;
SYSCTL_INT(_debug, OID_AUTO, to_avg_mpcalls_dir, CTLFLAG_RD, &avg_mpcalls_dir,
    0, "Average number of MP direct callouts made per callout_process call. "
    "Units = 1/1000");
#endif

static int ncallout;
SYSCTL_INT(_kern, OID_AUTO, ncallout, CTLFLAG_RDTUN | CTLFLAG_NOFETCH, &ncallout, 0,
    "Number of entries in callwheel and size of timeout() preallocation");

#ifdef	RSS
static int pin_default_swi = 1;
static int pin_pcpu_swi = 1;
#else
static int pin_default_swi = 0;
static int pin_pcpu_swi = 0;
#endif

SYSCTL_INT(_kern, OID_AUTO, pin_default_swi, CTLFLAG_RDTUN | CTLFLAG_NOFETCH, &pin_default_swi,
    0, "Pin the default (non-per-cpu) swi (shared with PCPU 0 swi)");
SYSCTL_INT(_kern, OID_AUTO, pin_pcpu_swi, CTLFLAG_RDTUN | CTLFLAG_NOFETCH, &pin_pcpu_swi,
    0, "Pin the per-CPU swis (except PCPU 0, which is also default");

/*
 * TODO:
 *	allocate more timeout table slots when table overflows.
 */
static u_int __read_mostly callwheelsize;
static u_int __read_mostly callwheelmask;

/*
 * The callout cpu exec entities represent informations necessary for
 * describing the state of callouts currently running on the CPU and the ones
 * necessary for migrating callouts to the new callout cpu. In particular,
 * the first entry of the array cc_exec_entity holds informations for callout
 * running in SWI thread context, while the second one holds informations
 * for callout running directly from hardware interrupt context.
 * The cached informations are very important for deferring migration when
 * the migrating callout is already running.
 */
struct cc_exec {
	struct callout		*cc_curr;
	callout_func_t		*cc_drain;
	void			*cc_last_func;
	void			*cc_last_arg;
#ifdef SMP
	callout_func_t		*ce_migration_func;
	void			*ce_migration_arg;
	sbintime_t		ce_migration_time;
	sbintime_t		ce_migration_prec;
	int			ce_migration_cpu;
#endif
	bool			cc_cancel;
	bool			cc_waiting;
};

/*
 * There is one struct callout_cpu per cpu, holding all relevant
 * state for the callout processing thread on the individual CPU.
 */
struct callout_cpu {
	struct mtx_padalign	cc_lock;
	struct cc_exec 		cc_exec_entity[2];
	struct callout		*cc_next;
	struct callout_list	*cc_callwheel;
	struct callout_tailq	cc_expireq;
	sbintime_t		cc_firstevent;
	sbintime_t		cc_lastscan;
	void			*cc_cookie;
	u_int			cc_bucket;
	u_int			cc_inited;
#ifdef KTR
	char			cc_ktr_event_name[20];
#endif
};

#define	callout_migrating(c)	((c)->c_iflags & CALLOUT_DFRMIGRATION)

#define	cc_exec_curr(cc, dir)		cc->cc_exec_entity[dir].cc_curr
#define	cc_exec_last_func(cc, dir)	cc->cc_exec_entity[dir].cc_last_func
#define	cc_exec_last_arg(cc, dir)	cc->cc_exec_entity[dir].cc_last_arg
#define	cc_exec_drain(cc, dir)		cc->cc_exec_entity[dir].cc_drain
#define	cc_exec_next(cc)		cc->cc_next
#define	cc_exec_cancel(cc, dir)		cc->cc_exec_entity[dir].cc_cancel
#define	cc_exec_waiting(cc, dir)	cc->cc_exec_entity[dir].cc_waiting
#ifdef SMP
#define	cc_migration_func(cc, dir)	cc->cc_exec_entity[dir].ce_migration_func
#define	cc_migration_arg(cc, dir)	cc->cc_exec_entity[dir].ce_migration_arg
#define	cc_migration_cpu(cc, dir)	cc->cc_exec_entity[dir].ce_migration_cpu
#define	cc_migration_time(cc, dir)	cc->cc_exec_entity[dir].ce_migration_time
#define	cc_migration_prec(cc, dir)	cc->cc_exec_entity[dir].ce_migration_prec

struct callout_cpu cc_cpu[MAXCPU];
#define	CPUBLOCK	MAXCPU
#define	CC_CPU(cpu)	(&cc_cpu[(cpu)])
#define	CC_SELF()	CC_CPU(PCPU_GET(cpuid))
#else
struct callout_cpu cc_cpu;
#define	CC_CPU(cpu)	&cc_cpu
#define	CC_SELF()	&cc_cpu
#endif
#define	CC_LOCK(cc)	mtx_lock_spin(&(cc)->cc_lock)
#define	CC_UNLOCK(cc)	mtx_unlock_spin(&(cc)->cc_lock)
#define	CC_LOCK_ASSERT(cc)	mtx_assert(&(cc)->cc_lock, MA_OWNED)

static int __read_mostly cc_default_cpu;

static void	callout_cpu_init(struct callout_cpu *cc, int cpu);
static void	softclock_call_cc(struct callout *c, struct callout_cpu *cc,
#ifdef CALLOUT_PROFILING
		    int *mpcalls, int *lockcalls, int *gcalls,
#endif
		    int direct);

static MALLOC_DEFINE(M_CALLOUT, "callout", "Callout datastructures");

/**
 * Locked by cc_lock:
 *   cc_curr         - If a callout is in progress, it is cc_curr.
 *                     If cc_curr is non-NULL, threads waiting in
 *                     callout_drain() will be woken up as soon as the
 *                     relevant callout completes.
 *   cc_cancel       - Changing to 1 with both callout_lock and cc_lock held
 *                     guarantees that the current callout will not run.
 *                     The softclock() function sets this to 0 before it
 *                     drops callout_lock to acquire c_lock, and it calls
 *                     the handler only if curr_cancelled is still 0 after
 *                     cc_lock is successfully acquired.
 *   cc_waiting      - If a thread is waiting in callout_drain(), then
 *                     callout_wait is nonzero.  Set only when
 *                     cc_curr is non-NULL.
 */

/*
 * Resets the execution entity tied to a specific callout cpu.
 */
static void
cc_cce_cleanup(struct callout_cpu *cc, int direct)
{

	cc_exec_curr(cc, direct) = NULL;
	cc_exec_cancel(cc, direct) = false;
	cc_exec_waiting(cc, direct) = false;
#ifdef SMP
	cc_migration_cpu(cc, direct) = CPUBLOCK;
	cc_migration_time(cc, direct) = 0;
	cc_migration_prec(cc, direct) = 0;
	cc_migration_func(cc, direct) = NULL;
	cc_migration_arg(cc, direct) = NULL;
#endif
}

/*
 * Checks if migration is requested by a specific callout cpu.
 */
static int
cc_cce_migrating(struct callout_cpu *cc, int direct)
{

#ifdef SMP
	return (cc_migration_cpu(cc, direct) != CPUBLOCK);
#else
	return (0);
#endif
}

/*
 * Kernel low level callwheel initialization
 * called on the BSP during kernel startup.
 */
static void
callout_callwheel_init(void *dummy)
{
	struct callout_cpu *cc;
	int cpu;

	/*
	 * Calculate the size of the callout wheel and the preallocated
	 * timeout() structures.
	 * XXX: Clip callout to result of previous function of maxusers
	 * maximum 384.  This is still huge, but acceptable.
	 */
	ncallout = imin(16 + maxproc + maxfiles, 18508);
	TUNABLE_INT_FETCH("kern.ncallout", &ncallout);

	/*
	 * Calculate callout wheel size, should be next power of two higher
	 * than 'ncallout'.
	 */
	callwheelsize = 1 << fls(ncallout);
	callwheelmask = callwheelsize - 1;

	/*
	 * Fetch whether we're pinning the swi's or not.
	 */
	TUNABLE_INT_FETCH("kern.pin_default_swi", &pin_default_swi);
	TUNABLE_INT_FETCH("kern.pin_pcpu_swi", &pin_pcpu_swi);

	/*
	 * Initialize callout wheels.  The software interrupt threads
	 * are created later.
	 */
	cc_default_cpu = PCPU_GET(cpuid);
	CPU_FOREACH(cpu) {
		cc = CC_CPU(cpu);
		callout_cpu_init(cc, cpu);
	}
}
SYSINIT(callwheel_init, SI_SUB_CPU, SI_ORDER_ANY, callout_callwheel_init, NULL);

/*
 * Initialize the per-cpu callout structures.
 */
static void
callout_cpu_init(struct callout_cpu *cc, int cpu)
{
	int i;

	mtx_init(&cc->cc_lock, "callout", NULL, MTX_SPIN | MTX_RECURSE);
	cc->cc_inited = 1;
	cc->cc_callwheel = malloc_domainset(sizeof(struct callout_list) *
	    callwheelsize, M_CALLOUT,
	    DOMAINSET_PREF(pcpu_find(cpu)->pc_domain), M_WAITOK);
	for (i = 0; i < callwheelsize; i++)
		LIST_INIT(&cc->cc_callwheel[i]);
	TAILQ_INIT(&cc->cc_expireq);
	cc->cc_firstevent = SBT_MAX;
	for (i = 0; i < 2; i++)
		cc_cce_cleanup(cc, i);
#ifdef KTR
	snprintf(cc->cc_ktr_event_name, sizeof(cc->cc_ktr_event_name),
	    "callwheel cpu %d", cpu);
#endif
}

#ifdef SMP
/*
 * Switches the cpu tied to a specific callout.
 * The function expects a locked incoming callout cpu and returns with
 * locked outcoming callout cpu.
 */
static struct callout_cpu *
callout_cpu_switch(struct callout *c, struct callout_cpu *cc, int new_cpu)
{
	struct callout_cpu *new_cc;

	MPASS(c != NULL && cc != NULL);
	CC_LOCK_ASSERT(cc);

	/*
	 * Avoid interrupts and preemption firing after the callout cpu
	 * is blocked in order to avoid deadlocks as the new thread
	 * may be willing to acquire the callout cpu lock.
	 */
	c->c_cpu = CPUBLOCK;
	spinlock_enter();
	CC_UNLOCK(cc);
	new_cc = CC_CPU(new_cpu);
	CC_LOCK(new_cc);
	spinlock_exit();
	c->c_cpu = new_cpu;
	return (new_cc);
}
#endif

/*
 * Start softclock threads.
 */
static void
start_softclock(void *dummy)
{
	struct callout_cpu *cc;
	char name[MAXCOMLEN];
	int cpu;
	bool pin_swi;
	struct intr_event *ie;

	CPU_FOREACH(cpu) {
		cc = CC_CPU(cpu);
		snprintf(name, sizeof(name), "clock (%d)", cpu);
		ie = NULL;
		if (swi_add(&ie, name, softclock, cc, SWI_CLOCK,
		    INTR_MPSAFE, &cc->cc_cookie))
			panic("died while creating standard software ithreads");
		if (cpu == cc_default_cpu)
			pin_swi = pin_default_swi;
		else
			pin_swi = pin_pcpu_swi;
		if (pin_swi && (intr_event_bind(ie, cpu) != 0)) {
			printf("%s: %s clock couldn't be pinned to cpu %d\n",
			    __func__,
			    cpu == cc_default_cpu ? "default" : "per-cpu",
			    cpu);
		}
	}
}
SYSINIT(start_softclock, SI_SUB_SOFTINTR, SI_ORDER_FIRST, start_softclock, NULL);

#define	CC_HASH_SHIFT	8

static inline u_int
callout_hash(sbintime_t sbt)
{

	return (sbt >> (32 - CC_HASH_SHIFT));
}

static inline u_int
callout_get_bucket(sbintime_t sbt)
{

	return (callout_hash(sbt) & callwheelmask);
}

void
callout_process(sbintime_t now)
{
	struct callout *tmp, *tmpn;
	struct callout_cpu *cc;
	struct callout_list *sc;
	sbintime_t first, last, max, tmp_max;
	uint32_t lookahead;
	u_int firstb, lastb, nowb;
#ifdef CALLOUT_PROFILING
	int depth_dir = 0, mpcalls_dir = 0, lockcalls_dir = 0;
#endif

	cc = CC_SELF();
	mtx_lock_spin_flags(&cc->cc_lock, MTX_QUIET);

	/* Compute the buckets of the last scan and present times. */
	firstb = callout_hash(cc->cc_lastscan);
	cc->cc_lastscan = now;
	nowb = callout_hash(now);

	/* Compute the last bucket and minimum time of the bucket after it. */
	if (nowb == firstb)
		lookahead = (SBT_1S / 16);
	else if (nowb - firstb == 1)
		lookahead = (SBT_1S / 8);
	else
		lookahead = (SBT_1S / 2);
	first = last = now;
	first += (lookahead / 2);
	last += lookahead;
	last &= (0xffffffffffffffffLLU << (32 - CC_HASH_SHIFT));
	lastb = callout_hash(last) - 1;
	max = last;

	/*
	 * Check if we wrapped around the entire wheel from the last scan.
	 * In case, we need to scan entirely the wheel for pending callouts.
	 */
	if (lastb - firstb >= callwheelsize) {
		lastb = firstb + callwheelsize - 1;
		if (nowb - firstb >= callwheelsize)
			nowb = lastb;
	}

	/* Iterate callwheel from firstb to nowb and then up to lastb. */
	do {
		sc = &cc->cc_callwheel[firstb & callwheelmask];
		tmp = LIST_FIRST(sc);
		while (tmp != NULL) {
			/* Run the callout if present time within allowed. */
			if (tmp->c_time <= now) {
				/*
				 * Consumer told us the callout may be run
				 * directly from hardware interrupt context.
				 */
				if (tmp->c_iflags & CALLOUT_DIRECT) {
#ifdef CALLOUT_PROFILING
					++depth_dir;
#endif
					cc_exec_next(cc) =
					    LIST_NEXT(tmp, c_links.le);
					cc->cc_bucket = firstb & callwheelmask;
					LIST_REMOVE(tmp, c_links.le);
					softclock_call_cc(tmp, cc,
#ifdef CALLOUT_PROFILING
					    &mpcalls_dir, &lockcalls_dir, NULL,
#endif
					    1);
					tmp = cc_exec_next(cc);
					cc_exec_next(cc) = NULL;
				} else {
					tmpn = LIST_NEXT(tmp, c_links.le);
					LIST_REMOVE(tmp, c_links.le);
					TAILQ_INSERT_TAIL(&cc->cc_expireq,
					    tmp, c_links.tqe);
					tmp->c_iflags |= CALLOUT_PROCESSED;
					tmp = tmpn;
				}
				continue;
			}
			/* Skip events from distant future. */
			if (tmp->c_time >= max)
				goto next;
			/*
			 * Event minimal time is bigger than present maximal
			 * time, so it cannot be aggregated.
			 */
			if (tmp->c_time > last) {
				lastb = nowb;
				goto next;
			}
			/* Update first and last time, respecting this event. */
			if (tmp->c_time < first)
				first = tmp->c_time;
			tmp_max = tmp->c_time + tmp->c_precision;
			if (tmp_max < last)
				last = tmp_max;
next:
			tmp = LIST_NEXT(tmp, c_links.le);
		}
		/* Proceed with the next bucket. */
		firstb++;
		/*
		 * Stop if we looked after present time and found
		 * some event we can't execute at now.
		 * Stop if we looked far enough into the future.
		 */
	} while (((int)(firstb - lastb)) <= 0);
	cc->cc_firstevent = last;
	cpu_new_callout(curcpu, last, first);

#ifdef CALLOUT_PROFILING
	avg_depth_dir += (depth_dir * 1000 - avg_depth_dir) >> 8;
	avg_mpcalls_dir += (mpcalls_dir * 1000 - avg_mpcalls_dir) >> 8;
	avg_lockcalls_dir += (lockcalls_dir * 1000 - avg_lockcalls_dir) >> 8;
#endif
	mtx_unlock_spin_flags(&cc->cc_lock, MTX_QUIET);
	/*
	 * swi_sched acquires the thread lock, so we don't want to call it
	 * with cc_lock held; incorrect locking order.
	 */
	if (!TAILQ_EMPTY(&cc->cc_expireq))
		swi_sched(cc->cc_cookie, 0);
}

static struct callout_cpu *
callout_lock(struct callout *c)
{
	struct callout_cpu *cc;
	int cpu;

	for (;;) {
		cpu = c->c_cpu;
#ifdef SMP
		if (cpu == CPUBLOCK) {
			while (c->c_cpu == CPUBLOCK)
				cpu_spinwait();
			continue;
		}
#endif
		cc = CC_CPU(cpu);
		CC_LOCK(cc);
		if (cpu == c->c_cpu)
			break;
		CC_UNLOCK(cc);
	}
	return (cc);
}

static void
callout_cc_add(struct callout *c, struct callout_cpu *cc,
    sbintime_t sbt, sbintime_t precision, void (*func)(void *),
    void *arg, int cpu, int flags)
{
	int bucket;

	CC_LOCK_ASSERT(cc);
	if (sbt < cc->cc_lastscan)
		sbt = cc->cc_lastscan;
	c->c_arg = arg;
	c->c_iflags |= CALLOUT_PENDING;
	c->c_iflags &= ~CALLOUT_PROCESSED;
	c->c_flags |= CALLOUT_ACTIVE;
	if (flags & C_DIRECT_EXEC)
		c->c_iflags |= CALLOUT_DIRECT;
	c->c_func = func;
	c->c_time = sbt;
	c->c_precision = precision;
	bucket = callout_get_bucket(c->c_time);
	CTR3(KTR_CALLOUT, "precision set for %p: %d.%08x",
	    c, (int)(c->c_precision >> 32),
	    (u_int)(c->c_precision & 0xffffffff));
	LIST_INSERT_HEAD(&cc->cc_callwheel[bucket], c, c_links.le);
	if (cc->cc_bucket == bucket)
		cc_exec_next(cc) = c;

	/*
	 * Inform the eventtimers(4) subsystem there's a new callout
	 * that has been inserted, but only if really required.
	 */
	if (SBT_MAX - c->c_time < c->c_precision)
		c->c_precision = SBT_MAX - c->c_time;
	sbt = c->c_time + c->c_precision;
	if (sbt < cc->cc_firstevent) {
		cc->cc_firstevent = sbt;
		cpu_new_callout(cpu, sbt, c->c_time);
	}
}

static void
softclock_call_cc(struct callout *c, struct callout_cpu *cc,
#ifdef CALLOUT_PROFILING
    int *mpcalls, int *lockcalls, int *gcalls,
#endif
    int direct)
{
	struct rm_priotracker tracker;
	callout_func_t *c_func, *drain;
	void *c_arg;
	struct lock_class *class;
	struct lock_object *c_lock;
	uintptr_t lock_status;
	int c_iflags;
#ifdef SMP
	struct callout_cpu *new_cc;
	callout_func_t *new_func;
	void *new_arg;
	int flags, new_cpu;
	sbintime_t new_prec, new_time;
#endif
#if defined(DIAGNOSTIC) || defined(CALLOUT_PROFILING) 
	sbintime_t sbt1, sbt2;
	struct timespec ts2;
	static sbintime_t maxdt = 2 * SBT_1MS;	/* 2 msec */
	static callout_func_t *lastfunc;
#endif

	KASSERT((c->c_iflags & CALLOUT_PENDING) == CALLOUT_PENDING,
	    ("softclock_call_cc: pend %p %x", c, c->c_iflags));
	KASSERT((c->c_flags & CALLOUT_ACTIVE) == CALLOUT_ACTIVE,
	    ("softclock_call_cc: act %p %x", c, c->c_flags));
	class = (c->c_lock != NULL) ? LOCK_CLASS(c->c_lock) : NULL;
	lock_status = 0;
	if (c->c_flags & CALLOUT_SHAREDLOCK) {
		if (class == &lock_class_rm)
			lock_status = (uintptr_t)&tracker;
		else
			lock_status = 1;
	}
	c_lock = c->c_lock;
	c_func = c->c_func;
	c_arg = c->c_arg;
	c_iflags = c->c_iflags;
	c->c_iflags &= ~CALLOUT_PENDING;

	cc_exec_curr(cc, direct) = c;
	cc_exec_last_func(cc, direct) = c_func;
	cc_exec_last_arg(cc, direct) = c_arg;
	cc_exec_cancel(cc, direct) = false;
	cc_exec_drain(cc, direct) = NULL;
	CC_UNLOCK(cc);
	if (c_lock != NULL) {
		class->lc_lock(c_lock, lock_status);
		/*
		 * The callout may have been cancelled
		 * while we switched locks.
		 */
		if (cc_exec_cancel(cc, direct)) {
			class->lc_unlock(c_lock);
			goto skip;
		}
		/* The callout cannot be stopped now. */
		cc_exec_cancel(cc, direct) = true;
		if (c_lock == &Giant.lock_object) {
#ifdef CALLOUT_PROFILING
			(*gcalls)++;
#endif
			CTR3(KTR_CALLOUT, "callout giant %p func %p arg %p",
			    c, c_func, c_arg);
		} else {
#ifdef CALLOUT_PROFILING
			(*lockcalls)++;
#endif
			CTR3(KTR_CALLOUT, "callout lock %p func %p arg %p",
			    c, c_func, c_arg);
		}
	} else {
#ifdef CALLOUT_PROFILING
		(*mpcalls)++;
#endif
		CTR3(KTR_CALLOUT, "callout %p func %p arg %p",
		    c, c_func, c_arg);
	}
	KTR_STATE3(KTR_SCHED, "callout", cc->cc_ktr_event_name, "running",
	    "func:%p", c_func, "arg:%p", c_arg, "direct:%d", direct);
#if defined(DIAGNOSTIC) || defined(CALLOUT_PROFILING)
	sbt1 = sbinuptime();
#endif
	THREAD_NO_SLEEPING();
	SDT_PROBE1(callout_execute, , , callout__start, c);
	c_func(c_arg);
	SDT_PROBE1(callout_execute, , , callout__end, c);
	THREAD_SLEEPING_OK();
#if defined(DIAGNOSTIC) || defined(CALLOUT_PROFILING)
	sbt2 = sbinuptime();
	sbt2 -= sbt1;
	if (sbt2 > maxdt) {
		if (lastfunc != c_func || sbt2 > maxdt * 2) {
			ts2 = sbttots(sbt2);
			printf(
		"Expensive timeout(9) function: %p(%p) %jd.%09ld s\n",
			    c_func, c_arg, (intmax_t)ts2.tv_sec, ts2.tv_nsec);
		}
		maxdt = sbt2;
		lastfunc = c_func;
	}
#endif
	KTR_STATE0(KTR_SCHED, "callout", cc->cc_ktr_event_name, "idle");
	CTR1(KTR_CALLOUT, "callout %p finished", c);
	if ((c_iflags & CALLOUT_RETURNUNLOCKED) == 0)
		class->lc_unlock(c_lock);
skip:
	CC_LOCK(cc);
	KASSERT(cc_exec_curr(cc, direct) == c, ("mishandled cc_curr"));
	cc_exec_curr(cc, direct) = NULL;
	if (cc_exec_drain(cc, direct)) {
		drain = cc_exec_drain(cc, direct);
		cc_exec_drain(cc, direct) = NULL;
		CC_UNLOCK(cc);
		drain(c_arg);
		CC_LOCK(cc);
	}
	if (cc_exec_waiting(cc, direct)) {
		/*
		 * There is someone waiting for the
		 * callout to complete.
		 * If the callout was scheduled for
		 * migration just cancel it.
		 */
		if (cc_cce_migrating(cc, direct)) {
			cc_cce_cleanup(cc, direct);

			/*
			 * It should be assert here that the callout is not
			 * destroyed but that is not easy.
			 */
			c->c_iflags &= ~CALLOUT_DFRMIGRATION;
		}
		cc_exec_waiting(cc, direct) = false;
		CC_UNLOCK(cc);
		wakeup(&cc_exec_waiting(cc, direct));
		CC_LOCK(cc);
	} else if (cc_cce_migrating(cc, direct)) {
#ifdef SMP
		/*
		 * If the callout was scheduled for
		 * migration just perform it now.
		 */
		new_cpu = cc_migration_cpu(cc, direct);
		new_time = cc_migration_time(cc, direct);
		new_prec = cc_migration_prec(cc, direct);
		new_func = cc_migration_func(cc, direct);
		new_arg = cc_migration_arg(cc, direct);
		cc_cce_cleanup(cc, direct);

		/*
		 * It should be assert here that the callout is not destroyed
		 * but that is not easy.
		 *
		 * As first thing, handle deferred callout stops.
		 */
		if (!callout_migrating(c)) {
			CTR3(KTR_CALLOUT,
			     "deferred cancelled %p func %p arg %p",
			     c, new_func, new_arg);
			return;
		}
		c->c_iflags &= ~CALLOUT_DFRMIGRATION;

		new_cc = callout_cpu_switch(c, cc, new_cpu);
		flags = (direct) ? C_DIRECT_EXEC : 0;
		callout_cc_add(c, new_cc, new_time, new_prec, new_func,
		    new_arg, new_cpu, flags);
		CC_UNLOCK(new_cc);
		CC_LOCK(cc);
#else
		panic("migration should not happen");
#endif
	}
}

/*
 * The callout mechanism is based on the work of Adam M. Costello and
 * George Varghese, published in a technical report entitled "Redesigning
 * the BSD Callout and Timer Facilities" and modified slightly for inclusion
 * in FreeBSD by Justin T. Gibbs.  The original work on the data structures
 * used in this implementation was published by G. Varghese and T. Lauck in
 * the paper "Hashed and Hierarchical Timing Wheels: Data Structures for
 * the Efficient Implementation of a Timer Facility" in the Proceedings of
 * the 11th ACM Annual Symposium on Operating Systems Principles,
 * Austin, Texas Nov 1987.
 */

/*
 * Software (low priority) clock interrupt.
 * Run periodic events from timeout queue.
 */
void
softclock(void *arg)
{
	struct callout_cpu *cc;
	struct callout *c;
#ifdef CALLOUT_PROFILING
	int depth = 0, gcalls = 0, lockcalls = 0, mpcalls = 0;
#endif

	cc = (struct callout_cpu *)arg;
	CC_LOCK(cc);
	while ((c = TAILQ_FIRST(&cc->cc_expireq)) != NULL) {
		TAILQ_REMOVE(&cc->cc_expireq, c, c_links.tqe);
		softclock_call_cc(c, cc,
#ifdef CALLOUT_PROFILING
		    &mpcalls, &lockcalls, &gcalls,
#endif
		    0);
#ifdef CALLOUT_PROFILING
		++depth;
#endif
	}
#ifdef CALLOUT_PROFILING
	avg_depth += (depth * 1000 - avg_depth) >> 8;
	avg_mpcalls += (mpcalls * 1000 - avg_mpcalls) >> 8;
	avg_lockcalls += (lockcalls * 1000 - avg_lockcalls) >> 8;
	avg_gcalls += (gcalls * 1000 - avg_gcalls) >> 8;
#endif
	CC_UNLOCK(cc);
}

void
callout_when(sbintime_t sbt, sbintime_t precision, int flags,
    sbintime_t *res, sbintime_t *prec_res)
{
	sbintime_t to_sbt, to_pr;

	if ((flags & (C_ABSOLUTE | C_PRECALC)) != 0) {
		*res = sbt;
		*prec_res = precision;
		return;
	}
	if ((flags & C_HARDCLOCK) != 0 && sbt < tick_sbt)
		sbt = tick_sbt;
	if ((flags & C_HARDCLOCK) != 0 || sbt >= sbt_tickthreshold) {
		/*
		 * Obtain the time of the last hardclock() call on
		 * this CPU directly from the kern_clocksource.c.
		 * This value is per-CPU, but it is equal for all
		 * active ones.
		 */
#ifdef __LP64__
		to_sbt = DPCPU_GET(hardclocktime);
#else
		spinlock_enter();
		to_sbt = DPCPU_GET(hardclocktime);
		spinlock_exit();
#endif
		if (cold && to_sbt == 0)
			to_sbt = sbinuptime();
		if ((flags & C_HARDCLOCK) == 0)
			to_sbt += tick_sbt;
	} else
		to_sbt = sbinuptime();
	if (SBT_MAX - to_sbt < sbt)
		to_sbt = SBT_MAX;
	else
		to_sbt += sbt;
	*res = to_sbt;
	to_pr = ((C_PRELGET(flags) < 0) ? sbt >> tc_precexp :
	    sbt >> C_PRELGET(flags));
	*prec_res = to_pr > precision ? to_pr : precision;
}

/*
 * New interface; clients allocate their own callout structures.
 *
 * callout_reset() - establish or change a timeout
 * callout_stop() - disestablish a timeout
 * callout_init() - initialize a callout structure so that it can
 *	safely be passed to callout_reset() and callout_stop()
 *
 * <sys/callout.h> defines three convenience macros:
 *
 * callout_active() - returns truth if callout has not been stopped,
 *	drained, or deactivated since the last time the callout was
 *	reset.
 * callout_pending() - returns truth if callout is still waiting for timeout
 * callout_deactivate() - marks the callout as having been serviced
 */
int
callout_reset_sbt_on(struct callout *c, sbintime_t sbt, sbintime_t prec,
    callout_func_t *ftn, void *arg, int cpu, int flags)
{
	sbintime_t to_sbt, precision;
	struct callout_cpu *cc;
	int cancelled, direct;
	int ignore_cpu=0;

	cancelled = 0;
	if (cpu == -1) {
		ignore_cpu = 1;
	} else if ((cpu >= MAXCPU) ||
		   ((CC_CPU(cpu))->cc_inited == 0)) {
		/* Invalid CPU spec */
		panic("Invalid CPU in callout %d", cpu);
	}
	callout_when(sbt, prec, flags, &to_sbt, &precision);

	/* 
	 * This flag used to be added by callout_cc_add, but the
	 * first time you call this we could end up with the
	 * wrong direct flag if we don't do it before we add.
	 */
	if (flags & C_DIRECT_EXEC) {
		direct = 1;
	} else {
		direct = 0;
	}
	KASSERT(!direct || c->c_lock == NULL,
	    ("%s: direct callout %p has lock", __func__, c));
	cc = callout_lock(c);
	/*
	 * Don't allow migration if the user does not care.
	 */
	if (ignore_cpu) {
		cpu = c->c_cpu;
	}

	if (cc_exec_curr(cc, direct) == c) {
		/*
		 * We're being asked to reschedule a callout which is
		 * currently in progress.  If there is a lock then we
		 * can cancel the callout if it has not really started.
		 */
		if (c->c_lock != NULL && !cc_exec_cancel(cc, direct))
			cancelled = cc_exec_cancel(cc, direct) = true;
		if (cc_exec_waiting(cc, direct) || cc_exec_drain(cc, direct)) {
			/*
			 * Someone has called callout_drain to kill this
			 * callout.  Don't reschedule.
			 */
			CTR4(KTR_CALLOUT, "%s %p func %p arg %p",
			    cancelled ? "cancelled" : "failed to cancel",
			    c, c->c_func, c->c_arg);
			CC_UNLOCK(cc);
			return (cancelled);
		}
#ifdef SMP
		if (callout_migrating(c)) {
			/* 
			 * This only occurs when a second callout_reset_sbt_on
			 * is made after a previous one moved it into
			 * deferred migration (below). Note we do *not* change
			 * the prev_cpu even though the previous target may
			 * be different.
			 */
			cc_migration_cpu(cc, direct) = cpu;
			cc_migration_time(cc, direct) = to_sbt;
			cc_migration_prec(cc, direct) = precision;
			cc_migration_func(cc, direct) = ftn;
			cc_migration_arg(cc, direct) = arg;
			cancelled = 1;
			CC_UNLOCK(cc);
			return (cancelled);
		}
#endif
	}
	if (c->c_iflags & CALLOUT_PENDING) {
		if ((c->c_iflags & CALLOUT_PROCESSED) == 0) {
			if (cc_exec_next(cc) == c)
				cc_exec_next(cc) = LIST_NEXT(c, c_links.le);
			LIST_REMOVE(c, c_links.le);
		} else {
			TAILQ_REMOVE(&cc->cc_expireq, c, c_links.tqe);
		}
		cancelled = 1;
		c->c_iflags &= ~ CALLOUT_PENDING;
		c->c_flags &= ~ CALLOUT_ACTIVE;
	}

#ifdef SMP
	/*
	 * If the callout must migrate try to perform it immediately.
	 * If the callout is currently running, just defer the migration
	 * to a more appropriate moment.
	 */
	if (c->c_cpu != cpu) {
		if (cc_exec_curr(cc, direct) == c) {
			/* 
			 * Pending will have been removed since we are
			 * actually executing the callout on another
			 * CPU. That callout should be waiting on the
			 * lock the caller holds. If we set both
			 * active/and/pending after we return and the
			 * lock on the executing callout proceeds, it
			 * will then see pending is true and return.
			 * At the return from the actual callout execution
			 * the migration will occur in softclock_call_cc
			 * and this new callout will be placed on the 
			 * new CPU via a call to callout_cpu_switch() which
			 * will get the lock on the right CPU followed
			 * by a call callout_cc_add() which will add it there.
			 * (see above in softclock_call_cc()).
			 */
			cc_migration_cpu(cc, direct) = cpu;
			cc_migration_time(cc, direct) = to_sbt;
			cc_migration_prec(cc, direct) = precision;
			cc_migration_func(cc, direct) = ftn;
			cc_migration_arg(cc, direct) = arg;
			c->c_iflags |= (CALLOUT_DFRMIGRATION | CALLOUT_PENDING);
			c->c_flags |= CALLOUT_ACTIVE;
			CTR6(KTR_CALLOUT,
		    "migration of %p func %p arg %p in %d.%08x to %u deferred",
			    c, c->c_func, c->c_arg, (int)(to_sbt >> 32),
			    (u_int)(to_sbt & 0xffffffff), cpu);
			CC_UNLOCK(cc);
			return (cancelled);
		}
		cc = callout_cpu_switch(c, cc, cpu);
	}
#endif

	callout_cc_add(c, cc, to_sbt, precision, ftn, arg, cpu, flags);
	CTR6(KTR_CALLOUT, "%sscheduled %p func %p arg %p in %d.%08x",
	    cancelled ? "re" : "", c, c->c_func, c->c_arg, (int)(to_sbt >> 32),
	    (u_int)(to_sbt & 0xffffffff));
	CC_UNLOCK(cc);

	return (cancelled);
}

/*
 * Common idioms that can be optimized in the future.
 */
int
callout_schedule_on(struct callout *c, int to_ticks, int cpu)
{
	return callout_reset_on(c, to_ticks, c->c_func, c->c_arg, cpu);
}

int
callout_schedule(struct callout *c, int to_ticks)
{
	return callout_reset_on(c, to_ticks, c->c_func, c->c_arg, c->c_cpu);
}

int
_callout_stop_safe(struct callout *c, int flags, callout_func_t *drain)
{
	struct callout_cpu *cc, *old_cc;
	struct lock_class *class;
	int direct, sq_locked, use_lock;
	int cancelled, not_on_a_list;

	if ((flags & CS_DRAIN) != 0)
		WITNESS_WARN(WARN_GIANTOK | WARN_SLEEPOK, c->c_lock,
		    "calling %s", __func__);

	KASSERT((flags & CS_DRAIN) == 0 || drain == NULL,
	    ("Cannot set drain callback and CS_DRAIN flag at the same time"));

	/*
	 * Some old subsystems don't hold Giant while running a callout_stop(),
	 * so just discard this check for the moment.
	 */
	if ((flags & CS_DRAIN) == 0 && c->c_lock != NULL) {
		if (c->c_lock == &Giant.lock_object)
			use_lock = mtx_owned(&Giant);
		else {
			use_lock = 1;
			class = LOCK_CLASS(c->c_lock);
			class->lc_assert(c->c_lock, LA_XLOCKED);
		}
	} else
		use_lock = 0;
	if (c->c_iflags & CALLOUT_DIRECT) {
		direct = 1;
	} else {
		direct = 0;
	}
	sq_locked = 0;
	old_cc = NULL;
again:
	cc = callout_lock(c);

	if ((c->c_iflags & (CALLOUT_DFRMIGRATION | CALLOUT_PENDING)) ==
	    (CALLOUT_DFRMIGRATION | CALLOUT_PENDING) &&
	    ((c->c_flags & CALLOUT_ACTIVE) == CALLOUT_ACTIVE)) {
		/*
		 * Special case where this slipped in while we
		 * were migrating *as* the callout is about to
		 * execute. The caller probably holds the lock
		 * the callout wants.
		 *
		 * Get rid of the migration first. Then set
		 * the flag that tells this code *not* to
		 * try to remove it from any lists (its not
		 * on one yet). When the callout wheel runs,
		 * it will ignore this callout.
		 */
		c->c_iflags &= ~CALLOUT_PENDING;
		c->c_flags &= ~CALLOUT_ACTIVE;
		not_on_a_list = 1;
	} else {
		not_on_a_list = 0;
	}

	/*
	 * If the callout was migrating while the callout cpu lock was
	 * dropped,  just drop the sleepqueue lock and check the states
	 * again.
	 */
	if (sq_locked != 0 && cc != old_cc) {
#ifdef SMP
		CC_UNLOCK(cc);
		sleepq_release(&cc_exec_waiting(old_cc, direct));
		sq_locked = 0;
		old_cc = NULL;
		goto again;
#else
		panic("migration should not happen");
#endif
	}

	/*
	 * If the callout is running, try to stop it or drain it.
	 */
	if (cc_exec_curr(cc, direct) == c) {
		/*
		 * Succeed we to stop it or not, we must clear the
		 * active flag - this is what API users expect.  If we're
		 * draining and the callout is currently executing, first wait
		 * until it finishes.
		 */
		if ((flags & CS_DRAIN) == 0)
			c->c_flags &= ~CALLOUT_ACTIVE;

		if ((flags & CS_DRAIN) != 0) {
			/*
			 * The current callout is running (or just
			 * about to run) and blocking is allowed, so
			 * just wait for the current invocation to
			 * finish.
			 */
			if (cc_exec_curr(cc, direct) == c) {
				/*
				 * Use direct calls to sleepqueue interface
				 * instead of cv/msleep in order to avoid
				 * a LOR between cc_lock and sleepqueue
				 * chain spinlocks.  This piece of code
				 * emulates a msleep_spin() call actually.
				 *
				 * If we already have the sleepqueue chain
				 * locked, then we can safely block.  If we
				 * don't already have it locked, however,
				 * we have to drop the cc_lock to lock
				 * it.  This opens several races, so we
				 * restart at the beginning once we have
				 * both locks.  If nothing has changed, then
				 * we will end up back here with sq_locked
				 * set.
				 */
				if (!sq_locked) {
					CC_UNLOCK(cc);
					sleepq_lock(
					    &cc_exec_waiting(cc, direct));
					sq_locked = 1;
					old_cc = cc;
					goto again;
				}

				/*
				 * Migration could be cancelled here, but
				 * as long as it is still not sure when it
				 * will be packed up, just let softclock()
				 * take care of it.
				 */
				cc_exec_waiting(cc, direct) = true;
				DROP_GIANT();
				CC_UNLOCK(cc);
				sleepq_add(
				    &cc_exec_waiting(cc, direct),
				    &cc->cc_lock.lock_object, "codrain",
				    SLEEPQ_SLEEP, 0);
				sleepq_wait(
				    &cc_exec_waiting(cc, direct),
					     0);
				sq_locked = 0;
				old_cc = NULL;

				/* Reacquire locks previously released. */
				PICKUP_GIANT();
				goto again;
			}
			c->c_flags &= ~CALLOUT_ACTIVE;
		} else if (use_lock &&
			   !cc_exec_cancel(cc, direct) && (drain == NULL)) {
			
			/*
			 * The current callout is waiting for its
			 * lock which we hold.  Cancel the callout
			 * and return.  After our caller drops the
			 * lock, the callout will be skipped in
			 * softclock(). This *only* works with a
			 * callout_stop() *not* callout_drain() or
			 * callout_async_drain().
			 */
			cc_exec_cancel(cc, direct) = true;
			CTR3(KTR_CALLOUT, "cancelled %p func %p arg %p",
			    c, c->c_func, c->c_arg);
			KASSERT(!cc_cce_migrating(cc, direct),
			    ("callout wrongly scheduled for migration"));
			if (callout_migrating(c)) {
				c->c_iflags &= ~CALLOUT_DFRMIGRATION;
#ifdef SMP
				cc_migration_cpu(cc, direct) = CPUBLOCK;
				cc_migration_time(cc, direct) = 0;
				cc_migration_prec(cc, direct) = 0;
				cc_migration_func(cc, direct) = NULL;
				cc_migration_arg(cc, direct) = NULL;
#endif
			}
			CC_UNLOCK(cc);
			KASSERT(!sq_locked, ("sleepqueue chain locked"));
			return (1);
		} else if (callout_migrating(c)) {
			/*
			 * The callout is currently being serviced
			 * and the "next" callout is scheduled at
			 * its completion with a migration. We remove
			 * the migration flag so it *won't* get rescheduled,
			 * but we can't stop the one thats running so
			 * we return 0.
			 */
			c->c_iflags &= ~CALLOUT_DFRMIGRATION;
#ifdef SMP
			/* 
			 * We can't call cc_cce_cleanup here since
			 * if we do it will remove .ce_curr and
			 * its still running. This will prevent a
			 * reschedule of the callout when the 
			 * execution completes.
			 */
			cc_migration_cpu(cc, direct) = CPUBLOCK;
			cc_migration_time(cc, direct) = 0;
			cc_migration_prec(cc, direct) = 0;
			cc_migration_func(cc, direct) = NULL;
			cc_migration_arg(cc, direct) = NULL;
#endif
			CTR3(KTR_CALLOUT, "postponing stop %p func %p arg %p",
			    c, c->c_func, c->c_arg);
 			if (drain) {
				KASSERT(cc_exec_drain(cc, direct) == NULL,
				    ("callout drain function already set to %p",
				    cc_exec_drain(cc, direct)));
				cc_exec_drain(cc, direct) = drain;
			}
			CC_UNLOCK(cc);
			return ((flags & CS_EXECUTING) != 0);
		} else {
			CTR3(KTR_CALLOUT, "failed to stop %p func %p arg %p",
			    c, c->c_func, c->c_arg);
			if (drain) {
				KASSERT(cc_exec_drain(cc, direct) == NULL,
				    ("callout drain function already set to %p",
				    cc_exec_drain(cc, direct)));
				cc_exec_drain(cc, direct) = drain;
			}
		}
		KASSERT(!sq_locked, ("sleepqueue chain still locked"));
		cancelled = ((flags & CS_EXECUTING) != 0);
	} else
		cancelled = 1;

	if (sq_locked)
		sleepq_release(&cc_exec_waiting(cc, direct));

	if ((c->c_iflags & CALLOUT_PENDING) == 0) {
		CTR3(KTR_CALLOUT, "failed to stop %p func %p arg %p",
		    c, c->c_func, c->c_arg);
		/*
		 * For not scheduled and not executing callout return
		 * negative value.
		 */
		if (cc_exec_curr(cc, direct) != c)
			cancelled = -1;
		CC_UNLOCK(cc);
		return (cancelled);
	}

	c->c_iflags &= ~CALLOUT_PENDING;
	c->c_flags &= ~CALLOUT_ACTIVE;

	CTR3(KTR_CALLOUT, "cancelled %p func %p arg %p",
	    c, c->c_func, c->c_arg);
	if (not_on_a_list == 0) {
		if ((c->c_iflags & CALLOUT_PROCESSED) == 0) {
			if (cc_exec_next(cc) == c)
				cc_exec_next(cc) = LIST_NEXT(c, c_links.le);
			LIST_REMOVE(c, c_links.le);
		} else {
			TAILQ_REMOVE(&cc->cc_expireq, c, c_links.tqe);
		}
	}
	CC_UNLOCK(cc);
	return (cancelled);
}

void
callout_init(struct callout *c, int mpsafe)
{
	bzero(c, sizeof *c);
	if (mpsafe) {
		c->c_lock = NULL;
		c->c_iflags = CALLOUT_RETURNUNLOCKED;
	} else {
		c->c_lock = &Giant.lock_object;
		c->c_iflags = 0;
	}
	c->c_cpu = cc_default_cpu;
}

void
_callout_init_lock(struct callout *c, struct lock_object *lock, int flags)
{
	bzero(c, sizeof *c);
	c->c_lock = lock;
	KASSERT((flags & ~(CALLOUT_RETURNUNLOCKED | CALLOUT_SHAREDLOCK)) == 0,
	    ("callout_init_lock: bad flags %d", flags));
	KASSERT(lock != NULL || (flags & CALLOUT_RETURNUNLOCKED) == 0,
	    ("callout_init_lock: CALLOUT_RETURNUNLOCKED with no lock"));
	KASSERT(lock == NULL || !(LOCK_CLASS(lock)->lc_flags &
	    (LC_SPINLOCK | LC_SLEEPABLE)), ("%s: invalid lock class",
	    __func__));
	c->c_iflags = flags & (CALLOUT_RETURNUNLOCKED | CALLOUT_SHAREDLOCK);
	c->c_cpu = cc_default_cpu;
}

static int
flssbt(sbintime_t sbt)
{

	sbt += (uint64_t)sbt >> 1;
	if (sizeof(long) >= sizeof(sbintime_t))
		return (flsl(sbt));
	if (sbt >= SBT_1S)
		return (flsl(((uint64_t)sbt) >> 32) + 32);
	return (flsl(sbt));
}

/*
 * Dump immediate statistic snapshot of the scheduled callouts.
 */
static int
sysctl_kern_callout_stat(SYSCTL_HANDLER_ARGS)
{
	struct callout *tmp;
	struct callout_cpu *cc;
	struct callout_list *sc;
	sbintime_t maxpr, maxt, medpr, medt, now, spr, st, t;
	int ct[64], cpr[64], ccpbk[32];
	int error, val, i, count, tcum, pcum, maxc, c, medc;
	int cpu;

	val = 0;
	error = sysctl_handle_int(oidp, &val, 0, req);
	if (error != 0 || req->newptr == NULL)
		return (error);
	count = maxc = 0;
	st = spr = maxt = maxpr = 0;
	bzero(ccpbk, sizeof(ccpbk));
	bzero(ct, sizeof(ct));
	bzero(cpr, sizeof(cpr));
	now = sbinuptime();
	CPU_FOREACH(cpu) {
		cc = CC_CPU(cpu);
		CC_LOCK(cc);
		for (i = 0; i < callwheelsize; i++) {
			sc = &cc->cc_callwheel[i];
			c = 0;
			LIST_FOREACH(tmp, sc, c_links.le) {
				c++;
				t = tmp->c_time - now;
				if (t < 0)
					t = 0;
				st += t / SBT_1US;
				spr += tmp->c_precision / SBT_1US;
				if (t > maxt)
					maxt = t;
				if (tmp->c_precision > maxpr)
					maxpr = tmp->c_precision;
				ct[flssbt(t)]++;
				cpr[flssbt(tmp->c_precision)]++;
			}
			if (c > maxc)
				maxc = c;
			ccpbk[fls(c + c / 2)]++;
			count += c;
		}
		CC_UNLOCK(cc);
	}

	for (i = 0, tcum = 0; i < 64 && tcum < count / 2; i++)
		tcum += ct[i];
	medt = (i >= 2) ? (((sbintime_t)1) << (i - 2)) : 0;
	for (i = 0, pcum = 0; i < 64 && pcum < count / 2; i++)
		pcum += cpr[i];
	medpr = (i >= 2) ? (((sbintime_t)1) << (i - 2)) : 0;
	for (i = 0, c = 0; i < 32 && c < count / 2; i++)
		c += ccpbk[i];
	medc = (i >= 2) ? (1 << (i - 2)) : 0;

	printf("Scheduled callouts statistic snapshot:\n");
	printf("  Callouts: %6d  Buckets: %6d*%-3d  Bucket size: 0.%06ds\n",
	    count, callwheelsize, mp_ncpus, 1000000 >> CC_HASH_SHIFT);
	printf("  C/Bk: med %5d         avg %6d.%06jd  max %6d\n",
	    medc,
	    count / callwheelsize / mp_ncpus,
	    (uint64_t)count * 1000000 / callwheelsize / mp_ncpus % 1000000,
	    maxc);
	printf("  Time: med %5jd.%06jds avg %6jd.%06jds max %6jd.%06jds\n",
	    medt / SBT_1S, (medt & 0xffffffff) * 1000000 >> 32,
	    (st / count) / 1000000, (st / count) % 1000000,
	    maxt / SBT_1S, (maxt & 0xffffffff) * 1000000 >> 32);
	printf("  Prec: med %5jd.%06jds avg %6jd.%06jds max %6jd.%06jds\n",
	    medpr / SBT_1S, (medpr & 0xffffffff) * 1000000 >> 32,
	    (spr / count) / 1000000, (spr / count) % 1000000,
	    maxpr / SBT_1S, (maxpr & 0xffffffff) * 1000000 >> 32);
	printf("  Distribution:       \tbuckets\t   time\t   tcum\t"
	    "   prec\t   pcum\n");
	for (i = 0, tcum = pcum = 0; i < 64; i++) {
		if (ct[i] == 0 && cpr[i] == 0)
			continue;
		t = (i != 0) ? (((sbintime_t)1) << (i - 1)) : 0;
		tcum += ct[i];
		pcum += cpr[i];
		printf("  %10jd.%06jds\t 2**%d\t%7d\t%7d\t%7d\t%7d\n",
		    t / SBT_1S, (t & 0xffffffff) * 1000000 >> 32,
		    i - 1 - (32 - CC_HASH_SHIFT),
		    ct[i], tcum, cpr[i], pcum);
	}
	return (error);
}
SYSCTL_PROC(_kern, OID_AUTO, callout_stat,
    CTLTYPE_INT | CTLFLAG_RW | CTLFLAG_MPSAFE,
    0, 0, sysctl_kern_callout_stat, "I",
    "Dump immediate statistic snapshot of the scheduled callouts");

#ifdef DDB
static void
_show_callout(struct callout *c)
{

	db_printf("callout %p\n", c);
#define	C_DB_PRINTF(f, e)	db_printf("   %s = " f "\n", #e, c->e);
	db_printf("   &c_links = %p\n", &(c->c_links));
	C_DB_PRINTF("%" PRId64,	c_time);
	C_DB_PRINTF("%" PRId64,	c_precision);
	C_DB_PRINTF("%p",	c_arg);
	C_DB_PRINTF("%p",	c_func);
	C_DB_PRINTF("%p",	c_lock);
	C_DB_PRINTF("%#x",	c_flags);
	C_DB_PRINTF("%#x",	c_iflags);
	C_DB_PRINTF("%d",	c_cpu);
#undef	C_DB_PRINTF
}

DB_SHOW_COMMAND(callout, db_show_callout)
{

	if (!have_addr) {
		db_printf("usage: show callout <struct callout *>\n");
		return;
	}

<<<<<<< HEAD
	_show_callout(DB_DATA_PTR(addr, sizeof(struct callout)));
=======
	_show_callout(DB_DATA_PTR(addr, struct callout));
>>>>>>> 5714f9f7
}

static void
_show_last_callout(int cpu, int direct, const char *dirstr)
{
	struct callout_cpu *cc;
	void *func, *arg;

	cc = CC_CPU(cpu);
	func = cc_exec_last_func(cc, direct);
	arg = cc_exec_last_arg(cc, direct);
	db_printf("cpu %d last%s callout function: %p ", cpu, dirstr, func);
	db_printsym((db_expr_t)func, DB_STGY_ANY);
	db_printf("\ncpu %d last%s callout argument: %p\n", cpu, dirstr, arg);
}

DB_SHOW_COMMAND(callout_last, db_show_callout_last)
{
	int cpu, last;

	if (have_addr) {
		if (addr < 0 || addr > mp_maxid || CPU_ABSENT(addr)) {
			db_printf("no such cpu: %d\n", (int)addr);
			return;
		}
		cpu = last = addr;
	} else {
		cpu = 0;
		last = mp_maxid;
	}

	while (cpu <= last) {
		if (!CPU_ABSENT(cpu)) {
			_show_last_callout(cpu, 0, "");
			_show_last_callout(cpu, 1, " direct");
		}
		cpu++;
	}
}
#endif /* DDB */
<<<<<<< HEAD

=======
>>>>>>> 5714f9f7
// CHERI CHANGES START
// {
//   "updated": 20200803,
//   "target_type": "kernel",
//   "changes_purecap": [
//     "kdb"
//   ]
// }
// CHERI CHANGES END<|MERGE_RESOLUTION|>--- conflicted
+++ resolved
@@ -1476,11 +1476,7 @@
 		return;
 	}
 
-<<<<<<< HEAD
-	_show_callout(DB_DATA_PTR(addr, sizeof(struct callout)));
-=======
 	_show_callout(DB_DATA_PTR(addr, struct callout));
->>>>>>> 5714f9f7
 }
 
 static void
@@ -1521,10 +1517,6 @@
 	}
 }
 #endif /* DDB */
-<<<<<<< HEAD
-
-=======
->>>>>>> 5714f9f7
 // CHERI CHANGES START
 // {
 //   "updated": 20200803,
