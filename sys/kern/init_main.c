--- conflicted
+++ resolved
@@ -765,34 +765,20 @@
 		options = 0;
 		flagp = &flags[0];
 		*flagp++ = '-';
-<<<<<<< HEAD
-#ifdef BOOTCDROM
-		*flagp++ = 'C';
-		options++;
-#endif
-=======
 		if (boothowto & RB_SINGLE) {
 			*flagp++ = 's';
 			options++;
 		}
->>>>>>> ff1fac3c
 #ifdef notyet
                 if (boothowto & RB_FASTBOOT) {
 			*flagp++ = 'f';
 			options++;
 		}
 #endif
-<<<<<<< HEAD
-		if (boothowto & RB_SINGLE) {
-			*flagp++ = 's';
-			options++;
-		}
-=======
 #ifdef BOOTCDROM
 		*flagp++ = 'C';
 		options++;
 #endif
->>>>>>> ff1fac3c
 		if (options == 0)
 			*flagp++ = '-';
 		*flagp++ = 0;
@@ -808,10 +794,6 @@
 		 * Otherwise, return via fork_trampoline() all the way
 		 * to user mode as init!
 		 */
-<<<<<<< HEAD
-		error = kern_execve(td, &args, NULL);
-		if (error == EJUSTRETURN) {
-=======
 		KASSERT((td->td_pflags & TDP_EXECVMSPC) == 0,
 		    ("nested execve"));
 		oldvmspace = td->td_proc->p_vmspace;
@@ -825,7 +807,6 @@
 				vmspace_free(oldvmspace);
 				td->td_pflags &= ~TDP_EXECVMSPC;
 			}
->>>>>>> ff1fac3c
 			free(free_init_path, M_TEMP);
 			TSEXIT();
 			return;
