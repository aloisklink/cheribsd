--- conflicted
+++ resolved
@@ -850,17 +850,6 @@
 	sched_add(td, SRQ_BORING);
 }
 SYSINIT(kickinit, SI_SUB_KTHREAD_INIT, SI_ORDER_MIDDLE, kick_init, NULL);
-<<<<<<< HEAD
-// CHERI CHANGES START
-// {
-//   "updated": 20181127,
-//   "target_type": "kernel",
-//   "changes": [
-//     "user_capabilities"
-//   ]
-// }
-// CHERI CHANGES END
-=======
 
 /*
  * DDB(4).
@@ -909,4 +898,12 @@
 	}
 }
 #endif /* DDB */
->>>>>>> 17720162
+// CHERI CHANGES START
+// {
+//   "updated": 20181127,
+//   "target_type": "kernel",
+//   "changes": [
+//     "user_capabilities"
+//   ]
+// }
+// CHERI CHANGES END