--- conflicted
+++ resolved
@@ -774,13 +774,7 @@
 		error = exec_args_add_fname(&args, PTR2CAP(path), UIO_SYSSPACE);
 		if (error != 0)
 			panic("%s: Can't add fname %d", __func__, error);
-<<<<<<< HEAD
-
-		error = exec_args_add_arg(&args,
-		    (__cheri_tocap char * __capability)path, UIO_SYSSPACE);
-=======
 		error = exec_args_add_arg(&args, PTR2CAP(path), UIO_SYSSPACE);
->>>>>>> 9bed6490
 		if (error != 0)
 			panic("%s: Can't add argv[0] %d", __func__, error);
 		if (boothowto & RB_SINGLE)
