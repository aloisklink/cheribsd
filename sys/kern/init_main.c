--- conflicted
+++ resolved
@@ -775,14 +775,10 @@
 		 * Otherwise, return via fork_trampoline() all the way
 		 * to user mode as init!
 		 */
-<<<<<<< HEAD
 		error = kern_execve(td, &args, NULL);
-		if (error == 0) {
+		if (error == EJUSTRETURN) {
+			mtx_unlock(&Giant);
 			free(free_init_path, M_TEMP);
-=======
-		if ((error = sys_execve(td, &args)) == EJUSTRETURN) {
->>>>>>> 9b06c607
-			mtx_unlock(&Giant);
 			return;
 		}
 		if (error != ENOENT)
