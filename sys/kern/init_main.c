--- conflicted
+++ resolved
@@ -717,20 +717,6 @@
 	/* Wipe GELI passphrase from the environment. */
 	kern_unsetenv("kern.geom.eli.passphrase");
 
-<<<<<<< HEAD
-	/*
-	 * Need just enough stack to hold the faked-up "execve()" arguments.
-	 */
-	addr = p->p_sysent->sv_usrstack - PAGE_SIZE;
-	if (vm_map_find(&p->p_vmspace->vm_map, NULL, 0, &addr, PAGE_SIZE, 0,
-	    VMFS_NO_SPACE, VM_PROT_ALL, VM_PROT_ALL, 0) != 0)
-		panic("init: couldn't allocate argument space");
-	/* XXXAM: vm_maxsaddr is not dereferenceable */
-	p->p_vmspace->vm_maxsaddr = (caddr_t)(uintptr_t)addr;
-	p->p_vmspace->vm_ssize = 1;
-
-=======
->>>>>>> 8d0d4aa5
 	if ((var = kern_getenv("init_path")) != NULL) {
 		strlcpy(init_path, var, sizeof(init_path));
 		freeenv(var);
@@ -759,25 +745,12 @@
 			panic("%s: Can't add argv[0] %d", __func__, error);
 
 		options = 0;
-<<<<<<< HEAD
-		/**
-		 * XXXAM: the ptr length is temporary, we should have a
-		 * better value for that.
-		 */
-		ucp = (char *)cheri_kern_ptr(p->p_sysent->sv_usrstack, PAGE_SIZE);
-		(void)subyte(--ucp, 0);		/* trailing zero */
-		if (boothowto & RB_SINGLE) {
-			(void)subyte(--ucp, 's');
-			options = 1;
-		}
-=======
 		flagp = &flags[0];
 		*flagp++ = '-';
 #ifdef BOOTCDROM
 		*flagp++ = 'C';
 		options++;
 #endif
->>>>>>> 8d0d4aa5
 #ifdef notyet
                 if (boothowto & RB_FASTBOOT) {
 			*flagp++ = 'f';
@@ -789,43 +762,12 @@
 			options++;
 		}
 		if (options == 0)
-<<<<<<< HEAD
-			(void)subyte(--ucp, '-');
-		(void)subyte(--ucp, '-');		/* leading hyphen */
-		arg1 = ucp;
-
-		/*
-		 * Move out the file name (also arg 0).
-		 */
-		(void)subyte(--ucp, 0);
-		for (s = next - 1; s >= path; s--)
-			(void)subyte(--ucp, *s);
-		arg0 = ucp;
-
-		/*
-		 * Move out the arg pointers.
-		 * XXXAM: TODO this will not work, moving pointers with suword
-		 * fails horribly.
-		 */
-		uap = (char **)rounddown2((intptr_t)ucp, sizeof(intptr_t));
-		(void)suword((caddr_t)--uap, (long)0);	/* terminator */
-		(void)suword((caddr_t)--uap, (long)(intptr_t)arg1);
-		(void)suword((caddr_t)--uap, (long)(intptr_t)arg0);
-
-		/*
-		 * Point at the arguments.
-		 */
-		args.fname = arg0;
-		args.argv = uap;
-		args.envv = NULL;
-=======
 			*flagp++ = '-';
 		*flagp++ = 0;
 		KASSERT(flagp <= &flags[0] + sizeof(flags), ("Overran flags"));
 		error = exec_args_add_arg_str(&args, flags, UIO_SYSSPACE);
 		if (error != 0)
 			panic("%s: Can't add argv[0] %d", __func__, error);
->>>>>>> 8d0d4aa5
 
 		/*
 		 * Now try to exec the program.  If can't for any reason
