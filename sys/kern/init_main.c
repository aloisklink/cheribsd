/*
 * SPDX-License-Identifier: BSD-4-Clause
 *
 * Copyright (c) 1995 Terrence R. Lambert
 * All rights reserved.
 *
 * Copyright (c) 1982, 1986, 1989, 1991, 1992, 1993
 *	The Regents of the University of California.  All rights reserved.
 * (c) UNIX System Laboratories, Inc.
 * All or some portions of this file are derived from material licensed
 * to the University of California by American Telephone and Telegraph
 * Co. or Unix System Laboratories, Inc. and are reproduced herein with
 * the permission of UNIX System Laboratories, Inc.
 *
 * Redistribution and use in source and binary forms, with or without
 * modification, are permitted provided that the following conditions
 * are met:
 * 1. Redistributions of source code must retain the above copyright
 *    notice, this list of conditions and the following disclaimer.
 * 2. Redistributions in binary form must reproduce the above copyright
 *    notice, this list of conditions and the following disclaimer in the
 *    documentation and/or other materials provided with the distribution.
 * 3. All advertising materials mentioning features or use of this software
 *    must display the following acknowledgement:
 *	This product includes software developed by the University of
 *	California, Berkeley and its contributors.
 * 4. Neither the name of the University nor the names of its contributors
 *    may be used to endorse or promote products derived from this software
 *    without specific prior written permission.
 *
 * THIS SOFTWARE IS PROVIDED BY THE REGENTS AND CONTRIBUTORS ``AS IS'' AND
 * ANY EXPRESS OR IMPLIED WARRANTIES, INCLUDING, BUT NOT LIMITED TO, THE
 * IMPLIED WARRANTIES OF MERCHANTABILITY AND FITNESS FOR A PARTICULAR PURPOSE
 * ARE DISCLAIMED.  IN NO EVENT SHALL THE REGENTS OR CONTRIBUTORS BE LIABLE
 * FOR ANY DIRECT, INDIRECT, INCIDENTAL, SPECIAL, EXEMPLARY, OR CONSEQUENTIAL
 * DAMAGES (INCLUDING, BUT NOT LIMITED TO, PROCUREMENT OF SUBSTITUTE GOODS
 * OR SERVICES; LOSS OF USE, DATA, OR PROFITS; OR BUSINESS INTERRUPTION)
 * HOWEVER CAUSED AND ON ANY THEORY OF LIABILITY, WHETHER IN CONTRACT, STRICT
 * LIABILITY, OR TORT (INCLUDING NEGLIGENCE OR OTHERWISE) ARISING IN ANY WAY
 * OUT OF THE USE OF THIS SOFTWARE, EVEN IF ADVISED OF THE POSSIBILITY OF
 * SUCH DAMAGE.
 *
 *	@(#)init_main.c	8.9 (Berkeley) 1/21/94
 */

#include <sys/cdefs.h>
__FBSDID("$FreeBSD$");

#include "opt_ddb.h"
#include "opt_kdb.h"
#include "opt_init_path.h"
#include "opt_verbose_sysinit.h"

#include <sys/param.h>
#include <sys/kernel.h>
#include <sys/epoch.h>
#include <sys/eventhandler.h>
#include <sys/exec.h>
#include <sys/file.h>
#include <sys/filedesc.h>
#include <sys/imgact.h>
#include <sys/jail.h>
#include <sys/ktr.h>
#include <sys/lock.h>
#include <sys/loginclass.h>
#include <sys/mount.h>
#include <sys/mutex.h>
#include <sys/dtrace_bsd.h>
#include <sys/syscallsubr.h>
#include <sys/sysctl.h>
#include <sys/proc.h>
#include <sys/racct.h>
#include <sys/resourcevar.h>
#include <sys/systm.h>
#include <sys/signalvar.h>
#include <sys/vnode.h>
#include <sys/sysent.h>
#include <sys/reboot.h>
#include <sys/sched.h>
#include <sys/sx.h>
#include <sys/sysproto.h>
#include <sys/vmmeter.h>
#include <sys/unistd.h>
#include <sys/malloc.h>
#include <sys/conf.h>
#include <sys/cpuset.h>

#include <machine/cpu.h>

#include <security/audit/audit.h>
#include <security/mac/mac_framework.h>

#include <vm/vm.h>
#include <vm/vm_param.h>
#include <vm/vm_extern.h>
#include <vm/pmap.h>
#include <vm/vm_map.h>
#include <sys/copyright.h>

#include <ddb/ddb.h>
#include <ddb/db_sym.h>

#include <cheri/cheric.h>

void mi_startup(void);				/* Should be elsewhere */

/* Components of the first process -- never freed. */
static struct session session0;
static struct pgrp pgrp0;
struct	proc proc0;
struct thread0_storage thread0_st __aligned(32);
struct	vmspace vmspace0;
struct	proc *initproc;

int
linux_alloc_current_noop(struct thread *td __unused, int flags __unused)
{
	return (0);
}
int (*lkpi_alloc_current)(struct thread *, int) = linux_alloc_current_noop;

#ifndef BOOTHOWTO
#define	BOOTHOWTO	0
#endif
int	boothowto = BOOTHOWTO;	/* initialized so that it can be patched */
SYSCTL_INT(_debug, OID_AUTO, boothowto, CTLFLAG_RD, &boothowto, 0,
	"Boot control flags, passed from loader");

#ifndef BOOTVERBOSE
#define	BOOTVERBOSE	0
#endif
int	bootverbose = BOOTVERBOSE;
SYSCTL_INT(_debug, OID_AUTO, bootverbose, CTLFLAG_RW, &bootverbose, 0,
	"Control the output of verbose kernel messages");

#ifdef VERBOSE_SYSINIT
/*
 * We'll use the defined value of VERBOSE_SYSINIT from the kernel config to
 * dictate the default VERBOSE_SYSINIT behavior.  Significant values for this
 * option and associated tunable are:
 * - 0, 'compiled in but silent by default'
 * - 1, 'compiled in but verbose by default' (default)
 */
int	verbose_sysinit = VERBOSE_SYSINIT;
TUNABLE_INT("debug.verbose_sysinit", &verbose_sysinit);
#endif

#ifdef INVARIANTS
FEATURE(invariants, "Kernel compiled with INVARIANTS, may affect performance");
#endif

/*
 * This ensures that there is at least one entry so that the sysinit_set
 * symbol is not undefined.  A sybsystem ID of SI_SUB_DUMMY is never
 * executed.
 */
SYSINIT(placeholder, SI_SUB_DUMMY, SI_ORDER_ANY, NULL, NULL);

/*
 * The sysinit table itself.  Items are checked off as the are run.
 * If we want to register new sysinit types, add them to newsysinit.
 */
SET_DECLARE(sysinit_set, struct sysinit);
struct sysinit **sysinit, **sysinit_end;
struct sysinit **newsysinit, **newsysinit_end;

/*
 * Merge a new sysinit set into the current set, reallocating it if
 * necessary.  This can only be called after malloc is running.
 */
void
sysinit_add(struct sysinit **set, struct sysinit **set_end)
{
	struct sysinit **newset;
	struct sysinit **sipp;
	struct sysinit **xipp;
	int count;

	count = set_end - set;
	if (newsysinit)
		count += newsysinit_end - newsysinit;
	else
		count += sysinit_end - sysinit;
	newset = malloc(count * sizeof(*sipp), M_TEMP, M_NOWAIT);
	if (newset == NULL)
		panic("cannot malloc for sysinit");
	xipp = newset;
	if (newsysinit)
		for (sipp = newsysinit; sipp < newsysinit_end; sipp++)
			*xipp++ = *sipp;
	else
		for (sipp = sysinit; sipp < sysinit_end; sipp++)
			*xipp++ = *sipp;
	for (sipp = set; sipp < set_end; sipp++)
		*xipp++ = *sipp;
	if (newsysinit)
		free(newsysinit, M_TEMP);
	newsysinit = newset;
	newsysinit_end = newset + count;
}

#if defined (DDB) && defined(VERBOSE_SYSINIT)
static const char *
symbol_name(vm_offset_t va, db_strategy_t strategy)
{
	const char *name;
	c_db_sym_t sym;
	db_expr_t  offset;

	if (va == 0)
		return (NULL);
	sym = db_search_symbol(va, strategy, &offset);
	if (offset != 0)
		return (NULL);
	db_symbol_values(sym, &name, NULL);
	return (name);
}
#endif

/*
 * System startup; initialize the world, create process 0, mount root
 * filesystem, and fork to create init and pagedaemon.  Most of the
 * hard work is done in the lower-level initialization routines including
 * startup(), which does memory initialization and autoconfiguration.
 *
 * This allows simple addition of new kernel subsystems that require
 * boot time initialization.  It also allows substitution of subsystem
 * (for instance, a scheduler, kernel profiler, or VM system) by object
 * module.  Finally, it allows for optional "kernel threads".
 */
void
mi_startup(void)
{

	struct sysinit **sipp;	/* system initialization*/
	struct sysinit **xipp;	/* interior loop of sort*/
	struct sysinit *save;	/* bubble*/

#if defined(VERBOSE_SYSINIT)
	int last;
	int verbose;
#endif

	TSENTER();

	if (boothowto & RB_VERBOSE)
		bootverbose++;

	if (sysinit == NULL) {
		sysinit = SET_BEGIN(sysinit_set);
		sysinit_end = SET_LIMIT(sysinit_set);
	}

restart:
	/*
	 * Perform a bubble sort of the system initialization objects by
	 * their subsystem (primary key) and order (secondary key).
	 */
	for (sipp = sysinit; sipp < sysinit_end; sipp++) {
		for (xipp = sipp + 1; xipp < sysinit_end; xipp++) {
			if ((*sipp)->subsystem < (*xipp)->subsystem ||
			     ((*sipp)->subsystem == (*xipp)->subsystem &&
			      (*sipp)->order <= (*xipp)->order))
				continue;	/* skip*/
			save = *sipp;
			*sipp = *xipp;
			*xipp = save;
		}
	}

#if defined(VERBOSE_SYSINIT)
	last = SI_SUB_COPYRIGHT;
	verbose = 0;
#if !defined(DDB)
	printf("VERBOSE_SYSINIT: DDB not enabled, symbol lookups disabled.\n");
#endif
#endif

	/*
	 * Traverse the (now) ordered list of system initialization tasks.
	 * Perform each task, and continue on to the next task.
	 */
	for (sipp = sysinit; sipp < sysinit_end; sipp++) {
		if ((*sipp)->subsystem == SI_SUB_DUMMY)
			continue;	/* skip dummy task(s)*/

		if ((*sipp)->subsystem == SI_SUB_DONE)
			continue;

#if defined(VERBOSE_SYSINIT)
		if ((*sipp)->subsystem > last && verbose_sysinit != 0) {
			verbose = 1;
			last = (*sipp)->subsystem;
			printf("subsystem %x\n", last);
		}
		if (verbose) {
#if defined(DDB)
			const char *func, *data;

			func = symbol_name((vm_offset_t)(*sipp)->func,
			    DB_STGY_PROC);
			data = symbol_name((vm_offset_t)(*sipp)->udata,
			    DB_STGY_ANY);
			if (func != NULL && data != NULL)
				printf("   %s(&%s)... ", func, data);
			else if (func != NULL)
				printf("   %s(%p)... ", func, (*sipp)->udata);
			else
#endif
				printf("   %p(%p)... ", (*sipp)->func,
				    (*sipp)->udata);
		}
#endif

		/* Call function */
		(*((*sipp)->func))((*sipp)->udata);

#if defined(VERBOSE_SYSINIT)
		if (verbose)
			printf("done.\n");
#endif

		/* Check off the one we're just done */
		(*sipp)->subsystem = SI_SUB_DONE;

		/* Check if we've installed more sysinit items via KLD */
		if (newsysinit != NULL) {
			if (sysinit != SET_BEGIN(sysinit_set))
				free(sysinit, M_TEMP);
			sysinit = newsysinit;
			sysinit_end = newsysinit_end;
			newsysinit = NULL;
			newsysinit_end = NULL;
			goto restart;
		}
	}

	TSEXIT();	/* Here so we don't overlap with start_init. */

	mtx_assert(&Giant, MA_OWNED | MA_NOTRECURSED);
	mtx_unlock(&Giant);

	/*
	 * Now hand over this thread to swapper.
	 */
	swapper();
	/* NOTREACHED*/
}

static void
print_caddr_t(void *data)
{
	printf("%s", (char *)data);
}

static void
print_version(void *data __unused)
{
	int len;

	/* Strip a trailing newline from version. */
	len = strlen(version);
	while (len > 0 && version[len - 1] == '\n')
		len--;
	printf("%.*s %s\n", len, version, machine);
	printf("%s\n", compiler_version);
}

SYSINIT(announce, SI_SUB_COPYRIGHT, SI_ORDER_FIRST, print_caddr_t,
    copyright);
SYSINIT(trademark, SI_SUB_COPYRIGHT, SI_ORDER_SECOND, print_caddr_t,
    trademark);
SYSINIT(version, SI_SUB_COPYRIGHT, SI_ORDER_THIRD, print_version, NULL);

#ifdef WITNESS
static char wit_warn[] =
     "WARNING: WITNESS option enabled, expect reduced performance.\n";
SYSINIT(witwarn, SI_SUB_COPYRIGHT, SI_ORDER_FOURTH,
   print_caddr_t, wit_warn);
SYSINIT(witwarn2, SI_SUB_LAST, SI_ORDER_FOURTH,
   print_caddr_t, wit_warn);
#endif

#ifdef DIAGNOSTIC
static char diag_warn[] =
     "WARNING: DIAGNOSTIC option enabled, expect reduced performance.\n";
SYSINIT(diagwarn, SI_SUB_COPYRIGHT, SI_ORDER_FIFTH,
    print_caddr_t, diag_warn);
SYSINIT(diagwarn2, SI_SUB_LAST, SI_ORDER_FIFTH,
    print_caddr_t, diag_warn);
#endif

#if __has_feature(capabilities)
static char cheri_notice[] =
#ifdef __CHERI_PURE_CAPABILITY__
    "CHERI pure-capability kernel.\n";
#else
    "CHERI hybrid kernel.\n";
#endif
SYSINIT(cherinotice, SI_SUB_COPYRIGHT, SI_ORDER_ANY, print_caddr_t,
    cheri_notice);
#endif

static int
null_fetch_syscall_args(struct thread *td __unused)
{

	panic("null_fetch_syscall_args");
}

static void
null_set_syscall_retval(struct thread *td __unused, int error __unused)
{

	panic("null_set_syscall_retval");
}

static void
null_set_fork_retval(struct thread *td __unused)
{

}

struct sysentvec null_sysvec = {
	.sv_size	= 0,
	.sv_table	= NULL,
	.sv_transtrap	= NULL,
	.sv_fixup	= NULL,
	.sv_sendsig	= NULL,
	.sv_sigcode	= NULL,
	.sv_szsigcode	= NULL,
	.sv_name	= "-",
	.sv_coredump	= NULL,
	.sv_imgact_try	= NULL,
	.sv_minsigstksz	= 0,
	.sv_minuser	= VM_MIN_ADDRESS,
	.sv_maxuser	= VM_MAXUSER_ADDRESS,
	.sv_usrstack	= USRSTACK,
<<<<<<< HEAD
	.sv_szpsstrings	= sizeof(struct ps_strings),
=======
	.sv_psstrings	= PS_STRINGS,
	.sv_psstringssz	= sizeof(struct ps_strings),
>>>>>>> 3fc21fdd
	.sv_stackprot	= VM_PROT_ALL,
	.sv_copyout_strings	= NULL,
	.sv_setregs	= NULL,
	.sv_fixlimit	= NULL,
	.sv_maxssiz	= NULL,
	.sv_flags	= 0,
	.sv_set_syscall_retval = null_set_syscall_retval,
	.sv_fetch_syscall_args = null_fetch_syscall_args,
	.sv_syscallnames = NULL,
	.sv_schedtail	= NULL,
	.sv_thread_detach = NULL,
	.sv_trap	= NULL,
	.sv_set_fork_retval = null_set_fork_retval,
};

/*
 * The two following SYSINIT's are proc0 specific glue code.  I am not
 * convinced that they can not be safely combined, but their order of
 * operation has been maintained as the same as the original init_main.c
 * for right now.
 */
/* ARGSUSED*/
static void
proc0_init(void *dummy __unused)
{
	struct proc *p;
	struct thread *td;
	struct ucred *newcred;
	struct uidinfo tmpuinfo;
	struct loginclass tmplc = {
		.lc_name = "",
	};
	vm_paddr_t pageablemem;
	int i;

	GIANT_REQUIRED;
	p = &proc0;
	td = &thread0;

	/*
	 * Initialize magic number and osrel.
	 */
	p->p_magic = P_MAGIC;
	p->p_osrel = osreldate;

	/*
	 * Initialize thread and process structures.
	 */
	procinit();	/* set up proc zone */
	threadinit();	/* set up UMA zones */

	/*
	 * Initialise scheduler resources.
	 * Add scheduler specific parts to proc, thread as needed.
	 */
	schedinit();	/* scheduler gets its house in order */

	/*
	 * Create process 0 (the swapper).
	 */
	LIST_INSERT_HEAD(&allproc, p, p_list);
	LIST_INSERT_HEAD(PIDHASH(0), p, p_hash);
	mtx_init(&pgrp0.pg_mtx, "process group", NULL, MTX_DEF | MTX_DUPOK);
	p->p_pgrp = &pgrp0;
	LIST_INSERT_HEAD(PGRPHASH(0), &pgrp0, pg_hash);
	LIST_INIT(&pgrp0.pg_members);
	LIST_INSERT_HEAD(&pgrp0.pg_members, p, p_pglist);

	pgrp0.pg_session = &session0;
	mtx_init(&session0.s_mtx, "session", NULL, MTX_DEF);
	refcount_init(&session0.s_count, 1);
	session0.s_leader = p;

	p->p_sysent = &null_sysvec;
	p->p_flag = P_SYSTEM | P_INMEM | P_KPROC;
	p->p_flag2 = 0;
	p->p_state = PRS_NORMAL;
	p->p_klist = knlist_alloc(&p->p_mtx);
	STAILQ_INIT(&p->p_ktr);
	p->p_nice = NZERO;
	td->td_tid = THREAD0_TID;
	tidhash_add(td);
	TD_SET_STATE(td, TDS_RUNNING);
	td->td_pri_class = PRI_TIMESHARE;
	td->td_user_pri = PUSER;
	td->td_base_user_pri = PUSER;
	td->td_lend_user_pri = PRI_MAX;
	td->td_priority = PVM;
	td->td_base_pri = PVM;
	td->td_oncpu = curcpu;
	td->td_flags = TDF_INMEM;
	td->td_pflags = TDP_KTHREAD;
	td->td_cpuset = cpuset_thread0();
	td->td_domain.dr_policy = td->td_cpuset->cs_domain;
	prison0_init();
	p->p_peers = 0;
	p->p_leader = p;
	p->p_reaper = p;
	p->p_treeflag |= P_TREE_REAPER;
	LIST_INIT(&p->p_reaplist);

	strncpy(p->p_comm, "kernel", sizeof (p->p_comm));
	strncpy(td->td_name, "swapper", sizeof (td->td_name));

	callout_init_mtx(&p->p_itcallout, &p->p_mtx, 0);
	callout_init_mtx(&p->p_limco, &p->p_mtx, 0);
	callout_init(&td->td_slpcallout, 1);
	TAILQ_INIT(&p->p_kqtim_stop);

	/* Create credentials. */
	newcred = crget();
	newcred->cr_ngroups = 1;	/* group 0 */
	/* A hack to prevent uifind from tripping over NULL pointers. */
	curthread->td_ucred = newcred;
	tmpuinfo.ui_uid = 1;
	newcred->cr_uidinfo = newcred->cr_ruidinfo = &tmpuinfo;
	newcred->cr_uidinfo = uifind(0);
	newcred->cr_ruidinfo = uifind(0);
	newcred->cr_loginclass = &tmplc;
	newcred->cr_loginclass = loginclass_find("default");
	/* End hack. creds get properly set later with thread_cow_get_proc */
	curthread->td_ucred = NULL;
	newcred->cr_prison = &prison0;
	newcred->cr_users++; /* avoid assertion failure */
	proc_set_cred_init(p, newcred);
	newcred->cr_users--;
	crfree(newcred);
#ifdef AUDIT
	audit_cred_kproc0(newcred);
#endif
#ifdef MAC
	mac_cred_create_swapper(newcred);
#endif
	/* Create sigacts. */
	p->p_sigacts = sigacts_alloc();

	/* Initialize signal state for process 0. */
	siginit(&proc0);

	/* Create the file descriptor table. */
	p->p_pd = pdinit(NULL, false);
	p->p_fd = fdinit(NULL, false, NULL);
	p->p_fdtol = NULL;

	/* Create the limits structures. */
	p->p_limit = lim_alloc();
	for (i = 0; i < RLIM_NLIMITS; i++)
		p->p_limit->pl_rlimit[i].rlim_cur =
		    p->p_limit->pl_rlimit[i].rlim_max = RLIM_INFINITY;
	p->p_limit->pl_rlimit[RLIMIT_NOFILE].rlim_cur =
	    p->p_limit->pl_rlimit[RLIMIT_NOFILE].rlim_max = maxfiles;
	p->p_limit->pl_rlimit[RLIMIT_NPROC].rlim_cur =
	    p->p_limit->pl_rlimit[RLIMIT_NPROC].rlim_max = maxproc;
	p->p_limit->pl_rlimit[RLIMIT_DATA].rlim_cur = dfldsiz;
	p->p_limit->pl_rlimit[RLIMIT_DATA].rlim_max = maxdsiz;
	p->p_limit->pl_rlimit[RLIMIT_STACK].rlim_cur = dflssiz;
	p->p_limit->pl_rlimit[RLIMIT_STACK].rlim_max = maxssiz;
	/* Cast to avoid overflow on i386/PAE. */
	pageablemem = ptoa((vm_paddr_t)vm_free_count());
	p->p_limit->pl_rlimit[RLIMIT_RSS].rlim_cur =
	    p->p_limit->pl_rlimit[RLIMIT_RSS].rlim_max = pageablemem;
	p->p_limit->pl_rlimit[RLIMIT_MEMLOCK].rlim_cur = pageablemem / 3;
	p->p_limit->pl_rlimit[RLIMIT_MEMLOCK].rlim_max = pageablemem;
	p->p_cpulimit = RLIM_INFINITY;

	PROC_LOCK(p);
	thread_cow_get_proc(td, p);
	PROC_UNLOCK(p);

	/* Initialize resource accounting structures. */
	racct_create(&p->p_racct);

	p->p_stats = pstats_alloc();

	/* Allocate a prototype map so we have something to fork. */
	p->p_vmspace = &vmspace0;
	refcount_init(&vmspace0.vm_refcnt, 1);
	pmap_pinit0(vmspace_pmap(&vmspace0));

	/*
	 * proc0 is not expected to enter usermode, so there is no special
	 * handling for sv_minuser here, like is done for exec_new_vmspace().
	 */
#ifndef __CHERI_PURE_CAPABILITY__
	vm_map_init(&vmspace0.vm_map, vmspace_pmap(&vmspace0),
	    p->p_sysent->sv_minuser, p->p_sysent->sv_maxuser);
#else
	/*
	 * We provide dummy userspace capabilities for the map, note that
	 * we strip all access permission because proc0 is not
	 * expected to enter usermode.
	 */
	caddr_t minuser_cap = cheri_setaddress(userspace_root_cap,
	    p->p_sysent->sv_minuser);
	minuser_cap = cheri_setbounds(minuser_cap,
	    p->p_sysent->sv_maxuser - p->p_sysent->sv_minuser);
	minuser_cap = cheri_andperm(minuser_cap, 0);

	vm_map_init(&vmspace0.vm_map, vmspace_pmap(&vmspace0),
	    (vm_pointer_t)minuser_cap,
	    (vm_pointer_t)minuser_cap + cheri_getlen(minuser_cap));
#endif

	/*
	 * Call the init and ctor for the new thread and proc.  We wait
	 * to do this until all other structures are fairly sane.
	 */
	EVENTHANDLER_DIRECT_INVOKE(process_init, p);
	EVENTHANDLER_DIRECT_INVOKE(thread_init, td);
#ifdef KDTRACE_HOOKS
	kdtrace_proc_ctor(p);
	kdtrace_thread_ctor(td);
#endif
	EVENTHANDLER_DIRECT_INVOKE(process_ctor, p);
	EVENTHANDLER_DIRECT_INVOKE(thread_ctor, td);

	/*
	 * Charge root for one process.
	 */
	(void)chgproccnt(p->p_ucred->cr_ruidinfo, 1, 0);
	PROC_LOCK(p);
	racct_add_force(p, RACCT_NPROC, 1);
	PROC_UNLOCK(p);
}
SYSINIT(p0init, SI_SUB_INTRINSIC, SI_ORDER_FIRST, proc0_init, NULL);

/* ARGSUSED*/
static void
proc0_post(void *dummy __unused)
{
	struct proc *p;
	struct rusage ru;
	struct thread *td;

	/*
	 * Now we can look at the time, having had a chance to verify the
	 * time from the filesystem.  Pretend that proc0 started now.
	 */
	sx_slock(&allproc_lock);
	FOREACH_PROC_IN_SYSTEM(p) {
		PROC_LOCK(p);
		if (p->p_state == PRS_NEW) {
			PROC_UNLOCK(p);
			continue;
		}
		microuptime(&p->p_stats->p_start);
		PROC_STATLOCK(p);
		rufetch(p, &ru);	/* Clears thread stats */
		p->p_rux.rux_runtime = 0;
		p->p_rux.rux_uticks = 0;
		p->p_rux.rux_sticks = 0;
		p->p_rux.rux_iticks = 0;
		PROC_STATUNLOCK(p);
		FOREACH_THREAD_IN_PROC(p, td) {
			td->td_runtime = 0;
		}
		PROC_UNLOCK(p);
	}
	sx_sunlock(&allproc_lock);
	PCPU_SET(switchtime, cpu_ticks());
	PCPU_SET(switchticks, ticks);
}
SYSINIT(p0post, SI_SUB_INTRINSIC_POST, SI_ORDER_FIRST, proc0_post, NULL);

/*
 ***************************************************************************
 ****
 **** The following SYSINIT's and glue code should be moved to the
 **** respective files on a per subsystem basis.
 ****
 ***************************************************************************
 */

/*
 * List of paths to try when searching for "init".
 */
static char init_path[MAXPATHLEN] =
#ifdef	INIT_PATH
    __XSTRING(INIT_PATH);
#else
    "/sbin/init:/sbin/oinit:/sbin/init.bak:/rescue/init";
#endif
SYSCTL_STRING(_kern, OID_AUTO, init_path, CTLFLAG_RD, init_path, 0,
	"Path used to search the init process");

/*
 * Shutdown timeout of init(8).
 * Unused within kernel, but used to control init(8), hence do not remove.
 */
#ifndef INIT_SHUTDOWN_TIMEOUT
#define INIT_SHUTDOWN_TIMEOUT 120
#endif
static int init_shutdown_timeout = INIT_SHUTDOWN_TIMEOUT;
SYSCTL_INT(_kern, OID_AUTO, init_shutdown_timeout,
	CTLFLAG_RW, &init_shutdown_timeout, 0, "Shutdown timeout of init(8). "
	"Unused within kernel, but used to control init(8)");

/*
 * Start the initial user process; try exec'ing each pathname in init_path.
 * The program is invoked with one argument containing the boot flags.
 */
static void
start_init(void *dummy)
{
	struct image_args args;
	int error;
	char *var, *path;
	char *free_init_path, *tmp_init_path;
	struct thread *td;
	struct proc *p;
	struct vmspace *oldvmspace;

	TSENTER();	/* Here so we don't overlap with mi_startup. */

	td = curthread;
	p = td->td_proc;

	vfs_mountroot();

	/* Wipe GELI passphrase from the environment. */
	kern_unsetenv("kern.geom.eli.passphrase");

	/* For Multicons, report which console is primary to both */
	if (boothowto & RB_MULTIPLE) {
		if (boothowto & RB_SERIAL)
			printf("Dual Console: Serial Primary, Video Secondary\n");
		else
			printf("Dual Console: Video Primary, Serial Secondary\n");
	}

	if ((var = kern_getenv("init_path")) != NULL) {
		strlcpy(init_path, var, sizeof(init_path));
		freeenv(var);
	}
	free_init_path = tmp_init_path = strdup(init_path, M_TEMP);

	while ((path = strsep(&tmp_init_path, ":")) != NULL) {
		if (bootverbose)
			printf("start_init: trying %s\n", path);

		memset(&args, 0, sizeof(args));
		error = exec_alloc_args(&args);
		if (error != 0)
			panic("%s: Can't allocate space for init arguments %d",
			    __func__, error);

		error = exec_args_add_fname(&args, PTR2CAP(path), UIO_SYSSPACE);
		if (error != 0)
			panic("%s: Can't add fname %d", __func__, error);
		error = exec_args_add_arg(&args, PTR2CAP(path), UIO_SYSSPACE);
		if (error != 0)
			panic("%s: Can't add argv[0] %d", __func__, error);
		if (boothowto & RB_SINGLE)
			error = exec_args_add_arg(&args, "-s", UIO_SYSSPACE);
		if (error != 0)
			panic("%s: Can't add argv[0] %d", __func__, error);

		/*
		 * Now try to exec the program.  If can't for any reason
		 * other than it doesn't exist, complain.
		 *
		 * Otherwise, return via fork_trampoline() all the way
		 * to user mode as init!
		 */
		KASSERT((td->td_pflags & TDP_EXECVMSPC) == 0,
		    ("nested execve"));
		oldvmspace = p->p_vmspace;
		error = kern_execve(td, &args, NULL, oldvmspace);
		KASSERT(error != 0,
		    ("kern_execve returned success, not EJUSTRETURN"));
		if (error == EJUSTRETURN) {
			exec_cleanup(td, oldvmspace);
			free(free_init_path, M_TEMP);
			TSEXIT();
			return;
		}
		if (error != ENOENT)
			printf("exec %s: error %d\n", path, error);
	}
	free(free_init_path, M_TEMP);
	printf("init: not found in path %s\n", init_path);
	panic("no init");
}

/*
 * Like kproc_create(), but runs in its own address space.  We do this
 * early to reserve pid 1.  Note special case - do not make it
 * runnable yet, init execution is started when userspace can be served.
 */
static void
create_init(const void *udata __unused)
{
	struct fork_req fr;
	struct ucred *newcred, *oldcred;
	struct thread *td;
	int error;

	bzero(&fr, sizeof(fr));
	fr.fr_flags = RFFDG | RFPROC | RFSTOPPED;
	fr.fr_procp = &initproc;
	error = fork1(&thread0, &fr);
	if (error)
		panic("cannot fork init: %d\n", error);
	KASSERT(initproc->p_pid == 1, ("create_init: initproc->p_pid != 1"));
	/* divorce init's credentials from the kernel's */
	newcred = crget();
	sx_xlock(&proctree_lock);
	PROC_LOCK(initproc);
	initproc->p_flag |= P_SYSTEM | P_INMEM;
	initproc->p_treeflag |= P_TREE_REAPER;
	oldcred = initproc->p_ucred;
	crcopy(newcred, oldcred);
#ifdef MAC
	mac_cred_create_init(newcred);
#endif
#ifdef AUDIT
	audit_cred_proc1(newcred);
#endif
	proc_set_cred(initproc, newcred);
	td = FIRST_THREAD_IN_PROC(initproc);
	crcowfree(td);
	td->td_realucred = crcowget(initproc->p_ucred);
	td->td_ucred = td->td_realucred;
	PROC_UNLOCK(initproc);
	sx_xunlock(&proctree_lock);
	crfree(oldcred);
	cpu_fork_kthread_handler(FIRST_THREAD_IN_PROC(initproc),
	    start_init, NULL);
}
SYSINIT(init, SI_SUB_CREATE_INIT, SI_ORDER_FIRST, create_init, NULL);

/*
 * Make it runnable now.
 */
static void
kick_init(const void *udata __unused)
{
	struct thread *td;

	td = FIRST_THREAD_IN_PROC(initproc);
	thread_lock(td);
	TD_SET_CAN_RUN(td);
	sched_add(td, SRQ_BORING);
}
SYSINIT(kickinit, SI_SUB_KTHREAD_INIT, SI_ORDER_MIDDLE, kick_init, NULL);

/*
 * DDB(4).
 */
#ifdef DDB
static void
db_show_print_syinit(struct sysinit *sip, bool ddb)
{
	const char *sname, *funcname;
	c_db_sym_t sym;
	db_expr_t  offset;

#define xprint(...)							\
	if (ddb)							\
		db_printf(__VA_ARGS__);					\
	else								\
		printf(__VA_ARGS__)

	if (sip == NULL) {
		xprint("%s: no sysinit * given\n", __func__);
		return;
	}

	sym = db_search_symbol((vm_offset_t)sip, DB_STGY_ANY, &offset);
	db_symbol_values(sym, &sname, NULL);
	sym = db_search_symbol((vm_offset_t)sip->func, DB_STGY_PROC, &offset);
	db_symbol_values(sym, &funcname, NULL);
	xprint("%s(%p)\n", (sname != NULL) ? sname : "", sip);
	xprint("  %#08x %#08x\n", sip->subsystem, sip->order);
	xprint("  %p(%s)(%p)\n",
	    sip->func, (funcname != NULL) ? funcname : "", sip->udata);
#undef xprint
}

DB_SHOW_COMMAND(sysinit, db_show_sysinit)
{
	struct sysinit **sipp;

	db_printf("SYSINIT vs Name(Ptr)\n");
	db_printf("  Subsystem  Order\n");
	db_printf("  Function(Name)(Arg)\n");
	for (sipp = sysinit; sipp < sysinit_end; sipp++) {
		db_show_print_syinit(*sipp, true);
		if (db_pager_quit)
			break;
	}
}
#endif /* DDB */
// CHERI CHANGES START
// {
//   "updated": 20181127,
//   "target_type": "kernel",
//   "changes": [
//     "user_capabilities"
//   ],
//   "changes_purecap": [
//     "pointer_as_integer",
//     "pointer_provenance"
//   ]
// }
// CHERI CHANGES END<|MERGE_RESOLUTION|>--- conflicted
+++ resolved
@@ -436,12 +436,7 @@
 	.sv_minuser	= VM_MIN_ADDRESS,
 	.sv_maxuser	= VM_MAXUSER_ADDRESS,
 	.sv_usrstack	= USRSTACK,
-<<<<<<< HEAD
-	.sv_szpsstrings	= sizeof(struct ps_strings),
-=======
-	.sv_psstrings	= PS_STRINGS,
 	.sv_psstringssz	= sizeof(struct ps_strings),
->>>>>>> 3fc21fdd
 	.sv_stackprot	= VM_PROT_ALL,
 	.sv_copyout_strings	= NULL,
 	.sv_setregs	= NULL,
