/*-
 * SPDX-License-Identifier: BSD-2-Clause-FreeBSD
 *
 * Copyright (c) 2005 Antoine Brodin
 * All rights reserved.
 *
 * Redistribution and use in source and binary forms, with or without
 * modification, are permitted provided that the following conditions
 * are met:
 * 1. Redistributions of source code must retain the above copyright
 *    notice, this list of conditions and the following disclaimer.
 * 2. Redistributions in binary form must reproduce the above copyright
 *    notice, this list of conditions and the following disclaimer in the
 *    documentation and/or other materials provided with the distribution.
 *
 * THIS SOFTWARE IS PROVIDED BY THE AUTHOR AND CONTRIBUTORS ``AS IS'' AND
 * ANY EXPRESS OR IMPLIED WARRANTIES, INCLUDING, BUT NOT LIMITED TO, THE
 * IMPLIED WARRANTIES OF MERCHANTABILITY AND FITNESS FOR A PARTICULAR PURPOSE
 * ARE DISCLAIMED.  IN NO EVENT SHALL THE AUTHOR OR CONTRIBUTORS BE LIABLE
 * FOR ANY DIRECT, INDIRECT, INCIDENTAL, SPECIAL, EXEMPLARY, OR CONSEQUENTIAL
 * DAMAGES (INCLUDING, BUT NOT LIMITED TO, PROCUREMENT OF SUBSTITUTE GOODS
 * OR SERVICES; LOSS OF USE, DATA, OR PROFITS; OR BUSINESS INTERRUPTION)
 * HOWEVER CAUSED AND ON ANY THEORY OF LIABILITY, WHETHER IN CONTRACT, STRICT
 * LIABILITY, OR TORT (INCLUDING NEGLIGENCE OR OTHERWISE) ARISING IN ANY WAY
 * OUT OF THE USE OF THIS SOFTWARE, EVEN IF ADVISED OF THE POSSIBILITY OF
 * SUCH DAMAGE.
 */

#include "opt_ddb.h"

#include <sys/cdefs.h>
__FBSDID("$FreeBSD$");

#include <sys/param.h>
#include <sys/kernel.h>
#ifdef KTR
#include <sys/ktr.h>
#endif
#include <sys/linker.h>
#include <sys/malloc.h>
#include <sys/sbuf.h>
#include <sys/stack.h>
#include <sys/systm.h>
#include <sys/sysctl.h>

FEATURE(stack, "Support for capturing kernel stack");

MALLOC_DEFINE(M_STACK, "stack", "Stack Traces");

static int stack_symbol(vm_offset_t pc, char *namebuf, u_int buflen,
	    long *offset, int flags);
static int stack_symbol_ddb(vm_offset_t pc, const char **name, long *offset);

struct stack *
stack_create(int flags)
{
	struct stack *st;

	st = malloc(sizeof(*st), M_STACK, flags | M_ZERO);
	return (st);
}

void
stack_destroy(struct stack *st)
{

	free(st, M_STACK);
}

int
stack_put(struct stack *st, vm_offset_t pc)
{

	if (st->depth < STACK_MAX) {
		st->pcs[st->depth++] = pc;
		return (0);
	} else
		return (-1);
}

void
stack_copy(const struct stack *src, struct stack *dst)
{

	*dst = *src;
}

void
stack_zero(struct stack *st)
{

	bzero(st, sizeof *st);
}

void
stack_print(const struct stack *st)
{
	char namebuf[64];
	long offset;
	int i;

	KASSERT(st->depth <= STACK_MAX, ("bogus stack"));
	for (i = 0; i < st->depth; i++) {
		(void)stack_symbol(st->pcs[i], namebuf, sizeof(namebuf),
		    &offset, M_WAITOK);
		printf("#%d %p at %s+%#lx\n", i, (void *)(uintptr_t)st->pcs[i],
		    namebuf, offset);
	}
}

void
stack_print_short(const struct stack *st)
{
	char namebuf[64];
	long offset;
	int i;

	KASSERT(st->depth <= STACK_MAX, ("bogus stack"));
	for (i = 0; i < st->depth; i++) {
		if (i > 0)
			printf(" ");
		if (stack_symbol(st->pcs[i], namebuf, sizeof(namebuf),
		    &offset, M_WAITOK) == 0)
			printf("%s+%#lx", namebuf, offset);
		else
			printf("%p", (void *)(uintptr_t)st->pcs[i]);
	}
	printf("\n");
}

void
stack_print_ddb(const struct stack *st)
{
	const char *name;
	long offset;
	int i;

	KASSERT(st->depth <= STACK_MAX, ("bogus stack"));
	for (i = 0; i < st->depth; i++) {
		stack_symbol_ddb(st->pcs[i], &name, &offset);
		printf("#%d %p at %s+%#lx\n", i, (void *)(uintptr_t)st->pcs[i],
		    name, offset);
	}
}

#if defined(DDB) || defined(WITNESS)
void
stack_print_short_ddb(const struct stack *st)
{
	const char *name;
	long offset;
	int i;

	KASSERT(st->depth <= STACK_MAX, ("bogus stack"));
	for (i = 0; i < st->depth; i++) {
		if (i > 0)
			printf(" ");
		if (stack_symbol_ddb(st->pcs[i], &name, &offset) == 0)
			printf("%s+%#lx", name, offset);
		else
			printf("%p", (void *)(uintptr_t)st->pcs[i]);
	}
	printf("\n");
}
#endif

/*
 * Format stack into sbuf from live kernel.
 *
 * flags - M_WAITOK or M_NOWAIT (EWOULDBLOCK).
 */
int
stack_sbuf_print_flags(struct sbuf *sb, const struct stack *st, int flags,
    enum stack_sbuf_fmt format)
{
	char namebuf[64];
	long offset;
	int i, error;

	KASSERT(st->depth <= STACK_MAX, ("bogus stack"));
	for (i = 0; i < st->depth; i++) {
		error = stack_symbol(st->pcs[i], namebuf, sizeof(namebuf),
		    &offset, flags);
		if (error == EWOULDBLOCK)
			return (error);
		switch (format) {
		case STACK_SBUF_FMT_LONG:
			sbuf_printf(sb, "#%d %p at %s+%#lx\n", i,
			    (void *)(uintptr_t)st->pcs[i], namebuf, offset);
			break;
		case STACK_SBUF_FMT_COMPACT:
			sbuf_printf(sb, "%s+%#lx ", namebuf, offset);
			break;
		default:
			__assert_unreachable();
		}
	}
	sbuf_nl_terminate(sb);
	return (0);
}

void
stack_sbuf_print(struct sbuf *sb, const struct stack *st)
{

	(void)stack_sbuf_print_flags(sb, st, M_WAITOK, STACK_SBUF_FMT_LONG);
}

#if defined(DDB) || defined(WITNESS)
void
stack_sbuf_print_ddb(struct sbuf *sb, const struct stack *st)
{
	const char *name;
	long offset;
	int i;

	KASSERT(st->depth <= STACK_MAX, ("bogus stack"));
	for (i = 0; i < st->depth; i++) {
		(void)stack_symbol_ddb(st->pcs[i], &name, &offset);
		sbuf_printf(sb, "#%d %p at %s+%#lx\n", i, (void *)(uintptr_t)st->pcs[i],
		    name, offset);
	}
}
#endif

#ifdef KTR
void
stack_ktr(u_int mask, const char *file, int line, const struct stack *st,
    u_int depth)
{
#ifdef DDB
	const char *name;
	long offset;
	int i;
#endif

	KASSERT(st->depth <= STACK_MAX, ("bogus stack"));
#ifdef DDB
	if (depth == 0 || st->depth < depth)
		depth = st->depth;
	for (i = 0; i < depth; i++) {
		(void)stack_symbol_ddb(st->pcs[i], &name, &offset);
		ktr_tracepoint(mask, file, line, "#%d %p at %s+%#lx",
		    i, st->pcs[i], (u_long)name, offset, 0, 0);
	}
#endif
}
#endif

/*
 * Two variants of stack symbol lookup -- one that uses the DDB interfaces
 * and bypasses linker locking, and the other that doesn't.
 */
static int
stack_symbol(vm_offset_t pc, char *namebuf, u_int buflen, long *offset,
    int flags)
{
	int error;

<<<<<<< HEAD
	error = linker_search_symbol_name_flags((vaddr_t)pc, namebuf, buflen,
=======
	error = linker_search_symbol_name_flags(pc, namebuf, buflen,
>>>>>>> cb836b48
	    offset, flags);
	if (error == 0 || error == EWOULDBLOCK)
		return (error);

	*offset = 0;
	strlcpy(namebuf, "??", buflen);
	return (ENOENT);
}

static int
stack_symbol_ddb(vm_offset_t pc, const char **name, long *offset)
{
	linker_symval_t symval;
	c_linker_sym_t sym;

<<<<<<< HEAD
	if (linker_ddb_search_symbol((vaddr_t)pc, &sym, offset) != 0)
=======
	if (linker_ddb_search_symbol(pc, &sym, offset) != 0)
>>>>>>> cb836b48
		goto out;
	if (linker_ddb_symbol_values(sym, &symval) != 0)
		goto out;
	if (symval.name != NULL) {
		*name = symval.name;
		return (0);
	}
 out:
	*offset = 0;
	*name = "??";
	return (ENOENT);
}
// CHERI CHANGES START
// {
//   "updated": 20200708,
//   "target_type": "kernel",
//   "changes_purecap": [
//     "kdb"
//   ]
// }
// CHERI CHANGES END<|MERGE_RESOLUTION|>--- conflicted
+++ resolved
@@ -257,11 +257,7 @@
 {
 	int error;
 
-<<<<<<< HEAD
-	error = linker_search_symbol_name_flags((vaddr_t)pc, namebuf, buflen,
-=======
 	error = linker_search_symbol_name_flags(pc, namebuf, buflen,
->>>>>>> cb836b48
 	    offset, flags);
 	if (error == 0 || error == EWOULDBLOCK)
 		return (error);
@@ -277,11 +273,7 @@
 	linker_symval_t symval;
 	c_linker_sym_t sym;
 
-<<<<<<< HEAD
-	if (linker_ddb_search_symbol((vaddr_t)pc, &sym, offset) != 0)
-=======
 	if (linker_ddb_search_symbol(pc, &sym, offset) != 0)
->>>>>>> cb836b48
 		goto out;
 	if (linker_ddb_symbol_values(sym, &symval) != 0)
 		goto out;
