/*-
 * SPDX-License-Identifier: BSD-2-Clause-FreeBSD
 *
 * Copyright (c) 2008 Attilio Rao <attilio@FreeBSD.org>
 * All rights reserved.
 *
 * Redistribution and use in source and binary forms, with or without
 * modification, are permitted provided that the following conditions
 * are met:
 * 1. Redistributions of source code must retain the above copyright
 *    notice(s), this list of conditions and the following disclaimer as
 *    the first lines of this file unmodified other than the possible
 *    addition of one or more copyright notices.
 * 2. Redistributions in binary form must reproduce the above copyright
 *    notice(s), this list of conditions and the following disclaimer in the
 *    documentation and/or other materials provided with the distribution.
 *
 * THIS SOFTWARE IS PROVIDED BY THE COPYRIGHT HOLDER(S) ``AS IS'' AND ANY
 * EXPRESS OR IMPLIED WARRANTIES, INCLUDING, BUT NOT LIMITED TO, THE IMPLIED
 * WARRANTIES OF MERCHANTABILITY AND FITNESS FOR A PARTICULAR PURPOSE ARE
 * DISCLAIMED.  IN NO EVENT SHALL THE COPYRIGHT HOLDER(S) BE LIABLE FOR ANY
 * DIRECT, INDIRECT, INCIDENTAL, SPECIAL, EXEMPLARY, OR CONSEQUENTIAL DAMAGES
 * (INCLUDING, BUT NOT LIMITED TO, PROCUREMENT OF SUBSTITUTE GOODS OR
 * SERVICES; LOSS OF USE, DATA, OR PROFITS; OR BUSINESS INTERRUPTION) HOWEVER
 * CAUSED AND ON ANY THEORY OF LIABILITY, WHETHER IN CONTRACT, STRICT
 * LIABILITY, OR TORT (INCLUDING NEGLIGENCE OR OTHERWISE) ARISING IN ANY WAY
 * OUT OF THE USE OF THIS SOFTWARE, EVEN IF ADVISED OF THE POSSIBILITY OF SUCH
 * DAMAGE.
 */

#include "opt_ddb.h"
#include "opt_hwpmc_hooks.h"

#include <sys/cdefs.h>
__FBSDID("$FreeBSD$");

#include <sys/param.h>
#include <sys/kdb.h>
#include <sys/ktr.h>
#include <sys/lock.h>
#include <sys/lock_profile.h>
#include <sys/lockmgr.h>
#include <sys/lockstat.h>
#include <sys/mutex.h>
#include <sys/proc.h>
#include <sys/sleepqueue.h>
#ifdef DEBUG_LOCKS
#include <sys/stack.h>
#endif
#include <sys/sysctl.h>
#include <sys/systm.h>

#include <cheri/cheric.h>

#include <machine/cpu.h>

#ifdef DDB
#include <ddb/ddb.h>
#endif

#ifdef HWPMC_HOOKS
#include <sys/pmckern.h>
PMC_SOFT_DECLARE( , , lock, failed);
#endif

CTASSERT(LK_UNLOCKED == (LK_UNLOCKED &
    ~(LK_ALL_WAITERS | LK_EXCLUSIVE_SPINNERS)));

#define	SQ_EXCLUSIVE_QUEUE	0
#define	SQ_SHARED_QUEUE		1

#ifndef INVARIANTS
#define	_lockmgr_assert(lk, what, file, line)
#endif

#define	TD_SLOCKS_INC(td)	((td)->td_lk_slocks++)
#define	TD_SLOCKS_DEC(td)	((td)->td_lk_slocks--)

#ifndef DEBUG_LOCKS
#define	STACK_PRINT(lk)
#define	STACK_SAVE(lk)
#define	STACK_ZERO(lk)
#else
#define	STACK_PRINT(lk)	stack_print_ddb(&(lk)->lk_stack)
#define	STACK_SAVE(lk)	stack_save(&(lk)->lk_stack)
#define	STACK_ZERO(lk)	stack_zero(&(lk)->lk_stack)
#endif

#define	LOCK_LOG2(lk, string, arg1, arg2)				\
	if (LOCK_LOG_TEST(&(lk)->lock_object, 0))			\
		CTR2(KTR_LOCK, (string), (arg1), (arg2))
#define	LOCK_LOG3(lk, string, arg1, arg2, arg3)				\
	if (LOCK_LOG_TEST(&(lk)->lock_object, 0))			\
		CTR3(KTR_LOCK, (string), (arg1), (arg2), (arg3))

#define	GIANT_DECLARE							\
	int _i = 0;							\
	WITNESS_SAVE_DECL(Giant)
#define	GIANT_RESTORE() do {						\
	if (__predict_false(_i > 0)) {					\
		while (_i--)						\
			mtx_lock(&Giant);				\
		WITNESS_RESTORE(&Giant.lock_object, Giant);		\
	}								\
} while (0)
#define	GIANT_SAVE() do {						\
	if (__predict_false(mtx_owned(&Giant))) {			\
		WITNESS_SAVE(&Giant.lock_object, Giant);		\
		while (mtx_owned(&Giant)) {				\
			_i++;						\
			mtx_unlock(&Giant);				\
		}							\
	}								\
} while (0)

static bool __always_inline
LK_CAN_SHARE(uintptr_t x, int flags, bool fp)
{

	if (cheri_get_low_ptr_bits(x, (LK_SHARE | LK_EXCLUSIVE_WAITERS |
	    LK_EXCLUSIVE_SPINNERS)) == LK_SHARE)
		return (true);
	if (fp || (!cheri_get_low_ptr_bits(x, LK_SHARE)))
		return (false);
	if ((curthread->td_lk_slocks != 0 && !(flags & LK_NODDLKTREAT)) ||
	    (curthread->td_pflags & TDP_DEADLKTREAT))
		return (true);
	return (false);
}

#define	LK_TRYOP(x)							\
	((x) & LK_NOWAIT)

#define	LK_CAN_WITNESS(x)						\
	(((x) & LK_NOWITNESS) == 0 && !LK_TRYOP(x))
#define	LK_TRYWIT(x)							\
	(LK_TRYOP(x) ? LOP_TRYLOCK : 0)

#define	lockmgr_disowned(lk)						\
	(cheri_clear_low_ptr_bits((lk)->lk_lock, (LK_FLAGMASK & ~LK_SHARE)) == \
	    LK_KERNPROC)

#define	lockmgr_xlocked_v(v)						\
	(cheri_clear_low_ptr_bits(v, (LK_FLAGMASK & ~LK_SHARE)) ==	\
	    (uintptr_t)curthread)

#define	lockmgr_xlocked(lk) lockmgr_xlocked_v((lk)->lk_lock)

static void	assert_lockmgr(const struct lock_object *lock, int how);
#ifdef DDB
static void	db_show_lockmgr(const struct lock_object *lock);
#endif
static void	lock_lockmgr(struct lock_object *lock, uintptr_t how);
#ifdef KDTRACE_HOOKS
static int	owner_lockmgr(const struct lock_object *lock,
		    struct thread **owner);
#endif
static uintptr_t unlock_lockmgr(struct lock_object *lock);

struct lock_class lock_class_lockmgr = {
	.lc_name = "lockmgr",
	.lc_flags = LC_RECURSABLE | LC_SLEEPABLE | LC_SLEEPLOCK | LC_UPGRADABLE,
	.lc_assert = assert_lockmgr,
#ifdef DDB
	.lc_ddb_show = db_show_lockmgr,
#endif
	.lc_lock = lock_lockmgr,
	.lc_unlock = unlock_lockmgr,
#ifdef KDTRACE_HOOKS
	.lc_owner = owner_lockmgr,
#endif
};

struct lockmgr_wait {
	const char *iwmesg;
	int ipri;
	int itimo;
};

static bool __always_inline lockmgr_slock_try(struct lock *lk, uintptr_t *xp,
    int flags, bool fp);
static bool __always_inline lockmgr_sunlock_try(struct lock *lk, uintptr_t *xp);

static void
lockmgr_exit(u_int flags, struct lock_object *ilk, int wakeup_swapper)
{
	struct lock_class *class;

	if (flags & LK_INTERLOCK) {
		class = LOCK_CLASS(ilk);
		class->lc_unlock(ilk);
	}

	if (__predict_false(wakeup_swapper))
		kick_proc0();
}

static void
lockmgr_note_shared_acquire(struct lock *lk, int contested,
    uint64_t waittime, const char *file, int line, int flags)
{

	LOCKSTAT_PROFILE_OBTAIN_RWLOCK_SUCCESS(lockmgr__acquire, lk, contested,
	    waittime, file, line, LOCKSTAT_READER);
	LOCK_LOG_LOCK("SLOCK", &lk->lock_object, 0, 0, file, line);
	WITNESS_LOCK(&lk->lock_object, LK_TRYWIT(flags), file, line);
	TD_LOCKS_INC(curthread);
	TD_SLOCKS_INC(curthread);
	STACK_SAVE(lk);
}

static void
lockmgr_note_shared_release(struct lock *lk, const char *file, int line)
{

	WITNESS_UNLOCK(&lk->lock_object, 0, file, line);
	LOCK_LOG_LOCK("SUNLOCK", &lk->lock_object, 0, 0, file, line);
	TD_LOCKS_DEC(curthread);
	TD_SLOCKS_DEC(curthread);
}

static void
lockmgr_note_exclusive_acquire(struct lock *lk, int contested,
    uint64_t waittime, const char *file, int line, int flags)
{

	LOCKSTAT_PROFILE_OBTAIN_RWLOCK_SUCCESS(lockmgr__acquire, lk, contested,
	    waittime, file, line, LOCKSTAT_WRITER);
	LOCK_LOG_LOCK("XLOCK", &lk->lock_object, 0, lk->lk_recurse, file, line);
	WITNESS_LOCK(&lk->lock_object, LOP_EXCLUSIVE | LK_TRYWIT(flags), file,
	    line);
	TD_LOCKS_INC(curthread);
	STACK_SAVE(lk);
}

static void
lockmgr_note_exclusive_release(struct lock *lk, const char *file, int line)
{

	if (LK_HOLDER(lk->lk_lock) != LK_KERNPROC) {
		WITNESS_UNLOCK(&lk->lock_object, LOP_EXCLUSIVE, file, line);
		TD_LOCKS_DEC(curthread);
	}
	LOCK_LOG_LOCK("XUNLOCK", &lk->lock_object, 0, lk->lk_recurse, file,
	    line);
}

static __inline struct thread *
lockmgr_xholder(const struct lock *lk)
{
	uintptr_t x;

	x = lk->lk_lock;
	return ((cheri_get_low_ptr_bits(x, LK_SHARE)) ?
	    NULL : (struct thread *)LK_HOLDER(x));
}

/*
 * It assumes sleepq_lock held and returns with this one unheld.
 * It also assumes the generic interlock is sane and previously checked.
 * If LK_INTERLOCK is specified the interlock is not reacquired after the
 * sleep.
 */
static __inline int
sleeplk(struct lock *lk, u_int flags, struct lock_object *ilk,
    const char *wmesg, int pri, int timo, int queue)
{
	GIANT_DECLARE;
	struct lock_class *class;
	int catch, error;

	class = (flags & LK_INTERLOCK) ? LOCK_CLASS(ilk) : NULL;
	catch = pri & PCATCH;
	pri &= PRIMASK;
	error = 0;

	LOCK_LOG3(lk, "%s: %p blocking on the %s sleepqueue", __func__, lk,
	    (queue == SQ_EXCLUSIVE_QUEUE) ? "exclusive" : "shared");

	if (flags & LK_INTERLOCK)
		class->lc_unlock(ilk);
	if (queue == SQ_EXCLUSIVE_QUEUE && (flags & LK_SLEEPFAIL) != 0)
		lk->lk_exslpfail++;
	GIANT_SAVE();
	sleepq_add(&lk->lock_object, NULL, wmesg, SLEEPQ_LK | (catch ?
	    SLEEPQ_INTERRUPTIBLE : 0), queue);
	if ((flags & LK_TIMELOCK) && timo)
		sleepq_set_timeout(&lk->lock_object, timo);

	/*
	 * Decisional switch for real sleeping.
	 */
	if ((flags & LK_TIMELOCK) && timo && catch)
		error = sleepq_timedwait_sig(&lk->lock_object, pri);
	else if ((flags & LK_TIMELOCK) && timo)
		error = sleepq_timedwait(&lk->lock_object, pri);
	else if (catch)
		error = sleepq_wait_sig(&lk->lock_object, pri);
	else
		sleepq_wait(&lk->lock_object, pri);
	GIANT_RESTORE();
	if ((flags & LK_SLEEPFAIL) && error == 0)
		error = ENOLCK;

	return (error);
}

static __inline int
wakeupshlk(struct lock *lk, const char *file, int line)
{
	uintptr_t v, x, orig_x;
	u_int realexslp;
	int queue, wakeup_swapper;

	wakeup_swapper = 0;
	for (;;) {
		x = lk->lk_lock;
		if (lockmgr_sunlock_try(lk, &x))
			break;

		/*
		 * We should have a sharer with waiters, so enter the hard
		 * path in order to handle wakeups correctly.
		 */
		sleepq_lock(&lk->lock_object);
		orig_x = lk->lk_lock;
retry_sleepq:
		x = cheri_get_low_ptr_bits(orig_x, LK_ALL_WAITERS |
		    LK_EXCLUSIVE_SPINNERS);
		v = LK_UNLOCKED;

		/*
		 * If the lock has exclusive waiters, give them preference in
		 * order to avoid deadlock with shared runners up.
		 * If interruptible sleeps left the exclusive queue empty
		 * avoid a starvation for the threads sleeping on the shared
		 * queue by giving them precedence and cleaning up the
		 * exclusive waiters bit anyway.
		 * Please note that lk_exslpfail count may be lying about
		 * the real number of waiters with the LK_SLEEPFAIL flag on
		 * because they may be used in conjunction with interruptible
		 * sleeps so lk_exslpfail might be considered an 'upper limit'
		 * bound, including the edge cases.
		 */
		realexslp = sleepq_sleepcnt(&lk->lock_object,
		    SQ_EXCLUSIVE_QUEUE);
		if (cheri_get_low_ptr_bits(x, LK_EXCLUSIVE_WAITERS) != 0 &&
		    realexslp != 0) {
			if (lk->lk_exslpfail < realexslp) {
				lk->lk_exslpfail = 0;
				queue = SQ_EXCLUSIVE_QUEUE;
				v |= cheri_get_low_ptr_bits(x,
				    LK_SHARED_WAITERS);
			} else {
				lk->lk_exslpfail = 0;
				LOCK_LOG2(lk,
				    "%s: %p has only LK_SLEEPFAIL sleepers",
				    __func__, lk);
				LOCK_LOG2(lk,
			    "%s: %p waking up threads on the exclusive queue",
				    __func__, lk);
				wakeup_swapper =
				    sleepq_broadcast(&lk->lock_object,
				    SLEEPQ_LK, 0, SQ_EXCLUSIVE_QUEUE);
				queue = SQ_SHARED_QUEUE;
			}
				
		} else {

			/*
			 * Exclusive waiters sleeping with LK_SLEEPFAIL on
			 * and using interruptible sleeps/timeout may have
			 * left spourious lk_exslpfail counts on, so clean
			 * it up anyway.
			 */
			lk->lk_exslpfail = 0;
			queue = SQ_SHARED_QUEUE;
		}

		if (lockmgr_sunlock_try(lk, &orig_x)) {
			sleepq_release(&lk->lock_object);
			break;
		}

		x = cheri_set_low_ptr_bits(x, LK_SHARERS_LOCK(1));
		if (!atomic_fcmpset_rel_ptr(&lk->lk_lock, &x, v)) {
			orig_x = x;
			goto retry_sleepq;
		}
		LOCK_LOG3(lk, "%s: %p waking up threads on the %s queue",
		    __func__, lk, queue == SQ_SHARED_QUEUE ? "shared" :
		    "exclusive");
		wakeup_swapper |= sleepq_broadcast(&lk->lock_object, SLEEPQ_LK,
		    0, queue);
		sleepq_release(&lk->lock_object);
		break;
	}

	LOCKSTAT_PROFILE_RELEASE_RWLOCK(lockmgr__release, lk, LOCKSTAT_READER);
	return (wakeup_swapper);
}

static void
assert_lockmgr(const struct lock_object *lock, int what)
{

	panic("lockmgr locks do not support assertions");
}

static void
lock_lockmgr(struct lock_object *lock, uintptr_t how)
{

	panic("lockmgr locks do not support sleep interlocking");
}

static uintptr_t
unlock_lockmgr(struct lock_object *lock)
{

	panic("lockmgr locks do not support sleep interlocking");
}

#ifdef KDTRACE_HOOKS
static int
owner_lockmgr(const struct lock_object *lock, struct thread **owner)
{

	panic("lockmgr locks do not support owner inquiring");
}
#endif

void
lockinit(struct lock *lk, int pri, const char *wmesg, int timo, int flags)
{
	int iflags;

	MPASS((flags & ~LK_INIT_MASK) == 0);
	ASSERT_ATOMIC_LOAD_PTR(lk->lk_lock,
            ("%s: lockmgr not aligned for %s: %p", __func__, wmesg,
            &lk->lk_lock));

	iflags = LO_SLEEPABLE | LO_UPGRADABLE;
	if (flags & LK_CANRECURSE)
		iflags |= LO_RECURSABLE;
	if ((flags & LK_NODUP) == 0)
		iflags |= LO_DUPOK;
	if (flags & LK_NOPROFILE)
		iflags |= LO_NOPROFILE;
	if ((flags & LK_NOWITNESS) == 0)
		iflags |= LO_WITNESS;
	if (flags & LK_QUIET)
		iflags |= LO_QUIET;
	if (flags & LK_IS_VNODE)
		iflags |= LO_IS_VNODE;
	if (flags & LK_NEW)
		iflags |= LO_NEW;
	iflags |= flags & LK_NOSHARE;

	lock_init(&lk->lock_object, &lock_class_lockmgr, wmesg, NULL, iflags);
	lk->lk_lock = LK_UNLOCKED;
	lk->lk_recurse = 0;
	lk->lk_exslpfail = 0;
	lk->lk_timo = timo;
	lk->lk_pri = pri;
	STACK_ZERO(lk);
}

/*
 * XXX: Gross hacks to manipulate external lock flags after
 * initialization.  Used for certain vnode and buf locks.
 */
void
lockallowshare(struct lock *lk)
{

	lockmgr_assert(lk, KA_XLOCKED);
	lk->lock_object.lo_flags &= ~LK_NOSHARE;
}

void
lockdisableshare(struct lock *lk)
{

	lockmgr_assert(lk, KA_XLOCKED);
	lk->lock_object.lo_flags |= LK_NOSHARE;
}

void
lockallowrecurse(struct lock *lk)
{

	lockmgr_assert(lk, KA_XLOCKED);
	lk->lock_object.lo_flags |= LO_RECURSABLE;
}

void
lockdisablerecurse(struct lock *lk)
{

	lockmgr_assert(lk, KA_XLOCKED);
	lk->lock_object.lo_flags &= ~LO_RECURSABLE;
}

void
lockdestroy(struct lock *lk)
{

	KASSERT(lk->lk_lock == LK_UNLOCKED, ("lockmgr still held"));
	KASSERT(lk->lk_recurse == 0, ("lockmgr still recursed"));
	KASSERT(lk->lk_exslpfail == 0, ("lockmgr still exclusive waiters"));
	lock_destroy(&lk->lock_object);
}

static bool __always_inline
lockmgr_slock_try(struct lock *lk, uintptr_t *xp, int flags, bool fp)
{

	/*
	 * If no other thread has an exclusive lock, or
	 * no exclusive waiter is present, bump the count of
	 * sharers.  Since we have to preserve the state of
	 * waiters, if we fail to acquire the shared lock
	 * loop back and retry.
	 */
	*xp = lk->lk_lock;
	while (LK_CAN_SHARE(*xp, flags, fp)) {
		if (atomic_fcmpset_acq_ptr(&lk->lk_lock, xp,
		    *xp + LK_ONE_SHARER)) {
			return (true);
		}
	}
	return (false);
}

static bool __always_inline
lockmgr_sunlock_try(struct lock *lk, uintptr_t *xp)
{

	for (;;) {
		if (LK_SHARERS(*xp) > 1 ||
		    !cheri_get_low_ptr_bits(*xp, LK_ALL_WAITERS)) {
			if (atomic_fcmpset_rel_ptr(&lk->lk_lock, xp,
			    *xp - LK_ONE_SHARER))
				return (true);
			continue;
		}
		break;
	}
	return (false);
}

static __noinline int
lockmgr_slock_hard(struct lock *lk, u_int flags, struct lock_object *ilk,
    const char *file, int line, struct lockmgr_wait *lwa)
{
	uintptr_t tid, x;
	int error = 0;
	const char *iwmesg;
	int ipri, itimo;

#ifdef KDTRACE_HOOKS
	uint64_t sleep_time = 0;
#endif
#ifdef LOCK_PROFILING
	uint64_t waittime = 0;
	int contested = 0;
#endif

	if (KERNEL_PANICKED())
		goto out;

	tid = (uintptr_t)curthread;

	if (LK_CAN_WITNESS(flags))
		WITNESS_CHECKORDER(&lk->lock_object, LOP_NEWORDER,
		    file, line, flags & LK_INTERLOCK ? ilk : NULL);
	for (;;) {
		if (lockmgr_slock_try(lk, &x, flags, false))
			break;
#ifdef HWPMC_HOOKS
		PMC_SOFT_CALL( , , lock, failed);
#endif
		lock_profile_obtain_lock_failed(&lk->lock_object,
		    &contested, &waittime);

		/*
		 * If the lock is already held by curthread in
		 * exclusive way avoid a deadlock.
		 */
		if (LK_HOLDER(x) == tid) {
			LOCK_LOG2(lk,
			    "%s: %p already held in exclusive mode",
			    __func__, lk);
			error = EDEADLK;
			break;
		}

		/*
		 * If the lock is expected to not sleep just give up
		 * and return.
		 */
		if (LK_TRYOP(flags)) {
			LOCK_LOG2(lk, "%s: %p fails the try operation",
			    __func__, lk);
			error = EBUSY;
			break;
		}

		/*
		 * Acquire the sleepqueue chain lock because we
		 * probabilly will need to manipulate waiters flags.
		 */
		sleepq_lock(&lk->lock_object);
		x = lk->lk_lock;
retry_sleepq:

		/*
		 * if the lock can be acquired in shared mode, try
		 * again.
		 */
		if (LK_CAN_SHARE(x, flags, false)) {
			sleepq_release(&lk->lock_object);
			continue;
		}

		/*
		 * Try to set the LK_SHARED_WAITERS flag.  If we fail,
		 * loop back and retry.
		 */
		if (cheri_get_low_ptr_bits(x, LK_SHARED_WAITERS) == 0) {
			if (!atomic_fcmpset_acq_ptr(&lk->lk_lock, &x,
			    cheri_set_low_ptr_bits(x, LK_SHARED_WAITERS))) {
				goto retry_sleepq;
			}
			LOCK_LOG2(lk, "%s: %p set shared waiters flag",
			    __func__, lk);
		}

		if (lwa == NULL) {
			iwmesg = lk->lock_object.lo_name;
			ipri = lk->lk_pri;
			itimo = lk->lk_timo;
		} else {
			iwmesg = lwa->iwmesg;
			ipri = lwa->ipri;
			itimo = lwa->itimo;
		}

		/*
		 * As far as we have been unable to acquire the
		 * shared lock and the shared waiters flag is set,
		 * we will sleep.
		 */
#ifdef KDTRACE_HOOKS
		sleep_time -= lockstat_nsecs(&lk->lock_object);
#endif
		error = sleeplk(lk, flags, ilk, iwmesg, ipri, itimo,
		    SQ_SHARED_QUEUE);
#ifdef KDTRACE_HOOKS
		sleep_time += lockstat_nsecs(&lk->lock_object);
#endif
		flags &= ~LK_INTERLOCK;
		if (error) {
			LOCK_LOG3(lk,
			    "%s: interrupted sleep for %p with %d",
			    __func__, lk, error);
			break;
		}
		LOCK_LOG2(lk, "%s: %p resuming from the sleep queue",
		    __func__, lk);
	}
	if (error == 0) {
#ifdef KDTRACE_HOOKS
		if (sleep_time != 0)
			LOCKSTAT_RECORD4(lockmgr__block, lk, sleep_time,
			    LOCKSTAT_READER, (x & LK_SHARE) == 0,
			    (x & LK_SHARE) == 0 ? 0 : LK_SHARERS(x));
#endif
#ifdef LOCK_PROFILING
		lockmgr_note_shared_acquire(lk, contested, waittime,
		    file, line, flags);
#else
		lockmgr_note_shared_acquire(lk, 0, 0, file, line,
		    flags);
#endif
	}

out:
	lockmgr_exit(flags, ilk, 0);
	return (error);
}

static __noinline int
lockmgr_xlock_hard(struct lock *lk, u_int flags, struct lock_object *ilk,
    const char *file, int line, struct lockmgr_wait *lwa)
{
	struct lock_class *class;
	uintptr_t tid, x, v;
	int error = 0;
	const char *iwmesg;
	int ipri, itimo;

#ifdef KDTRACE_HOOKS
	uint64_t sleep_time = 0;
#endif
#ifdef LOCK_PROFILING
	uint64_t waittime = 0;
	int contested = 0;
#endif

	if (KERNEL_PANICKED())
		goto out;

	tid = (uintptr_t)curthread;

	if (LK_CAN_WITNESS(flags))
		WITNESS_CHECKORDER(&lk->lock_object, LOP_NEWORDER |
		    LOP_EXCLUSIVE, file, line, flags & LK_INTERLOCK ?
		    ilk : NULL);

	/*
	 * If curthread already holds the lock and this one is
	 * allowed to recurse, simply recurse on it.
	 */
	if (lockmgr_xlocked(lk)) {
		if ((flags & LK_CANRECURSE) == 0 &&
		    (lk->lock_object.lo_flags & LO_RECURSABLE) == 0) {
			/*
			 * If the lock is expected to not panic just
			 * give up and return.
			 */
			if (LK_TRYOP(flags)) {
				LOCK_LOG2(lk,
				    "%s: %p fails the try operation",
				    __func__, lk);
				error = EBUSY;
				goto out;
			}
			if (flags & LK_INTERLOCK) {
				class = LOCK_CLASS(ilk);
				class->lc_unlock(ilk);
			}
			panic("%s: recursing on non recursive lockmgr %p "
			    "@ %s:%d\n", __func__, lk, file, line);
		}
		lk->lk_recurse++;
		LOCK_LOG2(lk, "%s: %p recursing", __func__, lk);
		LOCK_LOG_LOCK("XLOCK", &lk->lock_object, 0,
		    lk->lk_recurse, file, line);
		WITNESS_LOCK(&lk->lock_object, LOP_EXCLUSIVE |
		    LK_TRYWIT(flags), file, line);
		TD_LOCKS_INC(curthread);
		goto out;
	}

	for (;;) {
		if (lk->lk_lock == LK_UNLOCKED &&
		    atomic_cmpset_acq_ptr(&lk->lk_lock, LK_UNLOCKED, tid))
			break;
#ifdef HWPMC_HOOKS
		PMC_SOFT_CALL( , , lock, failed);
#endif
		lock_profile_obtain_lock_failed(&lk->lock_object,
		    &contested, &waittime);

		/*
		 * If the lock is expected to not sleep just give up
		 * and return.
		 */
		if (LK_TRYOP(flags)) {
			LOCK_LOG2(lk, "%s: %p fails the try operation",
			    __func__, lk);
			error = EBUSY;
			break;
		}

		/*
		 * Acquire the sleepqueue chain lock because we
		 * probabilly will need to manipulate waiters flags.
		 */
		sleepq_lock(&lk->lock_object);
		x = lk->lk_lock;
retry_sleepq:

		/*
		 * if the lock has been released while we spun on
		 * the sleepqueue chain lock just try again.
		 */
		if (x == LK_UNLOCKED) {
			sleepq_release(&lk->lock_object);
			continue;
		}

		/*
		 * The lock can be in the state where there is a
		 * pending queue of waiters, but still no owner.
		 * This happens when the lock is contested and an
		 * owner is going to claim the lock.
		 * If curthread is the one successfully acquiring it
		 * claim lock ownership and return, preserving waiters
		 * flags.
		 */
		v = cheri_get_low_ptr_bits(x, LK_ALL_WAITERS |
		    LK_EXCLUSIVE_SPINNERS);
		if (cheri_clear_low_ptr_bits(x, v) == LK_UNLOCKED) {
			v = cheri_clear_low_ptr_bits(v, LK_EXCLUSIVE_SPINNERS);
			if (atomic_fcmpset_acq_ptr(&lk->lk_lock, &x,
			    cheri_set_low_ptr_bits(tid, v))) {
				sleepq_release(&lk->lock_object);
				LOCK_LOG2(lk,
				    "%s: %p claimed by a new writer",
				    __func__, lk);
				break;
			}
			goto retry_sleepq;
		}

		/*
		 * Try to set the LK_EXCLUSIVE_WAITERS flag.  If we
		 * fail, loop back and retry.
		 */
		if (cheri_get_low_ptr_bits(x, LK_EXCLUSIVE_WAITERS) == 0) {
			if (!atomic_fcmpset_ptr(&lk->lk_lock, &x,
			    cheri_set_low_ptr_bits(x, LK_EXCLUSIVE_WAITERS))) {
				goto retry_sleepq;
			}
			LOCK_LOG2(lk, "%s: %p set excl waiters flag",
			    __func__, lk);
		}

		if (lwa == NULL) {
			iwmesg = lk->lock_object.lo_name;
			ipri = lk->lk_pri;
			itimo = lk->lk_timo;
		} else {
			iwmesg = lwa->iwmesg;
			ipri = lwa->ipri;
			itimo = lwa->itimo;
		}

		/*
		 * As far as we have been unable to acquire the
		 * exclusive lock and the exclusive waiters flag
		 * is set, we will sleep.
		 */
#ifdef KDTRACE_HOOKS
		sleep_time -= lockstat_nsecs(&lk->lock_object);
#endif
		error = sleeplk(lk, flags, ilk, iwmesg, ipri, itimo,
		    SQ_EXCLUSIVE_QUEUE);
#ifdef KDTRACE_HOOKS
		sleep_time += lockstat_nsecs(&lk->lock_object);
#endif
		flags &= ~LK_INTERLOCK;
		if (error) {
			LOCK_LOG3(lk,
			    "%s: interrupted sleep for %p with %d",
			    __func__, lk, error);
			break;
		}
		LOCK_LOG2(lk, "%s: %p resuming from the sleep queue",
		    __func__, lk);
	}
	if (error == 0) {
#ifdef KDTRACE_HOOKS
		if (sleep_time != 0)
			LOCKSTAT_RECORD4(lockmgr__block, lk, sleep_time,
			    LOCKSTAT_WRITER, (x & LK_SHARE) == 0,
			    (x & LK_SHARE) == 0 ? 0 : LK_SHARERS(x));
#endif
#ifdef LOCK_PROFILING
		lockmgr_note_exclusive_acquire(lk, contested, waittime,
		    file, line, flags);
#else
		lockmgr_note_exclusive_acquire(lk, 0, 0, file, line,
		    flags);
#endif
	}

out:
	lockmgr_exit(flags, ilk, 0);
	return (error);
}

static __noinline int
lockmgr_upgrade(struct lock *lk, u_int flags, struct lock_object *ilk,
    const char *file, int line, struct lockmgr_wait *lwa)
{
	uintptr_t tid, x, v;
	int error = 0;
	int wakeup_swapper = 0;
	int op;

	if (KERNEL_PANICKED())
		goto out;

	tid = (uintptr_t)curthread;

	_lockmgr_assert(lk, KA_SLOCKED, file, line);
	v = lk->lk_lock;
	x = cheri_get_low_ptr_bits(v, LK_ALL_WAITERS);
	v = cheri_get_low_ptr_bits(v, LK_EXCLUSIVE_SPINNERS);

	/*
	 * Try to switch from one shared lock to an exclusive one.
	 * We need to preserve waiters flags during the operation.
	 */
	if (atomic_cmpset_ptr(&lk->lk_lock,
	    (vaddr_t)x | (vaddr_t)v | LK_SHARERS_LOCK(1),
	    cheri_set_low_ptr_bits(tid, x))) {
		LOCK_LOG_LOCK("XUPGRADE", &lk->lock_object, 0, 0, file,
		    line);
		WITNESS_UPGRADE(&lk->lock_object, LOP_EXCLUSIVE |
		    LK_TRYWIT(flags), file, line);
		LOCKSTAT_RECORD0(lockmgr__upgrade, lk);
		TD_SLOCKS_DEC(curthread);
		goto out;
	}

	op = flags & LK_TYPE_MASK;

	/*
	 * In LK_TRYUPGRADE mode, do not drop the lock,
	 * returning EBUSY instead.
	 */
	if (op == LK_TRYUPGRADE) {
		LOCK_LOG2(lk, "%s: %p failed the nowait upgrade",
		    __func__, lk);
		error = EBUSY;
		goto out;
	}

	/*
	 * We have been unable to succeed in upgrading, so just
	 * give up the shared lock.
	 */
	lockmgr_note_shared_release(lk, file, line);
	wakeup_swapper |= wakeupshlk(lk, file, line);
	error = lockmgr_xlock_hard(lk, flags, ilk, file, line, lwa);
	flags &= ~LK_INTERLOCK;
out:
	lockmgr_exit(flags, ilk, wakeup_swapper);
	return (error);
}

int
lockmgr_lock_flags(struct lock *lk, u_int flags, struct lock_object *ilk,
    const char *file, int line)
{
	struct lock_class *class;
	uintptr_t x, tid;
	u_int op;
	bool locked;

	if (KERNEL_PANICKED())
		return (0);

	op = flags & LK_TYPE_MASK;
	locked = false;
	switch (op) {
	case LK_SHARED:
		if (LK_CAN_WITNESS(flags))
			WITNESS_CHECKORDER(&lk->lock_object, LOP_NEWORDER,
			    file, line, flags & LK_INTERLOCK ? ilk : NULL);
		if (__predict_false(lk->lock_object.lo_flags & LK_NOSHARE))
			break;
		if (lockmgr_slock_try(lk, &x, flags, true)) {
			lockmgr_note_shared_acquire(lk, 0, 0,
			    file, line, flags);
			locked = true;
		} else {
			return (lockmgr_slock_hard(lk, flags, ilk, file, line,
			    NULL));
		}
		break;
	case LK_EXCLUSIVE:
		if (LK_CAN_WITNESS(flags))
			WITNESS_CHECKORDER(&lk->lock_object, LOP_NEWORDER |
			    LOP_EXCLUSIVE, file, line, flags & LK_INTERLOCK ?
			    ilk : NULL);
		tid = (uintptr_t)curthread;
		if (lk->lk_lock == LK_UNLOCKED &&
		    atomic_cmpset_acq_ptr(&lk->lk_lock, LK_UNLOCKED, tid)) {
			lockmgr_note_exclusive_acquire(lk, 0, 0, file, line,
			    flags);
			locked = true;
		} else {
			return (lockmgr_xlock_hard(lk, flags, ilk, file, line,
			    NULL));
		}
		break;
	case LK_UPGRADE:
	case LK_TRYUPGRADE:
		return (lockmgr_upgrade(lk, flags, ilk, file, line, NULL));
	default:
		break;
	}
	if (__predict_true(locked)) {
		if (__predict_false(flags & LK_INTERLOCK)) {
			class = LOCK_CLASS(ilk);
			class->lc_unlock(ilk);
		}
		return (0);
	} else {
		return (__lockmgr_args(lk, flags, ilk, LK_WMESG_DEFAULT,
		    LK_PRIO_DEFAULT, LK_TIMO_DEFAULT, file, line));
	}
}

static __noinline int
lockmgr_sunlock_hard(struct lock *lk, uintptr_t x, u_int flags, struct lock_object *ilk,
    const char *file, int line)

{
	int wakeup_swapper = 0;

	if (KERNEL_PANICKED())
		goto out;

	wakeup_swapper = wakeupshlk(lk, file, line);

out:
	lockmgr_exit(flags, ilk, wakeup_swapper);
	return (0);
}

static __noinline int
lockmgr_xunlock_hard(struct lock *lk, uintptr_t x, u_int flags, struct lock_object *ilk,
    const char *file, int line)
{
	uintptr_t tid, v;
	int wakeup_swapper = 0;
	u_int realexslp;
	int queue;

	if (KERNEL_PANICKED())
		goto out;

	tid = (uintptr_t)curthread;

	/*
	 * As first option, treact the lock as if it has not
	 * any waiter.
	 * Fix-up the tid var if the lock has been disowned.
	 */
	if (LK_HOLDER(x) == LK_KERNPROC)
		tid = LK_KERNPROC;

	/*
	 * The lock is held in exclusive mode.
	 * If the lock is recursed also, then unrecurse it.
	 */
	if (lockmgr_xlocked_v(x) && lockmgr_recursed(lk)) {
		LOCK_LOG2(lk, "%s: %p unrecursing", __func__, lk);
		lk->lk_recurse--;
		goto out;
	}
	if (tid != LK_KERNPROC)
		LOCKSTAT_PROFILE_RELEASE_RWLOCK(lockmgr__release, lk,
		    LOCKSTAT_WRITER);

	if (x == tid && atomic_cmpset_rel_ptr(&lk->lk_lock, tid, LK_UNLOCKED))
		goto out;

	sleepq_lock(&lk->lock_object);
	x = lk->lk_lock;
	v = LK_UNLOCKED;

	/*
	 * If the lock has exclusive waiters, give them
	 * preference in order to avoid deadlock with
	 * shared runners up.
	 * If interruptible sleeps left the exclusive queue
	 * empty avoid a starvation for the threads sleeping
	 * on the shared queue by giving them precedence
	 * and cleaning up the exclusive waiters bit anyway.
	 * Please note that lk_exslpfail count may be lying
	 * about the real number of waiters with the
	 * LK_SLEEPFAIL flag on because they may be used in
	 * conjunction with interruptible sleeps so
	 * lk_exslpfail might be considered an 'upper limit'
	 * bound, including the edge cases.
	 */
	MPASS(cheri_get_low_ptr_bits(x, LK_EXCLUSIVE_SPINNERS) == 0);
	realexslp = sleepq_sleepcnt(&lk->lock_object, SQ_EXCLUSIVE_QUEUE);
	if (cheri_get_low_ptr_bits(x, LK_EXCLUSIVE_WAITERS) != 0 &&
	    realexslp != 0) {
		if (lk->lk_exslpfail < realexslp) {
			lk->lk_exslpfail = 0;
			queue = SQ_EXCLUSIVE_QUEUE;
			v |= cheri_get_low_ptr_bits(x, LK_SHARED_WAITERS);
		} else {
			lk->lk_exslpfail = 0;
			LOCK_LOG2(lk,
			    "%s: %p has only LK_SLEEPFAIL sleepers",
			    __func__, lk);
			LOCK_LOG2(lk,
			    "%s: %p waking up threads on the exclusive queue",
			    __func__, lk);
			wakeup_swapper = sleepq_broadcast(&lk->lock_object,
			    SLEEPQ_LK, 0, SQ_EXCLUSIVE_QUEUE);
			queue = SQ_SHARED_QUEUE;
		}
	} else {

		/*
		 * Exclusive waiters sleeping with LK_SLEEPFAIL
		 * on and using interruptible sleeps/timeout
		 * may have left spourious lk_exslpfail counts
		 * on, so clean it up anyway.
		 */
		lk->lk_exslpfail = 0;
		queue = SQ_SHARED_QUEUE;
	}

	LOCK_LOG3(lk, "%s: %p waking up threads on the %s queue",
	    __func__, lk, queue == SQ_SHARED_QUEUE ? "shared" :
	    "exclusive");
	atomic_store_rel_ptr(&lk->lk_lock, v);
	wakeup_swapper |= sleepq_broadcast(&lk->lock_object, SLEEPQ_LK, 0, queue);
	sleepq_release(&lk->lock_object);

out:
	lockmgr_exit(flags, ilk, wakeup_swapper);
	return (0);
}

<<<<<<< HEAD
int
lockmgr_unlock_fast_path(struct lock *lk, u_int flags, struct lock_object *ilk)
{
	struct lock_class *class;
	uintptr_t x, tid;
	const char *file;
	int line;

	if (KERNEL_PANICKED())
		return (0);

	file = __FILE__;
	line = __LINE__;

	_lockmgr_assert(lk, KA_LOCKED, file, line);
	x = lk->lk_lock;
	if (__predict_true(cheri_get_low_ptr_bits(x, LK_SHARE)) != 0) {
		lockmgr_note_shared_release(lk, file, line);
		if (lockmgr_sunlock_try(lk, &x)) {
			LOCKSTAT_PROFILE_RELEASE_RWLOCK(lockmgr__release, lk, LOCKSTAT_READER);
		} else {
			return (lockmgr_sunlock_hard(lk, x, flags, ilk, file, line));
		}
	} else {
		tid = (uintptr_t)curthread;
		lockmgr_note_exclusive_release(lk, file, line);
		if (!lockmgr_recursed(lk) &&
		    atomic_cmpset_rel_ptr(&lk->lk_lock, tid, LK_UNLOCKED)) {
			LOCKSTAT_PROFILE_RELEASE_RWLOCK(lockmgr__release, lk, LOCKSTAT_WRITER);
		} else {
			return (lockmgr_xunlock_hard(lk, x, flags, ilk, file, line));
		}
	}
	if (__predict_false(flags & LK_INTERLOCK)) {
		class = LOCK_CLASS(ilk);
		class->lc_unlock(ilk);
	}
	return (0);
}

=======
>>>>>>> 46b172b1
/*
 * Lightweight entry points for common operations.
 *
 * Functionality is similar to sx locks, in that none of the additional lockmgr
 * features are supported. To be clear, these are NOT supported:
 * 1. shared locking disablement
 * 2. returning with an error after sleep
 * 3. unlocking the interlock
 *
 * If in doubt, use lockmgr_lock_flags.
 */
int
lockmgr_slock(struct lock *lk, u_int flags, const char *file, int line)
{
	uintptr_t x;

	MPASS((flags & LK_TYPE_MASK) == LK_SHARED);
	MPASS((flags & LK_INTERLOCK) == 0);
	MPASS((lk->lock_object.lo_flags & LK_NOSHARE) == 0);

	if (LK_CAN_WITNESS(flags))
		WITNESS_CHECKORDER(&lk->lock_object, LOP_NEWORDER,
		    file, line, NULL);
	if (__predict_true(lockmgr_slock_try(lk, &x, flags, true))) {
		lockmgr_note_shared_acquire(lk, 0, 0, file, line, flags);
		return (0);
	}

	return (lockmgr_slock_hard(lk, flags, NULL, file, line, NULL));
}

int
lockmgr_xlock(struct lock *lk, u_int flags, const char *file, int line)
{
	uintptr_t tid;

	MPASS((flags & LK_TYPE_MASK) == LK_EXCLUSIVE);
	MPASS((flags & LK_INTERLOCK) == 0);

	if (LK_CAN_WITNESS(flags))
		WITNESS_CHECKORDER(&lk->lock_object, LOP_NEWORDER |
		    LOP_EXCLUSIVE, file, line, NULL);
	tid = (uintptr_t)curthread;
	if (atomic_cmpset_acq_ptr(&lk->lk_lock, LK_UNLOCKED, tid)) {
		lockmgr_note_exclusive_acquire(lk, 0, 0, file, line,
		    flags);
		return (0);
	}

	return (lockmgr_xlock_hard(lk, flags, NULL, file, line, NULL));
}

int
lockmgr_unlock(struct lock *lk)
{
	uintptr_t x, tid;
	const char *file;
	int line;

	file = __FILE__;
	line = __LINE__;

	_lockmgr_assert(lk, KA_LOCKED, file, line);
	x = lk->lk_lock;
	if (__predict_true(cheri_get_low_ptr_bits(x, LK_SHARE)) != 0) {
		lockmgr_note_shared_release(lk, file, line);
		if (lockmgr_sunlock_try(lk, &x)) {
			LOCKSTAT_PROFILE_RELEASE_RWLOCK(lockmgr__release, lk, LOCKSTAT_READER);
		} else {
			return (lockmgr_sunlock_hard(lk, x, LK_RELEASE, NULL, file, line));
		}
	} else {
		tid = (uintptr_t)curthread;
		lockmgr_note_exclusive_release(lk, file, line);
		if (!lockmgr_recursed(lk) &&
		    atomic_cmpset_rel_ptr(&lk->lk_lock, tid, LK_UNLOCKED)) {
			LOCKSTAT_PROFILE_RELEASE_RWLOCK(lockmgr__release, lk, LOCKSTAT_WRITER);
		} else {
			return (lockmgr_xunlock_hard(lk, x, LK_RELEASE, NULL, file, line));
		}
	}
	return (0);
}

int
__lockmgr_args(struct lock *lk, u_int flags, struct lock_object *ilk,
    const char *wmesg, int pri, int timo, const char *file, int line)
{
	GIANT_DECLARE;
	struct lockmgr_wait lwa;
	struct lock_class *class;
	const char *iwmesg;
	uintptr_t tid, v, x;
	u_int op, realexslp;
	int error, ipri, itimo, queue, wakeup_swapper;
#ifdef LOCK_PROFILING
	uint64_t waittime = 0;
	int contested = 0;
#endif

	if (KERNEL_PANICKED())
		return (0);

	error = 0;
	tid = (uintptr_t)curthread;
	op = (flags & LK_TYPE_MASK);
	iwmesg = (wmesg == LK_WMESG_DEFAULT) ? lk->lock_object.lo_name : wmesg;
	ipri = (pri == LK_PRIO_DEFAULT) ? lk->lk_pri : pri;
	itimo = (timo == LK_TIMO_DEFAULT) ? lk->lk_timo : timo;

	lwa.iwmesg = iwmesg;
	lwa.ipri = ipri;
	lwa.itimo = itimo;

	MPASS((flags & ~LK_TOTAL_MASK) == 0);
	KASSERT((op & (op - 1)) == 0,
	    ("%s: Invalid requested operation @ %s:%d", __func__, file, line));
	KASSERT((flags & (LK_NOWAIT | LK_SLEEPFAIL)) == 0 ||
	    (op != LK_DOWNGRADE && op != LK_RELEASE),
	    ("%s: Invalid flags in regard of the operation desired @ %s:%d",
	    __func__, file, line));
	KASSERT((flags & LK_INTERLOCK) == 0 || ilk != NULL,
	    ("%s: LK_INTERLOCK passed without valid interlock @ %s:%d",
	    __func__, file, line));
	KASSERT(kdb_active != 0 || !TD_IS_IDLETHREAD(curthread),
	    ("%s: idle thread %p on lockmgr %s @ %s:%d", __func__, curthread,
	    lk->lock_object.lo_name, file, line));

	class = (flags & LK_INTERLOCK) ? LOCK_CLASS(ilk) : NULL;

	if (lk->lock_object.lo_flags & LK_NOSHARE) {
		switch (op) {
		case LK_SHARED:
			op = LK_EXCLUSIVE;
			break;
		case LK_UPGRADE:
		case LK_TRYUPGRADE:
		case LK_DOWNGRADE:
			_lockmgr_assert(lk, KA_XLOCKED | KA_NOTRECURSED,
			    file, line);
			if (flags & LK_INTERLOCK)
				class->lc_unlock(ilk);
			return (0);
		}
	}

	wakeup_swapper = 0;
	switch (op) {
	case LK_SHARED:
		return (lockmgr_slock_hard(lk, flags, ilk, file, line, &lwa));
		break;
	case LK_UPGRADE:
	case LK_TRYUPGRADE:
		return (lockmgr_upgrade(lk, flags, ilk, file, line, &lwa));
		break;
	case LK_EXCLUSIVE:
		return (lockmgr_xlock_hard(lk, flags, ilk, file, line, &lwa));
		break;
	case LK_DOWNGRADE:
		_lockmgr_assert(lk, KA_XLOCKED, file, line);
		WITNESS_DOWNGRADE(&lk->lock_object, 0, file, line);

		/*
		 * Panic if the lock is recursed.
		 */
		if (lockmgr_xlocked(lk) && lockmgr_recursed(lk)) {
			if (flags & LK_INTERLOCK)
				class->lc_unlock(ilk);
			panic("%s: downgrade a recursed lockmgr %s @ %s:%d\n",
			    __func__, iwmesg, file, line);
		}
		TD_SLOCKS_INC(curthread);

		/*
		 * In order to preserve waiters flags, just spin.
		 */
		for (;;) {
			x = lk->lk_lock;
			MPASS(cheri_get_low_ptr_bits(x, LK_EXCLUSIVE_SPINNERS) == 0);
			x = cheri_get_low_ptr_bits(x, LK_ALL_WAITERS);
			if (atomic_cmpset_rel_ptr(&lk->lk_lock,
			    cheri_set_low_ptr_bits(tid, x),
			    cheri_set_low_ptr_bits(LK_SHARERS_LOCK(1), x)))
				break;
			cpu_spinwait();
		}
		LOCK_LOG_LOCK("XDOWNGRADE", &lk->lock_object, 0, 0, file, line);
		LOCKSTAT_RECORD0(lockmgr__downgrade, lk);
		break;
	case LK_RELEASE:
		_lockmgr_assert(lk, KA_LOCKED, file, line);
		x = lk->lk_lock;

		if (__predict_true(cheri_get_low_ptr_bits(x, LK_SHARE)) != 0) {
			lockmgr_note_shared_release(lk, file, line);
			return (lockmgr_sunlock_hard(lk, x, flags, ilk, file, line));
		} else {
			lockmgr_note_exclusive_release(lk, file, line);
			return (lockmgr_xunlock_hard(lk, x, flags, ilk, file, line));
		}
		break;
	case LK_DRAIN:
		if (LK_CAN_WITNESS(flags))
			WITNESS_CHECKORDER(&lk->lock_object, LOP_NEWORDER |
			    LOP_EXCLUSIVE, file, line, flags & LK_INTERLOCK ?
			    ilk : NULL);

		/*
		 * Trying to drain a lock we already own will result in a
		 * deadlock.
		 */
		if (lockmgr_xlocked(lk)) {
			if (flags & LK_INTERLOCK)
				class->lc_unlock(ilk);
			panic("%s: draining %s with the lock held @ %s:%d\n",
			    __func__, iwmesg, file, line);
		}

		for (;;) {
			if (lk->lk_lock == LK_UNLOCKED &&
			    atomic_cmpset_acq_ptr(&lk->lk_lock, LK_UNLOCKED, tid))
				break;

#ifdef HWPMC_HOOKS
			PMC_SOFT_CALL( , , lock, failed);
#endif
			lock_profile_obtain_lock_failed(&lk->lock_object,
			    &contested, &waittime);

			/*
			 * If the lock is expected to not sleep just give up
			 * and return.
			 */
			if (LK_TRYOP(flags)) {
				LOCK_LOG2(lk, "%s: %p fails the try operation",
				    __func__, lk);
				error = EBUSY;
				break;
			}

			/*
			 * Acquire the sleepqueue chain lock because we
			 * probabilly will need to manipulate waiters flags.
			 */
			sleepq_lock(&lk->lock_object);
			x = lk->lk_lock;

			/*
			 * if the lock has been released while we spun on
			 * the sleepqueue chain lock just try again.
			 */
			if (x == LK_UNLOCKED) {
				sleepq_release(&lk->lock_object);
				continue;
			}

			v = cheri_get_low_ptr_bits(x, LK_ALL_WAITERS |
			    LK_EXCLUSIVE_SPINNERS);
			if (cheri_clear_low_ptr_bits(x, v) == LK_UNLOCKED) {
				v = cheri_clear_low_ptr_bits(x,
				    LK_EXCLUSIVE_SPINNERS);

				/*
				 * If interruptible sleeps left the exclusive
				 * queue empty avoid a starvation for the
				 * threads sleeping on the shared queue by
				 * giving them precedence and cleaning up the
				 * exclusive waiters bit anyway.
				 * Please note that lk_exslpfail count may be
				 * lying about the real number of waiters with
				 * the LK_SLEEPFAIL flag on because they may
				 * be used in conjunction with interruptible
				 * sleeps so lk_exslpfail might be considered
				 * an 'upper limit' bound, including the edge
				 * cases.
				 */
				if (cheri_get_low_ptr_bits(v, LK_EXCLUSIVE_WAITERS)) {
					queue = SQ_EXCLUSIVE_QUEUE;
					v = cheri_clear_low_ptr_bits(v,
					    LK_EXCLUSIVE_WAITERS);
				} else {

					/*
					 * Exclusive waiters sleeping with
					 * LK_SLEEPFAIL on and using
					 * interruptible sleeps/timeout may
					 * have left spourious lk_exslpfail
					 * counts on, so clean it up anyway.
					 */
					MPASS(cheri_get_low_ptr_bits(v,
					    LK_SHARED_WAITERS));
					lk->lk_exslpfail = 0;
					queue = SQ_SHARED_QUEUE;
					v = cheri_clear_low_ptr_bits(v,
					    LK_SHARED_WAITERS);
				}
				if (queue == SQ_EXCLUSIVE_QUEUE) {
					realexslp =
					    sleepq_sleepcnt(&lk->lock_object,
					    SQ_EXCLUSIVE_QUEUE);
					if (lk->lk_exslpfail >= realexslp) {
						lk->lk_exslpfail = 0;
						queue = SQ_SHARED_QUEUE;
						v = cheri_clear_low_ptr_bits(v,
						    LK_SHARED_WAITERS);
						if (realexslp != 0) {
							LOCK_LOG2(lk,
					"%s: %p has only LK_SLEEPFAIL sleepers",
							    __func__, lk);
							LOCK_LOG2(lk,
			"%s: %p waking up threads on the exclusive queue",
							    __func__, lk);
							wakeup_swapper =
							    sleepq_broadcast(
							    &lk->lock_object,
							    SLEEPQ_LK, 0,
							    SQ_EXCLUSIVE_QUEUE);
						}
					} else
						lk->lk_exslpfail = 0;
				}
				if (!atomic_cmpset_ptr(&lk->lk_lock, x, v)) {
					sleepq_release(&lk->lock_object);
					continue;
				}
				LOCK_LOG3(lk,
				"%s: %p waking up all threads on the %s queue",
				    __func__, lk, queue == SQ_SHARED_QUEUE ?
				    "shared" : "exclusive");
				wakeup_swapper |= sleepq_broadcast(
				    &lk->lock_object, SLEEPQ_LK, 0, queue);

				/*
				 * If shared waiters have been woken up we need
				 * to wait for one of them to acquire the lock
				 * before to set the exclusive waiters in
				 * order to avoid a deadlock.
				 */
				if (queue == SQ_SHARED_QUEUE) {
					for (v = lk->lk_lock;
					    cheri_get_low_ptr_bits(v, LK_SHARE) &&
					        !LK_SHARERS(v);
					    v = lk->lk_lock)
						cpu_spinwait();
				}
			}

			/*
			 * Try to set the LK_EXCLUSIVE_WAITERS flag.  If we
			 * fail, loop back and retry.
			 */
			if (cheri_get_low_ptr_bits(x, LK_EXCLUSIVE_WAITERS) == 0) {
				if (!atomic_cmpset_ptr(&lk->lk_lock, x,
				    cheri_set_low_ptr_bits(x, LK_EXCLUSIVE_WAITERS))) {
					sleepq_release(&lk->lock_object);
					continue;
				}
				LOCK_LOG2(lk, "%s: %p set drain waiters flag",
				    __func__, lk);
			}

			/*
			 * As far as we have been unable to acquire the
			 * exclusive lock and the exclusive waiters flag
			 * is set, we will sleep.
			 */
			if (flags & LK_INTERLOCK) {
				class->lc_unlock(ilk);
				flags &= ~LK_INTERLOCK;
			}
			GIANT_SAVE();
			sleepq_add(&lk->lock_object, NULL, iwmesg, SLEEPQ_LK,
			    SQ_EXCLUSIVE_QUEUE);
			sleepq_wait(&lk->lock_object, ipri & PRIMASK);
			GIANT_RESTORE();
			LOCK_LOG2(lk, "%s: %p resuming from the sleep queue",
			    __func__, lk);
		}

		if (error == 0) {
			lock_profile_obtain_lock_success(&lk->lock_object,
			    contested, waittime, file, line);
			LOCK_LOG_LOCK("DRAIN", &lk->lock_object, 0,
			    lk->lk_recurse, file, line);
			WITNESS_LOCK(&lk->lock_object, LOP_EXCLUSIVE |
			    LK_TRYWIT(flags), file, line);
			TD_LOCKS_INC(curthread);
			STACK_SAVE(lk);
		}
		break;
	default:
		if (flags & LK_INTERLOCK)
			class->lc_unlock(ilk);
		panic("%s: unknown lockmgr request 0x%x\n", __func__, op);
	}

	if (flags & LK_INTERLOCK)
		class->lc_unlock(ilk);
	if (wakeup_swapper)
		kick_proc0();

	return (error);
}

void
_lockmgr_disown(struct lock *lk, const char *file, int line)
{
	uintptr_t tid, x;

	if (SCHEDULER_STOPPED())
		return;

	tid = (uintptr_t)curthread;
	_lockmgr_assert(lk, KA_XLOCKED, file, line);

	/*
	 * Panic if the lock is recursed.
	 */
	if (lockmgr_xlocked(lk) && lockmgr_recursed(lk))
		panic("%s: disown a recursed lockmgr @ %s:%d\n",
		    __func__,  file, line);

	/*
	 * If the owner is already LK_KERNPROC just skip the whole operation.
	 */
	if (LK_HOLDER(lk->lk_lock) != tid)
		return;
	lock_profile_release_lock(&lk->lock_object);
	LOCKSTAT_RECORD1(lockmgr__disown, lk, LOCKSTAT_WRITER);
	LOCK_LOG_LOCK("XDISOWN", &lk->lock_object, 0, 0, file, line);
	WITNESS_UNLOCK(&lk->lock_object, LOP_EXCLUSIVE, file, line);
	TD_LOCKS_DEC(curthread);
	STACK_SAVE(lk);

	/*
	 * In order to preserve waiters flags, just spin.
	 */
	for (;;) {
		x = lk->lk_lock;
		MPASS(cheri_get_low_ptr_bits(x, LK_EXCLUSIVE_SPINNERS) == 0);
		x = cheri_get_low_ptr_bits(x, LK_ALL_WAITERS);
		if (atomic_cmpset_rel_ptr(&lk->lk_lock,
		    cheri_set_low_ptr_bits(tid, x),
		    cheri_set_low_ptr_bits(LK_KERNPROC, x)))
			return;
		cpu_spinwait();
	}
}

void
lockmgr_printinfo(const struct lock *lk)
{
	struct thread *td;
	uintptr_t x;

	if (lk->lk_lock == LK_UNLOCKED)
		printf("lock type %s: UNLOCKED\n", lk->lock_object.lo_name);
	else if (cheri_get_low_ptr_bits(lk->lk_lock, LK_SHARE))
		printf("lock type %s: SHARED (count %ju)\n",
		    lk->lock_object.lo_name,
		    (uintmax_t)LK_SHARERS(lk->lk_lock));
	else {
		td = lockmgr_xholder(lk);
		if (td == (struct thread *)LK_KERNPROC)
			printf("lock type %s: EXCL by KERNPROC\n",
			    lk->lock_object.lo_name);
		else
			printf("lock type %s: EXCL by thread %p "
			    "(pid %d, %s, tid %d)\n", lk->lock_object.lo_name,
			    td, td->td_proc->p_pid, td->td_proc->p_comm,
			    td->td_tid);
	}

	x = lk->lk_lock;
	if (cheri_get_low_ptr_bits(x, LK_EXCLUSIVE_WAITERS))
		printf(" with exclusive waiters pending\n");
	if (cheri_get_low_ptr_bits(x, LK_SHARED_WAITERS))
		printf(" with shared waiters pending\n");
	if (cheri_get_low_ptr_bits(x, LK_EXCLUSIVE_SPINNERS))
		printf(" with exclusive spinners pending\n");

	STACK_PRINT(lk);
}

int
lockstatus(const struct lock *lk)
{
	uintptr_t v, x;
	int ret;

	ret = LK_SHARED;
	x = lk->lk_lock;
	v = LK_HOLDER(x);

	if (cheri_get_low_ptr_bits(x, LK_SHARE) == 0) {
		if (v == (uintptr_t)curthread || v == LK_KERNPROC)
			ret = LK_EXCLUSIVE;
		else
			ret = LK_EXCLOTHER;
	} else if (x == LK_UNLOCKED)
		ret = 0;

	return (ret);
}

#ifdef INVARIANT_SUPPORT

FEATURE(invariant_support,
    "Support for modules compiled with INVARIANTS option");

#ifndef INVARIANTS
#undef	_lockmgr_assert
#endif

void
_lockmgr_assert(const struct lock *lk, int what, const char *file, int line)
{
	int slocked = 0;

	if (KERNEL_PANICKED())
		return;
	switch (what) {
	case KA_SLOCKED:
	case KA_SLOCKED | KA_NOTRECURSED:
	case KA_SLOCKED | KA_RECURSED:
		slocked = 1;
	case KA_LOCKED:
	case KA_LOCKED | KA_NOTRECURSED:
	case KA_LOCKED | KA_RECURSED:
#ifdef WITNESS

		/*
		 * We cannot trust WITNESS if the lock is held in exclusive
		 * mode and a call to lockmgr_disown() happened.
		 * Workaround this skipping the check if the lock is held in
		 * exclusive mode even for the KA_LOCKED case.
		 */
		if (slocked || cheri_get_low_ptr_bits(lk->lk_lock, LK_SHARE)) {
			witness_assert(&lk->lock_object, what, file, line);
			break;
		}
#endif
		if (lk->lk_lock == LK_UNLOCKED ||
		    (cheri_get_low_ptr_bits(lk->lk_lock, LK_SHARE) == 0 && (slocked ||
		    (!lockmgr_xlocked(lk) && !lockmgr_disowned(lk)))))
			panic("Lock %s not %slocked @ %s:%d\n",
			    lk->lock_object.lo_name, slocked ? "share" : "",
			    file, line);

		if (cheri_get_low_ptr_bits(lk->lk_lock, LK_SHARE) == 0) {
			if (lockmgr_recursed(lk)) {
				if (what & KA_NOTRECURSED)
					panic("Lock %s recursed @ %s:%d\n",
					    lk->lock_object.lo_name, file,
					    line);
			} else if (what & KA_RECURSED)
				panic("Lock %s not recursed @ %s:%d\n",
				    lk->lock_object.lo_name, file, line);
		}
		break;
	case KA_XLOCKED:
	case KA_XLOCKED | KA_NOTRECURSED:
	case KA_XLOCKED | KA_RECURSED:
		if (!lockmgr_xlocked(lk) && !lockmgr_disowned(lk))
			panic("Lock %s not exclusively locked @ %s:%d\n",
			    lk->lock_object.lo_name, file, line);
		if (lockmgr_recursed(lk)) {
			if (what & KA_NOTRECURSED)
				panic("Lock %s recursed @ %s:%d\n",
				    lk->lock_object.lo_name, file, line);
		} else if (what & KA_RECURSED)
			panic("Lock %s not recursed @ %s:%d\n",
			    lk->lock_object.lo_name, file, line);
		break;
	case KA_UNLOCKED:
		if (lockmgr_xlocked(lk) || lockmgr_disowned(lk))
			panic("Lock %s exclusively locked @ %s:%d\n",
			    lk->lock_object.lo_name, file, line);
		break;
	default:
		panic("Unknown lockmgr assertion: %d @ %s:%d\n", what, file,
		    line);
	}
}
#endif

#ifdef DDB
int
lockmgr_chain(struct thread *td, struct thread **ownerp)
{
	const struct lock *lk;

	lk = td->td_wchan;

	if (LOCK_CLASS(&lk->lock_object) != &lock_class_lockmgr)
		return (0);
	db_printf("blocked on lockmgr %s", lk->lock_object.lo_name);
	if (cheri_get_low_ptr_bits(lk->lk_lock, LK_SHARE))
		db_printf("SHARED (count %ju)\n",
		    (uintmax_t)LK_SHARERS(lk->lk_lock));
	else
		db_printf("EXCL\n");
	*ownerp = lockmgr_xholder(lk);

	return (1);
}

static void
db_show_lockmgr(const struct lock_object *lock)
{
	struct thread *td;
	const struct lock *lk;

	lk = (const struct lock *)lock;

	db_printf(" state: ");
	if (lk->lk_lock == LK_UNLOCKED)
		db_printf("UNLOCKED\n");
	else if (cheri_get_low_ptr_bits(lk->lk_lock, LK_SHARE))
		db_printf("SLOCK: %ju\n", (uintmax_t)LK_SHARERS(lk->lk_lock));
	else {
		td = lockmgr_xholder(lk);
		if (td == (struct thread *)LK_KERNPROC)
			db_printf("XLOCK: LK_KERNPROC\n");
		else
			db_printf("XLOCK: %p (tid %d, pid %d, \"%s\")\n", td,
			    td->td_tid, td->td_proc->p_pid,
			    td->td_proc->p_comm);
		if (lockmgr_recursed(lk))
			db_printf(" recursed: %d\n", lk->lk_recurse);
	}
	db_printf(" waiters: ");
	switch (cheri_get_low_ptr_bits(lk->lk_lock, LK_ALL_WAITERS)) {
	case LK_SHARED_WAITERS:
		db_printf("shared\n");
		break;
	case LK_EXCLUSIVE_WAITERS:
		db_printf("exclusive\n");
		break;
	case LK_ALL_WAITERS:
		db_printf("shared and exclusive\n");
		break;
	default:
		db_printf("none\n");
	}
	db_printf(" spinners: ");
	if (cheri_get_low_ptr_bits(lk->lk_lock, LK_EXCLUSIVE_SPINNERS))
		db_printf("exclusive\n");
	else
		db_printf("none\n");
}
#endif
// CHERI CHANGES START
// {
//   "updated": 20200127,
//   "target_type": "kernel",
//   "changes_purecap": [
//     "pointer_bit_flags"
//   ]
// }
// CHERI CHANGES END<|MERGE_RESOLUTION|>--- conflicted
+++ resolved
@@ -364,7 +364,7 @@
 				    SLEEPQ_LK, 0, SQ_EXCLUSIVE_QUEUE);
 				queue = SQ_SHARED_QUEUE;
 			}
-				
+
 		} else {
 
 			/*
@@ -1126,49 +1126,6 @@
 	return (0);
 }
 
-<<<<<<< HEAD
-int
-lockmgr_unlock_fast_path(struct lock *lk, u_int flags, struct lock_object *ilk)
-{
-	struct lock_class *class;
-	uintptr_t x, tid;
-	const char *file;
-	int line;
-
-	if (KERNEL_PANICKED())
-		return (0);
-
-	file = __FILE__;
-	line = __LINE__;
-
-	_lockmgr_assert(lk, KA_LOCKED, file, line);
-	x = lk->lk_lock;
-	if (__predict_true(cheri_get_low_ptr_bits(x, LK_SHARE)) != 0) {
-		lockmgr_note_shared_release(lk, file, line);
-		if (lockmgr_sunlock_try(lk, &x)) {
-			LOCKSTAT_PROFILE_RELEASE_RWLOCK(lockmgr__release, lk, LOCKSTAT_READER);
-		} else {
-			return (lockmgr_sunlock_hard(lk, x, flags, ilk, file, line));
-		}
-	} else {
-		tid = (uintptr_t)curthread;
-		lockmgr_note_exclusive_release(lk, file, line);
-		if (!lockmgr_recursed(lk) &&
-		    atomic_cmpset_rel_ptr(&lk->lk_lock, tid, LK_UNLOCKED)) {
-			LOCKSTAT_PROFILE_RELEASE_RWLOCK(lockmgr__release, lk, LOCKSTAT_WRITER);
-		} else {
-			return (lockmgr_xunlock_hard(lk, x, flags, ilk, file, line));
-		}
-	}
-	if (__predict_false(flags & LK_INTERLOCK)) {
-		class = LOCK_CLASS(ilk);
-		class->lc_unlock(ilk);
-	}
-	return (0);
-}
-
-=======
->>>>>>> 46b172b1
 /*
  * Lightweight entry points for common operations.
  *
