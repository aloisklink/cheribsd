--- conflicted
+++ resolved
@@ -112,22 +112,14 @@
 	}								\
 } while (0)
 
-<<<<<<< HEAD
-#define	LK_CAN_SHARE(x, flags)						\
-	(ptr_get_flag(x, LK_SHARE) &&					\
-	(ptr_get_flag(x,						\
-	    LK_EXCLUSIVE_WAITERS | LK_EXCLUSIVE_SPINNERS) == 0 || 	\
-	(curthread->td_lk_slocks != 0 && !(flags & LK_NODDLKTREAT)) ||	\
-	(curthread->td_pflags & TDP_DEADLKTREAT)))
-=======
 static bool __always_inline
 LK_CAN_SHARE(uintptr_t x, int flags, bool fp)
 {
 
-	if ((x & (LK_SHARE | LK_EXCLUSIVE_WAITERS | LK_EXCLUSIVE_SPINNERS)) ==
-	    LK_SHARE)
+	if (ptr_get_flag(x, (LK_SHARE | LK_EXCLUSIVE_WAITERS |
+	    LK_EXCLUSIVE_SPINNERS)) == LK_SHARE)
 		return (true);
-	if (fp || (!(x & LK_SHARE)))
+	if (fp || (!ptr_get_flag(x, LK_SHARE)))
 		return (false);
 	if ((curthread->td_lk_slocks != 0 && !(flags & LK_NODDLKTREAT)) ||
 	    (curthread->td_pflags & TDP_DEADLKTREAT))
@@ -135,7 +127,6 @@
 	return (false);
 }
 
->>>>>>> d90a838e
 #define	LK_TRYOP(x)							\
 	((x) & LK_NOWAIT)
 
@@ -152,16 +143,10 @@
 	(ptr_clear_flag((lk)->lk_lock, (LK_FLAGMASK & ~LK_SHARE)) ==	\
 	    LK_KERNPROC)
 
-<<<<<<< HEAD
-#define	lockmgr_xlocked(lk)						\
-	(ptr_clear_flag((lk)->lk_lock, (LK_FLAGMASK & ~LK_SHARE)) ==	\
-	    (uintptr_t)curthread)
-=======
 #define	lockmgr_xlocked_v(v)						\
-	(((v) & ~(LK_FLAGMASK & ~LK_SHARE)) == (uintptr_t)curthread)
+	(ptr_clear_flag(v, (LK_FLAGMASK & ~LK_SHARE)) == (uintptr_t)curthread)
 
 #define	lockmgr_xlocked(lk) lockmgr_xlocked_v((lk)->lk_lock)
->>>>>>> d90a838e
 
 static void	assert_lockmgr(const struct lock_object *lock, int how);
 #ifdef DDB
@@ -556,22 +541,6 @@
 				return (true);
 			continue;
 		}
-<<<<<<< HEAD
-
-		/*
-		 * If there are not waiters on the exclusive queue, drop the
-		 * lock quickly.
-		 */
-		if (ptr_get_flag(*xp, LK_ALL_WAITERS) == 0) {
-			MPASS(ptr_get_flag(*xp, ~LK_EXCLUSIVE_SPINNERS) ==
-			    LK_SHARERS_LOCK(1));
-			if (atomic_fcmpset_rel_ptr(&lk->lk_lock, xp,
-			    LK_UNLOCKED))
-				return (true);
-			continue;
-		}
-=======
->>>>>>> d90a838e
 		break;
 	}
 	return (false);
