--- conflicted
+++ resolved
@@ -1780,18 +1780,10 @@
 }
 // CHERI CHANGES START
 // {
-<<<<<<< HEAD
-//   "updated": 20190531,
-//   "target_type": "kernel",
-//   "changes": [
-//     "iovec-macros",
-//     "struct iovec",
-=======
 //   "updated": 20191025,
 //   "target_type": "kernel",
 //   "changes": [
 //     "iovec-macros",
->>>>>>> fe33cd02
 //     "user_capabilities"
 //   ],
 //   "changes_purecap": [
