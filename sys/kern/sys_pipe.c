/*-
 * SPDX-License-Identifier: BSD-4-Clause
 *
 * Copyright (c) 1996 John S. Dyson
 * Copyright (c) 2012 Giovanni Trematerra
 * All rights reserved.
 *
 * Redistribution and use in source and binary forms, with or without
 * modification, are permitted provided that the following conditions
 * are met:
 * 1. Redistributions of source code must retain the above copyright
 *    notice immediately at the beginning of the file, without modification,
 *    this list of conditions, and the following disclaimer.
 * 2. Redistributions in binary form must reproduce the above copyright
 *    notice, this list of conditions and the following disclaimer in the
 *    documentation and/or other materials provided with the distribution.
 * 3. Absolutely no warranty of function or purpose is made by the author
 *    John S. Dyson.
 * 4. Modifications may be freely made to this file if the above conditions
 *    are met.
 */

/*
 * This file contains a high-performance replacement for the socket-based
 * pipes scheme originally used in FreeBSD/4.4Lite.  It does not support
 * all features of sockets, but does do everything that pipes normally
 * do.
 */

/*
 * This code has two modes of operation, a small write mode and a large
 * write mode.  The small write mode acts like conventional pipes with
 * a kernel buffer.  If the buffer is less than PIPE_MINDIRECT, then the
 * "normal" pipe buffering is done.  If the buffer is between PIPE_MINDIRECT
 * and PIPE_SIZE in size, the sending process pins the underlying pages in
 * memory, and the receiving process copies directly from these pinned pages
 * in the sending process.
 *
 * If the sending process receives a signal, it is possible that it will
 * go away, and certainly its address space can change, because control
 * is returned back to the user-mode side.  In that case, the pipe code
 * arranges to copy the buffer supplied by the user process, to a pageable
 * kernel buffer, and the receiving process will grab the data from the
 * pageable kernel buffer.  Since signals don't happen all that often,
 * the copy operation is normally eliminated.
 *
 * The constant PIPE_MINDIRECT is chosen to make sure that buffering will
 * happen for small transfers so that the system will not spend all of
 * its time context switching.
 *
 * In order to limit the resource use of pipes, two sysctls exist:
 *
 * kern.ipc.maxpipekva - This is a hard limit on the amount of pageable
 * address space available to us in pipe_map. This value is normally
 * autotuned, but may also be loader tuned.
 *
 * kern.ipc.pipekva - This read-only sysctl tracks the current amount of
 * memory in use by pipes.
 *
 * Based on how large pipekva is relative to maxpipekva, the following
 * will happen:
 *
 * 0% - 50%:
 *     New pipes are given 16K of memory backing, pipes may dynamically
 *     grow to as large as 64K where needed.
 * 50% - 75%:
 *     New pipes are given 4K (or PAGE_SIZE) of memory backing,
 *     existing pipes may NOT grow.
 * 75% - 100%:
 *     New pipes are given 4K (or PAGE_SIZE) of memory backing,
 *     existing pipes will be shrunk down to 4K whenever possible.
 *
 * Resizing may be disabled by setting kern.ipc.piperesizeallowed=0.  If
 * that is set,  the only resize that will occur is the 0 -> SMALL_PIPE_SIZE
 * resize which MUST occur for reverse-direction pipes when they are
 * first used.
 *
 * Additional information about the current state of pipes may be obtained
 * from kern.ipc.pipes, kern.ipc.pipefragretry, kern.ipc.pipeallocfail,
 * and kern.ipc.piperesizefail.
 *
 * Locking rules:  There are two locks present here:  A mutex, used via
 * PIPE_LOCK, and a flag, used via pipelock().  All locking is done via
 * the flag, as mutexes can not persist over uiomove.  The mutex
 * exists only to guard access to the flag, and is not in itself a
 * locking mechanism.  Also note that there is only a single mutex for
 * both directions of a pipe.
 *
 * As pipelock() may have to sleep before it can acquire the flag, it
 * is important to reread all data after a call to pipelock(); everything
 * in the structure may have changed.
 */

#include <sys/cdefs.h>
__FBSDID("$FreeBSD$");

#define	EXPLICIT_USER_ACCESS

#include <sys/param.h>
#include <sys/systm.h>
#include <sys/conf.h>
#include <sys/fcntl.h>
#include <sys/file.h>
#include <sys/filedesc.h>
#include <sys/filio.h>
#include <sys/kernel.h>
#include <sys/lock.h>
#include <sys/mutex.h>
#include <sys/ttycom.h>
#include <sys/stat.h>
#include <sys/malloc.h>
#include <sys/poll.h>
#include <sys/selinfo.h>
#include <sys/signalvar.h>
#include <sys/syscallsubr.h>
#include <sys/sysctl.h>
#include <sys/sysproto.h>
#include <sys/pipe.h>
#include <sys/proc.h>
#include <sys/vnode.h>
#include <sys/uio.h>
#include <sys/user.h>
#include <sys/event.h>

#include <security/mac/mac_framework.h>

#include <vm/vm.h>
#include <vm/vm_param.h>
#include <vm/vm_object.h>
#include <vm/vm_kern.h>
#include <vm/vm_extern.h>
#include <vm/pmap.h>
#include <vm/vm_map.h>
#include <vm/vm_page.h>
#include <vm/uma.h>

/*
 * Use this define if you want to disable *fancy* VM things.  Expect an
 * approx 30% decrease in transfer rate.  This could be useful for
 * NetBSD or OpenBSD.
 */
/* #define PIPE_NODIRECT */

#define PIPE_PEER(pipe)	\
	(((pipe)->pipe_state & PIPE_NAMED) ? (pipe) : ((pipe)->pipe_peer))

/*
 * interfaces to the outside world
 */
static fo_rdwr_t	pipe_read;
static fo_rdwr_t	pipe_write;
static fo_truncate_t	pipe_truncate;
static fo_ioctl_t	pipe_ioctl;
static fo_poll_t	pipe_poll;
static fo_kqfilter_t	pipe_kqfilter;
static fo_stat_t	pipe_stat;
static fo_close_t	pipe_close;
static fo_chmod_t	pipe_chmod;
static fo_chown_t	pipe_chown;
static fo_fill_kinfo_t	pipe_fill_kinfo;

struct fileops pipeops = {
	.fo_read = pipe_read,
	.fo_write = pipe_write,
	.fo_truncate = pipe_truncate,
	.fo_ioctl = pipe_ioctl,
	.fo_poll = pipe_poll,
	.fo_kqfilter = pipe_kqfilter,
	.fo_stat = pipe_stat,
	.fo_close = pipe_close,
	.fo_chmod = pipe_chmod,
	.fo_chown = pipe_chown,
	.fo_sendfile = invfo_sendfile,
	.fo_fill_kinfo = pipe_fill_kinfo,
	.fo_flags = DFLAG_PASSABLE
};

static void	filt_pipedetach(struct knote *kn);
static void	filt_pipedetach_notsup(struct knote *kn);
static int	filt_pipenotsup(struct knote *kn, long hint);
static int	filt_piperead(struct knote *kn, long hint);
static int	filt_pipewrite(struct knote *kn, long hint);

static struct filterops pipe_nfiltops = {
	.f_isfd = 1,
	.f_detach = filt_pipedetach_notsup,
	.f_event = filt_pipenotsup
};
static struct filterops pipe_rfiltops = {
	.f_isfd = 1,
	.f_detach = filt_pipedetach,
	.f_event = filt_piperead
};
static struct filterops pipe_wfiltops = {
	.f_isfd = 1,
	.f_detach = filt_pipedetach,
	.f_event = filt_pipewrite
};

/*
 * Default pipe buffer size(s), this can be kind-of large now because pipe
 * space is pageable.  The pipe code will try to maintain locality of
 * reference for performance reasons, so small amounts of outstanding I/O
 * will not wipe the cache.
 */
#define MINPIPESIZE (PIPE_SIZE/3)
#define MAXPIPESIZE (2*PIPE_SIZE/3)

static long amountpipekva;
static int pipefragretry;
static int pipeallocfail;
static int piperesizefail;
static int piperesizeallowed = 1;

SYSCTL_LONG(_kern_ipc, OID_AUTO, maxpipekva, CTLFLAG_RDTUN | CTLFLAG_NOFETCH,
	   &maxpipekva, 0, "Pipe KVA limit");
SYSCTL_LONG(_kern_ipc, OID_AUTO, pipekva, CTLFLAG_RD,
	   &amountpipekva, 0, "Pipe KVA usage");
SYSCTL_INT(_kern_ipc, OID_AUTO, pipefragretry, CTLFLAG_RD,
	  &pipefragretry, 0, "Pipe allocation retries due to fragmentation");
SYSCTL_INT(_kern_ipc, OID_AUTO, pipeallocfail, CTLFLAG_RD,
	  &pipeallocfail, 0, "Pipe allocation failures");
SYSCTL_INT(_kern_ipc, OID_AUTO, piperesizefail, CTLFLAG_RD,
	  &piperesizefail, 0, "Pipe resize failures");
SYSCTL_INT(_kern_ipc, OID_AUTO, piperesizeallowed, CTLFLAG_RW,
	  &piperesizeallowed, 0, "Pipe resizing allowed");

static void pipeinit(void *dummy __unused);
static void pipeclose(struct pipe *cpipe);
static void pipe_free_kmem(struct pipe *cpipe);
static void pipe_create(struct pipe *pipe, int backing);
static void pipe_paircreate(struct thread *td, struct pipepair **p_pp);
static __inline int pipelock(struct pipe *cpipe, int catch);
static __inline void pipeunlock(struct pipe *cpipe);
#ifndef PIPE_NODIRECT
static int pipe_build_write_buffer(struct pipe *wpipe, struct uio *uio);
static void pipe_destroy_write_buffer(struct pipe *wpipe);
static int pipe_direct_write(struct pipe *wpipe, struct uio *uio);
static void pipe_clone_write_buffer(struct pipe *wpipe);
#endif
static int pipespace(struct pipe *cpipe, int size);
static int pipespace_new(struct pipe *cpipe, int size);

static int	pipe_zone_ctor(void *mem, int size, void *arg, int flags);
static int	pipe_zone_init(void *mem, int size, int flags);
static void	pipe_zone_fini(void *mem, int size);

static uma_zone_t pipe_zone;
static struct unrhdr64 pipeino_unr;
static dev_t pipedev_ino;

SYSINIT(vfs, SI_SUB_VFS, SI_ORDER_ANY, pipeinit, NULL);

static void
pipeinit(void *dummy __unused)
{

	pipe_zone = uma_zcreate("pipe", sizeof(struct pipepair),
	    pipe_zone_ctor, NULL, pipe_zone_init, pipe_zone_fini,
	    UMA_ALIGN_PTR, 0);
	KASSERT(pipe_zone != NULL, ("pipe_zone not initialized"));
	new_unrhdr64(&pipeino_unr, 1);
	pipedev_ino = devfs_alloc_cdp_inode();
	KASSERT(pipedev_ino > 0, ("pipe dev inode not initialized"));
}

static int
pipe_zone_ctor(void *mem, int size, void *arg, int flags)
{
	struct pipepair *pp;
	struct pipe *rpipe, *wpipe;

	KASSERT(size == sizeof(*pp), ("pipe_zone_ctor: wrong size"));

	pp = (struct pipepair *)mem;

	/*
	 * We zero both pipe endpoints to make sure all the kmem pointers
	 * are NULL, flag fields are zero'd, etc.  We timestamp both
	 * endpoints with the same time.
	 */
	rpipe = &pp->pp_rpipe;
	bzero(rpipe, sizeof(*rpipe));
	vfs_timestamp(&rpipe->pipe_ctime);
	rpipe->pipe_atime = rpipe->pipe_mtime = rpipe->pipe_ctime;

	wpipe = &pp->pp_wpipe;
	bzero(wpipe, sizeof(*wpipe));
	wpipe->pipe_ctime = rpipe->pipe_ctime;
	wpipe->pipe_atime = wpipe->pipe_mtime = rpipe->pipe_ctime;

	rpipe->pipe_peer = wpipe;
	rpipe->pipe_pair = pp;
	wpipe->pipe_peer = rpipe;
	wpipe->pipe_pair = pp;

	/*
	 * Mark both endpoints as present; they will later get free'd
	 * one at a time.  When both are free'd, then the whole pair
	 * is released.
	 */
	rpipe->pipe_present = PIPE_ACTIVE;
	wpipe->pipe_present = PIPE_ACTIVE;

	/*
	 * Eventually, the MAC Framework may initialize the label
	 * in ctor or init, but for now we do it elswhere to avoid
	 * blocking in ctor or init.
	 */
	pp->pp_label = NULL;

	return (0);
}

static int
pipe_zone_init(void *mem, int size, int flags)
{
	struct pipepair *pp;

	KASSERT(size == sizeof(*pp), ("pipe_zone_init: wrong size"));

	pp = (struct pipepair *)mem;

	mtx_init(&pp->pp_mtx, "pipe mutex", NULL, MTX_DEF | MTX_NEW);
	return (0);
}

static void
pipe_zone_fini(void *mem, int size)
{
	struct pipepair *pp;

	KASSERT(size == sizeof(*pp), ("pipe_zone_fini: wrong size"));

	pp = (struct pipepair *)mem;

	mtx_destroy(&pp->pp_mtx);
}

static void
pipe_paircreate(struct thread *td, struct pipepair **p_pp)
{
	struct pipepair *pp;
	struct pipe *rpipe, *wpipe;

	*p_pp = pp = uma_zalloc(pipe_zone, M_WAITOK);
#ifdef MAC
	/*
	 * The MAC label is shared between the connected endpoints.  As a
	 * result mac_pipe_init() and mac_pipe_create() are called once
	 * for the pair, and not on the endpoints.
	 */
	mac_pipe_init(pp);
	mac_pipe_create(td->td_ucred, pp);
#endif
	rpipe = &pp->pp_rpipe;
	wpipe = &pp->pp_wpipe;

	knlist_init_mtx(&rpipe->pipe_sel.si_note, PIPE_MTX(rpipe));
	knlist_init_mtx(&wpipe->pipe_sel.si_note, PIPE_MTX(wpipe));

	/* Only the forward direction pipe is backed by default */
	pipe_create(rpipe, 1);
	pipe_create(wpipe, 0);

	rpipe->pipe_state |= PIPE_DIRECTOK;
	wpipe->pipe_state |= PIPE_DIRECTOK;
}

void
pipe_named_ctor(struct pipe **ppipe, struct thread *td)
{
	struct pipepair *pp;

	pipe_paircreate(td, &pp);
	pp->pp_rpipe.pipe_state |= PIPE_NAMED;
	*ppipe = &pp->pp_rpipe;
}

void
pipe_dtor(struct pipe *dpipe)
{
	struct pipe *peer;

	peer = (dpipe->pipe_state & PIPE_NAMED) != 0 ? dpipe->pipe_peer : NULL;
	funsetown(&dpipe->pipe_sigio);
	pipeclose(dpipe);
	if (peer != NULL) {
		funsetown(&peer->pipe_sigio);
		pipeclose(peer);
	}
}

/*
 * The pipe system call for the DTYPE_PIPE type of pipes.  If we fail, let
 * the zone pick up the pieces via pipeclose().
 */
int
kern_pipe(struct thread *td, int fildes[2], int flags, struct filecaps *fcaps1,
    struct filecaps *fcaps2)
{
	struct file *rf, *wf;
	struct pipe *rpipe, *wpipe;
	struct pipepair *pp;
	int fd, fflags, error;

	pipe_paircreate(td, &pp);
	rpipe = &pp->pp_rpipe;
	wpipe = &pp->pp_wpipe;
	error = falloc_caps(td, &rf, &fd, flags, fcaps1);
	if (error) {
		pipeclose(rpipe);
		pipeclose(wpipe);
		return (error);
	}
	/* An extra reference on `rf' has been held for us by falloc_caps(). */
	fildes[0] = fd;

	fflags = FREAD | FWRITE;
	if ((flags & O_NONBLOCK) != 0)
		fflags |= FNONBLOCK;

	/*
	 * Warning: once we've gotten past allocation of the fd for the
	 * read-side, we can only drop the read side via fdrop() in order
	 * to avoid races against processes which manage to dup() the read
	 * side while we are blocked trying to allocate the write side.
	 */
	finit(rf, fflags, DTYPE_PIPE, rpipe, &pipeops);
	error = falloc_caps(td, &wf, &fd, flags, fcaps2);
	if (error) {
		fdclose(td, rf, fildes[0]);
		fdrop(rf, td);
		/* rpipe has been closed by fdrop(). */
		pipeclose(wpipe);
		return (error);
	}
	/* An extra reference on `wf' has been held for us by falloc_caps(). */
	finit(wf, fflags, DTYPE_PIPE, wpipe, &pipeops);
	fdrop(wf, td);
	fildes[1] = fd;
	fdrop(rf, td);

	return (0);
}

#ifdef COMPAT_FREEBSD10
/* ARGSUSED */
int
freebsd10_pipe(struct thread *td, struct freebsd10_pipe_args *uap __unused)
{
	int error;
	int fildes[2];

	error = kern_pipe(td, fildes, 0, NULL, NULL);
	if (error)
		return (error);

	td->td_retval[0] = fildes[0];
	td->td_retval[1] = fildes[1];

	return (0);
}
#endif

int
sys_pipe2(struct thread *td, struct pipe2_args *uap)
{

	return (kern_pipe2(td, __USER_CAP_ARRAY(uap->fildes, 2), uap->flags));
}

int
kern_pipe2(struct thread *td, int * __capability ufildes, int flags)
{
	int error, fildes[2];

	if (flags & ~(O_CLOEXEC | O_NONBLOCK))
		return (EINVAL);
	error = kern_pipe(td, fildes, flags, NULL, NULL);
	if (error)
		return (error);
	error = copyout(&fildes[0], ufildes, 2 * sizeof(int));
	if (error) {
		(void)kern_close(td, fildes[0]);
		(void)kern_close(td, fildes[1]);
	}
	return (error);
}

/*
 * Allocate kva for pipe circular buffer, the space is pageable
 * This routine will 'realloc' the size of a pipe safely, if it fails
 * it will retain the old buffer.
 * If it fails it will return ENOMEM.
 */
static int
pipespace_new(struct pipe *cpipe, int size)
{
	caddr_t buffer;
	int error, cnt, firstseg;
	static int curfail = 0;
	static struct timeval lastfail;

	KASSERT(!mtx_owned(PIPE_MTX(cpipe)), ("pipespace: pipe mutex locked"));
	KASSERT(!(cpipe->pipe_state & PIPE_DIRECTW),
		("pipespace: resize of direct writes not allowed"));
retry:
	cnt = cpipe->pipe_buffer.cnt;
	if (cnt > size)
		size = cnt;

	size = round_page(size);
	buffer = (caddr_t) vm_map_min(pipe_map);

	error = vm_map_find(pipe_map, NULL, 0, (vm_offset_t *)&buffer, size, 0,
	    VMFS_ANY_SPACE, VM_PROT_RW, VM_PROT_RW, 0);
	if (error != KERN_SUCCESS) {
		if ((cpipe->pipe_buffer.buffer == NULL) &&
			(size > SMALL_PIPE_SIZE)) {
			size = SMALL_PIPE_SIZE;
			pipefragretry++;
			goto retry;
		}
		if (cpipe->pipe_buffer.buffer == NULL) {
			pipeallocfail++;
			if (ppsratecheck(&lastfail, &curfail, 1))
				printf("kern.ipc.maxpipekva exceeded; see tuning(7)\n");
		} else {
			piperesizefail++;
		}
		return (ENOMEM);
	}

	/* copy data, then free old resources if we're resizing */
	if (cnt > 0) {
		if (cpipe->pipe_buffer.in <= cpipe->pipe_buffer.out) {
			firstseg = cpipe->pipe_buffer.size - cpipe->pipe_buffer.out;
			bcopy(&cpipe->pipe_buffer.buffer[cpipe->pipe_buffer.out],
				buffer, firstseg);
			if ((cnt - firstseg) > 0)
				bcopy(cpipe->pipe_buffer.buffer, &buffer[firstseg],
					cpipe->pipe_buffer.in);
		} else {
			bcopy(&cpipe->pipe_buffer.buffer[cpipe->pipe_buffer.out],
				buffer, cnt);
		}
	}
	pipe_free_kmem(cpipe);
	cpipe->pipe_buffer.buffer = buffer;
	cpipe->pipe_buffer.size = size;
	cpipe->pipe_buffer.in = cnt;
	cpipe->pipe_buffer.out = 0;
	cpipe->pipe_buffer.cnt = cnt;
	atomic_add_long(&amountpipekva, cpipe->pipe_buffer.size);
	return (0);
}

/*
 * Wrapper for pipespace_new() that performs locking assertions.
 */
static int
pipespace(struct pipe *cpipe, int size)
{

	KASSERT(cpipe->pipe_state & PIPE_LOCKFL,
		("Unlocked pipe passed to pipespace"));
	return (pipespace_new(cpipe, size));
}

/*
 * lock a pipe for I/O, blocking other access
 */
static __inline int
pipelock(struct pipe *cpipe, int catch)
{
	int error;

	PIPE_LOCK_ASSERT(cpipe, MA_OWNED);
	while (cpipe->pipe_state & PIPE_LOCKFL) {
		cpipe->pipe_state |= PIPE_LWANT;
		error = msleep(cpipe, PIPE_MTX(cpipe),
		    catch ? (PRIBIO | PCATCH) : PRIBIO,
		    "pipelk", 0);
		if (error != 0)
			return (error);
	}
	cpipe->pipe_state |= PIPE_LOCKFL;
	return (0);
}

/*
 * unlock a pipe I/O lock
 */
static __inline void
pipeunlock(struct pipe *cpipe)
{

	PIPE_LOCK_ASSERT(cpipe, MA_OWNED);
	KASSERT(cpipe->pipe_state & PIPE_LOCKFL,
		("Unlocked pipe passed to pipeunlock"));
	cpipe->pipe_state &= ~PIPE_LOCKFL;
	if (cpipe->pipe_state & PIPE_LWANT) {
		cpipe->pipe_state &= ~PIPE_LWANT;
		wakeup(cpipe);
	}
}

void
pipeselwakeup(struct pipe *cpipe)
{

	PIPE_LOCK_ASSERT(cpipe, MA_OWNED);
	if (cpipe->pipe_state & PIPE_SEL) {
		selwakeuppri(&cpipe->pipe_sel, PSOCK);
		if (!SEL_WAITING(&cpipe->pipe_sel))
			cpipe->pipe_state &= ~PIPE_SEL;
	}
	if ((cpipe->pipe_state & PIPE_ASYNC) && cpipe->pipe_sigio)
		pgsigio(&cpipe->pipe_sigio, SIGIO, 0);
	KNOTE_LOCKED(&cpipe->pipe_sel.si_note, 0);
}

/*
 * Initialize and allocate VM and memory for pipe.  The structure
 * will start out zero'd from the ctor, so we just manage the kmem.
 */
static void
pipe_create(struct pipe *pipe, int backing)
{

	if (backing) {
		/*
		 * Note that these functions can fail if pipe map is exhausted
		 * (as a result of too many pipes created), but we ignore the
		 * error as it is not fatal and could be provoked by
		 * unprivileged users. The only consequence is worse performance
		 * with given pipe.
		 */
		if (amountpipekva > maxpipekva / 2)
			(void)pipespace_new(pipe, SMALL_PIPE_SIZE);
		else
			(void)pipespace_new(pipe, PIPE_SIZE);
	}

	pipe->pipe_ino = alloc_unr64(&pipeino_unr);
}

/* ARGSUSED */
static int
pipe_read(struct file *fp, struct uio *uio, struct ucred *active_cred,
    int flags, struct thread *td)
{
	struct pipe *rpipe;
	int error;
	int nread = 0;
	int size;

	rpipe = fp->f_data;
	PIPE_LOCK(rpipe);
	++rpipe->pipe_busy;
	error = pipelock(rpipe, 1);
	if (error)
		goto unlocked_error;

#ifdef MAC
	error = mac_pipe_check_read(active_cred, rpipe->pipe_pair);
	if (error)
		goto locked_error;
#endif
	if (amountpipekva > (3 * maxpipekva) / 4) {
		if (!(rpipe->pipe_state & PIPE_DIRECTW) &&
			(rpipe->pipe_buffer.size > SMALL_PIPE_SIZE) &&
			(rpipe->pipe_buffer.cnt <= SMALL_PIPE_SIZE) &&
			(piperesizeallowed == 1)) {
			PIPE_UNLOCK(rpipe);
			pipespace(rpipe, SMALL_PIPE_SIZE);
			PIPE_LOCK(rpipe);
		}
	}

	while (uio->uio_resid) {
		/*
		 * normal pipe buffer receive
		 */
		if (rpipe->pipe_buffer.cnt > 0) {
			size = rpipe->pipe_buffer.size - rpipe->pipe_buffer.out;
			if (size > rpipe->pipe_buffer.cnt)
				size = rpipe->pipe_buffer.cnt;
			if (size > uio->uio_resid)
				size = uio->uio_resid;

			PIPE_UNLOCK(rpipe);
			error = uiomove(
			    &rpipe->pipe_buffer.buffer[rpipe->pipe_buffer.out],
			    size, uio);
			PIPE_LOCK(rpipe);
			if (error)
				break;

			rpipe->pipe_buffer.out += size;
			if (rpipe->pipe_buffer.out >= rpipe->pipe_buffer.size)
				rpipe->pipe_buffer.out = 0;

			rpipe->pipe_buffer.cnt -= size;

			/*
			 * If there is no more to read in the pipe, reset
			 * its pointers to the beginning.  This improves
			 * cache hit stats.
			 */
			if (rpipe->pipe_buffer.cnt == 0) {
				rpipe->pipe_buffer.in = 0;
				rpipe->pipe_buffer.out = 0;
			}
			nread += size;
#ifndef PIPE_NODIRECT
		/*
		 * Direct copy, bypassing a kernel buffer.
		 */
		} else if ((size = rpipe->pipe_map.cnt) != 0) {
			if (size > uio->uio_resid)
				size = (u_int) uio->uio_resid;
			PIPE_UNLOCK(rpipe);
			error = uiomove_fromphys(rpipe->pipe_map.ms,
			    rpipe->pipe_map.pos, size, uio);
			PIPE_LOCK(rpipe);
			if (error)
				break;
			nread += size;
			rpipe->pipe_map.pos += size;
			rpipe->pipe_map.cnt -= size;
			if (rpipe->pipe_map.cnt == 0) {
				rpipe->pipe_state &= ~PIPE_WANTW;
				wakeup(rpipe);
			}
#endif
		} else {
			/*
			 * detect EOF condition
			 * read returns 0 on EOF, no need to set error
			 */
			if (rpipe->pipe_state & PIPE_EOF)
				break;

			/*
			 * If the "write-side" has been blocked, wake it up now.
			 */
			if (rpipe->pipe_state & PIPE_WANTW) {
				rpipe->pipe_state &= ~PIPE_WANTW;
				wakeup(rpipe);
			}

			/*
			 * Break if some data was read.
			 */
			if (nread > 0)
				break;

			/*
			 * Unlock the pipe buffer for our remaining processing.
			 * We will either break out with an error or we will
			 * sleep and relock to loop.
			 */
			pipeunlock(rpipe);

			/*
			 * Handle non-blocking mode operation or
			 * wait for more data.
			 */
			if (fp->f_flag & FNONBLOCK) {
				error = EAGAIN;
			} else {
				rpipe->pipe_state |= PIPE_WANTR;
				if ((error = msleep(rpipe, PIPE_MTX(rpipe),
				    PRIBIO | PCATCH,
				    "piperd", 0)) == 0)
					error = pipelock(rpipe, 1);
			}
			if (error)
				goto unlocked_error;
		}
	}
#ifdef MAC
locked_error:
#endif
	pipeunlock(rpipe);

	/* XXX: should probably do this before getting any locks. */
	if (error == 0)
		vfs_timestamp(&rpipe->pipe_atime);
unlocked_error:
	--rpipe->pipe_busy;

	/*
	 * PIPE_WANT processing only makes sense if pipe_busy is 0.
	 */
	if ((rpipe->pipe_busy == 0) && (rpipe->pipe_state & PIPE_WANT)) {
		rpipe->pipe_state &= ~(PIPE_WANT|PIPE_WANTW);
		wakeup(rpipe);
	} else if (rpipe->pipe_buffer.cnt < MINPIPESIZE) {
		/*
		 * Handle write blocking hysteresis.
		 */
		if (rpipe->pipe_state & PIPE_WANTW) {
			rpipe->pipe_state &= ~PIPE_WANTW;
			wakeup(rpipe);
		}
	}

	if ((rpipe->pipe_buffer.size - rpipe->pipe_buffer.cnt) >= PIPE_BUF)
		pipeselwakeup(rpipe);

	PIPE_UNLOCK(rpipe);
	return (error);
}

#ifndef PIPE_NODIRECT
/*
 * Map the sending processes' buffer into kernel space and wire it.
 * This is similar to a physical write operation.
 */
static int
pipe_build_write_buffer(struct pipe *wpipe, struct uio *uio)
{
	u_int size;
	int i;

	PIPE_LOCK_ASSERT(wpipe, MA_OWNED);
	KASSERT((wpipe->pipe_state & PIPE_DIRECTW) == 0,
	    ("%s: PIPE_DIRECTW set on %p", __func__, wpipe));
	KASSERT(wpipe->pipe_map.cnt == 0,
	    ("%s: pipe map for %p contains residual data", __func__, wpipe));

	if (uio->uio_iov->iov_len > wpipe->pipe_buffer.size)
                size = wpipe->pipe_buffer.size;
	else
                size = uio->uio_iov->iov_len;

<<<<<<< HEAD
	if ((i = vm_fault_quick_hold_pages(&curproc->p_vmspace->vm_map,
	    (__cheri_addr vm_offset_t)uio->uio_iov->iov_base, size, VM_PROT_READ,
	    wpipe->pipe_map.ms, PIPENPAGES)) < 0)
=======
	wpipe->pipe_state |= PIPE_DIRECTW;
	PIPE_UNLOCK(wpipe);
	i = vm_fault_quick_hold_pages(&curproc->p_vmspace->vm_map,
	    (vm_offset_t)uio->uio_iov->iov_base, size, VM_PROT_READ,
	    wpipe->pipe_map.ms, PIPENPAGES);
	PIPE_LOCK(wpipe);
	if (i < 0) {
		wpipe->pipe_state &= ~PIPE_DIRECTW;
>>>>>>> d47a1edb
		return (EFAULT);
	}

	wpipe->pipe_map.npages = i;
	wpipe->pipe_map.pos =
	    ((__cheri_addr vm_offset_t) uio->uio_iov->iov_base) & PAGE_MASK;
	wpipe->pipe_map.cnt = size;

<<<<<<< HEAD
/*
 * and update the uio data
 */

	IOVEC_ADVANCE(uio->uio_iov, size);
=======
	uio->uio_iov->iov_len -= size;
	uio->uio_iov->iov_base = (char *)uio->uio_iov->iov_base + size;
>>>>>>> d47a1edb
	if (uio->uio_iov->iov_len == 0)
		uio->uio_iov++;
	uio->uio_resid -= size;
	uio->uio_offset += size;
	return (0);
}

/*
 * Unwire the process buffer.
 */
static void
pipe_destroy_write_buffer(struct pipe *wpipe)
{

	PIPE_LOCK_ASSERT(wpipe, MA_OWNED);
	KASSERT((wpipe->pipe_state & PIPE_DIRECTW) != 0,
	    ("%s: PIPE_DIRECTW not set on %p", __func__, wpipe));
	KASSERT(wpipe->pipe_map.cnt == 0,
	    ("%s: pipe map for %p contains residual data", __func__, wpipe));

	wpipe->pipe_state &= ~PIPE_DIRECTW;
	vm_page_unhold_pages(wpipe->pipe_map.ms, wpipe->pipe_map.npages);
	wpipe->pipe_map.npages = 0;
}

/*
 * In the case of a signal, the writing process might go away.  This
 * code copies the data into the circular buffer so that the source
 * pages can be freed without loss of data.
 */
static void
pipe_clone_write_buffer(struct pipe *wpipe)
{
	struct uio uio;
	kiovec_t iov;
	int size;
	int pos;

	PIPE_LOCK_ASSERT(wpipe, MA_OWNED);
	KASSERT((wpipe->pipe_state & PIPE_DIRECTW) != 0,
	    ("%s: PIPE_DIRECTW not set on %p", __func__, wpipe));

	size = wpipe->pipe_map.cnt;
	pos = wpipe->pipe_map.pos;
	wpipe->pipe_map.cnt = 0;

	wpipe->pipe_buffer.in = size;
	wpipe->pipe_buffer.out = 0;
	wpipe->pipe_buffer.cnt = size;

	PIPE_UNLOCK(wpipe);
	IOVEC_INIT(&iov, wpipe->pipe_buffer.buffer, size);
	uio.uio_iov = &iov;
	uio.uio_iovcnt = 1;
	uio.uio_offset = 0;
	uio.uio_resid = size;
	uio.uio_segflg = UIO_SYSSPACE;
	uio.uio_rw = UIO_READ;
	uio.uio_td = curthread;
	uiomove_fromphys(wpipe->pipe_map.ms, pos, size, &uio);
	PIPE_LOCK(wpipe);
	pipe_destroy_write_buffer(wpipe);
}

/*
 * This implements the pipe buffer write mechanism.  Note that only
 * a direct write OR a normal pipe write can be pending at any given time.
 * If there are any characters in the pipe buffer, the direct write will
 * be deferred until the receiving process grabs all of the bytes from
 * the pipe buffer.  Then the direct mapping write is set-up.
 */
static int
pipe_direct_write(struct pipe *wpipe, struct uio *uio)
{
	int error;

retry:
	PIPE_LOCK_ASSERT(wpipe, MA_OWNED);
	error = pipelock(wpipe, 1);
	if (error != 0)
		goto error1;
	if ((wpipe->pipe_state & PIPE_EOF) != 0) {
		error = EPIPE;
		pipeunlock(wpipe);
		goto error1;
	}
	if (wpipe->pipe_state & PIPE_DIRECTW) {
		if (wpipe->pipe_state & PIPE_WANTR) {
			wpipe->pipe_state &= ~PIPE_WANTR;
			wakeup(wpipe);
		}
		pipeselwakeup(wpipe);
		wpipe->pipe_state |= PIPE_WANTW;
		pipeunlock(wpipe);
		error = msleep(wpipe, PIPE_MTX(wpipe),
		    PRIBIO | PCATCH, "pipdww", 0);
		if (error)
			goto error1;
		else
			goto retry;
	}
	if (wpipe->pipe_buffer.cnt > 0) {
		if (wpipe->pipe_state & PIPE_WANTR) {
			wpipe->pipe_state &= ~PIPE_WANTR;
			wakeup(wpipe);
		}
		pipeselwakeup(wpipe);
		wpipe->pipe_state |= PIPE_WANTW;
		pipeunlock(wpipe);
		error = msleep(wpipe, PIPE_MTX(wpipe),
		    PRIBIO | PCATCH, "pipdwc", 0);
		if (error)
			goto error1;
		else
			goto retry;
	}

	error = pipe_build_write_buffer(wpipe, uio);
	if (error) {
		pipeunlock(wpipe);
		goto error1;
	}

	while (wpipe->pipe_map.cnt != 0) {
		if (wpipe->pipe_state & PIPE_EOF) {
			wpipe->pipe_map.cnt = 0;
			pipe_destroy_write_buffer(wpipe);
			pipeselwakeup(wpipe);
			pipeunlock(wpipe);
			error = EPIPE;
			goto error1;
		}
		if (wpipe->pipe_state & PIPE_WANTR) {
			wpipe->pipe_state &= ~PIPE_WANTR;
			wakeup(wpipe);
		}
		pipeselwakeup(wpipe);
		wpipe->pipe_state |= PIPE_WANTW;
		pipeunlock(wpipe);
		error = msleep(wpipe, PIPE_MTX(wpipe), PRIBIO | PCATCH,
		    "pipdwt", 0);
		pipelock(wpipe, 0);
		if (error != 0)
			break;
	}

	if (wpipe->pipe_state & PIPE_EOF)
		error = EPIPE;
	if (error == EINTR || error == ERESTART)
		pipe_clone_write_buffer(wpipe);
	else
		pipe_destroy_write_buffer(wpipe);
	pipeunlock(wpipe);
	KASSERT((wpipe->pipe_state & PIPE_DIRECTW) == 0,
	    ("pipe %p leaked PIPE_DIRECTW", wpipe));
	return (error);

error1:
	wakeup(wpipe);
	return (error);
}
#endif

static int
pipe_write(struct file *fp, struct uio *uio, struct ucred *active_cred,
    int flags, struct thread *td)
{
	int error = 0;
	int desiredsize;
	ssize_t orig_resid;
	struct pipe *wpipe, *rpipe;

	rpipe = fp->f_data;
	wpipe = PIPE_PEER(rpipe);
	PIPE_LOCK(rpipe);
	error = pipelock(wpipe, 1);
	if (error) {
		PIPE_UNLOCK(rpipe);
		return (error);
	}
	/*
	 * detect loss of pipe read side, issue SIGPIPE if lost.
	 */
	if (wpipe->pipe_present != PIPE_ACTIVE ||
	    (wpipe->pipe_state & PIPE_EOF)) {
		pipeunlock(wpipe);
		PIPE_UNLOCK(rpipe);
		return (EPIPE);
	}
#ifdef MAC
	error = mac_pipe_check_write(active_cred, wpipe->pipe_pair);
	if (error) {
		pipeunlock(wpipe);
		PIPE_UNLOCK(rpipe);
		return (error);
	}
#endif
	++wpipe->pipe_busy;

	/* Choose a larger size if it's advantageous */
	desiredsize = max(SMALL_PIPE_SIZE, wpipe->pipe_buffer.size);
	while (desiredsize < wpipe->pipe_buffer.cnt + uio->uio_resid) {
		if (piperesizeallowed != 1)
			break;
		if (amountpipekva > maxpipekva / 2)
			break;
		if (desiredsize == BIG_PIPE_SIZE)
			break;
		desiredsize = desiredsize * 2;
	}

	/* Choose a smaller size if we're in a OOM situation */
	if ((amountpipekva > (3 * maxpipekva) / 4) &&
		(wpipe->pipe_buffer.size > SMALL_PIPE_SIZE) &&
		(wpipe->pipe_buffer.cnt <= SMALL_PIPE_SIZE) &&
		(piperesizeallowed == 1))
		desiredsize = SMALL_PIPE_SIZE;

	/* Resize if the above determined that a new size was necessary */
	if ((desiredsize != wpipe->pipe_buffer.size) &&
		((wpipe->pipe_state & PIPE_DIRECTW) == 0)) {
		PIPE_UNLOCK(wpipe);
		pipespace(wpipe, desiredsize);
		PIPE_LOCK(wpipe);
	}
	if (wpipe->pipe_buffer.size == 0) {
		/*
		 * This can only happen for reverse direction use of pipes
		 * in a complete OOM situation.
		 */
		error = ENOMEM;
		--wpipe->pipe_busy;
		pipeunlock(wpipe);
		PIPE_UNLOCK(wpipe);
		return (error);
	}

	pipeunlock(wpipe);

	orig_resid = uio->uio_resid;

	while (uio->uio_resid) {
		int space;

		pipelock(wpipe, 0);
		if (wpipe->pipe_state & PIPE_EOF) {
			pipeunlock(wpipe);
			error = EPIPE;
			break;
		}
#ifndef PIPE_NODIRECT
		/*
		 * If the transfer is large, we can gain performance if
		 * we do process-to-process copies directly.
		 * If the write is non-blocking, we don't use the
		 * direct write mechanism.
		 *
		 * The direct write mechanism will detect the reader going
		 * away on us.
		 */
		if (uio->uio_segflg == UIO_USERSPACE &&
		    uio->uio_iov->iov_len >= PIPE_MINDIRECT &&
		    wpipe->pipe_buffer.size >= PIPE_MINDIRECT &&
		    (fp->f_flag & FNONBLOCK) == 0) {
			pipeunlock(wpipe);
			error = pipe_direct_write(wpipe, uio);
			if (error)
				break;
			continue;
		}
#endif

		/*
		 * Pipe buffered writes cannot be coincidental with
		 * direct writes.  We wait until the currently executing
		 * direct write is completed before we start filling the
		 * pipe buffer.  We break out if a signal occurs or the
		 * reader goes away.
		 */
		if (wpipe->pipe_map.cnt != 0) {
			if (wpipe->pipe_state & PIPE_WANTR) {
				wpipe->pipe_state &= ~PIPE_WANTR;
				wakeup(wpipe);
			}
			pipeselwakeup(wpipe);
			wpipe->pipe_state |= PIPE_WANTW;
			pipeunlock(wpipe);
			error = msleep(wpipe, PIPE_MTX(rpipe), PRIBIO | PCATCH,
			    "pipbww", 0);
			if (error)
				break;
			else
				continue;
		}

		space = wpipe->pipe_buffer.size - wpipe->pipe_buffer.cnt;

		/* Writes of size <= PIPE_BUF must be atomic. */
		if ((space < uio->uio_resid) && (orig_resid <= PIPE_BUF))
			space = 0;

		if (space > 0) {
			int size;	/* Transfer size */
			int segsize;	/* first segment to transfer */

			/*
			 * Transfer size is minimum of uio transfer
			 * and free space in pipe buffer.
			 */
			if (space > uio->uio_resid)
				size = uio->uio_resid;
			else
				size = space;
			/*
			 * First segment to transfer is minimum of
			 * transfer size and contiguous space in
			 * pipe buffer.  If first segment to transfer
			 * is less than the transfer size, we've got
			 * a wraparound in the buffer.
			 */
			segsize = wpipe->pipe_buffer.size -
				wpipe->pipe_buffer.in;
			if (segsize > size)
				segsize = size;

			/* Transfer first segment */

			PIPE_UNLOCK(rpipe);
			error = uiomove(&wpipe->pipe_buffer.buffer[wpipe->pipe_buffer.in],
					segsize, uio);
			PIPE_LOCK(rpipe);

			if (error == 0 && segsize < size) {
				KASSERT(wpipe->pipe_buffer.in + segsize ==
					wpipe->pipe_buffer.size,
					("Pipe buffer wraparound disappeared"));
				/*
				 * Transfer remaining part now, to
				 * support atomic writes.  Wraparound
				 * happened.
				 */

				PIPE_UNLOCK(rpipe);
				error = uiomove(
				    &wpipe->pipe_buffer.buffer[0],
				    size - segsize, uio);
				PIPE_LOCK(rpipe);
			}
			if (error == 0) {
				wpipe->pipe_buffer.in += size;
				if (wpipe->pipe_buffer.in >=
				    wpipe->pipe_buffer.size) {
					KASSERT(wpipe->pipe_buffer.in ==
						size - segsize +
						wpipe->pipe_buffer.size,
						("Expected wraparound bad"));
					wpipe->pipe_buffer.in = size - segsize;
				}

				wpipe->pipe_buffer.cnt += size;
				KASSERT(wpipe->pipe_buffer.cnt <=
					wpipe->pipe_buffer.size,
					("Pipe buffer overflow"));
			}
			pipeunlock(wpipe);
			if (error != 0)
				break;
		} else {
			/*
			 * If the "read-side" has been blocked, wake it up now.
			 */
			if (wpipe->pipe_state & PIPE_WANTR) {
				wpipe->pipe_state &= ~PIPE_WANTR;
				wakeup(wpipe);
			}

			/*
			 * don't block on non-blocking I/O
			 */
			if (fp->f_flag & FNONBLOCK) {
				error = EAGAIN;
				pipeunlock(wpipe);
				break;
			}

			/*
			 * We have no more space and have something to offer,
			 * wake up select/poll.
			 */
			pipeselwakeup(wpipe);

			wpipe->pipe_state |= PIPE_WANTW;
			pipeunlock(wpipe);
			error = msleep(wpipe, PIPE_MTX(rpipe),
			    PRIBIO | PCATCH, "pipewr", 0);
			if (error != 0)
				break;
		}
	}

	pipelock(wpipe, 0);
	--wpipe->pipe_busy;

	if ((wpipe->pipe_busy == 0) && (wpipe->pipe_state & PIPE_WANT)) {
		wpipe->pipe_state &= ~(PIPE_WANT | PIPE_WANTR);
		wakeup(wpipe);
	} else if (wpipe->pipe_buffer.cnt > 0) {
		/*
		 * If we have put any characters in the buffer, we wake up
		 * the reader.
		 */
		if (wpipe->pipe_state & PIPE_WANTR) {
			wpipe->pipe_state &= ~PIPE_WANTR;
			wakeup(wpipe);
		}
	}

	/*
	 * Don't return EPIPE if any byte was written.
	 * EINTR and other interrupts are handled by generic I/O layer.
	 * Do not pretend that I/O succeeded for obvious user error
	 * like EFAULT.
	 */
	if (uio->uio_resid != orig_resid && error == EPIPE)
		error = 0;

	if (error == 0)
		vfs_timestamp(&wpipe->pipe_mtime);

	/*
	 * We have something to offer,
	 * wake up select/poll.
	 */
	if (wpipe->pipe_buffer.cnt)
		pipeselwakeup(wpipe);

	pipeunlock(wpipe);
	PIPE_UNLOCK(rpipe);
	return (error);
}

/* ARGSUSED */
static int
pipe_truncate(struct file *fp, off_t length, struct ucred *active_cred,
    struct thread *td)
{
	struct pipe *cpipe;
	int error;

	cpipe = fp->f_data;
	if (cpipe->pipe_state & PIPE_NAMED)
		error = vnops.fo_truncate(fp, length, active_cred, td);
	else
		error = invfo_truncate(fp, length, active_cred, td);
	return (error);
}

/*
 * we implement a very minimal set of ioctls for compatibility with sockets.
 */
static int
pipe_ioctl(struct file *fp, u_long cmd, void *data, struct ucred *active_cred,
    struct thread *td)
{
	struct pipe *mpipe = fp->f_data;
	int error;

	PIPE_LOCK(mpipe);

#ifdef MAC
	error = mac_pipe_check_ioctl(active_cred, mpipe->pipe_pair, cmd, data);
	if (error) {
		PIPE_UNLOCK(mpipe);
		return (error);
	}
#endif

	error = 0;
	switch (cmd) {

	case FIONBIO:
		break;

	case FIOASYNC:
		if (*(int *)data) {
			mpipe->pipe_state |= PIPE_ASYNC;
		} else {
			mpipe->pipe_state &= ~PIPE_ASYNC;
		}
		break;

	case FIONREAD:
		if (!(fp->f_flag & FREAD)) {
			*(int *)data = 0;
			PIPE_UNLOCK(mpipe);
			return (0);
		}
		if (mpipe->pipe_map.cnt != 0)
			*(int *)data = mpipe->pipe_map.cnt;
		else
			*(int *)data = mpipe->pipe_buffer.cnt;
		break;

	case FIOSETOWN:
		PIPE_UNLOCK(mpipe);
		error = fsetown(*(int *)data, &mpipe->pipe_sigio);
		goto out_unlocked;

	case FIOGETOWN:
		*(int *)data = fgetown(&mpipe->pipe_sigio);
		break;

	/* This is deprecated, FIOSETOWN should be used instead. */
	case TIOCSPGRP:
		PIPE_UNLOCK(mpipe);
		error = fsetown(-(*(int *)data), &mpipe->pipe_sigio);
		goto out_unlocked;

	/* This is deprecated, FIOGETOWN should be used instead. */
	case TIOCGPGRP:
		*(int *)data = -fgetown(&mpipe->pipe_sigio);
		break;

	default:
		error = ENOTTY;
		break;
	}
	PIPE_UNLOCK(mpipe);
out_unlocked:
	return (error);
}

static int
pipe_poll(struct file *fp, int events, struct ucred *active_cred,
    struct thread *td)
{
	struct pipe *rpipe;
	struct pipe *wpipe;
	int levents, revents;
#ifdef MAC
	int error;
#endif

	revents = 0;
	rpipe = fp->f_data;
	wpipe = PIPE_PEER(rpipe);
	PIPE_LOCK(rpipe);
#ifdef MAC
	error = mac_pipe_check_poll(active_cred, rpipe->pipe_pair);
	if (error)
		goto locked_error;
#endif
	if (fp->f_flag & FREAD && events & (POLLIN | POLLRDNORM))
		if (rpipe->pipe_map.cnt > 0 || rpipe->pipe_buffer.cnt > 0)
			revents |= events & (POLLIN | POLLRDNORM);

	if (fp->f_flag & FWRITE && events & (POLLOUT | POLLWRNORM))
		if (wpipe->pipe_present != PIPE_ACTIVE ||
		    (wpipe->pipe_state & PIPE_EOF) ||
		    ((wpipe->pipe_state & PIPE_DIRECTW) == 0 &&
		     ((wpipe->pipe_buffer.size - wpipe->pipe_buffer.cnt) >= PIPE_BUF ||
			 wpipe->pipe_buffer.size == 0)))
			revents |= events & (POLLOUT | POLLWRNORM);

	levents = events &
	    (POLLIN | POLLINIGNEOF | POLLPRI | POLLRDNORM | POLLRDBAND);
	if (rpipe->pipe_state & PIPE_NAMED && fp->f_flag & FREAD && levents &&
	    fp->f_pipegen == rpipe->pipe_wgen)
		events |= POLLINIGNEOF;

	if ((events & POLLINIGNEOF) == 0) {
		if (rpipe->pipe_state & PIPE_EOF) {
			revents |= (events & (POLLIN | POLLRDNORM));
			if (wpipe->pipe_present != PIPE_ACTIVE ||
			    (wpipe->pipe_state & PIPE_EOF))
				revents |= POLLHUP;
		}
	}

	if (revents == 0) {
		if (fp->f_flag & FREAD && events & (POLLIN | POLLRDNORM)) {
			selrecord(td, &rpipe->pipe_sel);
			if (SEL_WAITING(&rpipe->pipe_sel))
				rpipe->pipe_state |= PIPE_SEL;
		}

		if (fp->f_flag & FWRITE && events & (POLLOUT | POLLWRNORM)) {
			selrecord(td, &wpipe->pipe_sel);
			if (SEL_WAITING(&wpipe->pipe_sel))
				wpipe->pipe_state |= PIPE_SEL;
		}
	}
#ifdef MAC
locked_error:
#endif
	PIPE_UNLOCK(rpipe);

	return (revents);
}

/*
 * We shouldn't need locks here as we're doing a read and this should
 * be a natural race.
 */
static int
pipe_stat(struct file *fp, struct stat *ub, struct ucred *active_cred,
    struct thread *td)
{
	struct pipe *pipe;
#ifdef MAC
	int error;
#endif

	pipe = fp->f_data;
	PIPE_LOCK(pipe);
#ifdef MAC
	error = mac_pipe_check_stat(active_cred, pipe->pipe_pair);
	if (error) {
		PIPE_UNLOCK(pipe);
		return (error);
	}
#endif

	/* For named pipes ask the underlying filesystem. */
	if (pipe->pipe_state & PIPE_NAMED) {
		PIPE_UNLOCK(pipe);
		return (vnops.fo_stat(fp, ub, active_cred, td));
	}

	PIPE_UNLOCK(pipe);

	bzero(ub, sizeof(*ub));
	ub->st_mode = S_IFIFO;
	ub->st_blksize = PAGE_SIZE;
	if (pipe->pipe_map.cnt != 0)
		ub->st_size = pipe->pipe_map.cnt;
	else
		ub->st_size = pipe->pipe_buffer.cnt;
	ub->st_blocks = howmany(ub->st_size, ub->st_blksize);
	ub->st_atim = pipe->pipe_atime;
	ub->st_mtim = pipe->pipe_mtime;
	ub->st_ctim = pipe->pipe_ctime;
	ub->st_uid = fp->f_cred->cr_uid;
	ub->st_gid = fp->f_cred->cr_gid;
	ub->st_dev = pipedev_ino;
	ub->st_ino = pipe->pipe_ino;
	/*
	 * Left as 0: st_nlink, st_rdev, st_flags, st_gen.
	 */
	return (0);
}

/* ARGSUSED */
static int
pipe_close(struct file *fp, struct thread *td)
{

	if (fp->f_vnode != NULL) 
		return vnops.fo_close(fp, td);
	fp->f_ops = &badfileops;
	pipe_dtor(fp->f_data);
	fp->f_data = NULL;
	return (0);
}

static int
pipe_chmod(struct file *fp, mode_t mode, struct ucred *active_cred, struct thread *td)
{
	struct pipe *cpipe;
	int error;

	cpipe = fp->f_data;
	if (cpipe->pipe_state & PIPE_NAMED)
		error = vn_chmod(fp, mode, active_cred, td);
	else
		error = invfo_chmod(fp, mode, active_cred, td);
	return (error);
}

static int
pipe_chown(struct file *fp, uid_t uid, gid_t gid, struct ucred *active_cred,
    struct thread *td)
{
	struct pipe *cpipe;
	int error;

	cpipe = fp->f_data;
	if (cpipe->pipe_state & PIPE_NAMED)
		error = vn_chown(fp, uid, gid, active_cred, td);
	else
		error = invfo_chown(fp, uid, gid, active_cred, td);
	return (error);
}

static int
pipe_fill_kinfo(struct file *fp, struct kinfo_file *kif, struct filedesc *fdp)
{
	struct pipe *pi;

	if (fp->f_type == DTYPE_FIFO)
		return (vn_fill_kinfo(fp, kif, fdp));
	kif->kf_type = KF_TYPE_PIPE;
	pi = fp->f_data;
	kif->kf_un.kf_pipe.kf_pipe_addr = (uintptr_t)pi;
	kif->kf_un.kf_pipe.kf_pipe_peer = (uintptr_t)pi->pipe_peer;
	kif->kf_un.kf_pipe.kf_pipe_buffer_cnt = pi->pipe_buffer.cnt;
	return (0);
}

static void
pipe_free_kmem(struct pipe *cpipe)
{

	KASSERT(!mtx_owned(PIPE_MTX(cpipe)),
	    ("pipe_free_kmem: pipe mutex locked"));

	if (cpipe->pipe_buffer.buffer != NULL) {
		atomic_subtract_long(&amountpipekva, cpipe->pipe_buffer.size);
		vm_map_remove(pipe_map,
		    (vm_offset_t)cpipe->pipe_buffer.buffer,
		    (vm_offset_t)cpipe->pipe_buffer.buffer + cpipe->pipe_buffer.size);
		cpipe->pipe_buffer.buffer = NULL;
	}
#ifndef PIPE_NODIRECT
	{
		cpipe->pipe_map.cnt = 0;
		cpipe->pipe_map.pos = 0;
		cpipe->pipe_map.npages = 0;
	}
#endif
}

/*
 * shutdown the pipe
 */
static void
pipeclose(struct pipe *cpipe)
{
	struct pipepair *pp;
	struct pipe *ppipe;

	KASSERT(cpipe != NULL, ("pipeclose: cpipe == NULL"));

	PIPE_LOCK(cpipe);
	pipelock(cpipe, 0);
	pp = cpipe->pipe_pair;

	pipeselwakeup(cpipe);

	/*
	 * If the other side is blocked, wake it up saying that
	 * we want to close it down.
	 */
	cpipe->pipe_state |= PIPE_EOF;
	while (cpipe->pipe_busy) {
		wakeup(cpipe);
		cpipe->pipe_state |= PIPE_WANT;
		pipeunlock(cpipe);
		msleep(cpipe, PIPE_MTX(cpipe), PRIBIO, "pipecl", 0);
		pipelock(cpipe, 0);
	}


	/*
	 * Disconnect from peer, if any.
	 */
	ppipe = cpipe->pipe_peer;
	if (ppipe->pipe_present == PIPE_ACTIVE) {
		pipeselwakeup(ppipe);

		ppipe->pipe_state |= PIPE_EOF;
		wakeup(ppipe);
		KNOTE_LOCKED(&ppipe->pipe_sel.si_note, 0);
	}

	/*
	 * Mark this endpoint as free.  Release kmem resources.  We
	 * don't mark this endpoint as unused until we've finished
	 * doing that, or the pipe might disappear out from under
	 * us.
	 */
	PIPE_UNLOCK(cpipe);
	pipe_free_kmem(cpipe);
	PIPE_LOCK(cpipe);
	cpipe->pipe_present = PIPE_CLOSING;
	pipeunlock(cpipe);

	/*
	 * knlist_clear() may sleep dropping the PIPE_MTX. Set the
	 * PIPE_FINALIZED, that allows other end to free the
	 * pipe_pair, only after the knotes are completely dismantled.
	 */
	knlist_clear(&cpipe->pipe_sel.si_note, 1);
	cpipe->pipe_present = PIPE_FINALIZED;
	seldrain(&cpipe->pipe_sel);
	knlist_destroy(&cpipe->pipe_sel.si_note);

	/*
	 * If both endpoints are now closed, release the memory for the
	 * pipe pair.  If not, unlock.
	 */
	if (ppipe->pipe_present == PIPE_FINALIZED) {
		PIPE_UNLOCK(cpipe);
#ifdef MAC
		mac_pipe_destroy(pp);
#endif
		uma_zfree(pipe_zone, cpipe->pipe_pair);
	} else
		PIPE_UNLOCK(cpipe);
}

/*ARGSUSED*/
static int
pipe_kqfilter(struct file *fp, struct knote *kn)
{
	struct pipe *cpipe;

	/*
	 * If a filter is requested that is not supported by this file
	 * descriptor, don't return an error, but also don't ever generate an
	 * event.
	 */
	if ((kn->kn_filter == EVFILT_READ) && !(fp->f_flag & FREAD)) {
		kn->kn_fop = &pipe_nfiltops;
		return (0);
	}
	if ((kn->kn_filter == EVFILT_WRITE) && !(fp->f_flag & FWRITE)) {
		kn->kn_fop = &pipe_nfiltops;
		return (0);
	}
	cpipe = fp->f_data;
	PIPE_LOCK(cpipe);
	switch (kn->kn_filter) {
	case EVFILT_READ:
		kn->kn_fop = &pipe_rfiltops;
		break;
	case EVFILT_WRITE:
		kn->kn_fop = &pipe_wfiltops;
		if (cpipe->pipe_peer->pipe_present != PIPE_ACTIVE) {
			/* other end of pipe has been closed */
			PIPE_UNLOCK(cpipe);
			return (EPIPE);
		}
		cpipe = PIPE_PEER(cpipe);
		break;
	default:
		PIPE_UNLOCK(cpipe);
		return (EINVAL);
	}

	kn->kn_hook = cpipe; 
	knlist_add(&cpipe->pipe_sel.si_note, kn, 1);
	PIPE_UNLOCK(cpipe);
	return (0);
}

static void
filt_pipedetach(struct knote *kn)
{
	struct pipe *cpipe = kn->kn_hook;

	PIPE_LOCK(cpipe);
	knlist_remove(&cpipe->pipe_sel.si_note, kn, 1);
	PIPE_UNLOCK(cpipe);
}

/*ARGSUSED*/
static int
filt_piperead(struct knote *kn, long hint)
{
	struct pipe *rpipe = kn->kn_hook;
	struct pipe *wpipe = rpipe->pipe_peer;
	int ret;

	PIPE_LOCK_ASSERT(rpipe, MA_OWNED);
	kn->kn_data = rpipe->pipe_buffer.cnt;
	if (kn->kn_data == 0)
		kn->kn_data = rpipe->pipe_map.cnt;

	if ((rpipe->pipe_state & PIPE_EOF) ||
	    wpipe->pipe_present != PIPE_ACTIVE ||
	    (wpipe->pipe_state & PIPE_EOF)) {
		kn->kn_flags |= EV_EOF;
		return (1);
	}
	ret = kn->kn_data > 0;
	return ret;
}

/*ARGSUSED*/
static int
filt_pipewrite(struct knote *kn, long hint)
{
	struct pipe *wpipe;

	/*
	 * If this end of the pipe is closed, the knote was removed from the
	 * knlist and the list lock (i.e., the pipe lock) is therefore not held.
	 */
	wpipe = kn->kn_hook;
	if (wpipe->pipe_present != PIPE_ACTIVE ||
	    (wpipe->pipe_state & PIPE_EOF)) {
		kn->kn_data = 0;
		kn->kn_flags |= EV_EOF;
		return (1);
	}
	PIPE_LOCK_ASSERT(wpipe, MA_OWNED);
	kn->kn_data = (wpipe->pipe_buffer.size > 0) ?
	    (wpipe->pipe_buffer.size - wpipe->pipe_buffer.cnt) : PIPE_BUF;
	if (wpipe->pipe_state & PIPE_DIRECTW)
		kn->kn_data = 0;

	return (kn->kn_data >= PIPE_BUF);
}

static void
filt_pipedetach_notsup(struct knote *kn)
{

}

static int
filt_pipenotsup(struct knote *kn, long hint)
{

	return (0);
}
// CHERI CHANGES START
// {
//   "updated": 20181127,
//   "target_type": "kernel",
//   "changes": [
//     "iovec-macros",
//     "kiovec_t",
//     "user_capabilities"
//   ]
// }
// CHERI CHANGES END<|MERGE_RESOLUTION|>--- conflicted
+++ resolved
@@ -837,20 +837,14 @@
 	else
                 size = uio->uio_iov->iov_len;
 
-<<<<<<< HEAD
-	if ((i = vm_fault_quick_hold_pages(&curproc->p_vmspace->vm_map,
-	    (__cheri_addr vm_offset_t)uio->uio_iov->iov_base, size, VM_PROT_READ,
-	    wpipe->pipe_map.ms, PIPENPAGES)) < 0)
-=======
 	wpipe->pipe_state |= PIPE_DIRECTW;
 	PIPE_UNLOCK(wpipe);
 	i = vm_fault_quick_hold_pages(&curproc->p_vmspace->vm_map,
-	    (vm_offset_t)uio->uio_iov->iov_base, size, VM_PROT_READ,
+	    (__cheri_addr vm_offset_t)uio->uio_iov->iov_base, size, VM_PROT_READ,
 	    wpipe->pipe_map.ms, PIPENPAGES);
 	PIPE_LOCK(wpipe);
 	if (i < 0) {
 		wpipe->pipe_state &= ~PIPE_DIRECTW;
->>>>>>> d47a1edb
 		return (EFAULT);
 	}
 
@@ -859,16 +853,7 @@
 	    ((__cheri_addr vm_offset_t) uio->uio_iov->iov_base) & PAGE_MASK;
 	wpipe->pipe_map.cnt = size;
 
-<<<<<<< HEAD
-/*
- * and update the uio data
- */
-
 	IOVEC_ADVANCE(uio->uio_iov, size);
-=======
-	uio->uio_iov->iov_len -= size;
-	uio->uio_iov->iov_base = (char *)uio->uio_iov->iov_base + size;
->>>>>>> d47a1edb
 	if (uio->uio_iov->iov_len == 0)
 		uio->uio_iov++;
 	uio->uio_resid -= size;
