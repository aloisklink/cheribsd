/*-
 * SPDX-License-Identifier: BSD-4-Clause
 *
 * Copyright (c) 1994, Sean Eric Fagan
 * All rights reserved.
 *
 * Redistribution and use in source and binary forms, with or without
 * modification, are permitted provided that the following conditions
 * are met:
 * 1. Redistributions of source code must retain the above copyright
 *    notice, this list of conditions and the following disclaimer.
 * 2. Redistributions in binary form must reproduce the above copyright
 *    notice, this list of conditions and the following disclaimer in the
 *    documentation and/or other materials provided with the distribution.
 * 3. All advertising materials mentioning features or use of this software
 *    must display the following acknowledgement:
 *	This product includes software developed by Sean Eric Fagan.
 * 4. The name of the author may not be used to endorse or promote products
 *    derived from this software without specific prior written permission.
 *
 * THIS SOFTWARE IS PROVIDED BY THE AUTHOR AND CONTRIBUTORS ``AS IS'' AND
 * ANY EXPRESS OR IMPLIED WARRANTIES, INCLUDING, BUT NOT LIMITED TO, THE
 * IMPLIED WARRANTIES OF MERCHANTABILITY AND FITNESS FOR A PARTICULAR PURPOSE
 * ARE DISCLAIMED.  IN NO EVENT SHALL THE AUTHOR OR CONTRIBUTORS BE LIABLE
 * FOR ANY DIRECT, INDIRECT, INCIDENTAL, SPECIAL, EXEMPLARY, OR CONSEQUENTIAL
 * DAMAGES (INCLUDING, BUT NOT LIMITED TO, PROCUREMENT OF SUBSTITUTE GOODS
 * OR SERVICES; LOSS OF USE, DATA, OR PROFITS; OR BUSINESS INTERRUPTION)
 * HOWEVER CAUSED AND ON ANY THEORY OF LIABILITY, WHETHER IN CONTRACT, STRICT
 * LIABILITY, OR TORT (INCLUDING NEGLIGENCE OR OTHERWISE) ARISING IN ANY WAY
 * OUT OF THE USE OF THIS SOFTWARE, EVEN IF ADVISED OF THE POSSIBILITY OF
 * SUCH DAMAGE.
 */

#include <sys/cdefs.h>
__FBSDID("$FreeBSD$");

#include <sys/param.h>
#include <sys/systm.h>
#include <sys/ktr.h>
#include <sys/limits.h>
#include <sys/lock.h>
#include <sys/mutex.h>
#include <sys/syscallsubr.h>
#include <sys/sysent.h>
#include <sys/sysproto.h>
#include <sys/priv.h>
#include <sys/proc.h>
#include <sys/vnode.h>
#include <sys/ptrace.h>
#include <sys/rwlock.h>
#include <sys/sx.h>
#include <sys/syscall.h>
#include <sys/malloc.h>
#include <sys/signalvar.h>

#include <machine/reg.h>

#include <security/audit/audit.h>

#include <vm/vm.h>
#include <vm/pmap.h>
#include <vm/vm_extern.h>
#include <vm/vm_map.h>
#include <vm/vm_kern.h>
#include <vm/vm_object.h>
#include <vm/vm_page.h>
#include <vm/vm_param.h>

#ifdef COMPAT_FREEBSD32
#include <sys/procfs.h>
<<<<<<< HEAD
#include <compat/freebsd32/freebsd32_signal.h>
=======
>>>>>>> 3688da8f
#endif

/*
 * Functions implemented using PROC_ACTION():
 *
 * proc_read_regs(proc, regs)
 *	Get the current user-visible register set from the process
 *	and copy it into the regs structure (<machine/reg.h>).
 *	The process is stopped at the time read_regs is called.
 *
 * proc_write_regs(proc, regs)
 *	Update the current register set from the passed in regs
 *	structure.  Take care to avoid clobbering special CPU
 *	registers or privileged bits in the PSL.
 *	Depending on the architecture this may have fix-up work to do,
 *	especially if the IAR or PCW are modified.
 *	The process is stopped at the time write_regs is called.
 *
 * proc_read_fpregs, proc_write_fpregs
 *	deal with the floating point register set, otherwise as above.
 *
 * proc_read_dbregs, proc_write_dbregs
 *	deal with the processor debug register set, otherwise as above.
 *
 * proc_sstep(proc)
 *	Arrange for the process to trap after executing a single instruction.
 */

#define	PROC_ACTION(action) do {					\
	int error;							\
									\
	PROC_LOCK_ASSERT(td->td_proc, MA_OWNED);			\
	if ((td->td_proc->p_flag & P_INMEM) == 0)			\
		error = EIO;						\
	else								\
		error = (action);					\
	return (error);							\
} while(0)

int
proc_read_regs(struct thread *td, struct reg *regs)
{

	PROC_ACTION(fill_regs(td, regs));
}

int
proc_write_regs(struct thread *td, struct reg *regs)
{

	PROC_ACTION(set_regs(td, regs));
}

int
proc_read_dbregs(struct thread *td, struct dbreg *dbregs)
{

	PROC_ACTION(fill_dbregs(td, dbregs));
}

int
proc_write_dbregs(struct thread *td, struct dbreg *dbregs)
{

	PROC_ACTION(set_dbregs(td, dbregs));
}

/*
 * Ptrace doesn't support fpregs at all, and there are no security holes
 * or translations for fpregs, so we can just copy them.
 */
int
proc_read_fpregs(struct thread *td, struct fpreg *fpregs)
{

	PROC_ACTION(fill_fpregs(td, fpregs));
}

int
proc_write_fpregs(struct thread *td, struct fpreg *fpregs)
{

	PROC_ACTION(set_fpregs(td, fpregs));
}

#if __has_feature(capabilities)
int
proc_read_capregs(struct thread *td, struct capreg *capregs)
{
	PROC_ACTION(fill_capregs(td, capregs));
}

int
proc_write_capregs(struct thread *td, struct capreg *capregs)
{
	PROC_ACTION(set_capregs(td, capregs));
}
#endif

#ifdef COMPAT_FREEBSD32
/* For 32 bit binaries, we need to expose the 32 bit regs layouts. */
int
proc_read_regs32(struct thread *td, struct reg32 *regs32)
{

	PROC_ACTION(fill_regs32(td, regs32));
}

int
proc_write_regs32(struct thread *td, struct reg32 *regs32)
{

	PROC_ACTION(set_regs32(td, regs32));
}

int
proc_read_dbregs32(struct thread *td, struct dbreg32 *dbregs32)
{

	PROC_ACTION(fill_dbregs32(td, dbregs32));
}

int
proc_write_dbregs32(struct thread *td, struct dbreg32 *dbregs32)
{

	PROC_ACTION(set_dbregs32(td, dbregs32));
}

int
proc_read_fpregs32(struct thread *td, struct fpreg32 *fpregs32)
{

	PROC_ACTION(fill_fpregs32(td, fpregs32));
}

int
proc_write_fpregs32(struct thread *td, struct fpreg32 *fpregs32)
{

	PROC_ACTION(set_fpregs32(td, fpregs32));
}

#if __has_feature(capabilities)
int
proc_read_capregs32(struct thread *td, struct capreg *capregs)
{
	return (EIO);
}

int
proc_write_capregs32(struct thread *td, struct capreg *capregs)
{
	return (EIO);
}
#endif
#endif

int
proc_sstep(struct thread *td)
{

	PROC_ACTION(ptrace_single_step(td));
}

int
proc_rwmem(struct proc *p, struct uio *uio)
{
	vm_map_t map;
	vm_offset_t pageno;		/* page number */
	vm_prot_t reqprot;
	int error, fault_flags, page_offset, writing;

	/*
	 * Assert that someone has locked this vmspace.  (Should be
	 * curthread but we can't assert that.)  This keeps the process
	 * from exiting out from under us until this operation completes.
	 */
	PROC_ASSERT_HELD(p);
	PROC_LOCK_ASSERT(p, MA_NOTOWNED);

	/*
	 * The map we want...
	 */
	map = &p->p_vmspace->vm_map;

	/*
	 * If we are writing, then we request vm_fault() to create a private
	 * copy of each page.  Since these copies will not be writeable by the
	 * process, we must explicity request that they be dirtied.
	 */
	writing = uio->uio_rw == UIO_WRITE;
	reqprot = writing ? VM_PROT_COPY | VM_PROT_READ : VM_PROT_READ;
	fault_flags = writing ? VM_FAULT_DIRTY : VM_FAULT_NORMAL;

	/*
	 * Only map in one page at a time.  We don't have to, but it
	 * makes things easier.  This way is trivial - right?
	 */
	do {
		vm_offset_t uva;
		u_int len;
		vm_page_t m;

		uva = (vm_offset_t)uio->uio_offset;

		/*
		 * Get the page number of this segment.
		 */
		pageno = trunc_page(uva);
		page_offset = uva - pageno;

		/*
		 * How many bytes to copy
		 */
		len = min(PAGE_SIZE - page_offset, uio->uio_resid);

		/*
		 * Fault and hold the page on behalf of the process.
		 */
		error = vm_fault(map, pageno, reqprot, fault_flags, &m);
		if (error != KERN_SUCCESS) {
			if (error == KERN_RESOURCE_SHORTAGE)
				error = ENOMEM;
			else
				error = EFAULT;
			break;
		}

		/*
		 * Now do the i/o move.
		 */
		error = uiomove_fromphys(&m, page_offset, len, uio);

		/* Make the I-cache coherent for breakpoints. */
		if (writing && error == 0) {
			vm_map_lock_read(map);
			if (vm_map_check_protection(map, pageno, pageno +
			    PAGE_SIZE, VM_PROT_EXECUTE))
				vm_sync_icache(map, uva, len);
			vm_map_unlock_read(map);
		}

		/*
		 * Release the page.
		 */
		vm_page_unwire(m, PQ_ACTIVE);

	} while (error == 0 && uio->uio_resid > 0);

	return (error);
}

static ssize_t
proc_iop(struct thread *td, struct proc *p, vm_offset_t va, void *buf,
    size_t len, enum uio_rw rw)
{
	struct iovec iov;
	struct uio uio;
	ssize_t slen;

	MPASS(len < SSIZE_MAX);
	slen = (ssize_t)len;

	IOVEC_INIT(&iov, buf, len);
	uio.uio_iov = &iov;
	uio.uio_iovcnt = 1;
	uio.uio_offset = va;
	uio.uio_resid = slen;
	uio.uio_segflg = UIO_SYSSPACE;
	uio.uio_rw = rw;
	uio.uio_td = td;
	proc_rwmem(p, &uio);
	if (uio.uio_resid == slen)
		return (-1);
	return (slen - uio.uio_resid);
}

ssize_t
proc_readmem(struct thread *td, struct proc *p, vm_offset_t va, void *buf,
    size_t len)
{

	return (proc_iop(td, p, va, buf, len, UIO_READ));
}

ssize_t
proc_writemem(struct thread *td, struct proc *p, vm_offset_t va, void *buf,
    size_t len)
{

	return (proc_iop(td, p, va, buf, len, UIO_WRITE));
}

static int
ptrace_vm_entry(struct thread *td, struct proc *p,
		struct ptrace_vm_entry *pve)
{
	struct vattr vattr;
	vm_map_t map;
	vm_map_entry_t entry;
	vm_object_t obj, tobj, lobj;
	struct vmspace *vm;
	struct vnode *vp;
	char *freepath, *fullpath;
	u_int pathlen;
	int error, index;

	error = 0;
	obj = NULL;

	vm = vmspace_acquire_ref(p);
	map = &vm->vm_map;
	vm_map_lock_read(map);

	do {
		KASSERT((map->header.eflags & MAP_ENTRY_IS_SUB_MAP) == 0,
		    ("Submap in map header"));
		index = 0;
		VM_MAP_ENTRY_FOREACH(entry, map) {
			if (index >= pve->pve_entry &&
			    (entry->eflags & MAP_ENTRY_IS_SUB_MAP) == 0)
				break;
			index++;
		}
		if (index < pve->pve_entry) {
			error = EINVAL;
			break;
		}
		if (entry == &map->header) {
			error = ENOENT;
			break;
		}

		/* We got an entry. */
		pve->pve_entry = index + 1;
		pve->pve_timestamp = map->timestamp;
		pve->pve_start = entry->start;
		pve->pve_end = entry->end - 1;
		pve->pve_offset = entry->offset;
		pve->pve_prot = entry->protection;

		/* Backing object's path needed? */
		if (pve->pve_pathlen == 0)
			break;

		pathlen = pve->pve_pathlen;
		pve->pve_pathlen = 0;

		obj = entry->object.vm_object;
		if (obj != NULL)
			VM_OBJECT_RLOCK(obj);
	} while (0);

	vm_map_unlock_read(map);

	pve->pve_fsid = VNOVAL;
	pve->pve_fileid = VNOVAL;

	if (error == 0 && obj != NULL) {
		lobj = obj;
		for (tobj = obj; tobj != NULL; tobj = tobj->backing_object) {
			if (tobj != obj)
				VM_OBJECT_RLOCK(tobj);
			if (lobj != obj)
				VM_OBJECT_RUNLOCK(lobj);
			lobj = tobj;
			pve->pve_offset += tobj->backing_object_offset;
		}
		vp = vm_object_vnode(lobj);
		if (vp != NULL)
			vref(vp);
		if (lobj != obj)
			VM_OBJECT_RUNLOCK(lobj);
		VM_OBJECT_RUNLOCK(obj);

		if (vp != NULL) {
			freepath = NULL;
			fullpath = NULL;
			vn_fullpath(td, vp, &fullpath, &freepath);
			vn_lock(vp, LK_SHARED | LK_RETRY);
			if (VOP_GETATTR(vp, &vattr, td->td_ucred) == 0) {
				pve->pve_fileid = vattr.va_fileid;
				pve->pve_fsid = vattr.va_fsid;
			}
			vput(vp);

			if (fullpath != NULL) {
				pve->pve_pathlen = strlen(fullpath) + 1;
				if (pve->pve_pathlen <= pathlen) {
					error = copyout(fullpath, pve->pve_path,
					    pve->pve_pathlen);
				} else
					error = ENAMETOOLONG;
			}
			if (freepath != NULL)
				free(freepath, M_TEMP);
		}
	}
	vmspace_free(vm);
	if (error == 0)
		CTR3(KTR_PTRACE, "PT_VM_ENTRY: pid %d, entry %d, start %p",
		    p->p_pid, pve->pve_entry, pve->pve_start);

	return (error);
}

/*
 * Process debugging system call.
 */
#ifndef _SYS_SYSPROTO_H_
struct ptrace_args {
	int	req;
	pid_t	pid;
	caddr_t	addr;
	int	data;
};
#endif

int
sys_ptrace(struct thread *td, struct ptrace_args *uap)
{
	/*
	 * XXX this obfuscation is to reduce stack usage, but the register
	 * structs may be too large to put on the stack anyway.
	 */
	union {
		struct ptrace_io_desc piod;
		struct ptrace_lwpinfo pl;
		struct ptrace_vm_entry pve;
#if __has_feature(capabilities)
		struct capreg capreg;
#endif
		struct dbreg dbreg;
		struct fpreg fpreg;
		struct reg reg;
<<<<<<< HEAD
		syscallarg_t args[nitems(td->td_sa.args)];
=======
		char args[sizeof(td->td_sa.args)];
>>>>>>> 3688da8f
		struct ptrace_sc_ret psr;
		int ptevents;
	} r;
	void * __capability addr;
	int error = 0;

	AUDIT_ARG_PID(uap->pid);
	AUDIT_ARG_CMD(uap->req);
	AUDIT_ARG_VALUE(uap->data);
	addr = &r;
	switch (uap->req) {
	case PT_GET_EVENT_MASK:
	case PT_LWPINFO:
	case PT_GET_SC_ARGS:
	case PT_GET_SC_RET:
		break;
	case PT_GETREGS:
<<<<<<< HEAD
		bzero(&r.reg, sizeof r.reg);
		break;
	case PT_GETFPREGS:
		bzero(&r.fpreg, sizeof r.fpreg);
		break;
#if __has_feature(capabilities)
	case PT_GETCAPREGS:
		bzero(&r.capreg, sizeof r.capreg);
=======
		bzero(&r.reg, sizeof(r.reg));
		break;
	case PT_GETFPREGS:
		bzero(&r.fpreg, sizeof(r.fpreg));
>>>>>>> 3688da8f
		break;
#endif
	case PT_GETDBREGS:
<<<<<<< HEAD
		bzero(&r.dbreg, sizeof r.dbreg);
		break;
	case PT_SETREGS:
		error = copyin(uap->addr, &r.reg, sizeof r.reg);
		break;
	case PT_SETFPREGS:
		error = copyin(uap->addr, &r.fpreg, sizeof r.fpreg);
		break;
	case PT_SETDBREGS:
		error = copyin(uap->addr, &r.dbreg, sizeof r.dbreg);
		break;
#if __has_feature(capabilities)
	case PT_SETCAPREGS:
		error = copyin(uap->addr, &r.capreg, sizeof r.capreg);
=======
		bzero(&r.dbreg, sizeof(r.dbreg));
		break;
	case PT_SETREGS:
		error = copyin(uap->addr, &r.reg, sizeof(r.reg));
		break;
	case PT_SETFPREGS:
		error = copyin(uap->addr, &r.fpreg, sizeof(r.fpreg));
		break;
	case PT_SETDBREGS:
		error = copyin(uap->addr, &r.dbreg, sizeof(r.dbreg));
>>>>>>> 3688da8f
		break;
#endif
	case PT_SET_EVENT_MASK:
		if (uap->data != sizeof(r.ptevents))
			error = EINVAL;
		else
			error = copyin(uap->addr, &r.ptevents, uap->data);
		break;
	case PT_IO:
<<<<<<< HEAD
		error = copyincap(uap->addr, &r.piod, sizeof(r.piod));
		break;
	case PT_VM_ENTRY:
		error = copyincap(uap->addr, &r.pve, sizeof r.pve);
=======
		error = copyin(uap->addr, &r.piod, sizeof(r.piod));
		break;
	case PT_VM_ENTRY:
		error = copyin(uap->addr, &r.pve, sizeof(r.pve));
>>>>>>> 3688da8f
		break;
	default:
		addr = (__cheri_tocap void * __capability)uap->addr;
		break;
	}
	if (error)
		return (error);

	error = kern_ptrace(td, uap->req, uap->pid, addr, uap->data);
	if (error)
		return (error);

	switch (uap->req) {
	case PT_VM_ENTRY:
<<<<<<< HEAD
		/*
		 * Only copy out updated fields prior to pve_path to
		 * avoid the use of copyoutcap.
		 */
		error = copyout(&r.pve, uap->addr,
		    offsetof(struct ptrace_vm_entry, pve_path));
		break;
	case PT_IO:
		/*
		 * Only copy out the updated piod_len to avoid the use
		 * of copyoutcap.
		 */
		error = copyout(&r.piod.piod_len, uap->addr +
		    offsetof(struct ptrace_io_desc, piod_len),
		    sizeof(r.piod.piod_len));
		break;
	case PT_GETREGS:
		error = copyout(&r.reg, uap->addr, sizeof r.reg);
		break;
	case PT_GETFPREGS:
		error = copyout(&r.fpreg, uap->addr, sizeof r.fpreg);
		break;
	case PT_GETDBREGS:
		error = copyout(&r.dbreg, uap->addr, sizeof r.dbreg);
=======
		error = copyout(&r.pve, uap->addr, sizeof(r.pve));
		break;
	case PT_IO:
		error = copyout(&r.piod, uap->addr, sizeof(r.piod));
		break;
	case PT_GETREGS:
		error = copyout(&r.reg, uap->addr, sizeof(r.reg));
		break;
	case PT_GETFPREGS:
		error = copyout(&r.fpreg, uap->addr, sizeof(r.fpreg));
		break;
	case PT_GETDBREGS:
		error = copyout(&r.dbreg, uap->addr, sizeof(r.dbreg));
>>>>>>> 3688da8f
		break;
#if __has_feature(capabilities)
	case PT_GETCAPREGS:
		error = copyout(&r.capreg, uap->addr, sizeof r.capreg);
		break;
#endif
	case PT_GET_EVENT_MASK:
		/* NB: The size in uap->data is validated in kern_ptrace(). */
		error = copyout(&r.ptevents, uap->addr, uap->data);
		break;
	case PT_LWPINFO:
		/* NB: The size in uap->data is validated in kern_ptrace(). */
		error = copyout(&r.pl, uap->addr, uap->data);
		break;
	case PT_GET_SC_ARGS:
		error = copyout(r.args, uap->addr, MIN(uap->data,
		    sizeof(r.args)));
		break;
	case PT_GET_SC_RET:
		error = copyout(&r.psr, uap->addr, MIN(uap->data,
		    sizeof(r.psr)));
		break;
	}

	return (error);
}

#ifdef COMPAT_FREEBSD32
/*
 *   PROC_READ(regs, td2, addr);
 * becomes either:
 *   proc_read_regs(td2, addr);
 * or
 *   proc_read_regs32(td2, addr);
 * .. except this is done at runtime.  There is an additional
 * complication in that PROC_WRITE disallows 32 bit consumers
 * from writing to 64 bit address space targets.
 */
#define	PROC_READ(w, t, a)	wrap32 ? \
	proc_read_ ## w ## 32(t, a) : \
	proc_read_ ## w (t, a)
#define	PROC_WRITE(w, t, a)	wrap32 ? \
	(safe ? proc_write_ ## w ## 32(t, a) : EINVAL ) : \
	proc_write_ ## w (t, a)
#else
#define	PROC_READ(w, t, a)	proc_read_ ## w (t, a)
#define	PROC_WRITE(w, t, a)	proc_write_ ## w (t, a)
#endif

void
proc_set_traced(struct proc *p, bool stop)
{

	sx_assert(&proctree_lock, SX_XLOCKED);
	PROC_LOCK_ASSERT(p, MA_OWNED);
	p->p_flag |= P_TRACED;
	if (stop)
		p->p_flag2 |= P2_PTRACE_FSTP;
	p->p_ptevents = PTRACE_DEFAULT;
}

int
kern_ptrace(struct thread *td, int req, pid_t pid, void * __capability addr, int data)
{
	struct iovec iov;
	struct uio uio;
	struct proc *curp, *p, *pp;
	struct thread *td2 = NULL, *td3;
	struct ptrace_io_desc *piod = NULL;
	struct ptrace_lwpinfo *pl;
	struct ptrace_sc_ret *psr;
	int error, num, tmp;
	int proctree_locked = 0;
	lwpid_t tid = 0, *buf;
#ifdef COMPAT_FREEBSD32
	int wrap32 = 0, safe = 0;
#endif

	curp = td->td_proc;

	/* Lock proctree before locking the process. */
	switch (req) {
	case PT_TRACE_ME:
	case PT_ATTACH:
	case PT_STEP:
	case PT_CONTINUE:
	case PT_TO_SCE:
	case PT_TO_SCX:
	case PT_SYSCALL:
	case PT_FOLLOW_FORK:
	case PT_LWP_EVENTS:
	case PT_GET_EVENT_MASK:
	case PT_SET_EVENT_MASK:
	case PT_DETACH:
	case PT_GET_SC_ARGS:
		sx_xlock(&proctree_lock);
		proctree_locked = 1;
		break;
	default:
		break;
	}

	if (req == PT_TRACE_ME) {
		p = td->td_proc;
		PROC_LOCK(p);
	} else {
		if (pid <= PID_MAX) {
			if ((p = pfind(pid)) == NULL) {
				if (proctree_locked)
					sx_xunlock(&proctree_lock);
				return (ESRCH);
			}
		} else {
			td2 = tdfind(pid, -1);
			if (td2 == NULL) {
				if (proctree_locked)
					sx_xunlock(&proctree_lock);
				return (ESRCH);
			}
			p = td2->td_proc;
			tid = pid;
			pid = p->p_pid;
		}
	}
	AUDIT_ARG_PROCESS(p);

	if ((p->p_flag & P_WEXIT) != 0) {
		error = ESRCH;
		goto fail;
	}
	if ((error = p_cansee(td, p)) != 0)
		goto fail;

	if ((error = p_candebug(td, p)) != 0)
		goto fail;

	/*
	 * System processes can't be debugged.
	 */
	if ((p->p_flag & P_SYSTEM) != 0) {
		error = EINVAL;
		goto fail;
	}

	if (tid == 0) {
		if ((p->p_flag & P_STOPPED_TRACE) != 0) {
			KASSERT(p->p_xthread != NULL, ("NULL p_xthread"));
			td2 = p->p_xthread;
		} else {
			td2 = FIRST_THREAD_IN_PROC(p);
		}
		tid = td2->td_tid;
	}

#ifdef COMPAT_FREEBSD32
	/*
	 * Test if we're a 32 bit client and what the target is.
	 * Set the wrap controls accordingly.
	 */
	if (SV_CURPROC_FLAG(SV_ILP32)) {
		if (SV_PROC_FLAG(td2->td_proc, SV_ILP32))
			safe = 1;
		wrap32 = 1;
	}
#endif
	/*
	 * Permissions check
	 */
	switch (req) {
	case PT_TRACE_ME:
		/*
		 * Always legal, when there is a parent process which
		 * could trace us.  Otherwise, reject.
		 */
		if ((p->p_flag & P_TRACED) != 0) {
			error = EBUSY;
			goto fail;
		}
		if (p->p_pptr == initproc) {
			error = EPERM;
			goto fail;
		}
		break;

	case PT_ATTACH:
		/* Self */
		if (p == td->td_proc) {
			error = EINVAL;
			goto fail;
		}

		/* Already traced */
		if (p->p_flag & P_TRACED) {
			error = EBUSY;
			goto fail;
		}

		/* Can't trace an ancestor if you're being traced. */
		if (curp->p_flag & P_TRACED) {
			for (pp = curp->p_pptr; pp != NULL; pp = pp->p_pptr) {
				if (pp == p) {
					error = EINVAL;
					goto fail;
				}
			}
		}

		/* OK */
		break;

	case PT_CLEARSTEP:
		/* Allow thread to clear single step for itself */
		if (td->td_tid == tid)
			break;

		/* FALLTHROUGH */
	default:
		/* not being traced... */
		if ((p->p_flag & P_TRACED) == 0) {
			error = EPERM;
			goto fail;
		}

		/* not being traced by YOU */
		if (p->p_pptr != td->td_proc) {
			error = EBUSY;
			goto fail;
		}

		/* not currently stopped */
		if ((p->p_flag & P_STOPPED_TRACE) == 0 ||
		    p->p_suspcount != p->p_numthreads  ||
		    (p->p_flag & P_WAITED) == 0) {
			error = EBUSY;
			goto fail;
		}

		/* OK */
		break;
	}

	/* Keep this process around until we finish this request. */
	_PHOLD(p);

#ifdef FIX_SSTEP
	/*
	 * Single step fixup ala procfs
	 */
	FIX_SSTEP(td2);
#endif

	/*
	 * Actually do the requests
	 */

	td->td_retval[0] = 0;

	switch (req) {
	case PT_TRACE_ME:
		/* set my trace flag and "owner" so it can read/write me */
		proc_set_traced(p, false);
		if (p->p_flag & P_PPWAIT)
			p->p_flag |= P_PPTRACE;
		CTR1(KTR_PTRACE, "PT_TRACE_ME: pid %d", p->p_pid);
		break;

	case PT_ATTACH:
		/* security check done above */
		/*
		 * It would be nice if the tracing relationship was separate
		 * from the parent relationship but that would require
		 * another set of links in the proc struct or for "wait"
		 * to scan the entire proc table.  To make life easier,
		 * we just re-parent the process we're trying to trace.
		 * The old parent is remembered so we can put things back
		 * on a "detach".
		 */
		proc_set_traced(p, true);
		proc_reparent(p, td->td_proc, false);
		CTR2(KTR_PTRACE, "PT_ATTACH: pid %d, oppid %d", p->p_pid,
		    p->p_oppid);

		sx_xunlock(&proctree_lock);
		proctree_locked = 0;
		MPASS(p->p_xthread == NULL);
		MPASS((p->p_flag & P_STOPPED_TRACE) == 0);

		/*
		 * If already stopped due to a stop signal, clear the
		 * existing stop before triggering a traced SIGSTOP.
		 */
		if ((p->p_flag & P_STOPPED_SIG) != 0) {
			PROC_SLOCK(p);
			p->p_flag &= ~(P_STOPPED_SIG | P_WAITED);
			thread_unsuspend(p);
			PROC_SUNLOCK(p);
		}

		kern_psignal(p, SIGSTOP);
		break;

	case PT_CLEARSTEP:
		CTR2(KTR_PTRACE, "PT_CLEARSTEP: tid %d (pid %d)", td2->td_tid,
		    p->p_pid);
		error = ptrace_clear_single_step(td2);
		break;

	case PT_SETSTEP:
		CTR2(KTR_PTRACE, "PT_SETSTEP: tid %d (pid %d)", td2->td_tid,
		    p->p_pid);
		error = ptrace_single_step(td2);
		break;

	case PT_SUSPEND:
		CTR2(KTR_PTRACE, "PT_SUSPEND: tid %d (pid %d)", td2->td_tid,
		    p->p_pid);
		td2->td_dbgflags |= TDB_SUSPEND;
		thread_lock(td2);
		td2->td_flags |= TDF_NEEDSUSPCHK;
		thread_unlock(td2);
		break;

	case PT_RESUME:
		CTR2(KTR_PTRACE, "PT_RESUME: tid %d (pid %d)", td2->td_tid,
		    p->p_pid);
		td2->td_dbgflags &= ~TDB_SUSPEND;
		break;

	case PT_FOLLOW_FORK:
		CTR3(KTR_PTRACE, "PT_FOLLOW_FORK: pid %d %s -> %s", p->p_pid,
		    p->p_ptevents & PTRACE_FORK ? "enabled" : "disabled",
		    data ? "enabled" : "disabled");
		if (data)
			p->p_ptevents |= PTRACE_FORK;
		else
			p->p_ptevents &= ~PTRACE_FORK;
		break;

	case PT_LWP_EVENTS:
		CTR3(KTR_PTRACE, "PT_LWP_EVENTS: pid %d %s -> %s", p->p_pid,
		    p->p_ptevents & PTRACE_LWP ? "enabled" : "disabled",
		    data ? "enabled" : "disabled");
		if (data)
			p->p_ptevents |= PTRACE_LWP;
		else
			p->p_ptevents &= ~PTRACE_LWP;
		break;

	case PT_GET_EVENT_MASK:
		if (data != sizeof(p->p_ptevents)) {
			error = EINVAL;
			break;
		}
		CTR2(KTR_PTRACE, "PT_GET_EVENT_MASK: pid %d mask %#x", p->p_pid,
		    p->p_ptevents);
		*(int * __capability)addr = p->p_ptevents;
		break;

	case PT_SET_EVENT_MASK:
		if (data != sizeof(p->p_ptevents)) {
			error = EINVAL;
			break;
		}
		tmp = *(int * __capability)addr;
		if ((tmp & ~(PTRACE_EXEC | PTRACE_SCE | PTRACE_SCX |
		    PTRACE_FORK | PTRACE_LWP | PTRACE_VFORK)) != 0) {
			error = EINVAL;
			break;
		}
		CTR3(KTR_PTRACE, "PT_SET_EVENT_MASK: pid %d mask %#x -> %#x",
		    p->p_pid, p->p_ptevents, tmp);
		p->p_ptevents = tmp;
		break;

	case PT_GET_SC_ARGS:
		CTR1(KTR_PTRACE, "PT_GET_SC_ARGS: pid %d", p->p_pid);
		if ((td2->td_dbgflags & (TDB_SCE | TDB_SCX)) == 0
#ifdef COMPAT_FREEBSD32
		    || (wrap32 && !safe)
#endif
		    ) {
			error = EINVAL;
			break;
		}
<<<<<<< HEAD
		bzero((__cheri_fromcap void *)addr, sizeof(td2->td_sa.args));
		bcopy(td2->td_sa.args, (__cheri_fromcap void *)addr,
		    td2->td_sa.narg * sizeof(syscallarg_t));
=======
		bzero(addr, sizeof(td2->td_sa.args));
		bcopy(td2->td_sa.args, addr, td2->td_sa.narg *
		    sizeof(register_t));
>>>>>>> 3688da8f
		break;

	case PT_GET_SC_RET:
		if ((td2->td_dbgflags & (TDB_SCX)) == 0
#ifdef COMPAT_FREEBSD32
		    || (wrap32 && !safe)
#endif
		    ) {
			error = EINVAL;
			break;
		}
<<<<<<< HEAD
		psr = (__cheri_fromcap void *)addr;
=======
		psr = addr;
>>>>>>> 3688da8f
		bzero(psr, sizeof(*psr));
		psr->sr_error = td2->td_errno;
		if (psr->sr_error == 0) {
			psr->sr_retval[0] = td2->td_retval[0];
			psr->sr_retval[1] = td2->td_retval[1];
		}
		CTR4(KTR_PTRACE,
		    "PT_GET_SC_RET: pid %d error %d retval %#lx,%#lx",
		    p->p_pid, psr->sr_error, psr->sr_retval[0],
		    psr->sr_retval[1]);
		break;

	case PT_STEP:
	case PT_CONTINUE:
	case PT_TO_SCE:
	case PT_TO_SCX:
	case PT_SYSCALL:
	case PT_DETACH:
		/* Zero means do not send any signal */
		if (data < 0 || data > _SIG_MAXSIG) {
			error = EINVAL;
			break;
		}

		switch (req) {
		case PT_STEP:
			CTR3(KTR_PTRACE, "PT_STEP: tid %d (pid %d), sig = %d",
			    td2->td_tid, p->p_pid, data);
			error = ptrace_single_step(td2);
			if (error)
				goto out;
			break;
		case PT_CONTINUE:
		case PT_TO_SCE:
		case PT_TO_SCX:
		case PT_SYSCALL:
			if ((__cheri_addr uintptr_t)addr != 1) {
				error = ptrace_set_pc(td2,
				    (u_long)(__cheri_addr uintfptr_t)addr);
				if (error)
					goto out;
			}
			switch (req) {
			case PT_TO_SCE:
				p->p_ptevents |= PTRACE_SCE;
				CTR4(KTR_PTRACE,
		    "PT_TO_SCE: pid %d, events = %#x, PC = %#lx, sig = %d",
				    p->p_pid, p->p_ptevents,
				    (u_long)(__cheri_addr uintfptr_t)addr,
				    data);
				break;
			case PT_TO_SCX:
				p->p_ptevents |= PTRACE_SCX;
				CTR4(KTR_PTRACE,
		    "PT_TO_SCX: pid %d, events = %#x, PC = %#lx, sig = %d",
				    p->p_pid, p->p_ptevents,
				    (u_long)(__cheri_addr uintfptr_t)addr,
				    data);
				break;
			case PT_SYSCALL:
				p->p_ptevents |= PTRACE_SYSCALL;
				CTR4(KTR_PTRACE,
		    "PT_SYSCALL: pid %d, events = %#x, PC = %#lx, sig = %d",
				    p->p_pid, p->p_ptevents,
				    (u_long)(__cheri_addr uintfptr_t)addr,
				    data);
				break;
			case PT_CONTINUE:
				CTR3(KTR_PTRACE,
				    "PT_CONTINUE: pid %d, PC = %#lx, sig = %d",
				    p->p_pid,
				    (u_long)(__cheri_addr uintfptr_t)addr,
				    data);
				break;
			}
			break;
		case PT_DETACH:
			/*
			 * Reset the process parent.
			 *
			 * NB: This clears P_TRACED before reparenting
			 * a detached process back to its original
			 * parent.  Otherwise the debugee will be set
			 * as an orphan of the debugger.
			 */
			p->p_flag &= ~(P_TRACED | P_WAITED);
			if (p->p_oppid != p->p_pptr->p_pid) {
				PROC_LOCK(p->p_pptr);
				sigqueue_take(p->p_ksi);
				PROC_UNLOCK(p->p_pptr);

				pp = proc_realparent(p);
				proc_reparent(p, pp, false);
				if (pp == initproc)
					p->p_sigparent = SIGCHLD;
				CTR3(KTR_PTRACE,
			    "PT_DETACH: pid %d reparented to pid %d, sig %d",
				    p->p_pid, pp->p_pid, data);
			} else
				CTR2(KTR_PTRACE, "PT_DETACH: pid %d, sig %d",
				    p->p_pid, data);
			p->p_ptevents = 0;
			FOREACH_THREAD_IN_PROC(p, td3) {
				if ((td3->td_dbgflags & TDB_FSTP) != 0) {
					sigqueue_delete(&td3->td_sigqueue,
					    SIGSTOP);
				}
				td3->td_dbgflags &= ~(TDB_XSIG | TDB_FSTP |
				    TDB_SUSPEND);
			}

			if ((p->p_flag2 & P2_PTRACE_FSTP) != 0) {
				sigqueue_delete(&p->p_sigqueue, SIGSTOP);
				p->p_flag2 &= ~P2_PTRACE_FSTP;
			}

			/* should we send SIGCHLD? */
			/* childproc_continued(p); */
			break;
		}

		sx_xunlock(&proctree_lock);
		proctree_locked = 0;

	sendsig:
		MPASS(proctree_locked == 0);

		/*
		 * Clear the pending event for the thread that just
		 * reported its event (p_xthread).  This may not be
		 * the thread passed to PT_CONTINUE, PT_STEP, etc. if
		 * the debugger is resuming a different thread.
		 *
		 * Deliver any pending signal via the reporting thread.
		 */
		MPASS(p->p_xthread != NULL);
		p->p_xthread->td_dbgflags &= ~TDB_XSIG;
		p->p_xthread->td_xsig = data;
		p->p_xthread = NULL;
		p->p_xsig = data;

		/*
		 * P_WKILLED is insurance that a PT_KILL/SIGKILL
		 * always works immediately, even if another thread is
		 * unsuspended first and attempts to handle a
		 * different signal or if the POSIX.1b style signal
		 * queue cannot accommodate any new signals.
		 */
		if (data == SIGKILL)
			proc_wkilled(p);

		/*
		 * Unsuspend all threads.  To leave a thread
		 * suspended, use PT_SUSPEND to suspend it before
		 * continuing the process.
		 */
		PROC_SLOCK(p);
		p->p_flag &= ~(P_STOPPED_TRACE | P_STOPPED_SIG | P_WAITED);
		thread_unsuspend(p);
		PROC_SUNLOCK(p);
		break;

	case PT_WRITE_I:
	case PT_WRITE_D:
		td2->td_dbgflags |= TDB_USERWR;
		PROC_UNLOCK(p);
		error = 0;
		if (proc_writemem(td, p, (off_t)(__cheri_addr uintptr_t)addr,
		    &data, sizeof(int)) != sizeof(int))
			error = ENOMEM;
		else
			CTR3(KTR_PTRACE, "PT_WRITE: pid %d: %p <= %#x",
			    p->p_pid, (__cheri_addr uintptr_t)addr, data);
		PROC_LOCK(p);
		break;

	case PT_READ_I:
	case PT_READ_D:
		PROC_UNLOCK(p);
		error = tmp = 0;
		if (proc_readmem(td, p, (off_t)(__cheri_addr uintptr_t)addr,
		    &tmp, sizeof(int)) != sizeof(int))
			error = ENOMEM;
		else
			CTR3(KTR_PTRACE, "PT_READ: pid %d: %p >= %#x",
			    p->p_pid, (__cheri_addr uintptr_t)addr, tmp);
		td->td_retval[0] = tmp;
		PROC_LOCK(p);
		break;

	case PT_IO:
<<<<<<< HEAD
		piod = (__cheri_fromcap void *)addr;
		IOVEC_INIT_C(&iov, piod->piod_addr, piod->piod_len);
		uio.uio_offset =
		    (off_t)(__cheri_addr uintptr_t)piod->piod_offs;
=======
		piod = addr;
		iov.iov_base = piod->piod_addr;
		iov.iov_len = piod->piod_len;
		uio.uio_offset = (off_t)(uintptr_t)piod->piod_offs;
>>>>>>> 3688da8f
		uio.uio_resid = piod->piod_len;
		uio.uio_iov = &iov;
		uio.uio_iovcnt = 1;
		uio.uio_segflg = UIO_USERSPACE;
		uio.uio_td = td;
		switch (piod->piod_op) {
		case PIOD_READ_D:
		case PIOD_READ_I:
			CTR3(KTR_PTRACE, "PT_IO: pid %d: READ (%p, %#x)",
			    p->p_pid, (uintptr_t)uio.uio_offset, uio.uio_resid);
			uio.uio_rw = UIO_READ;
			break;
		case PIOD_WRITE_D:
		case PIOD_WRITE_I:
			CTR3(KTR_PTRACE, "PT_IO: pid %d: WRITE (%p, %#x)",
			    p->p_pid, (uintptr_t)uio.uio_offset, uio.uio_resid);
			td2->td_dbgflags |= TDB_USERWR;
			uio.uio_rw = UIO_WRITE;
			break;
		default:
			error = EINVAL;
			goto out;
		}
		PROC_UNLOCK(p);
		error = proc_rwmem(p, &uio);
		piod->piod_len -= uio.uio_resid;
		PROC_LOCK(p);
		break;

	case PT_KILL:
		CTR1(KTR_PTRACE, "PT_KILL: pid %d", p->p_pid);
		data = SIGKILL;
		goto sendsig;	/* in PT_CONTINUE above */

	case PT_SETREGS:
		CTR2(KTR_PTRACE, "PT_SETREGS: tid %d (pid %d)", td2->td_tid,
		    p->p_pid);
		td2->td_dbgflags |= TDB_USERWR;
		error = PROC_WRITE(regs, td2, (__cheri_fromcap void *)addr);
		break;

	case PT_GETREGS:
		CTR2(KTR_PTRACE, "PT_GETREGS: tid %d (pid %d)", td2->td_tid,
		    p->p_pid);
		error = PROC_READ(regs, td2, (__cheri_fromcap void *)addr);
		break;

	case PT_SETFPREGS:
		CTR2(KTR_PTRACE, "PT_SETFPREGS: tid %d (pid %d)", td2->td_tid,
		    p->p_pid);
		td2->td_dbgflags |= TDB_USERWR;
		error = PROC_WRITE(fpregs, td2, (__cheri_fromcap void *)addr);
		break;

	case PT_GETFPREGS:
		CTR2(KTR_PTRACE, "PT_GETFPREGS: tid %d (pid %d)", td2->td_tid,
		    p->p_pid);
		error = PROC_READ(fpregs, td2, (__cheri_fromcap void *)addr);
		break;

	case PT_SETDBREGS:
		CTR2(KTR_PTRACE, "PT_SETDBREGS: tid %d (pid %d)", td2->td_tid,
		    p->p_pid);
		td2->td_dbgflags |= TDB_USERWR;
		error = PROC_WRITE(dbregs, td2, (__cheri_fromcap void *)addr);
		break;

	case PT_GETDBREGS:
		CTR2(KTR_PTRACE, "PT_GETDBREGS: tid %d (pid %d)", td2->td_tid,
		    p->p_pid);
		error = PROC_READ(dbregs, td2, (__cheri_fromcap void *)addr);
		break;

<<<<<<< HEAD
#if __has_feature(capabilities)
	case PT_SETCAPREGS:
		CTR2(KTR_PTRACE, "PT_SETCAPREGS: tid %d (pid %d)", td2->td_tid,
		    p->p_pid);
		td2->td_dbgflags |= TDB_USERWR;
		error = PROC_WRITE(capregs, td2, (__cheri_fromcap void *)addr);
		break;

	case PT_GETCAPREGS:
		CTR2(KTR_PTRACE, "PT_GETCAPREGS: tid %d (pid %d)", td2->td_tid,
		    p->p_pid);
		error = PROC_READ(capregs, td2, (__cheri_fromcap void *)addr);
		break;
#endif

=======
>>>>>>> 3688da8f
	case PT_LWPINFO:
		if (data <= 0 || data > sizeof(*pl)) {
			error = EINVAL;
			break;
		}
<<<<<<< HEAD

		pl = (__cheri_fromcap void *)addr;
=======
		pl = addr;
>>>>>>> 3688da8f
		bzero(pl, sizeof(*pl));
		pl->pl_lwpid = td2->td_tid;
		pl->pl_event = PL_EVENT_NONE;
		pl->pl_flags = 0;
		if (td2->td_dbgflags & TDB_XSIG) {
			pl->pl_event = PL_EVENT_SIGNAL;
			if (td2->td_si.si_signo != 0 &&
			    data >= offsetof(struct ptrace_lwpinfo, pl_siginfo)
<<<<<<< HEAD
			    + sizeof(pl->pl_siginfo)) {
=======
			    + sizeof(pl->pl_siginfo)){
>>>>>>> 3688da8f
				pl->pl_flags |= PL_FLAG_SI;
				pl->pl_siginfo = td2->td_si;
			}
		}
		if (td2->td_dbgflags & TDB_SCE)
			pl->pl_flags |= PL_FLAG_SCE;
		else if (td2->td_dbgflags & TDB_SCX)
			pl->pl_flags |= PL_FLAG_SCX;
		if (td2->td_dbgflags & TDB_EXEC)
			pl->pl_flags |= PL_FLAG_EXEC;
		if (td2->td_dbgflags & TDB_FORK) {
			pl->pl_flags |= PL_FLAG_FORKED;
			pl->pl_child_pid = td2->td_dbg_forked;
			if (td2->td_dbgflags & TDB_VFORK)
				pl->pl_flags |= PL_FLAG_VFORKED;
		} else if ((td2->td_dbgflags & (TDB_SCX | TDB_VFORK)) ==
		    TDB_VFORK)
			pl->pl_flags |= PL_FLAG_VFORK_DONE;
		if (td2->td_dbgflags & TDB_CHILD)
			pl->pl_flags |= PL_FLAG_CHILD;
		if (td2->td_dbgflags & TDB_BORN)
			pl->pl_flags |= PL_FLAG_BORN;
		if (td2->td_dbgflags & TDB_EXIT)
			pl->pl_flags |= PL_FLAG_EXITED;
		pl->pl_sigmask = td2->td_sigmask;
		pl->pl_siglist = td2->td_siglist;
		strcpy(pl->pl_tdname, td2->td_name);
		if ((td2->td_dbgflags & (TDB_SCE | TDB_SCX)) != 0) {
			pl->pl_syscall_code = td2->td_sa.code;
			pl->pl_syscall_narg = td2->td_sa.narg;
		} else {
			pl->pl_syscall_code = 0;
			pl->pl_syscall_narg = 0;
		}
		CTR6(KTR_PTRACE,
    "PT_LWPINFO: tid %d (pid %d) event %d flags %#x child pid %d syscall %d",
		    td2->td_tid, p->p_pid, pl->pl_event, pl->pl_flags,
		    pl->pl_child_pid, pl->pl_syscall_code);
		break;

	case PT_GETNUMLWPS:
		CTR2(KTR_PTRACE, "PT_GETNUMLWPS: pid %d: %d threads", p->p_pid,
		    p->p_numthreads);
		td->td_retval[0] = p->p_numthreads;
		break;

	case PT_GETLWPLIST:
		CTR3(KTR_PTRACE, "PT_GETLWPLIST: pid %d: data %d, actual %d",
		    p->p_pid, data, p->p_numthreads);
		if (data <= 0) {
			error = EINVAL;
			break;
		}
		num = imin(p->p_numthreads, data);
		PROC_UNLOCK(p);
		buf = malloc(num * sizeof(lwpid_t), M_TEMP, M_WAITOK);
		tmp = 0;
		PROC_LOCK(p);
		FOREACH_THREAD_IN_PROC(p, td2) {
			if (tmp >= num)
				break;
			buf[tmp++] = td2->td_tid;
		}
		PROC_UNLOCK(p);
		error = copyout(buf, addr, tmp * sizeof(lwpid_t));
		free(buf, M_TEMP);
		if (!error)
			td->td_retval[0] = tmp;
		PROC_LOCK(p);
		break;

	case PT_VM_TIMESTAMP:
		CTR2(KTR_PTRACE, "PT_VM_TIMESTAMP: pid %d: timestamp %d",
		    p->p_pid, p->p_vmspace->vm_map.timestamp);
		td->td_retval[0] = p->p_vmspace->vm_map.timestamp;
		break;

	case PT_VM_ENTRY:
		PROC_UNLOCK(p);
<<<<<<< HEAD
		error = ptrace_vm_entry(td, p, (__cheri_fromcap void *)addr);
=======
		error = ptrace_vm_entry(td, p, addr);
>>>>>>> 3688da8f
		PROC_LOCK(p);
		break;

	default:
#ifdef __HAVE_PTRACE_MACHDEP
		if (req >= PT_FIRSTMACH) {
			PROC_UNLOCK(p);
			error = cpu_ptrace(td2, req,
					(__cheri_fromcap void *)addr, data);
			PROC_LOCK(p);
		} else
#endif
			/* Unknown request. */
			error = EINVAL;
		break;
	}

out:
	/* Drop our hold on this process now that the request has completed. */
	_PRELE(p);
fail:
	PROC_UNLOCK(p);
	if (proctree_locked)
		sx_xunlock(&proctree_lock);
	return (error);
}
#undef PROC_READ
#undef PROC_WRITE

// CHERI CHANGES START
// {
//   "updated": 20191025,
//   "target_type": "kernel",
//   "changes": [
//     "iovec-macros",
//     "support"
//   ]
// }
// CHERI CHANGES END<|MERGE_RESOLUTION|>--- conflicted
+++ resolved
@@ -68,10 +68,6 @@
 
 #ifdef COMPAT_FREEBSD32
 #include <sys/procfs.h>
-<<<<<<< HEAD
-#include <compat/freebsd32/freebsd32_signal.h>
-=======
->>>>>>> 3688da8f
 #endif
 
 /*
@@ -508,11 +504,7 @@
 		struct dbreg dbreg;
 		struct fpreg fpreg;
 		struct reg reg;
-<<<<<<< HEAD
 		syscallarg_t args[nitems(td->td_sa.args)];
-=======
-		char args[sizeof(td->td_sa.args)];
->>>>>>> 3688da8f
 		struct ptrace_sc_ret psr;
 		int ptevents;
 	} r;
@@ -530,51 +522,31 @@
 	case PT_GET_SC_RET:
 		break;
 	case PT_GETREGS:
-<<<<<<< HEAD
-		bzero(&r.reg, sizeof r.reg);
+		bzero(&r.reg, sizeof(r.reg));
 		break;
 	case PT_GETFPREGS:
-		bzero(&r.fpreg, sizeof r.fpreg);
+		bzero(&r.fpreg, sizeof(r.fpreg));
 		break;
 #if __has_feature(capabilities)
 	case PT_GETCAPREGS:
-		bzero(&r.capreg, sizeof r.capreg);
-=======
-		bzero(&r.reg, sizeof(r.reg));
-		break;
-	case PT_GETFPREGS:
-		bzero(&r.fpreg, sizeof(r.fpreg));
->>>>>>> 3688da8f
+		bzero(&r.capreg, sizeof(r.capreg));
 		break;
 #endif
 	case PT_GETDBREGS:
-<<<<<<< HEAD
-		bzero(&r.dbreg, sizeof r.dbreg);
+		bzero(&r.dbreg, sizeof(r.dbreg));
 		break;
 	case PT_SETREGS:
-		error = copyin(uap->addr, &r.reg, sizeof r.reg);
+		error = copyin(uap->addr, &r.reg, sizeof(r.reg));
 		break;
 	case PT_SETFPREGS:
-		error = copyin(uap->addr, &r.fpreg, sizeof r.fpreg);
+		error = copyin(uap->addr, &r.fpreg, sizeof(r.fpreg));
 		break;
 	case PT_SETDBREGS:
-		error = copyin(uap->addr, &r.dbreg, sizeof r.dbreg);
+		error = copyin(uap->addr, &r.dbreg, sizeof(r.dbreg));
 		break;
 #if __has_feature(capabilities)
 	case PT_SETCAPREGS:
-		error = copyin(uap->addr, &r.capreg, sizeof r.capreg);
-=======
-		bzero(&r.dbreg, sizeof(r.dbreg));
-		break;
-	case PT_SETREGS:
-		error = copyin(uap->addr, &r.reg, sizeof(r.reg));
-		break;
-	case PT_SETFPREGS:
-		error = copyin(uap->addr, &r.fpreg, sizeof(r.fpreg));
-		break;
-	case PT_SETDBREGS:
-		error = copyin(uap->addr, &r.dbreg, sizeof(r.dbreg));
->>>>>>> 3688da8f
+		error = copyin(uap->addr, &r.capreg, sizeof(r.capreg));
 		break;
 #endif
 	case PT_SET_EVENT_MASK:
@@ -584,17 +556,10 @@
 			error = copyin(uap->addr, &r.ptevents, uap->data);
 		break;
 	case PT_IO:
-<<<<<<< HEAD
 		error = copyincap(uap->addr, &r.piod, sizeof(r.piod));
 		break;
 	case PT_VM_ENTRY:
-		error = copyincap(uap->addr, &r.pve, sizeof r.pve);
-=======
-		error = copyin(uap->addr, &r.piod, sizeof(r.piod));
-		break;
-	case PT_VM_ENTRY:
-		error = copyin(uap->addr, &r.pve, sizeof(r.pve));
->>>>>>> 3688da8f
+		error = copyincap(uap->addr, &r.pve, sizeof(r.pve));
 		break;
 	default:
 		addr = (__cheri_tocap void * __capability)uap->addr;
@@ -609,7 +574,6 @@
 
 	switch (uap->req) {
 	case PT_VM_ENTRY:
-<<<<<<< HEAD
 		/*
 		 * Only copy out updated fields prior to pve_path to
 		 * avoid the use of copyoutcap.
@@ -627,20 +591,6 @@
 		    sizeof(r.piod.piod_len));
 		break;
 	case PT_GETREGS:
-		error = copyout(&r.reg, uap->addr, sizeof r.reg);
-		break;
-	case PT_GETFPREGS:
-		error = copyout(&r.fpreg, uap->addr, sizeof r.fpreg);
-		break;
-	case PT_GETDBREGS:
-		error = copyout(&r.dbreg, uap->addr, sizeof r.dbreg);
-=======
-		error = copyout(&r.pve, uap->addr, sizeof(r.pve));
-		break;
-	case PT_IO:
-		error = copyout(&r.piod, uap->addr, sizeof(r.piod));
-		break;
-	case PT_GETREGS:
 		error = copyout(&r.reg, uap->addr, sizeof(r.reg));
 		break;
 	case PT_GETFPREGS:
@@ -648,11 +598,10 @@
 		break;
 	case PT_GETDBREGS:
 		error = copyout(&r.dbreg, uap->addr, sizeof(r.dbreg));
->>>>>>> 3688da8f
 		break;
 #if __has_feature(capabilities)
 	case PT_GETCAPREGS:
-		error = copyout(&r.capreg, uap->addr, sizeof r.capreg);
+		error = copyout(&r.capreg, uap->addr, sizeof(r.capreg));
 		break;
 #endif
 	case PT_GET_EVENT_MASK:
@@ -1033,15 +982,9 @@
 			error = EINVAL;
 			break;
 		}
-<<<<<<< HEAD
 		bzero((__cheri_fromcap void *)addr, sizeof(td2->td_sa.args));
 		bcopy(td2->td_sa.args, (__cheri_fromcap void *)addr,
 		    td2->td_sa.narg * sizeof(syscallarg_t));
-=======
-		bzero(addr, sizeof(td2->td_sa.args));
-		bcopy(td2->td_sa.args, addr, td2->td_sa.narg *
-		    sizeof(register_t));
->>>>>>> 3688da8f
 		break;
 
 	case PT_GET_SC_RET:
@@ -1053,11 +996,7 @@
 			error = EINVAL;
 			break;
 		}
-<<<<<<< HEAD
 		psr = (__cheri_fromcap void *)addr;
-=======
-		psr = addr;
->>>>>>> 3688da8f
 		bzero(psr, sizeof(*psr));
 		psr->sr_error = td2->td_errno;
 		if (psr->sr_error == 0) {
@@ -1249,17 +1188,10 @@
 		break;
 
 	case PT_IO:
-<<<<<<< HEAD
 		piod = (__cheri_fromcap void *)addr;
 		IOVEC_INIT_C(&iov, piod->piod_addr, piod->piod_len);
 		uio.uio_offset =
 		    (off_t)(__cheri_addr uintptr_t)piod->piod_offs;
-=======
-		piod = addr;
-		iov.iov_base = piod->piod_addr;
-		iov.iov_len = piod->piod_len;
-		uio.uio_offset = (off_t)(uintptr_t)piod->piod_offs;
->>>>>>> 3688da8f
 		uio.uio_resid = piod->piod_len;
 		uio.uio_iov = &iov;
 		uio.uio_iovcnt = 1;
@@ -1333,7 +1265,6 @@
 		error = PROC_READ(dbregs, td2, (__cheri_fromcap void *)addr);
 		break;
 
-<<<<<<< HEAD
 #if __has_feature(capabilities)
 	case PT_SETCAPREGS:
 		CTR2(KTR_PTRACE, "PT_SETCAPREGS: tid %d (pid %d)", td2->td_tid,
@@ -1349,19 +1280,13 @@
 		break;
 #endif
 
-=======
->>>>>>> 3688da8f
 	case PT_LWPINFO:
 		if (data <= 0 || data > sizeof(*pl)) {
 			error = EINVAL;
 			break;
 		}
-<<<<<<< HEAD
 
 		pl = (__cheri_fromcap void *)addr;
-=======
-		pl = addr;
->>>>>>> 3688da8f
 		bzero(pl, sizeof(*pl));
 		pl->pl_lwpid = td2->td_tid;
 		pl->pl_event = PL_EVENT_NONE;
@@ -1370,11 +1295,7 @@
 			pl->pl_event = PL_EVENT_SIGNAL;
 			if (td2->td_si.si_signo != 0 &&
 			    data >= offsetof(struct ptrace_lwpinfo, pl_siginfo)
-<<<<<<< HEAD
 			    + sizeof(pl->pl_siginfo)) {
-=======
-			    + sizeof(pl->pl_siginfo)){
->>>>>>> 3688da8f
 				pl->pl_flags |= PL_FLAG_SI;
 				pl->pl_siginfo = td2->td_si;
 			}
@@ -1454,11 +1375,7 @@
 
 	case PT_VM_ENTRY:
 		PROC_UNLOCK(p);
-<<<<<<< HEAD
 		error = ptrace_vm_entry(td, p, (__cheri_fromcap void *)addr);
-=======
-		error = ptrace_vm_entry(td, p, addr);
->>>>>>> 3688da8f
 		PROC_LOCK(p);
 		break;
 
