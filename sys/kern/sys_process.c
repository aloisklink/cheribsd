--- conflicted
+++ resolved
@@ -157,7 +157,6 @@
 	PROC_ACTION(set_fpregs(td, fpregs));
 }
 
-<<<<<<< HEAD
 #if __has_feature(capabilities)
 int
 proc_read_capregs(struct thread *td, struct capreg *capregs)
@@ -171,7 +170,7 @@
 	PROC_ACTION(set_capregs(td, capregs));
 }
 #endif
-=======
+
 static struct regset *
 proc_find_regset(struct thread *td, int note)
 {
@@ -290,7 +289,6 @@
 
 	return (error);
 }
->>>>>>> 548a2ec4
 
 #ifdef COMPAT_FREEBSD32
 /* For 32 bit binaries, we need to expose the 32 bit regs layouts. */
@@ -630,12 +628,8 @@
 		struct dbreg dbreg;
 		struct fpreg fpreg;
 		struct reg reg;
-<<<<<<< HEAD
+		struct iovec vec;
 		syscallarg_t args[nitems(td->td_sa.args)];
-=======
-		struct iovec vec;
-		char args[sizeof(td->td_sa.args)];
->>>>>>> 548a2ec4
 		struct ptrace_sc_ret psr;
 		int ptevents;
 	} r;
@@ -671,10 +665,10 @@
 		bzero(&r.dbreg, sizeof(r.dbreg));
 		break;
 	case PT_SETREGSET:
-		error = copyin(uap->addr, &r.vec, sizeof(r.vec));
+		error = copyincap(uap->addr, &r.vec, sizeof(r.vec));
 		break;
 	case PT_GETREGSET:
-		error = copyin(uap->addr, &r.vec, sizeof(r.vec));
+		error = copyincap(uap->addr, &r.vec, sizeof(r.vec));
 		break;
 	case PT_SETREGS:
 		error = copyin(uap->addr, &r.reg, sizeof(r.reg));
@@ -746,17 +740,16 @@
 	case PT_GETDBREGS:
 		error = copyout(&r.dbreg, uap->addr, sizeof(r.dbreg));
 		break;
-<<<<<<< HEAD
 #if __has_feature(capabilities)
 	case PT_GETCAPREGS:
 		error = copyout(&r.capreg, uap->addr, sizeof(r.capreg));
 		break;
 #endif
-=======
 	case PT_GETREGSET:
-		error = copyout(&r.vec, uap->addr, sizeof(r.vec));
-		break;
->>>>>>> 548a2ec4
+		error = suword(
+		    &((struct iovec * __capability)uap->addr)->iov_len,
+		    r.vec.iov_len);
+		break;
 	case PT_GET_EVENT_MASK:
 		/* NB: The size in uap->data is validated in kern_ptrace(). */
 		error = copyout(&r.ptevents, uap->addr, uap->data);
@@ -1487,7 +1480,6 @@
 		error = PROC_READ(dbregs, td2, (__cheri_fromcap void *)addr);
 		break;
 
-<<<<<<< HEAD
 #if __has_feature(capabilities)
 	case PT_SETCAPREGS:
 		CTR2(KTR_PTRACE, "PT_SETCAPREGS: tid %d (pid %d)", td2->td_tid,
@@ -1502,19 +1494,20 @@
 		error = PROC_READ(capregs, td2, (__cheri_fromcap void *)addr);
 		break;
 #endif
-=======
+
 	case PT_SETREGSET:
 		CTR2(KTR_PTRACE, "PT_SETREGSET: tid %d (pid %d)", td2->td_tid,
 		    p->p_pid);
-		error = proc_write_regset(td2, data, addr);
+		error = proc_write_regset(td2, data,
+		    (__cheri_fromcap void *)addr);
 		break;
 
 	case PT_GETREGSET:
 		CTR2(KTR_PTRACE, "PT_GETREGSET: tid %d (pid %d)", td2->td_tid,
 		    p->p_pid);
-		error = proc_read_regset(td2, data, addr);
-		break;
->>>>>>> 548a2ec4
+		error = proc_read_regset(td2, data,
+		    (__cheri_fromcap void *)addr);
+		break;
 
 	case PT_LWPINFO:
 		if (data <= 0 || data > sizeof(*pl)) {
