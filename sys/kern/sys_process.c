/*-
 * SPDX-License-Identifier: BSD-4-Clause
 *
 * Copyright (c) 1994, Sean Eric Fagan
 * All rights reserved.
 *
 * Redistribution and use in source and binary forms, with or without
 * modification, are permitted provided that the following conditions
 * are met:
 * 1. Redistributions of source code must retain the above copyright
 *    notice, this list of conditions and the following disclaimer.
 * 2. Redistributions in binary form must reproduce the above copyright
 *    notice, this list of conditions and the following disclaimer in the
 *    documentation and/or other materials provided with the distribution.
 * 3. All advertising materials mentioning features or use of this software
 *    must display the following acknowledgement:
 *	This product includes software developed by Sean Eric Fagan.
 * 4. The name of the author may not be used to endorse or promote products
 *    derived from this software without specific prior written permission.
 *
 * THIS SOFTWARE IS PROVIDED BY THE AUTHOR AND CONTRIBUTORS ``AS IS'' AND
 * ANY EXPRESS OR IMPLIED WARRANTIES, INCLUDING, BUT NOT LIMITED TO, THE
 * IMPLIED WARRANTIES OF MERCHANTABILITY AND FITNESS FOR A PARTICULAR PURPOSE
 * ARE DISCLAIMED.  IN NO EVENT SHALL THE AUTHOR OR CONTRIBUTORS BE LIABLE
 * FOR ANY DIRECT, INDIRECT, INCIDENTAL, SPECIAL, EXEMPLARY, OR CONSEQUENTIAL
 * DAMAGES (INCLUDING, BUT NOT LIMITED TO, PROCUREMENT OF SUBSTITUTE GOODS
 * OR SERVICES; LOSS OF USE, DATA, OR PROFITS; OR BUSINESS INTERRUPTION)
 * HOWEVER CAUSED AND ON ANY THEORY OF LIABILITY, WHETHER IN CONTRACT, STRICT
 * LIABILITY, OR TORT (INCLUDING NEGLIGENCE OR OTHERWISE) ARISING IN ANY WAY
 * OUT OF THE USE OF THIS SOFTWARE, EVEN IF ADVISED OF THE POSSIBILITY OF
 * SUCH DAMAGE.
 */

#include <sys/cdefs.h>
__FBSDID("$FreeBSD$");

#include <sys/param.h>
#include <sys/systm.h>
#include <sys/ktr.h>
#include <sys/limits.h>
#include <sys/lock.h>
#include <sys/mutex.h>
#include <sys/syscallsubr.h>
#include <sys/sysent.h>
#include <sys/sysproto.h>
#include <sys/priv.h>
#include <sys/proc.h>
#include <sys/vnode.h>
#include <sys/ptrace.h>
#include <sys/rwlock.h>
#include <sys/sx.h>
#include <sys/syscall.h>
#include <sys/malloc.h>
#include <sys/signalvar.h>

#include <machine/reg.h>

#include <security/audit/audit.h>

#include <vm/vm.h>
#include <vm/pmap.h>
#include <vm/vm_extern.h>
#include <vm/vm_map.h>
#include <vm/vm_kern.h>
#include <vm/vm_object.h>
#include <vm/vm_page.h>
#include <vm/vm_param.h>

#ifdef COMPAT_FREEBSD32
#include <sys/procfs.h>
#include <compat/freebsd32/freebsd32_signal.h>
#endif

/*
 * Functions implemented using PROC_ACTION():
 *
 * proc_read_regs(proc, regs)
 *	Get the current user-visible register set from the process
 *	and copy it into the regs structure (<machine/reg.h>).
 *	The process is stopped at the time read_regs is called.
 *
 * proc_write_regs(proc, regs)
 *	Update the current register set from the passed in regs
 *	structure.  Take care to avoid clobbering special CPU
 *	registers or privileged bits in the PSL.
 *	Depending on the architecture this may have fix-up work to do,
 *	especially if the IAR or PCW are modified.
 *	The process is stopped at the time write_regs is called.
 *
 * proc_read_fpregs, proc_write_fpregs
 *	deal with the floating point register set, otherwise as above.
 *
 * proc_read_dbregs, proc_write_dbregs
 *	deal with the processor debug register set, otherwise as above.
 *
 * proc_sstep(proc)
 *	Arrange for the process to trap after executing a single instruction.
 */

#define	PROC_ACTION(action) do {					\
	int error;							\
									\
	PROC_LOCK_ASSERT(td->td_proc, MA_OWNED);			\
	if ((td->td_proc->p_flag & P_INMEM) == 0)			\
		error = EIO;						\
	else								\
		error = (action);					\
	return (error);							\
} while(0)

int
proc_read_regs(struct thread *td, struct reg *regs)
{

	PROC_ACTION(fill_regs(td, regs));
}

int
proc_write_regs(struct thread *td, struct reg *regs)
{

	PROC_ACTION(set_regs(td, regs));
}

int
proc_read_dbregs(struct thread *td, struct dbreg *dbregs)
{

	PROC_ACTION(fill_dbregs(td, dbregs));
}

int
proc_write_dbregs(struct thread *td, struct dbreg *dbregs)
{

	PROC_ACTION(set_dbregs(td, dbregs));
}

/*
 * Ptrace doesn't support fpregs at all, and there are no security holes
 * or translations for fpregs, so we can just copy them.
 */
int
proc_read_fpregs(struct thread *td, struct fpreg *fpregs)
{

	PROC_ACTION(fill_fpregs(td, fpregs));
}

int
proc_write_fpregs(struct thread *td, struct fpreg *fpregs)
{

	PROC_ACTION(set_fpregs(td, fpregs));
}

#if __has_feature(capabilities)
int
proc_read_capregs(struct thread *td, struct capreg *capregs)
{
	PROC_ACTION(fill_capregs(td, capregs));
}

int
proc_write_capregs(struct thread *td, struct capreg *capregs)
{
	PROC_ACTION(set_capregs(td, capregs));
}
#endif

#ifdef COMPAT_FREEBSD32
/* For 32 bit binaries, we need to expose the 32 bit regs layouts. */
int
proc_read_regs32(struct thread *td, struct reg32 *regs32)
{

	PROC_ACTION(fill_regs32(td, regs32));
}

int
proc_write_regs32(struct thread *td, struct reg32 *regs32)
{

	PROC_ACTION(set_regs32(td, regs32));
}

int
proc_read_dbregs32(struct thread *td, struct dbreg32 *dbregs32)
{

	PROC_ACTION(fill_dbregs32(td, dbregs32));
}

int
proc_write_dbregs32(struct thread *td, struct dbreg32 *dbregs32)
{

	PROC_ACTION(set_dbregs32(td, dbregs32));
}

int
proc_read_fpregs32(struct thread *td, struct fpreg32 *fpregs32)
{

	PROC_ACTION(fill_fpregs32(td, fpregs32));
}

int
proc_write_fpregs32(struct thread *td, struct fpreg32 *fpregs32)
{

	PROC_ACTION(set_fpregs32(td, fpregs32));
}

#if __has_feature(capabilities)
int
proc_read_capregs32(struct thread *td, struct capreg *capregs)
{
	return (EIO);
}

int
proc_write_capregs32(struct thread *td, struct capreg *capregs)
{
	return (EIO);
}
#endif
#endif

int
proc_sstep(struct thread *td)
{

	PROC_ACTION(ptrace_single_step(td));
}

int
proc_rwmem(struct proc *p, struct uio *uio)
{
	vm_map_t map;
	vm_offset_t pageno;		/* page number */
	vm_prot_t reqprot;
	int error, fault_flags, page_offset, writing;

	/*
	 * Assert that someone has locked this vmspace.  (Should be
	 * curthread but we can't assert that.)  This keeps the process
	 * from exiting out from under us until this operation completes.
	 */
	PROC_ASSERT_HELD(p);
	PROC_LOCK_ASSERT(p, MA_NOTOWNED);

	/*
	 * The map we want...
	 */
	map = &p->p_vmspace->vm_map;

	/*
	 * If we are writing, then we request vm_fault() to create a private
	 * copy of each page.  Since these copies will not be writeable by the
	 * process, we must explicity request that they be dirtied.
	 */
	writing = uio->uio_rw == UIO_WRITE;
	reqprot = writing ? VM_PROT_COPY | VM_PROT_READ : VM_PROT_READ;
	fault_flags = writing ? VM_FAULT_DIRTY : VM_FAULT_NORMAL;

	/*
	 * Only map in one page at a time.  We don't have to, but it
	 * makes things easier.  This way is trivial - right?
	 */
	do {
		vm_offset_t uva;
		u_int len;
		vm_page_t m;

		uva = (vm_offset_t)uio->uio_offset;

		/*
		 * Get the page number of this segment.
		 */
		pageno = trunc_page(uva);
		page_offset = uva - pageno;

		/*
		 * How many bytes to copy
		 */
		len = min(PAGE_SIZE - page_offset, uio->uio_resid);

		/*
		 * Fault and hold the page on behalf of the process.
		 */
		error = vm_fault(map, pageno, reqprot, fault_flags, &m);
		if (error != KERN_SUCCESS) {
			if (error == KERN_RESOURCE_SHORTAGE)
				error = ENOMEM;
			else
				error = EFAULT;
			break;
		}

		/*
		 * Now do the i/o move.
		 */
		error = uiomove_fromphys(&m, page_offset, len, uio);

		/* Make the I-cache coherent for breakpoints. */
		if (writing && error == 0) {
			vm_map_lock_read(map);
			if (vm_map_check_protection(map, pageno, pageno +
			    PAGE_SIZE, VM_PROT_EXECUTE))
				vm_sync_icache(map, uva, len);
			vm_map_unlock_read(map);
		}

		/*
		 * Release the page.
		 */
		vm_page_unwire(m, PQ_ACTIVE);

	} while (error == 0 && uio->uio_resid > 0);

	return (error);
}

static ssize_t
proc_iop(struct thread *td, struct proc *p, vm_offset_t va, void *buf,
    size_t len, enum uio_rw rw)
{
	struct iovec iov;
	struct uio uio;
	ssize_t slen;

	MPASS(len < SSIZE_MAX);
	slen = (ssize_t)len;

	IOVEC_INIT(&iov, buf, len);
	uio.uio_iov = &iov;
	uio.uio_iovcnt = 1;
	uio.uio_offset = va;
	uio.uio_resid = slen;
	uio.uio_segflg = UIO_SYSSPACE;
	uio.uio_rw = rw;
	uio.uio_td = td;
	proc_rwmem(p, &uio);
	if (uio.uio_resid == slen)
		return (-1);
	return (slen - uio.uio_resid);
}

ssize_t
proc_readmem(struct thread *td, struct proc *p, vm_offset_t va, void *buf,
    size_t len)
{

	return (proc_iop(td, p, va, buf, len, UIO_READ));
}

ssize_t
proc_writemem(struct thread *td, struct proc *p, vm_offset_t va, void *buf,
    size_t len)
{

	return (proc_iop(td, p, va, buf, len, UIO_WRITE));
}

static int
ptrace_vm_entry(struct thread *td, struct proc *p,
		struct ptrace_vm_entry *pve)
{
	struct vattr vattr;
	vm_map_t map;
	vm_map_entry_t entry;
	vm_object_t obj, tobj, lobj;
	struct vmspace *vm;
	struct vnode *vp;
	char *freepath, *fullpath;
	u_int pathlen;
	int error, index;

	error = 0;
	obj = NULL;

	vm = vmspace_acquire_ref(p);
	map = &vm->vm_map;
	vm_map_lock_read(map);

	do {
		KASSERT((map->header.eflags & MAP_ENTRY_IS_SUB_MAP) == 0,
		    ("Submap in map header"));
		index = 0;
		VM_MAP_ENTRY_FOREACH(entry, map) {
			if (index >= pve->pve_entry &&
			    (entry->eflags & MAP_ENTRY_IS_SUB_MAP) == 0)
				break;
			index++;
		}
		if (index < pve->pve_entry) {
			error = EINVAL;
			break;
		}
		if (entry == &map->header) {
			error = ENOENT;
			break;
		}

		/* We got an entry. */
		pve->pve_entry = index + 1;
		pve->pve_timestamp = map->timestamp;
		pve->pve_start = entry->start;
		pve->pve_end = entry->end - 1;
		pve->pve_offset = entry->offset;
		pve->pve_prot = entry->protection;

		/* Backing object's path needed? */
		if (pve->pve_pathlen == 0)
			break;

		pathlen = pve->pve_pathlen;
		pve->pve_pathlen = 0;

		obj = entry->object.vm_object;
		if (obj != NULL)
			VM_OBJECT_RLOCK(obj);
	} while (0);

	vm_map_unlock_read(map);

	pve->pve_fsid = VNOVAL;
	pve->pve_fileid = VNOVAL;

	if (error == 0 && obj != NULL) {
		lobj = obj;
		for (tobj = obj; tobj != NULL; tobj = tobj->backing_object) {
			if (tobj != obj)
				VM_OBJECT_RLOCK(tobj);
			if (lobj != obj)
				VM_OBJECT_RUNLOCK(lobj);
			lobj = tobj;
			pve->pve_offset += tobj->backing_object_offset;
		}
		vp = vm_object_vnode(lobj);
		if (vp != NULL)
			vref(vp);
		if (lobj != obj)
			VM_OBJECT_RUNLOCK(lobj);
		VM_OBJECT_RUNLOCK(obj);

		if (vp != NULL) {
			freepath = NULL;
			fullpath = NULL;
			vn_fullpath(td, vp, &fullpath, &freepath);
			vn_lock(vp, LK_SHARED | LK_RETRY);
			if (VOP_GETATTR(vp, &vattr, td->td_ucred) == 0) {
				pve->pve_fileid = vattr.va_fileid;
				pve->pve_fsid = vattr.va_fsid;
			}
			vput(vp);

			if (fullpath != NULL) {
				pve->pve_pathlen = strlen(fullpath) + 1;
				if (pve->pve_pathlen <= pathlen) {
					error = copyout(fullpath, pve->pve_path,
					    pve->pve_pathlen);
				} else
					error = ENAMETOOLONG;
			}
			if (freepath != NULL)
				free(freepath, M_TEMP);
		}
	}
	vmspace_free(vm);
	if (error == 0)
		CTR3(KTR_PTRACE, "PT_VM_ENTRY: pid %d, entry %d, start %p",
		    p->p_pid, pve->pve_entry, pve->pve_start);

	return (error);
}

/*
 * Process debugging system call.
 */
#ifndef _SYS_SYSPROTO_H_
struct ptrace_args {
	int	req;
	pid_t	pid;
	caddr_t	addr;
	int	data;
};
#endif

int
sys_ptrace(struct thread *td, struct ptrace_args *uap)
{
	/*
	 * XXX this obfuscation is to reduce stack usage, but the register
	 * structs may be too large to put on the stack anyway.
	 */
	union {
		struct ptrace_io_desc piod;
		struct ptrace_lwpinfo pl;
		struct ptrace_vm_entry pve;
#if __has_feature(capabilities)
		struct capreg capreg;
#endif
		struct dbreg dbreg;
		struct fpreg fpreg;
		struct reg reg;
<<<<<<< HEAD
#ifdef COMPAT_FREEBSD32
		struct dbreg32 dbreg32;
		struct fpreg32 fpreg32;
		struct reg32 reg32;
		struct ptrace_io_desc32 piod32;
		struct ptrace_lwpinfo32 pl32;
		struct ptrace_vm_entry32 pve32;
#endif
#ifdef COMPAT_FREEBSD64
		struct ptrace_lwpinfo64 pl64;
#endif
=======
>>>>>>> 6f892557
		syscallarg_t args[nitems(td->td_sa.args)];
		struct ptrace_sc_ret psr;
		int ptevents;
	} r;
	void * __capability addr;
<<<<<<< HEAD
	int error = 0, data;
#ifdef COMPAT_FREEBSD32
	int wrap32 = 0;

	if (SV_CURPROC_FLAG(SV_ILP32))
		wrap32 = 1;
#endif
#ifdef COMPAT_FREEBSD64
	int wrap64 = 0;

	if (SV_CURPROC_FLAG(SV_CHERI | SV_LP64) == SV_LP64)
		wrap64 = 1;
#endif
=======
	int error = 0;

>>>>>>> 6f892557
	AUDIT_ARG_PID(uap->pid);
	AUDIT_ARG_CMD(uap->req);
	AUDIT_ARG_VALUE(uap->data);
	addr = &r;
	data = uap->data;
	switch (uap->req) {
	case PT_GET_EVENT_MASK:
	case PT_GET_SC_ARGS:
	case PT_GET_SC_RET:
		break;
	case PT_GETREGS:
		bzero(&r.reg, sizeof r.reg);
		break;
	case PT_GETFPREGS:
		bzero(&r.fpreg, sizeof r.fpreg);
		break;
#if __has_feature(capabilities)
	case PT_GETCAPREGS:
		bzero(&r.capreg, sizeof r.capreg);
		break;
#endif
	case PT_GETDBREGS:
		bzero(&r.dbreg, sizeof r.dbreg);
		break;
	case PT_SETREGS:
		error = copyin(uap->addr, &r.reg, sizeof r.reg);
		break;
	case PT_SETFPREGS:
		error = copyin(uap->addr, &r.fpreg, sizeof r.fpreg);
		break;
	case PT_SETDBREGS:
		error = copyin(uap->addr, &r.dbreg, sizeof r.dbreg);
		break;
#if __has_feature(capabilities)
	case PT_SETCAPREGS:
		error = copyin(uap->addr, &r.capreg, sizeof r.capreg);
		break;
#endif
	case PT_SET_EVENT_MASK:
		if (uap->data != sizeof(r.ptevents))
			error = EINVAL;
		else
			error = copyin(uap->addr, &r.ptevents, uap->data);
		break;
	case PT_IO:
<<<<<<< HEAD
		error = copyincap(uap->addr, &r.piod, sizeof r.piod);
=======
		error = copyincap(uap->addr, &r.piod, sizeof(r.piod));
>>>>>>> 6f892557
		break;
	case PT_VM_ENTRY:
		error = copyincap(uap->addr, &r.pve, sizeof r.pve);
		break;
	case PT_LWPINFO:
#ifdef COMPAT_FREEBSD32
		if (wrap32)
			data = sizeof(r.pl32);
		else
#endif
#ifdef COMPAT_FREEBSD64
		if (wrap64)
			data = sizeof(r.pl64);
		else
#endif
		data = sizeof(r.pl);
		break;

	/* Pass along an untagged capability for the desired PC. */
	case PT_CONTINUE:
	case PT_STEP:
	case PT_TO_SCE:
	case PT_TO_SCX:
	case PT_SYSCALL:
#if __has_feature(capabilities)
		addr = cheri_cleartag(uap->addr);
#endif
		break;

	/* Pass along 'addr' unmodified. */
	case PT_GETLWPLIST:
		addr = uap->addr;
		break;
	default:
		addr = (__cheri_tocap void * __capability)uap->addr;
		break;
	}
	if (error)
		return (error);

	error = kern_ptrace(td, uap->req, uap->pid, addr, data);
	if (error)
		return (error);

	switch (uap->req) {
	case PT_VM_ENTRY:
		/*
		 * Only copy out updated fields prior to pve_path to
		 * avoid the use of copyoutcap.
		 */
		error = copyout(&r.pve, uap->addr,
		    offsetof(struct ptrace_vm_entry, pve_path));
		break;
	case PT_IO:
		/*
		 * Only copy out the updated piod_len to avoid the use
		 * of copyoutcap.
		 */
<<<<<<< HEAD
		error = COPYOUT(&r.piod.piod_len,
		    uap->addr + offsetof(struct ptrace_io_desc, piod_len),
=======
		error = copyout(&r.piod.piod_len, uap->addr +
		    offsetof(struct ptrace_io_desc, piod_len),
>>>>>>> 6f892557
		    sizeof(r.piod.piod_len));
		break;
	case PT_GETREGS:
		error = copyout(&r.reg, uap->addr, sizeof r.reg);
		break;
	case PT_GETFPREGS:
		error = copyout(&r.fpreg, uap->addr, sizeof r.fpreg);
		break;
	case PT_GETDBREGS:
		error = copyout(&r.dbreg, uap->addr, sizeof r.dbreg);
		break;
#if __has_feature(capabilities)
	case PT_GETCAPREGS:
		error = copyout(&r.capreg, uap->addr, sizeof r.capreg);
		break;
#endif
	case PT_GET_EVENT_MASK:
		/* NB: The size in uap->data is validated in kern_ptrace(). */
		error = copyout(&r.ptevents, uap->addr, uap->data);
		break;
	case PT_LWPINFO:
		/* NB: The size in uap->data is validated in kern_ptrace(). */
		error = copyout(&r.pl, uap->addr, uap->data);
		break;
	case PT_GET_SC_ARGS:
		error = copyout(r.args, uap->addr, MIN(uap->data,
		    sizeof(r.args)));
		break;
	case PT_GET_SC_RET:
		error = copyout(&r.psr, uap->addr, MIN(uap->data,
		    sizeof(r.psr)));
		break;
	}

	return (error);
}

#ifdef COMPAT_FREEBSD32
/*
 *   PROC_READ(regs, td2, addr);
 * becomes either:
 *   proc_read_regs(td2, addr);
 * or
 *   proc_read_regs32(td2, addr);
 * .. except this is done at runtime.  There is an additional
 * complication in that PROC_WRITE disallows 32 bit consumers
 * from writing to 64 bit address space targets.
 */
#define	PROC_READ(w, t, a)	wrap32 ? \
	proc_read_ ## w ## 32(t, a) : \
	proc_read_ ## w (t, a)
#define	PROC_WRITE(w, t, a)	wrap32 ? \
	(safe ? proc_write_ ## w ## 32(t, a) : EINVAL ) : \
	proc_write_ ## w (t, a)
#else
#define	PROC_READ(w, t, a)	proc_read_ ## w (t, a)
#define	PROC_WRITE(w, t, a)	proc_write_ ## w (t, a)
#endif

void
proc_set_traced(struct proc *p, bool stop)
{

	sx_assert(&proctree_lock, SX_XLOCKED);
	PROC_LOCK_ASSERT(p, MA_OWNED);
	p->p_flag |= P_TRACED;
	if (stop)
		p->p_flag2 |= P2_PTRACE_FSTP;
	p->p_ptevents = PTRACE_DEFAULT;
}

int
kern_ptrace(struct thread *td, int req, pid_t pid, void * __capability addr, int data)
{
	struct iovec iov;
	struct uio uio;
	struct proc *curp, *p, *pp;
	struct thread *td2 = NULL, *td3;
	struct ptrace_io_desc *piod = NULL;
	struct ptrace_lwpinfo *pl;
	struct ptrace_sc_ret *psr;
	int error, num, tmp;
	int proctree_locked = 0;
	lwpid_t tid = 0, *buf;
<<<<<<< HEAD
#ifdef COMPAT_FREEBSD64
	int wrap64 = 0;
	struct ptrace_io_desc64 * __capability piod64 = NULL;
	struct ptrace_sc_ret64 * __capability psr64 = NULL;
	struct ptrace_lwpinfo64 * __capability pl64 = NULL;
#endif
=======
>>>>>>> 6f892557
#ifdef COMPAT_FREEBSD32
	int wrap32 = 0, safe = 0;
#endif

	curp = td->td_proc;

	/* Lock proctree before locking the process. */
	switch (req) {
	case PT_TRACE_ME:
	case PT_ATTACH:
	case PT_STEP:
	case PT_CONTINUE:
	case PT_TO_SCE:
	case PT_TO_SCX:
	case PT_SYSCALL:
	case PT_FOLLOW_FORK:
	case PT_LWP_EVENTS:
	case PT_GET_EVENT_MASK:
	case PT_SET_EVENT_MASK:
	case PT_DETACH:
	case PT_GET_SC_ARGS:
		sx_xlock(&proctree_lock);
		proctree_locked = 1;
		break;
	default:
		break;
	}

	if (req == PT_TRACE_ME) {
		p = td->td_proc;
		PROC_LOCK(p);
	} else {
		if (pid <= PID_MAX) {
			if ((p = pfind(pid)) == NULL) {
				if (proctree_locked)
					sx_xunlock(&proctree_lock);
				return (ESRCH);
			}
		} else {
			td2 = tdfind(pid, -1);
			if (td2 == NULL) {
				if (proctree_locked)
					sx_xunlock(&proctree_lock);
				return (ESRCH);
			}
			p = td2->td_proc;
			tid = pid;
			pid = p->p_pid;
		}
	}
	AUDIT_ARG_PROCESS(p);

	if ((p->p_flag & P_WEXIT) != 0) {
		error = ESRCH;
		goto fail;
	}
	if ((error = p_cansee(td, p)) != 0)
		goto fail;

	if ((error = p_candebug(td, p)) != 0)
		goto fail;

	/*
	 * System processes can't be debugged.
	 */
	if ((p->p_flag & P_SYSTEM) != 0) {
		error = EINVAL;
		goto fail;
	}

	if (tid == 0) {
		if ((p->p_flag & P_STOPPED_TRACE) != 0) {
			KASSERT(p->p_xthread != NULL, ("NULL p_xthread"));
			td2 = p->p_xthread;
		} else {
			td2 = FIRST_THREAD_IN_PROC(p);
		}
		tid = td2->td_tid;
	}

#ifdef COMPAT_FREEBSD32
	/*
	 * Test if we're a 32 bit client and what the target is.
	 * Set the wrap controls accordingly.
	 */
	if (SV_CURPROC_FLAG(SV_ILP32)) {
		if (SV_PROC_FLAG(td2->td_proc, SV_ILP32))
			safe = 1;
		wrap32 = 1;
	}
#endif
	/*
	 * Permissions check
	 */
	switch (req) {
	case PT_TRACE_ME:
		/*
		 * Always legal, when there is a parent process which
		 * could trace us.  Otherwise, reject.
		 */
		if ((p->p_flag & P_TRACED) != 0) {
			error = EBUSY;
			goto fail;
		}
		if (p->p_pptr == initproc) {
			error = EPERM;
			goto fail;
		}
		break;

	case PT_ATTACH:
		/* Self */
		if (p == td->td_proc) {
			error = EINVAL;
			goto fail;
		}

		/* Already traced */
		if (p->p_flag & P_TRACED) {
			error = EBUSY;
			goto fail;
		}

		/* Can't trace an ancestor if you're being traced. */
		if (curp->p_flag & P_TRACED) {
			for (pp = curp->p_pptr; pp != NULL; pp = pp->p_pptr) {
				if (pp == p) {
					error = EINVAL;
					goto fail;
				}
			}
		}

		/* OK */
		break;

	case PT_CLEARSTEP:
		/* Allow thread to clear single step for itself */
		if (td->td_tid == tid)
			break;

		/* FALLTHROUGH */
	default:
		/* not being traced... */
		if ((p->p_flag & P_TRACED) == 0) {
			error = EPERM;
			goto fail;
		}

		/* not being traced by YOU */
		if (p->p_pptr != td->td_proc) {
			error = EBUSY;
			goto fail;
		}

		/* not currently stopped */
		if ((p->p_flag & P_STOPPED_TRACE) == 0 ||
		    p->p_suspcount != p->p_numthreads  ||
		    (p->p_flag & P_WAITED) == 0) {
			error = EBUSY;
			goto fail;
		}

		/* OK */
		break;
	}

	/* Keep this process around until we finish this request. */
	_PHOLD(p);

#ifdef FIX_SSTEP
	/*
	 * Single step fixup ala procfs
	 */
	FIX_SSTEP(td2);
#endif

	/*
	 * Actually do the requests
	 */

	td->td_retval[0] = 0;

	switch (req) {
	case PT_TRACE_ME:
		/* set my trace flag and "owner" so it can read/write me */
		proc_set_traced(p, false);
		if (p->p_flag & P_PPWAIT)
			p->p_flag |= P_PPTRACE;
		CTR1(KTR_PTRACE, "PT_TRACE_ME: pid %d", p->p_pid);
		break;

	case PT_ATTACH:
		/* security check done above */
		/*
		 * It would be nice if the tracing relationship was separate
		 * from the parent relationship but that would require
		 * another set of links in the proc struct or for "wait"
		 * to scan the entire proc table.  To make life easier,
		 * we just re-parent the process we're trying to trace.
		 * The old parent is remembered so we can put things back
		 * on a "detach".
		 */
		proc_set_traced(p, true);
		proc_reparent(p, td->td_proc, false);
		CTR2(KTR_PTRACE, "PT_ATTACH: pid %d, oppid %d", p->p_pid,
		    p->p_oppid);

		sx_xunlock(&proctree_lock);
		proctree_locked = 0;
		MPASS(p->p_xthread == NULL);
		MPASS((p->p_flag & P_STOPPED_TRACE) == 0);

		/*
		 * If already stopped due to a stop signal, clear the
		 * existing stop before triggering a traced SIGSTOP.
		 */
		if ((p->p_flag & P_STOPPED_SIG) != 0) {
			PROC_SLOCK(p);
			p->p_flag &= ~(P_STOPPED_SIG | P_WAITED);
			thread_unsuspend(p);
			PROC_SUNLOCK(p);
		}

		kern_psignal(p, SIGSTOP);
		break;

	case PT_CLEARSTEP:
		CTR2(KTR_PTRACE, "PT_CLEARSTEP: tid %d (pid %d)", td2->td_tid,
		    p->p_pid);
		error = ptrace_clear_single_step(td2);
		break;

	case PT_SETSTEP:
		CTR2(KTR_PTRACE, "PT_SETSTEP: tid %d (pid %d)", td2->td_tid,
		    p->p_pid);
		error = ptrace_single_step(td2);
		break;

	case PT_SUSPEND:
		CTR2(KTR_PTRACE, "PT_SUSPEND: tid %d (pid %d)", td2->td_tid,
		    p->p_pid);
		td2->td_dbgflags |= TDB_SUSPEND;
		thread_lock(td2);
		td2->td_flags |= TDF_NEEDSUSPCHK;
		thread_unlock(td2);
		break;

	case PT_RESUME:
		CTR2(KTR_PTRACE, "PT_RESUME: tid %d (pid %d)", td2->td_tid,
		    p->p_pid);
		td2->td_dbgflags &= ~TDB_SUSPEND;
		break;

	case PT_FOLLOW_FORK:
		CTR3(KTR_PTRACE, "PT_FOLLOW_FORK: pid %d %s -> %s", p->p_pid,
		    p->p_ptevents & PTRACE_FORK ? "enabled" : "disabled",
		    data ? "enabled" : "disabled");
		if (data)
			p->p_ptevents |= PTRACE_FORK;
		else
			p->p_ptevents &= ~PTRACE_FORK;
		break;

	case PT_LWP_EVENTS:
		CTR3(KTR_PTRACE, "PT_LWP_EVENTS: pid %d %s -> %s", p->p_pid,
		    p->p_ptevents & PTRACE_LWP ? "enabled" : "disabled",
		    data ? "enabled" : "disabled");
		if (data)
			p->p_ptevents |= PTRACE_LWP;
		else
			p->p_ptevents &= ~PTRACE_LWP;
		break;

	case PT_GET_EVENT_MASK:
		if (data != sizeof(p->p_ptevents)) {
			error = EINVAL;
			break;
		}
		CTR2(KTR_PTRACE, "PT_GET_EVENT_MASK: pid %d mask %#x", p->p_pid,
		    p->p_ptevents);
		*(int * __capability)addr = p->p_ptevents;
		break;

	case PT_SET_EVENT_MASK:
		if (data != sizeof(p->p_ptevents)) {
			error = EINVAL;
			break;
		}
		tmp = *(int * __capability)addr;
		if ((tmp & ~(PTRACE_EXEC | PTRACE_SCE | PTRACE_SCX |
		    PTRACE_FORK | PTRACE_LWP | PTRACE_VFORK)) != 0) {
			error = EINVAL;
			break;
		}
		CTR3(KTR_PTRACE, "PT_SET_EVENT_MASK: pid %d mask %#x -> %#x",
		    p->p_pid, p->p_ptevents, tmp);
		p->p_ptevents = tmp;
		break;

	case PT_GET_SC_ARGS:
		CTR1(KTR_PTRACE, "PT_GET_SC_ARGS: pid %d", p->p_pid);
		if ((td2->td_dbgflags & (TDB_SCE | TDB_SCX)) == 0
#ifdef COMPAT_FREEBSD32
		    || (wrap32 && !safe)
#endif
		    ) {
			error = EINVAL;
			break;
		}
		bzero((__cheri_fromcap void *)addr, sizeof(td2->td_sa.args));
		bcopy(td2->td_sa.args, (__cheri_fromcap void *)addr,
		    td2->td_sa.narg * sizeof(syscallarg_t));
		break;

	case PT_GET_SC_RET:
		if ((td2->td_dbgflags & (TDB_SCX)) == 0
#ifdef COMPAT_FREEBSD32
		    || (wrap32 && !safe)
#endif
		    ) {
			error = EINVAL;
			break;
		}
		psr = (__cheri_fromcap void *)addr;
		bzero(psr, sizeof(*psr));
		psr->sr_error = td2->td_errno;
		if (psr->sr_error == 0) {
			psr->sr_retval[0] = td2->td_retval[0];
			psr->sr_retval[1] = td2->td_retval[1];
		}
		CTR4(KTR_PTRACE,
		    "PT_GET_SC_RET: pid %d error %d retval %#lx,%#lx",
		    p->p_pid, psr->sr_error, psr->sr_retval[0],
		    psr->sr_retval[1]);
		break;

	case PT_STEP:
	case PT_CONTINUE:
	case PT_TO_SCE:
	case PT_TO_SCX:
	case PT_SYSCALL:
	case PT_DETACH:
		/* Zero means do not send any signal */
		if (data < 0 || data > _SIG_MAXSIG) {
			error = EINVAL;
			break;
		}

		switch (req) {
		case PT_STEP:
			CTR3(KTR_PTRACE, "PT_STEP: tid %d (pid %d), sig = %d",
			    td2->td_tid, p->p_pid, data);
			error = ptrace_single_step(td2);
			if (error)
				goto out;
			break;
		case PT_CONTINUE:
		case PT_TO_SCE:
		case PT_TO_SCX:
		case PT_SYSCALL:
			if ((__cheri_addr uintptr_t)addr != 1) {
				error = ptrace_set_pc(td2,
				    (u_long)(__cheri_addr uintfptr_t)addr);
				if (error)
					goto out;
			}
			switch (req) {
			case PT_TO_SCE:
				p->p_ptevents |= PTRACE_SCE;
				CTR4(KTR_PTRACE,
		    "PT_TO_SCE: pid %d, events = %#x, PC = %#lx, sig = %d",
				    p->p_pid, p->p_ptevents,
				    (u_long)(__cheri_addr uintfptr_t)addr,
				    data);
				break;
			case PT_TO_SCX:
				p->p_ptevents |= PTRACE_SCX;
				CTR4(KTR_PTRACE,
		    "PT_TO_SCX: pid %d, events = %#x, PC = %#lx, sig = %d",
				    p->p_pid, p->p_ptevents,
				    (u_long)(__cheri_addr uintfptr_t)addr,
				    data);
				break;
			case PT_SYSCALL:
				p->p_ptevents |= PTRACE_SYSCALL;
				CTR4(KTR_PTRACE,
		    "PT_SYSCALL: pid %d, events = %#x, PC = %#lx, sig = %d",
				    p->p_pid, p->p_ptevents,
				    (u_long)(__cheri_addr uintfptr_t)addr,
				    data);
				break;
			case PT_CONTINUE:
				CTR3(KTR_PTRACE,
				    "PT_CONTINUE: pid %d, PC = %#lx, sig = %d",
				    p->p_pid,
				    (u_long)(__cheri_addr uintfptr_t)addr,
				    data);
				break;
			}
			break;
		case PT_DETACH:
			/*
			 * Reset the process parent.
			 *
			 * NB: This clears P_TRACED before reparenting
			 * a detached process back to its original
			 * parent.  Otherwise the debugee will be set
			 * as an orphan of the debugger.
			 */
			p->p_flag &= ~(P_TRACED | P_WAITED);
			if (p->p_oppid != p->p_pptr->p_pid) {
				PROC_LOCK(p->p_pptr);
				sigqueue_take(p->p_ksi);
				PROC_UNLOCK(p->p_pptr);

				pp = proc_realparent(p);
				proc_reparent(p, pp, false);
				if (pp == initproc)
					p->p_sigparent = SIGCHLD;
				CTR3(KTR_PTRACE,
			    "PT_DETACH: pid %d reparented to pid %d, sig %d",
				    p->p_pid, pp->p_pid, data);
			} else
				CTR2(KTR_PTRACE, "PT_DETACH: pid %d, sig %d",
				    p->p_pid, data);
			p->p_ptevents = 0;
			FOREACH_THREAD_IN_PROC(p, td3) {
				if ((td3->td_dbgflags & TDB_FSTP) != 0) {
					sigqueue_delete(&td3->td_sigqueue,
					    SIGSTOP);
				}
				td3->td_dbgflags &= ~(TDB_XSIG | TDB_FSTP |
				    TDB_SUSPEND);
			}

			if ((p->p_flag2 & P2_PTRACE_FSTP) != 0) {
				sigqueue_delete(&p->p_sigqueue, SIGSTOP);
				p->p_flag2 &= ~P2_PTRACE_FSTP;
			}

			/* should we send SIGCHLD? */
			/* childproc_continued(p); */
			break;
		}

		sx_xunlock(&proctree_lock);
		proctree_locked = 0;

	sendsig:
		MPASS(proctree_locked == 0);

		/*
		 * Clear the pending event for the thread that just
		 * reported its event (p_xthread).  This may not be
		 * the thread passed to PT_CONTINUE, PT_STEP, etc. if
		 * the debugger is resuming a different thread.
		 *
		 * Deliver any pending signal via the reporting thread.
		 */
		MPASS(p->p_xthread != NULL);
		p->p_xthread->td_dbgflags &= ~TDB_XSIG;
		p->p_xthread->td_xsig = data;
		p->p_xthread = NULL;
		p->p_xsig = data;

		/*
		 * P_WKILLED is insurance that a PT_KILL/SIGKILL
		 * always works immediately, even if another thread is
		 * unsuspended first and attempts to handle a
		 * different signal or if the POSIX.1b style signal
		 * queue cannot accommodate any new signals.
		 */
		if (data == SIGKILL)
			proc_wkilled(p);

		/*
		 * Unsuspend all threads.  To leave a thread
		 * suspended, use PT_SUSPEND to suspend it before
		 * continuing the process.
		 */
		PROC_SLOCK(p);
		p->p_flag &= ~(P_STOPPED_TRACE | P_STOPPED_SIG | P_WAITED);
		thread_unsuspend(p);
		PROC_SUNLOCK(p);
		break;

	case PT_WRITE_I:
	case PT_WRITE_D:
		td2->td_dbgflags |= TDB_USERWR;
		PROC_UNLOCK(p);
		error = 0;
		if (proc_writemem(td, p, (off_t)(__cheri_addr uintptr_t)addr,
		    &data, sizeof(int)) != sizeof(int))
			error = ENOMEM;
		else
			CTR3(KTR_PTRACE, "PT_WRITE: pid %d: %p <= %#x",
			    p->p_pid, (__cheri_addr uintptr_t)addr, data);
		PROC_LOCK(p);
		break;

	case PT_READ_I:
	case PT_READ_D:
		PROC_UNLOCK(p);
		error = tmp = 0;
		if (proc_readmem(td, p, (off_t)(__cheri_addr uintptr_t)addr,
		    &tmp, sizeof(int)) != sizeof(int))
			error = ENOMEM;
		else
			CTR3(KTR_PTRACE, "PT_READ: pid %d: %p >= %#x",
			    p->p_pid, (__cheri_addr uintptr_t)addr, tmp);
		td->td_retval[0] = tmp;
		PROC_LOCK(p);
		break;

	case PT_IO:
<<<<<<< HEAD
#ifdef COMPAT_FREEBSD32
		if (wrap32) {
			piod32 = addr;
			IOVEC_INIT(&iov, (void *)(uintptr_t)piod32->piod_addr,
			    piod32->piod_len);
			uio.uio_offset = (off_t)(uintptr_t)piod32->piod_offs;
			uio.uio_resid = piod32->piod_len;
			tmp = piod32->piod_op;
		} else
#endif
#ifdef COMPAT_FREEBSD64
		    if (wrap64) {
			piod64 = addr;
			IOVEC_INIT(
			    &iov, (void *)piod64->piod_addr, piod64->piod_len);
			uio.uio_offset = (off_t)(uintptr_t)piod64->piod_offs;
			uio.uio_resid = piod64->piod_len;
			tmp = piod64->piod_op;
		} else
#endif
		{
			piod = addr;
#if __has_feature(capabilities)
			IOVEC_INIT_C(&iov, piod->piod_addr, piod->piod_len);
#else
			IOVEC_INIT(&iov, piod->piod_addr, piod->piod_len);
#endif
			uio.uio_offset =
			    (off_t)(__cheri_addr uintptr_t)piod->piod_offs;
			uio.uio_resid = piod->piod_len;
			tmp = piod->piod_op;
		}
=======
		piod = (__cheri_fromcap void *)addr;
		IOVEC_INIT_C(&iov, piod->piod_addr, piod->piod_len);
		uio.uio_offset =
		    (off_t)(__cheri_addr uintptr_t)piod->piod_offs;
		uio.uio_resid = piod->piod_len;
>>>>>>> 6f892557
		uio.uio_iov = &iov;
		uio.uio_iovcnt = 1;
		uio.uio_segflg = UIO_USERSPACE;
		uio.uio_td = td;
		switch (piod->piod_op) {
		case PIOD_READ_D:
		case PIOD_READ_I:
			CTR3(KTR_PTRACE, "PT_IO: pid %d: READ (%p, %#x)",
			    p->p_pid, (uintptr_t)uio.uio_offset, uio.uio_resid);
			uio.uio_rw = UIO_READ;
			break;
		case PIOD_WRITE_D:
		case PIOD_WRITE_I:
			CTR3(KTR_PTRACE, "PT_IO: pid %d: WRITE (%p, %#x)",
			    p->p_pid, (uintptr_t)uio.uio_offset, uio.uio_resid);
			td2->td_dbgflags |= TDB_USERWR;
			uio.uio_rw = UIO_WRITE;
			break;
		default:
			error = EINVAL;
			goto out;
		}
		PROC_UNLOCK(p);
		error = proc_rwmem(p, &uio);
<<<<<<< HEAD
#if __has_feature(capabilities)
		if (SV_CURPROC_FLAG(SV_CHERI))
			piod->piod_len -= uio.uio_resid;
		else
#endif
#ifdef COMPAT_FREEBSD32
		if (wrap32)
			piod32->piod_len -= uio.uio_resid;
		else
#endif
#ifdef COMPAT_FREEBSD64
		if (wrap64)
			piod64->piod_len -= uio.uio_resid;
		else
#endif
			piod->piod_len -= uio.uio_resid;
=======
		piod->piod_len -= uio.uio_resid;
>>>>>>> 6f892557
		PROC_LOCK(p);
		break;

	case PT_KILL:
		CTR1(KTR_PTRACE, "PT_KILL: pid %d", p->p_pid);
		data = SIGKILL;
		goto sendsig;	/* in PT_CONTINUE above */

	case PT_SETREGS:
		CTR2(KTR_PTRACE, "PT_SETREGS: tid %d (pid %d)", td2->td_tid,
		    p->p_pid);
		td2->td_dbgflags |= TDB_USERWR;
		error = PROC_WRITE(regs, td2, (__cheri_fromcap void *)addr);
		break;

	case PT_GETREGS:
		CTR2(KTR_PTRACE, "PT_GETREGS: tid %d (pid %d)", td2->td_tid,
		    p->p_pid);
		error = PROC_READ(regs, td2, (__cheri_fromcap void *)addr);
		break;

	case PT_SETFPREGS:
		CTR2(KTR_PTRACE, "PT_SETFPREGS: tid %d (pid %d)", td2->td_tid,
		    p->p_pid);
		td2->td_dbgflags |= TDB_USERWR;
		error = PROC_WRITE(fpregs, td2, (__cheri_fromcap void *)addr);
		break;

	case PT_GETFPREGS:
		CTR2(KTR_PTRACE, "PT_GETFPREGS: tid %d (pid %d)", td2->td_tid,
		    p->p_pid);
		error = PROC_READ(fpregs, td2, (__cheri_fromcap void *)addr);
		break;

	case PT_SETDBREGS:
		CTR2(KTR_PTRACE, "PT_SETDBREGS: tid %d (pid %d)", td2->td_tid,
		    p->p_pid);
		td2->td_dbgflags |= TDB_USERWR;
		error = PROC_WRITE(dbregs, td2, (__cheri_fromcap void *)addr);
		break;

	case PT_GETDBREGS:
		CTR2(KTR_PTRACE, "PT_GETDBREGS: tid %d (pid %d)", td2->td_tid,
		    p->p_pid);
		error = PROC_READ(dbregs, td2, (__cheri_fromcap void *)addr);
		break;

#if __has_feature(capabilities)
	case PT_SETCAPREGS:
		CTR2(KTR_PTRACE, "PT_SETCAPREGS: tid %d (pid %d)", td2->td_tid,
		    p->p_pid);
		td2->td_dbgflags |= TDB_USERWR;
		error = PROC_WRITE(capregs, td2, (__cheri_fromcap void *)addr);
		break;

	case PT_GETCAPREGS:
		CTR2(KTR_PTRACE, "PT_GETCAPREGS: tid %d (pid %d)", td2->td_tid,
		    p->p_pid);
		error = PROC_READ(capregs, td2, (__cheri_fromcap void *)addr);
		break;
#endif

	case PT_LWPINFO:
		if (data <= 0 || data > sizeof(*pl)) {
			error = EINVAL;
			break;
		}

		pl = (__cheri_fromcap void *)addr;
		bzero(pl, sizeof(*pl));
		pl->pl_lwpid = td2->td_tid;
		pl->pl_event = PL_EVENT_NONE;
		pl->pl_flags = 0;
		if (td2->td_dbgflags & TDB_XSIG) {
			pl->pl_event = PL_EVENT_SIGNAL;
			if (td2->td_si.si_signo != 0 &&
			    data >= offsetof(struct ptrace_lwpinfo, pl_siginfo)
			    + sizeof(pl->pl_siginfo)) {
				pl->pl_flags |= PL_FLAG_SI;
				pl->pl_siginfo = td2->td_si;
			}
		}
		if (td2->td_dbgflags & TDB_SCE)
			pl->pl_flags |= PL_FLAG_SCE;
		else if (td2->td_dbgflags & TDB_SCX)
			pl->pl_flags |= PL_FLAG_SCX;
		if (td2->td_dbgflags & TDB_EXEC)
			pl->pl_flags |= PL_FLAG_EXEC;
		if (td2->td_dbgflags & TDB_FORK) {
			pl->pl_flags |= PL_FLAG_FORKED;
			pl->pl_child_pid = td2->td_dbg_forked;
			if (td2->td_dbgflags & TDB_VFORK)
				pl->pl_flags |= PL_FLAG_VFORKED;
		} else if ((td2->td_dbgflags & (TDB_SCX | TDB_VFORK)) ==
		    TDB_VFORK)
			pl->pl_flags |= PL_FLAG_VFORK_DONE;
		if (td2->td_dbgflags & TDB_CHILD)
			pl->pl_flags |= PL_FLAG_CHILD;
		if (td2->td_dbgflags & TDB_BORN)
			pl->pl_flags |= PL_FLAG_BORN;
		if (td2->td_dbgflags & TDB_EXIT)
			pl->pl_flags |= PL_FLAG_EXITED;
		pl->pl_sigmask = td2->td_sigmask;
		pl->pl_siglist = td2->td_siglist;
		strcpy(pl->pl_tdname, td2->td_name);
		if ((td2->td_dbgflags & (TDB_SCE | TDB_SCX)) != 0) {
			pl->pl_syscall_code = td2->td_sa.code;
			pl->pl_syscall_narg = td2->td_sa.narg;
		} else {
			pl->pl_syscall_code = 0;
			pl->pl_syscall_narg = 0;
		}
		CTR6(KTR_PTRACE,
    "PT_LWPINFO: tid %d (pid %d) event %d flags %#x child pid %d syscall %d",
		    td2->td_tid, p->p_pid, pl->pl_event, pl->pl_flags,
		    pl->pl_child_pid, pl->pl_syscall_code);
		break;

	case PT_GETNUMLWPS:
		CTR2(KTR_PTRACE, "PT_GETNUMLWPS: pid %d: %d threads", p->p_pid,
		    p->p_numthreads);
		td->td_retval[0] = p->p_numthreads;
		break;

	case PT_GETLWPLIST:
		CTR3(KTR_PTRACE, "PT_GETLWPLIST: pid %d: data %d, actual %d",
		    p->p_pid, data, p->p_numthreads);
		if (data <= 0) {
			error = EINVAL;
			break;
		}
		num = imin(p->p_numthreads, data);
		PROC_UNLOCK(p);
		buf = malloc(num * sizeof(lwpid_t), M_TEMP, M_WAITOK);
		tmp = 0;
		PROC_LOCK(p);
		FOREACH_THREAD_IN_PROC(p, td2) {
			if (tmp >= num)
				break;
			buf[tmp++] = td2->td_tid;
		}
		PROC_UNLOCK(p);
		error = copyout(buf, addr, tmp * sizeof(lwpid_t));
		free(buf, M_TEMP);
		if (!error)
			td->td_retval[0] = tmp;
		PROC_LOCK(p);
		break;

	case PT_VM_TIMESTAMP:
		CTR2(KTR_PTRACE, "PT_VM_TIMESTAMP: pid %d: timestamp %d",
		    p->p_pid, p->p_vmspace->vm_map.timestamp);
		td->td_retval[0] = p->p_vmspace->vm_map.timestamp;
		break;

	case PT_VM_ENTRY:
		PROC_UNLOCK(p);
		error = ptrace_vm_entry(td, p, (__cheri_fromcap void *)addr);
		PROC_LOCK(p);
		break;

	default:
#ifdef __HAVE_PTRACE_MACHDEP
		if (req >= PT_FIRSTMACH) {
			PROC_UNLOCK(p);
			error = cpu_ptrace(td2, req,
					(__cheri_fromcap void *)addr, data);
			PROC_LOCK(p);
		} else
#endif
			/* Unknown request. */
			error = EINVAL;
		break;
	}

out:
	/* Drop our hold on this process now that the request has completed. */
	_PRELE(p);
fail:
	PROC_UNLOCK(p);
	if (proctree_locked)
		sx_xunlock(&proctree_lock);
	return (error);
}
#undef PROC_READ
#undef PROC_WRITE

// CHERI CHANGES START
// {
//   "updated": 20191025,
//   "target_type": "kernel",
//   "changes": [
//     "iovec-macros",
//     "support"
//   ]
// }
// CHERI CHANGES END<|MERGE_RESOLUTION|>--- conflicted
+++ resolved
@@ -505,50 +505,20 @@
 		struct dbreg dbreg;
 		struct fpreg fpreg;
 		struct reg reg;
-<<<<<<< HEAD
-#ifdef COMPAT_FREEBSD32
-		struct dbreg32 dbreg32;
-		struct fpreg32 fpreg32;
-		struct reg32 reg32;
-		struct ptrace_io_desc32 piod32;
-		struct ptrace_lwpinfo32 pl32;
-		struct ptrace_vm_entry32 pve32;
-#endif
-#ifdef COMPAT_FREEBSD64
-		struct ptrace_lwpinfo64 pl64;
-#endif
-=======
->>>>>>> 6f892557
 		syscallarg_t args[nitems(td->td_sa.args)];
 		struct ptrace_sc_ret psr;
 		int ptevents;
 	} r;
 	void * __capability addr;
-<<<<<<< HEAD
-	int error = 0, data;
-#ifdef COMPAT_FREEBSD32
-	int wrap32 = 0;
-
-	if (SV_CURPROC_FLAG(SV_ILP32))
-		wrap32 = 1;
-#endif
-#ifdef COMPAT_FREEBSD64
-	int wrap64 = 0;
-
-	if (SV_CURPROC_FLAG(SV_CHERI | SV_LP64) == SV_LP64)
-		wrap64 = 1;
-#endif
-=======
 	int error = 0;
 
->>>>>>> 6f892557
 	AUDIT_ARG_PID(uap->pid);
 	AUDIT_ARG_CMD(uap->req);
 	AUDIT_ARG_VALUE(uap->data);
 	addr = &r;
-	data = uap->data;
 	switch (uap->req) {
 	case PT_GET_EVENT_MASK:
+	case PT_LWPINFO:
 	case PT_GET_SC_ARGS:
 	case PT_GET_SC_RET:
 		break;
@@ -587,43 +557,10 @@
 			error = copyin(uap->addr, &r.ptevents, uap->data);
 		break;
 	case PT_IO:
-<<<<<<< HEAD
-		error = copyincap(uap->addr, &r.piod, sizeof r.piod);
-=======
 		error = copyincap(uap->addr, &r.piod, sizeof(r.piod));
->>>>>>> 6f892557
 		break;
 	case PT_VM_ENTRY:
 		error = copyincap(uap->addr, &r.pve, sizeof r.pve);
-		break;
-	case PT_LWPINFO:
-#ifdef COMPAT_FREEBSD32
-		if (wrap32)
-			data = sizeof(r.pl32);
-		else
-#endif
-#ifdef COMPAT_FREEBSD64
-		if (wrap64)
-			data = sizeof(r.pl64);
-		else
-#endif
-		data = sizeof(r.pl);
-		break;
-
-	/* Pass along an untagged capability for the desired PC. */
-	case PT_CONTINUE:
-	case PT_STEP:
-	case PT_TO_SCE:
-	case PT_TO_SCX:
-	case PT_SYSCALL:
-#if __has_feature(capabilities)
-		addr = cheri_cleartag(uap->addr);
-#endif
-		break;
-
-	/* Pass along 'addr' unmodified. */
-	case PT_GETLWPLIST:
-		addr = uap->addr;
 		break;
 	default:
 		addr = (__cheri_tocap void * __capability)uap->addr;
@@ -632,7 +569,7 @@
 	if (error)
 		return (error);
 
-	error = kern_ptrace(td, uap->req, uap->pid, addr, data);
+	error = kern_ptrace(td, uap->req, uap->pid, addr, uap->data);
 	if (error)
 		return (error);
 
@@ -650,13 +587,8 @@
 		 * Only copy out the updated piod_len to avoid the use
 		 * of copyoutcap.
 		 */
-<<<<<<< HEAD
-		error = COPYOUT(&r.piod.piod_len,
-		    uap->addr + offsetof(struct ptrace_io_desc, piod_len),
-=======
 		error = copyout(&r.piod.piod_len, uap->addr +
 		    offsetof(struct ptrace_io_desc, piod_len),
->>>>>>> 6f892557
 		    sizeof(r.piod.piod_len));
 		break;
 	case PT_GETREGS:
@@ -741,15 +673,6 @@
 	int error, num, tmp;
 	int proctree_locked = 0;
 	lwpid_t tid = 0, *buf;
-<<<<<<< HEAD
-#ifdef COMPAT_FREEBSD64
-	int wrap64 = 0;
-	struct ptrace_io_desc64 * __capability piod64 = NULL;
-	struct ptrace_sc_ret64 * __capability psr64 = NULL;
-	struct ptrace_lwpinfo64 * __capability pl64 = NULL;
-#endif
-=======
->>>>>>> 6f892557
 #ifdef COMPAT_FREEBSD32
 	int wrap32 = 0, safe = 0;
 #endif
@@ -1266,46 +1189,11 @@
 		break;
 
 	case PT_IO:
-<<<<<<< HEAD
-#ifdef COMPAT_FREEBSD32
-		if (wrap32) {
-			piod32 = addr;
-			IOVEC_INIT(&iov, (void *)(uintptr_t)piod32->piod_addr,
-			    piod32->piod_len);
-			uio.uio_offset = (off_t)(uintptr_t)piod32->piod_offs;
-			uio.uio_resid = piod32->piod_len;
-			tmp = piod32->piod_op;
-		} else
-#endif
-#ifdef COMPAT_FREEBSD64
-		    if (wrap64) {
-			piod64 = addr;
-			IOVEC_INIT(
-			    &iov, (void *)piod64->piod_addr, piod64->piod_len);
-			uio.uio_offset = (off_t)(uintptr_t)piod64->piod_offs;
-			uio.uio_resid = piod64->piod_len;
-			tmp = piod64->piod_op;
-		} else
-#endif
-		{
-			piod = addr;
-#if __has_feature(capabilities)
-			IOVEC_INIT_C(&iov, piod->piod_addr, piod->piod_len);
-#else
-			IOVEC_INIT(&iov, piod->piod_addr, piod->piod_len);
-#endif
-			uio.uio_offset =
-			    (off_t)(__cheri_addr uintptr_t)piod->piod_offs;
-			uio.uio_resid = piod->piod_len;
-			tmp = piod->piod_op;
-		}
-=======
 		piod = (__cheri_fromcap void *)addr;
 		IOVEC_INIT_C(&iov, piod->piod_addr, piod->piod_len);
 		uio.uio_offset =
 		    (off_t)(__cheri_addr uintptr_t)piod->piod_offs;
 		uio.uio_resid = piod->piod_len;
->>>>>>> 6f892557
 		uio.uio_iov = &iov;
 		uio.uio_iovcnt = 1;
 		uio.uio_segflg = UIO_USERSPACE;
@@ -1330,26 +1218,7 @@
 		}
 		PROC_UNLOCK(p);
 		error = proc_rwmem(p, &uio);
-<<<<<<< HEAD
-#if __has_feature(capabilities)
-		if (SV_CURPROC_FLAG(SV_CHERI))
-			piod->piod_len -= uio.uio_resid;
-		else
-#endif
-#ifdef COMPAT_FREEBSD32
-		if (wrap32)
-			piod32->piod_len -= uio.uio_resid;
-		else
-#endif
-#ifdef COMPAT_FREEBSD64
-		if (wrap64)
-			piod64->piod_len -= uio.uio_resid;
-		else
-#endif
-			piod->piod_len -= uio.uio_resid;
-=======
 		piod->piod_len -= uio.uio_resid;
->>>>>>> 6f892557
 		PROC_LOCK(p);
 		break;
 
