/*-
 * SPDX-License-Identifier: BSD-4-Clause
 *
 * Copyright (c) 1994, Sean Eric Fagan
 * All rights reserved.
 *
 * Redistribution and use in source and binary forms, with or without
 * modification, are permitted provided that the following conditions
 * are met:
 * 1. Redistributions of source code must retain the above copyright
 *    notice, this list of conditions and the following disclaimer.
 * 2. Redistributions in binary form must reproduce the above copyright
 *    notice, this list of conditions and the following disclaimer in the
 *    documentation and/or other materials provided with the distribution.
 * 3. All advertising materials mentioning features or use of this software
 *    must display the following acknowledgement:
 *	This product includes software developed by Sean Eric Fagan.
 * 4. The name of the author may not be used to endorse or promote products
 *    derived from this software without specific prior written permission.
 *
 * THIS SOFTWARE IS PROVIDED BY THE AUTHOR AND CONTRIBUTORS ``AS IS'' AND
 * ANY EXPRESS OR IMPLIED WARRANTIES, INCLUDING, BUT NOT LIMITED TO, THE
 * IMPLIED WARRANTIES OF MERCHANTABILITY AND FITNESS FOR A PARTICULAR PURPOSE
 * ARE DISCLAIMED.  IN NO EVENT SHALL THE AUTHOR OR CONTRIBUTORS BE LIABLE
 * FOR ANY DIRECT, INDIRECT, INCIDENTAL, SPECIAL, EXEMPLARY, OR CONSEQUENTIAL
 * DAMAGES (INCLUDING, BUT NOT LIMITED TO, PROCUREMENT OF SUBSTITUTE GOODS
 * OR SERVICES; LOSS OF USE, DATA, OR PROFITS; OR BUSINESS INTERRUPTION)
 * HOWEVER CAUSED AND ON ANY THEORY OF LIABILITY, WHETHER IN CONTRACT, STRICT
 * LIABILITY, OR TORT (INCLUDING NEGLIGENCE OR OTHERWISE) ARISING IN ANY WAY
 * OUT OF THE USE OF THIS SOFTWARE, EVEN IF ADVISED OF THE POSSIBILITY OF
 * SUCH DAMAGE.
 */

#include <sys/cdefs.h>
__FBSDID("$FreeBSD$");

#include <sys/param.h>
#include <sys/systm.h>
#include <sys/ktr.h>
#include <sys/limits.h>
#include <sys/lock.h>
#include <sys/mutex.h>
#include <sys/reg.h>
#include <sys/syscallsubr.h>
#include <sys/sysent.h>
#include <sys/sysproto.h>
#include <sys/priv.h>
#include <sys/proc.h>
#include <sys/vnode.h>
#include <sys/ptrace.h>
#include <sys/rwlock.h>
#include <sys/sx.h>
#include <sys/syscall.h>
#include <sys/malloc.h>
#include <sys/signalvar.h>
#include <sys/caprights.h>
#include <sys/filedesc.h>

#include <security/audit/audit.h>

#include <vm/vm.h>
#include <vm/pmap.h>
#include <vm/vm_extern.h>
#include <vm/vm_map.h>
#include <vm/vm_kern.h>
#include <vm/vm_object.h>
#include <vm/vm_page.h>
#include <vm/vm_param.h>

#ifdef COMPAT_FREEBSD32
#include <sys/procfs.h>
#endif

/* Assert it's safe to unlock a process, e.g. to allocate working memory */
#define	PROC_ASSERT_TRACEREQ(p)	MPASS(((p)->p_flag2 & P2_PTRACEREQ) != 0)

/*
 * Functions implemented using PROC_ACTION():
 *
 * proc_read_regs(proc, regs)
 *	Get the current user-visible register set from the process
 *	and copy it into the regs structure (<machine/reg.h>).
 *	The process is stopped at the time read_regs is called.
 *
 * proc_write_regs(proc, regs)
 *	Update the current register set from the passed in regs
 *	structure.  Take care to avoid clobbering special CPU
 *	registers or privileged bits in the PSL.
 *	Depending on the architecture this may have fix-up work to do,
 *	especially if the IAR or PCW are modified.
 *	The process is stopped at the time write_regs is called.
 *
 * proc_read_fpregs, proc_write_fpregs
 *	deal with the floating point register set, otherwise as above.
 *
 * proc_read_dbregs, proc_write_dbregs
 *	deal with the processor debug register set, otherwise as above.
 *
 * proc_sstep(proc)
 *	Arrange for the process to trap after executing a single instruction.
 */

#define	PROC_ACTION(action) do {					\
	int error;							\
									\
	PROC_LOCK_ASSERT(td->td_proc, MA_OWNED);			\
	if ((td->td_proc->p_flag & P_INMEM) == 0)			\
		error = EIO;						\
	else								\
		error = (action);					\
	return (error);							\
} while (0)

int
proc_read_regs(struct thread *td, struct reg *regs)
{

	PROC_ACTION(fill_regs(td, regs));
}

int
proc_write_regs(struct thread *td, struct reg *regs)
{

	PROC_ACTION(set_regs(td, regs));
}

int
proc_read_dbregs(struct thread *td, struct dbreg *dbregs)
{

	PROC_ACTION(fill_dbregs(td, dbregs));
}

int
proc_write_dbregs(struct thread *td, struct dbreg *dbregs)
{

	PROC_ACTION(set_dbregs(td, dbregs));
}

/*
 * Ptrace doesn't support fpregs at all, and there are no security holes
 * or translations for fpregs, so we can just copy them.
 */
int
proc_read_fpregs(struct thread *td, struct fpreg *fpregs)
{

	PROC_ACTION(fill_fpregs(td, fpregs));
}

int
proc_write_fpregs(struct thread *td, struct fpreg *fpregs)
{

	PROC_ACTION(set_fpregs(td, fpregs));
}

#if __has_feature(capabilities)
int
proc_read_capregs(struct thread *td, struct capreg *capregs)
{
	PROC_ACTION(fill_capregs(td, capregs));
}

int
proc_write_capregs(struct thread *td, struct capreg *capregs)
{
	PROC_ACTION(set_capregs(td, capregs));
}
#endif

static struct regset *
proc_find_regset(struct thread *td, int note)
{
	struct regset **regsetp, **regset_end, *regset;
	struct sysentvec *sv;

	sv = td->td_proc->p_sysent;
	regsetp = sv->sv_regset_begin;
	if (regsetp == NULL)
		return (NULL);
	regset_end = sv->sv_regset_end;
	MPASS(regset_end != NULL);
	for (; regsetp < regset_end; regsetp++) {
		regset = *regsetp;
		if (regset->note != note)
			continue;

		return (regset);
	}

	return (NULL);
}

static int
proc_read_regset(struct thread *td, int note, struct iovec *iov)
{
	struct regset *regset;
	struct proc *p;
	void *buf;
	size_t size;
	int error;

	regset = proc_find_regset(td, note);
	if (regset == NULL)
		return (EINVAL);

	if (iov->iov_base == NULL) {
		iov->iov_len = regset->size;
		if (iov->iov_len == 0)
			return (EINVAL);

		return (0);
	}

	/* The length is wrong, return an error */
	if (iov->iov_len != regset->size)
		return (EINVAL);

	if (regset->get == NULL)
		return (EINVAL);

	error = 0;
	size = regset->size;
	p = td->td_proc;

	/* Drop the proc lock while allocating the temp buffer */
	PROC_ASSERT_TRACEREQ(p);
	PROC_UNLOCK(p);
	buf = malloc(size, M_TEMP, M_WAITOK);
	PROC_LOCK(p);

	if (!regset->get(regset, td, buf, &size)) {
		error = EINVAL;
	} else {
		KASSERT(size == regset->size,
		    ("%s: Getter function changed the size", __func__));

		iov->iov_len = size;
		PROC_UNLOCK(p);
		error = copyout(buf, iov->iov_base, size);
		PROC_LOCK(p);
	}

	free(buf, M_TEMP);

	return (error);
}

static int
proc_write_regset(struct thread *td, int note, struct iovec *iov)
{
	struct regset *regset;
	struct proc *p;
	void *buf;
	size_t size;
	int error;

	regset = proc_find_regset(td, note);
	if (regset == NULL)
		return (EINVAL);

	/* The length is wrong, return an error */
	if (iov->iov_len != regset->size)
		return (EINVAL);

	if (regset->set == NULL)
		return (EINVAL);

	size = regset->size;
	p = td->td_proc;

	/* Drop the proc lock while allocating the temp buffer */
	PROC_ASSERT_TRACEREQ(p);
	PROC_UNLOCK(p);
	buf = malloc(size, M_TEMP, M_WAITOK);
	error = copyin(iov->iov_base, buf, size);
	PROC_LOCK(p);

	if (error == 0) {
		if (!regset->set(regset, td, buf, size)) {
			error = EINVAL;
		}
	}

	free(buf, M_TEMP);

	return (error);
}

#ifdef COMPAT_FREEBSD32
/* For 32 bit binaries, we need to expose the 32 bit regs layouts. */
int
proc_read_regs32(struct thread *td, struct reg32 *regs32)
{

	PROC_ACTION(fill_regs32(td, regs32));
}

int
proc_write_regs32(struct thread *td, struct reg32 *regs32)
{

	PROC_ACTION(set_regs32(td, regs32));
}

int
proc_read_dbregs32(struct thread *td, struct dbreg32 *dbregs32)
{

	PROC_ACTION(fill_dbregs32(td, dbregs32));
}

int
proc_write_dbregs32(struct thread *td, struct dbreg32 *dbregs32)
{

	PROC_ACTION(set_dbregs32(td, dbregs32));
}

int
proc_read_fpregs32(struct thread *td, struct fpreg32 *fpregs32)
{

	PROC_ACTION(fill_fpregs32(td, fpregs32));
}

int
proc_write_fpregs32(struct thread *td, struct fpreg32 *fpregs32)
{

	PROC_ACTION(set_fpregs32(td, fpregs32));
}

#if __has_feature(capabilities)
int
proc_read_capregs32(struct thread *td, struct capreg *capregs)
{
	return (EIO);
}

int
proc_write_capregs32(struct thread *td, struct capreg *capregs)
{
	return (EIO);
}
#endif
#endif

int
proc_sstep(struct thread *td)
{

	PROC_ACTION(ptrace_single_step(td));
}

int
proc_rwmem(struct proc *p, struct uio *uio)
{
	vm_map_t map;
	vm_offset_t pageno;		/* page number */
	vm_prot_t reqprot;
	int error, fault_flags, page_offset, writing;

	/*
	 * Make sure that the process' vmspace remains live.
	 */
	if (p != curproc)
		PROC_ASSERT_HELD(p);
	PROC_LOCK_ASSERT(p, MA_NOTOWNED);

	/*
	 * The map we want...
	 */
	map = &p->p_vmspace->vm_map;

	/*
	 * If we are writing, then we request vm_fault() to create a private
	 * copy of each page.  Since these copies will not be writeable by the
	 * process, we must explicity request that they be dirtied.
	 */
	writing = uio->uio_rw == UIO_WRITE;
	reqprot = writing ? VM_PROT_COPY | VM_PROT_READ : VM_PROT_READ;
	fault_flags = writing ? VM_FAULT_DIRTY : VM_FAULT_NORMAL;

	/*
	 * Only map in one page at a time.  We don't have to, but it
	 * makes things easier.  This way is trivial - right?
	 */
	do {
		vm_offset_t uva;
		u_int len;
		vm_page_t m;

		uva = (vm_offset_t)uio->uio_offset;

		/*
		 * Get the page number of this segment.
		 */
		pageno = trunc_page(uva);
		page_offset = uva - pageno;

		/*
		 * How many bytes to copy
		 */
		len = min(PAGE_SIZE - page_offset, uio->uio_resid);

		/*
		 * Fault and hold the page on behalf of the process.
		 */
		error = vm_fault(map, pageno, reqprot, fault_flags, &m);
		if (error != KERN_SUCCESS) {
			if (error == KERN_RESOURCE_SHORTAGE)
				error = ENOMEM;
			else
				error = EFAULT;
			break;
		}

		/*
		 * Now do the i/o move.
		 */
		error = uiomove_fromphys(&m, page_offset, len, uio);

		/* Make the I-cache coherent for breakpoints. */
		if (writing && error == 0) {
			vm_map_lock_read(map);
			if (vm_map_check_protection(map, pageno, pageno +
			    PAGE_SIZE, VM_PROT_EXECUTE))
				vm_sync_icache(map, uva, len);
			vm_map_unlock_read(map);
		}

		/*
		 * Release the page.
		 */
		vm_page_unwire(m, PQ_ACTIVE);

	} while (error == 0 && uio->uio_resid > 0);

	return (error);
}

static ssize_t
proc_iop(struct thread *td, struct proc *p, vm_offset_t va, void *buf,
    size_t len, enum uio_rw rw)
{
	struct iovec iov;
	struct uio uio;
	ssize_t slen;

	MPASS(len < SSIZE_MAX);
	slen = (ssize_t)len;

	IOVEC_INIT(&iov, buf, len);
	uio.uio_iov = &iov;
	uio.uio_iovcnt = 1;
	uio.uio_offset = va;
	uio.uio_resid = slen;
	uio.uio_segflg = UIO_SYSSPACE;
	uio.uio_rw = rw;
	uio.uio_td = td;
	proc_rwmem(p, &uio);
	if (uio.uio_resid == slen)
		return (-1);
	return (slen - uio.uio_resid);
}

ssize_t
proc_readmem(struct thread *td, struct proc *p, vm_offset_t va, void *buf,
    size_t len)
{

	return (proc_iop(td, p, va, buf, len, UIO_READ));
}

ssize_t
proc_writemem(struct thread *td, struct proc *p, vm_offset_t va, void *buf,
    size_t len)
{

	return (proc_iop(td, p, va, buf, len, UIO_WRITE));
}

static int
ptrace_vm_entry(struct thread *td, struct proc *p,
		struct ptrace_vm_entry *pve)
{
	struct vattr vattr;
	vm_map_t map;
	vm_map_entry_t entry;
	vm_object_t obj, tobj, lobj;
	struct vmspace *vm;
	struct vnode *vp;
	char *freepath, *fullpath;
	u_int pathlen;
	int error, index;

	error = 0;
	obj = NULL;

	vm = vmspace_acquire_ref(p);
	map = &vm->vm_map;
	vm_map_lock_read(map);

	do {
		KASSERT((map->header.eflags & MAP_ENTRY_IS_SUB_MAP) == 0,
		    ("Submap in map header"));
		index = 0;
		VM_MAP_ENTRY_FOREACH(entry, map) {
			if (index >= pve->pve_entry &&
			    (entry->eflags & MAP_ENTRY_IS_SUB_MAP) == 0)
				break;
			index++;
		}
		if (index < pve->pve_entry) {
			error = EINVAL;
			break;
		}
		if (entry == &map->header) {
			error = ENOENT;
			break;
		}

		/* We got an entry. */
		pve->pve_entry = index + 1;
		pve->pve_timestamp = map->timestamp;
		pve->pve_start = entry->start;
		pve->pve_end = entry->end - 1;
		pve->pve_offset = entry->offset;
		pve->pve_prot = entry->protection;

		/* Backing object's path needed? */
		if (pve->pve_pathlen == 0)
			break;

		pathlen = pve->pve_pathlen;
		pve->pve_pathlen = 0;

		obj = entry->object.vm_object;
		if (obj != NULL)
			VM_OBJECT_RLOCK(obj);
	} while (0);

	vm_map_unlock_read(map);

	pve->pve_fsid = VNOVAL;
	pve->pve_fileid = VNOVAL;

	if (error == 0 && obj != NULL) {
		lobj = obj;
		for (tobj = obj; tobj != NULL; tobj = tobj->backing_object) {
			if (tobj != obj)
				VM_OBJECT_RLOCK(tobj);
			if (lobj != obj)
				VM_OBJECT_RUNLOCK(lobj);
			lobj = tobj;
			pve->pve_offset += tobj->backing_object_offset;
		}
		vp = vm_object_vnode(lobj);
		if (vp != NULL)
			vref(vp);
		if (lobj != obj)
			VM_OBJECT_RUNLOCK(lobj);
		VM_OBJECT_RUNLOCK(obj);

		if (vp != NULL) {
			freepath = NULL;
			fullpath = NULL;
			vn_fullpath(vp, &fullpath, &freepath);
			vn_lock(vp, LK_SHARED | LK_RETRY);
			if (VOP_GETATTR(vp, &vattr, td->td_ucred) == 0) {
				pve->pve_fileid = vattr.va_fileid;
				pve->pve_fsid = vattr.va_fsid;
			}
			vput(vp);

			if (fullpath != NULL) {
				pve->pve_pathlen = strlen(fullpath) + 1;
				if (pve->pve_pathlen <= pathlen) {
					error = copyout(fullpath, pve->pve_path,
					    pve->pve_pathlen);
				} else
					error = ENAMETOOLONG;
			}
			if (freepath != NULL)
				free(freepath, M_TEMP);
		}
	}
	vmspace_free(vm);
	if (error == 0)
		CTR3(KTR_PTRACE, "PT_VM_ENTRY: pid %d, entry %d, start %p",
		    p->p_pid, pve->pve_entry, pve->pve_start);

	return (error);
}

/*
 * Process debugging system call.
 */
#ifndef _SYS_SYSPROTO_H_
struct ptrace_args {
	int	req;
	pid_t	pid;
	caddr_t	addr;
	int	data;
};
#endif

int
sys_ptrace(struct thread *td, struct ptrace_args *uap)
{
	/*
	 * XXX this obfuscation is to reduce stack usage, but the register
	 * structs may be too large to put on the stack anyway.
	 */
	union {
		struct ptrace_io_desc piod;
		struct ptrace_lwpinfo pl;
		struct ptrace_vm_entry pve;
		struct ptrace_coredump pc;
#if __has_feature(capabilities)
		struct capreg capreg;
#endif
		struct dbreg dbreg;
		struct fpreg fpreg;
		struct reg reg;
		struct iovec vec;
		syscallarg_t args[nitems(td->td_sa.args)];
		struct ptrace_sc_ret psr;
		int ptevents;
	} r;
	void * __capability addr;
	int error;

	if (!allow_ptrace)
		return (ENOSYS);
	error = 0;

	AUDIT_ARG_PID(uap->pid);
	AUDIT_ARG_CMD(uap->req);
	AUDIT_ARG_VALUE(uap->data);
	addr = &r;
	switch (uap->req) {
	case PT_GET_EVENT_MASK:
	case PT_LWPINFO:
	case PT_GET_SC_ARGS:
	case PT_GET_SC_RET:
		break;
	case PT_GETREGS:
		bzero(&r.reg, sizeof(r.reg));
		break;
	case PT_GETFPREGS:
		bzero(&r.fpreg, sizeof(r.fpreg));
		break;
#if __has_feature(capabilities)
	case PT_GETCAPREGS:
		bzero(&r.capreg, sizeof(r.capreg));
		break;
#endif
	case PT_GETDBREGS:
		bzero(&r.dbreg, sizeof(r.dbreg));
		break;
	case PT_GETREGSET:
	case PT_SETREGSET:
		error = copyincap(uap->addr, &r.vec, sizeof(r.vec));
		break;
	case PT_SETREGS:
		error = copyin(uap->addr, &r.reg, sizeof(r.reg));
		break;
	case PT_SETFPREGS:
		error = copyin(uap->addr, &r.fpreg, sizeof(r.fpreg));
		break;
	case PT_SETDBREGS:
		error = copyin(uap->addr, &r.dbreg, sizeof(r.dbreg));
		break;
#if __has_feature(capabilities)
	case PT_SETCAPREGS:
		error = copyin(uap->addr, &r.capreg, sizeof(r.capreg));
		break;
#endif
	case PT_SET_EVENT_MASK:
		if (uap->data != sizeof(r.ptevents))
			error = EINVAL;
		else
			error = copyin(uap->addr, &r.ptevents, uap->data);
		break;
	case PT_IO:
		error = copyincap(uap->addr, &r.piod, sizeof(r.piod));
		break;
	case PT_VM_ENTRY:
		error = copyincap(uap->addr, &r.pve, sizeof(r.pve));
		break;
	case PT_COREDUMP:
		if (uap->data != sizeof(r.pc))
			error = EINVAL;
		else
			error = copyin(uap->addr, &r.pc, uap->data);
		break;
	default:
		addr = uap->addr;
		break;
	}
	if (error)
		return (error);

	error = kern_ptrace(td, uap->req, uap->pid, addr, uap->data);
	if (error)
		return (error);

	switch (uap->req) {
	case PT_VM_ENTRY:
		/*
		 * Only copy out updated fields prior to pve_path to
		 * avoid the use of copyoutcap.
		 */
		error = copyout(&r.pve, uap->addr,
		    offsetof(struct ptrace_vm_entry, pve_path));
		break;
	case PT_IO:
		/*
		 * Only copy out the updated piod_len to avoid the use
		 * of copyoutcap.
		 */
		error = copyout(&r.piod.piod_len, uap->addr +
		    offsetof(struct ptrace_io_desc, piod_len),
		    sizeof(r.piod.piod_len));
		break;
	case PT_GETREGS:
		error = copyout(&r.reg, uap->addr, sizeof(r.reg));
		break;
	case PT_GETFPREGS:
		error = copyout(&r.fpreg, uap->addr, sizeof(r.fpreg));
		break;
	case PT_GETDBREGS:
		error = copyout(&r.dbreg, uap->addr, sizeof(r.dbreg));
		break;
#if __has_feature(capabilities)
	case PT_GETCAPREGS:
		error = copyout(&r.capreg, uap->addr, sizeof(r.capreg));
		break;
#endif
	case PT_GETREGSET:
		error = suword(
		    &((struct iovec * __capability)uap->addr)->iov_len,
		    r.vec.iov_len);
		break;
	case PT_GET_EVENT_MASK:
		/* NB: The size in uap->data is validated in kern_ptrace(). */
		error = copyout(&r.ptevents, uap->addr, uap->data);
		break;
	case PT_LWPINFO:
		/* NB: The size in uap->data is validated in kern_ptrace(). */
		error = copyout(&r.pl, uap->addr, uap->data);
		break;
	case PT_GET_SC_ARGS:
		error = copyout(r.args, uap->addr, MIN(uap->data,
		    sizeof(r.args)));
		break;
	case PT_GET_SC_RET:
		error = copyout(&r.psr, uap->addr, MIN(uap->data,
		    sizeof(r.psr)));
		break;
	}

	return (error);
}

#ifdef COMPAT_FREEBSD32
/*
 *   PROC_READ(regs, td2, addr);
 * becomes either:
 *   proc_read_regs(td2, addr);
 * or
 *   proc_read_regs32(td2, addr);
 * .. except this is done at runtime.  There is an additional
 * complication in that PROC_WRITE disallows 32 bit consumers
 * from writing to 64 bit address space targets.
 */
#define	PROC_READ(w, t, a)	wrap32 ? \
	proc_read_ ## w ## 32(t, a) : \
	proc_read_ ## w (t, a)
#define	PROC_WRITE(w, t, a)	wrap32 ? \
	(safe ? proc_write_ ## w ## 32(t, a) : EINVAL ) : \
	proc_write_ ## w (t, a)
#else
#define	PROC_READ(w, t, a)	proc_read_ ## w (t, a)
#define	PROC_WRITE(w, t, a)	proc_write_ ## w (t, a)
#endif

void
proc_set_traced(struct proc *p, bool stop)
{

	sx_assert(&proctree_lock, SX_XLOCKED);
	PROC_LOCK_ASSERT(p, MA_OWNED);
	p->p_flag |= P_TRACED;
	if (stop)
		p->p_flag2 |= P2_PTRACE_FSTP;
	p->p_ptevents = PTRACE_DEFAULT;
}

void
ptrace_unsuspend(struct proc *p)
{
	PROC_LOCK_ASSERT(p, MA_OWNED);

	PROC_SLOCK(p);
	p->p_flag &= ~(P_STOPPED_TRACE | P_STOPPED_SIG | P_WAITED);
	thread_unsuspend(p);
	PROC_SUNLOCK(p);
	itimer_proc_continue(p);
	kqtimer_proc_continue(p);
}

static int
proc_can_ptrace(struct thread *td, struct proc *p)
{
	int error;

	PROC_LOCK_ASSERT(p, MA_OWNED);

	if ((p->p_flag & P_WEXIT) != 0)
		return (ESRCH);

	if ((error = p_cansee(td, p)) != 0)
		return (error);
	if ((error = p_candebug(td, p)) != 0)
		return (error);

	/* not being traced... */
	if ((p->p_flag & P_TRACED) == 0)
		return (EPERM);

	/* not being traced by YOU */
	if (p->p_pptr != td->td_proc)
		return (EBUSY);

	/* not currently stopped */
	if ((p->p_flag & P_STOPPED_TRACE) == 0 ||
	    p->p_suspcount != p->p_numthreads  ||
	    (p->p_flag & P_WAITED) == 0)
		return (EBUSY);

	return (0);
}

static struct thread *
ptrace_sel_coredump_thread(struct proc *p)
{
	struct thread *td2;

	PROC_LOCK_ASSERT(p, MA_OWNED);
	MPASS((p->p_flag & P_STOPPED_TRACE) != 0);

	FOREACH_THREAD_IN_PROC(p, td2) {
		if ((td2->td_dbgflags & TDB_SSWITCH) != 0)
			return (td2);
	}
	return (NULL);
}

int
kern_ptrace(struct thread *td, int req, pid_t pid, void * __capability addr, int data)
{
	struct iovec iov;
	struct uio uio;
	struct proc *curp, *p, *pp;
	struct thread *td2 = NULL, *td3;
	struct ptrace_io_desc *piod = NULL;
	struct ptrace_lwpinfo *pl;
	struct ptrace_sc_ret *psr;
	struct file *fp;
	struct ptrace_coredump *pc;
	struct thr_coredump_req *tcq;
	int error, num, tmp;
	lwpid_t tid = 0, *buf;
#ifdef COMPAT_FREEBSD32
	int wrap32 = 0, safe = 0;
#endif
	bool proctree_locked, p2_req_set;

	curp = td->td_proc;
	proctree_locked = false;
	p2_req_set = false;

	/* Lock proctree before locking the process. */
	switch (req) {
	case PT_TRACE_ME:
	case PT_ATTACH:
	case PT_STEP:
	case PT_CONTINUE:
	case PT_TO_SCE:
	case PT_TO_SCX:
	case PT_SYSCALL:
	case PT_FOLLOW_FORK:
	case PT_LWP_EVENTS:
	case PT_GET_EVENT_MASK:
	case PT_SET_EVENT_MASK:
	case PT_DETACH:
	case PT_GET_SC_ARGS:
		sx_xlock(&proctree_lock);
		proctree_locked = true;
		break;
	default:
		break;
	}

	if (req == PT_TRACE_ME) {
		p = td->td_proc;
		PROC_LOCK(p);
	} else {
		if (pid <= PID_MAX) {
			if ((p = pfind(pid)) == NULL) {
				if (proctree_locked)
					sx_xunlock(&proctree_lock);
				return (ESRCH);
			}
		} else {
			td2 = tdfind(pid, -1);
			if (td2 == NULL) {
				if (proctree_locked)
					sx_xunlock(&proctree_lock);
				return (ESRCH);
			}
			p = td2->td_proc;
			tid = pid;
			pid = p->p_pid;
		}
	}
	AUDIT_ARG_PROCESS(p);

	if ((p->p_flag & P_WEXIT) != 0) {
		error = ESRCH;
		goto fail;
	}
	if ((error = p_cansee(td, p)) != 0)
		goto fail;

	if ((error = p_candebug(td, p)) != 0)
		goto fail;

	/*
	 * System processes can't be debugged.
	 */
	if ((p->p_flag & P_SYSTEM) != 0) {
		error = EINVAL;
		goto fail;
	}

	if (tid == 0) {
		if ((p->p_flag & P_STOPPED_TRACE) != 0) {
			KASSERT(p->p_xthread != NULL, ("NULL p_xthread"));
			td2 = p->p_xthread;
		} else {
			td2 = FIRST_THREAD_IN_PROC(p);
		}
		tid = td2->td_tid;
	}

#ifdef COMPAT_FREEBSD32
	/*
	 * Test if we're a 32 bit client and what the target is.
	 * Set the wrap controls accordingly.
	 */
	if (SV_CURPROC_FLAG(SV_ILP32)) {
		if (SV_PROC_FLAG(td2->td_proc, SV_ILP32))
			safe = 1;
		wrap32 = 1;
	}
#endif
	/*
	 * Permissions check
	 */
	switch (req) {
	case PT_TRACE_ME:
		/*
		 * Always legal, when there is a parent process which
		 * could trace us.  Otherwise, reject.
		 */
		if ((p->p_flag & P_TRACED) != 0) {
			error = EBUSY;
			goto fail;
		}
		if (p->p_pptr == initproc) {
			error = EPERM;
			goto fail;
		}
		break;

	case PT_ATTACH:
		/* Self */
		if (p == td->td_proc) {
			error = EINVAL;
			goto fail;
		}

		/* Already traced */
		if (p->p_flag & P_TRACED) {
			error = EBUSY;
			goto fail;
		}

		/* Can't trace an ancestor if you're being traced. */
		if (curp->p_flag & P_TRACED) {
			for (pp = curp->p_pptr; pp != NULL; pp = pp->p_pptr) {
				if (pp == p) {
					error = EINVAL;
					goto fail;
				}
			}
		}

		/* OK */
		break;

	case PT_CLEARSTEP:
		/* Allow thread to clear single step for itself */
		if (td->td_tid == tid)
			break;

		/* FALLTHROUGH */
	default:
		/*
		 * Check for ptrace eligibility before waiting for
		 * holds to drain.
		 */
		error = proc_can_ptrace(td, p);
		if (error != 0)
			goto fail;

		/*
		 * Block parallel ptrace requests.  Most important, do
		 * not allow other thread in debugger to continue the
		 * debuggee until coredump finished.
		 */
		while ((p->p_flag2 & P2_PTRACEREQ) != 0) {
			if (proctree_locked)
				sx_xunlock(&proctree_lock);
			error = msleep(&p->p_flag2, &p->p_mtx, PPAUSE | PCATCH |
			    (proctree_locked ? PDROP : 0), "pptrace", 0);
			if (proctree_locked) {
				sx_xlock(&proctree_lock);
				PROC_LOCK(p);
			}
			if (error == 0 && td2->td_proc != p)
				error = ESRCH;
			if (error == 0)
				error = proc_can_ptrace(td, p);
			if (error != 0)
				goto fail;
		}

		/* Ok */
		break;
	}

	/*
	 * Keep this process around and request parallel ptrace()
	 * request to wait until we finish this request.
	 */
	MPASS((p->p_flag2 & P2_PTRACEREQ) == 0);
	p->p_flag2 |= P2_PTRACEREQ;
	p2_req_set = true;
	_PHOLD(p);

	/*
	 * Actually do the requests
	 */

	td->td_retval[0] = 0;

	switch (req) {
	case PT_TRACE_ME:
		/* set my trace flag and "owner" so it can read/write me */
		proc_set_traced(p, false);
		if (p->p_flag & P_PPWAIT)
			p->p_flag |= P_PPTRACE;
		CTR1(KTR_PTRACE, "PT_TRACE_ME: pid %d", p->p_pid);
		break;

	case PT_ATTACH:
		/* security check done above */
		/*
		 * It would be nice if the tracing relationship was separate
		 * from the parent relationship but that would require
		 * another set of links in the proc struct or for "wait"
		 * to scan the entire proc table.  To make life easier,
		 * we just re-parent the process we're trying to trace.
		 * The old parent is remembered so we can put things back
		 * on a "detach".
		 */
		proc_set_traced(p, true);
		proc_reparent(p, td->td_proc, false);
		CTR2(KTR_PTRACE, "PT_ATTACH: pid %d, oppid %d", p->p_pid,
		    p->p_oppid);

		sx_xunlock(&proctree_lock);
		proctree_locked = false;
		MPASS(p->p_xthread == NULL);
		MPASS((p->p_flag & P_STOPPED_TRACE) == 0);

		/*
		 * If already stopped due to a stop signal, clear the
		 * existing stop before triggering a traced SIGSTOP.
		 */
		if ((p->p_flag & P_STOPPED_SIG) != 0) {
			PROC_SLOCK(p);
			p->p_flag &= ~(P_STOPPED_SIG | P_WAITED);
			thread_unsuspend(p);
			PROC_SUNLOCK(p);
		}

		kern_psignal(p, SIGSTOP);
		break;

	case PT_CLEARSTEP:
		CTR2(KTR_PTRACE, "PT_CLEARSTEP: tid %d (pid %d)", td2->td_tid,
		    p->p_pid);
		error = ptrace_clear_single_step(td2);
		break;

	case PT_SETSTEP:
		CTR2(KTR_PTRACE, "PT_SETSTEP: tid %d (pid %d)", td2->td_tid,
		    p->p_pid);
		error = ptrace_single_step(td2);
		break;

	case PT_SUSPEND:
		CTR2(KTR_PTRACE, "PT_SUSPEND: tid %d (pid %d)", td2->td_tid,
		    p->p_pid);
		td2->td_dbgflags |= TDB_SUSPEND;
		thread_lock(td2);
		td2->td_flags |= TDF_NEEDSUSPCHK;
		thread_unlock(td2);
		break;

	case PT_RESUME:
		CTR2(KTR_PTRACE, "PT_RESUME: tid %d (pid %d)", td2->td_tid,
		    p->p_pid);
		td2->td_dbgflags &= ~TDB_SUSPEND;
		break;

	case PT_FOLLOW_FORK:
		CTR3(KTR_PTRACE, "PT_FOLLOW_FORK: pid %d %s -> %s", p->p_pid,
		    p->p_ptevents & PTRACE_FORK ? "enabled" : "disabled",
		    data ? "enabled" : "disabled");
		if (data)
			p->p_ptevents |= PTRACE_FORK;
		else
			p->p_ptevents &= ~PTRACE_FORK;
		break;

	case PT_LWP_EVENTS:
		CTR3(KTR_PTRACE, "PT_LWP_EVENTS: pid %d %s -> %s", p->p_pid,
		    p->p_ptevents & PTRACE_LWP ? "enabled" : "disabled",
		    data ? "enabled" : "disabled");
		if (data)
			p->p_ptevents |= PTRACE_LWP;
		else
			p->p_ptevents &= ~PTRACE_LWP;
		break;

	case PT_GET_EVENT_MASK:
		if (data != sizeof(p->p_ptevents)) {
			error = EINVAL;
			break;
		}
		CTR2(KTR_PTRACE, "PT_GET_EVENT_MASK: pid %d mask %#x", p->p_pid,
		    p->p_ptevents);
		*(int * __capability)addr = p->p_ptevents;
		break;

	case PT_SET_EVENT_MASK:
		if (data != sizeof(p->p_ptevents)) {
			error = EINVAL;
			break;
		}
		tmp = *(int * __capability)addr;
		if ((tmp & ~(PTRACE_EXEC | PTRACE_SCE | PTRACE_SCX |
		    PTRACE_FORK | PTRACE_LWP | PTRACE_VFORK)) != 0) {
			error = EINVAL;
			break;
		}
		CTR3(KTR_PTRACE, "PT_SET_EVENT_MASK: pid %d mask %#x -> %#x",
		    p->p_pid, p->p_ptevents, tmp);
		p->p_ptevents = tmp;
		break;

	case PT_GET_SC_ARGS:
		CTR1(KTR_PTRACE, "PT_GET_SC_ARGS: pid %d", p->p_pid);
		if ((td2->td_dbgflags & (TDB_SCE | TDB_SCX)) == 0
#ifdef COMPAT_FREEBSD32
		    || (wrap32 && !safe)
#endif
		    ) {
			error = EINVAL;
			break;
		}
		bzero((__cheri_fromcap void *)addr, sizeof(td2->td_sa.args));
		/* See the explanation in linux_ptrace_get_syscall_info(). */
<<<<<<< HEAD
		bcopy(td2->td_sa.args, (__cheri_fromcap void *)addr,
		    SV_PROC_ABI(td->td_proc) == SV_ABI_LINUX ?
		    sizeof(td2->td_sa.args) :
		    td2->td_sa.callp->sy_narg * sizeof(register_t));
=======
		bcopy(td2->td_sa.args, addr, SV_PROC_ABI(td->td_proc) ==
		    SV_ABI_LINUX ? sizeof(td2->td_sa.args) :
		    td2->td_sa.callp->sy_narg * sizeof(syscallarg_t));
>>>>>>> b1ad6a90
		break;

	case PT_GET_SC_RET:
		if ((td2->td_dbgflags & (TDB_SCX)) == 0
#ifdef COMPAT_FREEBSD32
		    || (wrap32 && !safe)
#endif
		    ) {
			error = EINVAL;
			break;
		}
		psr = (__cheri_fromcap void *)addr;
		bzero(psr, sizeof(*psr));
		psr->sr_error = td2->td_errno;
		if (psr->sr_error == 0) {
			psr->sr_retval[0] = td2->td_retval[0];
			psr->sr_retval[1] = td2->td_retval[1];
		}
		CTR4(KTR_PTRACE,
		    "PT_GET_SC_RET: pid %d error %d retval %#lx,%#lx",
		    p->p_pid, psr->sr_error, psr->sr_retval[0],
		    psr->sr_retval[1]);
		break;

	case PT_STEP:
	case PT_CONTINUE:
	case PT_TO_SCE:
	case PT_TO_SCX:
	case PT_SYSCALL:
	case PT_DETACH:
		/* Zero means do not send any signal */
		if (data < 0 || data > _SIG_MAXSIG) {
			error = EINVAL;
			break;
		}

		switch (req) {
		case PT_STEP:
			CTR3(KTR_PTRACE, "PT_STEP: tid %d (pid %d), sig = %d",
			    td2->td_tid, p->p_pid, data);
			error = ptrace_single_step(td2);
			if (error)
				goto out;
			break;
		case PT_CONTINUE:
		case PT_TO_SCE:
		case PT_TO_SCX:
		case PT_SYSCALL:
			if ((__cheri_addr ptraddr_t)addr != 1) {
				error = ptrace_set_pc(td2,
				    (__cheri_addr u_long)addr);
				if (error)
					goto out;
			}
			switch (req) {
			case PT_TO_SCE:
				p->p_ptevents |= PTRACE_SCE;
				CTR4(KTR_PTRACE,
		    "PT_TO_SCE: pid %d, events = %#x, PC = %#lx, sig = %d",
				    p->p_pid, p->p_ptevents, (u_long)addr, data);
				break;
			case PT_TO_SCX:
				p->p_ptevents |= PTRACE_SCX;
				CTR4(KTR_PTRACE,
		    "PT_TO_SCX: pid %d, events = %#x, PC = %#lx, sig = %d",
				    p->p_pid, p->p_ptevents, (u_long)addr, data);
				break;
			case PT_SYSCALL:
				p->p_ptevents |= PTRACE_SYSCALL;
				CTR4(KTR_PTRACE,
		    "PT_SYSCALL: pid %d, events = %#x, PC = %#lx, sig = %d",
				    p->p_pid, p->p_ptevents, (u_long)addr, data);
				break;
			case PT_CONTINUE:
				CTR3(KTR_PTRACE,
				    "PT_CONTINUE: pid %d, PC = %#lx, sig = %d",
				    p->p_pid, (u_long)addr, data);
				break;
			}
			break;
		case PT_DETACH:
			/*
			 * Clear P_TRACED before reparenting
			 * a detached process back to its original
			 * parent.  Otherwise the debugee will be set
			 * as an orphan of the debugger.
			 */
			p->p_flag &= ~(P_TRACED | P_WAITED);

			/*
			 * Reset the process parent.
			 */
			if (p->p_oppid != p->p_pptr->p_pid) {
				PROC_LOCK(p->p_pptr);
				sigqueue_take(p->p_ksi);
				PROC_UNLOCK(p->p_pptr);

				pp = proc_realparent(p);
				proc_reparent(p, pp, false);
				if (pp == initproc)
					p->p_sigparent = SIGCHLD;
				CTR3(KTR_PTRACE,
			    "PT_DETACH: pid %d reparented to pid %d, sig %d",
				    p->p_pid, pp->p_pid, data);
			} else {
				CTR2(KTR_PTRACE, "PT_DETACH: pid %d, sig %d",
				    p->p_pid, data);
			}

			p->p_ptevents = 0;
			FOREACH_THREAD_IN_PROC(p, td3) {
				if ((td3->td_dbgflags & TDB_FSTP) != 0) {
					sigqueue_delete(&td3->td_sigqueue,
					    SIGSTOP);
				}
				td3->td_dbgflags &= ~(TDB_XSIG | TDB_FSTP |
				    TDB_SUSPEND);
			}

			if ((p->p_flag2 & P2_PTRACE_FSTP) != 0) {
				sigqueue_delete(&p->p_sigqueue, SIGSTOP);
				p->p_flag2 &= ~P2_PTRACE_FSTP;
			}

			/* should we send SIGCHLD? */
			/* childproc_continued(p); */
			break;
		}

		sx_xunlock(&proctree_lock);
		proctree_locked = false;

	sendsig:
		MPASS(!proctree_locked);

		/*
		 * Clear the pending event for the thread that just
		 * reported its event (p_xthread).  This may not be
		 * the thread passed to PT_CONTINUE, PT_STEP, etc. if
		 * the debugger is resuming a different thread.
		 *
		 * Deliver any pending signal via the reporting thread.
		 */
		MPASS(p->p_xthread != NULL);
		p->p_xthread->td_dbgflags &= ~TDB_XSIG;
		p->p_xthread->td_xsig = data;
		p->p_xthread = NULL;
		p->p_xsig = data;

		/*
		 * P_WKILLED is insurance that a PT_KILL/SIGKILL
		 * always works immediately, even if another thread is
		 * unsuspended first and attempts to handle a
		 * different signal or if the POSIX.1b style signal
		 * queue cannot accommodate any new signals.
		 */
		if (data == SIGKILL)
			proc_wkilled(p);

		/*
		 * Unsuspend all threads.  To leave a thread
		 * suspended, use PT_SUSPEND to suspend it before
		 * continuing the process.
		 */
		ptrace_unsuspend(p);
		break;

	case PT_WRITE_I:
	case PT_WRITE_D:
		td2->td_dbgflags |= TDB_USERWR;
		PROC_UNLOCK(p);
		error = 0;
		if (proc_writemem(td, p, (__cheri_addr vm_offset_t)addr,
		    &data, sizeof(int)) != sizeof(int))
			error = ENOMEM;
		else
			CTR3(KTR_PTRACE, "PT_WRITE: pid %d: %lx <= %#x",
			    p->p_pid, (u_long)addr, data);
		PROC_LOCK(p);
		break;

	case PT_READ_I:
	case PT_READ_D:
		PROC_UNLOCK(p);
		error = tmp = 0;
		if (proc_readmem(td, p, (__cheri_addr vm_offset_t)addr,
		    &tmp, sizeof(int)) != sizeof(int))
			error = ENOMEM;
		else
			CTR3(KTR_PTRACE, "PT_READ: pid %d: %lx >= %#x",
			    p->p_pid, (u_long)addr, tmp);
		td->td_retval[0] = tmp;
		PROC_LOCK(p);
		break;

	case PT_IO:
		piod = (__cheri_fromcap void *)addr;
		IOVEC_INIT_C(&iov, piod->piod_addr, piod->piod_len);
		uio.uio_offset = (__cheri_addr off_t)piod->piod_offs;
		uio.uio_resid = piod->piod_len;
		uio.uio_iov = &iov;
		uio.uio_iovcnt = 1;
		uio.uio_segflg = UIO_USERSPACE;
		uio.uio_td = td;
		switch (piod->piod_op) {
		case PIOD_READ_D:
		case PIOD_READ_I:
			CTR3(KTR_PTRACE, "PT_IO: pid %d: READ (%p, %#x)",
			    p->p_pid, (uintptr_t)uio.uio_offset, uio.uio_resid);
			uio.uio_rw = UIO_READ;
			break;
		case PIOD_WRITE_D:
		case PIOD_WRITE_I:
			CTR3(KTR_PTRACE, "PT_IO: pid %d: WRITE (%p, %#x)",
			    p->p_pid, (uintptr_t)uio.uio_offset, uio.uio_resid);
			td2->td_dbgflags |= TDB_USERWR;
			uio.uio_rw = UIO_WRITE;
			break;
		default:
			error = EINVAL;
			goto out;
		}
		PROC_UNLOCK(p);
		error = proc_rwmem(p, &uio);
		piod->piod_len -= uio.uio_resid;
		PROC_LOCK(p);
		break;

	case PT_KILL:
		CTR1(KTR_PTRACE, "PT_KILL: pid %d", p->p_pid);
		data = SIGKILL;
		goto sendsig;	/* in PT_CONTINUE above */

	case PT_SETREGS:
		CTR2(KTR_PTRACE, "PT_SETREGS: tid %d (pid %d)", td2->td_tid,
		    p->p_pid);
		td2->td_dbgflags |= TDB_USERWR;
		error = PROC_WRITE(regs, td2, (__cheri_fromcap void *)addr);
		break;

	case PT_GETREGS:
		CTR2(KTR_PTRACE, "PT_GETREGS: tid %d (pid %d)", td2->td_tid,
		    p->p_pid);
		error = PROC_READ(regs, td2, (__cheri_fromcap void *)addr);
		break;

	case PT_SETFPREGS:
		CTR2(KTR_PTRACE, "PT_SETFPREGS: tid %d (pid %d)", td2->td_tid,
		    p->p_pid);
		td2->td_dbgflags |= TDB_USERWR;
		error = PROC_WRITE(fpregs, td2, (__cheri_fromcap void *)addr);
		break;

	case PT_GETFPREGS:
		CTR2(KTR_PTRACE, "PT_GETFPREGS: tid %d (pid %d)", td2->td_tid,
		    p->p_pid);
		error = PROC_READ(fpregs, td2, (__cheri_fromcap void *)addr);
		break;

	case PT_SETDBREGS:
		CTR2(KTR_PTRACE, "PT_SETDBREGS: tid %d (pid %d)", td2->td_tid,
		    p->p_pid);
		td2->td_dbgflags |= TDB_USERWR;
		error = PROC_WRITE(dbregs, td2, (__cheri_fromcap void *)addr);
		break;

	case PT_GETDBREGS:
		CTR2(KTR_PTRACE, "PT_GETDBREGS: tid %d (pid %d)", td2->td_tid,
		    p->p_pid);
		error = PROC_READ(dbregs, td2, (__cheri_fromcap void *)addr);
		break;

#if __has_feature(capabilities)
	case PT_SETCAPREGS:
		CTR2(KTR_PTRACE, "PT_SETCAPREGS: tid %d (pid %d)", td2->td_tid,
		    p->p_pid);
		td2->td_dbgflags |= TDB_USERWR;
		error = PROC_WRITE(capregs, td2, (__cheri_fromcap void *)addr);
		break;

	case PT_GETCAPREGS:
		CTR2(KTR_PTRACE, "PT_GETCAPREGS: tid %d (pid %d)", td2->td_tid,
		    p->p_pid);
		error = PROC_READ(capregs, td2, (__cheri_fromcap void *)addr);
		break;
#endif

	case PT_SETREGSET:
		CTR2(KTR_PTRACE, "PT_SETREGSET: tid %d (pid %d)", td2->td_tid,
		    p->p_pid);
		error = proc_write_regset(td2, data,
		    (__cheri_fromcap void *)addr);
		break;

	case PT_GETREGSET:
		CTR2(KTR_PTRACE, "PT_GETREGSET: tid %d (pid %d)", td2->td_tid,
		    p->p_pid);
		error = proc_read_regset(td2, data,
		    (__cheri_fromcap void *)addr);
		break;

	case PT_LWPINFO:
		if (data <= 0 || data > sizeof(*pl)) {
			error = EINVAL;
			break;
		}

		pl = (__cheri_fromcap void *)addr;
		bzero(pl, sizeof(*pl));
		pl->pl_lwpid = td2->td_tid;
		pl->pl_event = PL_EVENT_NONE;
		pl->pl_flags = 0;
		if (td2->td_dbgflags & TDB_XSIG) {
			pl->pl_event = PL_EVENT_SIGNAL;
			if (td2->td_si.si_signo != 0 &&
			    data >= offsetof(struct ptrace_lwpinfo, pl_siginfo)
			    + sizeof(pl->pl_siginfo)) {
				pl->pl_flags |= PL_FLAG_SI;
				pl->pl_siginfo = td2->td_si;
			}
		}
		if (td2->td_dbgflags & TDB_SCE)
			pl->pl_flags |= PL_FLAG_SCE;
		else if (td2->td_dbgflags & TDB_SCX)
			pl->pl_flags |= PL_FLAG_SCX;
		if (td2->td_dbgflags & TDB_EXEC)
			pl->pl_flags |= PL_FLAG_EXEC;
		if (td2->td_dbgflags & TDB_FORK) {
			pl->pl_flags |= PL_FLAG_FORKED;
			pl->pl_child_pid = td2->td_dbg_forked;
			if (td2->td_dbgflags & TDB_VFORK)
				pl->pl_flags |= PL_FLAG_VFORKED;
		} else if ((td2->td_dbgflags & (TDB_SCX | TDB_VFORK)) ==
		    TDB_VFORK)
			pl->pl_flags |= PL_FLAG_VFORK_DONE;
		if (td2->td_dbgflags & TDB_CHILD)
			pl->pl_flags |= PL_FLAG_CHILD;
		if (td2->td_dbgflags & TDB_BORN)
			pl->pl_flags |= PL_FLAG_BORN;
		if (td2->td_dbgflags & TDB_EXIT)
			pl->pl_flags |= PL_FLAG_EXITED;
		pl->pl_sigmask = td2->td_sigmask;
		pl->pl_siglist = td2->td_siglist;
		strcpy(pl->pl_tdname, td2->td_name);
		if ((td2->td_dbgflags & (TDB_SCE | TDB_SCX)) != 0) {
			pl->pl_syscall_code = td2->td_sa.code;
			pl->pl_syscall_narg = td2->td_sa.callp->sy_narg;
		} else {
			pl->pl_syscall_code = 0;
			pl->pl_syscall_narg = 0;
		}
		CTR6(KTR_PTRACE,
    "PT_LWPINFO: tid %d (pid %d) event %d flags %#x child pid %d syscall %d",
		    td2->td_tid, p->p_pid, pl->pl_event, pl->pl_flags,
		    pl->pl_child_pid, pl->pl_syscall_code);
		break;

	case PT_GETNUMLWPS:
		CTR2(KTR_PTRACE, "PT_GETNUMLWPS: pid %d: %d threads", p->p_pid,
		    p->p_numthreads);
		td->td_retval[0] = p->p_numthreads;
		break;

	case PT_GETLWPLIST:
		CTR3(KTR_PTRACE, "PT_GETLWPLIST: pid %d: data %d, actual %d",
		    p->p_pid, data, p->p_numthreads);
		if (data <= 0) {
			error = EINVAL;
			break;
		}
		num = imin(p->p_numthreads, data);
		PROC_UNLOCK(p);
		buf = malloc(num * sizeof(lwpid_t), M_TEMP, M_WAITOK);
		tmp = 0;
		PROC_LOCK(p);
		FOREACH_THREAD_IN_PROC(p, td2) {
			if (tmp >= num)
				break;
			buf[tmp++] = td2->td_tid;
		}
		PROC_UNLOCK(p);
		error = copyout(buf, addr, tmp * sizeof(lwpid_t));
		free(buf, M_TEMP);
		if (!error)
			td->td_retval[0] = tmp;
		PROC_LOCK(p);
		break;

	case PT_VM_TIMESTAMP:
		CTR2(KTR_PTRACE, "PT_VM_TIMESTAMP: pid %d: timestamp %d",
		    p->p_pid, p->p_vmspace->vm_map.timestamp);
		td->td_retval[0] = p->p_vmspace->vm_map.timestamp;
		break;

	case PT_VM_ENTRY:
		PROC_UNLOCK(p);
		error = ptrace_vm_entry(td, p, (__cheri_fromcap void *)addr);
		PROC_LOCK(p);
		break;

	case PT_COREDUMP:
		pc = (__cheri_fromcap void *)addr;
		CTR2(KTR_PTRACE, "PT_COREDUMP: pid %d, fd %d",
		    p->p_pid, pc->pc_fd);

		if ((pc->pc_flags & ~(PC_COMPRESS | PC_ALL)) != 0) {
			error = EINVAL;
			break;
		}
		PROC_UNLOCK(p);

		tcq = malloc(sizeof(*tcq), M_TEMP, M_WAITOK | M_ZERO);
		fp = NULL;
		error = fget_write(td, pc->pc_fd, &cap_write_rights, &fp);
		if (error != 0)
			goto coredump_cleanup_nofp;
		if (fp->f_type != DTYPE_VNODE || fp->f_vnode->v_type != VREG) {
			error = EPIPE;
			goto coredump_cleanup;
		}

		PROC_LOCK(p);
		error = proc_can_ptrace(td, p);
		if (error != 0)
			goto coredump_cleanup_locked;

		td2 = ptrace_sel_coredump_thread(p);
		if (td2 == NULL) {
			error = EBUSY;
			goto coredump_cleanup_locked;
		}
		KASSERT((td2->td_dbgflags & TDB_COREDUMPRQ) == 0,
		    ("proc %d tid %d req coredump", p->p_pid, td2->td_tid));

		tcq->tc_vp = fp->f_vnode;
		tcq->tc_limit = pc->pc_limit == 0 ? OFF_MAX : pc->pc_limit;
		tcq->tc_flags = SVC_PT_COREDUMP;
		if ((pc->pc_flags & PC_COMPRESS) == 0)
			tcq->tc_flags |= SVC_NOCOMPRESS;
		if ((pc->pc_flags & PC_ALL) != 0)
			tcq->tc_flags |= SVC_ALL;
		td2->td_coredump = tcq;
		td2->td_dbgflags |= TDB_COREDUMPRQ;
		thread_run_flash(td2);
		while ((td2->td_dbgflags & TDB_COREDUMPRQ) != 0)
			msleep(p, &p->p_mtx, PPAUSE, "crdmp", 0);
		error = tcq->tc_error;
coredump_cleanup_locked:
		PROC_UNLOCK(p);
coredump_cleanup:
		fdrop(fp, td);
coredump_cleanup_nofp:
		free(tcq, M_TEMP);
		PROC_LOCK(p);
		break;

	default:
#ifdef __HAVE_PTRACE_MACHDEP
		if (req >= PT_FIRSTMACH) {
			PROC_UNLOCK(p);
			error = cpu_ptrace(td2, req,
					(__cheri_fromcap void *)addr, data);
			PROC_LOCK(p);
		} else
#endif
			/* Unknown request. */
			error = EINVAL;
		break;
	}
out:
	/* Drop our hold on this process now that the request has completed. */
	_PRELE(p);
fail:
	if (p2_req_set) {
		if ((p->p_flag2 & P2_PTRACEREQ) != 0)
			wakeup(&p->p_flag2);
		p->p_flag2 &= ~P2_PTRACEREQ;
	}
	PROC_UNLOCK(p);
	if (proctree_locked)
		sx_xunlock(&proctree_lock);
	return (error);
}
#undef PROC_READ
#undef PROC_WRITE

// CHERI CHANGES START
// {
//   "updated": 20191025,
//   "target_type": "kernel",
//   "changes": [
//     "iovec-macros",
//     "support"
//   ],
//   "changes_purecap": [
//     "uintptr_interp_offset"
//   ]
// }
// CHERI CHANGES END<|MERGE_RESOLUTION|>--- conflicted
+++ resolved
@@ -1201,16 +1201,10 @@
 		}
 		bzero((__cheri_fromcap void *)addr, sizeof(td2->td_sa.args));
 		/* See the explanation in linux_ptrace_get_syscall_info(). */
-<<<<<<< HEAD
 		bcopy(td2->td_sa.args, (__cheri_fromcap void *)addr,
 		    SV_PROC_ABI(td->td_proc) == SV_ABI_LINUX ?
 		    sizeof(td2->td_sa.args) :
-		    td2->td_sa.callp->sy_narg * sizeof(register_t));
-=======
-		bcopy(td2->td_sa.args, addr, SV_PROC_ABI(td->td_proc) ==
-		    SV_ABI_LINUX ? sizeof(td2->td_sa.args) :
 		    td2->td_sa.callp->sy_narg * sizeof(syscallarg_t));
->>>>>>> b1ad6a90
 		break;
 
 	case PT_GET_SC_RET:
