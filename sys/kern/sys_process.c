--- conflicted
+++ resolved
@@ -500,13 +500,10 @@
 		struct ptrace_io_desc piod;
 		struct ptrace_lwpinfo pl;
 		struct ptrace_vm_entry pve;
-<<<<<<< HEAD
+		struct ptrace_coredump pc;
 #if __has_feature(capabilities)
 		struct capreg capreg;
 #endif
-=======
-		struct ptrace_coredump pc;
->>>>>>> 87a64872
 		struct dbreg dbreg;
 		struct fpreg fpreg;
 		struct reg reg;
@@ -1450,7 +1447,7 @@
 		break;
 
 	case PT_COREDUMP:
-		pc = addr;
+		pc = (__cheri_fromcap void *)addr;
 		CTR2(KTR_PTRACE, "PT_COREDUMP: pid %d, fd %d",
 		    p->p_pid, pc->pc_fd);
 
