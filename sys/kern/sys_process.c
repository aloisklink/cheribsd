--- conflicted
+++ resolved
@@ -1188,41 +1188,11 @@
 		break;
 
 	case PT_IO:
-<<<<<<< HEAD
-#if __has_feature(capabilities)
-		if (SV_CURPROC_FLAG(SV_CHERI)) {
-			piodc = addr;
-			IOVEC_INIT_C(&iov, piodc->piod_addr, piodc->piod_len);
-			uio.uio_offset =
-			    (off_t)(__cheri_addr vaddr_t)piodc->piod_offs;
-			uio.uio_resid = piodc->piod_len;
-			tmp = piodc->piod_op;
-		} else
-#endif
-#ifdef COMPAT_FREEBSD32
-		if (wrap32) {
-			piod32 = addr;
-			IOVEC_INIT(&iov, (void *)(uintptr_t)piod32->piod_addr,
-			    piod32->piod_len);
-			uio.uio_offset = (off_t)(uintptr_t)piod32->piod_offs;
-			uio.uio_resid = piod32->piod_len;
-			tmp = piod32->piod_op;
-		} else
-#endif
-		{
-			piod = addr;
-			IOVEC_INIT(&iov, piod->piod_addr, piod->piod_len);
-			uio.uio_offset = (off_t)(uintptr_t)piod->piod_offs;
-			uio.uio_resid = piod->piod_len;
-			tmp = piod->piod_op;
-		}
-=======
 		piod = (__cheri_fromcap void *)addr;
 		IOVEC_INIT_C(&iov, piod->piod_addr, piod->piod_len);
 		uio.uio_offset =
-		    (off_t)(__cheri_addr uintptr_t)piod->piod_offs;
+		    (off_t)(__cheri_addr vaddr_t)piod->piod_offs;
 		uio.uio_resid = piod->piod_len;
->>>>>>> b7d37578
 		uio.uio_iov = &iov;
 		uio.uio_iovcnt = 1;
 		uio.uio_segflg = UIO_USERSPACE;
