/*-
 * SPDX-License-Identifier: BSD-4-Clause
 *
 * Copyright (c) 1994, Sean Eric Fagan
 * All rights reserved.
 *
 * Redistribution and use in source and binary forms, with or without
 * modification, are permitted provided that the following conditions
 * are met:
 * 1. Redistributions of source code must retain the above copyright
 *    notice, this list of conditions and the following disclaimer.
 * 2. Redistributions in binary form must reproduce the above copyright
 *    notice, this list of conditions and the following disclaimer in the
 *    documentation and/or other materials provided with the distribution.
 * 3. All advertising materials mentioning features or use of this software
 *    must display the following acknowledgement:
 *	This product includes software developed by Sean Eric Fagan.
 * 4. The name of the author may not be used to endorse or promote products
 *    derived from this software without specific prior written permission.
 *
 * THIS SOFTWARE IS PROVIDED BY THE AUTHOR AND CONTRIBUTORS ``AS IS'' AND
 * ANY EXPRESS OR IMPLIED WARRANTIES, INCLUDING, BUT NOT LIMITED TO, THE
 * IMPLIED WARRANTIES OF MERCHANTABILITY AND FITNESS FOR A PARTICULAR PURPOSE
 * ARE DISCLAIMED.  IN NO EVENT SHALL THE AUTHOR OR CONTRIBUTORS BE LIABLE
 * FOR ANY DIRECT, INDIRECT, INCIDENTAL, SPECIAL, EXEMPLARY, OR CONSEQUENTIAL
 * DAMAGES (INCLUDING, BUT NOT LIMITED TO, PROCUREMENT OF SUBSTITUTE GOODS
 * OR SERVICES; LOSS OF USE, DATA, OR PROFITS; OR BUSINESS INTERRUPTION)
 * HOWEVER CAUSED AND ON ANY THEORY OF LIABILITY, WHETHER IN CONTRACT, STRICT
 * LIABILITY, OR TORT (INCLUDING NEGLIGENCE OR OTHERWISE) ARISING IN ANY WAY
 * OUT OF THE USE OF THIS SOFTWARE, EVEN IF ADVISED OF THE POSSIBILITY OF
 * SUCH DAMAGE.
 */

#define	EXPLICIT_USER_ACCESS

#include <sys/cdefs.h>
__FBSDID("$FreeBSD$");

#include <sys/param.h>
#include <sys/systm.h>
#include <sys/ktr.h>
#include <sys/limits.h>
#include <sys/lock.h>
#include <sys/mutex.h>
#include <sys/syscallsubr.h>
#include <sys/sysent.h>
#include <sys/sysproto.h>
#include <sys/pioctl.h>
#include <sys/priv.h>
#include <sys/proc.h>
#include <sys/vnode.h>
#include <sys/ptrace.h>
#include <sys/rwlock.h>
#include <sys/sx.h>
#include <sys/syscall.h>
#include <sys/malloc.h>
#include <sys/signalvar.h>

#include <machine/reg.h>

#include <security/audit/audit.h>

#include <vm/vm.h>
#include <vm/pmap.h>
#include <vm/vm_extern.h>
#include <vm/vm_map.h>
#include <vm/vm_kern.h>
#include <vm/vm_object.h>
#include <vm/vm_page.h>
#include <vm/vm_param.h>

#ifdef COMPAT_FREEBSD32
#include <sys/procfs.h>
#include <compat/freebsd32/freebsd32_signal.h>

struct ptrace_io_desc32 {
	int		piod_op;
	uint32_t	piod_offs;
	uint32_t	piod_addr;
	uint32_t	piod_len;
};

struct ptrace_sc_ret32 {
	uint32_t	sr_retval[2];
	int		sr_error;
};

struct ptrace_vm_entry32 {
	int		pve_entry;
	int		pve_timestamp;
	uint32_t	pve_start;
	uint32_t	pve_end;
	uint32_t	pve_offset;
	u_int		pve_prot;
	u_int		pve_pathlen;
	int32_t		pve_fileid;
	u_int		pve_fsid;
	uint32_t	pve_path;
};
#endif

/*
 * Functions implemented using PROC_ACTION():
 *
 * proc_read_regs(proc, regs)
 *	Get the current user-visible register set from the process
 *	and copy it into the regs structure (<machine/reg.h>).
 *	The process is stopped at the time read_regs is called.
 *
 * proc_write_regs(proc, regs)
 *	Update the current register set from the passed in regs
 *	structure.  Take care to avoid clobbering special CPU
 *	registers or privileged bits in the PSL.
 *	Depending on the architecture this may have fix-up work to do,
 *	especially if the IAR or PCW are modified.
 *	The process is stopped at the time write_regs is called.
 *
 * proc_read_fpregs, proc_write_fpregs
 *	deal with the floating point register set, otherwise as above.
 *
 * proc_read_dbregs, proc_write_dbregs
 *	deal with the processor debug register set, otherwise as above.
 *
 * proc_sstep(proc)
 *	Arrange for the process to trap after executing a single instruction.
 */

#define	PROC_ACTION(action) do {					\
	int error;							\
									\
	PROC_LOCK_ASSERT(td->td_proc, MA_OWNED);			\
	if ((td->td_proc->p_flag & P_INMEM) == 0)			\
		error = EIO;						\
	else								\
		error = (action);					\
	return (error);							\
} while(0)

int
proc_read_regs(struct thread *td, struct reg *regs)
{

	PROC_ACTION(fill_regs(td, regs));
}

int
proc_write_regs(struct thread *td, struct reg *regs)
{

	PROC_ACTION(set_regs(td, regs));
}

int
proc_read_dbregs(struct thread *td, struct dbreg *dbregs)
{

	PROC_ACTION(fill_dbregs(td, dbregs));
}

int
proc_write_dbregs(struct thread *td, struct dbreg *dbregs)
{

	PROC_ACTION(set_dbregs(td, dbregs));
}

/*
 * Ptrace doesn't support fpregs at all, and there are no security holes
 * or translations for fpregs, so we can just copy them.
 */
int
proc_read_fpregs(struct thread *td, struct fpreg *fpregs)
{

	PROC_ACTION(fill_fpregs(td, fpregs));
}

int
proc_write_fpregs(struct thread *td, struct fpreg *fpregs)
{

	PROC_ACTION(set_fpregs(td, fpregs));
}

#if __has_feature(capabilities)
int
proc_read_capregs(struct thread *td, struct capreg *capregs)
{
	PROC_ACTION(fill_capregs(td, capregs));
}

int
proc_write_capregs(struct thread *td, struct capreg *capregs)
{
	PROC_ACTION(set_capregs(td, capregs));
}
#endif

#ifdef COMPAT_FREEBSD32
/* For 32 bit binaries, we need to expose the 32 bit regs layouts. */
int
proc_read_regs32(struct thread *td, struct reg32 *regs32)
{

	PROC_ACTION(fill_regs32(td, regs32));
}

int
proc_write_regs32(struct thread *td, struct reg32 *regs32)
{

	PROC_ACTION(set_regs32(td, regs32));
}

int
proc_read_dbregs32(struct thread *td, struct dbreg32 *dbregs32)
{

	PROC_ACTION(fill_dbregs32(td, dbregs32));
}

int
proc_write_dbregs32(struct thread *td, struct dbreg32 *dbregs32)
{

	PROC_ACTION(set_dbregs32(td, dbregs32));
}

int
proc_read_fpregs32(struct thread *td, struct fpreg32 *fpregs32)
{

	PROC_ACTION(fill_fpregs32(td, fpregs32));
}

int
proc_write_fpregs32(struct thread *td, struct fpreg32 *fpregs32)
{

	PROC_ACTION(set_fpregs32(td, fpregs32));
}

#if __has_feature(capabilities)
int
proc_read_capregs32(struct thread *td, struct capreg *capregs)
{
	return (EIO);
}

int
proc_write_capregs32(struct thread *td, struct capreg *capregs)
{
	return (EIO);
}
#endif
#endif

int
proc_sstep(struct thread *td)
{

	PROC_ACTION(ptrace_single_step(td));
}

int
proc_rwmem(struct proc *p, struct uio *uio)
{
	vm_map_t map;
	vm_offset_t pageno;		/* page number */
	vm_prot_t reqprot;
	int error, fault_flags, page_offset, writing;

	/*
	 * Assert that someone has locked this vmspace.  (Should be
	 * curthread but we can't assert that.)  This keeps the process
	 * from exiting out from under us until this operation completes.
	 */
	PROC_ASSERT_HELD(p);
	PROC_LOCK_ASSERT(p, MA_NOTOWNED);

	/*
	 * The map we want...
	 */
	map = &p->p_vmspace->vm_map;

	/*
	 * If we are writing, then we request vm_fault() to create a private
	 * copy of each page.  Since these copies will not be writeable by the
	 * process, we must explicity request that they be dirtied.
	 */
	writing = uio->uio_rw == UIO_WRITE;
	reqprot = writing ? VM_PROT_COPY | VM_PROT_READ : VM_PROT_READ;
	fault_flags = writing ? VM_FAULT_DIRTY : VM_FAULT_NORMAL;

	/*
	 * Only map in one page at a time.  We don't have to, but it
	 * makes things easier.  This way is trivial - right?
	 */
	do {
		vm_offset_t uva;
		u_int len;
		vm_page_t m;

		uva = (vm_offset_t)uio->uio_offset;

		/*
		 * Get the page number of this segment.
		 */
		pageno = trunc_page(uva);
		page_offset = uva - pageno;

		/*
		 * How many bytes to copy
		 */
		len = min(PAGE_SIZE - page_offset, uio->uio_resid);

		/*
		 * Fault and hold the page on behalf of the process.
		 */
		error = vm_fault(map, pageno, reqprot, fault_flags, &m);
		if (error != KERN_SUCCESS) {
			if (error == KERN_RESOURCE_SHORTAGE)
				error = ENOMEM;
			else
				error = EFAULT;
			break;
		}

		/*
		 * Now do the i/o move.
		 */
		error = uiomove_fromphys(&m, page_offset, len, uio);

		/* Make the I-cache coherent for breakpoints. */
		if (writing && error == 0) {
			vm_map_lock_read(map);
			if (vm_map_check_protection(map, pageno, pageno +
			    PAGE_SIZE, VM_PROT_EXECUTE))
				vm_sync_icache(map, uva, len);
			vm_map_unlock_read(map);
		}

		/*
		 * Release the page.
		 */
		vm_page_unwire(m, PQ_ACTIVE);

	} while (error == 0 && uio->uio_resid > 0);

	return (error);
}

static ssize_t
proc_iop(struct thread *td, struct proc *p, vm_offset_t va, void *buf,
    size_t len, enum uio_rw rw)
{
	struct iovec iov;
	struct uio uio;
	ssize_t slen;

	MPASS(len < SSIZE_MAX);
	slen = (ssize_t)len;

	IOVEC_INIT(&iov, buf, len);
	uio.uio_iov = &iov;
	uio.uio_iovcnt = 1;
	uio.uio_offset = va;
	uio.uio_resid = slen;
	uio.uio_segflg = UIO_SYSSPACE;
	uio.uio_rw = rw;
	uio.uio_td = td;
	proc_rwmem(p, &uio);
	if (uio.uio_resid == slen)
		return (-1);
	return (slen - uio.uio_resid);
}

ssize_t
proc_readmem(struct thread *td, struct proc *p, vm_offset_t va, void *buf,
    size_t len)
{

	return (proc_iop(td, p, va, buf, len, UIO_READ));
}

ssize_t
proc_writemem(struct thread *td, struct proc *p, vm_offset_t va, void *buf,
    size_t len)
{

	return (proc_iop(td, p, va, buf, len, UIO_WRITE));
}

static int
ptrace_vm_entry(struct thread *td, struct proc *p,
		kptrace_vm_entry_t * __capability pve)
{
	struct vattr vattr;
	vm_map_t map;
	vm_map_entry_t entry;
	vm_object_t obj, tobj, lobj;
	struct vmspace *vm;
	struct vnode *vp;
	char *freepath, *fullpath;
	u_int pathlen;
	int error, index;

	error = 0;
	obj = NULL;

	vm = vmspace_acquire_ref(p);
	map = &vm->vm_map;
	vm_map_lock_read(map);

	do {
		KASSERT((map->header.eflags & MAP_ENTRY_IS_SUB_MAP) == 0,
		    ("Submap in map header"));
		index = 0;
		VM_MAP_ENTRY_FOREACH(entry, map) {
			if (index >= pve->pve_entry &&
			    (entry->eflags & MAP_ENTRY_IS_SUB_MAP) == 0)
				break;
			index++;
		}
		if (index < pve->pve_entry) {
			error = EINVAL;
			break;
		}
		if (entry == &map->header) {
			error = ENOENT;
			break;
		}

		/* We got an entry. */
		pve->pve_entry = index + 1;
		pve->pve_timestamp = map->timestamp;
		pve->pve_start = entry->start;
		pve->pve_end = entry->end - 1;
		pve->pve_offset = entry->offset;
		pve->pve_prot = entry->protection;

		/* Backing object's path needed? */
		if (pve->pve_pathlen == 0)
			break;

		pathlen = pve->pve_pathlen;
		pve->pve_pathlen = 0;

		obj = entry->object.vm_object;
		if (obj != NULL)
			VM_OBJECT_RLOCK(obj);
	} while (0);

	vm_map_unlock_read(map);

	pve->pve_fsid = VNOVAL;
	pve->pve_fileid = VNOVAL;

	if (error == 0 && obj != NULL) {
		lobj = obj;
		for (tobj = obj; tobj != NULL; tobj = tobj->backing_object) {
			if (tobj != obj)
				VM_OBJECT_RLOCK(tobj);
			if (lobj != obj)
				VM_OBJECT_RUNLOCK(lobj);
			lobj = tobj;
			pve->pve_offset += tobj->backing_object_offset;
		}
		vp = vm_object_vnode(lobj);
		if (vp != NULL)
			vref(vp);
		if (lobj != obj)
			VM_OBJECT_RUNLOCK(lobj);
		VM_OBJECT_RUNLOCK(obj);

		if (vp != NULL) {
			freepath = NULL;
			fullpath = NULL;
			vn_fullpath(td, vp, &fullpath, &freepath);
			vn_lock(vp, LK_SHARED | LK_RETRY);
			if (VOP_GETATTR(vp, &vattr, td->td_ucred) == 0) {
				pve->pve_fileid = vattr.va_fileid;
				pve->pve_fsid = vattr.va_fsid;
			}
			vput(vp);

			if (fullpath != NULL) {
				pve->pve_pathlen = strlen(fullpath) + 1;
				if (pve->pve_pathlen <= pathlen) {
#if __has_feature(capabilities)
					error = copyout_c(fullpath,
						pve->pve_path,
						pve->pve_pathlen);
#else
					error = copyout(fullpath, pve->pve_path,
					    pve->pve_pathlen);
#endif
				} else
					error = ENAMETOOLONG;
			}
			if (freepath != NULL)
				free(freepath, M_TEMP);
		}
	}
	vmspace_free(vm);
	if (error == 0)
		CTR3(KTR_PTRACE, "PT_VM_ENTRY: pid %d, entry %d, start %p",
		    p->p_pid, pve->pve_entry, pve->pve_start);

	return (error);
}

#ifdef COMPAT_FREEBSD32
static int
ptrace_vm_entry32(struct thread *td, struct proc *p,
    struct ptrace_vm_entry32 * __capability pve32)
{
	struct ptrace_vm_entry pve;
	int error;

	pve.pve_entry = pve32->pve_entry;
	pve.pve_pathlen = pve32->pve_pathlen;
	pve.pve_path = (void *)(uintptr_t)pve32->pve_path;

	error = ptrace_vm_entry(td, p, &pve);
	if (error == 0) {
		pve32->pve_entry = pve.pve_entry;
		pve32->pve_timestamp = pve.pve_timestamp;
		pve32->pve_start = pve.pve_start;
		pve32->pve_end = pve.pve_end;
		pve32->pve_offset = pve.pve_offset;
		pve32->pve_prot = pve.pve_prot;
		pve32->pve_fileid = pve.pve_fileid;
		pve32->pve_fsid = pve.pve_fsid;
	}

	pve32->pve_pathlen = pve.pve_pathlen;
	return (error);
}

static void
ptrace_lwpinfo_to32(const struct ptrace_lwpinfo *pl,
    struct ptrace_lwpinfo32 *pl32)
{
	_siginfo_t si_n;

	bzero(pl32, sizeof(*pl32));
	pl32->pl_lwpid = pl->pl_lwpid;
	pl32->pl_event = pl->pl_event;
	pl32->pl_flags = pl->pl_flags;
	pl32->pl_sigmask = pl->pl_sigmask;
	pl32->pl_siglist = pl->pl_siglist;
	/* XXXBD: ptrace should be using capability aware structs by default. */
	si_n.si_signo = pl->pl_siginfo.si_signo;
	si_n.si_errno = pl->pl_siginfo.si_errno;
	si_n.si_code = pl->pl_siginfo.si_code;
	si_n.si_pid = pl->pl_siginfo.si_pid;
	si_n.si_uid = pl->pl_siginfo.si_uid;
	si_n.si_status = pl->pl_siginfo.si_status;
	si_n.si_addr = pl->pl_siginfo.si_addr;
	si_n.si_value.sival_ptr_native =
	    pl->pl_siginfo.si_value.sival_ptr_native;
	memcpy(&si_n._reason, &pl->pl_siginfo._reason, sizeof(si_n._reason));
	siginfo_to_siginfo32(&si_n, &pl32->pl_siginfo);
	strcpy(pl32->pl_tdname, pl->pl_tdname);
	pl32->pl_child_pid = pl->pl_child_pid;
	pl32->pl_syscall_code = pl->pl_syscall_code;
	pl32->pl_syscall_narg = pl->pl_syscall_narg;
}

static void
ptrace_sc_ret_to32(const struct ptrace_sc_ret *psr,
    struct ptrace_sc_ret32 *psr32)
{

	bzero(psr32, sizeof(*psr32));
	psr32->sr_retval[0] = psr->sr_retval[0];
	psr32->sr_retval[1] = psr->sr_retval[1];
	psr32->sr_error = psr->sr_error;
}
#endif /* COMPAT_FREEBSD32 */

#if __has_feature(capabilities)
static void
ptrace_sc_ret_to64(const struct ptrace_sc_ret * __capability psr,
    struct ptrace_sc_ret64 * __capability psr64)
{

	bzero((__cheri_fromcap void *)psr64, sizeof(*psr64));
	psr64->sr_retval[0] = (__cheri_addr uint64_t)psr->sr_retval[0];
	psr64->sr_retval[1] = (__cheri_addr uint64_t)psr->sr_retval[1];
	psr64->sr_error = psr->sr_error;
}
#endif

/*
 * Process debugging system call.
 */
#ifndef _SYS_SYSPROTO_H_
struct ptrace_args {
	int	req;
	pid_t	pid;
	caddr_t	addr;
	int	data;
};
#endif

#ifdef COMPAT_FREEBSD32
/*
 * This CPP subterfuge is to try and reduce the number of ifdefs in
 * the body of the code.
 *   COPYIN(uap->addr, &r.reg, sizeof r.reg);
 * becomes either:
 *   copyin(uap->addr, &r.reg, sizeof r.reg);
 * or
 *   copyin(uap->addr, &r.reg32, sizeof r.reg32);
 * .. except this is done at runtime.
 */
#define	BZERO(a, s)		wrap32 ? \
	bzero(a ## 32, s ## 32) : \
	bzero(a, s)
#define	COPYIN(u, k, s)		wrap32 ? \
	copyin(u, k ## 32, s ## 32) : \
	copyin(u, k, s)
#define	COPYOUT(k, u, s)	wrap32 ? \
	copyout(k ## 32, u, s ## 32) : \
	copyout(k, u, s)
#else
#define	BZERO(a, s)		bzero(a, s)
#define	COPYIN(u, k, s)		copyin(u, k, s)
#define	COPYOUT(k, u, s)	copyout(k, u, s)
#endif
int
sys_ptrace(struct thread *td, struct ptrace_args *uap)
{
	/*
	 * XXX this obfuscation is to reduce stack usage, but the register
	 * structs may be too large to put on the stack anyway.
	 */
	union {
		struct ptrace_io_desc piod;
		struct ptrace_lwpinfo pl;
		kptrace_vm_entry_t pve;
#if __has_feature(capabilities)
		struct capreg capreg;
#endif
		struct dbreg dbreg;
		struct fpreg fpreg;
		struct reg reg;
#ifdef COMPAT_FREEBSD32
		struct dbreg32 dbreg32;
		struct fpreg32 fpreg32;
		struct reg32 reg32;
		struct ptrace_io_desc32 piod32;
		struct ptrace_lwpinfo32 pl32;
		struct ptrace_vm_entry32 pve32;
#endif
		syscallarg_t args[nitems(td->td_sa.args)];
		struct ptrace_sc_ret psr;
		int ptevents;
	} r;
	void * __capability addr;
	int error = 0;
#ifdef COMPAT_FREEBSD32
	int wrap32 = 0;

	if (SV_CURPROC_FLAG(SV_ILP32))
		wrap32 = 1;
#endif
	AUDIT_ARG_PID(uap->pid);
	AUDIT_ARG_CMD(uap->req);
	AUDIT_ARG_VALUE(uap->data);
	addr = &r;
	switch (uap->req) {
	case PT_GET_EVENT_MASK:
	case PT_LWPINFO:
	case PT_GET_SC_ARGS:
	case PT_GET_SC_RET:
		break;
	case PT_GETREGS:
		BZERO(&r.reg, sizeof r.reg);
		break;
	case PT_GETFPREGS:
		BZERO(&r.fpreg, sizeof r.fpreg);
		break;
#if __has_feature(capabilities)
	case PT_GETCAPREGS:
		BZERO(&r.capreg, sizeof r.capreg);
		break;
#endif
	case PT_GETDBREGS:
		BZERO(&r.dbreg, sizeof r.dbreg);
		break;
	case PT_SETREGS:
		error = COPYIN(uap->addr, &r.reg, sizeof r.reg);
		break;
	case PT_SETFPREGS:
		error = COPYIN(uap->addr, &r.fpreg, sizeof r.fpreg);
		break;
	case PT_SETDBREGS:
		error = COPYIN(uap->addr, &r.dbreg, sizeof r.dbreg);
		break;
#if __has_feature(capabilities)
	case PT_SETCAPREGS:
		error = COPYIN(uap->addr, &r.capreg, sizeof r.capreg);
		break;
#endif
	case PT_SET_EVENT_MASK:
		if (uap->data != sizeof(r.ptevents))
			error = EINVAL;
		else
			error = copyin(uap->addr, &r.ptevents, uap->data);
		break;
	case PT_IO:
		error = COPYIN(uap->addr, &r.piod, sizeof r.piod);
		break;
	case PT_VM_ENTRY:
#if __has_feature(capabilities)
	{
		struct ptrace_vm_entry pve;
		error = COPYIN(uap->addr, &pve, sizeof pve);
		if (error)
			break;

		r.pve.pve_entry     = pve.pve_entry;
		r.pve.pve_timestamp = pve.pve_timestamp;
		r.pve.pve_start     = pve.pve_start;
		r.pve.pve_end       = pve.pve_end;
		r.pve.pve_offset    = pve.pve_offset;
		r.pve.pve_prot      = pve.pve_prot;
		r.pve.pve_pathlen   = pve.pve_pathlen;
		r.pve.pve_fileid    = pve.pve_fileid;
		r.pve.pve_fsid      = pve.pve_fsid;
		r.pve.pve_path      = (void * __capability)(intcap_t)pve.pve_path;
	}
#else
		error = COPYIN(uap->addr, &r.pve, sizeof r.pve);
#endif
		break;
	default:
		addr = (__cheri_tocap void * __capability)uap->addr;
		break;
	}
	if (error)
		return (error);

	error = kern_ptrace(td, uap->req, uap->pid, addr, uap->data);
	if (error)
		return (error);

	switch (uap->req) {
	case PT_VM_ENTRY:
		error = COPYOUT(&r.pve, uap->addr, sizeof r.pve);
		break;
	case PT_IO:
		error = COPYOUT(&r.piod, uap->addr, sizeof r.piod);
		break;
	case PT_GETREGS:
		error = COPYOUT(&r.reg, uap->addr, sizeof r.reg);
		break;
	case PT_GETFPREGS:
		error = COPYOUT(&r.fpreg, uap->addr, sizeof r.fpreg);
		break;
	case PT_GETDBREGS:
		error = COPYOUT(&r.dbreg, uap->addr, sizeof r.dbreg);
		break;
#if __has_feature(capabilities)
	case PT_GETCAPREGS:
		error = COPYOUT(&r.capreg, uap->addr, sizeof r.capreg);
		break;
#endif
	case PT_GET_EVENT_MASK:
		/* NB: The size in uap->data is validated in kern_ptrace(). */
		error = copyout(&r.ptevents, uap->addr, uap->data);
		break;
	case PT_LWPINFO:
		/* NB: The size in uap->data is validated in kern_ptrace(). */
		error = copyout(&r.pl, uap->addr, uap->data);
		break;
	case PT_GET_SC_ARGS:
		error = copyout(r.args, uap->addr, MIN(uap->data,
		    sizeof(r.args)));
		break;
	case PT_GET_SC_RET:
		error = copyout(&r.psr, uap->addr, MIN(uap->data,
		    sizeof(r.psr)));
		break;
	}

	return (error);
}
#undef COPYIN
#undef COPYOUT
#undef BZERO

#ifdef COMPAT_FREEBSD32
/*
 *   PROC_READ(regs, td2, addr);
 * becomes either:
 *   proc_read_regs(td2, addr);
 * or
 *   proc_read_regs32(td2, addr);
 * .. except this is done at runtime.  There is an additional
 * complication in that PROC_WRITE disallows 32 bit consumers
 * from writing to 64 bit address space targets.
 */
#define	PROC_READ(w, t, a)	wrap32 ? \
	proc_read_ ## w ## 32(t, a) : \
	proc_read_ ## w (t, a)
#define	PROC_WRITE(w, t, a)	wrap32 ? \
	(safe ? proc_write_ ## w ## 32(t, a) : EINVAL ) : \
	proc_write_ ## w (t, a)
#else
#define	PROC_READ(w, t, a)	proc_read_ ## w (t, a)
#define	PROC_WRITE(w, t, a)	proc_write_ ## w (t, a)
#endif

void
proc_set_traced(struct proc *p, bool stop)
{

	sx_assert(&proctree_lock, SX_XLOCKED);
	PROC_LOCK_ASSERT(p, MA_OWNED);
	p->p_flag |= P_TRACED;
	if (stop)
		p->p_flag2 |= P2_PTRACE_FSTP;
	p->p_ptevents = PTRACE_DEFAULT;
}

int
kern_ptrace(struct thread *td, int req, pid_t pid, void * __capability addr, int data)
{
	struct iovec iov;
	struct uio uio;
	struct proc *curp, *p, *pp;
	struct thread *td2 = NULL, *td3;
	struct ptrace_io_desc * __capability piod = NULL;
	struct ptrace_lwpinfo * __capability pl;
	struct ptrace_sc_ret * __capability psr;
	int error, num, tmp;
	int proctree_locked = 0;
	lwpid_t tid = 0, *buf;
#if __has_feature(capabilities)
	int wrap64 = 0;
	struct ptrace_sc_ret64 * __capability psr64 = NULL;
	struct ptrace_io_desc_c * __capability piodc = NULL;
#endif
#ifdef COMPAT_FREEBSD32
	int wrap32 = 0, safe = 0;
	struct ptrace_io_desc32 *piod32 = NULL;
	struct ptrace_lwpinfo32 *pl32 = NULL;
	struct ptrace_sc_ret32 *psr32 = NULL;
#endif
#if defined(COMPAT_FREEBSD32) || __has_feature(capabilities)
	union {
		struct ptrace_lwpinfo pl;
		struct ptrace_sc_ret psr;
	} r;
#endif

	curp = td->td_proc;

	/* Lock proctree before locking the process. */
	switch (req) {
	case PT_TRACE_ME:
	case PT_ATTACH:
	case PT_STEP:
	case PT_CONTINUE:
	case PT_TO_SCE:
	case PT_TO_SCX:
	case PT_SYSCALL:
	case PT_FOLLOW_FORK:
	case PT_LWP_EVENTS:
	case PT_GET_EVENT_MASK:
	case PT_SET_EVENT_MASK:
	case PT_DETACH:
	case PT_GET_SC_ARGS:
		sx_xlock(&proctree_lock);
		proctree_locked = 1;
		break;
	default:
		break;
	}

	if (req == PT_TRACE_ME) {
		p = td->td_proc;
		PROC_LOCK(p);
	} else {
		if (pid <= PID_MAX) {
			if ((p = pfind(pid)) == NULL) {
				if (proctree_locked)
					sx_xunlock(&proctree_lock);
				return (ESRCH);
			}
		} else {
			td2 = tdfind(pid, -1);
			if (td2 == NULL) {
				if (proctree_locked)
					sx_xunlock(&proctree_lock);
				return (ESRCH);
			}
			p = td2->td_proc;
			tid = pid;
			pid = p->p_pid;
		}
	}
	AUDIT_ARG_PROCESS(p);

	if ((p->p_flag & P_WEXIT) != 0) {
		error = ESRCH;
		goto fail;
	}
	if ((error = p_cansee(td, p)) != 0)
		goto fail;

	if ((error = p_candebug(td, p)) != 0)
		goto fail;

	/*
	 * System processes can't be debugged.
	 */
	if ((p->p_flag & P_SYSTEM) != 0) {
		error = EINVAL;
		goto fail;
	}

	if (tid == 0) {
		if ((p->p_flag & P_STOPPED_TRACE) != 0) {
			KASSERT(p->p_xthread != NULL, ("NULL p_xthread"));
			td2 = p->p_xthread;
		} else {
			td2 = FIRST_THREAD_IN_PROC(p);
		}
		tid = td2->td_tid;
	}

#if __has_feature(capabilities)
	if (!SV_CURPROC_FLAG(SV_CHERI))
		wrap64 = 1;
#endif
#ifdef COMPAT_FREEBSD32
	/*
	 * Test if we're a 32 bit client and what the target is.
	 * Set the wrap controls accordingly.
	 */
	if (SV_CURPROC_FLAG(SV_ILP32)) {
		if (SV_PROC_FLAG(td2->td_proc, SV_ILP32))
			safe = 1;
		wrap32 = 1;
	}
#endif
	/*
	 * Permissions check
	 */
	switch (req) {
	case PT_TRACE_ME:
		/*
		 * Always legal, when there is a parent process which
		 * could trace us.  Otherwise, reject.
		 */
		if ((p->p_flag & P_TRACED) != 0) {
			error = EBUSY;
			goto fail;
		}
		if (p->p_pptr == initproc) {
			error = EPERM;
			goto fail;
		}
		break;

	case PT_ATTACH:
		/* Self */
		if (p == td->td_proc) {
			error = EINVAL;
			goto fail;
		}

		/* Already traced */
		if (p->p_flag & P_TRACED) {
			error = EBUSY;
			goto fail;
		}

		/* Can't trace an ancestor if you're being traced. */
		if (curp->p_flag & P_TRACED) {
			for (pp = curp->p_pptr; pp != NULL; pp = pp->p_pptr) {
				if (pp == p) {
					error = EINVAL;
					goto fail;
				}
			}
		}


		/* OK */
		break;

	case PT_CLEARSTEP:
		/* Allow thread to clear single step for itself */
		if (td->td_tid == tid)
			break;

		/* FALLTHROUGH */
	default:
		/* not being traced... */
		if ((p->p_flag & P_TRACED) == 0) {
			error = EPERM;
			goto fail;
		}

		/* not being traced by YOU */
		if (p->p_pptr != td->td_proc) {
			error = EBUSY;
			goto fail;
		}

		/* not currently stopped */
		if ((p->p_flag & P_STOPPED_TRACE) == 0 ||
		    p->p_suspcount != p->p_numthreads  ||
		    (p->p_flag & P_WAITED) == 0) {
			error = EBUSY;
			goto fail;
		}

		/* OK */
		break;
	}

	/* Keep this process around until we finish this request. */
	_PHOLD(p);

#ifdef FIX_SSTEP
	/*
	 * Single step fixup ala procfs
	 */
	FIX_SSTEP(td2);
#endif

	/*
	 * Actually do the requests
	 */

	td->td_retval[0] = 0;

	switch (req) {
	case PT_TRACE_ME:
		/* set my trace flag and "owner" so it can read/write me */
		proc_set_traced(p, false);
		if (p->p_flag & P_PPWAIT)
			p->p_flag |= P_PPTRACE;
		CTR1(KTR_PTRACE, "PT_TRACE_ME: pid %d", p->p_pid);
		break;

	case PT_ATTACH:
		/* security check done above */
		/*
		 * It would be nice if the tracing relationship was separate
		 * from the parent relationship but that would require
		 * another set of links in the proc struct or for "wait"
		 * to scan the entire proc table.  To make life easier,
		 * we just re-parent the process we're trying to trace.
		 * The old parent is remembered so we can put things back
		 * on a "detach".
		 */
		proc_set_traced(p, true);
		proc_reparent(p, td->td_proc, false);
		CTR2(KTR_PTRACE, "PT_ATTACH: pid %d, oppid %d", p->p_pid,
		    p->p_oppid);

		sx_xunlock(&proctree_lock);
		proctree_locked = 0;
		MPASS(p->p_xthread == NULL);
		MPASS((p->p_flag & P_STOPPED_TRACE) == 0);

		/*
		 * If already stopped due to a stop signal, clear the
		 * existing stop before triggering a traced SIGSTOP.
		 */
		if ((p->p_flag & P_STOPPED_SIG) != 0) {
			PROC_SLOCK(p);
			p->p_flag &= ~(P_STOPPED_SIG | P_WAITED);
			thread_unsuspend(p);
			PROC_SUNLOCK(p);
		}

		kern_psignal(p, SIGSTOP);
		break;

	case PT_CLEARSTEP:
		CTR2(KTR_PTRACE, "PT_CLEARSTEP: tid %d (pid %d)", td2->td_tid,
		    p->p_pid);
		error = ptrace_clear_single_step(td2);
		break;

	case PT_SETSTEP:
		CTR2(KTR_PTRACE, "PT_SETSTEP: tid %d (pid %d)", td2->td_tid,
		    p->p_pid);
		error = ptrace_single_step(td2);
		break;

	case PT_SUSPEND:
		CTR2(KTR_PTRACE, "PT_SUSPEND: tid %d (pid %d)", td2->td_tid,
		    p->p_pid);
		td2->td_dbgflags |= TDB_SUSPEND;
		thread_lock(td2);
		td2->td_flags |= TDF_NEEDSUSPCHK;
		thread_unlock(td2);
		break;

	case PT_RESUME:
		CTR2(KTR_PTRACE, "PT_RESUME: tid %d (pid %d)", td2->td_tid,
		    p->p_pid);
		td2->td_dbgflags &= ~TDB_SUSPEND;
		break;

	case PT_FOLLOW_FORK:
		CTR3(KTR_PTRACE, "PT_FOLLOW_FORK: pid %d %s -> %s", p->p_pid,
		    p->p_ptevents & PTRACE_FORK ? "enabled" : "disabled",
		    data ? "enabled" : "disabled");
		if (data)
			p->p_ptevents |= PTRACE_FORK;
		else
			p->p_ptevents &= ~PTRACE_FORK;
		break;

	case PT_LWP_EVENTS:
		CTR3(KTR_PTRACE, "PT_LWP_EVENTS: pid %d %s -> %s", p->p_pid,
		    p->p_ptevents & PTRACE_LWP ? "enabled" : "disabled",
		    data ? "enabled" : "disabled");
		if (data)
			p->p_ptevents |= PTRACE_LWP;
		else
			p->p_ptevents &= ~PTRACE_LWP;
		break;

	case PT_GET_EVENT_MASK:
		if (data != sizeof(p->p_ptevents)) {
			error = EINVAL;
			break;
		}
		CTR2(KTR_PTRACE, "PT_GET_EVENT_MASK: pid %d mask %#x", p->p_pid,
		    p->p_ptevents);
		*(int * __capability)addr = p->p_ptevents;
		break;

	case PT_SET_EVENT_MASK:
		if (data != sizeof(p->p_ptevents)) {
			error = EINVAL;
			break;
		}
		tmp = *(int * __capability)addr;
		if ((tmp & ~(PTRACE_EXEC | PTRACE_SCE | PTRACE_SCX |
		    PTRACE_FORK | PTRACE_LWP | PTRACE_VFORK)) != 0) {
			error = EINVAL;
			break;
		}
		CTR3(KTR_PTRACE, "PT_SET_EVENT_MASK: pid %d mask %#x -> %#x",
		    p->p_pid, p->p_ptevents, tmp);
		p->p_ptevents = tmp;
		break;

	case PT_GET_SC_ARGS:
		CTR1(KTR_PTRACE, "PT_GET_SC_ARGS: pid %d", p->p_pid);
		if ((td2->td_dbgflags & (TDB_SCE | TDB_SCX)) == 0
#ifdef COMPAT_FREEBSD32
		    || (wrap32 && !safe)
#endif
		    ) {
			error = EINVAL;
			break;
		}
		bzero((__cheri_fromcap void *)addr, sizeof(td2->td_sa.args));
#if __has_feature(capabilities)
		if (wrap64)
			for (num = 0; num < td2->td_sa.narg; num++)
				((uint64_t * __capability)addr)[num] =
				    (__cheri_addr uint64_t)td2->td_sa.args[num];
		else
#endif
#ifdef COMPAT_FREEBSD32
		if (wrap32)
			for (num = 0; num < nitems(td2->td_sa.args); num++)
				((uint32_t *)addr)[num] = (uint32_t)
				    td2->td_sa.args[num];
		else
#endif
			bcopy_c((__cheri_tocap void * __capability)td2->td_sa.args,
				addr, td2->td_sa.narg * sizeof(syscallarg_t));
		break;

	case PT_GET_SC_RET:
		if ((td2->td_dbgflags & (TDB_SCX)) == 0
#ifdef COMPAT_FREEBSD32
		    || (wrap32 && !safe)
#endif
		    ) {
			error = EINVAL;
			break;
		}
#if __has_feature(capabilities)
		if (wrap64) {
			psr = &r.psr;
			psr64 = addr;
		} else
#endif
#ifdef COMPAT_FREEBSD32
		if (wrap32) {
			psr = &r.psr;
			psr32 = addr;
		} else
#endif
		psr = addr;
		bzero((__cheri_fromcap void *)psr, sizeof(*psr));
		psr->sr_error = td2->td_errno;
		if (psr->sr_error == 0) {
			psr->sr_retval[0] = td2->td_retval[0];
			psr->sr_retval[1] = td2->td_retval[1];
		}
#if __has_feature(capabilities)
		if (wrap64)
			ptrace_sc_ret_to64(psr, psr64);
#endif
#ifdef COMPAT_FREEBSD32
		if (wrap32)
			ptrace_sc_ret_to32(psr, psr32);
#endif
		CTR4(KTR_PTRACE,
		    "PT_GET_SC_RET: pid %d error %d retval %#lx,%#lx",
		    p->p_pid, psr->sr_error, psr->sr_retval[0],
		    psr->sr_retval[1]);
		break;

	case PT_STEP:
	case PT_CONTINUE:
	case PT_TO_SCE:
	case PT_TO_SCX:
	case PT_SYSCALL:
	case PT_DETACH:
		/* Zero means do not send any signal */
		if (data < 0 || data > _SIG_MAXSIG) {
			error = EINVAL;
			break;
		}

		switch (req) {
		case PT_STEP:
			CTR3(KTR_PTRACE, "PT_STEP: tid %d (pid %d), sig = %d",
			    td2->td_tid, p->p_pid, data);
			error = ptrace_single_step(td2);
			if (error)
				goto out;
			break;
		case PT_CONTINUE:
		case PT_TO_SCE:
		case PT_TO_SCX:
		case PT_SYSCALL:
			if ((__cheri_addr vaddr_t)addr != 1) {
				error = ptrace_set_pc(td2,
				    (u_long)(__cheri_addr vaddr_t)addr);
				if (error)
					goto out;
			}
			switch (req) {
			case PT_TO_SCE:
				p->p_ptevents |= PTRACE_SCE;
				CTR4(KTR_PTRACE,
		    "PT_TO_SCE: pid %d, events = %#x, PC = %#lx, sig = %d",
				    p->p_pid, p->p_ptevents,
				    (u_long)(__cheri_addr vaddr_t)addr,
				    data);
				break;
			case PT_TO_SCX:
				p->p_ptevents |= PTRACE_SCX;
				CTR4(KTR_PTRACE,
		    "PT_TO_SCX: pid %d, events = %#x, PC = %#lx, sig = %d",
				    p->p_pid, p->p_ptevents,
				    (u_long)(__cheri_addr vaddr_t)addr,
				    data);
				break;
			case PT_SYSCALL:
				p->p_ptevents |= PTRACE_SYSCALL;
				CTR4(KTR_PTRACE,
		    "PT_SYSCALL: pid %d, events = %#x, PC = %#lx, sig = %d",
				    p->p_pid, p->p_ptevents,
				    (u_long)(__cheri_addr vaddr_t)addr,
				    data);
				break;
			case PT_CONTINUE:
				CTR3(KTR_PTRACE,
				    "PT_CONTINUE: pid %d, PC = %#lx, sig = %d",
				    p->p_pid,
				    (u_long)(__cheri_addr vaddr_t)addr,
				    data);
				break;
			}
			break;
		case PT_DETACH:
			/*
			 * Reset the process parent.
			 *
			 * NB: This clears P_TRACED before reparenting
			 * a detached process back to its original
			 * parent.  Otherwise the debugee will be set
			 * as an orphan of the debugger.
			 */
			p->p_flag &= ~(P_TRACED | P_WAITED);
			if (p->p_oppid != p->p_pptr->p_pid) {
				PROC_LOCK(p->p_pptr);
				sigqueue_take(p->p_ksi);
				PROC_UNLOCK(p->p_pptr);

				pp = proc_realparent(p);
				proc_reparent(p, pp, false);
				if (pp == initproc)
					p->p_sigparent = SIGCHLD;
				CTR3(KTR_PTRACE,
			    "PT_DETACH: pid %d reparented to pid %d, sig %d",
				    p->p_pid, pp->p_pid, data);
			} else
				CTR2(KTR_PTRACE, "PT_DETACH: pid %d, sig %d",
				    p->p_pid, data);
			p->p_ptevents = 0;
			FOREACH_THREAD_IN_PROC(p, td3) {
				if ((td3->td_dbgflags & TDB_FSTP) != 0) {
					sigqueue_delete(&td3->td_sigqueue,
					    SIGSTOP);
				}
				td3->td_dbgflags &= ~(TDB_XSIG | TDB_FSTP |
				    TDB_SUSPEND);
			}

			if ((p->p_flag2 & P2_PTRACE_FSTP) != 0) {
				sigqueue_delete(&p->p_sigqueue, SIGSTOP);
				p->p_flag2 &= ~P2_PTRACE_FSTP;
			}

			/* should we send SIGCHLD? */
			/* childproc_continued(p); */
			break;
		}

		sx_xunlock(&proctree_lock);
		proctree_locked = 0;

	sendsig:
		MPASS(proctree_locked == 0);

		/*
		 * Clear the pending event for the thread that just
		 * reported its event (p_xthread).  This may not be
		 * the thread passed to PT_CONTINUE, PT_STEP, etc. if
		 * the debugger is resuming a different thread.
		 *
		 * Deliver any pending signal via the reporting thread.
		 */
		MPASS(p->p_xthread != NULL);
		p->p_xthread->td_dbgflags &= ~TDB_XSIG;
		p->p_xthread->td_xsig = data;
		p->p_xthread = NULL;
		p->p_xsig = data;

		/*
		 * P_WKILLED is insurance that a PT_KILL/SIGKILL
		 * always works immediately, even if another thread is
		 * unsuspended first and attempts to handle a
		 * different signal or if the POSIX.1b style signal
		 * queue cannot accommodate any new signals.
		 */
		if (data == SIGKILL)
			proc_wkilled(p);

		/*
		 * Unsuspend all threads.  To leave a thread
		 * suspended, use PT_SUSPEND to suspend it before
		 * continuing the process.
		 */
		PROC_SLOCK(p);
		p->p_flag &= ~(P_STOPPED_TRACE | P_STOPPED_SIG | P_WAITED);
		thread_unsuspend(p);
		PROC_SUNLOCK(p);
		break;

	case PT_WRITE_I:
	case PT_WRITE_D:
		td2->td_dbgflags |= TDB_USERWR;
		PROC_UNLOCK(p);
		error = 0;
		if (proc_writemem(td, p, (off_t)(__cheri_addr vaddr_t)addr,
		    &data, sizeof(int)) != sizeof(int))
			error = ENOMEM;
		else
			CTR3(KTR_PTRACE, "PT_WRITE: pid %d: %p <= %#x",
			    p->p_pid, addr, data);
		PROC_LOCK(p);
		break;

	case PT_READ_I:
	case PT_READ_D:
		PROC_UNLOCK(p);
		error = tmp = 0;
		if (proc_readmem(td, p, (off_t)(__cheri_addr vaddr_t)addr,
		    &tmp, sizeof(int)) != sizeof(int))
			error = ENOMEM;
		else
			CTR3(KTR_PTRACE, "PT_READ: pid %d: %p >= %#x",
			    p->p_pid, addr, tmp);
		td->td_retval[0] = tmp;
		PROC_LOCK(p);
		break;

	case PT_IO:
#if __has_feature(capabilities)
		if (SV_CURPROC_FLAG(SV_CHERI)) {
			piodc = addr;
			IOVEC_INIT_C(&iov, piodc->piod_addr, piodc->piod_len);
			uio.uio_offset =
			    (off_t)(__cheri_addr vaddr_t)piodc->piod_offs;
			uio.uio_resid = piodc->piod_len;
			tmp = piodc->piod_op;
		} else
#endif
#ifdef COMPAT_FREEBSD32
		if (wrap32) {
			piod32 = addr;
			IOVEC_INIT(&iov, (void *)(uintptr_t)piod32->piod_addr,
			    piod32->piod_len);
			uio.uio_offset = (off_t)(uintptr_t)piod32->piod_offs;
			uio.uio_resid = piod32->piod_len;
			tmp = piod32->piod_op;
		} else
#endif
		{
			piod = addr;
			IOVEC_INIT(&iov, piod->piod_addr, piod->piod_len);
			uio.uio_offset = (off_t)(uintptr_t)piod->piod_offs;
			uio.uio_resid = piod->piod_len;
			tmp = piod->piod_op;
		}
		uio.uio_iov = &iov;
		uio.uio_iovcnt = 1;
		uio.uio_segflg = UIO_USERSPACE;
		uio.uio_td = td;
		switch (tmp) {
		case PIOD_READ_D:
		case PIOD_READ_I:
			CTR3(KTR_PTRACE, "PT_IO: pid %d: READ (%p, %#x)",
			    p->p_pid, (uintptr_t)uio.uio_offset, uio.uio_resid);
			uio.uio_rw = UIO_READ;
			break;
		case PIOD_WRITE_D:
		case PIOD_WRITE_I:
			CTR3(KTR_PTRACE, "PT_IO: pid %d: WRITE (%p, %#x)",
			    p->p_pid, (uintptr_t)uio.uio_offset, uio.uio_resid);
			td2->td_dbgflags |= TDB_USERWR;
			uio.uio_rw = UIO_WRITE;
			break;
		default:
			error = EINVAL;
			goto out;
		}
		PROC_UNLOCK(p);
		error = proc_rwmem(p, &uio);
#if __has_feature(capabilities)
		if (SV_CURPROC_FLAG(SV_CHERI))
			piodc->piod_len -= uio.uio_resid;
		else
#endif
#ifdef COMPAT_FREEBSD32
		if (wrap32)
			piod32->piod_len -= uio.uio_resid;
		else
#endif
			piod->piod_len -= uio.uio_resid;
		PROC_LOCK(p);
		break;

	case PT_KILL:
		CTR1(KTR_PTRACE, "PT_KILL: pid %d", p->p_pid);
		data = SIGKILL;
		goto sendsig;	/* in PT_CONTINUE above */

	case PT_SETREGS:
		CTR2(KTR_PTRACE, "PT_SETREGS: tid %d (pid %d)", td2->td_tid,
		    p->p_pid);
		td2->td_dbgflags |= TDB_USERWR;
		error = PROC_WRITE(regs, td2, (__cheri_fromcap void *)addr);
		break;

	case PT_GETREGS:
		CTR2(KTR_PTRACE, "PT_GETREGS: tid %d (pid %d)", td2->td_tid,
		    p->p_pid);
		error = PROC_READ(regs, td2, (__cheri_fromcap void *)addr);
		break;

	case PT_SETFPREGS:
		CTR2(KTR_PTRACE, "PT_SETFPREGS: tid %d (pid %d)", td2->td_tid,
		    p->p_pid);
		td2->td_dbgflags |= TDB_USERWR;
		error = PROC_WRITE(fpregs, td2, (__cheri_fromcap void *)addr);
		break;

	case PT_GETFPREGS:
		CTR2(KTR_PTRACE, "PT_GETFPREGS: tid %d (pid %d)", td2->td_tid,
		    p->p_pid);
		error = PROC_READ(fpregs, td2, (__cheri_fromcap void *)addr);
		break;

	case PT_SETDBREGS:
		CTR2(KTR_PTRACE, "PT_SETDBREGS: tid %d (pid %d)", td2->td_tid,
		    p->p_pid);
		td2->td_dbgflags |= TDB_USERWR;
		error = PROC_WRITE(dbregs, td2, (__cheri_fromcap void *)addr);
		break;

	case PT_GETDBREGS:
		CTR2(KTR_PTRACE, "PT_GETDBREGS: tid %d (pid %d)", td2->td_tid,
		    p->p_pid);
		error = PROC_READ(dbregs, td2, (__cheri_fromcap void *)addr);
		break;

#if __has_feature(capabilities)
	case PT_SETCAPREGS:
		CTR2(KTR_PTRACE, "PT_SETCAPREGS: tid %d (pid %d)", td2->td_tid,
		    p->p_pid);
		td2->td_dbgflags |= TDB_USERWR;
		error = PROC_WRITE(capregs, td2, (__cheri_fromcap void *)addr);
		break;

	case PT_GETCAPREGS:
		CTR2(KTR_PTRACE, "PT_GETCAPREGS: tid %d (pid %d)", td2->td_tid,
		    p->p_pid);
		error = PROC_READ(capregs, td2, (__cheri_fromcap void *)addr);
		break;
#endif

	case PT_LWPINFO:
		if (data <= 0 ||
#ifdef COMPAT_FREEBSD32
		    (!wrap32 && data > sizeof(*pl)) ||
		    (wrap32 && data > sizeof(*pl32))) {
#else
		    data > sizeof(*pl)) {
#endif
			error = EINVAL;
			break;
		}
#ifdef COMPAT_FREEBSD32
		if (wrap32) {
			pl = &r.pl;
			pl32 = addr;
		} else
#endif
		pl = addr;
		bzero((__cheri_fromcap void *)pl, sizeof(*pl));
		pl->pl_lwpid = td2->td_tid;
		pl->pl_event = PL_EVENT_NONE;
		pl->pl_flags = 0;
		if (td2->td_dbgflags & TDB_XSIG) {
			pl->pl_event = PL_EVENT_SIGNAL;
			if (td2->td_si.si_signo != 0 &&
#ifdef COMPAT_FREEBSD32
			    ((!wrap32 && data >= offsetof(struct ptrace_lwpinfo,
			    pl_siginfo) + sizeof(pl->pl_siginfo)) ||
			    (wrap32 && data >= offsetof(struct ptrace_lwpinfo32,
			    pl_siginfo) + sizeof(struct siginfo32)))
#else
			    data >= offsetof(struct ptrace_lwpinfo, pl_siginfo)
			    + sizeof(pl->pl_siginfo)
#endif
			){
				pl->pl_flags |= PL_FLAG_SI;
				siginfo_to_siginfo_native(&td2->td_si,
				    (__cheri_fromcap struct siginfo_native *)&pl->pl_siginfo);
			}
		}
		if (td2->td_dbgflags & TDB_SCE)
			pl->pl_flags |= PL_FLAG_SCE;
		else if (td2->td_dbgflags & TDB_SCX)
			pl->pl_flags |= PL_FLAG_SCX;
		if (td2->td_dbgflags & TDB_EXEC)
			pl->pl_flags |= PL_FLAG_EXEC;
		if (td2->td_dbgflags & TDB_FORK) {
			pl->pl_flags |= PL_FLAG_FORKED;
			pl->pl_child_pid = td2->td_dbg_forked;
			if (td2->td_dbgflags & TDB_VFORK)
				pl->pl_flags |= PL_FLAG_VFORKED;
		} else if ((td2->td_dbgflags & (TDB_SCX | TDB_VFORK)) ==
		    TDB_VFORK)
			pl->pl_flags |= PL_FLAG_VFORK_DONE;
		if (td2->td_dbgflags & TDB_CHILD)
			pl->pl_flags |= PL_FLAG_CHILD;
		if (td2->td_dbgflags & TDB_BORN)
			pl->pl_flags |= PL_FLAG_BORN;
		if (td2->td_dbgflags & TDB_EXIT)
			pl->pl_flags |= PL_FLAG_EXITED;
		pl->pl_sigmask = td2->td_sigmask;
		pl->pl_siglist = td2->td_siglist;
		strcpy(pl->pl_tdname, td2->td_name);
		if ((td2->td_dbgflags & (TDB_SCE | TDB_SCX)) != 0) {
			pl->pl_syscall_code = td2->td_sa.code;
			pl->pl_syscall_narg = td2->td_sa.narg;
		} else {
			pl->pl_syscall_code = 0;
			pl->pl_syscall_narg = 0;
		}
#ifdef COMPAT_FREEBSD32
		if (wrap32)
			ptrace_lwpinfo_to32(pl, pl32);
#endif
		CTR6(KTR_PTRACE,
    "PT_LWPINFO: tid %d (pid %d) event %d flags %#x child pid %d syscall %d",
		    td2->td_tid, p->p_pid, pl->pl_event, pl->pl_flags,
		    pl->pl_child_pid, pl->pl_syscall_code);
		break;

	case PT_GETNUMLWPS:
		CTR2(KTR_PTRACE, "PT_GETNUMLWPS: pid %d: %d threads", p->p_pid,
		    p->p_numthreads);
		td->td_retval[0] = p->p_numthreads;
		break;

	case PT_GETLWPLIST:
		CTR3(KTR_PTRACE, "PT_GETLWPLIST: pid %d: data %d, actual %d",
		    p->p_pid, data, p->p_numthreads);
		if (data <= 0) {
			error = EINVAL;
			break;
		}
		num = imin(p->p_numthreads, data);
		PROC_UNLOCK(p);
		buf = malloc(num * sizeof(lwpid_t), M_TEMP, M_WAITOK);
		tmp = 0;
		PROC_LOCK(p);
		FOREACH_THREAD_IN_PROC(p, td2) {
			if (tmp >= num)
				break;
			buf[tmp++] = td2->td_tid;
		}
		PROC_UNLOCK(p);
		error = copyout_c(buf, addr, tmp * sizeof(lwpid_t));
		free(buf, M_TEMP);
		if (!error)
			td->td_retval[0] = tmp;
		PROC_LOCK(p);
		break;

	case PT_VM_TIMESTAMP:
		CTR2(KTR_PTRACE, "PT_VM_TIMESTAMP: pid %d: timestamp %d",
		    p->p_pid, p->p_vmspace->vm_map.timestamp);
		td->td_retval[0] = p->p_vmspace->vm_map.timestamp;
		break;

	case PT_VM_ENTRY:
		PROC_UNLOCK(p);
#ifdef COMPAT_FREEBSD32
		if (wrap32)
			error = ptrace_vm_entry32(td, p, addr);
		else
#endif
		error = ptrace_vm_entry(td, p, addr);
		PROC_LOCK(p);
		break;

	default:
#ifdef __HAVE_PTRACE_MACHDEP
		if (req >= PT_FIRSTMACH) {
			PROC_UNLOCK(p);
			error = cpu_ptrace(td2, req,
					(__cheri_fromcap void *)addr, data);
			PROC_LOCK(p);
		} else
#endif
			/* Unknown request. */
			error = EINVAL;
		break;
	}

out:
	/* Drop our hold on this process now that the request has completed. */
	_PRELE(p);
fail:
	PROC_UNLOCK(p);
	if (proctree_locked)
		sx_xunlock(&proctree_lock);
	return (error);
}
#undef PROC_READ
#undef PROC_WRITE

/*
 * Stop a process because of a debugging event;
 * stay stopped until p->p_step is cleared
 * (cleared by PIOCCONT in procfs).
 */
void
stopevent(struct proc *p, unsigned int event, unsigned int val)
{

	PROC_LOCK_ASSERT(p, MA_OWNED);
	p->p_step = 1;
	CTR3(KTR_PTRACE, "stopevent: pid %d event %u val %u", p->p_pid, event,
	    val);
	do {
		if (event != S_EXIT)
			p->p_xsig = val;
		p->p_xthread = NULL;
		p->p_stype = event;	/* Which event caused the stop? */
		wakeup(&p->p_stype);	/* Wake up any PIOCWAIT'ing procs */
		msleep(&p->p_step, &p->p_mtx, PWAIT, "stopevent", 0);
	} while (p->p_step);
}
// CHERI CHANGES START
// {
<<<<<<< HEAD
//   "updated": 20190509,
//   "target_type": "kernel",
//   "changes": [
//     "iovec-macros",
//     "struct iovec",
=======
//   "updated": 20191025,
//   "target_type": "kernel",
//   "changes": [
//     "iovec-macros",
>>>>>>> fe33cd02
//     "support"
//   ],
//   "changes_purecap": [
//     "uintptr_interp_offset"
//   ]
// }
// CHERI CHANGES END<|MERGE_RESOLUTION|>--- conflicted
+++ resolved
@@ -1711,18 +1711,10 @@
 }
 // CHERI CHANGES START
 // {
-<<<<<<< HEAD
-//   "updated": 20190509,
-//   "target_type": "kernel",
-//   "changes": [
-//     "iovec-macros",
-//     "struct iovec",
-=======
 //   "updated": 20191025,
 //   "target_type": "kernel",
 //   "changes": [
 //     "iovec-macros",
->>>>>>> fe33cd02
 //     "support"
 //   ],
 //   "changes_purecap": [
