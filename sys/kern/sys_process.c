/*-
 * SPDX-License-Identifier: BSD-4-Clause
 *
 * Copyright (c) 1994, Sean Eric Fagan
 * All rights reserved.
 *
 * Redistribution and use in source and binary forms, with or without
 * modification, are permitted provided that the following conditions
 * are met:
 * 1. Redistributions of source code must retain the above copyright
 *    notice, this list of conditions and the following disclaimer.
 * 2. Redistributions in binary form must reproduce the above copyright
 *    notice, this list of conditions and the following disclaimer in the
 *    documentation and/or other materials provided with the distribution.
 * 3. All advertising materials mentioning features or use of this software
 *    must display the following acknowledgement:
 *	This product includes software developed by Sean Eric Fagan.
 * 4. The name of the author may not be used to endorse or promote products
 *    derived from this software without specific prior written permission.
 *
 * THIS SOFTWARE IS PROVIDED BY THE AUTHOR AND CONTRIBUTORS ``AS IS'' AND
 * ANY EXPRESS OR IMPLIED WARRANTIES, INCLUDING, BUT NOT LIMITED TO, THE
 * IMPLIED WARRANTIES OF MERCHANTABILITY AND FITNESS FOR A PARTICULAR PURPOSE
 * ARE DISCLAIMED.  IN NO EVENT SHALL THE AUTHOR OR CONTRIBUTORS BE LIABLE
 * FOR ANY DIRECT, INDIRECT, INCIDENTAL, SPECIAL, EXEMPLARY, OR CONSEQUENTIAL
 * DAMAGES (INCLUDING, BUT NOT LIMITED TO, PROCUREMENT OF SUBSTITUTE GOODS
 * OR SERVICES; LOSS OF USE, DATA, OR PROFITS; OR BUSINESS INTERRUPTION)
 * HOWEVER CAUSED AND ON ANY THEORY OF LIABILITY, WHETHER IN CONTRACT, STRICT
 * LIABILITY, OR TORT (INCLUDING NEGLIGENCE OR OTHERWISE) ARISING IN ANY WAY
 * OUT OF THE USE OF THIS SOFTWARE, EVEN IF ADVISED OF THE POSSIBILITY OF
 * SUCH DAMAGE.
 */

#include <sys/cdefs.h>
__FBSDID("$FreeBSD$");

#include <sys/param.h>
#include <sys/systm.h>
#include <sys/ktr.h>
#include <sys/limits.h>
#include <sys/lock.h>
#include <sys/mutex.h>
#include <sys/syscallsubr.h>
#include <sys/sysent.h>
#include <sys/sysproto.h>
#include <sys/priv.h>
#include <sys/proc.h>
#include <sys/vnode.h>
#include <sys/ptrace.h>
#include <sys/rwlock.h>
#include <sys/sx.h>
#include <sys/syscall.h>
#include <sys/malloc.h>
#include <sys/signalvar.h>

#include <machine/reg.h>

#include <security/audit/audit.h>

#include <vm/vm.h>
#include <vm/pmap.h>
#include <vm/vm_extern.h>
#include <vm/vm_map.h>
#include <vm/vm_kern.h>
#include <vm/vm_object.h>
#include <vm/vm_page.h>
#include <vm/vm_param.h>

#ifdef COMPAT_FREEBSD32
#include <sys/procfs.h>
#endif

/*
 * Functions implemented using PROC_ACTION():
 *
 * proc_read_regs(proc, regs)
 *	Get the current user-visible register set from the process
 *	and copy it into the regs structure (<machine/reg.h>).
 *	The process is stopped at the time read_regs is called.
 *
 * proc_write_regs(proc, regs)
 *	Update the current register set from the passed in regs
 *	structure.  Take care to avoid clobbering special CPU
 *	registers or privileged bits in the PSL.
 *	Depending on the architecture this may have fix-up work to do,
 *	especially if the IAR or PCW are modified.
 *	The process is stopped at the time write_regs is called.
 *
 * proc_read_fpregs, proc_write_fpregs
 *	deal with the floating point register set, otherwise as above.
 *
 * proc_read_dbregs, proc_write_dbregs
 *	deal with the processor debug register set, otherwise as above.
 *
 * proc_sstep(proc)
 *	Arrange for the process to trap after executing a single instruction.
 */

#define	PROC_ACTION(action) do {					\
	int error;							\
									\
	PROC_LOCK_ASSERT(td->td_proc, MA_OWNED);			\
	if ((td->td_proc->p_flag & P_INMEM) == 0)			\
		error = EIO;						\
	else								\
		error = (action);					\
	return (error);							\
} while(0)

int
proc_read_regs(struct thread *td, struct reg *regs)
{

	PROC_ACTION(fill_regs(td, regs));
}

int
proc_write_regs(struct thread *td, struct reg *regs)
{

	PROC_ACTION(set_regs(td, regs));
}

int
proc_read_dbregs(struct thread *td, struct dbreg *dbregs)
{

	PROC_ACTION(fill_dbregs(td, dbregs));
}

int
proc_write_dbregs(struct thread *td, struct dbreg *dbregs)
{

	PROC_ACTION(set_dbregs(td, dbregs));
}

/*
 * Ptrace doesn't support fpregs at all, and there are no security holes
 * or translations for fpregs, so we can just copy them.
 */
int
proc_read_fpregs(struct thread *td, struct fpreg *fpregs)
{

	PROC_ACTION(fill_fpregs(td, fpregs));
}

int
proc_write_fpregs(struct thread *td, struct fpreg *fpregs)
{

	PROC_ACTION(set_fpregs(td, fpregs));
}

#if __has_feature(capabilities)
int
proc_read_capregs(struct thread *td, struct capreg *capregs)
{
	PROC_ACTION(fill_capregs(td, capregs));
}

int
proc_write_capregs(struct thread *td, struct capreg *capregs)
{
	PROC_ACTION(set_capregs(td, capregs));
}
#endif

#ifdef COMPAT_FREEBSD32
/* For 32 bit binaries, we need to expose the 32 bit regs layouts. */
int
proc_read_regs32(struct thread *td, struct reg32 *regs32)
{

	PROC_ACTION(fill_regs32(td, regs32));
}

int
proc_write_regs32(struct thread *td, struct reg32 *regs32)
{

	PROC_ACTION(set_regs32(td, regs32));
}

int
proc_read_dbregs32(struct thread *td, struct dbreg32 *dbregs32)
{

	PROC_ACTION(fill_dbregs32(td, dbregs32));
}

int
proc_write_dbregs32(struct thread *td, struct dbreg32 *dbregs32)
{

	PROC_ACTION(set_dbregs32(td, dbregs32));
}

int
proc_read_fpregs32(struct thread *td, struct fpreg32 *fpregs32)
{

	PROC_ACTION(fill_fpregs32(td, fpregs32));
}

int
proc_write_fpregs32(struct thread *td, struct fpreg32 *fpregs32)
{

	PROC_ACTION(set_fpregs32(td, fpregs32));
}

#if __has_feature(capabilities)
int
proc_read_capregs32(struct thread *td, struct capreg *capregs)
{
	return (EIO);
}

int
proc_write_capregs32(struct thread *td, struct capreg *capregs)
{
	return (EIO);
}
#endif
#endif

int
proc_sstep(struct thread *td)
{

	PROC_ACTION(ptrace_single_step(td));
}

int
proc_rwmem(struct proc *p, struct uio *uio)
{
	vm_map_t map;
	vm_offset_t pageno;		/* page number */
	vm_prot_t reqprot;
	int error, fault_flags, page_offset, writing;

	/*
	 * Assert that someone has locked this vmspace.  (Should be
	 * curthread but we can't assert that.)  This keeps the process
	 * from exiting out from under us until this operation completes.
	 */
	PROC_ASSERT_HELD(p);
	PROC_LOCK_ASSERT(p, MA_NOTOWNED);

	/*
	 * The map we want...
	 */
	map = &p->p_vmspace->vm_map;

	/*
	 * If we are writing, then we request vm_fault() to create a private
	 * copy of each page.  Since these copies will not be writeable by the
	 * process, we must explicity request that they be dirtied.
	 */
	writing = uio->uio_rw == UIO_WRITE;
	reqprot = writing ? VM_PROT_COPY | VM_PROT_READ : VM_PROT_READ;
	fault_flags = writing ? VM_FAULT_DIRTY : VM_FAULT_NORMAL;

	/*
	 * Only map in one page at a time.  We don't have to, but it
	 * makes things easier.  This way is trivial - right?
	 */
	do {
		vm_offset_t uva;
		u_int len;
		vm_page_t m;

		uva = (vm_offset_t)uio->uio_offset;

		/*
		 * Get the page number of this segment.
		 */
		pageno = trunc_page(uva);
		page_offset = uva - pageno;

		/*
		 * How many bytes to copy
		 */
		len = min(PAGE_SIZE - page_offset, uio->uio_resid);

		/*
		 * Fault and hold the page on behalf of the process.
		 */
		error = vm_fault(map, pageno, reqprot, fault_flags, &m);
		if (error != KERN_SUCCESS) {
			if (error == KERN_RESOURCE_SHORTAGE)
				error = ENOMEM;
			else
				error = EFAULT;
			break;
		}

		/*
		 * Now do the i/o move.
		 */
		error = uiomove_fromphys(&m, page_offset, len, uio);

		/* Make the I-cache coherent for breakpoints. */
		if (writing && error == 0) {
			vm_map_lock_read(map);
			if (vm_map_check_protection(map, pageno, pageno +
			    PAGE_SIZE, VM_PROT_EXECUTE))
				vm_sync_icache(map, uva, len);
			vm_map_unlock_read(map);
		}

		/*
		 * Release the page.
		 */
		vm_page_unwire(m, PQ_ACTIVE);

	} while (error == 0 && uio->uio_resid > 0);

	return (error);
}

static ssize_t
proc_iop(struct thread *td, struct proc *p, vm_offset_t va, void *buf,
    size_t len, enum uio_rw rw)
{
	struct iovec iov;
	struct uio uio;
	ssize_t slen;

	MPASS(len < SSIZE_MAX);
	slen = (ssize_t)len;

	IOVEC_INIT(&iov, buf, len);
	uio.uio_iov = &iov;
	uio.uio_iovcnt = 1;
	uio.uio_offset = va;
	uio.uio_resid = slen;
	uio.uio_segflg = UIO_SYSSPACE;
	uio.uio_rw = rw;
	uio.uio_td = td;
	proc_rwmem(p, &uio);
	if (uio.uio_resid == slen)
		return (-1);
	return (slen - uio.uio_resid);
}

ssize_t
proc_readmem(struct thread *td, struct proc *p, vm_offset_t va, void *buf,
    size_t len)
{

	return (proc_iop(td, p, va, buf, len, UIO_READ));
}

ssize_t
proc_writemem(struct thread *td, struct proc *p, vm_offset_t va, void *buf,
    size_t len)
{

	return (proc_iop(td, p, va, buf, len, UIO_WRITE));
}

static int
ptrace_vm_entry(struct thread *td, struct proc *p,
		struct ptrace_vm_entry *pve)
{
	struct vattr vattr;
	vm_map_t map;
	vm_map_entry_t entry;
	vm_object_t obj, tobj, lobj;
	struct vmspace *vm;
	struct vnode *vp;
	char *freepath, *fullpath;
	u_int pathlen;
	int error, index;

	error = 0;
	obj = NULL;

	vm = vmspace_acquire_ref(p);
	map = &vm->vm_map;
	vm_map_lock_read(map);

	do {
		KASSERT((map->header.eflags & MAP_ENTRY_IS_SUB_MAP) == 0,
		    ("Submap in map header"));
		index = 0;
		VM_MAP_ENTRY_FOREACH(entry, map) {
			if (index >= pve->pve_entry &&
			    (entry->eflags & MAP_ENTRY_IS_SUB_MAP) == 0)
				break;
			index++;
		}
		if (index < pve->pve_entry) {
			error = EINVAL;
			break;
		}
		if (entry == &map->header) {
			error = ENOENT;
			break;
		}

		/* We got an entry. */
		pve->pve_entry = index + 1;
		pve->pve_timestamp = map->timestamp;
		pve->pve_start = entry->start;
		pve->pve_end = entry->end - 1;
		pve->pve_offset = entry->offset;
		pve->pve_prot = entry->protection;

		/* Backing object's path needed? */
		if (pve->pve_pathlen == 0)
			break;

		pathlen = pve->pve_pathlen;
		pve->pve_pathlen = 0;

		obj = entry->object.vm_object;
		if (obj != NULL)
			VM_OBJECT_RLOCK(obj);
	} while (0);

	vm_map_unlock_read(map);

	pve->pve_fsid = VNOVAL;
	pve->pve_fileid = VNOVAL;

	if (error == 0 && obj != NULL) {
		lobj = obj;
		for (tobj = obj; tobj != NULL; tobj = tobj->backing_object) {
			if (tobj != obj)
				VM_OBJECT_RLOCK(tobj);
			if (lobj != obj)
				VM_OBJECT_RUNLOCK(lobj);
			lobj = tobj;
			pve->pve_offset += tobj->backing_object_offset;
		}
		vp = vm_object_vnode(lobj);
		if (vp != NULL)
			vref(vp);
		if (lobj != obj)
			VM_OBJECT_RUNLOCK(lobj);
		VM_OBJECT_RUNLOCK(obj);

		if (vp != NULL) {
			freepath = NULL;
			fullpath = NULL;
			vn_fullpath(vp, &fullpath, &freepath);
			vn_lock(vp, LK_SHARED | LK_RETRY);
			if (VOP_GETATTR(vp, &vattr, td->td_ucred) == 0) {
				pve->pve_fileid = vattr.va_fileid;
				pve->pve_fsid = vattr.va_fsid;
			}
			vput(vp);

			if (fullpath != NULL) {
				pve->pve_pathlen = strlen(fullpath) + 1;
				if (pve->pve_pathlen <= pathlen) {
					error = copyout(fullpath, pve->pve_path,
					    pve->pve_pathlen);
				} else
					error = ENAMETOOLONG;
			}
			if (freepath != NULL)
				free(freepath, M_TEMP);
		}
	}
	vmspace_free(vm);
	if (error == 0)
		CTR3(KTR_PTRACE, "PT_VM_ENTRY: pid %d, entry %d, start %p",
		    p->p_pid, pve->pve_entry, pve->pve_start);

	return (error);
}

/*
 * Process debugging system call.
 */
#ifndef _SYS_SYSPROTO_H_
struct ptrace_args {
	int	req;
	pid_t	pid;
	caddr_t	addr;
	int	data;
};
#endif

int
sys_ptrace(struct thread *td, struct ptrace_args *uap)
{
	/*
	 * XXX this obfuscation is to reduce stack usage, but the register
	 * structs may be too large to put on the stack anyway.
	 */
	union {
		struct ptrace_io_desc piod;
		struct ptrace_lwpinfo pl;
		struct ptrace_vm_entry pve;
#if __has_feature(capabilities)
		struct capreg capreg;
#endif
		struct dbreg dbreg;
		struct fpreg fpreg;
		struct reg reg;
		syscallarg_t args[nitems(td->td_sa.args)];
		struct ptrace_sc_ret psr;
		int ptevents;
	} r;
	void * __capability addr;
	int error = 0;

	AUDIT_ARG_PID(uap->pid);
	AUDIT_ARG_CMD(uap->req);
	AUDIT_ARG_VALUE(uap->data);
	addr = &r;
	switch (uap->req) {
	case PT_GET_EVENT_MASK:
	case PT_LWPINFO:
	case PT_GET_SC_ARGS:
	case PT_GET_SC_RET:
		break;
	case PT_GETREGS:
		bzero(&r.reg, sizeof(r.reg));
		break;
	case PT_GETFPREGS:
		bzero(&r.fpreg, sizeof(r.fpreg));
		break;
#if __has_feature(capabilities)
	case PT_GETCAPREGS:
		bzero(&r.capreg, sizeof(r.capreg));
		break;
#endif
	case PT_GETDBREGS:
		bzero(&r.dbreg, sizeof(r.dbreg));
		break;
	case PT_SETREGS:
		error = copyin(uap->addr, &r.reg, sizeof(r.reg));
		break;
	case PT_SETFPREGS:
		error = copyin(uap->addr, &r.fpreg, sizeof(r.fpreg));
		break;
	case PT_SETDBREGS:
		error = copyin(uap->addr, &r.dbreg, sizeof(r.dbreg));
		break;
#if __has_feature(capabilities)
	case PT_SETCAPREGS:
		error = copyin(uap->addr, &r.capreg, sizeof(r.capreg));
		break;
#endif
	case PT_SET_EVENT_MASK:
		if (uap->data != sizeof(r.ptevents))
			error = EINVAL;
		else
			error = copyin(uap->addr, &r.ptevents, uap->data);
		break;
	case PT_IO:
		error = copyincap(uap->addr, &r.piod, sizeof(r.piod));
		break;
	case PT_VM_ENTRY:
		error = copyincap(uap->addr, &r.pve, sizeof(r.pve));
		break;
	default:
		addr = uap->addr;
		break;
	}
	if (error)
		return (error);

	error = kern_ptrace(td, uap->req, uap->pid, addr, uap->data);
	if (error)
		return (error);

	switch (uap->req) {
	case PT_VM_ENTRY:
		/*
		 * Only copy out updated fields prior to pve_path to
		 * avoid the use of copyoutcap.
		 */
		error = copyout(&r.pve, uap->addr,
		    offsetof(struct ptrace_vm_entry, pve_path));
		break;
	case PT_IO:
		/*
		 * Only copy out the updated piod_len to avoid the use
		 * of copyoutcap.
		 */
		error = copyout(&r.piod.piod_len, uap->addr +
		    offsetof(struct ptrace_io_desc, piod_len),
		    sizeof(r.piod.piod_len));
		break;
	case PT_GETREGS:
		error = copyout(&r.reg, uap->addr, sizeof(r.reg));
		break;
	case PT_GETFPREGS:
		error = copyout(&r.fpreg, uap->addr, sizeof(r.fpreg));
		break;
	case PT_GETDBREGS:
		error = copyout(&r.dbreg, uap->addr, sizeof(r.dbreg));
		break;
#if __has_feature(capabilities)
	case PT_GETCAPREGS:
		error = copyout(&r.capreg, uap->addr, sizeof(r.capreg));
		break;
#endif
	case PT_GET_EVENT_MASK:
		/* NB: The size in uap->data is validated in kern_ptrace(). */
		error = copyout(&r.ptevents, uap->addr, uap->data);
		break;
	case PT_LWPINFO:
		/* NB: The size in uap->data is validated in kern_ptrace(). */
		error = copyout(&r.pl, uap->addr, uap->data);
		break;
	case PT_GET_SC_ARGS:
		error = copyout(r.args, uap->addr, MIN(uap->data,
		    sizeof(r.args)));
		break;
	case PT_GET_SC_RET:
		error = copyout(&r.psr, uap->addr, MIN(uap->data,
		    sizeof(r.psr)));
		break;
	}

	return (error);
}

#ifdef COMPAT_FREEBSD32
/*
 *   PROC_READ(regs, td2, addr);
 * becomes either:
 *   proc_read_regs(td2, addr);
 * or
 *   proc_read_regs32(td2, addr);
 * .. except this is done at runtime.  There is an additional
 * complication in that PROC_WRITE disallows 32 bit consumers
 * from writing to 64 bit address space targets.
 */
#define	PROC_READ(w, t, a)	wrap32 ? \
	proc_read_ ## w ## 32(t, a) : \
	proc_read_ ## w (t, a)
#define	PROC_WRITE(w, t, a)	wrap32 ? \
	(safe ? proc_write_ ## w ## 32(t, a) : EINVAL ) : \
	proc_write_ ## w (t, a)
#else
#define	PROC_READ(w, t, a)	proc_read_ ## w (t, a)
#define	PROC_WRITE(w, t, a)	proc_write_ ## w (t, a)
#endif

void
proc_set_traced(struct proc *p, bool stop)
{

	sx_assert(&proctree_lock, SX_XLOCKED);
	PROC_LOCK_ASSERT(p, MA_OWNED);
	p->p_flag |= P_TRACED;
	if (stop)
		p->p_flag2 |= P2_PTRACE_FSTP;
	p->p_ptevents = PTRACE_DEFAULT;
}

int
kern_ptrace(struct thread *td, int req, pid_t pid, void * __capability addr, int data)
{
	struct iovec iov;
	struct uio uio;
	struct proc *curp, *p, *pp;
	struct thread *td2 = NULL, *td3;
	struct ptrace_io_desc *piod = NULL;
	struct ptrace_lwpinfo *pl;
	struct ptrace_sc_ret *psr;
	int error, num, tmp;
	int proctree_locked = 0;
	lwpid_t tid = 0, *buf;
#ifdef COMPAT_FREEBSD32
	int wrap32 = 0, safe = 0;
#endif

	curp = td->td_proc;

	/* Lock proctree before locking the process. */
	switch (req) {
	case PT_TRACE_ME:
	case PT_ATTACH:
	case PT_STEP:
	case PT_CONTINUE:
	case PT_TO_SCE:
	case PT_TO_SCX:
	case PT_SYSCALL:
	case PT_FOLLOW_FORK:
	case PT_LWP_EVENTS:
	case PT_GET_EVENT_MASK:
	case PT_SET_EVENT_MASK:
	case PT_DETACH:
	case PT_GET_SC_ARGS:
		sx_xlock(&proctree_lock);
		proctree_locked = 1;
		break;
	default:
		break;
	}

	if (req == PT_TRACE_ME) {
		p = td->td_proc;
		PROC_LOCK(p);
	} else {
		if (pid <= PID_MAX) {
			if ((p = pfind(pid)) == NULL) {
				if (proctree_locked)
					sx_xunlock(&proctree_lock);
				return (ESRCH);
			}
		} else {
			td2 = tdfind(pid, -1);
			if (td2 == NULL) {
				if (proctree_locked)
					sx_xunlock(&proctree_lock);
				return (ESRCH);
			}
			p = td2->td_proc;
			tid = pid;
			pid = p->p_pid;
		}
	}
	AUDIT_ARG_PROCESS(p);

	if ((p->p_flag & P_WEXIT) != 0) {
		error = ESRCH;
		goto fail;
	}
	if ((error = p_cansee(td, p)) != 0)
		goto fail;

	if ((error = p_candebug(td, p)) != 0)
		goto fail;

	/*
	 * System processes can't be debugged.
	 */
	if ((p->p_flag & P_SYSTEM) != 0) {
		error = EINVAL;
		goto fail;
	}

	if (tid == 0) {
		if ((p->p_flag & P_STOPPED_TRACE) != 0) {
			KASSERT(p->p_xthread != NULL, ("NULL p_xthread"));
			td2 = p->p_xthread;
		} else {
			td2 = FIRST_THREAD_IN_PROC(p);
		}
		tid = td2->td_tid;
	}

#ifdef COMPAT_FREEBSD32
	/*
	 * Test if we're a 32 bit client and what the target is.
	 * Set the wrap controls accordingly.
	 */
	if (SV_CURPROC_FLAG(SV_ILP32)) {
		if (SV_PROC_FLAG(td2->td_proc, SV_ILP32))
			safe = 1;
		wrap32 = 1;
	}
#endif
	/*
	 * Permissions check
	 */
	switch (req) {
	case PT_TRACE_ME:
		/*
		 * Always legal, when there is a parent process which
		 * could trace us.  Otherwise, reject.
		 */
		if ((p->p_flag & P_TRACED) != 0) {
			error = EBUSY;
			goto fail;
		}
		if (p->p_pptr == initproc) {
			error = EPERM;
			goto fail;
		}
		break;

	case PT_ATTACH:
		/* Self */
		if (p == td->td_proc) {
			error = EINVAL;
			goto fail;
		}

		/* Already traced */
		if (p->p_flag & P_TRACED) {
			error = EBUSY;
			goto fail;
		}

		/* Can't trace an ancestor if you're being traced. */
		if (curp->p_flag & P_TRACED) {
			for (pp = curp->p_pptr; pp != NULL; pp = pp->p_pptr) {
				if (pp == p) {
					error = EINVAL;
					goto fail;
				}
			}
		}

		/* OK */
		break;

	case PT_CLEARSTEP:
		/* Allow thread to clear single step for itself */
		if (td->td_tid == tid)
			break;

		/* FALLTHROUGH */
	default:
		/* not being traced... */
		if ((p->p_flag & P_TRACED) == 0) {
			error = EPERM;
			goto fail;
		}

		/* not being traced by YOU */
		if (p->p_pptr != td->td_proc) {
			error = EBUSY;
			goto fail;
		}

		/* not currently stopped */
		if ((p->p_flag & P_STOPPED_TRACE) == 0 ||
		    p->p_suspcount != p->p_numthreads  ||
		    (p->p_flag & P_WAITED) == 0) {
			error = EBUSY;
			goto fail;
		}

		/* OK */
		break;
	}

	/* Keep this process around until we finish this request. */
	_PHOLD(p);

#ifdef FIX_SSTEP
	/*
	 * Single step fixup ala procfs
	 */
	FIX_SSTEP(td2);
#endif

	/*
	 * Actually do the requests
	 */

	td->td_retval[0] = 0;

	switch (req) {
	case PT_TRACE_ME:
		/* set my trace flag and "owner" so it can read/write me */
		proc_set_traced(p, false);
		if (p->p_flag & P_PPWAIT)
			p->p_flag |= P_PPTRACE;
		CTR1(KTR_PTRACE, "PT_TRACE_ME: pid %d", p->p_pid);
		break;

	case PT_ATTACH:
		/* security check done above */
		/*
		 * It would be nice if the tracing relationship was separate
		 * from the parent relationship but that would require
		 * another set of links in the proc struct or for "wait"
		 * to scan the entire proc table.  To make life easier,
		 * we just re-parent the process we're trying to trace.
		 * The old parent is remembered so we can put things back
		 * on a "detach".
		 */
		proc_set_traced(p, true);
		proc_reparent(p, td->td_proc, false);
		CTR2(KTR_PTRACE, "PT_ATTACH: pid %d, oppid %d", p->p_pid,
		    p->p_oppid);

		sx_xunlock(&proctree_lock);
		proctree_locked = 0;
		MPASS(p->p_xthread == NULL);
		MPASS((p->p_flag & P_STOPPED_TRACE) == 0);

		/*
		 * If already stopped due to a stop signal, clear the
		 * existing stop before triggering a traced SIGSTOP.
		 */
		if ((p->p_flag & P_STOPPED_SIG) != 0) {
			PROC_SLOCK(p);
			p->p_flag &= ~(P_STOPPED_SIG | P_WAITED);
			thread_unsuspend(p);
			PROC_SUNLOCK(p);
		}

		kern_psignal(p, SIGSTOP);
		break;

	case PT_CLEARSTEP:
		CTR2(KTR_PTRACE, "PT_CLEARSTEP: tid %d (pid %d)", td2->td_tid,
		    p->p_pid);
		error = ptrace_clear_single_step(td2);
		break;

	case PT_SETSTEP:
		CTR2(KTR_PTRACE, "PT_SETSTEP: tid %d (pid %d)", td2->td_tid,
		    p->p_pid);
		error = ptrace_single_step(td2);
		break;

	case PT_SUSPEND:
		CTR2(KTR_PTRACE, "PT_SUSPEND: tid %d (pid %d)", td2->td_tid,
		    p->p_pid);
		td2->td_dbgflags |= TDB_SUSPEND;
		thread_lock(td2);
		td2->td_flags |= TDF_NEEDSUSPCHK;
		thread_unlock(td2);
		break;

	case PT_RESUME:
		CTR2(KTR_PTRACE, "PT_RESUME: tid %d (pid %d)", td2->td_tid,
		    p->p_pid);
		td2->td_dbgflags &= ~TDB_SUSPEND;
		break;

	case PT_FOLLOW_FORK:
		CTR3(KTR_PTRACE, "PT_FOLLOW_FORK: pid %d %s -> %s", p->p_pid,
		    p->p_ptevents & PTRACE_FORK ? "enabled" : "disabled",
		    data ? "enabled" : "disabled");
		if (data)
			p->p_ptevents |= PTRACE_FORK;
		else
			p->p_ptevents &= ~PTRACE_FORK;
		break;

	case PT_LWP_EVENTS:
		CTR3(KTR_PTRACE, "PT_LWP_EVENTS: pid %d %s -> %s", p->p_pid,
		    p->p_ptevents & PTRACE_LWP ? "enabled" : "disabled",
		    data ? "enabled" : "disabled");
		if (data)
			p->p_ptevents |= PTRACE_LWP;
		else
			p->p_ptevents &= ~PTRACE_LWP;
		break;

	case PT_GET_EVENT_MASK:
		if (data != sizeof(p->p_ptevents)) {
			error = EINVAL;
			break;
		}
		CTR2(KTR_PTRACE, "PT_GET_EVENT_MASK: pid %d mask %#x", p->p_pid,
		    p->p_ptevents);
		*(int * __capability)addr = p->p_ptevents;
		break;

	case PT_SET_EVENT_MASK:
		if (data != sizeof(p->p_ptevents)) {
			error = EINVAL;
			break;
		}
		tmp = *(int * __capability)addr;
		if ((tmp & ~(PTRACE_EXEC | PTRACE_SCE | PTRACE_SCX |
		    PTRACE_FORK | PTRACE_LWP | PTRACE_VFORK)) != 0) {
			error = EINVAL;
			break;
		}
		CTR3(KTR_PTRACE, "PT_SET_EVENT_MASK: pid %d mask %#x -> %#x",
		    p->p_pid, p->p_ptevents, tmp);
		p->p_ptevents = tmp;
		break;

	case PT_GET_SC_ARGS:
		CTR1(KTR_PTRACE, "PT_GET_SC_ARGS: pid %d", p->p_pid);
		if ((td2->td_dbgflags & (TDB_SCE | TDB_SCX)) == 0
#ifdef COMPAT_FREEBSD32
		    || (wrap32 && !safe)
#endif
		    ) {
			error = EINVAL;
			break;
		}
<<<<<<< HEAD
		bzero((__cheri_fromcap void *)addr, sizeof(td2->td_sa.args));
		bcopy(td2->td_sa.args, (__cheri_fromcap void *)addr,
		    td2->td_sa.narg * sizeof(syscallarg_t));
=======
		bzero(addr, sizeof(td2->td_sa.args));
		bcopy(td2->td_sa.args, addr, td2->td_sa.callp->sy_narg *
		    sizeof(register_t));
>>>>>>> 5fcaff94
		break;

	case PT_GET_SC_RET:
		if ((td2->td_dbgflags & (TDB_SCX)) == 0
#ifdef COMPAT_FREEBSD32
		    || (wrap32 && !safe)
#endif
		    ) {
			error = EINVAL;
			break;
		}
		psr = (__cheri_fromcap void *)addr;
		bzero(psr, sizeof(*psr));
		psr->sr_error = td2->td_errno;
		if (psr->sr_error == 0) {
			psr->sr_retval[0] = td2->td_retval[0];
			psr->sr_retval[1] = td2->td_retval[1];
		}
		CTR4(KTR_PTRACE,
		    "PT_GET_SC_RET: pid %d error %d retval %#lx,%#lx",
		    p->p_pid, psr->sr_error, psr->sr_retval[0],
		    psr->sr_retval[1]);
		break;

	case PT_STEP:
	case PT_CONTINUE:
	case PT_TO_SCE:
	case PT_TO_SCX:
	case PT_SYSCALL:
	case PT_DETACH:
		/* Zero means do not send any signal */
		if (data < 0 || data > _SIG_MAXSIG) {
			error = EINVAL;
			break;
		}

		switch (req) {
		case PT_STEP:
			CTR3(KTR_PTRACE, "PT_STEP: tid %d (pid %d), sig = %d",
			    td2->td_tid, p->p_pid, data);
			error = ptrace_single_step(td2);
			if (error)
				goto out;
			break;
		case PT_CONTINUE:
		case PT_TO_SCE:
		case PT_TO_SCX:
		case PT_SYSCALL:
			if ((__cheri_addr uintptr_t)addr != 1) {
				error = ptrace_set_pc(td2,
				    (u_long)(__cheri_addr uintfptr_t)addr);
				if (error)
					goto out;
			}
			switch (req) {
			case PT_TO_SCE:
				p->p_ptevents |= PTRACE_SCE;
				CTR4(KTR_PTRACE,
		    "PT_TO_SCE: pid %d, events = %#x, PC = %#lx, sig = %d",
				    p->p_pid, p->p_ptevents,
				    (u_long)(__cheri_addr uintfptr_t)addr,
				    data);
				break;
			case PT_TO_SCX:
				p->p_ptevents |= PTRACE_SCX;
				CTR4(KTR_PTRACE,
		    "PT_TO_SCX: pid %d, events = %#x, PC = %#lx, sig = %d",
				    p->p_pid, p->p_ptevents,
				    (u_long)(__cheri_addr uintfptr_t)addr,
				    data);
				break;
			case PT_SYSCALL:
				p->p_ptevents |= PTRACE_SYSCALL;
				CTR4(KTR_PTRACE,
		    "PT_SYSCALL: pid %d, events = %#x, PC = %#lx, sig = %d",
				    p->p_pid, p->p_ptevents,
				    (u_long)(__cheri_addr uintfptr_t)addr,
				    data);
				break;
			case PT_CONTINUE:
				CTR3(KTR_PTRACE,
				    "PT_CONTINUE: pid %d, PC = %#lx, sig = %d",
				    p->p_pid,
				    (u_long)(__cheri_addr uintfptr_t)addr,
				    data);
				break;
			}
			break;
		case PT_DETACH:
			/*
			 * Reset the process parent.
			 *
			 * NB: This clears P_TRACED before reparenting
			 * a detached process back to its original
			 * parent.  Otherwise the debugee will be set
			 * as an orphan of the debugger.
			 */
			p->p_flag &= ~(P_TRACED | P_WAITED);
			if (p->p_oppid != p->p_pptr->p_pid) {
				PROC_LOCK(p->p_pptr);
				sigqueue_take(p->p_ksi);
				PROC_UNLOCK(p->p_pptr);

				pp = proc_realparent(p);
				proc_reparent(p, pp, false);
				if (pp == initproc)
					p->p_sigparent = SIGCHLD;
				CTR3(KTR_PTRACE,
			    "PT_DETACH: pid %d reparented to pid %d, sig %d",
				    p->p_pid, pp->p_pid, data);
			} else
				CTR2(KTR_PTRACE, "PT_DETACH: pid %d, sig %d",
				    p->p_pid, data);
			p->p_ptevents = 0;
			FOREACH_THREAD_IN_PROC(p, td3) {
				if ((td3->td_dbgflags & TDB_FSTP) != 0) {
					sigqueue_delete(&td3->td_sigqueue,
					    SIGSTOP);
				}
				td3->td_dbgflags &= ~(TDB_XSIG | TDB_FSTP |
				    TDB_SUSPEND);
			}

			if ((p->p_flag2 & P2_PTRACE_FSTP) != 0) {
				sigqueue_delete(&p->p_sigqueue, SIGSTOP);
				p->p_flag2 &= ~P2_PTRACE_FSTP;
			}

			/* should we send SIGCHLD? */
			/* childproc_continued(p); */
			break;
		}

		sx_xunlock(&proctree_lock);
		proctree_locked = 0;

	sendsig:
		MPASS(proctree_locked == 0);

		/*
		 * Clear the pending event for the thread that just
		 * reported its event (p_xthread).  This may not be
		 * the thread passed to PT_CONTINUE, PT_STEP, etc. if
		 * the debugger is resuming a different thread.
		 *
		 * Deliver any pending signal via the reporting thread.
		 */
		MPASS(p->p_xthread != NULL);
		p->p_xthread->td_dbgflags &= ~TDB_XSIG;
		p->p_xthread->td_xsig = data;
		p->p_xthread = NULL;
		p->p_xsig = data;

		/*
		 * P_WKILLED is insurance that a PT_KILL/SIGKILL
		 * always works immediately, even if another thread is
		 * unsuspended first and attempts to handle a
		 * different signal or if the POSIX.1b style signal
		 * queue cannot accommodate any new signals.
		 */
		if (data == SIGKILL)
			proc_wkilled(p);

		/*
		 * Unsuspend all threads.  To leave a thread
		 * suspended, use PT_SUSPEND to suspend it before
		 * continuing the process.
		 */
		PROC_SLOCK(p);
		p->p_flag &= ~(P_STOPPED_TRACE | P_STOPPED_SIG | P_WAITED);
		thread_unsuspend(p);
		PROC_SUNLOCK(p);
		break;

	case PT_WRITE_I:
	case PT_WRITE_D:
		td2->td_dbgflags |= TDB_USERWR;
		PROC_UNLOCK(p);
		error = 0;
		if (proc_writemem(td, p, (off_t)(__cheri_addr uintptr_t)addr,
		    &data, sizeof(int)) != sizeof(int))
			error = ENOMEM;
		else
			CTR3(KTR_PTRACE, "PT_WRITE: pid %d: %p <= %#x",
			    p->p_pid, (__cheri_addr uintptr_t)addr, data);
		PROC_LOCK(p);
		break;

	case PT_READ_I:
	case PT_READ_D:
		PROC_UNLOCK(p);
		error = tmp = 0;
		if (proc_readmem(td, p, (off_t)(__cheri_addr uintptr_t)addr,
		    &tmp, sizeof(int)) != sizeof(int))
			error = ENOMEM;
		else
			CTR3(KTR_PTRACE, "PT_READ: pid %d: %p >= %#x",
			    p->p_pid, (__cheri_addr uintptr_t)addr, tmp);
		td->td_retval[0] = tmp;
		PROC_LOCK(p);
		break;

	case PT_IO:
		piod = (__cheri_fromcap void *)addr;
		IOVEC_INIT_C(&iov, piod->piod_addr, piod->piod_len);
		uio.uio_offset =
		    (off_t)(__cheri_addr uintptr_t)piod->piod_offs;
		uio.uio_resid = piod->piod_len;
		uio.uio_iov = &iov;
		uio.uio_iovcnt = 1;
		uio.uio_segflg = UIO_USERSPACE;
		uio.uio_td = td;
		switch (piod->piod_op) {
		case PIOD_READ_D:
		case PIOD_READ_I:
			CTR3(KTR_PTRACE, "PT_IO: pid %d: READ (%p, %#x)",
			    p->p_pid, (uintptr_t)uio.uio_offset, uio.uio_resid);
			uio.uio_rw = UIO_READ;
			break;
		case PIOD_WRITE_D:
		case PIOD_WRITE_I:
			CTR3(KTR_PTRACE, "PT_IO: pid %d: WRITE (%p, %#x)",
			    p->p_pid, (uintptr_t)uio.uio_offset, uio.uio_resid);
			td2->td_dbgflags |= TDB_USERWR;
			uio.uio_rw = UIO_WRITE;
			break;
		default:
			error = EINVAL;
			goto out;
		}
		PROC_UNLOCK(p);
		error = proc_rwmem(p, &uio);
		piod->piod_len -= uio.uio_resid;
		PROC_LOCK(p);
		break;

	case PT_KILL:
		CTR1(KTR_PTRACE, "PT_KILL: pid %d", p->p_pid);
		data = SIGKILL;
		goto sendsig;	/* in PT_CONTINUE above */

	case PT_SETREGS:
		CTR2(KTR_PTRACE, "PT_SETREGS: tid %d (pid %d)", td2->td_tid,
		    p->p_pid);
		td2->td_dbgflags |= TDB_USERWR;
		error = PROC_WRITE(regs, td2, (__cheri_fromcap void *)addr);
		break;

	case PT_GETREGS:
		CTR2(KTR_PTRACE, "PT_GETREGS: tid %d (pid %d)", td2->td_tid,
		    p->p_pid);
		error = PROC_READ(regs, td2, (__cheri_fromcap void *)addr);
		break;

	case PT_SETFPREGS:
		CTR2(KTR_PTRACE, "PT_SETFPREGS: tid %d (pid %d)", td2->td_tid,
		    p->p_pid);
		td2->td_dbgflags |= TDB_USERWR;
		error = PROC_WRITE(fpregs, td2, (__cheri_fromcap void *)addr);
		break;

	case PT_GETFPREGS:
		CTR2(KTR_PTRACE, "PT_GETFPREGS: tid %d (pid %d)", td2->td_tid,
		    p->p_pid);
		error = PROC_READ(fpregs, td2, (__cheri_fromcap void *)addr);
		break;

	case PT_SETDBREGS:
		CTR2(KTR_PTRACE, "PT_SETDBREGS: tid %d (pid %d)", td2->td_tid,
		    p->p_pid);
		td2->td_dbgflags |= TDB_USERWR;
		error = PROC_WRITE(dbregs, td2, (__cheri_fromcap void *)addr);
		break;

	case PT_GETDBREGS:
		CTR2(KTR_PTRACE, "PT_GETDBREGS: tid %d (pid %d)", td2->td_tid,
		    p->p_pid);
		error = PROC_READ(dbregs, td2, (__cheri_fromcap void *)addr);
		break;

#if __has_feature(capabilities)
	case PT_SETCAPREGS:
		CTR2(KTR_PTRACE, "PT_SETCAPREGS: tid %d (pid %d)", td2->td_tid,
		    p->p_pid);
		td2->td_dbgflags |= TDB_USERWR;
		error = PROC_WRITE(capregs, td2, (__cheri_fromcap void *)addr);
		break;

	case PT_GETCAPREGS:
		CTR2(KTR_PTRACE, "PT_GETCAPREGS: tid %d (pid %d)", td2->td_tid,
		    p->p_pid);
		error = PROC_READ(capregs, td2, (__cheri_fromcap void *)addr);
		break;
#endif

	case PT_LWPINFO:
		if (data <= 0 || data > sizeof(*pl)) {
			error = EINVAL;
			break;
		}

		pl = (__cheri_fromcap void *)addr;
		bzero(pl, sizeof(*pl));
		pl->pl_lwpid = td2->td_tid;
		pl->pl_event = PL_EVENT_NONE;
		pl->pl_flags = 0;
		if (td2->td_dbgflags & TDB_XSIG) {
			pl->pl_event = PL_EVENT_SIGNAL;
			if (td2->td_si.si_signo != 0 &&
			    data >= offsetof(struct ptrace_lwpinfo, pl_siginfo)
			    + sizeof(pl->pl_siginfo)) {
				pl->pl_flags |= PL_FLAG_SI;
				pl->pl_siginfo = td2->td_si;
			}
		}
		if (td2->td_dbgflags & TDB_SCE)
			pl->pl_flags |= PL_FLAG_SCE;
		else if (td2->td_dbgflags & TDB_SCX)
			pl->pl_flags |= PL_FLAG_SCX;
		if (td2->td_dbgflags & TDB_EXEC)
			pl->pl_flags |= PL_FLAG_EXEC;
		if (td2->td_dbgflags & TDB_FORK) {
			pl->pl_flags |= PL_FLAG_FORKED;
			pl->pl_child_pid = td2->td_dbg_forked;
			if (td2->td_dbgflags & TDB_VFORK)
				pl->pl_flags |= PL_FLAG_VFORKED;
		} else if ((td2->td_dbgflags & (TDB_SCX | TDB_VFORK)) ==
		    TDB_VFORK)
			pl->pl_flags |= PL_FLAG_VFORK_DONE;
		if (td2->td_dbgflags & TDB_CHILD)
			pl->pl_flags |= PL_FLAG_CHILD;
		if (td2->td_dbgflags & TDB_BORN)
			pl->pl_flags |= PL_FLAG_BORN;
		if (td2->td_dbgflags & TDB_EXIT)
			pl->pl_flags |= PL_FLAG_EXITED;
		pl->pl_sigmask = td2->td_sigmask;
		pl->pl_siglist = td2->td_siglist;
		strcpy(pl->pl_tdname, td2->td_name);
		if ((td2->td_dbgflags & (TDB_SCE | TDB_SCX)) != 0) {
			pl->pl_syscall_code = td2->td_sa.code;
			pl->pl_syscall_narg = td2->td_sa.callp->sy_narg;
		} else {
			pl->pl_syscall_code = 0;
			pl->pl_syscall_narg = 0;
		}
		CTR6(KTR_PTRACE,
    "PT_LWPINFO: tid %d (pid %d) event %d flags %#x child pid %d syscall %d",
		    td2->td_tid, p->p_pid, pl->pl_event, pl->pl_flags,
		    pl->pl_child_pid, pl->pl_syscall_code);
		break;

	case PT_GETNUMLWPS:
		CTR2(KTR_PTRACE, "PT_GETNUMLWPS: pid %d: %d threads", p->p_pid,
		    p->p_numthreads);
		td->td_retval[0] = p->p_numthreads;
		break;

	case PT_GETLWPLIST:
		CTR3(KTR_PTRACE, "PT_GETLWPLIST: pid %d: data %d, actual %d",
		    p->p_pid, data, p->p_numthreads);
		if (data <= 0) {
			error = EINVAL;
			break;
		}
		num = imin(p->p_numthreads, data);
		PROC_UNLOCK(p);
		buf = malloc(num * sizeof(lwpid_t), M_TEMP, M_WAITOK);
		tmp = 0;
		PROC_LOCK(p);
		FOREACH_THREAD_IN_PROC(p, td2) {
			if (tmp >= num)
				break;
			buf[tmp++] = td2->td_tid;
		}
		PROC_UNLOCK(p);
		error = copyout(buf, addr, tmp * sizeof(lwpid_t));
		free(buf, M_TEMP);
		if (!error)
			td->td_retval[0] = tmp;
		PROC_LOCK(p);
		break;

	case PT_VM_TIMESTAMP:
		CTR2(KTR_PTRACE, "PT_VM_TIMESTAMP: pid %d: timestamp %d",
		    p->p_pid, p->p_vmspace->vm_map.timestamp);
		td->td_retval[0] = p->p_vmspace->vm_map.timestamp;
		break;

	case PT_VM_ENTRY:
		PROC_UNLOCK(p);
		error = ptrace_vm_entry(td, p, (__cheri_fromcap void *)addr);
		PROC_LOCK(p);
		break;

	default:
#ifdef __HAVE_PTRACE_MACHDEP
		if (req >= PT_FIRSTMACH) {
			PROC_UNLOCK(p);
			error = cpu_ptrace(td2, req,
					(__cheri_fromcap void *)addr, data);
			PROC_LOCK(p);
		} else
#endif
			/* Unknown request. */
			error = EINVAL;
		break;
	}

out:
	/* Drop our hold on this process now that the request has completed. */
	_PRELE(p);
fail:
	PROC_UNLOCK(p);
	if (proctree_locked)
		sx_xunlock(&proctree_lock);
	return (error);
}
#undef PROC_READ
#undef PROC_WRITE

// CHERI CHANGES START
// {
//   "updated": 20191025,
//   "target_type": "kernel",
//   "changes": [
//     "iovec-macros",
//     "support"
//   ]
// }
// CHERI CHANGES END<|MERGE_RESOLUTION|>--- conflicted
+++ resolved
@@ -982,15 +982,9 @@
 			error = EINVAL;
 			break;
 		}
-<<<<<<< HEAD
 		bzero((__cheri_fromcap void *)addr, sizeof(td2->td_sa.args));
 		bcopy(td2->td_sa.args, (__cheri_fromcap void *)addr,
-		    td2->td_sa.narg * sizeof(syscallarg_t));
-=======
-		bzero(addr, sizeof(td2->td_sa.args));
-		bcopy(td2->td_sa.args, addr, td2->td_sa.callp->sy_narg *
-		    sizeof(register_t));
->>>>>>> 5fcaff94
+		    td2->td_sa.callp->sy_narg * sizeof(syscallarg_t));
 		break;
 
 	case PT_GET_SC_RET:
