/*-
 * SPDX-License-Identifier: BSD-4-Clause
 *
 * Copyright (c) 1994, Sean Eric Fagan
 * All rights reserved.
 *
 * Redistribution and use in source and binary forms, with or without
 * modification, are permitted provided that the following conditions
 * are met:
 * 1. Redistributions of source code must retain the above copyright
 *    notice, this list of conditions and the following disclaimer.
 * 2. Redistributions in binary form must reproduce the above copyright
 *    notice, this list of conditions and the following disclaimer in the
 *    documentation and/or other materials provided with the distribution.
 * 3. All advertising materials mentioning features or use of this software
 *    must display the following acknowledgement:
 *	This product includes software developed by Sean Eric Fagan.
 * 4. The name of the author may not be used to endorse or promote products
 *    derived from this software without specific prior written permission.
 *
 * THIS SOFTWARE IS PROVIDED BY THE AUTHOR AND CONTRIBUTORS ``AS IS'' AND
 * ANY EXPRESS OR IMPLIED WARRANTIES, INCLUDING, BUT NOT LIMITED TO, THE
 * IMPLIED WARRANTIES OF MERCHANTABILITY AND FITNESS FOR A PARTICULAR PURPOSE
 * ARE DISCLAIMED.  IN NO EVENT SHALL THE AUTHOR OR CONTRIBUTORS BE LIABLE
 * FOR ANY DIRECT, INDIRECT, INCIDENTAL, SPECIAL, EXEMPLARY, OR CONSEQUENTIAL
 * DAMAGES (INCLUDING, BUT NOT LIMITED TO, PROCUREMENT OF SUBSTITUTE GOODS
 * OR SERVICES; LOSS OF USE, DATA, OR PROFITS; OR BUSINESS INTERRUPTION)
 * HOWEVER CAUSED AND ON ANY THEORY OF LIABILITY, WHETHER IN CONTRACT, STRICT
 * LIABILITY, OR TORT (INCLUDING NEGLIGENCE OR OTHERWISE) ARISING IN ANY WAY
 * OUT OF THE USE OF THIS SOFTWARE, EVEN IF ADVISED OF THE POSSIBILITY OF
 * SUCH DAMAGE.
 */

#include <sys/cdefs.h>
__FBSDID("$FreeBSD$");

#include <sys/param.h>
#include <sys/systm.h>
#include <sys/lock.h>
#include <sys/mutex.h>
#include <sys/syscallsubr.h>
#include <sys/sysent.h>
#include <sys/sysproto.h>
#include <sys/pioctl.h>
#include <sys/priv.h>
#include <sys/proc.h>
#include <sys/vnode.h>
#include <sys/ptrace.h>
#include <sys/rwlock.h>
#include <sys/sx.h>
#include <sys/malloc.h>
#include <sys/signalvar.h>

#include <machine/reg.h>

#include <security/audit/audit.h>

#include <vm/vm.h>
#include <vm/pmap.h>
#include <vm/vm_extern.h>
#include <vm/vm_map.h>
#include <vm/vm_kern.h>
#include <vm/vm_object.h>
#include <vm/vm_page.h>
#include <vm/vm_param.h>

#ifdef COMPAT_FREEBSD32
#include <sys/procfs.h>
#include <compat/freebsd32/freebsd32_signal.h>

struct ptrace_io_desc32 {
	int		piod_op;
	uint32_t	piod_offs;
	uint32_t	piod_addr;
	uint32_t	piod_len;
};

struct ptrace_vm_entry32 {
	int		pve_entry;
	int		pve_timestamp;
	uint32_t	pve_start;
	uint32_t	pve_end;
	uint32_t	pve_offset;
	u_int		pve_prot;
	u_int		pve_pathlen;
	int32_t		pve_fileid;
	u_int		pve_fsid;
	uint32_t	pve_path;
};
#endif

/*
 * Functions implemented using PROC_ACTION():
 *
 * proc_read_regs(proc, regs)
 *	Get the current user-visible register set from the process
 *	and copy it into the regs structure (<machine/reg.h>).
 *	The process is stopped at the time read_regs is called.
 *
 * proc_write_regs(proc, regs)
 *	Update the current register set from the passed in regs
 *	structure.  Take care to avoid clobbering special CPU
 *	registers or privileged bits in the PSL.
 *	Depending on the architecture this may have fix-up work to do,
 *	especially if the IAR or PCW are modified.
 *	The process is stopped at the time write_regs is called.
 *
 * proc_read_fpregs, proc_write_fpregs
 *	deal with the floating point register set, otherwise as above.
 *
 * proc_read_dbregs, proc_write_dbregs
 *	deal with the processor debug register set, otherwise as above.
 *
 * proc_sstep(proc)
 *	Arrange for the process to trap after executing a single instruction.
 */

#define	PROC_ACTION(action) do {					\
	int error;							\
									\
	PROC_LOCK_ASSERT(td->td_proc, MA_OWNED);			\
	if ((td->td_proc->p_flag & P_INMEM) == 0)			\
		error = EIO;						\
	else								\
		error = (action);					\
	return (error);							\
} while(0)

int
proc_read_regs(struct thread *td, struct reg *regs)
{

	PROC_ACTION(fill_regs(td, regs));
}

int
proc_write_regs(struct thread *td, struct reg *regs)
{

	PROC_ACTION(set_regs(td, regs));
}

int
proc_read_dbregs(struct thread *td, struct dbreg *dbregs)
{

	PROC_ACTION(fill_dbregs(td, dbregs));
}

int
proc_write_dbregs(struct thread *td, struct dbreg *dbregs)
{

	PROC_ACTION(set_dbregs(td, dbregs));
}

/*
 * Ptrace doesn't support fpregs at all, and there are no security holes
 * or translations for fpregs, so we can just copy them.
 */
int
proc_read_fpregs(struct thread *td, struct fpreg *fpregs)
{

	PROC_ACTION(fill_fpregs(td, fpregs));
}

int
proc_write_fpregs(struct thread *td, struct fpreg *fpregs)
{

	PROC_ACTION(set_fpregs(td, fpregs));
}

#ifdef CPU_CHERI
int
proc_read_capregs(struct thread *td, struct capreg *capregs)
{
	PROC_ACTION(fill_capregs(td, capregs));
}

int
proc_write_capregs(struct thread *td, struct capreg *capregs)
{
	PROC_ACTION(set_capregs(td, capregs));
}
#endif

#ifdef COMPAT_FREEBSD32
/* For 32 bit binaries, we need to expose the 32 bit regs layouts. */
int
proc_read_regs32(struct thread *td, struct reg32 *regs32)
{

	PROC_ACTION(fill_regs32(td, regs32));
}

int
proc_write_regs32(struct thread *td, struct reg32 *regs32)
{

	PROC_ACTION(set_regs32(td, regs32));
}

int
proc_read_dbregs32(struct thread *td, struct dbreg32 *dbregs32)
{

	PROC_ACTION(fill_dbregs32(td, dbregs32));
}

int
proc_write_dbregs32(struct thread *td, struct dbreg32 *dbregs32)
{

	PROC_ACTION(set_dbregs32(td, dbregs32));
}

int
proc_read_fpregs32(struct thread *td, struct fpreg32 *fpregs32)
{

	PROC_ACTION(fill_fpregs32(td, fpregs32));
}

int
proc_write_fpregs32(struct thread *td, struct fpreg32 *fpregs32)
{

	PROC_ACTION(set_fpregs32(td, fpregs32));
}

#ifdef CPU_CHERI
int
proc_read_capregs32(struct thread *td, struct capreg *capregs)
{
	return (EIO);
}

int
proc_write_capregs32(struct thread *td, struct capreg *capregs)
{
	return (EIO);
}
#endif
#endif

int
proc_sstep(struct thread *td)
{

	PROC_ACTION(ptrace_single_step(td));
}

int
proc_rwmem(struct proc *p, struct uio *uio)
{
	vm_map_t map;
	vm_offset_t pageno;		/* page number */
	vm_prot_t reqprot;
	int error, fault_flags, page_offset, writing;

	/*
	 * Assert that someone has locked this vmspace.  (Should be
	 * curthread but we can't assert that.)  This keeps the process
	 * from exiting out from under us until this operation completes.
	 */
	PROC_ASSERT_HELD(p);
	PROC_LOCK_ASSERT(p, MA_NOTOWNED);

	/*
	 * The map we want...
	 */
	map = &p->p_vmspace->vm_map;

	/*
	 * If we are writing, then we request vm_fault() to create a private
	 * copy of each page.  Since these copies will not be writeable by the
	 * process, we must explicity request that they be dirtied.
	 */
	writing = uio->uio_rw == UIO_WRITE;
	reqprot = writing ? VM_PROT_COPY | VM_PROT_READ : VM_PROT_READ;
	fault_flags = writing ? VM_FAULT_DIRTY : VM_FAULT_NORMAL;

	/*
	 * Only map in one page at a time.  We don't have to, but it
	 * makes things easier.  This way is trivial - right?
	 */
	do {
		vm_offset_t uva;
		u_int len;
		vm_page_t m;

		uva = (vm_offset_t)uio->uio_offset;

		/*
		 * Get the page number of this segment.
		 */
		pageno = trunc_page(uva);
		page_offset = uva - pageno;

		/*
		 * How many bytes to copy
		 */
		len = min(PAGE_SIZE - page_offset, uio->uio_resid);

		/*
		 * Fault and hold the page on behalf of the process.
		 */
		error = vm_fault_hold(map, pageno, reqprot, fault_flags, &m);
		if (error != KERN_SUCCESS) {
			if (error == KERN_RESOURCE_SHORTAGE)
				error = ENOMEM;
			else
				error = EFAULT;
			break;
		}

		/*
		 * Now do the i/o move.
		 */
		error = uiomove_fromphys(&m, page_offset, len, uio);

		/* Make the I-cache coherent for breakpoints. */
		if (writing && error == 0) {
			vm_map_lock_read(map);
			if (vm_map_check_protection(map, pageno, pageno +
			    PAGE_SIZE, VM_PROT_EXECUTE))
				vm_sync_icache(map, uva, len);
			vm_map_unlock_read(map);
		}

		/*
		 * Release the page.
		 */
		vm_page_lock(m);
		vm_page_unhold(m);
		vm_page_unlock(m);

	} while (error == 0 && uio->uio_resid > 0);

	return (error);
}

static ssize_t
proc_iop(struct thread *td, struct proc *p, vm_offset_t va, void *buf,
    size_t len, enum uio_rw rw)
{
	kiovec_t iov;
	struct uio uio;
	ssize_t slen;

	MPASS(len < SSIZE_MAX);
	slen = (ssize_t)len;

	IOVEC_INIT(&iov, buf, len);
	uio.uio_iov = &iov;
	uio.uio_iovcnt = 1;
	uio.uio_offset = va;
	uio.uio_resid = slen;
	uio.uio_segflg = UIO_SYSSPACE;
	uio.uio_rw = rw;
	uio.uio_td = td;
	proc_rwmem(p, &uio);
	if (uio.uio_resid == slen)
		return (-1);
	return (slen - uio.uio_resid);
}

ssize_t
proc_readmem(struct thread *td, struct proc *p, vm_offset_t va, void *buf,
    size_t len)
{

	return (proc_iop(td, p, va, buf, len, UIO_READ));
}

ssize_t
proc_writemem(struct thread *td, struct proc *p, vm_offset_t va, void *buf,
    size_t len)
{

	return (proc_iop(td, p, va, buf, len, UIO_WRITE));
}

static int
ptrace_vm_entry(struct thread *td, struct proc *p,
		kptrace_vm_entry_t * __capability pve)
{
	struct vattr vattr;
	vm_map_t map;
	vm_map_entry_t entry;
	vm_object_t obj, tobj, lobj;
	struct vmspace *vm;
	struct vnode *vp;
	char *freepath, *fullpath;
	u_int pathlen;
	int error, index;

	error = 0;
	obj = NULL;

	vm = vmspace_acquire_ref(p);
	map = &vm->vm_map;
	vm_map_lock_read(map);

	do {
		entry = map->header.next;
		index = 0;
		while (index < pve->pve_entry && entry != &map->header) {
			entry = entry->next;
			index++;
		}
		if (index != pve->pve_entry) {
			error = EINVAL;
			break;
		}
		KASSERT((map->header.eflags & MAP_ENTRY_IS_SUB_MAP) == 0,
		    ("Submap in map header"));
		while ((entry->eflags & MAP_ENTRY_IS_SUB_MAP) != 0) {
			entry = entry->next;
			index++;
		}
		if (entry == &map->header) {
			error = ENOENT;
			break;
		}

		/* We got an entry. */
		pve->pve_entry = index + 1;
		pve->pve_timestamp = map->timestamp;
		pve->pve_start = entry->start;
		pve->pve_end = entry->end - 1;
		pve->pve_offset = entry->offset;
		pve->pve_prot = entry->protection;

		/* Backing object's path needed? */
		if (pve->pve_pathlen == 0)
			break;

		pathlen = pve->pve_pathlen;
		pve->pve_pathlen = 0;

		obj = entry->object.vm_object;
		if (obj != NULL)
			VM_OBJECT_RLOCK(obj);
	} while (0);

	vm_map_unlock_read(map);

	pve->pve_fsid = VNOVAL;
	pve->pve_fileid = VNOVAL;

	if (error == 0 && obj != NULL) {
		lobj = obj;
		for (tobj = obj; tobj != NULL; tobj = tobj->backing_object) {
			if (tobj != obj)
				VM_OBJECT_RLOCK(tobj);
			if (lobj != obj)
				VM_OBJECT_RUNLOCK(lobj);
			lobj = tobj;
			pve->pve_offset += tobj->backing_object_offset;
		}
		vp = vm_object_vnode(lobj);
		if (vp != NULL)
			vref(vp);
		if (lobj != obj)
			VM_OBJECT_RUNLOCK(lobj);
		VM_OBJECT_RUNLOCK(obj);

		if (vp != NULL) {
			freepath = NULL;
			fullpath = NULL;
			vn_fullpath(td, vp, &fullpath, &freepath);
			vn_lock(vp, LK_SHARED | LK_RETRY);
			if (VOP_GETATTR(vp, &vattr, td->td_ucred) == 0) {
				pve->pve_fileid = vattr.va_fileid;
				pve->pve_fsid = vattr.va_fsid;
			}
			vput(vp);

			if (fullpath != NULL) {
				pve->pve_pathlen = strlen(fullpath) + 1;
				if (pve->pve_pathlen <= pathlen) {
#if __has_feature(capabilities)
					error = copyout_c(fullpath,
						pve->pve_path,
						pve->pve_pathlen);
#else
					error = copyout(fullpath, pve->pve_path,
					    pve->pve_pathlen);
#endif
				} else
					error = ENAMETOOLONG;
			}
			if (freepath != NULL)
				free(freepath, M_TEMP);
		}
	}
	vmspace_free(vm);
	if (error == 0)
		CTR3(KTR_PTRACE, "PT_VM_ENTRY: pid %d, entry %d, start %p",
		    p->p_pid, pve->pve_entry, pve->pve_start);

	return (error);
}

#ifdef COMPAT_FREEBSD32
static int
ptrace_vm_entry32(struct thread *td, struct proc *p,
    struct ptrace_vm_entry32 * __capability pve32)
{
	struct ptrace_vm_entry pve;
	int error;

	pve.pve_entry = pve32->pve_entry;
	pve.pve_pathlen = pve32->pve_pathlen;
	pve.pve_path = (void *)(uintptr_t)pve32->pve_path;

	error = ptrace_vm_entry(td, p, &pve);
	if (error == 0) {
		pve32->pve_entry = pve.pve_entry;
		pve32->pve_timestamp = pve.pve_timestamp;
		pve32->pve_start = pve.pve_start;
		pve32->pve_end = pve.pve_end;
		pve32->pve_offset = pve.pve_offset;
		pve32->pve_prot = pve.pve_prot;
		pve32->pve_fileid = pve.pve_fileid;
		pve32->pve_fsid = pve.pve_fsid;
	}

	pve32->pve_pathlen = pve.pve_pathlen;
	return (error);
}

static void
ptrace_lwpinfo_to32(const struct ptrace_lwpinfo *pl,
    struct ptrace_lwpinfo32 *pl32)
{
	_siginfo_t si_n;

	bzero(pl32, sizeof(*pl32));
	pl32->pl_lwpid = pl->pl_lwpid;
	pl32->pl_event = pl->pl_event;
	pl32->pl_flags = pl->pl_flags;
	pl32->pl_sigmask = pl->pl_sigmask;
	pl32->pl_siglist = pl->pl_siglist;
	/* XXXBD: ptrace should be using capability aware structs by default. */
	si_n.si_signo = pl->pl_siginfo.si_signo;
	si_n.si_errno = pl->pl_siginfo.si_errno;
	si_n.si_code = pl->pl_siginfo.si_code;
	si_n.si_pid = pl->pl_siginfo.si_pid;
	si_n.si_uid = pl->pl_siginfo.si_uid;
	si_n.si_status = pl->pl_siginfo.si_status;
	si_n.si_addr = pl->pl_siginfo.si_addr;
	si_n.si_value.sival_ptr_native =
	    pl->pl_siginfo.si_value.sival_ptr_native;
	memcpy(&si_n._reason, &pl->pl_siginfo._reason, sizeof(si_n._reason));
	siginfo_to_siginfo32(&si_n, &pl32->pl_siginfo);
	strcpy(pl32->pl_tdname, pl->pl_tdname);
	pl32->pl_child_pid = pl->pl_child_pid;
	pl32->pl_syscall_code = pl->pl_syscall_code;
	pl32->pl_syscall_narg = pl->pl_syscall_narg;
}
#endif /* COMPAT_FREEBSD32 */

/*
 * Process debugging system call.
 */
#ifndef _SYS_SYSPROTO_H_
struct ptrace_args {
	int	req;
	pid_t	pid;
	caddr_t	addr;
	int	data;
};
#endif

#ifdef COMPAT_FREEBSD32
/*
 * This CPP subterfuge is to try and reduce the number of ifdefs in
 * the body of the code.
 *   COPYIN(uap->addr, &r.reg, sizeof r.reg);
 * becomes either:
 *   copyin(uap->addr, &r.reg, sizeof r.reg);
 * or
 *   copyin(uap->addr, &r.reg32, sizeof r.reg32);
 * .. except this is done at runtime.
 */
#define	BZERO(a, s)		wrap32 ? \
	bzero(a ## 32, s ## 32) : \
	bzero(a, s)
#define	COPYIN(u, k, s)		wrap32 ? \
	copyin(u, k ## 32, s ## 32) : \
	copyin(u, k, s)
#define	COPYOUT(k, u, s)	wrap32 ? \
	copyout(k ## 32, u, s ## 32) : \
	copyout(k, u, s)
#else
#define	COPYIN(u, k, s)		copyin(u, k, s)
#define	COPYOUT(k, u, s)	copyout(k, u, s)
#endif
int
sys_ptrace(struct thread *td, struct ptrace_args *uap)
{
	/*
	 * XXX this obfuscation is to reduce stack usage, but the register
	 * structs may be too large to put on the stack anyway.
	 */
	union {
		struct ptrace_io_desc piod;
		struct ptrace_lwpinfo pl;
		kptrace_vm_entry_t pve;
#ifdef CPU_CHERI
		struct capreg capreg;
#endif
		struct dbreg dbreg;
		struct fpreg fpreg;
		struct reg reg;
#ifdef COMPAT_FREEBSD32
		struct dbreg32 dbreg32;
		struct fpreg32 fpreg32;
		struct reg32 reg32;
		struct ptrace_io_desc32 piod32;
		struct ptrace_lwpinfo32 pl32;
		struct ptrace_vm_entry32 pve32;
#endif
		char args[sizeof(td->td_sa.args)];
		int ptevents;
	} r;
	void * __capability addr;
	int error = 0;
#ifdef COMPAT_FREEBSD32
	int wrap32 = 0;

	if (SV_CURPROC_FLAG(SV_ILP32))
		wrap32 = 1;
#endif
	AUDIT_ARG_PID(uap->pid);
	AUDIT_ARG_CMD(uap->req);
	AUDIT_ARG_VALUE(uap->data);
	addr = &r;
	switch (uap->req) {
	case PT_GET_EVENT_MASK:
	case PT_LWPINFO:
	case PT_GET_SC_ARGS:
		break;
	case PT_GETREGS:
		BZERO(&r.reg, sizeof r.reg);
		break;
	case PT_GETFPREGS:
		BZERO(&r.fpreg, sizeof r.fpreg);
		break;
	case PT_GETDBREGS:
<<<<<<< HEAD
#ifdef CPU_CHERI
	case PT_GETCAPREGS:
#endif
	case PT_LWPINFO:
	case PT_GET_SC_ARGS:
=======
		BZERO(&r.dbreg, sizeof r.dbreg);
>>>>>>> 53d55c9a
		break;
	case PT_SETREGS:
		error = COPYIN(uap->addr, &r.reg, sizeof r.reg);
		break;
	case PT_SETFPREGS:
		error = COPYIN(uap->addr, &r.fpreg, sizeof r.fpreg);
		break;
	case PT_SETDBREGS:
		error = COPYIN(uap->addr, &r.dbreg, sizeof r.dbreg);
		break;
#ifdef CPU_CHERI
	case PT_SETCAPREGS:
		error = COPYIN(uap->addr, &r.capreg, sizeof r.capreg);
		break;
#endif
	case PT_SET_EVENT_MASK:
		if (uap->data != sizeof(r.ptevents))
			error = EINVAL;
		else
			error = copyin(uap->addr, &r.ptevents, uap->data);
		break;
	case PT_IO:
		error = COPYIN(uap->addr, &r.piod, sizeof r.piod);
		break;
	case PT_VM_ENTRY:
#if __has_feature(capabilities)
	{
		struct ptrace_vm_entry pve;
		error = COPYIN(uap->addr, &pve, sizeof pve);
		if (error)
			break;

		r.pve.pve_entry     = pve.pve_entry;
		r.pve.pve_timestamp = pve.pve_timestamp;
		r.pve.pve_start     = pve.pve_start;
		r.pve.pve_end       = pve.pve_end;
		r.pve.pve_offset    = pve.pve_offset;
		r.pve.pve_prot      = pve.pve_prot;
		r.pve.pve_pathlen   = pve.pve_pathlen;
		r.pve.pve_fileid    = pve.pve_fileid;
		r.pve.pve_fsid      = pve.pve_fsid;
		r.pve.pve_path      = (void * __capability)(intcap_t)pve.pve_path;
	}
#else
		error = COPYIN(uap->addr, &r.pve, sizeof r.pve);
#endif
		break;
	default:
		addr = (__cheri_tocap void * __capability)uap->addr;
		break;
	}
	if (error)
		return (error);

	error = kern_ptrace(td, uap->req, uap->pid, addr, uap->data);
	if (error)
		return (error);

	switch (uap->req) {
	case PT_VM_ENTRY:
		error = COPYOUT(&r.pve, uap->addr, sizeof r.pve);
		break;
	case PT_IO:
		error = COPYOUT(&r.piod, uap->addr, sizeof r.piod);
		break;
	case PT_GETREGS:
		error = COPYOUT(&r.reg, uap->addr, sizeof r.reg);
		break;
	case PT_GETFPREGS:
		error = COPYOUT(&r.fpreg, uap->addr, sizeof r.fpreg);
		break;
	case PT_GETDBREGS:
		error = COPYOUT(&r.dbreg, uap->addr, sizeof r.dbreg);
		break;
#ifdef CPU_CHERI
	case PT_GETCAPREGS:
		error = COPYOUT(&r.capreg, uap->addr, sizeof r.capreg);
		break;
#endif
	case PT_GET_EVENT_MASK:
		/* NB: The size in uap->data is validated in kern_ptrace(). */
		error = copyout(&r.ptevents, uap->addr, uap->data);
		break;
	case PT_LWPINFO:
		/* NB: The size in uap->data is validated in kern_ptrace(). */
		error = copyout(&r.pl, uap->addr, uap->data);
		break;
	case PT_GET_SC_ARGS:
		error = copyout(r.args, uap->addr, MIN(uap->data,
		    sizeof(r.args)));
		break;
	}

	return (error);
}
#undef COPYIN
#undef COPYOUT
#undef BZERO

#ifdef COMPAT_FREEBSD32
/*
 *   PROC_READ(regs, td2, addr);
 * becomes either:
 *   proc_read_regs(td2, addr);
 * or
 *   proc_read_regs32(td2, addr);
 * .. except this is done at runtime.  There is an additional
 * complication in that PROC_WRITE disallows 32 bit consumers
 * from writing to 64 bit address space targets.
 */
#define	PROC_READ(w, t, a)	wrap32 ? \
	proc_read_ ## w ## 32(t, a) : \
	proc_read_ ## w (t, a)
#define	PROC_WRITE(w, t, a)	wrap32 ? \
	(safe ? proc_write_ ## w ## 32(t, a) : EINVAL ) : \
	proc_write_ ## w (t, a)
#else
#define	PROC_READ(w, t, a)	proc_read_ ## w (t, a)
#define	PROC_WRITE(w, t, a)	proc_write_ ## w (t, a)
#endif

void
proc_set_traced(struct proc *p, bool stop)
{

	sx_assert(&proctree_lock, SX_XLOCKED);
	PROC_LOCK_ASSERT(p, MA_OWNED);
	p->p_flag |= P_TRACED;
	if (stop)
		p->p_flag2 |= P2_PTRACE_FSTP;
	p->p_ptevents = PTRACE_DEFAULT;
}

int
kern_ptrace(struct thread *td, int req, pid_t pid, void * __capability addr, int data)
{
	kiovec_t iov;
	struct uio uio;
	struct proc *curp, *p, *pp;
	struct thread *td2 = NULL, *td3;
	struct ptrace_io_desc * __capability piod = NULL;
	struct ptrace_lwpinfo * __capability pl;
	int error, num, tmp;
	int proctree_locked = 0;
	lwpid_t tid = 0, *buf;
#ifdef COMPAT_FREEBSD32
	int wrap32 = 0, safe = 0;
	struct ptrace_io_desc32 *piod32 = NULL;
	struct ptrace_lwpinfo32 *pl32 = NULL;
	struct ptrace_lwpinfo plr;
#endif

	curp = td->td_proc;

	/* Lock proctree before locking the process. */
	switch (req) {
	case PT_TRACE_ME:
	case PT_ATTACH:
	case PT_STEP:
	case PT_CONTINUE:
	case PT_TO_SCE:
	case PT_TO_SCX:
	case PT_SYSCALL:
	case PT_FOLLOW_FORK:
	case PT_LWP_EVENTS:
	case PT_GET_EVENT_MASK:
	case PT_SET_EVENT_MASK:
	case PT_DETACH:
	case PT_GET_SC_ARGS:
		sx_xlock(&proctree_lock);
		proctree_locked = 1;
		break;
	default:
		break;
	}

	if (req == PT_TRACE_ME) {
		p = td->td_proc;
		PROC_LOCK(p);
	} else {
		if (pid <= PID_MAX) {
			if ((p = pfind(pid)) == NULL) {
				if (proctree_locked)
					sx_xunlock(&proctree_lock);
				return (ESRCH);
			}
		} else {
			td2 = tdfind(pid, -1);
			if (td2 == NULL) {
				if (proctree_locked)
					sx_xunlock(&proctree_lock);
				return (ESRCH);
			}
			p = td2->td_proc;
			tid = pid;
			pid = p->p_pid;
		}
	}
	AUDIT_ARG_PROCESS(p);

	if ((p->p_flag & P_WEXIT) != 0) {
		error = ESRCH;
		goto fail;
	}
	if ((error = p_cansee(td, p)) != 0)
		goto fail;

	if ((error = p_candebug(td, p)) != 0)
		goto fail;

	/*
	 * System processes can't be debugged.
	 */
	if ((p->p_flag & P_SYSTEM) != 0) {
		error = EINVAL;
		goto fail;
	}

	if (tid == 0) {
		if ((p->p_flag & P_STOPPED_TRACE) != 0) {
			KASSERT(p->p_xthread != NULL, ("NULL p_xthread"));
			td2 = p->p_xthread;
		} else {
			td2 = FIRST_THREAD_IN_PROC(p);
		}
		tid = td2->td_tid;
	}

#ifdef COMPAT_FREEBSD32
	/*
	 * Test if we're a 32 bit client and what the target is.
	 * Set the wrap controls accordingly.
	 */
	if (SV_CURPROC_FLAG(SV_ILP32)) {
		if (SV_PROC_FLAG(td2->td_proc, SV_ILP32))
			safe = 1;
		wrap32 = 1;
	}
#endif
	/*
	 * Permissions check
	 */
	switch (req) {
	case PT_TRACE_ME:
		/*
		 * Always legal, when there is a parent process which
		 * could trace us.  Otherwise, reject.
		 */
		if ((p->p_flag & P_TRACED) != 0) {
			error = EBUSY;
			goto fail;
		}
		if (p->p_pptr == initproc) {
			error = EPERM;
			goto fail;
		}
		break;

	case PT_ATTACH:
		/* Self */
		if (p == td->td_proc) {
			error = EINVAL;
			goto fail;
		}

		/* Already traced */
		if (p->p_flag & P_TRACED) {
			error = EBUSY;
			goto fail;
		}

		/* Can't trace an ancestor if you're being traced. */
		if (curp->p_flag & P_TRACED) {
			for (pp = curp->p_pptr; pp != NULL; pp = pp->p_pptr) {
				if (pp == p) {
					error = EINVAL;
					goto fail;
				}
			}
		}


		/* OK */
		break;

	case PT_CLEARSTEP:
		/* Allow thread to clear single step for itself */
		if (td->td_tid == tid)
			break;

		/* FALLTHROUGH */
	default:
		/* not being traced... */
		if ((p->p_flag & P_TRACED) == 0) {
			error = EPERM;
			goto fail;
		}

		/* not being traced by YOU */
		if (p->p_pptr != td->td_proc) {
			error = EBUSY;
			goto fail;
		}

		/* not currently stopped */
		if ((p->p_flag & P_STOPPED_TRACE) == 0 ||
		    p->p_suspcount != p->p_numthreads  ||
		    (p->p_flag & P_WAITED) == 0) {
			error = EBUSY;
			goto fail;
		}

		/* OK */
		break;
	}

	/* Keep this process around until we finish this request. */
	_PHOLD(p);

#ifdef FIX_SSTEP
	/*
	 * Single step fixup ala procfs
	 */
	FIX_SSTEP(td2);
#endif

	/*
	 * Actually do the requests
	 */

	td->td_retval[0] = 0;

	switch (req) {
	case PT_TRACE_ME:
		/* set my trace flag and "owner" so it can read/write me */
		proc_set_traced(p, false);
		if (p->p_flag & P_PPWAIT)
			p->p_flag |= P_PPTRACE;
		CTR1(KTR_PTRACE, "PT_TRACE_ME: pid %d", p->p_pid);
		break;

	case PT_ATTACH:
		/* security check done above */
		/*
		 * It would be nice if the tracing relationship was separate
		 * from the parent relationship but that would require
		 * another set of links in the proc struct or for "wait"
		 * to scan the entire proc table.  To make life easier,
		 * we just re-parent the process we're trying to trace.
		 * The old parent is remembered so we can put things back
		 * on a "detach".
		 */
		proc_set_traced(p, true);
		if (p->p_pptr != td->td_proc) {
			proc_reparent(p, td->td_proc, false);
		}
		CTR2(KTR_PTRACE, "PT_ATTACH: pid %d, oppid %d", p->p_pid,
		    p->p_oppid);

		sx_xunlock(&proctree_lock);
		proctree_locked = 0;
		MPASS(p->p_xthread == NULL);
		MPASS((p->p_flag & P_STOPPED_TRACE) == 0);

		/*
		 * If already stopped due to a stop signal, clear the
		 * existing stop before triggering a traced SIGSTOP.
		 */
		if ((p->p_flag & P_STOPPED_SIG) != 0) {
			PROC_SLOCK(p);
			p->p_flag &= ~(P_STOPPED_SIG | P_WAITED);
			thread_unsuspend(p);
			PROC_SUNLOCK(p);
		}

		kern_psignal(p, SIGSTOP);
		break;

	case PT_CLEARSTEP:
		CTR2(KTR_PTRACE, "PT_CLEARSTEP: tid %d (pid %d)", td2->td_tid,
		    p->p_pid);
		error = ptrace_clear_single_step(td2);
		break;

	case PT_SETSTEP:
		CTR2(KTR_PTRACE, "PT_SETSTEP: tid %d (pid %d)", td2->td_tid,
		    p->p_pid);
		error = ptrace_single_step(td2);
		break;

	case PT_SUSPEND:
		CTR2(KTR_PTRACE, "PT_SUSPEND: tid %d (pid %d)", td2->td_tid,
		    p->p_pid);
		td2->td_dbgflags |= TDB_SUSPEND;
		thread_lock(td2);
		td2->td_flags |= TDF_NEEDSUSPCHK;
		thread_unlock(td2);
		break;

	case PT_RESUME:
		CTR2(KTR_PTRACE, "PT_RESUME: tid %d (pid %d)", td2->td_tid,
		    p->p_pid);
		td2->td_dbgflags &= ~TDB_SUSPEND;
		break;

	case PT_FOLLOW_FORK:
		CTR3(KTR_PTRACE, "PT_FOLLOW_FORK: pid %d %s -> %s", p->p_pid,
		    p->p_ptevents & PTRACE_FORK ? "enabled" : "disabled",
		    data ? "enabled" : "disabled");
		if (data)
			p->p_ptevents |= PTRACE_FORK;
		else
			p->p_ptevents &= ~PTRACE_FORK;
		break;

	case PT_LWP_EVENTS:
		CTR3(KTR_PTRACE, "PT_LWP_EVENTS: pid %d %s -> %s", p->p_pid,
		    p->p_ptevents & PTRACE_LWP ? "enabled" : "disabled",
		    data ? "enabled" : "disabled");
		if (data)
			p->p_ptevents |= PTRACE_LWP;
		else
			p->p_ptevents &= ~PTRACE_LWP;
		break;

	case PT_GET_EVENT_MASK:
		if (data != sizeof(p->p_ptevents)) {
			error = EINVAL;
			break;
		}
		CTR2(KTR_PTRACE, "PT_GET_EVENT_MASK: pid %d mask %#x", p->p_pid,
		    p->p_ptevents);
		*(int * __capability)addr = p->p_ptevents;
		break;

	case PT_SET_EVENT_MASK:
		if (data != sizeof(p->p_ptevents)) {
			error = EINVAL;
			break;
		}
		tmp = *(int * __capability)addr;
		if ((tmp & ~(PTRACE_EXEC | PTRACE_SCE | PTRACE_SCX |
		    PTRACE_FORK | PTRACE_LWP | PTRACE_VFORK)) != 0) {
			error = EINVAL;
			break;
		}
		CTR3(KTR_PTRACE, "PT_SET_EVENT_MASK: pid %d mask %#x -> %#x",
		    p->p_pid, p->p_ptevents, tmp);
		p->p_ptevents = tmp;
		break;

	case PT_GET_SC_ARGS:
		CTR1(KTR_PTRACE, "PT_GET_SC_ARGS: pid %d", p->p_pid);
		if ((td2->td_dbgflags & (TDB_SCE | TDB_SCX)) == 0
#ifdef COMPAT_FREEBSD32
		    || (wrap32 && !safe)
#endif
		    ) {
			error = EINVAL;
			break;
		}
		bzero((__cheri_fromcap void *)addr, sizeof(td2->td_sa.args));
#ifdef COMPAT_FREEBSD32
		if (wrap32)
			for (num = 0; num < nitems(td2->td_sa.args); num++)
				((uint32_t *)addr)[num] = (uint32_t)
				    td2->td_sa.args[num];
		else
#endif
			bcopy_c((__cheri_tocap void * __capability)td2->td_sa.args,
				addr, td2->td_sa.narg * sizeof(register_t));
		break;
		
	case PT_STEP:
	case PT_CONTINUE:
	case PT_TO_SCE:
	case PT_TO_SCX:
	case PT_SYSCALL:
	case PT_DETACH:
		/* Zero means do not send any signal */
		if (data < 0 || data > _SIG_MAXSIG) {
			error = EINVAL;
			break;
		}

		switch (req) {
		case PT_STEP:
			CTR3(KTR_PTRACE, "PT_STEP: tid %d (pid %d), sig = %d",
			    td2->td_tid, p->p_pid, data);
			error = ptrace_single_step(td2);
			if (error)
				goto out;
			break;
		case PT_CONTINUE:
		case PT_TO_SCE:
		case PT_TO_SCX:
		case PT_SYSCALL:
			if ((__cheri_addr uintptr_t)addr != 1) {
				error = ptrace_set_pc(td2,
				    (u_long)(__cheri_addr uintfptr_t)addr);
				if (error)
					goto out;
			}
			switch (req) {
			case PT_TO_SCE:
				p->p_ptevents |= PTRACE_SCE;
				CTR4(KTR_PTRACE,
		    "PT_TO_SCE: pid %d, events = %#x, PC = %#lx, sig = %d",
				    p->p_pid, p->p_ptevents,
				    (u_long)(__cheri_addr uintfptr_t)addr,
				    data);
				break;
			case PT_TO_SCX:
				p->p_ptevents |= PTRACE_SCX;
				CTR4(KTR_PTRACE,
		    "PT_TO_SCX: pid %d, events = %#x, PC = %#lx, sig = %d",
				    p->p_pid, p->p_ptevents,
				    (u_long)(__cheri_addr uintfptr_t)addr,
				    data);
				break;
			case PT_SYSCALL:
				p->p_ptevents |= PTRACE_SYSCALL;
				CTR4(KTR_PTRACE,
		    "PT_SYSCALL: pid %d, events = %#x, PC = %#lx, sig = %d",
				    p->p_pid, p->p_ptevents,
				    (u_long)(__cheri_addr uintfptr_t)addr,
				    data);
				break;
			case PT_CONTINUE:
				CTR3(KTR_PTRACE,
				    "PT_CONTINUE: pid %d, PC = %#lx, sig = %d",
				    p->p_pid,
				    (u_long)(__cheri_addr uintfptr_t)addr,
				    data);
				break;
			}
			break;
		case PT_DETACH:
			/*
			 * Reset the process parent.
			 *
			 * NB: This clears P_TRACED before reparenting
			 * a detached process back to its original
			 * parent.  Otherwise the debugee will be set
			 * as an orphan of the debugger.
			 */
			p->p_flag &= ~(P_TRACED | P_WAITED);
			if (p->p_oppid != p->p_pptr->p_pid) {
				PROC_LOCK(p->p_pptr);
				sigqueue_take(p->p_ksi);
				PROC_UNLOCK(p->p_pptr);

				pp = proc_realparent(p);
				proc_reparent(p, pp, false);
				if (pp == initproc)
					p->p_sigparent = SIGCHLD;
				CTR3(KTR_PTRACE,
			    "PT_DETACH: pid %d reparented to pid %d, sig %d",
				    p->p_pid, pp->p_pid, data);
			} else
				CTR2(KTR_PTRACE, "PT_DETACH: pid %d, sig %d",
				    p->p_pid, data);
			p->p_ptevents = 0;
			FOREACH_THREAD_IN_PROC(p, td3) {
				if ((td3->td_dbgflags & TDB_FSTP) != 0) {
					sigqueue_delete(&td3->td_sigqueue,
					    SIGSTOP);
				}
				td3->td_dbgflags &= ~(TDB_XSIG | TDB_FSTP |
				    TDB_SUSPEND);
			}

			if ((p->p_flag2 & P2_PTRACE_FSTP) != 0) {
				sigqueue_delete(&p->p_sigqueue, SIGSTOP);
				p->p_flag2 &= ~P2_PTRACE_FSTP;
			}

			/* should we send SIGCHLD? */
			/* childproc_continued(p); */
			break;
		}

		sx_xunlock(&proctree_lock);
		proctree_locked = 0;

	sendsig:
		MPASS(proctree_locked == 0);
		
		/* 
		 * Clear the pending event for the thread that just
		 * reported its event (p_xthread).  This may not be
		 * the thread passed to PT_CONTINUE, PT_STEP, etc. if
		 * the debugger is resuming a different thread.
		 *
		 * Deliver any pending signal via the reporting thread.
		 */
		MPASS(p->p_xthread != NULL);
		p->p_xthread->td_dbgflags &= ~TDB_XSIG;
		p->p_xthread->td_xsig = data;
		p->p_xthread = NULL;
		p->p_xsig = data;

		/*
		 * P_WKILLED is insurance that a PT_KILL/SIGKILL
		 * always works immediately, even if another thread is
		 * unsuspended first and attempts to handle a
		 * different signal or if the POSIX.1b style signal
		 * queue cannot accommodate any new signals.
		 */
		if (data == SIGKILL)
			proc_wkilled(p);

		/*
		 * Unsuspend all threads.  To leave a thread
		 * suspended, use PT_SUSPEND to suspend it before
		 * continuing the process.
		 */
		PROC_SLOCK(p);
		p->p_flag &= ~(P_STOPPED_TRACE | P_STOPPED_SIG | P_WAITED);
		thread_unsuspend(p);
		PROC_SUNLOCK(p);
		break;

	case PT_WRITE_I:
	case PT_WRITE_D:
		td2->td_dbgflags |= TDB_USERWR;
		PROC_UNLOCK(p);
		error = 0;
		if (proc_writemem(td, p, (off_t)(__cheri_addr uintptr_t)addr,
		    &data, sizeof(int)) != sizeof(int))
			error = ENOMEM;
		else
			CTR3(KTR_PTRACE, "PT_WRITE: pid %d: %p <= %#x",
			    p->p_pid, addr, data);
		PROC_LOCK(p);
		break;

	case PT_READ_I:
	case PT_READ_D:
		PROC_UNLOCK(p);
		error = tmp = 0;
		if (proc_readmem(td, p, (off_t)(__cheri_addr uintptr_t)addr,
		    &tmp, sizeof(int)) != sizeof(int))
			error = ENOMEM;
		else
			CTR3(KTR_PTRACE, "PT_READ: pid %d: %p >= %#x",
			    p->p_pid, addr, tmp);
		td->td_retval[0] = tmp;
		PROC_LOCK(p);
		break;

	case PT_IO:
#ifdef COMPAT_FREEBSD32
		if (wrap32) {
			piod32 = addr;
			IOVEC_INIT(&iov, (void *)(uintptr_t)piod32->piod_addr,
			    piod32->piod_len);
			uio.uio_offset = (off_t)(uintptr_t)piod32->piod_offs;
			uio.uio_resid = piod32->piod_len;
		} else
#endif
		{
			piod = addr;
			IOVEC_INIT(&iov, piod->piod_addr, piod->piod_len);
			uio.uio_offset = (off_t)(uintptr_t)piod->piod_offs;
			uio.uio_resid = piod->piod_len;
		}
		uio.uio_iov = &iov;
		uio.uio_iovcnt = 1;
		uio.uio_segflg = UIO_USERSPACE;
		uio.uio_td = td;
#ifdef COMPAT_FREEBSD32
		tmp = wrap32 ? piod32->piod_op : piod->piod_op;
#else
		tmp = piod->piod_op;
#endif
		switch (tmp) {
		case PIOD_READ_D:
		case PIOD_READ_I:
			CTR3(KTR_PTRACE, "PT_IO: pid %d: READ (%p, %#x)",
			    p->p_pid, (uintptr_t)uio.uio_offset, uio.uio_resid);
			uio.uio_rw = UIO_READ;
			break;
		case PIOD_WRITE_D:
		case PIOD_WRITE_I:
			CTR3(KTR_PTRACE, "PT_IO: pid %d: WRITE (%p, %#x)",
			    p->p_pid, (uintptr_t)uio.uio_offset, uio.uio_resid);
			td2->td_dbgflags |= TDB_USERWR;
			uio.uio_rw = UIO_WRITE;
			break;
		default:
			error = EINVAL;
			goto out;
		}
		PROC_UNLOCK(p);
		error = proc_rwmem(p, &uio);
#ifdef COMPAT_FREEBSD32
		if (wrap32)
			piod32->piod_len -= uio.uio_resid;
		else
#endif
			piod->piod_len -= uio.uio_resid;
		PROC_LOCK(p);
		break;

	case PT_KILL:
		CTR1(KTR_PTRACE, "PT_KILL: pid %d", p->p_pid);
		data = SIGKILL;
		goto sendsig;	/* in PT_CONTINUE above */

	case PT_SETREGS:
		CTR2(KTR_PTRACE, "PT_SETREGS: tid %d (pid %d)", td2->td_tid,
		    p->p_pid);
		td2->td_dbgflags |= TDB_USERWR;
		error = PROC_WRITE(regs, td2, (__cheri_fromcap void *)addr);
		break;

	case PT_GETREGS:
		CTR2(KTR_PTRACE, "PT_GETREGS: tid %d (pid %d)", td2->td_tid,
		    p->p_pid);
		error = PROC_READ(regs, td2, (__cheri_fromcap void *)addr);
		break;

	case PT_SETFPREGS:
		CTR2(KTR_PTRACE, "PT_SETFPREGS: tid %d (pid %d)", td2->td_tid,
		    p->p_pid);
		td2->td_dbgflags |= TDB_USERWR;
		error = PROC_WRITE(fpregs, td2, (__cheri_fromcap void *)addr);
		break;

	case PT_GETFPREGS:
		CTR2(KTR_PTRACE, "PT_GETFPREGS: tid %d (pid %d)", td2->td_tid,
		    p->p_pid);
		error = PROC_READ(fpregs, td2, (__cheri_fromcap void *)addr);
		break;

	case PT_SETDBREGS:
		CTR2(KTR_PTRACE, "PT_SETDBREGS: tid %d (pid %d)", td2->td_tid,
		    p->p_pid);
		td2->td_dbgflags |= TDB_USERWR;
		error = PROC_WRITE(dbregs, td2, (__cheri_fromcap void *)addr);
		break;

	case PT_GETDBREGS:
		CTR2(KTR_PTRACE, "PT_GETDBREGS: tid %d (pid %d)", td2->td_tid,
		    p->p_pid);
		error = PROC_READ(dbregs, td2, (__cheri_fromcap void *)addr);
		break;

#ifdef CPU_CHERI
	case PT_SETCAPREGS:
		CTR2(KTR_PTRACE, "PT_SETCAPREGS: tid %d (pid %d)", td2->td_tid,
		    p->p_pid);
		td2->td_dbgflags |= TDB_USERWR;
		error = PROC_WRITE(capregs, td2, (__cheri_fromcap void *)addr);
		break;

	case PT_GETCAPREGS:
		CTR2(KTR_PTRACE, "PT_GETCAPREGS: tid %d (pid %d)", td2->td_tid,
		    p->p_pid);
		error = PROC_READ(capregs, td2, (__cheri_fromcap void *)addr);
		break;
#endif

	case PT_LWPINFO:
		if (data <= 0 ||
#ifdef COMPAT_FREEBSD32
		    (!wrap32 && data > sizeof(*pl)) ||
		    (wrap32 && data > sizeof(*pl32))) {
#else
		    data > sizeof(*pl)) {
#endif
			error = EINVAL;
			break;
		}
#ifdef COMPAT_FREEBSD32
		if (wrap32) {
			pl = &plr;
			pl32 = addr;
		} else
#endif
		pl = addr;
		bzero((__cheri_fromcap void *)pl, sizeof(*pl));
		pl->pl_lwpid = td2->td_tid;
		pl->pl_event = PL_EVENT_NONE;
		pl->pl_flags = 0;
		if (td2->td_dbgflags & TDB_XSIG) {
			pl->pl_event = PL_EVENT_SIGNAL;
			if (td2->td_si.si_signo != 0 &&
#ifdef COMPAT_FREEBSD32
			    ((!wrap32 && data >= offsetof(struct ptrace_lwpinfo,
			    pl_siginfo) + sizeof(pl->pl_siginfo)) ||
			    (wrap32 && data >= offsetof(struct ptrace_lwpinfo32,
			    pl_siginfo) + sizeof(struct siginfo32)))
#else
			    data >= offsetof(struct ptrace_lwpinfo, pl_siginfo)
			    + sizeof(pl->pl_siginfo)
#endif
			){
				pl->pl_flags |= PL_FLAG_SI;
				siginfo_to_siginfo_native(&td2->td_si,
				    (__cheri_fromcap struct siginfo_native *)&pl->pl_siginfo);
			}
		}
		if (td2->td_dbgflags & TDB_SCE)
			pl->pl_flags |= PL_FLAG_SCE;
		else if (td2->td_dbgflags & TDB_SCX)
			pl->pl_flags |= PL_FLAG_SCX;
		if (td2->td_dbgflags & TDB_EXEC)
			pl->pl_flags |= PL_FLAG_EXEC;
		if (td2->td_dbgflags & TDB_FORK) {
			pl->pl_flags |= PL_FLAG_FORKED;
			pl->pl_child_pid = td2->td_dbg_forked;
			if (td2->td_dbgflags & TDB_VFORK)
				pl->pl_flags |= PL_FLAG_VFORKED;
		} else if ((td2->td_dbgflags & (TDB_SCX | TDB_VFORK)) ==
		    TDB_VFORK)
			pl->pl_flags |= PL_FLAG_VFORK_DONE;
		if (td2->td_dbgflags & TDB_CHILD)
			pl->pl_flags |= PL_FLAG_CHILD;
		if (td2->td_dbgflags & TDB_BORN)
			pl->pl_flags |= PL_FLAG_BORN;
		if (td2->td_dbgflags & TDB_EXIT)
			pl->pl_flags |= PL_FLAG_EXITED;
		pl->pl_sigmask = td2->td_sigmask;
		pl->pl_siglist = td2->td_siglist;
		strcpy(pl->pl_tdname, td2->td_name);
		if ((td2->td_dbgflags & (TDB_SCE | TDB_SCX)) != 0) {
			pl->pl_syscall_code = td2->td_sa.code;
			pl->pl_syscall_narg = td2->td_sa.narg;
		} else {
			pl->pl_syscall_code = 0;
			pl->pl_syscall_narg = 0;
		}
#ifdef COMPAT_FREEBSD32
		if (wrap32)
			ptrace_lwpinfo_to32(pl, pl32);
#endif
		CTR6(KTR_PTRACE,
    "PT_LWPINFO: tid %d (pid %d) event %d flags %#x child pid %d syscall %d",
		    td2->td_tid, p->p_pid, pl->pl_event, pl->pl_flags,
		    pl->pl_child_pid, pl->pl_syscall_code);
		break;

	case PT_GETNUMLWPS:
		CTR2(KTR_PTRACE, "PT_GETNUMLWPS: pid %d: %d threads", p->p_pid,
		    p->p_numthreads);
		td->td_retval[0] = p->p_numthreads;
		break;

	case PT_GETLWPLIST:
		CTR3(KTR_PTRACE, "PT_GETLWPLIST: pid %d: data %d, actual %d",
		    p->p_pid, data, p->p_numthreads);
		if (data <= 0) {
			error = EINVAL;
			break;
		}
		num = imin(p->p_numthreads, data);
		PROC_UNLOCK(p);
		buf = malloc(num * sizeof(lwpid_t), M_TEMP, M_WAITOK);
		tmp = 0;
		PROC_LOCK(p);
		FOREACH_THREAD_IN_PROC(p, td2) {
			if (tmp >= num)
				break;
			buf[tmp++] = td2->td_tid;
		}
		PROC_UNLOCK(p);
		error = copyout_c(buf, addr, tmp * sizeof(lwpid_t));
		free(buf, M_TEMP);
		if (!error)
			td->td_retval[0] = tmp;
		PROC_LOCK(p);
		break;

	case PT_VM_TIMESTAMP:
		CTR2(KTR_PTRACE, "PT_VM_TIMESTAMP: pid %d: timestamp %d",
		    p->p_pid, p->p_vmspace->vm_map.timestamp);
		td->td_retval[0] = p->p_vmspace->vm_map.timestamp;
		break;

	case PT_VM_ENTRY:
		PROC_UNLOCK(p);
#ifdef COMPAT_FREEBSD32
		if (wrap32)
			error = ptrace_vm_entry32(td, p, addr);
		else
#endif
		error = ptrace_vm_entry(td, p, addr);
		PROC_LOCK(p);
		break;

	default:
#ifdef __HAVE_PTRACE_MACHDEP
		if (req >= PT_FIRSTMACH) {
			PROC_UNLOCK(p);
			error = cpu_ptrace(td2, req,
					(__cheri_fromcap void *)addr, data);
			PROC_LOCK(p);
		} else
#endif
			/* Unknown request. */
			error = EINVAL;
		break;
	}

out:
	/* Drop our hold on this process now that the request has completed. */
	_PRELE(p);
fail:
	PROC_UNLOCK(p);
	if (proctree_locked)
		sx_xunlock(&proctree_lock);
	return (error);
}
#undef PROC_READ
#undef PROC_WRITE

/*
 * Stop a process because of a debugging event;
 * stay stopped until p->p_step is cleared
 * (cleared by PIOCCONT in procfs).
 */
void
stopevent(struct proc *p, unsigned int event, unsigned int val)
{

	PROC_LOCK_ASSERT(p, MA_OWNED);
	p->p_step = 1;
	CTR3(KTR_PTRACE, "stopevent: pid %d event %u val %u", p->p_pid, event,
	    val);
	do {
		if (event != S_EXIT)
			p->p_xsig = val;
		p->p_xthread = NULL;
		p->p_stype = event;	/* Which event caused the stop? */
		wakeup(&p->p_stype);	/* Wake up any PIOCWAIT'ing procs */
		msleep(&p->p_step, &p->p_mtx, PWAIT, "stopevent", 0);
	} while (p->p_step);
}
// CHERI CHANGES START
// {
//   "updated": 20181127,
//   "target_type": "kernel",
//   "changes": [
//     "iovec-macros",
//     "kiovec_t",
//     "support"
//   ]
// }
// CHERI CHANGES END<|MERGE_RESOLUTION|>--- conflicted
+++ resolved
@@ -597,6 +597,7 @@
 	copyout(k ## 32, u, s ## 32) : \
 	copyout(k, u, s)
 #else
+#define	BZERO(a, s)		bzero(a, s)
 #define	COPYIN(u, k, s)		copyin(u, k, s)
 #define	COPYOUT(k, u, s)	copyout(k, u, s)
 #endif
@@ -651,16 +652,13 @@
 	case PT_GETFPREGS:
 		BZERO(&r.fpreg, sizeof r.fpreg);
 		break;
-	case PT_GETDBREGS:
-<<<<<<< HEAD
 #ifdef CPU_CHERI
 	case PT_GETCAPREGS:
-#endif
-	case PT_LWPINFO:
-	case PT_GET_SC_ARGS:
-=======
+		BZERO(&r.capreg, sizeof r.capreg);
+		break;
+#endif
+	case PT_GETDBREGS:
 		BZERO(&r.dbreg, sizeof r.dbreg);
->>>>>>> 53d55c9a
 		break;
 	case PT_SETREGS:
 		error = COPYIN(uap->addr, &r.reg, sizeof r.reg);
