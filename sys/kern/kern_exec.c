/*-
 * SPDX-License-Identifier: BSD-2-Clause-FreeBSD
 *
 * Copyright (c) 1993, David Greenman
 * All rights reserved.
 *
 * Redistribution and use in source and binary forms, with or without
 * modification, are permitted provided that the following conditions
 * are met:
 * 1. Redistributions of source code must retain the above copyright
 *    notice, this list of conditions and the following disclaimer.
 * 2. Redistributions in binary form must reproduce the above copyright
 *    notice, this list of conditions and the following disclaimer in the
 *    documentation and/or other materials provided with the distribution.
 *
 * THIS SOFTWARE IS PROVIDED BY THE AUTHOR AND CONTRIBUTORS ``AS IS'' AND
 * ANY EXPRESS OR IMPLIED WARRANTIES, INCLUDING, BUT NOT LIMITED TO, THE
 * IMPLIED WARRANTIES OF MERCHANTABILITY AND FITNESS FOR A PARTICULAR PURPOSE
 * ARE DISCLAIMED.  IN NO EVENT SHALL THE AUTHOR OR CONTRIBUTORS BE LIABLE
 * FOR ANY DIRECT, INDIRECT, INCIDENTAL, SPECIAL, EXEMPLARY, OR CONSEQUENTIAL
 * DAMAGES (INCLUDING, BUT NOT LIMITED TO, PROCUREMENT OF SUBSTITUTE GOODS
 * OR SERVICES; LOSS OF USE, DATA, OR PROFITS; OR BUSINESS INTERRUPTION)
 * HOWEVER CAUSED AND ON ANY THEORY OF LIABILITY, WHETHER IN CONTRACT, STRICT
 * LIABILITY, OR TORT (INCLUDING NEGLIGENCE OR OTHERWISE) ARISING IN ANY WAY
 * OUT OF THE USE OF THIS SOFTWARE, EVEN IF ADVISED OF THE POSSIBILITY OF
 * SUCH DAMAGE.
 */

#include <sys/cdefs.h>
__FBSDID("$FreeBSD$");

#include "opt_capsicum.h"
#include "opt_hwpmc_hooks.h"
#include "opt_ktrace.h"
#include "opt_vm.h"

#include <sys/param.h>
#include <sys/systm.h>
#include <sys/acct.h>
#include <sys/asan.h>
#include <sys/capsicum.h>
#include <sys/compressor.h>
#include <sys/eventhandler.h>
#include <sys/exec.h>
#include <sys/fcntl.h>
#include <sys/filedesc.h>
#include <sys/imgact.h>
#include <sys/imgact_elf.h>
#include <sys/kernel.h>
#include <sys/lock.h>
#include <sys/malloc.h>
#include <sys/mman.h>
#include <sys/mount.h>
#include <sys/mutex.h>
#include <sys/namei.h>
#include <sys/priv.h>
#include <sys/proc.h>
#include <sys/ptrace.h>
#include <sys/reg.h>
#include <sys/resourcevar.h>
#include <sys/rwlock.h>
#include <sys/sched.h>
#include <sys/sdt.h>
#include <sys/sf_buf.h>
#include <sys/shm.h>
#include <sys/signalvar.h>
#include <sys/smp.h>
#include <sys/stat.h>
#include <sys/syscallsubr.h>
#include <sys/sysctl.h>
#include <sys/sysent.h>
#include <sys/sysproto.h>
#include <sys/timers.h>
#include <sys/umtxvar.h>
#include <sys/vnode.h>
#include <sys/wait.h>
#ifdef KTRACE
#include <sys/ktrace.h>
#endif

#include <vm/vm.h>
#include <vm/vm_param.h>
#include <vm/pmap.h>
#include <vm/vm_page.h>
#include <vm/vm_map.h>
#include <vm/vm_kern.h>
#include <vm/vm_extern.h>
#include <vm/vm_object.h>
#include <vm/vm_pager.h>

#ifdef	HWPMC_HOOKS
#include <sys/pmckern.h>
#endif

#include <security/audit/audit.h>
#include <security/mac/mac_framework.h>

#if __has_feature(capabilities)
#include <cheri/cheri.h>
#include <cheri/cheric.h>
#include <cheri/cherireg.h>
#endif

#ifdef KDTRACE_HOOKS
#include <sys/dtrace_bsd.h>
dtrace_execexit_func_t	dtrace_fasttrap_exec;
#endif

SDT_PROVIDER_DECLARE(proc);
SDT_PROBE_DEFINE1(proc, , , exec, "char *");
SDT_PROBE_DEFINE1(proc, , , exec__failure, "int");
SDT_PROBE_DEFINE1(proc, , , exec__success, "char *");

MALLOC_DEFINE(M_PARGS, "proc-args", "Process arguments");

int coredump_pack_fileinfo = 1;
SYSCTL_INT(_kern, OID_AUTO, coredump_pack_fileinfo, CTLFLAG_RWTUN,
    &coredump_pack_fileinfo, 0,
    "Enable file path packing in 'procstat -f' coredump notes");

int coredump_pack_vmmapinfo = 1;
SYSCTL_INT(_kern, OID_AUTO, coredump_pack_vmmapinfo, CTLFLAG_RWTUN,
    &coredump_pack_vmmapinfo, 0,
    "Enable file path packing in 'procstat -v' coredump notes");

static int sysctl_kern_ps_strings(SYSCTL_HANDLER_ARGS);
static int sysctl_kern_usrstack(SYSCTL_HANDLER_ARGS);
static int sysctl_kern_stackprot(SYSCTL_HANDLER_ARGS);
static int do_execve(struct thread *td, struct image_args *args,
    void * __capability mac_p, struct vmspace *oldvmspace,
    struct proc *cop, bool opportunistic);

/* XXX This should be vm_size_t. */
SYSCTL_PROC(_kern, KERN_PS_STRINGS, ps_strings, CTLTYPE_ULONG|CTLFLAG_RD|
    CTLFLAG_CAPRD|CTLFLAG_MPSAFE, NULL, 0, sysctl_kern_ps_strings, "LU",
    "Location of process' ps_strings structure");

/* XXX This should be vm_size_t. */
SYSCTL_PROC(_kern, KERN_USRSTACK, usrstack, CTLTYPE_ULONG|CTLFLAG_RD|
    CTLFLAG_CAPRD|CTLFLAG_MPSAFE, NULL, 0, sysctl_kern_usrstack, "LU",
    "Top of process stack");

SYSCTL_PROC(_kern, OID_AUTO, stackprot, CTLTYPE_INT|CTLFLAG_RD|CTLFLAG_MPSAFE,
    NULL, 0, sysctl_kern_stackprot, "I",
    "Stack memory permissions");

u_long ps_arg_cache_limit = PAGE_SIZE / 16;
SYSCTL_ULONG(_kern, OID_AUTO, ps_arg_cache_limit, CTLFLAG_RW, 
    &ps_arg_cache_limit, 0,
    "Process' command line characters cache limit");

static int disallow_high_osrel;
SYSCTL_INT(_kern, OID_AUTO, disallow_high_osrel, CTLFLAG_RW,
    &disallow_high_osrel, 0,
    "Disallow execution of binaries built for higher version of the world");

static int map_at_zero = 0;
SYSCTL_INT(_security_bsd, OID_AUTO, map_at_zero, CTLFLAG_RWTUN, &map_at_zero, 0,
    "Permit processes to map an object at virtual address 0.");

static int core_dump_can_intr = 1;
SYSCTL_INT(_kern, OID_AUTO, core_dump_can_intr, CTLFLAG_RWTUN,
    &core_dump_can_intr, 0,
    "Core dumping interruptible with SIGKILL");

<<<<<<< HEAD
static int opportunistic_coexecve = 1;
SYSCTL_INT(_kern, OID_AUTO, opportunistic_coexecve, CTLFLAG_RW,
    &opportunistic_coexecve, 0,
    "Try to colocate binaries on execve(2)");

=======
>>>>>>> 9afc7b0c
static int
sysctl_kern_ps_strings(SYSCTL_HANDLER_ARGS)
{
	struct proc *p;
	vm_offset_t ps_strings;

	p = curproc;
#ifdef SCTL_MASK32
	if (req->flags & SCTL_MASK32) {
		unsigned int val;
		val = (unsigned int)PROC_PS_STRINGS(p);
		return (SYSCTL_OUT(req, &val, sizeof(val)));
	}
#endif
	ps_strings = PROC_PS_STRINGS(p);
	return (SYSCTL_OUT(req, &ps_strings, sizeof(ps_strings)));
}

static int
sysctl_kern_usrstack(SYSCTL_HANDLER_ARGS)
{
	struct proc *p;
	vm_offset_t val;

	p = curproc;
#ifdef SCTL_MASK32
	if (req->flags & SCTL_MASK32) {
		unsigned int val32;

<<<<<<< HEAD
		val32 = round_page((unsigned int)p->p_vm_stacktop);
		return (SYSCTL_OUT(req, &val32, sizeof(val32)));
	}
#endif
	val = round_page(p->p_vm_stacktop);
=======
		val32 = round_page((unsigned int)p->p_vmspace->vm_stacktop);
		return (SYSCTL_OUT(req, &val32, sizeof(val32)));
	}
#endif
	val = round_page(p->p_vmspace->vm_stacktop);
>>>>>>> 9afc7b0c
	return (SYSCTL_OUT(req, &val, sizeof(val)));
}

static int
sysctl_kern_stackprot(SYSCTL_HANDLER_ARGS)
{
	struct proc *p;
	int stackprot;

	p = curproc;
	stackprot = p->p_sysent->sv_stackprot & VM_PROT_RWX;
	return (SYSCTL_OUT(req, &stackprot, sizeof(stackprot)));
}

/*
 * Each of the items is a pointer to a `const struct execsw', hence the
 * double pointer here.
 */
static const struct execsw **execsw;

int
sys_coexecve(struct thread *td, struct coexecve_args *uap)
{
	struct image_args args;
	struct vmspace *oldvmspace;
	struct proc *p;
	int error;

	error = pget(uap->pid, PGET_NOTWEXIT | PGET_HOLD | PGET_CANCOLOCATE, &p);
	if (error != 0)
		return (error);
	error = pre_execve(td, &oldvmspace);
	if (error != 0) {
		PRELE(p);
		return (error);
	}
	error = exec_copyin_args(&args, uap->fname,
	    UIO_USERSPACE, uap->argv, uap->envv);
	if (error == 0)
		error = kern_coexecve(td, &args, NULL, oldvmspace, p, false);
	post_execve(td, error, oldvmspace);
	PRELE(p);

	return (error);
}

#ifndef _SYS_SYSPROTO_H_
struct execve_args {
	char    *fname;
	char    **argv;
	char    **envv;
};
#endif

int
sys_execve(struct thread *td, struct execve_args *uap)
{
	struct image_args args;
	struct vmspace *oldvmspace;
	int error;

	error = pre_execve(td, &oldvmspace);
	if (error != 0)
		return (error);
	error = exec_copyin_args(&args, uap->fname, UIO_USERSPACE,
	    uap->argv, uap->envv);
	if (error == 0)
		error = kern_execve(td, &args, NULL, oldvmspace);
	post_execve(td, error, oldvmspace);
	AUDIT_SYSCALL_EXIT(error == EJUSTRETURN ? 0 : error, td);
	return (error);
}

#ifndef _SYS_SYSPROTO_H_
struct fexecve_args {
	int	fd;
	char	**argv;
	char	**envv;
};
#endif
int
sys_fexecve(struct thread *td, struct fexecve_args *uap)
{
	struct image_args args;
	struct vmspace *oldvmspace;
	int error;

	error = pre_execve(td, &oldvmspace);
	if (error != 0)
		return (error);
	error = exec_copyin_args(&args, NULL, UIO_SYSSPACE,
	    uap->argv, uap->envv);
	if (error == 0) {
		args.fd = uap->fd;
		error = kern_execve(td, &args, NULL, oldvmspace);
	}
	post_execve(td, error, oldvmspace);
	AUDIT_SYSCALL_EXIT(error == EJUSTRETURN ? 0 : error, td);
	return (error);
}

#ifndef _SYS_SYSPROTO_H_
struct __mac_execve_args {
	char	*fname;
	char	**argv;
	char	**envv;
	struct mac	*mac_p;
};
#endif

int
sys___mac_execve(struct thread *td, struct __mac_execve_args *uap)
{
#ifdef MAC
	struct image_args args;
	struct vmspace *oldvmspace;
	int error;

	error = pre_execve(td, &oldvmspace);
	if (error != 0)
		return (error);
	error = exec_copyin_args(&args, uap->fname, UIO_USERSPACE,
	    uap->argv, uap->envv);
	if (error == 0)
		error = kern_execve(td, &args, uap->mac_p, oldvmspace);
	post_execve(td, error, oldvmspace);
	AUDIT_SYSCALL_EXIT(error == EJUSTRETURN ? 0 : error, td);
	return (error);
#else
	return (ENOSYS);
#endif
}

int
pre_execve(struct thread *td, struct vmspace **oldvmspace)
{
	struct proc *p;
	int error;

	KASSERT(td == curthread, ("non-current thread %p", td));
	error = 0;
	p = td->td_proc;
	if ((p->p_flag & P_HADTHREADS) != 0) {
		PROC_LOCK(p);
		if (thread_single(p, SINGLE_BOUNDARY) != 0)
			error = ERESTART;
		PROC_UNLOCK(p);
	}
	KASSERT(error != 0 || (td->td_pflags & TDP_EXECVMSPC) == 0,
	    ("nested execve"));
	*oldvmspace = p->p_vmspace;
	return (error);
}

void
post_execve(struct thread *td, int error, struct vmspace *oldvmspace)
{
	struct proc *p;

	KASSERT(td == curthread, ("non-current thread %p", td));
	p = td->td_proc;
	if ((p->p_flag & P_HADTHREADS) != 0) {
		PROC_LOCK(p);
		/*
		 * If success, we upgrade to SINGLE_EXIT state to
		 * force other threads to suicide.
		 */
		if (error == EJUSTRETURN)
			thread_single(p, SINGLE_EXIT);
		else
			thread_single_end(p, SINGLE_BOUNDARY);
		PROC_UNLOCK(p);
	}
	exec_cleanup(td, oldvmspace);
}

/*
 * kern_execve() has the astonishing property of not always returning to
 * the caller.  If sufficiently bad things happen during the call to
 * do_execve(), it can end up calling exit1(); as a result, callers must
 * avoid doing anything which they might need to undo (e.g., allocating
 * memory).
 */
int
kern_coexecve(struct thread *td, struct image_args *args,
    void * __capability mac_p, struct vmspace *oldvmspace,
    struct proc *cop, bool opportunistic)
{

	TSEXEC(td->td_proc->p_pid, args->begin_argv);
	AUDIT_ARG_ARGV(args->begin_argv, args->argc,
	    exec_args_get_begin_envv(args) - args->begin_argv);
	AUDIT_ARG_ENVV(exec_args_get_begin_envv(args), args->envc,
	    args->endp - exec_args_get_begin_envv(args));
<<<<<<< HEAD
	return (do_execve(td, args, mac_p, oldvmspace, cop,
	    opportunistic));
}

int
kern_execve(struct thread *td, struct image_args *args,
    void * __capability mac_p, struct vmspace *oldvmspace)
{
	struct proc *cop, *p;
	int error;

	p = td->td_proc;
=======
>>>>>>> 9afc7b0c

	/* Must have at least one argument. */
	if (args->argc == 0) {
		exec_free_args(args);
		return (EINVAL);
	}
<<<<<<< HEAD

	if (opportunistic_coexecve != 0) {
#ifdef OPPORTUNISTIC_USE_PARENTS
		sx_slock(&proctree_lock);
		cop = proc_realparent(p);
		PROC_LOCK(cop);
#else
		/*
		 * If we're the session leader and we're executing something,
		 * make sure it doesn't end up in the address space we could
		 * have previously been sharing.  For example, don't try to
		 * colocate users' session with init(8) just because getty(8)
		 * used to colocate with it before changing the SID.
		 */
		if (p->p_pid == p->p_session->s_sid)
			goto fallback;
		sx_slock(&proctree_lock);
		cop = pfind(p->p_session->s_sid);
		if (cop == NULL) {
			sx_sunlock(&proctree_lock);
			goto fallback;
		}
#endif
		if (p_cancolocate(td, cop, true) != 0) {
			PROC_UNLOCK(cop);
			sx_sunlock(&proctree_lock);
			goto fallback;
		}
		PROC_UNLOCK(cop);
		PHOLD(cop);
		sx_sunlock(&proctree_lock);
		error = kern_coexecve(td, args, mac_p, oldvmspace, cop, true);
		PRELE(cop);

		KASSERT(error != 0, ("%s: kern_coexecve returned 0", __func__));
#if 0
		if (error == EJUSTRETURN) {
			printf("%s: pid %d (%s), sid %d, "
			    "coexecuted %s with pid %d (%s), vmspace %p\n",
			    __func__, p->p_pid, p->p_comm, p->p_session->s_sid,
			    args->fname, cop->p_pid, cop->p_comm, p->p_vmspace);
		}
#endif

		switch (error) {
		case EJUSTRETURN: /* This is the success case. */
		case ENOTDIR:
		case ENAMETOOLONG:
		case ENOEXEC:
		case ENOENT:
		case ELOOP:
			exec_free_args(args);
			return (error);
		default:
			break;
		}
	}

fallback:
	return (kern_coexecve(td, args, mac_p, oldvmspace, NULL, false));
}

static void
execve_nosetid(struct image_params *imgp)
{
	imgp->credential_setid = false;
	if (imgp->newcred != NULL) {
		crfree(imgp->newcred);
		imgp->newcred = NULL;
	}
=======
	return (do_execve(td, args, mac_p, oldvmspace));
>>>>>>> 9afc7b0c
}

static void
execve_nosetid(struct image_params *imgp)
{
	imgp->credential_setid = false;
	if (imgp->newcred != NULL) {
		crfree(imgp->newcred);
		imgp->newcred = NULL;
	}
}

/*
 * In-kernel implementation of execve().  All arguments are assumed to be
 * userspace pointers from the passed thread.
 */
static int
do_execve(struct thread *td, struct image_args *args,
    void * __capability umac, struct vmspace *oldvmspace,
    struct proc *cop, bool opportunistic)
{
	struct proc *p = td->td_proc;
	struct nameidata nd;
	struct ucred *oldcred;
	struct uidinfo *euip = NULL;
	uintcap_t stack_base;
	struct image_params image_params, *imgp;
	struct vattr attr;
	int (*img_first)(struct image_params *);
	struct pargs *oldargs = NULL, *newargs = NULL;
	struct sigacts *oldsigacts = NULL, *newsigacts = NULL;
#ifdef KTRACE
	struct ktr_io_params *kiop;
#endif
	struct vnode *oldtextvp, *newtextvp;
	struct vnode *oldtextdvp, *newtextdvp;
	char *oldbinname, *newbinname;
	bool credential_changing;
#ifdef MAC
	struct mac extmac;
	struct mac *mac_p;
	struct label *interpvplabel = NULL;
	bool will_transition;
#endif
#ifdef HWPMC_HOOKS
	struct pmckern_procexec pe;
#endif
	int error, i, orig_osrel;
	uint32_t orig_fctl0;
	Elf_Brandinfo *orig_brandinfo;
	size_t freepath_size;
	static const char fexecv_proc_title[] = "(fexecv)";

	imgp = &image_params;
	oldtextvp = oldtextdvp = NULL;
	newtextvp = newtextdvp = NULL;
	newbinname = oldbinname = NULL;
#ifdef KTRACE
	kiop = NULL;
#endif

	/*
	 * Lock the process and set the P_INEXEC flag to indicate that
	 * it should be left alone until we're done here.  This is
	 * necessary to avoid race conditions - e.g. in ptrace() -
	 * that might allow a local user to illicitly obtain elevated
	 * privileges.
	 */
	PROC_LOCK(p);
	KASSERT((p->p_flag & P_INEXEC) == 0,
	    ("%s(): process already has P_INEXEC flag", __func__));
	p->p_flag |= P_INEXEC;
	PROC_UNLOCK(p);

	/*
	 * Initialize part of the common data
	 */
	bzero(imgp, sizeof(*imgp));
	imgp->proc = p;
	imgp->attr = &attr;
	imgp->args = args;
	imgp->cop = cop;
	oldcred = p->p_ucred;
	orig_osrel = p->p_osrel;
	orig_fctl0 = p->p_fctl0;
	orig_brandinfo = p->p_elf_brandinfo;

#ifdef MAC
	if (umac != NULL) {
		error = copyin_mac(umac, &extmac);
		if (error)
			goto exec_fail;
		mac_p = &extmac;
	} else
		mac_p = NULL;
	error = mac_execve_enter(imgp, mac_p);
	if (error)
		goto exec_fail;
#endif

	SDT_PROBE1(proc, , , exec, args->fname);

interpret:
	if (args->fname != NULL) {
#ifdef CAPABILITY_MODE
		/*
		 * While capability mode can't reach this point via direct
		 * path arguments to execve(), we also don't allow
		 * interpreters to be used in capability mode (for now).
		 * Catch indirect lookups and return a permissions error.
		 */
		if (IN_CAPABILITY_MODE(td)) {
			error = ECAPMODE;
			goto exec_fail;
		}
#endif

		/*
		 * Translate the file name. namei() returns a vnode
		 * pointer in ni_vp among other things.
		 */
		NDINIT(&nd, LOOKUP, ISOPEN | LOCKLEAF | LOCKSHARED | FOLLOW |
		    SAVENAME | AUDITVNODE1 | WANTPARENT, UIO_SYSSPACE,
		    PTR2CAP(args->fname));

		error = namei(&nd);
		if (error)
			goto exec_fail;

		newtextvp = nd.ni_vp;
		newtextdvp = nd.ni_dvp;
		nd.ni_dvp = NULL;
		newbinname = malloc(nd.ni_cnd.cn_namelen + 1, M_PARGS,
		    M_WAITOK);
		memcpy(newbinname, nd.ni_cnd.cn_nameptr, nd.ni_cnd.cn_namelen);
		newbinname[nd.ni_cnd.cn_namelen] = '\0';
		imgp->vp = newtextvp;

		/*
		 * Do the best to calculate the full path to the image file.
		 */
		if (args->fname[0] == '/') {
			imgp->execpath = args->fname;
		} else {
			VOP_UNLOCK(imgp->vp);
			freepath_size = MAXPATHLEN;
			if (vn_fullpath_hardlink(newtextvp, newtextdvp,
			    newbinname, nd.ni_cnd.cn_namelen, &imgp->execpath,
			    &imgp->freepath, &freepath_size) != 0)
				imgp->execpath = args->fname;
			vn_lock(imgp->vp, LK_SHARED | LK_RETRY);
		}
	} else {
		AUDIT_ARG_FD(args->fd);

		/*
		 * If the descriptors was not opened with O_PATH, then
		 * we require that it was opened with O_EXEC or
		 * O_RDONLY.  In either case, exec_check_permissions()
		 * below checks _current_ file access mode regardless
		 * of the permissions additionally checked at the
		 * open(2).
		 */
		error = fgetvp_exec(td, args->fd, &cap_fexecve_rights,
		    &newtextvp);
		if (error != 0)
			goto exec_fail;

		if (vn_fullpath(newtextvp, &imgp->execpath,
		    &imgp->freepath) != 0)
			imgp->execpath = args->fname;
		vn_lock(newtextvp, LK_SHARED | LK_RETRY);
		AUDIT_ARG_VNODE1(newtextvp);
		imgp->vp = newtextvp;
	}

	/*
	 * Check file permissions.  Also 'opens' file and sets its vnode to
	 * text mode.
	 */
	error = exec_check_permissions(imgp);
	if (error)
		goto exec_fail_dealloc;

	imgp->object = imgp->vp->v_object;
	if (imgp->object != NULL)
		vm_object_reference(imgp->object);

	error = exec_map_first_page(imgp);
	if (error)
		goto exec_fail_dealloc;

	imgp->proc->p_osrel = 0;
	imgp->proc->p_fctl0 = 0;
	imgp->proc->p_elf_brandinfo = NULL;

	/*
	 * Implement image setuid/setgid.
	 *
	 * Determine new credentials before attempting image activators
	 * so that it can be used by process_exec handlers to determine
	 * credential/setid changes.
	 *
	 * Don't honor setuid/setgid if the filesystem prohibits it or if
	 * the process is being traced.
	 *
	 * We disable setuid/setgid/etc in capability mode on the basis
	 * that most setugid applications are not written with that
	 * environment in mind, and will therefore almost certainly operate
	 * incorrectly. In principle there's no reason that setugid
	 * applications might not be useful in capability mode, so we may want
	 * to reconsider this conservative design choice in the future.
	 *
	 * XXXMAC: For the time being, use NOSUID to also prohibit
	 * transitions on the file system.
	 */
	credential_changing = false;
	credential_changing |= (attr.va_mode & S_ISUID) &&
	    oldcred->cr_uid != attr.va_uid;
	credential_changing |= (attr.va_mode & S_ISGID) &&
	    oldcred->cr_gid != attr.va_gid;
#ifdef MAC
	will_transition = mac_vnode_execve_will_transition(oldcred, imgp->vp,
	    interpvplabel, imgp) != 0;
	credential_changing |= will_transition;
#endif

	/* Don't inherit PROC_PDEATHSIG_CTL value if setuid/setgid. */
	if (credential_changing)
		imgp->proc->p_pdeathsig = 0;

	if (credential_changing &&
#ifdef CAPABILITY_MODE
	    ((oldcred->cr_flags & CRED_FLAG_CAPMODE) == 0) &&
#endif
	    (imgp->vp->v_mount->mnt_flag & MNT_NOSUID) == 0 &&
	    (p->p_flag & P_TRACED) == 0) {
		imgp->credential_setid = true;
		VOP_UNLOCK(imgp->vp);
		imgp->newcred = crdup(oldcred);
		if (attr.va_mode & S_ISUID) {
			euip = uifind(attr.va_uid);
			change_euid(imgp->newcred, euip);
		}
		vn_lock(imgp->vp, LK_SHARED | LK_RETRY);
		if (attr.va_mode & S_ISGID)
			change_egid(imgp->newcred, attr.va_gid);
		/*
		 * Implement correct POSIX saved-id behavior.
		 *
		 * XXXMAC: Note that the current logic will save the
		 * uid and gid if a MAC domain transition occurs, even
		 * though maybe it shouldn't.
		 */
		change_svuid(imgp->newcred, imgp->newcred->cr_uid);
		change_svgid(imgp->newcred, imgp->newcred->cr_gid);
	} else {
		/*
		 * Implement correct POSIX saved-id behavior.
		 *
		 * XXX: It's not clear that the existing behavior is
		 * POSIX-compliant.  A number of sources indicate that the
		 * saved uid/gid should only be updated if the new ruid is
		 * not equal to the old ruid, or the new euid is not equal
		 * to the old euid and the new euid is not equal to the old
		 * ruid.  The FreeBSD code always updates the saved uid/gid.
		 * Also, this code uses the new (replaced) euid and egid as
		 * the source, which may or may not be the right ones to use.
		 */
		if (oldcred->cr_svuid != oldcred->cr_uid ||
		    oldcred->cr_svgid != oldcred->cr_gid) {
			VOP_UNLOCK(imgp->vp);
			imgp->newcred = crdup(oldcred);
			vn_lock(imgp->vp, LK_SHARED | LK_RETRY);
			change_svuid(imgp->newcred, imgp->newcred->cr_uid);
			change_svgid(imgp->newcred, imgp->newcred->cr_gid);
		}
	}
	/* The new credentials are installed into the process later. */

	/*
	 *	If the current process has a special image activator it
	 *	wants to try first, call it.   For example, emulating shell
	 *	scripts differently.
	 */
	error = -1;
	if ((img_first = imgp->proc->p_sysent->sv_imgact_try) != NULL)
		error = img_first(imgp);

	/*
	 *	Loop through the list of image activators, calling each one.
	 *	An activator returns -1 if there is no match, 0 on success,
	 *	and an error otherwise.
	 */
	for (i = 0; error == -1 && execsw[i]; ++i) {
		if (execsw[i]->ex_imgact == NULL ||
		    execsw[i]->ex_imgact == img_first) {
			continue;
		}
		error = (*execsw[i]->ex_imgact)(imgp);
	}

	if (error) {
		if (error == -1)
			error = ENOEXEC;
		goto exec_fail_dealloc;
	}

	/*
	 * Special interpreter operation, cleanup and loop up to try to
	 * activate the interpreter.
	 */
	if (imgp->interpreted) {
		exec_unmap_first_page(imgp);
		/*
		 * The text reference needs to be removed for scripts.
		 * There is a short period before we determine that
		 * something is a script where text reference is active.
		 * The vnode lock is held over this entire period
		 * so nothing should illegitimately be blocked.
		 */
		MPASS(imgp->textset);
		VOP_UNSET_TEXT_CHECKED(newtextvp);
		imgp->textset = false;
		/* free name buffer and old vnode */
#ifdef MAC
		mac_execve_interpreter_enter(newtextvp, &interpvplabel);
#endif
		if (imgp->opened) {
			VOP_CLOSE(newtextvp, FREAD, td->td_ucred, td);
			imgp->opened = false;
		}
		vput(newtextvp);
		imgp->vp = newtextvp = NULL;
		if (args->fname != NULL) {
			if (newtextdvp != NULL) {
				vrele(newtextdvp);
				newtextdvp = NULL;
			}
			NDFREE(&nd, NDF_ONLY_PNBUF);
			free(newbinname, M_PARGS);
			newbinname = NULL;
		}
		vm_object_deallocate(imgp->object);
		imgp->object = NULL;
		execve_nosetid(imgp);
		imgp->execpath = NULL;
		free(imgp->freepath, M_TEMP);
		imgp->freepath = NULL;
		/* set new name to that of the interpreter */
		args->fname = imgp->interpreter_name;
		goto interpret;
	}

	/*
	 * NB: We unlock the vnode here because it is believed that none
	 * of the sv_copyout_strings/sv_fixup operations require the vnode.
	 */
	VOP_UNLOCK(imgp->vp);

	if (disallow_high_osrel &&
	    P_OSREL_MAJOR(p->p_osrel) > P_OSREL_MAJOR(__FreeBSD_version)) {
		error = ENOEXEC;
		uprintf("Osrel %d for image %s too high\n", p->p_osrel,
		    imgp->execpath != NULL ? imgp->execpath : "<unresolved>");
		vn_lock(imgp->vp, LK_SHARED | LK_RETRY);
		goto exec_fail_dealloc;
	}

	/*
	 * Copy out strings (args and env) and initialize stack base.
	 */
	error = (*p->p_sysent->sv_copyout_strings)(imgp, &stack_base);
	if (error != 0) {
		vn_lock(imgp->vp, LK_SHARED | LK_RETRY);
		goto exec_fail_dealloc;
	}

	/*
	 * Stack setup.
	 */
	error = (*p->p_sysent->sv_fixup)(&stack_base, imgp);
	if (error != 0) {
		vn_lock(imgp->vp, LK_SHARED | LK_RETRY);
		goto exec_fail_dealloc;
	}

	/*
	 * For security and other reasons, the file descriptor table cannot be
	 * shared after an exec.
	 */
	fdunshare(td);
	pdunshare(td);
	/* close files on exec */
	fdcloseexec(td);

	/*
	 * Malloc things before we need locks.
	 */
	i = exec_args_get_begin_envv(imgp->args) - imgp->args->begin_argv;
	/* Cache arguments if they fit inside our allowance */
	if (ps_arg_cache_limit >= i + sizeof(struct pargs)) {
		newargs = pargs_alloc(i);
		bcopy(imgp->args->begin_argv, newargs->ar_args, i);
	}

	/*
	 * For security and other reasons, signal handlers cannot
	 * be shared after an exec. The new process gets a copy of the old
	 * handlers. In execsigs(), the new process will have its signals
	 * reset.
	 */
	if (sigacts_shared(p->p_sigacts)) {
		oldsigacts = p->p_sigacts;
		newsigacts = sigacts_alloc();
		sigacts_copy(newsigacts, oldsigacts);
	}

	vn_lock(imgp->vp, LK_SHARED | LK_RETRY);

	PROC_LOCK(p);
	if (oldsigacts)
		p->p_sigacts = newsigacts;
	/* Stop profiling */
	stopprofclock(p);

	/* reset caught signals */
	execsigs(p);

	/* name this process - nameiexec(p, ndp) */
	bzero(p->p_comm, sizeof(p->p_comm));
	if (args->fname)
		bcopy(nd.ni_cnd.cn_nameptr, p->p_comm,
		    min(nd.ni_cnd.cn_namelen, MAXCOMLEN));
	else if (vn_commname(newtextvp, p->p_comm, sizeof(p->p_comm)) != 0)
		bcopy(fexecv_proc_title, p->p_comm, sizeof(fexecv_proc_title));
	bcopy(p->p_comm, td->td_name, sizeof(td->td_name));
#ifdef KTR
	sched_clear_tdname(td);
#endif

	/*
	 * mark as execed, wakeup the process that vforked (if any) and tell
	 * it that it now has its own resources back
	 */
	p->p_flag |= P_EXEC;
	if ((p->p_flag2 & P2_NOTRACE_EXEC) == 0)
		p->p_flag2 &= ~P2_NOTRACE;
	if ((p->p_flag2 & P2_STKGAP_DISABLE_EXEC) == 0)
		p->p_flag2 &= ~P2_STKGAP_DISABLE;
	if (p->p_flag & P_PPWAIT) {
		p->p_flag &= ~(P_PPWAIT | P_PPTRACE);
		cv_broadcast(&p->p_pwait);
		/* STOPs are no longer ignored, arrange for AST */
		signotify(td);
	}

	if ((imgp->sysent->sv_setid_allowed != NULL &&
	    !(*imgp->sysent->sv_setid_allowed)(td, imgp)) ||
	    (p->p_flag2 & P2_NO_NEW_PRIVS) != 0)
		execve_nosetid(imgp);

	/*
	 * Implement image setuid/setgid installation.
	 */
	if (imgp->credential_setid) {
		/*
		 * Turn off syscall tracing for set-id programs, except for
		 * root.  Record any set-id flags first to make sure that
		 * we do not regain any tracing during a possible block.
		 */
		setsugid(p);
#ifdef KTRACE
		kiop = ktrprocexec(p);
#endif
		/*
		 * Close any file descriptors 0..2 that reference procfs,
		 * then make sure file descriptors 0..2 are in use.
		 *
		 * Both fdsetugidsafety() and fdcheckstd() may call functions
		 * taking sleepable locks, so temporarily drop our locks.
		 */
		PROC_UNLOCK(p);
		VOP_UNLOCK(imgp->vp);
		fdsetugidsafety(td);
		error = fdcheckstd(td);
		vn_lock(imgp->vp, LK_SHARED | LK_RETRY);
		if (error != 0)
			goto exec_fail_dealloc;
		PROC_LOCK(p);
#ifdef MAC
		if (will_transition) {
			mac_vnode_execve_transition(oldcred, imgp->newcred,
			    imgp->vp, interpvplabel, imgp);
		}
#endif
	} else {
		if (oldcred->cr_uid == oldcred->cr_ruid &&
		    oldcred->cr_gid == oldcred->cr_rgid)
			p->p_flag &= ~P_SUGID;
	}
	/*
	 * Set the new credentials.
	 */
	if (imgp->newcred != NULL) {
		proc_set_cred(p, imgp->newcred);
		crfree(oldcred);
		oldcred = NULL;
	}

	/*
	 * Store the vp for use in kern.proc.pathname.  This vnode was
	 * referenced by namei() or by fexecve variant of fname handling.
	 */
	oldtextvp = p->p_textvp;
	p->p_textvp = newtextvp;
	oldtextdvp = p->p_textdvp;
	p->p_textdvp = newtextdvp;
	newtextdvp = NULL;
	oldbinname = p->p_binname;
	p->p_binname = newbinname;
	newbinname = NULL;

#ifdef KDTRACE_HOOKS
	/*
	 * Tell the DTrace fasttrap provider about the exec if it
	 * has declared an interest.
	 */
	if (dtrace_fasttrap_exec)
		dtrace_fasttrap_exec(p);
#endif

	/*
	 * Notify others that we exec'd, and clear the P_INEXEC flag
	 * as we're now a bona fide freshly-execed process.
	 */
	KNOTE_LOCKED(p->p_klist, NOTE_EXEC);
	p->p_flag &= ~P_INEXEC;

	/* clear "fork but no exec" flag, as we _are_ execing */
	p->p_acflag &= ~AFORK;

	/*
	 * Free any previous argument cache and replace it with
	 * the new argument cache, if any.
	 */
	oldargs = p->p_args;
	p->p_args = newargs;
	newargs = NULL;

	PROC_UNLOCK(p);

#ifdef	HWPMC_HOOKS
	/*
	 * Check if system-wide sampling is in effect or if the
	 * current process is using PMCs.  If so, do exec() time
	 * processing.  This processing needs to happen AFTER the
	 * P_INEXEC flag is cleared.
	 */
	if (PMC_SYSTEM_SAMPLING_ACTIVE() || PMC_PROC_IS_USING_PMCS(p)) {
		VOP_UNLOCK(imgp->vp);
		pe.pm_credentialschanged = credential_changing;
		pe.pm_entryaddr = imgp->entry_addr;

		PMC_CALL_HOOK_X(td, PMC_FN_PROCESS_EXEC, (void *) &pe);
		vn_lock(imgp->vp, LK_SHARED | LK_RETRY);
	}
#endif

	/* Set values passed into the program in registers. */
	(*p->p_sysent->sv_setregs)(td, imgp, stack_base);

	VOP_MMAPPED(imgp->vp);

	SDT_PROBE1(proc, , , exec__success, args->fname);

exec_fail_dealloc:
	if (error != 0) {
		p->p_osrel = orig_osrel;
		p->p_fctl0 = orig_fctl0;
		p->p_elf_brandinfo = orig_brandinfo;
	}

	if (imgp->firstpage != NULL)
		exec_unmap_first_page(imgp);

	if (imgp->vp != NULL) {
		if (imgp->opened)
			VOP_CLOSE(imgp->vp, FREAD, td->td_ucred, td);
		if (imgp->textset)
			VOP_UNSET_TEXT_CHECKED(imgp->vp);
		if (error != 0)
			vput(imgp->vp);
		else
			VOP_UNLOCK(imgp->vp);
		if (args->fname != NULL)
			NDFREE(&nd, NDF_ONLY_PNBUF);
		if (newtextdvp != NULL)
			vrele(newtextdvp);
		free(newbinname, M_PARGS);
	}

	if (imgp->object != NULL)
		vm_object_deallocate(imgp->object);

	free(imgp->freepath, M_TEMP);

	if (error == 0) {
		if (p->p_ptevents & PTRACE_EXEC) {
			PROC_LOCK(p);
			if (p->p_ptevents & PTRACE_EXEC)
				td->td_dbgflags |= TDB_EXEC;
			PROC_UNLOCK(p);
		}
	} else {
exec_fail:
		/* we're done here, clear P_INEXEC */
		PROC_LOCK(p);
		p->p_flag &= ~P_INEXEC;
		PROC_UNLOCK(p);

		SDT_PROBE1(proc, , , exec__failure, error);
	}

	if (imgp->newcred != NULL && oldcred != NULL)
		crfree(imgp->newcred);

#ifdef MAC
	mac_execve_exit(imgp);
	mac_execve_interpreter_exit(interpvplabel);
#endif

	/*
	 * Handle deferred decrement of ref counts.
	 */
	if (oldtextvp != NULL)
		vrele(oldtextvp);
	if (oldtextdvp != NULL)
		vrele(oldtextdvp);
	free(oldbinname, M_PARGS);
#ifdef KTRACE
	ktr_io_params_free(kiop);
#endif
	pargs_drop(oldargs);
	pargs_drop(newargs);
	if (oldsigacts != NULL)
		sigacts_free(oldsigacts);
	if (euip != NULL)
		uifree(euip);

	if (error && imgp->vmspace_destroyed) {
		if (opportunistic) {
			error = do_execve(td, args, umac, oldvmspace,
			    NULL, false);
			if (error == EJUSTRETURN)
				return (error);
		}
		exec_free_args(args);

		/* sorry, no more process anymore. exit gracefully */
		if (cop != NULL)
			PRELE(cop);
		exec_cleanup(td, oldvmspace);
		exit1(td, 0, SIGABRT);
		/* NOT REACHED */
	}
	if (!opportunistic)
		exec_free_args(args);

#ifdef KTRACE
	if (error == 0)
		ktrprocctor(p);
#endif

	/*
	 * We don't want cpu_set_syscall_retval() to overwrite any of
	 * the register values put in place by exec_setregs().
	 * Implementations of cpu_set_syscall_retval() will leave
	 * registers unmodified when returning EJUSTRETURN.
	 */
	return (error == 0 ? EJUSTRETURN : error);
}

void
exec_cleanup(struct thread *td, struct vmspace *oldvmspace)
{
	if ((td->td_pflags & TDP_EXECVMSPC) != 0) {
#ifdef notanymore
		KASSERT(td->td_proc->p_vmspace != oldvmspace,
		    ("oldvmspace still used"));
#endif
		vmspace_free(oldvmspace);
		td->td_pflags &= ~TDP_EXECVMSPC;
	}
}

int
exec_map_first_page(struct image_params *imgp)
{
	vm_object_t object;
	vm_page_t m;
	int error;

	if (imgp->firstpage != NULL)
		exec_unmap_first_page(imgp);

	object = imgp->vp->v_object;
	if (object == NULL)
		return (EACCES);
#if VM_NRESERVLEVEL > 0
	if ((object->flags & OBJ_COLORED) == 0) {
		VM_OBJECT_WLOCK(object);
		vm_object_color(object, 0);
		VM_OBJECT_WUNLOCK(object);
	}
#endif
	error = vm_page_grab_valid_unlocked(&m, object, 0,
	    VM_ALLOC_COUNT(VM_INITIAL_PAGEIN) |
	    VM_ALLOC_NORMAL | VM_ALLOC_NOBUSY | VM_ALLOC_WIRED);

	if (error != VM_PAGER_OK)
		return (EIO);
	imgp->firstpage = sf_buf_alloc(m, 0);
	imgp->image_header = (char *)sf_buf_kva(imgp->firstpage);

	return (0);
}

void
exec_unmap_first_page(struct image_params *imgp)
{
	vm_page_t m;

	if (imgp->firstpage != NULL) {
		m = sf_buf_page(imgp->firstpage);
		sf_buf_free(imgp->firstpage);
		imgp->firstpage = NULL;
		vm_page_unwire(m, PQ_ACTIVE);
	}
}

void
exec_onexec_old(struct thread *td)
{
	sigfastblock_clear(td);
	umtx_exec(td->td_proc);
}

/*
 * This is an optimization which removes the unmanaged shared page
 * mapping. In combination with pmap_remove_pages(), which cleans all
 * managed mappings in the process' vmspace pmap, no work will be left
 * for pmap_remove(min, max).
 */
void
exec_free_abi_mappings(struct proc *p)
{
	struct vmspace *vmspace;
	struct sysentvec *sv;

	vmspace = p->p_vmspace;
	if (refcount_load(&vmspace->vm_refcnt) != 1)
		return;

	sv = p->p_sysent;
	if (sv->sv_shared_page_obj == NULL)
		return;

	pmap_remove(vmspace_pmap(vmspace), sv->sv_shared_page_base,
	    sv->sv_shared_page_base + sv->sv_shared_page_len);
}

/*
 * Run down the current address space and install a new one.  Map the shared
 * page.
 */
int
exec_new_vmspace(struct image_params *imgp, struct sysentvec *sv)
{
	int error;
	struct proc *p = imgp->proc;
	struct vmspace *vmspace = p->p_vmspace;
	struct thread *td = curthread;
	vm_object_t obj;
	vm_offset_t sv_minuser;
	vm_map_t map;
	vm_pointer_t shared_page_addr;

	imgp->vmspace_destroyed = true;
	imgp->sysent = sv;

	if (p->p_sysent->sv_onexec_old != NULL)
		p->p_sysent->sv_onexec_old(td);
	itimers_exec(p);

	EVENTHANDLER_DIRECT_INVOKE(process_exec, p, imgp);

	/*
	 * Blow away entire process VM, if address space not shared,
	 * otherwise, create a new VM space so that other threads are
	 * not disrupted
	 */
	map = &vmspace->vm_map;
	if (map_at_zero)
		sv_minuser = sv->sv_minuser;
	else
		sv_minuser = MAX(sv->sv_minuser, PAGE_SIZE);
	if (refcount_load(&vmspace->vm_refcnt) == 1 &&
	    vm_map_min(map) == sv_minuser &&
	    vm_map_max(map) == sv->sv_maxuser &&
<<<<<<< HEAD
	    cpu_exec_vmspace_reuse(p, map) && imgp->cop == NULL) {
=======
	    cpu_exec_vmspace_reuse(p, map)) {
>>>>>>> 9afc7b0c
		exec_free_abi_mappings(p);
		shmexit(vmspace);
		pmap_remove_pages(vmspace_pmap(vmspace));
		vm_map_clear(map);
		/*
		 * An exec terminates mlockall(MCL_FUTURE).
		 * ASLR and W^X states must be re-evaluated.
		 */
		vm_map_lock(map);
		vm_map_modflags(map, 0, MAP_WIREFUTURE | MAP_ASLR |
		    MAP_ASLR_IGNSTART | MAP_ASLR_STACK | MAP_WXORX);
		vm_map_unlock(map);
	} else if (imgp->cop != NULL) {
		error = vmspace_coexec(p, imgp->cop, sv_minuser, sv->sv_maxuser);
		if (error)
			return (error);
		vmspace = p->p_vmspace;
		map = &vmspace->vm_map;
	} else {
		error = vmspace_exec(p, sv_minuser, sv->sv_maxuser);
		if (error)
			return (error);
		vmspace = p->p_vmspace;
		map = &vmspace->vm_map;
	}
	map->flags |= imgp->map_flags;
	if (sv->sv_flags & SV_CHERI)
		map->flags |= MAP_RESERVATIONS;
	else
		map->flags &= ~MAP_RESERVATIONS;

#ifdef CPU_QEMU_MALTA
	if (curthread->td_md.md_flags & MDTD_QTRACE) {
		char buffer[128];

		snprintf(buffer, sizeof(buffer), "VMMAP %d: exec",
		    curproc->p_pid);
		CHERI_TRACE_STRING(buffer);
	}
#endif

	/* Map a shared page */
	obj = sv->sv_shared_page_obj;
	if (obj != NULL && imgp->cop == NULL) {
		vm_object_reference(obj);
		error = vm_map_fixed(map, obj, 0,
		    sv->sv_shared_page_base, &shared_page_addr,
		    sv->sv_shared_page_len,
		    VM_PROT_READ | VM_PROT_EXECUTE,
		    VM_PROT_READ | VM_PROT_EXECUTE,
		    MAP_INHERIT_SHARE | MAP_ACC_NO_CHARGE);
		if (error != KERN_SUCCESS) {
			vm_object_deallocate(obj);
			return (vm_mmap_to_errno(error));
		}
	}

	return (sv->sv_onexec != NULL ? sv->sv_onexec(p, imgp) : 0);
}

/*
 * Compute the stack size limit and map the main process stack.
 */
int
exec_map_stack(struct image_params *imgp)
{
	struct rlimit rlim_stack;
	struct sysentvec *sv;
	struct proc *p;
	vm_map_t map;
	struct vmspace *vmspace;
	vm_pointer_t stack_addr, stack_top;
#if __has_feature(capabilities)
	vm_pointer_t strings_addr;
	register_t perms;
#endif
	u_long ssiz;
	int error, find_space, stack_off;
	vm_prot_t stack_prot;

	p = imgp->proc;
	sv = p->p_sysent;
<<<<<<< HEAD
	vmspace = p->p_vmspace;
	map = &vmspace->vm_map;
=======
>>>>>>> 9afc7b0c

	if (imgp->stack_sz != 0) {
		ssiz = trunc_page(imgp->stack_sz);
		PROC_LOCK(p);
		lim_rlimit_proc(p, RLIMIT_STACK, &rlim_stack);
		PROC_UNLOCK(p);
		if (ssiz > rlim_stack.rlim_max)
			ssiz = rlim_stack.rlim_max;
		if (ssiz > rlim_stack.rlim_cur) {
			rlim_stack.rlim_cur = ssiz;
			kern_setrlimit(curthread, RLIMIT_STACK, &rlim_stack);
		}
	} else if (sv->sv_maxssiz != NULL) {
		ssiz = *sv->sv_maxssiz;
	} else {
		ssiz = maxssiz;
	}
#if __has_feature(capabilities)
	if (sv->sv_flags & SV_CHERI) {
		/*
		 * NB: This may cause the stack to exceed the
		 * administrator-configured stack size limit.
		 */
		ssiz = CHERI_REPRESENTABLE_LENGTH(ssiz);
	}
<<<<<<< HEAD
#endif
	if (imgp->cop != NULL) {
		vm_offset_t dummy;

		/*
		 * XXX: Using linear search here is rather silly.
		 * Would be nice to have a variant of
		 * vm_map_findspace() that searched down instead of
		 * up.
		 */
		do {
			p->p_vm_stacktop -= MAXSSIZ;
#if __has_feature(capabilities)
			p->p_vm_stacktop = CHERI_REPRESENTABLE_BASE(p->p_vm_stacktop,
			    ssiz);
=======
>>>>>>> 9afc7b0c
#endif
			stack_addr = p->p_vm_stacktop - ssiz;
			if (stack_addr < VM_MINUSER_ADDRESS ||
			    stack_addr > VM_MAXUSER_ADDRESS) {
#if 0
				printf("%s: cannot allocate stack, "
				    "not enough free virtual address space\n",
				    __func__);
#endif
				return (ENOMEM);
			}
			vm_map_lock(map);
			dummy = vm_map_findspace(map, stack_addr, ssiz);
			vm_map_unlock(map);
		} while (dummy == vm_map_max(map) - ssiz + 1);
	}

<<<<<<< HEAD
=======
	vmspace = p->p_vmspace;
	map = &vmspace->vm_map;

>>>>>>> 9afc7b0c
	stack_prot = sv->sv_shared_page_obj != NULL && imgp->stack_prot != 0 ?
	    imgp->stack_prot : sv->sv_stackprot;
	if ((map->flags & MAP_ASLR_STACK) != 0) {
		KASSERT((sv->sv_flags & SV_CHERI) == 0,
		    ("MAP_ASLR_STACK with SV_CHERI"));
		stack_addr = round_page((vm_offset_t)p->p_vmspace->vm_daddr +
		    lim_max(curthread, RLIMIT_DATA));
		find_space = VMFS_ANY_SPACE;
	} else {
		stack_top = sv->sv_usrstack;
#if __has_feature(capabilities)
		if (sv->sv_flags & SV_CHERI)
			stack_top = CHERI_REPRESENTABLE_BASE(stack_top, ssiz);
#endif
		stack_addr = stack_top - ssiz;
		find_space = VMFS_NO_SPACE;
	}

	error = vm_map_find(map, NULL, 0, &stack_addr, (vm_size_t)ssiz,
	    sv->sv_usrstack, find_space, stack_prot, stack_prot,
	    MAP_STACK_GROWS_DOWN);
	if (error != KERN_SUCCESS) {
		uprintf("exec_new_vmspace: mapping stack size %#jx prot %#x "
		    "failed, mach error %d errno %d\n", (uintmax_t)ssiz,
		    stack_prot, error, vm_mmap_to_errno(error));
		return (vm_mmap_to_errno(error));
	}

	imgp->stack_sz = ssiz;
	stack_top = stack_addr + ssiz;
	if ((map->flags & MAP_ASLR_STACK) != 0) {
		/* Randomize within the first page of the stack. */
		arc4rand(&stack_off, sizeof(stack_off), 0);
		stack_top -= rounddown2(stack_off & PAGE_MASK, sizeof(void *));
	}

#if __has_feature(capabilities)
	perms = (~CHERI_PROT2PERM_MASK | vm_map_prot2perms(stack_prot)) &
	    CHERI_CAP_USER_DATA_PERMS;
#ifdef __CHERI_PURE_CAPABILITY__
	imgp->stack = (void *)cheri_andperm(stack_top, perms);
#else
	if (sv->sv_flags & SV_CHERI)
		imgp->stack = cheri_capability_build_user_data(perms,
		    stack_addr, ssiz, ssiz);
	else
		imgp->stack = cheri_capability_build_inexact_user_data(perms,
		    stack_addr, ssiz, stack_top - stack_addr);
#endif

	if (sv->sv_flags & SV_CHERI) {
		/*
		 * Map a seperate space for strings outside the stack.
		 * We currently place it just just below the stack as
		 * this avoides collisions with init which is linked
		 * near the bottom of the address space.
		 */
		strings_addr =
		    CHERI_REPRESENTABLE_BASE(stack_addr - ARG_MAX, ARG_MAX);
		error = vm_mmap_object(map, &strings_addr, 0, ARG_MAX,
		    VM_PROT_RW_CAP, VM_PROT_RW_CAP, MAP_ANON | MAP_FIXED |
		    MAP_RESERVATION_CREATE, NULL, 0, FALSE, curthread);
		if (error != KERN_SUCCESS)
			return (vm_mmap_to_errno(error));
#ifdef __CHERI_PURE_CAPABILITY__
		imgp->strings = (void *)strings_addr;
#else
		imgp->strings = cheri_capability_build_user_data(
		    CHERI_CAP_USER_DATA_PERMS, strings_addr, ARG_MAX, ARG_MAX);
#endif
	} else
		imgp->strings = imgp->stack;

	if (sv->sv_flags & SV_CHERI)
		p->p_psstrings = strings_addr + ARG_MAX - sv->sv_psstringssz;
	else
#endif
		p->p_psstrings = stack_top - sv->sv_psstringssz;

	/*
	 * vm_ssize and vm_maxsaddr are somewhat antiquated concepts, but they
	 * are still used to enforce the stack rlimit on the process stack.
	 */
<<<<<<< HEAD
	p->p_vm_maxsaddr = stack_addr;
	p->p_vm_stacktop = stack_top;
	p->p_vm_ssize = sgrowsiz >> PAGE_SHIFT;
=======
	vmspace->vm_maxsaddr = stack_addr;
	vmspace->vm_stacktop = stack_top;
	vmspace->vm_ssize = sgrowsiz >> PAGE_SHIFT;
>>>>>>> 9afc7b0c

	return (0);
}

/*
 * Takes a pointer to a pointer an array of pointers in userspace, loads
 * the loads the current value and updates the array pointer.
 */
static int
get_argenv_ptr(void * __capability *arrayp, void * __capability *ptrp)
{
	uintcap_t ptr;
	char * __capability array;
#ifdef COMPAT_FREEBSD32
	uint32_t ptr32;
#endif
#ifdef COMPAT_FREEBSD64
	uint64_t ptr64;
#endif

	array = *arrayp;
#ifdef COMPAT_FREEBSD32
	if (SV_CURPROC_FLAG(SV_ILP32)) {
		if (fueword32(array, &ptr32) == -1)
			return (EFAULT);
		array += sizeof(ptr32);
		*ptrp = __USER_CAP_STR((void *)(uintptr_t)ptr32);
	} else
#endif
#ifdef COMPAT_FREEBSD64
	if (SV_CURPROC_FLAG(SV_LP64 | SV_CHERI) == SV_LP64) {
		if (fueword64(array, &ptr64) == -1)
			return (EFAULT);
		array += sizeof(ptr64);
		*ptrp = __USER_CAP_STR((void *)(uintptr_t)ptr64);
	} else
#endif
	{
		if (fueptr(array, &ptr) == -1)
			return (EFAULT);
		array += sizeof(ptr);
		*ptrp = (void * __capability)ptr;
	}
	*arrayp = array;
	return (0);
}

/*
 * Copy out argument and environment strings from the old process address
 * space into the temporary string buffer.
 */
int
exec_copyin_args(struct image_args *args, const char * __capability fname,
    enum uio_seg segflg, void * __capability argv, void * __capability envv)
{
	void * __capability ptr;
	int error;

	bzero(args, sizeof(*args));
	if (argv == NULL)
		return (EFAULT);

	/*
	 * Allocate demand-paged memory for the file name, argument, and
	 * environment strings.
	 */
	error = exec_alloc_args(args);
	if (error != 0)
		return (error);

	/*
	 * Copy the file name.
	 */
	error = exec_args_add_fname(args, fname, segflg);
	if (error != 0)
		goto err_exit;

	/*
	 * extract arguments first
	 */
	for (;;) {
		error = get_argenv_ptr(&argv, &ptr);
		if (error != 0)
			goto err_exit;
		if (ptr == NULL)
			break;
		error = exec_args_add_arg(args, ptr, UIO_USERSPACE);
		if (error != 0)
			goto err_exit;
	}

	/*
	 * extract environment strings
	 */
	if (envv) {
		for (;;) {
			error = get_argenv_ptr(&envv, &ptr);
			if (error != 0)
				goto err_exit;
			if (ptr == NULL)
				break;
			error = exec_args_add_env(args, ptr, UIO_USERSPACE);
			if (error != 0)
				goto err_exit;
		}
	}

	return (0);

err_exit:
	exec_free_args(args);
	return (error);
}

struct exec_args_kva {
	vm_pointer_t addr;
	u_int gen;
	SLIST_ENTRY(exec_args_kva) next;
};

DPCPU_DEFINE_STATIC(struct exec_args_kva *, exec_args_kva);

static SLIST_HEAD(, exec_args_kva) exec_args_kva_freelist;
static struct mtx exec_args_kva_mtx;
static u_int exec_args_gen;

static void
exec_prealloc_args_kva(void *arg __unused)
{
	struct exec_args_kva *argkva;
	u_int i;

	SLIST_INIT(&exec_args_kva_freelist);
	mtx_init(&exec_args_kva_mtx, "exec args kva", NULL, MTX_DEF);
	for (i = 0; i < exec_map_entries; i++) {
		argkva = malloc(sizeof(*argkva), M_PARGS, M_WAITOK);
		argkva->addr = kmap_alloc_wait(exec_map, exec_map_entry_size);
		argkva->gen = exec_args_gen;
		SLIST_INSERT_HEAD(&exec_args_kva_freelist, argkva, next);
	}
}
SYSINIT(exec_args_kva, SI_SUB_EXEC, SI_ORDER_ANY, exec_prealloc_args_kva, NULL);

static vm_pointer_t
exec_alloc_args_kva(void **cookie)
{
	struct exec_args_kva *argkva;

	argkva = (void *)atomic_readandclear_ptr(
	    (uintptr_t *)DPCPU_PTR(exec_args_kva));
	if (argkva == NULL) {
		mtx_lock(&exec_args_kva_mtx);
		while ((argkva = SLIST_FIRST(&exec_args_kva_freelist)) == NULL)
			(void)mtx_sleep(&exec_args_kva_freelist,
			    &exec_args_kva_mtx, 0, "execkva", 0);
		SLIST_REMOVE_HEAD(&exec_args_kva_freelist, next);
		mtx_unlock(&exec_args_kva_mtx);
	}
	kasan_mark((void *)argkva->addr, exec_map_entry_size,
	    exec_map_entry_size, 0);
	*(struct exec_args_kva **)cookie = argkva;
	return (argkva->addr);
}

static void
exec_release_args_kva(struct exec_args_kva *argkva, u_int gen)
{
	vm_offset_t base;

	base = argkva->addr;
	kasan_mark((void *)argkva->addr, 0, exec_map_entry_size,
	    KASAN_EXEC_ARGS_FREED);
	if (argkva->gen != gen) {
		(void)vm_map_madvise(exec_map, base, base + exec_map_entry_size,
		    MADV_FREE);
		argkva->gen = gen;
	}
	if (!atomic_cmpset_ptr((uintptr_t *)DPCPU_PTR(exec_args_kva),
	    (uintptr_t)NULL, (uintptr_t)argkva)) {
		mtx_lock(&exec_args_kva_mtx);
		SLIST_INSERT_HEAD(&exec_args_kva_freelist, argkva, next);
		wakeup_one(&exec_args_kva_freelist);
		mtx_unlock(&exec_args_kva_mtx);
	}
}

static void
exec_free_args_kva(void *cookie)
{

	exec_release_args_kva(cookie, exec_args_gen);
}

static void
exec_args_kva_lowmem(void *arg __unused)
{
	SLIST_HEAD(, exec_args_kva) head;
	struct exec_args_kva *argkva;
	u_int gen;
	int i;

	gen = atomic_fetchadd_int(&exec_args_gen, 1) + 1;

	/*
	 * Force an madvise of each KVA range. Any currently allocated ranges
	 * will have MADV_FREE applied once they are freed.
	 */
	SLIST_INIT(&head);
	mtx_lock(&exec_args_kva_mtx);
	SLIST_SWAP(&head, &exec_args_kva_freelist, exec_args_kva);
	mtx_unlock(&exec_args_kva_mtx);
	while ((argkva = SLIST_FIRST(&head)) != NULL) {
		SLIST_REMOVE_HEAD(&head, next);
		exec_release_args_kva(argkva, gen);
	}

	CPU_FOREACH(i) {
		argkva = (void *)atomic_readandclear_ptr(
		    (uintptr_t *)DPCPU_ID_PTR(i, exec_args_kva));
		if (argkva != NULL)
			exec_release_args_kva(argkva, gen);
	}
}
EVENTHANDLER_DEFINE(vm_lowmem, exec_args_kva_lowmem, NULL,
    EVENTHANDLER_PRI_ANY);

/*
 * Allocate temporary demand-paged, zero-filled memory for the file name,
 * argument, and environment strings.
 */
int
exec_alloc_args(struct image_args *args)
{

	args->buf = (char *)exec_alloc_args_kva(&args->bufkva);
	return (0);
}

void
exec_free_args(struct image_args *args)
{

	if (args->buf != NULL) {
		exec_free_args_kva(args->bufkva);
		args->buf = NULL;
	}
	if (args->fname_buf != NULL) {
		free(args->fname_buf, M_TEMP);
		args->fname_buf = NULL;
	}
}

/*
 * A set to functions to fill struct image args.
 *
 * NOTE: exec_args_add_fname() must be called (possibly with a NULL
 * fname) before the other functions.  All exec_args_add_arg() calls must
 * be made before any exec_args_add_env() calls.  exec_args_adjust_args()
 * may be called any time after exec_args_add_fname().
 *
 * exec_args_add_fname() - install path to be executed
 * exec_args_add_arg() - append an argument string
 * exec_args_add_env() - append an env string
 * exec_args_adjust_args() - adjust location of the argument list to
 *                           allow new arguments to be prepended
 */
int
exec_args_add_fname(struct image_args *args, const char * __capability fname,
    enum uio_seg segflg)
{
	int error;
	size_t length;

	KASSERT(args->fname == NULL, ("fname already appended"));
	KASSERT(args->endp == NULL, ("already appending to args"));

	if (fname != NULL) {
		args->fname = args->buf;
		if (segflg == UIO_SYSSPACE)
			error = copystr((__cheri_fromcap const char *)fname,
			    args->fname, PATH_MAX, &length);
		else
			error = copyinstr(fname, args->fname, PATH_MAX,
			    &length);
		if (error != 0)
			return (error == ENAMETOOLONG ? E2BIG : error);
	} else
		length = 0;

	/* Set up for _arg_*()/_env_*() */
	args->endp = args->buf + length;
	/* begin_argv must be set and kept updated */
	args->begin_argv = args->endp;
	KASSERT(exec_map_entry_size - length >= ARG_MAX,
	    ("too little space remaining for arguments %zu < %zu",
	    exec_map_entry_size - length, (size_t)ARG_MAX));
	args->stringspace = ARG_MAX;

	return (0);
}

static int
exec_args_add_str(struct image_args *args, const char * __capability str,
    enum uio_seg segflg, int *countp)
{
	int error;
	size_t length;

	KASSERT(args->endp != NULL, ("endp not initialized"));
	KASSERT(args->begin_argv != NULL, ("begin_argp not initialized"));

	if (segflg == UIO_SYSSPACE)
		error = copystr((__cheri_fromcap const char *)str, args->endp,
		    args->stringspace, &length);
	else
		error = copyinstr(str, args->endp, args->stringspace,
		    &length);
	if (error != 0)
		return (error == ENAMETOOLONG ? E2BIG : error);
	args->stringspace -= length;
	args->endp += length;
	(*countp)++;

	return (0);
}

int
exec_args_add_arg(struct image_args *args, const char * __capability argp,
    enum uio_seg segflg)
{

	KASSERT(args->envc == 0, ("appending args after env"));

	return (exec_args_add_str(args, argp, segflg, &args->argc));
}

int
exec_args_add_env(struct image_args *args, const char * __capability envp,
    enum uio_seg segflg)
{

	if (args->envc == 0)
		args->begin_envv = args->endp;

	return (exec_args_add_str(args, envp, segflg, &args->envc));
}

int
exec_args_adjust_args(struct image_args *args, size_t consume, ssize_t extend)
{
	ssize_t offset;

	KASSERT(args->endp != NULL, ("endp not initialized"));
	KASSERT(args->begin_argv != NULL, ("begin_argp not initialized"));

	offset = extend - consume;
	if (args->stringspace < offset)
		return (E2BIG);
	memmove(args->begin_argv + extend, args->begin_argv + consume,
	    args->endp - args->begin_argv + consume);
	if (args->envc > 0)
		args->begin_envv += offset;
	args->endp += offset;
	args->stringspace -= offset;
	return (0);
}

char *
exec_args_get_begin_envv(struct image_args *args)
{

	KASSERT(args->endp != NULL, ("endp not initialized"));

	if (args->envc > 0)
		return (args->begin_envv);
	return (args->endp);
}

/*
 * Copy strings out to the new process address space, constructing new arg
 * and env vector tables. Return a pointer to the base so that it can be used
 * as the initial stack pointer.
 *
 * XXX: We may want a wrapper of cheri_setbounds() that warns about
 * capabilities that are overly broad.
 */
int
exec_copyout_strings(struct image_params *imgp, uintcap_t *stack_base)
{
	int argc, envc;
	char * __capability * __capability vectp;
	char *stringp;
	uintcap_t destp, ustringp;
	struct ps_strings * __capability arginfo;
	struct proc *p;
	struct sysentvec *sysent;
	size_t execpath_len, len;
	int error, szsigcode;
	char canary[sizeof(long) * 8];
	bool strings_on_stack;

	p = imgp->proc;
	sysent = p->p_sysent;

	strings_on_stack = true;
#if __has_feature(capabilities)
	if (imgp->stack != imgp->strings)
		strings_on_stack = false;
	destp = (uintcap_t)imgp->strings;
	destp = cheri_setaddress(destp, PROC_PS_STRINGS(p));
	arginfo = (struct ps_strings * __capability)cheri_setboundsexact(destp,
	    sizeof(*arginfo));
#else
	destp = (uintptr_t)PROC_PS_STRINGS(p);
	arginfo = (struct ps_strings *)destp;
#endif
	imgp->ps_strings = arginfo;

	/*
	 * Install sigcode.
	 */
	if (sysent->sv_sigcode_base == 0 && sysent->sv_szsigcode != NULL) {
		szsigcode = *(sysent->sv_szsigcode);
		destp -= szsigcode;
		destp = rounddown2(destp, sizeof(void * __capability));
		error = copyout(sysent->sv_sigcode, (void * __capability)destp,
		    szsigcode);
		if (error != 0)
			return (error);
	}

	/*
	 * Copy the image path for the rtld.
	 */
	if (imgp->execpath != NULL && imgp->auxargs != NULL) {
		execpath_len = strlen(imgp->execpath) + 1;
		destp -= execpath_len;
		destp = rounddown2(destp, sizeof(void * __capability));
#if __has_feature(capabilities)
		imgp->execpathp = (void * __capability)
		    cheri_setboundsexact(destp, execpath_len);
#else
		imgp->execpathp = (void *)destp;
#endif
		error = copyout(imgp->execpath, imgp->execpathp, execpath_len);
		if (error != 0)
			return (error);
	}

	/*
	 * Prepare the canary for SSP.
	 */
	arc4rand(canary, sizeof(canary), 0);
	destp -= sizeof(canary);
#if __has_feature(capabilities)
	imgp->canary = (void * __capability)cheri_setboundsexact(destp,
	    sizeof(canary));
#else
	imgp->canary = (void *)destp;
#endif
	error = copyout(canary, imgp->canary, sizeof(canary));
	if (error != 0)
		return (error);
	imgp->canarylen = sizeof(canary);

	/*
	 * Prepare the pagesizes array.
	 */
	imgp->pagesizeslen = sizeof(pagesizes[0]) * MAXPAGESIZES;
	destp -= imgp->pagesizeslen;
	destp = rounddown2(destp, sizeof(void * __capability));
#if __has_feature(capabilities)
	imgp->pagesizes = (void * __capability)cheri_setboundsexact(destp,
	    imgp->pagesizeslen);
#else
	imgp->pagesizes = (void *)destp;
#endif
	error = copyout(pagesizes, imgp->pagesizes, imgp->pagesizeslen);
	if (error != 0)
		return (error);

	/*
	 * Allocate room for the argument and environment strings.
	 */
	destp -= ARG_MAX - imgp->args->stringspace;
	destp = rounddown2(destp, sizeof(void * __capability));
#if __has_feature(capabilities)
	ustringp = cheri_setbounds(destp, ARG_MAX - imgp->args->stringspace);
#else
	ustringp = destp;
#endif

	if (imgp->auxargs) {
		/*
		 * Allocate room on the stack for the ELF auxargs
		 * array.  It has up to AT_COUNT entries.
		 */
		destp -= AT_COUNT * sizeof(Elf_Auxinfo);
		destp = rounddown2(destp, sizeof(void * __capability));
	}

	vectp = (char * __capability * __capability)destp;

	/*
	 * Allocate room for the argv[] and env vectors including the
	 * terminating NULL pointers.
	 */
	vectp -= imgp->args->argc + 1 + imgp->args->envc + 1;

	if (!strings_on_stack) {
		*stack_base = (uintcap_t)imgp->stack;
	} else {
		/*
		 * vectp also becomes our initial stack base
		 */
		*stack_base = (uintcap_t)vectp;
	}

	stringp = imgp->args->begin_argv;
	argc = imgp->args->argc;
	envc = imgp->args->envc;

	/*
	 * Copy out strings - arguments and environment.
	 */
	error = copyout(stringp, (void * __capability)ustringp,
	    ARG_MAX - imgp->args->stringspace);
	if (error != 0)
		return (error);

	/*
	 * Fill in "ps_strings" struct for ps, w, etc.
	 */
#if __has_feature(capabilities)
	imgp->argv = cheri_setbounds(vectp, (argc + 1) * sizeof(*vectp));
#else
	imgp->argv = vectp;
#endif
	if (suptr(&arginfo->ps_argvstr, (intcap_t)imgp->argv) != 0 ||
	    suword32(&arginfo->ps_nargvstr, argc) != 0)
		return (EFAULT);

	/*
	 * Fill in argument portion of vector table.
	 */
	for (; argc > 0; --argc) {
		len = strlen(stringp) + 1;
#if __has_feature(capabilities)
		if (sucap(vectp++, cheri_setbounds(ustringp, len)) != 0)
			return (EFAULT);
#else
		if (suptr(vectp++, ustringp) != 0)
			return (EFAULT);
#endif
		stringp += len;
		ustringp += len;
	}

	/* a null vector table pointer separates the argp's from the envp's */
	if (suword(vectp++, 0) != 0)
		return (EFAULT);

#if __has_feature(capabilities)
	imgp->envv = cheri_setbounds(vectp, (envc + 1) * sizeof(*vectp));
#else
	imgp->envv = vectp;
#endif
	if (suptr(&arginfo->ps_envstr, (intcap_t)imgp->envv) != 0 ||
	    suword32(&arginfo->ps_nenvstr, envc) != 0)
		return (EFAULT);

	/*
	 * Fill in environment portion of vector table.
	 */
	for (; envc > 0; --envc) {
		len = strlen(stringp) + 1;
#if __has_feature(capabilities)
		if (sucap(vectp++, cheri_setbounds(ustringp, len)) != 0)
			return (EFAULT);
#else
		if (suptr(vectp++, ustringp) != 0)
			return (EFAULT);
#endif
		stringp += len;
		ustringp += len;
	}

	/* end of vector table is a null pointer */
	if (suword(vectp, 0) != 0)
		return (EFAULT);

	if (imgp->auxargs) {
		vectp++;
#if __has_feature(capabilities)
		imgp->auxv = cheri_setbounds(vectp,
		    AT_COUNT * sizeof(Elf_Auxinfo));
#else
		imgp->auxv = vectp;
#endif
		error = imgp->sysent->sv_copyout_auxargs(imgp,
		    (uintcap_t)imgp->auxv);
		if (error != 0)
			return (error);
	}

	return (0);
}

/*
 * Check permissions of file to execute.
 *	Called with imgp->vp locked.
 *	Return 0 for success or error code on failure.
 */
int
exec_check_permissions(struct image_params *imgp)
{
	struct vnode *vp = imgp->vp;
	struct vattr *attr = imgp->attr;
	struct thread *td;
	int error;

	td = curthread;

	/* Get file attributes */
	error = VOP_GETATTR(vp, attr, td->td_ucred);
	if (error)
		return (error);

#ifdef MAC
	error = mac_vnode_check_exec(td->td_ucred, imgp->vp, imgp);
	if (error)
		return (error);
#endif

	/*
	 * 1) Check if file execution is disabled for the filesystem that
	 *    this file resides on.
	 * 2) Ensure that at least one execute bit is on. Otherwise, a
	 *    privileged user will always succeed, and we don't want this
	 *    to happen unless the file really is executable.
	 * 3) Ensure that the file is a regular file.
	 */
	if ((vp->v_mount->mnt_flag & MNT_NOEXEC) ||
	    (attr->va_mode & (S_IXUSR | S_IXGRP | S_IXOTH)) == 0 ||
	    (attr->va_type != VREG))
		return (EACCES);

	/*
	 * Zero length files can't be exec'd
	 */
	if (attr->va_size == 0)
		return (ENOEXEC);

	/*
	 *  Check for execute permission to file based on current credentials.
	 */
	error = VOP_ACCESS(vp, VEXEC, td->td_ucred, td);
	if (error)
		return (error);

	/*
	 * Check number of open-for-writes on the file and deny execution
	 * if there are any.
	 *
	 * Add a text reference now so no one can write to the
	 * executable while we're activating it.
	 *
	 * Remember if this was set before and unset it in case this is not
	 * actually an executable image.
	 */
	error = VOP_SET_TEXT(vp);
	if (error != 0)
		return (error);
	imgp->textset = true;

	/*
	 * Call filesystem specific open routine (which does nothing in the
	 * general case).
	 */
	error = VOP_OPEN(vp, FREAD, td->td_ucred, td, NULL);
	if (error == 0)
		imgp->opened = true;
	return (error);
}

/*
 * Exec handler registration
 */
int
exec_register(const struct execsw *execsw_arg)
{
	const struct execsw **es, **xs, **newexecsw;
	u_int count = 2;	/* New slot and trailing NULL */

	if (execsw)
		for (es = execsw; *es; es++)
			count++;
	newexecsw = malloc(count * sizeof(*es), M_TEMP, M_WAITOK);
	xs = newexecsw;
	if (execsw)
		for (es = execsw; *es; es++)
			*xs++ = *es;
	*xs++ = execsw_arg;
	*xs = NULL;
	if (execsw)
		free(execsw, M_TEMP);
	execsw = newexecsw;
	return (0);
}

int
exec_unregister(const struct execsw *execsw_arg)
{
	const struct execsw **es, **xs, **newexecsw;
	int count = 1;

	if (execsw == NULL)
		panic("unregister with no handlers left?\n");

	for (es = execsw; *es; es++) {
		if (*es == execsw_arg)
			break;
	}
	if (*es == NULL)
		return (ENOENT);
	for (es = execsw; *es; es++)
		if (*es != execsw_arg)
			count++;
	newexecsw = malloc(count * sizeof(*es), M_TEMP, M_WAITOK);
	xs = newexecsw;
	for (es = execsw; *es; es++)
		if (*es != execsw_arg)
			*xs++ = *es;
	*xs = NULL;
	if (execsw)
		free(execsw, M_TEMP);
	execsw = newexecsw;
	return (0);
}

/*
 * Write out a core segment to the compression stream.
 */
static int
compress_chunk(struct coredump_params *cp, char * __capability base, char *buf,
    size_t len)
{
	size_t chunk_len;
	int error;

	while (len > 0) {
		chunk_len = MIN(len, CORE_BUF_SIZE);

		/*
		 * We can get EFAULT error here.
		 * In that case zero out the current chunk of the segment.
		 */
		error = copyin(base, buf, chunk_len);
		if (error != 0)
			bzero(buf, chunk_len);
		error = compressor_write(cp->comp, buf, chunk_len);
		if (error != 0)
			break;
		base += chunk_len;
		len -= chunk_len;
	}
	return (error);
}

int
core_write(struct coredump_params *cp, const void *base, size_t len,
    off_t offset, enum uio_seg seg, size_t *resid)
{

	return (vn_rdwr_inchunks(UIO_WRITE, cp->vp, __DECONST(void *, base),
	    len, offset, seg, IO_UNIT | IO_DIRECT | IO_RANGELOCKED,
	    cp->active_cred, cp->file_cred, resid, cp->td));
}

int
core_output(char * __capability base_cap, size_t len, off_t offset,
    struct coredump_params *cp, void *tmpbuf)
{
	vm_map_t map;
	struct mount *mp;
	size_t resid, runlen;
	int error;
	bool success;
	char *base = (char *)(uintptr_t)(uintcap_t)base_cap;

	KASSERT(is_aligned(base, PAGE_SIZE),
	    ("%s: user address %p is not page-aligned", __func__, base));

	if (cp->comp != NULL)
		return (compress_chunk(cp, base_cap, tmpbuf, len));

	map = &cp->td->td_proc->p_vmspace->vm_map;
	for (; len > 0; base += runlen, offset += runlen, len -= runlen) {
		/*
		 * Attempt to page in all virtual pages in the range.  If a
		 * virtual page is not backed by the pager, it is represented as
		 * a hole in the file.  This can occur with zero-filled
		 * anonymous memory or truncated files, for example.
		 */
		for (runlen = 0; runlen < len; runlen += PAGE_SIZE) {
			if (core_dump_can_intr && curproc_sigkilled())
				return (EINTR);
			error = vm_fault(map, (uintptr_t)base + runlen,
			    VM_PROT_READ, VM_FAULT_NOFILL, NULL);
			if (runlen == 0)
				success = error == KERN_SUCCESS;
			else if ((error == KERN_SUCCESS) != success)
				break;
		}

		if (success) {
			/*
			 * NB: The hybrid kernel drops the capability here, it
			 * will be re-derived in vn_rdwr().
			 */
			error = core_write(cp, base, runlen, offset,
			    UIO_USERSPACE, &resid);
			if (error != 0) {
				if (error != EFAULT)
					break;

				/*
				 * EFAULT may be returned if the user mapping
				 * could not be accessed, e.g., because a mapped
				 * file has been truncated.  Skip the page if no
				 * progress was made, to protect against a
				 * hypothetical scenario where vm_fault() was
				 * successful but core_write() returns EFAULT
				 * anyway.
				 */
				runlen -= resid;
				if (runlen == 0) {
					success = false;
					runlen = PAGE_SIZE;
				}
			}
		}
		if (!success) {
			error = vn_start_write(cp->vp, &mp, V_WAIT);
			if (error != 0)
				break;
			vn_lock(cp->vp, LK_EXCLUSIVE | LK_RETRY);
			error = vn_truncate_locked(cp->vp, offset + runlen,
			    false, cp->td->td_ucred);
			VOP_UNLOCK(cp->vp);
			vn_finished_write(mp);
			if (error != 0)
				break;
		}
	}
	return (error);
}

/*
 * Drain into a core file.
 */
int
sbuf_drain_core_output(void *arg, const char *data, int len)
{
	struct coredump_params *cp;
	struct proc *p;
	int error, locked;

	cp = arg;
	p = cp->td->td_proc;

	/*
	 * Some kern_proc out routines that print to this sbuf may
	 * call us with the process lock held. Draining with the
	 * non-sleepable lock held is unsafe. The lock is needed for
	 * those routines when dumping a live process. In our case we
	 * can safely release the lock before draining and acquire
	 * again after.
	 */
	locked = PROC_LOCKED(p);
	if (locked)
		PROC_UNLOCK(p);
	if (cp->comp != NULL)
		error = compressor_write(cp->comp, __DECONST(char *, data),
		    len);
	else
		error = core_write(cp, __DECONST(void *, data), len, cp->offset,
		    UIO_SYSSPACE, NULL);
	if (locked)
		PROC_LOCK(p);
	if (error != 0)
		return (-error);
	cp->offset += len;
	return (len);
}
// CHERI CHANGES START
// {
//   "updated": 20200123,
//   "target_type": "kernel",
//   "changes": [
//     "integer_provenance",
//     "user_capabilities"
//   ],
//   "changes_purecap": [
//     "pointer_as_integer"
//   ]
// }
// CHERI CHANGES END<|MERGE_RESOLUTION|>--- conflicted
+++ resolved
@@ -163,14 +163,11 @@
     &core_dump_can_intr, 0,
     "Core dumping interruptible with SIGKILL");
 
-<<<<<<< HEAD
 static int opportunistic_coexecve = 1;
 SYSCTL_INT(_kern, OID_AUTO, opportunistic_coexecve, CTLFLAG_RW,
     &opportunistic_coexecve, 0,
     "Try to colocate binaries on execve(2)");
 
-=======
->>>>>>> 9afc7b0c
 static int
 sysctl_kern_ps_strings(SYSCTL_HANDLER_ARGS)
 {
@@ -200,19 +197,11 @@
 	if (req->flags & SCTL_MASK32) {
 		unsigned int val32;
 
-<<<<<<< HEAD
 		val32 = round_page((unsigned int)p->p_vm_stacktop);
 		return (SYSCTL_OUT(req, &val32, sizeof(val32)));
 	}
 #endif
 	val = round_page(p->p_vm_stacktop);
-=======
-		val32 = round_page((unsigned int)p->p_vmspace->vm_stacktop);
-		return (SYSCTL_OUT(req, &val32, sizeof(val32)));
-	}
-#endif
-	val = round_page(p->p_vmspace->vm_stacktop);
->>>>>>> 9afc7b0c
 	return (SYSCTL_OUT(req, &val, sizeof(val)));
 }
 
@@ -407,7 +396,6 @@
 	    exec_args_get_begin_envv(args) - args->begin_argv);
 	AUDIT_ARG_ENVV(exec_args_get_begin_envv(args), args->envc,
 	    args->endp - exec_args_get_begin_envv(args));
-<<<<<<< HEAD
 	return (do_execve(td, args, mac_p, oldvmspace, cop,
 	    opportunistic));
 }
@@ -420,15 +408,12 @@
 	int error;
 
 	p = td->td_proc;
-=======
->>>>>>> 9afc7b0c
 
 	/* Must have at least one argument. */
 	if (args->argc == 0) {
 		exec_free_args(args);
 		return (EINVAL);
 	}
-<<<<<<< HEAD
 
 	if (opportunistic_coexecve != 0) {
 #ifdef OPPORTUNISTIC_USE_PARENTS
@@ -489,19 +474,6 @@
 
 fallback:
 	return (kern_coexecve(td, args, mac_p, oldvmspace, NULL, false));
-}
-
-static void
-execve_nosetid(struct image_params *imgp)
-{
-	imgp->credential_setid = false;
-	if (imgp->newcred != NULL) {
-		crfree(imgp->newcred);
-		imgp->newcred = NULL;
-	}
-=======
-	return (do_execve(td, args, mac_p, oldvmspace));
->>>>>>> 9afc7b0c
 }
 
 static void
@@ -1312,11 +1284,7 @@
 	if (refcount_load(&vmspace->vm_refcnt) == 1 &&
 	    vm_map_min(map) == sv_minuser &&
 	    vm_map_max(map) == sv->sv_maxuser &&
-<<<<<<< HEAD
 	    cpu_exec_vmspace_reuse(p, map) && imgp->cop == NULL) {
-=======
-	    cpu_exec_vmspace_reuse(p, map)) {
->>>>>>> 9afc7b0c
 		exec_free_abi_mappings(p);
 		shmexit(vmspace);
 		pmap_remove_pages(vmspace_pmap(vmspace));
@@ -1399,11 +1367,8 @@
 
 	p = imgp->proc;
 	sv = p->p_sysent;
-<<<<<<< HEAD
 	vmspace = p->p_vmspace;
 	map = &vmspace->vm_map;
-=======
->>>>>>> 9afc7b0c
 
 	if (imgp->stack_sz != 0) {
 		ssiz = trunc_page(imgp->stack_sz);
@@ -1429,7 +1394,6 @@
 		 */
 		ssiz = CHERI_REPRESENTABLE_LENGTH(ssiz);
 	}
-<<<<<<< HEAD
 #endif
 	if (imgp->cop != NULL) {
 		vm_offset_t dummy;
@@ -1445,8 +1409,6 @@
 #if __has_feature(capabilities)
 			p->p_vm_stacktop = CHERI_REPRESENTABLE_BASE(p->p_vm_stacktop,
 			    ssiz);
-=======
->>>>>>> 9afc7b0c
 #endif
 			stack_addr = p->p_vm_stacktop - ssiz;
 			if (stack_addr < VM_MINUSER_ADDRESS ||
@@ -1464,12 +1426,9 @@
 		} while (dummy == vm_map_max(map) - ssiz + 1);
 	}
 
-<<<<<<< HEAD
-=======
 	vmspace = p->p_vmspace;
 	map = &vmspace->vm_map;
 
->>>>>>> 9afc7b0c
 	stack_prot = sv->sv_shared_page_obj != NULL && imgp->stack_prot != 0 ?
 	    imgp->stack_prot : sv->sv_stackprot;
 	if ((map->flags & MAP_ASLR_STACK) != 0) {
@@ -1553,15 +1512,9 @@
 	 * vm_ssize and vm_maxsaddr are somewhat antiquated concepts, but they
 	 * are still used to enforce the stack rlimit on the process stack.
 	 */
-<<<<<<< HEAD
 	p->p_vm_maxsaddr = stack_addr;
 	p->p_vm_stacktop = stack_top;
 	p->p_vm_ssize = sgrowsiz >> PAGE_SHIFT;
-=======
-	vmspace->vm_maxsaddr = stack_addr;
-	vmspace->vm_stacktop = stack_top;
-	vmspace->vm_ssize = sgrowsiz >> PAGE_SHIFT;
->>>>>>> 9afc7b0c
 
 	return (0);
 }
