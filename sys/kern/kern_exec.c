--- conflicted
+++ resolved
@@ -1273,6 +1273,8 @@
 	vmspace->vm_ssize = sgrowsiz >> PAGE_SHIFT;
 	vmspace->vm_maxsaddr = stack_addr;
 
+	if (sv->sv_onexec != NULL)
+		sv->sv_onexec(p, imgp);
 	return (0);
 }
 
@@ -1292,7 +1294,6 @@
 	uint64_t ptr64;
 #endif
 
-<<<<<<< HEAD
 	array = *arrayp;
 #ifdef COMPAT_FREEBSD32
 	if (SV_CURPROC_FLAG(SV_ILP32)) {
@@ -1317,10 +1318,6 @@
 		*ptrp = (void * __capability)ptr;
 	}
 	*arrayp = array;
-=======
-	if (sv->sv_onexec != NULL)
-		sv->sv_onexec(p, imgp);
->>>>>>> 62ba4cd3
 	return (0);
 }
 
