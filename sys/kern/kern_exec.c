--- conflicted
+++ resolved
@@ -1681,7 +1681,6 @@
 	 */
 	if (execpath_len != 0) {
 		destp -= execpath_len;
-<<<<<<< HEAD
 		destp = __builtin_align_down(destp,
 		    sizeof(void * __capability));
 #if __has_feature(capabilities)
@@ -1689,12 +1688,7 @@
 #else
 		imgp->execpathp = destp;
 #endif
-		error = copyout_c(imgp->execpath, destp, execpath_len);
-=======
-		destp = rounddown2(destp, sizeof(void *));
-		imgp->execpathp = (void *)destp;
-		error = copyout(imgp->execpath, imgp->execpathp, execpath_len);
->>>>>>> 92f82df1
+		error = copyout_c(imgp->execpath, imgp->execpathp, execpath_len);
 		if (error != 0)
 			return (error);
 	}
@@ -1704,17 +1698,12 @@
 	 */
 	arc4rand(canary, sizeof(canary), 0);
 	destp -= sizeof(canary);
-<<<<<<< HEAD
 #if __has_feature(capabilities)
 	imgp->canary = cheri_setbounds(destp, sizeof(canary));
 #else
 	imgp->canary = destp;
 #endif
-	error = copyout_c(canary, destp, sizeof(canary));
-=======
-	imgp->canary = (void *)destp;
-	error = copyout(canary, imgp->canary, sizeof(canary));
->>>>>>> 92f82df1
+	error = copyout_c(canary, imgp->canary, sizeof(canary));
 	if (error != 0)
 		return (error);
 	imgp->canarylen = sizeof(canary);
@@ -1723,19 +1712,13 @@
 	 * Prepare the pagesizes array.
 	 */
 	destp -= szps;
-<<<<<<< HEAD
 	destp = __builtin_align_down(destp, sizeof(void * __capability));
 #if __has_feature(capabilities)
 	imgp->pagesizes = cheri_setbounds(destp, szps);
 #else
 	imgp->pagesizes = destp;
 #endif
-	error = copyout_c(pagesizes, destp, szps);
-=======
-	destp = rounddown2(destp, sizeof(void *));
-	imgp->pagesizes = (void *)destp;
-	error = copyout(pagesizes, imgp->pagesizes, szps);
->>>>>>> 92f82df1
+	error = copyout_c(pagesizes, imgp->pagesizes, szps);
 	if (error != 0)
 		return (error);
 	imgp->pagesizeslen = szps;
