/*-
 * SPDX-License-Identifier: BSD-2-Clause-FreeBSD
 *
 * Copyright (c) 1993, David Greenman
 * All rights reserved.
 *
 * Redistribution and use in source and binary forms, with or without
 * modification, are permitted provided that the following conditions
 * are met:
 * 1. Redistributions of source code must retain the above copyright
 *    notice, this list of conditions and the following disclaimer.
 * 2. Redistributions in binary form must reproduce the above copyright
 *    notice, this list of conditions and the following disclaimer in the
 *    documentation and/or other materials provided with the distribution.
 *
 * THIS SOFTWARE IS PROVIDED BY THE AUTHOR AND CONTRIBUTORS ``AS IS'' AND
 * ANY EXPRESS OR IMPLIED WARRANTIES, INCLUDING, BUT NOT LIMITED TO, THE
 * IMPLIED WARRANTIES OF MERCHANTABILITY AND FITNESS FOR A PARTICULAR PURPOSE
 * ARE DISCLAIMED.  IN NO EVENT SHALL THE AUTHOR OR CONTRIBUTORS BE LIABLE
 * FOR ANY DIRECT, INDIRECT, INCIDENTAL, SPECIAL, EXEMPLARY, OR CONSEQUENTIAL
 * DAMAGES (INCLUDING, BUT NOT LIMITED TO, PROCUREMENT OF SUBSTITUTE GOODS
 * OR SERVICES; LOSS OF USE, DATA, OR PROFITS; OR BUSINESS INTERRUPTION)
 * HOWEVER CAUSED AND ON ANY THEORY OF LIABILITY, WHETHER IN CONTRACT, STRICT
 * LIABILITY, OR TORT (INCLUDING NEGLIGENCE OR OTHERWISE) ARISING IN ANY WAY
 * OUT OF THE USE OF THIS SOFTWARE, EVEN IF ADVISED OF THE POSSIBILITY OF
 * SUCH DAMAGE.
 */

#include <sys/cdefs.h>
__FBSDID("$FreeBSD$");

#include "opt_capsicum.h"
#include "opt_hwpmc_hooks.h"
#include "opt_ktrace.h"
#include "opt_vm.h"

#include <sys/param.h>
#include <sys/systm.h>
#include <sys/acct.h>
#include <sys/asan.h>
#include <sys/capsicum.h>
#include <sys/compressor.h>
#include <sys/eventhandler.h>
#include <sys/exec.h>
#include <sys/fcntl.h>
#include <sys/filedesc.h>
#include <sys/imgact.h>
#include <sys/imgact_elf.h>
#include <sys/kernel.h>
#include <sys/lock.h>
#include <sys/malloc.h>
#include <sys/mman.h>
#include <sys/mount.h>
#include <sys/mutex.h>
#include <sys/namei.h>
#include <sys/priv.h>
#include <sys/proc.h>
#include <sys/ptrace.h>
#include <sys/reg.h>
#include <sys/resourcevar.h>
#include <sys/rwlock.h>
#include <sys/sched.h>
#include <sys/sdt.h>
#include <sys/sf_buf.h>
#include <sys/shm.h>
#include <sys/signalvar.h>
#include <sys/smp.h>
#include <sys/stat.h>
#include <sys/syscallsubr.h>
#include <sys/sysctl.h>
#include <sys/sysent.h>
#include <sys/sysproto.h>
#include <sys/timers.h>
#include <sys/umtxvar.h>
#include <sys/vnode.h>
#include <sys/wait.h>
#ifdef KTRACE
#include <sys/ktrace.h>
#endif

#include <vm/vm.h>
#include <vm/vm_param.h>
#include <vm/pmap.h>
#include <vm/vm_page.h>
#include <vm/vm_map.h>
#include <vm/vm_kern.h>
#include <vm/vm_extern.h>
#include <vm/vm_object.h>
#include <vm/vm_pager.h>

#ifdef	HWPMC_HOOKS
#include <sys/pmckern.h>
#endif

#include <security/audit/audit.h>
#include <security/mac/mac_framework.h>

#if __has_feature(capabilities)
#include <cheri/cheri.h>
#include <cheri/cheric.h>
#include <cheri/cherireg.h>
#endif

#ifdef KDTRACE_HOOKS
#include <sys/dtrace_bsd.h>
dtrace_execexit_func_t	dtrace_fasttrap_exec;
#endif

SDT_PROVIDER_DECLARE(proc);
SDT_PROBE_DEFINE1(proc, , , exec, "char *");
SDT_PROBE_DEFINE1(proc, , , exec__failure, "int");
SDT_PROBE_DEFINE1(proc, , , exec__success, "char *");

MALLOC_DEFINE(M_PARGS, "proc-args", "Process arguments");

int coredump_pack_fileinfo = 1;
SYSCTL_INT(_kern, OID_AUTO, coredump_pack_fileinfo, CTLFLAG_RWTUN,
    &coredump_pack_fileinfo, 0,
    "Enable file path packing in 'procstat -f' coredump notes");

int coredump_pack_vmmapinfo = 1;
SYSCTL_INT(_kern, OID_AUTO, coredump_pack_vmmapinfo, CTLFLAG_RWTUN,
    &coredump_pack_vmmapinfo, 0,
    "Enable file path packing in 'procstat -v' coredump notes");

static int sysctl_kern_ps_strings(SYSCTL_HANDLER_ARGS);
static int sysctl_kern_usrstack(SYSCTL_HANDLER_ARGS);
static int sysctl_kern_stackprot(SYSCTL_HANDLER_ARGS);
static int do_execve(struct thread *td, struct image_args *args,
    void * __capability mac_p, struct vmspace *oldvmspace,
    struct proc *cop, bool opportunistic);

/* XXX This should be vm_size_t. */
SYSCTL_PROC(_kern, KERN_PS_STRINGS, ps_strings, CTLTYPE_ULONG|CTLFLAG_RD|
    CTLFLAG_CAPRD|CTLFLAG_MPSAFE, NULL, 0, sysctl_kern_ps_strings, "LU",
    "Location of process' ps_strings structure");

/* XXX This should be vm_size_t. */
SYSCTL_PROC(_kern, KERN_USRSTACK, usrstack, CTLTYPE_ULONG|CTLFLAG_RD|
    CTLFLAG_CAPRD|CTLFLAG_MPSAFE, NULL, 0, sysctl_kern_usrstack, "LU",
    "Top of process stack");

SYSCTL_PROC(_kern, OID_AUTO, stackprot, CTLTYPE_INT|CTLFLAG_RD|CTLFLAG_MPSAFE,
    NULL, 0, sysctl_kern_stackprot, "I",
    "Stack memory permissions");

u_long ps_arg_cache_limit = PAGE_SIZE / 16;
SYSCTL_ULONG(_kern, OID_AUTO, ps_arg_cache_limit, CTLFLAG_RW, 
    &ps_arg_cache_limit, 0,
    "Process' command line characters cache limit");

static int disallow_high_osrel;
SYSCTL_INT(_kern, OID_AUTO, disallow_high_osrel, CTLFLAG_RW,
    &disallow_high_osrel, 0,
    "Disallow execution of binaries built for higher version of the world");

static int map_at_zero = 0;
SYSCTL_INT(_security_bsd, OID_AUTO, map_at_zero, CTLFLAG_RWTUN, &map_at_zero, 0,
    "Permit processes to map an object at virtual address 0.");

static int core_dump_can_intr = 1;
SYSCTL_INT(_kern, OID_AUTO, core_dump_can_intr, CTLFLAG_RWTUN,
    &core_dump_can_intr, 0,
    "Core dumping interruptible with SIGKILL");

static int opportunistic_coexecve = 1;
SYSCTL_INT(_kern, OID_AUTO, opportunistic_coexecve, CTLFLAG_RW,
    &opportunistic_coexecve, 0,
    "Try to colocate binaries on execve(2)");

static int
sysctl_kern_ps_strings(SYSCTL_HANDLER_ARGS)
{
	struct proc *p;
	vm_offset_t ps_strings;

	p = curproc;
#ifdef SCTL_MASK32
	if (req->flags & SCTL_MASK32) {
		unsigned int val;
		val = (unsigned int)PROC_PS_STRINGS(p);
		return (SYSCTL_OUT(req, &val, sizeof(val)));
	}
#endif
	ps_strings = PROC_PS_STRINGS(p);
	return (SYSCTL_OUT(req, &ps_strings, sizeof(ps_strings)));
}

static int
sysctl_kern_usrstack(SYSCTL_HANDLER_ARGS)
{
	struct proc *p;
	vm_offset_t val;

	p = curproc;
#ifdef SCTL_MASK32
	if (req->flags & SCTL_MASK32) {
		unsigned int val32;

		val32 = round_page((unsigned int)p->p_vm_stacktop);
		return (SYSCTL_OUT(req, &val32, sizeof(val32)));
	}
#endif
	val = round_page(p->p_vm_stacktop);
	return (SYSCTL_OUT(req, &val, sizeof(val)));
}

static int
sysctl_kern_stackprot(SYSCTL_HANDLER_ARGS)
{
	struct proc *p;
	int stackprot;

	p = curproc;
	stackprot = p->p_sysent->sv_stackprot & VM_PROT_RWX;
	return (SYSCTL_OUT(req, &stackprot, sizeof(stackprot)));
}

/*
 * Each of the items is a pointer to a `const struct execsw', hence the
 * double pointer here.
 */
static const struct execsw **execsw;

int
sys_coexecve(struct thread *td, struct coexecve_args *uap)
{
	struct image_args args;
	struct vmspace *oldvmspace;
	struct proc *p;
	int error;

	error = pget(uap->pid, PGET_NOTWEXIT | PGET_HOLD | PGET_CANCOLOCATE, &p);
	if (error != 0)
		return (error);
	error = pre_execve(td, &oldvmspace);
	if (error != 0) {
		PRELE(p);
		return (error);
	}
	error = exec_copyin_args(&args, uap->fname,
	    UIO_USERSPACE, uap->argv, uap->envv, NULL);
	if (error == 0)
		error = kern_coexecve(td, &args, NULL, oldvmspace, p, false);
	post_execve(td, error, oldvmspace);
	PRELE(p);

	return (error);
}

int
sys_coexecvec(struct thread *td, struct coexecvec_args *uap)
{
	struct image_args args;
	struct vmspace *oldvmspace;
	struct proc *p;
	int error;

	error = pget(uap->pid, PGET_NOTWEXIT | PGET_HOLD | PGET_CANCOLOCATE, &p);
	if (error != 0)
		return (error);
	if (uap->capv != NULL) {
		if (td->td_proc->p_vmspace != p->p_vmspace) {
			/*
			 * XXX: priv_check(9)?
			 */
			PRELE(p);
			return (EPROT);
		}
	}
	error = pre_execve(td, &oldvmspace);
	if (error != 0) {
		PRELE(p);
		return (error);
	}
	error = exec_copyin_args(&args, uap->fname,
	    UIO_USERSPACE, uap->argv, uap->envv, uap->capv);
	if (error == 0)
		error = kern_coexecve(td, &args, NULL, oldvmspace, p, false);
	post_execve(td, error, oldvmspace);
	PRELE(p);

	return (error);
}

#ifndef _SYS_SYSPROTO_H_
struct execve_args {
	char    *fname;
	char    **argv;
	char    **envv;
};
#endif

int
sys_execve(struct thread *td, struct execve_args *uap)
{
	struct image_args args;
	struct vmspace *oldvmspace;
	int error;

	error = pre_execve(td, &oldvmspace);
	if (error != 0)
		return (error);
	error = exec_copyin_args(&args, uap->fname, UIO_USERSPACE,
	    uap->argv, uap->envv, NULL);
	if (error == 0)
		error = kern_execve(td, &args, NULL, oldvmspace);
	post_execve(td, error, oldvmspace);
	AUDIT_SYSCALL_EXIT(error == EJUSTRETURN ? 0 : error, td);
	return (error);
}

#ifndef _SYS_SYSPROTO_H_
struct fexecve_args {
	int	fd;
	char	**argv;
	char	**envv;
};
#endif
int
sys_fexecve(struct thread *td, struct fexecve_args *uap)
{
	struct image_args args;
	struct vmspace *oldvmspace;
	int error;

	error = pre_execve(td, &oldvmspace);
	if (error != 0)
		return (error);
	error = exec_copyin_args(&args, NULL, UIO_SYSSPACE,
	    uap->argv, uap->envv, NULL);
	if (error == 0) {
		args.fd = uap->fd;
		error = kern_execve(td, &args, NULL, oldvmspace);
	}
	post_execve(td, error, oldvmspace);
	AUDIT_SYSCALL_EXIT(error == EJUSTRETURN ? 0 : error, td);
	return (error);
}

#ifndef _SYS_SYSPROTO_H_
struct __mac_execve_args {
	char	*fname;
	char	**argv;
	char	**envv;
	struct mac	*mac_p;
};
#endif

int
sys___mac_execve(struct thread *td, struct __mac_execve_args *uap)
{
#ifdef MAC
	struct image_args args;
	struct vmspace *oldvmspace;
	int error;

	error = pre_execve(td, &oldvmspace);
	if (error != 0)
		return (error);
	error = exec_copyin_args(&args, uap->fname, UIO_USERSPACE,
	    uap->argv, uap->envv, NULL);
	if (error == 0)
		error = kern_execve(td, &args, uap->mac_p, oldvmspace);
	post_execve(td, error, oldvmspace);
	AUDIT_SYSCALL_EXIT(error == EJUSTRETURN ? 0 : error, td);
	return (error);
#else
	return (ENOSYS);
#endif
}

int
pre_execve(struct thread *td, struct vmspace **oldvmspace)
{
	struct proc *p;
	int error;

	KASSERT(td == curthread, ("non-current thread %p", td));
	error = 0;
	p = td->td_proc;
	if ((p->p_flag & P_HADTHREADS) != 0) {
		PROC_LOCK(p);
		if (thread_single(p, SINGLE_BOUNDARY) != 0)
			error = ERESTART;
		PROC_UNLOCK(p);
	}
	KASSERT(error != 0 || (td->td_pflags & TDP_EXECVMSPC) == 0,
	    ("nested execve"));
	*oldvmspace = p->p_vmspace;
	return (error);
}

void
post_execve(struct thread *td, int error, struct vmspace *oldvmspace)
{
	struct proc *p;

	KASSERT(td == curthread, ("non-current thread %p", td));
	p = td->td_proc;
	if ((p->p_flag & P_HADTHREADS) != 0) {
		PROC_LOCK(p);
		/*
		 * If success, we upgrade to SINGLE_EXIT state to
		 * force other threads to suicide.
		 */
		if (error == EJUSTRETURN)
			thread_single(p, SINGLE_EXIT);
		else
			thread_single_end(p, SINGLE_BOUNDARY);
		PROC_UNLOCK(p);
	}
	exec_cleanup(td, oldvmspace);
}

/*
 * kern_execve() has the astonishing property of not always returning to
 * the caller.  If sufficiently bad things happen during the call to
 * do_execve(), it can end up calling exit1(); as a result, callers must
 * avoid doing anything which they might need to undo (e.g., allocating
 * memory).
 */
int
kern_coexecve(struct thread *td, struct image_args *args,
    void * __capability mac_p, struct vmspace *oldvmspace,
    struct proc *cop, bool opportunistic)
{

	TSEXEC(td->td_proc->p_pid, args->begin_argv);
	AUDIT_ARG_ARGV(args->begin_argv, args->argc,
	    exec_args_get_begin_envv(args) - args->begin_argv);
	AUDIT_ARG_ENVV(exec_args_get_begin_envv(args), args->envc,
	    args->endp - exec_args_get_begin_envv(args));
	return (do_execve(td, args, mac_p, oldvmspace, cop,
	    opportunistic));
}

int
kern_execve(struct thread *td, struct image_args *args,
    void * __capability mac_p, struct vmspace *oldvmspace)
{
	struct proc *cop, *p;
	int error;

	p = td->td_proc;

	/* Must have at least one argument. */
	if (args->argc == 0) {
		exec_free_args(args);
		return (EINVAL);
	}

	if (opportunistic_coexecve != 0) {
#ifdef OPPORTUNISTIC_USE_PARENTS
		sx_slock(&proctree_lock);
		cop = proc_realparent(p);
		PROC_LOCK(cop);
#else
		/*
		 * If we're the session leader and we're executing something,
		 * make sure it doesn't end up in the address space we could
		 * have previously been sharing.  For example, don't try to
		 * colocate users' session with init(8) just because getty(8)
		 * used to colocate with it before changing the SID.
		 */
		if (p->p_pid == p->p_session->s_sid)
			goto fallback;
		sx_slock(&proctree_lock);
		cop = pfind(p->p_session->s_sid);
		if (cop == NULL) {
			sx_sunlock(&proctree_lock);
			goto fallback;
		}
#endif
		if (p_cancolocate(td, cop, true) != 0) {
			PROC_UNLOCK(cop);
			sx_sunlock(&proctree_lock);
			goto fallback;
		}
		PROC_UNLOCK(cop);
		PHOLD(cop);
		sx_sunlock(&proctree_lock);
		error = kern_coexecve(td, args, mac_p, oldvmspace, cop, true);
		PRELE(cop);

		KASSERT(error != 0, ("%s: kern_coexecve returned 0", __func__));
#if 0
		if (error == EJUSTRETURN) {
			printf("%s: pid %d (%s), sid %d, "
			    "coexecuted %s with pid %d (%s), vmspace %p\n",
			    __func__, p->p_pid, p->p_comm, p->p_session->s_sid,
			    args->fname, cop->p_pid, cop->p_comm, p->p_vmspace);
		}
#endif

		switch (error) {
		case EJUSTRETURN: /* This is the success case. */
		case ENOTDIR:
		case ENAMETOOLONG:
		case ENOEXEC:
		case ENOENT:
		case ELOOP:
			exec_free_args(args);
			return (error);
		default:
			break;
		}
	}

fallback:
	return (kern_coexecve(td, args, mac_p, oldvmspace, NULL, false));
}

static void
execve_nosetid(struct image_params *imgp)
{
	imgp->credential_setid = false;
	if (imgp->newcred != NULL) {
		crfree(imgp->newcred);
		imgp->newcred = NULL;
	}
}

/*
 * In-kernel implementation of execve().  All arguments are assumed to be
 * userspace pointers from the passed thread.
 */
static int
do_execve(struct thread *td, struct image_args *args,
    void * __capability umac, struct vmspace *oldvmspace,
    struct proc *cop, bool opportunistic)
{
	struct proc *p = td->td_proc;
	struct nameidata nd;
	struct ucred *oldcred;
	struct uidinfo *euip = NULL;
	uintcap_t stack_base;
	struct image_params image_params, *imgp;
	struct vattr attr;
	int (*img_first)(struct image_params *);
	struct pargs *oldargs = NULL, *newargs = NULL;
	struct sigacts *oldsigacts = NULL, *newsigacts = NULL;
#ifdef KTRACE
	struct ktr_io_params *kiop;
#endif
	struct vnode *oldtextvp, *newtextvp;
	struct vnode *oldtextdvp, *newtextdvp;
	char *oldbinname, *newbinname;
	bool credential_changing;
#ifdef MAC
	struct mac extmac;
	struct mac *mac_p;
	struct label *interpvplabel = NULL;
	bool will_transition;
#endif
#ifdef HWPMC_HOOKS
	struct pmckern_procexec pe;
#endif
	int error, i, orig_osrel;
	uint32_t orig_fctl0;
	Elf_Brandinfo *orig_brandinfo;
	size_t freepath_size;
	static const char fexecv_proc_title[] = "(fexecv)";

	imgp = &image_params;
	oldtextvp = oldtextdvp = NULL;
	newtextvp = newtextdvp = NULL;
	newbinname = oldbinname = NULL;
#ifdef KTRACE
	kiop = NULL;
#endif

	/*
	 * Lock the process and set the P_INEXEC flag to indicate that
	 * it should be left alone until we're done here.  This is
	 * necessary to avoid race conditions - e.g. in ptrace() -
	 * that might allow a local user to illicitly obtain elevated
	 * privileges.
	 */
	PROC_LOCK(p);
	KASSERT((p->p_flag & P_INEXEC) == 0,
	    ("%s(): process already has P_INEXEC flag", __func__));
	p->p_flag |= P_INEXEC;
	PROC_UNLOCK(p);

	/*
	 * Initialize part of the common data
	 */
	bzero(imgp, sizeof(*imgp));
	imgp->proc = p;
	imgp->attr = &attr;
	imgp->args = args;
	imgp->cop = cop;
	oldcred = p->p_ucred;
	orig_osrel = p->p_osrel;
	orig_fctl0 = p->p_fctl0;
	orig_brandinfo = p->p_elf_brandinfo;

#ifdef MAC
	if (umac != NULL) {
		error = copyin_mac(umac, &extmac);
		if (error)
			goto exec_fail;
		mac_p = &extmac;
	} else
		mac_p = NULL;
	error = mac_execve_enter(imgp, mac_p);
	if (error)
		goto exec_fail;
#endif

	SDT_PROBE1(proc, , , exec, args->fname);

interpret:
	if (args->fname != NULL) {
#ifdef CAPABILITY_MODE
		/*
		 * While capability mode can't reach this point via direct
		 * path arguments to execve(), we also don't allow
		 * interpreters to be used in capability mode (for now).
		 * Catch indirect lookups and return a permissions error.
		 */
		if (IN_CAPABILITY_MODE(td)) {
			error = ECAPMODE;
			goto exec_fail;
		}
#endif

		/*
		 * Translate the file name. namei() returns a vnode
		 * pointer in ni_vp among other things.
		 */
		NDINIT(&nd, LOOKUP, ISOPEN | LOCKLEAF | LOCKSHARED | FOLLOW |
		    SAVENAME | AUDITVNODE1 | WANTPARENT, UIO_SYSSPACE,
		    PTR2CAP(args->fname));

		error = namei(&nd);
		if (error)
			goto exec_fail;

		newtextvp = nd.ni_vp;
		newtextdvp = nd.ni_dvp;
		nd.ni_dvp = NULL;
		newbinname = malloc(nd.ni_cnd.cn_namelen + 1, M_PARGS,
		    M_WAITOK);
		memcpy(newbinname, nd.ni_cnd.cn_nameptr, nd.ni_cnd.cn_namelen);
		newbinname[nd.ni_cnd.cn_namelen] = '\0';
		imgp->vp = newtextvp;

		/*
		 * Do the best to calculate the full path to the image file.
		 */
		if (args->fname[0] == '/') {
			imgp->execpath = args->fname;
		} else {
			VOP_UNLOCK(imgp->vp);
			freepath_size = MAXPATHLEN;
			if (vn_fullpath_hardlink(newtextvp, newtextdvp,
			    newbinname, nd.ni_cnd.cn_namelen, &imgp->execpath,
			    &imgp->freepath, &freepath_size) != 0)
				imgp->execpath = args->fname;
			vn_lock(imgp->vp, LK_SHARED | LK_RETRY);
		}
	} else {
		AUDIT_ARG_FD(args->fd);

		/*
		 * If the descriptors was not opened with O_PATH, then
		 * we require that it was opened with O_EXEC or
		 * O_RDONLY.  In either case, exec_check_permissions()
		 * below checks _current_ file access mode regardless
		 * of the permissions additionally checked at the
		 * open(2).
		 */
		error = fgetvp_exec(td, args->fd, &cap_fexecve_rights,
		    &newtextvp);
		if (error != 0)
			goto exec_fail;

		if (vn_fullpath(newtextvp, &imgp->execpath,
		    &imgp->freepath) != 0)
			imgp->execpath = args->fname;
		vn_lock(newtextvp, LK_SHARED | LK_RETRY);
		AUDIT_ARG_VNODE1(newtextvp);
		imgp->vp = newtextvp;
	}

	/*
	 * Check file permissions.  Also 'opens' file and sets its vnode to
	 * text mode.
	 */
	error = exec_check_permissions(imgp);
	if (error)
		goto exec_fail_dealloc;

	imgp->object = imgp->vp->v_object;
	if (imgp->object != NULL)
		vm_object_reference(imgp->object);

	error = exec_map_first_page(imgp);
	if (error)
		goto exec_fail_dealloc;

	imgp->proc->p_osrel = 0;
	imgp->proc->p_fctl0 = 0;
	imgp->proc->p_elf_brandinfo = NULL;

	/*
	 * Implement image setuid/setgid.
	 *
	 * Determine new credentials before attempting image activators
	 * so that it can be used by process_exec handlers to determine
	 * credential/setid changes.
	 *
	 * Don't honor setuid/setgid if the filesystem prohibits it or if
	 * the process is being traced.
	 *
	 * We disable setuid/setgid/etc in capability mode on the basis
	 * that most setugid applications are not written with that
	 * environment in mind, and will therefore almost certainly operate
	 * incorrectly. In principle there's no reason that setugid
	 * applications might not be useful in capability mode, so we may want
	 * to reconsider this conservative design choice in the future.
	 *
	 * XXXMAC: For the time being, use NOSUID to also prohibit
	 * transitions on the file system.
	 */
	credential_changing = false;
	credential_changing |= (attr.va_mode & S_ISUID) &&
	    oldcred->cr_uid != attr.va_uid;
	credential_changing |= (attr.va_mode & S_ISGID) &&
	    oldcred->cr_gid != attr.va_gid;
#ifdef MAC
	will_transition = mac_vnode_execve_will_transition(oldcred, imgp->vp,
	    interpvplabel, imgp) != 0;
	credential_changing |= will_transition;
#endif

	/* Don't inherit PROC_PDEATHSIG_CTL value if setuid/setgid. */
	if (credential_changing)
		imgp->proc->p_pdeathsig = 0;

	if (credential_changing &&
#ifdef CAPABILITY_MODE
	    ((oldcred->cr_flags & CRED_FLAG_CAPMODE) == 0) &&
#endif
	    (imgp->vp->v_mount->mnt_flag & MNT_NOSUID) == 0 &&
	    (p->p_flag & P_TRACED) == 0) {
		imgp->credential_setid = true;
		VOP_UNLOCK(imgp->vp);
		imgp->newcred = crdup(oldcred);
		if (attr.va_mode & S_ISUID) {
			euip = uifind(attr.va_uid);
			change_euid(imgp->newcred, euip);
		}
		vn_lock(imgp->vp, LK_SHARED | LK_RETRY);
		if (attr.va_mode & S_ISGID)
			change_egid(imgp->newcred, attr.va_gid);
		/*
		 * Implement correct POSIX saved-id behavior.
		 *
		 * XXXMAC: Note that the current logic will save the
		 * uid and gid if a MAC domain transition occurs, even
		 * though maybe it shouldn't.
		 */
		change_svuid(imgp->newcred, imgp->newcred->cr_uid);
		change_svgid(imgp->newcred, imgp->newcred->cr_gid);
	} else {
		/*
		 * Implement correct POSIX saved-id behavior.
		 *
		 * XXX: It's not clear that the existing behavior is
		 * POSIX-compliant.  A number of sources indicate that the
		 * saved uid/gid should only be updated if the new ruid is
		 * not equal to the old ruid, or the new euid is not equal
		 * to the old euid and the new euid is not equal to the old
		 * ruid.  The FreeBSD code always updates the saved uid/gid.
		 * Also, this code uses the new (replaced) euid and egid as
		 * the source, which may or may not be the right ones to use.
		 */
		if (oldcred->cr_svuid != oldcred->cr_uid ||
		    oldcred->cr_svgid != oldcred->cr_gid) {
			VOP_UNLOCK(imgp->vp);
			imgp->newcred = crdup(oldcred);
			vn_lock(imgp->vp, LK_SHARED | LK_RETRY);
			change_svuid(imgp->newcred, imgp->newcred->cr_uid);
			change_svgid(imgp->newcred, imgp->newcred->cr_gid);
		}
	}
	/* The new credentials are installed into the process later. */

	/*
	 *	If the current process has a special image activator it
	 *	wants to try first, call it.   For example, emulating shell
	 *	scripts differently.
	 */
	error = -1;
	if ((img_first = imgp->proc->p_sysent->sv_imgact_try) != NULL)
		error = img_first(imgp);

	/*
	 *	Loop through the list of image activators, calling each one.
	 *	An activator returns -1 if there is no match, 0 on success,
	 *	and an error otherwise.
	 */
	for (i = 0; error == -1 && execsw[i]; ++i) {
		if (execsw[i]->ex_imgact == NULL ||
		    execsw[i]->ex_imgact == img_first) {
			continue;
		}
		error = (*execsw[i]->ex_imgact)(imgp);
	}

	if (error) {
		if (error == -1)
			error = ENOEXEC;
		goto exec_fail_dealloc;
	}

	/*
	 * Special interpreter operation, cleanup and loop up to try to
	 * activate the interpreter.
	 */
	if (imgp->interpreted) {
		exec_unmap_first_page(imgp);
		/*
		 * The text reference needs to be removed for scripts.
		 * There is a short period before we determine that
		 * something is a script where text reference is active.
		 * The vnode lock is held over this entire period
		 * so nothing should illegitimately be blocked.
		 */
		MPASS(imgp->textset);
		VOP_UNSET_TEXT_CHECKED(newtextvp);
		imgp->textset = false;
		/* free name buffer and old vnode */
#ifdef MAC
		mac_execve_interpreter_enter(newtextvp, &interpvplabel);
#endif
		if (imgp->opened) {
			VOP_CLOSE(newtextvp, FREAD, td->td_ucred, td);
			imgp->opened = false;
		}
		vput(newtextvp);
		imgp->vp = newtextvp = NULL;
		if (args->fname != NULL) {
			if (newtextdvp != NULL) {
				vrele(newtextdvp);
				newtextdvp = NULL;
			}
			NDFREE(&nd, NDF_ONLY_PNBUF);
			free(newbinname, M_PARGS);
			newbinname = NULL;
		}
		vm_object_deallocate(imgp->object);
		imgp->object = NULL;
		execve_nosetid(imgp);
		imgp->execpath = NULL;
		free(imgp->freepath, M_TEMP);
		imgp->freepath = NULL;
		/* set new name to that of the interpreter */
		args->fname = imgp->interpreter_name;
		goto interpret;
	}

	/*
	 * NB: We unlock the vnode here because it is believed that none
	 * of the sv_copyout_strings/sv_fixup operations require the vnode.
	 */
	VOP_UNLOCK(imgp->vp);

	if (disallow_high_osrel &&
	    P_OSREL_MAJOR(p->p_osrel) > P_OSREL_MAJOR(__FreeBSD_version)) {
		error = ENOEXEC;
		uprintf("Osrel %d for image %s too high\n", p->p_osrel,
		    imgp->execpath != NULL ? imgp->execpath : "<unresolved>");
		vn_lock(imgp->vp, LK_SHARED | LK_RETRY);
		goto exec_fail_dealloc;
	}

	/*
	 * Copy out strings (args and env) and initialize stack base.
	 */
	error = (*p->p_sysent->sv_copyout_strings)(imgp, &stack_base);
	if (error != 0) {
		vn_lock(imgp->vp, LK_SHARED | LK_RETRY);
		goto exec_fail_dealloc;
	}

	/*
	 * Stack setup.
	 */
	error = (*p->p_sysent->sv_fixup)(&stack_base, imgp);
	if (error != 0) {
		vn_lock(imgp->vp, LK_SHARED | LK_RETRY);
		goto exec_fail_dealloc;
	}

	/*
	 * For security and other reasons, the file descriptor table cannot be
	 * shared after an exec.
	 */
	fdunshare(td);
	pdunshare(td);
	/* close files on exec */
	fdcloseexec(td);

	/*
	 * Malloc things before we need locks.
	 */
	i = exec_args_get_begin_envv(imgp->args) - imgp->args->begin_argv;
	/* Cache arguments if they fit inside our allowance */
	if (ps_arg_cache_limit >= i + sizeof(struct pargs)) {
		newargs = pargs_alloc(i);
		bcopy(imgp->args->begin_argv, newargs->ar_args, i);
	}

	/*
	 * For security and other reasons, signal handlers cannot
	 * be shared after an exec. The new process gets a copy of the old
	 * handlers. In execsigs(), the new process will have its signals
	 * reset.
	 */
	if (sigacts_shared(p->p_sigacts)) {
		oldsigacts = p->p_sigacts;
		newsigacts = sigacts_alloc();
		sigacts_copy(newsigacts, oldsigacts);
	}

	vn_lock(imgp->vp, LK_SHARED | LK_RETRY);

	PROC_LOCK(p);
	if (oldsigacts)
		p->p_sigacts = newsigacts;
	/* Stop profiling */
	stopprofclock(p);

	/* reset caught signals */
	execsigs(p);

	/* name this process - nameiexec(p, ndp) */
	bzero(p->p_comm, sizeof(p->p_comm));
	if (args->fname)
		bcopy(nd.ni_cnd.cn_nameptr, p->p_comm,
		    min(nd.ni_cnd.cn_namelen, MAXCOMLEN));
	else if (vn_commname(newtextvp, p->p_comm, sizeof(p->p_comm)) != 0)
		bcopy(fexecv_proc_title, p->p_comm, sizeof(fexecv_proc_title));
	bcopy(p->p_comm, td->td_name, sizeof(td->td_name));
#ifdef KTR
	sched_clear_tdname(td);
#endif

	/*
	 * mark as execed, wakeup the process that vforked (if any) and tell
	 * it that it now has its own resources back
	 */
	p->p_flag |= P_EXEC;
	if ((p->p_flag2 & P2_NOTRACE_EXEC) == 0)
		p->p_flag2 &= ~P2_NOTRACE;
	if ((p->p_flag2 & P2_STKGAP_DISABLE_EXEC) == 0)
		p->p_flag2 &= ~P2_STKGAP_DISABLE;
	if (p->p_flag & P_PPWAIT) {
		p->p_flag &= ~(P_PPWAIT | P_PPTRACE);
		cv_broadcast(&p->p_pwait);
		/* STOPs are no longer ignored, arrange for AST */
		signotify(td);
	}

	if ((imgp->sysent->sv_setid_allowed != NULL &&
	    !(*imgp->sysent->sv_setid_allowed)(td, imgp)) ||
	    (p->p_flag2 & P2_NO_NEW_PRIVS) != 0)
		execve_nosetid(imgp);

	/*
	 * Implement image setuid/setgid installation.
	 */
	if (imgp->credential_setid) {
		/*
		 * Turn off syscall tracing for set-id programs, except for
		 * root.  Record any set-id flags first to make sure that
		 * we do not regain any tracing during a possible block.
		 */
		setsugid(p);
#ifdef KTRACE
		kiop = ktrprocexec(p);
#endif
		/*
		 * Close any file descriptors 0..2 that reference procfs,
		 * then make sure file descriptors 0..2 are in use.
		 *
		 * Both fdsetugidsafety() and fdcheckstd() may call functions
		 * taking sleepable locks, so temporarily drop our locks.
		 */
		PROC_UNLOCK(p);
		VOP_UNLOCK(imgp->vp);
		fdsetugidsafety(td);
		error = fdcheckstd(td);
		vn_lock(imgp->vp, LK_SHARED | LK_RETRY);
		if (error != 0)
			goto exec_fail_dealloc;
		PROC_LOCK(p);
#ifdef MAC
		if (will_transition) {
			mac_vnode_execve_transition(oldcred, imgp->newcred,
			    imgp->vp, interpvplabel, imgp);
		}
#endif
	} else {
		if (oldcred->cr_uid == oldcred->cr_ruid &&
		    oldcred->cr_gid == oldcred->cr_rgid)
			p->p_flag &= ~P_SUGID;
	}
	/*
	 * Set the new credentials.
	 */
	if (imgp->newcred != NULL) {
		proc_set_cred(p, imgp->newcred);
		crfree(oldcred);
		oldcred = NULL;
	}

	/*
	 * Store the vp for use in kern.proc.pathname.  This vnode was
	 * referenced by namei() or by fexecve variant of fname handling.
	 */
	oldtextvp = p->p_textvp;
	p->p_textvp = newtextvp;
	oldtextdvp = p->p_textdvp;
	p->p_textdvp = newtextdvp;
	newtextdvp = NULL;
	oldbinname = p->p_binname;
	p->p_binname = newbinname;
	newbinname = NULL;

#ifdef KDTRACE_HOOKS
	/*
	 * Tell the DTrace fasttrap provider about the exec if it
	 * has declared an interest.
	 */
	if (dtrace_fasttrap_exec)
		dtrace_fasttrap_exec(p);
#endif

	/*
	 * Notify others that we exec'd, and clear the P_INEXEC flag
	 * as we're now a bona fide freshly-execed process.
	 */
	KNOTE_LOCKED(p->p_klist, NOTE_EXEC);
	p->p_flag &= ~P_INEXEC;

	/* clear "fork but no exec" flag, as we _are_ execing */
	p->p_acflag &= ~AFORK;

	/*
	 * Free any previous argument cache and replace it with
	 * the new argument cache, if any.
	 */
	oldargs = p->p_args;
	p->p_args = newargs;
	newargs = NULL;

	PROC_UNLOCK(p);

#ifdef	HWPMC_HOOKS
	/*
	 * Check if system-wide sampling is in effect or if the
	 * current process is using PMCs.  If so, do exec() time
	 * processing.  This processing needs to happen AFTER the
	 * P_INEXEC flag is cleared.
	 */
	if (PMC_SYSTEM_SAMPLING_ACTIVE() || PMC_PROC_IS_USING_PMCS(p)) {
		VOP_UNLOCK(imgp->vp);
		pe.pm_credentialschanged = credential_changing;
		pe.pm_entryaddr = imgp->entry_addr;

		PMC_CALL_HOOK_X(td, PMC_FN_PROCESS_EXEC, (void *) &pe);
		vn_lock(imgp->vp, LK_SHARED | LK_RETRY);
	}
#endif

	/* Set values passed into the program in registers. */
	(*p->p_sysent->sv_setregs)(td, imgp, stack_base);

	VOP_MMAPPED(imgp->vp);

	SDT_PROBE1(proc, , , exec__success, args->fname);

exec_fail_dealloc:
	if (error != 0) {
		p->p_osrel = orig_osrel;
		p->p_fctl0 = orig_fctl0;
		p->p_elf_brandinfo = orig_brandinfo;
	}

	if (imgp->firstpage != NULL)
		exec_unmap_first_page(imgp);

	if (imgp->vp != NULL) {
		if (imgp->opened)
			VOP_CLOSE(imgp->vp, FREAD, td->td_ucred, td);
		if (imgp->textset)
			VOP_UNSET_TEXT_CHECKED(imgp->vp);
		if (error != 0)
			vput(imgp->vp);
		else
			VOP_UNLOCK(imgp->vp);
		if (args->fname != NULL)
			NDFREE(&nd, NDF_ONLY_PNBUF);
		if (newtextdvp != NULL)
			vrele(newtextdvp);
		free(newbinname, M_PARGS);
	}

	if (imgp->object != NULL)
		vm_object_deallocate(imgp->object);

	free(imgp->freepath, M_TEMP);

	if (error == 0) {
		if (p->p_ptevents & PTRACE_EXEC) {
			PROC_LOCK(p);
			if (p->p_ptevents & PTRACE_EXEC)
				td->td_dbgflags |= TDB_EXEC;
			PROC_UNLOCK(p);
		}
	} else {
exec_fail:
		/* we're done here, clear P_INEXEC */
		PROC_LOCK(p);
		p->p_flag &= ~P_INEXEC;
		PROC_UNLOCK(p);

		SDT_PROBE1(proc, , , exec__failure, error);
	}

	if (imgp->newcred != NULL && oldcred != NULL)
		crfree(imgp->newcred);

#ifdef MAC
	mac_execve_exit(imgp);
	mac_execve_interpreter_exit(interpvplabel);
#endif

	/*
	 * Handle deferred decrement of ref counts.
	 */
	if (oldtextvp != NULL)
		vrele(oldtextvp);
	if (oldtextdvp != NULL)
		vrele(oldtextdvp);
	free(oldbinname, M_PARGS);
#ifdef KTRACE
	ktr_io_params_free(kiop);
#endif
	pargs_drop(oldargs);
	pargs_drop(newargs);
	if (oldsigacts != NULL)
		sigacts_free(oldsigacts);
	if (euip != NULL)
		uifree(euip);

	if (error && imgp->vmspace_destroyed) {
		if (opportunistic) {
			error = do_execve(td, args, umac, oldvmspace,
			    NULL, false);
			if (error == EJUSTRETURN)
				return (error);
		}
		exec_free_args(args);

		/* sorry, no more process anymore. exit gracefully */
		if (cop != NULL)
			PRELE(cop);
		exec_cleanup(td, oldvmspace);
		exit1(td, 0, SIGABRT);
		/* NOT REACHED */
	}
	if (!opportunistic)
		exec_free_args(args);

#ifdef KTRACE
	if (error == 0)
		ktrprocctor(p);
#endif

	/*
	 * We don't want cpu_set_syscall_retval() to overwrite any of
	 * the register values put in place by exec_setregs().
	 * Implementations of cpu_set_syscall_retval() will leave
	 * registers unmodified when returning EJUSTRETURN.
	 */
	return (error == 0 ? EJUSTRETURN : error);
}

void
exec_cleanup(struct thread *td, struct vmspace *oldvmspace)
{
	if ((td->td_pflags & TDP_EXECVMSPC) != 0) {
#ifdef notanymore
		KASSERT(td->td_proc->p_vmspace != oldvmspace,
		    ("oldvmspace still used"));
#endif
		vmspace_free(oldvmspace);
		td->td_pflags &= ~TDP_EXECVMSPC;
	}
}

int
exec_map_first_page(struct image_params *imgp)
{
	vm_object_t object;
	vm_page_t m;
	int error;

	if (imgp->firstpage != NULL)
		exec_unmap_first_page(imgp);

	object = imgp->vp->v_object;
	if (object == NULL)
		return (EACCES);
#if VM_NRESERVLEVEL > 0
	if ((object->flags & OBJ_COLORED) == 0) {
		VM_OBJECT_WLOCK(object);
		vm_object_color(object, 0);
		VM_OBJECT_WUNLOCK(object);
	}
#endif
	error = vm_page_grab_valid_unlocked(&m, object, 0,
	    VM_ALLOC_COUNT(VM_INITIAL_PAGEIN) |
	    VM_ALLOC_NORMAL | VM_ALLOC_NOBUSY | VM_ALLOC_WIRED);

	if (error != VM_PAGER_OK)
		return (EIO);
	imgp->firstpage = sf_buf_alloc(m, 0);
	imgp->image_header = (char *)sf_buf_kva(imgp->firstpage);

	return (0);
}

void
exec_unmap_first_page(struct image_params *imgp)
{
	vm_page_t m;

	if (imgp->firstpage != NULL) {
		m = sf_buf_page(imgp->firstpage);
		sf_buf_free(imgp->firstpage);
		imgp->firstpage = NULL;
		vm_page_unwire(m, PQ_ACTIVE);
	}
}

void
exec_onexec_old(struct thread *td)
{
	sigfastblock_clear(td);
	umtx_exec(td->td_proc);
}

/*
 * This is an optimization which removes the unmanaged shared page
 * mapping. In combination with pmap_remove_pages(), which cleans all
 * managed mappings in the process' vmspace pmap, no work will be left
 * for pmap_remove(min, max).
 */
void
exec_free_abi_mappings(struct proc *p)
{
	struct vmspace *vmspace;
	struct sysentvec *sv;

	vmspace = p->p_vmspace;
	if (refcount_load(&vmspace->vm_refcnt) != 1)
		return;

	sv = p->p_sysent;
	if (sv->sv_shared_page_obj == NULL)
		return;

	pmap_remove(vmspace_pmap(vmspace), sv->sv_shared_page_base,
	    sv->sv_shared_page_base + sv->sv_shared_page_len);
}

/*
 * Run down the current address space and install a new one.  Map the shared
 * page.
 */
int
exec_new_vmspace(struct image_params *imgp, struct sysentvec *sv)
{
	int error;
	struct proc *p = imgp->proc;
	struct vmspace *vmspace = p->p_vmspace;
	struct thread *td = curthread;
	vm_object_t obj;
	vm_offset_t sv_minuser;
	vm_map_t map;
	vm_pointer_t shared_page_addr;

	imgp->vmspace_destroyed = true;
	imgp->sysent = sv;

	if (p->p_sysent->sv_onexec_old != NULL)
		p->p_sysent->sv_onexec_old(td);
	itimers_exec(p);

	EVENTHANDLER_DIRECT_INVOKE(process_exec, p, imgp);

	/*
	 * Blow away entire process VM, if address space not shared,
	 * otherwise, create a new VM space so that other threads are
	 * not disrupted
	 */
	map = &vmspace->vm_map;
	if (map_at_zero)
		sv_minuser = sv->sv_minuser;
	else
		sv_minuser = MAX(sv->sv_minuser, PAGE_SIZE);
	if (refcount_load(&vmspace->vm_refcnt) == 1 &&
	    vm_map_min(map) == sv_minuser &&
	    vm_map_max(map) == sv->sv_maxuser &&
	    cpu_exec_vmspace_reuse(p, map) && imgp->cop == NULL) {
		exec_free_abi_mappings(p);
		shmexit(vmspace);
		pmap_remove_pages(vmspace_pmap(vmspace));
		vm_map_clear(map);
		/*
		 * An exec terminates mlockall(MCL_FUTURE).
		 * ASLR and W^X states must be re-evaluated.
		 */
		vm_map_lock(map);
		vm_map_modflags(map, 0, MAP_WIREFUTURE | MAP_ASLR |
		    MAP_ASLR_IGNSTART | MAP_ASLR_STACK | MAP_WXORX);
		vm_map_unlock(map);
	} else if (imgp->cop != NULL) {
		error = vmspace_coexec(p, imgp->cop, sv_minuser, sv->sv_maxuser);
		if (error)
			return (error);
		vmspace = p->p_vmspace;
		map = &vmspace->vm_map;
	} else {
		error = vmspace_exec(p, sv_minuser, sv->sv_maxuser);
		if (error)
			return (error);
		vmspace = p->p_vmspace;
		map = &vmspace->vm_map;
	}
	map->flags |= imgp->map_flags;
	if (sv->sv_flags & SV_CHERI)
		map->flags |= MAP_RESERVATIONS;
	else
		map->flags &= ~MAP_RESERVATIONS;

#ifdef CPU_QEMU_MALTA
	if (curthread->td_md.md_flags & MDTD_QTRACE) {
		char buffer[128];

		snprintf(buffer, sizeof(buffer), "VMMAP %d: exec",
		    curproc->p_pid);
		CHERI_TRACE_STRING(buffer);
	}
#endif

	/* Map a shared page */
	obj = sv->sv_shared_page_obj;
	if (obj != NULL && imgp->cop == NULL) {
		vm_object_reference(obj);
		error = vm_map_fixed(map, obj, 0,
		    sv->sv_shared_page_base, &shared_page_addr,
		    sv->sv_shared_page_len,
		    VM_PROT_READ | VM_PROT_EXECUTE,
		    VM_PROT_READ | VM_PROT_EXECUTE,
		    MAP_INHERIT_SHARE | MAP_ACC_NO_CHARGE | MAP_KERNEL_OWNER);
		if (error != KERN_SUCCESS) {
			vm_object_deallocate(obj);
			return (vm_mmap_to_errno(error));
		}
	}

	return (sv->sv_onexec != NULL ? sv->sv_onexec(p, imgp) : 0);
}

/*
 * Compute the stack size limit and map the main process stack.
 */
int
exec_map_stack(struct image_params *imgp)
{
	struct rlimit rlim_stack;
	struct sysentvec *sv;
	struct proc *p;
	vm_map_t map;
	struct vmspace *vmspace;
	vm_pointer_t stack_addr, stack_top;
#if __has_feature(capabilities)
	vm_pointer_t strings_addr;
	register_t perms;
#endif
	u_long ssiz;
	int error, find_space, stack_off;
	vm_prot_t stack_prot;

	p = imgp->proc;
	sv = p->p_sysent;
	vmspace = p->p_vmspace;
	map = &vmspace->vm_map;

	if (imgp->stack_sz != 0) {
		ssiz = trunc_page(imgp->stack_sz);
		PROC_LOCK(p);
		lim_rlimit_proc(p, RLIMIT_STACK, &rlim_stack);
		PROC_UNLOCK(p);
		if (ssiz > rlim_stack.rlim_max)
			ssiz = rlim_stack.rlim_max;
		if (ssiz > rlim_stack.rlim_cur) {
			rlim_stack.rlim_cur = ssiz;
			kern_setrlimit(curthread, RLIMIT_STACK, &rlim_stack);
		}
	} else if (sv->sv_maxssiz != NULL) {
		ssiz = *sv->sv_maxssiz;
	} else {
		ssiz = maxssiz;
	}
#if __has_feature(capabilities)
	if (sv->sv_flags & SV_CHERI) {
		/*
		 * NB: This may cause the stack to exceed the
		 * administrator-configured stack size limit.
		 */
		ssiz = CHERI_REPRESENTABLE_LENGTH(ssiz);
	}
#endif

	vmspace = p->p_vmspace;
	map = &vmspace->vm_map;

	stack_prot = sv->sv_shared_page_obj != NULL && imgp->stack_prot != 0 ?
	    imgp->stack_prot : sv->sv_stackprot;
	if (imgp->cop != NULL) {
		vm_offset_t dummy;

		/*
		 * XXX: Using linear search here is rather silly.
		 * Would be nice to have a variant of
		 * vm_map_findspace() that searched down instead of
		 * up.
		 */
		do {
			p->p_vm_stacktop -= MAXSSIZ;
#if __has_feature(capabilities)
			p->p_vm_stacktop = CHERI_REPRESENTABLE_BASE(p->p_vm_stacktop,
			    ssiz);
#endif
			stack_addr = p->p_vm_stacktop - ssiz;
			if (stack_addr < VM_MINUSER_ADDRESS ||
			    stack_addr > VM_MAXUSER_ADDRESS) {
#if 0
				printf("%s: cannot allocate stack, "
				    "not enough free virtual address space\n",
				    __func__);
#endif
				return (ENOMEM);
			}
			vm_map_lock(map);
			dummy = vm_map_findspace(map, stack_addr, ssiz);
			vm_map_unlock(map);
		} while (dummy == vm_map_max(map) - ssiz + 1);
		/*
		 * XXX: We don't really care where this ends up, but
		 * there's little point in trying to look elsewere given
		 * that we're at the top of the addres space and have
		 * searched downward to find this spot.
		 */
		find_space = VMFS_NO_SPACE;
	} else if ((map->flags & MAP_ASLR_STACK) != 0) {
		KASSERT((sv->sv_flags & SV_CHERI) == 0,
		    ("MAP_ASLR_STACK with SV_CHERI"));
		stack_addr = round_page((vm_offset_t)p->p_vmspace->vm_daddr +
		    lim_max(curthread, RLIMIT_DATA));
		find_space = VMFS_ANY_SPACE;
	} else {
		stack_top = sv->sv_usrstack;
#if __has_feature(capabilities)
		if (sv->sv_flags & SV_CHERI)
			stack_top = CHERI_REPRESENTABLE_BASE(stack_top, ssiz);
#endif
		stack_addr = stack_top - ssiz;
		find_space = VMFS_NO_SPACE;
	}

	error = vm_map_find(map, NULL, 0, &stack_addr, (vm_size_t)ssiz,
	    sv->sv_usrstack, find_space, stack_prot, stack_prot,
	    MAP_STACK_GROWS_DOWN);
	if (error != KERN_SUCCESS) {
		uprintf("exec_new_vmspace: mapping stack size %#jx prot %#x "
		    "failed, mach error %d errno %d\n", (uintmax_t)ssiz,
		    stack_prot, error, vm_mmap_to_errno(error));
		return (vm_mmap_to_errno(error));
	}

	imgp->stack_sz = ssiz;
	stack_top = stack_addr + ssiz;
	if ((map->flags & MAP_ASLR_STACK) != 0) {
		/* Randomize within the first page of the stack. */
		arc4rand(&stack_off, sizeof(stack_off), 0);
		stack_top -= rounddown2(stack_off & PAGE_MASK, sizeof(void *));
	}

#if __has_feature(capabilities)
	perms = (~CHERI_PROT2PERM_MASK | vm_map_prot2perms(stack_prot)) &
	    CHERI_CAP_USER_DATA_PERMS;
#ifdef __CHERI_PURE_CAPABILITY__
	imgp->stack = (void *)cheri_andperm(stack_top, perms);
#else
	if (sv->sv_flags & SV_CHERI)
		imgp->stack = cheri_capability_build_user_data(perms,
		    stack_addr, ssiz, ssiz);
	else
		imgp->stack = cheri_capability_build_inexact_user_data(perms,
		    stack_addr, ssiz, stack_top - stack_addr);
#endif

	if (sv->sv_flags & SV_CHERI) {
		/*
		 * Map a seperate space for strings outside the stack.
		 * We currently place it just just below the stack as
		 * this avoides collisions with init which is linked
		 * near the bottom of the address space.
		 */
		strings_addr =
		    CHERI_REPRESENTABLE_BASE(stack_addr - ARG_MAX, ARG_MAX);
		error = vm_mmap_object(map, &strings_addr, 0, ARG_MAX,
		    VM_PROT_RW_CAP, VM_PROT_RW_CAP, MAP_ANON | MAP_FIXED |
		    MAP_RESERVATION_CREATE, NULL, 0, FALSE, curthread);
		if (error != KERN_SUCCESS)
			return (vm_mmap_to_errno(error));
#ifdef __CHERI_PURE_CAPABILITY__
		imgp->strings = (void *)strings_addr;
#else
		imgp->strings = cheri_capability_build_user_data(
		    CHERI_CAP_USER_DATA_PERMS, strings_addr, ARG_MAX, ARG_MAX);
#endif
	} else
		imgp->strings = imgp->stack;

	if (sv->sv_flags & SV_CHERI)
		p->p_psstrings = strings_addr + ARG_MAX - sv->sv_psstringssz;
	else
#endif
		p->p_psstrings = stack_top - sv->sv_psstringssz;

	/*
	 * vm_ssize and vm_maxsaddr are somewhat antiquated concepts, but they
	 * are still used to enforce the stack rlimit on the process stack.
	 */
	p->p_vm_maxsaddr = stack_addr;
	p->p_vm_stacktop = stack_top;
	p->p_vm_ssize = sgrowsiz >> PAGE_SHIFT;

	return (0);
}

/*
 * Takes a pointer to a pointer an array of pointers in userspace, loads
 * the loads the current value and updates the array pointer.
 */
static int
get_argenv_ptr(void * __capability *arrayp, void * __capability *ptrp)
{
	uintcap_t ptr;
	char * __capability array;
#ifdef COMPAT_FREEBSD32
	uint32_t ptr32;
#endif
#ifdef COMPAT_FREEBSD64
	uint64_t ptr64;
#endif

	array = *arrayp;
#ifdef COMPAT_FREEBSD32
	if (SV_CURPROC_FLAG(SV_ILP32)) {
		if (fueword32(array, &ptr32) == -1)
			return (EFAULT);
		array += sizeof(ptr32);
		*ptrp = __USER_CAP_STR((void *)(uintptr_t)ptr32);
	} else
#endif
#ifdef COMPAT_FREEBSD64
	if (SV_CURPROC_FLAG(SV_LP64 | SV_CHERI) == SV_LP64) {
		if (fueword64(array, &ptr64) == -1)
			return (EFAULT);
		array += sizeof(ptr64);
		*ptrp = __USER_CAP_STR((void *)(uintptr_t)ptr64);
	} else
#endif
	{
		if (fueptr(array, &ptr) == -1)
			return (EFAULT);
		array += sizeof(ptr);
		*ptrp = (void * __capability)ptr;
	}
	*arrayp = array;
	return (0);
}

static int
get_argcap_ptr(void * __capability *arrayp, void * __capability *ptrp)
{
	uintcap_t ptr;
	char * __capability array;

	array = *arrayp;

	KASSERT(SV_CURPROC_FLAG(SV_LP64 | SV_CHERI) == (SV_LP64 | SV_CHERI),
	    ("%s: not cheri?", __func__));

	if (fuecap(array, &ptr) == -1)
		return (EFAULT);
	array += sizeof(ptr);
	*ptrp = (void * __capability)ptr;

	*arrayp = array;

	return (0);
}

/*
 * Copy out argument and environment strings from the old process address
 * space into the temporary string buffer.
 */
int
exec_copyin_args(struct image_args *args, const char * __capability fname,
    enum uio_seg segflg, void * __capability argv, void * __capability envv,
    void * __capability capv)
{
	void * __capability ptr;
	int error;

	bzero(args, sizeof(*args));
	if (argv == NULL)
		return (EFAULT);

	/*
	 * Allocate demand-paged memory for the file name, argument, and
	 * environment strings.
	 */
	error = exec_alloc_args(args);
	if (error != 0)
		return (error);

	/*
	 * Copy the file name.
	 */
	error = exec_args_add_fname(args, fname, segflg);
	if (error != 0)
		goto err_exit;

	/*
	 * extract arguments first
	 */
	for (;;) {
		error = get_argenv_ptr(&argv, &ptr);
		if (error != 0)
			goto err_exit;
		if (ptr == NULL)
			break;
		error = exec_args_add_arg(args, ptr, UIO_USERSPACE);
		if (error != 0)
			goto err_exit;
	}

	/*
	 * extract environment strings
	 */
	if (envv) {
		for (;;) {
			error = get_argenv_ptr(&envv, &ptr);
			if (error != 0)
				goto err_exit;
			if (ptr == NULL)
				break;
			error = exec_args_add_env(args, ptr, UIO_USERSPACE);
			if (error != 0)
				goto err_exit;
		}
	}

	/*
	 * extract capability vector
	 */
	if (capv) {
		for (;;) {
			error = get_argcap_ptr(&capv, &ptr);
			if (error != 0)
				goto err_exit;
			error = exec_args_add_cap(args, ptr);
			if (error != 0)
				goto err_exit;
			if (ptr == NULL)
				break;
		}
	}

	return (0);

err_exit:
	exec_free_args(args);
	return (error);
}

struct exec_args_kva {
	vm_pointer_t addr;
	u_int gen;
	SLIST_ENTRY(exec_args_kva) next;
};

DPCPU_DEFINE_STATIC(struct exec_args_kva *, exec_args_kva);

static SLIST_HEAD(, exec_args_kva) exec_args_kva_freelist;
static struct mtx exec_args_kva_mtx;
static u_int exec_args_gen;

static void
exec_prealloc_args_kva(void *arg __unused)
{
	struct exec_args_kva *argkva;
	u_int i;

	SLIST_INIT(&exec_args_kva_freelist);
	mtx_init(&exec_args_kva_mtx, "exec args kva", NULL, MTX_DEF);
	for (i = 0; i < exec_map_entries; i++) {
		argkva = malloc(sizeof(*argkva), M_PARGS, M_WAITOK);
		argkva->addr = kmap_alloc_wait(exec_map, exec_map_entry_size);
		argkva->gen = exec_args_gen;
		SLIST_INSERT_HEAD(&exec_args_kva_freelist, argkva, next);
	}
}
SYSINIT(exec_args_kva, SI_SUB_EXEC, SI_ORDER_ANY, exec_prealloc_args_kva, NULL);

static vm_pointer_t
exec_alloc_args_kva(void **cookie)
{
	struct exec_args_kva *argkva;

	argkva = (void *)atomic_readandclear_ptr(
	    (uintptr_t *)DPCPU_PTR(exec_args_kva));
	if (argkva == NULL) {
		mtx_lock(&exec_args_kva_mtx);
		while ((argkva = SLIST_FIRST(&exec_args_kva_freelist)) == NULL)
			(void)mtx_sleep(&exec_args_kva_freelist,
			    &exec_args_kva_mtx, 0, "execkva", 0);
		SLIST_REMOVE_HEAD(&exec_args_kva_freelist, next);
		mtx_unlock(&exec_args_kva_mtx);
	}
	kasan_mark((void *)argkva->addr, exec_map_entry_size,
	    exec_map_entry_size, 0);
	*(struct exec_args_kva **)cookie = argkva;
	return (argkva->addr);
}

static void
exec_release_args_kva(struct exec_args_kva *argkva, u_int gen)
{
	vm_offset_t base;

	base = argkva->addr;
	kasan_mark((void *)argkva->addr, 0, exec_map_entry_size,
	    KASAN_EXEC_ARGS_FREED);
	if (argkva->gen != gen) {
		(void)vm_map_madvise(exec_map, base, base + exec_map_entry_size,
		    MADV_FREE);
		argkva->gen = gen;
	}
	if (!atomic_cmpset_ptr((uintptr_t *)DPCPU_PTR(exec_args_kva),
	    (uintptr_t)NULL, (uintptr_t)argkva)) {
		mtx_lock(&exec_args_kva_mtx);
		SLIST_INSERT_HEAD(&exec_args_kva_freelist, argkva, next);
		wakeup_one(&exec_args_kva_freelist);
		mtx_unlock(&exec_args_kva_mtx);
	}
}

static void
exec_free_args_kva(void *cookie)
{

	exec_release_args_kva(cookie, exec_args_gen);
}

static void
exec_args_kva_lowmem(void *arg __unused)
{
	SLIST_HEAD(, exec_args_kva) head;
	struct exec_args_kva *argkva;
	u_int gen;
	int i;

	gen = atomic_fetchadd_int(&exec_args_gen, 1) + 1;

	/*
	 * Force an madvise of each KVA range. Any currently allocated ranges
	 * will have MADV_FREE applied once they are freed.
	 */
	SLIST_INIT(&head);
	mtx_lock(&exec_args_kva_mtx);
	SLIST_SWAP(&head, &exec_args_kva_freelist, exec_args_kva);
	mtx_unlock(&exec_args_kva_mtx);
	while ((argkva = SLIST_FIRST(&head)) != NULL) {
		SLIST_REMOVE_HEAD(&head, next);
		exec_release_args_kva(argkva, gen);
	}

	CPU_FOREACH(i) {
		argkva = (void *)atomic_readandclear_ptr(
		    (uintptr_t *)DPCPU_ID_PTR(i, exec_args_kva));
		if (argkva != NULL)
			exec_release_args_kva(argkva, gen);
	}
}
EVENTHANDLER_DEFINE(vm_lowmem, exec_args_kva_lowmem, NULL,
    EVENTHANDLER_PRI_ANY);

/*
 * Allocate temporary demand-paged, zero-filled memory for the file name,
 * argument, and environment strings.
 */
int
exec_alloc_args(struct image_args *args)
{

	args->buf = (char *)exec_alloc_args_kva(&args->bufkva);
	return (0);
}

void
exec_free_args(struct image_args *args)
{

	if (args->buf != NULL) {
		exec_free_args_kva(args->bufkva);
		args->buf = NULL;
	}
	if (args->fname_buf != NULL) {
		free(args->fname_buf, M_TEMP);
		args->fname_buf = NULL;
	}
}

/*
 * A set to functions to fill struct image args.
 *
 * NOTE: exec_args_add_fname() must be called (possibly with a NULL
 * fname) before the other functions.  All exec_args_add_arg() calls must
 * be made before any exec_args_add_env() calls.  exec_args_adjust_args()
 * may be called any time after exec_args_add_fname().
 *
 * exec_args_add_fname() - install path to be executed
 * exec_args_add_arg() - append an argument string
 * exec_args_add_env() - append an env string
 * exec_args_adjust_args() - adjust location of the argument list to
 *                           allow new arguments to be prepended
 */
int
exec_args_add_fname(struct image_args *args, const char * __capability fname,
    enum uio_seg segflg)
{
	int error;
	size_t length;

	KASSERT(args->fname == NULL, ("fname already appended"));
	KASSERT(args->endp == NULL, ("already appending to args"));

	if (fname != NULL) {
		args->fname = args->buf;
		if (segflg == UIO_SYSSPACE)
			error = copystr((__cheri_fromcap const char *)fname,
			    args->fname, PATH_MAX, &length);
		else
			error = copyinstr(fname, args->fname, PATH_MAX,
			    &length);
		if (error != 0)
			return (error == ENAMETOOLONG ? E2BIG : error);
	} else
		length = 0;

	/* Set up for _arg_*()/_env_*() */
	args->endp = args->buf + length;
	/* begin_argv must be set and kept updated */
	args->begin_argv = args->endp;
	KASSERT(exec_map_entry_size - length >= ARG_MAX,
	    ("too little space remaining for arguments %zu < %zu",
	    exec_map_entry_size - length, (size_t)ARG_MAX));
	args->stringspace = ARG_MAX;

	return (0);
}

static int
exec_args_add_str(struct image_args *args, const char * __capability str,
    enum uio_seg segflg, int *countp)
{
	int error;
	size_t length;

	KASSERT(args->endp != NULL, ("endp not initialized"));
	KASSERT(args->begin_argv != NULL, ("begin_argp not initialized"));

	if (segflg == UIO_SYSSPACE)
		error = copystr((__cheri_fromcap const char *)str, args->endp,
		    args->stringspace, &length);
	else
		error = copyinstr(str, args->endp, args->stringspace,
		    &length);
	if (error != 0)
		return (error == ENAMETOOLONG ? E2BIG : error);
	args->stringspace -= length;
	args->endp += length;
	(*countp)++;

	return (0);
}

int
exec_args_add_arg(struct image_args *args, const char * __capability argp,
    enum uio_seg segflg)
{

	KASSERT(args->envc == 0, ("appending args after env"));

	return (exec_args_add_str(args, argp, segflg, &args->argc));
}

int
exec_args_add_env(struct image_args *args, const char * __capability envp,
    enum uio_seg segflg)
{

	if (args->envc == 0)
		args->begin_envv = args->endp;

	return (exec_args_add_str(args, envp, segflg, &args->envc));
}

int
exec_args_add_cap(struct image_args *args, void * __capability cap)
{

	if (args->capc >= nitems(args->capv))
		return (E2BIG);

	args->capv[args->capc++] = cap;

	return (0);
}

int
exec_args_adjust_args(struct image_args *args, size_t consume, ssize_t extend)
{
	ssize_t offset;

	KASSERT(args->endp != NULL, ("endp not initialized"));
	KASSERT(args->begin_argv != NULL, ("begin_argp not initialized"));

	offset = extend - consume;
	if (args->stringspace < offset)
		return (E2BIG);
	memmove(args->begin_argv + extend, args->begin_argv + consume,
	    args->endp - args->begin_argv + consume);
	if (args->envc > 0)
		args->begin_envv += offset;
	args->endp += offset;
	args->stringspace -= offset;
	return (0);
}

char *
exec_args_get_begin_envv(struct image_args *args)
{

	KASSERT(args->endp != NULL, ("endp not initialized"));

	if (args->envc > 0)
		return (args->begin_envv);
	return (args->endp);
}

/*
 * Copy strings out to the new process address space, constructing new arg
 * and env vector tables. Return a pointer to the base so that it can be used
 * as the initial stack pointer.
 *
 * XXX: We may want a wrapper of cheri_setbounds() that warns about
 * capabilities that are overly broad.
 */
int
exec_copyout_strings(struct image_params *imgp, uintcap_t *stack_base)
{
	int argc, envc;
	char * __capability * __capability vectp;
	char *stringp;
	uintcap_t destp, ustringp;
	struct ps_strings * __capability arginfo;
	struct proc *p;
<<<<<<< HEAD
	size_t capvlen, execpath_len, len;
	int error, szsigcode, szps;
=======
	struct sysentvec *sysent;
	size_t execpath_len, len;
	int error, szsigcode;
>>>>>>> 1af25819
	char canary[sizeof(long) * 8];
	bool strings_on_stack;

	p = imgp->proc;
	sysent = p->p_sysent;

	strings_on_stack = true;
#if __has_feature(capabilities)
	if (imgp->stack != imgp->strings)
		strings_on_stack = false;
	destp = (uintcap_t)imgp->strings;
	destp = cheri_setaddress(destp, PROC_PS_STRINGS(p));
	arginfo = (struct ps_strings * __capability)cheri_setboundsexact(destp,
	    sizeof(*arginfo));
#else
	destp = (uintptr_t)PROC_PS_STRINGS(p);
	arginfo = (struct ps_strings *)destp;
#endif
	imgp->ps_strings = arginfo;

	/*
	 * Install sigcode.
	 */
	if (sysent->sv_sigcode_base == 0 && sysent->sv_szsigcode != NULL) {
		szsigcode = *(sysent->sv_szsigcode);
		destp -= szsigcode;
		destp = rounddown2(destp, sizeof(void * __capability));
		error = copyout(sysent->sv_sigcode, (void * __capability)destp,
		    szsigcode);
		if (error != 0)
			return (error);
	}

	/*
	 * Copy the image path for the rtld.
	 */
	if (imgp->execpath != NULL && imgp->auxargs != NULL) {
		execpath_len = strlen(imgp->execpath) + 1;
		destp -= execpath_len;
		destp = rounddown2(destp, sizeof(void * __capability));
#if __has_feature(capabilities)
		imgp->execpathp = (void * __capability)
		    cheri_setboundsexact(destp, execpath_len);
#else
		imgp->execpathp = (void *)destp;
#endif
		error = copyout(imgp->execpath, imgp->execpathp, execpath_len);
		if (error != 0)
			return (error);
	}

	/*
	 * Prepare the canary for SSP.
	 */
	arc4rand(canary, sizeof(canary), 0);
	destp -= sizeof(canary);
#if __has_feature(capabilities)
	imgp->canary = (void * __capability)cheri_setboundsexact(destp,
	    sizeof(canary));
#else
	imgp->canary = (void *)destp;
#endif
	error = copyout(canary, imgp->canary, sizeof(canary));
	if (error != 0)
		return (error);
	imgp->canarylen = sizeof(canary);

	/*
	 * Prepare the pagesizes array.
	 */
	imgp->pagesizeslen = sizeof(pagesizes[0]) * MAXPAGESIZES;
	destp -= imgp->pagesizeslen;
	destp = rounddown2(destp, sizeof(void * __capability));
#if __has_feature(capabilities)
	imgp->pagesizes = (void * __capability)cheri_setboundsexact(destp,
	    imgp->pagesizeslen);
#else
	imgp->pagesizes = (void *)destp;
#endif
	error = copyout(pagesizes, imgp->pagesizes, imgp->pagesizeslen);
	if (error != 0)
		return (error);

	/*
	 * Copy the capability vector.
	 */
	if (imgp->args->capc != 0) {
		capvlen = imgp->args->capc * sizeof(void * __capability);
		destp -= capvlen;
		destp = rounddown2(destp, sizeof(void * __capability));
		error = copyoutcap(imgp->args->capv,
		    (void * __capability)destp, capvlen);
		if (error != 0)
			return (error);
		imgp->capv = (void * __capability)
		    cheri_setboundsexact(destp, capvlen);
	}

	/*
	 * Allocate room for the argument and environment strings.
	 */
	destp -= ARG_MAX - imgp->args->stringspace;
	destp = rounddown2(destp, sizeof(void * __capability));
#if __has_feature(capabilities)
	ustringp = cheri_setbounds(destp, ARG_MAX - imgp->args->stringspace);
#else
	ustringp = destp;
#endif

	if (imgp->auxargs) {
		/*
		 * Allocate room on the stack for the ELF auxargs
		 * array.  It has up to AT_COUNT entries.
		 */
		destp -= AT_COUNT * sizeof(Elf_Auxinfo);
		destp = rounddown2(destp, sizeof(void * __capability));
	}

	vectp = (char * __capability * __capability)destp;

	/*
	 * Allocate room for the argv[] and env vectors including the
	 * terminating NULL pointers.
	 */
	vectp -= imgp->args->argc + 1 + imgp->args->envc + 1;

	if (!strings_on_stack) {
		*stack_base = (uintcap_t)imgp->stack;
	} else {
		/*
		 * vectp also becomes our initial stack base
		 */
		*stack_base = (uintcap_t)vectp;
	}

	stringp = imgp->args->begin_argv;
	argc = imgp->args->argc;
	envc = imgp->args->envc;

	/*
	 * Copy out strings - arguments and environment.
	 */
	error = copyout(stringp, (void * __capability)ustringp,
	    ARG_MAX - imgp->args->stringspace);
	if (error != 0)
		return (error);

	/*
	 * Fill in "ps_strings" struct for ps, w, etc.
	 */
#if __has_feature(capabilities)
	imgp->argv = cheri_setbounds(vectp, (argc + 1) * sizeof(*vectp));
#else
	imgp->argv = vectp;
#endif
	if (suptr(&arginfo->ps_argvstr, (intcap_t)imgp->argv) != 0 ||
	    suword32(&arginfo->ps_nargvstr, argc) != 0)
		return (EFAULT);

	/*
	 * Fill in argument portion of vector table.
	 */
	for (; argc > 0; --argc) {
		len = strlen(stringp) + 1;
#if __has_feature(capabilities)
		if (sucap(vectp++, cheri_setbounds(ustringp, len)) != 0)
			return (EFAULT);
#else
		if (suptr(vectp++, ustringp) != 0)
			return (EFAULT);
#endif
		stringp += len;
		ustringp += len;
	}

	/* a null vector table pointer separates the argp's from the envp's */
	if (suword(vectp++, 0) != 0)
		return (EFAULT);

#if __has_feature(capabilities)
	imgp->envv = cheri_setbounds(vectp, (envc + 1) * sizeof(*vectp));
#else
	imgp->envv = vectp;
#endif
	if (suptr(&arginfo->ps_envstr, (intcap_t)imgp->envv) != 0 ||
	    suword32(&arginfo->ps_nenvstr, envc) != 0)
		return (EFAULT);

	/*
	 * Fill in environment portion of vector table.
	 */
	for (; envc > 0; --envc) {
		len = strlen(stringp) + 1;
#if __has_feature(capabilities)
		if (sucap(vectp++, cheri_setbounds(ustringp, len)) != 0)
			return (EFAULT);
#else
		if (suptr(vectp++, ustringp) != 0)
			return (EFAULT);
#endif
		stringp += len;
		ustringp += len;
	}

	/* end of vector table is a null pointer */
	if (suword(vectp, 0) != 0)
		return (EFAULT);

	if (imgp->auxargs) {
		vectp++;
#if __has_feature(capabilities)
		imgp->auxv = cheri_setbounds(vectp,
		    AT_COUNT * sizeof(Elf_Auxinfo));
#else
		imgp->auxv = vectp;
#endif
		error = imgp->sysent->sv_copyout_auxargs(imgp,
		    (uintcap_t)imgp->auxv);
		if (error != 0)
			return (error);
	}

	return (0);
}

/*
 * Check permissions of file to execute.
 *	Called with imgp->vp locked.
 *	Return 0 for success or error code on failure.
 */
int
exec_check_permissions(struct image_params *imgp)
{
	struct vnode *vp = imgp->vp;
	struct vattr *attr = imgp->attr;
	struct thread *td;
	int error;

	td = curthread;

	/* Get file attributes */
	error = VOP_GETATTR(vp, attr, td->td_ucred);
	if (error)
		return (error);

#ifdef MAC
	error = mac_vnode_check_exec(td->td_ucred, imgp->vp, imgp);
	if (error)
		return (error);
#endif

	/*
	 * 1) Check if file execution is disabled for the filesystem that
	 *    this file resides on.
	 * 2) Ensure that at least one execute bit is on. Otherwise, a
	 *    privileged user will always succeed, and we don't want this
	 *    to happen unless the file really is executable.
	 * 3) Ensure that the file is a regular file.
	 */
	if ((vp->v_mount->mnt_flag & MNT_NOEXEC) ||
	    (attr->va_mode & (S_IXUSR | S_IXGRP | S_IXOTH)) == 0 ||
	    (attr->va_type != VREG))
		return (EACCES);

	/*
	 * Zero length files can't be exec'd
	 */
	if (attr->va_size == 0)
		return (ENOEXEC);

	/*
	 *  Check for execute permission to file based on current credentials.
	 */
	error = VOP_ACCESS(vp, VEXEC, td->td_ucred, td);
	if (error)
		return (error);

	/*
	 * Check number of open-for-writes on the file and deny execution
	 * if there are any.
	 *
	 * Add a text reference now so no one can write to the
	 * executable while we're activating it.
	 *
	 * Remember if this was set before and unset it in case this is not
	 * actually an executable image.
	 */
	error = VOP_SET_TEXT(vp);
	if (error != 0)
		return (error);
	imgp->textset = true;

	/*
	 * Call filesystem specific open routine (which does nothing in the
	 * general case).
	 */
	error = VOP_OPEN(vp, FREAD, td->td_ucred, td, NULL);
	if (error == 0)
		imgp->opened = true;
	return (error);
}

/*
 * Exec handler registration
 */
int
exec_register(const struct execsw *execsw_arg)
{
	const struct execsw **es, **xs, **newexecsw;
	u_int count = 2;	/* New slot and trailing NULL */

	if (execsw)
		for (es = execsw; *es; es++)
			count++;
	newexecsw = malloc(count * sizeof(*es), M_TEMP, M_WAITOK);
	xs = newexecsw;
	if (execsw)
		for (es = execsw; *es; es++)
			*xs++ = *es;
	*xs++ = execsw_arg;
	*xs = NULL;
	if (execsw)
		free(execsw, M_TEMP);
	execsw = newexecsw;
	return (0);
}

int
exec_unregister(const struct execsw *execsw_arg)
{
	const struct execsw **es, **xs, **newexecsw;
	int count = 1;

	if (execsw == NULL)
		panic("unregister with no handlers left?\n");

	for (es = execsw; *es; es++) {
		if (*es == execsw_arg)
			break;
	}
	if (*es == NULL)
		return (ENOENT);
	for (es = execsw; *es; es++)
		if (*es != execsw_arg)
			count++;
	newexecsw = malloc(count * sizeof(*es), M_TEMP, M_WAITOK);
	xs = newexecsw;
	for (es = execsw; *es; es++)
		if (*es != execsw_arg)
			*xs++ = *es;
	*xs = NULL;
	if (execsw)
		free(execsw, M_TEMP);
	execsw = newexecsw;
	return (0);
}

/*
 * Write out a core segment to the compression stream.
 */
static int
compress_chunk(struct coredump_params *cp, char * __capability base, char *buf,
    size_t len)
{
	size_t chunk_len;
	int error;

	while (len > 0) {
		chunk_len = MIN(len, CORE_BUF_SIZE);

		/*
		 * We can get EFAULT error here.
		 * In that case zero out the current chunk of the segment.
		 */
		error = copyin(base, buf, chunk_len);
		if (error != 0)
			bzero(buf, chunk_len);
		error = compressor_write(cp->comp, buf, chunk_len);
		if (error != 0)
			break;
		base += chunk_len;
		len -= chunk_len;
	}
	return (error);
}

int
core_write(struct coredump_params *cp, const void *base, size_t len,
    off_t offset, enum uio_seg seg, size_t *resid)
{

	return (vn_rdwr_inchunks(UIO_WRITE, cp->vp, __DECONST(void *, base),
	    len, offset, seg, IO_UNIT | IO_DIRECT | IO_RANGELOCKED,
	    cp->active_cred, cp->file_cred, resid, cp->td));
}

int
core_output(char * __capability base_cap, size_t len, off_t offset,
    struct coredump_params *cp, void *tmpbuf)
{
	vm_map_t map;
	struct mount *mp;
	size_t resid, runlen;
	int error;
	bool success;
	char *base = (char *)(uintptr_t)(uintcap_t)base_cap;

	KASSERT(is_aligned(base, PAGE_SIZE),
	    ("%s: user address %p is not page-aligned", __func__, base));

	if (cp->comp != NULL)
		return (compress_chunk(cp, base_cap, tmpbuf, len));

	map = &cp->td->td_proc->p_vmspace->vm_map;
	for (; len > 0; base += runlen, offset += runlen, len -= runlen) {
		/*
		 * Attempt to page in all virtual pages in the range.  If a
		 * virtual page is not backed by the pager, it is represented as
		 * a hole in the file.  This can occur with zero-filled
		 * anonymous memory or truncated files, for example.
		 */
		for (runlen = 0; runlen < len; runlen += PAGE_SIZE) {
			if (core_dump_can_intr && curproc_sigkilled())
				return (EINTR);
			error = vm_fault(map, (uintptr_t)base + runlen,
			    VM_PROT_READ, VM_FAULT_NOFILL, NULL);
			if (runlen == 0)
				success = error == KERN_SUCCESS;
			else if ((error == KERN_SUCCESS) != success)
				break;
		}

		if (success) {
			/*
			 * NB: The hybrid kernel drops the capability here, it
			 * will be re-derived in vn_rdwr().
			 */
			error = core_write(cp, base, runlen, offset,
			    UIO_USERSPACE, &resid);
			if (error != 0) {
				if (error != EFAULT)
					break;

				/*
				 * EFAULT may be returned if the user mapping
				 * could not be accessed, e.g., because a mapped
				 * file has been truncated.  Skip the page if no
				 * progress was made, to protect against a
				 * hypothetical scenario where vm_fault() was
				 * successful but core_write() returns EFAULT
				 * anyway.
				 */
				runlen -= resid;
				if (runlen == 0) {
					success = false;
					runlen = PAGE_SIZE;
				}
			}
		}
		if (!success) {
			error = vn_start_write(cp->vp, &mp, V_WAIT);
			if (error != 0)
				break;
			vn_lock(cp->vp, LK_EXCLUSIVE | LK_RETRY);
			error = vn_truncate_locked(cp->vp, offset + runlen,
			    false, cp->td->td_ucred);
			VOP_UNLOCK(cp->vp);
			vn_finished_write(mp);
			if (error != 0)
				break;
		}
	}
	return (error);
}

/*
 * Drain into a core file.
 */
int
sbuf_drain_core_output(void *arg, const char *data, int len)
{
	struct coredump_params *cp;
	struct proc *p;
	int error, locked;

	cp = arg;
	p = cp->td->td_proc;

	/*
	 * Some kern_proc out routines that print to this sbuf may
	 * call us with the process lock held. Draining with the
	 * non-sleepable lock held is unsafe. The lock is needed for
	 * those routines when dumping a live process. In our case we
	 * can safely release the lock before draining and acquire
	 * again after.
	 */
	locked = PROC_LOCKED(p);
	if (locked)
		PROC_UNLOCK(p);
	if (cp->comp != NULL)
		error = compressor_write(cp->comp, __DECONST(char *, data),
		    len);
	else
		error = core_write(cp, __DECONST(void *, data), len, cp->offset,
		    UIO_SYSSPACE, NULL);
	if (locked)
		PROC_LOCK(p);
	if (error != 0)
		return (-error);
	cp->offset += len;
	return (len);
}
// CHERI CHANGES START
// {
//   "updated": 20200123,
//   "target_type": "kernel",
//   "changes": [
//     "integer_provenance",
//     "user_capabilities"
//   ],
//   "changes_purecap": [
//     "pointer_as_integer"
//   ]
// }
// CHERI CHANGES END<|MERGE_RESOLUTION|>--- conflicted
+++ resolved
@@ -2001,14 +2001,9 @@
 	uintcap_t destp, ustringp;
 	struct ps_strings * __capability arginfo;
 	struct proc *p;
-<<<<<<< HEAD
+	struct sysentvec *sysent;
 	size_t capvlen, execpath_len, len;
-	int error, szsigcode, szps;
-=======
-	struct sysentvec *sysent;
-	size_t execpath_len, len;
 	int error, szsigcode;
->>>>>>> 1af25819
 	char canary[sizeof(long) * 8];
 	bool strings_on_stack;
 
