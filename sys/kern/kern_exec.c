--- conflicted
+++ resolved
@@ -1062,13 +1062,8 @@
 	vm_offset_t sv_minuser;
 	vm_pointer_t stack_addr;
 #if __has_feature(capabilities)
-<<<<<<< HEAD
-	vm_pointer_t strings_addr;
-	int perms;
-=======
 	vm_offset_t strings_addr;
         register_t perms;
->>>>>>> 38053e75
 #endif
 	vm_map_t map;
 	u_long ssiz;
@@ -1217,19 +1212,9 @@
 	}
 
 #if __has_feature(capabilities)
-<<<<<<< HEAD
-	perms = (~CHERI_CAP_PERM_RWX | vm_map_prot2perms(stack_prot)) &
-	    CHERI_CAP_USER_DATA_PERMS;
-#ifdef __CHERI_PURE_CAPABILITY__
-	imgp->stack = (void *)cheri_andperm(stack_addr + ssiz, perms);
-#else
-	imgp->stack = cheri_capability_build_user_data(perms, stack_addr,
-	    ssiz, ssiz);
-=======
 	perms = ~MAP_CAP_PERM_MASK | vm_map_prot2perms(stack_prot);
 	imgp->stack = cheri_capability_build_user_data(
 	    perms & CHERI_CAP_USER_DATA_PERMS, stack_addr, ssiz, ssiz);
->>>>>>> 38053e75
 #endif
 
 	if (sv->sv_flags & SV_CHERI) {
