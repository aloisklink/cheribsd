--- conflicted
+++ resolved
@@ -1708,12 +1708,6 @@
 		execpath_len = 0;
 	p = imgp->proc;
 	szsigcode = 0;
-<<<<<<< HEAD
-#ifdef CHERI_PURECAP_KERNEL
-	arginfo = (struct ps_strings *)cheri_capability_build_user_data(
-	    CHERI_CAP_USER_DATA_PERMS, CHERI_CAP_USER_DATA_BASE,
-	    CHERI_CAP_USER_DATA_LENGTH, p->p_sysent->sv_psstrings);
-=======
 
 #if __has_feature(capabilities)
 	/* XXX: should be derived from a capability to the strings region */
@@ -1721,7 +1715,6 @@
 	    CHERI_CAP_USER_DATA_PERMS, CHERI_CAP_USER_DATA_BASE,
 	    CHERI_CAP_USER_DATA_LENGTH,
 	    p->p_sysent->sv_psstrings);
->>>>>>> fe33cd02
 #else
 	arginfo = (struct ps_strings *)p->p_sysent->sv_psstrings;
 #endif
@@ -1754,7 +1747,7 @@
 		    sizeof(void * __capability));
 
 		/* XXX: Should execpathp be a pointer? */
-		imgp->execpathp = (__cheri_addr uintptr_t)destp;
+		imgp->execpathp = (__cheri_addr vaddr_t)destp;
 		error = copyout_c(imgp->execpath, destp, execpath_len);
 		if (error != 0)
 			return (error);
@@ -1765,7 +1758,7 @@
 	 */
 	arc4rand(canary, sizeof(canary), 0);
 	destp -= sizeof(canary);
-	imgp->canary = (__cheri_addr uintptr_t)destp;
+	imgp->canary = (__cheri_addr vaddr_t)destp;
 	error = copyout_c(canary, destp, sizeof(canary));
 	if (error != 0)
 		return (error);
@@ -1776,7 +1769,7 @@
 	 */
 	destp -= szps;
 	destp = __builtin_align_down(destp, sizeof(void * __capability));
-	imgp->pagesizes = (__cheri_addr uintptr_t)destp;
+	imgp->pagesizes = (__cheri_addr vaddr_t)destp;
 	error = copyout_c(pagesizes, destp, szps);
 	if (error != 0)
 		return (error);
