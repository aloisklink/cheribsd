/*
 * SPDX-License-Identifier: BSD-2-Clause-FreeBSD
 *
 * Copyright (c) 1993, David Greenman
 * All rights reserved.
 *
 * Redistribution and use in source and binary forms, with or without
 * modification, are permitted provided that the following conditions
 * are met:
 * 1. Redistributions of source code must retain the above copyright
 *    notice, this list of conditions and the following disclaimer.
 * 2. Redistributions in binary form must reproduce the above copyright
 *    notice, this list of conditions and the following disclaimer in the
 *    documentation and/or other materials provided with the distribution.
 *
 * THIS SOFTWARE IS PROVIDED BY THE AUTHOR AND CONTRIBUTORS ``AS IS'' AND
 * ANY EXPRESS OR IMPLIED WARRANTIES, INCLUDING, BUT NOT LIMITED TO, THE
 * IMPLIED WARRANTIES OF MERCHANTABILITY AND FITNESS FOR A PARTICULAR PURPOSE
 * ARE DISCLAIMED.  IN NO EVENT SHALL THE AUTHOR OR CONTRIBUTORS BE LIABLE
 * FOR ANY DIRECT, INDIRECT, INCIDENTAL, SPECIAL, EXEMPLARY, OR CONSEQUENTIAL
 * DAMAGES (INCLUDING, BUT NOT LIMITED TO, PROCUREMENT OF SUBSTITUTE GOODS
 * OR SERVICES; LOSS OF USE, DATA, OR PROFITS; OR BUSINESS INTERRUPTION)
 * HOWEVER CAUSED AND ON ANY THEORY OF LIABILITY, WHETHER IN CONTRACT, STRICT
 * LIABILITY, OR TORT (INCLUDING NEGLIGENCE OR OTHERWISE) ARISING IN ANY WAY
 * OUT OF THE USE OF THIS SOFTWARE, EVEN IF ADVISED OF THE POSSIBILITY OF
 * SUCH DAMAGE.
 */

#include <sys/cdefs.h>
__FBSDID("$FreeBSD$");

#include "opt_capsicum.h"
#include "opt_hwpmc_hooks.h"
#include "opt_ktrace.h"
#include "opt_vm.h"

#include <sys/param.h>
#include <sys/systm.h>
#include <sys/acct.h>
#include <sys/capsicum.h>
#include <sys/eventhandler.h>
#include <sys/exec.h>
#include <sys/fcntl.h>
#include <sys/filedesc.h>
#include <sys/imgact.h>
#include <sys/imgact_elf.h>
#include <sys/kernel.h>
#include <sys/lock.h>
#include <sys/malloc.h>
#include <sys/mman.h>
#include <sys/mount.h>
#include <sys/mutex.h>
#include <sys/namei.h>
#include <sys/pioctl.h>
#include <sys/priv.h>
#include <sys/proc.h>
#include <sys/ptrace.h>
#include <sys/resourcevar.h>
#include <sys/rwlock.h>
#include <sys/sched.h>
#include <sys/sdt.h>
#include <sys/sf_buf.h>
#include <sys/shm.h>
#include <sys/signalvar.h>
#include <sys/smp.h>
#include <sys/stat.h>
#include <sys/syscallsubr.h>
#include <sys/sysctl.h>
#include <sys/sysent.h>
#include <sys/sysproto.h>
#include <sys/vnode.h>
#include <sys/wait.h>
#ifdef KTRACE
#include <sys/ktrace.h>
#endif

#include <vm/vm.h>
#include <vm/vm_param.h>
#include <vm/pmap.h>
#include <vm/vm_page.h>
#include <vm/vm_map.h>
#include <vm/vm_kern.h>
#include <vm/vm_extern.h>
#include <vm/vm_object.h>
#include <vm/vm_pager.h>

#ifdef	HWPMC_HOOKS
#include <sys/pmckern.h>
#endif

#include <machine/reg.h>

#include <security/audit/audit.h>
#include <security/mac/mac_framework.h>

#ifdef KDTRACE_HOOKS
#include <sys/dtrace_bsd.h>
dtrace_execexit_func_t	dtrace_fasttrap_exec;
#endif

SDT_PROVIDER_DECLARE(proc);
SDT_PROBE_DEFINE1(proc, , , exec, "char *");
SDT_PROBE_DEFINE1(proc, , , exec__failure, "int");
SDT_PROBE_DEFINE1(proc, , , exec__success, "char *");

MALLOC_DEFINE(M_PARGS, "proc-args", "Process arguments");

int coredump_pack_fileinfo = 1;
SYSCTL_INT(_kern, OID_AUTO, coredump_pack_fileinfo, CTLFLAG_RWTUN,
    &coredump_pack_fileinfo, 0,
    "Enable file path packing in 'procstat -f' coredump notes");

int coredump_pack_vmmapinfo = 1;
SYSCTL_INT(_kern, OID_AUTO, coredump_pack_vmmapinfo, CTLFLAG_RWTUN,
    &coredump_pack_vmmapinfo, 0,
    "Enable file path packing in 'procstat -v' coredump notes");

static int sysctl_kern_ps_strings(SYSCTL_HANDLER_ARGS);
static int sysctl_kern_usrstack(SYSCTL_HANDLER_ARGS);
static int sysctl_kern_stackprot(SYSCTL_HANDLER_ARGS);
static int do_execve(struct thread *td, struct image_args *args,
    void * __capability mac_p, struct proc *cop);

/* XXX This should be vm_size_t. */
SYSCTL_PROC(_kern, KERN_PS_STRINGS, ps_strings, CTLTYPE_ULONG|CTLFLAG_RD|
    CTLFLAG_CAPRD|CTLFLAG_MPSAFE, NULL, 0, sysctl_kern_ps_strings, "LU", "");

/* XXX This should be vm_size_t. */
SYSCTL_PROC(_kern, KERN_USRSTACK, usrstack, CTLTYPE_ULONG|CTLFLAG_RD|
    CTLFLAG_CAPRD|CTLFLAG_MPSAFE, NULL, 0, sysctl_kern_usrstack, "LU", "");

SYSCTL_PROC(_kern, OID_AUTO, stackprot, CTLTYPE_INT|CTLFLAG_RD|CTLFLAG_MPSAFE,
    NULL, 0, sysctl_kern_stackprot, "I", "");

u_long ps_arg_cache_limit = PAGE_SIZE / 16;
SYSCTL_ULONG(_kern, OID_AUTO, ps_arg_cache_limit, CTLFLAG_RW, 
    &ps_arg_cache_limit, 0, "");

static int disallow_high_osrel;
SYSCTL_INT(_kern, OID_AUTO, disallow_high_osrel, CTLFLAG_RW,
    &disallow_high_osrel, 0,
    "Disallow execution of binaries built for higher version of the world");

static int map_at_zero = 0;
SYSCTL_INT(_security_bsd, OID_AUTO, map_at_zero, CTLFLAG_RWTUN, &map_at_zero, 0,
    "Permit processes to map an object at virtual address 0.");

<<<<<<< HEAD
static int opportunistic_coexecve;
SYSCTL_INT(_kern, OID_AUTO, opportunistic_coexecve, CTLFLAG_RW,
    &opportunistic_coexecve, 0,
    "Try to colocate binaries on execve(2)");

EVENTHANDLER_LIST_DECLARE(process_exec);

=======
>>>>>>> b6b4c2e9
static int
sysctl_kern_ps_strings(SYSCTL_HANDLER_ARGS)
{
	struct proc *p;
	int error;

	p = curproc;
#ifdef SCTL_MASK32
	if (req->flags & SCTL_MASK32) {
		unsigned int val;
		val = (unsigned int)p->p_psstrings;
		error = SYSCTL_OUT(req, &val, sizeof(val));
	} else
#endif
		error = SYSCTL_OUT(req, &p->p_psstrings,
		   sizeof(p->p_psstrings));
	return error;
}

static int
sysctl_kern_usrstack(SYSCTL_HANDLER_ARGS)
{
	struct proc *p;
	int error;

	p = curproc;
#ifdef SCTL_MASK32
	if (req->flags & SCTL_MASK32) {
		unsigned int val;
		val = (unsigned int)p->p_usrstack;
		error = SYSCTL_OUT(req, &val, sizeof(val));
	} else
#endif
		error = SYSCTL_OUT(req, &p->p_usrstack,
		    sizeof(p->p_usrstack));
	return error;
}

static int
sysctl_kern_stackprot(SYSCTL_HANDLER_ARGS)
{
	struct proc *p;

	p = curproc;
	return (SYSCTL_OUT(req, &p->p_sysent->sv_stackprot,
	    sizeof(p->p_sysent->sv_stackprot)));
}

/*
 * Each of the items is a pointer to a `const struct execsw', hence the
 * double pointer here.
 */
static const struct execsw **execsw;

int
sys_coexecve(struct thread *td, struct coexecve_args *uap)
{
	struct image_args args;
	struct vmspace *oldvmspace;
	struct proc *p;
	int error;

	error = pget(uap->pid, PGET_HOLD | PGET_CANCOLOCATE, &p);
	if (error != 0)
		return (error);
	error = pre_execve(td, &oldvmspace);
	if (error != 0) {
		PRELE(p);
		return (error);
	}
	error = exec_copyin_args(&args, __USER_CAP_STR(uap->fname),
	    UIO_USERSPACE, __USER_CAP_UNBOUND(uap->argv),
	    __USER_CAP_UNBOUND(uap->envv));
	if (error == 0)
		error = kern_coexecve(td, &args, NULL, p);
	post_execve(td, error, oldvmspace);
	PRELE(p);

	return (error);
}

#ifndef _SYS_SYSPROTO_H_
struct execve_args {
	char    *fname; 
	char    **argv;
	char    **envv; 
};
#endif

int
sys_execve(struct thread *td, struct execve_args *uap)
{
	struct image_args args;
	struct vmspace *oldvmspace;
	int error;

	error = pre_execve(td, &oldvmspace);
	if (error != 0)
		return (error);
	error = exec_copyin_args(&args, __USER_CAP_STR(uap->fname),
	    UIO_USERSPACE, __USER_CAP_UNBOUND(uap->argv),
	    __USER_CAP_UNBOUND(uap->envv));
	if (error == 0)
		error = kern_execve(td, &args, NULL);
	post_execve(td, error, oldvmspace);
	return (error);
}

#ifndef _SYS_SYSPROTO_H_
struct fexecve_args {
	int	fd;
	char	**argv;
	char	**envv;
}
#endif
int
sys_fexecve(struct thread *td, struct fexecve_args *uap)
{
	struct image_args args;
	struct vmspace *oldvmspace;
	int error;

	error = pre_execve(td, &oldvmspace);
	if (error != 0)
		return (error);
	error = exec_copyin_args(&args, NULL, UIO_SYSSPACE,
	    __USER_CAP_UNBOUND(uap->argv), __USER_CAP_UNBOUND(uap->envv));
	if (error == 0) {
		args.fd = uap->fd;
		error = kern_execve(td, &args, NULL);
	}
	post_execve(td, error, oldvmspace);
	return (error);
}

#ifndef _SYS_SYSPROTO_H_
struct __mac_execve_args {
	char	*fname;
	char	**argv;
	char	**envv;
	struct mac_native	*mac_p;
};
#endif

int
sys___mac_execve(struct thread *td, struct __mac_execve_args *uap)
{
#ifdef MAC
	struct image_args args;
	struct vmspace *oldvmspace;
	int error;

	error = pre_execve(td, &oldvmspace);
	if (error != 0)
		return (error);
	error = exec_copyin_args(&args, __USER_CAP_STR(uap->fname),
	    UIO_USERSPACE, __USER_CAP_UNBOUND(uap->argv),
	    __USER_CAP_UNBOUND(uap->envv));
	if (error == 0)
		error = kern_execve(td, &args, __USER_CAP_OBJ(uap->mac_p));
	post_execve(td, error, oldvmspace);
	return (error);
#else
	return (ENOSYS);
#endif
}

int
pre_execve(struct thread *td, struct vmspace **oldvmspace)
{
	struct proc *p;
	int error;

	KASSERT(td == curthread, ("non-current thread %p", td));
	error = 0;
	p = td->td_proc;
	if ((p->p_flag & P_HADTHREADS) != 0) {
		PROC_LOCK(p);
		if (thread_single(p, SINGLE_BOUNDARY) != 0)
			error = ERESTART;
		PROC_UNLOCK(p);
	}
	KASSERT(error != 0 || (td->td_pflags & TDP_EXECVMSPC) == 0,
	    ("nested execve"));
	*oldvmspace = p->p_vmspace;
	return (error);
}

void
post_execve(struct thread *td, int error, struct vmspace *oldvmspace)
{
	struct proc *p;

	KASSERT(td == curthread, ("non-current thread %p", td));
	p = td->td_proc;
	if ((p->p_flag & P_HADTHREADS) != 0) {
		PROC_LOCK(p);
		/*
		 * If success, we upgrade to SINGLE_EXIT state to
		 * force other threads to suicide.
		 */
		if (error == EJUSTRETURN)
			thread_single(p, SINGLE_EXIT);
		else
			thread_single_end(p, SINGLE_BOUNDARY);
		PROC_UNLOCK(p);
	}
	if ((td->td_pflags & TDP_EXECVMSPC) != 0) {
#ifdef notanymore
		/*
		 * XXX: This assertion is not valid for coexecve(2).
		 */
		KASSERT(p->p_vmspace != oldvmspace,
		    ("oldvmspace still used"));
#endif
		vmspace_free(oldvmspace);
		td->td_pflags &= ~TDP_EXECVMSPC;
	}
}

/*
 * XXX: kern_execve has the astonishing property of not always returning to
 * the caller.  If sufficiently bad things happen during the call to
 * do_execve(), it can end up calling exit1(); as a result, callers must
 * avoid doing anything which they might need to undo (e.g., allocating
 * memory).
 */
int
kern_coexecve(struct thread *td, struct image_args *args,
    void * __capability mac_p, struct proc *cop)
{

	AUDIT_ARG_ARGV(args->begin_argv, args->argc,
	    exec_args_get_begin_envv(args) - args->begin_argv);
	AUDIT_ARG_ENVV(exec_args_get_begin_envv(args), args->envc,
	    args->endp - exec_args_get_begin_envv(args));
	return (do_execve(td, args, mac_p, cop));
}

int
kern_execve(struct thread *td, struct image_args *args,
    void * __capability mac_p)
{
	struct proc *cop;
	int error;

	if (opportunistic_coexecve != 0) {
		sx_slock(&proctree_lock);
		cop = proc_realparent(td->td_proc);
		PROC_LOCK(cop);
		if (p_cancolocate(td, cop, true) != 0) {
			PROC_UNLOCK(cop);
			sx_sunlock(&proctree_lock);
			goto fallback;
		}
		PROC_UNLOCK(cop);
		PHOLD(cop);
		sx_sunlock(&proctree_lock);
		error = kern_coexecve(td, args, mac_p, cop);
		PRELE(cop);

		KASSERT(error != 0, ("%s: kern_coexecve returned 0", __func__));

		/*
		 * This is the "success" case.
		 */
		if (error == EJUSTRETURN)
			return (error);

		switch (error) {
		case ENOTDIR:
		case ENAMETOOLONG:
		case ENOEXEC:
		case ENOENT:
		case ELOOP:
			return (error);
		default:
			break;
		}
	}

fallback:
	return (kern_coexecve(td, args, mac_p, NULL));
}

/*
 * In-kernel implementation of execve().  All arguments are assumed to be
 * userspace pointers from the passed thread.
 */
static int
do_execve(struct thread *td, struct image_args *args,
    void * __capability umac, struct proc *cop)
{
	struct proc *p = td->td_proc;
	struct nameidata nd;
	struct ucred *oldcred;
	struct uidinfo *euip = NULL;
	register_t *stack_base;
	int error, i;
	struct image_params image_params, *imgp;
	struct vattr attr;
	int (*img_first)(struct image_params *);
	struct pargs *oldargs = NULL, *newargs = NULL;
	struct sigacts *oldsigacts = NULL, *newsigacts = NULL;
#ifdef KTRACE
	struct vnode *tracevp = NULL;
	struct ucred *tracecred = NULL;
#endif
	struct vnode *oldtextvp = NULL, *newtextvp;
	int credential_changing;
#ifdef MAC
	kmac_t extmac;
	kmac_t *mac_p;
	struct label *interpvplabel = NULL;
	int will_transition;
#endif
#ifdef HWPMC_HOOKS
	struct pmckern_procexec pe;
#endif
	static const char fexecv_proc_title[] = "(fexecv)";

	imgp = &image_params;

	/*
	 * Lock the process and set the P_INEXEC flag to indicate that
	 * it should be left alone until we're done here.  This is
	 * necessary to avoid race conditions - e.g. in ptrace() -
	 * that might allow a local user to illicitly obtain elevated
	 * privileges.
	 */
	PROC_LOCK(p);
	KASSERT((p->p_flag & P_INEXEC) == 0,
	    ("%s(): process already has P_INEXEC flag", __func__));
	p->p_flag |= P_INEXEC;
	PROC_UNLOCK(p);

	/*
	 * Initialize part of the common data
	 */
	bzero(imgp, sizeof(*imgp));
	imgp->proc = p;
	imgp->attr = &attr;
	imgp->args = args;
	imgp->cop = cop;
	oldcred = p->p_ucred;

#ifdef MAC
	if (umac != NULL) {
		error = copyin_mac(umac, &extmac);
		if (error)
			goto exec_fail;
		mac_p = &extmac;
	} else
		mac_p = NULL;
	error = mac_execve_enter(imgp, mac_p);
	if (error)
		goto exec_fail;
#endif

	/*
	 * Translate the file name. namei() returns a vnode pointer
	 *	in ni_vp among other things.
	 *
	 * XXXAUDIT: It would be desirable to also audit the name of the
	 * interpreter if this is an interpreted binary.
	 */
	if (args->fname != NULL) {
		NDINIT(&nd, LOOKUP, ISOPEN | LOCKLEAF | LOCKSHARED | FOLLOW |
		    SAVENAME | AUDITVNODE1, UIO_SYSSPACE, args->fname, td);
	}

	SDT_PROBE1(proc, , , exec, args->fname);

interpret:
	if (args->fname != NULL) {
#ifdef CAPABILITY_MODE
		/*
		 * While capability mode can't reach this point via direct
		 * path arguments to execve(), we also don't allow
		 * interpreters to be used in capability mode (for now).
		 * Catch indirect lookups and return a permissions error.
		 */
		if (IN_CAPABILITY_MODE(td)) {
			error = ECAPMODE;
			goto exec_fail;
		}
#endif
		error = namei(&nd);
		if (error)
			goto exec_fail;

		newtextvp = nd.ni_vp;
		imgp->vp = newtextvp;
	} else {
		AUDIT_ARG_FD(args->fd);
		/*
		 * Descriptors opened only with O_EXEC or O_RDONLY are allowed.
		 */
		error = fgetvp_exec(td, args->fd, &cap_fexecve_rights, &newtextvp);
		if (error)
			goto exec_fail;
		vn_lock(newtextvp, LK_SHARED | LK_RETRY);
		AUDIT_ARG_VNODE1(newtextvp);
		imgp->vp = newtextvp;
	}

	/*
	 * Check file permissions.  Also 'opens' file and sets its vnode to
	 * text mode.
	 */
	error = exec_check_permissions(imgp);
	if (error)
		goto exec_fail_dealloc;

	imgp->object = imgp->vp->v_object;
	if (imgp->object != NULL)
		vm_object_reference(imgp->object);

	error = exec_map_first_page(imgp);
	if (error)
		goto exec_fail_dealloc;

	imgp->proc->p_osrel = 0;
	imgp->proc->p_fctl0 = 0;

	/*
	 * Implement image setuid/setgid.
	 *
	 * Determine new credentials before attempting image activators
	 * so that it can be used by process_exec handlers to determine
	 * credential/setid changes.
	 *
	 * Don't honor setuid/setgid if the filesystem prohibits it or if
	 * the process is being traced.
	 *
	 * We disable setuid/setgid/etc in capability mode on the basis
	 * that most setugid applications are not written with that
	 * environment in mind, and will therefore almost certainly operate
	 * incorrectly. In principle there's no reason that setugid
	 * applications might not be useful in capability mode, so we may want
	 * to reconsider this conservative design choice in the future.
	 *
	 * XXXMAC: For the time being, use NOSUID to also prohibit
	 * transitions on the file system.
	 */
	credential_changing = 0;
	credential_changing |= (attr.va_mode & S_ISUID) &&
	    oldcred->cr_uid != attr.va_uid;
	credential_changing |= (attr.va_mode & S_ISGID) &&
	    oldcred->cr_gid != attr.va_gid;
#ifdef MAC
	will_transition = mac_vnode_execve_will_transition(oldcred, imgp->vp,
	    interpvplabel, imgp);
	credential_changing |= will_transition;
#endif

	/* Don't inherit PROC_PDEATHSIG_CTL value if setuid/setgid. */
	if (credential_changing)
		imgp->proc->p_pdeathsig = 0;

	if (credential_changing &&
#ifdef CAPABILITY_MODE
	    ((oldcred->cr_flags & CRED_FLAG_CAPMODE) == 0) &&
#endif
	    (imgp->vp->v_mount->mnt_flag & MNT_NOSUID) == 0 &&
	    (p->p_flag & P_TRACED) == 0) {
		imgp->credential_setid = true;
		VOP_UNLOCK(imgp->vp, 0);
		imgp->newcred = crdup(oldcred);
		if (attr.va_mode & S_ISUID) {
			euip = uifind(attr.va_uid);
			change_euid(imgp->newcred, euip);
		}
		vn_lock(imgp->vp, LK_EXCLUSIVE | LK_RETRY);
		if (attr.va_mode & S_ISGID)
			change_egid(imgp->newcred, attr.va_gid);
		/*
		 * Implement correct POSIX saved-id behavior.
		 *
		 * XXXMAC: Note that the current logic will save the
		 * uid and gid if a MAC domain transition occurs, even
		 * though maybe it shouldn't.
		 */
		change_svuid(imgp->newcred, imgp->newcred->cr_uid);
		change_svgid(imgp->newcred, imgp->newcred->cr_gid);
	} else {
		/*
		 * Implement correct POSIX saved-id behavior.
		 *
		 * XXX: It's not clear that the existing behavior is
		 * POSIX-compliant.  A number of sources indicate that the
		 * saved uid/gid should only be updated if the new ruid is
		 * not equal to the old ruid, or the new euid is not equal
		 * to the old euid and the new euid is not equal to the old
		 * ruid.  The FreeBSD code always updates the saved uid/gid.
		 * Also, this code uses the new (replaced) euid and egid as
		 * the source, which may or may not be the right ones to use.
		 */
		if (oldcred->cr_svuid != oldcred->cr_uid ||
		    oldcred->cr_svgid != oldcred->cr_gid) {
			VOP_UNLOCK(imgp->vp, 0);
			imgp->newcred = crdup(oldcred);
			vn_lock(imgp->vp, LK_EXCLUSIVE | LK_RETRY);
			change_svuid(imgp->newcred, imgp->newcred->cr_uid);
			change_svgid(imgp->newcred, imgp->newcred->cr_gid);
		}
	}
	/* The new credentials are installed into the process later. */

	/*
	 * Do the best to calculate the full path to the image file.
	 */
	if (args->fname != NULL && args->fname[0] == '/')
		imgp->execpath = args->fname;
	else {
		VOP_UNLOCK(imgp->vp, 0);
		if (vn_fullpath(td, imgp->vp, &imgp->execpath,
		    &imgp->freepath) != 0)
			imgp->execpath = args->fname;
		vn_lock(imgp->vp, LK_EXCLUSIVE | LK_RETRY);
	}

	/*
	 *	If the current process has a special image activator it
	 *	wants to try first, call it.   For example, emulating shell
	 *	scripts differently.
	 */
	error = -1;
	if ((img_first = imgp->proc->p_sysent->sv_imgact_try) != NULL)
		error = img_first(imgp);

	/*
	 *	Loop through the list of image activators, calling each one.
	 *	An activator returns -1 if there is no match, 0 on success,
	 *	and an error otherwise.
	 */
	for (i = 0; error == -1 && execsw[i]; ++i) {
		if (execsw[i]->ex_imgact == NULL ||
		    execsw[i]->ex_imgact == img_first) {
			continue;
		}
		error = (*execsw[i]->ex_imgact)(imgp);
	}

	if (error) {
		if (error == -1)
			error = ENOEXEC;
		goto exec_fail_dealloc;
	}

	/*
	 * Special interpreter operation, cleanup and loop up to try to
	 * activate the interpreter.
	 */
	if (imgp->interpreted) {
		exec_unmap_first_page(imgp);
		/*
		 * The text reference needs to be removed for scripts.
		 * There is a short period before we determine that
		 * something is a script where text reference is active.
		 * The vnode lock is held over this entire period
		 * so nothing should illegitimately be blocked.
		 */
		VOP_UNSET_TEXT_CHECKED(imgp->vp);
		/* free name buffer and old vnode */
		if (args->fname != NULL)
			NDFREE(&nd, NDF_ONLY_PNBUF);
#ifdef MAC
		mac_execve_interpreter_enter(newtextvp, &interpvplabel);
#endif
		if (imgp->opened) {
			VOP_CLOSE(newtextvp, FREAD, td->td_ucred, td);
			imgp->opened = 0;
		}
		vput(newtextvp);
		vm_object_deallocate(imgp->object);
		imgp->object = NULL;
		imgp->credential_setid = false;
		if (imgp->newcred != NULL) {
			crfree(imgp->newcred);
			imgp->newcred = NULL;
		}
		imgp->execpath = NULL;
		free(imgp->freepath, M_TEMP);
		imgp->freepath = NULL;
		/* set new name to that of the interpreter */
		NDINIT(&nd, LOOKUP, LOCKLEAF | FOLLOW | SAVENAME,
		    UIO_SYSSPACE, imgp->interpreter_name, td);
		args->fname = imgp->interpreter_name;
		goto interpret;
	}

	/*
	 * NB: We unlock the vnode here because it is believed that none
	 * of the sv_copyout_strings/sv_fixup operations require the vnode.
	 */
	VOP_UNLOCK(imgp->vp, 0);

	if (disallow_high_osrel &&
	    P_OSREL_MAJOR(p->p_osrel) > P_OSREL_MAJOR(__FreeBSD_version)) {
		error = ENOEXEC;
		uprintf("Osrel %d for image %s too high\n", p->p_osrel,
		    imgp->execpath != NULL ? imgp->execpath : "<unresolved>");
		vn_lock(imgp->vp, LK_SHARED | LK_RETRY);
		goto exec_fail_dealloc;
	}

	/* ABI enforces the use of Capsicum. Switch into capabilities mode. */
	if (SV_PROC_FLAG(p, SV_CAPSICUM))
		sys_cap_enter(td, NULL);

	/*
	 * Copy out strings (args and env) and initialize stack base.
	 */
	stack_base = (*p->p_sysent->sv_copyout_strings)(imgp);

	/*
	 * Stack setup.
	 */
	error = (*p->p_sysent->sv_fixup)(&stack_base, imgp);
	if (error != 0) {
		vn_lock(imgp->vp, LK_SHARED | LK_RETRY);
		goto exec_fail_dealloc;
	}

	if (args->fdp != NULL) {
		/* Install a brand new file descriptor table. */
		fdinstall_remapped(td, args->fdp);
		args->fdp = NULL;
	} else {
		/*
		 * Keep on using the existing file descriptor table. For
		 * security and other reasons, the file descriptor table
		 * cannot be shared after an exec.
		 */
		fdunshare(td);
		/* close files on exec */
		fdcloseexec(td);
	}

	/*
	 * Malloc things before we need locks.
	 */
	i = exec_args_get_begin_envv(imgp->args) - imgp->args->begin_argv;
	/* Cache arguments if they fit inside our allowance */
	if (ps_arg_cache_limit >= i + sizeof(struct pargs)) {
		newargs = pargs_alloc(i);
		bcopy(imgp->args->begin_argv, newargs->ar_args, i);
	}

	/*
	 * For security and other reasons, signal handlers cannot
	 * be shared after an exec. The new process gets a copy of the old
	 * handlers. In execsigs(), the new process will have its signals
	 * reset.
	 */
	if (sigacts_shared(p->p_sigacts)) {
		oldsigacts = p->p_sigacts;
		newsigacts = sigacts_alloc();
		sigacts_copy(newsigacts, oldsigacts);
	}

	vn_lock(imgp->vp, LK_SHARED | LK_RETRY);

	PROC_LOCK(p);
	if (oldsigacts)
		p->p_sigacts = newsigacts;
	/* Stop profiling */
	stopprofclock(p);

	/* reset caught signals */
	execsigs(p);

	/* name this process - nameiexec(p, ndp) */
	bzero(p->p_comm, sizeof(p->p_comm));
	if (args->fname)
		bcopy(nd.ni_cnd.cn_nameptr, p->p_comm,
		    min(nd.ni_cnd.cn_namelen, MAXCOMLEN));
	else if (vn_commname(newtextvp, p->p_comm, sizeof(p->p_comm)) != 0)
		bcopy(fexecv_proc_title, p->p_comm, sizeof(fexecv_proc_title));
	bcopy(p->p_comm, td->td_name, sizeof(td->td_name));
#ifdef KTR
	sched_clear_tdname(td);
#endif

	/*
	 * mark as execed, wakeup the process that vforked (if any) and tell
	 * it that it now has its own resources back
	 */
	p->p_flag |= P_EXEC;
	if ((p->p_flag2 & P2_NOTRACE_EXEC) == 0)
		p->p_flag2 &= ~P2_NOTRACE;
	if (p->p_flag & P_PPWAIT) {
		p->p_flag &= ~(P_PPWAIT | P_PPTRACE);
		cv_broadcast(&p->p_pwait);
		/* STOPs are no longer ignored, arrange for AST */
		signotify(td);
	}

	/*
	 * Implement image setuid/setgid installation.
	 */
	if (imgp->credential_setid) {
		/*
		 * Turn off syscall tracing for set-id programs, except for
		 * root.  Record any set-id flags first to make sure that
		 * we do not regain any tracing during a possible block.
		 */
		setsugid(p);

#ifdef KTRACE
		if (p->p_tracecred != NULL &&
		    priv_check_cred(p->p_tracecred, PRIV_DEBUG_DIFFCRED))
			ktrprocexec(p, &tracecred, &tracevp);
#endif
		/*
		 * Close any file descriptors 0..2 that reference procfs,
		 * then make sure file descriptors 0..2 are in use.
		 *
		 * Both fdsetugidsafety() and fdcheckstd() may call functions
		 * taking sleepable locks, so temporarily drop our locks.
		 */
		PROC_UNLOCK(p);
		VOP_UNLOCK(imgp->vp, 0);
		fdsetugidsafety(td);
		error = fdcheckstd(td);
		vn_lock(imgp->vp, LK_SHARED | LK_RETRY);
		if (error != 0)
			goto exec_fail_dealloc;
		PROC_LOCK(p);
#ifdef MAC
		if (will_transition) {
			mac_vnode_execve_transition(oldcred, imgp->newcred,
			    imgp->vp, interpvplabel, imgp);
		}
#endif
	} else {
		if (oldcred->cr_uid == oldcred->cr_ruid &&
		    oldcred->cr_gid == oldcred->cr_rgid)
			p->p_flag &= ~P_SUGID;
	}
	/*
	 * Set the new credentials.
	 */
	if (imgp->newcred != NULL) {
		proc_set_cred(p, imgp->newcred);
		crfree(oldcred);
		oldcred = NULL;
	}

	/*
	 * Store the vp for use in procfs.  This vnode was referenced by namei
	 * or fgetvp_exec.
	 */
	oldtextvp = p->p_textvp;
	p->p_textvp = newtextvp;

#ifdef KDTRACE_HOOKS
	/*
	 * Tell the DTrace fasttrap provider about the exec if it
	 * has declared an interest.
	 */
	if (dtrace_fasttrap_exec)
		dtrace_fasttrap_exec(p);
#endif

	/*
	 * Notify others that we exec'd, and clear the P_INEXEC flag
	 * as we're now a bona fide freshly-execed process.
	 */
	KNOTE_LOCKED(p->p_klist, NOTE_EXEC);
	p->p_flag &= ~P_INEXEC;

	/* clear "fork but no exec" flag, as we _are_ execing */
	p->p_acflag &= ~AFORK;

	/*
	 * Free any previous argument cache and replace it with
	 * the new argument cache, if any.
	 */
	oldargs = p->p_args;
	p->p_args = newargs;
	newargs = NULL;

	PROC_UNLOCK(p);

#ifdef	HWPMC_HOOKS
	/*
	 * Check if system-wide sampling is in effect or if the
	 * current process is using PMCs.  If so, do exec() time
	 * processing.  This processing needs to happen AFTER the
	 * P_INEXEC flag is cleared.
	 */
	if (PMC_SYSTEM_SAMPLING_ACTIVE() || PMC_PROC_IS_USING_PMCS(p)) {
		VOP_UNLOCK(imgp->vp, 0);
		pe.pm_credentialschanged = credential_changing;
		pe.pm_entryaddr = imgp->entry_addr;

		PMC_CALL_HOOK_X(td, PMC_FN_PROCESS_EXEC, (void *) &pe);
		vn_lock(imgp->vp, LK_SHARED | LK_RETRY);
	}
#endif

	/* Set values passed into the program in registers. */
	(*p->p_sysent->sv_setregs)(td, imgp, (u_long)(uintptr_t)stack_base);

	vfs_mark_atime(imgp->vp, td->td_ucred);

	SDT_PROBE1(proc, , , exec__success, args->fname);

exec_fail_dealloc:
	if (imgp->firstpage != NULL)
		exec_unmap_first_page(imgp);

	if (imgp->vp != NULL) {
		if (args->fname)
			NDFREE(&nd, NDF_ONLY_PNBUF);
		if (imgp->opened)
			VOP_CLOSE(imgp->vp, FREAD, td->td_ucred, td);
		if (imgp->textset)
			VOP_UNSET_TEXT_CHECKED(imgp->vp);
		if (error != 0)
			vput(imgp->vp);
		else
			VOP_UNLOCK(imgp->vp, 0);
	}

	if (imgp->object != NULL)
		vm_object_deallocate(imgp->object);

	free(imgp->freepath, M_TEMP);

	if (error == 0) {
		if (p->p_ptevents & PTRACE_EXEC) {
			PROC_LOCK(p);
			if (p->p_ptevents & PTRACE_EXEC)
				td->td_dbgflags |= TDB_EXEC;
			PROC_UNLOCK(p);
		}

		/*
		 * Stop the process here if its stop event mask has
		 * the S_EXEC bit set.
		 */
		STOPEVENT(p, S_EXEC, 0);
	} else {
exec_fail:
		/* we're done here, clear P_INEXEC */
		PROC_LOCK(p);
		p->p_flag &= ~P_INEXEC;
		PROC_UNLOCK(p);

		SDT_PROBE1(proc, , , exec__failure, error);
	}

	if (imgp->newcred != NULL && oldcred != NULL)
		crfree(imgp->newcred);

#ifdef MAC
	mac_execve_exit(imgp);
	mac_execve_interpreter_exit(interpvplabel);
#endif
	exec_free_args(args);

	/*
	 * Handle deferred decrement of ref counts.
	 */
	if (oldtextvp != NULL)
		vrele(oldtextvp);
#ifdef KTRACE
	if (tracevp != NULL)
		vrele(tracevp);
	if (tracecred != NULL)
		crfree(tracecred);
#endif
	pargs_drop(oldargs);
	pargs_drop(newargs);
	if (oldsigacts != NULL)
		sigacts_free(oldsigacts);
	if (euip != NULL)
		uifree(euip);

	if (error && imgp->vmspace_destroyed) {
		/* sorry, no more process anymore. exit gracefully */
		if (cop != NULL)
			PRELE(cop);
		exit1(td, 0, SIGABRT);
		/* NOT REACHED */
	}

#ifdef KTRACE
	if (error == 0)
		ktrprocctor(p);
#endif

	/*
	 * We don't want cpu_set_syscall_retval() to overwrite any of
	 * the register values put in place by exec_setregs().
	 * Implementations of cpu_set_syscall_retval() will leave
	 * registers unmodified when returning EJUSTRETURN.
	 */
	return (error == 0 ? EJUSTRETURN : error);
}

int
exec_map_first_page(struct image_params *imgp)
{
	int rv, i, after, initial_pagein;
	vm_page_t ma[VM_INITIAL_PAGEIN];
	vm_object_t object;

	if (imgp->firstpage != NULL)
		exec_unmap_first_page(imgp);

	object = imgp->vp->v_object;
	if (object == NULL)
		return (EACCES);
	VM_OBJECT_WLOCK(object);
#if VM_NRESERVLEVEL > 0
	vm_object_color(object, 0);
#endif
	ma[0] = vm_page_grab(object, 0, VM_ALLOC_NORMAL | VM_ALLOC_NOBUSY);
	if (ma[0]->valid != VM_PAGE_BITS_ALL) {
		vm_page_xbusy(ma[0]);
		if (!vm_pager_has_page(object, 0, NULL, &after)) {
			vm_page_lock(ma[0]);
			vm_page_free(ma[0]);
			vm_page_unlock(ma[0]);
			VM_OBJECT_WUNLOCK(object);
			return (EIO);
		}
		initial_pagein = min(after, VM_INITIAL_PAGEIN);
		KASSERT(initial_pagein <= object->size,
		    ("%s: initial_pagein %d object->size %ju",
		    __func__, initial_pagein, (uintmax_t )object->size));
		for (i = 1; i < initial_pagein; i++) {
			if ((ma[i] = vm_page_next(ma[i - 1])) != NULL) {
				if (ma[i]->valid)
					break;
				if (!vm_page_tryxbusy(ma[i]))
					break;
			} else {
				ma[i] = vm_page_alloc(object, i,
				    VM_ALLOC_NORMAL);
				if (ma[i] == NULL)
					break;
			}
		}
		initial_pagein = i;
		rv = vm_pager_get_pages(object, ma, initial_pagein, NULL, NULL);
		if (rv != VM_PAGER_OK) {
			for (i = 0; i < initial_pagein; i++) {
				vm_page_lock(ma[i]);
				vm_page_free(ma[i]);
				vm_page_unlock(ma[i]);
			}
			VM_OBJECT_WUNLOCK(object);
			return (EIO);
		}
		vm_page_xunbusy(ma[0]);
		for (i = 1; i < initial_pagein; i++)
			vm_page_readahead_finish(ma[i]);
	}
	vm_page_lock(ma[0]);
	vm_page_wire(ma[0]);
	vm_page_unlock(ma[0]);
	VM_OBJECT_WUNLOCK(object);

	imgp->firstpage = sf_buf_alloc(ma[0], 0);
	imgp->image_header = (char *)sf_buf_kva(imgp->firstpage);

	return (0);
}

void
exec_unmap_first_page(struct image_params *imgp)
{
	vm_page_t m;

	if (imgp->firstpage != NULL) {
		m = sf_buf_page(imgp->firstpage);
		sf_buf_free(imgp->firstpage);
		imgp->firstpage = NULL;
		vm_page_lock(m);
		vm_page_unwire(m, PQ_ACTIVE);
		vm_page_unlock(m);
	}
}

/*
 * Destroy old address space, and allocate a new stack.
 *	The new stack is only sgrowsiz large because it is grown
 *	automatically on a page fault.
 */
int
exec_new_vmspace(struct image_params *imgp, const struct sysentvec *sv)
{
	int error;
	struct proc *p = imgp->proc;
	struct vmspace *vmspace = p->p_vmspace;
	vm_object_t obj;
	struct rlimit rlim_stack;
	vm_offset_t sv_minuser, stack_addr;
	vm_map_t map;
	u_long ssiz;

	imgp->vmspace_destroyed = 1;
	imgp->sysent = sv;

	/* May be called with Giant held */
	EVENTHANDLER_DIRECT_INVOKE(process_exec, p, imgp);

	/*
	 * Blow away entire process VM, if address space not shared,
	 * otherwise, create a new VM space so that other threads are
	 * not disrupted
	 */
	map = &vmspace->vm_map;
	if (map_at_zero)
		sv_minuser = sv->sv_minuser;
	else
		sv_minuser = MAX(sv->sv_minuser, PAGE_SIZE);
	if (vmspace->vm_refcnt == 1 && vm_map_min(map) == sv_minuser &&
	    vm_map_max(map) == sv->sv_maxuser &&
	    cpu_exec_vmspace_reuse(p, map) &&
	    imgp->cop == NULL) {
		shmexit(vmspace);
		pmap_remove_pages(vmspace_pmap(vmspace));
		vm_map_remove(map, vm_map_min(map), vm_map_max(map));
		/*
		 * An exec terminates mlockall(MCL_FUTURE), ASLR state
		 * must be re-evaluated.
		 */
		vm_map_lock(map);
		vm_map_modflags(map, 0, MAP_WIREFUTURE | MAP_ASLR |
		    MAP_ASLR_IGNSTART);
		vm_map_unlock(map);
	} else if (imgp->cop != NULL) {
		error = vmspace_coexec(p, imgp->cop, sv_minuser, sv->sv_maxuser);
		if (error)
			return (error);
		vmspace = p->p_vmspace;
		map = &vmspace->vm_map;
	} else {
		error = vmspace_exec(p, sv_minuser, sv->sv_maxuser);
		if (error)
			return (error);
		vmspace = p->p_vmspace;
		map = &vmspace->vm_map;
	}
	map->flags |= imgp->map_flags;

#ifdef CPU_QEMU_MALTA
	if (curthread->td_md.md_flags & MDTD_QTRACE) {
		char buffer[128];

		snprintf(buffer, sizeof(buffer), "VMMAP %d: exec",
		    curproc->p_pid);
		CHERI_TRACE_STRING(buffer);
	}
#endif

	/* Map a shared page */
	obj = sv->sv_shared_page_obj;
	if (obj != NULL && imgp->cop == NULL) {
		vm_object_reference(obj);
		error = vm_map_fixed(map, obj, 0,
		    sv->sv_shared_page_base, sv->sv_shared_page_len,
		    VM_PROT_READ | VM_PROT_EXECUTE,
		    VM_PROT_READ | VM_PROT_EXECUTE,
		    MAP_INHERIT_SHARE | MAP_ACC_NO_CHARGE);
		if (error != KERN_SUCCESS) {
			vm_object_deallocate(obj);
			return (vm_mmap_to_errno(error));
		}
	}

	/* Allocate a new stack */
	if (imgp->stack_sz != 0) {
		ssiz = trunc_page(imgp->stack_sz);
		PROC_LOCK(p);
		lim_rlimit_proc(p, RLIMIT_STACK, &rlim_stack);
		PROC_UNLOCK(p);
		if (ssiz > rlim_stack.rlim_max)
			ssiz = rlim_stack.rlim_max;
		if (ssiz > rlim_stack.rlim_cur) {
			rlim_stack.rlim_cur = ssiz;
			kern_setrlimit(curthread, RLIMIT_STACK, &rlim_stack);
		}
	} else if (sv->sv_maxssiz != NULL) {
		ssiz = *sv->sv_maxssiz;
	} else {
		ssiz = maxssiz;
	}
	p->p_usrstack = sv->sv_usrstack;
	if (imgp->cop != NULL) {
		vm_offset_t dummy;

		/*
		 * XXX: Using linear search here is rather silly.
		 */
		do {
			p->p_usrstack -= MAXSSIZ;
			stack_addr = p->p_usrstack - ssiz;
			dummy = vm_map_findspace(map, stack_addr, ssiz);
		} while (dummy == vm_map_max(map) - ssiz + 1);
	} else {
		stack_addr = p->p_usrstack - ssiz;
	}
	error = vm_map_stack(map, stack_addr, (vm_size_t)ssiz,
	    obj != NULL && imgp->stack_prot != 0 ? imgp->stack_prot :
	    sv->sv_stackprot, VM_PROT_ALL, MAP_STACK_GROWS_DOWN);
	if (error != KERN_SUCCESS)
		return (vm_mmap_to_errno(error));

	if (imgp->cop == NULL) {
		/*
		 * vm_ssize and vm_maxsaddr are somewhat antiquated concepts, but they
		 * are still used to enforce the stack rlimit on the process stack.
		 */
		vmspace->vm_ssize = sgrowsiz >> PAGE_SHIFT;
		vmspace->vm_maxsaddr = (char *)stack_addr;
	}

	return (0);
}

/*
 * Takes a pointer to a pointer an array of pointers in userspace, loads
 * the loads the current value and updates the array pointer.
 */
static int
get_argenv_ptr(void * __capability *arrayp, void * __capability *ptrp)
{
	uintptr_t ptr;
	char * __capability array;
#if __has_feature(capabilities)
	intcap_t ptr_c;
#endif
#ifdef COMPAT_FREEBSD32
	uint32_t ptr32;
#endif

	array = *arrayp;
#ifdef COMPAT_FREEBSD32
	if (SV_CURPROC_FLAG(SV_ILP32)) {
		if (fueword32_c(array, &ptr32) == -1)
			return (EFAULT);
		array += sizeof(ptr32);
		*ptrp = __USER_CAP_STR((void *)(uintptr_t)ptr32);
	} else
#endif
#if __has_feature(capabilities)
	if (SV_CURPROC_FLAG(SV_CHERI)) {
		if (fuecap(array, &ptr_c) == -1)
			return (EFAULT);
		array += sizeof(ptr_c);
		*ptrp = (void * __capability)ptr_c;
	} else
#endif
	{
		if (fueword_c(array, &ptr) == -1)
			return (EFAULT);
		array += sizeof(ptr);
		*ptrp = __USER_CAP_STR((void *)(uintptr_t)ptr);
	}
	*arrayp = array;
	return (0);
}

/*
 * Copy out argument and environment strings from the old process address
 * space into the temporary string buffer.
 */
int
exec_copyin_args(struct image_args *args, const char * __capability fname,
    enum uio_seg segflg, void * __capability argv, void * __capability envv)
{
	void * __capability ptr;
	int error;

	bzero(args, sizeof(*args));
	if (argv == NULL)
		return (EFAULT);

	/*
	 * Allocate demand-paged memory for the file name, argument, and
	 * environment strings.
	 */
	error = exec_alloc_args(args);
	if (error != 0)
		return (error);

	/*
	 * Copy the file name.
	 */
	error = exec_args_add_fname(args, fname, segflg);
	if (error != 0)
		goto err_exit;

	/*
	 * extract arguments first
	 */
	for (;;) {
		error = get_argenv_ptr(&argv, &ptr);
		if (error != 0)
			goto err_exit;
		if (ptr == NULL)
			break;
		error = exec_args_add_arg(args, ptr, UIO_USERSPACE);
		if (error != 0)
			goto err_exit;
	}

	/*
	 * extract environment strings
	 */
	if (envv) {
		for (;;) {
			error = get_argenv_ptr(&envv, &ptr);
			if (error != 0)
				goto err_exit;
			if (ptr == NULL)
				break;
			error = exec_args_add_env(args, ptr, UIO_USERSPACE);
			if (error != 0)
				goto err_exit;
		}
	}

	return (0);

err_exit:
	exec_free_args(args);
	return (error);
}

int
exec_copyin_data_fds(struct thread *td, struct image_args *args,
    const void *data, size_t datalen, const int *fds, size_t fdslen)
{
	struct filedesc *ofdp;
	const char *p;
	int *kfds;
	int error;

	memset(args, '\0', sizeof(*args));
	ofdp = td->td_proc->p_fd;
	if (datalen >= ARG_MAX || fdslen > ofdp->fd_lastfile + 1)
		return (E2BIG);
	error = exec_alloc_args(args);
	if (error != 0)
		return (error);

	args->begin_argv = args->buf;
	args->stringspace = ARG_MAX;

	if (datalen > 0) {
		/*
		 * Argument buffer has been provided. Copy it into the
		 * kernel as a single string and add a terminating null
		 * byte.
		 */
		error = copyin(data, args->begin_argv, datalen);
		if (error != 0)
			goto err_exit;
		args->begin_argv[datalen] = '\0';
		args->endp = args->begin_argv + datalen + 1;
		args->stringspace -= datalen + 1;

		/*
		 * Traditional argument counting. Count the number of
		 * null bytes.
		 */
		for (p = args->begin_argv; p < args->endp; ++p)
			if (*p == '\0')
				++args->argc;
	} else {
		/* No argument buffer provided. */
		args->endp = args->begin_argv;
	}

	/* Create new file descriptor table. */
	kfds = malloc(fdslen * sizeof(int), M_TEMP, M_WAITOK);
	error = copyin(fds, kfds, fdslen * sizeof(int));
	if (error != 0) {
		free(kfds, M_TEMP);
		goto err_exit;
	}
	error = fdcopy_remapped(ofdp, kfds, fdslen, &args->fdp);
	free(kfds, M_TEMP);
	if (error != 0)
		goto err_exit;

	return (0);
err_exit:
	exec_free_args(args);
	return (error);
}

struct exec_args_kva {
	vm_offset_t addr;
	u_int gen;
	SLIST_ENTRY(exec_args_kva) next;
};

DPCPU_DEFINE_STATIC(struct exec_args_kva *, exec_args_kva);

static SLIST_HEAD(, exec_args_kva) exec_args_kva_freelist;
static struct mtx exec_args_kva_mtx;
static u_int exec_args_gen;

static void
exec_prealloc_args_kva(void *arg __unused)
{
	struct exec_args_kva *argkva;
	u_int i;

	SLIST_INIT(&exec_args_kva_freelist);
	mtx_init(&exec_args_kva_mtx, "exec args kva", NULL, MTX_DEF);
	for (i = 0; i < exec_map_entries; i++) {
		argkva = malloc(sizeof(*argkva), M_PARGS, M_WAITOK);
		argkva->addr = kmap_alloc_wait(exec_map, exec_map_entry_size);
		argkva->gen = exec_args_gen;
		SLIST_INSERT_HEAD(&exec_args_kva_freelist, argkva, next);
	}
}
SYSINIT(exec_args_kva, SI_SUB_EXEC, SI_ORDER_ANY, exec_prealloc_args_kva, NULL);

static vm_offset_t
exec_alloc_args_kva(void **cookie)
{
	struct exec_args_kva *argkva;

	argkva = (void *)atomic_readandclear_ptr(
	    (uintptr_t *)DPCPU_PTR(exec_args_kva));
	if (argkva == NULL) {
		mtx_lock(&exec_args_kva_mtx);
		while ((argkva = SLIST_FIRST(&exec_args_kva_freelist)) == NULL)
			(void)mtx_sleep(&exec_args_kva_freelist,
			    &exec_args_kva_mtx, 0, "execkva", 0);
		SLIST_REMOVE_HEAD(&exec_args_kva_freelist, next);
		mtx_unlock(&exec_args_kva_mtx);
	}
	*(struct exec_args_kva **)cookie = argkva;
	return (argkva->addr);
}

static void
exec_release_args_kva(struct exec_args_kva *argkva, u_int gen)
{
	vm_offset_t base;

	base = argkva->addr;
	if (argkva->gen != gen) {
		(void)vm_map_madvise(exec_map, base, base + exec_map_entry_size,
		    MADV_FREE);
		argkva->gen = gen;
	}
	if (!atomic_cmpset_ptr((uintptr_t *)DPCPU_PTR(exec_args_kva),
	    (uintptr_t)NULL, (uintptr_t)argkva)) {
		mtx_lock(&exec_args_kva_mtx);
		SLIST_INSERT_HEAD(&exec_args_kva_freelist, argkva, next);
		wakeup_one(&exec_args_kva_freelist);
		mtx_unlock(&exec_args_kva_mtx);
	}
}

static void
exec_free_args_kva(void *cookie)
{

	exec_release_args_kva(cookie, exec_args_gen);
}

static void
exec_args_kva_lowmem(void *arg __unused)
{
	SLIST_HEAD(, exec_args_kva) head;
	struct exec_args_kva *argkva;
	u_int gen;
	int i;

	gen = atomic_fetchadd_int(&exec_args_gen, 1) + 1;

	/*
	 * Force an madvise of each KVA range. Any currently allocated ranges
	 * will have MADV_FREE applied once they are freed.
	 */
	SLIST_INIT(&head);
	mtx_lock(&exec_args_kva_mtx);
	SLIST_SWAP(&head, &exec_args_kva_freelist, exec_args_kva);
	mtx_unlock(&exec_args_kva_mtx);
	while ((argkva = SLIST_FIRST(&head)) != NULL) {
		SLIST_REMOVE_HEAD(&head, next);
		exec_release_args_kva(argkva, gen);
	}

	CPU_FOREACH(i) {
		argkva = (void *)atomic_readandclear_ptr(
		    (uintptr_t *)DPCPU_ID_PTR(i, exec_args_kva));
		if (argkva != NULL)
			exec_release_args_kva(argkva, gen);
	}
}
EVENTHANDLER_DEFINE(vm_lowmem, exec_args_kva_lowmem, NULL,
    EVENTHANDLER_PRI_ANY);

/*
 * Allocate temporary demand-paged, zero-filled memory for the file name,
 * argument, and environment strings.
 */
int
exec_alloc_args(struct image_args *args)
{

	args->buf = (char *)exec_alloc_args_kva(&args->bufkva);
	return (0);
}

void
exec_free_args(struct image_args *args)
{

	if (args->buf != NULL) {
		exec_free_args_kva(args->bufkva);
		args->buf = NULL;
	}
	if (args->fname_buf != NULL) {
		free(args->fname_buf, M_TEMP);
		args->fname_buf = NULL;
	}
	if (args->fdp != NULL)
		fdescfree_remapped(args->fdp);
}

/*
 * A set to functions to fill struct image args.
 *
 * NOTE: exec_args_add_fname() must be called (possibly with a NULL
 * fname) before the other functions.  All exec_args_add_arg() calls must
 * be made before any exec_args_add_env() calls.  exec_args_adjust_args()
 * may be called any time after exec_args_add_fname().
 *
 * exec_args_add_fname() - install path to be executed
 * exec_args_add_arg() - append an argument string
 * exec_args_add_env() - append an env string
 * exec_args_adjust_args() - adjust location of the argument list to
 *                           allow new arguments to be prepended
 */
int
exec_args_add_fname(struct image_args *args, const char * __capability fname,
    enum uio_seg segflg)
{
	int error;
	size_t length;

	KASSERT(args->fname == NULL, ("fname already appended"));
	KASSERT(args->endp == NULL, ("already appending to args"));

	if (fname != NULL) {
		args->fname = args->buf;
		if (segflg == UIO_SYSSPACE)
			error = copystr((__cheri_fromcap const char *)fname,
			    args->fname, PATH_MAX, &length);
		else
			error = copyinstr_c(fname, args->fname, PATH_MAX,
			    &length);
		if (error != 0)
			return (error == ENAMETOOLONG ? E2BIG : error);
	} else
		length = 0;

	/* Set up for _arg_*()/_env_*() */
	args->endp = args->buf + length;
	/* begin_argv must be set and kept updated */
	args->begin_argv = args->endp;
	KASSERT(exec_map_entry_size - length >= ARG_MAX,
	    ("too little space remaining for arguments %zu < %zu",
	    exec_map_entry_size - length, (size_t)ARG_MAX));
	args->stringspace = ARG_MAX;

	return (0);
}

static int
exec_args_add_str(struct image_args *args, const char * __capability str,
    enum uio_seg segflg, int *countp)
{
	int error;
	size_t length;

	KASSERT(args->endp != NULL, ("endp not initialized"));
	KASSERT(args->begin_argv != NULL, ("begin_argp not initialized"));

	if (segflg == UIO_SYSSPACE)
		error = copystr((__cheri_fromcap const char *)str, args->endp,
		    args->stringspace, &length);
	else
		error = copyinstr_c(str, args->endp, args->stringspace,
		    &length);
	if (error != 0)
		return (error == ENAMETOOLONG ? E2BIG : error);
	args->stringspace -= length;
	args->endp += length;
	(*countp)++;

	return (0);
}

int
exec_args_add_arg(struct image_args *args, const char * __capability argp,
    enum uio_seg segflg)
{

	KASSERT(args->envc == 0, ("appending args after env"));

	return (exec_args_add_str(args, argp, segflg, &args->argc));
}

int
exec_args_add_env(struct image_args *args, const char * __capability envp,
    enum uio_seg segflg)
{

	if (args->envc == 0)
		args->begin_envv = args->endp;

	return (exec_args_add_str(args, envp, segflg, &args->envc));
}

int
exec_args_adjust_args(struct image_args *args, size_t consume, ssize_t extend)
{
	ssize_t offset;

	KASSERT(args->endp != NULL, ("endp not initialized"));
	KASSERT(args->begin_argv != NULL, ("begin_argp not initialized"));

	offset = extend - consume;
	if (args->stringspace < offset)
		return (E2BIG);
	memmove(args->begin_argv + extend, args->begin_argv + consume,
	    args->endp - args->begin_argv + consume);
	if (args->envc > 0)
		args->begin_envv += offset;
	args->endp += offset;
	args->stringspace -= offset;
	return (0);
}

char *
exec_args_get_begin_envv(struct image_args *args)
{

	KASSERT(args->endp != NULL, ("endp not initialized"));

	if (args->envc > 0)
		return (args->begin_envv);
	return (args->endp);
}

/*
 * Copy strings out to the new process address space, constructing new arg
 * and env vector tables. Return a pointer to the base so that it can be used
 * as the initial stack pointer.
 */
register_t *
exec_copyout_strings(struct image_params *imgp)
{
	int argc, envc;
	char **vectp;
	char *stringp;
	uintptr_t destp;
	register_t *stack_base;
	struct ps_strings *arginfo;
	struct proc *p;
	size_t execpath_len;
	int szsigcode, szps;
	char canary[sizeof(long) * 8];

	szps = sizeof(pagesizes[0]) * MAXPAGESIZES;
	/*
	 * Calculate string base and vector table pointers.
	 * Also deal with signal trampoline code for this exec type.
	 */
	if (imgp->execpath != NULL && imgp->auxargs != NULL)
		execpath_len = strlen(imgp->execpath) + 1;
	else
		execpath_len = 0;
	p = imgp->proc;
	szsigcode = 0;

	p->p_psstrings = p->p_sysent->sv_psstrings;
	if (imgp->cop != NULL)
		p->p_psstrings -= p->p_sysent->sv_usrstack - p->p_usrstack;

	arginfo = (struct ps_strings *)p->p_psstrings;
	if (p->p_sysent->sv_sigcode_base == 0) {
		if (p->p_sysent->sv_szsigcode != NULL)
			szsigcode = *(p->p_sysent->sv_szsigcode);
	}
	destp =	(uintptr_t)arginfo;

	/*
	 * install sigcode
	 */
	if (szsigcode != 0) {
		destp -= szsigcode;
		destp = rounddown2(destp, sizeof(void *));
		copyout(p->p_sysent->sv_sigcode, (void *)destp, szsigcode);
	}

	/*
	 * Copy the image path for the rtld.
	 */
	if (execpath_len != 0) {
		destp -= execpath_len;
		destp = rounddown2(destp, sizeof(void *));
		imgp->execpathp = destp;
		copyout(imgp->execpath, (void *)destp, execpath_len);
	}

	/*
	 * Prepare the canary for SSP.
	 */
	arc4rand(canary, sizeof(canary), 0);
	destp -= sizeof(canary);
	imgp->canary = destp;
	copyout(canary, (void *)destp, sizeof(canary));
	imgp->canarylen = sizeof(canary);

	/*
	 * Prepare the pagesizes array.
	 */
	destp -= szps;
	destp = rounddown2(destp, sizeof(void *));
	imgp->pagesizes = destp;
	copyout(pagesizes, (void *)destp, szps);
	imgp->pagesizeslen = szps;

	destp -= ARG_MAX - imgp->args->stringspace;
	destp = rounddown2(destp, sizeof(void *));

	vectp = (char **)destp;
	if (imgp->auxargs) {
		/*
		 * Allocate room on the stack for the ELF auxargs
		 * array.  It has up to AT_COUNT entries.
		 */
		vectp -= howmany(AT_COUNT * sizeof(Elf_Auxinfo),
		    sizeof(*vectp));
	}

	/*
	 * Allocate room for the argv[] and env vectors including the
	 * terminating NULL pointers.
	 */
	vectp -= imgp->args->argc + 1 + imgp->args->envc + 1;

	/*
	 * vectp also becomes our initial stack base
	 */
	stack_base = (register_t *)vectp;

	stringp = imgp->args->begin_argv;
	argc = imgp->args->argc;
	envc = imgp->args->envc;

	/*
	 * Copy out strings - arguments and environment.
	 */
	copyout(stringp, (void *)destp, ARG_MAX - imgp->args->stringspace);

	/*
	 * Fill in "ps_strings" struct for ps, w, etc.
	 */
	suword(&arginfo->ps_argvstr, (long)(intptr_t)vectp);
	suword32(&arginfo->ps_nargvstr, argc);

	/*
	 * Fill in argument portion of vector table.
	 */
	for (; argc > 0; --argc) {
		suword(vectp++, (long)(intptr_t)destp);
		while (*stringp++ != 0)
			destp++;
		destp++;
	}

	/* a null vector table pointer separates the argp's from the envp's */
	suword(vectp++, 0);

	suword(&arginfo->ps_envstr, (long)(intptr_t)vectp);
	suword32(&arginfo->ps_nenvstr, envc);

	/*
	 * Fill in environment portion of vector table.
	 */
	for (; envc > 0; --envc) {
		suword(vectp++, (long)(intptr_t)destp);
		while (*stringp++ != 0)
			destp++;
		destp++;
	}

	/* end of vector table is a null pointer */
	suword(vectp, 0);

	return (stack_base);
}

/*
 * Check permissions of file to execute.
 *	Called with imgp->vp locked.
 *	Return 0 for success or error code on failure.
 */
int
exec_check_permissions(struct image_params *imgp)
{
	struct vnode *vp = imgp->vp;
	struct vattr *attr = imgp->attr;
	struct thread *td;
	int error;

	td = curthread;

	/* Get file attributes */
	error = VOP_GETATTR(vp, attr, td->td_ucred);
	if (error)
		return (error);

#ifdef MAC
	error = mac_vnode_check_exec(td->td_ucred, imgp->vp, imgp);
	if (error)
		return (error);
#endif

	/*
	 * 1) Check if file execution is disabled for the filesystem that
	 *    this file resides on.
	 * 2) Ensure that at least one execute bit is on. Otherwise, a
	 *    privileged user will always succeed, and we don't want this
	 *    to happen unless the file really is executable.
	 * 3) Ensure that the file is a regular file.
	 */
	if ((vp->v_mount->mnt_flag & MNT_NOEXEC) ||
	    (attr->va_mode & (S_IXUSR | S_IXGRP | S_IXOTH)) == 0 ||
	    (attr->va_type != VREG))
		return (EACCES);

	/*
	 * Zero length files can't be exec'd
	 */
	if (attr->va_size == 0)
		return (ENOEXEC);

	/*
	 *  Check for execute permission to file based on current credentials.
	 */
	error = VOP_ACCESS(vp, VEXEC, td->td_ucred, td);
	if (error)
		return (error);

	/*
	 * Check number of open-for-writes on the file and deny execution
	 * if there are any.
	 *
	 * Add a text reference now so no one can write to the
	 * executable while we're activating it.
	 *
	 * Remember if this was set before and unset it in case this is not
	 * actually an executable image.
	 */
	error = VOP_SET_TEXT(vp);
	if (error != 0)
		return (error);
	imgp->textset = true;

	/*
	 * Call filesystem specific open routine (which does nothing in the
	 * general case).
	 */
	error = VOP_OPEN(vp, FREAD, td->td_ucred, td, NULL);
	if (error == 0)
		imgp->opened = 1;
	return (error);
}

/*
 * Exec handler registration
 */
int
exec_register(const struct execsw *execsw_arg)
{
	const struct execsw **es, **xs, **newexecsw;
	u_int count = 2;	/* New slot and trailing NULL */

	if (execsw)
		for (es = execsw; *es; es++)
			count++;
	newexecsw = malloc(count * sizeof(*es), M_TEMP, M_WAITOK);
	xs = newexecsw;
	if (execsw)
		for (es = execsw; *es; es++)
			*xs++ = *es;
	*xs++ = execsw_arg;
	*xs = NULL;
	if (execsw)
		free(execsw, M_TEMP);
	execsw = newexecsw;
	return (0);
}

int
exec_unregister(const struct execsw *execsw_arg)
{
	const struct execsw **es, **xs, **newexecsw;
	int count = 1;

	if (execsw == NULL)
		panic("unregister with no handlers left?\n");

	for (es = execsw; *es; es++) {
		if (*es == execsw_arg)
			break;
	}
	if (*es == NULL)
		return (ENOENT);
	for (es = execsw; *es; es++)
		if (*es != execsw_arg)
			count++;
	newexecsw = malloc(count * sizeof(*es), M_TEMP, M_WAITOK);
	xs = newexecsw;
	for (es = execsw; *es; es++)
		if (*es != execsw_arg)
			*xs++ = *es;
	*xs = NULL;
	if (execsw)
		free(execsw, M_TEMP);
	execsw = newexecsw;
	return (0);
}
// CHERI CHANGES START
// {
//   "updated": 20181127,
//   "target_type": "kernel",
//   "changes": [
//     "integer_provenance",
//     "user_capabilities"
//   ]
// }
// CHERI CHANGES END<|MERGE_RESOLUTION|>--- conflicted
+++ resolved
@@ -145,7 +145,6 @@
 SYSCTL_INT(_security_bsd, OID_AUTO, map_at_zero, CTLFLAG_RWTUN, &map_at_zero, 0,
     "Permit processes to map an object at virtual address 0.");
 
-<<<<<<< HEAD
 static int opportunistic_coexecve;
 SYSCTL_INT(_kern, OID_AUTO, opportunistic_coexecve, CTLFLAG_RW,
     &opportunistic_coexecve, 0,
@@ -153,8 +152,6 @@
 
 EVENTHANDLER_LIST_DECLARE(process_exec);
 
-=======
->>>>>>> b6b4c2e9
 static int
 sysctl_kern_ps_strings(SYSCTL_HANDLER_ARGS)
 {
