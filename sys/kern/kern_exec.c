--- conflicted
+++ resolved
@@ -1230,18 +1230,10 @@
  * space into the temporary string buffer.
  */
 int
-<<<<<<< HEAD
-exec_copyin_args(struct image_args *args, char * __capability fname,
-    enum uio_seg segflg, char * __capability * __capability argv,
-    char * __capability * __capability envv)
-{
-	void * __capability argp, * __capability envp;
-=======
 exec_copyin_args(struct image_args *args, const char * __capability fname,
     enum uio_seg segflg, void * __capability argv, void * __capability envv)
 {
 	void * __capability ptr;
->>>>>>> e16ccb4a
 	int error;
 
 	bzero(args, sizeof(*args));
@@ -1267,22 +1259,12 @@
 	 * extract arguments first
 	 */
 	for (;;) {
-<<<<<<< HEAD
-		error = copyincap(argv++, &argp, sizeof(envp));
-		if (error == -1) {
-			error = EFAULT;
-=======
 		error = get_argenv_ptr(&argv, &ptr);
 		if (error != 0)
->>>>>>> e16ccb4a
 			goto err_exit;
 		if (ptr == NULL)
 			break;
-<<<<<<< HEAD
-		error = exec_args_add_arg_str(args, argp, UIO_USERSPACE);
-=======
 		error = exec_args_add_arg(args, ptr, UIO_USERSPACE);
->>>>>>> e16ccb4a
 		if (error != 0)
 			goto err_exit;
 	}
@@ -1292,23 +1274,12 @@
 	 */
 	if (envv) {
 		for (;;) {
-<<<<<<< HEAD
-			error = copyincap(envv++, &envp, sizeof(envp));
-			if (error == -1) {
-				error = EFAULT;
-=======
 			error = get_argenv_ptr(&envv, &ptr);
 			if (error != 0)
->>>>>>> e16ccb4a
 				goto err_exit;
 			if (ptr == NULL)
 				break;
-<<<<<<< HEAD
-			error = exec_args_add_env_str(args, envp,
-			    UIO_USERSPACE);
-=======
 			error = exec_args_add_env(args, ptr, UIO_USERSPACE);
->>>>>>> e16ccb4a
 			if (error != 0)
 				goto err_exit;
 		}
@@ -1535,11 +1506,7 @@
  *                           allow new arguments to be prepended
  */
 int
-<<<<<<< HEAD
-exec_args_add_fname(struct image_args *args, char * __capability fname,
-=======
 exec_args_add_fname(struct image_args *args, const char * __capability fname,
->>>>>>> e16ccb4a
     enum uio_seg segflg)
 {
 	int error;
@@ -1573,15 +1540,9 @@
 	return (0);
 }
 
-<<<<<<< HEAD
-int
-exec_args_add_arg_str(struct image_args *args, char * __capability argp,
-   enum uio_seg segflg)
-=======
 static int
 exec_args_add_str(struct image_args *args, const char * __capability str,
     enum uio_seg segflg, int *countp)
->>>>>>> e16ccb4a
 {
 	int error;
 	size_t length;
@@ -1590,17 +1551,10 @@
 	KASSERT(args->begin_argv != NULL, ("begin_argp not initialized"));
 
 	if (segflg == UIO_SYSSPACE)
-<<<<<<< HEAD
-		error = copystr((__cheri_fromcap const char *)argp,
-		    args->endp, args->stringspace, &length);
-	else
-		error = copyinstr_c(argp, args->endp, args->stringspace,
-=======
 		error = copystr((__cheri_fromcap const char *)str, args->endp,
 		    args->stringspace, &length);
 	else
 		error = copyinstr_c(str, args->endp, args->stringspace,
->>>>>>> e16ccb4a
 		    &length);
 	if (error != 0)
 		return (error == ENAMETOOLONG ? E2BIG : error);
@@ -1612,29 +1566,12 @@
 }
 
 int
-<<<<<<< HEAD
-exec_args_add_env_str(struct image_args *args, char * __capability envp,
-=======
 exec_args_add_arg(struct image_args *args, const char * __capability argp,
->>>>>>> e16ccb4a
     enum uio_seg segflg)
 {
 
 	KASSERT(args->envc == 0, ("appending args after env"));
 
-<<<<<<< HEAD
-	if (segflg == UIO_SYSSPACE)
-		error = copystr((__cheri_fromcap const char *)envp,
-		    args->endp, args->stringspace, &length);
-	else
-		error = copyinstr_c(envp, args->endp, args->stringspace,
-		    &length);
-	if (error != 0)
-		return (error == ENAMETOOLONG ? E2BIG : error);
-	args->stringspace -= length;
-	args->endp += length;
-	args->envc++;
-=======
 	return (exec_args_add_str(args, argp, segflg, &args->argc));
 }
 
@@ -1653,7 +1590,6 @@
 exec_args_adjust_args(struct image_args *args, size_t consume, ssize_t extend)
 {
 	ssize_t offset;
->>>>>>> e16ccb4a
 
 	KASSERT(args->endp != NULL, ("endp not initialized"));
 	KASSERT(args->begin_argv != NULL, ("begin_argp not initialized"));
@@ -1670,33 +1606,6 @@
 	return (0);
 }
 
-<<<<<<< HEAD
-#if __has_feature(capabilities)
-#define exec_user_data(p)						\
-	cheri_capability_build_user_data(				\
-		CHERI_CAP_USER_DATA_PERMS, CHERI_CAP_USER_DATA_BASE,	\
-		CHERI_CAP_USER_DATA_LENGTH, (p))
-/*
- * This macro uses cheri_capability_build_user_rwx() because it can
- * create both types of capabilities (and currently creates W|X caps).
- * Its use should be replaced.
- */
-#define exec_sucap(uaddr, base, offset, length, perms)			\
-	do {								\
-		void * __capability _tmpcap;				\
-		_tmpcap = cheri_capability_build_user_rwx((perms),	\
-		    (base), (length), (offset));			\
-		KASSERT(cheri_gettag(_tmpcap), ("Created invalid cap"	\
-		    "from base=%zx, offset=%#zx, length=%#zx, "		\
-		    "perms=%#zx", (size_t)(base), (size_t)(offset),	\
-		    (size_t)(length), (size_t)(perms)));		\
-		copyoutcap(&_tmpcap, uaddr, sizeof(_tmpcap));		\
-	} while(0)
-#else
-#define exec_user_data(p) (p)
-#define exec_sucap(uaddr, base, offset, length, perms) suword((uaddr), (base));
-#endif
-=======
 char *
 exec_args_get_begin_envv(struct image_args *args)
 {
@@ -1707,7 +1616,6 @@
 		return (args->begin_envv);
 	return (args->endp);
 }
->>>>>>> e16ccb4a
 
 /*
  * Copy strings out to the new process address space, constructing new arg
@@ -1718,19 +1626,15 @@
 exec_copyout_strings(struct image_params *imgp)
 {
 	int argc, envc;
-	char * __capability * __capability vectp;
+	char **vectp;
 	char *stringp;
-	char * __capability destp;
-	void * __capability *stack_base;
-	struct ps_strings * __capability arginfo;
+	uintptr_t destp;
+	register_t *stack_base;
+	struct ps_strings *arginfo;
 	struct proc *p;
 	size_t execpath_len;
 	int szsigcode, szps;
 	char canary[sizeof(long) * 8];
-
-#if __has_feature(capabilities)
-	KASSERT(imgp->auxargs != NULL, ("CheriABI requires auxargs"));
-#endif
 
 	szps = sizeof(pagesizes[0]) * MAXPAGESIZES;
 	/*
@@ -1743,22 +1647,20 @@
 		execpath_len = 0;
 	p = imgp->proc;
 	szsigcode = 0;
-	/* XXX: should be derived from a capability to the strings region */
-	arginfo = (struct ps_strings * __capability)
-	    exec_user_data(p->p_sysent->sv_psstrings);
+	arginfo = (struct ps_strings *)p->p_sysent->sv_psstrings;
 	if (p->p_sysent->sv_sigcode_base == 0) {
 		if (p->p_sysent->sv_szsigcode != NULL)
 			szsigcode = *(p->p_sysent->sv_szsigcode);
 	}
-	destp =	(char * __capability)arginfo;
+	destp =	(uintptr_t)arginfo;
 
 	/*
 	 * install sigcode
 	 */
 	if (szsigcode != 0) {
 		destp -= szsigcode;
-		destp = rounddown2(destp, sizeof(void * __capability));
-		copyout_c(p->p_sysent->sv_sigcode, destp, szsigcode);
+		destp = rounddown2(destp, sizeof(void *));
+		copyout(p->p_sysent->sv_sigcode, (void *)destp, szsigcode);
 	}
 
 	/*
@@ -1766,9 +1668,9 @@
 	 */
 	if (execpath_len != 0) {
 		destp -= execpath_len;
-		destp = rounddown2(destp, sizeof(void * __capability));
-		imgp->execpathp = (__cheri_addr unsigned long)destp;
-		copyout_c(imgp->execpath, destp, execpath_len);
+		destp = rounddown2(destp, sizeof(void *));
+		imgp->execpathp = destp;
+		copyout(imgp->execpath, (void *)destp, execpath_len);
 	}
 
 	/*
@@ -1776,26 +1678,23 @@
 	 */
 	arc4rand(canary, sizeof(canary), 0);
 	destp -= sizeof(canary);
-	imgp->canary = (__cheri_addr unsigned long)destp;
-	copyout_c(canary, destp, sizeof(canary));
+	imgp->canary = destp;
+	copyout(canary, (void *)destp, sizeof(canary));
 	imgp->canarylen = sizeof(canary);
 
 	/*
 	 * Prepare the pagesizes array.
 	 */
 	destp -= szps;
-	destp = rounddown2(destp, sizeof(void * __capability));
-	imgp->pagesizes = (__cheri_addr unsigned long)destp;
-	copyout_c(pagesizes, destp, szps);
+	destp = rounddown2(destp, sizeof(void *));
+	imgp->pagesizes = destp;
+	copyout(pagesizes, (void *)destp, szps);
 	imgp->pagesizeslen = szps;
 
 	destp -= ARG_MAX - imgp->args->stringspace;
-	destp = rounddown2(destp, sizeof(void * __capability));
-
-	vectp = (char * __capability * __capability)destp;
-#if __has_feature(capabilities)
-	vectp -= AT_COUNT * 2;
-#else
+	destp = rounddown2(destp, sizeof(void *));
+
+	vectp = (char **)destp;
 	if (imgp->auxargs) {
 		/*
 		 * Allocate room on the stack for the ELF auxargs
@@ -1804,7 +1703,6 @@
 		vectp -= howmany(AT_COUNT * sizeof(Elf_Auxinfo),
 		    sizeof(*vectp));
 	}
-#endif
 
 	/*
 	 * Allocate room for the argv[] and env vectors including the
@@ -1815,7 +1713,7 @@
 	/*
 	 * vectp also becomes our initial stack base
 	 */
-	stack_base = (__cheri_fromcap void * __capability *)vectp;
+	stack_base = (register_t *)vectp;
 
 	stringp = imgp->args->begin_argv;
 	argc = imgp->args->argc;
@@ -1824,57 +1722,44 @@
 	/*
 	 * Copy out strings - arguments and environment.
 	 */
-	copyout_c(stringp, destp, ARG_MAX - imgp->args->stringspace);
+	copyout(stringp, (void *)destp, ARG_MAX - imgp->args->stringspace);
 
 	/*
 	 * Fill in "ps_strings" struct for ps, w, etc.
 	 */
-	exec_sucap(&arginfo->ps_argvstr, (__cheri_addr vm_offset_t)vectp, 0,
-	    argc * sizeof(void * __capability), CHERI_CAP_USER_DATA_PERMS);
-	suword32_c(&arginfo->ps_nargvstr, argc);
+	suword(&arginfo->ps_argvstr, (long)(intptr_t)vectp);
+	suword32(&arginfo->ps_nargvstr, argc);
 
 	/*
 	 * Fill in argument portion of vector table.
 	 */
-#if __has_feature(capabilities)
-	imgp->args->argv = (__cheri_fromcap void *)vectp;
-#endif
 	for (; argc > 0; --argc) {
-		exec_sucap(vectp++, (__cheri_addr vm_offset_t)destp, 0,
-		    strlen(stringp) + 1, CHERI_CAP_USER_DATA_PERMS);
+		suword(vectp++, (long)(intptr_t)destp);
 		while (*stringp++ != 0)
 			destp++;
 		destp++;
 	}
 
 	/* a null vector table pointer separates the argp's from the envp's */
-	/* XXX: suword clears the tag */
-	suword_c(vectp++, 0);
-
-	exec_sucap(&arginfo->ps_envstr, (__cheri_addr vm_offset_t)vectp, 0,
-	    envc * sizeof(void * __capability),
-	    CHERI_CAP_USER_DATA_PERMS);
-	suword32_c(&arginfo->ps_nenvstr, envc);
+	suword(vectp++, 0);
+
+	suword(&arginfo->ps_envstr, (long)(intptr_t)vectp);
+	suword32(&arginfo->ps_nenvstr, envc);
 
 	/*
 	 * Fill in environment portion of vector table.
 	 */
-#if __has_feature(capabilities)
-	imgp->args->envv = (__cheri_fromcap void *)vectp;
-#endif
 	for (; envc > 0; --envc) {
-		exec_sucap(vectp++, (__cheri_addr vm_offset_t)destp, 0,
-		    strlen(stringp) + 1, CHERI_CAP_USER_DATA_PERMS);
+		suword(vectp++, (long)(intptr_t)destp);
 		while (*stringp++ != 0)
 			destp++;
 		destp++;
 	}
 
 	/* end of vector table is a null pointer */
-	/* XXX: suword clears the tag */
-	suword_c(vectp, 0);
-
-	return ((register_t *)stack_base);
+	suword(vectp, 0);
+
+	return (stack_base);
 }
 
 /*
