/*
 * SPDX-License-Identifier: BSD-2-Clause-FreeBSD
 *
 * Copyright (c) 1993, David Greenman
 * All rights reserved.
 *
 * Redistribution and use in source and binary forms, with or without
 * modification, are permitted provided that the following conditions
 * are met:
 * 1. Redistributions of source code must retain the above copyright
 *    notice, this list of conditions and the following disclaimer.
 * 2. Redistributions in binary form must reproduce the above copyright
 *    notice, this list of conditions and the following disclaimer in the
 *    documentation and/or other materials provided with the distribution.
 *
 * THIS SOFTWARE IS PROVIDED BY THE AUTHOR AND CONTRIBUTORS ``AS IS'' AND
 * ANY EXPRESS OR IMPLIED WARRANTIES, INCLUDING, BUT NOT LIMITED TO, THE
 * IMPLIED WARRANTIES OF MERCHANTABILITY AND FITNESS FOR A PARTICULAR PURPOSE
 * ARE DISCLAIMED.  IN NO EVENT SHALL THE AUTHOR OR CONTRIBUTORS BE LIABLE
 * FOR ANY DIRECT, INDIRECT, INCIDENTAL, SPECIAL, EXEMPLARY, OR CONSEQUENTIAL
 * DAMAGES (INCLUDING, BUT NOT LIMITED TO, PROCUREMENT OF SUBSTITUTE GOODS
 * OR SERVICES; LOSS OF USE, DATA, OR PROFITS; OR BUSINESS INTERRUPTION)
 * HOWEVER CAUSED AND ON ANY THEORY OF LIABILITY, WHETHER IN CONTRACT, STRICT
 * LIABILITY, OR TORT (INCLUDING NEGLIGENCE OR OTHERWISE) ARISING IN ANY WAY
 * OUT OF THE USE OF THIS SOFTWARE, EVEN IF ADVISED OF THE POSSIBILITY OF
 * SUCH DAMAGE.
 */

#include <sys/cdefs.h>
__FBSDID("$FreeBSD$");

#include "opt_capsicum.h"
#include "opt_hwpmc_hooks.h"
#include "opt_ktrace.h"
#include "opt_vm.h"

#include <sys/param.h>
#include <sys/systm.h>
#include <sys/acct.h>
#include <sys/capsicum.h>
#include <sys/eventhandler.h>
#include <sys/exec.h>
#include <sys/fcntl.h>
#include <sys/filedesc.h>
#include <sys/imgact.h>
#include <sys/imgact_elf.h>
#include <sys/kernel.h>
#include <sys/lock.h>
#include <sys/malloc.h>
#include <sys/mman.h>
#include <sys/mount.h>
#include <sys/mutex.h>
#include <sys/namei.h>
#include <sys/pioctl.h>
#include <sys/priv.h>
#include <sys/proc.h>
#include <sys/ptrace.h>
#include <sys/resourcevar.h>
#include <sys/rwlock.h>
#include <sys/sched.h>
#include <sys/sdt.h>
#include <sys/sf_buf.h>
#include <sys/shm.h>
#include <sys/signalvar.h>
#include <sys/smp.h>
#include <sys/stat.h>
#include <sys/syscallsubr.h>
#include <sys/sysctl.h>
#include <sys/sysent.h>
#include <sys/sysproto.h>
#include <sys/vnode.h>
#include <sys/wait.h>
#ifdef KTRACE
#include <sys/ktrace.h>
#endif

#include <vm/vm.h>
#include <vm/vm_param.h>
#include <vm/pmap.h>
#include <vm/vm_page.h>
#include <vm/vm_map.h>
#include <vm/vm_kern.h>
#include <vm/vm_extern.h>
#include <vm/vm_object.h>
#include <vm/vm_pager.h>

#ifdef	HWPMC_HOOKS
#include <sys/pmckern.h>
#endif

#include <machine/reg.h>

#include <security/audit/audit.h>
#include <security/mac/mac_framework.h>

#include <cheri/cheri.h>
#include <cheri/cheric.h>

#ifdef KDTRACE_HOOKS
#include <sys/dtrace_bsd.h>
dtrace_execexit_func_t	dtrace_fasttrap_exec;
#endif

SDT_PROVIDER_DECLARE(proc);
SDT_PROBE_DEFINE1(proc, , , exec, "char *");
SDT_PROBE_DEFINE1(proc, , , exec__failure, "int");
SDT_PROBE_DEFINE1(proc, , , exec__success, "char *");

MALLOC_DEFINE(M_PARGS, "proc-args", "Process arguments");

int coredump_pack_fileinfo = 1;
SYSCTL_INT(_kern, OID_AUTO, coredump_pack_fileinfo, CTLFLAG_RWTUN,
    &coredump_pack_fileinfo, 0,
    "Enable file path packing in 'procstat -f' coredump notes");

int coredump_pack_vmmapinfo = 1;
SYSCTL_INT(_kern, OID_AUTO, coredump_pack_vmmapinfo, CTLFLAG_RWTUN,
    &coredump_pack_vmmapinfo, 0,
    "Enable file path packing in 'procstat -v' coredump notes");

int use_cheriabi = 1;
SYSCTL_INT(_debug, OID_AUTO, use_cheriabi, CTLFLAG_RWTUN,
    &use_cheriabi, 0,
    "Use COMPAT_CHERIABI for purecap binaries");

static int sysctl_kern_ps_strings(SYSCTL_HANDLER_ARGS);
static int sysctl_kern_usrstack(SYSCTL_HANDLER_ARGS);
static int sysctl_kern_stackprot(SYSCTL_HANDLER_ARGS);
static int do_execve(struct thread *td, struct image_args *args,
    void * __capability mac_p);

/* XXX This should be vm_size_t. */
SYSCTL_PROC(_kern, KERN_PS_STRINGS, ps_strings, CTLTYPE_ULONG|CTLFLAG_RD|
    CTLFLAG_CAPRD|CTLFLAG_MPSAFE, NULL, 0, sysctl_kern_ps_strings, "LU", "");

/* XXX This should be vm_size_t. */
SYSCTL_PROC(_kern, KERN_USRSTACK, usrstack, CTLTYPE_ULONG|CTLFLAG_RD|
    CTLFLAG_CAPRD|CTLFLAG_MPSAFE, NULL, 0, sysctl_kern_usrstack, "LU", "");

SYSCTL_PROC(_kern, OID_AUTO, stackprot, CTLTYPE_INT|CTLFLAG_RD|CTLFLAG_MPSAFE,
    NULL, 0, sysctl_kern_stackprot, "I", "");

u_long ps_arg_cache_limit = PAGE_SIZE / 16;
SYSCTL_ULONG(_kern, OID_AUTO, ps_arg_cache_limit, CTLFLAG_RW, 
    &ps_arg_cache_limit, 0, "");

static int disallow_high_osrel;
SYSCTL_INT(_kern, OID_AUTO, disallow_high_osrel, CTLFLAG_RW,
    &disallow_high_osrel, 0,
    "Disallow execution of binaries built for higher version of the world");

static int map_at_zero = 0;
SYSCTL_INT(_security_bsd, OID_AUTO, map_at_zero, CTLFLAG_RWTUN, &map_at_zero, 0,
    "Permit processes to map an object at virtual address 0.");

static int
sysctl_kern_ps_strings(SYSCTL_HANDLER_ARGS)
{
	struct proc *p;
	int error;

	p = curproc;
#ifdef SCTL_MASK32
	if (req->flags & SCTL_MASK32) {
		unsigned int val;
		val = (unsigned int)p->p_sysent->sv_psstrings;
		error = SYSCTL_OUT(req, &val, sizeof(val));
	} else
#endif
		error = SYSCTL_OUT(req, &p->p_sysent->sv_psstrings,
		   sizeof(p->p_sysent->sv_psstrings));
	return error;
}

static int
sysctl_kern_usrstack(SYSCTL_HANDLER_ARGS)
{
	struct proc *p;
	int error;

	p = curproc;
#ifdef SCTL_MASK32
	if (req->flags & SCTL_MASK32) {
		unsigned int val;
		val = (unsigned int)p->p_sysent->sv_usrstack;
		error = SYSCTL_OUT(req, &val, sizeof(val));
	} else
#endif
		error = SYSCTL_OUT(req, &p->p_sysent->sv_usrstack,
		    sizeof(p->p_sysent->sv_usrstack));
	return error;
}

static int
sysctl_kern_stackprot(SYSCTL_HANDLER_ARGS)
{
	struct proc *p;

	p = curproc;
	return (SYSCTL_OUT(req, &p->p_sysent->sv_stackprot,
	    sizeof(p->p_sysent->sv_stackprot)));
}

/*
 * Each of the items is a pointer to a `const struct execsw', hence the
 * double pointer here.
 */
static const struct execsw **execsw;

#ifndef _SYS_SYSPROTO_H_
struct execve_args {
	char    *fname; 
	char    **argv;
	char    **envv; 
};
#endif

int
sys_execve(struct thread *td, struct execve_args *uap)
{
	struct image_args args;
	struct vmspace *oldvmspace;
	int error;

	error = pre_execve(td, &oldvmspace);
	if (error != 0)
		return (error);
	error = exec_copyin_args(&args, uap->fname, UIO_USERSPACE,
	    uap->argv, uap->envv);
	if (error == 0)
		error = kern_execve(td, &args, NULL);
	post_execve(td, error, oldvmspace);
	return (error);
}

#ifndef _SYS_SYSPROTO_H_
struct fexecve_args {
	int	fd;
	char	**argv;
	char	**envv;
}
#endif
int
sys_fexecve(struct thread *td, struct fexecve_args *uap)
{
	struct image_args args;
	struct vmspace *oldvmspace;
	int error;

	error = pre_execve(td, &oldvmspace);
	if (error != 0)
		return (error);
	error = exec_copyin_args(&args, NULL, UIO_SYSSPACE,
	    uap->argv, uap->envv);
	if (error == 0) {
		args.fd = uap->fd;
		error = kern_execve(td, &args, NULL);
	}
	post_execve(td, error, oldvmspace);
	return (error);
}

#ifndef _SYS_SYSPROTO_H_
struct __mac_execve_args {
	char	*fname;
	char	**argv;
	char	**envv;
	struct mac_native	*mac_p;
};
#endif

int
sys___mac_execve(struct thread *td, struct __mac_execve_args *uap)
{
#ifdef MAC
	struct image_args args;
	struct vmspace *oldvmspace;
	int error;

	error = pre_execve(td, &oldvmspace);
	if (error != 0)
		return (error);
	error = exec_copyin_args(&args, uap->fname, UIO_USERSPACE,
	    uap->argv, uap->envv);
	if (error == 0)
		error = kern_execve(td, &args, uap->mac_p);
	post_execve(td, error, oldvmspace);
	return (error);
#else
	return (ENOSYS);
#endif
}

int
pre_execve(struct thread *td, struct vmspace **oldvmspace)
{
	struct proc *p;
	int error;

	KASSERT(td == curthread, ("non-current thread %p", td));
	error = 0;
	p = td->td_proc;
	if ((p->p_flag & P_HADTHREADS) != 0) {
		PROC_LOCK(p);
		if (thread_single(p, SINGLE_BOUNDARY) != 0)
			error = ERESTART;
		PROC_UNLOCK(p);
	}
	KASSERT(error != 0 || (td->td_pflags & TDP_EXECVMSPC) == 0,
	    ("nested execve"));
	*oldvmspace = p->p_vmspace;
	return (error);
}

void
post_execve(struct thread *td, int error, struct vmspace *oldvmspace)
{
	struct proc *p;

	KASSERT(td == curthread, ("non-current thread %p", td));
	p = td->td_proc;
	if ((p->p_flag & P_HADTHREADS) != 0) {
		PROC_LOCK(p);
		/*
		 * If success, we upgrade to SINGLE_EXIT state to
		 * force other threads to suicide.
		 */
		if (error == EJUSTRETURN)
			thread_single(p, SINGLE_EXIT);
		else
			thread_single_end(p, SINGLE_BOUNDARY);
		PROC_UNLOCK(p);
	}
	if ((td->td_pflags & TDP_EXECVMSPC) != 0) {
		KASSERT(p->p_vmspace != oldvmspace,
		    ("oldvmspace still used"));
		vmspace_free(oldvmspace);
		td->td_pflags &= ~TDP_EXECVMSPC;
	}
}

/*
 * XXX: kern_execve has the astonishing property of not always returning to
 * the caller.  If sufficiently bad things happen during the call to
 * do_execve(), it can end up calling exit1(); as a result, callers must
 * avoid doing anything which they might need to undo (e.g., allocating
 * memory).
 */
int
kern_execve(struct thread *td, struct image_args *args,
    void * __capability mac_p)
{

	AUDIT_ARG_ARGV(args->begin_argv, args->argc,
	    exec_args_get_begin_envv(args) - args->begin_argv);
	AUDIT_ARG_ENVV(exec_args_get_begin_envv(args), args->envc,
	    args->endp - exec_args_get_begin_envv(args));
	return (do_execve(td, args, mac_p));
}

/*
 * In-kernel implementation of execve().  All arguments are assumed to be
 * userspace pointers from the passed thread.
 */
static int
do_execve(struct thread *td, struct image_args *args,
    void * __capability umac)
{
	struct proc *p = td->td_proc;
	struct nameidata nd;
	struct ucred *oldcred;
	struct uidinfo *euip = NULL;
	uintptr_t stack_base;
	struct image_params image_params, *imgp;
	struct vattr attr;
	int (*img_first)(struct image_params *);
	struct pargs *oldargs = NULL, *newargs = NULL;
	struct sigacts *oldsigacts = NULL, *newsigacts = NULL;
#ifdef KTRACE
	struct vnode *tracevp = NULL;
	struct ucred *tracecred = NULL;
#endif
	struct vnode *oldtextvp = NULL, *newtextvp;
	int credential_changing;
#ifdef MAC
	kmac_t extmac;
	kmac_t *mac_p;
	struct label *interpvplabel = NULL;
	int will_transition;
#endif
#ifdef HWPMC_HOOKS
	struct pmckern_procexec pe;
#endif
	int error, i, orig_osrel;
	uint32_t orig_fctl0;
	static const char fexecv_proc_title[] = "(fexecv)";

	imgp = &image_params;

	/*
	 * Lock the process and set the P_INEXEC flag to indicate that
	 * it should be left alone until we're done here.  This is
	 * necessary to avoid race conditions - e.g. in ptrace() -
	 * that might allow a local user to illicitly obtain elevated
	 * privileges.
	 */
	PROC_LOCK(p);
	KASSERT((p->p_flag & P_INEXEC) == 0,
	    ("%s(): process already has P_INEXEC flag", __func__));
	p->p_flag |= P_INEXEC;
	PROC_UNLOCK(p);

	/*
	 * Initialize part of the common data
	 */
	bzero(imgp, sizeof(*imgp));
	imgp->proc = p;
	imgp->attr = &attr;
	imgp->args = args;
	oldcred = p->p_ucred;
	orig_osrel = p->p_osrel;
	orig_fctl0 = p->p_fctl0;

#ifdef MAC
	if (umac != NULL) {
		error = copyin_mac(umac, &extmac);
		if (error)
			goto exec_fail;
		mac_p = &extmac;
	} else
		mac_p = NULL;
	error = mac_execve_enter(imgp, mac_p);
	if (error)
		goto exec_fail;
#endif

	/*
	 * Translate the file name. namei() returns a vnode pointer
	 *	in ni_vp among other things.
	 *
	 * XXXAUDIT: It would be desirable to also audit the name of the
	 * interpreter if this is an interpreted binary.
	 */
	if (args->fname != NULL) {
		NDINIT(&nd, LOOKUP, ISOPEN | LOCKLEAF | LOCKSHARED | FOLLOW |
		    SAVENAME | AUDITVNODE1, UIO_SYSSPACE, args->fname, td);
	}

	SDT_PROBE1(proc, , , exec, args->fname);

interpret:
	if (args->fname != NULL) {
#ifdef CAPABILITY_MODE
		/*
		 * While capability mode can't reach this point via direct
		 * path arguments to execve(), we also don't allow
		 * interpreters to be used in capability mode (for now).
		 * Catch indirect lookups and return a permissions error.
		 */
		if (IN_CAPABILITY_MODE(td)) {
			error = ECAPMODE;
			goto exec_fail;
		}
#endif
		error = namei(&nd);
		if (error)
			goto exec_fail;

		newtextvp = nd.ni_vp;
		imgp->vp = newtextvp;
	} else {
		AUDIT_ARG_FD(args->fd);
		/*
		 * Descriptors opened only with O_EXEC or O_RDONLY are allowed.
		 */
		error = fgetvp_exec(td, args->fd, &cap_fexecve_rights, &newtextvp);
		if (error)
			goto exec_fail;
		vn_lock(newtextvp, LK_SHARED | LK_RETRY);
		AUDIT_ARG_VNODE1(newtextvp);
		imgp->vp = newtextvp;
	}

	/*
	 * Check file permissions.  Also 'opens' file and sets its vnode to
	 * text mode.
	 */
	error = exec_check_permissions(imgp);
	if (error)
		goto exec_fail_dealloc;

	imgp->object = imgp->vp->v_object;
	if (imgp->object != NULL)
		vm_object_reference(imgp->object);

	error = exec_map_first_page(imgp);
	if (error)
		goto exec_fail_dealloc;

	imgp->proc->p_osrel = 0;
	imgp->proc->p_fctl0 = 0;

	/*
	 * Implement image setuid/setgid.
	 *
	 * Determine new credentials before attempting image activators
	 * so that it can be used by process_exec handlers to determine
	 * credential/setid changes.
	 *
	 * Don't honor setuid/setgid if the filesystem prohibits it or if
	 * the process is being traced.
	 *
	 * We disable setuid/setgid/etc in capability mode on the basis
	 * that most setugid applications are not written with that
	 * environment in mind, and will therefore almost certainly operate
	 * incorrectly. In principle there's no reason that setugid
	 * applications might not be useful in capability mode, so we may want
	 * to reconsider this conservative design choice in the future.
	 *
	 * XXXMAC: For the time being, use NOSUID to also prohibit
	 * transitions on the file system.
	 */
	credential_changing = 0;
	credential_changing |= (attr.va_mode & S_ISUID) &&
	    oldcred->cr_uid != attr.va_uid;
	credential_changing |= (attr.va_mode & S_ISGID) &&
	    oldcred->cr_gid != attr.va_gid;
#ifdef MAC
	will_transition = mac_vnode_execve_will_transition(oldcred, imgp->vp,
	    interpvplabel, imgp);
	credential_changing |= will_transition;
#endif

	/* Don't inherit PROC_PDEATHSIG_CTL value if setuid/setgid. */
	if (credential_changing)
		imgp->proc->p_pdeathsig = 0;

	if (credential_changing &&
#ifdef CAPABILITY_MODE
	    ((oldcred->cr_flags & CRED_FLAG_CAPMODE) == 0) &&
#endif
	    (imgp->vp->v_mount->mnt_flag & MNT_NOSUID) == 0 &&
	    (p->p_flag & P_TRACED) == 0) {
		imgp->credential_setid = true;
		VOP_UNLOCK(imgp->vp, 0);
		imgp->newcred = crdup(oldcred);
		if (attr.va_mode & S_ISUID) {
			euip = uifind(attr.va_uid);
			change_euid(imgp->newcred, euip);
		}
		vn_lock(imgp->vp, LK_SHARED | LK_RETRY);
		if (attr.va_mode & S_ISGID)
			change_egid(imgp->newcred, attr.va_gid);
		/*
		 * Implement correct POSIX saved-id behavior.
		 *
		 * XXXMAC: Note that the current logic will save the
		 * uid and gid if a MAC domain transition occurs, even
		 * though maybe it shouldn't.
		 */
		change_svuid(imgp->newcred, imgp->newcred->cr_uid);
		change_svgid(imgp->newcred, imgp->newcred->cr_gid);
	} else {
		/*
		 * Implement correct POSIX saved-id behavior.
		 *
		 * XXX: It's not clear that the existing behavior is
		 * POSIX-compliant.  A number of sources indicate that the
		 * saved uid/gid should only be updated if the new ruid is
		 * not equal to the old ruid, or the new euid is not equal
		 * to the old euid and the new euid is not equal to the old
		 * ruid.  The FreeBSD code always updates the saved uid/gid.
		 * Also, this code uses the new (replaced) euid and egid as
		 * the source, which may or may not be the right ones to use.
		 */
		if (oldcred->cr_svuid != oldcred->cr_uid ||
		    oldcred->cr_svgid != oldcred->cr_gid) {
			VOP_UNLOCK(imgp->vp, 0);
			imgp->newcred = crdup(oldcred);
			vn_lock(imgp->vp, LK_SHARED | LK_RETRY);
			change_svuid(imgp->newcred, imgp->newcred->cr_uid);
			change_svgid(imgp->newcred, imgp->newcred->cr_gid);
		}
	}
	/* The new credentials are installed into the process later. */

	/*
	 * Do the best to calculate the full path to the image file.
	 */
	if (args->fname != NULL && args->fname[0] == '/')
		imgp->execpath = args->fname;
	else {
		VOP_UNLOCK(imgp->vp, 0);
		if (vn_fullpath(td, imgp->vp, &imgp->execpath,
		    &imgp->freepath) != 0)
			imgp->execpath = args->fname;
		vn_lock(imgp->vp, LK_SHARED | LK_RETRY);
	}

	/*
	 *	If the current process has a special image activator it
	 *	wants to try first, call it.   For example, emulating shell
	 *	scripts differently.
	 */
	error = -1;
	if ((img_first = imgp->proc->p_sysent->sv_imgact_try) != NULL)
		error = img_first(imgp);

	/*
	 *	Loop through the list of image activators, calling each one.
	 *	An activator returns -1 if there is no match, 0 on success,
	 *	and an error otherwise.
	 */
	for (i = 0; error == -1 && execsw[i]; ++i) {
		if (execsw[i]->ex_imgact == NULL ||
		    execsw[i]->ex_imgact == img_first) {
			continue;
		}
		error = (*execsw[i]->ex_imgact)(imgp);
	}

	if (error) {
		if (error == -1)
			error = ENOEXEC;
		goto exec_fail_dealloc;
	}

	/*
	 * Special interpreter operation, cleanup and loop up to try to
	 * activate the interpreter.
	 */
	if (imgp->interpreted) {
		exec_unmap_first_page(imgp);
		/*
		 * The text reference needs to be removed for scripts.
		 * There is a short period before we determine that
		 * something is a script where text reference is active.
		 * The vnode lock is held over this entire period
		 * so nothing should illegitimately be blocked.
		 */
		MPASS(imgp->textset);
		VOP_UNSET_TEXT_CHECKED(newtextvp);
		imgp->textset = false;
		/* free name buffer and old vnode */
		if (args->fname != NULL)
			NDFREE(&nd, NDF_ONLY_PNBUF);
#ifdef MAC
		mac_execve_interpreter_enter(newtextvp, &interpvplabel);
#endif
		if (imgp->opened) {
			VOP_CLOSE(newtextvp, FREAD, td->td_ucred, td);
			imgp->opened = 0;
		}
		vput(newtextvp);
		vm_object_deallocate(imgp->object);
		imgp->object = NULL;
		imgp->credential_setid = false;
		if (imgp->newcred != NULL) {
			crfree(imgp->newcred);
			imgp->newcred = NULL;
		}
		imgp->execpath = NULL;
		free(imgp->freepath, M_TEMP);
		imgp->freepath = NULL;
		/* set new name to that of the interpreter */
		NDINIT(&nd, LOOKUP, ISOPEN | LOCKLEAF | FOLLOW | SAVENAME,
		    UIO_SYSSPACE, imgp->interpreter_name, td);
		args->fname = imgp->interpreter_name;
		goto interpret;
	}

	/*
	 * NB: We unlock the vnode here because it is believed that none
	 * of the sv_copyout_strings/sv_fixup operations require the vnode.
	 */
	VOP_UNLOCK(imgp->vp, 0);

	if (disallow_high_osrel &&
	    P_OSREL_MAJOR(p->p_osrel) > P_OSREL_MAJOR(__FreeBSD_version)) {
		error = ENOEXEC;
		uprintf("Osrel %d for image %s too high\n", p->p_osrel,
		    imgp->execpath != NULL ? imgp->execpath : "<unresolved>");
		vn_lock(imgp->vp, LK_SHARED | LK_RETRY);
		goto exec_fail_dealloc;
	}

	/* ABI enforces the use of Capsicum. Switch into capabilities mode. */
	if (SV_PROC_FLAG(p, SV_CAPSICUM))
		sys_cap_enter(td, NULL);

	/*
	 * Copy out strings (args and env) and initialize stack base.
	 */
	error = (*p->p_sysent->sv_copyout_strings)(imgp, &stack_base);
	if (error != 0) {
		vn_lock(imgp->vp, LK_SHARED | LK_RETRY);
		goto exec_fail_dealloc;
	}

	/*
	 * Stack setup.
	 */
	error = (*p->p_sysent->sv_fixup)(&stack_base, imgp);
	if (error != 0) {
		vn_lock(imgp->vp, LK_SHARED | LK_RETRY);
		goto exec_fail_dealloc;
	}

	if (args->fdp != NULL) {
		/* Install a brand new file descriptor table. */
		fdinstall_remapped(td, args->fdp);
		args->fdp = NULL;
	} else {
		/*
		 * Keep on using the existing file descriptor table. For
		 * security and other reasons, the file descriptor table
		 * cannot be shared after an exec.
		 */
		fdunshare(td);
		/* close files on exec */
		fdcloseexec(td);
	}

	/*
	 * Malloc things before we need locks.
	 */
	i = exec_args_get_begin_envv(imgp->args) - imgp->args->begin_argv;
	/* Cache arguments if they fit inside our allowance */
	if (ps_arg_cache_limit >= i + sizeof(struct pargs)) {
		newargs = pargs_alloc(i);
		bcopy(imgp->args->begin_argv, newargs->ar_args, i);
	}

	/*
	 * For security and other reasons, signal handlers cannot
	 * be shared after an exec. The new process gets a copy of the old
	 * handlers. In execsigs(), the new process will have its signals
	 * reset.
	 */
	if (sigacts_shared(p->p_sigacts)) {
		oldsigacts = p->p_sigacts;
		newsigacts = sigacts_alloc();
		sigacts_copy(newsigacts, oldsigacts);
	}

	vn_lock(imgp->vp, LK_SHARED | LK_RETRY);

	PROC_LOCK(p);
	if (oldsigacts)
		p->p_sigacts = newsigacts;
	/* Stop profiling */
	stopprofclock(p);

	/* reset caught signals */
	execsigs(p);

	/* name this process - nameiexec(p, ndp) */
	bzero(p->p_comm, sizeof(p->p_comm));
	if (args->fname)
		bcopy(nd.ni_cnd.cn_nameptr, p->p_comm,
		    min(nd.ni_cnd.cn_namelen, MAXCOMLEN));
	else if (vn_commname(newtextvp, p->p_comm, sizeof(p->p_comm)) != 0)
		bcopy(fexecv_proc_title, p->p_comm, sizeof(fexecv_proc_title));
	bcopy(p->p_comm, td->td_name, sizeof(td->td_name));
#ifdef KTR
	sched_clear_tdname(td);
#endif

	/*
	 * mark as execed, wakeup the process that vforked (if any) and tell
	 * it that it now has its own resources back
	 */
	p->p_flag |= P_EXEC;
	if ((p->p_flag2 & P2_NOTRACE_EXEC) == 0)
		p->p_flag2 &= ~P2_NOTRACE;
	if ((p->p_flag2 & P2_STKGAP_DISABLE_EXEC) == 0)
		p->p_flag2 &= ~P2_STKGAP_DISABLE;
	if (p->p_flag & P_PPWAIT) {
		p->p_flag &= ~(P_PPWAIT | P_PPTRACE);
		cv_broadcast(&p->p_pwait);
		/* STOPs are no longer ignored, arrange for AST */
		signotify(td);
	}

	/*
	 * Implement image setuid/setgid installation.
	 */
	if (imgp->credential_setid) {
		/*
		 * Turn off syscall tracing for set-id programs, except for
		 * root.  Record any set-id flags first to make sure that
		 * we do not regain any tracing during a possible block.
		 */
		setsugid(p);

#ifdef KTRACE
		if (p->p_tracecred != NULL &&
		    priv_check_cred(p->p_tracecred, PRIV_DEBUG_DIFFCRED))
			ktrprocexec(p, &tracecred, &tracevp);
#endif
		/*
		 * Close any file descriptors 0..2 that reference procfs,
		 * then make sure file descriptors 0..2 are in use.
		 *
		 * Both fdsetugidsafety() and fdcheckstd() may call functions
		 * taking sleepable locks, so temporarily drop our locks.
		 */
		PROC_UNLOCK(p);
		VOP_UNLOCK(imgp->vp, 0);
		fdsetugidsafety(td);
		error = fdcheckstd(td);
		vn_lock(imgp->vp, LK_SHARED | LK_RETRY);
		if (error != 0)
			goto exec_fail_dealloc;
		PROC_LOCK(p);
#ifdef MAC
		if (will_transition) {
			mac_vnode_execve_transition(oldcred, imgp->newcred,
			    imgp->vp, interpvplabel, imgp);
		}
#endif
	} else {
		if (oldcred->cr_uid == oldcred->cr_ruid &&
		    oldcred->cr_gid == oldcred->cr_rgid)
			p->p_flag &= ~P_SUGID;
	}
	/*
	 * Set the new credentials.
	 */
	if (imgp->newcred != NULL) {
		proc_set_cred(p, imgp->newcred);
		crfree(oldcred);
		oldcred = NULL;
	}

	/*
	 * Store the vp for use in procfs.  This vnode was referenced by namei
	 * or fgetvp_exec.
	 */
	oldtextvp = p->p_textvp;
	p->p_textvp = newtextvp;

#ifdef KDTRACE_HOOKS
	/*
	 * Tell the DTrace fasttrap provider about the exec if it
	 * has declared an interest.
	 */
	if (dtrace_fasttrap_exec)
		dtrace_fasttrap_exec(p);
#endif

	/*
	 * Notify others that we exec'd, and clear the P_INEXEC flag
	 * as we're now a bona fide freshly-execed process.
	 */
	KNOTE_LOCKED(p->p_klist, NOTE_EXEC);
	p->p_flag &= ~P_INEXEC;

	/* clear "fork but no exec" flag, as we _are_ execing */
	p->p_acflag &= ~AFORK;

	/*
	 * Free any previous argument cache and replace it with
	 * the new argument cache, if any.
	 */
	oldargs = p->p_args;
	p->p_args = newargs;
	newargs = NULL;

	PROC_UNLOCK(p);

#ifdef	HWPMC_HOOKS
	/*
	 * Check if system-wide sampling is in effect or if the
	 * current process is using PMCs.  If so, do exec() time
	 * processing.  This processing needs to happen AFTER the
	 * P_INEXEC flag is cleared.
	 */
	if (PMC_SYSTEM_SAMPLING_ACTIVE() || PMC_PROC_IS_USING_PMCS(p)) {
		VOP_UNLOCK(imgp->vp, 0);
		pe.pm_credentialschanged = credential_changing;
		pe.pm_entryaddr = imgp->entry_addr;

		PMC_CALL_HOOK_X(td, PMC_FN_PROCESS_EXEC, (void *) &pe);
		vn_lock(imgp->vp, LK_SHARED | LK_RETRY);
	}
#endif

	/* Set values passed into the program in registers. */
<<<<<<< HEAD
	(*p->p_sysent->sv_setregs)(td, imgp, (u_long)ptr_to_va(stack_base));
=======
	(*p->p_sysent->sv_setregs)(td, imgp, stack_base);
>>>>>>> 6a9f55d9

	vfs_mark_atime(imgp->vp, td->td_ucred);

	SDT_PROBE1(proc, , , exec__success, args->fname);

exec_fail_dealloc:
	if (error != 0) {
		p->p_osrel = orig_osrel;
		p->p_fctl0 = orig_fctl0;
	}

	if (imgp->firstpage != NULL)
		exec_unmap_first_page(imgp);

	if (imgp->vp != NULL) {
		if (args->fname)
			NDFREE(&nd, NDF_ONLY_PNBUF);
		if (imgp->opened)
			VOP_CLOSE(imgp->vp, FREAD, td->td_ucred, td);
		if (imgp->textset)
			VOP_UNSET_TEXT_CHECKED(imgp->vp);
		if (error != 0)
			vput(imgp->vp);
		else
			VOP_UNLOCK(imgp->vp, 0);
	}

	if (imgp->object != NULL)
		vm_object_deallocate(imgp->object);

	free(imgp->freepath, M_TEMP);

	if (error == 0) {
		if (p->p_ptevents & PTRACE_EXEC) {
			PROC_LOCK(p);
			if (p->p_ptevents & PTRACE_EXEC)
				td->td_dbgflags |= TDB_EXEC;
			PROC_UNLOCK(p);
		}

		/*
		 * Stop the process here if its stop event mask has
		 * the S_EXEC bit set.
		 */
		STOPEVENT(p, S_EXEC, 0);
	} else {
exec_fail:
		/* we're done here, clear P_INEXEC */
		PROC_LOCK(p);
		p->p_flag &= ~P_INEXEC;
		PROC_UNLOCK(p);

		SDT_PROBE1(proc, , , exec__failure, error);
	}

	if (imgp->newcred != NULL && oldcred != NULL)
		crfree(imgp->newcred);

#ifdef MAC
	mac_execve_exit(imgp);
	mac_execve_interpreter_exit(interpvplabel);
#endif
	exec_free_args(args);

	/*
	 * Handle deferred decrement of ref counts.
	 */
	if (oldtextvp != NULL)
		vrele(oldtextvp);
#ifdef KTRACE
	if (tracevp != NULL)
		vrele(tracevp);
	if (tracecred != NULL)
		crfree(tracecred);
#endif
	pargs_drop(oldargs);
	pargs_drop(newargs);
	if (oldsigacts != NULL)
		sigacts_free(oldsigacts);
	if (euip != NULL)
		uifree(euip);

	if (error && imgp->vmspace_destroyed) {
		/* sorry, no more process anymore. exit gracefully */
		exit1(td, 0, SIGABRT);
		/* NOT REACHED */
	}

#ifdef KTRACE
	if (error == 0)
		ktrprocctor(p);
#endif

	/*
	 * We don't want cpu_set_syscall_retval() to overwrite any of
	 * the register values put in place by exec_setregs().
	 * Implementations of cpu_set_syscall_retval() will leave
	 * registers unmodified when returning EJUSTRETURN.
	 */
	return (error == 0 ? EJUSTRETURN : error);
}

int
exec_map_first_page(struct image_params *imgp)
{
	int rv, i, after, initial_pagein;
	vm_page_t ma[VM_INITIAL_PAGEIN];
	vm_object_t object;

	if (imgp->firstpage != NULL)
		exec_unmap_first_page(imgp);

	object = imgp->vp->v_object;
	if (object == NULL)
		return (EACCES);
	VM_OBJECT_WLOCK(object);
#if VM_NRESERVLEVEL > 0
	vm_object_color(object, 0);
#endif
retry:
	ma[0] = vm_page_grab(object, 0, VM_ALLOC_NORMAL | VM_ALLOC_NOBUSY |
	    VM_ALLOC_WIRED);
	if (!vm_page_all_valid(ma[0])) {
		if (vm_page_busy_acquire(ma[0], VM_ALLOC_WAITFAIL) == 0) {
			vm_page_unwire_noq(ma[0]);
			goto retry;
		}
		if (vm_page_all_valid(ma[0])) {
			vm_page_xunbusy(ma[0]);
			goto out;
		}
		if (!vm_pager_has_page(object, 0, NULL, &after)) {
			if (vm_page_unwire_noq(ma[0]))
				vm_page_free(ma[0]);
			else
				vm_page_xunbusy(ma[0]);
			VM_OBJECT_WUNLOCK(object);
			return (EIO);
		}
		initial_pagein = min(after, VM_INITIAL_PAGEIN);
		KASSERT(initial_pagein <= object->size,
		    ("%s: initial_pagein %d object->size %ju",
		    __func__, initial_pagein, (uintmax_t )object->size));
		for (i = 1; i < initial_pagein; i++) {
			if ((ma[i] = vm_page_next(ma[i - 1])) != NULL) {
				if (ma[i]->valid)
					break;
				if (!vm_page_tryxbusy(ma[i]))
					break;
			} else {
				ma[i] = vm_page_alloc(object, i,
				    VM_ALLOC_NORMAL);
				if (ma[i] == NULL)
					break;
			}
		}
		initial_pagein = i;
		rv = vm_pager_get_pages(object, ma, initial_pagein, NULL, NULL);
		if (rv != VM_PAGER_OK) {
			if (vm_page_unwire_noq(ma[0]))
				vm_page_free(ma[0]);
			else
				vm_page_xunbusy(ma[0]);
			for (i = 1; i < initial_pagein; i++) {
				if (!vm_page_wired(ma[i]))
					vm_page_free(ma[i]);
				else
					vm_page_xunbusy(ma[i]);
			}
			VM_OBJECT_WUNLOCK(object);
			return (EIO);
		}
		vm_page_xunbusy(ma[0]);
		for (i = 1; i < initial_pagein; i++)
			vm_page_readahead_finish(ma[i]);
	}

out:
	VM_OBJECT_WUNLOCK(object);

	imgp->firstpage = sf_buf_alloc(ma[0], 0);
	imgp->image_header = (char *)sf_buf_kva(imgp->firstpage);

	return (0);
}

void
exec_unmap_first_page(struct image_params *imgp)
{
	vm_page_t m;

	if (imgp->firstpage != NULL) {
		m = sf_buf_page(imgp->firstpage);
		sf_buf_free(imgp->firstpage);
		imgp->firstpage = NULL;
		vm_page_unwire(m, PQ_ACTIVE);
	}
}

/*
 * Destroy old address space, and allocate a new stack.
 *	The new stack is only sgrowsiz large because it is grown
 *	automatically on a page fault.
 */
int
exec_new_vmspace(struct image_params *imgp, struct sysentvec *sv)
{
	int error;
	struct proc *p = imgp->proc;
	struct vmspace *vmspace = p->p_vmspace;
	vm_object_t obj;
	struct rlimit rlim_stack;
	vm_offset_t sv_minuser, stack_addr;
	vm_map_t map;
	u_long ssiz;

	imgp->vmspace_destroyed = 1;
	imgp->sysent = sv;

	/* May be called with Giant held */
	EVENTHANDLER_DIRECT_INVOKE(process_exec, p, imgp);

	/*
	 * Blow away entire process VM, if address space not shared,
	 * otherwise, create a new VM space so that other threads are
	 * not disrupted
	 */
	map = &vmspace->vm_map;
	if (map_at_zero)
		sv_minuser = sv->sv_minuser;
	else
		sv_minuser = MAX(sv->sv_minuser, PAGE_SIZE);
	if (vmspace->vm_refcnt == 1 && vm_map_min(map) == sv_minuser &&
	    vm_map_max(map) == sv->sv_maxuser &&
	    cpu_exec_vmspace_reuse(p, map)) {
		shmexit(vmspace);
		pmap_remove_pages(vmspace_pmap(vmspace));
		vm_map_remove(map, vm_map_min(map), vm_map_max(map));
		/*
		 * An exec terminates mlockall(MCL_FUTURE), ASLR state
		 * must be re-evaluated.
		 */
		vm_map_lock(map);
		vm_map_modflags(map, 0, MAP_WIREFUTURE | MAP_ASLR |
		    MAP_ASLR_IGNSTART);
		vm_map_unlock(map);
	} else {
		error = vmspace_exec(p, sv_minuser, sv->sv_maxuser);
		if (error)
			return (error);
		vmspace = p->p_vmspace;
		map = &vmspace->vm_map;
	}
	map->flags |= imgp->map_flags;

#ifdef CPU_QEMU_MALTA
	if (curthread->td_md.md_flags & MDTD_QTRACE) {
		char buffer[128];

		snprintf(buffer, sizeof(buffer), "VMMAP %d: exec",
		    curproc->p_pid);
		CHERI_TRACE_STRING(buffer);
	}
#endif

	/* Map a shared page */
	obj = sv->sv_shared_page_obj;
	if (obj != NULL) {
		vm_object_reference(obj);
		error = vm_map_fixed(map, obj, 0,
		    sv->sv_shared_page_base, sv->sv_shared_page_len,
		    VM_PROT_READ | VM_PROT_EXECUTE,
		    VM_PROT_READ | VM_PROT_EXECUTE,
		    MAP_INHERIT_SHARE | MAP_ACC_NO_CHARGE);
		if (error != KERN_SUCCESS) {
			vm_object_deallocate(obj);
			return (vm_mmap_to_errno(error));
		}
	}

	/* Allocate a new stack */
	if (imgp->stack_sz != 0) {
		ssiz = trunc_page(imgp->stack_sz);
		PROC_LOCK(p);
		lim_rlimit_proc(p, RLIMIT_STACK, &rlim_stack);
		PROC_UNLOCK(p);
		if (ssiz > rlim_stack.rlim_max)
			ssiz = rlim_stack.rlim_max;
		if (ssiz > rlim_stack.rlim_cur) {
			rlim_stack.rlim_cur = ssiz;
			kern_setrlimit(curthread, RLIMIT_STACK, &rlim_stack);
		}
	} else if (sv->sv_maxssiz != NULL) {
		ssiz = *sv->sv_maxssiz;
	} else {
		ssiz = maxssiz;
	}
	imgp->eff_stack_sz = lim_cur(curthread, RLIMIT_STACK);
	if (ssiz < imgp->eff_stack_sz)
		imgp->eff_stack_sz = ssiz;
	stack_addr = sv->sv_usrstack - ssiz;
	error = vm_map_stack(map, stack_addr, (vm_size_t)ssiz,
	    obj != NULL && imgp->stack_prot != 0 ? imgp->stack_prot :
	    sv->sv_stackprot, VM_PROT_ALL, MAP_STACK_GROWS_DOWN);
	if (error != KERN_SUCCESS)
		return (vm_mmap_to_errno(error));

	/*
	 * vm_ssize and vm_maxsaddr are somewhat antiquated concepts, but they
	 * are still used to enforce the stack rlimit on the process stack.
	 */
	vmspace->vm_ssize = sgrowsiz >> PAGE_SHIFT;
	vmspace->vm_maxsaddr = stack_addr;

	return (0);
}

/*
 * Takes a pointer to a pointer an array of pointers in userspace, loads
 * the loads the current value and updates the array pointer.
 */
static int
get_argenv_ptr(void * __capability *arrayp, void * __capability *ptrp)
{
	vaddr_t ptr;
	char * __capability array;
#if __has_feature(capabilities)
	intcap_t ptr_c;
#endif
#ifdef COMPAT_FREEBSD32
	uint32_t ptr32;
#endif

	array = *arrayp;
#ifdef COMPAT_FREEBSD32
	if (SV_CURPROC_FLAG(SV_ILP32)) {
		if (fueword32_c(array, &ptr32) == -1)
			return (EFAULT);
		array += sizeof(ptr32);
		*ptrp = __USER_CAP_STR((void *)(uintptr_t)ptr32);
	} else
#endif
#if __has_feature(capabilities)
	if (SV_CURPROC_FLAG(SV_CHERI)) {
		if (fuecap(array, &ptr_c) == -1)
			return (EFAULT);
		array += sizeof(ptr_c);
		*ptrp = (void * __capability)ptr_c;
	} else
#endif
	{
		if (fueword_c(array, &ptr) == -1)
			return (EFAULT);
		array += sizeof(ptr);
		*ptrp = __USER_CAP_STR((void *)(uintptr_t)ptr);
	}
	*arrayp = array;
	return (0);
}

/*
 * Copy out argument and environment strings from the old process address
 * space into the temporary string buffer.
 */
int
exec_copyin_args(struct image_args *args, const char * __capability fname,
    enum uio_seg segflg, void * __capability argv, void * __capability envv)
{
	void * __capability ptr;
	int error;

	bzero(args, sizeof(*args));
	if (argv == NULL)
		return (EFAULT);

	/*
	 * Allocate demand-paged memory for the file name, argument, and
	 * environment strings.
	 */
	error = exec_alloc_args(args);
	if (error != 0)
		return (error);

	/*
	 * Copy the file name.
	 */
	error = exec_args_add_fname(args, fname, segflg);
	if (error != 0)
		goto err_exit;

	/*
	 * extract arguments first
	 */
	for (;;) {
		error = get_argenv_ptr(&argv, &ptr);
		if (error != 0)
			goto err_exit;
		if (ptr == NULL)
			break;
		error = exec_args_add_arg(args, ptr, UIO_USERSPACE);
		if (error != 0)
			goto err_exit;
	}

	/*
	 * extract environment strings
	 */
	if (envv) {
		for (;;) {
			error = get_argenv_ptr(&envv, &ptr);
			if (error != 0)
				goto err_exit;
			if (ptr == NULL)
				break;
			error = exec_args_add_env(args, ptr, UIO_USERSPACE);
			if (error != 0)
				goto err_exit;
		}
	}

	return (0);

err_exit:
	exec_free_args(args);
	return (error);
}

int
exec_copyin_data_fds(struct thread *td, struct image_args *args,
    const void *data, size_t datalen, const int *fds, size_t fdslen)
{
	struct filedesc *ofdp;
	const char *p;
	int *kfds;
	int error;

	memset(args, '\0', sizeof(*args));
	ofdp = td->td_proc->p_fd;
	if (datalen >= ARG_MAX || fdslen > ofdp->fd_lastfile + 1)
		return (E2BIG);
	error = exec_alloc_args(args);
	if (error != 0)
		return (error);

	args->begin_argv = args->buf;
	args->stringspace = ARG_MAX;

	if (datalen > 0) {
		/*
		 * Argument buffer has been provided. Copy it into the
		 * kernel as a single string and add a terminating null
		 * byte.
		 */
		error = copyin(data, args->begin_argv, datalen);
		if (error != 0)
			goto err_exit;
		args->begin_argv[datalen] = '\0';
		args->endp = args->begin_argv + datalen + 1;
		args->stringspace -= datalen + 1;

		/*
		 * Traditional argument counting. Count the number of
		 * null bytes.
		 */
		for (p = args->begin_argv; p < args->endp; ++p)
			if (*p == '\0')
				++args->argc;
	} else {
		/* No argument buffer provided. */
		args->endp = args->begin_argv;
	}

	/* Create new file descriptor table. */
	kfds = malloc(fdslen * sizeof(int), M_TEMP, M_WAITOK);
	error = copyin(fds, kfds, fdslen * sizeof(int));
	if (error != 0) {
		free(kfds, M_TEMP);
		goto err_exit;
	}
	error = fdcopy_remapped(ofdp, kfds, fdslen, &args->fdp);
	free(kfds, M_TEMP);
	if (error != 0)
		goto err_exit;

	return (0);
err_exit:
	exec_free_args(args);
	return (error);
}

struct exec_args_kva {
	vm_ptr_t addr;
	u_int gen;
	SLIST_ENTRY(exec_args_kva) next;
};

DPCPU_DEFINE_STATIC(struct exec_args_kva *, exec_args_kva);

static SLIST_HEAD(, exec_args_kva) exec_args_kva_freelist;
static struct mtx exec_args_kva_mtx;
static u_int exec_args_gen;

static void
exec_prealloc_args_kva(void *arg __unused)
{
	struct exec_args_kva *argkva;
	u_int i;

	SLIST_INIT(&exec_args_kva_freelist);
	mtx_init(&exec_args_kva_mtx, "exec args kva", NULL, MTX_DEF);
	for (i = 0; i < exec_map_entries; i++) {
		argkva = malloc(sizeof(*argkva), M_PARGS, M_WAITOK);
		argkva->addr = kmap_alloc_wait(exec_map, exec_map_entry_size);
		argkva->gen = exec_args_gen;
		SLIST_INSERT_HEAD(&exec_args_kva_freelist, argkva, next);
	}
}
SYSINIT(exec_args_kva, SI_SUB_EXEC, SI_ORDER_ANY, exec_prealloc_args_kva, NULL);

static vm_ptr_t
exec_alloc_args_kva(void **cookie)
{
	struct exec_args_kva *argkva;

	argkva = (void *)atomic_readandclear_ptr(
	    (uintptr_t *)DPCPU_PTR(exec_args_kva));
	if (argkva == NULL) {
		mtx_lock(&exec_args_kva_mtx);
		while ((argkva = SLIST_FIRST(&exec_args_kva_freelist)) == NULL)
			(void)mtx_sleep(&exec_args_kva_freelist,
			    &exec_args_kva_mtx, 0, "execkva", 0);
		SLIST_REMOVE_HEAD(&exec_args_kva_freelist, next);
		mtx_unlock(&exec_args_kva_mtx);
	}
	*(struct exec_args_kva **)cookie = argkva;
	return (argkva->addr);
}

static void
exec_release_args_kva(struct exec_args_kva *argkva, u_int gen)
{
	vm_offset_t base;

	base = argkva->addr;
	if (argkva->gen != gen) {
		(void)vm_map_madvise(exec_map, base, base + exec_map_entry_size,
		    MADV_FREE);
		argkva->gen = gen;
	}
	if (!atomic_cmpset_ptr((uintptr_t *)DPCPU_PTR(exec_args_kva),
	    (uintptr_t)NULL, (uintptr_t)argkva)) {
		mtx_lock(&exec_args_kva_mtx);
		SLIST_INSERT_HEAD(&exec_args_kva_freelist, argkva, next);
		wakeup_one(&exec_args_kva_freelist);
		mtx_unlock(&exec_args_kva_mtx);
	}
}

static void
exec_free_args_kva(void *cookie)
{

	exec_release_args_kva(cookie, exec_args_gen);
}

static void
exec_args_kva_lowmem(void *arg __unused)
{
	SLIST_HEAD(, exec_args_kva) head;
	struct exec_args_kva *argkva;
	u_int gen;
	int i;

	gen = atomic_fetchadd_int(&exec_args_gen, 1) + 1;

	/*
	 * Force an madvise of each KVA range. Any currently allocated ranges
	 * will have MADV_FREE applied once they are freed.
	 */
	SLIST_INIT(&head);
	mtx_lock(&exec_args_kva_mtx);
	SLIST_SWAP(&head, &exec_args_kva_freelist, exec_args_kva);
	mtx_unlock(&exec_args_kva_mtx);
	while ((argkva = SLIST_FIRST(&head)) != NULL) {
		SLIST_REMOVE_HEAD(&head, next);
		exec_release_args_kva(argkva, gen);
	}

	CPU_FOREACH(i) {
		argkva = (void *)atomic_readandclear_ptr(
		    (uintptr_t *)DPCPU_ID_PTR(i, exec_args_kva));
		if (argkva != NULL)
			exec_release_args_kva(argkva, gen);
	}
}
EVENTHANDLER_DEFINE(vm_lowmem, exec_args_kva_lowmem, NULL,
    EVENTHANDLER_PRI_ANY);

/*
 * Allocate temporary demand-paged, zero-filled memory for the file name,
 * argument, and environment strings.
 */
int
exec_alloc_args(struct image_args *args)
{

	args->buf = (char *)exec_alloc_args_kva(&args->bufkva);
	return (0);
}

void
exec_free_args(struct image_args *args)
{

	if (args->buf != NULL) {
		exec_free_args_kva(args->bufkva);
		args->buf = NULL;
	}
	if (args->fname_buf != NULL) {
		free(args->fname_buf, M_TEMP);
		args->fname_buf = NULL;
	}
	if (args->fdp != NULL)
		fdescfree_remapped(args->fdp);
}

/*
 * A set to functions to fill struct image args.
 *
 * NOTE: exec_args_add_fname() must be called (possibly with a NULL
 * fname) before the other functions.  All exec_args_add_arg() calls must
 * be made before any exec_args_add_env() calls.  exec_args_adjust_args()
 * may be called any time after exec_args_add_fname().
 *
 * exec_args_add_fname() - install path to be executed
 * exec_args_add_arg() - append an argument string
 * exec_args_add_env() - append an env string
 * exec_args_adjust_args() - adjust location of the argument list to
 *                           allow new arguments to be prepended
 */
int
exec_args_add_fname(struct image_args *args, const char * __capability fname,
    enum uio_seg segflg)
{
	int error;
	size_t length;

	KASSERT(args->fname == NULL, ("fname already appended"));
	KASSERT(args->endp == NULL, ("already appending to args"));

	if (fname != NULL) {
		args->fname = args->buf;
		if (segflg == UIO_SYSSPACE)
			error = copystr((__cheri_fromcap const char *)fname,
			    args->fname, PATH_MAX, &length);
		else
			error = copyinstr_c(fname, args->fname, PATH_MAX,
			    &length);
		if (error != 0)
			return (error == ENAMETOOLONG ? E2BIG : error);
	} else
		length = 0;

	/* Set up for _arg_*()/_env_*() */
	args->endp = args->buf + length;
	/* begin_argv must be set and kept updated */
	args->begin_argv = args->endp;
	KASSERT(exec_map_entry_size - length >= ARG_MAX,
	    ("too little space remaining for arguments %zu < %zu",
	    exec_map_entry_size - length, (size_t)ARG_MAX));
	args->stringspace = ARG_MAX;

	return (0);
}

static int
exec_args_add_str(struct image_args *args, const char * __capability str,
    enum uio_seg segflg, int *countp)
{
	int error;
	size_t length;

	KASSERT(args->endp != NULL, ("endp not initialized"));
	KASSERT(args->begin_argv != NULL, ("begin_argp not initialized"));

	if (segflg == UIO_SYSSPACE)
		error = copystr((__cheri_fromcap const char *)str, args->endp,
		    args->stringspace, &length);
	else
		error = copyinstr_c(str, args->endp, args->stringspace,
		    &length);
	if (error != 0)
		return (error == ENAMETOOLONG ? E2BIG : error);
	args->stringspace -= length;
	args->endp += length;
	(*countp)++;

	return (0);
}

int
exec_args_add_arg(struct image_args *args, const char * __capability argp,
    enum uio_seg segflg)
{

	KASSERT(args->envc == 0, ("appending args after env"));

	return (exec_args_add_str(args, argp, segflg, &args->argc));
}

int
exec_args_add_env(struct image_args *args, const char * __capability envp,
    enum uio_seg segflg)
{

	if (args->envc == 0)
		args->begin_envv = args->endp;

	return (exec_args_add_str(args, envp, segflg, &args->envc));
}

int
exec_args_adjust_args(struct image_args *args, size_t consume, ssize_t extend)
{
	ssize_t offset;

	KASSERT(args->endp != NULL, ("endp not initialized"));
	KASSERT(args->begin_argv != NULL, ("begin_argp not initialized"));

	offset = extend - consume;
	if (args->stringspace < offset)
		return (E2BIG);
	memmove(args->begin_argv + extend, args->begin_argv + consume,
	    args->endp - args->begin_argv + consume);
	if (args->envc > 0)
		args->begin_envv += offset;
	args->endp += offset;
	args->stringspace -= offset;
	return (0);
}

char *
exec_args_get_begin_envv(struct image_args *args)
{

	KASSERT(args->endp != NULL, ("endp not initialized"));

	if (args->envc > 0)
		return (args->begin_envv);
	return (args->endp);
}

#if __has_feature(capabilities)
/*
 * This macro uses cheri_capability_build_user_rwx() because it can
 * create both types of capabilities (and currently creates W|X caps).
 * Its use should be replaced.
 */
#define sucap(uaddr, base, offset, length, what, perms)	\
    _sucap(uaddr, (base), (offset), (length), (perms), what, __func__, __LINE__)

static int
_sucap(void *__capability uaddr, vaddr_t base, ssize_t offset, size_t length,
    uint64_t perms, const char *what, const char *func, int line)
{
	void *__capability _tmpcap;
	size_t rounded_length = CHERI_REPRESENTABLE_LENGTH(length);
	vaddr_t rounded_base = CHERI_REPRESENTABLE_BASE(base, length);
	if (rounded_length != length)
		printf("%s:%d rounding size of unrepresentable %s from %zd to "
		    "%zd\n", func, line, what, length, rounded_length);
	if (rounded_base != base) {
		printf("%s:%d aligning base of unrepresentable %s from"
		       " 0x%zx to 0x%zx and adjusting offset by %zd\n", func,
		       line, what, base, rounded_base, base - rounded_base);
		/* We have to adjust the offset by the difference */
		offset += base - rounded_base;
	}
	_tmpcap = cheri_capability_build_user_rwx(
	    perms, rounded_base, rounded_length, offset);
	KASSERT(cheri_gettag(_tmpcap),("%s:%d: Created invalid cap "
	     "from base=%zx, offset=%#zx, length=%#zx, perms=%#zx", func,
	     line, base, offset, length, (size_t)(perms)));
	return (copyoutcap(&_tmpcap, uaddr, sizeof(_tmpcap)));
}
#endif

/*
 * Copy strings out to the new process address space, constructing new arg
 * and env vector tables. Return a pointer to the base so that it can be used
 * as the initial stack pointer.
 */
int
exec_copyout_strings(struct image_params *imgp, uintptr_t *stack_base)
{
	int argc, envc;
	char * __capability * __capability vectp;
	char *stringp;
	uintcap_t destp, ustringp;
	/* XXX: Temporary */
	uintptr_t uptr, uptr_old;
	struct ps_strings * __capability arginfo;
	struct proc *p;
	size_t execpath_len;
	int error, szsigcode, szps;
	char canary[sizeof(long) * 8];

#if __has_feature(capabilities)
	KASSERT(imgp->auxargs != NULL, ("CHERI requires auxargs"));
#endif

	szps = sizeof(pagesizes[0]) * MAXPAGESIZES;
	/*
	 * Calculate string base and vector table pointers.
	 * Also deal with signal trampoline code for this exec type.
	 */
	if (imgp->execpath != NULL && imgp->auxargs != NULL)
		execpath_len = strlen(imgp->execpath) + 1;
	else
		execpath_len = 0;
	p = imgp->proc;
	szsigcode = 0;

#if __has_feature(capabilities)
	/* XXX: should be derived from a capability to the strings region */
	arginfo = cheri_capability_build_user_data(
	    CHERI_CAP_USER_DATA_PERMS, CHERI_CAP_USER_DATA_BASE,
	    CHERI_CAP_USER_DATA_LENGTH,
	    p->p_sysent->sv_psstrings);
#else
	arginfo = (struct ps_strings *)p->p_sysent->sv_psstrings;
#endif
	if (p->p_sysent->sv_sigcode_base == 0) {
		if (p->p_sysent->sv_szsigcode != NULL)
			szsigcode = *(p->p_sysent->sv_szsigcode);
	}
	destp =	(uintcap_t)arginfo;

	/*
	 * install sigcode
	 */
	if (szsigcode != 0) {
		destp -= szsigcode;
		destp = __builtin_align_down(destp,
		    sizeof(void * __capability));
		error = copyout_c(p->p_sysent->sv_sigcode,
		    (void * __capability)destp, szsigcode);
		if (error != 0)
			return (error);
	}

	/*
	 * Copy the image path for the rtld.
	 */
	if (execpath_len != 0) {
		destp -= execpath_len;

		/* XXX: CheriABI didn't do the align_down */
		destp = __builtin_align_down(destp,
		    sizeof(void * __capability));

		/* XXX: Should execpathp be a pointer? */
<<<<<<< HEAD
		imgp->execpathp = (__cheri_addr vaddr_t)destp;
		error = copyout_c(imgp->execpath, destp, execpath_len);
=======
		imgp->execpathp = (__cheri_addr uintptr_t)destp;
		error = copyout_c(imgp->execpath, (void * __capability)destp,
		    execpath_len);
>>>>>>> 6a9f55d9
		if (error != 0)
			return (error);
	}

	/*
	 * Prepare the canary for SSP.
	 */
	arc4rand(canary, sizeof(canary), 0);
	destp -= sizeof(canary);
<<<<<<< HEAD
	imgp->canary = (__cheri_addr vaddr_t)destp;
	error = copyout_c(canary, destp, sizeof(canary));
=======
	imgp->canary = (__cheri_addr uintptr_t)destp;
	error = copyout_c(canary, (void * __capability)destp, sizeof(canary));
>>>>>>> 6a9f55d9
	if (error != 0)
		return (error);
	imgp->canarylen = sizeof(canary);

	/*
	 * Prepare the pagesizes array.
	 */
	destp -= szps;
	destp = __builtin_align_down(destp, sizeof(void * __capability));
<<<<<<< HEAD
	imgp->pagesizes = (__cheri_addr vaddr_t)destp;
	error = copyout_c(pagesizes, destp, szps);
=======
	imgp->pagesizes = (__cheri_addr uintptr_t)destp;
	error = copyout_c(pagesizes, (void * __capability)destp, szps);
>>>>>>> 6a9f55d9
	if (error != 0)
		return (error);
	imgp->pagesizeslen = szps;

	/*
	 * Allocate room for the argument and environment strings.
	 */
	destp -= ARG_MAX - imgp->args->stringspace;
	destp = __builtin_align_down(destp, sizeof(void * __capability));
	ustringp = destp;

<<<<<<< HEAD
	vectp = (char * __capability * __capability)destp;
	if (imgp->sysent->sv_stackgap != NULL)
		imgp->sysent->sv_stackgap(imgp, (caddr_t *)&vectp);

	if (imgp->auxargs) {
		error = imgp->sysent->sv_copyout_auxargs(imgp,
		    (caddr_t *)&vectp);
=======
	if (imgp->sysent->sv_stackgap != NULL) {
		uptr_old = uptr = (__cheri_addr uintptr_t)destp;
		imgp->sysent->sv_stackgap(imgp, &uptr);
		destp -= (uptr_old - uptr);
	}

	if (imgp->auxargs) {
		uptr_old = uptr = (__cheri_addr uintptr_t)destp;
		error = imgp->sysent->sv_copyout_auxargs(imgp, &uptr);
>>>>>>> 6a9f55d9
		if (error != 0)
			return (error);
		destp -= (uptr_old - uptr);
	}

	vectp = (char * __capability * __capability)destp;

	/*
	 * Allocate room for the argv[] and env vectors including the
	 * terminating NULL pointers.
	 */
	vectp -= imgp->args->argc + 1 + imgp->args->envc + 1;

	/*
	 * vectp also becomes our initial stack base
	 */
	*stack_base = (__cheri_addr uintptr_t)vectp;

	stringp = imgp->args->begin_argv;
	argc = imgp->args->argc;
	envc = imgp->args->envc;

	/*
	 * Copy out strings - arguments and environment.
	 */
	error = copyout_c(stringp, (void * __capability)ustringp,
	    ARG_MAX - imgp->args->stringspace);
	if (error != 0)
		return (error);

	/*
	 * Fill in "ps_strings" struct for ps, w, etc.
	 */
#if __has_feature(capabilities)
	if (sucap(&arginfo->ps_argvstr, (__cheri_addr vaddr_t)vectp, 0,
	    argc * sizeof(void * __capability), "argv",
	    CHERI_CAP_USER_DATA_PERMS) != 0)
		return (EFAULT);
#else
	if (suword(&arginfo->ps_argvstr, (long)(intptr_t)vectp) != 0)
		return (EFAULT);
#endif
	if (suword32_c(&arginfo->ps_nargvstr, argc) != 0)
		return (EFAULT);

	/*
	 * Fill in argument portion of vector table.
	 */
#if __has_feature(capabilities)
	/* XXX? */
	imgp->args->argv = (__cheri_fromcap void *)vectp;
#endif
	for (; argc > 0; --argc) {
#if __has_feature(capabilities)
		if (sucap(vectp++, (__cheri_addr vaddr_t)ustringp, 0,
		    strlen(stringp) + 1,
		    "command line argument", CHERI_CAP_USER_DATA_PERMS) != 0)
			return (EFAULT);
#else
		if (suword(vectp++, ustringp) != 0)
			return (EFAULT);
#endif
		while (*stringp++ != 0)
			ustringp++;
		ustringp++;
	}

	/* a null vector table pointer separates the argp's from the envp's */
	if (suword_c(vectp++, 0) != 0)
		return (EFAULT);

#if __has_feature(capabilities)
	if (sucap(&arginfo->ps_envstr, (__cheri_addr vaddr_t)vectp, 0,
	    arginfo->ps_nenvstr * sizeof(void * __capability), "envv",
	    CHERI_CAP_USER_DATA_PERMS) != 0)
		return (EFAULT);
#else
	if (suword(&arginfo->ps_envstr, (long)(intptr_t)vectp) != 0)
		return (EFAULT);
#endif
	if (suword32_c(&arginfo->ps_nenvstr, envc) != 0)
		return (EFAULT);

	/*
	 * Fill in environment portion of vector table.
	 */
#if __has_feature(capabilities)
	/* XXX? */
	imgp->args->envv = (__cheri_fromcap void *)vectp;
#endif
	for (; envc > 0; --envc) {
#if __has_feature(capabilities)
		if (sucap(vectp++, (__cheri_addr vaddr_t)ustringp, 0,
		    strlen(stringp) + 1,
		    "environment variable", CHERI_CAP_USER_DATA_PERMS) != 0)
			return (EFAULT);
#else
		if (suword(vectp++, ustringp) != 0)
			return (EFAULT);
#endif
		while (*stringp++ != 0)
			ustringp++;
		ustringp++;
	}

	/* end of vector table is a null pointer */
	if (suword_c(vectp, 0) != 0)
		return (EFAULT);

	return (0);
}

/*
 * Check permissions of file to execute.
 *	Called with imgp->vp locked.
 *	Return 0 for success or error code on failure.
 */
int
exec_check_permissions(struct image_params *imgp)
{
	struct vnode *vp = imgp->vp;
	struct vattr *attr = imgp->attr;
	struct thread *td;
	int error;

	td = curthread;

	/* Get file attributes */
	error = VOP_GETATTR(vp, attr, td->td_ucred);
	if (error)
		return (error);

#ifdef MAC
	error = mac_vnode_check_exec(td->td_ucred, imgp->vp, imgp);
	if (error)
		return (error);
#endif

	/*
	 * 1) Check if file execution is disabled for the filesystem that
	 *    this file resides on.
	 * 2) Ensure that at least one execute bit is on. Otherwise, a
	 *    privileged user will always succeed, and we don't want this
	 *    to happen unless the file really is executable.
	 * 3) Ensure that the file is a regular file.
	 */
	if ((vp->v_mount->mnt_flag & MNT_NOEXEC) ||
	    (attr->va_mode & (S_IXUSR | S_IXGRP | S_IXOTH)) == 0 ||
	    (attr->va_type != VREG))
		return (EACCES);

	/*
	 * Zero length files can't be exec'd
	 */
	if (attr->va_size == 0)
		return (ENOEXEC);

	/*
	 *  Check for execute permission to file based on current credentials.
	 */
	error = VOP_ACCESS(vp, VEXEC, td->td_ucred, td);
	if (error)
		return (error);

	/*
	 * Check number of open-for-writes on the file and deny execution
	 * if there are any.
	 *
	 * Add a text reference now so no one can write to the
	 * executable while we're activating it.
	 *
	 * Remember if this was set before and unset it in case this is not
	 * actually an executable image.
	 */
	error = VOP_SET_TEXT(vp);
	if (error != 0)
		return (error);
	imgp->textset = true;

	/*
	 * Call filesystem specific open routine (which does nothing in the
	 * general case).
	 */
	error = VOP_OPEN(vp, FREAD, td->td_ucred, td, NULL);
	if (error == 0)
		imgp->opened = 1;
	return (error);
}

/*
 * Exec handler registration
 */
int
exec_register(const struct execsw *execsw_arg)
{
	const struct execsw **es, **xs, **newexecsw;
	u_int count = 2;	/* New slot and trailing NULL */

	if (execsw)
		for (es = execsw; *es; es++)
			count++;
	newexecsw = malloc(count * sizeof(*es), M_TEMP, M_WAITOK);
	xs = newexecsw;
	if (execsw)
		for (es = execsw; *es; es++)
			*xs++ = *es;
	*xs++ = execsw_arg;
	*xs = NULL;
	if (execsw)
		free(execsw, M_TEMP);
	execsw = newexecsw;
	return (0);
}

int
exec_unregister(const struct execsw *execsw_arg)
{
	const struct execsw **es, **xs, **newexecsw;
	int count = 1;

	if (execsw == NULL)
		panic("unregister with no handlers left?\n");

	for (es = execsw; *es; es++) {
		if (*es == execsw_arg)
			break;
	}
	if (*es == NULL)
		return (ENOENT);
	for (es = execsw; *es; es++)
		if (*es != execsw_arg)
			count++;
	newexecsw = malloc(count * sizeof(*es), M_TEMP, M_WAITOK);
	xs = newexecsw;
	for (es = execsw; *es; es++)
		if (*es != execsw_arg)
			*xs++ = *es;
	*xs = NULL;
	if (execsw)
		free(execsw, M_TEMP);
	execsw = newexecsw;
	return (0);
}
// CHERI CHANGES START
// {
//   "updated": 20190520,
//   "target_type": "kernel",
//   "changes": [
//     "integer_provenance",
//     "user_capabilities"
//   ],
//   "changes_purecap": [
//     "pointer_as_integer"
//   ]
// }
// CHERI CHANGES END<|MERGE_RESOLUTION|>--- conflicted
+++ resolved
@@ -887,11 +887,7 @@
 #endif
 
 	/* Set values passed into the program in registers. */
-<<<<<<< HEAD
-	(*p->p_sysent->sv_setregs)(td, imgp, (u_long)ptr_to_va(stack_base));
-=======
 	(*p->p_sysent->sv_setregs)(td, imgp, stack_base);
->>>>>>> 6a9f55d9
 
 	vfs_mark_atime(imgp->vp, td->td_ucred);
 
@@ -1754,14 +1750,9 @@
 		    sizeof(void * __capability));
 
 		/* XXX: Should execpathp be a pointer? */
-<<<<<<< HEAD
 		imgp->execpathp = (__cheri_addr vaddr_t)destp;
-		error = copyout_c(imgp->execpath, destp, execpath_len);
-=======
-		imgp->execpathp = (__cheri_addr uintptr_t)destp;
 		error = copyout_c(imgp->execpath, (void * __capability)destp,
 		    execpath_len);
->>>>>>> 6a9f55d9
 		if (error != 0)
 			return (error);
 	}
@@ -1771,13 +1762,8 @@
 	 */
 	arc4rand(canary, sizeof(canary), 0);
 	destp -= sizeof(canary);
-<<<<<<< HEAD
 	imgp->canary = (__cheri_addr vaddr_t)destp;
-	error = copyout_c(canary, destp, sizeof(canary));
-=======
-	imgp->canary = (__cheri_addr uintptr_t)destp;
 	error = copyout_c(canary, (void * __capability)destp, sizeof(canary));
->>>>>>> 6a9f55d9
 	if (error != 0)
 		return (error);
 	imgp->canarylen = sizeof(canary);
@@ -1787,13 +1773,8 @@
 	 */
 	destp -= szps;
 	destp = __builtin_align_down(destp, sizeof(void * __capability));
-<<<<<<< HEAD
 	imgp->pagesizes = (__cheri_addr vaddr_t)destp;
-	error = copyout_c(pagesizes, destp, szps);
-=======
-	imgp->pagesizes = (__cheri_addr uintptr_t)destp;
 	error = copyout_c(pagesizes, (void * __capability)destp, szps);
->>>>>>> 6a9f55d9
 	if (error != 0)
 		return (error);
 	imgp->pagesizeslen = szps;
@@ -1805,28 +1786,18 @@
 	destp = __builtin_align_down(destp, sizeof(void * __capability));
 	ustringp = destp;
 
-<<<<<<< HEAD
-	vectp = (char * __capability * __capability)destp;
-	if (imgp->sysent->sv_stackgap != NULL)
-		imgp->sysent->sv_stackgap(imgp, (caddr_t *)&vectp);
+	if (imgp->sysent->sv_stackgap != NULL) {
+		uptr_old = uptr = (__cheri_addr vaddr_t)destp;
+		imgp->sysent->sv_stackgap(imgp, &uptr);
+		destp -= (ptr_to_va(uptr_old) - ptr_to_va(uptr));
+	}
 
 	if (imgp->auxargs) {
-		error = imgp->sysent->sv_copyout_auxargs(imgp,
-		    (caddr_t *)&vectp);
-=======
-	if (imgp->sysent->sv_stackgap != NULL) {
-		uptr_old = uptr = (__cheri_addr uintptr_t)destp;
-		imgp->sysent->sv_stackgap(imgp, &uptr);
-		destp -= (uptr_old - uptr);
-	}
-
-	if (imgp->auxargs) {
-		uptr_old = uptr = (__cheri_addr uintptr_t)destp;
+		uptr_old = uptr = (__cheri_addr vaddr_t)destp;
 		error = imgp->sysent->sv_copyout_auxargs(imgp, &uptr);
->>>>>>> 6a9f55d9
 		if (error != 0)
 			return (error);
-		destp -= (uptr_old - uptr);
+		destp -= (ptr_to_va(uptr_old) - ptr_to_va(uptr));
 	}
 
 	vectp = (char * __capability * __capability)destp;
@@ -1840,7 +1811,7 @@
 	/*
 	 * vectp also becomes our initial stack base
 	 */
-	*stack_base = (__cheri_addr uintptr_t)vectp;
+	*stack_base = (__cheri_addr vaddr_t)vectp;
 
 	stringp = imgp->args->begin_argv;
 	argc = imgp->args->argc;
