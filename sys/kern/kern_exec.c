/*-
 * SPDX-License-Identifier: BSD-2-Clause-FreeBSD
 *
 * Copyright (c) 1993, David Greenman
 * All rights reserved.
 *
 * Redistribution and use in source and binary forms, with or without
 * modification, are permitted provided that the following conditions
 * are met:
 * 1. Redistributions of source code must retain the above copyright
 *    notice, this list of conditions and the following disclaimer.
 * 2. Redistributions in binary form must reproduce the above copyright
 *    notice, this list of conditions and the following disclaimer in the
 *    documentation and/or other materials provided with the distribution.
 *
 * THIS SOFTWARE IS PROVIDED BY THE AUTHOR AND CONTRIBUTORS ``AS IS'' AND
 * ANY EXPRESS OR IMPLIED WARRANTIES, INCLUDING, BUT NOT LIMITED TO, THE
 * IMPLIED WARRANTIES OF MERCHANTABILITY AND FITNESS FOR A PARTICULAR PURPOSE
 * ARE DISCLAIMED.  IN NO EVENT SHALL THE AUTHOR OR CONTRIBUTORS BE LIABLE
 * FOR ANY DIRECT, INDIRECT, INCIDENTAL, SPECIAL, EXEMPLARY, OR CONSEQUENTIAL
 * DAMAGES (INCLUDING, BUT NOT LIMITED TO, PROCUREMENT OF SUBSTITUTE GOODS
 * OR SERVICES; LOSS OF USE, DATA, OR PROFITS; OR BUSINESS INTERRUPTION)
 * HOWEVER CAUSED AND ON ANY THEORY OF LIABILITY, WHETHER IN CONTRACT, STRICT
 * LIABILITY, OR TORT (INCLUDING NEGLIGENCE OR OTHERWISE) ARISING IN ANY WAY
 * OUT OF THE USE OF THIS SOFTWARE, EVEN IF ADVISED OF THE POSSIBILITY OF
 * SUCH DAMAGE.
 */

#include <sys/cdefs.h>
__FBSDID("$FreeBSD$");

#include "opt_capsicum.h"
#include "opt_hwpmc_hooks.h"
#include "opt_ktrace.h"
#include "opt_vm.h"

#include <sys/param.h>
#include <sys/systm.h>
#include <sys/acct.h>
#include <sys/capsicum.h>
#include <sys/eventhandler.h>
#include <sys/exec.h>
#include <sys/fcntl.h>
#include <sys/filedesc.h>
#include <sys/imgact.h>
#include <sys/imgact_elf.h>
#include <sys/kernel.h>
#include <sys/lock.h>
#include <sys/malloc.h>
#include <sys/mman.h>
#include <sys/mount.h>
#include <sys/mutex.h>
#include <sys/namei.h>
#include <sys/priv.h>
#include <sys/proc.h>
#include <sys/ptrace.h>
#include <sys/resourcevar.h>
#include <sys/rwlock.h>
#include <sys/sched.h>
#include <sys/sdt.h>
#include <sys/sf_buf.h>
#include <sys/shm.h>
#include <sys/signalvar.h>
#include <sys/smp.h>
#include <sys/stat.h>
#include <sys/syscallsubr.h>
#include <sys/sysctl.h>
#include <sys/sysent.h>
#include <sys/sysproto.h>
#include <sys/timers.h>
#include <sys/umtx.h>
#include <sys/vnode.h>
#include <sys/wait.h>
#ifdef KTRACE
#include <sys/ktrace.h>
#endif

#include <vm/vm.h>
#include <vm/vm_param.h>
#include <vm/pmap.h>
#include <vm/vm_page.h>
#include <vm/vm_map.h>
#include <vm/vm_kern.h>
#include <vm/vm_extern.h>
#include <vm/vm_object.h>
#include <vm/vm_pager.h>

#ifdef	HWPMC_HOOKS
#include <sys/pmckern.h>
#endif

#include <machine/reg.h>

#include <security/audit/audit.h>
#include <security/mac/mac_framework.h>

#if __has_feature(capabilities)
#include <cheri/cheri.h>
#include <cheri/cheric.h>
#endif

#ifdef KDTRACE_HOOKS
#include <sys/dtrace_bsd.h>
dtrace_execexit_func_t	dtrace_fasttrap_exec;
#endif

SDT_PROVIDER_DECLARE(proc);
SDT_PROBE_DEFINE1(proc, , , exec, "char *");
SDT_PROBE_DEFINE1(proc, , , exec__failure, "int");
SDT_PROBE_DEFINE1(proc, , , exec__success, "char *");

MALLOC_DEFINE(M_PARGS, "proc-args", "Process arguments");

int coredump_pack_fileinfo = 1;
SYSCTL_INT(_kern, OID_AUTO, coredump_pack_fileinfo, CTLFLAG_RWTUN,
    &coredump_pack_fileinfo, 0,
    "Enable file path packing in 'procstat -f' coredump notes");

int coredump_pack_vmmapinfo = 1;
SYSCTL_INT(_kern, OID_AUTO, coredump_pack_vmmapinfo, CTLFLAG_RWTUN,
    &coredump_pack_vmmapinfo, 0,
    "Enable file path packing in 'procstat -v' coredump notes");

static int sysctl_kern_ps_strings(SYSCTL_HANDLER_ARGS);
static int sysctl_kern_usrstack(SYSCTL_HANDLER_ARGS);
static int sysctl_kern_stackprot(SYSCTL_HANDLER_ARGS);
static int do_execve(struct thread *td, struct image_args *args,
<<<<<<< HEAD
    void * __capability mac_p, struct proc *cop, bool opportunistic);
=======
    void * __capability mac_p, struct vmspace *oldvmspace);
>>>>>>> 179c3c18

/* XXX This should be vm_size_t. */
SYSCTL_PROC(_kern, KERN_PS_STRINGS, ps_strings, CTLTYPE_ULONG|CTLFLAG_RD|
    CTLFLAG_CAPRD|CTLFLAG_MPSAFE, NULL, 0, sysctl_kern_ps_strings, "LU",
    "Location of process' ps_strings structure");

/* XXX This should be vm_size_t. */
SYSCTL_PROC(_kern, KERN_USRSTACK, usrstack, CTLTYPE_ULONG|CTLFLAG_RD|
    CTLFLAG_CAPRD|CTLFLAG_MPSAFE, NULL, 0, sysctl_kern_usrstack, "LU",
    "Top of process stack");

SYSCTL_PROC(_kern, OID_AUTO, stackprot, CTLTYPE_INT|CTLFLAG_RD|CTLFLAG_MPSAFE,
    NULL, 0, sysctl_kern_stackprot, "I",
    "Stack memory permissions");

u_long ps_arg_cache_limit = PAGE_SIZE / 16;
SYSCTL_ULONG(_kern, OID_AUTO, ps_arg_cache_limit, CTLFLAG_RW, 
    &ps_arg_cache_limit, 0,
    "Process' command line characters cache limit");

static int disallow_high_osrel;
SYSCTL_INT(_kern, OID_AUTO, disallow_high_osrel, CTLFLAG_RW,
    &disallow_high_osrel, 0,
    "Disallow execution of binaries built for higher version of the world");

static int map_at_zero = 0;
SYSCTL_INT(_security_bsd, OID_AUTO, map_at_zero, CTLFLAG_RWTUN, &map_at_zero, 0,
    "Permit processes to map an object at virtual address 0.");

static int opportunistic_coexecve = 1;
SYSCTL_INT(_kern, OID_AUTO, opportunistic_coexecve, CTLFLAG_RW,
    &opportunistic_coexecve, 0,
    "Try to colocate binaries on execve(2)");

static int
sysctl_kern_ps_strings(SYSCTL_HANDLER_ARGS)
{
	struct proc *p;
	int error;

	p = curproc;
#ifdef SCTL_MASK32
	if (req->flags & SCTL_MASK32) {
		unsigned int val;
		val = (unsigned int)p->p_psstrings;
		error = SYSCTL_OUT(req, &val, sizeof(val));
	} else
#endif
		error = SYSCTL_OUT(req, &p->p_psstrings,
		   sizeof(p->p_psstrings));
	return error;
}

static int
sysctl_kern_usrstack(SYSCTL_HANDLER_ARGS)
{
	struct proc *p;
	int error;

	p = curproc;
#ifdef SCTL_MASK32
	if (req->flags & SCTL_MASK32) {
		unsigned int val;
		val = (unsigned int)p->p_usrstack;
		error = SYSCTL_OUT(req, &val, sizeof(val));
	} else
#endif
		error = SYSCTL_OUT(req, &p->p_usrstack,
		    sizeof(p->p_usrstack));
	return error;
}

static int
sysctl_kern_stackprot(SYSCTL_HANDLER_ARGS)
{
	struct proc *p;
	int stackprot;

	p = curproc;
	stackprot = p->p_sysent->sv_stackprot & VM_PROT_RWX;
	return (SYSCTL_OUT(req, &stackprot, sizeof(stackprot)));
}

/*
 * Each of the items is a pointer to a `const struct execsw', hence the
 * double pointer here.
 */
static const struct execsw **execsw;

int
sys_coexecve(struct thread *td, struct coexecve_args *uap)
{
	struct image_args args;
	struct vmspace *oldvmspace;
	struct proc *p;
	int error;

	error = pget(uap->pid, PGET_NOTWEXIT | PGET_HOLD | PGET_CANCOLOCATE, &p);
	if (error != 0)
		return (error);
	error = pre_execve(td, &oldvmspace);
	if (error != 0) {
		PRELE(p);
		return (error);
	}
	error = exec_copyin_args(&args, uap->fname,
	    UIO_USERSPACE, uap->argv, uap->envv);
	if (error == 0)
		error = kern_coexecve(td, &args, NULL, p, false);
	post_execve(td, error, oldvmspace);
	PRELE(p);

	return (error);
}

#ifndef _SYS_SYSPROTO_H_
struct execve_args {
	char    *fname; 
	char    **argv;
	char    **envv; 
};
#endif

int
sys_execve(struct thread *td, struct execve_args *uap)
{
	struct image_args args;
	struct vmspace *oldvmspace;
	int error;

	error = pre_execve(td, &oldvmspace);
	if (error != 0)
		return (error);
	error = exec_copyin_args(&args, uap->fname, UIO_USERSPACE,
	    uap->argv, uap->envv);
	if (error == 0)
		error = kern_execve(td, &args, NULL, oldvmspace);
	post_execve(td, error, oldvmspace);
	AUDIT_SYSCALL_EXIT(error == EJUSTRETURN ? 0 : error, td);
	return (error);
}

#ifndef _SYS_SYSPROTO_H_
struct fexecve_args {
	int	fd;
	char	**argv;
	char	**envv;
};
#endif
int
sys_fexecve(struct thread *td, struct fexecve_args *uap)
{
	struct image_args args;
	struct vmspace *oldvmspace;
	int error;

	error = pre_execve(td, &oldvmspace);
	if (error != 0)
		return (error);
	error = exec_copyin_args(&args, NULL, UIO_SYSSPACE,
	    uap->argv, uap->envv);
	if (error == 0) {
		args.fd = uap->fd;
		error = kern_execve(td, &args, NULL, oldvmspace);
	}
	post_execve(td, error, oldvmspace);
	AUDIT_SYSCALL_EXIT(error == EJUSTRETURN ? 0 : error, td);
	return (error);
}

#ifndef _SYS_SYSPROTO_H_
struct __mac_execve_args {
	char	*fname;
	char	**argv;
	char	**envv;
	struct mac	*mac_p;
};
#endif

int
sys___mac_execve(struct thread *td, struct __mac_execve_args *uap)
{
#ifdef MAC
	struct image_args args;
	struct vmspace *oldvmspace;
	int error;

	error = pre_execve(td, &oldvmspace);
	if (error != 0)
		return (error);
	error = exec_copyin_args(&args, uap->fname, UIO_USERSPACE,
	    uap->argv, uap->envv);
	if (error == 0)
		error = kern_execve(td, &args, uap->mac_p, oldvmspace);
	post_execve(td, error, oldvmspace);
	AUDIT_SYSCALL_EXIT(error == EJUSTRETURN ? 0 : error, td);
	return (error);
#else
	return (ENOSYS);
#endif
}

int
pre_execve(struct thread *td, struct vmspace **oldvmspace)
{
	struct proc *p;
	int error;

	KASSERT(td == curthread, ("non-current thread %p", td));
	error = 0;
	p = td->td_proc;
	if ((p->p_flag & P_HADTHREADS) != 0) {
		PROC_LOCK(p);
		if (thread_single(p, SINGLE_BOUNDARY) != 0)
			error = ERESTART;
		PROC_UNLOCK(p);
	}
	KASSERT(error != 0 || (td->td_pflags & TDP_EXECVMSPC) == 0,
	    ("nested execve"));
	*oldvmspace = p->p_vmspace;
	return (error);
}

void
post_execve(struct thread *td, int error, struct vmspace *oldvmspace)
{
	struct proc *p;

	KASSERT(td == curthread, ("non-current thread %p", td));
	p = td->td_proc;
	if ((p->p_flag & P_HADTHREADS) != 0) {
		PROC_LOCK(p);
		/*
		 * If success, we upgrade to SINGLE_EXIT state to
		 * force other threads to suicide.
		 */
		if (error == EJUSTRETURN)
			thread_single(p, SINGLE_EXIT);
		else
			thread_single_end(p, SINGLE_BOUNDARY);
		PROC_UNLOCK(p);
	}
<<<<<<< HEAD
	if ((td->td_pflags & TDP_EXECVMSPC) != 0) {
#ifdef notanymore
		/*
		 * XXX: This assertion is not valid for coexecve(2).
		 */
		KASSERT(p->p_vmspace != oldvmspace,
		    ("oldvmspace still used"));
#endif
		vmspace_free(oldvmspace);
		td->td_pflags &= ~TDP_EXECVMSPC;
	}
=======
	exec_cleanup(td, oldvmspace);
>>>>>>> 179c3c18
}

/*
 * kern_execve() has the astonishing property of not always returning to
 * the caller.  If sufficiently bad things happen during the call to
 * do_execve(), it can end up calling exit1(); as a result, callers must
 * avoid doing anything which they might need to undo (e.g., allocating
 * memory).
 */
int
<<<<<<< HEAD
kern_coexecve(struct thread *td, struct image_args *args,
    void * __capability mac_p, struct proc *cop, bool opportunistic)
=======
kern_execve(struct thread *td, struct image_args *args,
    void * __capability mac_p, struct vmspace *oldvmspace)
>>>>>>> 179c3c18
{

	AUDIT_ARG_ARGV(args->begin_argv, args->argc,
	    exec_args_get_begin_envv(args) - args->begin_argv);
	AUDIT_ARG_ENVV(exec_args_get_begin_envv(args), args->envc,
	    args->endp - exec_args_get_begin_envv(args));
<<<<<<< HEAD
	return (do_execve(td, args, mac_p, cop, opportunistic));
}

int
kern_execve(struct thread *td, struct image_args *args,
    void * __capability mac_p)
{
	struct proc *cop, *p;
	int error;

	p = td->td_proc;

	if (opportunistic_coexecve != 0) {
#ifdef OPPORTUNISTIC_USE_PARENTS
		sx_slock(&proctree_lock);
		cop = proc_realparent(p);
		PROC_LOCK(cop);
#else
		/*
		 * If we're the session leader and we're executing something,
		 * make sure it doesn't end up in the address space we could
		 * have previously been sharing.  For example, don't try to
		 * colocate users' session with init(8) just because getty(8)
		 * used to colocate with it before changing the SID.
		 */
		if (p->p_pid == p->p_session->s_sid)
			goto fallback;
		sx_slock(&proctree_lock);
		cop = pfind(p->p_session->s_sid);
		if (cop == NULL) {
			sx_sunlock(&proctree_lock);
			goto fallback;
		}
#endif
		if (p_cancolocate(td, cop, true) != 0) {
			PROC_UNLOCK(cop);
			sx_sunlock(&proctree_lock);
			goto fallback;
		}
		PROC_UNLOCK(cop);
		PHOLD(cop);
		sx_sunlock(&proctree_lock);
		error = kern_coexecve(td, args, mac_p, cop, true);
		PRELE(cop);

		KASSERT(error != 0, ("%s: kern_coexecve returned 0", __func__));
#if 0
		if (error == EJUSTRETURN) {
			printf("%s: pid %d (%s), sid %d, "
			    "coexecuted %s with pid %d (%s), vmspace %p\n",
			    __func__, p->p_pid, p->p_comm, p->p_session->s_sid,
			    args->fname, cop->p_pid, cop->p_comm, p->p_vmspace);
		}
#endif

		switch (error) {
		case EJUSTRETURN: /* This is the success case. */
		case ENOTDIR:
		case ENAMETOOLONG:
		case ENOEXEC:
		case ENOENT:
		case ELOOP:
			return (error);
		default:
			break;
		}
	}

fallback:
	return (kern_coexecve(td, args, mac_p, NULL, false));
=======
	return (do_execve(td, args, mac_p, oldvmspace));
>>>>>>> 179c3c18
}

/*
 * In-kernel implementation of execve().  All arguments are assumed to be
 * userspace pointers from the passed thread.
 */
static int
do_execve(struct thread *td, struct image_args *args,
<<<<<<< HEAD
    void * __capability umac, struct proc *cop, bool opportunistic)
=======
    void * __capability umac, struct vmspace *oldvmspace)
>>>>>>> 179c3c18
{
	struct proc *p = td->td_proc;
	struct nameidata nd;
	struct ucred *oldcred;
	struct uidinfo *euip = NULL;
	uintcap_t stack_base;
	struct image_params image_params, *imgp;
	struct vattr attr;
	int (*img_first)(struct image_params *);
	struct pargs *oldargs = NULL, *newargs = NULL;
	struct sigacts *oldsigacts = NULL, *newsigacts = NULL;
#ifdef KTRACE
	struct vnode *tracevp = NULL;
	struct ucred *tracecred = NULL;
#endif
	struct vnode *oldtextvp = NULL, *newtextvp;
	int credential_changing;
#ifdef MAC
	struct mac extmac;
	struct mac *mac_p;
	struct label *interpvplabel = NULL;
	int will_transition;
#endif
#ifdef HWPMC_HOOKS
	struct pmckern_procexec pe;
#endif
	int error, i, orig_osrel;
	uint32_t orig_fctl0;
	static const char fexecv_proc_title[] = "(fexecv)";

	imgp = &image_params;

	/*
	 * Lock the process and set the P_INEXEC flag to indicate that
	 * it should be left alone until we're done here.  This is
	 * necessary to avoid race conditions - e.g. in ptrace() -
	 * that might allow a local user to illicitly obtain elevated
	 * privileges.
	 */
	PROC_LOCK(p);
	KASSERT((p->p_flag & P_INEXEC) == 0,
	    ("%s(): process already has P_INEXEC flag", __func__));
	p->p_flag |= P_INEXEC;
	PROC_UNLOCK(p);

	/*
	 * Initialize part of the common data
	 */
	bzero(imgp, sizeof(*imgp));
	imgp->proc = p;
	imgp->attr = &attr;
	imgp->args = args;
	imgp->cop = cop;
	oldcred = p->p_ucred;
	orig_osrel = p->p_osrel;
	orig_fctl0 = p->p_fctl0;

#ifdef MAC
	if (umac != NULL) {
		error = copyin_mac(umac, &extmac);
		if (error)
			goto exec_fail;
		mac_p = &extmac;
	} else
		mac_p = NULL;
	error = mac_execve_enter(imgp, mac_p);
	if (error)
		goto exec_fail;
#endif

	/*
	 * Translate the file name. namei() returns a vnode pointer
	 *	in ni_vp among other things.
	 *
	 * XXXAUDIT: It would be desirable to also audit the name of the
	 * interpreter if this is an interpreted binary.
	 */
	if (args->fname != NULL) {
		NDINIT(&nd, LOOKUP, ISOPEN | LOCKLEAF | LOCKSHARED | FOLLOW |
		    SAVENAME | AUDITVNODE1, UIO_SYSSPACE, PTR2CAP(args->fname),
		    td);
	}

	SDT_PROBE1(proc, , , exec, args->fname);

interpret:
	if (args->fname != NULL) {
#ifdef CAPABILITY_MODE
		/*
		 * While capability mode can't reach this point via direct
		 * path arguments to execve(), we also don't allow
		 * interpreters to be used in capability mode (for now).
		 * Catch indirect lookups and return a permissions error.
		 */
		if (IN_CAPABILITY_MODE(td)) {
			error = ECAPMODE;
			goto exec_fail;
		}
#endif
		error = namei(&nd);
		if (error)
			goto exec_fail;

		newtextvp = nd.ni_vp;
		imgp->vp = newtextvp;
	} else {
		AUDIT_ARG_FD(args->fd);
		/*
		 * Descriptors opened only with O_EXEC or O_RDONLY are allowed.
		 */
		error = fgetvp_exec(td, args->fd, &cap_fexecve_rights, &newtextvp);
		if (error)
			goto exec_fail;
		vn_lock(newtextvp, LK_SHARED | LK_RETRY);
		AUDIT_ARG_VNODE1(newtextvp);
		imgp->vp = newtextvp;
	}

	/*
	 * Check file permissions.  Also 'opens' file and sets its vnode to
	 * text mode.
	 */
	error = exec_check_permissions(imgp);
	if (error)
		goto exec_fail_dealloc;

	imgp->object = imgp->vp->v_object;
	if (imgp->object != NULL)
		vm_object_reference(imgp->object);

	error = exec_map_first_page(imgp);
	if (error)
		goto exec_fail_dealloc;

	imgp->proc->p_osrel = 0;
	imgp->proc->p_fctl0 = 0;

	/*
	 * Implement image setuid/setgid.
	 *
	 * Determine new credentials before attempting image activators
	 * so that it can be used by process_exec handlers to determine
	 * credential/setid changes.
	 *
	 * Don't honor setuid/setgid if the filesystem prohibits it or if
	 * the process is being traced.
	 *
	 * We disable setuid/setgid/etc in capability mode on the basis
	 * that most setugid applications are not written with that
	 * environment in mind, and will therefore almost certainly operate
	 * incorrectly. In principle there's no reason that setugid
	 * applications might not be useful in capability mode, so we may want
	 * to reconsider this conservative design choice in the future.
	 *
	 * XXXMAC: For the time being, use NOSUID to also prohibit
	 * transitions on the file system.
	 */
	credential_changing = 0;
	credential_changing |= (attr.va_mode & S_ISUID) &&
	    oldcred->cr_uid != attr.va_uid;
	credential_changing |= (attr.va_mode & S_ISGID) &&
	    oldcred->cr_gid != attr.va_gid;
#ifdef MAC
	will_transition = mac_vnode_execve_will_transition(oldcred, imgp->vp,
	    interpvplabel, imgp);
	credential_changing |= will_transition;
#endif

	/* Don't inherit PROC_PDEATHSIG_CTL value if setuid/setgid. */
	if (credential_changing)
		imgp->proc->p_pdeathsig = 0;

	if (credential_changing &&
#ifdef CAPABILITY_MODE
	    ((oldcred->cr_flags & CRED_FLAG_CAPMODE) == 0) &&
#endif
	    (imgp->vp->v_mount->mnt_flag & MNT_NOSUID) == 0 &&
	    (p->p_flag & P_TRACED) == 0) {
		imgp->credential_setid = true;
		VOP_UNLOCK(imgp->vp);
		imgp->newcred = crdup(oldcred);
		if (attr.va_mode & S_ISUID) {
			euip = uifind(attr.va_uid);
			change_euid(imgp->newcred, euip);
		}
		vn_lock(imgp->vp, LK_SHARED | LK_RETRY);
		if (attr.va_mode & S_ISGID)
			change_egid(imgp->newcred, attr.va_gid);
		/*
		 * Implement correct POSIX saved-id behavior.
		 *
		 * XXXMAC: Note that the current logic will save the
		 * uid and gid if a MAC domain transition occurs, even
		 * though maybe it shouldn't.
		 */
		change_svuid(imgp->newcred, imgp->newcred->cr_uid);
		change_svgid(imgp->newcred, imgp->newcred->cr_gid);
	} else {
		/*
		 * Implement correct POSIX saved-id behavior.
		 *
		 * XXX: It's not clear that the existing behavior is
		 * POSIX-compliant.  A number of sources indicate that the
		 * saved uid/gid should only be updated if the new ruid is
		 * not equal to the old ruid, or the new euid is not equal
		 * to the old euid and the new euid is not equal to the old
		 * ruid.  The FreeBSD code always updates the saved uid/gid.
		 * Also, this code uses the new (replaced) euid and egid as
		 * the source, which may or may not be the right ones to use.
		 */
		if (oldcred->cr_svuid != oldcred->cr_uid ||
		    oldcred->cr_svgid != oldcred->cr_gid) {
			VOP_UNLOCK(imgp->vp);
			imgp->newcred = crdup(oldcred);
			vn_lock(imgp->vp, LK_SHARED | LK_RETRY);
			change_svuid(imgp->newcred, imgp->newcred->cr_uid);
			change_svgid(imgp->newcred, imgp->newcred->cr_gid);
		}
	}
	/* The new credentials are installed into the process later. */

	/*
	 * Do the best to calculate the full path to the image file.
	 */
	if (args->fname != NULL && args->fname[0] == '/')
		imgp->execpath = args->fname;
	else {
		VOP_UNLOCK(imgp->vp);
		if (vn_fullpath(imgp->vp, &imgp->execpath, &imgp->freepath) != 0)
			imgp->execpath = args->fname;
		vn_lock(imgp->vp, LK_SHARED | LK_RETRY);
	}

	/*
	 *	If the current process has a special image activator it
	 *	wants to try first, call it.   For example, emulating shell
	 *	scripts differently.
	 */
	error = -1;
	if ((img_first = imgp->proc->p_sysent->sv_imgact_try) != NULL)
		error = img_first(imgp);

	/*
	 *	Loop through the list of image activators, calling each one.
	 *	An activator returns -1 if there is no match, 0 on success,
	 *	and an error otherwise.
	 */
	for (i = 0; error == -1 && execsw[i]; ++i) {
		if (execsw[i]->ex_imgact == NULL ||
		    execsw[i]->ex_imgact == img_first) {
			continue;
		}
		error = (*execsw[i]->ex_imgact)(imgp);
	}

	if (error) {
		if (error == -1)
			error = ENOEXEC;
		goto exec_fail_dealloc;
	}

	/*
	 * Special interpreter operation, cleanup and loop up to try to
	 * activate the interpreter.
	 */
	if (imgp->interpreted) {
		exec_unmap_first_page(imgp);
		/*
		 * The text reference needs to be removed for scripts.
		 * There is a short period before we determine that
		 * something is a script where text reference is active.
		 * The vnode lock is held over this entire period
		 * so nothing should illegitimately be blocked.
		 */
		MPASS(imgp->textset);
		VOP_UNSET_TEXT_CHECKED(newtextvp);
		imgp->textset = false;
		/* free name buffer and old vnode */
		if (args->fname != NULL)
			NDFREE(&nd, NDF_ONLY_PNBUF);
#ifdef MAC
		mac_execve_interpreter_enter(newtextvp, &interpvplabel);
#endif
		if (imgp->opened) {
			VOP_CLOSE(newtextvp, FREAD, td->td_ucred, td);
			imgp->opened = 0;
		}
		vput(newtextvp);
		vm_object_deallocate(imgp->object);
		imgp->object = NULL;
		imgp->credential_setid = false;
		if (imgp->newcred != NULL) {
			crfree(imgp->newcred);
			imgp->newcred = NULL;
		}
		imgp->execpath = NULL;
		free(imgp->freepath, M_TEMP);
		imgp->freepath = NULL;
		/* set new name to that of the interpreter */
		NDINIT(&nd, LOOKUP, ISOPEN | LOCKLEAF | LOCKSHARED | FOLLOW |
		    SAVENAME, UIO_SYSSPACE, PTR2CAP(imgp->interpreter_name),
		    td);
		args->fname = imgp->interpreter_name;
		goto interpret;
	}

	/*
	 * NB: We unlock the vnode here because it is believed that none
	 * of the sv_copyout_strings/sv_fixup operations require the vnode.
	 */
	VOP_UNLOCK(imgp->vp);

	if (disallow_high_osrel &&
	    P_OSREL_MAJOR(p->p_osrel) > P_OSREL_MAJOR(__FreeBSD_version)) {
		error = ENOEXEC;
		uprintf("Osrel %d for image %s too high\n", p->p_osrel,
		    imgp->execpath != NULL ? imgp->execpath : "<unresolved>");
		vn_lock(imgp->vp, LK_SHARED | LK_RETRY);
		goto exec_fail_dealloc;
	}

	/* ABI enforces the use of Capsicum. Switch into capabilities mode. */
	if (SV_PROC_FLAG(p, SV_CAPSICUM))
		sys_cap_enter(td, NULL);

	/*
	 * Copy out strings (args and env) and initialize stack base.
	 */
	error = (*p->p_sysent->sv_copyout_strings)(imgp, &stack_base);
	if (error != 0) {
		vn_lock(imgp->vp, LK_SHARED | LK_RETRY);
		goto exec_fail_dealloc;
	}

	/*
	 * Stack setup.
	 */
	error = (*p->p_sysent->sv_fixup)(&stack_base, imgp);
	if (error != 0) {
		vn_lock(imgp->vp, LK_SHARED | LK_RETRY);
		goto exec_fail_dealloc;
	}

	if (args->fdp != NULL) {
		/* Install a brand new file descriptor table. */
		fdinstall_remapped(td, args->fdp);
		args->fdp = NULL;
	} else {
		/*
		 * Keep on using the existing file descriptor table. For
		 * security and other reasons, the file descriptor table
		 * cannot be shared after an exec.
		 */
		fdunshare(td);
		pdunshare(td);
		/* close files on exec */
		fdcloseexec(td);
	}

	/*
	 * Malloc things before we need locks.
	 */
	i = exec_args_get_begin_envv(imgp->args) - imgp->args->begin_argv;
	/* Cache arguments if they fit inside our allowance */
	if (ps_arg_cache_limit >= i + sizeof(struct pargs)) {
		newargs = pargs_alloc(i);
		bcopy(imgp->args->begin_argv, newargs->ar_args, i);
	}

	/*
	 * For security and other reasons, signal handlers cannot
	 * be shared after an exec. The new process gets a copy of the old
	 * handlers. In execsigs(), the new process will have its signals
	 * reset.
	 */
	if (sigacts_shared(p->p_sigacts)) {
		oldsigacts = p->p_sigacts;
		newsigacts = sigacts_alloc();
		sigacts_copy(newsigacts, oldsigacts);
	}

	vn_lock(imgp->vp, LK_SHARED | LK_RETRY);

	PROC_LOCK(p);
	if (oldsigacts)
		p->p_sigacts = newsigacts;
	/* Stop profiling */
	stopprofclock(p);

	/* reset caught signals */
	execsigs(p);

	/* name this process - nameiexec(p, ndp) */
	bzero(p->p_comm, sizeof(p->p_comm));
	if (args->fname)
		bcopy(nd.ni_cnd.cn_nameptr, p->p_comm,
		    min(nd.ni_cnd.cn_namelen, MAXCOMLEN));
	else if (vn_commname(newtextvp, p->p_comm, sizeof(p->p_comm)) != 0)
		bcopy(fexecv_proc_title, p->p_comm, sizeof(fexecv_proc_title));
	bcopy(p->p_comm, td->td_name, sizeof(td->td_name));
#ifdef KTR
	sched_clear_tdname(td);
#endif

	/*
	 * mark as execed, wakeup the process that vforked (if any) and tell
	 * it that it now has its own resources back
	 */
	p->p_flag |= P_EXEC;
	if ((p->p_flag2 & P2_NOTRACE_EXEC) == 0)
		p->p_flag2 &= ~P2_NOTRACE;
	if ((p->p_flag2 & P2_STKGAP_DISABLE_EXEC) == 0)
		p->p_flag2 &= ~P2_STKGAP_DISABLE;
	if (p->p_flag & P_PPWAIT) {
		p->p_flag &= ~(P_PPWAIT | P_PPTRACE);
		cv_broadcast(&p->p_pwait);
		/* STOPs are no longer ignored, arrange for AST */
		signotify(td);
	}

	/*
	 * Implement image setuid/setgid installation.
	 */
	if (imgp->credential_setid) {
		/*
		 * Turn off syscall tracing for set-id programs, except for
		 * root.  Record any set-id flags first to make sure that
		 * we do not regain any tracing during a possible block.
		 */
		setsugid(p);

#ifdef KTRACE
		if (p->p_tracecred != NULL &&
		    priv_check_cred(p->p_tracecred, PRIV_DEBUG_DIFFCRED))
			ktrprocexec(p, &tracecred, &tracevp);
#endif
		/*
		 * Close any file descriptors 0..2 that reference procfs,
		 * then make sure file descriptors 0..2 are in use.
		 *
		 * Both fdsetugidsafety() and fdcheckstd() may call functions
		 * taking sleepable locks, so temporarily drop our locks.
		 */
		PROC_UNLOCK(p);
		VOP_UNLOCK(imgp->vp);
		fdsetugidsafety(td);
		error = fdcheckstd(td);
		vn_lock(imgp->vp, LK_SHARED | LK_RETRY);
		if (error != 0)
			goto exec_fail_dealloc;
		PROC_LOCK(p);
#ifdef MAC
		if (will_transition) {
			mac_vnode_execve_transition(oldcred, imgp->newcred,
			    imgp->vp, interpvplabel, imgp);
		}
#endif
	} else {
		if (oldcred->cr_uid == oldcred->cr_ruid &&
		    oldcred->cr_gid == oldcred->cr_rgid)
			p->p_flag &= ~P_SUGID;
	}
	/*
	 * Set the new credentials.
	 */
	if (imgp->newcred != NULL) {
		proc_set_cred(p, imgp->newcred);
		crfree(oldcred);
		oldcred = NULL;
	}

	/*
	 * Store the vp for use in procfs.  This vnode was referenced by namei
	 * or fgetvp_exec.
	 */
	oldtextvp = p->p_textvp;
	p->p_textvp = newtextvp;

#ifdef KDTRACE_HOOKS
	/*
	 * Tell the DTrace fasttrap provider about the exec if it
	 * has declared an interest.
	 */
	if (dtrace_fasttrap_exec)
		dtrace_fasttrap_exec(p);
#endif

	/*
	 * Notify others that we exec'd, and clear the P_INEXEC flag
	 * as we're now a bona fide freshly-execed process.
	 */
	KNOTE_LOCKED(p->p_klist, NOTE_EXEC);
	p->p_flag &= ~P_INEXEC;

	/* clear "fork but no exec" flag, as we _are_ execing */
	p->p_acflag &= ~AFORK;

	/*
	 * Free any previous argument cache and replace it with
	 * the new argument cache, if any.
	 */
	oldargs = p->p_args;
	p->p_args = newargs;
	newargs = NULL;

	PROC_UNLOCK(p);

#ifdef	HWPMC_HOOKS
	/*
	 * Check if system-wide sampling is in effect or if the
	 * current process is using PMCs.  If so, do exec() time
	 * processing.  This processing needs to happen AFTER the
	 * P_INEXEC flag is cleared.
	 */
	if (PMC_SYSTEM_SAMPLING_ACTIVE() || PMC_PROC_IS_USING_PMCS(p)) {
		VOP_UNLOCK(imgp->vp);
		pe.pm_credentialschanged = credential_changing;
		pe.pm_entryaddr = imgp->entry_addr;

		PMC_CALL_HOOK_X(td, PMC_FN_PROCESS_EXEC, (void *) &pe);
		vn_lock(imgp->vp, LK_SHARED | LK_RETRY);
	}
#endif

	/* Set values passed into the program in registers. */
	(*p->p_sysent->sv_setregs)(td, imgp, stack_base);

	VOP_MMAPPED(imgp->vp);

	SDT_PROBE1(proc, , , exec__success, args->fname);

exec_fail_dealloc:
	if (error != 0) {
		p->p_osrel = orig_osrel;
		p->p_fctl0 = orig_fctl0;
	}

	if (imgp->firstpage != NULL)
		exec_unmap_first_page(imgp);

	if (imgp->vp != NULL) {
		if (args->fname)
			NDFREE(&nd, NDF_ONLY_PNBUF);
		if (imgp->opened)
			VOP_CLOSE(imgp->vp, FREAD, td->td_ucred, td);
		if (imgp->textset)
			VOP_UNSET_TEXT_CHECKED(imgp->vp);
		if (error != 0)
			vput(imgp->vp);
		else
			VOP_UNLOCK(imgp->vp);
	}

	if (imgp->object != NULL)
		vm_object_deallocate(imgp->object);

	free(imgp->freepath, M_TEMP);

	if (error == 0) {
		if (p->p_ptevents & PTRACE_EXEC) {
			PROC_LOCK(p);
			if (p->p_ptevents & PTRACE_EXEC)
				td->td_dbgflags |= TDB_EXEC;
			PROC_UNLOCK(p);
		}
	} else {
exec_fail:
		/* we're done here, clear P_INEXEC */
		PROC_LOCK(p);
		p->p_flag &= ~P_INEXEC;
		PROC_UNLOCK(p);

		SDT_PROBE1(proc, , , exec__failure, error);
	}

	if (imgp->newcred != NULL && oldcred != NULL)
		crfree(imgp->newcred);

#ifdef MAC
	mac_execve_exit(imgp);
	mac_execve_interpreter_exit(interpvplabel);
#endif
	exec_free_args(args);

	/*
	 * Handle deferred decrement of ref counts.
	 */
	if (oldtextvp != NULL)
		vrele(oldtextvp);
#ifdef KTRACE
	if (tracevp != NULL)
		vrele(tracevp);
	if (tracecred != NULL)
		crfree(tracecred);
#endif
	pargs_drop(oldargs);
	pargs_drop(newargs);
	if (oldsigacts != NULL)
		sigacts_free(oldsigacts);
	if (euip != NULL)
		uifree(euip);

	if (error && imgp->vmspace_destroyed) {
		if (opportunistic) {
			error = do_execve(td, args, umac, NULL, false);
			if (error == EJUSTRETURN)
				return (error);
		}
		/* sorry, no more process anymore. exit gracefully */
<<<<<<< HEAD
		if (cop != NULL)
			PRELE(cop);
=======
		exec_cleanup(td, oldvmspace);
>>>>>>> 179c3c18
		exit1(td, 0, SIGABRT);
		/* NOT REACHED */
	}

#ifdef KTRACE
	if (error == 0)
		ktrprocctor(p);
#endif

	/*
	 * We don't want cpu_set_syscall_retval() to overwrite any of
	 * the register values put in place by exec_setregs().
	 * Implementations of cpu_set_syscall_retval() will leave
	 * registers unmodified when returning EJUSTRETURN.
	 */
	return (error == 0 ? EJUSTRETURN : error);
}

void
exec_cleanup(struct thread *td, struct vmspace *oldvmspace)
{
	if ((td->td_pflags & TDP_EXECVMSPC) != 0) {
		KASSERT(td->td_proc->p_vmspace != oldvmspace,
		    ("oldvmspace still used"));
		vmspace_free(oldvmspace);
		td->td_pflags &= ~TDP_EXECVMSPC;
	}
}

int
exec_map_first_page(struct image_params *imgp)
{
	vm_object_t object;
	vm_page_t m;
	int error;

	if (imgp->firstpage != NULL)
		exec_unmap_first_page(imgp);

	object = imgp->vp->v_object;
	if (object == NULL)
		return (EACCES);
#if VM_NRESERVLEVEL > 0
	if ((object->flags & OBJ_COLORED) == 0) {
		VM_OBJECT_WLOCK(object);
		vm_object_color(object, 0);
		VM_OBJECT_WUNLOCK(object);
	}
#endif
	error = vm_page_grab_valid_unlocked(&m, object, 0,
	    VM_ALLOC_COUNT(VM_INITIAL_PAGEIN) |
            VM_ALLOC_NORMAL | VM_ALLOC_NOBUSY | VM_ALLOC_WIRED);

	if (error != VM_PAGER_OK)
		return (EIO);
	imgp->firstpage = sf_buf_alloc(m, 0);
	imgp->image_header = (char *)sf_buf_kva(imgp->firstpage);

	return (0);
}

void
exec_unmap_first_page(struct image_params *imgp)
{
	vm_page_t m;

	if (imgp->firstpage != NULL) {
		m = sf_buf_page(imgp->firstpage);
		sf_buf_free(imgp->firstpage);
		imgp->firstpage = NULL;
		vm_page_unwire(m, PQ_ACTIVE);
	}
}

/*
 * Destroy old address space, and allocate a new stack.
 *	The new stack is only sgrowsiz large because it is grown
 *	automatically on a page fault.
 */
int
exec_new_vmspace(struct image_params *imgp, struct sysentvec *sv)
{
	int error;
	struct proc *p = imgp->proc;
	struct vmspace *vmspace = p->p_vmspace;
	struct thread *td = curthread;
	vm_object_t obj;
	struct rlimit rlim_stack;
	vm_offset_t sv_minuser, stack_addr;
	vm_map_t map;
	u_long ssiz;

	imgp->vmspace_destroyed = 1;
	imgp->sysent = sv;

	sigfastblock_clear(td);
	umtx_exec(p);
	itimers_exec(p);
	if (sv->sv_onexec != NULL)
		sv->sv_onexec(p, imgp);

	EVENTHANDLER_DIRECT_INVOKE(process_exec, p, imgp);

	/*
	 * Blow away entire process VM, if address space not shared,
	 * otherwise, create a new VM space so that other threads are
	 * not disrupted
	 */
	map = &vmspace->vm_map;
	if (map_at_zero)
		sv_minuser = sv->sv_minuser;
	else
		sv_minuser = MAX(sv->sv_minuser, PAGE_SIZE);
	if (refcount_load(&vmspace->vm_refcnt) == 1 &&
	    vm_map_min(map) == sv_minuser &&
	    vm_map_max(map) == sv->sv_maxuser &&
	    cpu_exec_vmspace_reuse(p, map) &&
	    imgp->cop == NULL) {
		shmexit(vmspace);
		pmap_remove_pages(vmspace_pmap(vmspace));
		vm_map_remove(map, vm_map_min(map), vm_map_max(map));
		/*
		 * An exec terminates mlockall(MCL_FUTURE), ASLR state
		 * must be re-evaluated.
		 */
		vm_map_lock(map);
		vm_map_modflags(map, 0, MAP_WIREFUTURE | MAP_ASLR |
		    MAP_ASLR_IGNSTART);
		vm_map_unlock(map);
	} else if (imgp->cop != NULL) {
		error = vmspace_coexec(p, imgp->cop, sv_minuser, sv->sv_maxuser);
		if (error)
			return (error);
		vmspace = p->p_vmspace;
		map = &vmspace->vm_map;
	} else {
		error = vmspace_exec(p, sv_minuser, sv->sv_maxuser);
		if (error)
			return (error);
		vmspace = p->p_vmspace;
		map = &vmspace->vm_map;
	}
	map->flags |= imgp->map_flags;
	if (sv->sv_flags & SV_CHERI)
		map->flags |= MAP_RESERVATIONS;
	else
		map->flags &= ~MAP_RESERVATIONS;

#ifdef CPU_QEMU_MALTA
	if (curthread->td_md.md_flags & MDTD_QTRACE) {
		char buffer[128];

		snprintf(buffer, sizeof(buffer), "VMMAP %d: exec",
		    curproc->p_pid);
		CHERI_TRACE_STRING(buffer);
	}
#endif

	/* Map a shared page */
	obj = sv->sv_shared_page_obj;
	if (obj != NULL && imgp->cop == NULL) {
		vm_object_reference(obj);
		error = vm_map_fixed(map, obj, 0,
		    sv->sv_shared_page_base, sv->sv_shared_page_len,
		    VM_PROT_READ | VM_PROT_EXECUTE,
		    VM_PROT_READ | VM_PROT_EXECUTE,
		    MAP_INHERIT_SHARE | MAP_ACC_NO_CHARGE);
		if (error != KERN_SUCCESS) {
			vm_object_deallocate(obj);
			return (vm_mmap_to_errno(error));
		}
	}

	/* Allocate a new stack */
	if (imgp->stack_sz != 0) {
		ssiz = trunc_page(imgp->stack_sz);
		PROC_LOCK(p);
		lim_rlimit_proc(p, RLIMIT_STACK, &rlim_stack);
		PROC_UNLOCK(p);
		if (ssiz > rlim_stack.rlim_max)
			ssiz = rlim_stack.rlim_max;
		if (ssiz > rlim_stack.rlim_cur) {
			rlim_stack.rlim_cur = ssiz;
			kern_setrlimit(curthread, RLIMIT_STACK, &rlim_stack);
		}
	} else if (sv->sv_maxssiz != NULL) {
		ssiz = *sv->sv_maxssiz;
	} else {
		ssiz = maxssiz;
	}

	imgp->eff_stack_sz = lim_cur(curthread, RLIMIT_STACK);
	if (ssiz < imgp->eff_stack_sz)
		imgp->eff_stack_sz = ssiz;

	p->p_usrstack = sv->sv_usrstack;
	if (imgp->cop != NULL) {
		vm_offset_t dummy;

		/*
		 * XXX: Using linear search here is rather silly.
		 */
		do {
			p->p_usrstack -= MAXSSIZ;
			stack_addr = p->p_usrstack - ssiz;
			if (stack_addr < VM_MINUSER_ADDRESS ||
			    stack_addr > VM_MAXUSER_ADDRESS) {
#if 0
				printf("%s: cannot allocate stack, "
				    "not enough free virtual address space\n",
				    __func__);
#endif
				return (ENOMEM);
			}
			dummy = vm_map_findspace(map, stack_addr, ssiz);
		} while (dummy == vm_map_max(map) - ssiz + 1);
	} else {
		stack_addr = p->p_usrstack - ssiz;
	}

	error = vm_map_stack(map, stack_addr, (vm_size_t)ssiz,
	    obj != NULL && imgp->stack_prot != 0 ? imgp->stack_prot :
	    sv->sv_stackprot, VM_PROT_ALL, MAP_STACK_GROWS_DOWN);
	if (error != KERN_SUCCESS)
		return (vm_mmap_to_errno(error));

	/*
	 * vm_ssize and vm_maxsaddr are somewhat antiquated concepts, but they
	 * are still used to enforce the stack rlimit on the process stack.
	 */
	vmspace->vm_ssize = sgrowsiz >> PAGE_SHIFT;
	vmspace->vm_maxsaddr = (char *)stack_addr;

	return (0);
}

/*
 * Takes a pointer to a pointer an array of pointers in userspace, loads
 * the loads the current value and updates the array pointer.
 */
static int
get_argenv_ptr(void * __capability *arrayp, void * __capability *ptrp)
{
	uintcap_t ptr;
	char * __capability array;
#ifdef COMPAT_FREEBSD32
	uint32_t ptr32;
#endif
#ifdef COMPAT_FREEBSD64
	uint64_t ptr64;
#endif

	array = *arrayp;
#ifdef COMPAT_FREEBSD32
	if (SV_CURPROC_FLAG(SV_ILP32)) {
		if (fueword32(array, &ptr32) == -1)
			return (EFAULT);
		array += sizeof(ptr32);
		*ptrp = __USER_CAP_STR((void *)(uintptr_t)ptr32);
	} else
#endif
#ifdef COMPAT_FREEBSD64
	if (SV_CURPROC_FLAG(SV_LP64 | SV_CHERI) == SV_LP64) {
		if (fueword64(array, &ptr64) == -1)
			return (EFAULT);
		array += sizeof(ptr64);
		*ptrp = __USER_CAP_STR((void *)(uintptr_t)ptr64);
	} else
#endif
	{
		if (fuecap(array, &ptr) == -1)
			return (EFAULT);
		array += sizeof(ptr);
		*ptrp = (void * __capability)ptr;
	}
	*arrayp = array;
	return (0);
}

/*
 * Copy out argument and environment strings from the old process address
 * space into the temporary string buffer.
 */
int
exec_copyin_args(struct image_args *args, const char * __capability fname,
    enum uio_seg segflg, void * __capability argv, void * __capability envv)
{
	void * __capability ptr;
	int error;

	bzero(args, sizeof(*args));
	if (argv == NULL)
		return (EFAULT);

	/*
	 * Allocate demand-paged memory for the file name, argument, and
	 * environment strings.
	 */
	error = exec_alloc_args(args);
	if (error != 0)
		return (error);

	/*
	 * Copy the file name.
	 */
	error = exec_args_add_fname(args, fname, segflg);
	if (error != 0)
		goto err_exit;

	/*
	 * extract arguments first
	 */
	for (;;) {
		error = get_argenv_ptr(&argv, &ptr);
		if (error != 0)
			goto err_exit;
		if (ptr == NULL)
			break;
		error = exec_args_add_arg(args, ptr, UIO_USERSPACE);
		if (error != 0)
			goto err_exit;
	}

	/*
	 * extract environment strings
	 */
	if (envv) {
		for (;;) {
			error = get_argenv_ptr(&envv, &ptr);
			if (error != 0)
				goto err_exit;
			if (ptr == NULL)
				break;
			error = exec_args_add_env(args, ptr, UIO_USERSPACE);
			if (error != 0)
				goto err_exit;
		}
	}

	return (0);

err_exit:
	exec_free_args(args);
	return (error);
}

int
exec_copyin_data_fds(struct thread *td, struct image_args *args,
    const void * __capability data, size_t datalen,
    const int * __capability fds, size_t fdslen)
{
	struct filedesc *ofdp;
	const char *p;
	int *kfds;
	int error;

	memset(args, '\0', sizeof(*args));
	ofdp = td->td_proc->p_fd;
	if (datalen >= ARG_MAX || fdslen >= ofdp->fd_nfiles)
		return (E2BIG);
	error = exec_alloc_args(args);
	if (error != 0)
		return (error);

	args->begin_argv = args->buf;
	args->stringspace = ARG_MAX;

	if (datalen > 0) {
		/*
		 * Argument buffer has been provided. Copy it into the
		 * kernel as a single string and add a terminating null
		 * byte.
		 */
		error = copyin(data, args->begin_argv, datalen);
		if (error != 0)
			goto err_exit;
		args->begin_argv[datalen] = '\0';
		args->endp = args->begin_argv + datalen + 1;
		args->stringspace -= datalen + 1;

		/*
		 * Traditional argument counting. Count the number of
		 * null bytes.
		 */
		for (p = args->begin_argv; p < args->endp; ++p)
			if (*p == '\0')
				++args->argc;
	} else {
		/* No argument buffer provided. */
		args->endp = args->begin_argv;
	}

	/* Create new file descriptor table. */
	kfds = malloc(fdslen * sizeof(int), M_TEMP, M_WAITOK);
	error = copyin(fds, kfds, fdslen * sizeof(int));
	if (error != 0) {
		free(kfds, M_TEMP);
		goto err_exit;
	}
	error = fdcopy_remapped(ofdp, kfds, fdslen, &args->fdp);
	free(kfds, M_TEMP);
	if (error != 0)
		goto err_exit;

	return (0);
err_exit:
	exec_free_args(args);
	return (error);
}

struct exec_args_kva {
	vm_offset_t addr;
	u_int gen;
	SLIST_ENTRY(exec_args_kva) next;
};

DPCPU_DEFINE_STATIC(struct exec_args_kva *, exec_args_kva);

static SLIST_HEAD(, exec_args_kva) exec_args_kva_freelist;
static struct mtx exec_args_kva_mtx;
static u_int exec_args_gen;

static void
exec_prealloc_args_kva(void *arg __unused)
{
	struct exec_args_kva *argkva;
	u_int i;

	SLIST_INIT(&exec_args_kva_freelist);
	mtx_init(&exec_args_kva_mtx, "exec args kva", NULL, MTX_DEF);
	for (i = 0; i < exec_map_entries; i++) {
		argkva = malloc(sizeof(*argkva), M_PARGS, M_WAITOK);
		argkva->addr = kmap_alloc_wait(exec_map, exec_map_entry_size);
		argkva->gen = exec_args_gen;
		SLIST_INSERT_HEAD(&exec_args_kva_freelist, argkva, next);
	}
}
SYSINIT(exec_args_kva, SI_SUB_EXEC, SI_ORDER_ANY, exec_prealloc_args_kva, NULL);

static vm_offset_t
exec_alloc_args_kva(void **cookie)
{
	struct exec_args_kva *argkva;

	argkva = (void *)atomic_readandclear_ptr(
	    (uintptr_t *)DPCPU_PTR(exec_args_kva));
	if (argkva == NULL) {
		mtx_lock(&exec_args_kva_mtx);
		while ((argkva = SLIST_FIRST(&exec_args_kva_freelist)) == NULL)
			(void)mtx_sleep(&exec_args_kva_freelist,
			    &exec_args_kva_mtx, 0, "execkva", 0);
		SLIST_REMOVE_HEAD(&exec_args_kva_freelist, next);
		mtx_unlock(&exec_args_kva_mtx);
	}
	*(struct exec_args_kva **)cookie = argkva;
	return (argkva->addr);
}

static void
exec_release_args_kva(struct exec_args_kva *argkva, u_int gen)
{
	vm_offset_t base;

	base = argkva->addr;
	if (argkva->gen != gen) {
		(void)vm_map_madvise(exec_map, base, base + exec_map_entry_size,
		    MADV_FREE);
		argkva->gen = gen;
	}
	if (!atomic_cmpset_ptr((uintptr_t *)DPCPU_PTR(exec_args_kva),
	    (uintptr_t)NULL, (uintptr_t)argkva)) {
		mtx_lock(&exec_args_kva_mtx);
		SLIST_INSERT_HEAD(&exec_args_kva_freelist, argkva, next);
		wakeup_one(&exec_args_kva_freelist);
		mtx_unlock(&exec_args_kva_mtx);
	}
}

static void
exec_free_args_kva(void *cookie)
{

	exec_release_args_kva(cookie, exec_args_gen);
}

static void
exec_args_kva_lowmem(void *arg __unused)
{
	SLIST_HEAD(, exec_args_kva) head;
	struct exec_args_kva *argkva;
	u_int gen;
	int i;

	gen = atomic_fetchadd_int(&exec_args_gen, 1) + 1;

	/*
	 * Force an madvise of each KVA range. Any currently allocated ranges
	 * will have MADV_FREE applied once they are freed.
	 */
	SLIST_INIT(&head);
	mtx_lock(&exec_args_kva_mtx);
	SLIST_SWAP(&head, &exec_args_kva_freelist, exec_args_kva);
	mtx_unlock(&exec_args_kva_mtx);
	while ((argkva = SLIST_FIRST(&head)) != NULL) {
		SLIST_REMOVE_HEAD(&head, next);
		exec_release_args_kva(argkva, gen);
	}

	CPU_FOREACH(i) {
		argkva = (void *)atomic_readandclear_ptr(
		    (uintptr_t *)DPCPU_ID_PTR(i, exec_args_kva));
		if (argkva != NULL)
			exec_release_args_kva(argkva, gen);
	}
}
EVENTHANDLER_DEFINE(vm_lowmem, exec_args_kva_lowmem, NULL,
    EVENTHANDLER_PRI_ANY);

/*
 * Allocate temporary demand-paged, zero-filled memory for the file name,
 * argument, and environment strings.
 */
int
exec_alloc_args(struct image_args *args)
{

	args->buf = (char *)exec_alloc_args_kva(&args->bufkva);
	return (0);
}

void
exec_free_args(struct image_args *args)
{

	if (args->buf != NULL) {
		exec_free_args_kva(args->bufkva);
		args->buf = NULL;
	}
	if (args->fname_buf != NULL) {
		free(args->fname_buf, M_TEMP);
		args->fname_buf = NULL;
	}
	if (args->fdp != NULL)
		fdescfree_remapped(args->fdp);
}

/*
 * A set to functions to fill struct image args.
 *
 * NOTE: exec_args_add_fname() must be called (possibly with a NULL
 * fname) before the other functions.  All exec_args_add_arg() calls must
 * be made before any exec_args_add_env() calls.  exec_args_adjust_args()
 * may be called any time after exec_args_add_fname().
 *
 * exec_args_add_fname() - install path to be executed
 * exec_args_add_arg() - append an argument string
 * exec_args_add_env() - append an env string
 * exec_args_adjust_args() - adjust location of the argument list to
 *                           allow new arguments to be prepended
 */
int
exec_args_add_fname(struct image_args *args, const char * __capability fname,
    enum uio_seg segflg)
{
	int error;
	size_t length;

	KASSERT(args->fname == NULL, ("fname already appended"));
	KASSERT(args->endp == NULL, ("already appending to args"));

	if (fname != NULL) {
		args->fname = args->buf;
		if (segflg == UIO_SYSSPACE)
			error = copystr((__cheri_fromcap const char *)fname,
			    args->fname, PATH_MAX, &length);
		else
			error = copyinstr(fname, args->fname, PATH_MAX,
			    &length);
		if (error != 0)
			return (error == ENAMETOOLONG ? E2BIG : error);
	} else
		length = 0;

	/* Set up for _arg_*()/_env_*() */
	args->endp = args->buf + length;
	/* begin_argv must be set and kept updated */
	args->begin_argv = args->endp;
	KASSERT(exec_map_entry_size - length >= ARG_MAX,
	    ("too little space remaining for arguments %zu < %zu",
	    exec_map_entry_size - length, (size_t)ARG_MAX));
	args->stringspace = ARG_MAX;

	return (0);
}

static int
exec_args_add_str(struct image_args *args, const char * __capability str,
    enum uio_seg segflg, int *countp)
{
	int error;
	size_t length;

	KASSERT(args->endp != NULL, ("endp not initialized"));
	KASSERT(args->begin_argv != NULL, ("begin_argp not initialized"));

	if (segflg == UIO_SYSSPACE)
		error = copystr((__cheri_fromcap const char *)str, args->endp,
		    args->stringspace, &length);
	else
		error = copyinstr(str, args->endp, args->stringspace,
		    &length);
	if (error != 0)
		return (error == ENAMETOOLONG ? E2BIG : error);
	args->stringspace -= length;
	args->endp += length;
	(*countp)++;

	return (0);
}

int
exec_args_add_arg(struct image_args *args, const char * __capability argp,
    enum uio_seg segflg)
{

	KASSERT(args->envc == 0, ("appending args after env"));

	return (exec_args_add_str(args, argp, segflg, &args->argc));
}

int
exec_args_add_env(struct image_args *args, const char * __capability envp,
    enum uio_seg segflg)
{

	if (args->envc == 0)
		args->begin_envv = args->endp;

	return (exec_args_add_str(args, envp, segflg, &args->envc));
}

int
exec_args_adjust_args(struct image_args *args, size_t consume, ssize_t extend)
{
	ssize_t offset;

	KASSERT(args->endp != NULL, ("endp not initialized"));
	KASSERT(args->begin_argv != NULL, ("begin_argp not initialized"));

	offset = extend - consume;
	if (args->stringspace < offset)
		return (E2BIG);
	memmove(args->begin_argv + extend, args->begin_argv + consume,
	    args->endp - args->begin_argv + consume);
	if (args->envc > 0)
		args->begin_envv += offset;
	args->endp += offset;
	args->stringspace -= offset;
	return (0);
}

char *
exec_args_get_begin_envv(struct image_args *args)
{

	KASSERT(args->endp != NULL, ("endp not initialized"));

	if (args->envc > 0)
		return (args->begin_envv);
	return (args->endp);
}

/*
 * Copy strings out to the new process address space, constructing new arg
 * and env vector tables. Return a pointer to the base so that it can be used
 * as the initial stack pointer.
 *
 * XXX: We may want a wrapper of cheri_setbounds() that warns about
 * capabilities that are overly broad.
 */
int
exec_copyout_strings(struct image_params *imgp, uintcap_t *stack_base)
{
	int argc, envc;
	char * __capability * __capability vectp;
	char *stringp;
#if __has_feature(capabilities)
	vaddr_t rounded_stack_vaddr, stack_vaddr, stack_offset;
	size_t ssiz;
#endif
	uintcap_t destp, ustringp;
	struct ps_strings * __capability arginfo;
	struct proc *p;
	size_t execpath_len, len;
	int error, szsigcode, szps;
	char canary[sizeof(long) * 8];

	szps = sizeof(pagesizes[0]) * MAXPAGESIZES;
	/*
	 * Calculate string base and vector table pointers.
	 * Also deal with signal trampoline code for this exec type.
	 */
	if (imgp->execpath != NULL && imgp->auxargs != NULL)
		execpath_len = strlen(imgp->execpath) + 1;
	else
		execpath_len = 0;
	p = imgp->proc;
	szsigcode = 0;

	p->p_psstrings = p->p_sysent->sv_psstrings;
	if (imgp->cop != NULL)
		p->p_psstrings -= p->p_sysent->sv_usrstack - p->p_usrstack;

#if __has_feature(capabilities)
	/*
	 * destp must cover all of the smaller buffers copied out
	 * onto the stack, so roundup the length to be representable
	 * even if it means the capability extends beyond the stack
	 * bounds.
	 */
	// XXX: This is likely not correct with colocation.
	stack_vaddr = (vaddr_t)p->p_vmspace->vm_maxsaddr;
	ssiz = p->p_sysent->sv_usrstack - stack_vaddr;
	stack_offset = 0;
	do {
		rounded_stack_vaddr = CHERI_REPRESENTABLE_BASE(stack_vaddr,
		    ssiz + stack_offset);
		stack_offset = stack_vaddr - rounded_stack_vaddr;
	} while (rounded_stack_vaddr != CHERI_REPRESENTABLE_BASE(stack_vaddr,
	    ssiz + stack_offset));
	destp = (uintcap_t)cheri_capability_build_user_data(
	    CHERI_CAP_USER_DATA_PERMS, rounded_stack_vaddr,
	    CHERI_REPRESENTABLE_LENGTH(ssiz + stack_offset), stack_offset);
<<<<<<< HEAD
	destp = cheri_setaddress(ustackp, p->p_psstrings);
	arginfo = (struct ps_strings * __capability)cheri_setbounds(destp,
	    sizeof(*arginfo));
#else
	destp = (void *)p->p_psstrings;
	arginfo = (struct ps_strings *)destp;
=======
	destp = cheri_setaddress(destp, p->p_sysent->sv_psstrings);
	arginfo = (struct ps_strings * __capability)cheri_setboundsexact(destp,
	    sizeof(*arginfo));
#else
	arginfo = (struct ps_strings *)p->p_sysent->sv_psstrings;
	destp = (uintptr_t)arginfo;
>>>>>>> 179c3c18
#endif
	imgp->ps_strings = arginfo;
	if (p->p_sysent->sv_sigcode_base == 0) {
		if (p->p_sysent->sv_szsigcode != NULL)
			szsigcode = *(p->p_sysent->sv_szsigcode);
	}

	/*
	 * install sigcode
	 */
	if (szsigcode != 0) {
		destp -= szsigcode;
		destp = rounddown2(destp, sizeof(void * __capability));
		error = copyout(p->p_sysent->sv_sigcode,
		    (void * __capability)destp, szsigcode);
		if (error != 0)
			return (error);
	}

	/*
	 * Copy the image path for the rtld.
	 */
	if (execpath_len != 0) {
		destp -= execpath_len;
		destp = rounddown2(destp, sizeof(void * __capability));
#if __has_feature(capabilities)
		imgp->execpathp = (void * __capability)
		    cheri_setboundsexact(destp, execpath_len);
#else
		imgp->execpathp = (void *)destp;
#endif
		error = copyout(imgp->execpath, imgp->execpathp, execpath_len);
		if (error != 0)
			return (error);
	}

	/*
	 * Prepare the canary for SSP.
	 */
	arc4rand(canary, sizeof(canary), 0);
	destp -= sizeof(canary);
#if __has_feature(capabilities)
	imgp->canary = (void * __capability)cheri_setboundsexact(destp,
	    sizeof(canary));
#else
	imgp->canary = (void *)destp;
#endif
	error = copyout(canary, imgp->canary, sizeof(canary));
	if (error != 0)
		return (error);
	imgp->canarylen = sizeof(canary);

	/*
	 * Prepare the pagesizes array.
	 */
	destp -= szps;
	destp = rounddown2(destp, sizeof(void * __capability));
#if __has_feature(capabilities)
	imgp->pagesizes = (void * __capability)cheri_setboundsexact(destp,
	    szps);
#else
	imgp->pagesizes = (void *)destp;
#endif
	error = copyout(pagesizes, imgp->pagesizes, szps);
	if (error != 0)
		return (error);
	imgp->pagesizeslen = szps;

	/*
	 * Allocate room for the argument and environment strings.
	 */
	destp -= ARG_MAX - imgp->args->stringspace;
	destp = rounddown2(destp, sizeof(void * __capability));
#if __has_feature(capabilities)
	ustringp = cheri_setbounds(destp, ARG_MAX - imgp->args->stringspace);
#else
	ustringp = destp;
#endif

	if (imgp->sysent->sv_stackgap != NULL)
		imgp->sysent->sv_stackgap(imgp, &destp);

	if (imgp->auxargs) {
		/*
		 * Allocate room on the stack for the ELF auxargs
		 * array.  It has up to AT_COUNT entries.
		 */
		destp -= AT_COUNT * sizeof(Elf_Auxinfo);
		destp = rounddown2(destp, sizeof(void * __capability));
	}

	vectp = (char * __capability * __capability)destp;

	/*
	 * Allocate room for the argv[] and env vectors including the
	 * terminating NULL pointers.
	 */
	vectp -= imgp->args->argc + 1 + imgp->args->envc + 1;

	/*
	 * vectp also becomes our initial stack base
	 */
	*stack_base = (uintcap_t)vectp;

	stringp = imgp->args->begin_argv;
	argc = imgp->args->argc;
	envc = imgp->args->envc;

	/*
	 * Copy out strings - arguments and environment.
	 */
	error = copyout(stringp, (void * __capability)ustringp,
	    ARG_MAX - imgp->args->stringspace);
	if (error != 0)
		return (error);

	/*
	 * Fill in "ps_strings" struct for ps, w, etc.
	 */
#if __has_feature(capabilities)
	imgp->argv = cheri_setbounds(vectp, (argc + 1) * sizeof(*vectp));
#else
	imgp->argv = vectp;
#endif
	if (sucap(&arginfo->ps_argvstr, (intcap_t)imgp->argv) != 0 ||
	    suword32(&arginfo->ps_nargvstr, argc) != 0)
		return (EFAULT);

	/*
	 * Fill in argument portion of vector table.
	 */
	for (; argc > 0; --argc) {
		len = strlen(stringp) + 1;
#if __has_feature(capabilities)
		if (sucap(vectp++, cheri_setbounds(ustringp, len)) != 0)
			return (EFAULT);
#else
		if (suword(vectp++, ustringp) != 0)
			return (EFAULT);
#endif
		stringp += len;
		ustringp += len;
	}

	/* a null vector table pointer separates the argp's from the envp's */
	if (suword(vectp++, 0) != 0)
		return (EFAULT);

#if __has_feature(capabilities)
	imgp->envv = cheri_setbounds(vectp, (envc + 1) * sizeof(*vectp));
#else
	imgp->envv = vectp;
#endif
	if (sucap(&arginfo->ps_envstr, (intcap_t)imgp->envv) != 0 ||
	    suword32(&arginfo->ps_nenvstr, envc) != 0)
		return (EFAULT);

	/*
	 * Fill in environment portion of vector table.
	 */
	for (; envc > 0; --envc) {
		len = strlen(stringp) + 1;
#if __has_feature(capabilities)
		if (sucap(vectp++, cheri_setbounds(ustringp, len)) != 0)
			return (EFAULT);
#else
		if (suword(vectp++, ustringp) != 0)
			return (EFAULT);
#endif
		stringp += len;
		ustringp += len;
	}

	/* end of vector table is a null pointer */
	if (suword(vectp, 0) != 0)
		return (EFAULT);

	if (imgp->auxargs) {
		vectp++;
		error = imgp->sysent->sv_copyout_auxargs(imgp,
#if __has_feature(capabilities)
		    (uintcap_t)cheri_setbounds(vectp,
		    AT_COUNT * sizeof(Elf_Auxinfo)));
#else
		    (uintptr_t)vectp);
#endif
		if (error != 0)
			return (error);
	}

	return (0);
}

/*
 * Check permissions of file to execute.
 *	Called with imgp->vp locked.
 *	Return 0 for success or error code on failure.
 */
int
exec_check_permissions(struct image_params *imgp)
{
	struct vnode *vp = imgp->vp;
	struct vattr *attr = imgp->attr;
	struct thread *td;
	int error;

	td = curthread;

	/* Get file attributes */
	error = VOP_GETATTR(vp, attr, td->td_ucred);
	if (error)
		return (error);

#ifdef MAC
	error = mac_vnode_check_exec(td->td_ucred, imgp->vp, imgp);
	if (error)
		return (error);
#endif

	/*
	 * 1) Check if file execution is disabled for the filesystem that
	 *    this file resides on.
	 * 2) Ensure that at least one execute bit is on. Otherwise, a
	 *    privileged user will always succeed, and we don't want this
	 *    to happen unless the file really is executable.
	 * 3) Ensure that the file is a regular file.
	 */
	if ((vp->v_mount->mnt_flag & MNT_NOEXEC) ||
	    (attr->va_mode & (S_IXUSR | S_IXGRP | S_IXOTH)) == 0 ||
	    (attr->va_type != VREG))
		return (EACCES);

	/*
	 * Zero length files can't be exec'd
	 */
	if (attr->va_size == 0)
		return (ENOEXEC);

	/*
	 *  Check for execute permission to file based on current credentials.
	 */
	error = VOP_ACCESS(vp, VEXEC, td->td_ucred, td);
	if (error)
		return (error);

	/*
	 * Check number of open-for-writes on the file and deny execution
	 * if there are any.
	 *
	 * Add a text reference now so no one can write to the
	 * executable while we're activating it.
	 *
	 * Remember if this was set before and unset it in case this is not
	 * actually an executable image.
	 */
	error = VOP_SET_TEXT(vp);
	if (error != 0)
		return (error);
	imgp->textset = true;

	/*
	 * Call filesystem specific open routine (which does nothing in the
	 * general case).
	 */
	error = VOP_OPEN(vp, FREAD, td->td_ucred, td, NULL);
	if (error == 0)
		imgp->opened = 1;
	return (error);
}

/*
 * Exec handler registration
 */
int
exec_register(const struct execsw *execsw_arg)
{
	const struct execsw **es, **xs, **newexecsw;
	u_int count = 2;	/* New slot and trailing NULL */

	if (execsw)
		for (es = execsw; *es; es++)
			count++;
	newexecsw = malloc(count * sizeof(*es), M_TEMP, M_WAITOK);
	xs = newexecsw;
	if (execsw)
		for (es = execsw; *es; es++)
			*xs++ = *es;
	*xs++ = execsw_arg;
	*xs = NULL;
	if (execsw)
		free(execsw, M_TEMP);
	execsw = newexecsw;
	return (0);
}

int
exec_unregister(const struct execsw *execsw_arg)
{
	const struct execsw **es, **xs, **newexecsw;
	int count = 1;

	if (execsw == NULL)
		panic("unregister with no handlers left?\n");

	for (es = execsw; *es; es++) {
		if (*es == execsw_arg)
			break;
	}
	if (*es == NULL)
		return (ENOENT);
	for (es = execsw; *es; es++)
		if (*es != execsw_arg)
			count++;
	newexecsw = malloc(count * sizeof(*es), M_TEMP, M_WAITOK);
	xs = newexecsw;
	for (es = execsw; *es; es++)
		if (*es != execsw_arg)
			*xs++ = *es;
	*xs = NULL;
	if (execsw)
		free(execsw, M_TEMP);
	execsw = newexecsw;
	return (0);
}
// CHERI CHANGES START
// {
//   "updated": 20181127,
//   "target_type": "kernel",
//   "changes": [
//     "integer_provenance",
//     "user_capabilities"
//   ]
// }
// CHERI CHANGES END<|MERGE_RESOLUTION|>--- conflicted
+++ resolved
@@ -125,11 +125,7 @@
 static int sysctl_kern_usrstack(SYSCTL_HANDLER_ARGS);
 static int sysctl_kern_stackprot(SYSCTL_HANDLER_ARGS);
 static int do_execve(struct thread *td, struct image_args *args,
-<<<<<<< HEAD
-    void * __capability mac_p, struct proc *cop, bool opportunistic);
-=======
-    void * __capability mac_p, struct vmspace *oldvmspace);
->>>>>>> 179c3c18
+    void * __capability mac_p, struct vmspace *oldvmspace, struct proc *cop, bool opportunistic);
 
 /* XXX This should be vm_size_t. */
 SYSCTL_PROC(_kern, KERN_PS_STRINGS, ps_strings, CTLTYPE_ULONG|CTLFLAG_RD|
@@ -238,7 +234,7 @@
 	error = exec_copyin_args(&args, uap->fname,
 	    UIO_USERSPACE, uap->argv, uap->envv);
 	if (error == 0)
-		error = kern_coexecve(td, &args, NULL, p, false);
+		error = kern_coexecve(td, &args, NULL, oldvmspace, p, false);
 	post_execve(td, error, oldvmspace);
 	PRELE(p);
 
@@ -372,21 +368,7 @@
 			thread_single_end(p, SINGLE_BOUNDARY);
 		PROC_UNLOCK(p);
 	}
-<<<<<<< HEAD
-	if ((td->td_pflags & TDP_EXECVMSPC) != 0) {
-#ifdef notanymore
-		/*
-		 * XXX: This assertion is not valid for coexecve(2).
-		 */
-		KASSERT(p->p_vmspace != oldvmspace,
-		    ("oldvmspace still used"));
-#endif
-		vmspace_free(oldvmspace);
-		td->td_pflags &= ~TDP_EXECVMSPC;
-	}
-=======
 	exec_cleanup(td, oldvmspace);
->>>>>>> 179c3c18
 }
 
 /*
@@ -397,26 +379,22 @@
  * memory).
  */
 int
-<<<<<<< HEAD
 kern_coexecve(struct thread *td, struct image_args *args,
-    void * __capability mac_p, struct proc *cop, bool opportunistic)
-=======
-kern_execve(struct thread *td, struct image_args *args,
-    void * __capability mac_p, struct vmspace *oldvmspace)
->>>>>>> 179c3c18
+    void * __capability mac_p, struct vmspace *oldvmspace,
+    struct proc *cop, bool opportunistic)
 {
 
 	AUDIT_ARG_ARGV(args->begin_argv, args->argc,
 	    exec_args_get_begin_envv(args) - args->begin_argv);
 	AUDIT_ARG_ENVV(exec_args_get_begin_envv(args), args->envc,
 	    args->endp - exec_args_get_begin_envv(args));
-<<<<<<< HEAD
-	return (do_execve(td, args, mac_p, cop, opportunistic));
+	return (do_execve(td, args, mac_p, oldvmspace, cop,
+	    opportunistic));
 }
 
 int
 kern_execve(struct thread *td, struct image_args *args,
-    void * __capability mac_p)
+    void * __capability mac_p, struct vmspace *oldvmspace)
 {
 	struct proc *cop, *p;
 	int error;
@@ -453,7 +431,7 @@
 		PROC_UNLOCK(cop);
 		PHOLD(cop);
 		sx_sunlock(&proctree_lock);
-		error = kern_coexecve(td, args, mac_p, cop, true);
+		error = kern_coexecve(td, args, mac_p, oldvmspace, cop, true);
 		PRELE(cop);
 
 		KASSERT(error != 0, ("%s: kern_coexecve returned 0", __func__));
@@ -480,10 +458,7 @@
 	}
 
 fallback:
-	return (kern_coexecve(td, args, mac_p, NULL, false));
-=======
-	return (do_execve(td, args, mac_p, oldvmspace));
->>>>>>> 179c3c18
+	return (kern_coexecve(td, args, mac_p, oldvmspace, NULL, false));
 }
 
 /*
@@ -492,11 +467,8 @@
  */
 static int
 do_execve(struct thread *td, struct image_args *args,
-<<<<<<< HEAD
-    void * __capability umac, struct proc *cop, bool opportunistic)
-=======
-    void * __capability umac, struct vmspace *oldvmspace)
->>>>>>> 179c3c18
+    void * __capability umac, struct vmspace *oldvmspace,
+    struct proc *cop, bool opportunistic)
 {
 	struct proc *p = td->td_proc;
 	struct nameidata nd;
@@ -1101,17 +1073,14 @@
 
 	if (error && imgp->vmspace_destroyed) {
 		if (opportunistic) {
-			error = do_execve(td, args, umac, NULL, false);
+			error = do_execve(td, args, umac, oldvmspace, NULL, false);
 			if (error == EJUSTRETURN)
 				return (error);
 		}
 		/* sorry, no more process anymore. exit gracefully */
-<<<<<<< HEAD
 		if (cop != NULL)
 			PRELE(cop);
-=======
 		exec_cleanup(td, oldvmspace);
->>>>>>> 179c3c18
 		exit1(td, 0, SIGABRT);
 		/* NOT REACHED */
 	}
@@ -1134,8 +1103,10 @@
 exec_cleanup(struct thread *td, struct vmspace *oldvmspace)
 {
 	if ((td->td_pflags & TDP_EXECVMSPC) != 0) {
+#ifdef notanymore
 		KASSERT(td->td_proc->p_vmspace != oldvmspace,
 		    ("oldvmspace still used"));
+#endif
 		vmspace_free(oldvmspace);
 		td->td_pflags &= ~TDP_EXECVMSPC;
 	}
@@ -1326,7 +1297,9 @@
 #endif
 				return (ENOMEM);
 			}
+			vm_map_lock(map);
 			dummy = vm_map_findspace(map, stack_addr, ssiz);
+			vm_map_unlock(map);
 		} while (dummy == vm_map_max(map) - ssiz + 1);
 	} else {
 		stack_addr = p->p_usrstack - ssiz;
@@ -1845,21 +1818,12 @@
 	destp = (uintcap_t)cheri_capability_build_user_data(
 	    CHERI_CAP_USER_DATA_PERMS, rounded_stack_vaddr,
 	    CHERI_REPRESENTABLE_LENGTH(ssiz + stack_offset), stack_offset);
-<<<<<<< HEAD
-	destp = cheri_setaddress(ustackp, p->p_psstrings);
-	arginfo = (struct ps_strings * __capability)cheri_setbounds(destp,
-	    sizeof(*arginfo));
-#else
-	destp = (void *)p->p_psstrings;
-	arginfo = (struct ps_strings *)destp;
-=======
-	destp = cheri_setaddress(destp, p->p_sysent->sv_psstrings);
+	destp = cheri_setaddress(destp, p->p_psstrings);
 	arginfo = (struct ps_strings * __capability)cheri_setboundsexact(destp,
 	    sizeof(*arginfo));
 #else
-	arginfo = (struct ps_strings *)p->p_sysent->sv_psstrings;
+	arginfo = (struct ps_strings *)p->p_psstrings;
 	destp = (uintptr_t)arginfo;
->>>>>>> 179c3c18
 #endif
 	imgp->ps_strings = arginfo;
 	if (p->p_sysent->sv_sigcode_base == 0) {
