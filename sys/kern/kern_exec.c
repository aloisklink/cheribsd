--- conflicted
+++ resolved
@@ -2099,12 +2099,8 @@
  * Write out a core segment to the compression stream.
  */
 static int
-<<<<<<< HEAD
 compress_chunk(struct coredump_params *cp, char * __capability base, char *buf,
-    u_int len)
-=======
-compress_chunk(struct coredump_params *cp, char *base, char *buf, size_t len)
->>>>>>> 63cb9308
+    size_t len)
 {
 	size_t chunk_len;
 	int error;
