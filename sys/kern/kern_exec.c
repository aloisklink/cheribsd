/*-
 * SPDX-License-Identifier: BSD-2-Clause-FreeBSD
 *
 * Copyright (c) 1993, David Greenman
 * All rights reserved.
 *
 * Redistribution and use in source and binary forms, with or without
 * modification, are permitted provided that the following conditions
 * are met:
 * 1. Redistributions of source code must retain the above copyright
 *    notice, this list of conditions and the following disclaimer.
 * 2. Redistributions in binary form must reproduce the above copyright
 *    notice, this list of conditions and the following disclaimer in the
 *    documentation and/or other materials provided with the distribution.
 *
 * THIS SOFTWARE IS PROVIDED BY THE AUTHOR AND CONTRIBUTORS ``AS IS'' AND
 * ANY EXPRESS OR IMPLIED WARRANTIES, INCLUDING, BUT NOT LIMITED TO, THE
 * IMPLIED WARRANTIES OF MERCHANTABILITY AND FITNESS FOR A PARTICULAR PURPOSE
 * ARE DISCLAIMED.  IN NO EVENT SHALL THE AUTHOR OR CONTRIBUTORS BE LIABLE
 * FOR ANY DIRECT, INDIRECT, INCIDENTAL, SPECIAL, EXEMPLARY, OR CONSEQUENTIAL
 * DAMAGES (INCLUDING, BUT NOT LIMITED TO, PROCUREMENT OF SUBSTITUTE GOODS
 * OR SERVICES; LOSS OF USE, DATA, OR PROFITS; OR BUSINESS INTERRUPTION)
 * HOWEVER CAUSED AND ON ANY THEORY OF LIABILITY, WHETHER IN CONTRACT, STRICT
 * LIABILITY, OR TORT (INCLUDING NEGLIGENCE OR OTHERWISE) ARISING IN ANY WAY
 * OUT OF THE USE OF THIS SOFTWARE, EVEN IF ADVISED OF THE POSSIBILITY OF
 * SUCH DAMAGE.
 */

#include <sys/cdefs.h>
__FBSDID("$FreeBSD$");

#include "opt_capsicum.h"
#include "opt_hwpmc_hooks.h"
#include "opt_ktrace.h"
#include "opt_vm.h"

#include <sys/param.h>
#include <sys/systm.h>
#include <sys/acct.h>
#include <sys/capsicum.h>
#include <sys/eventhandler.h>
#include <sys/exec.h>
#include <sys/fcntl.h>
#include <sys/filedesc.h>
#include <sys/imgact.h>
#include <sys/imgact_elf.h>
#include <sys/kernel.h>
#include <sys/lock.h>
#include <sys/malloc.h>
#include <sys/mman.h>
#include <sys/mount.h>
#include <sys/mutex.h>
#include <sys/namei.h>
#include <sys/priv.h>
#include <sys/proc.h>
#include <sys/ptrace.h>
#include <sys/resourcevar.h>
#include <sys/rwlock.h>
#include <sys/sched.h>
#include <sys/sdt.h>
#include <sys/sf_buf.h>
#include <sys/shm.h>
#include <sys/signalvar.h>
#include <sys/smp.h>
#include <sys/stat.h>
#include <sys/syscallsubr.h>
#include <sys/sysctl.h>
#include <sys/sysent.h>
#include <sys/sysproto.h>
#include <sys/timers.h>
#include <sys/umtx.h>
#include <sys/vnode.h>
#include <sys/wait.h>
#ifdef KTRACE
#include <sys/ktrace.h>
#endif

#include <vm/vm.h>
#include <vm/vm_param.h>
#include <vm/pmap.h>
#include <vm/vm_page.h>
#include <vm/vm_map.h>
#include <vm/vm_kern.h>
#include <vm/vm_extern.h>
#include <vm/vm_object.h>
#include <vm/vm_pager.h>

#ifdef	HWPMC_HOOKS
#include <sys/pmckern.h>
#endif

#include <machine/reg.h>

#include <security/audit/audit.h>
#include <security/mac/mac_framework.h>

#if __has_feature(capabilities)
#include <cheri/cheri.h>
#include <cheri/cheric.h>
#include <cheri/cherireg.h>
#endif

#ifdef KDTRACE_HOOKS
#include <sys/dtrace_bsd.h>
dtrace_execexit_func_t	dtrace_fasttrap_exec;
#endif

SDT_PROVIDER_DECLARE(proc);
SDT_PROBE_DEFINE1(proc, , , exec, "char *");
SDT_PROBE_DEFINE1(proc, , , exec__failure, "int");
SDT_PROBE_DEFINE1(proc, , , exec__success, "char *");

MALLOC_DEFINE(M_PARGS, "proc-args", "Process arguments");

int coredump_pack_fileinfo = 1;
SYSCTL_INT(_kern, OID_AUTO, coredump_pack_fileinfo, CTLFLAG_RWTUN,
    &coredump_pack_fileinfo, 0,
    "Enable file path packing in 'procstat -f' coredump notes");

int coredump_pack_vmmapinfo = 1;
SYSCTL_INT(_kern, OID_AUTO, coredump_pack_vmmapinfo, CTLFLAG_RWTUN,
    &coredump_pack_vmmapinfo, 0,
    "Enable file path packing in 'procstat -v' coredump notes");

static int sysctl_kern_ps_strings(SYSCTL_HANDLER_ARGS);
static int sysctl_kern_usrstack(SYSCTL_HANDLER_ARGS);
static int sysctl_kern_stackprot(SYSCTL_HANDLER_ARGS);
static int do_execve(struct thread *td, struct image_args *args,
    void * __capability mac_p, struct vmspace *oldvmspace);

/* XXX This should be vm_size_t. */
SYSCTL_PROC(_kern, KERN_PS_STRINGS, ps_strings, CTLTYPE_ULONG|CTLFLAG_RD|
    CTLFLAG_CAPRD|CTLFLAG_MPSAFE, NULL, 0, sysctl_kern_ps_strings, "LU",
    "Location of process' ps_strings structure");

/* XXX This should be vm_size_t. */
SYSCTL_PROC(_kern, KERN_USRSTACK, usrstack, CTLTYPE_ULONG|CTLFLAG_RD|
    CTLFLAG_CAPRD|CTLFLAG_MPSAFE, NULL, 0, sysctl_kern_usrstack, "LU",
    "Top of process stack");

SYSCTL_PROC(_kern, OID_AUTO, stackprot, CTLTYPE_INT|CTLFLAG_RD|CTLFLAG_MPSAFE,
    NULL, 0, sysctl_kern_stackprot, "I",
    "Stack memory permissions");

u_long ps_arg_cache_limit = PAGE_SIZE / 16;
SYSCTL_ULONG(_kern, OID_AUTO, ps_arg_cache_limit, CTLFLAG_RW, 
    &ps_arg_cache_limit, 0,
    "Process' command line characters cache limit");

static int disallow_high_osrel;
SYSCTL_INT(_kern, OID_AUTO, disallow_high_osrel, CTLFLAG_RW,
    &disallow_high_osrel, 0,
    "Disallow execution of binaries built for higher version of the world");

static int map_at_zero = 0;
SYSCTL_INT(_security_bsd, OID_AUTO, map_at_zero, CTLFLAG_RWTUN, &map_at_zero, 0,
    "Permit processes to map an object at virtual address 0.");

static int
sysctl_kern_ps_strings(SYSCTL_HANDLER_ARGS)
{
	struct proc *p;
	int error;

	p = curproc;
#ifdef SCTL_MASK32
	if (req->flags & SCTL_MASK32) {
		unsigned int val;
		val = (unsigned int)p->p_psstrings;
		error = SYSCTL_OUT(req, &val, sizeof(val));
	} else
#endif
		error = SYSCTL_OUT(req, &p->p_psstrings,
		   sizeof(p->p_psstrings));
	return error;
}

static int
sysctl_kern_usrstack(SYSCTL_HANDLER_ARGS)
{
	struct proc *p;
	int error;

	p = curproc;
#ifdef SCTL_MASK32
	if (req->flags & SCTL_MASK32) {
		unsigned int val;
		val = (unsigned int)p->p_usrstack;
		error = SYSCTL_OUT(req, &val, sizeof(val));
	} else
#endif
		error = SYSCTL_OUT(req, &p->p_usrstack,
		    sizeof(p->p_usrstack));
	return error;
}

static int
sysctl_kern_stackprot(SYSCTL_HANDLER_ARGS)
{
	struct proc *p;
	int stackprot;

	p = curproc;
	stackprot = p->p_sysent->sv_stackprot & VM_PROT_RWX;
	return (SYSCTL_OUT(req, &stackprot, sizeof(stackprot)));
}

/*
 * Each of the items is a pointer to a `const struct execsw', hence the
 * double pointer here.
 */
static const struct execsw **execsw;

#ifndef _SYS_SYSPROTO_H_
struct execve_args {
	char    *fname; 
	char    **argv;
	char    **envv; 
};
#endif

int
sys_execve(struct thread *td, struct execve_args *uap)
{
	struct image_args args;
	struct vmspace *oldvmspace;
	int error;

	error = pre_execve(td, &oldvmspace);
	if (error != 0)
		return (error);
	error = exec_copyin_args(&args, uap->fname, UIO_USERSPACE,
	    uap->argv, uap->envv);
	if (error == 0)
		error = kern_execve(td, &args, NULL, oldvmspace);
	post_execve(td, error, oldvmspace);
	AUDIT_SYSCALL_EXIT(error == EJUSTRETURN ? 0 : error, td);
	return (error);
}

#ifndef _SYS_SYSPROTO_H_
struct fexecve_args {
	int	fd;
	char	**argv;
	char	**envv;
};
#endif
int
sys_fexecve(struct thread *td, struct fexecve_args *uap)
{
	struct image_args args;
	struct vmspace *oldvmspace;
	int error;

	error = pre_execve(td, &oldvmspace);
	if (error != 0)
		return (error);
	error = exec_copyin_args(&args, NULL, UIO_SYSSPACE,
	    uap->argv, uap->envv);
	if (error == 0) {
		args.fd = uap->fd;
		error = kern_execve(td, &args, NULL, oldvmspace);
	}
	post_execve(td, error, oldvmspace);
	AUDIT_SYSCALL_EXIT(error == EJUSTRETURN ? 0 : error, td);
	return (error);
}

#ifndef _SYS_SYSPROTO_H_
struct __mac_execve_args {
	char	*fname;
	char	**argv;
	char	**envv;
	struct mac	*mac_p;
};
#endif

int
sys___mac_execve(struct thread *td, struct __mac_execve_args *uap)
{
#ifdef MAC
	struct image_args args;
	struct vmspace *oldvmspace;
	int error;

	error = pre_execve(td, &oldvmspace);
	if (error != 0)
		return (error);
	error = exec_copyin_args(&args, uap->fname, UIO_USERSPACE,
	    uap->argv, uap->envv);
	if (error == 0)
		error = kern_execve(td, &args, uap->mac_p, oldvmspace);
	post_execve(td, error, oldvmspace);
	AUDIT_SYSCALL_EXIT(error == EJUSTRETURN ? 0 : error, td);
	return (error);
#else
	return (ENOSYS);
#endif
}

int
pre_execve(struct thread *td, struct vmspace **oldvmspace)
{
	struct proc *p;
	int error;

	KASSERT(td == curthread, ("non-current thread %p", td));
	error = 0;
	p = td->td_proc;
	if ((p->p_flag & P_HADTHREADS) != 0) {
		PROC_LOCK(p);
		if (thread_single(p, SINGLE_BOUNDARY) != 0)
			error = ERESTART;
		PROC_UNLOCK(p);
	}
	KASSERT(error != 0 || (td->td_pflags & TDP_EXECVMSPC) == 0,
	    ("nested execve"));
	*oldvmspace = p->p_vmspace;
	return (error);
}

void
post_execve(struct thread *td, int error, struct vmspace *oldvmspace)
{
	struct proc *p;

	KASSERT(td == curthread, ("non-current thread %p", td));
	p = td->td_proc;
	if ((p->p_flag & P_HADTHREADS) != 0) {
		PROC_LOCK(p);
		/*
		 * If success, we upgrade to SINGLE_EXIT state to
		 * force other threads to suicide.
		 */
		if (error == EJUSTRETURN)
			thread_single(p, SINGLE_EXIT);
		else
			thread_single_end(p, SINGLE_BOUNDARY);
		PROC_UNLOCK(p);
	}
	exec_cleanup(td, oldvmspace);
}

/*
 * kern_execve() has the astonishing property of not always returning to
 * the caller.  If sufficiently bad things happen during the call to
 * do_execve(), it can end up calling exit1(); as a result, callers must
 * avoid doing anything which they might need to undo (e.g., allocating
 * memory).
 */
int
kern_execve(struct thread *td, struct image_args *args,
    void * __capability mac_p, struct vmspace *oldvmspace)
{

	AUDIT_ARG_ARGV(args->begin_argv, args->argc,
	    exec_args_get_begin_envv(args) - args->begin_argv);
	AUDIT_ARG_ENVV(exec_args_get_begin_envv(args), args->envc,
	    args->endp - exec_args_get_begin_envv(args));
	return (do_execve(td, args, mac_p, oldvmspace));
}

/*
 * In-kernel implementation of execve().  All arguments are assumed to be
 * userspace pointers from the passed thread.
 */
static int
do_execve(struct thread *td, struct image_args *args,
    void * __capability umac, struct vmspace *oldvmspace)
{
	struct proc *p = td->td_proc;
	struct nameidata nd;
	struct ucred *oldcred;
	struct uidinfo *euip = NULL;
	uintcap_t stack_base;
	struct image_params image_params, *imgp;
	struct vattr attr;
	int (*img_first)(struct image_params *);
	struct pargs *oldargs = NULL, *newargs = NULL;
	struct sigacts *oldsigacts = NULL, *newsigacts = NULL;
#ifdef KTRACE
	struct vnode *tracevp = NULL;
	struct ucred *tracecred = NULL;
#endif
	struct vnode *oldtextvp = NULL, *newtextvp;
	int credential_changing;
#ifdef MAC
	struct mac extmac;
	struct mac *mac_p;
	struct label *interpvplabel = NULL;
	int will_transition;
#endif
#ifdef HWPMC_HOOKS
	struct pmckern_procexec pe;
#endif
	int error, i, orig_osrel;
	uint32_t orig_fctl0;
	static const char fexecv_proc_title[] = "(fexecv)";

	imgp = &image_params;

	/*
	 * Lock the process and set the P_INEXEC flag to indicate that
	 * it should be left alone until we're done here.  This is
	 * necessary to avoid race conditions - e.g. in ptrace() -
	 * that might allow a local user to illicitly obtain elevated
	 * privileges.
	 */
	PROC_LOCK(p);
	KASSERT((p->p_flag & P_INEXEC) == 0,
	    ("%s(): process already has P_INEXEC flag", __func__));
	p->p_flag |= P_INEXEC;
	PROC_UNLOCK(p);

	/*
	 * Initialize part of the common data
	 */
	bzero(imgp, sizeof(*imgp));
	imgp->proc = p;
	imgp->attr = &attr;
	imgp->args = args;
	oldcred = p->p_ucred;
	orig_osrel = p->p_osrel;
	orig_fctl0 = p->p_fctl0;

#ifdef MAC
	if (umac != NULL) {
		error = copyin_mac(umac, &extmac);
		if (error)
			goto exec_fail;
		mac_p = &extmac;
	} else
		mac_p = NULL;
	error = mac_execve_enter(imgp, mac_p);
	if (error)
		goto exec_fail;
#endif

	/*
	 * Translate the file name. namei() returns a vnode pointer
	 *	in ni_vp among other things.
	 *
	 * XXXAUDIT: It would be desirable to also audit the name of the
	 * interpreter if this is an interpreted binary.
	 */
	if (args->fname != NULL) {
		NDINIT(&nd, LOOKUP, ISOPEN | LOCKLEAF | LOCKSHARED | FOLLOW |
		    SAVENAME | AUDITVNODE1, UIO_SYSSPACE, PTR2CAP(args->fname),
		    td);
	}

	SDT_PROBE1(proc, , , exec, args->fname);

interpret:
	if (args->fname != NULL) {
#ifdef CAPABILITY_MODE
		/*
		 * While capability mode can't reach this point via direct
		 * path arguments to execve(), we also don't allow
		 * interpreters to be used in capability mode (for now).
		 * Catch indirect lookups and return a permissions error.
		 */
		if (IN_CAPABILITY_MODE(td)) {
			error = ECAPMODE;
			goto exec_fail;
		}
#endif
		error = namei(&nd);
		if (error)
			goto exec_fail;

		newtextvp = nd.ni_vp;
		imgp->vp = newtextvp;
	} else {
		AUDIT_ARG_FD(args->fd);
		/*
		 * Descriptors opened only with O_EXEC or O_RDONLY are allowed.
		 */
		error = fgetvp_exec(td, args->fd, &cap_fexecve_rights, &newtextvp);
		if (error)
			goto exec_fail;
		vn_lock(newtextvp, LK_SHARED | LK_RETRY);
		AUDIT_ARG_VNODE1(newtextvp);
		imgp->vp = newtextvp;
	}

	/*
	 * Check file permissions.  Also 'opens' file and sets its vnode to
	 * text mode.
	 */
	error = exec_check_permissions(imgp);
	if (error)
		goto exec_fail_dealloc;

	imgp->object = imgp->vp->v_object;
	if (imgp->object != NULL)
		vm_object_reference(imgp->object);

	error = exec_map_first_page(imgp);
	if (error)
		goto exec_fail_dealloc;

	imgp->proc->p_osrel = 0;
	imgp->proc->p_fctl0 = 0;

	/*
	 * Implement image setuid/setgid.
	 *
	 * Determine new credentials before attempting image activators
	 * so that it can be used by process_exec handlers to determine
	 * credential/setid changes.
	 *
	 * Don't honor setuid/setgid if the filesystem prohibits it or if
	 * the process is being traced.
	 *
	 * We disable setuid/setgid/etc in capability mode on the basis
	 * that most setugid applications are not written with that
	 * environment in mind, and will therefore almost certainly operate
	 * incorrectly. In principle there's no reason that setugid
	 * applications might not be useful in capability mode, so we may want
	 * to reconsider this conservative design choice in the future.
	 *
	 * XXXMAC: For the time being, use NOSUID to also prohibit
	 * transitions on the file system.
	 */
	credential_changing = 0;
	credential_changing |= (attr.va_mode & S_ISUID) &&
	    oldcred->cr_uid != attr.va_uid;
	credential_changing |= (attr.va_mode & S_ISGID) &&
	    oldcred->cr_gid != attr.va_gid;
#ifdef MAC
	will_transition = mac_vnode_execve_will_transition(oldcred, imgp->vp,
	    interpvplabel, imgp);
	credential_changing |= will_transition;
#endif

	/* Don't inherit PROC_PDEATHSIG_CTL value if setuid/setgid. */
	if (credential_changing)
		imgp->proc->p_pdeathsig = 0;

	if (credential_changing &&
#ifdef CAPABILITY_MODE
	    ((oldcred->cr_flags & CRED_FLAG_CAPMODE) == 0) &&
#endif
	    (imgp->vp->v_mount->mnt_flag & MNT_NOSUID) == 0 &&
	    (p->p_flag & P_TRACED) == 0) {
		imgp->credential_setid = true;
		VOP_UNLOCK(imgp->vp);
		imgp->newcred = crdup(oldcred);
		if (attr.va_mode & S_ISUID) {
			euip = uifind(attr.va_uid);
			change_euid(imgp->newcred, euip);
		}
		vn_lock(imgp->vp, LK_SHARED | LK_RETRY);
		if (attr.va_mode & S_ISGID)
			change_egid(imgp->newcred, attr.va_gid);
		/*
		 * Implement correct POSIX saved-id behavior.
		 *
		 * XXXMAC: Note that the current logic will save the
		 * uid and gid if a MAC domain transition occurs, even
		 * though maybe it shouldn't.
		 */
		change_svuid(imgp->newcred, imgp->newcred->cr_uid);
		change_svgid(imgp->newcred, imgp->newcred->cr_gid);
	} else {
		/*
		 * Implement correct POSIX saved-id behavior.
		 *
		 * XXX: It's not clear that the existing behavior is
		 * POSIX-compliant.  A number of sources indicate that the
		 * saved uid/gid should only be updated if the new ruid is
		 * not equal to the old ruid, or the new euid is not equal
		 * to the old euid and the new euid is not equal to the old
		 * ruid.  The FreeBSD code always updates the saved uid/gid.
		 * Also, this code uses the new (replaced) euid and egid as
		 * the source, which may or may not be the right ones to use.
		 */
		if (oldcred->cr_svuid != oldcred->cr_uid ||
		    oldcred->cr_svgid != oldcred->cr_gid) {
			VOP_UNLOCK(imgp->vp);
			imgp->newcred = crdup(oldcred);
			vn_lock(imgp->vp, LK_SHARED | LK_RETRY);
			change_svuid(imgp->newcred, imgp->newcred->cr_uid);
			change_svgid(imgp->newcred, imgp->newcred->cr_gid);
		}
	}
	/* The new credentials are installed into the process later. */

	/*
	 * Do the best to calculate the full path to the image file.
	 */
	if (args->fname != NULL && args->fname[0] == '/')
		imgp->execpath = args->fname;
	else {
		VOP_UNLOCK(imgp->vp);
		if (vn_fullpath(imgp->vp, &imgp->execpath, &imgp->freepath) != 0)
			imgp->execpath = args->fname;
		vn_lock(imgp->vp, LK_SHARED | LK_RETRY);
	}

	/*
	 *	If the current process has a special image activator it
	 *	wants to try first, call it.   For example, emulating shell
	 *	scripts differently.
	 */
	error = -1;
	if ((img_first = imgp->proc->p_sysent->sv_imgact_try) != NULL)
		error = img_first(imgp);

	/*
	 *	Loop through the list of image activators, calling each one.
	 *	An activator returns -1 if there is no match, 0 on success,
	 *	and an error otherwise.
	 */
	for (i = 0; error == -1 && execsw[i]; ++i) {
		if (execsw[i]->ex_imgact == NULL ||
		    execsw[i]->ex_imgact == img_first) {
			continue;
		}
		error = (*execsw[i]->ex_imgact)(imgp);
	}

	if (error) {
		if (error == -1)
			error = ENOEXEC;
		goto exec_fail_dealloc;
	}

	/*
	 * Special interpreter operation, cleanup and loop up to try to
	 * activate the interpreter.
	 */
	if (imgp->interpreted) {
		exec_unmap_first_page(imgp);
		/*
		 * The text reference needs to be removed for scripts.
		 * There is a short period before we determine that
		 * something is a script where text reference is active.
		 * The vnode lock is held over this entire period
		 * so nothing should illegitimately be blocked.
		 */
		MPASS(imgp->textset);
		VOP_UNSET_TEXT_CHECKED(newtextvp);
		imgp->textset = false;
		/* free name buffer and old vnode */
		if (args->fname != NULL)
			NDFREE(&nd, NDF_ONLY_PNBUF);
#ifdef MAC
		mac_execve_interpreter_enter(newtextvp, &interpvplabel);
#endif
		if (imgp->opened) {
			VOP_CLOSE(newtextvp, FREAD, td->td_ucred, td);
			imgp->opened = 0;
		}
		vput(newtextvp);
		vm_object_deallocate(imgp->object);
		imgp->object = NULL;
		imgp->credential_setid = false;
		if (imgp->newcred != NULL) {
			crfree(imgp->newcred);
			imgp->newcred = NULL;
		}
		imgp->execpath = NULL;
		free(imgp->freepath, M_TEMP);
		imgp->freepath = NULL;
		/* set new name to that of the interpreter */
		NDINIT(&nd, LOOKUP, ISOPEN | LOCKLEAF | LOCKSHARED | FOLLOW |
		    SAVENAME, UIO_SYSSPACE, PTR2CAP(imgp->interpreter_name),
		    td);
		args->fname = imgp->interpreter_name;
		goto interpret;
	}

	/*
	 * NB: We unlock the vnode here because it is believed that none
	 * of the sv_copyout_strings/sv_fixup operations require the vnode.
	 */
	VOP_UNLOCK(imgp->vp);

	if (disallow_high_osrel &&
	    P_OSREL_MAJOR(p->p_osrel) > P_OSREL_MAJOR(__FreeBSD_version)) {
		error = ENOEXEC;
		uprintf("Osrel %d for image %s too high\n", p->p_osrel,
		    imgp->execpath != NULL ? imgp->execpath : "<unresolved>");
		vn_lock(imgp->vp, LK_SHARED | LK_RETRY);
		goto exec_fail_dealloc;
	}

	/* ABI enforces the use of Capsicum. Switch into capabilities mode. */
	if (SV_PROC_FLAG(p, SV_CAPSICUM))
		sys_cap_enter(td, NULL);

	/*
	 * Copy out strings (args and env) and initialize stack base.
	 */
	error = (*p->p_sysent->sv_copyout_strings)(imgp, &stack_base);
	if (error != 0) {
		vn_lock(imgp->vp, LK_SHARED | LK_RETRY);
		goto exec_fail_dealloc;
	}

	/*
	 * Stack setup.
	 */
	error = (*p->p_sysent->sv_fixup)(&stack_base, imgp);
	if (error != 0) {
		vn_lock(imgp->vp, LK_SHARED | LK_RETRY);
		goto exec_fail_dealloc;
	}

	if (args->fdp != NULL) {
		/* Install a brand new file descriptor table. */
		fdinstall_remapped(td, args->fdp);
		args->fdp = NULL;
	} else {
		/*
		 * Keep on using the existing file descriptor table. For
		 * security and other reasons, the file descriptor table
		 * cannot be shared after an exec.
		 */
		fdunshare(td);
		pdunshare(td);
		/* close files on exec */
		fdcloseexec(td);
	}

	/*
	 * Malloc things before we need locks.
	 */
	i = exec_args_get_begin_envv(imgp->args) - imgp->args->begin_argv;
	/* Cache arguments if they fit inside our allowance */
	if (ps_arg_cache_limit >= i + sizeof(struct pargs)) {
		newargs = pargs_alloc(i);
		bcopy(imgp->args->begin_argv, newargs->ar_args, i);
	}

	/*
	 * For security and other reasons, signal handlers cannot
	 * be shared after an exec. The new process gets a copy of the old
	 * handlers. In execsigs(), the new process will have its signals
	 * reset.
	 */
	if (sigacts_shared(p->p_sigacts)) {
		oldsigacts = p->p_sigacts;
		newsigacts = sigacts_alloc();
		sigacts_copy(newsigacts, oldsigacts);
	}

	vn_lock(imgp->vp, LK_SHARED | LK_RETRY);

	PROC_LOCK(p);
	if (oldsigacts)
		p->p_sigacts = newsigacts;
	/* Stop profiling */
	stopprofclock(p);

	/* reset caught signals */
	execsigs(p);

	/* name this process - nameiexec(p, ndp) */
	bzero(p->p_comm, sizeof(p->p_comm));
	if (args->fname)
		bcopy(nd.ni_cnd.cn_nameptr, p->p_comm,
		    min(nd.ni_cnd.cn_namelen, MAXCOMLEN));
	else if (vn_commname(newtextvp, p->p_comm, sizeof(p->p_comm)) != 0)
		bcopy(fexecv_proc_title, p->p_comm, sizeof(fexecv_proc_title));
	bcopy(p->p_comm, td->td_name, sizeof(td->td_name));
#ifdef KTR
	sched_clear_tdname(td);
#endif

	/*
	 * mark as execed, wakeup the process that vforked (if any) and tell
	 * it that it now has its own resources back
	 */
	p->p_flag |= P_EXEC;
	if ((p->p_flag2 & P2_NOTRACE_EXEC) == 0)
		p->p_flag2 &= ~P2_NOTRACE;
	if ((p->p_flag2 & P2_STKGAP_DISABLE_EXEC) == 0)
		p->p_flag2 &= ~P2_STKGAP_DISABLE;
	if (p->p_flag & P_PPWAIT) {
		p->p_flag &= ~(P_PPWAIT | P_PPTRACE);
		cv_broadcast(&p->p_pwait);
		/* STOPs are no longer ignored, arrange for AST */
		signotify(td);
	}

	/*
	 * Implement image setuid/setgid installation.
	 */
	if (imgp->credential_setid) {
		/*
		 * Turn off syscall tracing for set-id programs, except for
		 * root.  Record any set-id flags first to make sure that
		 * we do not regain any tracing during a possible block.
		 */
		setsugid(p);

#ifdef KTRACE
		if (p->p_tracecred != NULL &&
		    priv_check_cred(p->p_tracecred, PRIV_DEBUG_DIFFCRED))
			ktrprocexec(p, &tracecred, &tracevp);
#endif
		/*
		 * Close any file descriptors 0..2 that reference procfs,
		 * then make sure file descriptors 0..2 are in use.
		 *
		 * Both fdsetugidsafety() and fdcheckstd() may call functions
		 * taking sleepable locks, so temporarily drop our locks.
		 */
		PROC_UNLOCK(p);
		VOP_UNLOCK(imgp->vp);
		fdsetugidsafety(td);
		error = fdcheckstd(td);
		vn_lock(imgp->vp, LK_SHARED | LK_RETRY);
		if (error != 0)
			goto exec_fail_dealloc;
		PROC_LOCK(p);
#ifdef MAC
		if (will_transition) {
			mac_vnode_execve_transition(oldcred, imgp->newcred,
			    imgp->vp, interpvplabel, imgp);
		}
#endif
	} else {
		if (oldcred->cr_uid == oldcred->cr_ruid &&
		    oldcred->cr_gid == oldcred->cr_rgid)
			p->p_flag &= ~P_SUGID;
	}
	/*
	 * Set the new credentials.
	 */
	if (imgp->newcred != NULL) {
		proc_set_cred(p, imgp->newcred);
		crfree(oldcred);
		oldcred = NULL;
	}

	/*
	 * Store the vp for use in procfs.  This vnode was referenced by namei
	 * or fgetvp_exec.
	 */
	oldtextvp = p->p_textvp;
	p->p_textvp = newtextvp;

#ifdef KDTRACE_HOOKS
	/*
	 * Tell the DTrace fasttrap provider about the exec if it
	 * has declared an interest.
	 */
	if (dtrace_fasttrap_exec)
		dtrace_fasttrap_exec(p);
#endif

	/*
	 * Notify others that we exec'd, and clear the P_INEXEC flag
	 * as we're now a bona fide freshly-execed process.
	 */
	KNOTE_LOCKED(p->p_klist, NOTE_EXEC);
	p->p_flag &= ~P_INEXEC;

	/* clear "fork but no exec" flag, as we _are_ execing */
	p->p_acflag &= ~AFORK;

	/*
	 * Free any previous argument cache and replace it with
	 * the new argument cache, if any.
	 */
	oldargs = p->p_args;
	p->p_args = newargs;
	newargs = NULL;

	PROC_UNLOCK(p);

#ifdef	HWPMC_HOOKS
	/*
	 * Check if system-wide sampling is in effect or if the
	 * current process is using PMCs.  If so, do exec() time
	 * processing.  This processing needs to happen AFTER the
	 * P_INEXEC flag is cleared.
	 */
	if (PMC_SYSTEM_SAMPLING_ACTIVE() || PMC_PROC_IS_USING_PMCS(p)) {
		VOP_UNLOCK(imgp->vp);
		pe.pm_credentialschanged = credential_changing;
		pe.pm_entryaddr = imgp->entry_addr;

		PMC_CALL_HOOK_X(td, PMC_FN_PROCESS_EXEC, (void *) &pe);
		vn_lock(imgp->vp, LK_SHARED | LK_RETRY);
	}
#endif

	/* Set values passed into the program in registers. */
	(*p->p_sysent->sv_setregs)(td, imgp, stack_base);

	VOP_MMAPPED(imgp->vp);

	SDT_PROBE1(proc, , , exec__success, args->fname);

exec_fail_dealloc:
	if (error != 0) {
		p->p_osrel = orig_osrel;
		p->p_fctl0 = orig_fctl0;
	}

	if (imgp->firstpage != NULL)
		exec_unmap_first_page(imgp);

	if (imgp->vp != NULL) {
		if (args->fname)
			NDFREE(&nd, NDF_ONLY_PNBUF);
		if (imgp->opened)
			VOP_CLOSE(imgp->vp, FREAD, td->td_ucred, td);
		if (imgp->textset)
			VOP_UNSET_TEXT_CHECKED(imgp->vp);
		if (error != 0)
			vput(imgp->vp);
		else
			VOP_UNLOCK(imgp->vp);
	}

	if (imgp->object != NULL)
		vm_object_deallocate(imgp->object);

	free(imgp->freepath, M_TEMP);

	if (error == 0) {
		if (p->p_ptevents & PTRACE_EXEC) {
			PROC_LOCK(p);
			if (p->p_ptevents & PTRACE_EXEC)
				td->td_dbgflags |= TDB_EXEC;
			PROC_UNLOCK(p);
		}
	} else {
exec_fail:
		/* we're done here, clear P_INEXEC */
		PROC_LOCK(p);
		p->p_flag &= ~P_INEXEC;
		PROC_UNLOCK(p);

		SDT_PROBE1(proc, , , exec__failure, error);
	}

	if (imgp->newcred != NULL && oldcred != NULL)
		crfree(imgp->newcred);

#ifdef MAC
	mac_execve_exit(imgp);
	mac_execve_interpreter_exit(interpvplabel);
#endif
	exec_free_args(args);

	/*
	 * Handle deferred decrement of ref counts.
	 */
	if (oldtextvp != NULL)
		vrele(oldtextvp);
#ifdef KTRACE
	if (tracevp != NULL)
		vrele(tracevp);
	if (tracecred != NULL)
		crfree(tracecred);
#endif
	pargs_drop(oldargs);
	pargs_drop(newargs);
	if (oldsigacts != NULL)
		sigacts_free(oldsigacts);
	if (euip != NULL)
		uifree(euip);

	if (error && imgp->vmspace_destroyed) {
		/* sorry, no more process anymore. exit gracefully */
		exec_cleanup(td, oldvmspace);
		exit1(td, 0, SIGABRT);
		/* NOT REACHED */
	}

#ifdef KTRACE
	if (error == 0)
		ktrprocctor(p);
#endif

	/*
	 * We don't want cpu_set_syscall_retval() to overwrite any of
	 * the register values put in place by exec_setregs().
	 * Implementations of cpu_set_syscall_retval() will leave
	 * registers unmodified when returning EJUSTRETURN.
	 */
	return (error == 0 ? EJUSTRETURN : error);
}

void
exec_cleanup(struct thread *td, struct vmspace *oldvmspace)
{
	if ((td->td_pflags & TDP_EXECVMSPC) != 0) {
		KASSERT(td->td_proc->p_vmspace != oldvmspace,
		    ("oldvmspace still used"));
		vmspace_free(oldvmspace);
		td->td_pflags &= ~TDP_EXECVMSPC;
	}
}

int
exec_map_first_page(struct image_params *imgp)
{
	vm_object_t object;
	vm_page_t m;
	int error;

	if (imgp->firstpage != NULL)
		exec_unmap_first_page(imgp);

	object = imgp->vp->v_object;
	if (object == NULL)
		return (EACCES);
#if VM_NRESERVLEVEL > 0
	if ((object->flags & OBJ_COLORED) == 0) {
		VM_OBJECT_WLOCK(object);
		vm_object_color(object, 0);
		VM_OBJECT_WUNLOCK(object);
	}
#endif
	error = vm_page_grab_valid_unlocked(&m, object, 0,
	    VM_ALLOC_COUNT(VM_INITIAL_PAGEIN) |
            VM_ALLOC_NORMAL | VM_ALLOC_NOBUSY | VM_ALLOC_WIRED);

	if (error != VM_PAGER_OK)
		return (EIO);
	imgp->firstpage = sf_buf_alloc(m, 0);
	imgp->image_header = (char *)sf_buf_kva(imgp->firstpage);

	return (0);
}

void
exec_unmap_first_page(struct image_params *imgp)
{
	vm_page_t m;

	if (imgp->firstpage != NULL) {
		m = sf_buf_page(imgp->firstpage);
		sf_buf_free(imgp->firstpage);
		imgp->firstpage = NULL;
		vm_page_unwire(m, PQ_ACTIVE);
	}
}

/*
 * Destroy old address space, and allocate a new stack.
 *	The new stack is only sgrowsiz large because it is grown
 *	automatically on a page fault.
 */
int
exec_new_vmspace(struct image_params *imgp, struct sysentvec *sv)
{
	int error;
	struct proc *p = imgp->proc;
	struct vmspace *vmspace = p->p_vmspace;
	struct thread *td = curthread;
	vm_object_t obj;
	struct rlimit rlim_stack;
	vm_offset_t sv_minuser;
	vm_pointer_t stack_addr;
#if __has_feature(capabilities)
	vm_pointer_t strings_addr;
	register_t perms;
#endif
	vm_map_t map;
	vm_prot_t stack_prot;
	u_long ssiz;
	vm_pointer_t shared_page_addr;
	vm_prot_t stack_prot;

	imgp->vmspace_destroyed = 1;
	imgp->sysent = sv;

	sigfastblock_clear(td);
	umtx_exec(p);
	itimers_exec(p);
	if (sv->sv_onexec != NULL)
		sv->sv_onexec(p, imgp);

	EVENTHANDLER_DIRECT_INVOKE(process_exec, p, imgp);

	/*
	 * Blow away entire process VM, if address space not shared,
	 * otherwise, create a new VM space so that other threads are
	 * not disrupted
	 */
	map = &vmspace->vm_map;
	if (map_at_zero)
		sv_minuser = sv->sv_minuser;
	else
		sv_minuser = MAX(sv->sv_minuser, PAGE_SIZE);
	if (refcount_load(&vmspace->vm_refcnt) == 1 &&
	    vm_map_min(map) == sv_minuser &&
	    vm_map_max(map) == sv->sv_maxuser &&
	    cpu_exec_vmspace_reuse(p, map)) {
		shmexit(vmspace);
		pmap_remove_pages(vmspace_pmap(vmspace));
		vm_map_clear(map);
		/*
		 * An exec terminates mlockall(MCL_FUTURE).
		 * ASLR and W^X states must be re-evaluated.
		 */
		vm_map_lock(map);
		vm_map_modflags(map, 0, MAP_WIREFUTURE | MAP_ASLR |
		    MAP_ASLR_IGNSTART | MAP_WXORX);
		vm_map_unlock(map);
	} else {
		error = vmspace_exec(p, sv_minuser, sv->sv_maxuser);
		if (error)
			return (error);
		vmspace = p->p_vmspace;
		map = &vmspace->vm_map;
	}
	map->flags |= imgp->map_flags;
	if (sv->sv_flags & SV_CHERI)
		map->flags |= MAP_RESERVATIONS;
	else
		map->flags &= ~MAP_RESERVATIONS;

#ifdef CPU_QEMU_MALTA
	if (curthread->td_md.md_flags & MDTD_QTRACE) {
		char buffer[128];

		snprintf(buffer, sizeof(buffer), "VMMAP %d: exec",
		    curproc->p_pid);
		CHERI_TRACE_STRING(buffer);
	}
#endif

	/* Map a shared page */
	obj = sv->sv_shared_page_obj;
	if (obj != NULL) {
		vm_object_reference(obj);
		shared_page_addr = sv->sv_shared_page_base;
#if __has_feature(capabilities)
		error = vm_map_reservation_create(map, &shared_page_addr,
		    sv->sv_shared_page_len, PAGE_SIZE,
		    VM_PROT_READ | VM_PROT_EXECUTE);
		if (error != KERN_SUCCESS) {
			vm_object_deallocate(obj);
			return (vm_mmap_to_errno(error));
		}
#endif
		error = vm_map_fixed(map, obj, 0,
		    shared_page_addr, sv->sv_shared_page_len,
		    VM_PROT_READ | VM_PROT_EXECUTE,
		    VM_PROT_READ | VM_PROT_EXECUTE,
		    MAP_INHERIT_SHARE | MAP_ACC_NO_CHARGE);
		if (error != KERN_SUCCESS) {
#if __has_feature(capabilities)
			vm_map_reservation_delete(map, shared_page_addr);
#endif
			vm_object_deallocate(obj);
			return (vm_mmap_to_errno(error));
		}
	}

	/* Allocate a new stack */
	if (imgp->stack_sz != 0) {
		ssiz = trunc_page(imgp->stack_sz);
		PROC_LOCK(p);
		lim_rlimit_proc(p, RLIMIT_STACK, &rlim_stack);
		PROC_UNLOCK(p);
		if (ssiz > rlim_stack.rlim_max)
			ssiz = rlim_stack.rlim_max;
		if (ssiz > rlim_stack.rlim_cur) {
			rlim_stack.rlim_cur = ssiz;
			kern_setrlimit(curthread, RLIMIT_STACK, &rlim_stack);
		}
	} else if (sv->sv_maxssiz != NULL) {
		ssiz = *sv->sv_maxssiz;
	} else {
		ssiz = maxssiz;
	}
#if __has_feature(capabilities)
	/*
	 * NB: This may cause the stack to exceed the administrator-
	 * configured stack size limit.
	 */
	ssiz = CHERI_REPRESENTABLE_LENGTH(ssiz);
#endif
	imgp->eff_stack_sz = lim_cur(curthread, RLIMIT_STACK);
	if (ssiz < imgp->eff_stack_sz)
		imgp->eff_stack_sz = ssiz;
<<<<<<< HEAD
	p->p_usrstack = sv->sv_usrstack;
#if __has_feature(capabilities)
	p->p_usrstack = CHERI_REPRESENTABLE_BASE(p->p_usrstack, ssiz);
#endif

	/* We reserve the whole max stack size with restricted permission */
	stack_addr = p->p_usrstack - ssiz;
	stack_prot = (obj != NULL && imgp->stack_prot != 0) ? imgp->stack_prot :
	    sv->sv_stackprot;
	imgp->stack_sz = ssiz;
	error = vm_map_reservation_create(map, &stack_addr, ssiz,
	    PAGE_SIZE, stack_prot);
	if (error != KERN_SUCCESS)
=======
	stack_addr = sv->sv_usrstack - ssiz;
	stack_prot = obj != NULL && imgp->stack_prot != 0 ?
	    imgp->stack_prot : sv->sv_stackprot;
	error = vm_map_stack(map, stack_addr, (vm_size_t)ssiz, stack_prot,
	    VM_PROT_ALL, MAP_STACK_GROWS_DOWN);
	if (error != KERN_SUCCESS) {
		uprintf("exec_new_vmspace: mapping stack size %#jx prot %#x "
		    "failed mach error %d errno %d\n", (uintmax_t)ssiz,
		    stack_prot, error, vm_mmap_to_errno(error));
>>>>>>> 4ea65707
		return (vm_mmap_to_errno(error));
	}

	error = vm_map_stack(map, stack_addr, (vm_size_t)ssiz, stack_prot,
	    stack_prot, MAP_STACK_GROWS_DOWN);
	if (error != KERN_SUCCESS) {
		vm_map_reservation_delete(map, stack_addr);
		return (vm_mmap_to_errno(error));
	}

#if __has_feature(capabilities)
	perms = (~CHERI_PROT2PERM_MASK | vm_map_prot2perms(stack_prot)) &
	    CHERI_CAP_USER_DATA_PERMS;
#ifdef __CHERI_PURE_CAPABILITY__
	imgp->stack = (void *)cheri_andperm(stack_addr + ssiz, perms);
#else
	imgp->stack = cheri_capability_build_user_data(perms, stack_addr,
	    ssiz, ssiz);
#endif

	if (sv->sv_flags & SV_CHERI) {
		/*
		 * Map a seperate space for strings outside the stack.
		 * We currently place it just just below the stack as
		 * this avoides collisions with init which is linked
		 * near the bottom of the address space.
		 */
		strings_addr =
		    CHERI_REPRESENTABLE_BASE(stack_addr - ARG_MAX, ARG_MAX);
		error = vm_mmap_object(map, &strings_addr, 0, ARG_MAX,
		    VM_PROT_RW_CAP, VM_PROT_RW_CAP, MAP_ANON | MAP_FIXED |
		    MAP_RESERVATION_CREATE, NULL, 0, FALSE, td);
		if (error != KERN_SUCCESS)
			return (vm_mmap_to_errno(error));
#ifdef __CHERI_PURE_CAPABILITY__
		imgp->strings = (void *)strings_addr;
#else
		imgp->strings = cheri_capability_build_user_data(
		    CHERI_CAP_USER_DATA_PERMS, strings_addr, ARG_MAX, ARG_MAX);
#endif
	} else
		imgp->strings = imgp->stack;

	if (sv->sv_flags & SV_CHERI)
		p->p_psstrings = strings_addr + ARG_MAX - sv->sv_szpsstrings;
	else
#endif
		p->p_psstrings = p->p_usrstack - sv->sv_szpsstrings;

	/*
	 * vm_ssize and vm_maxsaddr are somewhat antiquated concepts, but they
	 * are still used to enforce the stack rlimit on the process stack.
	 */
	vmspace->vm_ssize = sgrowsiz >> PAGE_SHIFT;
	vmspace->vm_maxsaddr = stack_addr;

	return (0);
}

/*
 * Takes a pointer to a pointer an array of pointers in userspace, loads
 * the loads the current value and updates the array pointer.
 */
static int
get_argenv_ptr(void * __capability *arrayp, void * __capability *ptrp)
{
	uintcap_t ptr;
	char * __capability array;
#ifdef COMPAT_FREEBSD32
	uint32_t ptr32;
#endif
#ifdef COMPAT_FREEBSD64
	uint64_t ptr64;
#endif

	array = *arrayp;
#ifdef COMPAT_FREEBSD32
	if (SV_CURPROC_FLAG(SV_ILP32)) {
		if (fueword32(array, &ptr32) == -1)
			return (EFAULT);
		array += sizeof(ptr32);
		*ptrp = __USER_CAP_STR((void *)(uintptr_t)ptr32);
	} else
#endif
#ifdef COMPAT_FREEBSD64
	if (SV_CURPROC_FLAG(SV_LP64 | SV_CHERI) == SV_LP64) {
		if (fueword64(array, &ptr64) == -1)
			return (EFAULT);
		array += sizeof(ptr64);
		*ptrp = __USER_CAP_STR((void *)(uintptr_t)ptr64);
	} else
#endif
	{
		if (fuecap(array, &ptr) == -1)
			return (EFAULT);
		array += sizeof(ptr);
		*ptrp = (void * __capability)ptr;
	}
	*arrayp = array;
	return (0);
}

/*
 * Copy out argument and environment strings from the old process address
 * space into the temporary string buffer.
 */
int
exec_copyin_args(struct image_args *args, const char * __capability fname,
    enum uio_seg segflg, void * __capability argv, void * __capability envv)
{
	void * __capability ptr;
	int error;

	bzero(args, sizeof(*args));
	if (argv == NULL)
		return (EFAULT);

	/*
	 * Allocate demand-paged memory for the file name, argument, and
	 * environment strings.
	 */
	error = exec_alloc_args(args);
	if (error != 0)
		return (error);

	/*
	 * Copy the file name.
	 */
	error = exec_args_add_fname(args, fname, segflg);
	if (error != 0)
		goto err_exit;

	/*
	 * extract arguments first
	 */
	for (;;) {
		error = get_argenv_ptr(&argv, &ptr);
		if (error != 0)
			goto err_exit;
		if (ptr == NULL)
			break;
		error = exec_args_add_arg(args, ptr, UIO_USERSPACE);
		if (error != 0)
			goto err_exit;
	}

	/*
	 * extract environment strings
	 */
	if (envv) {
		for (;;) {
			error = get_argenv_ptr(&envv, &ptr);
			if (error != 0)
				goto err_exit;
			if (ptr == NULL)
				break;
			error = exec_args_add_env(args, ptr, UIO_USERSPACE);
			if (error != 0)
				goto err_exit;
		}
	}

	return (0);

err_exit:
	exec_free_args(args);
	return (error);
}

int
exec_copyin_data_fds(struct thread *td, struct image_args *args,
    const void * __capability data, size_t datalen,
    const int * __capability fds, size_t fdslen)
{
	struct filedesc *ofdp;
	const char *p;
	int *kfds;
	int error;

	memset(args, '\0', sizeof(*args));
	ofdp = td->td_proc->p_fd;
	if (datalen >= ARG_MAX || fdslen >= ofdp->fd_nfiles)
		return (E2BIG);
	error = exec_alloc_args(args);
	if (error != 0)
		return (error);

	args->begin_argv = args->buf;
	args->stringspace = ARG_MAX;

	if (datalen > 0) {
		/*
		 * Argument buffer has been provided. Copy it into the
		 * kernel as a single string and add a terminating null
		 * byte.
		 */
		error = copyin(data, args->begin_argv, datalen);
		if (error != 0)
			goto err_exit;
		args->begin_argv[datalen] = '\0';
		args->endp = args->begin_argv + datalen + 1;
		args->stringspace -= datalen + 1;

		/*
		 * Traditional argument counting. Count the number of
		 * null bytes.
		 */
		for (p = args->begin_argv; p < args->endp; ++p)
			if (*p == '\0')
				++args->argc;
	} else {
		/* No argument buffer provided. */
		args->endp = args->begin_argv;
	}

	/* Create new file descriptor table. */
	kfds = malloc(fdslen * sizeof(int), M_TEMP, M_WAITOK);
	error = copyin(fds, kfds, fdslen * sizeof(int));
	if (error != 0) {
		free(kfds, M_TEMP);
		goto err_exit;
	}
	error = fdcopy_remapped(ofdp, kfds, fdslen, &args->fdp);
	free(kfds, M_TEMP);
	if (error != 0)
		goto err_exit;

	return (0);
err_exit:
	exec_free_args(args);
	return (error);
}

struct exec_args_kva {
	vm_pointer_t addr;
	u_int gen;
	SLIST_ENTRY(exec_args_kva) next;
};

DPCPU_DEFINE_STATIC(struct exec_args_kva *, exec_args_kva);

static SLIST_HEAD(, exec_args_kva) exec_args_kva_freelist;
static struct mtx exec_args_kva_mtx;
static u_int exec_args_gen;

static void
exec_prealloc_args_kva(void *arg __unused)
{
	struct exec_args_kva *argkva;
	u_int i;

	SLIST_INIT(&exec_args_kva_freelist);
	mtx_init(&exec_args_kva_mtx, "exec args kva", NULL, MTX_DEF);
	for (i = 0; i < exec_map_entries; i++) {
		argkva = malloc(sizeof(*argkva), M_PARGS, M_WAITOK);
		argkva->addr = kmap_alloc_wait(exec_map, exec_map_entry_size);
		argkva->gen = exec_args_gen;
		SLIST_INSERT_HEAD(&exec_args_kva_freelist, argkva, next);
	}
}
SYSINIT(exec_args_kva, SI_SUB_EXEC, SI_ORDER_ANY, exec_prealloc_args_kva, NULL);

static vm_pointer_t
exec_alloc_args_kva(void **cookie)
{
	struct exec_args_kva *argkva;

	argkva = (void *)atomic_readandclear_ptr(
	    (uintptr_t *)DPCPU_PTR(exec_args_kva));
	if (argkva == NULL) {
		mtx_lock(&exec_args_kva_mtx);
		while ((argkva = SLIST_FIRST(&exec_args_kva_freelist)) == NULL)
			(void)mtx_sleep(&exec_args_kva_freelist,
			    &exec_args_kva_mtx, 0, "execkva", 0);
		SLIST_REMOVE_HEAD(&exec_args_kva_freelist, next);
		mtx_unlock(&exec_args_kva_mtx);
	}
	*(struct exec_args_kva **)cookie = argkva;
	return (argkva->addr);
}

static void
exec_release_args_kva(struct exec_args_kva *argkva, u_int gen)
{
	vm_offset_t base;

	base = argkva->addr;
	if (argkva->gen != gen) {
		(void)vm_map_madvise(exec_map, base, base + exec_map_entry_size,
		    MADV_FREE);
		argkva->gen = gen;
	}
	if (!atomic_cmpset_ptr((uintptr_t *)DPCPU_PTR(exec_args_kva),
	    (uintptr_t)NULL, (uintptr_t)argkva)) {
		mtx_lock(&exec_args_kva_mtx);
		SLIST_INSERT_HEAD(&exec_args_kva_freelist, argkva, next);
		wakeup_one(&exec_args_kva_freelist);
		mtx_unlock(&exec_args_kva_mtx);
	}
}

static void
exec_free_args_kva(void *cookie)
{

	exec_release_args_kva(cookie, exec_args_gen);
}

static void
exec_args_kva_lowmem(void *arg __unused)
{
	SLIST_HEAD(, exec_args_kva) head;
	struct exec_args_kva *argkva;
	u_int gen;
	int i;

	gen = atomic_fetchadd_int(&exec_args_gen, 1) + 1;

	/*
	 * Force an madvise of each KVA range. Any currently allocated ranges
	 * will have MADV_FREE applied once they are freed.
	 */
	SLIST_INIT(&head);
	mtx_lock(&exec_args_kva_mtx);
	SLIST_SWAP(&head, &exec_args_kva_freelist, exec_args_kva);
	mtx_unlock(&exec_args_kva_mtx);
	while ((argkva = SLIST_FIRST(&head)) != NULL) {
		SLIST_REMOVE_HEAD(&head, next);
		exec_release_args_kva(argkva, gen);
	}

	CPU_FOREACH(i) {
		argkva = (void *)atomic_readandclear_ptr(
		    (uintptr_t *)DPCPU_ID_PTR(i, exec_args_kva));
		if (argkva != NULL)
			exec_release_args_kva(argkva, gen);
	}
}
EVENTHANDLER_DEFINE(vm_lowmem, exec_args_kva_lowmem, NULL,
    EVENTHANDLER_PRI_ANY);

/*
 * Allocate temporary demand-paged, zero-filled memory for the file name,
 * argument, and environment strings.
 */
int
exec_alloc_args(struct image_args *args)
{

	args->buf = (char *)exec_alloc_args_kva(&args->bufkva);
	return (0);
}

void
exec_free_args(struct image_args *args)
{

	if (args->buf != NULL) {
		exec_free_args_kva(args->bufkva);
		args->buf = NULL;
	}
	if (args->fname_buf != NULL) {
		free(args->fname_buf, M_TEMP);
		args->fname_buf = NULL;
	}
	if (args->fdp != NULL)
		fdescfree_remapped(args->fdp);
}

/*
 * A set to functions to fill struct image args.
 *
 * NOTE: exec_args_add_fname() must be called (possibly with a NULL
 * fname) before the other functions.  All exec_args_add_arg() calls must
 * be made before any exec_args_add_env() calls.  exec_args_adjust_args()
 * may be called any time after exec_args_add_fname().
 *
 * exec_args_add_fname() - install path to be executed
 * exec_args_add_arg() - append an argument string
 * exec_args_add_env() - append an env string
 * exec_args_adjust_args() - adjust location of the argument list to
 *                           allow new arguments to be prepended
 */
int
exec_args_add_fname(struct image_args *args, const char * __capability fname,
    enum uio_seg segflg)
{
	int error;
	size_t length;

	KASSERT(args->fname == NULL, ("fname already appended"));
	KASSERT(args->endp == NULL, ("already appending to args"));

	if (fname != NULL) {
		args->fname = args->buf;
		if (segflg == UIO_SYSSPACE)
			error = copystr((__cheri_fromcap const char *)fname,
			    args->fname, PATH_MAX, &length);
		else
			error = copyinstr(fname, args->fname, PATH_MAX,
			    &length);
		if (error != 0)
			return (error == ENAMETOOLONG ? E2BIG : error);
	} else
		length = 0;

	/* Set up for _arg_*()/_env_*() */
	args->endp = args->buf + length;
	/* begin_argv must be set and kept updated */
	args->begin_argv = args->endp;
	KASSERT(exec_map_entry_size - length >= ARG_MAX,
	    ("too little space remaining for arguments %zu < %zu",
	    exec_map_entry_size - length, (size_t)ARG_MAX));
	args->stringspace = ARG_MAX;

	return (0);
}

static int
exec_args_add_str(struct image_args *args, const char * __capability str,
    enum uio_seg segflg, int *countp)
{
	int error;
	size_t length;

	KASSERT(args->endp != NULL, ("endp not initialized"));
	KASSERT(args->begin_argv != NULL, ("begin_argp not initialized"));

	if (segflg == UIO_SYSSPACE)
		error = copystr((__cheri_fromcap const char *)str, args->endp,
		    args->stringspace, &length);
	else
		error = copyinstr(str, args->endp, args->stringspace,
		    &length);
	if (error != 0)
		return (error == ENAMETOOLONG ? E2BIG : error);
	args->stringspace -= length;
	args->endp += length;
	(*countp)++;

	return (0);
}

int
exec_args_add_arg(struct image_args *args, const char * __capability argp,
    enum uio_seg segflg)
{

	KASSERT(args->envc == 0, ("appending args after env"));

	return (exec_args_add_str(args, argp, segflg, &args->argc));
}

int
exec_args_add_env(struct image_args *args, const char * __capability envp,
    enum uio_seg segflg)
{

	if (args->envc == 0)
		args->begin_envv = args->endp;

	return (exec_args_add_str(args, envp, segflg, &args->envc));
}

int
exec_args_adjust_args(struct image_args *args, size_t consume, ssize_t extend)
{
	ssize_t offset;

	KASSERT(args->endp != NULL, ("endp not initialized"));
	KASSERT(args->begin_argv != NULL, ("begin_argp not initialized"));

	offset = extend - consume;
	if (args->stringspace < offset)
		return (E2BIG);
	memmove(args->begin_argv + extend, args->begin_argv + consume,
	    args->endp - args->begin_argv + consume);
	if (args->envc > 0)
		args->begin_envv += offset;
	args->endp += offset;
	args->stringspace -= offset;
	return (0);
}

char *
exec_args_get_begin_envv(struct image_args *args)
{

	KASSERT(args->endp != NULL, ("endp not initialized"));

	if (args->envc > 0)
		return (args->begin_envv);
	return (args->endp);
}

void
exec_stackgap(struct image_params *imgp, uintcap_t *dp)
{
	if (imgp->sysent->sv_stackgap == NULL ||
	    (imgp->proc->p_fctl0 & (NT_FREEBSD_FCTL_ASLR_DISABLE |
	    NT_FREEBSD_FCTL_ASG_DISABLE)) != 0 ||
	    (imgp->map_flags & MAP_ASLR) == 0)
		return;
	imgp->sysent->sv_stackgap(imgp, dp);
}

/*
 * Copy strings out to the new process address space, constructing new arg
 * and env vector tables. Return a pointer to the base so that it can be used
 * as the initial stack pointer.
 *
 * XXX: We may want a wrapper of cheri_setbounds() that warns about
 * capabilities that are overly broad.
 */
int
exec_copyout_strings(struct image_params *imgp, uintcap_t *stack_base)
{
	int argc, envc;
	char * __capability * __capability vectp;
	char *stringp;
	uintcap_t destp, ustringp;
	struct ps_strings * __capability arginfo;
	struct proc *p;
	size_t execpath_len, len;
	int error, szsigcode, szps;
	char canary[sizeof(long) * 8];
	bool strings_on_stack;

	szps = sizeof(pagesizes[0]) * MAXPAGESIZES;
	/*
	 * Calculate string base and vector table pointers.
	 * Also deal with signal trampoline code for this exec type.
	 */
	if (imgp->execpath != NULL && imgp->auxargs != NULL)
		execpath_len = strlen(imgp->execpath) + 1;
	else
		execpath_len = 0;
	p = imgp->proc;
	szsigcode = 0;

	strings_on_stack = true;
#if __has_feature(capabilities)
	if (imgp->stack != imgp->strings)
		strings_on_stack = false;
	destp = (uintcap_t)imgp->strings;
	destp = cheri_setaddress(destp, p->p_psstrings);
	arginfo = (struct ps_strings * __capability)cheri_setboundsexact(destp,
	    sizeof(*arginfo));
#else
	destp = (uintptr_t)p->p_psstrings;
	arginfo = (struct ps_strings *)destp;
#endif
	imgp->ps_strings = arginfo;
	if (p->p_sysent->sv_sigcode_base == 0) {
		if (p->p_sysent->sv_szsigcode != NULL)
			szsigcode = *(p->p_sysent->sv_szsigcode);
	}

	/*
	 * install sigcode
	 */
	if (szsigcode != 0) {
		destp -= szsigcode;
		destp = rounddown2(destp, sizeof(void * __capability));
		error = copyout(p->p_sysent->sv_sigcode,
		    (void * __capability)destp, szsigcode);
		if (error != 0)
			return (error);
	}

	/*
	 * Copy the image path for the rtld.
	 */
	if (execpath_len != 0) {
		destp -= execpath_len;
		destp = rounddown2(destp, sizeof(void * __capability));
#if __has_feature(capabilities)
		imgp->execpathp = (void * __capability)
		    cheri_setboundsexact(destp, execpath_len);
#else
		imgp->execpathp = (void *)destp;
#endif
		error = copyout(imgp->execpath, imgp->execpathp, execpath_len);
		if (error != 0)
			return (error);
	}

	/*
	 * Prepare the canary for SSP.
	 */
	arc4rand(canary, sizeof(canary), 0);
	destp -= sizeof(canary);
#if __has_feature(capabilities)
	imgp->canary = (void * __capability)cheri_setboundsexact(destp,
	    sizeof(canary));
#else
	imgp->canary = (void *)destp;
#endif
	error = copyout(canary, imgp->canary, sizeof(canary));
	if (error != 0)
		return (error);
	imgp->canarylen = sizeof(canary);

	/*
	 * Prepare the pagesizes array.
	 */
	destp -= szps;
	destp = rounddown2(destp, sizeof(void * __capability));
#if __has_feature(capabilities)
	imgp->pagesizes = (void * __capability)cheri_setboundsexact(destp,
	    szps);
#else
	imgp->pagesizes = (void *)destp;
#endif
	error = copyout(pagesizes, imgp->pagesizes, szps);
	if (error != 0)
		return (error);
	imgp->pagesizeslen = szps;

	/*
	 * Allocate room for the argument and environment strings.
	 */
	destp -= ARG_MAX - imgp->args->stringspace;
	destp = rounddown2(destp, sizeof(void * __capability));
#if __has_feature(capabilities)
	ustringp = cheri_setbounds(destp, ARG_MAX - imgp->args->stringspace);
#else
	ustringp = destp;
#endif

	exec_stackgap(imgp, &destp);

	if (imgp->auxargs) {
		/*
		 * Allocate room on the stack for the ELF auxargs
		 * array.  It has up to AT_COUNT entries.
		 */
		destp -= AT_COUNT * sizeof(Elf_Auxinfo);
		destp = rounddown2(destp, sizeof(void * __capability));
	}

	vectp = (char * __capability * __capability)destp;

	/*
	 * Allocate room for the argv[] and env vectors including the
	 * terminating NULL pointers.
	 */
	vectp -= imgp->args->argc + 1 + imgp->args->envc + 1;

	if (!strings_on_stack) {
		*stack_base = (uintcap_t)imgp->stack;
	} else {
		/*
		 * vectp also becomes our initial stack base
		 */
		*stack_base = (uintcap_t)vectp;
	}

	stringp = imgp->args->begin_argv;
	argc = imgp->args->argc;
	envc = imgp->args->envc;

	/*
	 * Copy out strings - arguments and environment.
	 */
	error = copyout(stringp, (void * __capability)ustringp,
	    ARG_MAX - imgp->args->stringspace);
	if (error != 0)
		return (error);

	/*
	 * Fill in "ps_strings" struct for ps, w, etc.
	 */
#if __has_feature(capabilities)
	imgp->argv = cheri_setbounds(vectp, (argc + 1) * sizeof(*vectp));
#else
	imgp->argv = vectp;
#endif
	if (sucap(&arginfo->ps_argvstr, (intcap_t)imgp->argv) != 0 ||
	    suword32(&arginfo->ps_nargvstr, argc) != 0)
		return (EFAULT);

	/*
	 * Fill in argument portion of vector table.
	 */
	for (; argc > 0; --argc) {
		len = strlen(stringp) + 1;
#if __has_feature(capabilities)
		if (sucap(vectp++, cheri_setbounds(ustringp, len)) != 0)
			return (EFAULT);
#else
		if (suword(vectp++, ustringp) != 0)
			return (EFAULT);
#endif
		stringp += len;
		ustringp += len;
	}

	/* a null vector table pointer separates the argp's from the envp's */
	if (suword(vectp++, 0) != 0)
		return (EFAULT);

#if __has_feature(capabilities)
	imgp->envv = cheri_setbounds(vectp, (envc + 1) * sizeof(*vectp));
#else
	imgp->envv = vectp;
#endif
	if (sucap(&arginfo->ps_envstr, (intcap_t)imgp->envv) != 0 ||
	    suword32(&arginfo->ps_nenvstr, envc) != 0)
		return (EFAULT);

	/*
	 * Fill in environment portion of vector table.
	 */
	for (; envc > 0; --envc) {
		len = strlen(stringp) + 1;
#if __has_feature(capabilities)
		if (sucap(vectp++, cheri_setbounds(ustringp, len)) != 0)
			return (EFAULT);
#else
		if (suword(vectp++, ustringp) != 0)
			return (EFAULT);
#endif
		stringp += len;
		ustringp += len;
	}

	/* end of vector table is a null pointer */
	if (suword(vectp, 0) != 0)
		return (EFAULT);

	if (imgp->auxargs) {
		vectp++;
#if __has_feature(capabilities)
		imgp->auxv = cheri_setbounds(vectp,
		    AT_COUNT * sizeof(Elf_Auxinfo));
#else
		imgp->auxv = vectp;
#endif
		error = imgp->sysent->sv_copyout_auxargs(imgp, (uintcap_t)imgp->auxv);
		if (error != 0)
			return (error);
	}

	return (0);
}

/*
 * Check permissions of file to execute.
 *	Called with imgp->vp locked.
 *	Return 0 for success or error code on failure.
 */
int
exec_check_permissions(struct image_params *imgp)
{
	struct vnode *vp = imgp->vp;
	struct vattr *attr = imgp->attr;
	struct thread *td;
	int error;

	td = curthread;

	/* Get file attributes */
	error = VOP_GETATTR(vp, attr, td->td_ucred);
	if (error)
		return (error);

#ifdef MAC
	error = mac_vnode_check_exec(td->td_ucred, imgp->vp, imgp);
	if (error)
		return (error);
#endif

	/*
	 * 1) Check if file execution is disabled for the filesystem that
	 *    this file resides on.
	 * 2) Ensure that at least one execute bit is on. Otherwise, a
	 *    privileged user will always succeed, and we don't want this
	 *    to happen unless the file really is executable.
	 * 3) Ensure that the file is a regular file.
	 */
	if ((vp->v_mount->mnt_flag & MNT_NOEXEC) ||
	    (attr->va_mode & (S_IXUSR | S_IXGRP | S_IXOTH)) == 0 ||
	    (attr->va_type != VREG))
		return (EACCES);

	/*
	 * Zero length files can't be exec'd
	 */
	if (attr->va_size == 0)
		return (ENOEXEC);

	/*
	 *  Check for execute permission to file based on current credentials.
	 */
	error = VOP_ACCESS(vp, VEXEC, td->td_ucred, td);
	if (error)
		return (error);

	/*
	 * Check number of open-for-writes on the file and deny execution
	 * if there are any.
	 *
	 * Add a text reference now so no one can write to the
	 * executable while we're activating it.
	 *
	 * Remember if this was set before and unset it in case this is not
	 * actually an executable image.
	 */
	error = VOP_SET_TEXT(vp);
	if (error != 0)
		return (error);
	imgp->textset = true;

	/*
	 * Call filesystem specific open routine (which does nothing in the
	 * general case).
	 */
	error = VOP_OPEN(vp, FREAD, td->td_ucred, td, NULL);
	if (error == 0)
		imgp->opened = 1;
	return (error);
}

/*
 * Exec handler registration
 */
int
exec_register(const struct execsw *execsw_arg)
{
	const struct execsw **es, **xs, **newexecsw;
	u_int count = 2;	/* New slot and trailing NULL */

	if (execsw)
		for (es = execsw; *es; es++)
			count++;
	newexecsw = malloc(count * sizeof(*es), M_TEMP, M_WAITOK);
	xs = newexecsw;
	if (execsw)
		for (es = execsw; *es; es++)
			*xs++ = *es;
	*xs++ = execsw_arg;
	*xs = NULL;
	if (execsw)
		free(execsw, M_TEMP);
	execsw = newexecsw;
	return (0);
}

int
exec_unregister(const struct execsw *execsw_arg)
{
	const struct execsw **es, **xs, **newexecsw;
	int count = 1;

	if (execsw == NULL)
		panic("unregister with no handlers left?\n");

	for (es = execsw; *es; es++) {
		if (*es == execsw_arg)
			break;
	}
	if (*es == NULL)
		return (ENOENT);
	for (es = execsw; *es; es++)
		if (*es != execsw_arg)
			count++;
	newexecsw = malloc(count * sizeof(*es), M_TEMP, M_WAITOK);
	xs = newexecsw;
	for (es = execsw; *es; es++)
		if (*es != execsw_arg)
			*xs++ = *es;
	*xs = NULL;
	if (execsw)
		free(execsw, M_TEMP);
	execsw = newexecsw;
	return (0);
}
// CHERI CHANGES START
// {
//   "updated": 20200123,
//   "target_type": "kernel",
//   "changes": [
//     "integer_provenance",
//     "user_capabilities"
//   ],
//   "changes_purecap": [
//     "pointer_as_integer"
//   ]
// }
// CHERI CHANGES END<|MERGE_RESOLUTION|>--- conflicted
+++ resolved
@@ -1069,7 +1069,6 @@
 	vm_prot_t stack_prot;
 	u_long ssiz;
 	vm_pointer_t shared_page_addr;
-	vm_prot_t stack_prot;
 
 	imgp->vmspace_destroyed = 1;
 	imgp->sysent = sv;
@@ -1185,7 +1184,6 @@
 	imgp->eff_stack_sz = lim_cur(curthread, RLIMIT_STACK);
 	if (ssiz < imgp->eff_stack_sz)
 		imgp->eff_stack_sz = ssiz;
-<<<<<<< HEAD
 	p->p_usrstack = sv->sv_usrstack;
 #if __has_feature(capabilities)
 	p->p_usrstack = CHERI_REPRESENTABLE_BASE(p->p_usrstack, ssiz);
@@ -1193,29 +1191,20 @@
 
 	/* We reserve the whole max stack size with restricted permission */
 	stack_addr = p->p_usrstack - ssiz;
-	stack_prot = (obj != NULL && imgp->stack_prot != 0) ? imgp->stack_prot :
-	    sv->sv_stackprot;
+	stack_prot = obj != NULL && imgp->stack_prot != 0 ?
+	    imgp->stack_prot : sv->sv_stackprot;
 	imgp->stack_sz = ssiz;
 	error = vm_map_reservation_create(map, &stack_addr, ssiz,
 	    PAGE_SIZE, stack_prot);
 	if (error != KERN_SUCCESS)
-=======
-	stack_addr = sv->sv_usrstack - ssiz;
-	stack_prot = obj != NULL && imgp->stack_prot != 0 ?
-	    imgp->stack_prot : sv->sv_stackprot;
+		return (vm_mmap_to_errno(error));
+
 	error = vm_map_stack(map, stack_addr, (vm_size_t)ssiz, stack_prot,
-	    VM_PROT_ALL, MAP_STACK_GROWS_DOWN);
+	    stack_prot, MAP_STACK_GROWS_DOWN);
 	if (error != KERN_SUCCESS) {
 		uprintf("exec_new_vmspace: mapping stack size %#jx prot %#x "
 		    "failed mach error %d errno %d\n", (uintmax_t)ssiz,
 		    stack_prot, error, vm_mmap_to_errno(error));
->>>>>>> 4ea65707
-		return (vm_mmap_to_errno(error));
-	}
-
-	error = vm_map_stack(map, stack_addr, (vm_size_t)ssiz, stack_prot,
-	    stack_prot, MAP_STACK_GROWS_DOWN);
-	if (error != KERN_SUCCESS) {
 		vm_map_reservation_delete(map, stack_addr);
 		return (vm_mmap_to_errno(error));
 	}
