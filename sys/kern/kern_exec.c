--- conflicted
+++ resolved
@@ -1785,21 +1785,13 @@
 		p->p_psstrings -= p->p_sysent->sv_usrstack - p->p_usrstack;
 
 #if __has_feature(capabilities)
-<<<<<<< HEAD
-	/* XXX: should be derived from a capability to the strings region */
-	arginfo = cheri_capability_build_user_data(
-	    CHERI_CAP_USER_DATA_PERMS, CHERI_CAP_USER_DATA_BASE,
-	    CHERI_CAP_USER_DATA_LENGTH,
-	    p->p_psstrings);
-#else
-	arginfo = (struct ps_strings *)p->p_psstrings;
-=======
 	/*
 	 * ustackp must cover all of the smaller buffers copied out
 	 * onto the stack, so roundup the length to be representable
 	 * even if it means the capability extends beyond the stack
 	 * bounds.
 	 */
+	// XXX: This is likely not correct with colocation.
 	stack_vaddr = (vaddr_t)p->p_vmspace->vm_maxsaddr;
 	ssiz = p->p_sysent->sv_usrstack - stack_vaddr;
 	stack_offset = 0;
@@ -1812,13 +1804,12 @@
 	ustackp = cheri_capability_build_user_data(
 	    CHERI_CAP_USER_DATA_PERMS, rounded_stack_vaddr,
 	    CHERI_REPRESENTABLE_LENGTH(ssiz + stack_offset), stack_offset);
-	destp = cheri_setaddress(ustackp, p->p_sysent->sv_psstrings);
+	destp = cheri_setaddress(ustackp, p->p_psstrings);
 	arginfo = (struct ps_strings * __capability)cheri_csetbounds(destp,
 	    sizeof(*arginfo));
 #else
-	destp = (void *)p->p_sysent->sv_psstrings;
+	destp = (void *)p->p_psstrings;
 	arginfo = (struct ps_strings *)destp;
->>>>>>> 97c7520e
 #endif
 	imgp->ps_strings = arginfo;
 	if (p->p_sysent->sv_sigcode_base == 0) {
