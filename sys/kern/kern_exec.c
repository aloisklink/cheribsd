/*-
 * Copyright (c) 1993, David Greenman
 * All rights reserved.
 *
 * Redistribution and use in source and binary forms, with or without
 * modification, are permitted provided that the following conditions
 * are met:
 * 1. Redistributions of source code must retain the above copyright
 *    notice, this list of conditions and the following disclaimer.
 * 2. Redistributions in binary form must reproduce the above copyright
 *    notice, this list of conditions and the following disclaimer in the
 *    documentation and/or other materials provided with the distribution.
 *
 * THIS SOFTWARE IS PROVIDED BY THE AUTHOR AND CONTRIBUTORS ``AS IS'' AND
 * ANY EXPRESS OR IMPLIED WARRANTIES, INCLUDING, BUT NOT LIMITED TO, THE
 * IMPLIED WARRANTIES OF MERCHANTABILITY AND FITNESS FOR A PARTICULAR PURPOSE
 * ARE DISCLAIMED.  IN NO EVENT SHALL THE AUTHOR OR CONTRIBUTORS BE LIABLE
 * FOR ANY DIRECT, INDIRECT, INCIDENTAL, SPECIAL, EXEMPLARY, OR CONSEQUENTIAL
 * DAMAGES (INCLUDING, BUT NOT LIMITED TO, PROCUREMENT OF SUBSTITUTE GOODS
 * OR SERVICES; LOSS OF USE, DATA, OR PROFITS; OR BUSINESS INTERRUPTION)
 * HOWEVER CAUSED AND ON ANY THEORY OF LIABILITY, WHETHER IN CONTRACT, STRICT
 * LIABILITY, OR TORT (INCLUDING NEGLIGENCE OR OTHERWISE) ARISING IN ANY WAY
 * OUT OF THE USE OF THIS SOFTWARE, EVEN IF ADVISED OF THE POSSIBILITY OF
 * SUCH DAMAGE.
 */

#include <sys/cdefs.h>
__FBSDID("$FreeBSD$");

#include "opt_capsicum.h"
#include "opt_compat.h"
#include "opt_hwpmc_hooks.h"
#include "opt_ktrace.h"
#include "opt_vm.h"

#include <sys/param.h>
#include <sys/systm.h>
#include <sys/acct.h>
#include <sys/capsicum.h>
#include <sys/eventhandler.h>
#include <sys/exec.h>
#include <sys/fcntl.h>
#include <sys/filedesc.h>
#include <sys/imgact.h>
#include <sys/imgact_elf.h>
#include <sys/kernel.h>
#include <sys/lock.h>
#include <sys/malloc.h>
#include <sys/mman.h>
#include <sys/mount.h>
#include <sys/mutex.h>
#include <sys/namei.h>
#include <sys/pioctl.h>
#include <sys/priv.h>
#include <sys/proc.h>
#include <sys/ptrace.h>
#include <sys/resourcevar.h>
#include <sys/rwlock.h>
#include <sys/sched.h>
#include <sys/sdt.h>
#include <sys/sf_buf.h>
#include <sys/shm.h>
#include <sys/signalvar.h>
#include <sys/smp.h>
#include <sys/stat.h>
#include <sys/syscallsubr.h>
#include <sys/sysctl.h>
#include <sys/sysent.h>
#include <sys/sysproto.h>
#include <sys/vnode.h>
#include <sys/wait.h>
#ifdef KTRACE
#include <sys/ktrace.h>
#endif

#include <vm/vm.h>
#include <vm/vm_param.h>
#include <vm/pmap.h>
#include <vm/vm_page.h>
#include <vm/vm_map.h>
#include <vm/vm_kern.h>
#include <vm/vm_extern.h>
#include <vm/vm_object.h>
#include <vm/vm_pager.h>

#ifdef	HWPMC_HOOKS
#include <sys/pmckern.h>
#endif

#include <machine/reg.h>

#include <security/audit/audit.h>
#include <security/mac/mac_framework.h>

#ifdef KDTRACE_HOOKS
#include <sys/dtrace_bsd.h>
dtrace_execexit_func_t	dtrace_fasttrap_exec;
#endif

SDT_PROVIDER_DECLARE(proc);
SDT_PROBE_DEFINE1(proc, , , exec, "char *");
SDT_PROBE_DEFINE1(proc, , , exec__failure, "int");
SDT_PROBE_DEFINE1(proc, , , exec__success, "char *");

MALLOC_DEFINE(M_PARGS, "proc-args", "Process arguments");

int coredump_pack_fileinfo = 1;
SYSCTL_INT(_kern, OID_AUTO, coredump_pack_fileinfo, CTLFLAG_RWTUN,
    &coredump_pack_fileinfo, 0,
    "Enable file path packing in 'procstat -f' coredump notes");

int coredump_pack_vmmapinfo = 1;
SYSCTL_INT(_kern, OID_AUTO, coredump_pack_vmmapinfo, CTLFLAG_RWTUN,
    &coredump_pack_vmmapinfo, 0,
    "Enable file path packing in 'procstat -v' coredump notes");

static int sysctl_kern_ps_strings(SYSCTL_HANDLER_ARGS);
static int sysctl_kern_usrstack(SYSCTL_HANDLER_ARGS);
static int sysctl_kern_stackprot(SYSCTL_HANDLER_ARGS);
static int do_execve(struct thread *td, struct image_args *args,
<<<<<<< HEAD
    struct mac *mac_p, struct proc *cop);
=======
    void * __capability mac_p);
>>>>>>> df337bb5

/* XXX This should be vm_size_t. */
SYSCTL_PROC(_kern, KERN_PS_STRINGS, ps_strings, CTLTYPE_ULONG|CTLFLAG_RD|
    CTLFLAG_MPSAFE, NULL, 0, sysctl_kern_ps_strings, "LU", "");

/* XXX This should be vm_size_t. */
SYSCTL_PROC(_kern, KERN_USRSTACK, usrstack, CTLTYPE_ULONG|CTLFLAG_RD|
    CTLFLAG_CAPRD|CTLFLAG_MPSAFE, NULL, 0, sysctl_kern_usrstack, "LU", "");

SYSCTL_PROC(_kern, OID_AUTO, stackprot, CTLTYPE_INT|CTLFLAG_RD|CTLFLAG_MPSAFE,
    NULL, 0, sysctl_kern_stackprot, "I", "");

u_long ps_arg_cache_limit = PAGE_SIZE / 16;
SYSCTL_ULONG(_kern, OID_AUTO, ps_arg_cache_limit, CTLFLAG_RW, 
    &ps_arg_cache_limit, 0, "");

static int disallow_high_osrel;
SYSCTL_INT(_kern, OID_AUTO, disallow_high_osrel, CTLFLAG_RW,
    &disallow_high_osrel, 0,
    "Disallow execution of binaries built for higher version of the world");

static int map_at_zero = 0;
SYSCTL_INT(_security_bsd, OID_AUTO, map_at_zero, CTLFLAG_RWTUN, &map_at_zero, 0,
    "Permit processes to map an object at virtual address 0.");

static int opportunistic_coexecve;
SYSCTL_INT(_kern, OID_AUTO, opportunistic_coexecve, CTLFLAG_RW,
    &opportunistic_coexecve, 0,
    "Try to colocate binaries on execve(2)");

static int
sysctl_kern_ps_strings(SYSCTL_HANDLER_ARGS)
{
	struct proc *p;
	int error;

	p = curproc;
#ifdef SCTL_MASK32
	if (req->flags & SCTL_MASK32) {
		unsigned int val;
		val = (unsigned int)p->p_psstrings;
		error = SYSCTL_OUT(req, &val, sizeof(val));
	} else
#endif
		error = SYSCTL_OUT(req, &p->p_psstrings,
		   sizeof(p->p_psstrings));
	return error;
}

static int
sysctl_kern_usrstack(SYSCTL_HANDLER_ARGS)
{
	struct proc *p;
	int error;

	p = curproc;
#ifdef SCTL_MASK32
	if (req->flags & SCTL_MASK32) {
		unsigned int val;
		val = (unsigned int)p->p_usrstack;
		error = SYSCTL_OUT(req, &val, sizeof(val));
	} else
#endif
		error = SYSCTL_OUT(req, &p->p_usrstack,
		    sizeof(p->p_usrstack));
	return error;
}

static int
sysctl_kern_stackprot(SYSCTL_HANDLER_ARGS)
{
	struct proc *p;

	p = curproc;
	return (SYSCTL_OUT(req, &p->p_sysent->sv_stackprot,
	    sizeof(p->p_sysent->sv_stackprot)));
}

/*
 * Each of the items is a pointer to a `const struct execsw', hence the
 * double pointer here.
 */
static const struct execsw **execsw;

int
sys_coexecve(struct thread *td, struct coexecve_args *uap)
{
	struct image_args args;
	struct vmspace *oldvmspace;
	struct proc *p;
	int error;

	// XXX: Revisit the flags.
	error = pget(uap->pid, PGET_HOLD | PGET_CANDEBUG, &p);
	if (error != 0)
		return (error);
	error = pre_execve(td, &oldvmspace);
	if (error != 0) {
		PRELE(p);
		return (error);
	}
	error = exec_copyin_args(&args, uap->fname, UIO_USERSPACE,
	    uap->argv, uap->envv);
	if (error == 0)
		error = kern_coexecve(td, &args, NULL, p);
	post_execve(td, error, oldvmspace);
	PRELE(p);

	return (error);
}

#ifndef _SYS_SYSPROTO_H_
struct execve_args {
	char    *fname; 
	char    **argv;
	char    **envv; 
};
#endif

int
sys_execve(struct thread *td, struct execve_args *uap)
{
	struct image_args args;
	struct vmspace *oldvmspace;
	int error;

	error = pre_execve(td, &oldvmspace);
	if (error != 0)
		return (error);
	error = exec_copyin_args(&args, uap->fname, UIO_USERSPACE,
	    uap->argv, uap->envv);
	if (error == 0)
		error = kern_execve(td, &args, NULL);
	post_execve(td, error, oldvmspace);
	return (error);
}

#ifndef _SYS_SYSPROTO_H_
struct fexecve_args {
	int	fd;
	char	**argv;
	char	**envv;
}
#endif
int
sys_fexecve(struct thread *td, struct fexecve_args *uap)
{
	struct image_args args;
	struct vmspace *oldvmspace;
	int error;

	error = pre_execve(td, &oldvmspace);
	if (error != 0)
		return (error);
	error = exec_copyin_args(&args, NULL, UIO_SYSSPACE,
	    uap->argv, uap->envv);
	if (error == 0) {
		args.fd = uap->fd;
		error = kern_execve(td, &args, NULL);
	}
	post_execve(td, error, oldvmspace);
	return (error);
}

#ifndef _SYS_SYSPROTO_H_
struct __mac_execve_args {
	char	*fname;
	char	**argv;
	char	**envv;
	struct mac_native	*mac_p;
};
#endif

int
sys___mac_execve(struct thread *td, struct __mac_execve_args *uap)
{
#ifdef MAC
	struct image_args args;
	struct vmspace *oldvmspace;
	int error;

	error = pre_execve(td, &oldvmspace);
	if (error != 0)
		return (error);
	error = exec_copyin_args(&args, uap->fname, UIO_USERSPACE,
	    uap->argv, uap->envv);
	if (error == 0)
		error = kern_execve(td, &args, __USER_CAP_OBJ(uap->mac_p));
	post_execve(td, error, oldvmspace);
	return (error);
#else
	return (ENOSYS);
#endif
}

int
pre_execve(struct thread *td, struct vmspace **oldvmspace)
{
	struct proc *p;
	int error;

	KASSERT(td == curthread, ("non-current thread %p", td));
	error = 0;
	p = td->td_proc;
	if ((p->p_flag & P_HADTHREADS) != 0) {
		PROC_LOCK(p);
		if (thread_single(p, SINGLE_BOUNDARY) != 0)
			error = ERESTART;
		PROC_UNLOCK(p);
	}
	KASSERT(error != 0 || (td->td_pflags & TDP_EXECVMSPC) == 0,
	    ("nested execve"));
	*oldvmspace = p->p_vmspace;
	return (error);
}

void
post_execve(struct thread *td, int error, struct vmspace *oldvmspace)
{
	struct proc *p;

	KASSERT(td == curthread, ("non-current thread %p", td));
	p = td->td_proc;
	if ((p->p_flag & P_HADTHREADS) != 0) {
		PROC_LOCK(p);
		/*
		 * If success, we upgrade to SINGLE_EXIT state to
		 * force other threads to suicide.
		 */
		if (error == 0)
			thread_single(p, SINGLE_EXIT);
		else
			thread_single_end(p, SINGLE_BOUNDARY);
		PROC_UNLOCK(p);
	}
	if ((td->td_pflags & TDP_EXECVMSPC) != 0) {
#ifdef notanymore
		/*
		 * XXX: This assertion is not valid for coexecve(2).
		 */
		KASSERT(p->p_vmspace != oldvmspace,
		    ("oldvmspace still used"));
#endif
		vmspace_free(oldvmspace);
		td->td_pflags &= ~TDP_EXECVMSPC;
	}
}

/*
 * XXX: kern_execve has the astonishing property of not always returning to
 * the caller.  If sufficiently bad things happen during the call to
 * do_execve(), it can end up calling exit1(); as a result, callers must
 * avoid doing anything which they might need to undo (e.g., allocating
 * memory).
 */
int
<<<<<<< HEAD
kern_coexecve(struct thread *td, struct image_args *args, struct mac *mac_p,
    struct proc *cop)
=======
kern_execve(struct thread *td, struct image_args *args,
    void * __capability mac_p)
>>>>>>> df337bb5
{

	AUDIT_ARG_ARGV(args->begin_argv, args->argc,
	    args->begin_envv - args->begin_argv);
	AUDIT_ARG_ENVV(args->begin_envv, args->envc,
	    args->endp - args->begin_envv);
	return (do_execve(td, args, mac_p, cop));
}

int
kern_execve(struct thread *td, struct image_args *args, struct mac *mac_p)
{
	struct proc *cop;
	int error;

	if (opportunistic_coexecve != 0) {
		sx_slock(&proctree_lock);
		cop = proc_realparent(td->td_proc);
		PHOLD(cop);
		sx_sunlock(&proctree_lock);
		error = kern_coexecve(td, args, mac_p, cop);
		PRELE(cop);
#ifdef notyet
		/*
		 * XXX: No idea why this happens; do_execve() does the same without coexec.
		 */
		KASSERT(error != 0, ("%s: kern_coexecve returned 0", __func__));
#else
		if (error == 0)
			return (0);
#endif

		switch (error) {
		case ENOTDIR:
		case ENAMETOOLONG:
		case ENOEXEC:
		case ENOENT:
		case ELOOP:
			return (error);
			break;
		default:
			break;
		}
	}

	return (kern_coexecve(td, args, mac_p, NULL));
}

/*
 * In-kernel implementation of execve().  All arguments are assumed to be
 * userspace pointers from the passed thread.
 */
static int
<<<<<<< HEAD
do_execve(struct thread *td, struct image_args *args, struct mac *mac_p,
    struct proc *cop)
=======
do_execve(struct thread *td, struct image_args *args,
    void * __capability umac)
>>>>>>> df337bb5
{
	struct proc *p = td->td_proc;
	struct nameidata nd;
	struct ucred *oldcred;
	struct uidinfo *euip = NULL;
	register_t *stack_base;
	int error, i;
	struct image_params image_params, *imgp;
	struct vattr attr;
	int (*img_first)(struct image_params *);
	struct pargs *oldargs = NULL, *newargs = NULL;
	struct sigacts *oldsigacts = NULL, *newsigacts = NULL;
#ifdef KTRACE
	struct vnode *tracevp = NULL;
	struct ucred *tracecred = NULL;
#endif
	struct vnode *oldtextvp = NULL, *newtextvp;
	cap_rights_t rights;
	int credential_changing;
	int textset;
#ifdef MAC
	kmac_t extmac;
	kmac_t *mac_p;
	struct label *interpvplabel = NULL;
	int will_transition;
#endif
#ifdef HWPMC_HOOKS
	struct pmckern_procexec pe;
#endif
	static const char fexecv_proc_title[] = "(fexecv)";

	imgp = &image_params;

	/*
	 * Lock the process and set the P_INEXEC flag to indicate that
	 * it should be left alone until we're done here.  This is
	 * necessary to avoid race conditions - e.g. in ptrace() -
	 * that might allow a local user to illicitly obtain elevated
	 * privileges.
	 */
	PROC_LOCK(p);
	KASSERT((p->p_flag & P_INEXEC) == 0,
	    ("%s(): process already has P_INEXEC flag", __func__));
	p->p_flag |= P_INEXEC;
	PROC_UNLOCK(p);

	/*
	 * Initialize part of the common data
	 */
	bzero(imgp, sizeof(*imgp));
	imgp->proc = p;
	imgp->attr = &attr;
	imgp->args = args;
	imgp->cop = cop;
	oldcred = p->p_ucred;

#ifdef MAC
	if (umac != NULL) {
		error = copyin_mac(umac, &extmac);
		if (error)
			goto exec_fail;
		mac_p = &extmac;
	} else
		mac_p = NULL;
	error = mac_execve_enter(imgp, mac_p);
	if (error)
		goto exec_fail;
#endif

	/*
	 * Translate the file name. namei() returns a vnode pointer
	 *	in ni_vp among other things.
	 *
	 * XXXAUDIT: It would be desirable to also audit the name of the
	 * interpreter if this is an interpreted binary.
	 */
	if (args->fname != NULL) {
		NDINIT(&nd, LOOKUP, ISOPEN | LOCKLEAF | FOLLOW | SAVENAME
		    | AUDITVNODE1, UIO_SYSSPACE, args->fname, td);
	}

	SDT_PROBE1(proc, , , exec, args->fname);

interpret:
	if (args->fname != NULL) {
#ifdef CAPABILITY_MODE
		/*
		 * While capability mode can't reach this point via direct
		 * path arguments to execve(), we also don't allow
		 * interpreters to be used in capability mode (for now).
		 * Catch indirect lookups and return a permissions error.
		 */
		if (IN_CAPABILITY_MODE(td)) {
			error = ECAPMODE;
			goto exec_fail;
		}
#endif
		error = namei(&nd);
		if (error)
			goto exec_fail;

		newtextvp = nd.ni_vp;
		imgp->vp = newtextvp;
	} else {
		AUDIT_ARG_FD(args->fd);
		/*
		 * Descriptors opened only with O_EXEC or O_RDONLY are allowed.
		 */
		error = fgetvp_exec(td, args->fd,
		    cap_rights_init(&rights, CAP_FEXECVE), &newtextvp);
		if (error)
			goto exec_fail;
		vn_lock(newtextvp, LK_EXCLUSIVE | LK_RETRY);
		AUDIT_ARG_VNODE1(newtextvp);
		imgp->vp = newtextvp;
	}

	/*
	 * Check file permissions (also 'opens' file)
	 */
	error = exec_check_permissions(imgp);
	if (error)
		goto exec_fail_dealloc;

	imgp->object = imgp->vp->v_object;
	if (imgp->object != NULL)
		vm_object_reference(imgp->object);

	/*
	 * Set VV_TEXT now so no one can write to the executable while we're
	 * activating it.
	 *
	 * Remember if this was set before and unset it in case this is not
	 * actually an executable image.
	 */
	textset = VOP_IS_TEXT(imgp->vp);
	VOP_SET_TEXT(imgp->vp);

	error = exec_map_first_page(imgp);
	if (error)
		goto exec_fail_dealloc;

	imgp->proc->p_osrel = 0;

	/*
	 * Implement image setuid/setgid.
	 *
	 * Determine new credentials before attempting image activators
	 * so that it can be used by process_exec handlers to determine
	 * credential/setid changes.
	 *
	 * Don't honor setuid/setgid if the filesystem prohibits it or if
	 * the process is being traced.
	 *
	 * We disable setuid/setgid/etc in capability mode on the basis
	 * that most setugid applications are not written with that
	 * environment in mind, and will therefore almost certainly operate
	 * incorrectly. In principle there's no reason that setugid
	 * applications might not be useful in capability mode, so we may want
	 * to reconsider this conservative design choice in the future.
	 *
	 * XXXMAC: For the time being, use NOSUID to also prohibit
	 * transitions on the file system.
	 */
	credential_changing = 0;
	credential_changing |= (attr.va_mode & S_ISUID) &&
	    oldcred->cr_uid != attr.va_uid;
	credential_changing |= (attr.va_mode & S_ISGID) &&
	    oldcred->cr_gid != attr.va_gid;
#ifdef MAC
	will_transition = mac_vnode_execve_will_transition(oldcred, imgp->vp,
	    interpvplabel, imgp);
	credential_changing |= will_transition;
#endif

	if (credential_changing &&
#ifdef CAPABILITY_MODE
	    ((oldcred->cr_flags & CRED_FLAG_CAPMODE) == 0) &&
#endif
	    (imgp->vp->v_mount->mnt_flag & MNT_NOSUID) == 0 &&
	    (p->p_flag & P_TRACED) == 0) {
		imgp->credential_setid = true;
		VOP_UNLOCK(imgp->vp, 0);
		imgp->newcred = crdup(oldcred);
		if (attr.va_mode & S_ISUID) {
			euip = uifind(attr.va_uid);
			change_euid(imgp->newcred, euip);
		}
		vn_lock(imgp->vp, LK_EXCLUSIVE | LK_RETRY);
		if (attr.va_mode & S_ISGID)
			change_egid(imgp->newcred, attr.va_gid);
		/*
		 * Implement correct POSIX saved-id behavior.
		 *
		 * XXXMAC: Note that the current logic will save the
		 * uid and gid if a MAC domain transition occurs, even
		 * though maybe it shouldn't.
		 */
		change_svuid(imgp->newcred, imgp->newcred->cr_uid);
		change_svgid(imgp->newcred, imgp->newcred->cr_gid);
	} else {
		/*
		 * Implement correct POSIX saved-id behavior.
		 *
		 * XXX: It's not clear that the existing behavior is
		 * POSIX-compliant.  A number of sources indicate that the
		 * saved uid/gid should only be updated if the new ruid is
		 * not equal to the old ruid, or the new euid is not equal
		 * to the old euid and the new euid is not equal to the old
		 * ruid.  The FreeBSD code always updates the saved uid/gid.
		 * Also, this code uses the new (replaced) euid and egid as
		 * the source, which may or may not be the right ones to use.
		 */
		if (oldcred->cr_svuid != oldcred->cr_uid ||
		    oldcred->cr_svgid != oldcred->cr_gid) {
			VOP_UNLOCK(imgp->vp, 0);
			imgp->newcred = crdup(oldcred);
			vn_lock(imgp->vp, LK_EXCLUSIVE | LK_RETRY);
			change_svuid(imgp->newcred, imgp->newcred->cr_uid);
			change_svgid(imgp->newcred, imgp->newcred->cr_gid);
		}
	}
	/* The new credentials are installed into the process later. */

	/*
	 * Do the best to calculate the full path to the image file.
	 */
	if (args->fname != NULL && args->fname[0] == '/')
		imgp->execpath = args->fname;
	else {
		VOP_UNLOCK(imgp->vp, 0);
		if (vn_fullpath(td, imgp->vp, &imgp->execpath,
		    &imgp->freepath) != 0)
			imgp->execpath = args->fname;
		vn_lock(imgp->vp, LK_EXCLUSIVE | LK_RETRY);
	}

	/*
	 *	If the current process has a special image activator it
	 *	wants to try first, call it.   For example, emulating shell
	 *	scripts differently.
	 */
	error = -1;
	if ((img_first = imgp->proc->p_sysent->sv_imgact_try) != NULL)
		error = img_first(imgp);

	/*
	 *	Loop through the list of image activators, calling each one.
	 *	An activator returns -1 if there is no match, 0 on success,
	 *	and an error otherwise.
	 */
	for (i = 0; error == -1 && execsw[i]; ++i) {
		if (execsw[i]->ex_imgact == NULL ||
		    execsw[i]->ex_imgact == img_first) {
			continue;
		}
		error = (*execsw[i]->ex_imgact)(imgp);
	}

	if (error) {
		if (error == -1) {
			if (textset == 0)
				VOP_UNSET_TEXT(imgp->vp);
			error = ENOEXEC;
		}
		goto exec_fail_dealloc;
	}

	/*
	 * Special interpreter operation, cleanup and loop up to try to
	 * activate the interpreter.
	 */
	if (imgp->interpreted) {
		exec_unmap_first_page(imgp);
		/*
		 * VV_TEXT needs to be unset for scripts.  There is a short
		 * period before we determine that something is a script where
		 * VV_TEXT will be set. The vnode lock is held over this
		 * entire period so nothing should illegitimately be blocked.
		 */
		VOP_UNSET_TEXT(imgp->vp);
		/* free name buffer and old vnode */
		if (args->fname != NULL)
			NDFREE(&nd, NDF_ONLY_PNBUF);
#ifdef MAC
		mac_execve_interpreter_enter(newtextvp, &interpvplabel);
#endif
		if (imgp->opened) {
			VOP_CLOSE(newtextvp, FREAD, td->td_ucred, td);
			imgp->opened = 0;
		}
		vput(newtextvp);
		vm_object_deallocate(imgp->object);
		imgp->object = NULL;
		imgp->credential_setid = false;
		if (imgp->newcred != NULL) {
			crfree(imgp->newcred);
			imgp->newcred = NULL;
		}
		imgp->execpath = NULL;
		free(imgp->freepath, M_TEMP);
		imgp->freepath = NULL;
		/* set new name to that of the interpreter */
		NDINIT(&nd, LOOKUP, LOCKLEAF | FOLLOW | SAVENAME,
		    UIO_SYSSPACE, imgp->interpreter_name, td);
		args->fname = imgp->interpreter_name;
		goto interpret;
	}

	/*
	 * NB: We unlock the vnode here because it is believed that none
	 * of the sv_copyout_strings/sv_fixup operations require the vnode.
	 */
	VOP_UNLOCK(imgp->vp, 0);

	if (disallow_high_osrel &&
	    P_OSREL_MAJOR(p->p_osrel) > P_OSREL_MAJOR(__FreeBSD_version)) {
		error = ENOEXEC;
		uprintf("Osrel %d for image %s too high\n", p->p_osrel,
		    imgp->execpath != NULL ? imgp->execpath : "<unresolved>");
		vn_lock(imgp->vp, LK_SHARED | LK_RETRY);
		goto exec_fail_dealloc;
	}

	/* ABI enforces the use of Capsicum. Switch into capabilities mode. */
	if (SV_PROC_FLAG(p, SV_CAPSICUM))
		sys_cap_enter(td, NULL);

	/*
	 * Copy out strings (args and env) and initialize stack base
	 */
	if (p->p_sysent->sv_copyout_strings)
		stack_base = (*p->p_sysent->sv_copyout_strings)(imgp);
	else
		stack_base = exec_copyout_strings(imgp);

	/*
	 * If custom stack fixup routine present for this process
	 * let it do the stack setup.
	 * Else stuff argument count as first item on stack
	 */
	if (p->p_sysent->sv_fixup != NULL)
		(*p->p_sysent->sv_fixup)(&stack_base, imgp);
	else
		suword(--stack_base, imgp->args->argc);

	if (args->fdp != NULL) {
		/* Install a brand new file descriptor table. */
		fdinstall_remapped(td, args->fdp);
		args->fdp = NULL;
	} else {
		/*
		 * Keep on using the existing file descriptor table. For
		 * security and other reasons, the file descriptor table
		 * cannot be shared after an exec.
		 */
		fdunshare(td);
		/* close files on exec */
		fdcloseexec(td);
	}

	/*
	 * Malloc things before we need locks.
	 */
	i = imgp->args->begin_envv - imgp->args->begin_argv;
	/* Cache arguments if they fit inside our allowance */
	if (ps_arg_cache_limit >= i + sizeof(struct pargs)) {
		newargs = pargs_alloc(i);
		bcopy(imgp->args->begin_argv, newargs->ar_args, i);
	}

	/*
	 * For security and other reasons, signal handlers cannot
	 * be shared after an exec. The new process gets a copy of the old
	 * handlers. In execsigs(), the new process will have its signals
	 * reset.
	 */
	if (sigacts_shared(p->p_sigacts)) {
		oldsigacts = p->p_sigacts;
		newsigacts = sigacts_alloc();
		sigacts_copy(newsigacts, oldsigacts);
	}

	vn_lock(imgp->vp, LK_SHARED | LK_RETRY);

	PROC_LOCK(p);
	if (oldsigacts)
		p->p_sigacts = newsigacts;
	/* Stop profiling */
	stopprofclock(p);

	/* reset caught signals */
	execsigs(p);

	/* name this process - nameiexec(p, ndp) */
	bzero(p->p_comm, sizeof(p->p_comm));
	if (args->fname)
		bcopy(nd.ni_cnd.cn_nameptr, p->p_comm,
		    min(nd.ni_cnd.cn_namelen, MAXCOMLEN));
	else if (vn_commname(newtextvp, p->p_comm, sizeof(p->p_comm)) != 0)
		bcopy(fexecv_proc_title, p->p_comm, sizeof(fexecv_proc_title));
	bcopy(p->p_comm, td->td_name, sizeof(td->td_name));
#ifdef KTR
	sched_clear_tdname(td);
#endif

	/*
	 * mark as execed, wakeup the process that vforked (if any) and tell
	 * it that it now has its own resources back
	 */
	p->p_flag |= P_EXEC;
	if ((p->p_flag2 & P2_NOTRACE_EXEC) == 0)
		p->p_flag2 &= ~P2_NOTRACE;
	if (p->p_flag & P_PPWAIT) {
		p->p_flag &= ~(P_PPWAIT | P_PPTRACE);
		cv_broadcast(&p->p_pwait);
		/* STOPs are no longer ignored, arrange for AST */
		signotify(td);
	}

	/*
	 * Implement image setuid/setgid installation.
	 */
	if (imgp->credential_setid) {
		/*
		 * Turn off syscall tracing for set-id programs, except for
		 * root.  Record any set-id flags first to make sure that
		 * we do not regain any tracing during a possible block.
		 */
		setsugid(p);

#ifdef KTRACE
		if (p->p_tracecred != NULL &&
		    priv_check_cred(p->p_tracecred, PRIV_DEBUG_DIFFCRED, 0))
			ktrprocexec(p, &tracecred, &tracevp);
#endif
		/*
		 * Close any file descriptors 0..2 that reference procfs,
		 * then make sure file descriptors 0..2 are in use.
		 *
		 * Both fdsetugidsafety() and fdcheckstd() may call functions
		 * taking sleepable locks, so temporarily drop our locks.
		 */
		PROC_UNLOCK(p);
		VOP_UNLOCK(imgp->vp, 0);
		fdsetugidsafety(td);
		error = fdcheckstd(td);
		vn_lock(imgp->vp, LK_SHARED | LK_RETRY);
		if (error != 0)
			goto exec_fail_dealloc;
		PROC_LOCK(p);
#ifdef MAC
		if (will_transition) {
			mac_vnode_execve_transition(oldcred, imgp->newcred,
			    imgp->vp, interpvplabel, imgp);
		}
#endif
	} else {
		if (oldcred->cr_uid == oldcred->cr_ruid &&
		    oldcred->cr_gid == oldcred->cr_rgid)
			p->p_flag &= ~P_SUGID;
	}
	/*
	 * Set the new credentials.
	 */
	if (imgp->newcred != NULL) {
		proc_set_cred(p, imgp->newcred);
		crfree(oldcred);
		oldcred = NULL;
	}

	/*
	 * Store the vp for use in procfs.  This vnode was referenced by namei
	 * or fgetvp_exec.
	 */
	oldtextvp = p->p_textvp;
	p->p_textvp = newtextvp;

#ifdef KDTRACE_HOOKS
	/*
	 * Tell the DTrace fasttrap provider about the exec if it
	 * has declared an interest.
	 */
	if (dtrace_fasttrap_exec)
		dtrace_fasttrap_exec(p);
#endif

	/*
	 * Notify others that we exec'd, and clear the P_INEXEC flag
	 * as we're now a bona fide freshly-execed process.
	 */
	KNOTE_LOCKED(p->p_klist, NOTE_EXEC);
	p->p_flag &= ~P_INEXEC;

	/* clear "fork but no exec" flag, as we _are_ execing */
	p->p_acflag &= ~AFORK;

	/*
	 * Free any previous argument cache and replace it with
	 * the new argument cache, if any.
	 */
	oldargs = p->p_args;
	p->p_args = newargs;
	newargs = NULL;

#ifdef	HWPMC_HOOKS
	/*
	 * Check if system-wide sampling is in effect or if the
	 * current process is using PMCs.  If so, do exec() time
	 * processing.  This processing needs to happen AFTER the
	 * P_INEXEC flag is cleared.
	 *
	 * The proc lock needs to be released before taking the PMC
	 * SX.
	 */
	if (PMC_SYSTEM_SAMPLING_ACTIVE() || PMC_PROC_IS_USING_PMCS(p)) {
		PROC_UNLOCK(p);
		VOP_UNLOCK(imgp->vp, 0);
		pe.pm_credentialschanged = credential_changing;
		pe.pm_entryaddr = imgp->entry_addr;

		PMC_CALL_HOOK_X(td, PMC_FN_PROCESS_EXEC, (void *) &pe);
		vn_lock(imgp->vp, LK_SHARED | LK_RETRY);
	} else
		PROC_UNLOCK(p);
#else  /* !HWPMC_HOOKS */
	PROC_UNLOCK(p);
#endif

	/* Set values passed into the program in registers. */
	if (p->p_sysent->sv_setregs)
		(*p->p_sysent->sv_setregs)(td, imgp, 
		    (u_long)(uintptr_t)stack_base);
	else
		exec_setregs(td, imgp, (u_long)(uintptr_t)stack_base);

	vfs_mark_atime(imgp->vp, td->td_ucred);

	SDT_PROBE1(proc, , , exec__success, args->fname);

exec_fail_dealloc:
	if (imgp->firstpage != NULL)
		exec_unmap_first_page(imgp);

	if (imgp->vp != NULL) {
		if (args->fname)
			NDFREE(&nd, NDF_ONLY_PNBUF);
		if (imgp->opened)
			VOP_CLOSE(imgp->vp, FREAD, td->td_ucred, td);
		if (error != 0)
			vput(imgp->vp);
		else
			VOP_UNLOCK(imgp->vp, 0);
	}

	if (imgp->object != NULL)
		vm_object_deallocate(imgp->object);

	free(imgp->freepath, M_TEMP);

	if (error == 0) {
		PROC_LOCK(p);
		if (p->p_ptevents & PTRACE_EXEC)
			td->td_dbgflags |= TDB_EXEC;
		PROC_UNLOCK(p);

		/*
		 * Stop the process here if its stop event mask has
		 * the S_EXEC bit set.
		 */
		STOPEVENT(p, S_EXEC, 0);
	} else {
exec_fail:
		/* we're done here, clear P_INEXEC */
		PROC_LOCK(p);
		p->p_flag &= ~P_INEXEC;
		PROC_UNLOCK(p);

		SDT_PROBE1(proc, , , exec__failure, error);
	}

	if (imgp->newcred != NULL && oldcred != NULL)
		crfree(imgp->newcred);

#ifdef MAC
	mac_execve_exit(imgp);
	mac_execve_interpreter_exit(interpvplabel);
#endif
	exec_free_args(args);

	/*
	 * Handle deferred decrement of ref counts.
	 */
	if (oldtextvp != NULL)
		vrele(oldtextvp);
#ifdef KTRACE
	if (tracevp != NULL)
		vrele(tracevp);
	if (tracecred != NULL)
		crfree(tracecred);
#endif
	pargs_drop(oldargs);
	pargs_drop(newargs);
	if (oldsigacts != NULL)
		sigacts_free(oldsigacts);
	if (euip != NULL)
		uifree(euip);

	if (error && imgp->vmspace_destroyed) {
		/* sorry, no more process anymore. exit gracefully */
		if (cop != NULL)
			PRELE(cop);
		exit1(td, 0, SIGABRT);
		/* NOT REACHED */
	}

#ifdef KTRACE
	if (error == 0)
		ktrprocctor(p);
#endif

	return (error);
}

int
exec_map_first_page(imgp)
	struct image_params *imgp;
{
	int rv, i, after, initial_pagein;
	vm_page_t ma[VM_INITIAL_PAGEIN];
	vm_object_t object;

	if (imgp->firstpage != NULL)
		exec_unmap_first_page(imgp);

	object = imgp->vp->v_object;
	if (object == NULL)
		return (EACCES);
	VM_OBJECT_WLOCK(object);
#if VM_NRESERVLEVEL > 0
	vm_object_color(object, 0);
#endif
	ma[0] = vm_page_grab(object, 0, VM_ALLOC_NORMAL | VM_ALLOC_NOBUSY);
	if (ma[0]->valid != VM_PAGE_BITS_ALL) {
		vm_page_xbusy(ma[0]);
		if (!vm_pager_has_page(object, 0, NULL, &after)) {
			vm_page_lock(ma[0]);
			vm_page_free(ma[0]);
			vm_page_unlock(ma[0]);
			VM_OBJECT_WUNLOCK(object);
			return (EIO);
		}
		initial_pagein = min(after, VM_INITIAL_PAGEIN);
		KASSERT(initial_pagein <= object->size,
		    ("%s: initial_pagein %d object->size %ju",
		    __func__, initial_pagein, (uintmax_t )object->size));
		for (i = 1; i < initial_pagein; i++) {
			if ((ma[i] = vm_page_next(ma[i - 1])) != NULL) {
				if (ma[i]->valid)
					break;
				if (vm_page_tryxbusy(ma[i]))
					break;
			} else {
				ma[i] = vm_page_alloc(object, i,
				    VM_ALLOC_NORMAL);
				if (ma[i] == NULL)
					break;
			}
		}
		initial_pagein = i;
		rv = vm_pager_get_pages(object, ma, initial_pagein, NULL, NULL);
		if (rv != VM_PAGER_OK) {
			for (i = 0; i < initial_pagein; i++) {
				vm_page_lock(ma[i]);
				vm_page_free(ma[i]);
				vm_page_unlock(ma[i]);
			}
			VM_OBJECT_WUNLOCK(object);
			return (EIO);
		}
		vm_page_xunbusy(ma[0]);
		for (i = 1; i < initial_pagein; i++)
			vm_page_readahead_finish(ma[i]);
	}
	vm_page_lock(ma[0]);
	vm_page_hold(ma[0]);
	vm_page_activate(ma[0]);
	vm_page_unlock(ma[0]);
	VM_OBJECT_WUNLOCK(object);

	imgp->firstpage = sf_buf_alloc(ma[0], 0);
	imgp->image_header = (char *)sf_buf_kva(imgp->firstpage);

	return (0);
}

void
exec_unmap_first_page(struct image_params *imgp)
{
	vm_page_t m;

	if (imgp->firstpage != NULL) {
		m = sf_buf_page(imgp->firstpage);
		sf_buf_free(imgp->firstpage);
		imgp->firstpage = NULL;
		vm_page_lock(m);
		vm_page_unhold(m);
		vm_page_unlock(m);
	}
}

/*
 * Destroy old address space, and allocate a new stack.
 *	The new stack is only sgrowsiz large because it is grown
 *	automatically on a page fault.
 */
int
exec_new_vmspace(struct image_params *imgp, const struct sysentvec *sv)
{
	int error;
	struct proc *p = imgp->proc;
	struct vmspace *vmspace = p->p_vmspace;
	vm_object_t obj;
	struct rlimit rlim_stack;
	vm_offset_t sv_minuser, stack_addr;
	vm_map_t map;
	u_long ssiz;

	imgp->vmspace_destroyed = 1;
	imgp->sysent = sv;

	/* May be called with Giant held */
	EVENTHANDLER_INVOKE(process_exec, p, imgp);

	/*
	 * Blow away entire process VM, if address space not shared,
	 * otherwise, create a new VM space so that other threads are
	 * not disrupted
	 */
	map = &vmspace->vm_map;
	if (map_at_zero)
		sv_minuser = sv->sv_minuser;
	else
		sv_minuser = MAX(sv->sv_minuser, PAGE_SIZE);
	if (vmspace->vm_refcnt == 1 && vm_map_min(map) == sv_minuser &&
	    vm_map_max(map) == sv->sv_maxuser && imgp->cop == NULL) {
		shmexit(vmspace);
		pmap_remove_pages(vmspace_pmap(vmspace));
		vm_map_remove(map, vm_map_min(map), vm_map_max(map));
<<<<<<< HEAD
	} else if (imgp->cop != NULL) {
		error = vmspace_coexec(p, imgp->cop, sv_minuser, sv->sv_maxuser);
		if (error)
			return (error);
		vmspace = p->p_vmspace;
		map = &vmspace->vm_map;
=======
		/* An exec terminates mlockall(MCL_FUTURE). */
		vm_map_lock(map);
		vm_map_modflags(map, 0, MAP_WIREFUTURE);
		vm_map_unlock(map);
>>>>>>> df337bb5
	} else {
		error = vmspace_exec(p, sv_minuser, sv->sv_maxuser);
		if (error)
			return (error);
		vmspace = p->p_vmspace;
		map = &vmspace->vm_map;
	}

#ifdef CPU_QEMU_MALTA
	if (curthread->td_md.md_flags & MDTD_QTRACE) {
		char buffer[128];

		snprintf(buffer, sizeof(buffer), "VMMAP %d: exec",
		    curproc->p_pid);
		CHERI_TRACE_STRING(buffer);
	}
#endif

	/* Map a shared page */
	obj = sv->sv_shared_page_obj;
	if (obj != NULL && imgp->cop == NULL) {
		vm_object_reference(obj);
		error = vm_map_fixed(map, obj, 0,
		    sv->sv_shared_page_base, sv->sv_shared_page_len,
		    VM_PROT_READ | VM_PROT_EXECUTE,
		    VM_PROT_READ | VM_PROT_EXECUTE,
		    MAP_INHERIT_SHARE | MAP_ACC_NO_CHARGE);
		if (error != KERN_SUCCESS) {
			vm_object_deallocate(obj);
			return (vm_mmap_to_errno(error));
		}
	}

	/* Allocate a new stack */
	if (imgp->stack_sz != 0) {
		ssiz = trunc_page(imgp->stack_sz);
		PROC_LOCK(p);
		lim_rlimit_proc(p, RLIMIT_STACK, &rlim_stack);
		PROC_UNLOCK(p);
		if (ssiz > rlim_stack.rlim_max)
			ssiz = rlim_stack.rlim_max;
		if (ssiz > rlim_stack.rlim_cur) {
			rlim_stack.rlim_cur = ssiz;
			kern_setrlimit(curthread, RLIMIT_STACK, &rlim_stack);
		}
	} else if (sv->sv_maxssiz != NULL) {
		ssiz = *sv->sv_maxssiz;
	} else {
		ssiz = maxssiz;
	}
	p->p_usrstack = sv->sv_usrstack;
	if (imgp->cop != NULL) {
		vm_offset_t dummy;

		/*
		 * XXX: Using linear search here is rather silly.
		 */
		do {
			p->p_usrstack -= MAXSSIZ;
			stack_addr = p->p_usrstack - ssiz;
			error = vm_map_findspace(map, stack_addr, ssiz, &dummy);
		} while (error != 0);
	} else {
		stack_addr = p->p_usrstack - ssiz;
	}
	error = vm_map_stack(map, stack_addr, (vm_size_t)ssiz,
	    obj != NULL && imgp->stack_prot != 0 ? imgp->stack_prot :
	    sv->sv_stackprot, VM_PROT_ALL, MAP_STACK_GROWS_DOWN);
	if (error != KERN_SUCCESS)
		return (vm_mmap_to_errno(error));

	if (imgp->cop == NULL) {
		/*
		 * vm_ssize and vm_maxsaddr are somewhat antiquated concepts, but they
		 * are still used to enforce the stack rlimit on the process stack.
		 */
		vmspace->vm_ssize = sgrowsiz >> PAGE_SHIFT;
		vmspace->vm_maxsaddr = (char *)stack_addr;
	}

	return (0);
}

/*
 * Copy out argument and environment strings from the old process address
 * space into the temporary string buffer.
 */
int
exec_copyin_args(struct image_args *args, char *fname,
    enum uio_seg segflg, char **argv, char **envv)
{
	u_long argp, envp;
	int error;

	bzero(args, sizeof(*args));
	if (argv == NULL)
		return (EFAULT);

	/*
	 * Allocate demand-paged memory for the file name, argument, and
	 * environment strings.
	 */
	error = exec_alloc_args(args);
	if (error != 0)
		return (error);

	/*
	 * Copy the file name.
	 */
	error = exec_args_add_fname(args, fname, segflg);
	if (error != 0)
		goto err_exit;

	/*
	 * extract arguments first
	 */
	for (;;) {
		error = fueword(argv++, &argp);
		if (error == -1) {
			error = EFAULT;
			goto err_exit;
		}
		if (argp == 0)
			break;
		error = exec_args_add_arg_str(args, (void *)argp,
		    UIO_USERSPACE);
		if (error != 0)
			goto err_exit;
	}

	args->begin_envv = args->endp;

	/*
	 * extract environment strings
	 */
	if (envv) {
		for (;;) {
			error = fueword(envv++, &envp);
			if (error == -1) {
				error = EFAULT;
				goto err_exit;
			}
			if (envp == 0)
				break;
			error = exec_args_add_env_str(args, (void *)envp,
			    UIO_USERSPACE);
			if (error != 0)
				goto err_exit;
		}
	}

	return (0);

err_exit:
	exec_free_args(args);
	return (error);
}

int
exec_copyin_data_fds(struct thread *td, struct image_args *args,
    const void *data, size_t datalen, const int *fds, size_t fdslen)
{
	struct filedesc *ofdp;
	const char *p;
	int *kfds;
	int error;

	memset(args, '\0', sizeof(*args));
	ofdp = td->td_proc->p_fd;
	if (datalen >= ARG_MAX || fdslen > ofdp->fd_lastfile + 1)
		return (E2BIG);
	error = exec_alloc_args(args);
	if (error != 0)
		return (error);

	args->begin_argv = args->buf;
	args->stringspace = ARG_MAX;

	if (datalen > 0) {
		/*
		 * Argument buffer has been provided. Copy it into the
		 * kernel as a single string and add a terminating null
		 * byte.
		 */
		error = copyin(data, args->begin_argv, datalen);
		if (error != 0)
			goto err_exit;
		args->begin_argv[datalen] = '\0';
		args->endp = args->begin_argv + datalen + 1;
		args->stringspace -= datalen + 1;

		/*
		 * Traditional argument counting. Count the number of
		 * null bytes.
		 */
		for (p = args->begin_argv; p < args->endp; ++p)
			if (*p == '\0')
				++args->argc;
	} else {
		/* No argument buffer provided. */
		args->endp = args->begin_argv;
	}
	/* There are no environment variables. */
	args->begin_envv = args->endp;

	/* Create new file descriptor table. */
	kfds = malloc(fdslen * sizeof(int), M_TEMP, M_WAITOK);
	error = copyin(fds, kfds, fdslen * sizeof(int));
	if (error != 0) {
		free(kfds, M_TEMP);
		goto err_exit;
	}
	error = fdcopy_remapped(ofdp, kfds, fdslen, &args->fdp);
	free(kfds, M_TEMP);
	if (error != 0)
		goto err_exit;

	return (0);
err_exit:
	exec_free_args(args);
	return (error);
}

struct exec_args_kva {
	vm_offset_t addr;
	u_int gen;
	SLIST_ENTRY(exec_args_kva) next;
};

static DPCPU_DEFINE(struct exec_args_kva *, exec_args_kva);

static SLIST_HEAD(, exec_args_kva) exec_args_kva_freelist;
static struct mtx exec_args_kva_mtx;
static u_int exec_args_gen;

static void
exec_prealloc_args_kva(void *arg __unused)
{
	struct exec_args_kva *argkva;
	u_int i;

	SLIST_INIT(&exec_args_kva_freelist);
	mtx_init(&exec_args_kva_mtx, "exec args kva", NULL, MTX_DEF);
	for (i = 0; i < exec_map_entries; i++) {
		argkva = malloc(sizeof(*argkva), M_PARGS, M_WAITOK);
		argkva->addr = kmap_alloc_wait(exec_map, exec_map_entry_size);
		argkva->gen = exec_args_gen;
		SLIST_INSERT_HEAD(&exec_args_kva_freelist, argkva, next);
	}
}
SYSINIT(exec_args_kva, SI_SUB_EXEC, SI_ORDER_ANY, exec_prealloc_args_kva, NULL);

static vm_offset_t
exec_alloc_args_kva(void **cookie)
{
	struct exec_args_kva *argkva;

	argkva = (void *)atomic_readandclear_ptr(
	    (uintptr_t *)DPCPU_PTR(exec_args_kva));
	if (argkva == NULL) {
		mtx_lock(&exec_args_kva_mtx);
		while ((argkva = SLIST_FIRST(&exec_args_kva_freelist)) == NULL)
			(void)mtx_sleep(&exec_args_kva_freelist,
			    &exec_args_kva_mtx, 0, "execkva", 0);
		SLIST_REMOVE_HEAD(&exec_args_kva_freelist, next);
		mtx_unlock(&exec_args_kva_mtx);
	}
	*(struct exec_args_kva **)cookie = argkva;
	return (argkva->addr);
}

static void
exec_release_args_kva(struct exec_args_kva *argkva, u_int gen)
{
	vm_offset_t base;

	base = argkva->addr;
	if (argkva->gen != gen) {
		vm_map_madvise(exec_map, base, base + exec_map_entry_size,
		    MADV_FREE);
		argkva->gen = gen;
	}
	if (!atomic_cmpset_ptr((uintptr_t *)DPCPU_PTR(exec_args_kva),
	    (uintptr_t)NULL, (uintptr_t)argkva)) {
		mtx_lock(&exec_args_kva_mtx);
		SLIST_INSERT_HEAD(&exec_args_kva_freelist, argkva, next);
		wakeup_one(&exec_args_kva_freelist);
		mtx_unlock(&exec_args_kva_mtx);
	}
}

static void
exec_free_args_kva(void *cookie)
{

	exec_release_args_kva(cookie, exec_args_gen);
}

static void
exec_args_kva_lowmem(void *arg __unused)
{
	SLIST_HEAD(, exec_args_kva) head;
	struct exec_args_kva *argkva;
	u_int gen;
	int i;

	gen = atomic_fetchadd_int(&exec_args_gen, 1) + 1;

	/*
	 * Force an madvise of each KVA range. Any currently allocated ranges
	 * will have MADV_FREE applied once they are freed.
	 */
	SLIST_INIT(&head);
	mtx_lock(&exec_args_kva_mtx);
	SLIST_SWAP(&head, &exec_args_kva_freelist, exec_args_kva);
	mtx_unlock(&exec_args_kva_mtx);
	while ((argkva = SLIST_FIRST(&head)) != NULL) {
		SLIST_REMOVE_HEAD(&head, next);
		exec_release_args_kva(argkva, gen);
	}

	CPU_FOREACH(i) {
		argkva = (void *)atomic_readandclear_ptr(
		    (uintptr_t *)DPCPU_ID_PTR(i, exec_args_kva));
		if (argkva != NULL)
			exec_release_args_kva(argkva, gen);
	}
}
EVENTHANDLER_DEFINE(vm_lowmem, exec_args_kva_lowmem, NULL,
    EVENTHANDLER_PRI_ANY);

/*
 * Allocate temporary demand-paged, zero-filled memory for the file name,
 * argument, and environment strings.
 */
int
exec_alloc_args(struct image_args *args)
{

	args->buf = (char *)exec_alloc_args_kva(&args->bufkva);
	return (0);
}

void
exec_free_args(struct image_args *args)
{

	if (args->buf != NULL) {
		exec_free_args_kva(args->bufkva);
		args->buf = NULL;
	}
	if (args->fname_buf != NULL) {
		free(args->fname_buf, M_TEMP);
		args->fname_buf = NULL;
	}
	if (args->fdp != NULL)
		fdescfree_remapped(args->fdp);
}

/*
 * A set to functions to fill struct image args.
 *
 * NOTE: exec_args_add_fname() must be called (possiably with a NULL
 * fname) before any _arg_ or _env_ functions.  All _arg_ calls should be
 * made before any _env_ calls.
 *
 * exec_args_add_fname() - install path to be executed
 * exec_args_add_arg_str() - append an argument string
 * exec_args_add_env_str() - append an env string
 */
int
exec_args_add_fname(struct image_args *args, char *fname,
    enum uio_seg segflg)
{
	int error;
	size_t length;

	KASSERT(args->fname == NULL, ("fname already appended"));
	KASSERT(args->endp == NULL, ("already appending to args"));

	if (fname != NULL) {
		args->fname = args->buf;
		error = (segflg == UIO_SYSSPACE) ?
		    copystr(fname, args->fname, PATH_MAX, &length) :
		    copyinstr(fname, args->fname, PATH_MAX, &length);
		if (error != 0)
			return (error == ENAMETOOLONG ? E2BIG : error);
	} else
		length = 0;

	/* Set up for _arg_*()/_env_*() */
	args->endp = args->buf + length;
	/* begin_argv and begin_envv must be set and updated */
	args->begin_argv = args->begin_envv = args->endp;
	/* Actually (exec_map_entry_size - length) which is >= ARG_MAX */
	args->stringspace = ARG_MAX;

	return (0);
}

int
exec_args_add_arg_str(struct image_args *args, char *argp, enum uio_seg segflg)
{
	int error;
	size_t length;

	KASSERT(args->begin_argv != NULL, ("begin_argp not initialzed"));
	KASSERT(args->begin_envv == args->endp, ("appending args after env"));

	error = (segflg == UIO_SYSSPACE) ?
	    copystr(argp, args->endp, args->stringspace, &length) :
	    copyinstr(argp, args->endp, args->stringspace, &length);
	if (error != 0)
		return (error == ENAMETOOLONG ? E2BIG : error);
	args->stringspace -= length;
	args->endp += length;
	args->begin_envv += length;
	args->argc++;

	return (0);
}

int
exec_args_add_env_str(struct image_args *args, char *envp, enum uio_seg segflg)
{
	int error;
	size_t length;

	KASSERT(args->begin_envv != NULL, ("begin_envv not initialzed"));

	error = (segflg == UIO_SYSSPACE) ?
	    copystr(envp, args->endp, args->stringspace, &length) :
	    copyinstr(envp, args->endp, args->stringspace, &length);
	if (error != 0)
		return (error == ENAMETOOLONG ? E2BIG : error);
	args->stringspace -= length;
	args->endp += length;
	args->envc++;

	return (0);
}

/*
 * Copy strings out to the new process address space, constructing new arg
 * and env vector tables. Return a pointer to the base so that it can be used
 * as the initial stack pointer.
 */
register_t *
exec_copyout_strings(struct image_params *imgp)
{
	int argc, envc;
	char **vectp;
	char *stringp;
	uintptr_t destp;
	register_t *stack_base;
	struct ps_strings *arginfo;
	struct proc *p;
	size_t execpath_len;
	int szsigcode, szps;
	char canary[sizeof(long) * 8];

	szps = sizeof(pagesizes[0]) * MAXPAGESIZES;
	/*
	 * Calculate string base and vector table pointers.
	 * Also deal with signal trampoline code for this exec type.
	 */
	if (imgp->execpath != NULL && imgp->auxargs != NULL)
		execpath_len = strlen(imgp->execpath) + 1;
	else
		execpath_len = 0;
	p = imgp->proc;
	szsigcode = 0;

	p->p_psstrings = p->p_sysent->sv_psstrings;
	if (imgp->cop != NULL)
		p->p_psstrings -= p->p_sysent->sv_usrstack - p->p_usrstack;

	arginfo = (struct ps_strings *)p->p_psstrings;
	if (p->p_sysent->sv_sigcode_base == 0) {
		if (p->p_sysent->sv_szsigcode != NULL)
			szsigcode = *(p->p_sysent->sv_szsigcode);
	}

	destp =	(uintptr_t)arginfo;

	/*
	 * install sigcode
	 */
	if (szsigcode != 0) {
		destp -= szsigcode;
		destp = rounddown2(destp, sizeof(void *));
		copyout(p->p_sysent->sv_sigcode, (void *)destp, szsigcode);
	}

	/*
	 * Copy the image path for the rtld.
	 */
	if (execpath_len != 0) {
		destp -= execpath_len;
		imgp->execpathp = destp;
		copyout(imgp->execpath, (void *)destp, execpath_len);
	}

	/*
	 * Prepare the canary for SSP.
	 */
	arc4rand(canary, sizeof(canary), 0);
	destp -= sizeof(canary);
	imgp->canary = destp;
	copyout(canary, (void *)destp, sizeof(canary));
	imgp->canarylen = sizeof(canary);

	/*
	 * Prepare the pagesizes array.
	 */
	destp -= szps;
	destp = rounddown2(destp, sizeof(void *));
	imgp->pagesizes = destp;
	copyout(pagesizes, (void *)destp, szps);
	imgp->pagesizeslen = szps;

	destp -= ARG_MAX - imgp->args->stringspace;
	destp = rounddown2(destp, sizeof(void *));

	/*
	 * If we have a valid auxargs ptr, prepare some room
	 * on the stack.
	 */
	if (imgp->auxargs) {
		/*
		 * 'AT_COUNT*2' is size for the ELF Auxargs data. This is for
		 * lower compatibility.
		 */
		imgp->auxarg_size = (imgp->auxarg_size) ? imgp->auxarg_size :
		    (AT_COUNT * 2);
		/*
		 * The '+ 2' is for the null pointers at the end of each of
		 * the arg and env vector sets,and imgp->auxarg_size is room
		 * for argument of Runtime loader.
		 */
		vectp = (char **)(destp - (imgp->args->argc +
		    imgp->args->envc + 2 + imgp->auxarg_size)
		    * sizeof(char *));
	} else {
		/*
		 * The '+ 2' is for the null pointers at the end of each of
		 * the arg and env vector sets
		 */
		vectp = (char **)(destp - (imgp->args->argc + imgp->args->envc
		    + 2) * sizeof(char *));
	}

	/*
	 * vectp also becomes our initial stack base
	 */
	stack_base = (register_t *)vectp;

	stringp = imgp->args->begin_argv;
	argc = imgp->args->argc;
	envc = imgp->args->envc;

	/*
	 * Copy out strings - arguments and environment.
	 */
	copyout(stringp, (void *)destp, ARG_MAX - imgp->args->stringspace);

	/*
	 * Fill in "ps_strings" struct for ps, w, etc.
	 */
	suword(&arginfo->ps_argvstr, (long)(intptr_t)vectp);
	suword32(&arginfo->ps_nargvstr, argc);

	/*
	 * Fill in argument portion of vector table.
	 */
	for (; argc > 0; --argc) {
		suword(vectp++, (long)(intptr_t)destp);
		while (*stringp++ != 0)
			destp++;
		destp++;
	}

	/* a null vector table pointer separates the argp's from the envp's */
	suword(vectp++, 0);

	suword(&arginfo->ps_envstr, (long)(intptr_t)vectp);
	suword32(&arginfo->ps_nenvstr, envc);

	/*
	 * Fill in environment portion of vector table.
	 */
	for (; envc > 0; --envc) {
		suword(vectp++, (long)(intptr_t)destp);
		while (*stringp++ != 0)
			destp++;
		destp++;
	}

	/* end of vector table is a null pointer */
	suword(vectp, 0);

	return (stack_base);
}

/*
 * Check permissions of file to execute.
 *	Called with imgp->vp locked.
 *	Return 0 for success or error code on failure.
 */
int
exec_check_permissions(struct image_params *imgp)
{
	struct vnode *vp = imgp->vp;
	struct vattr *attr = imgp->attr;
	struct thread *td;
	int error, writecount;

	td = curthread;

	/* Get file attributes */
	error = VOP_GETATTR(vp, attr, td->td_ucred);
	if (error)
		return (error);

#ifdef MAC
	error = mac_vnode_check_exec(td->td_ucred, imgp->vp, imgp);
	if (error)
		return (error);
#endif

	/*
	 * 1) Check if file execution is disabled for the filesystem that
	 *    this file resides on.
	 * 2) Ensure that at least one execute bit is on. Otherwise, a
	 *    privileged user will always succeed, and we don't want this
	 *    to happen unless the file really is executable.
	 * 3) Ensure that the file is a regular file.
	 */
	if ((vp->v_mount->mnt_flag & MNT_NOEXEC) ||
	    (attr->va_mode & (S_IXUSR | S_IXGRP | S_IXOTH)) == 0 ||
	    (attr->va_type != VREG))
		return (EACCES);

	/*
	 * Zero length files can't be exec'd
	 */
	if (attr->va_size == 0)
		return (ENOEXEC);

	/*
	 *  Check for execute permission to file based on current credentials.
	 */
	error = VOP_ACCESS(vp, VEXEC, td->td_ucred, td);
	if (error)
		return (error);

	/*
	 * Check number of open-for-writes on the file and deny execution
	 * if there are any.
	 */
	error = VOP_GET_WRITECOUNT(vp, &writecount);
	if (error != 0)
		return (error);
	if (writecount != 0)
		return (ETXTBSY);

	/*
	 * Call filesystem specific open routine (which does nothing in the
	 * general case).
	 */
	error = VOP_OPEN(vp, FREAD, td->td_ucred, td, NULL);
	if (error == 0)
		imgp->opened = 1;
	return (error);
}

/*
 * Exec handler registration
 */
int
exec_register(const struct execsw *execsw_arg)
{
	const struct execsw **es, **xs, **newexecsw;
	int count = 2;	/* New slot and trailing NULL */

	if (execsw)
		for (es = execsw; *es; es++)
			count++;
	newexecsw = malloc(count * sizeof(*es), M_TEMP, M_WAITOK);
	xs = newexecsw;
	if (execsw)
		for (es = execsw; *es; es++)
			*xs++ = *es;
	*xs++ = execsw_arg;
	*xs = NULL;
	if (execsw)
		free(execsw, M_TEMP);
	execsw = newexecsw;
	return (0);
}

int
exec_unregister(const struct execsw *execsw_arg)
{
	const struct execsw **es, **xs, **newexecsw;
	int count = 1;

	if (execsw == NULL)
		panic("unregister with no handlers left?\n");

	for (es = execsw; *es; es++) {
		if (*es == execsw_arg)
			break;
	}
	if (*es == NULL)
		return (ENOENT);
	for (es = execsw; *es; es++)
		if (*es != execsw_arg)
			count++;
	newexecsw = malloc(count * sizeof(*es), M_TEMP, M_WAITOK);
	xs = newexecsw;
	for (es = execsw; *es; es++)
		if (*es != execsw_arg)
			*xs++ = *es;
	*xs = NULL;
	if (execsw)
		free(execsw, M_TEMP);
	execsw = newexecsw;
	return (0);
}<|MERGE_RESOLUTION|>--- conflicted
+++ resolved
@@ -118,11 +118,7 @@
 static int sysctl_kern_usrstack(SYSCTL_HANDLER_ARGS);
 static int sysctl_kern_stackprot(SYSCTL_HANDLER_ARGS);
 static int do_execve(struct thread *td, struct image_args *args,
-<<<<<<< HEAD
-    struct mac *mac_p, struct proc *cop);
-=======
-    void * __capability mac_p);
->>>>>>> df337bb5
+    void * __capability mac_p, struct proc *cop);
 
 /* XXX This should be vm_size_t. */
 SYSCTL_PROC(_kern, KERN_PS_STRINGS, ps_strings, CTLTYPE_ULONG|CTLFLAG_RD|
@@ -379,13 +375,8 @@
  * memory).
  */
 int
-<<<<<<< HEAD
-kern_coexecve(struct thread *td, struct image_args *args, struct mac *mac_p,
-    struct proc *cop)
-=======
-kern_execve(struct thread *td, struct image_args *args,
-    void * __capability mac_p)
->>>>>>> df337bb5
+kern_coexecve(struct thread *td, struct image_args *args,
+    void * __capability mac_p, struct proc *cop)
 {
 
 	AUDIT_ARG_ARGV(args->begin_argv, args->argc,
@@ -396,7 +387,8 @@
 }
 
 int
-kern_execve(struct thread *td, struct image_args *args, struct mac *mac_p)
+kern_execve(struct thread *td, struct image_args *args,
+    void * __capability mac_p)
 {
 	struct proc *cop;
 	int error;
@@ -439,13 +431,8 @@
  * userspace pointers from the passed thread.
  */
 static int
-<<<<<<< HEAD
-do_execve(struct thread *td, struct image_args *args, struct mac *mac_p,
-    struct proc *cop)
-=======
 do_execve(struct thread *td, struct image_args *args,
-    void * __capability umac)
->>>>>>> df337bb5
+    void * __capability umac, struct proc *cop)
 {
 	struct proc *p = td->td_proc;
 	struct nameidata nd;
@@ -1195,25 +1182,23 @@
 		shmexit(vmspace);
 		pmap_remove_pages(vmspace_pmap(vmspace));
 		vm_map_remove(map, vm_map_min(map), vm_map_max(map));
-<<<<<<< HEAD
 	} else if (imgp->cop != NULL) {
 		error = vmspace_coexec(p, imgp->cop, sv_minuser, sv->sv_maxuser);
 		if (error)
 			return (error);
 		vmspace = p->p_vmspace;
 		map = &vmspace->vm_map;
-=======
-		/* An exec terminates mlockall(MCL_FUTURE). */
-		vm_map_lock(map);
-		vm_map_modflags(map, 0, MAP_WIREFUTURE);
-		vm_map_unlock(map);
->>>>>>> df337bb5
 	} else {
 		error = vmspace_exec(p, sv_minuser, sv->sv_maxuser);
 		if (error)
 			return (error);
 		vmspace = p->p_vmspace;
 		map = &vmspace->vm_map;
+
+		/* An exec terminates mlockall(MCL_FUTURE). */
+		vm_map_lock(map);
+		vm_map_modflags(map, 0, MAP_WIREFUTURE);
+		vm_map_unlock(map);
 	}
 
 #ifdef CPU_QEMU_MALTA
