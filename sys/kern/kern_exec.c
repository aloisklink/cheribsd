/*-
 * SPDX-License-Identifier: BSD-2-Clause-FreeBSD
 *
 * Copyright (c) 1993, David Greenman
 * All rights reserved.
 *
 * Redistribution and use in source and binary forms, with or without
 * modification, are permitted provided that the following conditions
 * are met:
 * 1. Redistributions of source code must retain the above copyright
 *    notice, this list of conditions and the following disclaimer.
 * 2. Redistributions in binary form must reproduce the above copyright
 *    notice, this list of conditions and the following disclaimer in the
 *    documentation and/or other materials provided with the distribution.
 *
 * THIS SOFTWARE IS PROVIDED BY THE AUTHOR AND CONTRIBUTORS ``AS IS'' AND
 * ANY EXPRESS OR IMPLIED WARRANTIES, INCLUDING, BUT NOT LIMITED TO, THE
 * IMPLIED WARRANTIES OF MERCHANTABILITY AND FITNESS FOR A PARTICULAR PURPOSE
 * ARE DISCLAIMED.  IN NO EVENT SHALL THE AUTHOR OR CONTRIBUTORS BE LIABLE
 * FOR ANY DIRECT, INDIRECT, INCIDENTAL, SPECIAL, EXEMPLARY, OR CONSEQUENTIAL
 * DAMAGES (INCLUDING, BUT NOT LIMITED TO, PROCUREMENT OF SUBSTITUTE GOODS
 * OR SERVICES; LOSS OF USE, DATA, OR PROFITS; OR BUSINESS INTERRUPTION)
 * HOWEVER CAUSED AND ON ANY THEORY OF LIABILITY, WHETHER IN CONTRACT, STRICT
 * LIABILITY, OR TORT (INCLUDING NEGLIGENCE OR OTHERWISE) ARISING IN ANY WAY
 * OUT OF THE USE OF THIS SOFTWARE, EVEN IF ADVISED OF THE POSSIBILITY OF
 * SUCH DAMAGE.
 */

#include <sys/cdefs.h>
__FBSDID("$FreeBSD$");

#include "opt_capsicum.h"
#include "opt_hwpmc_hooks.h"
#include "opt_ktrace.h"
#include "opt_vm.h"

#include <sys/param.h>
#include <sys/systm.h>
#include <sys/acct.h>
#include <sys/capsicum.h>
#include <sys/eventhandler.h>
#include <sys/exec.h>
#include <sys/fcntl.h>
#include <sys/filedesc.h>
#include <sys/imgact.h>
#include <sys/imgact_elf.h>
#include <sys/kernel.h>
#include <sys/lock.h>
#include <sys/malloc.h>
#include <sys/mman.h>
#include <sys/mount.h>
#include <sys/mutex.h>
#include <sys/namei.h>
#include <sys/priv.h>
#include <sys/proc.h>
#include <sys/ptrace.h>
#include <sys/resourcevar.h>
#include <sys/rwlock.h>
#include <sys/sched.h>
#include <sys/sdt.h>
#include <sys/sf_buf.h>
#include <sys/shm.h>
#include <sys/signalvar.h>
#include <sys/smp.h>
#include <sys/stat.h>
#include <sys/syscallsubr.h>
#include <sys/sysctl.h>
#include <sys/sysent.h>
#include <sys/sysproto.h>
#include <sys/timers.h>
#include <sys/umtx.h>
#include <sys/vnode.h>
#include <sys/wait.h>
#ifdef KTRACE
#include <sys/ktrace.h>
#endif

#include <vm/vm.h>
#include <vm/vm_param.h>
#include <vm/pmap.h>
#include <vm/vm_page.h>
#include <vm/vm_map.h>
#include <vm/vm_kern.h>
#include <vm/vm_extern.h>
#include <vm/vm_object.h>
#include <vm/vm_pager.h>

#ifdef	HWPMC_HOOKS
#include <sys/pmckern.h>
#endif

#include <machine/reg.h>

#include <security/audit/audit.h>
#include <security/mac/mac_framework.h>

#if __has_feature(capabilities)
#include <cheri/cheri.h>
#include <cheri/cheric.h>
#include <cheri/cherireg.h>
#endif

#ifdef KDTRACE_HOOKS
#include <sys/dtrace_bsd.h>
dtrace_execexit_func_t	dtrace_fasttrap_exec;
#endif

SDT_PROVIDER_DECLARE(proc);
SDT_PROBE_DEFINE1(proc, , , exec, "char *");
SDT_PROBE_DEFINE1(proc, , , exec__failure, "int");
SDT_PROBE_DEFINE1(proc, , , exec__success, "char *");

MALLOC_DEFINE(M_PARGS, "proc-args", "Process arguments");

int coredump_pack_fileinfo = 1;
SYSCTL_INT(_kern, OID_AUTO, coredump_pack_fileinfo, CTLFLAG_RWTUN,
    &coredump_pack_fileinfo, 0,
    "Enable file path packing in 'procstat -f' coredump notes");

int coredump_pack_vmmapinfo = 1;
SYSCTL_INT(_kern, OID_AUTO, coredump_pack_vmmapinfo, CTLFLAG_RWTUN,
    &coredump_pack_vmmapinfo, 0,
    "Enable file path packing in 'procstat -v' coredump notes");

static int sysctl_kern_ps_strings(SYSCTL_HANDLER_ARGS);
static int sysctl_kern_usrstack(SYSCTL_HANDLER_ARGS);
static int sysctl_kern_stackprot(SYSCTL_HANDLER_ARGS);
static int do_execve(struct thread *td, struct image_args *args,
    void * __capability mac_p, struct vmspace *oldvmspace,
    struct proc *cop, bool opportunistic);

/* XXX This should be vm_size_t. */
SYSCTL_PROC(_kern, KERN_PS_STRINGS, ps_strings, CTLTYPE_ULONG|CTLFLAG_RD|
    CTLFLAG_CAPRD|CTLFLAG_MPSAFE, NULL, 0, sysctl_kern_ps_strings, "LU",
    "Location of process' ps_strings structure");

/* XXX This should be vm_size_t. */
SYSCTL_PROC(_kern, KERN_USRSTACK, usrstack, CTLTYPE_ULONG|CTLFLAG_RD|
    CTLFLAG_CAPRD|CTLFLAG_MPSAFE, NULL, 0, sysctl_kern_usrstack, "LU",
    "Top of process stack");

SYSCTL_PROC(_kern, OID_AUTO, stackprot, CTLTYPE_INT|CTLFLAG_RD|CTLFLAG_MPSAFE,
    NULL, 0, sysctl_kern_stackprot, "I",
    "Stack memory permissions");

u_long ps_arg_cache_limit = PAGE_SIZE / 16;
SYSCTL_ULONG(_kern, OID_AUTO, ps_arg_cache_limit, CTLFLAG_RW, 
    &ps_arg_cache_limit, 0,
    "Process' command line characters cache limit");

static int disallow_high_osrel;
SYSCTL_INT(_kern, OID_AUTO, disallow_high_osrel, CTLFLAG_RW,
    &disallow_high_osrel, 0,
    "Disallow execution of binaries built for higher version of the world");

static int map_at_zero = 0;
SYSCTL_INT(_security_bsd, OID_AUTO, map_at_zero, CTLFLAG_RWTUN, &map_at_zero, 0,
    "Permit processes to map an object at virtual address 0.");

static int opportunistic_coexecve = 1;
SYSCTL_INT(_kern, OID_AUTO, opportunistic_coexecve, CTLFLAG_RW,
    &opportunistic_coexecve, 0,
    "Try to colocate binaries on execve(2)");

static int
sysctl_kern_ps_strings(SYSCTL_HANDLER_ARGS)
{
	struct proc *p;
	int error;

	p = curproc;
#ifdef SCTL_MASK32
	if (req->flags & SCTL_MASK32) {
		unsigned int val;
		val = (unsigned int)p->p_psstrings;
		error = SYSCTL_OUT(req, &val, sizeof(val));
	} else
#endif
		error = SYSCTL_OUT(req, &p->p_psstrings,
		   sizeof(p->p_psstrings));
	return error;
}

static int
sysctl_kern_usrstack(SYSCTL_HANDLER_ARGS)
{
	struct proc *p;
	int error;

	p = curproc;
#ifdef SCTL_MASK32
	if (req->flags & SCTL_MASK32) {
		unsigned int val;
		val = (unsigned int)p->p_usrstack;
		error = SYSCTL_OUT(req, &val, sizeof(val));
	} else
#endif
		error = SYSCTL_OUT(req, &p->p_usrstack,
		    sizeof(p->p_usrstack));
	return error;
}

static int
sysctl_kern_stackprot(SYSCTL_HANDLER_ARGS)
{
	struct proc *p;
	int stackprot;

	p = curproc;
	stackprot = p->p_sysent->sv_stackprot & VM_PROT_RWX;
	return (SYSCTL_OUT(req, &stackprot, sizeof(stackprot)));
}

/*
 * Each of the items is a pointer to a `const struct execsw', hence the
 * double pointer here.
 */
static const struct execsw **execsw;

int
sys_coexecve(struct thread *td, struct coexecve_args *uap)
{
	struct image_args args;
	struct vmspace *oldvmspace;
	struct proc *p;
	int error;

	error = pget(uap->pid, PGET_NOTWEXIT | PGET_HOLD | PGET_CANCOLOCATE, &p);
	if (error != 0)
		return (error);
	error = pre_execve(td, &oldvmspace);
	if (error != 0) {
		PRELE(p);
		return (error);
	}
	error = exec_copyin_args(&args, uap->fname,
	    UIO_USERSPACE, uap->argv, uap->envv);
	if (error == 0)
		error = kern_coexecve(td, &args, NULL, oldvmspace, p, false);
	post_execve(td, error, oldvmspace);
	PRELE(p);

	return (error);
}

#ifndef _SYS_SYSPROTO_H_
struct execve_args {
	char    *fname; 
	char    **argv;
	char    **envv; 
};
#endif

int
sys_execve(struct thread *td, struct execve_args *uap)
{
	struct image_args args;
	struct vmspace *oldvmspace;
	int error;

	error = pre_execve(td, &oldvmspace);
	if (error != 0)
		return (error);
	error = exec_copyin_args(&args, uap->fname, UIO_USERSPACE,
	    uap->argv, uap->envv);
	if (error == 0)
		error = kern_execve(td, &args, NULL, oldvmspace);
	post_execve(td, error, oldvmspace);
	AUDIT_SYSCALL_EXIT(error == EJUSTRETURN ? 0 : error, td);
	return (error);
}

#ifndef _SYS_SYSPROTO_H_
struct fexecve_args {
	int	fd;
	char	**argv;
	char	**envv;
};
#endif
int
sys_fexecve(struct thread *td, struct fexecve_args *uap)
{
	struct image_args args;
	struct vmspace *oldvmspace;
	int error;

	error = pre_execve(td, &oldvmspace);
	if (error != 0)
		return (error);
	error = exec_copyin_args(&args, NULL, UIO_SYSSPACE,
	    uap->argv, uap->envv);
	if (error == 0) {
		args.fd = uap->fd;
		error = kern_execve(td, &args, NULL, oldvmspace);
	}
	post_execve(td, error, oldvmspace);
	AUDIT_SYSCALL_EXIT(error == EJUSTRETURN ? 0 : error, td);
	return (error);
}

#ifndef _SYS_SYSPROTO_H_
struct __mac_execve_args {
	char	*fname;
	char	**argv;
	char	**envv;
	struct mac	*mac_p;
};
#endif

int
sys___mac_execve(struct thread *td, struct __mac_execve_args *uap)
{
#ifdef MAC
	struct image_args args;
	struct vmspace *oldvmspace;
	int error;

	error = pre_execve(td, &oldvmspace);
	if (error != 0)
		return (error);
	error = exec_copyin_args(&args, uap->fname, UIO_USERSPACE,
	    uap->argv, uap->envv);
	if (error == 0)
		error = kern_execve(td, &args, uap->mac_p, oldvmspace);
	post_execve(td, error, oldvmspace);
	AUDIT_SYSCALL_EXIT(error == EJUSTRETURN ? 0 : error, td);
	return (error);
#else
	return (ENOSYS);
#endif
}

int
pre_execve(struct thread *td, struct vmspace **oldvmspace)
{
	struct proc *p;
	int error;

	KASSERT(td == curthread, ("non-current thread %p", td));
	error = 0;
	p = td->td_proc;
	if ((p->p_flag & P_HADTHREADS) != 0) {
		PROC_LOCK(p);
		if (thread_single(p, SINGLE_BOUNDARY) != 0)
			error = ERESTART;
		PROC_UNLOCK(p);
	}
	KASSERT(error != 0 || (td->td_pflags & TDP_EXECVMSPC) == 0,
	    ("nested execve"));
	*oldvmspace = p->p_vmspace;
	return (error);
}

void
post_execve(struct thread *td, int error, struct vmspace *oldvmspace)
{
	struct proc *p;

	KASSERT(td == curthread, ("non-current thread %p", td));
	p = td->td_proc;
	if ((p->p_flag & P_HADTHREADS) != 0) {
		PROC_LOCK(p);
		/*
		 * If success, we upgrade to SINGLE_EXIT state to
		 * force other threads to suicide.
		 */
		if (error == EJUSTRETURN)
			thread_single(p, SINGLE_EXIT);
		else
			thread_single_end(p, SINGLE_BOUNDARY);
		PROC_UNLOCK(p);
	}
	exec_cleanup(td, oldvmspace);
}

/*
 * kern_execve() has the astonishing property of not always returning to
 * the caller.  If sufficiently bad things happen during the call to
 * do_execve(), it can end up calling exit1(); as a result, callers must
 * avoid doing anything which they might need to undo (e.g., allocating
 * memory).
 */
int
kern_coexecve(struct thread *td, struct image_args *args,
    void * __capability mac_p, struct vmspace *oldvmspace,
    struct proc *cop, bool opportunistic)
{

	AUDIT_ARG_ARGV(args->begin_argv, args->argc,
	    exec_args_get_begin_envv(args) - args->begin_argv);
	AUDIT_ARG_ENVV(exec_args_get_begin_envv(args), args->envc,
	    args->endp - exec_args_get_begin_envv(args));
	return (do_execve(td, args, mac_p, oldvmspace, cop,
	    opportunistic));
}

int
kern_execve(struct thread *td, struct image_args *args,
    void * __capability mac_p, struct vmspace *oldvmspace)
{
	struct proc *cop, *p;
	int error;

	p = td->td_proc;

	if (opportunistic_coexecve != 0) {
#ifdef OPPORTUNISTIC_USE_PARENTS
		sx_slock(&proctree_lock);
		cop = proc_realparent(p);
		PROC_LOCK(cop);
#else
		/*
		 * If we're the session leader and we're executing something,
		 * make sure it doesn't end up in the address space we could
		 * have previously been sharing.  For example, don't try to
		 * colocate users' session with init(8) just because getty(8)
		 * used to colocate with it before changing the SID.
		 */
		if (p->p_pid == p->p_session->s_sid)
			goto fallback;
		sx_slock(&proctree_lock);
		cop = pfind(p->p_session->s_sid);
		if (cop == NULL) {
			sx_sunlock(&proctree_lock);
			goto fallback;
		}
#endif
		if (p_cancolocate(td, cop, true) != 0) {
			PROC_UNLOCK(cop);
			sx_sunlock(&proctree_lock);
			goto fallback;
		}
		PROC_UNLOCK(cop);
		PHOLD(cop);
		sx_sunlock(&proctree_lock);
		error = kern_coexecve(td, args, mac_p, oldvmspace, cop, true);
		PRELE(cop);

		KASSERT(error != 0, ("%s: kern_coexecve returned 0", __func__));
#if 0
		if (error == EJUSTRETURN) {
			printf("%s: pid %d (%s), sid %d, "
			    "coexecuted %s with pid %d (%s), vmspace %p\n",
			    __func__, p->p_pid, p->p_comm, p->p_session->s_sid,
			    args->fname, cop->p_pid, cop->p_comm, p->p_vmspace);
		}
#endif

		switch (error) {
		case EJUSTRETURN: /* This is the success case. */
		case ENOTDIR:
		case ENAMETOOLONG:
		case ENOEXEC:
		case ENOENT:
		case ELOOP:
			return (error);
		default:
			break;
		}
	}

fallback:
	return (kern_coexecve(td, args, mac_p, oldvmspace, NULL, false));
}

/*
 * In-kernel implementation of execve().  All arguments are assumed to be
 * userspace pointers from the passed thread.
 */
static int
do_execve(struct thread *td, struct image_args *args,
    void * __capability umac, struct vmspace *oldvmspace,
    struct proc *cop, bool opportunistic)
{
	struct proc *p = td->td_proc;
	struct nameidata nd;
	struct ucred *oldcred;
	struct uidinfo *euip = NULL;
	uintcap_t stack_base;
	struct image_params image_params, *imgp;
	struct vattr attr;
	int (*img_first)(struct image_params *);
	struct pargs *oldargs = NULL, *newargs = NULL;
	struct sigacts *oldsigacts = NULL, *newsigacts = NULL;
#ifdef KTRACE
	struct vnode *tracevp = NULL;
	struct ucred *tracecred = NULL;
#endif
	struct vnode *oldtextvp = NULL, *newtextvp;
	int credential_changing;
#ifdef MAC
	struct mac extmac;
	struct mac *mac_p;
	struct label *interpvplabel = NULL;
	int will_transition;
#endif
#ifdef HWPMC_HOOKS
	struct pmckern_procexec pe;
#endif
	int error, i, orig_osrel;
	uint32_t orig_fctl0;
	static const char fexecv_proc_title[] = "(fexecv)";

	imgp = &image_params;

	/*
	 * Lock the process and set the P_INEXEC flag to indicate that
	 * it should be left alone until we're done here.  This is
	 * necessary to avoid race conditions - e.g. in ptrace() -
	 * that might allow a local user to illicitly obtain elevated
	 * privileges.
	 */
	PROC_LOCK(p);
	KASSERT((p->p_flag & P_INEXEC) == 0,
	    ("%s(): process already has P_INEXEC flag", __func__));
	p->p_flag |= P_INEXEC;
	PROC_UNLOCK(p);

	/*
	 * Initialize part of the common data
	 */
	bzero(imgp, sizeof(*imgp));
	imgp->proc = p;
	imgp->attr = &attr;
	imgp->args = args;
	imgp->cop = cop;
	oldcred = p->p_ucred;
	orig_osrel = p->p_osrel;
	orig_fctl0 = p->p_fctl0;

#ifdef MAC
	if (umac != NULL) {
		error = copyin_mac(umac, &extmac);
		if (error)
			goto exec_fail;
		mac_p = &extmac;
	} else
		mac_p = NULL;
	error = mac_execve_enter(imgp, mac_p);
	if (error)
		goto exec_fail;
#endif

	/*
	 * Translate the file name. namei() returns a vnode pointer
	 *	in ni_vp among other things.
	 *
	 * XXXAUDIT: It would be desirable to also audit the name of the
	 * interpreter if this is an interpreted binary.
	 */
	if (args->fname != NULL) {
		NDINIT(&nd, LOOKUP, ISOPEN | LOCKLEAF | LOCKSHARED | FOLLOW |
		    SAVENAME | AUDITVNODE1, UIO_SYSSPACE, PTR2CAP(args->fname),
		    td);
	}

	SDT_PROBE1(proc, , , exec, args->fname);

interpret:
	if (args->fname != NULL) {
#ifdef CAPABILITY_MODE
		/*
		 * While capability mode can't reach this point via direct
		 * path arguments to execve(), we also don't allow
		 * interpreters to be used in capability mode (for now).
		 * Catch indirect lookups and return a permissions error.
		 */
		if (IN_CAPABILITY_MODE(td)) {
			error = ECAPMODE;
			goto exec_fail;
		}
#endif
		error = namei(&nd);
		if (error)
			goto exec_fail;

		newtextvp = nd.ni_vp;
		imgp->vp = newtextvp;
	} else {
		AUDIT_ARG_FD(args->fd);
		/*
		 * Descriptors opened only with O_EXEC or O_RDONLY are allowed.
		 */
		error = fgetvp_exec(td, args->fd, &cap_fexecve_rights, &newtextvp);
		if (error)
			goto exec_fail;
		vn_lock(newtextvp, LK_SHARED | LK_RETRY);
		AUDIT_ARG_VNODE1(newtextvp);
		imgp->vp = newtextvp;
	}

	/*
	 * Check file permissions.  Also 'opens' file and sets its vnode to
	 * text mode.
	 */
	error = exec_check_permissions(imgp);
	if (error)
		goto exec_fail_dealloc;

	imgp->object = imgp->vp->v_object;
	if (imgp->object != NULL)
		vm_object_reference(imgp->object);

	error = exec_map_first_page(imgp);
	if (error)
		goto exec_fail_dealloc;

	imgp->proc->p_osrel = 0;
	imgp->proc->p_fctl0 = 0;

	/*
	 * Implement image setuid/setgid.
	 *
	 * Determine new credentials before attempting image activators
	 * so that it can be used by process_exec handlers to determine
	 * credential/setid changes.
	 *
	 * Don't honor setuid/setgid if the filesystem prohibits it or if
	 * the process is being traced.
	 *
	 * We disable setuid/setgid/etc in capability mode on the basis
	 * that most setugid applications are not written with that
	 * environment in mind, and will therefore almost certainly operate
	 * incorrectly. In principle there's no reason that setugid
	 * applications might not be useful in capability mode, so we may want
	 * to reconsider this conservative design choice in the future.
	 *
	 * XXXMAC: For the time being, use NOSUID to also prohibit
	 * transitions on the file system.
	 */
	credential_changing = 0;
	credential_changing |= (attr.va_mode & S_ISUID) &&
	    oldcred->cr_uid != attr.va_uid;
	credential_changing |= (attr.va_mode & S_ISGID) &&
	    oldcred->cr_gid != attr.va_gid;
#ifdef MAC
	will_transition = mac_vnode_execve_will_transition(oldcred, imgp->vp,
	    interpvplabel, imgp);
	credential_changing |= will_transition;
#endif

	/* Don't inherit PROC_PDEATHSIG_CTL value if setuid/setgid. */
	if (credential_changing)
		imgp->proc->p_pdeathsig = 0;

	if (credential_changing &&
#ifdef CAPABILITY_MODE
	    ((oldcred->cr_flags & CRED_FLAG_CAPMODE) == 0) &&
#endif
	    (imgp->vp->v_mount->mnt_flag & MNT_NOSUID) == 0 &&
	    (p->p_flag & P_TRACED) == 0) {
		imgp->credential_setid = true;
		VOP_UNLOCK(imgp->vp);
		imgp->newcred = crdup(oldcred);
		if (attr.va_mode & S_ISUID) {
			euip = uifind(attr.va_uid);
			change_euid(imgp->newcred, euip);
		}
		vn_lock(imgp->vp, LK_SHARED | LK_RETRY);
		if (attr.va_mode & S_ISGID)
			change_egid(imgp->newcred, attr.va_gid);
		/*
		 * Implement correct POSIX saved-id behavior.
		 *
		 * XXXMAC: Note that the current logic will save the
		 * uid and gid if a MAC domain transition occurs, even
		 * though maybe it shouldn't.
		 */
		change_svuid(imgp->newcred, imgp->newcred->cr_uid);
		change_svgid(imgp->newcred, imgp->newcred->cr_gid);
	} else {
		/*
		 * Implement correct POSIX saved-id behavior.
		 *
		 * XXX: It's not clear that the existing behavior is
		 * POSIX-compliant.  A number of sources indicate that the
		 * saved uid/gid should only be updated if the new ruid is
		 * not equal to the old ruid, or the new euid is not equal
		 * to the old euid and the new euid is not equal to the old
		 * ruid.  The FreeBSD code always updates the saved uid/gid.
		 * Also, this code uses the new (replaced) euid and egid as
		 * the source, which may or may not be the right ones to use.
		 */
		if (oldcred->cr_svuid != oldcred->cr_uid ||
		    oldcred->cr_svgid != oldcred->cr_gid) {
			VOP_UNLOCK(imgp->vp);
			imgp->newcred = crdup(oldcred);
			vn_lock(imgp->vp, LK_SHARED | LK_RETRY);
			change_svuid(imgp->newcred, imgp->newcred->cr_uid);
			change_svgid(imgp->newcred, imgp->newcred->cr_gid);
		}
	}
	/* The new credentials are installed into the process later. */

	/*
	 * Do the best to calculate the full path to the image file.
	 */
	if (args->fname != NULL && args->fname[0] == '/')
		imgp->execpath = args->fname;
	else {
		VOP_UNLOCK(imgp->vp);
		if (vn_fullpath(imgp->vp, &imgp->execpath, &imgp->freepath) != 0)
			imgp->execpath = args->fname;
		vn_lock(imgp->vp, LK_SHARED | LK_RETRY);
	}

	/*
	 *	If the current process has a special image activator it
	 *	wants to try first, call it.   For example, emulating shell
	 *	scripts differently.
	 */
	error = -1;
	if ((img_first = imgp->proc->p_sysent->sv_imgact_try) != NULL)
		error = img_first(imgp);

	/*
	 *	Loop through the list of image activators, calling each one.
	 *	An activator returns -1 if there is no match, 0 on success,
	 *	and an error otherwise.
	 */
	for (i = 0; error == -1 && execsw[i]; ++i) {
		if (execsw[i]->ex_imgact == NULL ||
		    execsw[i]->ex_imgact == img_first) {
			continue;
		}
		error = (*execsw[i]->ex_imgact)(imgp);
	}

	if (error) {
		if (error == -1)
			error = ENOEXEC;
		goto exec_fail_dealloc;
	}

	/*
	 * Special interpreter operation, cleanup and loop up to try to
	 * activate the interpreter.
	 */
	if (imgp->interpreted) {
		exec_unmap_first_page(imgp);
		/*
		 * The text reference needs to be removed for scripts.
		 * There is a short period before we determine that
		 * something is a script where text reference is active.
		 * The vnode lock is held over this entire period
		 * so nothing should illegitimately be blocked.
		 */
		MPASS(imgp->textset);
		VOP_UNSET_TEXT_CHECKED(newtextvp);
		imgp->textset = false;
		/* free name buffer and old vnode */
		if (args->fname != NULL)
			NDFREE(&nd, NDF_ONLY_PNBUF);
#ifdef MAC
		mac_execve_interpreter_enter(newtextvp, &interpvplabel);
#endif
		if (imgp->opened) {
			VOP_CLOSE(newtextvp, FREAD, td->td_ucred, td);
			imgp->opened = 0;
		}
		vput(newtextvp);
		vm_object_deallocate(imgp->object);
		imgp->object = NULL;
		imgp->credential_setid = false;
		if (imgp->newcred != NULL) {
			crfree(imgp->newcred);
			imgp->newcred = NULL;
		}
		imgp->execpath = NULL;
		free(imgp->freepath, M_TEMP);
		imgp->freepath = NULL;
		/* set new name to that of the interpreter */
		NDINIT(&nd, LOOKUP, ISOPEN | LOCKLEAF | LOCKSHARED | FOLLOW |
		    SAVENAME, UIO_SYSSPACE, PTR2CAP(imgp->interpreter_name),
		    td);
		args->fname = imgp->interpreter_name;
		goto interpret;
	}

	/*
	 * NB: We unlock the vnode here because it is believed that none
	 * of the sv_copyout_strings/sv_fixup operations require the vnode.
	 */
	VOP_UNLOCK(imgp->vp);

	if (disallow_high_osrel &&
	    P_OSREL_MAJOR(p->p_osrel) > P_OSREL_MAJOR(__FreeBSD_version)) {
		error = ENOEXEC;
		uprintf("Osrel %d for image %s too high\n", p->p_osrel,
		    imgp->execpath != NULL ? imgp->execpath : "<unresolved>");
		vn_lock(imgp->vp, LK_SHARED | LK_RETRY);
		goto exec_fail_dealloc;
	}

	/* ABI enforces the use of Capsicum. Switch into capabilities mode. */
	if (SV_PROC_FLAG(p, SV_CAPSICUM))
		sys_cap_enter(td, NULL);

	/*
	 * Copy out strings (args and env) and initialize stack base.
	 */
	error = (*p->p_sysent->sv_copyout_strings)(imgp, &stack_base);
	if (error != 0) {
		vn_lock(imgp->vp, LK_SHARED | LK_RETRY);
		goto exec_fail_dealloc;
	}

	/*
	 * Stack setup.
	 */
	error = (*p->p_sysent->sv_fixup)(&stack_base, imgp);
	if (error != 0) {
		vn_lock(imgp->vp, LK_SHARED | LK_RETRY);
		goto exec_fail_dealloc;
	}

	if (args->fdp != NULL) {
		/* Install a brand new file descriptor table. */
		fdinstall_remapped(td, args->fdp);
		args->fdp = NULL;
	} else {
		/*
		 * Keep on using the existing file descriptor table. For
		 * security and other reasons, the file descriptor table
		 * cannot be shared after an exec.
		 */
		fdunshare(td);
		pdunshare(td);
		/* close files on exec */
		fdcloseexec(td);
	}

	/*
	 * Malloc things before we need locks.
	 */
	i = exec_args_get_begin_envv(imgp->args) - imgp->args->begin_argv;
	/* Cache arguments if they fit inside our allowance */
	if (ps_arg_cache_limit >= i + sizeof(struct pargs)) {
		newargs = pargs_alloc(i);
		bcopy(imgp->args->begin_argv, newargs->ar_args, i);
	}

	/*
	 * For security and other reasons, signal handlers cannot
	 * be shared after an exec. The new process gets a copy of the old
	 * handlers. In execsigs(), the new process will have its signals
	 * reset.
	 */
	if (sigacts_shared(p->p_sigacts)) {
		oldsigacts = p->p_sigacts;
		newsigacts = sigacts_alloc();
		sigacts_copy(newsigacts, oldsigacts);
	}

	vn_lock(imgp->vp, LK_SHARED | LK_RETRY);

	PROC_LOCK(p);
	if (oldsigacts)
		p->p_sigacts = newsigacts;
	/* Stop profiling */
	stopprofclock(p);

	/* reset caught signals */
	execsigs(p);

	/* name this process - nameiexec(p, ndp) */
	bzero(p->p_comm, sizeof(p->p_comm));
	if (args->fname)
		bcopy(nd.ni_cnd.cn_nameptr, p->p_comm,
		    min(nd.ni_cnd.cn_namelen, MAXCOMLEN));
	else if (vn_commname(newtextvp, p->p_comm, sizeof(p->p_comm)) != 0)
		bcopy(fexecv_proc_title, p->p_comm, sizeof(fexecv_proc_title));
	bcopy(p->p_comm, td->td_name, sizeof(td->td_name));
#ifdef KTR
	sched_clear_tdname(td);
#endif

	/*
	 * mark as execed, wakeup the process that vforked (if any) and tell
	 * it that it now has its own resources back
	 */
	p->p_flag |= P_EXEC;
	if ((p->p_flag2 & P2_NOTRACE_EXEC) == 0)
		p->p_flag2 &= ~P2_NOTRACE;
	if ((p->p_flag2 & P2_STKGAP_DISABLE_EXEC) == 0)
		p->p_flag2 &= ~P2_STKGAP_DISABLE;
	if (p->p_flag & P_PPWAIT) {
		p->p_flag &= ~(P_PPWAIT | P_PPTRACE);
		cv_broadcast(&p->p_pwait);
		/* STOPs are no longer ignored, arrange for AST */
		signotify(td);
	}

	/*
	 * Implement image setuid/setgid installation.
	 */
	if (imgp->credential_setid) {
		/*
		 * Turn off syscall tracing for set-id programs, except for
		 * root.  Record any set-id flags first to make sure that
		 * we do not regain any tracing during a possible block.
		 */
		setsugid(p);

#ifdef KTRACE
		if (p->p_tracecred != NULL &&
		    priv_check_cred(p->p_tracecred, PRIV_DEBUG_DIFFCRED))
			ktrprocexec(p, &tracecred, &tracevp);
#endif
		/*
		 * Close any file descriptors 0..2 that reference procfs,
		 * then make sure file descriptors 0..2 are in use.
		 *
		 * Both fdsetugidsafety() and fdcheckstd() may call functions
		 * taking sleepable locks, so temporarily drop our locks.
		 */
		PROC_UNLOCK(p);
		VOP_UNLOCK(imgp->vp);
		fdsetugidsafety(td);
		error = fdcheckstd(td);
		vn_lock(imgp->vp, LK_SHARED | LK_RETRY);
		if (error != 0)
			goto exec_fail_dealloc;
		PROC_LOCK(p);
#ifdef MAC
		if (will_transition) {
			mac_vnode_execve_transition(oldcred, imgp->newcred,
			    imgp->vp, interpvplabel, imgp);
		}
#endif
	} else {
		if (oldcred->cr_uid == oldcred->cr_ruid &&
		    oldcred->cr_gid == oldcred->cr_rgid)
			p->p_flag &= ~P_SUGID;
	}
	/*
	 * Set the new credentials.
	 */
	if (imgp->newcred != NULL) {
		proc_set_cred(p, imgp->newcred);
		crfree(oldcred);
		oldcred = NULL;
	}

	/*
	 * Store the vp for use in procfs.  This vnode was referenced by namei
	 * or fgetvp_exec.
	 */
	oldtextvp = p->p_textvp;
	p->p_textvp = newtextvp;

#ifdef KDTRACE_HOOKS
	/*
	 * Tell the DTrace fasttrap provider about the exec if it
	 * has declared an interest.
	 */
	if (dtrace_fasttrap_exec)
		dtrace_fasttrap_exec(p);
#endif

	/*
	 * Notify others that we exec'd, and clear the P_INEXEC flag
	 * as we're now a bona fide freshly-execed process.
	 */
	KNOTE_LOCKED(p->p_klist, NOTE_EXEC);
	p->p_flag &= ~P_INEXEC;

	/* clear "fork but no exec" flag, as we _are_ execing */
	p->p_acflag &= ~AFORK;

	/*
	 * Free any previous argument cache and replace it with
	 * the new argument cache, if any.
	 */
	oldargs = p->p_args;
	p->p_args = newargs;
	newargs = NULL;

	PROC_UNLOCK(p);

#ifdef	HWPMC_HOOKS
	/*
	 * Check if system-wide sampling is in effect or if the
	 * current process is using PMCs.  If so, do exec() time
	 * processing.  This processing needs to happen AFTER the
	 * P_INEXEC flag is cleared.
	 */
	if (PMC_SYSTEM_SAMPLING_ACTIVE() || PMC_PROC_IS_USING_PMCS(p)) {
		VOP_UNLOCK(imgp->vp);
		pe.pm_credentialschanged = credential_changing;
		pe.pm_entryaddr = imgp->entry_addr;

		PMC_CALL_HOOK_X(td, PMC_FN_PROCESS_EXEC, (void *) &pe);
		vn_lock(imgp->vp, LK_SHARED | LK_RETRY);
	}
#endif

	/* Set values passed into the program in registers. */
	(*p->p_sysent->sv_setregs)(td, imgp, stack_base);

	VOP_MMAPPED(imgp->vp);

	SDT_PROBE1(proc, , , exec__success, args->fname);

exec_fail_dealloc:
	if (error != 0) {
		p->p_osrel = orig_osrel;
		p->p_fctl0 = orig_fctl0;
	}

	if (imgp->firstpage != NULL)
		exec_unmap_first_page(imgp);

	if (imgp->vp != NULL) {
		if (args->fname)
			NDFREE(&nd, NDF_ONLY_PNBUF);
		if (imgp->opened)
			VOP_CLOSE(imgp->vp, FREAD, td->td_ucred, td);
		if (imgp->textset)
			VOP_UNSET_TEXT_CHECKED(imgp->vp);
		if (error != 0)
			vput(imgp->vp);
		else
			VOP_UNLOCK(imgp->vp);
	}

	if (imgp->object != NULL)
		vm_object_deallocate(imgp->object);

	free(imgp->freepath, M_TEMP);

	if (error == 0) {
		if (p->p_ptevents & PTRACE_EXEC) {
			PROC_LOCK(p);
			if (p->p_ptevents & PTRACE_EXEC)
				td->td_dbgflags |= TDB_EXEC;
			PROC_UNLOCK(p);
		}
	} else {
exec_fail:
		/* we're done here, clear P_INEXEC */
		PROC_LOCK(p);
		p->p_flag &= ~P_INEXEC;
		PROC_UNLOCK(p);

		SDT_PROBE1(proc, , , exec__failure, error);
	}

	if (imgp->newcred != NULL && oldcred != NULL)
		crfree(imgp->newcred);

#ifdef MAC
	mac_execve_exit(imgp);
	mac_execve_interpreter_exit(interpvplabel);
#endif
	exec_free_args(args);

	/*
	 * Handle deferred decrement of ref counts.
	 */
	if (oldtextvp != NULL)
		vrele(oldtextvp);
#ifdef KTRACE
	if (tracevp != NULL)
		vrele(tracevp);
	if (tracecred != NULL)
		crfree(tracecred);
#endif
	pargs_drop(oldargs);
	pargs_drop(newargs);
	if (oldsigacts != NULL)
		sigacts_free(oldsigacts);
	if (euip != NULL)
		uifree(euip);

	if (error && imgp->vmspace_destroyed) {
		if (opportunistic) {
			error = do_execve(td, args, umac, oldvmspace,
			    NULL, false);
			if (error == EJUSTRETURN)
				return (error);
		}
		/* sorry, no more process anymore. exit gracefully */
		if (cop != NULL)
			PRELE(cop);
		exec_cleanup(td, oldvmspace);
		exit1(td, 0, SIGABRT);
		/* NOT REACHED */
	}

#ifdef KTRACE
	if (error == 0)
		ktrprocctor(p);
#endif

	/*
	 * We don't want cpu_set_syscall_retval() to overwrite any of
	 * the register values put in place by exec_setregs().
	 * Implementations of cpu_set_syscall_retval() will leave
	 * registers unmodified when returning EJUSTRETURN.
	 */
	return (error == 0 ? EJUSTRETURN : error);
}

void
exec_cleanup(struct thread *td, struct vmspace *oldvmspace)
{
	if ((td->td_pflags & TDP_EXECVMSPC) != 0) {
#ifdef notanymore
		KASSERT(td->td_proc->p_vmspace != oldvmspace,
		    ("oldvmspace still used"));
#endif
		vmspace_free(oldvmspace);
		td->td_pflags &= ~TDP_EXECVMSPC;
	}
}

int
exec_map_first_page(struct image_params *imgp)
{
	vm_object_t object;
	vm_page_t m;
	int error;

	if (imgp->firstpage != NULL)
		exec_unmap_first_page(imgp);

	object = imgp->vp->v_object;
	if (object == NULL)
		return (EACCES);
#if VM_NRESERVLEVEL > 0
	if ((object->flags & OBJ_COLORED) == 0) {
		VM_OBJECT_WLOCK(object);
		vm_object_color(object, 0);
		VM_OBJECT_WUNLOCK(object);
	}
#endif
	error = vm_page_grab_valid_unlocked(&m, object, 0,
	    VM_ALLOC_COUNT(VM_INITIAL_PAGEIN) |
            VM_ALLOC_NORMAL | VM_ALLOC_NOBUSY | VM_ALLOC_WIRED);

	if (error != VM_PAGER_OK)
		return (EIO);
	imgp->firstpage = sf_buf_alloc(m, 0);
	imgp->image_header = (char *)sf_buf_kva(imgp->firstpage);

	return (0);
}

void
exec_unmap_first_page(struct image_params *imgp)
{
	vm_page_t m;

	if (imgp->firstpage != NULL) {
		m = sf_buf_page(imgp->firstpage);
		sf_buf_free(imgp->firstpage);
		imgp->firstpage = NULL;
		vm_page_unwire(m, PQ_ACTIVE);
	}
}

/*
 * Destroy old address space, and allocate a new stack.
 *	The new stack is only sgrowsiz large because it is grown
 *	automatically on a page fault.
 */
int
exec_new_vmspace(struct image_params *imgp, struct sysentvec *sv)
{
	int error;
	struct proc *p = imgp->proc;
	struct vmspace *vmspace = p->p_vmspace;
	struct thread *td = curthread;
	vm_object_t obj;
	struct rlimit rlim_stack;
	vm_offset_t sv_minuser;
	vm_pointer_t stack_addr;
#if __has_feature(capabilities)
	vm_pointer_t strings_addr;
	register_t perms;
#endif
	vm_map_t map;
	u_long ssiz;
	vm_pointer_t shared_page_addr;
	vm_prot_t stack_prot;

	imgp->vmspace_destroyed = 1;
	imgp->sysent = sv;

	sigfastblock_clear(td);
	umtx_exec(p);
	itimers_exec(p);
	if (sv->sv_onexec != NULL)
		sv->sv_onexec(p, imgp);

	EVENTHANDLER_DIRECT_INVOKE(process_exec, p, imgp);

	/*
	 * Blow away entire process VM, if address space not shared,
	 * otherwise, create a new VM space so that other threads are
	 * not disrupted
	 */
	map = &vmspace->vm_map;
	if (map_at_zero)
		sv_minuser = sv->sv_minuser;
	else
		sv_minuser = MAX(sv->sv_minuser, PAGE_SIZE);
	if (refcount_load(&vmspace->vm_refcnt) == 1 &&
	    vm_map_min(map) == sv_minuser &&
	    vm_map_max(map) == sv->sv_maxuser &&
	    cpu_exec_vmspace_reuse(p, map) &&
	    imgp->cop == NULL) {
		shmexit(vmspace);
		pmap_remove_pages(vmspace_pmap(vmspace));
		vm_map_clear(map);
		/*
		 * An exec terminates mlockall(MCL_FUTURE), ASLR state
		 * must be re-evaluated.
		 */
		vm_map_lock(map);
		vm_map_modflags(map, 0, MAP_WIREFUTURE | MAP_ASLR |
		    MAP_ASLR_IGNSTART);
		vm_map_unlock(map);
	} else if (imgp->cop != NULL) {
		error = vmspace_coexec(p, imgp->cop, sv_minuser, sv->sv_maxuser);
		if (error)
			return (error);
		vmspace = p->p_vmspace;
		map = &vmspace->vm_map;
	} else {
		error = vmspace_exec(p, sv_minuser, sv->sv_maxuser);
		if (error)
			return (error);
		vmspace = p->p_vmspace;
		map = &vmspace->vm_map;
	}
	map->flags |= imgp->map_flags;
	if (sv->sv_flags & SV_CHERI)
		map->flags |= MAP_RESERVATIONS;
	else
		map->flags &= ~MAP_RESERVATIONS;

#ifdef CPU_QEMU_MALTA
	if (curthread->td_md.md_flags & MDTD_QTRACE) {
		char buffer[128];

		snprintf(buffer, sizeof(buffer), "VMMAP %d: exec",
		    curproc->p_pid);
		CHERI_TRACE_STRING(buffer);
	}
#endif

	/* Map a shared page */
	obj = sv->sv_shared_page_obj;
	if (obj != NULL && imgp->cop == NULL) {
		vm_object_reference(obj);
		shared_page_addr = sv->sv_shared_page_base;
#if __has_feature(capabilities)
		error = vm_map_reservation_create(map, &shared_page_addr,
		    sv->sv_shared_page_len, PAGE_SIZE,
		    VM_PROT_READ | VM_PROT_EXECUTE);
		if (error != KERN_SUCCESS) {
			vm_object_deallocate(obj);
			return (vm_mmap_to_errno(error));
		}
#endif
		error = vm_map_fixed(map, obj, 0,
		    shared_page_addr, sv->sv_shared_page_len,
		    VM_PROT_READ | VM_PROT_EXECUTE,
		    VM_PROT_READ | VM_PROT_EXECUTE,
		    MAP_INHERIT_SHARE | MAP_ACC_NO_CHARGE);
		if (error != KERN_SUCCESS) {
#if __has_feature(capabilities)
			vm_map_reservation_delete(map, shared_page_addr);
#endif
			vm_object_deallocate(obj);
			return (vm_mmap_to_errno(error));
		}
	}

	/* Allocate a new stack */
	if (imgp->stack_sz != 0) {
		ssiz = trunc_page(imgp->stack_sz);
		PROC_LOCK(p);
		lim_rlimit_proc(p, RLIMIT_STACK, &rlim_stack);
		PROC_UNLOCK(p);
		if (ssiz > rlim_stack.rlim_max)
			ssiz = rlim_stack.rlim_max;
		if (ssiz > rlim_stack.rlim_cur) {
			rlim_stack.rlim_cur = ssiz;
			kern_setrlimit(curthread, RLIMIT_STACK, &rlim_stack);
		}
	} else if (sv->sv_maxssiz != NULL) {
		ssiz = *sv->sv_maxssiz;
	} else {
		ssiz = maxssiz;
	}
<<<<<<< HEAD

	imgp->eff_stack_sz = lim_cur(curthread, RLIMIT_STACK);
	if (ssiz < imgp->eff_stack_sz)
		imgp->eff_stack_sz = ssiz;

	p->p_usrstack = sv->sv_usrstack;
	if (imgp->cop != NULL) {
		vm_offset_t dummy;

		/*
		 * XXX: Using linear search here is rather silly.
		 */
		do {
			p->p_usrstack -= MAXSSIZ;
			stack_addr = p->p_usrstack - ssiz;
			if (stack_addr < VM_MINUSER_ADDRESS ||
			    stack_addr > VM_MAXUSER_ADDRESS) {
#if 0
				printf("%s: cannot allocate stack, "
				    "not enough free virtual address space\n",
				    __func__);
#endif
				return (ENOMEM);
			}
			vm_map_lock(map);
			dummy = vm_map_findspace(map, stack_addr, ssiz);
			vm_map_unlock(map);
		} while (dummy == vm_map_max(map) - ssiz + 1);
	} else {
		stack_addr = p->p_usrstack - ssiz;
	}

	error = vm_map_stack(map, stack_addr, (vm_size_t)ssiz,
	    obj != NULL && imgp->stack_prot != 0 ? imgp->stack_prot :
	    sv->sv_stackprot, VM_PROT_ALL, MAP_STACK_GROWS_DOWN);
=======
#if __has_feature(capabilities)
	/*
	 * NB: This may cause the stack to exceed the administrator-
	 * configured stack size limit.
	 */
	ssiz = CHERI_REPRESENTABLE_LENGTH(ssiz);
#endif
	imgp->eff_stack_sz = lim_cur(curthread, RLIMIT_STACK);
	if (ssiz < imgp->eff_stack_sz)
		imgp->eff_stack_sz = ssiz;
	p->p_usrstack = sv->sv_usrstack;
#if __has_feature(capabilities)
	p->p_usrstack = CHERI_REPRESENTABLE_BASE(p->p_usrstack, ssiz);
#endif
	p->p_psstrings = p->p_usrstack - sv->sv_szpsstrings;

	/* We reserve the whole max stack size with restricted permission */
	stack_addr =  p->p_usrstack - ssiz;
	stack_prot = (obj != NULL && imgp->stack_prot != 0) ? imgp->stack_prot :
	    sv->sv_stackprot;
	imgp->stack_sz = ssiz;
	error = vm_map_reservation_create(map, &stack_addr, ssiz,
	    PAGE_SIZE, stack_prot);
>>>>>>> 699a0c9f
	if (error != KERN_SUCCESS)
		return (vm_mmap_to_errno(error));

	error = vm_map_stack(map, stack_addr, (vm_size_t)ssiz, stack_prot,
	    stack_prot, MAP_STACK_GROWS_DOWN);
	if (error != KERN_SUCCESS) {
		vm_map_reservation_delete(map, stack_addr);
		return (vm_mmap_to_errno(error));
	}

#if __has_feature(capabilities)
	perms = (~CHERI_PROT2PERM_MASK | vm_map_prot2perms(stack_prot)) &
	    CHERI_CAP_USER_DATA_PERMS;
#ifdef __CHERI_PURE_CAPABILITY__
	imgp->stack = (void *)cheri_andperm(stack_addr + ssiz, perms);
#else
	imgp->stack = cheri_capability_build_user_data(perms, stack_addr,
	    ssiz, ssiz);
#endif

	if (sv->sv_flags & SV_CHERI) {
		/*
		 * Map a seperate space for strings outside the stack.
		 * We currently place it just just below the stack as
		 * this avoides collisions with init which is linked
		 * near the bottom of the address space.
		 */
		strings_addr =
		    CHERI_REPRESENTABLE_BASE(stack_addr - ARG_MAX, ARG_MAX);
		error = vm_mmap_object(map, &strings_addr, 0, ARG_MAX,
		    VM_PROT_RW_CAP, VM_PROT_RW_CAP, MAP_ANON | MAP_FIXED |
		    MAP_RESERVATION_CREATE, NULL, 0, FALSE, td);
		if (error != KERN_SUCCESS)
			return (vm_mmap_to_errno(error));
#ifdef __CHERI_PURE_CAPABILITY__
		imgp->strings = (void *)strings_addr;
#else
		imgp->strings = cheri_capability_build_user_data(
		    CHERI_CAP_USER_DATA_PERMS, strings_addr, ARG_MAX, ARG_MAX);
#endif
	} else
		imgp->strings = imgp->stack;

	if (sv->sv_flags & SV_CHERI)
		p->p_psstrings = strings_addr + ARG_MAX - sv->sv_szpsstrings;
	else
#endif
		p->p_psstrings = p->p_usrstack - sv->sv_szpsstrings;

	/*
	 * vm_ssize and vm_maxsaddr are somewhat antiquated concepts, but they
	 * are still used to enforce the stack rlimit on the process stack.
	 */
	vmspace->vm_ssize = sgrowsiz >> PAGE_SHIFT;
	vmspace->vm_maxsaddr = stack_addr;

	return (0);
}

/*
 * Takes a pointer to a pointer an array of pointers in userspace, loads
 * the loads the current value and updates the array pointer.
 */
static int
get_argenv_ptr(void * __capability *arrayp, void * __capability *ptrp)
{
	uintcap_t ptr;
	char * __capability array;
#ifdef COMPAT_FREEBSD32
	uint32_t ptr32;
#endif
#ifdef COMPAT_FREEBSD64
	uint64_t ptr64;
#endif

	array = *arrayp;
#ifdef COMPAT_FREEBSD32
	if (SV_CURPROC_FLAG(SV_ILP32)) {
		if (fueword32(array, &ptr32) == -1)
			return (EFAULT);
		array += sizeof(ptr32);
		*ptrp = __USER_CAP_STR((void *)(uintptr_t)ptr32);
	} else
#endif
#ifdef COMPAT_FREEBSD64
	if (SV_CURPROC_FLAG(SV_LP64 | SV_CHERI) == SV_LP64) {
		if (fueword64(array, &ptr64) == -1)
			return (EFAULT);
		array += sizeof(ptr64);
		*ptrp = __USER_CAP_STR((void *)(uintptr_t)ptr64);
	} else
#endif
	{
		if (fuecap(array, &ptr) == -1)
			return (EFAULT);
		array += sizeof(ptr);
		*ptrp = (void * __capability)ptr;
	}
	*arrayp = array;
	return (0);
}

/*
 * Copy out argument and environment strings from the old process address
 * space into the temporary string buffer.
 */
int
exec_copyin_args(struct image_args *args, const char * __capability fname,
    enum uio_seg segflg, void * __capability argv, void * __capability envv)
{
	void * __capability ptr;
	int error;

	bzero(args, sizeof(*args));
	if (argv == NULL)
		return (EFAULT);

	/*
	 * Allocate demand-paged memory for the file name, argument, and
	 * environment strings.
	 */
	error = exec_alloc_args(args);
	if (error != 0)
		return (error);

	/*
	 * Copy the file name.
	 */
	error = exec_args_add_fname(args, fname, segflg);
	if (error != 0)
		goto err_exit;

	/*
	 * extract arguments first
	 */
	for (;;) {
		error = get_argenv_ptr(&argv, &ptr);
		if (error != 0)
			goto err_exit;
		if (ptr == NULL)
			break;
		error = exec_args_add_arg(args, ptr, UIO_USERSPACE);
		if (error != 0)
			goto err_exit;
	}

	/*
	 * extract environment strings
	 */
	if (envv) {
		for (;;) {
			error = get_argenv_ptr(&envv, &ptr);
			if (error != 0)
				goto err_exit;
			if (ptr == NULL)
				break;
			error = exec_args_add_env(args, ptr, UIO_USERSPACE);
			if (error != 0)
				goto err_exit;
		}
	}

	return (0);

err_exit:
	exec_free_args(args);
	return (error);
}

int
exec_copyin_data_fds(struct thread *td, struct image_args *args,
    const void * __capability data, size_t datalen,
    const int * __capability fds, size_t fdslen)
{
	struct filedesc *ofdp;
	const char *p;
	int *kfds;
	int error;

	memset(args, '\0', sizeof(*args));
	ofdp = td->td_proc->p_fd;
	if (datalen >= ARG_MAX || fdslen >= ofdp->fd_nfiles)
		return (E2BIG);
	error = exec_alloc_args(args);
	if (error != 0)
		return (error);

	args->begin_argv = args->buf;
	args->stringspace = ARG_MAX;

	if (datalen > 0) {
		/*
		 * Argument buffer has been provided. Copy it into the
		 * kernel as a single string and add a terminating null
		 * byte.
		 */
		error = copyin(data, args->begin_argv, datalen);
		if (error != 0)
			goto err_exit;
		args->begin_argv[datalen] = '\0';
		args->endp = args->begin_argv + datalen + 1;
		args->stringspace -= datalen + 1;

		/*
		 * Traditional argument counting. Count the number of
		 * null bytes.
		 */
		for (p = args->begin_argv; p < args->endp; ++p)
			if (*p == '\0')
				++args->argc;
	} else {
		/* No argument buffer provided. */
		args->endp = args->begin_argv;
	}

	/* Create new file descriptor table. */
	kfds = malloc(fdslen * sizeof(int), M_TEMP, M_WAITOK);
	error = copyin(fds, kfds, fdslen * sizeof(int));
	if (error != 0) {
		free(kfds, M_TEMP);
		goto err_exit;
	}
	error = fdcopy_remapped(ofdp, kfds, fdslen, &args->fdp);
	free(kfds, M_TEMP);
	if (error != 0)
		goto err_exit;

	return (0);
err_exit:
	exec_free_args(args);
	return (error);
}

struct exec_args_kva {
	vm_pointer_t addr;
	u_int gen;
	SLIST_ENTRY(exec_args_kva) next;
};

DPCPU_DEFINE_STATIC(struct exec_args_kva *, exec_args_kva);

static SLIST_HEAD(, exec_args_kva) exec_args_kva_freelist;
static struct mtx exec_args_kva_mtx;
static u_int exec_args_gen;

static void
exec_prealloc_args_kva(void *arg __unused)
{
	struct exec_args_kva *argkva;
	u_int i;

	SLIST_INIT(&exec_args_kva_freelist);
	mtx_init(&exec_args_kva_mtx, "exec args kva", NULL, MTX_DEF);
	for (i = 0; i < exec_map_entries; i++) {
		argkva = malloc(sizeof(*argkva), M_PARGS, M_WAITOK);
		argkva->addr = kmap_alloc_wait(exec_map, exec_map_entry_size);
		argkva->gen = exec_args_gen;
		SLIST_INSERT_HEAD(&exec_args_kva_freelist, argkva, next);
	}
}
SYSINIT(exec_args_kva, SI_SUB_EXEC, SI_ORDER_ANY, exec_prealloc_args_kva, NULL);

static vm_pointer_t
exec_alloc_args_kva(void **cookie)
{
	struct exec_args_kva *argkva;

	argkva = (void *)atomic_readandclear_ptr(
	    (uintptr_t *)DPCPU_PTR(exec_args_kva));
	if (argkva == NULL) {
		mtx_lock(&exec_args_kva_mtx);
		while ((argkva = SLIST_FIRST(&exec_args_kva_freelist)) == NULL)
			(void)mtx_sleep(&exec_args_kva_freelist,
			    &exec_args_kva_mtx, 0, "execkva", 0);
		SLIST_REMOVE_HEAD(&exec_args_kva_freelist, next);
		mtx_unlock(&exec_args_kva_mtx);
	}
	*(struct exec_args_kva **)cookie = argkva;
	return (argkva->addr);
}

static void
exec_release_args_kva(struct exec_args_kva *argkva, u_int gen)
{
	vm_offset_t base;

	base = argkva->addr;
	if (argkva->gen != gen) {
		(void)vm_map_madvise(exec_map, base, base + exec_map_entry_size,
		    MADV_FREE);
		argkva->gen = gen;
	}
	if (!atomic_cmpset_ptr((uintptr_t *)DPCPU_PTR(exec_args_kva),
	    (uintptr_t)NULL, (uintptr_t)argkva)) {
		mtx_lock(&exec_args_kva_mtx);
		SLIST_INSERT_HEAD(&exec_args_kva_freelist, argkva, next);
		wakeup_one(&exec_args_kva_freelist);
		mtx_unlock(&exec_args_kva_mtx);
	}
}

static void
exec_free_args_kva(void *cookie)
{

	exec_release_args_kva(cookie, exec_args_gen);
}

static void
exec_args_kva_lowmem(void *arg __unused)
{
	SLIST_HEAD(, exec_args_kva) head;
	struct exec_args_kva *argkva;
	u_int gen;
	int i;

	gen = atomic_fetchadd_int(&exec_args_gen, 1) + 1;

	/*
	 * Force an madvise of each KVA range. Any currently allocated ranges
	 * will have MADV_FREE applied once they are freed.
	 */
	SLIST_INIT(&head);
	mtx_lock(&exec_args_kva_mtx);
	SLIST_SWAP(&head, &exec_args_kva_freelist, exec_args_kva);
	mtx_unlock(&exec_args_kva_mtx);
	while ((argkva = SLIST_FIRST(&head)) != NULL) {
		SLIST_REMOVE_HEAD(&head, next);
		exec_release_args_kva(argkva, gen);
	}

	CPU_FOREACH(i) {
		argkva = (void *)atomic_readandclear_ptr(
		    (uintptr_t *)DPCPU_ID_PTR(i, exec_args_kva));
		if (argkva != NULL)
			exec_release_args_kva(argkva, gen);
	}
}
EVENTHANDLER_DEFINE(vm_lowmem, exec_args_kva_lowmem, NULL,
    EVENTHANDLER_PRI_ANY);

/*
 * Allocate temporary demand-paged, zero-filled memory for the file name,
 * argument, and environment strings.
 */
int
exec_alloc_args(struct image_args *args)
{

	args->buf = (char *)exec_alloc_args_kva(&args->bufkva);
	return (0);
}

void
exec_free_args(struct image_args *args)
{

	if (args->buf != NULL) {
		exec_free_args_kva(args->bufkva);
		args->buf = NULL;
	}
	if (args->fname_buf != NULL) {
		free(args->fname_buf, M_TEMP);
		args->fname_buf = NULL;
	}
	if (args->fdp != NULL)
		fdescfree_remapped(args->fdp);
}

/*
 * A set to functions to fill struct image args.
 *
 * NOTE: exec_args_add_fname() must be called (possibly with a NULL
 * fname) before the other functions.  All exec_args_add_arg() calls must
 * be made before any exec_args_add_env() calls.  exec_args_adjust_args()
 * may be called any time after exec_args_add_fname().
 *
 * exec_args_add_fname() - install path to be executed
 * exec_args_add_arg() - append an argument string
 * exec_args_add_env() - append an env string
 * exec_args_adjust_args() - adjust location of the argument list to
 *                           allow new arguments to be prepended
 */
int
exec_args_add_fname(struct image_args *args, const char * __capability fname,
    enum uio_seg segflg)
{
	int error;
	size_t length;

	KASSERT(args->fname == NULL, ("fname already appended"));
	KASSERT(args->endp == NULL, ("already appending to args"));

	if (fname != NULL) {
		args->fname = args->buf;
		if (segflg == UIO_SYSSPACE)
			error = copystr((__cheri_fromcap const char *)fname,
			    args->fname, PATH_MAX, &length);
		else
			error = copyinstr(fname, args->fname, PATH_MAX,
			    &length);
		if (error != 0)
			return (error == ENAMETOOLONG ? E2BIG : error);
	} else
		length = 0;

	/* Set up for _arg_*()/_env_*() */
	args->endp = args->buf + length;
	/* begin_argv must be set and kept updated */
	args->begin_argv = args->endp;
	KASSERT(exec_map_entry_size - length >= ARG_MAX,
	    ("too little space remaining for arguments %zu < %zu",
	    exec_map_entry_size - length, (size_t)ARG_MAX));
	args->stringspace = ARG_MAX;

	return (0);
}

static int
exec_args_add_str(struct image_args *args, const char * __capability str,
    enum uio_seg segflg, int *countp)
{
	int error;
	size_t length;

	KASSERT(args->endp != NULL, ("endp not initialized"));
	KASSERT(args->begin_argv != NULL, ("begin_argp not initialized"));

	if (segflg == UIO_SYSSPACE)
		error = copystr((__cheri_fromcap const char *)str, args->endp,
		    args->stringspace, &length);
	else
		error = copyinstr(str, args->endp, args->stringspace,
		    &length);
	if (error != 0)
		return (error == ENAMETOOLONG ? E2BIG : error);
	args->stringspace -= length;
	args->endp += length;
	(*countp)++;

	return (0);
}

int
exec_args_add_arg(struct image_args *args, const char * __capability argp,
    enum uio_seg segflg)
{

	KASSERT(args->envc == 0, ("appending args after env"));

	return (exec_args_add_str(args, argp, segflg, &args->argc));
}

int
exec_args_add_env(struct image_args *args, const char * __capability envp,
    enum uio_seg segflg)
{

	if (args->envc == 0)
		args->begin_envv = args->endp;

	return (exec_args_add_str(args, envp, segflg, &args->envc));
}

int
exec_args_adjust_args(struct image_args *args, size_t consume, ssize_t extend)
{
	ssize_t offset;

	KASSERT(args->endp != NULL, ("endp not initialized"));
	KASSERT(args->begin_argv != NULL, ("begin_argp not initialized"));

	offset = extend - consume;
	if (args->stringspace < offset)
		return (E2BIG);
	memmove(args->begin_argv + extend, args->begin_argv + consume,
	    args->endp - args->begin_argv + consume);
	if (args->envc > 0)
		args->begin_envv += offset;
	args->endp += offset;
	args->stringspace -= offset;
	return (0);
}

char *
exec_args_get_begin_envv(struct image_args *args)
{

	KASSERT(args->endp != NULL, ("endp not initialized"));

	if (args->envc > 0)
		return (args->begin_envv);
	return (args->endp);
}

/*
 * Copy strings out to the new process address space, constructing new arg
 * and env vector tables. Return a pointer to the base so that it can be used
 * as the initial stack pointer.
 *
 * XXX: We may want a wrapper of cheri_setbounds() that warns about
 * capabilities that are overly broad.
 */
int
exec_copyout_strings(struct image_params *imgp, uintcap_t *stack_base)
{
	int argc, envc;
	char * __capability * __capability vectp;
	char *stringp;
	uintcap_t destp, ustringp;
	struct ps_strings * __capability arginfo;
	struct proc *p;
	size_t execpath_len, len;
	int error, szsigcode, szps;
	char canary[sizeof(long) * 8];
	bool strings_on_stack;

	szps = sizeof(pagesizes[0]) * MAXPAGESIZES;
	/*
	 * Calculate string base and vector table pointers.
	 * Also deal with signal trampoline code for this exec type.
	 */
	if (imgp->execpath != NULL && imgp->auxargs != NULL)
		execpath_len = strlen(imgp->execpath) + 1;
	else
		execpath_len = 0;
	p = imgp->proc;
	szsigcode = 0;

<<<<<<< HEAD
	p->p_psstrings = p->p_sysent->sv_psstrings;
	if (imgp->cop != NULL)
		p->p_psstrings -= p->p_sysent->sv_usrstack - p->p_usrstack;

#if __has_feature(capabilities)
	/*
	 * destp must cover all of the smaller buffers copied out
	 * onto the stack, so roundup the length to be representable
	 * even if it means the capability extends beyond the stack
	 * bounds.
	 */
	// XXX: This is likely not correct with colocation.
	stack_vaddr = (vaddr_t)p->p_vmspace->vm_maxsaddr;
	ssiz = p->p_sysent->sv_usrstack - stack_vaddr;
	stack_offset = 0;
	do {
		rounded_stack_vaddr = CHERI_REPRESENTABLE_BASE(stack_vaddr,
		    ssiz + stack_offset);
		stack_offset = stack_vaddr - rounded_stack_vaddr;
	} while (rounded_stack_vaddr != CHERI_REPRESENTABLE_BASE(stack_vaddr,
	    ssiz + stack_offset));
	destp = (uintcap_t)cheri_capability_build_user_data(
	    CHERI_CAP_USER_DATA_PERMS, rounded_stack_vaddr,
	    CHERI_REPRESENTABLE_LENGTH(ssiz + stack_offset), stack_offset);
=======
	strings_on_stack = true;
#if __has_feature(capabilities)
	if (imgp->stack != imgp->strings)
		strings_on_stack = false;
	destp = (uintcap_t)imgp->strings;
>>>>>>> 699a0c9f
	destp = cheri_setaddress(destp, p->p_psstrings);
	arginfo = (struct ps_strings * __capability)cheri_setboundsexact(destp,
	    sizeof(*arginfo));
#else
<<<<<<< HEAD
	arginfo = (struct ps_strings *)p->p_psstrings;
	destp = (uintptr_t)arginfo;
=======
	destp = (uintptr_t)p->p_psstrings;
	arginfo = (struct ps_strings *)destp;
>>>>>>> 699a0c9f
#endif
	imgp->ps_strings = arginfo;
	if (p->p_sysent->sv_sigcode_base == 0) {
		if (p->p_sysent->sv_szsigcode != NULL)
			szsigcode = *(p->p_sysent->sv_szsigcode);
	}

	/*
	 * install sigcode
	 */
	if (szsigcode != 0) {
		destp -= szsigcode;
		destp = rounddown2(destp, sizeof(void * __capability));
		error = copyout(p->p_sysent->sv_sigcode,
		    (void * __capability)destp, szsigcode);
		if (error != 0)
			return (error);
	}

	/*
	 * Copy the image path for the rtld.
	 */
	if (execpath_len != 0) {
		destp -= execpath_len;
		destp = rounddown2(destp, sizeof(void * __capability));
#if __has_feature(capabilities)
		imgp->execpathp = (void * __capability)
		    cheri_setboundsexact(destp, execpath_len);
#else
		imgp->execpathp = (void *)destp;
#endif
		error = copyout(imgp->execpath, imgp->execpathp, execpath_len);
		if (error != 0)
			return (error);
	}

	/*
	 * Prepare the canary for SSP.
	 */
	arc4rand(canary, sizeof(canary), 0);
	destp -= sizeof(canary);
#if __has_feature(capabilities)
	imgp->canary = (void * __capability)cheri_setboundsexact(destp,
	    sizeof(canary));
#else
	imgp->canary = (void *)destp;
#endif
	error = copyout(canary, imgp->canary, sizeof(canary));
	if (error != 0)
		return (error);
	imgp->canarylen = sizeof(canary);

	/*
	 * Prepare the pagesizes array.
	 */
	destp -= szps;
	destp = rounddown2(destp, sizeof(void * __capability));
#if __has_feature(capabilities)
	imgp->pagesizes = (void * __capability)cheri_setboundsexact(destp,
	    szps);
#else
	imgp->pagesizes = (void *)destp;
#endif
	error = copyout(pagesizes, imgp->pagesizes, szps);
	if (error != 0)
		return (error);
	imgp->pagesizeslen = szps;

	/*
	 * Allocate room for the argument and environment strings.
	 */
	destp -= ARG_MAX - imgp->args->stringspace;
	destp = rounddown2(destp, sizeof(void * __capability));
#if __has_feature(capabilities)
	ustringp = cheri_setbounds(destp, ARG_MAX - imgp->args->stringspace);
#else
	ustringp = destp;
#endif

	if (imgp->sysent->sv_stackgap != NULL)
		imgp->sysent->sv_stackgap(imgp, &destp);

	if (imgp->auxargs) {
		/*
		 * Allocate room on the stack for the ELF auxargs
		 * array.  It has up to AT_COUNT entries.
		 */
		destp -= AT_COUNT * sizeof(Elf_Auxinfo);
		destp = rounddown2(destp, sizeof(void * __capability));
	}

	vectp = (char * __capability * __capability)destp;

	/*
	 * Allocate room for the argv[] and env vectors including the
	 * terminating NULL pointers.
	 */
	vectp -= imgp->args->argc + 1 + imgp->args->envc + 1;

	if (!strings_on_stack) {
		*stack_base = (uintcap_t)imgp->stack;
	} else {
		/*
		 * vectp also becomes our initial stack base
		 */
		*stack_base = (uintcap_t)vectp;
	}

	stringp = imgp->args->begin_argv;
	argc = imgp->args->argc;
	envc = imgp->args->envc;

	/*
	 * Copy out strings - arguments and environment.
	 */
	error = copyout(stringp, (void * __capability)ustringp,
	    ARG_MAX - imgp->args->stringspace);
	if (error != 0)
		return (error);

	/*
	 * Fill in "ps_strings" struct for ps, w, etc.
	 */
#if __has_feature(capabilities)
	imgp->argv = cheri_setbounds(vectp, (argc + 1) * sizeof(*vectp));
#else
	imgp->argv = vectp;
#endif
	if (sucap(&arginfo->ps_argvstr, (intcap_t)imgp->argv) != 0 ||
	    suword32(&arginfo->ps_nargvstr, argc) != 0)
		return (EFAULT);

	/*
	 * Fill in argument portion of vector table.
	 */
	for (; argc > 0; --argc) {
		len = strlen(stringp) + 1;
#if __has_feature(capabilities)
		if (sucap(vectp++, cheri_setbounds(ustringp, len)) != 0)
			return (EFAULT);
#else
		if (suword(vectp++, ustringp) != 0)
			return (EFAULT);
#endif
		stringp += len;
		ustringp += len;
	}

	/* a null vector table pointer separates the argp's from the envp's */
	if (suword(vectp++, 0) != 0)
		return (EFAULT);

#if __has_feature(capabilities)
	imgp->envv = cheri_setbounds(vectp, (envc + 1) * sizeof(*vectp));
#else
	imgp->envv = vectp;
#endif
	if (sucap(&arginfo->ps_envstr, (intcap_t)imgp->envv) != 0 ||
	    suword32(&arginfo->ps_nenvstr, envc) != 0)
		return (EFAULT);

	/*
	 * Fill in environment portion of vector table.
	 */
	for (; envc > 0; --envc) {
		len = strlen(stringp) + 1;
#if __has_feature(capabilities)
		if (sucap(vectp++, cheri_setbounds(ustringp, len)) != 0)
			return (EFAULT);
#else
		if (suword(vectp++, ustringp) != 0)
			return (EFAULT);
#endif
		stringp += len;
		ustringp += len;
	}

	/* end of vector table is a null pointer */
	if (suword(vectp, 0) != 0)
		return (EFAULT);

	if (imgp->auxargs) {
		vectp++;
#if __has_feature(capabilities)
		imgp->auxv = cheri_setbounds(vectp,
		    AT_COUNT * sizeof(Elf_Auxinfo));
#else
		imgp->auxv = vectp;
#endif
		error = imgp->sysent->sv_copyout_auxargs(imgp, (uintcap_t)imgp->auxv);
		if (error != 0)
			return (error);
	}

	return (0);
}

/*
 * Check permissions of file to execute.
 *	Called with imgp->vp locked.
 *	Return 0 for success or error code on failure.
 */
int
exec_check_permissions(struct image_params *imgp)
{
	struct vnode *vp = imgp->vp;
	struct vattr *attr = imgp->attr;
	struct thread *td;
	int error;

	td = curthread;

	/* Get file attributes */
	error = VOP_GETATTR(vp, attr, td->td_ucred);
	if (error)
		return (error);

#ifdef MAC
	error = mac_vnode_check_exec(td->td_ucred, imgp->vp, imgp);
	if (error)
		return (error);
#endif

	/*
	 * 1) Check if file execution is disabled for the filesystem that
	 *    this file resides on.
	 * 2) Ensure that at least one execute bit is on. Otherwise, a
	 *    privileged user will always succeed, and we don't want this
	 *    to happen unless the file really is executable.
	 * 3) Ensure that the file is a regular file.
	 */
	if ((vp->v_mount->mnt_flag & MNT_NOEXEC) ||
	    (attr->va_mode & (S_IXUSR | S_IXGRP | S_IXOTH)) == 0 ||
	    (attr->va_type != VREG))
		return (EACCES);

	/*
	 * Zero length files can't be exec'd
	 */
	if (attr->va_size == 0)
		return (ENOEXEC);

	/*
	 *  Check for execute permission to file based on current credentials.
	 */
	error = VOP_ACCESS(vp, VEXEC, td->td_ucred, td);
	if (error)
		return (error);

	/*
	 * Check number of open-for-writes on the file and deny execution
	 * if there are any.
	 *
	 * Add a text reference now so no one can write to the
	 * executable while we're activating it.
	 *
	 * Remember if this was set before and unset it in case this is not
	 * actually an executable image.
	 */
	error = VOP_SET_TEXT(vp);
	if (error != 0)
		return (error);
	imgp->textset = true;

	/*
	 * Call filesystem specific open routine (which does nothing in the
	 * general case).
	 */
	error = VOP_OPEN(vp, FREAD, td->td_ucred, td, NULL);
	if (error == 0)
		imgp->opened = 1;
	return (error);
}

/*
 * Exec handler registration
 */
int
exec_register(const struct execsw *execsw_arg)
{
	const struct execsw **es, **xs, **newexecsw;
	u_int count = 2;	/* New slot and trailing NULL */

	if (execsw)
		for (es = execsw; *es; es++)
			count++;
	newexecsw = malloc(count * sizeof(*es), M_TEMP, M_WAITOK);
	xs = newexecsw;
	if (execsw)
		for (es = execsw; *es; es++)
			*xs++ = *es;
	*xs++ = execsw_arg;
	*xs = NULL;
	if (execsw)
		free(execsw, M_TEMP);
	execsw = newexecsw;
	return (0);
}

int
exec_unregister(const struct execsw *execsw_arg)
{
	const struct execsw **es, **xs, **newexecsw;
	int count = 1;

	if (execsw == NULL)
		panic("unregister with no handlers left?\n");

	for (es = execsw; *es; es++) {
		if (*es == execsw_arg)
			break;
	}
	if (*es == NULL)
		return (ENOENT);
	for (es = execsw; *es; es++)
		if (*es != execsw_arg)
			count++;
	newexecsw = malloc(count * sizeof(*es), M_TEMP, M_WAITOK);
	xs = newexecsw;
	for (es = execsw; *es; es++)
		if (*es != execsw_arg)
			*xs++ = *es;
	*xs = NULL;
	if (execsw)
		free(execsw, M_TEMP);
	execsw = newexecsw;
	return (0);
}
// CHERI CHANGES START
// {
//   "updated": 20200123,
//   "target_type": "kernel",
//   "changes": [
//     "integer_provenance",
//     "user_capabilities"
//   ],
//   "changes_purecap": [
//     "pointer_as_integer"
//   ]
// }
// CHERI CHANGES END<|MERGE_RESOLUTION|>--- conflicted
+++ resolved
@@ -1296,21 +1296,35 @@
 	} else {
 		ssiz = maxssiz;
 	}
-<<<<<<< HEAD
-
+#if __has_feature(capabilities)
+	/*
+	 * NB: This may cause the stack to exceed the administrator-
+	 * configured stack size limit.
+	 */
+	ssiz = CHERI_REPRESENTABLE_LENGTH(ssiz);
+#endif
 	imgp->eff_stack_sz = lim_cur(curthread, RLIMIT_STACK);
 	if (ssiz < imgp->eff_stack_sz)
 		imgp->eff_stack_sz = ssiz;
-
 	p->p_usrstack = sv->sv_usrstack;
+#if __has_feature(capabilities)
+	p->p_usrstack = CHERI_REPRESENTABLE_BASE(p->p_usrstack, ssiz);
+#endif
 	if (imgp->cop != NULL) {
 		vm_offset_t dummy;
 
 		/*
 		 * XXX: Using linear search here is rather silly.
+		 * Would be nice to have a variant of
+		 * vm_map_findspace() that searched down instead of
+		 * up.
 		 */
 		do {
 			p->p_usrstack -= MAXSSIZ;
+#if __has_feature(capabilities)
+			p->p_usrstack = CHERI_REPRESENTABLE_BASE(p->p_usrstack,
+			    ssiz);
+#endif
 			stack_addr = p->p_usrstack - ssiz;
 			if (stack_addr < VM_MINUSER_ADDRESS ||
 			    stack_addr > VM_MAXUSER_ADDRESS) {
@@ -1325,29 +1339,7 @@
 			dummy = vm_map_findspace(map, stack_addr, ssiz);
 			vm_map_unlock(map);
 		} while (dummy == vm_map_max(map) - ssiz + 1);
-	} else {
-		stack_addr = p->p_usrstack - ssiz;
-	}
-
-	error = vm_map_stack(map, stack_addr, (vm_size_t)ssiz,
-	    obj != NULL && imgp->stack_prot != 0 ? imgp->stack_prot :
-	    sv->sv_stackprot, VM_PROT_ALL, MAP_STACK_GROWS_DOWN);
-=======
-#if __has_feature(capabilities)
-	/*
-	 * NB: This may cause the stack to exceed the administrator-
-	 * configured stack size limit.
-	 */
-	ssiz = CHERI_REPRESENTABLE_LENGTH(ssiz);
-#endif
-	imgp->eff_stack_sz = lim_cur(curthread, RLIMIT_STACK);
-	if (ssiz < imgp->eff_stack_sz)
-		imgp->eff_stack_sz = ssiz;
-	p->p_usrstack = sv->sv_usrstack;
-#if __has_feature(capabilities)
-	p->p_usrstack = CHERI_REPRESENTABLE_BASE(p->p_usrstack, ssiz);
-#endif
-	p->p_psstrings = p->p_usrstack - sv->sv_szpsstrings;
+	}
 
 	/* We reserve the whole max stack size with restricted permission */
 	stack_addr =  p->p_usrstack - ssiz;
@@ -1356,7 +1348,6 @@
 	imgp->stack_sz = ssiz;
 	error = vm_map_reservation_create(map, &stack_addr, ssiz,
 	    PAGE_SIZE, stack_prot);
->>>>>>> 699a0c9f
 	if (error != KERN_SUCCESS)
 		return (vm_mmap_to_errno(error));
 
@@ -1886,49 +1877,17 @@
 	p = imgp->proc;
 	szsigcode = 0;
 
-<<<<<<< HEAD
-	p->p_psstrings = p->p_sysent->sv_psstrings;
-	if (imgp->cop != NULL)
-		p->p_psstrings -= p->p_sysent->sv_usrstack - p->p_usrstack;
-
-#if __has_feature(capabilities)
-	/*
-	 * destp must cover all of the smaller buffers copied out
-	 * onto the stack, so roundup the length to be representable
-	 * even if it means the capability extends beyond the stack
-	 * bounds.
-	 */
-	// XXX: This is likely not correct with colocation.
-	stack_vaddr = (vaddr_t)p->p_vmspace->vm_maxsaddr;
-	ssiz = p->p_sysent->sv_usrstack - stack_vaddr;
-	stack_offset = 0;
-	do {
-		rounded_stack_vaddr = CHERI_REPRESENTABLE_BASE(stack_vaddr,
-		    ssiz + stack_offset);
-		stack_offset = stack_vaddr - rounded_stack_vaddr;
-	} while (rounded_stack_vaddr != CHERI_REPRESENTABLE_BASE(stack_vaddr,
-	    ssiz + stack_offset));
-	destp = (uintcap_t)cheri_capability_build_user_data(
-	    CHERI_CAP_USER_DATA_PERMS, rounded_stack_vaddr,
-	    CHERI_REPRESENTABLE_LENGTH(ssiz + stack_offset), stack_offset);
-=======
 	strings_on_stack = true;
 #if __has_feature(capabilities)
 	if (imgp->stack != imgp->strings)
 		strings_on_stack = false;
 	destp = (uintcap_t)imgp->strings;
->>>>>>> 699a0c9f
 	destp = cheri_setaddress(destp, p->p_psstrings);
 	arginfo = (struct ps_strings * __capability)cheri_setboundsexact(destp,
 	    sizeof(*arginfo));
 #else
-<<<<<<< HEAD
-	arginfo = (struct ps_strings *)p->p_psstrings;
-	destp = (uintptr_t)arginfo;
-=======
 	destp = (uintptr_t)p->p_psstrings;
 	arginfo = (struct ps_strings *)destp;
->>>>>>> 699a0c9f
 #endif
 	imgp->ps_strings = arginfo;
 	if (p->p_sysent->sv_sigcode_base == 0) {
