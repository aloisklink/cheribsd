/*
 * SPDX-License-Identifier: BSD-2-Clause-FreeBSD
 *
 * Copyright (c) 1993, David Greenman
 * All rights reserved.
 *
 * Redistribution and use in source and binary forms, with or without
 * modification, are permitted provided that the following conditions
 * are met:
 * 1. Redistributions of source code must retain the above copyright
 *    notice, this list of conditions and the following disclaimer.
 * 2. Redistributions in binary form must reproduce the above copyright
 *    notice, this list of conditions and the following disclaimer in the
 *    documentation and/or other materials provided with the distribution.
 *
 * THIS SOFTWARE IS PROVIDED BY THE AUTHOR AND CONTRIBUTORS ``AS IS'' AND
 * ANY EXPRESS OR IMPLIED WARRANTIES, INCLUDING, BUT NOT LIMITED TO, THE
 * IMPLIED WARRANTIES OF MERCHANTABILITY AND FITNESS FOR A PARTICULAR PURPOSE
 * ARE DISCLAIMED.  IN NO EVENT SHALL THE AUTHOR OR CONTRIBUTORS BE LIABLE
 * FOR ANY DIRECT, INDIRECT, INCIDENTAL, SPECIAL, EXEMPLARY, OR CONSEQUENTIAL
 * DAMAGES (INCLUDING, BUT NOT LIMITED TO, PROCUREMENT OF SUBSTITUTE GOODS
 * OR SERVICES; LOSS OF USE, DATA, OR PROFITS; OR BUSINESS INTERRUPTION)
 * HOWEVER CAUSED AND ON ANY THEORY OF LIABILITY, WHETHER IN CONTRACT, STRICT
 * LIABILITY, OR TORT (INCLUDING NEGLIGENCE OR OTHERWISE) ARISING IN ANY WAY
 * OUT OF THE USE OF THIS SOFTWARE, EVEN IF ADVISED OF THE POSSIBILITY OF
 * SUCH DAMAGE.
 */

#include <sys/cdefs.h>
__FBSDID("$FreeBSD$");

#include "opt_capsicum.h"
#include "opt_hwpmc_hooks.h"
#include "opt_ktrace.h"
#include "opt_vm.h"

#include <sys/param.h>
#include <sys/systm.h>
#include <sys/acct.h>
#include <sys/capsicum.h>
#include <sys/eventhandler.h>
#include <sys/exec.h>
#include <sys/fcntl.h>
#include <sys/filedesc.h>
#include <sys/imgact.h>
#include <sys/imgact_elf.h>
#include <sys/kernel.h>
#include <sys/lock.h>
#include <sys/malloc.h>
#include <sys/mman.h>
#include <sys/mount.h>
#include <sys/mutex.h>
#include <sys/namei.h>
#include <sys/pioctl.h>
#include <sys/priv.h>
#include <sys/proc.h>
#include <sys/ptrace.h>
#include <sys/resourcevar.h>
#include <sys/rwlock.h>
#include <sys/sched.h>
#include <sys/sdt.h>
#include <sys/sf_buf.h>
#include <sys/shm.h>
#include <sys/signalvar.h>
#include <sys/smp.h>
#include <sys/stat.h>
#include <sys/syscallsubr.h>
#include <sys/sysctl.h>
#include <sys/sysent.h>
#include <sys/sysproto.h>
#include <sys/vnode.h>
#include <sys/wait.h>
#ifdef KTRACE
#include <sys/ktrace.h>
#endif

#include <vm/vm.h>
#include <vm/vm_param.h>
#include <vm/pmap.h>
#include <vm/vm_page.h>
#include <vm/vm_map.h>
#include <vm/vm_kern.h>
#include <vm/vm_extern.h>
#include <vm/vm_object.h>
#include <vm/vm_pager.h>

#ifdef	HWPMC_HOOKS
#include <sys/pmckern.h>
#endif

#include <machine/reg.h>

#include <security/audit/audit.h>
#include <security/mac/mac_framework.h>

#if __has_feature(capabilities)
#include <cheri/cheri.h>
#include <cheri/cheric.h>
#endif

#ifdef KDTRACE_HOOKS
#include <sys/dtrace_bsd.h>
dtrace_execexit_func_t	dtrace_fasttrap_exec;
#endif

SDT_PROVIDER_DECLARE(proc);
SDT_PROBE_DEFINE1(proc, , , exec, "char *");
SDT_PROBE_DEFINE1(proc, , , exec__failure, "int");
SDT_PROBE_DEFINE1(proc, , , exec__success, "char *");

MALLOC_DEFINE(M_PARGS, "proc-args", "Process arguments");

int coredump_pack_fileinfo = 1;
SYSCTL_INT(_kern, OID_AUTO, coredump_pack_fileinfo, CTLFLAG_RWTUN,
    &coredump_pack_fileinfo, 0,
    "Enable file path packing in 'procstat -f' coredump notes");

int coredump_pack_vmmapinfo = 1;
SYSCTL_INT(_kern, OID_AUTO, coredump_pack_vmmapinfo, CTLFLAG_RWTUN,
    &coredump_pack_vmmapinfo, 0,
    "Enable file path packing in 'procstat -v' coredump notes");

int use_cheriabi = 1;
SYSCTL_INT(_debug, OID_AUTO, use_cheriabi, CTLFLAG_RWTUN,
    &use_cheriabi, 0,
    "Use COMPAT_CHERIABI for purecap binaries");

static int sysctl_kern_ps_strings(SYSCTL_HANDLER_ARGS);
static int sysctl_kern_usrstack(SYSCTL_HANDLER_ARGS);
static int sysctl_kern_stackprot(SYSCTL_HANDLER_ARGS);
static int do_execve(struct thread *td, struct image_args *args,
    void * __capability mac_p);

/* XXX This should be vm_size_t. */
SYSCTL_PROC(_kern, KERN_PS_STRINGS, ps_strings, CTLTYPE_ULONG|CTLFLAG_RD|
    CTLFLAG_CAPRD|CTLFLAG_MPSAFE, NULL, 0, sysctl_kern_ps_strings, "LU", "");

/* XXX This should be vm_size_t. */
SYSCTL_PROC(_kern, KERN_USRSTACK, usrstack, CTLTYPE_ULONG|CTLFLAG_RD|
    CTLFLAG_CAPRD|CTLFLAG_MPSAFE, NULL, 0, sysctl_kern_usrstack, "LU", "");

SYSCTL_PROC(_kern, OID_AUTO, stackprot, CTLTYPE_INT|CTLFLAG_RD|CTLFLAG_MPSAFE,
    NULL, 0, sysctl_kern_stackprot, "I", "");

u_long ps_arg_cache_limit = PAGE_SIZE / 16;
SYSCTL_ULONG(_kern, OID_AUTO, ps_arg_cache_limit, CTLFLAG_RW, 
    &ps_arg_cache_limit, 0, "");

static int disallow_high_osrel;
SYSCTL_INT(_kern, OID_AUTO, disallow_high_osrel, CTLFLAG_RW,
    &disallow_high_osrel, 0,
    "Disallow execution of binaries built for higher version of the world");

static int map_at_zero = 0;
SYSCTL_INT(_security_bsd, OID_AUTO, map_at_zero, CTLFLAG_RWTUN, &map_at_zero, 0,
    "Permit processes to map an object at virtual address 0.");

static int
sysctl_kern_ps_strings(SYSCTL_HANDLER_ARGS)
{
	struct proc *p;
	int error;

	p = curproc;
#ifdef SCTL_MASK32
	if (req->flags & SCTL_MASK32) {
		unsigned int val;
		val = (unsigned int)p->p_sysent->sv_psstrings;
		error = SYSCTL_OUT(req, &val, sizeof(val));
	} else
#endif
		error = SYSCTL_OUT(req, &p->p_sysent->sv_psstrings,
		   sizeof(p->p_sysent->sv_psstrings));
	return error;
}

static int
sysctl_kern_usrstack(SYSCTL_HANDLER_ARGS)
{
	struct proc *p;
	int error;

	p = curproc;
#ifdef SCTL_MASK32
	if (req->flags & SCTL_MASK32) {
		unsigned int val;
		val = (unsigned int)p->p_sysent->sv_usrstack;
		error = SYSCTL_OUT(req, &val, sizeof(val));
	} else
#endif
		error = SYSCTL_OUT(req, &p->p_sysent->sv_usrstack,
		    sizeof(p->p_sysent->sv_usrstack));
	return error;
}

static int
sysctl_kern_stackprot(SYSCTL_HANDLER_ARGS)
{
	struct proc *p;

	p = curproc;
	return (SYSCTL_OUT(req, &p->p_sysent->sv_stackprot,
	    sizeof(p->p_sysent->sv_stackprot)));
}

/*
 * Each of the items is a pointer to a `const struct execsw', hence the
 * double pointer here.
 */
static const struct execsw **execsw;

#ifndef _SYS_SYSPROTO_H_
struct execve_args {
	char    *fname; 
	char    **argv;
	char    **envv; 
};
#endif

int
sys_execve(struct thread *td, struct execve_args *uap)
{
	struct image_args args;
	struct vmspace *oldvmspace;
	int error;

	error = pre_execve(td, &oldvmspace);
	if (error != 0)
		return (error);
	error = exec_copyin_args(&args, uap->fname, UIO_USERSPACE,
	    uap->argv, uap->envv);
	if (error == 0)
		error = kern_execve(td, &args, NULL);
	post_execve(td, error, oldvmspace);
	return (error);
}

#ifndef _SYS_SYSPROTO_H_
struct fexecve_args {
	int	fd;
	char	**argv;
	char	**envv;
}
#endif
int
sys_fexecve(struct thread *td, struct fexecve_args *uap)
{
	struct image_args args;
	struct vmspace *oldvmspace;
	int error;

	error = pre_execve(td, &oldvmspace);
	if (error != 0)
		return (error);
	error = exec_copyin_args(&args, NULL, UIO_SYSSPACE,
	    uap->argv, uap->envv);
	if (error == 0) {
		args.fd = uap->fd;
		error = kern_execve(td, &args, NULL);
	}
	post_execve(td, error, oldvmspace);
	return (error);
}

#ifndef _SYS_SYSPROTO_H_
struct __mac_execve_args {
	char	*fname;
	char	**argv;
	char	**envv;
	struct mac	*mac_p;
};
#endif

int
sys___mac_execve(struct thread *td, struct __mac_execve_args *uap)
{
#ifdef MAC
	struct image_args args;
	struct vmspace *oldvmspace;
	int error;

	error = pre_execve(td, &oldvmspace);
	if (error != 0)
		return (error);
	error = exec_copyin_args(&args, uap->fname, UIO_USERSPACE,
	    uap->argv, uap->envv);
	if (error == 0)
		error = kern_execve(td, &args, uap->mac_p);
	post_execve(td, error, oldvmspace);
	return (error);
#else
	return (ENOSYS);
#endif
}

int
pre_execve(struct thread *td, struct vmspace **oldvmspace)
{
	struct proc *p;
	int error;

	KASSERT(td == curthread, ("non-current thread %p", td));
	error = 0;
	p = td->td_proc;
	if ((p->p_flag & P_HADTHREADS) != 0) {
		PROC_LOCK(p);
		if (thread_single(p, SINGLE_BOUNDARY) != 0)
			error = ERESTART;
		PROC_UNLOCK(p);
	}
	KASSERT(error != 0 || (td->td_pflags & TDP_EXECVMSPC) == 0,
	    ("nested execve"));
	*oldvmspace = p->p_vmspace;
	return (error);
}

void
post_execve(struct thread *td, int error, struct vmspace *oldvmspace)
{
	struct proc *p;

	KASSERT(td == curthread, ("non-current thread %p", td));
	p = td->td_proc;
	if ((p->p_flag & P_HADTHREADS) != 0) {
		PROC_LOCK(p);
		/*
		 * If success, we upgrade to SINGLE_EXIT state to
		 * force other threads to suicide.
		 */
		if (error == EJUSTRETURN)
			thread_single(p, SINGLE_EXIT);
		else
			thread_single_end(p, SINGLE_BOUNDARY);
		PROC_UNLOCK(p);
	}
	if ((td->td_pflags & TDP_EXECVMSPC) != 0) {
		KASSERT(p->p_vmspace != oldvmspace,
		    ("oldvmspace still used"));
		vmspace_free(oldvmspace);
		td->td_pflags &= ~TDP_EXECVMSPC;
	}
}

/*
 * XXX: kern_execve has the astonishing property of not always returning to
 * the caller.  If sufficiently bad things happen during the call to
 * do_execve(), it can end up calling exit1(); as a result, callers must
 * avoid doing anything which they might need to undo (e.g., allocating
 * memory).
 */
int
kern_execve(struct thread *td, struct image_args *args,
    void * __capability mac_p)
{

	AUDIT_ARG_ARGV(args->begin_argv, args->argc,
	    exec_args_get_begin_envv(args) - args->begin_argv);
	AUDIT_ARG_ENVV(exec_args_get_begin_envv(args), args->envc,
	    args->endp - exec_args_get_begin_envv(args));
	return (do_execve(td, args, mac_p));
}

/*
 * In-kernel implementation of execve().  All arguments are assumed to be
 * userspace pointers from the passed thread.
 */
static int
do_execve(struct thread *td, struct image_args *args,
    void * __capability umac)
{
	struct proc *p = td->td_proc;
	struct nameidata nd;
	struct ucred *oldcred;
	struct uidinfo *euip = NULL;
	uintcap_t stack_base;
	struct image_params image_params, *imgp;
	struct vattr attr;
	int (*img_first)(struct image_params *);
	struct pargs *oldargs = NULL, *newargs = NULL;
	struct sigacts *oldsigacts = NULL, *newsigacts = NULL;
#ifdef KTRACE
	struct vnode *tracevp = NULL;
	struct ucred *tracecred = NULL;
#endif
	struct vnode *oldtextvp = NULL, *newtextvp;
	int credential_changing;
#ifdef MAC
	struct mac extmac;
	struct mac *mac_p;
	struct label *interpvplabel = NULL;
	int will_transition;
#endif
#ifdef HWPMC_HOOKS
	struct pmckern_procexec pe;
#endif
	int error, i, orig_osrel;
	uint32_t orig_fctl0;
	static const char fexecv_proc_title[] = "(fexecv)";

	imgp = &image_params;

	/*
	 * Lock the process and set the P_INEXEC flag to indicate that
	 * it should be left alone until we're done here.  This is
	 * necessary to avoid race conditions - e.g. in ptrace() -
	 * that might allow a local user to illicitly obtain elevated
	 * privileges.
	 */
	PROC_LOCK(p);
	KASSERT((p->p_flag & P_INEXEC) == 0,
	    ("%s(): process already has P_INEXEC flag", __func__));
	p->p_flag |= P_INEXEC;
	PROC_UNLOCK(p);

	/*
	 * Initialize part of the common data
	 */
	bzero(imgp, sizeof(*imgp));
	imgp->proc = p;
	imgp->attr = &attr;
	imgp->args = args;
	oldcred = p->p_ucred;
	orig_osrel = p->p_osrel;
	orig_fctl0 = p->p_fctl0;

#ifdef MAC
	if (umac != NULL) {
		error = copyin_mac(umac, &extmac);
		if (error)
			goto exec_fail;
		mac_p = &extmac;
	} else
		mac_p = NULL;
	error = mac_execve_enter(imgp, mac_p);
	if (error)
		goto exec_fail;
#endif

	/*
	 * Translate the file name. namei() returns a vnode pointer
	 *	in ni_vp among other things.
	 *
	 * XXXAUDIT: It would be desirable to also audit the name of the
	 * interpreter if this is an interpreted binary.
	 */
	if (args->fname != NULL) {
		NDINIT(&nd, LOOKUP, ISOPEN | LOCKLEAF | LOCKSHARED | FOLLOW |
		    SAVENAME | AUDITVNODE1, UIO_SYSSPACE, args->fname, td);
	}

	SDT_PROBE1(proc, , , exec, args->fname);

interpret:
	if (args->fname != NULL) {
#ifdef CAPABILITY_MODE
		/*
		 * While capability mode can't reach this point via direct
		 * path arguments to execve(), we also don't allow
		 * interpreters to be used in capability mode (for now).
		 * Catch indirect lookups and return a permissions error.
		 */
		if (IN_CAPABILITY_MODE(td)) {
			error = ECAPMODE;
			goto exec_fail;
		}
#endif
		error = namei(&nd);
		if (error)
			goto exec_fail;

		newtextvp = nd.ni_vp;
		imgp->vp = newtextvp;
	} else {
		AUDIT_ARG_FD(args->fd);
		/*
		 * Descriptors opened only with O_EXEC or O_RDONLY are allowed.
		 */
		error = fgetvp_exec(td, args->fd, &cap_fexecve_rights, &newtextvp);
		if (error)
			goto exec_fail;
		vn_lock(newtextvp, LK_SHARED | LK_RETRY);
		AUDIT_ARG_VNODE1(newtextvp);
		imgp->vp = newtextvp;
	}

	/*
	 * Check file permissions.  Also 'opens' file and sets its vnode to
	 * text mode.
	 */
	error = exec_check_permissions(imgp);
	if (error)
		goto exec_fail_dealloc;

	imgp->object = imgp->vp->v_object;
	if (imgp->object != NULL)
		vm_object_reference(imgp->object);

	error = exec_map_first_page(imgp);
	if (error)
		goto exec_fail_dealloc;

	imgp->proc->p_osrel = 0;
	imgp->proc->p_fctl0 = 0;

	/*
	 * Implement image setuid/setgid.
	 *
	 * Determine new credentials before attempting image activators
	 * so that it can be used by process_exec handlers to determine
	 * credential/setid changes.
	 *
	 * Don't honor setuid/setgid if the filesystem prohibits it or if
	 * the process is being traced.
	 *
	 * We disable setuid/setgid/etc in capability mode on the basis
	 * that most setugid applications are not written with that
	 * environment in mind, and will therefore almost certainly operate
	 * incorrectly. In principle there's no reason that setugid
	 * applications might not be useful in capability mode, so we may want
	 * to reconsider this conservative design choice in the future.
	 *
	 * XXXMAC: For the time being, use NOSUID to also prohibit
	 * transitions on the file system.
	 */
	credential_changing = 0;
	credential_changing |= (attr.va_mode & S_ISUID) &&
	    oldcred->cr_uid != attr.va_uid;
	credential_changing |= (attr.va_mode & S_ISGID) &&
	    oldcred->cr_gid != attr.va_gid;
#ifdef MAC
	will_transition = mac_vnode_execve_will_transition(oldcred, imgp->vp,
	    interpvplabel, imgp);
	credential_changing |= will_transition;
#endif

	/* Don't inherit PROC_PDEATHSIG_CTL value if setuid/setgid. */
	if (credential_changing)
		imgp->proc->p_pdeathsig = 0;

	if (credential_changing &&
#ifdef CAPABILITY_MODE
	    ((oldcred->cr_flags & CRED_FLAG_CAPMODE) == 0) &&
#endif
	    (imgp->vp->v_mount->mnt_flag & MNT_NOSUID) == 0 &&
	    (p->p_flag & P_TRACED) == 0) {
		imgp->credential_setid = true;
		VOP_UNLOCK(imgp->vp);
		imgp->newcred = crdup(oldcred);
		if (attr.va_mode & S_ISUID) {
			euip = uifind(attr.va_uid);
			change_euid(imgp->newcred, euip);
		}
		vn_lock(imgp->vp, LK_SHARED | LK_RETRY);
		if (attr.va_mode & S_ISGID)
			change_egid(imgp->newcred, attr.va_gid);
		/*
		 * Implement correct POSIX saved-id behavior.
		 *
		 * XXXMAC: Note that the current logic will save the
		 * uid and gid if a MAC domain transition occurs, even
		 * though maybe it shouldn't.
		 */
		change_svuid(imgp->newcred, imgp->newcred->cr_uid);
		change_svgid(imgp->newcred, imgp->newcred->cr_gid);
	} else {
		/*
		 * Implement correct POSIX saved-id behavior.
		 *
		 * XXX: It's not clear that the existing behavior is
		 * POSIX-compliant.  A number of sources indicate that the
		 * saved uid/gid should only be updated if the new ruid is
		 * not equal to the old ruid, or the new euid is not equal
		 * to the old euid and the new euid is not equal to the old
		 * ruid.  The FreeBSD code always updates the saved uid/gid.
		 * Also, this code uses the new (replaced) euid and egid as
		 * the source, which may or may not be the right ones to use.
		 */
		if (oldcred->cr_svuid != oldcred->cr_uid ||
		    oldcred->cr_svgid != oldcred->cr_gid) {
			VOP_UNLOCK(imgp->vp);
			imgp->newcred = crdup(oldcred);
			vn_lock(imgp->vp, LK_SHARED | LK_RETRY);
			change_svuid(imgp->newcred, imgp->newcred->cr_uid);
			change_svgid(imgp->newcred, imgp->newcred->cr_gid);
		}
	}
	/* The new credentials are installed into the process later. */

	/*
	 * Do the best to calculate the full path to the image file.
	 */
	if (args->fname != NULL && args->fname[0] == '/')
		imgp->execpath = args->fname;
	else {
		VOP_UNLOCK(imgp->vp);
		if (vn_fullpath(td, imgp->vp, &imgp->execpath,
		    &imgp->freepath) != 0)
			imgp->execpath = args->fname;
		vn_lock(imgp->vp, LK_SHARED | LK_RETRY);
	}

	/*
	 *	If the current process has a special image activator it
	 *	wants to try first, call it.   For example, emulating shell
	 *	scripts differently.
	 */
	error = -1;
	if ((img_first = imgp->proc->p_sysent->sv_imgact_try) != NULL)
		error = img_first(imgp);

	/*
	 *	Loop through the list of image activators, calling each one.
	 *	An activator returns -1 if there is no match, 0 on success,
	 *	and an error otherwise.
	 */
	for (i = 0; error == -1 && execsw[i]; ++i) {
		if (execsw[i]->ex_imgact == NULL ||
		    execsw[i]->ex_imgact == img_first) {
			continue;
		}
		error = (*execsw[i]->ex_imgact)(imgp);
	}

	if (error) {
		if (error == -1)
			error = ENOEXEC;
		goto exec_fail_dealloc;
	}

	/*
	 * Special interpreter operation, cleanup and loop up to try to
	 * activate the interpreter.
	 */
	if (imgp->interpreted) {
		exec_unmap_first_page(imgp);
		/*
		 * The text reference needs to be removed for scripts.
		 * There is a short period before we determine that
		 * something is a script where text reference is active.
		 * The vnode lock is held over this entire period
		 * so nothing should illegitimately be blocked.
		 */
		MPASS(imgp->textset);
		VOP_UNSET_TEXT_CHECKED(newtextvp);
		imgp->textset = false;
		/* free name buffer and old vnode */
		if (args->fname != NULL)
			NDFREE(&nd, NDF_ONLY_PNBUF);
#ifdef MAC
		mac_execve_interpreter_enter(newtextvp, &interpvplabel);
#endif
		if (imgp->opened) {
			VOP_CLOSE(newtextvp, FREAD, td->td_ucred, td);
			imgp->opened = 0;
		}
		vput(newtextvp);
		vm_object_deallocate(imgp->object);
		imgp->object = NULL;
		imgp->credential_setid = false;
		if (imgp->newcred != NULL) {
			crfree(imgp->newcred);
			imgp->newcred = NULL;
		}
		imgp->execpath = NULL;
		free(imgp->freepath, M_TEMP);
		imgp->freepath = NULL;
		/* set new name to that of the interpreter */
		NDINIT(&nd, LOOKUP, ISOPEN | LOCKLEAF | FOLLOW | SAVENAME,
		    UIO_SYSSPACE, imgp->interpreter_name, td);
		args->fname = imgp->interpreter_name;
		goto interpret;
	}

	/*
	 * NB: We unlock the vnode here because it is believed that none
	 * of the sv_copyout_strings/sv_fixup operations require the vnode.
	 */
	VOP_UNLOCK(imgp->vp);

	if (disallow_high_osrel &&
	    P_OSREL_MAJOR(p->p_osrel) > P_OSREL_MAJOR(__FreeBSD_version)) {
		error = ENOEXEC;
		uprintf("Osrel %d for image %s too high\n", p->p_osrel,
		    imgp->execpath != NULL ? imgp->execpath : "<unresolved>");
		vn_lock(imgp->vp, LK_SHARED | LK_RETRY);
		goto exec_fail_dealloc;
	}

	/* ABI enforces the use of Capsicum. Switch into capabilities mode. */
	if (SV_PROC_FLAG(p, SV_CAPSICUM))
		sys_cap_enter(td, NULL);

	/*
	 * Copy out strings (args and env) and initialize stack base.
	 */
	error = (*p->p_sysent->sv_copyout_strings)(imgp, &stack_base);
	if (error != 0) {
		vn_lock(imgp->vp, LK_SHARED | LK_RETRY);
		goto exec_fail_dealloc;
	}

	/*
	 * Stack setup.
	 */
	error = (*p->p_sysent->sv_fixup)(&stack_base, imgp);
	if (error != 0) {
		vn_lock(imgp->vp, LK_SHARED | LK_RETRY);
		goto exec_fail_dealloc;
	}

	if (args->fdp != NULL) {
		/* Install a brand new file descriptor table. */
		fdinstall_remapped(td, args->fdp);
		args->fdp = NULL;
	} else {
		/*
		 * Keep on using the existing file descriptor table. For
		 * security and other reasons, the file descriptor table
		 * cannot be shared after an exec.
		 */
		fdunshare(td);
		/* close files on exec */
		fdcloseexec(td);
	}

	/*
	 * Malloc things before we need locks.
	 */
	i = exec_args_get_begin_envv(imgp->args) - imgp->args->begin_argv;
	/* Cache arguments if they fit inside our allowance */
	if (ps_arg_cache_limit >= i + sizeof(struct pargs)) {
		newargs = pargs_alloc(i);
		bcopy(imgp->args->begin_argv, newargs->ar_args, i);
	}

	/*
	 * For security and other reasons, signal handlers cannot
	 * be shared after an exec. The new process gets a copy of the old
	 * handlers. In execsigs(), the new process will have its signals
	 * reset.
	 */
	if (sigacts_shared(p->p_sigacts)) {
		oldsigacts = p->p_sigacts;
		newsigacts = sigacts_alloc();
		sigacts_copy(newsigacts, oldsigacts);
	}

	vn_lock(imgp->vp, LK_SHARED | LK_RETRY);

	PROC_LOCK(p);
	if (oldsigacts)
		p->p_sigacts = newsigacts;
	/* Stop profiling */
	stopprofclock(p);

	/* reset caught signals */
	execsigs(p);

	/* name this process - nameiexec(p, ndp) */
	bzero(p->p_comm, sizeof(p->p_comm));
	if (args->fname)
		bcopy(nd.ni_cnd.cn_nameptr, p->p_comm,
		    min(nd.ni_cnd.cn_namelen, MAXCOMLEN));
	else if (vn_commname(newtextvp, p->p_comm, sizeof(p->p_comm)) != 0)
		bcopy(fexecv_proc_title, p->p_comm, sizeof(fexecv_proc_title));
	bcopy(p->p_comm, td->td_name, sizeof(td->td_name));
#ifdef KTR
	sched_clear_tdname(td);
#endif

	/*
	 * mark as execed, wakeup the process that vforked (if any) and tell
	 * it that it now has its own resources back
	 */
	p->p_flag |= P_EXEC;
	if ((p->p_flag2 & P2_NOTRACE_EXEC) == 0)
		p->p_flag2 &= ~P2_NOTRACE;
	if ((p->p_flag2 & P2_STKGAP_DISABLE_EXEC) == 0)
		p->p_flag2 &= ~P2_STKGAP_DISABLE;
	if (p->p_flag & P_PPWAIT) {
		p->p_flag &= ~(P_PPWAIT | P_PPTRACE);
		cv_broadcast(&p->p_pwait);
		/* STOPs are no longer ignored, arrange for AST */
		signotify(td);
	}

	/*
	 * Implement image setuid/setgid installation.
	 */
	if (imgp->credential_setid) {
		/*
		 * Turn off syscall tracing for set-id programs, except for
		 * root.  Record any set-id flags first to make sure that
		 * we do not regain any tracing during a possible block.
		 */
		setsugid(p);

#ifdef KTRACE
		if (p->p_tracecred != NULL &&
		    priv_check_cred(p->p_tracecred, PRIV_DEBUG_DIFFCRED))
			ktrprocexec(p, &tracecred, &tracevp);
#endif
		/*
		 * Close any file descriptors 0..2 that reference procfs,
		 * then make sure file descriptors 0..2 are in use.
		 *
		 * Both fdsetugidsafety() and fdcheckstd() may call functions
		 * taking sleepable locks, so temporarily drop our locks.
		 */
		PROC_UNLOCK(p);
		VOP_UNLOCK(imgp->vp);
		fdsetugidsafety(td);
		error = fdcheckstd(td);
		vn_lock(imgp->vp, LK_SHARED | LK_RETRY);
		if (error != 0)
			goto exec_fail_dealloc;
		PROC_LOCK(p);
#ifdef MAC
		if (will_transition) {
			mac_vnode_execve_transition(oldcred, imgp->newcred,
			    imgp->vp, interpvplabel, imgp);
		}
#endif
	} else {
		if (oldcred->cr_uid == oldcred->cr_ruid &&
		    oldcred->cr_gid == oldcred->cr_rgid)
			p->p_flag &= ~P_SUGID;
	}
	/*
	 * Set the new credentials.
	 */
	if (imgp->newcred != NULL) {
		proc_set_cred(p, imgp->newcred);
		crfree(oldcred);
		oldcred = NULL;
	}

	/*
	 * Store the vp for use in procfs.  This vnode was referenced by namei
	 * or fgetvp_exec.
	 */
	oldtextvp = p->p_textvp;
	p->p_textvp = newtextvp;

#ifdef KDTRACE_HOOKS
	/*
	 * Tell the DTrace fasttrap provider about the exec if it
	 * has declared an interest.
	 */
	if (dtrace_fasttrap_exec)
		dtrace_fasttrap_exec(p);
#endif

	/*
	 * Notify others that we exec'd, and clear the P_INEXEC flag
	 * as we're now a bona fide freshly-execed process.
	 */
	KNOTE_LOCKED(p->p_klist, NOTE_EXEC);
	p->p_flag &= ~P_INEXEC;

	/* clear "fork but no exec" flag, as we _are_ execing */
	p->p_acflag &= ~AFORK;

	/*
	 * Free any previous argument cache and replace it with
	 * the new argument cache, if any.
	 */
	oldargs = p->p_args;
	p->p_args = newargs;
	newargs = NULL;

	PROC_UNLOCK(p);

#ifdef	HWPMC_HOOKS
	/*
	 * Check if system-wide sampling is in effect or if the
	 * current process is using PMCs.  If so, do exec() time
	 * processing.  This processing needs to happen AFTER the
	 * P_INEXEC flag is cleared.
	 */
	if (PMC_SYSTEM_SAMPLING_ACTIVE() || PMC_PROC_IS_USING_PMCS(p)) {
		VOP_UNLOCK(imgp->vp);
		pe.pm_credentialschanged = credential_changing;
		pe.pm_entryaddr = imgp->entry_addr;

		PMC_CALL_HOOK_X(td, PMC_FN_PROCESS_EXEC, (void *) &pe);
		vn_lock(imgp->vp, LK_SHARED | LK_RETRY);
	}
#endif

	/* Set values passed into the program in registers. */
	(*p->p_sysent->sv_setregs)(td, imgp, stack_base);

	VOP_MMAPPED(imgp->vp);

	SDT_PROBE1(proc, , , exec__success, args->fname);

exec_fail_dealloc:
	if (error != 0) {
		p->p_osrel = orig_osrel;
		p->p_fctl0 = orig_fctl0;
	}

	if (imgp->firstpage != NULL)
		exec_unmap_first_page(imgp);

	if (imgp->vp != NULL) {
		if (args->fname)
			NDFREE(&nd, NDF_ONLY_PNBUF);
		if (imgp->opened)
			VOP_CLOSE(imgp->vp, FREAD, td->td_ucred, td);
		if (imgp->textset)
			VOP_UNSET_TEXT_CHECKED(imgp->vp);
		if (error != 0)
			vput(imgp->vp);
		else
			VOP_UNLOCK(imgp->vp);
	}

	if (imgp->object != NULL)
		vm_object_deallocate(imgp->object);

	free(imgp->freepath, M_TEMP);

	if (error == 0) {
		if (p->p_ptevents & PTRACE_EXEC) {
			PROC_LOCK(p);
			if (p->p_ptevents & PTRACE_EXEC)
				td->td_dbgflags |= TDB_EXEC;
			PROC_UNLOCK(p);
		}

		/*
		 * Stop the process here if its stop event mask has
		 * the S_EXEC bit set.
		 */
		STOPEVENT(p, S_EXEC, 0);
	} else {
exec_fail:
		/* we're done here, clear P_INEXEC */
		PROC_LOCK(p);
		p->p_flag &= ~P_INEXEC;
		PROC_UNLOCK(p);

		SDT_PROBE1(proc, , , exec__failure, error);
	}

	if (imgp->newcred != NULL && oldcred != NULL)
		crfree(imgp->newcred);

#ifdef MAC
	mac_execve_exit(imgp);
	mac_execve_interpreter_exit(interpvplabel);
#endif
	exec_free_args(args);

	/*
	 * Handle deferred decrement of ref counts.
	 */
	if (oldtextvp != NULL)
		vrele(oldtextvp);
#ifdef KTRACE
	if (tracevp != NULL)
		vrele(tracevp);
	if (tracecred != NULL)
		crfree(tracecred);
#endif
	pargs_drop(oldargs);
	pargs_drop(newargs);
	if (oldsigacts != NULL)
		sigacts_free(oldsigacts);
	if (euip != NULL)
		uifree(euip);

	if (error && imgp->vmspace_destroyed) {
		/* sorry, no more process anymore. exit gracefully */
		exit1(td, 0, SIGABRT);
		/* NOT REACHED */
	}

#ifdef KTRACE
	if (error == 0)
		ktrprocctor(p);
#endif

	/*
	 * We don't want cpu_set_syscall_retval() to overwrite any of
	 * the register values put in place by exec_setregs().
	 * Implementations of cpu_set_syscall_retval() will leave
	 * registers unmodified when returning EJUSTRETURN.
	 */
	return (error == 0 ? EJUSTRETURN : error);
}

int
exec_map_first_page(struct image_params *imgp)
{
	vm_object_t object;
	vm_page_t m;
	int error;

	if (imgp->firstpage != NULL)
		exec_unmap_first_page(imgp);

	object = imgp->vp->v_object;
	if (object == NULL)
		return (EACCES);
	VM_OBJECT_WLOCK(object);
#if VM_NRESERVLEVEL > 0
	vm_object_color(object, 0);
#endif
	error = vm_page_grab_valid(&m, object, 0,
	    VM_ALLOC_COUNT(VM_INITIAL_PAGEIN) |
            VM_ALLOC_NORMAL | VM_ALLOC_NOBUSY | VM_ALLOC_WIRED);
	VM_OBJECT_WUNLOCK(object);

	if (error != VM_PAGER_OK)
		return (EIO);
	imgp->firstpage = sf_buf_alloc(m, 0);
	imgp->image_header = (char *)sf_buf_kva(imgp->firstpage);

	return (0);
}

void
exec_unmap_first_page(struct image_params *imgp)
{
	vm_page_t m;

	if (imgp->firstpage != NULL) {
		m = sf_buf_page(imgp->firstpage);
		sf_buf_free(imgp->firstpage);
		imgp->firstpage = NULL;
		vm_page_unwire(m, PQ_ACTIVE);
	}
}

/*
 * Destroy old address space, and allocate a new stack.
 *	The new stack is only sgrowsiz large because it is grown
 *	automatically on a page fault.
 */
int
exec_new_vmspace(struct image_params *imgp, struct sysentvec *sv)
{
	int error;
	struct proc *p = imgp->proc;
	struct vmspace *vmspace = p->p_vmspace;
	vm_object_t obj;
	struct rlimit rlim_stack;
	vm_offset_t sv_minuser, stack_addr;
	vm_map_t map;
	u_long ssiz;

	imgp->vmspace_destroyed = 1;
	imgp->sysent = sv;

	/* May be called with Giant held */
	EVENTHANDLER_DIRECT_INVOKE(process_exec, p, imgp);

	/*
	 * Blow away entire process VM, if address space not shared,
	 * otherwise, create a new VM space so that other threads are
	 * not disrupted
	 */
	map = &vmspace->vm_map;
	if (map_at_zero)
		sv_minuser = sv->sv_minuser;
	else
		sv_minuser = MAX(sv->sv_minuser, PAGE_SIZE);
	if (vmspace->vm_refcnt == 1 && vm_map_min(map) == sv_minuser &&
	    vm_map_max(map) == sv->sv_maxuser &&
	    cpu_exec_vmspace_reuse(p, map)) {
		shmexit(vmspace);
		pmap_remove_pages(vmspace_pmap(vmspace));
		vm_map_remove(map, vm_map_min(map), vm_map_max(map));
		/*
		 * An exec terminates mlockall(MCL_FUTURE), ASLR state
		 * must be re-evaluated.
		 */
		vm_map_lock(map);
		vm_map_modflags(map, 0, MAP_WIREFUTURE | MAP_ASLR |
		    MAP_ASLR_IGNSTART);
		vm_map_unlock(map);
	} else {
		error = vmspace_exec(p, sv_minuser, sv->sv_maxuser);
		if (error)
			return (error);
		vmspace = p->p_vmspace;
		map = &vmspace->vm_map;
	}
	map->flags |= imgp->map_flags;

#ifdef CPU_QEMU_MALTA
	if (curthread->td_md.md_flags & MDTD_QTRACE) {
		char buffer[128];

		snprintf(buffer, sizeof(buffer), "VMMAP %d: exec",
		    curproc->p_pid);
		CHERI_TRACE_STRING(buffer);
	}
#endif

	/* Map a shared page */
	obj = sv->sv_shared_page_obj;
	if (obj != NULL) {
		vm_object_reference(obj);
		error = vm_map_fixed(map, obj, 0,
		    sv->sv_shared_page_base, sv->sv_shared_page_len,
		    VM_PROT_READ | VM_PROT_EXECUTE,
		    VM_PROT_READ | VM_PROT_EXECUTE,
		    MAP_INHERIT_SHARE | MAP_ACC_NO_CHARGE);
		if (error != KERN_SUCCESS) {
			vm_object_deallocate(obj);
			return (vm_mmap_to_errno(error));
		}
	}

	/* Allocate a new stack */
	if (imgp->stack_sz != 0) {
		ssiz = trunc_page(imgp->stack_sz);
		PROC_LOCK(p);
		lim_rlimit_proc(p, RLIMIT_STACK, &rlim_stack);
		PROC_UNLOCK(p);
		if (ssiz > rlim_stack.rlim_max)
			ssiz = rlim_stack.rlim_max;
		if (ssiz > rlim_stack.rlim_cur) {
			rlim_stack.rlim_cur = ssiz;
			kern_setrlimit(curthread, RLIMIT_STACK, &rlim_stack);
		}
	} else if (sv->sv_maxssiz != NULL) {
		ssiz = *sv->sv_maxssiz;
	} else {
		ssiz = maxssiz;
	}
	imgp->eff_stack_sz = lim_cur(curthread, RLIMIT_STACK);
	if (ssiz < imgp->eff_stack_sz)
		imgp->eff_stack_sz = ssiz;
	stack_addr = sv->sv_usrstack - ssiz;
	error = vm_map_stack(map, stack_addr, (vm_size_t)ssiz,
	    obj != NULL && imgp->stack_prot != 0 ? imgp->stack_prot :
	    sv->sv_stackprot, VM_PROT_ALL, MAP_STACK_GROWS_DOWN);
	if (error != KERN_SUCCESS)
		return (vm_mmap_to_errno(error));

	/*
	 * vm_ssize and vm_maxsaddr are somewhat antiquated concepts, but they
	 * are still used to enforce the stack rlimit on the process stack.
	 */
	vmspace->vm_ssize = sgrowsiz >> PAGE_SHIFT;
	vmspace->vm_maxsaddr = stack_addr;

	return (0);
}

/*
 * Takes a pointer to a pointer an array of pointers in userspace, loads
 * the loads the current value and updates the array pointer.
 */
static int
get_argenv_ptr(void * __capability *arrayp, void * __capability *ptrp)
{
	vaddr_t ptr;
	char * __capability array;
#if __has_feature(capabilities)
	intcap_t ptr_c;
#endif
#ifdef COMPAT_FREEBSD32
	uint32_t ptr32;
#endif

	array = *arrayp;
#ifdef COMPAT_FREEBSD32
	if (SV_CURPROC_FLAG(SV_ILP32)) {
		if (fueword32_c(array, &ptr32) == -1)
			return (EFAULT);
		array += sizeof(ptr32);
		*ptrp = __USER_CAP_STR((void *)(uintptr_t)ptr32);
	} else
#endif
#if __has_feature(capabilities)
	if (SV_CURPROC_FLAG(SV_CHERI)) {
		if (fuecap(array, &ptr_c) == -1)
			return (EFAULT);
		array += sizeof(ptr_c);
		*ptrp = (void * __capability)ptr_c;
	} else
#endif
	{
		if (fueword_c(array, &ptr) == -1)
			return (EFAULT);
		array += sizeof(ptr);
		*ptrp = __USER_CAP_STR((void *)(uintptr_t)ptr);
	}
	*arrayp = array;
	return (0);
}

/*
 * Copy out argument and environment strings from the old process address
 * space into the temporary string buffer.
 */
int
exec_copyin_args(struct image_args *args, const char * __capability fname,
    enum uio_seg segflg, void * __capability argv, void * __capability envv)
{
	void * __capability ptr;
	int error;

	bzero(args, sizeof(*args));
	if (argv == NULL)
		return (EFAULT);

	/*
	 * Allocate demand-paged memory for the file name, argument, and
	 * environment strings.
	 */
	error = exec_alloc_args(args);
	if (error != 0)
		return (error);

	/*
	 * Copy the file name.
	 */
	error = exec_args_add_fname(args, fname, segflg);
	if (error != 0)
		goto err_exit;

	/*
	 * extract arguments first
	 */
	for (;;) {
		error = get_argenv_ptr(&argv, &ptr);
		if (error != 0)
			goto err_exit;
		if (ptr == NULL)
			break;
		error = exec_args_add_arg(args, ptr, UIO_USERSPACE);
		if (error != 0)
			goto err_exit;
	}

	/*
	 * extract environment strings
	 */
	if (envv) {
		for (;;) {
			error = get_argenv_ptr(&envv, &ptr);
			if (error != 0)
				goto err_exit;
			if (ptr == NULL)
				break;
			error = exec_args_add_env(args, ptr, UIO_USERSPACE);
			if (error != 0)
				goto err_exit;
		}
	}

	return (0);

err_exit:
	exec_free_args(args);
	return (error);
}

int
exec_copyin_data_fds(struct thread *td, struct image_args *args,
    const void *data, size_t datalen, const int *fds, size_t fdslen)
{
	struct filedesc *ofdp;
	const char *p;
	int *kfds;
	int error;

	memset(args, '\0', sizeof(*args));
	ofdp = td->td_proc->p_fd;
	if (datalen >= ARG_MAX || fdslen > ofdp->fd_lastfile + 1)
		return (E2BIG);
	error = exec_alloc_args(args);
	if (error != 0)
		return (error);

	args->begin_argv = args->buf;
	args->stringspace = ARG_MAX;

	if (datalen > 0) {
		/*
		 * Argument buffer has been provided. Copy it into the
		 * kernel as a single string and add a terminating null
		 * byte.
		 */
		error = copyin(data, args->begin_argv, datalen);
		if (error != 0)
			goto err_exit;
		args->begin_argv[datalen] = '\0';
		args->endp = args->begin_argv + datalen + 1;
		args->stringspace -= datalen + 1;

		/*
		 * Traditional argument counting. Count the number of
		 * null bytes.
		 */
		for (p = args->begin_argv; p < args->endp; ++p)
			if (*p == '\0')
				++args->argc;
	} else {
		/* No argument buffer provided. */
		args->endp = args->begin_argv;
	}

	/* Create new file descriptor table. */
	kfds = malloc(fdslen * sizeof(int), M_TEMP, M_WAITOK);
	error = copyin(fds, kfds, fdslen * sizeof(int));
	if (error != 0) {
		free(kfds, M_TEMP);
		goto err_exit;
	}
	error = fdcopy_remapped(ofdp, kfds, fdslen, &args->fdp);
	free(kfds, M_TEMP);
	if (error != 0)
		goto err_exit;

	return (0);
err_exit:
	exec_free_args(args);
	return (error);
}

struct exec_args_kva {
	vm_ptr_t addr;
	u_int gen;
	SLIST_ENTRY(exec_args_kva) next;
};

DPCPU_DEFINE_STATIC(struct exec_args_kva *, exec_args_kva);

static SLIST_HEAD(, exec_args_kva) exec_args_kva_freelist;
static struct mtx exec_args_kva_mtx;
static u_int exec_args_gen;

static void
exec_prealloc_args_kva(void *arg __unused)
{
	struct exec_args_kva *argkva;
	u_int i;

	SLIST_INIT(&exec_args_kva_freelist);
	mtx_init(&exec_args_kva_mtx, "exec args kva", NULL, MTX_DEF);
	for (i = 0; i < exec_map_entries; i++) {
		argkva = malloc(sizeof(*argkva), M_PARGS, M_WAITOK);
		argkva->addr = kmap_alloc_wait(exec_map, exec_map_entry_size);
		argkva->gen = exec_args_gen;
		SLIST_INSERT_HEAD(&exec_args_kva_freelist, argkva, next);
	}
}
SYSINIT(exec_args_kva, SI_SUB_EXEC, SI_ORDER_ANY, exec_prealloc_args_kva, NULL);

static vm_ptr_t
exec_alloc_args_kva(void **cookie)
{
	struct exec_args_kva *argkva;

	argkva = (void *)atomic_readandclear_ptr(
	    (uintptr_t *)DPCPU_PTR(exec_args_kva));
	if (argkva == NULL) {
		mtx_lock(&exec_args_kva_mtx);
		while ((argkva = SLIST_FIRST(&exec_args_kva_freelist)) == NULL)
			(void)mtx_sleep(&exec_args_kva_freelist,
			    &exec_args_kva_mtx, 0, "execkva", 0);
		SLIST_REMOVE_HEAD(&exec_args_kva_freelist, next);
		mtx_unlock(&exec_args_kva_mtx);
	}
	*(struct exec_args_kva **)cookie = argkva;
	return (argkva->addr);
}

static void
exec_release_args_kva(struct exec_args_kva *argkva, u_int gen)
{
	vm_offset_t base;

	base = argkva->addr;
	if (argkva->gen != gen) {
		(void)vm_map_madvise(exec_map, base, base + exec_map_entry_size,
		    MADV_FREE);
		argkva->gen = gen;
	}
	if (!atomic_cmpset_ptr((uintptr_t *)DPCPU_PTR(exec_args_kva),
	    (uintptr_t)NULL, (uintptr_t)argkva)) {
		mtx_lock(&exec_args_kva_mtx);
		SLIST_INSERT_HEAD(&exec_args_kva_freelist, argkva, next);
		wakeup_one(&exec_args_kva_freelist);
		mtx_unlock(&exec_args_kva_mtx);
	}
}

static void
exec_free_args_kva(void *cookie)
{

	exec_release_args_kva(cookie, exec_args_gen);
}

static void
exec_args_kva_lowmem(void *arg __unused)
{
	SLIST_HEAD(, exec_args_kva) head;
	struct exec_args_kva *argkva;
	u_int gen;
	int i;

	gen = atomic_fetchadd_int(&exec_args_gen, 1) + 1;

	/*
	 * Force an madvise of each KVA range. Any currently allocated ranges
	 * will have MADV_FREE applied once they are freed.
	 */
	SLIST_INIT(&head);
	mtx_lock(&exec_args_kva_mtx);
	SLIST_SWAP(&head, &exec_args_kva_freelist, exec_args_kva);
	mtx_unlock(&exec_args_kva_mtx);
	while ((argkva = SLIST_FIRST(&head)) != NULL) {
		SLIST_REMOVE_HEAD(&head, next);
		exec_release_args_kva(argkva, gen);
	}

	CPU_FOREACH(i) {
		argkva = (void *)atomic_readandclear_ptr(
		    (uintptr_t *)DPCPU_ID_PTR(i, exec_args_kva));
		if (argkva != NULL)
			exec_release_args_kva(argkva, gen);
	}
}
EVENTHANDLER_DEFINE(vm_lowmem, exec_args_kva_lowmem, NULL,
    EVENTHANDLER_PRI_ANY);

/*
 * Allocate temporary demand-paged, zero-filled memory for the file name,
 * argument, and environment strings.
 */
int
exec_alloc_args(struct image_args *args)
{

	args->buf = (char *)exec_alloc_args_kva(&args->bufkva);
	return (0);
}

void
exec_free_args(struct image_args *args)
{

	if (args->buf != NULL) {
		exec_free_args_kva(args->bufkva);
		args->buf = NULL;
	}
	if (args->fname_buf != NULL) {
		free(args->fname_buf, M_TEMP);
		args->fname_buf = NULL;
	}
	if (args->fdp != NULL)
		fdescfree_remapped(args->fdp);
}

/*
 * A set to functions to fill struct image args.
 *
 * NOTE: exec_args_add_fname() must be called (possibly with a NULL
 * fname) before the other functions.  All exec_args_add_arg() calls must
 * be made before any exec_args_add_env() calls.  exec_args_adjust_args()
 * may be called any time after exec_args_add_fname().
 *
 * exec_args_add_fname() - install path to be executed
 * exec_args_add_arg() - append an argument string
 * exec_args_add_env() - append an env string
 * exec_args_adjust_args() - adjust location of the argument list to
 *                           allow new arguments to be prepended
 */
int
exec_args_add_fname(struct image_args *args, const char * __capability fname,
    enum uio_seg segflg)
{
	int error;
	size_t length;

	KASSERT(args->fname == NULL, ("fname already appended"));
	KASSERT(args->endp == NULL, ("already appending to args"));

	if (fname != NULL) {
		args->fname = args->buf;
		if (segflg == UIO_SYSSPACE)
			error = copystr((__cheri_fromcap const char *)fname,
			    args->fname, PATH_MAX, &length);
		else
			error = copyinstr_c(fname, args->fname, PATH_MAX,
			    &length);
		if (error != 0)
			return (error == ENAMETOOLONG ? E2BIG : error);
	} else
		length = 0;

	/* Set up for _arg_*()/_env_*() */
	args->endp = args->buf + length;
	/* begin_argv must be set and kept updated */
	args->begin_argv = args->endp;
	KASSERT(exec_map_entry_size - length >= ARG_MAX,
	    ("too little space remaining for arguments %zu < %zu",
	    exec_map_entry_size - length, (size_t)ARG_MAX));
	args->stringspace = ARG_MAX;

	return (0);
}

static int
exec_args_add_str(struct image_args *args, const char * __capability str,
    enum uio_seg segflg, int *countp)
{
	int error;
	size_t length;

	KASSERT(args->endp != NULL, ("endp not initialized"));
	KASSERT(args->begin_argv != NULL, ("begin_argp not initialized"));

	if (segflg == UIO_SYSSPACE)
		error = copystr((__cheri_fromcap const char *)str, args->endp,
		    args->stringspace, &length);
	else
		error = copyinstr_c(str, args->endp, args->stringspace,
		    &length);
	if (error != 0)
		return (error == ENAMETOOLONG ? E2BIG : error);
	args->stringspace -= length;
	args->endp += length;
	(*countp)++;

	return (0);
}

int
exec_args_add_arg(struct image_args *args, const char * __capability argp,
    enum uio_seg segflg)
{

	KASSERT(args->envc == 0, ("appending args after env"));

	return (exec_args_add_str(args, argp, segflg, &args->argc));
}

int
exec_args_add_env(struct image_args *args, const char * __capability envp,
    enum uio_seg segflg)
{

	if (args->envc == 0)
		args->begin_envv = args->endp;

	return (exec_args_add_str(args, envp, segflg, &args->envc));
}

int
exec_args_adjust_args(struct image_args *args, size_t consume, ssize_t extend)
{
	ssize_t offset;

	KASSERT(args->endp != NULL, ("endp not initialized"));
	KASSERT(args->begin_argv != NULL, ("begin_argp not initialized"));

	offset = extend - consume;
	if (args->stringspace < offset)
		return (E2BIG);
	memmove(args->begin_argv + extend, args->begin_argv + consume,
	    args->endp - args->begin_argv + consume);
	if (args->envc > 0)
		args->begin_envv += offset;
	args->endp += offset;
	args->stringspace -= offset;
	return (0);
}

char *
exec_args_get_begin_envv(struct image_args *args)
{

	KASSERT(args->endp != NULL, ("endp not initialized"));

	if (args->envc > 0)
		return (args->begin_envv);
	return (args->endp);
}

/*
 * Copy strings out to the new process address space, constructing new arg
 * and env vector tables. Return a pointer to the base so that it can be used
 * as the initial stack pointer.
 *
 * XXX: We may want a wrapper of cheri_csetbounds() that warns about
 * capabilities that are overly broad.
 */
int
exec_copyout_strings(struct image_params *imgp, uintcap_t *stack_base)
{
	int argc, envc;
	char * __capability * __capability vectp;
	char *stringp;
#if __has_feature(capabilities)
	char * __capability ustackp;
	vaddr_t rounded_stack_vaddr, stack_vaddr, stack_offset;
	size_t ssiz;
#endif
	char * __capability destp, * __capability ustringp;
	struct ps_strings * __capability arginfo;
	struct proc *p;
	size_t execpath_len, len;
	int error, szsigcode, szps;
	char canary[sizeof(long) * 8];

	szps = sizeof(pagesizes[0]) * MAXPAGESIZES;
	/*
	 * Calculate string base and vector table pointers.
	 * Also deal with signal trampoline code for this exec type.
	 */
	if (imgp->execpath != NULL && imgp->auxargs != NULL)
		execpath_len = strlen(imgp->execpath) + 1;
	else
		execpath_len = 0;
	p = imgp->proc;
	szsigcode = 0;

#if __has_feature(capabilities)
	/*
	 * ustackp must cover all of the smaller buffers copied out
	 * onto the stack, so roundup the length to be representable
	 * even if it means the capability extends beyond the stack
	 * bounds.
	 */
	stack_vaddr = (vaddr_t)p->p_vmspace->vm_maxsaddr;
	ssiz = p->p_sysent->sv_usrstack - stack_vaddr;
	stack_offset = 0;
	do {
		rounded_stack_vaddr = CHERI_REPRESENTABLE_BASE(stack_vaddr,
		    ssiz + stack_offset);
		stack_offset = stack_vaddr - rounded_stack_vaddr;
	} while (rounded_stack_vaddr != CHERI_REPRESENTABLE_BASE(stack_vaddr,
	    ssiz + stack_offset));
	ustackp = cheri_capability_build_user_data(
	    CHERI_CAP_USER_DATA_PERMS, rounded_stack_vaddr,
	    CHERI_REPRESENTABLE_LENGTH(ssiz + stack_offset), stack_offset);
	destp = cheri_setaddress(ustackp, p->p_sysent->sv_psstrings);
	arginfo = (struct ps_strings * __capability)cheri_csetbounds(destp,
	    sizeof(*arginfo));
#else
	destp = (void *)p->p_sysent->sv_psstrings;
	arginfo = (struct ps_strings *)destp;
#endif
	imgp->ps_strings = arginfo;
	if (p->p_sysent->sv_sigcode_base == 0) {
		if (p->p_sysent->sv_szsigcode != NULL)
			szsigcode = *(p->p_sysent->sv_szsigcode);
	}

	/*
	 * install sigcode
	 */
	if (szsigcode != 0) {
		destp -= szsigcode;
		destp = __builtin_align_down(destp,
		    sizeof(void * __capability));
		error = copyout_c(p->p_sysent->sv_sigcode, destp, szsigcode);
		if (error != 0)
			return (error);
	}

	/*
	 * Copy the image path for the rtld.
	 */
	if (execpath_len != 0) {
		destp -= execpath_len;
		destp = __builtin_align_down(destp,
		    sizeof(void * __capability));
#if __has_feature(capabilities)
		imgp->execpathp = cheri_csetbounds(destp, execpath_len);
#else
		imgp->execpathp = destp;
#endif
		error = copyout_c(imgp->execpath, destp, execpath_len);
		if (error != 0)
			return (error);
	}

	/*
	 * Prepare the canary for SSP.
	 */
	arc4rand(canary, sizeof(canary), 0);
	destp -= sizeof(canary);
#if __has_feature(capabilities)
	imgp->canary = cheri_csetbounds(destp, sizeof(canary));
#else
	imgp->canary = destp;
#endif
	error = copyout_c(canary, destp, sizeof(canary));
	if (error != 0)
		return (error);
	imgp->canarylen = sizeof(canary);

	/*
	 * Prepare the pagesizes array.
	 */
	destp -= szps;
	destp = __builtin_align_down(destp, sizeof(void * __capability));
#if __has_feature(capabilities)
	imgp->pagesizes = cheri_csetbounds(destp, szps);
#else
	imgp->pagesizes = destp;
#endif
	error = copyout_c(pagesizes, destp, szps);
	if (error != 0)
		return (error);
	imgp->pagesizeslen = szps;

	/*
	 * Allocate room for the argument and environment strings.
	 */
	destp -= ARG_MAX - imgp->args->stringspace;
	destp = __builtin_align_down(destp, sizeof(void * __capability));
#if __has_feature(capabilities)
	ustringp = cheri_csetbounds(destp, ARG_MAX - imgp->args->stringspace);
#else
	ustringp = destp;
#endif

<<<<<<< HEAD
	if (imgp->sysent->sv_stackgap != NULL)
		imgp->sysent->sv_stackgap(imgp, (uintptr_t *)&destp);
=======
	if (imgp->sysent->sv_stackgap != NULL) {
		imgp->sysent->sv_stackgap(imgp, (uintcap_t *)&destp);
	}
>>>>>>> 50042d5e

	if (imgp->auxargs) {
		/*
		 * Allocate room on the stack for the ELF auxargs
		 * array.  It has up to AT_COUNT entries.
		 */
		destp -= AT_COUNT * sizeof(Elf_Auxinfo);
		destp = __builtin_align_down(destp,
		    sizeof(void * __capability));
	}

	vectp = (char * __capability * __capability)destp;

	/*
	 * Allocate room for the argv[] and env vectors including the
	 * terminating NULL pointers.
	 */
	vectp -= imgp->args->argc + 1 + imgp->args->envc + 1;

	/*
	 * vectp also becomes our initial stack base
	 */
	*stack_base = (uintcap_t)vectp;

	stringp = imgp->args->begin_argv;
	argc = imgp->args->argc;
	envc = imgp->args->envc;

	/*
	 * Copy out strings - arguments and environment.
	 */
	error = copyout_c(stringp, (void * __capability)ustringp,
	    ARG_MAX - imgp->args->stringspace);
	if (error != 0)
		return (error);

	/*
	 * Fill in "ps_strings" struct for ps, w, etc.
	 */
#if __has_feature(capabilities)
	imgp->argv = cheri_csetbounds(vectp, (argc + 1) * sizeof(*vectp));
#else
	imgp->argv = vectp;
#endif
	if (sucap(&arginfo->ps_argvstr, (intcap_t)imgp->argv) != 0)
		return (EFAULT);
	if (suword32_c(&arginfo->ps_nargvstr, argc) != 0)
		return (EFAULT);

	/*
	 * Fill in argument portion of vector table.
	 */
	for (; argc > 0; --argc) {
		len = strlen(stringp) + 1;
#if __has_feature(capabilities)
		if (sucap(vectp++, (intcap_t)cheri_csetbounds(ustringp,
		    len)) != 0)
			return (EFAULT);
#else
		if (suword(vectp++, (uintptr_t)ustringp) != 0)
			return (EFAULT);
#endif
		stringp += len;
		ustringp += len;
	}

	/* a null vector table pointer separates the argp's from the envp's */
	if (suword_c(vectp++, 0) != 0)
		return (EFAULT);

#if __has_feature(capabilities)
	imgp->envv = cheri_csetbounds(vectp, (envc + 1) * sizeof(*vectp));
#else
	imgp->envv = vectp;
#endif
	if (sucap(&arginfo->ps_envstr, (intcap_t)imgp->envv) != 0)
		return (EFAULT);
	if (suword32_c(&arginfo->ps_nenvstr, envc) != 0)
		return (EFAULT);

	/*
	 * Fill in environment portion of vector table.
	 */
	for (; envc > 0; --envc) {
		len = strlen(stringp) + 1;
#if __has_feature(capabilities)
		if (sucap(vectp++, (intcap_t)cheri_csetbounds(ustringp,
		    len)) != 0)
			return (EFAULT);
#else
		if (suword(vectp++, (uintptr_t)ustringp) != 0)
			return (EFAULT);
#endif
		stringp += len;
		ustringp += len;
	}

	/* end of vector table is a null pointer */
	if (suword_c(vectp, 0) != 0)
		return (EFAULT);

	if (imgp->auxargs) {
		vectp++;
		error = imgp->sysent->sv_copyout_auxargs(imgp,
		    (uintcap_t)vectp);
		if (error != 0)
			return (error);
	}

	return (0);
}

/*
 * Check permissions of file to execute.
 *	Called with imgp->vp locked.
 *	Return 0 for success or error code on failure.
 */
int
exec_check_permissions(struct image_params *imgp)
{
	struct vnode *vp = imgp->vp;
	struct vattr *attr = imgp->attr;
	struct thread *td;
	int error;

	td = curthread;

	/* Get file attributes */
	error = VOP_GETATTR(vp, attr, td->td_ucred);
	if (error)
		return (error);

#ifdef MAC
	error = mac_vnode_check_exec(td->td_ucred, imgp->vp, imgp);
	if (error)
		return (error);
#endif

	/*
	 * 1) Check if file execution is disabled for the filesystem that
	 *    this file resides on.
	 * 2) Ensure that at least one execute bit is on. Otherwise, a
	 *    privileged user will always succeed, and we don't want this
	 *    to happen unless the file really is executable.
	 * 3) Ensure that the file is a regular file.
	 */
	if ((vp->v_mount->mnt_flag & MNT_NOEXEC) ||
	    (attr->va_mode & (S_IXUSR | S_IXGRP | S_IXOTH)) == 0 ||
	    (attr->va_type != VREG))
		return (EACCES);

	/*
	 * Zero length files can't be exec'd
	 */
	if (attr->va_size == 0)
		return (ENOEXEC);

	/*
	 *  Check for execute permission to file based on current credentials.
	 */
	error = VOP_ACCESS(vp, VEXEC, td->td_ucred, td);
	if (error)
		return (error);

	/*
	 * Check number of open-for-writes on the file and deny execution
	 * if there are any.
	 *
	 * Add a text reference now so no one can write to the
	 * executable while we're activating it.
	 *
	 * Remember if this was set before and unset it in case this is not
	 * actually an executable image.
	 */
	error = VOP_SET_TEXT(vp);
	if (error != 0)
		return (error);
	imgp->textset = true;

	/*
	 * Call filesystem specific open routine (which does nothing in the
	 * general case).
	 */
	error = VOP_OPEN(vp, FREAD, td->td_ucred, td, NULL);
	if (error == 0)
		imgp->opened = 1;
	return (error);
}

/*
 * Exec handler registration
 */
int
exec_register(const struct execsw *execsw_arg)
{
	const struct execsw **es, **xs, **newexecsw;
	u_int count = 2;	/* New slot and trailing NULL */

	if (execsw)
		for (es = execsw; *es; es++)
			count++;
	newexecsw = malloc(count * sizeof(*es), M_TEMP, M_WAITOK);
	xs = newexecsw;
	if (execsw)
		for (es = execsw; *es; es++)
			*xs++ = *es;
	*xs++ = execsw_arg;
	*xs = NULL;
	if (execsw)
		free(execsw, M_TEMP);
	execsw = newexecsw;
	return (0);
}

int
exec_unregister(const struct execsw *execsw_arg)
{
	const struct execsw **es, **xs, **newexecsw;
	int count = 1;

	if (execsw == NULL)
		panic("unregister with no handlers left?\n");

	for (es = execsw; *es; es++) {
		if (*es == execsw_arg)
			break;
	}
	if (*es == NULL)
		return (ENOENT);
	for (es = execsw; *es; es++)
		if (*es != execsw_arg)
			count++;
	newexecsw = malloc(count * sizeof(*es), M_TEMP, M_WAITOK);
	xs = newexecsw;
	for (es = execsw; *es; es++)
		if (*es != execsw_arg)
			*xs++ = *es;
	*xs = NULL;
	if (execsw)
		free(execsw, M_TEMP);
	execsw = newexecsw;
	return (0);
}
// CHERI CHANGES START
// {
//   "updated": 20200123,
//   "target_type": "kernel",
//   "changes": [
//     "integer_provenance",
//     "user_capabilities"
//   ],
//   "changes_purecap": [
//     "pointer_as_integer"
//   ]
// }
// CHERI CHANGES END<|MERGE_RESOLUTION|>--- conflicted
+++ resolved
@@ -1728,14 +1728,9 @@
 	ustringp = destp;
 #endif
 
-<<<<<<< HEAD
-	if (imgp->sysent->sv_stackgap != NULL)
-		imgp->sysent->sv_stackgap(imgp, (uintptr_t *)&destp);
-=======
 	if (imgp->sysent->sv_stackgap != NULL) {
 		imgp->sysent->sv_stackgap(imgp, (uintcap_t *)&destp);
 	}
->>>>>>> 50042d5e
 
 	if (imgp->auxargs) {
 		/*
