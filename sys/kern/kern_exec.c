--- conflicted
+++ resolved
@@ -1649,7 +1649,7 @@
 #define sucap(uaddr, base, offset, length, what, perms)	\
     _sucap(uaddr, (base), (offset), (length), (perms), what, __func__, __LINE__)
 
-static void
+static int
 _sucap(void *__capability uaddr, vaddr_t base, ssize_t offset, size_t length,
     uint64_t perms, const char *what, const char *func, int line)
 {
@@ -1671,7 +1671,7 @@
 	KASSERT(cheri_gettag(_tmpcap),("%s:%d: Created invalid cap "
 	     "from base=%zx, offset=%#zx, length=%#zx, perms=%#zx", func,
 	     line, base, offset, length, (size_t)(perms)));
-	copyoutcap(&_tmpcap, uaddr, sizeof(_tmpcap));
+	return (copyoutcap(&_tmpcap, uaddr, sizeof(_tmpcap)));
 }
 #endif
 
@@ -1686,14 +1686,8 @@
 	int argc, envc;
 	char * __capability * __capability vectp;
 	char *stringp;
-<<<<<<< HEAD
 	char * __capability destp;
-	void * __capability *stack_base;
 	struct ps_strings * __capability arginfo;
-=======
-	uintptr_t destp;
-	struct ps_strings *arginfo;
->>>>>>> 81f62ee1
 	struct proc *p;
 	size_t execpath_len;
 	int error, szsigcode, szps;
@@ -1735,17 +1729,11 @@
 	 */
 	if (szsigcode != 0) {
 		destp -= szsigcode;
-<<<<<<< HEAD
 		destp = __builtin_align_down(destp,
 		    sizeof(void * __capability));
-		copyout_c(p->p_sysent->sv_sigcode, destp, szsigcode);
-=======
-		destp = rounddown2(destp, sizeof(void *));
-		error = copyout(p->p_sysent->sv_sigcode, (void *)destp,
-		    szsigcode);
+		error = copyout_c(p->p_sysent->sv_sigcode, destp, szsigcode);
 		if (error != 0)
 			return (error);
->>>>>>> 81f62ee1
 	}
 
 	/*
@@ -1753,7 +1741,6 @@
 	 */
 	if (execpath_len != 0) {
 		destp -= execpath_len;
-<<<<<<< HEAD
 
 		/* XXX: CheriABI didn't do the align_down */
 		destp = __builtin_align_down(destp,
@@ -1761,14 +1748,9 @@
 
 		/* XXX: Should execpathp be a pointer? */
 		imgp->execpathp = (__cheri_addr uintptr_t)destp;
-		copyout_c(imgp->execpath, destp, execpath_len);
-=======
-		destp = rounddown2(destp, sizeof(void *));
-		imgp->execpathp = destp;
-		error = copyout(imgp->execpath, (void *)destp, execpath_len);
+		error = copyout_c(imgp->execpath, destp, execpath_len);
 		if (error != 0)
 			return (error);
->>>>>>> 81f62ee1
 	}
 
 	/*
@@ -1776,32 +1758,21 @@
 	 */
 	arc4rand(canary, sizeof(canary), 0);
 	destp -= sizeof(canary);
-<<<<<<< HEAD
 	imgp->canary = (__cheri_addr uintptr_t)destp;
-	copyout_c(canary, destp, sizeof(canary));
-=======
-	imgp->canary = destp;
-	error = copyout(canary, (void *)destp, sizeof(canary));
+	error = copyout_c(canary, destp, sizeof(canary));
 	if (error != 0)
 		return (error);
->>>>>>> 81f62ee1
 	imgp->canarylen = sizeof(canary);
 
 	/*
 	 * Prepare the pagesizes array.
 	 */
 	destp -= szps;
-<<<<<<< HEAD
 	destp = __builtin_align_down(destp, sizeof(void * __capability));
 	imgp->pagesizes = (__cheri_addr uintptr_t)destp;
-	copyout_c(pagesizes, destp, szps);
-=======
-	destp = rounddown2(destp, sizeof(void *));
-	imgp->pagesizes = destp;
-	error = copyout(pagesizes, (void *)destp, szps);
+	error = copyout_c(pagesizes, destp, szps);
 	if (error != 0)
 		return (error);
->>>>>>> 81f62ee1
 	imgp->pagesizeslen = szps;
 
 	destp -= ARG_MAX - imgp->args->stringspace;
@@ -1827,11 +1798,7 @@
 	/*
 	 * vectp also becomes our initial stack base
 	 */
-<<<<<<< HEAD
-	stack_base = (__cheri_fromcap void * __capability *)vectp;
-=======
-	*stack_base = (register_t *)vectp;
->>>>>>> 81f62ee1
+	*stack_base = (__cheri_fromcap register_t *)(register_t * __capability)vectp;
 
 	stringp = imgp->args->begin_argv;
 	argc = imgp->args->argc;
@@ -1840,32 +1807,24 @@
 	/*
 	 * Copy out strings - arguments and environment.
 	 */
-<<<<<<< HEAD
-	copyout_c(stringp, destp, ARG_MAX - imgp->args->stringspace);
-=======
-	error = copyout(stringp, (void *)destp,
-	    ARG_MAX - imgp->args->stringspace);
+	error = copyout_c(stringp, destp, ARG_MAX - imgp->args->stringspace);
 	if (error != 0)
 		return (error);
->>>>>>> 81f62ee1
 
 	/*
 	 * Fill in "ps_strings" struct for ps, w, etc.
 	 */
-<<<<<<< HEAD
 #if __has_feature(capabilities)
-	sucap(&arginfo->ps_argvstr, (__cheri_addr vaddr_t)vectp, 0,
+	if (sucap(&arginfo->ps_argvstr, (__cheri_addr vaddr_t)vectp, 0,
 	    argc * sizeof(void * __capability), "argv",
-	    CHERI_CAP_USER_DATA_PERMS);
+	    CHERI_CAP_USER_DATA_PERMS) != 0)
+		return (EFAULT);
 #else
-	suword(&arginfo->ps_argvstr, (long)(intptr_t)vectp);
-#endif
-	suword32_c(&arginfo->ps_nargvstr, argc);
-=======
-	if (suword(&arginfo->ps_argvstr, (long)(intptr_t)vectp) != 0 ||
-	    suword32(&arginfo->ps_nargvstr, argc) != 0)
+	if (suword(&arginfo->ps_argvstr, (long)(intptr_t)vectp) != 0)
+		return (EFAULT)
+#endif
+	if (suword32_c(&arginfo->ps_nargvstr, argc) != 0)
 		return (EFAULT);
->>>>>>> 81f62ee1
 
 	/*
 	 * Fill in argument portion of vector table.
@@ -1875,43 +1834,35 @@
 	imgp->args->argv = (__cheri_fromcap void *)vectp;
 #endif
 	for (; argc > 0; --argc) {
-<<<<<<< HEAD
 #if __has_feature(capabilities)
-		sucap(vectp++, (__cheri_addr vaddr_t)destp, 0,
+		if (sucap(vectp++, (__cheri_addr vaddr_t)destp, 0,
 		    strlen(stringp) + 1,
-		    "command line argument", CHERI_CAP_USER_DATA_PERMS);
+		    "command line argument", CHERI_CAP_USER_DATA_PERMS) != 0)
+			return (EFAULT);
 #else
-		suword(vectp++, (long)(intptr_t)destp);
-#endif
-=======
 		if (suword(vectp++, (long)(intptr_t)destp) != 0)
 			return (EFAULT);
->>>>>>> 81f62ee1
+#endif
 		while (*stringp++ != 0)
 			destp++;
 		destp++;
 	}
 
 	/* a null vector table pointer separates the argp's from the envp's */
-<<<<<<< HEAD
-	suword_c(vectp++, 0);
+	if (suword_c(vectp++, 0) != 0)
+		return (EFAULT);
 
 #if __has_feature(capabilities)
-	sucap(&arginfo->ps_envstr, (__cheri_addr vaddr_t)vectp, 0,
+	if (sucap(&arginfo->ps_envstr, (__cheri_addr vaddr_t)vectp, 0,
 	    arginfo->ps_nenvstr * sizeof(void * __capability), "envv",
-	    CHERI_CAP_USER_DATA_PERMS);
+	    CHERI_CAP_USER_DATA_PERMS) != 0)
+		return (EFAULT);
 #else
-	suword(&arginfo->ps_envstr, (long)(intptr_t)vectp);
-#endif
-	suword32_c(&arginfo->ps_nenvstr, envc);
-=======
-	if (suword(vectp++, 0) != 0)
+	if (suword(&arginfo->ps_envstr, (long)(intptr_t)vectp) != 0)
 		return (EFAULT);
-
-	if (suword(&arginfo->ps_envstr, (long)(intptr_t)vectp) != 0 ||
-	    suword32(&arginfo->ps_nenvstr, envc) != 0)
+#endif
+	if (suword32_c(&arginfo->ps_nenvstr, envc) != 0)
 		return (EFAULT);
->>>>>>> 81f62ee1
 
 	/*
 	 * Fill in environment portion of vector table.
@@ -1921,34 +1872,25 @@
 	imgp->args->envv = (__cheri_fromcap void *)vectp;
 #endif
 	for (; envc > 0; --envc) {
-<<<<<<< HEAD
 #if __has_feature(capabilities)
-		sucap(vectp++, (__cheri_addr vaddr_t)destp, 0,
+		if (sucap(vectp++, (__cheri_addr vaddr_t)destp, 0,
 		    strlen(stringp) + 1,
-		    "environment variable", CHERI_CAP_USER_DATA_PERMS);
+		    "environment variable", CHERI_CAP_USER_DATA_PERMS) != 0)
+			return (EFAULT);
 #else
-		suword(vectp++, (long)(intptr_t)destp);
-#endif
-=======
 		if (suword(vectp++, (long)(intptr_t)destp) != 0)
 			return (EFAULT);
->>>>>>> 81f62ee1
+#endif
 		while (*stringp++ != 0)
 			destp++;
 		destp++;
 	}
 
 	/* end of vector table is a null pointer */
-<<<<<<< HEAD
-	suword_c(vectp, 0);
-
-	return ((register_t *)stack_base);
-=======
-	if (suword(vectp, 0) != 0)
+	if (suword_c(vectp, 0) != 0)
 		return (EFAULT);
 
 	return (0);
->>>>>>> 81f62ee1
 }
 
 /*
