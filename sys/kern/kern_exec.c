/*
 * SPDX-License-Identifier: BSD-2-Clause-FreeBSD
 *
 * Copyright (c) 1993, David Greenman
 * All rights reserved.
 *
 * Redistribution and use in source and binary forms, with or without
 * modification, are permitted provided that the following conditions
 * are met:
 * 1. Redistributions of source code must retain the above copyright
 *    notice, this list of conditions and the following disclaimer.
 * 2. Redistributions in binary form must reproduce the above copyright
 *    notice, this list of conditions and the following disclaimer in the
 *    documentation and/or other materials provided with the distribution.
 *
 * THIS SOFTWARE IS PROVIDED BY THE AUTHOR AND CONTRIBUTORS ``AS IS'' AND
 * ANY EXPRESS OR IMPLIED WARRANTIES, INCLUDING, BUT NOT LIMITED TO, THE
 * IMPLIED WARRANTIES OF MERCHANTABILITY AND FITNESS FOR A PARTICULAR PURPOSE
 * ARE DISCLAIMED.  IN NO EVENT SHALL THE AUTHOR OR CONTRIBUTORS BE LIABLE
 * FOR ANY DIRECT, INDIRECT, INCIDENTAL, SPECIAL, EXEMPLARY, OR CONSEQUENTIAL
 * DAMAGES (INCLUDING, BUT NOT LIMITED TO, PROCUREMENT OF SUBSTITUTE GOODS
 * OR SERVICES; LOSS OF USE, DATA, OR PROFITS; OR BUSINESS INTERRUPTION)
 * HOWEVER CAUSED AND ON ANY THEORY OF LIABILITY, WHETHER IN CONTRACT, STRICT
 * LIABILITY, OR TORT (INCLUDING NEGLIGENCE OR OTHERWISE) ARISING IN ANY WAY
 * OUT OF THE USE OF THIS SOFTWARE, EVEN IF ADVISED OF THE POSSIBILITY OF
 * SUCH DAMAGE.
 */

#include <sys/cdefs.h>
__FBSDID("$FreeBSD$");

#include "opt_capsicum.h"
#include "opt_hwpmc_hooks.h"
#include "opt_ktrace.h"
#include "opt_vm.h"

#include <sys/param.h>
#include <sys/systm.h>
#include <sys/acct.h>
#include <sys/capsicum.h>
#include <sys/eventhandler.h>
#include <sys/exec.h>
#include <sys/fcntl.h>
#include <sys/filedesc.h>
#include <sys/imgact.h>
#include <sys/imgact_elf.h>
#include <sys/kernel.h>
#include <sys/lock.h>
#include <sys/malloc.h>
#include <sys/mman.h>
#include <sys/mount.h>
#include <sys/mutex.h>
#include <sys/namei.h>
#include <sys/pioctl.h>
#include <sys/priv.h>
#include <sys/proc.h>
#include <sys/ptrace.h>
#include <sys/resourcevar.h>
#include <sys/rwlock.h>
#include <sys/sched.h>
#include <sys/sdt.h>
#include <sys/sf_buf.h>
#include <sys/shm.h>
#include <sys/signalvar.h>
#include <sys/smp.h>
#include <sys/stat.h>
#include <sys/syscallsubr.h>
#include <sys/sysctl.h>
#include <sys/sysent.h>
#include <sys/sysproto.h>
#include <sys/vnode.h>
#include <sys/wait.h>
#ifdef KTRACE
#include <sys/ktrace.h>
#endif

#include <vm/vm.h>
#include <vm/vm_param.h>
#include <vm/pmap.h>
#include <vm/vm_page.h>
#include <vm/vm_map.h>
#include <vm/vm_kern.h>
#include <vm/vm_extern.h>
#include <vm/vm_object.h>
#include <vm/vm_pager.h>

#ifdef	HWPMC_HOOKS
#include <sys/pmckern.h>
#endif

#include <machine/reg.h>

#include <security/audit/audit.h>
#include <security/mac/mac_framework.h>

#ifdef KDTRACE_HOOKS
#include <sys/dtrace_bsd.h>
dtrace_execexit_func_t	dtrace_fasttrap_exec;
#endif

SDT_PROVIDER_DECLARE(proc);
SDT_PROBE_DEFINE1(proc, , , exec, "char *");
SDT_PROBE_DEFINE1(proc, , , exec__failure, "int");
SDT_PROBE_DEFINE1(proc, , , exec__success, "char *");

MALLOC_DEFINE(M_PARGS, "proc-args", "Process arguments");

int coredump_pack_fileinfo = 1;
SYSCTL_INT(_kern, OID_AUTO, coredump_pack_fileinfo, CTLFLAG_RWTUN,
    &coredump_pack_fileinfo, 0,
    "Enable file path packing in 'procstat -f' coredump notes");

int coredump_pack_vmmapinfo = 1;
SYSCTL_INT(_kern, OID_AUTO, coredump_pack_vmmapinfo, CTLFLAG_RWTUN,
    &coredump_pack_vmmapinfo, 0,
    "Enable file path packing in 'procstat -v' coredump notes");

static int sysctl_kern_ps_strings(SYSCTL_HANDLER_ARGS);
static int sysctl_kern_usrstack(SYSCTL_HANDLER_ARGS);
static int sysctl_kern_stackprot(SYSCTL_HANDLER_ARGS);
static int do_execve(struct thread *td, struct image_args *args,
    void * __capability mac_p, struct proc *cop);

/* XXX This should be vm_size_t. */
SYSCTL_PROC(_kern, KERN_PS_STRINGS, ps_strings, CTLTYPE_ULONG|CTLFLAG_RD|
    CTLFLAG_CAPRD|CTLFLAG_MPSAFE, NULL, 0, sysctl_kern_ps_strings, "LU", "");

/* XXX This should be vm_size_t. */
SYSCTL_PROC(_kern, KERN_USRSTACK, usrstack, CTLTYPE_ULONG|CTLFLAG_RD|
    CTLFLAG_CAPRD|CTLFLAG_MPSAFE, NULL, 0, sysctl_kern_usrstack, "LU", "");

SYSCTL_PROC(_kern, OID_AUTO, stackprot, CTLTYPE_INT|CTLFLAG_RD|CTLFLAG_MPSAFE,
    NULL, 0, sysctl_kern_stackprot, "I", "");

u_long ps_arg_cache_limit = PAGE_SIZE / 16;
SYSCTL_ULONG(_kern, OID_AUTO, ps_arg_cache_limit, CTLFLAG_RW, 
    &ps_arg_cache_limit, 0, "");

static int disallow_high_osrel;
SYSCTL_INT(_kern, OID_AUTO, disallow_high_osrel, CTLFLAG_RW,
    &disallow_high_osrel, 0,
    "Disallow execution of binaries built for higher version of the world");

static int map_at_zero = 0;
SYSCTL_INT(_security_bsd, OID_AUTO, map_at_zero, CTLFLAG_RWTUN, &map_at_zero, 0,
    "Permit processes to map an object at virtual address 0.");

static int opportunistic_coexecve;
SYSCTL_INT(_kern, OID_AUTO, opportunistic_coexecve, CTLFLAG_RW,
    &opportunistic_coexecve, 0,
    "Try to colocate binaries on execve(2)");

EVENTHANDLER_LIST_DECLARE(process_exec);

static int
sysctl_kern_ps_strings(SYSCTL_HANDLER_ARGS)
{
	struct proc *p;
	int error;

	p = curproc;
#ifdef SCTL_MASK32
	if (req->flags & SCTL_MASK32) {
		unsigned int val;
		val = (unsigned int)p->p_psstrings;
		error = SYSCTL_OUT(req, &val, sizeof(val));
	} else
#endif
		error = SYSCTL_OUT(req, &p->p_psstrings,
		   sizeof(p->p_psstrings));
	return error;
}

static int
sysctl_kern_usrstack(SYSCTL_HANDLER_ARGS)
{
	struct proc *p;
	int error;

	p = curproc;
#ifdef SCTL_MASK32
	if (req->flags & SCTL_MASK32) {
		unsigned int val;
		val = (unsigned int)p->p_usrstack;
		error = SYSCTL_OUT(req, &val, sizeof(val));
	} else
#endif
		error = SYSCTL_OUT(req, &p->p_usrstack,
		    sizeof(p->p_usrstack));
	return error;
}

static int
sysctl_kern_stackprot(SYSCTL_HANDLER_ARGS)
{
	struct proc *p;

	p = curproc;
	return (SYSCTL_OUT(req, &p->p_sysent->sv_stackprot,
	    sizeof(p->p_sysent->sv_stackprot)));
}

/*
 * Each of the items is a pointer to a `const struct execsw', hence the
 * double pointer here.
 */
static const struct execsw **execsw;

int
sys_coexecve(struct thread *td, struct coexecve_args *uap)
{
	struct image_args args;
	struct vmspace *oldvmspace;
	struct proc *p;
	int error;

	// XXX: Revisit the flags.
	error = pget(uap->pid, PGET_HOLD | PGET_CANDEBUG, &p);
	if (error != 0)
		return (error);
	error = pre_execve(td, &oldvmspace);
	if (error != 0) {
		PRELE(p);
		return (error);
	}
	error = exec_copyin_args(&args, uap->fname, UIO_USERSPACE,
	    uap->argv, uap->envv);
	if (error == 0)
		error = kern_coexecve(td, &args, NULL, p);
	post_execve(td, error, oldvmspace);
	PRELE(p);

	return (error);
}

#ifndef _SYS_SYSPROTO_H_
struct execve_args {
	char    *fname; 
	char    **argv;
	char    **envv; 
};
#endif

int
sys_execve(struct thread *td, struct execve_args *uap)
{
	struct image_args args;
	struct vmspace *oldvmspace;
	int error;

	error = pre_execve(td, &oldvmspace);
	if (error != 0)
		return (error);
	error = exec_copyin_args(&args, uap->fname, UIO_USERSPACE,
	    uap->argv, uap->envv);
	if (error == 0)
		error = kern_execve(td, &args, NULL);
	post_execve(td, error, oldvmspace);
	return (error);
}

#ifndef _SYS_SYSPROTO_H_
struct fexecve_args {
	int	fd;
	char	**argv;
	char	**envv;
}
#endif
int
sys_fexecve(struct thread *td, struct fexecve_args *uap)
{
	struct image_args args;
	struct vmspace *oldvmspace;
	int error;

	error = pre_execve(td, &oldvmspace);
	if (error != 0)
		return (error);
	error = exec_copyin_args(&args, NULL, UIO_SYSSPACE,
	    uap->argv, uap->envv);
	if (error == 0) {
		args.fd = uap->fd;
		error = kern_execve(td, &args, NULL);
	}
	post_execve(td, error, oldvmspace);
	return (error);
}

#ifndef _SYS_SYSPROTO_H_
struct __mac_execve_args {
	char	*fname;
	char	**argv;
	char	**envv;
	struct mac_native	*mac_p;
};
#endif

int
sys___mac_execve(struct thread *td, struct __mac_execve_args *uap)
{
#ifdef MAC
	struct image_args args;
	struct vmspace *oldvmspace;
	int error;

	error = pre_execve(td, &oldvmspace);
	if (error != 0)
		return (error);
	error = exec_copyin_args(&args, uap->fname, UIO_USERSPACE,
	    uap->argv, uap->envv);
	if (error == 0)
		error = kern_execve(td, &args, __USER_CAP_OBJ(uap->mac_p));
	post_execve(td, error, oldvmspace);
	return (error);
#else
	return (ENOSYS);
#endif
}

int
pre_execve(struct thread *td, struct vmspace **oldvmspace)
{
	struct proc *p;
	int error;

	KASSERT(td == curthread, ("non-current thread %p", td));
	error = 0;
	p = td->td_proc;
	if ((p->p_flag & P_HADTHREADS) != 0) {
		PROC_LOCK(p);
		if (thread_single(p, SINGLE_BOUNDARY) != 0)
			error = ERESTART;
		PROC_UNLOCK(p);
	}
	KASSERT(error != 0 || (td->td_pflags & TDP_EXECVMSPC) == 0,
	    ("nested execve"));
	*oldvmspace = p->p_vmspace;
	return (error);
}

void
post_execve(struct thread *td, int error, struct vmspace *oldvmspace)
{
	struct proc *p;

	KASSERT(td == curthread, ("non-current thread %p", td));
	p = td->td_proc;
	if ((p->p_flag & P_HADTHREADS) != 0) {
		PROC_LOCK(p);
		/*
		 * If success, we upgrade to SINGLE_EXIT state to
		 * force other threads to suicide.
		 */
		if (error == EJUSTRETURN)
			thread_single(p, SINGLE_EXIT);
		else
			thread_single_end(p, SINGLE_BOUNDARY);
		PROC_UNLOCK(p);
	}
	if ((td->td_pflags & TDP_EXECVMSPC) != 0) {
#ifdef notanymore
		/*
		 * XXX: This assertion is not valid for coexecve(2).
		 */
		KASSERT(p->p_vmspace != oldvmspace,
		    ("oldvmspace still used"));
#endif
		vmspace_free(oldvmspace);
		td->td_pflags &= ~TDP_EXECVMSPC;
	}
}

/*
 * XXX: kern_execve has the astonishing property of not always returning to
 * the caller.  If sufficiently bad things happen during the call to
 * do_execve(), it can end up calling exit1(); as a result, callers must
 * avoid doing anything which they might need to undo (e.g., allocating
 * memory).
 */
int
kern_coexecve(struct thread *td, struct image_args *args,
    void * __capability mac_p, struct proc *cop)
{

	AUDIT_ARG_ARGV(args->begin_argv, args->argc,
<<<<<<< HEAD
	    args->begin_envv - args->begin_argv);
	AUDIT_ARG_ENVV(args->begin_envv, args->envc,
	    args->endp - args->begin_envv);
	return (do_execve(td, args, mac_p, cop));
}

int
kern_execve(struct thread *td, struct image_args *args,
    void * __capability mac_p)
{
	struct proc *cop;
	int error;

	if (opportunistic_coexecve != 0) {
		sx_slock(&proctree_lock);
		cop = proc_realparent(td->td_proc);
		PHOLD(cop);
		sx_sunlock(&proctree_lock);
		error = kern_coexecve(td, args, mac_p, cop);
		PRELE(cop);

		KASSERT(error != 0, ("%s: kern_coexecve returned 0", __func__));

		/*
		 * This is the "success" case.
		 */
		if (error == EJUSTRETURN)
			return (error);

		switch (error) {
		case ENOTDIR:
		case ENAMETOOLONG:
		case ENOEXEC:
		case ENOENT:
		case ELOOP:
			return (error);
		default:
			break;
		}
	}

	return (kern_coexecve(td, args, mac_p, NULL));
=======
	    exec_args_get_begin_envv(args) - args->begin_argv);
	AUDIT_ARG_ENVV(exec_args_get_begin_envv(args), args->envc,
	    args->endp - exec_args_get_begin_envv(args));
	return (do_execve(td, args, mac_p));
>>>>>>> 50fd535b
}

/*
 * In-kernel implementation of execve().  All arguments are assumed to be
 * userspace pointers from the passed thread.
 */
static int
do_execve(struct thread *td, struct image_args *args,
    void * __capability umac, struct proc *cop)
{
	struct proc *p = td->td_proc;
	struct nameidata nd;
	struct ucred *oldcred;
	struct uidinfo *euip = NULL;
	register_t *stack_base;
	int error, i;
	struct image_params image_params, *imgp;
	struct vattr attr;
	int (*img_first)(struct image_params *);
	struct pargs *oldargs = NULL, *newargs = NULL;
	struct sigacts *oldsigacts = NULL, *newsigacts = NULL;
#ifdef KTRACE
	struct vnode *tracevp = NULL;
	struct ucred *tracecred = NULL;
#endif
	struct vnode *oldtextvp = NULL, *newtextvp;
	int credential_changing;
	int textset;
#ifdef MAC
	kmac_t extmac;
	kmac_t *mac_p;
	struct label *interpvplabel = NULL;
	int will_transition;
#endif
#ifdef HWPMC_HOOKS
	struct pmckern_procexec pe;
#endif
	static const char fexecv_proc_title[] = "(fexecv)";

	imgp = &image_params;

	/*
	 * Lock the process and set the P_INEXEC flag to indicate that
	 * it should be left alone until we're done here.  This is
	 * necessary to avoid race conditions - e.g. in ptrace() -
	 * that might allow a local user to illicitly obtain elevated
	 * privileges.
	 */
	PROC_LOCK(p);
	KASSERT((p->p_flag & P_INEXEC) == 0,
	    ("%s(): process already has P_INEXEC flag", __func__));
	p->p_flag |= P_INEXEC;
	PROC_UNLOCK(p);

	/*
	 * Initialize part of the common data
	 */
	bzero(imgp, sizeof(*imgp));
	imgp->proc = p;
	imgp->attr = &attr;
	imgp->args = args;
	imgp->cop = cop;
	oldcred = p->p_ucred;

#ifdef MAC
	if (umac != NULL) {
		error = copyin_mac(umac, &extmac);
		if (error)
			goto exec_fail;
		mac_p = &extmac;
	} else
		mac_p = NULL;
	error = mac_execve_enter(imgp, mac_p);
	if (error)
		goto exec_fail;
#endif

	/*
	 * Translate the file name. namei() returns a vnode pointer
	 *	in ni_vp among other things.
	 *
	 * XXXAUDIT: It would be desirable to also audit the name of the
	 * interpreter if this is an interpreted binary.
	 */
	if (args->fname != NULL) {
		NDINIT(&nd, LOOKUP, ISOPEN | LOCKLEAF | FOLLOW | SAVENAME
		    | AUDITVNODE1, UIO_SYSSPACE, args->fname, td);
	}

	SDT_PROBE1(proc, , , exec, args->fname);

interpret:
	if (args->fname != NULL) {
#ifdef CAPABILITY_MODE
		/*
		 * While capability mode can't reach this point via direct
		 * path arguments to execve(), we also don't allow
		 * interpreters to be used in capability mode (for now).
		 * Catch indirect lookups and return a permissions error.
		 */
		if (IN_CAPABILITY_MODE(td)) {
			error = ECAPMODE;
			goto exec_fail;
		}
#endif
		error = namei(&nd);
		if (error)
			goto exec_fail;

		newtextvp = nd.ni_vp;
		imgp->vp = newtextvp;
	} else {
		AUDIT_ARG_FD(args->fd);
		/*
		 * Descriptors opened only with O_EXEC or O_RDONLY are allowed.
		 */
		error = fgetvp_exec(td, args->fd, &cap_fexecve_rights, &newtextvp);
		if (error)
			goto exec_fail;
		vn_lock(newtextvp, LK_EXCLUSIVE | LK_RETRY);
		AUDIT_ARG_VNODE1(newtextvp);
		imgp->vp = newtextvp;
	}

	/*
	 * Check file permissions (also 'opens' file)
	 */
	error = exec_check_permissions(imgp);
	if (error)
		goto exec_fail_dealloc;

	imgp->object = imgp->vp->v_object;
	if (imgp->object != NULL)
		vm_object_reference(imgp->object);

	/*
	 * Set VV_TEXT now so no one can write to the executable while we're
	 * activating it.
	 *
	 * Remember if this was set before and unset it in case this is not
	 * actually an executable image.
	 */
	textset = VOP_IS_TEXT(imgp->vp);
	VOP_SET_TEXT(imgp->vp);

	error = exec_map_first_page(imgp);
	if (error)
		goto exec_fail_dealloc;

	imgp->proc->p_osrel = 0;
	imgp->proc->p_fctl0 = 0;

	/*
	 * Implement image setuid/setgid.
	 *
	 * Determine new credentials before attempting image activators
	 * so that it can be used by process_exec handlers to determine
	 * credential/setid changes.
	 *
	 * Don't honor setuid/setgid if the filesystem prohibits it or if
	 * the process is being traced.
	 *
	 * We disable setuid/setgid/etc in capability mode on the basis
	 * that most setugid applications are not written with that
	 * environment in mind, and will therefore almost certainly operate
	 * incorrectly. In principle there's no reason that setugid
	 * applications might not be useful in capability mode, so we may want
	 * to reconsider this conservative design choice in the future.
	 *
	 * XXXMAC: For the time being, use NOSUID to also prohibit
	 * transitions on the file system.
	 */
	credential_changing = 0;
	credential_changing |= (attr.va_mode & S_ISUID) &&
	    oldcred->cr_uid != attr.va_uid;
	credential_changing |= (attr.va_mode & S_ISGID) &&
	    oldcred->cr_gid != attr.va_gid;
#ifdef MAC
	will_transition = mac_vnode_execve_will_transition(oldcred, imgp->vp,
	    interpvplabel, imgp);
	credential_changing |= will_transition;
#endif

	/* Don't inherit PROC_PDEATHSIG_CTL value if setuid/setgid. */
	if (credential_changing)
		imgp->proc->p_pdeathsig = 0;

	if (credential_changing &&
#ifdef CAPABILITY_MODE
	    ((oldcred->cr_flags & CRED_FLAG_CAPMODE) == 0) &&
#endif
	    (imgp->vp->v_mount->mnt_flag & MNT_NOSUID) == 0 &&
	    (p->p_flag & P_TRACED) == 0) {
		imgp->credential_setid = true;
		VOP_UNLOCK(imgp->vp, 0);
		imgp->newcred = crdup(oldcred);
		if (attr.va_mode & S_ISUID) {
			euip = uifind(attr.va_uid);
			change_euid(imgp->newcred, euip);
		}
		vn_lock(imgp->vp, LK_EXCLUSIVE | LK_RETRY);
		if (attr.va_mode & S_ISGID)
			change_egid(imgp->newcred, attr.va_gid);
		/*
		 * Implement correct POSIX saved-id behavior.
		 *
		 * XXXMAC: Note that the current logic will save the
		 * uid and gid if a MAC domain transition occurs, even
		 * though maybe it shouldn't.
		 */
		change_svuid(imgp->newcred, imgp->newcred->cr_uid);
		change_svgid(imgp->newcred, imgp->newcred->cr_gid);
	} else {
		/*
		 * Implement correct POSIX saved-id behavior.
		 *
		 * XXX: It's not clear that the existing behavior is
		 * POSIX-compliant.  A number of sources indicate that the
		 * saved uid/gid should only be updated if the new ruid is
		 * not equal to the old ruid, or the new euid is not equal
		 * to the old euid and the new euid is not equal to the old
		 * ruid.  The FreeBSD code always updates the saved uid/gid.
		 * Also, this code uses the new (replaced) euid and egid as
		 * the source, which may or may not be the right ones to use.
		 */
		if (oldcred->cr_svuid != oldcred->cr_uid ||
		    oldcred->cr_svgid != oldcred->cr_gid) {
			VOP_UNLOCK(imgp->vp, 0);
			imgp->newcred = crdup(oldcred);
			vn_lock(imgp->vp, LK_EXCLUSIVE | LK_RETRY);
			change_svuid(imgp->newcred, imgp->newcred->cr_uid);
			change_svgid(imgp->newcred, imgp->newcred->cr_gid);
		}
	}
	/* The new credentials are installed into the process later. */

	/*
	 * Do the best to calculate the full path to the image file.
	 */
	if (args->fname != NULL && args->fname[0] == '/')
		imgp->execpath = args->fname;
	else {
		VOP_UNLOCK(imgp->vp, 0);
		if (vn_fullpath(td, imgp->vp, &imgp->execpath,
		    &imgp->freepath) != 0)
			imgp->execpath = args->fname;
		vn_lock(imgp->vp, LK_EXCLUSIVE | LK_RETRY);
	}

	/*
	 *	If the current process has a special image activator it
	 *	wants to try first, call it.   For example, emulating shell
	 *	scripts differently.
	 */
	error = -1;
	if ((img_first = imgp->proc->p_sysent->sv_imgact_try) != NULL)
		error = img_first(imgp);

	/*
	 *	Loop through the list of image activators, calling each one.
	 *	An activator returns -1 if there is no match, 0 on success,
	 *	and an error otherwise.
	 */
	for (i = 0; error == -1 && execsw[i]; ++i) {
		if (execsw[i]->ex_imgact == NULL ||
		    execsw[i]->ex_imgact == img_first) {
			continue;
		}
		error = (*execsw[i]->ex_imgact)(imgp);
	}

	if (error) {
		if (error == -1) {
			if (textset == 0)
				VOP_UNSET_TEXT(imgp->vp);
			error = ENOEXEC;
		}
		goto exec_fail_dealloc;
	}

	/*
	 * Special interpreter operation, cleanup and loop up to try to
	 * activate the interpreter.
	 */
	if (imgp->interpreted) {
		exec_unmap_first_page(imgp);
		/*
		 * VV_TEXT needs to be unset for scripts.  There is a short
		 * period before we determine that something is a script where
		 * VV_TEXT will be set. The vnode lock is held over this
		 * entire period so nothing should illegitimately be blocked.
		 */
		VOP_UNSET_TEXT(imgp->vp);
		/* free name buffer and old vnode */
		if (args->fname != NULL)
			NDFREE(&nd, NDF_ONLY_PNBUF);
#ifdef MAC
		mac_execve_interpreter_enter(newtextvp, &interpvplabel);
#endif
		if (imgp->opened) {
			VOP_CLOSE(newtextvp, FREAD, td->td_ucred, td);
			imgp->opened = 0;
		}
		vput(newtextvp);
		vm_object_deallocate(imgp->object);
		imgp->object = NULL;
		imgp->credential_setid = false;
		if (imgp->newcred != NULL) {
			crfree(imgp->newcred);
			imgp->newcred = NULL;
		}
		imgp->execpath = NULL;
		free(imgp->freepath, M_TEMP);
		imgp->freepath = NULL;
		/* set new name to that of the interpreter */
		NDINIT(&nd, LOOKUP, LOCKLEAF | FOLLOW | SAVENAME,
		    UIO_SYSSPACE, imgp->interpreter_name, td);
		args->fname = imgp->interpreter_name;
		goto interpret;
	}

	/*
	 * NB: We unlock the vnode here because it is believed that none
	 * of the sv_copyout_strings/sv_fixup operations require the vnode.
	 */
	VOP_UNLOCK(imgp->vp, 0);

	if (disallow_high_osrel &&
	    P_OSREL_MAJOR(p->p_osrel) > P_OSREL_MAJOR(__FreeBSD_version)) {
		error = ENOEXEC;
		uprintf("Osrel %d for image %s too high\n", p->p_osrel,
		    imgp->execpath != NULL ? imgp->execpath : "<unresolved>");
		vn_lock(imgp->vp, LK_SHARED | LK_RETRY);
		goto exec_fail_dealloc;
	}

	/* ABI enforces the use of Capsicum. Switch into capabilities mode. */
	if (SV_PROC_FLAG(p, SV_CAPSICUM))
		sys_cap_enter(td, NULL);

	/*
	 * Copy out strings (args and env) and initialize stack base
	 */
	if (p->p_sysent->sv_copyout_strings)
		stack_base = (*p->p_sysent->sv_copyout_strings)(imgp);
	else
		stack_base = exec_copyout_strings(imgp);

	/*
	 * If custom stack fixup routine present for this process
	 * let it do the stack setup.
	 * Else stuff argument count as first item on stack
	 */
	if (p->p_sysent->sv_fixup != NULL)
		error = (*p->p_sysent->sv_fixup)(&stack_base, imgp);
	else
		error = suword(--stack_base, imgp->args->argc) == 0 ?
		    0 : EFAULT;
	if (error != 0)
		goto exec_fail_dealloc;

	if (args->fdp != NULL) {
		/* Install a brand new file descriptor table. */
		fdinstall_remapped(td, args->fdp);
		args->fdp = NULL;
	} else {
		/*
		 * Keep on using the existing file descriptor table. For
		 * security and other reasons, the file descriptor table
		 * cannot be shared after an exec.
		 */
		fdunshare(td);
		/* close files on exec */
		fdcloseexec(td);
	}

	/*
	 * Malloc things before we need locks.
	 */
	i = exec_args_get_begin_envv(imgp->args) - imgp->args->begin_argv;
	/* Cache arguments if they fit inside our allowance */
	if (ps_arg_cache_limit >= i + sizeof(struct pargs)) {
		newargs = pargs_alloc(i);
		bcopy(imgp->args->begin_argv, newargs->ar_args, i);
	}

	/*
	 * For security and other reasons, signal handlers cannot
	 * be shared after an exec. The new process gets a copy of the old
	 * handlers. In execsigs(), the new process will have its signals
	 * reset.
	 */
	if (sigacts_shared(p->p_sigacts)) {
		oldsigacts = p->p_sigacts;
		newsigacts = sigacts_alloc();
		sigacts_copy(newsigacts, oldsigacts);
	}

	vn_lock(imgp->vp, LK_SHARED | LK_RETRY);

	PROC_LOCK(p);
	if (oldsigacts)
		p->p_sigacts = newsigacts;
	/* Stop profiling */
	stopprofclock(p);

	/* reset caught signals */
	execsigs(p);

	/* name this process - nameiexec(p, ndp) */
	bzero(p->p_comm, sizeof(p->p_comm));
	if (args->fname)
		bcopy(nd.ni_cnd.cn_nameptr, p->p_comm,
		    min(nd.ni_cnd.cn_namelen, MAXCOMLEN));
	else if (vn_commname(newtextvp, p->p_comm, sizeof(p->p_comm)) != 0)
		bcopy(fexecv_proc_title, p->p_comm, sizeof(fexecv_proc_title));
	bcopy(p->p_comm, td->td_name, sizeof(td->td_name));
#ifdef KTR
	sched_clear_tdname(td);
#endif

	/*
	 * mark as execed, wakeup the process that vforked (if any) and tell
	 * it that it now has its own resources back
	 */
	p->p_flag |= P_EXEC;
	if ((p->p_flag2 & P2_NOTRACE_EXEC) == 0)
		p->p_flag2 &= ~P2_NOTRACE;
	if (p->p_flag & P_PPWAIT) {
		p->p_flag &= ~(P_PPWAIT | P_PPTRACE);
		cv_broadcast(&p->p_pwait);
		/* STOPs are no longer ignored, arrange for AST */
		signotify(td);
	}

	/*
	 * Implement image setuid/setgid installation.
	 */
	if (imgp->credential_setid) {
		/*
		 * Turn off syscall tracing for set-id programs, except for
		 * root.  Record any set-id flags first to make sure that
		 * we do not regain any tracing during a possible block.
		 */
		setsugid(p);

#ifdef KTRACE
		if (p->p_tracecred != NULL &&
		    priv_check_cred(p->p_tracecred, PRIV_DEBUG_DIFFCRED, 0))
			ktrprocexec(p, &tracecred, &tracevp);
#endif
		/*
		 * Close any file descriptors 0..2 that reference procfs,
		 * then make sure file descriptors 0..2 are in use.
		 *
		 * Both fdsetugidsafety() and fdcheckstd() may call functions
		 * taking sleepable locks, so temporarily drop our locks.
		 */
		PROC_UNLOCK(p);
		VOP_UNLOCK(imgp->vp, 0);
		fdsetugidsafety(td);
		error = fdcheckstd(td);
		vn_lock(imgp->vp, LK_SHARED | LK_RETRY);
		if (error != 0)
			goto exec_fail_dealloc;
		PROC_LOCK(p);
#ifdef MAC
		if (will_transition) {
			mac_vnode_execve_transition(oldcred, imgp->newcred,
			    imgp->vp, interpvplabel, imgp);
		}
#endif
	} else {
		if (oldcred->cr_uid == oldcred->cr_ruid &&
		    oldcred->cr_gid == oldcred->cr_rgid)
			p->p_flag &= ~P_SUGID;
	}
	/*
	 * Set the new credentials.
	 */
	if (imgp->newcred != NULL) {
		proc_set_cred(p, imgp->newcred);
		crfree(oldcred);
		oldcred = NULL;
	}

	/*
	 * Store the vp for use in procfs.  This vnode was referenced by namei
	 * or fgetvp_exec.
	 */
	oldtextvp = p->p_textvp;
	p->p_textvp = newtextvp;

#ifdef KDTRACE_HOOKS
	/*
	 * Tell the DTrace fasttrap provider about the exec if it
	 * has declared an interest.
	 */
	if (dtrace_fasttrap_exec)
		dtrace_fasttrap_exec(p);
#endif

	/*
	 * Notify others that we exec'd, and clear the P_INEXEC flag
	 * as we're now a bona fide freshly-execed process.
	 */
	KNOTE_LOCKED(p->p_klist, NOTE_EXEC);
	p->p_flag &= ~P_INEXEC;

	/* clear "fork but no exec" flag, as we _are_ execing */
	p->p_acflag &= ~AFORK;

	/*
	 * Free any previous argument cache and replace it with
	 * the new argument cache, if any.
	 */
	oldargs = p->p_args;
	p->p_args = newargs;
	newargs = NULL;

	PROC_UNLOCK(p);

#ifdef	HWPMC_HOOKS
	/*
	 * Check if system-wide sampling is in effect or if the
	 * current process is using PMCs.  If so, do exec() time
	 * processing.  This processing needs to happen AFTER the
	 * P_INEXEC flag is cleared.
	 */
	if (PMC_SYSTEM_SAMPLING_ACTIVE() || PMC_PROC_IS_USING_PMCS(p)) {
		VOP_UNLOCK(imgp->vp, 0);
		pe.pm_credentialschanged = credential_changing;
		pe.pm_entryaddr = imgp->entry_addr;

		PMC_CALL_HOOK_X(td, PMC_FN_PROCESS_EXEC, (void *) &pe);
		vn_lock(imgp->vp, LK_SHARED | LK_RETRY);
	}
#endif

	/* Set values passed into the program in registers. */
	if (p->p_sysent->sv_setregs)
		(*p->p_sysent->sv_setregs)(td, imgp, 
		    (u_long)(uintptr_t)stack_base);
	else
		exec_setregs(td, imgp, (u_long)(uintptr_t)stack_base);

	vfs_mark_atime(imgp->vp, td->td_ucred);

	SDT_PROBE1(proc, , , exec__success, args->fname);

exec_fail_dealloc:
	if (imgp->firstpage != NULL)
		exec_unmap_first_page(imgp);

	if (imgp->vp != NULL) {
		if (args->fname)
			NDFREE(&nd, NDF_ONLY_PNBUF);
		if (imgp->opened)
			VOP_CLOSE(imgp->vp, FREAD, td->td_ucred, td);
		if (error != 0)
			vput(imgp->vp);
		else
			VOP_UNLOCK(imgp->vp, 0);
	}

	if (imgp->object != NULL)
		vm_object_deallocate(imgp->object);

	free(imgp->freepath, M_TEMP);

	if (error == 0) {
		if (p->p_ptevents & PTRACE_EXEC) {
			PROC_LOCK(p);
			if (p->p_ptevents & PTRACE_EXEC)
				td->td_dbgflags |= TDB_EXEC;
			PROC_UNLOCK(p);
		}

		/*
		 * Stop the process here if its stop event mask has
		 * the S_EXEC bit set.
		 */
		STOPEVENT(p, S_EXEC, 0);
	} else {
exec_fail:
		/* we're done here, clear P_INEXEC */
		PROC_LOCK(p);
		p->p_flag &= ~P_INEXEC;
		PROC_UNLOCK(p);

		SDT_PROBE1(proc, , , exec__failure, error);
	}

	if (imgp->newcred != NULL && oldcred != NULL)
		crfree(imgp->newcred);

#ifdef MAC
	mac_execve_exit(imgp);
	mac_execve_interpreter_exit(interpvplabel);
#endif
	exec_free_args(args);

	/*
	 * Handle deferred decrement of ref counts.
	 */
	if (oldtextvp != NULL)
		vrele(oldtextvp);
#ifdef KTRACE
	if (tracevp != NULL)
		vrele(tracevp);
	if (tracecred != NULL)
		crfree(tracecred);
#endif
	pargs_drop(oldargs);
	pargs_drop(newargs);
	if (oldsigacts != NULL)
		sigacts_free(oldsigacts);
	if (euip != NULL)
		uifree(euip);

	if (error && imgp->vmspace_destroyed) {
		/* sorry, no more process anymore. exit gracefully */
		if (cop != NULL)
			PRELE(cop);
		exit1(td, 0, SIGABRT);
		/* NOT REACHED */
	}

#ifdef KTRACE
	if (error == 0)
		ktrprocctor(p);
#endif

	/*
	 * We don't want cpu_set_syscall_retval() to overwrite any of
	 * the register values put in place by exec_setregs().
	 * Implementations of cpu_set_syscall_retval() will leave
	 * registers unmodified when returning EJUSTRETURN.
	 */
	return (error == 0 ? EJUSTRETURN : error);
}

int
exec_map_first_page(struct image_params *imgp)
{
	int rv, i, after, initial_pagein;
	vm_page_t ma[VM_INITIAL_PAGEIN];
	vm_object_t object;

	if (imgp->firstpage != NULL)
		exec_unmap_first_page(imgp);

	object = imgp->vp->v_object;
	if (object == NULL)
		return (EACCES);
	VM_OBJECT_WLOCK(object);
#if VM_NRESERVLEVEL > 0
	vm_object_color(object, 0);
#endif
	ma[0] = vm_page_grab(object, 0, VM_ALLOC_NORMAL | VM_ALLOC_NOBUSY);
	if (ma[0]->valid != VM_PAGE_BITS_ALL) {
		vm_page_xbusy(ma[0]);
		if (!vm_pager_has_page(object, 0, NULL, &after)) {
			vm_page_lock(ma[0]);
			vm_page_free(ma[0]);
			vm_page_unlock(ma[0]);
			VM_OBJECT_WUNLOCK(object);
			return (EIO);
		}
		initial_pagein = min(after, VM_INITIAL_PAGEIN);
		KASSERT(initial_pagein <= object->size,
		    ("%s: initial_pagein %d object->size %ju",
		    __func__, initial_pagein, (uintmax_t )object->size));
		for (i = 1; i < initial_pagein; i++) {
			if ((ma[i] = vm_page_next(ma[i - 1])) != NULL) {
				if (ma[i]->valid)
					break;
				if (!vm_page_tryxbusy(ma[i]))
					break;
			} else {
				ma[i] = vm_page_alloc(object, i,
				    VM_ALLOC_NORMAL);
				if (ma[i] == NULL)
					break;
			}
		}
		initial_pagein = i;
		rv = vm_pager_get_pages(object, ma, initial_pagein, NULL, NULL);
		if (rv != VM_PAGER_OK) {
			for (i = 0; i < initial_pagein; i++) {
				vm_page_lock(ma[i]);
				vm_page_free(ma[i]);
				vm_page_unlock(ma[i]);
			}
			VM_OBJECT_WUNLOCK(object);
			return (EIO);
		}
		vm_page_xunbusy(ma[0]);
		for (i = 1; i < initial_pagein; i++)
			vm_page_readahead_finish(ma[i]);
	}
	vm_page_lock(ma[0]);
	vm_page_hold(ma[0]);
	vm_page_activate(ma[0]);
	vm_page_unlock(ma[0]);
	VM_OBJECT_WUNLOCK(object);

	imgp->firstpage = sf_buf_alloc(ma[0], 0);
	imgp->image_header = (char *)sf_buf_kva(imgp->firstpage);

	return (0);
}

void
exec_unmap_first_page(struct image_params *imgp)
{
	vm_page_t m;

	if (imgp->firstpage != NULL) {
		m = sf_buf_page(imgp->firstpage);
		sf_buf_free(imgp->firstpage);
		imgp->firstpage = NULL;
		vm_page_lock(m);
		vm_page_unhold(m);
		vm_page_unlock(m);
	}
}

/*
 * Destroy old address space, and allocate a new stack.
 *	The new stack is only sgrowsiz large because it is grown
 *	automatically on a page fault.
 */
int
exec_new_vmspace(struct image_params *imgp, const struct sysentvec *sv)
{
	int error;
	struct proc *p = imgp->proc;
	struct vmspace *vmspace = p->p_vmspace;
	vm_object_t obj;
	struct rlimit rlim_stack;
	vm_offset_t sv_minuser, stack_addr;
	vm_map_t map;
	u_long ssiz;

	imgp->vmspace_destroyed = 1;
	imgp->sysent = sv;

	/* May be called with Giant held */
	EVENTHANDLER_DIRECT_INVOKE(process_exec, p, imgp);

	/*
	 * Blow away entire process VM, if address space not shared,
	 * otherwise, create a new VM space so that other threads are
	 * not disrupted
	 */
	map = &vmspace->vm_map;
	if (map_at_zero)
		sv_minuser = sv->sv_minuser;
	else
		sv_minuser = MAX(sv->sv_minuser, PAGE_SIZE);
	if (vmspace->vm_refcnt == 1 && vm_map_min(map) == sv_minuser &&
	    vm_map_max(map) == sv->sv_maxuser && imgp->cop == NULL) {
		shmexit(vmspace);
		pmap_remove_pages(vmspace_pmap(vmspace));
		vm_map_remove(map, vm_map_min(map), vm_map_max(map));
		/* An exec terminates mlockall(MCL_FUTURE). */
		vm_map_lock(map);
		vm_map_modflags(map, 0, MAP_WIREFUTURE);
		vm_map_unlock(map);
	} else if (imgp->cop != NULL) {
		error = vmspace_coexec(p, imgp->cop, sv_minuser, sv->sv_maxuser);
		if (error)
			return (error);
		vmspace = p->p_vmspace;
		map = &vmspace->vm_map;
	} else {
		error = vmspace_exec(p, sv_minuser, sv->sv_maxuser);
		if (error)
			return (error);
		vmspace = p->p_vmspace;
		map = &vmspace->vm_map;
	}

#ifdef CPU_QEMU_MALTA
	if (curthread->td_md.md_flags & MDTD_QTRACE) {
		char buffer[128];

		snprintf(buffer, sizeof(buffer), "VMMAP %d: exec",
		    curproc->p_pid);
		CHERI_TRACE_STRING(buffer);
	}
#endif

	/* Map a shared page */
	obj = sv->sv_shared_page_obj;
	if (obj != NULL && imgp->cop == NULL) {
		vm_object_reference(obj);
		error = vm_map_fixed(map, obj, 0,
		    sv->sv_shared_page_base, sv->sv_shared_page_len,
		    VM_PROT_READ | VM_PROT_EXECUTE,
		    VM_PROT_READ | VM_PROT_EXECUTE,
		    MAP_INHERIT_SHARE | MAP_ACC_NO_CHARGE);
		if (error != KERN_SUCCESS) {
			vm_object_deallocate(obj);
			return (vm_mmap_to_errno(error));
		}
	}

	/* Allocate a new stack */
	if (imgp->stack_sz != 0) {
		ssiz = trunc_page(imgp->stack_sz);
		PROC_LOCK(p);
		lim_rlimit_proc(p, RLIMIT_STACK, &rlim_stack);
		PROC_UNLOCK(p);
		if (ssiz > rlim_stack.rlim_max)
			ssiz = rlim_stack.rlim_max;
		if (ssiz > rlim_stack.rlim_cur) {
			rlim_stack.rlim_cur = ssiz;
			kern_setrlimit(curthread, RLIMIT_STACK, &rlim_stack);
		}
	} else if (sv->sv_maxssiz != NULL) {
		ssiz = *sv->sv_maxssiz;
	} else {
		ssiz = maxssiz;
	}
	p->p_usrstack = sv->sv_usrstack;
	if (imgp->cop != NULL) {
		vm_offset_t dummy;

		/*
		 * XXX: Using linear search here is rather silly.
		 */
		do {
			p->p_usrstack -= MAXSSIZ;
			stack_addr = p->p_usrstack - ssiz;
			error = vm_map_findspace(map, stack_addr, ssiz, &dummy);
		} while (error != 0);
	} else {
		stack_addr = p->p_usrstack - ssiz;
	}
	error = vm_map_stack(map, stack_addr, (vm_size_t)ssiz,
	    obj != NULL && imgp->stack_prot != 0 ? imgp->stack_prot :
	    sv->sv_stackprot, VM_PROT_ALL, MAP_STACK_GROWS_DOWN);
	if (error != KERN_SUCCESS)
		return (vm_mmap_to_errno(error));

	if (imgp->cop == NULL) {
		/*
		 * vm_ssize and vm_maxsaddr are somewhat antiquated concepts, but they
		 * are still used to enforce the stack rlimit on the process stack.
		 */
		vmspace->vm_ssize = sgrowsiz >> PAGE_SHIFT;
		vmspace->vm_maxsaddr = (char *)stack_addr;
	}

	return (0);
}

/*
 * Copy out argument and environment strings from the old process address
 * space into the temporary string buffer.
 */
int
exec_copyin_args(struct image_args *args, const char *fname,
    enum uio_seg segflg, char **argv, char **envv)
{
	u_long arg, env;
	int error;

	bzero(args, sizeof(*args));
	if (argv == NULL)
		return (EFAULT);

	/*
	 * Allocate demand-paged memory for the file name, argument, and
	 * environment strings.
	 */
	error = exec_alloc_args(args);
	if (error != 0)
		return (error);

	/*
	 * Copy the file name.
	 */
	error = exec_args_add_fname(args, fname, segflg);
	if (error != 0)
		goto err_exit;

	/*
	 * extract arguments first
	 */
	for (;;) {
		error = fueword(argv++, &arg);
		if (error == -1) {
			error = EFAULT;
			goto err_exit;
		}
		if (arg == 0)
			break;
		error = exec_args_add_arg(args, (char *)(uintptr_t)arg,
		    UIO_USERSPACE);
		if (error != 0)
			goto err_exit;
	}

	/*
	 * extract environment strings
	 */
	if (envv) {
		for (;;) {
			error = fueword(envv++, &env);
			if (error == -1) {
				error = EFAULT;
				goto err_exit;
			}
			if (env == 0)
				break;
			error = exec_args_add_env(args,
			    (char *)(uintptr_t)env, UIO_USERSPACE);
			if (error != 0)
				goto err_exit;
		}
	}

	return (0);

err_exit:
	exec_free_args(args);
	return (error);
}

int
exec_copyin_data_fds(struct thread *td, struct image_args *args,
    const void *data, size_t datalen, const int *fds, size_t fdslen)
{
	struct filedesc *ofdp;
	const char *p;
	int *kfds;
	int error;

	memset(args, '\0', sizeof(*args));
	ofdp = td->td_proc->p_fd;
	if (datalen >= ARG_MAX || fdslen > ofdp->fd_lastfile + 1)
		return (E2BIG);
	error = exec_alloc_args(args);
	if (error != 0)
		return (error);

	args->begin_argv = args->buf;
	args->stringspace = ARG_MAX;

	if (datalen > 0) {
		/*
		 * Argument buffer has been provided. Copy it into the
		 * kernel as a single string and add a terminating null
		 * byte.
		 */
		error = copyin(data, args->begin_argv, datalen);
		if (error != 0)
			goto err_exit;
		args->begin_argv[datalen] = '\0';
		args->endp = args->begin_argv + datalen + 1;
		args->stringspace -= datalen + 1;

		/*
		 * Traditional argument counting. Count the number of
		 * null bytes.
		 */
		for (p = args->begin_argv; p < args->endp; ++p)
			if (*p == '\0')
				++args->argc;
	} else {
		/* No argument buffer provided. */
		args->endp = args->begin_argv;
	}

	/* Create new file descriptor table. */
	kfds = malloc(fdslen * sizeof(int), M_TEMP, M_WAITOK);
	error = copyin(fds, kfds, fdslen * sizeof(int));
	if (error != 0) {
		free(kfds, M_TEMP);
		goto err_exit;
	}
	error = fdcopy_remapped(ofdp, kfds, fdslen, &args->fdp);
	free(kfds, M_TEMP);
	if (error != 0)
		goto err_exit;

	return (0);
err_exit:
	exec_free_args(args);
	return (error);
}

struct exec_args_kva {
	vm_offset_t addr;
	u_int gen;
	SLIST_ENTRY(exec_args_kva) next;
};

DPCPU_DEFINE_STATIC(struct exec_args_kva *, exec_args_kva);

static SLIST_HEAD(, exec_args_kva) exec_args_kva_freelist;
static struct mtx exec_args_kva_mtx;
static u_int exec_args_gen;

static void
exec_prealloc_args_kva(void *arg __unused)
{
	struct exec_args_kva *argkva;
	u_int i;

	SLIST_INIT(&exec_args_kva_freelist);
	mtx_init(&exec_args_kva_mtx, "exec args kva", NULL, MTX_DEF);
	for (i = 0; i < exec_map_entries; i++) {
		argkva = malloc(sizeof(*argkva), M_PARGS, M_WAITOK);
		argkva->addr = kmap_alloc_wait(exec_map, exec_map_entry_size);
		argkva->gen = exec_args_gen;
		SLIST_INSERT_HEAD(&exec_args_kva_freelist, argkva, next);
	}
}
SYSINIT(exec_args_kva, SI_SUB_EXEC, SI_ORDER_ANY, exec_prealloc_args_kva, NULL);

static vm_offset_t
exec_alloc_args_kva(void **cookie)
{
	struct exec_args_kva *argkva;

	argkva = (void *)atomic_readandclear_ptr(
	    (uintptr_t *)DPCPU_PTR(exec_args_kva));
	if (argkva == NULL) {
		mtx_lock(&exec_args_kva_mtx);
		while ((argkva = SLIST_FIRST(&exec_args_kva_freelist)) == NULL)
			(void)mtx_sleep(&exec_args_kva_freelist,
			    &exec_args_kva_mtx, 0, "execkva", 0);
		SLIST_REMOVE_HEAD(&exec_args_kva_freelist, next);
		mtx_unlock(&exec_args_kva_mtx);
	}
	*(struct exec_args_kva **)cookie = argkva;
	return (argkva->addr);
}

static void
exec_release_args_kva(struct exec_args_kva *argkva, u_int gen)
{
	vm_offset_t base;

	base = argkva->addr;
	if (argkva->gen != gen) {
		(void)vm_map_madvise(exec_map, base, base + exec_map_entry_size,
		    MADV_FREE);
		argkva->gen = gen;
	}
	if (!atomic_cmpset_ptr((uintptr_t *)DPCPU_PTR(exec_args_kva),
	    (uintptr_t)NULL, (uintptr_t)argkva)) {
		mtx_lock(&exec_args_kva_mtx);
		SLIST_INSERT_HEAD(&exec_args_kva_freelist, argkva, next);
		wakeup_one(&exec_args_kva_freelist);
		mtx_unlock(&exec_args_kva_mtx);
	}
}

static void
exec_free_args_kva(void *cookie)
{

	exec_release_args_kva(cookie, exec_args_gen);
}

static void
exec_args_kva_lowmem(void *arg __unused)
{
	SLIST_HEAD(, exec_args_kva) head;
	struct exec_args_kva *argkva;
	u_int gen;
	int i;

	gen = atomic_fetchadd_int(&exec_args_gen, 1) + 1;

	/*
	 * Force an madvise of each KVA range. Any currently allocated ranges
	 * will have MADV_FREE applied once they are freed.
	 */
	SLIST_INIT(&head);
	mtx_lock(&exec_args_kva_mtx);
	SLIST_SWAP(&head, &exec_args_kva_freelist, exec_args_kva);
	mtx_unlock(&exec_args_kva_mtx);
	while ((argkva = SLIST_FIRST(&head)) != NULL) {
		SLIST_REMOVE_HEAD(&head, next);
		exec_release_args_kva(argkva, gen);
	}

	CPU_FOREACH(i) {
		argkva = (void *)atomic_readandclear_ptr(
		    (uintptr_t *)DPCPU_ID_PTR(i, exec_args_kva));
		if (argkva != NULL)
			exec_release_args_kva(argkva, gen);
	}
}
EVENTHANDLER_DEFINE(vm_lowmem, exec_args_kva_lowmem, NULL,
    EVENTHANDLER_PRI_ANY);

/*
 * Allocate temporary demand-paged, zero-filled memory for the file name,
 * argument, and environment strings.
 */
int
exec_alloc_args(struct image_args *args)
{

	args->buf = (char *)exec_alloc_args_kva(&args->bufkva);
	return (0);
}

void
exec_free_args(struct image_args *args)
{

	if (args->buf != NULL) {
		exec_free_args_kva(args->bufkva);
		args->buf = NULL;
	}
	if (args->fname_buf != NULL) {
		free(args->fname_buf, M_TEMP);
		args->fname_buf = NULL;
	}
	if (args->fdp != NULL)
		fdescfree_remapped(args->fdp);
}

/*
 * A set to functions to fill struct image args.
 *
 * NOTE: exec_args_add_fname() must be called (possibly with a NULL
 * fname) before the other functions.  All exec_args_add_arg() calls must
 * be made before any exec_args_add_env() calls.  exec_args_adjust_args()
 * may be called any time after exec_args_add_fname().
 *
 * exec_args_add_fname() - install path to be executed
 * exec_args_add_arg() - append an argument string
 * exec_args_add_env() - append an env string
 * exec_args_adjust_args() - adjust location of the argument list to
 *                           allow new arguments to be prepended
 */
int
exec_args_add_fname(struct image_args *args, const char *fname,
    enum uio_seg segflg)
{
	int error;
	size_t length;

	KASSERT(args->fname == NULL, ("fname already appended"));
	KASSERT(args->endp == NULL, ("already appending to args"));

	if (fname != NULL) {
		args->fname = args->buf;
		error = segflg == UIO_SYSSPACE ?
		    copystr(fname, args->fname, PATH_MAX, &length) :
		    copyinstr(fname, args->fname, PATH_MAX, &length);
		if (error != 0)
			return (error == ENAMETOOLONG ? E2BIG : error);
	} else
		length = 0;

	/* Set up for _arg_*()/_env_*() */
	args->endp = args->buf + length;
	/* begin_argv must be set and kept updated */
	args->begin_argv = args->endp;
	KASSERT(exec_map_entry_size - length >= ARG_MAX,
	    ("too little space remaining for arguments %zu < %zu",
	    exec_map_entry_size - length, (size_t)ARG_MAX));
	args->stringspace = ARG_MAX;

	return (0);
}

static int
exec_args_add_str(struct image_args *args, const char *str,
    enum uio_seg segflg, int *countp)
{
	int error;
	size_t length;

	KASSERT(args->endp != NULL, ("endp not initialized"));
	KASSERT(args->begin_argv != NULL, ("begin_argp not initialized"));

	error = (segflg == UIO_SYSSPACE) ?
	    copystr(str, args->endp, args->stringspace, &length) :
	    copyinstr(str, args->endp, args->stringspace, &length);
	if (error != 0)
		return (error == ENAMETOOLONG ? E2BIG : error);
	args->stringspace -= length;
	args->endp += length;
	(*countp)++;

	return (0);
}

int
exec_args_add_arg(struct image_args *args, const char *argp,
    enum uio_seg segflg)
{

	KASSERT(args->envc == 0, ("appending args after env"));

	return (exec_args_add_str(args, argp, segflg, &args->argc));
}

int
exec_args_add_env(struct image_args *args, const char *envp,
    enum uio_seg segflg)
{

	if (args->envc == 0)
		args->begin_envv = args->endp;

	return (exec_args_add_str(args, envp, segflg, &args->envc));
}

int
exec_args_adjust_args(struct image_args *args, size_t consume, ssize_t extend)
{
	ssize_t offset;

	KASSERT(args->endp != NULL, ("endp not initialized"));
	KASSERT(args->begin_argv != NULL, ("begin_argp not initialized"));

	offset = extend - consume;
	if (args->stringspace < offset)
		return (E2BIG);
	memmove(args->begin_argv + extend, args->begin_argv + consume,
	    args->endp - args->begin_argv + consume);
	if (args->envc > 0)
		args->begin_envv += offset;
	args->endp += offset;
	args->stringspace -= offset;
	return (0);
}

char *
exec_args_get_begin_envv(struct image_args *args)
{

	KASSERT(args->endp != NULL, ("endp not initialized"));

	if (args->envc > 0)
		return (args->begin_envv);
	return (args->endp);
}

/*
 * Copy strings out to the new process address space, constructing new arg
 * and env vector tables. Return a pointer to the base so that it can be used
 * as the initial stack pointer.
 */
register_t *
exec_copyout_strings(struct image_params *imgp)
{
	int argc, envc;
	char **vectp;
	char *stringp;
	uintptr_t destp;
	register_t *stack_base;
	struct ps_strings *arginfo;
	struct proc *p;
	size_t execpath_len;
	int szsigcode, szps;
	char canary[sizeof(long) * 8];

	szps = sizeof(pagesizes[0]) * MAXPAGESIZES;
	/*
	 * Calculate string base and vector table pointers.
	 * Also deal with signal trampoline code for this exec type.
	 */
	if (imgp->execpath != NULL && imgp->auxargs != NULL)
		execpath_len = strlen(imgp->execpath) + 1;
	else
		execpath_len = 0;
	p = imgp->proc;
	szsigcode = 0;

	p->p_psstrings = p->p_sysent->sv_psstrings;
	if (imgp->cop != NULL)
		p->p_psstrings -= p->p_sysent->sv_usrstack - p->p_usrstack;

	arginfo = (struct ps_strings *)p->p_psstrings;
	if (p->p_sysent->sv_sigcode_base == 0) {
		if (p->p_sysent->sv_szsigcode != NULL)
			szsigcode = *(p->p_sysent->sv_szsigcode);
	}
	destp =	(uintptr_t)arginfo;

	/*
	 * install sigcode
	 */
	if (szsigcode != 0) {
		destp -= szsigcode;
		destp = rounddown2(destp, sizeof(void *));
		copyout(p->p_sysent->sv_sigcode, (void *)destp, szsigcode);
	}

	/*
	 * Copy the image path for the rtld.
	 */
	if (execpath_len != 0) {
		destp -= execpath_len;
		destp = rounddown2(destp, sizeof(void *));
		imgp->execpathp = destp;
		copyout(imgp->execpath, (void *)destp, execpath_len);
	}

	/*
	 * Prepare the canary for SSP.
	 */
	arc4rand(canary, sizeof(canary), 0);
	destp -= sizeof(canary);
	imgp->canary = destp;
	copyout(canary, (void *)destp, sizeof(canary));
	imgp->canarylen = sizeof(canary);

	/*
	 * Prepare the pagesizes array.
	 */
	destp -= szps;
	destp = rounddown2(destp, sizeof(void *));
	imgp->pagesizes = destp;
	copyout(pagesizes, (void *)destp, szps);
	imgp->pagesizeslen = szps;

	destp -= ARG_MAX - imgp->args->stringspace;
	destp = rounddown2(destp, sizeof(void *));

	vectp = (char **)destp;
	if (imgp->auxargs) {
		/*
		 * Allocate room on the stack for the ELF auxargs
		 * array.  It has up to AT_COUNT entries.
		 */
		vectp -= howmany(AT_COUNT * sizeof(Elf_Auxinfo),
		    sizeof(*vectp));
	}

	/*
	 * Allocate room for the argv[] and env vectors including the
	 * terminating NULL pointers.
	 */
	vectp -= imgp->args->argc + 1 + imgp->args->envc + 1;

	/*
	 * vectp also becomes our initial stack base
	 */
	stack_base = (register_t *)vectp;

	stringp = imgp->args->begin_argv;
	argc = imgp->args->argc;
	envc = imgp->args->envc;

	/*
	 * Copy out strings - arguments and environment.
	 */
	copyout(stringp, (void *)destp, ARG_MAX - imgp->args->stringspace);

	/*
	 * Fill in "ps_strings" struct for ps, w, etc.
	 */
	suword(&arginfo->ps_argvstr, (long)(intptr_t)vectp);
	suword32(&arginfo->ps_nargvstr, argc);

	/*
	 * Fill in argument portion of vector table.
	 */
	for (; argc > 0; --argc) {
		suword(vectp++, (long)(intptr_t)destp);
		while (*stringp++ != 0)
			destp++;
		destp++;
	}

	/* a null vector table pointer separates the argp's from the envp's */
	suword(vectp++, 0);

	suword(&arginfo->ps_envstr, (long)(intptr_t)vectp);
	suword32(&arginfo->ps_nenvstr, envc);

	/*
	 * Fill in environment portion of vector table.
	 */
	for (; envc > 0; --envc) {
		suword(vectp++, (long)(intptr_t)destp);
		while (*stringp++ != 0)
			destp++;
		destp++;
	}

	/* end of vector table is a null pointer */
	suword(vectp, 0);

	return (stack_base);
}

/*
 * Check permissions of file to execute.
 *	Called with imgp->vp locked.
 *	Return 0 for success or error code on failure.
 */
int
exec_check_permissions(struct image_params *imgp)
{
	struct vnode *vp = imgp->vp;
	struct vattr *attr = imgp->attr;
	struct thread *td;
	int error, writecount;

	td = curthread;

	/* Get file attributes */
	error = VOP_GETATTR(vp, attr, td->td_ucred);
	if (error)
		return (error);

#ifdef MAC
	error = mac_vnode_check_exec(td->td_ucred, imgp->vp, imgp);
	if (error)
		return (error);
#endif

	/*
	 * 1) Check if file execution is disabled for the filesystem that
	 *    this file resides on.
	 * 2) Ensure that at least one execute bit is on. Otherwise, a
	 *    privileged user will always succeed, and we don't want this
	 *    to happen unless the file really is executable.
	 * 3) Ensure that the file is a regular file.
	 */
	if ((vp->v_mount->mnt_flag & MNT_NOEXEC) ||
	    (attr->va_mode & (S_IXUSR | S_IXGRP | S_IXOTH)) == 0 ||
	    (attr->va_type != VREG))
		return (EACCES);

	/*
	 * Zero length files can't be exec'd
	 */
	if (attr->va_size == 0)
		return (ENOEXEC);

	/*
	 *  Check for execute permission to file based on current credentials.
	 */
	error = VOP_ACCESS(vp, VEXEC, td->td_ucred, td);
	if (error)
		return (error);

	/*
	 * Check number of open-for-writes on the file and deny execution
	 * if there are any.
	 */
	error = VOP_GET_WRITECOUNT(vp, &writecount);
	if (error != 0)
		return (error);
	if (writecount != 0)
		return (ETXTBSY);

	/*
	 * Call filesystem specific open routine (which does nothing in the
	 * general case).
	 */
	error = VOP_OPEN(vp, FREAD, td->td_ucred, td, NULL);
	if (error == 0)
		imgp->opened = 1;
	return (error);
}

/*
 * Exec handler registration
 */
int
exec_register(const struct execsw *execsw_arg)
{
	const struct execsw **es, **xs, **newexecsw;
	u_int count = 2;	/* New slot and trailing NULL */

	if (execsw)
		for (es = execsw; *es; es++)
			count++;
	newexecsw = malloc(count * sizeof(*es), M_TEMP, M_WAITOK);
	xs = newexecsw;
	if (execsw)
		for (es = execsw; *es; es++)
			*xs++ = *es;
	*xs++ = execsw_arg;
	*xs = NULL;
	if (execsw)
		free(execsw, M_TEMP);
	execsw = newexecsw;
	return (0);
}

int
exec_unregister(const struct execsw *execsw_arg)
{
	const struct execsw **es, **xs, **newexecsw;
	int count = 1;

	if (execsw == NULL)
		panic("unregister with no handlers left?\n");

	for (es = execsw; *es; es++) {
		if (*es == execsw_arg)
			break;
	}
	if (*es == NULL)
		return (ENOENT);
	for (es = execsw; *es; es++)
		if (*es != execsw_arg)
			count++;
	newexecsw = malloc(count * sizeof(*es), M_TEMP, M_WAITOK);
	xs = newexecsw;
	for (es = execsw; *es; es++)
		if (*es != execsw_arg)
			*xs++ = *es;
	*xs = NULL;
	if (execsw)
		free(execsw, M_TEMP);
	execsw = newexecsw;
	return (0);
}
// CHERI CHANGES START
// {
//   "updated": 20181127,
//   "target_type": "kernel",
//   "changes": [
//     "integer_provenance",
//     "user_capabilities"
//   ]
// }
// CHERI CHANGES END<|MERGE_RESOLUTION|>--- conflicted
+++ resolved
@@ -383,10 +383,9 @@
 {
 
 	AUDIT_ARG_ARGV(args->begin_argv, args->argc,
-<<<<<<< HEAD
-	    args->begin_envv - args->begin_argv);
-	AUDIT_ARG_ENVV(args->begin_envv, args->envc,
-	    args->endp - args->begin_envv);
+	    exec_args_get_begin_envv(args) - args->begin_argv);
+	AUDIT_ARG_ENVV(exec_args_get_begin_envv(args), args->envc,
+	    args->endp - exec_args_get_begin_envv(args));
 	return (do_execve(td, args, mac_p, cop));
 }
 
@@ -426,12 +425,6 @@
 	}
 
 	return (kern_coexecve(td, args, mac_p, NULL));
-=======
-	    exec_args_get_begin_envv(args) - args->begin_argv);
-	AUDIT_ARG_ENVV(exec_args_get_begin_envv(args), args->envc,
-	    args->endp - exec_args_get_begin_envv(args));
-	return (do_execve(td, args, mac_p));
->>>>>>> 50fd535b
 }
 
 /*
