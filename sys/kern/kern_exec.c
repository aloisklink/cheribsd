/*-
 * SPDX-License-Identifier: BSD-2-Clause-FreeBSD
 *
 * Copyright (c) 1993, David Greenman
 * All rights reserved.
 *
 * Redistribution and use in source and binary forms, with or without
 * modification, are permitted provided that the following conditions
 * are met:
 * 1. Redistributions of source code must retain the above copyright
 *    notice, this list of conditions and the following disclaimer.
 * 2. Redistributions in binary form must reproduce the above copyright
 *    notice, this list of conditions and the following disclaimer in the
 *    documentation and/or other materials provided with the distribution.
 *
 * THIS SOFTWARE IS PROVIDED BY THE AUTHOR AND CONTRIBUTORS ``AS IS'' AND
 * ANY EXPRESS OR IMPLIED WARRANTIES, INCLUDING, BUT NOT LIMITED TO, THE
 * IMPLIED WARRANTIES OF MERCHANTABILITY AND FITNESS FOR A PARTICULAR PURPOSE
 * ARE DISCLAIMED.  IN NO EVENT SHALL THE AUTHOR OR CONTRIBUTORS BE LIABLE
 * FOR ANY DIRECT, INDIRECT, INCIDENTAL, SPECIAL, EXEMPLARY, OR CONSEQUENTIAL
 * DAMAGES (INCLUDING, BUT NOT LIMITED TO, PROCUREMENT OF SUBSTITUTE GOODS
 * OR SERVICES; LOSS OF USE, DATA, OR PROFITS; OR BUSINESS INTERRUPTION)
 * HOWEVER CAUSED AND ON ANY THEORY OF LIABILITY, WHETHER IN CONTRACT, STRICT
 * LIABILITY, OR TORT (INCLUDING NEGLIGENCE OR OTHERWISE) ARISING IN ANY WAY
 * OUT OF THE USE OF THIS SOFTWARE, EVEN IF ADVISED OF THE POSSIBILITY OF
 * SUCH DAMAGE.
 */

#include <sys/cdefs.h>
__FBSDID("$FreeBSD$");

#include "opt_capsicum.h"
#include "opt_hwpmc_hooks.h"
#include "opt_ktrace.h"
#include "opt_vm.h"

#include <sys/param.h>
#include <sys/systm.h>
#include <sys/acct.h>
#include <sys/asan.h>
#include <sys/capsicum.h>
#include <sys/compressor.h>
#include <sys/eventhandler.h>
#include <sys/exec.h>
#include <sys/fcntl.h>
#include <sys/filedesc.h>
#include <sys/imgact.h>
#include <sys/imgact_elf.h>
#include <sys/kernel.h>
#include <sys/lock.h>
#include <sys/malloc.h>
#include <sys/mman.h>
#include <sys/mount.h>
#include <sys/mutex.h>
#include <sys/namei.h>
#include <sys/priv.h>
#include <sys/proc.h>
#include <sys/ptrace.h>
#include <sys/reg.h>
#include <sys/resourcevar.h>
#include <sys/rwlock.h>
#include <sys/sched.h>
#include <sys/sdt.h>
#include <sys/sf_buf.h>
#include <sys/shm.h>
#include <sys/signalvar.h>
#include <sys/smp.h>
#include <sys/stat.h>
#include <sys/syscallsubr.h>
#include <sys/sysctl.h>
#include <sys/sysent.h>
#include <sys/sysproto.h>
#include <sys/timers.h>
#include <sys/umtxvar.h>
#include <sys/vnode.h>
#include <sys/wait.h>
#ifdef KTRACE
#include <sys/ktrace.h>
#endif

#include <vm/vm.h>
#include <vm/vm_param.h>
#include <vm/pmap.h>
#include <vm/vm_page.h>
#include <vm/vm_map.h>
#include <vm/vm_kern.h>
#include <vm/vm_extern.h>
#include <vm/vm_object.h>
#include <vm/vm_pager.h>

#ifdef	HWPMC_HOOKS
#include <sys/pmckern.h>
#endif

#include <security/audit/audit.h>
#include <security/mac/mac_framework.h>

#if __has_feature(capabilities)
#include <cheri/cheri.h>
#include <cheri/cheric.h>
#include <cheri/cherireg.h>
#endif

#ifdef KDTRACE_HOOKS
#include <sys/dtrace_bsd.h>
dtrace_execexit_func_t	dtrace_fasttrap_exec;
#endif

SDT_PROVIDER_DECLARE(proc);
SDT_PROBE_DEFINE1(proc, , , exec, "char *");
SDT_PROBE_DEFINE1(proc, , , exec__failure, "int");
SDT_PROBE_DEFINE1(proc, , , exec__success, "char *");

MALLOC_DEFINE(M_PARGS, "proc-args", "Process arguments");

int coredump_pack_fileinfo = 1;
SYSCTL_INT(_kern, OID_AUTO, coredump_pack_fileinfo, CTLFLAG_RWTUN,
    &coredump_pack_fileinfo, 0,
    "Enable file path packing in 'procstat -f' coredump notes");

int coredump_pack_vmmapinfo = 1;
SYSCTL_INT(_kern, OID_AUTO, coredump_pack_vmmapinfo, CTLFLAG_RWTUN,
    &coredump_pack_vmmapinfo, 0,
    "Enable file path packing in 'procstat -v' coredump notes");

static int sysctl_kern_ps_strings(SYSCTL_HANDLER_ARGS);
static int sysctl_kern_usrstack(SYSCTL_HANDLER_ARGS);
static int sysctl_kern_stacktop(SYSCTL_HANDLER_ARGS);
static int sysctl_kern_stackprot(SYSCTL_HANDLER_ARGS);
static int do_execve(struct thread *td, struct image_args *args,
    void * __capability mac_p, struct vmspace *oldvmspace);

/* XXX This should be vm_size_t. */
SYSCTL_PROC(_kern, KERN_PS_STRINGS, ps_strings, CTLTYPE_ULONG|CTLFLAG_RD|
    CTLFLAG_CAPRD|CTLFLAG_MPSAFE, NULL, 0, sysctl_kern_ps_strings, "LU",
    "Location of process' ps_strings structure");

/* XXX This should be vm_size_t. */
SYSCTL_PROC(_kern, KERN_USRSTACK, usrstack, CTLTYPE_ULONG|CTLFLAG_RD|
    CTLFLAG_CAPRD|CTLFLAG_MPSAFE, NULL, 0, sysctl_kern_usrstack, "LU",
    "Top of process stack");

SYSCTL_PROC(_kern, KERN_STACKTOP, stacktop, CTLTYPE_ULONG | CTLFLAG_RD |
    CTLFLAG_CAPRD | CTLFLAG_MPSAFE, NULL, 0, sysctl_kern_stacktop, "LU",
    "Top of process stack with stack gap.");

SYSCTL_PROC(_kern, OID_AUTO, stackprot, CTLTYPE_INT|CTLFLAG_RD|CTLFLAG_MPSAFE,
    NULL, 0, sysctl_kern_stackprot, "I",
    "Stack memory permissions");

u_long ps_arg_cache_limit = PAGE_SIZE / 16;
SYSCTL_ULONG(_kern, OID_AUTO, ps_arg_cache_limit, CTLFLAG_RW, 
    &ps_arg_cache_limit, 0,
    "Process' command line characters cache limit");

static int disallow_high_osrel;
SYSCTL_INT(_kern, OID_AUTO, disallow_high_osrel, CTLFLAG_RW,
    &disallow_high_osrel, 0,
    "Disallow execution of binaries built for higher version of the world");

static int map_at_zero = 0;
SYSCTL_INT(_security_bsd, OID_AUTO, map_at_zero, CTLFLAG_RWTUN, &map_at_zero, 0,
    "Permit processes to map an object at virtual address 0.");

static int core_dump_can_intr = 1;
SYSCTL_INT(_kern, OID_AUTO, core_dump_can_intr, CTLFLAG_RWTUN,
    &core_dump_can_intr, 0,
    "Core dumping interruptible with SIGKILL");

static int
sysctl_kern_ps_strings(SYSCTL_HANDLER_ARGS)
{
	struct proc *p;
	int error;

	p = curproc;
#ifdef SCTL_MASK32
	if (req->flags & SCTL_MASK32) {
		unsigned int val;
		val = (unsigned int)p->p_psstrings;
		error = SYSCTL_OUT(req, &val, sizeof(val));
	} else
#endif
		error = SYSCTL_OUT(req, &p->p_psstrings,
		   sizeof(p->p_psstrings));
	return error;
}

static int
sysctl_kern_usrstack(SYSCTL_HANDLER_ARGS)
{
	struct proc *p;
	int error;

	p = curproc;
#ifdef SCTL_MASK32
	if (req->flags & SCTL_MASK32) {
		unsigned int val;
		val = (unsigned int)p->p_usrstack;
		error = SYSCTL_OUT(req, &val, sizeof(val));
	} else
#endif
		error = SYSCTL_OUT(req, &p->p_usrstack,
		    sizeof(p->p_usrstack));
	return (error);
}

static int
sysctl_kern_stacktop(SYSCTL_HANDLER_ARGS)
{
	vm_offset_t stacktop;
	struct proc *p;
	int error;

	p = curproc;
#ifdef SCTL_MASK32
	if (req->flags & SCTL_MASK32) {
		unsigned int val;

		val = (unsigned int)(p->p_usrstack -
		    p->p_vmspace->vm_stkgap);
		error = SYSCTL_OUT(req, &val, sizeof(val));
	} else
#endif
	{
		stacktop = p->p_usrstack - p->p_vmspace->vm_stkgap;
		error = SYSCTL_OUT(req, &stacktop, sizeof(stacktop));
	}
	return (error);
}

static int
sysctl_kern_stackprot(SYSCTL_HANDLER_ARGS)
{
	struct proc *p;
	int stackprot;

	p = curproc;
	stackprot = p->p_sysent->sv_stackprot & VM_PROT_RWX;
	return (SYSCTL_OUT(req, &stackprot, sizeof(stackprot)));
}

/*
 * Each of the items is a pointer to a `const struct execsw', hence the
 * double pointer here.
 */
static const struct execsw **execsw;

#ifndef _SYS_SYSPROTO_H_
struct execve_args {
	char    *fname;
	char    **argv;
	char    **envv;
};
#endif

int
sys_execve(struct thread *td, struct execve_args *uap)
{
	struct image_args args;
	struct vmspace *oldvmspace;
	int error;

	error = pre_execve(td, &oldvmspace);
	if (error != 0)
		return (error);
	error = exec_copyin_args(&args, uap->fname, UIO_USERSPACE,
	    uap->argv, uap->envv);
	if (error == 0)
		error = kern_execve(td, &args, NULL, oldvmspace);
	post_execve(td, error, oldvmspace);
	AUDIT_SYSCALL_EXIT(error == EJUSTRETURN ? 0 : error, td);
	return (error);
}

#ifndef _SYS_SYSPROTO_H_
struct fexecve_args {
	int	fd;
	char	**argv;
	char	**envv;
};
#endif
int
sys_fexecve(struct thread *td, struct fexecve_args *uap)
{
	struct image_args args;
	struct vmspace *oldvmspace;
	int error;

	error = pre_execve(td, &oldvmspace);
	if (error != 0)
		return (error);
	error = exec_copyin_args(&args, NULL, UIO_SYSSPACE,
	    uap->argv, uap->envv);
	if (error == 0) {
		args.fd = uap->fd;
		error = kern_execve(td, &args, NULL, oldvmspace);
	}
	post_execve(td, error, oldvmspace);
	AUDIT_SYSCALL_EXIT(error == EJUSTRETURN ? 0 : error, td);
	return (error);
}

#ifndef _SYS_SYSPROTO_H_
struct __mac_execve_args {
	char	*fname;
	char	**argv;
	char	**envv;
	struct mac	*mac_p;
};
#endif

int
sys___mac_execve(struct thread *td, struct __mac_execve_args *uap)
{
#ifdef MAC
	struct image_args args;
	struct vmspace *oldvmspace;
	int error;

	error = pre_execve(td, &oldvmspace);
	if (error != 0)
		return (error);
	error = exec_copyin_args(&args, uap->fname, UIO_USERSPACE,
	    uap->argv, uap->envv);
	if (error == 0)
		error = kern_execve(td, &args, uap->mac_p, oldvmspace);
	post_execve(td, error, oldvmspace);
	AUDIT_SYSCALL_EXIT(error == EJUSTRETURN ? 0 : error, td);
	return (error);
#else
	return (ENOSYS);
#endif
}

int
pre_execve(struct thread *td, struct vmspace **oldvmspace)
{
	struct proc *p;
	int error;

	KASSERT(td == curthread, ("non-current thread %p", td));
	error = 0;
	p = td->td_proc;
	if ((p->p_flag & P_HADTHREADS) != 0) {
		PROC_LOCK(p);
		if (thread_single(p, SINGLE_BOUNDARY) != 0)
			error = ERESTART;
		PROC_UNLOCK(p);
	}
	KASSERT(error != 0 || (td->td_pflags & TDP_EXECVMSPC) == 0,
	    ("nested execve"));
	*oldvmspace = p->p_vmspace;
	return (error);
}

void
post_execve(struct thread *td, int error, struct vmspace *oldvmspace)
{
	struct proc *p;

	KASSERT(td == curthread, ("non-current thread %p", td));
	p = td->td_proc;
	if ((p->p_flag & P_HADTHREADS) != 0) {
		PROC_LOCK(p);
		/*
		 * If success, we upgrade to SINGLE_EXIT state to
		 * force other threads to suicide.
		 */
		if (error == EJUSTRETURN)
			thread_single(p, SINGLE_EXIT);
		else
			thread_single_end(p, SINGLE_BOUNDARY);
		PROC_UNLOCK(p);
	}
	exec_cleanup(td, oldvmspace);
}

/*
 * kern_execve() has the astonishing property of not always returning to
 * the caller.  If sufficiently bad things happen during the call to
 * do_execve(), it can end up calling exit1(); as a result, callers must
 * avoid doing anything which they might need to undo (e.g., allocating
 * memory).
 */
int
kern_execve(struct thread *td, struct image_args *args,
    void * __capability mac_p, struct vmspace *oldvmspace)
{

	TSEXEC(td->td_proc->p_pid, args->begin_argv);
	AUDIT_ARG_ARGV(args->begin_argv, args->argc,
	    exec_args_get_begin_envv(args) - args->begin_argv);
	AUDIT_ARG_ENVV(exec_args_get_begin_envv(args), args->envc,
	    args->endp - exec_args_get_begin_envv(args));
	return (do_execve(td, args, mac_p, oldvmspace));
}

static void
execve_nosetid(struct image_params *imgp)
{
	imgp->credential_setid = false;
	if (imgp->newcred != NULL) {
		crfree(imgp->newcred);
		imgp->newcred = NULL;
	}
}

/*
 * In-kernel implementation of execve().  All arguments are assumed to be
 * userspace pointers from the passed thread.
 */
static int
do_execve(struct thread *td, struct image_args *args,
    void * __capability umac, struct vmspace *oldvmspace)
{
	struct proc *p = td->td_proc;
	struct nameidata nd;
	struct ucred *oldcred;
	struct uidinfo *euip = NULL;
	uintcap_t stack_base;
	struct image_params image_params, *imgp;
	struct vattr attr;
	int (*img_first)(struct image_params *);
	struct pargs *oldargs = NULL, *newargs = NULL;
	struct sigacts *oldsigacts = NULL, *newsigacts = NULL;
#ifdef KTRACE
	struct ktr_io_params *kiop;
#endif
	struct vnode *oldtextvp = NULL, *newtextvp;
	bool credential_changing;
#ifdef MAC
	struct mac extmac;
	struct mac *mac_p;
	struct label *interpvplabel = NULL;
	bool will_transition;
#endif
#ifdef HWPMC_HOOKS
	struct pmckern_procexec pe;
#endif
	int error, i, orig_osrel;
	uint32_t orig_fctl0;
	Elf_Brandinfo *orig_brandinfo;
	size_t freepath_size;
	static const char fexecv_proc_title[] = "(fexecv)";

	imgp = &image_params;
#ifdef KTRACE
	kiop = NULL;
#endif

	/*
	 * Lock the process and set the P_INEXEC flag to indicate that
	 * it should be left alone until we're done here.  This is
	 * necessary to avoid race conditions - e.g. in ptrace() -
	 * that might allow a local user to illicitly obtain elevated
	 * privileges.
	 */
	PROC_LOCK(p);
	KASSERT((p->p_flag & P_INEXEC) == 0,
	    ("%s(): process already has P_INEXEC flag", __func__));
	p->p_flag |= P_INEXEC;
	PROC_UNLOCK(p);

	/*
	 * Initialize part of the common data
	 */
	bzero(imgp, sizeof(*imgp));
	imgp->proc = p;
	imgp->attr = &attr;
	imgp->args = args;
	oldcred = p->p_ucred;
	orig_osrel = p->p_osrel;
	orig_fctl0 = p->p_fctl0;
	orig_brandinfo = p->p_elf_brandinfo;

#ifdef MAC
	if (umac != NULL) {
		error = copyin_mac(umac, &extmac);
		if (error)
			goto exec_fail;
		mac_p = &extmac;
	} else
		mac_p = NULL;
	error = mac_execve_enter(imgp, mac_p);
	if (error)
		goto exec_fail;
#endif

	/*
	 * Translate the file name. namei() returns a vnode pointer
	 *	in ni_vp among other things.
	 *
	 * XXXAUDIT: It would be desirable to also audit the name of the
	 * interpreter if this is an interpreted binary.
	 */
	if (args->fname != NULL) {
		NDINIT(&nd, LOOKUP, ISOPEN | LOCKLEAF | LOCKSHARED | FOLLOW |
<<<<<<< HEAD
		    SAVENAME | AUDITVNODE1, UIO_SYSSPACE, PTR2CAP(args->fname),
		    td);
=======
		    SAVENAME | AUDITVNODE1 | WANTPARENT,
		    UIO_SYSSPACE, args->fname, td);
>>>>>>> 0c10648f
	}

	SDT_PROBE1(proc, , , exec, args->fname);

interpret:
	if (args->fname != NULL) {
#ifdef CAPABILITY_MODE
		/*
		 * While capability mode can't reach this point via direct
		 * path arguments to execve(), we also don't allow
		 * interpreters to be used in capability mode (for now).
		 * Catch indirect lookups and return a permissions error.
		 */
		if (IN_CAPABILITY_MODE(td)) {
			error = ECAPMODE;
			goto exec_fail;
		}
#endif
		error = namei(&nd);
		if (error)
			goto exec_fail;

		newtextvp = nd.ni_vp;
		imgp->vp = newtextvp;
	} else {
		AUDIT_ARG_FD(args->fd);
		/*
		 * Descriptors opened only with O_EXEC or O_RDONLY are allowed.
		 */
		error = fgetvp_exec(td, args->fd, &cap_fexecve_rights,
		    &newtextvp);
		if (error)
			goto exec_fail;
		vn_lock(newtextvp, LK_SHARED | LK_RETRY);
		AUDIT_ARG_VNODE1(newtextvp);
		imgp->vp = newtextvp;
	}

	/*
	 * Check file permissions.  Also 'opens' file and sets its vnode to
	 * text mode.
	 */
	error = exec_check_permissions(imgp);
	if (error)
		goto exec_fail_dealloc;

	imgp->object = imgp->vp->v_object;
	if (imgp->object != NULL)
		vm_object_reference(imgp->object);

	error = exec_map_first_page(imgp);
	if (error)
		goto exec_fail_dealloc;

	imgp->proc->p_osrel = 0;
	imgp->proc->p_fctl0 = 0;
	imgp->proc->p_elf_brandinfo = NULL;

	/*
	 * Implement image setuid/setgid.
	 *
	 * Determine new credentials before attempting image activators
	 * so that it can be used by process_exec handlers to determine
	 * credential/setid changes.
	 *
	 * Don't honor setuid/setgid if the filesystem prohibits it or if
	 * the process is being traced.
	 *
	 * We disable setuid/setgid/etc in capability mode on the basis
	 * that most setugid applications are not written with that
	 * environment in mind, and will therefore almost certainly operate
	 * incorrectly. In principle there's no reason that setugid
	 * applications might not be useful in capability mode, so we may want
	 * to reconsider this conservative design choice in the future.
	 *
	 * XXXMAC: For the time being, use NOSUID to also prohibit
	 * transitions on the file system.
	 */
	credential_changing = false;
	credential_changing |= (attr.va_mode & S_ISUID) &&
	    oldcred->cr_uid != attr.va_uid;
	credential_changing |= (attr.va_mode & S_ISGID) &&
	    oldcred->cr_gid != attr.va_gid;
#ifdef MAC
	will_transition = mac_vnode_execve_will_transition(oldcred, imgp->vp,
	    interpvplabel, imgp) != 0;
	credential_changing |= will_transition;
#endif

	/* Don't inherit PROC_PDEATHSIG_CTL value if setuid/setgid. */
	if (credential_changing)
		imgp->proc->p_pdeathsig = 0;

	if (credential_changing &&
#ifdef CAPABILITY_MODE
	    ((oldcred->cr_flags & CRED_FLAG_CAPMODE) == 0) &&
#endif
	    (imgp->vp->v_mount->mnt_flag & MNT_NOSUID) == 0 &&
	    (p->p_flag & P_TRACED) == 0) {
		imgp->credential_setid = true;
		VOP_UNLOCK(imgp->vp);
		imgp->newcred = crdup(oldcred);
		if (attr.va_mode & S_ISUID) {
			euip = uifind(attr.va_uid);
			change_euid(imgp->newcred, euip);
		}
		vn_lock(imgp->vp, LK_SHARED | LK_RETRY);
		if (attr.va_mode & S_ISGID)
			change_egid(imgp->newcred, attr.va_gid);
		/*
		 * Implement correct POSIX saved-id behavior.
		 *
		 * XXXMAC: Note that the current logic will save the
		 * uid and gid if a MAC domain transition occurs, even
		 * though maybe it shouldn't.
		 */
		change_svuid(imgp->newcred, imgp->newcred->cr_uid);
		change_svgid(imgp->newcred, imgp->newcred->cr_gid);
	} else {
		/*
		 * Implement correct POSIX saved-id behavior.
		 *
		 * XXX: It's not clear that the existing behavior is
		 * POSIX-compliant.  A number of sources indicate that the
		 * saved uid/gid should only be updated if the new ruid is
		 * not equal to the old ruid, or the new euid is not equal
		 * to the old euid and the new euid is not equal to the old
		 * ruid.  The FreeBSD code always updates the saved uid/gid.
		 * Also, this code uses the new (replaced) euid and egid as
		 * the source, which may or may not be the right ones to use.
		 */
		if (oldcred->cr_svuid != oldcred->cr_uid ||
		    oldcred->cr_svgid != oldcred->cr_gid) {
			VOP_UNLOCK(imgp->vp);
			imgp->newcred = crdup(oldcred);
			vn_lock(imgp->vp, LK_SHARED | LK_RETRY);
			change_svuid(imgp->newcred, imgp->newcred->cr_uid);
			change_svgid(imgp->newcred, imgp->newcred->cr_gid);
		}
	}
	/* The new credentials are installed into the process later. */

	/*
	 * Do the best to calculate the full path to the image file.
	 */
	if (args->fname != NULL) {
		if (args->fname[0] == '/') {
			imgp->execpath = args->fname;
		} else {
			VOP_UNLOCK(imgp->vp);
			freepath_size = MAXPATHLEN;
			if (vn_fullpath_hardlink(&nd, &imgp->execpath,
			    &imgp->freepath, &freepath_size) != 0)
				imgp->execpath = args->fname;
			vn_lock(imgp->vp, LK_SHARED | LK_RETRY);
		}
	} else {
		VOP_UNLOCK(imgp->vp);
		if (vn_fullpath(imgp->vp, &imgp->execpath,
		    &imgp->freepath) != 0)
			imgp->execpath = args->fname;
		vn_lock(imgp->vp, LK_SHARED | LK_RETRY);
	}

	/*
	 *	If the current process has a special image activator it
	 *	wants to try first, call it.   For example, emulating shell
	 *	scripts differently.
	 */
	error = -1;
	if ((img_first = imgp->proc->p_sysent->sv_imgact_try) != NULL)
		error = img_first(imgp);

	/*
	 *	Loop through the list of image activators, calling each one.
	 *	An activator returns -1 if there is no match, 0 on success,
	 *	and an error otherwise.
	 */
	for (i = 0; error == -1 && execsw[i]; ++i) {
		if (execsw[i]->ex_imgact == NULL ||
		    execsw[i]->ex_imgact == img_first) {
			continue;
		}
		error = (*execsw[i]->ex_imgact)(imgp);
	}

	if (error) {
		if (error == -1)
			error = ENOEXEC;
		goto exec_fail_dealloc;
	}

	/*
	 * Special interpreter operation, cleanup and loop up to try to
	 * activate the interpreter.
	 */
	if (imgp->interpreted) {
		exec_unmap_first_page(imgp);
		/*
		 * The text reference needs to be removed for scripts.
		 * There is a short period before we determine that
		 * something is a script where text reference is active.
		 * The vnode lock is held over this entire period
		 * so nothing should illegitimately be blocked.
		 */
		MPASS(imgp->textset);
		VOP_UNSET_TEXT_CHECKED(newtextvp);
		imgp->textset = false;
		/* free name buffer and old vnode */
#ifdef MAC
		mac_execve_interpreter_enter(newtextvp, &interpvplabel);
#endif
		if (imgp->opened) {
			VOP_CLOSE(newtextvp, FREAD, td->td_ucred, td);
			imgp->opened = false;
		}
		vput(newtextvp);
		if (args->fname != NULL) {
			if (nd.ni_dvp != NULL)
				vrele(nd.ni_dvp);
			NDFREE(&nd, NDF_ONLY_PNBUF);
		}
		vm_object_deallocate(imgp->object);
		imgp->object = NULL;
		execve_nosetid(imgp);
		imgp->execpath = NULL;
		free(imgp->freepath, M_TEMP);
		imgp->freepath = NULL;
		/* set new name to that of the interpreter */
<<<<<<< HEAD
		NDINIT(&nd, LOOKUP, ISOPEN | LOCKLEAF | LOCKSHARED | FOLLOW |
		    SAVENAME, UIO_SYSSPACE, PTR2CAP(imgp->interpreter_name),
		    td);
=======
>>>>>>> 0c10648f
		args->fname = imgp->interpreter_name;
		NDINIT(&nd, LOOKUP, ISOPEN | LOCKLEAF | LOCKSHARED | FOLLOW |
		    SAVENAME | WANTPARENT,
		    UIO_SYSSPACE, imgp->interpreter_name, td);
		goto interpret;
	}

	/*
	 * NB: We unlock the vnode here because it is believed that none
	 * of the sv_copyout_strings/sv_fixup operations require the vnode.
	 */
	VOP_UNLOCK(imgp->vp);

	if (disallow_high_osrel &&
	    P_OSREL_MAJOR(p->p_osrel) > P_OSREL_MAJOR(__FreeBSD_version)) {
		error = ENOEXEC;
		uprintf("Osrel %d for image %s too high\n", p->p_osrel,
		    imgp->execpath != NULL ? imgp->execpath : "<unresolved>");
		vn_lock(imgp->vp, LK_SHARED | LK_RETRY);
		goto exec_fail_dealloc;
	}

	/*
	 * Copy out strings (args and env) and initialize stack base.
	 */
	error = (*p->p_sysent->sv_copyout_strings)(imgp, &stack_base);
	if (error != 0) {
		vn_lock(imgp->vp, LK_SHARED | LK_RETRY);
		goto exec_fail_dealloc;
	}

	/*
	 * Stack setup.
	 */
	error = (*p->p_sysent->sv_fixup)(&stack_base, imgp);
	if (error != 0) {
		vn_lock(imgp->vp, LK_SHARED | LK_RETRY);
		goto exec_fail_dealloc;
	}

	/*
	 * For security and other reasons, the file descriptor table cannot be
	 * shared after an exec.
	 */
	fdunshare(td);
	pdunshare(td);
	/* close files on exec */
	fdcloseexec(td);

	/*
	 * Malloc things before we need locks.
	 */
	i = exec_args_get_begin_envv(imgp->args) - imgp->args->begin_argv;
	/* Cache arguments if they fit inside our allowance */
	if (ps_arg_cache_limit >= i + sizeof(struct pargs)) {
		newargs = pargs_alloc(i);
		bcopy(imgp->args->begin_argv, newargs->ar_args, i);
	}

	/*
	 * For security and other reasons, signal handlers cannot
	 * be shared after an exec. The new process gets a copy of the old
	 * handlers. In execsigs(), the new process will have its signals
	 * reset.
	 */
	if (sigacts_shared(p->p_sigacts)) {
		oldsigacts = p->p_sigacts;
		newsigacts = sigacts_alloc();
		sigacts_copy(newsigacts, oldsigacts);
	}

	vn_lock(imgp->vp, LK_SHARED | LK_RETRY);

	PROC_LOCK(p);
	if (oldsigacts)
		p->p_sigacts = newsigacts;
	/* Stop profiling */
	stopprofclock(p);

	/* reset caught signals */
	execsigs(p);

	/* name this process - nameiexec(p, ndp) */
	bzero(p->p_comm, sizeof(p->p_comm));
	if (args->fname)
		bcopy(nd.ni_cnd.cn_nameptr, p->p_comm,
		    min(nd.ni_cnd.cn_namelen, MAXCOMLEN));
	else if (vn_commname(newtextvp, p->p_comm, sizeof(p->p_comm)) != 0)
		bcopy(fexecv_proc_title, p->p_comm, sizeof(fexecv_proc_title));
	bcopy(p->p_comm, td->td_name, sizeof(td->td_name));
#ifdef KTR
	sched_clear_tdname(td);
#endif

	/*
	 * mark as execed, wakeup the process that vforked (if any) and tell
	 * it that it now has its own resources back
	 */
	p->p_flag |= P_EXEC;
	if ((p->p_flag2 & P2_NOTRACE_EXEC) == 0)
		p->p_flag2 &= ~P2_NOTRACE;
	if ((p->p_flag2 & P2_STKGAP_DISABLE_EXEC) == 0)
		p->p_flag2 &= ~P2_STKGAP_DISABLE;
	if (p->p_flag & P_PPWAIT) {
		p->p_flag &= ~(P_PPWAIT | P_PPTRACE);
		cv_broadcast(&p->p_pwait);
		/* STOPs are no longer ignored, arrange for AST */
		signotify(td);
	}

	if ((imgp->sysent->sv_setid_allowed != NULL &&
	    !(*imgp->sysent->sv_setid_allowed)(td, imgp)) ||
	    (p->p_flag2 & P2_NO_NEW_PRIVS) != 0)
		execve_nosetid(imgp);

	/*
	 * Implement image setuid/setgid installation.
	 */
	if (imgp->credential_setid) {
		/*
		 * Turn off syscall tracing for set-id programs, except for
		 * root.  Record any set-id flags first to make sure that
		 * we do not regain any tracing during a possible block.
		 */
		setsugid(p);
#ifdef KTRACE
		kiop = ktrprocexec(p);
#endif
		/*
		 * Close any file descriptors 0..2 that reference procfs,
		 * then make sure file descriptors 0..2 are in use.
		 *
		 * Both fdsetugidsafety() and fdcheckstd() may call functions
		 * taking sleepable locks, so temporarily drop our locks.
		 */
		PROC_UNLOCK(p);
		VOP_UNLOCK(imgp->vp);
		fdsetugidsafety(td);
		error = fdcheckstd(td);
		vn_lock(imgp->vp, LK_SHARED | LK_RETRY);
		if (error != 0)
			goto exec_fail_dealloc;
		PROC_LOCK(p);
#ifdef MAC
		if (will_transition) {
			mac_vnode_execve_transition(oldcred, imgp->newcred,
			    imgp->vp, interpvplabel, imgp);
		}
#endif
	} else {
		if (oldcred->cr_uid == oldcred->cr_ruid &&
		    oldcred->cr_gid == oldcred->cr_rgid)
			p->p_flag &= ~P_SUGID;
	}
	/*
	 * Set the new credentials.
	 */
	if (imgp->newcred != NULL) {
		proc_set_cred(p, imgp->newcred);
		crfree(oldcred);
		oldcred = NULL;
	}

	/*
	 * Store the vp for use in procfs.  This vnode was referenced by namei
	 * or fgetvp_exec.
	 */
	oldtextvp = p->p_textvp;
	p->p_textvp = newtextvp;

#ifdef KDTRACE_HOOKS
	/*
	 * Tell the DTrace fasttrap provider about the exec if it
	 * has declared an interest.
	 */
	if (dtrace_fasttrap_exec)
		dtrace_fasttrap_exec(p);
#endif

	/*
	 * Notify others that we exec'd, and clear the P_INEXEC flag
	 * as we're now a bona fide freshly-execed process.
	 */
	KNOTE_LOCKED(p->p_klist, NOTE_EXEC);
	p->p_flag &= ~P_INEXEC;

	/* clear "fork but no exec" flag, as we _are_ execing */
	p->p_acflag &= ~AFORK;

	/*
	 * Free any previous argument cache and replace it with
	 * the new argument cache, if any.
	 */
	oldargs = p->p_args;
	p->p_args = newargs;
	newargs = NULL;

	PROC_UNLOCK(p);

#ifdef	HWPMC_HOOKS
	/*
	 * Check if system-wide sampling is in effect or if the
	 * current process is using PMCs.  If so, do exec() time
	 * processing.  This processing needs to happen AFTER the
	 * P_INEXEC flag is cleared.
	 */
	if (PMC_SYSTEM_SAMPLING_ACTIVE() || PMC_PROC_IS_USING_PMCS(p)) {
		VOP_UNLOCK(imgp->vp);
		pe.pm_credentialschanged = credential_changing;
		pe.pm_entryaddr = imgp->entry_addr;

		PMC_CALL_HOOK_X(td, PMC_FN_PROCESS_EXEC, (void *) &pe);
		vn_lock(imgp->vp, LK_SHARED | LK_RETRY);
	}
#endif

	/* Set values passed into the program in registers. */
	(*p->p_sysent->sv_setregs)(td, imgp, stack_base);

	VOP_MMAPPED(imgp->vp);

	SDT_PROBE1(proc, , , exec__success, args->fname);

exec_fail_dealloc:
	if (error != 0) {
		p->p_osrel = orig_osrel;
		p->p_fctl0 = orig_fctl0;
		p->p_elf_brandinfo = orig_brandinfo;
	}

	if (imgp->firstpage != NULL)
		exec_unmap_first_page(imgp);

	if (imgp->vp != NULL) {
		if (imgp->opened)
			VOP_CLOSE(imgp->vp, FREAD, td->td_ucred, td);
		if (imgp->textset)
			VOP_UNSET_TEXT_CHECKED(imgp->vp);
		if (error != 0)
			vput(imgp->vp);
		else
			VOP_UNLOCK(imgp->vp);
		if (args->fname != NULL) {
			if (nd.ni_dvp != NULL)
				vrele(nd.ni_dvp);
			NDFREE(&nd, NDF_ONLY_PNBUF);
		}
	}

	if (imgp->object != NULL)
		vm_object_deallocate(imgp->object);

	free(imgp->freepath, M_TEMP);

	if (error == 0) {
		if (p->p_ptevents & PTRACE_EXEC) {
			PROC_LOCK(p);
			if (p->p_ptevents & PTRACE_EXEC)
				td->td_dbgflags |= TDB_EXEC;
			PROC_UNLOCK(p);
		}
	} else {
exec_fail:
		/* we're done here, clear P_INEXEC */
		PROC_LOCK(p);
		p->p_flag &= ~P_INEXEC;
		PROC_UNLOCK(p);

		SDT_PROBE1(proc, , , exec__failure, error);
	}

	if (imgp->newcred != NULL && oldcred != NULL)
		crfree(imgp->newcred);

#ifdef MAC
	mac_execve_exit(imgp);
	mac_execve_interpreter_exit(interpvplabel);
#endif
	exec_free_args(args);

	/*
	 * Handle deferred decrement of ref counts.
	 */
	if (oldtextvp != NULL)
		vrele(oldtextvp);
#ifdef KTRACE
	ktr_io_params_free(kiop);
#endif
	pargs_drop(oldargs);
	pargs_drop(newargs);
	if (oldsigacts != NULL)
		sigacts_free(oldsigacts);
	if (euip != NULL)
		uifree(euip);

	if (error && imgp->vmspace_destroyed) {
		/* sorry, no more process anymore. exit gracefully */
		exec_cleanup(td, oldvmspace);
		exit1(td, 0, SIGABRT);
		/* NOT REACHED */
	}

#ifdef KTRACE
	if (error == 0)
		ktrprocctor(p);
#endif

	/*
	 * We don't want cpu_set_syscall_retval() to overwrite any of
	 * the register values put in place by exec_setregs().
	 * Implementations of cpu_set_syscall_retval() will leave
	 * registers unmodified when returning EJUSTRETURN.
	 */
	return (error == 0 ? EJUSTRETURN : error);
}

void
exec_cleanup(struct thread *td, struct vmspace *oldvmspace)
{
	if ((td->td_pflags & TDP_EXECVMSPC) != 0) {
		KASSERT(td->td_proc->p_vmspace != oldvmspace,
		    ("oldvmspace still used"));
		vmspace_free(oldvmspace);
		td->td_pflags &= ~TDP_EXECVMSPC;
	}
}

int
exec_map_first_page(struct image_params *imgp)
{
	vm_object_t object;
	vm_page_t m;
	int error;

	if (imgp->firstpage != NULL)
		exec_unmap_first_page(imgp);

	object = imgp->vp->v_object;
	if (object == NULL)
		return (EACCES);
#if VM_NRESERVLEVEL > 0
	if ((object->flags & OBJ_COLORED) == 0) {
		VM_OBJECT_WLOCK(object);
		vm_object_color(object, 0);
		VM_OBJECT_WUNLOCK(object);
	}
#endif
	error = vm_page_grab_valid_unlocked(&m, object, 0,
	    VM_ALLOC_COUNT(VM_INITIAL_PAGEIN) |
	    VM_ALLOC_NORMAL | VM_ALLOC_NOBUSY | VM_ALLOC_WIRED);

	if (error != VM_PAGER_OK)
		return (EIO);
	imgp->firstpage = sf_buf_alloc(m, 0);
	imgp->image_header = (char *)sf_buf_kva(imgp->firstpage);

	return (0);
}

void
exec_unmap_first_page(struct image_params *imgp)
{
	vm_page_t m;

	if (imgp->firstpage != NULL) {
		m = sf_buf_page(imgp->firstpage);
		sf_buf_free(imgp->firstpage);
		imgp->firstpage = NULL;
		vm_page_unwire(m, PQ_ACTIVE);
	}
}

void
exec_onexec_old(struct thread *td)
{
	sigfastblock_clear(td);
	umtx_exec(td->td_proc);
}

/*
 * Destroy old address space, and allocate a new stack.
 *	The new stack is only sgrowsiz large because it is grown
 *	automatically on a page fault.
 */
int
exec_new_vmspace(struct image_params *imgp, struct sysentvec *sv)
{
	int error;
	struct proc *p = imgp->proc;
	struct vmspace *vmspace = p->p_vmspace;
	struct thread *td = curthread;
	vm_object_t obj;
	struct rlimit rlim_stack;
	vm_offset_t sv_minuser;
	vm_pointer_t stack_addr;
#if __has_feature(capabilities)
	vm_pointer_t strings_addr;
	register_t perms;
#endif
	vm_map_t map;
	vm_prot_t stack_prot;
	u_long ssiz;
	vm_pointer_t shared_page_addr;

	imgp->vmspace_destroyed = true;
	imgp->sysent = sv;

	if (p->p_sysent->sv_onexec_old != NULL)
		p->p_sysent->sv_onexec_old(td);
	itimers_exec(p);

	EVENTHANDLER_DIRECT_INVOKE(process_exec, p, imgp);

	/*
	 * Blow away entire process VM, if address space not shared,
	 * otherwise, create a new VM space so that other threads are
	 * not disrupted
	 */
	map = &vmspace->vm_map;
	if (map_at_zero)
		sv_minuser = sv->sv_minuser;
	else
		sv_minuser = MAX(sv->sv_minuser, PAGE_SIZE);
	if (refcount_load(&vmspace->vm_refcnt) == 1 &&
	    vm_map_min(map) == sv_minuser &&
	    vm_map_max(map) == sv->sv_maxuser &&
	    cpu_exec_vmspace_reuse(p, map)) {
		shmexit(vmspace);
		pmap_remove_pages(vmspace_pmap(vmspace));
		vm_map_clear(map);
		/*
		 * An exec terminates mlockall(MCL_FUTURE).
		 * ASLR and W^X states must be re-evaluated.
		 */
		vm_map_lock(map);
		vm_map_modflags(map, 0, MAP_WIREFUTURE | MAP_ASLR |
		    MAP_ASLR_IGNSTART | MAP_WXORX);
		vm_map_unlock(map);
	} else {
		error = vmspace_exec(p, sv_minuser, sv->sv_maxuser);
		if (error)
			return (error);
		vmspace = p->p_vmspace;
		map = &vmspace->vm_map;
	}
	map->flags |= imgp->map_flags;
	if (sv->sv_flags & SV_CHERI)
		map->flags |= MAP_RESERVATIONS;
	else
		map->flags &= ~MAP_RESERVATIONS;

#ifdef CPU_QEMU_MALTA
	if (curthread->td_md.md_flags & MDTD_QTRACE) {
		char buffer[128];

		snprintf(buffer, sizeof(buffer), "VMMAP %d: exec",
		    curproc->p_pid);
		CHERI_TRACE_STRING(buffer);
	}
#endif

	/* Map a shared page */
	obj = sv->sv_shared_page_obj;
	if (obj != NULL) {
		vm_object_reference(obj);
		shared_page_addr = sv->sv_shared_page_base;
#if __has_feature(capabilities)
		error = vm_map_reservation_create(map, &shared_page_addr,
		    sv->sv_shared_page_len, PAGE_SIZE,
		    VM_PROT_READ | VM_PROT_EXECUTE);
		if (error != KERN_SUCCESS) {
			vm_object_deallocate(obj);
			return (vm_mmap_to_errno(error));
		}
#endif
		error = vm_map_fixed(map, obj, 0,
		    shared_page_addr, sv->sv_shared_page_len,
		    VM_PROT_READ | VM_PROT_EXECUTE,
		    VM_PROT_READ | VM_PROT_EXECUTE,
		    MAP_INHERIT_SHARE | MAP_ACC_NO_CHARGE);
		if (error != KERN_SUCCESS) {
#if __has_feature(capabilities)
			vm_map_reservation_delete(map, shared_page_addr);
#endif
			vm_object_deallocate(obj);
			return (vm_mmap_to_errno(error));
		}
	}

	/* Allocate a new stack */
	if (imgp->stack_sz != 0) {
		ssiz = trunc_page(imgp->stack_sz);
		PROC_LOCK(p);
		lim_rlimit_proc(p, RLIMIT_STACK, &rlim_stack);
		PROC_UNLOCK(p);
		if (ssiz > rlim_stack.rlim_max)
			ssiz = rlim_stack.rlim_max;
		if (ssiz > rlim_stack.rlim_cur) {
			rlim_stack.rlim_cur = ssiz;
			kern_setrlimit(curthread, RLIMIT_STACK, &rlim_stack);
		}
	} else if (sv->sv_maxssiz != NULL) {
		ssiz = *sv->sv_maxssiz;
	} else {
		ssiz = maxssiz;
	}
#if __has_feature(capabilities)
	/*
	 * NB: This may cause the stack to exceed the administrator-
	 * configured stack size limit.
	 */
	ssiz = CHERI_REPRESENTABLE_LENGTH(ssiz);
#endif
	imgp->eff_stack_sz = lim_cur(curthread, RLIMIT_STACK);
	if (ssiz < imgp->eff_stack_sz)
		imgp->eff_stack_sz = ssiz;
	p->p_usrstack = sv->sv_usrstack;
#if __has_feature(capabilities)
	p->p_usrstack = CHERI_REPRESENTABLE_BASE(p->p_usrstack, ssiz);
#endif

	/* We reserve the whole max stack size with restricted permission */
	stack_addr = p->p_usrstack - ssiz;
	stack_prot = obj != NULL && imgp->stack_prot != 0 ?
	    imgp->stack_prot : sv->sv_stackprot;
	imgp->stack_sz = ssiz;
	error = vm_map_reservation_create(map, &stack_addr, ssiz,
	    PAGE_SIZE, stack_prot);
	if (error != KERN_SUCCESS)
		return (vm_mmap_to_errno(error));

	error = vm_map_stack(map, stack_addr, (vm_size_t)ssiz, stack_prot,
	    stack_prot, MAP_STACK_GROWS_DOWN);
	if (error != KERN_SUCCESS) {
		uprintf("exec_new_vmspace: mapping stack size %#jx prot %#x "
		    "failed mach error %d errno %d\n", (uintmax_t)ssiz,
		    stack_prot, error, vm_mmap_to_errno(error));
		vm_map_reservation_delete(map, stack_addr);
		return (vm_mmap_to_errno(error));
	}
	vmspace->vm_stkgap = 0;

#if __has_feature(capabilities)
	perms = (~CHERI_PROT2PERM_MASK | vm_map_prot2perms(stack_prot)) &
	    CHERI_CAP_USER_DATA_PERMS;
#ifdef __CHERI_PURE_CAPABILITY__
	imgp->stack = (void *)cheri_andperm(stack_addr + ssiz, perms);
#else
	imgp->stack = cheri_capability_build_user_data(perms, stack_addr,
	    ssiz, ssiz);
#endif

	if (sv->sv_flags & SV_CHERI) {
		/*
		 * Map a seperate space for strings outside the stack.
		 * We currently place it just just below the stack as
		 * this avoides collisions with init which is linked
		 * near the bottom of the address space.
		 */
		strings_addr =
		    CHERI_REPRESENTABLE_BASE(stack_addr - ARG_MAX, ARG_MAX);
		error = vm_mmap_object(map, &strings_addr, 0, ARG_MAX,
		    VM_PROT_RW_CAP, VM_PROT_RW_CAP, MAP_ANON | MAP_FIXED |
		    MAP_RESERVATION_CREATE, NULL, 0, FALSE, td);
		if (error != KERN_SUCCESS)
			return (vm_mmap_to_errno(error));
#ifdef __CHERI_PURE_CAPABILITY__
		imgp->strings = (void *)strings_addr;
#else
		imgp->strings = cheri_capability_build_user_data(
		    CHERI_CAP_USER_DATA_PERMS, strings_addr, ARG_MAX, ARG_MAX);
#endif
	} else
		imgp->strings = imgp->stack;

	if (sv->sv_flags & SV_CHERI)
		p->p_psstrings = strings_addr + ARG_MAX - sv->sv_szpsstrings;
	else
#endif
		p->p_psstrings = p->p_usrstack - sv->sv_szpsstrings;

	/*
	 * vm_ssize and vm_maxsaddr are somewhat antiquated concepts, but they
	 * are still used to enforce the stack rlimit on the process stack.
	 */
	vmspace->vm_ssize = sgrowsiz >> PAGE_SHIFT;
	vmspace->vm_maxsaddr = stack_addr;

	return (sv->sv_onexec != NULL ? sv->sv_onexec(p, imgp) : 0);
}

/*
 * Takes a pointer to a pointer an array of pointers in userspace, loads
 * the loads the current value and updates the array pointer.
 */
static int
get_argenv_ptr(void * __capability *arrayp, void * __capability *ptrp)
{
	uintcap_t ptr;
	char * __capability array;
#ifdef COMPAT_FREEBSD32
	uint32_t ptr32;
#endif
#ifdef COMPAT_FREEBSD64
	uint64_t ptr64;
#endif

	array = *arrayp;
#ifdef COMPAT_FREEBSD32
	if (SV_CURPROC_FLAG(SV_ILP32)) {
		if (fueword32(array, &ptr32) == -1)
			return (EFAULT);
		array += sizeof(ptr32);
		*ptrp = __USER_CAP_STR((void *)(uintptr_t)ptr32);
	} else
#endif
#ifdef COMPAT_FREEBSD64
	if (SV_CURPROC_FLAG(SV_LP64 | SV_CHERI) == SV_LP64) {
		if (fueword64(array, &ptr64) == -1)
			return (EFAULT);
		array += sizeof(ptr64);
		*ptrp = __USER_CAP_STR((void *)(uintptr_t)ptr64);
	} else
#endif
	{
		if (fuecap(array, &ptr) == -1)
			return (EFAULT);
		array += sizeof(ptr);
		*ptrp = (void * __capability)ptr;
	}
	*arrayp = array;
	return (0);
}

/*
 * Copy out argument and environment strings from the old process address
 * space into the temporary string buffer.
 */
int
exec_copyin_args(struct image_args *args, const char * __capability fname,
    enum uio_seg segflg, void * __capability argv, void * __capability envv)
{
	void * __capability ptr;
	int error;

	bzero(args, sizeof(*args));
	if (argv == NULL)
		return (EFAULT);

	/*
	 * Allocate demand-paged memory for the file name, argument, and
	 * environment strings.
	 */
	error = exec_alloc_args(args);
	if (error != 0)
		return (error);

	/*
	 * Copy the file name.
	 */
	error = exec_args_add_fname(args, fname, segflg);
	if (error != 0)
		goto err_exit;

	/*
	 * extract arguments first
	 */
	for (;;) {
		error = get_argenv_ptr(&argv, &ptr);
		if (error != 0)
			goto err_exit;
		if (ptr == NULL)
			break;
		error = exec_args_add_arg(args, ptr, UIO_USERSPACE);
		if (error != 0)
			goto err_exit;
	}

	/*
	 * extract environment strings
	 */
	if (envv) {
		for (;;) {
			error = get_argenv_ptr(&envv, &ptr);
			if (error != 0)
				goto err_exit;
			if (ptr == NULL)
				break;
			error = exec_args_add_env(args, ptr, UIO_USERSPACE);
			if (error != 0)
				goto err_exit;
		}
	}

	return (0);

err_exit:
	exec_free_args(args);
	return (error);
}

struct exec_args_kva {
	vm_pointer_t addr;
	u_int gen;
	SLIST_ENTRY(exec_args_kva) next;
};

DPCPU_DEFINE_STATIC(struct exec_args_kva *, exec_args_kva);

static SLIST_HEAD(, exec_args_kva) exec_args_kva_freelist;
static struct mtx exec_args_kva_mtx;
static u_int exec_args_gen;

static void
exec_prealloc_args_kva(void *arg __unused)
{
	struct exec_args_kva *argkva;
	u_int i;

	SLIST_INIT(&exec_args_kva_freelist);
	mtx_init(&exec_args_kva_mtx, "exec args kva", NULL, MTX_DEF);
	for (i = 0; i < exec_map_entries; i++) {
		argkva = malloc(sizeof(*argkva), M_PARGS, M_WAITOK);
		argkva->addr = kmap_alloc_wait(exec_map, exec_map_entry_size);
		argkva->gen = exec_args_gen;
		SLIST_INSERT_HEAD(&exec_args_kva_freelist, argkva, next);
	}
}
SYSINIT(exec_args_kva, SI_SUB_EXEC, SI_ORDER_ANY, exec_prealloc_args_kva, NULL);

static vm_pointer_t
exec_alloc_args_kva(void **cookie)
{
	struct exec_args_kva *argkva;

	argkva = (void *)atomic_readandclear_ptr(
	    (uintptr_t *)DPCPU_PTR(exec_args_kva));
	if (argkva == NULL) {
		mtx_lock(&exec_args_kva_mtx);
		while ((argkva = SLIST_FIRST(&exec_args_kva_freelist)) == NULL)
			(void)mtx_sleep(&exec_args_kva_freelist,
			    &exec_args_kva_mtx, 0, "execkva", 0);
		SLIST_REMOVE_HEAD(&exec_args_kva_freelist, next);
		mtx_unlock(&exec_args_kva_mtx);
	}
	kasan_mark((void *)argkva->addr, exec_map_entry_size,
	    exec_map_entry_size, 0);
	*(struct exec_args_kva **)cookie = argkva;
	return (argkva->addr);
}

static void
exec_release_args_kva(struct exec_args_kva *argkva, u_int gen)
{
	vm_offset_t base;

	base = argkva->addr;
	kasan_mark((void *)argkva->addr, 0, exec_map_entry_size,
	    KASAN_EXEC_ARGS_FREED);
	if (argkva->gen != gen) {
		(void)vm_map_madvise(exec_map, base, base + exec_map_entry_size,
		    MADV_FREE);
		argkva->gen = gen;
	}
	if (!atomic_cmpset_ptr((uintptr_t *)DPCPU_PTR(exec_args_kva),
	    (uintptr_t)NULL, (uintptr_t)argkva)) {
		mtx_lock(&exec_args_kva_mtx);
		SLIST_INSERT_HEAD(&exec_args_kva_freelist, argkva, next);
		wakeup_one(&exec_args_kva_freelist);
		mtx_unlock(&exec_args_kva_mtx);
	}
}

static void
exec_free_args_kva(void *cookie)
{

	exec_release_args_kva(cookie, exec_args_gen);
}

static void
exec_args_kva_lowmem(void *arg __unused)
{
	SLIST_HEAD(, exec_args_kva) head;
	struct exec_args_kva *argkva;
	u_int gen;
	int i;

	gen = atomic_fetchadd_int(&exec_args_gen, 1) + 1;

	/*
	 * Force an madvise of each KVA range. Any currently allocated ranges
	 * will have MADV_FREE applied once they are freed.
	 */
	SLIST_INIT(&head);
	mtx_lock(&exec_args_kva_mtx);
	SLIST_SWAP(&head, &exec_args_kva_freelist, exec_args_kva);
	mtx_unlock(&exec_args_kva_mtx);
	while ((argkva = SLIST_FIRST(&head)) != NULL) {
		SLIST_REMOVE_HEAD(&head, next);
		exec_release_args_kva(argkva, gen);
	}

	CPU_FOREACH(i) {
		argkva = (void *)atomic_readandclear_ptr(
		    (uintptr_t *)DPCPU_ID_PTR(i, exec_args_kva));
		if (argkva != NULL)
			exec_release_args_kva(argkva, gen);
	}
}
EVENTHANDLER_DEFINE(vm_lowmem, exec_args_kva_lowmem, NULL,
    EVENTHANDLER_PRI_ANY);

/*
 * Allocate temporary demand-paged, zero-filled memory for the file name,
 * argument, and environment strings.
 */
int
exec_alloc_args(struct image_args *args)
{

	args->buf = (char *)exec_alloc_args_kva(&args->bufkva);
	return (0);
}

void
exec_free_args(struct image_args *args)
{

	if (args->buf != NULL) {
		exec_free_args_kva(args->bufkva);
		args->buf = NULL;
	}
	if (args->fname_buf != NULL) {
		free(args->fname_buf, M_TEMP);
		args->fname_buf = NULL;
	}
}

/*
 * A set to functions to fill struct image args.
 *
 * NOTE: exec_args_add_fname() must be called (possibly with a NULL
 * fname) before the other functions.  All exec_args_add_arg() calls must
 * be made before any exec_args_add_env() calls.  exec_args_adjust_args()
 * may be called any time after exec_args_add_fname().
 *
 * exec_args_add_fname() - install path to be executed
 * exec_args_add_arg() - append an argument string
 * exec_args_add_env() - append an env string
 * exec_args_adjust_args() - adjust location of the argument list to
 *                           allow new arguments to be prepended
 */
int
exec_args_add_fname(struct image_args *args, const char * __capability fname,
    enum uio_seg segflg)
{
	int error;
	size_t length;

	KASSERT(args->fname == NULL, ("fname already appended"));
	KASSERT(args->endp == NULL, ("already appending to args"));

	if (fname != NULL) {
		args->fname = args->buf;
		if (segflg == UIO_SYSSPACE)
			error = copystr((__cheri_fromcap const char *)fname,
			    args->fname, PATH_MAX, &length);
		else
			error = copyinstr(fname, args->fname, PATH_MAX,
			    &length);
		if (error != 0)
			return (error == ENAMETOOLONG ? E2BIG : error);
	} else
		length = 0;

	/* Set up for _arg_*()/_env_*() */
	args->endp = args->buf + length;
	/* begin_argv must be set and kept updated */
	args->begin_argv = args->endp;
	KASSERT(exec_map_entry_size - length >= ARG_MAX,
	    ("too little space remaining for arguments %zu < %zu",
	    exec_map_entry_size - length, (size_t)ARG_MAX));
	args->stringspace = ARG_MAX;

	return (0);
}

static int
exec_args_add_str(struct image_args *args, const char * __capability str,
    enum uio_seg segflg, int *countp)
{
	int error;
	size_t length;

	KASSERT(args->endp != NULL, ("endp not initialized"));
	KASSERT(args->begin_argv != NULL, ("begin_argp not initialized"));

	if (segflg == UIO_SYSSPACE)
		error = copystr((__cheri_fromcap const char *)str, args->endp,
		    args->stringspace, &length);
	else
		error = copyinstr(str, args->endp, args->stringspace,
		    &length);
	if (error != 0)
		return (error == ENAMETOOLONG ? E2BIG : error);
	args->stringspace -= length;
	args->endp += length;
	(*countp)++;

	return (0);
}

int
exec_args_add_arg(struct image_args *args, const char * __capability argp,
    enum uio_seg segflg)
{

	KASSERT(args->envc == 0, ("appending args after env"));

	return (exec_args_add_str(args, argp, segflg, &args->argc));
}

int
exec_args_add_env(struct image_args *args, const char * __capability envp,
    enum uio_seg segflg)
{

	if (args->envc == 0)
		args->begin_envv = args->endp;

	return (exec_args_add_str(args, envp, segflg, &args->envc));
}

int
exec_args_adjust_args(struct image_args *args, size_t consume, ssize_t extend)
{
	ssize_t offset;

	KASSERT(args->endp != NULL, ("endp not initialized"));
	KASSERT(args->begin_argv != NULL, ("begin_argp not initialized"));

	offset = extend - consume;
	if (args->stringspace < offset)
		return (E2BIG);
	memmove(args->begin_argv + extend, args->begin_argv + consume,
	    args->endp - args->begin_argv + consume);
	if (args->envc > 0)
		args->begin_envv += offset;
	args->endp += offset;
	args->stringspace -= offset;
	return (0);
}

char *
exec_args_get_begin_envv(struct image_args *args)
{

	KASSERT(args->endp != NULL, ("endp not initialized"));

	if (args->envc > 0)
		return (args->begin_envv);
	return (args->endp);
}

void
exec_stackgap(struct image_params *imgp, uintcap_t *dp)
{
	struct proc *p = imgp->proc;

	if (imgp->sysent->sv_stackgap == NULL ||
	    (p->p_fctl0 & (NT_FREEBSD_FCTL_ASLR_DISABLE |
	    NT_FREEBSD_FCTL_ASG_DISABLE)) != 0 ||
	    (imgp->map_flags & MAP_ASLR) == 0) {
		p->p_vmspace->vm_stkgap = 0;
		return;
	}
	p->p_vmspace->vm_stkgap = imgp->sysent->sv_stackgap(imgp, dp);
}

/*
 * Copy strings out to the new process address space, constructing new arg
 * and env vector tables. Return a pointer to the base so that it can be used
 * as the initial stack pointer.
 *
 * XXX: We may want a wrapper of cheri_setbounds() that warns about
 * capabilities that are overly broad.
 */
int
exec_copyout_strings(struct image_params *imgp, uintcap_t *stack_base)
{
	int argc, envc;
	char * __capability * __capability vectp;
	char *stringp;
	uintcap_t destp, ustringp;
	struct ps_strings * __capability arginfo;
	struct proc *p;
	size_t execpath_len, len;
	int error, szsigcode, szps;
	char canary[sizeof(long) * 8];
	bool strings_on_stack;

	szps = sizeof(pagesizes[0]) * MAXPAGESIZES;
	/*
	 * Calculate string base and vector table pointers.
	 * Also deal with signal trampoline code for this exec type.
	 */
	if (imgp->execpath != NULL && imgp->auxargs != NULL)
		execpath_len = strlen(imgp->execpath) + 1;
	else
		execpath_len = 0;
	p = imgp->proc;
	szsigcode = 0;

	strings_on_stack = true;
#if __has_feature(capabilities)
	if (imgp->stack != imgp->strings)
		strings_on_stack = false;
	destp = (uintcap_t)imgp->strings;
	destp = cheri_setaddress(destp, p->p_psstrings);
	arginfo = (struct ps_strings * __capability)cheri_setboundsexact(destp,
	    sizeof(*arginfo));
#else
	destp = (uintptr_t)p->p_psstrings;
	arginfo = (struct ps_strings *)destp;
#endif
	imgp->ps_strings = arginfo;
	if (p->p_sysent->sv_sigcode_base == 0) {
		if (p->p_sysent->sv_szsigcode != NULL)
			szsigcode = *(p->p_sysent->sv_szsigcode);
	}

	/*
	 * install sigcode
	 */
	if (szsigcode != 0) {
		destp -= szsigcode;
		destp = rounddown2(destp, sizeof(void * __capability));
		error = copyout(p->p_sysent->sv_sigcode,
		    (void * __capability)destp, szsigcode);
		if (error != 0)
			return (error);
	}

	/*
	 * Copy the image path for the rtld.
	 */
	if (execpath_len != 0) {
		destp -= execpath_len;
		destp = rounddown2(destp, sizeof(void * __capability));
#if __has_feature(capabilities)
		imgp->execpathp = (void * __capability)
		    cheri_setboundsexact(destp, execpath_len);
#else
		imgp->execpathp = (void *)destp;
#endif
		error = copyout(imgp->execpath, imgp->execpathp, execpath_len);
		if (error != 0)
			return (error);
	}

	/*
	 * Prepare the canary for SSP.
	 */
	arc4rand(canary, sizeof(canary), 0);
	destp -= sizeof(canary);
#if __has_feature(capabilities)
	imgp->canary = (void * __capability)cheri_setboundsexact(destp,
	    sizeof(canary));
#else
	imgp->canary = (void *)destp;
#endif
	error = copyout(canary, imgp->canary, sizeof(canary));
	if (error != 0)
		return (error);
	imgp->canarylen = sizeof(canary);

	/*
	 * Prepare the pagesizes array.
	 */
	destp -= szps;
	destp = rounddown2(destp, sizeof(void * __capability));
#if __has_feature(capabilities)
	imgp->pagesizes = (void * __capability)cheri_setboundsexact(destp,
	    szps);
#else
	imgp->pagesizes = (void *)destp;
#endif
	error = copyout(pagesizes, imgp->pagesizes, szps);
	if (error != 0)
		return (error);
	imgp->pagesizeslen = szps;

	/*
	 * Allocate room for the argument and environment strings.
	 */
	destp -= ARG_MAX - imgp->args->stringspace;
	destp = rounddown2(destp, sizeof(void * __capability));
#if __has_feature(capabilities)
	ustringp = cheri_setbounds(destp, ARG_MAX - imgp->args->stringspace);
#else
	ustringp = destp;
#endif

	exec_stackgap(imgp, &destp);

	if (imgp->auxargs) {
		/*
		 * Allocate room on the stack for the ELF auxargs
		 * array.  It has up to AT_COUNT entries.
		 */
		destp -= AT_COUNT * sizeof(Elf_Auxinfo);
		destp = rounddown2(destp, sizeof(void * __capability));
	}

	vectp = (char * __capability * __capability)destp;

	/*
	 * Allocate room for the argv[] and env vectors including the
	 * terminating NULL pointers.
	 */
	vectp -= imgp->args->argc + 1 + imgp->args->envc + 1;

	if (!strings_on_stack) {
		*stack_base = (uintcap_t)imgp->stack;
	} else {
		/*
		 * vectp also becomes our initial stack base
		 */
		*stack_base = (uintcap_t)vectp;
	}

	stringp = imgp->args->begin_argv;
	argc = imgp->args->argc;
	envc = imgp->args->envc;

	/*
	 * Copy out strings - arguments and environment.
	 */
	error = copyout(stringp, (void * __capability)ustringp,
	    ARG_MAX - imgp->args->stringspace);
	if (error != 0)
		return (error);

	/*
	 * Fill in "ps_strings" struct for ps, w, etc.
	 */
#if __has_feature(capabilities)
	imgp->argv = cheri_setbounds(vectp, (argc + 1) * sizeof(*vectp));
#else
	imgp->argv = vectp;
#endif
	if (sucap(&arginfo->ps_argvstr, (intcap_t)imgp->argv) != 0 ||
	    suword32(&arginfo->ps_nargvstr, argc) != 0)
		return (EFAULT);

	/*
	 * Fill in argument portion of vector table.
	 */
	for (; argc > 0; --argc) {
		len = strlen(stringp) + 1;
#if __has_feature(capabilities)
		if (sucap(vectp++, cheri_setbounds(ustringp, len)) != 0)
			return (EFAULT);
#else
		if (suword(vectp++, ustringp) != 0)
			return (EFAULT);
#endif
		stringp += len;
		ustringp += len;
	}

	/* a null vector table pointer separates the argp's from the envp's */
	if (suword(vectp++, 0) != 0)
		return (EFAULT);

#if __has_feature(capabilities)
	imgp->envv = cheri_setbounds(vectp, (envc + 1) * sizeof(*vectp));
#else
	imgp->envv = vectp;
#endif
	if (sucap(&arginfo->ps_envstr, (intcap_t)imgp->envv) != 0 ||
	    suword32(&arginfo->ps_nenvstr, envc) != 0)
		return (EFAULT);

	/*
	 * Fill in environment portion of vector table.
	 */
	for (; envc > 0; --envc) {
		len = strlen(stringp) + 1;
#if __has_feature(capabilities)
		if (sucap(vectp++, cheri_setbounds(ustringp, len)) != 0)
			return (EFAULT);
#else
		if (suword(vectp++, ustringp) != 0)
			return (EFAULT);
#endif
		stringp += len;
		ustringp += len;
	}

	/* end of vector table is a null pointer */
	if (suword(vectp, 0) != 0)
		return (EFAULT);

	if (imgp->auxargs) {
		vectp++;
#if __has_feature(capabilities)
		imgp->auxv = cheri_setbounds(vectp,
		    AT_COUNT * sizeof(Elf_Auxinfo));
#else
		imgp->auxv = vectp;
#endif
		error = imgp->sysent->sv_copyout_auxargs(imgp,
		    (uintcap_t)imgp->auxv);
		if (error != 0)
			return (error);
	}

	return (0);
}

/*
 * Check permissions of file to execute.
 *	Called with imgp->vp locked.
 *	Return 0 for success or error code on failure.
 */
int
exec_check_permissions(struct image_params *imgp)
{
	struct vnode *vp = imgp->vp;
	struct vattr *attr = imgp->attr;
	struct thread *td;
	int error;

	td = curthread;

	/* Get file attributes */
	error = VOP_GETATTR(vp, attr, td->td_ucred);
	if (error)
		return (error);

#ifdef MAC
	error = mac_vnode_check_exec(td->td_ucred, imgp->vp, imgp);
	if (error)
		return (error);
#endif

	/*
	 * 1) Check if file execution is disabled for the filesystem that
	 *    this file resides on.
	 * 2) Ensure that at least one execute bit is on. Otherwise, a
	 *    privileged user will always succeed, and we don't want this
	 *    to happen unless the file really is executable.
	 * 3) Ensure that the file is a regular file.
	 */
	if ((vp->v_mount->mnt_flag & MNT_NOEXEC) ||
	    (attr->va_mode & (S_IXUSR | S_IXGRP | S_IXOTH)) == 0 ||
	    (attr->va_type != VREG))
		return (EACCES);

	/*
	 * Zero length files can't be exec'd
	 */
	if (attr->va_size == 0)
		return (ENOEXEC);

	/*
	 *  Check for execute permission to file based on current credentials.
	 */
	error = VOP_ACCESS(vp, VEXEC, td->td_ucred, td);
	if (error)
		return (error);

	/*
	 * Check number of open-for-writes on the file and deny execution
	 * if there are any.
	 *
	 * Add a text reference now so no one can write to the
	 * executable while we're activating it.
	 *
	 * Remember if this was set before and unset it in case this is not
	 * actually an executable image.
	 */
	error = VOP_SET_TEXT(vp);
	if (error != 0)
		return (error);
	imgp->textset = true;

	/*
	 * Call filesystem specific open routine (which does nothing in the
	 * general case).
	 */
	error = VOP_OPEN(vp, FREAD, td->td_ucred, td, NULL);
	if (error == 0)
		imgp->opened = true;
	return (error);
}

/*
 * Exec handler registration
 */
int
exec_register(const struct execsw *execsw_arg)
{
	const struct execsw **es, **xs, **newexecsw;
	u_int count = 2;	/* New slot and trailing NULL */

	if (execsw)
		for (es = execsw; *es; es++)
			count++;
	newexecsw = malloc(count * sizeof(*es), M_TEMP, M_WAITOK);
	xs = newexecsw;
	if (execsw)
		for (es = execsw; *es; es++)
			*xs++ = *es;
	*xs++ = execsw_arg;
	*xs = NULL;
	if (execsw)
		free(execsw, M_TEMP);
	execsw = newexecsw;
	return (0);
}

int
exec_unregister(const struct execsw *execsw_arg)
{
	const struct execsw **es, **xs, **newexecsw;
	int count = 1;

	if (execsw == NULL)
		panic("unregister with no handlers left?\n");

	for (es = execsw; *es; es++) {
		if (*es == execsw_arg)
			break;
	}
	if (*es == NULL)
		return (ENOENT);
	for (es = execsw; *es; es++)
		if (*es != execsw_arg)
			count++;
	newexecsw = malloc(count * sizeof(*es), M_TEMP, M_WAITOK);
	xs = newexecsw;
	for (es = execsw; *es; es++)
		if (*es != execsw_arg)
			*xs++ = *es;
	*xs = NULL;
	if (execsw)
		free(execsw, M_TEMP);
	execsw = newexecsw;
	return (0);
}

/*
 * Write out a core segment to the compression stream.
 */
static int
compress_chunk(struct coredump_params *cp, char * __capability base, char *buf,
    size_t len)
{
	size_t chunk_len;
	int error;

	while (len > 0) {
		chunk_len = MIN(len, CORE_BUF_SIZE);

		/*
		 * We can get EFAULT error here.
		 * In that case zero out the current chunk of the segment.
		 */
		error = copyin(base, buf, chunk_len);
		if (error != 0)
			bzero(buf, chunk_len);
		error = compressor_write(cp->comp, buf, chunk_len);
		if (error != 0)
			break;
		base += chunk_len;
		len -= chunk_len;
	}
	return (error);
}

int
core_write(struct coredump_params *cp, const void *base, size_t len,
    off_t offset, enum uio_seg seg, size_t *resid)
{

	return (vn_rdwr_inchunks(UIO_WRITE, cp->vp, __DECONST(void *, base),
	    len, offset, seg, IO_UNIT | IO_DIRECT | IO_RANGELOCKED,
	    cp->active_cred, cp->file_cred, resid, cp->td));
}

int
core_output(char * __capability base_cap, size_t len, off_t offset,
    struct coredump_params *cp, void *tmpbuf)
{
	vm_map_t map;
	struct mount *mp;
	size_t resid, runlen;
	int error;
	bool success;
	char *base = (char *)(uintptr_t)(uintcap_t)base_cap;

	KASSERT(is_aligned(base, PAGE_SIZE),
	    ("%s: user address %p is not page-aligned", __func__, base));

	if (cp->comp != NULL)
		return (compress_chunk(cp, base_cap, tmpbuf, len));

	map = &cp->td->td_proc->p_vmspace->vm_map;
	for (; len > 0; base += runlen, offset += runlen, len -= runlen) {
		/*
		 * Attempt to page in all virtual pages in the range.  If a
		 * virtual page is not backed by the pager, it is represented as
		 * a hole in the file.  This can occur with zero-filled
		 * anonymous memory or truncated files, for example.
		 */
		for (runlen = 0; runlen < len; runlen += PAGE_SIZE) {
			if (core_dump_can_intr && curproc_sigkilled())
				return (EINTR);
			error = vm_fault(map, (uintptr_t)base + runlen,
			    VM_PROT_READ, VM_FAULT_NOFILL, NULL);
			if (runlen == 0)
				success = error == KERN_SUCCESS;
			else if ((error == KERN_SUCCESS) != success)
				break;
		}

		if (success) {
			/*
			 * NB: The hybrid kernel drops the capability here, it
			 * will be re-derived in vn_rdwr().
			 */
			error = core_write(cp, base, runlen, offset,
			    UIO_USERSPACE, &resid);
			if (error != 0) {
				if (error != EFAULT)
					break;

				/*
				 * EFAULT may be returned if the user mapping
				 * could not be accessed, e.g., because a mapped
				 * file has been truncated.  Skip the page if no
				 * progress was made, to protect against a
				 * hypothetical scenario where vm_fault() was
				 * successful but core_write() returns EFAULT
				 * anyway.
				 */
				runlen -= resid;
				if (runlen == 0) {
					success = false;
					runlen = PAGE_SIZE;
				}
			}
		}
		if (!success) {
			error = vn_start_write(cp->vp, &mp, V_WAIT);
			if (error != 0)
				break;
			vn_lock(cp->vp, LK_EXCLUSIVE | LK_RETRY);
			error = vn_truncate_locked(cp->vp, offset + runlen,
			    false, cp->td->td_ucred);
			VOP_UNLOCK(cp->vp);
			vn_finished_write(mp);
			if (error != 0)
				break;
		}
	}
	return (error);
}

/*
 * Drain into a core file.
 */
int
sbuf_drain_core_output(void *arg, const char *data, int len)
{
	struct coredump_params *cp;
	struct proc *p;
	int error, locked;

	cp = arg;
	p = cp->td->td_proc;

	/*
	 * Some kern_proc out routines that print to this sbuf may
	 * call us with the process lock held. Draining with the
	 * non-sleepable lock held is unsafe. The lock is needed for
	 * those routines when dumping a live process. In our case we
	 * can safely release the lock before draining and acquire
	 * again after.
	 */
	locked = PROC_LOCKED(p);
	if (locked)
		PROC_UNLOCK(p);
	if (cp->comp != NULL)
		error = compressor_write(cp->comp, __DECONST(char *, data),
		    len);
	else
		error = core_write(cp, __DECONST(void *, data), len, cp->offset,
		    UIO_SYSSPACE, NULL);
	if (locked)
		PROC_LOCK(p);
	if (error != 0)
		return (-error);
	cp->offset += len;
	return (len);
}
// CHERI CHANGES START
// {
//   "updated": 20200123,
//   "target_type": "kernel",
//   "changes": [
//     "integer_provenance",
//     "user_capabilities"
//   ],
//   "changes_purecap": [
//     "pointer_as_integer"
//   ]
// }
// CHERI CHANGES END<|MERGE_RESOLUTION|>--- conflicted
+++ resolved
@@ -496,13 +496,8 @@
 	 */
 	if (args->fname != NULL) {
 		NDINIT(&nd, LOOKUP, ISOPEN | LOCKLEAF | LOCKSHARED | FOLLOW |
-<<<<<<< HEAD
-		    SAVENAME | AUDITVNODE1, UIO_SYSSPACE, PTR2CAP(args->fname),
-		    td);
-=======
 		    SAVENAME | AUDITVNODE1 | WANTPARENT,
-		    UIO_SYSSPACE, args->fname, td);
->>>>>>> 0c10648f
+		    UIO_SYSSPACE, PTR2CAP(args->fname), td);
 	}
 
 	SDT_PROBE1(proc, , , exec, args->fname);
@@ -732,16 +727,10 @@
 		free(imgp->freepath, M_TEMP);
 		imgp->freepath = NULL;
 		/* set new name to that of the interpreter */
-<<<<<<< HEAD
-		NDINIT(&nd, LOOKUP, ISOPEN | LOCKLEAF | LOCKSHARED | FOLLOW |
-		    SAVENAME, UIO_SYSSPACE, PTR2CAP(imgp->interpreter_name),
-		    td);
-=======
->>>>>>> 0c10648f
 		args->fname = imgp->interpreter_name;
 		NDINIT(&nd, LOOKUP, ISOPEN | LOCKLEAF | LOCKSHARED | FOLLOW |
 		    SAVENAME | WANTPARENT,
-		    UIO_SYSSPACE, imgp->interpreter_name, td);
+		    UIO_SYSSPACE, PTR2CAP(imgp->interpreter_name), td);
 		goto interpret;
 	}
 
