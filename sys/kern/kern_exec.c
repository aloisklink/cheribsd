/*
 * SPDX-License-Identifier: BSD-2-Clause-FreeBSD
 *
 * Copyright (c) 1993, David Greenman
 * All rights reserved.
 *
 * Redistribution and use in source and binary forms, with or without
 * modification, are permitted provided that the following conditions
 * are met:
 * 1. Redistributions of source code must retain the above copyright
 *    notice, this list of conditions and the following disclaimer.
 * 2. Redistributions in binary form must reproduce the above copyright
 *    notice, this list of conditions and the following disclaimer in the
 *    documentation and/or other materials provided with the distribution.
 *
 * THIS SOFTWARE IS PROVIDED BY THE AUTHOR AND CONTRIBUTORS ``AS IS'' AND
 * ANY EXPRESS OR IMPLIED WARRANTIES, INCLUDING, BUT NOT LIMITED TO, THE
 * IMPLIED WARRANTIES OF MERCHANTABILITY AND FITNESS FOR A PARTICULAR PURPOSE
 * ARE DISCLAIMED.  IN NO EVENT SHALL THE AUTHOR OR CONTRIBUTORS BE LIABLE
 * FOR ANY DIRECT, INDIRECT, INCIDENTAL, SPECIAL, EXEMPLARY, OR CONSEQUENTIAL
 * DAMAGES (INCLUDING, BUT NOT LIMITED TO, PROCUREMENT OF SUBSTITUTE GOODS
 * OR SERVICES; LOSS OF USE, DATA, OR PROFITS; OR BUSINESS INTERRUPTION)
 * HOWEVER CAUSED AND ON ANY THEORY OF LIABILITY, WHETHER IN CONTRACT, STRICT
 * LIABILITY, OR TORT (INCLUDING NEGLIGENCE OR OTHERWISE) ARISING IN ANY WAY
 * OUT OF THE USE OF THIS SOFTWARE, EVEN IF ADVISED OF THE POSSIBILITY OF
 * SUCH DAMAGE.
 */

#define	EXPLICIT_USER_ACCESS

#include <sys/cdefs.h>
__FBSDID("$FreeBSD$");

#include "opt_capsicum.h"
#include "opt_hwpmc_hooks.h"
#include "opt_ktrace.h"
#include "opt_vm.h"

#include <sys/param.h>
#include <sys/systm.h>
#include <sys/acct.h>
#include <sys/capsicum.h>
#include <sys/eventhandler.h>
#include <sys/exec.h>
#include <sys/fcntl.h>
#include <sys/filedesc.h>
#include <sys/imgact.h>
#include <sys/imgact_elf.h>
#include <sys/kernel.h>
#include <sys/lock.h>
#include <sys/malloc.h>
#include <sys/mman.h>
#include <sys/mount.h>
#include <sys/mutex.h>
#include <sys/namei.h>
#include <sys/priv.h>
#include <sys/proc.h>
#include <sys/ptrace.h>
#include <sys/resourcevar.h>
#include <sys/rwlock.h>
#include <sys/sched.h>
#include <sys/sdt.h>
#include <sys/sf_buf.h>
#include <sys/shm.h>
#include <sys/signalvar.h>
#include <sys/smp.h>
#include <sys/stat.h>
#include <sys/syscallsubr.h>
#include <sys/sysctl.h>
#include <sys/sysent.h>
#include <sys/sysproto.h>
#include <sys/vnode.h>
#include <sys/wait.h>
#ifdef KTRACE
#include <sys/ktrace.h>
#endif

#include <vm/vm.h>
#include <vm/vm_param.h>
#include <vm/pmap.h>
#include <vm/vm_page.h>
#include <vm/vm_map.h>
#include <vm/vm_kern.h>
#include <vm/vm_extern.h>
#include <vm/vm_object.h>
#include <vm/vm_pager.h>

#ifdef	HWPMC_HOOKS
#include <sys/pmckern.h>
#endif

#include <machine/reg.h>

#include <security/audit/audit.h>
#include <security/mac/mac_framework.h>

#if __has_feature(capabilities)
#include <cheri/cheri.h>
#include <cheri/cheric.h>
#endif

#ifdef KDTRACE_HOOKS
#include <sys/dtrace_bsd.h>
dtrace_execexit_func_t	dtrace_fasttrap_exec;
#endif

SDT_PROVIDER_DECLARE(proc);
SDT_PROBE_DEFINE1(proc, , , exec, "char *");
SDT_PROBE_DEFINE1(proc, , , exec__failure, "int");
SDT_PROBE_DEFINE1(proc, , , exec__success, "char *");

MALLOC_DEFINE(M_PARGS, "proc-args", "Process arguments");

int coredump_pack_fileinfo = 1;
SYSCTL_INT(_kern, OID_AUTO, coredump_pack_fileinfo, CTLFLAG_RWTUN,
    &coredump_pack_fileinfo, 0,
    "Enable file path packing in 'procstat -f' coredump notes");

int coredump_pack_vmmapinfo = 1;
SYSCTL_INT(_kern, OID_AUTO, coredump_pack_vmmapinfo, CTLFLAG_RWTUN,
    &coredump_pack_vmmapinfo, 0,
    "Enable file path packing in 'procstat -v' coredump notes");

int use_cheriabi = 1;
SYSCTL_INT(_debug, OID_AUTO, use_cheriabi, CTLFLAG_RWTUN,
    &use_cheriabi, 0,
    "Use COMPAT_CHERIABI for purecap binaries");

static int sysctl_kern_ps_strings(SYSCTL_HANDLER_ARGS);
static int sysctl_kern_usrstack(SYSCTL_HANDLER_ARGS);
static int sysctl_kern_stackprot(SYSCTL_HANDLER_ARGS);
static int do_execve(struct thread *td, struct image_args *args,
    void * __capability mac_p, struct proc *cop);

/* XXX This should be vm_size_t. */
SYSCTL_PROC(_kern, KERN_PS_STRINGS, ps_strings, CTLTYPE_ULONG|CTLFLAG_RD|
    CTLFLAG_CAPRD|CTLFLAG_MPSAFE, NULL, 0, sysctl_kern_ps_strings, "LU",
    "Location of process' ps_strings structure");

/* XXX This should be vm_size_t. */
SYSCTL_PROC(_kern, KERN_USRSTACK, usrstack, CTLTYPE_ULONG|CTLFLAG_RD|
    CTLFLAG_CAPRD|CTLFLAG_MPSAFE, NULL, 0, sysctl_kern_usrstack, "LU",
    "Top of process stack");

SYSCTL_PROC(_kern, OID_AUTO, stackprot, CTLTYPE_INT|CTLFLAG_RD|CTLFLAG_MPSAFE,
    NULL, 0, sysctl_kern_stackprot, "I",
    "Stack memory permissions");

u_long ps_arg_cache_limit = PAGE_SIZE / 16;
SYSCTL_ULONG(_kern, OID_AUTO, ps_arg_cache_limit, CTLFLAG_RW, 
    &ps_arg_cache_limit, 0,
    "Process' command line characters cache limit");

static int disallow_high_osrel;
SYSCTL_INT(_kern, OID_AUTO, disallow_high_osrel, CTLFLAG_RW,
    &disallow_high_osrel, 0,
    "Disallow execution of binaries built for higher version of the world");

static int map_at_zero = 0;
SYSCTL_INT(_security_bsd, OID_AUTO, map_at_zero, CTLFLAG_RWTUN, &map_at_zero, 0,
    "Permit processes to map an object at virtual address 0.");

static int opportunistic_coexecve = 1;
SYSCTL_INT(_kern, OID_AUTO, opportunistic_coexecve, CTLFLAG_RW,
    &opportunistic_coexecve, 0,
    "Try to colocate binaries on execve(2)");

static int
sysctl_kern_ps_strings(SYSCTL_HANDLER_ARGS)
{
	struct proc *p;
	int error;

	p = curproc;
#ifdef SCTL_MASK32
	if (req->flags & SCTL_MASK32) {
		unsigned int val;
		val = (unsigned int)p->p_psstrings;
		error = SYSCTL_OUT(req, &val, sizeof(val));
	} else
#endif
		error = SYSCTL_OUT(req, &p->p_psstrings,
		   sizeof(p->p_psstrings));
	return error;
}

static int
sysctl_kern_usrstack(SYSCTL_HANDLER_ARGS)
{
	struct proc *p;
	int error;

	p = curproc;
#ifdef SCTL_MASK32
	if (req->flags & SCTL_MASK32) {
		unsigned int val;
		val = (unsigned int)p->p_usrstack;
		error = SYSCTL_OUT(req, &val, sizeof(val));
	} else
#endif
		error = SYSCTL_OUT(req, &p->p_usrstack,
		    sizeof(p->p_usrstack));
	return error;
}

static int
sysctl_kern_stackprot(SYSCTL_HANDLER_ARGS)
{
	struct proc *p;

	p = curproc;
	return (SYSCTL_OUT(req, &p->p_sysent->sv_stackprot,
	    sizeof(p->p_sysent->sv_stackprot)));
}

/*
 * Each of the items is a pointer to a `const struct execsw', hence the
 * double pointer here.
 */
static const struct execsw **execsw;

int
sys_coexecve(struct thread *td, struct coexecve_args *uap)
{
	struct image_args args;
	struct vmspace *oldvmspace;
	struct proc *p;
	int error;

	error = pget(uap->pid, PGET_NOTWEXIT | PGET_HOLD | PGET_CANCOLOCATE, &p);
	if (error != 0)
		return (error);
	error = pre_execve(td, &oldvmspace);
	if (error != 0) {
		PRELE(p);
		return (error);
	}
	error = exec_copyin_args(&args, uap->fname,
	    UIO_USERSPACE, uap->argv, uap->envv);
	if (error == 0)
		error = kern_coexecve(td, &args, NULL, p);
	post_execve(td, error, oldvmspace);
	PRELE(p);

	return (error);
}

#ifndef _SYS_SYSPROTO_H_
struct execve_args {
	char    *fname; 
	char    **argv;
	char    **envv; 
};
#endif

int
sys_execve(struct thread *td, struct execve_args *uap)
{
	struct image_args args;
	struct vmspace *oldvmspace;
	int error;

	error = pre_execve(td, &oldvmspace);
	if (error != 0)
		return (error);
	error = exec_copyin_args(&args, uap->fname, UIO_USERSPACE,
	    uap->argv, uap->envv);
	if (error == 0)
		error = kern_execve(td, &args, NULL);
	post_execve(td, error, oldvmspace);
	return (error);
}

#ifndef _SYS_SYSPROTO_H_
struct fexecve_args {
	int	fd;
	char	**argv;
	char	**envv;
};
#endif
int
sys_fexecve(struct thread *td, struct fexecve_args *uap)
{
	struct image_args args;
	struct vmspace *oldvmspace;
	int error;

	error = pre_execve(td, &oldvmspace);
	if (error != 0)
		return (error);
	error = exec_copyin_args(&args, NULL, UIO_SYSSPACE,
	    uap->argv, uap->envv);
	if (error == 0) {
		args.fd = uap->fd;
		error = kern_execve(td, &args, NULL);
	}
	post_execve(td, error, oldvmspace);
	return (error);
}

#ifndef _SYS_SYSPROTO_H_
struct __mac_execve_args {
	char	*fname;
	char	**argv;
	char	**envv;
	struct mac	*mac_p;
};
#endif

int
sys___mac_execve(struct thread *td, struct __mac_execve_args *uap)
{
#ifdef MAC
	struct image_args args;
	struct vmspace *oldvmspace;
	int error;

	error = pre_execve(td, &oldvmspace);
	if (error != 0)
		return (error);
	error = exec_copyin_args(&args, uap->fname, UIO_USERSPACE,
	    uap->argv, uap->envv);
	if (error == 0)
		error = kern_execve(td, &args, uap->mac_p);
	post_execve(td, error, oldvmspace);
	return (error);
#else
	return (ENOSYS);
#endif
}

int
pre_execve(struct thread *td, struct vmspace **oldvmspace)
{
	struct proc *p;
	int error;

	KASSERT(td == curthread, ("non-current thread %p", td));
	error = 0;
	p = td->td_proc;
	if ((p->p_flag & P_HADTHREADS) != 0) {
		PROC_LOCK(p);
		if (thread_single(p, SINGLE_BOUNDARY) != 0)
			error = ERESTART;
		PROC_UNLOCK(p);
	}
	KASSERT(error != 0 || (td->td_pflags & TDP_EXECVMSPC) == 0,
	    ("nested execve"));
	*oldvmspace = p->p_vmspace;
	return (error);
}

void
post_execve(struct thread *td, int error, struct vmspace *oldvmspace)
{
	struct proc *p;

	KASSERT(td == curthread, ("non-current thread %p", td));
	p = td->td_proc;
	if ((p->p_flag & P_HADTHREADS) != 0) {
		PROC_LOCK(p);
		/*
		 * If success, we upgrade to SINGLE_EXIT state to
		 * force other threads to suicide.
		 */
		if (error == EJUSTRETURN)
			thread_single(p, SINGLE_EXIT);
		else
			thread_single_end(p, SINGLE_BOUNDARY);
		PROC_UNLOCK(p);
	}
	if ((td->td_pflags & TDP_EXECVMSPC) != 0) {
#ifdef notanymore
		/*
		 * XXX: This assertion is not valid for coexecve(2).
		 */
		KASSERT(p->p_vmspace != oldvmspace,
		    ("oldvmspace still used"));
#endif
		vmspace_free(oldvmspace);
		td->td_pflags &= ~TDP_EXECVMSPC;
	}
}

/*
 * XXX: kern_execve has the astonishing property of not always returning to
 * the caller.  If sufficiently bad things happen during the call to
 * do_execve(), it can end up calling exit1(); as a result, callers must
 * avoid doing anything which they might need to undo (e.g., allocating
 * memory).
 */
int
kern_coexecve(struct thread *td, struct image_args *args,
    void * __capability mac_p, struct proc *cop)
{

	AUDIT_ARG_ARGV(args->begin_argv, args->argc,
	    exec_args_get_begin_envv(args) - args->begin_argv);
	AUDIT_ARG_ENVV(exec_args_get_begin_envv(args), args->envc,
	    args->endp - exec_args_get_begin_envv(args));
	return (do_execve(td, args, mac_p, cop));
}

int
kern_execve(struct thread *td, struct image_args *args,
    void * __capability mac_p)
{
	struct proc *cop, *p;
	int error;

	p = td->td_proc;

	if (opportunistic_coexecve != 0) {
#ifdef OPPORTUNISTIC_USE_PARENTS
		sx_slock(&proctree_lock);
		cop = proc_realparent(p);
		PROC_LOCK(cop);
#else
		/*
		 * If we're the session leader and we're executing something,
		 * make sure it doesn't end up in the address space we could
		 * have previously been sharing.  For example, don't try to
		 * colocate users' session with init(8) just because getty(8)
		 * used to colocate with it before changing the SID.
		 */
		if (p->p_pid == p->p_session->s_sid)
			goto fallback;
		sx_slock(&proctree_lock);
		cop = pfind(p->p_session->s_sid);
		if (cop == NULL) {
			sx_sunlock(&proctree_lock);
			goto fallback;
		}
#endif
		if (p_cancolocate(td, cop, true) != 0) {
			PROC_UNLOCK(cop);
			sx_sunlock(&proctree_lock);
			goto fallback;
		}
		PROC_UNLOCK(cop);
		PHOLD(cop);
		sx_sunlock(&proctree_lock);
		error = kern_coexecve(td, args, mac_p, cop);
		PRELE(cop);

		KASSERT(error != 0, ("%s: kern_coexecve returned 0", __func__));
#if 0
		if (error == EJUSTRETURN) {
			printf("%s: pid %d (%s), sid %d, "
			    "coexecuted %s with pid %d (%s), vmspace %p\n",
			    __func__, p->p_pid, p->p_comm, p->p_session->s_sid,
			    args->fname, cop->p_pid, cop->p_comm, p->p_vmspace);
		}
#endif

		switch (error) {
		case EJUSTRETURN: /* This is the success case. */
		case ENOTDIR:
		case ENAMETOOLONG:
		case ENOEXEC:
		case ENOENT:
		case ELOOP:
			return (error);
		default:
			break;
		}
	}

fallback:
	return (kern_coexecve(td, args, mac_p, NULL));
}

/*
 * In-kernel implementation of execve().  All arguments are assumed to be
 * userspace pointers from the passed thread.
 */
static int
do_execve(struct thread *td, struct image_args *args,
    void * __capability umac, struct proc *cop)
{
	struct proc *p = td->td_proc;
	struct nameidata nd;
	struct ucred *oldcred;
	struct uidinfo *euip = NULL;
	uintcap_t stack_base;
	struct image_params image_params, *imgp;
	struct vattr attr;
	int (*img_first)(struct image_params *);
	struct pargs *oldargs = NULL, *newargs = NULL;
	struct sigacts *oldsigacts = NULL, *newsigacts = NULL;
#ifdef KTRACE
	struct vnode *tracevp = NULL;
	struct ucred *tracecred = NULL;
#endif
	struct vnode *oldtextvp = NULL, *newtextvp;
	int credential_changing;
#ifdef MAC
	struct mac extmac;
	struct mac *mac_p;
	struct label *interpvplabel = NULL;
	int will_transition;
#endif
#ifdef HWPMC_HOOKS
	struct pmckern_procexec pe;
#endif
	int error, i, orig_osrel;
	uint32_t orig_fctl0;
	static const char fexecv_proc_title[] = "(fexecv)";

	imgp = &image_params;

	/*
	 * Lock the process and set the P_INEXEC flag to indicate that
	 * it should be left alone until we're done here.  This is
	 * necessary to avoid race conditions - e.g. in ptrace() -
	 * that might allow a local user to illicitly obtain elevated
	 * privileges.
	 */
	PROC_LOCK(p);
	KASSERT((p->p_flag & P_INEXEC) == 0,
	    ("%s(): process already has P_INEXEC flag", __func__));
	p->p_flag |= P_INEXEC;
	PROC_UNLOCK(p);

	/*
	 * Initialize part of the common data
	 */
	bzero(imgp, sizeof(*imgp));
	imgp->proc = p;
	imgp->attr = &attr;
	imgp->args = args;
	imgp->cop = cop;
	oldcred = p->p_ucred;
	orig_osrel = p->p_osrel;
	orig_fctl0 = p->p_fctl0;

#ifdef MAC
	if (umac != NULL) {
		error = copyin_mac(umac, &extmac);
		if (error)
			goto exec_fail;
		mac_p = &extmac;
	} else
		mac_p = NULL;
	error = mac_execve_enter(imgp, mac_p);
	if (error)
		goto exec_fail;
#endif

	/*
	 * Translate the file name. namei() returns a vnode pointer
	 *	in ni_vp among other things.
	 *
	 * XXXAUDIT: It would be desirable to also audit the name of the
	 * interpreter if this is an interpreted binary.
	 */
	if (args->fname != NULL) {
		NDINIT(&nd, LOOKUP, ISOPEN | LOCKLEAF | LOCKSHARED | FOLLOW |
		    SAVENAME | AUDITVNODE1, UIO_SYSSPACE, args->fname, td);
	}

	SDT_PROBE1(proc, , , exec, args->fname);

interpret:
	if (args->fname != NULL) {
#ifdef CAPABILITY_MODE
		/*
		 * While capability mode can't reach this point via direct
		 * path arguments to execve(), we also don't allow
		 * interpreters to be used in capability mode (for now).
		 * Catch indirect lookups and return a permissions error.
		 */
		if (IN_CAPABILITY_MODE(td)) {
			error = ECAPMODE;
			goto exec_fail;
		}
#endif
		error = namei(&nd);
		if (error)
			goto exec_fail;

		newtextvp = nd.ni_vp;
		imgp->vp = newtextvp;
	} else {
		AUDIT_ARG_FD(args->fd);
		/*
		 * Descriptors opened only with O_EXEC or O_RDONLY are allowed.
		 */
		error = fgetvp_exec(td, args->fd, &cap_fexecve_rights, &newtextvp);
		if (error)
			goto exec_fail;
		vn_lock(newtextvp, LK_SHARED | LK_RETRY);
		AUDIT_ARG_VNODE1(newtextvp);
		imgp->vp = newtextvp;
	}

	/*
	 * Check file permissions.  Also 'opens' file and sets its vnode to
	 * text mode.
	 */
	error = exec_check_permissions(imgp);
	if (error)
		goto exec_fail_dealloc;

	imgp->object = imgp->vp->v_object;
	if (imgp->object != NULL)
		vm_object_reference(imgp->object);

	error = exec_map_first_page(imgp);
	if (error)
		goto exec_fail_dealloc;

	imgp->proc->p_osrel = 0;
	imgp->proc->p_fctl0 = 0;

	/*
	 * Implement image setuid/setgid.
	 *
	 * Determine new credentials before attempting image activators
	 * so that it can be used by process_exec handlers to determine
	 * credential/setid changes.
	 *
	 * Don't honor setuid/setgid if the filesystem prohibits it or if
	 * the process is being traced.
	 *
	 * We disable setuid/setgid/etc in capability mode on the basis
	 * that most setugid applications are not written with that
	 * environment in mind, and will therefore almost certainly operate
	 * incorrectly. In principle there's no reason that setugid
	 * applications might not be useful in capability mode, so we may want
	 * to reconsider this conservative design choice in the future.
	 *
	 * XXXMAC: For the time being, use NOSUID to also prohibit
	 * transitions on the file system.
	 */
	credential_changing = 0;
	credential_changing |= (attr.va_mode & S_ISUID) &&
	    oldcred->cr_uid != attr.va_uid;
	credential_changing |= (attr.va_mode & S_ISGID) &&
	    oldcred->cr_gid != attr.va_gid;
#ifdef MAC
	will_transition = mac_vnode_execve_will_transition(oldcred, imgp->vp,
	    interpvplabel, imgp);
	credential_changing |= will_transition;
#endif

	/* Don't inherit PROC_PDEATHSIG_CTL value if setuid/setgid. */
	if (credential_changing)
		imgp->proc->p_pdeathsig = 0;

	if (credential_changing &&
#ifdef CAPABILITY_MODE
	    ((oldcred->cr_flags & CRED_FLAG_CAPMODE) == 0) &&
#endif
	    (imgp->vp->v_mount->mnt_flag & MNT_NOSUID) == 0 &&
	    (p->p_flag & P_TRACED) == 0) {
		imgp->credential_setid = true;
		VOP_UNLOCK(imgp->vp);
		imgp->newcred = crdup(oldcred);
		if (attr.va_mode & S_ISUID) {
			euip = uifind(attr.va_uid);
			change_euid(imgp->newcred, euip);
		}
		vn_lock(imgp->vp, LK_SHARED | LK_RETRY);
		if (attr.va_mode & S_ISGID)
			change_egid(imgp->newcred, attr.va_gid);
		/*
		 * Implement correct POSIX saved-id behavior.
		 *
		 * XXXMAC: Note that the current logic will save the
		 * uid and gid if a MAC domain transition occurs, even
		 * though maybe it shouldn't.
		 */
		change_svuid(imgp->newcred, imgp->newcred->cr_uid);
		change_svgid(imgp->newcred, imgp->newcred->cr_gid);
	} else {
		/*
		 * Implement correct POSIX saved-id behavior.
		 *
		 * XXX: It's not clear that the existing behavior is
		 * POSIX-compliant.  A number of sources indicate that the
		 * saved uid/gid should only be updated if the new ruid is
		 * not equal to the old ruid, or the new euid is not equal
		 * to the old euid and the new euid is not equal to the old
		 * ruid.  The FreeBSD code always updates the saved uid/gid.
		 * Also, this code uses the new (replaced) euid and egid as
		 * the source, which may or may not be the right ones to use.
		 */
		if (oldcred->cr_svuid != oldcred->cr_uid ||
		    oldcred->cr_svgid != oldcred->cr_gid) {
			VOP_UNLOCK(imgp->vp);
			imgp->newcred = crdup(oldcred);
			vn_lock(imgp->vp, LK_SHARED | LK_RETRY);
			change_svuid(imgp->newcred, imgp->newcred->cr_uid);
			change_svgid(imgp->newcred, imgp->newcred->cr_gid);
		}
	}
	/* The new credentials are installed into the process later. */

	/*
	 * Do the best to calculate the full path to the image file.
	 */
	if (args->fname != NULL && args->fname[0] == '/')
		imgp->execpath = args->fname;
	else {
		VOP_UNLOCK(imgp->vp);
		if (vn_fullpath(td, imgp->vp, &imgp->execpath,
		    &imgp->freepath) != 0)
			imgp->execpath = args->fname;
		vn_lock(imgp->vp, LK_SHARED | LK_RETRY);
	}

	/*
	 *	If the current process has a special image activator it
	 *	wants to try first, call it.   For example, emulating shell
	 *	scripts differently.
	 */
	error = -1;
	if ((img_first = imgp->proc->p_sysent->sv_imgact_try) != NULL)
		error = img_first(imgp);

	/*
	 *	Loop through the list of image activators, calling each one.
	 *	An activator returns -1 if there is no match, 0 on success,
	 *	and an error otherwise.
	 */
	for (i = 0; error == -1 && execsw[i]; ++i) {
		if (execsw[i]->ex_imgact == NULL ||
		    execsw[i]->ex_imgact == img_first) {
			continue;
		}
		error = (*execsw[i]->ex_imgact)(imgp);
	}

	if (error) {
		if (error == -1)
			error = ENOEXEC;
		goto exec_fail_dealloc;
	}

	/*
	 * Special interpreter operation, cleanup and loop up to try to
	 * activate the interpreter.
	 */
	if (imgp->interpreted) {
		exec_unmap_first_page(imgp);
		/*
		 * The text reference needs to be removed for scripts.
		 * There is a short period before we determine that
		 * something is a script where text reference is active.
		 * The vnode lock is held over this entire period
		 * so nothing should illegitimately be blocked.
		 */
		MPASS(imgp->textset);
		VOP_UNSET_TEXT_CHECKED(newtextvp);
		imgp->textset = false;
		/* free name buffer and old vnode */
		if (args->fname != NULL)
			NDFREE(&nd, NDF_ONLY_PNBUF);
#ifdef MAC
		mac_execve_interpreter_enter(newtextvp, &interpvplabel);
#endif
		if (imgp->opened) {
			VOP_CLOSE(newtextvp, FREAD, td->td_ucred, td);
			imgp->opened = 0;
		}
		vput(newtextvp);
		vm_object_deallocate(imgp->object);
		imgp->object = NULL;
		imgp->credential_setid = false;
		if (imgp->newcred != NULL) {
			crfree(imgp->newcred);
			imgp->newcred = NULL;
		}
		imgp->execpath = NULL;
		free(imgp->freepath, M_TEMP);
		imgp->freepath = NULL;
		/* set new name to that of the interpreter */
		NDINIT(&nd, LOOKUP, ISOPEN | LOCKLEAF | LOCKSHARED | FOLLOW |
		    SAVENAME, UIO_SYSSPACE, imgp->interpreter_name, td);
		args->fname = imgp->interpreter_name;
		goto interpret;
	}

	/*
	 * NB: We unlock the vnode here because it is believed that none
	 * of the sv_copyout_strings/sv_fixup operations require the vnode.
	 */
	VOP_UNLOCK(imgp->vp);

	if (disallow_high_osrel &&
	    P_OSREL_MAJOR(p->p_osrel) > P_OSREL_MAJOR(__FreeBSD_version)) {
		error = ENOEXEC;
		uprintf("Osrel %d for image %s too high\n", p->p_osrel,
		    imgp->execpath != NULL ? imgp->execpath : "<unresolved>");
		vn_lock(imgp->vp, LK_SHARED | LK_RETRY);
		goto exec_fail_dealloc;
	}

	/* ABI enforces the use of Capsicum. Switch into capabilities mode. */
	if (SV_PROC_FLAG(p, SV_CAPSICUM))
		sys_cap_enter(td, NULL);

	/*
	 * Copy out strings (args and env) and initialize stack base.
	 */
	error = (*p->p_sysent->sv_copyout_strings)(imgp, &stack_base);
	if (error != 0) {
		vn_lock(imgp->vp, LK_SHARED | LK_RETRY);
		goto exec_fail_dealloc;
	}

	/*
	 * Stack setup.
	 */
	error = (*p->p_sysent->sv_fixup)(&stack_base, imgp);
	if (error != 0) {
		vn_lock(imgp->vp, LK_SHARED | LK_RETRY);
		goto exec_fail_dealloc;
	}

	if (args->fdp != NULL) {
		/* Install a brand new file descriptor table. */
		fdinstall_remapped(td, args->fdp);
		args->fdp = NULL;
	} else {
		/*
		 * Keep on using the existing file descriptor table. For
		 * security and other reasons, the file descriptor table
		 * cannot be shared after an exec.
		 */
		fdunshare(td);
		/* close files on exec */
		fdcloseexec(td);
	}

	/*
	 * Malloc things before we need locks.
	 */
	i = exec_args_get_begin_envv(imgp->args) - imgp->args->begin_argv;
	/* Cache arguments if they fit inside our allowance */
	if (ps_arg_cache_limit >= i + sizeof(struct pargs)) {
		newargs = pargs_alloc(i);
		bcopy(imgp->args->begin_argv, newargs->ar_args, i);
	}

	/*
	 * For security and other reasons, signal handlers cannot
	 * be shared after an exec. The new process gets a copy of the old
	 * handlers. In execsigs(), the new process will have its signals
	 * reset.
	 */
	if (sigacts_shared(p->p_sigacts)) {
		oldsigacts = p->p_sigacts;
		newsigacts = sigacts_alloc();
		sigacts_copy(newsigacts, oldsigacts);
	}

	vn_lock(imgp->vp, LK_SHARED | LK_RETRY);

	PROC_LOCK(p);
	if (oldsigacts)
		p->p_sigacts = newsigacts;
	/* Stop profiling */
	stopprofclock(p);

	/* reset caught signals */
	execsigs(p);

	/* name this process - nameiexec(p, ndp) */
	bzero(p->p_comm, sizeof(p->p_comm));
	if (args->fname)
		bcopy(nd.ni_cnd.cn_nameptr, p->p_comm,
		    min(nd.ni_cnd.cn_namelen, MAXCOMLEN));
	else if (vn_commname(newtextvp, p->p_comm, sizeof(p->p_comm)) != 0)
		bcopy(fexecv_proc_title, p->p_comm, sizeof(fexecv_proc_title));
	bcopy(p->p_comm, td->td_name, sizeof(td->td_name));
#ifdef KTR
	sched_clear_tdname(td);
#endif

	/*
	 * mark as execed, wakeup the process that vforked (if any) and tell
	 * it that it now has its own resources back
	 */
	p->p_flag |= P_EXEC;
	if ((p->p_flag2 & P2_NOTRACE_EXEC) == 0)
		p->p_flag2 &= ~P2_NOTRACE;
	if ((p->p_flag2 & P2_STKGAP_DISABLE_EXEC) == 0)
		p->p_flag2 &= ~P2_STKGAP_DISABLE;
	if (p->p_flag & P_PPWAIT) {
		p->p_flag &= ~(P_PPWAIT | P_PPTRACE);
		cv_broadcast(&p->p_pwait);
		/* STOPs are no longer ignored, arrange for AST */
		signotify(td);
	}

	/*
	 * Implement image setuid/setgid installation.
	 */
	if (imgp->credential_setid) {
		/*
		 * Turn off syscall tracing for set-id programs, except for
		 * root.  Record any set-id flags first to make sure that
		 * we do not regain any tracing during a possible block.
		 */
		setsugid(p);

#ifdef KTRACE
		if (p->p_tracecred != NULL &&
		    priv_check_cred(p->p_tracecred, PRIV_DEBUG_DIFFCRED))
			ktrprocexec(p, &tracecred, &tracevp);
#endif
		/*
		 * Close any file descriptors 0..2 that reference procfs,
		 * then make sure file descriptors 0..2 are in use.
		 *
		 * Both fdsetugidsafety() and fdcheckstd() may call functions
		 * taking sleepable locks, so temporarily drop our locks.
		 */
		PROC_UNLOCK(p);
		VOP_UNLOCK(imgp->vp);
		fdsetugidsafety(td);
		error = fdcheckstd(td);
		vn_lock(imgp->vp, LK_SHARED | LK_RETRY);
		if (error != 0)
			goto exec_fail_dealloc;
		PROC_LOCK(p);
#ifdef MAC
		if (will_transition) {
			mac_vnode_execve_transition(oldcred, imgp->newcred,
			    imgp->vp, interpvplabel, imgp);
		}
#endif
	} else {
		if (oldcred->cr_uid == oldcred->cr_ruid &&
		    oldcred->cr_gid == oldcred->cr_rgid)
			p->p_flag &= ~P_SUGID;
	}
	/*
	 * Set the new credentials.
	 */
	if (imgp->newcred != NULL) {
		proc_set_cred(p, imgp->newcred);
		crfree(oldcred);
		oldcred = NULL;
	}

	/*
	 * Store the vp for use in procfs.  This vnode was referenced by namei
	 * or fgetvp_exec.
	 */
	oldtextvp = p->p_textvp;
	p->p_textvp = newtextvp;

#ifdef KDTRACE_HOOKS
	/*
	 * Tell the DTrace fasttrap provider about the exec if it
	 * has declared an interest.
	 */
	if (dtrace_fasttrap_exec)
		dtrace_fasttrap_exec(p);
#endif

	/*
	 * Notify others that we exec'd, and clear the P_INEXEC flag
	 * as we're now a bona fide freshly-execed process.
	 */
	KNOTE_LOCKED(p->p_klist, NOTE_EXEC);
	p->p_flag &= ~P_INEXEC;

	/* clear "fork but no exec" flag, as we _are_ execing */
	p->p_acflag &= ~AFORK;

	/*
	 * Free any previous argument cache and replace it with
	 * the new argument cache, if any.
	 */
	oldargs = p->p_args;
	p->p_args = newargs;
	newargs = NULL;

	PROC_UNLOCK(p);

#ifdef	HWPMC_HOOKS
	/*
	 * Check if system-wide sampling is in effect or if the
	 * current process is using PMCs.  If so, do exec() time
	 * processing.  This processing needs to happen AFTER the
	 * P_INEXEC flag is cleared.
	 */
	if (PMC_SYSTEM_SAMPLING_ACTIVE() || PMC_PROC_IS_USING_PMCS(p)) {
		VOP_UNLOCK(imgp->vp);
		pe.pm_credentialschanged = credential_changing;
		pe.pm_entryaddr = imgp->entry_addr;

		PMC_CALL_HOOK_X(td, PMC_FN_PROCESS_EXEC, (void *) &pe);
		vn_lock(imgp->vp, LK_SHARED | LK_RETRY);
	}
#endif

	/* Set values passed into the program in registers. */
	(*p->p_sysent->sv_setregs)(td, imgp, stack_base);

	VOP_MMAPPED(imgp->vp);

	SDT_PROBE1(proc, , , exec__success, args->fname);

exec_fail_dealloc:
	if (error != 0) {
		p->p_osrel = orig_osrel;
		p->p_fctl0 = orig_fctl0;
	}

	if (imgp->firstpage != NULL)
		exec_unmap_first_page(imgp);

	if (imgp->vp != NULL) {
		if (args->fname)
			NDFREE(&nd, NDF_ONLY_PNBUF);
		if (imgp->opened)
			VOP_CLOSE(imgp->vp, FREAD, td->td_ucred, td);
		if (imgp->textset)
			VOP_UNSET_TEXT_CHECKED(imgp->vp);
		if (error != 0)
			vput(imgp->vp);
		else
			VOP_UNLOCK(imgp->vp);
	}

	if (imgp->object != NULL)
		vm_object_deallocate(imgp->object);

	free(imgp->freepath, M_TEMP);

	if (error == 0) {
		if (p->p_ptevents & PTRACE_EXEC) {
			PROC_LOCK(p);
			if (p->p_ptevents & PTRACE_EXEC)
				td->td_dbgflags |= TDB_EXEC;
			PROC_UNLOCK(p);
		}
	} else {
exec_fail:
		/* we're done here, clear P_INEXEC */
		PROC_LOCK(p);
		p->p_flag &= ~P_INEXEC;
		PROC_UNLOCK(p);

		SDT_PROBE1(proc, , , exec__failure, error);
	}

	if (imgp->newcred != NULL && oldcred != NULL)
		crfree(imgp->newcred);

#ifdef MAC
	mac_execve_exit(imgp);
	mac_execve_interpreter_exit(interpvplabel);
#endif
	exec_free_args(args);

	/*
	 * Handle deferred decrement of ref counts.
	 */
	if (oldtextvp != NULL)
		vrele(oldtextvp);
#ifdef KTRACE
	if (tracevp != NULL)
		vrele(tracevp);
	if (tracecred != NULL)
		crfree(tracecred);
#endif
	pargs_drop(oldargs);
	pargs_drop(newargs);
	if (oldsigacts != NULL)
		sigacts_free(oldsigacts);
	if (euip != NULL)
		uifree(euip);

	if (error && imgp->vmspace_destroyed) {
		/* sorry, no more process anymore. exit gracefully */
		if (cop != NULL)
			PRELE(cop);
		exit1(td, 0, SIGABRT);
		/* NOT REACHED */
	}

#ifdef KTRACE
	if (error == 0)
		ktrprocctor(p);
#endif

	/*
	 * We don't want cpu_set_syscall_retval() to overwrite any of
	 * the register values put in place by exec_setregs().
	 * Implementations of cpu_set_syscall_retval() will leave
	 * registers unmodified when returning EJUSTRETURN.
	 */
	return (error == 0 ? EJUSTRETURN : error);
}

int
exec_map_first_page(struct image_params *imgp)
{
	vm_object_t object;
	vm_page_t m;
	int error;

	if (imgp->firstpage != NULL)
		exec_unmap_first_page(imgp);

	object = imgp->vp->v_object;
	if (object == NULL)
		return (EACCES);
#if VM_NRESERVLEVEL > 0
	if ((object->flags & OBJ_COLORED) == 0) {
		VM_OBJECT_WLOCK(object);
		vm_object_color(object, 0);
		VM_OBJECT_WUNLOCK(object);
	}
#endif
	error = vm_page_grab_valid_unlocked(&m, object, 0,
	    VM_ALLOC_COUNT(VM_INITIAL_PAGEIN) |
            VM_ALLOC_NORMAL | VM_ALLOC_NOBUSY | VM_ALLOC_WIRED);

	if (error != VM_PAGER_OK)
		return (EIO);
	imgp->firstpage = sf_buf_alloc(m, 0);
	imgp->image_header = (char *)sf_buf_kva(imgp->firstpage);

	return (0);
}

void
exec_unmap_first_page(struct image_params *imgp)
{
	vm_page_t m;

	if (imgp->firstpage != NULL) {
		m = sf_buf_page(imgp->firstpage);
		sf_buf_free(imgp->firstpage);
		imgp->firstpage = NULL;
		vm_page_unwire(m, PQ_ACTIVE);
	}
}

/*
 * Destroy old address space, and allocate a new stack.
 *	The new stack is only sgrowsiz large because it is grown
 *	automatically on a page fault.
 */
int
exec_new_vmspace(struct image_params *imgp, struct sysentvec *sv)
{
	int error;
	struct proc *p = imgp->proc;
	struct vmspace *vmspace = p->p_vmspace;
	struct thread *td = curthread;
	vm_object_t obj;
	struct rlimit rlim_stack;
	vm_offset_t sv_minuser, stack_addr;
	vm_map_t map;
	u_long ssiz;

	imgp->vmspace_destroyed = 1;
	imgp->sysent = sv;

	sigfastblock_clear(td);

	/* May be called with Giant held */
	EVENTHANDLER_DIRECT_INVOKE(process_exec, p, imgp);

	/*
	 * Blow away entire process VM, if address space not shared,
	 * otherwise, create a new VM space so that other threads are
	 * not disrupted
	 */
	map = &vmspace->vm_map;
	if (map_at_zero)
		sv_minuser = sv->sv_minuser;
	else
		sv_minuser = MAX(sv->sv_minuser, PAGE_SIZE);
	if (vmspace->vm_refcnt == 1 && vm_map_min(map) == sv_minuser &&
	    vm_map_max(map) == sv->sv_maxuser &&
	    cpu_exec_vmspace_reuse(p, map) &&
	    imgp->cop == NULL) {
		shmexit(vmspace);
		pmap_remove_pages(vmspace_pmap(vmspace));
		vm_map_remove(map, vm_map_min(map), vm_map_max(map));
		/*
		 * An exec terminates mlockall(MCL_FUTURE), ASLR state
		 * must be re-evaluated.
		 */
		vm_map_lock(map);
		vm_map_modflags(map, 0, MAP_WIREFUTURE | MAP_ASLR |
		    MAP_ASLR_IGNSTART);
		vm_map_unlock(map);
	} else if (imgp->cop != NULL) {
		error = vmspace_coexec(p, imgp->cop, sv_minuser, sv->sv_maxuser);
		if (error)
			return (error);
		vmspace = p->p_vmspace;
		map = &vmspace->vm_map;
	} else {
		error = vmspace_exec(p, sv_minuser, sv->sv_maxuser);
		if (error)
			return (error);
		vmspace = p->p_vmspace;
		map = &vmspace->vm_map;
	}
	map->flags |= imgp->map_flags;
	if (SV_PROC_FLAG(p, SV_CHERI))
		map->flags |= MAP_RESERVATIONS;
	else
		map->flags &= ~MAP_RESERVATIONS;

#ifdef CPU_QEMU_MALTA
	if (curthread->td_md.md_flags & MDTD_QTRACE) {
		char buffer[128];

		snprintf(buffer, sizeof(buffer), "VMMAP %d: exec",
		    curproc->p_pid);
		CHERI_TRACE_STRING(buffer);
	}
#endif

	/* Map a shared page */
	obj = sv->sv_shared_page_obj;
	if (obj != NULL && imgp->cop == NULL) {
		vm_object_reference(obj);
		error = vm_map_fixed(map, obj, 0,
		    sv->sv_shared_page_base, sv->sv_shared_page_len,
		    VM_PROT_READ | VM_PROT_EXECUTE,
		    VM_PROT_READ | VM_PROT_EXECUTE,
		    MAP_INHERIT_SHARE | MAP_ACC_NO_CHARGE);
		if (error != KERN_SUCCESS) {
			vm_object_deallocate(obj);
			return (vm_mmap_to_errno(error));
		}
	}

	/* Allocate a new stack */
	if (imgp->stack_sz != 0) {
		ssiz = trunc_page(imgp->stack_sz);
		PROC_LOCK(p);
		lim_rlimit_proc(p, RLIMIT_STACK, &rlim_stack);
		PROC_UNLOCK(p);
		if (ssiz > rlim_stack.rlim_max)
			ssiz = rlim_stack.rlim_max;
		if (ssiz > rlim_stack.rlim_cur) {
			rlim_stack.rlim_cur = ssiz;
			kern_setrlimit(curthread, RLIMIT_STACK, &rlim_stack);
		}
	} else if (sv->sv_maxssiz != NULL) {
		ssiz = *sv->sv_maxssiz;
	} else {
		ssiz = maxssiz;
	}

	imgp->eff_stack_sz = lim_cur(curthread, RLIMIT_STACK);
	if (ssiz < imgp->eff_stack_sz)
		imgp->eff_stack_sz = ssiz;

	p->p_usrstack = sv->sv_usrstack;
	if (imgp->cop != NULL) {
		vm_offset_t dummy;

		/*
		 * XXX: Using linear search here is rather silly.
		 */
		do {
			p->p_usrstack -= MAXSSIZ;
			stack_addr = p->p_usrstack - ssiz;
			dummy = vm_map_findspace(map, stack_addr, ssiz);
		} while (dummy == vm_map_max(map) - ssiz + 1);
	} else {
		stack_addr = p->p_usrstack - ssiz;
	}

	error = vm_map_stack(map, stack_addr, (vm_size_t)ssiz,
	    obj != NULL && imgp->stack_prot != 0 ? imgp->stack_prot :
	    sv->sv_stackprot, VM_PROT_ALL, MAP_STACK_GROWS_DOWN);
	if (error != KERN_SUCCESS)
		return (vm_mmap_to_errno(error));

	/*
	 * vm_ssize and vm_maxsaddr are somewhat antiquated concepts, but they
	 * are still used to enforce the stack rlimit on the process stack.
	 */
	vmspace->vm_ssize = sgrowsiz >> PAGE_SHIFT;
	vmspace->vm_maxsaddr = (char *)stack_addr;

	return (0);
}

/*
 * Takes a pointer to a pointer an array of pointers in userspace, loads
 * the loads the current value and updates the array pointer.
 */
static int
get_argenv_ptr(void * __capability *arrayp, void * __capability *ptrp)
{
	uintptr_t ptr;
	char * __capability array;
#if __has_feature(capabilities)
	intcap_t ptr_c;
#endif
#ifdef COMPAT_FREEBSD32
	uint32_t ptr32;
#endif

	array = *arrayp;
#ifdef COMPAT_FREEBSD32
	if (SV_CURPROC_FLAG(SV_ILP32)) {
		if (fueword32_c(array, &ptr32) == -1)
			return (EFAULT);
		array += sizeof(ptr32);
		*ptrp = __USER_CAP_STR((void *)(uintptr_t)ptr32);
	} else
#endif
#if __has_feature(capabilities)
	if (SV_CURPROC_FLAG(SV_CHERI)) {
		if (fuecap(array, &ptr_c) == -1)
			return (EFAULT);
		array += sizeof(ptr_c);
		*ptrp = (void * __capability)ptr_c;
	} else
#endif
	{
		if (fueword_c(array, &ptr) == -1)
			return (EFAULT);
		array += sizeof(ptr);
		*ptrp = __USER_CAP_STR((void *)(uintptr_t)ptr);
	}
	*arrayp = array;
	return (0);
}

/*
 * Copy out argument and environment strings from the old process address
 * space into the temporary string buffer.
 */
int
exec_copyin_args(struct image_args *args, const char * __capability fname,
    enum uio_seg segflg, void * __capability argv, void * __capability envv)
{
	void * __capability ptr;
	int error;

	bzero(args, sizeof(*args));
	if (argv == NULL)
		return (EFAULT);

	/*
	 * Allocate demand-paged memory for the file name, argument, and
	 * environment strings.
	 */
	error = exec_alloc_args(args);
	if (error != 0)
		return (error);

	/*
	 * Copy the file name.
	 */
	error = exec_args_add_fname(args, fname, segflg);
	if (error != 0)
		goto err_exit;

	/*
	 * extract arguments first
	 */
	for (;;) {
		error = get_argenv_ptr(&argv, &ptr);
		if (error != 0)
			goto err_exit;
		if (ptr == NULL)
			break;
		error = exec_args_add_arg(args, ptr, UIO_USERSPACE);
		if (error != 0)
			goto err_exit;
	}

	/*
	 * extract environment strings
	 */
	if (envv) {
		for (;;) {
			error = get_argenv_ptr(&envv, &ptr);
			if (error != 0)
				goto err_exit;
			if (ptr == NULL)
				break;
			error = exec_args_add_env(args, ptr, UIO_USERSPACE);
			if (error != 0)
				goto err_exit;
		}
	}

	return (0);

err_exit:
	exec_free_args(args);
	return (error);
}

int
exec_copyin_data_fds(struct thread *td, struct image_args *args,
    const void * __capability data, size_t datalen,
    const int * __capability fds, size_t fdslen)
{
	struct filedesc *ofdp;
	const char *p;
	int *kfds;
	int error;

	memset(args, '\0', sizeof(*args));
	ofdp = td->td_proc->p_fd;
	if (datalen >= ARG_MAX || fdslen > ofdp->fd_lastfile + 1)
		return (E2BIG);
	error = exec_alloc_args(args);
	if (error != 0)
		return (error);

	args->begin_argv = args->buf;
	args->stringspace = ARG_MAX;

	if (datalen > 0) {
		/*
		 * Argument buffer has been provided. Copy it into the
		 * kernel as a single string and add a terminating null
		 * byte.
		 */
		error = copyin(data, args->begin_argv, datalen);
		if (error != 0)
			goto err_exit;
		args->begin_argv[datalen] = '\0';
		args->endp = args->begin_argv + datalen + 1;
		args->stringspace -= datalen + 1;

		/*
		 * Traditional argument counting. Count the number of
		 * null bytes.
		 */
		for (p = args->begin_argv; p < args->endp; ++p)
			if (*p == '\0')
				++args->argc;
	} else {
		/* No argument buffer provided. */
		args->endp = args->begin_argv;
	}

	/* Create new file descriptor table. */
	kfds = malloc(fdslen * sizeof(int), M_TEMP, M_WAITOK);
	error = copyin(fds, kfds, fdslen * sizeof(int));
	if (error != 0) {
		free(kfds, M_TEMP);
		goto err_exit;
	}
	error = fdcopy_remapped(ofdp, kfds, fdslen, &args->fdp);
	free(kfds, M_TEMP);
	if (error != 0)
		goto err_exit;

	return (0);
err_exit:
	exec_free_args(args);
	return (error);
}

struct exec_args_kva {
	vm_offset_t addr;
	u_int gen;
	SLIST_ENTRY(exec_args_kva) next;
};

DPCPU_DEFINE_STATIC(struct exec_args_kva *, exec_args_kva);

static SLIST_HEAD(, exec_args_kva) exec_args_kva_freelist;
static struct mtx exec_args_kva_mtx;
static u_int exec_args_gen;

static void
exec_prealloc_args_kva(void *arg __unused)
{
	struct exec_args_kva *argkva;
	u_int i;

	SLIST_INIT(&exec_args_kva_freelist);
	mtx_init(&exec_args_kva_mtx, "exec args kva", NULL, MTX_DEF);
	for (i = 0; i < exec_map_entries; i++) {
		argkva = malloc(sizeof(*argkva), M_PARGS, M_WAITOK);
		argkva->addr = kmap_alloc_wait(exec_map, exec_map_entry_size);
		argkva->gen = exec_args_gen;
		SLIST_INSERT_HEAD(&exec_args_kva_freelist, argkva, next);
	}
}
SYSINIT(exec_args_kva, SI_SUB_EXEC, SI_ORDER_ANY, exec_prealloc_args_kva, NULL);

static vm_offset_t
exec_alloc_args_kva(void **cookie)
{
	struct exec_args_kva *argkva;

	argkva = (void *)atomic_readandclear_ptr(
	    (uintptr_t *)DPCPU_PTR(exec_args_kva));
	if (argkva == NULL) {
		mtx_lock(&exec_args_kva_mtx);
		while ((argkva = SLIST_FIRST(&exec_args_kva_freelist)) == NULL)
			(void)mtx_sleep(&exec_args_kva_freelist,
			    &exec_args_kva_mtx, 0, "execkva", 0);
		SLIST_REMOVE_HEAD(&exec_args_kva_freelist, next);
		mtx_unlock(&exec_args_kva_mtx);
	}
	*(struct exec_args_kva **)cookie = argkva;
	return (argkva->addr);
}

static void
exec_release_args_kva(struct exec_args_kva *argkva, u_int gen)
{
	vm_offset_t base;

	base = argkva->addr;
	if (argkva->gen != gen) {
		(void)vm_map_madvise(exec_map, base, base + exec_map_entry_size,
		    MADV_FREE);
		argkva->gen = gen;
	}
	if (!atomic_cmpset_ptr((uintptr_t *)DPCPU_PTR(exec_args_kva),
	    (uintptr_t)NULL, (uintptr_t)argkva)) {
		mtx_lock(&exec_args_kva_mtx);
		SLIST_INSERT_HEAD(&exec_args_kva_freelist, argkva, next);
		wakeup_one(&exec_args_kva_freelist);
		mtx_unlock(&exec_args_kva_mtx);
	}
}

static void
exec_free_args_kva(void *cookie)
{

	exec_release_args_kva(cookie, exec_args_gen);
}

static void
exec_args_kva_lowmem(void *arg __unused)
{
	SLIST_HEAD(, exec_args_kva) head;
	struct exec_args_kva *argkva;
	u_int gen;
	int i;

	gen = atomic_fetchadd_int(&exec_args_gen, 1) + 1;

	/*
	 * Force an madvise of each KVA range. Any currently allocated ranges
	 * will have MADV_FREE applied once they are freed.
	 */
	SLIST_INIT(&head);
	mtx_lock(&exec_args_kva_mtx);
	SLIST_SWAP(&head, &exec_args_kva_freelist, exec_args_kva);
	mtx_unlock(&exec_args_kva_mtx);
	while ((argkva = SLIST_FIRST(&head)) != NULL) {
		SLIST_REMOVE_HEAD(&head, next);
		exec_release_args_kva(argkva, gen);
	}

	CPU_FOREACH(i) {
		argkva = (void *)atomic_readandclear_ptr(
		    (uintptr_t *)DPCPU_ID_PTR(i, exec_args_kva));
		if (argkva != NULL)
			exec_release_args_kva(argkva, gen);
	}
}
EVENTHANDLER_DEFINE(vm_lowmem, exec_args_kva_lowmem, NULL,
    EVENTHANDLER_PRI_ANY);

/*
 * Allocate temporary demand-paged, zero-filled memory for the file name,
 * argument, and environment strings.
 */
int
exec_alloc_args(struct image_args *args)
{

	args->buf = (char *)exec_alloc_args_kva(&args->bufkva);
	return (0);
}

void
exec_free_args(struct image_args *args)
{

	if (args->buf != NULL) {
		exec_free_args_kva(args->bufkva);
		args->buf = NULL;
	}
	if (args->fname_buf != NULL) {
		free(args->fname_buf, M_TEMP);
		args->fname_buf = NULL;
	}
	if (args->fdp != NULL)
		fdescfree_remapped(args->fdp);
}

/*
 * A set to functions to fill struct image args.
 *
 * NOTE: exec_args_add_fname() must be called (possibly with a NULL
 * fname) before the other functions.  All exec_args_add_arg() calls must
 * be made before any exec_args_add_env() calls.  exec_args_adjust_args()
 * may be called any time after exec_args_add_fname().
 *
 * exec_args_add_fname() - install path to be executed
 * exec_args_add_arg() - append an argument string
 * exec_args_add_env() - append an env string
 * exec_args_adjust_args() - adjust location of the argument list to
 *                           allow new arguments to be prepended
 */
int
exec_args_add_fname(struct image_args *args, const char * __capability fname,
    enum uio_seg segflg)
{
	int error;
	size_t length;

	KASSERT(args->fname == NULL, ("fname already appended"));
	KASSERT(args->endp == NULL, ("already appending to args"));

	if (fname != NULL) {
		args->fname = args->buf;
		if (segflg == UIO_SYSSPACE)
			error = copystr((__cheri_fromcap const char *)fname,
			    args->fname, PATH_MAX, &length);
		else
			error = copyinstr_c(fname, args->fname, PATH_MAX,
			    &length);
		if (error != 0)
			return (error == ENAMETOOLONG ? E2BIG : error);
	} else
		length = 0;

	/* Set up for _arg_*()/_env_*() */
	args->endp = args->buf + length;
	/* begin_argv must be set and kept updated */
	args->begin_argv = args->endp;
	KASSERT(exec_map_entry_size - length >= ARG_MAX,
	    ("too little space remaining for arguments %zu < %zu",
	    exec_map_entry_size - length, (size_t)ARG_MAX));
	args->stringspace = ARG_MAX;

	return (0);
}

static int
exec_args_add_str(struct image_args *args, const char * __capability str,
    enum uio_seg segflg, int *countp)
{
	int error;
	size_t length;

	KASSERT(args->endp != NULL, ("endp not initialized"));
	KASSERT(args->begin_argv != NULL, ("begin_argp not initialized"));

	if (segflg == UIO_SYSSPACE)
		error = copystr((__cheri_fromcap const char *)str, args->endp,
		    args->stringspace, &length);
	else
		error = copyinstr_c(str, args->endp, args->stringspace,
		    &length);
	if (error != 0)
		return (error == ENAMETOOLONG ? E2BIG : error);
	args->stringspace -= length;
	args->endp += length;
	(*countp)++;

	return (0);
}

int
exec_args_add_arg(struct image_args *args, const char * __capability argp,
    enum uio_seg segflg)
{

	KASSERT(args->envc == 0, ("appending args after env"));

	return (exec_args_add_str(args, argp, segflg, &args->argc));
}

int
exec_args_add_env(struct image_args *args, const char * __capability envp,
    enum uio_seg segflg)
{

	if (args->envc == 0)
		args->begin_envv = args->endp;

	return (exec_args_add_str(args, envp, segflg, &args->envc));
}

int
exec_args_adjust_args(struct image_args *args, size_t consume, ssize_t extend)
{
	ssize_t offset;

	KASSERT(args->endp != NULL, ("endp not initialized"));
	KASSERT(args->begin_argv != NULL, ("begin_argp not initialized"));

	offset = extend - consume;
	if (args->stringspace < offset)
		return (E2BIG);
	memmove(args->begin_argv + extend, args->begin_argv + consume,
	    args->endp - args->begin_argv + consume);
	if (args->envc > 0)
		args->begin_envv += offset;
	args->endp += offset;
	args->stringspace -= offset;
	return (0);
}

char *
exec_args_get_begin_envv(struct image_args *args)
{

	KASSERT(args->endp != NULL, ("endp not initialized"));

	if (args->envc > 0)
		return (args->begin_envv);
	return (args->endp);
}

/*
 * Copy strings out to the new process address space, constructing new arg
 * and env vector tables. Return a pointer to the base so that it can be used
 * as the initial stack pointer.
 *
 * XXX: We may want a wrapper of cheri_setbounds() that warns about
 * capabilities that are overly broad.
 */
int
exec_copyout_strings(struct image_params *imgp, uintcap_t *stack_base)
{
	int argc, envc;
	char * __capability * __capability vectp;
	char *stringp;
#if __has_feature(capabilities)
	char * __capability ustackp;
	vaddr_t rounded_stack_vaddr, stack_vaddr, stack_offset;
	size_t ssiz;
#endif
	char * __capability destp, * __capability ustringp;
	struct ps_strings * __capability arginfo;
	struct proc *p;
	size_t execpath_len, len;
	int error, szsigcode, szps;
	char canary[sizeof(long) * 8];

	szps = sizeof(pagesizes[0]) * MAXPAGESIZES;
	/*
	 * Calculate string base and vector table pointers.
	 * Also deal with signal trampoline code for this exec type.
	 */
	if (imgp->execpath != NULL && imgp->auxargs != NULL)
		execpath_len = strlen(imgp->execpath) + 1;
	else
		execpath_len = 0;
	p = imgp->proc;
	szsigcode = 0;

	p->p_psstrings = p->p_sysent->sv_psstrings;
	if (imgp->cop != NULL)
		p->p_psstrings -= p->p_sysent->sv_usrstack - p->p_usrstack;

#if __has_feature(capabilities)
	/*
	 * ustackp must cover all of the smaller buffers copied out
	 * onto the stack, so roundup the length to be representable
	 * even if it means the capability extends beyond the stack
	 * bounds.
	 */
	// XXX: This is likely not correct with colocation.
	stack_vaddr = (vaddr_t)p->p_vmspace->vm_maxsaddr;
	ssiz = p->p_sysent->sv_usrstack - stack_vaddr;
	stack_offset = 0;
	do {
		rounded_stack_vaddr = CHERI_REPRESENTABLE_BASE(stack_vaddr,
		    ssiz + stack_offset);
		stack_offset = stack_vaddr - rounded_stack_vaddr;
	} while (rounded_stack_vaddr != CHERI_REPRESENTABLE_BASE(stack_vaddr,
	    ssiz + stack_offset));
	ustackp = cheri_capability_build_user_data(
	    CHERI_CAP_USER_DATA_PERMS, rounded_stack_vaddr,
	    CHERI_REPRESENTABLE_LENGTH(ssiz + stack_offset), stack_offset);
<<<<<<< HEAD
	destp = cheri_setaddress(ustackp, p->p_psstrings);
	arginfo = (struct ps_strings * __capability)cheri_csetbounds(destp,
=======
	destp = cheri_setaddress(ustackp, p->p_sysent->sv_psstrings);
	arginfo = (struct ps_strings * __capability)cheri_setbounds(destp,
>>>>>>> 3e8f77e0
	    sizeof(*arginfo));
#else
	destp = (void *)p->p_psstrings;
	arginfo = (struct ps_strings *)destp;
#endif
	imgp->ps_strings = arginfo;
	if (p->p_sysent->sv_sigcode_base == 0) {
		if (p->p_sysent->sv_szsigcode != NULL)
			szsigcode = *(p->p_sysent->sv_szsigcode);
	}

	/*
	 * install sigcode
	 */
	if (szsigcode != 0) {
		destp -= szsigcode;
		destp = __builtin_align_down(destp,
		    sizeof(void * __capability));
		error = copyout_c(p->p_sysent->sv_sigcode, destp, szsigcode);
		if (error != 0)
			return (error);
	}

	/*
	 * Copy the image path for the rtld.
	 */
	if (execpath_len != 0) {
		destp -= execpath_len;
		destp = __builtin_align_down(destp,
		    sizeof(void * __capability));
#if __has_feature(capabilities)
		imgp->execpathp = cheri_setbounds(destp, execpath_len);
#else
		imgp->execpathp = destp;
#endif
		error = copyout_c(imgp->execpath, imgp->execpathp, execpath_len);
		if (error != 0)
			return (error);
	}

	/*
	 * Prepare the canary for SSP.
	 */
	arc4rand(canary, sizeof(canary), 0);
	destp -= sizeof(canary);
#if __has_feature(capabilities)
	imgp->canary = cheri_setbounds(destp, sizeof(canary));
#else
	imgp->canary = destp;
#endif
	error = copyout_c(canary, imgp->canary, sizeof(canary));
	if (error != 0)
		return (error);
	imgp->canarylen = sizeof(canary);

	/*
	 * Prepare the pagesizes array.
	 */
	destp -= szps;
	destp = __builtin_align_down(destp, sizeof(void * __capability));
#if __has_feature(capabilities)
	imgp->pagesizes = cheri_setbounds(destp, szps);
#else
	imgp->pagesizes = destp;
#endif
	error = copyout_c(pagesizes, imgp->pagesizes, szps);
	if (error != 0)
		return (error);
	imgp->pagesizeslen = szps;

	/*
	 * Allocate room for the argument and environment strings.
	 */
	destp -= ARG_MAX - imgp->args->stringspace;
	destp = __builtin_align_down(destp, sizeof(void * __capability));
#if __has_feature(capabilities)
	ustringp = cheri_setbounds(destp, ARG_MAX - imgp->args->stringspace);
#else
	ustringp = destp;
#endif

	if (imgp->sysent->sv_stackgap != NULL) {
		imgp->sysent->sv_stackgap(imgp, (uintcap_t *)&destp);
	}

	if (imgp->auxargs) {
		/*
		 * Allocate room on the stack for the ELF auxargs
		 * array.  It has up to AT_COUNT entries.
		 */
		destp -= AT_COUNT * sizeof(Elf_Auxinfo);
		destp = __builtin_align_down(destp,
		    sizeof(void * __capability));
	}

	vectp = (char * __capability * __capability)destp;

	/*
	 * Allocate room for the argv[] and env vectors including the
	 * terminating NULL pointers.
	 */
	vectp -= imgp->args->argc + 1 + imgp->args->envc + 1;

	/*
	 * vectp also becomes our initial stack base
	 */
	*stack_base = (uintcap_t)vectp;

	stringp = imgp->args->begin_argv;
	argc = imgp->args->argc;
	envc = imgp->args->envc;

	/*
	 * Copy out strings - arguments and environment.
	 */
	error = copyout_c(stringp, (void * __capability)ustringp,
	    ARG_MAX - imgp->args->stringspace);
	if (error != 0)
		return (error);

	/*
	 * Fill in "ps_strings" struct for ps, w, etc.
	 */
#if __has_feature(capabilities)
	imgp->argv = cheri_setbounds(vectp, (argc + 1) * sizeof(*vectp));
#else
	imgp->argv = vectp;
#endif
	if (sucap(&arginfo->ps_argvstr, (intcap_t)imgp->argv) != 0)
		return (EFAULT);
	if (suword32_c(&arginfo->ps_nargvstr, argc) != 0)
		return (EFAULT);

	/*
	 * Fill in argument portion of vector table.
	 */
	for (; argc > 0; --argc) {
		len = strlen(stringp) + 1;
#if __has_feature(capabilities)
		if (sucap(vectp++, (intcap_t)cheri_setbounds(ustringp,
		    len)) != 0)
			return (EFAULT);
#else
		if (suword(vectp++, (uintptr_t)ustringp) != 0)
			return (EFAULT);
#endif
		stringp += len;
		ustringp += len;
	}

	/* a null vector table pointer separates the argp's from the envp's */
	if (suword_c(vectp++, 0) != 0)
		return (EFAULT);

#if __has_feature(capabilities)
	imgp->envv = cheri_setbounds(vectp, (envc + 1) * sizeof(*vectp));
#else
	imgp->envv = vectp;
#endif
	if (sucap(&arginfo->ps_envstr, (intcap_t)imgp->envv) != 0)
		return (EFAULT);
	if (suword32_c(&arginfo->ps_nenvstr, envc) != 0)
		return (EFAULT);

	/*
	 * Fill in environment portion of vector table.
	 */
	for (; envc > 0; --envc) {
		len = strlen(stringp) + 1;
#if __has_feature(capabilities)
		if (sucap(vectp++, (intcap_t)cheri_setbounds(ustringp,
		    len)) != 0)
			return (EFAULT);
#else
		if (suword(vectp++, (uintptr_t)ustringp) != 0)
			return (EFAULT);
#endif
		stringp += len;
		ustringp += len;
	}

	/* end of vector table is a null pointer */
	if (suword_c(vectp, 0) != 0)
		return (EFAULT);

	if (imgp->auxargs) {
		vectp++;
		error = imgp->sysent->sv_copyout_auxargs(imgp,
		    (uintcap_t)vectp);
		if (error != 0)
			return (error);
	}

	return (0);
}

/*
 * Check permissions of file to execute.
 *	Called with imgp->vp locked.
 *	Return 0 for success or error code on failure.
 */
int
exec_check_permissions(struct image_params *imgp)
{
	struct vnode *vp = imgp->vp;
	struct vattr *attr = imgp->attr;
	struct thread *td;
	int error;

	td = curthread;

	/* Get file attributes */
	error = VOP_GETATTR(vp, attr, td->td_ucred);
	if (error)
		return (error);

#ifdef MAC
	error = mac_vnode_check_exec(td->td_ucred, imgp->vp, imgp);
	if (error)
		return (error);
#endif

	/*
	 * 1) Check if file execution is disabled for the filesystem that
	 *    this file resides on.
	 * 2) Ensure that at least one execute bit is on. Otherwise, a
	 *    privileged user will always succeed, and we don't want this
	 *    to happen unless the file really is executable.
	 * 3) Ensure that the file is a regular file.
	 */
	if ((vp->v_mount->mnt_flag & MNT_NOEXEC) ||
	    (attr->va_mode & (S_IXUSR | S_IXGRP | S_IXOTH)) == 0 ||
	    (attr->va_type != VREG))
		return (EACCES);

	/*
	 * Zero length files can't be exec'd
	 */
	if (attr->va_size == 0)
		return (ENOEXEC);

	/*
	 *  Check for execute permission to file based on current credentials.
	 */
	error = VOP_ACCESS(vp, VEXEC, td->td_ucred, td);
	if (error)
		return (error);

	/*
	 * Check number of open-for-writes on the file and deny execution
	 * if there are any.
	 *
	 * Add a text reference now so no one can write to the
	 * executable while we're activating it.
	 *
	 * Remember if this was set before and unset it in case this is not
	 * actually an executable image.
	 */
	error = VOP_SET_TEXT(vp);
	if (error != 0)
		return (error);
	imgp->textset = true;

	/*
	 * Call filesystem specific open routine (which does nothing in the
	 * general case).
	 */
	error = VOP_OPEN(vp, FREAD, td->td_ucred, td, NULL);
	if (error == 0)
		imgp->opened = 1;
	return (error);
}

/*
 * Exec handler registration
 */
int
exec_register(const struct execsw *execsw_arg)
{
	const struct execsw **es, **xs, **newexecsw;
	u_int count = 2;	/* New slot and trailing NULL */

	if (execsw)
		for (es = execsw; *es; es++)
			count++;
	newexecsw = malloc(count * sizeof(*es), M_TEMP, M_WAITOK);
	xs = newexecsw;
	if (execsw)
		for (es = execsw; *es; es++)
			*xs++ = *es;
	*xs++ = execsw_arg;
	*xs = NULL;
	if (execsw)
		free(execsw, M_TEMP);
	execsw = newexecsw;
	return (0);
}

int
exec_unregister(const struct execsw *execsw_arg)
{
	const struct execsw **es, **xs, **newexecsw;
	int count = 1;

	if (execsw == NULL)
		panic("unregister with no handlers left?\n");

	for (es = execsw; *es; es++) {
		if (*es == execsw_arg)
			break;
	}
	if (*es == NULL)
		return (ENOENT);
	for (es = execsw; *es; es++)
		if (*es != execsw_arg)
			count++;
	newexecsw = malloc(count * sizeof(*es), M_TEMP, M_WAITOK);
	xs = newexecsw;
	for (es = execsw; *es; es++)
		if (*es != execsw_arg)
			*xs++ = *es;
	*xs = NULL;
	if (execsw)
		free(execsw, M_TEMP);
	execsw = newexecsw;
	return (0);
}
// CHERI CHANGES START
// {
//   "updated": 20181127,
//   "target_type": "kernel",
//   "changes": [
//     "integer_provenance",
//     "user_capabilities"
//   ]
// }
// CHERI CHANGES END<|MERGE_RESOLUTION|>--- conflicted
+++ resolved
@@ -1791,13 +1791,8 @@
 	ustackp = cheri_capability_build_user_data(
 	    CHERI_CAP_USER_DATA_PERMS, rounded_stack_vaddr,
 	    CHERI_REPRESENTABLE_LENGTH(ssiz + stack_offset), stack_offset);
-<<<<<<< HEAD
 	destp = cheri_setaddress(ustackp, p->p_psstrings);
-	arginfo = (struct ps_strings * __capability)cheri_csetbounds(destp,
-=======
-	destp = cheri_setaddress(ustackp, p->p_sysent->sv_psstrings);
 	arginfo = (struct ps_strings * __capability)cheri_setbounds(destp,
->>>>>>> 3e8f77e0
 	    sizeof(*arginfo));
 #else
 	destp = (void *)p->p_psstrings;
