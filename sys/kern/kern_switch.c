/*-
 * SPDX-License-Identifier: BSD-2-Clause-FreeBSD
 *
 * Copyright (c) 2001 Jake Burkholder <jake@FreeBSD.org>
 * All rights reserved.
 *
 * Redistribution and use in source and binary forms, with or without
 * modification, are permitted provided that the following conditions
 * are met:
 * 1. Redistributions of source code must retain the above copyright
 *    notice, this list of conditions and the following disclaimer.
 * 2. Redistributions in binary form must reproduce the above copyright
 *    notice, this list of conditions and the following disclaimer in the
 *    documentation and/or other materials provided with the distribution.
 *
 * THIS SOFTWARE IS PROVIDED BY THE AUTHOR AND CONTRIBUTORS ``AS IS'' AND
 * ANY EXPRESS OR IMPLIED WARRANTIES, INCLUDING, BUT NOT LIMITED TO, THE
 * IMPLIED WARRANTIES OF MERCHANTABILITY AND FITNESS FOR A PARTICULAR PURPOSE
 * ARE DISCLAIMED.  IN NO EVENT SHALL THE AUTHOR OR CONTRIBUTORS BE LIABLE
 * FOR ANY DIRECT, INDIRECT, INCIDENTAL, SPECIAL, EXEMPLARY, OR CONSEQUENTIAL
 * DAMAGES (INCLUDING, BUT NOT LIMITED TO, PROCUREMENT OF SUBSTITUTE GOODS
 * OR SERVICES; LOSS OF USE, DATA, OR PROFITS; OR BUSINESS INTERRUPTION)
 * HOWEVER CAUSED AND ON ANY THEORY OF LIABILITY, WHETHER IN CONTRACT, STRICT
 * LIABILITY, OR TORT (INCLUDING NEGLIGENCE OR OTHERWISE) ARISING IN ANY WAY
 * OUT OF THE USE OF THIS SOFTWARE, EVEN IF ADVISED OF THE POSSIBILITY OF
 * SUCH DAMAGE.
 */

#include <sys/cdefs.h>
__FBSDID("$FreeBSD$");

#include "opt_sched.h"

#include <sys/param.h>
#include <sys/systm.h>
#include <sys/kdb.h>
#include <sys/kernel.h>
#include <sys/ktr.h>
#include <sys/lock.h>
#include <sys/mutex.h>
#include <sys/proc.h>
#include <sys/queue.h>
#include <sys/sched.h>
#include <sys/smp.h>
#include <sys/sysctl.h>

#include <machine/cpu.h>

/* Uncomment this to enable logging of critical_enter/exit. */
#if 0
#define	KTR_CRITICAL	KTR_SCHED
#else
#define	KTR_CRITICAL	0
#endif

#ifdef FULL_PREEMPTION
#ifndef PREEMPTION
#error "The FULL_PREEMPTION option requires the PREEMPTION option"
#endif
#endif

CTASSERT((RQB_BPW * RQB_LEN) == RQ_NQS);

/*
 * kern.sched.preemption allows user space to determine if preemption support
 * is compiled in or not.  It is not currently a boot or runtime flag that
 * can be changed.
 */
#ifdef PREEMPTION
static int kern_sched_preemption = 1;
#else
static int kern_sched_preemption = 0;
#endif
SYSCTL_INT(_kern_sched, OID_AUTO, preemption, CTLFLAG_RD,
    &kern_sched_preemption, 0, "Kernel preemption enabled");

/*
 * Support for scheduler stats exported via kern.sched.stats.  All stats may
 * be reset with kern.sched.stats.reset = 1.  Stats may be defined elsewhere
 * with SCHED_STAT_DEFINE().
 */
#ifdef SCHED_STATS
SYSCTL_NODE(_kern_sched, OID_AUTO, stats, CTLFLAG_RW | CTLFLAG_MPSAFE, 0,
    "switch stats");

/* Switch reasons from mi_switch(). */
DPCPU_DEFINE(long, sched_switch_stats[SWT_COUNT]);
SCHED_STAT_DEFINE_VAR(uncategorized,
    &DPCPU_NAME(sched_switch_stats[SWT_NONE]), "");
SCHED_STAT_DEFINE_VAR(preempt,
    &DPCPU_NAME(sched_switch_stats[SWT_PREEMPT]), "");
SCHED_STAT_DEFINE_VAR(owepreempt,
    &DPCPU_NAME(sched_switch_stats[SWT_OWEPREEMPT]), "");
SCHED_STAT_DEFINE_VAR(turnstile,
    &DPCPU_NAME(sched_switch_stats[SWT_TURNSTILE]), "");
SCHED_STAT_DEFINE_VAR(sleepq,
    &DPCPU_NAME(sched_switch_stats[SWT_SLEEPQ]), "");
SCHED_STAT_DEFINE_VAR(sleepqtimo,
    &DPCPU_NAME(sched_switch_stats[SWT_SLEEPQTIMO]), "");
SCHED_STAT_DEFINE_VAR(relinquish, 
    &DPCPU_NAME(sched_switch_stats[SWT_RELINQUISH]), "");
SCHED_STAT_DEFINE_VAR(needresched,
    &DPCPU_NAME(sched_switch_stats[SWT_NEEDRESCHED]), "");
SCHED_STAT_DEFINE_VAR(idle, 
    &DPCPU_NAME(sched_switch_stats[SWT_IDLE]), "");
SCHED_STAT_DEFINE_VAR(iwait,
    &DPCPU_NAME(sched_switch_stats[SWT_IWAIT]), "");
SCHED_STAT_DEFINE_VAR(suspend,
    &DPCPU_NAME(sched_switch_stats[SWT_SUSPEND]), "");
SCHED_STAT_DEFINE_VAR(remotepreempt,
    &DPCPU_NAME(sched_switch_stats[SWT_REMOTEPREEMPT]), "");
SCHED_STAT_DEFINE_VAR(remotewakeidle,
    &DPCPU_NAME(sched_switch_stats[SWT_REMOTEWAKEIDLE]), "");

static int
sysctl_stats_reset(SYSCTL_HANDLER_ARGS)
{
	struct sysctl_oid *p;
	ptraddr_t counter;
        int error;
	int val;
	int i;

        val = 0;
        error = sysctl_handle_int(oidp, &val, 0, req);
        if (error != 0 || req->newptr == NULL)
                return (error);
        if (val == 0)
                return (0);
	/*
	 * Traverse the list of children of _kern_sched_stats and reset each
	 * to 0.  Skip the reset entry.
	 */
	SLIST_FOREACH(p, oidp->oid_parent, oid_link) {
		if (p == oidp || p->oid_arg1 == NULL)
			continue;
<<<<<<< HEAD
		counter = (uintptr_t)p->oid_arg1;
#ifdef __CHERI_PURE_CAPABILITY__
		counter -= (vaddr_t)DPCPU_START;
#endif
=======
		counter = ((ptraddr_t)p->oid_arg1 - (ptraddr_t)DPCPU_START);
>>>>>>> 5714f9f7
		CPU_FOREACH(i) {
			*(long *)(dpcpu_off[i] - DPCPU_BIAS + counter) = 0;
		}
	}
	return (0);
}

SYSCTL_PROC(_kern_sched_stats, OID_AUTO, reset,
    CTLTYPE_INT | CTLFLAG_WR | CTLFLAG_NEEDGIANT, NULL, 0,
    sysctl_stats_reset, "I",
    "Reset scheduler statistics");
#endif

/************************************************************************
 * Functions that manipulate runnability from a thread perspective.	*
 ************************************************************************/
/*
 * Select the thread that will be run next.
 */

static __noinline struct thread *
choosethread_panic(struct thread *td)
{

	/*
	 * If we are in panic, only allow system threads,
	 * plus the one we are running in, to be run.
	 */
retry:
	if (((td->td_proc->p_flag & P_SYSTEM) == 0 &&
	    (td->td_flags & TDF_INPANIC) == 0)) {
		/* note that it is no longer on the run queue */
		TD_SET_CAN_RUN(td);
		td = sched_choose();
		goto retry;
	}

	TD_SET_RUNNING(td);
	return (td);
}

struct thread *
choosethread(void)
{
	struct thread *td;

	td = sched_choose();

	if (KERNEL_PANICKED())
		return (choosethread_panic(td));

	TD_SET_RUNNING(td);
	return (td);
}

/*
 * Kernel thread preemption implementation.  Critical sections mark
 * regions of code in which preemptions are not allowed.
 *
 * It might seem a good idea to inline critical_enter() but, in order
 * to prevent instructions reordering by the compiler, a __compiler_membar()
 * would have to be used here (the same as sched_pin()).  The performance
 * penalty imposed by the membar could, then, produce slower code than
 * the function call itself, for most cases.
 */
void
critical_enter_KBI(void)
{
#ifdef KTR
	struct thread *td = curthread;
#endif
	critical_enter();
	CTR4(KTR_CRITICAL, "critical_enter by thread %p (%ld, %s) to %d", td,
	    (long)td->td_proc->p_pid, td->td_name, td->td_critnest);
}

void __noinline
critical_exit_preempt(void)
{
	struct thread *td;
	int flags;

	/*
	 * If td_critnest is 0, it is possible that we are going to get
	 * preempted again before reaching the code below. This happens
	 * rarely and is harmless. However, this means td_owepreempt may
	 * now be unset.
	 */
	td = curthread;
	if (td->td_critnest != 0)
		return;
	if (kdb_active)
		return;

	/*
	 * Microoptimization: we committed to switch,
	 * disable preemption in interrupt handlers
	 * while spinning for the thread lock.
	 */
	td->td_critnest = 1;
	thread_lock(td);
	td->td_critnest--;
	flags = SW_INVOL | SW_PREEMPT;
	if (TD_IS_IDLETHREAD(td))
		flags |= SWT_IDLE;
	else
		flags |= SWT_OWEPREEMPT;
	mi_switch(flags);
}

void
critical_exit_KBI(void)
{
#ifdef KTR
	struct thread *td = curthread;
#endif
	critical_exit();
	CTR4(KTR_CRITICAL, "critical_exit by thread %p (%ld, %s) to %d", td,
	    (long)td->td_proc->p_pid, td->td_name, td->td_critnest);
}

/************************************************************************
 * SYSTEM RUN QUEUE manipulations and tests				*
 ************************************************************************/
/*
 * Initialize a run structure.
 */
void
runq_init(struct runq *rq)
{
	int i;

	bzero(rq, sizeof *rq);
	for (i = 0; i < RQ_NQS; i++)
		TAILQ_INIT(&rq->rq_queues[i]);
}

/*
 * Clear the status bit of the queue corresponding to priority level pri,
 * indicating that it is empty.
 */
static __inline void
runq_clrbit(struct runq *rq, int pri)
{
	struct rqbits *rqb;

	rqb = &rq->rq_status;
	CTR4(KTR_RUNQ, "runq_clrbit: bits=%#x %#x bit=%#x word=%d",
	    rqb->rqb_bits[RQB_WORD(pri)],
	    rqb->rqb_bits[RQB_WORD(pri)] & ~RQB_BIT(pri),
	    RQB_BIT(pri), RQB_WORD(pri));
	rqb->rqb_bits[RQB_WORD(pri)] &= ~RQB_BIT(pri);
}

/*
 * Find the index of the first non-empty run queue.  This is done by
 * scanning the status bits, a set bit indicates a non-empty queue.
 */
static __inline int
runq_findbit(struct runq *rq)
{
	struct rqbits *rqb;
	int pri;
	int i;

	rqb = &rq->rq_status;
	for (i = 0; i < RQB_LEN; i++)
		if (rqb->rqb_bits[i]) {
			pri = RQB_FFS(rqb->rqb_bits[i]) + (i << RQB_L2BPW);
			CTR3(KTR_RUNQ, "runq_findbit: bits=%#x i=%d pri=%d",
			    rqb->rqb_bits[i], i, pri);
			return (pri);
		}

	return (-1);
}

static __inline int
runq_findbit_from(struct runq *rq, u_char pri)
{
	struct rqbits *rqb;
	rqb_word_t mask;
	int i;

	/*
	 * Set the mask for the first word so we ignore priorities before 'pri'.
	 */
	mask = (rqb_word_t)-1 << (pri & (RQB_BPW - 1));
	rqb = &rq->rq_status;
again:
	for (i = RQB_WORD(pri); i < RQB_LEN; mask = -1, i++) {
		mask = rqb->rqb_bits[i] & mask;
		if (mask == 0)
			continue;
		pri = RQB_FFS(mask) + (i << RQB_L2BPW);
		CTR3(KTR_RUNQ, "runq_findbit_from: bits=%#x i=%d pri=%d",
		    mask, i, pri);
		return (pri);
	}
	if (pri == 0)
		return (-1);
	/*
	 * Wrap back around to the beginning of the list just once so we
	 * scan the whole thing.
	 */
	pri = 0;
	goto again;
}

/*
 * Set the status bit of the queue corresponding to priority level pri,
 * indicating that it is non-empty.
 */
static __inline void
runq_setbit(struct runq *rq, int pri)
{
	struct rqbits *rqb;

	rqb = &rq->rq_status;
	CTR4(KTR_RUNQ, "runq_setbit: bits=%#x %#x bit=%#x word=%d",
	    rqb->rqb_bits[RQB_WORD(pri)],
	    rqb->rqb_bits[RQB_WORD(pri)] | RQB_BIT(pri),
	    RQB_BIT(pri), RQB_WORD(pri));
	rqb->rqb_bits[RQB_WORD(pri)] |= RQB_BIT(pri);
}

/*
 * Add the thread to the queue specified by its priority, and set the
 * corresponding status bit.
 */
void
runq_add(struct runq *rq, struct thread *td, int flags)
{
	struct rqhead *rqh;
	int pri;

	pri = td->td_priority / RQ_PPQ;
	td->td_rqindex = pri;
	runq_setbit(rq, pri);
	rqh = &rq->rq_queues[pri];
	CTR4(KTR_RUNQ, "runq_add: td=%p pri=%d %d rqh=%p",
	    td, td->td_priority, pri, rqh);
	if (flags & SRQ_PREEMPTED) {
		TAILQ_INSERT_HEAD(rqh, td, td_runq);
	} else {
		TAILQ_INSERT_TAIL(rqh, td, td_runq);
	}
}

void
runq_add_pri(struct runq *rq, struct thread *td, u_char pri, int flags)
{
	struct rqhead *rqh;

	KASSERT(pri < RQ_NQS, ("runq_add_pri: %d out of range", pri));
	td->td_rqindex = pri;
	runq_setbit(rq, pri);
	rqh = &rq->rq_queues[pri];
	CTR4(KTR_RUNQ, "runq_add_pri: td=%p pri=%d idx=%d rqh=%p",
	    td, td->td_priority, pri, rqh);
	if (flags & SRQ_PREEMPTED) {
		TAILQ_INSERT_HEAD(rqh, td, td_runq);
	} else {
		TAILQ_INSERT_TAIL(rqh, td, td_runq);
	}
}
/*
 * Return true if there are runnable processes of any priority on the run
 * queue, false otherwise.  Has no side effects, does not modify the run
 * queue structure.
 */
int
runq_check(struct runq *rq)
{
	struct rqbits *rqb;
	int i;

	rqb = &rq->rq_status;
	for (i = 0; i < RQB_LEN; i++)
		if (rqb->rqb_bits[i]) {
			CTR2(KTR_RUNQ, "runq_check: bits=%#x i=%d",
			    rqb->rqb_bits[i], i);
			return (1);
		}
	CTR0(KTR_RUNQ, "runq_check: empty");

	return (0);
}

/*
 * Find the highest priority process on the run queue.
 */
struct thread *
runq_choose_fuzz(struct runq *rq, int fuzz)
{
	struct rqhead *rqh;
	struct thread *td;
	int pri;

	while ((pri = runq_findbit(rq)) != -1) {
		rqh = &rq->rq_queues[pri];
		/* fuzz == 1 is normal.. 0 or less are ignored */
		if (fuzz > 1) {
			/*
			 * In the first couple of entries, check if
			 * there is one for our CPU as a preference.
			 */
			int count = fuzz;
			int cpu = PCPU_GET(cpuid);
			struct thread *td2;
			td2 = td = TAILQ_FIRST(rqh);

			while (count-- && td2) {
				if (td2->td_lastcpu == cpu) {
					td = td2;
					break;
				}
				td2 = TAILQ_NEXT(td2, td_runq);
			}
		} else
			td = TAILQ_FIRST(rqh);
		KASSERT(td != NULL, ("runq_choose_fuzz: no proc on busy queue"));
		CTR3(KTR_RUNQ,
		    "runq_choose_fuzz: pri=%d thread=%p rqh=%p", pri, td, rqh);
		return (td);
	}
	CTR1(KTR_RUNQ, "runq_choose_fuzz: idleproc pri=%d", pri);

	return (NULL);
}

/*
 * Find the highest priority process on the run queue.
 */
struct thread *
runq_choose(struct runq *rq)
{
	struct rqhead *rqh;
	struct thread *td;
	int pri;

	while ((pri = runq_findbit(rq)) != -1) {
		rqh = &rq->rq_queues[pri];
		td = TAILQ_FIRST(rqh);
		KASSERT(td != NULL, ("runq_choose: no thread on busy queue"));
		CTR3(KTR_RUNQ,
		    "runq_choose: pri=%d thread=%p rqh=%p", pri, td, rqh);
		return (td);
	}
	CTR1(KTR_RUNQ, "runq_choose: idlethread pri=%d", pri);

	return (NULL);
}

struct thread *
runq_choose_from(struct runq *rq, u_char idx)
{
	struct rqhead *rqh;
	struct thread *td;
	int pri;

	if ((pri = runq_findbit_from(rq, idx)) != -1) {
		rqh = &rq->rq_queues[pri];
		td = TAILQ_FIRST(rqh);
		KASSERT(td != NULL, ("runq_choose: no thread on busy queue"));
		CTR4(KTR_RUNQ,
		    "runq_choose_from: pri=%d thread=%p idx=%d rqh=%p",
		    pri, td, td->td_rqindex, rqh);
		return (td);
	}
	CTR1(KTR_RUNQ, "runq_choose_from: idlethread pri=%d", pri);

	return (NULL);
}
/*
 * Remove the thread from the queue specified by its priority, and clear the
 * corresponding status bit if the queue becomes empty.
 * Caller must set state afterwards.
 */
void
runq_remove(struct runq *rq, struct thread *td)
{

	runq_remove_idx(rq, td, NULL);
}

void
runq_remove_idx(struct runq *rq, struct thread *td, u_char *idx)
{
	struct rqhead *rqh;
	u_char pri;

	KASSERT(td->td_flags & TDF_INMEM,
		("runq_remove_idx: thread swapped out"));
	pri = td->td_rqindex;
	KASSERT(pri < RQ_NQS, ("runq_remove_idx: Invalid index %d\n", pri));
	rqh = &rq->rq_queues[pri];
	CTR4(KTR_RUNQ, "runq_remove_idx: td=%p, pri=%d %d rqh=%p",
	    td, td->td_priority, pri, rqh);
	TAILQ_REMOVE(rqh, td, td_runq);
	if (TAILQ_EMPTY(rqh)) {
		CTR0(KTR_RUNQ, "runq_remove_idx: empty");
		runq_clrbit(rq, pri);
		if (idx != NULL && *idx == pri)
			*idx = (pri + 1) % RQ_NQS;
	}
}
<<<<<<< HEAD

=======
>>>>>>> 5714f9f7
// CHERI CHANGES START
// {
//   "updated": 20200803,
//   "target_type": "kernel",
//   "changes_purecap": [
//     "pointer_provenance"
//   ]
// }
// CHERI CHANGES END<|MERGE_RESOLUTION|>--- conflicted
+++ resolved
@@ -134,14 +134,7 @@
 	SLIST_FOREACH(p, oidp->oid_parent, oid_link) {
 		if (p == oidp || p->oid_arg1 == NULL)
 			continue;
-<<<<<<< HEAD
-		counter = (uintptr_t)p->oid_arg1;
-#ifdef __CHERI_PURE_CAPABILITY__
-		counter -= (vaddr_t)DPCPU_START;
-#endif
-=======
 		counter = ((ptraddr_t)p->oid_arg1 - (ptraddr_t)DPCPU_START);
->>>>>>> 5714f9f7
 		CPU_FOREACH(i) {
 			*(long *)(dpcpu_off[i] - DPCPU_BIAS + counter) = 0;
 		}
@@ -549,10 +542,6 @@
 			*idx = (pri + 1) % RQ_NQS;
 	}
 }
-<<<<<<< HEAD
-
-=======
->>>>>>> 5714f9f7
 // CHERI CHANGES START
 // {
 //   "updated": 20200803,
