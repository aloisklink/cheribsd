--- conflicted
+++ resolved
@@ -700,7 +700,91 @@
 	return (bus_dmamap_load_crp_buffer(dmat, map, &crp->crp_buf, callback,
 	    callback_arg, flags));
 }
-<<<<<<< HEAD
+
+void
+bus_dma_template_init(bus_dma_template_t *t, bus_dma_tag_t parent)
+{
+
+	if (t == NULL)
+		return;
+
+	t->parent = parent;
+	t->alignment = 1;
+	t->boundary = 0;
+	t->lowaddr = t->highaddr = BUS_SPACE_MAXADDR;
+	t->maxsize = t->maxsegsize = BUS_SPACE_MAXSIZE;
+	t->nsegments = BUS_SPACE_UNRESTRICTED;
+	t->lockfunc = NULL;
+	t->lockfuncarg = NULL;
+	t->flags = 0;
+}
+
+int
+bus_dma_template_tag(bus_dma_template_t *t, bus_dma_tag_t *dmat)
+{
+
+	if (t == NULL || dmat == NULL)
+		return (EINVAL);
+
+	return (bus_dma_tag_create(t->parent, t->alignment, t->boundary,
+	    t->lowaddr, t->highaddr, NULL, NULL, t->maxsize,
+	    t->nsegments, t->maxsegsize, t->flags, t->lockfunc, t->lockfuncarg,
+	    dmat));
+}
+
+void
+bus_dma_template_fill(bus_dma_template_t *t, bus_dma_param_t *kv, u_int count)
+{
+	bus_dma_param_t *pkv;
+
+	while (count) {
+		pkv = &kv[--count];
+		switch (pkv->key) {
+		case BD_PARAM_PARENT:
+			t->parent = pkv->ptr;
+			break;
+		case BD_PARAM_ALIGNMENT:
+			t->alignment = pkv->num;
+			break;
+		case BD_PARAM_BOUNDARY:
+			t->boundary = pkv->num;
+			break;
+		case BD_PARAM_LOWADDR:
+			t->lowaddr = pkv->pa;
+			break;
+		case BD_PARAM_HIGHADDR:
+			t->highaddr = pkv->pa;
+			break;
+		case BD_PARAM_MAXSIZE:
+			t->maxsize = pkv->num;
+			break;
+		case BD_PARAM_NSEGMENTS:
+			t->nsegments = pkv->num;
+			break;
+		case BD_PARAM_MAXSEGSIZE:
+			t->maxsegsize = pkv->num;
+			break;
+		case BD_PARAM_FLAGS:
+			t->flags = pkv->num;
+			break;
+		case BD_PARAM_LOCKFUNC:
+			t->lockfunc = pkv->ptr;
+			break;
+		case BD_PARAM_LOCKFUNCARG:
+			t->lockfuncarg = pkv->ptr;
+			break;
+		case BD_PARAM_NAME:
+			t->name = pkv->ptr;
+			break;
+		case BD_PARAM_INVALID:
+		default:
+			KASSERT(0, ("Invalid key %d\n", pkv->key));
+			break;
+		}
+	}
+	return;
+}
+
 // CHERI CHANGES START
 // {
 //   "updated": 20191025,
@@ -710,90 +794,4 @@
 //     "user_capabilities"
 //   ]
 // }
-// CHERI CHANGES END
-=======
-
-void
-bus_dma_template_init(bus_dma_template_t *t, bus_dma_tag_t parent)
-{
-
-	if (t == NULL)
-		return;
-
-	t->parent = parent;
-	t->alignment = 1;
-	t->boundary = 0;
-	t->lowaddr = t->highaddr = BUS_SPACE_MAXADDR;
-	t->maxsize = t->maxsegsize = BUS_SPACE_MAXSIZE;
-	t->nsegments = BUS_SPACE_UNRESTRICTED;
-	t->lockfunc = NULL;
-	t->lockfuncarg = NULL;
-	t->flags = 0;
-}
-
-int
-bus_dma_template_tag(bus_dma_template_t *t, bus_dma_tag_t *dmat)
-{
-
-	if (t == NULL || dmat == NULL)
-		return (EINVAL);
-
-	return (bus_dma_tag_create(t->parent, t->alignment, t->boundary,
-	    t->lowaddr, t->highaddr, NULL, NULL, t->maxsize,
-	    t->nsegments, t->maxsegsize, t->flags, t->lockfunc, t->lockfuncarg,
-	    dmat));
-}
-
-void
-bus_dma_template_fill(bus_dma_template_t *t, bus_dma_param_t *kv, u_int count)
-{
-	bus_dma_param_t *pkv;
-
-	while (count) {
-		pkv = &kv[--count];
-		switch (pkv->key) {
-		case BD_PARAM_PARENT:
-			t->parent = pkv->ptr;
-			break;
-		case BD_PARAM_ALIGNMENT:
-			t->alignment = pkv->num;
-			break;
-		case BD_PARAM_BOUNDARY:
-			t->boundary = pkv->num;
-			break;
-		case BD_PARAM_LOWADDR:
-			t->lowaddr = pkv->pa;
-			break;
-		case BD_PARAM_HIGHADDR:
-			t->highaddr = pkv->pa;
-			break;
-		case BD_PARAM_MAXSIZE:
-			t->maxsize = pkv->num;
-			break;
-		case BD_PARAM_NSEGMENTS:
-			t->nsegments = pkv->num;
-			break;
-		case BD_PARAM_MAXSEGSIZE:
-			t->maxsegsize = pkv->num;
-			break;
-		case BD_PARAM_FLAGS:
-			t->flags = pkv->num;
-			break;
-		case BD_PARAM_LOCKFUNC:
-			t->lockfunc = pkv->ptr;
-			break;
-		case BD_PARAM_LOCKFUNCARG:
-			t->lockfuncarg = pkv->ptr;
-			break;
-		case BD_PARAM_NAME:
-			t->name = pkv->ptr;
-			break;
-		case BD_PARAM_INVALID:
-		default:
-			KASSERT(0, ("Invalid key %d\n", pkv->key));
-			break;
-		}
-	}
-	return;
-}
->>>>>>> c9d5bb55
+// CHERI CHANGES END