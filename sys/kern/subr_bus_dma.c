--- conflicted
+++ resolved
@@ -637,7 +637,55 @@
 
 	return (0);
 }
-<<<<<<< HEAD
+
+int
+bus_dmamap_load_crp(bus_dma_tag_t dmat, bus_dmamap_t map, struct cryptop *crp,
+    bus_dmamap_callback_t *callback, void *callback_arg, int flags)
+{
+	bus_dma_segment_t *segs;
+	int error;
+	int nsegs;
+
+	flags |= BUS_DMA_NOWAIT;
+	nsegs = -1;
+	error = 0;
+	switch (crp->crp_buf_type) {
+	case CRYPTO_BUF_CONTIG:
+		error = _bus_dmamap_load_buffer(dmat, map, crp->crp_buf,
+		    crp->crp_ilen, kernel_pmap, flags, NULL, &nsegs);
+		break;
+	case CRYPTO_BUF_MBUF:
+		error = _bus_dmamap_load_mbuf_sg(dmat, map, crp->crp_mbuf,
+		    NULL, &nsegs, flags);
+		break;
+	case CRYPTO_BUF_UIO:
+		error = _bus_dmamap_load_uio(dmat, map, crp->crp_uio, &nsegs,
+		    flags);
+		break;
+	}
+	nsegs++;
+
+	CTR5(KTR_BUSDMA, "%s: tag %p tag flags 0x%x error %d nsegs %d",
+	    __func__, dmat, flags, error, nsegs);
+
+	if (error == EINPROGRESS)
+		return (error);
+
+	segs = _bus_dmamap_complete(dmat, map, NULL, nsegs, error);
+	if (error)
+		(*callback)(callback_arg, segs, 0, error);
+	else
+		(*callback)(callback_arg, segs, nsegs, 0);
+
+	/*
+	 * Return ENOMEM to the caller so that it can pass it up the stack.
+	 * This error only happens when NOWAIT is set, so deferral is disabled.
+	 */
+	if (error == ENOMEM)
+		return (error);
+
+	return (0);
+}
 // CHERI CHANGES START
 // {
 //   "updated": 20191025,
@@ -647,55 +695,4 @@
 //     "user_capabilities"
 //   ]
 // }
-// CHERI CHANGES END
-=======
-
-int
-bus_dmamap_load_crp(bus_dma_tag_t dmat, bus_dmamap_t map, struct cryptop *crp,
-    bus_dmamap_callback_t *callback, void *callback_arg, int flags)
-{
-	bus_dma_segment_t *segs;
-	int error;
-	int nsegs;
-
-	flags |= BUS_DMA_NOWAIT;
-	nsegs = -1;
-	error = 0;
-	switch (crp->crp_buf_type) {
-	case CRYPTO_BUF_CONTIG:
-		error = _bus_dmamap_load_buffer(dmat, map, crp->crp_buf,
-		    crp->crp_ilen, kernel_pmap, flags, NULL, &nsegs);
-		break;
-	case CRYPTO_BUF_MBUF:
-		error = _bus_dmamap_load_mbuf_sg(dmat, map, crp->crp_mbuf,
-		    NULL, &nsegs, flags);
-		break;
-	case CRYPTO_BUF_UIO:
-		error = _bus_dmamap_load_uio(dmat, map, crp->crp_uio, &nsegs,
-		    flags);
-		break;
-	}
-	nsegs++;
-
-	CTR5(KTR_BUSDMA, "%s: tag %p tag flags 0x%x error %d nsegs %d",
-	    __func__, dmat, flags, error, nsegs);
-
-	if (error == EINPROGRESS)
-		return (error);
-
-	segs = _bus_dmamap_complete(dmat, map, NULL, nsegs, error);
-	if (error)
-		(*callback)(callback_arg, segs, 0, error);
-	else
-		(*callback)(callback_arg, segs, nsegs, 0);
-
-	/*
-	 * Return ENOMEM to the caller so that it can pass it up the stack.
-	 * This error only happens when NOWAIT is set, so deferral is disabled.
-	 */
-	if (error == ENOMEM)
-		return (error);
-
-	return (0);
-}
->>>>>>> ddcef189
+// CHERI CHANGES END