/*-
 * SPDX-License-Identifier: BSD-3-Clause
 *
 * Copyright (c) 1999-2004 Poul-Henning Kamp
 * Copyright (c) 1999 Michael Smith
 * Copyright (c) 1989, 1993
 *	The Regents of the University of California.  All rights reserved.
 * (c) UNIX System Laboratories, Inc.
 * All or some portions of this file are derived from material licensed
 * to the University of California by American Telephone and Telegraph
 * Co. or Unix System Laboratories, Inc. and are reproduced herein with
 * the permission of UNIX System Laboratories, Inc.
 *
 * Redistribution and use in source and binary forms, with or without
 * modification, are permitted provided that the following conditions
 * are met:
 * 1. Redistributions of source code must retain the above copyright
 *    notice, this list of conditions and the following disclaimer.
 * 2. Redistributions in binary form must reproduce the above copyright
 *    notice, this list of conditions and the following disclaimer in the
 *    documentation and/or other materials provided with the distribution.
 * 3. Neither the name of the University nor the names of its contributors
 *    may be used to endorse or promote products derived from this software
 *    without specific prior written permission.
 *
 * THIS SOFTWARE IS PROVIDED BY THE AUTHOR AND CONTRIBUTORS ``AS IS'' AND
 * ANY EXPRESS OR IMPLIED WARRANTIES, INCLUDING, BUT NOT LIMITED TO, THE
 * IMPLIED WARRANTIES OF MERCHANTABILITY AND FITNESS FOR A PARTICULAR PURPOSE
 * ARE DISCLAIMED.  IN NO EVENT SHALL THE AUTHOR OR CONTRIBUTORS BE LIABLE
 * FOR ANY DIRECT, INDIRECT, INCIDENTAL, SPECIAL, EXEMPLARY, OR CONSEQUENTIAL
 * DAMAGES (INCLUDING, BUT NOT LIMITED TO, PROCUREMENT OF SUBSTITUTE GOODS
 * OR SERVICES; LOSS OF USE, DATA, OR PROFITS; OR BUSINESS INTERRUPTION)
 * HOWEVER CAUSED AND ON ANY THEORY OF LIABILITY, WHETHER IN CONTRACT, STRICT
 * LIABILITY, OR TORT (INCLUDING NEGLIGENCE OR OTHERWISE) ARISING IN ANY WAY
 * OUT OF THE USE OF THIS SOFTWARE, EVEN IF ADVISED OF THE POSSIBILITY OF
 * SUCH DAMAGE.
 */

#include <sys/cdefs.h>
__FBSDID("$FreeBSD$");

#include <sys/param.h>
#include <sys/conf.h>
#include <sys/smp.h>
#include <sys/devctl.h>
#include <sys/eventhandler.h>
#include <sys/fcntl.h>
#include <sys/jail.h>
#include <sys/kernel.h>
#include <sys/ktr.h>
#include <sys/libkern.h>
#include <sys/malloc.h>
#include <sys/mount.h>
#include <sys/mutex.h>
#include <sys/namei.h>
#include <sys/priv.h>
#include <sys/proc.h>
#include <sys/filedesc.h>
#include <sys/reboot.h>
#include <sys/sbuf.h>
#include <sys/syscallsubr.h>
#include <sys/sysproto.h>
#include <sys/sx.h>
#include <sys/sysctl.h>
#include <sys/sysent.h>
#include <sys/systm.h>
#include <sys/vnode.h>
#include <vm/uma.h>

#include <geom/geom.h>

#include <machine/stdarg.h>

#include <security/audit/audit.h>
#include <security/mac/mac_framework.h>

#define	VFS_MOUNTARG_SIZE_MAX	(1024 * 64)

static int	vfs_domount(struct thread *td, const char *fstype, char *fspath,
		    uint64_t fsflags, struct vfsoptlist **optlist);
static void	free_mntarg(struct mntarg *ma);

static int	usermount = 0;
SYSCTL_INT(_vfs, OID_AUTO, usermount, CTLFLAG_RW, &usermount, 0,
    "Unprivileged users may mount and unmount file systems");

static bool	default_autoro = false;
SYSCTL_BOOL(_vfs, OID_AUTO, default_autoro, CTLFLAG_RW, &default_autoro, 0,
    "Retry failed r/w mount as r/o if no explicit ro/rw option is specified");

MALLOC_DEFINE(M_MOUNT, "mount", "vfs mount structure");
MALLOC_DEFINE(M_STATFS, "statfs", "statfs structure");
static uma_zone_t mount_zone;

/* List of mounted filesystems. */
struct mntlist mountlist = TAILQ_HEAD_INITIALIZER(mountlist);

/* For any iteration/modification of mountlist */
struct mtx_padalign __exclusive_cache_line mountlist_mtx;
MTX_SYSINIT(mountlist, &mountlist_mtx, "mountlist", MTX_DEF);

EVENTHANDLER_LIST_DEFINE(vfs_mounted);
EVENTHANDLER_LIST_DEFINE(vfs_unmounted);

static void mount_devctl_event(const char *type, struct mount *mp, bool donew);

/*
 * Global opts, taken by all filesystems
 */
static const char *global_opts[] = {
	"errmsg",
	"fstype",
	"fspath",
	"ro",
	"rw",
	"nosuid",
	"noexec",
	NULL
};

static int
mount_init(void *mem, int size, int flags)
{
	struct mount *mp;

	mp = (struct mount *)mem;
	mtx_init(&mp->mnt_mtx, "struct mount mtx", NULL, MTX_DEF);
	mtx_init(&mp->mnt_listmtx, "struct mount vlist mtx", NULL, MTX_DEF);
	lockinit(&mp->mnt_explock, PVFS, "explock", 0, 0);
	mp->mnt_thread_in_ops_pcpu = uma_zalloc_pcpu(pcpu_zone_4,
	    M_WAITOK | M_ZERO);
	mp->mnt_ref_pcpu = uma_zalloc_pcpu(pcpu_zone_4,
	    M_WAITOK | M_ZERO);
	mp->mnt_lockref_pcpu = uma_zalloc_pcpu(pcpu_zone_4,
	    M_WAITOK | M_ZERO);
	mp->mnt_writeopcount_pcpu = uma_zalloc_pcpu(pcpu_zone_4,
	    M_WAITOK | M_ZERO);
	mp->mnt_ref = 0;
	mp->mnt_vfs_ops = 1;
	mp->mnt_rootvnode = NULL;
	return (0);
}

static void
mount_fini(void *mem, int size)
{
	struct mount *mp;

	mp = (struct mount *)mem;
	uma_zfree_pcpu(pcpu_zone_4, mp->mnt_writeopcount_pcpu);
	uma_zfree_pcpu(pcpu_zone_4, mp->mnt_lockref_pcpu);
	uma_zfree_pcpu(pcpu_zone_4, mp->mnt_ref_pcpu);
	uma_zfree_pcpu(pcpu_zone_4, mp->mnt_thread_in_ops_pcpu);
	lockdestroy(&mp->mnt_explock);
	mtx_destroy(&mp->mnt_listmtx);
	mtx_destroy(&mp->mnt_mtx);
}

static void
vfs_mount_init(void *dummy __unused)
{

	mount_zone = uma_zcreate("Mountpoints", sizeof(struct mount), NULL,
	    NULL, mount_init, mount_fini, UMA_ALIGN_CACHE, UMA_ZONE_NOFREE);
}
SYSINIT(vfs_mount, SI_SUB_VFS, SI_ORDER_ANY, vfs_mount_init, NULL);

/*
 * ---------------------------------------------------------------------
 * Functions for building and sanitizing the mount options
 */

/* Remove one mount option. */
static void
vfs_freeopt(struct vfsoptlist *opts, struct vfsopt *opt)
{

	TAILQ_REMOVE(opts, opt, link);
	free(opt->name, M_MOUNT);
	if (opt->value != NULL)
		free(opt->value, M_MOUNT);
	free(opt, M_MOUNT);
}

/* Release all resources related to the mount options. */
void
vfs_freeopts(struct vfsoptlist *opts)
{
	struct vfsopt *opt;

	while (!TAILQ_EMPTY(opts)) {
		opt = TAILQ_FIRST(opts);
		vfs_freeopt(opts, opt);
	}
	free(opts, M_MOUNT);
}

void
vfs_deleteopt(struct vfsoptlist *opts, const char *name)
{
	struct vfsopt *opt, *temp;

	if (opts == NULL)
		return;
	TAILQ_FOREACH_SAFE(opt, opts, link, temp)  {
		if (strcmp(opt->name, name) == 0)
			vfs_freeopt(opts, opt);
	}
}

static int
vfs_isopt_ro(const char *opt)
{

	if (strcmp(opt, "ro") == 0 || strcmp(opt, "rdonly") == 0 ||
	    strcmp(opt, "norw") == 0)
		return (1);
	return (0);
}

static int
vfs_isopt_rw(const char *opt)
{

	if (strcmp(opt, "rw") == 0 || strcmp(opt, "noro") == 0)
		return (1);
	return (0);
}

/*
 * Check if options are equal (with or without the "no" prefix).
 */
static int
vfs_equalopts(const char *opt1, const char *opt2)
{
	char *p;

	/* "opt" vs. "opt" or "noopt" vs. "noopt" */
	if (strcmp(opt1, opt2) == 0)
		return (1);
	/* "noopt" vs. "opt" */
	if (strncmp(opt1, "no", 2) == 0 && strcmp(opt1 + 2, opt2) == 0)
		return (1);
	/* "opt" vs. "noopt" */
	if (strncmp(opt2, "no", 2) == 0 && strcmp(opt1, opt2 + 2) == 0)
		return (1);
	while ((p = strchr(opt1, '.')) != NULL &&
	    !strncmp(opt1, opt2, ++p - opt1)) {
		opt2 += p - opt1;
		opt1 = p;
		/* "foo.noopt" vs. "foo.opt" */
		if (strncmp(opt1, "no", 2) == 0 && strcmp(opt1 + 2, opt2) == 0)
			return (1);
		/* "foo.opt" vs. "foo.noopt" */
		if (strncmp(opt2, "no", 2) == 0 && strcmp(opt1, opt2 + 2) == 0)
			return (1);
	}
	/* "ro" / "rdonly" / "norw" / "rw" / "noro" */
	if ((vfs_isopt_ro(opt1) || vfs_isopt_rw(opt1)) &&
	    (vfs_isopt_ro(opt2) || vfs_isopt_rw(opt2)))
		return (1);
	return (0);
}

/*
 * If a mount option is specified several times,
 * (with or without the "no" prefix) only keep
 * the last occurrence of it.
 */
static void
vfs_sanitizeopts(struct vfsoptlist *opts)
{
	struct vfsopt *opt, *opt2, *tmp;

	TAILQ_FOREACH_REVERSE(opt, opts, vfsoptlist, link) {
		opt2 = TAILQ_PREV(opt, vfsoptlist, link);
		while (opt2 != NULL) {
			if (vfs_equalopts(opt->name, opt2->name)) {
				tmp = TAILQ_PREV(opt2, vfsoptlist, link);
				vfs_freeopt(opts, opt2);
				opt2 = tmp;
			} else {
				opt2 = TAILQ_PREV(opt2, vfsoptlist, link);
			}
		}
	}
}

/*
 * Build a linked list of mount options from a struct uio.
 */
int
vfs_buildopts(struct uio *auio, struct vfsoptlist **options)
{
	struct vfsoptlist *opts;
	struct vfsopt *opt;
	size_t memused, namelen, optlen;
	unsigned int i, iovcnt;
	int error;

	opts = malloc(sizeof(struct vfsoptlist), M_MOUNT, M_WAITOK);
	TAILQ_INIT(opts);
	memused = 0;
	iovcnt = auio->uio_iovcnt;
	for (i = 0; i < iovcnt; i += 2) {
		namelen = auio->uio_iov[i].iov_len;
		optlen = auio->uio_iov[i + 1].iov_len;
		memused += sizeof(struct vfsopt) + optlen + namelen;
		/*
		 * Avoid consuming too much memory, and attempts to overflow
		 * memused.
		 */
		if (memused > VFS_MOUNTARG_SIZE_MAX ||
		    optlen > VFS_MOUNTARG_SIZE_MAX ||
		    namelen > VFS_MOUNTARG_SIZE_MAX) {
			error = EINVAL;
			goto bad;
		}

		opt = malloc(sizeof(struct vfsopt), M_MOUNT, M_WAITOK);
		opt->name = malloc(namelen, M_MOUNT, M_WAITOK);
		opt->value = NULL;
		opt->len = 0;
		opt->pos = i / 2;
		opt->seen = 0;

		/*
		 * Do this early, so jumps to "bad" will free the current
		 * option.
		 */
		TAILQ_INSERT_TAIL(opts, opt, link);

		if (auio->uio_segflg == UIO_SYSSPACE) {
			bcopy((__cheri_fromcap void *)auio->uio_iov[i].iov_base,
			    opt->name, namelen);
		} else {
			error = copyin(auio->uio_iov[i].iov_base, opt->name,
			    namelen);
			if (error)
				goto bad;
		}
		/* Ensure names are null-terminated strings. */
		if (namelen == 0 || opt->name[namelen - 1] != '\0') {
			error = EINVAL;
			goto bad;
		}
		if (optlen != 0) {
			opt->len = optlen;
			opt->value = malloc(optlen, M_MOUNT, M_WAITOK);
			if (auio->uio_segflg == UIO_SYSSPACE) {
				bcopy((__cheri_fromcap void *)
				    auio->uio_iov[i + 1].iov_base, opt->value,
				    optlen);
			} else {
				error = copyincap(auio->uio_iov[i + 1].iov_base,
				    opt->value, optlen);
				if (error)
					goto bad;
			}
		}
	}
	vfs_sanitizeopts(opts);
	*options = opts;
	return (0);
bad:
	vfs_freeopts(opts);
	return (error);
}

/*
 * Merge the old mount options with the new ones passed
 * in the MNT_UPDATE case.
 *
 * XXX: This function will keep a "nofoo" option in the new
 * options.  E.g, if the option's canonical name is "foo",
 * "nofoo" ends up in the mount point's active options.
 */
static void
vfs_mergeopts(struct vfsoptlist *toopts, struct vfsoptlist *oldopts)
{
	struct vfsopt *opt, *new;

	TAILQ_FOREACH(opt, oldopts, link) {
		new = malloc(sizeof(struct vfsopt), M_MOUNT, M_WAITOK);
		new->name = strdup(opt->name, M_MOUNT);
		if (opt->len != 0) {
			new->value = malloc(opt->len, M_MOUNT, M_WAITOK);
			bcopy(opt->value, new->value, opt->len);
		} else
			new->value = NULL;
		new->len = opt->len;
		new->seen = opt->seen;
		TAILQ_INSERT_HEAD(toopts, new, link);
	}
	vfs_sanitizeopts(toopts);
}

/*
 * Mount a filesystem.
 */
#ifndef _SYS_SYSPROTO_H_
struct nmount_args {
	struct iovec *iovp;
	unsigned int iovcnt;
	int flags;
};
#endif
int
sys_nmount(struct thread *td, struct nmount_args *uap)
{

	return (kern_nmount(td, uap->iovp, uap->iovcnt, uap->flags,
	    copyinuio));
}

int
kern_nmount(struct thread *td, struct iovec * __capability iovp, u_int iovcnt,
    int flags32, copyinuio_t * copyinuio_f)
{
	struct uio *auio;
	int error;
	uint64_t flags;

	/*
	 * Mount flags are now 64-bits. On 32-bit archtectures only
	 * 32-bits are passed in, but from here on everything handles
	 * 64-bit flags correctly.
	 */
	flags = flags32;

	AUDIT_ARG_FFLAGS(flags);
	CTR4(KTR_VFS, "%s: iovp %p with iovcnt %d and flags %d", __func__,
	    (void *)(__cheri_addr intptr_t)iovp, iovcnt, flags);

	/*
	 * Filter out MNT_ROOTFS.  We do not want clients of nmount() in
	 * userspace to set this flag, but we must filter it out if we want
	 * MNT_UPDATE on the root file system to work.
	 * MNT_ROOTFS should only be set by the kernel when mounting its
	 * root file system.
	 */
	flags &= ~MNT_ROOTFS;

	/*
	 * Check that we have an even number of iovec's
	 * and that we have at least two options.
	 */
	if ((iovcnt & 1) || (iovcnt < 4)) {
		CTR2(KTR_VFS, "%s: failed for invalid iovcnt %d", __func__,
		    iovcnt);
		return (EINVAL);
	}

	error = copyinuio_f(iovp, iovcnt, &auio);
	if (error) {
		CTR2(KTR_VFS, "%s: failed for invalid uio op with %d errno",
		    __func__, error);
		return (error);
	}
	error = vfs_donmount(td, flags, auio);

	free(auio, M_IOV);
	return (error);
}

/*
 * ---------------------------------------------------------------------
 * Various utility functions
 */

void
vfs_ref(struct mount *mp)
{

	CTR2(KTR_VFS, "%s: mp %p", __func__, mp);
	if (vfs_op_thread_enter(mp)) {
		vfs_mp_count_add_pcpu(mp, ref, 1);
		vfs_op_thread_exit(mp);
		return;
	}

	MNT_ILOCK(mp);
	MNT_REF(mp);
	MNT_IUNLOCK(mp);
}

void
vfs_rel(struct mount *mp)
{

	CTR2(KTR_VFS, "%s: mp %p", __func__, mp);
	if (vfs_op_thread_enter(mp)) {
		vfs_mp_count_sub_pcpu(mp, ref, 1);
		vfs_op_thread_exit(mp);
		return;
	}

	MNT_ILOCK(mp);
	MNT_REL(mp);
	MNT_IUNLOCK(mp);
}

/*
 * Allocate and initialize the mount point struct.
 */
struct mount *
vfs_mount_alloc(struct vnode *vp, struct vfsconf *vfsp, const char *fspath,
    struct ucred *cred)
{
	struct mount *mp;

	mp = uma_zalloc(mount_zone, M_WAITOK);
	bzero(&mp->mnt_startzero,
	    __rangeof(struct mount, mnt_startzero, mnt_endzero));
	TAILQ_INIT(&mp->mnt_nvnodelist);
	mp->mnt_nvnodelistsize = 0;
	TAILQ_INIT(&mp->mnt_lazyvnodelist);
	mp->mnt_lazyvnodelistsize = 0;
	if (mp->mnt_ref != 0 || mp->mnt_lockref != 0 ||
	    mp->mnt_writeopcount != 0)
		panic("%s: non-zero counters on new mp %p\n", __func__, mp);
	if (mp->mnt_vfs_ops != 1)
		panic("%s: vfs_ops should be 1 but %d found\n", __func__,
		    mp->mnt_vfs_ops);
	(void) vfs_busy(mp, MBF_NOWAIT);
	atomic_add_acq_int(&vfsp->vfc_refcount, 1);
	mp->mnt_op = vfsp->vfc_vfsops;
	mp->mnt_vfc = vfsp;
	mp->mnt_stat.f_type = vfsp->vfc_typenum;
	mp->mnt_gen++;
	strlcpy(mp->mnt_stat.f_fstypename, vfsp->vfc_name, MFSNAMELEN);
	mp->mnt_vnodecovered = vp;
	mp->mnt_cred = crdup(cred);
	mp->mnt_stat.f_owner = cred->cr_uid;
	strlcpy(mp->mnt_stat.f_mntonname, fspath, MNAMELEN);
	mp->mnt_iosize_max = DFLTPHYS;
#ifdef MAC
	mac_mount_init(mp);
	mac_mount_create(cred, mp);
#endif
	arc4rand(&mp->mnt_hashseed, sizeof mp->mnt_hashseed, 0);
	TAILQ_INIT(&mp->mnt_uppers);
	return (mp);
}

/*
 * Destroy the mount struct previously allocated by vfs_mount_alloc().
 */
void
vfs_mount_destroy(struct mount *mp)
{

	if (mp->mnt_vfs_ops == 0)
		panic("%s: entered with zero vfs_ops\n", __func__);

	vfs_assert_mount_counters(mp);

	MNT_ILOCK(mp);
	mp->mnt_kern_flag |= MNTK_REFEXPIRE;
	if (mp->mnt_kern_flag & MNTK_MWAIT) {
		mp->mnt_kern_flag &= ~MNTK_MWAIT;
		wakeup(mp);
	}
	while (mp->mnt_ref)
		msleep(mp, MNT_MTX(mp), PVFS, "mntref", 0);
	KASSERT(mp->mnt_ref == 0,
	    ("%s: invalid refcount in the drain path @ %s:%d", __func__,
	    __FILE__, __LINE__));
	if (mp->mnt_writeopcount != 0)
		panic("vfs_mount_destroy: nonzero writeopcount");
	if (mp->mnt_secondary_writes != 0)
		panic("vfs_mount_destroy: nonzero secondary_writes");
	atomic_subtract_rel_int(&mp->mnt_vfc->vfc_refcount, 1);
	if (!TAILQ_EMPTY(&mp->mnt_nvnodelist)) {
		struct vnode *vp;

		TAILQ_FOREACH(vp, &mp->mnt_nvnodelist, v_nmntvnodes)
			vn_printf(vp, "dangling vnode ");
		panic("unmount: dangling vnode");
	}
	KASSERT(TAILQ_EMPTY(&mp->mnt_uppers), ("mnt_uppers"));
	if (mp->mnt_nvnodelistsize != 0)
		panic("vfs_mount_destroy: nonzero nvnodelistsize");
	if (mp->mnt_lazyvnodelistsize != 0)
		panic("vfs_mount_destroy: nonzero lazyvnodelistsize");
	if (mp->mnt_lockref != 0)
		panic("vfs_mount_destroy: nonzero lock refcount");
	MNT_IUNLOCK(mp);

	if (mp->mnt_vfs_ops != 1)
		panic("%s: vfs_ops should be 1 but %d found\n", __func__,
		    mp->mnt_vfs_ops);

	if (mp->mnt_rootvnode != NULL)
		panic("%s: mount point still has a root vnode %p\n", __func__,
		    mp->mnt_rootvnode);

	if (mp->mnt_vnodecovered != NULL)
		vrele(mp->mnt_vnodecovered);
#ifdef MAC
	mac_mount_destroy(mp);
#endif
	if (mp->mnt_opt != NULL)
		vfs_freeopts(mp->mnt_opt);
	crfree(mp->mnt_cred);
	uma_zfree(mount_zone, mp);
}

static bool
vfs_should_downgrade_to_ro_mount(uint64_t fsflags, int error)
{
	/* This is an upgrade of an exisiting mount. */
	if ((fsflags & MNT_UPDATE) != 0)
		return (false);
	/* This is already an R/O mount. */
	if ((fsflags & MNT_RDONLY) != 0)
		return (false);

	switch (error) {
	case ENODEV:	/* generic, geom, ... */
	case EACCES:	/* cam/scsi, ... */
	case EROFS:	/* md, mmcsd, ... */
		/*
		 * These errors can be returned by the storage layer to signal
		 * that the media is read-only.  No harm in the R/O mount
		 * attempt if the error was returned for some other reason.
		 */
		return (true);
	default:
		return (false);
	}
}

int
vfs_donmount(struct thread *td, uint64_t fsflags, struct uio *fsoptions)
{
	struct vfsoptlist *optlist;
	struct vfsopt *opt, *tmp_opt;
	char *fstype, *fspath, *errmsg;
	int error, fstypelen, fspathlen, errmsg_len, errmsg_pos;
	bool autoro;

	errmsg = fspath = NULL;
	errmsg_len = fspathlen = 0;
	errmsg_pos = -1;
	autoro = default_autoro;

	error = vfs_buildopts(fsoptions, &optlist);
	if (error)
		return (error);

	if (vfs_getopt(optlist, "errmsg", (void **)&errmsg, &errmsg_len) == 0)
		errmsg_pos = vfs_getopt_pos(optlist, "errmsg");

	/*
	 * We need these two options before the others,
	 * and they are mandatory for any filesystem.
	 * Ensure they are NUL terminated as well.
	 */
	fstypelen = 0;
	error = vfs_getopt(optlist, "fstype", (void **)&fstype, &fstypelen);
	if (error || fstypelen <= 0 || fstype[fstypelen - 1] != '\0') {
		error = EINVAL;
		if (errmsg != NULL)
			strncpy(errmsg, "Invalid fstype", errmsg_len);
		goto bail;
	}
	fspathlen = 0;
	error = vfs_getopt(optlist, "fspath", (void **)&fspath, &fspathlen);
	if (error || fspathlen <= 0 || fspath[fspathlen - 1] != '\0') {
		error = EINVAL;
		if (errmsg != NULL)
			strncpy(errmsg, "Invalid fspath", errmsg_len);
		goto bail;
	}

	/*
	 * We need to see if we have the "update" option
	 * before we call vfs_domount(), since vfs_domount() has special
	 * logic based on MNT_UPDATE.  This is very important
	 * when we want to update the root filesystem.
	 */
	TAILQ_FOREACH_SAFE(opt, optlist, link, tmp_opt) {
		int do_freeopt = 0;

		if (strcmp(opt->name, "update") == 0) {
			fsflags |= MNT_UPDATE;
			do_freeopt = 1;
		}
		else if (strcmp(opt->name, "async") == 0)
			fsflags |= MNT_ASYNC;
		else if (strcmp(opt->name, "force") == 0) {
			fsflags |= MNT_FORCE;
			do_freeopt = 1;
		}
		else if (strcmp(opt->name, "reload") == 0) {
			fsflags |= MNT_RELOAD;
			do_freeopt = 1;
		}
		else if (strcmp(opt->name, "multilabel") == 0)
			fsflags |= MNT_MULTILABEL;
		else if (strcmp(opt->name, "noasync") == 0)
			fsflags &= ~MNT_ASYNC;
		else if (strcmp(opt->name, "noatime") == 0)
			fsflags |= MNT_NOATIME;
		else if (strcmp(opt->name, "atime") == 0) {
			free(opt->name, M_MOUNT);
			opt->name = strdup("nonoatime", M_MOUNT);
		}
		else if (strcmp(opt->name, "noclusterr") == 0)
			fsflags |= MNT_NOCLUSTERR;
		else if (strcmp(opt->name, "clusterr") == 0) {
			free(opt->name, M_MOUNT);
			opt->name = strdup("nonoclusterr", M_MOUNT);
		}
		else if (strcmp(opt->name, "noclusterw") == 0)
			fsflags |= MNT_NOCLUSTERW;
		else if (strcmp(opt->name, "clusterw") == 0) {
			free(opt->name, M_MOUNT);
			opt->name = strdup("nonoclusterw", M_MOUNT);
		}
		else if (strcmp(opt->name, "noexec") == 0)
			fsflags |= MNT_NOEXEC;
		else if (strcmp(opt->name, "exec") == 0) {
			free(opt->name, M_MOUNT);
			opt->name = strdup("nonoexec", M_MOUNT);
		}
		else if (strcmp(opt->name, "nosuid") == 0)
			fsflags |= MNT_NOSUID;
		else if (strcmp(opt->name, "suid") == 0) {
			free(opt->name, M_MOUNT);
			opt->name = strdup("nonosuid", M_MOUNT);
		}
		else if (strcmp(opt->name, "nosymfollow") == 0)
			fsflags |= MNT_NOSYMFOLLOW;
		else if (strcmp(opt->name, "symfollow") == 0) {
			free(opt->name, M_MOUNT);
			opt->name = strdup("nonosymfollow", M_MOUNT);
		}
		else if (strcmp(opt->name, "noro") == 0) {
			fsflags &= ~MNT_RDONLY;
			autoro = false;
		}
		else if (strcmp(opt->name, "rw") == 0) {
			fsflags &= ~MNT_RDONLY;
			autoro = false;
		}
		else if (strcmp(opt->name, "ro") == 0) {
			fsflags |= MNT_RDONLY;
			autoro = false;
		}
		else if (strcmp(opt->name, "rdonly") == 0) {
			free(opt->name, M_MOUNT);
			opt->name = strdup("ro", M_MOUNT);
			fsflags |= MNT_RDONLY;
			autoro = false;
		}
		else if (strcmp(opt->name, "autoro") == 0) {
			do_freeopt = 1;
			autoro = true;
		}
		else if (strcmp(opt->name, "suiddir") == 0)
			fsflags |= MNT_SUIDDIR;
		else if (strcmp(opt->name, "sync") == 0)
			fsflags |= MNT_SYNCHRONOUS;
		else if (strcmp(opt->name, "union") == 0)
			fsflags |= MNT_UNION;
		else if (strcmp(opt->name, "automounted") == 0) {
			fsflags |= MNT_AUTOMOUNTED;
			do_freeopt = 1;
		} else if (strcmp(opt->name, "nocover") == 0) {
			fsflags |= MNT_NOCOVER;
			do_freeopt = 1;
		} else if (strcmp(opt->name, "cover") == 0) {
			fsflags &= ~MNT_NOCOVER;
			do_freeopt = 1;
		} else if (strcmp(opt->name, "emptydir") == 0) {
			fsflags |= MNT_EMPTYDIR;
			do_freeopt = 1;
		} else if (strcmp(opt->name, "noemptydir") == 0) {
			fsflags &= ~MNT_EMPTYDIR;
			do_freeopt = 1;
		}
		if (do_freeopt)
			vfs_freeopt(optlist, opt);
	}

	/*
	 * Be ultra-paranoid about making sure the type and fspath
	 * variables will fit in our mp buffers, including the
	 * terminating NUL.
	 */
	if (fstypelen > MFSNAMELEN || fspathlen > MNAMELEN) {
		error = ENAMETOOLONG;
		goto bail;
	}

	error = vfs_domount(td, fstype, fspath, fsflags, &optlist);

	/*
	 * See if we can mount in the read-only mode if the error code suggests
	 * that it could be possible and the mount options allow for that.
	 * Never try it if "[no]{ro|rw}" has been explicitly requested and not
	 * overridden by "autoro".
	 */
	if (autoro && vfs_should_downgrade_to_ro_mount(fsflags, error)) {
		printf("%s: R/W mount failed, possibly R/O media,"
		    " trying R/O mount\n", __func__);
		fsflags |= MNT_RDONLY;
		error = vfs_domount(td, fstype, fspath, fsflags, &optlist);
	}
bail:
	/* copyout the errmsg */
	if (errmsg_pos != -1 && ((2 * errmsg_pos + 1) < fsoptions->uio_iovcnt)
	    && errmsg_len > 0 && errmsg != NULL) {
		if (fsoptions->uio_segflg == UIO_SYSSPACE) {
			bcopy(errmsg,
			    (__cheri_fromcap void *)
			    fsoptions->uio_iov[2 * errmsg_pos + 1].iov_base,
			    fsoptions->uio_iov[2 * errmsg_pos + 1].iov_len);
		} else {
			copyout(errmsg,
			    fsoptions->uio_iov[2 * errmsg_pos + 1].iov_base,
			    fsoptions->uio_iov[2 * errmsg_pos + 1].iov_len);
		}
	}

	if (optlist != NULL)
		vfs_freeopts(optlist);
	return (error);
}

/*
 * Old mount API.
 */
#ifndef _SYS_SYSPROTO_H_
struct mount_args {
	char	*type;
	char	*path;
	int	flags;
	caddr_t	data;
};
#endif
/* ARGSUSED */
int
sys_mount(struct thread *td, struct mount_args *uap)
{
	char *fstype;
	struct vfsconf *vfsp = NULL;
	struct mntarg *ma = NULL;
	uint64_t flags;
	int error;

	/*
	 * Mount flags are now 64-bits. On 32-bit architectures only
	 * 32-bits are passed in, but from here on everything handles
	 * 64-bit flags correctly.
	 */
	flags = uap->flags;

	AUDIT_ARG_FFLAGS(flags);

	/*
	 * Filter out MNT_ROOTFS.  We do not want clients of mount() in
	 * userspace to set this flag, but we must filter it out if we want
	 * MNT_UPDATE on the root file system to work.
	 * MNT_ROOTFS should only be set by the kernel when mounting its
	 * root file system.
	 */
	flags &= ~MNT_ROOTFS;

	fstype = malloc(MFSNAMELEN, M_TEMP, M_WAITOK);
	error = copyinstr(uap->type, fstype, MFSNAMELEN, NULL);
	if (error) {
		free(fstype, M_TEMP);
		return (error);
	}

	AUDIT_ARG_TEXT(fstype);
	vfsp = vfs_byname_kld(fstype, td, &error);
	free(fstype, M_TEMP);
	if (vfsp == NULL)
		return (ENOENT);
	if (((vfsp->vfc_flags & VFCF_SBDRY) != 0 &&
	    vfsp->vfc_vfsops_sd->vfs_cmount == NULL) ||
	    ((vfsp->vfc_flags & VFCF_SBDRY) == 0 &&
	    vfsp->vfc_vfsops->vfs_cmount == NULL))
		return (EOPNOTSUPP);

	ma = mount_argsu(ma, "fstype", uap->type, MFSNAMELEN);
	ma = mount_argsu(ma, "fspath", uap->path, MNAMELEN);
	ma = mount_argb(ma, flags & MNT_RDONLY, "noro");
	ma = mount_argb(ma, !(flags & MNT_NOSUID), "nosuid");
	ma = mount_argb(ma, !(flags & MNT_NOEXEC), "noexec");

	if ((vfsp->vfc_flags & VFCF_SBDRY) != 0)
		return (vfsp->vfc_vfsops_sd->vfs_cmount(ma, uap->data, flags));
	return (vfsp->vfc_vfsops->vfs_cmount(ma, uap->data, flags));
}

/*
 * vfs_domount_first(): first file system mount (not update)
 */
static int
vfs_domount_first(
	struct thread *td,		/* Calling thread. */
	struct vfsconf *vfsp,		/* File system type. */
	char *fspath,			/* Mount path. */
	struct vnode *vp,		/* Vnode to be covered. */
	uint64_t fsflags,		/* Flags common to all filesystems. */
	struct vfsoptlist **optlist	/* Options local to the filesystem. */
	)
{
	struct vattr va;
	struct mount *mp;
	struct vnode *newdp, *rootvp;
	int error, error1;

	ASSERT_VOP_ELOCKED(vp, __func__);
	KASSERT((fsflags & MNT_UPDATE) == 0, ("MNT_UPDATE shouldn't be here"));

	if ((fsflags & MNT_EMPTYDIR) != 0) {
		error = vfs_emptydir(vp);
		if (error != 0) {
			vput(vp);
			return (error);
		}
	}

	/*
	 * If the jail of the calling thread lacks permission for this type of
	 * file system, deny immediately.
	 */
	if (jailed(td->td_ucred) && !prison_allow(td->td_ucred,
	    vfsp->vfc_prison_flag)) {
		vput(vp);
		return (EPERM);
	}

	/*
	 * If the user is not root, ensure that they own the directory
	 * onto which we are attempting to mount.
	 */
	error = VOP_GETATTR(vp, &va, td->td_ucred);
	if (error == 0 && va.va_uid != td->td_ucred->cr_uid)
		error = priv_check_cred(td->td_ucred, PRIV_VFS_ADMIN);
	if (error == 0)
		error = vinvalbuf(vp, V_SAVE, 0, 0);
	if (error == 0 && vp->v_type != VDIR)
		error = ENOTDIR;
	if (error == 0) {
		VI_LOCK(vp);
		if ((vp->v_iflag & VI_MOUNT) == 0 && vp->v_mountedhere == NULL)
			vp->v_iflag |= VI_MOUNT;
		else
			error = EBUSY;
		VI_UNLOCK(vp);
	}
	if (error != 0) {
		vput(vp);
		return (error);
	}
	vn_seqc_write_begin(vp);
	VOP_UNLOCK(vp);

	/* Allocate and initialize the filesystem. */
	mp = vfs_mount_alloc(vp, vfsp, fspath, td->td_ucred);
	/* XXXMAC: pass to vfs_mount_alloc? */
	mp->mnt_optnew = *optlist;
	/* Set the mount level flags. */
	mp->mnt_flag = (fsflags & (MNT_UPDATEMASK | MNT_ROOTFS | MNT_RDONLY));

	/*
	 * Mount the filesystem.
	 * XXX The final recipients of VFS_MOUNT just overwrite the ndp they
	 * get.  No freeing of cn_pnbuf.
	 */
	error1 = 0;
	if ((error = VFS_MOUNT(mp)) != 0 ||
	    (error1 = VFS_STATFS(mp, &mp->mnt_stat)) != 0 ||
	    (error1 = VFS_ROOT(mp, LK_EXCLUSIVE, &newdp)) != 0) {
		rootvp = NULL;
		if (error1 != 0) {
			error = error1;
			rootvp = vfs_cache_root_clear(mp);
			if (rootvp != NULL) {
				vhold(rootvp);
				vrele(rootvp);
			}
			if ((error1 = VFS_UNMOUNT(mp, 0)) != 0)
				printf("VFS_UNMOUNT returned %d\n", error1);
		}
		vfs_unbusy(mp);
		mp->mnt_vnodecovered = NULL;
		vfs_mount_destroy(mp);
		VI_LOCK(vp);
		vp->v_iflag &= ~VI_MOUNT;
		VI_UNLOCK(vp);
		if (rootvp != NULL) {
			vn_seqc_write_end(rootvp);
			vdrop(rootvp);
		}
		vn_seqc_write_end(vp);
		vrele(vp);
		return (error);
	}
	vn_seqc_write_begin(newdp);
	VOP_UNLOCK(newdp);

	if (mp->mnt_opt != NULL)
		vfs_freeopts(mp->mnt_opt);
	mp->mnt_opt = mp->mnt_optnew;
	*optlist = NULL;

	/*
	 * Prevent external consumers of mount options from reading mnt_optnew.
	 */
	mp->mnt_optnew = NULL;

	MNT_ILOCK(mp);
	if ((mp->mnt_flag & MNT_ASYNC) != 0 &&
	    (mp->mnt_kern_flag & MNTK_NOASYNC) == 0)
		mp->mnt_kern_flag |= MNTK_ASYNC;
	else
		mp->mnt_kern_flag &= ~MNTK_ASYNC;
	MNT_IUNLOCK(mp);

	vn_lock(vp, LK_EXCLUSIVE | LK_RETRY);
	cache_purge(vp);
	VI_LOCK(vp);
	vp->v_iflag &= ~VI_MOUNT;
	VI_UNLOCK(vp);
	vp->v_mountedhere = mp;
	/* Place the new filesystem at the end of the mount list. */
	mtx_lock(&mountlist_mtx);
	TAILQ_INSERT_TAIL(&mountlist, mp, mnt_list);
	mtx_unlock(&mountlist_mtx);
	vfs_event_signal(NULL, VQ_MOUNT, 0);
	vn_lock(newdp, LK_EXCLUSIVE | LK_RETRY);
	VOP_UNLOCK(vp);
	EVENTHANDLER_DIRECT_INVOKE(vfs_mounted, mp, newdp, td);
	VOP_UNLOCK(newdp);
	mount_devctl_event("MOUNT", mp, false);
	mountcheckdirs(vp, newdp);
	vn_seqc_write_end(vp);
	vn_seqc_write_end(newdp);
	vrele(newdp);
	if ((mp->mnt_flag & MNT_RDONLY) == 0)
		vfs_allocate_syncvnode(mp);
	vfs_op_exit(mp);
	vfs_unbusy(mp);
	return (0);
}

/*
 * vfs_domount_update(): update of mounted file system
 */
static int
vfs_domount_update(
	struct thread *td,		/* Calling thread. */
	struct vnode *vp,		/* Mount point vnode. */
	uint64_t fsflags,		/* Flags common to all filesystems. */
	struct vfsoptlist **optlist	/* Options local to the filesystem. */
	)
{
	struct export_args export;
	struct o2export_args o2export;
	struct vnode *rootvp;
	void *bufp;
	struct mount *mp;
	int error, export_error, i, len;
	uint64_t flag;
	gid_t *grps;

	ASSERT_VOP_ELOCKED(vp, __func__);
	KASSERT((fsflags & MNT_UPDATE) != 0, ("MNT_UPDATE should be here"));
	mp = vp->v_mount;

	if ((vp->v_vflag & VV_ROOT) == 0) {
		if (vfs_copyopt(*optlist, "export", &export, sizeof(export))
		    == 0)
			error = EXDEV;
		else
			error = EINVAL;
		vput(vp);
		return (error);
	}

	/*
	 * We only allow the filesystem to be reloaded if it
	 * is currently mounted read-only.
	 */
	flag = mp->mnt_flag;
	if ((fsflags & MNT_RELOAD) != 0 && (flag & MNT_RDONLY) == 0) {
		vput(vp);
		return (EOPNOTSUPP);	/* Needs translation */
	}
	/*
	 * Only privileged root, or (if MNT_USER is set) the user that
	 * did the original mount is permitted to update it.
	 */
	error = vfs_suser(mp, td);
	if (error != 0) {
		vput(vp);
		return (error);
	}
	if (vfs_busy(mp, MBF_NOWAIT)) {
		vput(vp);
		return (EBUSY);
	}
	VI_LOCK(vp);
	if ((vp->v_iflag & VI_MOUNT) != 0 || vp->v_mountedhere != NULL) {
		VI_UNLOCK(vp);
		vfs_unbusy(mp);
		vput(vp);
		return (EBUSY);
	}
	vp->v_iflag |= VI_MOUNT;
	VI_UNLOCK(vp);
	VOP_UNLOCK(vp);

	vfs_op_enter(mp);
	vn_seqc_write_begin(vp);

	rootvp = NULL;
	MNT_ILOCK(mp);
	if ((mp->mnt_kern_flag & MNTK_UNMOUNT) != 0) {
		MNT_IUNLOCK(mp);
		error = EBUSY;
		goto end;
	}
	mp->mnt_flag &= ~MNT_UPDATEMASK;
	mp->mnt_flag |= fsflags & (MNT_RELOAD | MNT_FORCE | MNT_UPDATE |
	    MNT_SNAPSHOT | MNT_ROOTFS | MNT_UPDATEMASK | MNT_RDONLY);
	if ((mp->mnt_flag & MNT_ASYNC) == 0)
		mp->mnt_kern_flag &= ~MNTK_ASYNC;
	rootvp = vfs_cache_root_clear(mp);
	MNT_IUNLOCK(mp);
	mp->mnt_optnew = *optlist;
	vfs_mergeopts(mp->mnt_optnew, mp->mnt_opt);

	/*
	 * Mount the filesystem.
	 * XXX The final recipients of VFS_MOUNT just overwrite the ndp they
	 * get.  No freeing of cn_pnbuf.
	 */
	error = VFS_MOUNT(mp);

	export_error = 0;
	/* Process the export option. */
	if (error == 0 && vfs_getopt(mp->mnt_optnew, "export", &bufp,
	    &len) == 0) {
		/* Assume that there is only 1 ABI for each length. */
		switch (len) {
		case (sizeof(struct oexport_args)):
			bzero(&o2export, sizeof(o2export));
			/* FALLTHROUGH */
		case (sizeof(o2export)):
			bcopy(bufp, &o2export, len);
			export.ex_flags = (uint64_t)o2export.ex_flags;
			export.ex_root = o2export.ex_root;
			export.ex_uid = o2export.ex_anon.cr_uid;
			export.ex_groups = NULL;
			export.ex_ngroups = o2export.ex_anon.cr_ngroups;
			if (export.ex_ngroups > 0) {
				if (export.ex_ngroups <= XU_NGROUPS) {
					export.ex_groups = malloc(
					    export.ex_ngroups * sizeof(gid_t),
					    M_TEMP, M_WAITOK);
					for (i = 0; i < export.ex_ngroups; i++)
						export.ex_groups[i] =
						  o2export.ex_anon.cr_groups[i];
				} else
					export_error = EINVAL;
			} else if (export.ex_ngroups < 0)
				export_error = EINVAL;
			export.ex_addr = o2export.ex_addr;
			export.ex_addrlen = o2export.ex_addrlen;
			export.ex_mask = o2export.ex_mask;
			export.ex_masklen = o2export.ex_masklen;
			export.ex_indexfile = o2export.ex_indexfile;
			export.ex_numsecflavors = o2export.ex_numsecflavors;
			if (export.ex_numsecflavors < MAXSECFLAVORS) {
				for (i = 0; i < export.ex_numsecflavors; i++)
					export.ex_secflavors[i] =
					    o2export.ex_secflavors[i];
			} else
				export_error = EINVAL;
			if (export_error == 0)
				export_error = vfs_export(mp, &export);
			free(export.ex_groups, M_TEMP);
			break;
		case (sizeof(export)):
			bcopy(bufp, &export, len);
			grps = NULL;
			if (export.ex_ngroups > 0) {
				if (export.ex_ngroups <= NGROUPS_MAX) {
					grps = malloc(export.ex_ngroups *
					    sizeof(gid_t), M_TEMP, M_WAITOK);
					export_error = copyin(
					    export.ex_groups_user,
					    grps, export.ex_ngroups *
					    sizeof(gid_t));
					if (export_error == 0)
						export.ex_groups = grps;
				} else
					export_error = EINVAL;
			} else if (export.ex_ngroups == 0)
				export.ex_groups = NULL;
			else
				export_error = EINVAL;
			if (export_error == 0)
				export_error = vfs_export(mp, &export);
			free(grps, M_TEMP);
			break;
		default:
			export_error = EINVAL;
			break;
		}
	}

	MNT_ILOCK(mp);
	if (error == 0) {
		mp->mnt_flag &=	~(MNT_UPDATE | MNT_RELOAD | MNT_FORCE |
		    MNT_SNAPSHOT);
	} else {
		/*
		 * If we fail, restore old mount flags. MNT_QUOTA is special,
		 * because it is not part of MNT_UPDATEMASK, but it could have
		 * changed in the meantime if quotactl(2) was called.
		 * All in all we want current value of MNT_QUOTA, not the old
		 * one.
		 */
		mp->mnt_flag = (mp->mnt_flag & MNT_QUOTA) | (flag & ~MNT_QUOTA);
	}
	if ((mp->mnt_flag & MNT_ASYNC) != 0 &&
	    (mp->mnt_kern_flag & MNTK_NOASYNC) == 0)
		mp->mnt_kern_flag |= MNTK_ASYNC;
	else
		mp->mnt_kern_flag &= ~MNTK_ASYNC;
	MNT_IUNLOCK(mp);

	if (error != 0)
		goto end;

	mount_devctl_event("REMOUNT", mp, true);
	if (mp->mnt_opt != NULL)
		vfs_freeopts(mp->mnt_opt);
	mp->mnt_opt = mp->mnt_optnew;
	*optlist = NULL;
	(void)VFS_STATFS(mp, &mp->mnt_stat);
	/*
	 * Prevent external consumers of mount options from reading
	 * mnt_optnew.
	 */
	mp->mnt_optnew = NULL;

	if ((mp->mnt_flag & MNT_RDONLY) == 0)
		vfs_allocate_syncvnode(mp);
	else
		vfs_deallocate_syncvnode(mp);
end:
	vfs_op_exit(mp);
	if (rootvp != NULL) {
		vn_seqc_write_end(rootvp);
		vrele(rootvp);
	}
	vn_seqc_write_end(vp);
	vfs_unbusy(mp);
	VI_LOCK(vp);
	vp->v_iflag &= ~VI_MOUNT;
	VI_UNLOCK(vp);
	vrele(vp);
	return (error != 0 ? error : export_error);
}

/*
 * vfs_domount(): actually attempt a filesystem mount.
 */
static int
vfs_domount(
	struct thread *td,		/* Calling thread. */
	const char *fstype,		/* Filesystem type. */
	char *fspath,			/* Mount path. */
	uint64_t fsflags,		/* Flags common to all filesystems. */
	struct vfsoptlist **optlist	/* Options local to the filesystem. */
	)
{
	struct vfsconf *vfsp;
	struct nameidata nd;
	struct vnode *vp;
	char *pathbuf;
	int error;

	/*
	 * Be ultra-paranoid about making sure the type and fspath
	 * variables will fit in our mp buffers, including the
	 * terminating NUL.
	 */
	if (strlen(fstype) >= MFSNAMELEN || strlen(fspath) >= MNAMELEN)
		return (ENAMETOOLONG);

	if (jailed(td->td_ucred) || usermount == 0) {
		if ((error = priv_check(td, PRIV_VFS_MOUNT)) != 0)
			return (error);
	}

	/*
	 * Do not allow NFS export or MNT_SUIDDIR by unprivileged users.
	 */
	if (fsflags & MNT_EXPORTED) {
		error = priv_check(td, PRIV_VFS_MOUNT_EXPORTED);
		if (error)
			return (error);
	}
	if (fsflags & MNT_SUIDDIR) {
		error = priv_check(td, PRIV_VFS_MOUNT_SUIDDIR);
		if (error)
			return (error);
	}
	/*
	 * Silently enforce MNT_NOSUID and MNT_USER for unprivileged users.
	 */
	if ((fsflags & (MNT_NOSUID | MNT_USER)) != (MNT_NOSUID | MNT_USER)) {
		if (priv_check(td, PRIV_VFS_MOUNT_NONUSER) != 0)
			fsflags |= MNT_NOSUID | MNT_USER;
	}

	/* Load KLDs before we lock the covered vnode to avoid reversals. */
	vfsp = NULL;
	if ((fsflags & MNT_UPDATE) == 0) {
		/* Don't try to load KLDs if we're mounting the root. */
		if (fsflags & MNT_ROOTFS)
			vfsp = vfs_byname(fstype);
		else
			vfsp = vfs_byname_kld(fstype, td, &error);
		if (vfsp == NULL)
			return (ENODEV);
	}

	/*
	 * Get vnode to be covered or mount point's vnode in case of MNT_UPDATE.
	 */
	NDINIT(&nd, LOOKUP, FOLLOW | LOCKLEAF | AUDITVNODE1,
	    UIO_SYSSPACE, PTR2CAP(fspath), td);
	error = namei(&nd);
	if (error != 0)
		return (error);
	NDFREE(&nd, NDF_ONLY_PNBUF);
	vp = nd.ni_vp;
	if ((fsflags & MNT_UPDATE) == 0) {
		if ((vp->v_vflag & VV_ROOT) != 0 &&
		    (fsflags & MNT_NOCOVER) != 0) {
			vput(vp);
			return (EBUSY);
		}
		pathbuf = malloc(MNAMELEN, M_TEMP, M_WAITOK);
		strcpy(pathbuf, fspath);
		error = vn_path_to_global_path(td, vp, pathbuf, MNAMELEN);
		if (error == 0) {
			error = vfs_domount_first(td, vfsp, pathbuf, vp,
			    fsflags, optlist);
		}
		free(pathbuf, M_TEMP);
	} else
		error = vfs_domount_update(td, vp, fsflags, optlist);

	return (error);
}

/*
 * Unmount a filesystem.
 *
 * Note: unmount takes a path to the vnode mounted on as argument, not
 * special file (as before).
 */
#ifndef _SYS_SYSPROTO_H_
struct unmount_args {
	char	*path;
	int	flags;
};
#endif
/* ARGSUSED */
int
sys_unmount(struct thread *td, struct unmount_args *uap)
{

	return (kern_unmount(td, uap->path, uap->flags));
}

int
kern_unmount(struct thread *td, const char * __capability path, int flags)
{
	struct nameidata nd;
	struct mount *mp;
	char *pathbuf;
	int error, id0, id1;

	AUDIT_ARG_VALUE(flags);
	if (jailed(td->td_ucred) || usermount == 0) {
		error = priv_check(td, PRIV_VFS_UNMOUNT);
		if (error)
			return (error);
	}

	pathbuf = malloc(MNAMELEN, M_TEMP, M_WAITOK);
	error = copyinstr(path, pathbuf, MNAMELEN, NULL);
	if (error) {
		free(pathbuf, M_TEMP);
		return (error);
	}
	if (flags & MNT_BYFSID) {
		AUDIT_ARG_TEXT(pathbuf);
		/* Decode the filesystem ID. */
		if (sscanf(pathbuf, "FSID:%d:%d", &id0, &id1) != 2) {
			free(pathbuf, M_TEMP);
			return (EINVAL);
		}

		mtx_lock(&mountlist_mtx);
		TAILQ_FOREACH_REVERSE(mp, &mountlist, mntlist, mnt_list) {
			if (mp->mnt_stat.f_fsid.val[0] == id0 &&
			    mp->mnt_stat.f_fsid.val[1] == id1) {
				vfs_ref(mp);
				break;
			}
		}
		mtx_unlock(&mountlist_mtx);
	} else {
		/*
		 * Try to find global path for path argument.
		 */
		NDINIT(&nd, LOOKUP, FOLLOW | LOCKLEAF | AUDITVNODE1,
		    UIO_SYSSPACE, PTR2CAP(pathbuf), td);
		if (namei(&nd) == 0) {
			NDFREE(&nd, NDF_ONLY_PNBUF);
			error = vn_path_to_global_path(td, nd.ni_vp, pathbuf,
			    MNAMELEN);
			if (error == 0)
				vput(nd.ni_vp);
		}
		mtx_lock(&mountlist_mtx);
		TAILQ_FOREACH_REVERSE(mp, &mountlist, mntlist, mnt_list) {
			if (strcmp(mp->mnt_stat.f_mntonname, pathbuf) == 0) {
				vfs_ref(mp);
				break;
			}
		}
		mtx_unlock(&mountlist_mtx);
	}
	free(pathbuf, M_TEMP);
	if (mp == NULL) {
		/*
		 * Previously we returned ENOENT for a nonexistent path and
		 * EINVAL for a non-mountpoint.  We cannot tell these apart
		 * now, so in the !MNT_BYFSID case return the more likely
		 * EINVAL for compatibility.
		 */
		return ((flags & MNT_BYFSID) ? ENOENT : EINVAL);
	}

	/*
	 * Don't allow unmounting the root filesystem.
	 */
	if (mp->mnt_flag & MNT_ROOTFS) {
		vfs_rel(mp);
		return (EINVAL);
	}
	error = dounmount(mp, flags, td);
	return (error);
}

/*
 * Return error if any of the vnodes, ignoring the root vnode
 * and the syncer vnode, have non-zero usecount.
 *
 * This function is purely advisory - it can return false positives
 * and negatives.
 */
static int
vfs_check_usecounts(struct mount *mp)
{
	struct vnode *vp, *mvp;

	MNT_VNODE_FOREACH_ALL(vp, mp, mvp) {
		if ((vp->v_vflag & VV_ROOT) == 0 && vp->v_type != VNON &&
		    vp->v_usecount != 0) {
			VI_UNLOCK(vp);
			MNT_VNODE_FOREACH_ALL_ABORT(mp, mvp);
			return (EBUSY);
		}
		VI_UNLOCK(vp);
	}

	return (0);
}

static void
dounmount_cleanup(struct mount *mp, struct vnode *coveredvp, int mntkflags)
{

	mtx_assert(MNT_MTX(mp), MA_OWNED);
	mp->mnt_kern_flag &= ~mntkflags;
	if ((mp->mnt_kern_flag & MNTK_MWAIT) != 0) {
		mp->mnt_kern_flag &= ~MNTK_MWAIT;
		wakeup(mp);
	}
	vfs_op_exit_locked(mp);
	MNT_IUNLOCK(mp);
	if (coveredvp != NULL) {
		VOP_UNLOCK(coveredvp);
		vdrop(coveredvp);
	}
	vn_finished_write(mp);
}

/*
 * There are various reference counters associated with the mount point.
 * Normally it is permitted to modify them without taking the mnt ilock,
 * but this behavior can be temporarily disabled if stable value is needed
 * or callers are expected to block (e.g. to not allow new users during
 * forced unmount).
 */
void
vfs_op_enter(struct mount *mp)
{
	int cpu;

	MNT_ILOCK(mp);
	mp->mnt_vfs_ops++;
	if (mp->mnt_vfs_ops > 1) {
		MNT_IUNLOCK(mp);
		return;
	}
	vfs_op_barrier_wait(mp);
	CPU_FOREACH(cpu) {
		mp->mnt_ref +=
		    zpcpu_replace_cpu(mp->mnt_ref_pcpu, 0, cpu);
		mp->mnt_lockref +=
		    zpcpu_replace_cpu(mp->mnt_lockref_pcpu, 0, cpu);
		mp->mnt_writeopcount +=
		    zpcpu_replace_cpu(mp->mnt_writeopcount_pcpu, 0, cpu);
	}
	if (mp->mnt_ref <= 0 || mp->mnt_lockref < 0 || mp->mnt_writeopcount < 0)
		panic("%s: invalid count(s) on mp %p: ref %d lockref %d writeopcount %d\n",
		    __func__, mp, mp->mnt_ref, mp->mnt_lockref, mp->mnt_writeopcount);
	MNT_IUNLOCK(mp);
	vfs_assert_mount_counters(mp);
}

void
vfs_op_exit_locked(struct mount *mp)
{

	mtx_assert(MNT_MTX(mp), MA_OWNED);

	if (mp->mnt_vfs_ops <= 0)
		panic("%s: invalid vfs_ops count %d for mp %p\n",
		    __func__, mp->mnt_vfs_ops, mp);
	mp->mnt_vfs_ops--;
}

void
vfs_op_exit(struct mount *mp)
{

	MNT_ILOCK(mp);
	vfs_op_exit_locked(mp);
	MNT_IUNLOCK(mp);
}

struct vfs_op_barrier_ipi {
	struct mount *mp;
	struct smp_rendezvous_cpus_retry_arg srcra;
};

static void
vfs_op_action_func(void *arg)
{
	struct vfs_op_barrier_ipi *vfsopipi;
	struct mount *mp;

	vfsopipi = __containerof(arg, struct vfs_op_barrier_ipi, srcra);
	mp = vfsopipi->mp;

	if (!vfs_op_thread_entered(mp))
		smp_rendezvous_cpus_done(arg);
}

static void
vfs_op_wait_func(void *arg, int cpu)
{
	struct vfs_op_barrier_ipi *vfsopipi;
	struct mount *mp;
	int *in_op;

	vfsopipi = __containerof(arg, struct vfs_op_barrier_ipi, srcra);
	mp = vfsopipi->mp;

	in_op = zpcpu_get_cpu(mp->mnt_thread_in_ops_pcpu, cpu);
	while (atomic_load_int(in_op))
		cpu_spinwait();
}

void
vfs_op_barrier_wait(struct mount *mp)
{
	struct vfs_op_barrier_ipi vfsopipi;

	vfsopipi.mp = mp;

	smp_rendezvous_cpus_retry(all_cpus,
	    smp_no_rendezvous_barrier,
	    vfs_op_action_func,
	    smp_no_rendezvous_barrier,
	    vfs_op_wait_func,
	    &vfsopipi.srcra);
}

#ifdef DIAGNOSTIC
void
vfs_assert_mount_counters(struct mount *mp)
{
	int cpu;

	if (mp->mnt_vfs_ops == 0)
		return;

	CPU_FOREACH(cpu) {
		if (*zpcpu_get_cpu(mp->mnt_ref_pcpu, cpu) != 0 ||
		    *zpcpu_get_cpu(mp->mnt_lockref_pcpu, cpu) != 0 ||
		    *zpcpu_get_cpu(mp->mnt_writeopcount_pcpu, cpu) != 0)
			vfs_dump_mount_counters(mp);
	}
}

void
vfs_dump_mount_counters(struct mount *mp)
{
	int cpu, *count;
	int ref, lockref, writeopcount;

	printf("%s: mp %p vfs_ops %d\n", __func__, mp, mp->mnt_vfs_ops);

	printf("        ref : ");
	ref = mp->mnt_ref;
	CPU_FOREACH(cpu) {
		count = zpcpu_get_cpu(mp->mnt_ref_pcpu, cpu);
		printf("%d ", *count);
		ref += *count;
	}
	printf("\n");
	printf("    lockref : ");
	lockref = mp->mnt_lockref;
	CPU_FOREACH(cpu) {
		count = zpcpu_get_cpu(mp->mnt_lockref_pcpu, cpu);
		printf("%d ", *count);
		lockref += *count;
	}
	printf("\n");
	printf("writeopcount: ");
	writeopcount = mp->mnt_writeopcount;
	CPU_FOREACH(cpu) {
		count = zpcpu_get_cpu(mp->mnt_writeopcount_pcpu, cpu);
		printf("%d ", *count);
		writeopcount += *count;
	}
	printf("\n");

	printf("counter       struct total\n");
	printf("ref             %-5d  %-5d\n", mp->mnt_ref, ref);
	printf("lockref         %-5d  %-5d\n", mp->mnt_lockref, lockref);
	printf("writeopcount    %-5d  %-5d\n", mp->mnt_writeopcount, writeopcount);

	panic("invalid counts on struct mount");
}
#endif

int
vfs_mount_fetch_counter(struct mount *mp, enum mount_counter which)
{
	int *base, *pcpu;
	int cpu, sum;

	switch (which) {
	case MNT_COUNT_REF:
		base = &mp->mnt_ref;
		pcpu = mp->mnt_ref_pcpu;
		break;
	case MNT_COUNT_LOCKREF:
		base = &mp->mnt_lockref;
		pcpu = mp->mnt_lockref_pcpu;
		break;
	case MNT_COUNT_WRITEOPCOUNT:
		base = &mp->mnt_writeopcount;
		pcpu = mp->mnt_writeopcount_pcpu;
		break;
	}

	sum = *base;
	CPU_FOREACH(cpu) {
		sum += *zpcpu_get_cpu(pcpu, cpu);
	}
	return (sum);
}

/*
 * Do the actual filesystem unmount.
 */
int
dounmount(struct mount *mp, int flags, struct thread *td)
{
	struct vnode *coveredvp, *rootvp;
	int error;
	uint64_t async_flag;
	int mnt_gen_r;

	if ((coveredvp = mp->mnt_vnodecovered) != NULL) {
		mnt_gen_r = mp->mnt_gen;
		VI_LOCK(coveredvp);
		vholdl(coveredvp);
		vn_lock(coveredvp, LK_EXCLUSIVE | LK_INTERLOCK | LK_RETRY);
		/*
		 * Check for mp being unmounted while waiting for the
		 * covered vnode lock.
		 */
		if (coveredvp->v_mountedhere != mp ||
		    coveredvp->v_mountedhere->mnt_gen != mnt_gen_r) {
			VOP_UNLOCK(coveredvp);
			vdrop(coveredvp);
			vfs_rel(mp);
			return (EBUSY);
		}
	}

	/*
	 * Only privileged root, or (if MNT_USER is set) the user that did the
	 * original mount is permitted to unmount this filesystem.
	 */
	error = vfs_suser(mp, td);
	if (error != 0) {
		if (coveredvp != NULL) {
			VOP_UNLOCK(coveredvp);
			vdrop(coveredvp);
		}
		vfs_rel(mp);
		return (error);
	}

	vfs_op_enter(mp);

	vn_start_write(NULL, &mp, V_WAIT | V_MNTREF);
	MNT_ILOCK(mp);
	if ((mp->mnt_kern_flag & MNTK_UNMOUNT) != 0 ||
	    (mp->mnt_flag & MNT_UPDATE) != 0 ||
	    !TAILQ_EMPTY(&mp->mnt_uppers)) {
		dounmount_cleanup(mp, coveredvp, 0);
		return (EBUSY);
	}
	mp->mnt_kern_flag |= MNTK_UNMOUNT;
	rootvp = vfs_cache_root_clear(mp);
	if (coveredvp != NULL)
		vn_seqc_write_begin(coveredvp);
	if (flags & MNT_NONBUSY) {
		MNT_IUNLOCK(mp);
		error = vfs_check_usecounts(mp);
		MNT_ILOCK(mp);
		if (error != 0) {
			vn_seqc_write_end(coveredvp);
			dounmount_cleanup(mp, coveredvp, MNTK_UNMOUNT);
			if (rootvp != NULL) {
				vn_seqc_write_end(rootvp);
				vrele(rootvp);
			}
			return (error);
		}
	}
	/* Allow filesystems to detect that a forced unmount is in progress. */
	if (flags & MNT_FORCE) {
		mp->mnt_kern_flag |= MNTK_UNMOUNTF;
		MNT_IUNLOCK(mp);
		/*
		 * Must be done after setting MNTK_UNMOUNTF and before
		 * waiting for mnt_lockref to become 0.
		 */
		VFS_PURGE(mp);
		MNT_ILOCK(mp);
	}
	error = 0;
	if (mp->mnt_lockref) {
		mp->mnt_kern_flag |= MNTK_DRAINING;
		error = msleep(&mp->mnt_lockref, MNT_MTX(mp), PVFS,
		    "mount drain", 0);
	}
	MNT_IUNLOCK(mp);
	KASSERT(mp->mnt_lockref == 0,
	    ("%s: invalid lock refcount in the drain path @ %s:%d",
	    __func__, __FILE__, __LINE__));
	KASSERT(error == 0,
	    ("%s: invalid return value for msleep in the drain path @ %s:%d",
	    __func__, __FILE__, __LINE__));

	/*
	 * We want to keep the vnode around so that we can vn_seqc_write_end
	 * after we are done with unmount. Downgrade our reference to a mere
	 * hold count so that we don't interefere with anything.
	 */
	if (rootvp != NULL) {
		vhold(rootvp);
		vrele(rootvp);
	}

	if (mp->mnt_flag & MNT_EXPUBLIC)
		vfs_setpublicfs(NULL, NULL, NULL);

	vfs_periodic(mp, MNT_WAIT);
	MNT_ILOCK(mp);
	async_flag = mp->mnt_flag & MNT_ASYNC;
	mp->mnt_flag &= ~MNT_ASYNC;
	mp->mnt_kern_flag &= ~MNTK_ASYNC;
	MNT_IUNLOCK(mp);
	vfs_deallocate_syncvnode(mp);
	error = VFS_UNMOUNT(mp, flags);
	vn_finished_write(mp);
	/*
	 * If we failed to flush the dirty blocks for this mount point,
	 * undo all the cdir/rdir and rootvnode changes we made above.
	 * Unless we failed to do so because the device is reporting that
	 * it doesn't exist anymore.
	 */
	if (error && error != ENXIO) {
		MNT_ILOCK(mp);
		if ((mp->mnt_flag & MNT_RDONLY) == 0) {
			MNT_IUNLOCK(mp);
			vfs_allocate_syncvnode(mp);
			MNT_ILOCK(mp);
		}
		mp->mnt_kern_flag &= ~(MNTK_UNMOUNT | MNTK_UNMOUNTF);
		mp->mnt_flag |= async_flag;
		if ((mp->mnt_flag & MNT_ASYNC) != 0 &&
		    (mp->mnt_kern_flag & MNTK_NOASYNC) == 0)
			mp->mnt_kern_flag |= MNTK_ASYNC;
		if (mp->mnt_kern_flag & MNTK_MWAIT) {
			mp->mnt_kern_flag &= ~MNTK_MWAIT;
			wakeup(mp);
		}
		vfs_op_exit_locked(mp);
		MNT_IUNLOCK(mp);
		if (coveredvp) {
			vn_seqc_write_end(coveredvp);
			VOP_UNLOCK(coveredvp);
			vdrop(coveredvp);
		}
		if (rootvp != NULL) {
			vn_seqc_write_end(rootvp);
			vdrop(rootvp);
		}
		return (error);
	}
	mtx_lock(&mountlist_mtx);
	TAILQ_REMOVE(&mountlist, mp, mnt_list);
	mtx_unlock(&mountlist_mtx);
	EVENTHANDLER_DIRECT_INVOKE(vfs_unmounted, mp, td);
	if (coveredvp != NULL) {
		coveredvp->v_mountedhere = NULL;
		vn_seqc_write_end(coveredvp);
		VOP_UNLOCK(coveredvp);
		vdrop(coveredvp);
	}
	mount_devctl_event("UNMOUNT", mp, false);
	if (rootvp != NULL) {
		vn_seqc_write_end(rootvp);
		vdrop(rootvp);
	}
	vfs_event_signal(NULL, VQ_UNMOUNT, 0);
	if (rootvnode != NULL && mp == rootvnode->v_mount) {
		vrele(rootvnode);
		rootvnode = NULL;
	}
	if (mp == rootdevmp)
		rootdevmp = NULL;
	vfs_mount_destroy(mp);
	return (0);
}

/*
 * Report errors during filesystem mounting.
 */
void
vfs_mount_error(struct mount *mp, const char *fmt, ...)
{
	struct vfsoptlist *moptlist = mp->mnt_optnew;
	va_list ap;
	int error, len;
	char *errmsg;

	error = vfs_getopt(moptlist, "errmsg", (void **)&errmsg, &len);
	if (error || errmsg == NULL || len <= 0)
		return;

	va_start(ap, fmt);
	vsnprintf(errmsg, (size_t)len, fmt, ap);
	va_end(ap);
}

void
vfs_opterror(struct vfsoptlist *opts, const char *fmt, ...)
{
	va_list ap;
	int error, len;
	char *errmsg;

	error = vfs_getopt(opts, "errmsg", (void **)&errmsg, &len);
	if (error || errmsg == NULL || len <= 0)
		return;

	va_start(ap, fmt);
	vsnprintf(errmsg, (size_t)len, fmt, ap);
	va_end(ap);
}

/*
 * ---------------------------------------------------------------------
 * Functions for querying mount options/arguments from filesystems.
 */

/*
 * Check that no unknown options are given
 */
int
vfs_filteropt(struct vfsoptlist *opts, const char **legal)
{
	struct vfsopt *opt;
	char errmsg[255];
	const char **t, *p, *q;
	int ret = 0;

	TAILQ_FOREACH(opt, opts, link) {
		p = opt->name;
		q = NULL;
		if (p[0] == 'n' && p[1] == 'o')
			q = p + 2;
		for(t = global_opts; *t != NULL; t++) {
			if (strcmp(*t, p) == 0)
				break;
			if (q != NULL) {
				if (strcmp(*t, q) == 0)
					break;
			}
		}
		if (*t != NULL)
			continue;
		for(t = legal; *t != NULL; t++) {
			if (strcmp(*t, p) == 0)
				break;
			if (q != NULL) {
				if (strcmp(*t, q) == 0)
					break;
			}
		}
		if (*t != NULL)
			continue;
		snprintf(errmsg, sizeof(errmsg),
		    "mount option <%s> is unknown", p);
		ret = EINVAL;
	}
	if (ret != 0) {
		TAILQ_FOREACH(opt, opts, link) {
			if (strcmp(opt->name, "errmsg") == 0) {
				strncpy((char *)opt->value, errmsg, opt->len);
				break;
			}
		}
		if (opt == NULL)
			printf("%s\n", errmsg);
	}
	return (ret);
}

/*
 * Get a mount option by its name.
 *
 * Return 0 if the option was found, ENOENT otherwise.
 * If len is non-NULL it will be filled with the length
 * of the option. If buf is non-NULL, it will be filled
 * with the address of the option.
 */
int
vfs_getopt(struct vfsoptlist *opts, const char *name, void **buf, int *len)
{
	struct vfsopt *opt;

	KASSERT(opts != NULL, ("vfs_getopt: caller passed 'opts' as NULL"));

	TAILQ_FOREACH(opt, opts, link) {
		if (strcmp(name, opt->name) == 0) {
			opt->seen = 1;
			if (len != NULL)
				*len = opt->len;
			if (buf != NULL)
				*buf = opt->value;
			return (0);
		}
	}
	return (ENOENT);
}

int
vfs_getopt_pos(struct vfsoptlist *opts, const char *name)
{
	struct vfsopt *opt;

	if (opts == NULL)
		return (-1);

	TAILQ_FOREACH(opt, opts, link) {
		if (strcmp(name, opt->name) == 0) {
			opt->seen = 1;
			return (opt->pos);
		}
	}
	return (-1);
}

int
vfs_getopt_size(struct vfsoptlist *opts, const char *name, off_t *value)
{
	char *opt_value, *vtp;
	quad_t iv;
	int error, opt_len;

	error = vfs_getopt(opts, name, (void **)&opt_value, &opt_len);
	if (error != 0)
		return (error);
	if (opt_len == 0 || opt_value == NULL)
		return (EINVAL);
	if (opt_value[0] == '\0' || opt_value[opt_len - 1] != '\0')
		return (EINVAL);
	iv = strtoq(opt_value, &vtp, 0);
	if (vtp == opt_value || (vtp[0] != '\0' && vtp[1] != '\0'))
		return (EINVAL);
	if (iv < 0)
		return (EINVAL);
	switch (vtp[0]) {
	case 't': case 'T':
		iv *= 1024;
		/* FALLTHROUGH */
	case 'g': case 'G':
		iv *= 1024;
		/* FALLTHROUGH */
	case 'm': case 'M':
		iv *= 1024;
		/* FALLTHROUGH */
	case 'k': case 'K':
		iv *= 1024;
	case '\0':
		break;
	default:
		return (EINVAL);
	}
	*value = iv;

	return (0);
}

char *
vfs_getopts(struct vfsoptlist *opts, const char *name, int *error)
{
	struct vfsopt *opt;

	*error = 0;
	TAILQ_FOREACH(opt, opts, link) {
		if (strcmp(name, opt->name) != 0)
			continue;
		opt->seen = 1;
		if (opt->len == 0 ||
		    ((char *)opt->value)[opt->len - 1] != '\0') {
			*error = EINVAL;
			return (NULL);
		}
		return (opt->value);
	}
	*error = ENOENT;
	return (NULL);
}

int
vfs_flagopt(struct vfsoptlist *opts, const char *name, uint64_t *w,
	uint64_t val)
{
	struct vfsopt *opt;

	TAILQ_FOREACH(opt, opts, link) {
		if (strcmp(name, opt->name) == 0) {
			opt->seen = 1;
			if (w != NULL)
				*w |= val;
			return (1);
		}
	}
	if (w != NULL)
		*w &= ~val;
	return (0);
}

int
vfs_scanopt(struct vfsoptlist *opts, const char *name, const char *fmt, ...)
{
	va_list ap;
	struct vfsopt *opt;
	int ret;

	KASSERT(opts != NULL, ("vfs_getopt: caller passed 'opts' as NULL"));

	TAILQ_FOREACH(opt, opts, link) {
		if (strcmp(name, opt->name) != 0)
			continue;
		opt->seen = 1;
		if (opt->len == 0 || opt->value == NULL)
			return (0);
		if (((char *)opt->value)[opt->len - 1] != '\0')
			return (0);
		va_start(ap, fmt);
		ret = vsscanf(opt->value, fmt, ap);
		va_end(ap);
		return (ret);
	}
	return (0);
}

int
vfs_setopt(struct vfsoptlist *opts, const char *name, void *value, int len)
{
	struct vfsopt *opt;

	TAILQ_FOREACH(opt, opts, link) {
		if (strcmp(name, opt->name) != 0)
			continue;
		opt->seen = 1;
		if (opt->value == NULL)
			opt->len = len;
		else {
			if (opt->len != len)
				return (EINVAL);
			bcopy(value, opt->value, len);
		}
		return (0);
	}
	return (ENOENT);
}

int
vfs_setopt_part(struct vfsoptlist *opts, const char *name, void *value, int len)
{
	struct vfsopt *opt;

	TAILQ_FOREACH(opt, opts, link) {
		if (strcmp(name, opt->name) != 0)
			continue;
		opt->seen = 1;
		if (opt->value == NULL)
			opt->len = len;
		else {
			if (opt->len < len)
				return (EINVAL);
			opt->len = len;
			bcopy(value, opt->value, len);
		}
		return (0);
	}
	return (ENOENT);
}

int
vfs_setopts(struct vfsoptlist *opts, const char *name, const char *value)
{
	struct vfsopt *opt;

	TAILQ_FOREACH(opt, opts, link) {
		if (strcmp(name, opt->name) != 0)
			continue;
		opt->seen = 1;
		if (opt->value == NULL)
			opt->len = strlen(value) + 1;
		else if (strlcpy(opt->value, value, opt->len) >= opt->len)
			return (EINVAL);
		return (0);
	}
	return (ENOENT);
}

/*
 * Find and copy a mount option.
 *
 * The size of the buffer has to be specified
 * in len, if it is not the same length as the
 * mount option, EINVAL is returned.
 * Returns ENOENT if the option is not found.
 */
int
vfs_copyopt(struct vfsoptlist *opts, const char *name, void *dest, int len)
{
	struct vfsopt *opt;

	KASSERT(opts != NULL, ("vfs_copyopt: caller passed 'opts' as NULL"));

	TAILQ_FOREACH(opt, opts, link) {
		if (strcmp(name, opt->name) == 0) {
			opt->seen = 1;
			if (len != opt->len)
				return (EINVAL);
			bcopy(opt->value, dest, opt->len);
			return (0);
		}
	}
	return (ENOENT);
}

int
__vfs_statfs(struct mount *mp, struct statfs *sbp)
{

	/*
	 * Filesystems only fill in part of the structure for updates, we
	 * have to read the entirety first to get all content.
	 */
	if (sbp != &mp->mnt_stat)
		memcpy(sbp, &mp->mnt_stat, sizeof(*sbp));

	/*
	 * Set these in case the underlying filesystem fails to do so.
	 */
	sbp->f_version = STATFS_VERSION;
	sbp->f_namemax = NAME_MAX;
	sbp->f_flags = mp->mnt_flag & MNT_VISFLAGMASK;

	return (mp->mnt_op->vfs_statfs(mp, sbp));
}

void
vfs_mountedfrom(struct mount *mp, const char *from)
{

	bzero(mp->mnt_stat.f_mntfromname, sizeof mp->mnt_stat.f_mntfromname);
	strlcpy(mp->mnt_stat.f_mntfromname, from,
	    sizeof mp->mnt_stat.f_mntfromname);
}

/*
 * ---------------------------------------------------------------------
 * This is the api for building mount args and mounting filesystems from
 * inside the kernel.
 *
 * The API works by accumulation of individual args.  First error is
 * latched.
 *
 * XXX: should be documented in new manpage kernel_mount(9)
 */

/* A memory allocation which must be freed when we are done */
struct mntaarg {
	SLIST_ENTRY(mntaarg)	next;
};

/* The header for the mount arguments */
struct mntarg {
	struct iovec *v;
	int len;
	int error;
	SLIST_HEAD(, mntaarg)	list;
};

/*
 * Add a boolean argument.
 *
 * flag is the boolean value.
 * name must start with "no".
 */
struct mntarg *
mount_argb(struct mntarg *ma, int flag, const char *name)
{

	KASSERT(name[0] == 'n' && name[1] == 'o',
	    ("mount_argb(...,%s): name must start with 'no'", name));

	return (mount_arg(ma, name + (flag ? 2 : 0), NULL, 0));
}

/*
 * Add an argument printf style
 */
struct mntarg *
mount_argf(struct mntarg *ma, const char *name, const char *fmt, ...)
{
	va_list ap;
	struct mntaarg *maa;
	struct sbuf *sb;
	int len;

	if (ma == NULL) {
		ma = malloc(sizeof *ma, M_MOUNT, M_WAITOK | M_ZERO);
		SLIST_INIT(&ma->list);
	}
	if (ma->error)
		return (ma);

	ma->v = realloc(ma->v, sizeof *ma->v * (ma->len + 2),
	    M_MOUNT, M_WAITOK);
	IOVEC_INIT_STR(&ma->v[ma->len], __DECONST(void *, name));
	ma->len++;

	sb = sbuf_new_auto();
	va_start(ap, fmt);
	sbuf_vprintf(sb, fmt, ap);
	va_end(ap);
	sbuf_finish(sb);
	len = sbuf_len(sb) + 1;
	maa = malloc(sizeof *maa + len, M_MOUNT, M_WAITOK | M_ZERO);
	SLIST_INSERT_HEAD(&ma->list, maa, next);
	bcopy(sbuf_data(sb), maa + 1, len);
	sbuf_delete(sb);

	IOVEC_INIT(&ma->v[ma->len], maa + 1, len);
	ma->len++;

	return (ma);
}

/*
 * Add an argument which is a userland string.
 */
struct mntarg *
mount_argsu(struct mntarg *ma, const char *name, const void * __capability val,
    int len)
{
	struct mntaarg *maa;
	char *tbuf;

	if (val == NULL)
		return (ma);
	if (ma == NULL) {
		ma = malloc(sizeof *ma, M_MOUNT, M_WAITOK | M_ZERO);
		SLIST_INIT(&ma->list);
	}
	if (ma->error)
		return (ma);
	maa = malloc(sizeof *maa + len, M_MOUNT, M_WAITOK | M_ZERO);
	SLIST_INSERT_HEAD(&ma->list, maa, next);
	tbuf = (void *)(maa + 1);
	ma->error = copyinstr(val, tbuf, len, NULL);
	return (mount_arg(ma, name, tbuf, -1));
}

/*
 * Plain argument.
 *
 * If length is -1, treat value as a C string.
 */
struct mntarg *
mount_arg(struct mntarg *ma, const char *name, const void *val, int len)
{

	if (ma == NULL) {
		ma = malloc(sizeof *ma, M_MOUNT, M_WAITOK | M_ZERO);
		SLIST_INIT(&ma->list);
	}
	if (ma->error)
		return (ma);

	ma->v = realloc(ma->v, sizeof *ma->v * (ma->len + 2),
	    M_MOUNT, M_WAITOK);
	IOVEC_INIT_STR(&ma->v[ma->len], __DECONST(void *, name));
	ma->len++;

	if (len < 0)
		IOVEC_INIT_STR(&ma->v[ma->len], __DECONST(char *, val));
	else
		IOVEC_INIT(&ma->v[ma->len], __DECONST(char *, val), len);
	ma->len++;
	return (ma);
}

/*
 * Free a mntarg structure
 */
static void
free_mntarg(struct mntarg *ma)
{
	struct mntaarg *maa;

	while (!SLIST_EMPTY(&ma->list)) {
		maa = SLIST_FIRST(&ma->list);
		SLIST_REMOVE_HEAD(&ma->list, next);
		free(maa, M_MOUNT);
	}
	free(ma->v, M_MOUNT);
	free(ma, M_MOUNT);
}

/*
 * Mount a filesystem
 */
int
kernel_mount(struct mntarg *ma, uint64_t flags)
{
	struct uio auio;
	int error;

	KASSERT(ma != NULL, ("kernel_mount NULL ma"));
	KASSERT(ma->v != NULL, ("kernel_mount NULL ma->v"));
	KASSERT(!(ma->len & 1), ("kernel_mount odd ma->len (%d)", ma->len));

	auio.uio_iov = ma->v;
	auio.uio_iovcnt = ma->len;
	auio.uio_segflg = UIO_SYSSPACE;

	error = ma->error;
	if (!error)
		error = vfs_donmount(curthread, flags, &auio);
	free_mntarg(ma);
	return (error);
}

/*
 * A printflike function to mount a filesystem.
 */
int
kernel_vmount(int flags, ...)
{
	struct mntarg *ma = NULL;
	va_list ap;
	const char *cp;
	const void *vp;
	int error;

	va_start(ap, flags);
	for (;;) {
		cp = va_arg(ap, const char *);
		if (cp == NULL)
			break;
		vp = va_arg(ap, const void *);
		ma = mount_arg(ma, cp, vp, (vp != NULL ? -1 : 0));
	}
	va_end(ap);

	error = kernel_mount(ma, flags);
	return (error);
}

/* Map from mount options to printable formats. */
static struct mntoptnames optnames[] = {
	MNTOPT_NAMES
};

static void
mount_devctl_event_mntopt(struct sbuf *sb, const char *what, struct vfsoptlist *opts)
{
	struct vfsopt *opt;

	if (opts == NULL || TAILQ_EMPTY(opts))
		return;
	sbuf_printf(sb, " %s=\"", what);
	TAILQ_FOREACH(opt, opts, link) {
		if (opt->name[0] == '\0' || (opt->len > 0 && *(char *)opt->value == '\0'))
			continue;
		devctl_safe_quote_sb(sb, opt->name);
		if (opt->len > 0) {
			sbuf_putc(sb, '=');
			devctl_safe_quote_sb(sb, opt->value);
		}
		sbuf_putc(sb, ';');
	}
	sbuf_putc(sb, '"');
}

#define DEVCTL_LEN 1024
static void
mount_devctl_event(const char *type, struct mount *mp, bool donew)
{
	const uint8_t *cp;
	struct mntoptnames *fp;
	struct sbuf sb;
	struct statfs *sfp = &mp->mnt_stat;
	char *buf;

	buf = malloc(DEVCTL_LEN, M_MOUNT, M_NOWAIT);
	if (buf == NULL)
		return;
	sbuf_new(&sb, buf, DEVCTL_LEN, SBUF_FIXEDLEN);
	sbuf_cpy(&sb, "mount-point=\"");
	devctl_safe_quote_sb(&sb, sfp->f_mntonname);
	sbuf_cat(&sb, "\" mount-dev=\"");
	devctl_safe_quote_sb(&sb, sfp->f_mntfromname);
	sbuf_cat(&sb, "\" mount-type=\"");
	devctl_safe_quote_sb(&sb, sfp->f_fstypename);
	sbuf_cat(&sb, "\" fsid=0x");
	cp = (const uint8_t *)&sfp->f_fsid.val[0];
	for (int i = 0; i < sizeof(sfp->f_fsid); i++)
		sbuf_printf(&sb, "%02x", cp[i]);
	sbuf_printf(&sb, " owner=%u flags=\"", sfp->f_owner);
	for (fp = optnames; fp->o_opt != 0; fp++) {
		if ((mp->mnt_flag & fp->o_opt) != 0) {
			sbuf_cat(&sb, fp->o_name);
			sbuf_putc(&sb, ';');
		}
	}
	sbuf_putc(&sb, '"');
	mount_devctl_event_mntopt(&sb, "opt", mp->mnt_opt);
	if (donew)
		mount_devctl_event_mntopt(&sb, "optnew", mp->mnt_optnew);
	sbuf_finish(&sb);

	if (sbuf_error(&sb) == 0)
		devctl_notify("VFS", "FS", type, sbuf_data(&sb));
	sbuf_delete(&sb);
	free(buf, M_MOUNT);
}
<<<<<<< HEAD
// CHERI CHANGES START
// {
//   "updated": 20191025,
//   "target_type": "kernel",
//   "changes": [
//     "iovec-macros",
//     "user_capabilities"
//   ]
// }
// CHERI CHANGES END
=======

/*
 * Suspend write operations on all local writeable filesystems.  Does
 * full sync of them in the process.
 *
 * Iterate over the mount points in reverse order, suspending most
 * recently mounted filesystems first.  It handles a case where a
 * filesystem mounted from a md(4) vnode-backed device should be
 * suspended before the filesystem that owns the vnode.
 */
void
suspend_all_fs(void)
{
	struct mount *mp;
	int error;

	mtx_lock(&mountlist_mtx);
	TAILQ_FOREACH_REVERSE(mp, &mountlist, mntlist, mnt_list) {
		error = vfs_busy(mp, MBF_MNTLSTLOCK | MBF_NOWAIT);
		if (error != 0)
			continue;
		if ((mp->mnt_flag & (MNT_RDONLY | MNT_LOCAL)) != MNT_LOCAL ||
		    (mp->mnt_kern_flag & MNTK_SUSPEND) != 0) {
			mtx_lock(&mountlist_mtx);
			vfs_unbusy(mp);
			continue;
		}
		error = vfs_write_suspend(mp, 0);
		if (error == 0) {
			MNT_ILOCK(mp);
			MPASS((mp->mnt_kern_flag & MNTK_SUSPEND_ALL) == 0);
			mp->mnt_kern_flag |= MNTK_SUSPEND_ALL;
			MNT_IUNLOCK(mp);
			mtx_lock(&mountlist_mtx);
		} else {
			printf("suspend of %s failed, error %d\n",
			    mp->mnt_stat.f_mntonname, error);
			mtx_lock(&mountlist_mtx);
			vfs_unbusy(mp);
		}
	}
	mtx_unlock(&mountlist_mtx);
}

void
resume_all_fs(void)
{
	struct mount *mp;

	mtx_lock(&mountlist_mtx);
	TAILQ_FOREACH(mp, &mountlist, mnt_list) {
		if ((mp->mnt_kern_flag & MNTK_SUSPEND_ALL) == 0)
			continue;
		mtx_unlock(&mountlist_mtx);
		MNT_ILOCK(mp);
		MPASS((mp->mnt_kern_flag & MNTK_SUSPEND) != 0);
		mp->mnt_kern_flag &= ~MNTK_SUSPEND_ALL;
		MNT_IUNLOCK(mp);
		vfs_write_resume(mp, 0);
		mtx_lock(&mountlist_mtx);
		vfs_unbusy(mp);
	}
	mtx_unlock(&mountlist_mtx);
}
>>>>>>> ec79f43b
<|MERGE_RESOLUTION|>--- conflicted
+++ resolved
@@ -2515,18 +2515,6 @@
 	sbuf_delete(&sb);
 	free(buf, M_MOUNT);
 }
-<<<<<<< HEAD
-// CHERI CHANGES START
-// {
-//   "updated": 20191025,
-//   "target_type": "kernel",
-//   "changes": [
-//     "iovec-macros",
-//     "user_capabilities"
-//   ]
-// }
-// CHERI CHANGES END
-=======
 
 /*
  * Suspend write operations on all local writeable filesystems.  Does
@@ -2591,4 +2579,13 @@
 	}
 	mtx_unlock(&mountlist_mtx);
 }
->>>>>>> ec79f43b
+// CHERI CHANGES START
+// {
+//   "updated": 20191025,
+//   "target_type": "kernel",
+//   "changes": [
+//     "iovec-macros",
+//     "user_capabilities"
+//   ]
+// }
+// CHERI CHANGES END