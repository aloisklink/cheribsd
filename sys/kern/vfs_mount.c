/*-
 * SPDX-License-Identifier: BSD-3-Clause
 *
 * Copyright (c) 1999-2004 Poul-Henning Kamp
 * Copyright (c) 1999 Michael Smith
 * Copyright (c) 1989, 1993
 *	The Regents of the University of California.  All rights reserved.
 * (c) UNIX System Laboratories, Inc.
 * All or some portions of this file are derived from material licensed
 * to the University of California by American Telephone and Telegraph
 * Co. or Unix System Laboratories, Inc. and are reproduced herein with
 * the permission of UNIX System Laboratories, Inc.
 *
 * Redistribution and use in source and binary forms, with or without
 * modification, are permitted provided that the following conditions
 * are met:
 * 1. Redistributions of source code must retain the above copyright
 *    notice, this list of conditions and the following disclaimer.
 * 2. Redistributions in binary form must reproduce the above copyright
 *    notice, this list of conditions and the following disclaimer in the
 *    documentation and/or other materials provided with the distribution.
 * 3. Neither the name of the University nor the names of its contributors
 *    may be used to endorse or promote products derived from this software
 *    without specific prior written permission.
 *
 * THIS SOFTWARE IS PROVIDED BY THE AUTHOR AND CONTRIBUTORS ``AS IS'' AND
 * ANY EXPRESS OR IMPLIED WARRANTIES, INCLUDING, BUT NOT LIMITED TO, THE
 * IMPLIED WARRANTIES OF MERCHANTABILITY AND FITNESS FOR A PARTICULAR PURPOSE
 * ARE DISCLAIMED.  IN NO EVENT SHALL THE AUTHOR OR CONTRIBUTORS BE LIABLE
 * FOR ANY DIRECT, INDIRECT, INCIDENTAL, SPECIAL, EXEMPLARY, OR CONSEQUENTIAL
 * DAMAGES (INCLUDING, BUT NOT LIMITED TO, PROCUREMENT OF SUBSTITUTE GOODS
 * OR SERVICES; LOSS OF USE, DATA, OR PROFITS; OR BUSINESS INTERRUPTION)
 * HOWEVER CAUSED AND ON ANY THEORY OF LIABILITY, WHETHER IN CONTRACT, STRICT
 * LIABILITY, OR TORT (INCLUDING NEGLIGENCE OR OTHERWISE) ARISING IN ANY WAY
 * OUT OF THE USE OF THIS SOFTWARE, EVEN IF ADVISED OF THE POSSIBILITY OF
 * SUCH DAMAGE.
 */

#include <sys/cdefs.h>
__FBSDID("$FreeBSD$");

#include <sys/param.h>
#include <sys/conf.h>
#include <sys/smp.h>
#include <sys/eventhandler.h>
#include <sys/fcntl.h>
#include <sys/jail.h>
#include <sys/kernel.h>
#include <sys/ktr.h>
#include <sys/libkern.h>
#include <sys/malloc.h>
#include <sys/mount.h>
#include <sys/mutex.h>
#include <sys/namei.h>
#include <sys/priv.h>
#include <sys/proc.h>
#include <sys/filedesc.h>
#include <sys/reboot.h>
#include <sys/sbuf.h>
#include <sys/syscallsubr.h>
#include <sys/sysproto.h>
#include <sys/sx.h>
#include <sys/sysctl.h>
#include <sys/sysent.h>
#include <sys/systm.h>
#include <sys/vnode.h>
#include <vm/uma.h>

#include <geom/geom.h>

#include <machine/stdarg.h>

#include <rpc/types.h>
#include <rpc/auth.h>

#include <security/audit/audit.h>
#include <security/mac/mac_framework.h>

#define	VFS_MOUNTARG_SIZE_MAX	(1024 * 64)

static int	vfs_domount(struct thread *td, const char *fstype, char *fspath,
		    uint64_t fsflags, struct vfsoptlist **optlist);
static void	free_mntarg(struct mntarg *ma);

static int	usermount = 0;
SYSCTL_INT(_vfs, OID_AUTO, usermount, CTLFLAG_RW, &usermount, 0,
    "Unprivileged users may mount and unmount file systems");

static bool	default_autoro = false;
SYSCTL_BOOL(_vfs, OID_AUTO, default_autoro, CTLFLAG_RW, &default_autoro, 0,
    "Retry failed r/w mount as r/o if no explicit ro/rw option is specified");

MALLOC_DEFINE(M_MOUNT, "mount", "vfs mount structure");
MALLOC_DEFINE(M_STATFS, "statfs", "statfs structure");
static uma_zone_t mount_zone;

/* List of mounted filesystems. */
struct mntlist mountlist = TAILQ_HEAD_INITIALIZER(mountlist);

/* For any iteration/modification of mountlist */
struct mtx mountlist_mtx;
MTX_SYSINIT(mountlist, &mountlist_mtx, "mountlist", MTX_DEF);

EVENTHANDLER_LIST_DEFINE(vfs_mounted);
EVENTHANDLER_LIST_DEFINE(vfs_unmounted);

/*
 * Global opts, taken by all filesystems
 */
static const char *global_opts[] = {
	"errmsg",
	"fstype",
	"fspath",
	"ro",
	"rw",
	"nosuid",
	"noexec",
	NULL
};

static int
mount_init(void *mem, int size, int flags)
{
	struct mount *mp;

	mp = (struct mount *)mem;
	mtx_init(&mp->mnt_mtx, "struct mount mtx", NULL, MTX_DEF);
	mtx_init(&mp->mnt_listmtx, "struct mount vlist mtx", NULL, MTX_DEF);
	lockinit(&mp->mnt_explock, PVFS, "explock", 0, 0);
	mp->mnt_thread_in_ops_pcpu = uma_zalloc_pcpu(pcpu_zone_int,
	    M_WAITOK | M_ZERO);
	mp->mnt_ref_pcpu = uma_zalloc_pcpu(pcpu_zone_int,
	    M_WAITOK | M_ZERO);
	mp->mnt_lockref_pcpu = uma_zalloc_pcpu(pcpu_zone_int,
	    M_WAITOK | M_ZERO);
	mp->mnt_writeopcount_pcpu = uma_zalloc_pcpu(pcpu_zone_int,
	    M_WAITOK | M_ZERO);
	mp->mnt_ref = 0;
	mp->mnt_vfs_ops = 1;
	mp->mnt_rootvnode = NULL;
	return (0);
}

static void
mount_fini(void *mem, int size)
{
	struct mount *mp;

	mp = (struct mount *)mem;
	uma_zfree_pcpu(pcpu_zone_int, mp->mnt_writeopcount_pcpu);
	uma_zfree_pcpu(pcpu_zone_int, mp->mnt_lockref_pcpu);
	uma_zfree_pcpu(pcpu_zone_int, mp->mnt_ref_pcpu);
	uma_zfree_pcpu(pcpu_zone_int, mp->mnt_thread_in_ops_pcpu);
	lockdestroy(&mp->mnt_explock);
	mtx_destroy(&mp->mnt_listmtx);
	mtx_destroy(&mp->mnt_mtx);
}

static void
vfs_mount_init(void *dummy __unused)
{

	mount_zone = uma_zcreate("Mountpoints", sizeof(struct mount), NULL,
	    NULL, mount_init, mount_fini, UMA_ALIGN_CACHE, UMA_ZONE_NOFREE);
}
SYSINIT(vfs_mount, SI_SUB_VFS, SI_ORDER_ANY, vfs_mount_init, NULL);

/*
 * ---------------------------------------------------------------------
 * Functions for building and sanitizing the mount options
 */

/* Remove one mount option. */
static void
vfs_freeopt(struct vfsoptlist *opts, struct vfsopt *opt)
{

	TAILQ_REMOVE(opts, opt, link);
	free(opt->name, M_MOUNT);
	if (opt->value != NULL)
		free(opt->value, M_MOUNT);
	free(opt, M_MOUNT);
}

/* Release all resources related to the mount options. */
void
vfs_freeopts(struct vfsoptlist *opts)
{
	struct vfsopt *opt;

	while (!TAILQ_EMPTY(opts)) {
		opt = TAILQ_FIRST(opts);
		vfs_freeopt(opts, opt);
	}
	free(opts, M_MOUNT);
}

void
vfs_deleteopt(struct vfsoptlist *opts, const char *name)
{
	struct vfsopt *opt, *temp;

	if (opts == NULL)
		return;
	TAILQ_FOREACH_SAFE(opt, opts, link, temp)  {
		if (strcmp(opt->name, name) == 0)
			vfs_freeopt(opts, opt);
	}
}

static int
vfs_isopt_ro(const char *opt)
{

	if (strcmp(opt, "ro") == 0 || strcmp(opt, "rdonly") == 0 ||
	    strcmp(opt, "norw") == 0)
		return (1);
	return (0);
}

static int
vfs_isopt_rw(const char *opt)
{

	if (strcmp(opt, "rw") == 0 || strcmp(opt, "noro") == 0)
		return (1);
	return (0);
}

/*
 * Check if options are equal (with or without the "no" prefix).
 */
static int
vfs_equalopts(const char *opt1, const char *opt2)
{
	char *p;

	/* "opt" vs. "opt" or "noopt" vs. "noopt" */
	if (strcmp(opt1, opt2) == 0)
		return (1);
	/* "noopt" vs. "opt" */
	if (strncmp(opt1, "no", 2) == 0 && strcmp(opt1 + 2, opt2) == 0)
		return (1);
	/* "opt" vs. "noopt" */
	if (strncmp(opt2, "no", 2) == 0 && strcmp(opt1, opt2 + 2) == 0)
		return (1);
	while ((p = strchr(opt1, '.')) != NULL &&
	    !strncmp(opt1, opt2, ++p - opt1)) {
		opt2 += p - opt1;
		opt1 = p;
		/* "foo.noopt" vs. "foo.opt" */
		if (strncmp(opt1, "no", 2) == 0 && strcmp(opt1 + 2, opt2) == 0)
			return (1);
		/* "foo.opt" vs. "foo.noopt" */
		if (strncmp(opt2, "no", 2) == 0 && strcmp(opt1, opt2 + 2) == 0)
			return (1);
	}
	/* "ro" / "rdonly" / "norw" / "rw" / "noro" */
	if ((vfs_isopt_ro(opt1) || vfs_isopt_rw(opt1)) &&
	    (vfs_isopt_ro(opt2) || vfs_isopt_rw(opt2)))
		return (1);
	return (0);
}

/*
 * If a mount option is specified several times,
 * (with or without the "no" prefix) only keep
 * the last occurrence of it.
 */
static void
vfs_sanitizeopts(struct vfsoptlist *opts)
{
	struct vfsopt *opt, *opt2, *tmp;

	TAILQ_FOREACH_REVERSE(opt, opts, vfsoptlist, link) {
		opt2 = TAILQ_PREV(opt, vfsoptlist, link);
		while (opt2 != NULL) {
			if (vfs_equalopts(opt->name, opt2->name)) {
				tmp = TAILQ_PREV(opt2, vfsoptlist, link);
				vfs_freeopt(opts, opt2);
				opt2 = tmp;
			} else {
				opt2 = TAILQ_PREV(opt2, vfsoptlist, link);
			}
		}
	}
}

/*
 * Build a linked list of mount options from a struct uio.
 */
int
vfs_buildopts(struct uio *auio, struct vfsoptlist **options)
{
	struct vfsoptlist *opts;
	struct vfsopt *opt;
	size_t memused, namelen, optlen;
	unsigned int i, iovcnt;
	int error;

	opts = malloc(sizeof(struct vfsoptlist), M_MOUNT, M_WAITOK);
	TAILQ_INIT(opts);
	memused = 0;
	iovcnt = auio->uio_iovcnt;
	for (i = 0; i < iovcnt; i += 2) {
		namelen = auio->uio_iov[i].iov_len;
		optlen = auio->uio_iov[i + 1].iov_len;
		memused += sizeof(struct vfsopt) + optlen + namelen;
		/*
		 * Avoid consuming too much memory, and attempts to overflow
		 * memused.
		 */
		if (memused > VFS_MOUNTARG_SIZE_MAX ||
		    optlen > VFS_MOUNTARG_SIZE_MAX ||
		    namelen > VFS_MOUNTARG_SIZE_MAX) {
			error = EINVAL;
			goto bad;
		}

		opt = malloc(sizeof(struct vfsopt), M_MOUNT, M_WAITOK);
		opt->name = malloc(namelen, M_MOUNT, M_WAITOK);
		opt->value = NULL;
		opt->len = 0;
		opt->pos = i / 2;
		opt->seen = 0;

		/*
		 * Do this early, so jumps to "bad" will free the current
		 * option.
		 */
		TAILQ_INSERT_TAIL(opts, opt, link);

		if (auio->uio_segflg == UIO_SYSSPACE) {
			bcopy((__cheri_fromcap void *)auio->uio_iov[i].iov_base,
			    opt->name, namelen);
		} else {
			error = copyin(auio->uio_iov[i].iov_base, opt->name,
			    namelen);
			if (error)
				goto bad;
		}
		/* Ensure names are null-terminated strings. */
		if (namelen == 0 || opt->name[namelen - 1] != '\0') {
			error = EINVAL;
			goto bad;
		}
		if (optlen != 0) {
			opt->len = optlen;
			opt->value = malloc(optlen, M_MOUNT, M_WAITOK);
			if (auio->uio_segflg == UIO_SYSSPACE) {
				bcopy((__cheri_fromcap void *)
				    auio->uio_iov[i + 1].iov_base, opt->value,
				    optlen);
			} else {
				error = copyincap(auio->uio_iov[i + 1].iov_base,
				    opt->value, optlen);
				if (error)
					goto bad;
			}
		}
	}
	vfs_sanitizeopts(opts);
	*options = opts;
	return (0);
bad:
	vfs_freeopts(opts);
	return (error);
}

/*
 * Merge the old mount options with the new ones passed
 * in the MNT_UPDATE case.
 *
 * XXX: This function will keep a "nofoo" option in the new
 * options.  E.g, if the option's canonical name is "foo",
 * "nofoo" ends up in the mount point's active options.
 */
static void
vfs_mergeopts(struct vfsoptlist *toopts, struct vfsoptlist *oldopts)
{
	struct vfsopt *opt, *new;

	TAILQ_FOREACH(opt, oldopts, link) {
		new = malloc(sizeof(struct vfsopt), M_MOUNT, M_WAITOK);
		new->name = strdup(opt->name, M_MOUNT);
		if (opt->len != 0) {
			new->value = malloc(opt->len, M_MOUNT, M_WAITOK);
			bcopy(opt->value, new->value, opt->len);
		} else
			new->value = NULL;
		new->len = opt->len;
		new->seen = opt->seen;
		TAILQ_INSERT_HEAD(toopts, new, link);
	}
	vfs_sanitizeopts(toopts);
}

/*
 * Mount a filesystem.
 */
#ifndef _SYS_SYSPROTO_H_
struct nmount_args {
	struct iovec *iovp;
	unsigned int iovcnt;
	int flags;
};
#endif
int
sys_nmount(struct thread *td, struct nmount_args *uap)
{

	return (kern_nmount(td, uap->iovp, uap->iovcnt, uap->flags,
	    (copyinuio_t *)copyinuio));
}

int
kern_nmount(struct thread *td, void * __capability iovp, u_int iovcnt,
    int flags32, copyinuio_t * copyinuio_f)
{
	struct uio *auio;
	int error;
	uint64_t flags;

	/*
	 * Mount flags are now 64-bits. On 32-bit archtectures only
	 * 32-bits are passed in, but from here on everything handles
	 * 64-bit flags correctly.
	 */
	flags = flags32;

	AUDIT_ARG_FFLAGS(flags);
	CTR4(KTR_VFS, "%s: iovp %p with iovcnt %d and flags %d", __func__,
	    (void *)(__cheri_addr intptr_t)iovp, iovcnt, flags);

	/*
	 * Filter out MNT_ROOTFS.  We do not want clients of nmount() in
	 * userspace to set this flag, but we must filter it out if we want
	 * MNT_UPDATE on the root file system to work.
	 * MNT_ROOTFS should only be set by the kernel when mounting its
	 * root file system.
	 */
	flags &= ~MNT_ROOTFS;

	/*
	 * Check that we have an even number of iovec's
	 * and that we have at least two options.
	 */
	if ((iovcnt & 1) || (iovcnt < 4)) {
		CTR2(KTR_VFS, "%s: failed for invalid iovcnt %d", __func__,
		    iovcnt);
		return (EINVAL);
	}

	error = copyinuio_f(iovp, iovcnt, &auio);
	if (error) {
		CTR2(KTR_VFS, "%s: failed for invalid uio op with %d errno",
		    __func__, error);
		return (error);
	}
	error = vfs_donmount(td, flags, auio);

	free(auio, M_IOV);
	return (error);
}

/*
 * ---------------------------------------------------------------------
 * Various utility functions
 */

void
vfs_ref(struct mount *mp)
{

	CTR2(KTR_VFS, "%s: mp %p", __func__, mp);
	if (vfs_op_thread_enter(mp)) {
		vfs_mp_count_add_pcpu(mp, ref, 1);
		vfs_op_thread_exit(mp);
		return;
	}

	MNT_ILOCK(mp);
	MNT_REF(mp);
	MNT_IUNLOCK(mp);
}

void
vfs_rel(struct mount *mp)
{

	CTR2(KTR_VFS, "%s: mp %p", __func__, mp);
	if (vfs_op_thread_enter(mp)) {
		vfs_mp_count_sub_pcpu(mp, ref, 1);
		vfs_op_thread_exit(mp);
		return;
	}

	MNT_ILOCK(mp);
	MNT_REL(mp);
	MNT_IUNLOCK(mp);
}

/*
 * Allocate and initialize the mount point struct.
 */
struct mount *
vfs_mount_alloc(struct vnode *vp, struct vfsconf *vfsp, const char *fspath,
    struct ucred *cred)
{
	struct mount *mp;

	mp = uma_zalloc(mount_zone, M_WAITOK);
	bzero(&mp->mnt_startzero,
	    __rangeof(struct mount, mnt_startzero, mnt_endzero));
	TAILQ_INIT(&mp->mnt_nvnodelist);
	mp->mnt_nvnodelistsize = 0;
	TAILQ_INIT(&mp->mnt_lazyvnodelist);
	mp->mnt_lazyvnodelistsize = 0;
	if (mp->mnt_ref != 0 || mp->mnt_lockref != 0 ||
	    mp->mnt_writeopcount != 0)
		panic("%s: non-zero counters on new mp %p\n", __func__, mp);
	if (mp->mnt_vfs_ops != 1)
		panic("%s: vfs_ops should be 1 but %d found\n", __func__,
		    mp->mnt_vfs_ops);
	(void) vfs_busy(mp, MBF_NOWAIT);
	atomic_add_acq_int(&vfsp->vfc_refcount, 1);
	mp->mnt_op = vfsp->vfc_vfsops;
	mp->mnt_vfc = vfsp;
	mp->mnt_stat.f_type = vfsp->vfc_typenum;
	mp->mnt_gen++;
	strlcpy(mp->mnt_stat.f_fstypename, vfsp->vfc_name, MFSNAMELEN);
	mp->mnt_vnodecovered = vp;
	mp->mnt_cred = crdup(cred);
	mp->mnt_stat.f_owner = cred->cr_uid;
	strlcpy(mp->mnt_stat.f_mntonname, fspath, MNAMELEN);
	mp->mnt_iosize_max = DFLTPHYS;
#ifdef MAC
	mac_mount_init(mp);
	mac_mount_create(cred, mp);
#endif
	arc4rand(&mp->mnt_hashseed, sizeof mp->mnt_hashseed, 0);
	TAILQ_INIT(&mp->mnt_uppers);
	return (mp);
}

/*
 * Destroy the mount struct previously allocated by vfs_mount_alloc().
 */
void
vfs_mount_destroy(struct mount *mp)
{

	if (mp->mnt_vfs_ops == 0)
		panic("%s: entered with zero vfs_ops\n", __func__);

	vfs_assert_mount_counters(mp);

	MNT_ILOCK(mp);
	mp->mnt_kern_flag |= MNTK_REFEXPIRE;
	if (mp->mnt_kern_flag & MNTK_MWAIT) {
		mp->mnt_kern_flag &= ~MNTK_MWAIT;
		wakeup(mp);
	}
	while (mp->mnt_ref)
		msleep(mp, MNT_MTX(mp), PVFS, "mntref", 0);
	KASSERT(mp->mnt_ref == 0,
	    ("%s: invalid refcount in the drain path @ %s:%d", __func__,
	    __FILE__, __LINE__));
	if (mp->mnt_writeopcount != 0)
		panic("vfs_mount_destroy: nonzero writeopcount");
	if (mp->mnt_secondary_writes != 0)
		panic("vfs_mount_destroy: nonzero secondary_writes");
	atomic_subtract_rel_int(&mp->mnt_vfc->vfc_refcount, 1);
	if (!TAILQ_EMPTY(&mp->mnt_nvnodelist)) {
		struct vnode *vp;

		TAILQ_FOREACH(vp, &mp->mnt_nvnodelist, v_nmntvnodes)
			vn_printf(vp, "dangling vnode ");
		panic("unmount: dangling vnode");
	}
	KASSERT(TAILQ_EMPTY(&mp->mnt_uppers), ("mnt_uppers"));
	if (mp->mnt_nvnodelistsize != 0)
		panic("vfs_mount_destroy: nonzero nvnodelistsize");
	if (mp->mnt_lazyvnodelistsize != 0)
		panic("vfs_mount_destroy: nonzero lazyvnodelistsize");
	if (mp->mnt_lockref != 0)
		panic("vfs_mount_destroy: nonzero lock refcount");
	MNT_IUNLOCK(mp);

	if (mp->mnt_vfs_ops != 1)
		panic("%s: vfs_ops should be 1 but %d found\n", __func__,
		    mp->mnt_vfs_ops);

	if (mp->mnt_rootvnode != NULL)
		panic("%s: mount point still has a root vnode %p\n", __func__,
		    mp->mnt_rootvnode);

	if (mp->mnt_vnodecovered != NULL)
		vrele(mp->mnt_vnodecovered);
#ifdef MAC
	mac_mount_destroy(mp);
#endif
	if (mp->mnt_opt != NULL)
		vfs_freeopts(mp->mnt_opt);
	crfree(mp->mnt_cred);
	uma_zfree(mount_zone, mp);
}

static bool
vfs_should_downgrade_to_ro_mount(uint64_t fsflags, int error)
{
	/* This is an upgrade of an exisiting mount. */
	if ((fsflags & MNT_UPDATE) != 0)
		return (false);
	/* This is already an R/O mount. */
	if ((fsflags & MNT_RDONLY) != 0)
		return (false);

	switch (error) {
	case ENODEV:	/* generic, geom, ... */
	case EACCES:	/* cam/scsi, ... */
	case EROFS:	/* md, mmcsd, ... */
		/*
		 * These errors can be returned by the storage layer to signal
		 * that the media is read-only.  No harm in the R/O mount
		 * attempt if the error was returned for some other reason.
		 */
		return (true);
	default:
		return (false);
	}
}

int
vfs_donmount(struct thread *td, uint64_t fsflags, struct uio *fsoptions)
{
	struct vfsoptlist *optlist;
	struct vfsopt *opt, *tmp_opt;
	char *fstype, *fspath, *errmsg;
	int error, fstypelen, fspathlen, errmsg_len, errmsg_pos;
	bool autoro;

	errmsg = fspath = NULL;
	errmsg_len = fspathlen = 0;
	errmsg_pos = -1;
	autoro = default_autoro;

	error = vfs_buildopts(fsoptions, &optlist);
	if (error)
		return (error);

	if (vfs_getopt(optlist, "errmsg", (void **)&errmsg, &errmsg_len) == 0)
		errmsg_pos = vfs_getopt_pos(optlist, "errmsg");

	/*
	 * We need these two options before the others,
	 * and they are mandatory for any filesystem.
	 * Ensure they are NUL terminated as well.
	 */
	fstypelen = 0;
	error = vfs_getopt(optlist, "fstype", (void **)&fstype, &fstypelen);
	if (error || fstypelen <= 0 || fstype[fstypelen - 1] != '\0') {
		error = EINVAL;
		if (errmsg != NULL)
			strncpy(errmsg, "Invalid fstype", errmsg_len);
		goto bail;
	}
	fspathlen = 0;
	error = vfs_getopt(optlist, "fspath", (void **)&fspath, &fspathlen);
	if (error || fspathlen <= 0 || fspath[fspathlen - 1] != '\0') {
		error = EINVAL;
		if (errmsg != NULL)
			strncpy(errmsg, "Invalid fspath", errmsg_len);
		goto bail;
	}

	/*
	 * We need to see if we have the "update" option
	 * before we call vfs_domount(), since vfs_domount() has special
	 * logic based on MNT_UPDATE.  This is very important
	 * when we want to update the root filesystem.
	 */
	TAILQ_FOREACH_SAFE(opt, optlist, link, tmp_opt) {
		int do_freeopt = 0;

		if (strcmp(opt->name, "update") == 0) {
			fsflags |= MNT_UPDATE;
			do_freeopt = 1;
		}
		else if (strcmp(opt->name, "async") == 0)
			fsflags |= MNT_ASYNC;
		else if (strcmp(opt->name, "force") == 0) {
			fsflags |= MNT_FORCE;
			do_freeopt = 1;
		}
		else if (strcmp(opt->name, "reload") == 0) {
			fsflags |= MNT_RELOAD;
			do_freeopt = 1;
		}
		else if (strcmp(opt->name, "multilabel") == 0)
			fsflags |= MNT_MULTILABEL;
		else if (strcmp(opt->name, "noasync") == 0)
			fsflags &= ~MNT_ASYNC;
		else if (strcmp(opt->name, "noatime") == 0)
			fsflags |= MNT_NOATIME;
		else if (strcmp(opt->name, "atime") == 0) {
			free(opt->name, M_MOUNT);
			opt->name = strdup("nonoatime", M_MOUNT);
		}
		else if (strcmp(opt->name, "noclusterr") == 0)
			fsflags |= MNT_NOCLUSTERR;
		else if (strcmp(opt->name, "clusterr") == 0) {
			free(opt->name, M_MOUNT);
			opt->name = strdup("nonoclusterr", M_MOUNT);
		}
		else if (strcmp(opt->name, "noclusterw") == 0)
			fsflags |= MNT_NOCLUSTERW;
		else if (strcmp(opt->name, "clusterw") == 0) {
			free(opt->name, M_MOUNT);
			opt->name = strdup("nonoclusterw", M_MOUNT);
		}
		else if (strcmp(opt->name, "noexec") == 0)
			fsflags |= MNT_NOEXEC;
		else if (strcmp(opt->name, "exec") == 0) {
			free(opt->name, M_MOUNT);
			opt->name = strdup("nonoexec", M_MOUNT);
		}
		else if (strcmp(opt->name, "nosuid") == 0)
			fsflags |= MNT_NOSUID;
		else if (strcmp(opt->name, "suid") == 0) {
			free(opt->name, M_MOUNT);
			opt->name = strdup("nonosuid", M_MOUNT);
		}
		else if (strcmp(opt->name, "nosymfollow") == 0)
			fsflags |= MNT_NOSYMFOLLOW;
		else if (strcmp(opt->name, "symfollow") == 0) {
			free(opt->name, M_MOUNT);
			opt->name = strdup("nonosymfollow", M_MOUNT);
		}
		else if (strcmp(opt->name, "noro") == 0) {
			fsflags &= ~MNT_RDONLY;
			autoro = false;
		}
		else if (strcmp(opt->name, "rw") == 0) {
			fsflags &= ~MNT_RDONLY;
			autoro = false;
		}
		else if (strcmp(opt->name, "ro") == 0) {
			fsflags |= MNT_RDONLY;
			autoro = false;
		}
		else if (strcmp(opt->name, "rdonly") == 0) {
			free(opt->name, M_MOUNT);
			opt->name = strdup("ro", M_MOUNT);
			fsflags |= MNT_RDONLY;
			autoro = false;
		}
		else if (strcmp(opt->name, "autoro") == 0) {
			do_freeopt = 1;
			autoro = true;
		}
		else if (strcmp(opt->name, "suiddir") == 0)
			fsflags |= MNT_SUIDDIR;
		else if (strcmp(opt->name, "sync") == 0)
			fsflags |= MNT_SYNCHRONOUS;
		else if (strcmp(opt->name, "union") == 0)
			fsflags |= MNT_UNION;
		else if (strcmp(opt->name, "automounted") == 0) {
			fsflags |= MNT_AUTOMOUNTED;
			do_freeopt = 1;
		} else if (strcmp(opt->name, "nocover") == 0) {
			fsflags |= MNT_NOCOVER;
			do_freeopt = 1;
		} else if (strcmp(opt->name, "cover") == 0) {
			fsflags &= ~MNT_NOCOVER;
			do_freeopt = 1;
		} else if (strcmp(opt->name, "emptydir") == 0) {
			fsflags |= MNT_EMPTYDIR;
			do_freeopt = 1;
		} else if (strcmp(opt->name, "noemptydir") == 0) {
			fsflags &= ~MNT_EMPTYDIR;
			do_freeopt = 1;
		}
		if (do_freeopt)
			vfs_freeopt(optlist, opt);
	}

	/*
	 * Be ultra-paranoid about making sure the type and fspath
	 * variables will fit in our mp buffers, including the
	 * terminating NUL.
	 */
	if (fstypelen > MFSNAMELEN || fspathlen > MNAMELEN) {
		error = ENAMETOOLONG;
		goto bail;
	}

	error = vfs_domount(td, fstype, fspath, fsflags, &optlist);

	/*
	 * See if we can mount in the read-only mode if the error code suggests
	 * that it could be possible and the mount options allow for that.
	 * Never try it if "[no]{ro|rw}" has been explicitly requested and not
	 * overridden by "autoro".
	 */
	if (autoro && vfs_should_downgrade_to_ro_mount(fsflags, error)) {
		printf("%s: R/W mount failed, possibly R/O media,"
		    " trying R/O mount\n", __func__);
		fsflags |= MNT_RDONLY;
		error = vfs_domount(td, fstype, fspath, fsflags, &optlist);
	}
bail:
	/* copyout the errmsg */
	if (errmsg_pos != -1 && ((2 * errmsg_pos + 1) < fsoptions->uio_iovcnt)
	    && errmsg_len > 0 && errmsg != NULL) {
		if (fsoptions->uio_segflg == UIO_SYSSPACE) {
			bcopy(errmsg,
			    (__cheri_fromcap void *)
			    fsoptions->uio_iov[2 * errmsg_pos + 1].iov_base,
			    fsoptions->uio_iov[2 * errmsg_pos + 1].iov_len);
		} else {
			copyout(errmsg,
			    fsoptions->uio_iov[2 * errmsg_pos + 1].iov_base,
			    fsoptions->uio_iov[2 * errmsg_pos + 1].iov_len);
		}
	}

	if (optlist != NULL)
		vfs_freeopts(optlist);
	return (error);
}

/*
 * Old mount API.
 */
#ifndef _SYS_SYSPROTO_H_
struct mount_args {
	char	*type;
	char	*path;
	int	flags;
	caddr_t	data;
};
#endif
/* ARGSUSED */
int
sys_mount(struct thread *td, struct mount_args *uap)
{
	char *fstype;
	struct vfsconf *vfsp = NULL;
	struct mntarg *ma = NULL;
	uint64_t flags;
	int error;

	/*
	 * Mount flags are now 64-bits. On 32-bit architectures only
	 * 32-bits are passed in, but from here on everything handles
	 * 64-bit flags correctly.
	 */
	flags = uap->flags;

	AUDIT_ARG_FFLAGS(flags);

	/*
	 * Filter out MNT_ROOTFS.  We do not want clients of mount() in
	 * userspace to set this flag, but we must filter it out if we want
	 * MNT_UPDATE on the root file system to work.
	 * MNT_ROOTFS should only be set by the kernel when mounting its
	 * root file system.
	 */
	flags &= ~MNT_ROOTFS;

	fstype = malloc(MFSNAMELEN, M_TEMP, M_WAITOK);
	error = copyinstr(uap->type, fstype, MFSNAMELEN, NULL);
	if (error) {
		free(fstype, M_TEMP);
		return (error);
	}

	AUDIT_ARG_TEXT(fstype);
	vfsp = vfs_byname_kld(fstype, td, &error);
	free(fstype, M_TEMP);
	if (vfsp == NULL)
		return (ENOENT);
	if (((vfsp->vfc_flags & VFCF_SBDRY) != 0 &&
	    vfsp->vfc_vfsops_sd->vfs_cmount == NULL) ||
	    ((vfsp->vfc_flags & VFCF_SBDRY) == 0 &&
	    vfsp->vfc_vfsops->vfs_cmount == NULL))
		return (EOPNOTSUPP);

	ma = mount_argsu(ma, "fstype", uap->type, MFSNAMELEN);
	ma = mount_argsu(ma, "fspath", uap->path, MNAMELEN);
	ma = mount_argb(ma, flags & MNT_RDONLY, "noro");
	ma = mount_argb(ma, !(flags & MNT_NOSUID), "nosuid");
	ma = mount_argb(ma, !(flags & MNT_NOEXEC), "noexec");

	if ((vfsp->vfc_flags & VFCF_SBDRY) != 0)
		return (vfsp->vfc_vfsops_sd->vfs_cmount(ma, uap->data, flags));
	return (vfsp->vfc_vfsops->vfs_cmount(ma, uap->data, flags));
}

/*
 * vfs_domount_first(): first file system mount (not update)
 */
static int
vfs_domount_first(
	struct thread *td,		/* Calling thread. */
	struct vfsconf *vfsp,		/* File system type. */
	char *fspath,			/* Mount path. */
	struct vnode *vp,		/* Vnode to be covered. */
	uint64_t fsflags,		/* Flags common to all filesystems. */
	struct vfsoptlist **optlist	/* Options local to the filesystem. */
	)
{
	struct vattr va;
	struct mount *mp;
	struct vnode *newdp, *rootvp;
	int error, error1;

	ASSERT_VOP_ELOCKED(vp, __func__);
	KASSERT((fsflags & MNT_UPDATE) == 0, ("MNT_UPDATE shouldn't be here"));

	if ((fsflags & MNT_EMPTYDIR) != 0) {
		error = vfs_emptydir(vp);
		if (error != 0) {
			vput(vp);
			return (error);
		}
	}

	/*
	 * If the jail of the calling thread lacks permission for this type of
	 * file system, deny immediately.
	 */
	if (jailed(td->td_ucred) && !prison_allow(td->td_ucred,
	    vfsp->vfc_prison_flag)) {
		vput(vp);
		return (EPERM);
	}

	/*
	 * If the user is not root, ensure that they own the directory
	 * onto which we are attempting to mount.
	 */
	error = VOP_GETATTR(vp, &va, td->td_ucred);
	if (error == 0 && va.va_uid != td->td_ucred->cr_uid)
		error = priv_check_cred(td->td_ucred, PRIV_VFS_ADMIN);
	if (error == 0)
		error = vinvalbuf(vp, V_SAVE, 0, 0);
	if (error == 0 && vp->v_type != VDIR)
		error = ENOTDIR;
	if (error == 0) {
		VI_LOCK(vp);
		if ((vp->v_iflag & VI_MOUNT) == 0 && vp->v_mountedhere == NULL)
			vp->v_iflag |= VI_MOUNT;
		else
			error = EBUSY;
		VI_UNLOCK(vp);
	}
	if (error != 0) {
		vput(vp);
		return (error);
	}
	VOP_UNLOCK(vp);

	/* Allocate and initialize the filesystem. */
	mp = vfs_mount_alloc(vp, vfsp, fspath, td->td_ucred);
	/* XXXMAC: pass to vfs_mount_alloc? */
	mp->mnt_optnew = *optlist;
	/* Set the mount level flags. */
	mp->mnt_flag = (fsflags & (MNT_UPDATEMASK | MNT_ROOTFS | MNT_RDONLY));

	/*
	 * Mount the filesystem.
	 * XXX The final recipients of VFS_MOUNT just overwrite the ndp they
	 * get.  No freeing of cn_pnbuf.
	 */
	error1 = 0;
	if ((error = VFS_MOUNT(mp)) != 0 ||
	    (error1 = VFS_STATFS(mp, &mp->mnt_stat)) != 0 ||
	    (error1 = VFS_ROOT(mp, LK_EXCLUSIVE, &newdp)) != 0) {
		if (error1 != 0) {
			error = error1;
			rootvp = vfs_cache_root_clear(mp);
			if (rootvp != NULL)
				vrele(rootvp);
			if ((error1 = VFS_UNMOUNT(mp, 0)) != 0)
				printf("VFS_UNMOUNT returned %d\n", error1);
		}
		vfs_unbusy(mp);
		mp->mnt_vnodecovered = NULL;
		vfs_mount_destroy(mp);
		VI_LOCK(vp);
		vp->v_iflag &= ~VI_MOUNT;
		VI_UNLOCK(vp);
		vrele(vp);
		return (error);
	}
	VOP_UNLOCK(newdp);

	if (mp->mnt_opt != NULL)
		vfs_freeopts(mp->mnt_opt);
	mp->mnt_opt = mp->mnt_optnew;
	*optlist = NULL;

	/*
	 * Prevent external consumers of mount options from reading mnt_optnew.
	 */
	mp->mnt_optnew = NULL;

	MNT_ILOCK(mp);
	if ((mp->mnt_flag & MNT_ASYNC) != 0 &&
	    (mp->mnt_kern_flag & MNTK_NOASYNC) == 0)
		mp->mnt_kern_flag |= MNTK_ASYNC;
	else
		mp->mnt_kern_flag &= ~MNTK_ASYNC;
	MNT_IUNLOCK(mp);

	vn_lock(vp, LK_EXCLUSIVE | LK_RETRY);
	cache_purge(vp);
	VI_LOCK(vp);
	vp->v_iflag &= ~VI_MOUNT;
	VI_UNLOCK(vp);
	vp->v_mountedhere = mp;
	/* Place the new filesystem at the end of the mount list. */
	mtx_lock(&mountlist_mtx);
	TAILQ_INSERT_TAIL(&mountlist, mp, mnt_list);
	mtx_unlock(&mountlist_mtx);
	vfs_event_signal(NULL, VQ_MOUNT, 0);
	vn_lock(newdp, LK_EXCLUSIVE | LK_RETRY);
	VOP_UNLOCK(vp);
	EVENTHANDLER_DIRECT_INVOKE(vfs_mounted, mp, newdp, td);
	VOP_UNLOCK(newdp);
	mountcheckdirs(vp, newdp);
	vrele(newdp);
	if ((mp->mnt_flag & MNT_RDONLY) == 0)
		vfs_allocate_syncvnode(mp);
	vfs_op_exit(mp);
	vfs_unbusy(mp);
	return (0);
}

/*
 * vfs_domount_update(): update of mounted file system
 */
static int
vfs_domount_update(
	struct thread *td,		/* Calling thread. */
	struct vnode *vp,		/* Mount point vnode. */
	uint64_t fsflags,		/* Flags common to all filesystems. */
	struct vfsoptlist **optlist	/* Options local to the filesystem. */
	)
{
	struct export_args export;
	struct o2export_args o2export;
	struct vnode *rootvp;
	void *bufp;
	struct mount *mp;
	int error, export_error, i, len;
	uint64_t flag;
	gid_t *grps;

	ASSERT_VOP_ELOCKED(vp, __func__);
	KASSERT((fsflags & MNT_UPDATE) != 0, ("MNT_UPDATE should be here"));
	mp = vp->v_mount;

	if ((vp->v_vflag & VV_ROOT) == 0) {
		if (vfs_copyopt(*optlist, "export", &export, sizeof(export))
		    == 0)
			error = EXDEV;
		else
			error = EINVAL;
		vput(vp);
		return (error);
	}

	/*
	 * We only allow the filesystem to be reloaded if it
	 * is currently mounted read-only.
	 */
	flag = mp->mnt_flag;
	if ((fsflags & MNT_RELOAD) != 0 && (flag & MNT_RDONLY) == 0) {
		vput(vp);
		return (EOPNOTSUPP);	/* Needs translation */
	}
	/*
	 * Only privileged root, or (if MNT_USER is set) the user that
	 * did the original mount is permitted to update it.
	 */
	error = vfs_suser(mp, td);
	if (error != 0) {
		vput(vp);
		return (error);
	}
	if (vfs_busy(mp, MBF_NOWAIT)) {
		vput(vp);
		return (EBUSY);
	}
	VI_LOCK(vp);
	if ((vp->v_iflag & VI_MOUNT) != 0 || vp->v_mountedhere != NULL) {
		VI_UNLOCK(vp);
		vfs_unbusy(mp);
		vput(vp);
		return (EBUSY);
	}
	vp->v_iflag |= VI_MOUNT;
	VI_UNLOCK(vp);
	VOP_UNLOCK(vp);

	vfs_op_enter(mp);

	MNT_ILOCK(mp);
	if ((mp->mnt_kern_flag & MNTK_UNMOUNT) != 0) {
		MNT_IUNLOCK(mp);
		error = EBUSY;
		goto end;
	}
	mp->mnt_flag &= ~MNT_UPDATEMASK;
	mp->mnt_flag |= fsflags & (MNT_RELOAD | MNT_FORCE | MNT_UPDATE |
	    MNT_SNAPSHOT | MNT_ROOTFS | MNT_UPDATEMASK | MNT_RDONLY);
	if ((mp->mnt_flag & MNT_ASYNC) == 0)
		mp->mnt_kern_flag &= ~MNTK_ASYNC;
	rootvp = vfs_cache_root_clear(mp);
	MNT_IUNLOCK(mp);
	if (rootvp != NULL)
		vrele(rootvp);
	mp->mnt_optnew = *optlist;
	vfs_mergeopts(mp->mnt_optnew, mp->mnt_opt);

	/*
	 * Mount the filesystem.
	 * XXX The final recipients of VFS_MOUNT just overwrite the ndp they
	 * get.  No freeing of cn_pnbuf.
	 */
	error = VFS_MOUNT(mp);

	export_error = 0;
	/* Process the export option. */
	if (error == 0 && vfs_getopt(mp->mnt_optnew, "export", &bufp,
	    &len) == 0) {
		/* Assume that there is only 1 ABI for each length. */
		switch (len) {
		case (sizeof(struct oexport_args)):
			bzero(&o2export, sizeof(o2export));
			o2export.ex_numsecflavors = 1;
			o2export.ex_secflavors[0] = AUTH_SYS;
			/* FALLTHROUGH */
		case (sizeof(o2export)):
			bcopy(bufp, &o2export, len);
			export.ex_flags = (uint64_t)o2export.ex_flags;
			export.ex_root = o2export.ex_root;
			export.ex_uid = o2export.ex_anon.cr_uid;
			export.ex_groups = NULL;
			export.ex_ngroups = o2export.ex_anon.cr_ngroups;
			if (export.ex_ngroups > 0) {
				if (export.ex_ngroups <= XU_NGROUPS) {
					export.ex_groups = malloc(
					    export.ex_ngroups * sizeof(gid_t),
					    M_TEMP, M_WAITOK);
					for (i = 0; i < export.ex_ngroups; i++)
						export.ex_groups[i] =
						  o2export.ex_anon.cr_groups[i];
				} else
					export_error = EINVAL;
			} else if (export.ex_ngroups < 0)
				export_error = EINVAL;
			export.ex_addr = o2export.ex_addr;
			export.ex_addrlen = o2export.ex_addrlen;
			export.ex_mask = o2export.ex_mask;
			export.ex_masklen = o2export.ex_masklen;
			export.ex_indexfile = o2export.ex_indexfile;
			export.ex_numsecflavors = o2export.ex_numsecflavors;
			if (export.ex_numsecflavors < MAXSECFLAVORS) {
				for (i = 0; i < export.ex_numsecflavors; i++)
					export.ex_secflavors[i] =
					    o2export.ex_secflavors[i];
			} else
				export_error = EINVAL;
			if (export_error == 0)
				export_error = vfs_export(mp, &export);
			free(export.ex_groups, M_TEMP);
			break;
		case (sizeof(export)):
			bcopy(bufp, &export, len);
			grps = NULL;
			if (export.ex_ngroups > 0) {
				if (export.ex_ngroups <= NGROUPS_MAX) {
					grps = malloc(export.ex_ngroups *
					    sizeof(gid_t), M_TEMP, M_WAITOK);
					export_error = copyin(export.ex_groups,
					    grps, export.ex_ngroups *
					    sizeof(gid_t));
					if (export_error == 0)
						export.ex_groups = grps;
				} else
					export_error = EINVAL;
			} else if (export.ex_ngroups == 0)
				export.ex_groups = NULL;
			else
				export_error = EINVAL;
			if (export_error == 0)
				export_error = vfs_export(mp, &export);
			free(grps, M_TEMP);
			break;
		default:
			export_error = EINVAL;
			break;
		}
	}

	MNT_ILOCK(mp);
	if (error == 0) {
		mp->mnt_flag &=	~(MNT_UPDATE | MNT_RELOAD | MNT_FORCE |
		    MNT_SNAPSHOT);
	} else {
		/*
		 * If we fail, restore old mount flags. MNT_QUOTA is special,
		 * because it is not part of MNT_UPDATEMASK, but it could have
		 * changed in the meantime if quotactl(2) was called.
		 * All in all we want current value of MNT_QUOTA, not the old
		 * one.
		 */
		mp->mnt_flag = (mp->mnt_flag & MNT_QUOTA) | (flag & ~MNT_QUOTA);
	}
	if ((mp->mnt_flag & MNT_ASYNC) != 0 &&
	    (mp->mnt_kern_flag & MNTK_NOASYNC) == 0)
		mp->mnt_kern_flag |= MNTK_ASYNC;
	else
		mp->mnt_kern_flag &= ~MNTK_ASYNC;
	MNT_IUNLOCK(mp);

	if (error != 0)
		goto end;

	if (mp->mnt_opt != NULL)
		vfs_freeopts(mp->mnt_opt);
	mp->mnt_opt = mp->mnt_optnew;
	*optlist = NULL;
	(void)VFS_STATFS(mp, &mp->mnt_stat);
	/*
	 * Prevent external consumers of mount options from reading
	 * mnt_optnew.
	 */
	mp->mnt_optnew = NULL;

	if ((mp->mnt_flag & MNT_RDONLY) == 0)
		vfs_allocate_syncvnode(mp);
	else
		vfs_deallocate_syncvnode(mp);
end:
	vfs_op_exit(mp);
	vfs_unbusy(mp);
	VI_LOCK(vp);
	vp->v_iflag &= ~VI_MOUNT;
	VI_UNLOCK(vp);
	vrele(vp);
	return (error != 0 ? error : export_error);
}

/*
 * vfs_domount(): actually attempt a filesystem mount.
 */
static int
vfs_domount(
	struct thread *td,		/* Calling thread. */
	const char *fstype,		/* Filesystem type. */
	char *fspath,			/* Mount path. */
	uint64_t fsflags,		/* Flags common to all filesystems. */
	struct vfsoptlist **optlist	/* Options local to the filesystem. */
	)
{
	struct vfsconf *vfsp;
	struct nameidata nd;
	struct vnode *vp;
	char *pathbuf;
	int error;

	/*
	 * Be ultra-paranoid about making sure the type and fspath
	 * variables will fit in our mp buffers, including the
	 * terminating NUL.
	 */
	if (strlen(fstype) >= MFSNAMELEN || strlen(fspath) >= MNAMELEN)
		return (ENAMETOOLONG);

	if (jailed(td->td_ucred) || usermount == 0) {
		if ((error = priv_check(td, PRIV_VFS_MOUNT)) != 0)
			return (error);
	}

	/*
	 * Do not allow NFS export or MNT_SUIDDIR by unprivileged users.
	 */
	if (fsflags & MNT_EXPORTED) {
		error = priv_check(td, PRIV_VFS_MOUNT_EXPORTED);
		if (error)
			return (error);
	}
	if (fsflags & MNT_SUIDDIR) {
		error = priv_check(td, PRIV_VFS_MOUNT_SUIDDIR);
		if (error)
			return (error);
	}
	/*
	 * Silently enforce MNT_NOSUID and MNT_USER for unprivileged users.
	 */
	if ((fsflags & (MNT_NOSUID | MNT_USER)) != (MNT_NOSUID | MNT_USER)) {
		if (priv_check(td, PRIV_VFS_MOUNT_NONUSER) != 0)
			fsflags |= MNT_NOSUID | MNT_USER;
	}

	/* Load KLDs before we lock the covered vnode to avoid reversals. */
	vfsp = NULL;
	if ((fsflags & MNT_UPDATE) == 0) {
		/* Don't try to load KLDs if we're mounting the root. */
		if (fsflags & MNT_ROOTFS)
			vfsp = vfs_byname(fstype);
		else
			vfsp = vfs_byname_kld(fstype, td, &error);
		if (vfsp == NULL)
			return (ENODEV);
	}

	/*
	 * Get vnode to be covered or mount point's vnode in case of MNT_UPDATE.
	 */
	NDINIT(&nd, LOOKUP, FOLLOW | LOCKLEAF | AUDITVNODE1,
	    UIO_SYSSPACE, PTR2CAP(fspath), td);
	error = namei(&nd);
	if (error != 0)
		return (error);
	NDFREE(&nd, NDF_ONLY_PNBUF);
	vp = nd.ni_vp;
	if ((fsflags & MNT_UPDATE) == 0) {
		if ((vp->v_vflag & VV_ROOT) != 0 &&
		    (fsflags & MNT_NOCOVER) != 0) {
			vput(vp);
			return (EBUSY);
		}
		pathbuf = malloc(MNAMELEN, M_TEMP, M_WAITOK);
		strcpy(pathbuf, fspath);
		error = vn_path_to_global_path(td, vp, pathbuf, MNAMELEN);
		if (error == 0) {
			error = vfs_domount_first(td, vfsp, pathbuf, vp,
			    fsflags, optlist);
		}
		free(pathbuf, M_TEMP);
	} else
		error = vfs_domount_update(td, vp, fsflags, optlist);

	return (error);
}

/*
 * Unmount a filesystem.
 *
 * Note: unmount takes a path to the vnode mounted on as argument, not
 * special file (as before).
 */
#ifndef _SYS_SYSPROTO_H_
struct unmount_args {
	char	*path;
	int	flags;
};
#endif
/* ARGSUSED */
int
sys_unmount(struct thread *td, struct unmount_args *uap)
{

	return (kern_unmount(td, uap->path, uap->flags));
}

int
kern_unmount(struct thread *td, const char * __capability path, int flags)
{
	struct nameidata nd;
	struct mount *mp;
	char *pathbuf;
	int error, id0, id1;

	AUDIT_ARG_VALUE(flags);
	if (jailed(td->td_ucred) || usermount == 0) {
		error = priv_check(td, PRIV_VFS_UNMOUNT);
		if (error)
			return (error);
	}

	pathbuf = malloc(MNAMELEN, M_TEMP, M_WAITOK);
	error = copyinstr(path, pathbuf, MNAMELEN, NULL);
	if (error) {
		free(pathbuf, M_TEMP);
		return (error);
	}
	if (flags & MNT_BYFSID) {
		AUDIT_ARG_TEXT(pathbuf);
		/* Decode the filesystem ID. */
		if (sscanf(pathbuf, "FSID:%d:%d", &id0, &id1) != 2) {
			free(pathbuf, M_TEMP);
			return (EINVAL);
		}

		mtx_lock(&mountlist_mtx);
		TAILQ_FOREACH_REVERSE(mp, &mountlist, mntlist, mnt_list) {
			if (mp->mnt_stat.f_fsid.val[0] == id0 &&
			    mp->mnt_stat.f_fsid.val[1] == id1) {
				vfs_ref(mp);
				break;
			}
		}
		mtx_unlock(&mountlist_mtx);
	} else {
		/*
		 * Try to find global path for path argument.
		 */
		NDINIT(&nd, LOOKUP, FOLLOW | LOCKLEAF | AUDITVNODE1,
		    UIO_SYSSPACE, PTR2CAP(pathbuf), td);
		if (namei(&nd) == 0) {
			NDFREE(&nd, NDF_ONLY_PNBUF);
			error = vn_path_to_global_path(td, nd.ni_vp, pathbuf,
			    MNAMELEN);
			if (error == 0)
				vput(nd.ni_vp);
		}
		mtx_lock(&mountlist_mtx);
		TAILQ_FOREACH_REVERSE(mp, &mountlist, mntlist, mnt_list) {
			if (strcmp(mp->mnt_stat.f_mntonname, pathbuf) == 0) {
				vfs_ref(mp);
				break;
			}
		}
		mtx_unlock(&mountlist_mtx);
	}
	free(pathbuf, M_TEMP);
	if (mp == NULL) {
		/*
		 * Previously we returned ENOENT for a nonexistent path and
		 * EINVAL for a non-mountpoint.  We cannot tell these apart
		 * now, so in the !MNT_BYFSID case return the more likely
		 * EINVAL for compatibility.
		 */
		return ((flags & MNT_BYFSID) ? ENOENT : EINVAL);
	}

	/*
	 * Don't allow unmounting the root filesystem.
	 */
	if (mp->mnt_flag & MNT_ROOTFS) {
		vfs_rel(mp);
		return (EINVAL);
	}
	error = dounmount(mp, flags, td);
	return (error);
}

/*
 * Return error if any of the vnodes, ignoring the root vnode
 * and the syncer vnode, have non-zero usecount.
 *
 * This function is purely advisory - it can return false positives
 * and negatives.
 */
static int
vfs_check_usecounts(struct mount *mp)
{
	struct vnode *vp, *mvp;

	MNT_VNODE_FOREACH_ALL(vp, mp, mvp) {
		if ((vp->v_vflag & VV_ROOT) == 0 && vp->v_type != VNON &&
		    vp->v_usecount != 0) {
			VI_UNLOCK(vp);
			MNT_VNODE_FOREACH_ALL_ABORT(mp, mvp);
			return (EBUSY);
		}
		VI_UNLOCK(vp);
	}

	return (0);
}

static void
dounmount_cleanup(struct mount *mp, struct vnode *coveredvp, int mntkflags)
{

	mtx_assert(MNT_MTX(mp), MA_OWNED);
	mp->mnt_kern_flag &= ~mntkflags;
	if ((mp->mnt_kern_flag & MNTK_MWAIT) != 0) {
		mp->mnt_kern_flag &= ~MNTK_MWAIT;
		wakeup(mp);
	}
	vfs_op_exit_locked(mp);
	MNT_IUNLOCK(mp);
	if (coveredvp != NULL) {
		VOP_UNLOCK(coveredvp);
		vdrop(coveredvp);
	}
	vn_finished_write(mp);
}

/*
 * There are various reference counters associated with the mount point.
 * Normally it is permitted to modify them without taking the mnt ilock,
 * but this behavior can be temporarily disabled if stable value is needed
 * or callers are expected to block (e.g. to not allow new users during
 * forced unmount).
 */
void
vfs_op_enter(struct mount *mp)
{
	int cpu;

	MNT_ILOCK(mp);
	mp->mnt_vfs_ops++;
	if (mp->mnt_vfs_ops > 1) {
		MNT_IUNLOCK(mp);
		return;
	}
	vfs_op_barrier_wait(mp);
	CPU_FOREACH(cpu) {
		mp->mnt_ref +=
		    zpcpu_replace_cpu(mp->mnt_ref_pcpu, 0, cpu);
		mp->mnt_lockref +=
		    zpcpu_replace_cpu(mp->mnt_lockref_pcpu, 0, cpu);
		mp->mnt_writeopcount +=
		    zpcpu_replace_cpu(mp->mnt_writeopcount_pcpu, 0, cpu);
	}
	MNT_IUNLOCK(mp);
	vfs_assert_mount_counters(mp);
}

void
vfs_op_exit_locked(struct mount *mp)
{

	mtx_assert(MNT_MTX(mp), MA_OWNED);

	if (mp->mnt_vfs_ops <= 0)
		panic("%s: invalid vfs_ops count %d for mp %p\n",
		    __func__, mp->mnt_vfs_ops, mp);
	mp->mnt_vfs_ops--;
}

void
vfs_op_exit(struct mount *mp)
{

	MNT_ILOCK(mp);
	vfs_op_exit_locked(mp);
	MNT_IUNLOCK(mp);
}

struct vfs_op_barrier_ipi {
	struct mount *mp;
	struct smp_rendezvous_cpus_retry_arg srcra;
};

static void
vfs_op_action_func(void *arg)
{
	struct vfs_op_barrier_ipi *vfsopipi;
	struct mount *mp;

	vfsopipi = __containerof(arg, struct vfs_op_barrier_ipi, srcra);
	mp = vfsopipi->mp;

	if (!vfs_op_thread_entered(mp))
		smp_rendezvous_cpus_done(arg);
}

static void
vfs_op_wait_func(void *arg, int cpu)
{
	struct vfs_op_barrier_ipi *vfsopipi;
	struct mount *mp;
	int *in_op;

	vfsopipi = __containerof(arg, struct vfs_op_barrier_ipi, srcra);
	mp = vfsopipi->mp;

	in_op = zpcpu_get_cpu(mp->mnt_thread_in_ops_pcpu, cpu);
	while (atomic_load_int(in_op))
		cpu_spinwait();
}

void
vfs_op_barrier_wait(struct mount *mp)
{
	struct vfs_op_barrier_ipi vfsopipi;

	vfsopipi.mp = mp;

	smp_rendezvous_cpus_retry(all_cpus,
	    smp_no_rendezvous_barrier,
	    vfs_op_action_func,
	    smp_no_rendezvous_barrier,
	    vfs_op_wait_func,
	    &vfsopipi.srcra);
}

#ifdef DIAGNOSTIC
void
vfs_assert_mount_counters(struct mount *mp)
{
	int cpu;

	if (mp->mnt_vfs_ops == 0)
		return;

	CPU_FOREACH(cpu) {
		if (*zpcpu_get_cpu(mp->mnt_ref_pcpu, cpu) != 0 ||
		    *zpcpu_get_cpu(mp->mnt_lockref_pcpu, cpu) != 0 ||
		    *zpcpu_get_cpu(mp->mnt_writeopcount_pcpu, cpu) != 0)
			vfs_dump_mount_counters(mp);
	}
}

void
vfs_dump_mount_counters(struct mount *mp)
{
	int cpu, *count;
	int ref, lockref, writeopcount;

	printf("%s: mp %p vfs_ops %d\n", __func__, mp, mp->mnt_vfs_ops);

	printf("        ref : ");
	ref = mp->mnt_ref;
	CPU_FOREACH(cpu) {
		count = zpcpu_get_cpu(mp->mnt_ref_pcpu, cpu);
		printf("%d ", *count);
		ref += *count;
	}
	printf("\n");
	printf("    lockref : ");
	lockref = mp->mnt_lockref;
	CPU_FOREACH(cpu) {
		count = zpcpu_get_cpu(mp->mnt_lockref_pcpu, cpu);
		printf("%d ", *count);
		lockref += *count;
	}
	printf("\n");
	printf("writeopcount: ");
	writeopcount = mp->mnt_writeopcount;
	CPU_FOREACH(cpu) {
		count = zpcpu_get_cpu(mp->mnt_writeopcount_pcpu, cpu);
		printf("%d ", *count);
		writeopcount += *count;
	}
	printf("\n");

	printf("counter       struct total\n");
	printf("ref             %-5d  %-5d\n", mp->mnt_ref, ref);
	printf("lockref         %-5d  %-5d\n", mp->mnt_lockref, lockref);
	printf("writeopcount    %-5d  %-5d\n", mp->mnt_writeopcount, writeopcount);

	panic("invalid counts on struct mount");
}
#endif

int
vfs_mount_fetch_counter(struct mount *mp, enum mount_counter which)
{
	int *base, *pcpu;
	int cpu, sum;

	switch (which) {
	case MNT_COUNT_REF:
		base = &mp->mnt_ref;
		pcpu = mp->mnt_ref_pcpu;
		break;
	case MNT_COUNT_LOCKREF:
		base = &mp->mnt_lockref;
		pcpu = mp->mnt_lockref_pcpu;
		break;
	case MNT_COUNT_WRITEOPCOUNT:
		base = &mp->mnt_writeopcount;
		pcpu = mp->mnt_writeopcount_pcpu;
		break;
	}

	sum = *base;
	CPU_FOREACH(cpu) {
		sum += *zpcpu_get_cpu(pcpu, cpu);
	}
	return (sum);
}

/*
 * Do the actual filesystem unmount.
 */
int
dounmount(struct mount *mp, int flags, struct thread *td)
{
	struct vnode *coveredvp, *rootvp;
	int error;
	uint64_t async_flag;
	int mnt_gen_r;

	if ((coveredvp = mp->mnt_vnodecovered) != NULL) {
		mnt_gen_r = mp->mnt_gen;
		VI_LOCK(coveredvp);
		vholdl(coveredvp);
		vn_lock(coveredvp, LK_EXCLUSIVE | LK_INTERLOCK | LK_RETRY);
		/*
		 * Check for mp being unmounted while waiting for the
		 * covered vnode lock.
		 */
		if (coveredvp->v_mountedhere != mp ||
		    coveredvp->v_mountedhere->mnt_gen != mnt_gen_r) {
			VOP_UNLOCK(coveredvp);
			vdrop(coveredvp);
			vfs_rel(mp);
			return (EBUSY);
		}
	}

	/*
	 * Only privileged root, or (if MNT_USER is set) the user that did the
	 * original mount is permitted to unmount this filesystem.
	 */
	error = vfs_suser(mp, td);
	if (error != 0) {
		if (coveredvp != NULL) {
			VOP_UNLOCK(coveredvp);
			vdrop(coveredvp);
		}
		vfs_rel(mp);
		return (error);
	}

	vfs_op_enter(mp);

	vn_start_write(NULL, &mp, V_WAIT | V_MNTREF);
	MNT_ILOCK(mp);
	if ((mp->mnt_kern_flag & MNTK_UNMOUNT) != 0 ||
	    (mp->mnt_flag & MNT_UPDATE) != 0 ||
	    !TAILQ_EMPTY(&mp->mnt_uppers)) {
		dounmount_cleanup(mp, coveredvp, 0);
		return (EBUSY);
	}
	mp->mnt_kern_flag |= MNTK_UNMOUNT;
	rootvp = vfs_cache_root_clear(mp);
	if (flags & MNT_NONBUSY) {
		MNT_IUNLOCK(mp);
		error = vfs_check_usecounts(mp);
		MNT_ILOCK(mp);
		if (error != 0) {
			dounmount_cleanup(mp, coveredvp, MNTK_UNMOUNT);
			if (rootvp != NULL)
				vrele(rootvp);
			return (error);
		}
	}
	/* Allow filesystems to detect that a forced unmount is in progress. */
	if (flags & MNT_FORCE) {
		mp->mnt_kern_flag |= MNTK_UNMOUNTF;
		MNT_IUNLOCK(mp);
		/*
		 * Must be done after setting MNTK_UNMOUNTF and before
		 * waiting for mnt_lockref to become 0.
		 */
		VFS_PURGE(mp);
		MNT_ILOCK(mp);
	}
	error = 0;
	if (mp->mnt_lockref) {
		mp->mnt_kern_flag |= MNTK_DRAINING;
		error = msleep(&mp->mnt_lockref, MNT_MTX(mp), PVFS,
		    "mount drain", 0);
	}
	MNT_IUNLOCK(mp);
	KASSERT(mp->mnt_lockref == 0,
	    ("%s: invalid lock refcount in the drain path @ %s:%d",
	    __func__, __FILE__, __LINE__));
	KASSERT(error == 0,
	    ("%s: invalid return value for msleep in the drain path @ %s:%d",
	    __func__, __FILE__, __LINE__));

	if (rootvp != NULL)
		vrele(rootvp);

	if (mp->mnt_flag & MNT_EXPUBLIC)
		vfs_setpublicfs(NULL, NULL, NULL);

	/*
	 * From now, we can claim that the use reference on the
	 * coveredvp is ours, and the ref can be released only by
	 * successfull unmount by us, or left for later unmount
	 * attempt.  The previously acquired hold reference is no
	 * longer needed to protect the vnode from reuse.
	 */
	if (coveredvp != NULL)
		vdrop(coveredvp);

	vfs_periodic(mp, MNT_WAIT);
	MNT_ILOCK(mp);
	async_flag = mp->mnt_flag & MNT_ASYNC;
	mp->mnt_flag &= ~MNT_ASYNC;
	mp->mnt_kern_flag &= ~MNTK_ASYNC;
	MNT_IUNLOCK(mp);
	cache_purgevfs(mp, false); /* remove cache entries for this file sys */
	vfs_deallocate_syncvnode(mp);
	error = VFS_UNMOUNT(mp, flags);
	vn_finished_write(mp);
	/*
	 * If we failed to flush the dirty blocks for this mount point,
	 * undo all the cdir/rdir and rootvnode changes we made above.
	 * Unless we failed to do so because the device is reporting that
	 * it doesn't exist anymore.
	 */
	if (error && error != ENXIO) {
		MNT_ILOCK(mp);
		if ((mp->mnt_flag & MNT_RDONLY) == 0) {
			MNT_IUNLOCK(mp);
			vfs_allocate_syncvnode(mp);
			MNT_ILOCK(mp);
		}
		mp->mnt_kern_flag &= ~(MNTK_UNMOUNT | MNTK_UNMOUNTF);
		mp->mnt_flag |= async_flag;
		if ((mp->mnt_flag & MNT_ASYNC) != 0 &&
		    (mp->mnt_kern_flag & MNTK_NOASYNC) == 0)
			mp->mnt_kern_flag |= MNTK_ASYNC;
		if (mp->mnt_kern_flag & MNTK_MWAIT) {
			mp->mnt_kern_flag &= ~MNTK_MWAIT;
			wakeup(mp);
		}
		vfs_op_exit_locked(mp);
		MNT_IUNLOCK(mp);
		if (coveredvp)
			VOP_UNLOCK(coveredvp);
		return (error);
	}
	mtx_lock(&mountlist_mtx);
	TAILQ_REMOVE(&mountlist, mp, mnt_list);
	mtx_unlock(&mountlist_mtx);
	EVENTHANDLER_DIRECT_INVOKE(vfs_unmounted, mp, td);
	if (coveredvp != NULL) {
		coveredvp->v_mountedhere = NULL;
		VOP_UNLOCK(coveredvp);
	}
	vfs_event_signal(NULL, VQ_UNMOUNT, 0);
	if (rootvnode != NULL && mp == rootvnode->v_mount) {
		vrele(rootvnode);
		rootvnode = NULL;
	}
	if (mp == rootdevmp)
		rootdevmp = NULL;
	vfs_mount_destroy(mp);
	return (0);
}

/*
 * Report errors during filesystem mounting.
 */
void
vfs_mount_error(struct mount *mp, const char *fmt, ...)
{
	struct vfsoptlist *moptlist = mp->mnt_optnew;
	va_list ap;
	int error, len;
	char *errmsg;

	error = vfs_getopt(moptlist, "errmsg", (void **)&errmsg, &len);
	if (error || errmsg == NULL || len <= 0)
		return;

	va_start(ap, fmt);
	vsnprintf(errmsg, (size_t)len, fmt, ap);
	va_end(ap);
}

void
vfs_opterror(struct vfsoptlist *opts, const char *fmt, ...)
{
	va_list ap;
	int error, len;
	char *errmsg;

	error = vfs_getopt(opts, "errmsg", (void **)&errmsg, &len);
	if (error || errmsg == NULL || len <= 0)
		return;

	va_start(ap, fmt);
	vsnprintf(errmsg, (size_t)len, fmt, ap);
	va_end(ap);
}

/*
 * ---------------------------------------------------------------------
 * Functions for querying mount options/arguments from filesystems.
 */

/*
 * Check that no unknown options are given
 */
int
vfs_filteropt(struct vfsoptlist *opts, const char **legal)
{
	struct vfsopt *opt;
	char errmsg[255];
	const char **t, *p, *q;
	int ret = 0;

	TAILQ_FOREACH(opt, opts, link) {
		p = opt->name;
		q = NULL;
		if (p[0] == 'n' && p[1] == 'o')
			q = p + 2;
		for(t = global_opts; *t != NULL; t++) {
			if (strcmp(*t, p) == 0)
				break;
			if (q != NULL) {
				if (strcmp(*t, q) == 0)
					break;
			}
		}
		if (*t != NULL)
			continue;
		for(t = legal; *t != NULL; t++) {
			if (strcmp(*t, p) == 0)
				break;
			if (q != NULL) {
				if (strcmp(*t, q) == 0)
					break;
			}
		}
		if (*t != NULL)
			continue;
		snprintf(errmsg, sizeof(errmsg),
		    "mount option <%s> is unknown", p);
		ret = EINVAL;
	}
	if (ret != 0) {
		TAILQ_FOREACH(opt, opts, link) {
			if (strcmp(opt->name, "errmsg") == 0) {
				strncpy((char *)opt->value, errmsg, opt->len);
				break;
			}
		}
		if (opt == NULL)
			printf("%s\n", errmsg);
	}
	return (ret);
}

/*
 * Get a mount option by its name.
 *
 * Return 0 if the option was found, ENOENT otherwise.
 * If len is non-NULL it will be filled with the length
 * of the option. If buf is non-NULL, it will be filled
 * with the address of the option.
 */
int
vfs_getopt(struct vfsoptlist *opts, const char *name, void **buf, int *len)
{
	struct vfsopt *opt;

	KASSERT(opts != NULL, ("vfs_getopt: caller passed 'opts' as NULL"));

	TAILQ_FOREACH(opt, opts, link) {
		if (strcmp(name, opt->name) == 0) {
			opt->seen = 1;
			if (len != NULL)
				*len = opt->len;
			if (buf != NULL)
				*buf = opt->value;
			return (0);
		}
	}
	return (ENOENT);
}

int
vfs_getopt_pos(struct vfsoptlist *opts, const char *name)
{
	struct vfsopt *opt;

	if (opts == NULL)
		return (-1);

	TAILQ_FOREACH(opt, opts, link) {
		if (strcmp(name, opt->name) == 0) {
			opt->seen = 1;
			return (opt->pos);
		}
	}
	return (-1);
}

int
vfs_getopt_size(struct vfsoptlist *opts, const char *name, off_t *value)
{
	char *opt_value, *vtp;
	quad_t iv;
	int error, opt_len;

	error = vfs_getopt(opts, name, (void **)&opt_value, &opt_len);
	if (error != 0)
		return (error);
	if (opt_len == 0 || opt_value == NULL)
		return (EINVAL);
	if (opt_value[0] == '\0' || opt_value[opt_len - 1] != '\0')
		return (EINVAL);
	iv = strtoq(opt_value, &vtp, 0);
	if (vtp == opt_value || (vtp[0] != '\0' && vtp[1] != '\0'))
		return (EINVAL);
	if (iv < 0)
		return (EINVAL);
	switch (vtp[0]) {
	case 't': case 'T':
		iv *= 1024;
		/* FALLTHROUGH */
	case 'g': case 'G':
		iv *= 1024;
		/* FALLTHROUGH */
	case 'm': case 'M':
		iv *= 1024;
		/* FALLTHROUGH */
	case 'k': case 'K':
		iv *= 1024;
	case '\0':
		break;
	default:
		return (EINVAL);
	}
	*value = iv;

	return (0);
}

char *
vfs_getopts(struct vfsoptlist *opts, const char *name, int *error)
{
	struct vfsopt *opt;

	*error = 0;
	TAILQ_FOREACH(opt, opts, link) {
		if (strcmp(name, opt->name) != 0)
			continue;
		opt->seen = 1;
		if (opt->len == 0 ||
		    ((char *)opt->value)[opt->len - 1] != '\0') {
			*error = EINVAL;
			return (NULL);
		}
		return (opt->value);
	}
	*error = ENOENT;
	return (NULL);
}

int
vfs_flagopt(struct vfsoptlist *opts, const char *name, uint64_t *w,
	uint64_t val)
{
	struct vfsopt *opt;

	TAILQ_FOREACH(opt, opts, link) {
		if (strcmp(name, opt->name) == 0) {
			opt->seen = 1;
			if (w != NULL)
				*w |= val;
			return (1);
		}
	}
	if (w != NULL)
		*w &= ~val;
	return (0);
}

int
vfs_scanopt(struct vfsoptlist *opts, const char *name, const char *fmt, ...)
{
	va_list ap;
	struct vfsopt *opt;
	int ret;

	KASSERT(opts != NULL, ("vfs_getopt: caller passed 'opts' as NULL"));

	TAILQ_FOREACH(opt, opts, link) {
		if (strcmp(name, opt->name) != 0)
			continue;
		opt->seen = 1;
		if (opt->len == 0 || opt->value == NULL)
			return (0);
		if (((char *)opt->value)[opt->len - 1] != '\0')
			return (0);
		va_start(ap, fmt);
		ret = vsscanf(opt->value, fmt, ap);
		va_end(ap);
		return (ret);
	}
	return (0);
}

int
vfs_setopt(struct vfsoptlist *opts, const char *name, void *value, int len)
{
	struct vfsopt *opt;

	TAILQ_FOREACH(opt, opts, link) {
		if (strcmp(name, opt->name) != 0)
			continue;
		opt->seen = 1;
		if (opt->value == NULL)
			opt->len = len;
		else {
			if (opt->len != len)
				return (EINVAL);
			bcopy(value, opt->value, len);
		}
		return (0);
	}
	return (ENOENT);
}

int
vfs_setopt_part(struct vfsoptlist *opts, const char *name, void *value, int len)
{
	struct vfsopt *opt;

	TAILQ_FOREACH(opt, opts, link) {
		if (strcmp(name, opt->name) != 0)
			continue;
		opt->seen = 1;
		if (opt->value == NULL)
			opt->len = len;
		else {
			if (opt->len < len)
				return (EINVAL);
			opt->len = len;
			bcopy(value, opt->value, len);
		}
		return (0);
	}
	return (ENOENT);
}

int
vfs_setopts(struct vfsoptlist *opts, const char *name, const char *value)
{
	struct vfsopt *opt;

	TAILQ_FOREACH(opt, opts, link) {
		if (strcmp(name, opt->name) != 0)
			continue;
		opt->seen = 1;
		if (opt->value == NULL)
			opt->len = strlen(value) + 1;
		else if (strlcpy(opt->value, value, opt->len) >= opt->len)
			return (EINVAL);
		return (0);
	}
	return (ENOENT);
}

/*
 * Find and copy a mount option.
 *
 * The size of the buffer has to be specified
 * in len, if it is not the same length as the
 * mount option, EINVAL is returned.
 * Returns ENOENT if the option is not found.
 */
int
vfs_copyopt(struct vfsoptlist *opts, const char *name, void *dest, int len)
{
	struct vfsopt *opt;

	KASSERT(opts != NULL, ("vfs_copyopt: caller passed 'opts' as NULL"));

	TAILQ_FOREACH(opt, opts, link) {
		if (strcmp(name, opt->name) == 0) {
			opt->seen = 1;
			if (len != opt->len)
				return (EINVAL);
			bcopy(opt->value, dest, opt->len);
			return (0);
		}
	}
	return (ENOENT);
}

int
__vfs_statfs(struct mount *mp, struct statfs *sbp)
{

	/*
	 * Filesystems only fill in part of the structure for updates, we
	 * have to read the entirety first to get all content.
	 */
	memcpy(sbp, &mp->mnt_stat, sizeof(*sbp));

	/*
	 * Set these in case the underlying filesystem fails to do so.
	 */
	sbp->f_version = STATFS_VERSION;
	sbp->f_namemax = NAME_MAX;
	sbp->f_flags = mp->mnt_flag & MNT_VISFLAGMASK;

	return (mp->mnt_op->vfs_statfs(mp, sbp));
}

void
vfs_mountedfrom(struct mount *mp, const char *from)
{

	bzero(mp->mnt_stat.f_mntfromname, sizeof mp->mnt_stat.f_mntfromname);
	strlcpy(mp->mnt_stat.f_mntfromname, from,
	    sizeof mp->mnt_stat.f_mntfromname);
}

/*
 * ---------------------------------------------------------------------
 * This is the api for building mount args and mounting filesystems from
 * inside the kernel.
 *
 * The API works by accumulation of individual args.  First error is
 * latched.
 *
 * XXX: should be documented in new manpage kernel_mount(9)
 */

/* A memory allocation which must be freed when we are done */
struct mntaarg {
	SLIST_ENTRY(mntaarg)	next;
};

/* The header for the mount arguments */
struct mntarg {
	struct iovec *v;
	int len;
	int error;
	SLIST_HEAD(, mntaarg)	list;
};

/*
 * Add a boolean argument.
 *
 * flag is the boolean value.
 * name must start with "no".
 */
struct mntarg *
mount_argb(struct mntarg *ma, int flag, const char *name)
{

	KASSERT(name[0] == 'n' && name[1] == 'o',
	    ("mount_argb(...,%s): name must start with 'no'", name));

	return (mount_arg(ma, name + (flag ? 2 : 0), NULL, 0));
}

/*
 * Add an argument printf style
 */
struct mntarg *
mount_argf(struct mntarg *ma, const char *name, const char *fmt, ...)
{
	va_list ap;
	struct mntaarg *maa;
	struct sbuf *sb;
	int len;

	if (ma == NULL) {
		ma = malloc(sizeof *ma, M_MOUNT, M_WAITOK | M_ZERO);
		SLIST_INIT(&ma->list);
	}
	if (ma->error)
		return (ma);

	ma->v = realloc(ma->v, sizeof *ma->v * (ma->len + 2),
	    M_MOUNT, M_WAITOK);
	IOVEC_INIT_STR(&ma->v[ma->len], __DECONST(void *, name));
	ma->len++;

	sb = sbuf_new_auto();
	va_start(ap, fmt);
	sbuf_vprintf(sb, fmt, ap);
	va_end(ap);
	sbuf_finish(sb);
	len = sbuf_len(sb) + 1;
	maa = malloc(sizeof *maa + len, M_MOUNT, M_WAITOK | M_ZERO);
	SLIST_INSERT_HEAD(&ma->list, maa, next);
	bcopy(sbuf_data(sb), maa + 1, len);
	sbuf_delete(sb);

	IOVEC_INIT(&ma->v[ma->len], maa + 1, len);
	ma->len++;

	return (ma);
}

/*
 * Add an argument which is a userland string.
 */
struct mntarg *
mount_argsu(struct mntarg *ma, const char *name, const void * __capability val,
    int len)
{
	struct mntaarg *maa;
	char *tbuf;

	if (val == NULL)
		return (ma);
	if (ma == NULL) {
		ma = malloc(sizeof *ma, M_MOUNT, M_WAITOK | M_ZERO);
		SLIST_INIT(&ma->list);
	}
	if (ma->error)
		return (ma);
	maa = malloc(sizeof *maa + len, M_MOUNT, M_WAITOK | M_ZERO);
	SLIST_INSERT_HEAD(&ma->list, maa, next);
	tbuf = (void *)(maa + 1);
	ma->error = copyinstr(val, tbuf, len, NULL);
	return (mount_arg(ma, name, tbuf, -1));
}

/*
 * Plain argument.
 *
 * If length is -1, treat value as a C string.
 */
struct mntarg *
mount_arg(struct mntarg *ma, const char *name, const void *val, int len)
{

	if (ma == NULL) {
		ma = malloc(sizeof *ma, M_MOUNT, M_WAITOK | M_ZERO);
		SLIST_INIT(&ma->list);
	}
	if (ma->error)
		return (ma);

	ma->v = realloc(ma->v, sizeof *ma->v * (ma->len + 2),
	    M_MOUNT, M_WAITOK);
	IOVEC_INIT_STR(&ma->v[ma->len], __DECONST(void *, name));
	ma->len++;

	if (len < 0)
		IOVEC_INIT_STR(&ma->v[ma->len], __DECONST(char *, val));
	else
		IOVEC_INIT(&ma->v[ma->len], __DECONST(char *, val), len);
	ma->len++;
	return (ma);
}

/*
 * Free a mntarg structure
 */
static void
free_mntarg(struct mntarg *ma)
{
	struct mntaarg *maa;

	while (!SLIST_EMPTY(&ma->list)) {
		maa = SLIST_FIRST(&ma->list);
		SLIST_REMOVE_HEAD(&ma->list, next);
		free(maa, M_MOUNT);
	}
	free(ma->v, M_MOUNT);
	free(ma, M_MOUNT);
}

/*
 * Mount a filesystem
 */
int
kernel_mount(struct mntarg *ma, uint64_t flags)
{
	struct uio auio;
	int error;

	KASSERT(ma != NULL, ("kernel_mount NULL ma"));
	KASSERT(ma->v != NULL, ("kernel_mount NULL ma->v"));
	KASSERT(!(ma->len & 1), ("kernel_mount odd ma->len (%d)", ma->len));

	auio.uio_iov = ma->v;
	auio.uio_iovcnt = ma->len;
	auio.uio_segflg = UIO_SYSSPACE;

	error = ma->error;
	if (!error)
		error = vfs_donmount(curthread, flags, &auio);
	free_mntarg(ma);
	return (error);
}

/*
 * A printflike function to mount a filesystem.
 */
int
kernel_vmount(int flags, ...)
{
	struct mntarg *ma = NULL;
	va_list ap;
	const char *cp;
	const void *vp;
	int error;

	va_start(ap, flags);
	for (;;) {
		cp = va_arg(ap, const char *);
		if (cp == NULL)
			break;
		vp = va_arg(ap, const void *);
		ma = mount_arg(ma, cp, vp, (vp != NULL ? -1 : 0));
	}
	va_end(ap);

	error = kernel_mount(ma, flags);
	return (error);
<<<<<<< HEAD
}

/*
 * Convert the old export args format into new export args.
 *
 * The old export args struct does not have security flavors.  Otherwise, the
 * structs are identical.  The default security flavor 'sys' is applied when
 * the given args export the filesystem.
 */
void
vfs_oexport_conv(const struct oexport_args *oexp, struct export_args *exp)
{

	bcopy(oexp, exp, sizeof(*oexp));
	if (exp->ex_flags & MNT_EXPORTED) {
		exp->ex_numsecflavors = 1;
		exp->ex_secflavors[0] = AUTH_SYS;
	} else {
		exp->ex_numsecflavors = 0;
	}
}
// CHERI CHANGES START
// {
//   "updated": 20191025,
//   "target_type": "kernel",
//   "changes": [
//     "iovec-macros",
//     "user_capabilities"
//   ]
// }
// CHERI CHANGES END
=======
}
>>>>>>> 003cac51
<|MERGE_RESOLUTION|>--- conflicted
+++ resolved
@@ -1186,7 +1186,8 @@
 				if (export.ex_ngroups <= NGROUPS_MAX) {
 					grps = malloc(export.ex_ngroups *
 					    sizeof(gid_t), M_TEMP, M_WAITOK);
-					export_error = copyin(export.ex_groups,
+					export_error = copyin(
+					    export.ex_groups_user,
 					    grps, export.ex_ngroups *
 					    sizeof(gid_t));
 					if (export_error == 0)
@@ -2408,27 +2409,6 @@
 
 	error = kernel_mount(ma, flags);
 	return (error);
-<<<<<<< HEAD
-}
-
-/*
- * Convert the old export args format into new export args.
- *
- * The old export args struct does not have security flavors.  Otherwise, the
- * structs are identical.  The default security flavor 'sys' is applied when
- * the given args export the filesystem.
- */
-void
-vfs_oexport_conv(const struct oexport_args *oexp, struct export_args *exp)
-{
-
-	bcopy(oexp, exp, sizeof(*oexp));
-	if (exp->ex_flags & MNT_EXPORTED) {
-		exp->ex_numsecflavors = 1;
-		exp->ex_secflavors[0] = AUTH_SYS;
-	} else {
-		exp->ex_numsecflavors = 0;
-	}
 }
 // CHERI CHANGES START
 // {
@@ -2439,7 +2419,4 @@
 //     "user_capabilities"
 //   ]
 // }
-// CHERI CHANGES END
-=======
-}
->>>>>>> 003cac51
+// CHERI CHANGES END