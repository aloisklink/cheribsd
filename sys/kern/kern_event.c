--- conflicted
+++ resolved
@@ -1152,15 +1152,10 @@
 		kev11.flags = kevp->flags;
 		kev11.fflags = kevp->fflags;
 		kev11.data = kevp->data;
-<<<<<<< HEAD
 		kev11.udata = (void *)(uintptr_t)
 		    (__cheri_addr vaddr_t)kevp->udata;
 		error = copyout(&kev11, __USER_CAP_OBJ(uap->eventlist),
 		    sizeof(kev11));
-=======
-		kev11.udata = (void *)(__cheri_addr vaddr_t)kevp->udata;
-		error = copyout(&kev11, uap->eventlist, sizeof(kev11));
->>>>>>> fe33cd02
 		if (error != 0)
 			break;
 		uap->eventlist++;
