/*-
 * Copyright (c) 1999,2000,2001 Jonathan Lemon <jlemon@FreeBSD.org>
 * Copyright 2004 John-Mark Gurney <jmg@FreeBSD.org>
 * Copyright (c) 2009 Apple, Inc.
 * All rights reserved.
 *
 * Redistribution and use in source and binary forms, with or without
 * modification, are permitted provided that the following conditions
 * are met:
 * 1. Redistributions of source code must retain the above copyright
 *    notice, this list of conditions and the following disclaimer.
 * 2. Redistributions in binary form must reproduce the above copyright
 *    notice, this list of conditions and the following disclaimer in the
 *    documentation and/or other materials provided with the distribution.
 *
 * THIS SOFTWARE IS PROVIDED BY THE AUTHOR AND CONTRIBUTORS ``AS IS'' AND
 * ANY EXPRESS OR IMPLIED WARRANTIES, INCLUDING, BUT NOT LIMITED TO, THE
 * IMPLIED WARRANTIES OF MERCHANTABILITY AND FITNESS FOR A PARTICULAR PURPOSE
 * ARE DISCLAIMED.  IN NO EVENT SHALL THE AUTHOR OR CONTRIBUTORS BE LIABLE
 * FOR ANY DIRECT, INDIRECT, INCIDENTAL, SPECIAL, EXEMPLARY, OR CONSEQUENTIAL
 * DAMAGES (INCLUDING, BUT NOT LIMITED TO, PROCUREMENT OF SUBSTITUTE GOODS
 * OR SERVICES; LOSS OF USE, DATA, OR PROFITS; OR BUSINESS INTERRUPTION)
 * HOWEVER CAUSED AND ON ANY THEORY OF LIABILITY, WHETHER IN CONTRACT, STRICT
 * LIABILITY, OR TORT (INCLUDING NEGLIGENCE OR OTHERWISE) ARISING IN ANY WAY
 * OUT OF THE USE OF THIS SOFTWARE, EVEN IF ADVISED OF THE POSSIBILITY OF
 * SUCH DAMAGE.
 */

#include <sys/cdefs.h>
__FBSDID("$FreeBSD$");

#include "opt_compat.h"
#include "opt_ktrace.h"
#include "opt_kqueue.h"

#ifdef COMPAT_FREEBSD11
#define	_WANT_FREEBSD11_KEVENT
#endif

#include <sys/param.h>
#include <sys/systm.h>
#include <sys/capsicum.h>
#include <sys/kernel.h>
#include <sys/lock.h>
#include <sys/mutex.h>
#include <sys/rwlock.h>
#include <sys/proc.h>
#include <sys/malloc.h>
#include <sys/unistd.h>
#include <sys/file.h>
#include <sys/filedesc.h>
#include <sys/filio.h>
#include <sys/fcntl.h>
#include <sys/kthread.h>
#include <sys/selinfo.h>
#include <sys/queue.h>
#include <sys/event.h>
#include <sys/eventvar.h>
#include <sys/poll.h>
#include <sys/protosw.h>
#include <sys/resourcevar.h>
#include <sys/sigio.h>
#include <sys/signalvar.h>
#include <sys/socket.h>
#include <sys/socketvar.h>
#include <sys/stat.h>
#include <sys/sysctl.h>
#include <sys/sysent.h>
#include <sys/sysproto.h>
#include <sys/syscallsubr.h>
#include <sys/taskqueue.h>
#include <sys/uio.h>
#include <sys/user.h>
#ifdef KTRACE
#include <sys/ktrace.h>
#endif
#include <machine/atomic.h>

#include <vm/uma.h>

MALLOC_DEFINE(M_KQUEUE, "kqueue", "memory for kqueue system");

/*
 * This lock is used if multiple kq locks are required.  This possibly
 * should be made into a per proc lock.
 */
static struct mtx	kq_global;
MTX_SYSINIT(kq_global, &kq_global, "kqueue order", MTX_DEF);
#define KQ_GLOBAL_LOCK(lck, haslck)	do {	\
	if (!haslck)				\
		mtx_lock(lck);			\
	haslck = 1;				\
} while (0)
#define KQ_GLOBAL_UNLOCK(lck, haslck)	do {	\
	if (haslck)				\
		mtx_unlock(lck);			\
	haslck = 0;				\
} while (0)

TASKQUEUE_DEFINE_THREAD(kqueue_ctx);

static int	kevent_copyout(void *arg, kkevent_t *kevp, int count);
static int	kevent_copyin(void *arg, kkevent_t *kevp, int count);
static int	kqueue_register(struct kqueue *kq, kkevent_t *kev,
		    struct thread *td, int waitok);
static int	kqueue_acquire(struct file *fp, struct kqueue **kqp);
static void	kqueue_release(struct kqueue *kq, int locked);
static void	kqueue_destroy(struct kqueue *kq);
static void	kqueue_drain(struct kqueue *kq, struct thread *td);
static int	kqueue_expand(struct kqueue *kq, struct filterops *fops,
		    uintptr_t ident, int waitok);
static void	kqueue_task(void *arg, int pending);
static int	kqueue_scan(struct kqueue *kq, int maxevents,
		    struct kevent_copyops *k_ops,
		    const struct timespec *timeout,
		    kkevent_t *keva, struct thread *td);
static void 	kqueue_wakeup(struct kqueue *kq);
static struct filterops *kqueue_fo_find(int filt);
static void	kqueue_fo_release(int filt);
struct g_kevent_args;
static int	kern_kevent_generic(struct thread *td,
		    struct g_kevent_args *uap,
		    struct kevent_copyops *k_ops, const char *struct_name);

static fo_ioctl_t	kqueue_ioctl;
static fo_poll_t	kqueue_poll;
static fo_kqfilter_t	kqueue_kqfilter;
static fo_stat_t	kqueue_stat;
static fo_close_t	kqueue_close;
static fo_fill_kinfo_t	kqueue_fill_kinfo;

static struct fileops kqueueops = {
	.fo_read = invfo_rdwr,
	.fo_write = invfo_rdwr,
	.fo_truncate = invfo_truncate,
	.fo_ioctl = kqueue_ioctl,
	.fo_poll = kqueue_poll,
	.fo_kqfilter = kqueue_kqfilter,
	.fo_stat = kqueue_stat,
	.fo_close = kqueue_close,
	.fo_chmod = invfo_chmod,
	.fo_chown = invfo_chown,
	.fo_sendfile = invfo_sendfile,
	.fo_fill_kinfo = kqueue_fill_kinfo,
};

static int 	knote_attach(struct knote *kn, struct kqueue *kq);
static void 	knote_drop(struct knote *kn, struct thread *td);
static void 	knote_drop_detached(struct knote *kn, struct thread *td);
static void 	knote_enqueue(struct knote *kn);
static void 	knote_dequeue(struct knote *kn);
static void 	knote_init(void);
static struct 	knote *knote_alloc(int waitok);
static void 	knote_free(struct knote *kn);

static void	filt_kqdetach(struct knote *kn);
static int	filt_kqueue(struct knote *kn, long hint);
static int	filt_procattach(struct knote *kn);
static void	filt_procdetach(struct knote *kn);
static int	filt_proc(struct knote *kn, long hint);
static int	filt_fileattach(struct knote *kn);
static void	filt_timerexpire(void *knx);
static int	filt_timerattach(struct knote *kn);
static void	filt_timerdetach(struct knote *kn);
static int	filt_timer(struct knote *kn, long hint);
static int	filt_userattach(struct knote *kn);
static void	filt_userdetach(struct knote *kn);
static int	filt_user(struct knote *kn, long hint);
static void	filt_usertouch(struct knote *kn, kkevent_t *kev,
		    u_long type);

static struct filterops file_filtops = {
	.f_isfd = 1,
	.f_attach = filt_fileattach,
};
static struct filterops kqread_filtops = {
	.f_isfd = 1,
	.f_detach = filt_kqdetach,
	.f_event = filt_kqueue,
};
/* XXX - move to kern_proc.c?  */
static struct filterops proc_filtops = {
	.f_isfd = 0,
	.f_attach = filt_procattach,
	.f_detach = filt_procdetach,
	.f_event = filt_proc,
};
static struct filterops timer_filtops = {
	.f_isfd = 0,
	.f_attach = filt_timerattach,
	.f_detach = filt_timerdetach,
	.f_event = filt_timer,
};
static struct filterops user_filtops = {
	.f_attach = filt_userattach,
	.f_detach = filt_userdetach,
	.f_event = filt_user,
	.f_touch = filt_usertouch,
};

static uma_zone_t	knote_zone;
static unsigned int	kq_ncallouts = 0;
static unsigned int 	kq_calloutmax = 4 * 1024;
SYSCTL_UINT(_kern, OID_AUTO, kq_calloutmax, CTLFLAG_RW,
    &kq_calloutmax, 0, "Maximum number of callouts allocated for kqueue");

/* XXX - ensure not influx ? */
#define KNOTE_ACTIVATE(kn, islock) do { 				\
	if ((islock))							\
		mtx_assert(&(kn)->kn_kq->kq_lock, MA_OWNED);		\
	else								\
		KQ_LOCK((kn)->kn_kq);					\
	(kn)->kn_status |= KN_ACTIVE;					\
	if (((kn)->kn_status & (KN_QUEUED | KN_DISABLED)) == 0)		\
		knote_enqueue((kn));					\
	if (!(islock))							\
		KQ_UNLOCK((kn)->kn_kq);					\
} while(0)
#define KQ_LOCK(kq) do {						\
	mtx_lock(&(kq)->kq_lock);					\
} while (0)
#define KQ_FLUX_WAKEUP(kq) do {						\
	if (((kq)->kq_state & KQ_FLUXWAIT) == KQ_FLUXWAIT) {		\
		(kq)->kq_state &= ~KQ_FLUXWAIT;				\
		wakeup((kq));						\
	}								\
} while (0)
#define KQ_UNLOCK_FLUX(kq) do {						\
	KQ_FLUX_WAKEUP(kq);						\
	mtx_unlock(&(kq)->kq_lock);					\
} while (0)
#define KQ_UNLOCK(kq) do {						\
	mtx_unlock(&(kq)->kq_lock);					\
} while (0)
#define KQ_OWNED(kq) do {						\
	mtx_assert(&(kq)->kq_lock, MA_OWNED);				\
} while (0)
#define KQ_NOTOWNED(kq) do {						\
	mtx_assert(&(kq)->kq_lock, MA_NOTOWNED);			\
} while (0)

static struct knlist *
kn_list_lock(struct knote *kn)
{
	struct knlist *knl;

	knl = kn->kn_knlist;
	if (knl != NULL)
		knl->kl_lock(knl->kl_lockarg);
	return (knl);
}

static void
kn_list_unlock(struct knlist *knl)
{
	bool do_free;

	if (knl == NULL)
		return;
	do_free = knl->kl_autodestroy && knlist_empty(knl);
	knl->kl_unlock(knl->kl_lockarg);
	if (do_free) {
		knlist_destroy(knl);
		free(knl, M_KQUEUE);
	}
}

static bool
kn_in_flux(struct knote *kn)
{

	return (kn->kn_influx > 0);
}

static void
kn_enter_flux(struct knote *kn)
{

	KQ_OWNED(kn->kn_kq);
	MPASS(kn->kn_influx < INT_MAX);
	kn->kn_influx++;
}

static bool
kn_leave_flux(struct knote *kn)
{

	KQ_OWNED(kn->kn_kq);
	MPASS(kn->kn_influx > 0);
	kn->kn_influx--;
	return (kn->kn_influx == 0);
}

#define	KNL_ASSERT_LOCK(knl, islocked) do {				\
	if (islocked)							\
		KNL_ASSERT_LOCKED(knl);				\
	else								\
		KNL_ASSERT_UNLOCKED(knl);				\
} while (0)
#ifdef INVARIANTS
#define	KNL_ASSERT_LOCKED(knl) do {					\
	knl->kl_assert_locked((knl)->kl_lockarg);			\
} while (0)
#define	KNL_ASSERT_UNLOCKED(knl) do {					\
	knl->kl_assert_unlocked((knl)->kl_lockarg);			\
} while (0)
#else /* !INVARIANTS */
#define	KNL_ASSERT_LOCKED(knl) do {} while(0)
#define	KNL_ASSERT_UNLOCKED(knl) do {} while (0)
#endif /* INVARIANTS */

#ifndef	KN_HASHSIZE
#define	KN_HASHSIZE		64		/* XXX should be tunable */
#endif

#define KN_HASH(val, mask)	((((u_long)val) ^ ((u_long)val >> 8)) & (mask))

static int
filt_nullattach(struct knote *kn)
{

	return (ENXIO);
};

struct filterops null_filtops = {
	.f_isfd = 0,
	.f_attach = filt_nullattach,
};

/* XXX - make SYSINIT to add these, and move into respective modules. */
extern struct filterops sig_filtops;
extern struct filterops fs_filtops;

/*
 * Table for for all system-defined filters.
 */
static struct mtx	filterops_lock;
MTX_SYSINIT(kqueue_filterops, &filterops_lock, "protect sysfilt_ops",
	MTX_DEF);
static struct {
	struct filterops *for_fop;
	int for_nolock;
	int for_refcnt;
} sysfilt_ops[EVFILT_SYSCOUNT] = {
	{ &file_filtops, 1 },			/* EVFILT_READ */
	{ &file_filtops, 1 },			/* EVFILT_WRITE */
	{ &null_filtops },			/* EVFILT_AIO */
	{ &file_filtops, 1 },			/* EVFILT_VNODE */
	{ &proc_filtops, 1 },			/* EVFILT_PROC */
	{ &sig_filtops, 1 },			/* EVFILT_SIGNAL */
	{ &timer_filtops, 1 },			/* EVFILT_TIMER */
	{ &file_filtops, 1 },			/* EVFILT_PROCDESC */
	{ &fs_filtops, 1 },			/* EVFILT_FS */
	{ &null_filtops },			/* EVFILT_LIO */
	{ &user_filtops, 1 },			/* EVFILT_USER */
	{ &null_filtops },			/* EVFILT_SENDFILE */
	{ &file_filtops, 1 },                   /* EVFILT_EMPTY */
};

/*
 * Simple redirection for all cdevsw style objects to call their fo_kqfilter
 * method.
 */
static int
filt_fileattach(struct knote *kn)
{

	return (fo_kqfilter(kn->kn_fp, kn));
}

/*ARGSUSED*/
static int
kqueue_kqfilter(struct file *fp, struct knote *kn)
{
	struct kqueue *kq = kn->kn_fp->f_data;

	if (kn->kn_filter != EVFILT_READ)
		return (EINVAL);

	kn->kn_status |= KN_KQUEUE;
	kn->kn_fop = &kqread_filtops;
	knlist_add(&kq->kq_sel.si_note, kn, 0);

	return (0);
}

static void
filt_kqdetach(struct knote *kn)
{
	struct kqueue *kq = kn->kn_fp->f_data;

	knlist_remove(&kq->kq_sel.si_note, kn, 0);
}

/*ARGSUSED*/
static int
filt_kqueue(struct knote *kn, long hint)
{
	struct kqueue *kq = kn->kn_fp->f_data;

	kn->kn_data = kq->kq_count;
	return (kn->kn_data > 0);
}

/* XXX - move to kern_proc.c?  */
static int
filt_procattach(struct knote *kn)
{
	struct proc *p;
	int error;
	bool exiting, immediate;

	exiting = immediate = false;
	if (kn->kn_sfflags & NOTE_EXIT)
		p = pfind_any(kn->kn_id);
	else
		p = pfind(kn->kn_id);
	if (p == NULL)
		return (ESRCH);
	if (p->p_flag & P_WEXIT)
		exiting = true;

	if ((error = p_cansee(curthread, p))) {
		PROC_UNLOCK(p);
		return (error);
	}

	kn->kn_ptr.p_proc = p;
	kn->kn_flags |= EV_CLEAR;		/* automatically set */

	/*
	 * Internal flag indicating registration done by kernel for the
	 * purposes of getting a NOTE_CHILD notification.
	 */
	if (kn->kn_flags & EV_FLAG2) {
		kn->kn_flags &= ~EV_FLAG2;
		kn->kn_data = kn->kn_sdata;		/* ppid */
		kn->kn_fflags = NOTE_CHILD;
		kn->kn_sfflags &= ~(NOTE_EXIT | NOTE_EXEC | NOTE_FORK);
		immediate = true; /* Force immediate activation of child note. */
	}
	/*
	 * Internal flag indicating registration done by kernel (for other than
	 * NOTE_CHILD).
	 */
	if (kn->kn_flags & EV_FLAG1) {
		kn->kn_flags &= ~EV_FLAG1;
	}

	knlist_add(p->p_klist, kn, 1);

	/*
	 * Immediately activate any child notes or, in the case of a zombie
	 * target process, exit notes.  The latter is necessary to handle the
	 * case where the target process, e.g. a child, dies before the kevent
	 * is registered.
	 */
	if (immediate || (exiting && filt_proc(kn, NOTE_EXIT)))
		KNOTE_ACTIVATE(kn, 0);

	PROC_UNLOCK(p);

	return (0);
}

/*
 * The knote may be attached to a different process, which may exit,
 * leaving nothing for the knote to be attached to.  So when the process
 * exits, the knote is marked as DETACHED and also flagged as ONESHOT so
 * it will be deleted when read out.  However, as part of the knote deletion,
 * this routine is called, so a check is needed to avoid actually performing
 * a detach, because the original process does not exist any more.
 */
/* XXX - move to kern_proc.c?  */
static void
filt_procdetach(struct knote *kn)
{

	knlist_remove(kn->kn_knlist, kn, 0);
	kn->kn_ptr.p_proc = NULL;
}

/* XXX - move to kern_proc.c?  */
static int
filt_proc(struct knote *kn, long hint)
{
	struct proc *p;
	u_int event;

	p = kn->kn_ptr.p_proc;
	if (p == NULL) /* already activated, from attach filter */
		return (0);

	/* Mask off extra data. */
	event = (u_int)hint & NOTE_PCTRLMASK;

	/* If the user is interested in this event, record it. */
	if (kn->kn_sfflags & event)
		kn->kn_fflags |= event;

	/* Process is gone, so flag the event as finished. */
	if (event == NOTE_EXIT) {
		kn->kn_flags |= EV_EOF | EV_ONESHOT;
		kn->kn_ptr.p_proc = NULL;
		if (kn->kn_fflags & NOTE_EXIT)
			kn->kn_data = KW_EXITCODE(p->p_xexit, p->p_xsig);
		if (kn->kn_fflags == 0)
			kn->kn_flags |= EV_DROP;
		return (1);
	}

	return (kn->kn_fflags != 0);
}

/*
 * Called when the process forked. It mostly does the same as the
 * knote(), activating all knotes registered to be activated when the
 * process forked. Additionally, for each knote attached to the
 * parent, check whether user wants to track the new process. If so
 * attach a new knote to it, and immediately report an event with the
 * child's pid.
 */
void
knote_fork(struct knlist *list, int pid)
{
	struct kqueue *kq;
	struct knote *kn;
	kkevent_t kev;
	int error;

	if (list == NULL)
		return;
	list->kl_lock(list->kl_lockarg);

	SLIST_FOREACH(kn, &list->kl_list, kn_selnext) {
		kq = kn->kn_kq;
		KQ_LOCK(kq);
		if (kn_in_flux(kn) && (kn->kn_status & KN_SCAN) == 0) {
			KQ_UNLOCK(kq);
			continue;
		}

		/*
		 * The same as knote(), activate the event.
		 */
		if ((kn->kn_sfflags & NOTE_TRACK) == 0) {
			kn->kn_status |= KN_HASKQLOCK;
			if (kn->kn_fop->f_event(kn, NOTE_FORK))
				KNOTE_ACTIVATE(kn, 1);
			kn->kn_status &= ~KN_HASKQLOCK;
			KQ_UNLOCK(kq);
			continue;
		}

		/*
		 * The NOTE_TRACK case. In addition to the activation
		 * of the event, we need to register new events to
		 * track the child. Drop the locks in preparation for
		 * the call to kqueue_register().
		 */
		kn_enter_flux(kn);
		KQ_UNLOCK(kq);
		list->kl_unlock(list->kl_lockarg);

		/*
		 * Activate existing knote and register tracking knotes with
		 * new process.
		 *
		 * First register a knote to get just the child notice. This
		 * must be a separate note from a potential NOTE_EXIT
		 * notification since both NOTE_CHILD and NOTE_EXIT are defined
		 * to use the data field (in conflicting ways).
		 */
		kev.ident = pid;
		kev.filter = kn->kn_filter;
		kev.flags = kn->kn_flags | EV_ADD | EV_ENABLE | EV_ONESHOT |
		    EV_FLAG2;
		kev.fflags = kn->kn_sfflags;
		kev.data = kn->kn_id;		/* parent */
		kev.udata = kn->kn_kevent.udata;/* preserve udata */
		error = kqueue_register(kq, &kev, NULL, 0);
		if (error)
			kn->kn_fflags |= NOTE_TRACKERR;

		/*
		 * Then register another knote to track other potential events
		 * from the new process.
		 */
		kev.ident = pid;
		kev.filter = kn->kn_filter;
		kev.flags = kn->kn_flags | EV_ADD | EV_ENABLE | EV_FLAG1;
		kev.fflags = kn->kn_sfflags;
		kev.data = kn->kn_id;		/* parent */
		kev.udata = kn->kn_kevent.udata;
		error = kqueue_register(kq, &kev, NULL, 0);
		if (error) {
			kn->kn_fflags |= NOTE_TRACKERR;
		}
		if (kn->kn_fop->f_event(kn, NOTE_FORK))
			KNOTE_ACTIVATE(kn, 0);
		KQ_LOCK(kq);
		kn_leave_flux(kn);
		KQ_UNLOCK_FLUX(kq);
		list->kl_lock(list->kl_lockarg);
	}
	list->kl_unlock(list->kl_lockarg);
}

/*
 * XXX: EVFILT_TIMER should perhaps live in kern_time.c beside the
 * interval timer support code.
 */

#define NOTE_TIMER_PRECMASK						\
    (NOTE_SECONDS | NOTE_MSECONDS | NOTE_USECONDS | NOTE_NSECONDS)

static sbintime_t
timer2sbintime(intptr_t data, int flags)
{
	int64_t secs;

        /*
         * Macros for converting to the fractional second portion of an
         * sbintime_t using 64bit multiplication to improve precision.
         */
#define NS_TO_SBT(ns) (((ns) * (((uint64_t)1 << 63) / 500000000)) >> 32)
#define US_TO_SBT(us) (((us) * (((uint64_t)1 << 63) / 500000)) >> 32)
#define MS_TO_SBT(ms) (((ms) * (((uint64_t)1 << 63) / 500)) >> 32)
	switch (flags & NOTE_TIMER_PRECMASK) {
	case NOTE_SECONDS:
#ifdef __LP64__
		if (data > (SBT_MAX / SBT_1S))
			return (SBT_MAX);
#endif
		return ((sbintime_t)data << 32);
	case NOTE_MSECONDS: /* FALLTHROUGH */
	case 0:
		if (data >= 1000) {
			secs = data / 1000;
#ifdef __LP64__
			if (secs > (SBT_MAX / SBT_1S))
				return (SBT_MAX);
#endif
			return (secs << 32 | MS_TO_SBT(data % 1000));
		}
		return (MS_TO_SBT(data));
	case NOTE_USECONDS:
		if (data >= 1000000) {
			secs = data / 1000000;
#ifdef __LP64__
			if (secs > (SBT_MAX / SBT_1S))
				return (SBT_MAX);
#endif
			return (secs << 32 | US_TO_SBT(data % 1000000));
		}
		return (US_TO_SBT(data));
	case NOTE_NSECONDS:
		if (data >= 1000000000) {
			secs = data / 1000000000;
#ifdef __LP64__
			if (secs > (SBT_MAX / SBT_1S))
				return (SBT_MAX);
#endif
			return (secs << 32 | US_TO_SBT(data % 1000000000));
		}
		return (NS_TO_SBT(data));
	default:
		break;
	}
	return (-1);
}

struct kq_timer_cb_data {
	struct callout c;
	sbintime_t next;	/* next timer event fires at */
	sbintime_t to;		/* precalculated timer period, 0 for abs */
};

static void
filt_timerexpire(void *knx)
{
	struct knote *kn;
	struct kq_timer_cb_data *kc;

	kn = knx;
	kn->kn_data++;
	KNOTE_ACTIVATE(kn, 0);	/* XXX - handle locking */

	if ((kn->kn_flags & EV_ONESHOT) != 0)
		return;
	kc = kn->kn_ptr.p_v;
	if (kc->to == 0)
		return;
	kc->next += kc->to;
	callout_reset_sbt_on(&kc->c, kc->next, 0, filt_timerexpire, kn,
	    PCPU_GET(cpuid), C_ABSOLUTE);
}

/*
 * data contains amount of time to sleep
 */
static int
filt_timerattach(struct knote *kn)
{
	struct kq_timer_cb_data *kc;
	struct bintime bt;
	sbintime_t to, sbt;
	unsigned int ncallouts;

	if (kn->kn_sdata < 0)
		return (EINVAL);
	if (kn->kn_sdata == 0 && (kn->kn_flags & EV_ONESHOT) == 0)
		kn->kn_sdata = 1;
	/* Only precision unit are supported in flags so far */
	if ((kn->kn_sfflags & ~(NOTE_TIMER_PRECMASK | NOTE_ABSTIME)) != 0)
		return (EINVAL);

	to = timer2sbintime(kn->kn_sdata, kn->kn_sfflags);
	if ((kn->kn_sfflags & NOTE_ABSTIME) != 0) {
		getboottimebin(&bt);
		sbt = bttosbt(bt);
		to -= sbt;
	}
	if (to < 0)
		return (EINVAL);

	do {
		ncallouts = kq_ncallouts;
		if (ncallouts >= kq_calloutmax)
			return (ENOMEM);
	} while (!atomic_cmpset_int(&kq_ncallouts, ncallouts, ncallouts + 1));

	if ((kn->kn_sfflags & NOTE_ABSTIME) == 0)
		kn->kn_flags |= EV_CLEAR;	/* automatically set */
	kn->kn_status &= ~KN_DETACHED;		/* knlist_add clears it */
	kn->kn_ptr.p_v = kc = malloc(sizeof(*kc), M_KQUEUE, M_WAITOK);
	callout_init(&kc->c, 1);
	if ((kn->kn_sfflags & NOTE_ABSTIME) != 0) {
		kc->next = to;
		kc->to = 0;
	} else {
		kc->next = to + sbinuptime();
		kc->to = to;
	}
	callout_reset_sbt_on(&kc->c, kc->next, 0, filt_timerexpire, kn,
	    PCPU_GET(cpuid), C_ABSOLUTE);

	return (0);
}

static void
filt_timerdetach(struct knote *kn)
{
	struct kq_timer_cb_data *kc;
	unsigned int old;

	kc = kn->kn_ptr.p_v;
	callout_drain(&kc->c);
	free(kc, M_KQUEUE);
	old = atomic_fetchadd_int(&kq_ncallouts, -1);
	KASSERT(old > 0, ("Number of callouts cannot become negative"));
	kn->kn_status |= KN_DETACHED;	/* knlist_remove sets it */
}

static int
filt_timer(struct knote *kn, long hint)
{

	return (kn->kn_data != 0);
}

static int
filt_userattach(struct knote *kn)
{

	/* 
	 * EVFILT_USER knotes are not attached to anything in the kernel.
	 */ 
	kn->kn_hook = NULL;
	if (kn->kn_fflags & NOTE_TRIGGER)
		kn->kn_hookid = 1;
	else
		kn->kn_hookid = 0;
	return (0);
}

static void
filt_userdetach(__unused struct knote *kn)
{

	/*
	 * EVFILT_USER knotes are not attached to anything in the kernel.
	 */
}

static int
filt_user(struct knote *kn, __unused long hint)
{

	return (kn->kn_hookid);
}

static void
filt_usertouch(struct knote *kn, kkevent_t *kev, u_long type)
{
	u_int ffctrl;

	switch (type) {
	case EVENT_REGISTER:
		if (kev->fflags & NOTE_TRIGGER)
			kn->kn_hookid = 1;

		ffctrl = kev->fflags & NOTE_FFCTRLMASK;
		kev->fflags &= NOTE_FFLAGSMASK;
		switch (ffctrl) {
		case NOTE_FFNOP:
			break;

		case NOTE_FFAND:
			kn->kn_sfflags &= kev->fflags;
			break;

		case NOTE_FFOR:
			kn->kn_sfflags |= kev->fflags;
			break;

		case NOTE_FFCOPY:
			kn->kn_sfflags = kev->fflags;
			break;

		default:
			/* XXX Return error? */
			break;
		}
		kn->kn_sdata = kev->data;
		if (kev->flags & EV_CLEAR) {
			kn->kn_hookid = 0;
			kn->kn_data = 0;
			kn->kn_fflags = 0;
		}
		break;

        case EVENT_PROCESS:
		*kev = kn->kn_kevent;
		kev->fflags = kn->kn_sfflags;
		kev->data = kn->kn_sdata;
		if (kn->kn_flags & EV_CLEAR) {
			kn->kn_hookid = 0;
			kn->kn_data = 0;
			kn->kn_fflags = 0;
		}
		break;

	default:
		panic("filt_usertouch() - invalid type (%ld)", type);
		break;
	}
}

int
sys_kqueue(struct thread *td, struct kqueue_args *uap)
{

	return (kern_kqueue(td, 0, NULL));
}

static void
kqueue_init(struct kqueue *kq)
{

	mtx_init(&kq->kq_lock, "kqueue", NULL, MTX_DEF | MTX_DUPOK);
	TAILQ_INIT(&kq->kq_head);
	knlist_init_mtx(&kq->kq_sel.si_note, &kq->kq_lock);
	TASK_INIT(&kq->kq_task, 0, kqueue_task, kq);
}

int
kern_kqueue(struct thread *td, int flags, struct filecaps *fcaps)
{
	struct filedesc *fdp;
	struct kqueue *kq;
	struct file *fp;
	struct ucred *cred;
	int fd, error;

	fdp = td->td_proc->p_fd;
	cred = td->td_ucred;
	if (!chgkqcnt(cred->cr_ruidinfo, 1, lim_cur(td, RLIMIT_KQUEUES)))
		return (ENOMEM);

	error = falloc_caps(td, &fp, &fd, flags, fcaps);
	if (error != 0) {
		chgkqcnt(cred->cr_ruidinfo, -1, 0);
		return (error);
	}

	/* An extra reference on `fp' has been held for us by falloc(). */
	kq = malloc(sizeof *kq, M_KQUEUE, M_WAITOK | M_ZERO);
	kqueue_init(kq);
	kq->kq_fdp = fdp;
	kq->kq_cred = crhold(cred);

	FILEDESC_XLOCK(fdp);
	TAILQ_INSERT_HEAD(&fdp->fd_kqlist, kq, kq_list);
	FILEDESC_XUNLOCK(fdp);

	finit(fp, FREAD | FWRITE, DTYPE_KQUEUE, kq, &kqueueops);
	fdrop(fp, td);

	td->td_retval[0] = fd;
	return (0);
}

struct g_kevent_args {
	int	fd;
	void	*changelist;
	int	nchanges;
	void	*eventlist;
	int	nevents;
	const struct timespec *timeout;
};

int
sys_kevent(struct thread *td, struct kevent_args *uap)
{
	struct kevent_copyops k_ops = {
		.arg = uap,
		.k_copyout = kevent_copyout,
		.k_copyin = kevent_copyin,
		.kevent_size = sizeof(struct kevent_native),
	};
	struct g_kevent_args gk_args = {
		.fd = uap->fd,
		.changelist = uap->changelist,
		.nchanges = uap->nchanges,
		.eventlist = uap->eventlist,
		.nevents = uap->nevents,
		.timeout = uap->timeout,
	};

	return (kern_kevent_generic(td, &gk_args, &k_ops, "kevent"));
}

static int
kern_kevent_generic(struct thread *td, struct g_kevent_args *uap,
    struct kevent_copyops *k_ops, const char *struct_name)
{
	struct timespec ts, *tsp;
#ifdef KTRACE
<<<<<<< HEAD
	struct uio ktruio;
	kiovec_t ktriov;
	struct uio *ktruioin = NULL;
	struct uio *ktruioout = NULL;
	u_int kgio;
=======
	struct kevent *eventlist = uap->eventlist;
>>>>>>> bac78aa2
#endif
	int error;

	if (uap->timeout != NULL) {
		error = copyin(uap->timeout, &ts, sizeof(ts));
		if (error)
			return (error);
		tsp = &ts;
	} else
		tsp = NULL;

#ifdef KTRACE
<<<<<<< HEAD
	if (KTRPOINT(td, KTR_GENIO)) {
		kgio = ktr_geniosize;
		IOVEC_INIT(&ktriov, uap->changelist,
		    kev_iovlen(uap->nchanges, kgio, k_ops->kevent_size));
		ktruio = (struct uio){ .uio_iov = &ktriov, .uio_iovcnt = 1,
		    .uio_segflg = UIO_USERSPACE, .uio_rw = UIO_READ,
		    .uio_td = td };
		ktruioin = cloneuio(&ktruio);
		IOVEC_INIT(&ktriov, uap->eventlist,
		    kev_iovlen(uap->nevents, kgio, k_ops->kevent_size));
		ktriov.iov_len = uap->nevents * k_ops->kevent_size;
		ktruioout = cloneuio(&ktruio);
	}
=======
	if (KTRPOINT(td, KTR_STRUCT_ARRAY))
		ktrstructarray(struct_name, UIO_USERSPACE, uap->changelist,
		    uap->nchanges, k_ops->kevent_size);
>>>>>>> bac78aa2
#endif

	error = kern_kevent(td, uap->fd, uap->nchanges, uap->nevents,
	    k_ops, tsp);

#ifdef KTRACE
	if (error == 0 && KTRPOINT(td, KTR_STRUCT_ARRAY))
		ktrstructarray(struct_name, UIO_USERSPACE, eventlist,
		    td->td_retval[0], k_ops->kevent_size);
#endif

	return (error);
}
	struct kevent_native kev_n[KQ_NEVENTS];

/*
 * Copy 'count' items into the destination list pointed to by uap->eventlist.
 */
static int
kevent_copyout(void *arg, kkevent_t *kevp, int count)
{
	struct kevent_args *uap;
#if __has_feature(capabilities)
	struct kevent_native ks_n[KQ_NEVENTS];
	int i;
#endif
	int error;

	KASSERT(count <= KQ_NEVENTS, ("count (%d) > KQ_NEVENTS", count));
	uap = (struct kevent_args *)arg;

#if !__has_feature(capabilities)
	error = copyout(kevp, uap->eventlist, count * sizeof *kevp);
#else
	for (i = 0; i < count; i++) {
		ks_n[i].ident = kevp[i].ident;
		ks_n[i].filter = kevp[i].filter;
		ks_n[i].flags = kevp[i].flags;
		ks_n[i].fflags = kevp[i].fflags;
		ks_n[i].data = kevp[i].data;
		ks_n[i].udata = (void *)(uintptr_t)kevp[i].udata;
		memcpy(&ks_n[i].ext[0], &kevp->ext[0], sizeof(kevp->ext));
	}
	error = copyout(ks_n, uap->eventlist, count * sizeof(*ks_n));
#endif
	if (error == 0)
		uap->eventlist += count;
	return (error);
}

/*
 * Copy 'count' items from the list pointed to by uap->changelist.
 */
static int
kevent_copyin(void *arg, kkevent_t *kevp, int count)
{
	struct kevent_args *uap;
#if __has_feature(capabilities)
	struct kevent_native ks_n[KQ_NEVENTS];
	int i;
#endif
	int error;

	KASSERT(count <= KQ_NEVENTS, ("count (%d) > KQ_NEVENTS", count));
	uap = (struct kevent_args *)arg;

#if !__has_feature(capabilities)
	error = copyin(uap->changelist, kevp, count * sizeof *kevp);
#else
	error = copyin(uap->changelist, ks_n, count * sizeof(*ks_n));
	if (error != 0)
		return (error);
	for (i = 0; i < count; i++) {
		kevp[i].ident = ks_n[i].ident;
		kevp[i].filter = ks_n[i].filter;
		kevp[i].flags = ks_n[i].flags;
		kevp[i].fflags = ks_n[i].fflags;
		kevp[i].data = ks_n[i].data;
		/* Store untagged. */
		kevp[i].udata = (void * __capability)(intcap_t)ks_n[i].udata;
		memcpy(&kevp[i].ext[0], &ks_n->ext[0], sizeof(ks_n->ext));
	}
#endif
	if (error == 0)
		uap->changelist += count;
	return (error);
}

#ifdef COMPAT_FREEBSD11
static int
kevent11_copyout(void *arg, kkevent_t *kevp, int count)
{
	struct freebsd11_kevent_args *uap;
	struct kevent_freebsd11 kev11;
	int error, i;

	KASSERT(count <= KQ_NEVENTS, ("count (%d) > KQ_NEVENTS", count));
	uap = (struct freebsd11_kevent_args *)arg;

	for (i = 0; i < count; i++) {
		kev11.ident = kevp->ident;
		kev11.filter = kevp->filter;
		kev11.flags = kevp->flags;
		kev11.fflags = kevp->fflags;
		kev11.data = kevp->data;
		kev11.udata = (void *)(uintptr_t)kevp->udata;
		error = copyout(&kev11, uap->eventlist, sizeof(kev11));
		if (error != 0)
			break;
		uap->eventlist++;
		kevp++;
	}
	return (error);
}

/*
 * Copy 'count' items from the list pointed to by uap->changelist.
 */
static int
kevent11_copyin(void *arg, kkevent_t *kevp, int count)
{
	struct freebsd11_kevent_args *uap;
	struct kevent_freebsd11 kev11;
	int error, i;

	KASSERT(count <= KQ_NEVENTS, ("count (%d) > KQ_NEVENTS", count));
	uap = (struct freebsd11_kevent_args *)arg;

	for (i = 0; i < count; i++) {
		error = copyin(uap->changelist, &kev11, sizeof(kev11));
		if (error != 0)
			break;
		kevp->ident = kev11.ident;
		kevp->filter = kev11.filter;
		kevp->flags = kev11.flags;
		kevp->fflags = kev11.fflags;
		kevp->data = (uintptr_t)kev11.data;
		kevp->udata = (void * __capability)(uintcap_t)kev11.udata;
		bzero(&kevp->ext, sizeof(kevp->ext));
		uap->changelist++;
		kevp++;
	}
	return (error);
}

int
freebsd11_kevent(struct thread *td, struct freebsd11_kevent_args *uap)
{
	struct kevent_copyops k_ops = {
		.arg = uap,
		.k_copyout = kevent11_copyout,
		.k_copyin = kevent11_copyin,
		.kevent_size = sizeof(struct kevent_freebsd11),
	};
	struct g_kevent_args gk_args = {
		.fd = uap->fd,
		.changelist = uap->changelist,
		.nchanges = uap->nchanges,
		.eventlist = uap->eventlist,
		.nevents = uap->nevents,
		.timeout = uap->timeout,
	};

	return (kern_kevent_generic(td, &gk_args, &k_ops, "kevent_freebsd11"));
}
#endif

int
kern_kevent(struct thread *td, int fd, int nchanges, int nevents,
    struct kevent_copyops *k_ops, const struct timespec *timeout)
{
	cap_rights_t rights;
	struct file *fp;
	int error;

	cap_rights_init(&rights);
	if (nchanges > 0)
		cap_rights_set(&rights, CAP_KQUEUE_CHANGE);
	if (nevents > 0)
		cap_rights_set(&rights, CAP_KQUEUE_EVENT);
	error = fget(td, fd, &rights, &fp);
	if (error != 0)
		return (error);

	error = kern_kevent_fp(td, fp, nchanges, nevents, k_ops, timeout);
	fdrop(fp, td);

	return (error);
}

static int
kqueue_kevent(struct kqueue *kq, struct thread *td, int nchanges, int nevents,
    struct kevent_copyops *k_ops, const struct timespec *timeout)
{
	kkevent_t keva[KQ_NEVENTS];
	kkevent_t *kevp, *changes;
	int i, n, nerrors, error;

	nerrors = 0;
	while (nchanges > 0) {
		n = nchanges > KQ_NEVENTS ? KQ_NEVENTS : nchanges;
		error = k_ops->k_copyin(k_ops->arg, keva, n);
		if (error)
			return (error);
		changes = keva;
		for (i = 0; i < n; i++) {
			kevp = &changes[i];
			if (!kevp->filter)
				continue;
			kevp->flags &= ~EV_SYSFLAGS;
			error = kqueue_register(kq, kevp, td, 1);
			if (error || (kevp->flags & EV_RECEIPT)) {
				if (nevents == 0)
					return (error);
				kevp->flags = EV_ERROR;
				kevp->data = error;
				(void)k_ops->k_copyout(k_ops->arg, kevp, 1);
				nevents--;
				nerrors++;
			}
		}
		nchanges -= n;
	}
	if (nerrors) {
		td->td_retval[0] = nerrors;
		return (0);
	}

	return (kqueue_scan(kq, nevents, k_ops, timeout, keva, td));
}

int
kern_kevent_fp(struct thread *td, struct file *fp, int nchanges, int nevents,
    struct kevent_copyops *k_ops, const struct timespec *timeout)
{
	struct kqueue *kq;
	int error;

	error = kqueue_acquire(fp, &kq);
	if (error != 0)
		return (error);
	error = kqueue_kevent(kq, td, nchanges, nevents, k_ops, timeout);
	kqueue_release(kq, 0);
	return (error);
}

/*
 * Performs a kevent() call on a temporarily created kqueue. This can be
 * used to perform one-shot polling, similar to poll() and select().
 */
int
kern_kevent_anonymous(struct thread *td, int nevents,
    struct kevent_copyops *k_ops)
{
	struct kqueue kq = {};
	int error;

	kqueue_init(&kq);
	kq.kq_refcnt = 1;
	error = kqueue_kevent(&kq, td, nevents, nevents, k_ops, NULL);
	kqueue_drain(&kq, td);
	kqueue_destroy(&kq);
	return (error);
}

int
kqueue_add_filteropts(int filt, struct filterops *filtops)
{
	int error;

	error = 0;
	if (filt > 0 || filt + EVFILT_SYSCOUNT < 0) {
		printf(
"trying to add a filterop that is out of range: %d is beyond %d\n",
		    ~filt, EVFILT_SYSCOUNT);
		return EINVAL;
	}
	mtx_lock(&filterops_lock);
	if (sysfilt_ops[~filt].for_fop != &null_filtops &&
	    sysfilt_ops[~filt].for_fop != NULL)
		error = EEXIST;
	else {
		sysfilt_ops[~filt].for_fop = filtops;
		sysfilt_ops[~filt].for_refcnt = 0;
	}
	mtx_unlock(&filterops_lock);

	return (error);
}

int
kqueue_del_filteropts(int filt)
{
	int error;

	error = 0;
	if (filt > 0 || filt + EVFILT_SYSCOUNT < 0)
		return EINVAL;

	mtx_lock(&filterops_lock);
	if (sysfilt_ops[~filt].for_fop == &null_filtops ||
	    sysfilt_ops[~filt].for_fop == NULL)
		error = EINVAL;
	else if (sysfilt_ops[~filt].for_refcnt != 0)
		error = EBUSY;
	else {
		sysfilt_ops[~filt].for_fop = &null_filtops;
		sysfilt_ops[~filt].for_refcnt = 0;
	}
	mtx_unlock(&filterops_lock);

	return error;
}

static struct filterops *
kqueue_fo_find(int filt)
{

	if (filt > 0 || filt + EVFILT_SYSCOUNT < 0)
		return NULL;

	if (sysfilt_ops[~filt].for_nolock)
		return sysfilt_ops[~filt].for_fop;

	mtx_lock(&filterops_lock);
	sysfilt_ops[~filt].for_refcnt++;
	if (sysfilt_ops[~filt].for_fop == NULL)
		sysfilt_ops[~filt].for_fop = &null_filtops;
	mtx_unlock(&filterops_lock);

	return sysfilt_ops[~filt].for_fop;
}

static void
kqueue_fo_release(int filt)
{

	if (filt > 0 || filt + EVFILT_SYSCOUNT < 0)
		return;

	if (sysfilt_ops[~filt].for_nolock)
		return;

	mtx_lock(&filterops_lock);
	KASSERT(sysfilt_ops[~filt].for_refcnt > 0,
	    ("filter object refcount not valid on release"));
	sysfilt_ops[~filt].for_refcnt--;
	mtx_unlock(&filterops_lock);
}

/*
 * A ref to kq (obtained via kqueue_acquire) must be held.  waitok will
 * influence if memory allocation should wait.  Make sure it is 0 if you
 * hold any mutexes.
 */
static int
kqueue_register(struct kqueue *kq, kkevent_t *kev, struct thread *td, int waitok)
{
	struct filterops *fops;
	struct file *fp;
	struct knote *kn, *tkn;
	struct knlist *knl;
	cap_rights_t rights;
	int error, filt, event;
	int haskqglobal, filedesc_unlock;

	if ((kev->flags & (EV_ENABLE | EV_DISABLE)) == (EV_ENABLE | EV_DISABLE))
		return (EINVAL);

	fp = NULL;
	kn = NULL;
	knl = NULL;
	error = 0;
	haskqglobal = 0;
	filedesc_unlock = 0;

	filt = kev->filter;
	fops = kqueue_fo_find(filt);
	if (fops == NULL)
		return EINVAL;

	if (kev->flags & EV_ADD) {
		/*
		 * Prevent waiting with locks.  Non-sleepable
		 * allocation failures are handled in the loop, only
		 * if the spare knote appears to be actually required.
		 */
		tkn = knote_alloc(waitok);
	} else {
		tkn = NULL;
	}

findkn:
	if (fops->f_isfd) {
		KASSERT(td != NULL, ("td is NULL"));
		if (kev->ident > INT_MAX)
			error = EBADF;
		else
			error = fget(td, kev->ident,
			    cap_rights_init(&rights, CAP_EVENT), &fp);
		if (error)
			goto done;

		if ((kev->flags & EV_ADD) == EV_ADD && kqueue_expand(kq, fops,
		    kev->ident, 0) != 0) {
			/* try again */
			fdrop(fp, td);
			fp = NULL;
			error = kqueue_expand(kq, fops, kev->ident, waitok);
			if (error)
				goto done;
			goto findkn;
		}

		if (fp->f_type == DTYPE_KQUEUE) {
			/*
			 * If we add some intelligence about what we are doing,
			 * we should be able to support events on ourselves.
			 * We need to know when we are doing this to prevent
			 * getting both the knlist lock and the kq lock since
			 * they are the same thing.
			 */
			if (fp->f_data == kq) {
				error = EINVAL;
				goto done;
			}

			/*
			 * Pre-lock the filedesc before the global
			 * lock mutex, see the comment in
			 * kqueue_close().
			 */
			FILEDESC_XLOCK(td->td_proc->p_fd);
			filedesc_unlock = 1;
			KQ_GLOBAL_LOCK(&kq_global, haskqglobal);
		}

		KQ_LOCK(kq);
		if (kev->ident < kq->kq_knlistsize) {
			SLIST_FOREACH(kn, &kq->kq_knlist[kev->ident], kn_link)
				if (kev->filter == kn->kn_filter)
					break;
		}
	} else {
		if ((kev->flags & EV_ADD) == EV_ADD)
			kqueue_expand(kq, fops, kev->ident, waitok);

		KQ_LOCK(kq);

		/*
		 * If possible, find an existing knote to use for this kevent.
		 */
		if (kev->filter == EVFILT_PROC &&
		    (kev->flags & (EV_FLAG1 | EV_FLAG2)) != 0) {
			/* This is an internal creation of a process tracking
			 * note. Don't attempt to coalesce this with an
			 * existing note.
			 */
			;			
		} else if (kq->kq_knhashmask != 0) {
			struct klist *list;

			list = &kq->kq_knhash[
			    KN_HASH((u_long)kev->ident, kq->kq_knhashmask)];
			SLIST_FOREACH(kn, list, kn_link)
				if (kev->ident == kn->kn_id &&
				    kev->filter == kn->kn_filter)
					break;
		}
	}

	/* knote is in the process of changing, wait for it to stabilize. */
	if (kn != NULL && kn_in_flux(kn)) {
		KQ_GLOBAL_UNLOCK(&kq_global, haskqglobal);
		if (filedesc_unlock) {
			FILEDESC_XUNLOCK(td->td_proc->p_fd);
			filedesc_unlock = 0;
		}
		kq->kq_state |= KQ_FLUXWAIT;
		msleep(kq, &kq->kq_lock, PSOCK | PDROP, "kqflxwt", 0);
		if (fp != NULL) {
			fdrop(fp, td);
			fp = NULL;
		}
		goto findkn;
	}

	/*
	 * kn now contains the matching knote, or NULL if no match
	 */
	if (kn == NULL) {
		if (kev->flags & EV_ADD) {
			kn = tkn;
			tkn = NULL;
			if (kn == NULL) {
				KQ_UNLOCK(kq);
				error = ENOMEM;
				goto done;
			}
			kn->kn_fp = fp;
			kn->kn_kq = kq;
			kn->kn_fop = fops;
			/*
			 * apply reference counts to knote structure, and
			 * do not release it at the end of this routine.
			 */
			fops = NULL;
			fp = NULL;

			kn->kn_sfflags = kev->fflags;
			kn->kn_sdata = kev->data;
			kev->fflags = 0;
			kev->data = 0;
			kn->kn_kevent = *kev;
			kn->kn_kevent.flags &= ~(EV_ADD | EV_DELETE |
			    EV_ENABLE | EV_DISABLE | EV_FORCEONESHOT);
			kn->kn_status = KN_DETACHED;
			kn_enter_flux(kn);

			error = knote_attach(kn, kq);
			KQ_UNLOCK(kq);
			if (error != 0) {
				tkn = kn;
				goto done;
			}

			if ((error = kn->kn_fop->f_attach(kn)) != 0) {
				knote_drop_detached(kn, td);
				goto done;
			}
			knl = kn_list_lock(kn);
			goto done_ev_add;
		} else {
			/* No matching knote and the EV_ADD flag is not set. */
			KQ_UNLOCK(kq);
			error = ENOENT;
			goto done;
		}
	}
	
	if (kev->flags & EV_DELETE) {
		kn_enter_flux(kn);
		KQ_UNLOCK(kq);
		knote_drop(kn, td);
		goto done;
	}

	if (kev->flags & EV_FORCEONESHOT) {
		kn->kn_flags |= EV_ONESHOT;
		KNOTE_ACTIVATE(kn, 1);
	}

	/*
	 * The user may change some filter values after the initial EV_ADD,
	 * but doing so will not reset any filter which has already been
	 * triggered.
	 */
	kn->kn_status |= KN_SCAN;
	kn_enter_flux(kn);
	KQ_UNLOCK(kq);
	knl = kn_list_lock(kn);
	kn->kn_kevent.udata = kev->udata;
	if (!fops->f_isfd && fops->f_touch != NULL) {
		fops->f_touch(kn, kev, EVENT_REGISTER);
	} else {
		kn->kn_sfflags = kev->fflags;
		kn->kn_sdata = kev->data;
	}

	/*
	 * We can get here with kn->kn_knlist == NULL.  This can happen when
	 * the initial attach event decides that the event is "completed" 
	 * already.  i.e. filt_procattach is called on a zombie process.  It
	 * will call filt_proc which will remove it from the list, and NULL
	 * kn_knlist.
	 */
done_ev_add:
	if ((kev->flags & EV_ENABLE) != 0)
		kn->kn_status &= ~KN_DISABLED;
	else if ((kev->flags & EV_DISABLE) != 0)
		kn->kn_status |= KN_DISABLED;

	if ((kn->kn_status & KN_DISABLED) == 0)
		event = kn->kn_fop->f_event(kn, 0);
	else
		event = 0;

	KQ_LOCK(kq);
	if (event)
		kn->kn_status |= KN_ACTIVE;
	if ((kn->kn_status & (KN_ACTIVE | KN_DISABLED | KN_QUEUED)) ==
	    KN_ACTIVE)
		knote_enqueue(kn);
	kn->kn_status &= ~KN_SCAN;
	kn_leave_flux(kn);
	kn_list_unlock(knl);
	KQ_UNLOCK_FLUX(kq);

done:
	KQ_GLOBAL_UNLOCK(&kq_global, haskqglobal);
	if (filedesc_unlock)
		FILEDESC_XUNLOCK(td->td_proc->p_fd);
	if (fp != NULL)
		fdrop(fp, td);
	knote_free(tkn);
	if (fops != NULL)
		kqueue_fo_release(filt);
	return (error);
}

static int
kqueue_acquire(struct file *fp, struct kqueue **kqp)
{
	int error;
	struct kqueue *kq;

	error = 0;

	kq = fp->f_data;
	if (fp->f_type != DTYPE_KQUEUE || kq == NULL)
		return (EBADF);
	*kqp = kq;
	KQ_LOCK(kq);
	if ((kq->kq_state & KQ_CLOSING) == KQ_CLOSING) {
		KQ_UNLOCK(kq);
		return (EBADF);
	}
	kq->kq_refcnt++;
	KQ_UNLOCK(kq);

	return error;
}

static void
kqueue_release(struct kqueue *kq, int locked)
{
	if (locked)
		KQ_OWNED(kq);
	else
		KQ_LOCK(kq);
	kq->kq_refcnt--;
	if (kq->kq_refcnt == 1)
		wakeup(&kq->kq_refcnt);
	if (!locked)
		KQ_UNLOCK(kq);
}

static void
kqueue_schedtask(struct kqueue *kq)
{

	KQ_OWNED(kq);
	KASSERT(((kq->kq_state & KQ_TASKDRAIN) != KQ_TASKDRAIN),
	    ("scheduling kqueue task while draining"));

	if ((kq->kq_state & KQ_TASKSCHED) != KQ_TASKSCHED) {
		taskqueue_enqueue(taskqueue_kqueue_ctx, &kq->kq_task);
		kq->kq_state |= KQ_TASKSCHED;
	}
}

/*
 * Expand the kq to make sure we have storage for fops/ident pair.
 *
 * Return 0 on success (or no work necessary), return errno on failure.
 *
 * Not calling hashinit w/ waitok (proper malloc flag) should be safe.
 * If kqueue_register is called from a non-fd context, there usually/should
 * be no locks held.
 */
static int
kqueue_expand(struct kqueue *kq, struct filterops *fops, uintptr_t ident,
	int waitok)
{
	struct klist *list, *tmp_knhash, *to_free;
	u_long tmp_knhashmask;
	int size;
	int fd;
	int mflag = waitok ? M_WAITOK : M_NOWAIT;

	KQ_NOTOWNED(kq);

	to_free = NULL;
	if (fops->f_isfd) {
		fd = ident;
		if (kq->kq_knlistsize <= fd) {
			size = kq->kq_knlistsize;
			while (size <= fd)
				size += KQEXTENT;
			list = malloc(size * sizeof(*list), M_KQUEUE, mflag);
			if (list == NULL)
				return ENOMEM;
			KQ_LOCK(kq);
			if (kq->kq_knlistsize > fd) {
				to_free = list;
				list = NULL;
			} else {
				if (kq->kq_knlist != NULL) {
					bcopy(kq->kq_knlist, list,
					    kq->kq_knlistsize * sizeof(*list));
					to_free = kq->kq_knlist;
					kq->kq_knlist = NULL;
				}
				bzero((caddr_t)list +
				    kq->kq_knlistsize * sizeof(*list),
				    (size - kq->kq_knlistsize) * sizeof(*list));
				kq->kq_knlistsize = size;
				kq->kq_knlist = list;
			}
			KQ_UNLOCK(kq);
		}
	} else {
		if (kq->kq_knhashmask == 0) {
			tmp_knhash = hashinit(KN_HASHSIZE, M_KQUEUE,
			    &tmp_knhashmask);
			if (tmp_knhash == NULL)
				return ENOMEM;
			KQ_LOCK(kq);
			if (kq->kq_knhashmask == 0) {
				kq->kq_knhash = tmp_knhash;
				kq->kq_knhashmask = tmp_knhashmask;
			} else {
				to_free = tmp_knhash;
			}
			KQ_UNLOCK(kq);
		}
	}
	free(to_free, M_KQUEUE);

	KQ_NOTOWNED(kq);
	return 0;
}

static void
kqueue_task(void *arg, int pending)
{
	struct kqueue *kq;
	int haskqglobal;

	haskqglobal = 0;
	kq = arg;

	KQ_GLOBAL_LOCK(&kq_global, haskqglobal);
	KQ_LOCK(kq);

	KNOTE_LOCKED(&kq->kq_sel.si_note, 0);

	kq->kq_state &= ~KQ_TASKSCHED;
	if ((kq->kq_state & KQ_TASKDRAIN) == KQ_TASKDRAIN) {
		wakeup(&kq->kq_state);
	}
	KQ_UNLOCK(kq);
	KQ_GLOBAL_UNLOCK(&kq_global, haskqglobal);
}

/*
 * Scan, update kn_data (if not ONESHOT), and copyout triggered events.
 * We treat KN_MARKER knotes as if they are in flux.
 */
static int
kqueue_scan(struct kqueue *kq, int maxevents, struct kevent_copyops *k_ops,
    const struct timespec *tsp, kkevent_t *keva, struct thread *td)
{
	kkevent_t *kevp;
	struct knote *kn, *marker;
	struct knlist *knl;
	sbintime_t asbt, rsbt;
	int count, error, haskqglobal, influx, nkev, touch;

	count = maxevents;
	nkev = 0;
	error = 0;
	haskqglobal = 0;

	if (maxevents == 0)
		goto done_nl;

	rsbt = 0;
	if (tsp != NULL) {
		if (tsp->tv_sec < 0 || tsp->tv_nsec < 0 ||
		    tsp->tv_nsec >= 1000000000) {
			error = EINVAL;
			goto done_nl;
		}
		if (timespecisset(tsp)) {
			if (tsp->tv_sec <= INT32_MAX) {
				rsbt = tstosbt(*tsp);
				if (TIMESEL(&asbt, rsbt))
					asbt += tc_tick_sbt;
				if (asbt <= SBT_MAX - rsbt)
					asbt += rsbt;
				else
					asbt = 0;
				rsbt >>= tc_precexp;
			} else
				asbt = 0;
		} else
			asbt = -1;
	} else
		asbt = 0;
	marker = knote_alloc(1);
	marker->kn_status = KN_MARKER;
	KQ_LOCK(kq);

retry:
	kevp = keva;
	if (kq->kq_count == 0) {
		if (asbt == -1) {
			error = EWOULDBLOCK;
		} else {
			kq->kq_state |= KQ_SLEEP;
			error = msleep_sbt(kq, &kq->kq_lock, PSOCK | PCATCH,
			    "kqread", asbt, rsbt, C_ABSOLUTE);
		}
		if (error == 0)
			goto retry;
		/* don't restart after signals... */
		if (error == ERESTART)
			error = EINTR;
		else if (error == EWOULDBLOCK)
			error = 0;
		goto done;
	}

	TAILQ_INSERT_TAIL(&kq->kq_head, marker, kn_tqe);
	influx = 0;
	while (count) {
		KQ_OWNED(kq);
		kn = TAILQ_FIRST(&kq->kq_head);

		if ((kn->kn_status == KN_MARKER && kn != marker) ||
		    kn_in_flux(kn)) {
			if (influx) {
				influx = 0;
				KQ_FLUX_WAKEUP(kq);
			}
			kq->kq_state |= KQ_FLUXWAIT;
			error = msleep(kq, &kq->kq_lock, PSOCK,
			    "kqflxwt", 0);
			continue;
		}

		TAILQ_REMOVE(&kq->kq_head, kn, kn_tqe);
		if ((kn->kn_status & KN_DISABLED) == KN_DISABLED) {
			kn->kn_status &= ~KN_QUEUED;
			kq->kq_count--;
			continue;
		}
		if (kn == marker) {
			KQ_FLUX_WAKEUP(kq);
			if (count == maxevents)
				goto retry;
			goto done;
		}
		KASSERT(!kn_in_flux(kn),
		    ("knote %p is unexpectedly in flux", kn));

		if ((kn->kn_flags & EV_DROP) == EV_DROP) {
			kn->kn_status &= ~KN_QUEUED;
			kn_enter_flux(kn);
			kq->kq_count--;
			KQ_UNLOCK(kq);
			/*
			 * We don't need to lock the list since we've
			 * marked it as in flux.
			 */
			knote_drop(kn, td);
			KQ_LOCK(kq);
			continue;
		} else if ((kn->kn_flags & EV_ONESHOT) == EV_ONESHOT) {
			kn->kn_status &= ~KN_QUEUED;
			kn_enter_flux(kn);
			kq->kq_count--;
			KQ_UNLOCK(kq);
			/*
			 * We don't need to lock the list since we've
			 * marked the knote as being in flux.
			 */
			*kevp = kn->kn_kevent;
			knote_drop(kn, td);
			KQ_LOCK(kq);
			kn = NULL;
		} else {
			kn->kn_status |= KN_SCAN;
			kn_enter_flux(kn);
			KQ_UNLOCK(kq);
			if ((kn->kn_status & KN_KQUEUE) == KN_KQUEUE)
				KQ_GLOBAL_LOCK(&kq_global, haskqglobal);
			knl = kn_list_lock(kn);
			if (kn->kn_fop->f_event(kn, 0) == 0) {
				KQ_LOCK(kq);
				KQ_GLOBAL_UNLOCK(&kq_global, haskqglobal);
				kn->kn_status &= ~(KN_QUEUED | KN_ACTIVE |
				    KN_SCAN);
				kn_leave_flux(kn);
				kq->kq_count--;
				kn_list_unlock(knl);
				influx = 1;
				continue;
			}
			touch = (!kn->kn_fop->f_isfd &&
			    kn->kn_fop->f_touch != NULL);
			if (touch)
				kn->kn_fop->f_touch(kn, kevp, EVENT_PROCESS);
			else
				*kevp = kn->kn_kevent;
			KQ_LOCK(kq);
			KQ_GLOBAL_UNLOCK(&kq_global, haskqglobal);
			if (kn->kn_flags & (EV_CLEAR | EV_DISPATCH)) {
				/* 
				 * Manually clear knotes who weren't 
				 * 'touch'ed.
				 */
				if (touch == 0 && kn->kn_flags & EV_CLEAR) {
					kn->kn_data = 0;
					kn->kn_fflags = 0;
				}
				if (kn->kn_flags & EV_DISPATCH)
					kn->kn_status |= KN_DISABLED;
				kn->kn_status &= ~(KN_QUEUED | KN_ACTIVE);
				kq->kq_count--;
			} else
				TAILQ_INSERT_TAIL(&kq->kq_head, kn, kn_tqe);
			
			kn->kn_status &= ~KN_SCAN;
			kn_leave_flux(kn);
			kn_list_unlock(knl);
			influx = 1;
		}

		/* we are returning a copy to the user */
		kevp++;
		nkev++;
		count--;

		if (nkev == KQ_NEVENTS) {
			influx = 0;
			KQ_UNLOCK_FLUX(kq);
			error = k_ops->k_copyout(k_ops->arg, keva, nkev);
			nkev = 0;
			kevp = keva;
			KQ_LOCK(kq);
			if (error)
				break;
		}
	}
	TAILQ_REMOVE(&kq->kq_head, marker, kn_tqe);
done:
	KQ_OWNED(kq);
	KQ_UNLOCK_FLUX(kq);
	knote_free(marker);
done_nl:
	KQ_NOTOWNED(kq);
	if (nkev != 0)
		error = k_ops->k_copyout(k_ops->arg, keva, nkev);
	td->td_retval[0] = maxevents - count;
	return (error);
}

/*ARGSUSED*/
static int
kqueue_ioctl(struct file *fp, u_long cmd, void *data,
	struct ucred *active_cred, struct thread *td)
{
	/*
	 * Enabling sigio causes two major problems:
	 * 1) infinite recursion:
	 * Synopsys: kevent is being used to track signals and have FIOASYNC
	 * set.  On receipt of a signal this will cause a kqueue to recurse
	 * into itself over and over.  Sending the sigio causes the kqueue
	 * to become ready, which in turn posts sigio again, forever.
	 * Solution: this can be solved by setting a flag in the kqueue that
	 * we have a SIGIO in progress.
	 * 2) locking problems:
	 * Synopsys: Kqueue is a leaf subsystem, but adding signalling puts
	 * us above the proc and pgrp locks.
	 * Solution: Post a signal using an async mechanism, being sure to
	 * record a generation count in the delivery so that we do not deliver
	 * a signal to the wrong process.
	 *
	 * Note, these two mechanisms are somewhat mutually exclusive!
	 */
#if 0
	struct kqueue *kq;

	kq = fp->f_data;
	switch (cmd) {
	case FIOASYNC:
		if (*(int *)data) {
			kq->kq_state |= KQ_ASYNC;
		} else {
			kq->kq_state &= ~KQ_ASYNC;
		}
		return (0);

	case FIOSETOWN:
		return (fsetown(*(int *)data, &kq->kq_sigio));

	case FIOGETOWN:
		*(int *)data = fgetown(&kq->kq_sigio);
		return (0);
	}
#endif

	return (ENOTTY);
}

/*ARGSUSED*/
static int
kqueue_poll(struct file *fp, int events, struct ucred *active_cred,
	struct thread *td)
{
	struct kqueue *kq;
	int revents = 0;
	int error;

	if ((error = kqueue_acquire(fp, &kq)))
		return POLLERR;

	KQ_LOCK(kq);
	if (events & (POLLIN | POLLRDNORM)) {
		if (kq->kq_count) {
			revents |= events & (POLLIN | POLLRDNORM);
		} else {
			selrecord(td, &kq->kq_sel);
			if (SEL_WAITING(&kq->kq_sel))
				kq->kq_state |= KQ_SEL;
		}
	}
	kqueue_release(kq, 1);
	KQ_UNLOCK(kq);
	return (revents);
}

/*ARGSUSED*/
static int
kqueue_stat(struct file *fp, struct stat *st, struct ucred *active_cred,
	struct thread *td)
{

	bzero((void *)st, sizeof *st);
	/*
	 * We no longer return kq_count because the unlocked value is useless.
	 * If you spent all this time getting the count, why not spend your
	 * syscall better by calling kevent?
	 *
	 * XXX - This is needed for libc_r.
	 */
	st->st_mode = S_IFIFO;
	return (0);
}

static void
kqueue_drain(struct kqueue *kq, struct thread *td)
{
	struct knote *kn;
	int i;

	KQ_LOCK(kq);

	KASSERT((kq->kq_state & KQ_CLOSING) != KQ_CLOSING,
	    ("kqueue already closing"));
	kq->kq_state |= KQ_CLOSING;
	if (kq->kq_refcnt > 1)
		msleep(&kq->kq_refcnt, &kq->kq_lock, PSOCK, "kqclose", 0);

	KASSERT(kq->kq_refcnt == 1, ("other refs are out there!"));

	KASSERT(knlist_empty(&kq->kq_sel.si_note),
	    ("kqueue's knlist not empty"));

	for (i = 0; i < kq->kq_knlistsize; i++) {
		while ((kn = SLIST_FIRST(&kq->kq_knlist[i])) != NULL) {
			if (kn_in_flux(kn)) {
				kq->kq_state |= KQ_FLUXWAIT;
				msleep(kq, &kq->kq_lock, PSOCK, "kqclo1", 0);
				continue;
			}
			kn_enter_flux(kn);
			KQ_UNLOCK(kq);
			knote_drop(kn, td);
			KQ_LOCK(kq);
		}
	}
	if (kq->kq_knhashmask != 0) {
		for (i = 0; i <= kq->kq_knhashmask; i++) {
			while ((kn = SLIST_FIRST(&kq->kq_knhash[i])) != NULL) {
				if (kn_in_flux(kn)) {
					kq->kq_state |= KQ_FLUXWAIT;
					msleep(kq, &kq->kq_lock, PSOCK,
					       "kqclo2", 0);
					continue;
				}
				kn_enter_flux(kn);
				KQ_UNLOCK(kq);
				knote_drop(kn, td);
				KQ_LOCK(kq);
			}
		}
	}

	if ((kq->kq_state & KQ_TASKSCHED) == KQ_TASKSCHED) {
		kq->kq_state |= KQ_TASKDRAIN;
		msleep(&kq->kq_state, &kq->kq_lock, PSOCK, "kqtqdr", 0);
	}

	if ((kq->kq_state & KQ_SEL) == KQ_SEL) {
		selwakeuppri(&kq->kq_sel, PSOCK);
		if (!SEL_WAITING(&kq->kq_sel))
			kq->kq_state &= ~KQ_SEL;
	}

	KQ_UNLOCK(kq);
}

static void
kqueue_destroy(struct kqueue *kq)
{

	KASSERT(kq->kq_fdp == NULL,
	    ("kqueue still attached to a file descriptor"));
	seldrain(&kq->kq_sel);
	knlist_destroy(&kq->kq_sel.si_note);
	mtx_destroy(&kq->kq_lock);

	if (kq->kq_knhash != NULL)
		free(kq->kq_knhash, M_KQUEUE);
	if (kq->kq_knlist != NULL)
		free(kq->kq_knlist, M_KQUEUE);

	funsetown(&kq->kq_sigio);
}

/*ARGSUSED*/
static int
kqueue_close(struct file *fp, struct thread *td)
{
	struct kqueue *kq = fp->f_data;
	struct filedesc *fdp;
	int error;
	int filedesc_unlock;

	if ((error = kqueue_acquire(fp, &kq)))
		return error;
	kqueue_drain(kq, td);

	/*
	 * We could be called due to the knote_drop() doing fdrop(),
	 * called from kqueue_register().  In this case the global
	 * lock is owned, and filedesc sx is locked before, to not
	 * take the sleepable lock after non-sleepable.
	 */
	fdp = kq->kq_fdp;
	kq->kq_fdp = NULL;
	if (!sx_xlocked(FILEDESC_LOCK(fdp))) {
		FILEDESC_XLOCK(fdp);
		filedesc_unlock = 1;
	} else
		filedesc_unlock = 0;
	TAILQ_REMOVE(&fdp->fd_kqlist, kq, kq_list);
	if (filedesc_unlock)
		FILEDESC_XUNLOCK(fdp);

	kqueue_destroy(kq);
	chgkqcnt(kq->kq_cred->cr_ruidinfo, -1, 0);
	crfree(kq->kq_cred);
	free(kq, M_KQUEUE);
	fp->f_data = NULL;

	return (0);
}

static int
kqueue_fill_kinfo(struct file *fp, struct kinfo_file *kif, struct filedesc *fdp)
{

	kif->kf_type = KF_TYPE_KQUEUE;
	return (0);
}

static void
kqueue_wakeup(struct kqueue *kq)
{
	KQ_OWNED(kq);

	if ((kq->kq_state & KQ_SLEEP) == KQ_SLEEP) {
		kq->kq_state &= ~KQ_SLEEP;
		wakeup(kq);
	}
	if ((kq->kq_state & KQ_SEL) == KQ_SEL) {
		selwakeuppri(&kq->kq_sel, PSOCK);
		if (!SEL_WAITING(&kq->kq_sel))
			kq->kq_state &= ~KQ_SEL;
	}
	if (!knlist_empty(&kq->kq_sel.si_note))
		kqueue_schedtask(kq);
	if ((kq->kq_state & KQ_ASYNC) == KQ_ASYNC) {
		pgsigio(&kq->kq_sigio, SIGIO, 0);
	}
}

/*
 * Walk down a list of knotes, activating them if their event has triggered.
 *
 * There is a possibility to optimize in the case of one kq watching another.
 * Instead of scheduling a task to wake it up, you could pass enough state
 * down the chain to make up the parent kqueue.  Make this code functional
 * first.
 */
void
knote(struct knlist *list, long hint, int lockflags)
{
	struct kqueue *kq;
	struct knote *kn, *tkn;
	int error;

	if (list == NULL)
		return;

	KNL_ASSERT_LOCK(list, lockflags & KNF_LISTLOCKED);

	if ((lockflags & KNF_LISTLOCKED) == 0)
		list->kl_lock(list->kl_lockarg); 

	/*
	 * If we unlock the list lock (and enter influx), we can
	 * eliminate the kqueue scheduling, but this will introduce
	 * four lock/unlock's for each knote to test.  Also, marker
	 * would be needed to keep iteration position, since filters
	 * or other threads could remove events.
	 */
	SLIST_FOREACH_SAFE(kn, &list->kl_list, kn_selnext, tkn) {
		kq = kn->kn_kq;
		KQ_LOCK(kq);
		if (kn_in_flux(kn) && (kn->kn_status & KN_SCAN) == 0) {
			/*
			 * Do not process the influx notes, except for
			 * the influx coming from the kq unlock in the
			 * kqueue_scan().  In the later case, we do
			 * not interfere with the scan, since the code
			 * fragment in kqueue_scan() locks the knlist,
			 * and cannot proceed until we finished.
			 */
			KQ_UNLOCK(kq);
		} else if ((lockflags & KNF_NOKQLOCK) != 0) {
			kn_enter_flux(kn);
			KQ_UNLOCK(kq);
			error = kn->kn_fop->f_event(kn, hint);
			KQ_LOCK(kq);
			kn_leave_flux(kn);
			if (error)
				KNOTE_ACTIVATE(kn, 1);
			KQ_UNLOCK_FLUX(kq);
		} else {
			kn->kn_status |= KN_HASKQLOCK;
			if (kn->kn_fop->f_event(kn, hint))
				KNOTE_ACTIVATE(kn, 1);
			kn->kn_status &= ~KN_HASKQLOCK;
			KQ_UNLOCK(kq);
		}
	}
	if ((lockflags & KNF_LISTLOCKED) == 0)
		list->kl_unlock(list->kl_lockarg); 
}

/*
 * add a knote to a knlist
 */
void
knlist_add(struct knlist *knl, struct knote *kn, int islocked)
{

	KNL_ASSERT_LOCK(knl, islocked);
	KQ_NOTOWNED(kn->kn_kq);
	KASSERT(kn_in_flux(kn), ("knote %p not in flux", kn));
	KASSERT((kn->kn_status & KN_DETACHED) != 0,
	    ("knote %p was not detached", kn));
	if (!islocked)
		knl->kl_lock(knl->kl_lockarg);
	SLIST_INSERT_HEAD(&knl->kl_list, kn, kn_selnext);
	if (!islocked)
		knl->kl_unlock(knl->kl_lockarg);
	KQ_LOCK(kn->kn_kq);
	kn->kn_knlist = knl;
	kn->kn_status &= ~KN_DETACHED;
	KQ_UNLOCK(kn->kn_kq);
}

static void
knlist_remove_kq(struct knlist *knl, struct knote *kn, int knlislocked,
    int kqislocked)
{

	KASSERT(!kqislocked || knlislocked, ("kq locked w/o knl locked"));
	KNL_ASSERT_LOCK(knl, knlislocked);
	mtx_assert(&kn->kn_kq->kq_lock, kqislocked ? MA_OWNED : MA_NOTOWNED);
	KASSERT(kqislocked || kn_in_flux(kn), ("knote %p not in flux", kn));
	KASSERT((kn->kn_status & KN_DETACHED) == 0,
	    ("knote %p was already detached", kn));
	if (!knlislocked)
		knl->kl_lock(knl->kl_lockarg);
	SLIST_REMOVE(&knl->kl_list, kn, knote, kn_selnext);
	kn->kn_knlist = NULL;
	if (!knlislocked)
		kn_list_unlock(knl);
	if (!kqislocked)
		KQ_LOCK(kn->kn_kq);
	kn->kn_status |= KN_DETACHED;
	if (!kqislocked)
		KQ_UNLOCK(kn->kn_kq);
}

/*
 * remove knote from the specified knlist
 */
void
knlist_remove(struct knlist *knl, struct knote *kn, int islocked)
{

	knlist_remove_kq(knl, kn, islocked, 0);
}

int
knlist_empty(struct knlist *knl)
{

	KNL_ASSERT_LOCKED(knl);
	return (SLIST_EMPTY(&knl->kl_list));
}

static struct mtx knlist_lock;
MTX_SYSINIT(knlist_lock, &knlist_lock, "knlist lock for lockless objects",
    MTX_DEF);
static void knlist_mtx_lock(void *arg);
static void knlist_mtx_unlock(void *arg);

static void
knlist_mtx_lock(void *arg)
{

	mtx_lock((struct mtx *)arg);
}

static void
knlist_mtx_unlock(void *arg)
{

	mtx_unlock((struct mtx *)arg);
}

static void
knlist_mtx_assert_locked(void *arg)
{

	mtx_assert((struct mtx *)arg, MA_OWNED);
}

static void
knlist_mtx_assert_unlocked(void *arg)
{

	mtx_assert((struct mtx *)arg, MA_NOTOWNED);
}

static void
knlist_rw_rlock(void *arg)
{

	rw_rlock((struct rwlock *)arg);
}

static void
knlist_rw_runlock(void *arg)
{

	rw_runlock((struct rwlock *)arg);
}

static void
knlist_rw_assert_locked(void *arg)
{

	rw_assert((struct rwlock *)arg, RA_LOCKED);
}

static void
knlist_rw_assert_unlocked(void *arg)
{

	rw_assert((struct rwlock *)arg, RA_UNLOCKED);
}

void
knlist_init(struct knlist *knl, void *lock, void (*kl_lock)(void *),
    void (*kl_unlock)(void *),
    void (*kl_assert_locked)(void *), void (*kl_assert_unlocked)(void *))
{

	if (lock == NULL)
		knl->kl_lockarg = &knlist_lock;
	else
		knl->kl_lockarg = lock;

	if (kl_lock == NULL)
		knl->kl_lock = knlist_mtx_lock;
	else
		knl->kl_lock = kl_lock;
	if (kl_unlock == NULL)
		knl->kl_unlock = knlist_mtx_unlock;
	else
		knl->kl_unlock = kl_unlock;
	if (kl_assert_locked == NULL)
		knl->kl_assert_locked = knlist_mtx_assert_locked;
	else
		knl->kl_assert_locked = kl_assert_locked;
	if (kl_assert_unlocked == NULL)
		knl->kl_assert_unlocked = knlist_mtx_assert_unlocked;
	else
		knl->kl_assert_unlocked = kl_assert_unlocked;

	knl->kl_autodestroy = 0;
	SLIST_INIT(&knl->kl_list);
}

void
knlist_init_mtx(struct knlist *knl, struct mtx *lock)
{

	knlist_init(knl, lock, NULL, NULL, NULL, NULL);
}

struct knlist *
knlist_alloc(struct mtx *lock)
{
	struct knlist *knl;

	knl = malloc(sizeof(struct knlist), M_KQUEUE, M_WAITOK);
	knlist_init_mtx(knl, lock);
	return (knl);
}

void
knlist_init_rw_reader(struct knlist *knl, struct rwlock *lock)
{

	knlist_init(knl, lock, knlist_rw_rlock, knlist_rw_runlock,
	    knlist_rw_assert_locked, knlist_rw_assert_unlocked);
}

void
knlist_destroy(struct knlist *knl)
{

	KASSERT(KNLIST_EMPTY(knl),
	    ("destroying knlist %p with knotes on it", knl));
}

void
knlist_detach(struct knlist *knl)
{

	KNL_ASSERT_LOCKED(knl);
	knl->kl_autodestroy = 1;
	if (knlist_empty(knl)) {
		knlist_destroy(knl);
		free(knl, M_KQUEUE);
	}
}

/*
 * Even if we are locked, we may need to drop the lock to allow any influx
 * knotes time to "settle".
 */
void
knlist_cleardel(struct knlist *knl, struct thread *td, int islocked, int killkn)
{
	struct knote *kn, *kn2;
	struct kqueue *kq;

	KASSERT(!knl->kl_autodestroy, ("cleardel for autodestroy %p", knl));
	if (islocked)
		KNL_ASSERT_LOCKED(knl);
	else {
		KNL_ASSERT_UNLOCKED(knl);
again:		/* need to reacquire lock since we have dropped it */
		knl->kl_lock(knl->kl_lockarg);
	}

	SLIST_FOREACH_SAFE(kn, &knl->kl_list, kn_selnext, kn2) {
		kq = kn->kn_kq;
		KQ_LOCK(kq);
		if (kn_in_flux(kn)) {
			KQ_UNLOCK(kq);
			continue;
		}
		knlist_remove_kq(knl, kn, 1, 1);
		if (killkn) {
			kn_enter_flux(kn);
			KQ_UNLOCK(kq);
			knote_drop_detached(kn, td);
		} else {
			/* Make sure cleared knotes disappear soon */
			kn->kn_flags |= EV_EOF | EV_ONESHOT;
			KQ_UNLOCK(kq);
		}
		kq = NULL;
	}

	if (!SLIST_EMPTY(&knl->kl_list)) {
		/* there are still in flux knotes remaining */
		kn = SLIST_FIRST(&knl->kl_list);
		kq = kn->kn_kq;
		KQ_LOCK(kq);
		KASSERT(kn_in_flux(kn), ("knote removed w/o list lock"));
		knl->kl_unlock(knl->kl_lockarg);
		kq->kq_state |= KQ_FLUXWAIT;
		msleep(kq, &kq->kq_lock, PSOCK | PDROP, "kqkclr", 0);
		kq = NULL;
		goto again;
	}

	if (islocked)
		KNL_ASSERT_LOCKED(knl);
	else {
		knl->kl_unlock(knl->kl_lockarg);
		KNL_ASSERT_UNLOCKED(knl);
	}
}

/*
 * Remove all knotes referencing a specified fd must be called with FILEDESC
 * lock.  This prevents a race where a new fd comes along and occupies the
 * entry and we attach a knote to the fd.
 */
void
knote_fdclose(struct thread *td, int fd)
{
	struct filedesc *fdp = td->td_proc->p_fd;
	struct kqueue *kq;
	struct knote *kn;
	int influx;

	FILEDESC_XLOCK_ASSERT(fdp);

	/*
	 * We shouldn't have to worry about new kevents appearing on fd
	 * since filedesc is locked.
	 */
	TAILQ_FOREACH(kq, &fdp->fd_kqlist, kq_list) {
		KQ_LOCK(kq);

again:
		influx = 0;
		while (kq->kq_knlistsize > fd &&
		    (kn = SLIST_FIRST(&kq->kq_knlist[fd])) != NULL) {
			if (kn_in_flux(kn)) {
				/* someone else might be waiting on our knote */
				if (influx)
					wakeup(kq);
				kq->kq_state |= KQ_FLUXWAIT;
				msleep(kq, &kq->kq_lock, PSOCK, "kqflxwt", 0);
				goto again;
			}
			kn_enter_flux(kn);
			KQ_UNLOCK(kq);
			influx = 1;
			knote_drop(kn, td);
			KQ_LOCK(kq);
		}
		KQ_UNLOCK_FLUX(kq);
	}
}

static int
knote_attach(struct knote *kn, struct kqueue *kq)
{
	struct klist *list;

	KASSERT(kn_in_flux(kn), ("knote %p not marked influx", kn));
	KQ_OWNED(kq);

	if (kn->kn_fop->f_isfd) {
		if (kn->kn_id >= kq->kq_knlistsize)
			return (ENOMEM);
		list = &kq->kq_knlist[kn->kn_id];
	} else {
		if (kq->kq_knhash == NULL)
			return (ENOMEM);
		list = &kq->kq_knhash[KN_HASH(kn->kn_id, kq->kq_knhashmask)];
	}
	SLIST_INSERT_HEAD(list, kn, kn_link);
	return (0);
}

static void
knote_drop(struct knote *kn, struct thread *td)
{

	if ((kn->kn_status & KN_DETACHED) == 0)
		kn->kn_fop->f_detach(kn);
	knote_drop_detached(kn, td);
}

static void
knote_drop_detached(struct knote *kn, struct thread *td)
{
	struct kqueue *kq;
	struct klist *list;

	kq = kn->kn_kq;

	KASSERT((kn->kn_status & KN_DETACHED) != 0,
	    ("knote %p still attached", kn));
	KQ_NOTOWNED(kq);

	KQ_LOCK(kq);
	KASSERT(kn->kn_influx == 1,
	    ("knote_drop called on %p with influx %d", kn, kn->kn_influx));

	if (kn->kn_fop->f_isfd)
		list = &kq->kq_knlist[kn->kn_id];
	else
		list = &kq->kq_knhash[KN_HASH(kn->kn_id, kq->kq_knhashmask)];

	if (!SLIST_EMPTY(list))
		SLIST_REMOVE(list, kn, knote, kn_link);
	if (kn->kn_status & KN_QUEUED)
		knote_dequeue(kn);
	KQ_UNLOCK_FLUX(kq);

	if (kn->kn_fop->f_isfd) {
		fdrop(kn->kn_fp, td);
		kn->kn_fp = NULL;
	}
	kqueue_fo_release(kn->kn_kevent.filter);
	kn->kn_fop = NULL;
	knote_free(kn);
}

static void
knote_enqueue(struct knote *kn)
{
	struct kqueue *kq = kn->kn_kq;

	KQ_OWNED(kn->kn_kq);
	KASSERT((kn->kn_status & KN_QUEUED) == 0, ("knote already queued"));

	TAILQ_INSERT_TAIL(&kq->kq_head, kn, kn_tqe);
	kn->kn_status |= KN_QUEUED;
	kq->kq_count++;
	kqueue_wakeup(kq);
}

static void
knote_dequeue(struct knote *kn)
{
	struct kqueue *kq = kn->kn_kq;

	KQ_OWNED(kn->kn_kq);
	KASSERT(kn->kn_status & KN_QUEUED, ("knote not queued"));

	TAILQ_REMOVE(&kq->kq_head, kn, kn_tqe);
	kn->kn_status &= ~KN_QUEUED;
	kq->kq_count--;
}

static void
knote_init(void)
{

	knote_zone = uma_zcreate("KNOTE", sizeof(struct knote), NULL, NULL,
	    NULL, NULL, UMA_ALIGN_PTR, 0);
}
SYSINIT(knote, SI_SUB_PSEUDO, SI_ORDER_ANY, knote_init, NULL);

static struct knote *
knote_alloc(int waitok)
{

	return (uma_zalloc(knote_zone, (waitok ? M_WAITOK : M_NOWAIT) |
	    M_ZERO));
}

static void
knote_free(struct knote *kn)
{

	uma_zfree(knote_zone, kn);
}

/*
 * Register the kev w/ the kq specified by fd.
 */
int 
kqfd_register(int fd, kkevent_t *kev, struct thread *td, int waitok)
{
	struct kqueue *kq;
	struct file *fp;
	cap_rights_t rights;
	int error;

	error = fget(td, fd, cap_rights_init(&rights, CAP_KQUEUE_CHANGE), &fp);
	if (error != 0)
		return (error);
	if ((error = kqueue_acquire(fp, &kq)) != 0)
		goto noacquire;

	error = kqueue_register(kq, kev, td, waitok);
	kqueue_release(kq, 0);

noacquire:
	fdrop(fp, td);
	return (error);
}<|MERGE_RESOLUTION|>--- conflicted
+++ resolved
@@ -947,15 +947,7 @@
 {
 	struct timespec ts, *tsp;
 #ifdef KTRACE
-<<<<<<< HEAD
-	struct uio ktruio;
-	kiovec_t ktriov;
-	struct uio *ktruioin = NULL;
-	struct uio *ktruioout = NULL;
-	u_int kgio;
-=======
 	struct kevent *eventlist = uap->eventlist;
->>>>>>> bac78aa2
 #endif
 	int error;
 
@@ -968,25 +960,9 @@
 		tsp = NULL;
 
 #ifdef KTRACE
-<<<<<<< HEAD
-	if (KTRPOINT(td, KTR_GENIO)) {
-		kgio = ktr_geniosize;
-		IOVEC_INIT(&ktriov, uap->changelist,
-		    kev_iovlen(uap->nchanges, kgio, k_ops->kevent_size));
-		ktruio = (struct uio){ .uio_iov = &ktriov, .uio_iovcnt = 1,
-		    .uio_segflg = UIO_USERSPACE, .uio_rw = UIO_READ,
-		    .uio_td = td };
-		ktruioin = cloneuio(&ktruio);
-		IOVEC_INIT(&ktriov, uap->eventlist,
-		    kev_iovlen(uap->nevents, kgio, k_ops->kevent_size));
-		ktriov.iov_len = uap->nevents * k_ops->kevent_size;
-		ktruioout = cloneuio(&ktruio);
-	}
-=======
 	if (KTRPOINT(td, KTR_STRUCT_ARRAY))
 		ktrstructarray(struct_name, UIO_USERSPACE, uap->changelist,
 		    uap->nchanges, k_ops->kevent_size);
->>>>>>> bac78aa2
 #endif
 
 	error = kern_kevent(td, uap->fd, uap->nchanges, uap->nevents,
