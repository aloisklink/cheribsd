/*-
 * Copyright (c) 1999,2000,2001 Jonathan Lemon <jlemon@FreeBSD.org>
 * Copyright 2004 John-Mark Gurney <jmg@FreeBSD.org>
 * Copyright (c) 2009 Apple, Inc.
 * All rights reserved.
 *
 * Redistribution and use in source and binary forms, with or without
 * modification, are permitted provided that the following conditions
 * are met:
 * 1. Redistributions of source code must retain the above copyright
 *    notice, this list of conditions and the following disclaimer.
 * 2. Redistributions in binary form must reproduce the above copyright
 *    notice, this list of conditions and the following disclaimer in the
 *    documentation and/or other materials provided with the distribution.
 *
 * THIS SOFTWARE IS PROVIDED BY THE AUTHOR AND CONTRIBUTORS ``AS IS'' AND
 * ANY EXPRESS OR IMPLIED WARRANTIES, INCLUDING, BUT NOT LIMITED TO, THE
 * IMPLIED WARRANTIES OF MERCHANTABILITY AND FITNESS FOR A PARTICULAR PURPOSE
 * ARE DISCLAIMED.  IN NO EVENT SHALL THE AUTHOR OR CONTRIBUTORS BE LIABLE
 * FOR ANY DIRECT, INDIRECT, INCIDENTAL, SPECIAL, EXEMPLARY, OR CONSEQUENTIAL
 * DAMAGES (INCLUDING, BUT NOT LIMITED TO, PROCUREMENT OF SUBSTITUTE GOODS
 * OR SERVICES; LOSS OF USE, DATA, OR PROFITS; OR BUSINESS INTERRUPTION)
 * HOWEVER CAUSED AND ON ANY THEORY OF LIABILITY, WHETHER IN CONTRACT, STRICT
 * LIABILITY, OR TORT (INCLUDING NEGLIGENCE OR OTHERWISE) ARISING IN ANY WAY
 * OUT OF THE USE OF THIS SOFTWARE, EVEN IF ADVISED OF THE POSSIBILITY OF
 * SUCH DAMAGE.
 */

#include <sys/cdefs.h>
__FBSDID("$FreeBSD$");

#include "opt_compat.h"
#include "opt_ktrace.h"
#include "opt_kqueue.h"

#include <sys/param.h>
#include <sys/systm.h>
#include <sys/capsicum.h>
#include <sys/kernel.h>
#include <sys/lock.h>
#include <sys/mutex.h>
#include <sys/rwlock.h>
#include <sys/proc.h>
#include <sys/malloc.h>
#include <sys/unistd.h>
#include <sys/file.h>
#include <sys/filedesc.h>
#include <sys/filio.h>
#include <sys/fcntl.h>
#include <sys/kthread.h>
#include <sys/selinfo.h>
#include <sys/queue.h>
#include <sys/event.h>
#include <sys/eventvar.h>
#include <sys/poll.h>
#include <sys/protosw.h>
#include <sys/resourcevar.h>
#include <sys/sigio.h>
#include <sys/signalvar.h>
#include <sys/socket.h>
#include <sys/socketvar.h>
#include <sys/stat.h>
#include <sys/sysctl.h>
#include <sys/sysent.h>
#include <sys/sysproto.h>
#include <sys/syscallsubr.h>
#include <sys/taskqueue.h>
#include <sys/uio.h>
#include <sys/user.h>
#ifdef KTRACE
#include <sys/ktrace.h>
#endif
#include <machine/atomic.h>

#include <vm/uma.h>

MALLOC_DEFINE(M_KQUEUE, "kqueue", "memory for kqueue system");

/*
 * This lock is used if multiple kq locks are required.  This possibly
 * should be made into a per proc lock.
 */
static struct mtx	kq_global;
MTX_SYSINIT(kq_global, &kq_global, "kqueue order", MTX_DEF);
#define KQ_GLOBAL_LOCK(lck, haslck)	do {	\
	if (!haslck)				\
		mtx_lock(lck);			\
	haslck = 1;				\
} while (0)
#define KQ_GLOBAL_UNLOCK(lck, haslck)	do {	\
	if (haslck)				\
		mtx_unlock(lck);			\
	haslck = 0;				\
} while (0)

TASKQUEUE_DEFINE_THREAD(kqueue_ctx);

static int	kevent_copyout(void *arg, kkevent_t *kevp, int count);
static int	kevent_copyin(void *arg, kkevent_t *kevp, int count);
static int	kqueue_register(struct kqueue *kq, kkevent_t *kev,
		    struct thread *td, int waitok);
static int	kqueue_acquire(struct file *fp, struct kqueue **kqp);
static void	kqueue_release(struct kqueue *kq, int locked);
static void	kqueue_destroy(struct kqueue *kq);
static void	kqueue_drain(struct kqueue *kq, struct thread *td);
static int	kqueue_expand(struct kqueue *kq, struct filterops *fops,
		    uintptr_t ident, int waitok);
static void	kqueue_task(void *arg, int pending);
static int	kqueue_scan(struct kqueue *kq, int maxevents,
		    struct kevent_copyops *k_ops,
		    const struct timespec *timeout,
		    kkevent_t *keva, struct thread *td);
static void 	kqueue_wakeup(struct kqueue *kq);
static struct filterops *kqueue_fo_find(int filt);
static void	kqueue_fo_release(int filt);
struct g_kevent_args;
static int	kern_kevent_generic(struct thread *td,
		    struct g_kevent_args *uap,
		    struct kevent_copyops *k_ops);

static fo_ioctl_t	kqueue_ioctl;
static fo_poll_t	kqueue_poll;
static fo_kqfilter_t	kqueue_kqfilter;
static fo_stat_t	kqueue_stat;
static fo_close_t	kqueue_close;
static fo_fill_kinfo_t	kqueue_fill_kinfo;

static struct fileops kqueueops = {
	.fo_read = invfo_rdwr,
	.fo_write = invfo_rdwr,
	.fo_truncate = invfo_truncate,
	.fo_ioctl = kqueue_ioctl,
	.fo_poll = kqueue_poll,
	.fo_kqfilter = kqueue_kqfilter,
	.fo_stat = kqueue_stat,
	.fo_close = kqueue_close,
	.fo_chmod = invfo_chmod,
	.fo_chown = invfo_chown,
	.fo_sendfile = invfo_sendfile,
	.fo_fill_kinfo = kqueue_fill_kinfo,
};

static int 	knote_attach(struct knote *kn, struct kqueue *kq);
static void 	knote_drop(struct knote *kn, struct thread *td);
static void 	knote_drop_detached(struct knote *kn, struct thread *td);
static void 	knote_enqueue(struct knote *kn);
static void 	knote_dequeue(struct knote *kn);
static void 	knote_init(void);
static struct 	knote *knote_alloc(int waitok);
static void 	knote_free(struct knote *kn);

static void	filt_kqdetach(struct knote *kn);
static int	filt_kqueue(struct knote *kn, long hint);
static int	filt_procattach(struct knote *kn);
static void	filt_procdetach(struct knote *kn);
static int	filt_proc(struct knote *kn, long hint);
static int	filt_fileattach(struct knote *kn);
static void	filt_timerexpire(void *knx);
static int	filt_timerattach(struct knote *kn);
static void	filt_timerdetach(struct knote *kn);
static int	filt_timer(struct knote *kn, long hint);
static int	filt_userattach(struct knote *kn);
static void	filt_userdetach(struct knote *kn);
static int	filt_user(struct knote *kn, long hint);
static void	filt_usertouch(struct knote *kn, kkevent_t *kev,
		    u_long type);

static struct filterops file_filtops = {
	.f_isfd = 1,
	.f_attach = filt_fileattach,
};
static struct filterops kqread_filtops = {
	.f_isfd = 1,
	.f_detach = filt_kqdetach,
	.f_event = filt_kqueue,
};
/* XXX - move to kern_proc.c?  */
static struct filterops proc_filtops = {
	.f_isfd = 0,
	.f_attach = filt_procattach,
	.f_detach = filt_procdetach,
	.f_event = filt_proc,
};
static struct filterops timer_filtops = {
	.f_isfd = 0,
	.f_attach = filt_timerattach,
	.f_detach = filt_timerdetach,
	.f_event = filt_timer,
};
static struct filterops user_filtops = {
	.f_attach = filt_userattach,
	.f_detach = filt_userdetach,
	.f_event = filt_user,
	.f_touch = filt_usertouch,
};

static uma_zone_t	knote_zone;
static unsigned int	kq_ncallouts = 0;
static unsigned int 	kq_calloutmax = 4 * 1024;
SYSCTL_UINT(_kern, OID_AUTO, kq_calloutmax, CTLFLAG_RW,
    &kq_calloutmax, 0, "Maximum number of callouts allocated for kqueue");

/* XXX - ensure not influx ? */
#define KNOTE_ACTIVATE(kn, islock) do { 				\
	if ((islock))							\
		mtx_assert(&(kn)->kn_kq->kq_lock, MA_OWNED);		\
	else								\
		KQ_LOCK((kn)->kn_kq);					\
	(kn)->kn_status |= KN_ACTIVE;					\
	if (((kn)->kn_status & (KN_QUEUED | KN_DISABLED)) == 0)		\
		knote_enqueue((kn));					\
	if (!(islock))							\
		KQ_UNLOCK((kn)->kn_kq);					\
} while(0)
#define KQ_LOCK(kq) do {						\
	mtx_lock(&(kq)->kq_lock);					\
} while (0)
#define KQ_FLUX_WAKEUP(kq) do {						\
	if (((kq)->kq_state & KQ_FLUXWAIT) == KQ_FLUXWAIT) {		\
		(kq)->kq_state &= ~KQ_FLUXWAIT;				\
		wakeup((kq));						\
	}								\
} while (0)
#define KQ_UNLOCK_FLUX(kq) do {						\
	KQ_FLUX_WAKEUP(kq);						\
	mtx_unlock(&(kq)->kq_lock);					\
} while (0)
#define KQ_UNLOCK(kq) do {						\
	mtx_unlock(&(kq)->kq_lock);					\
} while (0)
#define KQ_OWNED(kq) do {						\
	mtx_assert(&(kq)->kq_lock, MA_OWNED);				\
} while (0)
#define KQ_NOTOWNED(kq) do {						\
	mtx_assert(&(kq)->kq_lock, MA_NOTOWNED);			\
} while (0)

static struct knlist *
kn_list_lock(struct knote *kn)
{
	struct knlist *knl;

	knl = kn->kn_knlist;
	if (knl != NULL)
		knl->kl_lock(knl->kl_lockarg);
	return (knl);
}

static void
kn_list_unlock(struct knlist *knl)
{
	bool do_free;

	if (knl == NULL)
		return;
	do_free = knl->kl_autodestroy && knlist_empty(knl);
	knl->kl_unlock(knl->kl_lockarg);
	if (do_free) {
		knlist_destroy(knl);
		free(knl, M_KQUEUE);
	}
}

static bool
kn_in_flux(struct knote *kn)
{

	return (kn->kn_influx > 0);
}

static void
kn_enter_flux(struct knote *kn)
{

	KQ_OWNED(kn->kn_kq);
	MPASS(kn->kn_influx < INT_MAX);
	kn->kn_influx++;
}

static bool
kn_leave_flux(struct knote *kn)
{

	KQ_OWNED(kn->kn_kq);
	MPASS(kn->kn_influx > 0);
	kn->kn_influx--;
	return (kn->kn_influx == 0);
}

#define	KNL_ASSERT_LOCK(knl, islocked) do {				\
	if (islocked)							\
		KNL_ASSERT_LOCKED(knl);				\
	else								\
		KNL_ASSERT_UNLOCKED(knl);				\
} while (0)
#ifdef INVARIANTS
#define	KNL_ASSERT_LOCKED(knl) do {					\
	knl->kl_assert_locked((knl)->kl_lockarg);			\
} while (0)
#define	KNL_ASSERT_UNLOCKED(knl) do {					\
	knl->kl_assert_unlocked((knl)->kl_lockarg);			\
} while (0)
#else /* !INVARIANTS */
#define	KNL_ASSERT_LOCKED(knl) do {} while(0)
#define	KNL_ASSERT_UNLOCKED(knl) do {} while (0)
#endif /* INVARIANTS */

#ifndef	KN_HASHSIZE
#define	KN_HASHSIZE		64		/* XXX should be tunable */
#endif

#define KN_HASH(val, mask)	((((u_long)val) ^ ((u_long)val >> 8)) & (mask))

static int
filt_nullattach(struct knote *kn)
{

	return (ENXIO);
};

struct filterops null_filtops = {
	.f_isfd = 0,
	.f_attach = filt_nullattach,
};

/* XXX - make SYSINIT to add these, and move into respective modules. */
extern struct filterops sig_filtops;
extern struct filterops fs_filtops;

/*
 * Table for for all system-defined filters.
 */
static struct mtx	filterops_lock;
MTX_SYSINIT(kqueue_filterops, &filterops_lock, "protect sysfilt_ops",
	MTX_DEF);
static struct {
	struct filterops *for_fop;
	int for_nolock;
	int for_refcnt;
} sysfilt_ops[EVFILT_SYSCOUNT] = {
	{ &file_filtops, 1 },			/* EVFILT_READ */
	{ &file_filtops, 1 },			/* EVFILT_WRITE */
	{ &null_filtops },			/* EVFILT_AIO */
	{ &file_filtops, 1 },			/* EVFILT_VNODE */
	{ &proc_filtops, 1 },			/* EVFILT_PROC */
	{ &sig_filtops, 1 },			/* EVFILT_SIGNAL */
	{ &timer_filtops, 1 },			/* EVFILT_TIMER */
	{ &file_filtops, 1 },			/* EVFILT_PROCDESC */
	{ &fs_filtops, 1 },			/* EVFILT_FS */
	{ &null_filtops },			/* EVFILT_LIO */
	{ &user_filtops, 1 },			/* EVFILT_USER */
	{ &null_filtops },			/* EVFILT_SENDFILE */
	{ &file_filtops, 1 },                   /* EVFILT_EMPTY */
};

/*
 * Simple redirection for all cdevsw style objects to call their fo_kqfilter
 * method.
 */
static int
filt_fileattach(struct knote *kn)
{

	return (fo_kqfilter(kn->kn_fp, kn));
}

/*ARGSUSED*/
static int
kqueue_kqfilter(struct file *fp, struct knote *kn)
{
	struct kqueue *kq = kn->kn_fp->f_data;

	if (kn->kn_filter != EVFILT_READ)
		return (EINVAL);

	kn->kn_status |= KN_KQUEUE;
	kn->kn_fop = &kqread_filtops;
	knlist_add(&kq->kq_sel.si_note, kn, 0);

	return (0);
}

static void
filt_kqdetach(struct knote *kn)
{
	struct kqueue *kq = kn->kn_fp->f_data;

	knlist_remove(&kq->kq_sel.si_note, kn, 0);
}

/*ARGSUSED*/
static int
filt_kqueue(struct knote *kn, long hint)
{
	struct kqueue *kq = kn->kn_fp->f_data;

	kn->kn_data = kq->kq_count;
	return (kn->kn_data > 0);
}

/* XXX - move to kern_proc.c?  */
static int
filt_procattach(struct knote *kn)
{
	struct proc *p;
	int error;
	bool exiting, immediate;

	exiting = immediate = false;
	p = pfind(kn->kn_id);
	if (p == NULL && (kn->kn_sfflags & NOTE_EXIT)) {
		p = zpfind(kn->kn_id);
		exiting = true;
	} else if (p != NULL && (p->p_flag & P_WEXIT)) {
		exiting = true;
	}

	if (p == NULL)
		return (ESRCH);
	if ((error = p_cansee(curthread, p))) {
		PROC_UNLOCK(p);
		return (error);
	}

	kn->kn_ptr.p_proc = p;
	kn->kn_flags |= EV_CLEAR;		/* automatically set */

	/*
	 * Internal flag indicating registration done by kernel for the
	 * purposes of getting a NOTE_CHILD notification.
	 */
	if (kn->kn_flags & EV_FLAG2) {
		kn->kn_flags &= ~EV_FLAG2;
		kn->kn_data = kn->kn_sdata;		/* ppid */
		kn->kn_fflags = NOTE_CHILD;
		kn->kn_sfflags &= ~(NOTE_EXIT | NOTE_EXEC | NOTE_FORK);
		immediate = true; /* Force immediate activation of child note. */
	}
	/*
	 * Internal flag indicating registration done by kernel (for other than
	 * NOTE_CHILD).
	 */
	if (kn->kn_flags & EV_FLAG1) {
		kn->kn_flags &= ~EV_FLAG1;
	}

	knlist_add(p->p_klist, kn, 1);

	/*
	 * Immediately activate any child notes or, in the case of a zombie
	 * target process, exit notes.  The latter is necessary to handle the
	 * case where the target process, e.g. a child, dies before the kevent
	 * is registered.
	 */
	if (immediate || (exiting && filt_proc(kn, NOTE_EXIT)))
		KNOTE_ACTIVATE(kn, 0);

	PROC_UNLOCK(p);

	return (0);
}

/*
 * The knote may be attached to a different process, which may exit,
 * leaving nothing for the knote to be attached to.  So when the process
 * exits, the knote is marked as DETACHED and also flagged as ONESHOT so
 * it will be deleted when read out.  However, as part of the knote deletion,
 * this routine is called, so a check is needed to avoid actually performing
 * a detach, because the original process does not exist any more.
 */
/* XXX - move to kern_proc.c?  */
static void
filt_procdetach(struct knote *kn)
{

	knlist_remove(kn->kn_knlist, kn, 0);
	kn->kn_ptr.p_proc = NULL;
}

/* XXX - move to kern_proc.c?  */
static int
filt_proc(struct knote *kn, long hint)
{
	struct proc *p;
	u_int event;

	p = kn->kn_ptr.p_proc;
	if (p == NULL) /* already activated, from attach filter */
		return (0);

	/* Mask off extra data. */
	event = (u_int)hint & NOTE_PCTRLMASK;

	/* If the user is interested in this event, record it. */
	if (kn->kn_sfflags & event)
		kn->kn_fflags |= event;

	/* Process is gone, so flag the event as finished. */
	if (event == NOTE_EXIT) {
		kn->kn_flags |= EV_EOF | EV_ONESHOT;
		kn->kn_ptr.p_proc = NULL;
		if (kn->kn_fflags & NOTE_EXIT)
			kn->kn_data = KW_EXITCODE(p->p_xexit, p->p_xsig);
		if (kn->kn_fflags == 0)
			kn->kn_flags |= EV_DROP;
		return (1);
	}

	return (kn->kn_fflags != 0);
}

/*
 * Called when the process forked. It mostly does the same as the
 * knote(), activating all knotes registered to be activated when the
 * process forked. Additionally, for each knote attached to the
 * parent, check whether user wants to track the new process. If so
 * attach a new knote to it, and immediately report an event with the
 * child's pid.
 */
void
knote_fork(struct knlist *list, int pid)
{
	struct kqueue *kq;
	struct knote *kn;
	kkevent_t kev;
	int error;

	if (list == NULL)
		return;
	list->kl_lock(list->kl_lockarg);

	SLIST_FOREACH(kn, &list->kl_list, kn_selnext) {
		kq = kn->kn_kq;
		KQ_LOCK(kq);
		if (kn_in_flux(kn) && (kn->kn_status & KN_SCAN) == 0) {
			KQ_UNLOCK(kq);
			continue;
		}

		/*
		 * The same as knote(), activate the event.
		 */
		if ((kn->kn_sfflags & NOTE_TRACK) == 0) {
			kn->kn_status |= KN_HASKQLOCK;
			if (kn->kn_fop->f_event(kn, NOTE_FORK))
				KNOTE_ACTIVATE(kn, 1);
			kn->kn_status &= ~KN_HASKQLOCK;
			KQ_UNLOCK(kq);
			continue;
		}

		/*
		 * The NOTE_TRACK case. In addition to the activation
		 * of the event, we need to register new events to
		 * track the child. Drop the locks in preparation for
		 * the call to kqueue_register().
		 */
		kn_enter_flux(kn);
		KQ_UNLOCK(kq);
		list->kl_unlock(list->kl_lockarg);

		/*
		 * Activate existing knote and register tracking knotes with
		 * new process.
		 *
		 * First register a knote to get just the child notice. This
		 * must be a separate note from a potential NOTE_EXIT
		 * notification since both NOTE_CHILD and NOTE_EXIT are defined
		 * to use the data field (in conflicting ways).
		 */
		kev.ident = pid;
		kev.filter = kn->kn_filter;
		kev.flags = kn->kn_flags | EV_ADD | EV_ENABLE | EV_ONESHOT |
		    EV_FLAG2;
		kev.fflags = kn->kn_sfflags;
		kev.data = kn->kn_id;		/* parent */
		kev.udata = kn->kn_kevent.udata;/* preserve udata */
		error = kqueue_register(kq, &kev, NULL, 0);
		if (error)
			kn->kn_fflags |= NOTE_TRACKERR;

		/*
		 * Then register another knote to track other potential events
		 * from the new process.
		 */
		kev.ident = pid;
		kev.filter = kn->kn_filter;
		kev.flags = kn->kn_flags | EV_ADD | EV_ENABLE | EV_FLAG1;
		kev.fflags = kn->kn_sfflags;
		kev.data = kn->kn_id;		/* parent */
		kev.udata = kn->kn_kevent.udata;
		error = kqueue_register(kq, &kev, NULL, 0);
		if (error) {
			kn->kn_fflags |= NOTE_TRACKERR;
		}
		if (kn->kn_fop->f_event(kn, NOTE_FORK))
			KNOTE_ACTIVATE(kn, 0);
		KQ_LOCK(kq);
		kn_leave_flux(kn);
		KQ_UNLOCK_FLUX(kq);
		list->kl_lock(list->kl_lockarg);
	}
	list->kl_unlock(list->kl_lockarg);
}

/*
 * XXX: EVFILT_TIMER should perhaps live in kern_time.c beside the
 * interval timer support code.
 */

#define NOTE_TIMER_PRECMASK						\
    (NOTE_SECONDS | NOTE_MSECONDS | NOTE_USECONDS | NOTE_NSECONDS)

static sbintime_t
timer2sbintime(intptr_t data, int flags)
{
	int64_t secs;

        /*
         * Macros for converting to the fractional second portion of an
         * sbintime_t using 64bit multiplication to improve precision.
         */
#define NS_TO_SBT(ns) (((ns) * (((uint64_t)1 << 63) / 500000000)) >> 32)
#define US_TO_SBT(us) (((us) * (((uint64_t)1 << 63) / 500000)) >> 32)
#define MS_TO_SBT(ms) (((ms) * (((uint64_t)1 << 63) / 500)) >> 32)
	switch (flags & NOTE_TIMER_PRECMASK) {
	case NOTE_SECONDS:
#ifdef __LP64__
		if (data > (SBT_MAX / SBT_1S))
			return (SBT_MAX);
#endif
		return ((sbintime_t)data << 32);
	case NOTE_MSECONDS: /* FALLTHROUGH */
	case 0:
		if (data >= 1000) {
			secs = data / 1000;
#ifdef __LP64__
			if (secs > (SBT_MAX / SBT_1S))
				return (SBT_MAX);
#endif
			return (secs << 32 | MS_TO_SBT(data % 1000));
		}
		return (MS_TO_SBT(data));
	case NOTE_USECONDS:
		if (data >= 1000000) {
			secs = data / 1000000;
#ifdef __LP64__
			if (secs > (SBT_MAX / SBT_1S))
				return (SBT_MAX);
#endif
			return (secs << 32 | US_TO_SBT(data % 1000000));
		}
		return (US_TO_SBT(data));
	case NOTE_NSECONDS:
		if (data >= 1000000000) {
			secs = data / 1000000000;
#ifdef __LP64__
			if (secs > (SBT_MAX / SBT_1S))
				return (SBT_MAX);
#endif
			return (secs << 32 | US_TO_SBT(data % 1000000000));
		}
		return (NS_TO_SBT(data));
	default:
		break;
	}
	return (-1);
}

struct kq_timer_cb_data {
	struct callout c;
	sbintime_t next;	/* next timer event fires at */
	sbintime_t to;		/* precalculated timer period, 0 for abs */
};

static void
filt_timerexpire(void *knx)
{
	struct knote *kn;
	struct kq_timer_cb_data *kc;

	kn = knx;
	kn->kn_data++;
	KNOTE_ACTIVATE(kn, 0);	/* XXX - handle locking */

	if ((kn->kn_flags & EV_ONESHOT) != 0)
		return;
	kc = kn->kn_ptr.p_v;
	if (kc->to == 0)
		return;
	kc->next += kc->to;
	callout_reset_sbt_on(&kc->c, kc->next, 0, filt_timerexpire, kn,
	    PCPU_GET(cpuid), C_ABSOLUTE);
}

/*
 * data contains amount of time to sleep
 */
static int
filt_timerattach(struct knote *kn)
{
	struct kq_timer_cb_data *kc;
	struct bintime bt;
	sbintime_t to, sbt;
	unsigned int ncallouts;

	if (kn->kn_sdata < 0)
		return (EINVAL);
	if (kn->kn_sdata == 0 && (kn->kn_flags & EV_ONESHOT) == 0)
		kn->kn_sdata = 1;
	/* Only precision unit are supported in flags so far */
	if ((kn->kn_sfflags & ~(NOTE_TIMER_PRECMASK | NOTE_ABSTIME)) != 0)
		return (EINVAL);

	to = timer2sbintime(kn->kn_sdata, kn->kn_sfflags);
	if ((kn->kn_sfflags & NOTE_ABSTIME) != 0) {
		getboottimebin(&bt);
		sbt = bttosbt(bt);
		to -= sbt;
	}
	if (to < 0)
		return (EINVAL);

	do {
		ncallouts = kq_ncallouts;
		if (ncallouts >= kq_calloutmax)
			return (ENOMEM);
	} while (!atomic_cmpset_int(&kq_ncallouts, ncallouts, ncallouts + 1));

	if ((kn->kn_sfflags & NOTE_ABSTIME) == 0)
		kn->kn_flags |= EV_CLEAR;	/* automatically set */
	kn->kn_status &= ~KN_DETACHED;		/* knlist_add clears it */
	kn->kn_ptr.p_v = kc = malloc(sizeof(*kc), M_KQUEUE, M_WAITOK);
	callout_init(&kc->c, 1);
	if ((kn->kn_sfflags & NOTE_ABSTIME) != 0) {
		kc->next = to;
		kc->to = 0;
	} else {
		kc->next = to + sbinuptime();
		kc->to = to;
	}
	callout_reset_sbt_on(&kc->c, kc->next, 0, filt_timerexpire, kn,
	    PCPU_GET(cpuid), C_ABSOLUTE);

	return (0);
}

static void
filt_timerdetach(struct knote *kn)
{
	struct kq_timer_cb_data *kc;
	unsigned int old;

	kc = kn->kn_ptr.p_v;
	callout_drain(&kc->c);
	free(kc, M_KQUEUE);
	old = atomic_fetchadd_int(&kq_ncallouts, -1);
	KASSERT(old > 0, ("Number of callouts cannot become negative"));
	kn->kn_status |= KN_DETACHED;	/* knlist_remove sets it */
}

static int
filt_timer(struct knote *kn, long hint)
{

	return (kn->kn_data != 0);
}

static int
filt_userattach(struct knote *kn)
{

	/* 
	 * EVFILT_USER knotes are not attached to anything in the kernel.
	 */ 
	kn->kn_hook = NULL;
	if (kn->kn_fflags & NOTE_TRIGGER)
		kn->kn_hookid = 1;
	else
		kn->kn_hookid = 0;
	return (0);
}

static void
filt_userdetach(__unused struct knote *kn)
{

	/*
	 * EVFILT_USER knotes are not attached to anything in the kernel.
	 */
}

static int
filt_user(struct knote *kn, __unused long hint)
{

	return (kn->kn_hookid);
}

static void
filt_usertouch(struct knote *kn, kkevent_t *kev, u_long type)
{
	u_int ffctrl;

	switch (type) {
	case EVENT_REGISTER:
		if (kev->fflags & NOTE_TRIGGER)
			kn->kn_hookid = 1;

		ffctrl = kev->fflags & NOTE_FFCTRLMASK;
		kev->fflags &= NOTE_FFLAGSMASK;
		switch (ffctrl) {
		case NOTE_FFNOP:
			break;

		case NOTE_FFAND:
			kn->kn_sfflags &= kev->fflags;
			break;

		case NOTE_FFOR:
			kn->kn_sfflags |= kev->fflags;
			break;

		case NOTE_FFCOPY:
			kn->kn_sfflags = kev->fflags;
			break;

		default:
			/* XXX Return error? */
			break;
		}
		kn->kn_sdata = kev->data;
		if (kev->flags & EV_CLEAR) {
			kn->kn_hookid = 0;
			kn->kn_data = 0;
			kn->kn_fflags = 0;
		}
		break;

        case EVENT_PROCESS:
		*kev = kn->kn_kevent;
		kev->fflags = kn->kn_sfflags;
		kev->data = kn->kn_sdata;
		if (kn->kn_flags & EV_CLEAR) {
			kn->kn_hookid = 0;
			kn->kn_data = 0;
			kn->kn_fflags = 0;
		}
		break;

	default:
		panic("filt_usertouch() - invalid type (%ld)", type);
		break;
	}
}

int
sys_kqueue(struct thread *td, struct kqueue_args *uap)
{

	return (kern_kqueue(td, 0, NULL));
}

static void
kqueue_init(struct kqueue *kq)
{

	mtx_init(&kq->kq_lock, "kqueue", NULL, MTX_DEF | MTX_DUPOK);
	TAILQ_INIT(&kq->kq_head);
	knlist_init_mtx(&kq->kq_sel.si_note, &kq->kq_lock);
	TASK_INIT(&kq->kq_task, 0, kqueue_task, kq);
}

int
kern_kqueue(struct thread *td, int flags, struct filecaps *fcaps)
{
	struct filedesc *fdp;
	struct kqueue *kq;
	struct file *fp;
	struct ucred *cred;
	int fd, error;

	fdp = td->td_proc->p_fd;
	cred = td->td_ucred;
	if (!chgkqcnt(cred->cr_ruidinfo, 1, lim_cur(td, RLIMIT_KQUEUES)))
		return (ENOMEM);

	error = falloc_caps(td, &fp, &fd, flags, fcaps);
	if (error != 0) {
		chgkqcnt(cred->cr_ruidinfo, -1, 0);
		return (error);
	}

	/* An extra reference on `fp' has been held for us by falloc(). */
	kq = malloc(sizeof *kq, M_KQUEUE, M_WAITOK | M_ZERO);
	kqueue_init(kq);
	kq->kq_fdp = fdp;
	kq->kq_cred = crhold(cred);

	FILEDESC_XLOCK(fdp);
	TAILQ_INSERT_HEAD(&fdp->fd_kqlist, kq, kq_list);
	FILEDESC_XUNLOCK(fdp);

	finit(fp, FREAD | FWRITE, DTYPE_KQUEUE, kq, &kqueueops);
	fdrop(fp, td);

	td->td_retval[0] = fd;
	return (0);
}

#ifdef KTRACE
static size_t
kev_iovlen(int n, u_int kgio, size_t kevent_size)
{

	if (n < 0 || n >= kgio / kevent_size)
		return (kgio);
	return (n * kevent_size);
}
#endif

struct g_kevent_args {
	int	fd;
	void	*changelist;
	int	nchanges;
	void	*eventlist;
	int	nevents;
	const struct timespec *timeout;
};

int
sys_kevent(struct thread *td, struct kevent_args *uap)
{
	struct kevent_copyops k_ops = {
		.arg = uap,
		.k_copyout = kevent_copyout,
		.k_copyin = kevent_copyin,
		.kevent_size = sizeof(struct kevent_native),
	};
	struct g_kevent_args gk_args = {
		.fd = uap->fd,
		.changelist = uap->changelist,
		.nchanges = uap->nchanges,
		.eventlist = uap->eventlist,
		.nevents = uap->nevents,
		.timeout = uap->timeout,
	};

<<<<<<< HEAD
#ifdef CPU_CHERI
	struct g_kevent_args args;

	args.fd = uap->fd;
	args.changelist = uap->changelist;
	args.nchanges = uap->nchanges;
	args.eventlist = uap->eventlist;
	args.nevents = uap->nevents;
	args.timeout = uap->timeout;
	return (kern_kevent_generic(td, &args, &k_ops));
#else
	return (kern_kevent_generic(td, (struct g_kevent_args *)uap, &k_ops));
#endif
=======
	return (kern_kevent_generic(td, &gk_args, &k_ops));
>>>>>>> f855d50b
}

static int
kern_kevent_generic(struct thread *td, struct g_kevent_args *uap,
    struct kevent_copyops *k_ops)
{
	struct timespec ts, *tsp;
	int error;
#ifdef KTRACE
	struct uio ktruio;
	kiovec_t ktriov;
	struct uio *ktruioin = NULL;
	struct uio *ktruioout = NULL;
	u_int kgio;
#endif

	if (uap->timeout != NULL) {
		error = copyin(uap->timeout, &ts, sizeof(ts));
		if (error)
			return (error);
		tsp = &ts;
	} else
		tsp = NULL;

#ifdef KTRACE
	if (KTRPOINT(td, KTR_GENIO)) {
		kgio = ktr_geniosize;
		IOVEC_INIT(&ktriov, uap->changelist,
		    kev_iovlen(uap->nchanges, kgio, k_ops->kevent_size));
		ktruio = (struct uio){ .uio_iov = &ktriov, .uio_iovcnt = 1,
		    .uio_segflg = UIO_USERSPACE, .uio_rw = UIO_READ,
		    .uio_td = td };
		ktruioin = cloneuio(&ktruio);
		IOVEC_INIT(&ktriov, uap->eventlist,
		    kev_iovlen(uap->nevents, kgio, k_ops->kevent_size));
		ktriov.iov_len = uap->nevents * k_ops->kevent_size;
		ktruioout = cloneuio(&ktruio);
	}
#endif

	error = kern_kevent(td, uap->fd, uap->nchanges, uap->nevents,
	    k_ops, tsp);

#ifdef KTRACE
	if (ktruioin != NULL) {
		ktruioin->uio_resid = kev_iovlen(uap->nchanges, kgio,
		    k_ops->kevent_size);
		ktrgenio(uap->fd, UIO_WRITE, ktruioin, 0);
		ktruioout->uio_resid = kev_iovlen(td->td_retval[0], kgio,
		    k_ops->kevent_size);
		ktrgenio(uap->fd, UIO_READ, ktruioout, error);
	}
#endif

	return (error);
}
	struct kevent_native kev_n[KQ_NEVENTS];

/*
 * Copy 'count' items into the destination list pointed to by uap->eventlist.
 */
static int
kevent_copyout(void *arg, kkevent_t *kevp, int count)
{
	struct kevent_args *uap;
#if __has_feature(capabilities)
	struct kevent_native ks_n[KQ_NEVENTS];
	int i;
#endif
	int error;

	KASSERT(count <= KQ_NEVENTS, ("count (%d) > KQ_NEVENTS", count));
	uap = (struct kevent_args *)arg;

#if !__has_feature(capabilities)
	error = copyout(kevp, uap->eventlist, count * sizeof *kevp);
#else
	for (i = 0; i < count; i++) {
		ks_n[i].ident = kevp[i].ident;
		ks_n[i].filter = kevp[i].filter;
		ks_n[i].flags = kevp[i].flags;
		ks_n[i].fflags = kevp[i].fflags;
		ks_n[i].data = kevp[i].data;
		ks_n[i].udata = (void *)(uintptr_t)kevp[i].udata;
		memcpy(&ks_n[i].ext[0], &kevp->ext[0], sizeof(kevp->ext));
	}
	error = copyout(ks_n, uap->eventlist, count * sizeof(*ks_n));
#endif
	if (error == 0)
		uap->eventlist += count;
	return (error);
}

/*
 * Copy 'count' items from the list pointed to by uap->changelist.
 */
static int
kevent_copyin(void *arg, kkevent_t *kevp, int count)
{
	struct kevent_args *uap;
#if __has_feature(capabilities)
	struct kevent_native ks_n[KQ_NEVENTS];
	int i;
#endif
	int error;

	KASSERT(count <= KQ_NEVENTS, ("count (%d) > KQ_NEVENTS", count));
	uap = (struct kevent_args *)arg;

#if !__has_feature(capabilities)
	error = copyin(uap->changelist, kevp, count * sizeof *kevp);
#else
	error = copyin(uap->changelist, ks_n, count * sizeof(*ks_n));
	if (error != 0)
		return (error);
	for (i = 0; i < count; i++) {
		kevp[i].ident = ks_n[i].ident;
		kevp[i].filter = ks_n[i].filter;
		kevp[i].flags = ks_n[i].flags;
		kevp[i].fflags = ks_n[i].fflags;
		kevp[i].data = ks_n[i].data;
		/* Store untagged. */
		kevp[i].udata = (void * __capability)(intcap_t)ks_n[i].udata;
		memcpy(&kevp[i].ext[0], &ks_n->ext[0], sizeof(ks_n->ext));
	}
#endif
	if (error == 0)
		uap->changelist += count;
	return (error);
}

#ifdef COMPAT_FREEBSD11
struct kevent_freebsd11 {
	__uintptr_t	ident;		/* identifier for this event */
	short		filter;		/* filter for event */
	unsigned short	flags;
	unsigned int	fflags;
	__intptr_t	data;
	void		*udata;		/* opaque user data identifier */
};

static int
kevent11_copyout(void *arg, kkevent_t *kevp, int count)
{
	struct freebsd11_kevent_args *uap;
	struct kevent_freebsd11 kev11;
	int error, i;

	KASSERT(count <= KQ_NEVENTS, ("count (%d) > KQ_NEVENTS", count));
	uap = (struct freebsd11_kevent_args *)arg;

	for (i = 0; i < count; i++) {
		kev11.ident = kevp->ident;
		kev11.filter = kevp->filter;
		kev11.flags = kevp->flags;
		kev11.fflags = kevp->fflags;
		kev11.data = kevp->data;
		kev11.udata = (void *)(uintptr_t)kevp->udata;
		error = copyout(&kev11, uap->eventlist, sizeof(kev11));
		if (error != 0)
			break;
		uap->eventlist++;
		kevp++;
	}
	return (error);
}

/*
 * Copy 'count' items from the list pointed to by uap->changelist.
 */
static int
kevent11_copyin(void *arg, kkevent_t *kevp, int count)
{
	struct freebsd11_kevent_args *uap;
	struct kevent_freebsd11 kev11;
	int error, i;

	KASSERT(count <= KQ_NEVENTS, ("count (%d) > KQ_NEVENTS", count));
	uap = (struct freebsd11_kevent_args *)arg;

	for (i = 0; i < count; i++) {
		error = copyin(uap->changelist, &kev11, sizeof(kev11));
		if (error != 0)
			break;
		kevp->ident = kev11.ident;
		kevp->filter = kev11.filter;
		kevp->flags = kev11.flags;
		kevp->fflags = kev11.fflags;
		kevp->data = (uintptr_t)kev11.data;
		kevp->udata = (void * __capability)(uintcap_t)kev11.udata;
		bzero(&kevp->ext, sizeof(kevp->ext));
		uap->changelist++;
		kevp++;
	}
	return (error);
}

int
freebsd11_kevent(struct thread *td, struct freebsd11_kevent_args *uap)
{
	struct kevent_copyops k_ops = {
		.arg = uap,
		.k_copyout = kevent11_copyout,
		.k_copyin = kevent11_copyin,
		.kevent_size = sizeof(struct kevent_freebsd11),
	};
	struct g_kevent_args gk_args = {
		.fd = uap->fd,
		.changelist = uap->changelist,
		.nchanges = uap->nchanges,
		.eventlist = uap->eventlist,
		.nevents = uap->nevents,
		.timeout = uap->timeout,
	};

<<<<<<< HEAD
#ifdef CPU_CHERI
	struct g_kevent_args args;

	args.fd = uap->fd;
	args.changelist = uap->changelist;
	args.nchanges = uap->nchanges;
	args.eventlist = uap->eventlist;
	args.nevents = uap->nevents;
	args.timeout = uap->timeout;
	return (kern_kevent_generic(td, &args, &k_ops));
#else
	return (kern_kevent_generic(td, (struct g_kevent_args *)uap, &k_ops));
#endif
=======
	return (kern_kevent_generic(td, &gk_args, &k_ops));
>>>>>>> f855d50b
}
#endif

int
kern_kevent(struct thread *td, int fd, int nchanges, int nevents,
    struct kevent_copyops *k_ops, const struct timespec *timeout)
{
	cap_rights_t rights;
	struct file *fp;
	int error;

	cap_rights_init(&rights);
	if (nchanges > 0)
		cap_rights_set(&rights, CAP_KQUEUE_CHANGE);
	if (nevents > 0)
		cap_rights_set(&rights, CAP_KQUEUE_EVENT);
	error = fget(td, fd, &rights, &fp);
	if (error != 0)
		return (error);

	error = kern_kevent_fp(td, fp, nchanges, nevents, k_ops, timeout);
	fdrop(fp, td);

	return (error);
}

static int
kqueue_kevent(struct kqueue *kq, struct thread *td, int nchanges, int nevents,
    struct kevent_copyops *k_ops, const struct timespec *timeout)
{
	kkevent_t keva[KQ_NEVENTS];
	kkevent_t *kevp, *changes;
	int i, n, nerrors, error;

	nerrors = 0;
	while (nchanges > 0) {
		n = nchanges > KQ_NEVENTS ? KQ_NEVENTS : nchanges;
		error = k_ops->k_copyin(k_ops->arg, keva, n);
		if (error)
			return (error);
		changes = keva;
		for (i = 0; i < n; i++) {
			kevp = &changes[i];
			if (!kevp->filter)
				continue;
			kevp->flags &= ~EV_SYSFLAGS;
			error = kqueue_register(kq, kevp, td, 1);
			if (error || (kevp->flags & EV_RECEIPT)) {
				if (nevents == 0)
					return (error);
				kevp->flags = EV_ERROR;
				kevp->data = error;
				(void)k_ops->k_copyout(k_ops->arg, kevp, 1);
				nevents--;
				nerrors++;
			}
		}
		nchanges -= n;
	}
	if (nerrors) {
		td->td_retval[0] = nerrors;
		return (0);
	}

	return (kqueue_scan(kq, nevents, k_ops, timeout, keva, td));
}

int
kern_kevent_fp(struct thread *td, struct file *fp, int nchanges, int nevents,
    struct kevent_copyops *k_ops, const struct timespec *timeout)
{
	struct kqueue *kq;
	int error;

	error = kqueue_acquire(fp, &kq);
	if (error != 0)
		return (error);
	error = kqueue_kevent(kq, td, nchanges, nevents, k_ops, timeout);
	kqueue_release(kq, 0);
	return (error);
}

/*
 * Performs a kevent() call on a temporarily created kqueue. This can be
 * used to perform one-shot polling, similar to poll() and select().
 */
int
kern_kevent_anonymous(struct thread *td, int nevents,
    struct kevent_copyops *k_ops)
{
	struct kqueue kq = {};
	int error;

	kqueue_init(&kq);
	kq.kq_refcnt = 1;
	error = kqueue_kevent(&kq, td, nevents, nevents, k_ops, NULL);
	kqueue_drain(&kq, td);
	kqueue_destroy(&kq);
	return (error);
}

int
kqueue_add_filteropts(int filt, struct filterops *filtops)
{
	int error;

	error = 0;
	if (filt > 0 || filt + EVFILT_SYSCOUNT < 0) {
		printf(
"trying to add a filterop that is out of range: %d is beyond %d\n",
		    ~filt, EVFILT_SYSCOUNT);
		return EINVAL;
	}
	mtx_lock(&filterops_lock);
	if (sysfilt_ops[~filt].for_fop != &null_filtops &&
	    sysfilt_ops[~filt].for_fop != NULL)
		error = EEXIST;
	else {
		sysfilt_ops[~filt].for_fop = filtops;
		sysfilt_ops[~filt].for_refcnt = 0;
	}
	mtx_unlock(&filterops_lock);

	return (error);
}

int
kqueue_del_filteropts(int filt)
{
	int error;

	error = 0;
	if (filt > 0 || filt + EVFILT_SYSCOUNT < 0)
		return EINVAL;

	mtx_lock(&filterops_lock);
	if (sysfilt_ops[~filt].for_fop == &null_filtops ||
	    sysfilt_ops[~filt].for_fop == NULL)
		error = EINVAL;
	else if (sysfilt_ops[~filt].for_refcnt != 0)
		error = EBUSY;
	else {
		sysfilt_ops[~filt].for_fop = &null_filtops;
		sysfilt_ops[~filt].for_refcnt = 0;
	}
	mtx_unlock(&filterops_lock);

	return error;
}

static struct filterops *
kqueue_fo_find(int filt)
{

	if (filt > 0 || filt + EVFILT_SYSCOUNT < 0)
		return NULL;

	if (sysfilt_ops[~filt].for_nolock)
		return sysfilt_ops[~filt].for_fop;

	mtx_lock(&filterops_lock);
	sysfilt_ops[~filt].for_refcnt++;
	if (sysfilt_ops[~filt].for_fop == NULL)
		sysfilt_ops[~filt].for_fop = &null_filtops;
	mtx_unlock(&filterops_lock);

	return sysfilt_ops[~filt].for_fop;
}

static void
kqueue_fo_release(int filt)
{

	if (filt > 0 || filt + EVFILT_SYSCOUNT < 0)
		return;

	if (sysfilt_ops[~filt].for_nolock)
		return;

	mtx_lock(&filterops_lock);
	KASSERT(sysfilt_ops[~filt].for_refcnt > 0,
	    ("filter object refcount not valid on release"));
	sysfilt_ops[~filt].for_refcnt--;
	mtx_unlock(&filterops_lock);
}

/*
 * A ref to kq (obtained via kqueue_acquire) must be held.  waitok will
 * influence if memory allocation should wait.  Make sure it is 0 if you
 * hold any mutexes.
 */
static int
kqueue_register(struct kqueue *kq, kkevent_t *kev, struct thread *td, int waitok)
{
	struct filterops *fops;
	struct file *fp;
	struct knote *kn, *tkn;
	struct knlist *knl;
	cap_rights_t rights;
	int error, filt, event;
	int haskqglobal, filedesc_unlock;

	if ((kev->flags & (EV_ENABLE | EV_DISABLE)) == (EV_ENABLE | EV_DISABLE))
		return (EINVAL);

	fp = NULL;
	kn = NULL;
	knl = NULL;
	error = 0;
	haskqglobal = 0;
	filedesc_unlock = 0;

	filt = kev->filter;
	fops = kqueue_fo_find(filt);
	if (fops == NULL)
		return EINVAL;

	if (kev->flags & EV_ADD) {
		/*
		 * Prevent waiting with locks.  Non-sleepable
		 * allocation failures are handled in the loop, only
		 * if the spare knote appears to be actually required.
		 */
		tkn = knote_alloc(waitok);
	} else {
		tkn = NULL;
	}

findkn:
	if (fops->f_isfd) {
		KASSERT(td != NULL, ("td is NULL"));
		if (kev->ident > INT_MAX)
			error = EBADF;
		else
			error = fget(td, kev->ident,
			    cap_rights_init(&rights, CAP_EVENT), &fp);
		if (error)
			goto done;

		if ((kev->flags & EV_ADD) == EV_ADD && kqueue_expand(kq, fops,
		    kev->ident, 0) != 0) {
			/* try again */
			fdrop(fp, td);
			fp = NULL;
			error = kqueue_expand(kq, fops, kev->ident, waitok);
			if (error)
				goto done;
			goto findkn;
		}

		if (fp->f_type == DTYPE_KQUEUE) {
			/*
			 * If we add some intelligence about what we are doing,
			 * we should be able to support events on ourselves.
			 * We need to know when we are doing this to prevent
			 * getting both the knlist lock and the kq lock since
			 * they are the same thing.
			 */
			if (fp->f_data == kq) {
				error = EINVAL;
				goto done;
			}

			/*
			 * Pre-lock the filedesc before the global
			 * lock mutex, see the comment in
			 * kqueue_close().
			 */
			FILEDESC_XLOCK(td->td_proc->p_fd);
			filedesc_unlock = 1;
			KQ_GLOBAL_LOCK(&kq_global, haskqglobal);
		}

		KQ_LOCK(kq);
		if (kev->ident < kq->kq_knlistsize) {
			SLIST_FOREACH(kn, &kq->kq_knlist[kev->ident], kn_link)
				if (kev->filter == kn->kn_filter)
					break;
		}
	} else {
		if ((kev->flags & EV_ADD) == EV_ADD)
			kqueue_expand(kq, fops, kev->ident, waitok);

		KQ_LOCK(kq);

		/*
		 * If possible, find an existing knote to use for this kevent.
		 */
		if (kev->filter == EVFILT_PROC &&
		    (kev->flags & (EV_FLAG1 | EV_FLAG2)) != 0) {
			/* This is an internal creation of a process tracking
			 * note. Don't attempt to coalesce this with an
			 * existing note.
			 */
			;			
		} else if (kq->kq_knhashmask != 0) {
			struct klist *list;

			list = &kq->kq_knhash[
			    KN_HASH((u_long)kev->ident, kq->kq_knhashmask)];
			SLIST_FOREACH(kn, list, kn_link)
				if (kev->ident == kn->kn_id &&
				    kev->filter == kn->kn_filter)
					break;
		}
	}

	/* knote is in the process of changing, wait for it to stabilize. */
	if (kn != NULL && kn_in_flux(kn)) {
		KQ_GLOBAL_UNLOCK(&kq_global, haskqglobal);
		if (filedesc_unlock) {
			FILEDESC_XUNLOCK(td->td_proc->p_fd);
			filedesc_unlock = 0;
		}
		kq->kq_state |= KQ_FLUXWAIT;
		msleep(kq, &kq->kq_lock, PSOCK | PDROP, "kqflxwt", 0);
		if (fp != NULL) {
			fdrop(fp, td);
			fp = NULL;
		}
		goto findkn;
	}

	/*
	 * kn now contains the matching knote, or NULL if no match
	 */
	if (kn == NULL) {
		if (kev->flags & EV_ADD) {
			kn = tkn;
			tkn = NULL;
			if (kn == NULL) {
				KQ_UNLOCK(kq);
				error = ENOMEM;
				goto done;
			}
			kn->kn_fp = fp;
			kn->kn_kq = kq;
			kn->kn_fop = fops;
			/*
			 * apply reference counts to knote structure, and
			 * do not release it at the end of this routine.
			 */
			fops = NULL;
			fp = NULL;

			kn->kn_sfflags = kev->fflags;
			kn->kn_sdata = kev->data;
			kev->fflags = 0;
			kev->data = 0;
			kn->kn_kevent = *kev;
			kn->kn_kevent.flags &= ~(EV_ADD | EV_DELETE |
			    EV_ENABLE | EV_DISABLE | EV_FORCEONESHOT);
			kn->kn_status = KN_DETACHED;
			kn_enter_flux(kn);

			error = knote_attach(kn, kq);
			KQ_UNLOCK(kq);
			if (error != 0) {
				tkn = kn;
				goto done;
			}

			if ((error = kn->kn_fop->f_attach(kn)) != 0) {
				knote_drop_detached(kn, td);
				goto done;
			}
			knl = kn_list_lock(kn);
			goto done_ev_add;
		} else {
			/* No matching knote and the EV_ADD flag is not set. */
			KQ_UNLOCK(kq);
			error = ENOENT;
			goto done;
		}
	}
	
	if (kev->flags & EV_DELETE) {
		kn_enter_flux(kn);
		KQ_UNLOCK(kq);
		knote_drop(kn, td);
		goto done;
	}

	if (kev->flags & EV_FORCEONESHOT) {
		kn->kn_flags |= EV_ONESHOT;
		KNOTE_ACTIVATE(kn, 1);
	}

	/*
	 * The user may change some filter values after the initial EV_ADD,
	 * but doing so will not reset any filter which has already been
	 * triggered.
	 */
	kn->kn_status |= KN_SCAN;
	kn_enter_flux(kn);
	KQ_UNLOCK(kq);
	knl = kn_list_lock(kn);
	kn->kn_kevent.udata = kev->udata;
	if (!fops->f_isfd && fops->f_touch != NULL) {
		fops->f_touch(kn, kev, EVENT_REGISTER);
	} else {
		kn->kn_sfflags = kev->fflags;
		kn->kn_sdata = kev->data;
	}

	/*
	 * We can get here with kn->kn_knlist == NULL.  This can happen when
	 * the initial attach event decides that the event is "completed" 
	 * already.  i.e. filt_procattach is called on a zombie process.  It
	 * will call filt_proc which will remove it from the list, and NULL
	 * kn_knlist.
	 */
done_ev_add:
	if ((kev->flags & EV_ENABLE) != 0)
		kn->kn_status &= ~KN_DISABLED;
	else if ((kev->flags & EV_DISABLE) != 0)
		kn->kn_status |= KN_DISABLED;

	if ((kn->kn_status & KN_DISABLED) == 0)
		event = kn->kn_fop->f_event(kn, 0);
	else
		event = 0;

	KQ_LOCK(kq);
	if (event)
		kn->kn_status |= KN_ACTIVE;
	if ((kn->kn_status & (KN_ACTIVE | KN_DISABLED | KN_QUEUED)) ==
	    KN_ACTIVE)
		knote_enqueue(kn);
	kn->kn_status &= ~KN_SCAN;
	kn_leave_flux(kn);
	kn_list_unlock(knl);
	KQ_UNLOCK_FLUX(kq);

done:
	KQ_GLOBAL_UNLOCK(&kq_global, haskqglobal);
	if (filedesc_unlock)
		FILEDESC_XUNLOCK(td->td_proc->p_fd);
	if (fp != NULL)
		fdrop(fp, td);
	knote_free(tkn);
	if (fops != NULL)
		kqueue_fo_release(filt);
	return (error);
}

static int
kqueue_acquire(struct file *fp, struct kqueue **kqp)
{
	int error;
	struct kqueue *kq;

	error = 0;

	kq = fp->f_data;
	if (fp->f_type != DTYPE_KQUEUE || kq == NULL)
		return (EBADF);
	*kqp = kq;
	KQ_LOCK(kq);
	if ((kq->kq_state & KQ_CLOSING) == KQ_CLOSING) {
		KQ_UNLOCK(kq);
		return (EBADF);
	}
	kq->kq_refcnt++;
	KQ_UNLOCK(kq);

	return error;
}

static void
kqueue_release(struct kqueue *kq, int locked)
{
	if (locked)
		KQ_OWNED(kq);
	else
		KQ_LOCK(kq);
	kq->kq_refcnt--;
	if (kq->kq_refcnt == 1)
		wakeup(&kq->kq_refcnt);
	if (!locked)
		KQ_UNLOCK(kq);
}

static void
kqueue_schedtask(struct kqueue *kq)
{

	KQ_OWNED(kq);
	KASSERT(((kq->kq_state & KQ_TASKDRAIN) != KQ_TASKDRAIN),
	    ("scheduling kqueue task while draining"));

	if ((kq->kq_state & KQ_TASKSCHED) != KQ_TASKSCHED) {
		taskqueue_enqueue(taskqueue_kqueue_ctx, &kq->kq_task);
		kq->kq_state |= KQ_TASKSCHED;
	}
}

/*
 * Expand the kq to make sure we have storage for fops/ident pair.
 *
 * Return 0 on success (or no work necessary), return errno on failure.
 *
 * Not calling hashinit w/ waitok (proper malloc flag) should be safe.
 * If kqueue_register is called from a non-fd context, there usually/should
 * be no locks held.
 */
static int
kqueue_expand(struct kqueue *kq, struct filterops *fops, uintptr_t ident,
	int waitok)
{
	struct klist *list, *tmp_knhash, *to_free;
	u_long tmp_knhashmask;
	int size;
	int fd;
	int mflag = waitok ? M_WAITOK : M_NOWAIT;

	KQ_NOTOWNED(kq);

	to_free = NULL;
	if (fops->f_isfd) {
		fd = ident;
		if (kq->kq_knlistsize <= fd) {
			size = kq->kq_knlistsize;
			while (size <= fd)
				size += KQEXTENT;
			list = malloc(size * sizeof(*list), M_KQUEUE, mflag);
			if (list == NULL)
				return ENOMEM;
			KQ_LOCK(kq);
			if (kq->kq_knlistsize > fd) {
				to_free = list;
				list = NULL;
			} else {
				if (kq->kq_knlist != NULL) {
					bcopy(kq->kq_knlist, list,
					    kq->kq_knlistsize * sizeof(*list));
					to_free = kq->kq_knlist;
					kq->kq_knlist = NULL;
				}
				bzero((caddr_t)list +
				    kq->kq_knlistsize * sizeof(*list),
				    (size - kq->kq_knlistsize) * sizeof(*list));
				kq->kq_knlistsize = size;
				kq->kq_knlist = list;
			}
			KQ_UNLOCK(kq);
		}
	} else {
		if (kq->kq_knhashmask == 0) {
			tmp_knhash = hashinit(KN_HASHSIZE, M_KQUEUE,
			    &tmp_knhashmask);
			if (tmp_knhash == NULL)
				return ENOMEM;
			KQ_LOCK(kq);
			if (kq->kq_knhashmask == 0) {
				kq->kq_knhash = tmp_knhash;
				kq->kq_knhashmask = tmp_knhashmask;
			} else {
				to_free = tmp_knhash;
			}
			KQ_UNLOCK(kq);
		}
	}
	free(to_free, M_KQUEUE);

	KQ_NOTOWNED(kq);
	return 0;
}

static void
kqueue_task(void *arg, int pending)
{
	struct kqueue *kq;
	int haskqglobal;

	haskqglobal = 0;
	kq = arg;

	KQ_GLOBAL_LOCK(&kq_global, haskqglobal);
	KQ_LOCK(kq);

	KNOTE_LOCKED(&kq->kq_sel.si_note, 0);

	kq->kq_state &= ~KQ_TASKSCHED;
	if ((kq->kq_state & KQ_TASKDRAIN) == KQ_TASKDRAIN) {
		wakeup(&kq->kq_state);
	}
	KQ_UNLOCK(kq);
	KQ_GLOBAL_UNLOCK(&kq_global, haskqglobal);
}

/*
 * Scan, update kn_data (if not ONESHOT), and copyout triggered events.
 * We treat KN_MARKER knotes as if they are in flux.
 */
static int
kqueue_scan(struct kqueue *kq, int maxevents, struct kevent_copyops *k_ops,
    const struct timespec *tsp, kkevent_t *keva, struct thread *td)
{
	kkevent_t *kevp;
	struct knote *kn, *marker;
	struct knlist *knl;
	sbintime_t asbt, rsbt;
	int count, error, haskqglobal, influx, nkev, touch;

	count = maxevents;
	nkev = 0;
	error = 0;
	haskqglobal = 0;

	if (maxevents == 0)
		goto done_nl;

	rsbt = 0;
	if (tsp != NULL) {
		if (tsp->tv_sec < 0 || tsp->tv_nsec < 0 ||
		    tsp->tv_nsec >= 1000000000) {
			error = EINVAL;
			goto done_nl;
		}
		if (timespecisset(tsp)) {
			if (tsp->tv_sec <= INT32_MAX) {
				rsbt = tstosbt(*tsp);
				if (TIMESEL(&asbt, rsbt))
					asbt += tc_tick_sbt;
				if (asbt <= SBT_MAX - rsbt)
					asbt += rsbt;
				else
					asbt = 0;
				rsbt >>= tc_precexp;
			} else
				asbt = 0;
		} else
			asbt = -1;
	} else
		asbt = 0;
	marker = knote_alloc(1);
	marker->kn_status = KN_MARKER;
	KQ_LOCK(kq);

retry:
	kevp = keva;
	if (kq->kq_count == 0) {
		if (asbt == -1) {
			error = EWOULDBLOCK;
		} else {
			kq->kq_state |= KQ_SLEEP;
			error = msleep_sbt(kq, &kq->kq_lock, PSOCK | PCATCH,
			    "kqread", asbt, rsbt, C_ABSOLUTE);
		}
		if (error == 0)
			goto retry;
		/* don't restart after signals... */
		if (error == ERESTART)
			error = EINTR;
		else if (error == EWOULDBLOCK)
			error = 0;
		goto done;
	}

	TAILQ_INSERT_TAIL(&kq->kq_head, marker, kn_tqe);
	influx = 0;
	while (count) {
		KQ_OWNED(kq);
		kn = TAILQ_FIRST(&kq->kq_head);

		if ((kn->kn_status == KN_MARKER && kn != marker) ||
		    kn_in_flux(kn)) {
			if (influx) {
				influx = 0;
				KQ_FLUX_WAKEUP(kq);
			}
			kq->kq_state |= KQ_FLUXWAIT;
			error = msleep(kq, &kq->kq_lock, PSOCK,
			    "kqflxwt", 0);
			continue;
		}

		TAILQ_REMOVE(&kq->kq_head, kn, kn_tqe);
		if ((kn->kn_status & KN_DISABLED) == KN_DISABLED) {
			kn->kn_status &= ~KN_QUEUED;
			kq->kq_count--;
			continue;
		}
		if (kn == marker) {
			KQ_FLUX_WAKEUP(kq);
			if (count == maxevents)
				goto retry;
			goto done;
		}
		KASSERT(!kn_in_flux(kn),
		    ("knote %p is unexpectedly in flux", kn));

		if ((kn->kn_flags & EV_DROP) == EV_DROP) {
			kn->kn_status &= ~KN_QUEUED;
			kn_enter_flux(kn);
			kq->kq_count--;
			KQ_UNLOCK(kq);
			/*
			 * We don't need to lock the list since we've
			 * marked it as in flux.
			 */
			knote_drop(kn, td);
			KQ_LOCK(kq);
			continue;
		} else if ((kn->kn_flags & EV_ONESHOT) == EV_ONESHOT) {
			kn->kn_status &= ~KN_QUEUED;
			kn_enter_flux(kn);
			kq->kq_count--;
			KQ_UNLOCK(kq);
			/*
			 * We don't need to lock the list since we've
			 * marked the knote as being in flux.
			 */
			*kevp = kn->kn_kevent;
			knote_drop(kn, td);
			KQ_LOCK(kq);
			kn = NULL;
		} else {
			kn->kn_status |= KN_SCAN;
			kn_enter_flux(kn);
			KQ_UNLOCK(kq);
			if ((kn->kn_status & KN_KQUEUE) == KN_KQUEUE)
				KQ_GLOBAL_LOCK(&kq_global, haskqglobal);
			knl = kn_list_lock(kn);
			if (kn->kn_fop->f_event(kn, 0) == 0) {
				KQ_LOCK(kq);
				KQ_GLOBAL_UNLOCK(&kq_global, haskqglobal);
				kn->kn_status &= ~(KN_QUEUED | KN_ACTIVE |
				    KN_SCAN);
				kn_leave_flux(kn);
				kq->kq_count--;
				kn_list_unlock(knl);
				influx = 1;
				continue;
			}
			touch = (!kn->kn_fop->f_isfd &&
			    kn->kn_fop->f_touch != NULL);
			if (touch)
				kn->kn_fop->f_touch(kn, kevp, EVENT_PROCESS);
			else
				*kevp = kn->kn_kevent;
			KQ_LOCK(kq);
			KQ_GLOBAL_UNLOCK(&kq_global, haskqglobal);
			if (kn->kn_flags & (EV_CLEAR | EV_DISPATCH)) {
				/* 
				 * Manually clear knotes who weren't 
				 * 'touch'ed.
				 */
				if (touch == 0 && kn->kn_flags & EV_CLEAR) {
					kn->kn_data = 0;
					kn->kn_fflags = 0;
				}
				if (kn->kn_flags & EV_DISPATCH)
					kn->kn_status |= KN_DISABLED;
				kn->kn_status &= ~(KN_QUEUED | KN_ACTIVE);
				kq->kq_count--;
			} else
				TAILQ_INSERT_TAIL(&kq->kq_head, kn, kn_tqe);
			
			kn->kn_status &= ~KN_SCAN;
			kn_leave_flux(kn);
			kn_list_unlock(knl);
			influx = 1;
		}

		/* we are returning a copy to the user */
		kevp++;
		nkev++;
		count--;

		if (nkev == KQ_NEVENTS) {
			influx = 0;
			KQ_UNLOCK_FLUX(kq);
			error = k_ops->k_copyout(k_ops->arg, keva, nkev);
			nkev = 0;
			kevp = keva;
			KQ_LOCK(kq);
			if (error)
				break;
		}
	}
	TAILQ_REMOVE(&kq->kq_head, marker, kn_tqe);
done:
	KQ_OWNED(kq);
	KQ_UNLOCK_FLUX(kq);
	knote_free(marker);
done_nl:
	KQ_NOTOWNED(kq);
	if (nkev != 0)
		error = k_ops->k_copyout(k_ops->arg, keva, nkev);
	td->td_retval[0] = maxevents - count;
	return (error);
}

/*ARGSUSED*/
static int
kqueue_ioctl(struct file *fp, u_long cmd, void *data,
	struct ucred *active_cred, struct thread *td)
{
	/*
	 * Enabling sigio causes two major problems:
	 * 1) infinite recursion:
	 * Synopsys: kevent is being used to track signals and have FIOASYNC
	 * set.  On receipt of a signal this will cause a kqueue to recurse
	 * into itself over and over.  Sending the sigio causes the kqueue
	 * to become ready, which in turn posts sigio again, forever.
	 * Solution: this can be solved by setting a flag in the kqueue that
	 * we have a SIGIO in progress.
	 * 2) locking problems:
	 * Synopsys: Kqueue is a leaf subsystem, but adding signalling puts
	 * us above the proc and pgrp locks.
	 * Solution: Post a signal using an async mechanism, being sure to
	 * record a generation count in the delivery so that we do not deliver
	 * a signal to the wrong process.
	 *
	 * Note, these two mechanisms are somewhat mutually exclusive!
	 */
#if 0
	struct kqueue *kq;

	kq = fp->f_data;
	switch (cmd) {
	case FIOASYNC:
		if (*(int *)data) {
			kq->kq_state |= KQ_ASYNC;
		} else {
			kq->kq_state &= ~KQ_ASYNC;
		}
		return (0);

	case FIOSETOWN:
		return (fsetown(*(int *)data, &kq->kq_sigio));

	case FIOGETOWN:
		*(int *)data = fgetown(&kq->kq_sigio);
		return (0);
	}
#endif

	return (ENOTTY);
}

/*ARGSUSED*/
static int
kqueue_poll(struct file *fp, int events, struct ucred *active_cred,
	struct thread *td)
{
	struct kqueue *kq;
	int revents = 0;
	int error;

	if ((error = kqueue_acquire(fp, &kq)))
		return POLLERR;

	KQ_LOCK(kq);
	if (events & (POLLIN | POLLRDNORM)) {
		if (kq->kq_count) {
			revents |= events & (POLLIN | POLLRDNORM);
		} else {
			selrecord(td, &kq->kq_sel);
			if (SEL_WAITING(&kq->kq_sel))
				kq->kq_state |= KQ_SEL;
		}
	}
	kqueue_release(kq, 1);
	KQ_UNLOCK(kq);
	return (revents);
}

/*ARGSUSED*/
static int
kqueue_stat(struct file *fp, struct stat *st, struct ucred *active_cred,
	struct thread *td)
{

	bzero((void *)st, sizeof *st);
	/*
	 * We no longer return kq_count because the unlocked value is useless.
	 * If you spent all this time getting the count, why not spend your
	 * syscall better by calling kevent?
	 *
	 * XXX - This is needed for libc_r.
	 */
	st->st_mode = S_IFIFO;
	return (0);
}

static void
kqueue_drain(struct kqueue *kq, struct thread *td)
{
	struct knote *kn;
	int i;

	KQ_LOCK(kq);

	KASSERT((kq->kq_state & KQ_CLOSING) != KQ_CLOSING,
	    ("kqueue already closing"));
	kq->kq_state |= KQ_CLOSING;
	if (kq->kq_refcnt > 1)
		msleep(&kq->kq_refcnt, &kq->kq_lock, PSOCK, "kqclose", 0);

	KASSERT(kq->kq_refcnt == 1, ("other refs are out there!"));

	KASSERT(knlist_empty(&kq->kq_sel.si_note),
	    ("kqueue's knlist not empty"));

	for (i = 0; i < kq->kq_knlistsize; i++) {
		while ((kn = SLIST_FIRST(&kq->kq_knlist[i])) != NULL) {
			if (kn_in_flux(kn)) {
				kq->kq_state |= KQ_FLUXWAIT;
				msleep(kq, &kq->kq_lock, PSOCK, "kqclo1", 0);
				continue;
			}
			kn_enter_flux(kn);
			KQ_UNLOCK(kq);
			knote_drop(kn, td);
			KQ_LOCK(kq);
		}
	}
	if (kq->kq_knhashmask != 0) {
		for (i = 0; i <= kq->kq_knhashmask; i++) {
			while ((kn = SLIST_FIRST(&kq->kq_knhash[i])) != NULL) {
				if (kn_in_flux(kn)) {
					kq->kq_state |= KQ_FLUXWAIT;
					msleep(kq, &kq->kq_lock, PSOCK,
					       "kqclo2", 0);
					continue;
				}
				kn_enter_flux(kn);
				KQ_UNLOCK(kq);
				knote_drop(kn, td);
				KQ_LOCK(kq);
			}
		}
	}

	if ((kq->kq_state & KQ_TASKSCHED) == KQ_TASKSCHED) {
		kq->kq_state |= KQ_TASKDRAIN;
		msleep(&kq->kq_state, &kq->kq_lock, PSOCK, "kqtqdr", 0);
	}

	if ((kq->kq_state & KQ_SEL) == KQ_SEL) {
		selwakeuppri(&kq->kq_sel, PSOCK);
		if (!SEL_WAITING(&kq->kq_sel))
			kq->kq_state &= ~KQ_SEL;
	}

	KQ_UNLOCK(kq);
}

static void
kqueue_destroy(struct kqueue *kq)
{

	KASSERT(kq->kq_fdp == NULL,
	    ("kqueue still attached to a file descriptor"));
	seldrain(&kq->kq_sel);
	knlist_destroy(&kq->kq_sel.si_note);
	mtx_destroy(&kq->kq_lock);

	if (kq->kq_knhash != NULL)
		free(kq->kq_knhash, M_KQUEUE);
	if (kq->kq_knlist != NULL)
		free(kq->kq_knlist, M_KQUEUE);

	funsetown(&kq->kq_sigio);
}

/*ARGSUSED*/
static int
kqueue_close(struct file *fp, struct thread *td)
{
	struct kqueue *kq = fp->f_data;
	struct filedesc *fdp;
	int error;
	int filedesc_unlock;

	if ((error = kqueue_acquire(fp, &kq)))
		return error;
	kqueue_drain(kq, td);

	/*
	 * We could be called due to the knote_drop() doing fdrop(),
	 * called from kqueue_register().  In this case the global
	 * lock is owned, and filedesc sx is locked before, to not
	 * take the sleepable lock after non-sleepable.
	 */
	fdp = kq->kq_fdp;
	kq->kq_fdp = NULL;
	if (!sx_xlocked(FILEDESC_LOCK(fdp))) {
		FILEDESC_XLOCK(fdp);
		filedesc_unlock = 1;
	} else
		filedesc_unlock = 0;
	TAILQ_REMOVE(&fdp->fd_kqlist, kq, kq_list);
	if (filedesc_unlock)
		FILEDESC_XUNLOCK(fdp);

	kqueue_destroy(kq);
	chgkqcnt(kq->kq_cred->cr_ruidinfo, -1, 0);
	crfree(kq->kq_cred);
	free(kq, M_KQUEUE);
	fp->f_data = NULL;

	return (0);
}

static int
kqueue_fill_kinfo(struct file *fp, struct kinfo_file *kif, struct filedesc *fdp)
{

	kif->kf_type = KF_TYPE_KQUEUE;
	return (0);
}

static void
kqueue_wakeup(struct kqueue *kq)
{
	KQ_OWNED(kq);

	if ((kq->kq_state & KQ_SLEEP) == KQ_SLEEP) {
		kq->kq_state &= ~KQ_SLEEP;
		wakeup(kq);
	}
	if ((kq->kq_state & KQ_SEL) == KQ_SEL) {
		selwakeuppri(&kq->kq_sel, PSOCK);
		if (!SEL_WAITING(&kq->kq_sel))
			kq->kq_state &= ~KQ_SEL;
	}
	if (!knlist_empty(&kq->kq_sel.si_note))
		kqueue_schedtask(kq);
	if ((kq->kq_state & KQ_ASYNC) == KQ_ASYNC) {
		pgsigio(&kq->kq_sigio, SIGIO, 0);
	}
}

/*
 * Walk down a list of knotes, activating them if their event has triggered.
 *
 * There is a possibility to optimize in the case of one kq watching another.
 * Instead of scheduling a task to wake it up, you could pass enough state
 * down the chain to make up the parent kqueue.  Make this code functional
 * first.
 */
void
knote(struct knlist *list, long hint, int lockflags)
{
	struct kqueue *kq;
	struct knote *kn, *tkn;
	int error;

	if (list == NULL)
		return;

	KNL_ASSERT_LOCK(list, lockflags & KNF_LISTLOCKED);

	if ((lockflags & KNF_LISTLOCKED) == 0)
		list->kl_lock(list->kl_lockarg); 

	/*
	 * If we unlock the list lock (and enter influx), we can
	 * eliminate the kqueue scheduling, but this will introduce
	 * four lock/unlock's for each knote to test.  Also, marker
	 * would be needed to keep iteration position, since filters
	 * or other threads could remove events.
	 */
	SLIST_FOREACH_SAFE(kn, &list->kl_list, kn_selnext, tkn) {
		kq = kn->kn_kq;
		KQ_LOCK(kq);
		if (kn_in_flux(kn) && (kn->kn_status & KN_SCAN) == 0) {
			/*
			 * Do not process the influx notes, except for
			 * the influx coming from the kq unlock in the
			 * kqueue_scan().  In the later case, we do
			 * not interfere with the scan, since the code
			 * fragment in kqueue_scan() locks the knlist,
			 * and cannot proceed until we finished.
			 */
			KQ_UNLOCK(kq);
		} else if ((lockflags & KNF_NOKQLOCK) != 0) {
			kn_enter_flux(kn);
			KQ_UNLOCK(kq);
			error = kn->kn_fop->f_event(kn, hint);
			KQ_LOCK(kq);
			kn_leave_flux(kn);
			if (error)
				KNOTE_ACTIVATE(kn, 1);
			KQ_UNLOCK_FLUX(kq);
		} else {
			kn->kn_status |= KN_HASKQLOCK;
			if (kn->kn_fop->f_event(kn, hint))
				KNOTE_ACTIVATE(kn, 1);
			kn->kn_status &= ~KN_HASKQLOCK;
			KQ_UNLOCK(kq);
		}
	}
	if ((lockflags & KNF_LISTLOCKED) == 0)
		list->kl_unlock(list->kl_lockarg); 
}

/*
 * add a knote to a knlist
 */
void
knlist_add(struct knlist *knl, struct knote *kn, int islocked)
{

	KNL_ASSERT_LOCK(knl, islocked);
	KQ_NOTOWNED(kn->kn_kq);
	KASSERT(kn_in_flux(kn), ("knote %p not in flux", kn));
	KASSERT((kn->kn_status & KN_DETACHED) != 0,
	    ("knote %p was not detached", kn));
	if (!islocked)
		knl->kl_lock(knl->kl_lockarg);
	SLIST_INSERT_HEAD(&knl->kl_list, kn, kn_selnext);
	if (!islocked)
		knl->kl_unlock(knl->kl_lockarg);
	KQ_LOCK(kn->kn_kq);
	kn->kn_knlist = knl;
	kn->kn_status &= ~KN_DETACHED;
	KQ_UNLOCK(kn->kn_kq);
}

static void
knlist_remove_kq(struct knlist *knl, struct knote *kn, int knlislocked,
    int kqislocked)
{

	KASSERT(!kqislocked || knlislocked, ("kq locked w/o knl locked"));
	KNL_ASSERT_LOCK(knl, knlislocked);
	mtx_assert(&kn->kn_kq->kq_lock, kqislocked ? MA_OWNED : MA_NOTOWNED);
	KASSERT(kqislocked || kn_in_flux(kn), ("knote %p not in flux", kn));
	KASSERT((kn->kn_status & KN_DETACHED) == 0,
	    ("knote %p was already detached", kn));
	if (!knlislocked)
		knl->kl_lock(knl->kl_lockarg);
	SLIST_REMOVE(&knl->kl_list, kn, knote, kn_selnext);
	kn->kn_knlist = NULL;
	if (!knlislocked)
		kn_list_unlock(knl);
	if (!kqislocked)
		KQ_LOCK(kn->kn_kq);
	kn->kn_status |= KN_DETACHED;
	if (!kqislocked)
		KQ_UNLOCK(kn->kn_kq);
}

/*
 * remove knote from the specified knlist
 */
void
knlist_remove(struct knlist *knl, struct knote *kn, int islocked)
{

	knlist_remove_kq(knl, kn, islocked, 0);
}

int
knlist_empty(struct knlist *knl)
{

	KNL_ASSERT_LOCKED(knl);
	return (SLIST_EMPTY(&knl->kl_list));
}

static struct mtx knlist_lock;
MTX_SYSINIT(knlist_lock, &knlist_lock, "knlist lock for lockless objects",
    MTX_DEF);
static void knlist_mtx_lock(void *arg);
static void knlist_mtx_unlock(void *arg);

static void
knlist_mtx_lock(void *arg)
{

	mtx_lock((struct mtx *)arg);
}

static void
knlist_mtx_unlock(void *arg)
{

	mtx_unlock((struct mtx *)arg);
}

static void
knlist_mtx_assert_locked(void *arg)
{

	mtx_assert((struct mtx *)arg, MA_OWNED);
}

static void
knlist_mtx_assert_unlocked(void *arg)
{

	mtx_assert((struct mtx *)arg, MA_NOTOWNED);
}

static void
knlist_rw_rlock(void *arg)
{

	rw_rlock((struct rwlock *)arg);
}

static void
knlist_rw_runlock(void *arg)
{

	rw_runlock((struct rwlock *)arg);
}

static void
knlist_rw_assert_locked(void *arg)
{

	rw_assert((struct rwlock *)arg, RA_LOCKED);
}

static void
knlist_rw_assert_unlocked(void *arg)
{

	rw_assert((struct rwlock *)arg, RA_UNLOCKED);
}

void
knlist_init(struct knlist *knl, void *lock, void (*kl_lock)(void *),
    void (*kl_unlock)(void *),
    void (*kl_assert_locked)(void *), void (*kl_assert_unlocked)(void *))
{

	if (lock == NULL)
		knl->kl_lockarg = &knlist_lock;
	else
		knl->kl_lockarg = lock;

	if (kl_lock == NULL)
		knl->kl_lock = knlist_mtx_lock;
	else
		knl->kl_lock = kl_lock;
	if (kl_unlock == NULL)
		knl->kl_unlock = knlist_mtx_unlock;
	else
		knl->kl_unlock = kl_unlock;
	if (kl_assert_locked == NULL)
		knl->kl_assert_locked = knlist_mtx_assert_locked;
	else
		knl->kl_assert_locked = kl_assert_locked;
	if (kl_assert_unlocked == NULL)
		knl->kl_assert_unlocked = knlist_mtx_assert_unlocked;
	else
		knl->kl_assert_unlocked = kl_assert_unlocked;

	knl->kl_autodestroy = 0;
	SLIST_INIT(&knl->kl_list);
}

void
knlist_init_mtx(struct knlist *knl, struct mtx *lock)
{

	knlist_init(knl, lock, NULL, NULL, NULL, NULL);
}

struct knlist *
knlist_alloc(struct mtx *lock)
{
	struct knlist *knl;

	knl = malloc(sizeof(struct knlist), M_KQUEUE, M_WAITOK);
	knlist_init_mtx(knl, lock);
	return (knl);
}

void
knlist_init_rw_reader(struct knlist *knl, struct rwlock *lock)
{

	knlist_init(knl, lock, knlist_rw_rlock, knlist_rw_runlock,
	    knlist_rw_assert_locked, knlist_rw_assert_unlocked);
}

void
knlist_destroy(struct knlist *knl)
{

	KASSERT(KNLIST_EMPTY(knl),
	    ("destroying knlist %p with knotes on it", knl));
}

void
knlist_detach(struct knlist *knl)
{

	KNL_ASSERT_LOCKED(knl);
	knl->kl_autodestroy = 1;
	if (knlist_empty(knl)) {
		knlist_destroy(knl);
		free(knl, M_KQUEUE);
	}
}

/*
 * Even if we are locked, we may need to drop the lock to allow any influx
 * knotes time to "settle".
 */
void
knlist_cleardel(struct knlist *knl, struct thread *td, int islocked, int killkn)
{
	struct knote *kn, *kn2;
	struct kqueue *kq;

	KASSERT(!knl->kl_autodestroy, ("cleardel for autodestroy %p", knl));
	if (islocked)
		KNL_ASSERT_LOCKED(knl);
	else {
		KNL_ASSERT_UNLOCKED(knl);
again:		/* need to reacquire lock since we have dropped it */
		knl->kl_lock(knl->kl_lockarg);
	}

	SLIST_FOREACH_SAFE(kn, &knl->kl_list, kn_selnext, kn2) {
		kq = kn->kn_kq;
		KQ_LOCK(kq);
		if (kn_in_flux(kn)) {
			KQ_UNLOCK(kq);
			continue;
		}
		knlist_remove_kq(knl, kn, 1, 1);
		if (killkn) {
			kn_enter_flux(kn);
			KQ_UNLOCK(kq);
			knote_drop_detached(kn, td);
		} else {
			/* Make sure cleared knotes disappear soon */
			kn->kn_flags |= EV_EOF | EV_ONESHOT;
			KQ_UNLOCK(kq);
		}
		kq = NULL;
	}

	if (!SLIST_EMPTY(&knl->kl_list)) {
		/* there are still in flux knotes remaining */
		kn = SLIST_FIRST(&knl->kl_list);
		kq = kn->kn_kq;
		KQ_LOCK(kq);
		KASSERT(kn_in_flux(kn), ("knote removed w/o list lock"));
		knl->kl_unlock(knl->kl_lockarg);
		kq->kq_state |= KQ_FLUXWAIT;
		msleep(kq, &kq->kq_lock, PSOCK | PDROP, "kqkclr", 0);
		kq = NULL;
		goto again;
	}

	if (islocked)
		KNL_ASSERT_LOCKED(knl);
	else {
		knl->kl_unlock(knl->kl_lockarg);
		KNL_ASSERT_UNLOCKED(knl);
	}
}

/*
 * Remove all knotes referencing a specified fd must be called with FILEDESC
 * lock.  This prevents a race where a new fd comes along and occupies the
 * entry and we attach a knote to the fd.
 */
void
knote_fdclose(struct thread *td, int fd)
{
	struct filedesc *fdp = td->td_proc->p_fd;
	struct kqueue *kq;
	struct knote *kn;
	int influx;

	FILEDESC_XLOCK_ASSERT(fdp);

	/*
	 * We shouldn't have to worry about new kevents appearing on fd
	 * since filedesc is locked.
	 */
	TAILQ_FOREACH(kq, &fdp->fd_kqlist, kq_list) {
		KQ_LOCK(kq);

again:
		influx = 0;
		while (kq->kq_knlistsize > fd &&
		    (kn = SLIST_FIRST(&kq->kq_knlist[fd])) != NULL) {
			if (kn_in_flux(kn)) {
				/* someone else might be waiting on our knote */
				if (influx)
					wakeup(kq);
				kq->kq_state |= KQ_FLUXWAIT;
				msleep(kq, &kq->kq_lock, PSOCK, "kqflxwt", 0);
				goto again;
			}
			kn_enter_flux(kn);
			KQ_UNLOCK(kq);
			influx = 1;
			knote_drop(kn, td);
			KQ_LOCK(kq);
		}
		KQ_UNLOCK_FLUX(kq);
	}
}

static int
knote_attach(struct knote *kn, struct kqueue *kq)
{
	struct klist *list;

	KASSERT(kn_in_flux(kn), ("knote %p not marked influx", kn));
	KQ_OWNED(kq);

	if (kn->kn_fop->f_isfd) {
		if (kn->kn_id >= kq->kq_knlistsize)
			return (ENOMEM);
		list = &kq->kq_knlist[kn->kn_id];
	} else {
		if (kq->kq_knhash == NULL)
			return (ENOMEM);
		list = &kq->kq_knhash[KN_HASH(kn->kn_id, kq->kq_knhashmask)];
	}
	SLIST_INSERT_HEAD(list, kn, kn_link);
	return (0);
}

static void
knote_drop(struct knote *kn, struct thread *td)
{

	if ((kn->kn_status & KN_DETACHED) == 0)
		kn->kn_fop->f_detach(kn);
	knote_drop_detached(kn, td);
}

static void
knote_drop_detached(struct knote *kn, struct thread *td)
{
	struct kqueue *kq;
	struct klist *list;

	kq = kn->kn_kq;

	KASSERT((kn->kn_status & KN_DETACHED) != 0,
	    ("knote %p still attached", kn));
	KQ_NOTOWNED(kq);

	KQ_LOCK(kq);
	KASSERT(kn->kn_influx == 1,
	    ("knote_drop called on %p with influx %d", kn, kn->kn_influx));

	if (kn->kn_fop->f_isfd)
		list = &kq->kq_knlist[kn->kn_id];
	else
		list = &kq->kq_knhash[KN_HASH(kn->kn_id, kq->kq_knhashmask)];

	if (!SLIST_EMPTY(list))
		SLIST_REMOVE(list, kn, knote, kn_link);
	if (kn->kn_status & KN_QUEUED)
		knote_dequeue(kn);
	KQ_UNLOCK_FLUX(kq);

	if (kn->kn_fop->f_isfd) {
		fdrop(kn->kn_fp, td);
		kn->kn_fp = NULL;
	}
	kqueue_fo_release(kn->kn_kevent.filter);
	kn->kn_fop = NULL;
	knote_free(kn);
}

static void
knote_enqueue(struct knote *kn)
{
	struct kqueue *kq = kn->kn_kq;

	KQ_OWNED(kn->kn_kq);
	KASSERT((kn->kn_status & KN_QUEUED) == 0, ("knote already queued"));

	TAILQ_INSERT_TAIL(&kq->kq_head, kn, kn_tqe);
	kn->kn_status |= KN_QUEUED;
	kq->kq_count++;
	kqueue_wakeup(kq);
}

static void
knote_dequeue(struct knote *kn)
{
	struct kqueue *kq = kn->kn_kq;

	KQ_OWNED(kn->kn_kq);
	KASSERT(kn->kn_status & KN_QUEUED, ("knote not queued"));

	TAILQ_REMOVE(&kq->kq_head, kn, kn_tqe);
	kn->kn_status &= ~KN_QUEUED;
	kq->kq_count--;
}

static void
knote_init(void)
{

	knote_zone = uma_zcreate("KNOTE", sizeof(struct knote), NULL, NULL,
	    NULL, NULL, UMA_ALIGN_PTR, 0);
}
SYSINIT(knote, SI_SUB_PSEUDO, SI_ORDER_ANY, knote_init, NULL);

static struct knote *
knote_alloc(int waitok)
{

	return (uma_zalloc(knote_zone, (waitok ? M_WAITOK : M_NOWAIT) |
	    M_ZERO));
}

static void
knote_free(struct knote *kn)
{

	uma_zfree(knote_zone, kn);
}

/*
 * Register the kev w/ the kq specified by fd.
 */
int 
kqfd_register(int fd, kkevent_t *kev, struct thread *td, int waitok)
{
	struct kqueue *kq;
	struct file *fp;
	cap_rights_t rights;
	int error;

	error = fget(td, fd, cap_rights_init(&rights, CAP_KQUEUE_CHANGE), &fp);
	if (error != 0)
		return (error);
	if ((error = kqueue_acquire(fp, &kq)) != 0)
		goto noacquire;

	error = kqueue_register(kq, kev, td, waitok);
	kqueue_release(kq, 0);

noacquire:
	fdrop(fp, td);
	return (error);
}<|MERGE_RESOLUTION|>--- conflicted
+++ resolved
@@ -946,23 +946,7 @@
 		.timeout = uap->timeout,
 	};
 
-<<<<<<< HEAD
-#ifdef CPU_CHERI
-	struct g_kevent_args args;
-
-	args.fd = uap->fd;
-	args.changelist = uap->changelist;
-	args.nchanges = uap->nchanges;
-	args.eventlist = uap->eventlist;
-	args.nevents = uap->nevents;
-	args.timeout = uap->timeout;
-	return (kern_kevent_generic(td, &args, &k_ops));
-#else
-	return (kern_kevent_generic(td, (struct g_kevent_args *)uap, &k_ops));
-#endif
-=======
 	return (kern_kevent_generic(td, &gk_args, &k_ops));
->>>>>>> f855d50b
 }
 
 static int
@@ -1178,23 +1162,7 @@
 		.timeout = uap->timeout,
 	};
 
-<<<<<<< HEAD
-#ifdef CPU_CHERI
-	struct g_kevent_args args;
-
-	args.fd = uap->fd;
-	args.changelist = uap->changelist;
-	args.nchanges = uap->nchanges;
-	args.eventlist = uap->eventlist;
-	args.nevents = uap->nevents;
-	args.timeout = uap->timeout;
-	return (kern_kevent_generic(td, &args, &k_ops));
-#else
-	return (kern_kevent_generic(td, (struct g_kevent_args *)uap, &k_ops));
-#endif
-=======
 	return (kern_kevent_generic(td, &gk_args, &k_ops));
->>>>>>> f855d50b
 }
 #endif
 
