/*-
 * SPDX-License-Identifier: BSD-2-Clause-FreeBSD
 *
 * Copyright (c) 1999,2000,2001 Jonathan Lemon <jlemon@FreeBSD.org>
 * Copyright 2004 John-Mark Gurney <jmg@FreeBSD.org>
 * Copyright (c) 2009 Apple, Inc.
 * All rights reserved.
 *
 * Redistribution and use in source and binary forms, with or without
 * modification, are permitted provided that the following conditions
 * are met:
 * 1. Redistributions of source code must retain the above copyright
 *    notice, this list of conditions and the following disclaimer.
 * 2. Redistributions in binary form must reproduce the above copyright
 *    notice, this list of conditions and the following disclaimer in the
 *    documentation and/or other materials provided with the distribution.
 *
 * THIS SOFTWARE IS PROVIDED BY THE AUTHOR AND CONTRIBUTORS ``AS IS'' AND
 * ANY EXPRESS OR IMPLIED WARRANTIES, INCLUDING, BUT NOT LIMITED TO, THE
 * IMPLIED WARRANTIES OF MERCHANTABILITY AND FITNESS FOR A PARTICULAR PURPOSE
 * ARE DISCLAIMED.  IN NO EVENT SHALL THE AUTHOR OR CONTRIBUTORS BE LIABLE
 * FOR ANY DIRECT, INDIRECT, INCIDENTAL, SPECIAL, EXEMPLARY, OR CONSEQUENTIAL
 * DAMAGES (INCLUDING, BUT NOT LIMITED TO, PROCUREMENT OF SUBSTITUTE GOODS
 * OR SERVICES; LOSS OF USE, DATA, OR PROFITS; OR BUSINESS INTERRUPTION)
 * HOWEVER CAUSED AND ON ANY THEORY OF LIABILITY, WHETHER IN CONTRACT, STRICT
 * LIABILITY, OR TORT (INCLUDING NEGLIGENCE OR OTHERWISE) ARISING IN ANY WAY
 * OUT OF THE USE OF THIS SOFTWARE, EVEN IF ADVISED OF THE POSSIBILITY OF
 * SUCH DAMAGE.
 */

#include <sys/cdefs.h>
__FBSDID("$FreeBSD$");

#include "opt_ktrace.h"
#include "opt_kqueue.h"

#ifdef COMPAT_FREEBSD11
#define	_WANT_FREEBSD11_KEVENT
#endif

#include <sys/param.h>
#include <sys/systm.h>
#include <sys/capsicum.h>
#include <sys/kernel.h>
#include <sys/limits.h>
#include <sys/lock.h>
#include <sys/mutex.h>
#include <sys/rwlock.h>
#include <sys/proc.h>
#include <sys/malloc.h>
#include <sys/unistd.h>
#include <sys/file.h>
#include <sys/filedesc.h>
#include <sys/filio.h>
#include <sys/fcntl.h>
#include <sys/kthread.h>
#include <sys/selinfo.h>
#include <sys/queue.h>
#include <sys/event.h>
#include <sys/eventvar.h>
#include <sys/poll.h>
#include <sys/protosw.h>
#include <sys/resourcevar.h>
#include <sys/sigio.h>
#include <sys/signalvar.h>
#include <sys/socket.h>
#include <sys/socketvar.h>
#include <sys/stat.h>
#include <sys/sysctl.h>
#include <sys/sysent.h>
#include <sys/sysproto.h>
#include <sys/syscallsubr.h>
#include <sys/taskqueue.h>
#include <sys/uio.h>
#include <sys/user.h>
#ifdef KTRACE
#include <sys/ktrace.h>
#endif
#include <machine/atomic.h>

#include <vm/uma.h>

MALLOC_DEFINE(M_KQUEUE, "kqueue", "memory for kqueue system");

/*
 * This lock is used if multiple kq locks are required.  This possibly
 * should be made into a per proc lock.
 */
static struct mtx	kq_global;
MTX_SYSINIT(kq_global, &kq_global, "kqueue order", MTX_DEF);
#define KQ_GLOBAL_LOCK(lck, haslck)	do {	\
	if (!haslck)				\
		mtx_lock(lck);			\
	haslck = 1;				\
} while (0)
#define KQ_GLOBAL_UNLOCK(lck, haslck)	do {	\
	if (haslck)				\
		mtx_unlock(lck);			\
	haslck = 0;				\
} while (0)

TASKQUEUE_DEFINE_THREAD(kqueue_ctx);

static int	kevent_copyout(void *arg, struct kevent *kevp, int count);
static int	kevent_copyin(void *arg, struct kevent *kevp, int count);
static int	kqueue_register(struct kqueue *kq, struct kevent *kev,
		    struct thread *td, int mflag, void *kn_ptr_data);
static int	kqueue_acquire(struct file *fp, struct kqueue **kqp);
static void	kqueue_release(struct kqueue *kq, int locked);
static void	kqueue_destroy(struct kqueue *kq);
static void	kqueue_drain(struct kqueue *kq, struct thread *td);
static int	kqueue_expand(struct kqueue *kq, struct filterops *fops,
		    uintptr_t ident, int mflag);
static void	kqueue_task(void *arg, int pending);
static int	kqueue_scan(struct kqueue *kq, int maxevents,
		    struct kevent_copyops *k_ops,
		    const struct timespec *timeout,
		    struct kevent *keva, struct thread *td);
static void 	kqueue_wakeup(struct kqueue *kq);
static struct filterops *kqueue_fo_find(int filt);
static void	kqueue_fo_release(int filt);

static fo_ioctl_t	kqueue_ioctl;
static fo_poll_t	kqueue_poll;
static fo_kqfilter_t	kqueue_kqfilter;
static fo_stat_t	kqueue_stat;
static fo_close_t	kqueue_close;
static fo_fill_kinfo_t	kqueue_fill_kinfo;

static struct fileops kqueueops = {
	.fo_read = invfo_rdwr,
	.fo_write = invfo_rdwr,
	.fo_truncate = invfo_truncate,
	.fo_ioctl = kqueue_ioctl,
	.fo_poll = kqueue_poll,
	.fo_kqfilter = kqueue_kqfilter,
	.fo_stat = kqueue_stat,
	.fo_close = kqueue_close,
	.fo_chmod = invfo_chmod,
	.fo_chown = invfo_chown,
	.fo_sendfile = invfo_sendfile,
	.fo_fill_kinfo = kqueue_fill_kinfo,
};

static int 	knote_attach(struct knote *kn, struct kqueue *kq);
static void 	knote_drop(struct knote *kn, struct thread *td);
static void 	knote_drop_detached(struct knote *kn, struct thread *td);
static void 	knote_enqueue(struct knote *kn);
static void 	knote_dequeue(struct knote *kn);
static void 	knote_init(void);
static struct 	knote *knote_alloc(int mflag);
static void 	knote_free(struct knote *kn);

static void	filt_kqdetach(struct knote *kn);
static int	filt_kqueue(struct knote *kn, long hint);
static int	filt_procattach(struct knote *kn);
static void	filt_procdetach(struct knote *kn);
static int	filt_proc(struct knote *kn, long hint);
static int	filt_fileattach(struct knote *kn);
static void	filt_timerexpire(void *knx);
static void	filt_timerexpire_l(struct knote *kn, bool proc_locked);
static int	filt_timerattach(struct knote *kn);
static void	filt_timerdetach(struct knote *kn);
static void	filt_timerstart(struct knote *kn, sbintime_t to);
static void	filt_timertouch(struct knote *kn, struct kevent *kev,
		    u_long type);
static int	filt_timervalidate(struct knote *kn, sbintime_t *to);
static int	filt_timer(struct knote *kn, long hint);
static int	filt_userattach(struct knote *kn);
static void	filt_userdetach(struct knote *kn);
static int	filt_user(struct knote *kn, long hint);
static void	filt_usertouch(struct knote *kn, struct kevent *kev,
		    u_long type);

static struct filterops file_filtops = {
	.f_isfd = 1,
	.f_attach = filt_fileattach,
};
static struct filterops kqread_filtops = {
	.f_isfd = 1,
	.f_detach = filt_kqdetach,
	.f_event = filt_kqueue,
};
/* XXX - move to kern_proc.c?  */
static struct filterops proc_filtops = {
	.f_isfd = 0,
	.f_attach = filt_procattach,
	.f_detach = filt_procdetach,
	.f_event = filt_proc,
};
static struct filterops timer_filtops = {
	.f_isfd = 0,
	.f_attach = filt_timerattach,
	.f_detach = filt_timerdetach,
	.f_event = filt_timer,
	.f_touch = filt_timertouch,
};
static struct filterops user_filtops = {
	.f_attach = filt_userattach,
	.f_detach = filt_userdetach,
	.f_event = filt_user,
	.f_touch = filt_usertouch,
};

static uma_zone_t	knote_zone;
static unsigned int __exclusive_cache_line	kq_ncallouts;
static unsigned int 	kq_calloutmax = 4 * 1024;
SYSCTL_UINT(_kern, OID_AUTO, kq_calloutmax, CTLFLAG_RW,
    &kq_calloutmax, 0, "Maximum number of callouts allocated for kqueue");

/* XXX - ensure not influx ? */
#define KNOTE_ACTIVATE(kn, islock) do { 				\
	if ((islock))							\
		mtx_assert(&(kn)->kn_kq->kq_lock, MA_OWNED);		\
	else								\
		KQ_LOCK((kn)->kn_kq);					\
	(kn)->kn_status |= KN_ACTIVE;					\
	if (((kn)->kn_status & (KN_QUEUED | KN_DISABLED)) == 0)		\
		knote_enqueue((kn));					\
	if (!(islock))							\
		KQ_UNLOCK((kn)->kn_kq);					\
} while (0)
#define KQ_LOCK(kq) do {						\
	mtx_lock(&(kq)->kq_lock);					\
} while (0)
#define KQ_FLUX_WAKEUP(kq) do {						\
	if (((kq)->kq_state & KQ_FLUXWAIT) == KQ_FLUXWAIT) {		\
		(kq)->kq_state &= ~KQ_FLUXWAIT;				\
		wakeup((kq));						\
	}								\
} while (0)
#define KQ_UNLOCK_FLUX(kq) do {						\
	KQ_FLUX_WAKEUP(kq);						\
	mtx_unlock(&(kq)->kq_lock);					\
} while (0)
#define KQ_UNLOCK(kq) do {						\
	mtx_unlock(&(kq)->kq_lock);					\
} while (0)
#define KQ_OWNED(kq) do {						\
	mtx_assert(&(kq)->kq_lock, MA_OWNED);				\
} while (0)
#define KQ_NOTOWNED(kq) do {						\
	mtx_assert(&(kq)->kq_lock, MA_NOTOWNED);			\
} while (0)

static struct knlist *
kn_list_lock(struct knote *kn)
{
	struct knlist *knl;

	knl = kn->kn_knlist;
	if (knl != NULL)
		knl->kl_lock(knl->kl_lockarg);
	return (knl);
}

static void
kn_list_unlock(struct knlist *knl)
{
	bool do_free;

	if (knl == NULL)
		return;
	do_free = knl->kl_autodestroy && knlist_empty(knl);
	knl->kl_unlock(knl->kl_lockarg);
	if (do_free) {
		knlist_destroy(knl);
		free(knl, M_KQUEUE);
	}
}

static bool
kn_in_flux(struct knote *kn)
{

	return (kn->kn_influx > 0);
}

static void
kn_enter_flux(struct knote *kn)
{

	KQ_OWNED(kn->kn_kq);
	MPASS(kn->kn_influx < INT_MAX);
	kn->kn_influx++;
}

static bool
kn_leave_flux(struct knote *kn)
{

	KQ_OWNED(kn->kn_kq);
	MPASS(kn->kn_influx > 0);
	kn->kn_influx--;
	return (kn->kn_influx == 0);
}

#define	KNL_ASSERT_LOCK(knl, islocked) do {				\
	if (islocked)							\
		KNL_ASSERT_LOCKED(knl);				\
	else								\
		KNL_ASSERT_UNLOCKED(knl);				\
} while (0)
#ifdef INVARIANTS
#define	KNL_ASSERT_LOCKED(knl) do {					\
	knl->kl_assert_lock((knl)->kl_lockarg, LA_LOCKED);		\
} while (0)
#define	KNL_ASSERT_UNLOCKED(knl) do {					\
	knl->kl_assert_lock((knl)->kl_lockarg, LA_UNLOCKED);		\
} while (0)
#else /* !INVARIANTS */
#define	KNL_ASSERT_LOCKED(knl) do {} while (0)
#define	KNL_ASSERT_UNLOCKED(knl) do {} while (0)
#endif /* INVARIANTS */

#ifndef	KN_HASHSIZE
#define	KN_HASHSIZE		64		/* XXX should be tunable */
#endif

#define KN_HASH(val, mask)	((((u_long)val) ^ ((u_long)val >> 8)) & (mask))

static int
filt_nullattach(struct knote *kn)
{

	return (ENXIO);
};

struct filterops null_filtops = {
	.f_isfd = 0,
	.f_attach = filt_nullattach,
};

/* XXX - make SYSINIT to add these, and move into respective modules. */
extern struct filterops sig_filtops;
extern struct filterops fs_filtops;

/*
 * Table for for all system-defined filters.
 */
static struct mtx	filterops_lock;
MTX_SYSINIT(kqueue_filterops, &filterops_lock, "protect sysfilt_ops",
	MTX_DEF);
static struct {
	struct filterops *for_fop;
	int for_nolock;
	int for_refcnt;
} sysfilt_ops[EVFILT_SYSCOUNT] = {
	{ &file_filtops, 1 },			/* EVFILT_READ */
	{ &file_filtops, 1 },			/* EVFILT_WRITE */
	{ &null_filtops },			/* EVFILT_AIO */
	{ &file_filtops, 1 },			/* EVFILT_VNODE */
	{ &proc_filtops, 1 },			/* EVFILT_PROC */
	{ &sig_filtops, 1 },			/* EVFILT_SIGNAL */
	{ &timer_filtops, 1 },			/* EVFILT_TIMER */
	{ &file_filtops, 1 },			/* EVFILT_PROCDESC */
	{ &fs_filtops, 1 },			/* EVFILT_FS */
	{ &null_filtops },			/* EVFILT_LIO */
	{ &user_filtops, 1 },			/* EVFILT_USER */
	{ &null_filtops },			/* EVFILT_SENDFILE */
	{ &file_filtops, 1 },                   /* EVFILT_EMPTY */
};

/*
 * Simple redirection for all cdevsw style objects to call their fo_kqfilter
 * method.
 */
static int
filt_fileattach(struct knote *kn)
{

	return (fo_kqfilter(kn->kn_fp, kn));
}

/*ARGSUSED*/
static int
kqueue_kqfilter(struct file *fp, struct knote *kn)
{
	struct kqueue *kq = kn->kn_fp->f_data;

	if (kn->kn_filter != EVFILT_READ)
		return (EINVAL);

	kn->kn_status |= KN_KQUEUE;
	kn->kn_fop = &kqread_filtops;
	knlist_add(&kq->kq_sel.si_note, kn, 0);

	return (0);
}

static void
filt_kqdetach(struct knote *kn)
{
	struct kqueue *kq = kn->kn_fp->f_data;

	knlist_remove(&kq->kq_sel.si_note, kn, 0);
}

/*ARGSUSED*/
static int
filt_kqueue(struct knote *kn, long hint)
{
	struct kqueue *kq = kn->kn_fp->f_data;

	kn->kn_data = kq->kq_count;
	return (kn->kn_data > 0);
}

/* XXX - move to kern_proc.c?  */
static int
filt_procattach(struct knote *kn)
{
	struct proc *p;
	int error;
	bool exiting, immediate;

	exiting = immediate = false;
	if (kn->kn_sfflags & NOTE_EXIT)
		p = pfind_any(kn->kn_id);
	else
		p = pfind(kn->kn_id);
	if (p == NULL)
		return (ESRCH);
	if (p->p_flag & P_WEXIT)
		exiting = true;

	if ((error = p_cansee(curthread, p))) {
		PROC_UNLOCK(p);
		return (error);
	}

	kn->kn_ptr.p_proc = p;
	kn->kn_flags |= EV_CLEAR;		/* automatically set */

	/*
	 * Internal flag indicating registration done by kernel for the
	 * purposes of getting a NOTE_CHILD notification.
	 */
	if (kn->kn_flags & EV_FLAG2) {
		kn->kn_flags &= ~EV_FLAG2;
		kn->kn_data = kn->kn_sdata;		/* ppid */
		kn->kn_fflags = NOTE_CHILD;
		kn->kn_sfflags &= ~(NOTE_EXIT | NOTE_EXEC | NOTE_FORK);
		immediate = true; /* Force immediate activation of child note. */
	}
	/*
	 * Internal flag indicating registration done by kernel (for other than
	 * NOTE_CHILD).
	 */
	if (kn->kn_flags & EV_FLAG1) {
		kn->kn_flags &= ~EV_FLAG1;
	}

	knlist_add(p->p_klist, kn, 1);

	/*
	 * Immediately activate any child notes or, in the case of a zombie
	 * target process, exit notes.  The latter is necessary to handle the
	 * case where the target process, e.g. a child, dies before the kevent
	 * is registered.
	 */
	if (immediate || (exiting && filt_proc(kn, NOTE_EXIT)))
		KNOTE_ACTIVATE(kn, 0);

	PROC_UNLOCK(p);

	return (0);
}

/*
 * The knote may be attached to a different process, which may exit,
 * leaving nothing for the knote to be attached to.  So when the process
 * exits, the knote is marked as DETACHED and also flagged as ONESHOT so
 * it will be deleted when read out.  However, as part of the knote deletion,
 * this routine is called, so a check is needed to avoid actually performing
 * a detach, because the original process does not exist any more.
 */
/* XXX - move to kern_proc.c?  */
static void
filt_procdetach(struct knote *kn)
{

	knlist_remove(kn->kn_knlist, kn, 0);
	kn->kn_ptr.p_proc = NULL;
}

/* XXX - move to kern_proc.c?  */
static int
filt_proc(struct knote *kn, long hint)
{
	struct proc *p;
	u_int event;

	p = kn->kn_ptr.p_proc;
	if (p == NULL) /* already activated, from attach filter */
		return (0);

	/* Mask off extra data. */
	event = (u_int)hint & NOTE_PCTRLMASK;

	/* If the user is interested in this event, record it. */
	if (kn->kn_sfflags & event)
		kn->kn_fflags |= event;

	/* Process is gone, so flag the event as finished. */
	if (event == NOTE_EXIT) {
		kn->kn_flags |= EV_EOF | EV_ONESHOT;
		kn->kn_ptr.p_proc = NULL;
		if (kn->kn_fflags & NOTE_EXIT)
			kn->kn_data = KW_EXITCODE(p->p_xexit, p->p_xsig);
		if (kn->kn_fflags == 0)
			kn->kn_flags |= EV_DROP;
		return (1);
	}

	return (kn->kn_fflags != 0);
}

/*
 * Called when the process forked. It mostly does the same as the
 * knote(), activating all knotes registered to be activated when the
 * process forked. Additionally, for each knote attached to the
 * parent, check whether user wants to track the new process. If so
 * attach a new knote to it, and immediately report an event with the
 * child's pid.
 */
void
knote_fork(struct knlist *list, int pid)
{
	struct kqueue *kq;
	struct knote *kn;
	struct kevent kev;
	int error;

	MPASS(list != NULL);
	KNL_ASSERT_LOCKED(list);
	if (SLIST_EMPTY(&list->kl_list))
		return;

	memset(&kev, 0, sizeof(kev));
	SLIST_FOREACH(kn, &list->kl_list, kn_selnext) {
		kq = kn->kn_kq;
		KQ_LOCK(kq);
		if (kn_in_flux(kn) && (kn->kn_status & KN_SCAN) == 0) {
			KQ_UNLOCK(kq);
			continue;
		}

		/*
		 * The same as knote(), activate the event.
		 */
		if ((kn->kn_sfflags & NOTE_TRACK) == 0) {
			if (kn->kn_fop->f_event(kn, NOTE_FORK))
				KNOTE_ACTIVATE(kn, 1);
			KQ_UNLOCK(kq);
			continue;
		}

		/*
		 * The NOTE_TRACK case. In addition to the activation
		 * of the event, we need to register new events to
		 * track the child. Drop the locks in preparation for
		 * the call to kqueue_register().
		 */
		kn_enter_flux(kn);
		KQ_UNLOCK(kq);
		list->kl_unlock(list->kl_lockarg);

		/*
		 * Activate existing knote and register tracking knotes with
		 * new process.
		 *
		 * First register a knote to get just the child notice. This
		 * must be a separate note from a potential NOTE_EXIT
		 * notification since both NOTE_CHILD and NOTE_EXIT are defined
		 * to use the data field (in conflicting ways).
		 */
		kev.ident = pid;
		kev.filter = kn->kn_filter;
		kev.flags = kn->kn_flags | EV_ADD | EV_ENABLE | EV_ONESHOT |
		    EV_FLAG2;
		kev.fflags = kn->kn_sfflags;
		kev.data = kn->kn_id;		/* parent */
		kev.udata = kn->kn_kevent.udata;/* preserve udata */
		error = kqueue_register(kq, &kev, NULL, M_NOWAIT, NULL);
		if (error)
			kn->kn_fflags |= NOTE_TRACKERR;

		/*
		 * Then register another knote to track other potential events
		 * from the new process.
		 */
		kev.ident = pid;
		kev.filter = kn->kn_filter;
		kev.flags = kn->kn_flags | EV_ADD | EV_ENABLE | EV_FLAG1;
		kev.fflags = kn->kn_sfflags;
		kev.data = kn->kn_id;		/* parent */
		kev.udata = kn->kn_kevent.udata;/* preserve udata */
		error = kqueue_register(kq, &kev, NULL, M_NOWAIT, NULL);
		if (error)
			kn->kn_fflags |= NOTE_TRACKERR;
		if (kn->kn_fop->f_event(kn, NOTE_FORK))
			KNOTE_ACTIVATE(kn, 0);
		list->kl_lock(list->kl_lockarg);
		KQ_LOCK(kq);
		kn_leave_flux(kn);
		KQ_UNLOCK_FLUX(kq);
	}
}

/*
 * XXX: EVFILT_TIMER should perhaps live in kern_time.c beside the
 * interval timer support code.
 */

#define NOTE_TIMER_PRECMASK						\
    (NOTE_SECONDS | NOTE_MSECONDS | NOTE_USECONDS | NOTE_NSECONDS)

static sbintime_t
timer2sbintime(int64_t data, int flags)
{
	int64_t secs;

        /*
         * Macros for converting to the fractional second portion of an
         * sbintime_t using 64bit multiplication to improve precision.
         */
#define NS_TO_SBT(ns) (((ns) * (((uint64_t)1 << 63) / 500000000)) >> 32)
#define US_TO_SBT(us) (((us) * (((uint64_t)1 << 63) / 500000)) >> 32)
#define MS_TO_SBT(ms) (((ms) * (((uint64_t)1 << 63) / 500)) >> 32)
	switch (flags & NOTE_TIMER_PRECMASK) {
	case NOTE_SECONDS:
#ifdef __LP64__
		if (data > (SBT_MAX / SBT_1S))
			return (SBT_MAX);
#endif
		return ((sbintime_t)data << 32);
	case NOTE_MSECONDS: /* FALLTHROUGH */
	case 0:
		if (data >= 1000) {
			secs = data / 1000;
#ifdef __LP64__
			if (secs > (SBT_MAX / SBT_1S))
				return (SBT_MAX);
#endif
			return (secs << 32 | MS_TO_SBT(data % 1000));
		}
		return (MS_TO_SBT(data));
	case NOTE_USECONDS:
		if (data >= 1000000) {
			secs = data / 1000000;
#ifdef __LP64__
			if (secs > (SBT_MAX / SBT_1S))
				return (SBT_MAX);
#endif
			return (secs << 32 | US_TO_SBT(data % 1000000));
		}
		return (US_TO_SBT(data));
	case NOTE_NSECONDS:
		if (data >= 1000000000) {
			secs = data / 1000000000;
#ifdef __LP64__
			if (secs > (SBT_MAX / SBT_1S))
				return (SBT_MAX);
#endif
			return (secs << 32 | NS_TO_SBT(data % 1000000000));
		}
		return (NS_TO_SBT(data));
	default:
		break;
	}
	return (-1);
}

struct kq_timer_cb_data {
	struct callout c;
	struct proc *p;
	struct knote *kn;
	int cpuid;
	int flags;
	TAILQ_ENTRY(kq_timer_cb_data) link;
	sbintime_t next;	/* next timer event fires at */
	sbintime_t to;		/* precalculated timer period, 0 for abs */
};

#define	KQ_TIMER_CB_ENQUEUED	0x01

static void
kqtimer_sched_callout(struct kq_timer_cb_data *kc)
{
	callout_reset_sbt_on(&kc->c, kc->next, 0, filt_timerexpire, kc->kn,
	    kc->cpuid, C_ABSOLUTE);
}

void
kqtimer_proc_continue(struct proc *p)
{
	struct kq_timer_cb_data *kc, *kc1;
	struct bintime bt;
	sbintime_t now;

	PROC_LOCK_ASSERT(p, MA_OWNED);

	getboottimebin(&bt);
	now = bttosbt(bt);

	TAILQ_FOREACH_SAFE(kc, &p->p_kqtim_stop, link, kc1) {
		TAILQ_REMOVE(&p->p_kqtim_stop, kc, link);
		kc->flags &= ~KQ_TIMER_CB_ENQUEUED;
		if (kc->next <= now)
			filt_timerexpire_l(kc->kn, true);
		else
			kqtimer_sched_callout(kc);
	}
}

static void
filt_timerexpire_l(struct knote *kn, bool proc_locked)
{
	struct kq_timer_cb_data *kc;
	struct proc *p;
	uint64_t delta;
	sbintime_t now;

	kc = kn->kn_ptr.p_v;

	if ((kn->kn_flags & EV_ONESHOT) != 0 || kc->to == 0) {
		kn->kn_data++;
		KNOTE_ACTIVATE(kn, 0);
		return;
	}

	now = sbinuptime();
	if (now >= kc->next) {
		delta = (now - kc->next) / kc->to;
		if (delta == 0)
			delta = 1;
		kn->kn_data += delta;
		kc->next += (delta + 1) * kc->to;
		if (now >= kc->next)	/* overflow */
			kc->next = now + kc->to;
		KNOTE_ACTIVATE(kn, 0);	/* XXX - handle locking */
	}

	/*
	 * Initial check for stopped kc->p is racy.  It is fine to
	 * miss the set of the stop flags, at worst we would schedule
	 * one more callout.  On the other hand, it is not fine to not
	 * schedule when we we missed clearing of the flags, we
	 * recheck them under the lock and observe consistent state.
	 */
	p = kc->p;
	if (P_SHOULDSTOP(p) || P_KILLED(p)) {
		if (!proc_locked)
			PROC_LOCK(p);
		if (P_SHOULDSTOP(p) || P_KILLED(p)) {
			if ((kc->flags & KQ_TIMER_CB_ENQUEUED) == 0) {
				kc->flags |= KQ_TIMER_CB_ENQUEUED;
				TAILQ_INSERT_TAIL(&p->p_kqtim_stop, kc, link);
			}
			if (!proc_locked)
				PROC_UNLOCK(p);
			return;
		}
		if (!proc_locked)
			PROC_UNLOCK(p);
	}
	kqtimer_sched_callout(kc);
}

static void
filt_timerexpire(void *knx)
{
	filt_timerexpire_l(knx, false);
}

/*
 * data contains amount of time to sleep
 */
static int
filt_timervalidate(struct knote *kn, sbintime_t *to)
{
	struct bintime bt;
	sbintime_t sbt;

	if (kn->kn_sdata < 0)
		return (EINVAL);
	if (kn->kn_sdata == 0 && (kn->kn_flags & EV_ONESHOT) == 0)
		kn->kn_sdata = 1;
	/*
	 * The only fflags values supported are the timer unit
	 * (precision) and the absolute time indicator.
	 */
	if ((kn->kn_sfflags & ~(NOTE_TIMER_PRECMASK | NOTE_ABSTIME)) != 0)
		return (EINVAL);

	*to = timer2sbintime(kn->kn_sdata, kn->kn_sfflags);
	if (*to < 0)
		return (EINVAL);
	if ((kn->kn_sfflags & NOTE_ABSTIME) != 0) {
		getboottimebin(&bt);
		sbt = bttosbt(bt);
		*to = MAX(0, *to - sbt);
	}
	return (0);
}

static int
filt_timerattach(struct knote *kn)
{
	struct kq_timer_cb_data *kc;
	sbintime_t to;
	int error;

	to = -1;
	error = filt_timervalidate(kn, &to);
	if (error != 0)
		return (error);
	KASSERT(to > 0 || (kn->kn_flags & EV_ONESHOT) != 0 ||
	    (kn->kn_sfflags & NOTE_ABSTIME) != 0,
	    ("%s: periodic timer has a calculated zero timeout", __func__));
	KASSERT(to >= 0,
	    ("%s: timer has a calculated negative timeout", __func__));

	if (atomic_fetchadd_int(&kq_ncallouts, 1) + 1 > kq_calloutmax) {
		atomic_subtract_int(&kq_ncallouts, 1);
		return (ENOMEM);
	}

	if ((kn->kn_sfflags & NOTE_ABSTIME) == 0)
		kn->kn_flags |= EV_CLEAR;	/* automatically set */
	kn->kn_status &= ~KN_DETACHED;		/* knlist_add clears it */
	kn->kn_ptr.p_v = kc = malloc(sizeof(*kc), M_KQUEUE, M_WAITOK);
	kc->kn = kn;
	kc->p = curproc;
	kc->cpuid = PCPU_GET(cpuid);
	kc->flags = 0;
	callout_init(&kc->c, 1);
	filt_timerstart(kn, to);

	return (0);
}

static void
filt_timerstart(struct knote *kn, sbintime_t to)
{
	struct kq_timer_cb_data *kc;

	kc = kn->kn_ptr.p_v;
	if ((kn->kn_sfflags & NOTE_ABSTIME) != 0) {
		kc->next = to;
		kc->to = 0;
	} else {
		kc->next = to + sbinuptime();
		kc->to = to;
	}
	kqtimer_sched_callout(kc);
}

static void
filt_timerdetach(struct knote *kn)
{
	struct kq_timer_cb_data *kc;
	unsigned int old __unused;
	bool pending;

	kc = kn->kn_ptr.p_v;
	do {
		callout_drain(&kc->c);

		/*
		 * kqtimer_proc_continue() might have rescheduled this callout.
		 * Double-check, using the process mutex as an interlock.
		 */
		PROC_LOCK(kc->p);
		if ((kc->flags & KQ_TIMER_CB_ENQUEUED) != 0) {
			kc->flags &= ~KQ_TIMER_CB_ENQUEUED;
			TAILQ_REMOVE(&kc->p->p_kqtim_stop, kc, link);
		}
		pending = callout_pending(&kc->c);
		PROC_UNLOCK(kc->p);
	} while (pending);
	free(kc, M_KQUEUE);
	old = atomic_fetchadd_int(&kq_ncallouts, -1);
	KASSERT(old > 0, ("Number of callouts cannot become negative"));
	kn->kn_status |= KN_DETACHED;	/* knlist_remove sets it */
}

static void
filt_timertouch(struct knote *kn, struct kevent *kev, u_long type)
{
	struct kq_timer_cb_data *kc;	
	struct kqueue *kq;
	sbintime_t to;
	int error;

	switch (type) {
	case EVENT_REGISTER:
		/* Handle re-added timers that update data/fflags */
		if (kev->flags & EV_ADD) {
			kc = kn->kn_ptr.p_v;

			/* Drain any existing callout. */
			callout_drain(&kc->c);

			/* Throw away any existing undelivered record
			 * of the timer expiration. This is done under
			 * the presumption that if a process is
			 * re-adding this timer with new parameters,
			 * it is no longer interested in what may have
			 * happened under the old parameters. If it is
			 * interested, it can wait for the expiration,
			 * delete the old timer definition, and then
			 * add the new one.
			 *
			 * This has to be done while the kq is locked:
			 *   - if enqueued, dequeue
			 *   - make it no longer active
			 *   - clear the count of expiration events
			 */
			kq = kn->kn_kq;
			KQ_LOCK(kq);
			if (kn->kn_status & KN_QUEUED)
				knote_dequeue(kn);

			kn->kn_status &= ~KN_ACTIVE;
			kn->kn_data = 0;
			KQ_UNLOCK(kq);
			
			/* Reschedule timer based on new data/fflags */
			kn->kn_sfflags = kev->fflags;
			kn->kn_sdata = kev->data;
			error = filt_timervalidate(kn, &to);
			if (error != 0) {
			  	kn->kn_flags |= EV_ERROR;
				kn->kn_data = error;
			} else
			  	filt_timerstart(kn, to);
		}
		break;

        case EVENT_PROCESS:
		*kev = kn->kn_kevent;
		if (kn->kn_flags & EV_CLEAR) {
			kn->kn_data = 0;
			kn->kn_fflags = 0;
		}
		break;

	default:
		panic("filt_timertouch() - invalid type (%ld)", type);
		break;
	}
}

static int
filt_timer(struct knote *kn, long hint)
{

	return (kn->kn_data != 0);
}

static int
filt_userattach(struct knote *kn)
{

	/* 
	 * EVFILT_USER knotes are not attached to anything in the kernel.
	 */ 
	kn->kn_hook = NULL;
	if (kn->kn_fflags & NOTE_TRIGGER)
		kn->kn_hookid = 1;
	else
		kn->kn_hookid = 0;
	return (0);
}

static void
filt_userdetach(__unused struct knote *kn)
{

	/*
	 * EVFILT_USER knotes are not attached to anything in the kernel.
	 */
}

static int
filt_user(struct knote *kn, __unused long hint)
{

	return (kn->kn_hookid);
}

static void
filt_usertouch(struct knote *kn, struct kevent *kev, u_long type)
{
	u_int ffctrl;

	switch (type) {
	case EVENT_REGISTER:
		if (kev->fflags & NOTE_TRIGGER)
			kn->kn_hookid = 1;

		ffctrl = kev->fflags & NOTE_FFCTRLMASK;
		kev->fflags &= NOTE_FFLAGSMASK;
		switch (ffctrl) {
		case NOTE_FFNOP:
			break;

		case NOTE_FFAND:
			kn->kn_sfflags &= kev->fflags;
			break;

		case NOTE_FFOR:
			kn->kn_sfflags |= kev->fflags;
			break;

		case NOTE_FFCOPY:
			kn->kn_sfflags = kev->fflags;
			break;

		default:
			/* XXX Return error? */
			break;
		}
		kn->kn_sdata = kev->data;
		if (kev->flags & EV_CLEAR) {
			kn->kn_hookid = 0;
			kn->kn_data = 0;
			kn->kn_fflags = 0;
		}
		break;

        case EVENT_PROCESS:
		*kev = kn->kn_kevent;
		kev->fflags = kn->kn_sfflags;
		kev->data = kn->kn_sdata;
		if (kn->kn_flags & EV_CLEAR) {
			kn->kn_hookid = 0;
			kn->kn_data = 0;
			kn->kn_fflags = 0;
		}
		break;

	default:
		panic("filt_usertouch() - invalid type (%ld)", type);
		break;
	}
}

int
sys_kqueue(struct thread *td, struct kqueue_args *uap)
{

	return (kern_kqueue(td, 0, NULL));
}

static void
kqueue_init(struct kqueue *kq)
{

	mtx_init(&kq->kq_lock, "kqueue", NULL, MTX_DEF | MTX_DUPOK);
	TAILQ_INIT(&kq->kq_head);
	knlist_init_mtx(&kq->kq_sel.si_note, &kq->kq_lock);
	TASK_INIT(&kq->kq_task, 0, kqueue_task, kq);
}

int
kern_kqueue(struct thread *td, int flags, struct filecaps *fcaps)
{
	struct filedesc *fdp;
	struct kqueue *kq;
	struct file *fp;
	struct ucred *cred;
	int fd, error;

	fdp = td->td_proc->p_fd;
	cred = td->td_ucred;
	if (!chgkqcnt(cred->cr_ruidinfo, 1, lim_cur(td, RLIMIT_KQUEUES)))
		return (ENOMEM);

	error = falloc_caps(td, &fp, &fd, flags, fcaps);
	if (error != 0) {
		chgkqcnt(cred->cr_ruidinfo, -1, 0);
		return (error);
	}

	/* An extra reference on `fp' has been held for us by falloc(). */
	kq = malloc(sizeof *kq, M_KQUEUE, M_WAITOK | M_ZERO);
	kqueue_init(kq);
	kq->kq_fdp = fdp;
	kq->kq_cred = crhold(cred);

	FILEDESC_XLOCK(fdp);
	TAILQ_INSERT_HEAD(&fdp->fd_kqlist, kq, kq_list);
	FILEDESC_XUNLOCK(fdp);

	finit(fp, FREAD | FWRITE, DTYPE_KQUEUE, kq, &kqueueops);
	fdrop(fp, td);

	td->td_retval[0] = fd;
	return (0);
}

<<<<<<< HEAD
=======
struct g_kevent_args {
	int	fd;
	const void *changelist;
	int	nchanges;
	void	*eventlist;
	int	nevents;
	const struct timespec *timeout;
};

>>>>>>> 8e4a3add
int
sys_kevent(struct thread *td, struct kevent_args *uap)
{
	struct kevent_copyops k_ops = {
		.arg = uap,
		.k_copyout = kevent_copyout,
		.k_copyin = kevent_copyin,
		.kevent_size = sizeof(struct kevent),
	};
	struct g_kevent_args gk_args = {
		.fd = uap->fd,
		.changelist = uap->changelist,
		.nchanges = uap->nchanges,
		.eventlist = uap->eventlist,
		.nevents = uap->nevents,
		.timeout = uap->timeout,
	};

	return (kern_kevent_generic(td, &gk_args, &k_ops, "kevent"));
}

int
kern_kevent_generic(struct thread *td, struct g_kevent_args *uap,
    struct kevent_copyops *k_ops, const char *struct_name)
{
	struct timespec ts, *tsp;
	int error;

	if (uap->timeout != NULL) {
		error = copyin(uap->timeout, &ts, sizeof(ts));
		if (error)
			return (error);
		tsp = &ts;
	} else
		tsp = NULL;

#ifdef KTRACE
	if (KTRPOINT(td, KTR_STRUCT_ARRAY))
		ktrstructarray(struct_name, UIO_USERSPACE, uap->changelist,
		    uap->nchanges, k_ops->kevent_size);
#endif

	error = kern_kevent(td, uap->fd, uap->nchanges, uap->nevents,
	    k_ops, tsp);

#ifdef KTRACE
	if (error == 0 && KTRPOINT(td, KTR_STRUCT_ARRAY))
		ktrstructarray(struct_name, UIO_USERSPACE, uap->eventlist,
		    td->td_retval[0], k_ops->kevent_size);
#endif

	return (error);
}

/*
 * Copy 'count' items into the destination list pointed to by uap->eventlist.
 */
static int
kevent_copyout(void *arg, struct kevent *kevp, int count)
{
	struct kevent_args *uap;
	int error;

	KASSERT(count <= KQ_NEVENTS, ("count (%d) > KQ_NEVENTS", count));
	uap = (struct kevent_args *)arg;

	error = copyoutcap(kevp, uap->eventlist, count * sizeof(*kevp));
	if (error == 0)
		uap->eventlist += count;
	return (error);
}

/*
 * Copy 'count' items from the list pointed to by uap->changelist.
 */
static int
kevent_copyin(void *arg, struct kevent *kevp, int count)
{
	struct kevent_args *uap;
	int error;

	KASSERT(count <= KQ_NEVENTS, ("count (%d) > KQ_NEVENTS", count));
	uap = (struct kevent_args *)arg;

	error = copyincap(uap->changelist, kevp, count * sizeof(*kevp));
	if (error == 0)
		uap->changelist += count;
	return (error);
}

#ifdef COMPAT_FREEBSD11
static int
kevent11_copyout(void *arg, struct kevent *kevp, int count)
{
	struct freebsd11_kevent_args *uap;
	struct freebsd11_kevent kev11;
	int error, i;

	KASSERT(count <= KQ_NEVENTS, ("count (%d) > KQ_NEVENTS", count));
	uap = (struct freebsd11_kevent_args *)arg;

	for (i = 0; i < count; i++) {
		kev11.ident = kevp->ident;
		kev11.filter = kevp->filter;
		kev11.flags = kevp->flags;
		kev11.fflags = kevp->fflags;
		kev11.data = kevp->data;
		kev11.udata = kevp->udata;
		error = copyoutcap(&kev11, uap->eventlist, sizeof(kev11));
		if (error != 0)
			break;
		uap->eventlist++;
		kevp++;
	}
	return (error);
}

/*
 * Copy 'count' items from the list pointed to by uap->changelist.
 */
static int
kevent11_copyin(void *arg, struct kevent *kevp, int count)
{
	struct freebsd11_kevent_args *uap;
	struct freebsd11_kevent kev11;
	int error, i;

	KASSERT(count <= KQ_NEVENTS, ("count (%d) > KQ_NEVENTS", count));
	uap = (struct freebsd11_kevent_args *)arg;

	for (i = 0; i < count; i++) {
		error = copyincap(uap->changelist, &kev11, sizeof(kev11));
		if (error != 0)
			break;
		kevp->ident = kev11.ident;
		kevp->filter = kev11.filter;
		kevp->flags = kev11.flags;
		kevp->fflags = kev11.fflags;
		kevp->data = (uintptr_t)kev11.data;
		kevp->udata = kev11.udata;
		bzero(&kevp->ext, sizeof(kevp->ext));
		uap->changelist++;
		kevp++;
	}
	return (error);
}

int
freebsd11_kevent(struct thread *td, struct freebsd11_kevent_args *uap)
{
	struct kevent_copyops k_ops = {
		.arg = uap,
		.k_copyout = kevent11_copyout,
		.k_copyin = kevent11_copyin,
		.kevent_size = sizeof(struct freebsd11_kevent),
	};
	struct g_kevent_args gk_args = {
		.fd = uap->fd,
		.changelist = uap->changelist,
		.nchanges = uap->nchanges,
		.eventlist = uap->eventlist,
		.nevents = uap->nevents,
		.timeout = uap->timeout,
	};

	return (kern_kevent_generic(td, &gk_args, &k_ops, "freebsd11_kevent"));
}
#endif

int
kern_kevent(struct thread *td, int fd, int nchanges, int nevents,
    struct kevent_copyops *k_ops, const struct timespec *timeout)
{
	cap_rights_t rights;
	struct file *fp;
	int error;

	cap_rights_init_zero(&rights);
	if (nchanges > 0)
		cap_rights_set_one(&rights, CAP_KQUEUE_CHANGE);
	if (nevents > 0)
		cap_rights_set_one(&rights, CAP_KQUEUE_EVENT);
	error = fget(td, fd, &rights, &fp);
	if (error != 0)
		return (error);

	error = kern_kevent_fp(td, fp, nchanges, nevents, k_ops, timeout);
	fdrop(fp, td);

	return (error);
}

static int
kqueue_kevent(struct kqueue *kq, struct thread *td, int nchanges, int nevents,
    struct kevent_copyops *k_ops, const struct timespec *timeout)
{
	struct kevent keva[KQ_NEVENTS];
	struct kevent *kevp, *changes;
	int i, n, nerrors, error;

	if (nchanges < 0)
		return (EINVAL);

	nerrors = 0;
	while (nchanges > 0) {
		n = nchanges > KQ_NEVENTS ? KQ_NEVENTS : nchanges;
		error = k_ops->k_copyin(k_ops->arg, keva, n);
		if (error)
			return (error);
		changes = keva;
		for (i = 0; i < n; i++) {
			kevp = &changes[i];
			if (!kevp->filter)
				continue;
			kevp->flags &= ~EV_SYSFLAGS;
			error = kqueue_register(kq, kevp, td, M_WAITOK, NULL);
			if (error || (kevp->flags & EV_RECEIPT)) {
				if (nevents == 0)
					return (error);
				kevp->flags = EV_ERROR;
				kevp->data = error;
				(void)k_ops->k_copyout(k_ops->arg, kevp, 1);
				nevents--;
				nerrors++;
			}
		}
		nchanges -= n;
	}
	if (nerrors) {
		td->td_retval[0] = nerrors;
		return (0);
	}

	return (kqueue_scan(kq, nevents, k_ops, timeout, keva, td));
}

int
kern_kevent_fp(struct thread *td, struct file *fp, int nchanges, int nevents,
    struct kevent_copyops *k_ops, const struct timespec *timeout)
{
	struct kqueue *kq;
	int error;

	error = kqueue_acquire(fp, &kq);
	if (error != 0)
		return (error);
	error = kqueue_kevent(kq, td, nchanges, nevents, k_ops, timeout);
	kqueue_release(kq, 0);
	return (error);
}

/*
 * Performs a kevent() call on a temporarily created kqueue. This can be
 * used to perform one-shot polling, similar to poll() and select().
 */
int
kern_kevent_anonymous(struct thread *td, int nevents,
    struct kevent_copyops *k_ops)
{
	struct kqueue kq = {};
	int error;

	kqueue_init(&kq);
	kq.kq_refcnt = 1;
	error = kqueue_kevent(&kq, td, nevents, nevents, k_ops, NULL);
	kqueue_drain(&kq, td);
	kqueue_destroy(&kq);
	return (error);
}

int
kqueue_add_filteropts(int filt, struct filterops *filtops)
{
	int error;

	error = 0;
	if (filt > 0 || filt + EVFILT_SYSCOUNT < 0) {
		printf(
"trying to add a filterop that is out of range: %d is beyond %d\n",
		    ~filt, EVFILT_SYSCOUNT);
		return EINVAL;
	}
	mtx_lock(&filterops_lock);
	if (sysfilt_ops[~filt].for_fop != &null_filtops &&
	    sysfilt_ops[~filt].for_fop != NULL)
		error = EEXIST;
	else {
		sysfilt_ops[~filt].for_fop = filtops;
		sysfilt_ops[~filt].for_refcnt = 0;
	}
	mtx_unlock(&filterops_lock);

	return (error);
}

int
kqueue_del_filteropts(int filt)
{
	int error;

	error = 0;
	if (filt > 0 || filt + EVFILT_SYSCOUNT < 0)
		return EINVAL;

	mtx_lock(&filterops_lock);
	if (sysfilt_ops[~filt].for_fop == &null_filtops ||
	    sysfilt_ops[~filt].for_fop == NULL)
		error = EINVAL;
	else if (sysfilt_ops[~filt].for_refcnt != 0)
		error = EBUSY;
	else {
		sysfilt_ops[~filt].for_fop = &null_filtops;
		sysfilt_ops[~filt].for_refcnt = 0;
	}
	mtx_unlock(&filterops_lock);

	return error;
}

static struct filterops *
kqueue_fo_find(int filt)
{

	if (filt > 0 || filt + EVFILT_SYSCOUNT < 0)
		return NULL;

	if (sysfilt_ops[~filt].for_nolock)
		return sysfilt_ops[~filt].for_fop;

	mtx_lock(&filterops_lock);
	sysfilt_ops[~filt].for_refcnt++;
	if (sysfilt_ops[~filt].for_fop == NULL)
		sysfilt_ops[~filt].for_fop = &null_filtops;
	mtx_unlock(&filterops_lock);

	return sysfilt_ops[~filt].for_fop;
}

static void
kqueue_fo_release(int filt)
{

	if (filt > 0 || filt + EVFILT_SYSCOUNT < 0)
		return;

	if (sysfilt_ops[~filt].for_nolock)
		return;

	mtx_lock(&filterops_lock);
	KASSERT(sysfilt_ops[~filt].for_refcnt > 0,
	    ("filter object refcount not valid on release"));
	sysfilt_ops[~filt].for_refcnt--;
	mtx_unlock(&filterops_lock);
}

/*
 * A ref to kq (obtained via kqueue_acquire) must be held.
 */
static int
kqueue_register(struct kqueue *kq, struct kevent *kev, struct thread *td,
    int mflag, void *kn_ptr_data)
{
	struct filterops *fops;
	struct file *fp;
	struct knote *kn, *tkn;
	struct knlist *knl;
	int error, filt, event;
	int haskqglobal, filedesc_unlock;

	if ((kev->flags & (EV_ENABLE | EV_DISABLE)) == (EV_ENABLE | EV_DISABLE))
		return (EINVAL);

	fp = NULL;
	kn = NULL;
	knl = NULL;
	error = 0;
	haskqglobal = 0;
	filedesc_unlock = 0;

	filt = kev->filter;
	fops = kqueue_fo_find(filt);
	if (fops == NULL)
		return EINVAL;

	if (kev->flags & EV_ADD) {
		/* Reject an invalid flag pair early */
		if (kev->flags & EV_KEEPUDATA) {
			tkn = NULL;
			error = EINVAL;
			goto done;
		}

		/*
		 * Prevent waiting with locks.  Non-sleepable
		 * allocation failures are handled in the loop, only
		 * if the spare knote appears to be actually required.
		 */
		tkn = knote_alloc(mflag);
	} else {
		tkn = NULL;
	}

findkn:
	if (fops->f_isfd) {
		KASSERT(td != NULL, ("td is NULL"));
		if (kev->ident > INT_MAX)
			error = EBADF;
		else
			error = fget(td, kev->ident, &cap_event_rights, &fp);
		if (error)
			goto done;

		if ((kev->flags & EV_ADD) == EV_ADD && kqueue_expand(kq, fops,
		    kev->ident, M_NOWAIT) != 0) {
			/* try again */
			fdrop(fp, td);
			fp = NULL;
			error = kqueue_expand(kq, fops, kev->ident, mflag);
			if (error)
				goto done;
			goto findkn;
		}

		if (fp->f_type == DTYPE_KQUEUE) {
			/*
			 * If we add some intelligence about what we are doing,
			 * we should be able to support events on ourselves.
			 * We need to know when we are doing this to prevent
			 * getting both the knlist lock and the kq lock since
			 * they are the same thing.
			 */
			if (fp->f_data == kq) {
				error = EINVAL;
				goto done;
			}

			/*
			 * Pre-lock the filedesc before the global
			 * lock mutex, see the comment in
			 * kqueue_close().
			 */
			FILEDESC_XLOCK(td->td_proc->p_fd);
			filedesc_unlock = 1;
			KQ_GLOBAL_LOCK(&kq_global, haskqglobal);
		}

		KQ_LOCK(kq);
		if (kev->ident < kq->kq_knlistsize) {
			SLIST_FOREACH(kn, &kq->kq_knlist[kev->ident], kn_link)
				if (kev->filter == kn->kn_filter)
					break;
		}
	} else {
		if ((kev->flags & EV_ADD) == EV_ADD) {
			error = kqueue_expand(kq, fops, kev->ident, mflag);
			if (error != 0)
				goto done;
		}

		KQ_LOCK(kq);

		/*
		 * If possible, find an existing knote to use for this kevent.
		 */
		if (kev->filter == EVFILT_PROC &&
		    (kev->flags & (EV_FLAG1 | EV_FLAG2)) != 0) {
			/* This is an internal creation of a process tracking
			 * note. Don't attempt to coalesce this with an
			 * existing note.
			 */
			;			
		} else if (kq->kq_knhashmask != 0) {
			struct klist *list;

			list = &kq->kq_knhash[
			    KN_HASH((u_long)kev->ident, kq->kq_knhashmask)];
			SLIST_FOREACH(kn, list, kn_link)
				if (kev->ident == kn->kn_id &&
				    kev->filter == kn->kn_filter)
					break;
		}
	}

	/* knote is in the process of changing, wait for it to stabilize. */
	if (kn != NULL && kn_in_flux(kn)) {
		KQ_GLOBAL_UNLOCK(&kq_global, haskqglobal);
		if (filedesc_unlock) {
			FILEDESC_XUNLOCK(td->td_proc->p_fd);
			filedesc_unlock = 0;
		}
		kq->kq_state |= KQ_FLUXWAIT;
		msleep(kq, &kq->kq_lock, PSOCK | PDROP, "kqflxwt", 0);
		if (fp != NULL) {
			fdrop(fp, td);
			fp = NULL;
		}
		goto findkn;
	}

	/*
	 * kn now contains the matching knote, or NULL if no match
	 */
	if (kn == NULL) {
		if (kev->flags & EV_ADD) {
			kn = tkn;
			tkn = NULL;
			if (kn == NULL) {
				KQ_UNLOCK(kq);
				error = ENOMEM;
				goto done;
			}
			if (fops->f_isfd)
				kn->kn_fp = fp;
			else if (kn_ptr_data != NULL)
				kn->kn_ptr.p_v = kn_ptr_data;
			kn->kn_kq = kq;
			kn->kn_fop = fops;

			/*
			 * apply reference counts to knote structure, and
			 * do not release it at the end of this routine.
			 */
			fops = NULL;
			fp = NULL;

			kn->kn_sfflags = kev->fflags;
			kn->kn_sdata = kev->data;
			kev->fflags = 0;
			kev->data = 0;
			kn->kn_kevent = *kev;
			kn->kn_kevent.flags &= ~(EV_ADD | EV_DELETE |
			    EV_ENABLE | EV_DISABLE | EV_FORCEONESHOT);
			kn->kn_status = KN_DETACHED;
			if ((kev->flags & EV_DISABLE) != 0)
				kn->kn_status |= KN_DISABLED;
			kn_enter_flux(kn);

			error = knote_attach(kn, kq);
			KQ_UNLOCK(kq);
			if (error != 0) {
				tkn = kn;
				goto done;
			}

			if ((error = kn->kn_fop->f_attach(kn)) != 0) {
				knote_drop_detached(kn, td);
				goto done;
			}
			knl = kn_list_lock(kn);
			goto done_ev_add;
		} else {
			/* No matching knote and the EV_ADD flag is not set. */
			KQ_UNLOCK(kq);
			error = ENOENT;
			goto done;
		}
	}

	if (kev->flags & EV_DELETE) {
		kn_enter_flux(kn);
		KQ_UNLOCK(kq);
		knote_drop(kn, td);
		goto done;
	}

	if (kev->flags & EV_FORCEONESHOT) {
		kn->kn_flags |= EV_ONESHOT;
		KNOTE_ACTIVATE(kn, 1);
	}

	if ((kev->flags & EV_ENABLE) != 0)
		kn->kn_status &= ~KN_DISABLED;
	else if ((kev->flags & EV_DISABLE) != 0)
		kn->kn_status |= KN_DISABLED;

	/*
	 * The user may change some filter values after the initial EV_ADD,
	 * but doing so will not reset any filter which has already been
	 * triggered.
	 */
	kn->kn_status |= KN_SCAN;
	kn_enter_flux(kn);
	KQ_UNLOCK(kq);
	knl = kn_list_lock(kn);
	if ((kev->flags & EV_KEEPUDATA) == 0)
		kn->kn_kevent.udata = kev->udata;
	if (!fops->f_isfd && fops->f_touch != NULL) {
		fops->f_touch(kn, kev, EVENT_REGISTER);
	} else {
		kn->kn_sfflags = kev->fflags;
		kn->kn_sdata = kev->data;
	}

done_ev_add:
	/*
	 * We can get here with kn->kn_knlist == NULL.  This can happen when
	 * the initial attach event decides that the event is "completed" 
	 * already, e.g., filt_procattach() is called on a zombie process.  It
	 * will call filt_proc() which will remove it from the list, and NULL
	 * kn_knlist.
	 *
	 * KN_DISABLED will be stable while the knote is in flux, so the
	 * unlocked read will not race with an update.
	 */
	if ((kn->kn_status & KN_DISABLED) == 0)
		event = kn->kn_fop->f_event(kn, 0);
	else
		event = 0;

	KQ_LOCK(kq);
	if (event)
		kn->kn_status |= KN_ACTIVE;
	if ((kn->kn_status & (KN_ACTIVE | KN_DISABLED | KN_QUEUED)) ==
	    KN_ACTIVE)
		knote_enqueue(kn);
	kn->kn_status &= ~KN_SCAN;
	kn_leave_flux(kn);
	kn_list_unlock(knl);
	KQ_UNLOCK_FLUX(kq);

done:
	KQ_GLOBAL_UNLOCK(&kq_global, haskqglobal);
	if (filedesc_unlock)
		FILEDESC_XUNLOCK(td->td_proc->p_fd);
	if (fp != NULL)
		fdrop(fp, td);
	knote_free(tkn);
	if (fops != NULL)
		kqueue_fo_release(filt);
	return (error);
}

static int
kqueue_acquire(struct file *fp, struct kqueue **kqp)
{
	int error;
	struct kqueue *kq;

	error = 0;

	kq = fp->f_data;
	if (fp->f_type != DTYPE_KQUEUE || kq == NULL)
		return (EBADF);
	*kqp = kq;
	KQ_LOCK(kq);
	if ((kq->kq_state & KQ_CLOSING) == KQ_CLOSING) {
		KQ_UNLOCK(kq);
		return (EBADF);
	}
	kq->kq_refcnt++;
	KQ_UNLOCK(kq);

	return error;
}

static void
kqueue_release(struct kqueue *kq, int locked)
{
	if (locked)
		KQ_OWNED(kq);
	else
		KQ_LOCK(kq);
	kq->kq_refcnt--;
	if (kq->kq_refcnt == 1)
		wakeup(&kq->kq_refcnt);
	if (!locked)
		KQ_UNLOCK(kq);
}

void
kqueue_drain_schedtask(void)
{
	taskqueue_quiesce(taskqueue_kqueue_ctx);
}

static void
kqueue_schedtask(struct kqueue *kq)
{
	struct thread *td;

	KQ_OWNED(kq);
	KASSERT(((kq->kq_state & KQ_TASKDRAIN) != KQ_TASKDRAIN),
	    ("scheduling kqueue task while draining"));

	if ((kq->kq_state & KQ_TASKSCHED) != KQ_TASKSCHED) {
		taskqueue_enqueue(taskqueue_kqueue_ctx, &kq->kq_task);
		kq->kq_state |= KQ_TASKSCHED;
		td = curthread;
		thread_lock(td);
		td->td_flags |= TDF_ASTPENDING | TDF_KQTICKLED;
		thread_unlock(td);
	}
}

/*
 * Expand the kq to make sure we have storage for fops/ident pair.
 *
 * Return 0 on success (or no work necessary), return errno on failure.
 */
static int
kqueue_expand(struct kqueue *kq, struct filterops *fops, uintptr_t ident,
    int mflag)
{
	struct klist *list, *tmp_knhash, *to_free;
	u_long tmp_knhashmask;
	int error, fd, size;

	KQ_NOTOWNED(kq);

	error = 0;
	to_free = NULL;
	if (fops->f_isfd) {
		fd = ident;
		if (kq->kq_knlistsize <= fd) {
			size = kq->kq_knlistsize;
			while (size <= fd)
				size += KQEXTENT;
			list = malloc(size * sizeof(*list), M_KQUEUE, mflag);
			if (list == NULL)
				return ENOMEM;
			KQ_LOCK(kq);
			if ((kq->kq_state & KQ_CLOSING) != 0) {
				to_free = list;
				error = EBADF;
			} else if (kq->kq_knlistsize > fd) {
				to_free = list;
			} else {
				if (kq->kq_knlist != NULL) {
					bcopy(kq->kq_knlist, list,
					    kq->kq_knlistsize * sizeof(*list));
					to_free = kq->kq_knlist;
					kq->kq_knlist = NULL;
				}
				bzero((caddr_t)list +
				    kq->kq_knlistsize * sizeof(*list),
				    (size - kq->kq_knlistsize) * sizeof(*list));
				kq->kq_knlistsize = size;
				kq->kq_knlist = list;
			}
			KQ_UNLOCK(kq);
		}
	} else {
		if (kq->kq_knhashmask == 0) {
			tmp_knhash = hashinit_flags(KN_HASHSIZE, M_KQUEUE,
			    &tmp_knhashmask, (mflag & M_WAITOK) != 0 ?
			    HASH_WAITOK : HASH_NOWAIT);
			if (tmp_knhash == NULL)
				return (ENOMEM);
			KQ_LOCK(kq);
			if ((kq->kq_state & KQ_CLOSING) != 0) {
				to_free = tmp_knhash;
				error = EBADF;
			} else if (kq->kq_knhashmask == 0) {
				kq->kq_knhash = tmp_knhash;
				kq->kq_knhashmask = tmp_knhashmask;
			} else {
				to_free = tmp_knhash;
			}
			KQ_UNLOCK(kq);
		}
	}
	free(to_free, M_KQUEUE);

	KQ_NOTOWNED(kq);
	return (error);
}

static void
kqueue_task(void *arg, int pending)
{
	struct kqueue *kq;
	int haskqglobal;

	haskqglobal = 0;
	kq = arg;

	KQ_GLOBAL_LOCK(&kq_global, haskqglobal);
	KQ_LOCK(kq);

	KNOTE_LOCKED(&kq->kq_sel.si_note, 0);

	kq->kq_state &= ~KQ_TASKSCHED;
	if ((kq->kq_state & KQ_TASKDRAIN) == KQ_TASKDRAIN) {
		wakeup(&kq->kq_state);
	}
	KQ_UNLOCK(kq);
	KQ_GLOBAL_UNLOCK(&kq_global, haskqglobal);
}

/*
 * Scan, update kn_data (if not ONESHOT), and copyout triggered events.
 * We treat KN_MARKER knotes as if they are in flux.
 */
static int
kqueue_scan(struct kqueue *kq, int maxevents, struct kevent_copyops *k_ops,
    const struct timespec *tsp, struct kevent *keva, struct thread *td)
{
	struct kevent *kevp;
	struct knote *kn, *marker;
	struct knlist *knl;
	sbintime_t asbt, rsbt;
	int count, error, haskqglobal, influx, nkev, touch;

	count = maxevents;
	nkev = 0;
	error = 0;
	haskqglobal = 0;

	if (maxevents == 0)
		goto done_nl;
	if (maxevents < 0) {
		error = EINVAL;
		goto done_nl;
	}

	rsbt = 0;
	if (tsp != NULL) {
		if (tsp->tv_sec < 0 || tsp->tv_nsec < 0 ||
		    tsp->tv_nsec >= 1000000000) {
			error = EINVAL;
			goto done_nl;
		}
		if (timespecisset(tsp)) {
			if (tsp->tv_sec <= INT32_MAX) {
				rsbt = tstosbt(*tsp);
				if (TIMESEL(&asbt, rsbt))
					asbt += tc_tick_sbt;
				if (asbt <= SBT_MAX - rsbt)
					asbt += rsbt;
				else
					asbt = 0;
				rsbt >>= tc_precexp;
			} else
				asbt = 0;
		} else
			asbt = -1;
	} else
		asbt = 0;
	marker = knote_alloc(M_WAITOK);
	marker->kn_status = KN_MARKER;
	KQ_LOCK(kq);

retry:
	kevp = keva;
	if (kq->kq_count == 0) {
		if (asbt == -1) {
			error = EWOULDBLOCK;
		} else {
			kq->kq_state |= KQ_SLEEP;
			error = msleep_sbt(kq, &kq->kq_lock, PSOCK | PCATCH,
			    "kqread", asbt, rsbt, C_ABSOLUTE);
		}
		if (error == 0)
			goto retry;
		/* don't restart after signals... */
		if (error == ERESTART)
			error = EINTR;
		else if (error == EWOULDBLOCK)
			error = 0;
		goto done;
	}

	TAILQ_INSERT_TAIL(&kq->kq_head, marker, kn_tqe);
	influx = 0;
	while (count) {
		KQ_OWNED(kq);
		kn = TAILQ_FIRST(&kq->kq_head);

		if ((kn->kn_status == KN_MARKER && kn != marker) ||
		    kn_in_flux(kn)) {
			if (influx) {
				influx = 0;
				KQ_FLUX_WAKEUP(kq);
			}
			kq->kq_state |= KQ_FLUXWAIT;
			error = msleep(kq, &kq->kq_lock, PSOCK,
			    "kqflxwt", 0);
			continue;
		}

		TAILQ_REMOVE(&kq->kq_head, kn, kn_tqe);
		if ((kn->kn_status & KN_DISABLED) == KN_DISABLED) {
			kn->kn_status &= ~KN_QUEUED;
			kq->kq_count--;
			continue;
		}
		if (kn == marker) {
			KQ_FLUX_WAKEUP(kq);
			if (count == maxevents)
				goto retry;
			goto done;
		}
		KASSERT(!kn_in_flux(kn),
		    ("knote %p is unexpectedly in flux", kn));

		if ((kn->kn_flags & EV_DROP) == EV_DROP) {
			kn->kn_status &= ~KN_QUEUED;
			kn_enter_flux(kn);
			kq->kq_count--;
			KQ_UNLOCK(kq);
			/*
			 * We don't need to lock the list since we've
			 * marked it as in flux.
			 */
			knote_drop(kn, td);
			KQ_LOCK(kq);
			continue;
		} else if ((kn->kn_flags & EV_ONESHOT) == EV_ONESHOT) {
			kn->kn_status &= ~KN_QUEUED;
			kn_enter_flux(kn);
			kq->kq_count--;
			KQ_UNLOCK(kq);
			/*
			 * We don't need to lock the list since we've
			 * marked the knote as being in flux.
			 */
			*kevp = kn->kn_kevent;
			knote_drop(kn, td);
			KQ_LOCK(kq);
			kn = NULL;
		} else {
			kn->kn_status |= KN_SCAN;
			kn_enter_flux(kn);
			KQ_UNLOCK(kq);
			if ((kn->kn_status & KN_KQUEUE) == KN_KQUEUE)
				KQ_GLOBAL_LOCK(&kq_global, haskqglobal);
			knl = kn_list_lock(kn);
			if (kn->kn_fop->f_event(kn, 0) == 0) {
				KQ_LOCK(kq);
				KQ_GLOBAL_UNLOCK(&kq_global, haskqglobal);
				kn->kn_status &= ~(KN_QUEUED | KN_ACTIVE |
				    KN_SCAN);
				kn_leave_flux(kn);
				kq->kq_count--;
				kn_list_unlock(knl);
				influx = 1;
				continue;
			}
			touch = (!kn->kn_fop->f_isfd &&
			    kn->kn_fop->f_touch != NULL);
			if (touch)
				kn->kn_fop->f_touch(kn, kevp, EVENT_PROCESS);
			else
				*kevp = kn->kn_kevent;
			KQ_LOCK(kq);
			KQ_GLOBAL_UNLOCK(&kq_global, haskqglobal);
			if (kn->kn_flags & (EV_CLEAR | EV_DISPATCH)) {
				/* 
				 * Manually clear knotes who weren't 
				 * 'touch'ed.
				 */
				if (touch == 0 && kn->kn_flags & EV_CLEAR) {
					kn->kn_data = 0;
					kn->kn_fflags = 0;
				}
				if (kn->kn_flags & EV_DISPATCH)
					kn->kn_status |= KN_DISABLED;
				kn->kn_status &= ~(KN_QUEUED | KN_ACTIVE);
				kq->kq_count--;
			} else
				TAILQ_INSERT_TAIL(&kq->kq_head, kn, kn_tqe);
			
			kn->kn_status &= ~KN_SCAN;
			kn_leave_flux(kn);
			kn_list_unlock(knl);
			influx = 1;
		}

		/* we are returning a copy to the user */
		kevp++;
		nkev++;
		count--;

		if (nkev == KQ_NEVENTS) {
			influx = 0;
			KQ_UNLOCK_FLUX(kq);
			error = k_ops->k_copyout(k_ops->arg, keva, nkev);
			nkev = 0;
			kevp = keva;
			KQ_LOCK(kq);
			if (error)
				break;
		}
	}
	TAILQ_REMOVE(&kq->kq_head, marker, kn_tqe);
done:
	KQ_OWNED(kq);
	KQ_UNLOCK_FLUX(kq);
	knote_free(marker);
done_nl:
	KQ_NOTOWNED(kq);
	if (nkev != 0)
		error = k_ops->k_copyout(k_ops->arg, keva, nkev);
	td->td_retval[0] = maxevents - count;
	return (error);
}

/*ARGSUSED*/
static int
kqueue_ioctl(struct file *fp, u_long cmd, void *data,
	struct ucred *active_cred, struct thread *td)
{
	/*
	 * Enabling sigio causes two major problems:
	 * 1) infinite recursion:
	 * Synopsys: kevent is being used to track signals and have FIOASYNC
	 * set.  On receipt of a signal this will cause a kqueue to recurse
	 * into itself over and over.  Sending the sigio causes the kqueue
	 * to become ready, which in turn posts sigio again, forever.
	 * Solution: this can be solved by setting a flag in the kqueue that
	 * we have a SIGIO in progress.
	 * 2) locking problems:
	 * Synopsys: Kqueue is a leaf subsystem, but adding signalling puts
	 * us above the proc and pgrp locks.
	 * Solution: Post a signal using an async mechanism, being sure to
	 * record a generation count in the delivery so that we do not deliver
	 * a signal to the wrong process.
	 *
	 * Note, these two mechanisms are somewhat mutually exclusive!
	 */
#if 0
	struct kqueue *kq;

	kq = fp->f_data;
	switch (cmd) {
	case FIOASYNC:
		if (*(int *)data) {
			kq->kq_state |= KQ_ASYNC;
		} else {
			kq->kq_state &= ~KQ_ASYNC;
		}
		return (0);

	case FIOSETOWN:
		return (fsetown(*(int *)data, &kq->kq_sigio));

	case FIOGETOWN:
		*(int *)data = fgetown(&kq->kq_sigio);
		return (0);
	}
#endif

	return (ENOTTY);
}

/*ARGSUSED*/
static int
kqueue_poll(struct file *fp, int events, struct ucred *active_cred,
	struct thread *td)
{
	struct kqueue *kq;
	int revents = 0;
	int error;

	if ((error = kqueue_acquire(fp, &kq)))
		return POLLERR;

	KQ_LOCK(kq);
	if (events & (POLLIN | POLLRDNORM)) {
		if (kq->kq_count) {
			revents |= events & (POLLIN | POLLRDNORM);
		} else {
			selrecord(td, &kq->kq_sel);
			if (SEL_WAITING(&kq->kq_sel))
				kq->kq_state |= KQ_SEL;
		}
	}
	kqueue_release(kq, 1);
	KQ_UNLOCK(kq);
	return (revents);
}

/*ARGSUSED*/
static int
kqueue_stat(struct file *fp, struct stat *st, struct ucred *active_cred)
{

	bzero((void *)st, sizeof *st);
	/*
	 * We no longer return kq_count because the unlocked value is useless.
	 * If you spent all this time getting the count, why not spend your
	 * syscall better by calling kevent?
	 *
	 * XXX - This is needed for libc_r.
	 */
	st->st_mode = S_IFIFO;
	return (0);
}

static void
kqueue_drain(struct kqueue *kq, struct thread *td)
{
	struct knote *kn;
	int i;

	KQ_LOCK(kq);

	KASSERT((kq->kq_state & KQ_CLOSING) != KQ_CLOSING,
	    ("kqueue already closing"));
	kq->kq_state |= KQ_CLOSING;
	if (kq->kq_refcnt > 1)
		msleep(&kq->kq_refcnt, &kq->kq_lock, PSOCK, "kqclose", 0);

	KASSERT(kq->kq_refcnt == 1, ("other refs are out there!"));

	KASSERT(knlist_empty(&kq->kq_sel.si_note),
	    ("kqueue's knlist not empty"));

	for (i = 0; i < kq->kq_knlistsize; i++) {
		while ((kn = SLIST_FIRST(&kq->kq_knlist[i])) != NULL) {
			if (kn_in_flux(kn)) {
				kq->kq_state |= KQ_FLUXWAIT;
				msleep(kq, &kq->kq_lock, PSOCK, "kqclo1", 0);
				continue;
			}
			kn_enter_flux(kn);
			KQ_UNLOCK(kq);
			knote_drop(kn, td);
			KQ_LOCK(kq);
		}
	}
	if (kq->kq_knhashmask != 0) {
		for (i = 0; i <= kq->kq_knhashmask; i++) {
			while ((kn = SLIST_FIRST(&kq->kq_knhash[i])) != NULL) {
				if (kn_in_flux(kn)) {
					kq->kq_state |= KQ_FLUXWAIT;
					msleep(kq, &kq->kq_lock, PSOCK,
					       "kqclo2", 0);
					continue;
				}
				kn_enter_flux(kn);
				KQ_UNLOCK(kq);
				knote_drop(kn, td);
				KQ_LOCK(kq);
			}
		}
	}

	if ((kq->kq_state & KQ_TASKSCHED) == KQ_TASKSCHED) {
		kq->kq_state |= KQ_TASKDRAIN;
		msleep(&kq->kq_state, &kq->kq_lock, PSOCK, "kqtqdr", 0);
	}

	if ((kq->kq_state & KQ_SEL) == KQ_SEL) {
		selwakeuppri(&kq->kq_sel, PSOCK);
		if (!SEL_WAITING(&kq->kq_sel))
			kq->kq_state &= ~KQ_SEL;
	}

	KQ_UNLOCK(kq);
}

static void
kqueue_destroy(struct kqueue *kq)
{

	KASSERT(kq->kq_fdp == NULL,
	    ("kqueue still attached to a file descriptor"));
	seldrain(&kq->kq_sel);
	knlist_destroy(&kq->kq_sel.si_note);
	mtx_destroy(&kq->kq_lock);

	if (kq->kq_knhash != NULL)
		free(kq->kq_knhash, M_KQUEUE);
	if (kq->kq_knlist != NULL)
		free(kq->kq_knlist, M_KQUEUE);

	funsetown(&kq->kq_sigio);
}

/*ARGSUSED*/
static int
kqueue_close(struct file *fp, struct thread *td)
{
	struct kqueue *kq = fp->f_data;
	struct filedesc *fdp;
	int error;
	int filedesc_unlock;

	if ((error = kqueue_acquire(fp, &kq)))
		return error;
	kqueue_drain(kq, td);

	/*
	 * We could be called due to the knote_drop() doing fdrop(),
	 * called from kqueue_register().  In this case the global
	 * lock is owned, and filedesc sx is locked before, to not
	 * take the sleepable lock after non-sleepable.
	 */
	fdp = kq->kq_fdp;
	kq->kq_fdp = NULL;
	if (!sx_xlocked(FILEDESC_LOCK(fdp))) {
		FILEDESC_XLOCK(fdp);
		filedesc_unlock = 1;
	} else
		filedesc_unlock = 0;
	TAILQ_REMOVE(&fdp->fd_kqlist, kq, kq_list);
	if (filedesc_unlock)
		FILEDESC_XUNLOCK(fdp);

	kqueue_destroy(kq);
	chgkqcnt(kq->kq_cred->cr_ruidinfo, -1, 0);
	crfree(kq->kq_cred);
	free(kq, M_KQUEUE);
	fp->f_data = NULL;

	return (0);
}

static int
kqueue_fill_kinfo(struct file *fp, struct kinfo_file *kif, struct filedesc *fdp)
{

	kif->kf_type = KF_TYPE_KQUEUE;
	return (0);
}

static void
kqueue_wakeup(struct kqueue *kq)
{
	KQ_OWNED(kq);

	if ((kq->kq_state & KQ_SLEEP) == KQ_SLEEP) {
		kq->kq_state &= ~KQ_SLEEP;
		wakeup(kq);
	}
	if ((kq->kq_state & KQ_SEL) == KQ_SEL) {
		selwakeuppri(&kq->kq_sel, PSOCK);
		if (!SEL_WAITING(&kq->kq_sel))
			kq->kq_state &= ~KQ_SEL;
	}
	if (!knlist_empty(&kq->kq_sel.si_note))
		kqueue_schedtask(kq);
	if ((kq->kq_state & KQ_ASYNC) == KQ_ASYNC) {
		pgsigio(&kq->kq_sigio, SIGIO, 0);
	}
}

/*
 * Walk down a list of knotes, activating them if their event has triggered.
 *
 * There is a possibility to optimize in the case of one kq watching another.
 * Instead of scheduling a task to wake it up, you could pass enough state
 * down the chain to make up the parent kqueue.  Make this code functional
 * first.
 */
void
knote(struct knlist *list, long hint, int lockflags)
{
	struct kqueue *kq;
	struct knote *kn, *tkn;
	int error;

	if (list == NULL)
		return;

	KNL_ASSERT_LOCK(list, lockflags & KNF_LISTLOCKED);

	if ((lockflags & KNF_LISTLOCKED) == 0)
		list->kl_lock(list->kl_lockarg); 

	/*
	 * If we unlock the list lock (and enter influx), we can
	 * eliminate the kqueue scheduling, but this will introduce
	 * four lock/unlock's for each knote to test.  Also, marker
	 * would be needed to keep iteration position, since filters
	 * or other threads could remove events.
	 */
	SLIST_FOREACH_SAFE(kn, &list->kl_list, kn_selnext, tkn) {
		kq = kn->kn_kq;
		KQ_LOCK(kq);
		if (kn_in_flux(kn) && (kn->kn_status & KN_SCAN) == 0) {
			/*
			 * Do not process the influx notes, except for
			 * the influx coming from the kq unlock in the
			 * kqueue_scan().  In the later case, we do
			 * not interfere with the scan, since the code
			 * fragment in kqueue_scan() locks the knlist,
			 * and cannot proceed until we finished.
			 */
			KQ_UNLOCK(kq);
		} else if ((lockflags & KNF_NOKQLOCK) != 0) {
			kn_enter_flux(kn);
			KQ_UNLOCK(kq);
			error = kn->kn_fop->f_event(kn, hint);
			KQ_LOCK(kq);
			kn_leave_flux(kn);
			if (error)
				KNOTE_ACTIVATE(kn, 1);
			KQ_UNLOCK_FLUX(kq);
		} else {
			if (kn->kn_fop->f_event(kn, hint))
				KNOTE_ACTIVATE(kn, 1);
			KQ_UNLOCK(kq);
		}
	}
	if ((lockflags & KNF_LISTLOCKED) == 0)
		list->kl_unlock(list->kl_lockarg); 
}

/*
 * add a knote to a knlist
 */
void
knlist_add(struct knlist *knl, struct knote *kn, int islocked)
{

	KNL_ASSERT_LOCK(knl, islocked);
	KQ_NOTOWNED(kn->kn_kq);
	KASSERT(kn_in_flux(kn), ("knote %p not in flux", kn));
	KASSERT((kn->kn_status & KN_DETACHED) != 0,
	    ("knote %p was not detached", kn));
	if (!islocked)
		knl->kl_lock(knl->kl_lockarg);
	SLIST_INSERT_HEAD(&knl->kl_list, kn, kn_selnext);
	if (!islocked)
		knl->kl_unlock(knl->kl_lockarg);
	KQ_LOCK(kn->kn_kq);
	kn->kn_knlist = knl;
	kn->kn_status &= ~KN_DETACHED;
	KQ_UNLOCK(kn->kn_kq);
}

static void
knlist_remove_kq(struct knlist *knl, struct knote *kn, int knlislocked,
    int kqislocked)
{

	KASSERT(!kqislocked || knlislocked, ("kq locked w/o knl locked"));
	KNL_ASSERT_LOCK(knl, knlislocked);
	mtx_assert(&kn->kn_kq->kq_lock, kqislocked ? MA_OWNED : MA_NOTOWNED);
	KASSERT(kqislocked || kn_in_flux(kn), ("knote %p not in flux", kn));
	KASSERT((kn->kn_status & KN_DETACHED) == 0,
	    ("knote %p was already detached", kn));
	if (!knlislocked)
		knl->kl_lock(knl->kl_lockarg);
	SLIST_REMOVE(&knl->kl_list, kn, knote, kn_selnext);
	kn->kn_knlist = NULL;
	if (!knlislocked)
		kn_list_unlock(knl);
	if (!kqislocked)
		KQ_LOCK(kn->kn_kq);
	kn->kn_status |= KN_DETACHED;
	if (!kqislocked)
		KQ_UNLOCK(kn->kn_kq);
}

/*
 * remove knote from the specified knlist
 */
void
knlist_remove(struct knlist *knl, struct knote *kn, int islocked)
{

	knlist_remove_kq(knl, kn, islocked, 0);
}

int
knlist_empty(struct knlist *knl)
{

	KNL_ASSERT_LOCKED(knl);
	return (SLIST_EMPTY(&knl->kl_list));
}

static struct mtx knlist_lock;
MTX_SYSINIT(knlist_lock, &knlist_lock, "knlist lock for lockless objects",
    MTX_DEF);
static void knlist_mtx_lock(void *arg);
static void knlist_mtx_unlock(void *arg);

static void
knlist_mtx_lock(void *arg)
{

	mtx_lock((struct mtx *)arg);
}

static void
knlist_mtx_unlock(void *arg)
{

	mtx_unlock((struct mtx *)arg);
}

static void
knlist_mtx_assert_lock(void *arg, int what)
{

	if (what == LA_LOCKED)
		mtx_assert((struct mtx *)arg, MA_OWNED);
	else
		mtx_assert((struct mtx *)arg, MA_NOTOWNED);
}

static void
knlist_rw_rlock(void *arg)
{

	rw_rlock((struct rwlock *)arg);
}

static void
knlist_rw_runlock(void *arg)
{

	rw_runlock((struct rwlock *)arg);
}

static void
knlist_rw_assert_lock(void *arg, int what)
{

	if (what == LA_LOCKED)
		rw_assert((struct rwlock *)arg, RA_LOCKED);
	else
		rw_assert((struct rwlock *)arg, RA_UNLOCKED);
}

void
knlist_init(struct knlist *knl, void *lock, void (*kl_lock)(void *),
    void (*kl_unlock)(void *),
    void (*kl_assert_lock)(void *, int))
{

	if (lock == NULL)
		knl->kl_lockarg = &knlist_lock;
	else
		knl->kl_lockarg = lock;

	if (kl_lock == NULL)
		knl->kl_lock = knlist_mtx_lock;
	else
		knl->kl_lock = kl_lock;
	if (kl_unlock == NULL)
		knl->kl_unlock = knlist_mtx_unlock;
	else
		knl->kl_unlock = kl_unlock;
	if (kl_assert_lock == NULL)
		knl->kl_assert_lock = knlist_mtx_assert_lock;
	else
		knl->kl_assert_lock = kl_assert_lock;

	knl->kl_autodestroy = 0;
	SLIST_INIT(&knl->kl_list);
}

void
knlist_init_mtx(struct knlist *knl, struct mtx *lock)
{

	knlist_init(knl, lock, NULL, NULL, NULL);
}

struct knlist *
knlist_alloc(struct mtx *lock)
{
	struct knlist *knl;

	knl = malloc(sizeof(struct knlist), M_KQUEUE, M_WAITOK);
	knlist_init_mtx(knl, lock);
	return (knl);
}

void
knlist_init_rw_reader(struct knlist *knl, struct rwlock *lock)
{

	knlist_init(knl, lock, knlist_rw_rlock, knlist_rw_runlock,
	    knlist_rw_assert_lock);
}

void
knlist_destroy(struct knlist *knl)
{

	KASSERT(KNLIST_EMPTY(knl),
	    ("destroying knlist %p with knotes on it", knl));
}

void
knlist_detach(struct knlist *knl)
{

	KNL_ASSERT_LOCKED(knl);
	knl->kl_autodestroy = 1;
	if (knlist_empty(knl)) {
		knlist_destroy(knl);
		free(knl, M_KQUEUE);
	}
}

/*
 * Even if we are locked, we may need to drop the lock to allow any influx
 * knotes time to "settle".
 */
void
knlist_cleardel(struct knlist *knl, struct thread *td, int islocked, int killkn)
{
	struct knote *kn, *kn2;
	struct kqueue *kq;

	KASSERT(!knl->kl_autodestroy, ("cleardel for autodestroy %p", knl));
	if (islocked)
		KNL_ASSERT_LOCKED(knl);
	else {
		KNL_ASSERT_UNLOCKED(knl);
again:		/* need to reacquire lock since we have dropped it */
		knl->kl_lock(knl->kl_lockarg);
	}

	SLIST_FOREACH_SAFE(kn, &knl->kl_list, kn_selnext, kn2) {
		kq = kn->kn_kq;
		KQ_LOCK(kq);
		if (kn_in_flux(kn)) {
			KQ_UNLOCK(kq);
			continue;
		}
		knlist_remove_kq(knl, kn, 1, 1);
		if (killkn) {
			kn_enter_flux(kn);
			KQ_UNLOCK(kq);
			knote_drop_detached(kn, td);
		} else {
			/* Make sure cleared knotes disappear soon */
			kn->kn_flags |= EV_EOF | EV_ONESHOT;
			KQ_UNLOCK(kq);
		}
		kq = NULL;
	}

	if (!SLIST_EMPTY(&knl->kl_list)) {
		/* there are still in flux knotes remaining */
		kn = SLIST_FIRST(&knl->kl_list);
		kq = kn->kn_kq;
		KQ_LOCK(kq);
		KASSERT(kn_in_flux(kn), ("knote removed w/o list lock"));
		knl->kl_unlock(knl->kl_lockarg);
		kq->kq_state |= KQ_FLUXWAIT;
		msleep(kq, &kq->kq_lock, PSOCK | PDROP, "kqkclr", 0);
		kq = NULL;
		goto again;
	}

	if (islocked)
		KNL_ASSERT_LOCKED(knl);
	else {
		knl->kl_unlock(knl->kl_lockarg);
		KNL_ASSERT_UNLOCKED(knl);
	}
}

/*
 * Remove all knotes referencing a specified fd must be called with FILEDESC
 * lock.  This prevents a race where a new fd comes along and occupies the
 * entry and we attach a knote to the fd.
 */
void
knote_fdclose(struct thread *td, int fd)
{
	struct filedesc *fdp = td->td_proc->p_fd;
	struct kqueue *kq;
	struct knote *kn;
	int influx;

	FILEDESC_XLOCK_ASSERT(fdp);

	/*
	 * We shouldn't have to worry about new kevents appearing on fd
	 * since filedesc is locked.
	 */
	TAILQ_FOREACH(kq, &fdp->fd_kqlist, kq_list) {
		KQ_LOCK(kq);

again:
		influx = 0;
		while (kq->kq_knlistsize > fd &&
		    (kn = SLIST_FIRST(&kq->kq_knlist[fd])) != NULL) {
			if (kn_in_flux(kn)) {
				/* someone else might be waiting on our knote */
				if (influx)
					wakeup(kq);
				kq->kq_state |= KQ_FLUXWAIT;
				msleep(kq, &kq->kq_lock, PSOCK, "kqflxwt", 0);
				goto again;
			}
			kn_enter_flux(kn);
			KQ_UNLOCK(kq);
			influx = 1;
			knote_drop(kn, td);
			KQ_LOCK(kq);
		}
		KQ_UNLOCK_FLUX(kq);
	}
}

static int
knote_attach(struct knote *kn, struct kqueue *kq)
{
	struct klist *list;

	KASSERT(kn_in_flux(kn), ("knote %p not marked influx", kn));
	KQ_OWNED(kq);

	if ((kq->kq_state & KQ_CLOSING) != 0)
		return (EBADF);
	if (kn->kn_fop->f_isfd) {
		if (kn->kn_id >= kq->kq_knlistsize)
			return (ENOMEM);
		list = &kq->kq_knlist[kn->kn_id];
	} else {
		if (kq->kq_knhash == NULL)
			return (ENOMEM);
		list = &kq->kq_knhash[KN_HASH(kn->kn_id, kq->kq_knhashmask)];
	}
	SLIST_INSERT_HEAD(list, kn, kn_link);
	return (0);
}

static void
knote_drop(struct knote *kn, struct thread *td)
{

	if ((kn->kn_status & KN_DETACHED) == 0)
		kn->kn_fop->f_detach(kn);
	knote_drop_detached(kn, td);
}

static void
knote_drop_detached(struct knote *kn, struct thread *td)
{
	struct kqueue *kq;
	struct klist *list;

	kq = kn->kn_kq;

	KASSERT((kn->kn_status & KN_DETACHED) != 0,
	    ("knote %p still attached", kn));
	KQ_NOTOWNED(kq);

	KQ_LOCK(kq);
	KASSERT(kn->kn_influx == 1,
	    ("knote_drop called on %p with influx %d", kn, kn->kn_influx));

	if (kn->kn_fop->f_isfd)
		list = &kq->kq_knlist[kn->kn_id];
	else
		list = &kq->kq_knhash[KN_HASH(kn->kn_id, kq->kq_knhashmask)];

	if (!SLIST_EMPTY(list))
		SLIST_REMOVE(list, kn, knote, kn_link);
	if (kn->kn_status & KN_QUEUED)
		knote_dequeue(kn);
	KQ_UNLOCK_FLUX(kq);

	if (kn->kn_fop->f_isfd) {
		fdrop(kn->kn_fp, td);
		kn->kn_fp = NULL;
	}
	kqueue_fo_release(kn->kn_kevent.filter);
	kn->kn_fop = NULL;
	knote_free(kn);
}

static void
knote_enqueue(struct knote *kn)
{
	struct kqueue *kq = kn->kn_kq;

	KQ_OWNED(kn->kn_kq);
	KASSERT((kn->kn_status & KN_QUEUED) == 0, ("knote already queued"));

	TAILQ_INSERT_TAIL(&kq->kq_head, kn, kn_tqe);
	kn->kn_status |= KN_QUEUED;
	kq->kq_count++;
	kqueue_wakeup(kq);
}

static void
knote_dequeue(struct knote *kn)
{
	struct kqueue *kq = kn->kn_kq;

	KQ_OWNED(kn->kn_kq);
	KASSERT(kn->kn_status & KN_QUEUED, ("knote not queued"));

	TAILQ_REMOVE(&kq->kq_head, kn, kn_tqe);
	kn->kn_status &= ~KN_QUEUED;
	kq->kq_count--;
}

static void
knote_init(void)
{

	knote_zone = uma_zcreate("KNOTE", sizeof(struct knote), NULL, NULL,
	    NULL, NULL, UMA_ALIGN_PTR, 0);
}
SYSINIT(knote, SI_SUB_PSEUDO, SI_ORDER_ANY, knote_init, NULL);

static struct knote *
knote_alloc(int mflag)
{

	return (uma_zalloc(knote_zone, mflag | M_ZERO));
}

static void
knote_free(struct knote *kn)
{

	uma_zfree(knote_zone, kn);
}

/*
 * Register the kev w/ the kq specified by fd.
 */
int 
kqfd_register(int fd, struct kevent *kev, struct thread *td, int mflag,
    void *kn_ptr_data)
{
	struct kqueue *kq;
	struct file *fp;
	cap_rights_t rights;
	int error;

	error = fget(td, fd, cap_rights_init_one(&rights, CAP_KQUEUE_CHANGE),
	    &fp);
	if (error != 0)
		return (error);
	if ((error = kqueue_acquire(fp, &kq)) != 0)
		goto noacquire;

	error = kqueue_register(kq, kev, td, mflag, kn_ptr_data);
	kqueue_release(kq, 0);

noacquire:
	fdrop(fp, td);
	return (error);
}
// CHERI CHANGES START
// {
//   "updated": 20181203,
//   "target_type": "kernel",
//   "changes": [
//     "integer_provenance",
//     "user_capabilities"
//   ]
// }
// CHERI CHANGES END<|MERGE_RESOLUTION|>--- conflicted
+++ resolved
@@ -1102,18 +1102,6 @@
 	return (0);
 }
 
-<<<<<<< HEAD
-=======
-struct g_kevent_args {
-	int	fd;
-	const void *changelist;
-	int	nchanges;
-	void	*eventlist;
-	int	nevents;
-	const struct timespec *timeout;
-};
-
->>>>>>> 8e4a3add
 int
 sys_kevent(struct thread *td, struct kevent_args *uap)
 {
