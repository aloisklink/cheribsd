--- conflicted
+++ resolved
@@ -1357,15 +1357,11 @@
 	 */
 	kn->kn_status |= KN_INFLUX | KN_SCAN;
 	KQ_UNLOCK(kq);
-<<<<<<< HEAD
-	KN_LIST_LOCK(kn);
+	knl = kn_list_lock(kn);
 #ifdef CPU_CHERI
 	if (kn->kn_kevent.flags & EV_FREEUDATA)
 		free(kn->kn_kevent.udata, M_KQUEUE);
 #endif
-=======
-	knl = kn_list_lock(kn);
->>>>>>> 15841a7a
 	kn->kn_kevent.udata = kev->udata;
 	if (!fops->f_isfd && fops->f_touch != NULL) {
 		fops->f_touch(kn, kev, EVENT_REGISTER);
