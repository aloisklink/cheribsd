/*-
 * SPDX-License-Identifier: BSD-3-Clause
 *
 * Copyright (c) 1982, 1986, 1989, 1993
 *	The Regents of the University of California.  All rights reserved.
 * (c) UNIX System Laboratories, Inc.
 * All or some portions of this file are derived from material licensed
 * to the University of California by American Telephone and Telegraph
 * Co. or Unix System Laboratories, Inc. and are reproduced herein with
 * the permission of UNIX System Laboratories, Inc.
 *
 * Redistribution and use in source and binary forms, with or without
 * modification, are permitted provided that the following conditions
 * are met:
 * 1. Redistributions of source code must retain the above copyright
 *    notice, this list of conditions and the following disclaimer.
 * 2. Redistributions in binary form must reproduce the above copyright
 *    notice, this list of conditions and the following disclaimer in the
 *    documentation and/or other materials provided with the distribution.
 * 3. Neither the name of the University nor the names of its contributors
 *    may be used to endorse or promote products derived from this software
 *    without specific prior written permission.
 *
 * THIS SOFTWARE IS PROVIDED BY THE REGENTS AND CONTRIBUTORS ``AS IS'' AND
 * ANY EXPRESS OR IMPLIED WARRANTIES, INCLUDING, BUT NOT LIMITED TO, THE
 * IMPLIED WARRANTIES OF MERCHANTABILITY AND FITNESS FOR A PARTICULAR PURPOSE
 * ARE DISCLAIMED.  IN NO EVENT SHALL THE REGENTS OR CONTRIBUTORS BE LIABLE
 * FOR ANY DIRECT, INDIRECT, INCIDENTAL, SPECIAL, EXEMPLARY, OR CONSEQUENTIAL
 * DAMAGES (INCLUDING, BUT NOT LIMITED TO, PROCUREMENT OF SUBSTITUTE GOODS
 * OR SERVICES; LOSS OF USE, DATA, OR PROFITS; OR BUSINESS INTERRUPTION)
 * HOWEVER CAUSED AND ON ANY THEORY OF LIABILITY, WHETHER IN CONTRACT, STRICT
 * LIABILITY, OR TORT (INCLUDING NEGLIGENCE OR OTHERWISE) ARISING IN ANY WAY
 * OUT OF THE USE OF THIS SOFTWARE, EVEN IF ADVISED OF THE POSSIBILITY OF
 * SUCH DAMAGE.
 *
 *	@(#)sys_generic.c	8.5 (Berkeley) 1/21/94
 */

#include <sys/cdefs.h>
__FBSDID("$FreeBSD$");

#include "opt_capsicum.h"
#include "opt_ktrace.h"

#include <sys/param.h>
#include <sys/systm.h>
#include <sys/sysproto.h>
#include <sys/capsicum.h>
#include <sys/filedesc.h>
#include <sys/filio.h>
#include <sys/fcntl.h>
#include <sys/file.h>
#include <sys/lock.h>
#include <sys/proc.h>
#include <sys/signalvar.h>
#include <sys/socketvar.h>
#include <sys/uio.h>
#include <sys/eventfd.h>
#include <sys/kernel.h>
#include <sys/ktr.h>
#include <sys/limits.h>
#include <sys/malloc.h>
#include <sys/poll.h>
#include <sys/resourcevar.h>
#include <sys/selinfo.h>
#include <sys/sleepqueue.h>
#include <sys/specialfd.h>
#include <sys/syscallsubr.h>
#include <sys/sysctl.h>
#include <sys/sysent.h>
#include <sys/vnode.h>
#include <sys/bio.h>
#include <sys/buf.h>
#include <sys/condvar.h>
#ifdef KTRACE
#include <sys/ktrace.h>
#endif

#include <security/audit/audit.h>

/*
 * The following macro defines how many bytes will be allocated from
 * the stack instead of memory allocated when passing the IOCTL data
 * structures from userspace and to the kernel. Some IOCTLs having
 * small data structures are used very frequently and this small
 * buffer on the stack gives a significant speedup improvement for
 * those requests. The value of this define should be greater or equal
 * to 64 bytes and should also be power of two. The data structure is
 * currently hard-aligned to a 8-byte boundary on the stack. This
 * should currently be sufficient for all supported platforms.
 */
#define	SYS_IOCTL_SMALL_SIZE	128	/* bytes */
#define	SYS_IOCTL_SMALL_ALIGN	MAX(sizeof(void * __capability), 8)	/* bytes */

#if __SIZEOF_SIZE_T__ == 8
static int iosize_max_clamp = 0;
SYSCTL_INT(_debug, OID_AUTO, iosize_max_clamp, CTLFLAG_RW,
    &iosize_max_clamp, 0, "Clamp max i/o size to INT_MAX");
static int devfs_iosize_max_clamp = 1;
SYSCTL_INT(_debug, OID_AUTO, devfs_iosize_max_clamp, CTLFLAG_RW,
    &devfs_iosize_max_clamp, 0, "Clamp max i/o size to INT_MAX for devices");
#endif

/*
 * Assert that the return value of read(2) and write(2) syscalls fits
 * into a register.  If not, an architecture will need to provide the
 * usermode wrappers to reconstruct the result.
 */
CTASSERT(sizeof(register_t) >= sizeof(size_t));

MALLOC_DEFINE(M_IOCTLOPS, "ioctlops", "ioctl data buffer");
static MALLOC_DEFINE(M_SELECT, "select", "select() buffer");
MALLOC_DEFINE(M_IOV, "iov", "large iov's");

static int	pollout(struct thread *, struct pollfd *,
		    struct pollfd * __capability, u_int);
static int	pollscan(struct thread *, struct pollfd *, u_int);
static int	pollrescan(struct thread *);
static int	selscan(struct thread *, fd_mask **, fd_mask **, int);
static int	selrescan(struct thread *, fd_mask **, fd_mask **);
static void	selfdalloc(struct thread *, void *);
static void	selfdfree(struct seltd *, struct selfd *);
static int	dofileread(struct thread *, int, struct file *, struct uio *,
		    off_t, int);
static int	dofilewrite(struct thread *, int, struct file *, struct uio *,
		    off_t, int);
static void	doselwakeup(struct selinfo *, int);
static void	seltdinit(struct thread *);
static int	seltdwait(struct thread *, sbintime_t, sbintime_t);
static void	seltdclear(struct thread *);

/*
 * One seltd per-thread allocated on demand as needed.
 *
 *	t - protected by st_mtx
 * 	k - Only accessed by curthread or read-only
 */
struct seltd {
	STAILQ_HEAD(, selfd)	st_selq;	/* (k) List of selfds. */
	struct selfd		*st_free1;	/* (k) free fd for read set. */
	struct selfd		*st_free2;	/* (k) free fd for write set. */
	struct mtx		st_mtx;		/* Protects struct seltd */
	struct cv		st_wait;	/* (t) Wait channel. */
	int			st_flags;	/* (t) SELTD_ flags. */
};

#define	SELTD_PENDING	0x0001			/* We have pending events. */
#define	SELTD_RESCAN	0x0002			/* Doing a rescan. */

/*
 * One selfd allocated per-thread per-file-descriptor.
 *	f - protected by sf_mtx
 */
struct selfd {
	STAILQ_ENTRY(selfd)	sf_link;	/* (k) fds owned by this td. */
	TAILQ_ENTRY(selfd)	sf_threads;	/* (f) fds on this selinfo. */
	struct selinfo		*sf_si;		/* (f) selinfo when linked. */
	struct mtx		*sf_mtx;	/* Pointer to selinfo mtx. */
	struct seltd		*sf_td;		/* (k) owning seltd. */
	void			*sf_cookie;	/* (k) fd or pollfd. */
};

MALLOC_DEFINE(M_SELFD, "selfd", "selfd");
static struct mtx_pool *mtxpool_select;

#if __SIZEOF_SIZE_T__ == 8
size_t
devfs_iosize_max(void)
{

	return (devfs_iosize_max_clamp || SV_CURPROC_FLAG(SV_ILP32) ?
	    INT_MAX : SSIZE_MAX);
}

size_t
iosize_max(void)
{

	return (iosize_max_clamp || SV_CURPROC_FLAG(SV_ILP32) ?
	    INT_MAX : SSIZE_MAX);
}
#endif

#ifndef _SYS_SYSPROTO_H_
struct read_args {
	int	fd;
	void	*buf;
	size_t	nbyte;
};
#endif
int
sys_read(struct thread *td, struct read_args *uap)
{

	return (user_read(td, uap->fd, uap->buf, uap->nbyte));
}

int
user_read(struct thread *td, int fd, void * __capability buf, size_t nbyte)
{
	struct uio auio;
	struct iovec aiov;

	if (nbyte > IOSIZE_MAX)
		return (EINVAL);
	IOVEC_INIT_C(&aiov, buf, nbyte);
	auio.uio_iov = &aiov;
	auio.uio_iovcnt = 1;
	auio.uio_resid = nbyte;
	auio.uio_segflg = UIO_USERSPACE;
	return (kern_readv(td, fd, &auio));
}

/*
 * Positioned read system call
 */
#ifndef _SYS_SYSPROTO_H_
struct pread_args {
	int	fd;
	void	*buf;
	size_t	nbyte;
	int	pad;
	off_t	offset;
};
#endif
int
sys_pread(struct thread *td, struct pread_args *uap)
{

	return (kern_pread(td, uap->fd, uap->buf, uap->nbyte, uap->offset));
}

int
kern_pread(struct thread *td, int fd, void * __capability buf, size_t nbyte,
    off_t offset)
{
	struct uio auio;
	struct iovec aiov;

	if (nbyte > IOSIZE_MAX)
		return (EINVAL);
	IOVEC_INIT_C(&aiov, buf, nbyte);
	auio.uio_iov = &aiov;
	auio.uio_iovcnt = 1;
	auio.uio_resid = nbyte;
	auio.uio_segflg = UIO_USERSPACE;
	return (kern_preadv(td, fd, &auio, offset));
}

#if defined(COMPAT_FREEBSD6)
int
freebsd6_pread(struct thread *td, struct freebsd6_pread_args *uap)
{

	return (kern_pread(td, uap->fd, uap->buf, uap->nbyte, uap->offset));
}
#endif

/*
 * Scatter read system call.
 */
#ifndef _SYS_SYSPROTO_H_
struct readv_args {
	int	fd;
	struct	iovec *iovp;
	u_int	iovcnt;
};
#endif
int
sys_readv(struct thread *td, struct readv_args *uap)
{

	return (user_readv(td, uap->fd, uap->iovp, uap->iovcnt, copyinuio));
}

int
user_readv(struct thread *td, int fd, struct iovec * __capability iovp,
    u_int iovcnt, copyinuio_t *copyinuio_f)
{
	struct uio *auio;
	int error;

	error = copyinuio_f(iovp, iovcnt, &auio);
	if (error)
		return (error);
	error = kern_readv(td, fd, auio);
	free(auio, M_IOV);
	return (error);
}

int
kern_readv(struct thread *td, int fd, struct uio *auio)
{
	struct file *fp;
	int error;

	error = fget_read(td, fd, &cap_read_rights, &fp);
	if (error)
		return (error);
	error = dofileread(td, fd, fp, auio, (off_t)-1, 0);
	fdrop(fp, td);
	return (error);
}

/*
 * Scatter positioned read system call.
 */
#ifndef _SYS_SYSPROTO_H_
struct preadv_args {
	int	fd;
	struct	iovec *iovp;
	u_int	iovcnt;
	off_t	offset;
};
#endif
int
sys_preadv(struct thread *td, struct preadv_args *uap)
{

	return (user_preadv(td, uap->fd, uap->iovp, uap->iovcnt, uap->offset,
	    copyinuio));
}

int
user_preadv(struct thread *td, int fd, struct iovec * __capability iovp,
    u_int iovcnt, off_t offset, copyinuio_t *copyinuio_f)
{
	struct uio *auio;
	int error;

	error = copyinuio_f(iovp, iovcnt, &auio);
	if (error)
		return (error);
	error = kern_preadv(td, fd, auio, offset);
	free(auio, M_IOV);
	return (error);
}

int
kern_preadv(struct thread *td, int fd, struct uio *auio, off_t offset)
{
	struct file *fp;
	int error;

	error = fget_read(td, fd, &cap_pread_rights, &fp);
	if (error)
		return (error);
	if (!(fp->f_ops->fo_flags & DFLAG_SEEKABLE))
		error = ESPIPE;
	else if (offset < 0 &&
	    (fp->f_vnode == NULL || fp->f_vnode->v_type != VCHR))
		error = EINVAL;
	else
		error = dofileread(td, fd, fp, auio, offset, FOF_OFFSET);
	fdrop(fp, td);
	return (error);
}

/*
 * Common code for readv and preadv that reads data in
 * from a file using the passed in uio, offset, and flags.
 */
static int
dofileread(struct thread *td, int fd, struct file *fp, struct uio *auio,
    off_t offset, int flags)
{
	ssize_t cnt;
	int error;
#ifdef KTRACE
	struct uio *ktruio = NULL;
#endif

	AUDIT_ARG_FD(fd);

	/* Finish zero length reads right here */
	if (auio->uio_resid == 0) {
		td->td_retval[0] = 0;
		return (0);
	}
	auio->uio_rw = UIO_READ;
	auio->uio_offset = offset;
	auio->uio_td = td;
#ifdef KTRACE
	if (KTRPOINT(td, KTR_GENIO)) 
		ktruio = cloneuio(auio);
#endif
	cnt = auio->uio_resid;
	if ((error = fo_read(fp, auio, td->td_ucred, flags, td))) {
		if (auio->uio_resid != cnt && (error == ERESTART ||
		    error == EINTR || error == EWOULDBLOCK))
			error = 0;
	}
	cnt -= auio->uio_resid;
#ifdef KTRACE
	if (ktruio != NULL) {
		ktruio->uio_resid = cnt;
		ktrgenio(fd, UIO_READ, ktruio, error);
	}
#endif
	td->td_retval[0] = cnt;
	return (error);
}

#ifndef _SYS_SYSPROTO_H_
struct write_args {
	int	fd;
	const void *buf;
	size_t	nbyte;
};
#endif
int
sys_write(struct thread *td, struct write_args *uap)
{

	return (kern_write(td, uap->fd, uap->buf, uap->nbyte));
}

int
kern_write(struct thread *td, int fd, const void * __capability buf,
    size_t nbyte)
{
	struct uio auio;
	struct iovec aiov;
	int error;

	if (nbyte > IOSIZE_MAX)
		return (EINVAL);
	IOVEC_INIT_C(&aiov, __DECONST_CAP(void * __capability, buf), nbyte);
	auio.uio_iov = &aiov;
	auio.uio_iovcnt = 1;
	auio.uio_resid = nbyte;
	auio.uio_segflg = UIO_USERSPACE;
	error = kern_writev(td, fd, &auio);
	return (error);
}

/*
 * Positioned write system call.
 */
#ifndef _SYS_SYSPROTO_H_
struct pwrite_args {
	int	fd;
	const void *buf;
	size_t	nbyte;
	int	pad;
	off_t	offset;
};
#endif
int
sys_pwrite(struct thread *td, struct pwrite_args *uap)
{

	return (kern_pwrite(td, uap->fd, uap->buf, uap->nbyte, uap->offset));
}

int
kern_pwrite(struct thread *td, int fd, const void * __capability buf,
    size_t nbyte, off_t offset)
{
	struct uio auio;
	struct iovec aiov;
	int error;

	if (nbyte > IOSIZE_MAX)
		return (EINVAL);
	IOVEC_INIT_C(&aiov, __DECONST_CAP(void * __capability, buf), nbyte);
	auio.uio_iov = &aiov;
	auio.uio_iovcnt = 1;
	auio.uio_resid = nbyte;
	auio.uio_segflg = UIO_USERSPACE;
	error = kern_pwritev(td, fd, &auio, offset);
	return (error);
}

#if defined(COMPAT_FREEBSD6)
int
freebsd6_pwrite(struct thread *td, struct freebsd6_pwrite_args *uap)
{

	return (kern_pwrite(td, uap->fd, uap->buf, uap->nbyte, uap->offset));
}
#endif

/*
 * Gather write system call.
 */
#ifndef _SYS_SYSPROTO_H_
struct writev_args {
	int	fd;
	struct	iovec *iovp;
	u_int	iovcnt;
};
#endif
int
sys_writev(struct thread *td, struct writev_args *uap)
{

	return (user_writev(td, uap->fd, uap->iovp, uap->iovcnt, copyinuio));
}

int
user_writev(struct thread *td, int fd, struct iovec * __capability iovp,
    u_int iovcnt, copyinuio_t *copyinuio_f)
{
	struct uio *auio;
	int error;

	error = copyinuio_f(iovp, iovcnt, &auio);
	if (error)
		return (error);
	error = kern_writev(td, fd, auio);
	free(auio, M_IOV);
	return (error);
}

int
kern_writev(struct thread *td, int fd, struct uio *auio)
{
	struct file *fp;
	int error;

	error = fget_write(td, fd, &cap_write_rights, &fp);
	if (error)
		return (error);
	error = dofilewrite(td, fd, fp, auio, (off_t)-1, 0);
	fdrop(fp, td);
	return (error);
}

/*
 * Gather positioned write system call.
 */
#ifndef _SYS_SYSPROTO_H_
struct pwritev_args {
	int	fd;
	struct	iovec *iovp;
	u_int	iovcnt;
	off_t	offset;
};
#endif
int
sys_pwritev(struct thread *td, struct pwritev_args *uap)
{

	return (user_pwritev(td, uap->fd, uap->iovp, uap->iovcnt, uap->offset,
	    copyinuio));
}

int
user_pwritev(struct thread *td, int fd, struct iovec * __capability iovp,
    u_int iovcnt, off_t offset, copyinuio_t *copyinuio_f)
{
	struct uio *auio;
	int error;

	error = copyinuio_f(iovp, iovcnt, &auio);
	if (error)
		return (error);
	error = kern_pwritev(td, fd, auio, offset);
	free(auio, M_IOV);
	return (error);
}

int
kern_pwritev(struct thread *td, int fd, struct uio *auio, off_t offset)
{
	struct file *fp;
	int error;

	error = fget_write(td, fd, &cap_pwrite_rights, &fp);
	if (error)
		return (error);
	if (!(fp->f_ops->fo_flags & DFLAG_SEEKABLE))
		error = ESPIPE;
	else if (offset < 0 &&
	    (fp->f_vnode == NULL || fp->f_vnode->v_type != VCHR))
		error = EINVAL;
	else
		error = dofilewrite(td, fd, fp, auio, offset, FOF_OFFSET);
	fdrop(fp, td);
	return (error);
}

/*
 * Common code for writev and pwritev that writes data to
 * a file using the passed in uio, offset, and flags.
 */
static int
dofilewrite(struct thread *td, int fd, struct file *fp, struct uio *auio,
    off_t offset, int flags)
{
	ssize_t cnt;
	int error;
#ifdef KTRACE
	struct uio *ktruio = NULL;
#endif

	AUDIT_ARG_FD(fd);
	auio->uio_rw = UIO_WRITE;
	auio->uio_td = td;
	auio->uio_offset = offset;
#ifdef KTRACE
	if (KTRPOINT(td, KTR_GENIO))
		ktruio = cloneuio(auio);
#endif
	cnt = auio->uio_resid;
	if ((error = fo_write(fp, auio, td->td_ucred, flags, td))) {
		if (auio->uio_resid != cnt && (error == ERESTART ||
		    error == EINTR || error == EWOULDBLOCK))
			error = 0;
		/* Socket layer is responsible for issuing SIGPIPE. */
		if (fp->f_type != DTYPE_SOCKET && error == EPIPE) {
			PROC_LOCK(td->td_proc);
			tdsignal(td, SIGPIPE);
			PROC_UNLOCK(td->td_proc);
		}
	}
	cnt -= auio->uio_resid;
#ifdef KTRACE
	if (ktruio != NULL) {
		ktruio->uio_resid = cnt;
		ktrgenio(fd, UIO_WRITE, ktruio, error);
	}
#endif
	td->td_retval[0] = cnt;
	return (error);
}

/*
 * Truncate a file given a file descriptor.
 *
 * Can't use fget_write() here, since must return EINVAL and not EBADF if the
 * descriptor isn't writable.
 */
int
kern_ftruncate(struct thread *td, int fd, off_t length)
{
	struct file *fp;
	int error;

	AUDIT_ARG_FD(fd);
	if (length < 0)
		return (EINVAL);
	error = fget(td, fd, &cap_ftruncate_rights, &fp);
	if (error)
		return (error);
	AUDIT_ARG_FILE(td->td_proc, fp);
	if (!(fp->f_flag & FWRITE)) {
		fdrop(fp, td);
		return (EINVAL);
	}
	error = fo_truncate(fp, length, td->td_ucred, td);
	fdrop(fp, td);
	return (error);
}

#ifndef _SYS_SYSPROTO_H_
struct ftruncate_args {
	int	fd;
	int	pad;
	off_t	length;
};
#endif
int
sys_ftruncate(struct thread *td, struct ftruncate_args *uap)
{

	return (kern_ftruncate(td, uap->fd, uap->length));
}

#if defined(COMPAT_43)
#ifndef _SYS_SYSPROTO_H_
struct oftruncate_args {
	int	fd;
	long	length;
};
#endif
int
oftruncate(struct thread *td, struct oftruncate_args *uap)
{

	return (kern_ftruncate(td, uap->fd, uap->length));
}
#endif /* COMPAT_43 */

#ifndef _SYS_SYSPROTO_H_
struct ioctl_args {
	int	fd;
	u_long	com;
	caddr_t	data;
};
#endif
/* ARGSUSED */
int
sys_ioctl(struct thread *td, struct ioctl_args *uap)
{

	return (user_ioctl(td, uap->fd, uap->com, uap->data, &uap->data, 1));
}

int
user_ioctl(struct thread *td, int fd, u_long ucom,
    void * __capability udata, void *datap, int copycaps)
{
	u_char smalldata[SYS_IOCTL_SMALL_SIZE] __aligned(SYS_IOCTL_SMALL_ALIGN);
	uint32_t com;
	int arg, error;
	u_int size;
	caddr_t data;

#ifdef INVARIANTS
	if (ucom > 0xffffffff) {
		printf(
		    "WARNING pid %d (%s): ioctl sign-extension ioctl %lx\n",
		    td->td_proc->p_pid, td->td_name, ucom);
	}
#endif
	com = (uint32_t)ucom;

	/*
	 * Interpret high order word to find amount of data to be
	 * copied to/from the user's address space.
	 */
	size = IOCPARM_LEN(com);
	if ((size > IOCPARM_MAX) ||
	    ((com & (IOC_VOID  | IOC_IN | IOC_OUT)) == 0) ||
#if defined(COMPAT_FREEBSD5) || defined(COMPAT_FREEBSD4) || defined(COMPAT_43)
	    ((com & IOC_OUT) && size == 0) ||
#else
	    ((com & (IOC_IN | IOC_OUT)) && size == 0) ||
#endif
	    ((com & IOC_VOID) && size > 0 && size != sizeof(int)))
		return (ENOTTY);

	if (size > 0) {
		if (com & IOC_VOID) {
			/* Integer argument. */
			arg = (intptr_t)(intcap_t)udata;
			data = (void *)&arg;
			size = 0;
		} else {
			if (size > SYS_IOCTL_SMALL_SIZE)
				data = malloc(size, M_IOCTLOPS, M_WAITOK);
			else
				data = smalldata;
		}
	} else
		data = datap;
	if (com & IOC_IN) {
		if (copycaps)
			error = copyincap(udata, data, size);
		else
			error = copyin(udata, data, size);
		if (error != 0)
			goto out;
	} else if (com & IOC_OUT) {
		/*
		 * Zero the buffer so the user always
		 * gets back something deterministic.
		 */
		bzero(data, size);
	}

	error = kern_ioctl(td, fd, com, data);

	if (error == 0 && (com & IOC_OUT)) {
		if (copycaps)
			error = copyoutcap(data, udata, size);
		else
			error = copyout(data, udata, size);
	}

out:
	if (size > SYS_IOCTL_SMALL_SIZE)
		free(data, M_IOCTLOPS);
	return (error);
}

int
kern_ioctl(struct thread *td, int fd, u_long com, caddr_t data)
{
	struct file *fp;
	struct filedesc *fdp;
	int error, tmp, locked;

	AUDIT_ARG_FD(fd);
	AUDIT_ARG_CMD(com);

	fdp = td->td_proc->p_fd;

	switch (com) {
	case FIONCLEX:
	case FIOCLEX:
		FILEDESC_XLOCK(fdp);
		locked = LA_XLOCKED;
		break;
	default:
#ifdef CAPABILITIES
		FILEDESC_SLOCK(fdp);
		locked = LA_SLOCKED;
#else
		locked = LA_UNLOCKED;
#endif
		break;
	}

#ifdef CAPABILITIES
	if ((fp = fget_locked(fdp, fd)) == NULL) {
		error = EBADF;
		goto out;
	}
	if ((error = cap_ioctl_check(fdp, fd, com)) != 0) {
		fp = NULL;	/* fhold() was not called yet */
		goto out;
	}
	if (!fhold(fp)) {
		error = EBADF;
		fp = NULL;
		goto out;
	}
	if (locked == LA_SLOCKED) {
		FILEDESC_SUNLOCK(fdp);
		locked = LA_UNLOCKED;
	}
#else
	error = fget(td, fd, &cap_ioctl_rights, &fp);
	if (error != 0) {
		fp = NULL;
		goto out;
	}
#endif
	if ((fp->f_flag & (FREAD | FWRITE)) == 0) {
		error = EBADF;
		goto out;
	}

	switch (com) {
	case FIONCLEX:
		fdp->fd_ofiles[fd].fde_flags &= ~UF_EXCLOSE;
		goto out;
	case FIOCLEX:
		fdp->fd_ofiles[fd].fde_flags |= UF_EXCLOSE;
		goto out;
	case FIONBIO:
		if ((tmp = *(int *)data))
			atomic_set_int(&fp->f_flag, FNONBLOCK);
		else
			atomic_clear_int(&fp->f_flag, FNONBLOCK);
		data = (void *)&tmp;
		break;
	case FIOASYNC:
		if ((tmp = *(int *)data))
			atomic_set_int(&fp->f_flag, FASYNC);
		else
			atomic_clear_int(&fp->f_flag, FASYNC);
		data = (void *)&tmp;
		break;
	}

	error = fo_ioctl(fp, com, data, td->td_ucred, td);
out:
	switch (locked) {
	case LA_XLOCKED:
		FILEDESC_XUNLOCK(fdp);
		break;
#ifdef CAPABILITIES
	case LA_SLOCKED:
		FILEDESC_SUNLOCK(fdp);
		break;
#endif
	default:
		FILEDESC_UNLOCK_ASSERT(fdp);
		break;
	}
	if (fp != NULL)
		fdrop(fp, td);
	return (error);
}

int
sys_posix_fallocate(struct thread *td, struct posix_fallocate_args *uap)
{
	int error;

	error = kern_posix_fallocate(td, uap->fd, uap->offset, uap->len);
	return (kern_posix_error(td, error));
}

int
kern_posix_fallocate(struct thread *td, int fd, off_t offset, off_t len)
{
	struct file *fp;
	int error;

	AUDIT_ARG_FD(fd);
	if (offset < 0 || len <= 0)
		return (EINVAL);
	/* Check for wrap. */
	if (offset > OFF_MAX - len)
		return (EFBIG);
	AUDIT_ARG_FD(fd);
	error = fget(td, fd, &cap_pwrite_rights, &fp);
	if (error != 0)
		return (error);
	AUDIT_ARG_FILE(td->td_proc, fp);
	if ((fp->f_ops->fo_flags & DFLAG_SEEKABLE) == 0) {
		error = ESPIPE;
		goto out;
	}
	if ((fp->f_flag & FWRITE) == 0) {
		error = EBADF;
		goto out;
	}

	error = fo_fallocate(fp, offset, len, td);
 out:
	fdrop(fp, td);
	return (error);
}

int
kern_specialfd(struct thread *td, int type, void * __capability arg)
{
	struct file *fp;
	struct specialfd_eventfd * __capability ae;
	int error, fd, fflags;

	fflags = 0;
	error = falloc_noinstall(td, &fp);
	if (error != 0)
		return (error);

	switch (type) {
	case SPECIALFD_EVENTFD:
		ae = arg;
		if ((ae->flags & EFD_CLOEXEC) != 0)
			fflags |= O_CLOEXEC;
		error = eventfd_create_file(td, fp, ae->initval, ae->flags);
		break;
	default:
		error = EINVAL;
		break;
	}

	if (error == 0)
		error = finstall(td, fp, &fd, fflags, NULL);
	fdrop(fp, td);
	if (error == 0)
		td->td_retval[0] = fd;
	return (error);
}

int
user_specialfd(struct thread *td, int type, const void * __capability req,
    size_t len)
{
	struct specialfd_eventfd ae;
	int error;

	switch (type) {
	case SPECIALFD_EVENTFD:
		if (len != sizeof(struct specialfd_eventfd)) {
			error = EINVAL;
			break;
		}
		error = copyin(req, &ae, sizeof(ae));
		if (error != 0)
			break;
		if ((ae.flags & ~(EFD_CLOEXEC | EFD_NONBLOCK |
		    EFD_SEMAPHORE)) != 0) {
			error = EINVAL;
			break;
		}
		error = kern_specialfd(td, type, &ae);
		break;
	default:
		error = EINVAL;
		break;
	}
	return (error);
}

int
sys___specialfd(struct thread *td, struct __specialfd_args *args)
{
	return(user_specialfd(td, args->type, args->req, args->len));
}

int
poll_no_poll(int events)
{
	/*
	 * Return true for read/write.  If the user asked for something
	 * special, return POLLNVAL, so that clients have a way of
	 * determining reliably whether or not the extended
	 * functionality is present without hard-coding knowledge
	 * of specific filesystem implementations.
	 */
	if (events & ~POLLSTANDARD)
		return (POLLNVAL);

	return (events & (POLLIN | POLLOUT | POLLRDNORM | POLLWRNORM));
}

int
sys_pselect(struct thread *td, struct pselect_args *uap)
{

	return (user_pselect(td, uap->nd, uap->in, uap->ou, uap->ex, uap->ts,
	    uap->sm));
}

int
user_pselect(struct thread *td, int nd, fd_set * __capability in,
    fd_set * __capability ou, fd_set * __capability ex,
    const struct timespec * __capability uts, const sigset_t * __capability sm)
{
	struct timespec ts;
	struct timeval tv, *tvp;
	sigset_t set, *uset;
	int error;

	if (uts != NULL) {
		error = copyin(uts, &ts, sizeof(ts));
		if (error != 0)
		    return (error);
		TIMESPEC_TO_TIMEVAL(&tv, &ts);
		tvp = &tv;
	} else
		tvp = NULL;
	if (sm != NULL) {
		error = copyin(sm, &set, sizeof(set));
		if (error != 0)
			return (error);
		uset = &set;
	} else
		uset = NULL;
	return (kern_pselect(td, nd, in, ou, ex, tvp, uset, NFDBITS));
}

int
kern_pselect(struct thread *td, int nd, fd_set * __capability in,
    fd_set * __capability ou, fd_set * __capability ex,
    struct timeval *tvp, sigset_t *uset, int abi_nfdbits)
{
	int error;

	if (uset != NULL) {
		error = kern_sigprocmask(td, SIG_SETMASK, uset,
		    &td->td_oldsigmask, 0);
		if (error != 0)
			return (error);
		td->td_pflags |= TDP_OLDMASK;
		/*
		 * Make sure that ast() is called on return to
		 * usermode and TDP_OLDMASK is cleared, restoring old
		 * sigmask.
		 */
		thread_lock(td);
		td->td_flags |= TDF_ASTPENDING;
		thread_unlock(td);
	}
	error = kern_select(td, nd, in, ou, ex, tvp, abi_nfdbits);
	return (error);
}

#ifndef _SYS_SYSPROTO_H_
struct select_args {
	int	nd;
	fd_set	*in, *ou, *ex;
	struct	timeval *tv;
};
#endif
int
sys_select(struct thread *td, struct select_args *uap)
{

	return (user_select(td, uap->nd, uap->in, uap->ou, uap->ex, uap->tv));
}

int
user_select(struct thread *td, int nd, fd_set * __capability in,
    fd_set * __capability ou, fd_set * __capability ex,
    struct timeval * __capability utv)
{
	struct timeval tv, *tvp;
	int error;

	if (utv != NULL) {
		error = copyin(utv, &tv, sizeof(tv));
		if (error)
			return (error);
		tvp = &tv;
	} else
		tvp = NULL;

	return (kern_select(td, nd, in, ou, ex, tvp, NFDBITS));
}

/*
 * In the unlikely case when user specified n greater then the last
 * open file descriptor, check that no bits are set after the last
 * valid fd.  We must return EBADF if any is set.
 *
 * There are applications that rely on the behaviour.
 *
 * nd is fd_nfiles.
 */
static int
select_check_badfd(fd_set * __capability fd_in, int nd, int ndu,
    int abi_nfdbits)
{
	char * __capability addr, * __capability oaddr;
	int b, i, res;
	uint8_t bits;

	if (nd >= ndu || fd_in == NULL)
		return (0);

	oaddr = NULL;
	bits = 0; /* silence gcc */
	for (i = nd; i < ndu; i++) {
		b = i / NBBY;
#if BYTE_ORDER == LITTLE_ENDIAN
		addr = (char * __capability)fd_in + b;
#else
		addr = (char * __capability)fd_in;
		if (abi_nfdbits == NFDBITS) {
			addr += rounddown(b, sizeof(fd_mask)) +
			    sizeof(fd_mask) - 1 - b % sizeof(fd_mask);
		} else {
			addr += rounddown(b, sizeof(uint32_t)) +
			    sizeof(uint32_t) - 1 - b % sizeof(uint32_t);
		}
#endif
		if (addr != oaddr) {
			res = fubyte(addr);
			if (res == -1)
				return (EFAULT);
			oaddr = addr;
			bits = res;
		}
		if ((bits & (1 << (i % NBBY))) != 0)
			return (EBADF);
	}
	return (0);
}

int
kern_select(struct thread *td, int nd, fd_set * __capability fd_in,
    fd_set * __capability fd_ou, fd_set * __capability fd_ex,
    struct timeval *tvp, int abi_nfdbits)
{
	struct filedesc *fdp;
	/*
	 * The magic 2048 here is chosen to be just enough for FD_SETSIZE
	 * infds with the new FD_SETSIZE of 1024, and more than enough for
	 * FD_SETSIZE infds, outfds and exceptfds with the old FD_SETSIZE
	 * of 256.
	 */
	fd_mask s_selbits[howmany(2048, NFDBITS)];
	fd_mask *ibits[3], *obits[3], *selbits, *sbp;
	struct timeval rtv;
	sbintime_t asbt, precision, rsbt;
	u_int nbufbytes, ncpbytes, ncpubytes, nfdbits;
	int error, lf, ndu;

	if (nd < 0)
		return (EINVAL);
	fdp = td->td_proc->p_fd;
	ndu = nd;
	lf = fdp->fd_nfiles;
	if (nd > lf)
		nd = lf;

	error = select_check_badfd(fd_in, nd, ndu, abi_nfdbits);
	if (error != 0)
		return (error);
	error = select_check_badfd(fd_ou, nd, ndu, abi_nfdbits);
	if (error != 0)
		return (error);
	error = select_check_badfd(fd_ex, nd, ndu, abi_nfdbits);
	if (error != 0)
		return (error);

	/*
	 * Allocate just enough bits for the non-null fd_sets.  Use the
	 * preallocated auto buffer if possible.
	 */
	nfdbits = roundup(nd, NFDBITS);
	ncpbytes = nfdbits / NBBY;
	ncpubytes = roundup(nd, abi_nfdbits) / NBBY;
	nbufbytes = 0;
	if (fd_in != NULL)
		nbufbytes += 2 * ncpbytes;
	if (fd_ou != NULL)
		nbufbytes += 2 * ncpbytes;
	if (fd_ex != NULL)
		nbufbytes += 2 * ncpbytes;
	if (nbufbytes <= sizeof s_selbits)
		selbits = &s_selbits[0];
	else
		selbits = malloc(nbufbytes, M_SELECT, M_WAITOK);

	/*
	 * Assign pointers into the bit buffers and fetch the input bits.
	 * Put the output buffers together so that they can be bzeroed
	 * together.
	 */
	sbp = selbits;
#define	getbits(name, x) \
	do {								\
		if (name == NULL) {					\
			ibits[x] = NULL;				\
			obits[x] = NULL;				\
		} else {						\
			ibits[x] = sbp + nbufbytes / 2 / sizeof *sbp;	\
			obits[x] = sbp;					\
			sbp += ncpbytes / sizeof *sbp;			\
			error = copyin(name, ibits[x], ncpubytes);	\
			if (error != 0)					\
				goto done;				\
			if (ncpbytes != ncpubytes)			\
				bzero((char *)ibits[x] + ncpubytes,	\
				    ncpbytes - ncpubytes);		\
		}							\
	} while (0)
	getbits(fd_in, 0);
	getbits(fd_ou, 1);
	getbits(fd_ex, 2);
#undef	getbits

#if BYTE_ORDER == BIG_ENDIAN && defined(__LP64__)
	/*
	 * XXX: swizzle_fdset assumes that if abi_nfdbits != NFDBITS,
	 * we are running under 32-bit emulation. This should be more
	 * generic.
	 */
#define swizzle_fdset(bits)						\
	if (abi_nfdbits != NFDBITS && bits != NULL) {			\
		int i;							\
		for (i = 0; i < ncpbytes / sizeof *sbp; i++)		\
			bits[i] = (bits[i] >> 32) | (bits[i] << 32);	\
	}
#else
#define swizzle_fdset(bits)
#endif

	/* Make sure the bit order makes it through an ABI transition */
	swizzle_fdset(ibits[0]);
	swizzle_fdset(ibits[1]);
	swizzle_fdset(ibits[2]);

	if (nbufbytes != 0)
		bzero(selbits, nbufbytes / 2);

	precision = 0;
	if (tvp != NULL) {
		rtv = *tvp;
		if (rtv.tv_sec < 0 || rtv.tv_usec < 0 ||
		    rtv.tv_usec >= 1000000) {
			error = EINVAL;
			goto done;
		}
		if (!timevalisset(&rtv))
			asbt = 0;
		else if (rtv.tv_sec <= INT32_MAX) {
			rsbt = tvtosbt(rtv);
			precision = rsbt;
			precision >>= tc_precexp;
			if (TIMESEL(&asbt, rsbt))
				asbt += tc_tick_sbt;
			if (asbt <= SBT_MAX - rsbt)
				asbt += rsbt;
			else
				asbt = -1;
		} else
			asbt = -1;
	} else
		asbt = -1;
	seltdinit(td);
	/* Iterate until the timeout expires or descriptors become ready. */
	for (;;) {
		error = selscan(td, ibits, obits, nd);
		if (error || td->td_retval[0] != 0)
			break;
		error = seltdwait(td, asbt, precision);
		if (error)
			break;
		error = selrescan(td, ibits, obits);
		if (error || td->td_retval[0] != 0)
			break;
	}
	seltdclear(td);

done:
	/* select is not restarted after signals... */
	if (error == ERESTART)
		error = EINTR;
	if (error == EWOULDBLOCK)
		error = 0;

	/* swizzle bit order back, if necessary */
	swizzle_fdset(obits[0]);
	swizzle_fdset(obits[1]);
	swizzle_fdset(obits[2]);
#undef swizzle_fdset

#define	putbits(name, x) \
	if (name && (error2 = copyout(obits[x], name, ncpubytes))) \
		error = error2;
	if (error == 0) {
		int error2;

		putbits(fd_in, 0);
		putbits(fd_ou, 1);
		putbits(fd_ex, 2);
#undef putbits
	}
	if (selbits != &s_selbits[0])
		free(selbits, M_SELECT);

	return (error);
}
/* 
 * Convert a select bit set to poll flags.
 *
 * The backend always returns POLLHUP/POLLERR if appropriate and we
 * return this as a set bit in any set.
 */
static int select_flags[3] = {
    POLLRDNORM | POLLHUP | POLLERR,
    POLLWRNORM | POLLHUP | POLLERR,
    POLLRDBAND | POLLERR
};

/*
 * Compute the fo_poll flags required for a fd given by the index and
 * bit position in the fd_mask array.
 */
static __inline int
selflags(fd_mask **ibits, int idx, fd_mask bit)
{
	int flags;
	int msk;

	flags = 0;
	for (msk = 0; msk < 3; msk++) {
		if (ibits[msk] == NULL)
			continue;
		if ((ibits[msk][idx] & bit) == 0)
			continue;
		flags |= select_flags[msk];
	}
	return (flags);
}

/*
 * Set the appropriate output bits given a mask of fired events and the
 * input bits originally requested.
 */
static __inline int
selsetbits(fd_mask **ibits, fd_mask **obits, int idx, fd_mask bit, int events)
{
	int msk;
	int n;

	n = 0;
	for (msk = 0; msk < 3; msk++) {
		if ((events & select_flags[msk]) == 0)
			continue;
		if (ibits[msk] == NULL)
			continue;
		if ((ibits[msk][idx] & bit) == 0)
			continue;
		/*
		 * XXX Check for a duplicate set.  This can occur because a
		 * socket calls selrecord() twice for each poll() call
		 * resulting in two selfds per real fd.  selrescan() will
		 * call selsetbits twice as a result.
		 */
		if ((obits[msk][idx] & bit) != 0)
			continue;
		obits[msk][idx] |= bit;
		n++;
	}

	return (n);
}

/*
 * Traverse the list of fds attached to this thread's seltd and check for
 * completion.
 */
static int
selrescan(struct thread *td, fd_mask **ibits, fd_mask **obits)
{
	struct filedesc *fdp;
	struct selinfo *si;
	struct seltd *stp;
	struct selfd *sfp;
	struct selfd *sfn;
	struct file *fp;
	fd_mask bit;
	int fd, ev, n, idx;
	int error;
	bool only_user;

	fdp = td->td_proc->p_fd;
	stp = td->td_sel;
	n = 0;
	only_user = FILEDESC_IS_ONLY_USER(fdp);
	STAILQ_FOREACH_SAFE(sfp, &stp->st_selq, sf_link, sfn) {
		fd = (int)(uintptr_t)sfp->sf_cookie;
		si = sfp->sf_si;
		selfdfree(stp, sfp);
		/* If the selinfo wasn't cleared the event didn't fire. */
		if (si != NULL)
			continue;
		if (only_user)
			error = fget_only_user(fdp, fd, &cap_event_rights, &fp);
		else
			error = fget_unlocked(fdp, fd, &cap_event_rights, &fp);
		if (__predict_false(error != 0))
			return (error);
		idx = fd / NFDBITS;
		bit = (fd_mask)1 << (fd % NFDBITS);
		ev = fo_poll(fp, selflags(ibits, idx, bit), td->td_ucred, td);
		if (only_user)
			fput_only_user(fdp, fp);
		else
			fdrop(fp, td);
		if (ev != 0)
			n += selsetbits(ibits, obits, idx, bit, ev);
	}
	stp->st_flags = 0;
	td->td_retval[0] = n;
	return (0);
}

/*
 * Perform the initial filedescriptor scan and register ourselves with
 * each selinfo.
 */
static int
selscan(struct thread *td, fd_mask **ibits, fd_mask **obits, int nfd)
{
	struct filedesc *fdp;
	struct file *fp;
	fd_mask bit;
	int ev, flags, end, fd;
	int n, idx;
	int error;
	bool only_user;

	fdp = td->td_proc->p_fd;
	n = 0;
	only_user = FILEDESC_IS_ONLY_USER(fdp);
	for (idx = 0, fd = 0; fd < nfd; idx++) {
		end = imin(fd + NFDBITS, nfd);
		for (bit = 1; fd < end; bit <<= 1, fd++) {
			/* Compute the list of events we're interested in. */
			flags = selflags(ibits, idx, bit);
			if (flags == 0)
				continue;
			if (only_user)
				error = fget_only_user(fdp, fd, &cap_event_rights, &fp);
			else
				error = fget_unlocked(fdp, fd, &cap_event_rights, &fp);
			if (__predict_false(error != 0))
				return (error);
			selfdalloc(td, (void *)(uintptr_t)fd);
			ev = fo_poll(fp, flags, td->td_ucred, td);
			if (only_user)
				fput_only_user(fdp, fp);
			else
				fdrop(fp, td);
			if (ev != 0)
				n += selsetbits(ibits, obits, idx, bit, ev);
		}
	}

	td->td_retval[0] = n;
	return (0);
}

int
sys_poll(struct thread *td, struct poll_args *uap)
{

	return (user_poll(td, uap->fds, uap->nfds, uap->timeout));
}

int
user_poll(struct thread *td, struct pollfd * __capability fds, u_int nfds,
    int timeout)
{
	struct timespec ts, *tsp;

	if (timeout != INFTIM) {
		if (timeout < 0)
			return (EINVAL);
		ts.tv_sec = timeout / 1000;
		ts.tv_nsec = (timeout % 1000) * 1000000;
		tsp = &ts;
	} else
		tsp = NULL;

	return (kern_poll(td, fds, nfds, tsp, NULL));
}

/*
 * kfds points to an array in the kernel.
 */
int
<<<<<<< HEAD
kern_poll(struct thread *td, struct pollfd * __capability ufds, u_int nfds,
=======
kern_poll_kfds(struct thread *td, struct pollfd *kfds, u_int nfds,
>>>>>>> e884512a
    struct timespec *tsp, sigset_t *uset)
{
	sbintime_t sbt, precision, tmp;
	time_t over;
	struct timespec ts;
	int error;

	precision = 0;
	if (tsp != NULL) {
		if (tsp->tv_sec < 0)
			return (EINVAL);
		if (tsp->tv_nsec < 0 || tsp->tv_nsec >= 1000000000)
			return (EINVAL);
		if (tsp->tv_sec == 0 && tsp->tv_nsec == 0)
			sbt = 0;
		else {
			ts = *tsp;
			if (ts.tv_sec > INT32_MAX / 2) {
				over = ts.tv_sec - INT32_MAX / 2;
				ts.tv_sec -= over;
			} else
				over = 0;
			tmp = tstosbt(ts);
			precision = tmp;
			precision >>= tc_precexp;
			if (TIMESEL(&sbt, tmp))
				sbt += tc_tick_sbt;
			sbt += tmp;
		}
	} else
		sbt = -1;

	if (uset != NULL) {
		error = kern_sigprocmask(td, SIG_SETMASK, uset,
		    &td->td_oldsigmask, 0);
		if (error)
			return (error);
		td->td_pflags |= TDP_OLDMASK;
		/*
		 * Make sure that ast() is called on return to
		 * usermode and TDP_OLDMASK is cleared, restoring old
		 * sigmask.
		 */
		thread_lock(td);
		td->td_flags |= TDF_ASTPENDING;
		thread_unlock(td);
	}

	seltdinit(td);
	/* Iterate until the timeout expires or descriptors become ready. */
	for (;;) {
		error = pollscan(td, kfds, nfds);
		if (error || td->td_retval[0] != 0)
			break;
		error = seltdwait(td, sbt, precision);
		if (error)
			break;
		error = pollrescan(td);
		if (error || td->td_retval[0] != 0)
			break;
	}
	seltdclear(td);

	/* poll is not restarted after signals... */
	if (error == ERESTART)
		error = EINTR;
	if (error == EWOULDBLOCK)
		error = 0;
	return (error);
}

int
sys_ppoll(struct thread *td, struct ppoll_args *uap)
{

	return (user_ppoll(td, uap->fds, uap->nfds, uap->ts, uap->set));
}

int
user_ppoll(struct thread *td, struct pollfd * __capability fds, u_int nfds,
    const struct timespec * __capability uts,
    const sigset_t * __capability uset)
{
	struct timespec ts, *tsp;
	sigset_t set, *ssp;
	int error;

	if (uts != NULL) {
		error = copyin(uts, &ts, sizeof(ts));
		if (error)
			return (error);
		tsp = &ts;
	} else
		tsp = NULL;
	if (uset != NULL) {
		error = copyin(uset, &set, sizeof(set));
		if (error)
			return (error);
		ssp = &set;
	} else
		ssp = NULL;
	return (kern_poll(td, uap->fds, uap->nfds, tsp, ssp));
}

/*
 * ufds points to an array in user space.
 */
int
kern_poll(struct thread *td, struct pollfd *ufds, u_int nfds,
    struct timespec *tsp, sigset_t *set)
{
	struct pollfd *kfds;
	struct pollfd stackfds[32];
	int error;

	if (kern_poll_maxfds(nfds))
		return (EINVAL);
	if (nfds > nitems(stackfds))
		kfds = mallocarray(nfds, sizeof(*kfds), M_TEMP, M_WAITOK);
	else
		kfds = stackfds;
	error = copyin(ufds, kfds, nfds * sizeof(*kfds));
	if (error != 0)
		goto out;

	error = kern_poll_kfds(td, kfds, nfds, tsp, set);
	if (error == 0)
		error = pollout(td, kfds, ufds, nfds);

out:
	if (nfds > nitems(stackfds))
		free(kfds, M_TEMP);
	return (error);
}

bool
kern_poll_maxfds(u_int nfds)
{

	/*
	 * This is kinda bogus.  We have fd limits, but that is not
	 * really related to the size of the pollfd array.  Make sure
	 * we let the process use at least FD_SETSIZE entries and at
	 * least enough for the system-wide limits.  We want to be reasonably
	 * safe, but not overly restrictive.
	 */
<<<<<<< HEAD

	return (kern_poll(td, fds, nfds, tsp, ssp));
=======
	return (nfds > maxfilesperproc && nfds > FD_SETSIZE);
>>>>>>> e884512a
}

static int
pollrescan(struct thread *td)
{
	struct seltd *stp;
	struct selfd *sfp;
	struct selfd *sfn;
	struct selinfo *si;
	struct filedesc *fdp;
	struct file *fp;
	struct pollfd *fd;
	int n, error;
	bool only_user;

	n = 0;
	fdp = td->td_proc->p_fd;
	stp = td->td_sel;
	only_user = FILEDESC_IS_ONLY_USER(fdp);
	STAILQ_FOREACH_SAFE(sfp, &stp->st_selq, sf_link, sfn) {
		fd = sfp->sf_cookie;
		si = sfp->sf_si;
		selfdfree(stp, sfp);
		/* If the selinfo wasn't cleared the event didn't fire. */
		if (si != NULL)
			continue;
		if (only_user)
			error = fget_only_user(fdp, fd->fd, &cap_event_rights, &fp);
		else
			error = fget_unlocked(fdp, fd->fd, &cap_event_rights, &fp);
		if (__predict_false(error != 0)) {
			fd->revents = POLLNVAL;
			n++;
			continue;
		}
		/*
		 * Note: backend also returns POLLHUP and
		 * POLLERR if appropriate.
		 */
		fd->revents = fo_poll(fp, fd->events, td->td_ucred, td);
		if (only_user)
			fput_only_user(fdp, fp);
		else
			fdrop(fp, td);
		if (fd->revents != 0)
			n++;
	}
	stp->st_flags = 0;
	td->td_retval[0] = n;
	return (0);
}

static int
pollout(struct thread *td, struct pollfd *fds,
    struct pollfd * __capability ufds, u_int nfd)
{
	int error = 0;
	u_int i = 0;
	u_int n = 0;

	for (i = 0; i < nfd; i++) {
		error = copyout(&fds->revents, &ufds->revents,
		    sizeof(ufds->revents));
		if (error)
			return (error);
		if (fds->revents != 0)
			n++;
		fds++;
		ufds++;
	}
	td->td_retval[0] = n;
	return (0);
}

static int
pollscan(struct thread *td, struct pollfd *fds, u_int nfd)
{
	struct filedesc *fdp;
	struct file *fp;
	int i, n, error;
	bool only_user;

	n = 0;
	fdp = td->td_proc->p_fd;
	only_user = FILEDESC_IS_ONLY_USER(fdp);
	for (i = 0; i < nfd; i++, fds++) {
		if (fds->fd < 0) {
			fds->revents = 0;
			continue;
		}
		if (only_user)
			error = fget_only_user(fdp, fds->fd, &cap_event_rights, &fp);
		else
			error = fget_unlocked(fdp, fds->fd, &cap_event_rights, &fp);
		if (__predict_false(error != 0)) {
			fds->revents = POLLNVAL;
			n++;
			continue;
		}
		/*
		 * Note: backend also returns POLLHUP and
		 * POLLERR if appropriate.
		 */
		selfdalloc(td, fds);
		fds->revents = fo_poll(fp, fds->events,
		    td->td_ucred, td);
		if (only_user)
			fput_only_user(fdp, fp);
		else
			fdrop(fp, td);
		/*
		 * POSIX requires POLLOUT to be never
		 * set simultaneously with POLLHUP.
		 */
		if ((fds->revents & POLLHUP) != 0)
			fds->revents &= ~POLLOUT;

		if (fds->revents != 0)
			n++;
	}
	td->td_retval[0] = n;
	return (0);
}

/*
 * XXX This was created specifically to support netncp and netsmb.  This
 * allows the caller to specify a socket to wait for events on.  It returns
 * 0 if any events matched and an error otherwise.  There is no way to
 * determine which events fired.
 */
int
selsocket(struct socket *so, int events, struct timeval *tvp, struct thread *td)
{
	struct timeval rtv;
	sbintime_t asbt, precision, rsbt;
	int error;

	precision = 0;	/* stupid gcc! */
	if (tvp != NULL) {
		rtv = *tvp;
		if (rtv.tv_sec < 0 || rtv.tv_usec < 0 || 
		    rtv.tv_usec >= 1000000)
			return (EINVAL);
		if (!timevalisset(&rtv))
			asbt = 0;
		else if (rtv.tv_sec <= INT32_MAX) {
			rsbt = tvtosbt(rtv);
			precision = rsbt;
			precision >>= tc_precexp;
			if (TIMESEL(&asbt, rsbt))
				asbt += tc_tick_sbt;
			if (asbt <= SBT_MAX - rsbt)
				asbt += rsbt;
			else
				asbt = -1;
		} else
			asbt = -1;
	} else
		asbt = -1;
	seltdinit(td);
	/*
	 * Iterate until the timeout expires or the socket becomes ready.
	 */
	for (;;) {
		selfdalloc(td, NULL);
		if (sopoll(so, events, NULL, td) != 0) {
			error = 0;
			break;
		}
		error = seltdwait(td, asbt, precision);
		if (error)
			break;
	}
	seltdclear(td);
	/* XXX Duplicates ncp/smb behavior. */
	if (error == ERESTART)
		error = 0;
	return (error);
}

/*
 * Preallocate two selfds associated with 'cookie'.  Some fo_poll routines
 * have two select sets, one for read and another for write.
 */
static void
selfdalloc(struct thread *td, void * cookie)
{
	struct seltd *stp;

	stp = td->td_sel;
	if (stp->st_free1 == NULL)
		stp->st_free1 = malloc(sizeof(*stp->st_free1), M_SELFD, M_WAITOK|M_ZERO);
	stp->st_free1->sf_td = stp;
	stp->st_free1->sf_cookie = cookie;
	if (stp->st_free2 == NULL)
		stp->st_free2 = malloc(sizeof(*stp->st_free2), M_SELFD, M_WAITOK|M_ZERO);
	stp->st_free2->sf_td = stp;
	stp->st_free2->sf_cookie = cookie;
}

static void
selfdfree(struct seltd *stp, struct selfd *sfp)
{
	STAILQ_REMOVE(&stp->st_selq, sfp, selfd, sf_link);
	/*
	 * Paired with doselwakeup.
	 */
	if (atomic_load_acq_ptr((uintptr_t *)&sfp->sf_si) != (uintptr_t)NULL) {
		mtx_lock(sfp->sf_mtx);
		if (sfp->sf_si != NULL) {
			TAILQ_REMOVE(&sfp->sf_si->si_tdlist, sfp, sf_threads);
		}
		mtx_unlock(sfp->sf_mtx);
	}
	free(sfp, M_SELFD);
}

/* Drain the waiters tied to all the selfd belonging the specified selinfo. */
void
seldrain(struct selinfo *sip)
{

	/*
	 * This feature is already provided by doselwakeup(), thus it is
	 * enough to go for it.
	 * Eventually, the context, should take care to avoid races
	 * between thread calling select()/poll() and file descriptor
	 * detaching, but, again, the races are just the same as
	 * selwakeup().
	 */
        doselwakeup(sip, -1);
}

/*
 * Record a select request.
 */
void
selrecord(struct thread *selector, struct selinfo *sip)
{
	struct selfd *sfp;
	struct seltd *stp;
	struct mtx *mtxp;

	stp = selector->td_sel;
	/*
	 * Don't record when doing a rescan.
	 */
	if (stp->st_flags & SELTD_RESCAN)
		return;
	/*
	 * Grab one of the preallocated descriptors.
	 */
	sfp = NULL;
	if ((sfp = stp->st_free1) != NULL)
		stp->st_free1 = NULL;
	else if ((sfp = stp->st_free2) != NULL)
		stp->st_free2 = NULL;
	else
		panic("selrecord: No free selfd on selq");
	mtxp = sip->si_mtx;
	if (mtxp == NULL)
		mtxp = mtx_pool_find(mtxpool_select, sip);
	/*
	 * Initialize the sfp and queue it in the thread.
	 */
	sfp->sf_si = sip;
	sfp->sf_mtx = mtxp;
	STAILQ_INSERT_TAIL(&stp->st_selq, sfp, sf_link);
	/*
	 * Now that we've locked the sip, check for initialization.
	 */
	mtx_lock(mtxp);
	if (sip->si_mtx == NULL) {
		sip->si_mtx = mtxp;
		TAILQ_INIT(&sip->si_tdlist);
	}
	/*
	 * Add this thread to the list of selfds listening on this selinfo.
	 */
	TAILQ_INSERT_TAIL(&sip->si_tdlist, sfp, sf_threads);
	mtx_unlock(sip->si_mtx);
}

/* Wake up a selecting thread. */
void
selwakeup(struct selinfo *sip)
{
	doselwakeup(sip, -1);
}

/* Wake up a selecting thread, and set its priority. */
void
selwakeuppri(struct selinfo *sip, int pri)
{
	doselwakeup(sip, pri);
}

/*
 * Do a wakeup when a selectable event occurs.
 */
static void
doselwakeup(struct selinfo *sip, int pri)
{
	struct selfd *sfp;
	struct selfd *sfn;
	struct seltd *stp;

	/* If it's not initialized there can't be any waiters. */
	if (sip->si_mtx == NULL)
		return;
	/*
	 * Locking the selinfo locks all selfds associated with it.
	 */
	mtx_lock(sip->si_mtx);
	TAILQ_FOREACH_SAFE(sfp, &sip->si_tdlist, sf_threads, sfn) {
		/*
		 * Once we remove this sfp from the list and clear the
		 * sf_si seltdclear will know to ignore this si.
		 */
		TAILQ_REMOVE(&sip->si_tdlist, sfp, sf_threads);
		stp = sfp->sf_td;
		mtx_lock(&stp->st_mtx);
		stp->st_flags |= SELTD_PENDING;
		cv_broadcastpri(&stp->st_wait, pri);
		mtx_unlock(&stp->st_mtx);
		/*
		 * Paired with selfdfree.
		 *
		 * Storing this only after the wakeup provides an invariant that
		 * stp is not used after selfdfree returns.
		 */
		atomic_store_rel_ptr((uintptr_t *)&sfp->sf_si, (uintptr_t)NULL);
	}
	mtx_unlock(sip->si_mtx);
}

static void
seltdinit(struct thread *td)
{
	struct seltd *stp;

	stp = td->td_sel;
	if (stp != NULL) {
		MPASS(stp->st_flags == 0);
		MPASS(STAILQ_EMPTY(&stp->st_selq));
		return;
	}
	stp = malloc(sizeof(*stp), M_SELECT, M_WAITOK|M_ZERO);
	mtx_init(&stp->st_mtx, "sellck", NULL, MTX_DEF);
	cv_init(&stp->st_wait, "select");
	stp->st_flags = 0;
	STAILQ_INIT(&stp->st_selq);
	td->td_sel = stp;
}

static int
seltdwait(struct thread *td, sbintime_t sbt, sbintime_t precision)
{
	struct seltd *stp;
	int error;

	stp = td->td_sel;
	/*
	 * An event of interest may occur while we do not hold the seltd
	 * locked so check the pending flag before we sleep.
	 */
	mtx_lock(&stp->st_mtx);
	/*
	 * Any further calls to selrecord will be a rescan.
	 */
	stp->st_flags |= SELTD_RESCAN;
	if (stp->st_flags & SELTD_PENDING) {
		mtx_unlock(&stp->st_mtx);
		return (0);
	}
	if (sbt == 0)
		error = EWOULDBLOCK;
	else if (sbt != -1)
		error = cv_timedwait_sig_sbt(&stp->st_wait, &stp->st_mtx,
		    sbt, precision, C_ABSOLUTE);
	else
		error = cv_wait_sig(&stp->st_wait, &stp->st_mtx);
	mtx_unlock(&stp->st_mtx);

	return (error);
}

void
seltdfini(struct thread *td)
{
	struct seltd *stp;

	stp = td->td_sel;
	if (stp == NULL)
		return;
	MPASS(stp->st_flags == 0);
	MPASS(STAILQ_EMPTY(&stp->st_selq));
	if (stp->st_free1)
		free(stp->st_free1, M_SELFD);
	if (stp->st_free2)
		free(stp->st_free2, M_SELFD);
	td->td_sel = NULL;
	cv_destroy(&stp->st_wait);
	mtx_destroy(&stp->st_mtx);
	free(stp, M_SELECT);
}

/*
 * Remove the references to the thread from all of the objects we were
 * polling.
 */
static void
seltdclear(struct thread *td)
{
	struct seltd *stp;
	struct selfd *sfp;
	struct selfd *sfn;

	stp = td->td_sel;
	STAILQ_FOREACH_SAFE(sfp, &stp->st_selq, sf_link, sfn)
		selfdfree(stp, sfp);
	stp->st_flags = 0;
}

static void selectinit(void *);
SYSINIT(select, SI_SUB_SYSCALLS, SI_ORDER_ANY, selectinit, NULL);
static void
selectinit(void *dummy __unused)
{

	mtxpool_select = mtx_pool_create("select mtxpool", 128, MTX_DEF);
}

/*
 * Set up a syscall return value that follows the convention specified for
 * posix_* functions.
 */
int
kern_posix_error(struct thread *td, int error)
{

	if (error <= 0)
		return (error);
	td->td_errno = error;
	td->td_pflags |= TDP_NERRNO;
	td->td_retval[0] = error;
	return (0);
}
// CHERI CHANGES START
// {
//   "updated": 20200706,
//   "target_type": "kernel",
//   "changes": [
//     "iovec-macros",
//     "user_capabilities"
//   ],
//   "changes_purecap": [
//     "pointer_shape"
//   ]
// }
// CHERI CHANGES END<|MERGE_RESOLUTION|>--- conflicted
+++ resolved
@@ -1513,11 +1513,7 @@
  * kfds points to an array in the kernel.
  */
 int
-<<<<<<< HEAD
-kern_poll(struct thread *td, struct pollfd * __capability ufds, u_int nfds,
-=======
 kern_poll_kfds(struct thread *td, struct pollfd *kfds, u_int nfds,
->>>>>>> e884512a
     struct timespec *tsp, sigset_t *uset)
 {
 	sbintime_t sbt, precision, tmp;
@@ -1619,14 +1615,14 @@
 		ssp = &set;
 	} else
 		ssp = NULL;
-	return (kern_poll(td, uap->fds, uap->nfds, tsp, ssp));
+	return (kern_poll(td, fds, nfds, tsp, ssp));
 }
 
 /*
  * ufds points to an array in user space.
  */
 int
-kern_poll(struct thread *td, struct pollfd *ufds, u_int nfds,
+kern_poll(struct thread *td, struct pollfd * __capability ufds, u_int nfds,
     struct timespec *tsp, sigset_t *set)
 {
 	struct pollfd *kfds;
@@ -1664,12 +1660,7 @@
 	 * least enough for the system-wide limits.  We want to be reasonably
 	 * safe, but not overly restrictive.
 	 */
-<<<<<<< HEAD
-
-	return (kern_poll(td, fds, nfds, tsp, ssp));
-=======
 	return (nfds > maxfilesperproc && nfds > FD_SETSIZE);
->>>>>>> e884512a
 }
 
 static int
