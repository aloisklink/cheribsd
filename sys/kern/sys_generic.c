/*-
 * SPDX-License-Identifier: BSD-3-Clause
 *
 * Copyright (c) 1982, 1986, 1989, 1993
 *	The Regents of the University of California.  All rights reserved.
 * (c) UNIX System Laboratories, Inc.
 * All or some portions of this file are derived from material licensed
 * to the University of California by American Telephone and Telegraph
 * Co. or Unix System Laboratories, Inc. and are reproduced herein with
 * the permission of UNIX System Laboratories, Inc.
 *
 * Redistribution and use in source and binary forms, with or without
 * modification, are permitted provided that the following conditions
 * are met:
 * 1. Redistributions of source code must retain the above copyright
 *    notice, this list of conditions and the following disclaimer.
 * 2. Redistributions in binary form must reproduce the above copyright
 *    notice, this list of conditions and the following disclaimer in the
 *    documentation and/or other materials provided with the distribution.
 * 3. Neither the name of the University nor the names of its contributors
 *    may be used to endorse or promote products derived from this software
 *    without specific prior written permission.
 *
 * THIS SOFTWARE IS PROVIDED BY THE REGENTS AND CONTRIBUTORS ``AS IS'' AND
 * ANY EXPRESS OR IMPLIED WARRANTIES, INCLUDING, BUT NOT LIMITED TO, THE
 * IMPLIED WARRANTIES OF MERCHANTABILITY AND FITNESS FOR A PARTICULAR PURPOSE
 * ARE DISCLAIMED.  IN NO EVENT SHALL THE REGENTS OR CONTRIBUTORS BE LIABLE
 * FOR ANY DIRECT, INDIRECT, INCIDENTAL, SPECIAL, EXEMPLARY, OR CONSEQUENTIAL
 * DAMAGES (INCLUDING, BUT NOT LIMITED TO, PROCUREMENT OF SUBSTITUTE GOODS
 * OR SERVICES; LOSS OF USE, DATA, OR PROFITS; OR BUSINESS INTERRUPTION)
 * HOWEVER CAUSED AND ON ANY THEORY OF LIABILITY, WHETHER IN CONTRACT, STRICT
 * LIABILITY, OR TORT (INCLUDING NEGLIGENCE OR OTHERWISE) ARISING IN ANY WAY
 * OUT OF THE USE OF THIS SOFTWARE, EVEN IF ADVISED OF THE POSSIBILITY OF
 * SUCH DAMAGE.
 *
 *	@(#)sys_generic.c	8.5 (Berkeley) 1/21/94
 */

#include <sys/cdefs.h>
__FBSDID("$FreeBSD$");

#include "opt_capsicum.h"
#include "opt_ktrace.h"

#include <sys/param.h>
#include <sys/systm.h>
#include <sys/sysproto.h>
#include <sys/capsicum.h>
#include <sys/filedesc.h>
#include <sys/filio.h>
#include <sys/fcntl.h>
#include <sys/file.h>
#include <sys/lock.h>
#include <sys/proc.h>
#include <sys/signalvar.h>
#include <sys/socketvar.h>
#include <sys/uio.h>
#include <sys/kernel.h>
#include <sys/ktr.h>
#include <sys/limits.h>
#include <sys/malloc.h>
#include <sys/poll.h>
#include <sys/resourcevar.h>
#include <sys/selinfo.h>
#include <sys/sleepqueue.h>
#include <sys/syscallsubr.h>
#include <sys/sysctl.h>
#include <sys/sysent.h>
#include <sys/vnode.h>
#include <sys/bio.h>
#include <sys/buf.h>
#include <sys/condvar.h>
#ifdef KTRACE
#include <sys/ktrace.h>
#endif

#include <security/audit/audit.h>

/*
 * The following macro defines how many bytes will be allocated from
 * the stack instead of memory allocated when passing the IOCTL data
 * structures from userspace and to the kernel. Some IOCTLs having
 * small data structures are used very frequently and this small
 * buffer on the stack gives a significant speedup improvement for
 * those requests. The value of this define should be greater or equal
 * to 64 bytes and should also be power of two. The data structure is
 * currently hard-aligned to a 8-byte boundary on the stack. This
 * should currently be sufficient for all supported platforms.
 */
#define	SYS_IOCTL_SMALL_SIZE	128	/* bytes */
#define	SYS_IOCTL_SMALL_ALIGN	MAX(sizeof(void * __capability), 8)	/* bytes */

#ifdef __LP64__
static int iosize_max_clamp = 0;
SYSCTL_INT(_debug, OID_AUTO, iosize_max_clamp, CTLFLAG_RW,
    &iosize_max_clamp, 0, "Clamp max i/o size to INT_MAX");
static int devfs_iosize_max_clamp = 1;
SYSCTL_INT(_debug, OID_AUTO, devfs_iosize_max_clamp, CTLFLAG_RW,
    &devfs_iosize_max_clamp, 0, "Clamp max i/o size to INT_MAX for devices");
#endif

/*
 * Assert that the return value of read(2) and write(2) syscalls fits
 * into a register.  If not, an architecture will need to provide the
 * usermode wrappers to reconstruct the result.
 */
CTASSERT(sizeof(register_t) >= sizeof(size_t));

MALLOC_DEFINE(M_IOCTLOPS, "ioctlops", "ioctl data buffer");
static MALLOC_DEFINE(M_SELECT, "select", "select() buffer");
MALLOC_DEFINE(M_IOV, "iov", "large iov's");

static int	pollout(struct thread *, struct pollfd *,
		    struct pollfd * __capability, u_int);
static int	pollscan(struct thread *, struct pollfd *, u_int);
static int	pollrescan(struct thread *);
static int	selscan(struct thread *, fd_mask **, fd_mask **, int);
static int	selrescan(struct thread *, fd_mask **, fd_mask **);
static void	selfdalloc(struct thread *, void *);
static void	selfdfree(struct seltd *, struct selfd *);
static int	dofileread(struct thread *, int, struct file *, struct uio *,
		    off_t, int);
static int	dofilewrite(struct thread *, int, struct file *, struct uio *,
		    off_t, int);
static void	doselwakeup(struct selinfo *, int);
static void	seltdinit(struct thread *);
static int	seltdwait(struct thread *, sbintime_t, sbintime_t);
static void	seltdclear(struct thread *);

/*
 * One seltd per-thread allocated on demand as needed.
 *
 *	t - protected by st_mtx
 * 	k - Only accessed by curthread or read-only
 */
struct seltd {
	STAILQ_HEAD(, selfd)	st_selq;	/* (k) List of selfds. */
	struct selfd		*st_free1;	/* (k) free fd for read set. */
	struct selfd		*st_free2;	/* (k) free fd for write set. */
	struct mtx		st_mtx;		/* Protects struct seltd */
	struct cv		st_wait;	/* (t) Wait channel. */
	int			st_flags;	/* (t) SELTD_ flags. */
};

#define	SELTD_PENDING	0x0001			/* We have pending events. */
#define	SELTD_RESCAN	0x0002			/* Doing a rescan. */

/*
 * One selfd allocated per-thread per-file-descriptor.
 *	f - protected by sf_mtx
 */
struct selfd {
	STAILQ_ENTRY(selfd)	sf_link;	/* (k) fds owned by this td. */
	TAILQ_ENTRY(selfd)	sf_threads;	/* (f) fds on this selinfo. */
	struct selinfo		*sf_si;		/* (f) selinfo when linked. */
	struct mtx		*sf_mtx;	/* Pointer to selinfo mtx. */
	struct seltd		*sf_td;		/* (k) owning seltd. */
<<<<<<< HEAD
	void *			sf_cookie;	/* (k) fd or pollfd. */
	u_int			sf_refs;
=======
	void			*sf_cookie;	/* (k) fd or pollfd. */
>>>>>>> 6a7bacd4
};

MALLOC_DEFINE(M_SELFD, "selfd", "selfd");
static struct mtx_pool *mtxpool_select;

#ifdef __LP64__
size_t
devfs_iosize_max(void)
{

	return (devfs_iosize_max_clamp || SV_CURPROC_FLAG(SV_ILP32) ?
	    INT_MAX : SSIZE_MAX);
}

size_t
iosize_max(void)
{

	return (iosize_max_clamp || SV_CURPROC_FLAG(SV_ILP32) ?
	    INT_MAX : SSIZE_MAX);
}
#endif

#ifndef _SYS_SYSPROTO_H_
struct read_args {
	int	fd;
	void	*buf;
	size_t	nbyte;
};
#endif
int
sys_read(struct thread *td, struct read_args *uap)
{

	return (user_read(td, uap->fd, uap->buf, uap->nbyte));
}

int
user_read(struct thread *td, int fd, void * __capability buf, size_t nbyte)
{
	struct uio auio;
	struct iovec aiov;

	if (nbyte > IOSIZE_MAX)
		return (EINVAL);
	IOVEC_INIT_C(&aiov, buf, nbyte);
	auio.uio_iov = &aiov;
	auio.uio_iovcnt = 1;
	auio.uio_resid = nbyte;
	auio.uio_segflg = UIO_USERSPACE;
	return (kern_readv(td, fd, &auio));
}

/*
 * Positioned read system call
 */
#ifndef _SYS_SYSPROTO_H_
struct pread_args {
	int	fd;
	void	*buf;
	size_t	nbyte;
	int	pad;
	off_t	offset;
};
#endif
int
sys_pread(struct thread *td, struct pread_args *uap)
{

	return (kern_pread(td, uap->fd, uap->buf, uap->nbyte, uap->offset));
}

int
kern_pread(struct thread *td, int fd, void * __capability buf, size_t nbyte,
    off_t offset)
{
	struct uio auio;
	struct iovec aiov;

	if (nbyte > IOSIZE_MAX)
		return (EINVAL);
	IOVEC_INIT_C(&aiov, buf, nbyte);
	auio.uio_iov = &aiov;
	auio.uio_iovcnt = 1;
	auio.uio_resid = nbyte;
	auio.uio_segflg = UIO_USERSPACE;
	return (kern_preadv(td, fd, &auio, offset));
}

#if defined(COMPAT_FREEBSD6)
int
freebsd6_pread(struct thread *td, struct freebsd6_pread_args *uap)
{

	return (kern_pread(td, uap->fd, uap->buf, uap->nbyte, uap->offset));
}
#endif

/*
 * Scatter read system call.
 */
#ifndef _SYS_SYSPROTO_H_
struct readv_args {
	int	fd;
	struct	iovec *iovp;
	u_int	iovcnt;
};
#endif
int
sys_readv(struct thread *td, struct readv_args *uap)
{

	return (user_readv(td, uap->fd, uap->iovp, uap->iovcnt, copyinuio));
}

int
user_readv(struct thread *td, int fd, struct iovec * __capability iovp,
    u_int iovcnt, copyinuio_t *copyinuio_f)
{
	struct uio *auio;
	int error;

	error = copyinuio_f(iovp, iovcnt, &auio);
	if (error)
		return (error);
	error = kern_readv(td, fd, auio);
	free(auio, M_IOV);
	return (error);
}

int
kern_readv(struct thread *td, int fd, struct uio *auio)
{
	struct file *fp;
	int error;

	error = fget_read(td, fd, &cap_read_rights, &fp);
	if (error)
		return (error);
	error = dofileread(td, fd, fp, auio, (off_t)-1, 0);
	fdrop(fp, td);
	return (error);
}

/*
 * Scatter positioned read system call.
 */
#ifndef _SYS_SYSPROTO_H_
struct preadv_args {
	int	fd;
	struct	iovec *iovp;
	u_int	iovcnt;
	off_t	offset;
};
#endif
int
sys_preadv(struct thread *td, struct preadv_args *uap)
{

	return (user_preadv(td, uap->fd, uap->iovp, uap->iovcnt, uap->offset,
	    copyinuio));
}

int
user_preadv(struct thread *td, int fd, struct iovec * __capability iovp,
    u_int iovcnt, off_t offset, copyinuio_t *copyinuio_f)
{
	struct uio *auio;
	int error;

	error = copyinuio_f(iovp, iovcnt, &auio);
	if (error)
		return (error);
	error = kern_preadv(td, fd, auio, offset);
	free(auio, M_IOV);
	return (error);
}

int
kern_preadv(struct thread *td, int fd, struct uio *auio, off_t offset)
{
	struct file *fp;
	int error;

	error = fget_read(td, fd, &cap_pread_rights, &fp);
	if (error)
		return (error);
	if (!(fp->f_ops->fo_flags & DFLAG_SEEKABLE))
		error = ESPIPE;
	else if (offset < 0 &&
	    (fp->f_vnode == NULL || fp->f_vnode->v_type != VCHR))
		error = EINVAL;
	else
		error = dofileread(td, fd, fp, auio, offset, FOF_OFFSET);
	fdrop(fp, td);
	return (error);
}

/*
 * Common code for readv and preadv that reads data in
 * from a file using the passed in uio, offset, and flags.
 */
static int
dofileread(struct thread *td, int fd, struct file *fp, struct uio *auio,
    off_t offset, int flags)
{
	ssize_t cnt;
	int error;
#ifdef KTRACE
	struct uio *ktruio = NULL;
#endif

	AUDIT_ARG_FD(fd);

	/* Finish zero length reads right here */
	if (auio->uio_resid == 0) {
		td->td_retval[0] = 0;
		return (0);
	}
	auio->uio_rw = UIO_READ;
	auio->uio_offset = offset;
	auio->uio_td = td;
#ifdef KTRACE
	if (KTRPOINT(td, KTR_GENIO)) 
		ktruio = cloneuio(auio);
#endif
	cnt = auio->uio_resid;
	if ((error = fo_read(fp, auio, td->td_ucred, flags, td))) {
		if (auio->uio_resid != cnt && (error == ERESTART ||
		    error == EINTR || error == EWOULDBLOCK))
			error = 0;
	}
	cnt -= auio->uio_resid;
#ifdef KTRACE
	if (ktruio != NULL) {
		ktruio->uio_resid = cnt;
		ktrgenio(fd, UIO_READ, ktruio, error);
	}
#endif
	td->td_retval[0] = cnt;
	return (error);
}

#ifndef _SYS_SYSPROTO_H_
struct write_args {
	int	fd;
	const void *buf;
	size_t	nbyte;
};
#endif
int
sys_write(struct thread *td, struct write_args *uap)
{

	return (kern_write(td, uap->fd, uap->buf, uap->nbyte));
}

int
kern_write(struct thread *td, int fd, const void * __capability buf,
    size_t nbyte)
{
	struct uio auio;
	struct iovec aiov;
	int error;

	if (nbyte > IOSIZE_MAX)
		return (EINVAL);
	IOVEC_INIT_C(&aiov, __DECONST_CAP(void * __capability, buf), nbyte);
	auio.uio_iov = &aiov;
	auio.uio_iovcnt = 1;
	auio.uio_resid = nbyte;
	auio.uio_segflg = UIO_USERSPACE;
	error = kern_writev(td, fd, &auio);
	return (error);
}

/*
 * Positioned write system call.
 */
#ifndef _SYS_SYSPROTO_H_
struct pwrite_args {
	int	fd;
	const void *buf;
	size_t	nbyte;
	int	pad;
	off_t	offset;
};
#endif
int
sys_pwrite(struct thread *td, struct pwrite_args *uap)
{

	return (kern_pwrite(td, uap->fd, uap->buf, uap->nbyte, uap->offset));
}

int
kern_pwrite(struct thread *td, int fd, const void * __capability buf,
    size_t nbyte, off_t offset)
{
	struct uio auio;
	struct iovec aiov;
	int error;

	if (nbyte > IOSIZE_MAX)
		return (EINVAL);
	IOVEC_INIT_C(&aiov, __DECONST_CAP(void * __capability, buf), nbyte);
	auio.uio_iov = &aiov;
	auio.uio_iovcnt = 1;
	auio.uio_resid = nbyte;
	auio.uio_segflg = UIO_USERSPACE;
	error = kern_pwritev(td, fd, &auio, offset);
	return (error);
}

#if defined(COMPAT_FREEBSD6)
int
freebsd6_pwrite(struct thread *td, struct freebsd6_pwrite_args *uap)
{

	return (kern_pwrite(td, uap->fd, uap->buf, uap->nbyte, uap->offset));
}
#endif

/*
 * Gather write system call.
 */
#ifndef _SYS_SYSPROTO_H_
struct writev_args {
	int	fd;
	struct	iovec *iovp;
	u_int	iovcnt;
};
#endif
int
sys_writev(struct thread *td, struct writev_args *uap)
{

	return (user_writev(td, uap->fd, uap->iovp, uap->iovcnt, copyinuio));
}

int
user_writev(struct thread *td, int fd, struct iovec * __capability iovp,
    u_int iovcnt, copyinuio_t *copyinuio_f)
{
	struct uio *auio;
	int error;

	error = copyinuio_f(iovp, iovcnt, &auio);
	if (error)
		return (error);
	error = kern_writev(td, fd, auio);
	free(auio, M_IOV);
	return (error);
}

int
kern_writev(struct thread *td, int fd, struct uio *auio)
{
	struct file *fp;
	int error;

	error = fget_write(td, fd, &cap_write_rights, &fp);
	if (error)
		return (error);
	error = dofilewrite(td, fd, fp, auio, (off_t)-1, 0);
	fdrop(fp, td);
	return (error);
}

/*
 * Gather positioned write system call.
 */
#ifndef _SYS_SYSPROTO_H_
struct pwritev_args {
	int	fd;
	struct	iovec *iovp;
	u_int	iovcnt;
	off_t	offset;
};
#endif
int
sys_pwritev(struct thread *td, struct pwritev_args *uap)
{

	return (user_pwritev(td, uap->fd, uap->iovp, uap->iovcnt, uap->offset,
	    copyinuio));
}

int
user_pwritev(struct thread *td, int fd, struct iovec * __capability iovp,
    u_int iovcnt, off_t offset, copyinuio_t *copyinuio_f)
{
	struct uio *auio;
	int error;

	error = copyinuio_f(iovp, iovcnt, &auio);
	if (error)
		return (error);
	error = kern_pwritev(td, fd, auio, offset);
	free(auio, M_IOV);
	return (error);
}

int
kern_pwritev(struct thread *td, int fd, struct uio *auio, off_t offset)
{
	struct file *fp;
	int error;

	error = fget_write(td, fd, &cap_pwrite_rights, &fp);
	if (error)
		return (error);
	if (!(fp->f_ops->fo_flags & DFLAG_SEEKABLE))
		error = ESPIPE;
	else if (offset < 0 &&
	    (fp->f_vnode == NULL || fp->f_vnode->v_type != VCHR))
		error = EINVAL;
	else
		error = dofilewrite(td, fd, fp, auio, offset, FOF_OFFSET);
	fdrop(fp, td);
	return (error);
}

/*
 * Common code for writev and pwritev that writes data to
 * a file using the passed in uio, offset, and flags.
 */
static int
dofilewrite(struct thread *td, int fd, struct file *fp, struct uio *auio,
    off_t offset, int flags)
{
	ssize_t cnt;
	int error;
#ifdef KTRACE
	struct uio *ktruio = NULL;
#endif

	AUDIT_ARG_FD(fd);
	auio->uio_rw = UIO_WRITE;
	auio->uio_td = td;
	auio->uio_offset = offset;
#ifdef KTRACE
	if (KTRPOINT(td, KTR_GENIO))
		ktruio = cloneuio(auio);
#endif
	cnt = auio->uio_resid;
	if ((error = fo_write(fp, auio, td->td_ucred, flags, td))) {
		if (auio->uio_resid != cnt && (error == ERESTART ||
		    error == EINTR || error == EWOULDBLOCK))
			error = 0;
		/* Socket layer is responsible for issuing SIGPIPE. */
		if (fp->f_type != DTYPE_SOCKET && error == EPIPE) {
			PROC_LOCK(td->td_proc);
			tdsignal(td, SIGPIPE);
			PROC_UNLOCK(td->td_proc);
		}
	}
	cnt -= auio->uio_resid;
#ifdef KTRACE
	if (ktruio != NULL) {
		ktruio->uio_resid = cnt;
		ktrgenio(fd, UIO_WRITE, ktruio, error);
	}
#endif
	td->td_retval[0] = cnt;
	return (error);
}

/*
 * Truncate a file given a file descriptor.
 *
 * Can't use fget_write() here, since must return EINVAL and not EBADF if the
 * descriptor isn't writable.
 */
int
kern_ftruncate(struct thread *td, int fd, off_t length)
{
	struct file *fp;
	int error;

	AUDIT_ARG_FD(fd);
	if (length < 0)
		return (EINVAL);
	error = fget(td, fd, &cap_ftruncate_rights, &fp);
	if (error)
		return (error);
	AUDIT_ARG_FILE(td->td_proc, fp);
	if (!(fp->f_flag & FWRITE)) {
		fdrop(fp, td);
		return (EINVAL);
	}
	error = fo_truncate(fp, length, td->td_ucred, td);
	fdrop(fp, td);
	return (error);
}

#ifndef _SYS_SYSPROTO_H_
struct ftruncate_args {
	int	fd;
	int	pad;
	off_t	length;
};
#endif
int
sys_ftruncate(struct thread *td, struct ftruncate_args *uap)
{

	return (kern_ftruncate(td, uap->fd, uap->length));
}

#if defined(COMPAT_43)
#ifndef _SYS_SYSPROTO_H_
struct oftruncate_args {
	int	fd;
	long	length;
};
#endif
int
oftruncate(struct thread *td, struct oftruncate_args *uap)
{

	return (kern_ftruncate(td, uap->fd, uap->length));
}
#endif /* COMPAT_43 */

#ifndef _SYS_SYSPROTO_H_
struct ioctl_args {
	int	fd;
	u_long	com;
	caddr_t	data;
};
#endif
/* ARGSUSED */
int
sys_ioctl(struct thread *td, struct ioctl_args *uap)
{

	return (user_ioctl(td, uap->fd, uap->com, uap->data, &uap->data, 1));
}

int
user_ioctl(struct thread *td, int fd, u_long ucom,
    void * __capability udata, void *datap, int copycaps)
{
	u_char smalldata[SYS_IOCTL_SMALL_SIZE] __aligned(SYS_IOCTL_SMALL_ALIGN);
	uint32_t com;
	int arg, error;
	u_int size;
	caddr_t data;

#ifdef INVARIANTS
	if (ucom > 0xffffffff) {
		printf(
		    "WARNING pid %d (%s): ioctl sign-extension ioctl %lx\n",
		    td->td_proc->p_pid, td->td_name, ucom);
	}
#endif
	com = (uint32_t)ucom;

	/*
	 * Interpret high order word to find amount of data to be
	 * copied to/from the user's address space.
	 */
	size = IOCPARM_LEN(com);
	if ((size > IOCPARM_MAX) ||
	    ((com & (IOC_VOID  | IOC_IN | IOC_OUT)) == 0) ||
#if defined(COMPAT_FREEBSD5) || defined(COMPAT_FREEBSD4) || defined(COMPAT_43)
	    ((com & IOC_OUT) && size == 0) ||
#else
	    ((com & (IOC_IN | IOC_OUT)) && size == 0) ||
#endif
	    ((com & IOC_VOID) && size > 0 && size != sizeof(int)))
		return (ENOTTY);

	if (size > 0) {
		if (com & IOC_VOID) {
			/* Integer argument. */
			arg = (__cheri_addr intptr_t)udata;
			data = (void *)&arg;
			size = 0;
		} else {
			if (size > SYS_IOCTL_SMALL_SIZE)
				data = malloc(size, M_IOCTLOPS, M_WAITOK);
			else
				data = smalldata;
		}
	} else
		data = datap;
	if (com & IOC_IN) {
		if (copycaps)
			error = copyincap(udata, data, size);
		else
			error = copyin(udata, data, size);
		if (error != 0)
			goto out;
	} else if (com & IOC_OUT) {
		/*
		 * Zero the buffer so the user always
		 * gets back something deterministic.
		 */
		bzero(data, size);
	}

	error = kern_ioctl(td, fd, com, data);

	if (error == 0 && (com & IOC_OUT)) {
		if (copycaps)
			error = copyoutcap(data, udata, size);
		else
			error = copyout(data, udata, size);
	}

out:
	if (size > SYS_IOCTL_SMALL_SIZE)
		free(data, M_IOCTLOPS);
	return (error);
}

int
kern_ioctl(struct thread *td, int fd, u_long com, caddr_t data)
{
	struct file *fp;
	struct filedesc *fdp;
	int error, tmp, locked;

	AUDIT_ARG_FD(fd);
	AUDIT_ARG_CMD(com);

	fdp = td->td_proc->p_fd;

	switch (com) {
	case FIONCLEX:
	case FIOCLEX:
		FILEDESC_XLOCK(fdp);
		locked = LA_XLOCKED;
		break;
	default:
#ifdef CAPABILITIES
		FILEDESC_SLOCK(fdp);
		locked = LA_SLOCKED;
#else
		locked = LA_UNLOCKED;
#endif
		break;
	}

#ifdef CAPABILITIES
	if ((fp = fget_locked(fdp, fd)) == NULL) {
		error = EBADF;
		goto out;
	}
	if ((error = cap_ioctl_check(fdp, fd, com)) != 0) {
		fp = NULL;	/* fhold() was not called yet */
		goto out;
	}
	if (!fhold(fp)) {
		error = EBADF;
		fp = NULL;
		goto out;
	}
	if (locked == LA_SLOCKED) {
		FILEDESC_SUNLOCK(fdp);
		locked = LA_UNLOCKED;
	}
#else
	error = fget(td, fd, &cap_ioctl_rights, &fp);
	if (error != 0) {
		fp = NULL;
		goto out;
	}
#endif
	if ((fp->f_flag & (FREAD | FWRITE)) == 0) {
		error = EBADF;
		goto out;
	}

	switch (com) {
	case FIONCLEX:
		fdp->fd_ofiles[fd].fde_flags &= ~UF_EXCLOSE;
		goto out;
	case FIOCLEX:
		fdp->fd_ofiles[fd].fde_flags |= UF_EXCLOSE;
		goto out;
	case FIONBIO:
		if ((tmp = *(int *)data))
			atomic_set_int(&fp->f_flag, FNONBLOCK);
		else
			atomic_clear_int(&fp->f_flag, FNONBLOCK);
		data = (void *)&tmp;
		break;
	case FIOASYNC:
		if ((tmp = *(int *)data))
			atomic_set_int(&fp->f_flag, FASYNC);
		else
			atomic_clear_int(&fp->f_flag, FASYNC);
		data = (void *)&tmp;
		break;
	}

	error = fo_ioctl(fp, com, data, td->td_ucred, td);
out:
	switch (locked) {
	case LA_XLOCKED:
		FILEDESC_XUNLOCK(fdp);
		break;
#ifdef CAPABILITIES
	case LA_SLOCKED:
		FILEDESC_SUNLOCK(fdp);
		break;
#endif
	default:
		FILEDESC_UNLOCK_ASSERT(fdp);
		break;
	}
	if (fp != NULL)
		fdrop(fp, td);
	return (error);
}

int
sys_posix_fallocate(struct thread *td, struct posix_fallocate_args *uap)
{
	int error;

	error = kern_posix_fallocate(td, uap->fd, uap->offset, uap->len);
	return (kern_posix_error(td, error));
}

int
kern_posix_fallocate(struct thread *td, int fd, off_t offset, off_t len)
{
	struct file *fp;
	int error;

	AUDIT_ARG_FD(fd);
	if (offset < 0 || len <= 0)
		return (EINVAL);
	/* Check for wrap. */
	if (offset > OFF_MAX - len)
		return (EFBIG);
	AUDIT_ARG_FD(fd);
	error = fget(td, fd, &cap_pwrite_rights, &fp);
	if (error != 0)
		return (error);
	AUDIT_ARG_FILE(td->td_proc, fp);
	if ((fp->f_ops->fo_flags & DFLAG_SEEKABLE) == 0) {
		error = ESPIPE;
		goto out;
	}
	if ((fp->f_flag & FWRITE) == 0) {
		error = EBADF;
		goto out;
	}

	error = fo_fallocate(fp, offset, len, td);
 out:
	fdrop(fp, td);
	return (error);
}

int
poll_no_poll(int events)
{
	/*
	 * Return true for read/write.  If the user asked for something
	 * special, return POLLNVAL, so that clients have a way of
	 * determining reliably whether or not the extended
	 * functionality is present without hard-coding knowledge
	 * of specific filesystem implementations.
	 */
	if (events & ~POLLSTANDARD)
		return (POLLNVAL);

	return (events & (POLLIN | POLLOUT | POLLRDNORM | POLLWRNORM));
}

int
sys_pselect(struct thread *td, struct pselect_args *uap)
{

	return (user_pselect(td, uap->nd, uap->in, uap->ou, uap->ex, uap->ts,
	    uap->sm));
}

int
user_pselect(struct thread *td, int nd, fd_set * __capability in,
    fd_set * __capability ou, fd_set * __capability ex,
    const struct timespec * __capability uts, const sigset_t * __capability sm)
{
	struct timespec ts;
	struct timeval tv, *tvp;
	sigset_t set, *uset;
	int error;

	if (uts != NULL) {
		error = copyin(uts, &ts, sizeof(ts));
		if (error != 0)
		    return (error);
		TIMESPEC_TO_TIMEVAL(&tv, &ts);
		tvp = &tv;
	} else
		tvp = NULL;
	if (sm != NULL) {
		error = copyin(sm, &set, sizeof(set));
		if (error != 0)
			return (error);
		uset = &set;
	} else
		uset = NULL;
	return (kern_pselect(td, nd, in, ou, ex, tvp, uset, NFDBITS));
}

int
kern_pselect(struct thread *td, int nd, fd_set * __capability in,
    fd_set * __capability ou, fd_set * __capability ex,
    struct timeval *tvp, sigset_t *uset, int abi_nfdbits)
{
	int error;

	if (uset != NULL) {
		error = kern_sigprocmask(td, SIG_SETMASK, uset,
		    &td->td_oldsigmask, 0);
		if (error != 0)
			return (error);
		td->td_pflags |= TDP_OLDMASK;
		/*
		 * Make sure that ast() is called on return to
		 * usermode and TDP_OLDMASK is cleared, restoring old
		 * sigmask.
		 */
		thread_lock(td);
		td->td_flags |= TDF_ASTPENDING;
		thread_unlock(td);
	}
	error = kern_select(td, nd, in, ou, ex, tvp, abi_nfdbits);
	return (error);
}

#ifndef _SYS_SYSPROTO_H_
struct select_args {
	int	nd;
	fd_set	*in, *ou, *ex;
	struct	timeval *tv;
};
#endif
int
sys_select(struct thread *td, struct select_args *uap)
{

	return (user_select(td, uap->nd, uap->in, uap->ou, uap->ex, uap->tv));
}

int
user_select(struct thread *td, int nd, fd_set * __capability in,
    fd_set * __capability ou, fd_set * __capability ex,
    struct timeval * __capability utv)
{
	struct timeval tv, *tvp;
	int error;

	if (utv != NULL) {
		error = copyin(utv, &tv, sizeof(tv));
		if (error)
			return (error);
		tvp = &tv;
	} else
		tvp = NULL;

	return (kern_select(td, nd, in, ou, ex, tvp, NFDBITS));
}

/*
 * In the unlikely case when user specified n greater then the last
 * open file descriptor, check that no bits are set after the last
 * valid fd.  We must return EBADF if any is set.
 *
 * There are applications that rely on the behaviour.
 *
 * nd is fd_nfiles.
 */
static int
select_check_badfd(fd_set * __capability fd_in, int nd, int ndu,
    int abi_nfdbits)
{
	char * __capability addr, * __capability oaddr;
	int b, i, res;
	uint8_t bits;

	if (nd >= ndu || fd_in == NULL)
		return (0);

	oaddr = NULL;
	bits = 0; /* silence gcc */
	for (i = nd; i < ndu; i++) {
		b = i / NBBY;
#if BYTE_ORDER == LITTLE_ENDIAN
		addr = (char * __capability)fd_in + b;
#else
		addr = (char * __capability)fd_in;
		if (abi_nfdbits == NFDBITS) {
			addr += rounddown(b, sizeof(fd_mask)) +
			    sizeof(fd_mask) - 1 - b % sizeof(fd_mask);
		} else {
			addr += rounddown(b, sizeof(uint32_t)) +
			    sizeof(uint32_t) - 1 - b % sizeof(uint32_t);
		}
#endif
		if (addr != oaddr) {
			res = fubyte(addr);
			if (res == -1)
				return (EFAULT);
			oaddr = addr;
			bits = res;
		}
		if ((bits & (1 << (i % NBBY))) != 0)
			return (EBADF);
	}
	return (0);
}

int
kern_select(struct thread *td, int nd, fd_set * __capability fd_in,
    fd_set * __capability fd_ou, fd_set * __capability fd_ex,
    struct timeval *tvp, int abi_nfdbits)
{
	struct filedesc *fdp;
	/*
	 * The magic 2048 here is chosen to be just enough for FD_SETSIZE
	 * infds with the new FD_SETSIZE of 1024, and more than enough for
	 * FD_SETSIZE infds, outfds and exceptfds with the old FD_SETSIZE
	 * of 256.
	 */
	fd_mask s_selbits[howmany(2048, NFDBITS)];
	fd_mask *ibits[3], *obits[3], *selbits, *sbp;
	struct timeval rtv;
	sbintime_t asbt, precision, rsbt;
	u_int nbufbytes, ncpbytes, ncpubytes, nfdbits;
	int error, lf, ndu;

	if (nd < 0)
		return (EINVAL);
	fdp = td->td_proc->p_fd;
	ndu = nd;
	lf = fdp->fd_nfiles;
	if (nd > lf)
		nd = lf;

	error = select_check_badfd(fd_in, nd, ndu, abi_nfdbits);
	if (error != 0)
		return (error);
	error = select_check_badfd(fd_ou, nd, ndu, abi_nfdbits);
	if (error != 0)
		return (error);
	error = select_check_badfd(fd_ex, nd, ndu, abi_nfdbits);
	if (error != 0)
		return (error);

	/*
	 * Allocate just enough bits for the non-null fd_sets.  Use the
	 * preallocated auto buffer if possible.
	 */
	nfdbits = roundup(nd, NFDBITS);
	ncpbytes = nfdbits / NBBY;
	ncpubytes = roundup(nd, abi_nfdbits) / NBBY;
	nbufbytes = 0;
	if (fd_in != NULL)
		nbufbytes += 2 * ncpbytes;
	if (fd_ou != NULL)
		nbufbytes += 2 * ncpbytes;
	if (fd_ex != NULL)
		nbufbytes += 2 * ncpbytes;
	if (nbufbytes <= sizeof s_selbits)
		selbits = &s_selbits[0];
	else
		selbits = malloc(nbufbytes, M_SELECT, M_WAITOK);

	/*
	 * Assign pointers into the bit buffers and fetch the input bits.
	 * Put the output buffers together so that they can be bzeroed
	 * together.
	 */
	sbp = selbits;
#define	getbits(name, x) \
	do {								\
		if (name == NULL) {					\
			ibits[x] = NULL;				\
			obits[x] = NULL;				\
		} else {						\
			ibits[x] = sbp + nbufbytes / 2 / sizeof *sbp;	\
			obits[x] = sbp;					\
			sbp += ncpbytes / sizeof *sbp;			\
			error = copyin(name, ibits[x], ncpubytes);	\
			if (error != 0)					\
				goto done;				\
			if (ncpbytes != ncpubytes)			\
				bzero((char *)ibits[x] + ncpubytes,	\
				    ncpbytes - ncpubytes);		\
		}							\
	} while (0)
	getbits(fd_in, 0);
	getbits(fd_ou, 1);
	getbits(fd_ex, 2);
#undef	getbits

#if BYTE_ORDER == BIG_ENDIAN && defined(__LP64__)
	/*
	 * XXX: swizzle_fdset assumes that if abi_nfdbits != NFDBITS,
	 * we are running under 32-bit emulation. This should be more
	 * generic.
	 */
#define swizzle_fdset(bits)						\
	if (abi_nfdbits != NFDBITS && bits != NULL) {			\
		int i;							\
		for (i = 0; i < ncpbytes / sizeof *sbp; i++)		\
			bits[i] = (bits[i] >> 32) | (bits[i] << 32);	\
	}
#else
#define swizzle_fdset(bits)
#endif

	/* Make sure the bit order makes it through an ABI transition */
	swizzle_fdset(ibits[0]);
	swizzle_fdset(ibits[1]);
	swizzle_fdset(ibits[2]);

	if (nbufbytes != 0)
		bzero(selbits, nbufbytes / 2);

	precision = 0;
	if (tvp != NULL) {
		rtv = *tvp;
		if (rtv.tv_sec < 0 || rtv.tv_usec < 0 ||
		    rtv.tv_usec >= 1000000) {
			error = EINVAL;
			goto done;
		}
		if (!timevalisset(&rtv))
			asbt = 0;
		else if (rtv.tv_sec <= INT32_MAX) {
			rsbt = tvtosbt(rtv);
			precision = rsbt;
			precision >>= tc_precexp;
			if (TIMESEL(&asbt, rsbt))
				asbt += tc_tick_sbt;
			if (asbt <= SBT_MAX - rsbt)
				asbt += rsbt;
			else
				asbt = -1;
		} else
			asbt = -1;
	} else
		asbt = -1;
	seltdinit(td);
	/* Iterate until the timeout expires or descriptors become ready. */
	for (;;) {
		error = selscan(td, ibits, obits, nd);
		if (error || td->td_retval[0] != 0)
			break;
		error = seltdwait(td, asbt, precision);
		if (error)
			break;
		error = selrescan(td, ibits, obits);
		if (error || td->td_retval[0] != 0)
			break;
	}
	seltdclear(td);

done:
	/* select is not restarted after signals... */
	if (error == ERESTART)
		error = EINTR;
	if (error == EWOULDBLOCK)
		error = 0;

	/* swizzle bit order back, if necessary */
	swizzle_fdset(obits[0]);
	swizzle_fdset(obits[1]);
	swizzle_fdset(obits[2]);
#undef swizzle_fdset

#define	putbits(name, x) \
	if (name && (error2 = copyout(obits[x], name, ncpubytes))) \
		error = error2;
	if (error == 0) {
		int error2;

		putbits(fd_in, 0);
		putbits(fd_ou, 1);
		putbits(fd_ex, 2);
#undef putbits
	}
	if (selbits != &s_selbits[0])
		free(selbits, M_SELECT);

	return (error);
}
/* 
 * Convert a select bit set to poll flags.
 *
 * The backend always returns POLLHUP/POLLERR if appropriate and we
 * return this as a set bit in any set.
 */
static int select_flags[3] = {
    POLLRDNORM | POLLHUP | POLLERR,
    POLLWRNORM | POLLHUP | POLLERR,
    POLLRDBAND | POLLERR
};

/*
 * Compute the fo_poll flags required for a fd given by the index and
 * bit position in the fd_mask array.
 */
static __inline int
selflags(fd_mask **ibits, int idx, fd_mask bit)
{
	int flags;
	int msk;

	flags = 0;
	for (msk = 0; msk < 3; msk++) {
		if (ibits[msk] == NULL)
			continue;
		if ((ibits[msk][idx] & bit) == 0)
			continue;
		flags |= select_flags[msk];
	}
	return (flags);
}

/*
 * Set the appropriate output bits given a mask of fired events and the
 * input bits originally requested.
 */
static __inline int
selsetbits(fd_mask **ibits, fd_mask **obits, int idx, fd_mask bit, int events)
{
	int msk;
	int n;

	n = 0;
	for (msk = 0; msk < 3; msk++) {
		if ((events & select_flags[msk]) == 0)
			continue;
		if (ibits[msk] == NULL)
			continue;
		if ((ibits[msk][idx] & bit) == 0)
			continue;
		/*
		 * XXX Check for a duplicate set.  This can occur because a
		 * socket calls selrecord() twice for each poll() call
		 * resulting in two selfds per real fd.  selrescan() will
		 * call selsetbits twice as a result.
		 */
		if ((obits[msk][idx] & bit) != 0)
			continue;
		obits[msk][idx] |= bit;
		n++;
	}

	return (n);
}

static __inline int
getselfd_cap(struct filedesc *fdp, int fd, struct file **fpp)
{

	return (fget_unlocked(fdp, fd, &cap_event_rights, fpp));
}

/*
 * Traverse the list of fds attached to this thread's seltd and check for
 * completion.
 */
static int
selrescan(struct thread *td, fd_mask **ibits, fd_mask **obits)
{
	struct filedesc *fdp;
	struct selinfo *si;
	struct seltd *stp;
	struct selfd *sfp;
	struct selfd *sfn;
	struct file *fp;
	fd_mask bit;
	int fd, ev, n, idx;
	int error;

	fdp = td->td_proc->p_fd;
	stp = td->td_sel;
	n = 0;
	STAILQ_FOREACH_SAFE(sfp, &stp->st_selq, sf_link, sfn) {
		fd = (int)(uintptr_t)sfp->sf_cookie;
		si = sfp->sf_si;
		selfdfree(stp, sfp);
		/* If the selinfo wasn't cleared the event didn't fire. */
		if (si != NULL)
			continue;
		error = getselfd_cap(fdp, fd, &fp);
		if (error)
			return (error);
		idx = fd / NFDBITS;
		bit = (fd_mask)1 << (fd % NFDBITS);
		ev = fo_poll(fp, selflags(ibits, idx, bit), td->td_ucred, td);
		fdrop(fp, td);
		if (ev != 0)
			n += selsetbits(ibits, obits, idx, bit, ev);
	}
	stp->st_flags = 0;
	td->td_retval[0] = n;
	return (0);
}

/*
 * Perform the initial filedescriptor scan and register ourselves with
 * each selinfo.
 */
static int
selscan(struct thread *td, fd_mask **ibits, fd_mask **obits, int nfd)
{
	struct filedesc *fdp;
	struct file *fp;
	fd_mask bit;
	int ev, flags, end, fd;
	int n, idx;
	int error;

	fdp = td->td_proc->p_fd;
	n = 0;
	for (idx = 0, fd = 0; fd < nfd; idx++) {
		end = imin(fd + NFDBITS, nfd);
		for (bit = 1; fd < end; bit <<= 1, fd++) {
			/* Compute the list of events we're interested in. */
			flags = selflags(ibits, idx, bit);
			if (flags == 0)
				continue;
			error = getselfd_cap(fdp, fd, &fp);
			if (error)
				return (error);
			selfdalloc(td, (void *)(uintptr_t)fd);
			ev = fo_poll(fp, flags, td->td_ucred, td);
			fdrop(fp, td);
			if (ev != 0)
				n += selsetbits(ibits, obits, idx, bit, ev);
		}
	}

	td->td_retval[0] = n;
	return (0);
}

int
sys_poll(struct thread *td, struct poll_args *uap)
{

	return (user_poll(td, uap->fds, uap->nfds, uap->timeout));
}

int
user_poll(struct thread *td, struct pollfd * __capability fds, u_int nfds,
    int timeout)
{
	struct timespec ts, *tsp;

	if (timeout != INFTIM) {
		if (timeout < 0)
			return (EINVAL);
		ts.tv_sec = timeout / 1000;
		ts.tv_nsec = (timeout % 1000) * 1000000;
		tsp = &ts;
	} else
		tsp = NULL;

	return (kern_poll(td, fds, nfds, tsp, NULL));
}

int
kern_poll(struct thread *td, struct pollfd * __capability ufds, u_int nfds,
    struct timespec *tsp, sigset_t *uset)
{
	struct pollfd *kfds;
	struct pollfd stackfds[32];
	sbintime_t sbt, precision, tmp;
	time_t over;
	struct timespec ts;
	int error;

	precision = 0;
	if (tsp != NULL) {
		if (tsp->tv_sec < 0)
			return (EINVAL);
		if (tsp->tv_nsec < 0 || tsp->tv_nsec >= 1000000000)
			return (EINVAL);
		if (tsp->tv_sec == 0 && tsp->tv_nsec == 0)
			sbt = 0;
		else {
			ts = *tsp;
			if (ts.tv_sec > INT32_MAX / 2) {
				over = ts.tv_sec - INT32_MAX / 2;
				ts.tv_sec -= over;
			} else
				over = 0;
			tmp = tstosbt(ts);
			precision = tmp;
			precision >>= tc_precexp;
			if (TIMESEL(&sbt, tmp))
				sbt += tc_tick_sbt;
			sbt += tmp;
		}
	} else
		sbt = -1;

	/*
	 * This is kinda bogus.  We have fd limits, but that is not
	 * really related to the size of the pollfd array.  Make sure
	 * we let the process use at least FD_SETSIZE entries and at
	 * least enough for the system-wide limits.  We want to be reasonably
	 * safe, but not overly restrictive.
	 */
	if (nfds > maxfilesperproc && nfds > FD_SETSIZE) 
		return (EINVAL);
	if (nfds > nitems(stackfds))
		kfds = mallocarray(nfds, sizeof(*kfds), M_TEMP, M_WAITOK);
	else
		kfds = stackfds;
	error = copyin(ufds, kfds, nfds * sizeof(*kfds));
	if (error)
		goto done;

	if (uset != NULL) {
		error = kern_sigprocmask(td, SIG_SETMASK, uset,
		    &td->td_oldsigmask, 0);
		if (error)
			goto done;
		td->td_pflags |= TDP_OLDMASK;
		/*
		 * Make sure that ast() is called on return to
		 * usermode and TDP_OLDMASK is cleared, restoring old
		 * sigmask.
		 */
		thread_lock(td);
		td->td_flags |= TDF_ASTPENDING;
		thread_unlock(td);
	}

	seltdinit(td);
	/* Iterate until the timeout expires or descriptors become ready. */
	for (;;) {
		error = pollscan(td, kfds, nfds);
		if (error || td->td_retval[0] != 0)
			break;
		error = seltdwait(td, sbt, precision);
		if (error)
			break;
		error = pollrescan(td);
		if (error || td->td_retval[0] != 0)
			break;
	}
	seltdclear(td);

done:
	/* poll is not restarted after signals... */
	if (error == ERESTART)
		error = EINTR;
	if (error == EWOULDBLOCK)
		error = 0;
	if (error == 0) {
		error = pollout(td, kfds, ufds, nfds);
		if (error)
			goto out;
	}
out:
	if (nfds > nitems(stackfds))
		free(kfds, M_TEMP);
	return (error);
}

int
sys_ppoll(struct thread *td, struct ppoll_args *uap)
{

	return (user_ppoll(td, uap->fds, uap->nfds, uap->ts, uap->set));
}

int
user_ppoll(struct thread *td, struct pollfd * __capability fds, u_int nfds,
    const struct timespec * __capability uts,
    const sigset_t * __capability uset)
{
	struct timespec ts, *tsp;
	sigset_t set, *ssp;
	int error;

	if (uts != NULL) {
		error = copyin(uts, &ts, sizeof(ts));
		if (error)
			return (error);
		tsp = &ts;
	} else
		tsp = NULL;
	if (uset != NULL) {
		error = copyin(uset, &set, sizeof(set));
		if (error)
			return (error);
		ssp = &set;
	} else
		ssp = NULL;
	/*
	 * fds is still a pointer to user space. kern_poll() will
	 * take care of copyin that array to the kernel space.
	 */

	return (kern_poll(td, fds, nfds, tsp, ssp));
}

#ifdef CAPABILITIES
static int
poll_fget(struct filedesc *fdp, int fd, struct file **fpp)
{
	const struct filedescent *fde;
	const struct fdescenttbl *fdt;
	const cap_rights_t *haverights;
	struct file *fp;
	int error;

	if (__predict_false(fd >= fdp->fd_nfiles))
		return (EBADF);

	fdt = fdp->fd_files;
	fde = &fdt->fdt_ofiles[fd];
	fp = fde->fde_file;
	if (__predict_false(fp == NULL))
		return (EBADF);
	haverights = cap_rights_fde_inline(fde);
	error = cap_check_inline(haverights, &cap_event_rights);
	if (__predict_false(error != 0))
		return (EBADF);
	*fpp = fp;
	return (0);
}
#else
static int
poll_fget(struct filedesc *fdp, int fd, struct file **fpp)
{
	struct file *fp;

	if (__predict_false(fd >= fdp->fd_nfiles))
		return (EBADF);

	fp = fdp->fd_ofiles[fd].fde_file;
	if (__predict_false(fp == NULL))
		return (EBADF);

	*fpp = fp;
	return (0);
}
#endif

static int
pollrescan(struct thread *td)
{
	struct seltd *stp;
	struct selfd *sfp;
	struct selfd *sfn;
	struct selinfo *si;
	struct filedesc *fdp;
	struct file *fp;
	struct pollfd *fd;
	int n;

	n = 0;
	fdp = td->td_proc->p_fd;
	stp = td->td_sel;
	FILEDESC_SLOCK(fdp);
	STAILQ_FOREACH_SAFE(sfp, &stp->st_selq, sf_link, sfn) {
		fd = sfp->sf_cookie;
		si = sfp->sf_si;
		selfdfree(stp, sfp);
		/* If the selinfo wasn't cleared the event didn't fire. */
		if (si != NULL)
			continue;
		if (poll_fget(fdp, fd->fd, &fp) != 0) {
			fd->revents = POLLNVAL;
			n++;
			continue;
		}
		/*
		 * Note: backend also returns POLLHUP and
		 * POLLERR if appropriate.
		 */
		fd->revents = fo_poll(fp, fd->events, td->td_ucred, td);
		if (fd->revents != 0)
			n++;
	}
	FILEDESC_SUNLOCK(fdp);
	stp->st_flags = 0;
	td->td_retval[0] = n;
	return (0);
}

static int
pollout(struct thread *td, struct pollfd *fds,
    struct pollfd * __capability ufds, u_int nfd)
{
	int error = 0;
	u_int i = 0;
	u_int n = 0;

	for (i = 0; i < nfd; i++) {
		error = copyout(&fds->revents, &ufds->revents,
		    sizeof(ufds->revents));
		if (error)
			return (error);
		if (fds->revents != 0)
			n++;
		fds++;
		ufds++;
	}
	td->td_retval[0] = n;
	return (0);
}

static int
pollscan(struct thread *td, struct pollfd *fds, u_int nfd)
{
	struct filedesc *fdp;
	struct file *fp;
	int i, n;

	n = 0;
	fdp = td->td_proc->p_fd;
	FILEDESC_SLOCK(fdp);
	for (i = 0; i < nfd; i++, fds++) {
		if (fds->fd < 0) {
			fds->revents = 0;
			continue;
		}
		if (poll_fget(fdp, fds->fd, &fp) != 0) {
			fds->revents = POLLNVAL;
			n++;
			continue;
		}
		/*
		 * Note: backend also returns POLLHUP and
		 * POLLERR if appropriate.
		 */
		selfdalloc(td, fds);
		fds->revents = fo_poll(fp, fds->events,
		    td->td_ucred, td);
		/*
		 * POSIX requires POLLOUT to be never
		 * set simultaneously with POLLHUP.
		 */
		if ((fds->revents & POLLHUP) != 0)
			fds->revents &= ~POLLOUT;

		if (fds->revents != 0)
			n++;
	}
	FILEDESC_SUNLOCK(fdp);
	td->td_retval[0] = n;
	return (0);
}

/*
 * XXX This was created specifically to support netncp and netsmb.  This
 * allows the caller to specify a socket to wait for events on.  It returns
 * 0 if any events matched and an error otherwise.  There is no way to
 * determine which events fired.
 */
int
selsocket(struct socket *so, int events, struct timeval *tvp, struct thread *td)
{
	struct timeval rtv;
	sbintime_t asbt, precision, rsbt;
	int error;

	precision = 0;	/* stupid gcc! */
	if (tvp != NULL) {
		rtv = *tvp;
		if (rtv.tv_sec < 0 || rtv.tv_usec < 0 || 
		    rtv.tv_usec >= 1000000)
			return (EINVAL);
		if (!timevalisset(&rtv))
			asbt = 0;
		else if (rtv.tv_sec <= INT32_MAX) {
			rsbt = tvtosbt(rtv);
			precision = rsbt;
			precision >>= tc_precexp;
			if (TIMESEL(&asbt, rsbt))
				asbt += tc_tick_sbt;
			if (asbt <= SBT_MAX - rsbt)
				asbt += rsbt;
			else
				asbt = -1;
		} else
			asbt = -1;
	} else
		asbt = -1;
	seltdinit(td);
	/*
	 * Iterate until the timeout expires or the socket becomes ready.
	 */
	for (;;) {
		selfdalloc(td, NULL);
		error = sopoll(so, events, NULL, td);
		/* error here is actually the ready events. */
		if (error)
			return (0);
		error = seltdwait(td, asbt, precision);
		if (error)
			break;
	}
	seltdclear(td);
	/* XXX Duplicates ncp/smb behavior. */
	if (error == ERESTART)
		error = 0;
	return (error);
}

/*
 * Preallocate two selfds associated with 'cookie'.  Some fo_poll routines
 * have two select sets, one for read and another for write.
 */
static void
selfdalloc(struct thread *td, void * cookie)
{
	struct seltd *stp;

	stp = td->td_sel;
	if (stp->st_free1 == NULL)
		stp->st_free1 = malloc(sizeof(*stp->st_free1), M_SELFD, M_WAITOK|M_ZERO);
	stp->st_free1->sf_td = stp;
	stp->st_free1->sf_cookie = cookie;
	if (stp->st_free2 == NULL)
		stp->st_free2 = malloc(sizeof(*stp->st_free2), M_SELFD, M_WAITOK|M_ZERO);
	stp->st_free2->sf_td = stp;
	stp->st_free2->sf_cookie = cookie;
}

static void
selfdfree(struct seltd *stp, struct selfd *sfp)
{
	STAILQ_REMOVE(&stp->st_selq, sfp, selfd, sf_link);
	/*
	 * Paired with doselwakeup.
	 */
	if (atomic_load_acq_ptr((uintptr_t *)&sfp->sf_si) != (uintptr_t)NULL) {
		mtx_lock(sfp->sf_mtx);
		if (sfp->sf_si != NULL) {
			TAILQ_REMOVE(&sfp->sf_si->si_tdlist, sfp, sf_threads);
		}
		mtx_unlock(sfp->sf_mtx);
	}
	free(sfp, M_SELFD);
}

/* Drain the waiters tied to all the selfd belonging the specified selinfo. */
void
seldrain(struct selinfo *sip)
{

	/*
	 * This feature is already provided by doselwakeup(), thus it is
	 * enough to go for it.
	 * Eventually, the context, should take care to avoid races
	 * between thread calling select()/poll() and file descriptor
	 * detaching, but, again, the races are just the same as
	 * selwakeup().
	 */
        doselwakeup(sip, -1);
}

/*
 * Record a select request.
 */
void
selrecord(struct thread *selector, struct selinfo *sip)
{
	struct selfd *sfp;
	struct seltd *stp;
	struct mtx *mtxp;

	stp = selector->td_sel;
	/*
	 * Don't record when doing a rescan.
	 */
	if (stp->st_flags & SELTD_RESCAN)
		return;
	/*
	 * Grab one of the preallocated descriptors.
	 */
	sfp = NULL;
	if ((sfp = stp->st_free1) != NULL)
		stp->st_free1 = NULL;
	else if ((sfp = stp->st_free2) != NULL)
		stp->st_free2 = NULL;
	else
		panic("selrecord: No free selfd on selq");
	mtxp = sip->si_mtx;
	if (mtxp == NULL)
		mtxp = mtx_pool_find(mtxpool_select, sip);
	/*
	 * Initialize the sfp and queue it in the thread.
	 */
	sfp->sf_si = sip;
	sfp->sf_mtx = mtxp;
	STAILQ_INSERT_TAIL(&stp->st_selq, sfp, sf_link);
	/*
	 * Now that we've locked the sip, check for initialization.
	 */
	mtx_lock(mtxp);
	if (sip->si_mtx == NULL) {
		sip->si_mtx = mtxp;
		TAILQ_INIT(&sip->si_tdlist);
	}
	/*
	 * Add this thread to the list of selfds listening on this selinfo.
	 */
	TAILQ_INSERT_TAIL(&sip->si_tdlist, sfp, sf_threads);
	mtx_unlock(sip->si_mtx);
}

/* Wake up a selecting thread. */
void
selwakeup(struct selinfo *sip)
{
	doselwakeup(sip, -1);
}

/* Wake up a selecting thread, and set its priority. */
void
selwakeuppri(struct selinfo *sip, int pri)
{
	doselwakeup(sip, pri);
}

/*
 * Do a wakeup when a selectable event occurs.
 */
static void
doselwakeup(struct selinfo *sip, int pri)
{
	struct selfd *sfp;
	struct selfd *sfn;
	struct seltd *stp;

	/* If it's not initialized there can't be any waiters. */
	if (sip->si_mtx == NULL)
		return;
	/*
	 * Locking the selinfo locks all selfds associated with it.
	 */
	mtx_lock(sip->si_mtx);
	TAILQ_FOREACH_SAFE(sfp, &sip->si_tdlist, sf_threads, sfn) {
		/*
		 * Once we remove this sfp from the list and clear the
		 * sf_si seltdclear will know to ignore this si.
		 */
		TAILQ_REMOVE(&sip->si_tdlist, sfp, sf_threads);
		stp = sfp->sf_td;
		/*
		 * Paired with selfdfree.
		 */
		atomic_store_rel_ptr((uintptr_t *)&sfp->sf_si, (uintptr_t)NULL);
		mtx_lock(&stp->st_mtx);
		stp->st_flags |= SELTD_PENDING;
		cv_broadcastpri(&stp->st_wait, pri);
		mtx_unlock(&stp->st_mtx);
	}
	mtx_unlock(sip->si_mtx);
}

static void
seltdinit(struct thread *td)
{
	struct seltd *stp;

	if ((stp = td->td_sel) != NULL)
		goto out;
	td->td_sel = stp = malloc(sizeof(*stp), M_SELECT, M_WAITOK|M_ZERO);
	mtx_init(&stp->st_mtx, "sellck", NULL, MTX_DEF);
	cv_init(&stp->st_wait, "select");
out:
	stp->st_flags = 0;
	STAILQ_INIT(&stp->st_selq);
}

static int
seltdwait(struct thread *td, sbintime_t sbt, sbintime_t precision)
{
	struct seltd *stp;
	int error;

	stp = td->td_sel;
	/*
	 * An event of interest may occur while we do not hold the seltd
	 * locked so check the pending flag before we sleep.
	 */
	mtx_lock(&stp->st_mtx);
	/*
	 * Any further calls to selrecord will be a rescan.
	 */
	stp->st_flags |= SELTD_RESCAN;
	if (stp->st_flags & SELTD_PENDING) {
		mtx_unlock(&stp->st_mtx);
		return (0);
	}
	if (sbt == 0)
		error = EWOULDBLOCK;
	else if (sbt != -1)
		error = cv_timedwait_sig_sbt(&stp->st_wait, &stp->st_mtx,
		    sbt, precision, C_ABSOLUTE);
	else
		error = cv_wait_sig(&stp->st_wait, &stp->st_mtx);
	mtx_unlock(&stp->st_mtx);

	return (error);
}

void
seltdfini(struct thread *td)
{
	struct seltd *stp;

	stp = td->td_sel;
	if (stp == NULL)
		return;
	if (stp->st_free1)
		free(stp->st_free1, M_SELFD);
	if (stp->st_free2)
		free(stp->st_free2, M_SELFD);
	td->td_sel = NULL;
	cv_destroy(&stp->st_wait);
	mtx_destroy(&stp->st_mtx);
	free(stp, M_SELECT);
}

/*
 * Remove the references to the thread from all of the objects we were
 * polling.
 */
static void
seltdclear(struct thread *td)
{
	struct seltd *stp;
	struct selfd *sfp;
	struct selfd *sfn;

	stp = td->td_sel;
	STAILQ_FOREACH_SAFE(sfp, &stp->st_selq, sf_link, sfn)
		selfdfree(stp, sfp);
	stp->st_flags = 0;
}

static void selectinit(void *);
SYSINIT(select, SI_SUB_SYSCALLS, SI_ORDER_ANY, selectinit, NULL);
static void
selectinit(void *dummy __unused)
{

	mtxpool_select = mtx_pool_create("select mtxpool", 128, MTX_DEF);
}

/*
 * Set up a syscall return value that follows the convention specified for
 * posix_* functions.
 */
int
kern_posix_error(struct thread *td, int error)
{

	if (error <= 0)
		return (error);
	td->td_errno = error;
	td->td_pflags |= TDP_NERRNO;
	td->td_retval[0] = error;
	return (0);
}
// CHERI CHANGES START
// {
//   "updated": 20191025,
//   "target_type": "kernel",
//   "changes": [
//     "iovec-macros",
//     "user_capabilities"
//   ]
// }
// CHERI CHANGES END<|MERGE_RESOLUTION|>--- conflicted
+++ resolved
@@ -155,12 +155,7 @@
 	struct selinfo		*sf_si;		/* (f) selinfo when linked. */
 	struct mtx		*sf_mtx;	/* Pointer to selinfo mtx. */
 	struct seltd		*sf_td;		/* (k) owning seltd. */
-<<<<<<< HEAD
-	void *			sf_cookie;	/* (k) fd or pollfd. */
-	u_int			sf_refs;
-=======
 	void			*sf_cookie;	/* (k) fd or pollfd. */
->>>>>>> 6a7bacd4
 };
 
 MALLOC_DEFINE(M_SELFD, "selfd", "selfd");
