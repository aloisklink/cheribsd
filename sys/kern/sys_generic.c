--- conflicted
+++ resolved
@@ -1313,19 +1313,11 @@
 }
 
 int
-<<<<<<< HEAD
-kern_poll(struct thread *td, struct pollfd * __capability fds, u_int nfds,
-    struct timespec *tsp, sigset_t *uset)
-{
-	struct pollfd * bits;
-	struct pollfd smallbits[32];
-=======
-kern_poll(struct thread *td, struct pollfd *ufds, u_int nfds,
+kern_poll(struct thread *td, struct pollfd * __capability ufds, u_int nfds,
     struct timespec *tsp, sigset_t *uset)
 {
 	struct pollfd *kfds;
 	struct pollfd stackfds[32];
->>>>>>> a7654a6a
 	sbintime_t sbt, precision, tmp;
 	time_t over;
 	struct timespec ts;
@@ -1361,13 +1353,8 @@
 	if (nfds > nitems(stackfds))
 		kfds = mallocarray(nfds, sizeof(*kfds), M_TEMP, M_WAITOK);
 	else
-<<<<<<< HEAD
-		bits = &smallbits[0];
-	error = copyin(fds, bits, ni);
-=======
 		kfds = stackfds;
 	error = copyin(ufds, kfds, nfds * sizeof(*kfds));
->>>>>>> a7654a6a
 	if (error)
 		goto done;
 
