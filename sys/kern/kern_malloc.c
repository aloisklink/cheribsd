--- conflicted
+++ resolved
@@ -1233,11 +1233,6 @@
 	mt_stats_zone = uma_zcreate("mt_stats_zone",
 	    sizeof(struct malloc_type_stats), NULL, NULL, NULL, NULL,
 	    UMA_ALIGN_PTR, UMA_ZONE_PCPU);
-<<<<<<< HEAD
-	mt_zone = uma_zcreate("mt_zone", sizeof(struct malloc_type_internal),
-	    NULL, NULL, NULL, NULL, UMA_ALIGN_PTR, UMA_ZONE_MALLOC);
-=======
->>>>>>> b5b7a0e1
 	for (i = 0, indx = 0; kmemzones[indx].kz_size != 0; indx++) {
 		int size = kmemzones[indx].kz_size;
 		const char *name = kmemzones[indx].kz_name;
@@ -1549,17 +1544,10 @@
 		db_printf("Usage: show multizone_matches <malloc type/addr>\n");
 		return;
 	}
-<<<<<<< HEAD
 	mtp = DB_DATA_PTR(addr, sizeof(*mtp));
-	if (mtp->ks_magic != M_MAGIC) {
-		db_printf("Magic %lx does not match expected %x\n",
-		    mtp->ks_magic, M_MAGIC);
-=======
-	mtp = (void *)addr;
 	if (mtp->ks_version != M_VERSION) {
 		db_printf("Version %lx does not match expected %x\n",
 		    mtp->ks_version, M_VERSION);
->>>>>>> b5b7a0e1
 		return;
 	}
 
