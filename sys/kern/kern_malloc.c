--- conflicted
+++ resolved
@@ -483,13 +483,8 @@
 void
 contigfree(void *addr, unsigned long size, struct malloc_type *type)
 {
-<<<<<<< HEAD
 	CHERI_VM_ASSERT_VALID(addr);
-	kmem_free(kernel_arena, (vm_offset_t)addr, size);
-=======
-
 	kmem_free((vm_offset_t)addr, size);
->>>>>>> d90a838e
 	malloc_type_freed(type, round_page(size));
 }
 
