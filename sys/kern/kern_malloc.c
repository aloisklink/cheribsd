/*-
 * SPDX-License-Identifier: BSD-3-Clause
 *
 * Copyright (c) 1987, 1991, 1993
 *	The Regents of the University of California.
 * Copyright (c) 2005-2009 Robert N. M. Watson
 * Copyright (c) 2008 Otto Moerbeek <otto@drijf.net> (mallocarray)
 * All rights reserved.
 *
 * Redistribution and use in source and binary forms, with or without
 * modification, are permitted provided that the following conditions
 * are met:
 * 1. Redistributions of source code must retain the above copyright
 *    notice, this list of conditions and the following disclaimer.
 * 2. Redistributions in binary form must reproduce the above copyright
 *    notice, this list of conditions and the following disclaimer in the
 *    documentation and/or other materials provided with the distribution.
 * 3. Neither the name of the University nor the names of its contributors
 *    may be used to endorse or promote products derived from this software
 *    without specific prior written permission.
 *
 * THIS SOFTWARE IS PROVIDED BY THE REGENTS AND CONTRIBUTORS ``AS IS'' AND
 * ANY EXPRESS OR IMPLIED WARRANTIES, INCLUDING, BUT NOT LIMITED TO, THE
 * IMPLIED WARRANTIES OF MERCHANTABILITY AND FITNESS FOR A PARTICULAR PURPOSE
 * ARE DISCLAIMED.  IN NO EVENT SHALL THE REGENTS OR CONTRIBUTORS BE LIABLE
 * FOR ANY DIRECT, INDIRECT, INCIDENTAL, SPECIAL, EXEMPLARY, OR CONSEQUENTIAL
 * DAMAGES (INCLUDING, BUT NOT LIMITED TO, PROCUREMENT OF SUBSTITUTE GOODS
 * OR SERVICES; LOSS OF USE, DATA, OR PROFITS; OR BUSINESS INTERRUPTION)
 * HOWEVER CAUSED AND ON ANY THEORY OF LIABILITY, WHETHER IN CONTRACT, STRICT
 * LIABILITY, OR TORT (INCLUDING NEGLIGENCE OR OTHERWISE) ARISING IN ANY WAY
 * OUT OF THE USE OF THIS SOFTWARE, EVEN IF ADVISED OF THE POSSIBILITY OF
 * SUCH DAMAGE.
 *
 *	@(#)kern_malloc.c	8.3 (Berkeley) 1/4/94
 */

/*
 * Kernel malloc(9) implementation -- general purpose kernel memory allocator
 * based on memory types.  Back end is implemented using the UMA(9) zone
 * allocator.  A set of fixed-size buckets are used for smaller allocations,
 * and a special UMA allocation interface is used for larger allocations.
 * Callers declare memory types, and statistics are maintained independently
 * for each memory type.  Statistics are maintained per-CPU for performance
 * reasons.  See malloc(9) and comments in malloc.h for a detailed
 * description.
 */

#include <sys/cdefs.h>
__FBSDID("$FreeBSD$");

#include "opt_ddb.h"
#include "opt_vm.h"

#include <sys/param.h>
#include <sys/systm.h>
#include <sys/asan.h>
#include <sys/kdb.h>
#include <sys/kernel.h>
#include <sys/lock.h>
#include <sys/malloc.h>
#include <sys/mutex.h>
#include <sys/vmmeter.h>
#include <sys/proc.h>
#include <sys/queue.h>
#include <sys/sbuf.h>
#include <sys/smp.h>
#include <sys/sysctl.h>
#include <sys/time.h>
#include <sys/vmem.h>
#ifdef EPOCH_TRACE
#include <sys/epoch.h>
#endif

#include <cheri/cheric.h>

#include <vm/vm.h>
#include <vm/pmap.h>
#include <vm/vm_domainset.h>
#include <vm/vm_pageout.h>
#include <vm/vm_param.h>
#include <vm/vm_kern.h>
#include <vm/vm_extern.h>
#include <vm/vm_map.h>
#include <vm/vm_page.h>
#include <vm/vm_phys.h>
#include <vm/vm_pagequeue.h>
#include <vm/uma.h>
#include <vm/uma_int.h>
#include <vm/uma_dbg.h>

#ifdef DEBUG_MEMGUARD
#include <vm/memguard.h>
#endif
#ifdef DEBUG_REDZONE
#include <vm/redzone.h>
#endif

#if defined(INVARIANTS) && defined(__i386__)
#include <machine/cpu.h>
#endif

#include <ddb/ddb.h>

#ifdef KDTRACE_HOOKS
#include <sys/dtrace_bsd.h>

bool	__read_frequently			dtrace_malloc_enabled;
dtrace_malloc_probe_func_t __read_mostly	dtrace_malloc_probe;
#endif

#if defined(INVARIANTS) || defined(MALLOC_MAKE_FAILURES) ||		\
    defined(DEBUG_MEMGUARD) || defined(DEBUG_REDZONE)
#define	MALLOC_DEBUG	1
#endif

#if defined(KASAN) || defined(DEBUG_REDZONE)
#define	DEBUG_REDZONE_ARG_DEF	, unsigned long osize
#define	DEBUG_REDZONE_ARG	, osize
#else
#define	DEBUG_REDZONE_ARG_DEF
#define	DEBUG_REDZONE_ARG
#endif

/*
 * When realloc() is called, if the new size is sufficiently smaller than
 * the old size, realloc() will allocate a new, smaller block to avoid
 * wasting memory. 'Sufficiently smaller' is defined as: newsize <=
 * oldsize / 2^n, where REALLOC_FRACTION defines the value of 'n'.
 */
#ifndef REALLOC_FRACTION
#define	REALLOC_FRACTION	1	/* new block if <= half the size */
#endif

/*
 * Centrally define some common malloc types.
 */
MALLOC_DEFINE(M_CACHE, "cache", "Various Dynamically allocated caches");
MALLOC_DEFINE(M_DEVBUF, "devbuf", "device driver memory");
MALLOC_DEFINE(M_TEMP, "temp", "misc temporary data buffers");

static struct malloc_type *kmemstatistics;
static int kmemcount;

#define KMEM_ZSHIFT	4
#define KMEM_ZBASE	16
#define KMEM_ZMASK	(KMEM_ZBASE - 1)

#define KMEM_ZMAX	65536
#define KMEM_ZSIZE	(KMEM_ZMAX >> KMEM_ZSHIFT)
static uint8_t kmemsize[KMEM_ZSIZE + 1];

#ifndef MALLOC_DEBUG_MAXZONES
#define	MALLOC_DEBUG_MAXZONES	1
#endif
static int numzones = MALLOC_DEBUG_MAXZONES;

/*
 * Small malloc(9) memory allocations are allocated from a set of UMA buckets
 * of various sizes.
 *
 * Warning: the layout of the struct is duplicated in libmemstat for KVM support.
 *
 * XXX: The comment here used to read "These won't be powers of two for
 * long."  It's possible that a significant amount of wasted memory could be
 * recovered by tuning the sizes of these buckets.
 */
struct {
	int kz_size;
	const char *kz_name;
	uma_zone_t kz_zone[MALLOC_DEBUG_MAXZONES];
} kmemzones[] = {
	{16, "malloc-16", },
	{32, "malloc-32", },
	{64, "malloc-64", },
	{128, "malloc-128", },
	{256, "malloc-256", },
	{384, "malloc-384", },
	{512, "malloc-512", },
	{1024, "malloc-1024", },
	{2048, "malloc-2048", },
	{4096, "malloc-4096", },
	{8192, "malloc-8192", },
	{16384, "malloc-16384", },
	{32768, "malloc-32768", },
	{65536, "malloc-65536", },
	{0, NULL},
};

u_long vm_kmem_size;
SYSCTL_ULONG(_vm, OID_AUTO, kmem_size, CTLFLAG_RDTUN, &vm_kmem_size, 0,
    "Size of kernel memory");

static u_long kmem_zmax = KMEM_ZMAX;
SYSCTL_ULONG(_vm, OID_AUTO, kmem_zmax, CTLFLAG_RDTUN, &kmem_zmax, 0,
    "Maximum allocation size that malloc(9) would use UMA as backend");

static u_long vm_kmem_size_min;
SYSCTL_ULONG(_vm, OID_AUTO, kmem_size_min, CTLFLAG_RDTUN, &vm_kmem_size_min, 0,
    "Minimum size of kernel memory");

static u_long vm_kmem_size_max;
SYSCTL_ULONG(_vm, OID_AUTO, kmem_size_max, CTLFLAG_RDTUN, &vm_kmem_size_max, 0,
    "Maximum size of kernel memory");

static u_int vm_kmem_size_scale;
SYSCTL_UINT(_vm, OID_AUTO, kmem_size_scale, CTLFLAG_RDTUN, &vm_kmem_size_scale, 0,
    "Scale factor for kernel memory size");

static int sysctl_kmem_map_size(SYSCTL_HANDLER_ARGS);
SYSCTL_PROC(_vm, OID_AUTO, kmem_map_size,
    CTLFLAG_RD | CTLTYPE_ULONG | CTLFLAG_MPSAFE, NULL, 0,
    sysctl_kmem_map_size, "LU", "Current kmem allocation size");

static int sysctl_kmem_map_free(SYSCTL_HANDLER_ARGS);
SYSCTL_PROC(_vm, OID_AUTO, kmem_map_free,
    CTLFLAG_RD | CTLTYPE_ULONG | CTLFLAG_MPSAFE, NULL, 0,
    sysctl_kmem_map_free, "LU", "Free space in kmem");

static SYSCTL_NODE(_vm, OID_AUTO, malloc, CTLFLAG_RD | CTLFLAG_MPSAFE, 0,
    "Malloc information");

static u_int vm_malloc_zone_count = nitems(kmemzones);
SYSCTL_UINT(_vm_malloc, OID_AUTO, zone_count,
    CTLFLAG_RD, &vm_malloc_zone_count, 0,
    "Number of malloc zones");

static int sysctl_vm_malloc_zone_sizes(SYSCTL_HANDLER_ARGS);
SYSCTL_PROC(_vm_malloc, OID_AUTO, zone_sizes,
    CTLFLAG_RD | CTLTYPE_OPAQUE | CTLFLAG_MPSAFE, NULL, 0,
    sysctl_vm_malloc_zone_sizes, "S", "Zone sizes used by malloc");

/*
 * The malloc_mtx protects the kmemstatistics linked list.
 */
struct mtx malloc_mtx;

static int sysctl_kern_malloc_stats(SYSCTL_HANDLER_ARGS);

#if defined(MALLOC_MAKE_FAILURES) || (MALLOC_DEBUG_MAXZONES > 1)
static SYSCTL_NODE(_debug, OID_AUTO, malloc, CTLFLAG_RD | CTLFLAG_MPSAFE, 0,
    "Kernel malloc debugging options");
#endif

/*
 * malloc(9) fault injection -- cause malloc failures every (n) mallocs when
 * the caller specifies M_NOWAIT.  If set to 0, no failures are caused.
 */
#ifdef MALLOC_MAKE_FAILURES
static int malloc_failure_rate;
static int malloc_nowait_count;
static int malloc_failure_count;
SYSCTL_INT(_debug_malloc, OID_AUTO, failure_rate, CTLFLAG_RWTUN,
    &malloc_failure_rate, 0, "Every (n) mallocs with M_NOWAIT will fail");
SYSCTL_INT(_debug_malloc, OID_AUTO, failure_count, CTLFLAG_RD,
    &malloc_failure_count, 0, "Number of imposed M_NOWAIT malloc failures");
#endif

static int
sysctl_kmem_map_size(SYSCTL_HANDLER_ARGS)
{
	u_long size;

	size = uma_size();
	return (sysctl_handle_long(oidp, &size, 0, req));
}

static int
sysctl_kmem_map_free(SYSCTL_HANDLER_ARGS)
{
	u_long size, limit;

	/* The sysctl is unsigned, implement as a saturation value. */
	size = uma_size();
	limit = uma_limit();
	if (size > limit)
		size = 0;
	else
		size = limit - size;
	return (sysctl_handle_long(oidp, &size, 0, req));
}

static int
sysctl_vm_malloc_zone_sizes(SYSCTL_HANDLER_ARGS)
{
	int sizes[nitems(kmemzones)];
	int i;

	for (i = 0; i < nitems(kmemzones); i++) {
		sizes[i] = kmemzones[i].kz_size;
	}

	return (SYSCTL_OUT(req, &sizes, sizeof(sizes)));
}

/*
 * malloc(9) uma zone separation -- sub-page buffer overruns in one
 * malloc type will affect only a subset of other malloc types.
 */
#if MALLOC_DEBUG_MAXZONES > 1
static void
tunable_set_numzones(void)
{

	TUNABLE_INT_FETCH("debug.malloc.numzones",
	    &numzones);

	/* Sanity check the number of malloc uma zones. */
	if (numzones <= 0)
		numzones = 1;
	if (numzones > MALLOC_DEBUG_MAXZONES)
		numzones = MALLOC_DEBUG_MAXZONES;
}
SYSINIT(numzones, SI_SUB_TUNABLES, SI_ORDER_ANY, tunable_set_numzones, NULL);
SYSCTL_INT(_debug_malloc, OID_AUTO, numzones, CTLFLAG_RDTUN | CTLFLAG_NOFETCH,
    &numzones, 0, "Number of malloc uma subzones");

/*
 * Any number that changes regularly is an okay choice for the
 * offset.  Build numbers are pretty good of you have them.
 */
static u_int zone_offset = __FreeBSD_version;
TUNABLE_INT("debug.malloc.zone_offset", &zone_offset);
SYSCTL_UINT(_debug_malloc, OID_AUTO, zone_offset, CTLFLAG_RDTUN,
    &zone_offset, 0, "Separate malloc types by examining the "
    "Nth character in the malloc type short description.");

static void
mtp_set_subzone(struct malloc_type *mtp)
{
	struct malloc_type_internal *mtip;
	const char *desc;
	size_t len;
	u_int val;

	mtip = &mtp->ks_mti;
	desc = mtp->ks_shortdesc;
	if (desc == NULL || (len = strlen(desc)) == 0)
		val = 0;
	else
		val = desc[zone_offset % len];
	mtip->mti_zone = (val % numzones);
}

static inline u_int
mtp_get_subzone(struct malloc_type *mtp)
{
	struct malloc_type_internal *mtip;

	mtip = &mtp->ks_mti;

	KASSERT(mtip->mti_zone < numzones,
	    ("mti_zone %u out of range %d",
	    mtip->mti_zone, numzones));
	return (mtip->mti_zone);
}
#elif MALLOC_DEBUG_MAXZONES == 0
#error "MALLOC_DEBUG_MAXZONES must be positive."
#else
static void
mtp_set_subzone(struct malloc_type *mtp)
{
	struct malloc_type_internal *mtip;

	mtip = &mtp->ks_mti;
	mtip->mti_zone = 0;
}

static inline u_int
mtp_get_subzone(struct malloc_type *mtp)
{

	return (0);
}
#endif /* MALLOC_DEBUG_MAXZONES > 1 */

/*
 * An allocation has succeeded -- update malloc type statistics for the
 * amount of bucket size.  Occurs within a critical section so that the
 * thread isn't preempted and doesn't migrate while updating per-PCU
 * statistics.
 */
static void
malloc_type_zone_allocated(struct malloc_type *mtp, void *addr,
    unsigned long size, int zindx)
{
	struct malloc_type_internal *mtip;
	struct malloc_type_stats *mtsp;

	critical_enter();
	mtip = &mtp->ks_mti;
	mtsp = zpcpu_get(mtip->mti_stats);
	if (size > 0) {
		mtsp->mts_memalloced += size;
		mtsp->mts_numallocs++;
#ifdef __CHERI_PURE_CAPABILITY__
		mtsp->mts_memreserved += cheri_getlen(addr);
#elif __has_feature(capabilities)
		mtsp->mts_memreserved += size;
#endif
	}
	if (zindx != -1)
		mtsp->mts_size |= 1 << zindx;

#ifdef KDTRACE_HOOKS
	if (__predict_false(dtrace_malloc_enabled)) {
		uint32_t probe_id = mtip->mti_probes[DTMALLOC_PROBE_MALLOC];
		if (probe_id != 0)
			(dtrace_malloc_probe)(probe_id,
			    (uintptr_t) mtp, (uintptr_t) mtip,
			    (uintptr_t) mtsp, size, zindx);
	}
#endif

	critical_exit();
}

void
malloc_type_allocated(struct malloc_type *mtp, void *addr, unsigned long size)
{

	if (size > 0)
		malloc_type_zone_allocated(mtp, addr, size, -1);
}

/*
 * A free operation has occurred -- update malloc type statistics for the
 * amount of the bucket size.  Occurs within a critical section so that the
 * thread isn't preempted and doesn't migrate while updating per-CPU
 * statistics.
 *
 * XXX-AM: The reserved/unreserved size stat recording assumes the following:
 * - kmem performs proper representability rounding
 * - free() will be called with the same capability returned by malloc(),
 *   spanning the whole reservation.
 */
void
malloc_type_freed(struct malloc_type *mtp, void *addr, unsigned long size)
{
	struct malloc_type_internal *mtip;
	struct malloc_type_stats *mtsp;

	critical_enter();
	mtip = &mtp->ks_mti;
	mtsp = zpcpu_get(mtip->mti_stats);
	mtsp->mts_memfreed += size;
	mtsp->mts_numfrees++;
#ifdef __CHERI_PURE_CAPABILITY__
	mtsp->mts_memunreserved += cheri_getlen(addr);
#elif __has_feature(capabilities)
	mtsp->mts_memunreserved += size;
#endif

#ifdef KDTRACE_HOOKS
	if (__predict_false(dtrace_malloc_enabled)) {
		uint32_t probe_id = mtip->mti_probes[DTMALLOC_PROBE_FREE];
		if (probe_id != 0)
			(dtrace_malloc_probe)(probe_id,
			    (uintptr_t) mtp, (uintptr_t) mtip,
			    (uintptr_t) mtsp, size, 0);
	}
#endif

	critical_exit();
}

/*
 *	contigmalloc:
 *
 *	Allocate a block of physically contiguous memory.
 *
 *	If M_NOWAIT is set, this routine will not block and return NULL if
 *	the allocation fails.
 */
void *
contigmalloc(unsigned long size, struct malloc_type *type, int flags,
    vm_paddr_t low, vm_paddr_t high, unsigned long alignment,
    vm_paddr_t boundary)
{
	void *ret;

	ret = (void *)kmem_alloc_contig(size, flags, low, high, alignment,
	    boundary, VM_MEMATTR_DEFAULT);
	if (ret != NULL)
		malloc_type_allocated(type, ret, round_page(size));
#ifdef __CHERI_PURE_CAPABILITY__
	KASSERT(cheri_gettag(ret), ("Expected valid capability"));
#endif

	return (ret);
}

void *
contigmalloc_domainset(unsigned long size, struct malloc_type *type,
    struct domainset *ds, int flags, vm_paddr_t low, vm_paddr_t high,
    unsigned long alignment, vm_paddr_t boundary)
{
	void *ret;

	ret = (void *)kmem_alloc_contig_domainset(ds, size, flags, low, high,
	    alignment, boundary, VM_MEMATTR_DEFAULT);
	if (ret != NULL)
		malloc_type_allocated(type, ret, round_page(size));
	return (ret);
}

/*
 *	contigfree:
 *
 *	Free a block of memory allocated by contigmalloc.
 *
 *	This routine may not block.
 */
void
contigfree(void *addr, unsigned long size, struct malloc_type *type)
{

#ifdef __CHERI_PURE_CAPABILITY__
	if (__predict_false(!cheri_gettag(addr)))
		panic("Expect valid capability");
	if (__predict_false(cheri_getsealed(addr)))
		panic("Expect unsealed capability");
#endif

	kmem_free((vm_pointer_t)addr, size);
	malloc_type_freed(type, addr, round_page(size));
}

#ifdef MALLOC_DEBUG
static int
malloc_dbg(caddr_t *vap, size_t *sizep, struct malloc_type *mtp,
    int flags)
{
#ifdef INVARIANTS
	int indx;

	KASSERT(mtp->ks_version == M_VERSION, ("malloc: bad malloc type version"));
	/*
	 * Check that exactly one of M_WAITOK or M_NOWAIT is specified.
	 */
	indx = flags & (M_WAITOK | M_NOWAIT);
	if (indx != M_NOWAIT && indx != M_WAITOK) {
		static	struct timeval lasterr;
		static	int curerr, once;
		if (once == 0 && ppsratecheck(&lasterr, &curerr, 1)) {
			printf("Bad malloc flags: %x\n", indx);
			kdb_backtrace();
			flags |= M_WAITOK;
			once++;
		}
	}
#endif
#ifdef MALLOC_MAKE_FAILURES
	if ((flags & M_NOWAIT) && (malloc_failure_rate != 0)) {
		atomic_add_int(&malloc_nowait_count, 1);
		if ((malloc_nowait_count % malloc_failure_rate) == 0) {
			atomic_add_int(&malloc_failure_count, 1);
			*vap = NULL;
			return (EJUSTRETURN);
		}
	}
#endif
	if (flags & M_WAITOK) {
		KASSERT(curthread->td_intr_nesting_level == 0,
		   ("malloc(M_WAITOK) in interrupt context"));
		if (__predict_false(!THREAD_CAN_SLEEP())) {
#ifdef EPOCH_TRACE
			epoch_trace_list(curthread);
#endif
			KASSERT(0,
			    ("malloc(M_WAITOK) with sleeping prohibited"));
		}
	}
	KASSERT(curthread->td_critnest == 0 || SCHEDULER_STOPPED(),
	    ("malloc: called with spinlock or critical section held"));

#ifdef DEBUG_MEMGUARD
	if (memguard_cmp_mtp(mtp, *sizep)) {
		*vap = memguard_alloc(*sizep, flags);
		if (*vap != NULL)
			return (EJUSTRETURN);
		/* This is unfortunate but should not be fatal. */
	}
#endif

#ifdef DEBUG_REDZONE
	*sizep = redzone_size_ntor(*sizep);
#endif

	return (0);
}
#endif

/*
 * Handle large allocations and frees by using kmem_malloc directly.
 */
static inline bool
malloc_large_slab(uma_slab_t slab)
{
	vm_offset_t va;

	va = (vm_offset_t)slab;
	return ((va & 1) != 0);
}

static inline size_t
malloc_large_size(uma_slab_t slab)
{
	vm_offset_t va;

	va = (vm_offset_t)slab;
	return (va >> 1);
}

static caddr_t __noinline
malloc_large(size_t size, struct malloc_type *mtp, struct domainset *policy,
    int flags DEBUG_REDZONE_ARG_DEF)
{
	vm_pointer_t kva;
	caddr_t va;

	size = roundup(size, PAGE_SIZE);
	kva = kmem_malloc_domainset(policy, size, flags);
	if (kva != 0) {
		/* The low bit is unused for slab pointers. */
<<<<<<< HEAD
		vsetzoneslab(kva, NULL, (void *)(uintptr_t)((sz << 1) | 1));
		uma_total_inc(sz);
		*size = sz;
#ifdef __CHERI_PURE_CAPABILITY__
		KASSERT(cheri_getlen(kva) <= CHERI_REPRESENTABLE_LENGTH(sz),
		    ("Invalid bounds: expected %zx found %zx",
		        (size_t)CHERI_REPRESENTABLE_LENGTH(sz),
		        (size_t)cheri_getlen(kva)));
#endif
	}
	va = (caddr_t)kva;
	malloc_type_allocated(mtp, va, va == NULL ? 0 : sz);
=======
		vsetzoneslab(kva, NULL, (void *)((size << 1) | 1));
		uma_total_inc(size);
	}
	va = (caddr_t)kva;
	malloc_type_allocated(mtp, va == NULL ? 0 : size);
>>>>>>> 45e23571
	if (__predict_false(va == NULL)) {
		KASSERT((flags & M_WAITOK) == 0,
		    ("malloc(M_WAITOK) returned NULL"));
	} else {
#ifdef DEBUG_REDZONE
		va = redzone_setup(va, osize);
#endif
		kasan_mark((void *)va, osize, size, KASAN_MALLOC_REDZONE);
	}
	return (va);
}

static void
free_large(void *addr, size_t size)
{

	kmem_free((vm_pointer_t)addr, size);
	uma_total_dec(size);
}

/*
 *	malloc:
 *
 *	Allocate a block of memory.
 *
 *	If M_NOWAIT is set, this routine will not block and return NULL if
 *	the allocation fails.
 */
void *
(malloc)(size_t size, struct malloc_type *mtp, int flags)
{
	int indx;
	caddr_t va;
	uma_zone_t zone;
#if defined(DEBUG_REDZONE) || defined(KASAN)
	unsigned long osize = size;
#endif

	MPASS((flags & M_EXEC) == 0);

#ifdef MALLOC_DEBUG
	va = NULL;
	if (malloc_dbg(&va, &size, mtp, flags) != 0)
		return (va);
#endif

	if (__predict_false(size > kmem_zmax))
		return (malloc_large(size, mtp, DOMAINSET_RR(), flags
		    DEBUG_REDZONE_ARG));

	if (size & KMEM_ZMASK)
		size = (size & ~KMEM_ZMASK) + KMEM_ZBASE;
	indx = kmemsize[size >> KMEM_ZSHIFT];
	zone = kmemzones[indx].kz_zone[mtp_get_subzone(mtp)];
	va = uma_zalloc(zone, flags);
	if (va != NULL)
		size = zone->uz_size;
	malloc_type_zone_allocated(mtp, va, va == NULL ? 0 : size, indx);
	if (__predict_false(va == NULL)) {
		KASSERT((flags & M_WAITOK) == 0,
		    ("malloc(M_WAITOK) returned NULL"));
	}
#ifdef DEBUG_REDZONE
	if (va != NULL)
		va = redzone_setup(va, osize);
#endif
#ifdef KASAN
	if (va != NULL)
		kasan_mark((void *)va, osize, size, KASAN_MALLOC_REDZONE);
#endif
#ifdef __CHERI_PURE_CAPABILITY__
	KASSERT(cheri_getlen(va) <= CHERI_REPRESENTABLE_LENGTH(size),
	    ("Invalid bounds: expected %zx found %zx",
	        (size_t)CHERI_REPRESENTABLE_LENGTH(size),
	        (size_t)cheri_getlen(va)));
#endif
	return ((void *) va);
}

static void *
malloc_domain(size_t *sizep, int *indxp, struct malloc_type *mtp, int domain,
    int flags)
{
	uma_zone_t zone;
	caddr_t va;
	size_t size;
	int indx;

	size = *sizep;
	KASSERT(size <= kmem_zmax && (flags & M_EXEC) == 0,
	    ("malloc_domain: Called with bad flag / size combination."));
	if (size & KMEM_ZMASK)
		size = (size & ~KMEM_ZMASK) + KMEM_ZBASE;
	indx = kmemsize[size >> KMEM_ZSHIFT];
	zone = kmemzones[indx].kz_zone[mtp_get_subzone(mtp)];
	va = uma_zalloc_domain(zone, NULL, domain, flags);
	if (va != NULL)
		*sizep = zone->uz_size;
	*indxp = indx;
#ifdef __CHERI_PURE_CAPABILITY__
	KASSERT(cheri_gettag(va), ("Expected valid capability"));
#endif

	return ((void *)va);
}

void *
malloc_domainset(size_t size, struct malloc_type *mtp, struct domainset *ds,
    int flags)
{
	struct vm_domainset_iter di;
	caddr_t va;
	int domain;
	int indx;
#if defined(KASAN) || defined(DEBUG_REDZONE)
	unsigned long osize = size;
#endif

	MPASS((flags & M_EXEC) == 0);

#ifdef MALLOC_DEBUG
	va = NULL;
	if (malloc_dbg(&va, &size, mtp, flags) != 0)
		return (va);
#endif

	if (__predict_false(size > kmem_zmax))
		return (malloc_large(size, mtp, DOMAINSET_RR(), flags
		    DEBUG_REDZONE_ARG));

	vm_domainset_iter_policy_init(&di, ds, &domain, &flags);
	do {
		va = malloc_domain(&size, &indx, mtp, domain, flags);
	} while (va == NULL && vm_domainset_iter_policy(&di, &domain) == 0);
	malloc_type_zone_allocated(mtp, va, va == NULL ? 0 : size, indx);
	if (__predict_false(va == NULL)) {
		KASSERT((flags & M_WAITOK) == 0,
		    ("malloc(M_WAITOK) returned NULL"));
	}
#ifdef DEBUG_REDZONE
	if (va != NULL)
		va = redzone_setup(va, osize);
#endif
#ifdef KASAN
	if (va != NULL)
		kasan_mark((void *)va, osize, size, KASAN_MALLOC_REDZONE);
#endif
	return (va);
}

/*
 * Allocate an executable area.
 */
void *
malloc_exec(size_t size, struct malloc_type *mtp, int flags)
{

	return (malloc_domainset_exec(size, mtp, DOMAINSET_RR(), flags));
}

void *
malloc_domainset_exec(size_t size, struct malloc_type *mtp, struct domainset *ds,
    int flags)
{
#if defined(DEBUG_REDZONE) || defined(KASAN)
	unsigned long osize = size;
#endif
#ifdef MALLOC_DEBUG
	caddr_t va;
#endif

	flags |= M_EXEC;

#ifdef MALLOC_DEBUG
	va = NULL;
	if (malloc_dbg(&va, &size, mtp, flags) != 0)
		return (va);
#endif

	return (malloc_large(size, mtp, ds, flags DEBUG_REDZONE_ARG));
}

void *
malloc_domainset_aligned(size_t size, size_t align,
    struct malloc_type *mtp, struct domainset *ds, int flags)
{
	void *res;
	size_t asize;

	KASSERT(align != 0 && powerof2(align),
	    ("malloc_domainset_aligned: wrong align %#zx size %#zx",
	    align, size));
	KASSERT(align <= PAGE_SIZE,
	    ("malloc_domainset_aligned: align %#zx (size %#zx) too large",
	    align, size));

	/*
	 * Round the allocation size up to the next power of 2,
	 * because we can only guarantee alignment for
	 * power-of-2-sized allocations.  Further increase the
	 * allocation size to align if the rounded size is less than
	 * align, since malloc zones provide alignment equal to their
	 * size.
	 */
	asize = size <= align ? align : 1UL << flsl(size - 1);

	res = malloc_domainset(asize, mtp, ds, flags);
	KASSERT(res == NULL || ((uintptr_t)res & (align - 1)) == 0,
	    ("malloc_domainset_aligned: result not aligned %p size %#zx "
	    "allocsize %#zx align %#zx", res, size, asize, align));
	return (res);
}

void *
mallocarray(size_t nmemb, size_t size, struct malloc_type *type, int flags)
{

	if (WOULD_OVERFLOW(nmemb, size))
		panic("mallocarray: %zu * %zu overflowed", nmemb, size);

	return (malloc(size * nmemb, type, flags));
}

void *
mallocarray_domainset(size_t nmemb, size_t size, struct malloc_type *type,
    struct domainset *ds, int flags)
{

	if (WOULD_OVERFLOW(nmemb, size))
		panic("mallocarray_domainset: %zu * %zu overflowed", nmemb, size);

	return (malloc_domainset(size * nmemb, type, ds, flags));
}

#if defined(INVARIANTS) && !defined(KASAN)
static void
free_save_type(void *addr, struct malloc_type *mtp, u_long size)
{
#ifdef __CHERI_PURE_CAPABILITY__
	ptraddr_t *mtpp = addr;
#else
	struct malloc_type **mtpp = addr;
#endif

	/*
	 * Cache a pointer to the malloc_type that most recently freed
	 * this memory here.  This way we know who is most likely to
	 * have stepped on it later.
	 *
	 * This code assumes that size is a multiple of 8 bytes for
	 * 64 bit machines
	 */
#ifdef __CHERI_PURE_CAPABILITY__
	/*
	 * This is for debugging only, so we just store the va of the
	 * malloc_type, not a capability to it.
	 */
	mtpp = (ptraddr_t *)roundup2(mtpp, sizeof(ptraddr_t));
	if (cheri_getlen(mtpp) - cheri_getoffset(mtpp) >= sizeof(ptraddr_t))
		*mtpp = (ptraddr_t)mtp;
#else
	mtpp = (struct malloc_type **)rounddown2(mtpp, sizeof(struct malloc_type *));
	mtpp += (size - sizeof(struct malloc_type *)) / sizeof(struct malloc_type *);
	*mtpp = mtp;
#endif
}
#endif

#ifdef MALLOC_DEBUG
static int
free_dbg(void **addrp, struct malloc_type *mtp)
{
	void *addr;

	addr = *addrp;
	KASSERT(mtp->ks_version == M_VERSION, ("free: bad malloc type version"));
	KASSERT(curthread->td_critnest == 0 || SCHEDULER_STOPPED(),
	    ("free: called with spinlock or critical section held"));

	/* free(NULL, ...) does nothing */
	if (addr == NULL)
		return (EJUSTRETURN);

#ifdef DEBUG_MEMGUARD
	if (is_memguard_addr(addr)) {
		memguard_free(addr);
		return (EJUSTRETURN);
	}
#endif

#ifdef DEBUG_REDZONE
	redzone_check(addr);
	*addrp = redzone_addr_ntor(addr);
#endif

	return (0);
}
#endif

/*
 *	free:
 *
 *	Free a block of memory allocated by malloc.
 *
 *	This routine may not block.
 */
void
free(void *addr, struct malloc_type *mtp)
{
	uma_zone_t zone;
	uma_slab_t slab;
	u_long size;

#ifdef MALLOC_DEBUG
	if (free_dbg(&addr, mtp) != 0)
		return;
#endif
	/* free(NULL, ...) does nothing */
	if (addr == NULL)
		return;

#ifdef __CHERI_PURE_CAPABILITY__
	if (__predict_false(!cheri_gettag(addr)))
		panic("Expect valid capability");
	if (__predict_false(cheri_getsealed(addr)))
		panic("Expect unsealed capability");
#endif

	vtozoneslab((vm_offset_t)addr & (~UMA_SLAB_MASK), &zone, &slab);
	if (slab == NULL)
		panic("free: address %p(%p) has not been allocated.\n",
		    addr, (void *)rounddown2(addr, UMA_SLAB_SIZE));

	if (__predict_true(!malloc_large_slab(slab))) {
		size = zone->uz_size;
#ifdef __CHERI_PURE_CAPABILITY__
		if (__predict_false(cheri_getlen(addr) !=
		    CHERI_REPRESENTABLE_LENGTH(size)))
			panic("Invalid bounds: expected %zx found %zx",
			    (size_t)CHERI_REPRESENTABLE_LENGTH(size),
			    cheri_getlen(addr));
#endif
#if defined(INVARIANTS) && !defined(KASAN)
		free_save_type(addr, mtp, size);
#endif
		uma_zfree_arg(zone, addr, slab);
	} else {
		size = malloc_large_size(slab);
#ifdef __CHERI_PURE_CAPABILITY__
		if (__predict_false(cheri_getlen(addr) !=
		    CHERI_REPRESENTABLE_LENGTH(size)))
			panic("Invalid bounds: expected %zx found %zx",
			    (size_t)CHERI_REPRESENTABLE_LENGTH(size),
			    cheri_getlen(addr));
#endif
		free_large(addr, size);
	}
	malloc_type_freed(mtp, addr, size);
}

/*
 *	zfree:
 *
 *	Zero then free a block of memory allocated by malloc.
 *
 *	This routine may not block.
 */
void
zfree(void *addr, struct malloc_type *mtp)
{
	uma_zone_t zone;
	uma_slab_t slab;
	u_long size;

#ifdef MALLOC_DEBUG
	if (free_dbg(&addr, mtp) != 0)
		return;
#endif
	/* free(NULL, ...) does nothing */
	if (addr == NULL)
		return;

#ifdef __CHERI_PURE_CAPABILITY__
	if (__predict_false(!cheri_gettag(addr)))
		panic("Expect valid capability");
	if (__predict_false(cheri_getsealed(addr)))
		panic("Expect unsealed capability");
#endif

	vtozoneslab((vm_offset_t)addr & (~UMA_SLAB_MASK), &zone, &slab);
	if (slab == NULL)
		panic("free: address %p(%p) has not been allocated.\n",
		    addr, (void *)rounddown2(addr, UMA_SLAB_SIZE));

	if (__predict_true(!malloc_large_slab(slab))) {
		size = zone->uz_size;
#if defined(INVARIANTS) && !defined(KASAN)
		free_save_type(addr, mtp, size);
#endif
		kasan_mark(addr, size, size, 0);
		explicit_bzero(addr, size);
		uma_zfree_arg(zone, addr, slab);
	} else {
		size = malloc_large_size(slab);
		kasan_mark(addr, size, size, 0);
		explicit_bzero(addr, size);
		free_large(addr, size);
	}
	malloc_type_freed(mtp, addr, size);
}

/*
 *	realloc: change the size of a memory block
 */
void *
realloc(void *addr, size_t size, struct malloc_type *mtp, int flags)
{
	uma_zone_t zone;
	uma_slab_t slab;
	unsigned long alloc;
	void *newaddr;

	KASSERT(mtp->ks_version == M_VERSION,
	    ("realloc: bad malloc type version"));
	KASSERT(curthread->td_critnest == 0 || SCHEDULER_STOPPED(),
	    ("realloc: called with spinlock or critical section held"));

	/* realloc(NULL, ...) is equivalent to malloc(...) */
	if (addr == NULL)
		return (malloc(size, mtp, flags));
#ifdef __CHERI_PURE_CAPABILITY__
	if (__predict_false(!cheri_gettag(addr)))
		panic("Expect valid capability");
	if (__predict_false(cheri_getsealed(addr)))
		panic("Expect unsealed capability");
#endif

	/*
	 * XXX: Should report free of old memory and alloc of new memory to
	 * per-CPU stats.
	 */

#ifdef DEBUG_MEMGUARD
	if (is_memguard_addr(addr))
		return (memguard_realloc(addr, size, mtp, flags));
#endif

#ifdef DEBUG_REDZONE
	slab = NULL;
	zone = NULL;
	alloc = redzone_get_size(addr);
#else
	vtozoneslab((vm_offset_t)addr & (~UMA_SLAB_MASK), &zone, &slab);

	/* Sanity check */
	KASSERT(slab != NULL,
	    ("realloc: address %p out of range", (void *)addr));

	/* Get the size of the original block */
	if (!malloc_large_slab(slab))
		alloc = zone->uz_size;
	else
		alloc = malloc_large_size(slab);

	/* Reuse the original block if appropriate */
	if (size <= alloc &&
	    (size > (alloc >> REALLOC_FRACTION) || alloc == MINALLOCSIZE)) {
		kasan_mark((void *)addr, size, alloc, KASAN_MALLOC_REDZONE);
		return (addr);
	}
#endif /* !DEBUG_REDZONE */

	/* Allocate a new, bigger (or smaller) block */
	if ((newaddr = malloc(size, mtp, flags)) == NULL)
		return (NULL);

	/*
	 * Copy over original contents.  For KASAN, the redzone must be marked
	 * valid before performing the copy.
	 */
	kasan_mark(addr, alloc, alloc, 0);
	bcopy(addr, newaddr, min(size, alloc));
	free(addr, mtp);
	return (newaddr);
}

/*
 *	reallocf: same as realloc() but free memory on failure.
 */
void *
reallocf(void *addr, size_t size, struct malloc_type *mtp, int flags)
{
	void *mem;

	if ((mem = realloc(addr, size, mtp, flags)) == NULL)
		free(addr, mtp);
	return (mem);
}

/*
 * 	malloc_size: returns the number of bytes allocated for a request of the
 * 		     specified size
 */
size_t
malloc_size(size_t size)
{
	int indx;

	if (size > kmem_zmax)
		return (0);
	if (size & KMEM_ZMASK)
		size = (size & ~KMEM_ZMASK) + KMEM_ZBASE;
	indx = kmemsize[size >> KMEM_ZSHIFT];
	return (kmemzones[indx].kz_size);
}

/*
 *	malloc_usable_size: returns the usable size of the allocation.
 */
size_t
malloc_usable_size(const void *addr)
{
#ifndef DEBUG_REDZONE
	uma_zone_t zone;
	uma_slab_t slab;
#endif
	u_long size;

	if (addr == NULL)
		return (0);

#ifdef DEBUG_MEMGUARD
	if (is_memguard_addr(__DECONST(void *, addr)))
		return (memguard_get_req_size(addr));
#endif

#ifdef DEBUG_REDZONE
	size = redzone_get_size(__DECONST(void *, addr));
#else
	vtozoneslab((vm_offset_t)addr & (~UMA_SLAB_MASK), &zone, &slab);
	if (slab == NULL)
		panic("malloc_usable_size: address %p(%p) is not allocated.\n",
		    addr, rounddown2(addr, UMA_SLAB_SIZE));

	if (!malloc_large_slab(slab))
		size = zone->uz_size;
	else
		size = malloc_large_size(slab);
#endif
	return (size);
}

CTASSERT(VM_KMEM_SIZE_SCALE >= 1);

/*
 * Initialize the kernel memory (kmem) arena.
 */
void
kmeminit(void)
{
	u_long mem_size;
	u_long tmp;

#ifdef VM_KMEM_SIZE
	if (vm_kmem_size == 0)
		vm_kmem_size = VM_KMEM_SIZE;
#endif
#ifdef VM_KMEM_SIZE_MIN
	if (vm_kmem_size_min == 0)
		vm_kmem_size_min = VM_KMEM_SIZE_MIN;
#endif
#ifdef VM_KMEM_SIZE_MAX
	if (vm_kmem_size_max == 0)
		vm_kmem_size_max = VM_KMEM_SIZE_MAX;
#endif
	/*
	 * Calculate the amount of kernel virtual address (KVA) space that is
	 * preallocated to the kmem arena.  In order to support a wide range
	 * of machines, it is a function of the physical memory size,
	 * specifically,
	 *
	 *	min(max(physical memory size / VM_KMEM_SIZE_SCALE,
	 *	    VM_KMEM_SIZE_MIN), VM_KMEM_SIZE_MAX)
	 *
	 * Every architecture must define an integral value for
	 * VM_KMEM_SIZE_SCALE.  However, the definitions of VM_KMEM_SIZE_MIN
	 * and VM_KMEM_SIZE_MAX, which represent respectively the floor and
	 * ceiling on this preallocation, are optional.  Typically,
	 * VM_KMEM_SIZE_MAX is itself a function of the available KVA space on
	 * a given architecture.
	 */
	mem_size = vm_cnt.v_page_count;
	if (mem_size <= 32768) /* delphij XXX 128MB */
		kmem_zmax = PAGE_SIZE;

	if (vm_kmem_size_scale < 1)
		vm_kmem_size_scale = VM_KMEM_SIZE_SCALE;

	/*
	 * Check if we should use defaults for the "vm_kmem_size"
	 * variable:
	 */
	if (vm_kmem_size == 0) {
		vm_kmem_size = mem_size / vm_kmem_size_scale;
		vm_kmem_size = vm_kmem_size * PAGE_SIZE < vm_kmem_size ?
		    vm_kmem_size_max : vm_kmem_size * PAGE_SIZE;
		if (vm_kmem_size_min > 0 && vm_kmem_size < vm_kmem_size_min)
			vm_kmem_size = vm_kmem_size_min;
		if (vm_kmem_size_max > 0 && vm_kmem_size >= vm_kmem_size_max)
			vm_kmem_size = vm_kmem_size_max;
	}
	if (vm_kmem_size == 0)
		panic("Tune VM_KMEM_SIZE_* for the platform");

	/*
	 * The amount of KVA space that is preallocated to the
	 * kmem arena can be set statically at compile-time or manually
	 * through the kernel environment.  However, it is still limited to
	 * twice the physical memory size, which has been sufficient to handle
	 * the most severe cases of external fragmentation in the kmem arena. 
	 */
	if (vm_kmem_size / 2 / PAGE_SIZE > mem_size)
		vm_kmem_size = 2 * mem_size * PAGE_SIZE;

	vm_kmem_size = round_page(vm_kmem_size);

#ifdef KASAN
	/*
	 * With KASAN enabled, dynamically allocated kernel memory is shadowed.
	 * Account for this when setting the UMA limit.
	 */
	vm_kmem_size = (vm_kmem_size * KASAN_SHADOW_SCALE) /
	    (KASAN_SHADOW_SCALE + 1);
#endif

#ifdef DEBUG_MEMGUARD
	tmp = memguard_fudge(vm_kmem_size, kernel_map);
#else
	tmp = vm_kmem_size;
#endif
	uma_set_limit(tmp);

#ifdef DEBUG_MEMGUARD
	/*
	 * Initialize MemGuard if support compiled in.  MemGuard is a
	 * replacement allocator used for detecting tamper-after-free
	 * scenarios as they occur.  It is only used for debugging.
	 */
	memguard_init(kernel_arena);
#endif
}

/*
 * Initialize the kernel memory allocator
 */
/* ARGSUSED*/
static void
mallocinit(void *dummy)
{
	int i;
	uint8_t indx;

	mtx_init(&malloc_mtx, "malloc", NULL, MTX_DEF);

	kmeminit();

	if (kmem_zmax < PAGE_SIZE || kmem_zmax > KMEM_ZMAX)
		kmem_zmax = KMEM_ZMAX;

	for (i = 0, indx = 0; kmemzones[indx].kz_size != 0; indx++) {
		int size = kmemzones[indx].kz_size;
		const char *name = kmemzones[indx].kz_name;
		size_t align;
		int subzone;

		align = UMA_ALIGN_PTR;
		if (powerof2(size) && size > sizeof(void *))
			align = MIN(size, PAGE_SIZE) - 1;
		for (subzone = 0; subzone < numzones; subzone++) {
			kmemzones[indx].kz_zone[subzone] =
			    uma_zcreate(name, size,
#if defined(INVARIANTS) && !defined(KASAN)
			    mtrash_ctor, mtrash_dtor, mtrash_init, mtrash_fini,
#else
			    NULL, NULL, NULL, NULL,
#endif
			    align, UMA_ZONE_MALLOC);
		}
		for (;i <= size; i+= KMEM_ZBASE)
			kmemsize[i >> KMEM_ZSHIFT] = indx;
	}
}
SYSINIT(kmem, SI_SUB_KMEM, SI_ORDER_SECOND, mallocinit, NULL);

void
malloc_init(void *data)
{
	struct malloc_type_internal *mtip;
	struct malloc_type *mtp;

	KASSERT(vm_cnt.v_page_count != 0, ("malloc_register before vm_init"));

	mtp = data;
	if (mtp->ks_version != M_VERSION)
		panic("malloc_init: type %s with unsupported version %lu",
		    mtp->ks_shortdesc, mtp->ks_version);

	mtip = &mtp->ks_mti;
	mtip->mti_stats = uma_zalloc_pcpu(pcpu_zone_64, M_WAITOK | M_ZERO);
	mtp_set_subzone(mtp);

	mtx_lock(&malloc_mtx);
	mtp->ks_next = kmemstatistics;
	kmemstatistics = mtp;
	kmemcount++;
	mtx_unlock(&malloc_mtx);
}

void
malloc_uninit(void *data)
{
	struct malloc_type_internal *mtip;
	struct malloc_type_stats *mtsp;
	struct malloc_type *mtp, *temp;
	long temp_allocs, temp_bytes;
	int i;

	mtp = data;
	KASSERT(mtp->ks_version == M_VERSION,
	    ("malloc_uninit: bad malloc type version"));

	mtx_lock(&malloc_mtx);
	mtip = &mtp->ks_mti;
	if (mtp != kmemstatistics) {
		for (temp = kmemstatistics; temp != NULL;
		    temp = temp->ks_next) {
			if (temp->ks_next == mtp) {
				temp->ks_next = mtp->ks_next;
				break;
			}
		}
		KASSERT(temp,
		    ("malloc_uninit: type '%s' not found", mtp->ks_shortdesc));
	} else
		kmemstatistics = mtp->ks_next;
	kmemcount--;
	mtx_unlock(&malloc_mtx);

	/*
	 * Look for memory leaks.
	 */
	temp_allocs = temp_bytes = 0;
	for (i = 0; i <= mp_maxid; i++) {
		mtsp = zpcpu_get_cpu(mtip->mti_stats, i);
		temp_allocs += mtsp->mts_numallocs;
		temp_allocs -= mtsp->mts_numfrees;
		temp_bytes += mtsp->mts_memalloced;
		temp_bytes -= mtsp->mts_memfreed;
	}
	if (temp_allocs > 0 || temp_bytes > 0) {
		printf("Warning: memory type %s leaked memory on destroy "
		    "(%ld allocations, %ld bytes leaked).\n", mtp->ks_shortdesc,
		    temp_allocs, temp_bytes);
	}

	uma_zfree_pcpu(pcpu_zone_64, mtip->mti_stats);
}

struct malloc_type *
malloc_desc2type(const char *desc)
{
	struct malloc_type *mtp;

	mtx_assert(&malloc_mtx, MA_OWNED);
	for (mtp = kmemstatistics; mtp != NULL; mtp = mtp->ks_next) {
		if (strcmp(mtp->ks_shortdesc, desc) == 0)
			return (mtp);
	}
	return (NULL);
}

static int
sysctl_kern_malloc_stats(SYSCTL_HANDLER_ARGS)
{
	struct malloc_type_stream_header mtsh;
	struct malloc_type_internal *mtip;
	struct malloc_type_stats *mtsp, zeromts;
	struct malloc_type_header mth;
	struct malloc_type *mtp;
	int error, i;
	struct sbuf sbuf;

	error = sysctl_wire_old_buffer(req, 0);
	if (error != 0)
		return (error);
	sbuf_new_for_sysctl(&sbuf, NULL, 128, req);
	sbuf_clear_flags(&sbuf, SBUF_INCLUDENUL);
	mtx_lock(&malloc_mtx);

	bzero(&zeromts, sizeof(zeromts));

	/*
	 * Insert stream header.
	 */
	bzero(&mtsh, sizeof(mtsh));
	mtsh.mtsh_version = MALLOC_TYPE_STREAM_VERSION;
	mtsh.mtsh_maxcpus = MAXCPU;
	mtsh.mtsh_count = kmemcount;
	(void)sbuf_bcat(&sbuf, &mtsh, sizeof(mtsh));

	/*
	 * Insert alternating sequence of type headers and type statistics.
	 */
	for (mtp = kmemstatistics; mtp != NULL; mtp = mtp->ks_next) {
		mtip = &mtp->ks_mti;

		/*
		 * Insert type header.
		 */
		bzero(&mth, sizeof(mth));
		strlcpy(mth.mth_name, mtp->ks_shortdesc, MALLOC_MAX_NAME);
		(void)sbuf_bcat(&sbuf, &mth, sizeof(mth));

		/*
		 * Insert type statistics for each CPU.
		 */
		for (i = 0; i <= mp_maxid; i++) {
			mtsp = zpcpu_get_cpu(mtip->mti_stats, i);
			(void)sbuf_bcat(&sbuf, mtsp, sizeof(*mtsp));
		}
		/*
		 * Fill in the missing CPUs.
		 */
		for (; i < MAXCPU; i++) {
			(void)sbuf_bcat(&sbuf, &zeromts, sizeof(zeromts));
		}
	}
	mtx_unlock(&malloc_mtx);
	error = sbuf_finish(&sbuf);
	sbuf_delete(&sbuf);
	return (error);
}

SYSCTL_PROC(_kern, OID_AUTO, malloc_stats,
    CTLFLAG_RD | CTLTYPE_STRUCT | CTLFLAG_MPSAFE, 0, 0,
    sysctl_kern_malloc_stats, "s,malloc_type_ustats",
    "Return malloc types");

SYSCTL_INT(_kern, OID_AUTO, malloc_count, CTLFLAG_RD, &kmemcount, 0,
    "Count of kernel malloc types");

void
malloc_type_list(malloc_type_list_func_t *func, void *arg)
{
	struct malloc_type *mtp, **bufmtp;
	int count, i;
	size_t buflen;

	mtx_lock(&malloc_mtx);
restart:
	mtx_assert(&malloc_mtx, MA_OWNED);
	count = kmemcount;
	mtx_unlock(&malloc_mtx);

	buflen = sizeof(struct malloc_type *) * count;
	bufmtp = malloc(buflen, M_TEMP, M_WAITOK);

	mtx_lock(&malloc_mtx);

	if (count < kmemcount) {
		free(bufmtp, M_TEMP);
		goto restart;
	}

	for (mtp = kmemstatistics, i = 0; mtp != NULL; mtp = mtp->ks_next, i++)
		bufmtp[i] = mtp;

	mtx_unlock(&malloc_mtx);

	for (i = 0; i < count; i++)
		(func)(bufmtp[i], arg);

	free(bufmtp, M_TEMP);
}

#ifdef DDB
static int64_t
get_malloc_stats(const struct malloc_type_internal *mtip, uint64_t *allocs,
    uint64_t *inuse)
{
	const struct malloc_type_stats *mtsp;
	uint64_t frees, alloced, freed;
	int i;

	*allocs = 0;
	frees = 0;
	alloced = 0;
	freed = 0;
	for (i = 0; i <= mp_maxid; i++) {
		mtsp = zpcpu_get_cpu(mtip->mti_stats, i);

		*allocs += mtsp->mts_numallocs;
		frees += mtsp->mts_numfrees;
		alloced += mtsp->mts_memalloced;
		freed += mtsp->mts_memfreed;
	}
	*inuse = *allocs - frees;
	return (alloced - freed);
}

DB_SHOW_COMMAND(malloc, db_show_malloc)
{
	const char *fmt_hdr, *fmt_entry;
	struct malloc_type *mtp;
	uint64_t allocs, inuse;
	int64_t size;
	/* variables for sorting */
	struct malloc_type *last_mtype, *cur_mtype;
	int64_t cur_size, last_size;
	int ties;

	if (modif[0] == 'i') {
		fmt_hdr = "%s,%s,%s,%s\n";
		fmt_entry = "\"%s\",%ju,%jdK,%ju\n";
	} else {
		fmt_hdr = "%18s %12s  %12s %12s\n";
		fmt_entry = "%18s %12ju %12jdK %12ju\n";
	}

	db_printf(fmt_hdr, "Type", "InUse", "MemUse", "Requests");

	/* Select sort, largest size first. */
	last_mtype = NULL;
	last_size = INT64_MAX;
	for (;;) {
		cur_mtype = NULL;
		cur_size = -1;
		ties = 0;

		for (mtp = kmemstatistics; mtp != NULL; mtp = mtp->ks_next) {
			/*
			 * In the case of size ties, print out mtypes
			 * in the order they are encountered.  That is,
			 * when we encounter the most recently output
			 * mtype, we have already printed all preceding
			 * ties, and we must print all following ties.
			 */
			if (mtp == last_mtype) {
				ties = 1;
				continue;
			}
			size = get_malloc_stats(&mtp->ks_mti, &allocs,
			    &inuse);
			if (size > cur_size && size < last_size + ties) {
				cur_size = size;
				cur_mtype = mtp;
			}
		}
		if (cur_mtype == NULL)
			break;

		size = get_malloc_stats(&cur_mtype->ks_mti, &allocs, &inuse);
		db_printf(fmt_entry, cur_mtype->ks_shortdesc, inuse,
		    howmany(size, 1024), allocs);

		if (db_pager_quit)
			break;

		last_mtype = cur_mtype;
		last_size = cur_size;
	}
}

#if MALLOC_DEBUG_MAXZONES > 1
DB_SHOW_COMMAND(multizone_matches, db_show_multizone_matches)
{
	struct malloc_type_internal *mtip;
	struct malloc_type *mtp;
	u_int subzone;

	if (!have_addr) {
		db_printf("Usage: show multizone_matches <malloc type/addr>\n");
		return;
	}
	mtp = DB_DATA_PTR(addr, struct malloc_type);
	if (mtp->ks_version != M_VERSION) {
		db_printf("Version %lx does not match expected %x\n",
		    mtp->ks_version, M_VERSION);
		return;
	}

	mtip = &mtp->ks_mti;
	subzone = mtip->mti_zone;

	for (mtp = kmemstatistics; mtp != NULL; mtp = mtp->ks_next) {
		mtip = &mtp->ks_mti;
		if (mtip->mti_zone != subzone)
			continue;
		db_printf("%s\n", mtp->ks_shortdesc);
		if (db_pager_quit)
			break;
	}
}
#endif /* MALLOC_DEBUG_MAXZONES > 1 */
#endif /* DDB */
// CHERI CHANGES START
// {
//   "updated": 20200707,
//   "target_type": "kernel",
//   "changes": [
//     "integer_provenance"
//   ],
//   "changes_purecap": [
//     "pointer_alignment",
//     "pointer_as_integer",
//     "support",
//     "kdb"
//   ]
// }
// CHERI CHANGES END<|MERGE_RESOLUTION|>--- conflicted
+++ resolved
@@ -622,26 +622,17 @@
 	kva = kmem_malloc_domainset(policy, size, flags);
 	if (kva != 0) {
 		/* The low bit is unused for slab pointers. */
-<<<<<<< HEAD
-		vsetzoneslab(kva, NULL, (void *)(uintptr_t)((sz << 1) | 1));
-		uma_total_inc(sz);
-		*size = sz;
+		vsetzoneslab(kva, NULL, (void *)(uintptr_t)((size << 1) | 1));
+		uma_total_inc(size);
 #ifdef __CHERI_PURE_CAPABILITY__
-		KASSERT(cheri_getlen(kva) <= CHERI_REPRESENTABLE_LENGTH(sz),
+		KASSERT(cheri_getlen(kva) <= CHERI_REPRESENTABLE_LENGTH(size),
 		    ("Invalid bounds: expected %zx found %zx",
-		        (size_t)CHERI_REPRESENTABLE_LENGTH(sz),
+		        (size_t)CHERI_REPRESENTABLE_LENGTH(size),
 		        (size_t)cheri_getlen(kva)));
 #endif
 	}
 	va = (caddr_t)kva;
-	malloc_type_allocated(mtp, va, va == NULL ? 0 : sz);
-=======
-		vsetzoneslab(kva, NULL, (void *)((size << 1) | 1));
-		uma_total_inc(size);
-	}
-	va = (caddr_t)kva;
-	malloc_type_allocated(mtp, va == NULL ? 0 : size);
->>>>>>> 45e23571
+	malloc_type_allocated(mtp, va, va == NULL ? 0 : size);
 	if (__predict_false(va == NULL)) {
 		KASSERT((flags & M_WAITOK) == 0,
 		    ("malloc(M_WAITOK) returned NULL"));
