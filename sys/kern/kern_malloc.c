/*-
 * SPDX-License-Identifier: BSD-3-Clause
 *
 * Copyright (c) 1987, 1991, 1993
 *	The Regents of the University of California.
 * Copyright (c) 2005-2009 Robert N. M. Watson
 * Copyright (c) 2008 Otto Moerbeek <otto@drijf.net> (mallocarray)
 * All rights reserved.
 *
 * Redistribution and use in source and binary forms, with or without
 * modification, are permitted provided that the following conditions
 * are met:
 * 1. Redistributions of source code must retain the above copyright
 *    notice, this list of conditions and the following disclaimer.
 * 2. Redistributions in binary form must reproduce the above copyright
 *    notice, this list of conditions and the following disclaimer in the
 *    documentation and/or other materials provided with the distribution.
 * 3. Neither the name of the University nor the names of its contributors
 *    may be used to endorse or promote products derived from this software
 *    without specific prior written permission.
 *
 * THIS SOFTWARE IS PROVIDED BY THE REGENTS AND CONTRIBUTORS ``AS IS'' AND
 * ANY EXPRESS OR IMPLIED WARRANTIES, INCLUDING, BUT NOT LIMITED TO, THE
 * IMPLIED WARRANTIES OF MERCHANTABILITY AND FITNESS FOR A PARTICULAR PURPOSE
 * ARE DISCLAIMED.  IN NO EVENT SHALL THE REGENTS OR CONTRIBUTORS BE LIABLE
 * FOR ANY DIRECT, INDIRECT, INCIDENTAL, SPECIAL, EXEMPLARY, OR CONSEQUENTIAL
 * DAMAGES (INCLUDING, BUT NOT LIMITED TO, PROCUREMENT OF SUBSTITUTE GOODS
 * OR SERVICES; LOSS OF USE, DATA, OR PROFITS; OR BUSINESS INTERRUPTION)
 * HOWEVER CAUSED AND ON ANY THEORY OF LIABILITY, WHETHER IN CONTRACT, STRICT
 * LIABILITY, OR TORT (INCLUDING NEGLIGENCE OR OTHERWISE) ARISING IN ANY WAY
 * OUT OF THE USE OF THIS SOFTWARE, EVEN IF ADVISED OF THE POSSIBILITY OF
 * SUCH DAMAGE.
 *
 *	@(#)kern_malloc.c	8.3 (Berkeley) 1/4/94
 */

/*
 * Kernel malloc(9) implementation -- general purpose kernel memory allocator
 * based on memory types.  Back end is implemented using the UMA(9) zone
 * allocator.  A set of fixed-size buckets are used for smaller allocations,
 * and a special UMA allocation interface is used for larger allocations.
 * Callers declare memory types, and statistics are maintained independently
 * for each memory type.  Statistics are maintained per-CPU for performance
 * reasons.  See malloc(9) and comments in malloc.h for a detailed
 * description.
 */

#include <sys/cdefs.h>
__FBSDID("$FreeBSD$");

#include "opt_ddb.h"
#include "opt_vm.h"

#include <sys/param.h>
#include <sys/systm.h>
#include <sys/asan.h>
#include <sys/kdb.h>
#include <sys/kernel.h>
#include <sys/lock.h>
#include <sys/malloc.h>
#include <sys/mutex.h>
#include <sys/vmmeter.h>
#include <sys/proc.h>
#include <sys/queue.h>
#include <sys/sbuf.h>
#include <sys/smp.h>
#include <sys/sysctl.h>
#include <sys/time.h>
#include <sys/vmem.h>
#ifdef EPOCH_TRACE
#include <sys/epoch.h>
#endif

#include <cheri/cheric.h>

#include <vm/vm.h>
#include <vm/pmap.h>
#include <vm/vm_domainset.h>
#include <vm/vm_pageout.h>
#include <vm/vm_param.h>
#include <vm/vm_kern.h>
#include <vm/vm_extern.h>
#include <vm/vm_map.h>
#include <vm/vm_page.h>
#include <vm/vm_phys.h>
#include <vm/vm_pagequeue.h>
#include <vm/uma.h>
#include <vm/uma_int.h>
#include <vm/uma_dbg.h>

#ifdef DEBUG_MEMGUARD
#include <vm/memguard.h>
#endif
#ifdef DEBUG_REDZONE
#include <vm/redzone.h>
#endif

#if defined(INVARIANTS) && defined(__i386__)
#include <machine/cpu.h>
#endif

#include <ddb/ddb.h>

#ifdef KDTRACE_HOOKS
#include <sys/dtrace_bsd.h>

bool	__read_frequently			dtrace_malloc_enabled;
dtrace_malloc_probe_func_t __read_mostly	dtrace_malloc_probe;
#endif

#if defined(INVARIANTS) || defined(MALLOC_MAKE_FAILURES) ||		\
    defined(DEBUG_MEMGUARD) || defined(DEBUG_REDZONE)
#define	MALLOC_DEBUG	1
#endif

#if defined(KASAN) || defined(DEBUG_REDZONE)
#define	DEBUG_REDZONE_ARG_DEF	, unsigned long osize
#define	DEBUG_REDZONE_ARG	, osize
#else
#define	DEBUG_REDZONE_ARG_DEF
#define	DEBUG_REDZONE_ARG
#endif

/*
 * When realloc() is called, if the new size is sufficiently smaller than
 * the old size, realloc() will allocate a new, smaller block to avoid
 * wasting memory. 'Sufficiently smaller' is defined as: newsize <=
 * oldsize / 2^n, where REALLOC_FRACTION defines the value of 'n'.
 */
#ifndef REALLOC_FRACTION
#define	REALLOC_FRACTION	1	/* new block if <= half the size */
#endif

/*
 * Centrally define some common malloc types.
 */
MALLOC_DEFINE(M_CACHE, "cache", "Various Dynamically allocated caches");
MALLOC_DEFINE(M_DEVBUF, "devbuf", "device driver memory");
MALLOC_DEFINE(M_TEMP, "temp", "misc temporary data buffers");

static struct malloc_type *kmemstatistics;
static int kmemcount;

#define KMEM_ZSHIFT	4
#define KMEM_ZBASE	16
#define KMEM_ZMASK	(KMEM_ZBASE - 1)

#define KMEM_ZMAX	65536
#define KMEM_ZSIZE	(KMEM_ZMAX >> KMEM_ZSHIFT)
static uint8_t kmemsize[KMEM_ZSIZE + 1];

#ifndef MALLOC_DEBUG_MAXZONES
#define	MALLOC_DEBUG_MAXZONES	1
#endif
static int numzones = MALLOC_DEBUG_MAXZONES;

/*
 * Small malloc(9) memory allocations are allocated from a set of UMA buckets
 * of various sizes.
 *
 * Warning: the layout of the struct is duplicated in libmemstat for KVM support.
 *
 * XXX: The comment here used to read "These won't be powers of two for
 * long."  It's possible that a significant amount of wasted memory could be
 * recovered by tuning the sizes of these buckets.
 */
struct {
	int kz_size;
	const char *kz_name;
	uma_zone_t kz_zone[MALLOC_DEBUG_MAXZONES];
} kmemzones[] = {
	{16, "malloc-16", },
	{32, "malloc-32", },
	{64, "malloc-64", },
	{128, "malloc-128", },
	{256, "malloc-256", },
	{384, "malloc-384", },
	{512, "malloc-512", },
	{1024, "malloc-1024", },
	{2048, "malloc-2048", },
	{4096, "malloc-4096", },
	{8192, "malloc-8192", },
	{16384, "malloc-16384", },
	{32768, "malloc-32768", },
	{65536, "malloc-65536", },
	{0, NULL},
};

u_long vm_kmem_size;
SYSCTL_ULONG(_vm, OID_AUTO, kmem_size, CTLFLAG_RDTUN, &vm_kmem_size, 0,
    "Size of kernel memory");

static u_long kmem_zmax = KMEM_ZMAX;
SYSCTL_ULONG(_vm, OID_AUTO, kmem_zmax, CTLFLAG_RDTUN, &kmem_zmax, 0,
    "Maximum allocation size that malloc(9) would use UMA as backend");

static u_long vm_kmem_size_min;
SYSCTL_ULONG(_vm, OID_AUTO, kmem_size_min, CTLFLAG_RDTUN, &vm_kmem_size_min, 0,
    "Minimum size of kernel memory");

static u_long vm_kmem_size_max;
SYSCTL_ULONG(_vm, OID_AUTO, kmem_size_max, CTLFLAG_RDTUN, &vm_kmem_size_max, 0,
    "Maximum size of kernel memory");

static u_int vm_kmem_size_scale;
SYSCTL_UINT(_vm, OID_AUTO, kmem_size_scale, CTLFLAG_RDTUN, &vm_kmem_size_scale, 0,
    "Scale factor for kernel memory size");

static int sysctl_kmem_map_size(SYSCTL_HANDLER_ARGS);
SYSCTL_PROC(_vm, OID_AUTO, kmem_map_size,
    CTLFLAG_RD | CTLTYPE_ULONG | CTLFLAG_MPSAFE, NULL, 0,
    sysctl_kmem_map_size, "LU", "Current kmem allocation size");

static int sysctl_kmem_map_free(SYSCTL_HANDLER_ARGS);
SYSCTL_PROC(_vm, OID_AUTO, kmem_map_free,
    CTLFLAG_RD | CTLTYPE_ULONG | CTLFLAG_MPSAFE, NULL, 0,
    sysctl_kmem_map_free, "LU", "Free space in kmem");

static SYSCTL_NODE(_vm, OID_AUTO, malloc, CTLFLAG_RD | CTLFLAG_MPSAFE, 0,
    "Malloc information");

static u_int vm_malloc_zone_count = nitems(kmemzones);
SYSCTL_UINT(_vm_malloc, OID_AUTO, zone_count,
    CTLFLAG_RD, &vm_malloc_zone_count, 0,
    "Number of malloc zones");

static int sysctl_vm_malloc_zone_sizes(SYSCTL_HANDLER_ARGS);
SYSCTL_PROC(_vm_malloc, OID_AUTO, zone_sizes,
    CTLFLAG_RD | CTLTYPE_OPAQUE | CTLFLAG_MPSAFE, NULL, 0,
    sysctl_vm_malloc_zone_sizes, "S", "Zone sizes used by malloc");

/*
 * The malloc_mtx protects the kmemstatistics linked list.
 */
struct mtx malloc_mtx;

static int sysctl_kern_malloc_stats(SYSCTL_HANDLER_ARGS);

#if defined(MALLOC_MAKE_FAILURES) || (MALLOC_DEBUG_MAXZONES > 1)
static SYSCTL_NODE(_debug, OID_AUTO, malloc, CTLFLAG_RD | CTLFLAG_MPSAFE, 0,
    "Kernel malloc debugging options");
#endif

/*
 * malloc(9) fault injection -- cause malloc failures every (n) mallocs when
 * the caller specifies M_NOWAIT.  If set to 0, no failures are caused.
 */
#ifdef MALLOC_MAKE_FAILURES
static int malloc_failure_rate;
static int malloc_nowait_count;
static int malloc_failure_count;
SYSCTL_INT(_debug_malloc, OID_AUTO, failure_rate, CTLFLAG_RWTUN,
    &malloc_failure_rate, 0, "Every (n) mallocs with M_NOWAIT will fail");
SYSCTL_INT(_debug_malloc, OID_AUTO, failure_count, CTLFLAG_RD,
    &malloc_failure_count, 0, "Number of imposed M_NOWAIT malloc failures");
#endif

static int
sysctl_kmem_map_size(SYSCTL_HANDLER_ARGS)
{
	u_long size;

	size = uma_size();
	return (sysctl_handle_long(oidp, &size, 0, req));
}

static int
sysctl_kmem_map_free(SYSCTL_HANDLER_ARGS)
{
	u_long size, limit;

	/* The sysctl is unsigned, implement as a saturation value. */
	size = uma_size();
	limit = uma_limit();
	if (size > limit)
		size = 0;
	else
		size = limit - size;
	return (sysctl_handle_long(oidp, &size, 0, req));
}

static int
sysctl_vm_malloc_zone_sizes(SYSCTL_HANDLER_ARGS)
{
	int sizes[nitems(kmemzones)];
	int i;

	for (i = 0; i < nitems(kmemzones); i++) {
		sizes[i] = kmemzones[i].kz_size;
	}

	return (SYSCTL_OUT(req, &sizes, sizeof(sizes)));
}

/*
 * malloc(9) uma zone separation -- sub-page buffer overruns in one
 * malloc type will affect only a subset of other malloc types.
 */
#if MALLOC_DEBUG_MAXZONES > 1
static void
tunable_set_numzones(void)
{

	TUNABLE_INT_FETCH("debug.malloc.numzones",
	    &numzones);

	/* Sanity check the number of malloc uma zones. */
	if (numzones <= 0)
		numzones = 1;
	if (numzones > MALLOC_DEBUG_MAXZONES)
		numzones = MALLOC_DEBUG_MAXZONES;
}
SYSINIT(numzones, SI_SUB_TUNABLES, SI_ORDER_ANY, tunable_set_numzones, NULL);
SYSCTL_INT(_debug_malloc, OID_AUTO, numzones, CTLFLAG_RDTUN | CTLFLAG_NOFETCH,
    &numzones, 0, "Number of malloc uma subzones");

/*
 * Any number that changes regularly is an okay choice for the
 * offset.  Build numbers are pretty good of you have them.
 */
static u_int zone_offset = __FreeBSD_version;
TUNABLE_INT("debug.malloc.zone_offset", &zone_offset);
SYSCTL_UINT(_debug_malloc, OID_AUTO, zone_offset, CTLFLAG_RDTUN,
    &zone_offset, 0, "Separate malloc types by examining the "
    "Nth character in the malloc type short description.");

static void
mtp_set_subzone(struct malloc_type *mtp)
{
	struct malloc_type_internal *mtip;
	const char *desc;
	size_t len;
	u_int val;

	mtip = &mtp->ks_mti;
	desc = mtp->ks_shortdesc;
	if (desc == NULL || (len = strlen(desc)) == 0)
		val = 0;
	else
		val = desc[zone_offset % len];
	mtip->mti_zone = (val % numzones);
}

static inline u_int
mtp_get_subzone(struct malloc_type *mtp)
{
	struct malloc_type_internal *mtip;

	mtip = &mtp->ks_mti;

	KASSERT(mtip->mti_zone < numzones,
	    ("mti_zone %u out of range %d",
	    mtip->mti_zone, numzones));
	return (mtip->mti_zone);
}
#elif MALLOC_DEBUG_MAXZONES == 0
#error "MALLOC_DEBUG_MAXZONES must be positive."
#else
static void
mtp_set_subzone(struct malloc_type *mtp)
{
	struct malloc_type_internal *mtip;

	mtip = &mtp->ks_mti;
	mtip->mti_zone = 0;
}

static inline u_int
mtp_get_subzone(struct malloc_type *mtp)
{

	return (0);
}
#endif /* MALLOC_DEBUG_MAXZONES > 1 */

/*
 * An allocation has succeeded -- update malloc type statistics for the
 * amount of bucket size.  Occurs within a critical section so that the
 * thread isn't preempted and doesn't migrate while updating per-PCU
 * statistics.
 */
static void
malloc_type_zone_allocated(struct malloc_type *mtp, void *addr,
    unsigned long size, int zindx)
{
	struct malloc_type_internal *mtip;
	struct malloc_type_stats *mtsp;

	critical_enter();
	mtip = &mtp->ks_mti;
	mtsp = zpcpu_get(mtip->mti_stats);
	if (size > 0) {
		mtsp->mts_memalloced += size;
		mtsp->mts_numallocs++;
#ifdef __CHERI_PURE_CAPABILITY__
		mtsp->mts_memreserved += cheri_getlen(addr);
#elif __has_feature(capabilities)
		mtsp->mts_memreserved += size;
#endif
	}
	if (zindx != -1)
		mtsp->mts_size |= 1 << zindx;

#ifdef KDTRACE_HOOKS
	if (__predict_false(dtrace_malloc_enabled)) {
		uint32_t probe_id = mtip->mti_probes[DTMALLOC_PROBE_MALLOC];
		if (probe_id != 0)
			(dtrace_malloc_probe)(probe_id,
			    (uintptr_t) mtp, (uintptr_t) mtip,
			    (uintptr_t) mtsp, size, zindx);
	}
#endif

	critical_exit();
}

void
malloc_type_allocated(struct malloc_type *mtp, void *addr, unsigned long size)
{

	if (size > 0)
		malloc_type_zone_allocated(mtp, addr, size, -1);
}

/*
 * A free operation has occurred -- update malloc type statistics for the
 * amount of the bucket size.  Occurs within a critical section so that the
 * thread isn't preempted and doesn't migrate while updating per-CPU
 * statistics.
 *
 * XXX-AM: The reserved/unreserved size stat recording assumes the following:
 * - kmem performs proper representability rounding
 * - free() will be called with the same capability returned by malloc(),
 *   spanning the whole reservation.
 */
void
malloc_type_freed(struct malloc_type *mtp, void *addr, unsigned long size)
{
	struct malloc_type_internal *mtip;
	struct malloc_type_stats *mtsp;

	critical_enter();
	mtip = &mtp->ks_mti;
	mtsp = zpcpu_get(mtip->mti_stats);
	mtsp->mts_memfreed += size;
	mtsp->mts_numfrees++;
#ifdef __CHERI_PURE_CAPABILITY__
	mtsp->mts_memunreserved += cheri_getlen(addr);
#elif __has_feature(capabilities)
	mtsp->mts_memunreserved += size;
#endif

#ifdef KDTRACE_HOOKS
	if (__predict_false(dtrace_malloc_enabled)) {
		uint32_t probe_id = mtip->mti_probes[DTMALLOC_PROBE_FREE];
		if (probe_id != 0)
			(dtrace_malloc_probe)(probe_id,
			    (uintptr_t) mtp, (uintptr_t) mtip,
			    (uintptr_t) mtsp, size, 0);
	}
#endif

	critical_exit();
}

/*
 *	contigmalloc:
 *
 *	Allocate a block of physically contiguous memory.
 *
 *	If M_NOWAIT is set, this routine will not block and return NULL if
 *	the allocation fails.
 */
void *
contigmalloc(unsigned long size, struct malloc_type *type, int flags,
    vm_paddr_t low, vm_paddr_t high, unsigned long alignment,
    vm_paddr_t boundary)
{
	void *ret;

	ret = (void *)kmem_alloc_contig(size, flags, low, high, alignment,
	    boundary, VM_MEMATTR_DEFAULT);
	if (ret != NULL)
		malloc_type_allocated(type, ret, round_page(size));
#ifdef __CHERI_PURE_CAPABILITY__
	KASSERT(cheri_gettag(ret), ("Expected valid capability"));
#endif

	return (ret);
}

void *
contigmalloc_domainset(unsigned long size, struct malloc_type *type,
    struct domainset *ds, int flags, vm_paddr_t low, vm_paddr_t high,
    unsigned long alignment, vm_paddr_t boundary)
{
	void *ret;

	ret = (void *)kmem_alloc_contig_domainset(ds, size, flags, low, high,
	    alignment, boundary, VM_MEMATTR_DEFAULT);
	if (ret != NULL)
		malloc_type_allocated(type, ret, round_page(size));
	return (ret);
}

/*
 *	contigfree:
 *
 *	Free a block of memory allocated by contigmalloc.
 *
 *	This routine may not block.
 */
void
contigfree(void *addr, unsigned long size, struct malloc_type *type)
{

#ifdef __CHERI_PURE_CAPABILITY__
	if (__predict_false(!cheri_gettag(addr)))
		panic("Expect valid capability");
	if (__predict_false(cheri_getsealed(addr)))
		panic("Expect unsealed capability");
#endif

	kmem_free((vm_pointer_t)addr, size);
	malloc_type_freed(type, addr, round_page(size));
}

#ifdef MALLOC_DEBUG
static int
malloc_dbg(caddr_t *vap, size_t *sizep, struct malloc_type *mtp,
    int flags)
{
#ifdef INVARIANTS
	int indx;

	KASSERT(mtp->ks_version == M_VERSION, ("malloc: bad malloc type version"));
	/*
	 * Check that exactly one of M_WAITOK or M_NOWAIT is specified.
	 */
	indx = flags & (M_WAITOK | M_NOWAIT);
	if (indx != M_NOWAIT && indx != M_WAITOK) {
		static	struct timeval lasterr;
		static	int curerr, once;
		if (once == 0 && ppsratecheck(&lasterr, &curerr, 1)) {
			printf("Bad malloc flags: %x\n", indx);
			kdb_backtrace();
			flags |= M_WAITOK;
			once++;
		}
	}
#endif
#ifdef MALLOC_MAKE_FAILURES
	if ((flags & M_NOWAIT) && (malloc_failure_rate != 0)) {
		atomic_add_int(&malloc_nowait_count, 1);
		if ((malloc_nowait_count % malloc_failure_rate) == 0) {
			atomic_add_int(&malloc_failure_count, 1);
			*vap = NULL;
			return (EJUSTRETURN);
		}
	}
#endif
	if (flags & M_WAITOK) {
		KASSERT(curthread->td_intr_nesting_level == 0,
		   ("malloc(M_WAITOK) in interrupt context"));
		if (__predict_false(!THREAD_CAN_SLEEP())) {
#ifdef EPOCH_TRACE
			epoch_trace_list(curthread);
#endif
			KASSERT(0,
			    ("malloc(M_WAITOK) with sleeping prohibited"));
		}
	}
	KASSERT(curthread->td_critnest == 0 || SCHEDULER_STOPPED(),
	    ("malloc: called with spinlock or critical section held"));

#ifdef DEBUG_MEMGUARD
	if (memguard_cmp_mtp(mtp, *sizep)) {
		*vap = memguard_alloc(*sizep, flags);
		if (*vap != NULL)
			return (EJUSTRETURN);
		/* This is unfortunate but should not be fatal. */
	}
#endif

#ifdef DEBUG_REDZONE
	*sizep = redzone_size_ntor(*sizep);
#endif

	return (0);
}
#endif

/*
 * Handle large allocations and frees by using kmem_malloc directly.
 */
static inline bool
malloc_large_slab(uma_slab_t slab)
{
	vm_offset_t va;

	va = (vm_offset_t)slab;
	return ((va & 1) != 0);
}

static inline size_t
malloc_large_size(uma_slab_t slab)
{
	vm_offset_t va;

	va = (vm_offset_t)slab;
	return (va >> 1);
}

static caddr_t __noinline
malloc_large(size_t *size, struct malloc_type *mtp, struct domainset *policy,
    int flags DEBUG_REDZONE_ARG_DEF)
{
	vm_pointer_t kva;
	caddr_t va;
	size_t sz;

	sz = roundup(*size, PAGE_SIZE);
	kva = kmem_malloc_domainset(policy, sz, flags);
	if (kva != 0) {
		/* The low bit is unused for slab pointers. */
		vsetzoneslab(kva, NULL, (void *)(uintptr_t)((sz << 1) | 1));
		uma_total_inc(sz);
		*size = sz;
#ifdef __CHERI_PURE_CAPABILITY__
		KASSERT(cheri_getlen(kva) <= CHERI_REPRESENTABLE_LENGTH(sz),
		    ("Invalid bounds: expected %zx found %zx",
		        (size_t)CHERI_REPRESENTABLE_LENGTH(sz),
		        (size_t)cheri_getlen(kva)));
#endif
	}
	va = (caddr_t)kva;
	malloc_type_allocated(mtp, va, va == NULL ? 0 : sz);
	if (__predict_false(va == NULL)) {
		KASSERT((flags & M_WAITOK) == 0,
		    ("malloc(M_WAITOK) returned NULL"));
	} else {
#ifdef DEBUG_REDZONE
		va = redzone_setup(va, osize);
#endif
		kasan_mark((void *)va, osize, sz, KASAN_MALLOC_REDZONE);
	}
	return (va);
}

static void
free_large(void *addr, size_t size)
{

	kmem_free((vm_pointer_t)addr, size);
	uma_total_dec(size);
}

/*
 *	malloc:
 *
 *	Allocate a block of memory.
 *
 *	If M_NOWAIT is set, this routine will not block and return NULL if
 *	the allocation fails.
 */
void *
(malloc)(size_t size, struct malloc_type *mtp, int flags)
{
	int indx;
	caddr_t va;
	uma_zone_t zone;
#if defined(DEBUG_REDZONE) || defined(KASAN)
	unsigned long osize = size;
#endif

	MPASS((flags & M_EXEC) == 0);

#ifdef MALLOC_DEBUG
	va = NULL;
	if (malloc_dbg(&va, &size, mtp, flags) != 0)
		return (va);
#endif

	if (__predict_false(size > kmem_zmax))
		return (malloc_large(&size, mtp, DOMAINSET_RR(), flags
		    DEBUG_REDZONE_ARG));

	if (size & KMEM_ZMASK)
		size = (size & ~KMEM_ZMASK) + KMEM_ZBASE;
	indx = kmemsize[size >> KMEM_ZSHIFT];
	zone = kmemzones[indx].kz_zone[mtp_get_subzone(mtp)];
	va = uma_zalloc(zone, flags);
	if (va != NULL)
		size = zone->uz_size;
	malloc_type_zone_allocated(mtp, va, va == NULL ? 0 : size, indx);
	if (__predict_false(va == NULL)) {
		KASSERT((flags & M_WAITOK) == 0,
		    ("malloc(M_WAITOK) returned NULL"));
	}
#ifdef DEBUG_REDZONE
	if (va != NULL)
		va = redzone_setup(va, osize);
#endif
<<<<<<< HEAD
#ifdef __CHERI_PURE_CAPABILITY__
	KASSERT(cheri_getlen(va) <= CHERI_REPRESENTABLE_LENGTH(size),
	    ("Invalid bounds: expected %zx found %zx",
	        (size_t)CHERI_REPRESENTABLE_LENGTH(size),
	        (size_t)cheri_getlen(va)));
=======
#ifdef KASAN
	if (va != NULL)
		kasan_mark((void *)va, osize, size, KASAN_MALLOC_REDZONE);
>>>>>>> 06a53ecf
#endif
	return ((void *) va);
}

static void *
malloc_domain(size_t *sizep, int *indxp, struct malloc_type *mtp, int domain,
    int flags)
{
	uma_zone_t zone;
	caddr_t va;
	size_t size;
	int indx;

	size = *sizep;
	KASSERT(size <= kmem_zmax && (flags & M_EXEC) == 0,
	    ("malloc_domain: Called with bad flag / size combination."));
	if (size & KMEM_ZMASK)
		size = (size & ~KMEM_ZMASK) + KMEM_ZBASE;
	indx = kmemsize[size >> KMEM_ZSHIFT];
	zone = kmemzones[indx].kz_zone[mtp_get_subzone(mtp)];
	va = uma_zalloc_domain(zone, NULL, domain, flags);
	if (va != NULL)
		*sizep = zone->uz_size;
	*indxp = indx;
#ifdef __CHERI_PURE_CAPABILITY__
	KASSERT(cheri_gettag(va), ("Expected valid capability"));
#endif

	return ((void *)va);
}

void *
malloc_domainset(size_t size, struct malloc_type *mtp, struct domainset *ds,
    int flags)
{
	struct vm_domainset_iter di;
	caddr_t va;
	int domain;
	int indx;
#if defined(KASAN) || defined(DEBUG_REDZONE)
	unsigned long osize = size;
#endif

	MPASS((flags & M_EXEC) == 0);

#ifdef MALLOC_DEBUG
	va = NULL;
	if (malloc_dbg(&va, &size, mtp, flags) != 0)
		return (va);
#endif

	if (__predict_false(size > kmem_zmax))
		return (malloc_large(&size, mtp, DOMAINSET_RR(), flags
		    DEBUG_REDZONE_ARG));

	vm_domainset_iter_policy_init(&di, ds, &domain, &flags);
	do {
		va = malloc_domain(&size, &indx, mtp, domain, flags);
	} while (va == NULL && vm_domainset_iter_policy(&di, &domain) == 0);
	malloc_type_zone_allocated(mtp, va, va == NULL ? 0 : size, indx);
	if (__predict_false(va == NULL)) {
		KASSERT((flags & M_WAITOK) == 0,
		    ("malloc(M_WAITOK) returned NULL"));
	}
#ifdef DEBUG_REDZONE
	if (va != NULL)
		va = redzone_setup(va, osize);
#endif
#ifdef KASAN
	if (va != NULL)
		kasan_mark((void *)va, osize, size, KASAN_MALLOC_REDZONE);
#endif
	return (va);
}

/*
 * Allocate an executable area.
 */
void *
malloc_exec(size_t size, struct malloc_type *mtp, int flags)
{

	return (malloc_domainset_exec(size, mtp, DOMAINSET_RR(), flags));
}

void *
malloc_domainset_exec(size_t size, struct malloc_type *mtp, struct domainset *ds,
    int flags)
{
#if defined(DEBUG_REDZONE) || defined(KASAN)
	unsigned long osize = size;
#endif
#ifdef MALLOC_DEBUG
	caddr_t va;
#endif

	flags |= M_EXEC;

#ifdef MALLOC_DEBUG
	va = NULL;
	if (malloc_dbg(&va, &size, mtp, flags) != 0)
		return (va);
#endif

	return (malloc_large(&size, mtp, ds, flags DEBUG_REDZONE_ARG));
}

void *
malloc_domainset_aligned(size_t size, size_t align,
    struct malloc_type *mtp, struct domainset *ds, int flags)
{
	void *res;
	size_t asize;

	KASSERT(align != 0 && powerof2(align),
	    ("malloc_domainset_aligned: wrong align %#zx size %#zx",
	    align, size));
	KASSERT(align <= PAGE_SIZE,
	    ("malloc_domainset_aligned: align %#zx (size %#zx) too large",
	    align, size));

	/*
	 * Round the allocation size up to the next power of 2,
	 * because we can only guarantee alignment for
	 * power-of-2-sized allocations.  Further increase the
	 * allocation size to align if the rounded size is less than
	 * align, since malloc zones provide alignment equal to their
	 * size.
	 */
	asize = size <= align ? align : 1UL << flsl(size - 1);

	res = malloc_domainset(asize, mtp, ds, flags);
	KASSERT(res == NULL || ((uintptr_t)res & (align - 1)) == 0,
	    ("malloc_domainset_aligned: result not aligned %p size %#zx "
	    "allocsize %#zx align %#zx", res, size, asize, align));
	return (res);
}

void *
mallocarray(size_t nmemb, size_t size, struct malloc_type *type, int flags)
{

	if (WOULD_OVERFLOW(nmemb, size))
		panic("mallocarray: %zu * %zu overflowed", nmemb, size);

	return (malloc(size * nmemb, type, flags));
}

void *
mallocarray_domainset(size_t nmemb, size_t size, struct malloc_type *type,
    struct domainset *ds, int flags)
{

	if (WOULD_OVERFLOW(nmemb, size))
		panic("mallocarray_domainset: %zu * %zu overflowed", nmemb, size);

	return (malloc_domainset(size * nmemb, type, ds, flags));
}

#if defined(INVARIANTS) && !defined(KASAN)
static void
free_save_type(void *addr, struct malloc_type *mtp, u_long size)
{
#ifdef __CHERI_PURE_CAPABILITY__
	ptraddr_t *mtpp = addr;
#else
	struct malloc_type **mtpp = addr;
#endif

	/*
	 * Cache a pointer to the malloc_type that most recently freed
	 * this memory here.  This way we know who is most likely to
	 * have stepped on it later.
	 *
	 * This code assumes that size is a multiple of 8 bytes for
	 * 64 bit machines
	 */
#ifdef __CHERI_PURE_CAPABILITY__
	/*
	 * This is for debugging only, so we just store the va of the
	 * malloc_type, not a capability to it.
	 */
	mtpp = (ptraddr_t *)roundup2(mtpp, sizeof(ptraddr_t));
	if (cheri_getlen(mtpp) - cheri_getoffset(mtpp) >= sizeof(ptraddr_t))
		*mtpp = (ptraddr_t)mtp;
#else
	mtpp = (struct malloc_type **)rounddown2(mtpp, sizeof(struct malloc_type *));
	mtpp += (size - sizeof(struct malloc_type *)) / sizeof(struct malloc_type *);
	*mtpp = mtp;
#endif
}
#endif

#ifdef MALLOC_DEBUG
static int
free_dbg(void **addrp, struct malloc_type *mtp)
{
	void *addr;

	addr = *addrp;
	KASSERT(mtp->ks_version == M_VERSION, ("free: bad malloc type version"));
	KASSERT(curthread->td_critnest == 0 || SCHEDULER_STOPPED(),
	    ("free: called with spinlock or critical section held"));

	/* free(NULL, ...) does nothing */
	if (addr == NULL)
		return (EJUSTRETURN);

#ifdef DEBUG_MEMGUARD
	if (is_memguard_addr(addr)) {
		memguard_free(addr);
		return (EJUSTRETURN);
	}
#endif

#ifdef DEBUG_REDZONE
	redzone_check(addr);
	*addrp = redzone_addr_ntor(addr);
#endif

	return (0);
}
#endif

/*
 *	free:
 *
 *	Free a block of memory allocated by malloc.
 *
 *	This routine may not block.
 */
void
free(void *addr, struct malloc_type *mtp)
{
	uma_zone_t zone;
	uma_slab_t slab;
	u_long size;

#ifdef MALLOC_DEBUG
	if (free_dbg(&addr, mtp) != 0)
		return;
#endif
	/* free(NULL, ...) does nothing */
	if (addr == NULL)
		return;

#ifdef __CHERI_PURE_CAPABILITY__
	if (__predict_false(!cheri_gettag(addr)))
		panic("Expect valid capability");
	if (__predict_false(cheri_getsealed(addr)))
		panic("Expect unsealed capability");
#endif

	vtozoneslab((vm_offset_t)addr & (~UMA_SLAB_MASK), &zone, &slab);
	if (slab == NULL)
		panic("free: address %p(%p) has not been allocated.\n",
		    addr, (void *)rounddown2(addr, UMA_SLAB_SIZE));

	if (__predict_true(!malloc_large_slab(slab))) {
		size = zone->uz_size;
<<<<<<< HEAD
#ifdef __CHERI_PURE_CAPABILITY__
		if (__predict_false(cheri_getlen(addr) !=
		    CHERI_REPRESENTABLE_LENGTH(size)))
			panic("Invalid bounds: expected %zx found %zx",
			    (size_t)CHERI_REPRESENTABLE_LENGTH(size),
			    cheri_getlen(addr));
#endif
#ifdef INVARIANTS
=======
#if defined(INVARIANTS) && !defined(KASAN)
>>>>>>> 06a53ecf
		free_save_type(addr, mtp, size);
#endif
		uma_zfree_arg(zone, addr, slab);
	} else {
		size = malloc_large_size(slab);
#ifdef __CHERI_PURE_CAPABILITY__
		if (__predict_false(cheri_getlen(addr) !=
		    CHERI_REPRESENTABLE_LENGTH(size)))
			panic("Invalid bounds: expected %zx found %zx",
			    (size_t)CHERI_REPRESENTABLE_LENGTH(size),
			    cheri_getlen(addr));
#endif
		free_large(addr, size);
	}
	malloc_type_freed(mtp, addr, size);
}

/*
 *	zfree:
 *
 *	Zero then free a block of memory allocated by malloc.
 *
 *	This routine may not block.
 */
void
zfree(void *addr, struct malloc_type *mtp)
{
	uma_zone_t zone;
	uma_slab_t slab;
	u_long size;

#ifdef MALLOC_DEBUG
	if (free_dbg(&addr, mtp) != 0)
		return;
#endif
	/* free(NULL, ...) does nothing */
	if (addr == NULL)
		return;

#ifdef __CHERI_PURE_CAPABILITY__
	if (__predict_false(!cheri_gettag(addr)))
		panic("Expect valid capability");
	if (__predict_false(cheri_getsealed(addr)))
		panic("Expect unsealed capability");
#endif

	vtozoneslab((vm_offset_t)addr & (~UMA_SLAB_MASK), &zone, &slab);
	if (slab == NULL)
		panic("free: address %p(%p) has not been allocated.\n",
		    addr, (void *)rounddown2(addr, UMA_SLAB_SIZE));

	if (__predict_true(!malloc_large_slab(slab))) {
		size = zone->uz_size;
#if defined(INVARIANTS) && !defined(KASAN)
		free_save_type(addr, mtp, size);
#endif
		kasan_mark(addr, size, size, 0);
		explicit_bzero(addr, size);
		uma_zfree_arg(zone, addr, slab);
	} else {
		size = malloc_large_size(slab);
		kasan_mark(addr, size, size, 0);
		explicit_bzero(addr, size);
		free_large(addr, size);
	}
	malloc_type_freed(mtp, addr, size);
}

/*
 *	realloc: change the size of a memory block
 */
void *
realloc(void *addr, size_t size, struct malloc_type *mtp, int flags)
{
	uma_zone_t zone;
	uma_slab_t slab;
	unsigned long alloc;
	void *newaddr;

	KASSERT(mtp->ks_version == M_VERSION,
	    ("realloc: bad malloc type version"));
	KASSERT(curthread->td_critnest == 0 || SCHEDULER_STOPPED(),
	    ("realloc: called with spinlock or critical section held"));

	/* realloc(NULL, ...) is equivalent to malloc(...) */
	if (addr == NULL)
		return (malloc(size, mtp, flags));
#ifdef __CHERI_PURE_CAPABILITY__
	if (__predict_false(!cheri_gettag(addr)))
		panic("Expect valid capability");
	if (__predict_false(cheri_getsealed(addr)))
		panic("Expect unsealed capability");
#endif

	/*
	 * XXX: Should report free of old memory and alloc of new memory to
	 * per-CPU stats.
	 */

#ifdef DEBUG_MEMGUARD
	if (is_memguard_addr(addr))
		return (memguard_realloc(addr, size, mtp, flags));
#endif

#ifdef DEBUG_REDZONE
	slab = NULL;
	zone = NULL;
	alloc = redzone_get_size(addr);
#else
	vtozoneslab((vm_offset_t)addr & (~UMA_SLAB_MASK), &zone, &slab);

	/* Sanity check */
	KASSERT(slab != NULL,
	    ("realloc: address %p out of range", (void *)addr));

	/* Get the size of the original block */
	if (!malloc_large_slab(slab))
		alloc = zone->uz_size;
	else
		alloc = malloc_large_size(slab);

	/* Reuse the original block if appropriate */
	if (size <= alloc &&
	    (size > (alloc >> REALLOC_FRACTION) || alloc == MINALLOCSIZE)) {
		kasan_mark((void *)addr, size, alloc, KASAN_MALLOC_REDZONE);
		return (addr);
	}
#endif /* !DEBUG_REDZONE */

	/* Allocate a new, bigger (or smaller) block */
	if ((newaddr = malloc(size, mtp, flags)) == NULL)
		return (NULL);

<<<<<<< HEAD
	/* Copy over original contents */
        bcopy(addr, newaddr, min(size, alloc));

=======
	/*
	 * Copy over original contents.  For KASAN, the redzone must be marked
	 * valid before performing the copy.
	 */
	kasan_mark(addr, size, size, 0);
	bcopy(addr, newaddr, min(size, alloc));
>>>>>>> 06a53ecf
	free(addr, mtp);
	return (newaddr);
}

/*
 *	reallocf: same as realloc() but free memory on failure.
 */
void *
reallocf(void *addr, size_t size, struct malloc_type *mtp, int flags)
{
	void *mem;

	if ((mem = realloc(addr, size, mtp, flags)) == NULL)
		free(addr, mtp);
	return (mem);
}

/*
 * 	malloc_size: returns the number of bytes allocated for a request of the
 * 		     specified size
 */
size_t
malloc_size(size_t size)
{
	int indx;

	if (size > kmem_zmax)
		return (0);
	if (size & KMEM_ZMASK)
		size = (size & ~KMEM_ZMASK) + KMEM_ZBASE;
	indx = kmemsize[size >> KMEM_ZSHIFT];
	return (kmemzones[indx].kz_size);
}

/*
 *	malloc_usable_size: returns the usable size of the allocation.
 */
size_t
malloc_usable_size(const void *addr)
{
#ifndef DEBUG_REDZONE
	uma_zone_t zone;
	uma_slab_t slab;
#endif
	u_long size;

	if (addr == NULL)
		return (0);

#ifdef DEBUG_MEMGUARD
	if (is_memguard_addr(__DECONST(void *, addr)))
		return (memguard_get_req_size(addr));
#endif

#ifdef DEBUG_REDZONE
	size = redzone_get_size(__DECONST(void *, addr));
#else
	vtozoneslab((vm_offset_t)addr & (~UMA_SLAB_MASK), &zone, &slab);
	if (slab == NULL)
		panic("malloc_usable_size: address %p(%p) is not allocated.\n",
		    addr, rounddown2(addr, UMA_SLAB_SIZE));

	if (!malloc_large_slab(slab))
		size = zone->uz_size;
	else
		size = malloc_large_size(slab);
#endif
	return (size);
}

CTASSERT(VM_KMEM_SIZE_SCALE >= 1);

/*
 * Initialize the kernel memory (kmem) arena.
 */
void
kmeminit(void)
{
	u_long mem_size;
	u_long tmp;

#ifdef VM_KMEM_SIZE
	if (vm_kmem_size == 0)
		vm_kmem_size = VM_KMEM_SIZE;
#endif
#ifdef VM_KMEM_SIZE_MIN
	if (vm_kmem_size_min == 0)
		vm_kmem_size_min = VM_KMEM_SIZE_MIN;
#endif
#ifdef VM_KMEM_SIZE_MAX
	if (vm_kmem_size_max == 0)
		vm_kmem_size_max = VM_KMEM_SIZE_MAX;
#endif
	/*
	 * Calculate the amount of kernel virtual address (KVA) space that is
	 * preallocated to the kmem arena.  In order to support a wide range
	 * of machines, it is a function of the physical memory size,
	 * specifically,
	 *
	 *	min(max(physical memory size / VM_KMEM_SIZE_SCALE,
	 *	    VM_KMEM_SIZE_MIN), VM_KMEM_SIZE_MAX)
	 *
	 * Every architecture must define an integral value for
	 * VM_KMEM_SIZE_SCALE.  However, the definitions of VM_KMEM_SIZE_MIN
	 * and VM_KMEM_SIZE_MAX, which represent respectively the floor and
	 * ceiling on this preallocation, are optional.  Typically,
	 * VM_KMEM_SIZE_MAX is itself a function of the available KVA space on
	 * a given architecture.
	 */
	mem_size = vm_cnt.v_page_count;
	if (mem_size <= 32768) /* delphij XXX 128MB */
		kmem_zmax = PAGE_SIZE;

	if (vm_kmem_size_scale < 1)
		vm_kmem_size_scale = VM_KMEM_SIZE_SCALE;

	/*
	 * Check if we should use defaults for the "vm_kmem_size"
	 * variable:
	 */
	if (vm_kmem_size == 0) {
		vm_kmem_size = mem_size / vm_kmem_size_scale;
		vm_kmem_size = vm_kmem_size * PAGE_SIZE < vm_kmem_size ?
		    vm_kmem_size_max : vm_kmem_size * PAGE_SIZE;
		if (vm_kmem_size_min > 0 && vm_kmem_size < vm_kmem_size_min)
			vm_kmem_size = vm_kmem_size_min;
		if (vm_kmem_size_max > 0 && vm_kmem_size >= vm_kmem_size_max)
			vm_kmem_size = vm_kmem_size_max;
	}
	if (vm_kmem_size == 0)
		panic("Tune VM_KMEM_SIZE_* for the platform");

	/*
	 * The amount of KVA space that is preallocated to the
	 * kmem arena can be set statically at compile-time or manually
	 * through the kernel environment.  However, it is still limited to
	 * twice the physical memory size, which has been sufficient to handle
	 * the most severe cases of external fragmentation in the kmem arena. 
	 */
	if (vm_kmem_size / 2 / PAGE_SIZE > mem_size)
		vm_kmem_size = 2 * mem_size * PAGE_SIZE;

	vm_kmem_size = round_page(vm_kmem_size);

#ifdef KASAN
	/*
	 * With KASAN enabled, dynamically allocated kernel memory is shadowed.
	 * Account for this when setting the UMA limit.
	 */
	vm_kmem_size = (vm_kmem_size * KASAN_SHADOW_SCALE) /
	    (KASAN_SHADOW_SCALE + 1);
#endif

#ifdef DEBUG_MEMGUARD
	tmp = memguard_fudge(vm_kmem_size, kernel_map);
#else
	tmp = vm_kmem_size;
#endif
	uma_set_limit(tmp);

#ifdef DEBUG_MEMGUARD
	/*
	 * Initialize MemGuard if support compiled in.  MemGuard is a
	 * replacement allocator used for detecting tamper-after-free
	 * scenarios as they occur.  It is only used for debugging.
	 */
	memguard_init(kernel_arena);
#endif
}

/*
 * Initialize the kernel memory allocator
 */
/* ARGSUSED*/
static void
mallocinit(void *dummy)
{
	int i;
	uint8_t indx;

	mtx_init(&malloc_mtx, "malloc", NULL, MTX_DEF);

	kmeminit();

	if (kmem_zmax < PAGE_SIZE || kmem_zmax > KMEM_ZMAX)
		kmem_zmax = KMEM_ZMAX;

	for (i = 0, indx = 0; kmemzones[indx].kz_size != 0; indx++) {
		int size = kmemzones[indx].kz_size;
		const char *name = kmemzones[indx].kz_name;
		size_t align;
		int subzone;

		align = UMA_ALIGN_PTR;
		if (powerof2(size) && size > sizeof(void *))
			align = MIN(size, PAGE_SIZE) - 1;
		for (subzone = 0; subzone < numzones; subzone++) {
			kmemzones[indx].kz_zone[subzone] =
			    uma_zcreate(name, size,
#if defined(INVARIANTS) && !defined(KASAN)
			    mtrash_ctor, mtrash_dtor, mtrash_init, mtrash_fini,
#else
			    NULL, NULL, NULL, NULL,
#endif
			    align, UMA_ZONE_MALLOC);
		}
		for (;i <= size; i+= KMEM_ZBASE)
			kmemsize[i >> KMEM_ZSHIFT] = indx;
	}
}
SYSINIT(kmem, SI_SUB_KMEM, SI_ORDER_SECOND, mallocinit, NULL);

void
malloc_init(void *data)
{
	struct malloc_type_internal *mtip;
	struct malloc_type *mtp;

	KASSERT(vm_cnt.v_page_count != 0, ("malloc_register before vm_init"));

	mtp = data;
	if (mtp->ks_version != M_VERSION)
		panic("malloc_init: type %s with unsupported version %lu",
		    mtp->ks_shortdesc, mtp->ks_version);

	mtip = &mtp->ks_mti;
	mtip->mti_stats = uma_zalloc_pcpu(pcpu_zone_64, M_WAITOK | M_ZERO);
	mtp_set_subzone(mtp);

	mtx_lock(&malloc_mtx);
	mtp->ks_next = kmemstatistics;
	kmemstatistics = mtp;
	kmemcount++;
	mtx_unlock(&malloc_mtx);
}

void
malloc_uninit(void *data)
{
	struct malloc_type_internal *mtip;
	struct malloc_type_stats *mtsp;
	struct malloc_type *mtp, *temp;
	long temp_allocs, temp_bytes;
	int i;

	mtp = data;
	KASSERT(mtp->ks_version == M_VERSION,
	    ("malloc_uninit: bad malloc type version"));

	mtx_lock(&malloc_mtx);
	mtip = &mtp->ks_mti;
	if (mtp != kmemstatistics) {
		for (temp = kmemstatistics; temp != NULL;
		    temp = temp->ks_next) {
			if (temp->ks_next == mtp) {
				temp->ks_next = mtp->ks_next;
				break;
			}
		}
		KASSERT(temp,
		    ("malloc_uninit: type '%s' not found", mtp->ks_shortdesc));
	} else
		kmemstatistics = mtp->ks_next;
	kmemcount--;
	mtx_unlock(&malloc_mtx);

	/*
	 * Look for memory leaks.
	 */
	temp_allocs = temp_bytes = 0;
	for (i = 0; i <= mp_maxid; i++) {
		mtsp = zpcpu_get_cpu(mtip->mti_stats, i);
		temp_allocs += mtsp->mts_numallocs;
		temp_allocs -= mtsp->mts_numfrees;
		temp_bytes += mtsp->mts_memalloced;
		temp_bytes -= mtsp->mts_memfreed;
	}
	if (temp_allocs > 0 || temp_bytes > 0) {
		printf("Warning: memory type %s leaked memory on destroy "
		    "(%ld allocations, %ld bytes leaked).\n", mtp->ks_shortdesc,
		    temp_allocs, temp_bytes);
	}

	uma_zfree_pcpu(pcpu_zone_64, mtip->mti_stats);
}

struct malloc_type *
malloc_desc2type(const char *desc)
{
	struct malloc_type *mtp;

	mtx_assert(&malloc_mtx, MA_OWNED);
	for (mtp = kmemstatistics; mtp != NULL; mtp = mtp->ks_next) {
		if (strcmp(mtp->ks_shortdesc, desc) == 0)
			return (mtp);
	}
	return (NULL);
}

static int
sysctl_kern_malloc_stats(SYSCTL_HANDLER_ARGS)
{
	struct malloc_type_stream_header mtsh;
	struct malloc_type_internal *mtip;
	struct malloc_type_stats *mtsp, zeromts;
	struct malloc_type_header mth;
	struct malloc_type *mtp;
	int error, i;
	struct sbuf sbuf;

	error = sysctl_wire_old_buffer(req, 0);
	if (error != 0)
		return (error);
	sbuf_new_for_sysctl(&sbuf, NULL, 128, req);
	sbuf_clear_flags(&sbuf, SBUF_INCLUDENUL);
	mtx_lock(&malloc_mtx);

	bzero(&zeromts, sizeof(zeromts));

	/*
	 * Insert stream header.
	 */
	bzero(&mtsh, sizeof(mtsh));
	mtsh.mtsh_version = MALLOC_TYPE_STREAM_VERSION;
	mtsh.mtsh_maxcpus = MAXCPU;
	mtsh.mtsh_count = kmemcount;
	(void)sbuf_bcat(&sbuf, &mtsh, sizeof(mtsh));

	/*
	 * Insert alternating sequence of type headers and type statistics.
	 */
	for (mtp = kmemstatistics; mtp != NULL; mtp = mtp->ks_next) {
		mtip = &mtp->ks_mti;

		/*
		 * Insert type header.
		 */
		bzero(&mth, sizeof(mth));
		strlcpy(mth.mth_name, mtp->ks_shortdesc, MALLOC_MAX_NAME);
		(void)sbuf_bcat(&sbuf, &mth, sizeof(mth));

		/*
		 * Insert type statistics for each CPU.
		 */
		for (i = 0; i <= mp_maxid; i++) {
			mtsp = zpcpu_get_cpu(mtip->mti_stats, i);
			(void)sbuf_bcat(&sbuf, mtsp, sizeof(*mtsp));
		}
		/*
		 * Fill in the missing CPUs.
		 */
		for (; i < MAXCPU; i++) {
			(void)sbuf_bcat(&sbuf, &zeromts, sizeof(zeromts));
		}
	}
	mtx_unlock(&malloc_mtx);
	error = sbuf_finish(&sbuf);
	sbuf_delete(&sbuf);
	return (error);
}

SYSCTL_PROC(_kern, OID_AUTO, malloc_stats,
    CTLFLAG_RD | CTLTYPE_STRUCT | CTLFLAG_MPSAFE, 0, 0,
    sysctl_kern_malloc_stats, "s,malloc_type_ustats",
    "Return malloc types");

SYSCTL_INT(_kern, OID_AUTO, malloc_count, CTLFLAG_RD, &kmemcount, 0,
    "Count of kernel malloc types");

void
malloc_type_list(malloc_type_list_func_t *func, void *arg)
{
	struct malloc_type *mtp, **bufmtp;
	int count, i;
	size_t buflen;

	mtx_lock(&malloc_mtx);
restart:
	mtx_assert(&malloc_mtx, MA_OWNED);
	count = kmemcount;
	mtx_unlock(&malloc_mtx);

	buflen = sizeof(struct malloc_type *) * count;
	bufmtp = malloc(buflen, M_TEMP, M_WAITOK);

	mtx_lock(&malloc_mtx);

	if (count < kmemcount) {
		free(bufmtp, M_TEMP);
		goto restart;
	}

	for (mtp = kmemstatistics, i = 0; mtp != NULL; mtp = mtp->ks_next, i++)
		bufmtp[i] = mtp;

	mtx_unlock(&malloc_mtx);

	for (i = 0; i < count; i++)
		(func)(bufmtp[i], arg);

	free(bufmtp, M_TEMP);
}

#ifdef DDB
static int64_t
get_malloc_stats(const struct malloc_type_internal *mtip, uint64_t *allocs,
    uint64_t *inuse)
{
	const struct malloc_type_stats *mtsp;
	uint64_t frees, alloced, freed;
	int i;

	*allocs = 0;
	frees = 0;
	alloced = 0;
	freed = 0;
	for (i = 0; i <= mp_maxid; i++) {
		mtsp = zpcpu_get_cpu(mtip->mti_stats, i);

		*allocs += mtsp->mts_numallocs;
		frees += mtsp->mts_numfrees;
		alloced += mtsp->mts_memalloced;
		freed += mtsp->mts_memfreed;
	}
	*inuse = *allocs - frees;
	return (alloced - freed);
}

DB_SHOW_COMMAND(malloc, db_show_malloc)
{
	const char *fmt_hdr, *fmt_entry;
	struct malloc_type *mtp;
	uint64_t allocs, inuse;
	int64_t size;
	/* variables for sorting */
	struct malloc_type *last_mtype, *cur_mtype;
	int64_t cur_size, last_size;
	int ties;

	if (modif[0] == 'i') {
		fmt_hdr = "%s,%s,%s,%s\n";
		fmt_entry = "\"%s\",%ju,%jdK,%ju\n";
	} else {
		fmt_hdr = "%18s %12s  %12s %12s\n";
		fmt_entry = "%18s %12ju %12jdK %12ju\n";
	}

	db_printf(fmt_hdr, "Type", "InUse", "MemUse", "Requests");

	/* Select sort, largest size first. */
	last_mtype = NULL;
	last_size = INT64_MAX;
	for (;;) {
		cur_mtype = NULL;
		cur_size = -1;
		ties = 0;

		for (mtp = kmemstatistics; mtp != NULL; mtp = mtp->ks_next) {
			/*
			 * In the case of size ties, print out mtypes
			 * in the order they are encountered.  That is,
			 * when we encounter the most recently output
			 * mtype, we have already printed all preceding
			 * ties, and we must print all following ties.
			 */
			if (mtp == last_mtype) {
				ties = 1;
				continue;
			}
			size = get_malloc_stats(&mtp->ks_mti, &allocs,
			    &inuse);
			if (size > cur_size && size < last_size + ties) {
				cur_size = size;
				cur_mtype = mtp;
			}
		}
		if (cur_mtype == NULL)
			break;

		size = get_malloc_stats(&cur_mtype->ks_mti, &allocs, &inuse);
		db_printf(fmt_entry, cur_mtype->ks_shortdesc, inuse,
		    howmany(size, 1024), allocs);

		if (db_pager_quit)
			break;

		last_mtype = cur_mtype;
		last_size = cur_size;
	}
}

#if MALLOC_DEBUG_MAXZONES > 1
DB_SHOW_COMMAND(multizone_matches, db_show_multizone_matches)
{
	struct malloc_type_internal *mtip;
	struct malloc_type *mtp;
	u_int subzone;

	if (!have_addr) {
		db_printf("Usage: show multizone_matches <malloc type/addr>\n");
		return;
	}
	mtp = DB_DATA_PTR(addr, struct malloc_type);
	if (mtp->ks_version != M_VERSION) {
		db_printf("Version %lx does not match expected %x\n",
		    mtp->ks_version, M_VERSION);
		return;
	}

	mtip = &mtp->ks_mti;
	subzone = mtip->mti_zone;

	for (mtp = kmemstatistics; mtp != NULL; mtp = mtp->ks_next) {
		mtip = &mtp->ks_mti;
		if (mtip->mti_zone != subzone)
			continue;
		db_printf("%s\n", mtp->ks_shortdesc);
		if (db_pager_quit)
			break;
	}
}
#endif /* MALLOC_DEBUG_MAXZONES > 1 */
#endif /* DDB */
// CHERI CHANGES START
// {
//   "updated": 20200707,
//   "target_type": "kernel",
//   "changes": [
//     "integer_provenance"
//   ],
//   "changes_purecap": [
//     "pointer_alignment",
//     "pointer_as_integer",
//     "support",
//     "kdb"
//   ]
// }
// CHERI CHANGES END<|MERGE_RESOLUTION|>--- conflicted
+++ resolved
@@ -701,17 +701,15 @@
 	if (va != NULL)
 		va = redzone_setup(va, osize);
 #endif
-<<<<<<< HEAD
+#ifdef KASAN
+	if (va != NULL)
+		kasan_mark((void *)va, osize, size, KASAN_MALLOC_REDZONE);
+#endif
 #ifdef __CHERI_PURE_CAPABILITY__
 	KASSERT(cheri_getlen(va) <= CHERI_REPRESENTABLE_LENGTH(size),
 	    ("Invalid bounds: expected %zx found %zx",
 	        (size_t)CHERI_REPRESENTABLE_LENGTH(size),
 	        (size_t)cheri_getlen(va)));
-=======
-#ifdef KASAN
-	if (va != NULL)
-		kasan_mark((void *)va, osize, size, KASAN_MALLOC_REDZONE);
->>>>>>> 06a53ecf
 #endif
 	return ((void *) va);
 }
@@ -972,7 +970,6 @@
 
 	if (__predict_true(!malloc_large_slab(slab))) {
 		size = zone->uz_size;
-<<<<<<< HEAD
 #ifdef __CHERI_PURE_CAPABILITY__
 		if (__predict_false(cheri_getlen(addr) !=
 		    CHERI_REPRESENTABLE_LENGTH(size)))
@@ -980,10 +977,7 @@
 			    (size_t)CHERI_REPRESENTABLE_LENGTH(size),
 			    cheri_getlen(addr));
 #endif
-#ifdef INVARIANTS
-=======
 #if defined(INVARIANTS) && !defined(KASAN)
->>>>>>> 06a53ecf
 		free_save_type(addr, mtp, size);
 #endif
 		uma_zfree_arg(zone, addr, slab);
@@ -1117,18 +1111,12 @@
 	if ((newaddr = malloc(size, mtp, flags)) == NULL)
 		return (NULL);
 
-<<<<<<< HEAD
-	/* Copy over original contents */
-        bcopy(addr, newaddr, min(size, alloc));
-
-=======
 	/*
 	 * Copy over original contents.  For KASAN, the redzone must be marked
 	 * valid before performing the copy.
 	 */
 	kasan_mark(addr, size, size, 0);
 	bcopy(addr, newaddr, min(size, alloc));
->>>>>>> 06a53ecf
 	free(addr, mtp);
 	return (newaddr);
 }
