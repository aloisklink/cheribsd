--- conflicted
+++ resolved
@@ -901,43 +901,6 @@
 	malloc_type_freed(mtp, addr, size);
 }
 
-<<<<<<< HEAD
-void
-free_domain(void *addr, struct malloc_type *mtp)
-{
-	uma_zone_t zone;
-	uma_slab_t slab;
-	u_long size;
-
-#ifdef MALLOC_DEBUG
-	if (free_dbg(&addr, mtp) != 0)
-		return;
-#endif
-
-	/* free(NULL, ...) does nothing */
-	if (addr == NULL)
-		return;
-
-	vtozoneslab((vm_offset_t)addr & (~UMA_SLAB_MASK), &zone, &slab);
-	if (slab == NULL)
-		panic("free_domain: address %p(%p) has not been allocated.\n",
-		    addr, (void *)rounddown2(addr, UMA_SLAB_SIZE));
-
-	if (__predict_true(!malloc_large_slab(slab))) {
-		size = zone->uz_size;
-#ifdef INVARIANTS
-		free_save_type(addr, mtp, size);
-#endif
-		uma_zfree_domain(zone, addr, slab);
-	} else {
-		size = malloc_large_size(slab);
-		free_large(addr, size);
-	}
-	malloc_type_freed(mtp, addr, size);
-}
-
-=======
->>>>>>> 39cdd1c2
 /*
  *	realloc: change the size of a memory block
  */
