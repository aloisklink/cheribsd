--- conflicted
+++ resolved
@@ -1477,9 +1477,10 @@
 	return (error);
 }
 
-<<<<<<< HEAD
-SYSCTL_OID(_kern, OID_AUTO, mprof, CTLTYPE_STRING|CTLFLAG_RD,
-    NULL, 0, sysctl_kern_mprof, "A", "Malloc Profiling");
+SYSCTL_OID(_kern, OID_AUTO, mprof,
+    CTLTYPE_STRING | CTLFLAG_RD | CTLFLAG_NEEDGIANT, NULL, 0,
+    sysctl_kern_mprof, "A",
+    "Malloc Profiling");
 #endif /* MALLOC_PROFILE */
 // CHERI CHANGES START
 // {
@@ -1489,11 +1490,4 @@
 //     "integer_provenance"
 //   ]
 // }
-// CHERI CHANGES END
-=======
-SYSCTL_OID(_kern, OID_AUTO, mprof,
-    CTLTYPE_STRING | CTLFLAG_RD | CTLFLAG_NEEDGIANT, NULL, 0,
-    sysctl_kern_mprof, "A",
-    "Malloc Profiling");
-#endif /* MALLOC_PROFILE */
->>>>>>> ad355b0a
+// CHERI CHANGES END