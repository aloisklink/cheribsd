/*-
 * SPDX-License-Identifier: BSD-3-Clause
 *
 * Copyright (c) 1987, 1991, 1993
 *	The Regents of the University of California.
 * Copyright (c) 2005-2009 Robert N. M. Watson
 * Copyright (c) 2008 Otto Moerbeek <otto@drijf.net> (mallocarray)
 * All rights reserved.
 *
 * Redistribution and use in source and binary forms, with or without
 * modification, are permitted provided that the following conditions
 * are met:
 * 1. Redistributions of source code must retain the above copyright
 *    notice, this list of conditions and the following disclaimer.
 * 2. Redistributions in binary form must reproduce the above copyright
 *    notice, this list of conditions and the following disclaimer in the
 *    documentation and/or other materials provided with the distribution.
 * 3. Neither the name of the University nor the names of its contributors
 *    may be used to endorse or promote products derived from this software
 *    without specific prior written permission.
 *
 * THIS SOFTWARE IS PROVIDED BY THE REGENTS AND CONTRIBUTORS ``AS IS'' AND
 * ANY EXPRESS OR IMPLIED WARRANTIES, INCLUDING, BUT NOT LIMITED TO, THE
 * IMPLIED WARRANTIES OF MERCHANTABILITY AND FITNESS FOR A PARTICULAR PURPOSE
 * ARE DISCLAIMED.  IN NO EVENT SHALL THE REGENTS OR CONTRIBUTORS BE LIABLE
 * FOR ANY DIRECT, INDIRECT, INCIDENTAL, SPECIAL, EXEMPLARY, OR CONSEQUENTIAL
 * DAMAGES (INCLUDING, BUT NOT LIMITED TO, PROCUREMENT OF SUBSTITUTE GOODS
 * OR SERVICES; LOSS OF USE, DATA, OR PROFITS; OR BUSINESS INTERRUPTION)
 * HOWEVER CAUSED AND ON ANY THEORY OF LIABILITY, WHETHER IN CONTRACT, STRICT
 * LIABILITY, OR TORT (INCLUDING NEGLIGENCE OR OTHERWISE) ARISING IN ANY WAY
 * OUT OF THE USE OF THIS SOFTWARE, EVEN IF ADVISED OF THE POSSIBILITY OF
 * SUCH DAMAGE.
 *
 *	@(#)kern_malloc.c	8.3 (Berkeley) 1/4/94
 */

/*
 * Kernel malloc(9) implementation -- general purpose kernel memory allocator
 * based on memory types.  Back end is implemented using the UMA(9) zone
 * allocator.  A set of fixed-size buckets are used for smaller allocations,
 * and a special UMA allocation interface is used for larger allocations.
 * Callers declare memory types, and statistics are maintained independently
 * for each memory type.  Statistics are maintained per-CPU for performance
 * reasons.  See malloc(9) and comments in malloc.h for a detailed
 * description.
 */

#include <sys/cdefs.h>
__FBSDID("$FreeBSD$");

#include "opt_ddb.h"
#include "opt_vm.h"

#include <sys/param.h>
#include <sys/systm.h>
#include <sys/kdb.h>
#include <sys/kernel.h>
#include <sys/lock.h>
#include <sys/malloc.h>
#include <sys/mutex.h>
#include <sys/vmmeter.h>
#include <sys/proc.h>
#include <sys/queue.h>
#include <sys/sbuf.h>
#include <sys/smp.h>
#include <sys/sysctl.h>
#include <sys/time.h>
#include <sys/vmem.h>
#ifdef EPOCH_TRACE
#include <sys/epoch.h>
#endif

#include <cheri/cheric.h>

#include <vm/vm.h>
#include <vm/pmap.h>
#include <vm/vm_domainset.h>
#include <vm/vm_pageout.h>
#include <vm/vm_param.h>
#include <vm/vm_kern.h>
#include <vm/vm_extern.h>
#include <vm/vm_map.h>
#include <vm/vm_page.h>
#include <vm/vm_phys.h>
#include <vm/vm_pagequeue.h>
#include <vm/uma.h>
#include <vm/uma_int.h>
#include <vm/uma_dbg.h>

#ifdef DEBUG_MEMGUARD
#include <vm/memguard.h>
#endif
#ifdef DEBUG_REDZONE
#include <vm/redzone.h>
#endif

#if defined(INVARIANTS) && defined(__i386__)
#include <machine/cpu.h>
#endif

#if __has_feature(capabilities)
#include <machine/cherireg.h>
#endif

#include <ddb/ddb.h>

#ifdef KDTRACE_HOOKS
#include <sys/dtrace_bsd.h>

bool	__read_frequently			dtrace_malloc_enabled;
dtrace_malloc_probe_func_t __read_mostly	dtrace_malloc_probe;
#endif

#if defined(INVARIANTS) || defined(MALLOC_MAKE_FAILURES) ||		\
    defined(DEBUG_MEMGUARD) || defined(DEBUG_REDZONE)
#define	MALLOC_DEBUG	1
#endif

/*
 * When realloc() is called, if the new size is sufficiently smaller than
 * the old size, realloc() will allocate a new, smaller block to avoid
 * wasting memory. 'Sufficiently smaller' is defined as: newsize <=
 * oldsize / 2^n, where REALLOC_FRACTION defines the value of 'n'.
 */
#ifndef REALLOC_FRACTION
#define	REALLOC_FRACTION	1	/* new block if <= half the size */
#endif

/*
 * Centrally define some common malloc types.
 */
MALLOC_DEFINE(M_CACHE, "cache", "Various Dynamically allocated caches");
MALLOC_DEFINE(M_DEVBUF, "devbuf", "device driver memory");
MALLOC_DEFINE(M_TEMP, "temp", "misc temporary data buffers");

static struct malloc_type *kmemstatistics;
static int kmemcount;

#define KMEM_ZSHIFT	4
#define KMEM_ZBASE	16
#define KMEM_ZMASK	(KMEM_ZBASE - 1)

#define KMEM_ZMAX	65536
#define KMEM_ZSIZE	(KMEM_ZMAX >> KMEM_ZSHIFT)
static uint8_t kmemsize[KMEM_ZSIZE + 1];

#ifndef MALLOC_DEBUG_MAXZONES
#define	MALLOC_DEBUG_MAXZONES	1
#endif
static int numzones = MALLOC_DEBUG_MAXZONES;

/*
 * Small malloc(9) memory allocations are allocated from a set of UMA buckets
 * of various sizes.
 *
 * XXX: The comment here used to read "These won't be powers of two for
 * long."  It's possible that a significant amount of wasted memory could be
 * recovered by tuning the sizes of these buckets.
 */
struct {
	int kz_size;
	const char *kz_name;
	uma_zone_t kz_zone[MALLOC_DEBUG_MAXZONES];
} kmemzones[] = {
	{16, "16", },
	{32, "32", },
	{64, "64", },
	{128, "128", },
	{256, "256", },
	{512, "512", },
	{1024, "1024", },
	{2048, "2048", },
	{4096, "4096", },
	{8192, "8192", },
	{16384, "16384", },
	{32768, "32768", },
	{65536, "65536", },
	{0, NULL},
};

/*
 * Zone to allocate malloc type descriptions from.  For ABI reasons, memory
 * types are described by a data structure passed by the declaring code, but
 * the malloc(9) implementation has its own data structure describing the
 * type and statistics.  This permits the malloc(9)-internal data structures
 * to be modified without breaking binary-compiled kernel modules that
 * declare malloc types.
 */
static uma_zone_t mt_zone;
static uma_zone_t mt_stats_zone;

u_long vm_kmem_size;
SYSCTL_ULONG(_vm, OID_AUTO, kmem_size, CTLFLAG_RDTUN, &vm_kmem_size, 0,
    "Size of kernel memory");

static u_long kmem_zmax = KMEM_ZMAX;
SYSCTL_ULONG(_vm, OID_AUTO, kmem_zmax, CTLFLAG_RDTUN, &kmem_zmax, 0,
    "Maximum allocation size that malloc(9) would use UMA as backend");

static u_long vm_kmem_size_min;
SYSCTL_ULONG(_vm, OID_AUTO, kmem_size_min, CTLFLAG_RDTUN, &vm_kmem_size_min, 0,
    "Minimum size of kernel memory");

static u_long vm_kmem_size_max;
SYSCTL_ULONG(_vm, OID_AUTO, kmem_size_max, CTLFLAG_RDTUN, &vm_kmem_size_max, 0,
    "Maximum size of kernel memory");

static u_int vm_kmem_size_scale;
SYSCTL_UINT(_vm, OID_AUTO, kmem_size_scale, CTLFLAG_RDTUN, &vm_kmem_size_scale, 0,
    "Scale factor for kernel memory size");

static int sysctl_kmem_map_size(SYSCTL_HANDLER_ARGS);
SYSCTL_PROC(_vm, OID_AUTO, kmem_map_size,
    CTLFLAG_RD | CTLTYPE_ULONG | CTLFLAG_MPSAFE, NULL, 0,
    sysctl_kmem_map_size, "LU", "Current kmem allocation size");

static int sysctl_kmem_map_free(SYSCTL_HANDLER_ARGS);
SYSCTL_PROC(_vm, OID_AUTO, kmem_map_free,
    CTLFLAG_RD | CTLTYPE_ULONG | CTLFLAG_MPSAFE, NULL, 0,
    sysctl_kmem_map_free, "LU", "Free space in kmem");

/*
 * The malloc_mtx protects the kmemstatistics linked list.
 */
struct mtx malloc_mtx;

#ifdef MALLOC_PROFILE
uint64_t krequests[KMEM_ZSIZE + 1];

static int sysctl_kern_mprof(SYSCTL_HANDLER_ARGS);
#endif

static int sysctl_kern_malloc_stats(SYSCTL_HANDLER_ARGS);

/*
 * time_uptime of the last malloc(9) failure (induced or real).
 */
static time_t t_malloc_fail;

#if defined(MALLOC_MAKE_FAILURES) || (MALLOC_DEBUG_MAXZONES > 1)
static SYSCTL_NODE(_debug, OID_AUTO, malloc, CTLFLAG_RD | CTLFLAG_MPSAFE, 0,
    "Kernel malloc debugging options");
#endif

/*
 * malloc(9) fault injection -- cause malloc failures every (n) mallocs when
 * the caller specifies M_NOWAIT.  If set to 0, no failures are caused.
 */
#ifdef MALLOC_MAKE_FAILURES
static int malloc_failure_rate;
static int malloc_nowait_count;
static int malloc_failure_count;
SYSCTL_INT(_debug_malloc, OID_AUTO, failure_rate, CTLFLAG_RWTUN,
    &malloc_failure_rate, 0, "Every (n) mallocs with M_NOWAIT will fail");
SYSCTL_INT(_debug_malloc, OID_AUTO, failure_count, CTLFLAG_RD,
    &malloc_failure_count, 0, "Number of imposed M_NOWAIT malloc failures");
#endif

static int
sysctl_kmem_map_size(SYSCTL_HANDLER_ARGS)
{
	u_long size;

	size = uma_size();
	return (sysctl_handle_long(oidp, &size, 0, req));
}

static int
sysctl_kmem_map_free(SYSCTL_HANDLER_ARGS)
{
	u_long size, limit;

	/* The sysctl is unsigned, implement as a saturation value. */
	size = uma_size();
	limit = uma_limit();
	if (size > limit)
		size = 0;
	else
		size = limit - size;
	return (sysctl_handle_long(oidp, &size, 0, req));
}

/*
 * malloc(9) uma zone separation -- sub-page buffer overruns in one
 * malloc type will affect only a subset of other malloc types.
 */
#if MALLOC_DEBUG_MAXZONES > 1
static void
tunable_set_numzones(void)
{

	TUNABLE_INT_FETCH("debug.malloc.numzones",
	    &numzones);

	/* Sanity check the number of malloc uma zones. */
	if (numzones <= 0)
		numzones = 1;
	if (numzones > MALLOC_DEBUG_MAXZONES)
		numzones = MALLOC_DEBUG_MAXZONES;
}
SYSINIT(numzones, SI_SUB_TUNABLES, SI_ORDER_ANY, tunable_set_numzones, NULL);
SYSCTL_INT(_debug_malloc, OID_AUTO, numzones, CTLFLAG_RDTUN | CTLFLAG_NOFETCH,
    &numzones, 0, "Number of malloc uma subzones");

/*
 * Any number that changes regularly is an okay choice for the
 * offset.  Build numbers are pretty good of you have them.
 */
static u_int zone_offset = __FreeBSD_version;
TUNABLE_INT("debug.malloc.zone_offset", &zone_offset);
SYSCTL_UINT(_debug_malloc, OID_AUTO, zone_offset, CTLFLAG_RDTUN,
    &zone_offset, 0, "Separate malloc types by examining the "
    "Nth character in the malloc type short description.");

static void
mtp_set_subzone(struct malloc_type *mtp)
{
	struct malloc_type_internal *mtip;
	const char *desc;
	size_t len;
	u_int val;

	mtip = mtp->ks_handle;
	desc = mtp->ks_shortdesc;
	if (desc == NULL || (len = strlen(desc)) == 0)
		val = 0;
	else
		val = desc[zone_offset % len];
	mtip->mti_zone = (val % numzones);
}

static inline u_int
mtp_get_subzone(struct malloc_type *mtp)
{
	struct malloc_type_internal *mtip;

	mtip = mtp->ks_handle;

	KASSERT(mtip->mti_zone < numzones,
	    ("mti_zone %u out of range %d",
	    mtip->mti_zone, numzones));
	return (mtip->mti_zone);
}
#elif MALLOC_DEBUG_MAXZONES == 0
#error "MALLOC_DEBUG_MAXZONES must be positive."
#else
static void
mtp_set_subzone(struct malloc_type *mtp)
{
	struct malloc_type_internal *mtip;

	mtip = mtp->ks_handle;
	mtip->mti_zone = 0;
}

static inline u_int
mtp_get_subzone(struct malloc_type *mtp)
{

	return (0);
}
#endif /* MALLOC_DEBUG_MAXZONES > 1 */

int
malloc_last_fail(void)
{

	return (time_uptime - t_malloc_fail);
}

/*
 * An allocation has succeeded -- update malloc type statistics for the
 * amount of bucket size.  Occurs within a critical section so that the
 * thread isn't preempted and doesn't migrate while updating per-PCU
 * statistics.
 */
static void
malloc_type_zone_allocated(struct malloc_type *mtp, void *addr,
    unsigned long size, int zindx)
{
	struct malloc_type_internal *mtip;
	struct malloc_type_stats *mtsp;

	critical_enter();
	mtip = mtp->ks_handle;
	mtsp = zpcpu_get(mtip->mti_stats);
	if (size > 0) {
		mtsp->mts_memalloced += size;
		mtsp->mts_numallocs++;
#ifdef __CHERI_PURE_CAPABILITY__
		mtsp->mts_memreserved += cheri_getlen(addr);
#elif __has_feature(capabilities)
		mtsp->mts_memreserved += size;
#endif
	}
	if (zindx != -1)
		mtsp->mts_size |= 1 << zindx;

#ifdef KDTRACE_HOOKS
	if (__predict_false(dtrace_malloc_enabled)) {
		uint32_t probe_id = mtip->mti_probes[DTMALLOC_PROBE_MALLOC];
		if (probe_id != 0)
			(dtrace_malloc_probe)(probe_id,
			    (uintptr_t) mtp, (uintptr_t) mtip,
			    (uintptr_t) mtsp, size, zindx);
	}
#endif

	critical_exit();
}

void
malloc_type_allocated(struct malloc_type *mtp, void *addr, unsigned long size)
{

	if (size > 0)
		malloc_type_zone_allocated(mtp, addr, size, -1);
}

/*
 * A free operation has occurred -- update malloc type statistics for the
 * amount of the bucket size.  Occurs within a critical section so that the
 * thread isn't preempted and doesn't migrate while updating per-CPU
 * statistics.
 */
void
malloc_type_freed(struct malloc_type *mtp, void *addr, unsigned long size)
{
	struct malloc_type_internal *mtip;
	struct malloc_type_stats *mtsp;

	critical_enter();
	mtip = mtp->ks_handle;
	mtsp = zpcpu_get(mtip->mti_stats);
	mtsp->mts_memfreed += size;
	mtsp->mts_numfrees++;
#ifdef __CHERI_PURE_CAPABILITY__
	mtsp->mts_memunreserved += cheri_getlen(addr);
#elif __has_feature(capabilities)
	mtsp->mts_memunreserved += size;
#endif

#ifdef KDTRACE_HOOKS
	if (__predict_false(dtrace_malloc_enabled)) {
		uint32_t probe_id = mtip->mti_probes[DTMALLOC_PROBE_FREE];
		if (probe_id != 0)
			(dtrace_malloc_probe)(probe_id,
			    (uintptr_t) mtp, (uintptr_t) mtip,
			    (uintptr_t) mtsp, size, 0);
	}
#endif

	critical_exit();
}

/*
 *	contigmalloc:
 *
 *	Allocate a block of physically contiguous memory.
 *
 *	If M_NOWAIT is set, this routine will not block and return NULL if
 *	the allocation fails.
 */
void *
contigmalloc(unsigned long size, struct malloc_type *type, int flags,
    vm_paddr_t low, vm_paddr_t high, unsigned long alignment,
    vm_paddr_t boundary)
{
	void *ret;

	ret = (void *)kmem_alloc_contig(size, flags, low, high, alignment,
	    boundary, VM_MEMATTR_DEFAULT);
	if (ret != NULL)
		malloc_type_allocated(type, ret, round_page(size));
	CHERI_ASSERT_VALID(ret);
	return (ret);
}

void *
contigmalloc_domainset(unsigned long size, struct malloc_type *type,
    struct domainset *ds, int flags, vm_paddr_t low, vm_paddr_t high,
    unsigned long alignment, vm_paddr_t boundary)
{
	void *ret;

	ret = (void *)kmem_alloc_contig_domainset(ds, size, flags, low, high,
	    alignment, boundary, VM_MEMATTR_DEFAULT);
	if (ret != NULL)
		malloc_type_allocated(type, ret, round_page(size));
	return (ret);
}

/*
 *	contigfree:
 *
 *	Free a block of memory allocated by contigmalloc.
 *
 *	This routine may not block.
 */
void
contigfree(void *addr, unsigned long size, struct malloc_type *type)
{
	CHERI_ASSERT_VALID(addr);
	kmem_free((vm_ptr_t)addr, size);
	malloc_type_freed(type, addr, round_page(size));
}

#ifdef MALLOC_DEBUG
static int
malloc_dbg(caddr_t *vap, size_t *sizep, struct malloc_type *mtp,
    int flags)
{
#ifdef INVARIANTS
	int indx;

	KASSERT(mtp->ks_magic == M_MAGIC, ("malloc: bad malloc type magic"));
	/*
	 * Check that exactly one of M_WAITOK or M_NOWAIT is specified.
	 */
	indx = flags & (M_WAITOK | M_NOWAIT);
	if (indx != M_NOWAIT && indx != M_WAITOK) {
		static	struct timeval lasterr;
		static	int curerr, once;
		if (once == 0 && ppsratecheck(&lasterr, &curerr, 1)) {
			printf("Bad malloc flags: %x\n", indx);
			kdb_backtrace();
			flags |= M_WAITOK;
			once++;
		}
	}
#endif
#ifdef MALLOC_MAKE_FAILURES
	if ((flags & M_NOWAIT) && (malloc_failure_rate != 0)) {
		atomic_add_int(&malloc_nowait_count, 1);
		if ((malloc_nowait_count % malloc_failure_rate) == 0) {
			atomic_add_int(&malloc_failure_count, 1);
			t_malloc_fail = time_uptime;
			*vap = NULL;
			return (EJUSTRETURN);
		}
	}
#endif
	if (flags & M_WAITOK) {
		KASSERT(curthread->td_intr_nesting_level == 0,
		   ("malloc(M_WAITOK) in interrupt context"));
		if (__predict_false(!THREAD_CAN_SLEEP())) {
#ifdef EPOCH_TRACE
			epoch_trace_list(curthread);
#endif
			KASSERT(1,
			    ("malloc(M_WAITOK) with sleeping prohibited"));
		}
	}
	KASSERT(curthread->td_critnest == 0 || SCHEDULER_STOPPED(),
	    ("malloc: called with spinlock or critical section held"));

#ifdef DEBUG_MEMGUARD
	if (memguard_cmp_mtp(mtp, *sizep)) {
		*vap = memguard_alloc(*sizep, flags);
		if (*vap != NULL)
			return (EJUSTRETURN);
		/* This is unfortunate but should not be fatal. */
	}
#endif

#ifdef DEBUG_REDZONE
	*sizep = redzone_size_ntor(*sizep);
#endif

	return (0);
}
#endif

/*
 * Handle large allocations and frees by using kmem_malloc directly.
 */
static inline bool
malloc_large_slab(uma_slab_t slab)
{
	vm_offset_t va;

	va = (vm_offset_t)slab;
	return ((va & 1) != 0);
}

static inline size_t
malloc_large_size(uma_slab_t slab)
{
	vm_offset_t va;

	va = (vm_offset_t)slab;
	return (va >> 1);
}

static caddr_t
malloc_large(size_t *size, struct domainset *policy, int flags)
{
	vm_ptr_t va;
	size_t sz;

	sz = roundup(*size, PAGE_SIZE);
	va = kmem_malloc_domainset(policy, sz, flags, 0);
	if (va != 0) {
		/* The low bit is unused for slab pointers. */
		vsetzoneslab(va, NULL, (void *)(uintptr_t)((sz << 1) | 1));
		uma_total_inc(sz);
		*size = sz;
		CHERI_ASSERT_BOUNDS(va, sz);
	}
	return ((caddr_t)va);
}

static void
free_large(void *addr, size_t size)
{

	kmem_free((vm_ptr_t)addr, size);
	uma_total_dec(size);
}

/*
 *	malloc:
 *
 *	Allocate a block of memory.
 *
 *	If M_NOWAIT is set, this routine will not block and return NULL if
 *	the allocation fails.
 */
void *
(malloc)(size_t size, struct malloc_type *mtp, int flags)
{
	int indx;
	caddr_t va;
	uma_zone_t zone;
#if defined(DEBUG_REDZONE)
	unsigned long osize = size;
#endif

	MPASS((flags & M_EXEC) == 0);
#ifdef MALLOC_DEBUG
	va = NULL;
	if (malloc_dbg(&va, &size, mtp, flags) != 0)
		return (va);
#endif

	if (size <= kmem_zmax) {
		if (size & KMEM_ZMASK)
			size = (size & ~KMEM_ZMASK) + KMEM_ZBASE;
		indx = kmemsize[size >> KMEM_ZSHIFT];
		zone = kmemzones[indx].kz_zone[mtp_get_subzone(mtp)];
#ifdef MALLOC_PROFILE
		krequests[size >> KMEM_ZSHIFT]++;
#endif
		va = uma_zalloc(zone, flags);
		if (va != NULL)
			size = zone->uz_size;
		malloc_type_zone_allocated(mtp, va, va == NULL ? 0 : size, indx);
	} else {
		va = malloc_large(&size, DOMAINSET_RR(), flags);
		malloc_type_allocated(mtp, va, va == NULL ? 0 : size);
	}
	if (__predict_false(va == NULL)) {
		KASSERT((flags & M_WAITOK) == 0,
		    ("malloc(M_WAITOK) returned NULL"));
		t_malloc_fail = time_uptime;
	}
#ifdef DEBUG_REDZONE
	if (va != NULL)
		va = redzone_setup(va, osize);
#endif
	CHERI_ASSERT_BOUNDS(va, size);
	return ((void *) va);
}

static void *
malloc_domain(size_t *sizep, int *indxp, struct malloc_type *mtp, int domain,
    int flags)
{
	uma_zone_t zone;
	caddr_t va;
	size_t size;
	int indx;

	size = *sizep;
	KASSERT(size <= kmem_zmax && (flags & M_EXEC) == 0,
	    ("malloc_domain: Called with bad flag / size combination."));
	if (size & KMEM_ZMASK)
		size = (size & ~KMEM_ZMASK) + KMEM_ZBASE;
	indx = kmemsize[size >> KMEM_ZSHIFT];
	zone = kmemzones[indx].kz_zone[mtp_get_subzone(mtp)];
#ifdef MALLOC_PROFILE
	krequests[size >> KMEM_ZSHIFT]++;
#endif
	va = uma_zalloc_domain(zone, NULL, domain, flags);
	if (va != NULL)
		*sizep = zone->uz_size;
	*indxp = indx;
	CHERI_ASSERT_VALID(va);

	return ((void *)va);
}

void *
malloc_domainset(size_t size, struct malloc_type *mtp, struct domainset *ds,
    int flags)
{
	struct vm_domainset_iter di;
	caddr_t va;
	int domain;
	int indx;

#if defined(DEBUG_REDZONE)
	unsigned long osize = size;
#endif
	MPASS((flags & M_EXEC) == 0);
#ifdef MALLOC_DEBUG
	va = NULL;
	if (malloc_dbg(&va, &size, mtp, flags) != 0)
		return (va);
#endif
	if (size <= kmem_zmax) {
		vm_domainset_iter_policy_init(&di, ds, &domain, &flags);
		do {
			va = malloc_domain(&size, &indx, mtp, domain, flags);
		} while (va == NULL &&
		    vm_domainset_iter_policy(&di, &domain) == 0);
<<<<<<< HEAD
		malloc_type_zone_allocated(mtp, ret, ret == NULL ? 0 : size,
		    indx);
	} else {
		/* Policy is handled by kmem. */
		ret = malloc_large(&size, ds, flags);
		malloc_type_allocated(mtp, ret, ret == NULL ? 0 : size);
=======
		malloc_type_zone_allocated(mtp, va == NULL ? 0 : size, indx);
	} else {
		/* Policy is handled by kmem. */
		va = malloc_large(&size, ds, flags);
		malloc_type_allocated(mtp, va == NULL ? 0 : size);
>>>>>>> 971009b0
	}
	if (__predict_false(va == NULL)) {
		KASSERT((flags & M_WAITOK) == 0,
		    ("malloc(M_WAITOK) returned NULL"));
		t_malloc_fail = time_uptime;
	}
#ifdef DEBUG_REDZONE
	if (va != NULL)
		va = redzone_setup(va, osize);
#endif
	return (va);
}

/*
 * Allocate an executable area.
 */
void *
malloc_exec(size_t size, struct malloc_type *mtp, int flags)
{
	caddr_t va;
#if defined(DEBUG_REDZONE)
	unsigned long osize = size;
#endif

	flags |= M_EXEC;
#ifdef MALLOC_DEBUG
	va = NULL;
	if (malloc_dbg(&va, &size, mtp, flags) != 0)
		return (va);
#endif
	va = malloc_large(&size, DOMAINSET_RR(), flags);
	malloc_type_allocated(mtp, va == NULL ? 0 : size);
	if (__predict_false(va == NULL)) {
		KASSERT((flags & M_WAITOK) == 0,
		    ("malloc(M_WAITOK) returned NULL"));
		t_malloc_fail = time_uptime;
	}
#ifdef DEBUG_REDZONE
	if (va != NULL)
		va = redzone_setup(va, osize);
#endif
	return ((void *) va);
}

void *
malloc_domainset_exec(size_t size, struct malloc_type *mtp, struct domainset *ds,
    int flags)
{
	caddr_t va;
#if defined(DEBUG_REDZONE)
	unsigned long osize = size;
#endif

	flags |= M_EXEC;
#ifdef MALLOC_DEBUG
	va = NULL;
	if (malloc_dbg(&va, &size, mtp, flags) != 0)
		return (va);
#endif
	/* Policy is handled by kmem. */
	va = malloc_large(&size, ds, flags);
	malloc_type_allocated(mtp, va == NULL ? 0 : size);
	if (__predict_false(va == NULL)) {
		KASSERT((flags & M_WAITOK) == 0,
		    ("malloc(M_WAITOK) returned NULL"));
		t_malloc_fail = time_uptime;
	}
#ifdef DEBUG_REDZONE
	if (va != NULL)
		va = redzone_setup(va, osize);
#endif
	return (va);
}

void *
mallocarray(size_t nmemb, size_t size, struct malloc_type *type, int flags)
{

	if (WOULD_OVERFLOW(nmemb, size))
		panic("mallocarray: %zu * %zu overflowed", nmemb, size);

	return (malloc(size * nmemb, type, flags));
}

#ifdef INVARIANTS
static void
free_save_type(void *addr, struct malloc_type *mtp, u_long size)
{
#ifdef __CHERI_PURE_CAPABILITY__
	vaddr_t *mtpp = addr;
#else
	struct malloc_type **mtpp = addr;
#endif

	/*
	 * Cache a pointer to the malloc_type that most recently freed
	 * this memory here.  This way we know who is most likely to
	 * have stepped on it later.
	 *
	 * This code assumes that size is a multiple of 8 bytes for
	 * 64 bit machines
	 */
#ifdef __CHERI_PURE_CAPABILITY__
	/*
	 * This is for debugging only, so we just store the va of the
	 * malloc_type, not a capability to it.
	 */
	mtpp = (vaddr_t *)roundup2(mtpp, sizeof(vaddr_t));
	if (cheri_getlen(mtpp) - cheri_getoffset(mtpp) >= sizeof(vaddr_t))
		*mtpp = (vaddr_t)mtp;
#else
	mtpp = (struct malloc_type **)rounddown2(mtpp, sizeof(struct malloc_type *));
	mtpp += (size - sizeof(struct malloc_type *)) / sizeof(struct malloc_type *);
	*mtpp = mtp;
#endif
}
#endif

#ifdef MALLOC_DEBUG
static int
free_dbg(void **addrp, struct malloc_type *mtp)
{
	void *addr;

	addr = *addrp;
	KASSERT(mtp->ks_magic == M_MAGIC, ("free: bad malloc type magic"));
	KASSERT(curthread->td_critnest == 0 || SCHEDULER_STOPPED(),
	    ("free: called with spinlock or critical section held"));

	/* free(NULL, ...) does nothing */
	if (addr == NULL)
		return (EJUSTRETURN);
	CHERI_ASSERT_VALID(addr);

#ifdef DEBUG_MEMGUARD
	if (is_memguard_addr(addr)) {
		memguard_free(addr);
		return (EJUSTRETURN);
	}
#endif

#ifdef DEBUG_REDZONE
	redzone_check(addr);
	*addrp = redzone_addr_ntor(addr);
#endif

	return (0);
}
#endif

/*
 *	free:
 *
 *	Free a block of memory allocated by malloc.
 *
 *	This routine may not block.
 */
void
free(void *addr, struct malloc_type *mtp)
{
	uma_zone_t zone;
	uma_slab_t slab;
	u_long size;

#ifdef MALLOC_DEBUG
	if (free_dbg(&addr, mtp) != 0)
		return;
#endif
	/* free(NULL, ...) does nothing */
	if (addr == NULL)
		return;
#ifdef __CHERI_PURE_CAPABILITY__
	CHERI_ASSERT_VALID(addr);
	CHERI_ASSERT_UNSEALED(addr);
	if (!cheri_gettag(addr) || cheri_getsealed(addr))
		return;
#endif

	vtozoneslab((vm_offset_t)addr & (~UMA_SLAB_MASK), &zone, &slab);
	if (slab == NULL)
		panic("free: address %p(%p) has not been allocated.\n",
		    addr, (void *)rounddown2(addr, UMA_SLAB_SIZE));

	if (__predict_true(!malloc_large_slab(slab))) {
		size = zone->uz_size;
		CHERI_ASSERT_BOUNDS(addr, size);
#ifdef INVARIANTS
		free_save_type(addr, mtp, size);
#endif
		uma_zfree_arg(zone, addr, slab);
	} else {
		size = malloc_large_size(slab);
		CHERI_ASSERT_BOUNDS(addr, size);
		free_large(addr, size);
	}
	malloc_type_freed(mtp, addr, size);
}

/*
 *	zfree:
 *
 *	Zero then free a block of memory allocated by malloc.
 *
 *	This routine may not block.
 */
void
zfree(void *addr, struct malloc_type *mtp)
{
	uma_zone_t zone;
	uma_slab_t slab;
	u_long size;

#ifdef MALLOC_DEBUG
	if (free_dbg(&addr, mtp) != 0)
		return;
#endif
	/* free(NULL, ...) does nothing */
	if (addr == NULL)
		return;

	vtozoneslab((vm_offset_t)addr & (~UMA_SLAB_MASK), &zone, &slab);
	if (slab == NULL)
		panic("free: address %p(%p) has not been allocated.\n",
		    addr, (void *)rounddown2(addr, UMA_SLAB_SIZE));

	if (__predict_true(!malloc_large_slab(slab))) {
		size = zone->uz_size;
#ifdef INVARIANTS
		free_save_type(addr, mtp, size);
#endif
		explicit_bzero(addr, size);
		uma_zfree_arg(zone, addr, slab);
	} else {
		size = malloc_large_size(slab);
		explicit_bzero(addr, size);
		free_large(addr, size);
	}
	malloc_type_freed(mtp, addr, size);
}

/*
 *	realloc: change the size of a memory block
 */
void *
realloc(void *addr, size_t size, struct malloc_type *mtp, int flags)
{
	uma_zone_t zone;
	uma_slab_t slab;
	unsigned long alloc;
	void *newaddr;

	KASSERT(mtp->ks_magic == M_MAGIC,
	    ("realloc: bad malloc type magic"));
	KASSERT(curthread->td_critnest == 0 || SCHEDULER_STOPPED(),
	    ("realloc: called with spinlock or critical section held"));

	/* realloc(NULL, ...) is equivalent to malloc(...) */
	if (addr == NULL)
		return (malloc(size, mtp, flags));
	CHERI_ASSERT_VALID(addr);

	/*
	 * XXX: Should report free of old memory and alloc of new memory to
	 * per-CPU stats.
	 */

#ifdef DEBUG_MEMGUARD
	if (is_memguard_addr(addr))
		return (memguard_realloc(addr, size, mtp, flags));
#endif

#ifdef DEBUG_REDZONE
	slab = NULL;
	zone = NULL;
	alloc = redzone_get_size(addr);
#else
	vtozoneslab((vm_offset_t)addr & (~UMA_SLAB_MASK), &zone, &slab);

	/* Sanity check */
	KASSERT(slab != NULL,
	    ("realloc: address %p out of range", (void *)addr));

	/* Get the size of the original block */
	if (!malloc_large_slab(slab))
		alloc = zone->uz_size;
	else
		alloc = malloc_large_size(slab);

	/* Reuse the original block if appropriate */
	if (size <= alloc
	    && (size > (alloc >> REALLOC_FRACTION) || alloc == MINALLOCSIZE))
		return (addr);
#endif /* !DEBUG_REDZONE */

	/* Allocate a new, bigger (or smaller) block */
	if ((newaddr = malloc(size, mtp, flags)) == NULL)
		return (NULL);

	/* Copy over original contents */
        bcopy(addr, newaddr, min(size, alloc));

	free(addr, mtp);
	return (newaddr);
}

/*
 *	reallocf: same as realloc() but free memory on failure.
 */
void *
reallocf(void *addr, size_t size, struct malloc_type *mtp, int flags)
{
	void *mem;

	if ((mem = realloc(addr, size, mtp, flags)) == NULL)
		free(addr, mtp);
	return (mem);
}

/*
 *	malloc_usable_size: returns the usable size of the allocation.
 */
size_t
malloc_usable_size(const void *addr)
{
#ifndef DEBUG_REDZONE
	uma_zone_t zone;
	uma_slab_t slab;
#endif
	u_long size;

	if (addr == NULL)
		return (0);

#ifdef DEBUG_MEMGUARD
	if (is_memguard_addr(__DECONST(void *, addr)))
		return (memguard_get_req_size(addr));
#endif

#ifdef DEBUG_REDZONE
	size = redzone_get_size(__DECONST(void *, addr));
#else
	vtozoneslab((vm_offset_t)addr & (~UMA_SLAB_MASK), &zone, &slab);
	if (slab == NULL)
		panic("malloc_usable_size: address %p(%p) is not allocated.\n",
		    addr, rounddown2(addr, UMA_SLAB_SIZE));

	if (!malloc_large_slab(slab))
		size = zone->uz_size;
	else
		size = malloc_large_size(slab);
#endif
	return (size);
}

CTASSERT(VM_KMEM_SIZE_SCALE >= 1);

/*
 * Initialize the kernel memory (kmem) arena.
 */
void
kmeminit(void)
{
	u_long mem_size;
	u_long tmp;

#ifdef VM_KMEM_SIZE
	if (vm_kmem_size == 0)
		vm_kmem_size = VM_KMEM_SIZE;
#endif
#ifdef VM_KMEM_SIZE_MIN
	if (vm_kmem_size_min == 0)
		vm_kmem_size_min = VM_KMEM_SIZE_MIN;
#endif
#ifdef VM_KMEM_SIZE_MAX
	if (vm_kmem_size_max == 0)
		vm_kmem_size_max = VM_KMEM_SIZE_MAX;
#endif
	/*
	 * Calculate the amount of kernel virtual address (KVA) space that is
	 * preallocated to the kmem arena.  In order to support a wide range
	 * of machines, it is a function of the physical memory size,
	 * specifically,
	 *
	 *	min(max(physical memory size / VM_KMEM_SIZE_SCALE,
	 *	    VM_KMEM_SIZE_MIN), VM_KMEM_SIZE_MAX)
	 *
	 * Every architecture must define an integral value for
	 * VM_KMEM_SIZE_SCALE.  However, the definitions of VM_KMEM_SIZE_MIN
	 * and VM_KMEM_SIZE_MAX, which represent respectively the floor and
	 * ceiling on this preallocation, are optional.  Typically,
	 * VM_KMEM_SIZE_MAX is itself a function of the available KVA space on
	 * a given architecture.
	 */
	mem_size = vm_cnt.v_page_count;
	if (mem_size <= 32768) /* delphij XXX 128MB */
		kmem_zmax = PAGE_SIZE;

	if (vm_kmem_size_scale < 1)
		vm_kmem_size_scale = VM_KMEM_SIZE_SCALE;

	/*
	 * Check if we should use defaults for the "vm_kmem_size"
	 * variable:
	 */
	if (vm_kmem_size == 0) {
		vm_kmem_size = mem_size / vm_kmem_size_scale;
		vm_kmem_size = vm_kmem_size * PAGE_SIZE < vm_kmem_size ?
		    vm_kmem_size_max : vm_kmem_size * PAGE_SIZE;
		if (vm_kmem_size_min > 0 && vm_kmem_size < vm_kmem_size_min)
			vm_kmem_size = vm_kmem_size_min;
		if (vm_kmem_size_max > 0 && vm_kmem_size >= vm_kmem_size_max)
			vm_kmem_size = vm_kmem_size_max;
	}
	if (vm_kmem_size == 0)
		panic("Tune VM_KMEM_SIZE_* for the platform");

	/*
	 * The amount of KVA space that is preallocated to the
	 * kmem arena can be set statically at compile-time or manually
	 * through the kernel environment.  However, it is still limited to
	 * twice the physical memory size, which has been sufficient to handle
	 * the most severe cases of external fragmentation in the kmem arena.
	 */
	if (vm_kmem_size / 2 / PAGE_SIZE > mem_size)
		vm_kmem_size = 2 * mem_size * PAGE_SIZE;

	vm_kmem_size = round_page(vm_kmem_size);
#ifdef DEBUG_MEMGUARD
	tmp = memguard_fudge(vm_kmem_size, kernel_map);
#else
	tmp = vm_kmem_size;
#endif
	uma_set_limit(tmp);

#ifdef DEBUG_MEMGUARD
	/*
	 * Initialize MemGuard if support compiled in.  MemGuard is a
	 * replacement allocator used for detecting tamper-after-free
	 * scenarios as they occur.  It is only used for debugging.
	 */
	memguard_init(kernel_arena);
#endif
}

/*
 * Initialize the kernel memory allocator
 */
/* ARGSUSED*/
static void
mallocinit(void *dummy)
{
	int i;
	uint8_t indx;

	mtx_init(&malloc_mtx, "malloc", NULL, MTX_DEF);

	kmeminit();

	if (kmem_zmax < PAGE_SIZE || kmem_zmax > KMEM_ZMAX)
		kmem_zmax = KMEM_ZMAX;

	mt_stats_zone = uma_zcreate("mt_stats_zone",
	    sizeof(struct malloc_type_stats), NULL, NULL, NULL, NULL,
	    UMA_ALIGN_PTR, UMA_ZONE_PCPU);
	mt_zone = uma_zcreate("mt_zone", sizeof(struct malloc_type_internal),
	    NULL, NULL, NULL, NULL, UMA_ALIGN_PTR, UMA_ZONE_MALLOC);
	for (i = 0, indx = 0; kmemzones[indx].kz_size != 0; indx++) {
		int size = kmemzones[indx].kz_size;
		const char *name = kmemzones[indx].kz_name;
		int subzone;

		for (subzone = 0; subzone < numzones; subzone++) {
			kmemzones[indx].kz_zone[subzone] =
			    uma_zcreate(name, size,
#ifdef INVARIANTS
			    mtrash_ctor, mtrash_dtor, mtrash_init, mtrash_fini,
#else
			    NULL, NULL, NULL, NULL,
#endif
			    UMA_ALIGN_PTR, UMA_ZONE_MALLOC);
		}
		for (;i <= size; i+= KMEM_ZBASE)
			kmemsize[i >> KMEM_ZSHIFT] = indx;
	}
}
SYSINIT(kmem, SI_SUB_KMEM, SI_ORDER_SECOND, mallocinit, NULL);

void
malloc_init(void *data)
{
	struct malloc_type_internal *mtip;
	struct malloc_type *mtp;

	KASSERT(vm_cnt.v_page_count != 0, ("malloc_register before vm_init"));

	mtp = data;
	if (mtp->ks_magic != M_MAGIC)
		panic("malloc_init: bad malloc type magic");

	mtip = uma_zalloc(mt_zone, M_WAITOK | M_ZERO);
	mtip->mti_stats = uma_zalloc_pcpu(mt_stats_zone, M_WAITOK | M_ZERO);
	mtp->ks_handle = mtip;
	mtp_set_subzone(mtp);

	mtx_lock(&malloc_mtx);
	mtp->ks_next = kmemstatistics;
	kmemstatistics = mtp;
	kmemcount++;
	mtx_unlock(&malloc_mtx);
}

void
malloc_uninit(void *data)
{
	struct malloc_type_internal *mtip;
	struct malloc_type_stats *mtsp;
	struct malloc_type *mtp, *temp;
	uma_slab_t slab;
	long temp_allocs, temp_bytes;
	int i;

	mtp = data;
	KASSERT(mtp->ks_magic == M_MAGIC,
	    ("malloc_uninit: bad malloc type magic"));
	KASSERT(mtp->ks_handle != NULL, ("malloc_deregister: cookie NULL"));

	mtx_lock(&malloc_mtx);
	mtip = mtp->ks_handle;
	mtp->ks_handle = NULL;
	if (mtp != kmemstatistics) {
		for (temp = kmemstatistics; temp != NULL;
		    temp = temp->ks_next) {
			if (temp->ks_next == mtp) {
				temp->ks_next = mtp->ks_next;
				break;
			}
		}
		KASSERT(temp,
		    ("malloc_uninit: type '%s' not found", mtp->ks_shortdesc));
	} else
		kmemstatistics = mtp->ks_next;
	kmemcount--;
	mtx_unlock(&malloc_mtx);

	/*
	 * Look for memory leaks.
	 */
	temp_allocs = temp_bytes = 0;
	for (i = 0; i <= mp_maxid; i++) {
		mtsp = zpcpu_get_cpu(mtip->mti_stats, i);
		temp_allocs += mtsp->mts_numallocs;
		temp_allocs -= mtsp->mts_numfrees;
		temp_bytes += mtsp->mts_memalloced;
		temp_bytes -= mtsp->mts_memfreed;
	}
	if (temp_allocs > 0 || temp_bytes > 0) {
		printf("Warning: memory type %s leaked memory on destroy "
		    "(%ld allocations, %ld bytes leaked).\n", mtp->ks_shortdesc,
		    temp_allocs, temp_bytes);
	}

	slab = vtoslab((vm_offset_t) mtip & (~UMA_SLAB_MASK));
	uma_zfree_pcpu(mt_stats_zone, mtip->mti_stats);
	uma_zfree_arg(mt_zone, mtip, slab);
}

struct malloc_type *
malloc_desc2type(const char *desc)
{
	struct malloc_type *mtp;

	mtx_assert(&malloc_mtx, MA_OWNED);
	for (mtp = kmemstatistics; mtp != NULL; mtp = mtp->ks_next) {
		if (strcmp(mtp->ks_shortdesc, desc) == 0)
			return (mtp);
	}
	return (NULL);
}

static int
sysctl_kern_malloc_stats(SYSCTL_HANDLER_ARGS)
{
	struct malloc_type_stream_header mtsh;
	struct malloc_type_internal *mtip;
	struct malloc_type_stats *mtsp, zeromts;
	struct malloc_type_header mth;
	struct malloc_type *mtp;
	int error, i;
	struct sbuf sbuf;

	error = sysctl_wire_old_buffer(req, 0);
	if (error != 0)
		return (error);
	sbuf_new_for_sysctl(&sbuf, NULL, 128, req);
	sbuf_clear_flags(&sbuf, SBUF_INCLUDENUL);
	mtx_lock(&malloc_mtx);

	bzero(&zeromts, sizeof(zeromts));

	/*
	 * Insert stream header.
	 */
	bzero(&mtsh, sizeof(mtsh));
	mtsh.mtsh_version = MALLOC_TYPE_STREAM_VERSION;
	mtsh.mtsh_maxcpus = MAXCPU;
	mtsh.mtsh_count = kmemcount;
	(void)sbuf_bcat(&sbuf, &mtsh, sizeof(mtsh));

	/*
	 * Insert alternating sequence of type headers and type statistics.
	 */
	for (mtp = kmemstatistics; mtp != NULL; mtp = mtp->ks_next) {
		mtip = (struct malloc_type_internal *)mtp->ks_handle;

		/*
		 * Insert type header.
		 */
		bzero(&mth, sizeof(mth));
		strlcpy(mth.mth_name, mtp->ks_shortdesc, MALLOC_MAX_NAME);
		(void)sbuf_bcat(&sbuf, &mth, sizeof(mth));

		/*
		 * Insert type statistics for each CPU.
		 */
		for (i = 0; i <= mp_maxid; i++) {
			mtsp = zpcpu_get_cpu(mtip->mti_stats, i);
			(void)sbuf_bcat(&sbuf, mtsp, sizeof(*mtsp));
		}
		/*
		 * Fill in the missing CPUs.
		 */
		for (; i < MAXCPU; i++) {
			(void)sbuf_bcat(&sbuf, &zeromts, sizeof(zeromts));
		}
	}
	mtx_unlock(&malloc_mtx);
	error = sbuf_finish(&sbuf);
	sbuf_delete(&sbuf);
	return (error);
}

SYSCTL_PROC(_kern, OID_AUTO, malloc_stats,
    CTLFLAG_RD | CTLTYPE_STRUCT | CTLFLAG_MPSAFE, 0, 0,
    sysctl_kern_malloc_stats, "s,malloc_type_ustats",
    "Return malloc types");

SYSCTL_INT(_kern, OID_AUTO, malloc_count, CTLFLAG_RD, &kmemcount, 0,
    "Count of kernel malloc types");

void
malloc_type_list(malloc_type_list_func_t *func, void *arg)
{
	struct malloc_type *mtp, **bufmtp;
	int count, i;
	size_t buflen;

	mtx_lock(&malloc_mtx);
restart:
	mtx_assert(&malloc_mtx, MA_OWNED);
	count = kmemcount;
	mtx_unlock(&malloc_mtx);

	buflen = sizeof(struct malloc_type *) * count;
	bufmtp = malloc(buflen, M_TEMP, M_WAITOK);

	mtx_lock(&malloc_mtx);

	if (count < kmemcount) {
		free(bufmtp, M_TEMP);
		goto restart;
	}

	for (mtp = kmemstatistics, i = 0; mtp != NULL; mtp = mtp->ks_next, i++)
		bufmtp[i] = mtp;

	mtx_unlock(&malloc_mtx);

	for (i = 0; i < count; i++)
		(func)(bufmtp[i], arg);

	free(bufmtp, M_TEMP);
}

#ifdef DDB
static int64_t
get_malloc_stats(const struct malloc_type_internal *mtip, uint64_t *allocs,
    uint64_t *inuse)
{
	const struct malloc_type_stats *mtsp;
	uint64_t frees, alloced, freed;
	int i;

	*allocs = 0;
	frees = 0;
	alloced = 0;
	freed = 0;
	for (i = 0; i <= mp_maxid; i++) {
		mtsp = zpcpu_get_cpu(mtip->mti_stats, i);

		*allocs += mtsp->mts_numallocs;
		frees += mtsp->mts_numfrees;
		alloced += mtsp->mts_memalloced;
		freed += mtsp->mts_memfreed;
	}
	*inuse = *allocs - frees;
	return (alloced - freed);
}

DB_SHOW_COMMAND(malloc, db_show_malloc)
{
	const char *fmt_hdr, *fmt_entry;
	struct malloc_type *mtp;
	uint64_t allocs, inuse;
	int64_t size;
	/* variables for sorting */
	struct malloc_type *last_mtype, *cur_mtype;
	int64_t cur_size, last_size;
	int ties;

	if (modif[0] == 'i') {
		fmt_hdr = "%s,%s,%s,%s\n";
		fmt_entry = "\"%s\",%ju,%jdK,%ju\n";
	} else {
		fmt_hdr = "%18s %12s  %12s %12s\n";
		fmt_entry = "%18s %12ju %12jdK %12ju\n";
	}

	db_printf(fmt_hdr, "Type", "InUse", "MemUse", "Requests");

	/* Select sort, largest size first. */
	last_mtype = NULL;
	last_size = INT64_MAX;
	for (;;) {
		cur_mtype = NULL;
		cur_size = -1;
		ties = 0;

		for (mtp = kmemstatistics; mtp != NULL; mtp = mtp->ks_next) {
			/*
			 * In the case of size ties, print out mtypes
			 * in the order they are encountered.  That is,
			 * when we encounter the most recently output
			 * mtype, we have already printed all preceding
			 * ties, and we must print all following ties.
			 */
			if (mtp == last_mtype) {
				ties = 1;
				continue;
			}
			size = get_malloc_stats(mtp->ks_handle, &allocs,
			    &inuse);
			if (size > cur_size && size < last_size + ties) {
				cur_size = size;
				cur_mtype = mtp;
			}
		}
		if (cur_mtype == NULL)
			break;

		size = get_malloc_stats(cur_mtype->ks_handle, &allocs, &inuse);
		db_printf(fmt_entry, cur_mtype->ks_shortdesc, inuse,
		    howmany(size, 1024), allocs);

		if (db_pager_quit)
			break;

		last_mtype = cur_mtype;
		last_size = cur_size;
	}
}

#if MALLOC_DEBUG_MAXZONES > 1
DB_SHOW_COMMAND(multizone_matches, db_show_multizone_matches)
{
	struct malloc_type_internal *mtip;
	struct malloc_type *mtp;
	u_int subzone;

	if (!have_addr) {
		db_printf("Usage: show multizone_matches <malloc type/addr>\n");
		return;
	}
	mtp = DB_DATA_PTR(addr, sizeof(*mtp));
	if (mtp->ks_magic != M_MAGIC) {
		db_printf("Magic %lx does not match expected %x\n",
		    mtp->ks_magic, M_MAGIC);
		return;
	}

	mtip = mtp->ks_handle;
	subzone = mtip->mti_zone;

	for (mtp = kmemstatistics; mtp != NULL; mtp = mtp->ks_next) {
		mtip = mtp->ks_handle;
		if (mtip->mti_zone != subzone)
			continue;
		db_printf("%s\n", mtp->ks_shortdesc);
		if (db_pager_quit)
			break;
	}
}
#endif /* MALLOC_DEBUG_MAXZONES > 1 */
#endif /* DDB */

#ifdef MALLOC_PROFILE

static int
sysctl_kern_mprof(SYSCTL_HANDLER_ARGS)
{
	struct sbuf sbuf;
	uint64_t count;
	uint64_t waste;
	uint64_t mem;
	int error;
	int rsize;
	int size;
	int i;

	waste = 0;
	mem = 0;

	error = sysctl_wire_old_buffer(req, 0);
	if (error != 0)
		return (error);
	sbuf_new_for_sysctl(&sbuf, NULL, 128, req);
	sbuf_printf(&sbuf,
	    "\n  Size                    Requests  Real Size\n");
	for (i = 0; i < KMEM_ZSIZE; i++) {
		size = i << KMEM_ZSHIFT;
		rsize = kmemzones[kmemsize[i]].kz_size;
		count = (long long unsigned)krequests[i];

		sbuf_printf(&sbuf, "%6d%28llu%11d\n", size,
		    (unsigned long long)count, rsize);

		if ((rsize * count) > (size * count))
			waste += (rsize * count) - (size * count);
		mem += (rsize * count);
	}
	sbuf_printf(&sbuf,
	    "\nTotal memory used:\t%30llu\nTotal Memory wasted:\t%30llu\n",
	    (unsigned long long)mem, (unsigned long long)waste);
	error = sbuf_finish(&sbuf);
	sbuf_delete(&sbuf);
	return (error);
}

SYSCTL_OID(_kern, OID_AUTO, mprof,
    CTLTYPE_STRING | CTLFLAG_RD | CTLFLAG_NEEDGIANT, NULL, 0,
    sysctl_kern_mprof, "A",
    "Malloc Profiling");
#endif /* MALLOC_PROFILE */
// CHERI CHANGES START
// {
//   "updated": 20200707,
//   "target_type": "kernel",
//   "changes": [
//     "integer_provenance"
//   ],
//   "changes_purecap": [
//     "pointer_alignment",
//     "pointer_as_integer",
//     "support",
//     "kdb"
//   ]
// }
// CHERI CHANGES END<|MERGE_RESOLUTION|>--- conflicted
+++ resolved
@@ -724,20 +724,12 @@
 			va = malloc_domain(&size, &indx, mtp, domain, flags);
 		} while (va == NULL &&
 		    vm_domainset_iter_policy(&di, &domain) == 0);
-<<<<<<< HEAD
-		malloc_type_zone_allocated(mtp, ret, ret == NULL ? 0 : size,
+		malloc_type_zone_allocated(mtp, va, va == NULL ? 0 : size,
 		    indx);
 	} else {
 		/* Policy is handled by kmem. */
-		ret = malloc_large(&size, ds, flags);
-		malloc_type_allocated(mtp, ret, ret == NULL ? 0 : size);
-=======
-		malloc_type_zone_allocated(mtp, va == NULL ? 0 : size, indx);
-	} else {
-		/* Policy is handled by kmem. */
 		va = malloc_large(&size, ds, flags);
-		malloc_type_allocated(mtp, va == NULL ? 0 : size);
->>>>>>> 971009b0
+		malloc_type_allocated(mtp, va, va == NULL ? 0 : size);
 	}
 	if (__predict_false(va == NULL)) {
 		KASSERT((flags & M_WAITOK) == 0,
