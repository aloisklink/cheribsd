--- conflicted
+++ resolved
@@ -684,13 +684,9 @@
 	if (va != NULL)
 		*sizep = zone->uz_size;
 	*indxp = indx;
-<<<<<<< HEAD
 	CHERI_VM_ASSERT_VALID(va);
 
-	return ((void *) va);
-=======
 	return ((void *)va);
->>>>>>> 97c7520e
 }
 
 void *
