/*-
 * SPDX-License-Identifier: BSD-3-Clause
 *
 * Copyright (c) 1987, 1991, 1993
 *	The Regents of the University of California.
 * Copyright (c) 2005-2009 Robert N. M. Watson
 * Copyright (c) 2008 Otto Moerbeek <otto@drijf.net> (mallocarray)
 * All rights reserved.
 *
 * Redistribution and use in source and binary forms, with or without
 * modification, are permitted provided that the following conditions
 * are met:
 * 1. Redistributions of source code must retain the above copyright
 *    notice, this list of conditions and the following disclaimer.
 * 2. Redistributions in binary form must reproduce the above copyright
 *    notice, this list of conditions and the following disclaimer in the
 *    documentation and/or other materials provided with the distribution.
 * 3. Neither the name of the University nor the names of its contributors
 *    may be used to endorse or promote products derived from this software
 *    without specific prior written permission.
 *
 * THIS SOFTWARE IS PROVIDED BY THE REGENTS AND CONTRIBUTORS ``AS IS'' AND
 * ANY EXPRESS OR IMPLIED WARRANTIES, INCLUDING, BUT NOT LIMITED TO, THE
 * IMPLIED WARRANTIES OF MERCHANTABILITY AND FITNESS FOR A PARTICULAR PURPOSE
 * ARE DISCLAIMED.  IN NO EVENT SHALL THE REGENTS OR CONTRIBUTORS BE LIABLE
 * FOR ANY DIRECT, INDIRECT, INCIDENTAL, SPECIAL, EXEMPLARY, OR CONSEQUENTIAL
 * DAMAGES (INCLUDING, BUT NOT LIMITED TO, PROCUREMENT OF SUBSTITUTE GOODS
 * OR SERVICES; LOSS OF USE, DATA, OR PROFITS; OR BUSINESS INTERRUPTION)
 * HOWEVER CAUSED AND ON ANY THEORY OF LIABILITY, WHETHER IN CONTRACT, STRICT
 * LIABILITY, OR TORT (INCLUDING NEGLIGENCE OR OTHERWISE) ARISING IN ANY WAY
 * OUT OF THE USE OF THIS SOFTWARE, EVEN IF ADVISED OF THE POSSIBILITY OF
 * SUCH DAMAGE.
 *
 *	@(#)kern_malloc.c	8.3 (Berkeley) 1/4/94
 */

/*
 * Kernel malloc(9) implementation -- general purpose kernel memory allocator
 * based on memory types.  Back end is implemented using the UMA(9) zone
 * allocator.  A set of fixed-size buckets are used for smaller allocations,
 * and a special UMA allocation interface is used for larger allocations.
 * Callers declare memory types, and statistics are maintained independently
 * for each memory type.  Statistics are maintained per-CPU for performance
 * reasons.  See malloc(9) and comments in malloc.h for a detailed
 * description.
 */

#include <sys/cdefs.h>
__FBSDID("$FreeBSD$");

#include "opt_ddb.h"
#include "opt_vm.h"

#include <sys/param.h>
#include <sys/systm.h>
#include <sys/kdb.h>
#include <sys/kernel.h>
#include <sys/lock.h>
#include <sys/malloc.h>
#include <sys/mutex.h>
#include <sys/vmmeter.h>
#include <sys/proc.h>
#include <sys/sbuf.h>
#include <sys/sysctl.h>
#include <sys/time.h>
#include <sys/vmem.h>

#include <vm/vm.h>
#include <vm/pmap.h>
#include <vm/vm_pageout.h>
#include <vm/vm_param.h>
#include <vm/vm_kern.h>
#include <vm/vm_extern.h>
#include <vm/vm_map.h>
#include <vm/vm_page.h>
#include <vm/uma.h>
#include <vm/uma_int.h>
#include <vm/uma_dbg.h>
#include <vm/cheri.h>

#ifdef DEBUG_MEMGUARD
#include <vm/memguard.h>
#endif
#ifdef DEBUG_REDZONE
#include <vm/redzone.h>
#endif

#if defined(INVARIANTS) && defined(__i386__)
#include <machine/cpu.h>
#endif

#ifdef CPU_CHERI
#include <machine/cherireg.h>
#ifdef CHERI_KERNEL
#include <cheri/cheric.h>
#endif
#endif

#include <ddb/ddb.h>

#ifdef KDTRACE_HOOKS
#include <sys/dtrace_bsd.h>

dtrace_malloc_probe_func_t	dtrace_malloc_probe;
#endif

#if defined(INVARIANTS) || defined(MALLOC_MAKE_FAILURES) ||		\
    defined(DEBUG_MEMGUARD) || defined(DEBUG_REDZONE)
#define	MALLOC_DEBUG	1
#endif

/*
 * When realloc() is called, if the new size is sufficiently smaller than
 * the old size, realloc() will allocate a new, smaller block to avoid
 * wasting memory. 'Sufficiently smaller' is defined as: newsize <=
 * oldsize / 2^n, where REALLOC_FRACTION defines the value of 'n'.
 */
#ifndef REALLOC_FRACTION
#define	REALLOC_FRACTION	1	/* new block if <= half the size */
#endif

/*
 * Centrally define some common malloc types.
 */
MALLOC_DEFINE(M_CACHE, "cache", "Various Dynamically allocated caches");
MALLOC_DEFINE(M_DEVBUF, "devbuf", "device driver memory");
MALLOC_DEFINE(M_TEMP, "temp", "misc temporary data buffers");

static struct malloc_type *kmemstatistics;
static int kmemcount;

#define KMEM_ZSHIFT	4
#define KMEM_ZBASE	16
#define KMEM_ZMASK	(KMEM_ZBASE - 1)

#define KMEM_ZMAX	65536
#define KMEM_ZSIZE	(KMEM_ZMAX >> KMEM_ZSHIFT)
static uint8_t kmemsize[KMEM_ZSIZE + 1];

#ifndef MALLOC_DEBUG_MAXZONES
#define	MALLOC_DEBUG_MAXZONES	1
#endif
static int numzones = MALLOC_DEBUG_MAXZONES;

/*
 * Small malloc(9) memory allocations are allocated from a set of UMA buckets
 * of various sizes.
 *
 * XXX: The comment here used to read "These won't be powers of two for
 * long."  It's possible that a significant amount of wasted memory could be
 * recovered by tuning the sizes of these buckets.
 */
struct {
	int kz_size;
	char *kz_name;
	uma_zone_t kz_zone[MALLOC_DEBUG_MAXZONES];
} kmemzones[] = {
	{16, "16", },
	{32, "32", },
	{64, "64", },
	{128, "128", },
	{256, "256", },
	{512, "512", },
	{1024, "1024", },
	{2048, "2048", },
	{4096, "4096", },
	{8192, "8192", },
	{16384, "16384", },
	{32768, "32768", },
	{65536, "65536", },
	{0, NULL},
};

/*
 * Zone to allocate malloc type descriptions from.  For ABI reasons, memory
 * types are described by a data structure passed by the declaring code, but
 * the malloc(9) implementation has its own data structure describing the
 * type and statistics.  This permits the malloc(9)-internal data structures
 * to be modified without breaking binary-compiled kernel modules that
 * declare malloc types.
 */
static uma_zone_t mt_zone;

u_long vm_kmem_size;
SYSCTL_ULONG(_vm, OID_AUTO, kmem_size, CTLFLAG_RDTUN, &vm_kmem_size, 0,
    "Size of kernel memory");

static u_long kmem_zmax = KMEM_ZMAX;
SYSCTL_ULONG(_vm, OID_AUTO, kmem_zmax, CTLFLAG_RDTUN, &kmem_zmax, 0,
    "Maximum allocation size that malloc(9) would use UMA as backend");

static u_long vm_kmem_size_min;
SYSCTL_ULONG(_vm, OID_AUTO, kmem_size_min, CTLFLAG_RDTUN, &vm_kmem_size_min, 0,
    "Minimum size of kernel memory");

static u_long vm_kmem_size_max;
SYSCTL_ULONG(_vm, OID_AUTO, kmem_size_max, CTLFLAG_RDTUN, &vm_kmem_size_max, 0,
    "Maximum size of kernel memory");

static u_int vm_kmem_size_scale;
SYSCTL_UINT(_vm, OID_AUTO, kmem_size_scale, CTLFLAG_RDTUN, &vm_kmem_size_scale, 0,
    "Scale factor for kernel memory size");

static int sysctl_kmem_map_size(SYSCTL_HANDLER_ARGS);
SYSCTL_PROC(_vm, OID_AUTO, kmem_map_size,
    CTLFLAG_RD | CTLTYPE_ULONG | CTLFLAG_MPSAFE, NULL, 0,
    sysctl_kmem_map_size, "LU", "Current kmem allocation size");

static int sysctl_kmem_map_free(SYSCTL_HANDLER_ARGS);
SYSCTL_PROC(_vm, OID_AUTO, kmem_map_free,
    CTLFLAG_RD | CTLTYPE_ULONG | CTLFLAG_MPSAFE, NULL, 0,
    sysctl_kmem_map_free, "LU", "Free space in kmem");

/*
 * The malloc_mtx protects the kmemstatistics linked list.
 */
struct mtx malloc_mtx;

#ifdef MALLOC_PROFILE
uint64_t krequests[KMEM_ZSIZE + 1];

static int sysctl_kern_mprof(SYSCTL_HANDLER_ARGS);
#endif

static int sysctl_kern_malloc_stats(SYSCTL_HANDLER_ARGS);

/*
 * time_uptime of the last malloc(9) failure (induced or real).
 */
static time_t t_malloc_fail;

#if defined(MALLOC_MAKE_FAILURES) || (MALLOC_DEBUG_MAXZONES > 1)
static SYSCTL_NODE(_debug, OID_AUTO, malloc, CTLFLAG_RD, 0,
    "Kernel malloc debugging options");
#endif

/*
 * malloc(9) fault injection -- cause malloc failures every (n) mallocs when
 * the caller specifies M_NOWAIT.  If set to 0, no failures are caused.
 */
#ifdef MALLOC_MAKE_FAILURES
static int malloc_failure_rate;
static int malloc_nowait_count;
static int malloc_failure_count;
SYSCTL_INT(_debug_malloc, OID_AUTO, failure_rate, CTLFLAG_RWTUN,
    &malloc_failure_rate, 0, "Every (n) mallocs with M_NOWAIT will fail");
SYSCTL_INT(_debug_malloc, OID_AUTO, failure_count, CTLFLAG_RD,
    &malloc_failure_count, 0, "Number of imposed M_NOWAIT malloc failures");
#endif

static int
sysctl_kmem_map_size(SYSCTL_HANDLER_ARGS)
{
	u_long size;

	size = uma_size();
	return (sysctl_handle_long(oidp, &size, 0, req));
}

static int
sysctl_kmem_map_free(SYSCTL_HANDLER_ARGS)
{
	u_long size, limit;

	/* The sysctl is unsigned, implement as a saturation value. */
	size = uma_size();
	limit = uma_limit();
	if (size > limit)
		size = 0;
	else
		size = limit - size;
	return (sysctl_handle_long(oidp, &size, 0, req));
}

/*
 * malloc(9) uma zone separation -- sub-page buffer overruns in one
 * malloc type will affect only a subset of other malloc types.
 */
#if MALLOC_DEBUG_MAXZONES > 1
static void
tunable_set_numzones(void)
{

	TUNABLE_INT_FETCH("debug.malloc.numzones",
	    &numzones);

	/* Sanity check the number of malloc uma zones. */
	if (numzones <= 0)
		numzones = 1;
	if (numzones > MALLOC_DEBUG_MAXZONES)
		numzones = MALLOC_DEBUG_MAXZONES;
}
SYSINIT(numzones, SI_SUB_TUNABLES, SI_ORDER_ANY, tunable_set_numzones, NULL);
SYSCTL_INT(_debug_malloc, OID_AUTO, numzones, CTLFLAG_RDTUN | CTLFLAG_NOFETCH,
    &numzones, 0, "Number of malloc uma subzones");

/*
 * Any number that changes regularly is an okay choice for the
 * offset.  Build numbers are pretty good of you have them.
 */
static u_int zone_offset = __FreeBSD_version;
TUNABLE_INT("debug.malloc.zone_offset", &zone_offset);
SYSCTL_UINT(_debug_malloc, OID_AUTO, zone_offset, CTLFLAG_RDTUN,
    &zone_offset, 0, "Separate malloc types by examining the "
    "Nth character in the malloc type short description.");

static u_int
mtp_get_subzone(const char *desc)
{
	size_t len;
	u_int val;

	if (desc == NULL || (len = strlen(desc)) == 0)
		return (0);
	val = desc[zone_offset % len];
	return (val % numzones);
}
#elif MALLOC_DEBUG_MAXZONES == 0
#error "MALLOC_DEBUG_MAXZONES must be positive."
#else
static inline u_int
mtp_get_subzone(const char *desc)
{

	return (0);
}
#endif /* MALLOC_DEBUG_MAXZONES > 1 */

int
malloc_last_fail(void)
{

	return (time_uptime - t_malloc_fail);
}

/*
 * An allocation has succeeded -- update malloc type statistics for the
 * amount of bucket size.  Occurs within a critical section so that the
 * thread isn't preempted and doesn't migrate while updating per-PCU
 * statistics.
 */
static void
malloc_type_zone_allocated(struct malloc_type *mtp, unsigned long size,
    int zindx)
{
	struct malloc_type_internal *mtip;
	struct malloc_type_stats *mtsp;

	critical_enter();
	mtip = mtp->ks_handle;
	mtsp = &mtip->mti_stats[curcpu];
	if (size > 0) {
		mtsp->mts_memalloced += size;
		mtsp->mts_numallocs++;
	}
	if (zindx != -1)
		mtsp->mts_size |= 1 << zindx;

#ifdef KDTRACE_HOOKS
	if (dtrace_malloc_probe != NULL) {
		uint32_t probe_id = mtip->mti_probes[DTMALLOC_PROBE_MALLOC];
		if (probe_id != 0)
			(dtrace_malloc_probe)(probe_id,
			    (uintptr_t) mtp, (uintptr_t) mtip,
			    (uintptr_t) mtsp, size, zindx);
	}
#endif

	critical_exit();
}

void
malloc_type_allocated(struct malloc_type *mtp, unsigned long size)
{

	if (size > 0)
		malloc_type_zone_allocated(mtp, size, -1);
}

/*
 * A free operation has occurred -- update malloc type statistics for the
 * amount of the bucket size.  Occurs within a critical section so that the
 * thread isn't preempted and doesn't migrate while updating per-CPU
 * statistics.
 */
void
malloc_type_freed(struct malloc_type *mtp, unsigned long size)
{
	struct malloc_type_internal *mtip;
	struct malloc_type_stats *mtsp;

	critical_enter();
	mtip = mtp->ks_handle;
	mtsp = &mtip->mti_stats[curcpu];
	mtsp->mts_memfreed += size;
	mtsp->mts_numfrees++;

#ifdef KDTRACE_HOOKS
	if (dtrace_malloc_probe != NULL) {
		uint32_t probe_id = mtip->mti_probes[DTMALLOC_PROBE_FREE];
		if (probe_id != 0)
			(dtrace_malloc_probe)(probe_id,
			    (uintptr_t) mtp, (uintptr_t) mtip,
			    (uintptr_t) mtsp, size, 0);
	}
#endif

	critical_exit();
}

/*
 *	contigmalloc:
 *
 *	Allocate a block of physically contiguous memory.
 *
 *	If M_NOWAIT is set, this routine will not block and return NULL if
 *	the allocation fails.
 */
void *
contigmalloc(unsigned long size, struct malloc_type *type, int flags,
    vm_paddr_t low, vm_paddr_t high, unsigned long alignment,
    vm_paddr_t boundary)
{
	void *ret;

	ret = (void *)kmem_alloc_contig(kernel_arena, size, flags, low, high,
	    alignment, boundary, VM_MEMATTR_DEFAULT);
	if (ret != NULL)
		malloc_type_allocated(type, round_page(size));
	CHERI_VM_ASSERT_VALID(ret);
	return (ret);
}

void *
contigmalloc_domain(unsigned long size, struct malloc_type *type,
    int domain, int flags, vm_paddr_t low, vm_paddr_t high,
    unsigned long alignment, vm_paddr_t boundary)
{
	void *ret;

	ret = (void *)kmem_alloc_contig_domain(domain, size, flags, low, high,
	    alignment, boundary, VM_MEMATTR_DEFAULT);
	if (ret != NULL)
		malloc_type_allocated(type, round_page(size));
	return (ret);
}

/*
 *	contigfree:
 *
 *	Free a block of memory allocated by contigmalloc.
 *
 *	This routine may not block.
 */
void
contigfree(void *addr, unsigned long size, struct malloc_type *type)
{
	CHERI_VM_ASSERT_VALID(addr);
	kmem_free(kernel_arena, (vm_offset_t)addr, size);
	malloc_type_freed(type, round_page(size));
}

#ifdef MALLOC_DEBUG
static int
malloc_dbg(caddr_t *vap, unsigned long *sizep, struct malloc_type *mtp,
    int flags)
{
#ifdef INVARIANTS
	int indx;

	KASSERT(mtp->ks_magic == M_MAGIC, ("malloc: bad malloc type magic"));
	/*
	 * Check that exactly one of M_WAITOK or M_NOWAIT is specified.
	 */
	indx = flags & (M_WAITOK | M_NOWAIT);
	if (indx != M_NOWAIT && indx != M_WAITOK) {
		static	struct timeval lasterr;
		static	int curerr, once;
		if (once == 0 && ppsratecheck(&lasterr, &curerr, 1)) {
			printf("Bad malloc flags: %x\n", indx);
			kdb_backtrace();
			flags |= M_WAITOK;
			once++;
		}
	}
#endif
#ifdef MALLOC_MAKE_FAILURES
	if ((flags & M_NOWAIT) && (malloc_failure_rate != 0)) {
		atomic_add_int(&malloc_nowait_count, 1);
		if ((malloc_nowait_count % malloc_failure_rate) == 0) {
			atomic_add_int(&malloc_failure_count, 1);
			t_malloc_fail = time_uptime;
			*vap = NULL;
			return (EJUSTRETURN);
		}
	}
#endif
	if (flags & M_WAITOK)
		KASSERT(curthread->td_intr_nesting_level == 0,
		   ("malloc(M_WAITOK) in interrupt context"));
	KASSERT(curthread->td_critnest == 0 || SCHEDULER_STOPPED(),
	    ("malloc: called with spinlock or critical section held"));

#ifdef DEBUG_MEMGUARD
	if (memguard_cmp_mtp(mtp, *sizep)) {
		*vap = memguard_alloc(*sizep, flags);
		if (*vap != NULL)
			return (EJUSTRETURN);
		/* This is unfortunate but should not be fatal. */
	}
#endif

#ifdef DEBUG_REDZONE
	*sizep = redzone_size_ntor(*sizep);
#endif

	return (0);
}
#endif

/*
 *	malloc:
 *
 *	Allocate a block of memory.
 *
 *	If M_NOWAIT is set, this routine will not block and return NULL if
 *	the allocation fails.
 */
void *
malloc(unsigned long size, struct malloc_type *mtp, int flags)
{
	int indx;
	struct malloc_type_internal *mtip;
	caddr_t va;
	uma_zone_t zone;
#if defined(DEBUG_REDZONE)
	unsigned long osize = size;
#endif

#ifdef MALLOC_DEBUG
	if (malloc_dbg(&va, &size, mtp, flags) != 0)
		return (va);
#endif

	if (size <= kmem_zmax) {
		mtip = mtp->ks_handle;
		if (size & KMEM_ZMASK)
			size = (size & ~KMEM_ZMASK) + KMEM_ZBASE;
		indx = kmemsize[size >> KMEM_ZSHIFT];
		KASSERT(mtip->mti_zone < numzones,
		    ("mti_zone %u out of range %d",
		    mtip->mti_zone, numzones));
		zone = kmemzones[indx].kz_zone[mtip->mti_zone];
#ifdef MALLOC_PROFILE
		krequests[size >> KMEM_ZSHIFT]++;
#endif
		va = uma_zalloc(zone, flags);
		if (va != NULL)
			size = zone->uz_size;
		malloc_type_zone_allocated(mtp, va == NULL ? 0 : size, indx);
	} else {
		size = roundup(size, PAGE_SIZE);
		zone = NULL;
		va = uma_large_malloc(size, flags);
		malloc_type_allocated(mtp, va == NULL ? 0 : size);
	}
	if (flags & M_WAITOK)
		KASSERT(va != NULL, ("malloc(M_WAITOK) returned NULL"));
	else if (va == NULL)
		t_malloc_fail = time_uptime;
#ifdef DEBUG_REDZONE
	if (va != NULL)
		va = redzone_setup(va, osize);
#endif
	return ((void *) va);
}

void *
malloc_domain(unsigned long size, struct malloc_type *mtp, int domain,
    int flags)
{
	int indx;
	struct malloc_type_internal *mtip;
	caddr_t va;
	uma_zone_t zone;
#if defined(DEBUG_REDZONE)
	unsigned long osize = size;
#endif

#ifdef MALLOC_DEBUG
	if (malloc_dbg(&va, &size, mtp, flags) != 0)
		return (va);
#endif
	if (size <= kmem_zmax) {
		mtip = mtp->ks_handle;
		if (size & KMEM_ZMASK)
			size = (size & ~KMEM_ZMASK) + KMEM_ZBASE;
		indx = kmemsize[size >> KMEM_ZSHIFT];
		KASSERT(mtip->mti_zone < numzones,
		    ("mti_zone %u out of range %d",
		    mtip->mti_zone, numzones));
		zone = kmemzones[indx].kz_zone[mtip->mti_zone];
#ifdef MALLOC_PROFILE
		krequests[size >> KMEM_ZSHIFT]++;
#endif
		va = uma_zalloc_domain(zone, NULL, domain, flags);
		if (va != NULL)
			size = zone->uz_size;
		malloc_type_zone_allocated(mtp, va == NULL ? 0 : size, indx);
	} else {
		size = roundup(size, PAGE_SIZE);
		zone = NULL;
		va = uma_large_malloc_domain(size, domain, flags);
		malloc_type_allocated(mtp, va == NULL ? 0 : size);
	}
	if (flags & M_WAITOK)
		KASSERT(va != NULL, ("malloc(M_WAITOK) returned NULL"));
	else if (va == NULL)
		t_malloc_fail = time_uptime;
#ifdef DEBUG_REDZONE
	if (va != NULL)
		va = redzone_setup(va, osize);
#endif
	CHERI_VM_ASSERT_VALID(va);
	return ((void *) va);
}

void *
mallocarray(size_t nmemb, size_t size, struct malloc_type *type, int flags)
{

	if (WOULD_OVERFLOW(nmemb, size))
		panic("mallocarray: %zu * %zu overflowed", nmemb, size);

	return (malloc(size * nmemb, type, flags));
}

#ifdef INVARIANTS
static void
free_save_type(void *addr, struct malloc_type *mtp, u_long size)
{
	struct malloc_type **mtpp = addr;

	/*
	 * Cache a pointer to the malloc_type that most recently freed
	 * this memory here.  This way we know who is most likely to
	 * have stepped on it later.
	 *
	 * This code assumes that size is a multiple of 8 bytes for
	 * 64 bit machines
	 */
	mtpp = (struct malloc_type **) ((unsigned long)mtpp & ~UMA_ALIGN_PTR);
	mtpp += (size - sizeof(struct malloc_type *)) /
	    sizeof(struct malloc_type *);
	*mtpp = mtp;
}
#endif

#ifdef MALLOC_DEBUG
static int
free_dbg(void **addrp, struct malloc_type *mtp)
{
	void *addr;

	addr = *addrp;
	KASSERT(mtp->ks_magic == M_MAGIC, ("free: bad malloc type magic"));
	KASSERT(curthread->td_critnest == 0 || SCHEDULER_STOPPED(),
	    ("free: called with spinlock or critical section held"));

	/* free(NULL, ...) does nothing */
	if (addr == NULL)
<<<<<<< HEAD
		return;
	CHERI_VM_ASSERT_VALID(addr);
=======
		return (EJUSTRETURN);
>>>>>>> b3e0b47c

#ifdef DEBUG_MEMGUARD
	if (is_memguard_addr(addr)) {
		memguard_free(addr);
		return (EJUSTRETURN);
	}
#endif

#ifdef DEBUG_REDZONE
	redzone_check(addr);
	*addrp = redzone_addr_ntor(addr);
#endif

	return (0);
}
#endif

/*
 *	free:
 *
 *	Free a block of memory allocated by malloc.
 *
 *	This routine may not block.
 */
void
free(void *addr, struct malloc_type *mtp)
{
	uma_slab_t slab;
	u_long size;

#ifdef MALLOC_DEBUG
	if (free_dbg(&addr, mtp) != 0)
		return;
#endif
	/* free(NULL, ...) does nothing */
	if (addr == NULL)
		return;

	slab = vtoslab((vm_offset_t)addr & (~UMA_SLAB_MASK));
	if (slab == NULL)
		panic("free: address %p(%p) has not been allocated.\n",
		    addr, (void *)((u_long)addr & (~UMA_SLAB_MASK)));

	if (!(slab->us_flags & UMA_SLAB_MALLOC)) {
		size = slab->us_keg->uk_size;
#ifdef INVARIANTS
		free_save_type(addr, mtp, size);
#endif
		uma_zfree_arg(LIST_FIRST(&slab->us_keg->uk_zones), addr, slab);
	} else {
		size = slab->us_size;
		uma_large_free(slab);
	}
	malloc_type_freed(mtp, size);
}

void
free_domain(void *addr, struct malloc_type *mtp)
{
	uma_slab_t slab;
	u_long size;

#ifdef MALLOC_DEBUG
	if (free_dbg(&addr, mtp) != 0)
		return;
#endif

	/* free(NULL, ...) does nothing */
	if (addr == NULL)
		return;

	slab = vtoslab((vm_offset_t)addr & (~UMA_SLAB_MASK));
	if (slab == NULL)
		panic("free_domain: address %p(%p) has not been allocated.\n",
		    addr, (void *)((u_long)addr & (~UMA_SLAB_MASK)));

	if (!(slab->us_flags & UMA_SLAB_MALLOC)) {
		size = slab->us_keg->uk_size;
#ifdef INVARIANTS
<<<<<<< HEAD
		/*
		 * Cache a pointer to the malloc_type that most recently freed
		 * this memory here.  This way we know who is most likely to
		 * have stepped on it later.
		 *
		 * This code assumes that size is a multiple of 8 bytes for
		 * 64 bit machines
		 */
#if defined(CHERI_KERNEL) && CHERICAP_SIZE > 16
		/* CHERI-256 pointers do not fit in the smallest kmemzone */
		if (size >= sizeof(struct malloc_type *))
#endif
		{
#ifdef CHERI_KERNEL
			/*
			 * XXX-AM: this is temporary, we should have a generic
			 * rounddown2 that works
			 */
			mtpp = (struct malloc_type **)
			    rounddown2_cap(mtpp, sizeof(struct malloc_type *));
#else
			mtpp = (struct malloc_type **)
			    ((unsigned long)mtpp & ~UMA_ALIGN_PTR);
#endif
			mtpp += (size - sizeof(struct malloc_type *)) /
			    sizeof(struct malloc_type *);
			*mtpp = mtp;
		}
=======
		free_save_type(addr, mtp, size);
>>>>>>> b3e0b47c
#endif
		uma_zfree_domain(LIST_FIRST(&slab->us_keg->uk_zones),
		    addr, slab);
	} else {
		size = slab->us_size;
		uma_large_free(slab);
	}
	malloc_type_freed(mtp, size);
}

/*
 *	realloc: change the size of a memory block
 */
void *
realloc(void *addr, unsigned long size, struct malloc_type *mtp, int flags)
{
	uma_slab_t slab;
	unsigned long alloc;
	void *newaddr;

	KASSERT(mtp->ks_magic == M_MAGIC,
	    ("realloc: bad malloc type magic"));
	KASSERT(curthread->td_critnest == 0 || SCHEDULER_STOPPED(),
	    ("realloc: called with spinlock or critical section held"));

	/* realloc(NULL, ...) is equivalent to malloc(...) */
	if (addr == NULL)
		return (malloc(size, mtp, flags));
	CHERI_VM_ASSERT_VALID(addr);

	/*
	 * XXX: Should report free of old memory and alloc of new memory to
	 * per-CPU stats.
	 */

#ifdef DEBUG_MEMGUARD
	if (is_memguard_addr(addr))
		return (memguard_realloc(addr, size, mtp, flags));
#endif

#ifdef DEBUG_REDZONE
	slab = NULL;
	alloc = redzone_get_size(addr);
#else
	slab = vtoslab((vm_offset_t)addr & ~(UMA_SLAB_MASK));

	/* Sanity check */
	KASSERT(slab != NULL,
	    ("realloc: address %p out of range", (void *)addr));

	/* Get the size of the original block */
	if (!(slab->us_flags & UMA_SLAB_MALLOC))
		alloc = slab->us_keg->uk_size;
	else
		alloc = slab->us_size;

	/* Reuse the original block if appropriate */
	if (size <= alloc
	    && (size > (alloc >> REALLOC_FRACTION) || alloc == MINALLOCSIZE))
		return (addr);
#endif /* !DEBUG_REDZONE */

	/* Allocate a new, bigger (or smaller) block */
	if ((newaddr = malloc(size, mtp, flags)) == NULL)
		return (NULL);

	/* Copy over original contents */
#ifdef CPU_CHERI
	if (size >= CHERICAP_SIZE && alloc >= CHERICAP_SIZE &&
	    ((uintptr_t)addr & (CHERICAP_SIZE-1)) == 0 &&
	    ((uintptr_t)newaddr & (CHERICAP_SIZE-1)) == 0)
		cheri_bcopy(addr, newaddr, min(size, alloc));
	else
#endif
		bcopy(addr, newaddr, min(size, alloc));
	free(addr, mtp);
	return (newaddr);
}

/*
 *	reallocf: same as realloc() but free memory on failure.
 */
void *
reallocf(void *addr, unsigned long size, struct malloc_type *mtp, int flags)
{
	void *mem;

	if ((mem = realloc(addr, size, mtp, flags)) == NULL)
		free(addr, mtp);
	return (mem);
}

#ifndef __sparc64__
CTASSERT(VM_KMEM_SIZE_SCALE >= 1);
#endif

/*
 * Initialize the kernel memory (kmem) arena.
 */
void
kmeminit(void)
{
	u_long mem_size;
	u_long tmp;

#ifdef VM_KMEM_SIZE
	if (vm_kmem_size == 0)
		vm_kmem_size = VM_KMEM_SIZE;
#endif
#ifdef VM_KMEM_SIZE_MIN
	if (vm_kmem_size_min == 0)
		vm_kmem_size_min = VM_KMEM_SIZE_MIN;
#endif
#ifdef VM_KMEM_SIZE_MAX
	if (vm_kmem_size_max == 0)
		vm_kmem_size_max = VM_KMEM_SIZE_MAX;
#endif
	/*
	 * Calculate the amount of kernel virtual address (KVA) space that is
	 * preallocated to the kmem arena.  In order to support a wide range
	 * of machines, it is a function of the physical memory size,
	 * specifically,
	 *
	 *	min(max(physical memory size / VM_KMEM_SIZE_SCALE,
	 *	    VM_KMEM_SIZE_MIN), VM_KMEM_SIZE_MAX)
	 *
	 * Every architecture must define an integral value for
	 * VM_KMEM_SIZE_SCALE.  However, the definitions of VM_KMEM_SIZE_MIN
	 * and VM_KMEM_SIZE_MAX, which represent respectively the floor and
	 * ceiling on this preallocation, are optional.  Typically,
	 * VM_KMEM_SIZE_MAX is itself a function of the available KVA space on
	 * a given architecture.
	 */
	mem_size = vm_cnt.v_page_count;
	if (mem_size <= 32768) /* delphij XXX 128MB */
		kmem_zmax = PAGE_SIZE;

	if (vm_kmem_size_scale < 1)
		vm_kmem_size_scale = VM_KMEM_SIZE_SCALE;

	/*
	 * Check if we should use defaults for the "vm_kmem_size"
	 * variable:
	 */
	if (vm_kmem_size == 0) {
		vm_kmem_size = (mem_size / vm_kmem_size_scale) * PAGE_SIZE;

		if (vm_kmem_size_min > 0 && vm_kmem_size < vm_kmem_size_min)
			vm_kmem_size = vm_kmem_size_min;
		if (vm_kmem_size_max > 0 && vm_kmem_size >= vm_kmem_size_max)
			vm_kmem_size = vm_kmem_size_max;
	}

	/*
	 * The amount of KVA space that is preallocated to the
	 * kmem arena can be set statically at compile-time or manually
	 * through the kernel environment.  However, it is still limited to
	 * twice the physical memory size, which has been sufficient to handle
	 * the most severe cases of external fragmentation in the kmem arena. 
	 */
	if (vm_kmem_size / 2 / PAGE_SIZE > mem_size)
		vm_kmem_size = 2 * mem_size * PAGE_SIZE;

	vm_kmem_size = round_page(vm_kmem_size);
#ifdef DEBUG_MEMGUARD
	tmp = memguard_fudge(vm_kmem_size, kernel_map);
#else
	tmp = vm_kmem_size;
#endif
	uma_set_limit(tmp);

#ifdef DEBUG_MEMGUARD
	/*
	 * Initialize MemGuard if support compiled in.  MemGuard is a
	 * replacement allocator used for detecting tamper-after-free
	 * scenarios as they occur.  It is only used for debugging.
	 */
	memguard_init(kernel_arena);
#endif
}

/*
 * Initialize the kernel memory allocator
 */
/* ARGSUSED*/
static void
mallocinit(void *dummy)
{
	int i;
	uint8_t indx;

	mtx_init(&malloc_mtx, "malloc", NULL, MTX_DEF);

	kmeminit();

	uma_startup2();

	if (kmem_zmax < PAGE_SIZE || kmem_zmax > KMEM_ZMAX)
		kmem_zmax = KMEM_ZMAX;

	mt_zone = uma_zcreate("mt_zone", sizeof(struct malloc_type_internal),
	    NULL, NULL, NULL, NULL, UMA_ALIGN_PTR, UMA_ZONE_MALLOC);
	for (i = 0, indx = 0; kmemzones[indx].kz_size != 0; indx++) {
		int size = kmemzones[indx].kz_size;
		char *name = kmemzones[indx].kz_name;
		int subzone;

		for (subzone = 0; subzone < numzones; subzone++) {
			kmemzones[indx].kz_zone[subzone] =
			    uma_zcreate(name, size,
#ifdef INVARIANTS
			    mtrash_ctor, mtrash_dtor, mtrash_init, mtrash_fini,
#else
			    NULL, NULL, NULL, NULL,
#endif
			    UMA_ALIGN_PTR, UMA_ZONE_MALLOC);
		}		    
		for (;i <= size; i+= KMEM_ZBASE)
			kmemsize[i >> KMEM_ZSHIFT] = indx;

	}
}
SYSINIT(kmem, SI_SUB_KMEM, SI_ORDER_SECOND, mallocinit, NULL);

void
malloc_init(void *data)
{
	struct malloc_type_internal *mtip;
	struct malloc_type *mtp;

	KASSERT(vm_cnt.v_page_count != 0, ("malloc_register before vm_init"));

	mtp = data;
	if (mtp->ks_magic != M_MAGIC)
		panic("malloc_init: bad malloc type magic");

	mtip = uma_zalloc(mt_zone, M_WAITOK | M_ZERO);
	mtp->ks_handle = mtip;
	mtip->mti_zone = mtp_get_subzone(mtp->ks_shortdesc);

	mtx_lock(&malloc_mtx);
	mtp->ks_next = kmemstatistics;
	kmemstatistics = mtp;
	kmemcount++;
	mtx_unlock(&malloc_mtx);
}

void
malloc_uninit(void *data)
{
	struct malloc_type_internal *mtip;
	struct malloc_type_stats *mtsp;
	struct malloc_type *mtp, *temp;
	uma_slab_t slab;
	long temp_allocs, temp_bytes;
	int i;

	mtp = data;
	KASSERT(mtp->ks_magic == M_MAGIC,
	    ("malloc_uninit: bad malloc type magic"));
	KASSERT(mtp->ks_handle != NULL, ("malloc_deregister: cookie NULL"));

	mtx_lock(&malloc_mtx);
	mtip = mtp->ks_handle;
	mtp->ks_handle = NULL;
	if (mtp != kmemstatistics) {
		for (temp = kmemstatistics; temp != NULL;
		    temp = temp->ks_next) {
			if (temp->ks_next == mtp) {
				temp->ks_next = mtp->ks_next;
				break;
			}
		}
		KASSERT(temp,
		    ("malloc_uninit: type '%s' not found", mtp->ks_shortdesc));
	} else
		kmemstatistics = mtp->ks_next;
	kmemcount--;
	mtx_unlock(&malloc_mtx);

	/*
	 * Look for memory leaks.
	 */
	temp_allocs = temp_bytes = 0;
	for (i = 0; i < MAXCPU; i++) {
		mtsp = &mtip->mti_stats[i];
		temp_allocs += mtsp->mts_numallocs;
		temp_allocs -= mtsp->mts_numfrees;
		temp_bytes += mtsp->mts_memalloced;
		temp_bytes -= mtsp->mts_memfreed;
	}
	if (temp_allocs > 0 || temp_bytes > 0) {
		printf("Warning: memory type %s leaked memory on destroy "
		    "(%ld allocations, %ld bytes leaked).\n", mtp->ks_shortdesc,
		    temp_allocs, temp_bytes);
	}

	slab = vtoslab((vm_offset_t) mtip & (~UMA_SLAB_MASK));
	uma_zfree_arg(mt_zone, mtip, slab);
}

struct malloc_type *
malloc_desc2type(const char *desc)
{
	struct malloc_type *mtp;

	mtx_assert(&malloc_mtx, MA_OWNED);
	for (mtp = kmemstatistics; mtp != NULL; mtp = mtp->ks_next) {
		if (strcmp(mtp->ks_shortdesc, desc) == 0)
			return (mtp);
	}
	return (NULL);
}

static int
sysctl_kern_malloc_stats(SYSCTL_HANDLER_ARGS)
{
	struct malloc_type_stream_header mtsh;
	struct malloc_type_internal *mtip;
	struct malloc_type_header mth;
	struct malloc_type *mtp;
	int error, i;
	struct sbuf sbuf;

	error = sysctl_wire_old_buffer(req, 0);
	if (error != 0)
		return (error);
	sbuf_new_for_sysctl(&sbuf, NULL, 128, req);
	sbuf_clear_flags(&sbuf, SBUF_INCLUDENUL);
	mtx_lock(&malloc_mtx);

	/*
	 * Insert stream header.
	 */
	bzero(&mtsh, sizeof(mtsh));
	mtsh.mtsh_version = MALLOC_TYPE_STREAM_VERSION;
	mtsh.mtsh_maxcpus = MAXCPU;
	mtsh.mtsh_count = kmemcount;
	(void)sbuf_bcat(&sbuf, &mtsh, sizeof(mtsh));

	/*
	 * Insert alternating sequence of type headers and type statistics.
	 */
	for (mtp = kmemstatistics; mtp != NULL; mtp = mtp->ks_next) {
		mtip = (struct malloc_type_internal *)mtp->ks_handle;

		/*
		 * Insert type header.
		 */
		bzero(&mth, sizeof(mth));
		strlcpy(mth.mth_name, mtp->ks_shortdesc, MALLOC_MAX_NAME);
		(void)sbuf_bcat(&sbuf, &mth, sizeof(mth));

		/*
		 * Insert type statistics for each CPU.
		 */
		for (i = 0; i < MAXCPU; i++) {
			(void)sbuf_bcat(&sbuf, &mtip->mti_stats[i],
			    sizeof(mtip->mti_stats[i]));
		}
	}
	mtx_unlock(&malloc_mtx);
	error = sbuf_finish(&sbuf);
	sbuf_delete(&sbuf);
	return (error);
}

SYSCTL_PROC(_kern, OID_AUTO, malloc_stats, CTLFLAG_RD|CTLTYPE_STRUCT,
    0, 0, sysctl_kern_malloc_stats, "s,malloc_type_ustats",
    "Return malloc types");

SYSCTL_INT(_kern, OID_AUTO, malloc_count, CTLFLAG_RD, &kmemcount, 0,
    "Count of kernel malloc types");

void
malloc_type_list(malloc_type_list_func_t *func, void *arg)
{
	struct malloc_type *mtp, **bufmtp;
	int count, i;
	size_t buflen;

	mtx_lock(&malloc_mtx);
restart:
	mtx_assert(&malloc_mtx, MA_OWNED);
	count = kmemcount;
	mtx_unlock(&malloc_mtx);

	buflen = sizeof(struct malloc_type *) * count;
	bufmtp = malloc(buflen, M_TEMP, M_WAITOK);

	mtx_lock(&malloc_mtx);

	if (count < kmemcount) {
		free(bufmtp, M_TEMP);
		goto restart;
	}

	for (mtp = kmemstatistics, i = 0; mtp != NULL; mtp = mtp->ks_next, i++)
		bufmtp[i] = mtp;

	mtx_unlock(&malloc_mtx);

	for (i = 0; i < count; i++)
		(func)(bufmtp[i], arg);

	free(bufmtp, M_TEMP);
}

#ifdef DDB
DB_SHOW_COMMAND(malloc, db_show_malloc)
{
	struct malloc_type_internal *mtip;
	struct malloc_type *mtp;
	uint64_t allocs, frees;
	uint64_t alloced, freed;
	int i;

	db_printf("%18s %12s  %12s %12s\n", "Type", "InUse", "MemUse",
	    "Requests");
	for (mtp = kmemstatistics; mtp != NULL; mtp = mtp->ks_next) {
		mtip = (struct malloc_type_internal *)mtp->ks_handle;
		allocs = 0;
		frees = 0;
		alloced = 0;
		freed = 0;
		for (i = 0; i < MAXCPU; i++) {
			allocs += mtip->mti_stats[i].mts_numallocs;
			frees += mtip->mti_stats[i].mts_numfrees;
			alloced += mtip->mti_stats[i].mts_memalloced;
			freed += mtip->mti_stats[i].mts_memfreed;
		}
		db_printf("%18s %12ju %12juK %12ju\n",
		    mtp->ks_shortdesc, allocs - frees,
		    (alloced - freed + 1023) / 1024, allocs);
		if (db_pager_quit)
			break;
	}
}

#if MALLOC_DEBUG_MAXZONES > 1
DB_SHOW_COMMAND(multizone_matches, db_show_multizone_matches)
{
	struct malloc_type_internal *mtip;
	struct malloc_type *mtp;
	u_int subzone;

	if (!have_addr) {
		db_printf("Usage: show multizone_matches <malloc type/addr>\n");
		return;
	}
	mtp = (void *)addr;
	if (mtp->ks_magic != M_MAGIC) {
		db_printf("Magic %lx does not match expected %x\n",
		    mtp->ks_magic, M_MAGIC);
		return;
	}

	mtip = mtp->ks_handle;
	subzone = mtip->mti_zone;

	for (mtp = kmemstatistics; mtp != NULL; mtp = mtp->ks_next) {
		mtip = mtp->ks_handle;
		if (mtip->mti_zone != subzone)
			continue;
		db_printf("%s\n", mtp->ks_shortdesc);
		if (db_pager_quit)
			break;
	}
}
#endif /* MALLOC_DEBUG_MAXZONES > 1 */
#endif /* DDB */

#ifdef MALLOC_PROFILE

static int
sysctl_kern_mprof(SYSCTL_HANDLER_ARGS)
{
	struct sbuf sbuf;
	uint64_t count;
	uint64_t waste;
	uint64_t mem;
	int error;
	int rsize;
	int size;
	int i;

	waste = 0;
	mem = 0;

	error = sysctl_wire_old_buffer(req, 0);
	if (error != 0)
		return (error);
	sbuf_new_for_sysctl(&sbuf, NULL, 128, req);
	sbuf_printf(&sbuf, 
	    "\n  Size                    Requests  Real Size\n");
	for (i = 0; i < KMEM_ZSIZE; i++) {
		size = i << KMEM_ZSHIFT;
		rsize = kmemzones[kmemsize[i]].kz_size;
		count = (long long unsigned)krequests[i];

		sbuf_printf(&sbuf, "%6d%28llu%11d\n", size,
		    (unsigned long long)count, rsize);

		if ((rsize * count) > (size * count))
			waste += (rsize * count) - (size * count);
		mem += (rsize * count);
	}
	sbuf_printf(&sbuf,
	    "\nTotal memory used:\t%30llu\nTotal Memory wasted:\t%30llu\n",
	    (unsigned long long)mem, (unsigned long long)waste);
	error = sbuf_finish(&sbuf);
	sbuf_delete(&sbuf);
	return (error);
}

SYSCTL_OID(_kern, OID_AUTO, mprof, CTLTYPE_STRING|CTLFLAG_RD,
    NULL, 0, sysctl_kern_mprof, "A", "Malloc Profiling");
#endif /* MALLOC_PROFILE */
// CHERI CHANGES START
// {
//   "updated": 20180629,
//   "target_type": "kernel",
//   "changes": [
//     "pointer_integrity"
//   ]
// }
// CHERI CHANGES END<|MERGE_RESOLUTION|>--- conflicted
+++ resolved
@@ -649,10 +649,17 @@
 	 * This code assumes that size is a multiple of 8 bytes for
 	 * 64 bit machines
 	 */
-	mtpp = (struct malloc_type **) ((unsigned long)mtpp & ~UMA_ALIGN_PTR);
-	mtpp += (size - sizeof(struct malloc_type *)) /
-	    sizeof(struct malloc_type *);
-	*mtpp = mtp;
+#if defined(CHERI_KERNEL) && CHERICAP_SIZE > 16
+	/* CHERI-256 pointers do not fit in the smallest kmemzone */
+	if (size >= sizeof(struct malloc_type *))
+#endif
+	{
+		mtpp = (struct malloc_type **)
+		    rounddown2(mtpp, sizeof(struct malloc_type *));
+		mtpp += (size - sizeof(struct malloc_type *)) /
+		    sizeof(struct malloc_type *);
+		*mtpp = mtp;
+	}
 }
 #endif
 
@@ -669,12 +676,8 @@
 
 	/* free(NULL, ...) does nothing */
 	if (addr == NULL)
-<<<<<<< HEAD
-		return;
+		return (EJUSTRETURN);
 	CHERI_VM_ASSERT_VALID(addr);
-=======
-		return (EJUSTRETURN);
->>>>>>> b3e0b47c
 
 #ifdef DEBUG_MEMGUARD
 	if (is_memguard_addr(addr)) {
@@ -754,38 +757,7 @@
 	if (!(slab->us_flags & UMA_SLAB_MALLOC)) {
 		size = slab->us_keg->uk_size;
 #ifdef INVARIANTS
-<<<<<<< HEAD
-		/*
-		 * Cache a pointer to the malloc_type that most recently freed
-		 * this memory here.  This way we know who is most likely to
-		 * have stepped on it later.
-		 *
-		 * This code assumes that size is a multiple of 8 bytes for
-		 * 64 bit machines
-		 */
-#if defined(CHERI_KERNEL) && CHERICAP_SIZE > 16
-		/* CHERI-256 pointers do not fit in the smallest kmemzone */
-		if (size >= sizeof(struct malloc_type *))
-#endif
-		{
-#ifdef CHERI_KERNEL
-			/*
-			 * XXX-AM: this is temporary, we should have a generic
-			 * rounddown2 that works
-			 */
-			mtpp = (struct malloc_type **)
-			    rounddown2_cap(mtpp, sizeof(struct malloc_type *));
-#else
-			mtpp = (struct malloc_type **)
-			    ((unsigned long)mtpp & ~UMA_ALIGN_PTR);
-#endif
-			mtpp += (size - sizeof(struct malloc_type *)) /
-			    sizeof(struct malloc_type *);
-			*mtpp = mtp;
-		}
-=======
 		free_save_type(addr, mtp, size);
->>>>>>> b3e0b47c
 #endif
 		uma_zfree_domain(LIST_FIRST(&slab->us_keg->uk_zones),
 		    addr, slab);
