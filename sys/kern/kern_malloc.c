/*-
 * SPDX-License-Identifier: BSD-3-Clause
 *
 * Copyright (c) 1987, 1991, 1993
 *	The Regents of the University of California.
 * Copyright (c) 2005-2009 Robert N. M. Watson
 * Copyright (c) 2008 Otto Moerbeek <otto@drijf.net> (mallocarray)
 * All rights reserved.
 *
 * Redistribution and use in source and binary forms, with or without
 * modification, are permitted provided that the following conditions
 * are met:
 * 1. Redistributions of source code must retain the above copyright
 *    notice, this list of conditions and the following disclaimer.
 * 2. Redistributions in binary form must reproduce the above copyright
 *    notice, this list of conditions and the following disclaimer in the
 *    documentation and/or other materials provided with the distribution.
 * 3. Neither the name of the University nor the names of its contributors
 *    may be used to endorse or promote products derived from this software
 *    without specific prior written permission.
 *
 * THIS SOFTWARE IS PROVIDED BY THE REGENTS AND CONTRIBUTORS ``AS IS'' AND
 * ANY EXPRESS OR IMPLIED WARRANTIES, INCLUDING, BUT NOT LIMITED TO, THE
 * IMPLIED WARRANTIES OF MERCHANTABILITY AND FITNESS FOR A PARTICULAR PURPOSE
 * ARE DISCLAIMED.  IN NO EVENT SHALL THE REGENTS OR CONTRIBUTORS BE LIABLE
 * FOR ANY DIRECT, INDIRECT, INCIDENTAL, SPECIAL, EXEMPLARY, OR CONSEQUENTIAL
 * DAMAGES (INCLUDING, BUT NOT LIMITED TO, PROCUREMENT OF SUBSTITUTE GOODS
 * OR SERVICES; LOSS OF USE, DATA, OR PROFITS; OR BUSINESS INTERRUPTION)
 * HOWEVER CAUSED AND ON ANY THEORY OF LIABILITY, WHETHER IN CONTRACT, STRICT
 * LIABILITY, OR TORT (INCLUDING NEGLIGENCE OR OTHERWISE) ARISING IN ANY WAY
 * OUT OF THE USE OF THIS SOFTWARE, EVEN IF ADVISED OF THE POSSIBILITY OF
 * SUCH DAMAGE.
 *
 *	@(#)kern_malloc.c	8.3 (Berkeley) 1/4/94
 */

/*
 * Kernel malloc(9) implementation -- general purpose kernel memory allocator
 * based on memory types.  Back end is implemented using the UMA(9) zone
 * allocator.  A set of fixed-size buckets are used for smaller allocations,
 * and a special UMA allocation interface is used for larger allocations.
 * Callers declare memory types, and statistics are maintained independently
 * for each memory type.  Statistics are maintained per-CPU for performance
 * reasons.  See malloc(9) and comments in malloc.h for a detailed
 * description.
 */

#include <sys/cdefs.h>
__FBSDID("$FreeBSD$");

#include "opt_ddb.h"
#include "opt_vm.h"

#include <sys/param.h>
#include <sys/systm.h>
#include <sys/kdb.h>
#include <sys/kernel.h>
#include <sys/lock.h>
#include <sys/malloc.h>
#include <sys/mutex.h>
#include <sys/vmmeter.h>
#include <sys/proc.h>
#include <sys/queue.h>
#include <sys/sbuf.h>
#include <sys/smp.h>
#include <sys/sysctl.h>
#include <sys/time.h>
#include <sys/vmem.h>
#ifdef EPOCH_TRACE
#include <sys/epoch.h>
#endif

#include <cheri/cheric.h>

#include <vm/vm.h>
#include <vm/pmap.h>
#include <vm/vm_domainset.h>
#include <vm/vm_pageout.h>
#include <vm/vm_param.h>
#include <vm/vm_kern.h>
#include <vm/vm_extern.h>
#include <vm/vm_map.h>
#include <vm/vm_page.h>
#include <vm/vm_phys.h>
#include <vm/vm_pagequeue.h>
#include <vm/uma.h>
#include <vm/uma_int.h>
#include <vm/uma_dbg.h>

#ifdef DEBUG_MEMGUARD
#include <vm/memguard.h>
#endif
#ifdef DEBUG_REDZONE
#include <vm/redzone.h>
#endif

#if defined(INVARIANTS) && defined(__i386__)
#include <machine/cpu.h>
#endif

#if __has_feature(capabilities)
#include <machine/cherireg.h>
#endif

#include <ddb/ddb.h>

#ifdef KDTRACE_HOOKS
#include <sys/dtrace_bsd.h>

bool	__read_frequently			dtrace_malloc_enabled;
dtrace_malloc_probe_func_t __read_mostly	dtrace_malloc_probe;
#endif

#if defined(INVARIANTS) || defined(MALLOC_MAKE_FAILURES) ||		\
    defined(DEBUG_MEMGUARD) || defined(DEBUG_REDZONE)
#define	MALLOC_DEBUG	1
#endif

#ifdef DEBUG_REDZONE
#define	DEBUG_REDZONE_ARG_DEF	, unsigned long osize
#define	DEBUG_REDZONE_ARG	, osize
#else
#define	DEBUG_REDZONE_ARG_DEF
#define	DEBUG_REDZONE_ARG
#endif

/*
 * When realloc() is called, if the new size is sufficiently smaller than
 * the old size, realloc() will allocate a new, smaller block to avoid
 * wasting memory. 'Sufficiently smaller' is defined as: newsize <=
 * oldsize / 2^n, where REALLOC_FRACTION defines the value of 'n'.
 */
#ifndef REALLOC_FRACTION
#define	REALLOC_FRACTION	1	/* new block if <= half the size */
#endif

/*
 * Centrally define some common malloc types.
 */
MALLOC_DEFINE(M_CACHE, "cache", "Various Dynamically allocated caches");
MALLOC_DEFINE(M_DEVBUF, "devbuf", "device driver memory");
MALLOC_DEFINE(M_TEMP, "temp", "misc temporary data buffers");

static struct malloc_type *kmemstatistics;
static int kmemcount;

#define KMEM_ZSHIFT	4
#define KMEM_ZBASE	16
#define KMEM_ZMASK	(KMEM_ZBASE - 1)

#define KMEM_ZMAX	65536
#define KMEM_ZSIZE	(KMEM_ZMAX >> KMEM_ZSHIFT)
static uint8_t kmemsize[KMEM_ZSIZE + 1];

#ifndef MALLOC_DEBUG_MAXZONES
#define	MALLOC_DEBUG_MAXZONES	1
#endif
static int numzones = MALLOC_DEBUG_MAXZONES;

/*
 * Small malloc(9) memory allocations are allocated from a set of UMA buckets
 * of various sizes.
 *
 * Warning: the layout of the struct is duplicated in libmemstat for KVM support.
 *
 * XXX: The comment here used to read "These won't be powers of two for
 * long."  It's possible that a significant amount of wasted memory could be
 * recovered by tuning the sizes of these buckets.
 */
struct {
	int kz_size;
	const char *kz_name;
	uma_zone_t kz_zone[MALLOC_DEBUG_MAXZONES];
} kmemzones[] = {
	{16, "malloc-16", },
	{32, "malloc-32", },
	{64, "malloc-64", },
	{128, "malloc-128", },
	{256, "malloc-256", },
	{384, "malloc-384", },
	{512, "malloc-512", },
	{1024, "malloc-1024", },
	{2048, "malloc-2048", },
	{4096, "malloc-4096", },
	{8192, "malloc-8192", },
	{16384, "malloc-16384", },
	{32768, "malloc-32768", },
	{65536, "malloc-65536", },
	{0, NULL},
};

u_long vm_kmem_size;
SYSCTL_ULONG(_vm, OID_AUTO, kmem_size, CTLFLAG_RDTUN, &vm_kmem_size, 0,
    "Size of kernel memory");

static u_long kmem_zmax = KMEM_ZMAX;
SYSCTL_ULONG(_vm, OID_AUTO, kmem_zmax, CTLFLAG_RDTUN, &kmem_zmax, 0,
    "Maximum allocation size that malloc(9) would use UMA as backend");

static u_long vm_kmem_size_min;
SYSCTL_ULONG(_vm, OID_AUTO, kmem_size_min, CTLFLAG_RDTUN, &vm_kmem_size_min, 0,
    "Minimum size of kernel memory");

static u_long vm_kmem_size_max;
SYSCTL_ULONG(_vm, OID_AUTO, kmem_size_max, CTLFLAG_RDTUN, &vm_kmem_size_max, 0,
    "Maximum size of kernel memory");

static u_int vm_kmem_size_scale;
SYSCTL_UINT(_vm, OID_AUTO, kmem_size_scale, CTLFLAG_RDTUN, &vm_kmem_size_scale, 0,
    "Scale factor for kernel memory size");

static int sysctl_kmem_map_size(SYSCTL_HANDLER_ARGS);
SYSCTL_PROC(_vm, OID_AUTO, kmem_map_size,
    CTLFLAG_RD | CTLTYPE_ULONG | CTLFLAG_MPSAFE, NULL, 0,
    sysctl_kmem_map_size, "LU", "Current kmem allocation size");

static int sysctl_kmem_map_free(SYSCTL_HANDLER_ARGS);
SYSCTL_PROC(_vm, OID_AUTO, kmem_map_free,
    CTLFLAG_RD | CTLTYPE_ULONG | CTLFLAG_MPSAFE, NULL, 0,
    sysctl_kmem_map_free, "LU", "Free space in kmem");

static SYSCTL_NODE(_vm, OID_AUTO, malloc, CTLFLAG_RD | CTLFLAG_MPSAFE, 0,
    "Malloc information");

static u_int vm_malloc_zone_count = nitems(kmemzones);
SYSCTL_UINT(_vm_malloc, OID_AUTO, zone_count,
    CTLFLAG_RD, &vm_malloc_zone_count, 0,
    "Number of malloc zones");

static int sysctl_vm_malloc_zone_sizes(SYSCTL_HANDLER_ARGS);
SYSCTL_PROC(_vm_malloc, OID_AUTO, zone_sizes,
    CTLFLAG_RD | CTLTYPE_OPAQUE | CTLFLAG_MPSAFE, NULL, 0,
    sysctl_vm_malloc_zone_sizes, "S", "Zone sizes used by malloc");

/*
 * The malloc_mtx protects the kmemstatistics linked list.
 */
struct mtx malloc_mtx;

static int sysctl_kern_malloc_stats(SYSCTL_HANDLER_ARGS);

#if defined(MALLOC_MAKE_FAILURES) || (MALLOC_DEBUG_MAXZONES > 1)
static SYSCTL_NODE(_debug, OID_AUTO, malloc, CTLFLAG_RD | CTLFLAG_MPSAFE, 0,
    "Kernel malloc debugging options");
#endif

/*
 * malloc(9) fault injection -- cause malloc failures every (n) mallocs when
 * the caller specifies M_NOWAIT.  If set to 0, no failures are caused.
 */
#ifdef MALLOC_MAKE_FAILURES
static int malloc_failure_rate;
static int malloc_nowait_count;
static int malloc_failure_count;
SYSCTL_INT(_debug_malloc, OID_AUTO, failure_rate, CTLFLAG_RWTUN,
    &malloc_failure_rate, 0, "Every (n) mallocs with M_NOWAIT will fail");
SYSCTL_INT(_debug_malloc, OID_AUTO, failure_count, CTLFLAG_RD,
    &malloc_failure_count, 0, "Number of imposed M_NOWAIT malloc failures");
#endif

static int
sysctl_kmem_map_size(SYSCTL_HANDLER_ARGS)
{
	u_long size;

	size = uma_size();
	return (sysctl_handle_long(oidp, &size, 0, req));
}

static int
sysctl_kmem_map_free(SYSCTL_HANDLER_ARGS)
{
	u_long size, limit;

	/* The sysctl is unsigned, implement as a saturation value. */
	size = uma_size();
	limit = uma_limit();
	if (size > limit)
		size = 0;
	else
		size = limit - size;
	return (sysctl_handle_long(oidp, &size, 0, req));
}

static int
sysctl_vm_malloc_zone_sizes(SYSCTL_HANDLER_ARGS)
{
	int sizes[nitems(kmemzones)];
	int i;

	for (i = 0; i < nitems(kmemzones); i++) {
		sizes[i] = kmemzones[i].kz_size;
	}

	return (SYSCTL_OUT(req, &sizes, sizeof(sizes)));
}

/*
 * malloc(9) uma zone separation -- sub-page buffer overruns in one
 * malloc type will affect only a subset of other malloc types.
 */
#if MALLOC_DEBUG_MAXZONES > 1
static void
tunable_set_numzones(void)
{

	TUNABLE_INT_FETCH("debug.malloc.numzones",
	    &numzones);

	/* Sanity check the number of malloc uma zones. */
	if (numzones <= 0)
		numzones = 1;
	if (numzones > MALLOC_DEBUG_MAXZONES)
		numzones = MALLOC_DEBUG_MAXZONES;
}
SYSINIT(numzones, SI_SUB_TUNABLES, SI_ORDER_ANY, tunable_set_numzones, NULL);
SYSCTL_INT(_debug_malloc, OID_AUTO, numzones, CTLFLAG_RDTUN | CTLFLAG_NOFETCH,
    &numzones, 0, "Number of malloc uma subzones");

/*
 * Any number that changes regularly is an okay choice for the
 * offset.  Build numbers are pretty good of you have them.
 */
static u_int zone_offset = __FreeBSD_version;
TUNABLE_INT("debug.malloc.zone_offset", &zone_offset);
SYSCTL_UINT(_debug_malloc, OID_AUTO, zone_offset, CTLFLAG_RDTUN,
    &zone_offset, 0, "Separate malloc types by examining the "
    "Nth character in the malloc type short description.");

static void
mtp_set_subzone(struct malloc_type *mtp)
{
	struct malloc_type_internal *mtip;
	const char *desc;
	size_t len;
	u_int val;

	mtip = &mtp->ks_mti;
	desc = mtp->ks_shortdesc;
	if (desc == NULL || (len = strlen(desc)) == 0)
		val = 0;
	else
		val = desc[zone_offset % len];
	mtip->mti_zone = (val % numzones);
}

static inline u_int
mtp_get_subzone(struct malloc_type *mtp)
{
	struct malloc_type_internal *mtip;

	mtip = &mtp->ks_mti;

	KASSERT(mtip->mti_zone < numzones,
	    ("mti_zone %u out of range %d",
	    mtip->mti_zone, numzones));
	return (mtip->mti_zone);
}
#elif MALLOC_DEBUG_MAXZONES == 0
#error "MALLOC_DEBUG_MAXZONES must be positive."
#else
static void
mtp_set_subzone(struct malloc_type *mtp)
{
	struct malloc_type_internal *mtip;

	mtip = &mtp->ks_mti;
	mtip->mti_zone = 0;
}

static inline u_int
mtp_get_subzone(struct malloc_type *mtp)
{

	return (0);
}
#endif /* MALLOC_DEBUG_MAXZONES > 1 */

/*
 * An allocation has succeeded -- update malloc type statistics for the
 * amount of bucket size.  Occurs within a critical section so that the
 * thread isn't preempted and doesn't migrate while updating per-PCU
 * statistics.
 */
static void
malloc_type_zone_allocated(struct malloc_type *mtp, void *addr,
    unsigned long size, int zindx)
{
	struct malloc_type_internal *mtip;
	struct malloc_type_stats *mtsp;

	critical_enter();
	mtip = &mtp->ks_mti;
	mtsp = zpcpu_get(mtip->mti_stats);
	if (size > 0) {
		mtsp->mts_memalloced += size;
		mtsp->mts_numallocs++;
#ifdef __CHERI_PURE_CAPABILITY__
		mtsp->mts_memreserved += cheri_getlen(addr);
#elif __has_feature(capabilities)
		mtsp->mts_memreserved += size;
#endif
	}
	if (zindx != -1)
		mtsp->mts_size |= 1 << zindx;

#ifdef KDTRACE_HOOKS
	if (__predict_false(dtrace_malloc_enabled)) {
		uint32_t probe_id = mtip->mti_probes[DTMALLOC_PROBE_MALLOC];
		if (probe_id != 0)
			(dtrace_malloc_probe)(probe_id,
			    (uintptr_t) mtp, (uintptr_t) mtip,
			    (uintptr_t) mtsp, size, zindx);
	}
#endif

	critical_exit();
}

void
malloc_type_allocated(struct malloc_type *mtp, void *addr, unsigned long size)
{

	if (size > 0)
		malloc_type_zone_allocated(mtp, addr, size, -1);
}

/*
 * A free operation has occurred -- update malloc type statistics for the
 * amount of the bucket size.  Occurs within a critical section so that the
 * thread isn't preempted and doesn't migrate while updating per-CPU
 * statistics.
 */
void
malloc_type_freed(struct malloc_type *mtp, void *addr, unsigned long size)
{
	struct malloc_type_internal *mtip;
	struct malloc_type_stats *mtsp;

	critical_enter();
	mtip = &mtp->ks_mti;
	mtsp = zpcpu_get(mtip->mti_stats);
	mtsp->mts_memfreed += size;
	mtsp->mts_numfrees++;
#ifdef __CHERI_PURE_CAPABILITY__
	mtsp->mts_memunreserved += cheri_getlen(addr);
#elif __has_feature(capabilities)
	mtsp->mts_memunreserved += size;
#endif

#ifdef KDTRACE_HOOKS
	if (__predict_false(dtrace_malloc_enabled)) {
		uint32_t probe_id = mtip->mti_probes[DTMALLOC_PROBE_FREE];
		if (probe_id != 0)
			(dtrace_malloc_probe)(probe_id,
			    (uintptr_t) mtp, (uintptr_t) mtip,
			    (uintptr_t) mtsp, size, 0);
	}
#endif

	critical_exit();
}

/*
 *	contigmalloc:
 *
 *	Allocate a block of physically contiguous memory.
 *
 *	If M_NOWAIT is set, this routine will not block and return NULL if
 *	the allocation fails.
 */
void *
contigmalloc(unsigned long size, struct malloc_type *type, int flags,
    vm_paddr_t low, vm_paddr_t high, unsigned long alignment,
    vm_paddr_t boundary)
{
	void *ret;

	ret = (void *)kmem_alloc_contig(size, flags, low, high, alignment,
	    boundary, VM_MEMATTR_DEFAULT);
	if (ret != NULL)
		malloc_type_allocated(type, ret, round_page(size));
	CHERI_ASSERT_VALID(ret);
	return (ret);
}

void *
contigmalloc_domainset(unsigned long size, struct malloc_type *type,
    struct domainset *ds, int flags, vm_paddr_t low, vm_paddr_t high,
    unsigned long alignment, vm_paddr_t boundary)
{
	void *ret;

	ret = (void *)kmem_alloc_contig_domainset(ds, size, flags, low, high,
	    alignment, boundary, VM_MEMATTR_DEFAULT);
	if (ret != NULL)
		malloc_type_allocated(type, ret, round_page(size));
	return (ret);
}

/*
 *	contigfree:
 *
 *	Free a block of memory allocated by contigmalloc.
 *
 *	This routine may not block.
 */
void
contigfree(void *addr, unsigned long size, struct malloc_type *type)
{
	CHERI_ASSERT_VALID(addr);
	kmem_free((vm_pointer_t)addr, size);
	malloc_type_freed(type, addr, round_page(size));
}

#ifdef MALLOC_DEBUG
static int
malloc_dbg(caddr_t *vap, size_t *sizep, struct malloc_type *mtp,
    int flags)
{
#ifdef INVARIANTS
	int indx;

	KASSERT(mtp->ks_version == M_VERSION, ("malloc: bad malloc type version"));
	/*
	 * Check that exactly one of M_WAITOK or M_NOWAIT is specified.
	 */
	indx = flags & (M_WAITOK | M_NOWAIT);
	if (indx != M_NOWAIT && indx != M_WAITOK) {
		static	struct timeval lasterr;
		static	int curerr, once;
		if (once == 0 && ppsratecheck(&lasterr, &curerr, 1)) {
			printf("Bad malloc flags: %x\n", indx);
			kdb_backtrace();
			flags |= M_WAITOK;
			once++;
		}
	}
#endif
#ifdef MALLOC_MAKE_FAILURES
	if ((flags & M_NOWAIT) && (malloc_failure_rate != 0)) {
		atomic_add_int(&malloc_nowait_count, 1);
		if ((malloc_nowait_count % malloc_failure_rate) == 0) {
			atomic_add_int(&malloc_failure_count, 1);
			*vap = NULL;
			return (EJUSTRETURN);
		}
	}
#endif
	if (flags & M_WAITOK) {
		KASSERT(curthread->td_intr_nesting_level == 0,
		   ("malloc(M_WAITOK) in interrupt context"));
		if (__predict_false(!THREAD_CAN_SLEEP())) {
#ifdef EPOCH_TRACE
			epoch_trace_list(curthread);
#endif
			KASSERT(1,
			    ("malloc(M_WAITOK) with sleeping prohibited"));
		}
	}
	KASSERT(curthread->td_critnest == 0 || SCHEDULER_STOPPED(),
	    ("malloc: called with spinlock or critical section held"));

#ifdef DEBUG_MEMGUARD
	if (memguard_cmp_mtp(mtp, *sizep)) {
		*vap = memguard_alloc(*sizep, flags);
		if (*vap != NULL)
			return (EJUSTRETURN);
		/* This is unfortunate but should not be fatal. */
	}
#endif

#ifdef DEBUG_REDZONE
	*sizep = redzone_size_ntor(*sizep);
#endif

	return (0);
}
#endif

/*
 * Handle large allocations and frees by using kmem_malloc directly.
 */
static inline bool
malloc_large_slab(uma_slab_t slab)
{
	vm_offset_t va;

	va = (vm_offset_t)slab;
	return ((va & 1) != 0);
}

static inline size_t
malloc_large_size(uma_slab_t slab)
{
	vm_offset_t va;

	va = (vm_offset_t)slab;
	return (va >> 1);
}

static caddr_t __noinline
malloc_large(size_t *size, struct malloc_type *mtp, struct domainset *policy,
    int flags DEBUG_REDZONE_ARG_DEF)
{
	vm_pointer_t kva;
	caddr_t va;
	size_t sz;

	sz = roundup(*size, PAGE_SIZE);
	kva = kmem_malloc_domainset(policy, sz, flags, 0);
	if (kva != 0) {
		/* The low bit is unused for slab pointers. */
		vsetzoneslab(kva, NULL, (void *)(uintptr_t)((sz << 1) | 1));
		uma_total_inc(sz);
		*size = sz;
		CHERI_ASSERT_BOUNDS(kva, sz);
	}
	va = (caddr_t)kva;
	malloc_type_allocated(mtp, va, va == NULL ? 0 : sz);
	if (__predict_false(va == NULL)) {
		KASSERT((flags & M_WAITOK) == 0,
		    ("malloc(M_WAITOK) returned NULL"));
	}
#ifdef DEBUG_REDZONE
	if (va != NULL)
		va = redzone_setup(va, osize);
#endif
	return (va);
}

static void
free_large(void *addr, size_t size)
{

	kmem_free((vm_pointer_t)addr, size);
	uma_total_dec(size);
}

/*
 *	malloc:
 *
 *	Allocate a block of memory.
 *
 *	If M_NOWAIT is set, this routine will not block and return NULL if
 *	the allocation fails.
 */
void *
(malloc)(size_t size, struct malloc_type *mtp, int flags)
{
	int indx;
	caddr_t va;
	uma_zone_t zone;
#ifdef DEBUG_REDZONE
	unsigned long osize = size;
#endif

	MPASS((flags & M_EXEC) == 0);

#ifdef MALLOC_DEBUG
	va = NULL;
	if (malloc_dbg(&va, &size, mtp, flags) != 0)
		return (va);
#endif

	if (__predict_false(size > kmem_zmax))
		return (malloc_large(&size, mtp, DOMAINSET_RR(), flags
		    DEBUG_REDZONE_ARG));

	if (size & KMEM_ZMASK)
		size = (size & ~KMEM_ZMASK) + KMEM_ZBASE;
	indx = kmemsize[size >> KMEM_ZSHIFT];
	zone = kmemzones[indx].kz_zone[mtp_get_subzone(mtp)];
	va = uma_zalloc(zone, flags);
	if (va != NULL)
		size = zone->uz_size;
	malloc_type_zone_allocated(mtp, va, va == NULL ? 0 : size, indx);
	if (__predict_false(va == NULL)) {
		KASSERT((flags & M_WAITOK) == 0,
		    ("malloc(M_WAITOK) returned NULL"));
	}
#ifdef DEBUG_REDZONE
	if (va != NULL)
		va = redzone_setup(va, osize);
#endif
	CHERI_ASSERT_BOUNDS(va, size);
	return ((void *) va);
}

static void *
malloc_domain(size_t *sizep, int *indxp, struct malloc_type *mtp, int domain,
    int flags)
{
	uma_zone_t zone;
	caddr_t va;
	size_t size;
	int indx;

	size = *sizep;
	KASSERT(size <= kmem_zmax && (flags & M_EXEC) == 0,
	    ("malloc_domain: Called with bad flag / size combination."));
	if (size & KMEM_ZMASK)
		size = (size & ~KMEM_ZMASK) + KMEM_ZBASE;
	indx = kmemsize[size >> KMEM_ZSHIFT];
	zone = kmemzones[indx].kz_zone[mtp_get_subzone(mtp)];
	va = uma_zalloc_domain(zone, NULL, domain, flags);
	if (va != NULL)
		*sizep = zone->uz_size;
	*indxp = indx;
	CHERI_ASSERT_VALID(va);

	return ((void *)va);
}

void *
malloc_domainset(size_t size, struct malloc_type *mtp, struct domainset *ds,
    int flags)
{
	struct vm_domainset_iter di;
	caddr_t va;
	int domain;
	int indx;
#ifdef DEBUG_REDZONE
	unsigned long osize = size;
#endif

	MPASS((flags & M_EXEC) == 0);

#ifdef MALLOC_DEBUG
	va = NULL;
	if (malloc_dbg(&va, &size, mtp, flags) != 0)
		return (va);
#endif

	if (__predict_false(size > kmem_zmax))
		return (malloc_large(&size, mtp, DOMAINSET_RR(), flags
		    DEBUG_REDZONE_ARG));

	vm_domainset_iter_policy_init(&di, ds, &domain, &flags);
	do {
		va = malloc_domain(&size, &indx, mtp, domain, flags);
	} while (va == NULL && vm_domainset_iter_policy(&di, &domain) == 0);
	malloc_type_zone_allocated(mtp, va, va == NULL ? 0 : size, indx);
	if (__predict_false(va == NULL)) {
		KASSERT((flags & M_WAITOK) == 0,
		    ("malloc(M_WAITOK) returned NULL"));
	}
#ifdef DEBUG_REDZONE
	if (va != NULL)
		va = redzone_setup(va, osize);
#endif
	return (va);
}

/*
 * Allocate an executable area.
 */
void *
malloc_exec(size_t size, struct malloc_type *mtp, int flags)
{

	return (malloc_domainset_exec(size, mtp, DOMAINSET_RR(), flags));
}

void *
malloc_domainset_exec(size_t size, struct malloc_type *mtp, struct domainset *ds,
    int flags)
{
#ifdef DEBUG_REDZONE
	unsigned long osize = size;
#endif
#ifdef MALLOC_DEBUG
	caddr_t va;
#endif

	flags |= M_EXEC;

#ifdef MALLOC_DEBUG
	va = NULL;
	if (malloc_dbg(&va, &size, mtp, flags) != 0)
		return (va);
#endif

	return (malloc_large(&size, mtp, ds, flags DEBUG_REDZONE_ARG));
}

void *
mallocarray(size_t nmemb, size_t size, struct malloc_type *type, int flags)
{

	if (WOULD_OVERFLOW(nmemb, size))
		panic("mallocarray: %zu * %zu overflowed", nmemb, size);

	return (malloc(size * nmemb, type, flags));
}

#ifdef INVARIANTS
static void
free_save_type(void *addr, struct malloc_type *mtp, u_long size)
{
#ifdef __CHERI_PURE_CAPABILITY__
	vaddr_t *mtpp = addr;
#else
	struct malloc_type **mtpp = addr;
#endif

	/*
	 * Cache a pointer to the malloc_type that most recently freed
	 * this memory here.  This way we know who is most likely to
	 * have stepped on it later.
	 *
	 * This code assumes that size is a multiple of 8 bytes for
	 * 64 bit machines
	 */
#ifdef __CHERI_PURE_CAPABILITY__
	/*
	 * This is for debugging only, so we just store the va of the
	 * malloc_type, not a capability to it.
	 */
	mtpp = (vaddr_t *)roundup2(mtpp, sizeof(vaddr_t));
	if (cheri_getlen(mtpp) - cheri_getoffset(mtpp) >= sizeof(vaddr_t))
		*mtpp = (vaddr_t)mtp;
#else
	mtpp = (struct malloc_type **)rounddown2(mtpp, sizeof(struct malloc_type *));
	mtpp += (size - sizeof(struct malloc_type *)) / sizeof(struct malloc_type *);
	*mtpp = mtp;
#endif
}
#endif

#ifdef MALLOC_DEBUG
static int
free_dbg(void **addrp, struct malloc_type *mtp)
{
	void *addr;

	addr = *addrp;
	KASSERT(mtp->ks_version == M_VERSION, ("free: bad malloc type version"));
	KASSERT(curthread->td_critnest == 0 || SCHEDULER_STOPPED(),
	    ("free: called with spinlock or critical section held"));

	/* free(NULL, ...) does nothing */
	if (addr == NULL)
		return (EJUSTRETURN);
	CHERI_ASSERT_VALID(addr);

#ifdef DEBUG_MEMGUARD
	if (is_memguard_addr(addr)) {
		memguard_free(addr);
		return (EJUSTRETURN);
	}
#endif

#ifdef DEBUG_REDZONE
	redzone_check(addr);
	*addrp = redzone_addr_ntor(addr);
#endif

	return (0);
}
#endif

/*
 *	free:
 *
 *	Free a block of memory allocated by malloc.
 *
 *	This routine may not block.
 */
void
free(void *addr, struct malloc_type *mtp)
{
	uma_zone_t zone;
	uma_slab_t slab;
	u_long size;

#ifdef MALLOC_DEBUG
	if (free_dbg(&addr, mtp) != 0)
		return;
#endif
	/* free(NULL, ...) does nothing */
	if (addr == NULL)
		return;
#ifdef __CHERI_PURE_CAPABILITY__
	CHERI_ASSERT_VALID(addr);
	CHERI_ASSERT_UNSEALED(addr);
	if (!cheri_gettag(addr) || cheri_getsealed(addr))
		return;
#endif

	vtozoneslab((vm_offset_t)addr & (~UMA_SLAB_MASK), &zone, &slab);
	if (slab == NULL)
		panic("free: address %p(%p) has not been allocated.\n",
		    addr, (void *)rounddown2(addr, UMA_SLAB_SIZE));

	if (__predict_true(!malloc_large_slab(slab))) {
		size = zone->uz_size;
		CHERI_ASSERT_BOUNDS(addr, size);
#ifdef INVARIANTS
		free_save_type(addr, mtp, size);
#endif
		uma_zfree_arg(zone, addr, slab);
	} else {
		size = malloc_large_size(slab);
		CHERI_ASSERT_BOUNDS(addr, size);
		free_large(addr, size);
	}
	malloc_type_freed(mtp, addr, size);
}

/*
 *	zfree:
 *
 *	Zero then free a block of memory allocated by malloc.
 *
 *	This routine may not block.
 */
void
zfree(void *addr, struct malloc_type *mtp)
{
	uma_zone_t zone;
	uma_slab_t slab;
	u_long size;

#ifdef MALLOC_DEBUG
	if (free_dbg(&addr, mtp) != 0)
		return;
#endif
	/* free(NULL, ...) does nothing */
	if (addr == NULL)
		return;

	vtozoneslab((vm_offset_t)addr & (~UMA_SLAB_MASK), &zone, &slab);
	if (slab == NULL)
		panic("free: address %p(%p) has not been allocated.\n",
		    addr, (void *)rounddown2(addr, UMA_SLAB_SIZE));

	if (__predict_true(!malloc_large_slab(slab))) {
		size = zone->uz_size;
#ifdef INVARIANTS
		free_save_type(addr, mtp, size);
#endif
		explicit_bzero(addr, size);
		uma_zfree_arg(zone, addr, slab);
	} else {
		size = malloc_large_size(slab);
		explicit_bzero(addr, size);
		free_large(addr, size);
	}
	malloc_type_freed(mtp, addr, size);
}

/*
 *	realloc: change the size of a memory block
 */
void *
realloc(void *addr, size_t size, struct malloc_type *mtp, int flags)
{
	uma_zone_t zone;
	uma_slab_t slab;
	unsigned long alloc;
	void *newaddr;

	KASSERT(mtp->ks_version == M_VERSION,
	    ("realloc: bad malloc type version"));
	KASSERT(curthread->td_critnest == 0 || SCHEDULER_STOPPED(),
	    ("realloc: called with spinlock or critical section held"));

	/* realloc(NULL, ...) is equivalent to malloc(...) */
	if (addr == NULL)
		return (malloc(size, mtp, flags));
	CHERI_ASSERT_VALID(addr);

	/*
	 * XXX: Should report free of old memory and alloc of new memory to
	 * per-CPU stats.
	 */

#ifdef DEBUG_MEMGUARD
	if (is_memguard_addr(addr))
		return (memguard_realloc(addr, size, mtp, flags));
#endif

#ifdef DEBUG_REDZONE
	slab = NULL;
	zone = NULL;
	alloc = redzone_get_size(addr);
#else
	vtozoneslab((vm_offset_t)addr & (~UMA_SLAB_MASK), &zone, &slab);

	/* Sanity check */
	KASSERT(slab != NULL,
	    ("realloc: address %p out of range", (void *)addr));

	/* Get the size of the original block */
	if (!malloc_large_slab(slab))
		alloc = zone->uz_size;
	else
		alloc = malloc_large_size(slab);

	/* Reuse the original block if appropriate */
	if (size <= alloc
	    && (size > (alloc >> REALLOC_FRACTION) || alloc == MINALLOCSIZE))
		return (addr);
#endif /* !DEBUG_REDZONE */

	/* Allocate a new, bigger (or smaller) block */
	if ((newaddr = malloc(size, mtp, flags)) == NULL)
		return (NULL);

	/* Copy over original contents */
        bcopy(addr, newaddr, min(size, alloc));

	free(addr, mtp);
	return (newaddr);
}

/*
 *	reallocf: same as realloc() but free memory on failure.
 */
void *
reallocf(void *addr, size_t size, struct malloc_type *mtp, int flags)
{
	void *mem;

	if ((mem = realloc(addr, size, mtp, flags)) == NULL)
		free(addr, mtp);
	return (mem);
}

/*
 * 	malloc_size: returns the number of bytes allocated for a request of the
 * 		     specified size
 */
size_t
malloc_size(size_t size)
{
	int indx;

	if (size > kmem_zmax)
		return (0);
	if (size & KMEM_ZMASK)
		size = (size & ~KMEM_ZMASK) + KMEM_ZBASE;
	indx = kmemsize[size >> KMEM_ZSHIFT];
	return (kmemzones[indx].kz_size);
}

/*
 *	malloc_usable_size: returns the usable size of the allocation.
 */
size_t
malloc_usable_size(const void *addr)
{
#ifndef DEBUG_REDZONE
	uma_zone_t zone;
	uma_slab_t slab;
#endif
	u_long size;

	if (addr == NULL)
		return (0);

#ifdef DEBUG_MEMGUARD
	if (is_memguard_addr(__DECONST(void *, addr)))
		return (memguard_get_req_size(addr));
#endif

#ifdef DEBUG_REDZONE
	size = redzone_get_size(__DECONST(void *, addr));
#else
	vtozoneslab((vm_offset_t)addr & (~UMA_SLAB_MASK), &zone, &slab);
	if (slab == NULL)
		panic("malloc_usable_size: address %p(%p) is not allocated.\n",
		    addr, rounddown2(addr, UMA_SLAB_SIZE));

	if (!malloc_large_slab(slab))
		size = zone->uz_size;
	else
		size = malloc_large_size(slab);
#endif
	return (size);
}

CTASSERT(VM_KMEM_SIZE_SCALE >= 1);

/*
 * Initialize the kernel memory (kmem) arena.
 */
void
kmeminit(void)
{
	u_long mem_size;
	u_long tmp;

#ifdef VM_KMEM_SIZE
	if (vm_kmem_size == 0)
		vm_kmem_size = VM_KMEM_SIZE;
#endif
#ifdef VM_KMEM_SIZE_MIN
	if (vm_kmem_size_min == 0)
		vm_kmem_size_min = VM_KMEM_SIZE_MIN;
#endif
#ifdef VM_KMEM_SIZE_MAX
	if (vm_kmem_size_max == 0)
		vm_kmem_size_max = VM_KMEM_SIZE_MAX;
#endif
	/*
	 * Calculate the amount of kernel virtual address (KVA) space that is
	 * preallocated to the kmem arena.  In order to support a wide range
	 * of machines, it is a function of the physical memory size,
	 * specifically,
	 *
	 *	min(max(physical memory size / VM_KMEM_SIZE_SCALE,
	 *	    VM_KMEM_SIZE_MIN), VM_KMEM_SIZE_MAX)
	 *
	 * Every architecture must define an integral value for
	 * VM_KMEM_SIZE_SCALE.  However, the definitions of VM_KMEM_SIZE_MIN
	 * and VM_KMEM_SIZE_MAX, which represent respectively the floor and
	 * ceiling on this preallocation, are optional.  Typically,
	 * VM_KMEM_SIZE_MAX is itself a function of the available KVA space on
	 * a given architecture.
	 */
	mem_size = vm_cnt.v_page_count;
	if (mem_size <= 32768) /* delphij XXX 128MB */
		kmem_zmax = PAGE_SIZE;

	if (vm_kmem_size_scale < 1)
		vm_kmem_size_scale = VM_KMEM_SIZE_SCALE;

	/*
	 * Check if we should use defaults for the "vm_kmem_size"
	 * variable:
	 */
	if (vm_kmem_size == 0) {
		vm_kmem_size = mem_size / vm_kmem_size_scale;
		vm_kmem_size = vm_kmem_size * PAGE_SIZE < vm_kmem_size ?
		    vm_kmem_size_max : vm_kmem_size * PAGE_SIZE;
		if (vm_kmem_size_min > 0 && vm_kmem_size < vm_kmem_size_min)
			vm_kmem_size = vm_kmem_size_min;
		if (vm_kmem_size_max > 0 && vm_kmem_size >= vm_kmem_size_max)
			vm_kmem_size = vm_kmem_size_max;
	}
	if (vm_kmem_size == 0)
		panic("Tune VM_KMEM_SIZE_* for the platform");

	/*
	 * The amount of KVA space that is preallocated to the
	 * kmem arena can be set statically at compile-time or manually
	 * through the kernel environment.  However, it is still limited to
	 * twice the physical memory size, which has been sufficient to handle
	 * the most severe cases of external fragmentation in the kmem arena.
	 */
	if (vm_kmem_size / 2 / PAGE_SIZE > mem_size)
		vm_kmem_size = 2 * mem_size * PAGE_SIZE;

	vm_kmem_size = round_page(vm_kmem_size);
#ifdef DEBUG_MEMGUARD
	tmp = memguard_fudge(vm_kmem_size, kernel_map);
#else
	tmp = vm_kmem_size;
#endif
	uma_set_limit(tmp);

#ifdef DEBUG_MEMGUARD
	/*
	 * Initialize MemGuard if support compiled in.  MemGuard is a
	 * replacement allocator used for detecting tamper-after-free
	 * scenarios as they occur.  It is only used for debugging.
	 */
	memguard_init(kernel_arena);
#endif
}

/*
 * Initialize the kernel memory allocator
 */
/* ARGSUSED*/
static void
mallocinit(void *dummy)
{
	int i;
	uint8_t indx;

	mtx_init(&malloc_mtx, "malloc", NULL, MTX_DEF);

	kmeminit();

	if (kmem_zmax < PAGE_SIZE || kmem_zmax > KMEM_ZMAX)
		kmem_zmax = KMEM_ZMAX;

	for (i = 0, indx = 0; kmemzones[indx].kz_size != 0; indx++) {
		int size = kmemzones[indx].kz_size;
		const char *name = kmemzones[indx].kz_name;
		int subzone;

		for (subzone = 0; subzone < numzones; subzone++) {
			kmemzones[indx].kz_zone[subzone] =
			    uma_zcreate(name, size,
#ifdef INVARIANTS
			    mtrash_ctor, mtrash_dtor, mtrash_init, mtrash_fini,
#else
			    NULL, NULL, NULL, NULL,
#endif
			    UMA_ALIGN_PTR, UMA_ZONE_MALLOC);
		}
		for (;i <= size; i+= KMEM_ZBASE)
			kmemsize[i >> KMEM_ZSHIFT] = indx;
	}
}
SYSINIT(kmem, SI_SUB_KMEM, SI_ORDER_SECOND, mallocinit, NULL);

void
malloc_init(void *data)
{
	struct malloc_type_internal *mtip;
	struct malloc_type *mtp;

	KASSERT(vm_cnt.v_page_count != 0, ("malloc_register before vm_init"));

	mtp = data;
	if (mtp->ks_version != M_VERSION)
		panic("malloc_init: type %s with unsupported version %lu",
		    mtp->ks_shortdesc, mtp->ks_version);

	mtip = &mtp->ks_mti;
	mtip->mti_stats = uma_zalloc_pcpu(pcpu_zone_64, M_WAITOK | M_ZERO);
	mtp_set_subzone(mtp);

	mtx_lock(&malloc_mtx);
	mtp->ks_next = kmemstatistics;
	kmemstatistics = mtp;
	kmemcount++;
	mtx_unlock(&malloc_mtx);
}

void
malloc_uninit(void *data)
{
	struct malloc_type_internal *mtip;
	struct malloc_type_stats *mtsp;
	struct malloc_type *mtp, *temp;
	long temp_allocs, temp_bytes;
	int i;

	mtp = data;
	KASSERT(mtp->ks_version == M_VERSION,
	    ("malloc_uninit: bad malloc type version"));

	mtx_lock(&malloc_mtx);
	mtip = &mtp->ks_mti;
	if (mtp != kmemstatistics) {
		for (temp = kmemstatistics; temp != NULL;
		    temp = temp->ks_next) {
			if (temp->ks_next == mtp) {
				temp->ks_next = mtp->ks_next;
				break;
			}
		}
		KASSERT(temp,
		    ("malloc_uninit: type '%s' not found", mtp->ks_shortdesc));
	} else
		kmemstatistics = mtp->ks_next;
	kmemcount--;
	mtx_unlock(&malloc_mtx);

	/*
	 * Look for memory leaks.
	 */
	temp_allocs = temp_bytes = 0;
	for (i = 0; i <= mp_maxid; i++) {
		mtsp = zpcpu_get_cpu(mtip->mti_stats, i);
		temp_allocs += mtsp->mts_numallocs;
		temp_allocs -= mtsp->mts_numfrees;
		temp_bytes += mtsp->mts_memalloced;
		temp_bytes -= mtsp->mts_memfreed;
	}
	if (temp_allocs > 0 || temp_bytes > 0) {
		printf("Warning: memory type %s leaked memory on destroy "
		    "(%ld allocations, %ld bytes leaked).\n", mtp->ks_shortdesc,
		    temp_allocs, temp_bytes);
	}

	uma_zfree_pcpu(pcpu_zone_64, mtip->mti_stats);
}

struct malloc_type *
malloc_desc2type(const char *desc)
{
	struct malloc_type *mtp;

	mtx_assert(&malloc_mtx, MA_OWNED);
	for (mtp = kmemstatistics; mtp != NULL; mtp = mtp->ks_next) {
		if (strcmp(mtp->ks_shortdesc, desc) == 0)
			return (mtp);
	}
	return (NULL);
}

static int
sysctl_kern_malloc_stats(SYSCTL_HANDLER_ARGS)
{
	struct malloc_type_stream_header mtsh;
	struct malloc_type_internal *mtip;
	struct malloc_type_stats *mtsp, zeromts;
	struct malloc_type_header mth;
	struct malloc_type *mtp;
	int error, i;
	struct sbuf sbuf;

	error = sysctl_wire_old_buffer(req, 0);
	if (error != 0)
		return (error);
	sbuf_new_for_sysctl(&sbuf, NULL, 128, req);
	sbuf_clear_flags(&sbuf, SBUF_INCLUDENUL);
	mtx_lock(&malloc_mtx);

	bzero(&zeromts, sizeof(zeromts));

	/*
	 * Insert stream header.
	 */
	bzero(&mtsh, sizeof(mtsh));
	mtsh.mtsh_version = MALLOC_TYPE_STREAM_VERSION;
	mtsh.mtsh_maxcpus = MAXCPU;
	mtsh.mtsh_count = kmemcount;
	(void)sbuf_bcat(&sbuf, &mtsh, sizeof(mtsh));

	/*
	 * Insert alternating sequence of type headers and type statistics.
	 */
	for (mtp = kmemstatistics; mtp != NULL; mtp = mtp->ks_next) {
		mtip = &mtp->ks_mti;

		/*
		 * Insert type header.
		 */
		bzero(&mth, sizeof(mth));
		strlcpy(mth.mth_name, mtp->ks_shortdesc, MALLOC_MAX_NAME);
		(void)sbuf_bcat(&sbuf, &mth, sizeof(mth));

		/*
		 * Insert type statistics for each CPU.
		 */
		for (i = 0; i <= mp_maxid; i++) {
			mtsp = zpcpu_get_cpu(mtip->mti_stats, i);
			(void)sbuf_bcat(&sbuf, mtsp, sizeof(*mtsp));
		}
		/*
		 * Fill in the missing CPUs.
		 */
		for (; i < MAXCPU; i++) {
			(void)sbuf_bcat(&sbuf, &zeromts, sizeof(zeromts));
		}
	}
	mtx_unlock(&malloc_mtx);
	error = sbuf_finish(&sbuf);
	sbuf_delete(&sbuf);
	return (error);
}

SYSCTL_PROC(_kern, OID_AUTO, malloc_stats,
    CTLFLAG_RD | CTLTYPE_STRUCT | CTLFLAG_MPSAFE, 0, 0,
    sysctl_kern_malloc_stats, "s,malloc_type_ustats",
    "Return malloc types");

SYSCTL_INT(_kern, OID_AUTO, malloc_count, CTLFLAG_RD, &kmemcount, 0,
    "Count of kernel malloc types");

void
malloc_type_list(malloc_type_list_func_t *func, void *arg)
{
	struct malloc_type *mtp, **bufmtp;
	int count, i;
	size_t buflen;

	mtx_lock(&malloc_mtx);
restart:
	mtx_assert(&malloc_mtx, MA_OWNED);
	count = kmemcount;
	mtx_unlock(&malloc_mtx);

	buflen = sizeof(struct malloc_type *) * count;
	bufmtp = malloc(buflen, M_TEMP, M_WAITOK);

	mtx_lock(&malloc_mtx);

	if (count < kmemcount) {
		free(bufmtp, M_TEMP);
		goto restart;
	}

	for (mtp = kmemstatistics, i = 0; mtp != NULL; mtp = mtp->ks_next, i++)
		bufmtp[i] = mtp;

	mtx_unlock(&malloc_mtx);

	for (i = 0; i < count; i++)
		(func)(bufmtp[i], arg);

	free(bufmtp, M_TEMP);
}

#ifdef DDB
static int64_t
get_malloc_stats(const struct malloc_type_internal *mtip, uint64_t *allocs,
    uint64_t *inuse)
{
	const struct malloc_type_stats *mtsp;
	uint64_t frees, alloced, freed;
	int i;

	*allocs = 0;
	frees = 0;
	alloced = 0;
	freed = 0;
	for (i = 0; i <= mp_maxid; i++) {
		mtsp = zpcpu_get_cpu(mtip->mti_stats, i);

		*allocs += mtsp->mts_numallocs;
		frees += mtsp->mts_numfrees;
		alloced += mtsp->mts_memalloced;
		freed += mtsp->mts_memfreed;
	}
	*inuse = *allocs - frees;
	return (alloced - freed);
}

DB_SHOW_COMMAND(malloc, db_show_malloc)
{
	const char *fmt_hdr, *fmt_entry;
	struct malloc_type *mtp;
	uint64_t allocs, inuse;
	int64_t size;
	/* variables for sorting */
	struct malloc_type *last_mtype, *cur_mtype;
	int64_t cur_size, last_size;
	int ties;

	if (modif[0] == 'i') {
		fmt_hdr = "%s,%s,%s,%s\n";
		fmt_entry = "\"%s\",%ju,%jdK,%ju\n";
	} else {
		fmt_hdr = "%18s %12s  %12s %12s\n";
		fmt_entry = "%18s %12ju %12jdK %12ju\n";
	}

	db_printf(fmt_hdr, "Type", "InUse", "MemUse", "Requests");

	/* Select sort, largest size first. */
	last_mtype = NULL;
	last_size = INT64_MAX;
	for (;;) {
		cur_mtype = NULL;
		cur_size = -1;
		ties = 0;

		for (mtp = kmemstatistics; mtp != NULL; mtp = mtp->ks_next) {
			/*
			 * In the case of size ties, print out mtypes
			 * in the order they are encountered.  That is,
			 * when we encounter the most recently output
			 * mtype, we have already printed all preceding
			 * ties, and we must print all following ties.
			 */
			if (mtp == last_mtype) {
				ties = 1;
				continue;
			}
			size = get_malloc_stats(&mtp->ks_mti, &allocs,
			    &inuse);
			if (size > cur_size && size < last_size + ties) {
				cur_size = size;
				cur_mtype = mtp;
			}
		}
		if (cur_mtype == NULL)
			break;

		size = get_malloc_stats(&cur_mtype->ks_mti, &allocs, &inuse);
		db_printf(fmt_entry, cur_mtype->ks_shortdesc, inuse,
		    howmany(size, 1024), allocs);

		if (db_pager_quit)
			break;

		last_mtype = cur_mtype;
		last_size = cur_size;
	}
}

#if MALLOC_DEBUG_MAXZONES > 1
DB_SHOW_COMMAND(multizone_matches, db_show_multizone_matches)
{
	struct malloc_type_internal *mtip;
	struct malloc_type *mtp;
	u_int subzone;

	if (!have_addr) {
		db_printf("Usage: show multizone_matches <malloc type/addr>\n");
		return;
	}
<<<<<<< HEAD
	mtp = DB_DATA_PTR(addr, sizeof(*mtp));
=======
	mtp = DB_DATA_PTR(addr, struct malloc_type);
>>>>>>> 5714f9f7
	if (mtp->ks_version != M_VERSION) {
		db_printf("Version %lx does not match expected %x\n",
		    mtp->ks_version, M_VERSION);
		return;
	}

	mtip = &mtp->ks_mti;
	subzone = mtip->mti_zone;

	for (mtp = kmemstatistics; mtp != NULL; mtp = mtp->ks_next) {
		mtip = &mtp->ks_mti;
		if (mtip->mti_zone != subzone)
			continue;
		db_printf("%s\n", mtp->ks_shortdesc);
		if (db_pager_quit)
			break;
	}
}
#endif /* MALLOC_DEBUG_MAXZONES > 1 */
#endif /* DDB */
// CHERI CHANGES START
// {
//   "updated": 20200707,
//   "target_type": "kernel",
//   "changes": [
//     "integer_provenance"
//   ],
//   "changes_purecap": [
<<<<<<< HEAD
//     "pointer_alignment",
//     "pointer_as_integer",
//     "support",
=======
>>>>>>> 5714f9f7
//     "kdb"
//   ]
// }
// CHERI CHANGES END<|MERGE_RESOLUTION|>--- conflicted
+++ resolved
@@ -1499,11 +1499,7 @@
 		db_printf("Usage: show multizone_matches <malloc type/addr>\n");
 		return;
 	}
-<<<<<<< HEAD
-	mtp = DB_DATA_PTR(addr, sizeof(*mtp));
-=======
 	mtp = DB_DATA_PTR(addr, struct malloc_type);
->>>>>>> 5714f9f7
 	if (mtp->ks_version != M_VERSION) {
 		db_printf("Version %lx does not match expected %x\n",
 		    mtp->ks_version, M_VERSION);
@@ -1532,12 +1528,9 @@
 //     "integer_provenance"
 //   ],
 //   "changes_purecap": [
-<<<<<<< HEAD
 //     "pointer_alignment",
 //     "pointer_as_integer",
 //     "support",
-=======
->>>>>>> 5714f9f7
 //     "kdb"
 //   ]
 // }
