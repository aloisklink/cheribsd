/*-
 * SPDX-License-Identifier: BSD-3-Clause
 *
 * Copyright (c) 1987, 1991, 1993
 *	The Regents of the University of California.
 * Copyright (c) 2005-2009 Robert N. M. Watson
 * Copyright (c) 2008 Otto Moerbeek <otto@drijf.net> (mallocarray)
 * All rights reserved.
 *
 * Redistribution and use in source and binary forms, with or without
 * modification, are permitted provided that the following conditions
 * are met:
 * 1. Redistributions of source code must retain the above copyright
 *    notice, this list of conditions and the following disclaimer.
 * 2. Redistributions in binary form must reproduce the above copyright
 *    notice, this list of conditions and the following disclaimer in the
 *    documentation and/or other materials provided with the distribution.
 * 3. Neither the name of the University nor the names of its contributors
 *    may be used to endorse or promote products derived from this software
 *    without specific prior written permission.
 *
 * THIS SOFTWARE IS PROVIDED BY THE REGENTS AND CONTRIBUTORS ``AS IS'' AND
 * ANY EXPRESS OR IMPLIED WARRANTIES, INCLUDING, BUT NOT LIMITED TO, THE
 * IMPLIED WARRANTIES OF MERCHANTABILITY AND FITNESS FOR A PARTICULAR PURPOSE
 * ARE DISCLAIMED.  IN NO EVENT SHALL THE REGENTS OR CONTRIBUTORS BE LIABLE
 * FOR ANY DIRECT, INDIRECT, INCIDENTAL, SPECIAL, EXEMPLARY, OR CONSEQUENTIAL
 * DAMAGES (INCLUDING, BUT NOT LIMITED TO, PROCUREMENT OF SUBSTITUTE GOODS
 * OR SERVICES; LOSS OF USE, DATA, OR PROFITS; OR BUSINESS INTERRUPTION)
 * HOWEVER CAUSED AND ON ANY THEORY OF LIABILITY, WHETHER IN CONTRACT, STRICT
 * LIABILITY, OR TORT (INCLUDING NEGLIGENCE OR OTHERWISE) ARISING IN ANY WAY
 * OUT OF THE USE OF THIS SOFTWARE, EVEN IF ADVISED OF THE POSSIBILITY OF
 * SUCH DAMAGE.
 *
 *	@(#)kern_malloc.c	8.3 (Berkeley) 1/4/94
 */

/*
 * Kernel malloc(9) implementation -- general purpose kernel memory allocator
 * based on memory types.  Back end is implemented using the UMA(9) zone
 * allocator.  A set of fixed-size buckets are used for smaller allocations,
 * and a special UMA allocation interface is used for larger allocations.
 * Callers declare memory types, and statistics are maintained independently
 * for each memory type.  Statistics are maintained per-CPU for performance
 * reasons.  See malloc(9) and comments in malloc.h for a detailed
 * description.
 */

#include <sys/cdefs.h>
__FBSDID("$FreeBSD$");

#include "opt_ddb.h"
#include "opt_vm.h"

#include <sys/param.h>
#include <sys/systm.h>
#include <sys/asan.h>
#include <sys/kdb.h>
#include <sys/kernel.h>
#include <sys/lock.h>
#include <sys/malloc.h>
#include <sys/msan.h>
#include <sys/mutex.h>
#include <sys/vmmeter.h>
#include <sys/proc.h>
#include <sys/queue.h>
#include <sys/sbuf.h>
#include <sys/smp.h>
#include <sys/sysctl.h>
#include <sys/time.h>
#include <sys/vmem.h>
#ifdef EPOCH_TRACE
#include <sys/epoch.h>
#endif

#include <cheri/cheric.h>

#include <vm/vm.h>
#include <vm/pmap.h>
#include <vm/vm_domainset.h>
#include <vm/vm_pageout.h>
#include <vm/vm_param.h>
#include <vm/vm_kern.h>
#include <vm/vm_extern.h>
#include <vm/vm_map.h>
#include <vm/vm_page.h>
#include <vm/vm_phys.h>
#include <vm/vm_pagequeue.h>
#include <vm/uma.h>
#include <vm/uma_int.h>
#include <vm/uma_dbg.h>

#ifdef DEBUG_MEMGUARD
#include <vm/memguard.h>
#endif
#ifdef DEBUG_REDZONE
#include <vm/redzone.h>
#endif

#if defined(INVARIANTS) && defined(__i386__)
#include <machine/cpu.h>
#endif

#include <ddb/ddb.h>

#ifdef KDTRACE_HOOKS
#include <sys/dtrace_bsd.h>

bool	__read_frequently			dtrace_malloc_enabled;
dtrace_malloc_probe_func_t __read_mostly	dtrace_malloc_probe;
#endif

#if defined(INVARIANTS) || defined(MALLOC_MAKE_FAILURES) ||		\
    defined(DEBUG_MEMGUARD) || defined(DEBUG_REDZONE)
#define	MALLOC_DEBUG	1
#endif

#if defined(KASAN) || defined(DEBUG_REDZONE)
#define	DEBUG_REDZONE_ARG_DEF	, unsigned long osize
#define	DEBUG_REDZONE_ARG	, osize
#else
#define	DEBUG_REDZONE_ARG_DEF
#define	DEBUG_REDZONE_ARG
#endif

/*
 * When realloc() is called, if the new size is sufficiently smaller than
 * the old size, realloc() will allocate a new, smaller block to avoid
 * wasting memory. 'Sufficiently smaller' is defined as: newsize <=
 * oldsize / 2^n, where REALLOC_FRACTION defines the value of 'n'.
 */
#ifndef REALLOC_FRACTION
#define	REALLOC_FRACTION	1	/* new block if <= half the size */
#endif

/*
 * Centrally define some common malloc types.
 */
MALLOC_DEFINE(M_CACHE, "cache", "Various Dynamically allocated caches");
MALLOC_DEFINE(M_DEVBUF, "devbuf", "device driver memory");
MALLOC_DEFINE(M_TEMP, "temp", "misc temporary data buffers");

static struct malloc_type *kmemstatistics;
static int kmemcount;

#define KMEM_ZSHIFT	4
#define KMEM_ZBASE	16
#define KMEM_ZMASK	(KMEM_ZBASE - 1)

#define KMEM_ZMAX	65536
#define KMEM_ZSIZE	(KMEM_ZMAX >> KMEM_ZSHIFT)
static uint8_t kmemsize[KMEM_ZSIZE + 1];

#ifndef MALLOC_DEBUG_MAXZONES
#define	MALLOC_DEBUG_MAXZONES	1
#endif
static int numzones = MALLOC_DEBUG_MAXZONES;

/*
 * Small malloc(9) memory allocations are allocated from a set of UMA buckets
 * of various sizes.
 *
 * Warning: the layout of the struct is duplicated in libmemstat for KVM support.
 *
 * XXX: The comment here used to read "These won't be powers of two for
 * long."  It's possible that a significant amount of wasted memory could be
 * recovered by tuning the sizes of these buckets.
 */
struct {
	int kz_size;
	const char *kz_name;
	uma_zone_t kz_zone[MALLOC_DEBUG_MAXZONES];
} kmemzones[] = {
	{16, "malloc-16", },
	{32, "malloc-32", },
	{64, "malloc-64", },
	{128, "malloc-128", },
	{256, "malloc-256", },
	{384, "malloc-384", },
	{512, "malloc-512", },
	{1024, "malloc-1024", },
	{2048, "malloc-2048", },
	{4096, "malloc-4096", },
	{8192, "malloc-8192", },
	{16384, "malloc-16384", },
	{32768, "malloc-32768", },
	{65536, "malloc-65536", },
	{0, NULL},
};

u_long vm_kmem_size;
SYSCTL_ULONG(_vm, OID_AUTO, kmem_size, CTLFLAG_RDTUN, &vm_kmem_size, 0,
    "Size of kernel memory");

static u_long kmem_zmax = KMEM_ZMAX;
SYSCTL_ULONG(_vm, OID_AUTO, kmem_zmax, CTLFLAG_RDTUN, &kmem_zmax, 0,
    "Maximum allocation size that malloc(9) would use UMA as backend");

static u_long vm_kmem_size_min;
SYSCTL_ULONG(_vm, OID_AUTO, kmem_size_min, CTLFLAG_RDTUN, &vm_kmem_size_min, 0,
    "Minimum size of kernel memory");

static u_long vm_kmem_size_max;
SYSCTL_ULONG(_vm, OID_AUTO, kmem_size_max, CTLFLAG_RDTUN, &vm_kmem_size_max, 0,
    "Maximum size of kernel memory");

static u_int vm_kmem_size_scale;
SYSCTL_UINT(_vm, OID_AUTO, kmem_size_scale, CTLFLAG_RDTUN, &vm_kmem_size_scale, 0,
    "Scale factor for kernel memory size");

static int sysctl_kmem_map_size(SYSCTL_HANDLER_ARGS);
SYSCTL_PROC(_vm, OID_AUTO, kmem_map_size,
    CTLFLAG_RD | CTLTYPE_ULONG | CTLFLAG_MPSAFE, NULL, 0,
    sysctl_kmem_map_size, "LU", "Current kmem allocation size");

static int sysctl_kmem_map_free(SYSCTL_HANDLER_ARGS);
SYSCTL_PROC(_vm, OID_AUTO, kmem_map_free,
    CTLFLAG_RD | CTLTYPE_ULONG | CTLFLAG_MPSAFE, NULL, 0,
    sysctl_kmem_map_free, "LU", "Free space in kmem");

static SYSCTL_NODE(_vm, OID_AUTO, malloc, CTLFLAG_RD | CTLFLAG_MPSAFE, 0,
    "Malloc information");

static u_int vm_malloc_zone_count = nitems(kmemzones);
SYSCTL_UINT(_vm_malloc, OID_AUTO, zone_count,
    CTLFLAG_RD, &vm_malloc_zone_count, 0,
    "Number of malloc zones");

static int sysctl_vm_malloc_zone_sizes(SYSCTL_HANDLER_ARGS);
SYSCTL_PROC(_vm_malloc, OID_AUTO, zone_sizes,
    CTLFLAG_RD | CTLTYPE_OPAQUE | CTLFLAG_MPSAFE, NULL, 0,
    sysctl_vm_malloc_zone_sizes, "S", "Zone sizes used by malloc");

/*
 * The malloc_mtx protects the kmemstatistics linked list.
 */
struct mtx malloc_mtx;

static int sysctl_kern_malloc_stats(SYSCTL_HANDLER_ARGS);

#if defined(MALLOC_MAKE_FAILURES) || (MALLOC_DEBUG_MAXZONES > 1)
static SYSCTL_NODE(_debug, OID_AUTO, malloc, CTLFLAG_RD | CTLFLAG_MPSAFE, 0,
    "Kernel malloc debugging options");
#endif

/*
 * malloc(9) fault injection -- cause malloc failures every (n) mallocs when
 * the caller specifies M_NOWAIT.  If set to 0, no failures are caused.
 */
#ifdef MALLOC_MAKE_FAILURES
static int malloc_failure_rate;
static int malloc_nowait_count;
static int malloc_failure_count;
SYSCTL_INT(_debug_malloc, OID_AUTO, failure_rate, CTLFLAG_RWTUN,
    &malloc_failure_rate, 0, "Every (n) mallocs with M_NOWAIT will fail");
SYSCTL_INT(_debug_malloc, OID_AUTO, failure_count, CTLFLAG_RD,
    &malloc_failure_count, 0, "Number of imposed M_NOWAIT malloc failures");
#endif

static int
sysctl_kmem_map_size(SYSCTL_HANDLER_ARGS)
{
	u_long size;

	size = uma_size();
	return (sysctl_handle_long(oidp, &size, 0, req));
}

static int
sysctl_kmem_map_free(SYSCTL_HANDLER_ARGS)
{
	u_long size, limit;

	/* The sysctl is unsigned, implement as a saturation value. */
	size = uma_size();
	limit = uma_limit();
	if (size > limit)
		size = 0;
	else
		size = limit - size;
	return (sysctl_handle_long(oidp, &size, 0, req));
}

static int
sysctl_vm_malloc_zone_sizes(SYSCTL_HANDLER_ARGS)
{
	int sizes[nitems(kmemzones)];
	int i;

	for (i = 0; i < nitems(kmemzones); i++) {
		sizes[i] = kmemzones[i].kz_size;
	}

	return (SYSCTL_OUT(req, &sizes, sizeof(sizes)));
}

/*
 * malloc(9) uma zone separation -- sub-page buffer overruns in one
 * malloc type will affect only a subset of other malloc types.
 */
#if MALLOC_DEBUG_MAXZONES > 1
static void
tunable_set_numzones(void)
{

	TUNABLE_INT_FETCH("debug.malloc.numzones",
	    &numzones);

	/* Sanity check the number of malloc uma zones. */
	if (numzones <= 0)
		numzones = 1;
	if (numzones > MALLOC_DEBUG_MAXZONES)
		numzones = MALLOC_DEBUG_MAXZONES;
}
SYSINIT(numzones, SI_SUB_TUNABLES, SI_ORDER_ANY, tunable_set_numzones, NULL);
SYSCTL_INT(_debug_malloc, OID_AUTO, numzones, CTLFLAG_RDTUN | CTLFLAG_NOFETCH,
    &numzones, 0, "Number of malloc uma subzones");

/*
 * Any number that changes regularly is an okay choice for the
 * offset.  Build numbers are pretty good of you have them.
 */
static u_int zone_offset = __FreeBSD_version;
TUNABLE_INT("debug.malloc.zone_offset", &zone_offset);
SYSCTL_UINT(_debug_malloc, OID_AUTO, zone_offset, CTLFLAG_RDTUN,
    &zone_offset, 0, "Separate malloc types by examining the "
    "Nth character in the malloc type short description.");

static void
mtp_set_subzone(struct malloc_type *mtp)
{
	struct malloc_type_internal *mtip;
	const char *desc;
	size_t len;
	u_int val;

	mtip = &mtp->ks_mti;
	desc = mtp->ks_shortdesc;
	if (desc == NULL || (len = strlen(desc)) == 0)
		val = 0;
	else
		val = desc[zone_offset % len];
	mtip->mti_zone = (val % numzones);
}

static inline u_int
mtp_get_subzone(struct malloc_type *mtp)
{
	struct malloc_type_internal *mtip;

	mtip = &mtp->ks_mti;

	KASSERT(mtip->mti_zone < numzones,
	    ("mti_zone %u out of range %d",
	    mtip->mti_zone, numzones));
	return (mtip->mti_zone);
}
#elif MALLOC_DEBUG_MAXZONES == 0
#error "MALLOC_DEBUG_MAXZONES must be positive."
#else
static void
mtp_set_subzone(struct malloc_type *mtp)
{
	struct malloc_type_internal *mtip;

	mtip = &mtp->ks_mti;
	mtip->mti_zone = 0;
}

static inline u_int
mtp_get_subzone(struct malloc_type *mtp)
{

	return (0);
}
#endif /* MALLOC_DEBUG_MAXZONES > 1 */

/*
 * An allocation has succeeded -- update malloc type statistics for the
 * amount of bucket size.  Occurs within a critical section so that the
 * thread isn't preempted and doesn't migrate while updating per-PCU
 * statistics.
 */
static void
malloc_type_zone_allocated(struct malloc_type *mtp, void *addr,
    unsigned long size, int zindx)
{
	struct malloc_type_internal *mtip;
	struct malloc_type_stats *mtsp;

	critical_enter();
	mtip = &mtp->ks_mti;
	mtsp = zpcpu_get(mtip->mti_stats);
	if (size > 0) {
		mtsp->mts_memalloced += size;
		mtsp->mts_numallocs++;
#ifdef __CHERI_PURE_CAPABILITY__
		mtsp->mts_memreserved += cheri_getlen(addr);
#elif __has_feature(capabilities)
		mtsp->mts_memreserved += size;
#endif
	}
	if (zindx != -1)
		mtsp->mts_size |= 1 << zindx;

#ifdef KDTRACE_HOOKS
	if (__predict_false(dtrace_malloc_enabled)) {
		uint32_t probe_id = mtip->mti_probes[DTMALLOC_PROBE_MALLOC];
		if (probe_id != 0)
			(dtrace_malloc_probe)(probe_id,
			    (uintptr_t) mtp, (uintptr_t) mtip,
			    (uintptr_t) mtsp, size, zindx);
	}
#endif

	critical_exit();
}

void
malloc_type_allocated(struct malloc_type *mtp, void *addr, unsigned long size)
{

	if (size > 0)
		malloc_type_zone_allocated(mtp, addr, size, -1);
}

/*
 * A free operation has occurred -- update malloc type statistics for the
 * amount of the bucket size.  Occurs within a critical section so that the
 * thread isn't preempted and doesn't migrate while updating per-CPU
 * statistics.
 *
 * XXX-AM: The reserved/unreserved size stat recording assumes the following:
 * - kmem performs proper representability rounding
 * - free() will be called with the same capability returned by malloc(),
 *   spanning the whole reservation.
 */
void
malloc_type_freed(struct malloc_type *mtp, void *addr, unsigned long size)
{
	struct malloc_type_internal *mtip;
	struct malloc_type_stats *mtsp;

	critical_enter();
	mtip = &mtp->ks_mti;
	mtsp = zpcpu_get(mtip->mti_stats);
	mtsp->mts_memfreed += size;
	mtsp->mts_numfrees++;
#ifdef __CHERI_PURE_CAPABILITY__
	mtsp->mts_memunreserved += cheri_getlen(addr);
#elif __has_feature(capabilities)
	mtsp->mts_memunreserved += size;
#endif

#ifdef KDTRACE_HOOKS
	if (__predict_false(dtrace_malloc_enabled)) {
		uint32_t probe_id = mtip->mti_probes[DTMALLOC_PROBE_FREE];
		if (probe_id != 0)
			(dtrace_malloc_probe)(probe_id,
			    (uintptr_t) mtp, (uintptr_t) mtip,
			    (uintptr_t) mtsp, size, 0);
	}
#endif

	critical_exit();
}

/*
 *	contigmalloc:
 *
 *	Allocate a block of physically contiguous memory.
 *
 *	If M_NOWAIT is set, this routine will not block and return NULL if
 *	the allocation fails.
 */
void *
contigmalloc(unsigned long size, struct malloc_type *type, int flags,
    vm_paddr_t low, vm_paddr_t high, unsigned long alignment,
    vm_paddr_t boundary)
{
	void *ret;

	ret = (void *)kmem_alloc_contig(size, flags, low, high, alignment,
	    boundary, VM_MEMATTR_DEFAULT);
	if (ret != NULL)
		malloc_type_allocated(type, ret, round_page(size));
#ifdef __CHERI_PURE_CAPABILITY__
	KASSERT(cheri_gettag(ret), ("Expected valid capability"));
#endif

	return (ret);
}

void *
contigmalloc_domainset(unsigned long size, struct malloc_type *type,
    struct domainset *ds, int flags, vm_paddr_t low, vm_paddr_t high,
    unsigned long alignment, vm_paddr_t boundary)
{
	void *ret;

	ret = (void *)kmem_alloc_contig_domainset(ds, size, flags, low, high,
	    alignment, boundary, VM_MEMATTR_DEFAULT);
	if (ret != NULL)
		malloc_type_allocated(type, ret, round_page(size));
	return (ret);
}

/*
 *	contigfree:
 *
 *	Free a block of memory allocated by contigmalloc.
 *
 *	This routine may not block.
 */
void
contigfree(void *addr, unsigned long size, struct malloc_type *type)
{

#ifdef __CHERI_PURE_CAPABILITY__
	if (__predict_false(!cheri_gettag(addr)))
		panic("Expect valid capability");
	if (__predict_false(cheri_getsealed(addr)))
		panic("Expect unsealed capability");
#endif

	kmem_free((vm_pointer_t)addr, size);
	malloc_type_freed(type, addr, round_page(size));
}

#ifdef MALLOC_DEBUG
static int
malloc_dbg(caddr_t *vap, size_t *sizep, struct malloc_type *mtp,
    int flags)
{
#ifdef INVARIANTS
	int indx;

	KASSERT(mtp->ks_version == M_VERSION, ("malloc: bad malloc type version"));
	/*
	 * Check that exactly one of M_WAITOK or M_NOWAIT is specified.
	 */
	indx = flags & (M_WAITOK | M_NOWAIT);
	if (indx != M_NOWAIT && indx != M_WAITOK) {
		static	struct timeval lasterr;
		static	int curerr, once;
		if (once == 0 && ppsratecheck(&lasterr, &curerr, 1)) {
			printf("Bad malloc flags: %x\n", indx);
			kdb_backtrace();
			flags |= M_WAITOK;
			once++;
		}
	}
#endif
#ifdef MALLOC_MAKE_FAILURES
	if ((flags & M_NOWAIT) && (malloc_failure_rate != 0)) {
		atomic_add_int(&malloc_nowait_count, 1);
		if ((malloc_nowait_count % malloc_failure_rate) == 0) {
			atomic_add_int(&malloc_failure_count, 1);
			*vap = NULL;
			return (EJUSTRETURN);
		}
	}
#endif
	if (flags & M_WAITOK) {
		KASSERT(curthread->td_intr_nesting_level == 0,
		   ("malloc(M_WAITOK) in interrupt context"));
		if (__predict_false(!THREAD_CAN_SLEEP())) {
#ifdef EPOCH_TRACE
			epoch_trace_list(curthread);
#endif
			KASSERT(0,
			    ("malloc(M_WAITOK) with sleeping prohibited"));
		}
	}
	KASSERT(curthread->td_critnest == 0 || SCHEDULER_STOPPED(),
	    ("malloc: called with spinlock or critical section held"));

#ifdef DEBUG_MEMGUARD
	if (memguard_cmp_mtp(mtp, *sizep)) {
		*vap = memguard_alloc(*sizep, flags);
		if (*vap != NULL)
			return (EJUSTRETURN);
		/* This is unfortunate but should not be fatal. */
	}
#endif

#ifdef DEBUG_REDZONE
	*sizep = redzone_size_ntor(*sizep);
#endif

	return (0);
}
#endif

/*
 * Handle large allocations and frees by using kmem_malloc directly.
 */
static inline bool
malloc_large_slab(uma_slab_t slab)
{
	vm_offset_t va;

	va = (vm_offset_t)slab;
	return ((va & 1) != 0);
}

static inline size_t
malloc_large_size(uma_slab_t slab)
{
	vm_offset_t va;

	va = (vm_offset_t)slab;
	return (va >> 1);
}

static caddr_t __noinline
malloc_large(size_t size, struct malloc_type *mtp, struct domainset *policy,
    int flags DEBUG_REDZONE_ARG_DEF)
{
	vm_pointer_t kva;
	caddr_t va;

	size = roundup(size, PAGE_SIZE);
	kva = kmem_malloc_domainset(policy, size, flags);
	if (kva != 0) {
		/* The low bit is unused for slab pointers. */
		vsetzoneslab(kva, NULL, (void *)(uintptr_t)((size << 1) | 1));
		uma_total_inc(size);
#ifdef __CHERI_PURE_CAPABILITY__
		KASSERT(cheri_getlen(kva) <= CHERI_REPRESENTABLE_LENGTH(size),
		    ("Invalid bounds: expected %zx found %zx",
		        (size_t)CHERI_REPRESENTABLE_LENGTH(size),
		        (size_t)cheri_getlen(kva)));
#endif
	}
	va = (caddr_t)kva;
	malloc_type_allocated(mtp, va, va == NULL ? 0 : size);
	if (__predict_false(va == NULL)) {
		KASSERT((flags & M_WAITOK) == 0,
		    ("malloc(M_WAITOK) returned NULL"));
	} else {
#ifdef DEBUG_REDZONE
		va = redzone_setup(va, osize);
#endif
		kasan_mark((void *)va, osize, size, KASAN_MALLOC_REDZONE);
	}
	return (va);
}

static void
free_large(void *addr, size_t size)
{

	kmem_free((vm_pointer_t)addr, size);
	uma_total_dec(size);
}

/*
 *	malloc:
 *
 *	Allocate a block of memory.
 *
 *	If M_NOWAIT is set, this routine will not block and return NULL if
 *	the allocation fails.
 */
void *
(malloc)(size_t size, struct malloc_type *mtp, int flags)
{
	int indx;
	caddr_t va;
	uma_zone_t zone;
#if defined(DEBUG_REDZONE) || defined(KASAN)
	unsigned long osize = size;
#endif

	MPASS((flags & M_EXEC) == 0);

#ifdef MALLOC_DEBUG
	va = NULL;
	if (malloc_dbg(&va, &size, mtp, flags) != 0)
		return (va);
#endif

	if (__predict_false(size > kmem_zmax))
		return (malloc_large(size, mtp, DOMAINSET_RR(), flags
		    DEBUG_REDZONE_ARG));

	if (size & KMEM_ZMASK)
		size = (size & ~KMEM_ZMASK) + KMEM_ZBASE;
	indx = kmemsize[size >> KMEM_ZSHIFT];
	zone = kmemzones[indx].kz_zone[mtp_get_subzone(mtp)];
	va = uma_zalloc(zone, flags);
	if (va != NULL) {
		size = zone->uz_size;
<<<<<<< HEAD
	malloc_type_zone_allocated(mtp, va, va == NULL ? 0 : size, indx);
=======
		if ((flags & M_ZERO) == 0) {
			kmsan_mark(va, size, KMSAN_STATE_UNINIT);
			kmsan_orig(va, size, KMSAN_TYPE_MALLOC, KMSAN_RET_ADDR);
		}
	}
	malloc_type_zone_allocated(mtp, va == NULL ? 0 : size, indx);
>>>>>>> 10094910
	if (__predict_false(va == NULL)) {
		KASSERT((flags & M_WAITOK) == 0,
		    ("malloc(M_WAITOK) returned NULL"));
	}
#ifdef DEBUG_REDZONE
	if (va != NULL)
		va = redzone_setup(va, osize);
#endif
#ifdef KASAN
	if (va != NULL)
		kasan_mark((void *)va, osize, size, KASAN_MALLOC_REDZONE);
#endif
#ifdef __CHERI_PURE_CAPABILITY__
	KASSERT(cheri_getlen(va) <= CHERI_REPRESENTABLE_LENGTH(size),
	    ("Invalid bounds: expected %zx found %zx",
	        (size_t)CHERI_REPRESENTABLE_LENGTH(size),
	        (size_t)cheri_getlen(va)));
#endif
	return ((void *) va);
}

static void *
malloc_domain(size_t *sizep, int *indxp, struct malloc_type *mtp, int domain,
    int flags)
{
	uma_zone_t zone;
	caddr_t va;
	size_t size;
	int indx;

	size = *sizep;
	KASSERT(size <= kmem_zmax && (flags & M_EXEC) == 0,
	    ("malloc_domain: Called with bad flag / size combination."));
	if (size & KMEM_ZMASK)
		size = (size & ~KMEM_ZMASK) + KMEM_ZBASE;
	indx = kmemsize[size >> KMEM_ZSHIFT];
	zone = kmemzones[indx].kz_zone[mtp_get_subzone(mtp)];
	va = uma_zalloc_domain(zone, NULL, domain, flags);
	if (va != NULL)
		*sizep = zone->uz_size;
	*indxp = indx;
#ifdef __CHERI_PURE_CAPABILITY__
	KASSERT(cheri_gettag(va), ("Expected valid capability"));
#endif

	return ((void *)va);
}

void *
malloc_domainset(size_t size, struct malloc_type *mtp, struct domainset *ds,
    int flags)
{
	struct vm_domainset_iter di;
	caddr_t va;
	int domain;
	int indx;
#if defined(KASAN) || defined(DEBUG_REDZONE)
	unsigned long osize = size;
#endif

	MPASS((flags & M_EXEC) == 0);

#ifdef MALLOC_DEBUG
	va = NULL;
	if (malloc_dbg(&va, &size, mtp, flags) != 0)
		return (va);
#endif

	if (__predict_false(size > kmem_zmax))
		return (malloc_large(size, mtp, DOMAINSET_RR(), flags
		    DEBUG_REDZONE_ARG));

	vm_domainset_iter_policy_init(&di, ds, &domain, &flags);
	do {
		va = malloc_domain(&size, &indx, mtp, domain, flags);
	} while (va == NULL && vm_domainset_iter_policy(&di, &domain) == 0);
	malloc_type_zone_allocated(mtp, va, va == NULL ? 0 : size, indx);
	if (__predict_false(va == NULL)) {
		KASSERT((flags & M_WAITOK) == 0,
		    ("malloc(M_WAITOK) returned NULL"));
	}
#ifdef DEBUG_REDZONE
	if (va != NULL)
		va = redzone_setup(va, osize);
#endif
#ifdef KASAN
	if (va != NULL)
		kasan_mark((void *)va, osize, size, KASAN_MALLOC_REDZONE);
#endif
#ifdef KMSAN
	if ((flags & M_ZERO) == 0) {
		kmsan_mark(va, size, KMSAN_STATE_UNINIT);
		kmsan_orig(va, size, KMSAN_TYPE_MALLOC, KMSAN_RET_ADDR);
	}
#endif
	return (va);
}

/*
 * Allocate an executable area.
 */
void *
malloc_exec(size_t size, struct malloc_type *mtp, int flags)
{

	return (malloc_domainset_exec(size, mtp, DOMAINSET_RR(), flags));
}

void *
malloc_domainset_exec(size_t size, struct malloc_type *mtp, struct domainset *ds,
    int flags)
{
#if defined(DEBUG_REDZONE) || defined(KASAN)
	unsigned long osize = size;
#endif
#ifdef MALLOC_DEBUG
	caddr_t va;
#endif

	flags |= M_EXEC;

#ifdef MALLOC_DEBUG
	va = NULL;
	if (malloc_dbg(&va, &size, mtp, flags) != 0)
		return (va);
#endif

	return (malloc_large(size, mtp, ds, flags DEBUG_REDZONE_ARG));
}

void *
malloc_aligned(size_t size, size_t align, struct malloc_type *type, int flags)
{
	return (malloc_domainset_aligned(size, align, type, DOMAINSET_RR(),
	    flags));
}

void *
malloc_domainset_aligned(size_t size, size_t align,
    struct malloc_type *mtp, struct domainset *ds, int flags)
{
	void *res;
	size_t asize;

	KASSERT(align != 0 && powerof2(align),
	    ("malloc_domainset_aligned: wrong align %#zx size %#zx",
	    align, size));
	KASSERT(align <= PAGE_SIZE,
	    ("malloc_domainset_aligned: align %#zx (size %#zx) too large",
	    align, size));

	/*
	 * Round the allocation size up to the next power of 2,
	 * because we can only guarantee alignment for
	 * power-of-2-sized allocations.  Further increase the
	 * allocation size to align if the rounded size is less than
	 * align, since malloc zones provide alignment equal to their
	 * size.
	 */
	asize = size <= align ? align : 1UL << flsl(size - 1);

	res = malloc_domainset(asize, mtp, ds, flags);
	KASSERT(res == NULL || ((uintptr_t)res & (align - 1)) == 0,
	    ("malloc_domainset_aligned: result not aligned %p size %#zx "
	    "allocsize %#zx align %#zx", res, size, asize, align));
	return (res);
}

void *
mallocarray(size_t nmemb, size_t size, struct malloc_type *type, int flags)
{

	if (WOULD_OVERFLOW(nmemb, size))
		panic("mallocarray: %zu * %zu overflowed", nmemb, size);

	return (malloc(size * nmemb, type, flags));
}

void *
mallocarray_domainset(size_t nmemb, size_t size, struct malloc_type *type,
    struct domainset *ds, int flags)
{

	if (WOULD_OVERFLOW(nmemb, size))
		panic("mallocarray_domainset: %zu * %zu overflowed", nmemb, size);

	return (malloc_domainset(size * nmemb, type, ds, flags));
}

#if defined(INVARIANTS) && !defined(KASAN)
static void
free_save_type(void *addr, struct malloc_type *mtp, u_long size)
{
#ifdef __CHERI_PURE_CAPABILITY__
	ptraddr_t *mtpp = addr;
#else
	struct malloc_type **mtpp = addr;
#endif

	/*
	 * Cache a pointer to the malloc_type that most recently freed
	 * this memory here.  This way we know who is most likely to
	 * have stepped on it later.
	 *
	 * This code assumes that size is a multiple of 8 bytes for
	 * 64 bit machines
	 */
#ifdef __CHERI_PURE_CAPABILITY__
	/*
	 * This is for debugging only, so we just store the va of the
	 * malloc_type, not a capability to it.
	 */
	mtpp = (ptraddr_t *)roundup2(mtpp, sizeof(ptraddr_t));
	if (cheri_getlen(mtpp) - cheri_getoffset(mtpp) >= sizeof(ptraddr_t))
		*mtpp = (ptraddr_t)mtp;
#else
	mtpp = (struct malloc_type **)rounddown2(mtpp, sizeof(struct malloc_type *));
	mtpp += (size - sizeof(struct malloc_type *)) / sizeof(struct malloc_type *);
	*mtpp = mtp;
#endif
}
#endif

#ifdef MALLOC_DEBUG
static int
free_dbg(void **addrp, struct malloc_type *mtp)
{
	void *addr;

	addr = *addrp;
	KASSERT(mtp->ks_version == M_VERSION, ("free: bad malloc type version"));
	KASSERT(curthread->td_critnest == 0 || SCHEDULER_STOPPED(),
	    ("free: called with spinlock or critical section held"));

	/* free(NULL, ...) does nothing */
	if (addr == NULL)
		return (EJUSTRETURN);

#ifdef DEBUG_MEMGUARD
	if (is_memguard_addr(addr)) {
		memguard_free(addr);
		return (EJUSTRETURN);
	}
#endif

#ifdef DEBUG_REDZONE
	redzone_check(addr);
	*addrp = redzone_addr_ntor(addr);
#endif

	return (0);
}
#endif

/*
 *	free:
 *
 *	Free a block of memory allocated by malloc.
 *
 *	This routine may not block.
 */
void
free(void *addr, struct malloc_type *mtp)
{
	uma_zone_t zone;
	uma_slab_t slab;
	u_long size;

#ifdef MALLOC_DEBUG
	if (free_dbg(&addr, mtp) != 0)
		return;
#endif
	/* free(NULL, ...) does nothing */
	if (addr == NULL)
		return;

#ifdef __CHERI_PURE_CAPABILITY__
	if (__predict_false(!cheri_gettag(addr)))
		panic("Expect valid capability");
	if (__predict_false(cheri_getsealed(addr)))
		panic("Expect unsealed capability");
#endif

	vtozoneslab((vm_offset_t)addr & (~UMA_SLAB_MASK), &zone, &slab);
	if (slab == NULL)
		panic("free: address %p(%p) has not been allocated.\n",
		    addr, (void *)rounddown2(addr, UMA_SLAB_SIZE));

	if (__predict_true(!malloc_large_slab(slab))) {
		size = zone->uz_size;
#ifdef __CHERI_PURE_CAPABILITY__
		if (__predict_false(cheri_getlen(addr) !=
		    CHERI_REPRESENTABLE_LENGTH(size)))
			panic("Invalid bounds: expected %zx found %zx",
			    (size_t)CHERI_REPRESENTABLE_LENGTH(size),
			    cheri_getlen(addr));
#endif
#if defined(INVARIANTS) && !defined(KASAN)
		free_save_type(addr, mtp, size);
#endif
		uma_zfree_arg(zone, addr, slab);
	} else {
		size = malloc_large_size(slab);
#ifdef __CHERI_PURE_CAPABILITY__
		if (__predict_false(cheri_getlen(addr) !=
		    CHERI_REPRESENTABLE_LENGTH(size)))
			panic("Invalid bounds: expected %zx found %zx",
			    (size_t)CHERI_REPRESENTABLE_LENGTH(size),
			    cheri_getlen(addr));
#endif
		free_large(addr, size);
	}
	malloc_type_freed(mtp, addr, size);
}

/*
 *	zfree:
 *
 *	Zero then free a block of memory allocated by malloc.
 *
 *	This routine may not block.
 */
void
zfree(void *addr, struct malloc_type *mtp)
{
	uma_zone_t zone;
	uma_slab_t slab;
	u_long size;

#ifdef MALLOC_DEBUG
	if (free_dbg(&addr, mtp) != 0)
		return;
#endif
	/* free(NULL, ...) does nothing */
	if (addr == NULL)
		return;

#ifdef __CHERI_PURE_CAPABILITY__
	if (__predict_false(!cheri_gettag(addr)))
		panic("Expect valid capability");
	if (__predict_false(cheri_getsealed(addr)))
		panic("Expect unsealed capability");
#endif

	vtozoneslab((vm_offset_t)addr & (~UMA_SLAB_MASK), &zone, &slab);
	if (slab == NULL)
		panic("free: address %p(%p) has not been allocated.\n",
		    addr, (void *)rounddown2(addr, UMA_SLAB_SIZE));

	if (__predict_true(!malloc_large_slab(slab))) {
		size = zone->uz_size;
#if defined(INVARIANTS) && !defined(KASAN)
		free_save_type(addr, mtp, size);
#endif
		kasan_mark(addr, size, size, 0);
		explicit_bzero(addr, size);
		uma_zfree_arg(zone, addr, slab);
	} else {
		size = malloc_large_size(slab);
		kasan_mark(addr, size, size, 0);
		explicit_bzero(addr, size);
		free_large(addr, size);
	}
	malloc_type_freed(mtp, addr, size);
}

/*
 *	realloc: change the size of a memory block
 */
void *
realloc(void *addr, size_t size, struct malloc_type *mtp, int flags)
{
	uma_zone_t zone;
	uma_slab_t slab;
	unsigned long alloc;
	void *newaddr;

	KASSERT(mtp->ks_version == M_VERSION,
	    ("realloc: bad malloc type version"));
	KASSERT(curthread->td_critnest == 0 || SCHEDULER_STOPPED(),
	    ("realloc: called with spinlock or critical section held"));

	/* realloc(NULL, ...) is equivalent to malloc(...) */
	if (addr == NULL)
		return (malloc(size, mtp, flags));
#ifdef __CHERI_PURE_CAPABILITY__
	if (__predict_false(!cheri_gettag(addr)))
		panic("Expect valid capability");
	if (__predict_false(cheri_getsealed(addr)))
		panic("Expect unsealed capability");
#endif

	/*
	 * XXX: Should report free of old memory and alloc of new memory to
	 * per-CPU stats.
	 */

#ifdef DEBUG_MEMGUARD
	if (is_memguard_addr(addr))
		return (memguard_realloc(addr, size, mtp, flags));
#endif

#ifdef DEBUG_REDZONE
	slab = NULL;
	zone = NULL;
	alloc = redzone_get_size(addr);
#else
	vtozoneslab((vm_offset_t)addr & (~UMA_SLAB_MASK), &zone, &slab);

	/* Sanity check */
	KASSERT(slab != NULL,
	    ("realloc: address %p out of range", (void *)addr));

	/* Get the size of the original block */
	if (!malloc_large_slab(slab))
		alloc = zone->uz_size;
	else
		alloc = malloc_large_size(slab);

	/* Reuse the original block if appropriate */
	if (size <= alloc &&
	    (size > (alloc >> REALLOC_FRACTION) || alloc == MINALLOCSIZE)) {
		kasan_mark((void *)addr, size, alloc, KASAN_MALLOC_REDZONE);
		return (addr);
	}
#endif /* !DEBUG_REDZONE */

	/* Allocate a new, bigger (or smaller) block */
	if ((newaddr = malloc(size, mtp, flags)) == NULL)
		return (NULL);

	/*
	 * Copy over original contents.  For KASAN, the redzone must be marked
	 * valid before performing the copy.
	 */
	kasan_mark(addr, alloc, alloc, 0);
	bcopy(addr, newaddr, min(size, alloc));
	free(addr, mtp);
	return (newaddr);
}

/*
 *	reallocf: same as realloc() but free memory on failure.
 */
void *
reallocf(void *addr, size_t size, struct malloc_type *mtp, int flags)
{
	void *mem;

	if ((mem = realloc(addr, size, mtp, flags)) == NULL)
		free(addr, mtp);
	return (mem);
}

/*
 * 	malloc_size: returns the number of bytes allocated for a request of the
 * 		     specified size
 */
size_t
malloc_size(size_t size)
{
	int indx;

	if (size > kmem_zmax)
		return (0);
	if (size & KMEM_ZMASK)
		size = (size & ~KMEM_ZMASK) + KMEM_ZBASE;
	indx = kmemsize[size >> KMEM_ZSHIFT];
	return (kmemzones[indx].kz_size);
}

/*
 *	malloc_usable_size: returns the usable size of the allocation.
 */
size_t
malloc_usable_size(const void *addr)
{
#ifndef DEBUG_REDZONE
	uma_zone_t zone;
	uma_slab_t slab;
#endif
	u_long size;

	if (addr == NULL)
		return (0);

#ifdef DEBUG_MEMGUARD
	if (is_memguard_addr(__DECONST(void *, addr)))
		return (memguard_get_req_size(addr));
#endif

#ifdef DEBUG_REDZONE
	size = redzone_get_size(__DECONST(void *, addr));
#else
	vtozoneslab((vm_offset_t)addr & (~UMA_SLAB_MASK), &zone, &slab);
	if (slab == NULL)
		panic("malloc_usable_size: address %p(%p) is not allocated.\n",
		    addr, rounddown2(addr, UMA_SLAB_SIZE));

	if (!malloc_large_slab(slab))
		size = zone->uz_size;
	else
		size = malloc_large_size(slab);
#endif
	return (size);
}

CTASSERT(VM_KMEM_SIZE_SCALE >= 1);

/*
 * Initialize the kernel memory (kmem) arena.
 */
void
kmeminit(void)
{
	u_long mem_size;
	u_long tmp;

#ifdef VM_KMEM_SIZE
	if (vm_kmem_size == 0)
		vm_kmem_size = VM_KMEM_SIZE;
#endif
#ifdef VM_KMEM_SIZE_MIN
	if (vm_kmem_size_min == 0)
		vm_kmem_size_min = VM_KMEM_SIZE_MIN;
#endif
#ifdef VM_KMEM_SIZE_MAX
	if (vm_kmem_size_max == 0)
		vm_kmem_size_max = VM_KMEM_SIZE_MAX;
#endif
	/*
	 * Calculate the amount of kernel virtual address (KVA) space that is
	 * preallocated to the kmem arena.  In order to support a wide range
	 * of machines, it is a function of the physical memory size,
	 * specifically,
	 *
	 *	min(max(physical memory size / VM_KMEM_SIZE_SCALE,
	 *	    VM_KMEM_SIZE_MIN), VM_KMEM_SIZE_MAX)
	 *
	 * Every architecture must define an integral value for
	 * VM_KMEM_SIZE_SCALE.  However, the definitions of VM_KMEM_SIZE_MIN
	 * and VM_KMEM_SIZE_MAX, which represent respectively the floor and
	 * ceiling on this preallocation, are optional.  Typically,
	 * VM_KMEM_SIZE_MAX is itself a function of the available KVA space on
	 * a given architecture.
	 */
	mem_size = vm_cnt.v_page_count;
	if (mem_size <= 32768) /* delphij XXX 128MB */
		kmem_zmax = PAGE_SIZE;

	if (vm_kmem_size_scale < 1)
		vm_kmem_size_scale = VM_KMEM_SIZE_SCALE;

	/*
	 * Check if we should use defaults for the "vm_kmem_size"
	 * variable:
	 */
	if (vm_kmem_size == 0) {
		vm_kmem_size = mem_size / vm_kmem_size_scale;
		vm_kmem_size = vm_kmem_size * PAGE_SIZE < vm_kmem_size ?
		    vm_kmem_size_max : vm_kmem_size * PAGE_SIZE;
		if (vm_kmem_size_min > 0 && vm_kmem_size < vm_kmem_size_min)
			vm_kmem_size = vm_kmem_size_min;
		if (vm_kmem_size_max > 0 && vm_kmem_size >= vm_kmem_size_max)
			vm_kmem_size = vm_kmem_size_max;
	}
	if (vm_kmem_size == 0)
		panic("Tune VM_KMEM_SIZE_* for the platform");

	/*
	 * The amount of KVA space that is preallocated to the
	 * kmem arena can be set statically at compile-time or manually
	 * through the kernel environment.  However, it is still limited to
	 * twice the physical memory size, which has been sufficient to handle
	 * the most severe cases of external fragmentation in the kmem arena. 
	 */
	if (vm_kmem_size / 2 / PAGE_SIZE > mem_size)
		vm_kmem_size = 2 * mem_size * PAGE_SIZE;

	vm_kmem_size = round_page(vm_kmem_size);

	/*
	 * With KASAN or KMSAN enabled, dynamically allocated kernel memory is
	 * shadowed.  Account for this when setting the UMA limit.
	 */
#if defined(KASAN)
	vm_kmem_size = (vm_kmem_size * KASAN_SHADOW_SCALE) /
	    (KASAN_SHADOW_SCALE + 1);
#elif defined(KMSAN)
	vm_kmem_size /= 3;
#endif

#ifdef DEBUG_MEMGUARD
	tmp = memguard_fudge(vm_kmem_size, kernel_map);
#else
	tmp = vm_kmem_size;
#endif
	uma_set_limit(tmp);

#ifdef DEBUG_MEMGUARD
	/*
	 * Initialize MemGuard if support compiled in.  MemGuard is a
	 * replacement allocator used for detecting tamper-after-free
	 * scenarios as they occur.  It is only used for debugging.
	 */
	memguard_init(kernel_arena);
#endif
}

/*
 * Initialize the kernel memory allocator
 */
/* ARGSUSED*/
static void
mallocinit(void *dummy)
{
	int i;
	uint8_t indx;

	mtx_init(&malloc_mtx, "malloc", NULL, MTX_DEF);

	kmeminit();

	if (kmem_zmax < PAGE_SIZE || kmem_zmax > KMEM_ZMAX)
		kmem_zmax = KMEM_ZMAX;

	for (i = 0, indx = 0; kmemzones[indx].kz_size != 0; indx++) {
		int size = kmemzones[indx].kz_size;
		const char *name = kmemzones[indx].kz_name;
		size_t align;
		int subzone;

		align = UMA_ALIGN_PTR;
		if (powerof2(size) && size > sizeof(void *))
			align = MIN(size, PAGE_SIZE) - 1;
		for (subzone = 0; subzone < numzones; subzone++) {
			kmemzones[indx].kz_zone[subzone] =
			    uma_zcreate(name, size,
#if defined(INVARIANTS) && !defined(KASAN) && !defined(KMSAN)
			    mtrash_ctor, mtrash_dtor, mtrash_init, mtrash_fini,
#else
			    NULL, NULL, NULL, NULL,
#endif
			    align, UMA_ZONE_MALLOC);
		}
		for (;i <= size; i+= KMEM_ZBASE)
			kmemsize[i >> KMEM_ZSHIFT] = indx;
	}
}
SYSINIT(kmem, SI_SUB_KMEM, SI_ORDER_SECOND, mallocinit, NULL);

void
malloc_init(void *data)
{
	struct malloc_type_internal *mtip;
	struct malloc_type *mtp;

	KASSERT(vm_cnt.v_page_count != 0, ("malloc_register before vm_init"));

	mtp = data;
	if (mtp->ks_version != M_VERSION)
		panic("malloc_init: type %s with unsupported version %lu",
		    mtp->ks_shortdesc, mtp->ks_version);

	mtip = &mtp->ks_mti;
	mtip->mti_stats = uma_zalloc_pcpu(pcpu_zone_64, M_WAITOK | M_ZERO);
	mtp_set_subzone(mtp);

	mtx_lock(&malloc_mtx);
	mtp->ks_next = kmemstatistics;
	kmemstatistics = mtp;
	kmemcount++;
	mtx_unlock(&malloc_mtx);
}

void
malloc_uninit(void *data)
{
	struct malloc_type_internal *mtip;
	struct malloc_type_stats *mtsp;
	struct malloc_type *mtp, *temp;
	long temp_allocs, temp_bytes;
	int i;

	mtp = data;
	KASSERT(mtp->ks_version == M_VERSION,
	    ("malloc_uninit: bad malloc type version"));

	mtx_lock(&malloc_mtx);
	mtip = &mtp->ks_mti;
	if (mtp != kmemstatistics) {
		for (temp = kmemstatistics; temp != NULL;
		    temp = temp->ks_next) {
			if (temp->ks_next == mtp) {
				temp->ks_next = mtp->ks_next;
				break;
			}
		}
		KASSERT(temp,
		    ("malloc_uninit: type '%s' not found", mtp->ks_shortdesc));
	} else
		kmemstatistics = mtp->ks_next;
	kmemcount--;
	mtx_unlock(&malloc_mtx);

	/*
	 * Look for memory leaks.
	 */
	temp_allocs = temp_bytes = 0;
	for (i = 0; i <= mp_maxid; i++) {
		mtsp = zpcpu_get_cpu(mtip->mti_stats, i);
		temp_allocs += mtsp->mts_numallocs;
		temp_allocs -= mtsp->mts_numfrees;
		temp_bytes += mtsp->mts_memalloced;
		temp_bytes -= mtsp->mts_memfreed;
	}
	if (temp_allocs > 0 || temp_bytes > 0) {
		printf("Warning: memory type %s leaked memory on destroy "
		    "(%ld allocations, %ld bytes leaked).\n", mtp->ks_shortdesc,
		    temp_allocs, temp_bytes);
	}

	uma_zfree_pcpu(pcpu_zone_64, mtip->mti_stats);
}

struct malloc_type *
malloc_desc2type(const char *desc)
{
	struct malloc_type *mtp;

	mtx_assert(&malloc_mtx, MA_OWNED);
	for (mtp = kmemstatistics; mtp != NULL; mtp = mtp->ks_next) {
		if (strcmp(mtp->ks_shortdesc, desc) == 0)
			return (mtp);
	}
	return (NULL);
}

static int
sysctl_kern_malloc_stats(SYSCTL_HANDLER_ARGS)
{
	struct malloc_type_stream_header mtsh;
	struct malloc_type_internal *mtip;
	struct malloc_type_stats *mtsp, zeromts;
	struct malloc_type_header mth;
	struct malloc_type *mtp;
	int error, i;
	struct sbuf sbuf;

	error = sysctl_wire_old_buffer(req, 0);
	if (error != 0)
		return (error);
	sbuf_new_for_sysctl(&sbuf, NULL, 128, req);
	sbuf_clear_flags(&sbuf, SBUF_INCLUDENUL);
	mtx_lock(&malloc_mtx);

	bzero(&zeromts, sizeof(zeromts));

	/*
	 * Insert stream header.
	 */
	bzero(&mtsh, sizeof(mtsh));
	mtsh.mtsh_version = MALLOC_TYPE_STREAM_VERSION;
	mtsh.mtsh_maxcpus = MAXCPU;
	mtsh.mtsh_count = kmemcount;
	(void)sbuf_bcat(&sbuf, &mtsh, sizeof(mtsh));

	/*
	 * Insert alternating sequence of type headers and type statistics.
	 */
	for (mtp = kmemstatistics; mtp != NULL; mtp = mtp->ks_next) {
		mtip = &mtp->ks_mti;

		/*
		 * Insert type header.
		 */
		bzero(&mth, sizeof(mth));
		strlcpy(mth.mth_name, mtp->ks_shortdesc, MALLOC_MAX_NAME);
		(void)sbuf_bcat(&sbuf, &mth, sizeof(mth));

		/*
		 * Insert type statistics for each CPU.
		 */
		for (i = 0; i <= mp_maxid; i++) {
			mtsp = zpcpu_get_cpu(mtip->mti_stats, i);
			(void)sbuf_bcat(&sbuf, mtsp, sizeof(*mtsp));
		}
		/*
		 * Fill in the missing CPUs.
		 */
		for (; i < MAXCPU; i++) {
			(void)sbuf_bcat(&sbuf, &zeromts, sizeof(zeromts));
		}
	}
	mtx_unlock(&malloc_mtx);
	error = sbuf_finish(&sbuf);
	sbuf_delete(&sbuf);
	return (error);
}

SYSCTL_PROC(_kern, OID_AUTO, malloc_stats,
    CTLFLAG_RD | CTLTYPE_STRUCT | CTLFLAG_MPSAFE, 0, 0,
    sysctl_kern_malloc_stats, "s,malloc_type_ustats",
    "Return malloc types");

SYSCTL_INT(_kern, OID_AUTO, malloc_count, CTLFLAG_RD, &kmemcount, 0,
    "Count of kernel malloc types");

void
malloc_type_list(malloc_type_list_func_t *func, void *arg)
{
	struct malloc_type *mtp, **bufmtp;
	int count, i;
	size_t buflen;

	mtx_lock(&malloc_mtx);
restart:
	mtx_assert(&malloc_mtx, MA_OWNED);
	count = kmemcount;
	mtx_unlock(&malloc_mtx);

	buflen = sizeof(struct malloc_type *) * count;
	bufmtp = malloc(buflen, M_TEMP, M_WAITOK);

	mtx_lock(&malloc_mtx);

	if (count < kmemcount) {
		free(bufmtp, M_TEMP);
		goto restart;
	}

	for (mtp = kmemstatistics, i = 0; mtp != NULL; mtp = mtp->ks_next, i++)
		bufmtp[i] = mtp;

	mtx_unlock(&malloc_mtx);

	for (i = 0; i < count; i++)
		(func)(bufmtp[i], arg);

	free(bufmtp, M_TEMP);
}

#ifdef DDB
static int64_t
get_malloc_stats(const struct malloc_type_internal *mtip, uint64_t *allocs,
    uint64_t *inuse)
{
	const struct malloc_type_stats *mtsp;
	uint64_t frees, alloced, freed;
	int i;

	*allocs = 0;
	frees = 0;
	alloced = 0;
	freed = 0;
	for (i = 0; i <= mp_maxid; i++) {
		mtsp = zpcpu_get_cpu(mtip->mti_stats, i);

		*allocs += mtsp->mts_numallocs;
		frees += mtsp->mts_numfrees;
		alloced += mtsp->mts_memalloced;
		freed += mtsp->mts_memfreed;
	}
	*inuse = *allocs - frees;
	return (alloced - freed);
}

DB_SHOW_COMMAND(malloc, db_show_malloc)
{
	const char *fmt_hdr, *fmt_entry;
	struct malloc_type *mtp;
	uint64_t allocs, inuse;
	int64_t size;
	/* variables for sorting */
	struct malloc_type *last_mtype, *cur_mtype;
	int64_t cur_size, last_size;
	int ties;

	if (modif[0] == 'i') {
		fmt_hdr = "%s,%s,%s,%s\n";
		fmt_entry = "\"%s\",%ju,%jdK,%ju\n";
	} else {
		fmt_hdr = "%18s %12s  %12s %12s\n";
		fmt_entry = "%18s %12ju %12jdK %12ju\n";
	}

	db_printf(fmt_hdr, "Type", "InUse", "MemUse", "Requests");

	/* Select sort, largest size first. */
	last_mtype = NULL;
	last_size = INT64_MAX;
	for (;;) {
		cur_mtype = NULL;
		cur_size = -1;
		ties = 0;

		for (mtp = kmemstatistics; mtp != NULL; mtp = mtp->ks_next) {
			/*
			 * In the case of size ties, print out mtypes
			 * in the order they are encountered.  That is,
			 * when we encounter the most recently output
			 * mtype, we have already printed all preceding
			 * ties, and we must print all following ties.
			 */
			if (mtp == last_mtype) {
				ties = 1;
				continue;
			}
			size = get_malloc_stats(&mtp->ks_mti, &allocs,
			    &inuse);
			if (size > cur_size && size < last_size + ties) {
				cur_size = size;
				cur_mtype = mtp;
			}
		}
		if (cur_mtype == NULL)
			break;

		size = get_malloc_stats(&cur_mtype->ks_mti, &allocs, &inuse);
		db_printf(fmt_entry, cur_mtype->ks_shortdesc, inuse,
		    howmany(size, 1024), allocs);

		if (db_pager_quit)
			break;

		last_mtype = cur_mtype;
		last_size = cur_size;
	}
}

#if MALLOC_DEBUG_MAXZONES > 1
DB_SHOW_COMMAND(multizone_matches, db_show_multizone_matches)
{
	struct malloc_type_internal *mtip;
	struct malloc_type *mtp;
	u_int subzone;

	if (!have_addr) {
		db_printf("Usage: show multizone_matches <malloc type/addr>\n");
		return;
	}
	mtp = DB_DATA_PTR(addr, struct malloc_type);
	if (mtp->ks_version != M_VERSION) {
		db_printf("Version %lx does not match expected %x\n",
		    mtp->ks_version, M_VERSION);
		return;
	}

	mtip = &mtp->ks_mti;
	subzone = mtip->mti_zone;

	for (mtp = kmemstatistics; mtp != NULL; mtp = mtp->ks_next) {
		mtip = &mtp->ks_mti;
		if (mtip->mti_zone != subzone)
			continue;
		db_printf("%s\n", mtp->ks_shortdesc);
		if (db_pager_quit)
			break;
	}
}
#endif /* MALLOC_DEBUG_MAXZONES > 1 */
#endif /* DDB */
// CHERI CHANGES START
// {
//   "updated": 20200707,
//   "target_type": "kernel",
//   "changes": [
//     "integer_provenance"
//   ],
//   "changes_purecap": [
//     "pointer_alignment",
//     "pointer_as_integer",
//     "support",
//     "kdb"
//   ]
// }
// CHERI CHANGES END<|MERGE_RESOLUTION|>--- conflicted
+++ resolved
@@ -691,16 +691,12 @@
 	va = uma_zalloc(zone, flags);
 	if (va != NULL) {
 		size = zone->uz_size;
-<<<<<<< HEAD
-	malloc_type_zone_allocated(mtp, va, va == NULL ? 0 : size, indx);
-=======
 		if ((flags & M_ZERO) == 0) {
 			kmsan_mark(va, size, KMSAN_STATE_UNINIT);
 			kmsan_orig(va, size, KMSAN_TYPE_MALLOC, KMSAN_RET_ADDR);
 		}
 	}
-	malloc_type_zone_allocated(mtp, va == NULL ? 0 : size, indx);
->>>>>>> 10094910
+	malloc_type_zone_allocated(mtp, va, va == NULL ? 0 : size, indx);
 	if (__predict_false(va == NULL)) {
 		KASSERT((flags & M_WAITOK) == 0,
 		    ("malloc(M_WAITOK) returned NULL"));
