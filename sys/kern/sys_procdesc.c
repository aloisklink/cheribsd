/*-
 * SPDX-License-Identifier: BSD-2-Clause-FreeBSD
 *
 * Copyright (c) 2009, 2016 Robert N. M. Watson
 * All rights reserved.
 *
 * This software was developed at the University of Cambridge Computer
 * Laboratory with support from a grant from Google, Inc.
 *
 * Portions of this software were developed by BAE Systems, the University of
 * Cambridge Computer Laboratory, and Memorial University under DARPA/AFRL
 * contract FA8650-15-C-7558 ("CADETS"), as part of the DARPA Transparent
 * Computing (TC) research program.
 *
 * Redistribution and use in source and binary forms, with or without
 * modification, are permitted provided that the following conditions
 * are met:
 * 1. Redistributions of source code must retain the above copyright
 *    notice, this list of conditions and the following disclaimer.
 * 2. Redistributions in binary form must reproduce the above copyright
 *    notice, this list of conditions and the following disclaimer in the
 *    documentation and/or other materials provided with the distribution.
 *
 * THIS SOFTWARE IS PROVIDED BY THE AUTHOR AND CONTRIBUTORS ``AS IS'' AND
 * ANY EXPRESS OR IMPLIED WARRANTIES, INCLUDING, BUT NOT LIMITED TO, THE
 * IMPLIED WARRANTIES OF MERCHANTABILITY AND FITNESS FOR A PARTICULAR PURPOSE
 * ARE DISCLAIMED.  IN NO EVENT SHALL THE AUTHOR OR CONTRIBUTORS BE LIABLE
 * FOR ANY DIRECT, INDIRECT, INCIDENTAL, SPECIAL, EXEMPLARY, OR CONSEQUENTIAL
 * DAMAGES (INCLUDING, BUT NOT LIMITED TO, PROCUREMENT OF SUBSTITUTE GOODS
 * OR SERVICES; LOSS OF USE, DATA, OR PROFITS; OR BUSINESS INTERRUPTION)
 * HOWEVER CAUSED AND ON ANY THEORY OF LIABILITY, WHETHER IN CONTRACT, STRICT
 * LIABILITY, OR TORT (INCLUDING NEGLIGENCE OR OTHERWISE) ARISING IN ANY WAY
 * OUT OF THE USE OF THIS SOFTWARE, EVEN IF ADVISED OF THE POSSIBILITY OF
 * SUCH DAMAGE.
 */

/*-
 * FreeBSD process descriptor facility.
 *
 * Some processes are represented by a file descriptor, which will be used in
 * preference to signaling and pids for the purposes of process management,
 * and is, in effect, a form of capability.  When a process descriptor is
 * used with a process, it ceases to be visible to certain traditional UNIX
 * process facilities, such as waitpid(2).
 *
 * Some semantics:
 *
 * - At most one process descriptor will exist for any process, although
 *   references to that descriptor may be held from many processes (or even
 *   be in flight between processes over a local domain socket).
 * - Last close on the process descriptor will terminate the process using
 *   SIGKILL and reparent it to init so that there's a process to reap it
 *   when it's done exiting.
 * - If the process exits before the descriptor is closed, it will not
 *   generate SIGCHLD on termination, or be picked up by waitpid().
 * - The pdkill(2) system call may be used to deliver a signal to the process
 *   using its process descriptor.
 * - The pdwait4(2) system call may be used to block (or not) on a process
 *   descriptor to collect termination information.
 *
 * Open questions:
 *
 * - How to handle ptrace(2)?
 * - Will we want to add a pidtoprocdesc(2) system call to allow process
 *   descriptors to be created for processes without pdfork(2)?
 */

#include <sys/cdefs.h>
__FBSDID("$FreeBSD$");

#include <sys/param.h>
#include <sys/capsicum.h>
#include <sys/fcntl.h>
#include <sys/file.h>
#include <sys/filedesc.h>
#include <sys/kernel.h>
#include <sys/lock.h>
#include <sys/mutex.h>
#include <sys/poll.h>
#include <sys/proc.h>
#include <sys/procdesc.h>
#include <sys/resourcevar.h>
#include <sys/stat.h>
#include <sys/syscallsubr.h>
#include <sys/sysctl.h>
#include <sys/sysproto.h>
#include <sys/systm.h>
#include <sys/ucred.h>
#include <sys/user.h>

#include <security/audit/audit.h>

#include <vm/uma.h>

FEATURE(process_descriptors, "Process Descriptors");

static uma_zone_t procdesc_zone;

static fo_poll_t	procdesc_poll;
static fo_kqfilter_t	procdesc_kqfilter;
static fo_stat_t	procdesc_stat;
static fo_close_t	procdesc_close;
static fo_fill_kinfo_t	procdesc_fill_kinfo;

static struct fileops procdesc_ops = {
	.fo_read = invfo_rdwr,
	.fo_write = invfo_rdwr,
	.fo_truncate = invfo_truncate,
	.fo_ioctl = invfo_ioctl,
	.fo_poll = procdesc_poll,
	.fo_kqfilter = procdesc_kqfilter,
	.fo_stat = procdesc_stat,
	.fo_close = procdesc_close,
	.fo_chmod = invfo_chmod,
	.fo_chown = invfo_chown,
	.fo_sendfile = invfo_sendfile,
	.fo_fill_kinfo = procdesc_fill_kinfo,
	.fo_flags = DFLAG_PASSABLE,
};

/*
 * Initialize with VFS so that process descriptors are available along with
 * other file descriptor types.  As long as it runs before init(8) starts,
 * there shouldn't be a problem.
 */
static void
procdesc_init(void *dummy __unused)
{

	procdesc_zone = uma_zcreate("procdesc", sizeof(struct procdesc),
	    NULL, NULL, NULL, NULL, UMA_ALIGN_PTR, 0);
	if (procdesc_zone == NULL)
		panic("procdesc_init: procdesc_zone not initialized");
}
SYSINIT(vfs, SI_SUB_VFS, SI_ORDER_ANY, procdesc_init, NULL);

/*
 * Return a locked process given a process descriptor, or ESRCH if it has
 * died.
 */
int
procdesc_find(struct thread *td, int fd, cap_rights_t *rightsp,
    struct proc **p)
{
	struct procdesc *pd;
	struct file *fp;
	int error;

	error = fget(td, fd, rightsp, &fp);
	if (error)
		return (error);
	if (fp->f_type != DTYPE_PROCDESC) {
		error = EBADF;
		goto out;
	}
	pd = fp->f_data;
	sx_slock(&proctree_lock);
	if (pd->pd_proc != NULL) {
		*p = pd->pd_proc;
		PROC_LOCK(*p);
	} else
		error = ESRCH;
	sx_sunlock(&proctree_lock);
out:
	fdrop(fp, td);
	return (error);
}

/*
 * Function to be used by procstat(1) sysctls when returning procdesc
 * information.
 */
pid_t
procdesc_pid(struct file *fp_procdesc)
{
	struct procdesc *pd;

	KASSERT(fp_procdesc->f_type == DTYPE_PROCDESC,
	   ("procdesc_pid: !procdesc"));

	pd = fp_procdesc->f_data;
	return (pd->pd_pid);
}

/*
 * Retrieve the PID associated with a process descriptor.
 */
int
kern_pdgetpid(struct thread *td, int fd, cap_rights_t *rightsp, pid_t *pidp)
{
	struct file *fp;
	int error;

	error = fget(td, fd, rightsp, &fp);
	if (error)
		return (error);
	if (fp->f_type != DTYPE_PROCDESC) {
		error = EBADF;
		goto out;
	}
	*pidp = procdesc_pid(fp);
out:
	fdrop(fp, td);
	return (error);
}

/*
 * System call to return the pid of a process given its process descriptor.
 */
int
sys_pdgetpid(struct thread *td, struct pdgetpid_args *uap)
{
<<<<<<< HEAD

	return (user_pdgetpid(td, uap->fd, __USER_CAP_OBJ(uap->pidp)));
}

int
user_pdgetpid(struct thread *td, int fd, pid_t * __capability pidp)
{
	cap_rights_t rights;
	pid_t pid;
	int error;

	AUDIT_ARG_FD(fd);
	error = kern_pdgetpid(td, fd,
	    cap_rights_init(&rights, CAP_PDGETPID), &pid);
=======
	pid_t pid;
	int error;

	AUDIT_ARG_FD(uap->fd);
	error = kern_pdgetpid(td, uap->fd, &cap_pdgetpid_rights, &pid);
>>>>>>> a0bd5d3d
	if (error == 0)
		error = copyout_c(&pid, pidp, sizeof(pid));
	return (error);
}

/*
 * When a new process is forked by pdfork(), a file descriptor is allocated
 * by the fork code first, then the process is forked, and then we get a
 * chance to set up the process descriptor.  Failure is not permitted at this
 * point, so procdesc_new() must succeed.
 */
void
procdesc_new(struct proc *p, int flags)
{
	struct procdesc *pd;

	pd = uma_zalloc(procdesc_zone, M_WAITOK | M_ZERO);
	pd->pd_proc = p;
	pd->pd_pid = p->p_pid;
	p->p_procdesc = pd;
	pd->pd_flags = 0;
	if (flags & PD_DAEMON)
		pd->pd_flags |= PDF_DAEMON;
	PROCDESC_LOCK_INIT(pd);
	knlist_init_mtx(&pd->pd_selinfo.si_note, &pd->pd_lock);

	/*
	 * Process descriptors start out with two references: one from their
	 * struct file, and the other from their struct proc.
	 */
	refcount_init(&pd->pd_refcount, 2);
}

/*
 * Create a new process decriptor for the process that refers to it.
 */
int
procdesc_falloc(struct thread *td, struct file **resultfp, int *resultfd,
    int flags, struct filecaps *fcaps)
{
	int fflags;

	fflags = 0;
	if (flags & PD_CLOEXEC)
		fflags = O_CLOEXEC;

	return (falloc_caps(td, resultfp, resultfd, fflags, fcaps));
}

/*
 * Initialize a file with a process descriptor.
 */
void
procdesc_finit(struct procdesc *pdp, struct file *fp)
{

	finit(fp, FREAD | FWRITE, DTYPE_PROCDESC, pdp, &procdesc_ops);
}

static void
procdesc_free(struct procdesc *pd)
{

	/*
	 * When the last reference is released, we assert that the descriptor
	 * has been closed, but not that the process has exited, as we will
	 * detach the descriptor before the process dies if the descript is
	 * closed, as we can't wait synchronously.
	 */
	if (refcount_release(&pd->pd_refcount)) {
		KASSERT(pd->pd_proc == NULL,
		    ("procdesc_free: pd_proc != NULL"));
		KASSERT((pd->pd_flags & PDF_CLOSED),
		    ("procdesc_free: !PDF_CLOSED"));

		knlist_destroy(&pd->pd_selinfo.si_note);
		PROCDESC_LOCK_DESTROY(pd);
		uma_zfree(procdesc_zone, pd);
	}
}

/*
 * procdesc_exit() - notify a process descriptor that its process is exiting.
 * We use the proctree_lock to ensure that process exit either happens
 * strictly before or strictly after a concurrent call to procdesc_close().
 */
int
procdesc_exit(struct proc *p)
{
	struct procdesc *pd;

	sx_assert(&proctree_lock, SA_XLOCKED);
	PROC_LOCK_ASSERT(p, MA_OWNED);
	KASSERT(p->p_procdesc != NULL, ("procdesc_exit: p_procdesc NULL"));

	pd = p->p_procdesc;

	PROCDESC_LOCK(pd);
	KASSERT((pd->pd_flags & PDF_CLOSED) == 0 || p->p_pptr == initproc,
	    ("procdesc_exit: closed && parent not init"));

	pd->pd_flags |= PDF_EXITED;
	pd->pd_xstat = KW_EXITCODE(p->p_xexit, p->p_xsig);

	/*
	 * If the process descriptor has been closed, then we have nothing
	 * to do; return 1 so that init will get SIGCHLD and do the reaping.
	 * Clean up the procdesc now rather than letting it happen during
	 * that reap.
	 */
	if (pd->pd_flags & PDF_CLOSED) {
		PROCDESC_UNLOCK(pd);
		pd->pd_proc = NULL;
		p->p_procdesc = NULL;
		procdesc_free(pd);
		return (1);
	}
	if (pd->pd_flags & PDF_SELECTED) {
		pd->pd_flags &= ~PDF_SELECTED;
		selwakeup(&pd->pd_selinfo);
	}
	KNOTE_LOCKED(&pd->pd_selinfo.si_note, NOTE_EXIT);
	PROCDESC_UNLOCK(pd);
	return (0);
}

/*
 * When a process descriptor is reaped, perhaps as a result of close() or
 * pdwait4(), release the process's reference on the process descriptor.
 */
void
procdesc_reap(struct proc *p)
{
	struct procdesc *pd;

	sx_assert(&proctree_lock, SA_XLOCKED);
	KASSERT(p->p_procdesc != NULL, ("procdesc_reap: p_procdesc == NULL"));

	pd = p->p_procdesc;
	pd->pd_proc = NULL;
	p->p_procdesc = NULL;
	procdesc_free(pd);
}

/*
 * procdesc_close() - last close on a process descriptor.  If the process is
 * still running, terminate with SIGKILL (unless PDF_DAEMON is set) and let
 * init(8) clean up the mess; if not, we have to clean up the zombie ourselves.
 */
static int
procdesc_close(struct file *fp, struct thread *td)
{
	struct procdesc *pd;
	struct proc *p;

	KASSERT(fp->f_type == DTYPE_PROCDESC, ("procdesc_close: !procdesc"));

	pd = fp->f_data;
	fp->f_ops = &badfileops;
	fp->f_data = NULL;

	sx_xlock(&proctree_lock);
	PROCDESC_LOCK(pd);
	pd->pd_flags |= PDF_CLOSED;
	PROCDESC_UNLOCK(pd);
	p = pd->pd_proc;
	if (p == NULL) {
		/*
		 * This is the case where process' exit status was already
		 * collected and procdesc_reap() was already called.
		 */
		sx_xunlock(&proctree_lock);
	} else {
		PROC_LOCK(p);
		AUDIT_ARG_PROCESS(p);
		if (p->p_state == PRS_ZOMBIE) {
			/*
			 * If the process is already dead and just awaiting
			 * reaping, do that now.  This will release the
			 * process's reference to the process descriptor when it
			 * calls back into procdesc_reap().
			 */
			proc_reap(curthread, p, NULL, 0);
		} else {
			/*
			 * If the process is not yet dead, we need to kill it,
			 * but we can't wait around synchronously for it to go
			 * away, as that path leads to madness (and deadlocks).
			 * First, detach the process from its descriptor so that
			 * its exit status will be reported normally.
			 */
			pd->pd_proc = NULL;
			p->p_procdesc = NULL;
			procdesc_free(pd);

			/*
			 * Next, reparent it to init(8) so that there's someone
			 * to pick up the pieces; finally, terminate with
			 * prejudice.
			 */
			p->p_sigparent = SIGCHLD;
			proc_reparent(p, initproc);
			if ((pd->pd_flags & PDF_DAEMON) == 0)
				kern_psignal(p, SIGKILL);
			PROC_UNLOCK(p);
			sx_xunlock(&proctree_lock);
		}
	}

	/*
	 * Release the file descriptor's reference on the process descriptor.
	 */
	procdesc_free(pd);
	return (0);
}

static int
procdesc_poll(struct file *fp, int events, struct ucred *active_cred,
    struct thread *td)
{
	struct procdesc *pd;
	int revents;

	revents = 0;
	pd = fp->f_data;
	PROCDESC_LOCK(pd);
	if (pd->pd_flags & PDF_EXITED)
		revents |= POLLHUP;
	if (revents == 0) {
		selrecord(td, &pd->pd_selinfo);
		pd->pd_flags |= PDF_SELECTED;
	}
	PROCDESC_UNLOCK(pd);
	return (revents);
}

static void
procdesc_kqops_detach(struct knote *kn)
{
	struct procdesc *pd;

	pd = kn->kn_fp->f_data;
	knlist_remove(&pd->pd_selinfo.si_note, kn, 0);
}

static int
procdesc_kqops_event(struct knote *kn, long hint)
{
	struct procdesc *pd;
	u_int event;

	pd = kn->kn_fp->f_data;
	if (hint == 0) {
		/*
		 * Initial test after registration. Generate a NOTE_EXIT in
		 * case the process already terminated before registration.
		 */
		event = pd->pd_flags & PDF_EXITED ? NOTE_EXIT : 0;
	} else {
		/* Mask off extra data. */
		event = (u_int)hint & NOTE_PCTRLMASK;
	}

	/* If the user is interested in this event, record it. */
	if (kn->kn_sfflags & event)
		kn->kn_fflags |= event;

	/* Process is gone, so flag the event as finished. */
	if (event == NOTE_EXIT) {
		kn->kn_flags |= EV_EOF | EV_ONESHOT;
		if (kn->kn_fflags & NOTE_EXIT)
			kn->kn_data = pd->pd_xstat;
		if (kn->kn_fflags == 0)
			kn->kn_flags |= EV_DROP;
		return (1);
	}

	return (kn->kn_fflags != 0);
}

static struct filterops procdesc_kqops = {
	.f_isfd = 1,
	.f_detach = procdesc_kqops_detach,
	.f_event = procdesc_kqops_event,
};

static int
procdesc_kqfilter(struct file *fp, struct knote *kn)
{
	struct procdesc *pd;

	pd = fp->f_data;
	switch (kn->kn_filter) {
	case EVFILT_PROCDESC:
		kn->kn_fop = &procdesc_kqops;
		kn->kn_flags |= EV_CLEAR;
		knlist_add(&pd->pd_selinfo.si_note, kn, 0);
		return (0);
	default:
		return (EINVAL);
	}
}

static int
procdesc_stat(struct file *fp, struct stat *sb, struct ucred *active_cred,
    struct thread *td)
{
	struct procdesc *pd;
	struct timeval pstart, boottime;

	/*
	 * XXXRW: Perhaps we should cache some more information from the
	 * process so that we can return it reliably here even after it has
	 * died.  For example, caching its credential data.
	 */
	bzero(sb, sizeof(*sb));
	pd = fp->f_data;
	sx_slock(&proctree_lock);
	if (pd->pd_proc != NULL) {
		PROC_LOCK(pd->pd_proc);
		AUDIT_ARG_PROCESS(pd->pd_proc);

		/* Set birth and [acm] times to process start time. */
		pstart = pd->pd_proc->p_stats->p_start;
		getboottime(&boottime);
		timevaladd(&pstart, &boottime);
		TIMEVAL_TO_TIMESPEC(&pstart, &sb->st_birthtim);
		sb->st_atim = sb->st_birthtim;
		sb->st_ctim = sb->st_birthtim;
		sb->st_mtim = sb->st_birthtim;
		if (pd->pd_proc->p_state != PRS_ZOMBIE)
			sb->st_mode = S_IFREG | S_IRWXU;
		else
			sb->st_mode = S_IFREG;
		sb->st_uid = pd->pd_proc->p_ucred->cr_ruid;
		sb->st_gid = pd->pd_proc->p_ucred->cr_rgid;
		PROC_UNLOCK(pd->pd_proc);
	} else
		sb->st_mode = S_IFREG;
	sx_sunlock(&proctree_lock);
	return (0);
}

static int
procdesc_fill_kinfo(struct file *fp, struct kinfo_file *kif,
    struct filedesc *fdp)
{
	struct procdesc *pdp;

	kif->kf_type = KF_TYPE_PROCDESC;
	pdp = fp->f_data;
	kif->kf_un.kf_proc.kf_pid = pdp->pd_pid;
	return (0);
}
// CHERI CHANGES START
// {
//   "updated": 20180629,
//   "target_type": "kernel",
//   "changes": [
//     "user_capabilities"
//   ]
// }
// CHERI CHANGES END<|MERGE_RESOLUTION|>--- conflicted
+++ resolved
@@ -210,7 +210,6 @@
 int
 sys_pdgetpid(struct thread *td, struct pdgetpid_args *uap)
 {
-<<<<<<< HEAD
 
 	return (user_pdgetpid(td, uap->fd, __USER_CAP_OBJ(uap->pidp)));
 }
@@ -218,20 +217,11 @@
 int
 user_pdgetpid(struct thread *td, int fd, pid_t * __capability pidp)
 {
-	cap_rights_t rights;
 	pid_t pid;
 	int error;
 
 	AUDIT_ARG_FD(fd);
-	error = kern_pdgetpid(td, fd,
-	    cap_rights_init(&rights, CAP_PDGETPID), &pid);
-=======
-	pid_t pid;
-	int error;
-
-	AUDIT_ARG_FD(uap->fd);
-	error = kern_pdgetpid(td, uap->fd, &cap_pdgetpid_rights, &pid);
->>>>>>> a0bd5d3d
+	error = kern_pdgetpid(td, fd, &cap_pdgetpid_rights, &pid);
 	if (error == 0)
 		error = copyout_c(&pid, pidp, sizeof(pid));
 	return (error);
