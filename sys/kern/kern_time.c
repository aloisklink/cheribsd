/*-
 * SPDX-License-Identifier: BSD-3-Clause
 *
 * Copyright (c) 1982, 1986, 1989, 1993
 *	The Regents of the University of California.  All rights reserved.
 *
 * Redistribution and use in source and binary forms, with or without
 * modification, are permitted provided that the following conditions
 * are met:
 * 1. Redistributions of source code must retain the above copyright
 *    notice, this list of conditions and the following disclaimer.
 * 2. Redistributions in binary form must reproduce the above copyright
 *    notice, this list of conditions and the following disclaimer in the
 *    documentation and/or other materials provided with the distribution.
 * 3. Neither the name of the University nor the names of its contributors
 *    may be used to endorse or promote products derived from this software
 *    without specific prior written permission.
 *
 * THIS SOFTWARE IS PROVIDED BY THE REGENTS AND CONTRIBUTORS ``AS IS'' AND
 * ANY EXPRESS OR IMPLIED WARRANTIES, INCLUDING, BUT NOT LIMITED TO, THE
 * IMPLIED WARRANTIES OF MERCHANTABILITY AND FITNESS FOR A PARTICULAR PURPOSE
 * ARE DISCLAIMED.  IN NO EVENT SHALL THE REGENTS OR CONTRIBUTORS BE LIABLE
 * FOR ANY DIRECT, INDIRECT, INCIDENTAL, SPECIAL, EXEMPLARY, OR CONSEQUENTIAL
 * DAMAGES (INCLUDING, BUT NOT LIMITED TO, PROCUREMENT OF SUBSTITUTE GOODS
 * OR SERVICES; LOSS OF USE, DATA, OR PROFITS; OR BUSINESS INTERRUPTION)
 * HOWEVER CAUSED AND ON ANY THEORY OF LIABILITY, WHETHER IN CONTRACT, STRICT
 * LIABILITY, OR TORT (INCLUDING NEGLIGENCE OR OTHERWISE) ARISING IN ANY WAY
 * OUT OF THE USE OF THIS SOFTWARE, EVEN IF ADVISED OF THE POSSIBILITY OF
 * SUCH DAMAGE.
 *
 *	@(#)kern_time.c	8.1 (Berkeley) 6/10/93
 */

#include <sys/cdefs.h>
__FBSDID("$FreeBSD$");

#include "opt_ktrace.h"

#define	EXPLICIT_USER_ACCESS

#include <sys/param.h>
#include <sys/systm.h>
#include <sys/limits.h>
#include <sys/clock.h>
#include <sys/lock.h>
#include <sys/mutex.h>
#include <sys/sysproto.h>
#include <sys/eventhandler.h>
#include <sys/resourcevar.h>
#include <sys/signalvar.h>
#include <sys/kernel.h>
#include <sys/sleepqueue.h>
#include <sys/syscallsubr.h>
#include <sys/sysctl.h>
#include <sys/sysent.h>
#include <sys/priv.h>
#include <sys/proc.h>
#include <sys/posix4.h>
#include <sys/time.h>
#include <sys/timers.h>
#include <sys/timetc.h>
#include <sys/vnode.h>
#ifdef KTRACE
#include <sys/ktrace.h>
#endif

#include <vm/vm.h>
#include <vm/vm_extern.h>

#define MAX_CLOCKS 	(CLOCK_MONOTONIC+1)
#define CPUCLOCK_BIT		0x80000000
#define CPUCLOCK_PROCESS_BIT	0x40000000
#define CPUCLOCK_ID_MASK	(~(CPUCLOCK_BIT|CPUCLOCK_PROCESS_BIT))
#define MAKE_THREAD_CPUCLOCK(tid)	(CPUCLOCK_BIT|(tid))
#define MAKE_PROCESS_CPUCLOCK(pid)	\
	(CPUCLOCK_BIT|CPUCLOCK_PROCESS_BIT|(pid))

static struct kclock	posix_clocks[MAX_CLOCKS];
static uma_zone_t	itimer_zone = NULL;

/*
 * Time of day and interval timer support.
 *
 * These routines provide the kernel entry points to get and set
 * the time-of-day and per-process interval timers.  Subroutines
 * here provide support for adding and subtracting timeval structures
 * and decrementing interval timers, optionally reloading the interval
 * timers when they expire.
 */

static int	settime(struct thread *, struct timeval *);
static void	timevalfix(struct timeval *);

static void	itimer_start(void);
static int	itimer_init(void *, int, int);
static void	itimer_fini(void *, int);
static void	itimer_enter(struct itimer *);
static void	itimer_leave(struct itimer *);
static struct itimer *itimer_find(struct proc *, int);
static void	itimers_alloc(struct proc *);
static void	itimers_event_hook_exec(void *arg, struct proc *p, struct image_params *imgp);
static void	itimers_event_hook_exit(void *arg, struct proc *p);
static int	realtimer_create(struct itimer *);
static int	realtimer_gettime(struct itimer *, struct itimerspec *);
static int	realtimer_settime(struct itimer *, int,
			struct itimerspec *, struct itimerspec *);
static int	realtimer_delete(struct itimer *);
static void	realtimer_clocktime(clockid_t, struct timespec *);
static void	realtimer_expire(void *);

int		register_posix_clock(int, struct kclock *);
void		itimer_fire(struct itimer *it);
int		itimespecfix(struct timespec *ts);

#define CLOCK_CALL(clock, call, arglist)		\
	((*posix_clocks[clock].call) arglist)

SYSINIT(posix_timer, SI_SUB_P1003_1B, SI_ORDER_FIRST+4, itimer_start, NULL);


static int
settime(struct thread *td, struct timeval *tv)
{
	struct timeval delta, tv1, tv2;
	static struct timeval maxtime, laststep;
	struct timespec ts;

	microtime(&tv1);
	delta = *tv;
	timevalsub(&delta, &tv1);

	/*
	 * If the system is secure, we do not allow the time to be 
	 * set to a value earlier than 1 second less than the highest
	 * time we have yet seen. The worst a miscreant can do in
	 * this circumstance is "freeze" time. He couldn't go
	 * back to the past.
	 *
	 * We similarly do not allow the clock to be stepped more
	 * than one second, nor more than once per second. This allows
	 * a miscreant to make the clock march double-time, but no worse.
	 */
	if (securelevel_gt(td->td_ucred, 1) != 0) {
		if (delta.tv_sec < 0 || delta.tv_usec < 0) {
			/*
			 * Update maxtime to latest time we've seen.
			 */
			if (tv1.tv_sec > maxtime.tv_sec)
				maxtime = tv1;
			tv2 = *tv;
			timevalsub(&tv2, &maxtime);
			if (tv2.tv_sec < -1) {
				tv->tv_sec = maxtime.tv_sec - 1;
				printf("Time adjustment clamped to -1 second\n");
			}
		} else {
			if (tv1.tv_sec == laststep.tv_sec)
				return (EPERM);
			if (delta.tv_sec > 1) {
				tv->tv_sec = tv1.tv_sec + 1;
				printf("Time adjustment clamped to +1 second\n");
			}
			laststep = *tv;
		}
	}

	ts.tv_sec = tv->tv_sec;
	ts.tv_nsec = tv->tv_usec * 1000;
	tc_setclock(&ts);
	resettodr();
	return (0);
}

#ifndef _SYS_SYSPROTO_H_
struct clock_getcpuclockid2_args {
	id_t id;
	int which,
	clockid_t *clock_id;
};
#endif
/* ARGSUSED */
int
sys_clock_getcpuclockid2(struct thread *td, struct clock_getcpuclockid2_args *uap)
{
	clockid_t clk_id;
	int error;

	error = kern_clock_getcpuclockid2(td, uap->id, uap->which, &clk_id);
	if (error == 0)
		error = copyout(&clk_id, __USER_CAP_OBJ(uap->clock_id),
		    sizeof(clockid_t));
	return (error);
}

int
kern_clock_getcpuclockid2(struct thread *td, id_t id, int which,
    clockid_t *clk_id)
{
	struct proc *p;
	pid_t pid;
	lwpid_t tid;
	int error;

	switch (which) {
	case CPUCLOCK_WHICH_PID:
		if (id != 0) {
			error = pget(id, PGET_CANSEE | PGET_NOTID, &p);
			if (error != 0)
				return (error);
			PROC_UNLOCK(p);
			pid = id;
		} else {
			pid = td->td_proc->p_pid;
		}
		*clk_id = MAKE_PROCESS_CPUCLOCK(pid);
		return (0);
	case CPUCLOCK_WHICH_TID:
		tid = id == 0 ? td->td_tid : id;
		*clk_id = MAKE_THREAD_CPUCLOCK(tid);
		return (0);
	default:
		return (EINVAL);
	}
}

#ifndef _SYS_SYSPROTO_H_
struct clock_gettime_args {
	clockid_t clock_id;
	struct	timespec *tp;
};
#endif
/* ARGSUSED */
int
sys_clock_gettime(struct thread *td, struct clock_gettime_args *uap)
{
	struct timespec ats;
	int error;

	error = kern_clock_gettime(td, uap->clock_id, &ats);
	if (error == 0)
		error = copyout(&ats, __USER_CAP_OBJ(uap->tp), sizeof(ats));

	return (error);
}

static inline void 
cputick2timespec(uint64_t runtime, struct timespec *ats)
{
	runtime = cputick2usec(runtime);
	ats->tv_sec = runtime / 1000000;
	ats->tv_nsec = runtime % 1000000 * 1000;
}

static void
get_thread_cputime(struct thread *targettd, struct timespec *ats)
{
	uint64_t runtime, curtime, switchtime;

	if (targettd == NULL) { /* current thread */
		critical_enter();
		switchtime = PCPU_GET(switchtime);
		curtime = cpu_ticks();
		runtime = curthread->td_runtime;
		critical_exit();
		runtime += curtime - switchtime;
	} else {
		thread_lock(targettd);
		runtime = targettd->td_runtime;
		thread_unlock(targettd);
	}
	cputick2timespec(runtime, ats);
}

static void
get_process_cputime(struct proc *targetp, struct timespec *ats)
{
	uint64_t runtime;
	struct rusage ru;

	PROC_STATLOCK(targetp);
	rufetch(targetp, &ru);
	runtime = targetp->p_rux.rux_runtime;
	if (curthread->td_proc == targetp)
		runtime += cpu_ticks() - PCPU_GET(switchtime);
	PROC_STATUNLOCK(targetp);
	cputick2timespec(runtime, ats);
}

static int
get_cputime(struct thread *td, clockid_t clock_id, struct timespec *ats)
{
	struct proc *p, *p2;
	struct thread *td2;
	lwpid_t tid;
	pid_t pid;
	int error;

	p = td->td_proc;
	if ((clock_id & CPUCLOCK_PROCESS_BIT) == 0) {
		tid = clock_id & CPUCLOCK_ID_MASK;
		td2 = tdfind(tid, p->p_pid);
		if (td2 == NULL)
			return (EINVAL);
		get_thread_cputime(td2, ats);
		PROC_UNLOCK(td2->td_proc);
	} else {
		pid = clock_id & CPUCLOCK_ID_MASK;
		error = pget(pid, PGET_CANSEE, &p2);
		if (error != 0)
			return (EINVAL);
		get_process_cputime(p2, ats);
		PROC_UNLOCK(p2);
	}
	return (0);
}

int
kern_clock_gettime(struct thread *td, clockid_t clock_id, struct timespec *ats)
{
	struct timeval sys, user;
	struct proc *p;

	p = td->td_proc;
	switch (clock_id) {
	case CLOCK_REALTIME:		/* Default to precise. */
	case CLOCK_REALTIME_PRECISE:
		nanotime(ats);
		break;
	case CLOCK_REALTIME_FAST:
		getnanotime(ats);
		break;
	case CLOCK_VIRTUAL:
		PROC_LOCK(p);
		PROC_STATLOCK(p);
		calcru(p, &user, &sys);
		PROC_STATUNLOCK(p);
		PROC_UNLOCK(p);
		TIMEVAL_TO_TIMESPEC(&user, ats);
		break;
	case CLOCK_PROF:
		PROC_LOCK(p);
		PROC_STATLOCK(p);
		calcru(p, &user, &sys);
		PROC_STATUNLOCK(p);
		PROC_UNLOCK(p);
		timevaladd(&user, &sys);
		TIMEVAL_TO_TIMESPEC(&user, ats);
		break;
	case CLOCK_MONOTONIC:		/* Default to precise. */
	case CLOCK_MONOTONIC_PRECISE:
	case CLOCK_UPTIME:
	case CLOCK_UPTIME_PRECISE:
		nanouptime(ats);
		break;
	case CLOCK_UPTIME_FAST:
	case CLOCK_MONOTONIC_FAST:
		getnanouptime(ats);
		break;
	case CLOCK_SECOND:
		ats->tv_sec = time_second;
		ats->tv_nsec = 0;
		break;
	case CLOCK_THREAD_CPUTIME_ID:
		get_thread_cputime(NULL, ats);
		break;
	case CLOCK_PROCESS_CPUTIME_ID:
		PROC_LOCK(p);
		get_process_cputime(p, ats);
		PROC_UNLOCK(p);
		break;
	default:
		if ((int)clock_id >= 0)
			return (EINVAL);
		return (get_cputime(td, clock_id, ats));
	}
	return (0);
}

#ifndef _SYS_SYSPROTO_H_
struct clock_settime_args {
	clockid_t clock_id;
	const struct	timespec *tp;
};
#endif
/* ARGSUSED */
int
sys_clock_settime(struct thread *td, struct clock_settime_args *uap)
{
	struct timespec ats;
	int error;

	if ((error = copyin(__USER_CAP_OBJ(uap->tp), &ats, sizeof(ats))) != 0)
		return (error);
	return (kern_clock_settime(td, uap->clock_id, &ats));
}

static int allow_insane_settime = 0;
SYSCTL_INT(_debug, OID_AUTO, allow_insane_settime, CTLFLAG_RWTUN,
    &allow_insane_settime, 0,
    "do not perform possibly restrictive checks on settime(2) args");

int
kern_clock_settime(struct thread *td, clockid_t clock_id, struct timespec *ats)
{
	struct timeval atv;
	int error;

	if ((error = priv_check(td, PRIV_CLOCK_SETTIME)) != 0)
		return (error);
	if (clock_id != CLOCK_REALTIME)
		return (EINVAL);
	if (ats->tv_nsec < 0 || ats->tv_nsec >= 1000000000 ||
	    ats->tv_sec < 0)
		return (EINVAL);
	if (!allow_insane_settime && ats->tv_sec > 8000ULL * 365 * 24 * 60 * 60)
		return (EINVAL);
	/* XXX Don't convert nsec->usec and back */
	TIMESPEC_TO_TIMEVAL(&atv, ats);
	error = settime(td, &atv);
	return (error);
}

#ifndef _SYS_SYSPROTO_H_
struct clock_getres_args {
	clockid_t clock_id;
	struct	timespec *tp;
};
#endif
int
sys_clock_getres(struct thread *td, struct clock_getres_args *uap)
{
	struct timespec ts;
	int error;

	if (uap->tp == NULL)
		return (0);

	error = kern_clock_getres(td, uap->clock_id, &ts);
	if (error == 0)
		error = copyout(&ts, __USER_CAP_OBJ(uap->tp), sizeof(ts));
	return (error);
}

int
kern_clock_getres(struct thread *td, clockid_t clock_id, struct timespec *ts)
{

	ts->tv_sec = 0;
	switch (clock_id) {
	case CLOCK_REALTIME:
	case CLOCK_REALTIME_FAST:
	case CLOCK_REALTIME_PRECISE:
	case CLOCK_MONOTONIC:
	case CLOCK_MONOTONIC_FAST:
	case CLOCK_MONOTONIC_PRECISE:
	case CLOCK_UPTIME:
	case CLOCK_UPTIME_FAST:
	case CLOCK_UPTIME_PRECISE:
		/*
		 * Round up the result of the division cheaply by adding 1.
		 * Rounding up is especially important if rounding down
		 * would give 0.  Perfect rounding is unimportant.
		 */
		ts->tv_nsec = 1000000000 / tc_getfrequency() + 1;
		break;
	case CLOCK_VIRTUAL:
	case CLOCK_PROF:
		/* Accurately round up here because we can do so cheaply. */
		ts->tv_nsec = howmany(1000000000, hz);
		break;
	case CLOCK_SECOND:
		ts->tv_sec = 1;
		ts->tv_nsec = 0;
		break;
	case CLOCK_THREAD_CPUTIME_ID:
	case CLOCK_PROCESS_CPUTIME_ID:
	cputime:
		/* sync with cputick2usec */
		ts->tv_nsec = 1000000 / cpu_tickrate();
		if (ts->tv_nsec == 0)
			ts->tv_nsec = 1000;
		break;
	default:
		if ((int)clock_id < 0)
			goto cputime;
		return (EINVAL);
	}
	return (0);
}

int
kern_nanosleep(struct thread *td, struct timespec *rqt, struct timespec *rmt)
{

	return (kern_clock_nanosleep(td, CLOCK_REALTIME, TIMER_RELTIME, rqt,
	    rmt));
}

static uint8_t nanowait[MAXCPU];

int
kern_clock_nanosleep(struct thread *td, clockid_t clock_id, int flags,
    const struct timespec *rqt, struct timespec *rmt)
{
	struct timespec ts, now;
	sbintime_t sbt, sbtt, prec, tmp;
	time_t over;
	int error;
	bool is_abs_real;

	if (rqt->tv_nsec < 0 || rqt->tv_nsec >= 1000000000)
		return (EINVAL);
	if ((flags & ~TIMER_ABSTIME) != 0)
		return (EINVAL);
	switch (clock_id) {
	case CLOCK_REALTIME:
	case CLOCK_REALTIME_PRECISE:
	case CLOCK_REALTIME_FAST:
	case CLOCK_SECOND:
		is_abs_real = (flags & TIMER_ABSTIME) != 0;
		break;
	case CLOCK_MONOTONIC:
	case CLOCK_MONOTONIC_PRECISE:
	case CLOCK_MONOTONIC_FAST:
	case CLOCK_UPTIME:
	case CLOCK_UPTIME_PRECISE:
	case CLOCK_UPTIME_FAST:
		is_abs_real = false;
		break;
	case CLOCK_VIRTUAL:
	case CLOCK_PROF:
	case CLOCK_PROCESS_CPUTIME_ID:
		return (ENOTSUP);
	case CLOCK_THREAD_CPUTIME_ID:
	default:
		return (EINVAL);
	}
	do {
		ts = *rqt;
		if ((flags & TIMER_ABSTIME) != 0) {
			if (is_abs_real)
				td->td_rtcgen =
				    atomic_load_acq_int(&rtc_generation);
			error = kern_clock_gettime(td, clock_id, &now);
			KASSERT(error == 0, ("kern_clock_gettime: %d", error));
			timespecsub(&ts, &now, &ts);
		}
		if (ts.tv_sec < 0 || (ts.tv_sec == 0 && ts.tv_nsec == 0)) {
			error = EWOULDBLOCK;
			break;
		}
		if (ts.tv_sec > INT32_MAX / 2) {
			over = ts.tv_sec - INT32_MAX / 2;
			ts.tv_sec -= over;
		} else
			over = 0;
		tmp = tstosbt(ts);
		prec = tmp;
		prec >>= tc_precexp;
		if (TIMESEL(&sbt, tmp))
			sbt += tc_tick_sbt;
		sbt += tmp;
		error = tsleep_sbt(&nanowait[curcpu], PWAIT | PCATCH, "nanslp",
		    sbt, prec, C_ABSOLUTE);
	} while (error == 0 && is_abs_real && td->td_rtcgen == 0);
	td->td_rtcgen = 0;
	if (error != EWOULDBLOCK) {
		if (TIMESEL(&sbtt, tmp))
			sbtt += tc_tick_sbt;
		if (sbtt >= sbt)
			return (0);
		if (error == ERESTART)
			error = EINTR;
		if ((flags & TIMER_ABSTIME) == 0 && rmt != NULL) {
			ts = sbttots(sbt - sbtt);
			ts.tv_sec += over;
			if (ts.tv_sec < 0)
				timespecclear(&ts);
			*rmt = ts;
		}
		return (error);
	}
	return (0);
}

#ifndef _SYS_SYSPROTO_H_
struct nanosleep_args {
	const struct	timespec *rqtp;
	struct		timespec *rmtp;
};
#endif
/* ARGSUSED */
int
sys_nanosleep(struct thread *td, struct nanosleep_args *uap)
{

	return (user_clock_nanosleep(td, CLOCK_REALTIME, TIMER_RELTIME,
	    __USER_CAP_OBJ(uap->rqtp), __USER_CAP_OBJ(uap->rmtp)));
}

#ifndef _SYS_SYSPROTO_H_
struct clock_nanosleep_args {
	clockid_t clock_id;
	int 	  flags;
	const struct	timespec *rqtp;
	struct	timespec *rmtp;
};
#endif
/* ARGSUSED */
int
sys_clock_nanosleep(struct thread *td, struct clock_nanosleep_args *uap)
{
	int error;

	error = user_clock_nanosleep(td, uap->clock_id, uap->flags,
	    __USER_CAP_OBJ(uap->rqtp), __USER_CAP_OBJ(uap->rmtp));
	return (kern_posix_error(td, error));
}

int
user_clock_nanosleep(struct thread *td, clockid_t clock_id, int flags,
    const struct timespec * __capability ua_rqtp,
    struct timespec * __capability ua_rmtp)
{
	struct timespec rmt, rqt;
	int error;

	error = copyin(ua_rqtp, &rqt, sizeof(rqt));
	if (error)
		return (error);
	if (ua_rmtp != NULL && (flags & TIMER_ABSTIME) == 0 &&
	    !useracc(ua_rmtp, sizeof(rmt), VM_PROT_WRITE))
		return (EFAULT);
	error = kern_clock_nanosleep(td, clock_id, flags, &rqt, &rmt);
	if (error == EINTR && ua_rmtp != NULL && (flags & TIMER_ABSTIME) == 0) {
		int error2;

		error2 = copyout(&rmt, ua_rmtp, sizeof(rmt));
		if (error2)
			error = error2;
	}
	return (error);
}

#ifndef _SYS_SYSPROTO_H_
struct gettimeofday_args {
	struct	timeval *tp;
	struct	timezone *tzp;
};
#endif
/* ARGSUSED */
int
sys_gettimeofday(struct thread *td, struct gettimeofday_args *uap)
{

	return (kern_gettimeofday(td, __USER_CAP_OBJ(uap->tp),
	    __USER_CAP_OBJ(uap->tzp)));
}

int
kern_gettimeofday(struct thread *td, struct timeval * __capability tp,
    struct timezone * __capability tzp)
{
	struct timeval atv;
	struct timezone rtz;
	int error = 0;

	if (tp) {
		microtime(&atv);
		error = copyout(&atv, tp, sizeof (atv));
	}
<<<<<<< HEAD
	if (error == 0 && tzp != NULL) {
		rtz.tz_minuteswest = tz_minuteswest;
		rtz.tz_dsttime = tz_dsttime;
		error = copyout(&rtz, tzp, sizeof (rtz));
=======
	if (error == 0 && uap->tzp != NULL) {
		rtz.tz_minuteswest = 0;
		rtz.tz_dsttime = 0;
		error = copyout(&rtz, uap->tzp, sizeof (rtz));
>>>>>>> 74f07221
	}
	return (error);
}

#ifndef _SYS_SYSPROTO_H_
struct settimeofday_args {
	struct	timeval *tv;
	struct	timezone *tzp;
};
#endif
/* ARGSUSED */
int
sys_settimeofday(struct thread *td, struct settimeofday_args *uap)
{

	return (user_settimeofday(td, __USER_CAP_OBJ(uap->tv),
	    __USER_CAP_OBJ(uap->tzp)));
}

int
user_settimeofday(struct thread *td, const struct timeval * __capability tv,
    const struct timezone * __capability tz)
{
	struct timeval atv, *tvp;
	struct timezone atz, *tzp;
	int error;

	if (tv) {
		error = copyin(tv, &atv, sizeof(atv));
		if (error)
			return (error);
		tvp = &atv;
	} else
		tvp = NULL;
	if (tz) {
		error = copyin(tz, &atz, sizeof(atz));
		if (error)
			return (error);
		tzp = &atz;
	} else
		tzp = NULL;
	return (kern_settimeofday(td, tvp, tzp));
}

int
kern_settimeofday(struct thread *td, struct timeval *tv, struct timezone *tzp)
{
	int error;

	error = priv_check(td, PRIV_SETTIMEOFDAY);
	if (error)
		return (error);
	/* Verify all parameters before changing time. */
	if (tv) {
		if (tv->tv_usec < 0 || tv->tv_usec >= 1000000 ||
		    tv->tv_sec < 0)
			return (EINVAL);
		error = settime(td, tv);
	}
	return (error);
}

/*
 * Get value of an interval timer.  The process virtual and profiling virtual
 * time timers are kept in the p_stats area, since they can be swapped out.
 * These are kept internally in the way they are specified externally: in
 * time until they expire.
 *
 * The real time interval timer is kept in the process table slot for the
 * process, and its value (it_value) is kept as an absolute time rather than
 * as a delta, so that it is easy to keep periodic real-time signals from
 * drifting.
 *
 * Virtual time timers are processed in the hardclock() routine of
 * kern_clock.c.  The real time timer is processed by a timeout routine,
 * called from the softclock() routine.  Since a callout may be delayed in
 * real time due to interrupt processing in the system, it is possible for
 * the real time timeout routine (realitexpire, given below), to be delayed
 * in real time past when it is supposed to occur.  It does not suffice,
 * therefore, to reload the real timer .it_value from the real time timers
 * .it_interval.  Rather, we compute the next time in absolute time the timer
 * should go off.
 */
#ifndef _SYS_SYSPROTO_H_
struct getitimer_args {
	u_int	which;
	struct	itimerval *itv;
};
#endif
int
sys_getitimer(struct thread *td, struct getitimer_args *uap)
{
	struct itimerval aitv;
	int error;

	error = kern_getitimer(td, uap->which, &aitv);
	if (error != 0)
		return (error);
	return (copyout(&aitv, __USER_CAP_OBJ(uap->itv),
	    sizeof (struct itimerval)));
}

int
kern_getitimer(struct thread *td, u_int which, struct itimerval *aitv)
{
	struct proc *p = td->td_proc;
	struct timeval ctv;

	if (which > ITIMER_PROF)
		return (EINVAL);

	if (which == ITIMER_REAL) {
		/*
		 * Convert from absolute to relative time in .it_value
		 * part of real time timer.  If time for real time timer
		 * has passed return 0, else return difference between
		 * current time and time for the timer to go off.
		 */
		PROC_LOCK(p);
		*aitv = p->p_realtimer;
		PROC_UNLOCK(p);
		if (timevalisset(&aitv->it_value)) {
			microuptime(&ctv);
			if (timevalcmp(&aitv->it_value, &ctv, <))
				timevalclear(&aitv->it_value);
			else
				timevalsub(&aitv->it_value, &ctv);
		}
	} else {
		PROC_ITIMLOCK(p);
		*aitv = p->p_stats->p_timer[which];
		PROC_ITIMUNLOCK(p);
	}
#ifdef KTRACE
	if (KTRPOINT(td, KTR_STRUCT))
		ktritimerval(aitv);
#endif
	return (0);
}

#ifndef _SYS_SYSPROTO_H_
struct setitimer_args {
	u_int	which;
	struct	itimerval *itv, *oitv;
};
#endif
int
sys_setitimer(struct thread *td, struct setitimer_args *uap)
{
	struct itimerval aitv, oitv;
	int error;

	if (uap->itv == NULL) {
		uap->itv = uap->oitv;
		return (sys_getitimer(td, (struct getitimer_args *)uap));
	}

	if ((error = copyin(__USER_CAP_OBJ(uap->itv), &aitv,
	    sizeof(struct itimerval))))
		return (error);
	error = kern_setitimer(td, uap->which, &aitv, &oitv);
	if (error != 0 || uap->oitv == NULL)
		return (error);
	return (copyout(&oitv, __USER_CAP_OBJ(uap->oitv),
	    sizeof(struct itimerval)));
}

int
kern_setitimer(struct thread *td, u_int which, struct itimerval *aitv,
    struct itimerval *oitv)
{
	struct proc *p = td->td_proc;
	struct timeval ctv;
	sbintime_t sbt, pr;

	if (aitv == NULL)
		return (kern_getitimer(td, which, oitv));

	if (which > ITIMER_PROF)
		return (EINVAL);
#ifdef KTRACE
	if (KTRPOINT(td, KTR_STRUCT))
		ktritimerval(aitv);
#endif
	if (itimerfix(&aitv->it_value) ||
	    aitv->it_value.tv_sec > INT32_MAX / 2)
		return (EINVAL);
	if (!timevalisset(&aitv->it_value))
		timevalclear(&aitv->it_interval);
	else if (itimerfix(&aitv->it_interval) ||
	    aitv->it_interval.tv_sec > INT32_MAX / 2)
		return (EINVAL);

	if (which == ITIMER_REAL) {
		PROC_LOCK(p);
		if (timevalisset(&p->p_realtimer.it_value))
			callout_stop(&p->p_itcallout);
		microuptime(&ctv);
		if (timevalisset(&aitv->it_value)) {
			pr = tvtosbt(aitv->it_value) >> tc_precexp;
			timevaladd(&aitv->it_value, &ctv);
			sbt = tvtosbt(aitv->it_value);
			callout_reset_sbt(&p->p_itcallout, sbt, pr,
			    realitexpire, p, C_ABSOLUTE);
		}
		*oitv = p->p_realtimer;
		p->p_realtimer = *aitv;
		PROC_UNLOCK(p);
		if (timevalisset(&oitv->it_value)) {
			if (timevalcmp(&oitv->it_value, &ctv, <))
				timevalclear(&oitv->it_value);
			else
				timevalsub(&oitv->it_value, &ctv);
		}
	} else {
		if (aitv->it_interval.tv_sec == 0 &&
		    aitv->it_interval.tv_usec != 0 &&
		    aitv->it_interval.tv_usec < tick)
			aitv->it_interval.tv_usec = tick;
		if (aitv->it_value.tv_sec == 0 &&
		    aitv->it_value.tv_usec != 0 &&
		    aitv->it_value.tv_usec < tick)
			aitv->it_value.tv_usec = tick;
		PROC_ITIMLOCK(p);
		*oitv = p->p_stats->p_timer[which];
		p->p_stats->p_timer[which] = *aitv;
		PROC_ITIMUNLOCK(p);
	}
#ifdef KTRACE
	if (KTRPOINT(td, KTR_STRUCT))
		ktritimerval(oitv);
#endif
	return (0);
}

/*
 * Real interval timer expired:
 * send process whose timer expired an alarm signal.
 * If time is not set up to reload, then just return.
 * Else compute next time timer should go off which is > current time.
 * This is where delay in processing this timeout causes multiple
 * SIGALRM calls to be compressed into one.
 * tvtohz() always adds 1 to allow for the time until the next clock
 * interrupt being strictly less than 1 clock tick, but we don't want
 * that here since we want to appear to be in sync with the clock
 * interrupt even when we're delayed.
 */
void
realitexpire(void *arg)
{
	struct proc *p;
	struct timeval ctv;
	sbintime_t isbt;

	p = (struct proc *)arg;
	kern_psignal(p, SIGALRM);
	if (!timevalisset(&p->p_realtimer.it_interval)) {
		timevalclear(&p->p_realtimer.it_value);
		if (p->p_flag & P_WEXIT)
			wakeup(&p->p_itcallout);
		return;
	}
	isbt = tvtosbt(p->p_realtimer.it_interval);
	if (isbt >= sbt_timethreshold)
		getmicrouptime(&ctv);
	else
		microuptime(&ctv);
	do {
		timevaladd(&p->p_realtimer.it_value,
		    &p->p_realtimer.it_interval);
	} while (timevalcmp(&p->p_realtimer.it_value, &ctv, <=));
	callout_reset_sbt(&p->p_itcallout, tvtosbt(p->p_realtimer.it_value),
	    isbt >> tc_precexp, realitexpire, p, C_ABSOLUTE);
}

/*
 * Check that a proposed value to load into the .it_value or
 * .it_interval part of an interval timer is acceptable, and
 * fix it to have at least minimal value (i.e. if it is less
 * than the resolution of the clock, round it up.)
 */
int
itimerfix(struct timeval *tv)
{

	if (tv->tv_sec < 0 || tv->tv_usec < 0 || tv->tv_usec >= 1000000)
		return (EINVAL);
	if (tv->tv_sec == 0 && tv->tv_usec != 0 &&
	    tv->tv_usec < (u_int)tick / 16)
		tv->tv_usec = (u_int)tick / 16;
	return (0);
}

/*
 * Decrement an interval timer by a specified number
 * of microseconds, which must be less than a second,
 * i.e. < 1000000.  If the timer expires, then reload
 * it.  In this case, carry over (usec - old value) to
 * reduce the value reloaded into the timer so that
 * the timer does not drift.  This routine assumes
 * that it is called in a context where the timers
 * on which it is operating cannot change in value.
 */
int
itimerdecr(struct itimerval *itp, int usec)
{

	if (itp->it_value.tv_usec < usec) {
		if (itp->it_value.tv_sec == 0) {
			/* expired, and already in next interval */
			usec -= itp->it_value.tv_usec;
			goto expire;
		}
		itp->it_value.tv_usec += 1000000;
		itp->it_value.tv_sec--;
	}
	itp->it_value.tv_usec -= usec;
	usec = 0;
	if (timevalisset(&itp->it_value))
		return (1);
	/* expired, exactly at end of interval */
expire:
	if (timevalisset(&itp->it_interval)) {
		itp->it_value = itp->it_interval;
		itp->it_value.tv_usec -= usec;
		if (itp->it_value.tv_usec < 0) {
			itp->it_value.tv_usec += 1000000;
			itp->it_value.tv_sec--;
		}
	} else
		itp->it_value.tv_usec = 0;		/* sec is already 0 */
	return (0);
}

/*
 * Add and subtract routines for timevals.
 * N.B.: subtract routine doesn't deal with
 * results which are before the beginning,
 * it just gets very confused in this case.
 * Caveat emptor.
 */
void
timevaladd(struct timeval *t1, const struct timeval *t2)
{

	t1->tv_sec += t2->tv_sec;
	t1->tv_usec += t2->tv_usec;
	timevalfix(t1);
}

void
timevalsub(struct timeval *t1, const struct timeval *t2)
{

	t1->tv_sec -= t2->tv_sec;
	t1->tv_usec -= t2->tv_usec;
	timevalfix(t1);
}

static void
timevalfix(struct timeval *t1)
{

	if (t1->tv_usec < 0) {
		t1->tv_sec--;
		t1->tv_usec += 1000000;
	}
	if (t1->tv_usec >= 1000000) {
		t1->tv_sec++;
		t1->tv_usec -= 1000000;
	}
}

/*
 * ratecheck(): simple time-based rate-limit checking.
 */
int
ratecheck(struct timeval *lasttime, const struct timeval *mininterval)
{
	struct timeval tv, delta;
	int rv = 0;

	getmicrouptime(&tv);		/* NB: 10ms precision */
	delta = tv;
	timevalsub(&delta, lasttime);

	/*
	 * check for 0,0 is so that the message will be seen at least once,
	 * even if interval is huge.
	 */
	if (timevalcmp(&delta, mininterval, >=) ||
	    (lasttime->tv_sec == 0 && lasttime->tv_usec == 0)) {
		*lasttime = tv;
		rv = 1;
	}

	return (rv);
}

/*
 * ppsratecheck(): packets (or events) per second limitation.
 *
 * Return 0 if the limit is to be enforced (e.g. the caller
 * should drop a packet because of the rate limitation).
 *
 * maxpps of 0 always causes zero to be returned.  maxpps of -1
 * always causes 1 to be returned; this effectively defeats rate
 * limiting.
 *
 * Note that we maintain the struct timeval for compatibility
 * with other bsd systems.  We reuse the storage and just monitor
 * clock ticks for minimal overhead.  
 */
int
ppsratecheck(struct timeval *lasttime, int *curpps, int maxpps)
{
	int now;

	/*
	 * Reset the last time and counter if this is the first call
	 * or more than a second has passed since the last update of
	 * lasttime.
	 */
	now = ticks;
	if (lasttime->tv_sec == 0 || (u_int)(now - lasttime->tv_sec) >= hz) {
		lasttime->tv_sec = now;
		*curpps = 1;
		return (maxpps != 0);
	} else {
		(*curpps)++;		/* NB: ignore potential overflow */
		return (maxpps < 0 || *curpps <= maxpps);
	}
}

static void
itimer_start(void)
{
	struct kclock rt_clock = {
		.timer_create  = realtimer_create,
		.timer_delete  = realtimer_delete,
		.timer_settime = realtimer_settime,
		.timer_gettime = realtimer_gettime,
		.event_hook    = NULL
	};

	itimer_zone = uma_zcreate("itimer", sizeof(struct itimer),
		NULL, NULL, itimer_init, itimer_fini, UMA_ALIGN_PTR, 0);
	register_posix_clock(CLOCK_REALTIME,  &rt_clock);
	register_posix_clock(CLOCK_MONOTONIC, &rt_clock);
	p31b_setcfg(CTL_P1003_1B_TIMERS, 200112L);
	p31b_setcfg(CTL_P1003_1B_DELAYTIMER_MAX, INT_MAX);
	p31b_setcfg(CTL_P1003_1B_TIMER_MAX, TIMER_MAX);
	EVENTHANDLER_REGISTER(process_exit, itimers_event_hook_exit,
		(void *)ITIMER_EV_EXIT, EVENTHANDLER_PRI_ANY);
	EVENTHANDLER_REGISTER(process_exec, itimers_event_hook_exec,
		(void *)ITIMER_EV_EXEC, EVENTHANDLER_PRI_ANY);
}

int
register_posix_clock(int clockid, struct kclock *clk)
{
	if ((unsigned)clockid >= MAX_CLOCKS) {
		printf("%s: invalid clockid\n", __func__);
		return (0);
	}
	posix_clocks[clockid] = *clk;
	return (1);
}

static int
itimer_init(void *mem, int size, int flags)
{
	struct itimer *it;

	it = (struct itimer *)mem;
	mtx_init(&it->it_mtx, "itimer lock", NULL, MTX_DEF);
	return (0);
}

static void
itimer_fini(void *mem, int size)
{
	struct itimer *it;

	it = (struct itimer *)mem;
	mtx_destroy(&it->it_mtx);
}

static void
itimer_enter(struct itimer *it)
{

	mtx_assert(&it->it_mtx, MA_OWNED);
	it->it_usecount++;
}

static void
itimer_leave(struct itimer *it)
{

	mtx_assert(&it->it_mtx, MA_OWNED);
	KASSERT(it->it_usecount > 0, ("invalid it_usecount"));

	if (--it->it_usecount == 0 && (it->it_flags & ITF_WANTED) != 0)
		wakeup(it);
}

int
convert_sigevent(const struct sigevent_native *sig_n, ksigevent_t *sig)
{

	sig->sigev_notify = sig_n->sigev_notify;
	switch (sig->sigev_notify) {
	case SIGEV_NONE:
		break;
	case SIGEV_THREAD_ID:
		sig->sigev_notify_thread_id = sig_n->sigev_notify_thread_id;
		/* FALLTHROUGH */
	case SIGEV_SIGNAL:
		sig->sigev_signo = sig_n->sigev_signo;
		sig->sigev_value.sival_ptr_native =
		    sig_n->sigev_value.sival_ptr_native;
		break;
	case SIGEV_KEVENT:
		sig->sigev_notify_kqueue = sig_n->sigev_notify_kqueue;
		sig->sigev_notify_kevent_flags =
		    sig_n->sigev_notify_kevent_flags;
		sig->sigev_value.sival_ptr_native =
		    sig_n->sigev_value.sival_ptr_native;
		break;
	default:
		return (EINVAL);
	}
	return (0);
}

#ifndef _SYS_SYSPROTO_H_
struct ktimer_create_args {
	clockid_t clock_id;
	struct sigevent_native * evp;
	int * timerid;
};
#endif
int
sys_ktimer_create(struct thread *td, struct ktimer_create_args *uap)
{
	struct sigevent_native ev_n;
	ksigevent_t *evp, ev;
	int id;
	int error;

	if (uap->evp == NULL) {
		evp = NULL;
	} else {
		error = copyin(__USER_CAP_OBJ(uap->evp), &ev_n, sizeof(ev_n));
		if (error != 0)
			return (error);
		convert_sigevent(&ev_n, &ev);
		evp = &ev;
	}
	error = kern_ktimer_create(td, uap->clock_id, evp, &id, -1);
	if (error == 0) {
		error = copyout(&id, __USER_CAP_OBJ(uap->timerid), sizeof(int));
		if (error != 0)
			kern_ktimer_delete(td, id);
	}
	return (error);
}

int
kern_ktimer_create(struct thread *td, clockid_t clock_id, ksigevent_t *evp,
    int *timerid, int preset_id)
{
	struct proc *p = td->td_proc;
	struct itimer *it;
	int id;
	int error;

	if (clock_id < 0 || clock_id >= MAX_CLOCKS)
		return (EINVAL);

	if (posix_clocks[clock_id].timer_create == NULL)
		return (EINVAL);

	if (evp != NULL) {
		if (evp->sigev_notify != SIGEV_NONE &&
		    evp->sigev_notify != SIGEV_SIGNAL &&
		    evp->sigev_notify != SIGEV_THREAD_ID)
			return (EINVAL);
		if ((evp->sigev_notify == SIGEV_SIGNAL ||
		     evp->sigev_notify == SIGEV_THREAD_ID) &&
			!_SIG_VALID(evp->sigev_signo))
			return (EINVAL);
	}
	
	if (p->p_itimers == NULL)
		itimers_alloc(p);
	
	it = uma_zalloc(itimer_zone, M_WAITOK);
	it->it_flags = 0;
	it->it_usecount = 0;
	it->it_active = 0;
	timespecclear(&it->it_time.it_value);
	timespecclear(&it->it_time.it_interval);
	it->it_overrun = 0;
	it->it_overrun_last = 0;
	it->it_clockid = clock_id;
	it->it_timerid = -1;
	it->it_proc = p;
	ksiginfo_init(&it->it_ksi);
	it->it_ksi.ksi_flags |= KSI_INS | KSI_EXT;
	error = CLOCK_CALL(clock_id, timer_create, (it));
	if (error != 0)
		goto out;

	PROC_LOCK(p);
	if (preset_id != -1) {
		KASSERT(preset_id >= 0 && preset_id < 3, ("invalid preset_id"));
		id = preset_id;
		if (p->p_itimers->its_timers[id] != NULL) {
			PROC_UNLOCK(p);
			error = 0;
			goto out;
		}
	} else {
		/*
		 * Find a free timer slot, skipping those reserved
		 * for setitimer().
		 */
		for (id = 3; id < TIMER_MAX; id++)
			if (p->p_itimers->its_timers[id] == NULL)
				break;
		if (id == TIMER_MAX) {
			PROC_UNLOCK(p);
			error = EAGAIN;
			goto out;
		}
	}
	it->it_timerid = id;
	p->p_itimers->its_timers[id] = it;
	if (evp != NULL)
		it->it_sigev = *evp;
	else {
		it->it_sigev.sigev_notify = SIGEV_SIGNAL;
		switch (clock_id) {
		default:
		case CLOCK_REALTIME:
			it->it_sigev.sigev_signo = SIGALRM;
			break;
		case CLOCK_VIRTUAL:
 			it->it_sigev.sigev_signo = SIGVTALRM;
			break;
		case CLOCK_PROF:
			it->it_sigev.sigev_signo = SIGPROF;
			break;
		}
		memset(&it->it_sigev.sigev_value, 0,
		    sizeof(it->it_sigev.sigev_value));
		it->it_sigev.sigev_value.sival_int = id;
	}

	if (it->it_sigev.sigev_notify == SIGEV_SIGNAL ||
	    it->it_sigev.sigev_notify == SIGEV_THREAD_ID) {
		it->it_ksi.ksi_signo = it->it_sigev.sigev_signo;
		it->it_ksi.ksi_code = SI_TIMER;
		CTASSERT(sizeof(it->it_ksi.ksi_value) == sizeof(it->it_sigev.sigev_value));
		memcpy(&it->it_ksi.ksi_value, &it->it_sigev.sigev_value,
		    sizeof(it->it_ksi.ksi_value));
		it->it_ksi.ksi_timerid = id;
	}
	PROC_UNLOCK(p);
	*timerid = id;
	return (0);

out:
	ITIMER_LOCK(it);
	CLOCK_CALL(it->it_clockid, timer_delete, (it));
	ITIMER_UNLOCK(it);
	uma_zfree(itimer_zone, it);
	return (error);
}

#ifndef _SYS_SYSPROTO_H_
struct ktimer_delete_args {
	int timerid;
};
#endif
int
sys_ktimer_delete(struct thread *td, struct ktimer_delete_args *uap)
{

	return (kern_ktimer_delete(td, uap->timerid));
}

static struct itimer *
itimer_find(struct proc *p, int timerid)
{
	struct itimer *it;

	PROC_LOCK_ASSERT(p, MA_OWNED);
	if ((p->p_itimers == NULL) ||
	    (timerid < 0) || (timerid >= TIMER_MAX) ||
	    (it = p->p_itimers->its_timers[timerid]) == NULL) {
		return (NULL);
	}
	ITIMER_LOCK(it);
	if ((it->it_flags & ITF_DELETING) != 0) {
		ITIMER_UNLOCK(it);
		it = NULL;
	}
	return (it);
}

int
kern_ktimer_delete(struct thread *td, int timerid)
{
	struct proc *p = td->td_proc;
	struct itimer *it;

	PROC_LOCK(p);
	it = itimer_find(p, timerid);
	if (it == NULL) {
		PROC_UNLOCK(p);
		return (EINVAL);
	}
	PROC_UNLOCK(p);

	it->it_flags |= ITF_DELETING;
	while (it->it_usecount > 0) {
		it->it_flags |= ITF_WANTED;
		msleep(it, &it->it_mtx, PPAUSE, "itimer", 0);
	}
	it->it_flags &= ~ITF_WANTED;
	CLOCK_CALL(it->it_clockid, timer_delete, (it));
	ITIMER_UNLOCK(it);

	PROC_LOCK(p);
	if (KSI_ONQ(&it->it_ksi))
		sigqueue_take(&it->it_ksi);
	p->p_itimers->its_timers[timerid] = NULL;
	PROC_UNLOCK(p);
	uma_zfree(itimer_zone, it);
	return (0);
}

#ifndef _SYS_SYSPROTO_H_
struct ktimer_settime_args {
	int timerid;
	int flags;
	const struct itimerspec * value;
	struct itimerspec * ovalue;
};
#endif
int
sys_ktimer_settime(struct thread *td, struct ktimer_settime_args *uap)
{
	struct itimerspec val, oval, *ovalp;
	int error;

	error = copyin(__USER_CAP_OBJ(uap->value), &val, sizeof(val));
	if (error != 0)
		return (error);
	ovalp = uap->ovalue != NULL ? &oval : NULL;
	error = kern_ktimer_settime(td, uap->timerid, uap->flags, &val, ovalp);
	if (error == 0 && uap->ovalue != NULL)
		error = copyout(ovalp, __USER_CAP_OBJ(uap->ovalue),
		    sizeof(*ovalp));
	return (error);
}

int
kern_ktimer_settime(struct thread *td, int timer_id, int flags,
    struct itimerspec *val, struct itimerspec *oval)
{
	struct proc *p;
	struct itimer *it;
	int error;

	p = td->td_proc;
	PROC_LOCK(p);
	if (timer_id < 3 || (it = itimer_find(p, timer_id)) == NULL) {
		PROC_UNLOCK(p);
		error = EINVAL;
	} else {
		PROC_UNLOCK(p);
		itimer_enter(it);
		error = CLOCK_CALL(it->it_clockid, timer_settime, (it,
		    flags, val, oval));
		itimer_leave(it);
		ITIMER_UNLOCK(it);
	}
	return (error);
}

#ifndef _SYS_SYSPROTO_H_
struct ktimer_gettime_args {
	int timerid;
	struct itimerspec * value;
};
#endif
int
sys_ktimer_gettime(struct thread *td, struct ktimer_gettime_args *uap)
{
	struct itimerspec val;
	int error;

	error = kern_ktimer_gettime(td, uap->timerid, &val);
	if (error == 0)
		error = copyout(&val, __USER_CAP_OBJ(uap->value), sizeof(val));
	return (error);
}

int
kern_ktimer_gettime(struct thread *td, int timer_id, struct itimerspec *val)
{
	struct proc *p;
	struct itimer *it;
	int error;

	p = td->td_proc;
	PROC_LOCK(p);
	if (timer_id < 3 || (it = itimer_find(p, timer_id)) == NULL) {
		PROC_UNLOCK(p);
		error = EINVAL;
	} else {
		PROC_UNLOCK(p);
		itimer_enter(it);
		error = CLOCK_CALL(it->it_clockid, timer_gettime, (it, val));
		itimer_leave(it);
		ITIMER_UNLOCK(it);
	}
	return (error);
}

#ifndef _SYS_SYSPROTO_H_
struct timer_getoverrun_args {
	int timerid;
};
#endif
int
sys_ktimer_getoverrun(struct thread *td, struct ktimer_getoverrun_args *uap)
{

	return (kern_ktimer_getoverrun(td, uap->timerid));
}

int
kern_ktimer_getoverrun(struct thread *td, int timer_id)
{
	struct proc *p = td->td_proc;
	struct itimer *it;
	int error ;

	PROC_LOCK(p);
	if (timer_id < 3 ||
	    (it = itimer_find(p, timer_id)) == NULL) {
		PROC_UNLOCK(p);
		error = EINVAL;
	} else {
		td->td_retval[0] = it->it_overrun_last;
		ITIMER_UNLOCK(it);
		PROC_UNLOCK(p);
		error = 0;
	}
	return (error);
}

static int
realtimer_create(struct itimer *it)
{
	callout_init_mtx(&it->it_callout, &it->it_mtx, 0);
	return (0);
}

static int
realtimer_delete(struct itimer *it)
{
	mtx_assert(&it->it_mtx, MA_OWNED);
	
	/*
	 * clear timer's value and interval to tell realtimer_expire
	 * to not rearm the timer.
	 */
	timespecclear(&it->it_time.it_value);
	timespecclear(&it->it_time.it_interval);
	ITIMER_UNLOCK(it);
	callout_drain(&it->it_callout);
	ITIMER_LOCK(it);
	return (0);
}

static int
realtimer_gettime(struct itimer *it, struct itimerspec *ovalue)
{
	struct timespec cts;

	mtx_assert(&it->it_mtx, MA_OWNED);

	realtimer_clocktime(it->it_clockid, &cts);
	*ovalue = it->it_time;
	if (ovalue->it_value.tv_sec != 0 || ovalue->it_value.tv_nsec != 0) {
		timespecsub(&ovalue->it_value, &cts, &ovalue->it_value);
		if (ovalue->it_value.tv_sec < 0 ||
		    (ovalue->it_value.tv_sec == 0 &&
		     ovalue->it_value.tv_nsec == 0)) {
			ovalue->it_value.tv_sec  = 0;
			ovalue->it_value.tv_nsec = 1;
		}
	}
	return (0);
}

static int
realtimer_settime(struct itimer *it, int flags,
	struct itimerspec *value, struct itimerspec *ovalue)
{
	struct timespec cts, ts;
	struct timeval tv;
	struct itimerspec val;

	mtx_assert(&it->it_mtx, MA_OWNED);

	val = *value;
	if (itimespecfix(&val.it_value))
		return (EINVAL);

	if (timespecisset(&val.it_value)) {
		if (itimespecfix(&val.it_interval))
			return (EINVAL);
	} else {
		timespecclear(&val.it_interval);
	}
	
	if (ovalue != NULL)
		realtimer_gettime(it, ovalue);

	it->it_time = val;
	if (timespecisset(&val.it_value)) {
		realtimer_clocktime(it->it_clockid, &cts);
		ts = val.it_value;
		if ((flags & TIMER_ABSTIME) == 0) {
			/* Convert to absolute time. */
			timespecadd(&it->it_time.it_value, &cts,
				&it->it_time.it_value);
		} else {
			timespecsub(&ts, &cts, &ts);
			/*
			 * We don't care if ts is negative, tztohz will
			 * fix it.
			 */
		}
		TIMESPEC_TO_TIMEVAL(&tv, &ts);
		callout_reset(&it->it_callout, tvtohz(&tv),
			realtimer_expire, it);
	} else {
		callout_stop(&it->it_callout);
	}

	return (0);
}

static void
realtimer_clocktime(clockid_t id, struct timespec *ts)
{
	if (id == CLOCK_REALTIME)
		getnanotime(ts);
	else	/* CLOCK_MONOTONIC */
		getnanouptime(ts);
}

int
itimer_accept(struct proc *p, int timerid, ksiginfo_t *ksi)
{
	struct itimer *it;

	PROC_LOCK_ASSERT(p, MA_OWNED);
	it = itimer_find(p, timerid);
	if (it != NULL) {
		ksi->ksi_overrun = it->it_overrun;
		it->it_overrun_last = it->it_overrun;
		it->it_overrun = 0;
		ITIMER_UNLOCK(it);
		return (0);
	}
	return (EINVAL);
}

int
itimespecfix(struct timespec *ts)
{

	if (ts->tv_sec < 0 || ts->tv_nsec < 0 || ts->tv_nsec >= 1000000000)
		return (EINVAL);
	if (ts->tv_sec == 0 && ts->tv_nsec != 0 && ts->tv_nsec < tick * 1000)
		ts->tv_nsec = tick * 1000;
	return (0);
}

/* Timeout callback for realtime timer */
static void
realtimer_expire(void *arg)
{
	struct timespec cts, ts;
	struct timeval tv;
	struct itimer *it;

	it = (struct itimer *)arg;

	realtimer_clocktime(it->it_clockid, &cts);
	/* Only fire if time is reached. */
	if (timespeccmp(&cts, &it->it_time.it_value, >=)) {
		if (timespecisset(&it->it_time.it_interval)) {
			timespecadd(&it->it_time.it_value,
				    &it->it_time.it_interval,
				    &it->it_time.it_value);
			while (timespeccmp(&cts, &it->it_time.it_value, >=)) {
				if (it->it_overrun < INT_MAX)
					it->it_overrun++;
				else
					it->it_ksi.ksi_errno = ERANGE;
				timespecadd(&it->it_time.it_value,
					    &it->it_time.it_interval,
					    &it->it_time.it_value);
			}
		} else {
			/* single shot timer ? */
			timespecclear(&it->it_time.it_value);
		}
		if (timespecisset(&it->it_time.it_value)) {
			timespecsub(&it->it_time.it_value, &cts, &ts);
			TIMESPEC_TO_TIMEVAL(&tv, &ts);
			callout_reset(&it->it_callout, tvtohz(&tv),
				 realtimer_expire, it);
		}
		itimer_enter(it);
		ITIMER_UNLOCK(it);
		itimer_fire(it);
		ITIMER_LOCK(it);
		itimer_leave(it);
	} else if (timespecisset(&it->it_time.it_value)) {
		ts = it->it_time.it_value;
		timespecsub(&ts, &cts, &ts);
		TIMESPEC_TO_TIMEVAL(&tv, &ts);
		callout_reset(&it->it_callout, tvtohz(&tv), realtimer_expire,
 			it);
	}
}

void
itimer_fire(struct itimer *it)
{
	struct proc *p = it->it_proc;
	struct thread *td;

	if (it->it_sigev.sigev_notify == SIGEV_SIGNAL ||
	    it->it_sigev.sigev_notify == SIGEV_THREAD_ID) {
		if (sigev_findtd(p, &it->it_sigev, &td) != 0) {
			ITIMER_LOCK(it);
			timespecclear(&it->it_time.it_value);
			timespecclear(&it->it_time.it_interval);
			callout_stop(&it->it_callout);
			ITIMER_UNLOCK(it);
			return;
		}
		if (!KSI_ONQ(&it->it_ksi)) {
			it->it_ksi.ksi_errno = 0;
			ksiginfo_set_sigev(&it->it_ksi, &it->it_sigev);
			tdsendsignal(p, td, it->it_ksi.ksi_signo, &it->it_ksi);
		} else {
			if (it->it_overrun < INT_MAX)
				it->it_overrun++;
			else
				it->it_ksi.ksi_errno = ERANGE;
		}
		PROC_UNLOCK(p);
	}
}

static void
itimers_alloc(struct proc *p)
{
	struct itimers *its;
	int i;

	its = malloc(sizeof (struct itimers), M_SUBPROC, M_WAITOK | M_ZERO);
	LIST_INIT(&its->its_virtual);
	LIST_INIT(&its->its_prof);
	TAILQ_INIT(&its->its_worklist);
	for (i = 0; i < TIMER_MAX; i++)
		its->its_timers[i] = NULL;
	PROC_LOCK(p);
	if (p->p_itimers == NULL) {
		p->p_itimers = its;
		PROC_UNLOCK(p);
	}
	else {
		PROC_UNLOCK(p);
		free(its, M_SUBPROC);
	}
}

static void
itimers_event_hook_exec(void *arg, struct proc *p, struct image_params *imgp __unused)
{
	itimers_event_hook_exit(arg, p);
}

/* Clean up timers when some process events are being triggered. */
static void
itimers_event_hook_exit(void *arg, struct proc *p)
{
	struct itimers *its;
	struct itimer *it;
	int event = (int)(intptr_t)arg;
	int i;

	if (p->p_itimers != NULL) {
		its = p->p_itimers;
		for (i = 0; i < MAX_CLOCKS; ++i) {
			if (posix_clocks[i].event_hook != NULL)
				CLOCK_CALL(i, event_hook, (p, i, event));
		}
		/*
		 * According to susv3, XSI interval timers should be inherited
		 * by new image.
		 */
		if (event == ITIMER_EV_EXEC)
			i = 3;
		else if (event == ITIMER_EV_EXIT)
			i = 0;
		else
			panic("unhandled event");
		for (; i < TIMER_MAX; ++i) {
			if ((it = its->its_timers[i]) != NULL)
				kern_ktimer_delete(curthread, i);
		}
		if (its->its_timers[0] == NULL &&
		    its->its_timers[1] == NULL &&
		    its->its_timers[2] == NULL) {
			free(its, M_SUBPROC);
			p->p_itimers = NULL;
		}
	}
}
// CHERI CHANGES START
// {
//   "updated": 20181114,
//   "target_type": "kernel",
//   "changes": [
//     "kernel_sig_types",
//     "user_capabilities"
//   ]
// }
// CHERI CHANGES END<|MERGE_RESOLUTION|>--- conflicted
+++ resolved
@@ -669,17 +669,10 @@
 		microtime(&atv);
 		error = copyout(&atv, tp, sizeof (atv));
 	}
-<<<<<<< HEAD
 	if (error == 0 && tzp != NULL) {
-		rtz.tz_minuteswest = tz_minuteswest;
-		rtz.tz_dsttime = tz_dsttime;
-		error = copyout(&rtz, tzp, sizeof (rtz));
-=======
-	if (error == 0 && uap->tzp != NULL) {
 		rtz.tz_minuteswest = 0;
 		rtz.tz_dsttime = 0;
-		error = copyout(&rtz, uap->tzp, sizeof (rtz));
->>>>>>> 74f07221
+		error = copyout(&rtz, tzp, sizeof (rtz));
 	}
 	return (error);
 }
