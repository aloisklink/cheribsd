--- conflicted
+++ resolved
@@ -285,12 +285,6 @@
 		tty_unlock(tp);
 		return (0);
 	case FIODGNAME:
-<<<<<<< HEAD
-#ifdef COMPAT_FREEBSD64
-	case FIODGNAME_64:
-#endif
-=======
->>>>>>> 46b172b1
 #ifdef COMPAT_FREEBSD32
 	case FIODGNAME_32:
 #endif
