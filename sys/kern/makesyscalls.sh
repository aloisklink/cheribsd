--- conflicted
+++ resolved
@@ -61,15 +61,9 @@
 
 capabilities_conf="capabilities.conf"
 
-<<<<<<< HEAD
-trap "rm $sysaue $sysdcl $syscompat $syscompatdcl $syscompat4 $syscompat4dcl $syscompat6 $syscompat6dcl $syscompat7 $syscompat7dcl $syscompat10 $syscompat10dcl $syscompat11 $syscompat11dcl $sysent $sysinc $sysarg $sysprotoend $systracetmp $systraceret $sysstubfwd $sysstubstubs" 0
-
-touch $sysaue $sysdcl $syscompat $syscompatdcl $syscompat4 $syscompat4dcl $syscompat6 $syscompat6dcl $syscompat7 $syscompat7dcl $syscompat10 $syscompat10dcl $syscompat11 $syscompat11dcl $sysent $sysinc $sysarg $sysprotoend $systracetmp $systraceret $sysstubfwd $sysstubstubs
-=======
-trap "rm $sysaue $sysdcl $syscompat $syscompatdcl $syscompat4 $syscompat4dcl $syscompat6 $syscompat6dcl $syscompat7 $syscompat7dcl $syscompat10 $syscompat10dcl $syscompat11 $syscompat11dcl $syscompat12 $syscompat12dcl $sysent $sysinc $sysarg $sysprotoend $systracetmp $systraceret" 0
-
-touch $sysaue $sysdcl $syscompat $syscompatdcl $syscompat4 $syscompat4dcl $syscompat6 $syscompat6dcl $syscompat7 $syscompat7dcl $syscompat10 $syscompat10dcl $syscompat11 $syscompat11dcl $syscompat12 $syscompat12dcl $sysent $sysinc $sysarg $sysprotoend $systracetmp $systraceret
->>>>>>> 12110b80
+trap "rm $sysaue $sysdcl $syscompat $syscompatdcl $syscompat4 $syscompat4dcl $syscompat6 $syscompat6dcl $syscompat7 $syscompat7dcl $syscompat10 $syscompat10dcl $syscompat11 $syscompat11dcl $syscompat12 $syscompat12dcl $sysent $sysinc $sysarg $sysprotoend $systracetmp $systraceret $sysstubfwd $sysstubstubs" 0
+
+touch $sysaue $sysdcl $syscompat $syscompatdcl $syscompat4 $syscompat4dcl $syscompat6 $syscompat6dcl $syscompat7 $syscompat7dcl $syscompat10 $syscompat10dcl $syscompat11 $syscompat11dcl $syscompat12 $syscompat12dcl $sysent $sysinc $sysarg $sysprotoend $systracetmp $systraceret $sysstubfwd $sysstubstubs
 
 case $# in
     0)	echo "usage: $0 input-file <config-file>" 1>&2
@@ -527,13 +521,9 @@
 			if (flag("COMPAT10"))
 				argprefix = "freebsd10_"
 			if (flag("COMPAT11"))
-<<<<<<< HEAD
 				argprefix = "freebsd11_"
-=======
-				argalias = "freebsd11_" argalias
 			if (flag("COMPAT12"))
-				argalias = "freebsd12_" argalias
->>>>>>> 12110b80
+				argprefix = "freebsd12_"
 		}
 		f++
 
@@ -935,13 +925,9 @@
 		next
 	}
 	type("COMPAT") || type("COMPAT4") || type("COMPAT6") || \
-<<<<<<< HEAD
-	    type("COMPAT7") || type("COMPAT10") || type("COMPAT11") {
-		is_obsol = 0
-=======
 	    type("COMPAT7") || type("COMPAT10") || type("COMPAT11") || \
 	    type("COMPAT12") {
->>>>>>> 12110b80
+		is_obsol = 0
 		if (flag("COMPAT")) {
 			if (mincompat >= 4)
 				is_obsol = 1
