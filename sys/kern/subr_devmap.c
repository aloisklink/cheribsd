/*-
 * Copyright (c) 2013 Ian Lepore <ian@freebsd.org>
 * All rights reserved.
 *
 * Redistribution and use in source and binary forms, with or without
 * modification, are permitted provided that the following conditions
 * are met:
 * 1. Redistributions of source code must retain the above copyright
 *    notice, this list of conditions and the following disclaimer.
 * 2. Redistributions in binary form must reproduce the above copyright
 *    notice, this list of conditions and the following disclaimer in the
 *    documentation and/or other materials provided with the distribution.
 *
 * THIS SOFTWARE IS PROVIDED BY THE AUTHOR AND CONTRIBUTORS ``AS IS'' AND
 * ANY EXPRESS OR IMPLIED WARRANTIES, INCLUDING, BUT NOT LIMITED TO, THE
 * IMPLIED WARRANTIES OF MERCHANTABILITY AND FITNESS FOR A PARTICULAR PURPOSE
 * ARE DISCLAIMED.  IN NO EVENT SHALL THE AUTHOR OR CONTRIBUTORS BE LIABLE
 * FOR ANY DIRECT, INDIRECT, INCIDENTAL, SPECIAL, EXEMPLARY, OR CONSEQUENTIAL
 * DAMAGES (INCLUDING, BUT NOT LIMITED TO, PROCUREMENT OF SUBSTITUTE GOODS
 * OR SERVICES; LOSS OF USE, DATA, OR PROFITS; OR BUSINESS INTERRUPTION)
 * HOWEVER CAUSED AND ON ANY THEORY OF LIABILITY, WHETHER IN CONTRACT, STRICT
 * LIABILITY, OR TORT (INCLUDING NEGLIGENCE OR OTHERWISE) ARISING IN ANY WAY
 * OUT OF THE USE OF THIS SOFTWARE, EVEN IF ADVISED OF THE POSSIBILITY OF
 * SUCH DAMAGE.
 */

#include <sys/cdefs.h>
__FBSDID("$FreeBSD$");

/* Routines for mapping device memory. */

#include "opt_ddb.h"

#include <sys/param.h>
#include <sys/systm.h>
#include <sys/devmap.h>
#include <vm/vm.h>
#include <vm/vm_extern.h>
#include <vm/pmap.h>
#include <machine/vmparam.h>

#ifdef __CHERI_PURE_CAPABILITY__
#include <cheri/cheric.h>
#endif

static const struct devmap_entry *devmap_table;
static boolean_t devmap_bootstrap_done = false;

/*
 * The allocated-kva (akva) devmap table and metadata.  Platforms can call
 * devmap_add_entry() to add static device mappings to this table using
 * automatically allocated virtual addresses carved out of the top of kva space.
 * Allocation begins immediately below the max kernel virtual address.
 */
#define	AKVA_DEVMAP_MAX_ENTRIES	32
static struct devmap_entry	akva_devmap_entries[AKVA_DEVMAP_MAX_ENTRIES];
static u_int			akva_devmap_idx;
static vm_offset_t		akva_devmap_vaddr = DEVMAP_MAX_VADDR;

#if defined(__aarch64__) || defined(__riscv)
extern int early_boot;
#endif
#ifdef __CHERI_PURE_CAPABILITY__
static void * __capability devmap_capability;
#endif

/*
 * Print the contents of the static mapping table using the provided printf-like
 * output function (which will be either printf or db_printf).
 */
static void
devmap_dump_table(int (*prfunc)(const char *, ...))
{
	const struct devmap_entry *pd;

	if (devmap_table == NULL || devmap_table[0].pd_size == 0) {
		prfunc("No static device mappings.\n");
		return;
	}

	prfunc("Static device mappings:\n");
	for (pd = devmap_table; pd->pd_size != 0; ++pd) {
		prfunc("  0x%08jx - 0x%08jx mapped at VA 0x%08jx\n",
		    pd->pd_pa, pd->pd_pa + pd->pd_size - 1, pd->pd_va);
	}
}

/*
 * Print the contents of the static mapping table.  Used for bootverbose.
 */
void
devmap_print_table()
{
	devmap_dump_table(printf);
}

/*
 * Return the "last" kva address used by the registered devmap table.  It's
 * actually the lowest address used by the static mappings, i.e., the address of
 * the first unusable byte of KVA.
 */
vm_offset_t
devmap_lastaddr()
{
	const struct devmap_entry *pd;
	vm_offset_t lowaddr;

	if (akva_devmap_idx > 0)
		return (akva_devmap_vaddr);

	lowaddr = DEVMAP_MAX_VADDR;
	for (pd = devmap_table; pd != NULL && pd->pd_size != 0; ++pd) {
		if (lowaddr > pd->pd_va)
			lowaddr = pd->pd_va;
	}

	return (lowaddr);
}

/*
 * Add an entry to the internal "akva" static devmap table using the given
 * physical address and size and a virtual address allocated from the top of
 * kva.  This automatically registers the akva table on the first call, so all a
 * platform has to do is call this routine to install as many mappings as it
 * needs and when the platform-specific init function calls devmap_bootstrap()
 * it will pick up all the entries in the akva table automatically.
 */
void
devmap_add_entry(vm_paddr_t pa, vm_size_t sz)
{
	struct devmap_entry *m;

	if (devmap_bootstrap_done)
		panic("devmap_add_entry() after devmap_bootstrap()");

	if (akva_devmap_idx == (AKVA_DEVMAP_MAX_ENTRIES - 1))
		panic("AKVA_DEVMAP_MAX_ENTRIES is too small");

	if (akva_devmap_idx == 0)
		devmap_register_table(akva_devmap_entries);

	 /* Allocate virtual address space from the top of kva downwards. */
#ifdef __arm__
	/*
	 * If the range being mapped is aligned and sized to 1MB boundaries then
	 * also align the virtual address to the next-lower 1MB boundary so that
	 * we end with a nice efficient section mapping.
	 */
	if ((pa & 0x000fffff) == 0 && (sz & 0x000fffff) == 0) {
		akva_devmap_vaddr = trunc_1mpage(akva_devmap_vaddr - sz);
	} else
#endif
	{
		akva_devmap_vaddr = trunc_page(akva_devmap_vaddr - sz);
	}
	m = &akva_devmap_entries[akva_devmap_idx++];
	m->pd_va    = akva_devmap_vaddr;
	m->pd_pa    = pa;
	m->pd_size  = sz;
}

/*
 * Register the given table as the one to use in devmap_bootstrap().
 */
void
devmap_register_table(const struct devmap_entry *table)
{

	devmap_table = table;
}

/*
 * Map all of the static regions in the devmap table, and remember the devmap
 * table so the mapdev, ptov, and vtop functions can do lookups later.
 *
 * If a non-NULL table pointer is given it is used unconditionally, otherwise
 * the previously-registered table is used.  This smooths transition from legacy
 * code that fills in a local table then calls this function passing that table,
 * and newer code that uses devmap_register_table() in platform-specific
 * code, then lets the common platform-specific init function call this function
 * with a NULL pointer.
 */
void
devmap_bootstrap(vm_offset_t l1pt, const struct devmap_entry *table)
{
	const struct devmap_entry *pd;

	devmap_bootstrap_done = true;

	/*
	 * If given a table pointer, use it.  Otherwise, if a table was
	 * previously registered, use it.  Otherwise, no work to do.
	 */
	if (table != NULL)
		devmap_table = table;
	else if (devmap_table == NULL)
		return;

	for (pd = devmap_table; pd->pd_size != 0; ++pd) {
#if defined(__arm__)
#if __ARM_ARCH >= 6
		pmap_preboot_map_attr(pd->pd_pa, pd->pd_va, pd->pd_size,
		    VM_PROT_READ | VM_PROT_WRITE, VM_MEMATTR_DEVICE);
#else
		pmap_map_chunk(l1pt, pd->pd_va, pd->pd_pa, pd->pd_size,
		    VM_PROT_READ | VM_PROT_WRITE, PTE_DEVICE);
#endif
#elif defined(__aarch64__) || defined(__riscv)
		pmap_kenter_device(pd->pd_va, pd->pd_size, pd->pd_pa);
#endif
	}
}

/*
 * Look up the given physical address in the static mapping data and return the
 * corresponding virtual address, or NULL if not found.
 */
void *
devmap_ptov(vm_paddr_t pa, vm_size_t size)
{
	const struct devmap_entry *pd;

	if (devmap_table == NULL)
		return (NULL);

	for (pd = devmap_table; pd->pd_size != 0; ++pd) {
		if (pa >= pd->pd_pa && pa + size <= pd->pd_pa + pd->pd_size)
#ifdef __CHERI_PURE_CAPABILITY__
			return (cheri_setbounds(cheri_setaddress(
			    devmap_capability, pd->pd_va + (pa - pd->pd_pa)),
			    size));
#else
			return ((void *)(pd->pd_va + (pa - pd->pd_pa)));
#endif
	}

	return (NULL);
}

/*
 * Look up the given virtual address in the static mapping data and return the
 * corresponding physical address, or DEVMAP_PADDR_NOTFOUND if not found.
 */
vm_paddr_t
devmap_vtop(vm_pointer_t va, vm_size_t size)
{
	const struct devmap_entry *pd;

	if (devmap_table == NULL)
		return (DEVMAP_PADDR_NOTFOUND);

	for (pd = devmap_table; pd->pd_size != 0; ++pd) {
		if (va >= pd->pd_va && va + size <= pd->pd_va + pd->pd_size)
			return ((vm_paddr_t)(pd->pd_pa + (va - pd->pd_va)));
	}

	return (DEVMAP_PADDR_NOTFOUND);
}

/*
 * Map a set of physical memory pages into the kernel virtual address space.
 * Return a pointer to where it is mapped.
 *
 * This uses a pre-established static mapping if one exists for the requested
 * range, otherwise it allocates kva space and maps the physical pages into it.
 *
 * This routine is intended to be used for mapping device memory, NOT real
 * memory; the mapping type is inherently VM_MEMATTR_DEVICE in
 * pmap_kenter_device().
 */
void *
pmap_mapdev(vm_offset_t pa, vm_size_t size)
{
	vm_pointer_t va;
	vm_offset_t offset;
	void * rva;

	/* First look in the static mapping table. */
	if ((rva = devmap_ptov(pa, size)) != NULL)
		return (rva);

	offset = pa & PAGE_MASK;
	pa = trunc_page(pa);
	size = round_page(size + offset);

#if defined(__aarch64__) || defined(__riscv)
	if (early_boot) {
#ifdef __CHERI_PURE_CAPABILITY__
#ifdef INVARIANTS
		vm_pointer_t oldva = akva_devmap_vaddr;
#endif
		akva_devmap_vaddr -= CHERI_REPRESENTABLE_LENGTH(size);
		akva_devmap_vaddr = CHERI_REPRESENTABLE_BASE(akva_devmap_vaddr,
		    size);
		akva_devmap_vaddr = trunc_page(akva_devmap_vaddr);
		va = (vm_pointer_t)cheri_setbounds(cheri_setaddress(
		    devmap_capability, akva_devmap_vaddr), size);
		KASSERT(va + cheri_getlen((void *)va) <= oldva,
		    ("%s: early devmap overlaps", __func__));
#else
		akva_devmap_vaddr = trunc_page(akva_devmap_vaddr - size);
		va = akva_devmap_vaddr;
<<<<<<< HEAD
#endif
		KASSERT(va >= VM_MAX_KERNEL_ADDRESS - L2_SIZE,
=======
		KASSERT(va >= VM_MAX_KERNEL_ADDRESS - PMAP_MAPDEV_EARLY_SIZE,
>>>>>>> 818390ce
		    ("Too many early devmap mappings"));
	} else
#endif
		va = kva_alloc(size);
	if (!va)
		panic("pmap_mapdev: Couldn't alloc kernel virtual memory");

	pmap_kenter_device((vm_offset_t)va, size, pa);

	return ((void *)(va + offset));
}

#if defined(__aarch64__)
void *
pmap_mapdev_attr(vm_offset_t pa, vm_size_t size, vm_memattr_t ma)
{
	vm_pointer_t va;
	void * rva;
	vm_offset_t offset;

	/* First look in the static mapping table. */
	if ((rva = devmap_ptov(pa, size)) != NULL)
		return (rva);

	offset = pa & PAGE_MASK;
	pa = trunc_page(pa);
	size = round_page(size + offset);

	if (early_boot) {
#ifdef __CHERI_PURE_CAPABILITY__
#ifdef INVARIANTS
		vm_pointer_t oldva = akva_devmap_vaddr;
#endif
		akva_devmap_vaddr -= CHERI_REPRESENTABLE_LENGTH(size);
		akva_devmap_vaddr = CHERI_REPRESENTABLE_BASE(akva_devmap_vaddr,
		    size);
		akva_devmap_vaddr = trunc_page(akva_devmap_vaddr);
		va = (vm_pointer_t)cheri_setbounds(cheri_setaddress(
		    devmap_capability, akva_devmap_vaddr), size);
		KASSERT(va + cheri_getlen((void *)va) <= oldva,
		    ("%s: early devmap overlaps", __func__));
#else
		akva_devmap_vaddr = trunc_page(akva_devmap_vaddr - size);
		va = akva_devmap_vaddr;
#endif
		KASSERT(va >= (VM_MAX_KERNEL_ADDRESS - (PMAP_MAPDEV_EARLY_SIZE)),
		    ("Too many early devmap mappings 2"));
	} else
		va = kva_alloc(size);
	if (!va)
		panic("pmap_mapdev: Couldn't alloc kernel virtual memory");

	pmap_kenter(va, size, pa, ma);

	return ((void *)(va + offset));
}
#endif

/*
 * Unmap device memory and free the kva space.
 */
void
pmap_unmapdev(vm_pointer_t va, vm_size_t size)
{
	vm_offset_t offset;

	/* Nothing to do if we find the mapping in the static table. */
	if (devmap_vtop(va, size) != DEVMAP_PADDR_NOTFOUND)
		return;

	offset = va & PAGE_MASK;
	va = trunc_page(va);
	size = round_page(size + offset);

	pmap_kremove_device(va, size);
	kva_free(va, size);
}

#ifdef __CHERI_PURE_CAPABILITY__
void
devmap_init_capability(void * __capability cap)
{
	devmap_capability = cap;

	/* XXX: Too early to panic? */
	KASSERT(cheri_gettop(cap) == DEVMAP_MAX_VADDR,
	    ("devmap capability end doesn't match DEVMAP_MAX_VADDR"));
}
#endif

#ifdef DDB
#include <ddb/ddb.h>

DB_SHOW_COMMAND(devmap, db_show_devmap)
{
	devmap_dump_table(db_printf);
}

#endif /* DDB */
// CHERI CHANGES START
// {
//   "updated": 20200804,
//   "target_type": "kernel",
//   "changes_purecap": [
//     "pointer_provenance",
//     "support",
//     "pointer_as_integer"
//   ]
// }
// CHERI CHANGES END<|MERGE_RESOLUTION|>--- conflicted
+++ resolved
@@ -300,12 +300,8 @@
 #else
 		akva_devmap_vaddr = trunc_page(akva_devmap_vaddr - size);
 		va = akva_devmap_vaddr;
-<<<<<<< HEAD
-#endif
-		KASSERT(va >= VM_MAX_KERNEL_ADDRESS - L2_SIZE,
-=======
+#endif
 		KASSERT(va >= VM_MAX_KERNEL_ADDRESS - PMAP_MAPDEV_EARLY_SIZE,
->>>>>>> 818390ce
 		    ("Too many early devmap mappings"));
 	} else
 #endif
