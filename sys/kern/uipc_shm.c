--- conflicted
+++ resolved
@@ -702,13 +702,8 @@
 }
 
 int
-<<<<<<< HEAD
 kern_shm_open(struct thread *td, const char * __capability userpath, int flags,
-    mode_t mode, struct filecaps *fcaps)
-=======
-kern_shm_open(struct thread *td, const char *userpath, int flags, mode_t mode,
-    struct filecaps *fcaps, int initial_seals)
->>>>>>> 48e2e866
+    mode_t mode, struct filecaps *fcaps, int initial_seals)
 {
 	struct filedesc *fdp;
 	struct shmfd *shmfd;
@@ -915,13 +910,8 @@
 sys_shm_open(struct thread *td, struct shm_open_args *uap)
 {
 
-<<<<<<< HEAD
 	return (kern_shm_open(td, __USER_CAP_STR(uap->path),
-	    uap->flags | O_CLOEXEC, uap->mode, NULL));
-=======
-	return (kern_shm_open(td, uap->path, uap->flags | O_CLOEXEC, uap->mode,
-	    NULL, F_SEAL_SEAL));
->>>>>>> 48e2e866
+	    uap->flags | O_CLOEXEC, uap->mode, NULL, F_SEAL_SEAL));
 }
 
 int
