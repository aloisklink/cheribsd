--- conflicted
+++ resolved
@@ -1438,18 +1438,11 @@
     vm_ooffset_t foff, struct thread *td)
 {
 	struct vmspace *vms;
-<<<<<<< HEAD
-	vm_offset_t align, mask, vaddr;
-	int docow, error, rv, try;
-	bool curmap;
-	vm_pointer_t reservation;
-=======
 	vm_pointer_t start;
         vm_offset_t align, mask, vaddr;
 	vm_offset_t reservation_id;
         int docow, error, rv, try;
 	bool curmap;
->>>>>>> acec23af
 	bool new_reservation;
 
 	if (shmfd->shm_lp_psind == 0)
@@ -1465,11 +1458,7 @@
 		return (EINVAL);
 
 	vaddr = (vm_offset_t)*addr;
-<<<<<<< HEAD
-	reservation = vaddr;
-=======
 	start = *addr;
->>>>>>> acec23af
 	size = CHERI_REPRESENTABLE_LENGTH(size);
 
 	vms = td->td_proc->p_vmspace;
@@ -1542,28 +1531,6 @@
 			goto fail1;
 		}
 
-<<<<<<< HEAD
-		reservation = vaddr;
-		rv = vm_map_reservation_create_locked(map, &reservation,
-		    size, max_prot);
-		if (rv != KERN_SUCCESS)
-			goto fail1;
-		rv = vm_map_insert(map, shmfd->shm_object, foff,
-		    reservation, reservation + size, prot, max_prot,
-		    docow, reservation);
-	} else {
-		/* MAP_FIXED */
-		if (new_reservation) {
-			rv = vm_map_reservation_create_locked(map, &reservation,
-			    size, max_prot);
-			if (rv != KERN_SUCCESS)
-				goto fail1;
-		}
-		rv = vm_map_fixed(map, shmfd->shm_object, foff, reservation,
-		    size, prot, max_prot, docow);
-		if (rv != KERN_SUCCESS && new_reservation)
-			vm_map_reservation_delete_locked(map, reservation);
-=======
 		start = vaddr;
 		rv = vm_map_reservation_create_locked(map, &start, size,
 		    max_prot);
@@ -1603,18 +1570,13 @@
 		    start + size, prot, max_prot, docow, reservation_id);
 		if (rv != KERN_SUCCESS && new_reservation)
 			vm_map_reservation_delete_locked(map, start);
->>>>>>> acec23af
 		if (rv == KERN_NO_SPACE && (flags & MAP_EXCL) != 0) {
 			error = ENOSPC;
 			goto fail;
 		}
 	}
 
-<<<<<<< HEAD
-	*addr = reservation;
-=======
 	*addr = start;
->>>>>>> acec23af
 fail1:
 	error = vm_mmap_to_errno(rv);
 fail:
