--- conflicted
+++ resolved
@@ -1142,17 +1142,6 @@
 	}
 	return (0);
 }
-<<<<<<< HEAD
-// CHERI CHANGES START
-// {
-//   "updated": 20181127,
-//   "target_type": "kernel",
-//   "changes": [
-//     "user_capabilities"
-//   ]
-// }
-// CHERI CHANGES END
-=======
 
 static int
 shm_fill_kinfo(struct file *fp, struct kinfo_file *kif,
@@ -1210,4 +1199,12 @@
     CTLFLAG_RD | CTLFLAG_MPSAFE | CTLTYPE_OPAQUE,
     NULL, 0, sysctl_posix_shm_list, "",
     "POSIX SHM list");
->>>>>>> 83a359ea
+// CHERI CHANGES START
+// {
+//   "updated": 20181127,
+//   "target_type": "kernel",
+//   "changes": [
+//     "user_capabilities"
+//   ]
+// }
+// CHERI CHANGES END