--- conflicted
+++ resolved
@@ -1326,21 +1326,10 @@
     CTLFLAG_RD | CTLFLAG_MPSAFE | CTLTYPE_OPAQUE,
     NULL, 0, sysctl_posix_shm_list, "",
     "POSIX SHM list");
-<<<<<<< HEAD
-// CHERI CHANGES START
-// {
-//   "updated": 20181127,
-//   "target_type": "kernel",
-//   "changes": [
-//     "user_capabilities"
-//   ]
-// }
-// CHERI CHANGES END
-=======
 
 int
-kern_shm_open2(struct thread *td, const char *path, int flags, mode_t mode,
-    int shmflags, const char *name __unused)
+kern_shm_open2(struct thread *td, const char * __capability path, int flags,
+    mode_t mode, int shmflags, const char * __capability name __unused)
 {
 	int initial_seals;
 
@@ -1367,7 +1356,15 @@
 sys_shm_open2(struct thread *td, struct shm_open2_args *uap)
 {
 
-	return (kern_shm_open2(td, uap->path, uap->flags, uap->mode,
-	    uap->shmflags, uap->name));
-}
->>>>>>> 61785cc3
+	return (kern_shm_open2(td, __USER_CAP_STR(uap->path), uap->flags,
+	    uap->mode, uap->shmflags, __USER_CAP_STR(uap->name)));
+}
+// CHERI CHANGES START
+// {
+//   "updated": 20191022,
+//   "target_type": "kernel",
+//   "changes": [
+//     "user_capabilities"
+//   ]
+// }
+// CHERI CHANGES END