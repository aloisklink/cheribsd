--- conflicted
+++ resolved
@@ -942,20 +942,14 @@
 	mtx_unlock(&shm_timestamp_lock);
 	vm_object_reference(shmfd->shm_object);
 
-<<<<<<< HEAD
+	if (writecnt)
+		vm_pager_update_writecount(shmfd->shm_object, 0, objsize);
 	error = vm_mmap_object(map, addr, max_addr, objsize, prot, maxprot,
 	    flags, shmfd->shm_object, foff, FALSE, td);
-	if (error != 0)
-=======
-	if (writecnt)
-		vm_pager_update_writecount(shmfd->shm_object, 0, objsize);
-	error = vm_mmap_object(map, addr, objsize, prot, maxprot, flags,
-	    shmfd->shm_object, foff, writecnt, td);
 	if (error != 0) {
 		if (writecnt)
 			vm_pager_release_writecount(shmfd->shm_object, 0,
 			    objsize);
->>>>>>> 033f9b41
 		vm_object_deallocate(shmfd->shm_object);
 	}
 	return (error);
