--- conflicted
+++ resolved
@@ -131,15 +131,10 @@
     void *rl_cookie);
 static int	shm_dotruncate_locked(struct shmfd *shmfd, off_t length,
     void *rl_cookie);
-<<<<<<< HEAD
 static int	shm_copyin_path(struct thread *td,
     const char * __capability userpath_in, char **path_out);
-=======
-static int	shm_copyin_path(struct thread *td, const char *userpath_in,
-    char **path_out);
 static int	shm_deallocate(struct shmfd *shmfd, off_t *offset,
     off_t *length, int flags);
->>>>>>> 454bc887
 
 static fo_rdwr_t	shm_read;
 static fo_rdwr_t	shm_write;
