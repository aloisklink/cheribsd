/*-
 * SPDX-License-Identifier: BSD-2-Clause-FreeBSD
 *
 * Copyright (c) 2006, 2011, 2016-2017 Robert N. M. Watson
 * All rights reserved.
 *
 * Portions of this software were developed by BAE Systems, the University of
 * Cambridge Computer Laboratory, and Memorial University under DARPA/AFRL
 * contract FA8650-15-C-7558 ("CADETS"), as part of the DARPA Transparent
 * Computing (TC) research program.
 *
 * Redistribution and use in source and binary forms, with or without
 * modification, are permitted provided that the following conditions
 * are met:
 * 1. Redistributions of source code must retain the above copyright
 *    notice, this list of conditions and the following disclaimer.
 * 2. Redistributions in binary form must reproduce the above copyright
 *    notice, this list of conditions and the following disclaimer in the
 *    documentation and/or other materials provided with the distribution.
 *
 * THIS SOFTWARE IS PROVIDED BY THE AUTHOR AND CONTRIBUTORS ``AS IS'' AND
 * ANY EXPRESS OR IMPLIED WARRANTIES, INCLUDING, BUT NOT LIMITED TO, THE
 * IMPLIED WARRANTIES OF MERCHANTABILITY AND FITNESS FOR A PARTICULAR PURPOSE
 * ARE DISCLAIMED.  IN NO EVENT SHALL THE AUTHOR OR CONTRIBUTORS BE LIABLE
 * FOR ANY DIRECT, INDIRECT, INCIDENTAL, SPECIAL, EXEMPLARY, OR CONSEQUENTIAL
 * DAMAGES (INCLUDING, BUT NOT LIMITED TO, PROCUREMENT OF SUBSTITUTE GOODS
 * OR SERVICES; LOSS OF USE, DATA, OR PROFITS; OR BUSINESS INTERRUPTION)
 * HOWEVER CAUSED AND ON ANY THEORY OF LIABILITY, WHETHER IN CONTRACT, STRICT
 * LIABILITY, OR TORT (INCLUDING NEGLIGENCE OR OTHERWISE) ARISING IN ANY WAY
 * OUT OF THE USE OF THIS SOFTWARE, EVEN IF ADVISED OF THE POSSIBILITY OF
 * SUCH DAMAGE.
 */

/*
 * Support for shared swap-backed anonymous memory objects via
 * shm_open(2), shm_rename(2), and shm_unlink(2).
 * While most of the implementation is here, vm_mmap.c contains
 * mapping logic changes.
 *
 * posixshmcontrol(1) allows users to inspect the state of the memory
 * objects.  Per-uid swap resource limit controls total amount of
 * memory that user can consume for anonymous objects, including
 * shared.
 */

#include <sys/cdefs.h>
__FBSDID("$FreeBSD$");

#include "opt_capsicum.h"
#include "opt_ktrace.h"

#define	EXPLICIT_USER_ACCESS

#include <sys/param.h>
#include <sys/capsicum.h>
#include <sys/conf.h>
#include <sys/fcntl.h>
#include <sys/file.h>
#include <sys/filedesc.h>
#include <sys/filio.h>
#include <sys/fnv_hash.h>
#include <sys/kernel.h>
#include <sys/limits.h>
#include <sys/uio.h>
#include <sys/signal.h>
#include <sys/jail.h>
#include <sys/ktrace.h>
#include <sys/lock.h>
#include <sys/malloc.h>
#include <sys/mman.h>
#include <sys/mutex.h>
#include <sys/priv.h>
#include <sys/proc.h>
#include <sys/refcount.h>
#include <sys/resourcevar.h>
#include <sys/rwlock.h>
#include <sys/sbuf.h>
#include <sys/stat.h>
#include <sys/syscallsubr.h>
#include <sys/sysctl.h>
#include <sys/sysproto.h>
#include <sys/systm.h>
#include <sys/sx.h>
#include <sys/time.h>
#include <sys/vnode.h>
#include <sys/unistd.h>
#include <sys/user.h>

#include <security/audit/audit.h>
#include <security/mac/mac_framework.h>

#include <vm/vm.h>
#include <vm/vm_param.h>
#include <vm/pmap.h>
#include <vm/vm_extern.h>
#include <vm/vm_map.h>
#include <vm/vm_kern.h>
#include <vm/vm_object.h>
#include <vm/vm_page.h>
#include <vm/vm_pageout.h>
#include <vm/vm_pager.h>
#include <vm/swap_pager.h>

struct shm_mapping {
	char		*sm_path;
	Fnv32_t		sm_fnv;
	struct shmfd	*sm_shmfd;
	LIST_ENTRY(shm_mapping) sm_link;
};

static MALLOC_DEFINE(M_SHMFD, "shmfd", "shared memory file descriptor");
static LIST_HEAD(, shm_mapping) *shm_dictionary;
static struct sx shm_dict_lock;
static struct mtx shm_timestamp_lock;
static u_long shm_hash;
static struct unrhdr64 shm_ino_unr;
static dev_t shm_dev_ino;

#define	SHM_HASH(fnv)	(&shm_dictionary[(fnv) & shm_hash])

static void	shm_init(void *arg);
static void	shm_insert(char *path, Fnv32_t fnv, struct shmfd *shmfd);
static struct shmfd *shm_lookup(char *path, Fnv32_t fnv);
static int	shm_remove(char *path, Fnv32_t fnv, struct ucred *ucred);
static int	shm_dotruncate_locked(struct shmfd *shmfd, off_t length,
    void *rl_cookie);
static int	shm_copyin_path(struct thread *td,
    const char * __capability userpath_in, char **path_out);

static fo_rdwr_t	shm_read;
static fo_rdwr_t	shm_write;
static fo_truncate_t	shm_truncate;
static fo_ioctl_t	shm_ioctl;
static fo_stat_t	shm_stat;
static fo_close_t	shm_close;
static fo_chmod_t	shm_chmod;
static fo_chown_t	shm_chown;
static fo_seek_t	shm_seek;
static fo_fill_kinfo_t	shm_fill_kinfo;
static fo_mmap_t	shm_mmap;
static fo_get_seals_t	shm_get_seals;
static fo_add_seals_t	shm_add_seals;

/* File descriptor operations. */
struct fileops shm_ops = {
	.fo_read = shm_read,
	.fo_write = shm_write,
	.fo_truncate = shm_truncate,
	.fo_ioctl = shm_ioctl,
	.fo_poll = invfo_poll,
	.fo_kqfilter = invfo_kqfilter,
	.fo_stat = shm_stat,
	.fo_close = shm_close,
	.fo_chmod = shm_chmod,
	.fo_chown = shm_chown,
	.fo_sendfile = vn_sendfile,
	.fo_seek = shm_seek,
	.fo_fill_kinfo = shm_fill_kinfo,
	.fo_mmap = shm_mmap,
	.fo_get_seals = shm_get_seals,
	.fo_add_seals = shm_add_seals,
	.fo_flags = DFLAG_PASSABLE | DFLAG_SEEKABLE
};

FEATURE(posix_shm, "POSIX shared memory");

static int
uiomove_object_page(vm_object_t obj, size_t len, struct uio *uio)
{
	vm_page_t m;
	vm_pindex_t idx;
	size_t tlen;
	int error, offset, rv;

	idx = OFF_TO_IDX(uio->uio_offset);
	offset = uio->uio_offset & PAGE_MASK;
	tlen = MIN(PAGE_SIZE - offset, len);

	VM_OBJECT_WLOCK(obj);

	/*
	 * Read I/O without either a corresponding resident page or swap
	 * page: use zero_region.  This is intended to avoid instantiating
	 * pages on read from a sparse region.
	 */
	if (uio->uio_rw == UIO_READ && vm_page_lookup(obj, idx) == NULL &&
	    !vm_pager_has_page(obj, idx, NULL, NULL)) {
		VM_OBJECT_WUNLOCK(obj);
		return (uiomove(__DECONST(void *, zero_region), tlen, uio));
	}

	/*
	 * Parallel reads of the page content from disk are prevented
	 * by exclusive busy.
	 *
	 * Although the tmpfs vnode lock is held here, it is
	 * nonetheless safe to sleep waiting for a free page.  The
	 * pageout daemon does not need to acquire the tmpfs vnode
	 * lock to page out tobj's pages because tobj is a OBJT_SWAP
	 * type object.
	 */
	rv = vm_page_grab_valid(&m, obj, idx,
	    VM_ALLOC_NORMAL | VM_ALLOC_WIRED | VM_ALLOC_NOBUSY);
	if (rv != VM_PAGER_OK) {
		VM_OBJECT_WUNLOCK(obj);
		printf("uiomove_object: vm_obj %p idx %jd pager error %d\n",
		    obj, idx, rv);
		return (EIO);
	}
	VM_OBJECT_WUNLOCK(obj);
	error = uiomove_fromphys(&m, offset, tlen, uio);
	if (uio->uio_rw == UIO_WRITE && error == 0) {
		VM_OBJECT_WLOCK(obj);
		vm_page_dirty(m);
		vm_pager_page_unswapped(m);
		VM_OBJECT_WUNLOCK(obj);
	}
	vm_page_unwire(m, PQ_ACTIVE);

	return (error);
}

int
uiomove_object(vm_object_t obj, off_t obj_size, struct uio *uio)
{
	ssize_t resid;
	size_t len;
	int error;

	error = 0;
	while ((resid = uio->uio_resid) > 0) {
		if (obj_size <= uio->uio_offset)
			break;
		len = MIN(obj_size - uio->uio_offset, resid);
		if (len == 0)
			break;
		error = uiomove_object_page(obj, len, uio);
		if (error != 0 || resid == uio->uio_resid)
			break;
	}
	return (error);
}

static int
shm_seek(struct file *fp, off_t offset, int whence, struct thread *td)
{
	struct shmfd *shmfd;
	off_t foffset;
	int error;

	shmfd = fp->f_data;
	foffset = foffset_lock(fp, 0);
	error = 0;
	switch (whence) {
	case L_INCR:
		if (foffset < 0 ||
		    (offset > 0 && foffset > OFF_MAX - offset)) {
			error = EOVERFLOW;
			break;
		}
		offset += foffset;
		break;
	case L_XTND:
		if (offset > 0 && shmfd->shm_size > OFF_MAX - offset) {
			error = EOVERFLOW;
			break;
		}
		offset += shmfd->shm_size;
		break;
	case L_SET:
		break;
	default:
		error = EINVAL;
	}
	if (error == 0) {
		if (offset < 0 || offset > shmfd->shm_size)
			error = EINVAL;
		else
			td->td_uretoff.tdu_off = offset;
	}
	foffset_unlock(fp, offset, error != 0 ? FOF_NOUPDATE : 0);
	return (error);
}

static int
shm_read(struct file *fp, struct uio *uio, struct ucred *active_cred,
    int flags, struct thread *td)
{
	struct shmfd *shmfd;
	void *rl_cookie;
	int error;

	shmfd = fp->f_data;
#ifdef MAC
	error = mac_posixshm_check_read(active_cred, fp->f_cred, shmfd);
	if (error)
		return (error);
#endif
	foffset_lock_uio(fp, uio, flags);
	rl_cookie = rangelock_rlock(&shmfd->shm_rl, uio->uio_offset,
	    uio->uio_offset + uio->uio_resid, &shmfd->shm_mtx);
	error = uiomove_object(shmfd->shm_object, shmfd->shm_size, uio);
	rangelock_unlock(&shmfd->shm_rl, rl_cookie, &shmfd->shm_mtx);
	foffset_unlock_uio(fp, uio, flags);
	return (error);
}

static int
shm_write(struct file *fp, struct uio *uio, struct ucred *active_cred,
    int flags, struct thread *td)
{
	struct shmfd *shmfd;
	void *rl_cookie;
	int error;

	shmfd = fp->f_data;
#ifdef MAC
	error = mac_posixshm_check_write(active_cred, fp->f_cred, shmfd);
	if (error)
		return (error);
#endif
	foffset_lock_uio(fp, uio, flags);
	if ((flags & FOF_OFFSET) == 0) {
		rl_cookie = rangelock_wlock(&shmfd->shm_rl, 0, OFF_MAX,
		    &shmfd->shm_mtx);
	} else {
		rl_cookie = rangelock_wlock(&shmfd->shm_rl, uio->uio_offset,
		    uio->uio_offset + uio->uio_resid, &shmfd->shm_mtx);
	}
	if ((shmfd->shm_seals & F_SEAL_WRITE) != 0)
		error = EPERM;
	else
		error = uiomove_object(shmfd->shm_object, shmfd->shm_size, uio);
	rangelock_unlock(&shmfd->shm_rl, rl_cookie, &shmfd->shm_mtx);
	foffset_unlock_uio(fp, uio, flags);
	return (error);
}

static int
shm_truncate(struct file *fp, off_t length, struct ucred *active_cred,
    struct thread *td)
{
	struct shmfd *shmfd;
#ifdef MAC
	int error;
#endif

	shmfd = fp->f_data;
#ifdef MAC
	error = mac_posixshm_check_truncate(active_cred, fp->f_cred, shmfd);
	if (error)
		return (error);
#endif
	return (shm_dotruncate(shmfd, length));
}

int
shm_ioctl(struct file *fp, u_long com, void *data, struct ucred *active_cred,
    struct thread *td)
{

	switch (com) {
	case FIONBIO:
	case FIOASYNC:
		/*
		 * Allow fcntl(fd, F_SETFL, O_NONBLOCK) to work,
		 * just like it would on an unlinked regular file
		 */
		return (0);
	default:
		return (ENOTTY);
	}
}

static int
shm_stat(struct file *fp, struct stat *sb, struct ucred *active_cred,
    struct thread *td)
{
	struct shmfd *shmfd;
#ifdef MAC
	int error;
#endif

	shmfd = fp->f_data;

#ifdef MAC
	error = mac_posixshm_check_stat(active_cred, fp->f_cred, shmfd);
	if (error)
		return (error);
#endif
	
	/*
	 * Attempt to return sanish values for fstat() on a memory file
	 * descriptor.
	 */
	bzero(sb, sizeof(*sb));
	sb->st_blksize = PAGE_SIZE;
	sb->st_size = shmfd->shm_size;
	sb->st_blocks = howmany(sb->st_size, sb->st_blksize);
	mtx_lock(&shm_timestamp_lock);
	sb->st_atim = shmfd->shm_atime;
	sb->st_ctim = shmfd->shm_ctime;
	sb->st_mtim = shmfd->shm_mtime;
	sb->st_birthtim = shmfd->shm_birthtime;
	sb->st_mode = S_IFREG | shmfd->shm_mode;		/* XXX */
	sb->st_uid = shmfd->shm_uid;
	sb->st_gid = shmfd->shm_gid;
	mtx_unlock(&shm_timestamp_lock);
	sb->st_dev = shm_dev_ino;
	sb->st_ino = shmfd->shm_ino;
	sb->st_nlink = shmfd->shm_object->ref_count;

	return (0);
}

static int
shm_close(struct file *fp, struct thread *td)
{
	struct shmfd *shmfd;

	shmfd = fp->f_data;
	fp->f_data = NULL;
	shm_drop(shmfd);

	return (0);
}

static int
shm_copyin_path(struct thread *td, const char * __capability userpath_in,
    char **path_out) {
	int error;
	char *path;
	const char *pr_path;
	size_t pr_pathlen;

	path = malloc(MAXPATHLEN, M_SHMFD, M_WAITOK);
	pr_path = td->td_ucred->cr_prison->pr_path;

	/* Construct a full pathname for jailed callers. */
	pr_pathlen = strcmp(pr_path, "/") ==
	    0 ? 0 : strlcpy(path, pr_path, MAXPATHLEN);
	error = copyinstr(userpath_in, path + pr_pathlen,
	    MAXPATHLEN - pr_pathlen, NULL);
	if (error != 0)
		goto out;

#ifdef KTRACE
	if (KTRPOINT(curthread, KTR_NAMEI))
		ktrnamei(path);
#endif

	/* Require paths to start with a '/' character. */
	if (path[pr_pathlen] != '/') {
		error = EINVAL;
		goto out;
	}

	*path_out = path;

out:
	if (error != 0)
		free(path, M_SHMFD);

	return (error);
}

static int
shm_dotruncate_locked(struct shmfd *shmfd, off_t length, void *rl_cookie)
{
	vm_object_t object;
	vm_page_t m;
	vm_pindex_t idx, nobjsize;
	vm_ooffset_t delta;
	int base, rv;

	KASSERT(length >= 0, ("shm_dotruncate: length < 0"));
	object = shmfd->shm_object;
	VM_OBJECT_ASSERT_WLOCKED(object);
	rangelock_cookie_assert(rl_cookie, RA_WLOCKED);
	if (length == shmfd->shm_size)
		return (0);
	nobjsize = OFF_TO_IDX(length + PAGE_MASK);

	/* Are we shrinking?  If so, trim the end. */
	if (length < shmfd->shm_size) {
		if ((shmfd->shm_seals & F_SEAL_SHRINK) != 0)
			return (EPERM);

		/*
		 * Disallow any requests to shrink the size if this
		 * object is mapped into the kernel.
		 */
		if (shmfd->shm_kmappings > 0)
			return (EBUSY);

		/*
		 * Zero the truncated part of the last page.
		 */
		base = length & PAGE_MASK;
		if (base != 0) {
			idx = OFF_TO_IDX(length);
retry:
			m = vm_page_grab(object, idx, VM_ALLOC_NOCREAT);
			if (m != NULL) {
				MPASS(vm_page_all_valid(m));
			} else if (vm_pager_has_page(object, idx, NULL, NULL)) {
				m = vm_page_alloc(object, idx,
				    VM_ALLOC_NORMAL | VM_ALLOC_WAITFAIL);
				if (m == NULL)
					goto retry;
				rv = vm_pager_get_pages(object, &m, 1, NULL,
				    NULL);
				if (rv == VM_PAGER_OK) {
					/*
					 * Since the page was not resident,
					 * and therefore not recently
					 * accessed, immediately enqueue it
					 * for asynchronous laundering.  The
					 * current operation is not regarded
					 * as an access.
					 */
					vm_page_launder(m);
				} else {
					vm_page_free(m);
					VM_OBJECT_WUNLOCK(object);
					return (EIO);
				}
			}
			if (m != NULL) {
				pmap_zero_page_area(m, base, PAGE_SIZE - base);
				KASSERT(vm_page_all_valid(m),
				    ("shm_dotruncate: page %p is invalid", m));
				vm_page_dirty(m);
				vm_page_xunbusy(m);
				vm_pager_page_unswapped(m);
			}
		}
		delta = IDX_TO_OFF(object->size - nobjsize);

		/* Toss in memory pages. */
		if (nobjsize < object->size)
			vm_object_page_remove(object, nobjsize, object->size,
			    0);

		/* Toss pages from swap. */
		if (object->type == OBJT_SWAP)
			swap_pager_freespace(object, nobjsize, delta);

		/* Free the swap accounted for shm */
		swap_release_by_cred(delta, object->cred);
		object->charge -= delta;
	} else {
		if ((shmfd->shm_seals & F_SEAL_GROW) != 0)
			return (EPERM);

		/* Try to reserve additional swap space. */
		delta = IDX_TO_OFF(nobjsize - object->size);
		if (!swap_reserve_by_cred(delta, object->cred))
			return (ENOMEM);
		object->charge += delta;
	}
	shmfd->shm_size = length;
	mtx_lock(&shm_timestamp_lock);
	vfs_timestamp(&shmfd->shm_ctime);
	shmfd->shm_mtime = shmfd->shm_ctime;
	mtx_unlock(&shm_timestamp_lock);
	object->size = nobjsize;
	return (0);
}

int
shm_dotruncate(struct shmfd *shmfd, off_t length)
{
	void *rl_cookie;
	int error;

	rl_cookie = rangelock_wlock(&shmfd->shm_rl, 0, OFF_MAX,
	    &shmfd->shm_mtx);
	VM_OBJECT_WLOCK(shmfd->shm_object);
	error = shm_dotruncate_locked(shmfd, length, rl_cookie);
	VM_OBJECT_WUNLOCK(shmfd->shm_object);
	rangelock_unlock(&shmfd->shm_rl, rl_cookie, &shmfd->shm_mtx);
	return (error);
}

/*
 * shmfd object management including creation and reference counting
 * routines.
 */
struct shmfd *
shm_alloc(struct ucred *ucred, mode_t mode)
{
	struct shmfd *shmfd;

	shmfd = malloc(sizeof(*shmfd), M_SHMFD, M_WAITOK | M_ZERO);
	shmfd->shm_size = 0;
	shmfd->shm_uid = ucred->cr_uid;
	shmfd->shm_gid = ucred->cr_gid;
	shmfd->shm_mode = mode;
	shmfd->shm_object = vm_pager_allocate(OBJT_SWAP, NULL,
	    shmfd->shm_size, VM_PROT_DEFAULT, 0, ucred);
	KASSERT(shmfd->shm_object != NULL, ("shm_create: vm_pager_allocate"));
	vfs_timestamp(&shmfd->shm_birthtime);
	shmfd->shm_atime = shmfd->shm_mtime = shmfd->shm_ctime =
	    shmfd->shm_birthtime;
	shmfd->shm_ino = alloc_unr64(&shm_ino_unr);
	refcount_init(&shmfd->shm_refs, 1);
	mtx_init(&shmfd->shm_mtx, "shmrl", NULL, MTX_DEF);
	rangelock_init(&shmfd->shm_rl);
#ifdef MAC
	mac_posixshm_init(shmfd);
	mac_posixshm_create(ucred, shmfd);
#endif

	return (shmfd);
}

struct shmfd *
shm_hold(struct shmfd *shmfd)
{

	refcount_acquire(&shmfd->shm_refs);
	return (shmfd);
}

void
shm_drop(struct shmfd *shmfd)
{

	if (refcount_release(&shmfd->shm_refs)) {
#ifdef MAC
		mac_posixshm_destroy(shmfd);
#endif
		rangelock_destroy(&shmfd->shm_rl);
		mtx_destroy(&shmfd->shm_mtx);
		vm_object_deallocate(shmfd->shm_object);
		free(shmfd, M_SHMFD);
	}
}

/*
 * Determine if the credentials have sufficient permissions for a
 * specified combination of FREAD and FWRITE.
 */
int
shm_access(struct shmfd *shmfd, struct ucred *ucred, int flags)
{
	accmode_t accmode;
	int error;

	accmode = 0;
	if (flags & FREAD)
		accmode |= VREAD;
	if (flags & FWRITE)
		accmode |= VWRITE;
	mtx_lock(&shm_timestamp_lock);
	error = vaccess(VREG, shmfd->shm_mode, shmfd->shm_uid, shmfd->shm_gid,
	    accmode, ucred, NULL);
	mtx_unlock(&shm_timestamp_lock);
	return (error);
}

/*
 * Dictionary management.  We maintain an in-kernel dictionary to map
 * paths to shmfd objects.  We use the FNV hash on the path to store
 * the mappings in a hash table.
 */
static void
shm_init(void *arg)
{

	mtx_init(&shm_timestamp_lock, "shm timestamps", NULL, MTX_DEF);
	sx_init(&shm_dict_lock, "shm dictionary");
	shm_dictionary = hashinit(1024, M_SHMFD, &shm_hash);
	new_unrhdr64(&shm_ino_unr, 1);
	shm_dev_ino = devfs_alloc_cdp_inode();
	KASSERT(shm_dev_ino > 0, ("shm dev inode not initialized"));
}
SYSINIT(shm_init, SI_SUB_SYSV_SHM, SI_ORDER_ANY, shm_init, NULL);

static struct shmfd *
shm_lookup(char *path, Fnv32_t fnv)
{
	struct shm_mapping *map;

	LIST_FOREACH(map, SHM_HASH(fnv), sm_link) {
		if (map->sm_fnv != fnv)
			continue;
		if (strcmp(map->sm_path, path) == 0)
			return (map->sm_shmfd);
	}

	return (NULL);
}

static void
shm_insert(char *path, Fnv32_t fnv, struct shmfd *shmfd)
{
	struct shm_mapping *map;

	map = malloc(sizeof(struct shm_mapping), M_SHMFD, M_WAITOK);
	map->sm_path = path;
	map->sm_fnv = fnv;
	map->sm_shmfd = shm_hold(shmfd);
	shmfd->shm_path = path;
	LIST_INSERT_HEAD(SHM_HASH(fnv), map, sm_link);
}

static int
shm_remove(char *path, Fnv32_t fnv, struct ucred *ucred)
{
	struct shm_mapping *map;
	int error;

	LIST_FOREACH(map, SHM_HASH(fnv), sm_link) {
		if (map->sm_fnv != fnv)
			continue;
		if (strcmp(map->sm_path, path) == 0) {
#ifdef MAC
			error = mac_posixshm_check_unlink(ucred, map->sm_shmfd);
			if (error)
				return (error);
#endif
			error = shm_access(map->sm_shmfd, ucred,
			    FREAD | FWRITE);
			if (error)
				return (error);
			map->sm_shmfd->shm_path = NULL;
			LIST_REMOVE(map, sm_link);
			shm_drop(map->sm_shmfd);
			free(map->sm_path, M_SHMFD);
			free(map, M_SHMFD);
			return (0);
		}
	}

	return (ENOENT);
}

int
kern_shm_open(struct thread *td, const char * __capability userpath, int flags,
    mode_t mode, struct filecaps *fcaps, int initial_seals)
{
	struct filedesc *fdp;
	struct shmfd *shmfd;
	struct file *fp;
	char *path;
	void *rl_cookie;
	Fnv32_t fnv;
	mode_t cmode;
	int fd, error;

#ifdef CAPABILITY_MODE
	/*
	 * shm_open(2) is only allowed for anonymous objects.
	 */
	if (IN_CAPABILITY_MODE(td) && (userpath != SHM_ANON))
		return (ECAPMODE);
#endif

	AUDIT_ARG_FFLAGS(flags);
	AUDIT_ARG_MODE(mode);

	if ((flags & O_ACCMODE) != O_RDONLY && (flags & O_ACCMODE) != O_RDWR)
		return (EINVAL);

	if ((flags & ~(O_ACCMODE | O_CREAT | O_EXCL | O_TRUNC | O_CLOEXEC)) != 0)
		return (EINVAL);

	/*
	 * Currently only F_SEAL_SEAL may be set when creating or opening shmfd.
	 * If the decision is made later to allow additional seals, care must be
	 * taken below to ensure that the seals are properly set if the shmfd
	 * already existed -- this currently assumes that only F_SEAL_SEAL can
	 * be set and doesn't take further precautions to ensure the validity of
	 * the seals being added with respect to current mappings.
	 */
	if ((initial_seals & ~F_SEAL_SEAL) != 0)
		return (EINVAL);

	fdp = td->td_proc->p_fd;
	cmode = (mode & ~fdp->fd_cmask) & ACCESSPERMS;

	/*
	 * shm_open(2) created shm should always have O_CLOEXEC set, as mandated
	 * by POSIX.  We allow it to be unset here so that an in-kernel
	 * interface may be written as a thin layer around shm, optionally not
	 * setting CLOEXEC.  For shm_open(2), O_CLOEXEC is set unconditionally
	 * in sys_shm_open() to keep this implementation compliant.
	 */
	error = falloc_caps(td, &fp, &fd, flags & O_CLOEXEC, fcaps);
	if (error)
		return (error);

	/* A SHM_ANON path pointer creates an anonymous object. */
	if (userpath == SHM_ANON) {
		/* A read-only anonymous object is pointless. */
		if ((flags & O_ACCMODE) == O_RDONLY) {
			fdclose(td, fp, fd);
			fdrop(fp, td);
			return (EINVAL);
		}
		shmfd = shm_alloc(td->td_ucred, cmode);
		shmfd->shm_seals = initial_seals;
	} else {
		error = shm_copyin_path(td, userpath, &path);
		if (error != 0) {
			fdclose(td, fp, fd);
			fdrop(fp, td);
			return (error);
		}

		AUDIT_ARG_UPATH1_CANON(path);
		fnv = fnv_32_str(path, FNV1_32_INIT);
		sx_xlock(&shm_dict_lock);
		shmfd = shm_lookup(path, fnv);
		if (shmfd == NULL) {
			/* Object does not yet exist, create it if requested. */
			if (flags & O_CREAT) {
#ifdef MAC
				error = mac_posixshm_check_create(td->td_ucred,
				    path);
				if (error == 0) {
#endif
					shmfd = shm_alloc(td->td_ucred, cmode);
					shmfd->shm_seals = initial_seals;
					shm_insert(path, fnv, shmfd);
#ifdef MAC
				}
#endif
			} else {
				free(path, M_SHMFD);
				error = ENOENT;
			}
		} else {
			rl_cookie = rangelock_wlock(&shmfd->shm_rl, 0, OFF_MAX,
			    &shmfd->shm_mtx);

			/*
			 * kern_shm_open() likely shouldn't ever error out on
			 * trying to set a seal that already exists, unlike
			 * F_ADD_SEALS.  This would break terribly as
			 * shm_open(2) actually sets F_SEAL_SEAL to maintain
			 * historical behavior where the underlying file could
			 * not be sealed.
			 */
			initial_seals &= ~shmfd->shm_seals;

			/*
			 * Object already exists, obtain a new
			 * reference if requested and permitted.
			 */
			free(path, M_SHMFD);

			/*
			 * initial_seals can't set additional seals if we've
			 * already been set F_SEAL_SEAL.  If F_SEAL_SEAL is set,
			 * then we've already removed that one from
			 * initial_seals.  This is currently redundant as we
			 * only allow setting F_SEAL_SEAL at creation time, but
			 * it's cheap to check and decreases the effort required
			 * to allow additional seals.
			 */
			if ((shmfd->shm_seals & F_SEAL_SEAL) != 0 &&
			    initial_seals != 0)
				error = EPERM;
			else if ((flags & (O_CREAT | O_EXCL)) ==
			    (O_CREAT | O_EXCL))
				error = EEXIST;
			else {
#ifdef MAC
				error = mac_posixshm_check_open(td->td_ucred,
				    shmfd, FFLAGS(flags & O_ACCMODE));
				if (error == 0)
#endif
				error = shm_access(shmfd, td->td_ucred,
				    FFLAGS(flags & O_ACCMODE));
			}

			/*
			 * Truncate the file back to zero length if
			 * O_TRUNC was specified and the object was
			 * opened with read/write.
			 */
			if (error == 0 &&
			    (flags & (O_ACCMODE | O_TRUNC)) ==
			    (O_RDWR | O_TRUNC)) {
				VM_OBJECT_WLOCK(shmfd->shm_object);
#ifdef MAC
				error = mac_posixshm_check_truncate(
					td->td_ucred, fp->f_cred, shmfd);
				if (error == 0)
#endif
					error = shm_dotruncate_locked(shmfd, 0,
					    rl_cookie);
				VM_OBJECT_WUNLOCK(shmfd->shm_object);
			}
			if (error == 0) {
				/*
				 * Currently we only allow F_SEAL_SEAL to be
				 * set initially.  As noted above, this would
				 * need to be reworked should that change.
				 */
				shmfd->shm_seals |= initial_seals;
				shm_hold(shmfd);
			}
			rangelock_unlock(&shmfd->shm_rl, rl_cookie,
			    &shmfd->shm_mtx);
		}
		sx_xunlock(&shm_dict_lock);

		if (error) {
			fdclose(td, fp, fd);
			fdrop(fp, td);
			return (error);
		}
	}

	finit(fp, FFLAGS(flags & O_ACCMODE), DTYPE_SHM, shmfd, &shm_ops);

	td->td_retval[0] = fd;
	fdrop(fp, td);

	return (0);
}

/* System calls. */
#ifdef COMPAT_FREEBSD12
int
freebsd12_shm_open(struct thread *td, struct freebsd12_shm_open_args *uap)
{

	return (kern_shm_open(td, uap->path,
	    uap->flags | O_CLOEXEC, uap->mode, NULL, F_SEAL_SEAL));
}
#endif

int
sys_shm_unlink(struct thread *td, struct shm_unlink_args *uap)
{

	return (kern_shm_unlink(td, uap->path));
}

int
kern_shm_unlink(struct thread *td, const char * __capability userpath)
{
	char *path;
	Fnv32_t fnv;
	int error;

	error = shm_copyin_path(td, userpath, &path);
	if (error != 0)
		return (error);

	AUDIT_ARG_UPATH1_CANON(path);
	fnv = fnv_32_str(path, FNV1_32_INIT);
	sx_xlock(&shm_dict_lock);
	error = shm_remove(path, fnv, td->td_ucred);
	sx_xunlock(&shm_dict_lock);
	free(path, M_TEMP);

	return (error);
}

int
<<<<<<< HEAD
shm_mmap(struct file *fp, vm_map_t map, vm_ptr_t *addr,
=======
sys_shm_rename(struct thread *td, struct shm_rename_args *uap)
{

	return (kern_shm_rename(td, uap->path_from,
	    uap->path_to, uap->flags));
}

int
kern_shm_rename(struct thread *td, const char * __capability path_from_p,
    const char * __capability path_to_p, int flags)
{
	char *path_from = NULL, *path_to = NULL;
	Fnv32_t fnv_from, fnv_to;
	struct shmfd *fd_from;
	struct shmfd *fd_to;
	int error;

	AUDIT_ARG_FFLAGS(flags);

	/*
	 * Make sure the user passed only valid flags.
	 * If you add a new flag, please add a new term here.
	 */
	if ((flags & ~(
	    SHM_RENAME_NOREPLACE |
	    SHM_RENAME_EXCHANGE
	    )) != 0) {
		error = EINVAL;
		goto out;
	}

	/*
	 * EXCHANGE and NOREPLACE don't quite make sense together. Let's
	 * force the user to choose one or the other.
	 */
	if ((flags & SHM_RENAME_NOREPLACE) != 0 &&
	    (flags & SHM_RENAME_EXCHANGE) != 0) {
		error = EINVAL;
		goto out;
	}

	/* Renaming to or from anonymous makes no sense */
	if (path_from_p == SHM_ANON || path_to_p == SHM_ANON) {
		error = EINVAL;
		goto out;
	}

	error = shm_copyin_path(td, path_from_p, &path_from);
	if (error != 0)
		goto out;

	error = shm_copyin_path(td, path_to_p, &path_to);
	if (error != 0)
		goto out;

	AUDIT_ARG_UPATH1_CANON(path_from);
	AUDIT_ARG_UPATH2_CANON(path_to);

	/* Rename with from/to equal is a no-op */
	if (strcmp(path_from, path_to) == 0)
		goto out;

	fnv_from = fnv_32_str(path_from, FNV1_32_INIT);
	fnv_to = fnv_32_str(path_to, FNV1_32_INIT);

	sx_xlock(&shm_dict_lock);

	fd_from = shm_lookup(path_from, fnv_from);
	if (fd_from == NULL) {
		error = ENOENT;
		goto out_locked;
	}

	fd_to = shm_lookup(path_to, fnv_to);
	if ((flags & SHM_RENAME_NOREPLACE) != 0 && fd_to != NULL) {
		error = EEXIST;
		goto out_locked;
	}

	/*
	 * Unconditionally prevents shm_remove from invalidating the 'from'
	 * shm's state.
	 */
	shm_hold(fd_from);
	error = shm_remove(path_from, fnv_from, td->td_ucred);

	/*
	 * One of my assumptions failed if ENOENT (e.g. locking didn't
	 * protect us)
	 */
	KASSERT(error != ENOENT, ("Our shm disappeared during shm_rename: %s",
	    path_from));
	if (error != 0) {
		shm_drop(fd_from);
		goto out_locked;
	}

	/*
	 * If we are exchanging, we need to ensure the shm_remove below
	 * doesn't invalidate the dest shm's state.
	 */
	if ((flags & SHM_RENAME_EXCHANGE) != 0 && fd_to != NULL)
		shm_hold(fd_to);

	/*
	 * NOTE: if path_to is not already in the hash, c'est la vie;
	 * it simply means we have nothing already at path_to to unlink.
	 * That is the ENOENT case.
	 *
	 * If we somehow don't have access to unlink this guy, but
	 * did for the shm at path_from, then relink the shm to path_from
	 * and abort with EACCES.
	 *
	 * All other errors: that is weird; let's relink and abort the
	 * operation.
	 */
	error = shm_remove(path_to, fnv_to, td->td_ucred);
	if (error != 0 && error != ENOENT) {
		shm_insert(path_from, fnv_from, fd_from);
		shm_drop(fd_from);
		/* Don't free path_from now, since the hash references it */
		path_from = NULL;
		goto out_locked;
	}

	error = 0;

	shm_insert(path_to, fnv_to, fd_from);

	/* Don't free path_to now, since the hash references it */
	path_to = NULL;

	/* We kept a ref when we removed, and incremented again in insert */
	shm_drop(fd_from);
	KASSERT(fd_from->shm_refs > 0, ("Expected >0 refs; got: %d\n",
	    fd_from->shm_refs));

	if ((flags & SHM_RENAME_EXCHANGE) != 0 && fd_to != NULL) {
		shm_insert(path_from, fnv_from, fd_to);
		path_from = NULL;
		shm_drop(fd_to);
		KASSERT(fd_to->shm_refs > 0, ("Expected >0 refs; got: %d\n",
		    fd_to->shm_refs));
	}

out_locked:
	sx_xunlock(&shm_dict_lock);

out:
	free(path_from, M_SHMFD);
	free(path_to, M_SHMFD);
	return (error);
}

int
shm_mmap(struct file *fp, vm_map_t map, vm_offset_t *addr,
>>>>>>> fe33cd02
    vm_offset_t max_addr, vm_size_t objsize,
    vm_prot_t prot, vm_prot_t cap_maxprot, int flags,
    vm_ooffset_t foff, struct thread *td)
{
	struct shmfd *shmfd;
	vm_prot_t maxprot;
	int error;
	bool writecnt;
	void *rl_cookie;

	shmfd = fp->f_data;
	maxprot = VM_PROT_NONE;

	rl_cookie = rangelock_rlock(&shmfd->shm_rl, 0, objsize,
	    &shmfd->shm_mtx);
	/* FREAD should always be set. */
	if ((fp->f_flag & FREAD) != 0)
		maxprot |= VM_PROT_EXECUTE | VM_PROT_READ;
	if ((fp->f_flag & FWRITE) != 0)
		maxprot |= VM_PROT_WRITE;

	writecnt = (flags & MAP_SHARED) != 0 && (prot & VM_PROT_WRITE) != 0;

	if (writecnt && (shmfd->shm_seals & F_SEAL_WRITE) != 0) {
		error = EPERM;
		goto out;
	}

	/* Don't permit shared writable mappings on read-only descriptors. */
	if (writecnt && (maxprot & VM_PROT_WRITE) == 0) {
		error = EACCES;
		goto out;
	}
	maxprot &= cap_maxprot;

	/* See comment in vn_mmap(). */
	if (
#ifdef _LP64
	    objsize > OFF_MAX ||
#endif
	    foff < 0 || foff > OFF_MAX - objsize) {
		error = EINVAL;
		goto out;
	}

#ifdef MAC
	error = mac_posixshm_check_mmap(td->td_ucred, shmfd, prot, flags);
	if (error != 0)
		goto out;
#endif
	
	mtx_lock(&shm_timestamp_lock);
	vfs_timestamp(&shmfd->shm_atime);
	mtx_unlock(&shm_timestamp_lock);
	vm_object_reference(shmfd->shm_object);

	if (writecnt)
		vm_pager_update_writecount(shmfd->shm_object, 0, objsize);
	error = vm_mmap_object(map, addr, max_addr, objsize, prot, maxprot,
	    flags, shmfd->shm_object, foff, FALSE, td);
	if (error != 0) {
		if (writecnt)
			vm_pager_release_writecount(shmfd->shm_object, 0,
			    objsize);
		vm_object_deallocate(shmfd->shm_object);
	}
out:
	rangelock_unlock(&shmfd->shm_rl, rl_cookie, &shmfd->shm_mtx);
	return (error);
}

static int
shm_chmod(struct file *fp, mode_t mode, struct ucred *active_cred,
    struct thread *td)
{
	struct shmfd *shmfd;
	int error;

	error = 0;
	shmfd = fp->f_data;
	mtx_lock(&shm_timestamp_lock);
	/*
	 * SUSv4 says that x bits of permission need not be affected.
	 * Be consistent with our shm_open there.
	 */
#ifdef MAC
	error = mac_posixshm_check_setmode(active_cred, shmfd, mode);
	if (error != 0)
		goto out;
#endif
	error = vaccess(VREG, shmfd->shm_mode, shmfd->shm_uid,
	    shmfd->shm_gid, VADMIN, active_cred, NULL);
	if (error != 0)
		goto out;
	shmfd->shm_mode = mode & ACCESSPERMS;
out:
	mtx_unlock(&shm_timestamp_lock);
	return (error);
}

static int
shm_chown(struct file *fp, uid_t uid, gid_t gid, struct ucred *active_cred,
    struct thread *td)
{
	struct shmfd *shmfd;
	int error;

	error = 0;
	shmfd = fp->f_data;
	mtx_lock(&shm_timestamp_lock);
#ifdef MAC
	error = mac_posixshm_check_setowner(active_cred, shmfd, uid, gid);
	if (error != 0)
		goto out;
#endif
	if (uid == (uid_t)-1)
		uid = shmfd->shm_uid;
	if (gid == (gid_t)-1)
                 gid = shmfd->shm_gid;
	if (((uid != shmfd->shm_uid && uid != active_cred->cr_uid) ||
	    (gid != shmfd->shm_gid && !groupmember(gid, active_cred))) &&
	    (error = priv_check_cred(active_cred, PRIV_VFS_CHOWN)))
		goto out;
	shmfd->shm_uid = uid;
	shmfd->shm_gid = gid;
out:
	mtx_unlock(&shm_timestamp_lock);
	return (error);
}

/*
 * Helper routines to allow the backing object of a shared memory file
 * descriptor to be mapped in the kernel.
 */
int
shm_map(struct file *fp, size_t size, off_t offset, void **memp)
{
	struct shmfd *shmfd;
	vm_ptr_t kva;
	vm_offset_t ofs;
	vm_object_t obj;
	int rv;

	if (fp->f_type != DTYPE_SHM)
		return (EINVAL);
	shmfd = fp->f_data;
	obj = shmfd->shm_object;
	VM_OBJECT_WLOCK(obj);
	/*
	 * XXXRW: This validation is probably insufficient, and subject to
	 * sign errors.  It should be fixed.
	 */
	if (offset >= shmfd->shm_size ||
	    offset + size > round_page(shmfd->shm_size)) {
		VM_OBJECT_WUNLOCK(obj);
		return (EINVAL);
	}

	shmfd->shm_kmappings++;
	vm_object_reference_locked(obj);
	VM_OBJECT_WUNLOCK(obj);

	/* Map the object into the kernel_map and wire it. */
	kva = vm_map_min(kernel_map);
	ofs = offset & PAGE_MASK;
	offset = trunc_page(offset);
	size = round_page(size + ofs);
	rv = vm_map_find(kernel_map, obj, offset, &kva, size, 0,
	    VMFS_OPTIMAL_SPACE, VM_PROT_READ | VM_PROT_WRITE,
	    VM_PROT_READ | VM_PROT_WRITE, 0);
	if (rv == KERN_SUCCESS) {
		rv = vm_map_wire(kernel_map, ptr_to_va(kva), ptr_to_va(kva) + size,
		    VM_MAP_WIRE_SYSTEM | VM_MAP_WIRE_NOHOLES);
		if (rv == KERN_SUCCESS) {
			*memp = (void *)(kva + ofs);
			return (0);
		}
		vm_map_remove(kernel_map, ptr_to_va(kva), ptr_to_va(kva) + size);
	} else
		vm_object_deallocate(obj);

	/* On failure, drop our mapping reference. */
	VM_OBJECT_WLOCK(obj);
	shmfd->shm_kmappings--;
	VM_OBJECT_WUNLOCK(obj);

	return (vm_mmap_to_errno(rv));
}

/*
 * We require the caller to unmap the entire entry.  This allows us to
 * safely decrement shm_kmappings when a mapping is removed.
 */
int
shm_unmap(struct file *fp, void *mem, size_t size)
{
	struct shmfd *shmfd;
	vm_map_entry_t entry;
	vm_offset_t kva, ofs;
	vm_object_t obj;
	vm_pindex_t pindex;
	vm_prot_t prot;
	boolean_t wired;
	vm_map_t map;
	int rv;

	if (fp->f_type != DTYPE_SHM)
		return (EINVAL);
	shmfd = fp->f_data;
	kva = (vm_offset_t)mem;
	ofs = kva & PAGE_MASK;
	kva = trunc_page(kva);
	size = round_page(size + ofs);
	map = kernel_map;
	rv = vm_map_lookup(&map, kva, VM_PROT_READ | VM_PROT_WRITE, &entry,
	    &obj, &pindex, &prot, &wired);
	if (rv != KERN_SUCCESS)
		return (EINVAL);
	if (entry->start != kva || entry->end != kva + size) {
		vm_map_lookup_done(map, entry);
		return (EINVAL);
	}
	vm_map_lookup_done(map, entry);
	if (obj != shmfd->shm_object)
		return (EINVAL);
	vm_map_remove(map, kva, kva + size);
	VM_OBJECT_WLOCK(obj);
	KASSERT(shmfd->shm_kmappings > 0, ("shm_unmap: object not mapped"));
	shmfd->shm_kmappings--;
	VM_OBJECT_WUNLOCK(obj);
	return (0);
}

static int
shm_fill_kinfo_locked(struct shmfd *shmfd, struct kinfo_file *kif, bool list)
{
	const char *path, *pr_path;
	size_t pr_pathlen;
	bool visible;

	sx_assert(&shm_dict_lock, SA_LOCKED);
	kif->kf_type = KF_TYPE_SHM;
	kif->kf_un.kf_file.kf_file_mode = S_IFREG | shmfd->shm_mode;
	kif->kf_un.kf_file.kf_file_size = shmfd->shm_size;
	if (shmfd->shm_path != NULL) {
		if (shmfd->shm_path != NULL) {
			path = shmfd->shm_path;
			pr_path = curthread->td_ucred->cr_prison->pr_path;
			if (strcmp(pr_path, "/") != 0) {
				/* Return the jail-rooted pathname. */
				pr_pathlen = strlen(pr_path);
				visible = strncmp(path, pr_path, pr_pathlen)
				    == 0 && path[pr_pathlen] == '/';
				if (list && !visible)
					return (EPERM);
				if (visible)
					path += pr_pathlen;
			}
			strlcpy(kif->kf_path, path, sizeof(kif->kf_path));
		}
	}
	return (0);
}

static int
shm_fill_kinfo(struct file *fp, struct kinfo_file *kif,
    struct filedesc *fdp __unused)
{
	int res;

	sx_slock(&shm_dict_lock);
	res = shm_fill_kinfo_locked(fp->f_data, kif, false);
	sx_sunlock(&shm_dict_lock);
	return (res);
}

static int
shm_add_seals(struct file *fp, int seals)
{
	struct shmfd *shmfd;
	void *rl_cookie;
	vm_ooffset_t writemappings;
	int error, nseals;

	error = 0;
	shmfd = fp->f_data;
	rl_cookie = rangelock_wlock(&shmfd->shm_rl, 0, OFF_MAX,
	    &shmfd->shm_mtx);

	/* Even already-set seals should result in EPERM. */
	if ((shmfd->shm_seals & F_SEAL_SEAL) != 0) {
		error = EPERM;
		goto out;
	}
	nseals = seals & ~shmfd->shm_seals;
	if ((nseals & F_SEAL_WRITE) != 0) {
		/*
		 * The rangelock above prevents writable mappings from being
		 * added after we've started applying seals.  The RLOCK here
		 * is to avoid torn reads on ILP32 arches as unmapping/reducing
		 * writemappings will be done without a rangelock.
		 */
		VM_OBJECT_RLOCK(shmfd->shm_object);
		writemappings = shmfd->shm_object->un_pager.swp.writemappings;
		VM_OBJECT_RUNLOCK(shmfd->shm_object);
		/* kmappings are also writable */
		if (writemappings > 0) {
			error = EBUSY;
			goto out;
		}
	}
	shmfd->shm_seals |= nseals;
out:
	rangelock_unlock(&shmfd->shm_rl, rl_cookie, &shmfd->shm_mtx);
	return (error);
}

static int
shm_get_seals(struct file *fp, int *seals)
{
	struct shmfd *shmfd;

	shmfd = fp->f_data;
	*seals = shmfd->shm_seals;
	return (0);
}

static int
sysctl_posix_shm_list(SYSCTL_HANDLER_ARGS)
{
	struct shm_mapping *shmm;
	struct sbuf sb;
	struct kinfo_file kif;
	u_long i;
	ssize_t curlen;
	int error, error2;

	sbuf_new_for_sysctl(&sb, NULL, sizeof(struct kinfo_file) * 5, req);
	sbuf_clear_flags(&sb, SBUF_INCLUDENUL);
	curlen = 0;
	error = 0;
	sx_slock(&shm_dict_lock);
	for (i = 0; i < shm_hash + 1; i++) {
		LIST_FOREACH(shmm, &shm_dictionary[i], sm_link) {
			error = shm_fill_kinfo_locked(shmm->sm_shmfd,
			    &kif, true);
			if (error == EPERM)
				continue;
			if (error != 0)
				break;
			pack_kinfo(&kif);
			if (req->oldptr != NULL &&
			    kif.kf_structsize + curlen > req->oldlen)
				break;
			error = sbuf_bcat(&sb, &kif, kif.kf_structsize) == 0 ?
			    0 : ENOMEM;
			if (error != 0)
				break;
			curlen += kif.kf_structsize;
		}
	}
	sx_sunlock(&shm_dict_lock);
	error2 = sbuf_finish(&sb);
	sbuf_delete(&sb);
	return (error != 0 ? error : error2);
}

SYSCTL_PROC(_kern_ipc, OID_AUTO, posix_shm_list,
    CTLFLAG_RD | CTLFLAG_MPSAFE | CTLTYPE_OPAQUE,
    NULL, 0, sysctl_posix_shm_list, "",
    "POSIX SHM list");

int
kern_shm_open2(struct thread *td, const char * __capability path, int flags,
    mode_t mode, int shmflags, const char * __capability name __unused)
{
	int initial_seals;

	if ((shmflags & ~SHM_ALLOW_SEALING) != 0)
		return (EINVAL);

	initial_seals = F_SEAL_SEAL;
	if ((shmflags & SHM_ALLOW_SEALING) != 0)
		initial_seals &= ~F_SEAL_SEAL;
	return (kern_shm_open(td, path, flags, mode, NULL, initial_seals));
}

/*
 * This version of the shm_open() interface leaves CLOEXEC behavior up to the
 * caller, and libc will enforce it for the traditional shm_open() call.  This
 * allows other consumers, like memfd_create(), to opt-in for CLOEXEC.  This
 * interface also includes a 'name' argument that is currently unused, but could
 * potentially be exported later via some interface for debugging purposes.
 * From the kernel's perspective, it is optional.  Individual consumers like
 * memfd_create() may require it in order to be compatible with other systems
 * implementing the same function.
 */
int
sys_shm_open2(struct thread *td, struct shm_open2_args *uap)
{

	return (kern_shm_open2(td, uap->path, uap->flags,
	    uap->mode, uap->shmflags, uap->name));
}
// CHERI CHANGES START
// {
<<<<<<< HEAD
//   "updated": 20181206,
=======
//   "updated": 20191022,
>>>>>>> fe33cd02
//   "target_type": "kernel",
//   "changes": [
//     "user_capabilities"
//   ],
//   "changes_purecap": [
//     "uintptr_interp_offset",
//     "pointer_as_integer"
//   ]
// }
// CHERI CHANGES END<|MERGE_RESOLUTION|>--- conflicted
+++ resolved
@@ -964,9 +964,6 @@
 }
 
 int
-<<<<<<< HEAD
-shm_mmap(struct file *fp, vm_map_t map, vm_ptr_t *addr,
-=======
 sys_shm_rename(struct thread *td, struct shm_rename_args *uap)
 {
 
@@ -1122,8 +1119,7 @@
 }
 
 int
-shm_mmap(struct file *fp, vm_map_t map, vm_offset_t *addr,
->>>>>>> fe33cd02
+shm_mmap(struct file *fp, vm_map_t map, vm_ptr_t *addr,
     vm_offset_t max_addr, vm_size_t objsize,
     vm_prot_t prot, vm_prot_t cap_maxprot, int flags,
     vm_ooffset_t foff, struct thread *td)
@@ -1530,11 +1526,7 @@
 }
 // CHERI CHANGES START
 // {
-<<<<<<< HEAD
-//   "updated": 20181206,
-=======
 //   "updated": 20191022,
->>>>>>> fe33cd02
 //   "target_type": "kernel",
 //   "changes": [
 //     "user_capabilities"
