--- conflicted
+++ resolved
@@ -2964,11 +2964,7 @@
                 db_printf("usage: show unpcb <addr>\n");
                 return;
         }
-<<<<<<< HEAD
-	unp = DB_DATA_PTR(addr, sizeof(*unp));
-=======
 	unp = DB_DATA_PTR(addr, struct unpcb);
->>>>>>> 5714f9f7
 
 	db_printf("unp_socket: %p   unp_vnode: %p\n", unp->unp_socket,
 	    unp->unp_vnode);
@@ -3000,10 +2996,7 @@
 //   "updated": 20200706,
 //   "target_type": "kernel",
 //   "changes_purecap": [
-<<<<<<< HEAD
 //     "subobject_bounds",
-=======
->>>>>>> 5714f9f7
 //     "kdb"
 //   ]
 // }
