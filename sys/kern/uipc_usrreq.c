--- conflicted
+++ resolved
@@ -1577,12 +1577,8 @@
 	len = nam->sa_len - offsetof(struct sockaddr_un, sun_path);
 	if (len <= 0)
 		return (EINVAL);
-<<<<<<< HEAD
+	soun = (struct sockaddr_un *)nam;
 	bcopy(__bounded_addressof(soun->sun_path, len), buf, len);
-=======
-	soun = (struct sockaddr_un *)nam;
-	bcopy(soun->sun_path, buf, len);
->>>>>>> 75912e9e
 	buf[len] = 0;
 
 	unp = sotounpcb(so);
