--- conflicted
+++ resolved
@@ -636,13 +636,8 @@
 
 restart:
 	NDINIT_ATRIGHTS(&nd, CREATE, NOFOLLOW | LOCKPARENT | SAVENAME | NOCACHE,
-<<<<<<< HEAD
 	    UIO_SYSSPACE, PTR2CAP(buf), fd,
-	    cap_rights_init(&rights, CAP_BINDAT), td);
-=======
-	    UIO_SYSSPACE, buf, fd, cap_rights_init_one(&rights, CAP_BINDAT),
-	    td);
->>>>>>> 6b3a9a0f
+	    cap_rights_init_one(&rights, CAP_BINDAT), td);
 /* SHOULD BE ABLE TO ADOPT EXISTING AND wakeup() ALA FIFO's */
 	error = namei(&nd);
 	if (error)
