--- conflicted
+++ resolved
@@ -1061,17 +1061,10 @@
 	struct vnode *vp = NULL;
 	struct proc *p;
 	struct pgrp *pg;
-<<<<<<< HEAD
 	int facs = ufacs & ~KTRFAC_ROOT;
 	int ops = KTROP(uops);
 	int descend = uops & KTRFLAG_DESCEND;
-	int nfound, ret = 0;
-=======
-	int facs = uap->facs & ~KTRFAC_ROOT;
-	int ops = KTROP(uap->ops);
-	int descend = uap->ops & KTRFLAG_DESCEND;
 	int ret = 0;
->>>>>>> f3851b23
 	int flags, error = 0;
 	struct nameidata nd;
 	struct ktr_io_params *kiop, *old_kiop;
@@ -1167,13 +1160,8 @@
 		/*
 		 * by pid
 		 */
-<<<<<<< HEAD
 		p = pfind(pid);
-		if (p == NULL)
-=======
-		p = pfind(uap->pid);
 		if (p == NULL) {
->>>>>>> f3851b23
 			error = ESRCH;
 			sx_sunlock(&proctree_lock);
 			goto done;
