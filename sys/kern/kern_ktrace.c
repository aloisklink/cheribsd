--- conflicted
+++ resolved
@@ -809,21 +809,16 @@
 }
 
 void
-<<<<<<< HEAD
+ktrstruct_error(const char *name, const void *data, size_t datalen, int error)
+{
+
+	if (error == 0)
+		ktrstruct(name, data, datalen);
+}
+
+void
 ktrstructarray(const char *name, enum uio_seg seg,
     const void * __capability data, int num_items, size_t struct_size)
-=======
-ktrstruct_error(const char *name, const void *data, size_t datalen, int error)
-{
-
-	if (error == 0)
-		ktrstruct(name, data, datalen);
-}
-
-void
-ktrstructarray(const char *name, enum uio_seg seg, const void *data,
-    int num_items, size_t struct_size)
->>>>>>> 21df633c
 {
 	struct ktr_request *req;
 	struct ktr_struct_array *ksa;
