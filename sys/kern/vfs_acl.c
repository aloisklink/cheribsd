/*-
 * SPDX-License-Identifier: BSD-2-Clause-FreeBSD
 *
 * Copyright (c) 1999-2006, 2016-2017 Robert N. M. Watson
 * All rights reserved.
 *
 * This software was developed by Robert Watson for the TrustedBSD Project.
 *
 * Portions of this software were developed by BAE Systems, the University of
 * Cambridge Computer Laboratory, and Memorial University under DARPA/AFRL
 * contract FA8650-15-C-7558 ("CADETS"), as part of the DARPA Transparent
 * Computing (TC) research program.
 *
 * Redistribution and use in source and binary forms, with or without
 * modification, are permitted provided that the following conditions
 * are met:
 * 1. Redistributions of source code must retain the above copyright
 *    notice, this list of conditions and the following disclaimer.
 * 2. Redistributions in binary form must reproduce the above copyright
 *    notice, this list of conditions and the following disclaimer in the
 *    documentation and/or other materials provided with the distribution.
 *
 * THIS SOFTWARE IS PROVIDED BY THE AUTHOR AND CONTRIBUTORS ``AS IS'' AND
 * ANY EXPRESS OR IMPLIED WARRANTIES, INCLUDING, BUT NOT LIMITED TO, THE
 * IMPLIED WARRANTIES OF MERCHANTABILITY AND FITNESS FOR A PARTICULAR PURPOSE
 * ARE DISCLAIMED.  IN NO EVENT SHALL THE AUTHOR OR CONTRIBUTORS BE LIABLE
 * FOR ANY DIRECT, INDIRECT, INCIDENTAL, SPECIAL, EXEMPLARY, OR CONSEQUENTIAL
 * DAMAGES (INCLUDING, BUT NOT LIMITED TO, PROCUREMENT OF SUBSTITUTE GOODS
 * OR SERVICES; LOSS OF USE, DATA, OR PROFITS; OR BUSINESS INTERRUPTION)
 * HOWEVER CAUSED AND ON ANY THEORY OF LIABILITY, WHETHER IN CONTRACT, STRICT
 * LIABILITY, OR TORT (INCLUDING NEGLIGENCE OR OTHERWISE) ARISING IN ANY WAY
 * OUT OF THE USE OF THIS SOFTWARE, EVEN IF ADVISED OF THE POSSIBILITY OF
 * SUCH DAMAGE.
 */
/*
 * Developed by the TrustedBSD Project.
 *
 * ACL system calls and other functions common across different ACL types.
 * Type-specific routines go into subr_acl_<type>.c.
 */

#include <sys/cdefs.h>
__FBSDID("$FreeBSD$");

#define	EXPLICIT_USER_ACCESS

#include <sys/param.h>
#include <sys/systm.h>
#include <sys/sysproto.h>
#include <sys/capsicum.h>
#include <sys/fcntl.h>
#include <sys/kernel.h>
#include <sys/malloc.h>
#include <sys/mount.h>
#include <sys/vnode.h>
#include <sys/lock.h>
#include <sys/mutex.h>
#include <sys/namei.h>
#include <sys/file.h>
#include <sys/filedesc.h>
#include <sys/proc.h>
#include <sys/syscallsubr.h>
#include <sys/sysent.h>
#include <sys/acl.h>

#include <security/audit/audit.h>
#include <security/mac/mac_framework.h>

CTASSERT(ACL_MAX_ENTRIES >= OLDACL_MAX_ENTRIES);

MALLOC_DEFINE(M_ACL, "acl", "Access Control Lists");

<<<<<<< HEAD

=======
static int	kern___acl_aclcheck_path(struct thread *td, const char *path,
		    acl_type_t type, struct acl *aclp, int follow);
static int	kern___acl_delete_path(struct thread *td, const char *path,
		    acl_type_t type, int follow);
static int	kern___acl_get_path(struct thread *td, const char *path,
		    acl_type_t type, struct acl *aclp, int follow);
static int	kern___acl_set_path(struct thread *td, const char *path,
		    acl_type_t type, const struct acl *aclp, int follow);
>>>>>>> 3f1b6975
static int	vacl_set_acl(struct thread *td, struct vnode *vp,
		    acl_type_t type, const struct acl * __capability aclp);
static int	vacl_get_acl(struct thread *td, struct vnode *vp,
		    acl_type_t type, struct acl * __capability aclp);
static int	vacl_aclcheck(struct thread *td, struct vnode *vp,
		    acl_type_t type, const struct acl * __capability aclp);

int
acl_copy_oldacl_into_acl(const struct oldacl *source, struct acl *dest)
{
	int i;

	if (source->acl_cnt < 0 || source->acl_cnt > OLDACL_MAX_ENTRIES)
		return (EINVAL);
	
	bzero(dest, sizeof(*dest));

	dest->acl_cnt = source->acl_cnt;
	dest->acl_maxcnt = ACL_MAX_ENTRIES;

	for (i = 0; i < dest->acl_cnt; i++) {
		dest->acl_entry[i].ae_tag = source->acl_entry[i].ae_tag;
		dest->acl_entry[i].ae_id = source->acl_entry[i].ae_id;
		dest->acl_entry[i].ae_perm = source->acl_entry[i].ae_perm;
	}

	return (0);
}

int
acl_copy_acl_into_oldacl(const struct acl *source, struct oldacl *dest)
{
	int i;

	if (source->acl_cnt > OLDACL_MAX_ENTRIES)
		return (EINVAL);

	bzero(dest, sizeof(*dest));

	dest->acl_cnt = source->acl_cnt;

	for (i = 0; i < dest->acl_cnt; i++) {
		dest->acl_entry[i].ae_tag = source->acl_entry[i].ae_tag;
		dest->acl_entry[i].ae_id = source->acl_entry[i].ae_id;
		dest->acl_entry[i].ae_perm = source->acl_entry[i].ae_perm;
	}

	return (0);
}

/*
 * At one time, "struct ACL" was extended in order to add support for NFSv4
 * ACLs.  Instead of creating compatibility versions of all the ACL-related
 * syscalls, they were left intact.  It's possible to find out what the code
 * calling these syscalls (libc) expects basing on "type" argument - if it's
 * either ACL_TYPE_ACCESS_OLD or ACL_TYPE_DEFAULT_OLD (which previously were
 * known as ACL_TYPE_ACCESS and ACL_TYPE_DEFAULT), then it's the "struct
 * oldacl".  If it's something else, then it's the new "struct acl".  In the
 * latter case, the routines below just copyin/copyout the contents.  In the
 * former case, they copyin the "struct oldacl" and convert it to the new
 * format.
 */
static int
acl_copyin(const void * __capability user_acl, struct acl *kernel_acl,
    acl_type_t type)
{
	int error;
	struct oldacl old;

	switch (type) {
	case ACL_TYPE_ACCESS_OLD:
	case ACL_TYPE_DEFAULT_OLD:
		error = copyin(user_acl, &old, sizeof(old));
		if (error != 0)
			break;
		acl_copy_oldacl_into_acl(&old, kernel_acl);
		break;

	default:
		error = copyin(user_acl, kernel_acl, sizeof(*kernel_acl));
		if (kernel_acl->acl_maxcnt != ACL_MAX_ENTRIES)
			return (EINVAL);
	}

	return (error);
}

static int
acl_copyout(const struct acl *kernel_acl, void * __capability user_acl,
    acl_type_t type)
{
	uint32_t am;
	int error;
	struct oldacl old;

	switch (type) {
	case ACL_TYPE_ACCESS_OLD:
	case ACL_TYPE_DEFAULT_OLD:
		error = acl_copy_acl_into_oldacl(kernel_acl, &old);
		if (error != 0)
			break;

		error = copyout(&old, user_acl, sizeof(old));
		break;

	default:
		error = fueword32((char * __capability)user_acl +
		    offsetof(struct acl, acl_maxcnt), &am);
		if (error == -1)
			return (EFAULT);
		if (am != ACL_MAX_ENTRIES)
			return (EINVAL);

		error = copyout(kernel_acl, user_acl, sizeof(*kernel_acl));
	}

	return (error);
}

/*
 * Convert "old" type - ACL_TYPE_{ACCESS,DEFAULT}_OLD - into its "new"
 * counterpart.  It's required for old (pre-NFSv4 ACLs) libc to work
 * with new kernel.  Fixing 'type' for old binaries with new libc
 * is being done in lib/libc/posix1e/acl_support.c:_acl_type_unold().
 */
static int
acl_type_unold(int type)
{
	switch (type) {
	case ACL_TYPE_ACCESS_OLD:
		return (ACL_TYPE_ACCESS);

	case ACL_TYPE_DEFAULT_OLD:
		return (ACL_TYPE_DEFAULT);

	default:
		return (type);
	}
}

/*
 * These calls wrap the real vnode operations, and are called by the syscall
 * code once the syscall has converted the path or file descriptor to a vnode
 * (unlocked).  The aclp pointer is assumed still to point to userland, so
 * this should not be consumed within the kernel except by syscall code.
 * Other code should directly invoke VOP_{SET,GET}ACL.
 */

/*
 * Given a vnode, set its ACL.
 */
static int
vacl_set_acl(struct thread *td, struct vnode *vp, acl_type_t type,
    const struct acl * __capability aclp)
{
	struct acl *inkernelacl;
	struct mount *mp;
	int error;

	AUDIT_ARG_VALUE(type);
	inkernelacl = acl_alloc(M_WAITOK);
	error = acl_copyin(aclp, inkernelacl, type);
	if (error != 0)
		goto out;
	error = vn_start_write(vp, &mp, V_WAIT | PCATCH);
	if (error != 0)
		goto out;
	vn_lock(vp, LK_EXCLUSIVE | LK_RETRY);
	AUDIT_ARG_VNODE1(vp);
#ifdef MAC
	error = mac_vnode_check_setacl(td->td_ucred, vp, type, inkernelacl);
	if (error != 0)
		goto out_unlock;
#endif
	error = VOP_SETACL(vp, acl_type_unold(type), inkernelacl,
	    td->td_ucred, td);
#ifdef MAC
out_unlock:
#endif
	VOP_UNLOCK(vp);
	vn_finished_write(mp);
out:
	acl_free(inkernelacl);
	return (error);
}

/*
 * Given a vnode, get its ACL.
 */
static int
vacl_get_acl(struct thread *td, struct vnode *vp, acl_type_t type,
    struct acl * __capability aclp)
{
	struct acl *inkernelacl;
	int error;

	AUDIT_ARG_VALUE(type);
	inkernelacl = acl_alloc(M_WAITOK | M_ZERO);
	vn_lock(vp, LK_EXCLUSIVE | LK_RETRY);
	AUDIT_ARG_VNODE1(vp);
#ifdef MAC
	error = mac_vnode_check_getacl(td->td_ucred, vp, type);
	if (error != 0)
		goto out;
#endif
	error = VOP_GETACL(vp, acl_type_unold(type), inkernelacl,
	    td->td_ucred, td);

#ifdef MAC
out:
#endif
	VOP_UNLOCK(vp);
	if (error == 0)
		error = acl_copyout(inkernelacl, aclp, type);
	acl_free(inkernelacl);
	return (error);
}

/*
 * Given a vnode, delete its ACL.
 */
static int
vacl_delete(struct thread *td, struct vnode *vp, acl_type_t type)
{
	struct mount *mp;
	int error;

	AUDIT_ARG_VALUE(type);
	error = vn_start_write(vp, &mp, V_WAIT | PCATCH);
	if (error != 0)
		return (error);
	vn_lock(vp, LK_EXCLUSIVE | LK_RETRY);
	AUDIT_ARG_VNODE1(vp);
#ifdef MAC
	error = mac_vnode_check_deleteacl(td->td_ucred, vp, type);
	if (error != 0)
		goto out;
#endif
	error = VOP_SETACL(vp, acl_type_unold(type), 0, td->td_ucred, td);
#ifdef MAC
out:
#endif
	VOP_UNLOCK(vp);
	vn_finished_write(mp);
	return (error);
}

/*
 * Given a vnode, check whether an ACL is appropriate for it
 *
 * XXXRW: No vnode lock held so can't audit vnode state...?
 */
static int
vacl_aclcheck(struct thread *td, struct vnode *vp, acl_type_t type,
    const struct acl * __capability aclp)
{
	struct acl *inkernelacl;
	int error;

	inkernelacl = acl_alloc(M_WAITOK);
	error = acl_copyin(aclp, inkernelacl, type);
	if (error != 0)
		goto out;
	error = VOP_ACLCHECK(vp, acl_type_unold(type), inkernelacl,
	    td->td_ucred, td);
out:
	acl_free(inkernelacl);
	return (error);
}

/*
 * syscalls -- convert the path/fd to a vnode, and call vacl_whatever.  Don't
 * need to lock, as the vacl_ code will get/release any locks required.
 */

/*
 * Given a file path, get an ACL for it
 */
int
sys___acl_get_file(struct thread *td, struct __acl_get_file_args *uap)
{

	return (kern___acl_get_path(td, uap->path, uap->type, uap->aclp,
	    FOLLOW));
}

/*
 * Given a file path, get an ACL for it; don't follow links.
 */
int
sys___acl_get_link(struct thread *td, struct __acl_get_link_args *uap)
{

	return(kern___acl_get_path(td, uap->path, uap->type, uap->aclp,
	    NOFOLLOW));
}

int
kern___acl_get_path(struct thread *td, const char *__capability path,
    acl_type_t type, struct acl * __capability aclp, int follow)
{
	struct nameidata nd;
	int error;

	NDINIT_C(&nd, LOOKUP, follow | AUDITVNODE1, UIO_USERSPACE, path, td);
	error = namei(&nd);
	if (error == 0) {
		error = vacl_get_acl(td, nd.ni_vp, type, aclp);
		NDFREE(&nd, 0);
	}
	return (error);
}

/*
 * Given a file path, set an ACL for it.
 */
int
sys___acl_set_file(struct thread *td, struct __acl_set_file_args *uap)
{

	return(kern___acl_set_path(td, uap->path, uap->type, uap->aclp,
	    FOLLOW));
}

/*
 * Given a file path, set an ACL for it; don't follow links.
 */
int
sys___acl_set_link(struct thread *td, struct __acl_set_link_args *uap)
{

	return(kern___acl_set_path(td, uap->path, uap->type, uap->aclp,
	    NOFOLLOW));
}

int
kern___acl_set_path(struct thread *td, const char * __capability path,
    acl_type_t type, const struct acl * __capability aclp, int follow)
{
	struct nameidata nd;
	int error;

	NDINIT_C(&nd, LOOKUP, follow | AUDITVNODE1, UIO_USERSPACE, path, td);
	error = namei(&nd);
	if (error == 0) {
		error = vacl_set_acl(td, nd.ni_vp, type, aclp);
		NDFREE(&nd, 0);
	}
	return (error);
}

/*
 * Given a file descriptor, get an ACL for it.
 */
int
sys___acl_get_fd(struct thread *td, struct __acl_get_fd_args *uap)
{

	return (kern___acl_get_fd(td, uap->filedes, uap->type, uap->aclp));
}

int
kern___acl_get_fd(struct thread *td, int filedes, acl_type_t type,
    struct acl * __capability aclp)
{
	struct file *fp;
	cap_rights_t rights;
	int error;

	AUDIT_ARG_FD(filedes);
	error = getvnode(td, filedes, cap_rights_init(&rights, CAP_ACL_GET),
	    &fp);
	if (error == 0) {
		error = vacl_get_acl(td, fp->f_vnode, type, aclp);
		fdrop(fp, td);
	}
	return (error);
}

/*
 * Given a file descriptor, set an ACL for it.
 */
int
sys___acl_set_fd(struct thread *td, struct __acl_set_fd_args *uap)
{

	return (kern___acl_set_fd(td, uap->filedes, uap->type, uap->aclp));
}

int
kern___acl_set_fd(struct thread *td, int filedes, acl_type_t type,
    const struct acl * __capability aclp)
{
	struct file *fp;
	cap_rights_t rights;
	int error;

	AUDIT_ARG_FD(filedes);
	error = getvnode(td, filedes, cap_rights_init(&rights, CAP_ACL_SET),
	    &fp);
	if (error == 0) {
		error = vacl_set_acl(td, fp->f_vnode, type, aclp);
		fdrop(fp, td);
	}
	return (error);
}

/*
 * Given a file path, delete an ACL from it.
 */
int
sys___acl_delete_file(struct thread *td, struct __acl_delete_file_args *uap)
{

	return (kern___acl_delete_path(td, uap->path, uap->type, FOLLOW));
}

/*
 * Given a file path, delete an ACL from it; don't follow links.
 */
int
sys___acl_delete_link(struct thread *td, struct __acl_delete_link_args *uap)
{

	return (kern___acl_delete_path(td, uap->path, uap->type, NOFOLLOW));
}

int
kern___acl_delete_path(struct thread *td, const char * __capability path,
    acl_type_t type, int follow)
{
	struct nameidata nd;
	int error;

	NDINIT_C(&nd, LOOKUP, follow, UIO_USERSPACE, path, td);
	error = namei(&nd);
	if (error == 0) {
		error = vacl_delete(td, nd.ni_vp, type);
		NDFREE(&nd, 0);
	}
	return (error);
}

/*
 * Given a file path, delete an ACL from it.
 */
int
sys___acl_delete_fd(struct thread *td, struct __acl_delete_fd_args *uap)
{
	struct file *fp;
	cap_rights_t rights;
	int error;

	AUDIT_ARG_FD(uap->filedes);
	error = getvnode(td, uap->filedes,
	    cap_rights_init(&rights, CAP_ACL_DELETE), &fp);
	if (error == 0) {
		error = vacl_delete(td, fp->f_vnode, uap->type);
		fdrop(fp, td);
	}
	return (error);
}

/*
 * Given a file path, check an ACL for it.
 */
int
sys___acl_aclcheck_file(struct thread *td, struct __acl_aclcheck_file_args *uap)
{

	return (kern___acl_aclcheck_path(td, uap->path, uap->type, uap->aclp,
	    FOLLOW));
}

/*
 * Given a file path, check an ACL for it; don't follow links.
 */
int
sys___acl_aclcheck_link(struct thread *td, struct __acl_aclcheck_link_args *uap)
{

	return (kern___acl_aclcheck_path(td, uap->path, uap->type, uap->aclp,
	    NOFOLLOW));
}

int
kern___acl_aclcheck_path(struct thread *td, const char * __capability path,
    acl_type_t type, struct acl * __capability aclp, int follow)
{
	struct nameidata nd;
	int error;

	NDINIT_C(&nd, LOOKUP, follow, UIO_USERSPACE, path, td);
	error = namei(&nd);
	if (error == 0) {
		error = vacl_aclcheck(td, nd.ni_vp, type, aclp);
		NDFREE(&nd, 0);
	}
	return (error);
}

/*
 * Given a file descriptor, check an ACL for it.
 */
int
sys___acl_aclcheck_fd(struct thread *td, struct __acl_aclcheck_fd_args *uap)
{

	return (kern___acl_aclcheck_fd(td, uap->filedes, uap->type, uap->aclp));
}

int
kern___acl_aclcheck_fd(struct thread *td, int filedes, acl_type_t type,
    const struct acl * __capability aclp)
{
	struct file *fp;
	cap_rights_t rights;
	int error;

	AUDIT_ARG_FD(filedes);
	error = getvnode(td, filedes,
	    cap_rights_init(&rights, CAP_ACL_CHECK), &fp);
	if (error == 0) {
		error = vacl_aclcheck(td, fp->f_vnode, type, aclp);
		fdrop(fp, td);
	}
	return (error);
}

struct acl *
acl_alloc(int flags)
{
	struct acl *aclp;

	aclp = malloc(sizeof(*aclp), M_ACL, flags);
	if (aclp == NULL)
		return (NULL);

	aclp->acl_maxcnt = ACL_MAX_ENTRIES;

	return (aclp);
}

void
acl_free(struct acl *aclp)
{

	free(aclp, M_ACL);
}
// CHERI CHANGES START
// {
//   "updated": 20181114,
//   "target_type": "kernel",
//   "changes": [
//     "user_capabilities"
//   ]
// }
// CHERI CHANGES END<|MERGE_RESOLUTION|>--- conflicted
+++ resolved
@@ -70,18 +70,6 @@
 
 MALLOC_DEFINE(M_ACL, "acl", "Access Control Lists");
 
-<<<<<<< HEAD
-
-=======
-static int	kern___acl_aclcheck_path(struct thread *td, const char *path,
-		    acl_type_t type, struct acl *aclp, int follow);
-static int	kern___acl_delete_path(struct thread *td, const char *path,
-		    acl_type_t type, int follow);
-static int	kern___acl_get_path(struct thread *td, const char *path,
-		    acl_type_t type, struct acl *aclp, int follow);
-static int	kern___acl_set_path(struct thread *td, const char *path,
-		    acl_type_t type, const struct acl *aclp, int follow);
->>>>>>> 3f1b6975
 static int	vacl_set_acl(struct thread *td, struct vnode *vp,
 		    acl_type_t type, const struct acl * __capability aclp);
 static int	vacl_get_acl(struct thread *td, struct vnode *vp,
