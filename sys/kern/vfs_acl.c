/*-
 * SPDX-License-Identifier: BSD-2-Clause-FreeBSD
 *
 * Copyright (c) 1999-2006, 2016-2017 Robert N. M. Watson
 * All rights reserved.
 *
 * This software was developed by Robert Watson for the TrustedBSD Project.
 *
 * Portions of this software were developed by BAE Systems, the University of
 * Cambridge Computer Laboratory, and Memorial University under DARPA/AFRL
 * contract FA8650-15-C-7558 ("CADETS"), as part of the DARPA Transparent
 * Computing (TC) research program.
 *
 * Redistribution and use in source and binary forms, with or without
 * modification, are permitted provided that the following conditions
 * are met:
 * 1. Redistributions of source code must retain the above copyright
 *    notice, this list of conditions and the following disclaimer.
 * 2. Redistributions in binary form must reproduce the above copyright
 *    notice, this list of conditions and the following disclaimer in the
 *    documentation and/or other materials provided with the distribution.
 *
 * THIS SOFTWARE IS PROVIDED BY THE AUTHOR AND CONTRIBUTORS ``AS IS'' AND
 * ANY EXPRESS OR IMPLIED WARRANTIES, INCLUDING, BUT NOT LIMITED TO, THE
 * IMPLIED WARRANTIES OF MERCHANTABILITY AND FITNESS FOR A PARTICULAR PURPOSE
 * ARE DISCLAIMED.  IN NO EVENT SHALL THE AUTHOR OR CONTRIBUTORS BE LIABLE
 * FOR ANY DIRECT, INDIRECT, INCIDENTAL, SPECIAL, EXEMPLARY, OR CONSEQUENTIAL
 * DAMAGES (INCLUDING, BUT NOT LIMITED TO, PROCUREMENT OF SUBSTITUTE GOODS
 * OR SERVICES; LOSS OF USE, DATA, OR PROFITS; OR BUSINESS INTERRUPTION)
 * HOWEVER CAUSED AND ON ANY THEORY OF LIABILITY, WHETHER IN CONTRACT, STRICT
 * LIABILITY, OR TORT (INCLUDING NEGLIGENCE OR OTHERWISE) ARISING IN ANY WAY
 * OUT OF THE USE OF THIS SOFTWARE, EVEN IF ADVISED OF THE POSSIBILITY OF
 * SUCH DAMAGE.
 */
/*
 * Developed by the TrustedBSD Project.
 *
 * ACL system calls and other functions common across different ACL types.
 * Type-specific routines go into subr_acl_<type>.c.
 */

#include <sys/cdefs.h>
__FBSDID("$FreeBSD$");

#define	EXPLICIT_USER_ACCESS

#include <sys/param.h>
#include <sys/systm.h>
#include <sys/sysproto.h>
#include <sys/capsicum.h>
#include <sys/fcntl.h>
#include <sys/kernel.h>
#include <sys/malloc.h>
#include <sys/mount.h>
#include <sys/vnode.h>
#include <sys/lock.h>
#include <sys/mutex.h>
#include <sys/namei.h>
#include <sys/file.h>
#include <sys/filedesc.h>
#include <sys/proc.h>
#include <sys/syscallsubr.h>
#include <sys/sysent.h>
#include <sys/acl.h>

#include <security/audit/audit.h>
#include <security/mac/mac_framework.h>

CTASSERT(ACL_MAX_ENTRIES >= OLDACL_MAX_ENTRIES);

MALLOC_DEFINE(M_ACL, "acl", "Access Control Lists");

static int	vacl_set_acl(struct thread *td, struct vnode *vp,
		    acl_type_t type, const struct acl * __capability aclp);
static int	vacl_get_acl(struct thread *td, struct vnode *vp,
		    acl_type_t type, struct acl * __capability aclp);
static int	vacl_aclcheck(struct thread *td, struct vnode *vp,
		    acl_type_t type, const struct acl * __capability aclp);

int
acl_copy_oldacl_into_acl(const struct oldacl *source, struct acl *dest)
{
	int i;

	if (source->acl_cnt < 0 || source->acl_cnt > OLDACL_MAX_ENTRIES)
		return (EINVAL);
	
	bzero(dest, sizeof(*dest));

	dest->acl_cnt = source->acl_cnt;
	dest->acl_maxcnt = ACL_MAX_ENTRIES;

	for (i = 0; i < dest->acl_cnt; i++) {
		dest->acl_entry[i].ae_tag = source->acl_entry[i].ae_tag;
		dest->acl_entry[i].ae_id = source->acl_entry[i].ae_id;
		dest->acl_entry[i].ae_perm = source->acl_entry[i].ae_perm;
	}

	return (0);
}

int
acl_copy_acl_into_oldacl(const struct acl *source, struct oldacl *dest)
{
	int i;

	if (source->acl_cnt > OLDACL_MAX_ENTRIES)
		return (EINVAL);

	bzero(dest, sizeof(*dest));

	dest->acl_cnt = source->acl_cnt;

	for (i = 0; i < dest->acl_cnt; i++) {
		dest->acl_entry[i].ae_tag = source->acl_entry[i].ae_tag;
		dest->acl_entry[i].ae_id = source->acl_entry[i].ae_id;
		dest->acl_entry[i].ae_perm = source->acl_entry[i].ae_perm;
	}

	return (0);
}

/*
 * At one time, "struct ACL" was extended in order to add support for NFSv4
 * ACLs.  Instead of creating compatibility versions of all the ACL-related
 * syscalls, they were left intact.  It's possible to find out what the code
 * calling these syscalls (libc) expects basing on "type" argument - if it's
 * either ACL_TYPE_ACCESS_OLD or ACL_TYPE_DEFAULT_OLD (which previously were
 * known as ACL_TYPE_ACCESS and ACL_TYPE_DEFAULT), then it's the "struct
 * oldacl".  If it's something else, then it's the new "struct acl".  In the
 * latter case, the routines below just copyin/copyout the contents.  In the
 * former case, they copyin the "struct oldacl" and convert it to the new
 * format.
 */
static int
acl_copyin(const void * __capability user_acl, struct acl *kernel_acl,
    acl_type_t type)
{
	int error;
	struct oldacl old;

	switch (type) {
	case ACL_TYPE_ACCESS_OLD:
	case ACL_TYPE_DEFAULT_OLD:
		error = copyin(user_acl, &old, sizeof(old));
		if (error != 0)
			break;
		acl_copy_oldacl_into_acl(&old, kernel_acl);
		break;

	default:
		error = copyin(user_acl, kernel_acl, sizeof(*kernel_acl));
		if (kernel_acl->acl_maxcnt != ACL_MAX_ENTRIES)
			return (EINVAL);
	}

	return (error);
}

static int
acl_copyout(const struct acl *kernel_acl, void * __capability user_acl,
    acl_type_t type)
{
	uint32_t am;
	int error;
	struct oldacl old;

	switch (type) {
	case ACL_TYPE_ACCESS_OLD:
	case ACL_TYPE_DEFAULT_OLD:
		error = acl_copy_acl_into_oldacl(kernel_acl, &old);
		if (error != 0)
			break;

		error = copyout(&old, user_acl, sizeof(old));
		break;

	default:
		error = fueword32((char * __capability)user_acl +
		    offsetof(struct acl, acl_maxcnt), &am);
		if (error == -1)
			return (EFAULT);
		if (am != ACL_MAX_ENTRIES)
			return (EINVAL);

		error = copyout(kernel_acl, user_acl, sizeof(*kernel_acl));
	}

	return (error);
}

/*
 * Convert "old" type - ACL_TYPE_{ACCESS,DEFAULT}_OLD - into its "new"
 * counterpart.  It's required for old (pre-NFSv4 ACLs) libc to work
 * with new kernel.  Fixing 'type' for old binaries with new libc
 * is being done in lib/libc/posix1e/acl_support.c:_acl_type_unold().
 */
static int
acl_type_unold(int type)
{
	switch (type) {
	case ACL_TYPE_ACCESS_OLD:
		return (ACL_TYPE_ACCESS);

	case ACL_TYPE_DEFAULT_OLD:
		return (ACL_TYPE_DEFAULT);

	default:
		return (type);
	}
}

/*
 * These calls wrap the real vnode operations, and are called by the syscall
 * code once the syscall has converted the path or file descriptor to a vnode
 * (unlocked).  The aclp pointer is assumed still to point to userland, so
 * this should not be consumed within the kernel except by syscall code.
 * Other code should directly invoke VOP_{SET,GET}ACL.
 */

/*
 * Given a vnode, set its ACL.
 */
static int
vacl_set_acl(struct thread *td, struct vnode *vp, acl_type_t type,
    const struct acl * __capability aclp)
{
	struct acl *inkernelacl;
	struct mount *mp;
	int error;

	AUDIT_ARG_VALUE(type);
	inkernelacl = acl_alloc(M_WAITOK);
	error = acl_copyin(aclp, inkernelacl, type);
	if (error != 0)
		goto out;
	error = vn_start_write(vp, &mp, V_WAIT | PCATCH);
	if (error != 0)
		goto out;
	vn_lock(vp, LK_EXCLUSIVE | LK_RETRY);
	AUDIT_ARG_VNODE1(vp);
#ifdef MAC
	error = mac_vnode_check_setacl(td->td_ucred, vp, type, inkernelacl);
	if (error != 0)
		goto out_unlock;
#endif
	error = VOP_SETACL(vp, acl_type_unold(type), inkernelacl,
	    td->td_ucred, td);
#ifdef MAC
out_unlock:
#endif
	VOP_UNLOCK(vp);
	vn_finished_write(mp);
out:
	acl_free(inkernelacl);
	return (error);
}

/*
 * Given a vnode, get its ACL.
 */
static int
vacl_get_acl(struct thread *td, struct vnode *vp, acl_type_t type,
    struct acl * __capability aclp)
{
	struct acl *inkernelacl;
	int error;

	AUDIT_ARG_VALUE(type);
	inkernelacl = acl_alloc(M_WAITOK | M_ZERO);
	vn_lock(vp, LK_EXCLUSIVE | LK_RETRY);
	AUDIT_ARG_VNODE1(vp);
#ifdef MAC
	error = mac_vnode_check_getacl(td->td_ucred, vp, type);
	if (error != 0)
		goto out;
#endif
	error = VOP_GETACL(vp, acl_type_unold(type), inkernelacl,
	    td->td_ucred, td);

#ifdef MAC
out:
#endif
	VOP_UNLOCK(vp);
	if (error == 0)
		error = acl_copyout(inkernelacl, aclp, type);
	acl_free(inkernelacl);
	return (error);
}

/*
 * Given a vnode, delete its ACL.
 */
static int
vacl_delete(struct thread *td, struct vnode *vp, acl_type_t type)
{
	struct mount *mp;
	int error;

	AUDIT_ARG_VALUE(type);
	error = vn_start_write(vp, &mp, V_WAIT | PCATCH);
	if (error != 0)
		return (error);
	vn_lock(vp, LK_EXCLUSIVE | LK_RETRY);
	AUDIT_ARG_VNODE1(vp);
#ifdef MAC
	error = mac_vnode_check_deleteacl(td->td_ucred, vp, type);
	if (error != 0)
		goto out;
#endif
	error = VOP_SETACL(vp, acl_type_unold(type), 0, td->td_ucred, td);
#ifdef MAC
out:
#endif
	VOP_UNLOCK(vp);
	vn_finished_write(mp);
	return (error);
}

/*
 * Given a vnode, check whether an ACL is appropriate for it
 *
 * XXXRW: No vnode lock held so can't audit vnode state...?
 */
static int
vacl_aclcheck(struct thread *td, struct vnode *vp, acl_type_t type,
    const struct acl * __capability aclp)
{
	struct acl *inkernelacl;
	int error;

	inkernelacl = acl_alloc(M_WAITOK);
	error = acl_copyin(aclp, inkernelacl, type);
	if (error != 0)
		goto out;
	error = VOP_ACLCHECK(vp, acl_type_unold(type), inkernelacl,
	    td->td_ucred, td);
out:
	acl_free(inkernelacl);
	return (error);
}

/*
 * syscalls -- convert the path/fd to a vnode, and call vacl_whatever.  Don't
 * need to lock, as the vacl_ code will get/release any locks required.
 */

/*
 * Given a file path, get an ACL for it
 */
int
sys___acl_get_file(struct thread *td, struct __acl_get_file_args *uap)
{

	return (kern___acl_get_path(td, uap->path, uap->type, uap->aclp,
	    FOLLOW));
}

/*
 * Given a file path, get an ACL for it; don't follow links.
 */
int
sys___acl_get_link(struct thread *td, struct __acl_get_link_args *uap)
{

	return(kern___acl_get_path(td, uap->path, uap->type, uap->aclp,
	    NOFOLLOW));
}

int
kern___acl_get_path(struct thread *td, const char *__capability path,
    acl_type_t type, struct acl * __capability aclp, int follow)
{
	struct nameidata nd;
	int error;

	NDINIT_C(&nd, LOOKUP, follow | AUDITVNODE1, UIO_USERSPACE, path, td);
	error = namei(&nd);
	if (error == 0) {
		error = vacl_get_acl(td, nd.ni_vp, type, aclp);
		NDFREE(&nd, 0);
	}
	return (error);
}

/*
 * Given a file path, set an ACL for it.
 */
int
sys___acl_set_file(struct thread *td, struct __acl_set_file_args *uap)
{

	return(kern___acl_set_path(td, uap->path, uap->type, uap->aclp,
	    FOLLOW));
}

/*
 * Given a file path, set an ACL for it; don't follow links.
 */
int
sys___acl_set_link(struct thread *td, struct __acl_set_link_args *uap)
{

	return(kern___acl_set_path(td, uap->path, uap->type, uap->aclp,
	    NOFOLLOW));
}

int
kern___acl_set_path(struct thread *td, const char * __capability path,
    acl_type_t type, const struct acl * __capability aclp, int follow)
{
	struct nameidata nd;
	int error;

	NDINIT_C(&nd, LOOKUP, follow | AUDITVNODE1, UIO_USERSPACE, path, td);
	error = namei(&nd);
	if (error == 0) {
		error = vacl_set_acl(td, nd.ni_vp, type, aclp);
		NDFREE(&nd, 0);
	}
	return (error);
}

/*
 * Given a file descriptor, get an ACL for it.
 */
int
sys___acl_get_fd(struct thread *td, struct __acl_get_fd_args *uap)
{

	return (kern___acl_get_fd(td, uap->filedes, uap->type, uap->aclp));
}

int
kern___acl_get_fd(struct thread *td, int filedes, acl_type_t type,
    struct acl * __capability aclp)
{
	struct file *fp;
	cap_rights_t rights;
	int error;

<<<<<<< HEAD
	AUDIT_ARG_FD(filedes);
	error = getvnode(td, filedes, cap_rights_init(&rights, CAP_ACL_GET),
	    &fp);
=======
	AUDIT_ARG_FD(uap->filedes);
	error = getvnode(td, uap->filedes,
	    cap_rights_init_one(&rights, CAP_ACL_GET), &fp);
>>>>>>> 613a4e58
	if (error == 0) {
		error = vacl_get_acl(td, fp->f_vnode, type, aclp);
		fdrop(fp, td);
	}
	return (error);
}

/*
 * Given a file descriptor, set an ACL for it.
 */
int
sys___acl_set_fd(struct thread *td, struct __acl_set_fd_args *uap)
{

	return (kern___acl_set_fd(td, uap->filedes, uap->type, uap->aclp));
}

int
kern___acl_set_fd(struct thread *td, int filedes, acl_type_t type,
    const struct acl * __capability aclp)
{
	struct file *fp;
	cap_rights_t rights;
	int error;

<<<<<<< HEAD
	AUDIT_ARG_FD(filedes);
	error = getvnode(td, filedes, cap_rights_init(&rights, CAP_ACL_SET),
	    &fp);
=======
	AUDIT_ARG_FD(uap->filedes);
	error = getvnode(td, uap->filedes,
	    cap_rights_init_one(&rights, CAP_ACL_SET), &fp);
>>>>>>> 613a4e58
	if (error == 0) {
		error = vacl_set_acl(td, fp->f_vnode, type, aclp);
		fdrop(fp, td);
	}
	return (error);
}

/*
 * Given a file path, delete an ACL from it.
 */
int
sys___acl_delete_file(struct thread *td, struct __acl_delete_file_args *uap)
{

	return (kern___acl_delete_path(td, uap->path, uap->type, FOLLOW));
}

/*
 * Given a file path, delete an ACL from it; don't follow links.
 */
int
sys___acl_delete_link(struct thread *td, struct __acl_delete_link_args *uap)
{

	return (kern___acl_delete_path(td, uap->path, uap->type, NOFOLLOW));
}

int
kern___acl_delete_path(struct thread *td, const char * __capability path,
    acl_type_t type, int follow)
{
	struct nameidata nd;
	int error;

	NDINIT_C(&nd, LOOKUP, follow, UIO_USERSPACE, path, td);
	error = namei(&nd);
	if (error == 0) {
		error = vacl_delete(td, nd.ni_vp, type);
		NDFREE(&nd, 0);
	}
	return (error);
}

/*
 * Given a file path, delete an ACL from it.
 */
int
sys___acl_delete_fd(struct thread *td, struct __acl_delete_fd_args *uap)
{
	struct file *fp;
	cap_rights_t rights;
	int error;

	AUDIT_ARG_FD(uap->filedes);
	error = getvnode(td, uap->filedes,
	    cap_rights_init_one(&rights, CAP_ACL_DELETE), &fp);
	if (error == 0) {
		error = vacl_delete(td, fp->f_vnode, uap->type);
		fdrop(fp, td);
	}
	return (error);
}

/*
 * Given a file path, check an ACL for it.
 */
int
sys___acl_aclcheck_file(struct thread *td, struct __acl_aclcheck_file_args *uap)
{

	return (kern___acl_aclcheck_path(td, uap->path, uap->type, uap->aclp,
	    FOLLOW));
}

/*
 * Given a file path, check an ACL for it; don't follow links.
 */
int
sys___acl_aclcheck_link(struct thread *td, struct __acl_aclcheck_link_args *uap)
{

	return (kern___acl_aclcheck_path(td, uap->path, uap->type, uap->aclp,
	    NOFOLLOW));
}

int
kern___acl_aclcheck_path(struct thread *td, const char * __capability path,
    acl_type_t type, struct acl * __capability aclp, int follow)
{
	struct nameidata nd;
	int error;

	NDINIT_C(&nd, LOOKUP, follow, UIO_USERSPACE, path, td);
	error = namei(&nd);
	if (error == 0) {
		error = vacl_aclcheck(td, nd.ni_vp, type, aclp);
		NDFREE(&nd, 0);
	}
	return (error);
}

/*
 * Given a file descriptor, check an ACL for it.
 */
int
sys___acl_aclcheck_fd(struct thread *td, struct __acl_aclcheck_fd_args *uap)
{

	return (kern___acl_aclcheck_fd(td, uap->filedes, uap->type, uap->aclp));
}

int
kern___acl_aclcheck_fd(struct thread *td, int filedes, acl_type_t type,
    const struct acl * __capability aclp)
{
	struct file *fp;
	cap_rights_t rights;
	int error;

<<<<<<< HEAD
	AUDIT_ARG_FD(filedes);
	error = getvnode(td, filedes,
	    cap_rights_init(&rights, CAP_ACL_CHECK), &fp);
=======
	AUDIT_ARG_FD(uap->filedes);
	error = getvnode(td, uap->filedes,
	    cap_rights_init_one(&rights, CAP_ACL_CHECK), &fp);
>>>>>>> 613a4e58
	if (error == 0) {
		error = vacl_aclcheck(td, fp->f_vnode, type, aclp);
		fdrop(fp, td);
	}
	return (error);
}

struct acl *
acl_alloc(int flags)
{
	struct acl *aclp;

	aclp = malloc(sizeof(*aclp), M_ACL, flags);
	if (aclp == NULL)
		return (NULL);

	aclp->acl_maxcnt = ACL_MAX_ENTRIES;

	return (aclp);
}

void
acl_free(struct acl *aclp)
{

	free(aclp, M_ACL);
}
// CHERI CHANGES START
// {
//   "updated": 20181114,
//   "target_type": "kernel",
//   "changes": [
//     "user_capabilities"
//   ]
// }
// CHERI CHANGES END<|MERGE_RESOLUTION|>--- conflicted
+++ resolved
@@ -439,15 +439,9 @@
 	cap_rights_t rights;
 	int error;
 
-<<<<<<< HEAD
 	AUDIT_ARG_FD(filedes);
-	error = getvnode(td, filedes, cap_rights_init(&rights, CAP_ACL_GET),
-	    &fp);
-=======
-	AUDIT_ARG_FD(uap->filedes);
-	error = getvnode(td, uap->filedes,
+	error = getvnode(td, filedes,
 	    cap_rights_init_one(&rights, CAP_ACL_GET), &fp);
->>>>>>> 613a4e58
 	if (error == 0) {
 		error = vacl_get_acl(td, fp->f_vnode, type, aclp);
 		fdrop(fp, td);
@@ -473,15 +467,9 @@
 	cap_rights_t rights;
 	int error;
 
-<<<<<<< HEAD
 	AUDIT_ARG_FD(filedes);
-	error = getvnode(td, filedes, cap_rights_init(&rights, CAP_ACL_SET),
-	    &fp);
-=======
-	AUDIT_ARG_FD(uap->filedes);
-	error = getvnode(td, uap->filedes,
+	error = getvnode(td, filedes,
 	    cap_rights_init_one(&rights, CAP_ACL_SET), &fp);
->>>>>>> 613a4e58
 	if (error == 0) {
 		error = vacl_set_acl(td, fp->f_vnode, type, aclp);
 		fdrop(fp, td);
@@ -601,15 +589,9 @@
 	cap_rights_t rights;
 	int error;
 
-<<<<<<< HEAD
 	AUDIT_ARG_FD(filedes);
 	error = getvnode(td, filedes,
-	    cap_rights_init(&rights, CAP_ACL_CHECK), &fp);
-=======
-	AUDIT_ARG_FD(uap->filedes);
-	error = getvnode(td, uap->filedes,
 	    cap_rights_init_one(&rights, CAP_ACL_CHECK), &fp);
->>>>>>> 613a4e58
 	if (error == 0) {
 		error = vacl_aclcheck(td, fp->f_vnode, type, aclp);
 		fdrop(fp, td);
