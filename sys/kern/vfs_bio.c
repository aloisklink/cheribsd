--- conflicted
+++ resolved
@@ -150,12 +150,8 @@
 #define	BD_DOMAIN(bd)		(bd - bdomain)
 
 static struct buf *buf;		/* buffer header pool */
-<<<<<<< HEAD
-caddr_t unmapped_buf;
-=======
 extern struct buf *swbuf;	/* Swap buffer header pool. */
 caddr_t __read_mostly unmapped_buf;
->>>>>>> 6a9f55d9
 
 /* Used below and for softdep flushing threads in ufs/ffs/ffs_softdep.c */
 struct proc *bufdaemonproc;
