/*-
 * SPDX-License-Identifier: BSD-2-Clause-FreeBSD
 *
 * Copyright (c) 2004 Poul-Henning Kamp
 * Copyright (c) 1994,1997 John S. Dyson
 * Copyright (c) 2013 The FreeBSD Foundation
 * All rights reserved.
 *
 * Portions of this software were developed by Konstantin Belousov
 * under sponsorship from the FreeBSD Foundation.
 *
 * Redistribution and use in source and binary forms, with or without
 * modification, are permitted provided that the following conditions
 * are met:
 * 1. Redistributions of source code must retain the above copyright
 *    notice, this list of conditions and the following disclaimer.
 * 2. Redistributions in binary form must reproduce the above copyright
 *    notice, this list of conditions and the following disclaimer in the
 *    documentation and/or other materials provided with the distribution.
 *
 * THIS SOFTWARE IS PROVIDED BY THE AUTHOR AND CONTRIBUTORS ``AS IS'' AND
 * ANY EXPRESS OR IMPLIED WARRANTIES, INCLUDING, BUT NOT LIMITED TO, THE
 * IMPLIED WARRANTIES OF MERCHANTABILITY AND FITNESS FOR A PARTICULAR PURPOSE
 * ARE DISCLAIMED.  IN NO EVENT SHALL THE AUTHOR OR CONTRIBUTORS BE LIABLE
 * FOR ANY DIRECT, INDIRECT, INCIDENTAL, SPECIAL, EXEMPLARY, OR CONSEQUENTIAL
 * DAMAGES (INCLUDING, BUT NOT LIMITED TO, PROCUREMENT OF SUBSTITUTE GOODS
 * OR SERVICES; LOSS OF USE, DATA, OR PROFITS; OR BUSINESS INTERRUPTION)
 * HOWEVER CAUSED AND ON ANY THEORY OF LIABILITY, WHETHER IN CONTRACT, STRICT
 * LIABILITY, OR TORT (INCLUDING NEGLIGENCE OR OTHERWISE) ARISING IN ANY WAY
 * OUT OF THE USE OF THIS SOFTWARE, EVEN IF ADVISED OF THE POSSIBILITY OF
 * SUCH DAMAGE.
 */

/*
 * this file contains a new buffer I/O scheme implementing a coherent
 * VM object and buffer cache scheme.  Pains have been taken to make
 * sure that the performance degradation associated with schemes such
 * as this is not realized.
 *
 * Author:  John S. Dyson
 * Significant help during the development and debugging phases
 * had been provided by David Greenman, also of the FreeBSD core team.
 *
 * see man buf(9) for more info.
 */

#include <sys/cdefs.h>
__FBSDID("$FreeBSD$");

#include <sys/param.h>
#include <sys/systm.h>
#include <sys/bio.h>
#include <sys/bitset.h>
#include <sys/conf.h>
#include <sys/counter.h>
#include <sys/buf.h>
#include <sys/devicestat.h>
#include <sys/eventhandler.h>
#include <sys/fail.h>
#include <sys/limits.h>
#include <sys/lock.h>
#include <sys/malloc.h>
#include <sys/mount.h>
#include <sys/mutex.h>
#include <sys/kernel.h>
#include <sys/kthread.h>
#include <sys/proc.h>
#include <sys/racct.h>
#include <sys/resourcevar.h>
#include <sys/rwlock.h>
#include <sys/smp.h>
#include <sys/sysctl.h>
#include <sys/sysproto.h>
#include <sys/vmem.h>
#include <sys/vmmeter.h>
#include <sys/vnode.h>
#include <sys/watchdog.h>
#include <geom/geom.h>
#include <vm/vm.h>
#include <vm/vm_param.h>
#include <vm/vm_kern.h>
#include <vm/vm_object.h>
#include <vm/vm_page.h>
#include <vm/vm_pageout.h>
#include <vm/vm_pager.h>
#include <vm/vm_extern.h>
#include <vm/vm_map.h>
#include <vm/swap_pager.h>
<<<<<<< HEAD

#include <cheri/cheric.h>
#include "opt_swap.h"
=======
>>>>>>> e16ccb4a

static MALLOC_DEFINE(M_BIOBUF, "biobuf", "BIO buffer");

struct	bio_ops bioops;		/* I/O operation notification */

struct	buf_ops buf_ops_bio = {
	.bop_name	=	"buf_ops_bio",
	.bop_write	=	bufwrite,
	.bop_strategy	=	bufstrategy,
	.bop_sync	=	bufsync,
	.bop_bdflush	=	bufbdflush,
};

struct bufqueue {
	struct mtx_padalign	bq_lock;
	TAILQ_HEAD(, buf)	bq_queue;
	uint8_t			bq_index;
	uint16_t		bq_subqueue;
	int			bq_len;
} __aligned(CACHE_LINE_SIZE);

#define	BQ_LOCKPTR(bq)		(&(bq)->bq_lock)
#define	BQ_LOCK(bq)		mtx_lock(BQ_LOCKPTR((bq)))
#define	BQ_UNLOCK(bq)		mtx_unlock(BQ_LOCKPTR((bq)))
#define	BQ_ASSERT_LOCKED(bq)	mtx_assert(BQ_LOCKPTR((bq)), MA_OWNED)

struct bufdomain {
	struct bufqueue	bd_subq[MAXCPU + 1]; /* Per-cpu sub queues + global */
	struct bufqueue bd_dirtyq;
	struct bufqueue	*bd_cleanq;
	struct mtx_padalign bd_run_lock;
	/* Constants */
	long		bd_maxbufspace;
	long		bd_hibufspace;
	long 		bd_lobufspace;
	long 		bd_bufspacethresh;
	int		bd_hifreebuffers;
	int		bd_lofreebuffers;
	int		bd_hidirtybuffers;
	int		bd_lodirtybuffers;
	int		bd_dirtybufthresh;
	int		bd_lim;
	/* atomics */
	int		bd_wanted;
	int __aligned(CACHE_LINE_SIZE)	bd_numdirtybuffers;
	int __aligned(CACHE_LINE_SIZE)	bd_running;
	long __aligned(CACHE_LINE_SIZE) bd_bufspace;
	int __aligned(CACHE_LINE_SIZE)	bd_freebuffers;
} __aligned(CACHE_LINE_SIZE);

#define	BD_LOCKPTR(bd)		(&(bd)->bd_cleanq->bq_lock)
#define	BD_LOCK(bd)		mtx_lock(BD_LOCKPTR((bd)))
#define	BD_UNLOCK(bd)		mtx_unlock(BD_LOCKPTR((bd)))
#define	BD_ASSERT_LOCKED(bd)	mtx_assert(BD_LOCKPTR((bd)), MA_OWNED)
#define	BD_RUN_LOCKPTR(bd)	(&(bd)->bd_run_lock)
#define	BD_RUN_LOCK(bd)		mtx_lock(BD_RUN_LOCKPTR((bd)))
#define	BD_RUN_UNLOCK(bd)	mtx_unlock(BD_RUN_LOCKPTR((bd)))
#define	BD_DOMAIN(bd)		(bd - bdomain)

static struct buf *buf;		/* buffer header pool */
extern struct buf *swbuf;	/* Swap buffer header pool. */
caddr_t unmapped_buf;

/* Used below and for softdep flushing threads in ufs/ffs/ffs_softdep.c */
struct proc *bufdaemonproc;

static int inmem(struct vnode *vp, daddr_t blkno);
static void vm_hold_free_pages(struct buf *bp, int newbsize);
static void vm_hold_load_pages(struct buf *bp, vm_offset_t from,
		vm_offset_t to);
static void vfs_page_set_valid(struct buf *bp, vm_ooffset_t off, vm_page_t m);
static void vfs_page_set_validclean(struct buf *bp, vm_ooffset_t off,
		vm_page_t m);
static void vfs_clean_pages_dirty_buf(struct buf *bp);
static void vfs_setdirty_locked_object(struct buf *bp);
static void vfs_vmio_invalidate(struct buf *bp);
static void vfs_vmio_truncate(struct buf *bp, int npages);
static void vfs_vmio_extend(struct buf *bp, int npages, int size);
static int vfs_bio_clcheck(struct vnode *vp, int size,
		daddr_t lblkno, daddr_t blkno);
static void breada(struct vnode *, daddr_t *, int *, int, struct ucred *, int,
		void (*)(struct buf *));
static int buf_flush(struct vnode *vp, struct bufdomain *, int);
static int flushbufqueues(struct vnode *, struct bufdomain *, int, int);
static void buf_daemon(void);
static __inline void bd_wakeup(void);
static int sysctl_runningspace(SYSCTL_HANDLER_ARGS);
static void bufkva_reclaim(vmem_t *, int);
static void bufkva_free(struct buf *);
static int buf_import(void *, void **, int, int, int);
static void buf_release(void *, void **, int);
static void maxbcachebuf_adjust(void);
static inline struct bufdomain *bufdomain(struct buf *);
static void bq_remove(struct bufqueue *bq, struct buf *bp);
static void bq_insert(struct bufqueue *bq, struct buf *bp, bool unlock);
static int buf_recycle(struct bufdomain *, bool kva);
static void bq_init(struct bufqueue *bq, int qindex, int cpu,
	    const char *lockname);
static void bd_init(struct bufdomain *bd);
static int bd_flushall(struct bufdomain *bd);
static int sysctl_bufdomain_long(SYSCTL_HANDLER_ARGS);
static int sysctl_bufdomain_int(SYSCTL_HANDLER_ARGS);

static int sysctl_bufspace(SYSCTL_HANDLER_ARGS);
int vmiodirenable = TRUE;
SYSCTL_INT(_vfs, OID_AUTO, vmiodirenable, CTLFLAG_RW, &vmiodirenable, 0,
    "Use the VM system for directory writes");
long runningbufspace;
SYSCTL_LONG(_vfs, OID_AUTO, runningbufspace, CTLFLAG_RD, &runningbufspace, 0,
    "Amount of presently outstanding async buffer io");
SYSCTL_PROC(_vfs, OID_AUTO, bufspace, CTLTYPE_LONG|CTLFLAG_MPSAFE|CTLFLAG_RD,
    NULL, 0, sysctl_bufspace, "L", "Physical memory used for buffers");
static counter_u64_t bufkvaspace;
SYSCTL_COUNTER_U64(_vfs, OID_AUTO, bufkvaspace, CTLFLAG_RD, &bufkvaspace,
    "Kernel virtual memory used for buffers");
static long maxbufspace;
SYSCTL_PROC(_vfs, OID_AUTO, maxbufspace,
    CTLTYPE_LONG|CTLFLAG_MPSAFE|CTLFLAG_RW, &maxbufspace,
    __offsetof(struct bufdomain, bd_maxbufspace), sysctl_bufdomain_long, "L",
    "Maximum allowed value of bufspace (including metadata)");
static long bufmallocspace;
SYSCTL_LONG(_vfs, OID_AUTO, bufmallocspace, CTLFLAG_RD, &bufmallocspace, 0,
    "Amount of malloced memory for buffers");
static long maxbufmallocspace;
SYSCTL_LONG(_vfs, OID_AUTO, maxmallocbufspace, CTLFLAG_RW, &maxbufmallocspace,
    0, "Maximum amount of malloced memory for buffers");
static long lobufspace;
SYSCTL_PROC(_vfs, OID_AUTO, lobufspace,
    CTLTYPE_LONG|CTLFLAG_MPSAFE|CTLFLAG_RW, &lobufspace,
    __offsetof(struct bufdomain, bd_lobufspace), sysctl_bufdomain_long, "L",
    "Minimum amount of buffers we want to have");
long hibufspace;
SYSCTL_PROC(_vfs, OID_AUTO, hibufspace,
    CTLTYPE_LONG|CTLFLAG_MPSAFE|CTLFLAG_RW, &hibufspace,
    __offsetof(struct bufdomain, bd_hibufspace), sysctl_bufdomain_long, "L",
    "Maximum allowed value of bufspace (excluding metadata)");
long bufspacethresh;
SYSCTL_PROC(_vfs, OID_AUTO, bufspacethresh,
    CTLTYPE_LONG|CTLFLAG_MPSAFE|CTLFLAG_RW, &bufspacethresh,
    __offsetof(struct bufdomain, bd_bufspacethresh), sysctl_bufdomain_long, "L",
    "Bufspace consumed before waking the daemon to free some");
static counter_u64_t buffreekvacnt;
SYSCTL_COUNTER_U64(_vfs, OID_AUTO, buffreekvacnt, CTLFLAG_RW, &buffreekvacnt,
    "Number of times we have freed the KVA space from some buffer");
static counter_u64_t bufdefragcnt;
SYSCTL_COUNTER_U64(_vfs, OID_AUTO, bufdefragcnt, CTLFLAG_RW, &bufdefragcnt,
    "Number of times we have had to repeat buffer allocation to defragment");
static long lorunningspace;
SYSCTL_PROC(_vfs, OID_AUTO, lorunningspace, CTLTYPE_LONG | CTLFLAG_MPSAFE |
    CTLFLAG_RW, &lorunningspace, 0, sysctl_runningspace, "L",
    "Minimum preferred space used for in-progress I/O");
static long hirunningspace;
SYSCTL_PROC(_vfs, OID_AUTO, hirunningspace, CTLTYPE_LONG | CTLFLAG_MPSAFE |
    CTLFLAG_RW, &hirunningspace, 0, sysctl_runningspace, "L",
    "Maximum amount of space to use for in-progress I/O");
int dirtybufferflushes;
SYSCTL_INT(_vfs, OID_AUTO, dirtybufferflushes, CTLFLAG_RW, &dirtybufferflushes,
    0, "Number of bdwrite to bawrite conversions to limit dirty buffers");
int bdwriteskip;
SYSCTL_INT(_vfs, OID_AUTO, bdwriteskip, CTLFLAG_RW, &bdwriteskip,
    0, "Number of buffers supplied to bdwrite with snapshot deadlock risk");
int altbufferflushes;
SYSCTL_INT(_vfs, OID_AUTO, altbufferflushes, CTLFLAG_RW, &altbufferflushes,
    0, "Number of fsync flushes to limit dirty buffers");
static int recursiveflushes;
SYSCTL_INT(_vfs, OID_AUTO, recursiveflushes, CTLFLAG_RW, &recursiveflushes,
    0, "Number of flushes skipped due to being recursive");
static int sysctl_numdirtybuffers(SYSCTL_HANDLER_ARGS);
SYSCTL_PROC(_vfs, OID_AUTO, numdirtybuffers,
    CTLTYPE_INT|CTLFLAG_MPSAFE|CTLFLAG_RD, NULL, 0, sysctl_numdirtybuffers, "I",
    "Number of buffers that are dirty (has unwritten changes) at the moment");
static int lodirtybuffers;
SYSCTL_PROC(_vfs, OID_AUTO, lodirtybuffers,
    CTLTYPE_INT|CTLFLAG_MPSAFE|CTLFLAG_RW, &lodirtybuffers,
    __offsetof(struct bufdomain, bd_lodirtybuffers), sysctl_bufdomain_int, "I",
    "How many buffers we want to have free before bufdaemon can sleep");
static int hidirtybuffers;
SYSCTL_PROC(_vfs, OID_AUTO, hidirtybuffers,
    CTLTYPE_INT|CTLFLAG_MPSAFE|CTLFLAG_RW, &hidirtybuffers,
    __offsetof(struct bufdomain, bd_hidirtybuffers), sysctl_bufdomain_int, "I",
    "When the number of dirty buffers is considered severe");
int dirtybufthresh;
SYSCTL_PROC(_vfs, OID_AUTO, dirtybufthresh,
    CTLTYPE_INT|CTLFLAG_MPSAFE|CTLFLAG_RW, &dirtybufthresh,
    __offsetof(struct bufdomain, bd_dirtybufthresh), sysctl_bufdomain_int, "I",
    "Number of bdwrite to bawrite conversions to clear dirty buffers");
static int numfreebuffers;
SYSCTL_INT(_vfs, OID_AUTO, numfreebuffers, CTLFLAG_RD, &numfreebuffers, 0,
    "Number of free buffers");
static int lofreebuffers;
SYSCTL_PROC(_vfs, OID_AUTO, lofreebuffers,
    CTLTYPE_INT|CTLFLAG_MPSAFE|CTLFLAG_RW, &lofreebuffers,
    __offsetof(struct bufdomain, bd_lofreebuffers), sysctl_bufdomain_int, "I",
   "Target number of free buffers");
static int hifreebuffers;
SYSCTL_PROC(_vfs, OID_AUTO, hifreebuffers,
    CTLTYPE_INT|CTLFLAG_MPSAFE|CTLFLAG_RW, &hifreebuffers,
    __offsetof(struct bufdomain, bd_hifreebuffers), sysctl_bufdomain_int, "I",
   "Threshold for clean buffer recycling");
static counter_u64_t getnewbufcalls;
SYSCTL_COUNTER_U64(_vfs, OID_AUTO, getnewbufcalls, CTLFLAG_RD,
   &getnewbufcalls, "Number of calls to getnewbuf");
static counter_u64_t getnewbufrestarts;
SYSCTL_COUNTER_U64(_vfs, OID_AUTO, getnewbufrestarts, CTLFLAG_RD,
    &getnewbufrestarts,
    "Number of times getnewbuf has had to restart a buffer acquisition");
static counter_u64_t mappingrestarts;
SYSCTL_COUNTER_U64(_vfs, OID_AUTO, mappingrestarts, CTLFLAG_RD,
    &mappingrestarts,
    "Number of times getblk has had to restart a buffer mapping for "
    "unmapped buffer");
static counter_u64_t numbufallocfails;
SYSCTL_COUNTER_U64(_vfs, OID_AUTO, numbufallocfails, CTLFLAG_RW,
    &numbufallocfails, "Number of times buffer allocations failed");
static int flushbufqtarget = 100;
SYSCTL_INT(_vfs, OID_AUTO, flushbufqtarget, CTLFLAG_RW, &flushbufqtarget, 0,
    "Amount of work to do in flushbufqueues when helping bufdaemon");
static counter_u64_t notbufdflushes;
SYSCTL_COUNTER_U64(_vfs, OID_AUTO, notbufdflushes, CTLFLAG_RD, &notbufdflushes,
    "Number of dirty buffer flushes done by the bufdaemon helpers");
static long barrierwrites;
SYSCTL_LONG(_vfs, OID_AUTO, barrierwrites, CTLFLAG_RW, &barrierwrites, 0,
    "Number of barrier writes");
SYSCTL_INT(_vfs, OID_AUTO, unmapped_buf_allowed, CTLFLAG_RD,
    &unmapped_buf_allowed, 0,
    "Permit the use of the unmapped i/o");
int maxbcachebuf = MAXBCACHEBUF;
SYSCTL_INT(_vfs, OID_AUTO, maxbcachebuf, CTLFLAG_RDTUN, &maxbcachebuf, 0,
    "Maximum size of a buffer cache block");

/*
 * This lock synchronizes access to bd_request.
 */
static struct mtx_padalign __exclusive_cache_line bdlock;

/*
 * This lock protects the runningbufreq and synchronizes runningbufwakeup and
 * waitrunningbufspace().
 */
static struct mtx_padalign __exclusive_cache_line rbreqlock;

/*
 * Lock that protects bdirtywait.
 */
static struct mtx_padalign __exclusive_cache_line bdirtylock;

/*
 * Wakeup point for bufdaemon, as well as indicator of whether it is already
 * active.  Set to 1 when the bufdaemon is already "on" the queue, 0 when it
 * is idling.
 */
static int bd_request;

/*
 * Request for the buf daemon to write more buffers than is indicated by
 * lodirtybuf.  This may be necessary to push out excess dependencies or
 * defragment the address space where a simple count of the number of dirty
 * buffers is insufficient to characterize the demand for flushing them.
 */
static int bd_speedupreq;

/*
 * Synchronization (sleep/wakeup) variable for active buffer space requests.
 * Set when wait starts, cleared prior to wakeup().
 * Used in runningbufwakeup() and waitrunningbufspace().
 */
static int runningbufreq;

/*
 * Synchronization for bwillwrite() waiters.
 */
static int bdirtywait;

/*
 * Definitions for the buffer free lists.
 */
#define QUEUE_NONE	0	/* on no queue */
#define QUEUE_EMPTY	1	/* empty buffer headers */
#define QUEUE_DIRTY	2	/* B_DELWRI buffers */
#define QUEUE_CLEAN	3	/* non-B_DELWRI buffers */
#define QUEUE_SENTINEL	4	/* not an queue index, but mark for sentinel */

/* Maximum number of buffer domains. */
#define	BUF_DOMAINS	8

struct bufdomainset bdlodirty;		/* Domains > lodirty */
struct bufdomainset bdhidirty;		/* Domains > hidirty */

/* Configured number of clean queues. */
static int __read_mostly buf_domains;

BITSET_DEFINE(bufdomainset, BUF_DOMAINS);
struct bufdomain __exclusive_cache_line bdomain[BUF_DOMAINS];
struct bufqueue __exclusive_cache_line bqempty;

/*
 * per-cpu empty buffer cache.
 */
uma_zone_t buf_zone;

/*
 * Single global constant for BUF_WMESG, to avoid getting multiple references.
 * buf_wmesg is referred from macros.
 */
const char *buf_wmesg = BUF_WMESG;

static int
sysctl_runningspace(SYSCTL_HANDLER_ARGS)
{
	long value;
	int error;

	value = *(long *)arg1;
	error = sysctl_handle_long(oidp, &value, 0, req);
	if (error != 0 || req->newptr == NULL)
		return (error);
	mtx_lock(&rbreqlock);
	if (arg1 == &hirunningspace) {
		if (value < lorunningspace)
			error = EINVAL;
		else
			hirunningspace = value;
	} else {
		KASSERT(arg1 == &lorunningspace,
		    ("%s: unknown arg1", __func__));
		if (value > hirunningspace)
			error = EINVAL;
		else
			lorunningspace = value;
	}
	mtx_unlock(&rbreqlock);
	return (error);
}

static int
sysctl_bufdomain_int(SYSCTL_HANDLER_ARGS)
{
	int error;
	int value;
	int i;

	value = *(int *)arg1;
	error = sysctl_handle_int(oidp, &value, 0, req);
	if (error != 0 || req->newptr == NULL)
		return (error);
	*(int *)arg1 = value;
	for (i = 0; i < buf_domains; i++)
		*(int *)(uintptr_t)(((uintptr_t)&bdomain[i]) + arg2) =
		    value / buf_domains;

	return (error);
}

static int
sysctl_bufdomain_long(SYSCTL_HANDLER_ARGS)
{
	long value;
	int error;
	int i;

	value = *(long *)arg1;
	error = sysctl_handle_long(oidp, &value, 0, req);
	if (error != 0 || req->newptr == NULL)
		return (error);
	*(long *)arg1 = value;
	for (i = 0; i < buf_domains; i++)
		*(long *)(uintptr_t)(((uintptr_t)&bdomain[i]) + arg2) =
		    value / buf_domains;

	return (error);
}

#if defined(COMPAT_FREEBSD4) || defined(COMPAT_FREEBSD5) || \
    defined(COMPAT_FREEBSD6) || defined(COMPAT_FREEBSD7)
static int
sysctl_bufspace(SYSCTL_HANDLER_ARGS)
{
	long lvalue;
	int ivalue;
	int i;

	lvalue = 0;
	for (i = 0; i < buf_domains; i++)
		lvalue += bdomain[i].bd_bufspace;
	if (sizeof(int) == sizeof(long) || req->oldlen >= sizeof(long))
		return (sysctl_handle_long(oidp, &lvalue, 0, req));
	if (lvalue > INT_MAX)
		/* On overflow, still write out a long to trigger ENOMEM. */
		return (sysctl_handle_long(oidp, &lvalue, 0, req));
	ivalue = lvalue;
	return (sysctl_handle_int(oidp, &ivalue, 0, req));
}
#else
static int
sysctl_bufspace(SYSCTL_HANDLER_ARGS)
{
	long lvalue;
	int i;

	lvalue = 0;
	for (i = 0; i < buf_domains; i++)
		lvalue += bdomain[i].bd_bufspace;
	return (sysctl_handle_long(oidp, &lvalue, 0, req));
}
#endif

static int
sysctl_numdirtybuffers(SYSCTL_HANDLER_ARGS)
{
	int value;
	int i;

	value = 0;
	for (i = 0; i < buf_domains; i++)
		value += bdomain[i].bd_numdirtybuffers;
	return (sysctl_handle_int(oidp, &value, 0, req));
}

/*
 *	bdirtywakeup:
 *
 *	Wakeup any bwillwrite() waiters.
 */
static void
bdirtywakeup(void)
{
	mtx_lock(&bdirtylock);
	if (bdirtywait) {
		bdirtywait = 0;
		wakeup(&bdirtywait);
	}
	mtx_unlock(&bdirtylock);
}

/*
 *	bd_clear:
 *
 *	Clear a domain from the appropriate bitsets when dirtybuffers
 *	is decremented.
 */
static void
bd_clear(struct bufdomain *bd)
{

	mtx_lock(&bdirtylock);
	if (bd->bd_numdirtybuffers <= bd->bd_lodirtybuffers)
		BIT_CLR(BUF_DOMAINS, BD_DOMAIN(bd), &bdlodirty);
	if (bd->bd_numdirtybuffers <= bd->bd_hidirtybuffers)
		BIT_CLR(BUF_DOMAINS, BD_DOMAIN(bd), &bdhidirty);
	mtx_unlock(&bdirtylock);
}

/*
 *	bd_set:
 *
 *	Set a domain in the appropriate bitsets when dirtybuffers
 *	is incremented.
 */
static void
bd_set(struct bufdomain *bd)
{

	mtx_lock(&bdirtylock);
	if (bd->bd_numdirtybuffers > bd->bd_lodirtybuffers)
		BIT_SET(BUF_DOMAINS, BD_DOMAIN(bd), &bdlodirty);
	if (bd->bd_numdirtybuffers > bd->bd_hidirtybuffers)
		BIT_SET(BUF_DOMAINS, BD_DOMAIN(bd), &bdhidirty);
	mtx_unlock(&bdirtylock);
}

/*
 *	bdirtysub:
 *
 *	Decrement the numdirtybuffers count by one and wakeup any
 *	threads blocked in bwillwrite().
 */
static void
bdirtysub(struct buf *bp)
{
	struct bufdomain *bd;
	int num;

	bd = bufdomain(bp);
	num = atomic_fetchadd_int(&bd->bd_numdirtybuffers, -1);
	if (num == (bd->bd_lodirtybuffers + bd->bd_hidirtybuffers) / 2)
		bdirtywakeup();
	if (num == bd->bd_lodirtybuffers || num == bd->bd_hidirtybuffers)
		bd_clear(bd);
}

/*
 *	bdirtyadd:
 *
 *	Increment the numdirtybuffers count by one and wakeup the buf 
 *	daemon if needed.
 */
static void
bdirtyadd(struct buf *bp)
{
	struct bufdomain *bd;
	int num;

	/*
	 * Only do the wakeup once as we cross the boundary.  The
	 * buf daemon will keep running until the condition clears.
	 */
	bd = bufdomain(bp);
	num = atomic_fetchadd_int(&bd->bd_numdirtybuffers, 1);
	if (num == (bd->bd_lodirtybuffers + bd->bd_hidirtybuffers) / 2)
		bd_wakeup();
	if (num == bd->bd_lodirtybuffers || num == bd->bd_hidirtybuffers)
		bd_set(bd);
}

/*
 *	bufspace_daemon_wakeup:
 *
 *	Wakeup the daemons responsible for freeing clean bufs.
 */
static void
bufspace_daemon_wakeup(struct bufdomain *bd)
{

	/*
	 * avoid the lock if the daemon is running.
	 */
	if (atomic_fetchadd_int(&bd->bd_running, 1) == 0) {
		BD_RUN_LOCK(bd);
		atomic_store_int(&bd->bd_running, 1);
		wakeup(&bd->bd_running);
		BD_RUN_UNLOCK(bd);
	}
}

/*
 *	bufspace_daemon_wait:
 *
 *	Sleep until the domain falls below a limit or one second passes.
 */
static void
bufspace_daemon_wait(struct bufdomain *bd)
{
	/*
	 * Re-check our limits and sleep.  bd_running must be
	 * cleared prior to checking the limits to avoid missed
	 * wakeups.  The waker will adjust one of bufspace or
	 * freebuffers prior to checking bd_running.
	 */
	BD_RUN_LOCK(bd);
	atomic_store_int(&bd->bd_running, 0);
	if (bd->bd_bufspace < bd->bd_bufspacethresh &&
	    bd->bd_freebuffers > bd->bd_lofreebuffers) {
		msleep(&bd->bd_running, BD_RUN_LOCKPTR(bd), PRIBIO|PDROP,
		    "-", hz);
	} else {
		/* Avoid spurious wakeups while running. */
		atomic_store_int(&bd->bd_running, 1);
		BD_RUN_UNLOCK(bd);
	}
}

/*
 *	bufspace_adjust:
 *
 *	Adjust the reported bufspace for a KVA managed buffer, possibly
 * 	waking any waiters.
 */
static void
bufspace_adjust(struct buf *bp, int bufsize)
{
	struct bufdomain *bd;
	long space;
	int diff;

	KASSERT((bp->b_flags & B_MALLOC) == 0,
	    ("bufspace_adjust: malloc buf %p", bp));
	bd = bufdomain(bp);
	diff = bufsize - bp->b_bufsize;
	if (diff < 0) {
		atomic_subtract_long(&bd->bd_bufspace, -diff);
	} else if (diff > 0) {
		space = atomic_fetchadd_long(&bd->bd_bufspace, diff);
		/* Wake up the daemon on the transition. */
		if (space < bd->bd_bufspacethresh &&
		    space + diff >= bd->bd_bufspacethresh)
			bufspace_daemon_wakeup(bd);
	}
	bp->b_bufsize = bufsize;
}

/*
 *	bufspace_reserve:
 *
 *	Reserve bufspace before calling allocbuf().  metadata has a
 *	different space limit than data.
 */
static int
bufspace_reserve(struct bufdomain *bd, int size, bool metadata)
{
	long limit, new;
	long space;

	if (metadata)
		limit = bd->bd_maxbufspace;
	else
		limit = bd->bd_hibufspace;
	space = atomic_fetchadd_long(&bd->bd_bufspace, size);
	new = space + size;
	if (new > limit) {
		atomic_subtract_long(&bd->bd_bufspace, size);
		return (ENOSPC);
	}

	/* Wake up the daemon on the transition. */
	if (space < bd->bd_bufspacethresh && new >= bd->bd_bufspacethresh)
		bufspace_daemon_wakeup(bd);

	return (0);
}

/*
 *	bufspace_release:
 *
 *	Release reserved bufspace after bufspace_adjust() has consumed it.
 */
static void
bufspace_release(struct bufdomain *bd, int size)
{

	atomic_subtract_long(&bd->bd_bufspace, size);
}

/*
 *	bufspace_wait:
 *
 *	Wait for bufspace, acting as the buf daemon if a locked vnode is
 *	supplied.  bd_wanted must be set prior to polling for space.  The
 *	operation must be re-tried on return.
 */
static void
bufspace_wait(struct bufdomain *bd, struct vnode *vp, int gbflags,
    int slpflag, int slptimeo)
{
	struct thread *td;
	int error, fl, norunbuf;

	if ((gbflags & GB_NOWAIT_BD) != 0)
		return;

	td = curthread;
	BD_LOCK(bd);
	while (bd->bd_wanted) {
		if (vp != NULL && vp->v_type != VCHR &&
		    (td->td_pflags & TDP_BUFNEED) == 0) {
			BD_UNLOCK(bd);
			/*
			 * getblk() is called with a vnode locked, and
			 * some majority of the dirty buffers may as
			 * well belong to the vnode.  Flushing the
			 * buffers there would make a progress that
			 * cannot be achieved by the buf_daemon, that
			 * cannot lock the vnode.
			 */
			norunbuf = ~(TDP_BUFNEED | TDP_NORUNNINGBUF) |
			    (td->td_pflags & TDP_NORUNNINGBUF);

			/*
			 * Play bufdaemon.  The getnewbuf() function
			 * may be called while the thread owns lock
			 * for another dirty buffer for the same
			 * vnode, which makes it impossible to use
			 * VOP_FSYNC() there, due to the buffer lock
			 * recursion.
			 */
			td->td_pflags |= TDP_BUFNEED | TDP_NORUNNINGBUF;
			fl = buf_flush(vp, bd, flushbufqtarget);
			td->td_pflags &= norunbuf;
			BD_LOCK(bd);
			if (fl != 0)
				continue;
			if (bd->bd_wanted == 0)
				break;
		}
		error = msleep(&bd->bd_wanted, BD_LOCKPTR(bd),
		    (PRIBIO + 4) | slpflag, "newbuf", slptimeo);
		if (error != 0)
			break;
	}
	BD_UNLOCK(bd);
}


/*
 *	bufspace_daemon:
 *
 *	buffer space management daemon.  Tries to maintain some marginal
 *	amount of free buffer space so that requesting processes neither
 *	block nor work to reclaim buffers.
 */
static void
bufspace_daemon(void *arg)
{
	struct bufdomain *bd;

	EVENTHANDLER_REGISTER(shutdown_pre_sync, kthread_shutdown, curthread,
	    SHUTDOWN_PRI_LAST + 100);

	bd = arg;
	for (;;) {
		kthread_suspend_check();

		/*
		 * Free buffers from the clean queue until we meet our
		 * targets.
		 *
		 * Theory of operation:  The buffer cache is most efficient
		 * when some free buffer headers and space are always
		 * available to getnewbuf().  This daemon attempts to prevent
		 * the excessive blocking and synchronization associated
		 * with shortfall.  It goes through three phases according
		 * demand:
		 *
		 * 1)	The daemon wakes up voluntarily once per-second
		 *	during idle periods when the counters are below
		 *	the wakeup thresholds (bufspacethresh, lofreebuffers).
		 *
		 * 2)	The daemon wakes up as we cross the thresholds
		 *	ahead of any potential blocking.  This may bounce
		 *	slightly according to the rate of consumption and
		 *	release.
		 *
		 * 3)	The daemon and consumers are starved for working
		 *	clean buffers.  This is the 'bufspace' sleep below
		 *	which will inefficiently trade bufs with bqrelse
		 *	until we return to condition 2.
		 */
		while (bd->bd_bufspace > bd->bd_lobufspace ||
		    bd->bd_freebuffers < bd->bd_hifreebuffers) {
			if (buf_recycle(bd, false) != 0) {
				if (bd_flushall(bd))
					continue;
				/*
				 * Speedup dirty if we've run out of clean
				 * buffers.  This is possible in particular
				 * because softdep may held many bufs locked
				 * pending writes to other bufs which are
				 * marked for delayed write, exhausting
				 * clean space until they are written.
				 */
				bd_speedup();
				BD_LOCK(bd);
				if (bd->bd_wanted) {
					msleep(&bd->bd_wanted, BD_LOCKPTR(bd),
					    PRIBIO|PDROP, "bufspace", hz/10);
				} else
					BD_UNLOCK(bd);
			}
			maybe_yield();
		}
		bufspace_daemon_wait(bd);
	}
}

/*
 *	bufmallocadjust:
 *
 *	Adjust the reported bufspace for a malloc managed buffer, possibly
 *	waking any waiters.
 */
static void
bufmallocadjust(struct buf *bp, int bufsize)
{
	int diff;

	KASSERT((bp->b_flags & B_MALLOC) != 0,
	    ("bufmallocadjust: non-malloc buf %p", bp));
	diff = bufsize - bp->b_bufsize;
	if (diff < 0)
		atomic_subtract_long(&bufmallocspace, -diff);
	else
		atomic_add_long(&bufmallocspace, diff);
	bp->b_bufsize = bufsize;
}

/*
 *	runningwakeup:
 *
 *	Wake up processes that are waiting on asynchronous writes to fall
 *	below lorunningspace.
 */
static void
runningwakeup(void)
{

	mtx_lock(&rbreqlock);
	if (runningbufreq) {
		runningbufreq = 0;
		wakeup(&runningbufreq);
	}
	mtx_unlock(&rbreqlock);
}

/*
 *	runningbufwakeup:
 *
 *	Decrement the outstanding write count according.
 */
void
runningbufwakeup(struct buf *bp)
{
	long space, bspace;

	bspace = bp->b_runningbufspace;
	if (bspace == 0)
		return;
	space = atomic_fetchadd_long(&runningbufspace, -bspace);
	KASSERT(space >= bspace, ("runningbufspace underflow %ld %ld",
	    space, bspace));
	bp->b_runningbufspace = 0;
	/*
	 * Only acquire the lock and wakeup on the transition from exceeding
	 * the threshold to falling below it.
	 */
	if (space < lorunningspace)
		return;
	if (space - bspace > lorunningspace)
		return;
	runningwakeup();
}

/*
 *	waitrunningbufspace()
 *
 *	runningbufspace is a measure of the amount of I/O currently
 *	running.  This routine is used in async-write situations to
 *	prevent creating huge backups of pending writes to a device.
 *	Only asynchronous writes are governed by this function.
 *
 *	This does NOT turn an async write into a sync write.  It waits  
 *	for earlier writes to complete and generally returns before the
 *	caller's write has reached the device.
 */
void
waitrunningbufspace(void)
{

	mtx_lock(&rbreqlock);
	while (runningbufspace > hirunningspace) {
		runningbufreq = 1;
		msleep(&runningbufreq, &rbreqlock, PVM, "wdrain", 0);
	}
	mtx_unlock(&rbreqlock);
}


/*
 *	vfs_buf_test_cache:
 *
 *	Called when a buffer is extended.  This function clears the B_CACHE
 *	bit if the newly extended portion of the buffer does not contain
 *	valid data.
 */
static __inline void
vfs_buf_test_cache(struct buf *bp, vm_ooffset_t foff, vm_offset_t off,
    vm_offset_t size, vm_page_t m)
{

	VM_OBJECT_ASSERT_LOCKED(m->object);
	if (bp->b_flags & B_CACHE) {
		int base = (foff + off) & PAGE_MASK;
		if (vm_page_is_valid(m, base, size) == 0)
			bp->b_flags &= ~B_CACHE;
	}
}

/* Wake up the buffer daemon if necessary */
static void
bd_wakeup(void)
{

	mtx_lock(&bdlock);
	if (bd_request == 0) {
		bd_request = 1;
		wakeup(&bd_request);
	}
	mtx_unlock(&bdlock);
}

/*
 * Adjust the maxbcachbuf tunable.
 */
static void
maxbcachebuf_adjust(void)
{
	int i;

	/*
	 * maxbcachebuf must be a power of 2 >= MAXBSIZE.
	 */
	i = 2;
	while (i * 2 <= maxbcachebuf)
		i *= 2;
	maxbcachebuf = i;
	if (maxbcachebuf < MAXBSIZE)
		maxbcachebuf = MAXBSIZE;
	if (maxbcachebuf > MAXPHYS)
		maxbcachebuf = MAXPHYS;
	if (bootverbose != 0 && maxbcachebuf != MAXBCACHEBUF)
		printf("maxbcachebuf=%d\n", maxbcachebuf);
}

/*
 * bd_speedup - speedup the buffer cache flushing code
 */
void
bd_speedup(void)
{
	int needwake;

	mtx_lock(&bdlock);
	needwake = 0;
	if (bd_speedupreq == 0 || bd_request == 0)
		needwake = 1;
	bd_speedupreq = 1;
	bd_request = 1;
	if (needwake)
		wakeup(&bd_request);
	mtx_unlock(&bdlock);
}

#ifdef __i386__
#define	TRANSIENT_DENOM	5
#else
#define	TRANSIENT_DENOM 10
#endif

/*
 * Calculating buffer cache scaling values and reserve space for buffer
 * headers.  This is called during low level kernel initialization and
 * may be called more then once.  We CANNOT write to the memory area
 * being reserved at this time.
 */
caddr_t
kern_vfs_bio_buffer_alloc(caddr_t v, long physmem_est)
{
	int tuned_nbuf;
	long maxbuf, maxbuf_sz, buf_sz,	biotmap_sz;

	/*
	 * physmem_est is in pages.  Convert it to kilobytes (assumes
	 * PAGE_SIZE is >= 1K)
	 */
	physmem_est = physmem_est * (PAGE_SIZE / 1024);

	maxbcachebuf_adjust();
	/*
	 * The nominal buffer size (and minimum KVA allocation) is BKVASIZE.
	 * For the first 64MB of ram nominally allocate sufficient buffers to
	 * cover 1/4 of our ram.  Beyond the first 64MB allocate additional
	 * buffers to cover 1/10 of our ram over 64MB.  When auto-sizing
	 * the buffer cache we limit the eventual kva reservation to
	 * maxbcache bytes.
	 *
	 * factor represents the 1/4 x ram conversion.
	 */
	if (nbuf == 0) {
		int factor = 4 * BKVASIZE / 1024;

		nbuf = 50;
		if (physmem_est > 4096)
			nbuf += min((physmem_est - 4096) / factor,
			    65536 / factor);
		if (physmem_est > 65536)
			nbuf += min((physmem_est - 65536) * 2 / (factor * 5),
			    32 * 1024 * 1024 / (factor * 5));

		if (maxbcache && nbuf > maxbcache / BKVASIZE)
			nbuf = maxbcache / BKVASIZE;
		tuned_nbuf = 1;
	} else
		tuned_nbuf = 0;

	/* XXX Avoid unsigned long overflows later on with maxbufspace. */
	maxbuf = (LONG_MAX / 3) / BKVASIZE;
	if (nbuf > maxbuf) {
		if (!tuned_nbuf)
			printf("Warning: nbufs lowered from %d to %ld\n", nbuf,
			    maxbuf);
		nbuf = maxbuf;
	}

	/*
	 * Ideal allocation size for the transient bio submap is 10%
	 * of the maximal space buffer map.  This roughly corresponds
	 * to the amount of the buffer mapped for typical UFS load.
	 *
	 * Clip the buffer map to reserve space for the transient
	 * BIOs, if its extent is bigger than 90% (80% on i386) of the
	 * maximum buffer map extent on the platform.
	 *
	 * The fall-back to the maxbuf in case of maxbcache unset,
	 * allows to not trim the buffer KVA for the architectures
	 * with ample KVA space.
	 */
	if (bio_transient_maxcnt == 0 && unmapped_buf_allowed) {
		maxbuf_sz = maxbcache != 0 ? maxbcache : maxbuf * BKVASIZE;
		buf_sz = (long)nbuf * BKVASIZE;
		if (buf_sz < maxbuf_sz / TRANSIENT_DENOM *
		    (TRANSIENT_DENOM - 1)) {
			/*
			 * There is more KVA than memory.  Do not
			 * adjust buffer map size, and assign the rest
			 * of maxbuf to transient map.
			 */
			biotmap_sz = maxbuf_sz - buf_sz;
		} else {
			/*
			 * Buffer map spans all KVA we could afford on
			 * this platform.  Give 10% (20% on i386) of
			 * the buffer map to the transient bio map.
			 */
			biotmap_sz = buf_sz / TRANSIENT_DENOM;
			buf_sz -= biotmap_sz;
		}
		if (biotmap_sz / INT_MAX > MAXPHYS)
			bio_transient_maxcnt = INT_MAX;
		else
			bio_transient_maxcnt = biotmap_sz / MAXPHYS;
		/*
		 * Artificially limit to 1024 simultaneous in-flight I/Os
		 * using the transient mapping.
		 */
		if (bio_transient_maxcnt > 1024)
			bio_transient_maxcnt = 1024;
		if (tuned_nbuf)
			nbuf = buf_sz / BKVASIZE;
	}

	if (nswbuf == 0) {
		nswbuf = min(nbuf / 4, 256);
		if (nswbuf < NSWBUF_MIN)
			nswbuf = NSWBUF_MIN;
	}

	/*
	 * Reserve space for the buffer cache buffers
	 * When we are called the first time, the capability is invalid
	 * so we can not set bounds.
	 */
<<<<<<< HEAD
	if (!cheri_valid(v)) {
	  return (v + (nbuf * sizeof(*buf)) + (nswbuf * sizeof(*swbuf)));
	}

	swbuf = (void *)cheri_bound(v, nswbuf * sizeof(*swbuf));
	v = (caddr_t)(v + nswbuf * sizeof(*swbuf));
	buf = (void *)cheri_bound(v, nbuf * sizeof(*buf));
	v = (caddr_t)(v + nbuf * sizeof(*buf));
=======
	buf = (void *)v;
	v = (caddr_t)(buf + nbuf);
>>>>>>> e16ccb4a

	return(v);
}

/* Initialize the buffer subsystem.  Called before use of any buffers. */
void
bufinit(void)
{
	struct buf *bp;
	int i;

	KASSERT(maxbcachebuf >= MAXBSIZE,
	    ("maxbcachebuf (%d) must be >= MAXBSIZE (%d)\n", maxbcachebuf,
	    MAXBSIZE));
	bq_init(&bqempty, QUEUE_EMPTY, -1, "bufq empty lock");
	mtx_init(&rbreqlock, "runningbufspace lock", NULL, MTX_DEF);
	mtx_init(&bdlock, "buffer daemon lock", NULL, MTX_DEF);
	mtx_init(&bdirtylock, "dirty buf lock", NULL, MTX_DEF);

	unmapped_buf = (caddr_t)kva_alloc(MAXPHYS);

	/* finally, initialize each buffer header and stick on empty q */
	for (i = 0; i < nbuf; i++) {
		bp = &buf[i];
		bzero(bp, sizeof *bp);
		bp->b_flags = B_INVAL;
		bp->b_rcred = NOCRED;
		bp->b_wcred = NOCRED;
		bp->b_qindex = QUEUE_NONE;
		bp->b_domain = -1;
		bp->b_subqueue = mp_maxid + 1;
		bp->b_xflags = 0;
		bp->b_data = bp->b_kvabase = unmapped_buf;
		LIST_INIT(&bp->b_dep);
		BUF_LOCKINIT(bp);
		bq_insert(&bqempty, bp, false);
	}

	/*
	 * maxbufspace is the absolute maximum amount of buffer space we are 
	 * allowed to reserve in KVM and in real terms.  The absolute maximum
	 * is nominally used by metadata.  hibufspace is the nominal maximum
	 * used by most other requests.  The differential is required to 
	 * ensure that metadata deadlocks don't occur.
	 *
	 * maxbufspace is based on BKVASIZE.  Allocating buffers larger then
	 * this may result in KVM fragmentation which is not handled optimally
	 * by the system. XXX This is less true with vmem.  We could use
	 * PAGE_SIZE.
	 */
	maxbufspace = (long)nbuf * BKVASIZE;
	hibufspace = lmax(3 * maxbufspace / 4, maxbufspace - maxbcachebuf * 10);
	lobufspace = (hibufspace / 20) * 19; /* 95% */
	bufspacethresh = lobufspace + (hibufspace - lobufspace) / 2;

	/*
	 * Note: The 16 MiB upper limit for hirunningspace was chosen
	 * arbitrarily and may need further tuning. It corresponds to
	 * 128 outstanding write IO requests (if IO size is 128 KiB),
	 * which fits with many RAID controllers' tagged queuing limits.
	 * The lower 1 MiB limit is the historical upper limit for
	 * hirunningspace.
	 */
	hirunningspace = lmax(lmin(roundup(hibufspace / 64, maxbcachebuf),
	    16 * 1024 * 1024), 1024 * 1024);
	lorunningspace = roundup((hirunningspace * 2) / 3, maxbcachebuf);

	/*
	 * Limit the amount of malloc memory since it is wired permanently into
	 * the kernel space.  Even though this is accounted for in the buffer
	 * allocation, we don't want the malloced region to grow uncontrolled.
	 * The malloc scheme improves memory utilization significantly on
	 * average (small) directories.
	 */
	maxbufmallocspace = hibufspace / 20;

	/*
	 * Reduce the chance of a deadlock occurring by limiting the number
	 * of delayed-write dirty buffers we allow to stack up.
	 */
	hidirtybuffers = nbuf / 4 + 20;
	dirtybufthresh = hidirtybuffers * 9 / 10;
	/*
	 * To support extreme low-memory systems, make sure hidirtybuffers
	 * cannot eat up all available buffer space.  This occurs when our
	 * minimum cannot be met.  We try to size hidirtybuffers to 3/4 our
	 * buffer space assuming BKVASIZE'd buffers.
	 */
	while ((long)hidirtybuffers * BKVASIZE > 3 * hibufspace / 4) {
		hidirtybuffers >>= 1;
	}
	lodirtybuffers = hidirtybuffers / 2;

	/*
	 * lofreebuffers should be sufficient to avoid stalling waiting on
	 * buf headers under heavy utilization.  The bufs in per-cpu caches
	 * are counted as free but will be unavailable to threads executing
	 * on other cpus.
	 *
	 * hifreebuffers is the free target for the bufspace daemon.  This
	 * should be set appropriately to limit work per-iteration.
	 */
	lofreebuffers = MIN((nbuf / 25) + (20 * mp_ncpus), 128 * mp_ncpus);
	hifreebuffers = (3 * lofreebuffers) / 2;
	numfreebuffers = nbuf;

	/* Setup the kva and free list allocators. */
	vmem_set_reclaim(buffer_arena, bufkva_reclaim);
	buf_zone = uma_zcache_create("buf free cache", sizeof(struct buf),
	    NULL, NULL, NULL, NULL, buf_import, buf_release, NULL, 0);

	/*
	 * Size the clean queue according to the amount of buffer space.
	 * One queue per-256mb up to the max.  More queues gives better
	 * concurrency but less accurate LRU.
	 */
	buf_domains = MIN(howmany(maxbufspace, 256*1024*1024), BUF_DOMAINS);
	for (i = 0 ; i < buf_domains; i++) {
		struct bufdomain *bd;

		bd = &bdomain[i];
		bd_init(bd);
		bd->bd_freebuffers = nbuf / buf_domains;
		bd->bd_hifreebuffers = hifreebuffers / buf_domains;
		bd->bd_lofreebuffers = lofreebuffers / buf_domains;
		bd->bd_bufspace = 0;
		bd->bd_maxbufspace = maxbufspace / buf_domains;
		bd->bd_hibufspace = hibufspace / buf_domains;
		bd->bd_lobufspace = lobufspace / buf_domains;
		bd->bd_bufspacethresh = bufspacethresh / buf_domains;
		bd->bd_numdirtybuffers = 0;
		bd->bd_hidirtybuffers = hidirtybuffers / buf_domains;
		bd->bd_lodirtybuffers = lodirtybuffers / buf_domains;
		bd->bd_dirtybufthresh = dirtybufthresh / buf_domains;
		/* Don't allow more than 2% of bufs in the per-cpu caches. */
		bd->bd_lim = nbuf / buf_domains / 50 / mp_ncpus;
	}
	getnewbufcalls = counter_u64_alloc(M_WAITOK);
	getnewbufrestarts = counter_u64_alloc(M_WAITOK);
	mappingrestarts = counter_u64_alloc(M_WAITOK);
	numbufallocfails = counter_u64_alloc(M_WAITOK);
	notbufdflushes = counter_u64_alloc(M_WAITOK);
	buffreekvacnt = counter_u64_alloc(M_WAITOK);
	bufdefragcnt = counter_u64_alloc(M_WAITOK);
	bufkvaspace = counter_u64_alloc(M_WAITOK);
}

#ifdef INVARIANTS
static inline void
vfs_buf_check_mapped(struct buf *bp)
{

	KASSERT(bp->b_kvabase != unmapped_buf,
	    ("mapped buf: b_kvabase was not updated %p", bp));
	KASSERT(bp->b_data != unmapped_buf,
	    ("mapped buf: b_data was not updated %p", bp));
	KASSERT(bp->b_data < unmapped_buf || bp->b_data >= unmapped_buf +
	    MAXPHYS, ("b_data + b_offset unmapped %p", bp));
}

static inline void
vfs_buf_check_unmapped(struct buf *bp)
{

	KASSERT(bp->b_data == unmapped_buf,
	    ("unmapped buf: corrupted b_data %p", bp));
}

#define	BUF_CHECK_MAPPED(bp) vfs_buf_check_mapped(bp)
#define	BUF_CHECK_UNMAPPED(bp) vfs_buf_check_unmapped(bp)
#else
#define	BUF_CHECK_MAPPED(bp) do {} while (0)
#define	BUF_CHECK_UNMAPPED(bp) do {} while (0)
#endif

static int
isbufbusy(struct buf *bp)
{
	if (((bp->b_flags & B_INVAL) == 0 && BUF_ISLOCKED(bp)) ||
	    ((bp->b_flags & (B_DELWRI | B_INVAL)) == B_DELWRI))
		return (1);
	return (0);
}

/*
 * Shutdown the system cleanly to prepare for reboot, halt, or power off.
 */
void
bufshutdown(int show_busybufs)
{
	static int first_buf_printf = 1;
	struct buf *bp;
	int iter, nbusy, pbusy;
#ifndef PREEMPTION
	int subiter;
#endif

	/* 
	 * Sync filesystems for shutdown
	 */
	wdog_kern_pat(WD_LASTVAL);
	sys_sync(curthread, NULL);

	/*
	 * With soft updates, some buffers that are
	 * written will be remarked as dirty until other
	 * buffers are written.
	 */
	for (iter = pbusy = 0; iter < 20; iter++) {
		nbusy = 0;
		for (bp = &buf[nbuf]; --bp >= buf; )
			if (isbufbusy(bp))
				nbusy++;
		if (nbusy == 0) {
			if (first_buf_printf)
				printf("All buffers synced.");
			break;
		}
		if (first_buf_printf) {
			printf("Syncing disks, buffers remaining... ");
			first_buf_printf = 0;
		}
		printf("%d ", nbusy);
		if (nbusy < pbusy)
			iter = 0;
		pbusy = nbusy;

		wdog_kern_pat(WD_LASTVAL);
		sys_sync(curthread, NULL);

#ifdef PREEMPTION
		/*
		 * Spin for a while to allow interrupt threads to run.
		 */
		DELAY(50000 * iter);
#else
		/*
		 * Context switch several times to allow interrupt
		 * threads to run.
		 */
		for (subiter = 0; subiter < 50 * iter; subiter++) {
			thread_lock(curthread);
			mi_switch(SW_VOL, NULL);
			thread_unlock(curthread);
			DELAY(1000);
		}
#endif
	}
	printf("\n");
	/*
	 * Count only busy local buffers to prevent forcing 
	 * a fsck if we're just a client of a wedged NFS server
	 */
	nbusy = 0;
	for (bp = &buf[nbuf]; --bp >= buf; ) {
		if (isbufbusy(bp)) {
#if 0
/* XXX: This is bogus.  We should probably have a BO_REMOTE flag instead */
			if (bp->b_dev == NULL) {
				TAILQ_REMOVE(&mountlist,
				    bp->b_vp->v_mount, mnt_list);
				continue;
			}
#endif
			nbusy++;
			if (show_busybufs > 0) {
				printf(
	    "%d: buf:%p, vnode:%p, flags:%0x, blkno:%jd, lblkno:%jd, buflock:",
				    nbusy, bp, bp->b_vp, bp->b_flags,
				    (intmax_t)bp->b_blkno,
				    (intmax_t)bp->b_lblkno);
				BUF_LOCKPRINTINFO(bp);
				if (show_busybufs > 1)
					vn_printf(bp->b_vp,
					    "vnode content: ");
			}
		}
	}
	if (nbusy) {
		/*
		 * Failed to sync all blocks. Indicate this and don't
		 * unmount filesystems (thus forcing an fsck on reboot).
		 */
		printf("Giving up on %d buffers\n", nbusy);
		DELAY(5000000);	/* 5 seconds */
	} else {
		if (!first_buf_printf)
			printf("Final sync complete\n");
		/*
		 * Unmount filesystems
		 */
		if (panicstr == NULL)
			vfs_unmountall();
	}
	swapoff_all();
	DELAY(100000);		/* wait for console output to finish */
}

static void
bpmap_qenter(struct buf *bp)
{

	BUF_CHECK_MAPPED(bp);

	/*
	 * bp->b_data is relative to bp->b_offset, but
	 * bp->b_offset may be offset into the first page.
	 */
	bp->b_data = (caddr_t)trunc_page((vm_ptr_t)bp->b_data);
	pmap_qenter((vm_offset_t)bp->b_data, bp->b_pages, bp->b_npages);
	bp->b_data = (caddr_t)((vm_ptr_t)bp->b_data |
	    (vm_offset_t)(bp->b_offset & PAGE_MASK));
}

static inline struct bufdomain *
bufdomain(struct buf *bp)
{

	return (&bdomain[bp->b_domain]);
}

static struct bufqueue *
bufqueue(struct buf *bp)
{

	switch (bp->b_qindex) {
	case QUEUE_NONE:
		/* FALLTHROUGH */
	case QUEUE_SENTINEL:
		return (NULL);
	case QUEUE_EMPTY:
		return (&bqempty);
	case QUEUE_DIRTY:
		return (&bufdomain(bp)->bd_dirtyq);
	case QUEUE_CLEAN:
		return (&bufdomain(bp)->bd_subq[bp->b_subqueue]);
	default:
		break;
	}
	panic("bufqueue(%p): Unhandled type %d\n", bp, bp->b_qindex);
}

/*
 * Return the locked bufqueue that bp is a member of.
 */
static struct bufqueue *
bufqueue_acquire(struct buf *bp)
{
	struct bufqueue *bq, *nbq;

	/*
	 * bp can be pushed from a per-cpu queue to the
	 * cleanq while we're waiting on the lock.  Retry
	 * if the queues don't match.
	 */
	bq = bufqueue(bp);
	BQ_LOCK(bq);
	for (;;) {
		nbq = bufqueue(bp);
		if (bq == nbq)
			break;
		BQ_UNLOCK(bq);
		BQ_LOCK(nbq);
		bq = nbq;
	}
	return (bq);
}

/*
 *	binsfree:
 *
 *	Insert the buffer into the appropriate free list.  Requires a
 *	locked buffer on entry and buffer is unlocked before return.
 */
static void
binsfree(struct buf *bp, int qindex)
{
	struct bufdomain *bd;
	struct bufqueue *bq;

	KASSERT(qindex == QUEUE_CLEAN || qindex == QUEUE_DIRTY,
	    ("binsfree: Invalid qindex %d", qindex));
	BUF_ASSERT_XLOCKED(bp);

	/*
	 * Handle delayed bremfree() processing.
	 */
	if (bp->b_flags & B_REMFREE) {
		if (bp->b_qindex == qindex) {
			bp->b_flags |= B_REUSE;
			bp->b_flags &= ~B_REMFREE;
			BUF_UNLOCK(bp);
			return;
		}
		bq = bufqueue_acquire(bp);
		bq_remove(bq, bp);
		BQ_UNLOCK(bq);
	}
	bd = bufdomain(bp);
	if (qindex == QUEUE_CLEAN) {
		if (bd->bd_lim != 0)
			bq = &bd->bd_subq[PCPU_GET(cpuid)];
		else
			bq = bd->bd_cleanq;
	} else
		bq = &bd->bd_dirtyq;
	bq_insert(bq, bp, true);
}

/*
 * buf_free:
 *
 *	Free a buffer to the buf zone once it no longer has valid contents.
 */
static void
buf_free(struct buf *bp)
{

	if (bp->b_flags & B_REMFREE)
		bremfreef(bp);
	if (bp->b_vflags & BV_BKGRDINPROG)
		panic("losing buffer 1");
	if (bp->b_rcred != NOCRED) {
		crfree(bp->b_rcred);
		bp->b_rcred = NOCRED;
	}
	if (bp->b_wcred != NOCRED) {
		crfree(bp->b_wcred);
		bp->b_wcred = NOCRED;
	}
	if (!LIST_EMPTY(&bp->b_dep))
		buf_deallocate(bp);
	bufkva_free(bp);
	atomic_add_int(&bufdomain(bp)->bd_freebuffers, 1);
	BUF_UNLOCK(bp);
	uma_zfree(buf_zone, bp);
}

/*
 * buf_import:
 *
 *	Import bufs into the uma cache from the buf list.  The system still
 *	expects a static array of bufs and much of the synchronization
 *	around bufs assumes type stable storage.  As a result, UMA is used
 *	only as a per-cpu cache of bufs still maintained on a global list.
 */
static int
buf_import(void *arg, void **store, int cnt, int domain, int flags)
{
	struct buf *bp;
	int i;

	BQ_LOCK(&bqempty);
	for (i = 0; i < cnt; i++) {
		bp = TAILQ_FIRST(&bqempty.bq_queue);
		if (bp == NULL)
			break;
		bq_remove(&bqempty, bp);
		store[i] = bp;
	}
	BQ_UNLOCK(&bqempty);

	return (i);
}

/*
 * buf_release:
 *
 *	Release bufs from the uma cache back to the buffer queues.
 */
static void
buf_release(void *arg, void **store, int cnt)
{
	struct bufqueue *bq;
	struct buf *bp;
        int i;

	bq = &bqempty;
	BQ_LOCK(bq);
        for (i = 0; i < cnt; i++) {
		bp = store[i];
		/* Inline bq_insert() to batch locking. */
		TAILQ_INSERT_TAIL(&bq->bq_queue, bp, b_freelist);
		bp->b_flags &= ~(B_AGE | B_REUSE);
		bq->bq_len++;
		bp->b_qindex = bq->bq_index;
	}
	BQ_UNLOCK(bq);
}

/*
 * buf_alloc:
 *
 *	Allocate an empty buffer header.
 */
static struct buf *
buf_alloc(struct bufdomain *bd)
{
	struct buf *bp;
	int freebufs;

	/*
	 * We can only run out of bufs in the buf zone if the average buf
	 * is less than BKVASIZE.  In this case the actual wait/block will
	 * come from buf_reycle() failing to flush one of these small bufs.
	 */
	bp = NULL;
	freebufs = atomic_fetchadd_int(&bd->bd_freebuffers, -1);
	if (freebufs > 0)
		bp = uma_zalloc(buf_zone, M_NOWAIT);
	if (bp == NULL) {
		atomic_add_int(&bd->bd_freebuffers, 1);
		bufspace_daemon_wakeup(bd);
		counter_u64_add(numbufallocfails, 1);
		return (NULL);
	}
	/*
	 * Wake-up the bufspace daemon on transition below threshold.
	 */
	if (freebufs == bd->bd_lofreebuffers)
		bufspace_daemon_wakeup(bd);

	if (BUF_LOCK(bp, LK_EXCLUSIVE | LK_NOWAIT, NULL) != 0)
		panic("getnewbuf_empty: Locked buf %p on free queue.", bp);
	
	KASSERT(bp->b_vp == NULL,
	    ("bp: %p still has vnode %p.", bp, bp->b_vp));
	KASSERT((bp->b_flags & (B_DELWRI | B_NOREUSE)) == 0,
	    ("invalid buffer %p flags %#x", bp, bp->b_flags));
	KASSERT((bp->b_xflags & (BX_VNCLEAN|BX_VNDIRTY)) == 0,
	    ("bp: %p still on a buffer list. xflags %X", bp, bp->b_xflags));
	KASSERT(bp->b_npages == 0,
	    ("bp: %p still has %d vm pages\n", bp, bp->b_npages));
	KASSERT(bp->b_kvasize == 0, ("bp: %p still has kva\n", bp));
	KASSERT(bp->b_bufsize == 0, ("bp: %p still has bufspace\n", bp));

	bp->b_domain = BD_DOMAIN(bd);
	bp->b_flags = 0;
	bp->b_ioflags = 0;
	bp->b_xflags = 0;
	bp->b_vflags = 0;
	bp->b_vp = NULL;
	bp->b_blkno = bp->b_lblkno = 0;
	bp->b_offset = NOOFFSET;
	bp->b_iodone = 0;
	bp->b_error = 0;
	bp->b_resid = 0;
	bp->b_bcount = 0;
	bp->b_npages = 0;
	bp->b_dirtyoff = bp->b_dirtyend = 0;
	bp->b_bufobj = NULL;
	bp->b_data = bp->b_kvabase = unmapped_buf;
	bp->b_fsprivate1 = NULL;
	bp->b_fsprivate2 = NULL;
	bp->b_fsprivate3 = NULL;
	LIST_INIT(&bp->b_dep);

	return (bp);
}

/*
 *	buf_recycle:
 *
 *	Free a buffer from the given bufqueue.  kva controls whether the
 *	freed buf must own some kva resources.  This is used for
 *	defragmenting.
 */
static int
buf_recycle(struct bufdomain *bd, bool kva)
{
	struct bufqueue *bq;
	struct buf *bp, *nbp;

	if (kva)
		counter_u64_add(bufdefragcnt, 1);
	nbp = NULL;
	bq = bd->bd_cleanq;
	BQ_LOCK(bq);
	KASSERT(BQ_LOCKPTR(bq) == BD_LOCKPTR(bd),
	    ("buf_recycle: Locks don't match"));
	nbp = TAILQ_FIRST(&bq->bq_queue);

	/*
	 * Run scan, possibly freeing data and/or kva mappings on the fly
	 * depending.
	 */
	while ((bp = nbp) != NULL) {
		/*
		 * Calculate next bp (we can only use it if we do not
		 * release the bqlock).
		 */
		nbp = TAILQ_NEXT(bp, b_freelist);

		/*
		 * If we are defragging then we need a buffer with 
		 * some kva to reclaim.
		 */
		if (kva && bp->b_kvasize == 0)
			continue;

		if (BUF_LOCK(bp, LK_EXCLUSIVE | LK_NOWAIT, NULL) != 0)
			continue;

		/*
		 * Implement a second chance algorithm for frequently
		 * accessed buffers.
		 */
		if ((bp->b_flags & B_REUSE) != 0) {
			TAILQ_REMOVE(&bq->bq_queue, bp, b_freelist);
			TAILQ_INSERT_TAIL(&bq->bq_queue, bp, b_freelist);
			bp->b_flags &= ~B_REUSE;
			BUF_UNLOCK(bp);
			continue;
		}

		/*
		 * Skip buffers with background writes in progress.
		 */
		if ((bp->b_vflags & BV_BKGRDINPROG) != 0) {
			BUF_UNLOCK(bp);
			continue;
		}

		KASSERT(bp->b_qindex == QUEUE_CLEAN,
		    ("buf_recycle: inconsistent queue %d bp %p",
		    bp->b_qindex, bp));
		KASSERT(bp->b_domain == BD_DOMAIN(bd),
		    ("getnewbuf: queue domain %d doesn't match request %d",
		    bp->b_domain, (int)BD_DOMAIN(bd)));
		/*
		 * NOTE:  nbp is now entirely invalid.  We can only restart
		 * the scan from this point on.
		 */
		bq_remove(bq, bp);
		BQ_UNLOCK(bq);

		/*
		 * Requeue the background write buffer with error and
		 * restart the scan.
		 */
		if ((bp->b_vflags & BV_BKGRDERR) != 0) {
			bqrelse(bp);
			BQ_LOCK(bq);
			nbp = TAILQ_FIRST(&bq->bq_queue);
			continue;
		}
		bp->b_flags |= B_INVAL;
		brelse(bp);
		return (0);
	}
	bd->bd_wanted = 1;
	BQ_UNLOCK(bq);

	return (ENOBUFS);
}

/*
 *	bremfree:
 *
 *	Mark the buffer for removal from the appropriate free list.
 *	
 */
void
bremfree(struct buf *bp)
{

	CTR3(KTR_BUF, "bremfree(%p) vp %p flags %X", bp, bp->b_vp, bp->b_flags);
	KASSERT((bp->b_flags & B_REMFREE) == 0,
	    ("bremfree: buffer %p already marked for delayed removal.", bp));
	KASSERT(bp->b_qindex != QUEUE_NONE,
	    ("bremfree: buffer %p not on a queue.", bp));
	BUF_ASSERT_XLOCKED(bp);

	bp->b_flags |= B_REMFREE;
}

/*
 *	bremfreef:
 *
 *	Force an immediate removal from a free list.  Used only in nfs when
 *	it abuses the b_freelist pointer.
 */
void
bremfreef(struct buf *bp)
{
	struct bufqueue *bq;

	bq = bufqueue_acquire(bp);
	bq_remove(bq, bp);
	BQ_UNLOCK(bq);
}

static void
bq_init(struct bufqueue *bq, int qindex, int subqueue, const char *lockname)
{

	mtx_init(&bq->bq_lock, lockname, NULL, MTX_DEF);
	TAILQ_INIT(&bq->bq_queue);
	bq->bq_len = 0;
	bq->bq_index = qindex;
	bq->bq_subqueue = subqueue;
}

static void
bd_init(struct bufdomain *bd)
{
	int i;

	bd->bd_cleanq = &bd->bd_subq[mp_maxid + 1];
	bq_init(bd->bd_cleanq, QUEUE_CLEAN, mp_maxid + 1, "bufq clean lock");
	bq_init(&bd->bd_dirtyq, QUEUE_DIRTY, -1, "bufq dirty lock");
	for (i = 0; i <= mp_maxid; i++)
		bq_init(&bd->bd_subq[i], QUEUE_CLEAN, i,
		    "bufq clean subqueue lock");
	mtx_init(&bd->bd_run_lock, "bufspace daemon run lock", NULL, MTX_DEF);
}

/*
 *	bq_remove:
 *
 *	Removes a buffer from the free list, must be called with the
 *	correct qlock held.
 */
static void
bq_remove(struct bufqueue *bq, struct buf *bp)
{

	CTR3(KTR_BUF, "bq_remove(%p) vp %p flags %X",
	    bp, bp->b_vp, bp->b_flags);
	KASSERT(bp->b_qindex != QUEUE_NONE,
	    ("bq_remove: buffer %p not on a queue.", bp));
	KASSERT(bufqueue(bp) == bq,
	    ("bq_remove: Remove buffer %p from wrong queue.", bp));

	BQ_ASSERT_LOCKED(bq);
	if (bp->b_qindex != QUEUE_EMPTY) {
		BUF_ASSERT_XLOCKED(bp);
	}
	KASSERT(bq->bq_len >= 1,
	    ("queue %d underflow", bp->b_qindex));
	TAILQ_REMOVE(&bq->bq_queue, bp, b_freelist);
	bq->bq_len--;
	bp->b_qindex = QUEUE_NONE;
	bp->b_flags &= ~(B_REMFREE | B_REUSE);
}

static void
bd_flush(struct bufdomain *bd, struct bufqueue *bq)
{
	struct buf *bp;

	BQ_ASSERT_LOCKED(bq);
	if (bq != bd->bd_cleanq) {
		BD_LOCK(bd);
		while ((bp = TAILQ_FIRST(&bq->bq_queue)) != NULL) {
			TAILQ_REMOVE(&bq->bq_queue, bp, b_freelist);
			TAILQ_INSERT_TAIL(&bd->bd_cleanq->bq_queue, bp,
			    b_freelist);
			bp->b_subqueue = bd->bd_cleanq->bq_subqueue;
		}
		bd->bd_cleanq->bq_len += bq->bq_len;
		bq->bq_len = 0;
	}
	if (bd->bd_wanted) {
		bd->bd_wanted = 0;
		wakeup(&bd->bd_wanted);
	}
	if (bq != bd->bd_cleanq)
		BD_UNLOCK(bd);
}

static int
bd_flushall(struct bufdomain *bd)
{
	struct bufqueue *bq;
	int flushed;
	int i;

	if (bd->bd_lim == 0)
		return (0);
	flushed = 0;
	for (i = 0; i <= mp_maxid; i++) {
		bq = &bd->bd_subq[i];
		if (bq->bq_len == 0)
			continue;
		BQ_LOCK(bq);
		bd_flush(bd, bq);
		BQ_UNLOCK(bq);
		flushed++;
	}

	return (flushed);
}

static void
bq_insert(struct bufqueue *bq, struct buf *bp, bool unlock)
{
	struct bufdomain *bd;

	if (bp->b_qindex != QUEUE_NONE)
		panic("bq_insert: free buffer %p onto another queue?", bp);

	bd = bufdomain(bp);
	if (bp->b_flags & B_AGE) {
		/* Place this buf directly on the real queue. */
		if (bq->bq_index == QUEUE_CLEAN)
			bq = bd->bd_cleanq;
		BQ_LOCK(bq);
		TAILQ_INSERT_HEAD(&bq->bq_queue, bp, b_freelist);
	} else {
		BQ_LOCK(bq);
		TAILQ_INSERT_TAIL(&bq->bq_queue, bp, b_freelist);
	}
	bp->b_flags &= ~(B_AGE | B_REUSE);
	bq->bq_len++;
	bp->b_qindex = bq->bq_index;
	bp->b_subqueue = bq->bq_subqueue;

	/*
	 * Unlock before we notify so that we don't wakeup a waiter that
	 * fails a trylock on the buf and sleeps again.
	 */
	if (unlock)
		BUF_UNLOCK(bp);

	if (bp->b_qindex == QUEUE_CLEAN) {
		/*
		 * Flush the per-cpu queue and notify any waiters.
		 */
		if (bd->bd_wanted || (bq != bd->bd_cleanq &&
		    bq->bq_len >= bd->bd_lim))
			bd_flush(bd, bq);
	}
	BQ_UNLOCK(bq);
}

/*
 *	bufkva_free:
 *
 *	Free the kva allocation for a buffer.
 *
 */
static void
bufkva_free(struct buf *bp)
{

#ifdef INVARIANTS
	if (bp->b_kvasize == 0) {
		KASSERT(bp->b_kvabase == unmapped_buf &&
		    bp->b_data == unmapped_buf,
		    ("Leaked KVA space on %p", bp));
	} else if (buf_mapped(bp))
		BUF_CHECK_MAPPED(bp);
	else
		BUF_CHECK_UNMAPPED(bp);
#endif
	if (bp->b_kvasize == 0)
		return;

	vmem_free(buffer_arena, (vmem_addr_t)bp->b_kvabase, bp->b_kvasize);
	counter_u64_add(bufkvaspace, -bp->b_kvasize);
	counter_u64_add(buffreekvacnt, 1);
	bp->b_data = bp->b_kvabase = unmapped_buf;
	bp->b_kvasize = 0;
}

/*
 *	bufkva_alloc:
 *
 *	Allocate the buffer KVA and set b_kvasize and b_kvabase.
 */
static int
bufkva_alloc(struct buf *bp, int maxsize, int gbflags)
{
	vm_ptr_t addr;
	int error;

	KASSERT((gbflags & GB_UNMAPPED) == 0 || (gbflags & GB_KVAALLOC) != 0,
	    ("Invalid gbflags 0x%x in %s", gbflags, __func__));

	bufkva_free(bp);

	addr = 0;
	error = vmem_alloc(buffer_arena, maxsize, M_BESTFIT | M_NOWAIT, &addr);
	if (error != 0) {
		/*
		 * Buffer map is too fragmented.  Request the caller
		 * to defragment the map.
		 */
		return (error);
	}
	bp->b_kvabase = (caddr_t)addr;
	bp->b_kvasize = maxsize;
	counter_u64_add(bufkvaspace, bp->b_kvasize);
	if ((gbflags & GB_UNMAPPED) != 0) {
		bp->b_data = unmapped_buf;
		BUF_CHECK_UNMAPPED(bp);
	} else {
		bp->b_data = bp->b_kvabase;
		BUF_CHECK_MAPPED(bp);
	}
	return (0);
}

/*
 *	bufkva_reclaim:
 *
 *	Reclaim buffer kva by freeing buffers holding kva.  This is a vmem
 *	callback that fires to avoid returning failure.
 */
static void
bufkva_reclaim(vmem_t *vmem, int flags)
{
	bool done;
	int q;
	int i;

	done = false;
	for (i = 0; i < 5; i++) {
		for (q = 0; q < buf_domains; q++)
			if (buf_recycle(&bdomain[q], true) != 0)
				done = true;
		if (done)
			break;
	}
	return;
}

/*
 * Attempt to initiate asynchronous I/O on read-ahead blocks.  We must
 * clear BIO_ERROR and B_INVAL prior to initiating I/O . If B_CACHE is set,
 * the buffer is valid and we do not have to do anything.
 */
static void
breada(struct vnode * vp, daddr_t * rablkno, int * rabsize, int cnt,
    struct ucred * cred, int flags, void (*ckhashfunc)(struct buf *))
{
	struct buf *rabp;
	int i;

	for (i = 0; i < cnt; i++, rablkno++, rabsize++) {
		if (inmem(vp, *rablkno))
			continue;
		rabp = getblk(vp, *rablkno, *rabsize, 0, 0, 0);
		if ((rabp->b_flags & B_CACHE) != 0) {
			brelse(rabp);
			continue;
		}
		if (!TD_IS_IDLETHREAD(curthread)) {
#ifdef RACCT
			if (racct_enable) {
				PROC_LOCK(curproc);
				racct_add_buf(curproc, rabp, 0);
				PROC_UNLOCK(curproc);
			}
#endif /* RACCT */
			curthread->td_ru.ru_inblock++;
		}
		rabp->b_flags |= B_ASYNC;
		rabp->b_flags &= ~B_INVAL;
		if ((flags & GB_CKHASH) != 0) {
			rabp->b_flags |= B_CKHASH;
			rabp->b_ckhashcalc = ckhashfunc;
		}
		rabp->b_ioflags &= ~BIO_ERROR;
		rabp->b_iocmd = BIO_READ;
		if (rabp->b_rcred == NOCRED && cred != NOCRED)
			rabp->b_rcred = crhold(cred);
		vfs_busy_pages(rabp, 0);
		BUF_KERNPROC(rabp);
		rabp->b_iooffset = dbtob(rabp->b_blkno);
		bstrategy(rabp);
	}
}

/*
 * Entry point for bread() and breadn() via #defines in sys/buf.h.
 *
 * Get a buffer with the specified data.  Look in the cache first.  We
 * must clear BIO_ERROR and B_INVAL prior to initiating I/O.  If B_CACHE
 * is set, the buffer is valid and we do not have to do anything, see
 * getblk(). Also starts asynchronous I/O on read-ahead blocks.
 *
 * Always return a NULL buffer pointer (in bpp) when returning an error.
 */
int
breadn_flags(struct vnode *vp, daddr_t blkno, int size, daddr_t *rablkno,
    int *rabsize, int cnt, struct ucred *cred, int flags,
    void (*ckhashfunc)(struct buf *), struct buf **bpp)
{
	struct buf *bp;
	struct thread *td;
	int error, readwait, rv;

	CTR3(KTR_BUF, "breadn(%p, %jd, %d)", vp, blkno, size);
	td = curthread;
	/*
	 * Can only return NULL if GB_LOCK_NOWAIT or GB_SPARSE flags
	 * are specified.
	 */
	error = getblkx(vp, blkno, size, 0, 0, flags, &bp);
	if (error != 0) {
		*bpp = NULL;
		return (error);
	}
	flags &= ~GB_NOSPARSE;
	*bpp = bp;

	/*
	 * If not found in cache, do some I/O
	 */
	readwait = 0;
	if ((bp->b_flags & B_CACHE) == 0) {
		if (!TD_IS_IDLETHREAD(td)) {
#ifdef RACCT
			if (racct_enable) {
				PROC_LOCK(td->td_proc);
				racct_add_buf(td->td_proc, bp, 0);
				PROC_UNLOCK(td->td_proc);
			}
#endif /* RACCT */
			td->td_ru.ru_inblock++;
		}
		bp->b_iocmd = BIO_READ;
		bp->b_flags &= ~B_INVAL;
		if ((flags & GB_CKHASH) != 0) {
			bp->b_flags |= B_CKHASH;
			bp->b_ckhashcalc = ckhashfunc;
		}
		bp->b_ioflags &= ~BIO_ERROR;
		if (bp->b_rcred == NOCRED && cred != NOCRED)
			bp->b_rcred = crhold(cred);
		vfs_busy_pages(bp, 0);
		bp->b_iooffset = dbtob(bp->b_blkno);
		bstrategy(bp);
		++readwait;
	}

	/*
	 * Attempt to initiate asynchronous I/O on read-ahead blocks.
	 */
	breada(vp, rablkno, rabsize, cnt, cred, flags, ckhashfunc);

	rv = 0;
	if (readwait) {
		rv = bufwait(bp);
		if (rv != 0) {
			brelse(bp);
			*bpp = NULL;
		}
	}
	return (rv);
}

/*
 * Write, release buffer on completion.  (Done by iodone
 * if async).  Do not bother writing anything if the buffer
 * is invalid.
 *
 * Note that we set B_CACHE here, indicating that buffer is
 * fully valid and thus cacheable.  This is true even of NFS
 * now so we set it generally.  This could be set either here 
 * or in biodone() since the I/O is synchronous.  We put it
 * here.
 */
int
bufwrite(struct buf *bp)
{
	int oldflags;
	struct vnode *vp;
	long space;
	int vp_md;

	CTR3(KTR_BUF, "bufwrite(%p) vp %p flags %X", bp, bp->b_vp, bp->b_flags);
	if ((bp->b_bufobj->bo_flag & BO_DEAD) != 0) {
		bp->b_flags |= B_INVAL | B_RELBUF;
		bp->b_flags &= ~B_CACHE;
		brelse(bp);
		return (ENXIO);
	}
	if (bp->b_flags & B_INVAL) {
		brelse(bp);
		return (0);
	}

	if (bp->b_flags & B_BARRIER)
		atomic_add_long(&barrierwrites, 1);

	oldflags = bp->b_flags;

	BUF_ASSERT_HELD(bp);

	KASSERT(!(bp->b_vflags & BV_BKGRDINPROG),
	    ("FFS background buffer should not get here %p", bp));

	vp = bp->b_vp;
	if (vp)
		vp_md = vp->v_vflag & VV_MD;
	else
		vp_md = 0;

	/*
	 * Mark the buffer clean.  Increment the bufobj write count
	 * before bundirty() call, to prevent other thread from seeing
	 * empty dirty list and zero counter for writes in progress,
	 * falsely indicating that the bufobj is clean.
	 */
	bufobj_wref(bp->b_bufobj);
	bundirty(bp);

	bp->b_flags &= ~B_DONE;
	bp->b_ioflags &= ~BIO_ERROR;
	bp->b_flags |= B_CACHE;
	bp->b_iocmd = BIO_WRITE;

	vfs_busy_pages(bp, 1);

	/*
	 * Normal bwrites pipeline writes
	 */
	bp->b_runningbufspace = bp->b_bufsize;
	space = atomic_fetchadd_long(&runningbufspace, bp->b_runningbufspace);

	if (!TD_IS_IDLETHREAD(curthread)) {
#ifdef RACCT
		if (racct_enable) {
			PROC_LOCK(curproc);
			racct_add_buf(curproc, bp, 1);
			PROC_UNLOCK(curproc);
		}
#endif /* RACCT */
		curthread->td_ru.ru_oublock++;
	}
	if (oldflags & B_ASYNC)
		BUF_KERNPROC(bp);
	bp->b_iooffset = dbtob(bp->b_blkno);
	buf_track(bp, __func__);
	bstrategy(bp);

	if ((oldflags & B_ASYNC) == 0) {
		int rtval = bufwait(bp);
		brelse(bp);
		return (rtval);
	} else if (space > hirunningspace) {
		/*
		 * don't allow the async write to saturate the I/O
		 * system.  We will not deadlock here because
		 * we are blocking waiting for I/O that is already in-progress
		 * to complete. We do not block here if it is the update
		 * or syncer daemon trying to clean up as that can lead
		 * to deadlock.
		 */
		if ((curthread->td_pflags & TDP_NORUNNINGBUF) == 0 && !vp_md)
			waitrunningbufspace();
	}

	return (0);
}

void
bufbdflush(struct bufobj *bo, struct buf *bp)
{
	struct buf *nbp;

	if (bo->bo_dirty.bv_cnt > dirtybufthresh + 10) {
		(void) VOP_FSYNC(bp->b_vp, MNT_NOWAIT, curthread);
		altbufferflushes++;
	} else if (bo->bo_dirty.bv_cnt > dirtybufthresh) {
		BO_LOCK(bo);
		/*
		 * Try to find a buffer to flush.
		 */
		TAILQ_FOREACH(nbp, &bo->bo_dirty.bv_hd, b_bobufs) {
			if ((nbp->b_vflags & BV_BKGRDINPROG) ||
			    BUF_LOCK(nbp,
				     LK_EXCLUSIVE | LK_NOWAIT, NULL))
				continue;
			if (bp == nbp)
				panic("bdwrite: found ourselves");
			BO_UNLOCK(bo);
			/* Don't countdeps with the bo lock held. */
			if (buf_countdeps(nbp, 0)) {
				BO_LOCK(bo);
				BUF_UNLOCK(nbp);
				continue;
			}
			if (nbp->b_flags & B_CLUSTEROK) {
				vfs_bio_awrite(nbp);
			} else {
				bremfree(nbp);
				bawrite(nbp);
			}
			dirtybufferflushes++;
			break;
		}
		if (nbp == NULL)
			BO_UNLOCK(bo);
	}
}

/*
 * Delayed write. (Buffer is marked dirty).  Do not bother writing
 * anything if the buffer is marked invalid.
 *
 * Note that since the buffer must be completely valid, we can safely
 * set B_CACHE.  In fact, we have to set B_CACHE here rather then in
 * biodone() in order to prevent getblk from writing the buffer
 * out synchronously.
 */
void
bdwrite(struct buf *bp)
{
	struct thread *td = curthread;
	struct vnode *vp;
	struct bufobj *bo;

	CTR3(KTR_BUF, "bdwrite(%p) vp %p flags %X", bp, bp->b_vp, bp->b_flags);
	KASSERT(bp->b_bufobj != NULL, ("No b_bufobj %p", bp));
	KASSERT((bp->b_flags & B_BARRIER) == 0,
	    ("Barrier request in delayed write %p", bp));
	BUF_ASSERT_HELD(bp);

	if (bp->b_flags & B_INVAL) {
		brelse(bp);
		return;
	}

	/*
	 * If we have too many dirty buffers, don't create any more.
	 * If we are wildly over our limit, then force a complete
	 * cleanup. Otherwise, just keep the situation from getting
	 * out of control. Note that we have to avoid a recursive
	 * disaster and not try to clean up after our own cleanup!
	 */
	vp = bp->b_vp;
	bo = bp->b_bufobj;
	if ((td->td_pflags & (TDP_COWINPROGRESS|TDP_INBDFLUSH)) == 0) {
		td->td_pflags |= TDP_INBDFLUSH;
		BO_BDFLUSH(bo, bp);
		td->td_pflags &= ~TDP_INBDFLUSH;
	} else
		recursiveflushes++;

	bdirty(bp);
	/*
	 * Set B_CACHE, indicating that the buffer is fully valid.  This is
	 * true even of NFS now.
	 */
	bp->b_flags |= B_CACHE;

	/*
	 * This bmap keeps the system from needing to do the bmap later,
	 * perhaps when the system is attempting to do a sync.  Since it
	 * is likely that the indirect block -- or whatever other datastructure
	 * that the filesystem needs is still in memory now, it is a good
	 * thing to do this.  Note also, that if the pageout daemon is
	 * requesting a sync -- there might not be enough memory to do
	 * the bmap then...  So, this is important to do.
	 */
	if (vp->v_type != VCHR && bp->b_lblkno == bp->b_blkno) {
		VOP_BMAP(vp, bp->b_lblkno, NULL, &bp->b_blkno, NULL, NULL);
	}

	buf_track(bp, __func__);

	/*
	 * Set the *dirty* buffer range based upon the VM system dirty
	 * pages.
	 *
	 * Mark the buffer pages as clean.  We need to do this here to
	 * satisfy the vnode_pager and the pageout daemon, so that it
	 * thinks that the pages have been "cleaned".  Note that since
	 * the pages are in a delayed write buffer -- the VFS layer
	 * "will" see that the pages get written out on the next sync,
	 * or perhaps the cluster will be completed.
	 */
	vfs_clean_pages_dirty_buf(bp);
	bqrelse(bp);

	/*
	 * note: we cannot initiate I/O from a bdwrite even if we wanted to,
	 * due to the softdep code.
	 */
}

/*
 *	bdirty:
 *
 *	Turn buffer into delayed write request.  We must clear BIO_READ and
 *	B_RELBUF, and we must set B_DELWRI.  We reassign the buffer to 
 *	itself to properly update it in the dirty/clean lists.  We mark it
 *	B_DONE to ensure that any asynchronization of the buffer properly
 *	clears B_DONE ( else a panic will occur later ).  
 *
 *	bdirty() is kinda like bdwrite() - we have to clear B_INVAL which
 *	might have been set pre-getblk().  Unlike bwrite/bdwrite, bdirty()
 *	should only be called if the buffer is known-good.
 *
 *	Since the buffer is not on a queue, we do not update the numfreebuffers
 *	count.
 *
 *	The buffer must be on QUEUE_NONE.
 */
void
bdirty(struct buf *bp)
{

	CTR3(KTR_BUF, "bdirty(%p) vp %p flags %X",
	    bp, bp->b_vp, bp->b_flags);
	KASSERT(bp->b_bufobj != NULL, ("No b_bufobj %p", bp));
	KASSERT(bp->b_flags & B_REMFREE || bp->b_qindex == QUEUE_NONE,
	    ("bdirty: buffer %p still on queue %d", bp, bp->b_qindex));
	BUF_ASSERT_HELD(bp);
	bp->b_flags &= ~(B_RELBUF);
	bp->b_iocmd = BIO_WRITE;

	if ((bp->b_flags & B_DELWRI) == 0) {
		bp->b_flags |= /* XXX B_DONE | */ B_DELWRI;
		reassignbuf(bp);
		bdirtyadd(bp);
	}
}

/*
 *	bundirty:
 *
 *	Clear B_DELWRI for buffer.
 *
 *	Since the buffer is not on a queue, we do not update the numfreebuffers
 *	count.
 *	
 *	The buffer must be on QUEUE_NONE.
 */

void
bundirty(struct buf *bp)
{

	CTR3(KTR_BUF, "bundirty(%p) vp %p flags %X", bp, bp->b_vp, bp->b_flags);
	KASSERT(bp->b_bufobj != NULL, ("No b_bufobj %p", bp));
	KASSERT(bp->b_flags & B_REMFREE || bp->b_qindex == QUEUE_NONE,
	    ("bundirty: buffer %p still on queue %d", bp, bp->b_qindex));
	BUF_ASSERT_HELD(bp);

	if (bp->b_flags & B_DELWRI) {
		bp->b_flags &= ~B_DELWRI;
		reassignbuf(bp);
		bdirtysub(bp);
	}
	/*
	 * Since it is now being written, we can clear its deferred write flag.
	 */
	bp->b_flags &= ~B_DEFERRED;
}

/*
 *	bawrite:
 *
 *	Asynchronous write.  Start output on a buffer, but do not wait for
 *	it to complete.  The buffer is released when the output completes.
 *
 *	bwrite() ( or the VOP routine anyway ) is responsible for handling 
 *	B_INVAL buffers.  Not us.
 */
void
bawrite(struct buf *bp)
{

	bp->b_flags |= B_ASYNC;
	(void) bwrite(bp);
}

/*
 *	babarrierwrite:
 *
 *	Asynchronous barrier write.  Start output on a buffer, but do not
 *	wait for it to complete.  Place a write barrier after this write so
 *	that this buffer and all buffers written before it are committed to
 *	the disk before any buffers written after this write are committed
 *	to the disk.  The buffer is released when the output completes.
 */
void
babarrierwrite(struct buf *bp)
{

	bp->b_flags |= B_ASYNC | B_BARRIER;
	(void) bwrite(bp);
}

/*
 *	bbarrierwrite:
 *
 *	Synchronous barrier write.  Start output on a buffer and wait for
 *	it to complete.  Place a write barrier after this write so that
 *	this buffer and all buffers written before it are committed to 
 *	the disk before any buffers written after this write are committed
 *	to the disk.  The buffer is released when the output completes.
 */
int
bbarrierwrite(struct buf *bp)
{

	bp->b_flags |= B_BARRIER;
	return (bwrite(bp));
}

/*
 *	bwillwrite:
 *
 *	Called prior to the locking of any vnodes when we are expecting to
 *	write.  We do not want to starve the buffer cache with too many
 *	dirty buffers so we block here.  By blocking prior to the locking
 *	of any vnodes we attempt to avoid the situation where a locked vnode
 *	prevents the various system daemons from flushing related buffers.
 */
void
bwillwrite(void)
{

	if (buf_dirty_count_severe()) {
		mtx_lock(&bdirtylock);
		while (buf_dirty_count_severe()) {
			bdirtywait = 1;
			msleep(&bdirtywait, &bdirtylock, (PRIBIO + 4),
			    "flswai", 0);
		}
		mtx_unlock(&bdirtylock);
	}
}

/*
 * Return true if we have too many dirty buffers.
 */
int
buf_dirty_count_severe(void)
{

	return (!BIT_EMPTY(BUF_DOMAINS, &bdhidirty));
}

/*
 *	brelse:
 *
 *	Release a busy buffer and, if requested, free its resources.  The
 *	buffer will be stashed in the appropriate bufqueue[] allowing it
 *	to be accessed later as a cache entity or reused for other purposes.
 */
void
brelse(struct buf *bp)
{
	struct mount *v_mnt;
	int qindex;

	/*
	 * Many functions erroneously call brelse with a NULL bp under rare
	 * error conditions. Simply return when called with a NULL bp.
	 */
	if (bp == NULL)
		return;
	CTR3(KTR_BUF, "brelse(%p) vp %p flags %X",
	    bp, bp->b_vp, bp->b_flags);
	KASSERT(!(bp->b_flags & (B_CLUSTER|B_PAGING)),
	    ("brelse: inappropriate B_PAGING or B_CLUSTER bp %p", bp));
	KASSERT((bp->b_flags & B_VMIO) != 0 || (bp->b_flags & B_NOREUSE) == 0,
	    ("brelse: non-VMIO buffer marked NOREUSE"));

	if (BUF_LOCKRECURSED(bp)) {
		/*
		 * Do not process, in particular, do not handle the
		 * B_INVAL/B_RELBUF and do not release to free list.
		 */
		BUF_UNLOCK(bp);
		return;
	}

	if (bp->b_flags & B_MANAGED) {
		bqrelse(bp);
		return;
	}

	if ((bp->b_vflags & (BV_BKGRDINPROG | BV_BKGRDERR)) == BV_BKGRDERR) {
		BO_LOCK(bp->b_bufobj);
		bp->b_vflags &= ~BV_BKGRDERR;
		BO_UNLOCK(bp->b_bufobj);
		bdirty(bp);
	}
	if (bp->b_iocmd == BIO_WRITE && (bp->b_ioflags & BIO_ERROR) &&
	    (bp->b_error != ENXIO || !LIST_EMPTY(&bp->b_dep)) &&
	    !(bp->b_flags & B_INVAL)) {
		/*
		 * Failed write, redirty.  All errors except ENXIO (which
		 * means the device is gone) are treated as being
		 * transient.
		 *
		 * XXX Treating EIO as transient is not correct; the
		 * contract with the local storage device drivers is that
		 * they will only return EIO once the I/O is no longer
		 * retriable.  Network I/O also respects this through the
		 * guarantees of TCP and/or the internal retries of NFS.
		 * ENOMEM might be transient, but we also have no way of
		 * knowing when its ok to retry/reschedule.  In general,
		 * this entire case should be made obsolete through better
		 * error handling/recovery and resource scheduling.
		 *
		 * Do this also for buffers that failed with ENXIO, but have
		 * non-empty dependencies - the soft updates code might need
		 * to access the buffer to untangle them.
		 *
		 * Must clear BIO_ERROR to prevent pages from being scrapped.
		 */
		bp->b_ioflags &= ~BIO_ERROR;
		bdirty(bp);
	} else if ((bp->b_flags & (B_NOCACHE | B_INVAL)) ||
	    (bp->b_ioflags & BIO_ERROR) || (bp->b_bufsize <= 0)) {
		/*
		 * Either a failed read I/O, or we were asked to free or not
		 * cache the buffer, or we failed to write to a device that's
		 * no longer present.
		 */
		bp->b_flags |= B_INVAL;
		if (!LIST_EMPTY(&bp->b_dep))
			buf_deallocate(bp);
		if (bp->b_flags & B_DELWRI)
			bdirtysub(bp);
		bp->b_flags &= ~(B_DELWRI | B_CACHE);
		if ((bp->b_flags & B_VMIO) == 0) {
			allocbuf(bp, 0);
			if (bp->b_vp)
				brelvp(bp);
		}
	}

	/*
	 * We must clear B_RELBUF if B_DELWRI is set.  If vfs_vmio_truncate() 
	 * is called with B_DELWRI set, the underlying pages may wind up
	 * getting freed causing a previous write (bdwrite()) to get 'lost'
	 * because pages associated with a B_DELWRI bp are marked clean.
	 * 
	 * We still allow the B_INVAL case to call vfs_vmio_truncate(), even
	 * if B_DELWRI is set.
	 */
	if (bp->b_flags & B_DELWRI)
		bp->b_flags &= ~B_RELBUF;

	/*
	 * VMIO buffer rundown.  It is not very necessary to keep a VMIO buffer
	 * constituted, not even NFS buffers now.  Two flags effect this.  If
	 * B_INVAL, the struct buf is invalidated but the VM object is kept
	 * around ( i.e. so it is trivial to reconstitute the buffer later ).
	 *
	 * If BIO_ERROR or B_NOCACHE is set, pages in the VM object will be
	 * invalidated.  BIO_ERROR cannot be set for a failed write unless the
	 * buffer is also B_INVAL because it hits the re-dirtying code above.
	 *
	 * Normally we can do this whether a buffer is B_DELWRI or not.  If
	 * the buffer is an NFS buffer, it is tracking piecemeal writes or
	 * the commit state and we cannot afford to lose the buffer. If the
	 * buffer has a background write in progress, we need to keep it
	 * around to prevent it from being reconstituted and starting a second
	 * background write.
	 */

	v_mnt = bp->b_vp != NULL ? bp->b_vp->v_mount : NULL;

	if ((bp->b_flags & B_VMIO) && (bp->b_flags & B_NOCACHE ||
	    (bp->b_ioflags & BIO_ERROR && bp->b_iocmd == BIO_READ)) &&
	    (v_mnt == NULL || (v_mnt->mnt_vfc->vfc_flags & VFCF_NETWORK) == 0 ||
	    vn_isdisk(bp->b_vp, NULL) || (bp->b_flags & B_DELWRI) == 0)) {
		vfs_vmio_invalidate(bp);
		allocbuf(bp, 0);
	}

	if ((bp->b_flags & (B_INVAL | B_RELBUF)) != 0 ||
	    (bp->b_flags & (B_DELWRI | B_NOREUSE)) == B_NOREUSE) {
		allocbuf(bp, 0);
		bp->b_flags &= ~B_NOREUSE;
		if (bp->b_vp != NULL)
			brelvp(bp);
	}
			
	/*
	 * If the buffer has junk contents signal it and eventually
	 * clean up B_DELWRI and diassociate the vnode so that gbincore()
	 * doesn't find it.
	 */
	if (bp->b_bufsize == 0 || (bp->b_ioflags & BIO_ERROR) != 0 ||
	    (bp->b_flags & (B_INVAL | B_NOCACHE | B_RELBUF)) != 0)
		bp->b_flags |= B_INVAL;
	if (bp->b_flags & B_INVAL) {
		if (bp->b_flags & B_DELWRI)
			bundirty(bp);
		if (bp->b_vp)
			brelvp(bp);
	}

	buf_track(bp, __func__);

	/* buffers with no memory */
	if (bp->b_bufsize == 0) {
		buf_free(bp);
		return;
	}
	/* buffers with junk contents */
	if (bp->b_flags & (B_INVAL | B_NOCACHE | B_RELBUF) ||
	    (bp->b_ioflags & BIO_ERROR)) {
		bp->b_xflags &= ~(BX_BKGRDWRITE | BX_ALTDATA);
		if (bp->b_vflags & BV_BKGRDINPROG)
			panic("losing buffer 2");
		qindex = QUEUE_CLEAN;
		bp->b_flags |= B_AGE;
	/* remaining buffers */
	} else if (bp->b_flags & B_DELWRI)
		qindex = QUEUE_DIRTY;
	else
		qindex = QUEUE_CLEAN;

	if ((bp->b_flags & B_DELWRI) == 0 && (bp->b_xflags & BX_VNDIRTY))
		panic("brelse: not dirty");

	bp->b_flags &= ~(B_ASYNC | B_NOCACHE | B_RELBUF | B_DIRECT);
	/* binsfree unlocks bp. */
	binsfree(bp, qindex);
}

/*
 * Release a buffer back to the appropriate queue but do not try to free
 * it.  The buffer is expected to be used again soon.
 *
 * bqrelse() is used by bdwrite() to requeue a delayed write, and used by
 * biodone() to requeue an async I/O on completion.  It is also used when
 * known good buffers need to be requeued but we think we may need the data
 * again soon.
 *
 * XXX we should be able to leave the B_RELBUF hint set on completion.
 */
void
bqrelse(struct buf *bp)
{
	int qindex;

	CTR3(KTR_BUF, "bqrelse(%p) vp %p flags %X", bp, bp->b_vp, bp->b_flags);
	KASSERT(!(bp->b_flags & (B_CLUSTER|B_PAGING)),
	    ("bqrelse: inappropriate B_PAGING or B_CLUSTER bp %p", bp));

	qindex = QUEUE_NONE;
	if (BUF_LOCKRECURSED(bp)) {
		/* do not release to free list */
		BUF_UNLOCK(bp);
		return;
	}
	bp->b_flags &= ~(B_ASYNC | B_NOCACHE | B_AGE | B_RELBUF);

	if (bp->b_flags & B_MANAGED) {
		if (bp->b_flags & B_REMFREE)
			bremfreef(bp);
		goto out;
	}

	/* buffers with stale but valid contents */
	if ((bp->b_flags & B_DELWRI) != 0 || (bp->b_vflags & (BV_BKGRDINPROG |
	    BV_BKGRDERR)) == BV_BKGRDERR) {
		BO_LOCK(bp->b_bufobj);
		bp->b_vflags &= ~BV_BKGRDERR;
		BO_UNLOCK(bp->b_bufobj);
		qindex = QUEUE_DIRTY;
	} else {
		if ((bp->b_flags & B_DELWRI) == 0 &&
		    (bp->b_xflags & BX_VNDIRTY))
			panic("bqrelse: not dirty");
		if ((bp->b_flags & B_NOREUSE) != 0) {
			brelse(bp);
			return;
		}
		qindex = QUEUE_CLEAN;
	}
	buf_track(bp, __func__);
	/* binsfree unlocks bp. */
	binsfree(bp, qindex);
	return;

out:
	buf_track(bp, __func__);
	/* unlock */
	BUF_UNLOCK(bp);
}

/*
 * Complete I/O to a VMIO backed page.  Validate the pages as appropriate,
 * restore bogus pages.
 */
static void
vfs_vmio_iodone(struct buf *bp)
{
	vm_ooffset_t foff;
	vm_page_t m;
	vm_object_t obj;
	struct vnode *vp __unused;
	int i, iosize, resid;
	bool bogus;

	obj = bp->b_bufobj->bo_object;
	KASSERT(obj->paging_in_progress >= bp->b_npages,
	    ("vfs_vmio_iodone: paging in progress(%d) < b_npages(%d)",
	    obj->paging_in_progress, bp->b_npages));

	vp = bp->b_vp;
	KASSERT(vp->v_holdcnt > 0,
	    ("vfs_vmio_iodone: vnode %p has zero hold count", vp));
	KASSERT(vp->v_object != NULL,
	    ("vfs_vmio_iodone: vnode %p has no vm_object", vp));

	foff = bp->b_offset;
	KASSERT(bp->b_offset != NOOFFSET,
	    ("vfs_vmio_iodone: bp %p has no buffer offset", bp));

	bogus = false;
	iosize = bp->b_bcount - bp->b_resid;
	VM_OBJECT_WLOCK(obj);
	for (i = 0; i < bp->b_npages; i++) {
		resid = ((foff + PAGE_SIZE) & ~(off_t)PAGE_MASK) - foff;
		if (resid > iosize)
			resid = iosize;

		/*
		 * cleanup bogus pages, restoring the originals
		 */
		m = bp->b_pages[i];
		if (m == bogus_page) {
			bogus = true;
			m = vm_page_lookup(obj, OFF_TO_IDX(foff));
			if (m == NULL)
				panic("biodone: page disappeared!");
			bp->b_pages[i] = m;
		} else if ((bp->b_iocmd == BIO_READ) && resid > 0) {
			/*
			 * In the write case, the valid and clean bits are
			 * already changed correctly ( see bdwrite() ), so we 
			 * only need to do this here in the read case.
			 */
			KASSERT((m->dirty & vm_page_bits(foff & PAGE_MASK,
			    resid)) == 0, ("vfs_vmio_iodone: page %p "
			    "has unexpected dirty bits", m));
			vfs_page_set_valid(bp, foff, m);
		}
		KASSERT(OFF_TO_IDX(foff) == m->pindex,
		    ("vfs_vmio_iodone: foff(%jd)/pindex(%ju) mismatch",
		    (intmax_t)foff, (uintmax_t)m->pindex));

		vm_page_sunbusy(m);
		foff = (foff + PAGE_SIZE) & ~(off_t)PAGE_MASK;
		iosize -= resid;
	}
	vm_object_pip_wakeupn(obj, bp->b_npages);
	VM_OBJECT_WUNLOCK(obj);
	if (bogus && buf_mapped(bp)) {
		BUF_CHECK_MAPPED(bp);
		pmap_qenter(trunc_page((vm_offset_t)bp->b_data),
		    bp->b_pages, bp->b_npages);
	}
}

/*
 * Unwire a page held by a buf and either free it or update the page queues to
 * reflect its recent use.
 */
static void
vfs_vmio_unwire(struct buf *bp, vm_page_t m)
{
	bool freed;

	vm_page_lock(m);
	if (vm_page_unwire_noq(m)) {
		if ((bp->b_flags & B_DIRECT) != 0)
			freed = vm_page_try_to_free(m);
		else
			freed = false;
		if (!freed) {
			/*
			 * Use a racy check of the valid bits to determine
			 * whether we can accelerate reclamation of the page.
			 * The valid bits will be stable unless the page is
			 * being mapped or is referenced by multiple buffers,
			 * and in those cases we expect races to be rare.  At
			 * worst we will either accelerate reclamation of a
			 * valid page and violate LRU, or unnecessarily defer
			 * reclamation of an invalid page.
			 *
			 * The B_NOREUSE flag marks data that is not expected to
			 * be reused, so accelerate reclamation in that case
			 * too.  Otherwise, maintain LRU.
			 */
			if (m->valid == 0 || (bp->b_flags & B_NOREUSE) != 0)
				vm_page_deactivate_noreuse(m);
			else if (vm_page_active(m))
				vm_page_reference(m);
			else
				vm_page_deactivate(m);
		}
	}
	vm_page_unlock(m);
}

/*
 * Perform page invalidation when a buffer is released.  The fully invalid
 * pages will be reclaimed later in vfs_vmio_truncate().
 */
static void
vfs_vmio_invalidate(struct buf *bp)
{
	vm_object_t obj;
	vm_page_t m;
	int i, resid, poffset, presid;

	if (buf_mapped(bp)) {
		BUF_CHECK_MAPPED(bp);
		pmap_qremove(trunc_page((vm_offset_t)bp->b_data), bp->b_npages);
	} else
		BUF_CHECK_UNMAPPED(bp);
	/*
	 * Get the base offset and length of the buffer.  Note that 
	 * in the VMIO case if the buffer block size is not
	 * page-aligned then b_data pointer may not be page-aligned.
	 * But our b_pages[] array *IS* page aligned.
	 *
	 * block sizes less then DEV_BSIZE (usually 512) are not 
	 * supported due to the page granularity bits (m->valid,
	 * m->dirty, etc...). 
	 *
	 * See man buf(9) for more information
	 */
	obj = bp->b_bufobj->bo_object;
	resid = bp->b_bufsize;
	poffset = bp->b_offset & PAGE_MASK;
	VM_OBJECT_WLOCK(obj);
	for (i = 0; i < bp->b_npages; i++) {
		m = bp->b_pages[i];
		if (m == bogus_page)
			panic("vfs_vmio_invalidate: Unexpected bogus page.");
		bp->b_pages[i] = NULL;

		presid = resid > (PAGE_SIZE - poffset) ?
		    (PAGE_SIZE - poffset) : resid;
		KASSERT(presid >= 0, ("brelse: extra page"));
		while (vm_page_xbusied(m)) {
			vm_page_lock(m);
			VM_OBJECT_WUNLOCK(obj);
			vm_page_busy_sleep(m, "mbncsh", true);
			VM_OBJECT_WLOCK(obj);
		}
		if (pmap_page_wired_mappings(m) == 0)
			vm_page_set_invalid(m, poffset, presid);
		vfs_vmio_unwire(bp, m);
		resid -= presid;
		poffset = 0;
	}
	VM_OBJECT_WUNLOCK(obj);
	bp->b_npages = 0;
}

/*
 * Page-granular truncation of an existing VMIO buffer.
 */
static void
vfs_vmio_truncate(struct buf *bp, int desiredpages)
{
	vm_object_t obj;
	vm_page_t m;
	int i;

	if (bp->b_npages == desiredpages)
		return;

	if (buf_mapped(bp)) {
		BUF_CHECK_MAPPED(bp);
		pmap_qremove((vm_offset_t)trunc_page((vm_offset_t)bp->b_data) +
		    (desiredpages << PAGE_SHIFT), bp->b_npages - desiredpages);
	} else
		BUF_CHECK_UNMAPPED(bp);

	/*
	 * The object lock is needed only if we will attempt to free pages.
	 */
	obj = (bp->b_flags & B_DIRECT) != 0 ? bp->b_bufobj->bo_object : NULL;
	if (obj != NULL)
		VM_OBJECT_WLOCK(obj);
	for (i = desiredpages; i < bp->b_npages; i++) {
		m = bp->b_pages[i];
		KASSERT(m != bogus_page, ("allocbuf: bogus page found"));
		bp->b_pages[i] = NULL;
		vfs_vmio_unwire(bp, m);
	}
	if (obj != NULL)
		VM_OBJECT_WUNLOCK(obj);
	bp->b_npages = desiredpages;
}

/*
 * Byte granular extension of VMIO buffers.
 */
static void
vfs_vmio_extend(struct buf *bp, int desiredpages, int size)
{
	/*
	 * We are growing the buffer, possibly in a 
	 * byte-granular fashion.
	 */
	vm_object_t obj;
	vm_offset_t toff;
	vm_offset_t tinc;
	vm_page_t m;

	/*
	 * Step 1, bring in the VM pages from the object, allocating
	 * them if necessary.  We must clear B_CACHE if these pages
	 * are not valid for the range covered by the buffer.
	 */
	obj = bp->b_bufobj->bo_object;
	VM_OBJECT_WLOCK(obj);
	if (bp->b_npages < desiredpages) {
		/*
		 * We must allocate system pages since blocking
		 * here could interfere with paging I/O, no
		 * matter which process we are.
		 *
		 * Only exclusive busy can be tested here.
		 * Blocking on shared busy might lead to
		 * deadlocks once allocbuf() is called after
		 * pages are vfs_busy_pages().
		 */
		(void)vm_page_grab_pages(obj,
		    OFF_TO_IDX(bp->b_offset) + bp->b_npages,
		    VM_ALLOC_SYSTEM | VM_ALLOC_IGN_SBUSY |
		    VM_ALLOC_NOBUSY | VM_ALLOC_WIRED,
		    &bp->b_pages[bp->b_npages], desiredpages - bp->b_npages);
		bp->b_npages = desiredpages;
	}

	/*
	 * Step 2.  We've loaded the pages into the buffer,
	 * we have to figure out if we can still have B_CACHE
	 * set.  Note that B_CACHE is set according to the
	 * byte-granular range ( bcount and size ), not the
	 * aligned range ( newbsize ).
	 *
	 * The VM test is against m->valid, which is DEV_BSIZE
	 * aligned.  Needless to say, the validity of the data
	 * needs to also be DEV_BSIZE aligned.  Note that this
	 * fails with NFS if the server or some other client
	 * extends the file's EOF.  If our buffer is resized, 
	 * B_CACHE may remain set! XXX
	 */
	toff = bp->b_bcount;
	tinc = PAGE_SIZE - ((bp->b_offset + toff) & PAGE_MASK);
	while ((bp->b_flags & B_CACHE) && toff < size) {
		vm_pindex_t pi;

		if (tinc > (size - toff))
			tinc = size - toff;
		pi = ((bp->b_offset & PAGE_MASK) + toff) >> PAGE_SHIFT;
		m = bp->b_pages[pi];
		vfs_buf_test_cache(bp, bp->b_offset, toff, tinc, m);
		toff += tinc;
		tinc = PAGE_SIZE;
	}
	VM_OBJECT_WUNLOCK(obj);

	/*
	 * Step 3, fixup the KVA pmap.
	 */
	if (buf_mapped(bp))
		bpmap_qenter(bp);
	else
		BUF_CHECK_UNMAPPED(bp);
}

/*
 * Check to see if a block at a particular lbn is available for a clustered
 * write.
 */
static int
vfs_bio_clcheck(struct vnode *vp, int size, daddr_t lblkno, daddr_t blkno)
{
	struct buf *bpa;
	int match;

	match = 0;

	/* If the buf isn't in core skip it */
	if ((bpa = gbincore(&vp->v_bufobj, lblkno)) == NULL)
		return (0);

	/* If the buf is busy we don't want to wait for it */
	if (BUF_LOCK(bpa, LK_EXCLUSIVE | LK_NOWAIT, NULL) != 0)
		return (0);

	/* Only cluster with valid clusterable delayed write buffers */
	if ((bpa->b_flags & (B_DELWRI | B_CLUSTEROK | B_INVAL)) !=
	    (B_DELWRI | B_CLUSTEROK))
		goto done;

	if (bpa->b_bufsize != size)
		goto done;

	/*
	 * Check to see if it is in the expected place on disk and that the
	 * block has been mapped.
	 */
	if ((bpa->b_blkno != bpa->b_lblkno) && (bpa->b_blkno == blkno))
		match = 1;
done:
	BUF_UNLOCK(bpa);
	return (match);
}

/*
 *	vfs_bio_awrite:
 *
 *	Implement clustered async writes for clearing out B_DELWRI buffers.
 *	This is much better then the old way of writing only one buffer at
 *	a time.  Note that we may not be presented with the buffers in the 
 *	correct order, so we search for the cluster in both directions.
 */
int
vfs_bio_awrite(struct buf *bp)
{
	struct bufobj *bo;
	int i;
	int j;
	daddr_t lblkno = bp->b_lblkno;
	struct vnode *vp = bp->b_vp;
	int ncl;
	int nwritten;
	int size;
	int maxcl;
	int gbflags;

	bo = &vp->v_bufobj;
	gbflags = (bp->b_data == unmapped_buf) ? GB_UNMAPPED : 0;
	/*
	 * right now we support clustered writing only to regular files.  If
	 * we find a clusterable block we could be in the middle of a cluster
	 * rather then at the beginning.
	 */
	if ((vp->v_type == VREG) && 
	    (vp->v_mount != 0) && /* Only on nodes that have the size info */
	    (bp->b_flags & (B_CLUSTEROK | B_INVAL)) == B_CLUSTEROK) {

		size = vp->v_mount->mnt_stat.f_iosize;
		maxcl = MAXPHYS / size;

		BO_RLOCK(bo);
		for (i = 1; i < maxcl; i++)
			if (vfs_bio_clcheck(vp, size, lblkno + i,
			    bp->b_blkno + ((i * size) >> DEV_BSHIFT)) == 0)
				break;

		for (j = 1; i + j <= maxcl && j <= lblkno; j++) 
			if (vfs_bio_clcheck(vp, size, lblkno - j,
			    bp->b_blkno - ((j * size) >> DEV_BSHIFT)) == 0)
				break;
		BO_RUNLOCK(bo);
		--j;
		ncl = i + j;
		/*
		 * this is a possible cluster write
		 */
		if (ncl != 1) {
			BUF_UNLOCK(bp);
			nwritten = cluster_wbuild(vp, size, lblkno - j, ncl,
			    gbflags);
			return (nwritten);
		}
	}
	bremfree(bp);
	bp->b_flags |= B_ASYNC;
	/*
	 * default (old) behavior, writing out only one block
	 *
	 * XXX returns b_bufsize instead of b_bcount for nwritten?
	 */
	nwritten = bp->b_bufsize;
	(void) bwrite(bp);

	return (nwritten);
}

/*
 *	getnewbuf_kva:
 *
 *	Allocate KVA for an empty buf header according to gbflags.
 */
static int
getnewbuf_kva(struct buf *bp, int gbflags, int maxsize)
{

	if ((gbflags & (GB_UNMAPPED | GB_KVAALLOC)) != GB_UNMAPPED) {
		/*
		 * In order to keep fragmentation sane we only allocate kva
		 * in BKVASIZE chunks.  XXX with vmem we can do page size.
		 */
		maxsize = (maxsize + BKVAMASK) & ~BKVAMASK;

		if (maxsize != bp->b_kvasize &&
		    bufkva_alloc(bp, maxsize, gbflags))
			return (ENOSPC);
	}
	return (0);
}

/*
 *	getnewbuf:
 *
 *	Find and initialize a new buffer header, freeing up existing buffers
 *	in the bufqueues as necessary.  The new buffer is returned locked.
 *
 *	We block if:
 *		We have insufficient buffer headers
 *		We have insufficient buffer space
 *		buffer_arena is too fragmented ( space reservation fails )
 *		If we have to flush dirty buffers ( but we try to avoid this )
 *
 *	The caller is responsible for releasing the reserved bufspace after
 *	allocbuf() is called.
 */
static struct buf *
getnewbuf(struct vnode *vp, int slpflag, int slptimeo, int maxsize, int gbflags)
{
	struct bufdomain *bd;
	struct buf *bp;
	bool metadata, reserved;

	bp = NULL;
	KASSERT((gbflags & (GB_UNMAPPED | GB_KVAALLOC)) != GB_KVAALLOC,
	    ("GB_KVAALLOC only makes sense with GB_UNMAPPED"));
	if (!unmapped_buf_allowed)
		gbflags &= ~(GB_UNMAPPED | GB_KVAALLOC);

	if (vp == NULL || (vp->v_vflag & (VV_MD | VV_SYSTEM)) != 0 ||
	    vp->v_type == VCHR)
		metadata = true;
	else
		metadata = false;
	if (vp == NULL)
		bd = &bdomain[0];
	else
		bd = &bdomain[vp->v_bufobj.bo_domain];

	counter_u64_add(getnewbufcalls, 1);
	reserved = false;
	do {
		if (reserved == false &&
		    bufspace_reserve(bd, maxsize, metadata) != 0) {
			counter_u64_add(getnewbufrestarts, 1);
			continue;
		}
		reserved = true;
		if ((bp = buf_alloc(bd)) == NULL) {
			counter_u64_add(getnewbufrestarts, 1);
			continue;
		}
		if (getnewbuf_kva(bp, gbflags, maxsize) == 0)
			return (bp);
		break;
	} while (buf_recycle(bd, false) == 0);

	if (reserved)
		bufspace_release(bd, maxsize);
	if (bp != NULL) {
		bp->b_flags |= B_INVAL;
		brelse(bp);
	}
	bufspace_wait(bd, vp, gbflags, slpflag, slptimeo);

	return (NULL);
}

/*
 *	buf_daemon:
 *
 *	buffer flushing daemon.  Buffers are normally flushed by the
 *	update daemon but if it cannot keep up this process starts to
 *	take the load in an attempt to prevent getnewbuf() from blocking.
 */
static struct kproc_desc buf_kp = {
	"bufdaemon",
	buf_daemon,
	&bufdaemonproc
};
SYSINIT(bufdaemon, SI_SUB_KTHREAD_BUF, SI_ORDER_FIRST, kproc_start, &buf_kp);

static int
buf_flush(struct vnode *vp, struct bufdomain *bd, int target)
{
	int flushed;

	flushed = flushbufqueues(vp, bd, target, 0);
	if (flushed == 0) {
		/*
		 * Could not find any buffers without rollback
		 * dependencies, so just write the first one
		 * in the hopes of eventually making progress.
		 */
		if (vp != NULL && target > 2)
			target /= 2;
		flushbufqueues(vp, bd, target, 1);
	}
	return (flushed);
}

static void
buf_daemon()
{
	struct bufdomain *bd;
	int speedupreq;
	int lodirty;
	int i;

	/*
	 * This process needs to be suspended prior to shutdown sync.
	 */
	EVENTHANDLER_REGISTER(shutdown_pre_sync, kthread_shutdown, curthread,
	    SHUTDOWN_PRI_LAST + 100);

	/*
	 * Start the buf clean daemons as children threads.
	 */
	for (i = 0 ; i < buf_domains; i++) {
		int error;

		error = kthread_add((void (*)(void *))bufspace_daemon,
		    &bdomain[i], curproc, NULL, 0, 0, "bufspacedaemon-%d", i);
		if (error)
			panic("error %d spawning bufspace daemon", error);
	}

	/*
	 * This process is allowed to take the buffer cache to the limit
	 */
	curthread->td_pflags |= TDP_NORUNNINGBUF | TDP_BUFNEED;
	mtx_lock(&bdlock);
	for (;;) {
		bd_request = 0;
		mtx_unlock(&bdlock);

		kthread_suspend_check();

		/*
		 * Save speedupreq for this pass and reset to capture new
		 * requests.
		 */
		speedupreq = bd_speedupreq;
		bd_speedupreq = 0;

		/*
		 * Flush each domain sequentially according to its level and
		 * the speedup request.
		 */
		for (i = 0; i < buf_domains; i++) {
			bd = &bdomain[i];
			if (speedupreq)
				lodirty = bd->bd_numdirtybuffers / 2;
			else
				lodirty = bd->bd_lodirtybuffers;
			while (bd->bd_numdirtybuffers > lodirty) {
				if (buf_flush(NULL, bd,
				    bd->bd_numdirtybuffers - lodirty) == 0)
					break;
				kern_yield(PRI_USER);
			}
		}

		/*
		 * Only clear bd_request if we have reached our low water
		 * mark.  The buf_daemon normally waits 1 second and
		 * then incrementally flushes any dirty buffers that have
		 * built up, within reason.
		 *
		 * If we were unable to hit our low water mark and couldn't
		 * find any flushable buffers, we sleep for a short period
		 * to avoid endless loops on unlockable buffers.
		 */
		mtx_lock(&bdlock);
		if (!BIT_EMPTY(BUF_DOMAINS, &bdlodirty)) {
			/*
			 * We reached our low water mark, reset the
			 * request and sleep until we are needed again.
			 * The sleep is just so the suspend code works.
			 */
			bd_request = 0;
			/*
			 * Do an extra wakeup in case dirty threshold
			 * changed via sysctl and the explicit transition
			 * out of shortfall was missed.
			 */
			bdirtywakeup();
			if (runningbufspace <= lorunningspace)
				runningwakeup();
			msleep(&bd_request, &bdlock, PVM, "psleep", hz);
		} else {
			/*
			 * We couldn't find any flushable dirty buffers but
			 * still have too many dirty buffers, we
			 * have to sleep and try again.  (rare)
			 */
			msleep(&bd_request, &bdlock, PVM, "qsleep", hz / 10);
		}
	}
}

/*
 *	flushbufqueues:
 *
 *	Try to flush a buffer in the dirty queue.  We must be careful to
 *	free up B_INVAL buffers instead of write them, which NFS is 
 *	particularly sensitive to.
 */
static int flushwithdeps = 0;
SYSCTL_INT(_vfs, OID_AUTO, flushwithdeps, CTLFLAG_RW, &flushwithdeps,
    0, "Number of buffers flushed with dependecies that require rollbacks");

static int
flushbufqueues(struct vnode *lvp, struct bufdomain *bd, int target,
    int flushdeps)
{
	struct bufqueue *bq;
	struct buf *sentinel;
	struct vnode *vp;
	struct mount *mp;
	struct buf *bp;
	int hasdeps;
	int flushed;
	int error;
	bool unlock;

	flushed = 0;
	bq = &bd->bd_dirtyq;
	bp = NULL;
	sentinel = malloc(sizeof(struct buf), M_TEMP, M_WAITOK | M_ZERO);
	sentinel->b_qindex = QUEUE_SENTINEL;
	BQ_LOCK(bq);
	TAILQ_INSERT_HEAD(&bq->bq_queue, sentinel, b_freelist);
	BQ_UNLOCK(bq);
	while (flushed != target) {
		maybe_yield();
		BQ_LOCK(bq);
		bp = TAILQ_NEXT(sentinel, b_freelist);
		if (bp != NULL) {
			TAILQ_REMOVE(&bq->bq_queue, sentinel, b_freelist);
			TAILQ_INSERT_AFTER(&bq->bq_queue, bp, sentinel,
			    b_freelist);
		} else {
			BQ_UNLOCK(bq);
			break;
		}
		/*
		 * Skip sentinels inserted by other invocations of the
		 * flushbufqueues(), taking care to not reorder them.
		 *
		 * Only flush the buffers that belong to the
		 * vnode locked by the curthread.
		 */
		if (bp->b_qindex == QUEUE_SENTINEL || (lvp != NULL &&
		    bp->b_vp != lvp)) {
			BQ_UNLOCK(bq);
			continue;
		}
		error = BUF_LOCK(bp, LK_EXCLUSIVE | LK_NOWAIT, NULL);
		BQ_UNLOCK(bq);
		if (error != 0)
			continue;

		/*
		 * BKGRDINPROG can only be set with the buf and bufobj
		 * locks both held.  We tolerate a race to clear it here.
		 */
		if ((bp->b_vflags & BV_BKGRDINPROG) != 0 ||
		    (bp->b_flags & B_DELWRI) == 0) {
			BUF_UNLOCK(bp);
			continue;
		}
		if (bp->b_flags & B_INVAL) {
			bremfreef(bp);
			brelse(bp);
			flushed++;
			continue;
		}

		if (!LIST_EMPTY(&bp->b_dep) && buf_countdeps(bp, 0)) {
			if (flushdeps == 0) {
				BUF_UNLOCK(bp);
				continue;
			}
			hasdeps = 1;
		} else
			hasdeps = 0;
		/*
		 * We must hold the lock on a vnode before writing
		 * one of its buffers. Otherwise we may confuse, or
		 * in the case of a snapshot vnode, deadlock the
		 * system.
		 *
		 * The lock order here is the reverse of the normal
		 * of vnode followed by buf lock.  This is ok because
		 * the NOWAIT will prevent deadlock.
		 */
		vp = bp->b_vp;
		if (vn_start_write(vp, &mp, V_NOWAIT) != 0) {
			BUF_UNLOCK(bp);
			continue;
		}
		if (lvp == NULL) {
			unlock = true;
			error = vn_lock(vp, LK_EXCLUSIVE | LK_NOWAIT);
		} else {
			ASSERT_VOP_LOCKED(vp, "getbuf");
			unlock = false;
			error = VOP_ISLOCKED(vp) == LK_EXCLUSIVE ? 0 :
			    vn_lock(vp, LK_TRYUPGRADE);
		}
		if (error == 0) {
			CTR3(KTR_BUF, "flushbufqueue(%p) vp %p flags %X",
			    bp, bp->b_vp, bp->b_flags);
			if (curproc == bufdaemonproc) {
				vfs_bio_awrite(bp);
			} else {
				bremfree(bp);
				bwrite(bp);
				counter_u64_add(notbufdflushes, 1);
			}
			vn_finished_write(mp);
			if (unlock)
				VOP_UNLOCK(vp, 0);
			flushwithdeps += hasdeps;
			flushed++;

			/*
			 * Sleeping on runningbufspace while holding
			 * vnode lock leads to deadlock.
			 */
			if (curproc == bufdaemonproc &&
			    runningbufspace > hirunningspace)
				waitrunningbufspace();
			continue;
		}
		vn_finished_write(mp);
		BUF_UNLOCK(bp);
	}
	BQ_LOCK(bq);
	TAILQ_REMOVE(&bq->bq_queue, sentinel, b_freelist);
	BQ_UNLOCK(bq);
	free(sentinel, M_TEMP);
	return (flushed);
}

/*
 * Check to see if a block is currently memory resident.
 */
struct buf *
incore(struct bufobj *bo, daddr_t blkno)
{
	struct buf *bp;

	BO_RLOCK(bo);
	bp = gbincore(bo, blkno);
	BO_RUNLOCK(bo);
	return (bp);
}

/*
 * Returns true if no I/O is needed to access the
 * associated VM object.  This is like incore except
 * it also hunts around in the VM system for the data.
 */

static int
inmem(struct vnode * vp, daddr_t blkno)
{
	vm_object_t obj;
	vm_offset_t toff, tinc, size;
	vm_page_t m;
	vm_ooffset_t off;

	ASSERT_VOP_LOCKED(vp, "inmem");

	if (incore(&vp->v_bufobj, blkno))
		return 1;
	if (vp->v_mount == NULL)
		return 0;
	obj = vp->v_object;
	if (obj == NULL)
		return (0);

	size = PAGE_SIZE;
	if (size > vp->v_mount->mnt_stat.f_iosize)
		size = vp->v_mount->mnt_stat.f_iosize;
	off = (vm_ooffset_t)blkno * (vm_ooffset_t)vp->v_mount->mnt_stat.f_iosize;

	VM_OBJECT_RLOCK(obj);
	for (toff = 0; toff < vp->v_mount->mnt_stat.f_iosize; toff += tinc) {
		m = vm_page_lookup(obj, OFF_TO_IDX(off + toff));
		if (!m)
			goto notinmem;
		tinc = size;
		if (tinc > PAGE_SIZE - ((toff + off) & PAGE_MASK))
			tinc = PAGE_SIZE - ((toff + off) & PAGE_MASK);
		if (vm_page_is_valid(m,
		    (vm_offset_t) ((toff + off) & PAGE_MASK), tinc) == 0)
			goto notinmem;
	}
	VM_OBJECT_RUNLOCK(obj);
	return 1;

notinmem:
	VM_OBJECT_RUNLOCK(obj);
	return (0);
}

/*
 * Set the dirty range for a buffer based on the status of the dirty
 * bits in the pages comprising the buffer.  The range is limited
 * to the size of the buffer.
 *
 * Tell the VM system that the pages associated with this buffer
 * are clean.  This is used for delayed writes where the data is
 * going to go to disk eventually without additional VM intevention.
 *
 * Note that while we only really need to clean through to b_bcount, we
 * just go ahead and clean through to b_bufsize.
 */
static void
vfs_clean_pages_dirty_buf(struct buf *bp)
{
	vm_ooffset_t foff, noff, eoff;
	vm_page_t m;
	int i;

	if ((bp->b_flags & B_VMIO) == 0 || bp->b_bufsize == 0)
		return;

	foff = bp->b_offset;
	KASSERT(bp->b_offset != NOOFFSET,
	    ("vfs_clean_pages_dirty_buf: no buffer offset"));

	VM_OBJECT_WLOCK(bp->b_bufobj->bo_object);
	vfs_drain_busy_pages(bp);
	vfs_setdirty_locked_object(bp);
	for (i = 0; i < bp->b_npages; i++) {
		noff = (foff + PAGE_SIZE) & ~(off_t)PAGE_MASK;
		eoff = noff;
		if (eoff > bp->b_offset + bp->b_bufsize)
			eoff = bp->b_offset + bp->b_bufsize;
		m = bp->b_pages[i];
		vfs_page_set_validclean(bp, foff, m);
		/* vm_page_clear_dirty(m, foff & PAGE_MASK, eoff - foff); */
		foff = noff;
	}
	VM_OBJECT_WUNLOCK(bp->b_bufobj->bo_object);
}

static void
vfs_setdirty_locked_object(struct buf *bp)
{
	vm_object_t object;
	int i;

	object = bp->b_bufobj->bo_object;
	VM_OBJECT_ASSERT_WLOCKED(object);

	/*
	 * We qualify the scan for modified pages on whether the
	 * object has been flushed yet.
	 */
	if ((object->flags & OBJ_MIGHTBEDIRTY) != 0) {
		vm_offset_t boffset;
		vm_offset_t eoffset;

		/*
		 * test the pages to see if they have been modified directly
		 * by users through the VM system.
		 */
		for (i = 0; i < bp->b_npages; i++)
			vm_page_test_dirty(bp->b_pages[i]);

		/*
		 * Calculate the encompassing dirty range, boffset and eoffset,
		 * (eoffset - boffset) bytes.
		 */

		for (i = 0; i < bp->b_npages; i++) {
			if (bp->b_pages[i]->dirty)
				break;
		}
		boffset = (i << PAGE_SHIFT) - (bp->b_offset & PAGE_MASK);

		for (i = bp->b_npages - 1; i >= 0; --i) {
			if (bp->b_pages[i]->dirty) {
				break;
			}
		}
		eoffset = ((i + 1) << PAGE_SHIFT) - (bp->b_offset & PAGE_MASK);

		/*
		 * Fit it to the buffer.
		 */

		if (eoffset > bp->b_bcount)
			eoffset = bp->b_bcount;

		/*
		 * If we have a good dirty range, merge with the existing
		 * dirty range.
		 */

		if (boffset < eoffset) {
			if (bp->b_dirtyoff > boffset)
				bp->b_dirtyoff = boffset;
			if (bp->b_dirtyend < eoffset)
				bp->b_dirtyend = eoffset;
		}
	}
}

/*
 * Allocate the KVA mapping for an existing buffer.
 * If an unmapped buffer is provided but a mapped buffer is requested, take
 * also care to properly setup mappings between pages and KVA.
 */
static void
bp_unmapped_get_kva(struct buf *bp, daddr_t blkno, int size, int gbflags)
{
	int bsize, maxsize, need_mapping, need_kva;
	off_t offset;

	need_mapping = bp->b_data == unmapped_buf &&
	    (gbflags & GB_UNMAPPED) == 0;
	need_kva = bp->b_kvabase == unmapped_buf &&
	    bp->b_data == unmapped_buf &&
	    (gbflags & GB_KVAALLOC) != 0;
	if (!need_mapping && !need_kva)
		return;

	BUF_CHECK_UNMAPPED(bp);

	if (need_mapping && bp->b_kvabase != unmapped_buf) {
		/*
		 * Buffer is not mapped, but the KVA was already
		 * reserved at the time of the instantiation.  Use the
		 * allocated space.
		 */
		goto has_addr;
	}

	/*
	 * Calculate the amount of the address space we would reserve
	 * if the buffer was mapped.
	 */
	bsize = vn_isdisk(bp->b_vp, NULL) ? DEV_BSIZE : bp->b_bufobj->bo_bsize;
	KASSERT(bsize != 0, ("bsize == 0, check bo->bo_bsize"));
	offset = blkno * bsize;
	maxsize = size + (offset & PAGE_MASK);
	maxsize = imax(maxsize, bsize);

	while (bufkva_alloc(bp, maxsize, gbflags) != 0) {
		if ((gbflags & GB_NOWAIT_BD) != 0) {
			/*
			 * XXXKIB: defragmentation cannot
			 * succeed, not sure what else to do.
			 */
			panic("GB_NOWAIT_BD and GB_UNMAPPED %p", bp);
		}
		counter_u64_add(mappingrestarts, 1);
		bufspace_wait(bufdomain(bp), bp->b_vp, gbflags, 0, 0);
	}
has_addr:
	if (need_mapping) {
		/* b_offset is handled by bpmap_qenter. */
		bp->b_data = bp->b_kvabase;
		BUF_CHECK_MAPPED(bp);
		bpmap_qenter(bp);
	}
}

struct buf *
getblk(struct vnode *vp, daddr_t blkno, int size, int slpflag, int slptimeo,
    int flags)
{
	struct buf *bp;
	int error;

	error = getblkx(vp, blkno, size, slpflag, slptimeo, flags, &bp);
	if (error != 0)
		return (NULL);
	return (bp);
}

/*
 *	getblkx:
 *
 *	Get a block given a specified block and offset into a file/device.
 *	The buffers B_DONE bit will be cleared on return, making it almost
 * 	ready for an I/O initiation.  B_INVAL may or may not be set on 
 *	return.  The caller should clear B_INVAL prior to initiating a
 *	READ.
 *
 *	For a non-VMIO buffer, B_CACHE is set to the opposite of B_INVAL for
 *	an existing buffer.
 *
 *	For a VMIO buffer, B_CACHE is modified according to the backing VM.
 *	If getblk()ing a previously 0-sized invalid buffer, B_CACHE is set
 *	and then cleared based on the backing VM.  If the previous buffer is
 *	non-0-sized but invalid, B_CACHE will be cleared.
 *
 *	If getblk() must create a new buffer, the new buffer is returned with
 *	both B_INVAL and B_CACHE clear unless it is a VMIO buffer, in which
 *	case it is returned with B_INVAL clear and B_CACHE set based on the
 *	backing VM.
 *
 *	getblk() also forces a bwrite() for any B_DELWRI buffer whos
 *	B_CACHE bit is clear.
 *	
 *	What this means, basically, is that the caller should use B_CACHE to
 *	determine whether the buffer is fully valid or not and should clear
 *	B_INVAL prior to issuing a read.  If the caller intends to validate
 *	the buffer by loading its data area with something, the caller needs
 *	to clear B_INVAL.  If the caller does this without issuing an I/O, 
 *	the caller should set B_CACHE ( as an optimization ), else the caller
 *	should issue the I/O and biodone() will set B_CACHE if the I/O was
 *	a write attempt or if it was a successful read.  If the caller 
 *	intends to issue a READ, the caller must clear B_INVAL and BIO_ERROR
 *	prior to issuing the READ.  biodone() will *not* clear B_INVAL.
 */
int
getblkx(struct vnode *vp, daddr_t blkno, int size, int slpflag, int slptimeo,
    int flags, struct buf **bpp)
{
	struct buf *bp;
	struct bufobj *bo;
	daddr_t d_blkno;
	int bsize, error, maxsize, vmio;
	off_t offset;

	CTR3(KTR_BUF, "getblk(%p, %ld, %d)", vp, (long)blkno, size);
	KASSERT((flags & (GB_UNMAPPED | GB_KVAALLOC)) != GB_KVAALLOC,
	    ("GB_KVAALLOC only makes sense with GB_UNMAPPED"));
	ASSERT_VOP_LOCKED(vp, "getblk");
	if (size > maxbcachebuf)
		panic("getblk: size(%d) > maxbcachebuf(%d)\n", size,
		    maxbcachebuf);
	if (!unmapped_buf_allowed)
		flags &= ~(GB_UNMAPPED | GB_KVAALLOC);

	bo = &vp->v_bufobj;
	d_blkno = blkno;
loop:
	BO_RLOCK(bo);
	bp = gbincore(bo, blkno);
	if (bp != NULL) {
		int lockflags;
		/*
		 * Buffer is in-core.  If the buffer is not busy nor managed,
		 * it must be on a queue.
		 */
		lockflags = LK_EXCLUSIVE | LK_SLEEPFAIL | LK_INTERLOCK;

		if ((flags & GB_LOCK_NOWAIT) != 0)
			lockflags |= LK_NOWAIT;

		error = BUF_TIMELOCK(bp, lockflags,
		    BO_LOCKPTR(bo), "getblk", slpflag, slptimeo);

		/*
		 * If we slept and got the lock we have to restart in case
		 * the buffer changed identities.
		 */
		if (error == ENOLCK)
			goto loop;
		/* We timed out or were interrupted. */
		else if (error != 0)
			return (error);
		/* If recursed, assume caller knows the rules. */
		else if (BUF_LOCKRECURSED(bp))
			goto end;

		/*
		 * The buffer is locked.  B_CACHE is cleared if the buffer is 
		 * invalid.  Otherwise, for a non-VMIO buffer, B_CACHE is set
		 * and for a VMIO buffer B_CACHE is adjusted according to the
		 * backing VM cache.
		 */
		if (bp->b_flags & B_INVAL)
			bp->b_flags &= ~B_CACHE;
		else if ((bp->b_flags & (B_VMIO | B_INVAL)) == 0)
			bp->b_flags |= B_CACHE;
		if (bp->b_flags & B_MANAGED)
			MPASS(bp->b_qindex == QUEUE_NONE);
		else
			bremfree(bp);

		/*
		 * check for size inconsistencies for non-VMIO case.
		 */
		if (bp->b_bcount != size) {
			if ((bp->b_flags & B_VMIO) == 0 ||
			    (size > bp->b_kvasize)) {
				if (bp->b_flags & B_DELWRI) {
					bp->b_flags |= B_NOCACHE;
					bwrite(bp);
				} else {
					if (LIST_EMPTY(&bp->b_dep)) {
						bp->b_flags |= B_RELBUF;
						brelse(bp);
					} else {
						bp->b_flags |= B_NOCACHE;
						bwrite(bp);
					}
				}
				goto loop;
			}
		}

		/*
		 * Handle the case of unmapped buffer which should
		 * become mapped, or the buffer for which KVA
		 * reservation is requested.
		 */
		bp_unmapped_get_kva(bp, blkno, size, flags);

		/*
		 * If the size is inconsistent in the VMIO case, we can resize
		 * the buffer.  This might lead to B_CACHE getting set or
		 * cleared.  If the size has not changed, B_CACHE remains
		 * unchanged from its previous state.
		 */
		allocbuf(bp, size);

		KASSERT(bp->b_offset != NOOFFSET, 
		    ("getblk: no buffer offset"));

		/*
		 * A buffer with B_DELWRI set and B_CACHE clear must
		 * be committed before we can return the buffer in
		 * order to prevent the caller from issuing a read
		 * ( due to B_CACHE not being set ) and overwriting
		 * it.
		 *
		 * Most callers, including NFS and FFS, need this to
		 * operate properly either because they assume they
		 * can issue a read if B_CACHE is not set, or because
		 * ( for example ) an uncached B_DELWRI might loop due 
		 * to softupdates re-dirtying the buffer.  In the latter
		 * case, B_CACHE is set after the first write completes,
		 * preventing further loops.
		 * NOTE!  b*write() sets B_CACHE.  If we cleared B_CACHE
		 * above while extending the buffer, we cannot allow the
		 * buffer to remain with B_CACHE set after the write
		 * completes or it will represent a corrupt state.  To
		 * deal with this we set B_NOCACHE to scrap the buffer
		 * after the write.
		 *
		 * We might be able to do something fancy, like setting
		 * B_CACHE in bwrite() except if B_DELWRI is already set,
		 * so the below call doesn't set B_CACHE, but that gets real
		 * confusing.  This is much easier.
		 */

		if ((bp->b_flags & (B_CACHE|B_DELWRI)) == B_DELWRI) {
			bp->b_flags |= B_NOCACHE;
			bwrite(bp);
			goto loop;
		}
		bp->b_flags &= ~B_DONE;
	} else {
		/*
		 * Buffer is not in-core, create new buffer.  The buffer
		 * returned by getnewbuf() is locked.  Note that the returned
		 * buffer is also considered valid (not marked B_INVAL).
		 */
		BO_RUNLOCK(bo);
		/*
		 * If the user does not want us to create the buffer, bail out
		 * here.
		 */
		if (flags & GB_NOCREAT)
			return (EEXIST);
		if (bdomain[bo->bo_domain].bd_freebuffers == 0 &&
		    TD_IS_IDLETHREAD(curthread))
			return (EBUSY);

		bsize = vn_isdisk(vp, NULL) ? DEV_BSIZE : bo->bo_bsize;
		KASSERT(bsize != 0, ("bsize == 0, check bo->bo_bsize"));
		offset = blkno * bsize;
		vmio = vp->v_object != NULL;
		if (vmio) {
			maxsize = size + (offset & PAGE_MASK);
		} else {
			maxsize = size;
			/* Do not allow non-VMIO notmapped buffers. */
			flags &= ~(GB_UNMAPPED | GB_KVAALLOC);
		}
		maxsize = imax(maxsize, bsize);
		if ((flags & GB_NOSPARSE) != 0 && vmio &&
		    !vn_isdisk(vp, NULL)) {
			error = VOP_BMAP(vp, blkno, NULL, &d_blkno, 0, 0);
			KASSERT(error != EOPNOTSUPP,
			    ("GB_NOSPARSE from fs not supporting bmap, vp %p",
			    vp));
			if (error != 0)
				return (error);
			if (d_blkno == -1)
				return (EJUSTRETURN);
		}

		bp = getnewbuf(vp, slpflag, slptimeo, maxsize, flags);
		if (bp == NULL) {
			if (slpflag || slptimeo)
				return (ETIMEDOUT);
			/*
			 * XXX This is here until the sleep path is diagnosed
			 * enough to work under very low memory conditions.
			 *
			 * There's an issue on low memory, 4BSD+non-preempt
			 * systems (eg MIPS routers with 32MB RAM) where buffer
			 * exhaustion occurs without sleeping for buffer
			 * reclaimation.  This just sticks in a loop and
			 * constantly attempts to allocate a buffer, which
			 * hits exhaustion and tries to wakeup bufdaemon.
			 * This never happens because we never yield.
			 *
			 * The real solution is to identify and fix these cases
			 * so we aren't effectively busy-waiting in a loop
			 * until the reclaimation path has cycles to run.
			 */
			kern_yield(PRI_USER);
			goto loop;
		}

		/*
		 * This code is used to make sure that a buffer is not
		 * created while the getnewbuf routine is blocked.
		 * This can be a problem whether the vnode is locked or not.
		 * If the buffer is created out from under us, we have to
		 * throw away the one we just created.
		 *
		 * Note: this must occur before we associate the buffer
		 * with the vp especially considering limitations in
		 * the splay tree implementation when dealing with duplicate
		 * lblkno's.
		 */
		BO_LOCK(bo);
		if (gbincore(bo, blkno)) {
			BO_UNLOCK(bo);
			bp->b_flags |= B_INVAL;
			bufspace_release(bufdomain(bp), maxsize);
			brelse(bp);
			goto loop;
		}

		/*
		 * Insert the buffer into the hash, so that it can
		 * be found by incore.
		 */
		bp->b_lblkno = blkno;
		bp->b_blkno = d_blkno;
		bp->b_offset = offset;
		bgetvp(vp, bp);
		BO_UNLOCK(bo);

		/*
		 * set B_VMIO bit.  allocbuf() the buffer bigger.  Since the
		 * buffer size starts out as 0, B_CACHE will be set by
		 * allocbuf() for the VMIO case prior to it testing the
		 * backing store for validity.
		 */

		if (vmio) {
			bp->b_flags |= B_VMIO;
			KASSERT(vp->v_object == bp->b_bufobj->bo_object,
			    ("ARGH! different b_bufobj->bo_object %p %p %p\n",
			    bp, vp->v_object, bp->b_bufobj->bo_object));
		} else {
			bp->b_flags &= ~B_VMIO;
			KASSERT(bp->b_bufobj->bo_object == NULL,
			    ("ARGH! has b_bufobj->bo_object %p %p\n",
			    bp, bp->b_bufobj->bo_object));
			BUF_CHECK_MAPPED(bp);
		}

		allocbuf(bp, size);
		bufspace_release(bufdomain(bp), maxsize);
		bp->b_flags &= ~B_DONE;
	}
	CTR4(KTR_BUF, "getblk(%p, %ld, %d) = %p", vp, (long)blkno, size, bp);
	BUF_ASSERT_HELD(bp);
end:
	buf_track(bp, __func__);
	KASSERT(bp->b_bufobj == bo,
	    ("bp %p wrong b_bufobj %p should be %p", bp, bp->b_bufobj, bo));
	*bpp = bp;
	return (0);
}

/*
 * Get an empty, disassociated buffer of given size.  The buffer is initially
 * set to B_INVAL.
 */
struct buf *
geteblk(int size, int flags)
{
	struct buf *bp;
	int maxsize;

	maxsize = (size + BKVAMASK) & ~BKVAMASK;
	while ((bp = getnewbuf(NULL, 0, 0, maxsize, flags)) == NULL) {
		if ((flags & GB_NOWAIT_BD) &&
		    (curthread->td_pflags & TDP_BUFNEED) != 0)
			return (NULL);
	}
	allocbuf(bp, size);
	bufspace_release(bufdomain(bp), maxsize);
	bp->b_flags |= B_INVAL;	/* b_dep cleared by getnewbuf() */
	BUF_ASSERT_HELD(bp);
	return (bp);
}

/*
 * Truncate the backing store for a non-vmio buffer.
 */
static void
vfs_nonvmio_truncate(struct buf *bp, int newbsize)
{

	if (bp->b_flags & B_MALLOC) {
		/*
		 * malloced buffers are not shrunk
		 */
		if (newbsize == 0) {
			bufmallocadjust(bp, 0);
			free(bp->b_data, M_BIOBUF);
			bp->b_data = bp->b_kvabase;
			bp->b_flags &= ~B_MALLOC;
		}
		return;
	}
	vm_hold_free_pages(bp, newbsize);
	bufspace_adjust(bp, newbsize);
}

/*
 * Extend the backing for a non-VMIO buffer.
 */
static void
vfs_nonvmio_extend(struct buf *bp, int newbsize)
{
	caddr_t origbuf;
	int origbufsize;

	/*
	 * We only use malloced memory on the first allocation.
	 * and revert to page-allocated memory when the buffer
	 * grows.
	 *
	 * There is a potential smp race here that could lead
	 * to bufmallocspace slightly passing the max.  It
	 * is probably extremely rare and not worth worrying
	 * over.
	 */
	if (bp->b_bufsize == 0 && newbsize <= PAGE_SIZE/2 &&
	    bufmallocspace < maxbufmallocspace) {
		bp->b_data = malloc(newbsize, M_BIOBUF, M_WAITOK);
		bp->b_flags |= B_MALLOC;
		bufmallocadjust(bp, newbsize);
		return;
	}

	/*
	 * If the buffer is growing on its other-than-first
	 * allocation then we revert to the page-allocation
	 * scheme.
	 */
	origbuf = NULL;
	origbufsize = 0;
	if (bp->b_flags & B_MALLOC) {
		origbuf = bp->b_data;
		origbufsize = bp->b_bufsize;
		bp->b_data = bp->b_kvabase;
		bufmallocadjust(bp, 0);
		bp->b_flags &= ~B_MALLOC;
		newbsize = round_page(newbsize);
	}
	vm_hold_load_pages(bp, (vm_offset_t) bp->b_data + bp->b_bufsize,
	    (vm_offset_t) bp->b_data + newbsize);
	if (origbuf != NULL) {
		bcopy(origbuf, bp->b_data, origbufsize);
		free(origbuf, M_BIOBUF);
	}
	bufspace_adjust(bp, newbsize);
}

/*
 * This code constitutes the buffer memory from either anonymous system
 * memory (in the case of non-VMIO operations) or from an associated
 * VM object (in the case of VMIO operations).  This code is able to
 * resize a buffer up or down.
 *
 * Note that this code is tricky, and has many complications to resolve
 * deadlock or inconsistent data situations.  Tread lightly!!! 
 * There are B_CACHE and B_DELWRI interactions that must be dealt with by 
 * the caller.  Calling this code willy nilly can result in the loss of data.
 *
 * allocbuf() only adjusts B_CACHE for VMIO buffers.  getblk() deals with
 * B_CACHE for the non-VMIO case.
 */
int
allocbuf(struct buf *bp, int size)
{
	int newbsize;

	BUF_ASSERT_HELD(bp);

	if (bp->b_bcount == size)
		return (1);

	if (bp->b_kvasize != 0 && bp->b_kvasize < size)
		panic("allocbuf: buffer too small");

	newbsize = roundup2(size, DEV_BSIZE);
	if ((bp->b_flags & B_VMIO) == 0) {
		if ((bp->b_flags & B_MALLOC) == 0)
			newbsize = round_page(newbsize);
		/*
		 * Just get anonymous memory from the kernel.  Don't
		 * mess with B_CACHE.
		 */
		if (newbsize < bp->b_bufsize)
			vfs_nonvmio_truncate(bp, newbsize);
		else if (newbsize > bp->b_bufsize)
			vfs_nonvmio_extend(bp, newbsize);
	} else {
		int desiredpages;

		desiredpages = (size == 0) ? 0 :
		    num_pages((bp->b_offset & PAGE_MASK) + newbsize);

		if (bp->b_flags & B_MALLOC)
			panic("allocbuf: VMIO buffer can't be malloced");
		/*
		 * Set B_CACHE initially if buffer is 0 length or will become
		 * 0-length.
		 */
		if (size == 0 || bp->b_bufsize == 0)
			bp->b_flags |= B_CACHE;

		if (newbsize < bp->b_bufsize)
			vfs_vmio_truncate(bp, desiredpages);
		/* XXX This looks as if it should be newbsize > b_bufsize */
		else if (size > bp->b_bcount)
			vfs_vmio_extend(bp, desiredpages, size);
		bufspace_adjust(bp, newbsize);
	}
	bp->b_bcount = size;		/* requested buffer size. */
	return (1);
}

extern int inflight_transient_maps;

static struct bio_queue nondump_bios;

void
biodone(struct bio *bp)
{
	struct mtx *mtxp;
	void (*done)(struct bio *);
	vm_offset_t start, end;

	biotrack(bp, __func__);

	/*
	 * Avoid completing I/O when dumping after a panic since that may
	 * result in a deadlock in the filesystem or pager code.  Note that
	 * this doesn't affect dumps that were started manually since we aim
	 * to keep the system usable after it has been resumed.
	 */
	if (__predict_false(dumping && SCHEDULER_STOPPED())) {
		TAILQ_INSERT_HEAD(&nondump_bios, bp, bio_queue);
		return;
	}
	if ((bp->bio_flags & BIO_TRANSIENT_MAPPING) != 0) {
		bp->bio_flags &= ~BIO_TRANSIENT_MAPPING;
		bp->bio_flags |= BIO_UNMAPPED;
		start = trunc_page((vm_offset_t)bp->bio_data);
		end = round_page((vm_offset_t)bp->bio_data + bp->bio_length);
		bp->bio_data = unmapped_buf;
		pmap_qremove(start, atop(end - start));
		vmem_free(transient_arena, start, end - start);
		atomic_add_int(&inflight_transient_maps, -1);
	}
	done = bp->bio_done;
	if (done == NULL) {
		mtxp = mtx_pool_find(mtxpool_sleep, bp);
		mtx_lock(mtxp);
		bp->bio_flags |= BIO_DONE;
		wakeup(bp);
		mtx_unlock(mtxp);
	} else
		done(bp);
}

/*
 * Wait for a BIO to finish.
 */
int
biowait(struct bio *bp, const char *wchan)
{
	struct mtx *mtxp;

	mtxp = mtx_pool_find(mtxpool_sleep, bp);
	mtx_lock(mtxp);
	while ((bp->bio_flags & BIO_DONE) == 0)
		msleep(bp, mtxp, PRIBIO, wchan, 0);
	mtx_unlock(mtxp);
	if (bp->bio_error != 0)
		return (bp->bio_error);
	if (!(bp->bio_flags & BIO_ERROR))
		return (0);
	return (EIO);
}

void
biofinish(struct bio *bp, struct devstat *stat, int error)
{
	
	if (error) {
		bp->bio_error = error;
		bp->bio_flags |= BIO_ERROR;
	}
	if (stat != NULL)
		devstat_end_transaction_bio(stat, bp);
	biodone(bp);
}

#if defined(BUF_TRACKING) || defined(FULL_BUF_TRACKING)
void
biotrack_buf(struct bio *bp, const char *location)
{

	buf_track(bp->bio_track_bp, location);
}
#endif

/*
 *	bufwait:
 *
 *	Wait for buffer I/O completion, returning error status.  The buffer
 *	is left locked and B_DONE on return.  B_EINTR is converted into an EINTR
 *	error and cleared.
 */
int
bufwait(struct buf *bp)
{
	if (bp->b_iocmd == BIO_READ)
		bwait(bp, PRIBIO, "biord");
	else
		bwait(bp, PRIBIO, "biowr");
	if (bp->b_flags & B_EINTR) {
		bp->b_flags &= ~B_EINTR;
		return (EINTR);
	}
	if (bp->b_ioflags & BIO_ERROR) {
		return (bp->b_error ? bp->b_error : EIO);
	} else {
		return (0);
	}
}

/*
 *	bufdone:
 *
 *	Finish I/O on a buffer, optionally calling a completion function.
 *	This is usually called from an interrupt so process blocking is
 *	not allowed.
 *
 *	biodone is also responsible for setting B_CACHE in a B_VMIO bp.
 *	In a non-VMIO bp, B_CACHE will be set on the next getblk() 
 *	assuming B_INVAL is clear.
 *
 *	For the VMIO case, we set B_CACHE if the op was a read and no
 *	read error occurred, or if the op was a write.  B_CACHE is never
 *	set if the buffer is invalid or otherwise uncacheable.
 *
 *	bufdone does not mess with B_INVAL, allowing the I/O routine or the
 *	initiator to leave B_INVAL set to brelse the buffer out of existence
 *	in the biodone routine.
 */
void
bufdone(struct buf *bp)
{
	struct bufobj *dropobj;
	void    (*biodone)(struct buf *);

	buf_track(bp, __func__);
	CTR3(KTR_BUF, "bufdone(%p) vp %p flags %X", bp, bp->b_vp, bp->b_flags);
	dropobj = NULL;

	KASSERT(!(bp->b_flags & B_DONE), ("biodone: bp %p already done", bp));
	BUF_ASSERT_HELD(bp);

	runningbufwakeup(bp);
	if (bp->b_iocmd == BIO_WRITE)
		dropobj = bp->b_bufobj;
	/* call optional completion function if requested */
	if (bp->b_iodone != NULL) {
		biodone = bp->b_iodone;
		bp->b_iodone = NULL;
		(*biodone) (bp);
		if (dropobj)
			bufobj_wdrop(dropobj);
		return;
	}
	if (bp->b_flags & B_VMIO) {
		/*
		 * Set B_CACHE if the op was a normal read and no error
		 * occurred.  B_CACHE is set for writes in the b*write()
		 * routines.
		 */
		if (bp->b_iocmd == BIO_READ &&
		    !(bp->b_flags & (B_INVAL|B_NOCACHE)) &&
		    !(bp->b_ioflags & BIO_ERROR))
			bp->b_flags |= B_CACHE;
		vfs_vmio_iodone(bp);
	}
	if (!LIST_EMPTY(&bp->b_dep))
		buf_complete(bp);
	if ((bp->b_flags & B_CKHASH) != 0) {
		KASSERT(bp->b_iocmd == BIO_READ,
		    ("bufdone: b_iocmd %d not BIO_READ", bp->b_iocmd));
		KASSERT(buf_mapped(bp), ("bufdone: bp %p not mapped", bp));
		(*bp->b_ckhashcalc)(bp);
	}
	/*
	 * For asynchronous completions, release the buffer now. The brelse
	 * will do a wakeup there if necessary - so no need to do a wakeup
	 * here in the async case. The sync case always needs to do a wakeup.
	 */
	if (bp->b_flags & B_ASYNC) {
		if ((bp->b_flags & (B_NOCACHE | B_INVAL | B_RELBUF)) ||
		    (bp->b_ioflags & BIO_ERROR))
			brelse(bp);
		else
			bqrelse(bp);
	} else
		bdone(bp);
	if (dropobj)
		bufobj_wdrop(dropobj);
}

/*
 * This routine is called in lieu of iodone in the case of
 * incomplete I/O.  This keeps the busy status for pages
 * consistent.
 */
void
vfs_unbusy_pages(struct buf *bp)
{
	int i;
	vm_object_t obj;
	vm_page_t m;

	runningbufwakeup(bp);
	if (!(bp->b_flags & B_VMIO))
		return;

	obj = bp->b_bufobj->bo_object;
	VM_OBJECT_WLOCK(obj);
	for (i = 0; i < bp->b_npages; i++) {
		m = bp->b_pages[i];
		if (m == bogus_page) {
			m = vm_page_lookup(obj, OFF_TO_IDX(bp->b_offset) + i);
			if (!m)
				panic("vfs_unbusy_pages: page missing\n");
			bp->b_pages[i] = m;
			if (buf_mapped(bp)) {
				BUF_CHECK_MAPPED(bp);
				pmap_qenter(trunc_page((vm_offset_t)bp->b_data),
				    bp->b_pages, bp->b_npages);
			} else
				BUF_CHECK_UNMAPPED(bp);
		}
		vm_page_sunbusy(m);
	}
	vm_object_pip_wakeupn(obj, bp->b_npages);
	VM_OBJECT_WUNLOCK(obj);
}

/*
 * vfs_page_set_valid:
 *
 *	Set the valid bits in a page based on the supplied offset.   The
 *	range is restricted to the buffer's size.
 *
 *	This routine is typically called after a read completes.
 */
static void
vfs_page_set_valid(struct buf *bp, vm_ooffset_t off, vm_page_t m)
{
	vm_ooffset_t eoff;

	/*
	 * Compute the end offset, eoff, such that [off, eoff) does not span a
	 * page boundary and eoff is not greater than the end of the buffer.
	 * The end of the buffer, in this case, is our file EOF, not the
	 * allocation size of the buffer.
	 */
	eoff = (off + PAGE_SIZE) & ~(vm_ooffset_t)PAGE_MASK;
	if (eoff > bp->b_offset + bp->b_bcount)
		eoff = bp->b_offset + bp->b_bcount;

	/*
	 * Set valid range.  This is typically the entire buffer and thus the
	 * entire page.
	 */
	if (eoff > off)
		vm_page_set_valid_range(m, off & PAGE_MASK, eoff - off);
}

/*
 * vfs_page_set_validclean:
 *
 *	Set the valid bits and clear the dirty bits in a page based on the
 *	supplied offset.   The range is restricted to the buffer's size.
 */
static void
vfs_page_set_validclean(struct buf *bp, vm_ooffset_t off, vm_page_t m)
{
	vm_ooffset_t soff, eoff;

	/*
	 * Start and end offsets in buffer.  eoff - soff may not cross a
	 * page boundary or cross the end of the buffer.  The end of the
	 * buffer, in this case, is our file EOF, not the allocation size
	 * of the buffer.
	 */
	soff = off;
	eoff = (off + PAGE_SIZE) & ~(off_t)PAGE_MASK;
	if (eoff > bp->b_offset + bp->b_bcount)
		eoff = bp->b_offset + bp->b_bcount;

	/*
	 * Set valid range.  This is typically the entire buffer and thus the
	 * entire page.
	 */
	if (eoff > soff) {
		vm_page_set_validclean(
		    m,
		   (vm_offset_t) (soff & PAGE_MASK),
		   (vm_offset_t) (eoff - soff)
		);
	}
}

/*
 * Ensure that all buffer pages are not exclusive busied.  If any page is
 * exclusive busy, drain it.
 */
void
vfs_drain_busy_pages(struct buf *bp)
{
	vm_page_t m;
	int i, last_busied;

	VM_OBJECT_ASSERT_WLOCKED(bp->b_bufobj->bo_object);
	last_busied = 0;
	for (i = 0; i < bp->b_npages; i++) {
		m = bp->b_pages[i];
		if (vm_page_xbusied(m)) {
			for (; last_busied < i; last_busied++)
				vm_page_sbusy(bp->b_pages[last_busied]);
			while (vm_page_xbusied(m)) {
				vm_page_lock(m);
				VM_OBJECT_WUNLOCK(bp->b_bufobj->bo_object);
				vm_page_busy_sleep(m, "vbpage", true);
				VM_OBJECT_WLOCK(bp->b_bufobj->bo_object);
			}
		}
	}
	for (i = 0; i < last_busied; i++)
		vm_page_sunbusy(bp->b_pages[i]);
}

/*
 * This routine is called before a device strategy routine.
 * It is used to tell the VM system that paging I/O is in
 * progress, and treat the pages associated with the buffer
 * almost as being exclusive busy.  Also the object paging_in_progress
 * flag is handled to make sure that the object doesn't become
 * inconsistent.
 *
 * Since I/O has not been initiated yet, certain buffer flags
 * such as BIO_ERROR or B_INVAL may be in an inconsistent state
 * and should be ignored.
 */
void
vfs_busy_pages(struct buf *bp, int clear_modify)
{
	vm_object_t obj;
	vm_ooffset_t foff;
	vm_page_t m;
	int i;
	bool bogus;

	if (!(bp->b_flags & B_VMIO))
		return;

	obj = bp->b_bufobj->bo_object;
	foff = bp->b_offset;
	KASSERT(bp->b_offset != NOOFFSET,
	    ("vfs_busy_pages: no buffer offset"));
	VM_OBJECT_WLOCK(obj);
	vfs_drain_busy_pages(bp);
	if (bp->b_bufsize != 0)
		vfs_setdirty_locked_object(bp);
	bogus = false;
	for (i = 0; i < bp->b_npages; i++) {
		m = bp->b_pages[i];

		if ((bp->b_flags & B_CLUSTER) == 0) {
			vm_object_pip_add(obj, 1);
			vm_page_sbusy(m);
		}
		/*
		 * When readying a buffer for a read ( i.e
		 * clear_modify == 0 ), it is important to do
		 * bogus_page replacement for valid pages in 
		 * partially instantiated buffers.  Partially 
		 * instantiated buffers can, in turn, occur when
		 * reconstituting a buffer from its VM backing store
		 * base.  We only have to do this if B_CACHE is
		 * clear ( which causes the I/O to occur in the
		 * first place ).  The replacement prevents the read
		 * I/O from overwriting potentially dirty VM-backed
		 * pages.  XXX bogus page replacement is, uh, bogus.
		 * It may not work properly with small-block devices.
		 * We need to find a better way.
		 */
		if (clear_modify) {
			pmap_remove_write(m);
			vfs_page_set_validclean(bp, foff, m);
		} else if (m->valid == VM_PAGE_BITS_ALL &&
		    (bp->b_flags & B_CACHE) == 0) {
			bp->b_pages[i] = bogus_page;
			bogus = true;
		}
		foff = (foff + PAGE_SIZE) & ~(off_t)PAGE_MASK;
	}
	VM_OBJECT_WUNLOCK(obj);
	if (bogus && buf_mapped(bp)) {
		BUF_CHECK_MAPPED(bp);
		pmap_qenter(trunc_page((vm_offset_t)bp->b_data),
		    bp->b_pages, bp->b_npages);
	}
}

/*
 *	vfs_bio_set_valid:
 *
 *	Set the range within the buffer to valid.  The range is
 *	relative to the beginning of the buffer, b_offset.  Note that
 *	b_offset itself may be offset from the beginning of the first
 *	page.
 */
void   
vfs_bio_set_valid(struct buf *bp, int base, int size)
{
	int i, n;
	vm_page_t m;

	if (!(bp->b_flags & B_VMIO))
		return;

	/*
	 * Fixup base to be relative to beginning of first page.
	 * Set initial n to be the maximum number of bytes in the
	 * first page that can be validated.
	 */
	base += (bp->b_offset & PAGE_MASK);
	n = PAGE_SIZE - (base & PAGE_MASK);

	VM_OBJECT_WLOCK(bp->b_bufobj->bo_object);
	for (i = base / PAGE_SIZE; size > 0 && i < bp->b_npages; ++i) {
		m = bp->b_pages[i];
		if (n > size)
			n = size;
		vm_page_set_valid_range(m, base & PAGE_MASK, n);
		base += n;
		size -= n;
		n = PAGE_SIZE;
	}
	VM_OBJECT_WUNLOCK(bp->b_bufobj->bo_object);
}

/*
 *	vfs_bio_clrbuf:
 *
 *	If the specified buffer is a non-VMIO buffer, clear the entire
 *	buffer.  If the specified buffer is a VMIO buffer, clear and
 *	validate only the previously invalid portions of the buffer.
 *	This routine essentially fakes an I/O, so we need to clear
 *	BIO_ERROR and B_INVAL.
 *
 *	Note that while we only theoretically need to clear through b_bcount,
 *	we go ahead and clear through b_bufsize.
 */
void
vfs_bio_clrbuf(struct buf *bp) 
{
	int i, j, mask, sa, ea, slide;

	if ((bp->b_flags & (B_VMIO | B_MALLOC)) != B_VMIO) {
		clrbuf(bp);
		return;
	}
	bp->b_flags &= ~B_INVAL;
	bp->b_ioflags &= ~BIO_ERROR;
	VM_OBJECT_WLOCK(bp->b_bufobj->bo_object);
	if ((bp->b_npages == 1) && (bp->b_bufsize < PAGE_SIZE) &&
	    (bp->b_offset & PAGE_MASK) == 0) {
		if (bp->b_pages[0] == bogus_page)
			goto unlock;
		mask = (1 << (bp->b_bufsize / DEV_BSIZE)) - 1;
		VM_OBJECT_ASSERT_WLOCKED(bp->b_pages[0]->object);
		if ((bp->b_pages[0]->valid & mask) == mask)
			goto unlock;
		if ((bp->b_pages[0]->valid & mask) == 0) {
			pmap_zero_page_area(bp->b_pages[0], 0, bp->b_bufsize);
			bp->b_pages[0]->valid |= mask;
			goto unlock;
		}
	}
	sa = bp->b_offset & PAGE_MASK;
	slide = 0;
	for (i = 0; i < bp->b_npages; i++, sa = 0) {
		slide = imin(slide + PAGE_SIZE, bp->b_offset + bp->b_bufsize);
		ea = slide & PAGE_MASK;
		if (ea == 0)
			ea = PAGE_SIZE;
		if (bp->b_pages[i] == bogus_page)
			continue;
		j = sa / DEV_BSIZE;
		mask = ((1 << ((ea - sa) / DEV_BSIZE)) - 1) << j;
		VM_OBJECT_ASSERT_WLOCKED(bp->b_pages[i]->object);
		if ((bp->b_pages[i]->valid & mask) == mask)
			continue;
		if ((bp->b_pages[i]->valid & mask) == 0)
			pmap_zero_page_area(bp->b_pages[i], sa, ea - sa);
		else {
			for (; sa < ea; sa += DEV_BSIZE, j++) {
				if ((bp->b_pages[i]->valid & (1 << j)) == 0) {
					pmap_zero_page_area(bp->b_pages[i],
					    sa, DEV_BSIZE);
				}
			}
		}
		bp->b_pages[i]->valid |= mask;
	}
unlock:
	VM_OBJECT_WUNLOCK(bp->b_bufobj->bo_object);
	bp->b_resid = 0;
}

void
vfs_bio_bzero_buf(struct buf *bp, int base, int size)
{
	vm_page_t m;
	int i, n;

	if (buf_mapped(bp)) {
		BUF_CHECK_MAPPED(bp);
		bzero(bp->b_data + base, size);
	} else {
		BUF_CHECK_UNMAPPED(bp);
		n = PAGE_SIZE - (base & PAGE_MASK);
		for (i = base / PAGE_SIZE; size > 0 && i < bp->b_npages; ++i) {
			m = bp->b_pages[i];
			if (n > size)
				n = size;
			pmap_zero_page_area(m, base & PAGE_MASK, n);
			base += n;
			size -= n;
			n = PAGE_SIZE;
		}
	}
}

/*
 * Update buffer flags based on I/O request parameters, optionally releasing the
 * buffer.  If it's VMIO or direct I/O, the buffer pages are released to the VM,
 * where they may be placed on a page queue (VMIO) or freed immediately (direct
 * I/O).  Otherwise the buffer is released to the cache.
 */
static void
b_io_dismiss(struct buf *bp, int ioflag, bool release)
{

	KASSERT((ioflag & IO_NOREUSE) == 0 || (ioflag & IO_VMIO) != 0,
	    ("buf %p non-VMIO noreuse", bp));

	if ((ioflag & IO_DIRECT) != 0)
		bp->b_flags |= B_DIRECT;
	if ((ioflag & IO_EXT) != 0)
		bp->b_xflags |= BX_ALTDATA;
	if ((ioflag & (IO_VMIO | IO_DIRECT)) != 0 && LIST_EMPTY(&bp->b_dep)) {
		bp->b_flags |= B_RELBUF;
		if ((ioflag & IO_NOREUSE) != 0)
			bp->b_flags |= B_NOREUSE;
		if (release)
			brelse(bp);
	} else if (release)
		bqrelse(bp);
}

void
vfs_bio_brelse(struct buf *bp, int ioflag)
{

	b_io_dismiss(bp, ioflag, true);
}

void
vfs_bio_set_flags(struct buf *bp, int ioflag)
{

	b_io_dismiss(bp, ioflag, false);
}

/*
 * vm_hold_load_pages and vm_hold_free_pages get pages into
 * a buffers address space.  The pages are anonymous and are
 * not associated with a file object.
 */
static void
vm_hold_load_pages(struct buf *bp, vm_offset_t from, vm_offset_t to)
{
	vm_offset_t pg;
	vm_page_t p;
	int index;

	BUF_CHECK_MAPPED(bp);

	to = round_page(to);
	from = round_page(from);
	index = (from - trunc_page((vm_offset_t)bp->b_data)) >> PAGE_SHIFT;

	for (pg = from; pg < to; pg += PAGE_SIZE, index++) {
		/*
		 * note: must allocate system pages since blocking here
		 * could interfere with paging I/O, no matter which
		 * process we are.
		 */
		p = vm_page_alloc(NULL, 0, VM_ALLOC_SYSTEM | VM_ALLOC_NOOBJ |
		    VM_ALLOC_WIRED | VM_ALLOC_COUNT((to - pg) >> PAGE_SHIFT) |
		    VM_ALLOC_WAITOK);
		pmap_qenter(pg, &p, 1);
		bp->b_pages[index] = p;
	}
	bp->b_npages = index;
}

/* Return pages associated with this buf to the vm system */
static void
vm_hold_free_pages(struct buf *bp, int newbsize)
{
	vm_offset_t from;
	vm_page_t p;
	int index, newnpages;

	BUF_CHECK_MAPPED(bp);

	from = round_page((vm_offset_t)bp->b_data + newbsize);
	newnpages = (from - trunc_page((vm_offset_t)bp->b_data)) >> PAGE_SHIFT;
	if (bp->b_npages > newnpages)
		pmap_qremove(from, bp->b_npages - newnpages);
	for (index = newnpages; index < bp->b_npages; index++) {
		p = bp->b_pages[index];
		bp->b_pages[index] = NULL;
		p->wire_count--;
		vm_page_free(p);
	}
	vm_wire_sub(bp->b_npages - newnpages);
	bp->b_npages = newnpages;
}

/*
 * Map an IO request into kernel virtual address space.
 *
 * All requests are (re)mapped into kernel VA space.
 * Notice that we use b_bufsize for the size of the buffer
 * to be mapped.  b_bcount might be modified by the driver.
 *
 * Note that even if the caller determines that the address space should
 * be valid, a race or a smaller-file mapped into a larger space may
 * actually cause vmapbuf() to fail, so all callers of vmapbuf() MUST
 * check the return value.
 *
 * This function only works with pager buffers.
 */
int
vmapbuf(struct buf *bp, int mapbuf)
{
	vm_prot_t prot;
	int pidx;

	if (bp->b_bufsize < 0)
		return (-1);
	prot = VM_PROT_READ;
	if (bp->b_iocmd == BIO_READ)
		prot |= VM_PROT_WRITE;	/* Less backwards than it looks */
	if ((pidx = vm_fault_quick_hold_pages(&curproc->p_vmspace->vm_map,
	    (vm_offset_t)bp->b_data, bp->b_bufsize, prot, bp->b_pages,
	    btoc(MAXPHYS))) < 0)
		return (-1);
	bp->b_npages = pidx;
	bp->b_offset = ((vm_offset_t)bp->b_data) & PAGE_MASK;
	if (mapbuf || !unmapped_buf_allowed) {
		pmap_qenter((vm_offset_t)bp->b_kvabase, bp->b_pages, pidx);
		bp->b_data = bp->b_kvabase + bp->b_offset;
	} else
		bp->b_data = unmapped_buf;
	return(0);
}

/*
 * Free the io map PTEs associated with this IO operation.
 * We also invalidate the TLB entries and restore the original b_addr.
 *
 * This function only works with pager buffers.
 */
void
vunmapbuf(struct buf *bp)
{
	int npages;

	npages = bp->b_npages;
	if (buf_mapped(bp))
		pmap_qremove(trunc_page((vm_offset_t)bp->b_data), npages);
	vm_page_unhold_pages(bp->b_pages, npages);

	bp->b_data = unmapped_buf;
}

void
bdone(struct buf *bp)
{
	struct mtx *mtxp;

	mtxp = mtx_pool_find(mtxpool_sleep, bp);
	mtx_lock(mtxp);
	bp->b_flags |= B_DONE;
	wakeup(bp);
	mtx_unlock(mtxp);
}

void
bwait(struct buf *bp, u_char pri, const char *wchan)
{
	struct mtx *mtxp;

	mtxp = mtx_pool_find(mtxpool_sleep, bp);
	mtx_lock(mtxp);
	while ((bp->b_flags & B_DONE) == 0)
		msleep(bp, mtxp, pri, wchan, 0);
	mtx_unlock(mtxp);
}

int
bufsync(struct bufobj *bo, int waitfor)
{

	return (VOP_FSYNC(bo2vnode(bo), waitfor, curthread));
}

void
bufstrategy(struct bufobj *bo, struct buf *bp)
{
	int i __unused;
	struct vnode *vp;

	vp = bp->b_vp;
	KASSERT(vp == bo->bo_private, ("Inconsistent vnode bufstrategy"));
	KASSERT(vp->v_type != VCHR && vp->v_type != VBLK,
	    ("Wrong vnode in bufstrategy(bp=%p, vp=%p)", bp, vp));
	i = VOP_STRATEGY(vp, bp);
	KASSERT(i == 0, ("VOP_STRATEGY failed bp=%p vp=%p", bp, bp->b_vp));
}

/*
 * Initialize a struct bufobj before use.  Memory is assumed zero filled.
 */
void
bufobj_init(struct bufobj *bo, void *private)
{
	static volatile int bufobj_cleanq;

        bo->bo_domain =
            atomic_fetchadd_int(&bufobj_cleanq, 1) % buf_domains;
        rw_init(BO_LOCKPTR(bo), "bufobj interlock");
        bo->bo_private = private;
        TAILQ_INIT(&bo->bo_clean.bv_hd);
        TAILQ_INIT(&bo->bo_dirty.bv_hd);
}

void
bufobj_wrefl(struct bufobj *bo)
{

	KASSERT(bo != NULL, ("NULL bo in bufobj_wref"));
	ASSERT_BO_WLOCKED(bo);
	bo->bo_numoutput++;
}

void
bufobj_wref(struct bufobj *bo)
{

	KASSERT(bo != NULL, ("NULL bo in bufobj_wref"));
	BO_LOCK(bo);
	bo->bo_numoutput++;
	BO_UNLOCK(bo);
}

void
bufobj_wdrop(struct bufobj *bo)
{

	KASSERT(bo != NULL, ("NULL bo in bufobj_wdrop"));
	BO_LOCK(bo);
	KASSERT(bo->bo_numoutput > 0, ("bufobj_wdrop non-positive count"));
	if ((--bo->bo_numoutput == 0) && (bo->bo_flag & BO_WWAIT)) {
		bo->bo_flag &= ~BO_WWAIT;
		wakeup(&bo->bo_numoutput);
	}
	BO_UNLOCK(bo);
}

int
bufobj_wwait(struct bufobj *bo, int slpflag, int timeo)
{
	int error;

	KASSERT(bo != NULL, ("NULL bo in bufobj_wwait"));
	ASSERT_BO_WLOCKED(bo);
	error = 0;
	while (bo->bo_numoutput) {
		bo->bo_flag |= BO_WWAIT;
		error = msleep(&bo->bo_numoutput, BO_LOCKPTR(bo),
		    slpflag | (PRIBIO + 1), "bo_wwait", timeo);
		if (error)
			break;
	}
	return (error);
}

/*
 * Set bio_data or bio_ma for struct bio from the struct buf.
 */
void
bdata2bio(struct buf *bp, struct bio *bip)
{

	if (!buf_mapped(bp)) {
		KASSERT(unmapped_buf_allowed, ("unmapped"));
		bip->bio_ma = bp->b_pages;
		bip->bio_ma_n = bp->b_npages;
		bip->bio_data = unmapped_buf;
		bip->bio_ma_offset = (vm_offset_t)bp->b_offset & PAGE_MASK;
		bip->bio_flags |= BIO_UNMAPPED;
		KASSERT(round_page(bip->bio_ma_offset + bip->bio_length) /
		    PAGE_SIZE == bp->b_npages,
		    ("Buffer %p too short: %d %lld %d", bp, bip->bio_ma_offset,
		    (long long)bip->bio_length, bip->bio_ma_n));
	} else {
		bip->bio_data = bp->b_data;
		bip->bio_ma = NULL;
	}
}

/*
 * The MIPS pmap code currently doesn't handle aliased pages.
 * The VIPT caches may not handle page aliasing themselves, leading
 * to data corruption.
 *
 * As such, this code makes a system extremely unhappy if said
 * system doesn't support unaliasing the above situation in hardware.
 * Some "recent" systems (eg some mips24k/mips74k cores) don't enable
 * this feature at build time, so it has to be handled in software.
 *
 * Once the MIPS pmap/cache code grows to support this function on
 * earlier chips, it should be flipped back off.
 */
#ifdef	__mips__
static int buf_pager_relbuf = 1;
#else
static int buf_pager_relbuf = 0;
#endif
SYSCTL_INT(_vfs, OID_AUTO, buf_pager_relbuf, CTLFLAG_RWTUN,
    &buf_pager_relbuf, 0,
    "Make buffer pager release buffers after reading");

/*
 * The buffer pager.  It uses buffer reads to validate pages.
 *
 * In contrast to the generic local pager from vm/vnode_pager.c, this
 * pager correctly and easily handles volumes where the underlying
 * device block size is greater than the machine page size.  The
 * buffer cache transparently extends the requested page run to be
 * aligned at the block boundary, and does the necessary bogus page
 * replacements in the addends to avoid obliterating already valid
 * pages.
 *
 * The only non-trivial issue is that the exclusive busy state for
 * pages, which is assumed by the vm_pager_getpages() interface, is
 * incompatible with the VMIO buffer cache's desire to share-busy the
 * pages.  This function performs a trivial downgrade of the pages'
 * state before reading buffers, and a less trivial upgrade from the
 * shared-busy to excl-busy state after the read.
 */
int
vfs_bio_getpages(struct vnode *vp, vm_page_t *ma, int count,
    int *rbehind, int *rahead, vbg_get_lblkno_t get_lblkno,
    vbg_get_blksize_t get_blksize)
{
	vm_page_t m;
	vm_object_t object;
	struct buf *bp;
	struct mount *mp;
	daddr_t lbn, lbnp;
	vm_ooffset_t la, lb, poff, poffe;
	long bsize;
	int bo_bs, br_flags, error, i, pgsin, pgsin_a, pgsin_b;
	bool redo, lpart;

	object = vp->v_object;
	mp = vp->v_mount;
	error = 0;
	la = IDX_TO_OFF(ma[count - 1]->pindex);
	if (la >= object->un_pager.vnp.vnp_size)
		return (VM_PAGER_BAD);

	/*
	 * Change the meaning of la from where the last requested page starts
	 * to where it ends, because that's the end of the requested region
	 * and the start of the potential read-ahead region.
	 */
	la += PAGE_SIZE;
	lpart = la > object->un_pager.vnp.vnp_size;
	bo_bs = get_blksize(vp, get_lblkno(vp, IDX_TO_OFF(ma[0]->pindex)));

	/*
	 * Calculate read-ahead, behind and total pages.
	 */
	pgsin = count;
	lb = IDX_TO_OFF(ma[0]->pindex);
	pgsin_b = OFF_TO_IDX(lb - rounddown2(lb, bo_bs));
	pgsin += pgsin_b;
	if (rbehind != NULL)
		*rbehind = pgsin_b;
	pgsin_a = OFF_TO_IDX(roundup2(la, bo_bs) - la);
	if (la + IDX_TO_OFF(pgsin_a) >= object->un_pager.vnp.vnp_size)
		pgsin_a = OFF_TO_IDX(roundup2(object->un_pager.vnp.vnp_size,
		    PAGE_SIZE) - la);
	pgsin += pgsin_a;
	if (rahead != NULL)
		*rahead = pgsin_a;
	VM_CNT_INC(v_vnodein);
	VM_CNT_ADD(v_vnodepgsin, pgsin);

	br_flags = (mp != NULL && (mp->mnt_kern_flag & MNTK_UNMAPPED_BUFS)
	    != 0) ? GB_UNMAPPED : 0;
	VM_OBJECT_WLOCK(object);
again:
	for (i = 0; i < count; i++)
		vm_page_busy_downgrade(ma[i]);
	VM_OBJECT_WUNLOCK(object);

	lbnp = -1;
	for (i = 0; i < count; i++) {
		m = ma[i];

		/*
		 * Pages are shared busy and the object lock is not
		 * owned, which together allow for the pages'
		 * invalidation.  The racy test for validity avoids
		 * useless creation of the buffer for the most typical
		 * case when invalidation is not used in redo or for
		 * parallel read.  The shared->excl upgrade loop at
		 * the end of the function catches the race in a
		 * reliable way (protected by the object lock).
		 */
		if (m->valid == VM_PAGE_BITS_ALL)
			continue;

		poff = IDX_TO_OFF(m->pindex);
		poffe = MIN(poff + PAGE_SIZE, object->un_pager.vnp.vnp_size);
		for (; poff < poffe; poff += bsize) {
			lbn = get_lblkno(vp, poff);
			if (lbn == lbnp)
				goto next_page;
			lbnp = lbn;

			bsize = get_blksize(vp, lbn);
			error = bread_gb(vp, lbn, bsize, curthread->td_ucred,
			    br_flags, &bp);
			if (error != 0)
				goto end_pages;
			if (LIST_EMPTY(&bp->b_dep)) {
				/*
				 * Invalidation clears m->valid, but
				 * may leave B_CACHE flag if the
				 * buffer existed at the invalidation
				 * time.  In this case, recycle the
				 * buffer to do real read on next
				 * bread() after redo.
				 *
				 * Otherwise B_RELBUF is not strictly
				 * necessary, enable to reduce buf
				 * cache pressure.
				 */
				if (buf_pager_relbuf ||
				    m->valid != VM_PAGE_BITS_ALL)
					bp->b_flags |= B_RELBUF;

				bp->b_flags &= ~B_NOCACHE;
				brelse(bp);
			} else {
				bqrelse(bp);
			}
		}
		KASSERT(1 /* racy, enable for debugging */ ||
		    m->valid == VM_PAGE_BITS_ALL || i == count - 1,
		    ("buf %d %p invalid", i, m));
		if (i == count - 1 && lpart) {
			VM_OBJECT_WLOCK(object);
			if (m->valid != 0 &&
			    m->valid != VM_PAGE_BITS_ALL)
				vm_page_zero_invalid(m, TRUE);
			VM_OBJECT_WUNLOCK(object);
		}
next_page:;
	}
end_pages:

	VM_OBJECT_WLOCK(object);
	redo = false;
	for (i = 0; i < count; i++) {
		vm_page_sunbusy(ma[i]);
		ma[i] = vm_page_grab(object, ma[i]->pindex, VM_ALLOC_NORMAL);

		/*
		 * Since the pages were only sbusy while neither the
		 * buffer nor the object lock was held by us, or
		 * reallocated while vm_page_grab() slept for busy
		 * relinguish, they could have been invalidated.
		 * Recheck the valid bits and re-read as needed.
		 *
		 * Note that the last page is made fully valid in the
		 * read loop, and partial validity for the page at
		 * index count - 1 could mean that the page was
		 * invalidated or removed, so we must restart for
		 * safety as well.
		 */
		if (ma[i]->valid != VM_PAGE_BITS_ALL)
			redo = true;
	}
	if (redo && error == 0)
		goto again;
	VM_OBJECT_WUNLOCK(object);
	return (error != 0 ? VM_PAGER_ERROR : VM_PAGER_OK);
}

#include "opt_ddb.h"
#ifdef DDB
#include <ddb/ddb.h>

/* DDB command to show buffer data */
DB_SHOW_COMMAND(buffer, db_show_buffer)
{
	/* get args */
	struct buf *bp = (struct buf *)addr;
#ifdef FULL_BUF_TRACKING
	uint32_t i, j;
#endif

	if (!have_addr) {
		db_printf("usage: show buffer <addr>\n");
		return;
	}

	db_printf("buf at %p\n", bp);
	db_printf("b_flags = 0x%b, b_xflags=0x%b\n",
	    (u_int)bp->b_flags, PRINT_BUF_FLAGS,
	    (u_int)bp->b_xflags, PRINT_BUF_XFLAGS);
	db_printf("b_vflags=0x%b b_ioflags0x%b\n",
	    (u_int)bp->b_vflags, PRINT_BUF_VFLAGS,
	    (u_int)bp->b_ioflags, PRINT_BIO_FLAGS);
	db_printf(
	    "b_error = %d, b_bufsize = %ld, b_bcount = %ld, b_resid = %ld\n"
	    "b_bufobj = (%p), b_data = %p\n, b_blkno = %jd, b_lblkno = %jd, "
	    "b_vp = %p, b_dep = %p\n",
	    bp->b_error, bp->b_bufsize, bp->b_bcount, bp->b_resid,
	    bp->b_bufobj, bp->b_data, (intmax_t)bp->b_blkno,
	    (intmax_t)bp->b_lblkno, bp->b_vp, bp->b_dep.lh_first);
	db_printf("b_kvabase = %p, b_kvasize = %d\n",
	    bp->b_kvabase, bp->b_kvasize);
	if (bp->b_npages) {
		int i;
		db_printf("b_npages = %d, pages(OBJ, IDX, PA): ", bp->b_npages);
		for (i = 0; i < bp->b_npages; i++) {
			vm_page_t m;
			m = bp->b_pages[i];
			if (m != NULL)
				db_printf("(%p, 0x%lx, 0x%lx)", m->object,
				    (u_long)m->pindex,
				    (u_long)VM_PAGE_TO_PHYS(m));
			else
				db_printf("( ??? )");
			if ((i + 1) < bp->b_npages)
				db_printf(",");
		}
		db_printf("\n");
	}
	BUF_LOCKPRINTINFO(bp);
#if defined(FULL_BUF_TRACKING)
	db_printf("b_io_tracking: b_io_tcnt = %u\n", bp->b_io_tcnt);

	i = bp->b_io_tcnt % BUF_TRACKING_SIZE;
	for (j = 1; j <= BUF_TRACKING_SIZE; j++) {
		if (bp->b_io_tracking[BUF_TRACKING_ENTRY(i - j)] == NULL)
			continue;
		db_printf(" %2u: %s\n", j,
		    bp->b_io_tracking[BUF_TRACKING_ENTRY(i - j)]);
	}
#elif defined(BUF_TRACKING)
	db_printf("b_io_tracking: %s\n", bp->b_io_tracking);
#endif
	db_printf(" ");
}

DB_SHOW_COMMAND(bufqueues, bufqueues)
{
	struct bufdomain *bd;
	struct buf *bp;
	long total;
	int i, j, cnt;

	db_printf("bqempty: %d\n", bqempty.bq_len);

	for (i = 0; i < buf_domains; i++) {
		bd = &bdomain[i];
		db_printf("Buf domain %d\n", i);
		db_printf("\tfreebufs\t%d\n", bd->bd_freebuffers);
		db_printf("\tlofreebufs\t%d\n", bd->bd_lofreebuffers);
		db_printf("\thifreebufs\t%d\n", bd->bd_hifreebuffers);
		db_printf("\n");
		db_printf("\tbufspace\t%ld\n", bd->bd_bufspace);
		db_printf("\tmaxbufspace\t%ld\n", bd->bd_maxbufspace);
		db_printf("\thibufspace\t%ld\n", bd->bd_hibufspace);
		db_printf("\tlobufspace\t%ld\n", bd->bd_lobufspace);
		db_printf("\tbufspacethresh\t%ld\n", bd->bd_bufspacethresh);
		db_printf("\n");
		db_printf("\tnumdirtybuffers\t%d\n", bd->bd_numdirtybuffers);
		db_printf("\tlodirtybuffers\t%d\n", bd->bd_lodirtybuffers);
		db_printf("\thidirtybuffers\t%d\n", bd->bd_hidirtybuffers);
		db_printf("\tdirtybufthresh\t%d\n", bd->bd_dirtybufthresh);
		db_printf("\n");
		total = 0;
		TAILQ_FOREACH(bp, &bd->bd_cleanq->bq_queue, b_freelist)
			total += bp->b_bufsize;
		db_printf("\tcleanq count\t%d (%ld)\n",
		    bd->bd_cleanq->bq_len, total);
		total = 0;
		TAILQ_FOREACH(bp, &bd->bd_dirtyq.bq_queue, b_freelist)
			total += bp->b_bufsize;
		db_printf("\tdirtyq count\t%d (%ld)\n",
		    bd->bd_dirtyq.bq_len, total);
		db_printf("\twakeup\t\t%d\n", bd->bd_wanted);
		db_printf("\tlim\t\t%d\n", bd->bd_lim);
		db_printf("\tCPU ");
		for (j = 0; j <= mp_maxid; j++)
			db_printf("%d, ", bd->bd_subq[j].bq_len);
		db_printf("\n");
		cnt = 0;
		total = 0;
		for (j = 0; j < nbuf; j++)
			if (buf[j].b_domain == i && BUF_ISLOCKED(&buf[j])) {
				cnt++;
				total += buf[j].b_bufsize;
			}
		db_printf("\tLocked buffers: %d space %ld\n", cnt, total);
		cnt = 0;
		total = 0;
		for (j = 0; j < nbuf; j++)
			if (buf[j].b_domain == i) {
				cnt++;
				total += buf[j].b_bufsize;
			}
		db_printf("\tTotal buffers: %d space %ld\n", cnt, total);
	}
}

DB_SHOW_COMMAND(lockedbufs, lockedbufs)
{
	struct buf *bp;
	int i;

	for (i = 0; i < nbuf; i++) {
		bp = &buf[i];
		if (BUF_ISLOCKED(bp)) {
			db_show_buffer((uintptr_t)bp, 1, 0, NULL);
			db_printf("\n");
			if (db_pager_quit)
				break;
		}
	}
}

DB_SHOW_COMMAND(vnodebufs, db_show_vnodebufs)
{
	struct vnode *vp;
	struct buf *bp;

	if (!have_addr) {
		db_printf("usage: show vnodebufs <addr>\n");
		return;
	}
	vp = (struct vnode *)addr;
	db_printf("Clean buffers:\n");
	TAILQ_FOREACH(bp, &vp->v_bufobj.bo_clean.bv_hd, b_bobufs) {
		db_show_buffer((uintptr_t)bp, 1, 0, NULL);
		db_printf("\n");
	}
	db_printf("Dirty buffers:\n");
	TAILQ_FOREACH(bp, &vp->v_bufobj.bo_dirty.bv_hd, b_bobufs) {
		db_show_buffer((uintptr_t)bp, 1, 0, NULL);
		db_printf("\n");
	}
}

DB_COMMAND(countfreebufs, db_coundfreebufs)
{
	struct buf *bp;
	int i, used = 0, nfree = 0;

	if (have_addr) {
		db_printf("usage: countfreebufs\n");
		return;
	}

	for (i = 0; i < nbuf; i++) {
		bp = &buf[i];
		if (bp->b_qindex == QUEUE_EMPTY)
			nfree++;
		else
			used++;
	}

	db_printf("Counted %d free, %d used (%d tot)\n", nfree, used,
	    nfree + used);
	db_printf("numfreebuffers is %d\n", numfreebuffers);
}
#endif /* DDB */<|MERGE_RESOLUTION|>--- conflicted
+++ resolved
@@ -86,12 +86,8 @@
 #include <vm/vm_extern.h>
 #include <vm/vm_map.h>
 #include <vm/swap_pager.h>
-<<<<<<< HEAD
 
 #include <cheri/cheric.h>
-#include "opt_swap.h"
-=======
->>>>>>> e16ccb4a
 
 static MALLOC_DEFINE(M_BIOBUF, "biobuf", "BIO buffer");
 
@@ -1140,8 +1136,8 @@
 	 * Reserve space for the buffer cache buffers
 	 * When we are called the first time, the capability is invalid
 	 * so we can not set bounds.
-	 */
-<<<<<<< HEAD
+	 * XXX-AM: this is hacky.
+	 */
 	if (!cheri_valid(v)) {
 	  return (v + (nbuf * sizeof(*buf)) + (nswbuf * sizeof(*swbuf)));
 	}
@@ -1149,11 +1145,9 @@
 	swbuf = (void *)cheri_bound(v, nswbuf * sizeof(*swbuf));
 	v = (caddr_t)(v + nswbuf * sizeof(*swbuf));
 	buf = (void *)cheri_bound(v, nbuf * sizeof(*buf));
-	v = (caddr_t)(v + nbuf * sizeof(*buf));
-=======
+	v = (caddr_t)(v + nbuf * sizeof(*buf));	
 	buf = (void *)v;
 	v = (caddr_t)(buf + nbuf);
->>>>>>> e16ccb4a
 
 	return(v);
 }
@@ -2013,7 +2007,7 @@
 	if (bp->b_kvasize == 0)
 		return;
 
-	vmem_free(buffer_arena, (vmem_addr_t)bp->b_kvabase, bp->b_kvasize);
+	vmem_free(buffer_arena, (vm_offset_t)bp->b_kvabase, bp->b_kvasize);
 	counter_u64_add(bufkvaspace, -bp->b_kvasize);
 	counter_u64_add(buffreekvacnt, 1);
 	bp->b_data = bp->b_kvabase = unmapped_buf;
