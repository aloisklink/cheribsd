--- conflicted
+++ resolved
@@ -5316,11 +5316,7 @@
 		return;
 	}
 
-<<<<<<< HEAD
-	bp = DB_DATA_PTR(addr, sizeof(*bp));
-=======
 	bp = DB_DATA_PTR(addr, struct buf);
->>>>>>> 5714f9f7
 	db_printf("buf at %p\n", bp);
 	db_printf("b_flags = 0x%b, b_xflags=0x%b\n",
 	    (u_int)bp->b_flags, PRINT_BUF_FLAGS,
@@ -5458,11 +5454,7 @@
 		db_printf("usage: show vnodebufs <addr>\n");
 		return;
 	}
-<<<<<<< HEAD
-	vp = DB_DATA_PTR(addr, sizeof(*vp));
-=======
 	vp = DB_DATA_PTR(addr, struct vnode);
->>>>>>> 5714f9f7
 	db_printf("Clean buffers:\n");
 	TAILQ_FOREACH(bp, &vp->v_bufobj.bo_clean.bv_hd, b_bobufs) {
 		db_show_buffer((uintptr_t)bp, 1, 0, NULL);
@@ -5503,11 +5495,8 @@
 //   "updated": 20190517,
 //   "target_type": "kernel",
 //   "changes_purecap": [
-<<<<<<< HEAD
 //     "support",
 //     "pointer_as_integer",
-=======
->>>>>>> 5714f9f7
 //     "kdb"
 //   ]
 // }
