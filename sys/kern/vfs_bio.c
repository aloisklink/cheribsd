/*-
 * SPDX-License-Identifier: BSD-2-Clause-FreeBSD
 *
 * Copyright (c) 2004 Poul-Henning Kamp
 * Copyright (c) 1994,1997 John S. Dyson
 * Copyright (c) 2013 The FreeBSD Foundation
 * All rights reserved.
 *
 * Portions of this software were developed by Konstantin Belousov
 * under sponsorship from the FreeBSD Foundation.
 *
 * Redistribution and use in source and binary forms, with or without
 * modification, are permitted provided that the following conditions
 * are met:
 * 1. Redistributions of source code must retain the above copyright
 *    notice, this list of conditions and the following disclaimer.
 * 2. Redistributions in binary form must reproduce the above copyright
 *    notice, this list of conditions and the following disclaimer in the
 *    documentation and/or other materials provided with the distribution.
 *
 * THIS SOFTWARE IS PROVIDED BY THE AUTHOR AND CONTRIBUTORS ``AS IS'' AND
 * ANY EXPRESS OR IMPLIED WARRANTIES, INCLUDING, BUT NOT LIMITED TO, THE
 * IMPLIED WARRANTIES OF MERCHANTABILITY AND FITNESS FOR A PARTICULAR PURPOSE
 * ARE DISCLAIMED.  IN NO EVENT SHALL THE AUTHOR OR CONTRIBUTORS BE LIABLE
 * FOR ANY DIRECT, INDIRECT, INCIDENTAL, SPECIAL, EXEMPLARY, OR CONSEQUENTIAL
 * DAMAGES (INCLUDING, BUT NOT LIMITED TO, PROCUREMENT OF SUBSTITUTE GOODS
 * OR SERVICES; LOSS OF USE, DATA, OR PROFITS; OR BUSINESS INTERRUPTION)
 * HOWEVER CAUSED AND ON ANY THEORY OF LIABILITY, WHETHER IN CONTRACT, STRICT
 * LIABILITY, OR TORT (INCLUDING NEGLIGENCE OR OTHERWISE) ARISING IN ANY WAY
 * OUT OF THE USE OF THIS SOFTWARE, EVEN IF ADVISED OF THE POSSIBILITY OF
 * SUCH DAMAGE.
 */

/*
 * this file contains a new buffer I/O scheme implementing a coherent
 * VM object and buffer cache scheme.  Pains have been taken to make
 * sure that the performance degradation associated with schemes such
 * as this is not realized.
 *
 * Author:  John S. Dyson
 * Significant help during the development and debugging phases
 * had been provided by David Greenman, also of the FreeBSD core team.
 *
 * see man buf(9) for more info.
 */

#include <sys/cdefs.h>
__FBSDID("$FreeBSD$");

#include <sys/param.h>
#include <sys/systm.h>
#include <sys/bio.h>
#include <sys/bitset.h>
#include <sys/conf.h>
#include <sys/counter.h>
#include <sys/buf.h>
#include <sys/devicestat.h>
#include <sys/eventhandler.h>
#include <sys/fail.h>
#include <sys/ktr.h>
#include <sys/limits.h>
#include <sys/lock.h>
#include <sys/malloc.h>
#include <sys/mount.h>
#include <sys/mutex.h>
#include <sys/kernel.h>
#include <sys/kthread.h>
#include <sys/proc.h>
#include <sys/racct.h>
#include <sys/refcount.h>
#include <sys/resourcevar.h>
#include <sys/rwlock.h>
#include <sys/smp.h>
#include <sys/sysctl.h>
#include <sys/syscallsubr.h>
#include <sys/vmem.h>
#include <sys/vmmeter.h>
#include <sys/vnode.h>
#include <sys/watchdog.h>
#include <geom/geom.h>
#include <vm/vm.h>
#include <vm/vm_param.h>
#include <vm/vm_kern.h>
#include <vm/vm_object.h>
#include <vm/vm_page.h>
#include <vm/vm_pageout.h>
#include <vm/vm_pager.h>
#include <vm/vm_extern.h>
#include <vm/vm_map.h>
#include <vm/swap_pager.h>

static MALLOC_DEFINE(M_BIOBUF, "biobuf", "BIO buffer");

struct	bio_ops bioops;		/* I/O operation notification */

struct	buf_ops buf_ops_bio = {
	.bop_name	=	"buf_ops_bio",
	.bop_write	=	bufwrite,
	.bop_strategy	=	bufstrategy,
	.bop_sync	=	bufsync,
	.bop_bdflush	=	bufbdflush,
};

struct bufqueue {
	struct mtx_padalign	bq_lock;
	TAILQ_HEAD(, buf)	bq_queue;
	uint8_t			bq_index;
	uint16_t		bq_subqueue;
	int			bq_len;
} __aligned(CACHE_LINE_SIZE);

#define	BQ_LOCKPTR(bq)		(&(bq)->bq_lock)
#define	BQ_LOCK(bq)		mtx_lock(BQ_LOCKPTR((bq)))
#define	BQ_UNLOCK(bq)		mtx_unlock(BQ_LOCKPTR((bq)))
#define	BQ_ASSERT_LOCKED(bq)	mtx_assert(BQ_LOCKPTR((bq)), MA_OWNED)

struct bufdomain {
	struct bufqueue	bd_subq[MAXCPU + 1]; /* Per-cpu sub queues + global */
	struct bufqueue bd_dirtyq;
	struct bufqueue	*bd_cleanq;
	struct mtx_padalign bd_run_lock;
	/* Constants */
	long		bd_maxbufspace;
	long		bd_hibufspace;
	long 		bd_lobufspace;
	long 		bd_bufspacethresh;
	int		bd_hifreebuffers;
	int		bd_lofreebuffers;
	int		bd_hidirtybuffers;
	int		bd_lodirtybuffers;
	int		bd_dirtybufthresh;
	int		bd_lim;
	/* atomics */
	int		bd_wanted;
	int __aligned(CACHE_LINE_SIZE)	bd_numdirtybuffers;
	int __aligned(CACHE_LINE_SIZE)	bd_running;
	long __aligned(CACHE_LINE_SIZE) bd_bufspace;
	int __aligned(CACHE_LINE_SIZE)	bd_freebuffers;
} __aligned(CACHE_LINE_SIZE);

#define	BD_LOCKPTR(bd)		(&(bd)->bd_cleanq->bq_lock)
#define	BD_LOCK(bd)		mtx_lock(BD_LOCKPTR((bd)))
#define	BD_UNLOCK(bd)		mtx_unlock(BD_LOCKPTR((bd)))
#define	BD_ASSERT_LOCKED(bd)	mtx_assert(BD_LOCKPTR((bd)), MA_OWNED)
#define	BD_RUN_LOCKPTR(bd)	(&(bd)->bd_run_lock)
#define	BD_RUN_LOCK(bd)		mtx_lock(BD_RUN_LOCKPTR((bd)))
#define	BD_RUN_UNLOCK(bd)	mtx_unlock(BD_RUN_LOCKPTR((bd)))
#define	BD_DOMAIN(bd)		(bd - bdomain)

static struct buf *buf;		/* buffer header pool */
extern struct buf *swbuf;	/* Swap buffer header pool. */
caddr_t __read_mostly unmapped_buf;

/* Used below and for softdep flushing threads in ufs/ffs/ffs_softdep.c */
struct proc *bufdaemonproc;

static void vm_hold_free_pages(struct buf *bp, int newbsize);
static void vm_hold_load_pages(struct buf *bp, vm_offset_t from,
		vm_offset_t to);
static void vfs_page_set_valid(struct buf *bp, vm_ooffset_t off, vm_page_t m);
static void vfs_page_set_validclean(struct buf *bp, vm_ooffset_t off,
		vm_page_t m);
static void vfs_clean_pages_dirty_buf(struct buf *bp);
static void vfs_setdirty_range(struct buf *bp);
static void vfs_vmio_invalidate(struct buf *bp);
static void vfs_vmio_truncate(struct buf *bp, int npages);
static void vfs_vmio_extend(struct buf *bp, int npages, int size);
static int vfs_bio_clcheck(struct vnode *vp, int size,
		daddr_t lblkno, daddr_t blkno);
static void breada(struct vnode *, daddr_t *, int *, int, struct ucred *, int,
		void (*)(struct buf *));
static int buf_flush(struct vnode *vp, struct bufdomain *, int);
static int flushbufqueues(struct vnode *, struct bufdomain *, int, int);
static void buf_daemon(void);
static __inline void bd_wakeup(void);
static int sysctl_runningspace(SYSCTL_HANDLER_ARGS);
static void bufkva_reclaim(vmem_t *, int);
static void bufkva_free(struct buf *);
static int buf_import(void *, void **, int, int, int);
static void buf_release(void *, void **, int);
static void maxbcachebuf_adjust(void);
static inline struct bufdomain *bufdomain(struct buf *);
static void bq_remove(struct bufqueue *bq, struct buf *bp);
static void bq_insert(struct bufqueue *bq, struct buf *bp, bool unlock);
static int buf_recycle(struct bufdomain *, bool kva);
static void bq_init(struct bufqueue *bq, int qindex, int cpu,
	    const char *lockname);
static void bd_init(struct bufdomain *bd);
static int bd_flushall(struct bufdomain *bd);
static int sysctl_bufdomain_long(SYSCTL_HANDLER_ARGS);
static int sysctl_bufdomain_int(SYSCTL_HANDLER_ARGS);

static int sysctl_bufspace(SYSCTL_HANDLER_ARGS);
int vmiodirenable = TRUE;
SYSCTL_INT(_vfs, OID_AUTO, vmiodirenable, CTLFLAG_RW, &vmiodirenable, 0,
    "Use the VM system for directory writes");
long runningbufspace;
SYSCTL_LONG(_vfs, OID_AUTO, runningbufspace, CTLFLAG_RD, &runningbufspace, 0,
    "Amount of presently outstanding async buffer io");
SYSCTL_PROC(_vfs, OID_AUTO, bufspace, CTLTYPE_LONG|CTLFLAG_MPSAFE|CTLFLAG_RD,
    NULL, 0, sysctl_bufspace, "L", "Physical memory used for buffers");
static counter_u64_t bufkvaspace;
SYSCTL_COUNTER_U64(_vfs, OID_AUTO, bufkvaspace, CTLFLAG_RD, &bufkvaspace,
    "Kernel virtual memory used for buffers");
static long maxbufspace;
SYSCTL_PROC(_vfs, OID_AUTO, maxbufspace,
    CTLTYPE_LONG|CTLFLAG_MPSAFE|CTLFLAG_RW, &maxbufspace,
    __offsetof(struct bufdomain, bd_maxbufspace), sysctl_bufdomain_long, "L",
    "Maximum allowed value of bufspace (including metadata)");
static long bufmallocspace;
SYSCTL_LONG(_vfs, OID_AUTO, bufmallocspace, CTLFLAG_RD, &bufmallocspace, 0,
    "Amount of malloced memory for buffers");
static long maxbufmallocspace;
SYSCTL_LONG(_vfs, OID_AUTO, maxmallocbufspace, CTLFLAG_RW, &maxbufmallocspace,
    0, "Maximum amount of malloced memory for buffers");
static long lobufspace;
SYSCTL_PROC(_vfs, OID_AUTO, lobufspace,
    CTLTYPE_LONG|CTLFLAG_MPSAFE|CTLFLAG_RW, &lobufspace,
    __offsetof(struct bufdomain, bd_lobufspace), sysctl_bufdomain_long, "L",
    "Minimum amount of buffers we want to have");
long hibufspace;
SYSCTL_PROC(_vfs, OID_AUTO, hibufspace,
    CTLTYPE_LONG|CTLFLAG_MPSAFE|CTLFLAG_RW, &hibufspace,
    __offsetof(struct bufdomain, bd_hibufspace), sysctl_bufdomain_long, "L",
    "Maximum allowed value of bufspace (excluding metadata)");
long bufspacethresh;
SYSCTL_PROC(_vfs, OID_AUTO, bufspacethresh,
    CTLTYPE_LONG|CTLFLAG_MPSAFE|CTLFLAG_RW, &bufspacethresh,
    __offsetof(struct bufdomain, bd_bufspacethresh), sysctl_bufdomain_long, "L",
    "Bufspace consumed before waking the daemon to free some");
static counter_u64_t buffreekvacnt;
SYSCTL_COUNTER_U64(_vfs, OID_AUTO, buffreekvacnt, CTLFLAG_RW, &buffreekvacnt,
    "Number of times we have freed the KVA space from some buffer");
static counter_u64_t bufdefragcnt;
SYSCTL_COUNTER_U64(_vfs, OID_AUTO, bufdefragcnt, CTLFLAG_RW, &bufdefragcnt,
    "Number of times we have had to repeat buffer allocation to defragment");
static long lorunningspace;
SYSCTL_PROC(_vfs, OID_AUTO, lorunningspace, CTLTYPE_LONG | CTLFLAG_MPSAFE |
    CTLFLAG_RW, &lorunningspace, 0, sysctl_runningspace, "L",
    "Minimum preferred space used for in-progress I/O");
static long hirunningspace;
SYSCTL_PROC(_vfs, OID_AUTO, hirunningspace, CTLTYPE_LONG | CTLFLAG_MPSAFE |
    CTLFLAG_RW, &hirunningspace, 0, sysctl_runningspace, "L",
    "Maximum amount of space to use for in-progress I/O");
int dirtybufferflushes;
SYSCTL_INT(_vfs, OID_AUTO, dirtybufferflushes, CTLFLAG_RW, &dirtybufferflushes,
    0, "Number of bdwrite to bawrite conversions to limit dirty buffers");
int bdwriteskip;
SYSCTL_INT(_vfs, OID_AUTO, bdwriteskip, CTLFLAG_RW, &bdwriteskip,
    0, "Number of buffers supplied to bdwrite with snapshot deadlock risk");
int altbufferflushes;
SYSCTL_INT(_vfs, OID_AUTO, altbufferflushes, CTLFLAG_RW | CTLFLAG_STATS,
    &altbufferflushes, 0, "Number of fsync flushes to limit dirty buffers");
static int recursiveflushes;
SYSCTL_INT(_vfs, OID_AUTO, recursiveflushes, CTLFLAG_RW | CTLFLAG_STATS,
    &recursiveflushes, 0, "Number of flushes skipped due to being recursive");
static int sysctl_numdirtybuffers(SYSCTL_HANDLER_ARGS);
SYSCTL_PROC(_vfs, OID_AUTO, numdirtybuffers,
    CTLTYPE_INT|CTLFLAG_MPSAFE|CTLFLAG_RD, NULL, 0, sysctl_numdirtybuffers, "I",
    "Number of buffers that are dirty (has unwritten changes) at the moment");
static int lodirtybuffers;
SYSCTL_PROC(_vfs, OID_AUTO, lodirtybuffers,
    CTLTYPE_INT|CTLFLAG_MPSAFE|CTLFLAG_RW, &lodirtybuffers,
    __offsetof(struct bufdomain, bd_lodirtybuffers), sysctl_bufdomain_int, "I",
    "How many buffers we want to have free before bufdaemon can sleep");
static int hidirtybuffers;
SYSCTL_PROC(_vfs, OID_AUTO, hidirtybuffers,
    CTLTYPE_INT|CTLFLAG_MPSAFE|CTLFLAG_RW, &hidirtybuffers,
    __offsetof(struct bufdomain, bd_hidirtybuffers), sysctl_bufdomain_int, "I",
    "When the number of dirty buffers is considered severe");
int dirtybufthresh;
SYSCTL_PROC(_vfs, OID_AUTO, dirtybufthresh,
    CTLTYPE_INT|CTLFLAG_MPSAFE|CTLFLAG_RW, &dirtybufthresh,
    __offsetof(struct bufdomain, bd_dirtybufthresh), sysctl_bufdomain_int, "I",
    "Number of bdwrite to bawrite conversions to clear dirty buffers");
static int numfreebuffers;
SYSCTL_INT(_vfs, OID_AUTO, numfreebuffers, CTLFLAG_RD, &numfreebuffers, 0,
    "Number of free buffers");
static int lofreebuffers;
SYSCTL_PROC(_vfs, OID_AUTO, lofreebuffers,
    CTLTYPE_INT|CTLFLAG_MPSAFE|CTLFLAG_RW, &lofreebuffers,
    __offsetof(struct bufdomain, bd_lofreebuffers), sysctl_bufdomain_int, "I",
   "Target number of free buffers");
static int hifreebuffers;
SYSCTL_PROC(_vfs, OID_AUTO, hifreebuffers,
    CTLTYPE_INT|CTLFLAG_MPSAFE|CTLFLAG_RW, &hifreebuffers,
    __offsetof(struct bufdomain, bd_hifreebuffers), sysctl_bufdomain_int, "I",
   "Threshold for clean buffer recycling");
static counter_u64_t getnewbufcalls;
SYSCTL_COUNTER_U64(_vfs, OID_AUTO, getnewbufcalls, CTLFLAG_RD,
   &getnewbufcalls, "Number of calls to getnewbuf");
static counter_u64_t getnewbufrestarts;
SYSCTL_COUNTER_U64(_vfs, OID_AUTO, getnewbufrestarts, CTLFLAG_RD,
    &getnewbufrestarts,
    "Number of times getnewbuf has had to restart a buffer acquisition");
static counter_u64_t mappingrestarts;
SYSCTL_COUNTER_U64(_vfs, OID_AUTO, mappingrestarts, CTLFLAG_RD,
    &mappingrestarts,
    "Number of times getblk has had to restart a buffer mapping for "
    "unmapped buffer");
static counter_u64_t numbufallocfails;
SYSCTL_COUNTER_U64(_vfs, OID_AUTO, numbufallocfails, CTLFLAG_RW,
    &numbufallocfails, "Number of times buffer allocations failed");
static int flushbufqtarget = 100;
SYSCTL_INT(_vfs, OID_AUTO, flushbufqtarget, CTLFLAG_RW, &flushbufqtarget, 0,
    "Amount of work to do in flushbufqueues when helping bufdaemon");
static counter_u64_t notbufdflushes;
SYSCTL_COUNTER_U64(_vfs, OID_AUTO, notbufdflushes, CTLFLAG_RD, &notbufdflushes,
    "Number of dirty buffer flushes done by the bufdaemon helpers");
static long barrierwrites;
SYSCTL_LONG(_vfs, OID_AUTO, barrierwrites, CTLFLAG_RW | CTLFLAG_STATS,
    &barrierwrites, 0, "Number of barrier writes");
SYSCTL_INT(_vfs, OID_AUTO, unmapped_buf_allowed, CTLFLAG_RD,
    &unmapped_buf_allowed, 0,
    "Permit the use of the unmapped i/o");
int maxbcachebuf = MAXBCACHEBUF;
SYSCTL_INT(_vfs, OID_AUTO, maxbcachebuf, CTLFLAG_RDTUN, &maxbcachebuf, 0,
    "Maximum size of a buffer cache block");

/*
 * This lock synchronizes access to bd_request.
 */
static struct mtx_padalign __exclusive_cache_line bdlock;

/*
 * This lock protects the runningbufreq and synchronizes runningbufwakeup and
 * waitrunningbufspace().
 */
static struct mtx_padalign __exclusive_cache_line rbreqlock;

/*
 * Lock that protects bdirtywait.
 */
static struct mtx_padalign __exclusive_cache_line bdirtylock;

/*
 * Wakeup point for bufdaemon, as well as indicator of whether it is already
 * active.  Set to 1 when the bufdaemon is already "on" the queue, 0 when it
 * is idling.
 */
static int bd_request;

/*
 * Request for the buf daemon to write more buffers than is indicated by
 * lodirtybuf.  This may be necessary to push out excess dependencies or
 * defragment the address space where a simple count of the number of dirty
 * buffers is insufficient to characterize the demand for flushing them.
 */
static int bd_speedupreq;

/*
 * Synchronization (sleep/wakeup) variable for active buffer space requests.
 * Set when wait starts, cleared prior to wakeup().
 * Used in runningbufwakeup() and waitrunningbufspace().
 */
static int runningbufreq;

/*
 * Synchronization for bwillwrite() waiters.
 */
static int bdirtywait;

/*
 * Definitions for the buffer free lists.
 */
#define QUEUE_NONE	0	/* on no queue */
#define QUEUE_EMPTY	1	/* empty buffer headers */
#define QUEUE_DIRTY	2	/* B_DELWRI buffers */
#define QUEUE_CLEAN	3	/* non-B_DELWRI buffers */
#define QUEUE_SENTINEL	4	/* not an queue index, but mark for sentinel */

/* Maximum number of buffer domains. */
#define	BUF_DOMAINS	8

struct bufdomainset bdlodirty;		/* Domains > lodirty */
struct bufdomainset bdhidirty;		/* Domains > hidirty */

/* Configured number of clean queues. */
static int __read_mostly buf_domains;

BITSET_DEFINE(bufdomainset, BUF_DOMAINS);
struct bufdomain __exclusive_cache_line bdomain[BUF_DOMAINS];
struct bufqueue __exclusive_cache_line bqempty;

/*
 * per-cpu empty buffer cache.
 */
uma_zone_t buf_zone;

/*
 * Single global constant for BUF_WMESG, to avoid getting multiple references.
 * buf_wmesg is referred from macros.
 */
const char *buf_wmesg = BUF_WMESG;

static int
sysctl_runningspace(SYSCTL_HANDLER_ARGS)
{
	long value;
	int error;

	value = *(long *)arg1;
	error = sysctl_handle_long(oidp, &value, 0, req);
	if (error != 0 || req->newptr == NULL)
		return (error);
	mtx_lock(&rbreqlock);
	if (arg1 == &hirunningspace) {
		if (value < lorunningspace)
			error = EINVAL;
		else
			hirunningspace = value;
	} else {
		KASSERT(arg1 == &lorunningspace,
		    ("%s: unknown arg1", __func__));
		if (value > hirunningspace)
			error = EINVAL;
		else
			lorunningspace = value;
	}
	mtx_unlock(&rbreqlock);
	return (error);
}

static int
sysctl_bufdomain_int(SYSCTL_HANDLER_ARGS)
{
	int error;
	int value;
	int i;

	value = *(int *)arg1;
	error = sysctl_handle_int(oidp, &value, 0, req);
	if (error != 0 || req->newptr == NULL)
		return (error);
	*(int *)arg1 = value;
	for (i = 0; i < buf_domains; i++)
		*(int *)(uintptr_t)(((uintptr_t)&bdomain[i]) + arg2) =
		    value / buf_domains;

	return (error);
}

static int
sysctl_bufdomain_long(SYSCTL_HANDLER_ARGS)
{
	long value;
	int error;
	int i;

	value = *(long *)arg1;
	error = sysctl_handle_long(oidp, &value, 0, req);
	if (error != 0 || req->newptr == NULL)
		return (error);
	*(long *)arg1 = value;
	for (i = 0; i < buf_domains; i++)
		*(long *)(uintptr_t)(((uintptr_t)&bdomain[i]) + arg2) =
		    value / buf_domains;

	return (error);
}

#if defined(COMPAT_FREEBSD4) || defined(COMPAT_FREEBSD5) || \
    defined(COMPAT_FREEBSD6) || defined(COMPAT_FREEBSD7)
static int
sysctl_bufspace(SYSCTL_HANDLER_ARGS)
{
	long lvalue;
	int ivalue;
	int i;

	lvalue = 0;
	for (i = 0; i < buf_domains; i++)
		lvalue += bdomain[i].bd_bufspace;
	if (sizeof(int) == sizeof(long) || req->oldlen >= sizeof(long))
		return (sysctl_handle_long(oidp, &lvalue, 0, req));
	if (lvalue > INT_MAX)
		/* On overflow, still write out a long to trigger ENOMEM. */
		return (sysctl_handle_long(oidp, &lvalue, 0, req));
	ivalue = lvalue;
	return (sysctl_handle_int(oidp, &ivalue, 0, req));
}
#else
static int
sysctl_bufspace(SYSCTL_HANDLER_ARGS)
{
	long lvalue;
	int i;

	lvalue = 0;
	for (i = 0; i < buf_domains; i++)
		lvalue += bdomain[i].bd_bufspace;
	return (sysctl_handle_long(oidp, &lvalue, 0, req));
}
#endif

static int
sysctl_numdirtybuffers(SYSCTL_HANDLER_ARGS)
{
	int value;
	int i;

	value = 0;
	for (i = 0; i < buf_domains; i++)
		value += bdomain[i].bd_numdirtybuffers;
	return (sysctl_handle_int(oidp, &value, 0, req));
}

/*
 *	bdirtywakeup:
 *
 *	Wakeup any bwillwrite() waiters.
 */
static void
bdirtywakeup(void)
{
	mtx_lock(&bdirtylock);
	if (bdirtywait) {
		bdirtywait = 0;
		wakeup(&bdirtywait);
	}
	mtx_unlock(&bdirtylock);
}

/*
 *	bd_clear:
 *
 *	Clear a domain from the appropriate bitsets when dirtybuffers
 *	is decremented.
 */
static void
bd_clear(struct bufdomain *bd)
{

	mtx_lock(&bdirtylock);
	if (bd->bd_numdirtybuffers <= bd->bd_lodirtybuffers)
		BIT_CLR(BUF_DOMAINS, BD_DOMAIN(bd), &bdlodirty);
	if (bd->bd_numdirtybuffers <= bd->bd_hidirtybuffers)
		BIT_CLR(BUF_DOMAINS, BD_DOMAIN(bd), &bdhidirty);
	mtx_unlock(&bdirtylock);
}

/*
 *	bd_set:
 *
 *	Set a domain in the appropriate bitsets when dirtybuffers
 *	is incremented.
 */
static void
bd_set(struct bufdomain *bd)
{

	mtx_lock(&bdirtylock);
	if (bd->bd_numdirtybuffers > bd->bd_lodirtybuffers)
		BIT_SET(BUF_DOMAINS, BD_DOMAIN(bd), &bdlodirty);
	if (bd->bd_numdirtybuffers > bd->bd_hidirtybuffers)
		BIT_SET(BUF_DOMAINS, BD_DOMAIN(bd), &bdhidirty);
	mtx_unlock(&bdirtylock);
}

/*
 *	bdirtysub:
 *
 *	Decrement the numdirtybuffers count by one and wakeup any
 *	threads blocked in bwillwrite().
 */
static void
bdirtysub(struct buf *bp)
{
	struct bufdomain *bd;
	int num;

	bd = bufdomain(bp);
	num = atomic_fetchadd_int(&bd->bd_numdirtybuffers, -1);
	if (num == (bd->bd_lodirtybuffers + bd->bd_hidirtybuffers) / 2)
		bdirtywakeup();
	if (num == bd->bd_lodirtybuffers || num == bd->bd_hidirtybuffers)
		bd_clear(bd);
}

/*
 *	bdirtyadd:
 *
 *	Increment the numdirtybuffers count by one and wakeup the buf 
 *	daemon if needed.
 */
static void
bdirtyadd(struct buf *bp)
{
	struct bufdomain *bd;
	int num;

	/*
	 * Only do the wakeup once as we cross the boundary.  The
	 * buf daemon will keep running until the condition clears.
	 */
	bd = bufdomain(bp);
	num = atomic_fetchadd_int(&bd->bd_numdirtybuffers, 1);
	if (num == (bd->bd_lodirtybuffers + bd->bd_hidirtybuffers) / 2)
		bd_wakeup();
	if (num == bd->bd_lodirtybuffers || num == bd->bd_hidirtybuffers)
		bd_set(bd);
}

/*
 *	bufspace_daemon_wakeup:
 *
 *	Wakeup the daemons responsible for freeing clean bufs.
 */
static void
bufspace_daemon_wakeup(struct bufdomain *bd)
{

	/*
	 * avoid the lock if the daemon is running.
	 */
	if (atomic_fetchadd_int(&bd->bd_running, 1) == 0) {
		BD_RUN_LOCK(bd);
		atomic_store_int(&bd->bd_running, 1);
		wakeup(&bd->bd_running);
		BD_RUN_UNLOCK(bd);
	}
}

/*
 *	bufspace_daemon_wait:
 *
 *	Sleep until the domain falls below a limit or one second passes.
 */
static void
bufspace_daemon_wait(struct bufdomain *bd)
{
	/*
	 * Re-check our limits and sleep.  bd_running must be
	 * cleared prior to checking the limits to avoid missed
	 * wakeups.  The waker will adjust one of bufspace or
	 * freebuffers prior to checking bd_running.
	 */
	BD_RUN_LOCK(bd);
	atomic_store_int(&bd->bd_running, 0);
	if (bd->bd_bufspace < bd->bd_bufspacethresh &&
	    bd->bd_freebuffers > bd->bd_lofreebuffers) {
		msleep(&bd->bd_running, BD_RUN_LOCKPTR(bd), PRIBIO|PDROP,
		    "-", hz);
	} else {
		/* Avoid spurious wakeups while running. */
		atomic_store_int(&bd->bd_running, 1);
		BD_RUN_UNLOCK(bd);
	}
}

/*
 *	bufspace_adjust:
 *
 *	Adjust the reported bufspace for a KVA managed buffer, possibly
 * 	waking any waiters.
 */
static void
bufspace_adjust(struct buf *bp, int bufsize)
{
	struct bufdomain *bd;
	long space;
	int diff;

	KASSERT((bp->b_flags & B_MALLOC) == 0,
	    ("bufspace_adjust: malloc buf %p", bp));
	bd = bufdomain(bp);
	diff = bufsize - bp->b_bufsize;
	if (diff < 0) {
		atomic_subtract_long(&bd->bd_bufspace, -diff);
	} else if (diff > 0) {
		space = atomic_fetchadd_long(&bd->bd_bufspace, diff);
		/* Wake up the daemon on the transition. */
		if (space < bd->bd_bufspacethresh &&
		    space + diff >= bd->bd_bufspacethresh)
			bufspace_daemon_wakeup(bd);
	}
	bp->b_bufsize = bufsize;
}

/*
 *	bufspace_reserve:
 *
 *	Reserve bufspace before calling allocbuf().  metadata has a
 *	different space limit than data.
 */
static int
bufspace_reserve(struct bufdomain *bd, int size, bool metadata)
{
	long limit, new;
	long space;

	if (metadata)
		limit = bd->bd_maxbufspace;
	else
		limit = bd->bd_hibufspace;
	space = atomic_fetchadd_long(&bd->bd_bufspace, size);
	new = space + size;
	if (new > limit) {
		atomic_subtract_long(&bd->bd_bufspace, size);
		return (ENOSPC);
	}

	/* Wake up the daemon on the transition. */
	if (space < bd->bd_bufspacethresh && new >= bd->bd_bufspacethresh)
		bufspace_daemon_wakeup(bd);

	return (0);
}

/*
 *	bufspace_release:
 *
 *	Release reserved bufspace after bufspace_adjust() has consumed it.
 */
static void
bufspace_release(struct bufdomain *bd, int size)
{

	atomic_subtract_long(&bd->bd_bufspace, size);
}

/*
 *	bufspace_wait:
 *
 *	Wait for bufspace, acting as the buf daemon if a locked vnode is
 *	supplied.  bd_wanted must be set prior to polling for space.  The
 *	operation must be re-tried on return.
 */
static void
bufspace_wait(struct bufdomain *bd, struct vnode *vp, int gbflags,
    int slpflag, int slptimeo)
{
	struct thread *td;
	int error, fl, norunbuf;

	if ((gbflags & GB_NOWAIT_BD) != 0)
		return;

	td = curthread;
	BD_LOCK(bd);
	while (bd->bd_wanted) {
		if (vp != NULL && vp->v_type != VCHR &&
		    (td->td_pflags & TDP_BUFNEED) == 0) {
			BD_UNLOCK(bd);
			/*
			 * getblk() is called with a vnode locked, and
			 * some majority of the dirty buffers may as
			 * well belong to the vnode.  Flushing the
			 * buffers there would make a progress that
			 * cannot be achieved by the buf_daemon, that
			 * cannot lock the vnode.
			 */
			norunbuf = ~(TDP_BUFNEED | TDP_NORUNNINGBUF) |
			    (td->td_pflags & TDP_NORUNNINGBUF);

			/*
			 * Play bufdaemon.  The getnewbuf() function
			 * may be called while the thread owns lock
			 * for another dirty buffer for the same
			 * vnode, which makes it impossible to use
			 * VOP_FSYNC() there, due to the buffer lock
			 * recursion.
			 */
			td->td_pflags |= TDP_BUFNEED | TDP_NORUNNINGBUF;
			fl = buf_flush(vp, bd, flushbufqtarget);
			td->td_pflags &= norunbuf;
			BD_LOCK(bd);
			if (fl != 0)
				continue;
			if (bd->bd_wanted == 0)
				break;
		}
		error = msleep(&bd->bd_wanted, BD_LOCKPTR(bd),
		    (PRIBIO + 4) | slpflag, "newbuf", slptimeo);
		if (error != 0)
			break;
	}
	BD_UNLOCK(bd);
}

/*
 *	bufspace_daemon:
 *
 *	buffer space management daemon.  Tries to maintain some marginal
 *	amount of free buffer space so that requesting processes neither
 *	block nor work to reclaim buffers.
 */
static void
bufspace_daemon(void *arg)
{
	struct bufdomain *bd;

	EVENTHANDLER_REGISTER(shutdown_pre_sync, kthread_shutdown, curthread,
	    SHUTDOWN_PRI_LAST + 100);

	bd = arg;
	for (;;) {
		kthread_suspend_check();

		/*
		 * Free buffers from the clean queue until we meet our
		 * targets.
		 *
		 * Theory of operation:  The buffer cache is most efficient
		 * when some free buffer headers and space are always
		 * available to getnewbuf().  This daemon attempts to prevent
		 * the excessive blocking and synchronization associated
		 * with shortfall.  It goes through three phases according
		 * demand:
		 *
		 * 1)	The daemon wakes up voluntarily once per-second
		 *	during idle periods when the counters are below
		 *	the wakeup thresholds (bufspacethresh, lofreebuffers).
		 *
		 * 2)	The daemon wakes up as we cross the thresholds
		 *	ahead of any potential blocking.  This may bounce
		 *	slightly according to the rate of consumption and
		 *	release.
		 *
		 * 3)	The daemon and consumers are starved for working
		 *	clean buffers.  This is the 'bufspace' sleep below
		 *	which will inefficiently trade bufs with bqrelse
		 *	until we return to condition 2.
		 */
		while (bd->bd_bufspace > bd->bd_lobufspace ||
		    bd->bd_freebuffers < bd->bd_hifreebuffers) {
			if (buf_recycle(bd, false) != 0) {
				if (bd_flushall(bd))
					continue;
				/*
				 * Speedup dirty if we've run out of clean
				 * buffers.  This is possible in particular
				 * because softdep may held many bufs locked
				 * pending writes to other bufs which are
				 * marked for delayed write, exhausting
				 * clean space until they are written.
				 */
				bd_speedup();
				BD_LOCK(bd);
				if (bd->bd_wanted) {
					msleep(&bd->bd_wanted, BD_LOCKPTR(bd),
					    PRIBIO|PDROP, "bufspace", hz/10);
				} else
					BD_UNLOCK(bd);
			}
			maybe_yield();
		}
		bufspace_daemon_wait(bd);
	}
}

/*
 *	bufmallocadjust:
 *
 *	Adjust the reported bufspace for a malloc managed buffer, possibly
 *	waking any waiters.
 */
static void
bufmallocadjust(struct buf *bp, int bufsize)
{
	int diff;

	KASSERT((bp->b_flags & B_MALLOC) != 0,
	    ("bufmallocadjust: non-malloc buf %p", bp));
	diff = bufsize - bp->b_bufsize;
	if (diff < 0)
		atomic_subtract_long(&bufmallocspace, -diff);
	else
		atomic_add_long(&bufmallocspace, diff);
	bp->b_bufsize = bufsize;
}

/*
 *	runningwakeup:
 *
 *	Wake up processes that are waiting on asynchronous writes to fall
 *	below lorunningspace.
 */
static void
runningwakeup(void)
{

	mtx_lock(&rbreqlock);
	if (runningbufreq) {
		runningbufreq = 0;
		wakeup(&runningbufreq);
	}
	mtx_unlock(&rbreqlock);
}

/*
 *	runningbufwakeup:
 *
 *	Decrement the outstanding write count according.
 */
void
runningbufwakeup(struct buf *bp)
{
	long space, bspace;

	bspace = bp->b_runningbufspace;
	if (bspace == 0)
		return;
	space = atomic_fetchadd_long(&runningbufspace, -bspace);
	KASSERT(space >= bspace, ("runningbufspace underflow %ld %ld",
	    space, bspace));
	bp->b_runningbufspace = 0;
	/*
	 * Only acquire the lock and wakeup on the transition from exceeding
	 * the threshold to falling below it.
	 */
	if (space < lorunningspace)
		return;
	if (space - bspace > lorunningspace)
		return;
	runningwakeup();
}

/*
 *	waitrunningbufspace()
 *
 *	runningbufspace is a measure of the amount of I/O currently
 *	running.  This routine is used in async-write situations to
 *	prevent creating huge backups of pending writes to a device.
 *	Only asynchronous writes are governed by this function.
 *
 *	This does NOT turn an async write into a sync write.  It waits  
 *	for earlier writes to complete and generally returns before the
 *	caller's write has reached the device.
 */
void
waitrunningbufspace(void)
{

	mtx_lock(&rbreqlock);
	while (runningbufspace > hirunningspace) {
		runningbufreq = 1;
		msleep(&runningbufreq, &rbreqlock, PVM, "wdrain", 0);
	}
	mtx_unlock(&rbreqlock);
}

/*
 *	vfs_buf_test_cache:
 *
 *	Called when a buffer is extended.  This function clears the B_CACHE
 *	bit if the newly extended portion of the buffer does not contain
 *	valid data.
 */
static __inline void
vfs_buf_test_cache(struct buf *bp, vm_ooffset_t foff, vm_offset_t off,
    vm_offset_t size, vm_page_t m)
{

	/*
	 * This function and its results are protected by higher level
	 * synchronization requiring vnode and buf locks to page in and
	 * validate pages.
	 */
	if (bp->b_flags & B_CACHE) {
		int base = (foff + off) & PAGE_MASK;
		if (vm_page_is_valid(m, base, size) == 0)
			bp->b_flags &= ~B_CACHE;
	}
}

/* Wake up the buffer daemon if necessary */
static void
bd_wakeup(void)
{

	mtx_lock(&bdlock);
	if (bd_request == 0) {
		bd_request = 1;
		wakeup(&bd_request);
	}
	mtx_unlock(&bdlock);
}

/*
 * Adjust the maxbcachbuf tunable.
 */
static void
maxbcachebuf_adjust(void)
{
	int i;

	/*
	 * maxbcachebuf must be a power of 2 >= MAXBSIZE.
	 */
	i = 2;
	while (i * 2 <= maxbcachebuf)
		i *= 2;
	maxbcachebuf = i;
	if (maxbcachebuf < MAXBSIZE)
		maxbcachebuf = MAXBSIZE;
	if (maxbcachebuf > MAXPHYS)
		maxbcachebuf = MAXPHYS;
	if (bootverbose != 0 && maxbcachebuf != MAXBCACHEBUF)
		printf("maxbcachebuf=%d\n", maxbcachebuf);
}

/*
 * bd_speedup - speedup the buffer cache flushing code
 */
void
bd_speedup(void)
{
	int needwake;

	mtx_lock(&bdlock);
	needwake = 0;
	if (bd_speedupreq == 0 || bd_request == 0)
		needwake = 1;
	bd_speedupreq = 1;
	bd_request = 1;
	if (needwake)
		wakeup(&bd_request);
	mtx_unlock(&bdlock);
}

#ifdef __i386__
#define	TRANSIENT_DENOM	5
#else
#define	TRANSIENT_DENOM 10
#endif

/*
 * Calculating buffer cache scaling values and reserve space for buffer
 * headers.  This is called during low level kernel initialization and
 * may be called more then once.  We CANNOT write to the memory area
 * being reserved at this time.
 */
caddr_t
kern_vfs_bio_buffer_alloc(caddr_t v, long physmem_est)
{
	int tuned_nbuf;
	long maxbuf, maxbuf_sz, buf_sz,	biotmap_sz;

	/*
	 * physmem_est is in pages.  Convert it to kilobytes (assumes
	 * PAGE_SIZE is >= 1K)
	 */
	physmem_est = physmem_est * (PAGE_SIZE / 1024);

	maxbcachebuf_adjust();
	/*
	 * The nominal buffer size (and minimum KVA allocation) is BKVASIZE.
	 * For the first 64MB of ram nominally allocate sufficient buffers to
	 * cover 1/4 of our ram.  Beyond the first 64MB allocate additional
	 * buffers to cover 1/10 of our ram over 64MB.  When auto-sizing
	 * the buffer cache we limit the eventual kva reservation to
	 * maxbcache bytes.
	 *
	 * factor represents the 1/4 x ram conversion.
	 */
	if (nbuf == 0) {
		int factor = 4 * BKVASIZE / 1024;

		nbuf = 50;
		if (physmem_est > 4096)
			nbuf += min((physmem_est - 4096) / factor,
			    65536 / factor);
		if (physmem_est > 65536)
			nbuf += min((physmem_est - 65536) * 2 / (factor * 5),
			    32 * 1024 * 1024 / (factor * 5));

		if (maxbcache && nbuf > maxbcache / BKVASIZE)
			nbuf = maxbcache / BKVASIZE;
		tuned_nbuf = 1;
	} else
		tuned_nbuf = 0;

	/* XXX Avoid unsigned long overflows later on with maxbufspace. */
	maxbuf = (LONG_MAX / 3) / BKVASIZE;
	if (nbuf > maxbuf) {
		if (!tuned_nbuf)
			printf("Warning: nbufs lowered from %d to %ld\n", nbuf,
			    maxbuf);
		nbuf = maxbuf;
	}

	/*
	 * Ideal allocation size for the transient bio submap is 10%
	 * of the maximal space buffer map.  This roughly corresponds
	 * to the amount of the buffer mapped for typical UFS load.
	 *
	 * Clip the buffer map to reserve space for the transient
	 * BIOs, if its extent is bigger than 90% (80% on i386) of the
	 * maximum buffer map extent on the platform.
	 *
	 * The fall-back to the maxbuf in case of maxbcache unset,
	 * allows to not trim the buffer KVA for the architectures
	 * with ample KVA space.
	 */
	if (bio_transient_maxcnt == 0 && unmapped_buf_allowed) {
		maxbuf_sz = maxbcache != 0 ? maxbcache : maxbuf * BKVASIZE;
		buf_sz = (long)nbuf * BKVASIZE;
		if (buf_sz < maxbuf_sz / TRANSIENT_DENOM *
		    (TRANSIENT_DENOM - 1)) {
			/*
			 * There is more KVA than memory.  Do not
			 * adjust buffer map size, and assign the rest
			 * of maxbuf to transient map.
			 */
			biotmap_sz = maxbuf_sz - buf_sz;
		} else {
			/*
			 * Buffer map spans all KVA we could afford on
			 * this platform.  Give 10% (20% on i386) of
			 * the buffer map to the transient bio map.
			 */
			biotmap_sz = buf_sz / TRANSIENT_DENOM;
			buf_sz -= biotmap_sz;
		}
		if (biotmap_sz / INT_MAX > MAXPHYS)
			bio_transient_maxcnt = INT_MAX;
		else
			bio_transient_maxcnt = biotmap_sz / MAXPHYS;
		/*
		 * Artificially limit to 1024 simultaneous in-flight I/Os
		 * using the transient mapping.
		 */
		if (bio_transient_maxcnt > 1024)
			bio_transient_maxcnt = 1024;
		if (tuned_nbuf)
			nbuf = buf_sz / BKVASIZE;
	}

	if (nswbuf == 0) {
		nswbuf = min(nbuf / 4, 256);
		if (nswbuf < NSWBUF_MIN)
			nswbuf = NSWBUF_MIN;
	}

	/*
	 * Reserve space for the buffer cache buffers
	 */
	buf = (void *)v;
	v = (caddr_t)(buf + nbuf);

	return(v);
}

/* Initialize the buffer subsystem.  Called before use of any buffers. */
void
bufinit(void)
{
	struct buf *bp;
	int i;

	KASSERT(maxbcachebuf >= MAXBSIZE,
	    ("maxbcachebuf (%d) must be >= MAXBSIZE (%d)\n", maxbcachebuf,
	    MAXBSIZE));
	bq_init(&bqempty, QUEUE_EMPTY, -1, "bufq empty lock");
	mtx_init(&rbreqlock, "runningbufspace lock", NULL, MTX_DEF);
	mtx_init(&bdlock, "buffer daemon lock", NULL, MTX_DEF);
	mtx_init(&bdirtylock, "dirty buf lock", NULL, MTX_DEF);

	unmapped_buf = (caddr_t)kva_alloc(MAXPHYS);

	/* finally, initialize each buffer header and stick on empty q */
	for (i = 0; i < nbuf; i++) {
		bp = &buf[i];
		bzero(bp, sizeof *bp);
		bp->b_flags = B_INVAL;
		bp->b_rcred = NOCRED;
		bp->b_wcred = NOCRED;
		bp->b_qindex = QUEUE_NONE;
		bp->b_domain = -1;
		bp->b_subqueue = mp_maxid + 1;
		bp->b_xflags = 0;
		bp->b_data = bp->b_kvabase = unmapped_buf;
		LIST_INIT(&bp->b_dep);
		BUF_LOCKINIT(bp);
		bq_insert(&bqempty, bp, false);
	}

	/*
	 * maxbufspace is the absolute maximum amount of buffer space we are 
	 * allowed to reserve in KVM and in real terms.  The absolute maximum
	 * is nominally used by metadata.  hibufspace is the nominal maximum
	 * used by most other requests.  The differential is required to 
	 * ensure that metadata deadlocks don't occur.
	 *
	 * maxbufspace is based on BKVASIZE.  Allocating buffers larger then
	 * this may result in KVM fragmentation which is not handled optimally
	 * by the system. XXX This is less true with vmem.  We could use
	 * PAGE_SIZE.
	 */
	maxbufspace = (long)nbuf * BKVASIZE;
	hibufspace = lmax(3 * maxbufspace / 4, maxbufspace - maxbcachebuf * 10);
	lobufspace = (hibufspace / 20) * 19; /* 95% */
	bufspacethresh = lobufspace + (hibufspace - lobufspace) / 2;

	/*
	 * Note: The 16 MiB upper limit for hirunningspace was chosen
	 * arbitrarily and may need further tuning. It corresponds to
	 * 128 outstanding write IO requests (if IO size is 128 KiB),
	 * which fits with many RAID controllers' tagged queuing limits.
	 * The lower 1 MiB limit is the historical upper limit for
	 * hirunningspace.
	 */
	hirunningspace = lmax(lmin(roundup(hibufspace / 64, maxbcachebuf),
	    16 * 1024 * 1024), 1024 * 1024);
	lorunningspace = roundup((hirunningspace * 2) / 3, maxbcachebuf);

	/*
	 * Limit the amount of malloc memory since it is wired permanently into
	 * the kernel space.  Even though this is accounted for in the buffer
	 * allocation, we don't want the malloced region to grow uncontrolled.
	 * The malloc scheme improves memory utilization significantly on
	 * average (small) directories.
	 */
	maxbufmallocspace = hibufspace / 20;

	/*
	 * Reduce the chance of a deadlock occurring by limiting the number
	 * of delayed-write dirty buffers we allow to stack up.
	 */
	hidirtybuffers = nbuf / 4 + 20;
	dirtybufthresh = hidirtybuffers * 9 / 10;
	/*
	 * To support extreme low-memory systems, make sure hidirtybuffers
	 * cannot eat up all available buffer space.  This occurs when our
	 * minimum cannot be met.  We try to size hidirtybuffers to 3/4 our
	 * buffer space assuming BKVASIZE'd buffers.
	 */
	while ((long)hidirtybuffers * BKVASIZE > 3 * hibufspace / 4) {
		hidirtybuffers >>= 1;
	}
	lodirtybuffers = hidirtybuffers / 2;

	/*
	 * lofreebuffers should be sufficient to avoid stalling waiting on
	 * buf headers under heavy utilization.  The bufs in per-cpu caches
	 * are counted as free but will be unavailable to threads executing
	 * on other cpus.
	 *
	 * hifreebuffers is the free target for the bufspace daemon.  This
	 * should be set appropriately to limit work per-iteration.
	 */
	lofreebuffers = MIN((nbuf / 25) + (20 * mp_ncpus), 128 * mp_ncpus);
	hifreebuffers = (3 * lofreebuffers) / 2;
	numfreebuffers = nbuf;

	/* Setup the kva and free list allocators. */
	vmem_set_reclaim(buffer_arena, bufkva_reclaim);
	buf_zone = uma_zcache_create("buf free cache", sizeof(struct buf),
	    NULL, NULL, NULL, NULL, buf_import, buf_release, NULL, 0);

	/*
	 * Size the clean queue according to the amount of buffer space.
	 * One queue per-256mb up to the max.  More queues gives better
	 * concurrency but less accurate LRU.
	 */
	buf_domains = MIN(howmany(maxbufspace, 256*1024*1024), BUF_DOMAINS);
	for (i = 0 ; i < buf_domains; i++) {
		struct bufdomain *bd;

		bd = &bdomain[i];
		bd_init(bd);
		bd->bd_freebuffers = nbuf / buf_domains;
		bd->bd_hifreebuffers = hifreebuffers / buf_domains;
		bd->bd_lofreebuffers = lofreebuffers / buf_domains;
		bd->bd_bufspace = 0;
		bd->bd_maxbufspace = maxbufspace / buf_domains;
		bd->bd_hibufspace = hibufspace / buf_domains;
		bd->bd_lobufspace = lobufspace / buf_domains;
		bd->bd_bufspacethresh = bufspacethresh / buf_domains;
		bd->bd_numdirtybuffers = 0;
		bd->bd_hidirtybuffers = hidirtybuffers / buf_domains;
		bd->bd_lodirtybuffers = lodirtybuffers / buf_domains;
		bd->bd_dirtybufthresh = dirtybufthresh / buf_domains;
		/* Don't allow more than 2% of bufs in the per-cpu caches. */
		bd->bd_lim = nbuf / buf_domains / 50 / mp_ncpus;
	}
	getnewbufcalls = counter_u64_alloc(M_WAITOK);
	getnewbufrestarts = counter_u64_alloc(M_WAITOK);
	mappingrestarts = counter_u64_alloc(M_WAITOK);
	numbufallocfails = counter_u64_alloc(M_WAITOK);
	notbufdflushes = counter_u64_alloc(M_WAITOK);
	buffreekvacnt = counter_u64_alloc(M_WAITOK);
	bufdefragcnt = counter_u64_alloc(M_WAITOK);
	bufkvaspace = counter_u64_alloc(M_WAITOK);
}

#ifdef INVARIANTS
static inline void
vfs_buf_check_mapped(struct buf *bp)
{

	KASSERT(bp->b_kvabase != unmapped_buf,
	    ("mapped buf: b_kvabase was not updated %p", bp));
	KASSERT(bp->b_data != unmapped_buf,
	    ("mapped buf: b_data was not updated %p", bp));
	KASSERT(bp->b_data < unmapped_buf || bp->b_data >= unmapped_buf +
	    MAXPHYS, ("b_data + b_offset unmapped %p", bp));
}

static inline void
vfs_buf_check_unmapped(struct buf *bp)
{

	KASSERT(bp->b_data == unmapped_buf,
	    ("unmapped buf: corrupted b_data %p", bp));
}

#define	BUF_CHECK_MAPPED(bp) vfs_buf_check_mapped(bp)
#define	BUF_CHECK_UNMAPPED(bp) vfs_buf_check_unmapped(bp)
#else
#define	BUF_CHECK_MAPPED(bp) do {} while (0)
#define	BUF_CHECK_UNMAPPED(bp) do {} while (0)
#endif

static int
isbufbusy(struct buf *bp)
{
	if (((bp->b_flags & B_INVAL) == 0 && BUF_ISLOCKED(bp)) ||
	    ((bp->b_flags & (B_DELWRI | B_INVAL)) == B_DELWRI))
		return (1);
	return (0);
}

/*
 * Shutdown the system cleanly to prepare for reboot, halt, or power off.
 */
void
bufshutdown(int show_busybufs)
{
	static int first_buf_printf = 1;
	struct buf *bp;
	int iter, nbusy, pbusy;
#ifndef PREEMPTION
	int subiter;
#endif

	/*
	 * Sync filesystems for shutdown
	 */
	wdog_kern_pat(WD_LASTVAL);
	kern_sync(curthread);

	/*
	 * With soft updates, some buffers that are
	 * written will be remarked as dirty until other
	 * buffers are written.
	 */
	for (iter = pbusy = 0; iter < 20; iter++) {
		nbusy = 0;
		for (bp = &buf[nbuf]; --bp >= buf; )
			if (isbufbusy(bp))
				nbusy++;
		if (nbusy == 0) {
			if (first_buf_printf)
				printf("All buffers synced.");
			break;
		}
		if (first_buf_printf) {
			printf("Syncing disks, buffers remaining... ");
			first_buf_printf = 0;
		}
		printf("%d ", nbusy);
		if (nbusy < pbusy)
			iter = 0;
		pbusy = nbusy;

		wdog_kern_pat(WD_LASTVAL);
		kern_sync(curthread);

#ifdef PREEMPTION
		/*
		 * Spin for a while to allow interrupt threads to run.
		 */
		DELAY(50000 * iter);
#else
		/*
		 * Context switch several times to allow interrupt
		 * threads to run.
		 */
		for (subiter = 0; subiter < 50 * iter; subiter++) {
			thread_lock(curthread);
			mi_switch(SW_VOL);
			DELAY(1000);
		}
#endif
	}
	printf("\n");
	/*
	 * Count only busy local buffers to prevent forcing 
	 * a fsck if we're just a client of a wedged NFS server
	 */
	nbusy = 0;
	for (bp = &buf[nbuf]; --bp >= buf; ) {
		if (isbufbusy(bp)) {
#if 0
/* XXX: This is bogus.  We should probably have a BO_REMOTE flag instead */
			if (bp->b_dev == NULL) {
				TAILQ_REMOVE(&mountlist,
				    bp->b_vp->v_mount, mnt_list);
				continue;
			}
#endif
			nbusy++;
			if (show_busybufs > 0) {
				printf(
	    "%d: buf:%p, vnode:%p, flags:%0x, blkno:%jd, lblkno:%jd, buflock:",
				    nbusy, bp, bp->b_vp, bp->b_flags,
				    (intmax_t)bp->b_blkno,
				    (intmax_t)bp->b_lblkno);
				BUF_LOCKPRINTINFO(bp);
				if (show_busybufs > 1)
					vn_printf(bp->b_vp,
					    "vnode content: ");
			}
		}
	}
	if (nbusy) {
		/*
		 * Failed to sync all blocks. Indicate this and don't
		 * unmount filesystems (thus forcing an fsck on reboot).
		 */
		printf("Giving up on %d buffers\n", nbusy);
		DELAY(5000000);	/* 5 seconds */
	} else {
		if (!first_buf_printf)
			printf("Final sync complete\n");
		/*
		 * Unmount filesystems
		 */
		if (!KERNEL_PANICKED())
			vfs_unmountall();
	}
	swapoff_all();
	DELAY(100000);		/* wait for console output to finish */
}

static void
bpmap_qenter(struct buf *bp)
{

	BUF_CHECK_MAPPED(bp);

	/*
	 * bp->b_data is relative to bp->b_offset, but
	 * bp->b_offset may be offset into the first page.
	 */
	bp->b_data = (caddr_t)trunc_page((vm_offset_t)bp->b_data);
	pmap_qenter((vm_offset_t)bp->b_data, bp->b_pages, bp->b_npages);
	bp->b_data = (caddr_t)((vm_offset_t)bp->b_data |
	    (vm_offset_t)(bp->b_offset & PAGE_MASK));
}

static inline struct bufdomain *
bufdomain(struct buf *bp)
{

	return (&bdomain[bp->b_domain]);
}

static struct bufqueue *
bufqueue(struct buf *bp)
{

	switch (bp->b_qindex) {
	case QUEUE_NONE:
		/* FALLTHROUGH */
	case QUEUE_SENTINEL:
		return (NULL);
	case QUEUE_EMPTY:
		return (&bqempty);
	case QUEUE_DIRTY:
		return (&bufdomain(bp)->bd_dirtyq);
	case QUEUE_CLEAN:
		return (&bufdomain(bp)->bd_subq[bp->b_subqueue]);
	default:
		break;
	}
	panic("bufqueue(%p): Unhandled type %d\n", bp, bp->b_qindex);
}

/*
 * Return the locked bufqueue that bp is a member of.
 */
static struct bufqueue *
bufqueue_acquire(struct buf *bp)
{
	struct bufqueue *bq, *nbq;

	/*
	 * bp can be pushed from a per-cpu queue to the
	 * cleanq while we're waiting on the lock.  Retry
	 * if the queues don't match.
	 */
	bq = bufqueue(bp);
	BQ_LOCK(bq);
	for (;;) {
		nbq = bufqueue(bp);
		if (bq == nbq)
			break;
		BQ_UNLOCK(bq);
		BQ_LOCK(nbq);
		bq = nbq;
	}
	return (bq);
}

/*
 *	binsfree:
 *
 *	Insert the buffer into the appropriate free list.  Requires a
 *	locked buffer on entry and buffer is unlocked before return.
 */
static void
binsfree(struct buf *bp, int qindex)
{
	struct bufdomain *bd;
	struct bufqueue *bq;

	KASSERT(qindex == QUEUE_CLEAN || qindex == QUEUE_DIRTY,
	    ("binsfree: Invalid qindex %d", qindex));
	BUF_ASSERT_XLOCKED(bp);

	/*
	 * Handle delayed bremfree() processing.
	 */
	if (bp->b_flags & B_REMFREE) {
		if (bp->b_qindex == qindex) {
			bp->b_flags |= B_REUSE;
			bp->b_flags &= ~B_REMFREE;
			BUF_UNLOCK(bp);
			return;
		}
		bq = bufqueue_acquire(bp);
		bq_remove(bq, bp);
		BQ_UNLOCK(bq);
	}
	bd = bufdomain(bp);
	if (qindex == QUEUE_CLEAN) {
		if (bd->bd_lim != 0)
			bq = &bd->bd_subq[PCPU_GET(cpuid)];
		else
			bq = bd->bd_cleanq;
	} else
		bq = &bd->bd_dirtyq;
	bq_insert(bq, bp, true);
}

/*
 * buf_free:
 *
 *	Free a buffer to the buf zone once it no longer has valid contents.
 */
static void
buf_free(struct buf *bp)
{

	if (bp->b_flags & B_REMFREE)
		bremfreef(bp);
	if (bp->b_vflags & BV_BKGRDINPROG)
		panic("losing buffer 1");
	if (bp->b_rcred != NOCRED) {
		crfree(bp->b_rcred);
		bp->b_rcred = NOCRED;
	}
	if (bp->b_wcred != NOCRED) {
		crfree(bp->b_wcred);
		bp->b_wcred = NOCRED;
	}
	if (!LIST_EMPTY(&bp->b_dep))
		buf_deallocate(bp);
	bufkva_free(bp);
	atomic_add_int(&bufdomain(bp)->bd_freebuffers, 1);
	BUF_UNLOCK(bp);
	uma_zfree(buf_zone, bp);
}

/*
 * buf_import:
 *
 *	Import bufs into the uma cache from the buf list.  The system still
 *	expects a static array of bufs and much of the synchronization
 *	around bufs assumes type stable storage.  As a result, UMA is used
 *	only as a per-cpu cache of bufs still maintained on a global list.
 */
static int
buf_import(void *arg, void **store, int cnt, int domain, int flags)
{
	struct buf *bp;
	int i;

	BQ_LOCK(&bqempty);
	for (i = 0; i < cnt; i++) {
		bp = TAILQ_FIRST(&bqempty.bq_queue);
		if (bp == NULL)
			break;
		bq_remove(&bqempty, bp);
		store[i] = bp;
	}
	BQ_UNLOCK(&bqempty);

	return (i);
}

/*
 * buf_release:
 *
 *	Release bufs from the uma cache back to the buffer queues.
 */
static void
buf_release(void *arg, void **store, int cnt)
{
	struct bufqueue *bq;
	struct buf *bp;
        int i;

	bq = &bqempty;
	BQ_LOCK(bq);
        for (i = 0; i < cnt; i++) {
		bp = store[i];
		/* Inline bq_insert() to batch locking. */
		TAILQ_INSERT_TAIL(&bq->bq_queue, bp, b_freelist);
		bp->b_flags &= ~(B_AGE | B_REUSE);
		bq->bq_len++;
		bp->b_qindex = bq->bq_index;
	}
	BQ_UNLOCK(bq);
}

/*
 * buf_alloc:
 *
 *	Allocate an empty buffer header.
 */
static struct buf *
buf_alloc(struct bufdomain *bd)
{
	struct buf *bp;
	int freebufs, error;

	/*
	 * We can only run out of bufs in the buf zone if the average buf
	 * is less than BKVASIZE.  In this case the actual wait/block will
	 * come from buf_reycle() failing to flush one of these small bufs.
	 */
	bp = NULL;
	freebufs = atomic_fetchadd_int(&bd->bd_freebuffers, -1);
	if (freebufs > 0)
		bp = uma_zalloc(buf_zone, M_NOWAIT);
	if (bp == NULL) {
		atomic_add_int(&bd->bd_freebuffers, 1);
		bufspace_daemon_wakeup(bd);
		counter_u64_add(numbufallocfails, 1);
		return (NULL);
	}
	/*
	 * Wake-up the bufspace daemon on transition below threshold.
	 */
	if (freebufs == bd->bd_lofreebuffers)
		bufspace_daemon_wakeup(bd);

	error = BUF_LOCK(bp, LK_EXCLUSIVE, NULL);
	KASSERT(error == 0, ("%s: BUF_LOCK on free buf %p: %d.", __func__, bp,
	    error));
	(void)error;

	KASSERT(bp->b_vp == NULL,
	    ("bp: %p still has vnode %p.", bp, bp->b_vp));
	KASSERT((bp->b_flags & (B_DELWRI | B_NOREUSE)) == 0,
	    ("invalid buffer %p flags %#x", bp, bp->b_flags));
	KASSERT((bp->b_xflags & (BX_VNCLEAN|BX_VNDIRTY)) == 0,
	    ("bp: %p still on a buffer list. xflags %X", bp, bp->b_xflags));
	KASSERT(bp->b_npages == 0,
	    ("bp: %p still has %d vm pages\n", bp, bp->b_npages));
	KASSERT(bp->b_kvasize == 0, ("bp: %p still has kva\n", bp));
	KASSERT(bp->b_bufsize == 0, ("bp: %p still has bufspace\n", bp));

	bp->b_domain = BD_DOMAIN(bd);
	bp->b_flags = 0;
	bp->b_ioflags = 0;
	bp->b_xflags = 0;
	bp->b_vflags = 0;
	bp->b_vp = NULL;
	bp->b_blkno = bp->b_lblkno = 0;
	bp->b_offset = NOOFFSET;
	bp->b_iodone = 0;
	bp->b_error = 0;
	bp->b_resid = 0;
	bp->b_bcount = 0;
	bp->b_npages = 0;
	bp->b_dirtyoff = bp->b_dirtyend = 0;
	bp->b_bufobj = NULL;
	bp->b_data = bp->b_kvabase = unmapped_buf;
	bp->b_fsprivate1 = NULL;
	bp->b_fsprivate2 = NULL;
	bp->b_fsprivate3 = NULL;
	LIST_INIT(&bp->b_dep);

	return (bp);
}

/*
 *	buf_recycle:
 *
 *	Free a buffer from the given bufqueue.  kva controls whether the
 *	freed buf must own some kva resources.  This is used for
 *	defragmenting.
 */
static int
buf_recycle(struct bufdomain *bd, bool kva)
{
	struct bufqueue *bq;
	struct buf *bp, *nbp;

	if (kva)
		counter_u64_add(bufdefragcnt, 1);
	nbp = NULL;
	bq = bd->bd_cleanq;
	BQ_LOCK(bq);
	KASSERT(BQ_LOCKPTR(bq) == BD_LOCKPTR(bd),
	    ("buf_recycle: Locks don't match"));
	nbp = TAILQ_FIRST(&bq->bq_queue);

	/*
	 * Run scan, possibly freeing data and/or kva mappings on the fly
	 * depending.
	 */
	while ((bp = nbp) != NULL) {
		/*
		 * Calculate next bp (we can only use it if we do not
		 * release the bqlock).
		 */
		nbp = TAILQ_NEXT(bp, b_freelist);

		/*
		 * If we are defragging then we need a buffer with 
		 * some kva to reclaim.
		 */
		if (kva && bp->b_kvasize == 0)
			continue;

		if (BUF_LOCK(bp, LK_EXCLUSIVE | LK_NOWAIT, NULL) != 0)
			continue;

		/*
		 * Implement a second chance algorithm for frequently
		 * accessed buffers.
		 */
		if ((bp->b_flags & B_REUSE) != 0) {
			TAILQ_REMOVE(&bq->bq_queue, bp, b_freelist);
			TAILQ_INSERT_TAIL(&bq->bq_queue, bp, b_freelist);
			bp->b_flags &= ~B_REUSE;
			BUF_UNLOCK(bp);
			continue;
		}

		/*
		 * Skip buffers with background writes in progress.
		 */
		if ((bp->b_vflags & BV_BKGRDINPROG) != 0) {
			BUF_UNLOCK(bp);
			continue;
		}

		KASSERT(bp->b_qindex == QUEUE_CLEAN,
		    ("buf_recycle: inconsistent queue %d bp %p",
		    bp->b_qindex, bp));
		KASSERT(bp->b_domain == BD_DOMAIN(bd),
		    ("getnewbuf: queue domain %d doesn't match request %d",
		    bp->b_domain, (int)BD_DOMAIN(bd)));
		/*
		 * NOTE:  nbp is now entirely invalid.  We can only restart
		 * the scan from this point on.
		 */
		bq_remove(bq, bp);
		BQ_UNLOCK(bq);

		/*
		 * Requeue the background write buffer with error and
		 * restart the scan.
		 */
		if ((bp->b_vflags & BV_BKGRDERR) != 0) {
			bqrelse(bp);
			BQ_LOCK(bq);
			nbp = TAILQ_FIRST(&bq->bq_queue);
			continue;
		}
		bp->b_flags |= B_INVAL;
		brelse(bp);
		return (0);
	}
	bd->bd_wanted = 1;
	BQ_UNLOCK(bq);

	return (ENOBUFS);
}

/*
 *	bremfree:
 *
 *	Mark the buffer for removal from the appropriate free list.
 *
 */
void
bremfree(struct buf *bp)
{

	CTR3(KTR_BUF, "bremfree(%p) vp %p flags %X", bp, bp->b_vp, bp->b_flags);
	KASSERT((bp->b_flags & B_REMFREE) == 0,
	    ("bremfree: buffer %p already marked for delayed removal.", bp));
	KASSERT(bp->b_qindex != QUEUE_NONE,
	    ("bremfree: buffer %p not on a queue.", bp));
	BUF_ASSERT_XLOCKED(bp);

	bp->b_flags |= B_REMFREE;
}

/*
 *	bremfreef:
 *
 *	Force an immediate removal from a free list.  Used only in nfs when
 *	it abuses the b_freelist pointer.
 */
void
bremfreef(struct buf *bp)
{
	struct bufqueue *bq;

	bq = bufqueue_acquire(bp);
	bq_remove(bq, bp);
	BQ_UNLOCK(bq);
}

static void
bq_init(struct bufqueue *bq, int qindex, int subqueue, const char *lockname)
{

	mtx_init(&bq->bq_lock, lockname, NULL, MTX_DEF);
	TAILQ_INIT(&bq->bq_queue);
	bq->bq_len = 0;
	bq->bq_index = qindex;
	bq->bq_subqueue = subqueue;
}

static void
bd_init(struct bufdomain *bd)
{
	int i;

	bd->bd_cleanq = &bd->bd_subq[mp_maxid + 1];
	bq_init(bd->bd_cleanq, QUEUE_CLEAN, mp_maxid + 1, "bufq clean lock");
	bq_init(&bd->bd_dirtyq, QUEUE_DIRTY, -1, "bufq dirty lock");
	for (i = 0; i <= mp_maxid; i++)
		bq_init(&bd->bd_subq[i], QUEUE_CLEAN, i,
		    "bufq clean subqueue lock");
	mtx_init(&bd->bd_run_lock, "bufspace daemon run lock", NULL, MTX_DEF);
}

/*
 *	bq_remove:
 *
 *	Removes a buffer from the free list, must be called with the
 *	correct qlock held.
 */
static void
bq_remove(struct bufqueue *bq, struct buf *bp)
{

	CTR3(KTR_BUF, "bq_remove(%p) vp %p flags %X",
	    bp, bp->b_vp, bp->b_flags);
	KASSERT(bp->b_qindex != QUEUE_NONE,
	    ("bq_remove: buffer %p not on a queue.", bp));
	KASSERT(bufqueue(bp) == bq,
	    ("bq_remove: Remove buffer %p from wrong queue.", bp));

	BQ_ASSERT_LOCKED(bq);
	if (bp->b_qindex != QUEUE_EMPTY) {
		BUF_ASSERT_XLOCKED(bp);
	}
	KASSERT(bq->bq_len >= 1,
	    ("queue %d underflow", bp->b_qindex));
	TAILQ_REMOVE(&bq->bq_queue, bp, b_freelist);
	bq->bq_len--;
	bp->b_qindex = QUEUE_NONE;
	bp->b_flags &= ~(B_REMFREE | B_REUSE);
}

static void
bd_flush(struct bufdomain *bd, struct bufqueue *bq)
{
	struct buf *bp;

	BQ_ASSERT_LOCKED(bq);
	if (bq != bd->bd_cleanq) {
		BD_LOCK(bd);
		while ((bp = TAILQ_FIRST(&bq->bq_queue)) != NULL) {
			TAILQ_REMOVE(&bq->bq_queue, bp, b_freelist);
			TAILQ_INSERT_TAIL(&bd->bd_cleanq->bq_queue, bp,
			    b_freelist);
			bp->b_subqueue = bd->bd_cleanq->bq_subqueue;
		}
		bd->bd_cleanq->bq_len += bq->bq_len;
		bq->bq_len = 0;
	}
	if (bd->bd_wanted) {
		bd->bd_wanted = 0;
		wakeup(&bd->bd_wanted);
	}
	if (bq != bd->bd_cleanq)
		BD_UNLOCK(bd);
}

static int
bd_flushall(struct bufdomain *bd)
{
	struct bufqueue *bq;
	int flushed;
	int i;

	if (bd->bd_lim == 0)
		return (0);
	flushed = 0;
	for (i = 0; i <= mp_maxid; i++) {
		bq = &bd->bd_subq[i];
		if (bq->bq_len == 0)
			continue;
		BQ_LOCK(bq);
		bd_flush(bd, bq);
		BQ_UNLOCK(bq);
		flushed++;
	}

	return (flushed);
}

static void
bq_insert(struct bufqueue *bq, struct buf *bp, bool unlock)
{
	struct bufdomain *bd;

	if (bp->b_qindex != QUEUE_NONE)
		panic("bq_insert: free buffer %p onto another queue?", bp);

	bd = bufdomain(bp);
	if (bp->b_flags & B_AGE) {
		/* Place this buf directly on the real queue. */
		if (bq->bq_index == QUEUE_CLEAN)
			bq = bd->bd_cleanq;
		BQ_LOCK(bq);
		TAILQ_INSERT_HEAD(&bq->bq_queue, bp, b_freelist);
	} else {
		BQ_LOCK(bq);
		TAILQ_INSERT_TAIL(&bq->bq_queue, bp, b_freelist);
	}
	bp->b_flags &= ~(B_AGE | B_REUSE);
	bq->bq_len++;
	bp->b_qindex = bq->bq_index;
	bp->b_subqueue = bq->bq_subqueue;

	/*
	 * Unlock before we notify so that we don't wakeup a waiter that
	 * fails a trylock on the buf and sleeps again.
	 */
	if (unlock)
		BUF_UNLOCK(bp);

	if (bp->b_qindex == QUEUE_CLEAN) {
		/*
		 * Flush the per-cpu queue and notify any waiters.
		 */
		if (bd->bd_wanted || (bq != bd->bd_cleanq &&
		    bq->bq_len >= bd->bd_lim))
			bd_flush(bd, bq);
	}
	BQ_UNLOCK(bq);
}

/*
 *	bufkva_free:
 *
 *	Free the kva allocation for a buffer.
 *
 */
static void
bufkva_free(struct buf *bp)
{

#ifdef INVARIANTS
	if (bp->b_kvasize == 0) {
		KASSERT(bp->b_kvabase == unmapped_buf &&
		    bp->b_data == unmapped_buf,
		    ("Leaked KVA space on %p", bp));
	} else if (buf_mapped(bp))
		BUF_CHECK_MAPPED(bp);
	else
		BUF_CHECK_UNMAPPED(bp);
#endif
	if (bp->b_kvasize == 0)
		return;

	vmem_free(buffer_arena, (vm_offset_t)bp->b_kvabase, bp->b_kvasize);
	counter_u64_add(bufkvaspace, -bp->b_kvasize);
	counter_u64_add(buffreekvacnt, 1);
	bp->b_data = bp->b_kvabase = unmapped_buf;
	bp->b_kvasize = 0;
}

/*
 *	bufkva_alloc:
 *
 *	Allocate the buffer KVA and set b_kvasize and b_kvabase.
 */
static int
bufkva_alloc(struct buf *bp, int maxsize, int gbflags)
{
	vm_offset_t addr;
	int error;

	KASSERT((gbflags & GB_UNMAPPED) == 0 || (gbflags & GB_KVAALLOC) != 0,
	    ("Invalid gbflags 0x%x in %s", gbflags, __func__));

	bufkva_free(bp);

	addr = 0;
	error = vmem_alloc(buffer_arena, maxsize, M_BESTFIT | M_NOWAIT, &addr);
	if (error != 0) {
		/*
		 * Buffer map is too fragmented.  Request the caller
		 * to defragment the map.
		 */
		return (error);
	}
	bp->b_kvabase = (caddr_t)addr;
	bp->b_kvasize = maxsize;
	counter_u64_add(bufkvaspace, bp->b_kvasize);
	if ((gbflags & GB_UNMAPPED) != 0) {
		bp->b_data = unmapped_buf;
		BUF_CHECK_UNMAPPED(bp);
	} else {
		bp->b_data = bp->b_kvabase;
		BUF_CHECK_MAPPED(bp);
	}
	return (0);
}

/*
 *	bufkva_reclaim:
 *
 *	Reclaim buffer kva by freeing buffers holding kva.  This is a vmem
 *	callback that fires to avoid returning failure.
 */
static void
bufkva_reclaim(vmem_t *vmem, int flags)
{
	bool done;
	int q;
	int i;

	done = false;
	for (i = 0; i < 5; i++) {
		for (q = 0; q < buf_domains; q++)
			if (buf_recycle(&bdomain[q], true) != 0)
				done = true;
		if (done)
			break;
	}
	return;
}

/*
 * Attempt to initiate asynchronous I/O on read-ahead blocks.  We must
 * clear BIO_ERROR and B_INVAL prior to initiating I/O . If B_CACHE is set,
 * the buffer is valid and we do not have to do anything.
 */
static void
breada(struct vnode * vp, daddr_t * rablkno, int * rabsize, int cnt,
    struct ucred * cred, int flags, void (*ckhashfunc)(struct buf *))
{
	struct buf *rabp;
	struct thread *td;
	int i;

	td = curthread;

	for (i = 0; i < cnt; i++, rablkno++, rabsize++) {
		if (inmem(vp, *rablkno))
			continue;
		rabp = getblk(vp, *rablkno, *rabsize, 0, 0, 0);
		if ((rabp->b_flags & B_CACHE) != 0) {
			brelse(rabp);
			continue;
		}
#ifdef RACCT
		if (racct_enable) {
			PROC_LOCK(curproc);
			racct_add_buf(curproc, rabp, 0);
			PROC_UNLOCK(curproc);
		}
#endif /* RACCT */
		td->td_ru.ru_inblock++;
		rabp->b_flags |= B_ASYNC;
		rabp->b_flags &= ~B_INVAL;
		if ((flags & GB_CKHASH) != 0) {
			rabp->b_flags |= B_CKHASH;
			rabp->b_ckhashcalc = ckhashfunc;
		}
		rabp->b_ioflags &= ~BIO_ERROR;
		rabp->b_iocmd = BIO_READ;
		if (rabp->b_rcred == NOCRED && cred != NOCRED)
			rabp->b_rcred = crhold(cred);
		vfs_busy_pages(rabp, 0);
		BUF_KERNPROC(rabp);
		rabp->b_iooffset = dbtob(rabp->b_blkno);
		bstrategy(rabp);
	}
}

/*
 * Entry point for bread() and breadn() via #defines in sys/buf.h.
 *
 * Get a buffer with the specified data.  Look in the cache first.  We
 * must clear BIO_ERROR and B_INVAL prior to initiating I/O.  If B_CACHE
 * is set, the buffer is valid and we do not have to do anything, see
 * getblk(). Also starts asynchronous I/O on read-ahead blocks.
 *
 * Always return a NULL buffer pointer (in bpp) when returning an error.
 *
 * The blkno parameter is the logical block being requested. Normally
 * the mapping of logical block number to disk block address is done
 * by calling VOP_BMAP(). However, if the mapping is already known, the
 * disk block address can be passed using the dblkno parameter. If the
 * disk block address is not known, then the same value should be passed
 * for blkno and dblkno.
 */
int
breadn_flags(struct vnode *vp, daddr_t blkno, daddr_t dblkno, int size,
    daddr_t *rablkno, int *rabsize, int cnt, struct ucred *cred, int flags,
    void (*ckhashfunc)(struct buf *), struct buf **bpp)
{
	struct buf *bp;
	struct thread *td;
	int error, readwait, rv;

	CTR3(KTR_BUF, "breadn(%p, %jd, %d)", vp, blkno, size);
	td = curthread;
	/*
	 * Can only return NULL if GB_LOCK_NOWAIT or GB_SPARSE flags
	 * are specified.
	 */
	error = getblkx(vp, blkno, dblkno, size, 0, 0, flags, &bp);
	if (error != 0) {
		*bpp = NULL;
		return (error);
	}
	KASSERT(blkno == bp->b_lblkno,
	    ("getblkx returned buffer for blkno %jd instead of blkno %jd",
	    (intmax_t)bp->b_lblkno, (intmax_t)blkno));
	flags &= ~GB_NOSPARSE;
	*bpp = bp;

	/*
	 * If not found in cache, do some I/O
	 */
	readwait = 0;
	if ((bp->b_flags & B_CACHE) == 0) {
#ifdef RACCT
		if (racct_enable) {
			PROC_LOCK(td->td_proc);
			racct_add_buf(td->td_proc, bp, 0);
			PROC_UNLOCK(td->td_proc);
		}
#endif /* RACCT */
		td->td_ru.ru_inblock++;
		bp->b_iocmd = BIO_READ;
		bp->b_flags &= ~B_INVAL;
		if ((flags & GB_CKHASH) != 0) {
			bp->b_flags |= B_CKHASH;
			bp->b_ckhashcalc = ckhashfunc;
		}
		if ((flags & GB_CVTENXIO) != 0)
			bp->b_xflags |= BX_CVTENXIO;
		bp->b_ioflags &= ~BIO_ERROR;
		if (bp->b_rcred == NOCRED && cred != NOCRED)
			bp->b_rcred = crhold(cred);
		vfs_busy_pages(bp, 0);
		bp->b_iooffset = dbtob(bp->b_blkno);
		bstrategy(bp);
		++readwait;
	}

	/*
	 * Attempt to initiate asynchronous I/O on read-ahead blocks.
	 */
	breada(vp, rablkno, rabsize, cnt, cred, flags, ckhashfunc);

	rv = 0;
	if (readwait) {
		rv = bufwait(bp);
		if (rv != 0) {
			brelse(bp);
			*bpp = NULL;
		}
	}
	return (rv);
}

/*
 * Write, release buffer on completion.  (Done by iodone
 * if async).  Do not bother writing anything if the buffer
 * is invalid.
 *
 * Note that we set B_CACHE here, indicating that buffer is
 * fully valid and thus cacheable.  This is true even of NFS
 * now so we set it generally.  This could be set either here 
 * or in biodone() since the I/O is synchronous.  We put it
 * here.
 */
int
bufwrite(struct buf *bp)
{
	int oldflags;
	struct vnode *vp;
	long space;
	int vp_md;

	CTR3(KTR_BUF, "bufwrite(%p) vp %p flags %X", bp, bp->b_vp, bp->b_flags);
	if ((bp->b_bufobj->bo_flag & BO_DEAD) != 0) {
		bp->b_flags |= B_INVAL | B_RELBUF;
		bp->b_flags &= ~B_CACHE;
		brelse(bp);
		return (ENXIO);
	}
	if (bp->b_flags & B_INVAL) {
		brelse(bp);
		return (0);
	}

	if (bp->b_flags & B_BARRIER)
		atomic_add_long(&barrierwrites, 1);

	oldflags = bp->b_flags;

	KASSERT(!(bp->b_vflags & BV_BKGRDINPROG),
	    ("FFS background buffer should not get here %p", bp));

	vp = bp->b_vp;
	if (vp)
		vp_md = vp->v_vflag & VV_MD;
	else
		vp_md = 0;

	/*
	 * Mark the buffer clean.  Increment the bufobj write count
	 * before bundirty() call, to prevent other thread from seeing
	 * empty dirty list and zero counter for writes in progress,
	 * falsely indicating that the bufobj is clean.
	 */
	bufobj_wref(bp->b_bufobj);
	bundirty(bp);

	bp->b_flags &= ~B_DONE;
	bp->b_ioflags &= ~BIO_ERROR;
	bp->b_flags |= B_CACHE;
	bp->b_iocmd = BIO_WRITE;

	vfs_busy_pages(bp, 1);

	/*
	 * Normal bwrites pipeline writes
	 */
	bp->b_runningbufspace = bp->b_bufsize;
	space = atomic_fetchadd_long(&runningbufspace, bp->b_runningbufspace);

#ifdef RACCT
	if (racct_enable) {
		PROC_LOCK(curproc);
		racct_add_buf(curproc, bp, 1);
		PROC_UNLOCK(curproc);
	}
#endif /* RACCT */
	curthread->td_ru.ru_oublock++;
	if (oldflags & B_ASYNC)
		BUF_KERNPROC(bp);
	bp->b_iooffset = dbtob(bp->b_blkno);
	buf_track(bp, __func__);
	bstrategy(bp);

	if ((oldflags & B_ASYNC) == 0) {
		int rtval = bufwait(bp);
		brelse(bp);
		return (rtval);
	} else if (space > hirunningspace) {
		/*
		 * don't allow the async write to saturate the I/O
		 * system.  We will not deadlock here because
		 * we are blocking waiting for I/O that is already in-progress
		 * to complete. We do not block here if it is the update
		 * or syncer daemon trying to clean up as that can lead
		 * to deadlock.
		 */
		if ((curthread->td_pflags & TDP_NORUNNINGBUF) == 0 && !vp_md)
			waitrunningbufspace();
	}

	return (0);
}

void
bufbdflush(struct bufobj *bo, struct buf *bp)
{
	struct buf *nbp;

	if (bo->bo_dirty.bv_cnt > dirtybufthresh + 10) {
		(void) VOP_FSYNC(bp->b_vp, MNT_NOWAIT, curthread);
		altbufferflushes++;
	} else if (bo->bo_dirty.bv_cnt > dirtybufthresh) {
		BO_LOCK(bo);
		/*
		 * Try to find a buffer to flush.
		 */
		TAILQ_FOREACH(nbp, &bo->bo_dirty.bv_hd, b_bobufs) {
			if ((nbp->b_vflags & BV_BKGRDINPROG) ||
			    BUF_LOCK(nbp,
				     LK_EXCLUSIVE | LK_NOWAIT, NULL))
				continue;
			if (bp == nbp)
				panic("bdwrite: found ourselves");
			BO_UNLOCK(bo);
			/* Don't countdeps with the bo lock held. */
			if (buf_countdeps(nbp, 0)) {
				BO_LOCK(bo);
				BUF_UNLOCK(nbp);
				continue;
			}
			if (nbp->b_flags & B_CLUSTEROK) {
				vfs_bio_awrite(nbp);
			} else {
				bremfree(nbp);
				bawrite(nbp);
			}
			dirtybufferflushes++;
			break;
		}
		if (nbp == NULL)
			BO_UNLOCK(bo);
	}
}

/*
 * Delayed write. (Buffer is marked dirty).  Do not bother writing
 * anything if the buffer is marked invalid.
 *
 * Note that since the buffer must be completely valid, we can safely
 * set B_CACHE.  In fact, we have to set B_CACHE here rather then in
 * biodone() in order to prevent getblk from writing the buffer
 * out synchronously.
 */
void
bdwrite(struct buf *bp)
{
	struct thread *td = curthread;
	struct vnode *vp;
	struct bufobj *bo;

	CTR3(KTR_BUF, "bdwrite(%p) vp %p flags %X", bp, bp->b_vp, bp->b_flags);
	KASSERT(bp->b_bufobj != NULL, ("No b_bufobj %p", bp));
	KASSERT((bp->b_flags & B_BARRIER) == 0,
	    ("Barrier request in delayed write %p", bp));

	if (bp->b_flags & B_INVAL) {
		brelse(bp);
		return;
	}

	/*
	 * If we have too many dirty buffers, don't create any more.
	 * If we are wildly over our limit, then force a complete
	 * cleanup. Otherwise, just keep the situation from getting
	 * out of control. Note that we have to avoid a recursive
	 * disaster and not try to clean up after our own cleanup!
	 */
	vp = bp->b_vp;
	bo = bp->b_bufobj;
	if ((td->td_pflags & (TDP_COWINPROGRESS|TDP_INBDFLUSH)) == 0) {
		td->td_pflags |= TDP_INBDFLUSH;
		BO_BDFLUSH(bo, bp);
		td->td_pflags &= ~TDP_INBDFLUSH;
	} else
		recursiveflushes++;

	bdirty(bp);
	/*
	 * Set B_CACHE, indicating that the buffer is fully valid.  This is
	 * true even of NFS now.
	 */
	bp->b_flags |= B_CACHE;

	/*
	 * This bmap keeps the system from needing to do the bmap later,
	 * perhaps when the system is attempting to do a sync.  Since it
	 * is likely that the indirect block -- or whatever other datastructure
	 * that the filesystem needs is still in memory now, it is a good
	 * thing to do this.  Note also, that if the pageout daemon is
	 * requesting a sync -- there might not be enough memory to do
	 * the bmap then...  So, this is important to do.
	 */
	if (vp->v_type != VCHR && bp->b_lblkno == bp->b_blkno) {
		VOP_BMAP(vp, bp->b_lblkno, NULL, &bp->b_blkno, NULL, NULL);
	}

	buf_track(bp, __func__);

	/*
	 * Set the *dirty* buffer range based upon the VM system dirty
	 * pages.
	 *
	 * Mark the buffer pages as clean.  We need to do this here to
	 * satisfy the vnode_pager and the pageout daemon, so that it
	 * thinks that the pages have been "cleaned".  Note that since
	 * the pages are in a delayed write buffer -- the VFS layer
	 * "will" see that the pages get written out on the next sync,
	 * or perhaps the cluster will be completed.
	 */
	vfs_clean_pages_dirty_buf(bp);
	bqrelse(bp);

	/*
	 * note: we cannot initiate I/O from a bdwrite even if we wanted to,
	 * due to the softdep code.
	 */
}

/*
 *	bdirty:
 *
 *	Turn buffer into delayed write request.  We must clear BIO_READ and
 *	B_RELBUF, and we must set B_DELWRI.  We reassign the buffer to 
 *	itself to properly update it in the dirty/clean lists.  We mark it
 *	B_DONE to ensure that any asynchronization of the buffer properly
 *	clears B_DONE ( else a panic will occur later ).  
 *
 *	bdirty() is kinda like bdwrite() - we have to clear B_INVAL which
 *	might have been set pre-getblk().  Unlike bwrite/bdwrite, bdirty()
 *	should only be called if the buffer is known-good.
 *
 *	Since the buffer is not on a queue, we do not update the numfreebuffers
 *	count.
 *
 *	The buffer must be on QUEUE_NONE.
 */
void
bdirty(struct buf *bp)
{

	CTR3(KTR_BUF, "bdirty(%p) vp %p flags %X",
	    bp, bp->b_vp, bp->b_flags);
	KASSERT(bp->b_bufobj != NULL, ("No b_bufobj %p", bp));
	KASSERT(bp->b_flags & B_REMFREE || bp->b_qindex == QUEUE_NONE,
	    ("bdirty: buffer %p still on queue %d", bp, bp->b_qindex));
	bp->b_flags &= ~(B_RELBUF);
	bp->b_iocmd = BIO_WRITE;

	if ((bp->b_flags & B_DELWRI) == 0) {
		bp->b_flags |= /* XXX B_DONE | */ B_DELWRI;
		reassignbuf(bp);
		bdirtyadd(bp);
	}
}

/*
 *	bundirty:
 *
 *	Clear B_DELWRI for buffer.
 *
 *	Since the buffer is not on a queue, we do not update the numfreebuffers
 *	count.
 *
 *	The buffer must be on QUEUE_NONE.
 */

void
bundirty(struct buf *bp)
{

	CTR3(KTR_BUF, "bundirty(%p) vp %p flags %X", bp, bp->b_vp, bp->b_flags);
	KASSERT(bp->b_bufobj != NULL, ("No b_bufobj %p", bp));
	KASSERT(bp->b_flags & B_REMFREE || bp->b_qindex == QUEUE_NONE,
	    ("bundirty: buffer %p still on queue %d", bp, bp->b_qindex));

	if (bp->b_flags & B_DELWRI) {
		bp->b_flags &= ~B_DELWRI;
		reassignbuf(bp);
		bdirtysub(bp);
	}
	/*
	 * Since it is now being written, we can clear its deferred write flag.
	 */
	bp->b_flags &= ~B_DEFERRED;
}

/*
 *	bawrite:
 *
 *	Asynchronous write.  Start output on a buffer, but do not wait for
 *	it to complete.  The buffer is released when the output completes.
 *
 *	bwrite() ( or the VOP routine anyway ) is responsible for handling 
 *	B_INVAL buffers.  Not us.
 */
void
bawrite(struct buf *bp)
{

	bp->b_flags |= B_ASYNC;
	(void) bwrite(bp);
}

/*
 *	babarrierwrite:
 *
 *	Asynchronous barrier write.  Start output on a buffer, but do not
 *	wait for it to complete.  Place a write barrier after this write so
 *	that this buffer and all buffers written before it are committed to
 *	the disk before any buffers written after this write are committed
 *	to the disk.  The buffer is released when the output completes.
 */
void
babarrierwrite(struct buf *bp)
{

	bp->b_flags |= B_ASYNC | B_BARRIER;
	(void) bwrite(bp);
}

/*
 *	bbarrierwrite:
 *
 *	Synchronous barrier write.  Start output on a buffer and wait for
 *	it to complete.  Place a write barrier after this write so that
 *	this buffer and all buffers written before it are committed to 
 *	the disk before any buffers written after this write are committed
 *	to the disk.  The buffer is released when the output completes.
 */
int
bbarrierwrite(struct buf *bp)
{

	bp->b_flags |= B_BARRIER;
	return (bwrite(bp));
}

/*
 *	bwillwrite:
 *
 *	Called prior to the locking of any vnodes when we are expecting to
 *	write.  We do not want to starve the buffer cache with too many
 *	dirty buffers so we block here.  By blocking prior to the locking
 *	of any vnodes we attempt to avoid the situation where a locked vnode
 *	prevents the various system daemons from flushing related buffers.
 */
void
bwillwrite(void)
{

	if (buf_dirty_count_severe()) {
		mtx_lock(&bdirtylock);
		while (buf_dirty_count_severe()) {
			bdirtywait = 1;
			msleep(&bdirtywait, &bdirtylock, (PRIBIO + 4),
			    "flswai", 0);
		}
		mtx_unlock(&bdirtylock);
	}
}

/*
 * Return true if we have too many dirty buffers.
 */
int
buf_dirty_count_severe(void)
{

	return (!BIT_EMPTY(BUF_DOMAINS, &bdhidirty));
}

/*
 *	brelse:
 *
 *	Release a busy buffer and, if requested, free its resources.  The
 *	buffer will be stashed in the appropriate bufqueue[] allowing it
 *	to be accessed later as a cache entity or reused for other purposes.
 */
void
brelse(struct buf *bp)
{
	struct mount *v_mnt;
	int qindex;

	/*
	 * Many functions erroneously call brelse with a NULL bp under rare
	 * error conditions. Simply return when called with a NULL bp.
	 */
	if (bp == NULL)
		return;
	CTR3(KTR_BUF, "brelse(%p) vp %p flags %X",
	    bp, bp->b_vp, bp->b_flags);
	KASSERT(!(bp->b_flags & (B_CLUSTER|B_PAGING)),
	    ("brelse: inappropriate B_PAGING or B_CLUSTER bp %p", bp));
	KASSERT((bp->b_flags & B_VMIO) != 0 || (bp->b_flags & B_NOREUSE) == 0,
	    ("brelse: non-VMIO buffer marked NOREUSE"));

	if (BUF_LOCKRECURSED(bp)) {
		/*
		 * Do not process, in particular, do not handle the
		 * B_INVAL/B_RELBUF and do not release to free list.
		 */
		BUF_UNLOCK(bp);
		return;
	}

	if (bp->b_flags & B_MANAGED) {
		bqrelse(bp);
		return;
	}

	if ((bp->b_vflags & (BV_BKGRDINPROG | BV_BKGRDERR)) == BV_BKGRDERR) {
		BO_LOCK(bp->b_bufobj);
		bp->b_vflags &= ~BV_BKGRDERR;
		BO_UNLOCK(bp->b_bufobj);
		bdirty(bp);
	}

	if (bp->b_iocmd == BIO_WRITE && (bp->b_ioflags & BIO_ERROR) &&
	    (bp->b_flags & B_INVALONERR)) {
		/*
		 * Forced invalidation of dirty buffer contents, to be used
		 * after a failed write in the rare case that the loss of the
		 * contents is acceptable.  The buffer is invalidated and
		 * freed.
		 */
		bp->b_flags |= B_INVAL | B_RELBUF | B_NOCACHE;
		bp->b_flags &= ~(B_ASYNC | B_CACHE);
	}

	if (bp->b_iocmd == BIO_WRITE && (bp->b_ioflags & BIO_ERROR) &&
	    (bp->b_error != ENXIO || !LIST_EMPTY(&bp->b_dep)) &&
	    !(bp->b_flags & B_INVAL)) {
		/*
		 * Failed write, redirty.  All errors except ENXIO (which
		 * means the device is gone) are treated as being
		 * transient.
		 *
		 * XXX Treating EIO as transient is not correct; the
		 * contract with the local storage device drivers is that
		 * they will only return EIO once the I/O is no longer
		 * retriable.  Network I/O also respects this through the
		 * guarantees of TCP and/or the internal retries of NFS.
		 * ENOMEM might be transient, but we also have no way of
		 * knowing when its ok to retry/reschedule.  In general,
		 * this entire case should be made obsolete through better
		 * error handling/recovery and resource scheduling.
		 *
		 * Do this also for buffers that failed with ENXIO, but have
		 * non-empty dependencies - the soft updates code might need
		 * to access the buffer to untangle them.
		 *
		 * Must clear BIO_ERROR to prevent pages from being scrapped.
		 */
		bp->b_ioflags &= ~BIO_ERROR;
		bdirty(bp);
	} else if ((bp->b_flags & (B_NOCACHE | B_INVAL)) ||
	    (bp->b_ioflags & BIO_ERROR) || (bp->b_bufsize <= 0)) {
		/*
		 * Either a failed read I/O, or we were asked to free or not
		 * cache the buffer, or we failed to write to a device that's
		 * no longer present.
		 */
		bp->b_flags |= B_INVAL;
		if (!LIST_EMPTY(&bp->b_dep))
			buf_deallocate(bp);
		if (bp->b_flags & B_DELWRI)
			bdirtysub(bp);
		bp->b_flags &= ~(B_DELWRI | B_CACHE);
		if ((bp->b_flags & B_VMIO) == 0) {
			allocbuf(bp, 0);
			if (bp->b_vp)
				brelvp(bp);
		}
	}

	/*
	 * We must clear B_RELBUF if B_DELWRI is set.  If vfs_vmio_truncate() 
	 * is called with B_DELWRI set, the underlying pages may wind up
	 * getting freed causing a previous write (bdwrite()) to get 'lost'
	 * because pages associated with a B_DELWRI bp are marked clean.
	 * 
	 * We still allow the B_INVAL case to call vfs_vmio_truncate(), even
	 * if B_DELWRI is set.
	 */
	if (bp->b_flags & B_DELWRI)
		bp->b_flags &= ~B_RELBUF;

	/*
	 * VMIO buffer rundown.  It is not very necessary to keep a VMIO buffer
	 * constituted, not even NFS buffers now.  Two flags effect this.  If
	 * B_INVAL, the struct buf is invalidated but the VM object is kept
	 * around ( i.e. so it is trivial to reconstitute the buffer later ).
	 *
	 * If BIO_ERROR or B_NOCACHE is set, pages in the VM object will be
	 * invalidated.  BIO_ERROR cannot be set for a failed write unless the
	 * buffer is also B_INVAL because it hits the re-dirtying code above.
	 *
	 * Normally we can do this whether a buffer is B_DELWRI or not.  If
	 * the buffer is an NFS buffer, it is tracking piecemeal writes or
	 * the commit state and we cannot afford to lose the buffer. If the
	 * buffer has a background write in progress, we need to keep it
	 * around to prevent it from being reconstituted and starting a second
	 * background write.
	 */

	v_mnt = bp->b_vp != NULL ? bp->b_vp->v_mount : NULL;

	if ((bp->b_flags & B_VMIO) && (bp->b_flags & B_NOCACHE ||
	    (bp->b_ioflags & BIO_ERROR && bp->b_iocmd == BIO_READ)) &&
	    (v_mnt == NULL || (v_mnt->mnt_vfc->vfc_flags & VFCF_NETWORK) == 0 ||
	    vn_isdisk(bp->b_vp) || (bp->b_flags & B_DELWRI) == 0)) {
		vfs_vmio_invalidate(bp);
		allocbuf(bp, 0);
	}

	if ((bp->b_flags & (B_INVAL | B_RELBUF)) != 0 ||
	    (bp->b_flags & (B_DELWRI | B_NOREUSE)) == B_NOREUSE) {
		allocbuf(bp, 0);
		bp->b_flags &= ~B_NOREUSE;
		if (bp->b_vp != NULL)
			brelvp(bp);
	}

	/*
	 * If the buffer has junk contents signal it and eventually
	 * clean up B_DELWRI and diassociate the vnode so that gbincore()
	 * doesn't find it.
	 */
	if (bp->b_bufsize == 0 || (bp->b_ioflags & BIO_ERROR) != 0 ||
	    (bp->b_flags & (B_INVAL | B_NOCACHE | B_RELBUF)) != 0)
		bp->b_flags |= B_INVAL;
	if (bp->b_flags & B_INVAL) {
		if (bp->b_flags & B_DELWRI)
			bundirty(bp);
		if (bp->b_vp)
			brelvp(bp);
	}

	buf_track(bp, __func__);

	/* buffers with no memory */
	if (bp->b_bufsize == 0) {
		buf_free(bp);
		return;
	}
	/* buffers with junk contents */
	if (bp->b_flags & (B_INVAL | B_NOCACHE | B_RELBUF) ||
	    (bp->b_ioflags & BIO_ERROR)) {
		bp->b_xflags &= ~(BX_BKGRDWRITE | BX_ALTDATA);
		if (bp->b_vflags & BV_BKGRDINPROG)
			panic("losing buffer 2");
		qindex = QUEUE_CLEAN;
		bp->b_flags |= B_AGE;
	/* remaining buffers */
	} else if (bp->b_flags & B_DELWRI)
		qindex = QUEUE_DIRTY;
	else
		qindex = QUEUE_CLEAN;

	if ((bp->b_flags & B_DELWRI) == 0 && (bp->b_xflags & BX_VNDIRTY))
		panic("brelse: not dirty");

	bp->b_flags &= ~(B_ASYNC | B_NOCACHE | B_RELBUF | B_DIRECT);
	bp->b_xflags &= ~(BX_CVTENXIO);
	/* binsfree unlocks bp. */
	binsfree(bp, qindex);
}

/*
 * Release a buffer back to the appropriate queue but do not try to free
 * it.  The buffer is expected to be used again soon.
 *
 * bqrelse() is used by bdwrite() to requeue a delayed write, and used by
 * biodone() to requeue an async I/O on completion.  It is also used when
 * known good buffers need to be requeued but we think we may need the data
 * again soon.
 *
 * XXX we should be able to leave the B_RELBUF hint set on completion.
 */
void
bqrelse(struct buf *bp)
{
	int qindex;

	CTR3(KTR_BUF, "bqrelse(%p) vp %p flags %X", bp, bp->b_vp, bp->b_flags);
	KASSERT(!(bp->b_flags & (B_CLUSTER|B_PAGING)),
	    ("bqrelse: inappropriate B_PAGING or B_CLUSTER bp %p", bp));

	qindex = QUEUE_NONE;
	if (BUF_LOCKRECURSED(bp)) {
		/* do not release to free list */
		BUF_UNLOCK(bp);
		return;
	}
	bp->b_flags &= ~(B_ASYNC | B_NOCACHE | B_AGE | B_RELBUF);
	bp->b_xflags &= ~(BX_CVTENXIO);

	if (bp->b_flags & B_MANAGED) {
		if (bp->b_flags & B_REMFREE)
			bremfreef(bp);
		goto out;
	}

	/* buffers with stale but valid contents */
	if ((bp->b_flags & B_DELWRI) != 0 || (bp->b_vflags & (BV_BKGRDINPROG |
	    BV_BKGRDERR)) == BV_BKGRDERR) {
		BO_LOCK(bp->b_bufobj);
		bp->b_vflags &= ~BV_BKGRDERR;
		BO_UNLOCK(bp->b_bufobj);
		qindex = QUEUE_DIRTY;
	} else {
		if ((bp->b_flags & B_DELWRI) == 0 &&
		    (bp->b_xflags & BX_VNDIRTY))
			panic("bqrelse: not dirty");
		if ((bp->b_flags & B_NOREUSE) != 0) {
			brelse(bp);
			return;
		}
		qindex = QUEUE_CLEAN;
	}
	buf_track(bp, __func__);
	/* binsfree unlocks bp. */
	binsfree(bp, qindex);
	return;

out:
	buf_track(bp, __func__);
	/* unlock */
	BUF_UNLOCK(bp);
}

/*
 * Complete I/O to a VMIO backed page.  Validate the pages as appropriate,
 * restore bogus pages.
 */
static void
vfs_vmio_iodone(struct buf *bp)
{
	vm_ooffset_t foff;
	vm_page_t m;
	vm_object_t obj;
	struct vnode *vp __unused;
	int i, iosize, resid;
	bool bogus;

	obj = bp->b_bufobj->bo_object;
	KASSERT(blockcount_read(&obj->paging_in_progress) >= bp->b_npages,
	    ("vfs_vmio_iodone: paging in progress(%d) < b_npages(%d)",
	    blockcount_read(&obj->paging_in_progress), bp->b_npages));

	vp = bp->b_vp;
	VNPASS(vp->v_holdcnt > 0, vp);
	VNPASS(vp->v_object != NULL, vp);

	foff = bp->b_offset;
	KASSERT(bp->b_offset != NOOFFSET,
	    ("vfs_vmio_iodone: bp %p has no buffer offset", bp));

	bogus = false;
	iosize = bp->b_bcount - bp->b_resid;
	for (i = 0; i < bp->b_npages; i++) {
		resid = ((foff + PAGE_SIZE) & ~(off_t)PAGE_MASK) - foff;
		if (resid > iosize)
			resid = iosize;

		/*
		 * cleanup bogus pages, restoring the originals
		 */
		m = bp->b_pages[i];
		if (m == bogus_page) {
			bogus = true;
			m = vm_page_relookup(obj, OFF_TO_IDX(foff));
			if (m == NULL)
				panic("biodone: page disappeared!");
			bp->b_pages[i] = m;
		} else if ((bp->b_iocmd == BIO_READ) && resid > 0) {
			/*
			 * In the write case, the valid and clean bits are
			 * already changed correctly ( see bdwrite() ), so we 
			 * only need to do this here in the read case.
			 */
			KASSERT((m->dirty & vm_page_bits(foff & PAGE_MASK,
			    resid)) == 0, ("vfs_vmio_iodone: page %p "
			    "has unexpected dirty bits", m));
			vfs_page_set_valid(bp, foff, m);
		}
		KASSERT(OFF_TO_IDX(foff) == m->pindex,
		    ("vfs_vmio_iodone: foff(%jd)/pindex(%ju) mismatch",
		    (intmax_t)foff, (uintmax_t)m->pindex));

		vm_page_sunbusy(m);
		foff = (foff + PAGE_SIZE) & ~(off_t)PAGE_MASK;
		iosize -= resid;
	}
	vm_object_pip_wakeupn(obj, bp->b_npages);
	if (bogus && buf_mapped(bp)) {
		BUF_CHECK_MAPPED(bp);
		pmap_qenter(trunc_page((vm_offset_t)bp->b_data),
		    bp->b_pages, bp->b_npages);
	}
}

/*
 * Perform page invalidation when a buffer is released.  The fully invalid
 * pages will be reclaimed later in vfs_vmio_truncate().
 */
static void
vfs_vmio_invalidate(struct buf *bp)
{
	vm_object_t obj;
	vm_page_t m;
	int flags, i, resid, poffset, presid;

	if (buf_mapped(bp)) {
		BUF_CHECK_MAPPED(bp);
		pmap_qremove(trunc_page((vm_offset_t)bp->b_data), bp->b_npages);
	} else
		BUF_CHECK_UNMAPPED(bp);
	/*
	 * Get the base offset and length of the buffer.  Note that 
	 * in the VMIO case if the buffer block size is not
	 * page-aligned then b_data pointer may not be page-aligned.
	 * But our b_pages[] array *IS* page aligned.
	 *
	 * block sizes less then DEV_BSIZE (usually 512) are not 
	 * supported due to the page granularity bits (m->valid,
	 * m->dirty, etc...). 
	 *
	 * See man buf(9) for more information
	 */
	flags = (bp->b_flags & B_NOREUSE) != 0 ? VPR_NOREUSE : 0;
	obj = bp->b_bufobj->bo_object;
	resid = bp->b_bufsize;
	poffset = bp->b_offset & PAGE_MASK;
	VM_OBJECT_WLOCK(obj);
	for (i = 0; i < bp->b_npages; i++) {
		m = bp->b_pages[i];
		if (m == bogus_page)
			panic("vfs_vmio_invalidate: Unexpected bogus page.");
		bp->b_pages[i] = NULL;

		presid = resid > (PAGE_SIZE - poffset) ?
		    (PAGE_SIZE - poffset) : resid;
		KASSERT(presid >= 0, ("brelse: extra page"));
		vm_page_busy_acquire(m, VM_ALLOC_SBUSY);
		if (pmap_page_wired_mappings(m) == 0)
			vm_page_set_invalid(m, poffset, presid);
		vm_page_sunbusy(m);
		vm_page_release_locked(m, flags);
		resid -= presid;
		poffset = 0;
	}
	VM_OBJECT_WUNLOCK(obj);
	bp->b_npages = 0;
}

/*
 * Page-granular truncation of an existing VMIO buffer.
 */
static void
vfs_vmio_truncate(struct buf *bp, int desiredpages)
{
	vm_object_t obj;
	vm_page_t m;
	int flags, i;

	if (bp->b_npages == desiredpages)
		return;

	if (buf_mapped(bp)) {
		BUF_CHECK_MAPPED(bp);
		pmap_qremove((vm_offset_t)trunc_page((vm_offset_t)bp->b_data) +
		    (desiredpages << PAGE_SHIFT), bp->b_npages - desiredpages);
	} else
		BUF_CHECK_UNMAPPED(bp);

	/*
	 * The object lock is needed only if we will attempt to free pages.
	 */
	flags = (bp->b_flags & B_NOREUSE) != 0 ? VPR_NOREUSE : 0;
	if ((bp->b_flags & B_DIRECT) != 0) {
		flags |= VPR_TRYFREE;
		obj = bp->b_bufobj->bo_object;
		VM_OBJECT_WLOCK(obj);
	} else {
		obj = NULL;
	}
	for (i = desiredpages; i < bp->b_npages; i++) {
		m = bp->b_pages[i];
		KASSERT(m != bogus_page, ("allocbuf: bogus page found"));
		bp->b_pages[i] = NULL;
		if (obj != NULL)
			vm_page_release_locked(m, flags);
		else
			vm_page_release(m, flags);
	}
	if (obj != NULL)
		VM_OBJECT_WUNLOCK(obj);
	bp->b_npages = desiredpages;
}

/*
 * Byte granular extension of VMIO buffers.
 */
static void
vfs_vmio_extend(struct buf *bp, int desiredpages, int size)
{
	/*
	 * We are growing the buffer, possibly in a 
	 * byte-granular fashion.
	 */
	vm_object_t obj;
	vm_offset_t toff;
	vm_offset_t tinc;
	vm_page_t m;

	/*
	 * Step 1, bring in the VM pages from the object, allocating
	 * them if necessary.  We must clear B_CACHE if these pages
	 * are not valid for the range covered by the buffer.
	 */
	obj = bp->b_bufobj->bo_object;
	if (bp->b_npages < desiredpages) {
		/*
		 * We must allocate system pages since blocking
		 * here could interfere with paging I/O, no
		 * matter which process we are.
		 *
		 * Only exclusive busy can be tested here.
		 * Blocking on shared busy might lead to
		 * deadlocks once allocbuf() is called after
		 * pages are vfs_busy_pages().
		 */
		(void)vm_page_grab_pages_unlocked(obj,
		    OFF_TO_IDX(bp->b_offset) + bp->b_npages,
		    VM_ALLOC_SYSTEM | VM_ALLOC_IGN_SBUSY |
		    VM_ALLOC_NOBUSY | VM_ALLOC_WIRED,
		    &bp->b_pages[bp->b_npages], desiredpages - bp->b_npages);
		bp->b_npages = desiredpages;
	}

	/*
	 * Step 2.  We've loaded the pages into the buffer,
	 * we have to figure out if we can still have B_CACHE
	 * set.  Note that B_CACHE is set according to the
	 * byte-granular range ( bcount and size ), not the
	 * aligned range ( newbsize ).
	 *
	 * The VM test is against m->valid, which is DEV_BSIZE
	 * aligned.  Needless to say, the validity of the data
	 * needs to also be DEV_BSIZE aligned.  Note that this
	 * fails with NFS if the server or some other client
	 * extends the file's EOF.  If our buffer is resized, 
	 * B_CACHE may remain set! XXX
	 */
	toff = bp->b_bcount;
	tinc = PAGE_SIZE - ((bp->b_offset + toff) & PAGE_MASK);
	while ((bp->b_flags & B_CACHE) && toff < size) {
		vm_pindex_t pi;

		if (tinc > (size - toff))
			tinc = size - toff;
		pi = ((bp->b_offset & PAGE_MASK) + toff) >> PAGE_SHIFT;
		m = bp->b_pages[pi];
		vfs_buf_test_cache(bp, bp->b_offset, toff, tinc, m);
		toff += tinc;
		tinc = PAGE_SIZE;
	}

	/*
	 * Step 3, fixup the KVA pmap.
	 */
	if (buf_mapped(bp))
		bpmap_qenter(bp);
	else
		BUF_CHECK_UNMAPPED(bp);
}

/*
 * Check to see if a block at a particular lbn is available for a clustered
 * write.
 */
static int
vfs_bio_clcheck(struct vnode *vp, int size, daddr_t lblkno, daddr_t blkno)
{
	struct buf *bpa;
	int match;

	match = 0;

	/* If the buf isn't in core skip it */
	if ((bpa = gbincore(&vp->v_bufobj, lblkno)) == NULL)
		return (0);

	/* If the buf is busy we don't want to wait for it */
	if (BUF_LOCK(bpa, LK_EXCLUSIVE | LK_NOWAIT, NULL) != 0)
		return (0);

	/* Only cluster with valid clusterable delayed write buffers */
	if ((bpa->b_flags & (B_DELWRI | B_CLUSTEROK | B_INVAL)) !=
	    (B_DELWRI | B_CLUSTEROK))
		goto done;

	if (bpa->b_bufsize != size)
		goto done;

	/*
	 * Check to see if it is in the expected place on disk and that the
	 * block has been mapped.
	 */
	if ((bpa->b_blkno != bpa->b_lblkno) && (bpa->b_blkno == blkno))
		match = 1;
done:
	BUF_UNLOCK(bpa);
	return (match);
}

/*
 *	vfs_bio_awrite:
 *
 *	Implement clustered async writes for clearing out B_DELWRI buffers.
 *	This is much better then the old way of writing only one buffer at
 *	a time.  Note that we may not be presented with the buffers in the 
 *	correct order, so we search for the cluster in both directions.
 */
int
vfs_bio_awrite(struct buf *bp)
{
	struct bufobj *bo;
	int i;
	int j;
	daddr_t lblkno = bp->b_lblkno;
	struct vnode *vp = bp->b_vp;
	int ncl;
	int nwritten;
	int size;
	int maxcl;
	int gbflags;

	bo = &vp->v_bufobj;
	gbflags = (bp->b_data == unmapped_buf) ? GB_UNMAPPED : 0;
	/*
	 * right now we support clustered writing only to regular files.  If
	 * we find a clusterable block we could be in the middle of a cluster
	 * rather then at the beginning.
	 */
	if ((vp->v_type == VREG) && 
	    (vp->v_mount != 0) && /* Only on nodes that have the size info */
	    (bp->b_flags & (B_CLUSTEROK | B_INVAL)) == B_CLUSTEROK) {
		size = vp->v_mount->mnt_stat.f_iosize;
		maxcl = MAXPHYS / size;

		BO_RLOCK(bo);
		for (i = 1; i < maxcl; i++)
			if (vfs_bio_clcheck(vp, size, lblkno + i,
			    bp->b_blkno + ((i * size) >> DEV_BSHIFT)) == 0)
				break;

		for (j = 1; i + j <= maxcl && j <= lblkno; j++) 
			if (vfs_bio_clcheck(vp, size, lblkno - j,
			    bp->b_blkno - ((j * size) >> DEV_BSHIFT)) == 0)
				break;
		BO_RUNLOCK(bo);
		--j;
		ncl = i + j;
		/*
		 * this is a possible cluster write
		 */
		if (ncl != 1) {
			BUF_UNLOCK(bp);
			nwritten = cluster_wbuild(vp, size, lblkno - j, ncl,
			    gbflags);
			return (nwritten);
		}
	}
	bremfree(bp);
	bp->b_flags |= B_ASYNC;
	/*
	 * default (old) behavior, writing out only one block
	 *
	 * XXX returns b_bufsize instead of b_bcount for nwritten?
	 */
	nwritten = bp->b_bufsize;
	(void) bwrite(bp);

	return (nwritten);
}

/*
 *	getnewbuf_kva:
 *
 *	Allocate KVA for an empty buf header according to gbflags.
 */
static int
getnewbuf_kva(struct buf *bp, int gbflags, int maxsize)
{

	if ((gbflags & (GB_UNMAPPED | GB_KVAALLOC)) != GB_UNMAPPED) {
		/*
		 * In order to keep fragmentation sane we only allocate kva
		 * in BKVASIZE chunks.  XXX with vmem we can do page size.
		 */
		maxsize = (maxsize + BKVAMASK) & ~BKVAMASK;

		if (maxsize != bp->b_kvasize &&
		    bufkva_alloc(bp, maxsize, gbflags))
			return (ENOSPC);
	}
	return (0);
}

/*
 *	getnewbuf:
 *
 *	Find and initialize a new buffer header, freeing up existing buffers
 *	in the bufqueues as necessary.  The new buffer is returned locked.
 *
 *	We block if:
 *		We have insufficient buffer headers
 *		We have insufficient buffer space
 *		buffer_arena is too fragmented ( space reservation fails )
 *		If we have to flush dirty buffers ( but we try to avoid this )
 *
 *	The caller is responsible for releasing the reserved bufspace after
 *	allocbuf() is called.
 */
static struct buf *
getnewbuf(struct vnode *vp, int slpflag, int slptimeo, int maxsize, int gbflags)
{
	struct bufdomain *bd;
	struct buf *bp;
	bool metadata, reserved;

	bp = NULL;
	KASSERT((gbflags & (GB_UNMAPPED | GB_KVAALLOC)) != GB_KVAALLOC,
	    ("GB_KVAALLOC only makes sense with GB_UNMAPPED"));
	if (!unmapped_buf_allowed)
		gbflags &= ~(GB_UNMAPPED | GB_KVAALLOC);

	if (vp == NULL || (vp->v_vflag & (VV_MD | VV_SYSTEM)) != 0 ||
	    vp->v_type == VCHR)
		metadata = true;
	else
		metadata = false;
	if (vp == NULL)
		bd = &bdomain[0];
	else
		bd = &bdomain[vp->v_bufobj.bo_domain];

	counter_u64_add(getnewbufcalls, 1);
	reserved = false;
	do {
		if (reserved == false &&
		    bufspace_reserve(bd, maxsize, metadata) != 0) {
			counter_u64_add(getnewbufrestarts, 1);
			continue;
		}
		reserved = true;
		if ((bp = buf_alloc(bd)) == NULL) {
			counter_u64_add(getnewbufrestarts, 1);
			continue;
		}
		if (getnewbuf_kva(bp, gbflags, maxsize) == 0)
			return (bp);
		break;
	} while (buf_recycle(bd, false) == 0);

	if (reserved)
		bufspace_release(bd, maxsize);
	if (bp != NULL) {
		bp->b_flags |= B_INVAL;
		brelse(bp);
	}
	bufspace_wait(bd, vp, gbflags, slpflag, slptimeo);

	return (NULL);
}

/*
 *	buf_daemon:
 *
 *	buffer flushing daemon.  Buffers are normally flushed by the
 *	update daemon but if it cannot keep up this process starts to
 *	take the load in an attempt to prevent getnewbuf() from blocking.
 */
static struct kproc_desc buf_kp = {
	"bufdaemon",
	buf_daemon,
	&bufdaemonproc
};
SYSINIT(bufdaemon, SI_SUB_KTHREAD_BUF, SI_ORDER_FIRST, kproc_start, &buf_kp);

static int
buf_flush(struct vnode *vp, struct bufdomain *bd, int target)
{
	int flushed;

	flushed = flushbufqueues(vp, bd, target, 0);
	if (flushed == 0) {
		/*
		 * Could not find any buffers without rollback
		 * dependencies, so just write the first one
		 * in the hopes of eventually making progress.
		 */
		if (vp != NULL && target > 2)
			target /= 2;
		flushbufqueues(vp, bd, target, 1);
	}
	return (flushed);
}

static void
buf_daemon()
{
	struct bufdomain *bd;
	int speedupreq;
	int lodirty;
	int i;

	/*
	 * This process needs to be suspended prior to shutdown sync.
	 */
	EVENTHANDLER_REGISTER(shutdown_pre_sync, kthread_shutdown, curthread,
	    SHUTDOWN_PRI_LAST + 100);

	/*
	 * Start the buf clean daemons as children threads.
	 */
	for (i = 0 ; i < buf_domains; i++) {
		int error;

		error = kthread_add((void (*)(void *))bufspace_daemon,
		    &bdomain[i], curproc, NULL, 0, 0, "bufspacedaemon-%d", i);
		if (error)
			panic("error %d spawning bufspace daemon", error);
	}

	/*
	 * This process is allowed to take the buffer cache to the limit
	 */
	curthread->td_pflags |= TDP_NORUNNINGBUF | TDP_BUFNEED;
	mtx_lock(&bdlock);
	for (;;) {
		bd_request = 0;
		mtx_unlock(&bdlock);

		kthread_suspend_check();

		/*
		 * Save speedupreq for this pass and reset to capture new
		 * requests.
		 */
		speedupreq = bd_speedupreq;
		bd_speedupreq = 0;

		/*
		 * Flush each domain sequentially according to its level and
		 * the speedup request.
		 */
		for (i = 0; i < buf_domains; i++) {
			bd = &bdomain[i];
			if (speedupreq)
				lodirty = bd->bd_numdirtybuffers / 2;
			else
				lodirty = bd->bd_lodirtybuffers;
			while (bd->bd_numdirtybuffers > lodirty) {
				if (buf_flush(NULL, bd,
				    bd->bd_numdirtybuffers - lodirty) == 0)
					break;
				kern_yield(PRI_USER);
			}
		}

		/*
		 * Only clear bd_request if we have reached our low water
		 * mark.  The buf_daemon normally waits 1 second and
		 * then incrementally flushes any dirty buffers that have
		 * built up, within reason.
		 *
		 * If we were unable to hit our low water mark and couldn't
		 * find any flushable buffers, we sleep for a short period
		 * to avoid endless loops on unlockable buffers.
		 */
		mtx_lock(&bdlock);
		if (!BIT_EMPTY(BUF_DOMAINS, &bdlodirty)) {
			/*
			 * We reached our low water mark, reset the
			 * request and sleep until we are needed again.
			 * The sleep is just so the suspend code works.
			 */
			bd_request = 0;
			/*
			 * Do an extra wakeup in case dirty threshold
			 * changed via sysctl and the explicit transition
			 * out of shortfall was missed.
			 */
			bdirtywakeup();
			if (runningbufspace <= lorunningspace)
				runningwakeup();
			msleep(&bd_request, &bdlock, PVM, "psleep", hz);
		} else {
			/*
			 * We couldn't find any flushable dirty buffers but
			 * still have too many dirty buffers, we
			 * have to sleep and try again.  (rare)
			 */
			msleep(&bd_request, &bdlock, PVM, "qsleep", hz / 10);
		}
	}
}

/*
 *	flushbufqueues:
 *
 *	Try to flush a buffer in the dirty queue.  We must be careful to
 *	free up B_INVAL buffers instead of write them, which NFS is 
 *	particularly sensitive to.
 */
static int flushwithdeps = 0;
SYSCTL_INT(_vfs, OID_AUTO, flushwithdeps, CTLFLAG_RW | CTLFLAG_STATS,
    &flushwithdeps, 0,
    "Number of buffers flushed with dependecies that require rollbacks");

static int
flushbufqueues(struct vnode *lvp, struct bufdomain *bd, int target,
    int flushdeps)
{
	struct bufqueue *bq;
	struct buf *sentinel;
	struct vnode *vp;
	struct mount *mp;
	struct buf *bp;
	int hasdeps;
	int flushed;
	int error;
	bool unlock;

	flushed = 0;
	bq = &bd->bd_dirtyq;
	bp = NULL;
	sentinel = malloc(sizeof(struct buf), M_TEMP, M_WAITOK | M_ZERO);
	sentinel->b_qindex = QUEUE_SENTINEL;
	BQ_LOCK(bq);
	TAILQ_INSERT_HEAD(&bq->bq_queue, sentinel, b_freelist);
	BQ_UNLOCK(bq);
	while (flushed != target) {
		maybe_yield();
		BQ_LOCK(bq);
		bp = TAILQ_NEXT(sentinel, b_freelist);
		if (bp != NULL) {
			TAILQ_REMOVE(&bq->bq_queue, sentinel, b_freelist);
			TAILQ_INSERT_AFTER(&bq->bq_queue, bp, sentinel,
			    b_freelist);
		} else {
			BQ_UNLOCK(bq);
			break;
		}
		/*
		 * Skip sentinels inserted by other invocations of the
		 * flushbufqueues(), taking care to not reorder them.
		 *
		 * Only flush the buffers that belong to the
		 * vnode locked by the curthread.
		 */
		if (bp->b_qindex == QUEUE_SENTINEL || (lvp != NULL &&
		    bp->b_vp != lvp)) {
			BQ_UNLOCK(bq);
			continue;
		}
		error = BUF_LOCK(bp, LK_EXCLUSIVE | LK_NOWAIT, NULL);
		BQ_UNLOCK(bq);
		if (error != 0)
			continue;

		/*
		 * BKGRDINPROG can only be set with the buf and bufobj
		 * locks both held.  We tolerate a race to clear it here.
		 */
		if ((bp->b_vflags & BV_BKGRDINPROG) != 0 ||
		    (bp->b_flags & B_DELWRI) == 0) {
			BUF_UNLOCK(bp);
			continue;
		}
		if (bp->b_flags & B_INVAL) {
			bremfreef(bp);
			brelse(bp);
			flushed++;
			continue;
		}

		if (!LIST_EMPTY(&bp->b_dep) && buf_countdeps(bp, 0)) {
			if (flushdeps == 0) {
				BUF_UNLOCK(bp);
				continue;
			}
			hasdeps = 1;
		} else
			hasdeps = 0;
		/*
		 * We must hold the lock on a vnode before writing
		 * one of its buffers. Otherwise we may confuse, or
		 * in the case of a snapshot vnode, deadlock the
		 * system.
		 *
		 * The lock order here is the reverse of the normal
		 * of vnode followed by buf lock.  This is ok because
		 * the NOWAIT will prevent deadlock.
		 */
		vp = bp->b_vp;
		if (vn_start_write(vp, &mp, V_NOWAIT) != 0) {
			BUF_UNLOCK(bp);
			continue;
		}
		if (lvp == NULL) {
			unlock = true;
			error = vn_lock(vp, LK_EXCLUSIVE | LK_NOWAIT);
		} else {
			ASSERT_VOP_LOCKED(vp, "getbuf");
			unlock = false;
			error = VOP_ISLOCKED(vp) == LK_EXCLUSIVE ? 0 :
			    vn_lock(vp, LK_TRYUPGRADE);
		}
		if (error == 0) {
			CTR3(KTR_BUF, "flushbufqueue(%p) vp %p flags %X",
			    bp, bp->b_vp, bp->b_flags);
			if (curproc == bufdaemonproc) {
				vfs_bio_awrite(bp);
			} else {
				bremfree(bp);
				bwrite(bp);
				counter_u64_add(notbufdflushes, 1);
			}
			vn_finished_write(mp);
			if (unlock)
				VOP_UNLOCK(vp);
			flushwithdeps += hasdeps;
			flushed++;

			/*
			 * Sleeping on runningbufspace while holding
			 * vnode lock leads to deadlock.
			 */
			if (curproc == bufdaemonproc &&
			    runningbufspace > hirunningspace)
				waitrunningbufspace();
			continue;
		}
		vn_finished_write(mp);
		BUF_UNLOCK(bp);
	}
	BQ_LOCK(bq);
	TAILQ_REMOVE(&bq->bq_queue, sentinel, b_freelist);
	BQ_UNLOCK(bq);
	free(sentinel, M_TEMP);
	return (flushed);
}

/*
 * Check to see if a block is currently memory resident.
 */
struct buf *
incore(struct bufobj *bo, daddr_t blkno)
{
	return (gbincore_unlocked(bo, blkno));
}

/*
 * Returns true if no I/O is needed to access the
 * associated VM object.  This is like incore except
 * it also hunts around in the VM system for the data.
 */
bool
inmem(struct vnode * vp, daddr_t blkno)
{
	vm_object_t obj;
	vm_offset_t toff, tinc, size;
	vm_page_t m, n;
	vm_ooffset_t off;
	int valid;

	ASSERT_VOP_LOCKED(vp, "inmem");

	if (incore(&vp->v_bufobj, blkno))
		return (true);
	if (vp->v_mount == NULL)
		return (false);
	obj = vp->v_object;
	if (obj == NULL)
		return (false);

	size = PAGE_SIZE;
	if (size > vp->v_mount->mnt_stat.f_iosize)
		size = vp->v_mount->mnt_stat.f_iosize;
	off = (vm_ooffset_t)blkno * (vm_ooffset_t)vp->v_mount->mnt_stat.f_iosize;

	for (toff = 0; toff < vp->v_mount->mnt_stat.f_iosize; toff += tinc) {
		m = vm_page_lookup_unlocked(obj, OFF_TO_IDX(off + toff));
recheck:
		if (m == NULL)
			return (false);

		tinc = size;
		if (tinc > PAGE_SIZE - ((toff + off) & PAGE_MASK))
			tinc = PAGE_SIZE - ((toff + off) & PAGE_MASK);
		/*
		 * Consider page validity only if page mapping didn't change
		 * during the check.
		 */
		valid = vm_page_is_valid(m,
		    (vm_offset_t)((toff + off) & PAGE_MASK), tinc);
		n = vm_page_lookup_unlocked(obj, OFF_TO_IDX(off + toff));
		if (m != n) {
			m = n;
			goto recheck;
		}
		if (!valid)
			return (false);
	}
	return (true);
}

/*
 * Set the dirty range for a buffer based on the status of the dirty
 * bits in the pages comprising the buffer.  The range is limited
 * to the size of the buffer.
 *
 * Tell the VM system that the pages associated with this buffer
 * are clean.  This is used for delayed writes where the data is
 * going to go to disk eventually without additional VM intevention.
 *
 * Note that while we only really need to clean through to b_bcount, we
 * just go ahead and clean through to b_bufsize.
 */
static void
vfs_clean_pages_dirty_buf(struct buf *bp)
{
	vm_ooffset_t foff, noff, eoff;
	vm_page_t m;
	int i;

	if ((bp->b_flags & B_VMIO) == 0 || bp->b_bufsize == 0)
		return;

	foff = bp->b_offset;
	KASSERT(bp->b_offset != NOOFFSET,
	    ("vfs_clean_pages_dirty_buf: no buffer offset"));

	vfs_busy_pages_acquire(bp);
	vfs_setdirty_range(bp);
	for (i = 0; i < bp->b_npages; i++) {
		noff = (foff + PAGE_SIZE) & ~(off_t)PAGE_MASK;
		eoff = noff;
		if (eoff > bp->b_offset + bp->b_bufsize)
			eoff = bp->b_offset + bp->b_bufsize;
		m = bp->b_pages[i];
		vfs_page_set_validclean(bp, foff, m);
		/* vm_page_clear_dirty(m, foff & PAGE_MASK, eoff - foff); */
		foff = noff;
	}
	vfs_busy_pages_release(bp);
}

static void
vfs_setdirty_range(struct buf *bp)
{
	vm_offset_t boffset;
	vm_offset_t eoffset;
	int i;

	/*
	 * test the pages to see if they have been modified directly
	 * by users through the VM system.
	 */
	for (i = 0; i < bp->b_npages; i++)
		vm_page_test_dirty(bp->b_pages[i]);

	/*
	 * Calculate the encompassing dirty range, boffset and eoffset,
	 * (eoffset - boffset) bytes.
	 */

	for (i = 0; i < bp->b_npages; i++) {
		if (bp->b_pages[i]->dirty)
			break;
	}
	boffset = (i << PAGE_SHIFT) - (bp->b_offset & PAGE_MASK);

	for (i = bp->b_npages - 1; i >= 0; --i) {
		if (bp->b_pages[i]->dirty) {
			break;
		}
	}
	eoffset = ((i + 1) << PAGE_SHIFT) - (bp->b_offset & PAGE_MASK);

	/*
	 * Fit it to the buffer.
	 */

	if (eoffset > bp->b_bcount)
		eoffset = bp->b_bcount;

	/*
	 * If we have a good dirty range, merge with the existing
	 * dirty range.
	 */

	if (boffset < eoffset) {
		if (bp->b_dirtyoff > boffset)
			bp->b_dirtyoff = boffset;
		if (bp->b_dirtyend < eoffset)
			bp->b_dirtyend = eoffset;
	}
}

/*
 * Allocate the KVA mapping for an existing buffer.
 * If an unmapped buffer is provided but a mapped buffer is requested, take
 * also care to properly setup mappings between pages and KVA.
 */
static void
bp_unmapped_get_kva(struct buf *bp, daddr_t blkno, int size, int gbflags)
{
	int bsize, maxsize, need_mapping, need_kva;
	off_t offset;

	need_mapping = bp->b_data == unmapped_buf &&
	    (gbflags & GB_UNMAPPED) == 0;
	need_kva = bp->b_kvabase == unmapped_buf &&
	    bp->b_data == unmapped_buf &&
	    (gbflags & GB_KVAALLOC) != 0;
	if (!need_mapping && !need_kva)
		return;

	BUF_CHECK_UNMAPPED(bp);

	if (need_mapping && bp->b_kvabase != unmapped_buf) {
		/*
		 * Buffer is not mapped, but the KVA was already
		 * reserved at the time of the instantiation.  Use the
		 * allocated space.
		 */
		goto has_addr;
	}

	/*
	 * Calculate the amount of the address space we would reserve
	 * if the buffer was mapped.
	 */
	bsize = vn_isdisk(bp->b_vp) ? DEV_BSIZE : bp->b_bufobj->bo_bsize;
	KASSERT(bsize != 0, ("bsize == 0, check bo->bo_bsize"));
	offset = blkno * bsize;
	maxsize = size + (offset & PAGE_MASK);
	maxsize = imax(maxsize, bsize);

	while (bufkva_alloc(bp, maxsize, gbflags) != 0) {
		if ((gbflags & GB_NOWAIT_BD) != 0) {
			/*
			 * XXXKIB: defragmentation cannot
			 * succeed, not sure what else to do.
			 */
			panic("GB_NOWAIT_BD and GB_UNMAPPED %p", bp);
		}
		counter_u64_add(mappingrestarts, 1);
		bufspace_wait(bufdomain(bp), bp->b_vp, gbflags, 0, 0);
	}
has_addr:
	if (need_mapping) {
		/* b_offset is handled by bpmap_qenter. */
		bp->b_data = bp->b_kvabase;
		BUF_CHECK_MAPPED(bp);
		bpmap_qenter(bp);
	}
}

struct buf *
getblk(struct vnode *vp, daddr_t blkno, int size, int slpflag, int slptimeo,
    int flags)
{
	struct buf *bp;
	int error;

	error = getblkx(vp, blkno, blkno, size, slpflag, slptimeo, flags, &bp);
	if (error != 0)
		return (NULL);
	return (bp);
}

/*
 *	getblkx:
 *
 *	Get a block given a specified block and offset into a file/device.
 *	The buffers B_DONE bit will be cleared on return, making it almost
 * 	ready for an I/O initiation.  B_INVAL may or may not be set on 
 *	return.  The caller should clear B_INVAL prior to initiating a
 *	READ.
 *
 *	For a non-VMIO buffer, B_CACHE is set to the opposite of B_INVAL for
 *	an existing buffer.
 *
 *	For a VMIO buffer, B_CACHE is modified according to the backing VM.
 *	If getblk()ing a previously 0-sized invalid buffer, B_CACHE is set
 *	and then cleared based on the backing VM.  If the previous buffer is
 *	non-0-sized but invalid, B_CACHE will be cleared.
 *
 *	If getblk() must create a new buffer, the new buffer is returned with
 *	both B_INVAL and B_CACHE clear unless it is a VMIO buffer, in which
 *	case it is returned with B_INVAL clear and B_CACHE set based on the
 *	backing VM.
 *
 *	getblk() also forces a bwrite() for any B_DELWRI buffer whose
 *	B_CACHE bit is clear.
 *
 *	What this means, basically, is that the caller should use B_CACHE to
 *	determine whether the buffer is fully valid or not and should clear
 *	B_INVAL prior to issuing a read.  If the caller intends to validate
 *	the buffer by loading its data area with something, the caller needs
 *	to clear B_INVAL.  If the caller does this without issuing an I/O, 
 *	the caller should set B_CACHE ( as an optimization ), else the caller
 *	should issue the I/O and biodone() will set B_CACHE if the I/O was
 *	a write attempt or if it was a successful read.  If the caller 
 *	intends to issue a READ, the caller must clear B_INVAL and BIO_ERROR
 *	prior to issuing the READ.  biodone() will *not* clear B_INVAL.
 *
 *	The blkno parameter is the logical block being requested. Normally
 *	the mapping of logical block number to disk block address is done
 *	by calling VOP_BMAP(). However, if the mapping is already known, the
 *	disk block address can be passed using the dblkno parameter. If the
 *	disk block address is not known, then the same value should be passed
 *	for blkno and dblkno.
 */
int
getblkx(struct vnode *vp, daddr_t blkno, daddr_t dblkno, int size, int slpflag,
    int slptimeo, int flags, struct buf **bpp)
{
	struct buf *bp;
	struct bufobj *bo;
	daddr_t d_blkno;
	int bsize, error, maxsize, vmio;
	off_t offset;

	CTR3(KTR_BUF, "getblk(%p, %ld, %d)", vp, (long)blkno, size);
	KASSERT((flags & (GB_UNMAPPED | GB_KVAALLOC)) != GB_KVAALLOC,
	    ("GB_KVAALLOC only makes sense with GB_UNMAPPED"));
	ASSERT_VOP_LOCKED(vp, "getblk");
	if (size > maxbcachebuf)
		panic("getblk: size(%d) > maxbcachebuf(%d)\n", size,
		    maxbcachebuf);
	if (!unmapped_buf_allowed)
		flags &= ~(GB_UNMAPPED | GB_KVAALLOC);

	bo = &vp->v_bufobj;
	d_blkno = dblkno;

	/* Attempt lockless lookup first. */
	bp = gbincore_unlocked(bo, blkno);
	if (bp == NULL)
		goto newbuf_unlocked;

	error = BUF_TIMELOCK(bp, LK_EXCLUSIVE | LK_NOWAIT, NULL, "getblku", 0,
	    0);
	if (error != 0)
		goto loop;

	/* Verify buf identify has not changed since lookup. */
	if (bp->b_bufobj == bo && bp->b_lblkno == blkno)
		goto foundbuf_fastpath;

	/* It changed, fallback to locked lookup. */
	BUF_UNLOCK_RAW(bp);

loop:
	BO_RLOCK(bo);
	bp = gbincore(bo, blkno);
	if (bp != NULL) {
		int lockflags;

		/*
		 * Buffer is in-core.  If the buffer is not busy nor managed,
		 * it must be on a queue.
		 */
		lockflags = LK_EXCLUSIVE | LK_INTERLOCK |
		    ((flags & GB_LOCK_NOWAIT) ? LK_NOWAIT : LK_SLEEPFAIL);

		error = BUF_TIMELOCK(bp, lockflags,
		    BO_LOCKPTR(bo), "getblk", slpflag, slptimeo);

		/*
		 * If we slept and got the lock we have to restart in case
		 * the buffer changed identities.
		 */
		if (error == ENOLCK)
			goto loop;
		/* We timed out or were interrupted. */
		else if (error != 0)
			return (error);

foundbuf_fastpath:
		/* If recursed, assume caller knows the rules. */
		if (BUF_LOCKRECURSED(bp))
			goto end;

		/*
		 * The buffer is locked.  B_CACHE is cleared if the buffer is 
		 * invalid.  Otherwise, for a non-VMIO buffer, B_CACHE is set
		 * and for a VMIO buffer B_CACHE is adjusted according to the
		 * backing VM cache.
		 */
		if (bp->b_flags & B_INVAL)
			bp->b_flags &= ~B_CACHE;
		else if ((bp->b_flags & (B_VMIO | B_INVAL)) == 0)
			bp->b_flags |= B_CACHE;
		if (bp->b_flags & B_MANAGED)
			MPASS(bp->b_qindex == QUEUE_NONE);
		else
			bremfree(bp);

		/*
		 * check for size inconsistencies for non-VMIO case.
		 */
		if (bp->b_bcount != size) {
			if ((bp->b_flags & B_VMIO) == 0 ||
			    (size > bp->b_kvasize)) {
				if (bp->b_flags & B_DELWRI) {
					bp->b_flags |= B_NOCACHE;
					bwrite(bp);
				} else {
					if (LIST_EMPTY(&bp->b_dep)) {
						bp->b_flags |= B_RELBUF;
						brelse(bp);
					} else {
						bp->b_flags |= B_NOCACHE;
						bwrite(bp);
					}
				}
				goto loop;
			}
		}

		/*
		 * Handle the case of unmapped buffer which should
		 * become mapped, or the buffer for which KVA
		 * reservation is requested.
		 */
		bp_unmapped_get_kva(bp, blkno, size, flags);

		/*
		 * If the size is inconsistent in the VMIO case, we can resize
		 * the buffer.  This might lead to B_CACHE getting set or
		 * cleared.  If the size has not changed, B_CACHE remains
		 * unchanged from its previous state.
		 */
		allocbuf(bp, size);

		KASSERT(bp->b_offset != NOOFFSET, 
		    ("getblk: no buffer offset"));

		/*
		 * A buffer with B_DELWRI set and B_CACHE clear must
		 * be committed before we can return the buffer in
		 * order to prevent the caller from issuing a read
		 * ( due to B_CACHE not being set ) and overwriting
		 * it.
		 *
		 * Most callers, including NFS and FFS, need this to
		 * operate properly either because they assume they
		 * can issue a read if B_CACHE is not set, or because
		 * ( for example ) an uncached B_DELWRI might loop due 
		 * to softupdates re-dirtying the buffer.  In the latter
		 * case, B_CACHE is set after the first write completes,
		 * preventing further loops.
		 * NOTE!  b*write() sets B_CACHE.  If we cleared B_CACHE
		 * above while extending the buffer, we cannot allow the
		 * buffer to remain with B_CACHE set after the write
		 * completes or it will represent a corrupt state.  To
		 * deal with this we set B_NOCACHE to scrap the buffer
		 * after the write.
		 *
		 * We might be able to do something fancy, like setting
		 * B_CACHE in bwrite() except if B_DELWRI is already set,
		 * so the below call doesn't set B_CACHE, but that gets real
		 * confusing.  This is much easier.
		 */

		if ((bp->b_flags & (B_CACHE|B_DELWRI)) == B_DELWRI) {
			bp->b_flags |= B_NOCACHE;
			bwrite(bp);
			goto loop;
		}
		bp->b_flags &= ~B_DONE;
	} else {
		/*
		 * Buffer is not in-core, create new buffer.  The buffer
		 * returned by getnewbuf() is locked.  Note that the returned
		 * buffer is also considered valid (not marked B_INVAL).
		 */
		BO_RUNLOCK(bo);
newbuf_unlocked:
		/*
		 * If the user does not want us to create the buffer, bail out
		 * here.
		 */
		if (flags & GB_NOCREAT)
			return (EEXIST);

		bsize = vn_isdisk(vp) ? DEV_BSIZE : bo->bo_bsize;
		KASSERT(bsize != 0, ("bsize == 0, check bo->bo_bsize"));
		offset = blkno * bsize;
		vmio = vp->v_object != NULL;
		if (vmio) {
			maxsize = size + (offset & PAGE_MASK);
		} else {
			maxsize = size;
			/* Do not allow non-VMIO notmapped buffers. */
			flags &= ~(GB_UNMAPPED | GB_KVAALLOC);
		}
		maxsize = imax(maxsize, bsize);
		if ((flags & GB_NOSPARSE) != 0 && vmio &&
		    !vn_isdisk(vp)) {
			error = VOP_BMAP(vp, blkno, NULL, &d_blkno, 0, 0);
			KASSERT(error != EOPNOTSUPP,
			    ("GB_NOSPARSE from fs not supporting bmap, vp %p",
			    vp));
			if (error != 0)
				return (error);
			if (d_blkno == -1)
				return (EJUSTRETURN);
		}

		bp = getnewbuf(vp, slpflag, slptimeo, maxsize, flags);
		if (bp == NULL) {
			if (slpflag || slptimeo)
				return (ETIMEDOUT);
			/*
			 * XXX This is here until the sleep path is diagnosed
			 * enough to work under very low memory conditions.
			 *
			 * There's an issue on low memory, 4BSD+non-preempt
			 * systems (eg MIPS routers with 32MB RAM) where buffer
			 * exhaustion occurs without sleeping for buffer
			 * reclaimation.  This just sticks in a loop and
			 * constantly attempts to allocate a buffer, which
			 * hits exhaustion and tries to wakeup bufdaemon.
			 * This never happens because we never yield.
			 *
			 * The real solution is to identify and fix these cases
			 * so we aren't effectively busy-waiting in a loop
			 * until the reclaimation path has cycles to run.
			 */
			kern_yield(PRI_USER);
			goto loop;
		}

		/*
		 * This code is used to make sure that a buffer is not
		 * created while the getnewbuf routine is blocked.
		 * This can be a problem whether the vnode is locked or not.
		 * If the buffer is created out from under us, we have to
		 * throw away the one we just created.
		 *
		 * Note: this must occur before we associate the buffer
		 * with the vp especially considering limitations in
		 * the splay tree implementation when dealing with duplicate
		 * lblkno's.
		 */
		BO_LOCK(bo);
		if (gbincore(bo, blkno)) {
			BO_UNLOCK(bo);
			bp->b_flags |= B_INVAL;
			bufspace_release(bufdomain(bp), maxsize);
			brelse(bp);
			goto loop;
		}

		/*
		 * Insert the buffer into the hash, so that it can
		 * be found by incore.
		 */
		bp->b_lblkno = blkno;
		bp->b_blkno = d_blkno;
		bp->b_offset = offset;
		bgetvp(vp, bp);
		BO_UNLOCK(bo);

		/*
		 * set B_VMIO bit.  allocbuf() the buffer bigger.  Since the
		 * buffer size starts out as 0, B_CACHE will be set by
		 * allocbuf() for the VMIO case prior to it testing the
		 * backing store for validity.
		 */

		if (vmio) {
			bp->b_flags |= B_VMIO;
			KASSERT(vp->v_object == bp->b_bufobj->bo_object,
			    ("ARGH! different b_bufobj->bo_object %p %p %p\n",
			    bp, vp->v_object, bp->b_bufobj->bo_object));
		} else {
			bp->b_flags &= ~B_VMIO;
			KASSERT(bp->b_bufobj->bo_object == NULL,
			    ("ARGH! has b_bufobj->bo_object %p %p\n",
			    bp, bp->b_bufobj->bo_object));
			BUF_CHECK_MAPPED(bp);
		}

		allocbuf(bp, size);
		bufspace_release(bufdomain(bp), maxsize);
		bp->b_flags &= ~B_DONE;
	}
	CTR4(KTR_BUF, "getblk(%p, %ld, %d) = %p", vp, (long)blkno, size, bp);
end:
	buf_track(bp, __func__);
	KASSERT(bp->b_bufobj == bo,
	    ("bp %p wrong b_bufobj %p should be %p", bp, bp->b_bufobj, bo));
	*bpp = bp;
	return (0);
}

/*
 * Get an empty, disassociated buffer of given size.  The buffer is initially
 * set to B_INVAL.
 */
struct buf *
geteblk(int size, int flags)
{
	struct buf *bp;
	int maxsize;

	maxsize = (size + BKVAMASK) & ~BKVAMASK;
	while ((bp = getnewbuf(NULL, 0, 0, maxsize, flags)) == NULL) {
		if ((flags & GB_NOWAIT_BD) &&
		    (curthread->td_pflags & TDP_BUFNEED) != 0)
			return (NULL);
	}
	allocbuf(bp, size);
	bufspace_release(bufdomain(bp), maxsize);
	bp->b_flags |= B_INVAL;	/* b_dep cleared by getnewbuf() */
	return (bp);
}

/*
 * Truncate the backing store for a non-vmio buffer.
 */
static void
vfs_nonvmio_truncate(struct buf *bp, int newbsize)
{

	if (bp->b_flags & B_MALLOC) {
		/*
		 * malloced buffers are not shrunk
		 */
		if (newbsize == 0) {
			bufmallocadjust(bp, 0);
			free(bp->b_data, M_BIOBUF);
			bp->b_data = bp->b_kvabase;
			bp->b_flags &= ~B_MALLOC;
		}
		return;
	}
	vm_hold_free_pages(bp, newbsize);
	bufspace_adjust(bp, newbsize);
}

/*
 * Extend the backing for a non-VMIO buffer.
 */
static void
vfs_nonvmio_extend(struct buf *bp, int newbsize)
{
	caddr_t origbuf;
	int origbufsize;

	/*
	 * We only use malloced memory on the first allocation.
	 * and revert to page-allocated memory when the buffer
	 * grows.
	 *
	 * There is a potential smp race here that could lead
	 * to bufmallocspace slightly passing the max.  It
	 * is probably extremely rare and not worth worrying
	 * over.
	 */
	if (bp->b_bufsize == 0 && newbsize <= PAGE_SIZE/2 &&
	    bufmallocspace < maxbufmallocspace) {
		bp->b_data = malloc(newbsize, M_BIOBUF, M_WAITOK);
		bp->b_flags |= B_MALLOC;
		bufmallocadjust(bp, newbsize);
		return;
	}

	/*
	 * If the buffer is growing on its other-than-first
	 * allocation then we revert to the page-allocation
	 * scheme.
	 */
	origbuf = NULL;
	origbufsize = 0;
	if (bp->b_flags & B_MALLOC) {
		origbuf = bp->b_data;
		origbufsize = bp->b_bufsize;
		bp->b_data = bp->b_kvabase;
		bufmallocadjust(bp, 0);
		bp->b_flags &= ~B_MALLOC;
		newbsize = round_page(newbsize);
	}
	vm_hold_load_pages(bp, (vm_offset_t) bp->b_data + bp->b_bufsize,
	    (vm_offset_t) bp->b_data + newbsize);
	if (origbuf != NULL) {
		bcopy(origbuf, bp->b_data, origbufsize);
		free(origbuf, M_BIOBUF);
	}
	bufspace_adjust(bp, newbsize);
}

/*
 * This code constitutes the buffer memory from either anonymous system
 * memory (in the case of non-VMIO operations) or from an associated
 * VM object (in the case of VMIO operations).  This code is able to
 * resize a buffer up or down.
 *
 * Note that this code is tricky, and has many complications to resolve
 * deadlock or inconsistent data situations.  Tread lightly!!! 
 * There are B_CACHE and B_DELWRI interactions that must be dealt with by 
 * the caller.  Calling this code willy nilly can result in the loss of data.
 *
 * allocbuf() only adjusts B_CACHE for VMIO buffers.  getblk() deals with
 * B_CACHE for the non-VMIO case.
 */
int
allocbuf(struct buf *bp, int size)
{
	int newbsize;

	if (bp->b_bcount == size)
		return (1);

	if (bp->b_kvasize != 0 && bp->b_kvasize < size)
		panic("allocbuf: buffer too small");

	newbsize = roundup2(size, DEV_BSIZE);
	if ((bp->b_flags & B_VMIO) == 0) {
		if ((bp->b_flags & B_MALLOC) == 0)
			newbsize = round_page(newbsize);
		/*
		 * Just get anonymous memory from the kernel.  Don't
		 * mess with B_CACHE.
		 */
		if (newbsize < bp->b_bufsize)
			vfs_nonvmio_truncate(bp, newbsize);
		else if (newbsize > bp->b_bufsize)
			vfs_nonvmio_extend(bp, newbsize);
	} else {
		int desiredpages;

		desiredpages = (size == 0) ? 0 :
		    num_pages((bp->b_offset & PAGE_MASK) + newbsize);

		if (bp->b_flags & B_MALLOC)
			panic("allocbuf: VMIO buffer can't be malloced");
		/*
		 * Set B_CACHE initially if buffer is 0 length or will become
		 * 0-length.
		 */
		if (size == 0 || bp->b_bufsize == 0)
			bp->b_flags |= B_CACHE;

		if (newbsize < bp->b_bufsize)
			vfs_vmio_truncate(bp, desiredpages);
		/* XXX This looks as if it should be newbsize > b_bufsize */
		else if (size > bp->b_bcount)
			vfs_vmio_extend(bp, desiredpages, size);
		bufspace_adjust(bp, newbsize);
	}
	bp->b_bcount = size;		/* requested buffer size. */
	return (1);
}

extern int inflight_transient_maps;

static struct bio_queue nondump_bios;

void
biodone(struct bio *bp)
{
	struct mtx *mtxp;
	void (*done)(struct bio *);
	vm_offset_t start, end;

	biotrack(bp, __func__);

	/*
	 * Avoid completing I/O when dumping after a panic since that may
	 * result in a deadlock in the filesystem or pager code.  Note that
	 * this doesn't affect dumps that were started manually since we aim
	 * to keep the system usable after it has been resumed.
	 */
	if (__predict_false(dumping && SCHEDULER_STOPPED())) {
		TAILQ_INSERT_HEAD(&nondump_bios, bp, bio_queue);
		return;
	}
	if ((bp->bio_flags & BIO_TRANSIENT_MAPPING) != 0) {
		bp->bio_flags &= ~BIO_TRANSIENT_MAPPING;
		bp->bio_flags |= BIO_UNMAPPED;
		start = trunc_page((vm_offset_t)bp->bio_data);
		end = round_page((vm_offset_t)bp->bio_data + bp->bio_length);
		bp->bio_data = unmapped_buf;
		pmap_qremove(start, atop(end - start));
		vmem_free(transient_arena, start, end - start);
		atomic_add_int(&inflight_transient_maps, -1);
	}
	done = bp->bio_done;
	if (done == NULL) {
		mtxp = mtx_pool_find(mtxpool_sleep, bp);
		mtx_lock(mtxp);
		bp->bio_flags |= BIO_DONE;
		wakeup(bp);
		mtx_unlock(mtxp);
	} else
		done(bp);
}

/*
 * Wait for a BIO to finish.
 */
int
biowait(struct bio *bp, const char *wchan)
{
	struct mtx *mtxp;

	mtxp = mtx_pool_find(mtxpool_sleep, bp);
	mtx_lock(mtxp);
	while ((bp->bio_flags & BIO_DONE) == 0)
		msleep(bp, mtxp, PRIBIO, wchan, 0);
	mtx_unlock(mtxp);
	if (bp->bio_error != 0)
		return (bp->bio_error);
	if (!(bp->bio_flags & BIO_ERROR))
		return (0);
	return (EIO);
}

void
biofinish(struct bio *bp, struct devstat *stat, int error)
{

	if (error) {
		bp->bio_error = error;
		bp->bio_flags |= BIO_ERROR;
	}
	if (stat != NULL)
		devstat_end_transaction_bio(stat, bp);
	biodone(bp);
}

#if defined(BUF_TRACKING) || defined(FULL_BUF_TRACKING)
void
biotrack_buf(struct bio *bp, const char *location)
{

	buf_track(bp->bio_track_bp, location);
}
#endif

/*
 *	bufwait:
 *
 *	Wait for buffer I/O completion, returning error status.  The buffer
 *	is left locked and B_DONE on return.  B_EINTR is converted into an EINTR
 *	error and cleared.
 */
int
bufwait(struct buf *bp)
{
	if (bp->b_iocmd == BIO_READ)
		bwait(bp, PRIBIO, "biord");
	else
		bwait(bp, PRIBIO, "biowr");
	if (bp->b_flags & B_EINTR) {
		bp->b_flags &= ~B_EINTR;
		return (EINTR);
	}
	if (bp->b_ioflags & BIO_ERROR) {
		return (bp->b_error ? bp->b_error : EIO);
	} else {
		return (0);
	}
}

/*
 *	bufdone:
 *
 *	Finish I/O on a buffer, optionally calling a completion function.
 *	This is usually called from an interrupt so process blocking is
 *	not allowed.
 *
 *	biodone is also responsible for setting B_CACHE in a B_VMIO bp.
 *	In a non-VMIO bp, B_CACHE will be set on the next getblk() 
 *	assuming B_INVAL is clear.
 *
 *	For the VMIO case, we set B_CACHE if the op was a read and no
 *	read error occurred, or if the op was a write.  B_CACHE is never
 *	set if the buffer is invalid or otherwise uncacheable.
 *
 *	bufdone does not mess with B_INVAL, allowing the I/O routine or the
 *	initiator to leave B_INVAL set to brelse the buffer out of existence
 *	in the biodone routine.
 */
void
bufdone(struct buf *bp)
{
	struct bufobj *dropobj;
	void    (*biodone)(struct buf *);

	buf_track(bp, __func__);
	CTR3(KTR_BUF, "bufdone(%p) vp %p flags %X", bp, bp->b_vp, bp->b_flags);
	dropobj = NULL;

	KASSERT(!(bp->b_flags & B_DONE), ("biodone: bp %p already done", bp));

	runningbufwakeup(bp);
	if (bp->b_iocmd == BIO_WRITE)
		dropobj = bp->b_bufobj;
	/* call optional completion function if requested */
	if (bp->b_iodone != NULL) {
		biodone = bp->b_iodone;
		bp->b_iodone = NULL;
		(*biodone) (bp);
		if (dropobj)
			bufobj_wdrop(dropobj);
		return;
	}
	if (bp->b_flags & B_VMIO) {
		/*
		 * Set B_CACHE if the op was a normal read and no error
		 * occurred.  B_CACHE is set for writes in the b*write()
		 * routines.
		 */
		if (bp->b_iocmd == BIO_READ &&
		    !(bp->b_flags & (B_INVAL|B_NOCACHE)) &&
		    !(bp->b_ioflags & BIO_ERROR))
			bp->b_flags |= B_CACHE;
		vfs_vmio_iodone(bp);
	}
	if (!LIST_EMPTY(&bp->b_dep))
		buf_complete(bp);
	if ((bp->b_flags & B_CKHASH) != 0) {
		KASSERT(bp->b_iocmd == BIO_READ,
		    ("bufdone: b_iocmd %d not BIO_READ", bp->b_iocmd));
		KASSERT(buf_mapped(bp), ("bufdone: bp %p not mapped", bp));
		(*bp->b_ckhashcalc)(bp);
	}
	/*
	 * For asynchronous completions, release the buffer now. The brelse
	 * will do a wakeup there if necessary - so no need to do a wakeup
	 * here in the async case. The sync case always needs to do a wakeup.
	 */
	if (bp->b_flags & B_ASYNC) {
		if ((bp->b_flags & (B_NOCACHE | B_INVAL | B_RELBUF)) ||
		    (bp->b_ioflags & BIO_ERROR))
			brelse(bp);
		else
			bqrelse(bp);
	} else
		bdone(bp);
	if (dropobj)
		bufobj_wdrop(dropobj);
}

/*
 * This routine is called in lieu of iodone in the case of
 * incomplete I/O.  This keeps the busy status for pages
 * consistent.
 */
void
vfs_unbusy_pages(struct buf *bp)
{
	int i;
	vm_object_t obj;
	vm_page_t m;

	runningbufwakeup(bp);
	if (!(bp->b_flags & B_VMIO))
		return;

	obj = bp->b_bufobj->bo_object;
	for (i = 0; i < bp->b_npages; i++) {
		m = bp->b_pages[i];
		if (m == bogus_page) {
			m = vm_page_relookup(obj, OFF_TO_IDX(bp->b_offset) + i);
			if (!m)
				panic("vfs_unbusy_pages: page missing\n");
			bp->b_pages[i] = m;
			if (buf_mapped(bp)) {
				BUF_CHECK_MAPPED(bp);
				pmap_qenter(trunc_page((vm_offset_t)bp->b_data),
				    bp->b_pages, bp->b_npages);
			} else
				BUF_CHECK_UNMAPPED(bp);
		}
		vm_page_sunbusy(m);
	}
	vm_object_pip_wakeupn(obj, bp->b_npages);
}

/*
 * vfs_page_set_valid:
 *
 *	Set the valid bits in a page based on the supplied offset.   The
 *	range is restricted to the buffer's size.
 *
 *	This routine is typically called after a read completes.
 */
static void
vfs_page_set_valid(struct buf *bp, vm_ooffset_t off, vm_page_t m)
{
	vm_ooffset_t eoff;

	/*
	 * Compute the end offset, eoff, such that [off, eoff) does not span a
	 * page boundary and eoff is not greater than the end of the buffer.
	 * The end of the buffer, in this case, is our file EOF, not the
	 * allocation size of the buffer.
	 */
	eoff = (off + PAGE_SIZE) & ~(vm_ooffset_t)PAGE_MASK;
	if (eoff > bp->b_offset + bp->b_bcount)
		eoff = bp->b_offset + bp->b_bcount;

	/*
	 * Set valid range.  This is typically the entire buffer and thus the
	 * entire page.
	 */
	if (eoff > off)
		vm_page_set_valid_range(m, off & PAGE_MASK, eoff - off);
}

/*
 * vfs_page_set_validclean:
 *
 *	Set the valid bits and clear the dirty bits in a page based on the
 *	supplied offset.   The range is restricted to the buffer's size.
 */
static void
vfs_page_set_validclean(struct buf *bp, vm_ooffset_t off, vm_page_t m)
{
	vm_ooffset_t soff, eoff;

	/*
	 * Start and end offsets in buffer.  eoff - soff may not cross a
	 * page boundary or cross the end of the buffer.  The end of the
	 * buffer, in this case, is our file EOF, not the allocation size
	 * of the buffer.
	 */
	soff = off;
	eoff = (off + PAGE_SIZE) & ~(off_t)PAGE_MASK;
	if (eoff > bp->b_offset + bp->b_bcount)
		eoff = bp->b_offset + bp->b_bcount;

	/*
	 * Set valid range.  This is typically the entire buffer and thus the
	 * entire page.
	 */
	if (eoff > soff) {
		vm_page_set_validclean(
		    m,
		   (vm_offset_t) (soff & PAGE_MASK),
		   (vm_offset_t) (eoff - soff)
		);
	}
}

/*
 * Acquire a shared busy on all pages in the buf.
 */
void
vfs_busy_pages_acquire(struct buf *bp)
{
	int i;

	for (i = 0; i < bp->b_npages; i++)
		vm_page_busy_acquire(bp->b_pages[i], VM_ALLOC_SBUSY);
}

void
vfs_busy_pages_release(struct buf *bp)
{
	int i;

	for (i = 0; i < bp->b_npages; i++)
		vm_page_sunbusy(bp->b_pages[i]);
}

/*
 * This routine is called before a device strategy routine.
 * It is used to tell the VM system that paging I/O is in
 * progress, and treat the pages associated with the buffer
 * almost as being exclusive busy.  Also the object paging_in_progress
 * flag is handled to make sure that the object doesn't become
 * inconsistent.
 *
 * Since I/O has not been initiated yet, certain buffer flags
 * such as BIO_ERROR or B_INVAL may be in an inconsistent state
 * and should be ignored.
 */
void
vfs_busy_pages(struct buf *bp, int clear_modify)
{
	vm_object_t obj;
	vm_ooffset_t foff;
	vm_page_t m;
	int i;
	bool bogus;

	if (!(bp->b_flags & B_VMIO))
		return;

	obj = bp->b_bufobj->bo_object;
	foff = bp->b_offset;
	KASSERT(bp->b_offset != NOOFFSET,
	    ("vfs_busy_pages: no buffer offset"));
	if ((bp->b_flags & B_CLUSTER) == 0) {
		vm_object_pip_add(obj, bp->b_npages);
		vfs_busy_pages_acquire(bp);
	}
	if (bp->b_bufsize != 0)
		vfs_setdirty_range(bp);
	bogus = false;
	for (i = 0; i < bp->b_npages; i++) {
		m = bp->b_pages[i];
		vm_page_assert_sbusied(m);

		/*
		 * When readying a buffer for a read ( i.e
		 * clear_modify == 0 ), it is important to do
		 * bogus_page replacement for valid pages in 
		 * partially instantiated buffers.  Partially 
		 * instantiated buffers can, in turn, occur when
		 * reconstituting a buffer from its VM backing store
		 * base.  We only have to do this if B_CACHE is
		 * clear ( which causes the I/O to occur in the
		 * first place ).  The replacement prevents the read
		 * I/O from overwriting potentially dirty VM-backed
		 * pages.  XXX bogus page replacement is, uh, bogus.
		 * It may not work properly with small-block devices.
		 * We need to find a better way.
		 */
		if (clear_modify) {
			pmap_remove_write(m);
			vfs_page_set_validclean(bp, foff, m);
		} else if (vm_page_all_valid(m) &&
		    (bp->b_flags & B_CACHE) == 0) {
			bp->b_pages[i] = bogus_page;
			bogus = true;
		}
		foff = (foff + PAGE_SIZE) & ~(off_t)PAGE_MASK;
	}
	if (bogus && buf_mapped(bp)) {
		BUF_CHECK_MAPPED(bp);
		pmap_qenter(trunc_page((vm_offset_t)bp->b_data),
		    bp->b_pages, bp->b_npages);
	}
}

/*
 *	vfs_bio_set_valid:
 *
 *	Set the range within the buffer to valid.  The range is
 *	relative to the beginning of the buffer, b_offset.  Note that
 *	b_offset itself may be offset from the beginning of the first
 *	page.
 */
void
vfs_bio_set_valid(struct buf *bp, int base, int size)
{
	int i, n;
	vm_page_t m;

	if (!(bp->b_flags & B_VMIO))
		return;

	/*
	 * Fixup base to be relative to beginning of first page.
	 * Set initial n to be the maximum number of bytes in the
	 * first page that can be validated.
	 */
	base += (bp->b_offset & PAGE_MASK);
	n = PAGE_SIZE - (base & PAGE_MASK);

	/*
	 * Busy may not be strictly necessary here because the pages are
	 * unlikely to be fully valid and the vnode lock will synchronize
	 * their access via getpages.  It is grabbed for consistency with
	 * other page validation.
	 */
	vfs_busy_pages_acquire(bp);
	for (i = base / PAGE_SIZE; size > 0 && i < bp->b_npages; ++i) {
		m = bp->b_pages[i];
		if (n > size)
			n = size;
		vm_page_set_valid_range(m, base & PAGE_MASK, n);
		base += n;
		size -= n;
		n = PAGE_SIZE;
	}
	vfs_busy_pages_release(bp);
}

/*
 *	vfs_bio_clrbuf:
 *
 *	If the specified buffer is a non-VMIO buffer, clear the entire
 *	buffer.  If the specified buffer is a VMIO buffer, clear and
 *	validate only the previously invalid portions of the buffer.
 *	This routine essentially fakes an I/O, so we need to clear
 *	BIO_ERROR and B_INVAL.
 *
 *	Note that while we only theoretically need to clear through b_bcount,
 *	we go ahead and clear through b_bufsize.
 */
void
vfs_bio_clrbuf(struct buf *bp) 
{
	int i, j, mask, sa, ea, slide;

	if ((bp->b_flags & (B_VMIO | B_MALLOC)) != B_VMIO) {
		clrbuf(bp);
		return;
	}
	bp->b_flags &= ~B_INVAL;
	bp->b_ioflags &= ~BIO_ERROR;
	vfs_busy_pages_acquire(bp);
	sa = bp->b_offset & PAGE_MASK;
	slide = 0;
	for (i = 0; i < bp->b_npages; i++, sa = 0) {
		slide = imin(slide + PAGE_SIZE, bp->b_offset + bp->b_bufsize);
		ea = slide & PAGE_MASK;
		if (ea == 0)
			ea = PAGE_SIZE;
		if (bp->b_pages[i] == bogus_page)
			continue;
		j = sa / DEV_BSIZE;
		mask = ((1 << ((ea - sa) / DEV_BSIZE)) - 1) << j;
		if ((bp->b_pages[i]->valid & mask) == mask)
			continue;
		if ((bp->b_pages[i]->valid & mask) == 0)
			pmap_zero_page_area(bp->b_pages[i], sa, ea - sa);
		else {
			for (; sa < ea; sa += DEV_BSIZE, j++) {
				if ((bp->b_pages[i]->valid & (1 << j)) == 0) {
					pmap_zero_page_area(bp->b_pages[i],
					    sa, DEV_BSIZE);
				}
			}
		}
		vm_page_set_valid_range(bp->b_pages[i], j * DEV_BSIZE,
		    roundup2(ea - sa, DEV_BSIZE));
	}
	vfs_busy_pages_release(bp);
	bp->b_resid = 0;
}

void
vfs_bio_bzero_buf(struct buf *bp, int base, int size)
{
	vm_page_t m;
	int i, n;

	if (buf_mapped(bp)) {
		BUF_CHECK_MAPPED(bp);
		bzero(bp->b_data + base, size);
	} else {
		BUF_CHECK_UNMAPPED(bp);
		n = PAGE_SIZE - (base & PAGE_MASK);
		for (i = base / PAGE_SIZE; size > 0 && i < bp->b_npages; ++i) {
			m = bp->b_pages[i];
			if (n > size)
				n = size;
			pmap_zero_page_area(m, base & PAGE_MASK, n);
			base += n;
			size -= n;
			n = PAGE_SIZE;
		}
	}
}

/*
 * Update buffer flags based on I/O request parameters, optionally releasing the
 * buffer.  If it's VMIO or direct I/O, the buffer pages are released to the VM,
 * where they may be placed on a page queue (VMIO) or freed immediately (direct
 * I/O).  Otherwise the buffer is released to the cache.
 */
static void
b_io_dismiss(struct buf *bp, int ioflag, bool release)
{

	KASSERT((ioflag & IO_NOREUSE) == 0 || (ioflag & IO_VMIO) != 0,
	    ("buf %p non-VMIO noreuse", bp));

	if ((ioflag & IO_DIRECT) != 0)
		bp->b_flags |= B_DIRECT;
	if ((ioflag & IO_EXT) != 0)
		bp->b_xflags |= BX_ALTDATA;
	if ((ioflag & (IO_VMIO | IO_DIRECT)) != 0 && LIST_EMPTY(&bp->b_dep)) {
		bp->b_flags |= B_RELBUF;
		if ((ioflag & IO_NOREUSE) != 0)
			bp->b_flags |= B_NOREUSE;
		if (release)
			brelse(bp);
	} else if (release)
		bqrelse(bp);
}

void
vfs_bio_brelse(struct buf *bp, int ioflag)
{

	b_io_dismiss(bp, ioflag, true);
}

void
vfs_bio_set_flags(struct buf *bp, int ioflag)
{

	b_io_dismiss(bp, ioflag, false);
}

/*
 * vm_hold_load_pages and vm_hold_free_pages get pages into
 * a buffers address space.  The pages are anonymous and are
 * not associated with a file object.
 */
static void
vm_hold_load_pages(struct buf *bp, vm_offset_t from, vm_offset_t to)
{
	vm_offset_t pg;
	vm_page_t p;
	int index;

	BUF_CHECK_MAPPED(bp);

	to = round_page(to);
	from = round_page(from);
	index = (from - trunc_page((vm_offset_t)bp->b_data)) >> PAGE_SHIFT;

	for (pg = from; pg < to; pg += PAGE_SIZE, index++) {
		/*
		 * note: must allocate system pages since blocking here
		 * could interfere with paging I/O, no matter which
		 * process we are.
		 */
		p = vm_page_alloc(NULL, 0, VM_ALLOC_SYSTEM | VM_ALLOC_NOOBJ |
		    VM_ALLOC_WIRED | VM_ALLOC_COUNT((to - pg) >> PAGE_SHIFT) |
		    VM_ALLOC_WAITOK);
		pmap_qenter(pg, &p, 1);
		bp->b_pages[index] = p;
	}
	bp->b_npages = index;
}

/* Return pages associated with this buf to the vm system */
static void
vm_hold_free_pages(struct buf *bp, int newbsize)
{
	vm_offset_t from;
	vm_page_t p;
	int index, newnpages;

	BUF_CHECK_MAPPED(bp);

	from = round_page((vm_offset_t)bp->b_data + newbsize);
	newnpages = (from - trunc_page((vm_offset_t)bp->b_data)) >> PAGE_SHIFT;
	if (bp->b_npages > newnpages)
		pmap_qremove(from, bp->b_npages - newnpages);
	for (index = newnpages; index < bp->b_npages; index++) {
		p = bp->b_pages[index];
		bp->b_pages[index] = NULL;
		vm_page_unwire_noq(p);
		vm_page_free(p);
	}
	bp->b_npages = newnpages;
}

/*
 * Map an IO request into kernel virtual address space.
 *
 * All requests are (re)mapped into kernel VA space.
 * Notice that we use b_bufsize for the size of the buffer
 * to be mapped.  b_bcount might be modified by the driver.
 *
 * Note that even if the caller determines that the address space should
 * be valid, a race or a smaller-file mapped into a larger space may
 * actually cause vmapbuf() to fail, so all callers of vmapbuf() MUST
 * check the return value.
 *
 * This function only works with pager buffers.
 */
int
<<<<<<< HEAD
vmapbuf(struct buf *bp, void * __capability uaddr, int mapbuf)
=======
vmapbuf(struct buf *bp, void *uaddr, size_t len, int mapbuf)
>>>>>>> 7d8530e5
{
	vm_prot_t prot;
	int pidx;

	prot = VM_PROT_READ;
	if (bp->b_iocmd == BIO_READ)
		prot |= VM_PROT_WRITE;	/* Less backwards than it looks */
	if ((pidx = vm_fault_quick_hold_pages(&curproc->p_vmspace->vm_map,
<<<<<<< HEAD
	    uaddr, bp->b_bufsize, prot, bp->b_pages, btoc(MAXPHYS))) < 0)
=======
	    (vm_offset_t)uaddr, len, prot, bp->b_pages,
	    btoc(MAXPHYS))) < 0)
>>>>>>> 7d8530e5
		return (-1);
	bp->b_bufsize = len;
	bp->b_npages = pidx;
<<<<<<< HEAD
	bp->b_offset = ((__cheri_addr vm_offset_t)uaddr) & PAGE_MASK;
=======
	bp->b_offset = ((vm_offset_t)uaddr) & PAGE_MASK;
>>>>>>> 7d8530e5
	if (mapbuf || !unmapped_buf_allowed) {
		pmap_qenter((vm_offset_t)bp->b_kvabase, bp->b_pages, pidx);
		bp->b_data = bp->b_kvabase + bp->b_offset;
	} else
		bp->b_data = unmapped_buf;
	return(0);
}

/*
 * Free the io map PTEs associated with this IO operation.
 * We also invalidate the TLB entries and restore the original b_addr.
 *
 * This function only works with pager buffers.
 */
void
vunmapbuf(struct buf *bp)
{
	int npages;

	npages = bp->b_npages;
	if (buf_mapped(bp))
		pmap_qremove(trunc_page((vm_offset_t)bp->b_data), npages);
	vm_page_unhold_pages(bp->b_pages, npages);

	bp->b_data = unmapped_buf;
}

void
bdone(struct buf *bp)
{
	struct mtx *mtxp;

	mtxp = mtx_pool_find(mtxpool_sleep, bp);
	mtx_lock(mtxp);
	bp->b_flags |= B_DONE;
	wakeup(bp);
	mtx_unlock(mtxp);
}

void
bwait(struct buf *bp, u_char pri, const char *wchan)
{
	struct mtx *mtxp;

	mtxp = mtx_pool_find(mtxpool_sleep, bp);
	mtx_lock(mtxp);
	while ((bp->b_flags & B_DONE) == 0)
		msleep(bp, mtxp, pri, wchan, 0);
	mtx_unlock(mtxp);
}

int
bufsync(struct bufobj *bo, int waitfor)
{

	return (VOP_FSYNC(bo2vnode(bo), waitfor, curthread));
}

void
bufstrategy(struct bufobj *bo, struct buf *bp)
{
	int i __unused;
	struct vnode *vp;

	vp = bp->b_vp;
	KASSERT(vp == bo->bo_private, ("Inconsistent vnode bufstrategy"));
	KASSERT(vp->v_type != VCHR && vp->v_type != VBLK,
	    ("Wrong vnode in bufstrategy(bp=%p, vp=%p)", bp, vp));
	i = VOP_STRATEGY(vp, bp);
	KASSERT(i == 0, ("VOP_STRATEGY failed bp=%p vp=%p", bp, bp->b_vp));
}

/*
 * Initialize a struct bufobj before use.  Memory is assumed zero filled.
 */
void
bufobj_init(struct bufobj *bo, void *private)
{
	static volatile int bufobj_cleanq;

        bo->bo_domain =
            atomic_fetchadd_int(&bufobj_cleanq, 1) % buf_domains;
        rw_init(BO_LOCKPTR(bo), "bufobj interlock");
        bo->bo_private = private;
        TAILQ_INIT(&bo->bo_clean.bv_hd);
        TAILQ_INIT(&bo->bo_dirty.bv_hd);
}

void
bufobj_wrefl(struct bufobj *bo)
{

	KASSERT(bo != NULL, ("NULL bo in bufobj_wref"));
	ASSERT_BO_WLOCKED(bo);
	bo->bo_numoutput++;
}

void
bufobj_wref(struct bufobj *bo)
{

	KASSERT(bo != NULL, ("NULL bo in bufobj_wref"));
	BO_LOCK(bo);
	bo->bo_numoutput++;
	BO_UNLOCK(bo);
}

void
bufobj_wdrop(struct bufobj *bo)
{

	KASSERT(bo != NULL, ("NULL bo in bufobj_wdrop"));
	BO_LOCK(bo);
	KASSERT(bo->bo_numoutput > 0, ("bufobj_wdrop non-positive count"));
	if ((--bo->bo_numoutput == 0) && (bo->bo_flag & BO_WWAIT)) {
		bo->bo_flag &= ~BO_WWAIT;
		wakeup(&bo->bo_numoutput);
	}
	BO_UNLOCK(bo);
}

int
bufobj_wwait(struct bufobj *bo, int slpflag, int timeo)
{
	int error;

	KASSERT(bo != NULL, ("NULL bo in bufobj_wwait"));
	ASSERT_BO_WLOCKED(bo);
	error = 0;
	while (bo->bo_numoutput) {
		bo->bo_flag |= BO_WWAIT;
		error = msleep(&bo->bo_numoutput, BO_LOCKPTR(bo),
		    slpflag | (PRIBIO + 1), "bo_wwait", timeo);
		if (error)
			break;
	}
	return (error);
}

/*
 * Set bio_data or bio_ma for struct bio from the struct buf.
 */
void
bdata2bio(struct buf *bp, struct bio *bip)
{

	if (!buf_mapped(bp)) {
		KASSERT(unmapped_buf_allowed, ("unmapped"));
		bip->bio_ma = bp->b_pages;
		bip->bio_ma_n = bp->b_npages;
		bip->bio_data = unmapped_buf;
		bip->bio_ma_offset = (vm_offset_t)bp->b_offset & PAGE_MASK;
		bip->bio_flags |= BIO_UNMAPPED;
		KASSERT(round_page(bip->bio_ma_offset + bip->bio_length) /
		    PAGE_SIZE == bp->b_npages,
		    ("Buffer %p too short: %d %lld %d", bp, bip->bio_ma_offset,
		    (long long)bip->bio_length, bip->bio_ma_n));
	} else {
		bip->bio_data = bp->b_data;
		bip->bio_ma = NULL;
	}
}

/*
 * The MIPS pmap code currently doesn't handle aliased pages.
 * The VIPT caches may not handle page aliasing themselves, leading
 * to data corruption.
 *
 * As such, this code makes a system extremely unhappy if said
 * system doesn't support unaliasing the above situation in hardware.
 * Some "recent" systems (eg some mips24k/mips74k cores) don't enable
 * this feature at build time, so it has to be handled in software.
 *
 * Once the MIPS pmap/cache code grows to support this function on
 * earlier chips, it should be flipped back off.
 */
#ifdef	__mips__
static int buf_pager_relbuf = 1;
#else
static int buf_pager_relbuf = 0;
#endif
SYSCTL_INT(_vfs, OID_AUTO, buf_pager_relbuf, CTLFLAG_RWTUN,
    &buf_pager_relbuf, 0,
    "Make buffer pager release buffers after reading");

/*
 * The buffer pager.  It uses buffer reads to validate pages.
 *
 * In contrast to the generic local pager from vm/vnode_pager.c, this
 * pager correctly and easily handles volumes where the underlying
 * device block size is greater than the machine page size.  The
 * buffer cache transparently extends the requested page run to be
 * aligned at the block boundary, and does the necessary bogus page
 * replacements in the addends to avoid obliterating already valid
 * pages.
 *
 * The only non-trivial issue is that the exclusive busy state for
 * pages, which is assumed by the vm_pager_getpages() interface, is
 * incompatible with the VMIO buffer cache's desire to share-busy the
 * pages.  This function performs a trivial downgrade of the pages'
 * state before reading buffers, and a less trivial upgrade from the
 * shared-busy to excl-busy state after the read.
 */
int
vfs_bio_getpages(struct vnode *vp, vm_page_t *ma, int count,
    int *rbehind, int *rahead, vbg_get_lblkno_t get_lblkno,
    vbg_get_blksize_t get_blksize)
{
	vm_page_t m;
	vm_object_t object;
	struct buf *bp;
	struct mount *mp;
	daddr_t lbn, lbnp;
	vm_ooffset_t la, lb, poff, poffe;
	long bsize;
	int bo_bs, br_flags, error, i, pgsin, pgsin_a, pgsin_b;
	bool redo, lpart;

	object = vp->v_object;
	mp = vp->v_mount;
	error = 0;
	la = IDX_TO_OFF(ma[count - 1]->pindex);
	if (la >= object->un_pager.vnp.vnp_size)
		return (VM_PAGER_BAD);

	/*
	 * Change the meaning of la from where the last requested page starts
	 * to where it ends, because that's the end of the requested region
	 * and the start of the potential read-ahead region.
	 */
	la += PAGE_SIZE;
	lpart = la > object->un_pager.vnp.vnp_size;
	bo_bs = get_blksize(vp, get_lblkno(vp, IDX_TO_OFF(ma[0]->pindex)));

	/*
	 * Calculate read-ahead, behind and total pages.
	 */
	pgsin = count;
	lb = IDX_TO_OFF(ma[0]->pindex);
	pgsin_b = OFF_TO_IDX(lb - rounddown2(lb, bo_bs));
	pgsin += pgsin_b;
	if (rbehind != NULL)
		*rbehind = pgsin_b;
	pgsin_a = OFF_TO_IDX(roundup2(la, bo_bs) - la);
	if (la + IDX_TO_OFF(pgsin_a) >= object->un_pager.vnp.vnp_size)
		pgsin_a = OFF_TO_IDX(roundup2(object->un_pager.vnp.vnp_size,
		    PAGE_SIZE) - la);
	pgsin += pgsin_a;
	if (rahead != NULL)
		*rahead = pgsin_a;
	VM_CNT_INC(v_vnodein);
	VM_CNT_ADD(v_vnodepgsin, pgsin);

	br_flags = (mp != NULL && (mp->mnt_kern_flag & MNTK_UNMAPPED_BUFS)
	    != 0) ? GB_UNMAPPED : 0;
again:
	for (i = 0; i < count; i++) {
		if (ma[i] != bogus_page)
			vm_page_busy_downgrade(ma[i]);
	}

	lbnp = -1;
	for (i = 0; i < count; i++) {
		m = ma[i];
		if (m == bogus_page)
			continue;

		/*
		 * Pages are shared busy and the object lock is not
		 * owned, which together allow for the pages'
		 * invalidation.  The racy test for validity avoids
		 * useless creation of the buffer for the most typical
		 * case when invalidation is not used in redo or for
		 * parallel read.  The shared->excl upgrade loop at
		 * the end of the function catches the race in a
		 * reliable way (protected by the object lock).
		 */
		if (vm_page_all_valid(m))
			continue;

		poff = IDX_TO_OFF(m->pindex);
		poffe = MIN(poff + PAGE_SIZE, object->un_pager.vnp.vnp_size);
		for (; poff < poffe; poff += bsize) {
			lbn = get_lblkno(vp, poff);
			if (lbn == lbnp)
				goto next_page;
			lbnp = lbn;

			bsize = get_blksize(vp, lbn);
			error = bread_gb(vp, lbn, bsize, curthread->td_ucred,
			    br_flags, &bp);
			if (error != 0)
				goto end_pages;
			if (bp->b_rcred == curthread->td_ucred) {
				crfree(bp->b_rcred);
				bp->b_rcred = NOCRED;
			}
			if (LIST_EMPTY(&bp->b_dep)) {
				/*
				 * Invalidation clears m->valid, but
				 * may leave B_CACHE flag if the
				 * buffer existed at the invalidation
				 * time.  In this case, recycle the
				 * buffer to do real read on next
				 * bread() after redo.
				 *
				 * Otherwise B_RELBUF is not strictly
				 * necessary, enable to reduce buf
				 * cache pressure.
				 */
				if (buf_pager_relbuf ||
				    !vm_page_all_valid(m))
					bp->b_flags |= B_RELBUF;

				bp->b_flags &= ~B_NOCACHE;
				brelse(bp);
			} else {
				bqrelse(bp);
			}
		}
		KASSERT(1 /* racy, enable for debugging */ ||
		    vm_page_all_valid(m) || i == count - 1,
		    ("buf %d %p invalid", i, m));
		if (i == count - 1 && lpart) {
			if (!vm_page_none_valid(m) &&
			    !vm_page_all_valid(m))
				vm_page_zero_invalid(m, TRUE);
		}
next_page:;
	}
end_pages:

	redo = false;
	for (i = 0; i < count; i++) {
		if (ma[i] == bogus_page)
			continue;
		if (vm_page_busy_tryupgrade(ma[i]) == 0) {
			vm_page_sunbusy(ma[i]);
			ma[i] = vm_page_grab_unlocked(object, ma[i]->pindex,
			    VM_ALLOC_NORMAL);
		}

		/*
		 * Since the pages were only sbusy while neither the
		 * buffer nor the object lock was held by us, or
		 * reallocated while vm_page_grab() slept for busy
		 * relinguish, they could have been invalidated.
		 * Recheck the valid bits and re-read as needed.
		 *
		 * Note that the last page is made fully valid in the
		 * read loop, and partial validity for the page at
		 * index count - 1 could mean that the page was
		 * invalidated or removed, so we must restart for
		 * safety as well.
		 */
		if (!vm_page_all_valid(ma[i]))
			redo = true;
	}
	if (redo && error == 0)
		goto again;
	return (error != 0 ? VM_PAGER_ERROR : VM_PAGER_OK);
}

#include "opt_ddb.h"
#ifdef DDB
#include <ddb/ddb.h>

/* DDB command to show buffer data */
DB_SHOW_COMMAND(buffer, db_show_buffer)
{
	/* get args */
	struct buf *bp = (struct buf *)addr;
#ifdef FULL_BUF_TRACKING
	uint32_t i, j;
#endif

	if (!have_addr) {
		db_printf("usage: show buffer <addr>\n");
		return;
	}

	db_printf("buf at %p\n", bp);
	db_printf("b_flags = 0x%b, b_xflags=0x%b\n",
	    (u_int)bp->b_flags, PRINT_BUF_FLAGS,
	    (u_int)bp->b_xflags, PRINT_BUF_XFLAGS);
	db_printf("b_vflags=0x%b b_ioflags0x%b\n",
	    (u_int)bp->b_vflags, PRINT_BUF_VFLAGS,
	    (u_int)bp->b_ioflags, PRINT_BIO_FLAGS);
	db_printf(
	    "b_error = %d, b_bufsize = %ld, b_bcount = %ld, b_resid = %ld\n"
	    "b_bufobj = (%p), b_data = %p\n, b_blkno = %jd, b_lblkno = %jd, "
	    "b_vp = %p, b_dep = %p\n",
	    bp->b_error, bp->b_bufsize, bp->b_bcount, bp->b_resid,
	    bp->b_bufobj, bp->b_data, (intmax_t)bp->b_blkno,
	    (intmax_t)bp->b_lblkno, bp->b_vp, bp->b_dep.lh_first);
	db_printf("b_kvabase = %p, b_kvasize = %d\n",
	    bp->b_kvabase, bp->b_kvasize);
	if (bp->b_npages) {
		int i;
		db_printf("b_npages = %d, pages(OBJ, IDX, PA): ", bp->b_npages);
		for (i = 0; i < bp->b_npages; i++) {
			vm_page_t m;
			m = bp->b_pages[i];
			if (m != NULL)
				db_printf("(%p, 0x%lx, 0x%lx)", m->object,
				    (u_long)m->pindex,
				    (u_long)VM_PAGE_TO_PHYS(m));
			else
				db_printf("( ??? )");
			if ((i + 1) < bp->b_npages)
				db_printf(",");
		}
		db_printf("\n");
	}
	BUF_LOCKPRINTINFO(bp);
#if defined(FULL_BUF_TRACKING)
	db_printf("b_io_tracking: b_io_tcnt = %u\n", bp->b_io_tcnt);

	i = bp->b_io_tcnt % BUF_TRACKING_SIZE;
	for (j = 1; j <= BUF_TRACKING_SIZE; j++) {
		if (bp->b_io_tracking[BUF_TRACKING_ENTRY(i - j)] == NULL)
			continue;
		db_printf(" %2u: %s\n", j,
		    bp->b_io_tracking[BUF_TRACKING_ENTRY(i - j)]);
	}
#elif defined(BUF_TRACKING)
	db_printf("b_io_tracking: %s\n", bp->b_io_tracking);
#endif
	db_printf(" ");
}

DB_SHOW_COMMAND(bufqueues, bufqueues)
{
	struct bufdomain *bd;
	struct buf *bp;
	long total;
	int i, j, cnt;

	db_printf("bqempty: %d\n", bqempty.bq_len);

	for (i = 0; i < buf_domains; i++) {
		bd = &bdomain[i];
		db_printf("Buf domain %d\n", i);
		db_printf("\tfreebufs\t%d\n", bd->bd_freebuffers);
		db_printf("\tlofreebufs\t%d\n", bd->bd_lofreebuffers);
		db_printf("\thifreebufs\t%d\n", bd->bd_hifreebuffers);
		db_printf("\n");
		db_printf("\tbufspace\t%ld\n", bd->bd_bufspace);
		db_printf("\tmaxbufspace\t%ld\n", bd->bd_maxbufspace);
		db_printf("\thibufspace\t%ld\n", bd->bd_hibufspace);
		db_printf("\tlobufspace\t%ld\n", bd->bd_lobufspace);
		db_printf("\tbufspacethresh\t%ld\n", bd->bd_bufspacethresh);
		db_printf("\n");
		db_printf("\tnumdirtybuffers\t%d\n", bd->bd_numdirtybuffers);
		db_printf("\tlodirtybuffers\t%d\n", bd->bd_lodirtybuffers);
		db_printf("\thidirtybuffers\t%d\n", bd->bd_hidirtybuffers);
		db_printf("\tdirtybufthresh\t%d\n", bd->bd_dirtybufthresh);
		db_printf("\n");
		total = 0;
		TAILQ_FOREACH(bp, &bd->bd_cleanq->bq_queue, b_freelist)
			total += bp->b_bufsize;
		db_printf("\tcleanq count\t%d (%ld)\n",
		    bd->bd_cleanq->bq_len, total);
		total = 0;
		TAILQ_FOREACH(bp, &bd->bd_dirtyq.bq_queue, b_freelist)
			total += bp->b_bufsize;
		db_printf("\tdirtyq count\t%d (%ld)\n",
		    bd->bd_dirtyq.bq_len, total);
		db_printf("\twakeup\t\t%d\n", bd->bd_wanted);
		db_printf("\tlim\t\t%d\n", bd->bd_lim);
		db_printf("\tCPU ");
		for (j = 0; j <= mp_maxid; j++)
			db_printf("%d, ", bd->bd_subq[j].bq_len);
		db_printf("\n");
		cnt = 0;
		total = 0;
		for (j = 0; j < nbuf; j++)
			if (buf[j].b_domain == i && BUF_ISLOCKED(&buf[j])) {
				cnt++;
				total += buf[j].b_bufsize;
			}
		db_printf("\tLocked buffers: %d space %ld\n", cnt, total);
		cnt = 0;
		total = 0;
		for (j = 0; j < nbuf; j++)
			if (buf[j].b_domain == i) {
				cnt++;
				total += buf[j].b_bufsize;
			}
		db_printf("\tTotal buffers: %d space %ld\n", cnt, total);
	}
}

DB_SHOW_COMMAND(lockedbufs, lockedbufs)
{
	struct buf *bp;
	int i;

	for (i = 0; i < nbuf; i++) {
		bp = &buf[i];
		if (BUF_ISLOCKED(bp)) {
			db_show_buffer((uintptr_t)bp, 1, 0, NULL);
			db_printf("\n");
			if (db_pager_quit)
				break;
		}
	}
}

DB_SHOW_COMMAND(vnodebufs, db_show_vnodebufs)
{
	struct vnode *vp;
	struct buf *bp;

	if (!have_addr) {
		db_printf("usage: show vnodebufs <addr>\n");
		return;
	}
	vp = (struct vnode *)addr;
	db_printf("Clean buffers:\n");
	TAILQ_FOREACH(bp, &vp->v_bufobj.bo_clean.bv_hd, b_bobufs) {
		db_show_buffer((uintptr_t)bp, 1, 0, NULL);
		db_printf("\n");
	}
	db_printf("Dirty buffers:\n");
	TAILQ_FOREACH(bp, &vp->v_bufobj.bo_dirty.bv_hd, b_bobufs) {
		db_show_buffer((uintptr_t)bp, 1, 0, NULL);
		db_printf("\n");
	}
}

DB_COMMAND(countfreebufs, db_coundfreebufs)
{
	struct buf *bp;
	int i, used = 0, nfree = 0;

	if (have_addr) {
		db_printf("usage: countfreebufs\n");
		return;
	}

	for (i = 0; i < nbuf; i++) {
		bp = &buf[i];
		if (bp->b_qindex == QUEUE_EMPTY)
			nfree++;
		else
			used++;
	}

	db_printf("Counted %d free, %d used (%d tot)\n", nfree, used,
	    nfree + used);
	db_printf("numfreebuffers is %d\n", numfreebuffers);
}
#endif /* DDB */<|MERGE_RESOLUTION|>--- conflicted
+++ resolved
@@ -4907,11 +4907,7 @@
  * This function only works with pager buffers.
  */
 int
-<<<<<<< HEAD
-vmapbuf(struct buf *bp, void * __capability uaddr, int mapbuf)
-=======
-vmapbuf(struct buf *bp, void *uaddr, size_t len, int mapbuf)
->>>>>>> 7d8530e5
+vmapbuf(struct buf *bp, void * __capability uaddr, size_t len, int mapbuf)
 {
 	vm_prot_t prot;
 	int pidx;
@@ -4920,20 +4916,11 @@
 	if (bp->b_iocmd == BIO_READ)
 		prot |= VM_PROT_WRITE;	/* Less backwards than it looks */
 	if ((pidx = vm_fault_quick_hold_pages(&curproc->p_vmspace->vm_map,
-<<<<<<< HEAD
-	    uaddr, bp->b_bufsize, prot, bp->b_pages, btoc(MAXPHYS))) < 0)
-=======
-	    (vm_offset_t)uaddr, len, prot, bp->b_pages,
-	    btoc(MAXPHYS))) < 0)
->>>>>>> 7d8530e5
+	    uaddr, len, prot, bp->b_pages, btoc(MAXPHYS))) < 0)
 		return (-1);
 	bp->b_bufsize = len;
 	bp->b_npages = pidx;
-<<<<<<< HEAD
 	bp->b_offset = ((__cheri_addr vm_offset_t)uaddr) & PAGE_MASK;
-=======
-	bp->b_offset = ((vm_offset_t)uaddr) & PAGE_MASK;
->>>>>>> 7d8530e5
 	if (mapbuf || !unmapped_buf_allowed) {
 		pmap_qenter((vm_offset_t)bp->b_kvabase, bp->b_pages, pidx);
 		bp->b_data = bp->b_kvabase + bp->b_offset;
