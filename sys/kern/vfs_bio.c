/*-
 * SPDX-License-Identifier: BSD-2-Clause-FreeBSD
 *
 * Copyright (c) 2004 Poul-Henning Kamp
 * Copyright (c) 1994,1997 John S. Dyson
 * Copyright (c) 2013 The FreeBSD Foundation
 * All rights reserved.
 *
 * Portions of this software were developed by Konstantin Belousov
 * under sponsorship from the FreeBSD Foundation.
 *
 * Redistribution and use in source and binary forms, with or without
 * modification, are permitted provided that the following conditions
 * are met:
 * 1. Redistributions of source code must retain the above copyright
 *    notice, this list of conditions and the following disclaimer.
 * 2. Redistributions in binary form must reproduce the above copyright
 *    notice, this list of conditions and the following disclaimer in the
 *    documentation and/or other materials provided with the distribution.
 *
 * THIS SOFTWARE IS PROVIDED BY THE AUTHOR AND CONTRIBUTORS ``AS IS'' AND
 * ANY EXPRESS OR IMPLIED WARRANTIES, INCLUDING, BUT NOT LIMITED TO, THE
 * IMPLIED WARRANTIES OF MERCHANTABILITY AND FITNESS FOR A PARTICULAR PURPOSE
 * ARE DISCLAIMED.  IN NO EVENT SHALL THE AUTHOR OR CONTRIBUTORS BE LIABLE
 * FOR ANY DIRECT, INDIRECT, INCIDENTAL, SPECIAL, EXEMPLARY, OR CONSEQUENTIAL
 * DAMAGES (INCLUDING, BUT NOT LIMITED TO, PROCUREMENT OF SUBSTITUTE GOODS
 * OR SERVICES; LOSS OF USE, DATA, OR PROFITS; OR BUSINESS INTERRUPTION)
 * HOWEVER CAUSED AND ON ANY THEORY OF LIABILITY, WHETHER IN CONTRACT, STRICT
 * LIABILITY, OR TORT (INCLUDING NEGLIGENCE OR OTHERWISE) ARISING IN ANY WAY
 * OUT OF THE USE OF THIS SOFTWARE, EVEN IF ADVISED OF THE POSSIBILITY OF
 * SUCH DAMAGE.
 */

/*
 * this file contains a new buffer I/O scheme implementing a coherent
 * VM object and buffer cache scheme.  Pains have been taken to make
 * sure that the performance degradation associated with schemes such
 * as this is not realized.
 *
 * Author:  John S. Dyson
 * Significant help during the development and debugging phases
 * had been provided by David Greenman, also of the FreeBSD core team.
 *
 * see man buf(9) for more info.
 */

#include <sys/cdefs.h>
__FBSDID("$FreeBSD$");

#include <sys/param.h>
#include <sys/systm.h>
#include <sys/bio.h>
#include <sys/bitset.h>
#include <sys/conf.h>
#include <sys/counter.h>
#include <sys/buf.h>
#include <sys/devicestat.h>
#include <sys/eventhandler.h>
#include <sys/fail.h>
#include <sys/ktr.h>
#include <sys/limits.h>
#include <sys/lock.h>
#include <sys/malloc.h>
#include <sys/mount.h>
#include <sys/mutex.h>
#include <sys/kernel.h>
#include <sys/kthread.h>
#include <sys/proc.h>
#include <sys/racct.h>
#include <sys/refcount.h>
#include <sys/resourcevar.h>
#include <sys/rwlock.h>
#include <sys/smp.h>
#include <sys/sysctl.h>
#include <sys/syscallsubr.h>
#include <sys/vmem.h>
#include <sys/vmmeter.h>
#include <sys/vnode.h>
#include <sys/watchdog.h>
#include <geom/geom.h>
#include <vm/vm.h>
#include <vm/vm_param.h>
#include <vm/vm_kern.h>
#include <vm/vm_object.h>
#include <vm/vm_page.h>
#include <vm/vm_pageout.h>
#include <vm/vm_pager.h>
#include <vm/vm_extern.h>
#include <vm/vm_map.h>
#include <vm/swap_pager.h>

#include <cheri/cheric.h>

static MALLOC_DEFINE(M_BIOBUF, "biobuf", "BIO buffer");

struct	bio_ops bioops;		/* I/O operation notification */

struct	buf_ops buf_ops_bio = {
	.bop_name	=	"buf_ops_bio",
	.bop_write	=	bufwrite,
	.bop_strategy	=	bufstrategy,
	.bop_sync	=	bufsync,
	.bop_bdflush	=	bufbdflush,
};

struct bufqueue {
	struct mtx_padalign	bq_lock;
	TAILQ_HEAD(, buf)	bq_queue;
	uint8_t			bq_index;
	uint16_t		bq_subqueue;
	int			bq_len;
} __aligned(CACHE_LINE_SIZE);

#define	BQ_LOCKPTR(bq)		(&(bq)->bq_lock)
#define	BQ_LOCK(bq)		mtx_lock(BQ_LOCKPTR((bq)))
#define	BQ_UNLOCK(bq)		mtx_unlock(BQ_LOCKPTR((bq)))
#define	BQ_ASSERT_LOCKED(bq)	mtx_assert(BQ_LOCKPTR((bq)), MA_OWNED)

struct bufdomain {
	struct bufqueue	bd_subq[MAXCPU + 1]; /* Per-cpu sub queues + global */
	struct bufqueue bd_dirtyq;
	struct bufqueue	*bd_cleanq;
	struct mtx_padalign bd_run_lock;
	/* Constants */
	long		bd_maxbufspace;
	long		bd_hibufspace;
	long 		bd_lobufspace;
	long 		bd_bufspacethresh;
	int		bd_hifreebuffers;
	int		bd_lofreebuffers;
	int		bd_hidirtybuffers;
	int		bd_lodirtybuffers;
	int		bd_dirtybufthresh;
	int		bd_lim;
	/* atomics */
	int		bd_wanted;
	int __aligned(CACHE_LINE_SIZE)	bd_numdirtybuffers;
	int __aligned(CACHE_LINE_SIZE)	bd_running;
	long __aligned(CACHE_LINE_SIZE) bd_bufspace;
	int __aligned(CACHE_LINE_SIZE)	bd_freebuffers;
} __aligned(CACHE_LINE_SIZE);

#define	BD_LOCKPTR(bd)		(&(bd)->bd_cleanq->bq_lock)
#define	BD_LOCK(bd)		mtx_lock(BD_LOCKPTR((bd)))
#define	BD_UNLOCK(bd)		mtx_unlock(BD_LOCKPTR((bd)))
#define	BD_ASSERT_LOCKED(bd)	mtx_assert(BD_LOCKPTR((bd)), MA_OWNED)
#define	BD_RUN_LOCKPTR(bd)	(&(bd)->bd_run_lock)
#define	BD_RUN_LOCK(bd)		mtx_lock(BD_RUN_LOCKPTR((bd)))
#define	BD_RUN_UNLOCK(bd)	mtx_unlock(BD_RUN_LOCKPTR((bd)))
#define	BD_DOMAIN(bd)		(bd - bdomain)

static char *buf;		/* buffer header pool */
static struct buf *
nbufp(unsigned i)
{
	return ((struct buf *)(buf + (sizeof(struct buf) +
	    sizeof(vm_page_t) * atop(maxbcachebuf)) * i));
}

caddr_t __read_mostly unmapped_buf;

/* Used below and for softdep flushing threads in ufs/ffs/ffs_softdep.c */
struct proc *bufdaemonproc;

static void vm_hold_free_pages(struct buf *bp, int newbsize);
static void vm_hold_load_pages(struct buf *bp, vm_offset_t from,
		vm_offset_t to);
static void vfs_page_set_valid(struct buf *bp, vm_ooffset_t off, vm_page_t m);
static void vfs_page_set_validclean(struct buf *bp, vm_ooffset_t off,
		vm_page_t m);
static void vfs_clean_pages_dirty_buf(struct buf *bp);
static void vfs_setdirty_range(struct buf *bp);
static void vfs_vmio_invalidate(struct buf *bp);
static void vfs_vmio_truncate(struct buf *bp, int npages);
static void vfs_vmio_extend(struct buf *bp, int npages, int size);
static int vfs_bio_clcheck(struct vnode *vp, int size,
		daddr_t lblkno, daddr_t blkno);
static void breada(struct vnode *, daddr_t *, int *, int, struct ucred *, int,
		void (*)(struct buf *));
static int buf_flush(struct vnode *vp, struct bufdomain *, int);
static int flushbufqueues(struct vnode *, struct bufdomain *, int, int);
static void buf_daemon(void);
static __inline void bd_wakeup(void);
static int sysctl_runningspace(SYSCTL_HANDLER_ARGS);
static void bufkva_reclaim(vmem_t *, int);
static void bufkva_free(struct buf *);
static int buf_import(void *, void **, int, int, int);
static void buf_release(void *, void **, int);
static void maxbcachebuf_adjust(void);
static inline struct bufdomain *bufdomain(struct buf *);
static void bq_remove(struct bufqueue *bq, struct buf *bp);
static void bq_insert(struct bufqueue *bq, struct buf *bp, bool unlock);
static int buf_recycle(struct bufdomain *, bool kva);
static void bq_init(struct bufqueue *bq, int qindex, int cpu,
	    const char *lockname);
static void bd_init(struct bufdomain *bd);
static int bd_flushall(struct bufdomain *bd);
static int sysctl_bufdomain_long(SYSCTL_HANDLER_ARGS);
static int sysctl_bufdomain_int(SYSCTL_HANDLER_ARGS);

static int sysctl_bufspace(SYSCTL_HANDLER_ARGS);
int vmiodirenable = TRUE;
SYSCTL_INT(_vfs, OID_AUTO, vmiodirenable, CTLFLAG_RW, &vmiodirenable, 0,
    "Use the VM system for directory writes");
long runningbufspace;
SYSCTL_LONG(_vfs, OID_AUTO, runningbufspace, CTLFLAG_RD, &runningbufspace, 0,
    "Amount of presently outstanding async buffer io");
SYSCTL_PROC(_vfs, OID_AUTO, bufspace, CTLTYPE_LONG|CTLFLAG_MPSAFE|CTLFLAG_RD,
    NULL, 0, sysctl_bufspace, "L", "Physical memory used for buffers");
static counter_u64_t bufkvaspace;
SYSCTL_COUNTER_U64(_vfs, OID_AUTO, bufkvaspace, CTLFLAG_RD, &bufkvaspace,
    "Kernel virtual memory used for buffers");
static long maxbufspace;
SYSCTL_PROC(_vfs, OID_AUTO, maxbufspace,
    CTLTYPE_LONG|CTLFLAG_MPSAFE|CTLFLAG_RW, &maxbufspace,
    __offsetof(struct bufdomain, bd_maxbufspace), sysctl_bufdomain_long, "L",
    "Maximum allowed value of bufspace (including metadata)");
static long bufmallocspace;
SYSCTL_LONG(_vfs, OID_AUTO, bufmallocspace, CTLFLAG_RD, &bufmallocspace, 0,
    "Amount of malloced memory for buffers");
static long maxbufmallocspace;
SYSCTL_LONG(_vfs, OID_AUTO, maxmallocbufspace, CTLFLAG_RW, &maxbufmallocspace,
    0, "Maximum amount of malloced memory for buffers");
static long lobufspace;
SYSCTL_PROC(_vfs, OID_AUTO, lobufspace,
    CTLTYPE_LONG|CTLFLAG_MPSAFE|CTLFLAG_RW, &lobufspace,
    __offsetof(struct bufdomain, bd_lobufspace), sysctl_bufdomain_long, "L",
    "Minimum amount of buffers we want to have");
long hibufspace;
SYSCTL_PROC(_vfs, OID_AUTO, hibufspace,
    CTLTYPE_LONG|CTLFLAG_MPSAFE|CTLFLAG_RW, &hibufspace,
    __offsetof(struct bufdomain, bd_hibufspace), sysctl_bufdomain_long, "L",
    "Maximum allowed value of bufspace (excluding metadata)");
long bufspacethresh;
SYSCTL_PROC(_vfs, OID_AUTO, bufspacethresh,
    CTLTYPE_LONG|CTLFLAG_MPSAFE|CTLFLAG_RW, &bufspacethresh,
    __offsetof(struct bufdomain, bd_bufspacethresh), sysctl_bufdomain_long, "L",
    "Bufspace consumed before waking the daemon to free some");
static counter_u64_t buffreekvacnt;
SYSCTL_COUNTER_U64(_vfs, OID_AUTO, buffreekvacnt, CTLFLAG_RW, &buffreekvacnt,
    "Number of times we have freed the KVA space from some buffer");
static counter_u64_t bufdefragcnt;
SYSCTL_COUNTER_U64(_vfs, OID_AUTO, bufdefragcnt, CTLFLAG_RW, &bufdefragcnt,
    "Number of times we have had to repeat buffer allocation to defragment");
static long lorunningspace;
SYSCTL_PROC(_vfs, OID_AUTO, lorunningspace, CTLTYPE_LONG | CTLFLAG_MPSAFE |
    CTLFLAG_RW, &lorunningspace, 0, sysctl_runningspace, "L",
    "Minimum preferred space used for in-progress I/O");
static long hirunningspace;
SYSCTL_PROC(_vfs, OID_AUTO, hirunningspace, CTLTYPE_LONG | CTLFLAG_MPSAFE |
    CTLFLAG_RW, &hirunningspace, 0, sysctl_runningspace, "L",
    "Maximum amount of space to use for in-progress I/O");
int dirtybufferflushes;
SYSCTL_INT(_vfs, OID_AUTO, dirtybufferflushes, CTLFLAG_RW, &dirtybufferflushes,
    0, "Number of bdwrite to bawrite conversions to limit dirty buffers");
int bdwriteskip;
SYSCTL_INT(_vfs, OID_AUTO, bdwriteskip, CTLFLAG_RW, &bdwriteskip,
    0, "Number of buffers supplied to bdwrite with snapshot deadlock risk");
int altbufferflushes;
SYSCTL_INT(_vfs, OID_AUTO, altbufferflushes, CTLFLAG_RW | CTLFLAG_STATS,
    &altbufferflushes, 0, "Number of fsync flushes to limit dirty buffers");
static int recursiveflushes;
SYSCTL_INT(_vfs, OID_AUTO, recursiveflushes, CTLFLAG_RW | CTLFLAG_STATS,
    &recursiveflushes, 0, "Number of flushes skipped due to being recursive");
static int sysctl_numdirtybuffers(SYSCTL_HANDLER_ARGS);
SYSCTL_PROC(_vfs, OID_AUTO, numdirtybuffers,
    CTLTYPE_INT|CTLFLAG_MPSAFE|CTLFLAG_RD, NULL, 0, sysctl_numdirtybuffers, "I",
    "Number of buffers that are dirty (has unwritten changes) at the moment");
static int lodirtybuffers;
SYSCTL_PROC(_vfs, OID_AUTO, lodirtybuffers,
    CTLTYPE_INT|CTLFLAG_MPSAFE|CTLFLAG_RW, &lodirtybuffers,
    __offsetof(struct bufdomain, bd_lodirtybuffers), sysctl_bufdomain_int, "I",
    "How many buffers we want to have free before bufdaemon can sleep");
static int hidirtybuffers;
SYSCTL_PROC(_vfs, OID_AUTO, hidirtybuffers,
    CTLTYPE_INT|CTLFLAG_MPSAFE|CTLFLAG_RW, &hidirtybuffers,
    __offsetof(struct bufdomain, bd_hidirtybuffers), sysctl_bufdomain_int, "I",
    "When the number of dirty buffers is considered severe");
int dirtybufthresh;
SYSCTL_PROC(_vfs, OID_AUTO, dirtybufthresh,
    CTLTYPE_INT|CTLFLAG_MPSAFE|CTLFLAG_RW, &dirtybufthresh,
    __offsetof(struct bufdomain, bd_dirtybufthresh), sysctl_bufdomain_int, "I",
    "Number of bdwrite to bawrite conversions to clear dirty buffers");
static int numfreebuffers;
SYSCTL_INT(_vfs, OID_AUTO, numfreebuffers, CTLFLAG_RD, &numfreebuffers, 0,
    "Number of free buffers");
static int lofreebuffers;
SYSCTL_PROC(_vfs, OID_AUTO, lofreebuffers,
    CTLTYPE_INT|CTLFLAG_MPSAFE|CTLFLAG_RW, &lofreebuffers,
    __offsetof(struct bufdomain, bd_lofreebuffers), sysctl_bufdomain_int, "I",
   "Target number of free buffers");
static int hifreebuffers;
SYSCTL_PROC(_vfs, OID_AUTO, hifreebuffers,
    CTLTYPE_INT|CTLFLAG_MPSAFE|CTLFLAG_RW, &hifreebuffers,
    __offsetof(struct bufdomain, bd_hifreebuffers), sysctl_bufdomain_int, "I",
   "Threshold for clean buffer recycling");
static counter_u64_t getnewbufcalls;
SYSCTL_COUNTER_U64(_vfs, OID_AUTO, getnewbufcalls, CTLFLAG_RD,
   &getnewbufcalls, "Number of calls to getnewbuf");
static counter_u64_t getnewbufrestarts;
SYSCTL_COUNTER_U64(_vfs, OID_AUTO, getnewbufrestarts, CTLFLAG_RD,
    &getnewbufrestarts,
    "Number of times getnewbuf has had to restart a buffer acquisition");
static counter_u64_t mappingrestarts;
SYSCTL_COUNTER_U64(_vfs, OID_AUTO, mappingrestarts, CTLFLAG_RD,
    &mappingrestarts,
    "Number of times getblk has had to restart a buffer mapping for "
    "unmapped buffer");
static counter_u64_t numbufallocfails;
SYSCTL_COUNTER_U64(_vfs, OID_AUTO, numbufallocfails, CTLFLAG_RW,
    &numbufallocfails, "Number of times buffer allocations failed");
static int flushbufqtarget = 100;
SYSCTL_INT(_vfs, OID_AUTO, flushbufqtarget, CTLFLAG_RW, &flushbufqtarget, 0,
    "Amount of work to do in flushbufqueues when helping bufdaemon");
static counter_u64_t notbufdflushes;
SYSCTL_COUNTER_U64(_vfs, OID_AUTO, notbufdflushes, CTLFLAG_RD, &notbufdflushes,
    "Number of dirty buffer flushes done by the bufdaemon helpers");
static long barrierwrites;
SYSCTL_LONG(_vfs, OID_AUTO, barrierwrites, CTLFLAG_RW | CTLFLAG_STATS,
    &barrierwrites, 0, "Number of barrier writes");
SYSCTL_INT(_vfs, OID_AUTO, unmapped_buf_allowed, CTLFLAG_RD,
    &unmapped_buf_allowed, 0,
    "Permit the use of the unmapped i/o");
int maxbcachebuf = MAXBCACHEBUF;
SYSCTL_INT(_vfs, OID_AUTO, maxbcachebuf, CTLFLAG_RDTUN, &maxbcachebuf, 0,
    "Maximum size of a buffer cache block");

/*
 * This lock synchronizes access to bd_request.
 */
static struct mtx_padalign __exclusive_cache_line bdlock;

/*
 * This lock protects the runningbufreq and synchronizes runningbufwakeup and
 * waitrunningbufspace().
 */
static struct mtx_padalign __exclusive_cache_line rbreqlock;

/*
 * Lock that protects bdirtywait.
 */
static struct mtx_padalign __exclusive_cache_line bdirtylock;

/*
 * Wakeup point for bufdaemon, as well as indicator of whether it is already
 * active.  Set to 1 when the bufdaemon is already "on" the queue, 0 when it
 * is idling.
 */
static int bd_request;

/*
 * Request for the buf daemon to write more buffers than is indicated by
 * lodirtybuf.  This may be necessary to push out excess dependencies or
 * defragment the address space where a simple count of the number of dirty
 * buffers is insufficient to characterize the demand for flushing them.
 */
static int bd_speedupreq;

/*
 * Synchronization (sleep/wakeup) variable for active buffer space requests.
 * Set when wait starts, cleared prior to wakeup().
 * Used in runningbufwakeup() and waitrunningbufspace().
 */
static int runningbufreq;

/*
 * Synchronization for bwillwrite() waiters.
 */
static int bdirtywait;

/*
 * Definitions for the buffer free lists.
 */
#define QUEUE_NONE	0	/* on no queue */
#define QUEUE_EMPTY	1	/* empty buffer headers */
#define QUEUE_DIRTY	2	/* B_DELWRI buffers */
#define QUEUE_CLEAN	3	/* non-B_DELWRI buffers */
#define QUEUE_SENTINEL	4	/* not an queue index, but mark for sentinel */

/* Maximum number of buffer domains. */
#define	BUF_DOMAINS	8

struct bufdomainset bdlodirty;		/* Domains > lodirty */
struct bufdomainset bdhidirty;		/* Domains > hidirty */

/* Configured number of clean queues. */
static int __read_mostly buf_domains;

BITSET_DEFINE(bufdomainset, BUF_DOMAINS);
struct bufdomain __exclusive_cache_line bdomain[BUF_DOMAINS];
struct bufqueue __exclusive_cache_line bqempty;

/*
 * per-cpu empty buffer cache.
 */
uma_zone_t buf_zone;

/*
 * Single global constant for BUF_WMESG, to avoid getting multiple references.
 * buf_wmesg is referred from macros.
 */
const char *buf_wmesg = BUF_WMESG;

static int
sysctl_runningspace(SYSCTL_HANDLER_ARGS)
{
	long value;
	int error;

	value = *(long *)arg1;
	error = sysctl_handle_long(oidp, &value, 0, req);
	if (error != 0 || req->newptr == NULL)
		return (error);
	mtx_lock(&rbreqlock);
	if (arg1 == &hirunningspace) {
		if (value < lorunningspace)
			error = EINVAL;
		else
			hirunningspace = value;
	} else {
		KASSERT(arg1 == &lorunningspace,
		    ("%s: unknown arg1", __func__));
		if (value > hirunningspace)
			error = EINVAL;
		else
			lorunningspace = value;
	}
	mtx_unlock(&rbreqlock);
	return (error);
}

static int
sysctl_bufdomain_int(SYSCTL_HANDLER_ARGS)
{
	int error;
	int value;
	int i;

	value = *(int *)arg1;
	error = sysctl_handle_int(oidp, &value, 0, req);
	if (error != 0 || req->newptr == NULL)
		return (error);
	*(int *)arg1 = value;
	for (i = 0; i < buf_domains; i++)
		*(int *)(uintptr_t)(((uintptr_t)&bdomain[i]) + arg2) =
		    value / buf_domains;

	return (error);
}

static int
sysctl_bufdomain_long(SYSCTL_HANDLER_ARGS)
{
	long value;
	int error;
	int i;

	value = *(long *)arg1;
	error = sysctl_handle_long(oidp, &value, 0, req);
	if (error != 0 || req->newptr == NULL)
		return (error);
	*(long *)arg1 = value;
	for (i = 0; i < buf_domains; i++)
		*(long *)(uintptr_t)(((uintptr_t)&bdomain[i]) + arg2) =
		    value / buf_domains;

	return (error);
}

#if defined(COMPAT_FREEBSD4) || defined(COMPAT_FREEBSD5) || \
    defined(COMPAT_FREEBSD6) || defined(COMPAT_FREEBSD7)
static int
sysctl_bufspace(SYSCTL_HANDLER_ARGS)
{
	long lvalue;
	int ivalue;
	int i;

	lvalue = 0;
	for (i = 0; i < buf_domains; i++)
		lvalue += bdomain[i].bd_bufspace;
	if (sizeof(int) == sizeof(long) || req->oldlen >= sizeof(long))
		return (sysctl_handle_long(oidp, &lvalue, 0, req));
	if (lvalue > INT_MAX)
		/* On overflow, still write out a long to trigger ENOMEM. */
		return (sysctl_handle_long(oidp, &lvalue, 0, req));
	ivalue = lvalue;
	return (sysctl_handle_int(oidp, &ivalue, 0, req));
}
#else
static int
sysctl_bufspace(SYSCTL_HANDLER_ARGS)
{
	long lvalue;
	int i;

	lvalue = 0;
	for (i = 0; i < buf_domains; i++)
		lvalue += bdomain[i].bd_bufspace;
	return (sysctl_handle_long(oidp, &lvalue, 0, req));
}
#endif

static int
sysctl_numdirtybuffers(SYSCTL_HANDLER_ARGS)
{
	int value;
	int i;

	value = 0;
	for (i = 0; i < buf_domains; i++)
		value += bdomain[i].bd_numdirtybuffers;
	return (sysctl_handle_int(oidp, &value, 0, req));
}

/*
 *	bdirtywakeup:
 *
 *	Wakeup any bwillwrite() waiters.
 */
static void
bdirtywakeup(void)
{
	mtx_lock(&bdirtylock);
	if (bdirtywait) {
		bdirtywait = 0;
		wakeup(&bdirtywait);
	}
	mtx_unlock(&bdirtylock);
}

/*
 *	bd_clear:
 *
 *	Clear a domain from the appropriate bitsets when dirtybuffers
 *	is decremented.
 */
static void
bd_clear(struct bufdomain *bd)
{

	mtx_lock(&bdirtylock);
	if (bd->bd_numdirtybuffers <= bd->bd_lodirtybuffers)
		BIT_CLR(BUF_DOMAINS, BD_DOMAIN(bd), &bdlodirty);
	if (bd->bd_numdirtybuffers <= bd->bd_hidirtybuffers)
		BIT_CLR(BUF_DOMAINS, BD_DOMAIN(bd), &bdhidirty);
	mtx_unlock(&bdirtylock);
}

/*
 *	bd_set:
 *
 *	Set a domain in the appropriate bitsets when dirtybuffers
 *	is incremented.
 */
static void
bd_set(struct bufdomain *bd)
{

	mtx_lock(&bdirtylock);
	if (bd->bd_numdirtybuffers > bd->bd_lodirtybuffers)
		BIT_SET(BUF_DOMAINS, BD_DOMAIN(bd), &bdlodirty);
	if (bd->bd_numdirtybuffers > bd->bd_hidirtybuffers)
		BIT_SET(BUF_DOMAINS, BD_DOMAIN(bd), &bdhidirty);
	mtx_unlock(&bdirtylock);
}

/*
 *	bdirtysub:
 *
 *	Decrement the numdirtybuffers count by one and wakeup any
 *	threads blocked in bwillwrite().
 */
static void
bdirtysub(struct buf *bp)
{
	struct bufdomain *bd;
	int num;

	bd = bufdomain(bp);
	num = atomic_fetchadd_int(&bd->bd_numdirtybuffers, -1);
	if (num == (bd->bd_lodirtybuffers + bd->bd_hidirtybuffers) / 2)
		bdirtywakeup();
	if (num == bd->bd_lodirtybuffers || num == bd->bd_hidirtybuffers)
		bd_clear(bd);
}

/*
 *	bdirtyadd:
 *
 *	Increment the numdirtybuffers count by one and wakeup the buf 
 *	daemon if needed.
 */
static void
bdirtyadd(struct buf *bp)
{
	struct bufdomain *bd;
	int num;

	/*
	 * Only do the wakeup once as we cross the boundary.  The
	 * buf daemon will keep running until the condition clears.
	 */
	bd = bufdomain(bp);
	num = atomic_fetchadd_int(&bd->bd_numdirtybuffers, 1);
	if (num == (bd->bd_lodirtybuffers + bd->bd_hidirtybuffers) / 2)
		bd_wakeup();
	if (num == bd->bd_lodirtybuffers || num == bd->bd_hidirtybuffers)
		bd_set(bd);
}

/*
 *	bufspace_daemon_wakeup:
 *
 *	Wakeup the daemons responsible for freeing clean bufs.
 */
static void
bufspace_daemon_wakeup(struct bufdomain *bd)
{

	/*
	 * avoid the lock if the daemon is running.
	 */
	if (atomic_fetchadd_int(&bd->bd_running, 1) == 0) {
		BD_RUN_LOCK(bd);
		atomic_store_int(&bd->bd_running, 1);
		wakeup(&bd->bd_running);
		BD_RUN_UNLOCK(bd);
	}
}

/*
 *	bufspace_daemon_wait:
 *
 *	Sleep until the domain falls below a limit or one second passes.
 */
static void
bufspace_daemon_wait(struct bufdomain *bd)
{
	/*
	 * Re-check our limits and sleep.  bd_running must be
	 * cleared prior to checking the limits to avoid missed
	 * wakeups.  The waker will adjust one of bufspace or
	 * freebuffers prior to checking bd_running.
	 */
	BD_RUN_LOCK(bd);
	atomic_store_int(&bd->bd_running, 0);
	if (bd->bd_bufspace < bd->bd_bufspacethresh &&
	    bd->bd_freebuffers > bd->bd_lofreebuffers) {
		msleep(&bd->bd_running, BD_RUN_LOCKPTR(bd), PRIBIO|PDROP,
		    "-", hz);
	} else {
		/* Avoid spurious wakeups while running. */
		atomic_store_int(&bd->bd_running, 1);
		BD_RUN_UNLOCK(bd);
	}
}

/*
 *	bufspace_adjust:
 *
 *	Adjust the reported bufspace for a KVA managed buffer, possibly
 * 	waking any waiters.
 */
static void
bufspace_adjust(struct buf *bp, int bufsize)
{
	struct bufdomain *bd;
	long space;
	int diff;

	KASSERT((bp->b_flags & B_MALLOC) == 0,
	    ("bufspace_adjust: malloc buf %p", bp));
	bd = bufdomain(bp);
	diff = bufsize - bp->b_bufsize;
	if (diff < 0) {
		atomic_subtract_long(&bd->bd_bufspace, -diff);
	} else if (diff > 0) {
		space = atomic_fetchadd_long(&bd->bd_bufspace, diff);
		/* Wake up the daemon on the transition. */
		if (space < bd->bd_bufspacethresh &&
		    space + diff >= bd->bd_bufspacethresh)
			bufspace_daemon_wakeup(bd);
	}
	bp->b_bufsize = bufsize;
}

/*
 *	bufspace_reserve:
 *
 *	Reserve bufspace before calling allocbuf().  metadata has a
 *	different space limit than data.
 */
static int
bufspace_reserve(struct bufdomain *bd, int size, bool metadata)
{
	long limit, new;
	long space;

	if (metadata)
		limit = bd->bd_maxbufspace;
	else
		limit = bd->bd_hibufspace;
	space = atomic_fetchadd_long(&bd->bd_bufspace, size);
	new = space + size;
	if (new > limit) {
		atomic_subtract_long(&bd->bd_bufspace, size);
		return (ENOSPC);
	}

	/* Wake up the daemon on the transition. */
	if (space < bd->bd_bufspacethresh && new >= bd->bd_bufspacethresh)
		bufspace_daemon_wakeup(bd);

	return (0);
}

/*
 *	bufspace_release:
 *
 *	Release reserved bufspace after bufspace_adjust() has consumed it.
 */
static void
bufspace_release(struct bufdomain *bd, int size)
{

	atomic_subtract_long(&bd->bd_bufspace, size);
}

/*
 *	bufspace_wait:
 *
 *	Wait for bufspace, acting as the buf daemon if a locked vnode is
 *	supplied.  bd_wanted must be set prior to polling for space.  The
 *	operation must be re-tried on return.
 */
static void
bufspace_wait(struct bufdomain *bd, struct vnode *vp, int gbflags,
    int slpflag, int slptimeo)
{
	struct thread *td;
	int error, fl, norunbuf;

	if ((gbflags & GB_NOWAIT_BD) != 0)
		return;

	td = curthread;
	BD_LOCK(bd);
	while (bd->bd_wanted) {
		if (vp != NULL && vp->v_type != VCHR &&
		    (td->td_pflags & TDP_BUFNEED) == 0) {
			BD_UNLOCK(bd);
			/*
			 * getblk() is called with a vnode locked, and
			 * some majority of the dirty buffers may as
			 * well belong to the vnode.  Flushing the
			 * buffers there would make a progress that
			 * cannot be achieved by the buf_daemon, that
			 * cannot lock the vnode.
			 */
			norunbuf = ~(TDP_BUFNEED | TDP_NORUNNINGBUF) |
			    (td->td_pflags & TDP_NORUNNINGBUF);

			/*
			 * Play bufdaemon.  The getnewbuf() function
			 * may be called while the thread owns lock
			 * for another dirty buffer for the same
			 * vnode, which makes it impossible to use
			 * VOP_FSYNC() there, due to the buffer lock
			 * recursion.
			 */
			td->td_pflags |= TDP_BUFNEED | TDP_NORUNNINGBUF;
			fl = buf_flush(vp, bd, flushbufqtarget);
			td->td_pflags &= norunbuf;
			BD_LOCK(bd);
			if (fl != 0)
				continue;
			if (bd->bd_wanted == 0)
				break;
		}
		error = msleep(&bd->bd_wanted, BD_LOCKPTR(bd),
		    (PRIBIO + 4) | slpflag, "newbuf", slptimeo);
		if (error != 0)
			break;
	}
	BD_UNLOCK(bd);
}

/*
 *	bufspace_daemon:
 *
 *	buffer space management daemon.  Tries to maintain some marginal
 *	amount of free buffer space so that requesting processes neither
 *	block nor work to reclaim buffers.
 */
static void
bufspace_daemon(void *arg)
{
	struct bufdomain *bd;

	EVENTHANDLER_REGISTER(shutdown_pre_sync, kthread_shutdown, curthread,
	    SHUTDOWN_PRI_LAST + 100);

	bd = arg;
	for (;;) {
		kthread_suspend_check();

		/*
		 * Free buffers from the clean queue until we meet our
		 * targets.
		 *
		 * Theory of operation:  The buffer cache is most efficient
		 * when some free buffer headers and space are always
		 * available to getnewbuf().  This daemon attempts to prevent
		 * the excessive blocking and synchronization associated
		 * with shortfall.  It goes through three phases according
		 * demand:
		 *
		 * 1)	The daemon wakes up voluntarily once per-second
		 *	during idle periods when the counters are below
		 *	the wakeup thresholds (bufspacethresh, lofreebuffers).
		 *
		 * 2)	The daemon wakes up as we cross the thresholds
		 *	ahead of any potential blocking.  This may bounce
		 *	slightly according to the rate of consumption and
		 *	release.
		 *
		 * 3)	The daemon and consumers are starved for working
		 *	clean buffers.  This is the 'bufspace' sleep below
		 *	which will inefficiently trade bufs with bqrelse
		 *	until we return to condition 2.
		 */
		while (bd->bd_bufspace > bd->bd_lobufspace ||
		    bd->bd_freebuffers < bd->bd_hifreebuffers) {
			if (buf_recycle(bd, false) != 0) {
				if (bd_flushall(bd))
					continue;
				/*
				 * Speedup dirty if we've run out of clean
				 * buffers.  This is possible in particular
				 * because softdep may held many bufs locked
				 * pending writes to other bufs which are
				 * marked for delayed write, exhausting
				 * clean space until they are written.
				 */
				bd_speedup();
				BD_LOCK(bd);
				if (bd->bd_wanted) {
					msleep(&bd->bd_wanted, BD_LOCKPTR(bd),
					    PRIBIO|PDROP, "bufspace", hz/10);
				} else
					BD_UNLOCK(bd);
			}
			maybe_yield();
		}
		bufspace_daemon_wait(bd);
	}
}

/*
 *	bufmallocadjust:
 *
 *	Adjust the reported bufspace for a malloc managed buffer, possibly
 *	waking any waiters.
 */
static void
bufmallocadjust(struct buf *bp, int bufsize)
{
	int diff;

	KASSERT((bp->b_flags & B_MALLOC) != 0,
	    ("bufmallocadjust: non-malloc buf %p", bp));
	diff = bufsize - bp->b_bufsize;
	if (diff < 0)
		atomic_subtract_long(&bufmallocspace, -diff);
	else
		atomic_add_long(&bufmallocspace, diff);
	bp->b_bufsize = bufsize;
}

/*
 *	runningwakeup:
 *
 *	Wake up processes that are waiting on asynchronous writes to fall
 *	below lorunningspace.
 */
static void
runningwakeup(void)
{

	mtx_lock(&rbreqlock);
	if (runningbufreq) {
		runningbufreq = 0;
		wakeup(&runningbufreq);
	}
	mtx_unlock(&rbreqlock);
}

/*
 *	runningbufwakeup:
 *
 *	Decrement the outstanding write count according.
 */
void
runningbufwakeup(struct buf *bp)
{
	long space, bspace;

	bspace = bp->b_runningbufspace;
	if (bspace == 0)
		return;
	space = atomic_fetchadd_long(&runningbufspace, -bspace);
	KASSERT(space >= bspace, ("runningbufspace underflow %ld %ld",
	    space, bspace));
	bp->b_runningbufspace = 0;
	/*
	 * Only acquire the lock and wakeup on the transition from exceeding
	 * the threshold to falling below it.
	 */
	if (space < lorunningspace)
		return;
	if (space - bspace > lorunningspace)
		return;
	runningwakeup();
}

/*
 *	waitrunningbufspace()
 *
 *	runningbufspace is a measure of the amount of I/O currently
 *	running.  This routine is used in async-write situations to
 *	prevent creating huge backups of pending writes to a device.
 *	Only asynchronous writes are governed by this function.
 *
 *	This does NOT turn an async write into a sync write.  It waits  
 *	for earlier writes to complete and generally returns before the
 *	caller's write has reached the device.
 */
void
waitrunningbufspace(void)
{

	mtx_lock(&rbreqlock);
	while (runningbufspace > hirunningspace) {
		runningbufreq = 1;
		msleep(&runningbufreq, &rbreqlock, PVM, "wdrain", 0);
	}
	mtx_unlock(&rbreqlock);
}

/*
 *	vfs_buf_test_cache:
 *
 *	Called when a buffer is extended.  This function clears the B_CACHE
 *	bit if the newly extended portion of the buffer does not contain
 *	valid data.
 */
static __inline void
vfs_buf_test_cache(struct buf *bp, vm_ooffset_t foff, vm_offset_t off,
    vm_offset_t size, vm_page_t m)
{

	/*
	 * This function and its results are protected by higher level
	 * synchronization requiring vnode and buf locks to page in and
	 * validate pages.
	 */
	if (bp->b_flags & B_CACHE) {
		int base = (foff + off) & PAGE_MASK;
		if (vm_page_is_valid(m, base, size) == 0)
			bp->b_flags &= ~B_CACHE;
	}
}

/* Wake up the buffer daemon if necessary */
static void
bd_wakeup(void)
{

	mtx_lock(&bdlock);
	if (bd_request == 0) {
		bd_request = 1;
		wakeup(&bd_request);
	}
	mtx_unlock(&bdlock);
}

/*
 * Adjust the maxbcachbuf tunable.
 */
static void
maxbcachebuf_adjust(void)
{
	int i;

	/*
	 * maxbcachebuf must be a power of 2 >= MAXBSIZE.
	 */
	i = 2;
	while (i * 2 <= maxbcachebuf)
		i *= 2;
	maxbcachebuf = i;
	if (maxbcachebuf < MAXBSIZE)
		maxbcachebuf = MAXBSIZE;
	if (maxbcachebuf > maxphys)
		maxbcachebuf = maxphys;
	if (bootverbose != 0 && maxbcachebuf != MAXBCACHEBUF)
		printf("maxbcachebuf=%d\n", maxbcachebuf);
}

/*
 * bd_speedup - speedup the buffer cache flushing code
 */
void
bd_speedup(void)
{
	int needwake;

	mtx_lock(&bdlock);
	needwake = 0;
	if (bd_speedupreq == 0 || bd_request == 0)
		needwake = 1;
	bd_speedupreq = 1;
	bd_request = 1;
	if (needwake)
		wakeup(&bd_request);
	mtx_unlock(&bdlock);
}

#ifdef __i386__
#define	TRANSIENT_DENOM	5
#else
#define	TRANSIENT_DENOM 10
#endif

/*
 * Calculating buffer cache scaling values and reserve space for buffer
 * headers.  This is called during low level kernel initialization and
 * may be called more then once.  We CANNOT write to the memory area
 * being reserved at this time.
 */
caddr_t
kern_vfs_bio_buffer_alloc(caddr_t v, long physmem_est)
{
	int tuned_nbuf;
	long maxbuf, maxbuf_sz, buf_sz,	biotmap_sz;

	/*
	 * physmem_est is in pages.  Convert it to kilobytes (assumes
	 * PAGE_SIZE is >= 1K)
	 */
	physmem_est = physmem_est * (PAGE_SIZE / 1024);

	maxbcachebuf_adjust();
	/*
	 * The nominal buffer size (and minimum KVA allocation) is BKVASIZE.
	 * For the first 64MB of ram nominally allocate sufficient buffers to
	 * cover 1/4 of our ram.  Beyond the first 64MB allocate additional
	 * buffers to cover 1/10 of our ram over 64MB.  When auto-sizing
	 * the buffer cache we limit the eventual kva reservation to
	 * maxbcache bytes.
	 *
	 * factor represents the 1/4 x ram conversion.
	 */
	if (nbuf == 0) {
		int factor = 4 * BKVASIZE / 1024;

		nbuf = 50;
		if (physmem_est > 4096)
			nbuf += min((physmem_est - 4096) / factor,
			    65536 / factor);
		if (physmem_est > 65536)
			nbuf += min((physmem_est - 65536) * 2 / (factor * 5),
			    32 * 1024 * 1024 / (factor * 5));

		if (maxbcache && nbuf > maxbcache / BKVASIZE)
			nbuf = maxbcache / BKVASIZE;
		tuned_nbuf = 1;
	} else
		tuned_nbuf = 0;

	/* XXX Avoid unsigned long overflows later on with maxbufspace. */
	maxbuf = (LONG_MAX / 3) / BKVASIZE;
	if (nbuf > maxbuf) {
		if (!tuned_nbuf)
			printf("Warning: nbufs lowered from %d to %ld\n", nbuf,
			    maxbuf);
		nbuf = maxbuf;
	}

#ifdef __CHERI_PURE_CAPABILITY__
	/* Account for CHERI rounding when estimating usage. */
	nbuf = CHERI_REPRESENTABLE_LENGTH((long)nbuf * BKVASIZE) / BKVASIZE;
#endif

	/*
	 * Ideal allocation size for the transient bio submap is 10%
	 * of the maximal space buffer map.  This roughly corresponds
	 * to the amount of the buffer mapped for typical UFS load.
	 *
	 * Clip the buffer map to reserve space for the transient
	 * BIOs, if its extent is bigger than 90% (80% on i386) of the
	 * maximum buffer map extent on the platform.
	 *
	 * The fall-back to the maxbuf in case of maxbcache unset,
	 * allows to not trim the buffer KVA for the architectures
	 * with ample KVA space.
	 */
	if (bio_transient_maxcnt == 0 && unmapped_buf_allowed) {
		maxbuf_sz = maxbcache != 0 ? maxbcache : maxbuf * BKVASIZE;
		buf_sz = (long)nbuf * BKVASIZE;
		if (buf_sz < maxbuf_sz / TRANSIENT_DENOM *
		    (TRANSIENT_DENOM - 1)) {
			/*
			 * There is more KVA than memory.  Do not
			 * adjust buffer map size, and assign the rest
			 * of maxbuf to transient map.
			 */
			biotmap_sz = maxbuf_sz - buf_sz;
		} else {
			/*
			 * Buffer map spans all KVA we could afford on
			 * this platform.  Give 10% (20% on i386) of
			 * the buffer map to the transient bio map.
			 */
			biotmap_sz = buf_sz / TRANSIENT_DENOM;
			buf_sz -= biotmap_sz;
		}
		if (biotmap_sz / INT_MAX > maxphys)
			bio_transient_maxcnt = INT_MAX;
		else
			bio_transient_maxcnt = biotmap_sz / maxphys;
		/*
		 * Artificially limit to 1024 simultaneous in-flight I/Os
		 * using the transient mapping.
		 */
		if (bio_transient_maxcnt > 1024)
			bio_transient_maxcnt = 1024;
		if (tuned_nbuf)
			nbuf = buf_sz / BKVASIZE;
	}

	if (nswbuf == 0) {
		nswbuf = min(nbuf / 4, 256);
		if (nswbuf < NSWBUF_MIN)
			nswbuf = NSWBUF_MIN;
	}

	/*
	 * Reserve space for the buffer cache buffers
	 * When we are called the first time, the capability is invalid
	 * so we can not set bounds.
	 */
<<<<<<< HEAD
	if (cheri_kern_gettag(v))
		buf = (void *)cheri_kern_setbounds(v, nbuf * sizeof(*buf));
	v = v + nbuf * sizeof(*buf);
=======
	buf = (char *)v;
	v = (caddr_t)buf + (sizeof(struct buf) + sizeof(vm_page_t) *
	    atop(maxbcachebuf)) * nbuf;
>>>>>>> cd853791

	return (v);
}

/* Initialize the buffer subsystem.  Called before use of any buffers. */
void
bufinit(void)
{
	struct buf *bp;
	int i;

	KASSERT(maxbcachebuf >= MAXBSIZE,
	    ("maxbcachebuf (%d) must be >= MAXBSIZE (%d)\n", maxbcachebuf,
	    MAXBSIZE));
	bq_init(&bqempty, QUEUE_EMPTY, -1, "bufq empty lock");
	mtx_init(&rbreqlock, "runningbufspace lock", NULL, MTX_DEF);
	mtx_init(&bdlock, "buffer daemon lock", NULL, MTX_DEF);
	mtx_init(&bdirtylock, "dirty buf lock", NULL, MTX_DEF);

	unmapped_buf = (caddr_t)kva_alloc(maxphys);

	/* finally, initialize each buffer header and stick on empty q */
	for (i = 0; i < nbuf; i++) {
<<<<<<< HEAD
		bp = cheri_kern_setboundsexact(buf + i, sizeof(*buf));
		bzero(bp, sizeof *bp);
=======
		bp = nbufp(i);
		bzero(bp, sizeof(*bp) + sizeof(vm_page_t) * atop(maxbcachebuf));
>>>>>>> cd853791
		bp->b_flags = B_INVAL;
		bp->b_rcred = NOCRED;
		bp->b_wcred = NOCRED;
		bp->b_qindex = QUEUE_NONE;
		bp->b_domain = -1;
		bp->b_subqueue = mp_maxid + 1;
		bp->b_xflags = 0;
		bp->b_data = bp->b_kvabase = unmapped_buf;
		LIST_INIT(&bp->b_dep);
		BUF_LOCKINIT(bp);
		bq_insert(&bqempty, bp, false);
	}

	/*
	 * maxbufspace is the absolute maximum amount of buffer space we are 
	 * allowed to reserve in KVM and in real terms.  The absolute maximum
	 * is nominally used by metadata.  hibufspace is the nominal maximum
	 * used by most other requests.  The differential is required to 
	 * ensure that metadata deadlocks don't occur.
	 *
	 * maxbufspace is based on BKVASIZE.  Allocating buffers larger then
	 * this may result in KVM fragmentation which is not handled optimally
	 * by the system. XXX This is less true with vmem.  We could use
	 * PAGE_SIZE.
	 */
	maxbufspace = (long)nbuf * BKVASIZE;
	hibufspace = lmax(3 * maxbufspace / 4, maxbufspace - maxbcachebuf * 10);
	lobufspace = (hibufspace / 20) * 19; /* 95% */
	bufspacethresh = lobufspace + (hibufspace - lobufspace) / 2;

	/*
	 * Note: The 16 MiB upper limit for hirunningspace was chosen
	 * arbitrarily and may need further tuning. It corresponds to
	 * 128 outstanding write IO requests (if IO size is 128 KiB),
	 * which fits with many RAID controllers' tagged queuing limits.
	 * The lower 1 MiB limit is the historical upper limit for
	 * hirunningspace.
	 */
	hirunningspace = lmax(lmin(roundup(hibufspace / 64, maxbcachebuf),
	    16 * 1024 * 1024), 1024 * 1024);
	lorunningspace = roundup((hirunningspace * 2) / 3, maxbcachebuf);

	/*
	 * Limit the amount of malloc memory since it is wired permanently into
	 * the kernel space.  Even though this is accounted for in the buffer
	 * allocation, we don't want the malloced region to grow uncontrolled.
	 * The malloc scheme improves memory utilization significantly on
	 * average (small) directories.
	 */
	maxbufmallocspace = hibufspace / 20;

	/*
	 * Reduce the chance of a deadlock occurring by limiting the number
	 * of delayed-write dirty buffers we allow to stack up.
	 */
	hidirtybuffers = nbuf / 4 + 20;
	dirtybufthresh = hidirtybuffers * 9 / 10;
	/*
	 * To support extreme low-memory systems, make sure hidirtybuffers
	 * cannot eat up all available buffer space.  This occurs when our
	 * minimum cannot be met.  We try to size hidirtybuffers to 3/4 our
	 * buffer space assuming BKVASIZE'd buffers.
	 */
	while ((long)hidirtybuffers * BKVASIZE > 3 * hibufspace / 4) {
		hidirtybuffers >>= 1;
	}
	lodirtybuffers = hidirtybuffers / 2;

	/*
	 * lofreebuffers should be sufficient to avoid stalling waiting on
	 * buf headers under heavy utilization.  The bufs in per-cpu caches
	 * are counted as free but will be unavailable to threads executing
	 * on other cpus.
	 *
	 * hifreebuffers is the free target for the bufspace daemon.  This
	 * should be set appropriately to limit work per-iteration.
	 */
	lofreebuffers = MIN((nbuf / 25) + (20 * mp_ncpus), 128 * mp_ncpus);
	hifreebuffers = (3 * lofreebuffers) / 2;
	numfreebuffers = nbuf;

	/* Setup the kva and free list allocators. */
	vmem_set_reclaim(buffer_arena, bufkva_reclaim);
	buf_zone = uma_zcache_create("buf free cache",
	    sizeof(struct buf) + sizeof(vm_page_t) * atop(maxbcachebuf),
	    NULL, NULL, NULL, NULL, buf_import, buf_release, NULL, 0);

	/*
	 * Size the clean queue according to the amount of buffer space.
	 * One queue per-256mb up to the max.  More queues gives better
	 * concurrency but less accurate LRU.
	 */
	buf_domains = MIN(howmany(maxbufspace, 256*1024*1024), BUF_DOMAINS);
	for (i = 0 ; i < buf_domains; i++) {
		struct bufdomain *bd;

		bd = &bdomain[i];
		bd_init(bd);
		bd->bd_freebuffers = nbuf / buf_domains;
		bd->bd_hifreebuffers = hifreebuffers / buf_domains;
		bd->bd_lofreebuffers = lofreebuffers / buf_domains;
		bd->bd_bufspace = 0;
		bd->bd_maxbufspace = maxbufspace / buf_domains;
		bd->bd_hibufspace = hibufspace / buf_domains;
		bd->bd_lobufspace = lobufspace / buf_domains;
		bd->bd_bufspacethresh = bufspacethresh / buf_domains;
		bd->bd_numdirtybuffers = 0;
		bd->bd_hidirtybuffers = hidirtybuffers / buf_domains;
		bd->bd_lodirtybuffers = lodirtybuffers / buf_domains;
		bd->bd_dirtybufthresh = dirtybufthresh / buf_domains;
		/* Don't allow more than 2% of bufs in the per-cpu caches. */
		bd->bd_lim = nbuf / buf_domains / 50 / mp_ncpus;
	}
	getnewbufcalls = counter_u64_alloc(M_WAITOK);
	getnewbufrestarts = counter_u64_alloc(M_WAITOK);
	mappingrestarts = counter_u64_alloc(M_WAITOK);
	numbufallocfails = counter_u64_alloc(M_WAITOK);
	notbufdflushes = counter_u64_alloc(M_WAITOK);
	buffreekvacnt = counter_u64_alloc(M_WAITOK);
	bufdefragcnt = counter_u64_alloc(M_WAITOK);
	bufkvaspace = counter_u64_alloc(M_WAITOK);
}

#ifdef INVARIANTS
static inline void
vfs_buf_check_mapped(struct buf *bp)
{

	KASSERT(bp->b_kvabase != unmapped_buf,
	    ("mapped buf: b_kvabase was not updated %p", bp));
	KASSERT(bp->b_data != unmapped_buf,
	    ("mapped buf: b_data was not updated %p", bp));
	KASSERT(bp->b_data < unmapped_buf || bp->b_data >= unmapped_buf +
	    maxphys, ("b_data + b_offset unmapped %p", bp));
}

static inline void
vfs_buf_check_unmapped(struct buf *bp)
{

	KASSERT(bp->b_data == unmapped_buf,
	    ("unmapped buf: corrupted b_data %p", bp));
}

#define	BUF_CHECK_MAPPED(bp) vfs_buf_check_mapped(bp)
#define	BUF_CHECK_UNMAPPED(bp) vfs_buf_check_unmapped(bp)
#else
#define	BUF_CHECK_MAPPED(bp) do {} while (0)
#define	BUF_CHECK_UNMAPPED(bp) do {} while (0)
#endif

static int
isbufbusy(struct buf *bp)
{
	if (((bp->b_flags & B_INVAL) == 0 && BUF_ISLOCKED(bp)) ||
	    ((bp->b_flags & (B_DELWRI | B_INVAL)) == B_DELWRI))
		return (1);
	return (0);
}

/*
 * Shutdown the system cleanly to prepare for reboot, halt, or power off.
 */
void
bufshutdown(int show_busybufs)
{
	static int first_buf_printf = 1;
	struct buf *bp;
	int i, iter, nbusy, pbusy;
#ifndef PREEMPTION
	int subiter;
#endif

	/*
	 * Sync filesystems for shutdown
	 */
	wdog_kern_pat(WD_LASTVAL);
	kern_sync(curthread);

	/*
	 * With soft updates, some buffers that are
	 * written will be remarked as dirty until other
	 * buffers are written.
	 */
	for (iter = pbusy = 0; iter < 20; iter++) {
		nbusy = 0;
		for (i = nbuf - 1; i >= 0; i--) {
			bp = nbufp(i);
			if (isbufbusy(bp))
				nbusy++;
		}
		if (nbusy == 0) {
			if (first_buf_printf)
				printf("All buffers synced.");
			break;
		}
		if (first_buf_printf) {
			printf("Syncing disks, buffers remaining... ");
			first_buf_printf = 0;
		}
		printf("%d ", nbusy);
		if (nbusy < pbusy)
			iter = 0;
		pbusy = nbusy;

		wdog_kern_pat(WD_LASTVAL);
		kern_sync(curthread);

#ifdef PREEMPTION
		/*
		 * Spin for a while to allow interrupt threads to run.
		 */
		DELAY(50000 * iter);
#else
		/*
		 * Context switch several times to allow interrupt
		 * threads to run.
		 */
		for (subiter = 0; subiter < 50 * iter; subiter++) {
			thread_lock(curthread);
			mi_switch(SW_VOL);
			DELAY(1000);
		}
#endif
	}
	printf("\n");
	/*
	 * Count only busy local buffers to prevent forcing 
	 * a fsck if we're just a client of a wedged NFS server
	 */
	nbusy = 0;
	for (i = nbuf - 1; i >= 0; i--) {
		bp = nbufp(i);
		if (isbufbusy(bp)) {
#if 0
/* XXX: This is bogus.  We should probably have a BO_REMOTE flag instead */
			if (bp->b_dev == NULL) {
				TAILQ_REMOVE(&mountlist,
				    bp->b_vp->v_mount, mnt_list);
				continue;
			}
#endif
			nbusy++;
			if (show_busybufs > 0) {
				printf(
	    "%d: buf:%p, vnode:%p, flags:%0x, blkno:%jd, lblkno:%jd, buflock:",
				    nbusy, bp, bp->b_vp, bp->b_flags,
				    (intmax_t)bp->b_blkno,
				    (intmax_t)bp->b_lblkno);
				BUF_LOCKPRINTINFO(bp);
				if (show_busybufs > 1)
					vn_printf(bp->b_vp,
					    "vnode content: ");
			}
		}
	}
	if (nbusy) {
		/*
		 * Failed to sync all blocks. Indicate this and don't
		 * unmount filesystems (thus forcing an fsck on reboot).
		 */
		printf("Giving up on %d buffers\n", nbusy);
		DELAY(5000000);	/* 5 seconds */
	} else {
		if (!first_buf_printf)
			printf("Final sync complete\n");
		/*
		 * Unmount filesystems
		 */
		if (!KERNEL_PANICKED())
			vfs_unmountall();
	}
	swapoff_all();
	DELAY(100000);		/* wait for console output to finish */
}

static void
bpmap_qenter(struct buf *bp)
{

	BUF_CHECK_MAPPED(bp);

	/*
	 * bp->b_data is relative to bp->b_offset, but
	 * bp->b_offset may be offset into the first page.
	 */
	bp->b_data = (caddr_t)trunc_page((vm_pointer_t)bp->b_data);
	pmap_qenter((vm_offset_t)bp->b_data, bp->b_pages, bp->b_npages);
	bp->b_data = (caddr_t)((vm_pointer_t)bp->b_data |
	    (vm_offset_t)(bp->b_offset & PAGE_MASK));
}

static inline struct bufdomain *
bufdomain(struct buf *bp)
{

	return (&bdomain[bp->b_domain]);
}

static struct bufqueue *
bufqueue(struct buf *bp)
{

	switch (bp->b_qindex) {
	case QUEUE_NONE:
		/* FALLTHROUGH */
	case QUEUE_SENTINEL:
		return (NULL);
	case QUEUE_EMPTY:
		return (&bqempty);
	case QUEUE_DIRTY:
		return (&bufdomain(bp)->bd_dirtyq);
	case QUEUE_CLEAN:
		return (&bufdomain(bp)->bd_subq[bp->b_subqueue]);
	default:
		break;
	}
	panic("bufqueue(%p): Unhandled type %d\n", bp, bp->b_qindex);
}

/*
 * Return the locked bufqueue that bp is a member of.
 */
static struct bufqueue *
bufqueue_acquire(struct buf *bp)
{
	struct bufqueue *bq, *nbq;

	/*
	 * bp can be pushed from a per-cpu queue to the
	 * cleanq while we're waiting on the lock.  Retry
	 * if the queues don't match.
	 */
	bq = bufqueue(bp);
	BQ_LOCK(bq);
	for (;;) {
		nbq = bufqueue(bp);
		if (bq == nbq)
			break;
		BQ_UNLOCK(bq);
		BQ_LOCK(nbq);
		bq = nbq;
	}
	return (bq);
}

/*
 *	binsfree:
 *
 *	Insert the buffer into the appropriate free list.  Requires a
 *	locked buffer on entry and buffer is unlocked before return.
 */
static void
binsfree(struct buf *bp, int qindex)
{
	struct bufdomain *bd;
	struct bufqueue *bq;

	KASSERT(qindex == QUEUE_CLEAN || qindex == QUEUE_DIRTY,
	    ("binsfree: Invalid qindex %d", qindex));
	BUF_ASSERT_XLOCKED(bp);

	/*
	 * Handle delayed bremfree() processing.
	 */
	if (bp->b_flags & B_REMFREE) {
		if (bp->b_qindex == qindex) {
			bp->b_flags |= B_REUSE;
			bp->b_flags &= ~B_REMFREE;
			BUF_UNLOCK(bp);
			return;
		}
		bq = bufqueue_acquire(bp);
		bq_remove(bq, bp);
		BQ_UNLOCK(bq);
	}
	bd = bufdomain(bp);
	if (qindex == QUEUE_CLEAN) {
		if (bd->bd_lim != 0)
			bq = &bd->bd_subq[PCPU_GET(cpuid)];
		else
			bq = bd->bd_cleanq;
	} else
		bq = &bd->bd_dirtyq;
	bq_insert(bq, bp, true);
}

/*
 * buf_free:
 *
 *	Free a buffer to the buf zone once it no longer has valid contents.
 */
static void
buf_free(struct buf *bp)
{

	if (bp->b_flags & B_REMFREE)
		bremfreef(bp);
	if (bp->b_vflags & BV_BKGRDINPROG)
		panic("losing buffer 1");
	if (bp->b_rcred != NOCRED) {
		crfree(bp->b_rcred);
		bp->b_rcred = NOCRED;
	}
	if (bp->b_wcred != NOCRED) {
		crfree(bp->b_wcred);
		bp->b_wcred = NOCRED;
	}
	if (!LIST_EMPTY(&bp->b_dep))
		buf_deallocate(bp);
	bufkva_free(bp);
	atomic_add_int(&bufdomain(bp)->bd_freebuffers, 1);
	MPASS((bp->b_flags & B_MAXPHYS) == 0);
	BUF_UNLOCK(bp);
	uma_zfree(buf_zone, bp);
}

/*
 * buf_import:
 *
 *	Import bufs into the uma cache from the buf list.  The system still
 *	expects a static array of bufs and much of the synchronization
 *	around bufs assumes type stable storage.  As a result, UMA is used
 *	only as a per-cpu cache of bufs still maintained on a global list.
 */
static int
buf_import(void *arg, void **store, int cnt, int domain, int flags)
{
	struct buf *bp;
	int i;

	BQ_LOCK(&bqempty);
	for (i = 0; i < cnt; i++) {
		bp = TAILQ_FIRST(&bqempty.bq_queue);
		if (bp == NULL)
			break;
		bq_remove(&bqempty, bp);
		store[i] = bp;
	}
	BQ_UNLOCK(&bqempty);

	return (i);
}

/*
 * buf_release:
 *
 *	Release bufs from the uma cache back to the buffer queues.
 */
static void
buf_release(void *arg, void **store, int cnt)
{
	struct bufqueue *bq;
	struct buf *bp;
        int i;

	bq = &bqempty;
	BQ_LOCK(bq);
        for (i = 0; i < cnt; i++) {
		bp = store[i];
		/* Inline bq_insert() to batch locking. */
		TAILQ_INSERT_TAIL(&bq->bq_queue, bp, b_freelist);
		bp->b_flags &= ~(B_AGE | B_REUSE);
		bq->bq_len++;
		bp->b_qindex = bq->bq_index;
	}
	BQ_UNLOCK(bq);
}

/*
 * buf_alloc:
 *
 *	Allocate an empty buffer header.
 */
static struct buf *
buf_alloc(struct bufdomain *bd)
{
	struct buf *bp;
	int freebufs, error;

	/*
	 * We can only run out of bufs in the buf zone if the average buf
	 * is less than BKVASIZE.  In this case the actual wait/block will
	 * come from buf_reycle() failing to flush one of these small bufs.
	 */
	bp = NULL;
	freebufs = atomic_fetchadd_int(&bd->bd_freebuffers, -1);
	if (freebufs > 0)
		bp = uma_zalloc(buf_zone, M_NOWAIT);
	if (bp == NULL) {
		atomic_add_int(&bd->bd_freebuffers, 1);
		bufspace_daemon_wakeup(bd);
		counter_u64_add(numbufallocfails, 1);
		return (NULL);
	}
	/*
	 * Wake-up the bufspace daemon on transition below threshold.
	 */
	if (freebufs == bd->bd_lofreebuffers)
		bufspace_daemon_wakeup(bd);

	error = BUF_LOCK(bp, LK_EXCLUSIVE, NULL);
	KASSERT(error == 0, ("%s: BUF_LOCK on free buf %p: %d.", __func__, bp,
	    error));
	(void)error;

	KASSERT(bp->b_vp == NULL,
	    ("bp: %p still has vnode %p.", bp, bp->b_vp));
	KASSERT((bp->b_flags & (B_DELWRI | B_NOREUSE)) == 0,
	    ("invalid buffer %p flags %#x", bp, bp->b_flags));
	KASSERT((bp->b_xflags & (BX_VNCLEAN|BX_VNDIRTY)) == 0,
	    ("bp: %p still on a buffer list. xflags %X", bp, bp->b_xflags));
	KASSERT(bp->b_npages == 0,
	    ("bp: %p still has %d vm pages\n", bp, bp->b_npages));
	KASSERT(bp->b_kvasize == 0, ("bp: %p still has kva\n", bp));
	KASSERT(bp->b_bufsize == 0, ("bp: %p still has bufspace\n", bp));
	MPASS((bp->b_flags & B_MAXPHYS) == 0);

	bp->b_domain = BD_DOMAIN(bd);
	bp->b_flags = 0;
	bp->b_ioflags = 0;
	bp->b_xflags = 0;
	bp->b_vflags = 0;
	bp->b_vp = NULL;
	bp->b_blkno = bp->b_lblkno = 0;
	bp->b_offset = NOOFFSET;
	bp->b_iodone = 0;
	bp->b_error = 0;
	bp->b_resid = 0;
	bp->b_bcount = 0;
	bp->b_npages = 0;
	bp->b_dirtyoff = bp->b_dirtyend = 0;
	bp->b_bufobj = NULL;
	bp->b_data = bp->b_kvabase = unmapped_buf;
	bp->b_fsprivate1 = NULL;
	bp->b_fsprivate2 = NULL;
	bp->b_fsprivate3 = NULL;
	LIST_INIT(&bp->b_dep);

	return (bp);
}

/*
 *	buf_recycle:
 *
 *	Free a buffer from the given bufqueue.  kva controls whether the
 *	freed buf must own some kva resources.  This is used for
 *	defragmenting.
 */
static int
buf_recycle(struct bufdomain *bd, bool kva)
{
	struct bufqueue *bq;
	struct buf *bp, *nbp;

	if (kva)
		counter_u64_add(bufdefragcnt, 1);
	nbp = NULL;
	bq = bd->bd_cleanq;
	BQ_LOCK(bq);
	KASSERT(BQ_LOCKPTR(bq) == BD_LOCKPTR(bd),
	    ("buf_recycle: Locks don't match"));
	nbp = TAILQ_FIRST(&bq->bq_queue);

	/*
	 * Run scan, possibly freeing data and/or kva mappings on the fly
	 * depending.
	 */
	while ((bp = nbp) != NULL) {
		/*
		 * Calculate next bp (we can only use it if we do not
		 * release the bqlock).
		 */
		nbp = TAILQ_NEXT(bp, b_freelist);

		/*
		 * If we are defragging then we need a buffer with 
		 * some kva to reclaim.
		 */
		if (kva && bp->b_kvasize == 0)
			continue;

		if (BUF_LOCK(bp, LK_EXCLUSIVE | LK_NOWAIT, NULL) != 0)
			continue;

		/*
		 * Implement a second chance algorithm for frequently
		 * accessed buffers.
		 */
		if ((bp->b_flags & B_REUSE) != 0) {
			TAILQ_REMOVE(&bq->bq_queue, bp, b_freelist);
			TAILQ_INSERT_TAIL(&bq->bq_queue, bp, b_freelist);
			bp->b_flags &= ~B_REUSE;
			BUF_UNLOCK(bp);
			continue;
		}

		/*
		 * Skip buffers with background writes in progress.
		 */
		if ((bp->b_vflags & BV_BKGRDINPROG) != 0) {
			BUF_UNLOCK(bp);
			continue;
		}

		KASSERT(bp->b_qindex == QUEUE_CLEAN,
		    ("buf_recycle: inconsistent queue %d bp %p",
		    bp->b_qindex, bp));
		KASSERT(bp->b_domain == BD_DOMAIN(bd),
		    ("getnewbuf: queue domain %d doesn't match request %d",
		    bp->b_domain, (int)BD_DOMAIN(bd)));
		/*
		 * NOTE:  nbp is now entirely invalid.  We can only restart
		 * the scan from this point on.
		 */
		bq_remove(bq, bp);
		BQ_UNLOCK(bq);

		/*
		 * Requeue the background write buffer with error and
		 * restart the scan.
		 */
		if ((bp->b_vflags & BV_BKGRDERR) != 0) {
			bqrelse(bp);
			BQ_LOCK(bq);
			nbp = TAILQ_FIRST(&bq->bq_queue);
			continue;
		}
		bp->b_flags |= B_INVAL;
		brelse(bp);
		return (0);
	}
	bd->bd_wanted = 1;
	BQ_UNLOCK(bq);

	return (ENOBUFS);
}

/*
 *	bremfree:
 *
 *	Mark the buffer for removal from the appropriate free list.
 *
 */
void
bremfree(struct buf *bp)
{

	CTR3(KTR_BUF, "bremfree(%p) vp %p flags %X", bp, bp->b_vp, bp->b_flags);
	KASSERT((bp->b_flags & B_REMFREE) == 0,
	    ("bremfree: buffer %p already marked for delayed removal.", bp));
	KASSERT(bp->b_qindex != QUEUE_NONE,
	    ("bremfree: buffer %p not on a queue.", bp));
	BUF_ASSERT_XLOCKED(bp);

	bp->b_flags |= B_REMFREE;
}

/*
 *	bremfreef:
 *
 *	Force an immediate removal from a free list.  Used only in nfs when
 *	it abuses the b_freelist pointer.
 */
void
bremfreef(struct buf *bp)
{
	struct bufqueue *bq;

	bq = bufqueue_acquire(bp);
	bq_remove(bq, bp);
	BQ_UNLOCK(bq);
}

static void
bq_init(struct bufqueue *bq, int qindex, int subqueue, const char *lockname)
{

	mtx_init(&bq->bq_lock, lockname, NULL, MTX_DEF);
	TAILQ_INIT(&bq->bq_queue);
	bq->bq_len = 0;
	bq->bq_index = qindex;
	bq->bq_subqueue = subqueue;
}

static void
bd_init(struct bufdomain *bd)
{
	int i;

	bd->bd_cleanq = &bd->bd_subq[mp_maxid + 1];
	bq_init(bd->bd_cleanq, QUEUE_CLEAN, mp_maxid + 1, "bufq clean lock");
	bq_init(&bd->bd_dirtyq, QUEUE_DIRTY, -1, "bufq dirty lock");
	for (i = 0; i <= mp_maxid; i++)
		bq_init(&bd->bd_subq[i], QUEUE_CLEAN, i,
		    "bufq clean subqueue lock");
	mtx_init(&bd->bd_run_lock, "bufspace daemon run lock", NULL, MTX_DEF);
}

/*
 *	bq_remove:
 *
 *	Removes a buffer from the free list, must be called with the
 *	correct qlock held.
 */
static void
bq_remove(struct bufqueue *bq, struct buf *bp)
{

	CTR3(KTR_BUF, "bq_remove(%p) vp %p flags %X",
	    bp, bp->b_vp, bp->b_flags);
	KASSERT(bp->b_qindex != QUEUE_NONE,
	    ("bq_remove: buffer %p not on a queue.", bp));
	KASSERT(bufqueue(bp) == bq,
	    ("bq_remove: Remove buffer %p from wrong queue.", bp));

	BQ_ASSERT_LOCKED(bq);
	if (bp->b_qindex != QUEUE_EMPTY) {
		BUF_ASSERT_XLOCKED(bp);
	}
	KASSERT(bq->bq_len >= 1,
	    ("queue %d underflow", bp->b_qindex));
	TAILQ_REMOVE(&bq->bq_queue, bp, b_freelist);
	bq->bq_len--;
	bp->b_qindex = QUEUE_NONE;
	bp->b_flags &= ~(B_REMFREE | B_REUSE);
}

static void
bd_flush(struct bufdomain *bd, struct bufqueue *bq)
{
	struct buf *bp;

	BQ_ASSERT_LOCKED(bq);
	if (bq != bd->bd_cleanq) {
		BD_LOCK(bd);
		while ((bp = TAILQ_FIRST(&bq->bq_queue)) != NULL) {
			TAILQ_REMOVE(&bq->bq_queue, bp, b_freelist);
			TAILQ_INSERT_TAIL(&bd->bd_cleanq->bq_queue, bp,
			    b_freelist);
			bp->b_subqueue = bd->bd_cleanq->bq_subqueue;
		}
		bd->bd_cleanq->bq_len += bq->bq_len;
		bq->bq_len = 0;
	}
	if (bd->bd_wanted) {
		bd->bd_wanted = 0;
		wakeup(&bd->bd_wanted);
	}
	if (bq != bd->bd_cleanq)
		BD_UNLOCK(bd);
}

static int
bd_flushall(struct bufdomain *bd)
{
	struct bufqueue *bq;
	int flushed;
	int i;

	if (bd->bd_lim == 0)
		return (0);
	flushed = 0;
	for (i = 0; i <= mp_maxid; i++) {
		bq = &bd->bd_subq[i];
		if (bq->bq_len == 0)
			continue;
		BQ_LOCK(bq);
		bd_flush(bd, bq);
		BQ_UNLOCK(bq);
		flushed++;
	}

	return (flushed);
}

static void
bq_insert(struct bufqueue *bq, struct buf *bp, bool unlock)
{
	struct bufdomain *bd;

	if (bp->b_qindex != QUEUE_NONE)
		panic("bq_insert: free buffer %p onto another queue?", bp);

	bd = bufdomain(bp);
	if (bp->b_flags & B_AGE) {
		/* Place this buf directly on the real queue. */
		if (bq->bq_index == QUEUE_CLEAN)
			bq = bd->bd_cleanq;
		BQ_LOCK(bq);
		TAILQ_INSERT_HEAD(&bq->bq_queue, bp, b_freelist);
	} else {
		BQ_LOCK(bq);
		TAILQ_INSERT_TAIL(&bq->bq_queue, bp, b_freelist);
	}
	bp->b_flags &= ~(B_AGE | B_REUSE);
	bq->bq_len++;
	bp->b_qindex = bq->bq_index;
	bp->b_subqueue = bq->bq_subqueue;

	/*
	 * Unlock before we notify so that we don't wakeup a waiter that
	 * fails a trylock on the buf and sleeps again.
	 */
	if (unlock)
		BUF_UNLOCK(bp);

	if (bp->b_qindex == QUEUE_CLEAN) {
		/*
		 * Flush the per-cpu queue and notify any waiters.
		 */
		if (bd->bd_wanted || (bq != bd->bd_cleanq &&
		    bq->bq_len >= bd->bd_lim))
			bd_flush(bd, bq);
	}
	BQ_UNLOCK(bq);
}

/*
 *	bufkva_free:
 *
 *	Free the kva allocation for a buffer.
 *
 */
static void
bufkva_free(struct buf *bp)
{

#ifdef INVARIANTS
	if (bp->b_kvasize == 0) {
		KASSERT(bp->b_kvabase == unmapped_buf &&
		    bp->b_data == unmapped_buf,
		    ("Leaked KVA space on %p", bp));
	} else if (buf_mapped(bp))
		BUF_CHECK_MAPPED(bp);
	else
		BUF_CHECK_UNMAPPED(bp);
#endif
	if (bp->b_kvasize == 0)
		return;

	vmem_free(buffer_arena, (vmem_addr_t)bp->b_kvabase, bp->b_kvasize);
	counter_u64_add(bufkvaspace, -bp->b_kvasize);
	counter_u64_add(buffreekvacnt, 1);
	bp->b_data = bp->b_kvabase = unmapped_buf;
	bp->b_kvasize = 0;
}

/*
 *	bufkva_alloc:
 *
 *	Allocate the buffer KVA and set b_kvasize and b_kvabase.
 */
static int
bufkva_alloc(struct buf *bp, int maxsize, int gbflags)
{
	vm_pointer_t addr;
	int error;

	KASSERT((gbflags & GB_UNMAPPED) == 0 || (gbflags & GB_KVAALLOC) != 0,
	    ("Invalid gbflags 0x%x in %s", gbflags, __func__));
	MPASS((bp->b_flags & B_MAXPHYS) == 0);
	KASSERT(maxsize <= maxbcachebuf,
	    ("bufkva_alloc kva too large %d %u", maxsize, maxbcachebuf));

	bufkva_free(bp);

	addr = 0;
	error = vmem_alloc(buffer_arena, maxsize, M_BESTFIT | M_NOWAIT, &addr);
	if (error != 0) {
		/*
		 * Buffer map is too fragmented.  Request the caller
		 * to defragment the map.
		 */
		return (error);
	}
	bp->b_kvabase = (caddr_t)addr;
	bp->b_kvasize = maxsize;
	counter_u64_add(bufkvaspace, bp->b_kvasize);
	if ((gbflags & GB_UNMAPPED) != 0) {
		bp->b_data = unmapped_buf;
		BUF_CHECK_UNMAPPED(bp);
	} else {
		bp->b_data = bp->b_kvabase;
		BUF_CHECK_MAPPED(bp);
	}
	return (0);
}

/*
 *	bufkva_reclaim:
 *
 *	Reclaim buffer kva by freeing buffers holding kva.  This is a vmem
 *	callback that fires to avoid returning failure.
 */
static void
bufkva_reclaim(vmem_t *vmem, int flags)
{
	bool done;
	int q;
	int i;

	done = false;
	for (i = 0; i < 5; i++) {
		for (q = 0; q < buf_domains; q++)
			if (buf_recycle(&bdomain[q], true) != 0)
				done = true;
		if (done)
			break;
	}
	return;
}

/*
 * Attempt to initiate asynchronous I/O on read-ahead blocks.  We must
 * clear BIO_ERROR and B_INVAL prior to initiating I/O . If B_CACHE is set,
 * the buffer is valid and we do not have to do anything.
 */
static void
breada(struct vnode * vp, daddr_t * rablkno, int * rabsize, int cnt,
    struct ucred * cred, int flags, void (*ckhashfunc)(struct buf *))
{
	struct buf *rabp;
	struct thread *td;
	int i;

	td = curthread;

	for (i = 0; i < cnt; i++, rablkno++, rabsize++) {
		if (inmem(vp, *rablkno))
			continue;
		rabp = getblk(vp, *rablkno, *rabsize, 0, 0, 0);
		if ((rabp->b_flags & B_CACHE) != 0) {
			brelse(rabp);
			continue;
		}
#ifdef RACCT
		if (racct_enable) {
			PROC_LOCK(curproc);
			racct_add_buf(curproc, rabp, 0);
			PROC_UNLOCK(curproc);
		}
#endif /* RACCT */
		td->td_ru.ru_inblock++;
		rabp->b_flags |= B_ASYNC;
		rabp->b_flags &= ~B_INVAL;
		if ((flags & GB_CKHASH) != 0) {
			rabp->b_flags |= B_CKHASH;
			rabp->b_ckhashcalc = ckhashfunc;
		}
		rabp->b_ioflags &= ~BIO_ERROR;
		rabp->b_iocmd = BIO_READ;
		if (rabp->b_rcred == NOCRED && cred != NOCRED)
			rabp->b_rcred = crhold(cred);
		vfs_busy_pages(rabp, 0);
		BUF_KERNPROC(rabp);
		rabp->b_iooffset = dbtob(rabp->b_blkno);
		bstrategy(rabp);
	}
}

/*
 * Entry point for bread() and breadn() via #defines in sys/buf.h.
 *
 * Get a buffer with the specified data.  Look in the cache first.  We
 * must clear BIO_ERROR and B_INVAL prior to initiating I/O.  If B_CACHE
 * is set, the buffer is valid and we do not have to do anything, see
 * getblk(). Also starts asynchronous I/O on read-ahead blocks.
 *
 * Always return a NULL buffer pointer (in bpp) when returning an error.
 *
 * The blkno parameter is the logical block being requested. Normally
 * the mapping of logical block number to disk block address is done
 * by calling VOP_BMAP(). However, if the mapping is already known, the
 * disk block address can be passed using the dblkno parameter. If the
 * disk block address is not known, then the same value should be passed
 * for blkno and dblkno.
 */
int
breadn_flags(struct vnode *vp, daddr_t blkno, daddr_t dblkno, int size,
    daddr_t *rablkno, int *rabsize, int cnt, struct ucred *cred, int flags,
    void (*ckhashfunc)(struct buf *), struct buf **bpp)
{
	struct buf *bp;
	struct thread *td;
	int error, readwait, rv;

	CTR3(KTR_BUF, "breadn(%p, %jd, %d)", vp, blkno, size);
	td = curthread;
	/*
	 * Can only return NULL if GB_LOCK_NOWAIT or GB_SPARSE flags
	 * are specified.
	 */
	error = getblkx(vp, blkno, dblkno, size, 0, 0, flags, &bp);
	if (error != 0) {
		*bpp = NULL;
		return (error);
	}
	KASSERT(blkno == bp->b_lblkno,
	    ("getblkx returned buffer for blkno %jd instead of blkno %jd",
	    (intmax_t)bp->b_lblkno, (intmax_t)blkno));
	flags &= ~GB_NOSPARSE;
	*bpp = bp;

	/*
	 * If not found in cache, do some I/O
	 */
	readwait = 0;
	if ((bp->b_flags & B_CACHE) == 0) {
#ifdef RACCT
		if (racct_enable) {
			PROC_LOCK(td->td_proc);
			racct_add_buf(td->td_proc, bp, 0);
			PROC_UNLOCK(td->td_proc);
		}
#endif /* RACCT */
		td->td_ru.ru_inblock++;
		bp->b_iocmd = BIO_READ;
		bp->b_flags &= ~B_INVAL;
		if ((flags & GB_CKHASH) != 0) {
			bp->b_flags |= B_CKHASH;
			bp->b_ckhashcalc = ckhashfunc;
		}
		if ((flags & GB_CVTENXIO) != 0)
			bp->b_xflags |= BX_CVTENXIO;
		bp->b_ioflags &= ~BIO_ERROR;
		if (bp->b_rcred == NOCRED && cred != NOCRED)
			bp->b_rcred = crhold(cred);
		vfs_busy_pages(bp, 0);
		bp->b_iooffset = dbtob(bp->b_blkno);
		bstrategy(bp);
		++readwait;
	}

	/*
	 * Attempt to initiate asynchronous I/O on read-ahead blocks.
	 */
	breada(vp, rablkno, rabsize, cnt, cred, flags, ckhashfunc);

	rv = 0;
	if (readwait) {
		rv = bufwait(bp);
		if (rv != 0) {
			brelse(bp);
			*bpp = NULL;
		}
	}
	return (rv);
}

/*
 * Write, release buffer on completion.  (Done by iodone
 * if async).  Do not bother writing anything if the buffer
 * is invalid.
 *
 * Note that we set B_CACHE here, indicating that buffer is
 * fully valid and thus cacheable.  This is true even of NFS
 * now so we set it generally.  This could be set either here 
 * or in biodone() since the I/O is synchronous.  We put it
 * here.
 */
int
bufwrite(struct buf *bp)
{
	int oldflags;
	struct vnode *vp;
	long space;
	int vp_md;

	CTR3(KTR_BUF, "bufwrite(%p) vp %p flags %X", bp, bp->b_vp, bp->b_flags);
	if ((bp->b_bufobj->bo_flag & BO_DEAD) != 0) {
		bp->b_flags |= B_INVAL | B_RELBUF;
		bp->b_flags &= ~B_CACHE;
		brelse(bp);
		return (ENXIO);
	}
	if (bp->b_flags & B_INVAL) {
		brelse(bp);
		return (0);
	}

	if (bp->b_flags & B_BARRIER)
		atomic_add_long(&barrierwrites, 1);

	oldflags = bp->b_flags;

	KASSERT(!(bp->b_vflags & BV_BKGRDINPROG),
	    ("FFS background buffer should not get here %p", bp));

	vp = bp->b_vp;
	if (vp)
		vp_md = vp->v_vflag & VV_MD;
	else
		vp_md = 0;

	/*
	 * Mark the buffer clean.  Increment the bufobj write count
	 * before bundirty() call, to prevent other thread from seeing
	 * empty dirty list and zero counter for writes in progress,
	 * falsely indicating that the bufobj is clean.
	 */
	bufobj_wref(bp->b_bufobj);
	bundirty(bp);

	bp->b_flags &= ~B_DONE;
	bp->b_ioflags &= ~BIO_ERROR;
	bp->b_flags |= B_CACHE;
	bp->b_iocmd = BIO_WRITE;

	vfs_busy_pages(bp, 1);

	/*
	 * Normal bwrites pipeline writes
	 */
	bp->b_runningbufspace = bp->b_bufsize;
	space = atomic_fetchadd_long(&runningbufspace, bp->b_runningbufspace);

#ifdef RACCT
	if (racct_enable) {
		PROC_LOCK(curproc);
		racct_add_buf(curproc, bp, 1);
		PROC_UNLOCK(curproc);
	}
#endif /* RACCT */
	curthread->td_ru.ru_oublock++;
	if (oldflags & B_ASYNC)
		BUF_KERNPROC(bp);
	bp->b_iooffset = dbtob(bp->b_blkno);
	buf_track(bp, __func__);
	bstrategy(bp);

	if ((oldflags & B_ASYNC) == 0) {
		int rtval = bufwait(bp);
		brelse(bp);
		return (rtval);
	} else if (space > hirunningspace) {
		/*
		 * don't allow the async write to saturate the I/O
		 * system.  We will not deadlock here because
		 * we are blocking waiting for I/O that is already in-progress
		 * to complete. We do not block here if it is the update
		 * or syncer daemon trying to clean up as that can lead
		 * to deadlock.
		 */
		if ((curthread->td_pflags & TDP_NORUNNINGBUF) == 0 && !vp_md)
			waitrunningbufspace();
	}

	return (0);
}

void
bufbdflush(struct bufobj *bo, struct buf *bp)
{
	struct buf *nbp;

	if (bo->bo_dirty.bv_cnt > dirtybufthresh + 10) {
		(void) VOP_FSYNC(bp->b_vp, MNT_NOWAIT, curthread);
		altbufferflushes++;
	} else if (bo->bo_dirty.bv_cnt > dirtybufthresh) {
		BO_LOCK(bo);
		/*
		 * Try to find a buffer to flush.
		 */
		TAILQ_FOREACH(nbp, &bo->bo_dirty.bv_hd, b_bobufs) {
			if ((nbp->b_vflags & BV_BKGRDINPROG) ||
			    BUF_LOCK(nbp,
				     LK_EXCLUSIVE | LK_NOWAIT, NULL))
				continue;
			if (bp == nbp)
				panic("bdwrite: found ourselves");
			BO_UNLOCK(bo);
			/* Don't countdeps with the bo lock held. */
			if (buf_countdeps(nbp, 0)) {
				BO_LOCK(bo);
				BUF_UNLOCK(nbp);
				continue;
			}
			if (nbp->b_flags & B_CLUSTEROK) {
				vfs_bio_awrite(nbp);
			} else {
				bremfree(nbp);
				bawrite(nbp);
			}
			dirtybufferflushes++;
			break;
		}
		if (nbp == NULL)
			BO_UNLOCK(bo);
	}
}

/*
 * Delayed write. (Buffer is marked dirty).  Do not bother writing
 * anything if the buffer is marked invalid.
 *
 * Note that since the buffer must be completely valid, we can safely
 * set B_CACHE.  In fact, we have to set B_CACHE here rather then in
 * biodone() in order to prevent getblk from writing the buffer
 * out synchronously.
 */
void
bdwrite(struct buf *bp)
{
	struct thread *td = curthread;
	struct vnode *vp;
	struct bufobj *bo;

	CTR3(KTR_BUF, "bdwrite(%p) vp %p flags %X", bp, bp->b_vp, bp->b_flags);
	KASSERT(bp->b_bufobj != NULL, ("No b_bufobj %p", bp));
	KASSERT((bp->b_flags & B_BARRIER) == 0,
	    ("Barrier request in delayed write %p", bp));

	if (bp->b_flags & B_INVAL) {
		brelse(bp);
		return;
	}

	/*
	 * If we have too many dirty buffers, don't create any more.
	 * If we are wildly over our limit, then force a complete
	 * cleanup. Otherwise, just keep the situation from getting
	 * out of control. Note that we have to avoid a recursive
	 * disaster and not try to clean up after our own cleanup!
	 */
	vp = bp->b_vp;
	bo = bp->b_bufobj;
	if ((td->td_pflags & (TDP_COWINPROGRESS|TDP_INBDFLUSH)) == 0) {
		td->td_pflags |= TDP_INBDFLUSH;
		BO_BDFLUSH(bo, bp);
		td->td_pflags &= ~TDP_INBDFLUSH;
	} else
		recursiveflushes++;

	bdirty(bp);
	/*
	 * Set B_CACHE, indicating that the buffer is fully valid.  This is
	 * true even of NFS now.
	 */
	bp->b_flags |= B_CACHE;

	/*
	 * This bmap keeps the system from needing to do the bmap later,
	 * perhaps when the system is attempting to do a sync.  Since it
	 * is likely that the indirect block -- or whatever other datastructure
	 * that the filesystem needs is still in memory now, it is a good
	 * thing to do this.  Note also, that if the pageout daemon is
	 * requesting a sync -- there might not be enough memory to do
	 * the bmap then...  So, this is important to do.
	 */
	if (vp->v_type != VCHR && bp->b_lblkno == bp->b_blkno) {
		VOP_BMAP(vp, bp->b_lblkno, NULL, &bp->b_blkno, NULL, NULL);
	}

	buf_track(bp, __func__);

	/*
	 * Set the *dirty* buffer range based upon the VM system dirty
	 * pages.
	 *
	 * Mark the buffer pages as clean.  We need to do this here to
	 * satisfy the vnode_pager and the pageout daemon, so that it
	 * thinks that the pages have been "cleaned".  Note that since
	 * the pages are in a delayed write buffer -- the VFS layer
	 * "will" see that the pages get written out on the next sync,
	 * or perhaps the cluster will be completed.
	 */
	vfs_clean_pages_dirty_buf(bp);
	bqrelse(bp);

	/*
	 * note: we cannot initiate I/O from a bdwrite even if we wanted to,
	 * due to the softdep code.
	 */
}

/*
 *	bdirty:
 *
 *	Turn buffer into delayed write request.  We must clear BIO_READ and
 *	B_RELBUF, and we must set B_DELWRI.  We reassign the buffer to 
 *	itself to properly update it in the dirty/clean lists.  We mark it
 *	B_DONE to ensure that any asynchronization of the buffer properly
 *	clears B_DONE ( else a panic will occur later ).  
 *
 *	bdirty() is kinda like bdwrite() - we have to clear B_INVAL which
 *	might have been set pre-getblk().  Unlike bwrite/bdwrite, bdirty()
 *	should only be called if the buffer is known-good.
 *
 *	Since the buffer is not on a queue, we do not update the numfreebuffers
 *	count.
 *
 *	The buffer must be on QUEUE_NONE.
 */
void
bdirty(struct buf *bp)
{

	CTR3(KTR_BUF, "bdirty(%p) vp %p flags %X",
	    bp, bp->b_vp, bp->b_flags);
	KASSERT(bp->b_bufobj != NULL, ("No b_bufobj %p", bp));
	KASSERT(bp->b_flags & B_REMFREE || bp->b_qindex == QUEUE_NONE,
	    ("bdirty: buffer %p still on queue %d", bp, bp->b_qindex));
	bp->b_flags &= ~(B_RELBUF);
	bp->b_iocmd = BIO_WRITE;

	if ((bp->b_flags & B_DELWRI) == 0) {
		bp->b_flags |= /* XXX B_DONE | */ B_DELWRI;
		reassignbuf(bp);
		bdirtyadd(bp);
	}
}

/*
 *	bundirty:
 *
 *	Clear B_DELWRI for buffer.
 *
 *	Since the buffer is not on a queue, we do not update the numfreebuffers
 *	count.
 *
 *	The buffer must be on QUEUE_NONE.
 */

void
bundirty(struct buf *bp)
{

	CTR3(KTR_BUF, "bundirty(%p) vp %p flags %X", bp, bp->b_vp, bp->b_flags);
	KASSERT(bp->b_bufobj != NULL, ("No b_bufobj %p", bp));
	KASSERT(bp->b_flags & B_REMFREE || bp->b_qindex == QUEUE_NONE,
	    ("bundirty: buffer %p still on queue %d", bp, bp->b_qindex));

	if (bp->b_flags & B_DELWRI) {
		bp->b_flags &= ~B_DELWRI;
		reassignbuf(bp);
		bdirtysub(bp);
	}
	/*
	 * Since it is now being written, we can clear its deferred write flag.
	 */
	bp->b_flags &= ~B_DEFERRED;
}

/*
 *	bawrite:
 *
 *	Asynchronous write.  Start output on a buffer, but do not wait for
 *	it to complete.  The buffer is released when the output completes.
 *
 *	bwrite() ( or the VOP routine anyway ) is responsible for handling 
 *	B_INVAL buffers.  Not us.
 */
void
bawrite(struct buf *bp)
{

	bp->b_flags |= B_ASYNC;
	(void) bwrite(bp);
}

/*
 *	babarrierwrite:
 *
 *	Asynchronous barrier write.  Start output on a buffer, but do not
 *	wait for it to complete.  Place a write barrier after this write so
 *	that this buffer and all buffers written before it are committed to
 *	the disk before any buffers written after this write are committed
 *	to the disk.  The buffer is released when the output completes.
 */
void
babarrierwrite(struct buf *bp)
{

	bp->b_flags |= B_ASYNC | B_BARRIER;
	(void) bwrite(bp);
}

/*
 *	bbarrierwrite:
 *
 *	Synchronous barrier write.  Start output on a buffer and wait for
 *	it to complete.  Place a write barrier after this write so that
 *	this buffer and all buffers written before it are committed to 
 *	the disk before any buffers written after this write are committed
 *	to the disk.  The buffer is released when the output completes.
 */
int
bbarrierwrite(struct buf *bp)
{

	bp->b_flags |= B_BARRIER;
	return (bwrite(bp));
}

/*
 *	bwillwrite:
 *
 *	Called prior to the locking of any vnodes when we are expecting to
 *	write.  We do not want to starve the buffer cache with too many
 *	dirty buffers so we block here.  By blocking prior to the locking
 *	of any vnodes we attempt to avoid the situation where a locked vnode
 *	prevents the various system daemons from flushing related buffers.
 */
void
bwillwrite(void)
{

	if (buf_dirty_count_severe()) {
		mtx_lock(&bdirtylock);
		while (buf_dirty_count_severe()) {
			bdirtywait = 1;
			msleep(&bdirtywait, &bdirtylock, (PRIBIO + 4),
			    "flswai", 0);
		}
		mtx_unlock(&bdirtylock);
	}
}

/*
 * Return true if we have too many dirty buffers.
 */
int
buf_dirty_count_severe(void)
{

	return (!BIT_EMPTY(BUF_DOMAINS, &bdhidirty));
}

/*
 *	brelse:
 *
 *	Release a busy buffer and, if requested, free its resources.  The
 *	buffer will be stashed in the appropriate bufqueue[] allowing it
 *	to be accessed later as a cache entity or reused for other purposes.
 */
void
brelse(struct buf *bp)
{
	struct mount *v_mnt;
	int qindex;

	/*
	 * Many functions erroneously call brelse with a NULL bp under rare
	 * error conditions. Simply return when called with a NULL bp.
	 */
	if (bp == NULL)
		return;
	CTR3(KTR_BUF, "brelse(%p) vp %p flags %X",
	    bp, bp->b_vp, bp->b_flags);
	KASSERT(!(bp->b_flags & (B_CLUSTER|B_PAGING)),
	    ("brelse: inappropriate B_PAGING or B_CLUSTER bp %p", bp));
	KASSERT((bp->b_flags & B_VMIO) != 0 || (bp->b_flags & B_NOREUSE) == 0,
	    ("brelse: non-VMIO buffer marked NOREUSE"));

	if (BUF_LOCKRECURSED(bp)) {
		/*
		 * Do not process, in particular, do not handle the
		 * B_INVAL/B_RELBUF and do not release to free list.
		 */
		BUF_UNLOCK(bp);
		return;
	}

	if (bp->b_flags & B_MANAGED) {
		bqrelse(bp);
		return;
	}

	if ((bp->b_vflags & (BV_BKGRDINPROG | BV_BKGRDERR)) == BV_BKGRDERR) {
		BO_LOCK(bp->b_bufobj);
		bp->b_vflags &= ~BV_BKGRDERR;
		BO_UNLOCK(bp->b_bufobj);
		bdirty(bp);
	}

	if (bp->b_iocmd == BIO_WRITE && (bp->b_ioflags & BIO_ERROR) &&
	    (bp->b_flags & B_INVALONERR)) {
		/*
		 * Forced invalidation of dirty buffer contents, to be used
		 * after a failed write in the rare case that the loss of the
		 * contents is acceptable.  The buffer is invalidated and
		 * freed.
		 */
		bp->b_flags |= B_INVAL | B_RELBUF | B_NOCACHE;
		bp->b_flags &= ~(B_ASYNC | B_CACHE);
	}

	if (bp->b_iocmd == BIO_WRITE && (bp->b_ioflags & BIO_ERROR) &&
	    (bp->b_error != ENXIO || !LIST_EMPTY(&bp->b_dep)) &&
	    !(bp->b_flags & B_INVAL)) {
		/*
		 * Failed write, redirty.  All errors except ENXIO (which
		 * means the device is gone) are treated as being
		 * transient.
		 *
		 * XXX Treating EIO as transient is not correct; the
		 * contract with the local storage device drivers is that
		 * they will only return EIO once the I/O is no longer
		 * retriable.  Network I/O also respects this through the
		 * guarantees of TCP and/or the internal retries of NFS.
		 * ENOMEM might be transient, but we also have no way of
		 * knowing when its ok to retry/reschedule.  In general,
		 * this entire case should be made obsolete through better
		 * error handling/recovery and resource scheduling.
		 *
		 * Do this also for buffers that failed with ENXIO, but have
		 * non-empty dependencies - the soft updates code might need
		 * to access the buffer to untangle them.
		 *
		 * Must clear BIO_ERROR to prevent pages from being scrapped.
		 */
		bp->b_ioflags &= ~BIO_ERROR;
		bdirty(bp);
	} else if ((bp->b_flags & (B_NOCACHE | B_INVAL)) ||
	    (bp->b_ioflags & BIO_ERROR) || (bp->b_bufsize <= 0)) {
		/*
		 * Either a failed read I/O, or we were asked to free or not
		 * cache the buffer, or we failed to write to a device that's
		 * no longer present.
		 */
		bp->b_flags |= B_INVAL;
		if (!LIST_EMPTY(&bp->b_dep))
			buf_deallocate(bp);
		if (bp->b_flags & B_DELWRI)
			bdirtysub(bp);
		bp->b_flags &= ~(B_DELWRI | B_CACHE);
		if ((bp->b_flags & B_VMIO) == 0) {
			allocbuf(bp, 0);
			if (bp->b_vp)
				brelvp(bp);
		}
	}

	/*
	 * We must clear B_RELBUF if B_DELWRI is set.  If vfs_vmio_truncate() 
	 * is called with B_DELWRI set, the underlying pages may wind up
	 * getting freed causing a previous write (bdwrite()) to get 'lost'
	 * because pages associated with a B_DELWRI bp are marked clean.
	 * 
	 * We still allow the B_INVAL case to call vfs_vmio_truncate(), even
	 * if B_DELWRI is set.
	 */
	if (bp->b_flags & B_DELWRI)
		bp->b_flags &= ~B_RELBUF;

	/*
	 * VMIO buffer rundown.  It is not very necessary to keep a VMIO buffer
	 * constituted, not even NFS buffers now.  Two flags effect this.  If
	 * B_INVAL, the struct buf is invalidated but the VM object is kept
	 * around ( i.e. so it is trivial to reconstitute the buffer later ).
	 *
	 * If BIO_ERROR or B_NOCACHE is set, pages in the VM object will be
	 * invalidated.  BIO_ERROR cannot be set for a failed write unless the
	 * buffer is also B_INVAL because it hits the re-dirtying code above.
	 *
	 * Normally we can do this whether a buffer is B_DELWRI or not.  If
	 * the buffer is an NFS buffer, it is tracking piecemeal writes or
	 * the commit state and we cannot afford to lose the buffer. If the
	 * buffer has a background write in progress, we need to keep it
	 * around to prevent it from being reconstituted and starting a second
	 * background write.
	 */

	v_mnt = bp->b_vp != NULL ? bp->b_vp->v_mount : NULL;

	if ((bp->b_flags & B_VMIO) && (bp->b_flags & B_NOCACHE ||
	    (bp->b_ioflags & BIO_ERROR && bp->b_iocmd == BIO_READ)) &&
	    (v_mnt == NULL || (v_mnt->mnt_vfc->vfc_flags & VFCF_NETWORK) == 0 ||
	    vn_isdisk(bp->b_vp) || (bp->b_flags & B_DELWRI) == 0)) {
		vfs_vmio_invalidate(bp);
		allocbuf(bp, 0);
	}

	if ((bp->b_flags & (B_INVAL | B_RELBUF)) != 0 ||
	    (bp->b_flags & (B_DELWRI | B_NOREUSE)) == B_NOREUSE) {
		allocbuf(bp, 0);
		bp->b_flags &= ~B_NOREUSE;
		if (bp->b_vp != NULL)
			brelvp(bp);
	}

	/*
	 * If the buffer has junk contents signal it and eventually
	 * clean up B_DELWRI and diassociate the vnode so that gbincore()
	 * doesn't find it.
	 */
	if (bp->b_bufsize == 0 || (bp->b_ioflags & BIO_ERROR) != 0 ||
	    (bp->b_flags & (B_INVAL | B_NOCACHE | B_RELBUF)) != 0)
		bp->b_flags |= B_INVAL;
	if (bp->b_flags & B_INVAL) {
		if (bp->b_flags & B_DELWRI)
			bundirty(bp);
		if (bp->b_vp)
			brelvp(bp);
	}

	buf_track(bp, __func__);

	/* buffers with no memory */
	if (bp->b_bufsize == 0) {
		buf_free(bp);
		return;
	}
	/* buffers with junk contents */
	if (bp->b_flags & (B_INVAL | B_NOCACHE | B_RELBUF) ||
	    (bp->b_ioflags & BIO_ERROR)) {
		bp->b_xflags &= ~(BX_BKGRDWRITE | BX_ALTDATA);
		if (bp->b_vflags & BV_BKGRDINPROG)
			panic("losing buffer 2");
		qindex = QUEUE_CLEAN;
		bp->b_flags |= B_AGE;
	/* remaining buffers */
	} else if (bp->b_flags & B_DELWRI)
		qindex = QUEUE_DIRTY;
	else
		qindex = QUEUE_CLEAN;

	if ((bp->b_flags & B_DELWRI) == 0 && (bp->b_xflags & BX_VNDIRTY))
		panic("brelse: not dirty");

	bp->b_flags &= ~(B_ASYNC | B_NOCACHE | B_RELBUF | B_DIRECT);
	bp->b_xflags &= ~(BX_CVTENXIO);
	/* binsfree unlocks bp. */
	binsfree(bp, qindex);
}

/*
 * Release a buffer back to the appropriate queue but do not try to free
 * it.  The buffer is expected to be used again soon.
 *
 * bqrelse() is used by bdwrite() to requeue a delayed write, and used by
 * biodone() to requeue an async I/O on completion.  It is also used when
 * known good buffers need to be requeued but we think we may need the data
 * again soon.
 *
 * XXX we should be able to leave the B_RELBUF hint set on completion.
 */
void
bqrelse(struct buf *bp)
{
	int qindex;

	CTR3(KTR_BUF, "bqrelse(%p) vp %p flags %X", bp, bp->b_vp, bp->b_flags);
	KASSERT(!(bp->b_flags & (B_CLUSTER|B_PAGING)),
	    ("bqrelse: inappropriate B_PAGING or B_CLUSTER bp %p", bp));

	qindex = QUEUE_NONE;
	if (BUF_LOCKRECURSED(bp)) {
		/* do not release to free list */
		BUF_UNLOCK(bp);
		return;
	}
	bp->b_flags &= ~(B_ASYNC | B_NOCACHE | B_AGE | B_RELBUF);
	bp->b_xflags &= ~(BX_CVTENXIO);

	if (bp->b_flags & B_MANAGED) {
		if (bp->b_flags & B_REMFREE)
			bremfreef(bp);
		goto out;
	}

	/* buffers with stale but valid contents */
	if ((bp->b_flags & B_DELWRI) != 0 || (bp->b_vflags & (BV_BKGRDINPROG |
	    BV_BKGRDERR)) == BV_BKGRDERR) {
		BO_LOCK(bp->b_bufobj);
		bp->b_vflags &= ~BV_BKGRDERR;
		BO_UNLOCK(bp->b_bufobj);
		qindex = QUEUE_DIRTY;
	} else {
		if ((bp->b_flags & B_DELWRI) == 0 &&
		    (bp->b_xflags & BX_VNDIRTY))
			panic("bqrelse: not dirty");
		if ((bp->b_flags & B_NOREUSE) != 0) {
			brelse(bp);
			return;
		}
		qindex = QUEUE_CLEAN;
	}
	buf_track(bp, __func__);
	/* binsfree unlocks bp. */
	binsfree(bp, qindex);
	return;

out:
	buf_track(bp, __func__);
	/* unlock */
	BUF_UNLOCK(bp);
}

/*
 * Complete I/O to a VMIO backed page.  Validate the pages as appropriate,
 * restore bogus pages.
 */
static void
vfs_vmio_iodone(struct buf *bp)
{
	vm_ooffset_t foff;
	vm_page_t m;
	vm_object_t obj;
	struct vnode *vp __unused;
	int i, iosize, resid;
	bool bogus;

	obj = bp->b_bufobj->bo_object;
	KASSERT(blockcount_read(&obj->paging_in_progress) >= bp->b_npages,
	    ("vfs_vmio_iodone: paging in progress(%d) < b_npages(%d)",
	    blockcount_read(&obj->paging_in_progress), bp->b_npages));

	vp = bp->b_vp;
	VNPASS(vp->v_holdcnt > 0, vp);
	VNPASS(vp->v_object != NULL, vp);

	foff = bp->b_offset;
	KASSERT(bp->b_offset != NOOFFSET,
	    ("vfs_vmio_iodone: bp %p has no buffer offset", bp));

	bogus = false;
	iosize = bp->b_bcount - bp->b_resid;
	for (i = 0; i < bp->b_npages; i++) {
		resid = ((foff + PAGE_SIZE) & ~(off_t)PAGE_MASK) - foff;
		if (resid > iosize)
			resid = iosize;

		/*
		 * cleanup bogus pages, restoring the originals
		 */
		m = bp->b_pages[i];
		if (m == bogus_page) {
			bogus = true;
			m = vm_page_relookup(obj, OFF_TO_IDX(foff));
			if (m == NULL)
				panic("biodone: page disappeared!");
			bp->b_pages[i] = m;
		} else if ((bp->b_iocmd == BIO_READ) && resid > 0) {
			/*
			 * In the write case, the valid and clean bits are
			 * already changed correctly ( see bdwrite() ), so we 
			 * only need to do this here in the read case.
			 */
			KASSERT((m->dirty & vm_page_bits(foff & PAGE_MASK,
			    resid)) == 0, ("vfs_vmio_iodone: page %p "
			    "has unexpected dirty bits", m));
			vfs_page_set_valid(bp, foff, m);
		}
		KASSERT(OFF_TO_IDX(foff) == m->pindex,
		    ("vfs_vmio_iodone: foff(%jd)/pindex(%ju) mismatch",
		    (intmax_t)foff, (uintmax_t)m->pindex));

		vm_page_sunbusy(m);
		foff = (foff + PAGE_SIZE) & ~(off_t)PAGE_MASK;
		iosize -= resid;
	}
	vm_object_pip_wakeupn(obj, bp->b_npages);
	if (bogus && buf_mapped(bp)) {
		BUF_CHECK_MAPPED(bp);
		pmap_qenter(trunc_page((vm_offset_t)bp->b_data),
		    bp->b_pages, bp->b_npages);
	}
}

/*
 * Perform page invalidation when a buffer is released.  The fully invalid
 * pages will be reclaimed later in vfs_vmio_truncate().
 */
static void
vfs_vmio_invalidate(struct buf *bp)
{
	vm_object_t obj;
	vm_page_t m;
	int flags, i, resid, poffset, presid;

	if (buf_mapped(bp)) {
		BUF_CHECK_MAPPED(bp);
		pmap_qremove(trunc_page((vm_offset_t)bp->b_data), bp->b_npages);
	} else
		BUF_CHECK_UNMAPPED(bp);
	/*
	 * Get the base offset and length of the buffer.  Note that 
	 * in the VMIO case if the buffer block size is not
	 * page-aligned then b_data pointer may not be page-aligned.
	 * But our b_pages[] array *IS* page aligned.
	 *
	 * block sizes less then DEV_BSIZE (usually 512) are not 
	 * supported due to the page granularity bits (m->valid,
	 * m->dirty, etc...). 
	 *
	 * See man buf(9) for more information
	 */
	flags = (bp->b_flags & B_NOREUSE) != 0 ? VPR_NOREUSE : 0;
	obj = bp->b_bufobj->bo_object;
	resid = bp->b_bufsize;
	poffset = bp->b_offset & PAGE_MASK;
	VM_OBJECT_WLOCK(obj);
	for (i = 0; i < bp->b_npages; i++) {
		m = bp->b_pages[i];
		if (m == bogus_page)
			panic("vfs_vmio_invalidate: Unexpected bogus page.");
		bp->b_pages[i] = NULL;

		presid = resid > (PAGE_SIZE - poffset) ?
		    (PAGE_SIZE - poffset) : resid;
		KASSERT(presid >= 0, ("brelse: extra page"));
		vm_page_busy_acquire(m, VM_ALLOC_SBUSY);
		if (pmap_page_wired_mappings(m) == 0)
			vm_page_set_invalid(m, poffset, presid);
		vm_page_sunbusy(m);
		vm_page_release_locked(m, flags);
		resid -= presid;
		poffset = 0;
	}
	VM_OBJECT_WUNLOCK(obj);
	bp->b_npages = 0;
}

/*
 * Page-granular truncation of an existing VMIO buffer.
 */
static void
vfs_vmio_truncate(struct buf *bp, int desiredpages)
{
	vm_object_t obj;
	vm_page_t m;
	int flags, i;

	if (bp->b_npages == desiredpages)
		return;

	if (buf_mapped(bp)) {
		BUF_CHECK_MAPPED(bp);
		pmap_qremove((vm_offset_t)trunc_page((vm_offset_t)bp->b_data) +
		    (desiredpages << PAGE_SHIFT), bp->b_npages - desiredpages);
	} else
		BUF_CHECK_UNMAPPED(bp);

	/*
	 * The object lock is needed only if we will attempt to free pages.
	 */
	flags = (bp->b_flags & B_NOREUSE) != 0 ? VPR_NOREUSE : 0;
	if ((bp->b_flags & B_DIRECT) != 0) {
		flags |= VPR_TRYFREE;
		obj = bp->b_bufobj->bo_object;
		VM_OBJECT_WLOCK(obj);
	} else {
		obj = NULL;
	}
	for (i = desiredpages; i < bp->b_npages; i++) {
		m = bp->b_pages[i];
		KASSERT(m != bogus_page, ("allocbuf: bogus page found"));
		bp->b_pages[i] = NULL;
		if (obj != NULL)
			vm_page_release_locked(m, flags);
		else
			vm_page_release(m, flags);
	}
	if (obj != NULL)
		VM_OBJECT_WUNLOCK(obj);
	bp->b_npages = desiredpages;
}

/*
 * Byte granular extension of VMIO buffers.
 */
static void
vfs_vmio_extend(struct buf *bp, int desiredpages, int size)
{
	/*
	 * We are growing the buffer, possibly in a 
	 * byte-granular fashion.
	 */
	vm_object_t obj;
	vm_offset_t toff;
	vm_offset_t tinc;
	vm_page_t m;

	/*
	 * Step 1, bring in the VM pages from the object, allocating
	 * them if necessary.  We must clear B_CACHE if these pages
	 * are not valid for the range covered by the buffer.
	 */
	obj = bp->b_bufobj->bo_object;
	if (bp->b_npages < desiredpages) {
		KASSERT(desiredpages <= atop(maxbcachebuf),
		    ("vfs_vmio_extend past maxbcachebuf %p %d %u",
		    bp, desiredpages, maxbcachebuf));

		/*
		 * We must allocate system pages since blocking
		 * here could interfere with paging I/O, no
		 * matter which process we are.
		 *
		 * Only exclusive busy can be tested here.
		 * Blocking on shared busy might lead to
		 * deadlocks once allocbuf() is called after
		 * pages are vfs_busy_pages().
		 */
		(void)vm_page_grab_pages_unlocked(obj,
		    OFF_TO_IDX(bp->b_offset) + bp->b_npages,
		    VM_ALLOC_SYSTEM | VM_ALLOC_IGN_SBUSY |
		    VM_ALLOC_NOBUSY | VM_ALLOC_WIRED,
		    &bp->b_pages[bp->b_npages], desiredpages - bp->b_npages);
		bp->b_npages = desiredpages;
	}

	/*
	 * Step 2.  We've loaded the pages into the buffer,
	 * we have to figure out if we can still have B_CACHE
	 * set.  Note that B_CACHE is set according to the
	 * byte-granular range ( bcount and size ), not the
	 * aligned range ( newbsize ).
	 *
	 * The VM test is against m->valid, which is DEV_BSIZE
	 * aligned.  Needless to say, the validity of the data
	 * needs to also be DEV_BSIZE aligned.  Note that this
	 * fails with NFS if the server or some other client
	 * extends the file's EOF.  If our buffer is resized, 
	 * B_CACHE may remain set! XXX
	 */
	toff = bp->b_bcount;
	tinc = PAGE_SIZE - ((bp->b_offset + toff) & PAGE_MASK);
	while ((bp->b_flags & B_CACHE) && toff < size) {
		vm_pindex_t pi;

		if (tinc > (size - toff))
			tinc = size - toff;
		pi = ((bp->b_offset & PAGE_MASK) + toff) >> PAGE_SHIFT;
		m = bp->b_pages[pi];
		vfs_buf_test_cache(bp, bp->b_offset, toff, tinc, m);
		toff += tinc;
		tinc = PAGE_SIZE;
	}

	/*
	 * Step 3, fixup the KVA pmap.
	 */
	if (buf_mapped(bp))
		bpmap_qenter(bp);
	else
		BUF_CHECK_UNMAPPED(bp);
}

/*
 * Check to see if a block at a particular lbn is available for a clustered
 * write.
 */
static int
vfs_bio_clcheck(struct vnode *vp, int size, daddr_t lblkno, daddr_t blkno)
{
	struct buf *bpa;
	int match;

	match = 0;

	/* If the buf isn't in core skip it */
	if ((bpa = gbincore(&vp->v_bufobj, lblkno)) == NULL)
		return (0);

	/* If the buf is busy we don't want to wait for it */
	if (BUF_LOCK(bpa, LK_EXCLUSIVE | LK_NOWAIT, NULL) != 0)
		return (0);

	/* Only cluster with valid clusterable delayed write buffers */
	if ((bpa->b_flags & (B_DELWRI | B_CLUSTEROK | B_INVAL)) !=
	    (B_DELWRI | B_CLUSTEROK))
		goto done;

	if (bpa->b_bufsize != size)
		goto done;

	/*
	 * Check to see if it is in the expected place on disk and that the
	 * block has been mapped.
	 */
	if ((bpa->b_blkno != bpa->b_lblkno) && (bpa->b_blkno == blkno))
		match = 1;
done:
	BUF_UNLOCK(bpa);
	return (match);
}

/*
 *	vfs_bio_awrite:
 *
 *	Implement clustered async writes for clearing out B_DELWRI buffers.
 *	This is much better then the old way of writing only one buffer at
 *	a time.  Note that we may not be presented with the buffers in the 
 *	correct order, so we search for the cluster in both directions.
 */
int
vfs_bio_awrite(struct buf *bp)
{
	struct bufobj *bo;
	int i;
	int j;
	daddr_t lblkno = bp->b_lblkno;
	struct vnode *vp = bp->b_vp;
	int ncl;
	int nwritten;
	int size;
	int maxcl;
	int gbflags;

	bo = &vp->v_bufobj;
	gbflags = (bp->b_data == unmapped_buf) ? GB_UNMAPPED : 0;
	/*
	 * right now we support clustered writing only to regular files.  If
	 * we find a clusterable block we could be in the middle of a cluster
	 * rather then at the beginning.
	 */
	if ((vp->v_type == VREG) && 
	    (vp->v_mount != 0) && /* Only on nodes that have the size info */
	    (bp->b_flags & (B_CLUSTEROK | B_INVAL)) == B_CLUSTEROK) {
		size = vp->v_mount->mnt_stat.f_iosize;
		maxcl = maxphys / size;

		BO_RLOCK(bo);
		for (i = 1; i < maxcl; i++)
			if (vfs_bio_clcheck(vp, size, lblkno + i,
			    bp->b_blkno + ((i * size) >> DEV_BSHIFT)) == 0)
				break;

		for (j = 1; i + j <= maxcl && j <= lblkno; j++) 
			if (vfs_bio_clcheck(vp, size, lblkno - j,
			    bp->b_blkno - ((j * size) >> DEV_BSHIFT)) == 0)
				break;
		BO_RUNLOCK(bo);
		--j;
		ncl = i + j;
		/*
		 * this is a possible cluster write
		 */
		if (ncl != 1) {
			BUF_UNLOCK(bp);
			nwritten = cluster_wbuild(vp, size, lblkno - j, ncl,
			    gbflags);
			return (nwritten);
		}
	}
	bremfree(bp);
	bp->b_flags |= B_ASYNC;
	/*
	 * default (old) behavior, writing out only one block
	 *
	 * XXX returns b_bufsize instead of b_bcount for nwritten?
	 */
	nwritten = bp->b_bufsize;
	(void) bwrite(bp);

	return (nwritten);
}

/*
 *	getnewbuf_kva:
 *
 *	Allocate KVA for an empty buf header according to gbflags.
 */
static int
getnewbuf_kva(struct buf *bp, int gbflags, int maxsize)
{

	if ((gbflags & (GB_UNMAPPED | GB_KVAALLOC)) != GB_UNMAPPED) {
		/*
		 * In order to keep fragmentation sane we only allocate kva
		 * in BKVASIZE chunks.  XXX with vmem we can do page size.
		 */
		maxsize = (maxsize + BKVAMASK) & ~BKVAMASK;

		if (maxsize != bp->b_kvasize &&
		    bufkva_alloc(bp, maxsize, gbflags))
			return (ENOSPC);
	}
	return (0);
}

/*
 *	getnewbuf:
 *
 *	Find and initialize a new buffer header, freeing up existing buffers
 *	in the bufqueues as necessary.  The new buffer is returned locked.
 *
 *	We block if:
 *		We have insufficient buffer headers
 *		We have insufficient buffer space
 *		buffer_arena is too fragmented ( space reservation fails )
 *		If we have to flush dirty buffers ( but we try to avoid this )
 *
 *	The caller is responsible for releasing the reserved bufspace after
 *	allocbuf() is called.
 */
static struct buf *
getnewbuf(struct vnode *vp, int slpflag, int slptimeo, int maxsize, int gbflags)
{
	struct bufdomain *bd;
	struct buf *bp;
	bool metadata, reserved;

	bp = NULL;
	KASSERT((gbflags & (GB_UNMAPPED | GB_KVAALLOC)) != GB_KVAALLOC,
	    ("GB_KVAALLOC only makes sense with GB_UNMAPPED"));
	if (!unmapped_buf_allowed)
		gbflags &= ~(GB_UNMAPPED | GB_KVAALLOC);

	if (vp == NULL || (vp->v_vflag & (VV_MD | VV_SYSTEM)) != 0 ||
	    vp->v_type == VCHR)
		metadata = true;
	else
		metadata = false;
	if (vp == NULL)
		bd = &bdomain[0];
	else
		bd = &bdomain[vp->v_bufobj.bo_domain];

	counter_u64_add(getnewbufcalls, 1);
	reserved = false;
	do {
		if (reserved == false &&
		    bufspace_reserve(bd, maxsize, metadata) != 0) {
			counter_u64_add(getnewbufrestarts, 1);
			continue;
		}
		reserved = true;
		if ((bp = buf_alloc(bd)) == NULL) {
			counter_u64_add(getnewbufrestarts, 1);
			continue;
		}
		if (getnewbuf_kva(bp, gbflags, maxsize) == 0)
			return (bp);
		break;
	} while (buf_recycle(bd, false) == 0);

	if (reserved)
		bufspace_release(bd, maxsize);
	if (bp != NULL) {
		bp->b_flags |= B_INVAL;
		brelse(bp);
	}
	bufspace_wait(bd, vp, gbflags, slpflag, slptimeo);

	return (NULL);
}

/*
 *	buf_daemon:
 *
 *	buffer flushing daemon.  Buffers are normally flushed by the
 *	update daemon but if it cannot keep up this process starts to
 *	take the load in an attempt to prevent getnewbuf() from blocking.
 */
static struct kproc_desc buf_kp = {
	"bufdaemon",
	buf_daemon,
	&bufdaemonproc
};
SYSINIT(bufdaemon, SI_SUB_KTHREAD_BUF, SI_ORDER_FIRST, kproc_start, &buf_kp);

static int
buf_flush(struct vnode *vp, struct bufdomain *bd, int target)
{
	int flushed;

	flushed = flushbufqueues(vp, bd, target, 0);
	if (flushed == 0) {
		/*
		 * Could not find any buffers without rollback
		 * dependencies, so just write the first one
		 * in the hopes of eventually making progress.
		 */
		if (vp != NULL && target > 2)
			target /= 2;
		flushbufqueues(vp, bd, target, 1);
	}
	return (flushed);
}

static void
buf_daemon()
{
	struct bufdomain *bd;
	int speedupreq;
	int lodirty;
	int i;

	/*
	 * This process needs to be suspended prior to shutdown sync.
	 */
	EVENTHANDLER_REGISTER(shutdown_pre_sync, kthread_shutdown, curthread,
	    SHUTDOWN_PRI_LAST + 100);

	/*
	 * Start the buf clean daemons as children threads.
	 */
	for (i = 0 ; i < buf_domains; i++) {
		int error;

		error = kthread_add((void (*)(void *))bufspace_daemon,
		    &bdomain[i], curproc, NULL, 0, 0, "bufspacedaemon-%d", i);
		if (error)
			panic("error %d spawning bufspace daemon", error);
	}

	/*
	 * This process is allowed to take the buffer cache to the limit
	 */
	curthread->td_pflags |= TDP_NORUNNINGBUF | TDP_BUFNEED;
	mtx_lock(&bdlock);
	for (;;) {
		bd_request = 0;
		mtx_unlock(&bdlock);

		kthread_suspend_check();

		/*
		 * Save speedupreq for this pass and reset to capture new
		 * requests.
		 */
		speedupreq = bd_speedupreq;
		bd_speedupreq = 0;

		/*
		 * Flush each domain sequentially according to its level and
		 * the speedup request.
		 */
		for (i = 0; i < buf_domains; i++) {
			bd = &bdomain[i];
			if (speedupreq)
				lodirty = bd->bd_numdirtybuffers / 2;
			else
				lodirty = bd->bd_lodirtybuffers;
			while (bd->bd_numdirtybuffers > lodirty) {
				if (buf_flush(NULL, bd,
				    bd->bd_numdirtybuffers - lodirty) == 0)
					break;
				kern_yield(PRI_USER);
			}
		}

		/*
		 * Only clear bd_request if we have reached our low water
		 * mark.  The buf_daemon normally waits 1 second and
		 * then incrementally flushes any dirty buffers that have
		 * built up, within reason.
		 *
		 * If we were unable to hit our low water mark and couldn't
		 * find any flushable buffers, we sleep for a short period
		 * to avoid endless loops on unlockable buffers.
		 */
		mtx_lock(&bdlock);
		if (!BIT_EMPTY(BUF_DOMAINS, &bdlodirty)) {
			/*
			 * We reached our low water mark, reset the
			 * request and sleep until we are needed again.
			 * The sleep is just so the suspend code works.
			 */
			bd_request = 0;
			/*
			 * Do an extra wakeup in case dirty threshold
			 * changed via sysctl and the explicit transition
			 * out of shortfall was missed.
			 */
			bdirtywakeup();
			if (runningbufspace <= lorunningspace)
				runningwakeup();
			msleep(&bd_request, &bdlock, PVM, "psleep", hz);
		} else {
			/*
			 * We couldn't find any flushable dirty buffers but
			 * still have too many dirty buffers, we
			 * have to sleep and try again.  (rare)
			 */
			msleep(&bd_request, &bdlock, PVM, "qsleep", hz / 10);
		}
	}
}

/*
 *	flushbufqueues:
 *
 *	Try to flush a buffer in the dirty queue.  We must be careful to
 *	free up B_INVAL buffers instead of write them, which NFS is 
 *	particularly sensitive to.
 */
static int flushwithdeps = 0;
SYSCTL_INT(_vfs, OID_AUTO, flushwithdeps, CTLFLAG_RW | CTLFLAG_STATS,
    &flushwithdeps, 0,
    "Number of buffers flushed with dependecies that require rollbacks");

static int
flushbufqueues(struct vnode *lvp, struct bufdomain *bd, int target,
    int flushdeps)
{
	struct bufqueue *bq;
	struct buf *sentinel;
	struct vnode *vp;
	struct mount *mp;
	struct buf *bp;
	int hasdeps;
	int flushed;
	int error;
	bool unlock;

	flushed = 0;
	bq = &bd->bd_dirtyq;
	bp = NULL;
	sentinel = malloc(sizeof(struct buf), M_TEMP, M_WAITOK | M_ZERO);
	sentinel->b_qindex = QUEUE_SENTINEL;
	BQ_LOCK(bq);
	TAILQ_INSERT_HEAD(&bq->bq_queue, sentinel, b_freelist);
	BQ_UNLOCK(bq);
	while (flushed != target) {
		maybe_yield();
		BQ_LOCK(bq);
		bp = TAILQ_NEXT(sentinel, b_freelist);
		if (bp != NULL) {
			TAILQ_REMOVE(&bq->bq_queue, sentinel, b_freelist);
			TAILQ_INSERT_AFTER(&bq->bq_queue, bp, sentinel,
			    b_freelist);
		} else {
			BQ_UNLOCK(bq);
			break;
		}
		/*
		 * Skip sentinels inserted by other invocations of the
		 * flushbufqueues(), taking care to not reorder them.
		 *
		 * Only flush the buffers that belong to the
		 * vnode locked by the curthread.
		 */
		if (bp->b_qindex == QUEUE_SENTINEL || (lvp != NULL &&
		    bp->b_vp != lvp)) {
			BQ_UNLOCK(bq);
			continue;
		}
		error = BUF_LOCK(bp, LK_EXCLUSIVE | LK_NOWAIT, NULL);
		BQ_UNLOCK(bq);
		if (error != 0)
			continue;

		/*
		 * BKGRDINPROG can only be set with the buf and bufobj
		 * locks both held.  We tolerate a race to clear it here.
		 */
		if ((bp->b_vflags & BV_BKGRDINPROG) != 0 ||
		    (bp->b_flags & B_DELWRI) == 0) {
			BUF_UNLOCK(bp);
			continue;
		}
		if (bp->b_flags & B_INVAL) {
			bremfreef(bp);
			brelse(bp);
			flushed++;
			continue;
		}

		if (!LIST_EMPTY(&bp->b_dep) && buf_countdeps(bp, 0)) {
			if (flushdeps == 0) {
				BUF_UNLOCK(bp);
				continue;
			}
			hasdeps = 1;
		} else
			hasdeps = 0;
		/*
		 * We must hold the lock on a vnode before writing
		 * one of its buffers. Otherwise we may confuse, or
		 * in the case of a snapshot vnode, deadlock the
		 * system.
		 *
		 * The lock order here is the reverse of the normal
		 * of vnode followed by buf lock.  This is ok because
		 * the NOWAIT will prevent deadlock.
		 */
		vp = bp->b_vp;
		if (vn_start_write(vp, &mp, V_NOWAIT) != 0) {
			BUF_UNLOCK(bp);
			continue;
		}
		if (lvp == NULL) {
			unlock = true;
			error = vn_lock(vp, LK_EXCLUSIVE | LK_NOWAIT);
		} else {
			ASSERT_VOP_LOCKED(vp, "getbuf");
			unlock = false;
			error = VOP_ISLOCKED(vp) == LK_EXCLUSIVE ? 0 :
			    vn_lock(vp, LK_TRYUPGRADE);
		}
		if (error == 0) {
			CTR3(KTR_BUF, "flushbufqueue(%p) vp %p flags %X",
			    bp, bp->b_vp, bp->b_flags);
			if (curproc == bufdaemonproc) {
				vfs_bio_awrite(bp);
			} else {
				bremfree(bp);
				bwrite(bp);
				counter_u64_add(notbufdflushes, 1);
			}
			vn_finished_write(mp);
			if (unlock)
				VOP_UNLOCK(vp);
			flushwithdeps += hasdeps;
			flushed++;

			/*
			 * Sleeping on runningbufspace while holding
			 * vnode lock leads to deadlock.
			 */
			if (curproc == bufdaemonproc &&
			    runningbufspace > hirunningspace)
				waitrunningbufspace();
			continue;
		}
		vn_finished_write(mp);
		BUF_UNLOCK(bp);
	}
	BQ_LOCK(bq);
	TAILQ_REMOVE(&bq->bq_queue, sentinel, b_freelist);
	BQ_UNLOCK(bq);
	free(sentinel, M_TEMP);
	return (flushed);
}

/*
 * Check to see if a block is currently memory resident.
 */
struct buf *
incore(struct bufobj *bo, daddr_t blkno)
{
	return (gbincore_unlocked(bo, blkno));
}

/*
 * Returns true if no I/O is needed to access the
 * associated VM object.  This is like incore except
 * it also hunts around in the VM system for the data.
 */
bool
inmem(struct vnode * vp, daddr_t blkno)
{
	vm_object_t obj;
	vm_offset_t toff, tinc, size;
	vm_page_t m, n;
	vm_ooffset_t off;
	int valid;

	ASSERT_VOP_LOCKED(vp, "inmem");

	if (incore(&vp->v_bufobj, blkno))
		return (true);
	if (vp->v_mount == NULL)
		return (false);
	obj = vp->v_object;
	if (obj == NULL)
		return (false);

	size = PAGE_SIZE;
	if (size > vp->v_mount->mnt_stat.f_iosize)
		size = vp->v_mount->mnt_stat.f_iosize;
	off = (vm_ooffset_t)blkno * (vm_ooffset_t)vp->v_mount->mnt_stat.f_iosize;

	for (toff = 0; toff < vp->v_mount->mnt_stat.f_iosize; toff += tinc) {
		m = vm_page_lookup_unlocked(obj, OFF_TO_IDX(off + toff));
recheck:
		if (m == NULL)
			return (false);

		tinc = size;
		if (tinc > PAGE_SIZE - ((toff + off) & PAGE_MASK))
			tinc = PAGE_SIZE - ((toff + off) & PAGE_MASK);
		/*
		 * Consider page validity only if page mapping didn't change
		 * during the check.
		 */
		valid = vm_page_is_valid(m,
		    (vm_offset_t)((toff + off) & PAGE_MASK), tinc);
		n = vm_page_lookup_unlocked(obj, OFF_TO_IDX(off + toff));
		if (m != n) {
			m = n;
			goto recheck;
		}
		if (!valid)
			return (false);
	}
	return (true);
}

/*
 * Set the dirty range for a buffer based on the status of the dirty
 * bits in the pages comprising the buffer.  The range is limited
 * to the size of the buffer.
 *
 * Tell the VM system that the pages associated with this buffer
 * are clean.  This is used for delayed writes where the data is
 * going to go to disk eventually without additional VM intevention.
 *
 * Note that while we only really need to clean through to b_bcount, we
 * just go ahead and clean through to b_bufsize.
 */
static void
vfs_clean_pages_dirty_buf(struct buf *bp)
{
	vm_ooffset_t foff, noff, eoff;
	vm_page_t m;
	int i;

	if ((bp->b_flags & B_VMIO) == 0 || bp->b_bufsize == 0)
		return;

	foff = bp->b_offset;
	KASSERT(bp->b_offset != NOOFFSET,
	    ("vfs_clean_pages_dirty_buf: no buffer offset"));

	vfs_busy_pages_acquire(bp);
	vfs_setdirty_range(bp);
	for (i = 0; i < bp->b_npages; i++) {
		noff = (foff + PAGE_SIZE) & ~(off_t)PAGE_MASK;
		eoff = noff;
		if (eoff > bp->b_offset + bp->b_bufsize)
			eoff = bp->b_offset + bp->b_bufsize;
		m = bp->b_pages[i];
		vfs_page_set_validclean(bp, foff, m);
		/* vm_page_clear_dirty(m, foff & PAGE_MASK, eoff - foff); */
		foff = noff;
	}
	vfs_busy_pages_release(bp);
}

static void
vfs_setdirty_range(struct buf *bp)
{
	vm_offset_t boffset;
	vm_offset_t eoffset;
	int i;

	/*
	 * test the pages to see if they have been modified directly
	 * by users through the VM system.
	 */
	for (i = 0; i < bp->b_npages; i++)
		vm_page_test_dirty(bp->b_pages[i]);

	/*
	 * Calculate the encompassing dirty range, boffset and eoffset,
	 * (eoffset - boffset) bytes.
	 */

	for (i = 0; i < bp->b_npages; i++) {
		if (bp->b_pages[i]->dirty)
			break;
	}
	boffset = (i << PAGE_SHIFT) - (bp->b_offset & PAGE_MASK);

	for (i = bp->b_npages - 1; i >= 0; --i) {
		if (bp->b_pages[i]->dirty) {
			break;
		}
	}
	eoffset = ((i + 1) << PAGE_SHIFT) - (bp->b_offset & PAGE_MASK);

	/*
	 * Fit it to the buffer.
	 */

	if (eoffset > bp->b_bcount)
		eoffset = bp->b_bcount;

	/*
	 * If we have a good dirty range, merge with the existing
	 * dirty range.
	 */

	if (boffset < eoffset) {
		if (bp->b_dirtyoff > boffset)
			bp->b_dirtyoff = boffset;
		if (bp->b_dirtyend < eoffset)
			bp->b_dirtyend = eoffset;
	}
}

/*
 * Allocate the KVA mapping for an existing buffer.
 * If an unmapped buffer is provided but a mapped buffer is requested, take
 * also care to properly setup mappings between pages and KVA.
 */
static void
bp_unmapped_get_kva(struct buf *bp, daddr_t blkno, int size, int gbflags)
{
	int bsize, maxsize, need_mapping, need_kva;
	off_t offset;

	need_mapping = bp->b_data == unmapped_buf &&
	    (gbflags & GB_UNMAPPED) == 0;
	need_kva = bp->b_kvabase == unmapped_buf &&
	    bp->b_data == unmapped_buf &&
	    (gbflags & GB_KVAALLOC) != 0;
	if (!need_mapping && !need_kva)
		return;

	BUF_CHECK_UNMAPPED(bp);

	if (need_mapping && bp->b_kvabase != unmapped_buf) {
		/*
		 * Buffer is not mapped, but the KVA was already
		 * reserved at the time of the instantiation.  Use the
		 * allocated space.
		 */
		goto has_addr;
	}

	/*
	 * Calculate the amount of the address space we would reserve
	 * if the buffer was mapped.
	 */
	bsize = vn_isdisk(bp->b_vp) ? DEV_BSIZE : bp->b_bufobj->bo_bsize;
	KASSERT(bsize != 0, ("bsize == 0, check bo->bo_bsize"));
	offset = blkno * bsize;
	maxsize = size + (offset & PAGE_MASK);
	maxsize = imax(maxsize, bsize);

	while (bufkva_alloc(bp, maxsize, gbflags) != 0) {
		if ((gbflags & GB_NOWAIT_BD) != 0) {
			/*
			 * XXXKIB: defragmentation cannot
			 * succeed, not sure what else to do.
			 */
			panic("GB_NOWAIT_BD and GB_UNMAPPED %p", bp);
		}
		counter_u64_add(mappingrestarts, 1);
		bufspace_wait(bufdomain(bp), bp->b_vp, gbflags, 0, 0);
	}
has_addr:
	if (need_mapping) {
		/* b_offset is handled by bpmap_qenter. */
		bp->b_data = bp->b_kvabase;
		BUF_CHECK_MAPPED(bp);
		bpmap_qenter(bp);
	}
}

struct buf *
getblk(struct vnode *vp, daddr_t blkno, int size, int slpflag, int slptimeo,
    int flags)
{
	struct buf *bp;
	int error;

	error = getblkx(vp, blkno, blkno, size, slpflag, slptimeo, flags, &bp);
	if (error != 0)
		return (NULL);
	return (bp);
}

/*
 *	getblkx:
 *
 *	Get a block given a specified block and offset into a file/device.
 *	The buffers B_DONE bit will be cleared on return, making it almost
 * 	ready for an I/O initiation.  B_INVAL may or may not be set on 
 *	return.  The caller should clear B_INVAL prior to initiating a
 *	READ.
 *
 *	For a non-VMIO buffer, B_CACHE is set to the opposite of B_INVAL for
 *	an existing buffer.
 *
 *	For a VMIO buffer, B_CACHE is modified according to the backing VM.
 *	If getblk()ing a previously 0-sized invalid buffer, B_CACHE is set
 *	and then cleared based on the backing VM.  If the previous buffer is
 *	non-0-sized but invalid, B_CACHE will be cleared.
 *
 *	If getblk() must create a new buffer, the new buffer is returned with
 *	both B_INVAL and B_CACHE clear unless it is a VMIO buffer, in which
 *	case it is returned with B_INVAL clear and B_CACHE set based on the
 *	backing VM.
 *
 *	getblk() also forces a bwrite() for any B_DELWRI buffer whose
 *	B_CACHE bit is clear.
 *
 *	What this means, basically, is that the caller should use B_CACHE to
 *	determine whether the buffer is fully valid or not and should clear
 *	B_INVAL prior to issuing a read.  If the caller intends to validate
 *	the buffer by loading its data area with something, the caller needs
 *	to clear B_INVAL.  If the caller does this without issuing an I/O, 
 *	the caller should set B_CACHE ( as an optimization ), else the caller
 *	should issue the I/O and biodone() will set B_CACHE if the I/O was
 *	a write attempt or if it was a successful read.  If the caller 
 *	intends to issue a READ, the caller must clear B_INVAL and BIO_ERROR
 *	prior to issuing the READ.  biodone() will *not* clear B_INVAL.
 *
 *	The blkno parameter is the logical block being requested. Normally
 *	the mapping of logical block number to disk block address is done
 *	by calling VOP_BMAP(). However, if the mapping is already known, the
 *	disk block address can be passed using the dblkno parameter. If the
 *	disk block address is not known, then the same value should be passed
 *	for blkno and dblkno.
 */
int
getblkx(struct vnode *vp, daddr_t blkno, daddr_t dblkno, int size, int slpflag,
    int slptimeo, int flags, struct buf **bpp)
{
	struct buf *bp;
	struct bufobj *bo;
	daddr_t d_blkno;
	int bsize, error, maxsize, vmio;
	off_t offset;

	CTR3(KTR_BUF, "getblk(%p, %ld, %d)", vp, (long)blkno, size);
	KASSERT((flags & (GB_UNMAPPED | GB_KVAALLOC)) != GB_KVAALLOC,
	    ("GB_KVAALLOC only makes sense with GB_UNMAPPED"));
	ASSERT_VOP_LOCKED(vp, "getblk");
	if (size > maxbcachebuf)
		panic("getblk: size(%d) > maxbcachebuf(%d)\n", size,
		    maxbcachebuf);
	if (!unmapped_buf_allowed)
		flags &= ~(GB_UNMAPPED | GB_KVAALLOC);

	bo = &vp->v_bufobj;
	d_blkno = dblkno;

	/* Attempt lockless lookup first. */
	bp = gbincore_unlocked(bo, blkno);
	if (bp == NULL)
		goto newbuf_unlocked;

	error = BUF_TIMELOCK(bp, LK_EXCLUSIVE | LK_NOWAIT, NULL, "getblku", 0,
	    0);
	if (error != 0)
		goto loop;

	/* Verify buf identify has not changed since lookup. */
	if (bp->b_bufobj == bo && bp->b_lblkno == blkno)
		goto foundbuf_fastpath;

	/* It changed, fallback to locked lookup. */
	BUF_UNLOCK_RAW(bp);

loop:
	BO_RLOCK(bo);
	bp = gbincore(bo, blkno);
	if (bp != NULL) {
		int lockflags;

		/*
		 * Buffer is in-core.  If the buffer is not busy nor managed,
		 * it must be on a queue.
		 */
		lockflags = LK_EXCLUSIVE | LK_INTERLOCK |
		    ((flags & GB_LOCK_NOWAIT) ? LK_NOWAIT : LK_SLEEPFAIL);

		error = BUF_TIMELOCK(bp, lockflags,
		    BO_LOCKPTR(bo), "getblk", slpflag, slptimeo);

		/*
		 * If we slept and got the lock we have to restart in case
		 * the buffer changed identities.
		 */
		if (error == ENOLCK)
			goto loop;
		/* We timed out or were interrupted. */
		else if (error != 0)
			return (error);

foundbuf_fastpath:
		/* If recursed, assume caller knows the rules. */
		if (BUF_LOCKRECURSED(bp))
			goto end;

		/*
		 * The buffer is locked.  B_CACHE is cleared if the buffer is 
		 * invalid.  Otherwise, for a non-VMIO buffer, B_CACHE is set
		 * and for a VMIO buffer B_CACHE is adjusted according to the
		 * backing VM cache.
		 */
		if (bp->b_flags & B_INVAL)
			bp->b_flags &= ~B_CACHE;
		else if ((bp->b_flags & (B_VMIO | B_INVAL)) == 0)
			bp->b_flags |= B_CACHE;
		if (bp->b_flags & B_MANAGED)
			MPASS(bp->b_qindex == QUEUE_NONE);
		else
			bremfree(bp);

		/*
		 * check for size inconsistencies for non-VMIO case.
		 */
		if (bp->b_bcount != size) {
			if ((bp->b_flags & B_VMIO) == 0 ||
			    (size > bp->b_kvasize)) {
				if (bp->b_flags & B_DELWRI) {
					bp->b_flags |= B_NOCACHE;
					bwrite(bp);
				} else {
					if (LIST_EMPTY(&bp->b_dep)) {
						bp->b_flags |= B_RELBUF;
						brelse(bp);
					} else {
						bp->b_flags |= B_NOCACHE;
						bwrite(bp);
					}
				}
				goto loop;
			}
		}

		/*
		 * Handle the case of unmapped buffer which should
		 * become mapped, or the buffer for which KVA
		 * reservation is requested.
		 */
		bp_unmapped_get_kva(bp, blkno, size, flags);

		/*
		 * If the size is inconsistent in the VMIO case, we can resize
		 * the buffer.  This might lead to B_CACHE getting set or
		 * cleared.  If the size has not changed, B_CACHE remains
		 * unchanged from its previous state.
		 */
		allocbuf(bp, size);

		KASSERT(bp->b_offset != NOOFFSET, 
		    ("getblk: no buffer offset"));

		/*
		 * A buffer with B_DELWRI set and B_CACHE clear must
		 * be committed before we can return the buffer in
		 * order to prevent the caller from issuing a read
		 * ( due to B_CACHE not being set ) and overwriting
		 * it.
		 *
		 * Most callers, including NFS and FFS, need this to
		 * operate properly either because they assume they
		 * can issue a read if B_CACHE is not set, or because
		 * ( for example ) an uncached B_DELWRI might loop due 
		 * to softupdates re-dirtying the buffer.  In the latter
		 * case, B_CACHE is set after the first write completes,
		 * preventing further loops.
		 * NOTE!  b*write() sets B_CACHE.  If we cleared B_CACHE
		 * above while extending the buffer, we cannot allow the
		 * buffer to remain with B_CACHE set after the write
		 * completes or it will represent a corrupt state.  To
		 * deal with this we set B_NOCACHE to scrap the buffer
		 * after the write.
		 *
		 * We might be able to do something fancy, like setting
		 * B_CACHE in bwrite() except if B_DELWRI is already set,
		 * so the below call doesn't set B_CACHE, but that gets real
		 * confusing.  This is much easier.
		 */

		if ((bp->b_flags & (B_CACHE|B_DELWRI)) == B_DELWRI) {
			bp->b_flags |= B_NOCACHE;
			bwrite(bp);
			goto loop;
		}
		bp->b_flags &= ~B_DONE;
	} else {
		/*
		 * Buffer is not in-core, create new buffer.  The buffer
		 * returned by getnewbuf() is locked.  Note that the returned
		 * buffer is also considered valid (not marked B_INVAL).
		 */
		BO_RUNLOCK(bo);
newbuf_unlocked:
		/*
		 * If the user does not want us to create the buffer, bail out
		 * here.
		 */
		if (flags & GB_NOCREAT)
			return (EEXIST);

		bsize = vn_isdisk(vp) ? DEV_BSIZE : bo->bo_bsize;
		KASSERT(bsize != 0, ("bsize == 0, check bo->bo_bsize"));
		offset = blkno * bsize;
		vmio = vp->v_object != NULL;
		if (vmio) {
			maxsize = size + (offset & PAGE_MASK);
		} else {
			maxsize = size;
			/* Do not allow non-VMIO notmapped buffers. */
			flags &= ~(GB_UNMAPPED | GB_KVAALLOC);
		}
		maxsize = imax(maxsize, bsize);
		if ((flags & GB_NOSPARSE) != 0 && vmio &&
		    !vn_isdisk(vp)) {
			error = VOP_BMAP(vp, blkno, NULL, &d_blkno, 0, 0);
			KASSERT(error != EOPNOTSUPP,
			    ("GB_NOSPARSE from fs not supporting bmap, vp %p",
			    vp));
			if (error != 0)
				return (error);
			if (d_blkno == -1)
				return (EJUSTRETURN);
		}

		bp = getnewbuf(vp, slpflag, slptimeo, maxsize, flags);
		if (bp == NULL) {
			if (slpflag || slptimeo)
				return (ETIMEDOUT);
			/*
			 * XXX This is here until the sleep path is diagnosed
			 * enough to work under very low memory conditions.
			 *
			 * There's an issue on low memory, 4BSD+non-preempt
			 * systems (eg MIPS routers with 32MB RAM) where buffer
			 * exhaustion occurs without sleeping for buffer
			 * reclaimation.  This just sticks in a loop and
			 * constantly attempts to allocate a buffer, which
			 * hits exhaustion and tries to wakeup bufdaemon.
			 * This never happens because we never yield.
			 *
			 * The real solution is to identify and fix these cases
			 * so we aren't effectively busy-waiting in a loop
			 * until the reclaimation path has cycles to run.
			 */
			kern_yield(PRI_USER);
			goto loop;
		}

		/*
		 * This code is used to make sure that a buffer is not
		 * created while the getnewbuf routine is blocked.
		 * This can be a problem whether the vnode is locked or not.
		 * If the buffer is created out from under us, we have to
		 * throw away the one we just created.
		 *
		 * Note: this must occur before we associate the buffer
		 * with the vp especially considering limitations in
		 * the splay tree implementation when dealing with duplicate
		 * lblkno's.
		 */
		BO_LOCK(bo);
		if (gbincore(bo, blkno)) {
			BO_UNLOCK(bo);
			bp->b_flags |= B_INVAL;
			bufspace_release(bufdomain(bp), maxsize);
			brelse(bp);
			goto loop;
		}

		/*
		 * Insert the buffer into the hash, so that it can
		 * be found by incore.
		 */
		bp->b_lblkno = blkno;
		bp->b_blkno = d_blkno;
		bp->b_offset = offset;
		bgetvp(vp, bp);
		BO_UNLOCK(bo);

		/*
		 * set B_VMIO bit.  allocbuf() the buffer bigger.  Since the
		 * buffer size starts out as 0, B_CACHE will be set by
		 * allocbuf() for the VMIO case prior to it testing the
		 * backing store for validity.
		 */

		if (vmio) {
			bp->b_flags |= B_VMIO;
			KASSERT(vp->v_object == bp->b_bufobj->bo_object,
			    ("ARGH! different b_bufobj->bo_object %p %p %p\n",
			    bp, vp->v_object, bp->b_bufobj->bo_object));
		} else {
			bp->b_flags &= ~B_VMIO;
			KASSERT(bp->b_bufobj->bo_object == NULL,
			    ("ARGH! has b_bufobj->bo_object %p %p\n",
			    bp, bp->b_bufobj->bo_object));
			BUF_CHECK_MAPPED(bp);
		}

		allocbuf(bp, size);
		bufspace_release(bufdomain(bp), maxsize);
		bp->b_flags &= ~B_DONE;
	}
	CTR4(KTR_BUF, "getblk(%p, %ld, %d) = %p", vp, (long)blkno, size, bp);
end:
	buf_track(bp, __func__);
	KASSERT(bp->b_bufobj == bo,
	    ("bp %p wrong b_bufobj %p should be %p", bp, bp->b_bufobj, bo));
	*bpp = bp;
	return (0);
}

/*
 * Get an empty, disassociated buffer of given size.  The buffer is initially
 * set to B_INVAL.
 */
struct buf *
geteblk(int size, int flags)
{
	struct buf *bp;
	int maxsize;

	maxsize = (size + BKVAMASK) & ~BKVAMASK;
	while ((bp = getnewbuf(NULL, 0, 0, maxsize, flags)) == NULL) {
		if ((flags & GB_NOWAIT_BD) &&
		    (curthread->td_pflags & TDP_BUFNEED) != 0)
			return (NULL);
	}
	allocbuf(bp, size);
	bufspace_release(bufdomain(bp), maxsize);
	bp->b_flags |= B_INVAL;	/* b_dep cleared by getnewbuf() */
	return (bp);
}

/*
 * Truncate the backing store for a non-vmio buffer.
 */
static void
vfs_nonvmio_truncate(struct buf *bp, int newbsize)
{

	if (bp->b_flags & B_MALLOC) {
		/*
		 * malloced buffers are not shrunk
		 */
		if (newbsize == 0) {
			bufmallocadjust(bp, 0);
			free(bp->b_data, M_BIOBUF);
			bp->b_data = bp->b_kvabase;
			bp->b_flags &= ~B_MALLOC;
		}
		return;
	}
	vm_hold_free_pages(bp, newbsize);
	bufspace_adjust(bp, newbsize);
}

/*
 * Extend the backing for a non-VMIO buffer.
 */
static void
vfs_nonvmio_extend(struct buf *bp, int newbsize)
{
	caddr_t origbuf;
	int origbufsize;

	/*
	 * We only use malloced memory on the first allocation.
	 * and revert to page-allocated memory when the buffer
	 * grows.
	 *
	 * There is a potential smp race here that could lead
	 * to bufmallocspace slightly passing the max.  It
	 * is probably extremely rare and not worth worrying
	 * over.
	 */
	if (bp->b_bufsize == 0 && newbsize <= PAGE_SIZE/2 &&
	    bufmallocspace < maxbufmallocspace) {
		bp->b_data = malloc(newbsize, M_BIOBUF, M_WAITOK);
		bp->b_flags |= B_MALLOC;
		bufmallocadjust(bp, newbsize);
		return;
	}

	/*
	 * If the buffer is growing on its other-than-first
	 * allocation then we revert to the page-allocation
	 * scheme.
	 */
	origbuf = NULL;
	origbufsize = 0;
	if (bp->b_flags & B_MALLOC) {
		origbuf = bp->b_data;
		origbufsize = bp->b_bufsize;
		bp->b_data = bp->b_kvabase;
		bufmallocadjust(bp, 0);
		bp->b_flags &= ~B_MALLOC;
		newbsize = round_page(newbsize);
	}
	vm_hold_load_pages(bp, (vm_offset_t) bp->b_data + bp->b_bufsize,
	    (vm_offset_t) bp->b_data + newbsize);
	if (origbuf != NULL) {
		bcopy(origbuf, bp->b_data, origbufsize);
		free(origbuf, M_BIOBUF);
	}
	bufspace_adjust(bp, newbsize);
}

/*
 * This code constitutes the buffer memory from either anonymous system
 * memory (in the case of non-VMIO operations) or from an associated
 * VM object (in the case of VMIO operations).  This code is able to
 * resize a buffer up or down.
 *
 * Note that this code is tricky, and has many complications to resolve
 * deadlock or inconsistent data situations.  Tread lightly!!! 
 * There are B_CACHE and B_DELWRI interactions that must be dealt with by 
 * the caller.  Calling this code willy nilly can result in the loss of data.
 *
 * allocbuf() only adjusts B_CACHE for VMIO buffers.  getblk() deals with
 * B_CACHE for the non-VMIO case.
 */
int
allocbuf(struct buf *bp, int size)
{
	int newbsize;

	if (bp->b_bcount == size)
		return (1);

	if (bp->b_kvasize != 0 && bp->b_kvasize < size)
		panic("allocbuf: buffer too small");

	newbsize = roundup2(size, DEV_BSIZE);
	if ((bp->b_flags & B_VMIO) == 0) {
		if ((bp->b_flags & B_MALLOC) == 0)
			newbsize = round_page(newbsize);
		/*
		 * Just get anonymous memory from the kernel.  Don't
		 * mess with B_CACHE.
		 */
		if (newbsize < bp->b_bufsize)
			vfs_nonvmio_truncate(bp, newbsize);
		else if (newbsize > bp->b_bufsize)
			vfs_nonvmio_extend(bp, newbsize);
	} else {
		int desiredpages;

		desiredpages = (size == 0) ? 0 :
		    num_pages((bp->b_offset & PAGE_MASK) + newbsize);

		if (bp->b_flags & B_MALLOC)
			panic("allocbuf: VMIO buffer can't be malloced");
		/*
		 * Set B_CACHE initially if buffer is 0 length or will become
		 * 0-length.
		 */
		if (size == 0 || bp->b_bufsize == 0)
			bp->b_flags |= B_CACHE;

		if (newbsize < bp->b_bufsize)
			vfs_vmio_truncate(bp, desiredpages);
		/* XXX This looks as if it should be newbsize > b_bufsize */
		else if (size > bp->b_bcount)
			vfs_vmio_extend(bp, desiredpages, size);
		bufspace_adjust(bp, newbsize);
	}
	bp->b_bcount = size;		/* requested buffer size. */
	return (1);
}

extern int inflight_transient_maps;

static struct bio_queue nondump_bios;

void
biodone(struct bio *bp)
{
	struct mtx *mtxp;
	void (*done)(struct bio *);
	vm_pointer_t start, end;

	biotrack(bp, __func__);

	/*
	 * Avoid completing I/O when dumping after a panic since that may
	 * result in a deadlock in the filesystem or pager code.  Note that
	 * this doesn't affect dumps that were started manually since we aim
	 * to keep the system usable after it has been resumed.
	 */
	if (__predict_false(dumping && SCHEDULER_STOPPED())) {
		TAILQ_INSERT_HEAD(&nondump_bios, bp, bio_queue);
		return;
	}
	if ((bp->bio_flags & BIO_TRANSIENT_MAPPING) != 0) {
		bp->bio_flags &= ~BIO_TRANSIENT_MAPPING;
		bp->bio_flags |= BIO_UNMAPPED;
		start = trunc_page((vm_pointer_t)bp->bio_data);
		end = round_page((vm_pointer_t)bp->bio_data + bp->bio_length);
		bp->bio_data = unmapped_buf;
		pmap_qremove(start, atop((ptraddr_t)end - (ptraddr_t)start));
		vmem_free(transient_arena, start,
		    (ptraddr_t)end - (ptraddr_t)start);
		atomic_add_int(&inflight_transient_maps, -1);
	}
	done = bp->bio_done;
	if (done == NULL) {
		mtxp = mtx_pool_find(mtxpool_sleep, bp);
		mtx_lock(mtxp);
		bp->bio_flags |= BIO_DONE;
		wakeup(bp);
		mtx_unlock(mtxp);
	} else
		done(bp);
}

/*
 * Wait for a BIO to finish.
 */
int
biowait(struct bio *bp, const char *wchan)
{
	struct mtx *mtxp;

	mtxp = mtx_pool_find(mtxpool_sleep, bp);
	mtx_lock(mtxp);
	while ((bp->bio_flags & BIO_DONE) == 0)
		msleep(bp, mtxp, PRIBIO, wchan, 0);
	mtx_unlock(mtxp);
	if (bp->bio_error != 0)
		return (bp->bio_error);
	if (!(bp->bio_flags & BIO_ERROR))
		return (0);
	return (EIO);
}

void
biofinish(struct bio *bp, struct devstat *stat, int error)
{

	if (error) {
		bp->bio_error = error;
		bp->bio_flags |= BIO_ERROR;
	}
	if (stat != NULL)
		devstat_end_transaction_bio(stat, bp);
	biodone(bp);
}

#if defined(BUF_TRACKING) || defined(FULL_BUF_TRACKING)
void
biotrack_buf(struct bio *bp, const char *location)
{

	buf_track(bp->bio_track_bp, location);
}
#endif

/*
 *	bufwait:
 *
 *	Wait for buffer I/O completion, returning error status.  The buffer
 *	is left locked and B_DONE on return.  B_EINTR is converted into an EINTR
 *	error and cleared.
 */
int
bufwait(struct buf *bp)
{
	if (bp->b_iocmd == BIO_READ)
		bwait(bp, PRIBIO, "biord");
	else
		bwait(bp, PRIBIO, "biowr");
	if (bp->b_flags & B_EINTR) {
		bp->b_flags &= ~B_EINTR;
		return (EINTR);
	}
	if (bp->b_ioflags & BIO_ERROR) {
		return (bp->b_error ? bp->b_error : EIO);
	} else {
		return (0);
	}
}

/*
 *	bufdone:
 *
 *	Finish I/O on a buffer, optionally calling a completion function.
 *	This is usually called from an interrupt so process blocking is
 *	not allowed.
 *
 *	biodone is also responsible for setting B_CACHE in a B_VMIO bp.
 *	In a non-VMIO bp, B_CACHE will be set on the next getblk() 
 *	assuming B_INVAL is clear.
 *
 *	For the VMIO case, we set B_CACHE if the op was a read and no
 *	read error occurred, or if the op was a write.  B_CACHE is never
 *	set if the buffer is invalid or otherwise uncacheable.
 *
 *	bufdone does not mess with B_INVAL, allowing the I/O routine or the
 *	initiator to leave B_INVAL set to brelse the buffer out of existence
 *	in the biodone routine.
 */
void
bufdone(struct buf *bp)
{
	struct bufobj *dropobj;
	void    (*biodone)(struct buf *);

	buf_track(bp, __func__);
	CTR3(KTR_BUF, "bufdone(%p) vp %p flags %X", bp, bp->b_vp, bp->b_flags);
	dropobj = NULL;

	KASSERT(!(bp->b_flags & B_DONE), ("biodone: bp %p already done", bp));

	runningbufwakeup(bp);
	if (bp->b_iocmd == BIO_WRITE)
		dropobj = bp->b_bufobj;
	/* call optional completion function if requested */
	if (bp->b_iodone != NULL) {
		biodone = bp->b_iodone;
		bp->b_iodone = NULL;
		(*biodone) (bp);
		if (dropobj)
			bufobj_wdrop(dropobj);
		return;
	}
	if (bp->b_flags & B_VMIO) {
		/*
		 * Set B_CACHE if the op was a normal read and no error
		 * occurred.  B_CACHE is set for writes in the b*write()
		 * routines.
		 */
		if (bp->b_iocmd == BIO_READ &&
		    !(bp->b_flags & (B_INVAL|B_NOCACHE)) &&
		    !(bp->b_ioflags & BIO_ERROR))
			bp->b_flags |= B_CACHE;
		vfs_vmio_iodone(bp);
	}
	if (!LIST_EMPTY(&bp->b_dep))
		buf_complete(bp);
	if ((bp->b_flags & B_CKHASH) != 0) {
		KASSERT(bp->b_iocmd == BIO_READ,
		    ("bufdone: b_iocmd %d not BIO_READ", bp->b_iocmd));
		KASSERT(buf_mapped(bp), ("bufdone: bp %p not mapped", bp));
		(*bp->b_ckhashcalc)(bp);
	}
	/*
	 * For asynchronous completions, release the buffer now. The brelse
	 * will do a wakeup there if necessary - so no need to do a wakeup
	 * here in the async case. The sync case always needs to do a wakeup.
	 */
	if (bp->b_flags & B_ASYNC) {
		if ((bp->b_flags & (B_NOCACHE | B_INVAL | B_RELBUF)) ||
		    (bp->b_ioflags & BIO_ERROR))
			brelse(bp);
		else
			bqrelse(bp);
	} else
		bdone(bp);
	if (dropobj)
		bufobj_wdrop(dropobj);
}

/*
 * This routine is called in lieu of iodone in the case of
 * incomplete I/O.  This keeps the busy status for pages
 * consistent.
 */
void
vfs_unbusy_pages(struct buf *bp)
{
	int i;
	vm_object_t obj;
	vm_page_t m;

	runningbufwakeup(bp);
	if (!(bp->b_flags & B_VMIO))
		return;

	obj = bp->b_bufobj->bo_object;
	for (i = 0; i < bp->b_npages; i++) {
		m = bp->b_pages[i];
		if (m == bogus_page) {
			m = vm_page_relookup(obj, OFF_TO_IDX(bp->b_offset) + i);
			if (!m)
				panic("vfs_unbusy_pages: page missing\n");
			bp->b_pages[i] = m;
			if (buf_mapped(bp)) {
				BUF_CHECK_MAPPED(bp);
				pmap_qenter(trunc_page((vm_offset_t)bp->b_data),
				    bp->b_pages, bp->b_npages);
			} else
				BUF_CHECK_UNMAPPED(bp);
		}
		vm_page_sunbusy(m);
	}
	vm_object_pip_wakeupn(obj, bp->b_npages);
}

/*
 * vfs_page_set_valid:
 *
 *	Set the valid bits in a page based on the supplied offset.   The
 *	range is restricted to the buffer's size.
 *
 *	This routine is typically called after a read completes.
 */
static void
vfs_page_set_valid(struct buf *bp, vm_ooffset_t off, vm_page_t m)
{
	vm_ooffset_t eoff;

	/*
	 * Compute the end offset, eoff, such that [off, eoff) does not span a
	 * page boundary and eoff is not greater than the end of the buffer.
	 * The end of the buffer, in this case, is our file EOF, not the
	 * allocation size of the buffer.
	 */
	eoff = (off + PAGE_SIZE) & ~(vm_ooffset_t)PAGE_MASK;
	if (eoff > bp->b_offset + bp->b_bcount)
		eoff = bp->b_offset + bp->b_bcount;

	/*
	 * Set valid range.  This is typically the entire buffer and thus the
	 * entire page.
	 */
	if (eoff > off)
		vm_page_set_valid_range(m, off & PAGE_MASK, eoff - off);
}

/*
 * vfs_page_set_validclean:
 *
 *	Set the valid bits and clear the dirty bits in a page based on the
 *	supplied offset.   The range is restricted to the buffer's size.
 */
static void
vfs_page_set_validclean(struct buf *bp, vm_ooffset_t off, vm_page_t m)
{
	vm_ooffset_t soff, eoff;

	/*
	 * Start and end offsets in buffer.  eoff - soff may not cross a
	 * page boundary or cross the end of the buffer.  The end of the
	 * buffer, in this case, is our file EOF, not the allocation size
	 * of the buffer.
	 */
	soff = off;
	eoff = (off + PAGE_SIZE) & ~(off_t)PAGE_MASK;
	if (eoff > bp->b_offset + bp->b_bcount)
		eoff = bp->b_offset + bp->b_bcount;

	/*
	 * Set valid range.  This is typically the entire buffer and thus the
	 * entire page.
	 */
	if (eoff > soff) {
		vm_page_set_validclean(
		    m,
		   (vm_offset_t) (soff & PAGE_MASK),
		   (vm_offset_t) (eoff - soff)
		);
	}
}

/*
 * Acquire a shared busy on all pages in the buf.
 */
void
vfs_busy_pages_acquire(struct buf *bp)
{
	int i;

	for (i = 0; i < bp->b_npages; i++)
		vm_page_busy_acquire(bp->b_pages[i], VM_ALLOC_SBUSY);
}

void
vfs_busy_pages_release(struct buf *bp)
{
	int i;

	for (i = 0; i < bp->b_npages; i++)
		vm_page_sunbusy(bp->b_pages[i]);
}

/*
 * This routine is called before a device strategy routine.
 * It is used to tell the VM system that paging I/O is in
 * progress, and treat the pages associated with the buffer
 * almost as being exclusive busy.  Also the object paging_in_progress
 * flag is handled to make sure that the object doesn't become
 * inconsistent.
 *
 * Since I/O has not been initiated yet, certain buffer flags
 * such as BIO_ERROR or B_INVAL may be in an inconsistent state
 * and should be ignored.
 */
void
vfs_busy_pages(struct buf *bp, int clear_modify)
{
	vm_object_t obj;
	vm_ooffset_t foff;
	vm_page_t m;
	int i;
	bool bogus;

	if (!(bp->b_flags & B_VMIO))
		return;

	obj = bp->b_bufobj->bo_object;
	foff = bp->b_offset;
	KASSERT(bp->b_offset != NOOFFSET,
	    ("vfs_busy_pages: no buffer offset"));
	if ((bp->b_flags & B_CLUSTER) == 0) {
		vm_object_pip_add(obj, bp->b_npages);
		vfs_busy_pages_acquire(bp);
	}
	if (bp->b_bufsize != 0)
		vfs_setdirty_range(bp);
	bogus = false;
	for (i = 0; i < bp->b_npages; i++) {
		m = bp->b_pages[i];
		vm_page_assert_sbusied(m);

		/*
		 * When readying a buffer for a read ( i.e
		 * clear_modify == 0 ), it is important to do
		 * bogus_page replacement for valid pages in 
		 * partially instantiated buffers.  Partially 
		 * instantiated buffers can, in turn, occur when
		 * reconstituting a buffer from its VM backing store
		 * base.  We only have to do this if B_CACHE is
		 * clear ( which causes the I/O to occur in the
		 * first place ).  The replacement prevents the read
		 * I/O from overwriting potentially dirty VM-backed
		 * pages.  XXX bogus page replacement is, uh, bogus.
		 * It may not work properly with small-block devices.
		 * We need to find a better way.
		 */
		if (clear_modify) {
			pmap_remove_write(m);
			vfs_page_set_validclean(bp, foff, m);
		} else if (vm_page_all_valid(m) &&
		    (bp->b_flags & B_CACHE) == 0) {
			bp->b_pages[i] = bogus_page;
			bogus = true;
		}
		foff = (foff + PAGE_SIZE) & ~(off_t)PAGE_MASK;
	}
	if (bogus && buf_mapped(bp)) {
		BUF_CHECK_MAPPED(bp);
		pmap_qenter(trunc_page((vm_offset_t)bp->b_data),
		    bp->b_pages, bp->b_npages);
	}
}

/*
 *	vfs_bio_set_valid:
 *
 *	Set the range within the buffer to valid.  The range is
 *	relative to the beginning of the buffer, b_offset.  Note that
 *	b_offset itself may be offset from the beginning of the first
 *	page.
 */
void
vfs_bio_set_valid(struct buf *bp, int base, int size)
{
	int i, n;
	vm_page_t m;

	if (!(bp->b_flags & B_VMIO))
		return;

	/*
	 * Fixup base to be relative to beginning of first page.
	 * Set initial n to be the maximum number of bytes in the
	 * first page that can be validated.
	 */
	base += (bp->b_offset & PAGE_MASK);
	n = PAGE_SIZE - (base & PAGE_MASK);

	/*
	 * Busy may not be strictly necessary here because the pages are
	 * unlikely to be fully valid and the vnode lock will synchronize
	 * their access via getpages.  It is grabbed for consistency with
	 * other page validation.
	 */
	vfs_busy_pages_acquire(bp);
	for (i = base / PAGE_SIZE; size > 0 && i < bp->b_npages; ++i) {
		m = bp->b_pages[i];
		if (n > size)
			n = size;
		vm_page_set_valid_range(m, base & PAGE_MASK, n);
		base += n;
		size -= n;
		n = PAGE_SIZE;
	}
	vfs_busy_pages_release(bp);
}

/*
 *	vfs_bio_clrbuf:
 *
 *	If the specified buffer is a non-VMIO buffer, clear the entire
 *	buffer.  If the specified buffer is a VMIO buffer, clear and
 *	validate only the previously invalid portions of the buffer.
 *	This routine essentially fakes an I/O, so we need to clear
 *	BIO_ERROR and B_INVAL.
 *
 *	Note that while we only theoretically need to clear through b_bcount,
 *	we go ahead and clear through b_bufsize.
 */
void
vfs_bio_clrbuf(struct buf *bp) 
{
	int i, j, mask, sa, ea, slide;

	if ((bp->b_flags & (B_VMIO | B_MALLOC)) != B_VMIO) {
		clrbuf(bp);
		return;
	}
	bp->b_flags &= ~B_INVAL;
	bp->b_ioflags &= ~BIO_ERROR;
	vfs_busy_pages_acquire(bp);
	sa = bp->b_offset & PAGE_MASK;
	slide = 0;
	for (i = 0; i < bp->b_npages; i++, sa = 0) {
		slide = imin(slide + PAGE_SIZE, bp->b_offset + bp->b_bufsize);
		ea = slide & PAGE_MASK;
		if (ea == 0)
			ea = PAGE_SIZE;
		if (bp->b_pages[i] == bogus_page)
			continue;
		j = sa / DEV_BSIZE;
		mask = ((1 << ((ea - sa) / DEV_BSIZE)) - 1) << j;
		if ((bp->b_pages[i]->valid & mask) == mask)
			continue;
		if ((bp->b_pages[i]->valid & mask) == 0)
			pmap_zero_page_area(bp->b_pages[i], sa, ea - sa);
		else {
			for (; sa < ea; sa += DEV_BSIZE, j++) {
				if ((bp->b_pages[i]->valid & (1 << j)) == 0) {
					pmap_zero_page_area(bp->b_pages[i],
					    sa, DEV_BSIZE);
				}
			}
		}
		vm_page_set_valid_range(bp->b_pages[i], j * DEV_BSIZE,
		    roundup2(ea - sa, DEV_BSIZE));
	}
	vfs_busy_pages_release(bp);
	bp->b_resid = 0;
}

void
vfs_bio_bzero_buf(struct buf *bp, int base, int size)
{
	vm_page_t m;
	int i, n;

	if (buf_mapped(bp)) {
		BUF_CHECK_MAPPED(bp);
		bzero(bp->b_data + base, size);
	} else {
		BUF_CHECK_UNMAPPED(bp);
		n = PAGE_SIZE - (base & PAGE_MASK);
		for (i = base / PAGE_SIZE; size > 0 && i < bp->b_npages; ++i) {
			m = bp->b_pages[i];
			if (n > size)
				n = size;
			pmap_zero_page_area(m, base & PAGE_MASK, n);
			base += n;
			size -= n;
			n = PAGE_SIZE;
		}
	}
}

/*
 * Update buffer flags based on I/O request parameters, optionally releasing the
 * buffer.  If it's VMIO or direct I/O, the buffer pages are released to the VM,
 * where they may be placed on a page queue (VMIO) or freed immediately (direct
 * I/O).  Otherwise the buffer is released to the cache.
 */
static void
b_io_dismiss(struct buf *bp, int ioflag, bool release)
{

	KASSERT((ioflag & IO_NOREUSE) == 0 || (ioflag & IO_VMIO) != 0,
	    ("buf %p non-VMIO noreuse", bp));

	if ((ioflag & IO_DIRECT) != 0)
		bp->b_flags |= B_DIRECT;
	if ((ioflag & IO_EXT) != 0)
		bp->b_xflags |= BX_ALTDATA;
	if ((ioflag & (IO_VMIO | IO_DIRECT)) != 0 && LIST_EMPTY(&bp->b_dep)) {
		bp->b_flags |= B_RELBUF;
		if ((ioflag & IO_NOREUSE) != 0)
			bp->b_flags |= B_NOREUSE;
		if (release)
			brelse(bp);
	} else if (release)
		bqrelse(bp);
}

void
vfs_bio_brelse(struct buf *bp, int ioflag)
{

	b_io_dismiss(bp, ioflag, true);
}

void
vfs_bio_set_flags(struct buf *bp, int ioflag)
{

	b_io_dismiss(bp, ioflag, false);
}

/*
 * vm_hold_load_pages and vm_hold_free_pages get pages into
 * a buffers address space.  The pages are anonymous and are
 * not associated with a file object.
 */
static void
vm_hold_load_pages(struct buf *bp, vm_offset_t from, vm_offset_t to)
{
	vm_offset_t pg;
	vm_page_t p;
	int index;

	BUF_CHECK_MAPPED(bp);

	to = round_page(to);
	from = round_page(from);
	index = (from - trunc_page((vm_offset_t)bp->b_data)) >> PAGE_SHIFT;
	MPASS((bp->b_flags & B_MAXPHYS) == 0);
	KASSERT(to - from <= maxbcachebuf,
	    ("vm_hold_load_pages too large %p %#jx %#jx %u",
	    bp, (uintmax_t)from, (uintmax_t)to, maxbcachebuf));

	for (pg = from; pg < to; pg += PAGE_SIZE, index++) {
		/*
		 * note: must allocate system pages since blocking here
		 * could interfere with paging I/O, no matter which
		 * process we are.
		 */
		p = vm_page_alloc(NULL, 0, VM_ALLOC_SYSTEM | VM_ALLOC_NOOBJ |
		    VM_ALLOC_WIRED | VM_ALLOC_COUNT((to - pg) >> PAGE_SHIFT) |
		    VM_ALLOC_WAITOK);
		pmap_qenter(pg, &p, 1);
		bp->b_pages[index] = p;
	}
	bp->b_npages = index;
}

/* Return pages associated with this buf to the vm system */
static void
vm_hold_free_pages(struct buf *bp, int newbsize)
{
	vm_offset_t from;
	vm_page_t p;
	int index, newnpages;

	BUF_CHECK_MAPPED(bp);

	from = round_page((vm_offset_t)bp->b_data + newbsize);
	newnpages = (from - trunc_page((vm_offset_t)bp->b_data)) >> PAGE_SHIFT;
	if (bp->b_npages > newnpages)
		pmap_qremove(from, bp->b_npages - newnpages);
	for (index = newnpages; index < bp->b_npages; index++) {
		p = bp->b_pages[index];
		bp->b_pages[index] = NULL;
		vm_page_unwire_noq(p);
		vm_page_free(p);
	}
	bp->b_npages = newnpages;
}

/*
 * Map an IO request into kernel virtual address space.
 *
 * All requests are (re)mapped into kernel VA space.
 * Notice that we use b_bufsize for the size of the buffer
 * to be mapped.  b_bcount might be modified by the driver.
 *
 * Note that even if the caller determines that the address space should
 * be valid, a race or a smaller-file mapped into a larger space may
 * actually cause vmapbuf() to fail, so all callers of vmapbuf() MUST
 * check the return value.
 *
 * This function only works with pager buffers.
 */
int
vmapbuf(struct buf *bp, void * __capability uaddr, size_t len, int mapbuf)
{
	vm_prot_t prot;
	int pidx;

	MPASS((bp->b_flags & B_MAXPHYS) != 0);
	prot = VM_PROT_READ;
	if (bp->b_iocmd == BIO_READ)
		prot |= VM_PROT_WRITE;	/* Less backwards than it looks */
<<<<<<< HEAD
	if ((pidx = vm_fault_quick_hold_pages(&curproc->p_vmspace->vm_map,
	    uaddr, len, prot, bp->b_pages, btoc(MAXPHYS))) < 0)
=======
	pidx = vm_fault_quick_hold_pages(&curproc->p_vmspace->vm_map,
	    (vm_offset_t)uaddr, len, prot, bp->b_pages, PBUF_PAGES);
	if (pidx < 0)
>>>>>>> cd853791
		return (-1);
	bp->b_bufsize = len;
	bp->b_npages = pidx;
	bp->b_offset = ((__cheri_addr vm_offset_t)uaddr) & PAGE_MASK;
	if (mapbuf || !unmapped_buf_allowed) {
		pmap_qenter((vm_offset_t)bp->b_kvabase, bp->b_pages, pidx);
		bp->b_data = bp->b_kvabase + bp->b_offset;
	} else
		bp->b_data = unmapped_buf;
	return (0);
}

/*
 * Free the io map PTEs associated with this IO operation.
 * We also invalidate the TLB entries and restore the original b_addr.
 *
 * This function only works with pager buffers.
 */
void
vunmapbuf(struct buf *bp)
{
	int npages;

	npages = bp->b_npages;
	if (buf_mapped(bp))
		pmap_qremove(trunc_page((vm_offset_t)bp->b_data), npages);
	vm_page_unhold_pages(bp->b_pages, npages);

	bp->b_data = unmapped_buf;
}

void
bdone(struct buf *bp)
{
	struct mtx *mtxp;

	mtxp = mtx_pool_find(mtxpool_sleep, bp);
	mtx_lock(mtxp);
	bp->b_flags |= B_DONE;
	wakeup(bp);
	mtx_unlock(mtxp);
}

void
bwait(struct buf *bp, u_char pri, const char *wchan)
{
	struct mtx *mtxp;

	mtxp = mtx_pool_find(mtxpool_sleep, bp);
	mtx_lock(mtxp);
	while ((bp->b_flags & B_DONE) == 0)
		msleep(bp, mtxp, pri, wchan, 0);
	mtx_unlock(mtxp);
}

int
bufsync(struct bufobj *bo, int waitfor)
{

	return (VOP_FSYNC(bo2vnode(bo), waitfor, curthread));
}

void
bufstrategy(struct bufobj *bo, struct buf *bp)
{
	int i __unused;
	struct vnode *vp;

	vp = bp->b_vp;
	KASSERT(vp == bo->bo_private, ("Inconsistent vnode bufstrategy"));
	KASSERT(vp->v_type != VCHR && vp->v_type != VBLK,
	    ("Wrong vnode in bufstrategy(bp=%p, vp=%p)", bp, vp));
	i = VOP_STRATEGY(vp, bp);
	KASSERT(i == 0, ("VOP_STRATEGY failed bp=%p vp=%p", bp, bp->b_vp));
}

/*
 * Initialize a struct bufobj before use.  Memory is assumed zero filled.
 */
void
bufobj_init(struct bufobj *bo, void *private)
{
	static volatile int bufobj_cleanq;

        bo->bo_domain =
            atomic_fetchadd_int(&bufobj_cleanq, 1) % buf_domains;
        rw_init(BO_LOCKPTR(bo), "bufobj interlock");
        bo->bo_private = private;
        TAILQ_INIT(&bo->bo_clean.bv_hd);
        TAILQ_INIT(&bo->bo_dirty.bv_hd);
}

void
bufobj_wrefl(struct bufobj *bo)
{

	KASSERT(bo != NULL, ("NULL bo in bufobj_wref"));
	ASSERT_BO_WLOCKED(bo);
	bo->bo_numoutput++;
}

void
bufobj_wref(struct bufobj *bo)
{

	KASSERT(bo != NULL, ("NULL bo in bufobj_wref"));
	BO_LOCK(bo);
	bo->bo_numoutput++;
	BO_UNLOCK(bo);
}

void
bufobj_wdrop(struct bufobj *bo)
{

	KASSERT(bo != NULL, ("NULL bo in bufobj_wdrop"));
	BO_LOCK(bo);
	KASSERT(bo->bo_numoutput > 0, ("bufobj_wdrop non-positive count"));
	if ((--bo->bo_numoutput == 0) && (bo->bo_flag & BO_WWAIT)) {
		bo->bo_flag &= ~BO_WWAIT;
		wakeup(&bo->bo_numoutput);
	}
	BO_UNLOCK(bo);
}

int
bufobj_wwait(struct bufobj *bo, int slpflag, int timeo)
{
	int error;

	KASSERT(bo != NULL, ("NULL bo in bufobj_wwait"));
	ASSERT_BO_WLOCKED(bo);
	error = 0;
	while (bo->bo_numoutput) {
		bo->bo_flag |= BO_WWAIT;
		error = msleep(&bo->bo_numoutput, BO_LOCKPTR(bo),
		    slpflag | (PRIBIO + 1), "bo_wwait", timeo);
		if (error)
			break;
	}
	return (error);
}

/*
 * Set bio_data or bio_ma for struct bio from the struct buf.
 */
void
bdata2bio(struct buf *bp, struct bio *bip)
{

	if (!buf_mapped(bp)) {
		KASSERT(unmapped_buf_allowed, ("unmapped"));
		bip->bio_ma = bp->b_pages;
		bip->bio_ma_n = bp->b_npages;
		bip->bio_data = unmapped_buf;
		bip->bio_ma_offset = (vm_offset_t)bp->b_offset & PAGE_MASK;
		bip->bio_flags |= BIO_UNMAPPED;
		KASSERT(round_page(bip->bio_ma_offset + bip->bio_length) /
		    PAGE_SIZE == bp->b_npages,
		    ("Buffer %p too short: %d %lld %d", bp, bip->bio_ma_offset,
		    (long long)bip->bio_length, bip->bio_ma_n));
	} else {
		bip->bio_data = bp->b_data;
		bip->bio_ma = NULL;
	}
}

/*
 * The MIPS pmap code currently doesn't handle aliased pages.
 * The VIPT caches may not handle page aliasing themselves, leading
 * to data corruption.
 *
 * As such, this code makes a system extremely unhappy if said
 * system doesn't support unaliasing the above situation in hardware.
 * Some "recent" systems (eg some mips24k/mips74k cores) don't enable
 * this feature at build time, so it has to be handled in software.
 *
 * Once the MIPS pmap/cache code grows to support this function on
 * earlier chips, it should be flipped back off.
 */
#ifdef	__mips__
static int buf_pager_relbuf = 1;
#else
static int buf_pager_relbuf = 0;
#endif
SYSCTL_INT(_vfs, OID_AUTO, buf_pager_relbuf, CTLFLAG_RWTUN,
    &buf_pager_relbuf, 0,
    "Make buffer pager release buffers after reading");

/*
 * The buffer pager.  It uses buffer reads to validate pages.
 *
 * In contrast to the generic local pager from vm/vnode_pager.c, this
 * pager correctly and easily handles volumes where the underlying
 * device block size is greater than the machine page size.  The
 * buffer cache transparently extends the requested page run to be
 * aligned at the block boundary, and does the necessary bogus page
 * replacements in the addends to avoid obliterating already valid
 * pages.
 *
 * The only non-trivial issue is that the exclusive busy state for
 * pages, which is assumed by the vm_pager_getpages() interface, is
 * incompatible with the VMIO buffer cache's desire to share-busy the
 * pages.  This function performs a trivial downgrade of the pages'
 * state before reading buffers, and a less trivial upgrade from the
 * shared-busy to excl-busy state after the read.
 */
int
vfs_bio_getpages(struct vnode *vp, vm_page_t *ma, int count,
    int *rbehind, int *rahead, vbg_get_lblkno_t get_lblkno,
    vbg_get_blksize_t get_blksize)
{
	vm_page_t m;
	vm_object_t object;
	struct buf *bp;
	struct mount *mp;
	daddr_t lbn, lbnp;
	vm_ooffset_t la, lb, poff, poffe;
	long bsize;
	int bo_bs, br_flags, error, i, pgsin, pgsin_a, pgsin_b;
	bool redo, lpart;

	object = vp->v_object;
	mp = vp->v_mount;
	error = 0;
	la = IDX_TO_OFF(ma[count - 1]->pindex);
	if (la >= object->un_pager.vnp.vnp_size)
		return (VM_PAGER_BAD);

	/*
	 * Change the meaning of la from where the last requested page starts
	 * to where it ends, because that's the end of the requested region
	 * and the start of the potential read-ahead region.
	 */
	la += PAGE_SIZE;
	lpart = la > object->un_pager.vnp.vnp_size;
	bo_bs = get_blksize(vp, get_lblkno(vp, IDX_TO_OFF(ma[0]->pindex)));

	/*
	 * Calculate read-ahead, behind and total pages.
	 */
	pgsin = count;
	lb = IDX_TO_OFF(ma[0]->pindex);
	pgsin_b = OFF_TO_IDX(lb - rounddown2(lb, bo_bs));
	pgsin += pgsin_b;
	if (rbehind != NULL)
		*rbehind = pgsin_b;
	pgsin_a = OFF_TO_IDX(roundup2(la, bo_bs) - la);
	if (la + IDX_TO_OFF(pgsin_a) >= object->un_pager.vnp.vnp_size)
		pgsin_a = OFF_TO_IDX(roundup2(object->un_pager.vnp.vnp_size,
		    PAGE_SIZE) - la);
	pgsin += pgsin_a;
	if (rahead != NULL)
		*rahead = pgsin_a;
	VM_CNT_INC(v_vnodein);
	VM_CNT_ADD(v_vnodepgsin, pgsin);

	br_flags = (mp != NULL && (mp->mnt_kern_flag & MNTK_UNMAPPED_BUFS)
	    != 0) ? GB_UNMAPPED : 0;
again:
	for (i = 0; i < count; i++) {
		if (ma[i] != bogus_page)
			vm_page_busy_downgrade(ma[i]);
	}

	lbnp = -1;
	for (i = 0; i < count; i++) {
		m = ma[i];
		if (m == bogus_page)
			continue;

		/*
		 * Pages are shared busy and the object lock is not
		 * owned, which together allow for the pages'
		 * invalidation.  The racy test for validity avoids
		 * useless creation of the buffer for the most typical
		 * case when invalidation is not used in redo or for
		 * parallel read.  The shared->excl upgrade loop at
		 * the end of the function catches the race in a
		 * reliable way (protected by the object lock).
		 */
		if (vm_page_all_valid(m))
			continue;

		poff = IDX_TO_OFF(m->pindex);
		poffe = MIN(poff + PAGE_SIZE, object->un_pager.vnp.vnp_size);
		for (; poff < poffe; poff += bsize) {
			lbn = get_lblkno(vp, poff);
			if (lbn == lbnp)
				goto next_page;
			lbnp = lbn;

			bsize = get_blksize(vp, lbn);
			error = bread_gb(vp, lbn, bsize, curthread->td_ucred,
			    br_flags, &bp);
			if (error != 0)
				goto end_pages;
			if (bp->b_rcred == curthread->td_ucred) {
				crfree(bp->b_rcred);
				bp->b_rcred = NOCRED;
			}
			if (LIST_EMPTY(&bp->b_dep)) {
				/*
				 * Invalidation clears m->valid, but
				 * may leave B_CACHE flag if the
				 * buffer existed at the invalidation
				 * time.  In this case, recycle the
				 * buffer to do real read on next
				 * bread() after redo.
				 *
				 * Otherwise B_RELBUF is not strictly
				 * necessary, enable to reduce buf
				 * cache pressure.
				 */
				if (buf_pager_relbuf ||
				    !vm_page_all_valid(m))
					bp->b_flags |= B_RELBUF;

				bp->b_flags &= ~B_NOCACHE;
				brelse(bp);
			} else {
				bqrelse(bp);
			}
		}
		KASSERT(1 /* racy, enable for debugging */ ||
		    vm_page_all_valid(m) || i == count - 1,
		    ("buf %d %p invalid", i, m));
		if (i == count - 1 && lpart) {
			if (!vm_page_none_valid(m) &&
			    !vm_page_all_valid(m))
				vm_page_zero_invalid(m, TRUE);
		}
next_page:;
	}
end_pages:

	redo = false;
	for (i = 0; i < count; i++) {
		if (ma[i] == bogus_page)
			continue;
		if (vm_page_busy_tryupgrade(ma[i]) == 0) {
			vm_page_sunbusy(ma[i]);
			ma[i] = vm_page_grab_unlocked(object, ma[i]->pindex,
			    VM_ALLOC_NORMAL);
		}

		/*
		 * Since the pages were only sbusy while neither the
		 * buffer nor the object lock was held by us, or
		 * reallocated while vm_page_grab() slept for busy
		 * relinguish, they could have been invalidated.
		 * Recheck the valid bits and re-read as needed.
		 *
		 * Note that the last page is made fully valid in the
		 * read loop, and partial validity for the page at
		 * index count - 1 could mean that the page was
		 * invalidated or removed, so we must restart for
		 * safety as well.
		 */
		if (!vm_page_all_valid(ma[i]))
			redo = true;
	}
	if (redo && error == 0)
		goto again;
	return (error != 0 ? VM_PAGER_ERROR : VM_PAGER_OK);
}

#include "opt_ddb.h"
#ifdef DDB
#include <ddb/ddb.h>

/* DDB command to show buffer data */
DB_SHOW_COMMAND(buffer, db_show_buffer)
{
	/* get args */
	struct buf *bp;
#ifdef FULL_BUF_TRACKING
	uint32_t i, j;
#endif

	if (!have_addr) {
		db_printf("usage: show buffer <addr>\n");
		return;
	}

	bp = DB_DATA_PTR(addr, struct buf);
	db_printf("buf at %p\n", bp);
	db_printf("b_flags = 0x%b, b_xflags=0x%b\n",
	    (u_int)bp->b_flags, PRINT_BUF_FLAGS,
	    (u_int)bp->b_xflags, PRINT_BUF_XFLAGS);
	db_printf("b_vflags=0x%b b_ioflags0x%b\n",
	    (u_int)bp->b_vflags, PRINT_BUF_VFLAGS,
	    (u_int)bp->b_ioflags, PRINT_BIO_FLAGS);
	db_printf(
	    "b_error = %d, b_bufsize = %ld, b_bcount = %ld, b_resid = %ld\n"
	    "b_bufobj = (%p), b_data = %p\n, b_blkno = %jd, b_lblkno = %jd, "
	    "b_vp = %p, b_dep = %p\n",
	    bp->b_error, bp->b_bufsize, bp->b_bcount, bp->b_resid,
	    bp->b_bufobj, bp->b_data, (intmax_t)bp->b_blkno,
	    (intmax_t)bp->b_lblkno, bp->b_vp, bp->b_dep.lh_first);
	db_printf("b_kvabase = %p, b_kvasize = %d\n",
	    bp->b_kvabase, bp->b_kvasize);
	if (bp->b_npages) {
		int i;
		db_printf("b_npages = %d, pages(OBJ, IDX, PA): ", bp->b_npages);
		for (i = 0; i < bp->b_npages; i++) {
			vm_page_t m;
			m = bp->b_pages[i];
			if (m != NULL)
				db_printf("(%p, 0x%lx, 0x%lx)", m->object,
				    (u_long)m->pindex,
				    (u_long)VM_PAGE_TO_PHYS(m));
			else
				db_printf("( ??? )");
			if ((i + 1) < bp->b_npages)
				db_printf(",");
		}
		db_printf("\n");
	}
	BUF_LOCKPRINTINFO(bp);
#if defined(FULL_BUF_TRACKING)
	db_printf("b_io_tracking: b_io_tcnt = %u\n", bp->b_io_tcnt);

	i = bp->b_io_tcnt % BUF_TRACKING_SIZE;
	for (j = 1; j <= BUF_TRACKING_SIZE; j++) {
		if (bp->b_io_tracking[BUF_TRACKING_ENTRY(i - j)] == NULL)
			continue;
		db_printf(" %2u: %s\n", j,
		    bp->b_io_tracking[BUF_TRACKING_ENTRY(i - j)]);
	}
#elif defined(BUF_TRACKING)
	db_printf("b_io_tracking: %s\n", bp->b_io_tracking);
#endif
	db_printf(" ");
}

DB_SHOW_COMMAND(bufqueues, bufqueues)
{
	struct bufdomain *bd;
	struct buf *bp;
	long total;
	int i, j, cnt;

	db_printf("bqempty: %d\n", bqempty.bq_len);

	for (i = 0; i < buf_domains; i++) {
		bd = &bdomain[i];
		db_printf("Buf domain %d\n", i);
		db_printf("\tfreebufs\t%d\n", bd->bd_freebuffers);
		db_printf("\tlofreebufs\t%d\n", bd->bd_lofreebuffers);
		db_printf("\thifreebufs\t%d\n", bd->bd_hifreebuffers);
		db_printf("\n");
		db_printf("\tbufspace\t%ld\n", bd->bd_bufspace);
		db_printf("\tmaxbufspace\t%ld\n", bd->bd_maxbufspace);
		db_printf("\thibufspace\t%ld\n", bd->bd_hibufspace);
		db_printf("\tlobufspace\t%ld\n", bd->bd_lobufspace);
		db_printf("\tbufspacethresh\t%ld\n", bd->bd_bufspacethresh);
		db_printf("\n");
		db_printf("\tnumdirtybuffers\t%d\n", bd->bd_numdirtybuffers);
		db_printf("\tlodirtybuffers\t%d\n", bd->bd_lodirtybuffers);
		db_printf("\thidirtybuffers\t%d\n", bd->bd_hidirtybuffers);
		db_printf("\tdirtybufthresh\t%d\n", bd->bd_dirtybufthresh);
		db_printf("\n");
		total = 0;
		TAILQ_FOREACH(bp, &bd->bd_cleanq->bq_queue, b_freelist)
			total += bp->b_bufsize;
		db_printf("\tcleanq count\t%d (%ld)\n",
		    bd->bd_cleanq->bq_len, total);
		total = 0;
		TAILQ_FOREACH(bp, &bd->bd_dirtyq.bq_queue, b_freelist)
			total += bp->b_bufsize;
		db_printf("\tdirtyq count\t%d (%ld)\n",
		    bd->bd_dirtyq.bq_len, total);
		db_printf("\twakeup\t\t%d\n", bd->bd_wanted);
		db_printf("\tlim\t\t%d\n", bd->bd_lim);
		db_printf("\tCPU ");
		for (j = 0; j <= mp_maxid; j++)
			db_printf("%d, ", bd->bd_subq[j].bq_len);
		db_printf("\n");
		cnt = 0;
		total = 0;
		for (j = 0; j < nbuf; j++) {
			bp = nbufp(j);
			if (bp->b_domain == i && BUF_ISLOCKED(bp)) {
				cnt++;
				total += bp->b_bufsize;
			}
		}
		db_printf("\tLocked buffers: %d space %ld\n", cnt, total);
		cnt = 0;
		total = 0;
		for (j = 0; j < nbuf; j++) {
			bp = nbufp(j);
			if (bp->b_domain == i) {
				cnt++;
				total += bp->b_bufsize;
			}
		}
		db_printf("\tTotal buffers: %d space %ld\n", cnt, total);
	}
}

DB_SHOW_COMMAND(lockedbufs, lockedbufs)
{
	struct buf *bp;
	int i;

	for (i = 0; i < nbuf; i++) {
		bp = nbufp(i);
		if (BUF_ISLOCKED(bp)) {
			db_show_buffer((uintptr_t)bp, 1, 0, NULL);
			db_printf("\n");
			if (db_pager_quit)
				break;
		}
	}
}

DB_SHOW_COMMAND(vnodebufs, db_show_vnodebufs)
{
	struct vnode *vp;
	struct buf *bp;

	if (!have_addr) {
		db_printf("usage: show vnodebufs <addr>\n");
		return;
	}
	vp = DB_DATA_PTR(addr, struct vnode);
	db_printf("Clean buffers:\n");
	TAILQ_FOREACH(bp, &vp->v_bufobj.bo_clean.bv_hd, b_bobufs) {
		db_show_buffer((uintptr_t)bp, 1, 0, NULL);
		db_printf("\n");
	}
	db_printf("Dirty buffers:\n");
	TAILQ_FOREACH(bp, &vp->v_bufobj.bo_dirty.bv_hd, b_bobufs) {
		db_show_buffer((uintptr_t)bp, 1, 0, NULL);
		db_printf("\n");
	}
}

DB_COMMAND(countfreebufs, db_coundfreebufs)
{
	struct buf *bp;
	int i, used = 0, nfree = 0;

	if (have_addr) {
		db_printf("usage: countfreebufs\n");
		return;
	}

	for (i = 0; i < nbuf; i++) {
		bp = nbufp(i);
		if (bp->b_qindex == QUEUE_EMPTY)
			nfree++;
		else
			used++;
	}

	db_printf("Counted %d free, %d used (%d tot)\n", nfree, used,
	    nfree + used);
	db_printf("numfreebuffers is %d\n", numfreebuffers);
}
#endif /* DDB */
// CHERI CHANGES START
// {
//   "updated": 20190517,
//   "target_type": "kernel",
//   "changes_purecap": [
//     "support",
//     "pointer_as_integer",
//     "kdb"
//   ]
// }
// CHERI CHANGES END<|MERGE_RESOLUTION|>--- conflicted
+++ resolved
@@ -1151,15 +1151,11 @@
 	 * When we are called the first time, the capability is invalid
 	 * so we can not set bounds.
 	 */
-<<<<<<< HEAD
 	if (cheri_kern_gettag(v))
 		buf = (void *)cheri_kern_setbounds(v, nbuf * sizeof(*buf));
-	v = v + nbuf * sizeof(*buf);
-=======
 	buf = (char *)v;
-	v = (caddr_t)buf + (sizeof(struct buf) + sizeof(vm_page_t) *
+	v = (caddr_t)v + (sizeof(struct buf) + sizeof(vm_page_t) *
 	    atop(maxbcachebuf)) * nbuf;
->>>>>>> cd853791
 
 	return (v);
 }
@@ -1183,13 +1179,8 @@
 
 	/* finally, initialize each buffer header and stick on empty q */
 	for (i = 0; i < nbuf; i++) {
-<<<<<<< HEAD
-		bp = cheri_kern_setboundsexact(buf + i, sizeof(*buf));
-		bzero(bp, sizeof *bp);
-=======
-		bp = nbufp(i);
+		bp = cheri_kern_setboundsexact(nbufp(i), sizeof(*buf));
 		bzero(bp, sizeof(*bp) + sizeof(vm_page_t) * atop(maxbcachebuf));
->>>>>>> cd853791
 		bp->b_flags = B_INVAL;
 		bp->b_rcred = NOCRED;
 		bp->b_wcred = NOCRED;
@@ -4961,14 +4952,9 @@
 	prot = VM_PROT_READ;
 	if (bp->b_iocmd == BIO_READ)
 		prot |= VM_PROT_WRITE;	/* Less backwards than it looks */
-<<<<<<< HEAD
-	if ((pidx = vm_fault_quick_hold_pages(&curproc->p_vmspace->vm_map,
-	    uaddr, len, prot, bp->b_pages, btoc(MAXPHYS))) < 0)
-=======
 	pidx = vm_fault_quick_hold_pages(&curproc->p_vmspace->vm_map,
-	    (vm_offset_t)uaddr, len, prot, bp->b_pages, PBUF_PAGES);
+	    uaddr, len, prot, bp->b_pages, PBUF_PAGES);
 	if (pidx < 0)
->>>>>>> cd853791
 		return (-1);
 	bp->b_bufsize = len;
 	bp->b_npages = pidx;
