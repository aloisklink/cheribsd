/*-
 * SPDX-License-Identifier: BSD-2-Clause-FreeBSD
 *
 * Copyright (c) 2004 Poul-Henning Kamp
 * Copyright (c) 1994,1997 John S. Dyson
 * Copyright (c) 2013 The FreeBSD Foundation
 * All rights reserved.
 *
 * Portions of this software were developed by Konstantin Belousov
 * under sponsorship from the FreeBSD Foundation.
 *
 * Redistribution and use in source and binary forms, with or without
 * modification, are permitted provided that the following conditions
 * are met:
 * 1. Redistributions of source code must retain the above copyright
 *    notice, this list of conditions and the following disclaimer.
 * 2. Redistributions in binary form must reproduce the above copyright
 *    notice, this list of conditions and the following disclaimer in the
 *    documentation and/or other materials provided with the distribution.
 *
 * THIS SOFTWARE IS PROVIDED BY THE AUTHOR AND CONTRIBUTORS ``AS IS'' AND
 * ANY EXPRESS OR IMPLIED WARRANTIES, INCLUDING, BUT NOT LIMITED TO, THE
 * IMPLIED WARRANTIES OF MERCHANTABILITY AND FITNESS FOR A PARTICULAR PURPOSE
 * ARE DISCLAIMED.  IN NO EVENT SHALL THE AUTHOR OR CONTRIBUTORS BE LIABLE
 * FOR ANY DIRECT, INDIRECT, INCIDENTAL, SPECIAL, EXEMPLARY, OR CONSEQUENTIAL
 * DAMAGES (INCLUDING, BUT NOT LIMITED TO, PROCUREMENT OF SUBSTITUTE GOODS
 * OR SERVICES; LOSS OF USE, DATA, OR PROFITS; OR BUSINESS INTERRUPTION)
 * HOWEVER CAUSED AND ON ANY THEORY OF LIABILITY, WHETHER IN CONTRACT, STRICT
 * LIABILITY, OR TORT (INCLUDING NEGLIGENCE OR OTHERWISE) ARISING IN ANY WAY
 * OUT OF THE USE OF THIS SOFTWARE, EVEN IF ADVISED OF THE POSSIBILITY OF
 * SUCH DAMAGE.
 */

/*
 * this file contains a new buffer I/O scheme implementing a coherent
 * VM object and buffer cache scheme.  Pains have been taken to make
 * sure that the performance degradation associated with schemes such
 * as this is not realized.
 *
 * Author:  John S. Dyson
 * Significant help during the development and debugging phases
 * had been provided by David Greenman, also of the FreeBSD core team.
 *
 * see man buf(9) for more info.
 */

#include <sys/cdefs.h>
__FBSDID("$FreeBSD$");

#include <sys/param.h>
#include <sys/systm.h>
#include <sys/bio.h>
#include <sys/bitset.h>
#include <sys/conf.h>
#include <sys/counter.h>
#include <sys/buf.h>
#include <sys/devicestat.h>
#include <sys/eventhandler.h>
#include <sys/fail.h>
#include <sys/ktr.h>
#include <sys/limits.h>
#include <sys/lock.h>
#include <sys/malloc.h>
#include <sys/mount.h>
#include <sys/mutex.h>
#include <sys/kernel.h>
#include <sys/kthread.h>
#include <sys/proc.h>
#include <sys/racct.h>
#include <sys/refcount.h>
#include <sys/resourcevar.h>
#include <sys/rwlock.h>
#include <sys/smp.h>
#include <sys/sysctl.h>
#include <sys/syscallsubr.h>
#include <sys/vmem.h>
#include <sys/vmmeter.h>
#include <sys/vnode.h>
#include <sys/watchdog.h>
#include <geom/geom.h>
#include <vm/vm.h>
#include <vm/vm_param.h>
#include <vm/vm_kern.h>
#include <vm/vm_object.h>
#include <vm/vm_page.h>
#include <vm/vm_pageout.h>
#include <vm/vm_pager.h>
#include <vm/vm_extern.h>
#include <vm/vm_map.h>
#include <vm/swap_pager.h>

#include <cheri/cheric.h>

static MALLOC_DEFINE(M_BIOBUF, "biobuf", "BIO buffer");

struct	bio_ops bioops;		/* I/O operation notification */

struct	buf_ops buf_ops_bio = {
	.bop_name	=	"buf_ops_bio",
	.bop_write	=	bufwrite,
	.bop_strategy	=	bufstrategy,
	.bop_sync	=	bufsync,
	.bop_bdflush	=	bufbdflush,
};

struct bufqueue {
	struct mtx_padalign	bq_lock;
	TAILQ_HEAD(, buf)	bq_queue;
	uint8_t			bq_index;
	uint16_t		bq_subqueue;
	int			bq_len;
} __aligned(CACHE_LINE_SIZE);

#define	BQ_LOCKPTR(bq)		(&(bq)->bq_lock)
#define	BQ_LOCK(bq)		mtx_lock(BQ_LOCKPTR((bq)))
#define	BQ_UNLOCK(bq)		mtx_unlock(BQ_LOCKPTR((bq)))
#define	BQ_ASSERT_LOCKED(bq)	mtx_assert(BQ_LOCKPTR((bq)), MA_OWNED)

struct bufdomain {
	struct bufqueue	bd_subq[MAXCPU + 1]; /* Per-cpu sub queues + global */
	struct bufqueue bd_dirtyq;
	struct bufqueue	*bd_cleanq;
	struct mtx_padalign bd_run_lock;
	/* Constants */
	long		bd_maxbufspace;
	long		bd_hibufspace;
	long 		bd_lobufspace;
	long 		bd_bufspacethresh;
	int		bd_hifreebuffers;
	int		bd_lofreebuffers;
	int		bd_hidirtybuffers;
	int		bd_lodirtybuffers;
	int		bd_dirtybufthresh;
	int		bd_lim;
	/* atomics */
	int		bd_wanted;
	int __aligned(CACHE_LINE_SIZE)	bd_numdirtybuffers;
	int __aligned(CACHE_LINE_SIZE)	bd_running;
	long __aligned(CACHE_LINE_SIZE) bd_bufspace;
	int __aligned(CACHE_LINE_SIZE)	bd_freebuffers;
} __aligned(CACHE_LINE_SIZE);

#define	BD_LOCKPTR(bd)		(&(bd)->bd_cleanq->bq_lock)
#define	BD_LOCK(bd)		mtx_lock(BD_LOCKPTR((bd)))
#define	BD_UNLOCK(bd)		mtx_unlock(BD_LOCKPTR((bd)))
#define	BD_ASSERT_LOCKED(bd)	mtx_assert(BD_LOCKPTR((bd)), MA_OWNED)
#define	BD_RUN_LOCKPTR(bd)	(&(bd)->bd_run_lock)
#define	BD_RUN_LOCK(bd)		mtx_lock(BD_RUN_LOCKPTR((bd)))
#define	BD_RUN_UNLOCK(bd)	mtx_unlock(BD_RUN_LOCKPTR((bd)))
#define	BD_DOMAIN(bd)		(bd - bdomain)

static char *buf;		/* buffer header pool */
static struct buf *
nbufp(unsigned i)
{
	return ((struct buf *)(buf + (sizeof(struct buf) +
	    sizeof(vm_page_t) * atop(maxbcachebuf)) * i));
}

caddr_t __read_mostly unmapped_buf;

/* Used below and for softdep flushing threads in ufs/ffs/ffs_softdep.c */
struct proc *bufdaemonproc;

static void vm_hold_free_pages(struct buf *bp, int newbsize);
static void vm_hold_load_pages(struct buf *bp, vm_offset_t from,
		vm_offset_t to);
static void vfs_page_set_valid(struct buf *bp, vm_ooffset_t off, vm_page_t m);
static void vfs_page_set_validclean(struct buf *bp, vm_ooffset_t off,
		vm_page_t m);
static void vfs_clean_pages_dirty_buf(struct buf *bp);
static void vfs_setdirty_range(struct buf *bp);
static void vfs_vmio_invalidate(struct buf *bp);
static void vfs_vmio_truncate(struct buf *bp, int npages);
static void vfs_vmio_extend(struct buf *bp, int npages, int size);
static int vfs_bio_clcheck(struct vnode *vp, int size,
		daddr_t lblkno, daddr_t blkno);
static void breada(struct vnode *, daddr_t *, int *, int, struct ucred *, int,
		void (*)(struct buf *));
static int buf_flush(struct vnode *vp, struct bufdomain *, int);
static int flushbufqueues(struct vnode *, struct bufdomain *, int, int);
static void buf_daemon(void);
static __inline void bd_wakeup(void);
static int sysctl_runningspace(SYSCTL_HANDLER_ARGS);
static void bufkva_reclaim(vmem_t *, int);
static void bufkva_free(struct buf *);
static int buf_import(void *, void **, int, int, int);
static void buf_release(void *, void **, int);
static void maxbcachebuf_adjust(void);
static inline struct bufdomain *bufdomain(struct buf *);
static void bq_remove(struct bufqueue *bq, struct buf *bp);
static void bq_insert(struct bufqueue *bq, struct buf *bp, bool unlock);
static int buf_recycle(struct bufdomain *, bool kva);
static void bq_init(struct bufqueue *bq, int qindex, int cpu,
	    const char *lockname);
static void bd_init(struct bufdomain *bd);
static int bd_flushall(struct bufdomain *bd);
static int sysctl_bufdomain_long(SYSCTL_HANDLER_ARGS);
static int sysctl_bufdomain_int(SYSCTL_HANDLER_ARGS);

static int sysctl_bufspace(SYSCTL_HANDLER_ARGS);
int vmiodirenable = TRUE;
SYSCTL_INT(_vfs, OID_AUTO, vmiodirenable, CTLFLAG_RW, &vmiodirenable, 0,
    "Use the VM system for directory writes");
long runningbufspace;
SYSCTL_LONG(_vfs, OID_AUTO, runningbufspace, CTLFLAG_RD, &runningbufspace, 0,
    "Amount of presently outstanding async buffer io");
SYSCTL_PROC(_vfs, OID_AUTO, bufspace, CTLTYPE_LONG|CTLFLAG_MPSAFE|CTLFLAG_RD,
    NULL, 0, sysctl_bufspace, "L", "Physical memory used for buffers");
static counter_u64_t bufkvaspace;
SYSCTL_COUNTER_U64(_vfs, OID_AUTO, bufkvaspace, CTLFLAG_RD, &bufkvaspace,
    "Kernel virtual memory used for buffers");
static long maxbufspace;
SYSCTL_PROC(_vfs, OID_AUTO, maxbufspace,
    CTLTYPE_LONG|CTLFLAG_MPSAFE|CTLFLAG_RW, &maxbufspace,
    __offsetof(struct bufdomain, bd_maxbufspace), sysctl_bufdomain_long, "L",
    "Maximum allowed value of bufspace (including metadata)");
static long bufmallocspace;
SYSCTL_LONG(_vfs, OID_AUTO, bufmallocspace, CTLFLAG_RD, &bufmallocspace, 0,
    "Amount of malloced memory for buffers");
static long maxbufmallocspace;
SYSCTL_LONG(_vfs, OID_AUTO, maxmallocbufspace, CTLFLAG_RW, &maxbufmallocspace,
    0, "Maximum amount of malloced memory for buffers");
static long lobufspace;
SYSCTL_PROC(_vfs, OID_AUTO, lobufspace,
    CTLTYPE_LONG|CTLFLAG_MPSAFE|CTLFLAG_RW, &lobufspace,
    __offsetof(struct bufdomain, bd_lobufspace), sysctl_bufdomain_long, "L",
    "Minimum amount of buffers we want to have");
long hibufspace;
SYSCTL_PROC(_vfs, OID_AUTO, hibufspace,
    CTLTYPE_LONG|CTLFLAG_MPSAFE|CTLFLAG_RW, &hibufspace,
    __offsetof(struct bufdomain, bd_hibufspace), sysctl_bufdomain_long, "L",
    "Maximum allowed value of bufspace (excluding metadata)");
long bufspacethresh;
SYSCTL_PROC(_vfs, OID_AUTO, bufspacethresh,
    CTLTYPE_LONG|CTLFLAG_MPSAFE|CTLFLAG_RW, &bufspacethresh,
    __offsetof(struct bufdomain, bd_bufspacethresh), sysctl_bufdomain_long, "L",
    "Bufspace consumed before waking the daemon to free some");
static counter_u64_t buffreekvacnt;
SYSCTL_COUNTER_U64(_vfs, OID_AUTO, buffreekvacnt, CTLFLAG_RW, &buffreekvacnt,
    "Number of times we have freed the KVA space from some buffer");
static counter_u64_t bufdefragcnt;
SYSCTL_COUNTER_U64(_vfs, OID_AUTO, bufdefragcnt, CTLFLAG_RW, &bufdefragcnt,
    "Number of times we have had to repeat buffer allocation to defragment");
static long lorunningspace;
SYSCTL_PROC(_vfs, OID_AUTO, lorunningspace, CTLTYPE_LONG | CTLFLAG_MPSAFE |
    CTLFLAG_RW, &lorunningspace, 0, sysctl_runningspace, "L",
    "Minimum preferred space used for in-progress I/O");
static long hirunningspace;
SYSCTL_PROC(_vfs, OID_AUTO, hirunningspace, CTLTYPE_LONG | CTLFLAG_MPSAFE |
    CTLFLAG_RW, &hirunningspace, 0, sysctl_runningspace, "L",
    "Maximum amount of space to use for in-progress I/O");
int dirtybufferflushes;
SYSCTL_INT(_vfs, OID_AUTO, dirtybufferflushes, CTLFLAG_RW, &dirtybufferflushes,
    0, "Number of bdwrite to bawrite conversions to limit dirty buffers");
int bdwriteskip;
SYSCTL_INT(_vfs, OID_AUTO, bdwriteskip, CTLFLAG_RW, &bdwriteskip,
    0, "Number of buffers supplied to bdwrite with snapshot deadlock risk");
int altbufferflushes;
SYSCTL_INT(_vfs, OID_AUTO, altbufferflushes, CTLFLAG_RW | CTLFLAG_STATS,
    &altbufferflushes, 0, "Number of fsync flushes to limit dirty buffers");
static int recursiveflushes;
SYSCTL_INT(_vfs, OID_AUTO, recursiveflushes, CTLFLAG_RW | CTLFLAG_STATS,
    &recursiveflushes, 0, "Number of flushes skipped due to being recursive");
static int sysctl_numdirtybuffers(SYSCTL_HANDLER_ARGS);
SYSCTL_PROC(_vfs, OID_AUTO, numdirtybuffers,
    CTLTYPE_INT|CTLFLAG_MPSAFE|CTLFLAG_RD, NULL, 0, sysctl_numdirtybuffers, "I",
    "Number of buffers that are dirty (has unwritten changes) at the moment");
static int lodirtybuffers;
SYSCTL_PROC(_vfs, OID_AUTO, lodirtybuffers,
    CTLTYPE_INT|CTLFLAG_MPSAFE|CTLFLAG_RW, &lodirtybuffers,
    __offsetof(struct bufdomain, bd_lodirtybuffers), sysctl_bufdomain_int, "I",
    "How many buffers we want to have free before bufdaemon can sleep");
static int hidirtybuffers;
SYSCTL_PROC(_vfs, OID_AUTO, hidirtybuffers,
    CTLTYPE_INT|CTLFLAG_MPSAFE|CTLFLAG_RW, &hidirtybuffers,
    __offsetof(struct bufdomain, bd_hidirtybuffers), sysctl_bufdomain_int, "I",
    "When the number of dirty buffers is considered severe");
int dirtybufthresh;
SYSCTL_PROC(_vfs, OID_AUTO, dirtybufthresh,
    CTLTYPE_INT|CTLFLAG_MPSAFE|CTLFLAG_RW, &dirtybufthresh,
    __offsetof(struct bufdomain, bd_dirtybufthresh), sysctl_bufdomain_int, "I",
    "Number of bdwrite to bawrite conversions to clear dirty buffers");
static int numfreebuffers;
SYSCTL_INT(_vfs, OID_AUTO, numfreebuffers, CTLFLAG_RD, &numfreebuffers, 0,
    "Number of free buffers");
static int lofreebuffers;
SYSCTL_PROC(_vfs, OID_AUTO, lofreebuffers,
    CTLTYPE_INT|CTLFLAG_MPSAFE|CTLFLAG_RW, &lofreebuffers,
    __offsetof(struct bufdomain, bd_lofreebuffers), sysctl_bufdomain_int, "I",
   "Target number of free buffers");
static int hifreebuffers;
SYSCTL_PROC(_vfs, OID_AUTO, hifreebuffers,
    CTLTYPE_INT|CTLFLAG_MPSAFE|CTLFLAG_RW, &hifreebuffers,
    __offsetof(struct bufdomain, bd_hifreebuffers), sysctl_bufdomain_int, "I",
   "Threshold for clean buffer recycling");
static counter_u64_t getnewbufcalls;
SYSCTL_COUNTER_U64(_vfs, OID_AUTO, getnewbufcalls, CTLFLAG_RD,
   &getnewbufcalls, "Number of calls to getnewbuf");
static counter_u64_t getnewbufrestarts;
SYSCTL_COUNTER_U64(_vfs, OID_AUTO, getnewbufrestarts, CTLFLAG_RD,
    &getnewbufrestarts,
    "Number of times getnewbuf has had to restart a buffer acquisition");
static counter_u64_t mappingrestarts;
SYSCTL_COUNTER_U64(_vfs, OID_AUTO, mappingrestarts, CTLFLAG_RD,
    &mappingrestarts,
    "Number of times getblk has had to restart a buffer mapping for "
    "unmapped buffer");
static counter_u64_t numbufallocfails;
SYSCTL_COUNTER_U64(_vfs, OID_AUTO, numbufallocfails, CTLFLAG_RW,
    &numbufallocfails, "Number of times buffer allocations failed");
static int flushbufqtarget = 100;
SYSCTL_INT(_vfs, OID_AUTO, flushbufqtarget, CTLFLAG_RW, &flushbufqtarget, 0,
    "Amount of work to do in flushbufqueues when helping bufdaemon");
static counter_u64_t notbufdflushes;
SYSCTL_COUNTER_U64(_vfs, OID_AUTO, notbufdflushes, CTLFLAG_RD, &notbufdflushes,
    "Number of dirty buffer flushes done by the bufdaemon helpers");
static long barrierwrites;
SYSCTL_LONG(_vfs, OID_AUTO, barrierwrites, CTLFLAG_RW | CTLFLAG_STATS,
    &barrierwrites, 0, "Number of barrier writes");
SYSCTL_INT(_vfs, OID_AUTO, unmapped_buf_allowed, CTLFLAG_RD,
    &unmapped_buf_allowed, 0,
    "Permit the use of the unmapped i/o");
int maxbcachebuf = MAXBCACHEBUF;
SYSCTL_INT(_vfs, OID_AUTO, maxbcachebuf, CTLFLAG_RDTUN, &maxbcachebuf, 0,
    "Maximum size of a buffer cache block");

/*
 * This lock synchronizes access to bd_request.
 */
static struct mtx_padalign __exclusive_cache_line bdlock;

/*
 * This lock protects the runningbufreq and synchronizes runningbufwakeup and
 * waitrunningbufspace().
 */
static struct mtx_padalign __exclusive_cache_line rbreqlock;

/*
 * Lock that protects bdirtywait.
 */
static struct mtx_padalign __exclusive_cache_line bdirtylock;

/*
 * Wakeup point for bufdaemon, as well as indicator of whether it is already
 * active.  Set to 1 when the bufdaemon is already "on" the queue, 0 when it
 * is idling.
 */
static int bd_request;

/*
 * Request for the buf daemon to write more buffers than is indicated by
 * lodirtybuf.  This may be necessary to push out excess dependencies or
 * defragment the address space where a simple count of the number of dirty
 * buffers is insufficient to characterize the demand for flushing them.
 */
static int bd_speedupreq;

/*
 * Synchronization (sleep/wakeup) variable for active buffer space requests.
 * Set when wait starts, cleared prior to wakeup().
 * Used in runningbufwakeup() and waitrunningbufspace().
 */
static int runningbufreq;

/*
 * Synchronization for bwillwrite() waiters.
 */
static int bdirtywait;

/*
 * Definitions for the buffer free lists.
 */
#define QUEUE_NONE	0	/* on no queue */
#define QUEUE_EMPTY	1	/* empty buffer headers */
#define QUEUE_DIRTY	2	/* B_DELWRI buffers */
#define QUEUE_CLEAN	3	/* non-B_DELWRI buffers */
#define QUEUE_SENTINEL	4	/* not an queue index, but mark for sentinel */

/* Maximum number of buffer domains. */
#define	BUF_DOMAINS	8

struct bufdomainset bdlodirty;		/* Domains > lodirty */
struct bufdomainset bdhidirty;		/* Domains > hidirty */

/* Configured number of clean queues. */
static int __read_mostly buf_domains;

BITSET_DEFINE(bufdomainset, BUF_DOMAINS);
struct bufdomain __exclusive_cache_line bdomain[BUF_DOMAINS];
struct bufqueue __exclusive_cache_line bqempty;

/*
 * per-cpu empty buffer cache.
 */
uma_zone_t buf_zone;

/*
 * Single global constant for BUF_WMESG, to avoid getting multiple references.
 * buf_wmesg is referred from macros.
 */
const char *buf_wmesg = BUF_WMESG;

static int
sysctl_runningspace(SYSCTL_HANDLER_ARGS)
{
	long value;
	int error;

	value = *(long *)arg1;
	error = sysctl_handle_long(oidp, &value, 0, req);
	if (error != 0 || req->newptr == NULL)
		return (error);
	mtx_lock(&rbreqlock);
	if (arg1 == &hirunningspace) {
		if (value < lorunningspace)
			error = EINVAL;
		else
			hirunningspace = value;
	} else {
		KASSERT(arg1 == &lorunningspace,
		    ("%s: unknown arg1", __func__));
		if (value > hirunningspace)
			error = EINVAL;
		else
			lorunningspace = value;
	}
	mtx_unlock(&rbreqlock);
	return (error);
}

static int
sysctl_bufdomain_int(SYSCTL_HANDLER_ARGS)
{
	int error;
	int value;
	int i;

	value = *(int *)arg1;
	error = sysctl_handle_int(oidp, &value, 0, req);
	if (error != 0 || req->newptr == NULL)
		return (error);
	*(int *)arg1 = value;
	for (i = 0; i < buf_domains; i++)
		*(int *)(uintptr_t)(((uintptr_t)&bdomain[i]) + arg2) =
		    value / buf_domains;

	return (error);
}

static int
sysctl_bufdomain_long(SYSCTL_HANDLER_ARGS)
{
	long value;
	int error;
	int i;

	value = *(long *)arg1;
	error = sysctl_handle_long(oidp, &value, 0, req);
	if (error != 0 || req->newptr == NULL)
		return (error);
	*(long *)arg1 = value;
	for (i = 0; i < buf_domains; i++)
		*(long *)(uintptr_t)(((uintptr_t)&bdomain[i]) + arg2) =
		    value / buf_domains;

	return (error);
}

#if defined(COMPAT_FREEBSD4) || defined(COMPAT_FREEBSD5) || \
    defined(COMPAT_FREEBSD6) || defined(COMPAT_FREEBSD7)
static int
sysctl_bufspace(SYSCTL_HANDLER_ARGS)
{
	long lvalue;
	int ivalue;
	int i;

	lvalue = 0;
	for (i = 0; i < buf_domains; i++)
		lvalue += bdomain[i].bd_bufspace;
	if (sizeof(int) == sizeof(long) || req->oldlen >= sizeof(long))
		return (sysctl_handle_long(oidp, &lvalue, 0, req));
	if (lvalue > INT_MAX)
		/* On overflow, still write out a long to trigger ENOMEM. */
		return (sysctl_handle_long(oidp, &lvalue, 0, req));
	ivalue = lvalue;
	return (sysctl_handle_int(oidp, &ivalue, 0, req));
}
#else
static int
sysctl_bufspace(SYSCTL_HANDLER_ARGS)
{
	long lvalue;
	int i;

	lvalue = 0;
	for (i = 0; i < buf_domains; i++)
		lvalue += bdomain[i].bd_bufspace;
	return (sysctl_handle_long(oidp, &lvalue, 0, req));
}
#endif

static int
sysctl_numdirtybuffers(SYSCTL_HANDLER_ARGS)
{
	int value;
	int i;

	value = 0;
	for (i = 0; i < buf_domains; i++)
		value += bdomain[i].bd_numdirtybuffers;
	return (sysctl_handle_int(oidp, &value, 0, req));
}

/*
 *	bdirtywakeup:
 *
 *	Wakeup any bwillwrite() waiters.
 */
static void
bdirtywakeup(void)
{
	mtx_lock(&bdirtylock);
	if (bdirtywait) {
		bdirtywait = 0;
		wakeup(&bdirtywait);
	}
	mtx_unlock(&bdirtylock);
}

/*
 *	bd_clear:
 *
 *	Clear a domain from the appropriate bitsets when dirtybuffers
 *	is decremented.
 */
static void
bd_clear(struct bufdomain *bd)
{

	mtx_lock(&bdirtylock);
	if (bd->bd_numdirtybuffers <= bd->bd_lodirtybuffers)
		BIT_CLR(BUF_DOMAINS, BD_DOMAIN(bd), &bdlodirty);
	if (bd->bd_numdirtybuffers <= bd->bd_hidirtybuffers)
		BIT_CLR(BUF_DOMAINS, BD_DOMAIN(bd), &bdhidirty);
	mtx_unlock(&bdirtylock);
}

/*
 *	bd_set:
 *
 *	Set a domain in the appropriate bitsets when dirtybuffers
 *	is incremented.
 */
static void
bd_set(struct bufdomain *bd)
{

	mtx_lock(&bdirtylock);
	if (bd->bd_numdirtybuffers > bd->bd_lodirtybuffers)
		BIT_SET(BUF_DOMAINS, BD_DOMAIN(bd), &bdlodirty);
	if (bd->bd_numdirtybuffers > bd->bd_hidirtybuffers)
		BIT_SET(BUF_DOMAINS, BD_DOMAIN(bd), &bdhidirty);
	mtx_unlock(&bdirtylock);
}

/*
 *	bdirtysub:
 *
 *	Decrement the numdirtybuffers count by one and wakeup any
 *	threads blocked in bwillwrite().
 */
static void
bdirtysub(struct buf *bp)
{
	struct bufdomain *bd;
	int num;

	bd = bufdomain(bp);
	num = atomic_fetchadd_int(&bd->bd_numdirtybuffers, -1);
	if (num == (bd->bd_lodirtybuffers + bd->bd_hidirtybuffers) / 2)
		bdirtywakeup();
	if (num == bd->bd_lodirtybuffers || num == bd->bd_hidirtybuffers)
		bd_clear(bd);
}

/*
 *	bdirtyadd:
 *
 *	Increment the numdirtybuffers count by one and wakeup the buf 
 *	daemon if needed.
 */
static void
bdirtyadd(struct buf *bp)
{
	struct bufdomain *bd;
	int num;

	/*
	 * Only do the wakeup once as we cross the boundary.  The
	 * buf daemon will keep running until the condition clears.
	 */
	bd = bufdomain(bp);
	num = atomic_fetchadd_int(&bd->bd_numdirtybuffers, 1);
	if (num == (bd->bd_lodirtybuffers + bd->bd_hidirtybuffers) / 2)
		bd_wakeup();
	if (num == bd->bd_lodirtybuffers || num == bd->bd_hidirtybuffers)
		bd_set(bd);
}

/*
 *	bufspace_daemon_wakeup:
 *
 *	Wakeup the daemons responsible for freeing clean bufs.
 */
static void
bufspace_daemon_wakeup(struct bufdomain *bd)
{

	/*
	 * avoid the lock if the daemon is running.
	 */
	if (atomic_fetchadd_int(&bd->bd_running, 1) == 0) {
		BD_RUN_LOCK(bd);
		atomic_store_int(&bd->bd_running, 1);
		wakeup(&bd->bd_running);
		BD_RUN_UNLOCK(bd);
	}
}

/*
 *	bufspace_daemon_wait:
 *
 *	Sleep until the domain falls below a limit or one second passes.
 */
static void
bufspace_daemon_wait(struct bufdomain *bd)
{
	/*
	 * Re-check our limits and sleep.  bd_running must be
	 * cleared prior to checking the limits to avoid missed
	 * wakeups.  The waker will adjust one of bufspace or
	 * freebuffers prior to checking bd_running.
	 */
	BD_RUN_LOCK(bd);
	atomic_store_int(&bd->bd_running, 0);
	if (bd->bd_bufspace < bd->bd_bufspacethresh &&
	    bd->bd_freebuffers > bd->bd_lofreebuffers) {
		msleep(&bd->bd_running, BD_RUN_LOCKPTR(bd), PRIBIO|PDROP,
		    "-", hz);
	} else {
		/* Avoid spurious wakeups while running. */
		atomic_store_int(&bd->bd_running, 1);
		BD_RUN_UNLOCK(bd);
	}
}

/*
 *	bufspace_adjust:
 *
 *	Adjust the reported bufspace for a KVA managed buffer, possibly
 * 	waking any waiters.
 */
static void
bufspace_adjust(struct buf *bp, int bufsize)
{
	struct bufdomain *bd;
	long space;
	int diff;

	KASSERT((bp->b_flags & B_MALLOC) == 0,
	    ("bufspace_adjust: malloc buf %p", bp));
	bd = bufdomain(bp);
	diff = bufsize - bp->b_bufsize;
	if (diff < 0) {
		atomic_subtract_long(&bd->bd_bufspace, -diff);
	} else if (diff > 0) {
		space = atomic_fetchadd_long(&bd->bd_bufspace, diff);
		/* Wake up the daemon on the transition. */
		if (space < bd->bd_bufspacethresh &&
		    space + diff >= bd->bd_bufspacethresh)
			bufspace_daemon_wakeup(bd);
	}
	bp->b_bufsize = bufsize;
}

/*
 *	bufspace_reserve:
 *
 *	Reserve bufspace before calling allocbuf().  metadata has a
 *	different space limit than data.
 */
static int
bufspace_reserve(struct bufdomain *bd, int size, bool metadata)
{
	long limit, new;
	long space;

	if (metadata)
		limit = bd->bd_maxbufspace;
	else
		limit = bd->bd_hibufspace;
	space = atomic_fetchadd_long(&bd->bd_bufspace, size);
	new = space + size;
	if (new > limit) {
		atomic_subtract_long(&bd->bd_bufspace, size);
		return (ENOSPC);
	}

	/* Wake up the daemon on the transition. */
	if (space < bd->bd_bufspacethresh && new >= bd->bd_bufspacethresh)
		bufspace_daemon_wakeup(bd);

	return (0);
}

/*
 *	bufspace_release:
 *
 *	Release reserved bufspace after bufspace_adjust() has consumed it.
 */
static void
bufspace_release(struct bufdomain *bd, int size)
{

	atomic_subtract_long(&bd->bd_bufspace, size);
}

/*
 *	bufspace_wait:
 *
 *	Wait for bufspace, acting as the buf daemon if a locked vnode is
 *	supplied.  bd_wanted must be set prior to polling for space.  The
 *	operation must be re-tried on return.
 */
static void
bufspace_wait(struct bufdomain *bd, struct vnode *vp, int gbflags,
    int slpflag, int slptimeo)
{
	struct thread *td;
	int error, fl, norunbuf;

	if ((gbflags & GB_NOWAIT_BD) != 0)
		return;

	td = curthread;
	BD_LOCK(bd);
	while (bd->bd_wanted) {
		if (vp != NULL && vp->v_type != VCHR &&
		    (td->td_pflags & TDP_BUFNEED) == 0) {
			BD_UNLOCK(bd);
			/*
			 * getblk() is called with a vnode locked, and
			 * some majority of the dirty buffers may as
			 * well belong to the vnode.  Flushing the
			 * buffers there would make a progress that
			 * cannot be achieved by the buf_daemon, that
			 * cannot lock the vnode.
			 */
			norunbuf = ~(TDP_BUFNEED | TDP_NORUNNINGBUF) |
			    (td->td_pflags & TDP_NORUNNINGBUF);

			/*
			 * Play bufdaemon.  The getnewbuf() function
			 * may be called while the thread owns lock
			 * for another dirty buffer for the same
			 * vnode, which makes it impossible to use
			 * VOP_FSYNC() there, due to the buffer lock
			 * recursion.
			 */
			td->td_pflags |= TDP_BUFNEED | TDP_NORUNNINGBUF;
			fl = buf_flush(vp, bd, flushbufqtarget);
			td->td_pflags &= norunbuf;
			BD_LOCK(bd);
			if (fl != 0)
				continue;
			if (bd->bd_wanted == 0)
				break;
		}
		error = msleep(&bd->bd_wanted, BD_LOCKPTR(bd),
		    (PRIBIO + 4) | slpflag, "newbuf", slptimeo);
		if (error != 0)
			break;
	}
	BD_UNLOCK(bd);
}

/*
 *	bufspace_daemon:
 *
 *	buffer space management daemon.  Tries to maintain some marginal
 *	amount of free buffer space so that requesting processes neither
 *	block nor work to reclaim buffers.
 */
static void
bufspace_daemon(void *arg)
{
	struct bufdomain *bd;

	EVENTHANDLER_REGISTER(shutdown_pre_sync, kthread_shutdown, curthread,
	    SHUTDOWN_PRI_LAST + 100);

	bd = arg;
	for (;;) {
		kthread_suspend_check();

		/*
		 * Free buffers from the clean queue until we meet our
		 * targets.
		 *
		 * Theory of operation:  The buffer cache is most efficient
		 * when some free buffer headers and space are always
		 * available to getnewbuf().  This daemon attempts to prevent
		 * the excessive blocking and synchronization associated
		 * with shortfall.  It goes through three phases according
		 * demand:
		 *
		 * 1)	The daemon wakes up voluntarily once per-second
		 *	during idle periods when the counters are below
		 *	the wakeup thresholds (bufspacethresh, lofreebuffers).
		 *
		 * 2)	The daemon wakes up as we cross the thresholds
		 *	ahead of any potential blocking.  This may bounce
		 *	slightly according to the rate of consumption and
		 *	release.
		 *
		 * 3)	The daemon and consumers are starved for working
		 *	clean buffers.  This is the 'bufspace' sleep below
		 *	which will inefficiently trade bufs with bqrelse
		 *	until we return to condition 2.
		 */
		while (bd->bd_bufspace > bd->bd_lobufspace ||
		    bd->bd_freebuffers < bd->bd_hifreebuffers) {
			if (buf_recycle(bd, false) != 0) {
				if (bd_flushall(bd))
					continue;
				/*
				 * Speedup dirty if we've run out of clean
				 * buffers.  This is possible in particular
				 * because softdep may held many bufs locked
				 * pending writes to other bufs which are
				 * marked for delayed write, exhausting
				 * clean space until they are written.
				 */
				bd_speedup();
				BD_LOCK(bd);
				if (bd->bd_wanted) {
					msleep(&bd->bd_wanted, BD_LOCKPTR(bd),
					    PRIBIO|PDROP, "bufspace", hz/10);
				} else
					BD_UNLOCK(bd);
			}
			maybe_yield();
		}
		bufspace_daemon_wait(bd);
	}
}

/*
 *	bufmallocadjust:
 *
 *	Adjust the reported bufspace for a malloc managed buffer, possibly
 *	waking any waiters.
 */
static void
bufmallocadjust(struct buf *bp, int bufsize)
{
	int diff;

	KASSERT((bp->b_flags & B_MALLOC) != 0,
	    ("bufmallocadjust: non-malloc buf %p", bp));
	diff = bufsize - bp->b_bufsize;
	if (diff < 0)
		atomic_subtract_long(&bufmallocspace, -diff);
	else
		atomic_add_long(&bufmallocspace, diff);
	bp->b_bufsize = bufsize;
}

/*
 *	runningwakeup:
 *
 *	Wake up processes that are waiting on asynchronous writes to fall
 *	below lorunningspace.
 */
static void
runningwakeup(void)
{

	mtx_lock(&rbreqlock);
	if (runningbufreq) {
		runningbufreq = 0;
		wakeup(&runningbufreq);
	}
	mtx_unlock(&rbreqlock);
}

/*
 *	runningbufwakeup:
 *
 *	Decrement the outstanding write count according.
 */
void
runningbufwakeup(struct buf *bp)
{
	long space, bspace;

	bspace = bp->b_runningbufspace;
	if (bspace == 0)
		return;
	space = atomic_fetchadd_long(&runningbufspace, -bspace);
	KASSERT(space >= bspace, ("runningbufspace underflow %ld %ld",
	    space, bspace));
	bp->b_runningbufspace = 0;
	/*
	 * Only acquire the lock and wakeup on the transition from exceeding
	 * the threshold to falling below it.
	 */
	if (space < lorunningspace)
		return;
	if (space - bspace > lorunningspace)
		return;
	runningwakeup();
}

/*
 *	waitrunningbufspace()
 *
 *	runningbufspace is a measure of the amount of I/O currently
 *	running.  This routine is used in async-write situations to
 *	prevent creating huge backups of pending writes to a device.
 *	Only asynchronous writes are governed by this function.
 *
 *	This does NOT turn an async write into a sync write.  It waits  
 *	for earlier writes to complete and generally returns before the
 *	caller's write has reached the device.
 */
void
waitrunningbufspace(void)
{

	mtx_lock(&rbreqlock);
	while (runningbufspace > hirunningspace) {
		runningbufreq = 1;
		msleep(&runningbufreq, &rbreqlock, PVM, "wdrain", 0);
	}
	mtx_unlock(&rbreqlock);
}

/*
 *	vfs_buf_test_cache:
 *
 *	Called when a buffer is extended.  This function clears the B_CACHE
 *	bit if the newly extended portion of the buffer does not contain
 *	valid data.
 */
static __inline void
vfs_buf_test_cache(struct buf *bp, vm_ooffset_t foff, vm_offset_t off,
    vm_offset_t size, vm_page_t m)
{

	/*
	 * This function and its results are protected by higher level
	 * synchronization requiring vnode and buf locks to page in and
	 * validate pages.
	 */
	if (bp->b_flags & B_CACHE) {
		int base = (foff + off) & PAGE_MASK;
		if (vm_page_is_valid(m, base, size) == 0)
			bp->b_flags &= ~B_CACHE;
	}
}

/* Wake up the buffer daemon if necessary */
static void
bd_wakeup(void)
{

	mtx_lock(&bdlock);
	if (bd_request == 0) {
		bd_request = 1;
		wakeup(&bd_request);
	}
	mtx_unlock(&bdlock);
}

/*
 * Adjust the maxbcachbuf tunable.
 */
static void
maxbcachebuf_adjust(void)
{
	int i;

	/*
	 * maxbcachebuf must be a power of 2 >= MAXBSIZE.
	 */
	i = 2;
	while (i * 2 <= maxbcachebuf)
		i *= 2;
	maxbcachebuf = i;
	if (maxbcachebuf < MAXBSIZE)
		maxbcachebuf = MAXBSIZE;
	if (maxbcachebuf > maxphys)
		maxbcachebuf = maxphys;
	if (bootverbose != 0 && maxbcachebuf != MAXBCACHEBUF)
		printf("maxbcachebuf=%d\n", maxbcachebuf);
}

/*
 * bd_speedup - speedup the buffer cache flushing code
 */
void
bd_speedup(void)
{
	int needwake;

	mtx_lock(&bdlock);
	needwake = 0;
	if (bd_speedupreq == 0 || bd_request == 0)
		needwake = 1;
	bd_speedupreq = 1;
	bd_request = 1;
	if (needwake)
		wakeup(&bd_request);
	mtx_unlock(&bdlock);
}

#ifdef __i386__
#define	TRANSIENT_DENOM	5
#else
#define	TRANSIENT_DENOM 10
#endif

/*
 * Calculating buffer cache scaling values and reserve space for buffer
 * headers.  This is called during low level kernel initialization and
 * may be called more then once.  We CANNOT write to the memory area
 * being reserved at this time.
 */
caddr_t
kern_vfs_bio_buffer_alloc(caddr_t v, long physmem_est)
{
	int tuned_nbuf;
	long maxbuf, maxbuf_sz, buf_sz,	biotmap_sz;

	/*
	 * physmem_est is in pages.  Convert it to kilobytes (assumes
	 * PAGE_SIZE is >= 1K)
	 */
	physmem_est = physmem_est * (PAGE_SIZE / 1024);

	maxbcachebuf_adjust();
	/*
	 * The nominal buffer size (and minimum KVA allocation) is BKVASIZE.
	 * For the first 64MB of ram nominally allocate sufficient buffers to
	 * cover 1/4 of our ram.  Beyond the first 64MB allocate additional
	 * buffers to cover 1/10 of our ram over 64MB.  When auto-sizing
	 * the buffer cache we limit the eventual kva reservation to
	 * maxbcache bytes.
	 *
	 * factor represents the 1/4 x ram conversion.
	 */
	if (nbuf == 0) {
		int factor = 4 * BKVASIZE / 1024;

		nbuf = 50;
		if (physmem_est > 4096)
			nbuf += min((physmem_est - 4096) / factor,
			    65536 / factor);
		if (physmem_est > 65536)
			nbuf += min((physmem_est - 65536) * 2 / (factor * 5),
			    32 * 1024 * 1024 / (factor * 5));

		if (maxbcache && nbuf > maxbcache / BKVASIZE)
			nbuf = maxbcache / BKVASIZE;
		tuned_nbuf = 1;
	} else
		tuned_nbuf = 0;

	/* XXX Avoid unsigned long overflows later on with maxbufspace. */
	maxbuf = (LONG_MAX / 3) / BKVASIZE;
	if (nbuf > maxbuf) {
		if (!tuned_nbuf)
			printf("Warning: nbufs lowered from %d to %ld\n", nbuf,
			    maxbuf);
		nbuf = maxbuf;
	}

#ifdef __CHERI_PURE_CAPABILITY__
	/* Account for CHERI rounding when estimating usage. */
	nbuf = CHERI_REPRESENTABLE_LENGTH((long)nbuf * BKVASIZE) / BKVASIZE;
#endif

	/*
	 * Ideal allocation size for the transient bio submap is 10%
	 * of the maximal space buffer map.  This roughly corresponds
	 * to the amount of the buffer mapped for typical UFS load.
	 *
	 * Clip the buffer map to reserve space for the transient
	 * BIOs, if its extent is bigger than 90% (80% on i386) of the
	 * maximum buffer map extent on the platform.
	 *
	 * The fall-back to the maxbuf in case of maxbcache unset,
	 * allows to not trim the buffer KVA for the architectures
	 * with ample KVA space.
	 */
	if (bio_transient_maxcnt == 0 && unmapped_buf_allowed) {
		maxbuf_sz = maxbcache != 0 ? maxbcache : maxbuf * BKVASIZE;
		buf_sz = (long)nbuf * BKVASIZE;
		if (buf_sz < maxbuf_sz / TRANSIENT_DENOM *
		    (TRANSIENT_DENOM - 1)) {
			/*
			 * There is more KVA than memory.  Do not
			 * adjust buffer map size, and assign the rest
			 * of maxbuf to transient map.
			 */
			biotmap_sz = maxbuf_sz - buf_sz;
		} else {
			/*
			 * Buffer map spans all KVA we could afford on
			 * this platform.  Give 10% (20% on i386) of
			 * the buffer map to the transient bio map.
			 */
			biotmap_sz = buf_sz / TRANSIENT_DENOM;
			buf_sz -= biotmap_sz;
		}
		if (biotmap_sz / INT_MAX > maxphys)
			bio_transient_maxcnt = INT_MAX;
		else
			bio_transient_maxcnt = biotmap_sz / maxphys;
		/*
		 * Artificially limit to 1024 simultaneous in-flight I/Os
		 * using the transient mapping.
		 */
		if (bio_transient_maxcnt > 1024)
			bio_transient_maxcnt = 1024;
		if (tuned_nbuf)
			nbuf = buf_sz / BKVASIZE;
	}

	if (nswbuf == 0) {
		nswbuf = min(nbuf / 4, 256);
		if (nswbuf < NSWBUF_MIN)
			nswbuf = NSWBUF_MIN;
	}

	/*
	 * Reserve space for the buffer cache buffers
	 * When we are called the first time, the capability is invalid
	 * so we can not set bounds.
	 */
<<<<<<< HEAD
	if (cheri_kern_gettag(v))
		buf = (void *)cheri_kern_setbounds(v, nbuf * sizeof(*buf));
	v = v + nbuf * sizeof(*buf);
=======
	buf = (char *)v;
	v = (caddr_t)buf + (sizeof(struct buf) + sizeof(vm_page_t) *
	    atop(maxbcachebuf)) * nbuf;
>>>>>>> cd853791

	return (v);
}

/* Initialize the buffer subsystem.  Called before use of any buffers. */
void
bufinit(void)
{
	struct buf *bp;
	int i;

	KASSERT(maxbcachebuf >= MAXBSIZE,
	    ("maxbcachebuf (%d) must be >= MAXBSIZE (%d)\n", maxbcachebuf,
	    MAXBSIZE));
	bq_init(&bqempty, QUEUE_EMPTY, -1, "bufq empty lock");
	mtx_init(&rbreqlock, "runningbufspace lock", NULL, MTX_DEF);
	mtx_init(&bdlock, "buffer daemon lock", NULL, MTX_DEF);
	mtx_init(&bdirtylock, "dirty buf lock", NULL, MTX_DEF);

	unmapped_buf = (caddr_t)kva_alloc(maxphys);

	/* finally, initialize each buffer header and stick on empty q */
	for (i = 0; i < nbuf; i++) {
<<<<<<< HEAD
		bp = cheri_kern_setboundsexact(buf + i, sizeof(*buf));
		bzero(bp, sizeof *bp);
=======
		bp = nbufp(i);
		bzero(bp, sizeof(*bp) + sizeof(vm_page_t) * atop(maxbcachebuf));
>>>>>>> cd853791
		bp->b_flags = B_INVAL;
		bp->b_rcred = NOCRED;
		bp->b_wcred = NOCRED;
		bp->b_qindex = QUEUE_NONE;
		bp->b_domain = -1;
		bp->b_subqueue = mp_maxid + 1;
		bp->b_xflags = 0;
		bp->b_data = bp->b_kvabase = unmapped_buf;
		LIST_INIT(&bp->b_dep);
		BUF_LOCKINIT(bp);
		bq_insert(&bqempty, bp, false);
	}

	/*
	 * maxbufspace is the absolute maximum amount of buffer space we are 
	 * allowed to reserve in KVM and in real terms.  The absolute maximum
	 * is nominally used by metadata.  hibufspace is the nominal maximum
	 * used by most other requests.  The differential is required to 
	 * ensure that metadata deadlocks don't occur.
	 *
	 * maxbufspace is based on BKVASIZE.  Allocating buffers larger then
	 * this may result in KVM fragmentation which is not handled optimally
	 * by the system. XXX This is less true with vmem.  We could use
	 * PAGE_SIZE.
	 */
	maxbufspace = (long)nbuf * BKVASIZE;
	hibufspace = lmax(3 * maxbufspace / 4, maxbufspace - maxbcachebuf * 10);
	lobufspace = (hibufspace / 20) * 19; /* 95% */
	bufspacethresh = lobufspace + (hibufspace - lobufspace) / 2;

	/*
	 * Note: The 16 MiB upper limit for hirunningspace was chosen
	 * arbitrarily and may need further tuning. It corresponds to
	 * 128 outstanding write IO requests (if IO size is 128 KiB),
	 * which fits with many RAID controllers' tagged queuing limits.
	 * The lower 1 MiB limit is the historical upper limit for
	 * hirunningspace.
	 */
	hirunningspace = lmax(lmin(roundup(hibufspace / 64, maxbcachebuf),
	    16 * 1024 * 1024), 1024 * 1024);
	lorunningspace = roundup((hirunningspace * 2) / 3, maxbcachebuf);

	/*
	 * Limit the amount of malloc memory since it is wired permanently into
	 * the kernel space.  Even though this is accounted for in the buffer
	 * allocation, we don't want the malloced region to grow uncontrolled.
	 * The malloc scheme improves memory utilization significantly on
	 * average (small) directories.
	 */
	maxbufmallocspace = hibufspace / 20;

	/*
	 * Reduce the chance of a deadlock occurring by limiting the number
	 * of delayed-write dirty buffers we allow to stack up.
	 */
	hidirtybuffers = nbuf / 4 + 20;
	dirtybufthresh = hidirtybuffers * 9 / 10;
	/*
	 * To support extreme low-memory systems, make sure hidirtybuffers
	 * cannot eat up all available buffer space.  This occurs when our
	 * minimum cannot be met.  We try to size hidirtybuffers to 3/4 our
	 * buffer space assuming BKVASIZE'd buffers.
	 */
	while ((long)hidirtybuffers * BKVASIZE > 3 * hibufspace / 4) {
		hidirtybuffers >>= 1;
	}
	lodirtybuffers = hidirtybuffers / 2;

	/*
	 * lofreebuffers should be sufficient to avoid stalling waiting on
	 * buf headers under heavy utilization.  The bufs in per-cpu caches
	 * are counted as free but will be unavailable to threads executing
	 * on other cpus.
	 *
	 * hifreebuffers is the free target for the bufspace daemon.  This
	 * should be set appropriately to limit work per-iteration.
	 */
	lofreebuffers = MIN((nbuf / 25) + (20 * mp_ncpus), 128 * mp_ncpus);
	hifreebuffers = (3 * lofreebuffers) / 2;
	numfreebuffers = nbuf;

	/* Setup the kva and free list allocators. */
	vmem_set_reclaim(buffer_arena, bufkva_reclaim);
	buf_zone = uma_zcache_create("buf free cache",
	    sizeof(struct buf) + sizeof(vm_page_t) * atop(maxbcachebuf),
	    NULL, NULL, NULL, NULL, buf_import, buf_release, NULL, 0);

	/*
	 * Size the clean queue according to the amount of buffer space.
	 * One queue per-256mb up to the max.  More queues gives better
	 * concurrency but less accurate LRU.
	 */
	buf_domains = MIN(howmany(maxbufspace, 256*1024*1024), BUF_DOMAINS);
	for (i = 0 ; i < buf_domains; i++) {
		struct bufdomain *bd;

		bd = &bdomain[i];
		bd_init(bd);
		bd->bd_freebuffers = nbuf / buf_domains;
		bd->bd_hifreebuffers = hifreebuffers / buf_domains;
		bd->bd_lofreebuffers = lofreebuffers / buf_domains;
		bd->bd_bufspace = 0;
		bd->bd_maxbufspace = maxbufspace / buf_domains;
		bd->bd_hibufspace = hibufspace / buf_domains;
		bd->bd_lobufspace = lobufspace / buf_domains;
		bd->bd_bufspacethresh = bufspacethresh / buf_domains;
		bd->bd_numdirtybuffers = 0;
		bd->bd_hidirtybuffers = hidirtybuffers / buf_domains;
		bd->bd_lodirtybuffers = lodirtybuffers / buf_domains;
		bd->bd_dirtybufthresh = dirtybufthresh / buf_domains;
		/* Don't allow more than 2% of bufs in the per-cpu caches. */
		bd->bd_lim = nbuf / buf_domains / 50 / mp_ncpus;
	}
	getnewbufcalls = counter_u64_alloc(M_WAITOK);
	getnewbufrestarts = counter_u64_alloc(M_WAITOK);
	mappingrestarts = counter_u64_alloc(M_WAITOK);
	numbufallocfails = counter_u64_alloc(M_WAITOK);
	notbufdflushes = counter_u64_alloc(M_WAITOK);
	buffreekvacnt = counter_u64_alloc(M_WAITOK);
	bufdefragcnt = counter_u64_alloc(M_WAITOK);
	bufkvaspace = counter_u64_alloc(M_WAITOK);
}

#ifdef INVARIANTS
static inline void
vfs_buf_check_mapped(struct buf *bp)
{

	KASSERT(bp->b_kvabase != unmapped_buf,
	    ("mapped buf: b_kvabase was not updated %p", bp));
	KASSERT(bp->b_data != unmapped_buf,
	    ("mapped buf: b_data was not updated %p", bp));
	KASSERT(bp->b_data < unmapped_buf || bp->b_data >= unmapped_buf +
	    maxphys, ("b_data + b_offset unmapped %p", bp));
}

static inline void
vfs_buf_check_unmapped(struct buf *bp)
{

	KASSERT(bp->b_data == unmapped_buf,
	    ("unmapped buf: corrupted b_data %p", bp));
}

#define	BUF_CHECK_MAPPED(bp) vfs_buf_check_mapped(bp)
#define	BUF_CHECK_UNMAPPED(bp) vfs_buf_check_unmapped(bp)
#else
#define	BUF_CHECK_MAPPED(bp) do {} while (0)
#define	BUF_CHECK_UNMAPPED(bp) do {} while (0)
#endif

static int
isbufbusy(struct buf *bp)
{
	if (((bp->b_flags & B_INVAL) == 0 && BUF_ISLOCKED(bp)) ||
	    ((bp->b_flags & (B_DELWRI | B_INVAL)) == B_DELWRI))
		return (1);
	return (0);
}

/*
 * Shutdown the system cleanly to prepare for reboot, halt, or power off.
 */
void
bufshutdown(int show_busybufs)
{
	static int first_buf_printf = 1;
	struct buf *bp;
	int i, iter, nbusy, pbusy;
#ifndef PREEMPTION
	int subiter;
#endif

	/*
	 * Sync filesystems for shutdown
	 */
	wdog_kern_pat(WD_LASTVAL);
	kern_sync(curthread);

	/*
	 * With soft updates, some buffers that are
	 * written will be remarked as dirty until other
	 * buffers are written.
	 */
	for (iter = pbusy = 0; iter < 20; iter++) {
		nbusy = 0;
		for (i = nbuf - 1; i >= 0; i--) {
			bp = nbufp(i);
			if (isbufbusy(bp))
				nbusy++;
		}
		if (nbusy == 0) {
			if (first_buf_printf)
				printf("All buffers synced.");
			break;
		}
		if (first_buf_printf) {
			printf("Syncing disks, buffers remaining... ");
			first_buf_printf = 0;
		}
		printf("%d ", nbusy);
		if (nbusy < pbusy)
			iter = 0;
		pbusy = nbusy;

		wdog_kern_pat(WD_LASTVAL);
		kern_sync(curthread);

#ifdef PREEMPTION
		/*
		 * Spin for a while to allow interrupt threads to run.
		 */
		DELAY(50000 * iter);
#else
		/*
		 * Context switch several times to allow interrupt
		 * threads to run.
		 */
		for (subiter = 0; subiter < 50 * iter; subiter++) {
			thread_lock(curthread);
			mi_switch(SW_VOL);
			DELAY(1000);
		}
#endif
	}
	printf("\n");
	/*
	 * Count only busy local buffers to prevent forcing 
	 * a fsck if we're just a client of a wedged NFS server
	 */
	nbusy = 0;
	for (i = nbuf - 1; i >= 0; i--) {
		bp = nbufp(i);
		if (isbufbusy(bp)) {
#if 0
/* XXX: This is bogus.  We should probably have a BO_REMOTE flag instead */
			if (bp->b_dev == NULL) {
				TAILQ_REMOVE(&mountlist,
				    bp->b_vp->v_mount, mnt_list);
				continue;
			}
#endif
			nbusy++;
			if (show_busybufs > 0) {
				printf(
	    "%d: buf:%p, vnode:%p, flags:%0x, blkno:%jd, lblkno:%jd, buflock:",
				    nbusy, bp, bp->b_vp, bp->b_flags,
				    (intmax_t)bp->b_blkno,
				    (intmax_t)bp->b_lblkno);
				BUF_LOCKPRINTINFO(bp);
				if (show_busybufs > 1)
					vn_printf(bp->b_vp,
					    "vnode content: ");
			}
		}
	}
	if (nbusy) {
		/*
		 * Failed to sync all blocks. Indicate this and don't
		 * unmount filesystems (thus forcing an fsck on reboot).
		 */
		printf("Giving up on %d buffers\n", nbusy);
		DELAY(5000000);	/* 5 seconds */
	} else {
		if (!first_buf_printf)
			printf("Final sync complete\n");
		/*
		 * Unmount filesystems
		 */
		if (!KERNEL_PANICKED())
			vfs_unmountall();
	}
	swapoff_all();
	DELAY(100000);		/* wait for console output to finish */
}

static void
bpmap_qenter(struct buf *bp)
{

	BUF_CHECK_MAPPED(bp);

	/*
	 * bp->b_data is relative to bp->b_offset, but
	 * bp->b_offset may be offset into the first page.
	 */
	bp->b_data = (caddr_t)trunc_page((vm_pointer_t)bp->b_data);
	pmap_qenter((vm_offset_t)bp->b_data, bp->b_pages, bp->b_npages);
	bp->b_data = (caddr_t)((vm_pointer_t)bp->b_data |
	    (vm_offset_t)(bp->b_offset & PAGE_MASK));
}

static inline struct bufdomain *
bufdomain(struct buf *bp)
{

	return (&bdomain[bp->b_domain]);
}

static struct bufqueue *
bufqueue(struct buf *bp)
{

	switch (bp->b_qindex) {
	case QUEUE_NONE:
		/* FALLTHROUGH */
	case QUEUE_SENTINEL:
		return (NULL);
	case QUEUE_EMPTY:
		return (&bqempty);
	case QUEUE_DIRTY:
		return (&bufdomain(bp)->bd_dirtyq);
	case QUEUE_CLEAN:
		return (&bufdomain(bp)->bd_subq[bp->b_subqueue]);
	default:
		break;
	}
	panic("bufqueue(%p): Unhandled type %d\n", bp, bp->b_qindex);
}

/*
 * Return the locked bufqueue that bp is a member of.
 */
static struct bufqueue *
bufqueue_acquire(struct buf *bp)
{
	struct bufqueue *bq, *nbq;

	/*
	 * bp can be pushed from a per-cpu queue to the
	 * cleanq while we're waiting on the lock.  Retry
	 * if the queues don't match.
	 */
	bq = bufqueue(bp);
	BQ_LOCK(bq);
	for (;;) {
		nbq = bufqueue(bp);
		if (bq == nbq)
			break;
		BQ_UNLOCK(bq);
		BQ_LOCK(nbq);
		bq = nbq;
	}
	return (bq);
}

/*
 *	binsfree:
 *
 *	Insert the buffer into the appropriate free list.  Requires a
 *	locked buffer on entry and buffer is unlocked before return.
 */
static void
binsfree(struct buf *bp, int qindex)
{
	struct bufdomain *bd;
	struct bufqueue *bq;

	KASSERT(qindex == QUEUE_CLEAN || qindex == QUEUE_DIRTY,
	    ("binsfree: Invalid qindex %d", qindex));
	BUF_ASSERT_XLOCKED(bp);

	/*
	 * Handle delayed bremfree() processing.
	 */
	if (bp->b_flags & B_REMFREE) {
		if (bp->b_qindex == qindex) {
			bp->b_flags |= B_REUSE;
			bp->b_flags &= ~B_REMFREE;
			BUF_UNLOCK(bp);
			return;
		}
		bq = bufqueue_acquire(bp);
		bq_remove(bq, bp);
		BQ_UNLOCK(bq);
	}
	bd = bufdomain(bp);
	if (qindex == QUEUE_CLEAN) {
		if (bd->bd_lim != 0)
			bq = &bd->bd_subq[PCPU_GET(cpuid)];
		else
			bq = bd->bd_cleanq;
	} else
		bq = &bd->bd_dirtyq;
	bq_insert(bq, bp, true);
}

/*
 * buf_free:
 *
 *	Free a buffer to the buf zone once it no longer has valid contents.
 */
static void
buf_free(struct buf *bp)
{

	if (bp->b_flags & B_REMFREE)
		bremfreef(bp);
	if (bp->b_vflags & BV_BKGRDINPROG)
		panic("losing buffer 1");
	if (bp->b_rcred != NOCRED) {
		crfree(bp->b_rcred);
		bp->b_rcred = NOCRED;
	}
	if (bp->b_wcred != NOCRED) {
		crfree(bp->b_wcred);
		bp->b_wcred = NOCRED;
	}
	if (!LIST_EMPTY(&bp->b_dep))
		buf_deallocate(bp);
	bufkva_free(bp);
	atomic_add_int(&bufdomain(bp)->bd_freebuffers, 1);
	MPASS((bp->b_flags & B_MAXPHYS) == 0);
	BUF_UNLOCK(bp);
	uma_zfree(buf_zone, bp);
}

/*
 * buf_import:
 *
 *	Import bufs into the uma cache from the buf list.  The system still
 *	expects a static array of bufs and much of the synchronization
 *	around bufs assumes type stable storage.  As a result, UMA is used
 *	only as a per-cpu cache of bufs still maintained on a global list.
 */
static int
buf_import(void *arg, void **store, int cnt, int domain, int flags)
{
	struct buf *bp;
	int i;

	BQ_LOCK(&bqempty);
	for (i = 0; i < cnt; i++) {
		bp = TAILQ_FIRST(&bqempty.bq_queue);
		if (bp == NULL)
			break;
		bq_remove(&bqempty, bp);
		store[i] = bp;
	}
	BQ_UNLOCK(&bqempty);

	return (i);
}

/*
 * buf_release:
 *
 *	Release bufs from the uma cache back to the buffer queues.
 */
static void
buf_release(void *arg, void **store, int cnt)
{
	struct bufqueue *bq;
	struct buf *bp;
        int i;

	bq = &bqempty;
	BQ_LOCK(bq);
        for (i = 0; i < cnt; i++) {
		bp = store[i];
		/* Inline bq_insert() to batch locking. */
		TAILQ_INSERT_TAIL(&bq->bq_queue, bp, b_freelist);
		bp->b_flags &= ~(B_AGE | B_REUSE);
		bq->bq_len++;
		bp->b_qindex = bq->bq_index;
	}
	BQ_UNLOCK(bq);
}

/*
 * buf_alloc:
 *
 *	Allocate an empty buffer header.
 */
static struct buf *
buf_alloc(struct bufdomain *bd)
{
	struct buf *bp;
	int freebufs, error;

	/*
	 * We can only run out of bufs in the buf zone if the average buf
	 * is less than BKVASIZE.  In this case the actual wait/block will
	 * come from buf_reycle() failing to flush one of these small bufs.
	 */
	bp = NULL;
	freebufs = atomic_fetchadd_int(&bd->bd_freebuffers, -1);
	if (freebufs > 0)
		bp = uma_zalloc(buf_zone, M_NOWAIT);
	if (bp == NULL) {
		atomic_add_int(&bd->bd_freebuffers, 1);
		bufspace_daemon_wakeup(bd);
		counter_u64_add(numbufallocfails, 1);
		return (NULL);
	}
	/*
	 * Wake-up the bufspace daemon on transition below threshold.
	 */
	if (freebufs == bd->bd_lofreebuffers)
		bufspace_daemon_wakeup(bd);

	error = BUF_LOCK(bp, LK_EXCLUSIVE, NULL);
	KASSERT(error == 0, ("%s: BUF_LOCK on free buf %p: %d.", __func__, bp,
	    error));
	(void)error;

	KASSERT(bp->b_vp == NULL,
	    ("bp: %p still has vnode %p.", bp, bp->b_vp));
	KASSERT((bp->b_flags & (B_DELWRI | B_NOREUSE)) == 0,
	    ("invalid buffer %p flags %#x", bp, bp->b_flags));
	KASSERT((bp->b_xflags & (BX_VNCLEAN|BX_VNDIRTY)) == 0,
	    ("bp: %p still on a buffer list. xflags %X", bp, bp->b_xflags));
	KASSERT(bp->b_npages == 0,
	    ("bp: %p still has %d vm pages\n", bp, bp->b_npages));
	KASSERT(bp->b_kvasize == 0, ("bp: %p still has kva\n", bp));
	KASSERT(bp->b_bufsize == 0, ("bp: %p still has bufspace\n", bp));
	MPASS((bp->b_flags & B_MAXPHYS) == 0);

	bp->b_domain = BD_DOMAIN(bd);
	bp->b_flags = 0;
	bp->b_ioflags = 0;
	bp->b_xflags = 0;
	bp->b_vflags = 0;
	bp->b_vp = NULL;
	bp->b_blkno = bp->b_lblkno = 0;
	bp->b_offset = NOOFFSET;
	bp->b_iodone = 0;
	bp->b_error = 0;
	bp->b_resid = 0;
	bp->b_bcount = 0;
	bp->b_npages = 0;
	bp->b_dirtyoff = bp->b_dirtyend = 0;
	bp->b_bufobj = NULL;
	bp->b_data = bp->b_kvabase = unmapped_buf;
	bp->b_fsprivate1 = NULL;
	bp->b_fsprivate2 = NULL;
	bp->b_fsprivate3 = NULL;
	LIST_INIT(&bp->b_dep);

	return (bp);
}

/*
 *	buf_recycle:
 *
 *	Free a buffer from the given bufqueue.  kva controls whether the
 *	freed buf must own some kva resources.  This is used for
 *	defragmenting.
 */
static int
buf_recycle(struct bufdomain *bd, bool kva)
{
	struct bufqueue *bq;
	struct buf *bp, *nbp;

	if (kva)
		counter_u64_add(bufdefragcnt, 1);
	nbp = NULL;
	bq = bd->bd_cleanq;
	BQ_LOCK(bq);
	KASSERT(BQ_LOCKPTR(bq) == BD_LOCKPTR(bd),
	    ("buf_recycle: Locks don't match"));
	nbp = TAILQ_FIRST(&bq->bq_queue);

	/*
	 * Run scan, possibly freeing data and/or kva mappings on the fly
	 * depending.
	 */
	while ((bp = nbp) != NULL) {
		/*
		 * Calculate next bp (we can only use it if we do not
		 * release the bqlock).
		 */
		nbp = TAILQ_NEXT(bp, b_freelist);

		/*
		 * If we are defragging then we need a buffer with 
		 * some kva to reclaim.
		 */
		if (kva && bp->b_kvasize == 0)
			continue;

		if (BUF_LOCK(bp, LK_EXCLUSIVE | LK_NOWAIT, NULL) != 0)
			continue;

		/*
		 * Implement a second chance algorithm for frequently
		 * accessed buffers.
		 */
		if ((bp->b_flags & B_REUSE) != 0) {
			TAILQ_REMOVE(&bq->bq_queue, bp, b_freelist);
			TAILQ_INSERT_TAIL(&bq->bq_queue, bp, b_freelist);
			bp->b_flags &= ~B_REUSE;
			BUF_UNLOCK(bp);
			continue;
		}

		/*
		 * Skip buffers with background writes in progress.
		 */
		if ((bp->b_vflags & BV_BKGRDINPROG) != 0) {
			BUF_UNLOCK(bp);
			continue;
		}

		KASSERT(bp->b_qindex == QUEUE_CLEAN,
		    ("buf_recycle: inconsistent queue %d bp %p",
		    bp->b_qindex, bp));
		KASSERT(bp->b_domain == BD_DOMAIN(bd),
		    ("getnewbuf: queue domain %d doesn't match request %d",
		    bp->b_domain, (int)BD_DOMAIN(bd)));
		/*
		 * NOTE:  nbp is now entirely invalid.  We can only restart
		 * the scan from this point on.
		 */
		bq_remove(bq, bp);
		BQ_UNLOCK(bq);

		/*
		 * Requeue the background write buffer with error and
		 * restart the scan.
		 */
		if ((bp->b_vflags & BV_BKGRDERR) != 0) {
			bqrelse(bp);
			BQ_LOCK(bq);
			nbp = TAILQ_FIRST(&bq->bq_queue);
			continue;
		}
		bp->b_flags |= B_INVAL;
		brelse(bp);
		return (0);
	}
	bd->bd_wanted = 1;
	BQ_UNLOCK(bq);

	return (ENOBUFS);
}

/*
 *	bremfree:
 *
 *	Mark the buffer for removal from the appropriate free list.
 *
 */
void
bremfree(struct buf *bp)
{

	CTR3(KTR_BUF, "bremfree(%p) vp %p flags %X", bp, bp->b_vp, bp->b_flags);
	KASSERT((bp->b_flags & B_REMFREE) == 0,
	    ("bremfree: buffer %p already marked for delayed removal.", bp));
	KASSERT(bp->b_qindex != QUEUE_NONE,
	    ("bremfree: buffer %p not on a queue.", bp));
	BUF_ASSERT_XLOCKED(bp);

	bp->b_flags |= B_REMFREE;
}

/*
 *	bremfreef:
 *
 *	Force an immediate removal from a free list.  Used only in nfs when
 *	it abuses the b_freelist pointer.
 */
void
bremfreef(struct buf *bp)
{
	struct bufqueue *bq;

	bq = bufqueue_acquire(bp);
	bq_remove(bq, bp);
	BQ_UNLOCK(bq);
}

static void
bq_init(struct bufqueue *bq, int qindex, int subqueue, const char *lockname)
{

	mtx_init(&bq->bq_lock, lockname, NULL, MTX_DEF);
	TAILQ_INIT(&bq->bq_queue);
	bq->bq_len = 0;
	bq->bq_index = qindex;
	bq->bq_subqueue = subqueue;
}

static void
bd_init(struct bufdomain *bd)
{
	int i;

	bd->bd_cleanq = &bd->bd_subq[mp_maxid + 1];
	bq_init(bd->bd_cleanq, QUEUE_CLEAN, mp_maxid + 1, "bufq clean lock");
	bq_init(&bd->bd_dirtyq, QUEUE_DIRTY, -1, "bufq dirty lock");
	for (i = 0; i <= mp_maxid; i++)
		bq_init(&bd->bd_subq[i], QUEUE_CLEAN, i,
		    "bufq clean subqueue lock");
	mtx_init(&bd->bd_run_lock, "bufspace daemon run lock", NULL, MTX_DEF);
}

/*
 *	bq_remove:
 *
 *	Removes a buffer from the free list, must be called with the
 *	correct qlock held.
 */
static void
bq_remove(struct bufqueue *bq, struct buf *bp)
{

	CTR3(KTR_BUF, "bq_remove(%p) vp %p flags %X",
	    bp, bp->b_vp, bp->b_flags);
	KASSERT(bp->b_qindex != QUEUE_NONE,
	    ("bq_remove: buffer %p not on a queue.", bp));
	KASSERT(bufqueue(bp) == bq,
	    ("bq_remove: Remove buffer %p from wrong queue.", bp));

	BQ_ASSERT_LOCKED(bq);
	if (bp->b_qindex != QUEUE_EMPTY) {
		BUF_ASSERT_XLOCKED(bp);
	}
	KASSERT(bq->bq_len >= 1,
	    ("queue %d underflow", bp->b_qindex));
	TAILQ_REMOVE(&bq->bq_queue, bp, b_freelist);
	bq->bq_len--;
	bp->b_qindex = QUEUE_NONE;
	bp->b_flags &= ~(B_REMFREE | B_REUSE);
}

static void
bd_flush(struct bufdomain *bd, struct bufqueue *bq)
{
	struct buf *bp;

	BQ_ASSERT_LOCKED(bq);
	if (bq != bd->bd_cleanq) {
		BD_LOCK(bd);
		while ((bp = TAILQ_FIRST(&bq->bq_queue)) != NULL) {
			TAILQ_REMOVE(&bq->bq_queue, bp, b_freelist);
			TAILQ_INSERT_TAIL(&bd->bd_cleanq->bq_queue, bp,
			    b_freelist);
			bp->b_subqueue = bd->bd_cleanq->bq_subqueue;
		}
		bd->bd_cleanq->bq_len += bq->bq_len;
		bq->bq_len = 0;
	}
	if (bd->bd_wanted) {
		bd->bd_wanted = 0;
		wakeup(&bd->bd_wanted);
	}
	if (bq != bd->bd_cleanq)
		BD_UNLOCK(bd);
}

static int
bd_flushall(struct bufdomain *bd)
{
	struct bufqueue *bq;
	int flushed;
	int i;

	if (bd->bd_lim == 0)
		return (0);
	flushed = 0;
	for (i = 0; i <= mp_maxid; i++) {
		bq = &bd->bd_subq[i];
		if (bq->bq_len == 0)
			continue;
		BQ_LOCK(bq);
		bd_flush(bd, bq);
		BQ_UNLOCK(bq);
		flushed++;
	}

	return (flushed);
}

static void
bq_insert(struct bufqueue *bq, struct buf *bp, bool unlock)
{
	struct bufdomain *bd;

	if (bp->b_qindex != QUEUE_NONE)
		panic("bq_insert: free buffer %p onto another queue?", bp);

	bd = bufdomain(bp);
	if (bp->b_flags & B_AGE) {
		/* Place this buf directly on the real queue. */
		if (bq->bq_index == QUEUE_CLEAN)
			bq = bd->bd_cleanq;
		BQ_LOCK(bq);
		TAILQ_INSERT_HEAD(&bq->bq_queue, bp, b_freelist);
	} else {
		BQ_LOCK(bq);
		TAILQ_INSERT_TAIL(&bq->bq_queue, bp, b_freelist);
	}
	bp->b_flags &= ~(B_AGE | B_REUSE);
	bq->bq_len++;
	bp->b_qindex = bq->bq_index;
	bp->b_subqueue = bq->bq_subqueue;

	/*
	 * Unlock before we notify so that we don't wakeup a waiter that
	 * fails a trylock on the buf and sleeps again.
	 */
	if (unlock)
		BUF_UNLOCK(bp);

	if (bp->b_qindex == QUEUE_CLEAN) {
		/*
		 * Flush the per-cpu queue and notify any waiters.
		 */
		if (bd->bd_wanted || (bq != bd->bd_cleanq &&
		    bq->bq_len >= bd->bd_lim))
			bd_flush(bd, bq);
	}
	BQ_UNLOCK(bq);
}

/*
 *	bufkva_free:
 *
 *	Free the kva allocation for a buffer.
 *
 */
static void
bufkva_free(struct buf *bp)
{

#ifdef INVARIANTS
	if (bp->b_kvasize == 0) {
		KASSERT(bp->b_kvabase == unmapped_buf &&
		    bp->b_data == unmapped_buf,
		    ("Leaked KVA space on %p", bp));
	} else if (buf_mapped(bp))
		BUF_CHECK_MAPPED(bp);
	else
		BUF_CHECK_UNMAPPED(bp);
#endif
	if (bp->b_kvasize == 0)
		return;

	vmem_free(buffer_arena, (vmem_addr_t)bp->b_kvabase, bp->b_kvasize);
	counter_u64_add(bufkvaspace, -bp->b_kvasize);
	counter_u64_add(buffreekvacnt, 1);
	bp->b_data = bp->b_kvabase = unmapped_buf;
	bp->b_kvasize = 0;
}

/*
 *	bufkva_alloc:
 *
 *	Allocate the buffer KVA and set b_kvasize and b_kvabase.
 */
static int
bufkva_alloc(struct buf *bp, int maxsize, int gbflags)
{
	vm_pointer_t addr;
	int error;

	KASSERT((gbflags & GB_UNMAPPED) == 0 || (gbflags & GB_KVAALLOC) != 0,
	    ("Invalid gbflags 0x%x in %s", gbflags, __func__));
	MPASS((bp->b_flags & B_MAXPHYS) == 0);
	KASSERT(maxsize <= maxbcachebuf,
	    ("bufkva_alloc kva too large %d %u", maxsize, maxbcachebuf));

	bufkva_free(bp);

	addr = 0;
	error = vmem_alloc(buffer_arena, maxsize, M_BESTFIT | M_NOWAIT, &addr);
	if (error != 0) {
		/*
		 * Buffer map is too fragmented.  Request the caller
		 * to defragment the map.
		 */
		return (error);
	}
	bp->b_kvabase = (caddr_t)addr;
	bp->b_kvasize = maxsize;
	counter_u64_add(bufkvaspace, bp->b_kvasize);
	if ((gbflags & GB_UNMAPPED) != 0) {
		bp->b_data = unmapped_buf;
		BUF_CHECK_UNMAPPED(bp);
	} else {
		bp->b_data = bp->b_kvabase;
		BUF_CHECK_MAPPED(bp);
	}
	return (0);
}

/*
 *	bufkva_reclaim:
 *
 *	Reclaim buffer kva by freeing buffers holding kva.  This is a vmem
 *	callback that fires to avoid returning failure.
 */
static void
bufkva_reclaim(vmem_t *vmem, int flags)
{
	bool done;
	int q;
	int i;

	done = false;
	for (i = 0; i < 5; i++) {
		for (q = 0; q < buf_domains; q++)
			if (buf_recycle(&bdomain[q], true) != 0)
				done = true;
		if (done)
			break;
	}
	return;
}

/*
 * Attempt to initiate asynchronous I/O on read-ahead blocks.  We must
 * clear BIO_ERROR and B_INVAL prior to initiating I/O . If B_CACHE is set,
 * the buffer is valid and we do not have to do anything.
 */
static void
breada(struct vnode * vp, daddr_t * rablkno, int * rabsize, int cnt,
    struct ucred * cred, int flags, void (*ckhashfunc)(struct buf *))
{
	struct buf *rabp;
	struct thread *td;
	int i;

	td = curthread;

	for (i = 0; i < cnt; i++, rablkno++, rabsize++) {
		if (inmem(vp, *rablkno))
			continue;
		rabp = getblk(vp, *rablkno, *rabsize, 0, 0, 0);
		if ((rabp->b_flags & B_CACHE) != 0) {
			brelse(rabp);
			continue;
		}
#ifdef RACCT
		if (racct_enable) {
			PROC_LOCK(curproc);
			racct_add_buf(curproc, rabp, 0);
			PROC_UNLOCK(curproc);
		}
#endif /* RACCT */
		td->td_ru.ru_inblock++;
		rabp->b_flags |= B_ASYNC;
		rabp->b_flags &= ~B_INVAL;
		if ((flags & GB_CKHASH) != 0) {
			rabp->b_flags |= B_CKHASH;
			rabp->b_ckhashcalc = ckhashfunc;
		}
		rabp->b_ioflags &= ~BIO_ERROR;
		rabp->b_iocmd = BIO_READ;
		if (rabp->b_rcred == NOCRED && cred != NOCRED)
			rabp->b_rcred = crhold(cred);
		vfs_busy_pages(rabp, 0);
		BUF_KERNPROC(rabp);
		rabp->b_iooffset = dbtob(rabp->b_blkno);
		bstrategy(rabp);
	}
}

/*
 * Entry point for bread() and breadn() via #defines in sys/buf.h.
 *
 * Get a buffer with the specified data.  Look in the cache first.  We
 * must clear BIO_ERROR and B_INVAL prior to initiating I/O.  If B_CACHE
 * is set, the buffer is valid and we do not have to do anything, see
 * getblk(). Also starts asynchronous I/O on read-ahead blocks.
 *
 * Always return a NULL buffer pointer (in bpp) when returning an error.
 *
 * The blkno parameter is the logical block being requested. Normally
 * the mapping of logical block number to disk block address is done
 * by calling VOP_BMAP(). However, if the mapping is already known, the
 * disk block address can be passed using the dblkno parameter. If the
 * disk block address is not known, then the same value should be passed
 * for blkno and dblkno.
 */
int
breadn_flags(struct vnode *vp, daddr_t blkno, daddr_t dblkno, int size,
    daddr_t *rablkno, int *rabsize, int cnt, struct ucred *cred, int flags,
    void (*ckhashfunc)(struct buf *), struct buf **bpp)
{
	struct buf *bp;
	struct thread *td;
	int error, readwait, rv;

	CTR3(KTR_BUF, "breadn(%p, %jd, %d)", vp, blkno, size);
	td = curthread;
	/*
	 * Can only return NULL if GB_LOCK_NOWAIT or GB_SPARSE flags
	 * are specified.
	 */
	error = getblkx(vp, blkno, dblkno, size, 0, 0, flags, &bp);
	if (error != 0) {
		*bpp = NULL;
		return (error);
	}
	KASSERT(blkno == bp->b_lblkno,
	    ("getblkx returned buffer for blkno %jd instead of blkno %jd",
	    (intmax_t)bp->b_lblkno, (intmax_t)blkno));
	flags &= ~GB_NOSPARSE;
	*bpp = bp;

	/*
	 * If not found in cache, do some I/O
	 */
	readwait = 0;
	if ((bp->b_flags & B_CACHE) == 0) {
#ifdef RACCT
		if (racct_enable) {
			PROC_LOCK(td->td_proc);
			racct_add_buf(td->td_proc, bp, 0);
			PROC_UNLOCK(td->td_proc);
		}
#endif /* RACCT */
		td->td_ru.ru_inblock++;
		bp->b_iocmd = BIO_READ;
		bp->b_flags &= ~B_INVAL;
		if ((flags & GB_CKHASH) != 0) {
			bp->b_flags |= B_CKHASH;
			bp->b_ckhashcalc = ckhashfunc;
		}
		if ((flags & GB_CVTENXIO) != 0)
			bp->b_xflags |= BX_CVTENXIO;
		bp->b_ioflags &= ~BIO_ERROR;
		if (bp->b_rcred == NOCRED && cred != NOCRED)
			bp->b_rcred = crhold(cred);
		vfs_busy_pages(bp, 0);
		bp->b_iooffset = dbtob(bp->b_blkno);
		bstrategy(bp);
		++readwait;
	}

	/*
	 * Attempt to initiate asynchronous I/O on read-ahead blocks.
	 */
	breada(vp, rablkno, rabsize, cnt, cred, flags, ckhashfunc);

	rv = 0;
	if (readwait) {
		rv = bufwait(bp);
		if (rv != 0) {
			brelse(bp);
			*bpp = NULL;
		}
	}
	return (rv);
}

/*
 * Write, release buffer on completion.  (Done by iodone
 * if async).  Do not bother writing anything if the buffer
 * is invalid.
 *
 * Note that we set B_CACHE here, indicating that buffer is
 * fully valid and thus cacheable.  This is true even of NFS
 * now so we set it generally.  This could be set either here 
 * or in biodone() since the I/O is synchronous.  We put it
 * here.
 */
int
bufwrite(struct buf *bp)
{
	int oldflags;
	struct vnode *vp;
	long space;
	int vp_md;

	CTR3(KTR_BUF, "bufwrite(%p) vp %p flags %X", bp, bp->b_vp, bp->b_flags);
	if ((bp->b_bufobj->bo_flag & BO_DEAD) != 0) {
		bp->b_flags |= B_INVAL | B_RELBUF;
		bp->b_flags &= ~B_CACHE;
		brelse(bp);
		return (ENXIO);
	}
	if (bp->b_flags & B_INVAL) {
		brelse(bp);
		return (0);
	}

	if (bp->b_flags & B_BARRIER)
		atomic_add_long(&barrierwrites, 1);

	oldflags = bp->b_flags;

	KASSERT(!(bp->b_vflags & BV_BKGRDINPROG),
	    ("FFS background buffer should not get here %p", bp));

	vp = bp->b_vp;
	if (vp)
		vp_md = vp->v_vflag & VV_MD;
	else
		vp_md = 0;

	/*
	 * Mark the buffer clean.  Increment the bufobj write count
	 * before bundirty() call, to prevent other thread from seeing
	 * empty dirty list and zero counter for writes in progress,
	 * falsely indicating that the bufobj is clean.
	 */
	bufobj_wref(bp->b_bufobj);
	bundirty(bp);

	bp->b_flags &= ~B_DONE;
	bp->b_ioflags &= ~BIO_ERROR;
	bp->b_flags |= B_CACHE;
	bp->b_iocmd = BIO_WRITE;

	vfs_busy_pages(bp, 1);

	/*
	 * Normal bwrites pipeline writes
	 */
	bp->b_runningbufspace = bp->b_bufsize;
	space = atomic_fetchadd_long(&runningbufspace, bp->b_runningbufspace);

#ifdef RACCT
	if (racct_enable) {
		PROC_LOCK(curproc);
		racct_add_buf(curproc, bp, 1);
		PROC_UNLOCK(curproc);
	}
#endif /* RACCT */
	curthread->td_ru.ru_oublock++;
	if (oldflags & B_ASYNC)
		BUF_KERNPROC(bp);
	bp->b_iooffset = dbtob(bp->b_blkno);
	buf_track(bp, __func__);
	bstrategy(bp);

	if ((oldflags & B_ASYNC) == 0) {
		int rtval = bufwait(bp);
		brelse(bp);
		return (rtval);
	} else if (space > hirunningspace) {
		/*
		 * don't allow the async write to saturate the I/O
		 * system.  We will not deadlock here because
		 * we are blocking waiting for I/O that is already in-progress
		 * to complete. We do not block here if it is the update
		 * or syncer daemon trying to clean up as that can lead
		 * to deadlock.
		 */
		if ((curthread->td_pflags & TDP_NORUNNINGBUF) == 0 && !vp_md)
			waitrunningbufspace();
	}

	return (0);
}

void
bufbdflush(struct bufobj *bo, struct buf *bp)
{
	struct buf *nbp;

	if (bo->bo_dirty.bv_cnt > dirtybufthresh + 10) {
		(void) VOP_FSYNC(bp->b_vp, MNT_NOWAIT, curthread);
		altbufferflushes++;
	} else if (bo->bo_dirty.bv_cnt > dirtybufthresh) {
		BO_LOCK(bo);
		/*
		 * Try to find a buffer to flush.
		 */
		TAILQ_FOREACH(nbp, &bo->bo_dirty.bv_hd, b_bobufs) {
			if ((nbp->b_vflags & BV_BKGRDINPROG) ||
			    BUF_LOCK(nbp,
				     LK_EXCLUSIVE | LK_NOWAIT, NULL))
				continue;
			if (bp == nbp)
				panic("bdwrite: found ourselves");
			BO_UNLOCK(bo);
			/* Don't countdeps with the bo lock held. */
			if (buf_countdeps(nbp, 0)) {
				BO_LOCK(bo);
				BUF_UNLOCK(nbp);
				continue;
			}
			if (nbp->b_flags & B_CLUSTEROK) {
				vfs_bio_awrite(nbp);
			} else {
				bremfree(nbp);
				bawrite(nbp);
			}
			dirtybufferflushes++;
			break;
		}
		if (nbp == NULL)
			BO_UNLOCK(bo);
	}
}

/*
 * Delayed write. (Buffer is marked dirty).  Do not bother writing
 * anything if the buffer is marked invalid.
 *
 * Note that since the buffer must be completely valid, we can safely
 * set B_CACHE.  In fact, we have to set B_CACHE here rather then in
 * biodone() in order to prevent getblk from writing the buffer
 * out synchronously.
 */
void
bdwrite(struct buf *bp)
{
	struct thread *td = curthread;
	struct vnode *vp;
	struct bufobj *bo;

	CTR3(KTR_BUF, "bdwrite(%p) vp %p flags %X", bp, bp->b_vp, bp->b_flags);
	KASSERT(bp->b_bufobj != NULL, ("No b_bufobj %p", bp));
	KASSERT((bp->b_flags & B_BARRIER) == 0,
	    ("Barrier request in delayed write %p", bp));

	if (bp->b_flags & B_INVAL) {
		brelse(bp);
		return;
	}

	/*
	 * If we have too many dirty buffers, don't create any more.
	 * If we are wildly over our limit, then force a complete
	 * cleanup. Otherwise, just keep the situation from getting
	 * out of control. Note that we have to avoid a recursive
	 * disaster and not try to clean up after our own cleanup!
	 */
	vp = bp->b_vp;
	bo = bp->b_bufobj;
	if ((td->td_pflags & (TDP_COWINPROGRESS|TDP_INBDFLUSH)) == 0) {
		td->td_pflags |= TDP_INBDFLUSH;
		BO_BDFLUSH(bo, bp);
		td->td_pflags &= ~TDP_INBDFLUSH;
	} else
		recursiveflushes++;

	bdirty(bp);
	/*
	 * Set B_CACHE, indicating that the buffer is fully valid.  This is
	 * true even of NFS now.
	 */
	bp->b_flags |= B_CACHE;

	/*
	 * This bmap keeps the system from needing to do the bmap later,
	 * perhaps when the system is attempting to do a sync.  Since it
	 * is likely that the indirect block -- or whatever other datastructure
	 * that the filesystem needs is still in memory now, it is a good
	 * thing to do this.  Note also, that if the pageout daemon is
	 * requesting a sync -- there might not be enough memory to do
	 * the bmap then...  So, this is important to do.
	 */
	if (vp->v_type != VCHR && bp->b_lblkno == bp->b_blkno) {
		VOP_BMAP(vp, bp->b_lblkno, NULL, &bp->b_blkno, NULL, NULL);
	}

	buf_track(bp, __func__);

	/*
	 * Set the *dirty* buffer range based upon the VM system dirty
	 * pages.
	 *
	 * Mark the buffer pages as clean.  We need to do this here to
	 * satisfy the vnode_pager and the pageout daemon, so that it
	 * thinks that the pages have been "cleaned".  Note that since
	 * the pages are in a delayed write buffer -- the VFS layer
	 * "will" see that the pages get written out on the next sync,
	 * or perhaps the cluster will be completed.
	 */
	vfs_clean_pages_dirty_buf(bp);
	bqrelse(bp);

	/*
	 * note: we cannot initiate I/O from a bdwrite even if we wanted to,
	 * due to the softdep code.
	 */
}

/*
 *	bdirty:
 *
 *	Turn buffer into delayed write request.  We must clear BIO_READ and
 *	B_RELBUF, and we must set B_DELWRI.  We reassign the buffer to 
 *	itself to properly update it in the dirty/clean lists.  We mark it
 *	B_DONE to ensure that any asynchronization of the buffer properly
 *	clears B_DONE ( else a panic will occur later ).  
 *
 *	bdirty() is kinda like bdwrite() - we have to clear B_INVAL which
 *	might have been set pre-getblk().  Unlike bwrite/bdwrite, bdirty()
 *	should only be called if the buffer is known-good.
 *
 *	Since the buffer is not on a queue, we do not update the numfreebuffers
 *	count.
 *
 *	The buffer must be on QUEUE_NONE.
 */
void
bdirty(struct buf *bp)
{

	CTR3(KTR_BUF, "bdirty(%p) vp %p flags %X",
	    bp, bp->b_vp, bp->b_flags);
	KASSERT(bp->b_bufobj != NULL, ("No b_bufobj %p", bp));
	KASSERT(bp->b_flags & B_REMFREE || bp->b_qindex == QUEUE_NONE,
	    ("bdirty: buffer %p still on queue %d", bp, bp->b_qindex));
	bp->b_flags &= ~(B_RELBUF);
	bp->b_iocmd = BIO_WRITE;

	if ((bp->b_flags & B_DELWRI) == 0) {
		bp->b_flags |= /* XXX B_DONE | */ B_DELWRI;
		reassignbuf(bp);
		bdirtyadd(bp);
	}
}

/*
 *	bundirty:
 *
 *	Clear B_DELWRI for buffer.
 *
 *	Since the buffer is not on a queue, we do not update the numfreebuffers
 *	count.
 *
 *	The buffer must be on QUEUE_NONE.
 */

void
bundirty(struct buf *bp)
{

	CTR3(KTR_BUF, "bundirty(%p) vp %p flags %X", bp, bp->b_vp, bp->b_flags);
	KASSERT(bp->b_bufobj != NULL, ("No b_bufobj %p", bp));
	KASSERT(bp->b_flags & B_REMFREE || bp->b_qindex == QUEUE_NONE,
	    ("bundirty: buffer %p still on queue %d", bp, bp->b_qindex));

	if (bp->b_flags & B_DELWRI) {
		bp->b_flags &= ~B_DELWRI;
		reassignbuf(bp);
		bdirtysub(bp);
	}
	/*
	 * Since it is now being written, we can clear its deferred write flag.
	 */
	bp->b_flags &= ~B_DEFERRED;
}

/*
 *	bawrite:
 *
 *	Asynchronous write.  Start output on a buffer, but do not wait for
 *	it to complete.  The buffer is released when the output completes.
 *
 *	bwrite() ( or the VOP routine anyway ) is responsible for handling 
 *	B_INVAL buffers.  Not us.
 */
void
bawrite(struct buf *bp)
{

	bp->b_flags |= B_ASYNC;
	(void) bwrite(bp);
}

/*
 *	babarrierwrite:
 *
 *	Asynchronous barrier write.  Start output on a buffer, but do not
 *	wait for it to complete.  Place a write barrier after this write so
 *	that this buffer and all buffers written before it are committed to
 *	the disk before any buffers written after this write are committed
 *	to the disk.  The buffer is released when the output completes.
 */
void
babarrierwrite(struct buf *bp)
{

	bp->b_flags |= B_ASYNC | B_BARRIER;
	(void) bwrite(bp);
}

/*
 *	bbarrierwrite:
 *
 *	Synchronous barrier write.  Start output on a buffer and wait for
 *	it to complete.  Place a write barrier after this write so that
 *	this buffer and all buffers written before it are committed to 
 *	the disk before any buffers written after this write are committed
 *	to the disk.  The buffer is released when the output completes.
 */
int
bbarrierwrite(struct buf *bp)
{

	bp->b_flags |= B_BARRIER;
	return (bwrite(bp));
}

/*
 *	bwillwrite:
 *
 *	Called prior to the locking of any vnodes when we are expecting to
 *	write.  We do not want to starve the buffer cache with too many
 *	dirty buffers so we block here.  By blocking prior to the locking
 *	of any vnodes we attempt to avoid the situation where a locked vnode
 *	prevents the various system daemons from flushing related buffers.
 */
void
bwillwrite(void)
{

	if (buf_dirty_count_severe()) {
		mtx_lock(&bdirtylock);
		while (buf_dirty_count_severe()) {
			bdirtywait = 1;
			msleep(&bdirtywait, &bdirtylock, (PRIBIO + 4),
			    "flswai", 0);
		}
		mtx_unlock(&bdirtylock);
	}
}

/*
 * Return true if we have too many dirty buffers.
 */
int
buf_dirty_count_severe(void)
{

	return (!BIT_EMPTY(BUF_DOMAINS, &bdhidirty));
}

/*
 *	brelse:
 *
 *	Release a busy buffer and, if requested, free its resources.  The
 *	buffer will be stashed in the appropriate bufqueue[] allowing it
 *	to be accessed later as a cache entity or reused for other purposes.
 */
void
brelse(struct buf *bp)
{
	struct mount *v_mnt;
	int qindex;

	/*
	 * Many functions erroneously call brelse with a NULL bp under rare
	 * error conditions. Simply return when called with a NULL bp.
	 */
	if (bp == NULL)
		return;
	CTR3(KTR_BUF, "brelse(%p) vp %p flags %X",
	    bp, bp->b_vp, bp->b_flags);
	KASSERT(!(bp->b_flags & (B_CLUSTER|B_PAGING)),
	    ("brelse: inappropriate B_PAGING or B_CLUSTER bp %p", bp));
	KASSERT((bp->b_flags & B_VMIO) != 0 || (bp->b_flags & B_NOREUSE) == 0,
	    ("brelse: non-VMIO buffer marked NOREUSE"));

	if (BUF_LOCKRECURSED(bp)) {
		/*
		 * Do not process, in particular, do not handle the
		 * B_INVAL/B_RELBUF and do not release to free list.
		 */
		BUF_UNLOCK(bp);
		return;
	}

	if (bp->b_flags & B_MANAGED) {
		bqrelse(bp);
		return;
	}

	if ((bp->b_vflags & (BV_BKGRDINPROG | BV_BKGRDERR)) == BV_BKGRDERR) {
		BO_LOCK(bp->b_bufobj);
		bp->b_vflags &= ~BV_BKGRDERR;
		BO_UNLOCK(bp->b_bufobj);
		bdirty(bp);
	}

	if (bp->b_iocmd == BIO_WRITE && (bp->b_ioflags & BIO_ERROR) &&
	    (bp->b_flags & B_INVALONERR)) {
		/*
		 * Forced invalidation of dirty buffer contents, to be used
		 * after a failed write in the rare case that the loss of the
		 * contents is acceptable.  The buffer is invalidated and
		 * freed.
		 */
		bp->b_flags |= B_INVAL | B_RELBUF | B_NOCACHE;
		bp->b_flags &= ~(B_ASYNC | B_CACHE);
	}

	if (bp->b_iocmd == BIO_WRITE && (bp->b_ioflags & BIO_ERROR) &&
	    (bp->b_error != ENXIO || !LIST_EMPTY(&bp->b_dep)) &&
	    !(bp->b_flags & B_INVAL)) {
		/*
		 * Failed write, redirty.  All errors except ENXIO (which
		 * means the device is gone) are treated as being
		 * transient.
		 *
		 * XXX Treating EIO as transient is not correct; the
		 * contract with the local storage device drivers is that
		 * they will only return EIO once the I/O is no longer
		 * retriable.  Network I/O also respects this through the
		 * guarantees of TCP and/or the internal retries of NFS.
		 * ENOMEM might be transient, but we also have no way of
		 * knowing when its ok to retry/reschedule.  In general,
		 * this entire case should be made obsolete through better
		 * error handling/recovery and resource scheduling.
		 *
		 * Do this also for buffers that failed with ENXIO, but have
		 * non-empty dependencies - the soft updates code might need
		 * to access the buffer to untangle them.
		 *
		 * Must clear BIO_ERROR to prevent pages from being scrapped.
		 */
		bp->b_ioflags &= ~BIO_ERROR;
		bdirty(bp);
	} else if ((bp->b_flags & (B_NOCACHE | B_INVAL)) ||
	    (bp->b_ioflags & BIO_ERROR) || (bp->b_bufsize <= 0)) {
		/*
		 * Either a failed read I/O, or we were asked to free or not
		 * cache the buffer, or we failed to write to a device that's
		 * no longer present.
		 */
		bp->b_flags |= B_INVAL;
		if (!LIST_EMPTY(&bp->b_dep))
			buf_deallocate(bp);
		if (bp->b_flags & B_DELWRI)
			bdirtysub(bp);
		bp->b_flags &= ~(B_DELWRI | B_CACHE);
		if ((bp->b_flags & B_VMIO) == 0) {
			allocbuf(bp, 0);
			if (bp->b_vp)
				brelvp(bp);
		}
	}

	/*
	 * We must clear B_RELBUF if B_DELWRI is set.  If vfs_vmio_truncate() 
	 * is called with B_DELWRI set, the underlying pages may wind up
	 * getting freed causing a previous write (bdwrite()) to get 'lost'
	 * because pages associated with a B_DELWRI bp are marked clean.
	 * 
	 * We still allow the B_INVAL case to call vfs_vmio_truncate(), even
	 * if B_DELWRI is set.
	 */
	if (bp->b_flags & B_DELWRI)
		bp->b_flags &= ~B_RELBUF;

	/*
	 * VMIO buffer rundown.  It is not very necessary to keep a VMIO buffer
	 * constituted, not even NFS buffers now.  Two flags effect this.  If
	 * B_INVAL, the struct buf is invalidated but the VM object is kept
	 * around ( i.e. so it is trivial to reconstitute the buffer later ).
	 *
	 * If BIO_ERROR or B_NOCACHE is set, pages in the VM object will be
	 * invalidated.  BIO_ERROR cannot be set for a failed write unless the
	 * buffer is also B_INVAL because it hits the re-dirtying code above.
	 *
	 * Normally we can do this whether a buffer is B_DELWRI or not.  If
	 * the buffer is an NFS buffer, it is tracking piecemeal writes or
	 * the commit state and we cannot afford to lose the buffer. If the
	 * buffer has a background write in progress, we need to keep it
	 * around to prevent it from being reconstituted and starting a second
	 * background write.
	 */

	v_mnt = bp->b_vp != NULL ? bp->b_vp->v_mount : NULL;

	if ((bp->b_flags & B_VMIO) && (bp->b_flags & B_NOCACHE ||
	    (bp->b_ioflags & BIO_ERROR && bp->b_iocmd == BIO_READ)) &&
	    (v_mnt == NULL || (v_mnt->mnt_vfc->vfc_flags & VFCF_NETWORK) == 0 ||
	    vn_isdisk(bp->b_vp) || (bp->b_flags & B_DELWRI) == 0)) {
		vfs_vmio_invalidate(bp);
		allocbuf(bp, 0);
	}

	if ((bp->b_flags & (B_INVAL | B_RELBUF)) != 0 ||
	    (bp->b_flags & (B_DELWRI | B_NOREUSE)) == B_NOREUSE) {
		allocbuf(bp, 0);
		bp->b_flags &= ~B_NOREUSE;
		if (bp->b_vp != NULL)
			brelvp(bp);
	}

	/*
	 * If the buffer has junk contents signal it and eventually
	 * clean up B_DELWRI and diassociate the vnode so that gbincore()
	 * doesn't find it.
	 */
	if (bp->b_bufsize == 0 || (bp->b_ioflags & BIO_ERROR) != 0 ||
	    (bp->b_flags & (B_INVAL | B_NOCACHE | B_RELBUF)) != 0)
		bp->b_flags |= B_INVAL;
	if (bp->b_flags & B_INVAL) {
		if (bp->b_flags & B_DELWRI)
			bundirty(bp);
		if (bp->b_vp)
			brelvp(bp);
	}

	buf_track(bp, __func__);

	/* buffers with no memory */
	if (bp->b_bufsize == 0) {
		buf_free(bp);
		return;
	}
	/* buffers with junk contents */
	if (bp->b_flags & (B_INVAL | B_NOCACHE | B_RELBUF) ||
	    (bp->b_ioflags & BIO_ERROR)) {
		bp->b_xflags &= ~(BX_BKGRDWRITE | BX_ALTDATA);
		if (bp->b_vflags & BV_BKGRDINPROG)
			panic("losing buffer 2");
		qindex = QUEUE_CLEAN;
		bp->b_flags |= B_AGE;
	/* remaining buffers */
	} else if (bp->b_flags & B_DELWRI)
		qindex = QUEUE_DIRTY;
	else
		qindex = QUEUE_CLEAN;

	if ((bp->b_flags & B_DELWRI) == 0 && (bp->b_xflags & BX_VNDIRTY))
		panic("brelse: not dirty");

	bp->b_flags &= ~(B_ASYNC | B_NOCACHE | B_RELBUF | B_DIRECT);
	bp->b_xflags &= ~(BX_CVTENXIO);
	/* binsfree unlocks bp. */
	binsfree(bp, qindex);
}

/*
 * Release a buffer back to the appropriate queue but do not try to free
 * it.  The buffer is expected to be used again soon.
 *
 * bqrelse() is used by bdwrite() to requeue a delayed write, and used by
 * biodone() to requeue an async I/O on completion.  It is also used when
 * known good buffers need to be requeued but we think we may need the data
 * again soon.
 *
 * XXX we should be able to leave the B_RELBUF hint set on completion.
 */
void
bqrelse(struct buf *bp)
{
	int qindex;

	CTR3(KTR_BUF, "bqrelse(%p) vp %p flags %X", bp, bp->b_vp, bp->b_flags);
	KASSERT(!(bp->b_flags & (B_CLUSTER|B_PAGING)),
	    ("bqrelse: inappropriate B_PAGING or B_CLUSTER bp %p", bp));

	qindex = QUEUE_NONE;
	if (BUF_LOCKRECURSED(bp)) {
		/* do not release to free list */
		BUF_UNLOCK(bp);
		return;
	}
	bp->b_flags &= ~(B_ASYNC | B_NOCACHE | B_AGE | B_RELBUF);
	bp->b_xflags &= ~(BX_CVTENXIO);

	if (bp->b_flags & B_MANAGED) {
		if (bp->b_flags & B_REMFREE)
			bremfreef(bp);
		goto out;
	}

	/* buffers with stale but valid contents */
	if ((bp->b_flags & B_DELWRI) != 0 || (bp->b_vflags & (BV_BKGRDINPROG |
	    BV_BKGRDERR)) == BV_BKGRDERR) {
		BO_LOCK(bp->b_bufobj);
		bp->b_vflags &= ~BV_BKGRDERR;
		BO_UNLOCK(bp->b_bufobj);
		qindex = QUEUE_DIRTY;
	} else {
		if ((bp->b_flags & B_DELWRI) == 0 &&
		    (bp->b_xflags & BX_VNDIRTY))
			panic("bqrelse: not dirty");
		if ((bp->b_flags & B_NOREUSE) != 0) {
			brelse(bp);
			return;
		}
		qindex = QUEUE_CLEAN;
	}
	buf_track(bp, __func__);
	/* binsfree unlocks bp. */
	binsfree(bp, qindex);
	return;

out:
	buf_track(bp, __func__);
	/* unlock */
	BUF_UNLOCK(bp);
}

/*
 * Complete I/O to a VMIO backed page.  Validate the pages as appropriate,
 * restore bogus pages.
 */
static void
vfs_vmio_iodone(struct buf *bp)
{
	vm_ooffset_t foff;
	vm_page_t m;
	vm_object_t obj;
	struct vnode *vp __unused;
	int i, iosize, resid;
	bool bogus;

	obj = bp->b_bufobj->bo_object;
	KASSERT(blockcount_read(&obj->paging_in_progress) >= bp->b_npages,
	    ("vfs_vmio_iodone: paging in progress(%d) < b_npages(%d)",
	    blockcount_read(&obj->paging_in_progress), bp->b_npages));

	vp = bp->b_vp;
	VNPASS(vp->v_holdcnt > 0, vp);
	VNPASS(vp->v_object != NULL, vp);

	foff = bp->b_offset;
	KASSERT(bp->b_offset != NOOFFSET,
	    ("vfs_vmio_iodone: bp %p has no buffer offset", bp));

	bogus = false;
	iosize = bp->b_bcount - bp->b_resid;
	for (i = 0; i < bp->b_npages; i++) {
		resid = ((foff + PAGE_SIZE) & ~(off_t)PAGE_MASK) - foff;
		if (resid > iosize)
			resid = iosize;

		/*
		 * cleanup bogus pages, restoring the originals
		 */
		m = bp->b_pages[i];
		if (m == bogus_page) {
			bogus = true;
			m = vm_page_relookup(obj, OFF_TO_IDX(foff));
			if (m == NULL)
				panic("biodone: page disappeared!");
			bp->b_pages[i] = m;
		} else if ((bp->b_iocmd == BIO_READ) && resid > 0) {
			/*
			 * In the write case, the valid and clean bits are
			 * already changed correctly ( see bdwrite() ), so we 
			 * only need to do this here in the read case.
			 */
			KASSERT((m->dirty & vm_page_bits(foff & PAGE_MASK,
			    resid)) == 0, ("vfs_vmio_iodone: page %p "
			    "has unexpected dirty bits", m));
			vfs_page_set_valid(bp, foff, m);
		}
		KASSERT(OFF_TO_IDX(foff) == m->pindex,
		    ("vfs_vmio_iodone: foff(%jd)/pindex(%ju) mismatch",
		    (intmax_t)foff, (uintmax_t)m->pindex));

		vm_page_sunbusy(m);
		foff = (foff + PAGE_SIZE) & ~(off_t)PAGE_MASK;
		iosize -= resid;
	}
	vm_object_pip_wakeupn(obj, bp->b_npages);
	if (bogus && buf_mapped(bp)) {
		BUF_CHECK_MAPPED(bp);
		pmap_qenter(trunc_page((vm_offset_t)bp->b_data),
		    bp->b_pages, bp->b_npages);
	}
}

/*
 * Perform page invalidation when a buffer is released.  The fully invalid
 * pages will be reclaimed later in vfs_vmio_truncate().
 */
static void
vfs_vmio_invalidate(struct buf *bp)
{
	vm_object_t obj;
	vm_page_t m;
	int flags, i, resid, poffset, presid;

	if (buf_mapped(bp)) {
		BUF_CHECK_MAPPED(bp);
		pmap_qremove(trunc_page((vm_offset_t)bp->b_data), bp->b_npages);
	} else
		BUF_CHECK_UNMAPPED(bp);
	/*
	 * Get the base offset and length of the buffer.  Note that 
	 * in the VMIO case if the buffer block size is not
	 * page-aligned then b_data pointer may not be page-aligned.
	 * But our b_pages[] array *IS* page aligned.
	 *
	 * block sizes less then DEV_BSIZE (usually 512) are not 
	 * supported due to the page granularity bits (m->valid,
	 * m->dirty, etc...). 
	 *
	 * See man buf(9) for more information
	 */
	flags = (bp->b_flags & B_NOREUSE) != 0 ? VPR_NOREUSE : 0;
	obj = bp->b_bufobj->bo_object;
	resid = bp->b_bufsize;
	poffset = bp->b_offset & PAGE_MASK;
	VM_OBJECT_WLOCK(obj);
	for (i = 0; i < bp->b_npages; i++) {
		m = bp->b_pages[i];
		if (m == bogus_page)
			panic("vfs_vmio_invalidate: Unexpected bogus page.");
		bp->b_pages[i] = NULL;

		presid = resid > (PAGE_SIZE - poffset) ?
		    (PAGE_SIZE - poffset) : resid;
		KASSERT(presid >= 0, ("brelse: extra page"));
		vm_page_busy_acquire(m, VM_ALLOC_SBUSY);
		if (pmap_page_wired_mappings(m) == 0)
			vm_page_set_invalid(m, poffset, presid);
		vm_page_sunbusy(m);
		vm_page_release_locked(m, flags);
		resid -= presid;
		poffset = 0;
	}
	VM_OBJECT_WUNLOCK(obj);
	bp->b_npages = 0;
}

/*
 * Page-granular truncation of an existing VMIO buffer.
 */
static void
vfs_vmio_truncate(struct buf *bp, int desiredpages)
{
	vm_object_t obj;
	vm_page_t m;
	int flags, i;

	if (bp->b_npages == desiredpages)
		return;

	if (buf_mapped(bp)) {
		BUF_CHECK_MAPPED(bp);
		pmap_qremove((vm_offset_t)trunc_page((vm_offset_t)bp->b_data) +
		    (desiredpages << PAGE_SHIFT), bp->b_npages - desiredpages);
	} else
		BUF_CHECK_UNMAPPED(bp);

	/*
	 * The object lock is needed only if we will attempt to free pages.
	 */
	flags = (bp->b_flags & B_NOREUSE) != 0 ? VPR_NOREUSE : 0;
	if ((bp->b_flags & B_DIRECT) != 0) {
		flags |= VPR_TRYFREE;
		obj = bp->b_bufobj->bo_object;
		VM_OBJECT_WLOCK(obj);
	} else {
		obj = NULL;
	}
	for (i = desiredpages; i < bp->b_npages; i++) {
		m = bp->b_pages[i];
		KASSERT(m != bogus_page, ("allocbuf: bogus page found"));
		bp->b_pages[i] = NULL;
		if (obj != NULL)
			vm_page_release_locked(m, flags);
		else
			vm_page_release(m, flags);
	}
	if (obj != NULL)
		VM_OBJECT_WUNLOCK(obj);
	bp->b_npages = desiredpages;
}

/*
 * Byte granular extension of VMIO buffers.
 */
static void
vfs_vmio_extend(struct buf *bp, int desiredpages, int size)
{
	/*
	 * We are growing the buffer, possibly in a 
	 * byte-granular fashion.
	 */
	vm_object_t obj;
	vm_offset_t toff;
	vm_offset_t tinc;
	vm_page_t m;

	/*
	 * Step 1, bring in the VM pages from the object, allocating
	 * them if necessary.  We must clear B_CACHE if these pages
	 * are not valid for the range covered by the buffer.
	 */
	obj = bp->b_bufobj->bo_object;
	if (bp->b_npages < desiredpages) {
		KASSERT(desiredpages <= atop(maxbcachebuf),
		    ("vfs_vmio_extend past maxbcachebuf %p %d %u",
		    bp, desiredpages, maxbcachebuf));

		/*
		 * We must allocate system pages since blocking
		 * here could interfere with paging I/O, no
		 * matter which process we are.
		 *
		 * Only exclusive busy can be tested here.
		 * Blocking on shared busy might lead to
		 * deadlocks once allocbuf() is called after
		 * pages are vfs_busy_pages().
		 */
		(void)vm_page_grab_pages_unlocked(obj,
		    OFF_TO_IDX(bp->b_offset) + bp->b_npages,
		    VM_ALLOC_SYSTEM | VM_ALLOC_IGN_SBUSY |
		    VM_ALLOC_NOBUSY | VM_ALLOC_WIRED,
		    &bp->b_pages[bp->b_npages], desiredpages - bp->b_npages);
		bp->b_npages = desiredpages;
	}

	/*
	 * Step 2.  We've loaded the pages into the buffer,
	 * we have to figure out if we can still have B_CACHE
	 * set.  Note that B_CACHE is set according to the
	 * byte-granular range ( bcount and size ), not the
	 * aligned range ( newbsize ).
	 *
	 * The VM test is against m->valid, which is DEV_BSIZE
	 * aligned.  Needless to say, the validity of the data
	 * needs to also be DEV_BSIZE aligned.  Note that this
	 * fails with NFS if the server or some other client
	 * extends the file's EOF.  If our buffer is resized, 
	 * B_CACHE may remain set! XXX
	 */
	toff = bp->b_bcount;
	tinc = PAGE_SIZE - ((bp->b_offset + toff) & PAGE_MASK);
	while ((bp->b_flags & B_CACHE) && toff < size) {
		vm_pindex_t pi;

		if (tinc > (size - toff))
			tinc = size - toff;
		pi = ((bp->b_offset & PAGE_MASK) + toff) >> PAGE_SHIFT;
		m = bp->b_pages[pi];
		vfs_buf_test_cache(bp, bp->b_offset, toff, tinc, m);
		toff += tinc;
		tinc = PAGE_SIZE;
	}

	/*
	 * Step 3, fixup the KVA pmap.
	 */
	if (buf_mapped(bp))
		bpmap_qenter(bp);
	else
		BUF_CHECK_UNMAPPED(bp);
}

/*
 * Check to see if a block at a particular lbn is available for a clustered
 * write.
 */
static int
vfs_bio_clcheck(struct vnode *vp, int size, daddr_t lblkno, daddr_t blkno)
{
	struct buf *bpa;
	int match;

	match = 0;

	/* If the buf isn't in core skip it */
	if ((bpa = gbincore(&vp->v_bufobj, lblkno)) == NULL)
		return (0);

	/* If the buf is busy we don't want to wait for it */
	if (BUF_LOCK(bpa, LK_EXCLUSIVE | LK_NOWAIT, NULL) != 0)
		return (0);

	/* Only cluster with valid clusterable delayed write buffers */
	if ((bpa->b_flags & (B_DELWRI | B_CLUSTEROK | B_INVAL)) !=
	    (B_DELWRI | B_CLUSTEROK))
		goto done;

	if (bpa->b_bufsize != size)
		goto done;

	/*
	 * Check to see if it is in the expected place on disk and that the
	 * block has been mapped.
	 */
	if ((bpa->b_blkno != bpa->b_lblkno) && (bpa->b_blkno == blkno))
		match = 1;
done:
	BUF_UNLOCK(bpa);
	return (match);
}

/*
 *	vfs_bio_awrite:
 *
 *	Implement clustered async writes for clearing out B_DELWRI buffers.
 *	This is much better then the old way of writing only one buffer at
 *	a time.  Note that we may not be presented with the buffers in the 
 *	correct order, so we search for the cluster in both directions.
 */
int
vfs_bio_awrite(struct buf *bp)
{
	struct bufobj *bo;
	int i;
	int j;
	daddr_t lblkno = bp->b_lblkno;
	struct vnode *vp = bp->b_vp;
	int ncl;
	int nwritten;
	int size;
	int maxcl;
	int gbflags;

	bo = &vp->v_bufobj;
	gbflags = (bp->b_data == unmapped_buf) ? GB_UNMAPPED : 0;
	/*
	 * right now we support clustered writing only to regular files.  If
	 * we find a clusterable block we could be in the middle of a cluster
	 * rather then at the beginning.
	 */
	if ((vp->v_type == VREG) && 
	    (vp->v_mount != 0) && /* Only on nodes that have the size info */
	    (bp->b_flags & (B_CLUSTEROK | B_INVAL)) == B_CLUSTEROK) {
		size = vp->v_mount->mnt_stat.f_iosize;
		maxcl = maxphys / size;

		BO_RLOCK(bo);
		for (i = 1; i < maxcl; i++)
			if (vfs_bio_clcheck(vp, size, lblkno + i,
			    bp->b_blkno + ((i * size) >> DEV_BSHIFT)) == 0)
				break;

		for (j = 1; i + j <= maxcl && j <= lblkno; j++) 
			if (vfs_bio_clcheck(vp, size, lblkno - j,
			    bp->b_blkno - ((j * size) >> DEV_BSHIFT)) == 0)
				break;
		BO_RUNLOCK(bo);
		--j;
		ncl = i + j;
		/*
		 * this is a possible cluster write
		 */
		if (ncl != 1) {
			BUF_UNLOCK(bp);
			nwritten = cluster_wbuild(vp, size, lblkno - j, ncl,
			    gbflags);
			return (nwritten);
		}
	}
	bremfree(bp);
	bp->b_flags |= B_ASYNC;
	/*
	 * default (old) behavior, writing out only one block
	 *
	 * XXX returns b_bufsize instead of b_bcount for nwritten?
	 */
	nwritten = bp->b_bufsize;
	(void) bwrite(bp);

	return (nwritten);
}

/*
 *	getnewbuf_kva:
 *
 *	Allocate KVA for an empty buf header according to gbflags.
 */
static int
getnewbuf_kva(struct buf *bp, int gbflags, int maxsize)
{

	if ((gbflags & (GB_UNMAPPED | GB_KVAALLOC)) != GB_UNMAPPED) {
		/*
		 * In order to keep fragmentation sane we only allocate kva
		 * in BKVASIZE chunks.  XXX with vmem we can do page size.
		 */
		maxsize = (maxsize + BKVAMASK) & ~BKVAMASK;

		if (maxsize != bp->b_kvasize &&
		    bufkva_alloc(bp, maxsize, gbflags))
			return (ENOSPC);
	}
	return (0);
}

/*
 *	getnewbuf:
 *
 *	Find and initialize a new buffer header, freeing up existing buffers
 *	in the bufqueues as necessary.  The new buffer is returned locked.
 *
 *	We block if:
 *		We have insufficient buffer headers
 *		We have insufficient buffer space
 *		buffer_arena is too fragmented ( space reservation fails )
 *		If we have to flush dirty buffers ( but we try to avoid this )
 *
 *	The caller is responsible for releasing the reserved bufspace after
 *	allocbuf() is called.
 */
static struct buf *
getnewbuf(struct vnode *vp, int slpflag, int slptimeo, int maxsize, int gbflags)
{
	struct bufdomain *bd;
	struct buf *bp;
	bool metadata, reserved;

	bp = NULL;
	KASSERT((gbflags & (GB_UNMAPPED | GB_KVAALLOC)) != GB_KVAALLOC,
	    ("GB_KVAALLOC only makes sense with GB_UNMAPPED"));
	if (!unmapped_buf_allowed)
		gbflags &= ~(GB_UNMAPPED | GB_KVAALLOC);

	if (vp == NULL || (vp->v_vflag & (VV_MD | VV_SYSTEM)) != 0 ||
	    vp->v_type == VCHR)
		metadata = true;
	else
		metadata = false;
	if (vp == NULL)
		bd = &bdomain[0];
	else
		bd = &bdomain[vp->v_bufobj.bo_domain];

	counter_u64_add(getnewbufcalls, 1);
	reserved = false;
	do {
		if (reserved == false &&
		    bufspace_reserve(bd, maxsize, metadata) != 0) {
			counter_u64_add(getnewbufrestarts, 1);
			continue;
		}
		reserved = true;
		if ((bp = buf_alloc(bd)) == NULL) {
			counter_u64_add(getnewbufrestarts, 1);
			continue;
		}
		if (getnewbuf_kva(bp, gbflags, maxsize) == 0)
			return (bp);
		break;
	} while (buf_recycle(bd, false) == 0);

	if (reserved)
		bufspace_release(bd, maxsize);
	if (bp != NULL) {
		bp->b_flags |= B_INVAL;
		brelse(bp);
	}
	bufspace_wait(bd, vp, gbflags, slpflag, slptimeo);

	return (NULL);
}

/*
 *	buf_daemon:
 *
 *	buffer flushing daemon.  Buffers are normally flushed by the
 *	update daemon but if it cannot keep up this process starts to
 *	take the load in an attempt to prevent getnewbuf() from blocking.
 */
static struct kproc_desc buf_kp = {
	"bufdaemon",
	buf_daemon,
	&bufdaemonproc
};
SYSINIT(bufdaemon, SI_SUB_KTHREAD_BUF, SI_ORDER_FIRST, kproc_start, &buf_kp);

static int
buf_flush(struct vnode *vp, struct bufdomain *bd, int target)
{
	int flushed;

	flushed = flushbufqueues(vp, bd, target, 0);
	if (flushed == 0) {
		/*
		 * Could not find any buffers without rollback
		 * dependencies, so just write the first one
		 * in the hopes of eventually making progress.
		 */
		if (vp != NULL && target > 2)
			target /= 2;
		flushbufqueues(vp, bd, target, 1);
	}
	return (flushed);
}

static void
buf_daemon()
{
	struct bufdomain *bd;
	int speedupreq;
	int lodirty;
	int i;

	/*
	 * This process needs to be suspended prior to shutdown sync.
	 */
	EVENTHANDLER_REGISTER(shutdown_pre_sync, kthread_shutdown, curthread,
	    SHUTDOWN_PRI_LAST + 100);

	/*
	 * Start the buf clean daemons as children threads.
	 */
	for (i = 0 ; i < buf_domains; i++) {
		int error;

		error = kthread_add((void (*)(void *))bufspace_daemon,
		    &bdomain[i], curproc, NULL, 0, 0, "bufspacedaemon-%d", i);
		if (error)
			panic("error %d spawning bufspace daemon", error);
	}

	/*
	 * This process is allowed to take the buffer cache to the limit
	 */
	curthread->td_pflags |= TDP_NORUNNINGBUF | TDP_BUFNEED;
	mtx_lock(&bdlock);
	for (;;) {
		bd_request = 0;
		mtx_unlock(&bdlock);

		kthread_suspend_check();

		/*
		 * Save speedupreq for this pass and reset to capture new
		 * requests.
		 */
		speedupreq = bd_speedupreq;
		bd_speedupreq = 0;

		/*
		 * Flush each domain sequentially according to its level and
		 * the speedup request.
		 */
		for (i = 0; i < buf_domains; i++) {
			bd = &bdomain[i];
			if (speedupreq)
				lodirty = bd->bd_numdirtybuffers / 2;
			else
				lodirty = bd->bd_lodirtybuffers;
			while (bd->bd_numdirtybuffers > lodirty) {
				if (buf_flush(NULL, bd,
				    bd->bd_numdirtybuffers - lodirty) == 0)
					break;
				kern_yield(PRI_USER);
			}
		}

		/*
		 * Only clear bd_request if we have reached our low water
		 * mark.  The buf_daemon normally waits 1 second and
		 * then incrementally flushes any dirty buffers that have
		 * built up, within reason.
		 *
		 * If we were unable to hit our low water mark and couldn't
		 * find any flushable buffers, we sleep for a short period
		 * to avoid endless loops on unlockable buffers.
		 */
		mtx_lock(&bdlock);
		if (!BIT_EMPTY(BUF_DOMAINS, &bdlodirty)) {
			/*
			 * We reached our low water mark, reset the
			 * request and sleep until we are needed again.
			 * The sleep is just so the suspend code works.
			 */
			bd_request = 0;
			/*
			 * Do an extra wakeup in case dirty threshold
			 * changed via sysctl and the explicit transition
			 * out of shortfall was missed.
			 */
			bdirtywakeup();
			if (runningbufspace <= lorunningspace)
				runningwakeup();
			msleep(&bd_request, &bdlock, PVM, "psleep", hz);
		} else {
			/*
			 * We couldn't find any flushable dirty buffers but
			 * still have too many dirty buffers, we
			 * have to sleep and try again.  (rare)
			 */
			msleep(&bd_request, &bdlock, PVM, "qsleep", hz / 10);
		}
	}
}

/*
 *	flushbufqueues:
 *
 *	Try to flush a buffer in the dirty queue.  We must be careful to
 *	free up B_INVAL buffers instead of write them, which NFS is 
 *	particularly sensitive to.
 */
static int flushwithdeps = 0;
SYSCTL_INT(_vfs, OID_AUTO, flushwithdeps, CTLFLAG_RW | CTLFLAG_STATS,
    &flushwithdeps, 0,
    "Number of buffers flushed with dependecies that require rollbacks");

static int
flushbufqueues(struct vnode *lvp, struct bufdomain *bd, int target,
    int flushdeps)
{
	struct bufqueue *bq;
	struct buf *sentinel;
	struct vnode *vp;
	struct mount *mp;
	struct buf *bp;
	int hasdeps;
	int flushed;
	int error;
	bool unlock;

	flushed = 0;
	bq = &bd->bd_dirtyq;
	bp = NULL;
	sentinel = malloc(sizeof(struct buf), M_TEMP, M_WAITOK | M_ZERO);
	sentinel->b_qindex = QUEUE_SENTINEL;
	BQ_LOCK(bq);
	TAILQ_INSERT_HEAD(&bq->bq_queue, sentinel, b_freelist);
	BQ_UNLOCK(bq);
	while (flushed != target) {
		maybe_yield();
		BQ_LOCK(bq);
		bp = TAILQ_NEXT(sentinel, b_freelist);
		if (bp != NULL) {
			TAILQ_REMOVE(&bq->bq_queue, sentinel, b_freelist);
			TAILQ_INSERT_AFTER(&bq->bq_queue, bp, sentinel,
			    b_freelist);
		} else {
			BQ_UNLOCK(bq);
			break;
		}
		/*
		 * Skip sentinels inserted by other invocations of the
		 * flushbufqueues(), taking care to not reorder them.
		 *
		 * Only flush the buffers that belong to the
		 * vnode locked by the curthread.
		 */
		if (bp->b_qindex == QUEUE_SENTINEL || (lvp != NULL &&
		    bp->b_vp != lvp)) {
			BQ_UNLOCK(bq);
			continue;
		}
		error = BUF_LOCK(bp, LK_EXCLUSIVE | LK_NOWAIT, NULL);
		BQ_UNLOCK(bq);
		if (error != 0)
			continue;

		/*
		 * BKGRDINPROG can only be set with the buf and bufobj
		 * locks both held.  We tolerate a race to clear it here.
		 */
		if ((bp->b_vflags & BV_BKGRDINPROG) != 0 ||
		    (bp->b_flags & B_DELWRI) == 0) {
			BUF_UNLOCK(bp);
			continue;
		}
		if (bp->b_flags & B_INVAL) {
			bremfreef(bp);
			brelse(bp);
			flushed++;
			continue;
		}

		if (!LIST_EMPTY(&bp->b_dep) && buf_countdeps(bp, 0)) {
			if (flushdeps == 0) {
				BUF_UNLOCK(bp);
				continue;
			}
			hasdeps = 1;
		} else
			hasdeps = 0;
		/*
		 * We must hold the lock on a vnode before writing
		 * one of its buffers. Otherwise we may confuse, or
		 * in the case of a snapshot vnode, deadlock the
		 * system.
		 *
		 * The lock order here is the reverse of the normal
		 * of vnode followed by buf lock.  This is ok because
		 * the NOWAIT will prevent deadlock.
		 */
		vp = bp->b_vp;
		if (vn_start_write(vp, &mp, V_NOWAIT) != 0) {
			BUF_UNLOCK(bp);
			continue;
		}
		if (lvp == NULL) {
			unlock = true;
			error = vn_lock(vp, LK_EXCLUSIVE | LK_NOWAIT);
		} else {
			ASSERT_VOP_LOCKED(vp, "getbuf");
			unlock = false;
			error = VOP_ISLOCKED(vp) == LK_EXCLUSIVE ? 0 :
			    vn_lock(vp, LK_TRYUPGRADE);
		}
		if (error == 0) {
			CTR3(KTR_BUF, "flushbufqueue(%p) vp %p flags %X",
			    bp, bp->b_vp, bp->b_flags);
			if (curproc == bufdaemonproc) {
				vfs_bio_awrite(bp);
			} else {
				bremfree(bp);
				bwrite(bp);
				counter_u64_add(notbufdflushes, 1);
			}
			vn_finished_write(mp);
			if (unlock)
				VOP_UNLOCK(vp);
			flushwithdeps += hasdeps;
			flushed++;

			/*
			 * Sleeping on runningbufspace while holding
			 * vnode lock leads to deadlock.
			 */
			if (curproc == bufdaemonproc &&
			    runningbufspace > hirunningspace)
				waitrunningbufspace();
			continue;
		}
		vn_finished_write(mp);
		BUF_UNLOCK(bp);
	}
	BQ_LOCK(bq);
	TAILQ_REMOVE(&bq->bq_queue, sentinel, b_freelist);
	BQ_UNLOCK(bq);
	free(sentinel, M_TEMP);
	return (flushed);
}

/*
 * Check to see if a block is currently memory resident.
 */
struct buf *
incore(struct bufobj *bo, daddr_t blkno)
{
	return (gbincore_unlocked(bo, blkno));
}

/*
 * Returns true if no I/O is needed to access the
 * associated VM object.  This is like incore except
 * it also hunts around in the VM system for the data.
 */
bool
inmem(struct vnode * vp, daddr_t blkno)
{
	vm_object_t obj;
	vm_offset_t toff, tinc, size;
	vm_page_t m, n;
	vm_ooffset_t off;
	int valid;

	ASSERT_VOP_LOCKED(vp, "inmem");

	if (incore(&vp->v_bufobj, blkno))
		return (true);
	if (vp->v_mount == NULL)
		return (false);
	obj = vp->v_object;
	if (obj == NULL)
		return (false);

	size = PAGE_SIZE;
	if (size > vp->v_mount->mnt_stat.f_iosize)
		size = vp->v_mount->mnt_stat.f_iosize;
	off = (vm_ooffset_t)blkno * (vm_ooffset_t)vp->v_mount->mnt_stat.f_iosize;

	for (toff = 0; toff < vp->v_mount->mnt_stat.f_iosize; toff += tinc) {
		m = vm_page_lookup_unlocked(obj, OFF_TO_IDX(off + toff));
recheck:
		if (m == NULL)
			return (false);

		tinc = size;
		if (tinc > PAGE_SIZE - ((toff + off) & PAGE_MASK))
			tinc = PAGE_SIZE - ((toff + off) & PAGE_MASK);
		/*
		 * Consider page validity only if page mapping didn't change
		 * during the check.
		 */
		valid = vm_page_is_valid(m,
		    (vm_offset_t)((toff + off) & PAGE_MASK), tinc);
		n = vm_page_lookup_unlocked(obj, OFF_TO_IDX(off + toff));
		if (m != n) {
			m = n;
			goto recheck;
		}
		if (!valid)
			return (false);
	}
	return (true);
}

/*
 * Set the dirty range for a buffer based on the status of the dirty
 * bits in the pages comprising the buffer.  The range is limited
 * to the size of the buffer.
 *
 * Tell the VM system that the pages associated with this buffer
 * are clean.  This is used for delayed writes where the data is
 * going to go to disk eventually without additional VM intevention.
 *
 * Note that while we only really need to clean through to b_bcount, we
 * just go ahead and clean through to b_bufsize.
 */
static void
vfs_clean_pages_dirty_buf(struct buf *bp)
{
	vm_ooffset_t foff, noff, eoff;
	vm_page_t m;
	int i;

	if ((bp->b_flags & B_VMIO) == 0 || bp->b_bufsize == 0)
		return;

	foff = bp->b_offset;
	KASSERT(bp->b_offset != NOOFFSET,
	    ("vfs_clean_pages_dirty_buf: no buffer offset"));

	vfs_busy_pages_acquire(bp);
	vfs_setdirty_range(bp);
	for (i = 0; i < bp->b_npages; i++) {
		noff = (foff + PAGE_SIZE) & ~(off_t)PAGE_MASK;
		eoff = noff;
		if (eoff > bp->b_offset + bp->b_bufsize)
			eoff = bp->b_offset + bp->b_bufsize;
		m = bp->b_pages[i];
		vfs_page_set_validclean(bp, foff, m);
		/* vm_page_clear_dirty(m, foff & PAGE_MASK, eoff - foff); */
		foff = noff;
	}
	vfs_busy_pages_release(bp);
}

static void
vfs_setdirty_range(struct buf *bp)
{
	vm_offset_t boffset;
	vm_offset_t eoffset;
	int i;

	/*
	 * test the pages to see if they have been modified directly
	 * by users through the VM system.
	 */
	for (i = 0; i < bp->b_npages; i++)
		vm_page_test_dirty(bp->b_pages[i]);

	/*
	 * Calculate the encompassing dirty range, boffset and eoffset,
	 * (eoffset - boffset) bytes.
	 */

	for (i = 0; i < bp->b_npages; i++) {
		if (bp->b_pages[i]->dirty)
			break;
	}
	boffset = (i << PAGE_SHIFT) - (bp->b_offset & PAGE_MASK);

	for (i = bp->b_npages - 1; i >= 0; --i) {
		if (bp->b_pages[i]->dirty) {
			break;
		}
	}
	eoffset = ((i + 1) << PAGE_SHIFT) - (bp->b_offset & PAGE_MASK);

	/*
	 * Fit it to the buffer.
	 */

	if (eoffset > bp->b_bcount)
		eoffset = bp->b_bcount;

	/*
	 * If we have a good dirty range, merge with the existing
	 * dirty range.
	 */

	if (boffset < eoffset) {
		if (bp->b_dirtyoff > boffset)
			bp->b_dirtyoff = boffset;
		if (bp->b_dirtyend < eoffset)
			bp->b_dirtyend = eoffset;
	}
}

/*
 * Allocate the KVA mapping for an existing buffer.
 * If an unmapped buffer is provided but a mapped buffer is requested, take
 * also care to properly setup mappings between pages and KVA.
 */
static void
bp_unmapped_get_kva(struct buf *bp, daddr_t blkno, int size, int gbflags)
{
	int bsize, maxsize, need_mapping, need_kva;
	off_t offset;

	need_mapping = bp->b_data == unmapped_buf &&
	    (gbflags & GB_UNMAPPED) == 0;
	need_kva = bp->b_kvabase == unmapped_buf &&
	    bp->b_data == unmapped_buf &&
	    (gbflags & GB_KVAALLOC) != 0;
	if (!need_mapping && !need_kva)
		return;

	BUF_CHECK_UNMAPPED(bp);

	if (need_mapping && bp->b_kvabase != unmapped_buf) {
		/*
		 * Buffer is not mapped, but the KVA was already
		 * reserved at the time of the instantiation.  Use the
		 * allocated space.
		 */
		goto has_addr;
	}

	/*
	 * Calculate the amount of the address space we would reserve
	 * if the buffer was mapped.
	 */
	bsize = vn_isdisk(bp->b_vp) ? DEV_BSIZE : bp->b_bufobj->bo_bsize;
	KASSERT(bsize != 0, ("bsize == 0, check bo->bo_bsize"));
	offset = blkno * bsize;
	maxsize = size + (offset & PAGE_MASK);
	maxsize = imax(maxsize, bsize);

	while (bufkva_alloc(bp, maxsize, gbflags) != 0) {
		if ((gbflags & GB_NOWAIT_BD) != 0) {
			/*
			 * XXXKIB: defragmentation cannot
			 * succeed, not sure what else to do.
			 */
			panic("GB_NOWAIT_BD and GB_UNMAPPED %p", bp);
		}
		counter_u64_add(mappingrestarts, 1);
		bufspace_wait(bufdomain(bp), bp->b_vp, gbflags, 0, 0);
	}
has_addr:
	if (need_mapping) {
		/* b_offset is handled by bpmap_qenter. */
		bp->b_data = bp->b_kvabase;
		BUF_CHECK_MAPPED(bp);
		bpmap_qenter(bp);
	}
}

struct buf *
getblk(struct vnode *vp, daddr_t blkno, int size, int slpflag, int slptimeo,
    int flags)
{
	struct buf *bp;
	int error;

	error = getblkx(vp, blkno, blkno, size, slpflag, slptimeo, flags, &bp);
	if (error != 0)
		return (NULL);
	return (bp);
}

/*
 *	getblkx:
 *
 *	Get a block given a specified block and offset into a file/device.
 *	The buffers B_DONE bit will be cleared on return, making it almost
 * 	ready for an I/O initiation.  B_INVAL may or may not be set on 
 *	return.  The caller should clear B_INVAL prior to initiating a
 *	READ.
 *
 *	For a non-VMIO buffer, B_CACHE is set to the opposite of B_INVAL for
 *	an existing buffer.
 *
 *	For a VMIO buffer, B_CACHE is modified according to the backing VM.
 *	If getblk()ing a previously 0-sized invalid buffer, B_CACHE is set
 *	and then cleared based on the backing VM.  If the previous buffer is
 *	non-0-sized but invalid, B_CACHE will be cleared.
 *
 *	If getblk() must create a new buffer, the new buffer is returned with
 *	both B_INVAL and B_CACHE clear unless it is a VMIO buffer, in which
 *	case it is returned with B_INVAL clear and B_CACHE set based on the
 *	backing VM.
 *
 *	getblk() also forces a bwrite() for any B_DELWRI buffer whose
 *	B_CACHE bit is clear.
 *
 *	What this means, basically, is that the caller should use B_CACHE to
 *	determine whether the buffer is fully valid or not and should clear
 *	B_INVAL prior to issuing a read.  If the caller intends to validate
 *	the buffer by loading its data area with something, the caller needs
 *	to clear B_INVAL.  If the caller does this without issuing an I/O, 
 *	the caller should set B_CACHE ( as an optimization ), else the caller
 *	should issue the I/O and biodone() will set B_CACHE if the I/O was
 *	a write attempt or if it was a successful read.  If the caller 
 *	intends to issue a READ, the caller must clear B_INVAL and BIO_ERROR
 *	prior to issuing the READ.  biodone() will *not* clear B_INVAL.
 *
 *	The blkno parameter is the logical block being requested. Normally
 *	the mapping of logical block number to disk block address is done
 *	by calling VOP_BMAP(). However, if the mapping is already known, the
 *	disk block address can be passed using the dblkno parameter. If the
 *	disk block address is not known, then the same value should be passed
 *	for blkno and dblkno.
 */
int
getblkx(struct vnode *vp, daddr_t blkno, daddr_t dblkno, int size, int slpflag,
    int slptimeo, int flags, struct buf **bpp)
{
	struct buf *bp;
	struct bufobj *bo;
	daddr_t d_blkno;
	int bsize, error, maxsize, vmio;
	off_t offset;

	CTR3(KTR_BUF, "getblk(%p, %ld, %d)", vp, (long)blkno, size);
	KASSERT((flags & (GB_UNMAPPED | GB_KVAALLOC)) != GB_KVAALLOC,
	    ("GB_KVAALLOC only makes sense with GB_UNMAPPED"));
	ASSERT_VOP_LOCKED(vp, "getblk");
	if (size > maxbcachebuf)
		panic("getblk: size(%d) > maxbcachebuf(%d)\n", size,
		    maxbcachebuf);
	if (!unmapped_buf_allowed)
		flags &= ~(GB_UNMAPPED | GB_KVAALLOC);

	bo = &vp->v_bufobj;
	d_blkno = dblkno;

	/* Attempt lockless lookup first. */
	bp = gbincore_unlocked(bo, blkno);
	if (bp == NULL)
		goto newbuf_unlocked;

	error = BUF_TIMELOCK(bp, LK_EXCLUSIVE | LK_NOWAIT, NULL, "getblku", 0,
	    0);
	if (error != 0)
		goto loop;

	/* Verify buf identify has not changed since lookup. */
	if (bp->b_bufobj == bo && bp->b_lblkno == blkno)
		goto foundbuf_fastpath;

	/* It changed, fallback to locked lookup. */
	BUF_UNLOCK_RAW(bp);

loop:
	BO_RLOCK(bo);
	bp = gbincore(bo, blkno);
	if (bp != NULL) {
		int lockflags;

		/*
		 * Buffer is in-core.  If the buffer is not busy nor managed,
		 * it must be on a queue.
		 */
		lockflags = LK_EXCLUSIVE | LK_INTERLOCK |
		    ((flags & GB_LOCK_NOWAIT) ? LK_NOWAIT : LK_SLEEPFAIL);

		error = BUF_TIMELOCK(bp, lockflags,
		    BO_LOCKPTR(bo), "getblk", slpflag, slptimeo);

		/*
		 * If we slept and got the lock we have to restart in case
		 * the buffer changed identities.
		 */
		if (error == ENOLCK)
			goto loop;
		/* We timed out or were interrupted. */
		else if (error != 0)
			return (error);

foundbuf_fastpath:
		/* If recursed, assume caller knows the rules. */
		if (BUF_LOCKRECURSED(bp))
			goto end;

		/*
		 * The buffer is locked.  B_CACHE is cleared if the buffer is 
		 * invalid.  Otherwise, for a non-VMIO buffer, B_CACHE is set
		 * and for a VMIO buffer B_CACHE is adjusted according to the
		 * backing VM cache.
		 */
		if (bp->b_flags & B_INVAL)
			bp->b_flags &= ~B_CACHE;
		else if ((bp->b_flags & (B_VMIO | B_INVAL)) == 0)
			bp->b_flags |= B_CACHE;
		if (bp->b_flags & B_MANAGED)
			MPASS(bp->b_qindex == QUEUE_NONE);
		else
			bremfree(bp);

		/*
		 * check for size inconsistencies for non-VMIO case.
		 */
		if (bp->b_bcount != size) {
			if ((bp->b_flags & B_VMIO) == 0 ||
			    (size > bp->b_kvasize)) {
				if (bp->b_flags & B_DELWRI) {
					bp->b_flags |= B_NOCACHE;
					bwrite(bp);
				} else {
					if (LIST_EMPTY(&bp->b_dep)) {
						bp->b_flags |= B_RELBUF;
						brelse(bp);
					} else {
						bp->b_flags |= B_NOCACHE;
						bwrite(bp);
					}
				}
				goto loop;
			}
		}

		/*
		 * Handle the case of unmapped buffer which should
		 * become mapped, or the buffer for which KVA
		 * reservation is requested.
		 */
		bp_unmapped_get_kva(bp, blkno, size, flags);

		/*
		 * If the size is inconsistent in the VMIO case, we can resize
		 * the buffer.  This might lead to B_CACHE getting set or
		 * cleared.  If the size has not changed, B_CACHE remains
		 * unchanged from its previous state.
		 */
		allocbuf(bp, size);

		KASSERT(bp->b_offset != NOOFFSET, 
		    ("getblk: no buffer offset"));

		/*
		 * A buffer with B_DELWRI set and B_CACHE clear must
		 * be committed before we can return the buffer in
		 * order to prevent the caller from issuing a read
		 * ( due to B_CACHE not being set ) and overwriting
		 * it.
		 *
		 * Most callers, including NFS and FFS, need this to
		 * operate properly either because they assume they
		 * can issue a read if B_CACHE is not set, or because
		 * ( for example ) an uncached B_DELWRI might loop due 
		 * to softupdates re-dirtying the buffer.  In the latter
		 * case, B_CACHE is set after the first write completes,
		 * preventing further loops.
		 * NOTE!  b*write() sets B_CACHE.  If we cleared B_CACHE
		 * above while extending the buffer, we cannot allow the
		 * buffer to remain with B_CACHE set after the write
		 * completes or it will represent a corrupt state.  To
		 * deal with this we set B_NOCACHE to scrap the buffer
		 * after the write.
		 *
		 * We might be able to do something fancy, like setting
		 * B_CACHE in bwrite() except if B_DELWRI is already set,
		 * so the below call doesn't set B_CACHE, but that gets real
		 * confusing.  This is much easier.
		 */

		if ((bp->b_flags & (B_CACHE|B_DELWRI)) == B_DELWRI) {
			bp->b_flags |= B_NOCACHE;
			bwrite(bp);
			goto loop;
		}
		bp->b_flags &= ~B_DONE;
	} else {
		/*
		 * Buffer is not in-core, create new buffer.  The buffer
		 * returned by getnewbuf() is locked.  Note that the returned
		 * buffer is also considered valid (not marked B_INVAL).
		 */
		BO_RUNLOCK(bo);
newbuf_unlocked:
		/*
		 * If the user does not want us to create the buffer, bail out
		 * here.
		 */
		if (flags & GB_NOCREAT)
			return (EEXIST);

		bsize = vn_isdisk(vp) ? DEV_BSIZE : bo->bo_bsize;
		KASSERT(bsize != 0, ("bsize == 0, check bo->bo_bsize"));
		offset = blkno * bsize;
		vmio = vp->v_object != NULL;
		if (vmio) {
			maxsize = size + (offset & PAGE_MASK);
		} else {
			maxsize = size;
			/* Do not allow non-VMIO notmapped buffers. */
			flags &= ~(GB_UNMAPPED | GB_KVAALLOC);
		}
		maxsize = imax(maxsize, bsize);
		if ((flags & GB_NOSPARSE) != 0 && vmio &&
		    !vn_isdisk(vp)) {
			error = VOP_BMAP(vp, blkno, NULL, &d_blkno, 0, 0);
			KASSERT(error != EOPNOTSUPP,
			    ("GB_NOSPARSE from fs not supporting bmap, vp %p",
			    vp));
			if (error != 0)
				return (error);
			if (d_blkno == -1)
				return (EJUSTRETURN);
		}

		bp = getnewbuf(vp, slpflag, slptimeo, maxsize, flags);
		if (bp == NULL) {
			if (slpflag || slptimeo)
				return (ETIMEDOUT);
			/*
			 * XXX This is here until the sleep path is diagnosed
			 * enough to work under very low memory conditions.
			 *
			 * There's an issue on low memory, 4BSD+non-preempt
			 * systems (eg MIPS routers with 32MB RAM) where buffer
			 * exhaustion occurs without sleeping for buffer
			 * reclaimation.  This just sticks in a loop and
			 * constantly attempts to allocate a buffer, which
			 * hits exhaustion and tries to wakeup bufdaemon.
			 * This never happens because we never yield.
			 *
			 * The real solution is to identify and fix these cases
			 * so we aren't effectively busy-waiting in a loop
			 * until the reclaimation path has cycles to run.
			 */
			kern_yield(PRI_USER);
			goto loop;
		}

		/*
		 * This code is used to make sure that a buffer is not
		 * created while the getnewbuf routine is blocked.
		 * This can be a problem whether the vnode is locked or not.
		 * If the buffer is created out from under us, we have to
		 * throw away the one we just created.
		 *
		 * Note: this must occur before we associate the buffer
		 * with the vp especially considering limitations in
		 * the splay tree implementation when dealing with duplicate
		 * lblkno's.
		 */
		BO_LOCK(bo);
		if (gbincore(bo, blkno)) {
			BO_UNLOCK(bo);
			bp->b_flags |= B_INVAL;
			bufspace_release(bufdomain(bp), maxsize);
			brelse(bp);
			goto loop;
		}

		/*
		 * Insert the buffer into the hash, so that it can
		 * be found by incore.
		 */
		bp->b_lblkno = blkno;
		bp->b_blkno = d_blkno;
		bp->b_offset = offset;
		bgetvp(vp, bp);
		BO_UNLOCK(bo);

		/*
		 * set B_VMIO bit.  allocbuf() the buffer bigger.  Since the
		 * buffer size starts out as 0, B_CACHE will be set by
		 * allocbuf() for the VMIO case prior to it testing the
		 * backing store for validity.
		 */

		if (vmio) {
			bp->b_flags |= B_VMIO;
			KASSERT(vp->v_object == bp->b_bufobj->bo_object,
			    ("ARGH! different b_bufobj->bo_object %p %p %p\n",
			    bp, vp->v_object, bp->b_bufobj->bo_object));
		} else {
			bp->b_flags &= ~B_VMIO;
			KASSERT(bp->b_bufobj->bo_object == NULL,
			    ("ARGH! has b_bufobj->bo_object %p %p\n",
			    bp, bp->b_bufobj->bo_object));
			BUF_CHECK_MAPPED(bp);
		}

		allocbuf(bp, size);
		bufspace_release(bufdomain(bp), maxsize);
		bp->b_flags &= ~B_DONE;
	}
	CTR4(KTR_BUF, "getblk(%p, %ld, %d) = %p", vp, (long)blkno, size, bp);
end:
	buf_track(bp, __func__);
	KASSERT(bp->b_bufobj == bo,
	    ("bp %p wrong b_bufobj %p should be %p", bp, bp->b_bufobj, bo));
	*bpp = bp;
	return (0);
}

/*
 * Get an empty, disassociated buffer of given size.  The buffer is initially
 * set to B_INVAL.
 */
struct buf *
geteblk(int size, int flags)
{
	struct buf *bp;
	int maxsize;

	maxsize = (size + BKVAMASK) & ~BKVAMASK;
	while ((bp = getnewbuf(NULL, 0, 0, maxsize, flags)) == NULL) {
		if ((flags & GB_NOWAIT_BD) &&
		    (curthread->td_pflags & TDP_BUFNEED) != 0)
			return (NULL);
	}
	allocbuf(bp, size);
	bufspace_release(bufdomain(bp), maxsize);
	bp->b_flags |= B_INVAL;	/* b_dep cleared by getnewbuf() */
	return (bp);
}

/*
 * Truncate the backing store for a non-vmio buffer.
 */
static void
vfs_nonvmio_truncate(struct buf *bp, int newbsize)
{

	if (bp->b_flags & B_MALLOC) {
		/*
		 * malloced buffers are not shrunk
		 */
		if (newbsize == 0) {
			bufmallocadjust(bp, 0);
			free(bp->b_data, M_BIOBUF);
			bp->b_data = bp->b_kvabase;
			bp->b_flags &= ~B_MALLOC;
		}
		return;
	}
	vm_hold_free_pages(bp, newbsize);
	bufspace_adjust(bp, newbsize);
}

/*
 * Extend the backing for a non-VMIO buffer.
 */
static void
vfs_nonvmio_extend(struct buf *bp, int newbsize)
{
	caddr_t origbuf;
	int origbufsize;

	/*
	 * We only use malloced memory on the first allocation.
	 * and revert to page-allocated memory when the buffer
	 * grows.
	 *
	 * There is a potential smp race here that could lead
	 * to bufmallocspace slightly passing the max.  It
	 * is probably extremely rare and not worth worrying
	 * over.
	 */
	if (bp->b_bufsize == 0 && newbsize <= PAGE_SIZE/2 &&
	    bufmallocspace < maxbufmallocspace) {
		bp->b_data = malloc(newbsize, M_BIOBUF, M_WAITOK);
		bp->b_flags |= B_MALLOC;
		bufmallocadjust(bp, newbsize);
		return;
	}

	/*
	 * If the buffer is growing on its other-than-first
	 * allocation then we revert to the page-allocation
	 * scheme.
	 */
	origbuf = NULL;
	origbufsize = 0;
	if (bp->b_flags & B_MALLOC) {
		origbuf = bp->b_data;
		origbufsize = bp->b_bufsize;
		bp->b_data = bp->b_kvabase;
		bufmallocadjust(bp, 0);
		bp->b_flags &= ~B_MALLOC;
		newbsize = round_page(newbsize);
	}
	vm_hold_load_pages(bp, (vm_offset_t) bp->b_data + bp->b_bufsize,
	    (vm_offset_t) bp->b_data + newbsize);
	if (origbuf != NULL) {
		bcopy(origbuf, bp->b_data, origbufsize);
		free(origbuf, M_BIOBUF);
	}
	bufspace_adjust(bp, newbsize);
}

/*
 * This code constitutes the buffer memory from either anonymous system
 * memory (in the case of non-VMIO operations) or from an associated
 * VM object (in the case of VMIO operations).  This code is able to
 * resize a buffer up or down.
 *
 * Note that this code is tricky, and has many complications to resolve
 * deadlock or inconsistent data situations.  Tread lightly!!! 
 * There are B_CACHE and B_DELWRI interactions that must be dealt with by 
 * the caller.  Calling this code willy nilly can result in the loss of data.
 *
 * allocbuf() only adjusts B_CACHE for VMIO buffers.  getblk() deals with
 * B_CACHE for the non-VMIO case.
 */
int
allocbuf(struct buf *bp, int size)
{
	int newbsize;

	if (bp->b_bcount == size)
		return (1);

	if (bp->b_kvasize != 0 && bp->b_kvasize < size)
		panic("allocbuf: buffer too small");

	newbsize = roundup2(size, DEV_BSIZE);
	if ((bp->b_flags & B_VMIO) == 0) {
		if ((bp->b_flags & B_MALLOC) == 0)
			newbsize = round_page(newbsize);
		/*
		 * Just get anonymous memory from the kernel.  Don't
		 * mess with B_CACHE.
		 */
		if (newbsize < bp->b_bufsize)
			vfs_nonvmio_truncate(bp, newbsize);
		else if (newbsize > bp->b_bufsize)
			vfs_nonvmio_extend(bp, newbsize);
	} else {
		int desiredpages;

		desiredpages = (size == 0) ? 0 :
		    num_pages((bp->b_offset & PAGE_MASK) + newbsize);

		if (bp->b_flags & B_MALLOC)
			panic("allocbuf: VMIO buffer can't be malloced");
		/*
		 * Set B_CACHE initially if buffer is 0 length or will become
		 * 0-length.
		 */
		if (size == 0 || bp->b_bufsize == 0)
			bp->b_flags |= B_CACHE;

		if (newbsize < bp->b_bufsize)
			vfs_vmio_truncate(bp, desiredpages);
		/* XXX This looks as if it should be newbsize > b_bufsize */
		else if (size > bp->b_bcount)
			vfs_vmio_extend(bp, desiredpages, size);
		bufspace_adjust(bp, newbsize);
	}
	bp->b_bcount = size;		/* requested buffer size. */
	return (1);
}

extern int inflight_transient_maps;

static struct bio_queue nondump_bios;

void
biodone(struct bio *bp)
{
	struct mtx *mtxp;
	void (*done)(struct bio *);
	vm_pointer_t start, end;

	biotrack(bp, __func__);

	/*
	 * Avoid completing I/O when dumping after a panic since that may
	 * result in a deadlock in the filesystem or pager code.  Note that
	 * this doesn't affect dumps that were started manually since we aim
	 * to keep the system usable after it has been resumed.
	 */
	if (__predict_false(dumping && SCHEDULER_STOPPED())) {
		TAILQ_INSERT_HEAD(&nondump_bios, bp, bio_queue);
		return;
	}
	if ((bp->bio_flags & BIO_TRANSIENT_MAPPING) != 0) {
		bp->bio_flags &= ~BIO_TRANSIENT_MAPPING;
		bp->bio_flags |= BIO_UNMAPPED;
		start = trunc_page((vm_pointer_t)bp->bio_data);
		end = round_page((vm_pointer_t)bp->bio_data + bp->bio_length);
		bp->bio_data = unmapped_buf;
		pmap_qremove(start, atop((ptraddr_t)end - (ptraddr_t)start));
		vmem_free(transient_arena, start,
		    (ptraddr_t)end - (ptraddr_t)start);
		atomic_add_int(&inflight_transient_maps, -1);
	}
	done = bp->bio_done;
	if (done == NULL) {
		mtxp = mtx_pool_find(mtxpool_sleep, bp);
		mtx_lock(mtxp);
		bp->bio_flags |= BIO_DONE;
		wakeup(bp);
		mtx_unlock(mtxp);
	} else
		done(bp);
}

/*
 * Wait for a BIO to finish.
 */
int
biowait(struct bio *bp, const char *wchan)
{
	struct mtx *mtxp;

	mtxp = mtx_pool_find(mtxpool_sleep, bp);
	mtx_lock(mtxp);
	while ((bp->bio_flags & BIO_DONE) == 0)
		msleep(bp, mtxp, PRIBIO, wchan, 0);
	mtx_unlock(mtxp);
	if (bp->bio_error != 0)
		return (bp->bio_error);
	if (!(bp->bio_flags & BIO_ERROR))
		return (0);
	return (EIO);
}

void
biofinish(struct bio *bp, struct devstat *stat, int error)
{

	if (error) {
		bp->bio_error = error;
		bp->bio_flags |= BIO_ERROR;
	}
	if (stat != NULL)
		devstat_end_transaction_bio(stat, bp);
	biodone(bp);
}

#if defined(BUF_TRACKING) || defined(FULL_BUF_TRACKING)
void
biotrack_buf(struct bio *bp, const char *location)
{

	buf_track(bp->bio_track_bp, location);
}
#endif

/*
 *	bufwait:
 *
 *	Wait for buffer I/O completion, returning error status.  The buffer
 *	is left locked and B_DONE on return.  B_EINTR is converted into an EINTR
 *	error and cleared.
 */
int
bufwait(struct buf *bp)
{
	if (bp->b_iocmd == BIO_READ)
		bwait(bp, PRIBIO, "biord");
	else
		bwait(bp, PRIBIO, "biowr");
	if (bp->b_flags & B_EINTR) {
		bp->b_flags &= ~B_EINTR;
		return (EINTR);
	}
	if (bp->b_ioflags & BIO_ERROR) {
		return (bp->b_error ? bp->b_error : EIO);
	} else {
		return (0);
	}
}

/*
 *	bufdone:
 *
 *	Finish I/O on a buffer, optionally calling a completion function.
 *	This is usually called from an interrupt so process blocking is
 *	not allowed.
 *
 *	biodone is also responsible for setting B_CACHE in a B_VMIO bp.
 *	In a non-VMIO bp, B_CACHE will be set on the next getblk() 
 *	assuming B_INVAL is clear.
 *
 *	For the VMIO case, we set B_CACHE if the op was a read and no
 *	read error occurred, or if the op was a write.  B_CACHE is never
 *	set if the buffer is invalid or otherwise uncacheable.
 *
 *	bufdone does not mess with B_INVAL, allowing the I/O routine or the
 *	initiator to leave B_INVAL set to brelse the buffer out of existence
 *	in the biodone routine.
 */
void
bufdone(struct buf *bp)
{
	struct bufobj *dropobj;
	void    (*biodone)(struct buf *);

	buf_track(bp, __func__);
	CTR3(KTR_BUF, "bufdone(%p) vp %p flags %X", bp, bp->b_vp, bp->b_flags);
	dropobj = NULL;

	KASSERT(!(bp->b_flags & B_DONE), ("biodone: bp %p already done", bp));

	runningbufwakeup(bp);
	if (bp->b_iocmd == BIO_WRITE)
		dropobj = bp->b_bufobj;
	/* call optional completion function if requested */
	if (bp->b_iodone != NULL) {
		biodone = bp->b_iodone;
		bp->b_iodone = NULL;
		(*biodone) (bp);
		if (dropobj)
			bufobj_wdrop(dropobj);
		return;
	}
	if (bp->b_flags & B_VMIO) {
		/*
		 * Set B_CACHE if the op was a normal read and no error
		 * occurred.  B_CACHE is set for writes in the b*write()
		 * routines.
		 */
		if (bp->b_iocmd == BIO_READ &&
		    !(bp->b_flags & (B_INVAL|B_NOCACHE)) &&
		    !(bp->b_ioflags & BIO_ERROR))
			bp->b_flags |= B_CACHE;
		vfs_vmio_iodone(bp);
	}
	if (!LIST_EMPTY(&bp->b_dep))
		buf_complete(bp);
	if ((bp->b_flags & B_CKHASH) != 0) {
		KASSERT(bp->b_iocmd == BIO_READ,
		    ("bufdone: b_iocmd %d not BIO_READ", bp->b_iocmd));
		KASSERT(buf_mapped(bp), ("bufdone: bp %p not mapped", bp));
		(*bp->b_ckhashcalc)(bp);
	}
	/*
	 * For asynchronous completions, release the buffer now. The brelse
	 * will do a wakeup there if necessary - so no need to do a wakeup
	 * here in the async case. The sync case always needs to do a wakeup.
	 */
	if (bp->b_flags & B_ASYNC) {
		if ((bp->b_flags & (B_NOCACHE | B_INVAL | B_RELBUF)) ||
		    (bp->b_ioflags & BIO_ERROR))
			brelse(bp);
		else
			bqrelse(bp);
	} else
		bdone(bp);
	if (dropobj)
		bufobj_wdrop(dropobj);
}

/*
 * This routine is called in lieu of iodone in the case of
 * incomplete I/O.  This keeps the busy status for pages
 * consistent.
 */
void
vfs_unbusy_pages(struct buf *bp)
{
	int i;
	vm_object_t obj;
	vm_page_t m;

	runningbufwakeup(bp);
	if (!(bp->b_flags & B_VMIO))
		return;

	obj = bp->b_bufobj->bo_object;
	for (i = 0; i < bp->b_npages; i++) {
		m = bp->b_pages[i];
		if (m == bogus_page) {
			m = vm_page_relookup(obj, OFF_TO_IDX(bp->b_offset) + i);
			if (!m)
				panic("vfs_unbusy_pages: page missing\n");
			bp->b_pages[i] = m;
			if (buf_mapped(bp)) {
				BUF_CHECK_MAPPED(bp);
				pmap_qenter(trunc_page((vm_offset_t)bp->b_data),
				    bp->b_pages, bp->b_npages);
			} else
				BUF_CHECK_UNMAPPED(bp);
		}
		vm_page_sunbusy(m);
	}
	vm_object_pip_wakeupn(obj, bp->b_npages);
}

/*
 * vfs_page_set_valid:
 *
 *	Set the valid bits in a page based on the supplied offset.   The
 *	range is restricted to the buffer's size.
 *
 *	This routine is typically called after a read completes.
 */
static void
vfs_page_set_valid(struct buf *bp, vm_ooffset_t off, vm_page_t m)
{
	vm_ooffset_t eoff;

	/*
	 * Compute the end offset, eoff, such that [off, eoff) does not span a
	 * page boundary and eoff is not greater than the end of the buffer.
	 * The end of the buffer, in this case, is our file EOF, not the
	 * allocation size of the buffer.
	 */
	eoff = (off + PAGE_SIZE) & ~(vm_ooffset_t)PAGE_MASK;
	if (eoff > bp->b_offset + bp->b_bcount)
		eoff = bp->b_offset + bp->b_bcount;

	/*
	 * Set valid range.  This is typically the entire buffer and thus the
	 * entire page.
	 */
	if (eoff > off)
		vm_page_set_valid_range(m, off & PAGE_MASK, eoff - off);
}

/*
 * vfs_page_set_validclean:
 *
 *	Set the valid bits and clear the dirty bits in a page based on the
 *	supplied offset.   The range is restricted to the buffer's size.
 */
static void
vfs_page_set_validclean(struct buf *bp, vm_ooffset_t off, vm_page_t m)
{
	vm_ooffset_t soff, eoff;

	/*
	 * Start and end offsets in buffer.  eoff - soff may not cross a
	 * page boundary or cross the end of the buffer.  The end of the
	 * buffer, in this case, is our file EOF, not the allocation size
	 * of the buffer.
	 */
	soff = off;
	eoff = (off + PAGE_SIZE) & ~(off_t)PAGE_MASK;
	if (eoff > bp->b_offset + bp->b_bcount)
		eoff = bp->b_offset + bp->b_bcount;

	/*
	 * Set valid range.  This is typically the entire buffer and thus the
	 * entire page.
	 */
	if (eoff > soff) {
		vm_page_set_validclean(
		    m,
		   (vm_offset_t) (soff & PAGE_MASK),
		   (vm_offset_t) (eoff - soff)
		);
	}
}

/*
 * Acquire a shared busy on all pages in the buf.
 */
void
vfs_busy_pages_acquire(struct buf *bp)
{
	int i;

	for (i = 0; i < bp->b_npages; i++)
		vm_page_busy_acquire(bp->b_pages[i], VM_ALLOC_SBUSY);
}

void
vfs_busy_pages_release(struct buf *bp)
{
	int i;

	for (i = 0; i < bp->b_npages; i++)
		vm_page_sunbusy(bp->b_pages[i]);
}

/*
 * This routine is called before a device strategy routine.
 * It is used to tell the VM system that paging I/O is in
 * progress, and treat the pages associated with the buffer
 * almost as being exclusive busy.  Also the object paging_in_progress
 * flag is handled to make sure that the object doesn't become
 * inconsistent.
 *
 * Since I/O has not been initiated yet, certain buffer flags
 * such as BIO_ERROR or B_INVAL may be in an inconsistent state
 * and should be ignored.
 */
void
vfs_busy_pages(struct buf *bp, int clear_modify)
{
	vm_object_t obj;
	vm_ooffset_t foff;
	vm_page_t m;
	int i;
	bool bogus;

	if (!(bp->b_flags & B_VMIO))
		return;

	obj = bp->b_bufobj->bo_object;
	foff = bp->b_offset;
	KASSERT(bp->b_offset != NOOFFSET,
	    ("vfs_busy_pages: no buffer offset"));
	if ((bp->b_flags & B_CLUSTER) == 0) {
		vm_object_pip_add(obj, bp->b_npages);
		vfs_busy_pages_acquire(bp);
	}
	if (bp->b_bufsize != 0)
		vfs_setdirty_range(bp);
	bogus = false;
	for (i = 0; i < bp->b_npages; i++) {
		m = bp->b_pages[i];
		vm_page_assert_sbusied(m);

		/*
		 * When readying a buffer for a read ( i.e
		 * clear_modify == 0 ), it is important to do
		 * bogus_page replacement for valid pages in 
		 * partially instantiated buffers.  Partially 
		 * instantiated buffers can, in turn, occur when
		 * reconstituting a buffer from its VM backing store
		 * base.  We only have to do this if B_CACHE is
		 * clear ( which causes the I/O to occur in the
		 * first place ).  The replacement prevents the read
		 * I/O from overwriting potentially dirty VM-backed
		 * pages.  XXX bogus page replacement is, uh, bogus.
		 * It may not work properly with small-block devices.
		 * We need to find a better way.
		 */
		if (clear_modify) {
			pmap_remove_write(m);
			vfs_page_set_validclean(bp, foff, m);
		} else if (vm_page_all_valid(m) &&
		    (bp->b_flags & B_CACHE) == 0) {
			bp->b_pages[i] = bogus_page;
			bogus = true;
		}
		foff = (foff + PAGE_SIZE) & ~(off_t)PAGE_MASK;
	}
	if (bogus && buf_mapped(bp)) {
		BUF_CHECK_MAPPED(bp);
		pmap_qenter(trunc_page((vm_offset_t)bp->b_data),
		    bp->b_pages, bp->b_npages);
	}
}

/*
 *	vfs_bio_set_valid:
 *
 *	Set the range within the buffer to valid.  The range is
 *	relative to the beginning of the buffer, b_offset.  Note that
 *	b_offset itself may be offset from the beginning of the first
 *	page.
 */
void
vfs_bio_set_valid(struct buf *bp, int base, int size)
{
	int i, n;
	vm_page_t m;

	if (!(bp->b_flags & B_VMIO))
		return;

	/*
	 * Fixup base to be relative to beginning of first page.
	 * Set initial n to be the maximum number of bytes in the
	 * first page that can be validated.
	 */
	base += (bp->b_offset & PAGE_MASK);
	n = PAGE_SIZE - (base & PAGE_MASK);

	/*
	 * Busy may not be strictly necessary here because the pages are
	 * unlikely to be fully valid and the vnode lock will synchronize
	 * their access via getpages.  It is grabbed for consistency with
	 * other page validation.
	 */
	vfs_busy_pages_acquire(bp);
	for (i = base / PAGE_SIZE; size > 0 && i < bp->b_npages; ++i) {
		m = bp->b_pages[i];
		if (n > size)
			n = size;
		vm_page_set_valid_range(m, base & PAGE_MASK, n);
		base += n;
		size -= n;
		n = PAGE_SIZE;
	}
	vfs_busy_pages_release(bp);
}

/*
 *	vfs_bio_clrbuf:
 *
 *	If the specified buffer is a non-VMIO buffer, clear the entire
 *	buffer.  If the specified buffer is a VMIO buffer, clear and
 *	validate only the previously invalid portions of the buffer.
 *	This routine essentially fakes an I/O, so we need to clear
 *	BIO_ERROR and B_INVAL.
 *
 *	Note that while we only theoretically need to clear through b_bcount,
 *	we go ahead and clear through b_bufsize.
 */
void
vfs_bio_clrbuf(struct buf *bp) 
{
	int i, j, mask, sa, ea, slide;

	if ((bp->b_flags & (B_VMIO | B_MALLOC)) != B_VMIO) {
		clrbuf(bp);
		return;
	}
	bp->b_flags &= ~B_INVAL;
	bp->b_ioflags &= ~BIO_ERROR;
	vfs_busy_pages_acquire(bp);
	sa = bp->b_offset & PAGE_MASK;
	slide = 0;
	for (i = 0; i < bp->b_npages; i++, sa = 0) {
		slide = imin(slide + PAGE_SIZE, bp->b_offset + bp->b_bufsize);
		ea = slide & PAGE_MASK;
		if (ea == 0)
			ea = PAGE_SIZE;
		if (bp->b_pages[i] == bogus_page)
			continue;
		j = sa / DEV_BSIZE;
		mask = ((1 << ((ea - sa) / DEV_BSIZE)) - 1) << j;
		if ((bp->b_pages[i]->valid & mask) == mask)
			continue;
		if ((bp->b_pages[i]->valid & mask) == 0)
			pmap_zero_page_area(bp->b_pages[i], sa, ea - sa);
		else {
			for (; sa < ea; sa += DEV_BSIZE, j++) {
				if ((bp->b_pages[i]->valid & (1 << j)) == 0) {
					pmap_zero_page_area(bp->b_pages[i],
					    sa, DEV_BSIZE);
				}
			}
		}
		vm_page_set_valid_range(bp->b_pages[i], j * DEV_BSIZE,
		    roundup2(ea - sa, DEV_BSIZE));
	}
	vfs_busy_pages_release(bp);
	bp->b_resid = 0;
}

void
vfs_bio_bzero_buf(struct buf *bp, int base, int size)
{
	vm_page_t m;
	int i, n;

	if (buf_mapped(bp)) {
		BUF_CHECK_MAPPED(bp);
		bzero(bp->b_data + base, size);
	} else {
		BUF_CHECK_UNMAPPED(bp);
		n = PAGE_SIZE - (base & PAGE_MASK);
		for (i = base / PAGE_SIZE; size > 0 && i < bp->b_npages; ++i) {
			m = bp->b_pages[i];
			if (n > size)
				n = size;
			pmap_zero_page_area(m, base & PAGE_MASK, n);
			base += n;
			size -= n;
			n = PAGE_SIZE;
		}
	}
}

/*
 * Update buffer flags based on I/O request parameters, optionally releasing the
 * buffer.  If it's VMIO or direct I/O, the buffer pages are released to the VM,
 * where they may be placed on a page queue (VMIO) or freed immediately (direct
 * I/O).  Otherwise the buffer is released to the cache.
 */
static void
b_io_dismiss(struct buf *bp, int ioflag, bool release)
{

	KASSERT((ioflag & IO_NOREUSE) == 0 || (ioflag & IO_VMIO) != 0,
	    ("buf %p non-VMIO noreuse", bp));

	if ((ioflag & IO_DIRECT) != 0)
		bp->b_flags |= B_DIRECT;
	if ((ioflag & IO_EXT) != 0)
		bp->b_xflags |= BX_ALTDATA;
	if ((ioflag & (IO_VMIO | IO_DIRECT)) != 0 && LIST_EMPTY(&bp->b_dep)) {
		bp->b_flags |= B_RELBUF;
		if ((ioflag & IO_NOREUSE) != 0)
			bp->b_flags |= B_NOREUSE;
		if (release)
			brelse(bp);
	} else if (release)
		bqrelse(bp);
}

void
vfs_bio_brelse(struct buf *bp, int ioflag)
{

	b_io_dismiss(bp, ioflag, true);
}

void
vfs_bio_set_flags(struct buf *bp, int ioflag)
{

	b_io_dismiss(bp, ioflag, false);
}

/*
 * vm_hold_load_pages and vm_hold_free_pages get pages into
 * a buffers address space.  The pages are anonymous and are
 * not associated with a file object.
 */
static void
vm_hold_load_pages(struct buf *bp, vm_offset_t from, vm_offset_t to)
{
	vm_offset_t pg;
	vm_page_t p;
	int index;

	BUF_CHECK_MAPPED(bp);

	to = round_page(to);
	from = round_page(from);
	index = (from - trunc_page((vm_offset_t)bp->b_data)) >> PAGE_SHIFT;
	MPASS((bp->b_flags & B_MAXPHYS) == 0);
	KASSERT(to - from <= maxbcachebuf,
	    ("vm_hold_load_pages too large %p %#jx %#jx %u",
	    bp, (uintmax_t)from, (uintmax_t)to, maxbcachebuf));

	for (pg = from; pg < to; pg += PAGE_SIZE, index++) {
		/*
		 * note: must allocate system pages since blocking here
		 * could interfere with paging I/O, no matter which
		 * process we are.
		 */
		p = vm_page_alloc(NULL, 0, VM_ALLOC_SYSTEM | VM_ALLOC_NOOBJ |
		    VM_ALLOC_WIRED | VM_ALLOC_COUNT((to - pg) >> PAGE_SHIFT) |
		    VM_ALLOC_WAITOK);
		pmap_qenter(pg, &p, 1);
		bp->b_pages[index] = p;
	}
	bp->b_npages = index;
}

/* Return pages associated with this buf to the vm system */
static void
vm_hold_free_pages(struct buf *bp, int newbsize)
{
	vm_offset_t from;
	vm_page_t p;
	int index, newnpages;

	BUF_CHECK_MAPPED(bp);

	from = round_page((vm_offset_t)bp->b_data + newbsize);
	newnpages = (from - trunc_page((vm_offset_t)bp->b_data)) >> PAGE_SHIFT;
	if (bp->b_npages > newnpages)
		pmap_qremove(from, bp->b_npages - newnpages);
	for (index = newnpages; index < bp->b_npages; index++) {
		p = bp->b_pages[index];
		bp->b_pages[index] = NULL;
		vm_page_unwire_noq(p);
		vm_page_free(p);
	}
	bp->b_npages = newnpages;
}

/*
 * Map an IO request into kernel virtual address space.
 *
 * All requests are (re)mapped into kernel VA space.
 * Notice that we use b_bufsize for the size of the buffer
 * to be mapped.  b_bcount might be modified by the driver.
 *
 * Note that even if the caller determines that the address space should
 * be valid, a race or a smaller-file mapped into a larger space may
 * actually cause vmapbuf() to fail, so all callers of vmapbuf() MUST
 * check the return value.
 *
 * This function only works with pager buffers.
 */
int
vmapbuf(struct buf *bp, void * __capability uaddr, size_t len, int mapbuf)
{
	vm_prot_t prot;
	int pidx;

	MPASS((bp->b_flags & B_MAXPHYS) != 0);
	prot = VM_PROT_READ;
	if (bp->b_iocmd == BIO_READ)
		prot |= VM_PROT_WRITE;	/* Less backwards than it looks */
<<<<<<< HEAD
	if ((pidx = vm_fault_quick_hold_pages(&curproc->p_vmspace->vm_map,
	    uaddr, len, prot, bp->b_pages, btoc(MAXPHYS))) < 0)
=======
	pidx = vm_fault_quick_hold_pages(&curproc->p_vmspace->vm_map,
	    (vm_offset_t)uaddr, len, prot, bp->b_pages, PBUF_PAGES);
	if (pidx < 0)
>>>>>>> cd853791
		return (-1);
	bp->b_bufsize = len;
	bp->b_npages = pidx;
	bp->b_offset = ((__cheri_addr vm_offset_t)uaddr) & PAGE_MASK;
	if (mapbuf || !unmapped_buf_allowed) {
		pmap_qenter((vm_offset_t)bp->b_kvabase, bp->b_pages, pidx);
		bp->b_data = bp->b_kvabase + bp->b_offset;
	} else
		bp->b_data = unmapped_buf;
	return (0);
}

/*
 * Free the io map PTEs associated with this IO operation.
 * We also invalidate the TLB entries and restore the original b_addr.
 *
 * This function only works with pager buffers.
 */
void
vunmapbuf(struct buf *bp)
{
	int npages;

	npages = bp->b_npages;
	if (buf_mapped(bp))
		pmap_qremove(trunc_page((vm_offset_t)bp->b_data), npages);
	vm_page_unhold_pages(bp->b_pages, npages);

	bp->b_data = unmapped_buf;
}

void
bdone(struct buf *bp)
{
	struct mtx *mtxp;

	mtxp = mtx_pool_find(mtxpool_sleep, bp);
	mtx_lock(mtxp);
	bp->b_flags |= B_DONE;
	wakeup(bp);
	mtx_unlock(mtxp);
}

void
bwait(struct buf *bp, u_char pri, const char *wchan)
{
	struct mtx *mtxp;

	mtxp = mtx_pool_find(mtxpool_sleep, bp);
	mtx_lock(mtxp);
	while ((bp->b_flags & B_DONE) == 0)
		msleep(bp, mtxp, pri, wchan, 0);
	mtx_unlock(mtxp);
}

int
bufsync(struct bufobj *bo, int waitfor)
{

	return (VOP_FSYNC(bo2vnode(bo), waitfor, curthread));
}

void
bufstrategy(struct bufobj *bo, struct buf *bp)
{
	int i __unused;
	struct vnode *vp;

	vp = bp->b_vp;
	KASSERT(vp == bo->bo_private, ("Inconsistent vnode bufstrategy"));
	KASSERT(vp->v_type != VCHR && vp->v_type != VBLK,
	    ("Wrong vnode in bufstrategy(bp=%p, vp=%p)", bp, vp));
	i = VOP_STRATEGY(vp, bp);
	KASSERT(i == 0, ("VOP_STRATEGY failed bp=%p vp=%p", bp, bp->b_vp));
}

/*
 * Initialize a struct bufobj before use.  Memory is assumed zero filled.
 */
void
bufobj_init(struct bufobj *bo, void *private)
{
	static volatile int bufobj_cleanq;

        bo->bo_domain =
            atomic_fetchadd_int(&bufobj_cleanq, 1) % buf_domains;
        rw_init(BO_LOCKPTR(bo), "bufobj interlock");
        bo->bo_private = private;
        TAILQ_INIT(&bo->bo_clean.bv_hd);
        TAILQ_INIT(&bo->bo_dirty.bv_hd);
}

void
bufobj_wrefl(struct bufobj *bo)
{

	KASSERT(bo != NULL, ("NULL bo in bufobj_wref"));
	ASSERT_BO_WLOCKED(bo);
	bo->bo_numoutput++;
}

void
bufobj_wref(struct bufobj *bo)
{

	KASSERT(bo != NULL, ("NULL bo in bufobj_wref"));
	BO_LOCK(bo);
	bo->bo_numoutput++;
	BO_UNLOCK(bo);
}

void
bufobj_wdrop(struct bufobj *bo)
{

	KASSERT(bo != NULL, ("NULL bo in bufobj_wdrop"));
	BO_LOCK(bo);
	KASSERT(bo->bo_numoutput > 0, ("bufobj_wdrop non-positive count"));
	if ((--bo->bo_numoutput == 0) && (bo->bo_flag & BO_WWAIT)) {
		bo->bo_flag &= ~BO_WWAIT;
		wakeup(&bo->bo_numoutput);
	}
	BO_UNLOCK(bo);
}

int
bufobj_wwait(struct bufobj *bo, int slpflag, int timeo)
{
	int error;

	KASSERT(bo != NULL, ("NULL bo in bufobj_wwait"));
	ASSERT_BO_WLOCKED(bo);
	error = 0;
	while (bo->bo_numoutput) {
		bo->bo_flag |= BO_WWAIT;
		error = msleep(&bo->bo_numoutput, BO_LOCKPTR(bo),
		    slpflag | (PRIBIO + 1), "bo_wwait", timeo);
		if (error)
			break;
	}
	return (error);
}

/*
 * Set bio_data or bio_ma for struct bio from the struct buf.
 */
void
bdata2bio(struct buf *bp, struct bio *bip)
{

	if (!buf_mapped(bp)) {
		KASSERT(unmapped_buf_allowed, ("unmapped"));
		bip->bio_ma = bp->b_pages;
		bip->bio_ma_n = bp->b_npages;
		bip->bio_data = unmapped_buf;
		bip->bio_ma_offset = (vm_offset_t)bp->b_offset & PAGE_MASK;
		bip->bio_flags |= BIO_UNMAPPED;
		KASSERT(round_page(bip->bio_ma_offset + bip->bio_length) /
		    PAGE_SIZE == bp->b_npages,
		    ("Buffer %p too short: %d %lld %d", bp, bip->bio_ma_offset,
		    (long long)bip->bio_length, bip->bio_ma_n));
	} else {
		bip->bio_data = bp->b_data;
		bip->bio_ma = NULL;
	}
}

/*
 * The MIPS pmap code currently doesn't handle aliased pages.
 * The VIPT caches may not handle page aliasing themselves, leading
 * to data corruption.
 *
 * As such, this code makes a system extremely unhappy if said
 * system doesn't support unaliasing the above situation in hardware.
 * Some "recent" systems (eg some mips24k/mips74k cores) don't enable
 * this feature at build time, so it has to be handled in software.
 *
 * Once the MIPS pmap/cache code grows to support this function on
 * earlier chips, it should be flipped back off.
 */
#ifdef	__mips__
static int buf_pager_relbuf = 1;
#else
static int buf_pager_relbuf = 0;
#endif
SYSCTL_INT(_vfs, OID_AUTO, buf_pager_relbuf, CTLFLAG_RWTUN,
    &buf_pager_relbuf, 0,
    "Make buffer pager release buffers after reading");

/*
 * The buffer pager.  It uses buffer reads to validate pages.
 *
 * In contrast to the generic local pager from vm/vnode_pager.c, this
 * pager correctly and easily handles volumes where the underlying
 * device block size is greater than the machine page size.  The
 * buffer cache transparently extends the requested page run to be
 * aligned at the block boundary, and does the necessary bogus page
 * replacements in the addends to avoid obliterating already valid
 * pages.
 *
 * The only non-trivial issue is that the exclusive busy state for
 * pages, which is assumed by the vm_pager_getpages() interface, is
 * incompatible with the VMIO buffer cache's desire to share-busy the
 * pages.  This function performs a trivial downgrade of the pages'
 * state before reading buffers, and a less trivial upgrade from the
 * shared-busy to excl-busy state after the read.
 */
int
vfs_bio_getpages(struct vnode *vp, vm_page_t *ma, int count,
    int *rbehind, int *rahead, vbg_get_lblkno_t get_lblkno,
    vbg_get_blksize_t get_blksize)
{
	vm_page_t m;
	vm_object_t object;
	struct buf *bp;
	struct mount *mp;
	daddr_t lbn, lbnp;
	vm_ooffset_t la, lb, poff, poffe;
	long bsize;
	int bo_bs, br_flags, error, i, pgsin, pgsin_a, pgsin_b;
	bool redo, lpart;

	object = vp->v_object;
	mp = vp->v_mount;
	error = 0;
	la = IDX_TO_OFF(ma[count - 1]->pindex);
	if (la >= object->un_pager.vnp.vnp_size)
		return (VM_PAGER_BAD);

	/*
	 * Change the meaning of la from where the last requested page starts
	 * to where it ends, because that's the end of the requested region
	 * and the start of the potential read-ahead region.
	 */
	la += PAGE_SIZE;
	lpart = la > object->un_pager.vnp.vnp_size;
	bo_bs = get_blksize(vp, get_lblkno(vp, IDX_TO_OFF(ma[0]->pindex)));

	/*
	 * Calculate read-ahead, behind and total pages.
	 */
	pgsin = count;
	lb = IDX_TO_OFF(ma[0]->pindex);
	pgsin_b = OFF_TO_IDX(lb - rounddown2(lb, bo_bs));
	pgsin += pgsin_b;
	if (rbehind != NULL)
		*rbehind = pgsin_b;
	pgsin_a = OFF_TO_IDX(roundup2(la, bo_bs) - la);
	if (la + IDX_TO_OFF(pgsin_a) >= object->un_pager.vnp.vnp_size)
		pgsin_a = OFF_TO_IDX(roundup2(object->un_pager.vnp.vnp_size,
		    PAGE_SIZE) - la);
	pgsin += pgsin_a;
	if (rahead != NULL)
		*rahead = pgsin_a;
	VM_CNT_INC(v_vnodein);
	VM_CNT_ADD(v_vnodepgsin, pgsin);

	br_flags = (mp != NULL && (mp->mnt_kern_flag & MNTK_UNMAPPED_BUFS)
	    != 0) ? GB_UNMAPPED : 0;
again:
	for (i = 0; i < count; i++) {
		if (ma[i] != bogus_page)
			vm_page_busy_downgrade(ma[i]);
	}

	lbnp = -1;
	for (i = 0; i < count; i++) {
		m = ma[i];
		if (m == bogus_page)
			continue;

		/*
		 * Pages are shared busy and the object lock is not
		 * owned, which together allow for the pages'
		 * invalidation.  The racy test for validity avoids
		 * useless creation of the buffer for the most typical
		 * case when invalidation is not used in redo or for
		 * parallel read.  The shared->excl upgrade loop at
		 * the end of the function catches the race in a
		 * reliable way (protected by the object lock).
		 */
		if (vm_page_all_valid(m))
			continue;

		poff = IDX_TO_OFF(m->pindex);
		poffe = MIN(poff + PAGE_SIZE, object->un_pager.vnp.vnp_size);
		for (; poff < poffe; poff += bsize) {
			lbn = get_lblkno(vp, poff);
			if (lbn == lbnp)
				goto next_page;
			lbnp = lbn;

			bsize = get_blksize(vp, lbn);
			error = bread_gb(vp, lbn, bsize, curthread->td_ucred,
			    br_flags, &bp);
			if (error != 0)
				goto end_pages;
			if (bp->b_rcred == curthread->td_ucred) {
				crfree(bp->b_rcred);
				bp->b_rcred = NOCRED;
			}
			if (LIST_EMPTY(&bp->b_dep)) {
				/*
				 * Invalidation clears m->valid, but
				 * may leave B_CACHE flag if the
				 * buffer existed at the invalidation
				 * time.  In this case, recycle the
				 * buffer to do real read on next
				 * bread() after redo.
				 *
				 * Otherwise B_RELBUF is not strictly
				 * necessary, enable to reduce buf
				 * cache pressure.
				 */
				if (buf_pager_relbuf ||
				    !vm_page_all_valid(m))
					bp->b_flags |= B_RELBUF;

				bp->b_flags &= ~B_NOCACHE;
				brelse(bp);
			} else {
				bqrelse(bp);
			}
		}
		KASSERT(1 /* racy, enable for debugging */ ||
		    vm_page_all_valid(m) || i == count - 1,
		    ("buf %d %p invalid", i, m));
		if (i == count - 1 && lpart) {
			if (!vm_page_none_valid(m) &&
			    !vm_page_all_valid(m))
				vm_page_zero_invalid(m, TRUE);
		}
next_page:;
	}
end_pages:

	redo = false;
	for (i = 0; i < count; i++) {
		if (ma[i] == bogus_page)
			continue;
		if (vm_page_busy_tryupgrade(ma[i]) == 0) {
			vm_page_sunbusy(ma[i]);
			ma[i] = vm_page_grab_unlocked(object, ma[i]->pindex,
			    VM_ALLOC_NORMAL);
		}

		/*
		 * Since the pages were only sbusy while neither the
		 * buffer nor the object lock was held by us, or
		 * reallocated while vm_page_grab() slept for busy
		 * relinguish, they could have been invalidated.
		 * Recheck the valid bits and re-read as needed.
		 *
		 * Note that the last page is made fully valid in the
		 * read loop, and partial validity for the page at
		 * index count - 1 could mean that the page was
		 * invalidated or removed, so we must restart for
		 * safety as well.
		 */
		if (!vm_page_all_valid(ma[i]))
			redo = true;
	}
	if (redo && error == 0)
		goto again;
	return (error != 0 ? VM_PAGER_ERROR : VM_PAGER_OK);
}

#include "opt_ddb.h"
#ifdef DDB
#include <ddb/ddb.h>

/* DDB command to show buffer data */
DB_SHOW_COMMAND(buffer, db_show_buffer)
{
	/* get args */
	struct buf *bp;
#ifdef FULL_BUF_TRACKING
	uint32_t i, j;
#endif

	if (!have_addr) {
		db_printf("usage: show buffer <addr>\n");
		return;
	}

	bp = DB_DATA_PTR(addr, struct buf);
	db_printf("buf at %p\n", bp);
	db_printf("b_flags = 0x%b, b_xflags=0x%b\n",
	    (u_int)bp->b_flags, PRINT_BUF_FLAGS,
	    (u_int)bp->b_xflags, PRINT_BUF_XFLAGS);
	db_printf("b_vflags=0x%b b_ioflags0x%b\n",
	    (u_int)bp->b_vflags, PRINT_BUF_VFLAGS,
	    (u_int)bp->b_ioflags, PRINT_BIO_FLAGS);
	db_printf(
	    "b_error = %d, b_bufsize = %ld, b_bcount = %ld, b_resid = %ld\n"
	    "b_bufobj = (%p), b_data = %p\n, b_blkno = %jd, b_lblkno = %jd, "
	    "b_vp = %p, b_dep = %p\n",
	    bp->b_error, bp->b_bufsize, bp->b_bcount, bp->b_resid,
	    bp->b_bufobj, bp->b_data, (intmax_t)bp->b_blkno,
	    (intmax_t)bp->b_lblkno, bp->b_vp, bp->b_dep.lh_first);
	db_printf("b_kvabase = %p, b_kvasize = %d\n",
	    bp->b_kvabase, bp->b_kvasize);
	if (bp->b_npages) {
		int i;
		db_printf("b_npages = %d, pages(OBJ, IDX, PA): ", bp->b_npages);
		for (i = 0; i < bp->b_npages; i++) {
			vm_page_t m;
			m = bp->b_pages[i];
			if (m != NULL)
				db_printf("(%p, 0x%lx, 0x%lx)", m->object,
				    (u_long)m->pindex,
				    (u_long)VM_PAGE_TO_PHYS(m));
			else
				db_printf("( ??? )");
			if ((i + 1) < bp->b_npages)
				db_printf(",");
		}
		db_printf("\n");
	}
	BUF_LOCKPRINTINFO(bp);
#if defined(FULL_BUF_TRACKING)
	db_printf("b_io_tracking: b_io_tcnt = %u\n", bp->b_io_tcnt);

	i = bp->b_io_tcnt % BUF_TRACKING_SIZE;
	for (j = 1; j <= BUF_TRACKING_SIZE; j++) {
		if (bp->b_io_tracking[BUF_TRACKING_ENTRY(i - j)] == NULL)
			continue;
		db_printf(" %2u: %s\n", j,
		    bp->b_io_tracking[BUF_TRACKING_ENTRY(i - j)]);
	}
#elif defined(BUF_TRACKING)
	db_printf("b_io_tracking: %s\n", bp->b_io_tracking);
#endif
	db_printf(" ");
}

DB_SHOW_COMMAND(bufqueues, bufqueues)
{
	struct bufdomain *bd;
	struct buf *bp;
	long total;
	int i, j, cnt;

	db_printf("bqempty: %d\n", bqempty.bq_len);

	for (i = 0; i < buf_domains; i++) {
		bd = &bdomain[i];
		db_printf("Buf domain %d\n", i);
		db_printf("\tfreebufs\t%d\n", bd->bd_freebuffers);
		db_printf("\tlofreebufs\t%d\n", bd->bd_lofreebuffers);
		db_printf("\thifreebufs\t%d\n", bd->bd_hifreebuffers);
		db_printf("\n");
		db_printf("\tbufspace\t%ld\n", bd->bd_bufspace);
		db_printf("\tmaxbufspace\t%ld\n", bd->bd_maxbufspace);
		db_printf("\thibufspace\t%ld\n", bd->bd_hibufspace);
		db_printf("\tlobufspace\t%ld\n", bd->bd_lobufspace);
		db_printf("\tbufspacethresh\t%ld\n", bd->bd_bufspacethresh);
		db_printf("\n");
		db_printf("\tnumdirtybuffers\t%d\n", bd->bd_numdirtybuffers);
		db_printf("\tlodirtybuffers\t%d\n", bd->bd_lodirtybuffers);
		db_printf("\thidirtybuffers\t%d\n", bd->bd_hidirtybuffers);
		db_printf("\tdirtybufthresh\t%d\n", bd->bd_dirtybufthresh);
		db_printf("\n");
		total = 0;
		TAILQ_FOREACH(bp, &bd->bd_cleanq->bq_queue, b_freelist)
			total += bp->b_bufsize;
		db_printf("\tcleanq count\t%d (%ld)\n",
		    bd->bd_cleanq->bq_len, total);
		total = 0;
		TAILQ_FOREACH(bp, &bd->bd_dirtyq.bq_queue, b_freelist)
			total += bp->b_bufsize;
		db_printf("\tdirtyq count\t%d (%ld)\n",
		    bd->bd_dirtyq.bq_len, total);
		db_printf("\twakeup\t\t%d\n", bd->bd_wanted);
		db_printf("\tlim\t\t%d\n", bd->bd_lim);
		db_printf("\tCPU ");
		for (j = 0; j <= mp_maxid; j++)
			db_printf("%d, ", bd->bd_subq[j].bq_len);
		db_printf("\n");
		cnt = 0;
		total = 0;
		for (j = 0; j < nbuf; j++) {
			bp = nbufp(j);
			if (bp->b_domain == i && BUF_ISLOCKED(bp)) {
				cnt++;
				total += bp->b_bufsize;
			}
		}
		db_printf("\tLocked buffers: %d space %ld\n", cnt, total);
		cnt = 0;
		total = 0;
		for (j = 0; j < nbuf; j++) {
			bp = nbufp(j);
			if (bp->b_domain == i) {
				cnt++;
				total += bp->b_bufsize;
			}
		}
		db_printf("\tTotal buffers: %d space %ld\n", cnt, total);
	}
}

DB_SHOW_COMMAND(lockedbufs, lockedbufs)
{
	struct buf *bp;
	int i;

	for (i = 0; i < nbuf; i++) {
		bp = nbufp(i);
		if (BUF_ISLOCKED(bp)) {
			db_show_buffer((uintptr_t)bp, 1, 0, NULL);
			db_printf("\n");
			if (db_pager_quit)
				break;
		}
	}
}

DB_SHOW_COMMAND(vnodebufs, db_show_vnodebufs)
{
	struct vnode *vp;
	struct buf *bp;

	if (!have_addr) {
		db_printf("usage: show vnodebufs <addr>\n");
		return;
	}
	vp = DB_DATA_PTR(addr, struct vnode);
	db_printf("Clean buffers:\n");
	TAILQ_FOREACH(bp, &vp->v_bufobj.bo_clean.bv_hd, b_bobufs) {
		db_show_buffer((uintptr_t)bp, 1, 0, NULL);
		db_printf("\n");
	}
	db_printf("Dirty buffers:\n");
	TAILQ_FOREACH(bp, &vp->v_bufobj.bo_dirty.bv_hd, b_bobufs) {
		db_show_buffer((uintptr_t)bp, 1, 0, NULL);
		db_printf("\n");
	}
}

DB_COMMAND(countfreebufs, db_coundfreebufs)
{
	struct buf *bp;
	int i, used = 0, nfree = 0;

	if (have_addr) {
		db_printf("usage: countfreebufs\n");
		return;
	}

	for (i = 0; i < nbuf; i++) {
		bp = nbufp(i);
		if (bp->b_qindex == QUEUE_EMPTY)
			nfree++;
		else
			used++;
	}

	db_printf("Counted %d free, %d used (%d tot)\n", nfree, used,
	    nfree + used);
	db_printf("numfreebuffers is %d\n", numfreebuffers);
}
#endif /* DDB */
// CHERI CHANGES START
// {
//   "updated": 20190517,
//   "target_type": "kernel",
//   "changes_purecap": [
//     "support",
//     "pointer_as_integer",
//     "kdb"
//   ]
// }
// CHERI CHANGES END<|MERGE_RESOLUTION|>--- conflicted
+++ resolved
@@ -149,12 +149,13 @@
 #define	BD_RUN_UNLOCK(bd)	mtx_unlock(BD_RUN_LOCKPTR((bd)))
 #define	BD_DOMAIN(bd)		(bd - bdomain)
 
+#define STRUCT_BUF_ALLOCATION	(sizeof(struct buf) + sizeof(vm_page_t) * atop(maxbcachebuf))
+
 static char *buf;		/* buffer header pool */
 static struct buf *
 nbufp(unsigned i)
 {
-	return ((struct buf *)(buf + (sizeof(struct buf) +
-	    sizeof(vm_page_t) * atop(maxbcachebuf)) * i));
+	return ((struct buf *)(buf + STRUCT_BUF_ALLOCATION * i));
 }
 
 caddr_t __read_mostly unmapped_buf;
@@ -1151,15 +1152,10 @@
 	 * When we are called the first time, the capability is invalid
 	 * so we can not set bounds.
 	 */
-<<<<<<< HEAD
 	if (cheri_kern_gettag(v))
-		buf = (void *)cheri_kern_setbounds(v, nbuf * sizeof(*buf));
-	v = v + nbuf * sizeof(*buf);
-=======
+		buf = (void *)cheri_kern_setbounds(v, nbuf * STRUCT_BUF_ALLOCATION);
 	buf = (char *)v;
-	v = (caddr_t)buf + (sizeof(struct buf) + sizeof(vm_page_t) *
-	    atop(maxbcachebuf)) * nbuf;
->>>>>>> cd853791
+	v = (caddr_t)v + STRUCT_BUF_ALLOCATION * nbuf;
 
 	return (v);
 }
@@ -1183,13 +1179,8 @@
 
 	/* finally, initialize each buffer header and stick on empty q */
 	for (i = 0; i < nbuf; i++) {
-<<<<<<< HEAD
-		bp = cheri_kern_setboundsexact(buf + i, sizeof(*buf));
-		bzero(bp, sizeof *bp);
-=======
-		bp = nbufp(i);
-		bzero(bp, sizeof(*bp) + sizeof(vm_page_t) * atop(maxbcachebuf));
->>>>>>> cd853791
+		bp = cheri_kern_setboundsexact(nbufp(i), STRUCT_BUF_ALLOCATION);
+		bzero(bp, STRUCT_BUF_ALLOCATION);
 		bp->b_flags = B_INVAL;
 		bp->b_rcred = NOCRED;
 		bp->b_wcred = NOCRED;
@@ -1273,8 +1264,7 @@
 
 	/* Setup the kva and free list allocators. */
 	vmem_set_reclaim(buffer_arena, bufkva_reclaim);
-	buf_zone = uma_zcache_create("buf free cache",
-	    sizeof(struct buf) + sizeof(vm_page_t) * atop(maxbcachebuf),
+	buf_zone = uma_zcache_create("buf free cache", STRUCT_BUF_ALLOCATION,
 	    NULL, NULL, NULL, NULL, buf_import, buf_release, NULL, 0);
 
 	/*
@@ -4961,14 +4951,9 @@
 	prot = VM_PROT_READ;
 	if (bp->b_iocmd == BIO_READ)
 		prot |= VM_PROT_WRITE;	/* Less backwards than it looks */
-<<<<<<< HEAD
-	if ((pidx = vm_fault_quick_hold_pages(&curproc->p_vmspace->vm_map,
-	    uaddr, len, prot, bp->b_pages, btoc(MAXPHYS))) < 0)
-=======
 	pidx = vm_fault_quick_hold_pages(&curproc->p_vmspace->vm_map,
-	    (vm_offset_t)uaddr, len, prot, bp->b_pages, PBUF_PAGES);
+	    uaddr, len, prot, bp->b_pages, PBUF_PAGES);
 	if (pidx < 0)
->>>>>>> cd853791
 		return (-1);
 	bp->b_bufsize = len;
 	bp->b_npages = pidx;
