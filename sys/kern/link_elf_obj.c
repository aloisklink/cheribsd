/*-
 * SPDX-License-Identifier: BSD-2-Clause-FreeBSD
 *
 * Copyright (c) 1998-2000 Doug Rabson
 * Copyright (c) 2004 Peter Wemm
 * All rights reserved.
 *
 * Redistribution and use in source and binary forms, with or without
 * modification, are permitted provided that the following conditions
 * are met:
 * 1. Redistributions of source code must retain the above copyright
 *    notice, this list of conditions and the following disclaimer.
 * 2. Redistributions in binary form must reproduce the above copyright
 *    notice, this list of conditions and the following disclaimer in the
 *    documentation and/or other materials provided with the distribution.
 *
 * THIS SOFTWARE IS PROVIDED BY THE AUTHOR AND CONTRIBUTORS ``AS IS'' AND
 * ANY EXPRESS OR IMPLIED WARRANTIES, INCLUDING, BUT NOT LIMITED TO, THE
 * IMPLIED WARRANTIES OF MERCHANTABILITY AND FITNESS FOR A PARTICULAR PURPOSE
 * ARE DISCLAIMED.  IN NO EVENT SHALL THE AUTHOR OR CONTRIBUTORS BE LIABLE
 * FOR ANY DIRECT, INDIRECT, INCIDENTAL, SPECIAL, EXEMPLARY, OR CONSEQUENTIAL
 * DAMAGES (INCLUDING, BUT NOT LIMITED TO, PROCUREMENT OF SUBSTITUTE GOODS
 * OR SERVICES; LOSS OF USE, DATA, OR PROFITS; OR BUSINESS INTERRUPTION)
 * HOWEVER CAUSED AND ON ANY THEORY OF LIABILITY, WHETHER IN CONTRACT, STRICT
 * LIABILITY, OR TORT (INCLUDING NEGLIGENCE OR OTHERWISE) ARISING IN ANY WAY
 * OUT OF THE USE OF THIS SOFTWARE, EVEN IF ADVISED OF THE POSSIBILITY OF
 * SUCH DAMAGE.
 */

#include <sys/cdefs.h>
__FBSDID("$FreeBSD$");

#include "opt_ddb.h"

#include <sys/param.h>
#include <sys/systm.h>
#include <sys/fcntl.h>
#include <sys/kernel.h>
#include <sys/lock.h>
#include <sys/malloc.h>
#include <sys/linker.h>
#include <sys/mutex.h>
#include <sys/mount.h>
#include <sys/namei.h>
#include <sys/proc.h>
#include <sys/rwlock.h>
#include <sys/vnode.h>

#include <machine/elf.h>

#include <net/vnet.h>

#include <security/mac/mac_framework.h>

#include <vm/vm.h>
#include <vm/vm_param.h>
#include <vm/pmap.h>
#include <vm/vm_extern.h>
#include <vm/vm_kern.h>
#include <vm/vm_map.h>
#include <vm/vm_object.h>
#include <vm/vm_page.h>
#include <vm/vm_pager.h>

#include <sys/link_elf.h>

#ifdef DDB_CTF
#include <contrib/zlib/zlib.h>
#endif

#include "linker_if.h"

typedef struct {
	void		*addr;
	Elf_Off		size;
	int		flags;	/* Section flags. */
	int		sec;	/* Original section number. */
	char		*name;
} Elf_progent;

typedef struct {
	Elf_Rel		*rel;
	int		nrel;
	int		sec;
} Elf_relent;

typedef struct {
	Elf_Rela	*rela;
	int		nrela;
	int		sec;
} Elf_relaent;

typedef struct elf_file {
	struct linker_file lf __subobject_member_used_for_c_inheritance; /* Common fields */

	int		preloaded;
	caddr_t		address;	/* Relocation address */
	vm_object_t	object;		/* VM object to hold file pages */
	Elf_Shdr	*e_shdr;

	Elf_progent	*progtab;
	u_int		nprogtab;

	Elf_relaent	*relatab;
	u_int		nrelatab;

	Elf_relent	*reltab;
	int		nreltab;

	Elf_Sym		*ddbsymtab;	/* The symbol table we are using */
	long		ddbsymcnt;	/* Number of symbols */
	caddr_t		ddbstrtab;	/* String table */
	long		ddbstrcnt;	/* number of bytes in string table */

	caddr_t		shstrtab;	/* Section name string table */
	long		shstrcnt;	/* number of bytes in string table */

	caddr_t		ctftab;		/* CTF table */
	long		ctfcnt;		/* number of bytes in CTF table */
	caddr_t		ctfoff;		/* CTF offset table */
	caddr_t		typoff;		/* Type offset table */
	long		typlen;		/* Number of type entries. */

} *elf_file_t;

#include <kern/kern_ctf.c>

static int	link_elf_link_preload(linker_class_t cls,
		    const char *, linker_file_t *);
static int	link_elf_link_preload_finish(linker_file_t);
static int	link_elf_load_file(linker_class_t, const char *, linker_file_t *);
static int	link_elf_lookup_symbol(linker_file_t, const char *,
		    c_linker_sym_t *);
static int	link_elf_symbol_values(linker_file_t, c_linker_sym_t,
		    linker_symval_t *);
static int	link_elf_search_symbol(linker_file_t, ptraddr_t value,
		    c_linker_sym_t *sym, long *diffp);

static void	link_elf_unload_file(linker_file_t);
static int	link_elf_lookup_set(linker_file_t, const char *,
		    void ***, void ***, int *);
static int	link_elf_each_function_name(linker_file_t,
		    int (*)(const char *, void *), void *);
static int	link_elf_each_function_nameval(linker_file_t,
				linker_function_nameval_callback_t,
				void *);
static int	link_elf_reloc_local(linker_file_t, bool);
static long	link_elf_symtab_get(linker_file_t, const Elf_Sym **);
static long	link_elf_strtab_get(linker_file_t, caddr_t *);

static int	elf_obj_lookup(linker_file_t lf, Elf_Size symidx, int deps,
		    Elf_Addr *);

static kobj_method_t link_elf_methods[] = {
	KOBJMETHOD(linker_lookup_symbol,	link_elf_lookup_symbol),
	KOBJMETHOD(linker_symbol_values,	link_elf_symbol_values),
	KOBJMETHOD(linker_search_symbol,	link_elf_search_symbol),
	KOBJMETHOD(linker_unload,		link_elf_unload_file),
	KOBJMETHOD(linker_load_file,		link_elf_load_file),
	KOBJMETHOD(linker_link_preload,		link_elf_link_preload),
	KOBJMETHOD(linker_link_preload_finish,	link_elf_link_preload_finish),
	KOBJMETHOD(linker_lookup_set,		link_elf_lookup_set),
	KOBJMETHOD(linker_each_function_name,	link_elf_each_function_name),
	KOBJMETHOD(linker_each_function_nameval, link_elf_each_function_nameval),
	KOBJMETHOD(linker_ctf_get,		link_elf_ctf_get),
	KOBJMETHOD(linker_symtab_get, 		link_elf_symtab_get),
	KOBJMETHOD(linker_strtab_get, 		link_elf_strtab_get),
	KOBJMETHOD_END
};

static struct linker_class link_elf_class = {
#if ELF_TARG_CLASS == ELFCLASS32
	"elf32_obj",
#else
	"elf64_obj",
#endif
	link_elf_methods, sizeof(struct elf_file)
};

static int	relocate_file(elf_file_t ef);
static void	elf_obj_cleanup_globals_cache(elf_file_t);

static void
link_elf_error(const char *filename, const char *s)
{
	if (filename == NULL)
		printf("kldload: %s\n", s);
	else
		printf("kldload: %s: %s\n", filename, s);
}

static void
link_elf_init(void *arg)
{

	linker_add_class(&link_elf_class);
}
SYSINIT(link_elf_obj, SI_SUB_KLD, SI_ORDER_SECOND, link_elf_init, NULL);

static void
link_elf_protect_range(elf_file_t ef, vm_offset_t start, vm_offset_t end,
    vm_prot_t prot)
{
	int error __unused;

	KASSERT(start <= end && start >= (vm_offset_t)ef->address &&
	    end <= round_page((vm_offset_t)ef->address + ef->lf.size),
	    ("link_elf_protect_range: invalid range %#jx-%#jx",
	    (uintmax_t)start, (uintmax_t)end));

	if (start == end)
		return;
	if (ef->preloaded) {
#ifdef __amd64__
		error = pmap_change_prot(start, end - start, prot);
		KASSERT(error == 0,
		    ("link_elf_protect_range: pmap_change_prot() returned %d",
		    error));
#endif
		return;
	}
<<<<<<< HEAD
	error = vm_map_protect(kernel_map, start, end, prot, FALSE, FALSE);
=======
	error = vm_map_protect(kernel_map, start, end, prot, 0,
	    VM_MAP_PROTECT_SET_PROT);
>>>>>>> 0659df6f
	KASSERT(error == KERN_SUCCESS,
	    ("link_elf_protect_range: vm_map_protect() returned %d", error));
}

/*
 * Restrict permissions on linker file memory based on section flags.
 * Sections need not be page-aligned, so overlap within a page is possible.
 */
static void
link_elf_protect(elf_file_t ef)
{
	vm_offset_t end, segend, segstart, start;
	vm_prot_t gapprot, prot, segprot;
	int i;

	/*
	 * If the file was preloaded, the last page may contain other preloaded
	 * data which may need to be writeable.  ELF files are always
	 * page-aligned, but other preloaded data, such as entropy or CPU
	 * microcode may be loaded with a smaller alignment.
	 *
	 * XXX: VM_PROT_CAP?
	 */
	gapprot = ef->preloaded ? VM_PROT_RW : VM_PROT_READ;

	start = end = (vm_offset_t)ef->address;
	prot = VM_PROT_READ;
	for (i = 0; i < ef->nprogtab; i++) {
		/*
		 * VNET and DPCPU sections have their memory allocated by their
		 * respective subsystems.
		 */
		if (ef->progtab[i].name != NULL && (
#ifdef VIMAGE
		    strcmp(ef->progtab[i].name, VNET_SETNAME) == 0 ||
#endif
		    strcmp(ef->progtab[i].name, DPCPU_SETNAME) == 0))
			continue;

		segstart = trunc_page((vm_offset_t)ef->progtab[i].addr);
		segend = round_page((vm_offset_t)ef->progtab[i].addr +
		    ef->progtab[i].size);

		/* XXX: VM_PROT_READ_CAP or VM_PROT_WRITE_CAP? */
		segprot = VM_PROT_READ;
		if ((ef->progtab[i].flags & SHF_WRITE) != 0)
			segprot |= VM_PROT_WRITE;
		if ((ef->progtab[i].flags & SHF_EXECINSTR) != 0)
			segprot |= VM_PROT_EXECUTE;

		if (end <= segstart) {
			/*
			 * Case 1: there is no overlap between the previous
			 * segment and this one.  Apply protections to the
			 * previous segment, and protect the gap between the
			 * previous and current segments, if any.
			 */
			link_elf_protect_range(ef, start, end, prot);
			link_elf_protect_range(ef, end, segstart, gapprot);

			start = segstart;
			end = segend;
			prot = segprot;
		} else if (start < segstart && end == segend) {
			/*
			 * Case 2: the current segment is a subrange of the
			 * previous segment.  Apply protections to the
			 * non-overlapping portion of the previous segment.
			 */
			link_elf_protect_range(ef, start, segstart, prot);

			start = segstart;
			prot |= segprot;
		} else if (end < segend) {
			/*
			 * Case 3: there is partial overlap between the previous
			 * and current segments.  Apply protections to the
			 * non-overlapping portion of the previous segment, and
			 * then the overlap, which must use the union of the two
			 * segments' protections.
			 */
			link_elf_protect_range(ef, start, segstart, prot);
			link_elf_protect_range(ef, segstart, end,
			    prot | segprot);
			start = end;
			end = segend;
			prot = segprot;
		} else {
			/*
			 * Case 4: the two segments reside in the same page.
			 */
			prot |= segprot;
		}
	}

	/*
	 * Fix up the last unprotected segment and trailing data.
	 */
	link_elf_protect_range(ef, start, end, prot);
	link_elf_protect_range(ef, end,
	    round_page((vm_offset_t)ef->address + ef->lf.size), gapprot);
}

static int
link_elf_link_preload(linker_class_t cls, const char *filename,
    linker_file_t *result)
{
	Elf_Ehdr *hdr;
	Elf_Shdr *shdr;
	Elf_Sym *es;
	void *modptr, *baseptr, *sizeptr;
	char *type;
	elf_file_t ef;
	linker_file_t lf;
	Elf_Addr off;
	int error, i, j, pb, ra, rl, shstrindex, symstrindex, symtabindex;

	/* Look to see if we have the file preloaded */
	modptr = preload_search_by_name(filename);
	if (modptr == NULL)
		return ENOENT;

	type = (char *)preload_search_info(modptr, MODINFO_TYPE);
	baseptr = preload_search_info(modptr, MODINFO_ADDR);
	sizeptr = preload_search_info(modptr, MODINFO_SIZE);
	hdr = (Elf_Ehdr *)preload_search_info(modptr, MODINFO_METADATA |
	    MODINFOMD_ELFHDR);
	shdr = (Elf_Shdr *)preload_search_info(modptr, MODINFO_METADATA |
	    MODINFOMD_SHDR);
	if (type == NULL || (strcmp(type, "elf" __XSTRING(__ELF_WORD_SIZE)
	    " obj module") != 0 &&
	    strcmp(type, "elf obj module") != 0)) {
		return (EFTYPE);
	}
	if (baseptr == NULL || sizeptr == NULL || hdr == NULL ||
	    shdr == NULL)
		return (EINVAL);

	lf = linker_make_file(filename, &link_elf_class);
	if (lf == NULL)
		return (ENOMEM);

	ef = (elf_file_t)lf;
	ef->preloaded = 1;
#ifdef __CHERI_PURE_CAPABILITY__
	ef->address = cheri_setaddress(kernel_root_cap,
	    *(ptraddr_t *)baseptr);
	ef->address = cheri_setbounds(ef->address, *(size_t *)sizeptr);
	ef->address = cheri_andperm(ef->address, CHERI_PERMS_KERNEL_CODE |
	    CHERI_PERMS_KERNEL_DATA);
#else
	ef->address = *(caddr_t *)baseptr;
#endif
	lf->address = ef->address;
	lf->size = *(size_t *)sizeptr;

	if (hdr->e_ident[EI_CLASS] != ELF_TARG_CLASS ||
	    hdr->e_ident[EI_DATA] != ELF_TARG_DATA ||
	    hdr->e_ident[EI_VERSION] != EV_CURRENT ||
	    hdr->e_version != EV_CURRENT ||
	    hdr->e_type != ET_REL ||
#if __has_feature(capabilities)
#ifdef __CHERI_PURE_CAPABILITY__
	    !ELF_IS_CHERI(hdr) ||
#else
	    ELF_IS_CHERI(hdr) ||
#endif
#endif
	    hdr->e_machine != ELF_TARG_MACH) {
		error = EFTYPE;
		goto out;
	}
	ef->e_shdr = shdr;

	/* Scan the section header for information and table sizing. */
	symtabindex = -1;
	symstrindex = -1;
	for (i = 0; i < hdr->e_shnum; i++) {
		switch (shdr[i].sh_type) {
		case SHT_PROGBITS:
		case SHT_NOBITS:
#ifdef __amd64__
		case SHT_X86_64_UNWIND:
#endif
			/* Ignore sections not loaded by the loader. */
			if (shdr[i].sh_addr == 0)
				break;
			ef->nprogtab++;
			break;
		case SHT_SYMTAB:
			symtabindex = i;
			symstrindex = shdr[i].sh_link;
			break;
		case SHT_REL:
			/*
			 * Ignore relocation tables for sections not
			 * loaded by the loader.
			 */
			if (shdr[shdr[i].sh_info].sh_addr == 0)
				break;
			ef->nreltab++;
			break;
		case SHT_RELA:
			if (shdr[shdr[i].sh_info].sh_addr == 0)
				break;
			ef->nrelatab++;
			break;
		}
	}

	shstrindex = hdr->e_shstrndx;
	if (ef->nprogtab == 0 || symstrindex < 0 ||
	    symstrindex >= hdr->e_shnum ||
	    shdr[symstrindex].sh_type != SHT_STRTAB || shstrindex == 0 ||
	    shstrindex >= hdr->e_shnum ||
	    shdr[shstrindex].sh_type != SHT_STRTAB) {
		printf("%s: bad/missing section headers\n", filename);
		error = ENOEXEC;
		goto out;
	}

	/* Allocate space for tracking the load chunks */
	if (ef->nprogtab != 0)
		ef->progtab = malloc(ef->nprogtab * sizeof(*ef->progtab),
		    M_LINKER, M_WAITOK | M_ZERO);
	if (ef->nreltab != 0)
		ef->reltab = malloc(ef->nreltab * sizeof(*ef->reltab),
		    M_LINKER, M_WAITOK | M_ZERO);
	if (ef->nrelatab != 0)
		ef->relatab = malloc(ef->nrelatab * sizeof(*ef->relatab),
		    M_LINKER, M_WAITOK | M_ZERO);
	if ((ef->nprogtab != 0 && ef->progtab == NULL) ||
	    (ef->nreltab != 0 && ef->reltab == NULL) ||
	    (ef->nrelatab != 0 && ef->relatab == NULL)) {
		error = ENOMEM;
		goto out;
	}

	/* XXX, relocate the sh_addr fields saved by the loader. */
	off = 0;
	for (i = 0; i < hdr->e_shnum; i++) {
		if (shdr[i].sh_addr != 0 && (off == 0 || shdr[i].sh_addr < off))
			off = shdr[i].sh_addr;
	}
	for (i = 0; i < hdr->e_shnum; i++) {
		if (shdr[i].sh_addr != 0)
			shdr[i].sh_addr = shdr[i].sh_addr - off +
			    (Elf_Addr)ef->address;
	}

#ifdef __CHERI_PURE_CAPABILITY__
#define	section_ptr(shdr)					       \
	cheri_setbounds(cheri_setaddress(ef->address, (shdr).sh_addr), \
	    (shdr).sh_size)
#else
#define	section_ptr(shdr)	(void *)((shdr).sh_addr)
#endif

	ef->ddbsymcnt = shdr[symtabindex].sh_size / sizeof(Elf_Sym);
	ef->ddbsymtab = section_ptr(shdr[symtabindex]);
	ef->ddbstrcnt = shdr[symstrindex].sh_size;
	ef->ddbstrtab = section_ptr(shdr[symstrindex]);
	ef->shstrcnt = shdr[shstrindex].sh_size;
	ef->shstrtab = section_ptr(shdr[shstrindex]);

	/* Now fill out progtab and the relocation tables. */
	pb = 0;
	rl = 0;
	ra = 0;
	for (i = 0; i < hdr->e_shnum; i++) {
		switch (shdr[i].sh_type) {
		case SHT_PROGBITS:
		case SHT_NOBITS:
#ifdef __amd64__
		case SHT_X86_64_UNWIND:
#endif
			if (shdr[i].sh_addr == 0)
				break;
			ef->progtab[pb].addr = section_ptr(shdr[i]);
			if (shdr[i].sh_type == SHT_PROGBITS)
				ef->progtab[pb].name = "<<PROGBITS>>";
#ifdef __amd64__
			else if (shdr[i].sh_type == SHT_X86_64_UNWIND)
				ef->progtab[pb].name = "<<UNWIND>>";
#endif
			else
				ef->progtab[pb].name = "<<NOBITS>>";
			ef->progtab[pb].size = shdr[i].sh_size;
			ef->progtab[pb].flags = shdr[i].sh_flags;
			ef->progtab[pb].sec = i;
			if (ef->shstrtab && shdr[i].sh_name != 0)
				ef->progtab[pb].name =
				    ef->shstrtab + shdr[i].sh_name;
			if (ef->progtab[pb].name != NULL && 
			    !strcmp(ef->progtab[pb].name, DPCPU_SETNAME)) {
				void *dpcpu;

				dpcpu = dpcpu_alloc(shdr[i].sh_size);
				if (dpcpu == NULL) {
					printf("%s: pcpu module space is out "
					    "of space; cannot allocate %#jx "
					    "for %s\n", __func__,
					    (uintmax_t)shdr[i].sh_size,
					    filename);
					error = ENOSPC;
					goto out;
				}
				memcpy(dpcpu, ef->progtab[pb].addr,
				    ef->progtab[pb].size);
				dpcpu_copy(dpcpu, shdr[i].sh_size);
				ef->progtab[pb].addr = dpcpu;
#ifdef VIMAGE
			} else if (ef->progtab[pb].name != NULL &&
			    !strcmp(ef->progtab[pb].name, VNET_SETNAME)) {
				void *vnet_data;

				vnet_data = vnet_data_alloc(shdr[i].sh_size);
				if (vnet_data == NULL) {
					printf("%s: vnet module space is out "
					    "of space; cannot allocate %#jx "
					    "for %s\n", __func__,
					    (uintmax_t)shdr[i].sh_size,
					    filename);
					error = ENOSPC;
					goto out;
				}
				memcpy(vnet_data, ef->progtab[pb].addr,
				    ef->progtab[pb].size);
				vnet_data_copy(vnet_data, shdr[i].sh_size);
				ef->progtab[pb].addr = vnet_data;
#endif
			} else if (ef->progtab[pb].name != NULL &&
			    !strcmp(ef->progtab[pb].name, ".ctors")) {
				lf->ctors_addr = ef->progtab[pb].addr;
				lf->ctors_size = shdr[i].sh_size;
			}

			/* Update all symbol values with the offset. */
			for (j = 0; j < ef->ddbsymcnt; j++) {
				es = &ef->ddbsymtab[j];
				if (es->st_shndx != i)
					continue;
				es->st_value += (Elf_Addr)ef->progtab[pb].addr;
			}
			pb++;
			break;
		case SHT_REL:
			if (shdr[shdr[i].sh_info].sh_addr == 0)
				break;
			ef->reltab[rl].rel = section_ptr(shdr[i]);
			ef->reltab[rl].nrel = shdr[i].sh_size / sizeof(Elf_Rel);
			ef->reltab[rl].sec = shdr[i].sh_info;
			rl++;
			break;
		case SHT_RELA:
			if (shdr[shdr[i].sh_info].sh_addr == 0)
				break;
			ef->relatab[ra].rela = section_ptr(shdr[i]);
			ef->relatab[ra].nrela =
			    shdr[i].sh_size / sizeof(Elf_Rela);
			ef->relatab[ra].sec = shdr[i].sh_info;
			ra++;
			break;
		}
	}
	if (pb != ef->nprogtab) {
		printf("%s: lost progbits\n", filename);
		error = ENOEXEC;
		goto out;
	}
	if (rl != ef->nreltab) {
		printf("%s: lost reltab\n", filename);
		error = ENOEXEC;
		goto out;
	}
	if (ra != ef->nrelatab) {
		printf("%s: lost relatab\n", filename);
		error = ENOEXEC;
		goto out;
	}

	/*
	 * The file needs to be writeable and executable while applying
	 * relocations.  Mapping protections are applied once relocation
	 * processing is complete.
	 */
	link_elf_protect_range(ef, (vm_offset_t)ef->address,
	    round_page((vm_offset_t)ef->address + ef->lf.size), VM_PROT_ALL);

	/* Local intra-module relocations */
	error = link_elf_reloc_local(lf, false);
	if (error != 0)
		goto out;
	*result = lf;
	return (0);

out:
	/* preload not done this way */
	linker_file_unload(lf, LINKER_UNLOAD_FORCE);
	return (error);
}

static void
link_elf_invoke_ctors(caddr_t addr, size_t size)
{
	void (**ctor)(void);
	size_t i, cnt;

	if (addr == NULL || size == 0)
		return;
	cnt = size / sizeof(*ctor);
	ctor = (void *)addr;
	for (i = 0; i < cnt; i++) {
		if (ctor[i] != NULL)
			(*ctor[i])();
	}
}

static int
link_elf_link_preload_finish(linker_file_t lf)
{
	elf_file_t ef;
	int error;

	ef = (elf_file_t)lf;
	error = relocate_file(ef);
	if (error)
		return (error);

	/* Notify MD code that a module is being loaded. */
	error = elf_cpu_load_file(lf);
	if (error)
		return (error);

#if defined(__i386__) || defined(__amd64__)
	/* Now ifuncs. */
	error = link_elf_reloc_local(lf, true);
	if (error != 0)
		return (error);
#endif

	/* Apply protections now that relocation processing is complete. */
	link_elf_protect(ef);

	link_elf_invoke_ctors(lf->ctors_addr, lf->ctors_size);
	return (0);
}

static int
link_elf_load_file(linker_class_t cls, const char *filename,
    linker_file_t *result)
{
	struct nameidata *nd;
	struct thread *td = curthread;	/* XXX */
	Elf_Ehdr *hdr;
	Elf_Shdr *shdr;
	Elf_Sym *es;
	int nbytes, i, j;
	vm_pointer_t mapbase;
	size_t mapsize;
	int error = 0;
	ssize_t resid;
	int flags;
	elf_file_t ef;
	linker_file_t lf;
	int symtabindex;
	int symstrindex;
	int shstrindex;
	int nsym;
	int pb, rl, ra;
	int alignmask;

	shdr = NULL;
	lf = NULL;
	mapsize = 0;
	hdr = NULL;

	nd = malloc(sizeof(struct nameidata), M_TEMP, M_WAITOK);
	NDINIT(nd, LOOKUP, FOLLOW, UIO_SYSSPACE, PTR2CAP(filename), td);
	flags = FREAD;
	error = vn_open(nd, &flags, 0, NULL);
	if (error) {
		free(nd, M_TEMP);
		return error;
	}
	NDFREE(nd, NDF_ONLY_PNBUF);
	if (nd->ni_vp->v_type != VREG) {
		error = ENOEXEC;
		goto out;
	}
#ifdef MAC
	error = mac_kld_check_load(td->td_ucred, nd->ni_vp);
	if (error) {
		goto out;
	}
#endif

	/* Read the elf header from the file. */
	hdr = malloc(sizeof(*hdr), M_LINKER, M_WAITOK);
	error = vn_rdwr(UIO_READ, nd->ni_vp, (void *)hdr, sizeof(*hdr), 0,
	    UIO_SYSSPACE, IO_NODELOCKED, td->td_ucred, NOCRED,
	    &resid, td);
	if (error)
		goto out;
	if (resid != 0){
		error = ENOEXEC;
		goto out;
	}

	if (!IS_ELF(*hdr)) {
		error = ENOEXEC;
		goto out;
	}

	if (hdr->e_ident[EI_CLASS] != ELF_TARG_CLASS
	    || hdr->e_ident[EI_DATA] != ELF_TARG_DATA) {
		link_elf_error(filename, "Unsupported file layout");
		error = ENOEXEC;
		goto out;
	}
	if (hdr->e_ident[EI_VERSION] != EV_CURRENT
	    || hdr->e_version != EV_CURRENT) {
		link_elf_error(filename, "Unsupported file version");
		error = ENOEXEC;
		goto out;
	}
	if (hdr->e_type != ET_REL) {
		error = ENOSYS;
		goto out;
	}
	if (hdr->e_machine != ELF_TARG_MACH) {
		link_elf_error(filename, "Unsupported machine");
		error = ENOEXEC;
		goto out;
	}
#if __has_feature(capabilities)
#ifdef __CHERI_PURE_CAPABILITY__
	if (!ELF_IS_CHERI(hdr)) {
		link_elf_error(filename, "Hybrid ABI");
		error = ENOEXEC;
		goto out;
	}
#else
	if (ELF_IS_CHERI(hdr)) {
		link_elf_error(filename, "Pure capability ABI");
		error = ENOEXEC;
		goto out;
	}
#endif
#endif

	lf = linker_make_file(filename, &link_elf_class);
	if (!lf) {
		error = ENOMEM;
		goto out;
	}
	ef = (elf_file_t) lf;
	ef->nprogtab = 0;
	ef->e_shdr = 0;
	ef->nreltab = 0;
	ef->nrelatab = 0;

	/* Allocate and read in the section header */
	nbytes = hdr->e_shnum * hdr->e_shentsize;
	if (nbytes == 0 || hdr->e_shoff == 0 ||
	    hdr->e_shentsize != sizeof(Elf_Shdr)) {
		error = ENOEXEC;
		goto out;
	}
	shdr = malloc(nbytes, M_LINKER, M_WAITOK);
	ef->e_shdr = shdr;
	error = vn_rdwr(UIO_READ, nd->ni_vp, (caddr_t)shdr, nbytes,
	    hdr->e_shoff, UIO_SYSSPACE, IO_NODELOCKED, td->td_ucred,
	    NOCRED, &resid, td);
	if (error)
		goto out;
	if (resid) {
		error = ENOEXEC;
		goto out;
	}

	/* Scan the section header for information and table sizing. */
	nsym = 0;
	symtabindex = -1;
	symstrindex = -1;
	for (i = 0; i < hdr->e_shnum; i++) {
		if (shdr[i].sh_size == 0)
			continue;
		switch (shdr[i].sh_type) {
		case SHT_PROGBITS:
		case SHT_NOBITS:
#ifdef __amd64__
		case SHT_X86_64_UNWIND:
#endif
			if ((shdr[i].sh_flags & SHF_ALLOC) == 0)
				break;
			ef->nprogtab++;
			break;
		case SHT_SYMTAB:
			nsym++;
			symtabindex = i;
			symstrindex = shdr[i].sh_link;
			break;
		case SHT_REL:
			/*
			 * Ignore relocation tables for unallocated
			 * sections.
			 */
			if ((shdr[shdr[i].sh_info].sh_flags & SHF_ALLOC) == 0)
				break;
			ef->nreltab++;
			break;
		case SHT_RELA:
			if ((shdr[shdr[i].sh_info].sh_flags & SHF_ALLOC) == 0)
				break;
			ef->nrelatab++;
			break;
		case SHT_STRTAB:
			break;
		}
	}
	if (ef->nprogtab == 0) {
		link_elf_error(filename, "file has no contents");
		error = ENOEXEC;
		goto out;
	}
	if (nsym != 1) {
		/* Only allow one symbol table for now */
		link_elf_error(filename,
		    "file must have exactly one symbol table");
		error = ENOEXEC;
		goto out;
	}
	if (symstrindex < 0 || symstrindex > hdr->e_shnum ||
	    shdr[symstrindex].sh_type != SHT_STRTAB) {
		link_elf_error(filename, "file has invalid symbol strings");
		error = ENOEXEC;
		goto out;
	}

	/* Allocate space for tracking the load chunks */
	if (ef->nprogtab != 0)
		ef->progtab = malloc(ef->nprogtab * sizeof(*ef->progtab),
		    M_LINKER, M_WAITOK | M_ZERO);
	if (ef->nreltab != 0)
		ef->reltab = malloc(ef->nreltab * sizeof(*ef->reltab),
		    M_LINKER, M_WAITOK | M_ZERO);
	if (ef->nrelatab != 0)
		ef->relatab = malloc(ef->nrelatab * sizeof(*ef->relatab),
		    M_LINKER, M_WAITOK | M_ZERO);

	if (symtabindex == -1) {
		link_elf_error(filename, "lost symbol table index");
		error = ENOEXEC;
		goto out;
	}
	/* Allocate space for and load the symbol table */
	ef->ddbsymcnt = shdr[symtabindex].sh_size / sizeof(Elf_Sym);
	ef->ddbsymtab = malloc(shdr[symtabindex].sh_size, M_LINKER, M_WAITOK);
	error = vn_rdwr(UIO_READ, nd->ni_vp, (void *)ef->ddbsymtab,
	    shdr[symtabindex].sh_size, shdr[symtabindex].sh_offset,
	    UIO_SYSSPACE, IO_NODELOCKED, td->td_ucred, NOCRED,
	    &resid, td);
	if (error)
		goto out;
	if (resid != 0){
		error = EINVAL;
		goto out;
	}

	/* Allocate space for and load the symbol strings */
	ef->ddbstrcnt = shdr[symstrindex].sh_size;
	ef->ddbstrtab = malloc(shdr[symstrindex].sh_size, M_LINKER, M_WAITOK);
	error = vn_rdwr(UIO_READ, nd->ni_vp, ef->ddbstrtab,
	    shdr[symstrindex].sh_size, shdr[symstrindex].sh_offset,
	    UIO_SYSSPACE, IO_NODELOCKED, td->td_ucred, NOCRED,
	    &resid, td);
	if (error)
		goto out;
	if (resid != 0){
		error = EINVAL;
		goto out;
	}

	/* Do we have a string table for the section names?  */
	shstrindex = -1;
	if (hdr->e_shstrndx != 0 &&
	    shdr[hdr->e_shstrndx].sh_type == SHT_STRTAB) {
		shstrindex = hdr->e_shstrndx;
		ef->shstrcnt = shdr[shstrindex].sh_size;
		ef->shstrtab = malloc(shdr[shstrindex].sh_size, M_LINKER,
		    M_WAITOK);
		error = vn_rdwr(UIO_READ, nd->ni_vp, ef->shstrtab,
		    shdr[shstrindex].sh_size, shdr[shstrindex].sh_offset,
		    UIO_SYSSPACE, IO_NODELOCKED, td->td_ucred, NOCRED,
		    &resid, td);
		if (error)
			goto out;
		if (resid != 0){
			error = EINVAL;
			goto out;
		}
	}

	/* Size up code/data(progbits) and bss(nobits). */
	alignmask = 0;
	for (i = 0; i < hdr->e_shnum; i++) {
		if (shdr[i].sh_size == 0)
			continue;
		switch (shdr[i].sh_type) {
		case SHT_PROGBITS:
		case SHT_NOBITS:
#ifdef __amd64__
		case SHT_X86_64_UNWIND:
#endif
			if ((shdr[i].sh_flags & SHF_ALLOC) == 0)
				break;
			alignmask = shdr[i].sh_addralign - 1;
			mapsize += alignmask;
			mapsize &= ~alignmask;
			mapsize += shdr[i].sh_size;
			break;
		}
	}

	/*
	 * We know how much space we need for the text/data/bss/etc.
	 * This stuff needs to be in a single chunk so that profiling etc
	 * can get the bounds and gdb can associate offsets with modules
	 */
	ef->object = vm_pager_allocate(OBJT_PHYS, NULL, round_page(mapsize),
	    VM_PROT_ALL, 0, thread0.td_ucred);
	if (ef->object == NULL) {
		error = ENOMEM;
		goto out;
	}
#if VM_NRESERVLEVEL > 0
	vm_object_color(ef->object, 0);
#endif
	vm_object_set_flag(ef->object, OBJ_HASCAP);

	/*
	 * In order to satisfy amd64's architectural requirements on the
	 * location of code and data in the kernel's address space, request a
	 * mapping that is above the kernel.
	 *
	 * Protections will be restricted once relocations are applied.
	 */
#ifdef __amd64__
	mapbase = KERNBASE;
#else
	mapbase = VM_MIN_KERNEL_ADDRESS;
#endif
	error = vm_map_find(kernel_map, ef->object, 0, &mapbase,
	    round_page(mapsize), 0, VMFS_OPTIMAL_SPACE, VM_PROT_ALL,
	    VM_PROT_ALL, 0);
	if (error != KERN_SUCCESS) {
		vm_object_deallocate(ef->object);
		ef->object = NULL;
		error = ENOMEM;
		goto out;
	}

	/* Wire the pages */
	error = vm_map_wire(kernel_map, mapbase,
	    mapbase + round_page(mapsize),
	    VM_MAP_WIRE_SYSTEM|VM_MAP_WIRE_NOHOLES);
	if (error != KERN_SUCCESS) {
		error = ENOMEM;
		goto out;
	}

	/* Inform the kld system about the situation */
	lf->address = ef->address = (caddr_t)mapbase;
	lf->size = mapsize;

	/*
	 * Now load code/data(progbits), zero bss(nobits), allocate space for
	 * and load relocs
	 */
	pb = 0;
	rl = 0;
	ra = 0;
	alignmask = 0;
	for (i = 0; i < hdr->e_shnum; i++) {
		if (shdr[i].sh_size == 0)
			continue;
		switch (shdr[i].sh_type) {
		case SHT_PROGBITS:
		case SHT_NOBITS:
#ifdef __amd64__
		case SHT_X86_64_UNWIND:
#endif
			if ((shdr[i].sh_flags & SHF_ALLOC) == 0)
				break;
			alignmask = shdr[i].sh_addralign - 1;
			mapbase += alignmask;
			mapbase &= ~alignmask;
			if (ef->shstrtab != NULL && shdr[i].sh_name != 0) {
				ef->progtab[pb].name =
				    ef->shstrtab + shdr[i].sh_name;
				if (!strcmp(ef->progtab[pb].name, ".ctors")) {
					lf->ctors_addr = (caddr_t)mapbase;
					lf->ctors_size = shdr[i].sh_size;
				}
			} else if (shdr[i].sh_type == SHT_PROGBITS)
				ef->progtab[pb].name = "<<PROGBITS>>";
#ifdef __amd64__
			else if (shdr[i].sh_type == SHT_X86_64_UNWIND)
				ef->progtab[pb].name = "<<UNWIND>>";
#endif
			else
				ef->progtab[pb].name = "<<NOBITS>>";
			if (ef->progtab[pb].name != NULL && 
			    !strcmp(ef->progtab[pb].name, DPCPU_SETNAME)) {
				ef->progtab[pb].addr =
				    dpcpu_alloc(shdr[i].sh_size);
				if (ef->progtab[pb].addr == NULL) {
					printf("%s: pcpu module space is out "
					    "of space; cannot allocate %#jx "
					    "for %s\n", __func__,
					    (uintmax_t)shdr[i].sh_size,
					    filename);
				}
			}
#ifdef VIMAGE
			else if (ef->progtab[pb].name != NULL &&
			    !strcmp(ef->progtab[pb].name, VNET_SETNAME)) {
				ef->progtab[pb].addr =
				    vnet_data_alloc(shdr[i].sh_size);
				if (ef->progtab[pb].addr == NULL) {
					printf("%s: vnet module space is out "
					    "of space; cannot allocate %#jx "
					    "for %s\n", __func__,
					    (uintmax_t)shdr[i].sh_size,
					    filename);
				}
			}
#endif
			else
				ef->progtab[pb].addr =
				    (void *)(uintptr_t)mapbase;
			if (ef->progtab[pb].addr == NULL) {
				error = ENOSPC;
				goto out;
			}
			ef->progtab[pb].size = shdr[i].sh_size;
			ef->progtab[pb].flags = shdr[i].sh_flags;
			ef->progtab[pb].sec = i;
			if (shdr[i].sh_type == SHT_PROGBITS
#ifdef __amd64__
			    || shdr[i].sh_type == SHT_X86_64_UNWIND
#endif
			    ) {
				error = vn_rdwr(UIO_READ, nd->ni_vp,
				    ef->progtab[pb].addr,
				    shdr[i].sh_size, shdr[i].sh_offset,
				    UIO_SYSSPACE, IO_NODELOCKED, td->td_ucred,
				    NOCRED, &resid, td);
				if (error)
					goto out;
				if (resid != 0){
					error = EINVAL;
					goto out;
				}
				/* Initialize the per-cpu or vnet area. */
				if (ef->progtab[pb].addr != (void *)mapbase &&
				    !strcmp(ef->progtab[pb].name, DPCPU_SETNAME))
					dpcpu_copy(ef->progtab[pb].addr,
					    shdr[i].sh_size);
#ifdef VIMAGE
				else if (ef->progtab[pb].addr !=
				    (void *)mapbase &&
				    !strcmp(ef->progtab[pb].name, VNET_SETNAME))
					vnet_data_copy(ef->progtab[pb].addr,
					    shdr[i].sh_size);
#endif
			} else
				bzero(ef->progtab[pb].addr, shdr[i].sh_size);

			/* Update all symbol values with the offset. */
			for (j = 0; j < ef->ddbsymcnt; j++) {
				es = &ef->ddbsymtab[j];
				if (es->st_shndx != i)
					continue;
				es->st_value += (Elf_Addr)ef->progtab[pb].addr;
			}
			mapbase += shdr[i].sh_size;
			pb++;
			break;
		case SHT_REL:
			if ((shdr[shdr[i].sh_info].sh_flags & SHF_ALLOC) == 0)
				break;
			ef->reltab[rl].rel = malloc(shdr[i].sh_size, M_LINKER,
			    M_WAITOK);
			ef->reltab[rl].nrel = shdr[i].sh_size / sizeof(Elf_Rel);
			ef->reltab[rl].sec = shdr[i].sh_info;
			error = vn_rdwr(UIO_READ, nd->ni_vp,
			    (void *)ef->reltab[rl].rel,
			    shdr[i].sh_size, shdr[i].sh_offset,
			    UIO_SYSSPACE, IO_NODELOCKED, td->td_ucred, NOCRED,
			    &resid, td);
			if (error)
				goto out;
			if (resid != 0){
				error = EINVAL;
				goto out;
			}
			rl++;
			break;
		case SHT_RELA:
			if ((shdr[shdr[i].sh_info].sh_flags & SHF_ALLOC) == 0)
				break;
			ef->relatab[ra].rela = malloc(shdr[i].sh_size, M_LINKER,
			    M_WAITOK);
			ef->relatab[ra].nrela =
			    shdr[i].sh_size / sizeof(Elf_Rela);
			ef->relatab[ra].sec = shdr[i].sh_info;
			error = vn_rdwr(UIO_READ, nd->ni_vp,
			    (void *)ef->relatab[ra].rela,
			    shdr[i].sh_size, shdr[i].sh_offset,
			    UIO_SYSSPACE, IO_NODELOCKED, td->td_ucred, NOCRED,
			    &resid, td);
			if (error)
				goto out;
			if (resid != 0){
				error = EINVAL;
				goto out;
			}
			ra++;
			break;
		}
	}
	if (pb != ef->nprogtab) {
		link_elf_error(filename, "lost progbits");
		error = ENOEXEC;
		goto out;
	}
	if (rl != ef->nreltab) {
		link_elf_error(filename, "lost reltab");
		error = ENOEXEC;
		goto out;
	}
	if (ra != ef->nrelatab) {
		link_elf_error(filename, "lost relatab");
		error = ENOEXEC;
		goto out;
	}
	if (mapbase != (vm_offset_t)ef->address + mapsize) {
		printf(
		    "%s: mapbase 0x%lx != address %p + mapsize 0x%lx (0x%lx)\n",
		    filename != NULL ? filename : "<none>",
		    (u_long)mapbase, ef->address, (u_long)mapsize,
		    (u_long)(vm_offset_t)ef->address + mapsize);
		error = ENOMEM;
		goto out;
	}

	/* Local intra-module relocations */
	error = link_elf_reloc_local(lf, false);
	if (error != 0)
		goto out;

	/* Pull in dependencies */
	VOP_UNLOCK(nd->ni_vp);
	error = linker_load_dependencies(lf);
	vn_lock(nd->ni_vp, LK_EXCLUSIVE | LK_RETRY);
	if (error)
		goto out;

	/* External relocations */
	error = relocate_file(ef);
	if (error)
		goto out;

	/* Notify MD code that a module is being loaded. */
	error = elf_cpu_load_file(lf);
	if (error)
		goto out;

#if defined(__i386__) || defined(__amd64__)
	/* Now ifuncs. */
	error = link_elf_reloc_local(lf, true);
	if (error != 0)
		goto out;
#endif

	link_elf_protect(ef);
	link_elf_invoke_ctors(lf->ctors_addr, lf->ctors_size);
	*result = lf;

out:
	VOP_UNLOCK(nd->ni_vp);
	vn_close(nd->ni_vp, FREAD, td->td_ucred, td);
	free(nd, M_TEMP);
	if (error && lf)
		linker_file_unload(lf, LINKER_UNLOAD_FORCE);
	free(hdr, M_LINKER);

	return error;
}

static void
link_elf_unload_file(linker_file_t file)
{
	elf_file_t ef = (elf_file_t) file;
	u_int i;

	/* Notify MD code that a module is being unloaded. */
	elf_cpu_unload_file(file);

	if (ef->progtab) {
		for (i = 0; i < ef->nprogtab; i++) {
			if (ef->progtab[i].size == 0)
				continue;
			if (ef->progtab[i].name == NULL)
				continue;
			if (!strcmp(ef->progtab[i].name, DPCPU_SETNAME))
				dpcpu_free(ef->progtab[i].addr,
				    ef->progtab[i].size);
#ifdef VIMAGE
			else if (!strcmp(ef->progtab[i].name, VNET_SETNAME))
				vnet_data_free(ef->progtab[i].addr,
				    ef->progtab[i].size);
#endif
		}
	}
	if (ef->preloaded) {
		free(ef->reltab, M_LINKER);
		free(ef->relatab, M_LINKER);
		free(ef->progtab, M_LINKER);
		free(ef->ctftab, M_LINKER);
		free(ef->ctfoff, M_LINKER);
		free(ef->typoff, M_LINKER);
		if (file->pathname != NULL)
			preload_delete_name(file->pathname);
		return;
	}

	for (i = 0; i < ef->nreltab; i++)
		free(ef->reltab[i].rel, M_LINKER);
	for (i = 0; i < ef->nrelatab; i++)
		free(ef->relatab[i].rela, M_LINKER);
	free(ef->reltab, M_LINKER);
	free(ef->relatab, M_LINKER);
	free(ef->progtab, M_LINKER);

	if (ef->object != NULL)
		vm_map_remove(kernel_map, (vm_offset_t)ef->address,
		    (vm_offset_t)ef->address + ptoa(ef->object->size));
	free(ef->e_shdr, M_LINKER);
	free(ef->ddbsymtab, M_LINKER);
	free(ef->ddbstrtab, M_LINKER);
	free(ef->shstrtab, M_LINKER);
	free(ef->ctftab, M_LINKER);
	free(ef->ctfoff, M_LINKER);
	free(ef->typoff, M_LINKER);
}

static const char *
symbol_name(elf_file_t ef, Elf_Size r_info)
{
	const Elf_Sym *ref;

	if (ELF_R_SYM(r_info)) {
		ref = ef->ddbsymtab + ELF_R_SYM(r_info);
		return ef->ddbstrtab + ref->st_name;
	} else
		return NULL;
}

static char *
findbase(elf_file_t ef, int sec)
{
	int i;
	char *base = NULL;

	for (i = 0; i < ef->nprogtab; i++) {
		if (sec == ef->progtab[i].sec) {
			base = ef->progtab[i].addr;
			break;
		}
	}
	return base;
}

static int
relocate_file(elf_file_t ef)
{
	const Elf_Rel *rellim;
	const Elf_Rel *rel;
	const Elf_Rela *relalim;
	const Elf_Rela *rela;
	const char *symname;
	const Elf_Sym *sym;
	int i;
	Elf_Size symidx;
	char *base;

	/* Perform relocations without addend if there are any: */
	for (i = 0; i < ef->nreltab; i++) {
		rel = ef->reltab[i].rel;
		if (rel == NULL) {
			link_elf_error(ef->lf.filename, "lost a reltab!");
			return (ENOEXEC);
		}
		rellim = rel + ef->reltab[i].nrel;
		base = findbase(ef, ef->reltab[i].sec);
		if (base == 0) {
			link_elf_error(ef->lf.filename, "lost base for reltab");
			return (ENOEXEC);
		}
		for ( ; rel < rellim; rel++) {
			symidx = ELF_R_SYM(rel->r_info);
			if (symidx >= ef->ddbsymcnt)
				continue;
			sym = ef->ddbsymtab + symidx;
			/* Local relocs are already done */
			if (ELF_ST_BIND(sym->st_info) == STB_LOCAL)
				continue;
			if (elf_reloc(&ef->lf, base, rel, ELF_RELOC_REL,
			    elf_obj_lookup)) {
				symname = symbol_name(ef, rel->r_info);
				printf("link_elf_obj: symbol %s undefined\n",
				    symname);
				return (ENOENT);
			}
		}
	}

	/* Perform relocations with addend if there are any: */
	for (i = 0; i < ef->nrelatab; i++) {
		rela = ef->relatab[i].rela;
		if (rela == NULL) {
			link_elf_error(ef->lf.filename, "lost a relatab!");
			return (ENOEXEC);
		}
		relalim = rela + ef->relatab[i].nrela;
		base = findbase(ef, ef->relatab[i].sec);
		if (base == 0) {
			link_elf_error(ef->lf.filename,
			    "lost base for relatab");
			return (ENOEXEC);
		}
		for ( ; rela < relalim; rela++) {
			symidx = ELF_R_SYM(rela->r_info);
			if (symidx >= ef->ddbsymcnt)
				continue;
			sym = ef->ddbsymtab + symidx;
			/* Local relocs are already done */
			if (ELF_ST_BIND(sym->st_info) == STB_LOCAL)
				continue;
			if (elf_reloc(&ef->lf, base, rela, ELF_RELOC_RELA,
			    elf_obj_lookup)) {
				symname = symbol_name(ef, rela->r_info);
				printf("link_elf_obj: symbol %s undefined\n",
				    symname);
				return (ENOENT);
			}
		}
	}

	/*
	 * Only clean SHN_FBSD_CACHED for successful return.  If we
	 * modified symbol table for the object but found an
	 * unresolved symbol, there is no reason to roll back.
	 */
	elf_obj_cleanup_globals_cache(ef);

	return (0);
}

static int
link_elf_lookup_symbol(linker_file_t lf, const char *name, c_linker_sym_t *sym)
{
	elf_file_t ef = (elf_file_t) lf;
	const Elf_Sym *symp;
	const char *strp;
	int i;

	for (i = 0, symp = ef->ddbsymtab; i < ef->ddbsymcnt; i++, symp++) {
		strp = ef->ddbstrtab + symp->st_name;
		if (symp->st_shndx != SHN_UNDEF && strcmp(name, strp) == 0) {
			*sym = (c_linker_sym_t) symp;
			return 0;
		}
	}
	return ENOENT;
}

static int
link_elf_symbol_values(linker_file_t lf, c_linker_sym_t sym,
    linker_symval_t *symval)
{
	elf_file_t ef;
	const Elf_Sym *es;
	caddr_t val;

	ef = (elf_file_t) lf;
	es = (const Elf_Sym*) sym;
#ifdef __CHERI_PURE_CAPABILITY__
	val = cheri_setaddress(ef->address, es->st_value);
#else
	val = (caddr_t)es->st_value;
#endif
	if (es >= ef->ddbsymtab && es < (ef->ddbsymtab + ef->ddbsymcnt)) {
		symval->name = ef->ddbstrtab + es->st_name;
		if (ELF_ST_TYPE(es->st_info) == STT_GNU_IFUNC)
			val = ((caddr_t (*)(void))val)();
#ifdef __CHERI_PURE_CAPABILITY__
		val = cheri_setbounds(val, es->st_size);
		switch (ELF_ST_TYPE(es->st_info)) {
		case STT_FUNC:
		case STT_GNU_IFUNC:
			val = cheri_andperm(val, CHERI_PERMS_KERNEL_CODE);
			break;
		default:
			val = cheri_andperm(val, CHERI_PERMS_KERNEL_DATA);
			break;
		}
#endif
		symval->value = val;
		symval->size = es->st_size;
		return 0;
	}
	return ENOENT;
}

static int
link_elf_search_symbol(linker_file_t lf, ptraddr_t value,
    c_linker_sym_t *sym, long *diffp)
{
	elf_file_t ef = (elf_file_t) lf;
	u_long off = value;
	u_long diff = off;
	u_long st_value;
	const Elf_Sym *es;
	const Elf_Sym *best = NULL;
	int i;

	for (i = 0, es = ef->ddbsymtab; i < ef->ddbsymcnt; i++, es++) {
		if (es->st_name == 0)
			continue;
		st_value = es->st_value;
		if (off >= st_value) {
			if (off - st_value < diff) {
				diff = off - st_value;
				best = es;
				if (diff == 0)
					break;
			} else if (off - st_value == diff) {
				best = es;
			}
		}
	}
	if (best == NULL)
		*diffp = off;
	else
		*diffp = diff;
	*sym = (c_linker_sym_t) best;

	return 0;
}

/*
 * Look up a linker set on an ELF system.
 */
static int
link_elf_lookup_set(linker_file_t lf, const char *name,
    void ***startp, void ***stopp, int *countp)
{
	elf_file_t ef = (elf_file_t)lf;
	void **start, **stop;
	int i, count;

	/* Relative to section number */
	for (i = 0; i < ef->nprogtab; i++) {
		if ((strncmp(ef->progtab[i].name, "set_", 4) == 0) &&
		    strcmp(ef->progtab[i].name + 4, name) == 0) {
			start  = (void **)ef->progtab[i].addr;
			stop = (void **)((char *)ef->progtab[i].addr +
			    ef->progtab[i].size);
			count = stop - start;
			if (startp)
				*startp = start;
			if (stopp)
				*stopp = stop;
			if (countp)
				*countp = count;
			return (0);
		}
	}
	return (ESRCH);
}

static int
link_elf_each_function_name(linker_file_t file,
    int (*callback)(const char *, void *), void *opaque)
{
	elf_file_t ef = (elf_file_t)file;
	const Elf_Sym *symp;
	int i, error;

	/* Exhaustive search */
	for (i = 0, symp = ef->ddbsymtab; i < ef->ddbsymcnt; i++, symp++) {
		if (symp->st_value != 0 &&
		    (ELF_ST_TYPE(symp->st_info) == STT_FUNC ||
		    ELF_ST_TYPE(symp->st_info) == STT_GNU_IFUNC)) {
			error = callback(ef->ddbstrtab + symp->st_name, opaque);
			if (error)
				return (error);
		}
	}
	return (0);
}

static int
link_elf_each_function_nameval(linker_file_t file,
    linker_function_nameval_callback_t callback, void *opaque)
{
	linker_symval_t symval;
	elf_file_t ef = (elf_file_t)file;
	const Elf_Sym* symp;
	int i, error;

	/* Exhaustive search */
	for (i = 0, symp = ef->ddbsymtab; i < ef->ddbsymcnt; i++, symp++) {
		if (symp->st_value != 0 &&
		    (ELF_ST_TYPE(symp->st_info) == STT_FUNC ||
		    ELF_ST_TYPE(symp->st_info) == STT_GNU_IFUNC)) {
			error = link_elf_symbol_values(file,
			    (c_linker_sym_t)symp, &symval);
			if (error)
				return (error);
			error = callback(file, i, &symval, opaque);
			if (error)
				return (error);
		}
	}
	return (0);
}

static void
elf_obj_cleanup_globals_cache(elf_file_t ef)
{
	Elf_Sym *sym;
	Elf_Size i;

	for (i = 0; i < ef->ddbsymcnt; i++) {
		sym = ef->ddbsymtab + i;
		if (sym->st_shndx == SHN_FBSD_CACHED) {
			sym->st_shndx = SHN_UNDEF;
			sym->st_value = 0;
		}
	}
}

/*
 * Symbol lookup function that can be used when the symbol index is known (ie
 * in relocations). It uses the symbol index instead of doing a fully fledged
 * hash table based lookup when such is valid. For example for local symbols.
 * This is not only more efficient, it's also more correct. It's not always
 * the case that the symbol can be found through the hash table.
 */
static int
elf_obj_lookup(linker_file_t lf, Elf_Size symidx, int deps, Elf_Addr *res)
{
	elf_file_t ef = (elf_file_t)lf;
	Elf_Sym *sym;
	const char *symbol;
	Elf_Addr res1;
	void *ifunc;

	/* Don't even try to lookup the symbol if the index is bogus. */
	if (symidx >= ef->ddbsymcnt) {
		*res = 0;
		return (EINVAL);
	}

	sym = ef->ddbsymtab + symidx;

	/* Quick answer if there is a definition included. */
	if (sym->st_shndx != SHN_UNDEF) {
		res1 = (Elf_Addr)sym->st_value;
#ifdef __CHERI_PURE_CAPABILITY__
		ifunc = cheri_setaddress(ef->address, res1);
#else
		ifunc = (void *)res1;
#endif
		if (ELF_ST_TYPE(sym->st_info) == STT_GNU_IFUNC)
			res1 = ((Elf_Addr (*)(void))ifunc)();
		*res = res1;
		return (0);
	}

	/* If we get here, then it is undefined and needs a lookup. */
	switch (ELF_ST_BIND(sym->st_info)) {
	case STB_LOCAL:
		/* Local, but undefined? huh? */
		*res = 0;
		return (EINVAL);

	case STB_GLOBAL:
	case STB_WEAK:
		/* Relative to Data or Function name */
		symbol = ef->ddbstrtab + sym->st_name;

		/* Force a lookup failure if the symbol name is bogus. */
		if (*symbol == 0) {
			*res = 0;
			return (EINVAL);
		}
		res1 = (Elf_Addr)linker_file_lookup_symbol(lf, symbol, deps);

		/*
		 * Cache global lookups during module relocation. The failure
		 * case is particularly expensive for callers, who must scan
		 * through the entire globals table doing strcmp(). Cache to
		 * avoid doing such work repeatedly.
		 *
		 * After relocation is complete, undefined globals will be
		 * restored to SHN_UNDEF in elf_obj_cleanup_globals_cache(),
		 * above.
		 */
		if (res1 != 0) {
			sym->st_shndx = SHN_FBSD_CACHED;
			sym->st_value = res1;
			*res = res1;
			return (0);
		} else if (ELF_ST_BIND(sym->st_info) == STB_WEAK) {
			sym->st_value = 0;
			*res = 0;
			return (0);
		}
		return (EINVAL);

	default:
		return (EINVAL);
	}
}

static void
link_elf_fix_link_set(elf_file_t ef)
{
	static const char startn[] = "__start_";
	static const char stopn[] = "__stop_";
	Elf_Sym *sym;
	const char *sym_name, *linkset_name;
	Elf_Addr startp, stopp;
	Elf_Size symidx;
	int start, i;

	startp = stopp = 0;
	for (symidx = 1 /* zero entry is special */;
		symidx < ef->ddbsymcnt; symidx++) {
		sym = ef->ddbsymtab + symidx;
		if (sym->st_shndx != SHN_UNDEF)
			continue;

		sym_name = ef->ddbstrtab + sym->st_name;
		if (strncmp(sym_name, startn, sizeof(startn) - 1) == 0) {
			start = 1;
			linkset_name = sym_name + sizeof(startn) - 1;
		}
		else if (strncmp(sym_name, stopn, sizeof(stopn) - 1) == 0) {
			start = 0;
			linkset_name = sym_name + sizeof(stopn) - 1;
		}
		else
			continue;

		for (i = 0; i < ef->nprogtab; i++) {
			if (strcmp(ef->progtab[i].name, linkset_name) == 0) {
				startp = (Elf_Addr)ef->progtab[i].addr;
				stopp = (Elf_Addr)(startp + ef->progtab[i].size);
				break;
			}
		}
		if (i == ef->nprogtab)
			continue;

		sym->st_value = start ? startp : stopp;
		sym->st_shndx = i;
	}
}

static int
link_elf_reloc_local(linker_file_t lf, bool ifuncs)
{
	elf_file_t ef = (elf_file_t)lf;
	const Elf_Rel *rellim;
	const Elf_Rel *rel;
	const Elf_Rela *relalim;
	const Elf_Rela *rela;
	const Elf_Sym *sym;
	char *base;
	int i;
	Elf_Size symidx;

	link_elf_fix_link_set(ef);

	/* Perform relocations without addend if there are any: */
	for (i = 0; i < ef->nreltab; i++) {
		rel = ef->reltab[i].rel;
		if (rel == NULL) {
			link_elf_error(ef->lf.filename, "lost a reltab");
			return (ENOEXEC);
		}
		rellim = rel + ef->reltab[i].nrel;
		base = findbase(ef, ef->reltab[i].sec);
		if (base == 0) {
			link_elf_error(ef->lf.filename, "lost base for reltab");
			return (ENOEXEC);
		}
		for ( ; rel < rellim; rel++) {
			symidx = ELF_R_SYM(rel->r_info);
			if (symidx >= ef->ddbsymcnt)
				continue;
			sym = ef->ddbsymtab + symidx;
			/* Only do local relocs */
			if (ELF_ST_BIND(sym->st_info) != STB_LOCAL)
				continue;
			if ((ELF_ST_TYPE(sym->st_info) == STT_GNU_IFUNC ||
			    elf_is_ifunc_reloc(rel->r_info)) != ifuncs)
				continue;
			if (elf_reloc_local(lf, base, rel, ELF_RELOC_REL,
			    elf_obj_lookup) != 0)
				return (ENOEXEC);
		}
	}

	/* Perform relocations with addend if there are any: */
	for (i = 0; i < ef->nrelatab; i++) {
		rela = ef->relatab[i].rela;
		if (rela == NULL) {
			link_elf_error(ef->lf.filename, "lost a relatab!");
			return (ENOEXEC);
		}
		relalim = rela + ef->relatab[i].nrela;
		base = findbase(ef, ef->relatab[i].sec);
		if (base == 0) {
			link_elf_error(ef->lf.filename, "lost base for reltab");
			return (ENOEXEC);
		}
		for ( ; rela < relalim; rela++) {
			symidx = ELF_R_SYM(rela->r_info);
			if (symidx >= ef->ddbsymcnt)
				continue;
			sym = ef->ddbsymtab + symidx;
			/* Only do local relocs */
			if (ELF_ST_BIND(sym->st_info) != STB_LOCAL)
				continue;
			if ((ELF_ST_TYPE(sym->st_info) == STT_GNU_IFUNC ||
			    elf_is_ifunc_reloc(rela->r_info)) != ifuncs)
				continue;
			if (elf_reloc_local(lf, base, rela, ELF_RELOC_RELA,
			    elf_obj_lookup) != 0)
				return (ENOEXEC);
		}
	}
	return (0);
}

static long
link_elf_symtab_get(linker_file_t lf, const Elf_Sym **symtab)
{
    elf_file_t ef = (elf_file_t)lf;
    
    *symtab = ef->ddbsymtab;
    
    if (*symtab == NULL)
        return (0);

    return (ef->ddbsymcnt);
}
    
static long
link_elf_strtab_get(linker_file_t lf, caddr_t *strtab)
{
    elf_file_t ef = (elf_file_t)lf;

    *strtab = ef->ddbstrtab;

    if (*strtab == NULL)
        return (0);

    return (ef->ddbstrcnt);
}
// CHERI CHANGES START
// {
//   "updated": 20200706,
//   "target_type": "kernel",
//   "changes_purecap": [
//     "pointer_as_integer",
//     "kdb",
//     "support",
//     "subobject_bounds"
//   ]
// }
// CHERI CHANGES END<|MERGE_RESOLUTION|>--- conflicted
+++ resolved
@@ -219,12 +219,8 @@
 #endif
 		return;
 	}
-<<<<<<< HEAD
-	error = vm_map_protect(kernel_map, start, end, prot, FALSE, FALSE);
-=======
 	error = vm_map_protect(kernel_map, start, end, prot, 0,
 	    VM_MAP_PROTECT_SET_PROT);
->>>>>>> 0659df6f
 	KASSERT(error == KERN_SUCCESS,
 	    ("link_elf_protect_range: vm_map_protect() returned %d", error));
 }
