/*-
 * SPDX-License-Identifier: BSD-2-Clause-FreeBSD
 *
 * Copyright (c) 1998-2000 Doug Rabson
 * Copyright (c) 2004 Peter Wemm
 * All rights reserved.
 *
 * Redistribution and use in source and binary forms, with or without
 * modification, are permitted provided that the following conditions
 * are met:
 * 1. Redistributions of source code must retain the above copyright
 *    notice, this list of conditions and the following disclaimer.
 * 2. Redistributions in binary form must reproduce the above copyright
 *    notice, this list of conditions and the following disclaimer in the
 *    documentation and/or other materials provided with the distribution.
 *
 * THIS SOFTWARE IS PROVIDED BY THE AUTHOR AND CONTRIBUTORS ``AS IS'' AND
 * ANY EXPRESS OR IMPLIED WARRANTIES, INCLUDING, BUT NOT LIMITED TO, THE
 * IMPLIED WARRANTIES OF MERCHANTABILITY AND FITNESS FOR A PARTICULAR PURPOSE
 * ARE DISCLAIMED.  IN NO EVENT SHALL THE AUTHOR OR CONTRIBUTORS BE LIABLE
 * FOR ANY DIRECT, INDIRECT, INCIDENTAL, SPECIAL, EXEMPLARY, OR CONSEQUENTIAL
 * DAMAGES (INCLUDING, BUT NOT LIMITED TO, PROCUREMENT OF SUBSTITUTE GOODS
 * OR SERVICES; LOSS OF USE, DATA, OR PROFITS; OR BUSINESS INTERRUPTION)
 * HOWEVER CAUSED AND ON ANY THEORY OF LIABILITY, WHETHER IN CONTRACT, STRICT
 * LIABILITY, OR TORT (INCLUDING NEGLIGENCE OR OTHERWISE) ARISING IN ANY WAY
 * OUT OF THE USE OF THIS SOFTWARE, EVEN IF ADVISED OF THE POSSIBILITY OF
 * SUCH DAMAGE.
 */

#include <sys/cdefs.h>
__FBSDID("$FreeBSD$");

#include "opt_ddb.h"

#include <sys/param.h>
#include <sys/systm.h>
#include <sys/fcntl.h>
#include <sys/kernel.h>
#include <sys/lock.h>
#include <sys/malloc.h>
#include <sys/linker.h>
#include <sys/mutex.h>
#include <sys/mount.h>
#include <sys/namei.h>
#include <sys/proc.h>
#include <sys/rwlock.h>
#include <sys/vnode.h>

#include <machine/elf.h>

#include <net/vnet.h>

#include <security/mac/mac_framework.h>

#include <vm/vm.h>
#include <vm/vm_param.h>
#include <vm/pmap.h>
#include <vm/vm_extern.h>
#include <vm/vm_kern.h>
#include <vm/vm_map.h>
#include <vm/vm_object.h>
#include <vm/vm_page.h>
#include <vm/vm_pager.h>

#include <sys/link_elf.h>

#ifdef DDB_CTF
#include <contrib/zlib/zlib.h>
#endif

#include "linker_if.h"

typedef struct {
	void		*addr;
	Elf_Off		size;
	int		flags;	/* Section flags. */
	int		sec;	/* Original section number. */
	char		*name;
} Elf_progent;

typedef struct {
	Elf_Rel		*rel;
	int		nrel;
	int		sec;
} Elf_relent;

typedef struct {
	Elf_Rela	*rela;
	int		nrela;
	int		sec;
} Elf_relaent;

typedef struct elf_file {
	struct linker_file lf __subobject_member_used_for_c_inheritance; /* Common fields */

	int		preloaded;
	caddr_t		address;	/* Relocation address */
	vm_object_t	object;		/* VM object to hold file pages */
	Elf_Shdr	*e_shdr;

	Elf_progent	*progtab;
	u_int		nprogtab;

	Elf_relaent	*relatab;
	u_int		nrelatab;

	Elf_relent	*reltab;
	int		nreltab;

	Elf_Sym		*ddbsymtab;	/* The symbol table we are using */
	long		ddbsymcnt;	/* Number of symbols */
	caddr_t		ddbstrtab;	/* String table */
	long		ddbstrcnt;	/* number of bytes in string table */

	caddr_t		shstrtab;	/* Section name string table */
	long		shstrcnt;	/* number of bytes in string table */

	caddr_t		ctftab;		/* CTF table */
	long		ctfcnt;		/* number of bytes in CTF table */
	caddr_t		ctfoff;		/* CTF offset table */
	caddr_t		typoff;		/* Type offset table */
	long		typlen;		/* Number of type entries. */

} *elf_file_t;

#include <kern/kern_ctf.c>

static int	link_elf_link_preload(linker_class_t cls,
		    const char *, linker_file_t *);
static int	link_elf_link_preload_finish(linker_file_t);
static int	link_elf_load_file(linker_class_t, const char *, linker_file_t *);
static int	link_elf_lookup_symbol(linker_file_t, const char *,
		    c_linker_sym_t *);
static int	link_elf_symbol_values(linker_file_t, c_linker_sym_t,
		    linker_symval_t *);
static int	link_elf_search_symbol(linker_file_t, ptraddr_t value,
		    c_linker_sym_t *sym, long *diffp);

static void	link_elf_unload_file(linker_file_t);
static int	link_elf_lookup_set(linker_file_t, const char *,
		    void ***, void ***, int *);
static int	link_elf_each_function_name(linker_file_t,
		    int (*)(const char *, void *), void *);
static int	link_elf_each_function_nameval(linker_file_t,
				linker_function_nameval_callback_t,
				void *);
static int	link_elf_reloc_local(linker_file_t, bool);
static long	link_elf_symtab_get(linker_file_t, const Elf_Sym **);
static long	link_elf_strtab_get(linker_file_t, caddr_t *);

static int	elf_obj_lookup(linker_file_t lf, Elf_Size symidx, int deps,
		    Elf_Addr *);

static kobj_method_t link_elf_methods[] = {
	KOBJMETHOD(linker_lookup_symbol,	link_elf_lookup_symbol),
	KOBJMETHOD(linker_symbol_values,	link_elf_symbol_values),
	KOBJMETHOD(linker_search_symbol,	link_elf_search_symbol),
	KOBJMETHOD(linker_unload,		link_elf_unload_file),
	KOBJMETHOD(linker_load_file,		link_elf_load_file),
	KOBJMETHOD(linker_link_preload,		link_elf_link_preload),
	KOBJMETHOD(linker_link_preload_finish,	link_elf_link_preload_finish),
	KOBJMETHOD(linker_lookup_set,		link_elf_lookup_set),
	KOBJMETHOD(linker_each_function_name,	link_elf_each_function_name),
	KOBJMETHOD(linker_each_function_nameval, link_elf_each_function_nameval),
	KOBJMETHOD(linker_ctf_get,		link_elf_ctf_get),
	KOBJMETHOD(linker_symtab_get, 		link_elf_symtab_get),
	KOBJMETHOD(linker_strtab_get, 		link_elf_strtab_get),
	KOBJMETHOD_END
};

static struct linker_class link_elf_class = {
#if ELF_TARG_CLASS == ELFCLASS32
	"elf32_obj",
#else
	"elf64_obj",
#endif
	link_elf_methods, sizeof(struct elf_file)
};

static int	relocate_file(elf_file_t ef);
static void	elf_obj_cleanup_globals_cache(elf_file_t);

static void
link_elf_error(const char *filename, const char *s)
{
	if (filename == NULL)
		printf("kldload: %s\n", s);
	else
		printf("kldload: %s: %s\n", filename, s);
}

static void
link_elf_init(void *arg)
{

	linker_add_class(&link_elf_class);
}
SYSINIT(link_elf_obj, SI_SUB_KLD, SI_ORDER_SECOND, link_elf_init, NULL);

static void
link_elf_protect_range(elf_file_t ef, vm_offset_t start, vm_offset_t end,
    vm_prot_t prot)
{
	int error __unused;

	KASSERT(start <= end && start >= (vm_offset_t)ef->address &&
	    end <= round_page((vm_offset_t)ef->address + ef->lf.size),
	    ("link_elf_protect_range: invalid range %#jx-%#jx",
	    (uintmax_t)start, (uintmax_t)end));

	if (start == end)
		return;
	if (ef->preloaded) {
#ifdef __amd64__
		error = pmap_change_prot(start, end - start, prot);
		KASSERT(error == 0,
		    ("link_elf_protect_range: pmap_change_prot() returned %d",
		    error));
#endif
		return;
	}
	error = vm_map_protect(kernel_map, start, end, prot, 0,
	    VM_MAP_PROTECT_SET_PROT);
	KASSERT(error == KERN_SUCCESS,
	    ("link_elf_protect_range: vm_map_protect() returned %d", error));
}

/*
 * Restrict permissions on linker file memory based on section flags.
 * Sections need not be page-aligned, so overlap within a page is possible.
 */
static void
link_elf_protect(elf_file_t ef)
{
	vm_offset_t end, segend, segstart, start;
	vm_prot_t gapprot, prot, segprot;
	int i;

	/*
	 * If the file was preloaded, the last page may contain other preloaded
	 * data which may need to be writeable.  ELF files are always
	 * page-aligned, but other preloaded data, such as entropy or CPU
	 * microcode may be loaded with a smaller alignment.
	 *
	 * XXX: VM_PROT_CAP?
	 */
	gapprot = ef->preloaded ? VM_PROT_RW : VM_PROT_READ;

	start = end = (vm_offset_t)ef->address;
	prot = VM_PROT_READ;
	for (i = 0; i < ef->nprogtab; i++) {
		/*
		 * VNET and DPCPU sections have their memory allocated by their
		 * respective subsystems.
		 */
		if (ef->progtab[i].name != NULL && (
#ifdef VIMAGE
		    strcmp(ef->progtab[i].name, VNET_SETNAME) == 0 ||
#endif
		    strcmp(ef->progtab[i].name, DPCPU_SETNAME) == 0))
			continue;

		segstart = trunc_page((vm_offset_t)ef->progtab[i].addr);
		segend = round_page((vm_offset_t)ef->progtab[i].addr +
		    ef->progtab[i].size);

		/* XXX: VM_PROT_READ_CAP or VM_PROT_WRITE_CAP? */
		segprot = VM_PROT_READ;
		if ((ef->progtab[i].flags & SHF_WRITE) != 0)
			segprot |= VM_PROT_WRITE;
		if ((ef->progtab[i].flags & SHF_EXECINSTR) != 0)
			segprot |= VM_PROT_EXECUTE;

		if (end <= segstart) {
			/*
			 * Case 1: there is no overlap between the previous
			 * segment and this one.  Apply protections to the
			 * previous segment, and protect the gap between the
			 * previous and current segments, if any.
			 */
			link_elf_protect_range(ef, start, end, prot);
			link_elf_protect_range(ef, end, segstart, gapprot);

			start = segstart;
			end = segend;
			prot = segprot;
		} else if (start < segstart && end == segend) {
			/*
			 * Case 2: the current segment is a subrange of the
			 * previous segment.  Apply protections to the
			 * non-overlapping portion of the previous segment.
			 */
			link_elf_protect_range(ef, start, segstart, prot);

			start = segstart;
			prot |= segprot;
		} else if (end < segend) {
			/*
			 * Case 3: there is partial overlap between the previous
			 * and current segments.  Apply protections to the
			 * non-overlapping portion of the previous segment, and
			 * then the overlap, which must use the union of the two
			 * segments' protections.
			 */
			link_elf_protect_range(ef, start, segstart, prot);
			link_elf_protect_range(ef, segstart, end,
			    prot | segprot);
			start = end;
			end = segend;
			prot = segprot;
		} else {
			/*
			 * Case 4: the two segments reside in the same page.
			 */
			prot |= segprot;
		}
	}

	/*
	 * Fix up the last unprotected segment and trailing data.
	 */
	link_elf_protect_range(ef, start, end, prot);
	link_elf_protect_range(ef, end,
	    round_page((vm_offset_t)ef->address + ef->lf.size), gapprot);
}

static int
link_elf_link_preload(linker_class_t cls, const char *filename,
    linker_file_t *result)
{
	Elf_Ehdr *hdr;
	Elf_Shdr *shdr;
	Elf_Sym *es;
	void *modptr, *baseptr, *sizeptr;
	char *type;
	elf_file_t ef;
	linker_file_t lf;
	Elf_Addr off;
	int error, i, j, pb, ra, rl, shstrindex, symstrindex, symtabindex;

	/* Look to see if we have the file preloaded */
	modptr = preload_search_by_name(filename);
	if (modptr == NULL)
		return ENOENT;

	type = (char *)preload_search_info(modptr, MODINFO_TYPE);
	baseptr = preload_search_info(modptr, MODINFO_ADDR);
	sizeptr = preload_search_info(modptr, MODINFO_SIZE);
	hdr = (Elf_Ehdr *)preload_search_info(modptr, MODINFO_METADATA |
	    MODINFOMD_ELFHDR);
	shdr = (Elf_Shdr *)preload_search_info(modptr, MODINFO_METADATA |
	    MODINFOMD_SHDR);
	if (type == NULL || (strcmp(type, "elf" __XSTRING(__ELF_WORD_SIZE)
	    " obj module") != 0 &&
	    strcmp(type, "elf obj module") != 0)) {
		return (EFTYPE);
	}
	if (baseptr == NULL || sizeptr == NULL || hdr == NULL ||
	    shdr == NULL)
		return (EINVAL);

	lf = linker_make_file(filename, &link_elf_class);
	if (lf == NULL)
		return (ENOMEM);

	ef = (elf_file_t)lf;
	ef->preloaded = 1;
#ifdef __CHERI_PURE_CAPABILITY__
	ef->address = cheri_setaddress(kernel_root_cap,
	    *(ptraddr_t *)baseptr);
	ef->address = cheri_setbounds(ef->address, *(size_t *)sizeptr);
	ef->address = cheri_andperm(ef->address, CHERI_PERMS_KERNEL_CODE |
	    CHERI_PERMS_KERNEL_DATA);
#else
	ef->address = *(caddr_t *)baseptr;
#endif
	lf->address = ef->address;
	lf->size = *(size_t *)sizeptr;

	if (hdr->e_ident[EI_CLASS] != ELF_TARG_CLASS ||
	    hdr->e_ident[EI_DATA] != ELF_TARG_DATA ||
	    hdr->e_ident[EI_VERSION] != EV_CURRENT ||
	    hdr->e_version != EV_CURRENT ||
	    hdr->e_type != ET_REL ||
#if __has_feature(capabilities)
#ifdef __CHERI_PURE_CAPABILITY__
	    !ELF_IS_CHERI(hdr) ||
#else
	    ELF_IS_CHERI(hdr) ||
#endif
#endif
	    hdr->e_machine != ELF_TARG_MACH) {
		error = EFTYPE;
		goto out;
	}
	ef->e_shdr = shdr;

	/* Scan the section header for information and table sizing. */
	symtabindex = -1;
	symstrindex = -1;
	for (i = 0; i < hdr->e_shnum; i++) {
		switch (shdr[i].sh_type) {
		case SHT_PROGBITS:
		case SHT_NOBITS:
#ifdef __amd64__
		case SHT_X86_64_UNWIND:
#endif
		case SHT_INIT_ARRAY:
		case SHT_FINI_ARRAY:
			/* Ignore sections not loaded by the loader. */
			if (shdr[i].sh_addr == 0)
				break;
			ef->nprogtab++;
			break;
		case SHT_SYMTAB:
			symtabindex = i;
			symstrindex = shdr[i].sh_link;
			break;
		case SHT_REL:
			/*
			 * Ignore relocation tables for sections not
			 * loaded by the loader.
			 */
			if (shdr[shdr[i].sh_info].sh_addr == 0)
				break;
			ef->nreltab++;
			break;
		case SHT_RELA:
			if (shdr[shdr[i].sh_info].sh_addr == 0)
				break;
			ef->nrelatab++;
			break;
		}
	}

	shstrindex = hdr->e_shstrndx;
	if (ef->nprogtab == 0 || symstrindex < 0 ||
	    symstrindex >= hdr->e_shnum ||
	    shdr[symstrindex].sh_type != SHT_STRTAB || shstrindex == 0 ||
	    shstrindex >= hdr->e_shnum ||
	    shdr[shstrindex].sh_type != SHT_STRTAB) {
		printf("%s: bad/missing section headers\n", filename);
		error = ENOEXEC;
		goto out;
	}

	/* Allocate space for tracking the load chunks */
	if (ef->nprogtab != 0)
		ef->progtab = malloc(ef->nprogtab * sizeof(*ef->progtab),
		    M_LINKER, M_WAITOK | M_ZERO);
	if (ef->nreltab != 0)
		ef->reltab = malloc(ef->nreltab * sizeof(*ef->reltab),
		    M_LINKER, M_WAITOK | M_ZERO);
	if (ef->nrelatab != 0)
		ef->relatab = malloc(ef->nrelatab * sizeof(*ef->relatab),
		    M_LINKER, M_WAITOK | M_ZERO);
	if ((ef->nprogtab != 0 && ef->progtab == NULL) ||
	    (ef->nreltab != 0 && ef->reltab == NULL) ||
	    (ef->nrelatab != 0 && ef->relatab == NULL)) {
		error = ENOMEM;
		goto out;
	}

	/* XXX, relocate the sh_addr fields saved by the loader. */
	off = 0;
	for (i = 0; i < hdr->e_shnum; i++) {
		if (shdr[i].sh_addr != 0 && (off == 0 || shdr[i].sh_addr < off))
			off = shdr[i].sh_addr;
	}
	for (i = 0; i < hdr->e_shnum; i++) {
		if (shdr[i].sh_addr != 0)
			shdr[i].sh_addr = shdr[i].sh_addr - off +
			    (Elf_Addr)ef->address;
	}

#ifdef __CHERI_PURE_CAPABILITY__
#define	section_ptr(shdr)					       \
	cheri_setbounds(cheri_setaddress(ef->address, (shdr).sh_addr), \
	    (shdr).sh_size)
#else
#define	section_ptr(shdr)	(void *)((shdr).sh_addr)
#endif

	ef->ddbsymcnt = shdr[symtabindex].sh_size / sizeof(Elf_Sym);
	ef->ddbsymtab = section_ptr(shdr[symtabindex]);
	ef->ddbstrcnt = shdr[symstrindex].sh_size;
	ef->ddbstrtab = section_ptr(shdr[symstrindex]);
	ef->shstrcnt = shdr[shstrindex].sh_size;
	ef->shstrtab = section_ptr(shdr[shstrindex]);

	/* Now fill out progtab and the relocation tables. */
	pb = 0;
	rl = 0;
	ra = 0;
	for (i = 0; i < hdr->e_shnum; i++) {
		switch (shdr[i].sh_type) {
		case SHT_PROGBITS:
		case SHT_NOBITS:
#ifdef __amd64__
		case SHT_X86_64_UNWIND:
#endif
		case SHT_INIT_ARRAY:
		case SHT_FINI_ARRAY:
			if (shdr[i].sh_addr == 0)
				break;
			ef->progtab[pb].addr = section_ptr(shdr[i]);
			if (shdr[i].sh_type == SHT_PROGBITS)
				ef->progtab[pb].name = "<<PROGBITS>>";
#ifdef __amd64__
			else if (shdr[i].sh_type == SHT_X86_64_UNWIND)
				ef->progtab[pb].name = "<<UNWIND>>";
#endif
			else if (shdr[i].sh_type == SHT_INIT_ARRAY)
				ef->progtab[pb].name = "<<INIT_ARRAY>>";
			else if (shdr[i].sh_type == SHT_FINI_ARRAY)
				ef->progtab[pb].name = "<<FINI_ARRAY>>";
			else
				ef->progtab[pb].name = "<<NOBITS>>";
			ef->progtab[pb].size = shdr[i].sh_size;
			ef->progtab[pb].flags = shdr[i].sh_flags;
			ef->progtab[pb].sec = i;
			if (ef->shstrtab && shdr[i].sh_name != 0)
				ef->progtab[pb].name =
				    ef->shstrtab + shdr[i].sh_name;
			if (ef->progtab[pb].name != NULL && 
			    !strcmp(ef->progtab[pb].name, DPCPU_SETNAME)) {
				void *dpcpu;

				dpcpu = dpcpu_alloc(shdr[i].sh_size);
				if (dpcpu == NULL) {
					printf("%s: pcpu module space is out "
					    "of space; cannot allocate %#jx "
					    "for %s\n", __func__,
					    (uintmax_t)shdr[i].sh_size,
					    filename);
					error = ENOSPC;
					goto out;
				}
				memcpy(dpcpu, ef->progtab[pb].addr,
				    ef->progtab[pb].size);
				dpcpu_copy(dpcpu, shdr[i].sh_size);
				ef->progtab[pb].addr = dpcpu;
#ifdef VIMAGE
			} else if (ef->progtab[pb].name != NULL &&
			    !strcmp(ef->progtab[pb].name, VNET_SETNAME)) {
				void *vnet_data;

				vnet_data = vnet_data_alloc(shdr[i].sh_size);
				if (vnet_data == NULL) {
					printf("%s: vnet module space is out "
					    "of space; cannot allocate %#jx "
					    "for %s\n", __func__,
					    (uintmax_t)shdr[i].sh_size,
					    filename);
					error = ENOSPC;
					goto out;
				}
				memcpy(vnet_data, ef->progtab[pb].addr,
				    ef->progtab[pb].size);
				vnet_data_copy(vnet_data, shdr[i].sh_size);
				ef->progtab[pb].addr = vnet_data;
#endif
			} else if ((ef->progtab[pb].name != NULL &&
			    strcmp(ef->progtab[pb].name, ".ctors") == 0) ||
			    shdr[i].sh_type == SHT_INIT_ARRAY) {
				if (lf->ctors_addr != 0) {
					printf(
				    "%s: multiple ctor sections in %s\n",
					    __func__, filename);
				} else {
					lf->ctors_addr = ef->progtab[pb].addr;
					lf->ctors_size = shdr[i].sh_size;
				}
			} else if ((ef->progtab[pb].name != NULL &&
			    strcmp(ef->progtab[pb].name, ".dtors") == 0) ||
			    shdr[i].sh_type == SHT_FINI_ARRAY) {
				if (lf->dtors_addr != 0) {
					printf(
				    "%s: multiple dtor sections in %s\n",
					    __func__, filename);
				} else {
					lf->dtors_addr = ef->progtab[pb].addr;
					lf->dtors_size = shdr[i].sh_size;
				}
			}

			/* Update all symbol values with the offset. */
			for (j = 0; j < ef->ddbsymcnt; j++) {
				es = &ef->ddbsymtab[j];
				if (es->st_shndx != i)
					continue;
				es->st_value += (Elf_Addr)ef->progtab[pb].addr;
			}
			pb++;
			break;
		case SHT_REL:
			if (shdr[shdr[i].sh_info].sh_addr == 0)
				break;
			ef->reltab[rl].rel = section_ptr(shdr[i]);
			ef->reltab[rl].nrel = shdr[i].sh_size / sizeof(Elf_Rel);
			ef->reltab[rl].sec = shdr[i].sh_info;
			rl++;
			break;
		case SHT_RELA:
			if (shdr[shdr[i].sh_info].sh_addr == 0)
				break;
			ef->relatab[ra].rela = section_ptr(shdr[i]);
			ef->relatab[ra].nrela =
			    shdr[i].sh_size / sizeof(Elf_Rela);
			ef->relatab[ra].sec = shdr[i].sh_info;
			ra++;
			break;
		}
	}
	if (pb != ef->nprogtab) {
		printf("%s: lost progbits\n", filename);
		error = ENOEXEC;
		goto out;
	}
	if (rl != ef->nreltab) {
		printf("%s: lost reltab\n", filename);
		error = ENOEXEC;
		goto out;
	}
	if (ra != ef->nrelatab) {
		printf("%s: lost relatab\n", filename);
		error = ENOEXEC;
		goto out;
	}

	/*
	 * The file needs to be writeable and executable while applying
	 * relocations.  Mapping protections are applied once relocation
	 * processing is complete.
	 */
	link_elf_protect_range(ef, (vm_offset_t)ef->address,
	    round_page((vm_offset_t)ef->address + ef->lf.size), VM_PROT_ALL);

	/* Local intra-module relocations */
	error = link_elf_reloc_local(lf, false);
	if (error != 0)
		goto out;
	*result = lf;
	return (0);

out:
	/* preload not done this way */
	linker_file_unload(lf, LINKER_UNLOAD_FORCE);
	return (error);
}

static void
link_elf_invoke_cbs(caddr_t addr, size_t size)
{
	void (**ctor)(void);
	size_t i, cnt;

	if (addr == NULL || size == 0)
		return;
	cnt = size / sizeof(*ctor);
	ctor = (void *)addr;
	for (i = 0; i < cnt; i++) {
		if (ctor[i] != NULL)
			(*ctor[i])();
	}
}

static int
link_elf_link_preload_finish(linker_file_t lf)
{
	elf_file_t ef;
	int error;

	ef = (elf_file_t)lf;
	error = relocate_file(ef);
	if (error)
		return (error);

	/* Notify MD code that a module is being loaded. */
	error = elf_cpu_load_file(lf);
	if (error)
		return (error);

#if defined(__i386__) || defined(__amd64__)
	/* Now ifuncs. */
	error = link_elf_reloc_local(lf, true);
	if (error != 0)
		return (error);
#endif

	/* Apply protections now that relocation processing is complete. */
	link_elf_protect(ef);

	link_elf_invoke_cbs(lf->ctors_addr, lf->ctors_size);
	return (0);
}

static int
link_elf_load_file(linker_class_t cls, const char *filename,
    linker_file_t *result)
{
	struct nameidata *nd;
	struct thread *td = curthread;	/* XXX */
	Elf_Ehdr *hdr;
	Elf_Shdr *shdr;
	Elf_Sym *es;
	int nbytes, i, j;
	vm_pointer_t mapbase;
	size_t mapsize;
	int error = 0;
	ssize_t resid;
	int flags;
	elf_file_t ef;
	linker_file_t lf;
	int symtabindex;
	int symstrindex;
	int shstrindex;
	int nsym;
	int pb, rl, ra;
	int alignmask;

	shdr = NULL;
	lf = NULL;
	mapsize = 0;
	hdr = NULL;

	nd = malloc(sizeof(struct nameidata), M_TEMP, M_WAITOK);
	NDINIT(nd, LOOKUP, FOLLOW, UIO_SYSSPACE, PTR2CAP(filename), td);
	flags = FREAD;
	error = vn_open(nd, &flags, 0, NULL);
	if (error) {
		free(nd, M_TEMP);
		return error;
	}
	NDFREE(nd, NDF_ONLY_PNBUF);
	if (nd->ni_vp->v_type != VREG) {
		error = ENOEXEC;
		goto out;
	}
#ifdef MAC
	error = mac_kld_check_load(td->td_ucred, nd->ni_vp);
	if (error) {
		goto out;
	}
#endif

	/* Read the elf header from the file. */
	hdr = malloc(sizeof(*hdr), M_LINKER, M_WAITOK);
	error = vn_rdwr(UIO_READ, nd->ni_vp, (void *)hdr, sizeof(*hdr), 0,
	    UIO_SYSSPACE, IO_NODELOCKED, td->td_ucred, NOCRED,
	    &resid, td);
	if (error)
		goto out;
	if (resid != 0){
		error = ENOEXEC;
		goto out;
	}

	if (!IS_ELF(*hdr)) {
		error = ENOEXEC;
		goto out;
	}

	if (hdr->e_ident[EI_CLASS] != ELF_TARG_CLASS
	    || hdr->e_ident[EI_DATA] != ELF_TARG_DATA) {
		link_elf_error(filename, "Unsupported file layout");
		error = ENOEXEC;
		goto out;
	}
	if (hdr->e_ident[EI_VERSION] != EV_CURRENT
	    || hdr->e_version != EV_CURRENT) {
		link_elf_error(filename, "Unsupported file version");
		error = ENOEXEC;
		goto out;
	}
	if (hdr->e_type != ET_REL) {
		error = ENOSYS;
		goto out;
	}
	if (hdr->e_machine != ELF_TARG_MACH) {
		link_elf_error(filename, "Unsupported machine");
		error = ENOEXEC;
		goto out;
	}
#if __has_feature(capabilities)
#ifdef __CHERI_PURE_CAPABILITY__
	if (!ELF_IS_CHERI(hdr)) {
		link_elf_error(filename, "Hybrid ABI");
		error = ENOEXEC;
		goto out;
	}
#else
	if (ELF_IS_CHERI(hdr)) {
		link_elf_error(filename, "Pure capability ABI");
		error = ENOEXEC;
		goto out;
	}
#endif
#endif

	lf = linker_make_file(filename, &link_elf_class);
	if (!lf) {
		error = ENOMEM;
		goto out;
	}
	ef = (elf_file_t) lf;
	ef->nprogtab = 0;
	ef->e_shdr = 0;
	ef->nreltab = 0;
	ef->nrelatab = 0;

	/* Allocate and read in the section header */
	nbytes = hdr->e_shnum * hdr->e_shentsize;
	if (nbytes == 0 || hdr->e_shoff == 0 ||
	    hdr->e_shentsize != sizeof(Elf_Shdr)) {
		error = ENOEXEC;
		goto out;
	}
	shdr = malloc(nbytes, M_LINKER, M_WAITOK);
	ef->e_shdr = shdr;
	error = vn_rdwr(UIO_READ, nd->ni_vp, (caddr_t)shdr, nbytes,
	    hdr->e_shoff, UIO_SYSSPACE, IO_NODELOCKED, td->td_ucred,
	    NOCRED, &resid, td);
	if (error)
		goto out;
	if (resid) {
		error = ENOEXEC;
		goto out;
	}

	/* Scan the section header for information and table sizing. */
	nsym = 0;
	symtabindex = -1;
	symstrindex = -1;
	for (i = 0; i < hdr->e_shnum; i++) {
		if (shdr[i].sh_size == 0)
			continue;
		switch (shdr[i].sh_type) {
		case SHT_PROGBITS:
		case SHT_NOBITS:
#ifdef __amd64__
		case SHT_X86_64_UNWIND:
#endif
		case SHT_INIT_ARRAY:
		case SHT_FINI_ARRAY:
			if ((shdr[i].sh_flags & SHF_ALLOC) == 0)
				break;
			ef->nprogtab++;
			break;
		case SHT_SYMTAB:
			nsym++;
			symtabindex = i;
			symstrindex = shdr[i].sh_link;
			break;
		case SHT_REL:
			/*
			 * Ignore relocation tables for unallocated
			 * sections.
			 */
			if ((shdr[shdr[i].sh_info].sh_flags & SHF_ALLOC) == 0)
				break;
			ef->nreltab++;
			break;
		case SHT_RELA:
			if ((shdr[shdr[i].sh_info].sh_flags & SHF_ALLOC) == 0)
				break;
			ef->nrelatab++;
			break;
		case SHT_STRTAB:
			break;
		}
	}
	if (ef->nprogtab == 0) {
		link_elf_error(filename, "file has no contents");
		error = ENOEXEC;
		goto out;
	}
	if (nsym != 1) {
		/* Only allow one symbol table for now */
		link_elf_error(filename,
		    "file must have exactly one symbol table");
		error = ENOEXEC;
		goto out;
	}
	if (symstrindex < 0 || symstrindex > hdr->e_shnum ||
	    shdr[symstrindex].sh_type != SHT_STRTAB) {
		link_elf_error(filename, "file has invalid symbol strings");
		error = ENOEXEC;
		goto out;
	}

	/* Allocate space for tracking the load chunks */
	if (ef->nprogtab != 0)
		ef->progtab = malloc(ef->nprogtab * sizeof(*ef->progtab),
		    M_LINKER, M_WAITOK | M_ZERO);
	if (ef->nreltab != 0)
		ef->reltab = malloc(ef->nreltab * sizeof(*ef->reltab),
		    M_LINKER, M_WAITOK | M_ZERO);
	if (ef->nrelatab != 0)
		ef->relatab = malloc(ef->nrelatab * sizeof(*ef->relatab),
		    M_LINKER, M_WAITOK | M_ZERO);

	if (symtabindex == -1) {
		link_elf_error(filename, "lost symbol table index");
		error = ENOEXEC;
		goto out;
	}
	/* Allocate space for and load the symbol table */
	ef->ddbsymcnt = shdr[symtabindex].sh_size / sizeof(Elf_Sym);
	ef->ddbsymtab = malloc(shdr[symtabindex].sh_size, M_LINKER, M_WAITOK);
	error = vn_rdwr(UIO_READ, nd->ni_vp, (void *)ef->ddbsymtab,
	    shdr[symtabindex].sh_size, shdr[symtabindex].sh_offset,
	    UIO_SYSSPACE, IO_NODELOCKED, td->td_ucred, NOCRED,
	    &resid, td);
	if (error)
		goto out;
	if (resid != 0){
		error = EINVAL;
		goto out;
	}

	/* Allocate space for and load the symbol strings */
	ef->ddbstrcnt = shdr[symstrindex].sh_size;
	ef->ddbstrtab = malloc(shdr[symstrindex].sh_size, M_LINKER, M_WAITOK);
	error = vn_rdwr(UIO_READ, nd->ni_vp, ef->ddbstrtab,
	    shdr[symstrindex].sh_size, shdr[symstrindex].sh_offset,
	    UIO_SYSSPACE, IO_NODELOCKED, td->td_ucred, NOCRED,
	    &resid, td);
	if (error)
		goto out;
	if (resid != 0){
		error = EINVAL;
		goto out;
	}

	/* Do we have a string table for the section names?  */
	shstrindex = -1;
	if (hdr->e_shstrndx != 0 &&
	    shdr[hdr->e_shstrndx].sh_type == SHT_STRTAB) {
		shstrindex = hdr->e_shstrndx;
		ef->shstrcnt = shdr[shstrindex].sh_size;
		ef->shstrtab = malloc(shdr[shstrindex].sh_size, M_LINKER,
		    M_WAITOK);
		error = vn_rdwr(UIO_READ, nd->ni_vp, ef->shstrtab,
		    shdr[shstrindex].sh_size, shdr[shstrindex].sh_offset,
		    UIO_SYSSPACE, IO_NODELOCKED, td->td_ucred, NOCRED,
		    &resid, td);
		if (error)
			goto out;
		if (resid != 0){
			error = EINVAL;
			goto out;
		}
	}

	/* Size up code/data(progbits) and bss(nobits). */
	alignmask = 0;
	for (i = 0; i < hdr->e_shnum; i++) {
		if (shdr[i].sh_size == 0)
			continue;
		switch (shdr[i].sh_type) {
		case SHT_PROGBITS:
		case SHT_NOBITS:
#ifdef __amd64__
		case SHT_X86_64_UNWIND:
#endif
		case SHT_INIT_ARRAY:
		case SHT_FINI_ARRAY:
			if ((shdr[i].sh_flags & SHF_ALLOC) == 0)
				break;
			alignmask = shdr[i].sh_addralign - 1;
			mapsize += alignmask;
			mapsize &= ~alignmask;
			mapsize += shdr[i].sh_size;
			break;
		}
	}

	/*
	 * We know how much space we need for the text/data/bss/etc.
	 * This stuff needs to be in a single chunk so that profiling etc
	 * can get the bounds and gdb can associate offsets with modules
	 */
	ef->object = vm_pager_allocate(OBJT_PHYS, NULL, round_page(mapsize),
	    VM_PROT_ALL, 0, thread0.td_ucred);
	if (ef->object == NULL) {
		error = ENOMEM;
		goto out;
	}
#if VM_NRESERVLEVEL > 0
	vm_object_color(ef->object, 0);
#endif
	vm_object_set_flag(ef->object, OBJ_HASCAP);

	/*
	 * In order to satisfy amd64's architectural requirements on the
	 * location of code and data in the kernel's address space, request a
	 * mapping that is above the kernel.
	 *
	 * Protections will be restricted once relocations are applied.
	 */
#ifdef __amd64__
	mapbase = KERNBASE;
#else
	mapbase = VM_MIN_KERNEL_ADDRESS;
#endif
	error = vm_map_find(kernel_map, ef->object, 0, &mapbase,
	    round_page(mapsize), 0, VMFS_OPTIMAL_SPACE, VM_PROT_ALL,
	    VM_PROT_ALL, 0);
	if (error != KERN_SUCCESS) {
		vm_object_deallocate(ef->object);
		ef->object = NULL;
		error = ENOMEM;
		goto out;
	}

	/* Wire the pages */
	error = vm_map_wire(kernel_map, mapbase,
	    mapbase + round_page(mapsize),
	    VM_MAP_WIRE_SYSTEM|VM_MAP_WIRE_NOHOLES);
	if (error != KERN_SUCCESS) {
		error = ENOMEM;
		goto out;
	}

	/* Inform the kld system about the situation */
	lf->address = ef->address = (caddr_t)mapbase;
	lf->size = mapsize;

	/*
	 * Now load code/data(progbits), zero bss(nobits), allocate space for
	 * and load relocs
	 */
	pb = 0;
	rl = 0;
	ra = 0;
	alignmask = 0;
	for (i = 0; i < hdr->e_shnum; i++) {
		if (shdr[i].sh_size == 0)
			continue;
		switch (shdr[i].sh_type) {
		case SHT_PROGBITS:
		case SHT_NOBITS:
#ifdef __amd64__
		case SHT_X86_64_UNWIND:
#endif
		case SHT_INIT_ARRAY:
		case SHT_FINI_ARRAY:
			if ((shdr[i].sh_flags & SHF_ALLOC) == 0)
				break;
			alignmask = shdr[i].sh_addralign - 1;
			mapbase += alignmask;
			mapbase &= ~alignmask;
			if (ef->shstrtab != NULL && shdr[i].sh_name != 0) {
				ef->progtab[pb].name =
				    ef->shstrtab + shdr[i].sh_name;
				if (!strcmp(ef->progtab[pb].name, ".ctors") ||
				    shdr[i].sh_type == SHT_INIT_ARRAY) {
					if (lf->ctors_addr != 0) {
						printf(
				    "%s: multiple ctor sections in %s\n",
						    __func__, filename);
					} else {
						lf->ctors_addr =
						    (caddr_t)mapbase;
						lf->ctors_size =
						    shdr[i].sh_size;
					}
				} else if (!strcmp(ef->progtab[pb].name,
				    ".dtors") ||
				    shdr[i].sh_type == SHT_FINI_ARRAY) {
					if (lf->dtors_addr != 0) {
						printf(
				    "%s: multiple dtor sections in %s\n",
						    __func__, filename);
					} else {
						lf->dtors_addr =
						    (caddr_t)mapbase;
						lf->dtors_size =
						    shdr[i].sh_size;
					}
				}
			} else if (shdr[i].sh_type == SHT_PROGBITS)
				ef->progtab[pb].name = "<<PROGBITS>>";
#ifdef __amd64__
			else if (shdr[i].sh_type == SHT_X86_64_UNWIND)
				ef->progtab[pb].name = "<<UNWIND>>";
#endif
			else
				ef->progtab[pb].name = "<<NOBITS>>";
			if (ef->progtab[pb].name != NULL && 
			    !strcmp(ef->progtab[pb].name, DPCPU_SETNAME)) {
				ef->progtab[pb].addr =
				    dpcpu_alloc(shdr[i].sh_size);
				if (ef->progtab[pb].addr == NULL) {
					printf("%s: pcpu module space is out "
					    "of space; cannot allocate %#jx "
					    "for %s\n", __func__,
					    (uintmax_t)shdr[i].sh_size,
					    filename);
				}
			}
#ifdef VIMAGE
			else if (ef->progtab[pb].name != NULL &&
			    !strcmp(ef->progtab[pb].name, VNET_SETNAME)) {
				ef->progtab[pb].addr =
				    vnet_data_alloc(shdr[i].sh_size);
				if (ef->progtab[pb].addr == NULL) {
					printf("%s: vnet module space is out "
					    "of space; cannot allocate %#jx "
					    "for %s\n", __func__,
					    (uintmax_t)shdr[i].sh_size,
					    filename);
				}
			}
#endif
			else
				ef->progtab[pb].addr =
				    (void *)(uintptr_t)mapbase;
			if (ef->progtab[pb].addr == NULL) {
				error = ENOSPC;
				goto out;
			}
			ef->progtab[pb].size = shdr[i].sh_size;
			ef->progtab[pb].flags = shdr[i].sh_flags;
			ef->progtab[pb].sec = i;
			if (shdr[i].sh_type == SHT_PROGBITS
#ifdef __amd64__
			    || shdr[i].sh_type == SHT_X86_64_UNWIND
#endif
			    ) {
				error = vn_rdwr(UIO_READ, nd->ni_vp,
				    ef->progtab[pb].addr,
				    shdr[i].sh_size, shdr[i].sh_offset,
				    UIO_SYSSPACE, IO_NODELOCKED, td->td_ucred,
				    NOCRED, &resid, td);
				if (error)
					goto out;
				if (resid != 0){
					error = EINVAL;
					goto out;
				}
				/* Initialize the per-cpu or vnet area. */
				if (ef->progtab[pb].addr != (void *)mapbase &&
				    !strcmp(ef->progtab[pb].name, DPCPU_SETNAME))
					dpcpu_copy(ef->progtab[pb].addr,
					    shdr[i].sh_size);
#ifdef VIMAGE
				else if (ef->progtab[pb].addr !=
				    (void *)mapbase &&
				    !strcmp(ef->progtab[pb].name, VNET_SETNAME))
					vnet_data_copy(ef->progtab[pb].addr,
					    shdr[i].sh_size);
#endif
			} else
				bzero(ef->progtab[pb].addr, shdr[i].sh_size);

			/* Update all symbol values with the offset. */
			for (j = 0; j < ef->ddbsymcnt; j++) {
				es = &ef->ddbsymtab[j];
				if (es->st_shndx != i)
					continue;
				es->st_value += (Elf_Addr)ef->progtab[pb].addr;
			}
			mapbase += shdr[i].sh_size;
			pb++;
			break;
		case SHT_REL:
			if ((shdr[shdr[i].sh_info].sh_flags & SHF_ALLOC) == 0)
				break;
			ef->reltab[rl].rel = malloc(shdr[i].sh_size, M_LINKER,
			    M_WAITOK);
			ef->reltab[rl].nrel = shdr[i].sh_size / sizeof(Elf_Rel);
			ef->reltab[rl].sec = shdr[i].sh_info;
			error = vn_rdwr(UIO_READ, nd->ni_vp,
			    (void *)ef->reltab[rl].rel,
			    shdr[i].sh_size, shdr[i].sh_offset,
			    UIO_SYSSPACE, IO_NODELOCKED, td->td_ucred, NOCRED,
			    &resid, td);
			if (error)
				goto out;
			if (resid != 0){
				error = EINVAL;
				goto out;
			}
			rl++;
			break;
		case SHT_RELA:
			if ((shdr[shdr[i].sh_info].sh_flags & SHF_ALLOC) == 0)
				break;
			ef->relatab[ra].rela = malloc(shdr[i].sh_size, M_LINKER,
			    M_WAITOK);
			ef->relatab[ra].nrela =
			    shdr[i].sh_size / sizeof(Elf_Rela);
			ef->relatab[ra].sec = shdr[i].sh_info;
			error = vn_rdwr(UIO_READ, nd->ni_vp,
			    (void *)ef->relatab[ra].rela,
			    shdr[i].sh_size, shdr[i].sh_offset,
			    UIO_SYSSPACE, IO_NODELOCKED, td->td_ucred, NOCRED,
			    &resid, td);
			if (error)
				goto out;
			if (resid != 0){
				error = EINVAL;
				goto out;
			}
			ra++;
			break;
		}
	}
	if (pb != ef->nprogtab) {
		link_elf_error(filename, "lost progbits");
		error = ENOEXEC;
		goto out;
	}
	if (rl != ef->nreltab) {
		link_elf_error(filename, "lost reltab");
		error = ENOEXEC;
		goto out;
	}
	if (ra != ef->nrelatab) {
		link_elf_error(filename, "lost relatab");
		error = ENOEXEC;
		goto out;
	}
	if (mapbase != (vm_offset_t)ef->address + mapsize) {
		printf(
		    "%s: mapbase 0x%lx != address %p + mapsize 0x%lx (0x%lx)\n",
		    filename != NULL ? filename : "<none>",
		    (u_long)mapbase, ef->address, (u_long)mapsize,
		    (u_long)(vm_offset_t)ef->address + mapsize);
		error = ENOMEM;
		goto out;
	}

	/* Local intra-module relocations */
	error = link_elf_reloc_local(lf, false);
	if (error != 0)
		goto out;

	/* Pull in dependencies */
	VOP_UNLOCK(nd->ni_vp);
	error = linker_load_dependencies(lf);
	vn_lock(nd->ni_vp, LK_EXCLUSIVE | LK_RETRY);
	if (error)
		goto out;

	/* External relocations */
	error = relocate_file(ef);
	if (error)
		goto out;

	/* Notify MD code that a module is being loaded. */
	error = elf_cpu_load_file(lf);
	if (error)
		goto out;

#if defined(__i386__) || defined(__amd64__)
	/* Now ifuncs. */
	error = link_elf_reloc_local(lf, true);
	if (error != 0)
		goto out;
#endif

	link_elf_protect(ef);
	link_elf_invoke_cbs(lf->ctors_addr, lf->ctors_size);
	*result = lf;

out:
	VOP_UNLOCK(nd->ni_vp);
	vn_close(nd->ni_vp, FREAD, td->td_ucred, td);
	free(nd, M_TEMP);
	if (error && lf)
		linker_file_unload(lf, LINKER_UNLOAD_FORCE);
	free(hdr, M_LINKER);

	return error;
}

static void
link_elf_unload_file(linker_file_t file)
{
	elf_file_t ef = (elf_file_t) file;
	u_int i;

	link_elf_invoke_cbs(file->dtors_addr, file->dtors_size);

	/* Notify MD code that a module is being unloaded. */
	elf_cpu_unload_file(file);

	if (ef->progtab) {
		for (i = 0; i < ef->nprogtab; i++) {
			if (ef->progtab[i].size == 0)
				continue;
			if (ef->progtab[i].name == NULL)
				continue;
			if (!strcmp(ef->progtab[i].name, DPCPU_SETNAME))
				dpcpu_free(ef->progtab[i].addr,
				    ef->progtab[i].size);
#ifdef VIMAGE
			else if (!strcmp(ef->progtab[i].name, VNET_SETNAME))
				vnet_data_free(ef->progtab[i].addr,
				    ef->progtab[i].size);
#endif
		}
	}
	if (ef->preloaded) {
		free(ef->reltab, M_LINKER);
		free(ef->relatab, M_LINKER);
		free(ef->progtab, M_LINKER);
		free(ef->ctftab, M_LINKER);
		free(ef->ctfoff, M_LINKER);
		free(ef->typoff, M_LINKER);
		if (file->pathname != NULL)
			preload_delete_name(file->pathname);
		return;
	}

	for (i = 0; i < ef->nreltab; i++)
		free(ef->reltab[i].rel, M_LINKER);
	for (i = 0; i < ef->nrelatab; i++)
		free(ef->relatab[i].rela, M_LINKER);
	free(ef->reltab, M_LINKER);
	free(ef->relatab, M_LINKER);
	free(ef->progtab, M_LINKER);

	if (ef->object != NULL)
		vm_map_remove(kernel_map, (vm_offset_t)ef->address,
		    (vm_offset_t)ef->address + ptoa(ef->object->size));
	free(ef->e_shdr, M_LINKER);
	free(ef->ddbsymtab, M_LINKER);
	free(ef->ddbstrtab, M_LINKER);
	free(ef->shstrtab, M_LINKER);
	free(ef->ctftab, M_LINKER);
	free(ef->ctfoff, M_LINKER);
	free(ef->typoff, M_LINKER);
}

static const char *
symbol_name(elf_file_t ef, Elf_Size r_info)
{
	const Elf_Sym *ref;

	if (ELF_R_SYM(r_info)) {
		ref = ef->ddbsymtab + ELF_R_SYM(r_info);
		return ef->ddbstrtab + ref->st_name;
	} else
		return NULL;
}

static char *
findbase(elf_file_t ef, int sec)
{
	int i;
	char *base = NULL;

	for (i = 0; i < ef->nprogtab; i++) {
		if (sec == ef->progtab[i].sec) {
			base = ef->progtab[i].addr;
			break;
		}
	}
	return base;
}

static int
relocate_file(elf_file_t ef)
{
	const Elf_Rel *rellim;
	const Elf_Rel *rel;
	const Elf_Rela *relalim;
	const Elf_Rela *rela;
	const char *symname;
	const Elf_Sym *sym;
	int i;
	Elf_Size symidx;
	char *base;

	/* Perform relocations without addend if there are any: */
	for (i = 0; i < ef->nreltab; i++) {
		rel = ef->reltab[i].rel;
		if (rel == NULL) {
			link_elf_error(ef->lf.filename, "lost a reltab!");
			return (ENOEXEC);
		}
		rellim = rel + ef->reltab[i].nrel;
		base = findbase(ef, ef->reltab[i].sec);
		if (base == 0) {
			link_elf_error(ef->lf.filename, "lost base for reltab");
			return (ENOEXEC);
		}
		for ( ; rel < rellim; rel++) {
			symidx = ELF_R_SYM(rel->r_info);
			if (symidx >= ef->ddbsymcnt)
				continue;
			sym = ef->ddbsymtab + symidx;
			/* Local relocs are already done */
			if (ELF_ST_BIND(sym->st_info) == STB_LOCAL)
				continue;
			if (elf_reloc(&ef->lf, base, rel, ELF_RELOC_REL,
			    elf_obj_lookup)) {
				symname = symbol_name(ef, rel->r_info);
				printf("link_elf_obj: symbol %s undefined\n",
				    symname);
				return (ENOENT);
			}
		}
	}

	/* Perform relocations with addend if there are any: */
	for (i = 0; i < ef->nrelatab; i++) {
		rela = ef->relatab[i].rela;
		if (rela == NULL) {
			link_elf_error(ef->lf.filename, "lost a relatab!");
			return (ENOEXEC);
		}
		relalim = rela + ef->relatab[i].nrela;
		base = findbase(ef, ef->relatab[i].sec);
		if (base == 0) {
			link_elf_error(ef->lf.filename,
			    "lost base for relatab");
			return (ENOEXEC);
		}
		for ( ; rela < relalim; rela++) {
			symidx = ELF_R_SYM(rela->r_info);
			if (symidx >= ef->ddbsymcnt)
				continue;
			sym = ef->ddbsymtab + symidx;
			/* Local relocs are already done */
			if (ELF_ST_BIND(sym->st_info) == STB_LOCAL)
				continue;
			if (elf_reloc(&ef->lf, base, rela, ELF_RELOC_RELA,
			    elf_obj_lookup)) {
				symname = symbol_name(ef, rela->r_info);
				printf("link_elf_obj: symbol %s undefined\n",
				    symname);
				return (ENOENT);
			}
		}
	}

	/*
	 * Only clean SHN_FBSD_CACHED for successful return.  If we
	 * modified symbol table for the object but found an
	 * unresolved symbol, there is no reason to roll back.
	 */
	elf_obj_cleanup_globals_cache(ef);

	return (0);
}

static int
link_elf_lookup_symbol(linker_file_t lf, const char *name, c_linker_sym_t *sym)
{
	elf_file_t ef = (elf_file_t) lf;
	const Elf_Sym *symp;
	const char *strp;
	int i;

	for (i = 0, symp = ef->ddbsymtab; i < ef->ddbsymcnt; i++, symp++) {
		strp = ef->ddbstrtab + symp->st_name;
		if (symp->st_shndx != SHN_UNDEF && strcmp(name, strp) == 0) {
			*sym = (c_linker_sym_t) symp;
			return 0;
		}
	}
	return (ENOENT);
}

static int
link_elf_symbol_values(linker_file_t lf, c_linker_sym_t sym,
    linker_symval_t *symval)
{
	elf_file_t ef;
	const Elf_Sym *es;
	caddr_t val;

	ef = (elf_file_t) lf;
	es = (const Elf_Sym*) sym;
#ifdef __CHERI_PURE_CAPABILITY__
	val = cheri_setaddress(ef->address, es->st_value);
#else
	val = (caddr_t)es->st_value;
#endif
	if (es >= ef->ddbsymtab && es < (ef->ddbsymtab + ef->ddbsymcnt)) {
		symval->name = ef->ddbstrtab + es->st_name;
		if (ELF_ST_TYPE(es->st_info) == STT_GNU_IFUNC)
			val = ((caddr_t (*)(void))val)();
#ifdef __CHERI_PURE_CAPABILITY__
		val = cheri_setbounds(val, es->st_size);
		switch (ELF_ST_TYPE(es->st_info)) {
		case STT_FUNC:
		case STT_GNU_IFUNC:
			val = cheri_andperm(val, CHERI_PERMS_KERNEL_CODE);
			break;
		default:
			val = cheri_andperm(val, CHERI_PERMS_KERNEL_DATA);
			break;
		}
#endif
		symval->value = val;
		symval->size = es->st_size;
		return (0);
	}
	return (ENOENT);
}

static int
link_elf_search_symbol(linker_file_t lf, ptraddr_t value,
    c_linker_sym_t *sym, long *diffp)
{
<<<<<<< HEAD
	elf_file_t ef = (elf_file_t) lf;
	u_long off = value;
=======
	elf_file_t ef = (elf_file_t)lf;
	u_long off = (uintptr_t)(void *)value;
>>>>>>> a7e4eb14
	u_long diff = off;
	u_long st_value;
	const Elf_Sym *es;
	const Elf_Sym *best = NULL;
	int i;

	for (i = 0, es = ef->ddbsymtab; i < ef->ddbsymcnt; i++, es++) {
		if (es->st_name == 0)
			continue;
		st_value = es->st_value;
		if (off >= st_value) {
			if (off - st_value < diff) {
				diff = off - st_value;
				best = es;
				if (diff == 0)
					break;
			} else if (off - st_value == diff) {
				best = es;
			}
		}
	}
	if (best == NULL)
		*diffp = off;
	else
		*diffp = diff;
	*sym = (c_linker_sym_t) best;

	return (0);
}

/*
 * Look up a linker set on an ELF system.
 */
static int
link_elf_lookup_set(linker_file_t lf, const char *name,
    void ***startp, void ***stopp, int *countp)
{
	elf_file_t ef = (elf_file_t)lf;
	void **start, **stop;
	int i, count;

	/* Relative to section number */
	for (i = 0; i < ef->nprogtab; i++) {
		if ((strncmp(ef->progtab[i].name, "set_", 4) == 0) &&
		    strcmp(ef->progtab[i].name + 4, name) == 0) {
			start  = (void **)ef->progtab[i].addr;
			stop = (void **)((char *)ef->progtab[i].addr +
			    ef->progtab[i].size);
			count = stop - start;
			if (startp)
				*startp = start;
			if (stopp)
				*stopp = stop;
			if (countp)
				*countp = count;
			return (0);
		}
	}
	return (ESRCH);
}

static int
link_elf_each_function_name(linker_file_t file,
    int (*callback)(const char *, void *), void *opaque)
{
	elf_file_t ef = (elf_file_t)file;
	const Elf_Sym *symp;
	int i, error;

	/* Exhaustive search */
	for (i = 0, symp = ef->ddbsymtab; i < ef->ddbsymcnt; i++, symp++) {
		if (symp->st_value != 0 &&
		    (ELF_ST_TYPE(symp->st_info) == STT_FUNC ||
		    ELF_ST_TYPE(symp->st_info) == STT_GNU_IFUNC)) {
			error = callback(ef->ddbstrtab + symp->st_name, opaque);
			if (error)
				return (error);
		}
	}
	return (0);
}

static int
link_elf_each_function_nameval(linker_file_t file,
    linker_function_nameval_callback_t callback, void *opaque)
{
	linker_symval_t symval;
	elf_file_t ef = (elf_file_t)file;
	const Elf_Sym* symp;
	int i, error;

	/* Exhaustive search */
	for (i = 0, symp = ef->ddbsymtab; i < ef->ddbsymcnt; i++, symp++) {
		if (symp->st_value != 0 &&
		    (ELF_ST_TYPE(symp->st_info) == STT_FUNC ||
		    ELF_ST_TYPE(symp->st_info) == STT_GNU_IFUNC)) {
			error = link_elf_symbol_values(file,
			    (c_linker_sym_t)symp, &symval);
			if (error)
				return (error);
			error = callback(file, i, &symval, opaque);
			if (error)
				return (error);
		}
	}
	return (0);
}

static void
elf_obj_cleanup_globals_cache(elf_file_t ef)
{
	Elf_Sym *sym;
	Elf_Size i;

	for (i = 0; i < ef->ddbsymcnt; i++) {
		sym = ef->ddbsymtab + i;
		if (sym->st_shndx == SHN_FBSD_CACHED) {
			sym->st_shndx = SHN_UNDEF;
			sym->st_value = 0;
		}
	}
}

/*
 * Symbol lookup function that can be used when the symbol index is known (ie
 * in relocations). It uses the symbol index instead of doing a fully fledged
 * hash table based lookup when such is valid. For example for local symbols.
 * This is not only more efficient, it's also more correct. It's not always
 * the case that the symbol can be found through the hash table.
 */
static int
elf_obj_lookup(linker_file_t lf, Elf_Size symidx, int deps, Elf_Addr *res)
{
	elf_file_t ef = (elf_file_t)lf;
	Elf_Sym *sym;
	const char *symbol;
	Elf_Addr res1;
	void *ifunc;

	/* Don't even try to lookup the symbol if the index is bogus. */
	if (symidx >= ef->ddbsymcnt) {
		*res = 0;
		return (EINVAL);
	}

	sym = ef->ddbsymtab + symidx;

	/* Quick answer if there is a definition included. */
	if (sym->st_shndx != SHN_UNDEF) {
		res1 = (Elf_Addr)sym->st_value;
#ifdef __CHERI_PURE_CAPABILITY__
		ifunc = cheri_setaddress(ef->address, res1);
#else
		ifunc = (void *)res1;
#endif
		if (ELF_ST_TYPE(sym->st_info) == STT_GNU_IFUNC)
			res1 = ((Elf_Addr (*)(void))ifunc)();
		*res = res1;
		return (0);
	}

	/* If we get here, then it is undefined and needs a lookup. */
	switch (ELF_ST_BIND(sym->st_info)) {
	case STB_LOCAL:
		/* Local, but undefined? huh? */
		*res = 0;
		return (EINVAL);

	case STB_GLOBAL:
	case STB_WEAK:
		/* Relative to Data or Function name */
		symbol = ef->ddbstrtab + sym->st_name;

		/* Force a lookup failure if the symbol name is bogus. */
		if (*symbol == 0) {
			*res = 0;
			return (EINVAL);
		}
		res1 = (Elf_Addr)linker_file_lookup_symbol(lf, symbol, deps);

		/*
		 * Cache global lookups during module relocation. The failure
		 * case is particularly expensive for callers, who must scan
		 * through the entire globals table doing strcmp(). Cache to
		 * avoid doing such work repeatedly.
		 *
		 * After relocation is complete, undefined globals will be
		 * restored to SHN_UNDEF in elf_obj_cleanup_globals_cache(),
		 * above.
		 */
		if (res1 != 0) {
			sym->st_shndx = SHN_FBSD_CACHED;
			sym->st_value = res1;
			*res = res1;
			return (0);
		} else if (ELF_ST_BIND(sym->st_info) == STB_WEAK) {
			sym->st_value = 0;
			*res = 0;
			return (0);
		}
		return (EINVAL);

	default:
		return (EINVAL);
	}
}

static void
link_elf_fix_link_set(elf_file_t ef)
{
	static const char startn[] = "__start_";
	static const char stopn[] = "__stop_";
	Elf_Sym *sym;
	const char *sym_name, *linkset_name;
	Elf_Addr startp, stopp;
	Elf_Size symidx;
	int start, i;

	startp = stopp = 0;
	for (symidx = 1 /* zero entry is special */;
		symidx < ef->ddbsymcnt; symidx++) {
		sym = ef->ddbsymtab + symidx;
		if (sym->st_shndx != SHN_UNDEF)
			continue;

		sym_name = ef->ddbstrtab + sym->st_name;
		if (strncmp(sym_name, startn, sizeof(startn) - 1) == 0) {
			start = 1;
			linkset_name = sym_name + sizeof(startn) - 1;
		}
		else if (strncmp(sym_name, stopn, sizeof(stopn) - 1) == 0) {
			start = 0;
			linkset_name = sym_name + sizeof(stopn) - 1;
		}
		else
			continue;

		for (i = 0; i < ef->nprogtab; i++) {
			if (strcmp(ef->progtab[i].name, linkset_name) == 0) {
				startp = (Elf_Addr)ef->progtab[i].addr;
				stopp = (Elf_Addr)(startp + ef->progtab[i].size);
				break;
			}
		}
		if (i == ef->nprogtab)
			continue;

		sym->st_value = start ? startp : stopp;
		sym->st_shndx = i;
	}
}

static int
link_elf_reloc_local(linker_file_t lf, bool ifuncs)
{
	elf_file_t ef = (elf_file_t)lf;
	const Elf_Rel *rellim;
	const Elf_Rel *rel;
	const Elf_Rela *relalim;
	const Elf_Rela *rela;
	const Elf_Sym *sym;
	char *base;
	int i;
	Elf_Size symidx;

	link_elf_fix_link_set(ef);

	/* Perform relocations without addend if there are any: */
	for (i = 0; i < ef->nreltab; i++) {
		rel = ef->reltab[i].rel;
		if (rel == NULL) {
			link_elf_error(ef->lf.filename, "lost a reltab");
			return (ENOEXEC);
		}
		rellim = rel + ef->reltab[i].nrel;
		base = findbase(ef, ef->reltab[i].sec);
		if (base == 0) {
			link_elf_error(ef->lf.filename, "lost base for reltab");
			return (ENOEXEC);
		}
		for ( ; rel < rellim; rel++) {
			symidx = ELF_R_SYM(rel->r_info);
			if (symidx >= ef->ddbsymcnt)
				continue;
			sym = ef->ddbsymtab + symidx;
			/* Only do local relocs */
			if (ELF_ST_BIND(sym->st_info) != STB_LOCAL)
				continue;
			if ((ELF_ST_TYPE(sym->st_info) == STT_GNU_IFUNC ||
			    elf_is_ifunc_reloc(rel->r_info)) != ifuncs)
				continue;
			if (elf_reloc_local(lf, base, rel, ELF_RELOC_REL,
			    elf_obj_lookup) != 0)
				return (ENOEXEC);
		}
	}

	/* Perform relocations with addend if there are any: */
	for (i = 0; i < ef->nrelatab; i++) {
		rela = ef->relatab[i].rela;
		if (rela == NULL) {
			link_elf_error(ef->lf.filename, "lost a relatab!");
			return (ENOEXEC);
		}
		relalim = rela + ef->relatab[i].nrela;
		base = findbase(ef, ef->relatab[i].sec);
		if (base == 0) {
			link_elf_error(ef->lf.filename, "lost base for reltab");
			return (ENOEXEC);
		}
		for ( ; rela < relalim; rela++) {
			symidx = ELF_R_SYM(rela->r_info);
			if (symidx >= ef->ddbsymcnt)
				continue;
			sym = ef->ddbsymtab + symidx;
			/* Only do local relocs */
			if (ELF_ST_BIND(sym->st_info) != STB_LOCAL)
				continue;
			if ((ELF_ST_TYPE(sym->st_info) == STT_GNU_IFUNC ||
			    elf_is_ifunc_reloc(rela->r_info)) != ifuncs)
				continue;
			if (elf_reloc_local(lf, base, rela, ELF_RELOC_RELA,
			    elf_obj_lookup) != 0)
				return (ENOEXEC);
		}
	}
	return (0);
}

static long
link_elf_symtab_get(linker_file_t lf, const Elf_Sym **symtab)
{
	elf_file_t ef = (elf_file_t)lf;

	*symtab = ef->ddbsymtab;
	if (*symtab == NULL)
		return (0);
	return (ef->ddbsymcnt);
}
    
static long
link_elf_strtab_get(linker_file_t lf, caddr_t *strtab)
{
	elf_file_t ef = (elf_file_t)lf;

<<<<<<< HEAD
    return (ef->ddbstrcnt);
}
// CHERI CHANGES START
// {
//   "updated": 20200706,
//   "target_type": "kernel",
//   "changes_purecap": [
//     "pointer_as_integer",
//     "kdb",
//     "support",
//     "subobject_bounds"
//   ]
// }
// CHERI CHANGES END
=======
	*strtab = ef->ddbstrtab;
	if (*strtab == NULL)
		return (0);
	return (ef->ddbstrcnt);
}
>>>>>>> a7e4eb14
<|MERGE_RESOLUTION|>--- conflicted
+++ resolved
@@ -1509,13 +1509,8 @@
 link_elf_search_symbol(linker_file_t lf, ptraddr_t value,
     c_linker_sym_t *sym, long *diffp)
 {
-<<<<<<< HEAD
-	elf_file_t ef = (elf_file_t) lf;
+	elf_file_t ef = (elf_file_t)lf;
 	u_long off = value;
-=======
-	elf_file_t ef = (elf_file_t)lf;
-	u_long off = (uintptr_t)(void *)value;
->>>>>>> a7e4eb14
 	u_long diff = off;
 	u_long st_value;
 	const Elf_Sym *es;
@@ -1861,8 +1856,10 @@
 {
 	elf_file_t ef = (elf_file_t)lf;
 
-<<<<<<< HEAD
-    return (ef->ddbstrcnt);
+	*strtab = ef->ddbstrtab;
+	if (*strtab == NULL)
+		return (0);
+	return (ef->ddbstrcnt);
 }
 // CHERI CHANGES START
 // {
@@ -1875,11 +1872,4 @@
 //     "subobject_bounds"
 //   ]
 // }
-// CHERI CHANGES END
-=======
-	*strtab = ef->ddbstrtab;
-	if (*strtab == NULL)
-		return (0);
-	return (ef->ddbstrcnt);
-}
->>>>>>> a7e4eb14
+// CHERI CHANGES END