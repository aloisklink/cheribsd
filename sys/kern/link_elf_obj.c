/*-
 * SPDX-License-Identifier: BSD-2-Clause-FreeBSD
 *
 * Copyright (c) 1998-2000 Doug Rabson
 * Copyright (c) 2004 Peter Wemm
 * All rights reserved.
 *
 * Redistribution and use in source and binary forms, with or without
 * modification, are permitted provided that the following conditions
 * are met:
 * 1. Redistributions of source code must retain the above copyright
 *    notice, this list of conditions and the following disclaimer.
 * 2. Redistributions in binary form must reproduce the above copyright
 *    notice, this list of conditions and the following disclaimer in the
 *    documentation and/or other materials provided with the distribution.
 *
 * THIS SOFTWARE IS PROVIDED BY THE AUTHOR AND CONTRIBUTORS ``AS IS'' AND
 * ANY EXPRESS OR IMPLIED WARRANTIES, INCLUDING, BUT NOT LIMITED TO, THE
 * IMPLIED WARRANTIES OF MERCHANTABILITY AND FITNESS FOR A PARTICULAR PURPOSE
 * ARE DISCLAIMED.  IN NO EVENT SHALL THE AUTHOR OR CONTRIBUTORS BE LIABLE
 * FOR ANY DIRECT, INDIRECT, INCIDENTAL, SPECIAL, EXEMPLARY, OR CONSEQUENTIAL
 * DAMAGES (INCLUDING, BUT NOT LIMITED TO, PROCUREMENT OF SUBSTITUTE GOODS
 * OR SERVICES; LOSS OF USE, DATA, OR PROFITS; OR BUSINESS INTERRUPTION)
 * HOWEVER CAUSED AND ON ANY THEORY OF LIABILITY, WHETHER IN CONTRACT, STRICT
 * LIABILITY, OR TORT (INCLUDING NEGLIGENCE OR OTHERWISE) ARISING IN ANY WAY
 * OUT OF THE USE OF THIS SOFTWARE, EVEN IF ADVISED OF THE POSSIBILITY OF
 * SUCH DAMAGE.
 */

#include <sys/cdefs.h>
__FBSDID("$FreeBSD$");

#include "opt_ddb.h"

#include <sys/param.h>
#include <sys/systm.h>
#include <sys/fcntl.h>
#include <sys/kernel.h>
#include <sys/lock.h>
#include <sys/malloc.h>
#include <sys/linker.h>
#include <sys/mutex.h>
#include <sys/mount.h>
#include <sys/namei.h>
#include <sys/proc.h>
#include <sys/rwlock.h>
#include <sys/vnode.h>

#include <machine/elf.h>

#include <net/vnet.h>

#include <security/mac/mac_framework.h>

#include <vm/vm.h>
#include <vm/vm_param.h>
#include <vm/pmap.h>
#include <vm/vm_extern.h>
#include <vm/vm_kern.h>
#include <vm/vm_map.h>
#include <vm/vm_object.h>
#include <vm/vm_page.h>
#include <vm/vm_pager.h>

#include <sys/link_elf.h>

#ifdef DDB_CTF
#include <contrib/zlib/zlib.h>
#endif

#include "linker_if.h"

typedef struct {
	void		*addr;
	Elf_Off		size;
	int		flags;	/* Section flags. */
	int		sec;	/* Original section number. */
	char		*name;
} Elf_progent;

typedef struct {
	Elf_Rel		*rel;
	int		nrel;
	int		sec;
} Elf_relent;

typedef struct {
	Elf_Rela	*rela;
	int		nrela;
	int		sec;
} Elf_relaent;

typedef struct elf_file {
	struct linker_file lf __subobject_member_used_for_c_inheritance; /* Common fields */

	int		preloaded;
	caddr_t		address;	/* Relocation address */
	vm_object_t	object;		/* VM object to hold file pages */
	Elf_Shdr	*e_shdr;

	Elf_progent	*progtab;
	u_int		nprogtab;

	Elf_relaent	*relatab;
	u_int		nrelatab;

	Elf_relent	*reltab;
	int		nreltab;

	Elf_Sym		*ddbsymtab;	/* The symbol table we are using */
	long		ddbsymcnt;	/* Number of symbols */
	caddr_t		ddbstrtab;	/* String table */
	long		ddbstrcnt;	/* number of bytes in string table */

	caddr_t		shstrtab;	/* Section name string table */
	long		shstrcnt;	/* number of bytes in string table */

	caddr_t		ctftab;		/* CTF table */
	long		ctfcnt;		/* number of bytes in CTF table */
	caddr_t		ctfoff;		/* CTF offset table */
	caddr_t		typoff;		/* Type offset table */
	long		typlen;		/* Number of type entries. */

} *elf_file_t;

#include <kern/kern_ctf.c>

static int	link_elf_link_preload(linker_class_t cls,
		    const char *, linker_file_t *);
static int	link_elf_link_preload_finish(linker_file_t);
static int	link_elf_load_file(linker_class_t, const char *, linker_file_t *);
static int	link_elf_lookup_symbol(linker_file_t, const char *,
		    c_linker_sym_t *);
static int	link_elf_symbol_values(linker_file_t, c_linker_sym_t,
		    linker_symval_t *);
static int	link_elf_search_symbol(linker_file_t, ptraddr_t value,
		    c_linker_sym_t *sym, long *diffp);

static void	link_elf_unload_file(linker_file_t);
static int	link_elf_lookup_set(linker_file_t, const char *,
		    void ***, void ***, int *);
static int	link_elf_each_function_name(linker_file_t,
		    int (*)(const char *, void *), void *);
static int	link_elf_each_function_nameval(linker_file_t,
				linker_function_nameval_callback_t,
				void *);
static int	link_elf_reloc_local(linker_file_t, bool);
static long	link_elf_symtab_get(linker_file_t, const Elf_Sym **);
static long	link_elf_strtab_get(linker_file_t, caddr_t *);

static int	elf_obj_lookup(linker_file_t lf, Elf_Size symidx, int deps,
		    Elf_Addr *);

static kobj_method_t link_elf_methods[] = {
	KOBJMETHOD(linker_lookup_symbol,	link_elf_lookup_symbol),
	KOBJMETHOD(linker_symbol_values,	link_elf_symbol_values),
	KOBJMETHOD(linker_search_symbol,	link_elf_search_symbol),
	KOBJMETHOD(linker_unload,		link_elf_unload_file),
	KOBJMETHOD(linker_load_file,		link_elf_load_file),
	KOBJMETHOD(linker_link_preload,		link_elf_link_preload),
	KOBJMETHOD(linker_link_preload_finish,	link_elf_link_preload_finish),
	KOBJMETHOD(linker_lookup_set,		link_elf_lookup_set),
	KOBJMETHOD(linker_each_function_name,	link_elf_each_function_name),
	KOBJMETHOD(linker_each_function_nameval, link_elf_each_function_nameval),
	KOBJMETHOD(linker_ctf_get,		link_elf_ctf_get),
	KOBJMETHOD(linker_symtab_get, 		link_elf_symtab_get),
	KOBJMETHOD(linker_strtab_get, 		link_elf_strtab_get),
	KOBJMETHOD_END
};

static struct linker_class link_elf_class = {
#if ELF_TARG_CLASS == ELFCLASS32
	"elf32_obj",
#else
	"elf64_obj",
#endif
	link_elf_methods, sizeof(struct elf_file)
};

static int	relocate_file(elf_file_t ef);
static void	elf_obj_cleanup_globals_cache(elf_file_t);

static void
link_elf_error(const char *filename, const char *s)
{
	if (filename == NULL)
		printf("kldload: %s\n", s);
	else
		printf("kldload: %s: %s\n", filename, s);
}

static void
link_elf_init(void *arg)
{

	linker_add_class(&link_elf_class);
}
SYSINIT(link_elf_obj, SI_SUB_KLD, SI_ORDER_SECOND, link_elf_init, NULL);

static void
link_elf_protect_range(elf_file_t ef, vm_offset_t start, vm_offset_t end,
    vm_prot_t prot)
{
	int error __unused;

	KASSERT(start <= end && start >= (vm_offset_t)ef->address &&
	    end <= round_page((vm_offset_t)ef->address + ef->lf.size),
	    ("link_elf_protect_range: invalid range %#jx-%#jx",
	    (uintmax_t)start, (uintmax_t)end));

	if (start == end)
		return;
	if (ef->preloaded) {
#ifdef __amd64__
		error = pmap_change_prot(start, end - start, prot);
		KASSERT(error == 0,
		    ("link_elf_protect_range: pmap_change_prot() returned %d",
		    error));
#endif
		return;
	}
	error = vm_map_protect(kernel_map, start, end, prot, 0,
	    VM_MAP_PROTECT_SET_PROT);
	KASSERT(error == KERN_SUCCESS,
	    ("link_elf_protect_range: vm_map_protect() returned %d", error));
}

/*
 * Restrict permissions on linker file memory based on section flags.
 * Sections need not be page-aligned, so overlap within a page is possible.
 */
static void
link_elf_protect(elf_file_t ef)
{
	vm_offset_t end, segend, segstart, start;
	vm_prot_t gapprot, prot, segprot;
	int i;

	/*
	 * If the file was preloaded, the last page may contain other preloaded
	 * data which may need to be writeable.  ELF files are always
	 * page-aligned, but other preloaded data, such as entropy or CPU
	 * microcode may be loaded with a smaller alignment.
	 *
	 * XXX: VM_PROT_CAP?
	 */
	gapprot = ef->preloaded ? VM_PROT_RW : VM_PROT_READ;

	start = end = (vm_offset_t)ef->address;
	prot = VM_PROT_READ;
	for (i = 0; i < ef->nprogtab; i++) {
		/*
		 * VNET and DPCPU sections have their memory allocated by their
		 * respective subsystems.
		 */
		if (ef->progtab[i].name != NULL && (
#ifdef VIMAGE
		    strcmp(ef->progtab[i].name, VNET_SETNAME) == 0 ||
#endif
		    strcmp(ef->progtab[i].name, DPCPU_SETNAME) == 0))
			continue;

		segstart = trunc_page((vm_offset_t)ef->progtab[i].addr);
		segend = round_page((vm_offset_t)ef->progtab[i].addr +
		    ef->progtab[i].size);

		/* XXX: VM_PROT_READ_CAP or VM_PROT_WRITE_CAP? */
		segprot = VM_PROT_READ;
		if ((ef->progtab[i].flags & SHF_WRITE) != 0)
			segprot |= VM_PROT_WRITE;
		if ((ef->progtab[i].flags & SHF_EXECINSTR) != 0)
			segprot |= VM_PROT_EXECUTE;

		if (end <= segstart) {
			/*
			 * Case 1: there is no overlap between the previous
			 * segment and this one.  Apply protections to the
			 * previous segment, and protect the gap between the
			 * previous and current segments, if any.
			 */
			link_elf_protect_range(ef, start, end, prot);
			link_elf_protect_range(ef, end, segstart, gapprot);

			start = segstart;
			end = segend;
			prot = segprot;
		} else if (start < segstart && end == segend) {
			/*
			 * Case 2: the current segment is a subrange of the
			 * previous segment.  Apply protections to the
			 * non-overlapping portion of the previous segment.
			 */
			link_elf_protect_range(ef, start, segstart, prot);

			start = segstart;
			prot |= segprot;
		} else if (end < segend) {
			/*
			 * Case 3: there is partial overlap between the previous
			 * and current segments.  Apply protections to the
			 * non-overlapping portion of the previous segment, and
			 * then the overlap, which must use the union of the two
			 * segments' protections.
			 */
			link_elf_protect_range(ef, start, segstart, prot);
			link_elf_protect_range(ef, segstart, end,
			    prot | segprot);
			start = end;
			end = segend;
			prot = segprot;
		} else {
			/*
			 * Case 4: the two segments reside in the same page.
			 */
			prot |= segprot;
		}
	}

	/*
	 * Fix up the last unprotected segment and trailing data.
	 */
	link_elf_protect_range(ef, start, end, prot);
	link_elf_protect_range(ef, end,
	    round_page((vm_offset_t)ef->address + ef->lf.size), gapprot);
}

static int
link_elf_link_preload(linker_class_t cls, const char *filename,
    linker_file_t *result)
{
	Elf_Ehdr *hdr;
	Elf_Shdr *shdr;
	Elf_Sym *es;
	void *modptr, *baseptr, *sizeptr;
	char *type;
	elf_file_t ef;
	linker_file_t lf;
	Elf_Addr off;
	int error, i, j, pb, ra, rl, shstrindex, symstrindex, symtabindex;

	/* Look to see if we have the file preloaded */
	modptr = preload_search_by_name(filename);
	if (modptr == NULL)
		return ENOENT;

	type = (char *)preload_search_info(modptr, MODINFO_TYPE);
	baseptr = preload_search_info(modptr, MODINFO_ADDR);
	sizeptr = preload_search_info(modptr, MODINFO_SIZE);
	hdr = (Elf_Ehdr *)preload_search_info(modptr, MODINFO_METADATA |
	    MODINFOMD_ELFHDR);
	shdr = (Elf_Shdr *)preload_search_info(modptr, MODINFO_METADATA |
	    MODINFOMD_SHDR);
	if (type == NULL || (strcmp(type, "elf" __XSTRING(__ELF_WORD_SIZE)
	    " obj module") != 0 &&
	    strcmp(type, "elf obj module") != 0)) {
		return (EFTYPE);
	}
	if (baseptr == NULL || sizeptr == NULL || hdr == NULL ||
	    shdr == NULL)
		return (EINVAL);

	lf = linker_make_file(filename, &link_elf_class);
	if (lf == NULL)
		return (ENOMEM);

	ef = (elf_file_t)lf;
	ef->preloaded = 1;
#ifdef __CHERI_PURE_CAPABILITY__
	ef->address = cheri_setaddress(kernel_root_cap,
	    *(ptraddr_t *)baseptr);
	ef->address = cheri_setbounds(ef->address, *(size_t *)sizeptr);
	ef->address = cheri_andperm(ef->address, CHERI_PERMS_KERNEL_CODE |
	    CHERI_PERMS_KERNEL_DATA);
#else
	ef->address = *(caddr_t *)baseptr;
#endif
	lf->address = ef->address;
	lf->size = *(size_t *)sizeptr;

	if (hdr->e_ident[EI_CLASS] != ELF_TARG_CLASS ||
	    hdr->e_ident[EI_DATA] != ELF_TARG_DATA ||
	    hdr->e_ident[EI_VERSION] != EV_CURRENT ||
	    hdr->e_version != EV_CURRENT ||
	    hdr->e_type != ET_REL ||
#if __has_feature(capabilities)
#ifdef __CHERI_PURE_CAPABILITY__
	    !ELF_IS_CHERI(hdr) ||
#else
	    ELF_IS_CHERI(hdr) ||
#endif
#endif
	    hdr->e_machine != ELF_TARG_MACH) {
		error = EFTYPE;
		goto out;
	}
	ef->e_shdr = shdr;

	/* Scan the section header for information and table sizing. */
	symtabindex = -1;
	symstrindex = -1;
	for (i = 0; i < hdr->e_shnum; i++) {
		switch (shdr[i].sh_type) {
		case SHT_PROGBITS:
		case SHT_NOBITS:
#ifdef __amd64__
		case SHT_X86_64_UNWIND:
#endif
		case SHT_INIT_ARRAY:
		case SHT_FINI_ARRAY:
			/* Ignore sections not loaded by the loader. */
			if (shdr[i].sh_addr == 0)
				break;
			ef->nprogtab++;
			break;
		case SHT_SYMTAB:
			symtabindex = i;
			symstrindex = shdr[i].sh_link;
			break;
		case SHT_REL:
			/*
			 * Ignore relocation tables for sections not
			 * loaded by the loader.
			 */
			if (shdr[shdr[i].sh_info].sh_addr == 0)
				break;
			ef->nreltab++;
			break;
		case SHT_RELA:
			if (shdr[shdr[i].sh_info].sh_addr == 0)
				break;
			ef->nrelatab++;
			break;
		}
	}

	shstrindex = hdr->e_shstrndx;
	if (ef->nprogtab == 0 || symstrindex < 0 ||
	    symstrindex >= hdr->e_shnum ||
	    shdr[symstrindex].sh_type != SHT_STRTAB || shstrindex == 0 ||
	    shstrindex >= hdr->e_shnum ||
	    shdr[shstrindex].sh_type != SHT_STRTAB) {
		printf("%s: bad/missing section headers\n", filename);
		error = ENOEXEC;
		goto out;
	}

	/* Allocate space for tracking the load chunks */
	if (ef->nprogtab != 0)
		ef->progtab = malloc(ef->nprogtab * sizeof(*ef->progtab),
		    M_LINKER, M_WAITOK | M_ZERO);
	if (ef->nreltab != 0)
		ef->reltab = malloc(ef->nreltab * sizeof(*ef->reltab),
		    M_LINKER, M_WAITOK | M_ZERO);
	if (ef->nrelatab != 0)
		ef->relatab = malloc(ef->nrelatab * sizeof(*ef->relatab),
		    M_LINKER, M_WAITOK | M_ZERO);
	if ((ef->nprogtab != 0 && ef->progtab == NULL) ||
	    (ef->nreltab != 0 && ef->reltab == NULL) ||
	    (ef->nrelatab != 0 && ef->relatab == NULL)) {
		error = ENOMEM;
		goto out;
	}

	/* XXX, relocate the sh_addr fields saved by the loader. */
	off = 0;
	for (i = 0; i < hdr->e_shnum; i++) {
		if (shdr[i].sh_addr != 0 && (off == 0 || shdr[i].sh_addr < off))
			off = shdr[i].sh_addr;
	}
	for (i = 0; i < hdr->e_shnum; i++) {
		if (shdr[i].sh_addr != 0)
			shdr[i].sh_addr = shdr[i].sh_addr - off +
			    (Elf_Addr)ef->address;
	}

#ifdef __CHERI_PURE_CAPABILITY__
#define	section_ptr(shdr)					       \
	cheri_setbounds(cheri_setaddress(ef->address, (shdr).sh_addr), \
	    (shdr).sh_size)
#else
#define	section_ptr(shdr)	(void *)((shdr).sh_addr)
#endif

	ef->ddbsymcnt = shdr[symtabindex].sh_size / sizeof(Elf_Sym);
	ef->ddbsymtab = section_ptr(shdr[symtabindex]);
	ef->ddbstrcnt = shdr[symstrindex].sh_size;
	ef->ddbstrtab = section_ptr(shdr[symstrindex]);
	ef->shstrcnt = shdr[shstrindex].sh_size;
	ef->shstrtab = section_ptr(shdr[shstrindex]);

	/* Now fill out progtab and the relocation tables. */
	pb = 0;
	rl = 0;
	ra = 0;
	for (i = 0; i < hdr->e_shnum; i++) {
		switch (shdr[i].sh_type) {
		case SHT_PROGBITS:
		case SHT_NOBITS:
#ifdef __amd64__
		case SHT_X86_64_UNWIND:
#endif
		case SHT_INIT_ARRAY:
		case SHT_FINI_ARRAY:
			if (shdr[i].sh_addr == 0)
				break;
			ef->progtab[pb].addr = section_ptr(shdr[i]);
			if (shdr[i].sh_type == SHT_PROGBITS)
				ef->progtab[pb].name = "<<PROGBITS>>";
#ifdef __amd64__
			else if (shdr[i].sh_type == SHT_X86_64_UNWIND)
				ef->progtab[pb].name = "<<UNWIND>>";
#endif
			else if (shdr[i].sh_type == SHT_INIT_ARRAY)
				ef->progtab[pb].name = "<<INIT_ARRAY>>";
			else if (shdr[i].sh_type == SHT_FINI_ARRAY)
				ef->progtab[pb].name = "<<FINI_ARRAY>>";
			else
				ef->progtab[pb].name = "<<NOBITS>>";
			ef->progtab[pb].size = shdr[i].sh_size;
			ef->progtab[pb].flags = shdr[i].sh_flags;
			ef->progtab[pb].sec = i;
			if (ef->shstrtab && shdr[i].sh_name != 0)
				ef->progtab[pb].name =
				    ef->shstrtab + shdr[i].sh_name;
			if (ef->progtab[pb].name != NULL && 
			    !strcmp(ef->progtab[pb].name, DPCPU_SETNAME)) {
				void *dpcpu;

				dpcpu = dpcpu_alloc(shdr[i].sh_size);
				if (dpcpu == NULL) {
					printf("%s: pcpu module space is out "
					    "of space; cannot allocate %#jx "
					    "for %s\n", __func__,
					    (uintmax_t)shdr[i].sh_size,
					    filename);
					error = ENOSPC;
					goto out;
				}
				memcpy(dpcpu, ef->progtab[pb].addr,
				    ef->progtab[pb].size);
				dpcpu_copy(dpcpu, shdr[i].sh_size);
				ef->progtab[pb].addr = dpcpu;
#ifdef VIMAGE
			} else if (ef->progtab[pb].name != NULL &&
			    !strcmp(ef->progtab[pb].name, VNET_SETNAME)) {
				void *vnet_data;

				vnet_data = vnet_data_alloc(shdr[i].sh_size);
				if (vnet_data == NULL) {
					printf("%s: vnet module space is out "
					    "of space; cannot allocate %#jx "
					    "for %s\n", __func__,
					    (uintmax_t)shdr[i].sh_size,
					    filename);
					error = ENOSPC;
					goto out;
				}
				memcpy(vnet_data, ef->progtab[pb].addr,
				    ef->progtab[pb].size);
				vnet_data_copy(vnet_data, shdr[i].sh_size);
				ef->progtab[pb].addr = vnet_data;
#endif
			} else if ((ef->progtab[pb].name != NULL &&
			    strcmp(ef->progtab[pb].name, ".ctors") == 0) ||
			    shdr[i].sh_type == SHT_INIT_ARRAY) {
				if (lf->ctors_addr != 0) {
					printf(
				    "%s: multiple ctor sections in %s\n",
					    __func__, filename);
				} else {
					lf->ctors_addr = ef->progtab[pb].addr;
					lf->ctors_size = shdr[i].sh_size;
				}
			} else if ((ef->progtab[pb].name != NULL &&
			    strcmp(ef->progtab[pb].name, ".dtors") == 0) ||
			    shdr[i].sh_type == SHT_FINI_ARRAY) {
				if (lf->dtors_addr != 0) {
					printf(
				    "%s: multiple dtor sections in %s\n",
					    __func__, filename);
				} else {
					lf->dtors_addr = ef->progtab[pb].addr;
					lf->dtors_size = shdr[i].sh_size;
				}
			}

			/* Update all symbol values with the offset. */
			for (j = 0; j < ef->ddbsymcnt; j++) {
				es = &ef->ddbsymtab[j];
				if (es->st_shndx != i)
					continue;
				es->st_value += (Elf_Addr)ef->progtab[pb].addr;
			}
			pb++;
			break;
		case SHT_REL:
			if (shdr[shdr[i].sh_info].sh_addr == 0)
				break;
			ef->reltab[rl].rel = section_ptr(shdr[i]);
			ef->reltab[rl].nrel = shdr[i].sh_size / sizeof(Elf_Rel);
			ef->reltab[rl].sec = shdr[i].sh_info;
			rl++;
			break;
		case SHT_RELA:
			if (shdr[shdr[i].sh_info].sh_addr == 0)
				break;
			ef->relatab[ra].rela = section_ptr(shdr[i]);
			ef->relatab[ra].nrela =
			    shdr[i].sh_size / sizeof(Elf_Rela);
			ef->relatab[ra].sec = shdr[i].sh_info;
			ra++;
			break;
		}
	}
	if (pb != ef->nprogtab) {
		printf("%s: lost progbits\n", filename);
		error = ENOEXEC;
		goto out;
	}
	if (rl != ef->nreltab) {
		printf("%s: lost reltab\n", filename);
		error = ENOEXEC;
		goto out;
	}
	if (ra != ef->nrelatab) {
		printf("%s: lost relatab\n", filename);
		error = ENOEXEC;
		goto out;
	}

	/*
	 * The file needs to be writeable and executable while applying
	 * relocations.  Mapping protections are applied once relocation
	 * processing is complete.
	 */
	link_elf_protect_range(ef, (vm_offset_t)ef->address,
	    round_page((vm_offset_t)ef->address + ef->lf.size), VM_PROT_ALL);

	/* Local intra-module relocations */
	error = link_elf_reloc_local(lf, false);
	if (error != 0)
		goto out;
	*result = lf;
	return (0);

out:
	/* preload not done this way */
	linker_file_unload(lf, LINKER_UNLOAD_FORCE);
	return (error);
}

static void
link_elf_invoke_cbs(caddr_t addr, size_t size)
{
	void (**ctor)(void);
	size_t i, cnt;

	if (addr == NULL || size == 0)
		return;
	cnt = size / sizeof(*ctor);
	ctor = (void *)addr;
	for (i = 0; i < cnt; i++) {
		if (ctor[i] != NULL)
			(*ctor[i])();
	}
}

static int
link_elf_link_preload_finish(linker_file_t lf)
{
	elf_file_t ef;
	int error;

	ef = (elf_file_t)lf;
	error = relocate_file(ef);
	if (error)
		return (error);

	/* Notify MD code that a module is being loaded. */
	error = elf_cpu_load_file(lf);
	if (error)
		return (error);

#if defined(__i386__) || defined(__amd64__)
	/* Now ifuncs. */
	error = link_elf_reloc_local(lf, true);
	if (error != 0)
		return (error);
#endif

	/* Apply protections now that relocation processing is complete. */
	link_elf_protect(ef);

	link_elf_invoke_cbs(lf->ctors_addr, lf->ctors_size);
	return (0);
}

static int
link_elf_load_file(linker_class_t cls, const char *filename,
    linker_file_t *result)
{
	struct nameidata *nd;
	struct thread *td = curthread;	/* XXX */
	Elf_Ehdr *hdr;
	Elf_Shdr *shdr;
	Elf_Sym *es;
	int nbytes, i, j;
	vm_pointer_t mapbase;
	size_t mapsize;
	int error = 0;
	ssize_t resid;
	int flags;
	elf_file_t ef;
	linker_file_t lf;
	int symtabindex;
	int symstrindex;
	int shstrindex;
	int nsym;
	int pb, rl, ra;
	int alignmask;

	shdr = NULL;
	lf = NULL;
	mapsize = 0;
	hdr = NULL;

	nd = malloc(sizeof(struct nameidata), M_TEMP, M_WAITOK);
<<<<<<< HEAD
	NDINIT(nd, LOOKUP, FOLLOW, UIO_SYSSPACE, PTR2CAP(filename), td);
=======
	NDINIT(nd, LOOKUP, FOLLOW, UIO_SYSSPACE, filename);
>>>>>>> 7e1d3eef
	flags = FREAD;
	error = vn_open(nd, &flags, 0, NULL);
	if (error) {
		free(nd, M_TEMP);
		return error;
	}
	NDFREE(nd, NDF_ONLY_PNBUF);
	if (nd->ni_vp->v_type != VREG) {
		error = ENOEXEC;
		goto out;
	}
#ifdef MAC
	error = mac_kld_check_load(td->td_ucred, nd->ni_vp);
	if (error) {
		goto out;
	}
#endif

	/* Read the elf header from the file. */
	hdr = malloc(sizeof(*hdr), M_LINKER, M_WAITOK);
	error = vn_rdwr(UIO_READ, nd->ni_vp, (void *)hdr, sizeof(*hdr), 0,
	    UIO_SYSSPACE, IO_NODELOCKED, td->td_ucred, NOCRED,
	    &resid, td);
	if (error)
		goto out;
	if (resid != 0){
		error = ENOEXEC;
		goto out;
	}

	if (!IS_ELF(*hdr)) {
		error = ENOEXEC;
		goto out;
	}

	if (hdr->e_ident[EI_CLASS] != ELF_TARG_CLASS
	    || hdr->e_ident[EI_DATA] != ELF_TARG_DATA) {
		link_elf_error(filename, "Unsupported file layout");
		error = ENOEXEC;
		goto out;
	}
	if (hdr->e_ident[EI_VERSION] != EV_CURRENT
	    || hdr->e_version != EV_CURRENT) {
		link_elf_error(filename, "Unsupported file version");
		error = ENOEXEC;
		goto out;
	}
	if (hdr->e_type != ET_REL) {
		error = ENOSYS;
		goto out;
	}
	if (hdr->e_machine != ELF_TARG_MACH) {
		link_elf_error(filename, "Unsupported machine");
		error = ENOEXEC;
		goto out;
	}
#if __has_feature(capabilities)
#ifdef __CHERI_PURE_CAPABILITY__
	if (!ELF_IS_CHERI(hdr)) {
		link_elf_error(filename, "Hybrid ABI");
		error = ENOEXEC;
		goto out;
	}
#else
	if (ELF_IS_CHERI(hdr)) {
		link_elf_error(filename, "Pure capability ABI");
		error = ENOEXEC;
		goto out;
	}
#endif
#endif

	lf = linker_make_file(filename, &link_elf_class);
	if (!lf) {
		error = ENOMEM;
		goto out;
	}
	ef = (elf_file_t) lf;
	ef->nprogtab = 0;
	ef->e_shdr = 0;
	ef->nreltab = 0;
	ef->nrelatab = 0;

	/* Allocate and read in the section header */
	nbytes = hdr->e_shnum * hdr->e_shentsize;
	if (nbytes == 0 || hdr->e_shoff == 0 ||
	    hdr->e_shentsize != sizeof(Elf_Shdr)) {
		error = ENOEXEC;
		goto out;
	}
	shdr = malloc(nbytes, M_LINKER, M_WAITOK);
	ef->e_shdr = shdr;
	error = vn_rdwr(UIO_READ, nd->ni_vp, (caddr_t)shdr, nbytes,
	    hdr->e_shoff, UIO_SYSSPACE, IO_NODELOCKED, td->td_ucred,
	    NOCRED, &resid, td);
	if (error)
		goto out;
	if (resid) {
		error = ENOEXEC;
		goto out;
	}

	/* Scan the section header for information and table sizing. */
	nsym = 0;
	symtabindex = -1;
	symstrindex = -1;
	for (i = 0; i < hdr->e_shnum; i++) {
		if (shdr[i].sh_size == 0)
			continue;
		switch (shdr[i].sh_type) {
		case SHT_PROGBITS:
		case SHT_NOBITS:
#ifdef __amd64__
		case SHT_X86_64_UNWIND:
#endif
		case SHT_INIT_ARRAY:
		case SHT_FINI_ARRAY:
			if ((shdr[i].sh_flags & SHF_ALLOC) == 0)
				break;
			ef->nprogtab++;
			break;
		case SHT_SYMTAB:
			nsym++;
			symtabindex = i;
			symstrindex = shdr[i].sh_link;
			break;
		case SHT_REL:
			/*
			 * Ignore relocation tables for unallocated
			 * sections.
			 */
			if ((shdr[shdr[i].sh_info].sh_flags & SHF_ALLOC) == 0)
				break;
			ef->nreltab++;
			break;
		case SHT_RELA:
			if ((shdr[shdr[i].sh_info].sh_flags & SHF_ALLOC) == 0)
				break;
			ef->nrelatab++;
			break;
		case SHT_STRTAB:
			break;
		}
	}
	if (ef->nprogtab == 0) {
		link_elf_error(filename, "file has no contents");
		error = ENOEXEC;
		goto out;
	}
	if (nsym != 1) {
		/* Only allow one symbol table for now */
		link_elf_error(filename,
		    "file must have exactly one symbol table");
		error = ENOEXEC;
		goto out;
	}
	if (symstrindex < 0 || symstrindex > hdr->e_shnum ||
	    shdr[symstrindex].sh_type != SHT_STRTAB) {
		link_elf_error(filename, "file has invalid symbol strings");
		error = ENOEXEC;
		goto out;
	}

	/* Allocate space for tracking the load chunks */
	if (ef->nprogtab != 0)
		ef->progtab = malloc(ef->nprogtab * sizeof(*ef->progtab),
		    M_LINKER, M_WAITOK | M_ZERO);
	if (ef->nreltab != 0)
		ef->reltab = malloc(ef->nreltab * sizeof(*ef->reltab),
		    M_LINKER, M_WAITOK | M_ZERO);
	if (ef->nrelatab != 0)
		ef->relatab = malloc(ef->nrelatab * sizeof(*ef->relatab),
		    M_LINKER, M_WAITOK | M_ZERO);

	if (symtabindex == -1) {
		link_elf_error(filename, "lost symbol table index");
		error = ENOEXEC;
		goto out;
	}
	/* Allocate space for and load the symbol table */
	ef->ddbsymcnt = shdr[symtabindex].sh_size / sizeof(Elf_Sym);
	ef->ddbsymtab = malloc(shdr[symtabindex].sh_size, M_LINKER, M_WAITOK);
	error = vn_rdwr(UIO_READ, nd->ni_vp, (void *)ef->ddbsymtab,
	    shdr[symtabindex].sh_size, shdr[symtabindex].sh_offset,
	    UIO_SYSSPACE, IO_NODELOCKED, td->td_ucred, NOCRED,
	    &resid, td);
	if (error)
		goto out;
	if (resid != 0){
		error = EINVAL;
		goto out;
	}

	/* Allocate space for and load the symbol strings */
	ef->ddbstrcnt = shdr[symstrindex].sh_size;
	ef->ddbstrtab = malloc(shdr[symstrindex].sh_size, M_LINKER, M_WAITOK);
	error = vn_rdwr(UIO_READ, nd->ni_vp, ef->ddbstrtab,
	    shdr[symstrindex].sh_size, shdr[symstrindex].sh_offset,
	    UIO_SYSSPACE, IO_NODELOCKED, td->td_ucred, NOCRED,
	    &resid, td);
	if (error)
		goto out;
	if (resid != 0){
		error = EINVAL;
		goto out;
	}

	/* Do we have a string table for the section names?  */
	shstrindex = -1;
	if (hdr->e_shstrndx != 0 &&
	    shdr[hdr->e_shstrndx].sh_type == SHT_STRTAB) {
		shstrindex = hdr->e_shstrndx;
		ef->shstrcnt = shdr[shstrindex].sh_size;
		ef->shstrtab = malloc(shdr[shstrindex].sh_size, M_LINKER,
		    M_WAITOK);
		error = vn_rdwr(UIO_READ, nd->ni_vp, ef->shstrtab,
		    shdr[shstrindex].sh_size, shdr[shstrindex].sh_offset,
		    UIO_SYSSPACE, IO_NODELOCKED, td->td_ucred, NOCRED,
		    &resid, td);
		if (error)
			goto out;
		if (resid != 0){
			error = EINVAL;
			goto out;
		}
	}

	/* Size up code/data(progbits) and bss(nobits). */
	alignmask = 0;
	for (i = 0; i < hdr->e_shnum; i++) {
		if (shdr[i].sh_size == 0)
			continue;
		switch (shdr[i].sh_type) {
		case SHT_PROGBITS:
		case SHT_NOBITS:
#ifdef __amd64__
		case SHT_X86_64_UNWIND:
#endif
		case SHT_INIT_ARRAY:
		case SHT_FINI_ARRAY:
			if ((shdr[i].sh_flags & SHF_ALLOC) == 0)
				break;
			alignmask = shdr[i].sh_addralign - 1;
			mapsize += alignmask;
			mapsize &= ~alignmask;
			mapsize += shdr[i].sh_size;
			break;
		}
	}

	/*
	 * We know how much space we need for the text/data/bss/etc.
	 * This stuff needs to be in a single chunk so that profiling etc
	 * can get the bounds and gdb can associate offsets with modules
	 */
	ef->object = vm_pager_allocate(OBJT_PHYS, NULL, round_page(mapsize),
	    VM_PROT_ALL, 0, thread0.td_ucred);
	if (ef->object == NULL) {
		error = ENOMEM;
		goto out;
	}
#if VM_NRESERVLEVEL > 0
	vm_object_color(ef->object, 0);
#endif
	vm_object_set_flag(ef->object, OBJ_HASCAP);

	/*
	 * In order to satisfy amd64's architectural requirements on the
	 * location of code and data in the kernel's address space, request a
	 * mapping that is above the kernel.
	 *
	 * Protections will be restricted once relocations are applied.
	 */
#ifdef __amd64__
	mapbase = KERNBASE;
#else
	mapbase = VM_MIN_KERNEL_ADDRESS;
#endif
	error = vm_map_find(kernel_map, ef->object, 0, &mapbase,
	    round_page(mapsize), 0, VMFS_OPTIMAL_SPACE, VM_PROT_ALL,
	    VM_PROT_ALL, 0);
	if (error != KERN_SUCCESS) {
		vm_object_deallocate(ef->object);
		ef->object = NULL;
		error = ENOMEM;
		goto out;
	}

	/* Wire the pages */
	error = vm_map_wire(kernel_map, mapbase,
	    mapbase + round_page(mapsize),
	    VM_MAP_WIRE_SYSTEM|VM_MAP_WIRE_NOHOLES);
	if (error != KERN_SUCCESS) {
		error = ENOMEM;
		goto out;
	}

	/* Inform the kld system about the situation */
	lf->address = ef->address = (caddr_t)mapbase;
	lf->size = mapsize;

	/*
	 * Now load code/data(progbits), zero bss(nobits), allocate space for
	 * and load relocs
	 */
	pb = 0;
	rl = 0;
	ra = 0;
	alignmask = 0;
	for (i = 0; i < hdr->e_shnum; i++) {
		if (shdr[i].sh_size == 0)
			continue;
		switch (shdr[i].sh_type) {
		case SHT_PROGBITS:
		case SHT_NOBITS:
#ifdef __amd64__
		case SHT_X86_64_UNWIND:
#endif
		case SHT_INIT_ARRAY:
		case SHT_FINI_ARRAY:
			if ((shdr[i].sh_flags & SHF_ALLOC) == 0)
				break;
			alignmask = shdr[i].sh_addralign - 1;
			mapbase += alignmask;
			mapbase &= ~alignmask;
			if (ef->shstrtab != NULL && shdr[i].sh_name != 0) {
				ef->progtab[pb].name =
				    ef->shstrtab + shdr[i].sh_name;
				if (!strcmp(ef->progtab[pb].name, ".ctors") ||
				    shdr[i].sh_type == SHT_INIT_ARRAY) {
					if (lf->ctors_addr != 0) {
						printf(
				    "%s: multiple ctor sections in %s\n",
						    __func__, filename);
					} else {
						lf->ctors_addr =
						    (caddr_t)mapbase;
						lf->ctors_size =
						    shdr[i].sh_size;
					}
				} else if (!strcmp(ef->progtab[pb].name,
				    ".dtors") ||
				    shdr[i].sh_type == SHT_FINI_ARRAY) {
					if (lf->dtors_addr != 0) {
						printf(
				    "%s: multiple dtor sections in %s\n",
						    __func__, filename);
					} else {
						lf->dtors_addr =
						    (caddr_t)mapbase;
						lf->dtors_size =
						    shdr[i].sh_size;
					}
				}
			} else if (shdr[i].sh_type == SHT_PROGBITS)
				ef->progtab[pb].name = "<<PROGBITS>>";
#ifdef __amd64__
			else if (shdr[i].sh_type == SHT_X86_64_UNWIND)
				ef->progtab[pb].name = "<<UNWIND>>";
#endif
			else
				ef->progtab[pb].name = "<<NOBITS>>";
			if (ef->progtab[pb].name != NULL && 
			    !strcmp(ef->progtab[pb].name, DPCPU_SETNAME)) {
				ef->progtab[pb].addr =
				    dpcpu_alloc(shdr[i].sh_size);
				if (ef->progtab[pb].addr == NULL) {
					printf("%s: pcpu module space is out "
					    "of space; cannot allocate %#jx "
					    "for %s\n", __func__,
					    (uintmax_t)shdr[i].sh_size,
					    filename);
				}
			}
#ifdef VIMAGE
			else if (ef->progtab[pb].name != NULL &&
			    !strcmp(ef->progtab[pb].name, VNET_SETNAME)) {
				ef->progtab[pb].addr =
				    vnet_data_alloc(shdr[i].sh_size);
				if (ef->progtab[pb].addr == NULL) {
					printf("%s: vnet module space is out "
					    "of space; cannot allocate %#jx "
					    "for %s\n", __func__,
					    (uintmax_t)shdr[i].sh_size,
					    filename);
				}
			}
#endif
			else
				ef->progtab[pb].addr =
				    (void *)(uintptr_t)mapbase;
			if (ef->progtab[pb].addr == NULL) {
				error = ENOSPC;
				goto out;
			}
			ef->progtab[pb].size = shdr[i].sh_size;
			ef->progtab[pb].flags = shdr[i].sh_flags;
			ef->progtab[pb].sec = i;
			if (shdr[i].sh_type == SHT_PROGBITS
#ifdef __amd64__
			    || shdr[i].sh_type == SHT_X86_64_UNWIND
#endif
			    ) {
				error = vn_rdwr(UIO_READ, nd->ni_vp,
				    ef->progtab[pb].addr,
				    shdr[i].sh_size, shdr[i].sh_offset,
				    UIO_SYSSPACE, IO_NODELOCKED, td->td_ucred,
				    NOCRED, &resid, td);
				if (error)
					goto out;
				if (resid != 0){
					error = EINVAL;
					goto out;
				}
				/* Initialize the per-cpu or vnet area. */
				if (ef->progtab[pb].addr != (void *)mapbase &&
				    !strcmp(ef->progtab[pb].name, DPCPU_SETNAME))
					dpcpu_copy(ef->progtab[pb].addr,
					    shdr[i].sh_size);
#ifdef VIMAGE
				else if (ef->progtab[pb].addr !=
				    (void *)mapbase &&
				    !strcmp(ef->progtab[pb].name, VNET_SETNAME))
					vnet_data_copy(ef->progtab[pb].addr,
					    shdr[i].sh_size);
#endif
			} else
				bzero(ef->progtab[pb].addr, shdr[i].sh_size);

			/* Update all symbol values with the offset. */
			for (j = 0; j < ef->ddbsymcnt; j++) {
				es = &ef->ddbsymtab[j];
				if (es->st_shndx != i)
					continue;
				es->st_value += (Elf_Addr)ef->progtab[pb].addr;
			}
			mapbase += shdr[i].sh_size;
			pb++;
			break;
		case SHT_REL:
			if ((shdr[shdr[i].sh_info].sh_flags & SHF_ALLOC) == 0)
				break;
			ef->reltab[rl].rel = malloc(shdr[i].sh_size, M_LINKER,
			    M_WAITOK);
			ef->reltab[rl].nrel = shdr[i].sh_size / sizeof(Elf_Rel);
			ef->reltab[rl].sec = shdr[i].sh_info;
			error = vn_rdwr(UIO_READ, nd->ni_vp,
			    (void *)ef->reltab[rl].rel,
			    shdr[i].sh_size, shdr[i].sh_offset,
			    UIO_SYSSPACE, IO_NODELOCKED, td->td_ucred, NOCRED,
			    &resid, td);
			if (error)
				goto out;
			if (resid != 0){
				error = EINVAL;
				goto out;
			}
			rl++;
			break;
		case SHT_RELA:
			if ((shdr[shdr[i].sh_info].sh_flags & SHF_ALLOC) == 0)
				break;
			ef->relatab[ra].rela = malloc(shdr[i].sh_size, M_LINKER,
			    M_WAITOK);
			ef->relatab[ra].nrela =
			    shdr[i].sh_size / sizeof(Elf_Rela);
			ef->relatab[ra].sec = shdr[i].sh_info;
			error = vn_rdwr(UIO_READ, nd->ni_vp,
			    (void *)ef->relatab[ra].rela,
			    shdr[i].sh_size, shdr[i].sh_offset,
			    UIO_SYSSPACE, IO_NODELOCKED, td->td_ucred, NOCRED,
			    &resid, td);
			if (error)
				goto out;
			if (resid != 0){
				error = EINVAL;
				goto out;
			}
			ra++;
			break;
		}
	}
	if (pb != ef->nprogtab) {
		link_elf_error(filename, "lost progbits");
		error = ENOEXEC;
		goto out;
	}
	if (rl != ef->nreltab) {
		link_elf_error(filename, "lost reltab");
		error = ENOEXEC;
		goto out;
	}
	if (ra != ef->nrelatab) {
		link_elf_error(filename, "lost relatab");
		error = ENOEXEC;
		goto out;
	}
	if (mapbase != (vm_offset_t)ef->address + mapsize) {
		printf(
		    "%s: mapbase 0x%lx != address %p + mapsize 0x%lx (0x%lx)\n",
		    filename != NULL ? filename : "<none>",
		    (u_long)mapbase, ef->address, (u_long)mapsize,
		    (u_long)(vm_offset_t)ef->address + mapsize);
		error = ENOMEM;
		goto out;
	}

	/* Local intra-module relocations */
	error = link_elf_reloc_local(lf, false);
	if (error != 0)
		goto out;

	/* Pull in dependencies */
	VOP_UNLOCK(nd->ni_vp);
	error = linker_load_dependencies(lf);
	vn_lock(nd->ni_vp, LK_EXCLUSIVE | LK_RETRY);
	if (error)
		goto out;

	/* External relocations */
	error = relocate_file(ef);
	if (error)
		goto out;

	/* Notify MD code that a module is being loaded. */
	error = elf_cpu_load_file(lf);
	if (error)
		goto out;

#if defined(__i386__) || defined(__amd64__)
	/* Now ifuncs. */
	error = link_elf_reloc_local(lf, true);
	if (error != 0)
		goto out;
#endif

	link_elf_protect(ef);
	link_elf_invoke_cbs(lf->ctors_addr, lf->ctors_size);
	*result = lf;

out:
	VOP_UNLOCK(nd->ni_vp);
	vn_close(nd->ni_vp, FREAD, td->td_ucred, td);
	free(nd, M_TEMP);
	if (error && lf)
		linker_file_unload(lf, LINKER_UNLOAD_FORCE);
	free(hdr, M_LINKER);

	return error;
}

static void
link_elf_unload_file(linker_file_t file)
{
	elf_file_t ef = (elf_file_t) file;
	u_int i;

	link_elf_invoke_cbs(file->dtors_addr, file->dtors_size);

	/* Notify MD code that a module is being unloaded. */
	elf_cpu_unload_file(file);

	if (ef->progtab) {
		for (i = 0; i < ef->nprogtab; i++) {
			if (ef->progtab[i].size == 0)
				continue;
			if (ef->progtab[i].name == NULL)
				continue;
			if (!strcmp(ef->progtab[i].name, DPCPU_SETNAME))
				dpcpu_free(ef->progtab[i].addr,
				    ef->progtab[i].size);
#ifdef VIMAGE
			else if (!strcmp(ef->progtab[i].name, VNET_SETNAME))
				vnet_data_free(ef->progtab[i].addr,
				    ef->progtab[i].size);
#endif
		}
	}
	if (ef->preloaded) {
		free(ef->reltab, M_LINKER);
		free(ef->relatab, M_LINKER);
		free(ef->progtab, M_LINKER);
		free(ef->ctftab, M_LINKER);
		free(ef->ctfoff, M_LINKER);
		free(ef->typoff, M_LINKER);
		if (file->pathname != NULL)
			preload_delete_name(file->pathname);
		return;
	}

	for (i = 0; i < ef->nreltab; i++)
		free(ef->reltab[i].rel, M_LINKER);
	for (i = 0; i < ef->nrelatab; i++)
		free(ef->relatab[i].rela, M_LINKER);
	free(ef->reltab, M_LINKER);
	free(ef->relatab, M_LINKER);
	free(ef->progtab, M_LINKER);

	if (ef->object != NULL)
		vm_map_remove(kernel_map, (vm_offset_t)ef->address,
		    (vm_offset_t)ef->address + ptoa(ef->object->size));
	free(ef->e_shdr, M_LINKER);
	free(ef->ddbsymtab, M_LINKER);
	free(ef->ddbstrtab, M_LINKER);
	free(ef->shstrtab, M_LINKER);
	free(ef->ctftab, M_LINKER);
	free(ef->ctfoff, M_LINKER);
	free(ef->typoff, M_LINKER);
}

static const char *
symbol_name(elf_file_t ef, Elf_Size r_info)
{
	const Elf_Sym *ref;

	if (ELF_R_SYM(r_info)) {
		ref = ef->ddbsymtab + ELF_R_SYM(r_info);
		return ef->ddbstrtab + ref->st_name;
	} else
		return NULL;
}

static char *
findbase(elf_file_t ef, int sec)
{
	int i;
	char *base = NULL;

	for (i = 0; i < ef->nprogtab; i++) {
		if (sec == ef->progtab[i].sec) {
			base = ef->progtab[i].addr;
			break;
		}
	}
	return base;
}

static int
relocate_file1(elf_file_t ef, bool ifuncs)
{
	const Elf_Rel *rellim;
	const Elf_Rel *rel;
	const Elf_Rela *relalim;
	const Elf_Rela *rela;
	const char *symname;
	const Elf_Sym *sym;
	int i;
	Elf_Size symidx;
	char *base;

	/* Perform relocations without addend if there are any: */
	for (i = 0; i < ef->nreltab; i++) {
		rel = ef->reltab[i].rel;
		if (rel == NULL) {
			link_elf_error(ef->lf.filename, "lost a reltab!");
			return (ENOEXEC);
		}
		rellim = rel + ef->reltab[i].nrel;
		base = findbase(ef, ef->reltab[i].sec);
		if (base == 0) {
			link_elf_error(ef->lf.filename, "lost base for reltab");
			return (ENOEXEC);
		}
		for ( ; rel < rellim; rel++) {
			symidx = ELF_R_SYM(rel->r_info);
			if (symidx >= ef->ddbsymcnt)
				continue;
			sym = ef->ddbsymtab + symidx;
			/* Local relocs are already done */
			if (ELF_ST_BIND(sym->st_info) == STB_LOCAL)
				continue;
			if ((ELF_ST_TYPE(sym->st_info) == STT_GNU_IFUNC ||
			    elf_is_ifunc_reloc(rel->r_info)) != ifuncs)
				continue;
			if (elf_reloc(&ef->lf, base, rel, ELF_RELOC_REL,
			    elf_obj_lookup)) {
				symname = symbol_name(ef, rel->r_info);
				printf("link_elf_obj: symbol %s undefined\n",
				    symname);
				return (ENOENT);
			}
		}
	}

	/* Perform relocations with addend if there are any: */
	for (i = 0; i < ef->nrelatab; i++) {
		rela = ef->relatab[i].rela;
		if (rela == NULL) {
			link_elf_error(ef->lf.filename, "lost a relatab!");
			return (ENOEXEC);
		}
		relalim = rela + ef->relatab[i].nrela;
		base = findbase(ef, ef->relatab[i].sec);
		if (base == 0) {
			link_elf_error(ef->lf.filename,
			    "lost base for relatab");
			return (ENOEXEC);
		}
		for ( ; rela < relalim; rela++) {
			symidx = ELF_R_SYM(rela->r_info);
			if (symidx >= ef->ddbsymcnt)
				continue;
			sym = ef->ddbsymtab + symidx;
			/* Local relocs are already done */
			if (ELF_ST_BIND(sym->st_info) == STB_LOCAL)
				continue;
			if ((ELF_ST_TYPE(sym->st_info) == STT_GNU_IFUNC ||
			    elf_is_ifunc_reloc(rela->r_info)) != ifuncs)
				continue;
			if (elf_reloc(&ef->lf, base, rela, ELF_RELOC_RELA,
			    elf_obj_lookup)) {
				symname = symbol_name(ef, rela->r_info);
				printf("link_elf_obj: symbol %s undefined\n",
				    symname);
				return (ENOENT);
			}
		}
	}

	/*
	 * Only clean SHN_FBSD_CACHED for successful return.  If we
	 * modified symbol table for the object but found an
	 * unresolved symbol, there is no reason to roll back.
	 */
	elf_obj_cleanup_globals_cache(ef);

	return (0);
}

static int
relocate_file(elf_file_t ef)
{
	int error;

	error = relocate_file1(ef, false);
	if (error == 0)
		error = relocate_file1(ef, true);
	return (error);
}

static int
link_elf_lookup_symbol(linker_file_t lf, const char *name, c_linker_sym_t *sym)
{
	elf_file_t ef = (elf_file_t) lf;
	const Elf_Sym *symp;
	const char *strp;
	int i;

	for (i = 0, symp = ef->ddbsymtab; i < ef->ddbsymcnt; i++, symp++) {
		strp = ef->ddbstrtab + symp->st_name;
		if (symp->st_shndx != SHN_UNDEF && strcmp(name, strp) == 0) {
			*sym = (c_linker_sym_t) symp;
			return 0;
		}
	}
	return (ENOENT);
}

static int
link_elf_symbol_values(linker_file_t lf, c_linker_sym_t sym,
    linker_symval_t *symval)
{
	elf_file_t ef;
	const Elf_Sym *es;
	caddr_t val;

	ef = (elf_file_t) lf;
	es = (const Elf_Sym*) sym;
#ifdef __CHERI_PURE_CAPABILITY__
	val = cheri_setaddress(ef->address, es->st_value);
#else
	val = (caddr_t)es->st_value;
#endif
	if (es >= ef->ddbsymtab && es < (ef->ddbsymtab + ef->ddbsymcnt)) {
		symval->name = ef->ddbstrtab + es->st_name;
		if (ELF_ST_TYPE(es->st_info) == STT_GNU_IFUNC)
			val = ((caddr_t (*)(void))val)();
#ifdef __CHERI_PURE_CAPABILITY__
		val = cheri_setbounds(val, es->st_size);
		switch (ELF_ST_TYPE(es->st_info)) {
		case STT_FUNC:
		case STT_GNU_IFUNC:
			val = cheri_andperm(val, CHERI_PERMS_KERNEL_CODE);
			break;
		default:
			val = cheri_andperm(val, CHERI_PERMS_KERNEL_DATA);
			break;
		}
#endif
		symval->value = val;
		symval->size = es->st_size;
		return (0);
	}
	return (ENOENT);
}

static int
link_elf_search_symbol(linker_file_t lf, ptraddr_t value,
    c_linker_sym_t *sym, long *diffp)
{
	elf_file_t ef = (elf_file_t)lf;
	u_long off = value;
	u_long diff = off;
	u_long st_value;
	const Elf_Sym *es;
	const Elf_Sym *best = NULL;
	int i;

	for (i = 0, es = ef->ddbsymtab; i < ef->ddbsymcnt; i++, es++) {
		if (es->st_name == 0)
			continue;
		st_value = es->st_value;
		if (off >= st_value) {
			if (off - st_value < diff) {
				diff = off - st_value;
				best = es;
				if (diff == 0)
					break;
			} else if (off - st_value == diff) {
				best = es;
			}
		}
	}
	if (best == NULL)
		*diffp = off;
	else
		*diffp = diff;
	*sym = (c_linker_sym_t) best;

	return (0);
}

/*
 * Look up a linker set on an ELF system.
 */
static int
link_elf_lookup_set(linker_file_t lf, const char *name,
    void ***startp, void ***stopp, int *countp)
{
	elf_file_t ef = (elf_file_t)lf;
	void **start, **stop;
	int i, count;

	/* Relative to section number */
	for (i = 0; i < ef->nprogtab; i++) {
		if ((strncmp(ef->progtab[i].name, "set_", 4) == 0) &&
		    strcmp(ef->progtab[i].name + 4, name) == 0) {
			start  = (void **)ef->progtab[i].addr;
			stop = (void **)((char *)ef->progtab[i].addr +
			    ef->progtab[i].size);
			count = stop - start;
			if (startp)
				*startp = start;
			if (stopp)
				*stopp = stop;
			if (countp)
				*countp = count;
			return (0);
		}
	}
	return (ESRCH);
}

static int
link_elf_each_function_name(linker_file_t file,
    int (*callback)(const char *, void *), void *opaque)
{
	elf_file_t ef = (elf_file_t)file;
	const Elf_Sym *symp;
	int i, error;

	/* Exhaustive search */
	for (i = 0, symp = ef->ddbsymtab; i < ef->ddbsymcnt; i++, symp++) {
		if (symp->st_value != 0 &&
		    (ELF_ST_TYPE(symp->st_info) == STT_FUNC ||
		    ELF_ST_TYPE(symp->st_info) == STT_GNU_IFUNC)) {
			error = callback(ef->ddbstrtab + symp->st_name, opaque);
			if (error)
				return (error);
		}
	}
	return (0);
}

static int
link_elf_each_function_nameval(linker_file_t file,
    linker_function_nameval_callback_t callback, void *opaque)
{
	linker_symval_t symval;
	elf_file_t ef = (elf_file_t)file;
	const Elf_Sym* symp;
	int i, error;

	/* Exhaustive search */
	for (i = 0, symp = ef->ddbsymtab; i < ef->ddbsymcnt; i++, symp++) {
		if (symp->st_value != 0 &&
		    (ELF_ST_TYPE(symp->st_info) == STT_FUNC ||
		    ELF_ST_TYPE(symp->st_info) == STT_GNU_IFUNC)) {
			error = link_elf_symbol_values(file,
			    (c_linker_sym_t)symp, &symval);
			if (error)
				return (error);
			error = callback(file, i, &symval, opaque);
			if (error)
				return (error);
		}
	}
	return (0);
}

static void
elf_obj_cleanup_globals_cache(elf_file_t ef)
{
	Elf_Sym *sym;
	Elf_Size i;

	for (i = 0; i < ef->ddbsymcnt; i++) {
		sym = ef->ddbsymtab + i;
		if (sym->st_shndx == SHN_FBSD_CACHED) {
			sym->st_shndx = SHN_UNDEF;
			sym->st_value = 0;
		}
	}
}

/*
 * Symbol lookup function that can be used when the symbol index is known (ie
 * in relocations). It uses the symbol index instead of doing a fully fledged
 * hash table based lookup when such is valid. For example for local symbols.
 * This is not only more efficient, it's also more correct. It's not always
 * the case that the symbol can be found through the hash table.
 */
static int
elf_obj_lookup(linker_file_t lf, Elf_Size symidx, int deps, Elf_Addr *res)
{
	elf_file_t ef = (elf_file_t)lf;
	Elf_Sym *sym;
	const char *symbol;
	Elf_Addr res1;
	void *ifunc;

	/* Don't even try to lookup the symbol if the index is bogus. */
	if (symidx >= ef->ddbsymcnt) {
		*res = 0;
		return (EINVAL);
	}

	sym = ef->ddbsymtab + symidx;

	/* Quick answer if there is a definition included. */
	if (sym->st_shndx != SHN_UNDEF) {
		res1 = (Elf_Addr)sym->st_value;
#ifdef __CHERI_PURE_CAPABILITY__
		ifunc = cheri_setaddress(ef->address, res1);
#else
		ifunc = (void *)res1;
#endif
		if (ELF_ST_TYPE(sym->st_info) == STT_GNU_IFUNC)
			res1 = ((Elf_Addr (*)(void))ifunc)();
		*res = res1;
		return (0);
	}

	/* If we get here, then it is undefined and needs a lookup. */
	switch (ELF_ST_BIND(sym->st_info)) {
	case STB_LOCAL:
		/* Local, but undefined? huh? */
		*res = 0;
		return (EINVAL);

	case STB_GLOBAL:
	case STB_WEAK:
		/* Relative to Data or Function name */
		symbol = ef->ddbstrtab + sym->st_name;

		/* Force a lookup failure if the symbol name is bogus. */
		if (*symbol == 0) {
			*res = 0;
			return (EINVAL);
		}
		res1 = (Elf_Addr)linker_file_lookup_symbol(lf, symbol, deps);

		/*
		 * Cache global lookups during module relocation. The failure
		 * case is particularly expensive for callers, who must scan
		 * through the entire globals table doing strcmp(). Cache to
		 * avoid doing such work repeatedly.
		 *
		 * After relocation is complete, undefined globals will be
		 * restored to SHN_UNDEF in elf_obj_cleanup_globals_cache(),
		 * above.
		 */
		if (res1 != 0) {
			sym->st_shndx = SHN_FBSD_CACHED;
			sym->st_value = res1;
			*res = res1;
			return (0);
		} else if (ELF_ST_BIND(sym->st_info) == STB_WEAK) {
			sym->st_value = 0;
			*res = 0;
			return (0);
		}
		return (EINVAL);

	default:
		return (EINVAL);
	}
}

static void
link_elf_fix_link_set(elf_file_t ef)
{
	static const char startn[] = "__start_";
	static const char stopn[] = "__stop_";
	Elf_Sym *sym;
	const char *sym_name, *linkset_name;
	Elf_Addr startp, stopp;
	Elf_Size symidx;
	int start, i;

	startp = stopp = 0;
	for (symidx = 1 /* zero entry is special */;
		symidx < ef->ddbsymcnt; symidx++) {
		sym = ef->ddbsymtab + symidx;
		if (sym->st_shndx != SHN_UNDEF)
			continue;

		sym_name = ef->ddbstrtab + sym->st_name;
		if (strncmp(sym_name, startn, sizeof(startn) - 1) == 0) {
			start = 1;
			linkset_name = sym_name + sizeof(startn) - 1;
		}
		else if (strncmp(sym_name, stopn, sizeof(stopn) - 1) == 0) {
			start = 0;
			linkset_name = sym_name + sizeof(stopn) - 1;
		}
		else
			continue;

		for (i = 0; i < ef->nprogtab; i++) {
			if (strcmp(ef->progtab[i].name, linkset_name) == 0) {
				startp = (Elf_Addr)ef->progtab[i].addr;
				stopp = (Elf_Addr)(startp + ef->progtab[i].size);
				break;
			}
		}
		if (i == ef->nprogtab)
			continue;

		sym->st_value = start ? startp : stopp;
		sym->st_shndx = i;
	}
}

static int
link_elf_reloc_local(linker_file_t lf, bool ifuncs)
{
	elf_file_t ef = (elf_file_t)lf;
	const Elf_Rel *rellim;
	const Elf_Rel *rel;
	const Elf_Rela *relalim;
	const Elf_Rela *rela;
	const Elf_Sym *sym;
	char *base;
	int i;
	Elf_Size symidx;

	link_elf_fix_link_set(ef);

	/* Perform relocations without addend if there are any: */
	for (i = 0; i < ef->nreltab; i++) {
		rel = ef->reltab[i].rel;
		if (rel == NULL) {
			link_elf_error(ef->lf.filename, "lost a reltab");
			return (ENOEXEC);
		}
		rellim = rel + ef->reltab[i].nrel;
		base = findbase(ef, ef->reltab[i].sec);
		if (base == 0) {
			link_elf_error(ef->lf.filename, "lost base for reltab");
			return (ENOEXEC);
		}
		for ( ; rel < rellim; rel++) {
			symidx = ELF_R_SYM(rel->r_info);
			if (symidx >= ef->ddbsymcnt)
				continue;
			sym = ef->ddbsymtab + symidx;
			/* Only do local relocs */
			if (ELF_ST_BIND(sym->st_info) != STB_LOCAL)
				continue;
			if ((ELF_ST_TYPE(sym->st_info) == STT_GNU_IFUNC ||
			    elf_is_ifunc_reloc(rel->r_info)) != ifuncs)
				continue;
			if (elf_reloc_local(lf, base, rel, ELF_RELOC_REL,
			    elf_obj_lookup) != 0)
				return (ENOEXEC);
		}
	}

	/* Perform relocations with addend if there are any: */
	for (i = 0; i < ef->nrelatab; i++) {
		rela = ef->relatab[i].rela;
		if (rela == NULL) {
			link_elf_error(ef->lf.filename, "lost a relatab!");
			return (ENOEXEC);
		}
		relalim = rela + ef->relatab[i].nrela;
		base = findbase(ef, ef->relatab[i].sec);
		if (base == 0) {
			link_elf_error(ef->lf.filename, "lost base for reltab");
			return (ENOEXEC);
		}
		for ( ; rela < relalim; rela++) {
			symidx = ELF_R_SYM(rela->r_info);
			if (symidx >= ef->ddbsymcnt)
				continue;
			sym = ef->ddbsymtab + symidx;
			/* Only do local relocs */
			if (ELF_ST_BIND(sym->st_info) != STB_LOCAL)
				continue;
			if ((ELF_ST_TYPE(sym->st_info) == STT_GNU_IFUNC ||
			    elf_is_ifunc_reloc(rela->r_info)) != ifuncs)
				continue;
			if (elf_reloc_local(lf, base, rela, ELF_RELOC_RELA,
			    elf_obj_lookup) != 0)
				return (ENOEXEC);
		}
	}
	return (0);
}

static long
link_elf_symtab_get(linker_file_t lf, const Elf_Sym **symtab)
{
	elf_file_t ef = (elf_file_t)lf;

	*symtab = ef->ddbsymtab;
	if (*symtab == NULL)
		return (0);
	return (ef->ddbsymcnt);
}
    
static long
link_elf_strtab_get(linker_file_t lf, caddr_t *strtab)
{
	elf_file_t ef = (elf_file_t)lf;

	*strtab = ef->ddbstrtab;
	if (*strtab == NULL)
		return (0);
	return (ef->ddbstrcnt);
}
// CHERI CHANGES START
// {
//   "updated": 20200706,
//   "target_type": "kernel",
//   "changes_purecap": [
//     "pointer_as_integer",
//     "kdb",
//     "support",
//     "subobject_bounds"
//   ]
// }
// CHERI CHANGES END<|MERGE_RESOLUTION|>--- conflicted
+++ resolved
@@ -725,11 +725,7 @@
 	hdr = NULL;
 
 	nd = malloc(sizeof(struct nameidata), M_TEMP, M_WAITOK);
-<<<<<<< HEAD
-	NDINIT(nd, LOOKUP, FOLLOW, UIO_SYSSPACE, PTR2CAP(filename), td);
-=======
-	NDINIT(nd, LOOKUP, FOLLOW, UIO_SYSSPACE, filename);
->>>>>>> 7e1d3eef
+	NDINIT(nd, LOOKUP, FOLLOW, UIO_SYSSPACE, PTR2CAP(filename));
 	flags = FREAD;
 	error = vn_open(nd, &flags, 0, NULL);
 	if (error) {
