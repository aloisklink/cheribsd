--- conflicted
+++ resolved
@@ -1077,7 +1077,15 @@
 	buflist->bs_nchildren = i + 1;
 	return (buflist);
 }
-<<<<<<< HEAD
+
+void
+cluster_init_vn(struct vn_clusterw *vnc)
+{
+	vnc->v_lasta = 0;
+	vnc->v_clen = 0;
+	vnc->v_cstart = 0;
+	vnc->v_lastw = 0;
+}
 // CHERI CHANGES START
 // {
 //   "updated": 20200706,
@@ -1086,15 +1094,4 @@
 //     "pointer_as_integer"
 //   ]
 // }
-// CHERI CHANGES END
-=======
-
-void
-cluster_init_vn(struct vn_clusterw *vnc)
-{
-	vnc->v_lasta = 0;
-	vnc->v_clen = 0;
-	vnc->v_cstart = 0;
-	vnc->v_lastw = 0;
-}
->>>>>>> 2bfd8992
+// CHERI CHANGES END