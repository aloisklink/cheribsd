--- conflicted
+++ resolved
@@ -552,28 +552,6 @@
 				vfs_unbusy(mp);
 				continue;
 			}
-<<<<<<< HEAD
-			if (priv_check_cred_vfs_generation(td->td_ucred)) {
-				sptmp = malloc(sizeof(struct statfs), M_STATFS,
-				    M_WAITOK);
-				*sptmp = *sp;
-				sptmp->f_fsid.val[0] = sptmp->f_fsid.val[1] = 0;
-				prison_enforce_statfs(td->td_ucred, mp, sptmp);
-				sp = sptmp;
-			} else
-				sptmp = NULL;
-			if (bufseg == UIO_SYSSPACE) {
-				bcopy(sp, (__cheri_fromcap struct statfs *)sfsp,
-				    sizeof(*sp));
-				free(sptmp, M_STATFS);
-			} else /* if (bufseg == UIO_USERSPACE) */ {
-				error = copyout(sp, sfsp, sizeof(*sp));
-				free(sptmp, M_STATFS);
-				if (error != 0) {
-					vfs_unbusy(mp);
-					return (error);
-				}
-=======
 		}
 		if (priv_check_cred_vfs_generation(td->td_ucred)) {
 			sptmp = malloc(sizeof(struct statfs), M_STATFS,
@@ -585,7 +563,8 @@
 		} else
 			sptmp = NULL;
 		if (bufseg == UIO_SYSSPACE) {
-			bcopy(sp, sfsp, sizeof(*sp));
+			bcopy(sp, (__cheri_fromcap struct statfs *)sfsp,
+			    sizeof(*sp));
 			free(sptmp, M_STATFS);
 		} else /* if (bufseg == UIO_USERSPACE) */ {
 			error = copyout(sp, sfsp, sizeof(*sp));
@@ -593,7 +572,6 @@
 			if (error != 0) {
 				vfs_unbusy(mp);
 				return (error);
->>>>>>> 1c412256
 			}
 		}
 		sfsp++;
