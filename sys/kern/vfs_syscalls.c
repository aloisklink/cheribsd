--- conflicted
+++ resolved
@@ -2461,16 +2461,11 @@
 	long value;
 	int error;
 
-<<<<<<< HEAD
-	return (kern_pathconf(td, __USER_CAP_STR(uap->path),
-	    UIO_USERSPACE, uap->name, FOLLOW));
-=======
-	error = kern_pathconf(td, uap->path, UIO_USERSPACE, uap->name, FOLLOW,
-	    &value);
+	error = kern_pathconf(td, __USER_CAP_STR(uap->path), UIO_USERSPACE,
+	    uap->name, FOLLOW, &value);
 	if (error == 0)
 		td->td_retval[0] = value;
 	return (error);
->>>>>>> 0aaf564f
 }
 
 #ifndef _SYS_SYSPROTO_H_
@@ -2485,26 +2480,16 @@
 	long value;
 	int error;
 
-<<<<<<< HEAD
-	return (kern_pathconf(td, __USER_CAP_STR(uap->path),
-	    UIO_USERSPACE, uap->name, NOFOLLOW));
-}
-
-int
-kern_pathconf(struct thread *td, const char * __capability path,
-    enum uio_seg pathseg, int name, u_long flags)
-=======
-	error = kern_pathconf(td, uap->path, UIO_USERSPACE, uap->name,
-	    NOFOLLOW, &value);
+	error = kern_pathconf(td, __USER_CAP_STR(uap->path), UIO_USERSPACE,
+	    uap->name, NOFOLLOW, &value);
 	if (error == 0)
 		td->td_retval[0] = value;
 	return (error);
 }
 
 int
-kern_pathconf(struct thread *td, char *path, enum uio_seg pathseg, int name,
-    u_long flags, long *valuep)
->>>>>>> 0aaf564f
+kern_pathconf(struct thread *td, const char * __capability path,
+    enum uio_seg pathseg, int name, u_long flags, long *valuep)
 {
 	struct nameidata nd;
 	int error;
