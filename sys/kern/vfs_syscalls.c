/*-
 * SPDX-License-Identifier: BSD-3-Clause
 *
 * Copyright (c) 1989, 1993
 *	The Regents of the University of California.  All rights reserved.
 * (c) UNIX System Laboratories, Inc.
 * All or some portions of this file are derived from material licensed
 * to the University of California by American Telephone and Telegraph
 * Co. or Unix System Laboratories, Inc. and are reproduced herein with
 * the permission of UNIX System Laboratories, Inc.
 *
 * Redistribution and use in source and binary forms, with or without
 * modification, are permitted provided that the following conditions
 * are met:
 * 1. Redistributions of source code must retain the above copyright
 *    notice, this list of conditions and the following disclaimer.
 * 2. Redistributions in binary form must reproduce the above copyright
 *    notice, this list of conditions and the following disclaimer in the
 *    documentation and/or other materials provided with the distribution.
 * 3. Neither the name of the University nor the names of its contributors
 *    may be used to endorse or promote products derived from this software
 *    without specific prior written permission.
 *
 * THIS SOFTWARE IS PROVIDED BY THE REGENTS AND CONTRIBUTORS ``AS IS'' AND
 * ANY EXPRESS OR IMPLIED WARRANTIES, INCLUDING, BUT NOT LIMITED TO, THE
 * IMPLIED WARRANTIES OF MERCHANTABILITY AND FITNESS FOR A PARTICULAR PURPOSE
 * ARE DISCLAIMED.  IN NO EVENT SHALL THE REGENTS OR CONTRIBUTORS BE LIABLE
 * FOR ANY DIRECT, INDIRECT, INCIDENTAL, SPECIAL, EXEMPLARY, OR CONSEQUENTIAL
 * DAMAGES (INCLUDING, BUT NOT LIMITED TO, PROCUREMENT OF SUBSTITUTE GOODS
 * OR SERVICES; LOSS OF USE, DATA, OR PROFITS; OR BUSINESS INTERRUPTION)
 * HOWEVER CAUSED AND ON ANY THEORY OF LIABILITY, WHETHER IN CONTRACT, STRICT
 * LIABILITY, OR TORT (INCLUDING NEGLIGENCE OR OTHERWISE) ARISING IN ANY WAY
 * OUT OF THE USE OF THIS SOFTWARE, EVEN IF ADVISED OF THE POSSIBILITY OF
 * SUCH DAMAGE.
 *
 *	@(#)vfs_syscalls.c	8.13 (Berkeley) 4/15/94
 */

#include <sys/cdefs.h>
__FBSDID("$FreeBSD$");

#include "opt_capsicum.h"
#include "opt_ktrace.h"

#include <sys/param.h>
#include <sys/systm.h>
#include <sys/bio.h>
#include <sys/buf.h>
#include <sys/capsicum.h>
#include <sys/disk.h>
#include <sys/sysent.h>
#include <sys/malloc.h>
#include <sys/mount.h>
#include <sys/mutex.h>
#include <sys/sysproto.h>
#include <sys/namei.h>
#include <sys/filedesc.h>
#include <sys/kernel.h>
#include <sys/fcntl.h>
#include <sys/file.h>
#include <sys/filio.h>
#include <sys/limits.h>
#include <sys/linker.h>
#include <sys/rwlock.h>
#include <sys/sdt.h>
#include <sys/stat.h>
#include <sys/sx.h>
#include <sys/unistd.h>
#include <sys/vnode.h>
#include <sys/priv.h>
#include <sys/proc.h>
#include <sys/dirent.h>
#include <sys/jail.h>
#include <sys/syscallsubr.h>
#include <sys/sysctl.h>
#ifdef KTRACE
#include <sys/ktrace.h>
#endif

#include <machine/stdarg.h>

#include <security/audit/audit.h>
#include <security/mac/mac_framework.h>

#include <vm/vm.h>
#include <vm/vm_object.h>
#include <vm/vm_page.h>
#include <vm/uma.h>

#include <fs/devfs/devfs.h>

#include <ufs/ufs/quota.h>

MALLOC_DEFINE(M_FADVISE, "fadvise", "posix_fadvise(2) information");

static int setfflags(struct thread *td, struct vnode *, u_long);
static int getutimes(const struct timeval * __capability, enum uio_seg,
    struct timespec *);
static int getutimens(const struct timespec * __capability, enum uio_seg,
    struct timespec *, int *);
static int setutimes(struct thread *td, struct vnode *,
    const struct timespec *, int, int);
static int vn_access(struct vnode *vp, int user_flags, struct ucred *cred,
    struct thread *td);
static int kern_readlink_vp(struct vnode *vp, char * __capability buf,
    enum uio_seg bufseg, size_t count, struct thread *td);
static int kern_linkat_vp(struct thread *td, struct vnode *vp, int fd,
    const char * __capability path, enum uio_seg segflag);

static uint64_t
at2cnpflags(u_int at_flags, u_int mask)
{
	u_int64_t res;

	MPASS((at_flags & (AT_SYMLINK_FOLLOW | AT_SYMLINK_NOFOLLOW)) !=
	    (AT_SYMLINK_FOLLOW | AT_SYMLINK_NOFOLLOW));

	res = 0;
	at_flags &= mask;
	if ((at_flags & AT_BENEATH) != 0)
		res |= BENEATH;
	if ((at_flags & AT_SYMLINK_FOLLOW) != 0)
		res |= FOLLOW;
	/* NOFOLLOW is pseudo flag */
	if ((mask & AT_SYMLINK_NOFOLLOW) != 0) {
		res |= (at_flags & AT_SYMLINK_NOFOLLOW) != 0 ? NOFOLLOW :
		    FOLLOW;
	}
	return (res);
}

int
kern_sync(struct thread *td)
{
	struct mount *mp, *nmp;
	int save;

	mtx_lock(&mountlist_mtx);
	for (mp = TAILQ_FIRST(&mountlist); mp != NULL; mp = nmp) {
		if (vfs_busy(mp, MBF_NOWAIT | MBF_MNTLSTLOCK)) {
			nmp = TAILQ_NEXT(mp, mnt_list);
			continue;
		}
		if ((mp->mnt_flag & MNT_RDONLY) == 0 &&
		    vn_start_write(NULL, &mp, V_NOWAIT) == 0) {
			save = curthread_pflags_set(TDP_SYNCIO);
			vfs_periodic(mp, MNT_NOWAIT);
			VFS_SYNC(mp, MNT_NOWAIT);
			curthread_pflags_restore(save);
			vn_finished_write(mp);
		}
		mtx_lock(&mountlist_mtx);
		nmp = TAILQ_NEXT(mp, mnt_list);
		vfs_unbusy(mp);
	}
	mtx_unlock(&mountlist_mtx);
	return (0);
}

/*
 * Sync each mounted filesystem.
 */
#ifndef _SYS_SYSPROTO_H_
struct sync_args {
	int     dummy;
};
#endif
/* ARGSUSED */
int
sys_sync(struct thread *td, struct sync_args *uap)
{

	return (kern_sync(td));
}

/*
 * Change filesystem quotas.
 */
#ifndef _SYS_SYSPROTO_H_
struct quotactl_args {
	char *path;
	int cmd;
	int uid;
	caddr_t arg;
};
#endif
int
sys_quotactl(struct thread *td, struct quotactl_args *uap)
{
	return (kern_quotactl(td, uap->path, uap->cmd, uap->uid, uap->arg));
}

int
kern_quotactl(struct thread *td, const char * __capability path, int cmd,
    int uid, void * __capability arg)
{
	struct mount *mp;
	struct nameidata nd;
	int error;

	AUDIT_ARG_CMD(cmd);
	AUDIT_ARG_UID(uid);
	if (!prison_allow(td->td_ucred, PR_ALLOW_QUOTAS))
		return (EPERM);
	NDINIT(&nd, LOOKUP, FOLLOW | LOCKLEAF | AUDITVNODE1, UIO_USERSPACE,
	    path, td);
	if ((error = namei(&nd)) != 0)
		return (error);
	NDFREE(&nd, NDF_ONLY_PNBUF);
	mp = nd.ni_vp->v_mount;
	vfs_ref(mp);
	vput(nd.ni_vp);
	error = vfs_busy(mp, 0);
	if (error != 0) {
		vfs_rel(mp);
		return (error);
	}
	error = VFS_QUOTACTL(mp, cmd, uid, arg);

	/*
	 * Since quota on operation typically needs to open quota
	 * file, the Q_QUOTAON handler needs to unbusy the mount point
	 * before calling into namei.  Otherwise, unmount might be
	 * started between two vfs_busy() invocations (first is our,
	 * second is from mount point cross-walk code in lookup()),
	 * causing deadlock.
	 *
	 * Require that Q_QUOTAON handles the vfs_busy() reference on
	 * its own, always returning with ubusied mount point.
	 */
	if ((cmd >> SUBCMDSHIFT) != Q_QUOTAON &&
	    (cmd >> SUBCMDSHIFT) != Q_QUOTAOFF)
		vfs_unbusy(mp);
	vfs_rel(mp);
	return (error);
}

/*
 * Used by statfs conversion routines to scale the block size up if
 * necessary so that all of the block counts are <= 'max_size'.  Note
 * that 'max_size' should be a bitmask, i.e. 2^n - 1 for some non-zero
 * value of 'n'.
 */
void
statfs_scale_blocks(struct statfs *sf, long max_size)
{
	uint64_t count;
	int shift;

	KASSERT(powerof2(max_size + 1), ("%s: invalid max_size", __func__));

	/*
	 * Attempt to scale the block counts to give a more accurate
	 * overview to userland of the ratio of free space to used
	 * space.  To do this, find the largest block count and compute
	 * a divisor that lets it fit into a signed integer <= max_size.
	 */
	if (sf->f_bavail < 0)
		count = -sf->f_bavail;
	else
		count = sf->f_bavail;
	count = MAX(sf->f_blocks, MAX(sf->f_bfree, count));
	if (count <= max_size)
		return;

	count >>= flsl(max_size);
	shift = 0;
	while (count > 0) {
		shift++;
		count >>=1;
	}

	sf->f_bsize <<= shift;
	sf->f_blocks >>= shift;
	sf->f_bfree >>= shift;
	sf->f_bavail >>= shift;
}

static int
kern_do_statfs(struct thread *td, struct mount *mp, struct statfs *buf)
{
	int error;

	if (mp == NULL)
		return (EBADF);
	error = vfs_busy(mp, 0);
	vfs_rel(mp);
	if (error != 0)
		return (error);
#ifdef MAC
	error = mac_mount_check_stat(td->td_ucred, mp);
	if (error != 0)
		goto out;
#endif
	error = VFS_STATFS(mp, buf);
	if (error != 0)
		goto out;
	if (priv_check_cred_vfs_generation(td->td_ucred)) {
		buf->f_fsid.val[0] = buf->f_fsid.val[1] = 0;
		prison_enforce_statfs(td->td_ucred, mp, buf);
	}
out:
	vfs_unbusy(mp);
	return (error);
}

/*
 * Get filesystem statistics.
 */
#ifndef _SYS_SYSPROTO_H_
struct statfs_args {
	char *path;
	struct statfs *buf;
};
#endif
int
sys_statfs(struct thread *td, struct statfs_args *uap)
{

	return (user_statfs(td, uap->path, uap->buf));
}

int
user_statfs(struct thread *td, const char * __capability path,
    struct statfs * __capability buf)
{
	struct statfs *sfp;
	int error;

	sfp = malloc(sizeof(struct statfs), M_STATFS, M_WAITOK);
	error = kern_statfs(td, path, UIO_USERSPACE, sfp);
	if (error == 0)
		error = copyout(sfp, buf, sizeof(struct statfs));
	free(sfp, M_STATFS);
	return (error);
}

int
kern_statfs(struct thread *td, const char * __capability path,
    enum uio_seg pathseg, struct statfs *buf)
{
	struct mount *mp;
	struct nameidata nd;
	int error;

	NDINIT(&nd, LOOKUP, FOLLOW | LOCKSHARED | LOCKLEAF | AUDITVNODE1,
	    pathseg, path, td);
	error = namei(&nd);
	if (error != 0)
		return (error);
	mp = nd.ni_vp->v_mount;
	vfs_ref(mp);
	NDFREE(&nd, NDF_ONLY_PNBUF);
	vput(nd.ni_vp);
	return (kern_do_statfs(td, mp, buf));
}

/*
 * Get filesystem statistics.
 */
#ifndef _SYS_SYSPROTO_H_
struct fstatfs_args {
	int fd;
	struct statfs *buf;
};
#endif
int
sys_fstatfs(struct thread *td, struct fstatfs_args *uap)
{

	return (user_fstatfs(td, uap->fd, uap->buf));
}

int
user_fstatfs(struct thread *td, int fd, struct statfs * __capability buf)
{
	struct statfs *sfp;
	int error;

	sfp = malloc(sizeof(struct statfs), M_STATFS, M_WAITOK);
	error = kern_fstatfs(td, fd, sfp);
	if (error == 0)
		error = copyout(sfp, buf, sizeof(struct statfs));
	free(sfp, M_STATFS);
	return (error);
}

int
kern_fstatfs(struct thread *td, int fd, struct statfs *buf)
{
	struct file *fp;
	struct mount *mp;
	struct vnode *vp;
	int error;

	AUDIT_ARG_FD(fd);
	error = getvnode(td, fd, &cap_fstatfs_rights, &fp);
	if (error != 0)
		return (error);
	vp = fp->f_vnode;
	vn_lock(vp, LK_SHARED | LK_RETRY);
#ifdef AUDIT
	AUDIT_ARG_VNODE1(vp);
#endif
	mp = vp->v_mount;
	if (mp != NULL)
		vfs_ref(mp);
	VOP_UNLOCK(vp);
	fdrop(fp, td);
	return (kern_do_statfs(td, mp, buf));
}

/*
 * Get statistics on all filesystems.
 */
#ifndef _SYS_SYSPROTO_H_
struct getfsstat_args {
	struct statfs *buf;
	long bufsize;
	int mode;
};
#endif
int
sys_getfsstat(struct thread *td, struct getfsstat_args *uap)
{

	return (user_getfsstat(td, uap->buf, uap->bufsize, uap->mode));
}

int
user_getfsstat(struct thread *td, struct statfs * __capability buf,
    long bufsize, int mode)
{
	size_t count;
	int error;

	if (bufsize < 0 || bufsize > SIZE_MAX)
		return (EINVAL);
	error = kern_getfsstat(td, &buf, bufsize, &count, UIO_USERSPACE, mode);
	if (error == 0)
		td->td_retval[0] = count;
	return (error);
}

/*
 * If (bufsize > 0 && bufseg == UIO_SYSSPACE)
 *	The caller is responsible for freeing memory which will be allocated
 *	in '*buf'.
 */
int
kern_getfsstat(struct thread *td, struct statfs * __capability *buf,
    size_t bufsize, size_t *countp, enum uio_seg bufseg, int mode)
{
	struct mount *mp, *nmp;
	struct statfs * __capability sfsp;
	struct statfs *sp;
	struct statfs *sptmp;
	struct statfs * __capability tofree;
	size_t count, maxcount;
	int error;

	switch (mode) {
	case MNT_WAIT:
	case MNT_NOWAIT:
		break;
	default:
		if (bufseg == UIO_SYSSPACE)
			*buf = NULL;
		return (EINVAL);
	}
restart:
	maxcount = bufsize / sizeof(struct statfs);
	if (bufsize == 0) {
		sfsp = NULL;
		tofree = NULL;
	} else if (bufseg == UIO_USERSPACE) {
		sfsp = *buf;
		tofree = NULL;
	} else /* if (bufseg == UIO_SYSSPACE) */ {
		count = 0;
		mtx_lock(&mountlist_mtx);
		TAILQ_FOREACH(mp, &mountlist, mnt_list) {
			count++;
		}
		mtx_unlock(&mountlist_mtx);
		if (maxcount > count)
			maxcount = count;
		tofree = sfsp = *buf = malloc_c(maxcount * sizeof(struct statfs),
		    M_STATFS, M_WAITOK);
	}

	count = 0;

	/*
	 * If there is no target buffer they only want the count.
	 *
	 * This could be TAILQ_FOREACH but it is open-coded to match the original
	 * code below.
	 */
	if (sfsp == NULL) {
		mtx_lock(&mountlist_mtx);
		for (mp = TAILQ_FIRST(&mountlist); mp != NULL; mp = nmp) {
			if (prison_canseemount(td->td_ucred, mp) != 0) {
				nmp = TAILQ_NEXT(mp, mnt_list);
				continue;
			}
#ifdef MAC
			if (mac_mount_check_stat(td->td_ucred, mp) != 0) {
				nmp = TAILQ_NEXT(mp, mnt_list);
				continue;
			}
#endif
			count++;
			nmp = TAILQ_NEXT(mp, mnt_list);
		}
		mtx_unlock(&mountlist_mtx);
		*countp = count;
		return (0);
	}

	/*
	 * They want the entire thing.
	 *
	 * Short-circuit the corner case of no room for anything, avoids
	 * relocking below.
	 */
	if (maxcount < 1) {
		goto out;
	}

	mtx_lock(&mountlist_mtx);
	for (mp = TAILQ_FIRST(&mountlist); mp != NULL; mp = nmp) {
		if (prison_canseemount(td->td_ucred, mp) != 0) {
			nmp = TAILQ_NEXT(mp, mnt_list);
			continue;
		}
#ifdef MAC
		if (mac_mount_check_stat(td->td_ucred, mp) != 0) {
			nmp = TAILQ_NEXT(mp, mnt_list);
			continue;
		}
#endif
		if (mode == MNT_WAIT) {
			if (vfs_busy(mp, MBF_MNTLSTLOCK) != 0) {
				/*
				 * If vfs_busy() failed, and MBF_NOWAIT
				 * wasn't passed, then the mp is gone.
				 * Furthermore, because of MBF_MNTLSTLOCK,
				 * the mountlist_mtx was dropped.  We have
				 * no other choice than to start over.
				 */
				mtx_unlock(&mountlist_mtx);
				free_c(tofree, M_STATFS);
				goto restart;
			}
		} else {
			if (vfs_busy(mp, MBF_NOWAIT | MBF_MNTLSTLOCK) != 0) {
				nmp = TAILQ_NEXT(mp, mnt_list);
				continue;
			}
		}
		sp = &mp->mnt_stat;
		/*
		 * If MNT_NOWAIT is specified, do not refresh
		 * the fsstat cache.
		 */
		if (mode != MNT_NOWAIT) {
			error = VFS_STATFS(mp, sp);
			if (error != 0) {
				mtx_lock(&mountlist_mtx);
				nmp = TAILQ_NEXT(mp, mnt_list);
				vfs_unbusy(mp);
				continue;
			}
		}
		if (priv_check_cred_vfs_generation(td->td_ucred)) {
			sptmp = malloc(sizeof(struct statfs), M_STATFS,
			    M_WAITOK);
			*sptmp = *sp;
			sptmp->f_fsid.val[0] = sptmp->f_fsid.val[1] = 0;
			prison_enforce_statfs(td->td_ucred, mp, sptmp);
			sp = sptmp;
		} else
			sptmp = NULL;
		if (bufseg == UIO_SYSSPACE) {
			bcopy(sp, (__cheri_fromcap struct statfs *)sfsp,
			    sizeof(*sp));
			free(sptmp, M_STATFS);
		} else /* if (bufseg == UIO_USERSPACE) */ {
			error = copyout(sp, sfsp, sizeof(*sp));
			free(sptmp, M_STATFS);
			if (error != 0) {
				vfs_unbusy(mp);
				return (error);
			}
		}
		sfsp++;
		count++;

		if (count == maxcount) {
			vfs_unbusy(mp);
			goto out;
		}

		mtx_lock(&mountlist_mtx);
		nmp = TAILQ_NEXT(mp, mnt_list);
		vfs_unbusy(mp);
	}
	mtx_unlock(&mountlist_mtx);
out:
	*countp = count;
	return (0);
}

#ifdef COMPAT_FREEBSD4
/*
 * Get old format filesystem statistics.
 */
static void freebsd4_cvtstatfs(struct statfs *, struct ostatfs *);

#ifndef _SYS_SYSPROTO_H_
struct freebsd4_statfs_args {
	char *path;
	struct ostatfs *buf;
};
#endif
int
freebsd4_statfs(struct thread *td, struct freebsd4_statfs_args *uap)
{
	struct ostatfs osb;
	struct statfs *sfp;
	int error;

	sfp = malloc(sizeof(struct statfs), M_STATFS, M_WAITOK);
	error = kern_statfs(td, uap->path, UIO_USERSPACE, sfp);
	if (error == 0) {
		freebsd4_cvtstatfs(sfp, &osb);
		error = copyout(&osb, uap->buf, sizeof(osb));
	}
	free(sfp, M_STATFS);
	return (error);
}

/*
 * Get filesystem statistics.
 */
#ifndef _SYS_SYSPROTO_H_
struct freebsd4_fstatfs_args {
	int fd;
	struct ostatfs *buf;
};
#endif
int
freebsd4_fstatfs(struct thread *td, struct freebsd4_fstatfs_args *uap)
{
	struct ostatfs osb;
	struct statfs *sfp;
	int error;

	sfp = malloc(sizeof(struct statfs), M_STATFS, M_WAITOK);
	error = kern_fstatfs(td, uap->fd, sfp);
	if (error == 0) {
		freebsd4_cvtstatfs(sfp, &osb);
		error = copyout(&osb, uap->buf, sizeof(osb));
	}
	free(sfp, M_STATFS);
	return (error);
}

/*
 * Get statistics on all filesystems.
 */
#ifndef _SYS_SYSPROTO_H_
struct freebsd4_getfsstat_args {
	struct ostatfs *buf;
	long bufsize;
	int mode;
};
#endif
int
freebsd4_getfsstat(struct thread *td, struct freebsd4_getfsstat_args *uap)
{
	struct statfs * __capability buf;
	struct statfs *sp;
	struct ostatfs osb;
	size_t count, size;
	int error;

	if (uap->bufsize < 0)
		return (EINVAL);
	count = uap->bufsize / sizeof(struct ostatfs);
	if (count > SIZE_MAX / sizeof(struct statfs))
		return (EINVAL);
	size = count * sizeof(struct statfs);
	error = kern_getfsstat(td, &buf, size, &count, UIO_SYSSPACE,
	    uap->mode);
	if (error == 0)
		td->td_retval[0] = count;
	if (size != 0) {
		sp = (__cheri_fromcap struct statfs *)buf;
		while (count != 0 && error == 0) {
			freebsd4_cvtstatfs(sp, &osb);
			error = copyout(&osb, uap->buf, sizeof(osb));
			sp++;
			uap->buf++;
			count--;
		}
		free_c(buf, M_STATFS);
	}
	return (error);
}

/*
 * Implement fstatfs() for (NFS) file handles.
 */
#ifndef _SYS_SYSPROTO_H_
struct freebsd4_fhstatfs_args {
	struct fhandle *u_fhp;
	struct ostatfs *buf;
};
#endif
int
freebsd4_fhstatfs(struct thread *td, struct freebsd4_fhstatfs_args *uap)
{
	struct ostatfs osb;
	struct statfs *sfp;
	fhandle_t fh;
	int error;

	error = copyin(uap->u_fhp, &fh, sizeof(fhandle_t));
	if (error != 0)
		return (error);
	sfp = malloc(sizeof(struct statfs), M_STATFS, M_WAITOK);
	error = kern_fhstatfs(td, fh, sfp);
	if (error == 0) {
		freebsd4_cvtstatfs(sfp, &osb);
		error = copyout(&osb, uap->buf, sizeof(osb));
	}
	free(sfp, M_STATFS);
	return (error);
}

/*
 * Convert a new format statfs structure to an old format statfs structure.
 */
static void
freebsd4_cvtstatfs(struct statfs *nsp, struct ostatfs *osp)
{

	statfs_scale_blocks(nsp, LONG_MAX);
	bzero(osp, sizeof(*osp));
	osp->f_bsize = nsp->f_bsize;
	osp->f_iosize = MIN(nsp->f_iosize, LONG_MAX);
	osp->f_blocks = nsp->f_blocks;
	osp->f_bfree = nsp->f_bfree;
	osp->f_bavail = nsp->f_bavail;
	osp->f_files = MIN(nsp->f_files, LONG_MAX);
	osp->f_ffree = MIN(nsp->f_ffree, LONG_MAX);
	osp->f_owner = nsp->f_owner;
	osp->f_type = nsp->f_type;
	osp->f_flags = nsp->f_flags;
	osp->f_syncwrites = MIN(nsp->f_syncwrites, LONG_MAX);
	osp->f_asyncwrites = MIN(nsp->f_asyncwrites, LONG_MAX);
	osp->f_syncreads = MIN(nsp->f_syncreads, LONG_MAX);
	osp->f_asyncreads = MIN(nsp->f_asyncreads, LONG_MAX);
	strlcpy(osp->f_fstypename, nsp->f_fstypename,
	    MIN(MFSNAMELEN, OMFSNAMELEN));
	strlcpy(osp->f_mntonname, nsp->f_mntonname,
	    MIN(MNAMELEN, OMNAMELEN));
	strlcpy(osp->f_mntfromname, nsp->f_mntfromname,
	    MIN(MNAMELEN, OMNAMELEN));
	osp->f_fsid = nsp->f_fsid;
}
#endif /* COMPAT_FREEBSD4 */

#if defined(COMPAT_FREEBSD11)
/*
 * Get old format filesystem statistics.
 */
static void freebsd11_cvtstatfs(struct statfs *, struct freebsd11_statfs *);

int
freebsd11_statfs(struct thread *td, struct freebsd11_statfs_args *uap)
{
	struct freebsd11_statfs osb;
	struct statfs *sfp;
	int error;

	sfp = malloc(sizeof(struct statfs), M_STATFS, M_WAITOK);
	error = kern_statfs(td, uap->path, UIO_USERSPACE, sfp);
	if (error == 0) {
		freebsd11_cvtstatfs(sfp, &osb);
		error = copyout(&osb, uap->buf, sizeof(osb));
	}
	free(sfp, M_STATFS);
	return (error);
}

/*
 * Get filesystem statistics.
 */
int
freebsd11_fstatfs(struct thread *td, struct freebsd11_fstatfs_args *uap)
{
	struct freebsd11_statfs osb;
	struct statfs *sfp;
	int error;

	sfp = malloc(sizeof(struct statfs), M_STATFS, M_WAITOK);
	error = kern_fstatfs(td, uap->fd, sfp);
	if (error == 0) {
		freebsd11_cvtstatfs(sfp, &osb);
		error = copyout(&osb, uap->buf, sizeof(osb));
	}
	free(sfp, M_STATFS);
	return (error);
}

/*
 * Get statistics on all filesystems.
 */
int
freebsd11_getfsstat(struct thread *td, struct freebsd11_getfsstat_args *uap)
{
	struct freebsd11_statfs osb;
	struct statfs * __capability buf;
	struct statfs *sp;
	size_t count, size;
	int error;

	count = uap->bufsize / sizeof(struct ostatfs);
	size = count * sizeof(struct statfs);
	error = kern_getfsstat(td, &buf, size, &count, UIO_SYSSPACE,
	    uap->mode);
	if (error == 0)
		td->td_retval[0] = count;
	if (size > 0) {
		sp = (__cheri_fromcap struct statfs *)buf;
		while (count > 0 && error == 0) {
			freebsd11_cvtstatfs(sp, &osb);
			error = copyout(&osb, uap->buf, sizeof(osb));
			sp++;
			uap->buf++;
			count--;
		}
		free_c(buf, M_STATFS);
	}
	return (error);
}

/*
 * Implement fstatfs() for (NFS) file handles.
 */
int
freebsd11_fhstatfs(struct thread *td, struct freebsd11_fhstatfs_args *uap)
{
	struct freebsd11_statfs osb;
	struct statfs *sfp;
	fhandle_t fh;
	int error;

	error = copyin(uap->u_fhp, &fh, sizeof(fhandle_t));
	if (error)
		return (error);
	sfp = malloc(sizeof(struct statfs), M_STATFS, M_WAITOK);
	error = kern_fhstatfs(td, fh, sfp);
	if (error == 0) {
		freebsd11_cvtstatfs(sfp, &osb);
		error = copyout(&osb, uap->buf, sizeof(osb));
	}
	free(sfp, M_STATFS);
	return (error);
}

/*
 * Convert a new format statfs structure to an old format statfs structure.
 */
static void
freebsd11_cvtstatfs(struct statfs *nsp, struct freebsd11_statfs *osp)
{

	bzero(osp, sizeof(*osp));
	osp->f_version = FREEBSD11_STATFS_VERSION;
	osp->f_type = nsp->f_type;
	osp->f_flags = nsp->f_flags;
	osp->f_bsize = nsp->f_bsize;
	osp->f_iosize = nsp->f_iosize;
	osp->f_blocks = nsp->f_blocks;
	osp->f_bfree = nsp->f_bfree;
	osp->f_bavail = nsp->f_bavail;
	osp->f_files = nsp->f_files;
	osp->f_ffree = nsp->f_ffree;
	osp->f_syncwrites = nsp->f_syncwrites;
	osp->f_asyncwrites = nsp->f_asyncwrites;
	osp->f_syncreads = nsp->f_syncreads;
	osp->f_asyncreads = nsp->f_asyncreads;
	osp->f_namemax = nsp->f_namemax;
	osp->f_owner = nsp->f_owner;
	osp->f_fsid = nsp->f_fsid;
	strlcpy(osp->f_fstypename, nsp->f_fstypename,
	    MIN(MFSNAMELEN, sizeof(osp->f_fstypename)));
	strlcpy(osp->f_mntonname, nsp->f_mntonname,
	    MIN(MNAMELEN, sizeof(osp->f_mntonname)));
	strlcpy(osp->f_mntfromname, nsp->f_mntfromname,
	    MIN(MNAMELEN, sizeof(osp->f_mntfromname)));
}
#endif /* COMPAT_FREEBSD11 */

/*
 * Change current working directory to a given file descriptor.
 */
#ifndef _SYS_SYSPROTO_H_
struct fchdir_args {
	int	fd;
};
#endif
int
sys_fchdir(struct thread *td, struct fchdir_args *uap)
{
	struct vnode *vp, *tdp;
	struct mount *mp;
	struct file *fp;
	int error;

	AUDIT_ARG_FD(uap->fd);
	error = getvnode(td, uap->fd, &cap_fchdir_rights,
	    &fp);
	if (error != 0)
		return (error);
	vp = fp->f_vnode;
	vrefact(vp);
	fdrop(fp, td);
	vn_lock(vp, LK_SHARED | LK_RETRY);
	AUDIT_ARG_VNODE1(vp);
	error = change_dir(vp, td);
	while (!error && (mp = vp->v_mountedhere) != NULL) {
		if (vfs_busy(mp, 0))
			continue;
		error = VFS_ROOT(mp, LK_SHARED, &tdp);
		vfs_unbusy(mp);
		if (error != 0)
			break;
		vput(vp);
		vp = tdp;
	}
	if (error != 0) {
		vput(vp);
		return (error);
	}
	VOP_UNLOCK(vp);
	pwd_chdir(td, vp);
	return (0);
}

/*
 * Change current working directory (``.'').
 */
#ifndef _SYS_SYSPROTO_H_
struct chdir_args {
	char	*path;
};
#endif
int
sys_chdir(struct thread *td, struct chdir_args *uap)
{

	return (kern_chdir(td, uap->path, UIO_USERSPACE));
}

int
kern_chdir(struct thread *td, const char * __capability path,
    enum uio_seg pathseg)
{
	struct nameidata nd;
	int error;

	NDINIT(&nd, LOOKUP, FOLLOW | LOCKSHARED | LOCKLEAF | AUDITVNODE1,
	    pathseg, path, td);
	if ((error = namei(&nd)) != 0)
		return (error);
	if ((error = change_dir(nd.ni_vp, td)) != 0) {
		vput(nd.ni_vp);
		NDFREE(&nd, NDF_ONLY_PNBUF);
		return (error);
	}
	VOP_UNLOCK(nd.ni_vp);
	NDFREE(&nd, NDF_ONLY_PNBUF);
	pwd_chdir(td, nd.ni_vp);
	return (0);
}

/*
 * Change notion of root (``/'') directory.
 */
#ifndef _SYS_SYSPROTO_H_
struct chroot_args {
	char	*path;
};
#endif
int
sys_chroot(struct thread *td, struct chroot_args *uap)
{

	return (kern_chroot(td, uap->path));
}

int
kern_chroot(struct thread *td, const char * __capability path)
{
	struct nameidata nd;
	int error;

	error = priv_check(td, PRIV_VFS_CHROOT);
	if (error != 0)
		return (error);
	NDINIT(&nd, LOOKUP, FOLLOW | LOCKSHARED | LOCKLEAF | AUDITVNODE1,
	    UIO_USERSPACE, path, td);
	error = namei(&nd);
	if (error != 0)
		goto error;
	error = change_dir(nd.ni_vp, td);
	if (error != 0)
		goto e_vunlock;
#ifdef MAC
	error = mac_vnode_check_chroot(td->td_ucred, nd.ni_vp);
	if (error != 0)
		goto e_vunlock;
#endif
	VOP_UNLOCK(nd.ni_vp);
	error = pwd_chroot(td, nd.ni_vp);
	vrele(nd.ni_vp);
	NDFREE(&nd, NDF_ONLY_PNBUF);
	return (error);
e_vunlock:
	vput(nd.ni_vp);
error:
	NDFREE(&nd, NDF_ONLY_PNBUF);
	return (error);
}

/*
 * Common routine for chroot and chdir.  Callers must provide a locked vnode
 * instance.
 */
int
change_dir(struct vnode *vp, struct thread *td)
{
#ifdef MAC
	int error;
#endif

	ASSERT_VOP_LOCKED(vp, "change_dir(): vp not locked");
	if (vp->v_type != VDIR)
		return (ENOTDIR);
#ifdef MAC
	error = mac_vnode_check_chdir(td->td_ucred, vp);
	if (error != 0)
		return (error);
#endif
	return (VOP_ACCESS(vp, VEXEC, td->td_ucred, td));
}

static __inline void
flags_to_rights(int flags, cap_rights_t *rightsp)
{

	if (flags & O_EXEC) {
		cap_rights_set_one(rightsp, CAP_FEXECVE);
	} else {
		switch ((flags & O_ACCMODE)) {
		case O_RDONLY:
			cap_rights_set_one(rightsp, CAP_READ);
			break;
		case O_RDWR:
			cap_rights_set_one(rightsp, CAP_READ);
			/* FALLTHROUGH */
		case O_WRONLY:
			cap_rights_set_one(rightsp, CAP_WRITE);
			if (!(flags & (O_APPEND | O_TRUNC)))
				cap_rights_set_one(rightsp, CAP_SEEK);
			break;
		}
	}

	if (flags & O_CREAT)
		cap_rights_set_one(rightsp, CAP_CREATE);

	if (flags & O_TRUNC)
		cap_rights_set_one(rightsp, CAP_FTRUNCATE);

	if (flags & (O_SYNC | O_FSYNC))
		cap_rights_set_one(rightsp, CAP_FSYNC);

	if (flags & (O_EXLOCK | O_SHLOCK))
		cap_rights_set_one(rightsp, CAP_FLOCK);
}

/*
 * Check permissions, allocate an open file structure, and call the device
 * open routine if any.
 */
#ifndef _SYS_SYSPROTO_H_
struct open_args {
	char	*path;
	int	flags;
	int	mode;
};
#endif
int
sys_open(struct thread *td, struct open_args *uap)
{

	return (kern_openat(td, AT_FDCWD, uap->path, UIO_USERSPACE,
	    uap->flags, uap->mode));
}

#ifndef _SYS_SYSPROTO_H_
struct openat_args {
	int	fd;
	char	*path;
	int	flag;
	int	mode;
};
#endif
int
sys_openat(struct thread *td, struct openat_args *uap)
{

	AUDIT_ARG_FD(uap->fd);
	return (kern_openat(td, uap->fd, uap->path, UIO_USERSPACE, uap->flag,
	    uap->mode));
}

int
kern_openat(struct thread *td, int fd, char const * __capability path,
    enum uio_seg pathseg, int flags, int mode)
{
	struct proc *p = td->td_proc;
	struct filedesc *fdp = p->p_fd;
	struct file *fp;
	struct vnode *vp;
	struct nameidata nd;
	cap_rights_t rights;
	int cmode, error, indx;

	indx = -1;

	AUDIT_ARG_FFLAGS(flags);
	AUDIT_ARG_MODE(mode);
	cap_rights_init_one(&rights, CAP_LOOKUP);
	flags_to_rights(flags, &rights);
	/*
	 * Only one of the O_EXEC, O_RDONLY, O_WRONLY and O_RDWR flags
	 * may be specified.
	 */
	if (flags & O_EXEC) {
		if (flags & O_ACCMODE)
			return (EINVAL);
	} else if ((flags & O_ACCMODE) == O_ACCMODE) {
		return (EINVAL);
	} else {
		flags = FFLAGS(flags);
	}

	/*
	 * Allocate a file structure. The descriptor to reference it
	 * is allocated and set by finstall() below.
	 */
	error = falloc_noinstall(td, &fp);
	if (error != 0)
		return (error);
	/*
	 * An extra reference on `fp' has been held for us by
	 * falloc_noinstall().
	 */
	/* Set the flags early so the finit in devfs can pick them up. */
	fp->f_flag = flags & FMASK;
	cmode = ((mode & ~fdp->fd_cmask) & ALLPERMS) & ~S_ISTXT;
	NDINIT_ATRIGHTS(&nd, LOOKUP, FOLLOW | AUDITVNODE1, pathseg, path, fd,
	    &rights, td);
	td->td_dupfd = -1;		/* XXX check for fdopen */
	error = vn_open(&nd, &flags, cmode, fp);
	if (error != 0) {
		/*
		 * If the vn_open replaced the method vector, something
		 * wonderous happened deep below and we just pass it up
		 * pretending we know what we do.
		 */
		if (error == ENXIO && fp->f_ops != &badfileops)
			goto success;

		/*
		 * Handle special fdopen() case. bleh.
		 *
		 * Don't do this for relative (capability) lookups; we don't
		 * understand exactly what would happen, and we don't think
		 * that it ever should.
		 */
		if ((nd.ni_resflags & NIRES_STRICTREL) == 0 &&
		    (error == ENODEV || error == ENXIO) &&
		    td->td_dupfd >= 0) {
			error = dupfdopen(td, fdp, td->td_dupfd, flags, error,
			    &indx);
			if (error == 0)
				goto success;
		}

		goto bad;
	}
	td->td_dupfd = 0;
	NDFREE(&nd, NDF_ONLY_PNBUF);
	vp = nd.ni_vp;

	/*
	 * Store the vnode, for any f_type. Typically, the vnode use
	 * count is decremented by direct call to vn_closefile() for
	 * files that switched type in the cdevsw fdopen() method.
	 */
	fp->f_vnode = vp;
	/*
	 * If the file wasn't claimed by devfs bind it to the normal
	 * vnode operations here.
	 */
	if (fp->f_ops == &badfileops) {
		KASSERT(vp->v_type != VFIFO, ("Unexpected fifo."));
		finit_vnode(fp, flags, NULL, &vnops);
	}

	VOP_UNLOCK(vp);
	if (flags & O_TRUNC) {
		error = fo_truncate(fp, 0, td->td_ucred, td);
		if (error != 0)
			goto bad;
	}
success:
	/*
	 * If we haven't already installed the FD (for dupfdopen), do so now.
	 */
	if (indx == -1) {
		struct filecaps *fcaps;

#ifdef CAPABILITIES
		if ((nd.ni_resflags & NIRES_STRICTREL) != 0)
			fcaps = &nd.ni_filecaps;
		else
#endif
			fcaps = NULL;
		error = finstall(td, fp, &indx, flags, fcaps);
		/* On success finstall() consumes fcaps. */
		if (error != 0) {
			filecaps_free(&nd.ni_filecaps);
			goto bad;
		}
	} else {
		filecaps_free(&nd.ni_filecaps);
	}

	/*
	 * Release our private reference, leaving the one associated with
	 * the descriptor table intact.
	 */
	fdrop(fp, td);
	td->td_retval[0] = indx;
	return (0);
bad:
	KASSERT(indx == -1, ("indx=%d, should be -1", indx));
	fdrop(fp, td);
	return (error);
}

#ifdef COMPAT_43
/*
 * Create a file.
 */
#ifndef _SYS_SYSPROTO_H_
struct ocreat_args {
	char	*path;
	int	mode;
};
#endif
int
ocreat(struct thread *td, struct ocreat_args *uap)
{

	return (kern_openat(td, AT_FDCWD, uap->path, UIO_USERSPACE,
	    O_WRONLY | O_CREAT | O_TRUNC, uap->mode));
}
#endif /* COMPAT_43 */

/*
 * Create a special file.
 */
#ifndef _SYS_SYSPROTO_H_
struct mknodat_args {
	int	fd;
	char	*path;
	mode_t	mode;
	dev_t	dev;
};
#endif
int
sys_mknodat(struct thread *td, struct mknodat_args *uap)
{

	return (kern_mknodat(td, uap->fd, uap->path, UIO_USERSPACE, uap->mode,
	    uap->dev));
}

#if defined(COMPAT_FREEBSD11)
int
freebsd11_mknod(struct thread *td,
    struct freebsd11_mknod_args *uap)
{

	return (kern_mknodat(td, AT_FDCWD, uap->path, UIO_USERSPACE,
	    uap->mode, uap->dev));
}

int
freebsd11_mknodat(struct thread *td,
    struct freebsd11_mknodat_args *uap)
{

	return (kern_mknodat(td, uap->fd, uap->path, UIO_USERSPACE, uap->mode,
	    uap->dev));
}
#endif /* COMPAT_FREEBSD11 */

int
kern_mknodat(struct thread *td, int fd, const char * __capability path,
    enum uio_seg pathseg, int mode, dev_t dev)
{
	struct vnode *vp;
	struct mount *mp;
	struct vattr vattr;
	struct nameidata nd;
	int error, whiteout = 0;

	AUDIT_ARG_MODE(mode);
	AUDIT_ARG_DEV(dev);
	switch (mode & S_IFMT) {
	case S_IFCHR:
	case S_IFBLK:
		error = priv_check(td, PRIV_VFS_MKNOD_DEV);
		if (error == 0 && dev == VNOVAL)
			error = EINVAL;
		break;
	case S_IFWHT:
		error = priv_check(td, PRIV_VFS_MKNOD_WHT);
		break;
	case S_IFIFO:
		if (dev == 0)
			return (kern_mkfifoat(td, fd, path, pathseg, mode));
		/* FALLTHROUGH */
	default:
		error = EINVAL;
		break;
	}
	if (error != 0)
		return (error);
restart:
	bwillwrite();
	NDINIT_ATRIGHTS(&nd, CREATE, LOCKPARENT | SAVENAME | AUDITVNODE1 |
	    NOCACHE, pathseg, path, fd, &cap_mknodat_rights,
	    td);
	if ((error = namei(&nd)) != 0)
		return (error);
	vp = nd.ni_vp;
	if (vp != NULL) {
		NDFREE(&nd, NDF_ONLY_PNBUF);
		if (vp == nd.ni_dvp)
			vrele(nd.ni_dvp);
		else
			vput(nd.ni_dvp);
		vrele(vp);
		return (EEXIST);
	} else {
		VATTR_NULL(&vattr);
		vattr.va_mode = (mode & ALLPERMS) &
		    ~td->td_proc->p_fd->fd_cmask;
		vattr.va_rdev = dev;
		whiteout = 0;

		switch (mode & S_IFMT) {
		case S_IFCHR:
			vattr.va_type = VCHR;
			break;
		case S_IFBLK:
			vattr.va_type = VBLK;
			break;
		case S_IFWHT:
			whiteout = 1;
			break;
		default:
			panic("kern_mknod: invalid mode");
		}
	}
	if (vn_start_write(nd.ni_dvp, &mp, V_NOWAIT) != 0) {
		NDFREE(&nd, NDF_ONLY_PNBUF);
		vput(nd.ni_dvp);
		if ((error = vn_start_write(NULL, &mp, V_XSLEEP | PCATCH)) != 0)
			return (error);
		goto restart;
	}
#ifdef MAC
	if (error == 0 && !whiteout)
		error = mac_vnode_check_create(td->td_ucred, nd.ni_dvp,
		    &nd.ni_cnd, &vattr);
#endif
	if (error == 0) {
		if (whiteout)
			error = VOP_WHITEOUT(nd.ni_dvp, &nd.ni_cnd, CREATE);
		else {
			error = VOP_MKNOD(nd.ni_dvp, &nd.ni_vp,
						&nd.ni_cnd, &vattr);
			if (error == 0)
				vput(nd.ni_vp);
		}
	}
	NDFREE(&nd, NDF_ONLY_PNBUF);
	vput(nd.ni_dvp);
	vn_finished_write(mp);
	return (error);
}

/*
 * Create a named pipe.
 */
#ifndef _SYS_SYSPROTO_H_
struct mkfifo_args {
	char	*path;
	int	mode;
};
#endif
int
sys_mkfifo(struct thread *td, struct mkfifo_args *uap)
{

	return (kern_mkfifoat(td, AT_FDCWD, uap->path, UIO_USERSPACE,
	    uap->mode));
}

#ifndef _SYS_SYSPROTO_H_
struct mkfifoat_args {
	int	fd;
	char	*path;
	mode_t	mode;
};
#endif
int
sys_mkfifoat(struct thread *td, struct mkfifoat_args *uap)
{

	return (kern_mkfifoat(td, uap->fd, uap->path, UIO_USERSPACE,
	    uap->mode));
}

int
kern_mkfifoat(struct thread *td, int fd, const char * __capability path,
    enum uio_seg pathseg, int mode)
{
	struct mount *mp;
	struct vattr vattr;
	struct nameidata nd;
	int error;

	AUDIT_ARG_MODE(mode);
restart:
	bwillwrite();
	NDINIT_ATRIGHTS(&nd, CREATE, LOCKPARENT | SAVENAME | AUDITVNODE1 |
	    NOCACHE, pathseg, path, fd, &cap_mkfifoat_rights,
	    td);
	if ((error = namei(&nd)) != 0)
		return (error);
	if (nd.ni_vp != NULL) {
		NDFREE(&nd, NDF_ONLY_PNBUF);
		if (nd.ni_vp == nd.ni_dvp)
			vrele(nd.ni_dvp);
		else
			vput(nd.ni_dvp);
		vrele(nd.ni_vp);
		return (EEXIST);
	}
	if (vn_start_write(nd.ni_dvp, &mp, V_NOWAIT) != 0) {
		NDFREE(&nd, NDF_ONLY_PNBUF);
		vput(nd.ni_dvp);
		if ((error = vn_start_write(NULL, &mp, V_XSLEEP | PCATCH)) != 0)
			return (error);
		goto restart;
	}
	VATTR_NULL(&vattr);
	vattr.va_type = VFIFO;
	vattr.va_mode = (mode & ALLPERMS) & ~td->td_proc->p_fd->fd_cmask;
#ifdef MAC
	error = mac_vnode_check_create(td->td_ucred, nd.ni_dvp, &nd.ni_cnd,
	    &vattr);
	if (error != 0)
		goto out;
#endif
	error = VOP_MKNOD(nd.ni_dvp, &nd.ni_vp, &nd.ni_cnd, &vattr);
	if (error == 0)
		vput(nd.ni_vp);
#ifdef MAC
out:
#endif
	vput(nd.ni_dvp);
	vn_finished_write(mp);
	NDFREE(&nd, NDF_ONLY_PNBUF);
	return (error);
}

/*
 * Make a hard file link.
 */
#ifndef _SYS_SYSPROTO_H_
struct link_args {
	char	*path;
	char	*to;
};
#endif
int
sys_link(struct thread *td, struct link_args *uap)
{

	return (kern_linkat(td, AT_FDCWD, AT_FDCWD, uap->path, uap->to,
	    UIO_USERSPACE, FOLLOW));
}

#ifndef _SYS_SYSPROTO_H_
struct linkat_args {
	int	fd1;
	char	*path1;
	int	fd2;
	char	*path2;
	int	flag;
};
#endif
int
sys_linkat(struct thread *td, struct linkat_args *uap)
{
	int flag;

	flag = uap->flag;
	if ((flag & ~(AT_SYMLINK_FOLLOW | AT_BENEATH)) != 0)
		return (EINVAL);

	return (kern_linkat(td, uap->fd1, uap->fd2, uap->path1, uap->path2,
	    UIO_USERSPACE, at2cnpflags(flag, AT_SYMLINK_FOLLOW | AT_BENEATH)));
}

int hardlink_check_uid = 0;
SYSCTL_INT(_security_bsd, OID_AUTO, hardlink_check_uid, CTLFLAG_RW,
    &hardlink_check_uid, 0,
    "Unprivileged processes cannot create hard links to files owned by other "
    "users");
static int hardlink_check_gid = 0;
SYSCTL_INT(_security_bsd, OID_AUTO, hardlink_check_gid, CTLFLAG_RW,
    &hardlink_check_gid, 0,
    "Unprivileged processes cannot create hard links to files owned by other "
    "groups");

static int
can_hardlink(struct vnode *vp, struct ucred *cred)
{
	struct vattr va;
	int error;

	if (!hardlink_check_uid && !hardlink_check_gid)
		return (0);

	error = VOP_GETATTR(vp, &va, cred);
	if (error != 0)
		return (error);

	if (hardlink_check_uid && cred->cr_uid != va.va_uid) {
		error = priv_check_cred(cred, PRIV_VFS_LINK);
		if (error != 0)
			return (error);
	}

	if (hardlink_check_gid && !groupmember(va.va_gid, cred)) {
		error = priv_check_cred(cred, PRIV_VFS_LINK);
		if (error != 0)
			return (error);
	}

	return (0);
}

int
kern_linkat(struct thread *td, int fd1, int fd2,
    const char * __capability path1, const char * __capability path2,
    enum uio_seg segflag, int follow)
{
	struct nameidata nd;
	int error;

	do {
		bwillwrite();
		NDINIT_ATRIGHTS(&nd, LOOKUP, follow | AUDITVNODE1, segflag,
		    path1, fd1, &cap_linkat_source_rights, td);
		if ((error = namei(&nd)) != 0)
			return (error);
		NDFREE(&nd, NDF_ONLY_PNBUF);
		error = kern_linkat_vp(td, nd.ni_vp, fd2, path2, segflag);
	} while (error ==  EAGAIN);
	return (error);
}

static int
kern_linkat_vp(struct thread *td, struct vnode *vp, int fd,
    const char * __capability path, enum uio_seg segflag)
{
	struct nameidata nd;
	struct mount *mp;
	int error;

	if (vp->v_type == VDIR) {
		vrele(vp);
		return (EPERM);		/* POSIX */
	}
	NDINIT_ATRIGHTS(&nd, CREATE,
	    LOCKPARENT | SAVENAME | AUDITVNODE2 | NOCACHE, segflag, path, fd,
	    &cap_linkat_target_rights, td);
	if ((error = namei(&nd)) == 0) {
		if (nd.ni_vp != NULL) {
			NDFREE(&nd, NDF_ONLY_PNBUF);
			if (nd.ni_dvp == nd.ni_vp)
				vrele(nd.ni_dvp);
			else
				vput(nd.ni_dvp);
			vrele(nd.ni_vp);
			vrele(vp);
			return (EEXIST);
		} else if (nd.ni_dvp->v_mount != vp->v_mount) {
			/*
			 * Cross-device link.  No need to recheck
			 * vp->v_type, since it cannot change, except
			 * to VBAD.
			 */
			NDFREE(&nd, NDF_ONLY_PNBUF);
			vput(nd.ni_dvp);
			vrele(vp);
			return (EXDEV);
		} else if ((error = vn_lock(vp, LK_EXCLUSIVE)) == 0) {
			error = can_hardlink(vp, td->td_ucred);
#ifdef MAC
			if (error == 0)
				error = mac_vnode_check_link(td->td_ucred,
				    nd.ni_dvp, vp, &nd.ni_cnd);
#endif
			if (error != 0) {
				vput(vp);
				vput(nd.ni_dvp);
				NDFREE(&nd, NDF_ONLY_PNBUF);
				return (error);
			}
			error = vn_start_write(vp, &mp, V_NOWAIT);
			if (error != 0) {
				vput(vp);
				vput(nd.ni_dvp);
				NDFREE(&nd, NDF_ONLY_PNBUF);
				error = vn_start_write(NULL, &mp,
				    V_XSLEEP | PCATCH);
				if (error != 0)
					return (error);
				return (EAGAIN);
			}
			error = VOP_LINK(nd.ni_dvp, vp, &nd.ni_cnd);
			VOP_UNLOCK(vp);
			vput(nd.ni_dvp);
			vn_finished_write(mp);
			NDFREE(&nd, NDF_ONLY_PNBUF);
		} else {
			vput(nd.ni_dvp);
			NDFREE(&nd, NDF_ONLY_PNBUF);
			vrele(vp);
			return (EAGAIN);
		}
	}
	vrele(vp);
	return (error);
}

/*
 * Make a symbolic link.
 */
#ifndef _SYS_SYSPROTO_H_
struct symlink_args {
	char	*path;
	char	*link;
};
#endif
int
sys_symlink(struct thread *td, struct symlink_args *uap)
{

	return (kern_symlinkat(td, uap->path, AT_FDCWD, uap->link,
	    UIO_USERSPACE));
}

#ifndef _SYS_SYSPROTO_H_
struct symlinkat_args {
	char	*path;
	int	fd;
	char	*path2;
};
#endif
int
sys_symlinkat(struct thread *td, struct symlinkat_args *uap)
{

	return (kern_symlinkat(td, uap->path1, uap->fd, uap->path2,
	    UIO_USERSPACE));
}

int
kern_symlinkat(struct thread *td, const char * __capability path1, int fd,
    const char * __capability path2, enum uio_seg segflg)
{
	struct mount *mp;
	struct vattr vattr;
	const char *syspath;
	char *tmppath;
	struct nameidata nd;
	int error;

	if (segflg == UIO_SYSSPACE) {
		syspath = (__cheri_fromcap const char *)path1;
	} else {
		tmppath = uma_zalloc(namei_zone, M_WAITOK);
		if ((error = copyinstr(path1, tmppath, MAXPATHLEN, NULL)) != 0)
			goto out;
		syspath = tmppath;
	}
	AUDIT_ARG_TEXT(syspath);
restart:
	bwillwrite();
	NDINIT_ATRIGHTS(&nd, CREATE, LOCKPARENT | SAVENAME | AUDITVNODE1 |
	    NOCACHE, segflg, path2, fd, &cap_symlinkat_rights,
	    td);
	if ((error = namei(&nd)) != 0)
		goto out;
	if (nd.ni_vp) {
		NDFREE(&nd, NDF_ONLY_PNBUF);
		if (nd.ni_vp == nd.ni_dvp)
			vrele(nd.ni_dvp);
		else
			vput(nd.ni_dvp);
		vrele(nd.ni_vp);
		error = EEXIST;
		goto out;
	}
	if (vn_start_write(nd.ni_dvp, &mp, V_NOWAIT) != 0) {
		NDFREE(&nd, NDF_ONLY_PNBUF);
		vput(nd.ni_dvp);
		if ((error = vn_start_write(NULL, &mp, V_XSLEEP | PCATCH)) != 0)
			goto out;
		goto restart;
	}
	VATTR_NULL(&vattr);
	vattr.va_mode = ACCESSPERMS &~ td->td_proc->p_fd->fd_cmask;
#ifdef MAC
	vattr.va_type = VLNK;
	error = mac_vnode_check_create(td->td_ucred, nd.ni_dvp, &nd.ni_cnd,
	    &vattr);
	if (error != 0)
		goto out2;
#endif
	error = VOP_SYMLINK(nd.ni_dvp, &nd.ni_vp, &nd.ni_cnd, &vattr, syspath);
	if (error == 0)
		vput(nd.ni_vp);
#ifdef MAC
out2:
#endif
	NDFREE(&nd, NDF_ONLY_PNBUF);
	vput(nd.ni_dvp);
	vn_finished_write(mp);
out:
	if (segflg != UIO_SYSSPACE)
		uma_zfree(namei_zone, tmppath);
	return (error);
}

/*
 * Delete a whiteout from the filesystem.
 */
#ifndef _SYS_SYSPROTO_H_
struct undelete_args {
	char *path;
};
#endif
int
sys_undelete(struct thread *td, struct undelete_args *uap)
{

	return (kern_undelete(td, uap->path, UIO_USERSPACE));
}

int
kern_undelete(struct thread *td, const char * __capability path, enum uio_seg pathseg)
{
	struct mount *mp;
	struct nameidata nd;
	int error;

restart:
	bwillwrite();
	NDINIT(&nd, DELETE, LOCKPARENT | DOWHITEOUT | AUDITVNODE1,
	    pathseg, path, td);
	error = namei(&nd);
	if (error != 0)
		return (error);

	if (nd.ni_vp != NULLVP || !(nd.ni_cnd.cn_flags & ISWHITEOUT)) {
		NDFREE(&nd, NDF_ONLY_PNBUF);
		if (nd.ni_vp == nd.ni_dvp)
			vrele(nd.ni_dvp);
		else
			vput(nd.ni_dvp);
		if (nd.ni_vp)
			vrele(nd.ni_vp);
		return (EEXIST);
	}
	if (vn_start_write(nd.ni_dvp, &mp, V_NOWAIT) != 0) {
		NDFREE(&nd, NDF_ONLY_PNBUF);
		vput(nd.ni_dvp);
		if ((error = vn_start_write(NULL, &mp, V_XSLEEP | PCATCH)) != 0)
			return (error);
		goto restart;
	}
	error = VOP_WHITEOUT(nd.ni_dvp, &nd.ni_cnd, DELETE);
	NDFREE(&nd, NDF_ONLY_PNBUF);
	vput(nd.ni_dvp);
	vn_finished_write(mp);
	return (error);
}

/*
 * Delete a name from the filesystem.
 */
#ifndef _SYS_SYSPROTO_H_
struct unlink_args {
	char	*path;
};
#endif
int
sys_unlink(struct thread *td, struct unlink_args *uap)
{

	return (kern_funlinkat(td, AT_FDCWD, uap->path, FD_NONE, UIO_USERSPACE,
	    0, 0));
}

int
kern_funlinkat_ex(struct thread *td, int dfd, const char * __capability path,
    int fd, int flag, enum uio_seg pathseg, ino_t oldinum)
{

	if ((flag & ~AT_REMOVEDIR) != 0)
		return (EINVAL);

	if ((flag & AT_REMOVEDIR) != 0)
		return (kern_frmdirat(td, dfd, path, fd, UIO_USERSPACE, 0));

	return (kern_funlinkat(td, dfd, path, fd, UIO_USERSPACE, 0, 0));
}

#ifndef _SYS_SYSPROTO_H_
struct unlinkat_args {
	int	fd;
	char	*path;
	int	flag;
};
#endif
int
sys_unlinkat(struct thread *td, struct unlinkat_args *uap)
{

	return (kern_funlinkat_ex(td, uap->fd, uap->path, FD_NONE, uap->flag,
	    UIO_USERSPACE, 0));
}

#ifndef _SYS_SYSPROTO_H_
struct funlinkat_args {
	int		dfd;
	const char	*path;
	int		fd;
	int		flag;
};
#endif
int
sys_funlinkat(struct thread *td, struct funlinkat_args *uap)
{

	return (kern_funlinkat_ex(td, uap->dfd, uap->path, uap->fd, uap->flag,
	    UIO_USERSPACE, 0));
}

int
kern_funlinkat(struct thread *td, int dfd, const char * __capability path,
    int fd, enum uio_seg pathseg, int flag, ino_t oldinum)
{
	struct mount *mp;
	struct file *fp;
	struct vnode *vp;
	struct nameidata nd;
	struct stat sb;
	int error;

	fp = NULL;
	if (fd != FD_NONE) {
		error = getvnode(td, fd, &cap_no_rights, &fp);
		if (error != 0)
			return (error);
	}

restart:
	bwillwrite();
	NDINIT_ATRIGHTS(&nd, DELETE, LOCKPARENT | LOCKLEAF | AUDITVNODE1 |
	    at2cnpflags(flag, AT_BENEATH),
	    pathseg, path, dfd, &cap_unlinkat_rights, td);
	if ((error = namei(&nd)) != 0) {
		if (error == EINVAL)
			error = EPERM;
		goto fdout;
	}
	vp = nd.ni_vp;
	if (vp->v_type == VDIR && oldinum == 0) {
		error = EPERM;		/* POSIX */
	} else if (oldinum != 0 &&
		  ((error = VOP_STAT(vp, &sb, td->td_ucred, NOCRED, td)) == 0) &&
		  sb.st_ino != oldinum) {
		error = EIDRM;	/* Identifier removed */
	} else if (fp != NULL && fp->f_vnode != vp) {
		if (VN_IS_DOOMED(fp->f_vnode))
			error = EBADF;
		else
			error = EDEADLK;
	} else {
		/*
		 * The root of a mounted filesystem cannot be deleted.
		 *
		 * XXX: can this only be a VDIR case?
		 */
		if (vp->v_vflag & VV_ROOT)
			error = EBUSY;
	}
	if (error == 0) {
		if (vn_start_write(nd.ni_dvp, &mp, V_NOWAIT) != 0) {
			NDFREE(&nd, NDF_ONLY_PNBUF);
			vput(nd.ni_dvp);
			if (vp == nd.ni_dvp)
				vrele(vp);
			else
				vput(vp);
			if ((error = vn_start_write(NULL, &mp,
			    V_XSLEEP | PCATCH)) != 0) {
				goto fdout;
			}
			goto restart;
		}
#ifdef MAC
		error = mac_vnode_check_unlink(td->td_ucred, nd.ni_dvp, vp,
		    &nd.ni_cnd);
		if (error != 0)
			goto out;
#endif
		vfs_notify_upper(vp, VFS_NOTIFY_UPPER_UNLINK);
		error = VOP_REMOVE(nd.ni_dvp, vp, &nd.ni_cnd);
#ifdef MAC
out:
#endif
		vn_finished_write(mp);
	}
	NDFREE(&nd, NDF_ONLY_PNBUF);
	vput(nd.ni_dvp);
	if (vp == nd.ni_dvp)
		vrele(vp);
	else
		vput(vp);
fdout:
	if (fp != NULL)
		fdrop(fp, td);
	return (error);
}

/*
 * Reposition read/write file offset.
 */
#ifndef _SYS_SYSPROTO_H_
struct lseek_args {
	int	fd;
	int	pad;
	off_t	offset;
	int	whence;
};
#endif
int
sys_lseek(struct thread *td, struct lseek_args *uap)
{

	return (kern_lseek(td, uap->fd, uap->offset, uap->whence));
}

int
kern_lseek(struct thread *td, int fd, off_t offset, int whence)
{
	struct file *fp;
	int error;

	AUDIT_ARG_FD(fd);
	error = fget(td, fd, &cap_seek_rights, &fp);
	if (error != 0)
		return (error);
	error = (fp->f_ops->fo_flags & DFLAG_SEEKABLE) != 0 ?
	    fo_seek(fp, offset, whence, td) : ESPIPE;
	fdrop(fp, td);
	return (error);
}

#if defined(COMPAT_43)
/*
 * Reposition read/write file offset.
 */
#ifndef _SYS_SYSPROTO_H_
struct olseek_args {
	int	fd;
	long	offset;
	int	whence;
};
#endif
int
olseek(struct thread *td, struct olseek_args *uap)
{

	return (kern_lseek(td, uap->fd, uap->offset, uap->whence));
}
#endif /* COMPAT_43 */

#if defined(COMPAT_FREEBSD6)
/* Version with the 'pad' argument */
int
freebsd6_lseek(struct thread *td, struct freebsd6_lseek_args *uap)
{

	return (kern_lseek(td, uap->fd, uap->offset, uap->whence));
}
#endif

/*
 * Check access permissions using passed credentials.
 */
static int
vn_access(struct vnode *vp, int user_flags, struct ucred *cred,
     struct thread *td)
{
	accmode_t accmode;
	int error;

	/* Flags == 0 means only check for existence. */
	if (user_flags == 0)
		return (0);

	accmode = 0;
	if (user_flags & R_OK)
		accmode |= VREAD;
	if (user_flags & W_OK)
		accmode |= VWRITE;
	if (user_flags & X_OK)
		accmode |= VEXEC;
#ifdef MAC
	error = mac_vnode_check_access(cred, vp, accmode);
	if (error != 0)
		return (error);
#endif
	if ((accmode & VWRITE) == 0 || (error = vn_writechk(vp)) == 0)
		error = VOP_ACCESS(vp, accmode, cred, td);
	return (error);
}

/*
 * Check access permissions using "real" credentials.
 */
#ifndef _SYS_SYSPROTO_H_
struct access_args {
	char	*path;
	int	amode;
};
#endif
int
sys_access(struct thread *td, struct access_args *uap)
{

	return (kern_accessat(td, AT_FDCWD, uap->path, UIO_USERSPACE,
	    0, uap->amode));
}

#ifndef _SYS_SYSPROTO_H_
struct faccessat_args {
	int	dirfd;
	char	*path;
	int	amode;
	int	flag;
}
#endif
int
sys_faccessat(struct thread *td, struct faccessat_args *uap)
{

	return (kern_accessat(td, uap->fd, uap->path, UIO_USERSPACE, uap->flag,
	    uap->amode));
}

int
kern_accessat(struct thread *td, int fd, const char * __capability path,
    enum uio_seg pathseg, int flag, int amode)
{
	struct ucred *cred, *usecred;
	struct vnode *vp;
	struct nameidata nd;
	int error;

	if ((flag & ~(AT_EACCESS | AT_BENEATH)) != 0)
		return (EINVAL);
	if (amode != F_OK && (amode & ~(R_OK | W_OK | X_OK)) != 0)
		return (EINVAL);

	/*
	 * Create and modify a temporary credential instead of one that
	 * is potentially shared (if we need one).
	 */
	cred = td->td_ucred;
	if ((flag & AT_EACCESS) == 0 &&
	    ((cred->cr_uid != cred->cr_ruid ||
	    cred->cr_rgid != cred->cr_groups[0]))) {
		usecred = crdup(cred);
		usecred->cr_uid = cred->cr_ruid;
		usecred->cr_groups[0] = cred->cr_rgid;
		td->td_ucred = usecred;
	} else
		usecred = cred;
	AUDIT_ARG_VALUE(amode);
	NDINIT_ATRIGHTS(&nd, LOOKUP, FOLLOW | LOCKSHARED | LOCKLEAF |
	    AUDITVNODE1 | at2cnpflags(flag, AT_BENEATH),
	    pathseg, path, fd, &cap_fstat_rights, td);
	if ((error = namei(&nd)) != 0)
		goto out;
	vp = nd.ni_vp;

	error = vn_access(vp, amode, usecred, td);
	NDFREE(&nd, NDF_ONLY_PNBUF);
	vput(vp);
out:
	if (usecred != cred) {
		td->td_ucred = cred;
		crfree(usecred);
	}
	return (error);
}

/*
 * Check access permissions using "effective" credentials.
 */
#ifndef _SYS_SYSPROTO_H_
struct eaccess_args {
	char	*path;
	int	amode;
};
#endif
int
sys_eaccess(struct thread *td, struct eaccess_args *uap)
{

	return (kern_accessat(td, AT_FDCWD, uap->path, UIO_USERSPACE,
	    AT_EACCESS, uap->amode));
}

#if defined(COMPAT_43)
/*
 * Get file status; this version follows links.
 */
#ifndef _SYS_SYSPROTO_H_
struct ostat_args {
	char	*path;
	struct ostat *ub;
};
#endif
int
ostat(struct thread *td, struct ostat_args *uap)
{
	struct stat sb;
	struct ostat osb;
	int error;

	error = kern_statat(td, 0, AT_FDCWD, uap->path, UIO_USERSPACE,
	    &sb, NULL);
	if (error != 0)
		return (error);
	cvtstat(&sb, &osb);
	return (copyout(&osb, uap->ub, sizeof (osb)));
}

/*
 * Get file status; this version does not follow links.
 */
#ifndef _SYS_SYSPROTO_H_
struct olstat_args {
	char	*path;
	struct ostat *ub;
};
#endif
int
olstat(struct thread *td, struct olstat_args *uap)
{
	struct stat sb;
	struct ostat osb;
	int error;

	error = kern_statat(td, AT_SYMLINK_NOFOLLOW, AT_FDCWD, uap->path,
	    UIO_USERSPACE, &sb, NULL);
	if (error != 0)
		return (error);
	cvtstat(&sb, &osb);
	return (copyout(&osb, uap->ub, sizeof (osb)));
}

/*
 * Convert from an old to a new stat structure.
 * XXX: many values are blindly truncated.
 */
void
cvtstat(struct stat *st, struct ostat *ost)
{

	bzero(ost, sizeof(*ost));
	ost->st_dev = st->st_dev;
	ost->st_ino = st->st_ino;
	ost->st_mode = st->st_mode;
	ost->st_nlink = st->st_nlink;
	ost->st_uid = st->st_uid;
	ost->st_gid = st->st_gid;
	ost->st_rdev = st->st_rdev;
	ost->st_size = MIN(st->st_size, INT32_MAX);
	ost->st_atim = st->st_atim;
	ost->st_mtim = st->st_mtim;
	ost->st_ctim = st->st_ctim;
	ost->st_blksize = st->st_blksize;
	ost->st_blocks = st->st_blocks;
	ost->st_flags = st->st_flags;
	ost->st_gen = st->st_gen;
}
#endif /* COMPAT_43 */

#if defined(COMPAT_43) || defined(COMPAT_FREEBSD11)
int ino64_trunc_error;
SYSCTL_INT(_vfs, OID_AUTO, ino64_trunc_error, CTLFLAG_RW,
    &ino64_trunc_error, 0,
    "Error on truncation of device, file or inode number, or link count");

int
freebsd11_cvtstat(struct stat *st, struct freebsd11_stat *ost)
{

	ost->st_dev = st->st_dev;
	if (ost->st_dev != st->st_dev) {
		switch (ino64_trunc_error) {
		default:
			/*
			 * Since dev_t is almost raw, don't clamp to the
			 * maximum for case 2, but ignore the error.
			 */
			break;
		case 1:
			return (EOVERFLOW);
		}
	}
	ost->st_ino = st->st_ino;
	if (ost->st_ino != st->st_ino) {
		switch (ino64_trunc_error) {
		default:
		case 0:
			break;
		case 1:
			return (EOVERFLOW);
		case 2:
			ost->st_ino = UINT32_MAX;
			break;
		}
	}
	ost->st_mode = st->st_mode;
	ost->st_nlink = st->st_nlink;
	if (ost->st_nlink != st->st_nlink) {
		switch (ino64_trunc_error) {
		default:
		case 0:
			break;
		case 1:
			return (EOVERFLOW);
		case 2:
			ost->st_nlink = UINT16_MAX;
			break;
		}
	}
	ost->st_uid = st->st_uid;
	ost->st_gid = st->st_gid;
	ost->st_rdev = st->st_rdev;
	if (ost->st_rdev != st->st_rdev) {
		switch (ino64_trunc_error) {
		default:
			break;
		case 1:
			return (EOVERFLOW);
		}
	}
	ost->st_atim = st->st_atim;
	ost->st_mtim = st->st_mtim;
	ost->st_ctim = st->st_ctim;
	ost->st_size = st->st_size;
	ost->st_blocks = st->st_blocks;
	ost->st_blksize = st->st_blksize;
	ost->st_flags = st->st_flags;
	ost->st_gen = st->st_gen;
	ost->st_lspare = 0;
	ost->st_birthtim = st->st_birthtim;
	bzero((char *)&ost->st_birthtim + sizeof(ost->st_birthtim),
	    sizeof(*ost) - offsetof(struct freebsd11_stat,
	    st_birthtim) - sizeof(ost->st_birthtim));
	return (0);
}

int
freebsd11_stat(struct thread *td, struct freebsd11_stat_args* uap)
{
	struct stat sb;
	struct freebsd11_stat osb;
	int error;

	error = kern_statat(td, 0, AT_FDCWD, uap->path, UIO_USERSPACE, &sb,
	    NULL);
	if (error != 0)
		return (error);
	error = freebsd11_cvtstat(&sb, &osb);
	if (error == 0)
		error = copyout(&osb, uap->ub, sizeof(osb));
	return (error);
}

int
freebsd11_lstat(struct thread *td, struct freebsd11_lstat_args* uap)
{
	struct stat sb;
	struct freebsd11_stat osb;
	int error;

	error = kern_statat(td, AT_SYMLINK_NOFOLLOW, AT_FDCWD,
	    uap->path, UIO_USERSPACE, &sb, NULL);
	if (error != 0)
		return (error);
	error = freebsd11_cvtstat(&sb, &osb);
	if (error == 0)
		error = copyout(&osb, uap->ub, sizeof(osb));
	return (error);
}

int
freebsd11_fhstat(struct thread *td, struct freebsd11_fhstat_args* uap)
{
	struct fhandle fh;
	struct stat sb;
	struct freebsd11_stat osb;
	int error;

	error = copyin(uap->u_fhp, &fh, sizeof(fhandle_t));
	if (error != 0)
		return (error);
	error = kern_fhstat(td, fh, &sb);
	if (error != 0)
		return (error);
	error = freebsd11_cvtstat(&sb, &osb);
	if (error == 0)
		error = copyout(&osb, uap->sb, sizeof(osb));
	return (error);
}

int
freebsd11_fstatat(struct thread *td, struct freebsd11_fstatat_args* uap)
{
	struct stat sb;
	struct freebsd11_stat osb;
	int error;

	error = kern_statat(td, uap->flag, uap->fd, uap->path, UIO_USERSPACE,
	    &sb, NULL);
	if (error != 0)
		return (error);
	error = freebsd11_cvtstat(&sb, &osb);
	if (error == 0)
		error = copyout(&osb, uap->buf, sizeof(osb));
	return (error);
}
#endif	/* COMPAT_FREEBSD11 */

/*
 * Get file status
 */
#ifndef _SYS_SYSPROTO_H_
struct fstatat_args {
	int	fd;
	char	*path;
	struct stat	*buf;
	int	flag;
}
#endif
int
sys_fstatat(struct thread *td, struct fstatat_args *uap)
{

	return (user_fstatat(td, uap->fd, uap->path, uap->buf, uap->flag));
}

int
user_fstatat(struct thread *td, int fd, const char * __capability path,
   struct stat * __capability buf, int flag)
{
	struct stat sb;
	int error;

	error = kern_statat(td, flag, fd, path, UIO_USERSPACE,
	    &sb, NULL);
	if (error == 0)
		error = copyout(&sb, buf, sizeof (sb));
	return (error);
}

int
kern_statat(struct thread *td, int flag, int fd, const char * __capability path,
    enum uio_seg pathseg, struct stat *sbp,
    void (*hook)(struct vnode *vp, struct stat *sbp))
{
	struct nameidata nd;
	int error;

	if ((flag & ~(AT_SYMLINK_NOFOLLOW | AT_BENEATH)) != 0)
		return (EINVAL);

	NDINIT_ATRIGHTS(&nd, LOOKUP, at2cnpflags(flag, AT_BENEATH |
	    AT_SYMLINK_NOFOLLOW) | LOCKSHARED | LOCKLEAF |
	    AUDITVNODE1, pathseg, path, fd, &cap_fstat_rights, td);

	if ((error = namei(&nd)) != 0)
		return (error);
	error = VOP_STAT(nd.ni_vp, sbp, td->td_ucred, NOCRED, td);
	if (error == 0) {
		if (__predict_false(hook != NULL))
			hook(nd.ni_vp, sbp);
	}
	NDFREE(&nd, NDF_ONLY_PNBUF);
	vput(nd.ni_vp);
#ifdef __STAT_TIME_T_EXT
	sbp->st_atim_ext = 0;
	sbp->st_mtim_ext = 0;
	sbp->st_ctim_ext = 0;
	sbp->st_btim_ext = 0;
#endif
#ifdef KTRACE
	if (KTRPOINT(td, KTR_STRUCT))
		ktrstat_error(sbp, error);
#endif
	return (error);
}

#if defined(COMPAT_FREEBSD11)
/*
 * Implementation of the NetBSD [l]stat() functions.
 */
void
freebsd11_cvtnstat(struct stat *sb, struct nstat *nsb)
{

	bzero(nsb, sizeof(*nsb));
	nsb->st_dev = sb->st_dev;
	nsb->st_ino = sb->st_ino;
	nsb->st_mode = sb->st_mode;
	nsb->st_nlink = sb->st_nlink;
	nsb->st_uid = sb->st_uid;
	nsb->st_gid = sb->st_gid;
	nsb->st_rdev = sb->st_rdev;
	nsb->st_atim = sb->st_atim;
	nsb->st_mtim = sb->st_mtim;
	nsb->st_ctim = sb->st_ctim;
	nsb->st_size = sb->st_size;
	nsb->st_blocks = sb->st_blocks;
	nsb->st_blksize = sb->st_blksize;
	nsb->st_flags = sb->st_flags;
	nsb->st_gen = sb->st_gen;
	nsb->st_birthtim = sb->st_birthtim;
}

#ifndef _SYS_SYSPROTO_H_
struct freebsd11_nstat_args {
	char	*path;
	struct nstat *ub;
};
#endif
int
freebsd11_nstat(struct thread *td, struct freebsd11_nstat_args *uap)
{
	struct stat sb;
	struct nstat nsb;
	int error;

	error = kern_statat(td, 0, AT_FDCWD, uap->path,
	    UIO_USERSPACE, &sb, NULL);
	if (error != 0)
		return (error);
	freebsd11_cvtnstat(&sb, &nsb);
	return (copyout(&nsb, uap->ub, sizeof (nsb)));
}

/*
 * NetBSD lstat.  Get file status; this version does not follow links.
 */
#ifndef _SYS_SYSPROTO_H_
struct freebsd11_nlstat_args {
	char	*path;
	struct nstat *ub;
};
#endif
int
freebsd11_nlstat(struct thread *td, struct freebsd11_nlstat_args *uap)
{
	struct stat sb;
	struct nstat nsb;
	int error;

	error = kern_statat(td, AT_SYMLINK_NOFOLLOW, AT_FDCWD,
	    uap->path, UIO_USERSPACE, &sb, NULL);
	if (error != 0)
		return (error);
	freebsd11_cvtnstat(&sb, &nsb);
	return (copyout(&nsb, uap->ub, sizeof (nsb)));
}
#endif /* COMPAT_FREEBSD11 */

/*
 * Get configurable pathname variables.
 */
#ifndef _SYS_SYSPROTO_H_
struct pathconf_args {
	char	*path;
	int	name;
};
#endif
int
sys_pathconf(struct thread *td, struct pathconf_args *uap)
{
	long value;
	int error;

	error = kern_pathconf(td, uap->path, UIO_USERSPACE,
	    uap->name, FOLLOW, &value);
	if (error == 0)
		td->td_retval[0] = value;
	return (error);
}

#ifndef _SYS_SYSPROTO_H_
struct lpathconf_args {
	char	*path;
	int	name;
};
#endif
int
sys_lpathconf(struct thread *td, struct lpathconf_args *uap)
{
	long value;
	int error;

	error = kern_pathconf(td, uap->path, UIO_USERSPACE,
	    uap->name, NOFOLLOW, &value);
	if (error == 0)
		td->td_retval[0] = value;
	return (error);
}

int
kern_pathconf(struct thread *td, const char * __capability path,
    enum uio_seg pathseg, int name, u_long flags, long *valuep)
{
	struct nameidata nd;
	int error;

	NDINIT(&nd, LOOKUP, LOCKSHARED | LOCKLEAF | AUDITVNODE1 | flags,
	    pathseg, path, td);
	if ((error = namei(&nd)) != 0)
		return (error);
	NDFREE(&nd, NDF_ONLY_PNBUF);

	error = VOP_PATHCONF(nd.ni_vp, name, valuep);
	vput(nd.ni_vp);
	return (error);
}

/*
 * Return target name of a symbolic link.
 */
#ifndef _SYS_SYSPROTO_H_
struct readlink_args {
	char	*path;
	char	*buf;
	size_t	count;
};
#endif
int
sys_readlink(struct thread *td, struct readlink_args *uap)
{

	return (kern_readlinkat(td, AT_FDCWD, uap->path, UIO_USERSPACE,
	    uap->buf, UIO_USERSPACE, uap->count));
}
#ifndef _SYS_SYSPROTO_H_
struct readlinkat_args {
	int	fd;
	char	*path;
	char	*buf;
	size_t	bufsize;
};
#endif
int
sys_readlinkat(struct thread *td, struct readlinkat_args *uap)
{

	return (kern_readlinkat(td, uap->fd, uap->path, UIO_USERSPACE,
	    uap->buf, UIO_USERSPACE, uap->bufsize));
}

int
kern_readlinkat(struct thread *td, int fd, const char * __capability path,
    enum uio_seg pathseg, char * __capability buf, enum uio_seg bufseg,
    size_t count)
{
	struct vnode *vp;
	struct nameidata nd;
	int error;

	if (count > IOSIZE_MAX)
		return (EINVAL);

	NDINIT_AT(&nd, LOOKUP, NOFOLLOW | LOCKSHARED | LOCKLEAF | AUDITVNODE1,
	    pathseg, path, fd, td);

	if ((error = namei(&nd)) != 0)
		return (error);
	NDFREE(&nd, NDF_ONLY_PNBUF);
	vp = nd.ni_vp;

	error = kern_readlink_vp(vp, buf, bufseg, count, td);
	vput(vp);

	return (error);
}

/*
 * Helper function to readlink from a vnode
 */
static int
kern_readlink_vp(struct vnode *vp, char * __capability buf,
    enum uio_seg bufseg, size_t count, struct thread *td)
{
	struct iovec aiov;
	struct uio auio;
	int error;

	ASSERT_VOP_LOCKED(vp, "kern_readlink_vp(): vp not locked");
#ifdef MAC
	error = mac_vnode_check_readlink(td->td_ucred, vp);
	if (error != 0)
		return (error);
#endif
	if (vp->v_type != VLNK && (vp->v_vflag & VV_READLINK) == 0)
		return (EINVAL);

	IOVEC_INIT_C(&aiov, buf, count);
	auio.uio_iov = &aiov;
	auio.uio_iovcnt = 1;
	auio.uio_offset = 0;
	auio.uio_rw = UIO_READ;
	auio.uio_segflg = bufseg;
	auio.uio_td = td;
	auio.uio_resid = count;
	error = VOP_READLINK(vp, &auio, td->td_ucred);
	td->td_retval[0] = count - auio.uio_resid;
	return (error);
}

/*
 * Common implementation code for chflags() and fchflags().
 */
static int
setfflags(struct thread *td, struct vnode *vp, u_long flags)
{
	struct mount *mp;
	struct vattr vattr;
	int error;

	/* We can't support the value matching VNOVAL. */
	if (flags == VNOVAL)
		return (EOPNOTSUPP);

	/*
	 * Prevent non-root users from setting flags on devices.  When
	 * a device is reused, users can retain ownership of the device
	 * if they are allowed to set flags and programs assume that
	 * chown can't fail when done as root.
	 */
	if (vp->v_type == VCHR || vp->v_type == VBLK) {
		error = priv_check(td, PRIV_VFS_CHFLAGS_DEV);
		if (error != 0)
			return (error);
	}

	if ((error = vn_start_write(vp, &mp, V_WAIT | PCATCH)) != 0)
		return (error);
	VATTR_NULL(&vattr);
	vattr.va_flags = flags;
	vn_lock(vp, LK_EXCLUSIVE | LK_RETRY);
#ifdef MAC
	error = mac_vnode_check_setflags(td->td_ucred, vp, vattr.va_flags);
	if (error == 0)
#endif
		error = VOP_SETATTR(vp, &vattr, td->td_ucred);
	VOP_UNLOCK(vp);
	vn_finished_write(mp);
	return (error);
}

/*
 * Change flags of a file given a path name.
 */
#ifndef _SYS_SYSPROTO_H_
struct chflags_args {
	const char *path;
	u_long	flags;
};
#endif
int
sys_chflags(struct thread *td, struct chflags_args *uap)
{

	return (kern_chflagsat(td, AT_FDCWD, uap->path, UIO_USERSPACE,
	    uap->flags, 0));
}

#ifndef _SYS_SYSPROTO_H_
struct chflagsat_args {
	int	fd;
	const char *path;
	u_long	flags;
	int	atflag;
}
#endif
int
sys_chflagsat(struct thread *td, struct chflagsat_args *uap)
{

	if ((uap->atflag & ~(AT_SYMLINK_NOFOLLOW | AT_BENEATH)) != 0)
		return (EINVAL);

	return (kern_chflagsat(td, uap->fd, uap->path, UIO_USERSPACE,
	    uap->flags, uap->atflag));
}

/*
 * Same as chflags() but doesn't follow symlinks.
 */
#ifndef _SYS_SYSPROTO_H_
struct lchflags_args {
	const char *path;
	u_long flags;
};
#endif
int
sys_lchflags(struct thread *td, struct lchflags_args *uap)
{

	return (kern_chflagsat(td, AT_FDCWD, uap->path, UIO_USERSPACE,
	    uap->flags, AT_SYMLINK_NOFOLLOW));
}

int
kern_chflagsat(struct thread *td, int fd, const char * __capability path,
    enum uio_seg pathseg, u_long flags, int atflag)
{
	struct nameidata nd;
	int error;

	AUDIT_ARG_FFLAGS(flags);
	NDINIT_ATRIGHTS(&nd, LOOKUP, at2cnpflags(atflag, AT_SYMLINK_NOFOLLOW |
	    AT_BENEATH) | AUDITVNODE1, pathseg, path, fd,
	    &cap_fchflags_rights, td);
	if ((error = namei(&nd)) != 0)
		return (error);
	NDFREE(&nd, NDF_ONLY_PNBUF);
	error = setfflags(td, nd.ni_vp, flags);
	vrele(nd.ni_vp);
	return (error);
}

/*
 * Change flags of a file given a file descriptor.
 */
#ifndef _SYS_SYSPROTO_H_
struct fchflags_args {
	int	fd;
	u_long	flags;
};
#endif
int
sys_fchflags(struct thread *td, struct fchflags_args *uap)
{
	struct file *fp;
	int error;

	AUDIT_ARG_FD(uap->fd);
	AUDIT_ARG_FFLAGS(uap->flags);
	error = getvnode(td, uap->fd, &cap_fchflags_rights,
	    &fp);
	if (error != 0)
		return (error);
#ifdef AUDIT
	vn_lock(fp->f_vnode, LK_SHARED | LK_RETRY);
	AUDIT_ARG_VNODE1(fp->f_vnode);
	VOP_UNLOCK(fp->f_vnode);
#endif
	error = setfflags(td, fp->f_vnode, uap->flags);
	fdrop(fp, td);
	return (error);
}

/*
 * Common implementation code for chmod(), lchmod() and fchmod().
 */
int
setfmode(struct thread *td, struct ucred *cred, struct vnode *vp, int mode)
{
	struct mount *mp;
	struct vattr vattr;
	int error;

	if ((error = vn_start_write(vp, &mp, V_WAIT | PCATCH)) != 0)
		return (error);
	vn_lock(vp, LK_EXCLUSIVE | LK_RETRY);
	VATTR_NULL(&vattr);
	vattr.va_mode = mode & ALLPERMS;
#ifdef MAC
	error = mac_vnode_check_setmode(cred, vp, vattr.va_mode);
	if (error == 0)
#endif
		error = VOP_SETATTR(vp, &vattr, cred);
	VOP_UNLOCK(vp);
	vn_finished_write(mp);
	return (error);
}

/*
 * Change mode of a file given path name.
 */
#ifndef _SYS_SYSPROTO_H_
struct chmod_args {
	char	*path;
	int	mode;
};
#endif
int
sys_chmod(struct thread *td, struct chmod_args *uap)
{

	return (kern_fchmodat(td, AT_FDCWD, uap->path, UIO_USERSPACE,
	    uap->mode, 0));
}

#ifndef _SYS_SYSPROTO_H_
struct fchmodat_args {
	int	dirfd;
	char	*path;
	mode_t	mode;
	int	flag;
}
#endif
int
sys_fchmodat(struct thread *td, struct fchmodat_args *uap)
{

	if ((uap->flag & ~(AT_SYMLINK_NOFOLLOW | AT_BENEATH)) != 0)
		return (EINVAL);

	return (kern_fchmodat(td, uap->fd, uap->path, UIO_USERSPACE,
	    uap->mode, uap->flag));
}

/*
 * Change mode of a file given path name (don't follow links.)
 */
#ifndef _SYS_SYSPROTO_H_
struct lchmod_args {
	char	*path;
	int	mode;
};
#endif
int
sys_lchmod(struct thread *td, struct lchmod_args *uap)
{

	return (kern_fchmodat(td, AT_FDCWD, uap->path, UIO_USERSPACE,
	    uap->mode, AT_SYMLINK_NOFOLLOW));
}

int
kern_fchmodat(struct thread *td, int fd, const char * __capability path,
    enum uio_seg pathseg, mode_t mode, int flag)
{
	struct nameidata nd;
	int error;

	AUDIT_ARG_MODE(mode);
	NDINIT_ATRIGHTS(&nd, LOOKUP, at2cnpflags(flag, AT_SYMLINK_NOFOLLOW |
	    AT_BENEATH) | AUDITVNODE1, pathseg, path, fd,
	    &cap_fchmod_rights, td);
	if ((error = namei(&nd)) != 0)
		return (error);
	NDFREE(&nd, NDF_ONLY_PNBUF);
	error = setfmode(td, td->td_ucred, nd.ni_vp, mode);
	vrele(nd.ni_vp);
	return (error);
}

/*
 * Change mode of a file given a file descriptor.
 */
#ifndef _SYS_SYSPROTO_H_
struct fchmod_args {
	int	fd;
	int	mode;
};
#endif
int
sys_fchmod(struct thread *td, struct fchmod_args *uap)
{
	struct file *fp;
	int error;

	AUDIT_ARG_FD(uap->fd);
	AUDIT_ARG_MODE(uap->mode);

	error = fget(td, uap->fd, &cap_fchmod_rights, &fp);
	if (error != 0)
		return (error);
	error = fo_chmod(fp, uap->mode, td->td_ucred, td);
	fdrop(fp, td);
	return (error);
}

/*
 * Common implementation for chown(), lchown(), and fchown()
 */
int
setfown(struct thread *td, struct ucred *cred, struct vnode *vp, uid_t uid,
    gid_t gid)
{
	struct mount *mp;
	struct vattr vattr;
	int error;

	if ((error = vn_start_write(vp, &mp, V_WAIT | PCATCH)) != 0)
		return (error);
	vn_lock(vp, LK_EXCLUSIVE | LK_RETRY);
	VATTR_NULL(&vattr);
	vattr.va_uid = uid;
	vattr.va_gid = gid;
#ifdef MAC
	error = mac_vnode_check_setowner(cred, vp, vattr.va_uid,
	    vattr.va_gid);
	if (error == 0)
#endif
		error = VOP_SETATTR(vp, &vattr, cred);
	VOP_UNLOCK(vp);
	vn_finished_write(mp);
	return (error);
}

/*
 * Set ownership given a path name.
 */
#ifndef _SYS_SYSPROTO_H_
struct chown_args {
	char	*path;
	int	uid;
	int	gid;
};
#endif
int
sys_chown(struct thread *td, struct chown_args *uap)
{

	return (kern_fchownat(td, AT_FDCWD, uap->path, UIO_USERSPACE, uap->uid,
	    uap->gid, 0));
}

#ifndef _SYS_SYSPROTO_H_
struct fchownat_args {
	int fd;
	const char * path;
	uid_t uid;
	gid_t gid;
	int flag;
};
#endif
int
sys_fchownat(struct thread *td, struct fchownat_args *uap)
{

	if ((uap->flag & ~(AT_SYMLINK_NOFOLLOW | AT_BENEATH)) != 0)
		return (EINVAL);

	return (kern_fchownat(td, uap->fd, uap->path, UIO_USERSPACE, uap->uid,
	    uap->gid, uap->flag));
}

int
kern_fchownat(struct thread *td, int fd, const char * __capability path,
    enum uio_seg pathseg, int uid, int gid, int flag)
{
	struct nameidata nd;
	int error;

	AUDIT_ARG_OWNER(uid, gid);
	NDINIT_ATRIGHTS(&nd, LOOKUP, at2cnpflags(flag, AT_SYMLINK_NOFOLLOW |
	    AT_BENEATH) | AUDITVNODE1, pathseg, path, fd,
	    &cap_fchown_rights, td);

	if ((error = namei(&nd)) != 0)
		return (error);
	NDFREE(&nd, NDF_ONLY_PNBUF);
	error = setfown(td, td->td_ucred, nd.ni_vp, uid, gid);
	vrele(nd.ni_vp);
	return (error);
}

/*
 * Set ownership given a path name, do not cross symlinks.
 */
#ifndef _SYS_SYSPROTO_H_
struct lchown_args {
	char	*path;
	int	uid;
	int	gid;
};
#endif
int
sys_lchown(struct thread *td, struct lchown_args *uap)
{

	return (kern_fchownat(td, AT_FDCWD, uap->path, UIO_USERSPACE,
	    uap->uid, uap->gid, AT_SYMLINK_NOFOLLOW));
}

/*
 * Set ownership given a file descriptor.
 */
#ifndef _SYS_SYSPROTO_H_
struct fchown_args {
	int	fd;
	int	uid;
	int	gid;
};
#endif
int
sys_fchown(struct thread *td, struct fchown_args *uap)
{
	struct file *fp;
	int error;

	AUDIT_ARG_FD(uap->fd);
	AUDIT_ARG_OWNER(uap->uid, uap->gid);
	error = fget(td, uap->fd, &cap_fchown_rights, &fp);
	if (error != 0)
		return (error);
	error = fo_chown(fp, uap->uid, uap->gid, td->td_ucred, td);
	fdrop(fp, td);
	return (error);
}

/*
 * Common implementation code for utimes(), lutimes(), and futimes().
 */
static int
getutimes(const struct timeval * __capability usrtvp, enum uio_seg tvpseg,
    struct timespec *tsp)
{
	struct timeval tv[2];
	const struct timeval * __capability tvp;
	int error;

	if (usrtvp == NULL) {
		vfs_timestamp(&tsp[0]);
		tsp[1] = tsp[0];
	} else {
		if (tvpseg == UIO_SYSSPACE) {
			tvp = usrtvp;
		} else {
			if ((error = copyin(usrtvp, tv, sizeof(tv))) != 0)
				return (error);
			tvp = tv;
		}

		if (tvp[0].tv_usec < 0 || tvp[0].tv_usec >= 1000000 ||
		    tvp[1].tv_usec < 0 || tvp[1].tv_usec >= 1000000)
			return (EINVAL);
		TIMEVAL_TO_TIMESPEC(&tvp[0], &tsp[0]);
		TIMEVAL_TO_TIMESPEC(&tvp[1], &tsp[1]);
	}
	return (0);
}

/*
 * Common implementation code for futimens(), utimensat().
 */
#define	UTIMENS_NULL	0x1
#define	UTIMENS_EXIT	0x2
static int
getutimens(const struct timespec * __capability usrtsp, enum uio_seg tspseg,
    struct timespec *tsp, int *retflags)
{
	struct timespec tsnow;
	int error;

	vfs_timestamp(&tsnow);
	*retflags = 0;
	if (usrtsp == NULL) {
		tsp[0] = tsnow;
		tsp[1] = tsnow;
		*retflags |= UTIMENS_NULL;
		return (0);
	}
	if (tspseg == UIO_SYSSPACE) {
		tsp[0] = usrtsp[0];
		tsp[1] = usrtsp[1];
	} else if ((error = copyin(usrtsp, tsp, sizeof(*tsp) * 2)) != 0)
		return (error);
	if (tsp[0].tv_nsec == UTIME_OMIT && tsp[1].tv_nsec == UTIME_OMIT)
		*retflags |= UTIMENS_EXIT;
	if (tsp[0].tv_nsec == UTIME_NOW && tsp[1].tv_nsec == UTIME_NOW)
		*retflags |= UTIMENS_NULL;
	if (tsp[0].tv_nsec == UTIME_OMIT)
		tsp[0].tv_sec = VNOVAL;
	else if (tsp[0].tv_nsec == UTIME_NOW)
		tsp[0] = tsnow;
	else if (tsp[0].tv_nsec < 0 || tsp[0].tv_nsec >= 1000000000L)
		return (EINVAL);
	if (tsp[1].tv_nsec == UTIME_OMIT)
		tsp[1].tv_sec = VNOVAL;
	else if (tsp[1].tv_nsec == UTIME_NOW)
		tsp[1] = tsnow;
	else if (tsp[1].tv_nsec < 0 || tsp[1].tv_nsec >= 1000000000L)
		return (EINVAL);

	return (0);
}

/*
 * Common implementation code for utimes(), lutimes(), futimes(), futimens(),
 * and utimensat().
 */
static int
setutimes(struct thread *td, struct vnode *vp,
    const struct timespec *ts, int numtimes, int nullflag)
{
	struct mount *mp;
	struct vattr vattr;
	int error, setbirthtime;

	if ((error = vn_start_write(vp, &mp, V_WAIT | PCATCH)) != 0)
		return (error);
	vn_lock(vp, LK_EXCLUSIVE | LK_RETRY);
	setbirthtime = 0;
	if (numtimes < 3 && !VOP_GETATTR(vp, &vattr, td->td_ucred) &&
	    timespeccmp(&ts[1], &vattr.va_birthtime, < ))
		setbirthtime = 1;
	VATTR_NULL(&vattr);
	vattr.va_atime = ts[0];
	vattr.va_mtime = ts[1];
	if (setbirthtime)
		vattr.va_birthtime = ts[1];
	if (numtimes > 2)
		vattr.va_birthtime = ts[2];
	if (nullflag)
		vattr.va_vaflags |= VA_UTIMES_NULL;
#ifdef MAC
	error = mac_vnode_check_setutimes(td->td_ucred, vp, vattr.va_atime,
	    vattr.va_mtime);
#endif
	if (error == 0)
		error = VOP_SETATTR(vp, &vattr, td->td_ucred);
	VOP_UNLOCK(vp);
	vn_finished_write(mp);
	return (error);
}

/*
 * Set the access and modification times of a file.
 */
#ifndef _SYS_SYSPROTO_H_
struct utimes_args {
	char	*path;
	struct	timeval *tptr;
};
#endif
int
sys_utimes(struct thread *td, struct utimes_args *uap)
{

	return (kern_utimesat(td, AT_FDCWD, uap->path, UIO_USERSPACE,
	    uap->tptr, UIO_USERSPACE));
}

#ifndef _SYS_SYSPROTO_H_
struct futimesat_args {
	int fd;
	const char * path;
	const struct timeval * times;
};
#endif
int
sys_futimesat(struct thread *td, struct futimesat_args *uap)
{

	return (kern_utimesat(td, uap->fd, uap->path, UIO_USERSPACE,
	    uap->times, UIO_USERSPACE));
}

int
kern_utimesat(struct thread *td, int fd,
    const char * __capability path, enum uio_seg pathseg,
    const struct timeval * __capability tptr, enum uio_seg tptrseg)
{
	struct nameidata nd;
	struct timespec ts[2];
	int error;

	if ((error = getutimes(tptr, tptrseg, ts)) != 0)
		return (error);
	NDINIT_ATRIGHTS(&nd, LOOKUP, FOLLOW | AUDITVNODE1, pathseg, path, fd,
	    &cap_futimes_rights, td);

	if ((error = namei(&nd)) != 0)
		return (error);
	NDFREE(&nd, NDF_ONLY_PNBUF);
	error = setutimes(td, nd.ni_vp, ts, 2, tptr == NULL);
	vrele(nd.ni_vp);
	return (error);
}

/*
 * Set the access and modification times of a file.
 */
#ifndef _SYS_SYSPROTO_H_
struct lutimes_args {
	char	*path;
	struct	timeval *tptr;
};
#endif
int
sys_lutimes(struct thread *td, struct lutimes_args *uap)
{

	return (kern_lutimes(td, uap->path, UIO_USERSPACE, uap->tptr,
	    UIO_USERSPACE));
}

int
kern_lutimes(struct thread *td, 
    const char * __capability path, enum uio_seg pathseg,
    const struct timeval * __capability tptr, enum uio_seg tptrseg)
{
	struct timespec ts[2];
	struct nameidata nd;
	int error;

	if ((error = getutimes(tptr, tptrseg, ts)) != 0)
		return (error);
	NDINIT(&nd, LOOKUP, NOFOLLOW | AUDITVNODE1, pathseg, path, td);
	if ((error = namei(&nd)) != 0)
		return (error);
	NDFREE(&nd, NDF_ONLY_PNBUF);
	error = setutimes(td, nd.ni_vp, ts, 2, tptr == NULL);
	vrele(nd.ni_vp);
	return (error);
}

/*
 * Set the access and modification times of a file.
 */
#ifndef _SYS_SYSPROTO_H_
struct futimes_args {
	int	fd;
	struct	timeval *tptr;
};
#endif
int
sys_futimes(struct thread *td, struct futimes_args *uap)
{

	return (kern_futimes(td, uap->fd, uap->tptr, UIO_USERSPACE));
}

int
kern_futimes(struct thread *td, int fd,
    const struct timeval * __capability tptr, enum uio_seg tptrseg)
{
	struct timespec ts[2];
	struct file *fp;
	int error;

	AUDIT_ARG_FD(fd);
	error = getutimes(tptr, tptrseg, ts);
	if (error != 0)
		return (error);
	error = getvnode(td, fd, &cap_futimes_rights, &fp);
	if (error != 0)
		return (error);
#ifdef AUDIT
	vn_lock(fp->f_vnode, LK_SHARED | LK_RETRY);
	AUDIT_ARG_VNODE1(fp->f_vnode);
	VOP_UNLOCK(fp->f_vnode);
#endif
	error = setutimes(td, fp->f_vnode, ts, 2, tptr == NULL);
	fdrop(fp, td);
	return (error);
}

int
sys_futimens(struct thread *td, struct futimens_args *uap)
{

	return (kern_futimens(td, uap->fd, uap->times, UIO_USERSPACE));
}

int
kern_futimens(struct thread *td, int fd,
    const struct timespec * __capability tptr, enum uio_seg tptrseg)
{
	struct timespec ts[2];
	struct file *fp;
	int error, flags;

	AUDIT_ARG_FD(fd);
	error = getutimens(tptr, tptrseg, ts, &flags);
	if (error != 0)
		return (error);
	if (flags & UTIMENS_EXIT)
		return (0);
	error = getvnode(td, fd, &cap_futimes_rights, &fp);
	if (error != 0)
		return (error);
#ifdef AUDIT
	vn_lock(fp->f_vnode, LK_SHARED | LK_RETRY);
	AUDIT_ARG_VNODE1(fp->f_vnode);
	VOP_UNLOCK(fp->f_vnode);
#endif
	error = setutimes(td, fp->f_vnode, ts, 2, flags & UTIMENS_NULL);
	fdrop(fp, td);
	return (error);
}

int
sys_utimensat(struct thread *td, struct utimensat_args *uap)
{

	return (kern_utimensat(td, uap->fd, uap->path, UIO_USERSPACE,
	    uap->times, UIO_USERSPACE, uap->flag));
}

int
kern_utimensat(struct thread *td, int fd,
    const char * __capability path, enum uio_seg pathseg,
    const struct timespec * __capability tptr, enum uio_seg tptrseg, int flag)
{
	struct nameidata nd;
	struct timespec ts[2];
	int error, flags;

	if ((flag & ~(AT_SYMLINK_NOFOLLOW | AT_BENEATH)) != 0)
		return (EINVAL);

	if ((error = getutimens(tptr, tptrseg, ts, &flags)) != 0)
		return (error);
<<<<<<< HEAD
	NDINIT_ATRIGHTS(&nd, LOOKUP,
	    ((flag & AT_SYMLINK_NOFOLLOW) ? NOFOLLOW : FOLLOW) |
	    ((flag & AT_BENEATH) != 0 ? BENEATH : 0) | AUDITVNODE1,
=======
	NDINIT_ATRIGHTS(&nd, LOOKUP, at2cnpflags(flag, AT_SYMLINK_NOFOLLOW |
	    AT_BENEATH) | AUDITVNODE1,
>>>>>>> 28f0d16f
	    pathseg, path, fd, &cap_futimes_rights, td);
	if ((error = namei(&nd)) != 0)
		return (error);
	/*
	 * We are allowed to call namei() regardless of 2xUTIME_OMIT.
	 * POSIX states:
	 * "If both tv_nsec fields are UTIME_OMIT... EACCESS may be detected."
	 * "Search permission is denied by a component of the path prefix."
	 */
	NDFREE(&nd, NDF_ONLY_PNBUF);
	if ((flags & UTIMENS_EXIT) == 0)
		error = setutimes(td, nd.ni_vp, ts, 2, flags & UTIMENS_NULL);
	vrele(nd.ni_vp);
	return (error);
}

/*
 * Truncate a file given its path name.
 */
#ifndef _SYS_SYSPROTO_H_
struct truncate_args {
	char	*path;
	int	pad;
	off_t	length;
};
#endif
int
sys_truncate(struct thread *td, struct truncate_args *uap)
{

	return (kern_truncate(td, uap->path, UIO_USERSPACE, uap->length));
}

int
kern_truncate(struct thread *td, const char * __capability path,
    enum uio_seg pathseg, off_t length)
{
	struct mount *mp;
	struct vnode *vp;
	void *rl_cookie;
	struct vattr vattr;
	struct nameidata nd;
	int error;

	if (length < 0)
		return(EINVAL);
	NDINIT(&nd, LOOKUP, FOLLOW | AUDITVNODE1, pathseg, path, td);
	if ((error = namei(&nd)) != 0)
		return (error);
	vp = nd.ni_vp;
	rl_cookie = vn_rangelock_wlock(vp, 0, OFF_MAX);
	if ((error = vn_start_write(vp, &mp, V_WAIT | PCATCH)) != 0) {
		vn_rangelock_unlock(vp, rl_cookie);
		vrele(vp);
		return (error);
	}
	NDFREE(&nd, NDF_ONLY_PNBUF);
	vn_lock(vp, LK_EXCLUSIVE | LK_RETRY);
	if (vp->v_type == VDIR)
		error = EISDIR;
#ifdef MAC
	else if ((error = mac_vnode_check_write(td->td_ucred, NOCRED, vp))) {
	}
#endif
	else if ((error = vn_writechk(vp)) == 0 &&
	    (error = VOP_ACCESS(vp, VWRITE, td->td_ucred, td)) == 0) {
		VATTR_NULL(&vattr);
		vattr.va_size = length;
		error = VOP_SETATTR(vp, &vattr, td->td_ucred);
	}
	VOP_UNLOCK(vp);
	vn_finished_write(mp);
	vn_rangelock_unlock(vp, rl_cookie);
	vrele(vp);
	return (error);
}

#if defined(COMPAT_43)
/*
 * Truncate a file given its path name.
 */
#ifndef _SYS_SYSPROTO_H_
struct otruncate_args {
	char	*path;
	long	length;
};
#endif
int
otruncate(struct thread *td, struct otruncate_args *uap)
{

	return (kern_truncate(td, uap->path, UIO_USERSPACE, uap->length));
}
#endif /* COMPAT_43 */

#if defined(COMPAT_FREEBSD6)
/* Versions with the pad argument */
int
freebsd6_truncate(struct thread *td, struct freebsd6_truncate_args *uap)
{

	return (kern_truncate(td, uap->path, UIO_USERSPACE, uap->length));
}

int
freebsd6_ftruncate(struct thread *td, struct freebsd6_ftruncate_args *uap)
{

	return (kern_ftruncate(td, uap->fd, uap->length));
}
#endif

int
kern_fsync(struct thread *td, int fd, bool fullsync)
{
	struct vnode *vp;
	struct mount *mp;
	struct file *fp;
	int error, lock_flags;

	AUDIT_ARG_FD(fd);
	error = getvnode(td, fd, &cap_fsync_rights, &fp);
	if (error != 0)
		return (error);
	vp = fp->f_vnode;
#if 0
	if (!fullsync)
		/* XXXKIB: compete outstanding aio writes */;
#endif
	error = vn_start_write(vp, &mp, V_WAIT | PCATCH);
	if (error != 0)
		goto drop;
	if (MNT_SHARED_WRITES(mp) ||
	    ((mp == NULL) && MNT_SHARED_WRITES(vp->v_mount))) {
		lock_flags = LK_SHARED;
	} else {
		lock_flags = LK_EXCLUSIVE;
	}
	vn_lock(vp, lock_flags | LK_RETRY);
	AUDIT_ARG_VNODE1(vp);
	if (vp->v_object != NULL) {
		VM_OBJECT_WLOCK(vp->v_object);
		vm_object_page_clean(vp->v_object, 0, 0, 0);
		VM_OBJECT_WUNLOCK(vp->v_object);
	}
	error = fullsync ? VOP_FSYNC(vp, MNT_WAIT, td) : VOP_FDATASYNC(vp, td);
	VOP_UNLOCK(vp);
	vn_finished_write(mp);
drop:
	fdrop(fp, td);
	return (error);
}

/*
 * Sync an open file.
 */
#ifndef _SYS_SYSPROTO_H_
struct fsync_args {
	int	fd;
};
#endif
int
sys_fsync(struct thread *td, struct fsync_args *uap)
{

	return (kern_fsync(td, uap->fd, true));
}

int
sys_fdatasync(struct thread *td, struct fdatasync_args *uap)
{

	return (kern_fsync(td, uap->fd, false));
}

/*
 * Rename files.  Source and destination must either both be directories, or
 * both not be directories.  If target is a directory, it must be empty.
 */
#ifndef _SYS_SYSPROTO_H_
struct rename_args {
	char	*from;
	char	*to;
};
#endif
int
sys_rename(struct thread *td, struct rename_args *uap)
{

	return (kern_renameat(td, AT_FDCWD, uap->from, AT_FDCWD,
	    uap->to, UIO_USERSPACE));
}

#ifndef _SYS_SYSPROTO_H_
struct renameat_args {
	int	oldfd;
	char	*old;
	int	newfd;
	char	*new;
};
#endif
int
sys_renameat(struct thread *td, struct renameat_args *uap)
{

	return (kern_renameat(td, uap->oldfd, uap->old, uap->newfd, uap->new,
	    UIO_USERSPACE));
}

#ifdef MAC
static int
kern_renameat_mac(struct thread *td, int oldfd, const char * __capability old,
    int newfd, const char * __capability new, enum uio_seg pathseg,
    struct nameidata *fromnd)
{
	int error;

	NDINIT_ATRIGHTS(fromnd, DELETE, LOCKPARENT | LOCKLEAF | SAVESTART |
	    AUDITVNODE1, pathseg, old, oldfd, &cap_renameat_source_rights, td);
	if ((error = namei(fromnd)) != 0)
		return (error);
	error = mac_vnode_check_rename_from(td->td_ucred, fromnd->ni_dvp,
	    fromnd->ni_vp, &fromnd->ni_cnd);
	VOP_UNLOCK(fromnd->ni_dvp);
	if (fromnd->ni_dvp != fromnd->ni_vp)
		VOP_UNLOCK(fromnd->ni_vp);
	if (error != 0) {
		NDFREE(fromnd, NDF_ONLY_PNBUF);
		vrele(fromnd->ni_dvp);
		vrele(fromnd->ni_vp);
		if (fromnd->ni_startdir)
			vrele(fromnd->ni_startdir);
	}
	return (error);
}
#endif

int
kern_renameat(struct thread *td, int oldfd, const char * __capability old,
    int newfd, const char * __capability new, enum uio_seg pathseg)
{
	struct mount *mp = NULL;
	struct vnode *tvp, *fvp, *tdvp;
	struct nameidata fromnd, tond;
	int error;

again:
	bwillwrite();
#ifdef MAC
	if (mac_vnode_check_rename_from_enabled()) {
		error = kern_renameat_mac(td, oldfd, old, newfd, new, pathseg,
		    &fromnd);
		if (error != 0)
			return (error);
	} else {
#endif
	NDINIT_ATRIGHTS(&fromnd, DELETE, WANTPARENT | SAVESTART | AUDITVNODE1,
	    pathseg, old, oldfd, &cap_renameat_source_rights, td);
	if ((error = namei(&fromnd)) != 0)
		return (error);
#ifdef MAC
	}
#endif
	fvp = fromnd.ni_vp;
	NDINIT_ATRIGHTS(&tond, RENAME, LOCKPARENT | LOCKLEAF | NOCACHE |
	    SAVESTART | AUDITVNODE2, pathseg, new, newfd,
	    &cap_renameat_target_rights, td);
	if (fromnd.ni_vp->v_type == VDIR)
		tond.ni_cnd.cn_flags |= WILLBEDIR;
	if ((error = namei(&tond)) != 0) {
		/* Translate error code for rename("dir1", "dir2/."). */
		if (error == EISDIR && fvp->v_type == VDIR)
			error = EINVAL;
		NDFREE(&fromnd, NDF_ONLY_PNBUF);
		vrele(fromnd.ni_dvp);
		vrele(fvp);
		goto out1;
	}
	tdvp = tond.ni_dvp;
	tvp = tond.ni_vp;
	error = vn_start_write(fvp, &mp, V_NOWAIT);
	if (error != 0) {
		NDFREE(&fromnd, NDF_ONLY_PNBUF);
		NDFREE(&tond, NDF_ONLY_PNBUF);
		if (tvp != NULL)
			vput(tvp);
		if (tdvp == tvp)
			vrele(tdvp);
		else
			vput(tdvp);
		vrele(fromnd.ni_dvp);
		vrele(fvp);
		vrele(tond.ni_startdir);
		if (fromnd.ni_startdir != NULL)
			vrele(fromnd.ni_startdir);
		error = vn_start_write(NULL, &mp, V_XSLEEP | PCATCH);
		if (error != 0)
			return (error);
		goto again;
	}
	if (tvp != NULL) {
		if (fvp->v_type == VDIR && tvp->v_type != VDIR) {
			error = ENOTDIR;
			goto out;
		} else if (fvp->v_type != VDIR && tvp->v_type == VDIR) {
			error = EISDIR;
			goto out;
		}
#ifdef CAPABILITIES
		if (newfd != AT_FDCWD && (tond.ni_resflags & NIRES_ABS) == 0) {
			/*
			 * If the target already exists we require CAP_UNLINKAT
			 * from 'newfd', when newfd was used for the lookup.
			 */
			error = cap_check(&tond.ni_filecaps.fc_rights,
			    &cap_unlinkat_rights);
			if (error != 0)
				goto out;
		}
#endif
	}
	if (fvp == tdvp) {
		error = EINVAL;
		goto out;
	}
	/*
	 * If the source is the same as the destination (that is, if they
	 * are links to the same vnode), then there is nothing to do.
	 */
	if (fvp == tvp)
		error = -1;
#ifdef MAC
	else
		error = mac_vnode_check_rename_to(td->td_ucred, tdvp,
		    tond.ni_vp, fromnd.ni_dvp == tdvp, &tond.ni_cnd);
#endif
out:
	if (error == 0) {
		error = VOP_RENAME(fromnd.ni_dvp, fromnd.ni_vp, &fromnd.ni_cnd,
		    tond.ni_dvp, tond.ni_vp, &tond.ni_cnd);
		NDFREE(&fromnd, NDF_ONLY_PNBUF);
		NDFREE(&tond, NDF_ONLY_PNBUF);
	} else {
		NDFREE(&fromnd, NDF_ONLY_PNBUF);
		NDFREE(&tond, NDF_ONLY_PNBUF);
		if (tvp != NULL)
			vput(tvp);
		if (tdvp == tvp)
			vrele(tdvp);
		else
			vput(tdvp);
		vrele(fromnd.ni_dvp);
		vrele(fvp);
	}
	vrele(tond.ni_startdir);
	vn_finished_write(mp);
out1:
	if (fromnd.ni_startdir)
		vrele(fromnd.ni_startdir);
	if (error == -1)
		return (0);
	return (error);
}

/*
 * Make a directory file.
 */
#ifndef _SYS_SYSPROTO_H_
struct mkdir_args {
	char	*path;
	int	mode;
};
#endif
int
sys_mkdir(struct thread *td, struct mkdir_args *uap)
{

	return (kern_mkdirat(td, AT_FDCWD, uap->path, UIO_USERSPACE,
	    uap->mode));
}

#ifndef _SYS_SYSPROTO_H_
struct mkdirat_args {
	int	fd;
	char	*path;
	mode_t	mode;
};
#endif
int
sys_mkdirat(struct thread *td, struct mkdirat_args *uap)
{

	return (kern_mkdirat(td, uap->fd, uap->path, UIO_USERSPACE, uap->mode));
}

int
kern_mkdirat(struct thread *td, int fd, const char * __capability path,
    enum uio_seg segflg, int mode)
{
	struct mount *mp;
	struct vnode *vp;
	struct vattr vattr;
	struct nameidata nd;
	int error;

	AUDIT_ARG_MODE(mode);
restart:
	bwillwrite();
	NDINIT_ATRIGHTS(&nd, CREATE, LOCKPARENT | SAVENAME | AUDITVNODE1 |
	    NOCACHE, segflg, path, fd, &cap_mkdirat_rights,
	    td);
	nd.ni_cnd.cn_flags |= WILLBEDIR;
	if ((error = namei(&nd)) != 0)
		return (error);
	vp = nd.ni_vp;
	if (vp != NULL) {
		NDFREE(&nd, NDF_ONLY_PNBUF);
		/*
		 * XXX namei called with LOCKPARENT but not LOCKLEAF has
		 * the strange behaviour of leaving the vnode unlocked
		 * if the target is the same vnode as the parent.
		 */
		if (vp == nd.ni_dvp)
			vrele(nd.ni_dvp);
		else
			vput(nd.ni_dvp);
		vrele(vp);
		return (EEXIST);
	}
	if (vn_start_write(nd.ni_dvp, &mp, V_NOWAIT) != 0) {
		NDFREE(&nd, NDF_ONLY_PNBUF);
		vput(nd.ni_dvp);
		if ((error = vn_start_write(NULL, &mp, V_XSLEEP | PCATCH)) != 0)
			return (error);
		goto restart;
	}
	VATTR_NULL(&vattr);
	vattr.va_type = VDIR;
	vattr.va_mode = (mode & ACCESSPERMS) &~ td->td_proc->p_fd->fd_cmask;
#ifdef MAC
	error = mac_vnode_check_create(td->td_ucred, nd.ni_dvp, &nd.ni_cnd,
	    &vattr);
	if (error != 0)
		goto out;
#endif
	error = VOP_MKDIR(nd.ni_dvp, &nd.ni_vp, &nd.ni_cnd, &vattr);
#ifdef MAC
out:
#endif
	NDFREE(&nd, NDF_ONLY_PNBUF);
	vput(nd.ni_dvp);
	if (error == 0)
		vput(nd.ni_vp);
	vn_finished_write(mp);
	return (error);
}

/*
 * Remove a directory file.
 */
#ifndef _SYS_SYSPROTO_H_
struct rmdir_args {
	char	*path;
};
#endif
int
sys_rmdir(struct thread *td, struct rmdir_args *uap)
{

	return (kern_frmdirat(td, AT_FDCWD, uap->path, FD_NONE, UIO_USERSPACE,
	    0));
}

int
kern_frmdirat(struct thread *td, int dfd, const char * __capability path,
    int fd, enum uio_seg pathseg, int flag)
{
	struct mount *mp;
	struct vnode *vp;
	struct file *fp;
	struct nameidata nd;
	cap_rights_t rights;
	int error;

	fp = NULL;
	if (fd != FD_NONE) {
		error = getvnode(td, fd, cap_rights_init_one(&rights, CAP_LOOKUP),
		    &fp);
		if (error != 0)
			return (error);
	}

restart:
	bwillwrite();
	NDINIT_ATRIGHTS(&nd, DELETE, LOCKPARENT | LOCKLEAF | AUDITVNODE1 |
	    at2cnpflags(flag, AT_BENEATH),
	    pathseg, path, dfd, &cap_unlinkat_rights, td);
	if ((error = namei(&nd)) != 0)
		goto fdout;
	vp = nd.ni_vp;
	if (vp->v_type != VDIR) {
		error = ENOTDIR;
		goto out;
	}
	/*
	 * No rmdir "." please.
	 */
	if (nd.ni_dvp == vp) {
		error = EINVAL;
		goto out;
	}
	/*
	 * The root of a mounted filesystem cannot be deleted.
	 */
	if (vp->v_vflag & VV_ROOT) {
		error = EBUSY;
		goto out;
	}

	if (fp != NULL && fp->f_vnode != vp) {
		if (VN_IS_DOOMED(fp->f_vnode))
			error = EBADF;
		else
			error = EDEADLK;
		goto out;
	}

#ifdef MAC
	error = mac_vnode_check_unlink(td->td_ucred, nd.ni_dvp, vp,
	    &nd.ni_cnd);
	if (error != 0)
		goto out;
#endif
	if (vn_start_write(nd.ni_dvp, &mp, V_NOWAIT) != 0) {
		NDFREE(&nd, NDF_ONLY_PNBUF);
		vput(vp);
		if (nd.ni_dvp == vp)
			vrele(nd.ni_dvp);
		else
			vput(nd.ni_dvp);
		if ((error = vn_start_write(NULL, &mp, V_XSLEEP | PCATCH)) != 0)
			goto fdout;
		goto restart;
	}
	vfs_notify_upper(vp, VFS_NOTIFY_UPPER_UNLINK);
	error = VOP_RMDIR(nd.ni_dvp, nd.ni_vp, &nd.ni_cnd);
	vn_finished_write(mp);
out:
	NDFREE(&nd, NDF_ONLY_PNBUF);
	vput(vp);
	if (nd.ni_dvp == vp)
		vrele(nd.ni_dvp);
	else
		vput(nd.ni_dvp);
fdout:
	if (fp != NULL)
		fdrop(fp, td);
	return (error);
}

#if defined(COMPAT_43) || defined(COMPAT_FREEBSD11)
int
freebsd11_kern_getdirentries(struct thread *td, int fd,
    char * __capability ubuf, u_int count,
    long *basep, void (*func)(struct freebsd11_dirent *))
{
	struct freebsd11_dirent dstdp;
	struct dirent *dp, *edp;
	char *dirbuf;
	off_t base;
	ssize_t resid, ucount;
	int error;

	/* XXX arbitrary sanity limit on `count'. */
	count = min(count, 64 * 1024);

	dirbuf = malloc(count, M_TEMP, M_WAITOK);

	error = kern_getdirentries(td, fd, PTR2CAP(dirbuf), count, &base, &resid,
	    UIO_SYSSPACE);
	if (error != 0)
		goto done;
	if (basep != NULL)
		*basep = base;

	ucount = 0;
	for (dp = (struct dirent *)dirbuf,
	    edp = (struct dirent *)&dirbuf[count - resid];
	    ucount < count && dp < edp; ) {
		if (dp->d_reclen == 0)
			break;
		MPASS(dp->d_reclen >= _GENERIC_DIRLEN(0));
		if (dp->d_namlen >= sizeof(dstdp.d_name))
			continue;
		dstdp.d_type = dp->d_type;
		dstdp.d_namlen = dp->d_namlen;
		dstdp.d_fileno = dp->d_fileno;		/* truncate */
		if (dstdp.d_fileno != dp->d_fileno) {
			switch (ino64_trunc_error) {
			default:
			case 0:
				break;
			case 1:
				error = EOVERFLOW;
				goto done;
			case 2:
				dstdp.d_fileno = UINT32_MAX;
				break;
			}
		}
		dstdp.d_reclen = sizeof(dstdp) - sizeof(dstdp.d_name) +
		    ((dp->d_namlen + 1 + 3) &~ 3);
		bcopy(dp->d_name, dstdp.d_name, dstdp.d_namlen);
		bzero(dstdp.d_name + dstdp.d_namlen,
		    dstdp.d_reclen - offsetof(struct freebsd11_dirent, d_name) -
		    dstdp.d_namlen);
		MPASS(dstdp.d_reclen <= dp->d_reclen);
		MPASS(ucount + dstdp.d_reclen <= count);
		if (func != NULL)
			func(&dstdp);
		error = copyout(&dstdp, ubuf + ucount, dstdp.d_reclen);
		if (error != 0)
			break;
		dp = (struct dirent *)((char *)dp + dp->d_reclen);
		ucount += dstdp.d_reclen;
	}

done:
	free(dirbuf, M_TEMP);
	if (error == 0)
		td->td_retval[0] = ucount;
	return (error);
}
#endif /* COMPAT */

#ifdef COMPAT_43
static void
ogetdirentries_cvt(struct freebsd11_dirent *dp)
{
#if (BYTE_ORDER == LITTLE_ENDIAN)
	/*
	 * The expected low byte of dp->d_namlen is our dp->d_type.
	 * The high MBZ byte of dp->d_namlen is our dp->d_namlen.
	 */
	dp->d_type = dp->d_namlen;
	dp->d_namlen = 0;
#else
	/*
	 * The dp->d_type is the high byte of the expected dp->d_namlen,
	 * so must be zero'ed.
	 */
	dp->d_type = 0;
#endif
}

/*
 * Read a block of directory entries in a filesystem independent format.
 */
#ifndef _SYS_SYSPROTO_H_
struct ogetdirentries_args {
	int	fd;
	char	*buf;
	u_int	count;
	long	*basep;
};
#endif
int
ogetdirentries(struct thread *td, struct ogetdirentries_args *uap)
{
	long loff;
	int error;

	error = kern_ogetdirentries(td, uap, &loff);
	if (error == 0)
		error = copyout(&loff, uap->basep, sizeof(long));
	return (error);
}

int
kern_ogetdirentries(struct thread *td, struct ogetdirentries_args *uap,
    long *ploff)
{
	long base;
	int error;

	/* XXX arbitrary sanity limit on `count'. */
	if (uap->count > 64 * 1024)
		return (EINVAL);

	error = freebsd11_kern_getdirentries(td, uap->fd, uap->buf, uap->count,
	    &base, ogetdirentries_cvt);

	if (error == 0 && uap->basep != NULL)
		error = copyout(&base, uap->basep, sizeof(long));

	return (error);
}
#endif /* COMPAT_43 */

#if defined(COMPAT_FREEBSD11)
#ifndef _SYS_SYSPROTO_H_
struct freebsd11_getdirentries_args {
	int	fd;
	char	*buf;
	u_int	count;
	long	*basep;
};
#endif
int
freebsd11_getdirentries(struct thread *td,
    struct freebsd11_getdirentries_args *uap)
{
	long base;
	int error;

	error = freebsd11_kern_getdirentries(td, uap->fd, uap->buf, uap->count,
	    &base, NULL);

	if (error == 0 && uap->basep != NULL)
		error = copyout(&base, uap->basep, sizeof(long));
	return (error);
}

int
freebsd11_getdents(struct thread *td, struct freebsd11_getdents_args *uap)
{
	struct freebsd11_getdirentries_args ap;

	ap.fd = uap->fd;
	ap.buf = uap->buf;
	ap.count = uap->count;
	ap.basep = NULL;
	return (freebsd11_getdirentries(td, &ap));
}
#endif /* COMPAT_FREEBSD11 */

/*
 * Read a block of directory entries in a filesystem independent format.
 */
int
sys_getdirentries(struct thread *td, struct getdirentries_args *uap)
{

	return (user_getdirentries(td, uap->fd, uap->buf, uap->count,
	    uap->basep));
}

int
user_getdirentries(struct thread *td, int fd, char * __capability buf,
    size_t count, off_t * __capability basep)
{
	off_t base;
	int error;

	error = kern_getdirentries(td, fd, buf, count, &base, NULL,
	    UIO_USERSPACE);
	if (error != 0)
		return (error);
	if (basep != NULL)
		error = copyout(&base, basep, sizeof(off_t));
	return (error);
}

int
kern_getdirentries(struct thread *td, int fd, char * __capability buf,
    size_t count, off_t *basep, ssize_t *residp, enum uio_seg bufseg)
{
	struct vnode *vp;
	struct file *fp;
	struct uio auio;
	struct iovec aiov;
	off_t loff;
	int error, eofflag;
	off_t foffset;

	AUDIT_ARG_FD(fd);
	if (count > IOSIZE_MAX)
		return (EINVAL);
	auio.uio_resid = count;
	error = getvnode(td, fd, &cap_read_rights, &fp);
	if (error != 0)
		return (error);
	if ((fp->f_flag & FREAD) == 0) {
		fdrop(fp, td);
		return (EBADF);
	}
	vp = fp->f_vnode;
	foffset = foffset_lock(fp, 0);
unionread:
	if (vp->v_type != VDIR) {
		error = EINVAL;
		goto fail;
	}
	IOVEC_INIT_C(&aiov, buf, count);
	auio.uio_iov = &aiov;
	auio.uio_iovcnt = 1;
	auio.uio_rw = UIO_READ;
	auio.uio_segflg = bufseg;
	auio.uio_td = td;
	vn_lock(vp, LK_SHARED | LK_RETRY);
	AUDIT_ARG_VNODE1(vp);
	loff = auio.uio_offset = foffset;
#ifdef MAC
	error = mac_vnode_check_readdir(td->td_ucred, vp);
	if (error == 0)
#endif
		error = VOP_READDIR(vp, &auio, fp->f_cred, &eofflag, NULL,
		    NULL);
	foffset = auio.uio_offset;
	if (error != 0) {
		VOP_UNLOCK(vp);
		goto fail;
	}
	if (count == auio.uio_resid &&
	    (vp->v_vflag & VV_ROOT) &&
	    (vp->v_mount->mnt_flag & MNT_UNION)) {
		struct vnode *tvp = vp;

		vp = vp->v_mount->mnt_vnodecovered;
		VREF(vp);
		fp->f_vnode = vp;
		foffset = 0;
		vput(tvp);
		goto unionread;
	}
	VOP_UNLOCK(vp);
	*basep = loff;
	if (residp != NULL)
		*residp = auio.uio_resid;
	td->td_retval[0] = count - auio.uio_resid;
fail:
	foffset_unlock(fp, foffset, 0);
	fdrop(fp, td);
	return (error);
}

/*
 * Set the mode mask for creation of filesystem nodes.
 */
#ifndef _SYS_SYSPROTO_H_
struct umask_args {
	int	newmask;
};
#endif
int
sys_umask(struct thread *td, struct umask_args *uap)
{
	struct filedesc *fdp;

	fdp = td->td_proc->p_fd;
	FILEDESC_XLOCK(fdp);
	td->td_retval[0] = fdp->fd_cmask;
	fdp->fd_cmask = uap->newmask & ALLPERMS;
	FILEDESC_XUNLOCK(fdp);
	return (0);
}

/*
 * Void all references to file by ripping underlying filesystem away from
 * vnode.
 */
#ifndef _SYS_SYSPROTO_H_
struct revoke_args {
	char	*path;
};
#endif
int
sys_revoke(struct thread *td, struct revoke_args *uap)
{

	return (kern_revoke(td, uap->path, UIO_USERSPACE));
}

int
kern_revoke(struct thread *td, const char * __capability path,
    enum uio_seg pathseg)
{
	struct vnode *vp;
	struct vattr vattr;
	struct nameidata nd;
	int error;

	NDINIT(&nd, LOOKUP, FOLLOW | LOCKLEAF | AUDITVNODE1, pathseg,
	    path, td);
	if ((error = namei(&nd)) != 0)
		return (error);
	vp = nd.ni_vp;
	NDFREE(&nd, NDF_ONLY_PNBUF);
	if (vp->v_type != VCHR || vp->v_rdev == NULL) {
		error = EINVAL;
		goto out;
	}
#ifdef MAC
	error = mac_vnode_check_revoke(td->td_ucred, vp);
	if (error != 0)
		goto out;
#endif
	error = VOP_GETATTR(vp, &vattr, td->td_ucred);
	if (error != 0)
		goto out;
	if (td->td_ucred->cr_uid != vattr.va_uid) {
		error = priv_check(td, PRIV_VFS_ADMIN);
		if (error != 0)
			goto out;
	}
	if (devfs_usecount(vp) > 0)
		VOP_REVOKE(vp, REVOKEALL);
out:
	vput(vp);
	return (error);
}

/*
 * Convert a user file descriptor to a kernel file entry and check that, if it
 * is a capability, the correct rights are present. A reference on the file
 * entry is held upon returning.
 */
int
getvnode(struct thread *td, int fd, cap_rights_t *rightsp, struct file **fpp)
{
	struct file *fp;
	int error;

	error = fget_unlocked(td->td_proc->p_fd, fd, rightsp, &fp);
	if (error != 0)
		return (error);

	/*
	 * The file could be not of the vnode type, or it may be not
	 * yet fully initialized, in which case the f_vnode pointer
	 * may be set, but f_ops is still badfileops.  E.g.,
	 * devfs_open() transiently create such situation to
	 * facilitate csw d_fdopen().
	 *
	 * Dupfdopen() handling in kern_openat() installs the
	 * half-baked file into the process descriptor table, allowing
	 * other thread to dereference it. Guard against the race by
	 * checking f_ops.
	 */
	if (fp->f_vnode == NULL || fp->f_ops == &badfileops) {
		fdrop(fp, td);
		return (EINVAL);
	}
	*fpp = fp;
	return (0);
}

/*
 * Get an (NFS) file handle.
 */
#ifndef _SYS_SYSPROTO_H_
struct lgetfh_args {
	char *fname;
	fhandle_t *fhp;
};
#endif
int
sys_lgetfh(struct thread *td, struct lgetfh_args *uap)
{

	return (kern_getfhat(td, AT_SYMLINK_NOFOLLOW, AT_FDCWD, uap->fname,
	    UIO_USERSPACE, uap->fhp));
}

#ifndef _SYS_SYSPROTO_H_
struct getfh_args {
	char *fname;
	fhandle_t *fhp;
};
#endif
int
sys_getfh(struct thread *td, struct getfh_args *uap)
{

	return (kern_getfhat(td, 0, AT_FDCWD, uap->fname, UIO_USERSPACE,
	    uap->fhp));
}

/*
 * syscall for the rpc.lockd to use to translate an open descriptor into
 * a NFS file handle.
 *
 * warning: do not remove the priv_check() call or this becomes one giant
 * security hole.
 */
#ifndef _SYS_SYSPROTO_H_
struct getfhat_args {
	int fd;
	char *path;
	fhandle_t *fhp;
	int flags;
};
#endif
int
sys_getfhat(struct thread *td, struct getfhat_args *uap)
{

	if ((uap->flags & ~(AT_SYMLINK_NOFOLLOW | AT_BENEATH)) != 0)
		return (EINVAL);
	return (kern_getfhat(td, uap->flags, uap->fd, uap->path, UIO_SYSSPACE,
	    uap->fhp));
}

int
kern_getfhat(struct thread *td, int flags, int fd,
    const char * __capability path, enum uio_seg pathseg,
    fhandle_t * __capability fhp)
{
	struct nameidata nd;
	fhandle_t fh;
	struct vnode *vp;
	int error;

	error = priv_check(td, PRIV_VFS_GETFH);
	if (error != 0)
		return (error);
<<<<<<< HEAD
	NDINIT_AT(&nd, LOOKUP,
	    ((flags & AT_SYMLINK_NOFOLLOW) != 0 ? NOFOLLOW : FOLLOW) |
	    ((flags & AT_BENEATH) != 0 ? BENEATH : 0) | LOCKLEAF | AUDITVNODE1,
=======
	NDINIT_AT(&nd, LOOKUP, at2cnpflags(flags, AT_SYMLINK_NOFOLLOW |
	    AT_BENEATH) | LOCKLEAF | AUDITVNODE1,
>>>>>>> 28f0d16f
	    pathseg, path, fd, td);
	error = namei(&nd);
	if (error != 0)
		return (error);
	NDFREE(&nd, NDF_ONLY_PNBUF);
	vp = nd.ni_vp;
	bzero(&fh, sizeof(fh));
	fh.fh_fsid = vp->v_mount->mnt_stat.f_fsid;
	error = VOP_VPTOFH(vp, &fh.fh_fid);
	vput(vp);
	if (error == 0)
		error = copyout(&fh, fhp, sizeof (fh));
	return (error);
}

#ifndef _SYS_SYSPROTO_H_
struct fhlink_args {
	fhandle_t *fhp;
	const char *to;
};
#endif
int
sys_fhlink(struct thread *td, struct fhlink_args *uap)
{

	return (kern_fhlinkat(td, AT_FDCWD, uap->to, UIO_USERSPACE, uap->fhp));
}

#ifndef _SYS_SYSPROTO_H_
struct fhlinkat_args {
	fhandle_t *fhp;
	int tofd;
	const char *to;
};
#endif
int
sys_fhlinkat(struct thread *td, struct fhlinkat_args *uap)
{

	return (kern_fhlinkat(td, uap->tofd, uap->to, UIO_USERSPACE, uap->fhp));
}

int
kern_fhlinkat(struct thread *td, int fd, const char * __capability path,
    enum uio_seg pathseg, fhandle_t * __capability fhp)
{
	fhandle_t fh;
	struct mount *mp;
	struct vnode *vp;
	int error;

	error = priv_check(td, PRIV_VFS_GETFH);
	if (error != 0)
		return (error);
	error = copyin(fhp, &fh, sizeof(fh));
	if (error != 0)
		return (error);
	do {
		bwillwrite();
		if ((mp = vfs_busyfs(&fh.fh_fsid)) == NULL)
			return (ESTALE);
		error = VFS_FHTOVP(mp, &fh.fh_fid, LK_SHARED, &vp);
		vfs_unbusy(mp);
		if (error != 0)
			return (error);
		VOP_UNLOCK(vp);
	} while ((error = kern_linkat_vp(td, vp, fd, path, pathseg)) == EAGAIN);
	return (error);
}

#ifndef _SYS_SYSPROTO_H_
struct fhreadlink_args {
	fhandle_t *fhp;
	char *buf;
	size_t bufsize;
};
#endif
int
sys_fhreadlink(struct thread *td, struct fhreadlink_args *uap)
{
	
	return (kern_fhreadlink(td, uap->fhp, uap->buf, uap->bufsize));
}

int
kern_fhreadlink(struct thread *td, fhandle_t * __capability fhp,
    char * __capability buf, size_t bufsize)
{
	fhandle_t fh;
	struct mount *mp;
	struct vnode *vp;
	int error;

	error = priv_check(td, PRIV_VFS_GETFH);
	if (error != 0)
		return (error);
	if (bufsize > IOSIZE_MAX)
		return (EINVAL);
	error = copyin(fhp, &fh, sizeof(fh));
	if (error != 0)
		return (error);
	if ((mp = vfs_busyfs(&fh.fh_fsid)) == NULL)
		return (ESTALE);
	error = VFS_FHTOVP(mp, &fh.fh_fid, LK_SHARED, &vp);
	vfs_unbusy(mp);
	if (error != 0)
		return (error);
	error = kern_readlink_vp(vp, buf, UIO_USERSPACE, bufsize, td);
	vput(vp);
	return (error);
}

/*
 * syscall for the rpc.lockd to use to translate a NFS file handle into an
 * open descriptor.
 *
 * warning: do not remove the priv_check() call or this becomes one giant
 * security hole.
 */
#ifndef _SYS_SYSPROTO_H_
struct fhopen_args {
	const struct fhandle *u_fhp;
	int flags;
};
#endif
int
sys_fhopen(struct thread *td, struct fhopen_args *uap)
{

	return (kern_fhopen(td, uap->u_fhp, uap->flags));
}

int
kern_fhopen(struct thread *td, const struct fhandle * __capability u_fhp,
    int flags)
{
	struct mount *mp;
	struct vnode *vp;
	struct fhandle fhp;
	struct file *fp;
	int fmode, error;
	int indx;

	error = priv_check(td, PRIV_VFS_FHOPEN);
	if (error != 0)
		return (error);
	indx = -1;
	fmode = FFLAGS(flags);
	/* why not allow a non-read/write open for our lockd? */
	if (((fmode & (FREAD | FWRITE)) == 0) || (fmode & O_CREAT))
		return (EINVAL);
	error = copyin(u_fhp, &fhp, sizeof(fhp));
	if (error != 0)
		return(error);
	/* find the mount point */
	mp = vfs_busyfs(&fhp.fh_fsid);
	if (mp == NULL)
		return (ESTALE);
	/* now give me my vnode, it gets returned to me locked */
	error = VFS_FHTOVP(mp, &fhp.fh_fid, LK_EXCLUSIVE, &vp);
	vfs_unbusy(mp);
	if (error != 0)
		return (error);

	error = falloc_noinstall(td, &fp);
	if (error != 0) {
		vput(vp);
		return (error);
	}
	/*
	 * An extra reference on `fp' has been held for us by
	 * falloc_noinstall().
	 */

#ifdef INVARIANTS
	td->td_dupfd = -1;
#endif
	error = vn_open_vnode(vp, fmode, td->td_ucred, td, fp);
	if (error != 0) {
		KASSERT(fp->f_ops == &badfileops,
		    ("VOP_OPEN in fhopen() set f_ops"));
		KASSERT(td->td_dupfd < 0,
		    ("fhopen() encountered fdopen()"));

		vput(vp);
		goto bad;
	}
#ifdef INVARIANTS
	td->td_dupfd = 0;
#endif
	fp->f_vnode = vp;
	finit_vnode(fp, fmode, NULL, &vnops);
	VOP_UNLOCK(vp);
	if ((fmode & O_TRUNC) != 0) {
		error = fo_truncate(fp, 0, td->td_ucred, td);
		if (error != 0)
			goto bad;
	}

	error = finstall(td, fp, &indx, fmode, NULL);
bad:
	fdrop(fp, td);
	td->td_retval[0] = indx;
	return (error);
}

/*
 * Stat an (NFS) file handle.
 */
#ifndef _SYS_SYSPROTO_H_
struct fhstat_args {
	struct fhandle *u_fhp;
	struct stat *sb;
};
#endif
int
sys_fhstat(struct thread *td, struct fhstat_args *uap)
{

	return (user_fhstat(td, uap->u_fhp, uap->sb));
}

int
user_fhstat(struct thread *td, const struct fhandle * __capability u_fhp,
    struct stat * __capability usb)
{
	struct stat sb;
	struct fhandle fh;
	int error;

	error = copyin(u_fhp, &fh, sizeof(fh));
	if (error != 0)
		return (error);
	error = kern_fhstat(td, fh, &sb);
	if (error == 0)
		error = copyout(&sb, usb, sizeof(sb));
	return (error);
}

int
kern_fhstat(struct thread *td, struct fhandle fh, struct stat *sb)
{
	struct mount *mp;
	struct vnode *vp;
	int error;

	error = priv_check(td, PRIV_VFS_FHSTAT);
	if (error != 0)
		return (error);
	if ((mp = vfs_busyfs(&fh.fh_fsid)) == NULL)
		return (ESTALE);
	error = VFS_FHTOVP(mp, &fh.fh_fid, LK_EXCLUSIVE, &vp);
	vfs_unbusy(mp);
	if (error != 0)
		return (error);
	error = VOP_STAT(vp, sb, td->td_ucred, NOCRED, td);
	vput(vp);
	return (error);
}

/*
 * Implement fstatfs() for (NFS) file handles.
 */
#ifndef _SYS_SYSPROTO_H_
struct fhstatfs_args {
	struct fhandle *u_fhp;
	struct statfs *buf;
};
#endif
int
sys_fhstatfs(struct thread *td, struct fhstatfs_args *uap)
{

	return (user_fhstatfs(td, uap->u_fhp, uap->buf));
}

int
user_fhstatfs(struct thread *td, const struct fhandle * __capability u_fhp,
    struct statfs * __capability buf)
{
	struct statfs *sfp;
	fhandle_t fh;
	int error;

	error = copyin(u_fhp, &fh, sizeof(fhandle_t));
	if (error != 0)
		return (error);
	sfp = malloc(sizeof(struct statfs), M_STATFS, M_WAITOK);
	error = kern_fhstatfs(td, fh, sfp);
	if (error == 0)
		error = copyout(sfp, buf, sizeof(*sfp));
	free(sfp, M_STATFS);
	return (error);
}

int
kern_fhstatfs(struct thread *td, fhandle_t fh, struct statfs *buf)
{
	struct mount *mp;
	struct vnode *vp;
	int error;

	error = priv_check(td, PRIV_VFS_FHSTATFS);
	if (error != 0)
		return (error);
	if ((mp = vfs_busyfs(&fh.fh_fsid)) == NULL)
		return (ESTALE);
	error = VFS_FHTOVP(mp, &fh.fh_fid, LK_EXCLUSIVE, &vp);
	if (error != 0) {
		vfs_unbusy(mp);
		return (error);
	}
	vput(vp);
	error = prison_canseemount(td->td_ucred, mp);
	if (error != 0)
		goto out;
#ifdef MAC
	error = mac_mount_check_stat(td->td_ucred, mp);
	if (error != 0)
		goto out;
#endif
	error = VFS_STATFS(mp, buf);
out:
	vfs_unbusy(mp);
	return (error);
}

/*
 * Unlike madvise(2), we do not make a best effort to remember every
 * possible caching hint.  Instead, we remember the last setting with
 * the exception that we will allow POSIX_FADV_NORMAL to adjust the
 * region of any current setting.
 */
int
kern_posix_fadvise(struct thread *td, int fd, off_t offset, off_t len,
    int advice)
{
	struct fadvise_info *fa, *new;
	struct file *fp;
	struct vnode *vp;
	off_t end;
	int error;

	if (offset < 0 || len < 0 || offset > OFF_MAX - len)
		return (EINVAL);
	AUDIT_ARG_VALUE(advice);
	switch (advice) {
	case POSIX_FADV_SEQUENTIAL:
	case POSIX_FADV_RANDOM:
	case POSIX_FADV_NOREUSE:
		new = malloc(sizeof(*fa), M_FADVISE, M_WAITOK);
		break;
	case POSIX_FADV_NORMAL:
	case POSIX_FADV_WILLNEED:
	case POSIX_FADV_DONTNEED:
		new = NULL;
		break;
	default:
		return (EINVAL);
	}
	/* XXX: CAP_POSIX_FADVISE? */
	AUDIT_ARG_FD(fd);
	error = fget(td, fd, &cap_no_rights, &fp);
	if (error != 0)
		goto out;
	AUDIT_ARG_FILE(td->td_proc, fp);
	if ((fp->f_ops->fo_flags & DFLAG_SEEKABLE) == 0) {
		error = ESPIPE;
		goto out;
	}
	if (fp->f_type != DTYPE_VNODE) {
		error = ENODEV;
		goto out;
	}
	vp = fp->f_vnode;
	if (vp->v_type != VREG) {
		error = ENODEV;
		goto out;
	}
	if (len == 0)
		end = OFF_MAX;
	else
		end = offset + len - 1;
	switch (advice) {
	case POSIX_FADV_SEQUENTIAL:
	case POSIX_FADV_RANDOM:
	case POSIX_FADV_NOREUSE:
		/*
		 * Try to merge any existing non-standard region with
		 * this new region if possible, otherwise create a new
		 * non-standard region for this request.
		 */
		mtx_pool_lock(mtxpool_sleep, fp);
		fa = fp->f_advice;
		if (fa != NULL && fa->fa_advice == advice &&
		    ((fa->fa_start <= end && fa->fa_end >= offset) ||
		    (end != OFF_MAX && fa->fa_start == end + 1) ||
		    (fa->fa_end != OFF_MAX && fa->fa_end + 1 == offset))) {
			if (offset < fa->fa_start)
				fa->fa_start = offset;
			if (end > fa->fa_end)
				fa->fa_end = end;
		} else {
			new->fa_advice = advice;
			new->fa_start = offset;
			new->fa_end = end;
			fp->f_advice = new;
			new = fa;
		}
		mtx_pool_unlock(mtxpool_sleep, fp);
		break;
	case POSIX_FADV_NORMAL:
		/*
		 * If a the "normal" region overlaps with an existing
		 * non-standard region, trim or remove the
		 * non-standard region.
		 */
		mtx_pool_lock(mtxpool_sleep, fp);
		fa = fp->f_advice;
		if (fa != NULL) {
			if (offset <= fa->fa_start && end >= fa->fa_end) {
				new = fa;
				fp->f_advice = NULL;
			} else if (offset <= fa->fa_start &&
			    end >= fa->fa_start)
				fa->fa_start = end + 1;
			else if (offset <= fa->fa_end && end >= fa->fa_end)
				fa->fa_end = offset - 1;
			else if (offset >= fa->fa_start && end <= fa->fa_end) {
				/*
				 * If the "normal" region is a middle
				 * portion of the existing
				 * non-standard region, just remove
				 * the whole thing rather than picking
				 * one side or the other to
				 * preserve.
				 */
				new = fa;
				fp->f_advice = NULL;
			}
		}
		mtx_pool_unlock(mtxpool_sleep, fp);
		break;
	case POSIX_FADV_WILLNEED:
	case POSIX_FADV_DONTNEED:
		error = VOP_ADVISE(vp, offset, end, advice);
		break;
	}
out:
	if (fp != NULL)
		fdrop(fp, td);
	free(new, M_FADVISE);
	return (error);
}

int
sys_posix_fadvise(struct thread *td, struct posix_fadvise_args *uap)
{
	int error;

	error = kern_posix_fadvise(td, uap->fd, uap->offset, uap->len,
	    uap->advice);
	return (kern_posix_error(td, error));
}

int
kern_copy_file_range(struct thread *td, int infd, off_t *inoffp, int outfd,
    off_t *outoffp, size_t len, unsigned int flags)
{
	struct file *infp, *outfp;
	struct vnode *invp, *outvp;
	int error;
	size_t retlen;
	void *rl_rcookie, *rl_wcookie;
	off_t savinoff, savoutoff;

	infp = outfp = NULL;
	rl_rcookie = rl_wcookie = NULL;
	savinoff = -1;
	error = 0;
	retlen = 0;

	if (flags != 0) {
		error = EINVAL;
		goto out;
	}
	if (len > SSIZE_MAX)
		/*
		 * Although the len argument is size_t, the return argument
		 * is ssize_t (which is signed).  Therefore a size that won't
		 * fit in ssize_t can't be returned.
		 */
		len = SSIZE_MAX;

	/* Get the file structures for the file descriptors. */
	error = fget_read(td, infd, &cap_read_rights, &infp);
	if (error != 0)
		goto out;
	if (infp->f_ops == &badfileops) {
		error = EBADF;
		goto out;
	}
	if (infp->f_vnode == NULL) {
		error = EINVAL;
		goto out;
	}
	error = fget_write(td, outfd, &cap_write_rights, &outfp);
	if (error != 0)
		goto out;
	if (outfp->f_ops == &badfileops) {
		error = EBADF;
		goto out;
	}
	if (outfp->f_vnode == NULL) {
		error = EINVAL;
		goto out;
	}

	/* Set the offset pointers to the correct place. */
	if (inoffp == NULL)
		inoffp = &infp->f_offset;
	if (outoffp == NULL)
		outoffp = &outfp->f_offset;
	savinoff = *inoffp;
	savoutoff = *outoffp;

	invp = infp->f_vnode;
	outvp = outfp->f_vnode;
	/* Sanity check the f_flag bits. */
	if ((outfp->f_flag & (FWRITE | FAPPEND)) != FWRITE ||
	    (infp->f_flag & FREAD) == 0) {
		error = EBADF;
		goto out;
	}

	/* If len == 0, just return 0. */
	if (len == 0)
		goto out;

	/*
	 * If infp and outfp refer to the same file, the byte ranges cannot
	 * overlap.
	 */
	if (invp == outvp && ((savinoff <= savoutoff && savinoff + len >
	    savoutoff) || (savinoff > savoutoff && savoutoff + len >
	    savinoff))) {
		error = EINVAL;
		goto out;
	}

	/* Range lock the byte ranges for both invp and outvp. */
	for (;;) {
		rl_wcookie = vn_rangelock_wlock(outvp, *outoffp, *outoffp +
		    len);
		rl_rcookie = vn_rangelock_tryrlock(invp, *inoffp, *inoffp +
		    len);
		if (rl_rcookie != NULL)
			break;
		vn_rangelock_unlock(outvp, rl_wcookie);
		rl_rcookie = vn_rangelock_rlock(invp, *inoffp, *inoffp + len);
		vn_rangelock_unlock(invp, rl_rcookie);
	}

	retlen = len;
	error = vn_copy_file_range(invp, inoffp, outvp, outoffp, &retlen,
	    flags, infp->f_cred, outfp->f_cred, td);
out:
	if (rl_rcookie != NULL)
		vn_rangelock_unlock(invp, rl_rcookie);
	if (rl_wcookie != NULL)
		vn_rangelock_unlock(outvp, rl_wcookie);
	if (savinoff != -1 && (error == EINTR || error == ERESTART)) {
		*inoffp = savinoff;
		*outoffp = savoutoff;
	}
	if (outfp != NULL)
		fdrop(outfp, td);
	if (infp != NULL)
		fdrop(infp, td);
	td->td_retval[0] = retlen;
	return (error);
}

int
sys_copy_file_range(struct thread *td, struct copy_file_range_args *uap)
{

	return (user_copy_file_range(td, uap->infd, uap->inoffp, uap->outfd,
	    uap->outoffp, uap->len, uap->flags));
}

int
user_copy_file_range(struct thread *td, int infd,
    off_t * __capability uinoffp, int outfd, off_t * __capability uoutoffp,
    size_t len, unsigned int flags)
{
	off_t inoff, outoff, *inoffp, *outoffp;
	int error;

	inoffp = outoffp = NULL;
	if (uinoffp != NULL) {
		error = copyin(uinoffp, &inoff, sizeof(off_t));
		if (error != 0)
			return (error);
		inoffp = &inoff;
	}
	if (uoutoffp != NULL) {
		error = copyin(uoutoffp, &outoff, sizeof(off_t));
		if (error != 0)
			return (error);
		outoffp = &outoff;
	}
	error = kern_copy_file_range(td, infd, inoffp, outfd,
	    outoffp, len, flags);
	if (error == 0 && uinoffp != NULL)
		error = copyout(inoffp, uinoffp, sizeof(off_t));
	if (error == 0 && uoutoffp != NULL)
		error = copyout(outoffp, uoutoffp, sizeof(off_t));
	return (error);
}
// CHERI CHANGES START
// {
//   "updated": 20191003,
//   "target_type": "kernel",
//   "changes": [
//     "iovec-macros",
//     "kiovec_t",
//     "user_capabilities"
//   ]
// }
// CHERI CHANGES END<|MERGE_RESOLUTION|>--- conflicted
+++ resolved
@@ -3395,14 +3395,8 @@
 
 	if ((error = getutimens(tptr, tptrseg, ts, &flags)) != 0)
 		return (error);
-<<<<<<< HEAD
-	NDINIT_ATRIGHTS(&nd, LOOKUP,
-	    ((flag & AT_SYMLINK_NOFOLLOW) ? NOFOLLOW : FOLLOW) |
-	    ((flag & AT_BENEATH) != 0 ? BENEATH : 0) | AUDITVNODE1,
-=======
 	NDINIT_ATRIGHTS(&nd, LOOKUP, at2cnpflags(flag, AT_SYMLINK_NOFOLLOW |
 	    AT_BENEATH) | AUDITVNODE1,
->>>>>>> 28f0d16f
 	    pathseg, path, fd, &cap_futimes_rights, td);
 	if ((error = namei(&nd)) != 0)
 		return (error);
@@ -4419,14 +4413,8 @@
 	error = priv_check(td, PRIV_VFS_GETFH);
 	if (error != 0)
 		return (error);
-<<<<<<< HEAD
-	NDINIT_AT(&nd, LOOKUP,
-	    ((flags & AT_SYMLINK_NOFOLLOW) != 0 ? NOFOLLOW : FOLLOW) |
-	    ((flags & AT_BENEATH) != 0 ? BENEATH : 0) | LOCKLEAF | AUDITVNODE1,
-=======
 	NDINIT_AT(&nd, LOOKUP, at2cnpflags(flags, AT_SYMLINK_NOFOLLOW |
 	    AT_BENEATH) | LOCKLEAF | AUDITVNODE1,
->>>>>>> 28f0d16f
 	    pathseg, path, fd, td);
 	error = namei(&nd);
 	if (error != 0)
