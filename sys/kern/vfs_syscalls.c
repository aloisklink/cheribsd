--- conflicted
+++ resolved
@@ -199,12 +199,8 @@
 	 * Require that Q_QUOTAON handles the vfs_busy() reference on
 	 * its own, always returning with ubusied mount point.
 	 */
-<<<<<<< HEAD
-	if ((cmd >> SUBCMDSHIFT) != Q_QUOTAON)
-=======
-	if ((uap->cmd >> SUBCMDSHIFT) != Q_QUOTAON &&
-	    (uap->cmd >> SUBCMDSHIFT) != Q_QUOTAOFF)
->>>>>>> 610ca65f
+	if ((cmd >> SUBCMDSHIFT) != Q_QUOTAON &&
+	    (cmd >> SUBCMDSHIFT) != Q_QUOTAOFF)
 		vfs_unbusy(mp);
 	return (error);
 }
