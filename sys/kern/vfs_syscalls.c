/*-
 * SPDX-License-Identifier: BSD-3-Clause
 *
 * Copyright (c) 1989, 1993
 *	The Regents of the University of California.  All rights reserved.
 * (c) UNIX System Laboratories, Inc.
 * All or some portions of this file are derived from material licensed
 * to the University of California by American Telephone and Telegraph
 * Co. or Unix System Laboratories, Inc. and are reproduced herein with
 * the permission of UNIX System Laboratories, Inc.
 *
 * Redistribution and use in source and binary forms, with or without
 * modification, are permitted provided that the following conditions
 * are met:
 * 1. Redistributions of source code must retain the above copyright
 *    notice, this list of conditions and the following disclaimer.
 * 2. Redistributions in binary form must reproduce the above copyright
 *    notice, this list of conditions and the following disclaimer in the
 *    documentation and/or other materials provided with the distribution.
 * 3. Neither the name of the University nor the names of its contributors
 *    may be used to endorse or promote products derived from this software
 *    without specific prior written permission.
 *
 * THIS SOFTWARE IS PROVIDED BY THE REGENTS AND CONTRIBUTORS ``AS IS'' AND
 * ANY EXPRESS OR IMPLIED WARRANTIES, INCLUDING, BUT NOT LIMITED TO, THE
 * IMPLIED WARRANTIES OF MERCHANTABILITY AND FITNESS FOR A PARTICULAR PURPOSE
 * ARE DISCLAIMED.  IN NO EVENT SHALL THE REGENTS OR CONTRIBUTORS BE LIABLE
 * FOR ANY DIRECT, INDIRECT, INCIDENTAL, SPECIAL, EXEMPLARY, OR CONSEQUENTIAL
 * DAMAGES (INCLUDING, BUT NOT LIMITED TO, PROCUREMENT OF SUBSTITUTE GOODS
 * OR SERVICES; LOSS OF USE, DATA, OR PROFITS; OR BUSINESS INTERRUPTION)
 * HOWEVER CAUSED AND ON ANY THEORY OF LIABILITY, WHETHER IN CONTRACT, STRICT
 * LIABILITY, OR TORT (INCLUDING NEGLIGENCE OR OTHERWISE) ARISING IN ANY WAY
 * OUT OF THE USE OF THIS SOFTWARE, EVEN IF ADVISED OF THE POSSIBILITY OF
 * SUCH DAMAGE.
 *
 *	@(#)vfs_syscalls.c	8.13 (Berkeley) 4/15/94
 */

#include <sys/cdefs.h>
__FBSDID("$FreeBSD$");

#include "opt_capsicum.h"
#include "opt_ktrace.h"

#define	EXPLICIT_USER_ACCESS

#include <sys/param.h>
#include <sys/systm.h>
#include <sys/bio.h>
#include <sys/buf.h>
#include <sys/capsicum.h>
#include <sys/disk.h>
#include <sys/sysent.h>
#include <sys/malloc.h>
#include <sys/mount.h>
#include <sys/mutex.h>
#include <sys/sysproto.h>
#include <sys/namei.h>
#include <sys/filedesc.h>
#include <sys/kernel.h>
#include <sys/fcntl.h>
#include <sys/file.h>
#include <sys/filio.h>
#include <sys/limits.h>
#include <sys/linker.h>
#include <sys/rwlock.h>
#include <sys/sdt.h>
#include <sys/stat.h>
#include <sys/sx.h>
#include <sys/unistd.h>
#include <sys/vnode.h>
#include <sys/priv.h>
#include <sys/proc.h>
#include <sys/dirent.h>
#include <sys/jail.h>
#include <sys/syscallsubr.h>
#include <sys/sysctl.h>
#ifdef KTRACE
#include <sys/ktrace.h>
#endif

#include <machine/stdarg.h>

#include <security/audit/audit.h>
#include <security/mac/mac_framework.h>

#include <vm/vm.h>
#include <vm/vm_object.h>
#include <vm/vm_page.h>
#include <vm/uma.h>

#include <ufs/ufs/quota.h>

MALLOC_DEFINE(M_FADVISE, "fadvise", "posix_fadvise(2) information");

SDT_PROVIDER_DEFINE(vfs);
SDT_PROBE_DEFINE2(vfs, , stat, mode, "char *", "int");
SDT_PROBE_DEFINE2(vfs, , stat, reg, "char *", "int");

static int setfflags(struct thread *td, struct vnode *, u_long);
static int getutimes(const struct timeval * __capability, enum uio_seg,
    struct timespec *);
static int getutimens(const struct timespec * __capability, enum uio_seg,
    struct timespec *, int *);
static int setutimes(struct thread *td, struct vnode *,
    const struct timespec *, int, int);
static int vn_access(struct vnode *vp, int user_flags, struct ucred *cred,
    struct thread *td);

/*
 * Sync each mounted filesystem.
 */
#ifndef _SYS_SYSPROTO_H_
struct sync_args {
	int     dummy;
};
#endif
/* ARGSUSED */
int
sys_sync(struct thread *td, struct sync_args *uap)
{
	struct mount *mp, *nmp;
	int save;

	mtx_lock(&mountlist_mtx);
	for (mp = TAILQ_FIRST(&mountlist); mp != NULL; mp = nmp) {
		if (vfs_busy(mp, MBF_NOWAIT | MBF_MNTLSTLOCK)) {
			nmp = TAILQ_NEXT(mp, mnt_list);
			continue;
		}
		if ((mp->mnt_flag & MNT_RDONLY) == 0 &&
		    vn_start_write(NULL, &mp, V_NOWAIT) == 0) {
			save = curthread_pflags_set(TDP_SYNCIO);
			vfs_msync(mp, MNT_NOWAIT);
			VFS_SYNC(mp, MNT_NOWAIT);
			curthread_pflags_restore(save);
			vn_finished_write(mp);
		}
		mtx_lock(&mountlist_mtx);
		nmp = TAILQ_NEXT(mp, mnt_list);
		vfs_unbusy(mp);
	}
	mtx_unlock(&mountlist_mtx);
	return (0);
}

/*
 * Change filesystem quotas.
 */
#ifndef _SYS_SYSPROTO_H_
struct quotactl_args {
	char *path;
	int cmd;
	int uid;
	caddr_t arg;
};
#endif
int
sys_quotactl(struct thread *td, struct quotactl_args *uap)
{
	return (kern_quotactl(td, __USER_CAP_STR(uap->path),
	    uap->cmd, uap->uid, __USER_CAP_UNBOUND(uap->arg)));
}

int
kern_quotactl(struct thread *td, const char * __CAPABILITY path, int cmd,
    int uid, void * __CAPABILITY arg)
{
	struct mount *mp;
	struct nameidata nd;
	int error;

	AUDIT_ARG_CMD(cmd);
	AUDIT_ARG_UID(uid);
	if (!prison_allow(td->td_ucred, PR_ALLOW_QUOTAS))
		return (EPERM);
	NDINIT_C(&nd, LOOKUP, FOLLOW | LOCKLEAF | AUDITVNODE1, UIO_USERSPACE,
	    path, td);
	if ((error = namei(&nd)) != 0)
		return (error);
	NDFREE(&nd, NDF_ONLY_PNBUF);
	mp = nd.ni_vp->v_mount;
	vfs_ref(mp);
	vput(nd.ni_vp);
	error = vfs_busy(mp, 0);
	vfs_rel(mp);
	if (error != 0)
		return (error);
	error = VFS_QUOTACTL(mp, cmd, uid, arg);

	/*
	 * Since quota on operation typically needs to open quota
	 * file, the Q_QUOTAON handler needs to unbusy the mount point
	 * before calling into namei.  Otherwise, unmount might be
	 * started between two vfs_busy() invocations (first is our,
	 * second is from mount point cross-walk code in lookup()),
	 * causing deadlock.
	 *
	 * Require that Q_QUOTAON handles the vfs_busy() reference on
	 * its own, always returning with ubusied mount point.
	 */
	if ((cmd >> SUBCMDSHIFT) != Q_QUOTAON &&
	    (cmd >> SUBCMDSHIFT) != Q_QUOTAOFF)
		vfs_unbusy(mp);
	return (error);
}

/*
 * Used by statfs conversion routines to scale the block size up if
 * necessary so that all of the block counts are <= 'max_size'.  Note
 * that 'max_size' should be a bitmask, i.e. 2^n - 1 for some non-zero
 * value of 'n'.
 */
void
statfs_scale_blocks(struct statfs *sf, long max_size)
{
	uint64_t count;
	int shift;

	KASSERT(powerof2(max_size + 1), ("%s: invalid max_size", __func__));

	/*
	 * Attempt to scale the block counts to give a more accurate
	 * overview to userland of the ratio of free space to used
	 * space.  To do this, find the largest block count and compute
	 * a divisor that lets it fit into a signed integer <= max_size.
	 */
	if (sf->f_bavail < 0)
		count = -sf->f_bavail;
	else
		count = sf->f_bavail;
	count = MAX(sf->f_blocks, MAX(sf->f_bfree, count));
	if (count <= max_size)
		return;

	count >>= flsl(max_size);
	shift = 0;
	while (count > 0) {
		shift++;
		count >>=1;
	}

	sf->f_bsize <<= shift;
	sf->f_blocks >>= shift;
	sf->f_bfree >>= shift;
	sf->f_bavail >>= shift;
}

static int
kern_do_statfs(struct thread *td, struct mount *mp, struct statfs *buf)
{
	struct statfs *sp;
	int error;

	if (mp == NULL)
		return (EBADF);
	error = vfs_busy(mp, 0);
	vfs_rel(mp);
	if (error != 0)
		return (error);
#ifdef MAC
	error = mac_mount_check_stat(td->td_ucred, mp);
	if (error != 0)
		goto out;
#endif
	/*
	 * Set these in case the underlying filesystem fails to do so.
	 */
	sp = &mp->mnt_stat;
	sp->f_version = STATFS_VERSION;
	sp->f_namemax = NAME_MAX;
	sp->f_flags = mp->mnt_flag & MNT_VISFLAGMASK;
	error = VFS_STATFS(mp, sp);
	if (error != 0)
		goto out;
	*buf = *sp;
	if (priv_check(td, PRIV_VFS_GENERATION)) {
		buf->f_fsid.val[0] = buf->f_fsid.val[1] = 0;
		prison_enforce_statfs(td->td_ucred, mp, buf);
	}
out:
	vfs_unbusy(mp);
	return (error);
}

/*
 * Get filesystem statistics.
 */
#ifndef _SYS_SYSPROTO_H_
struct statfs_args {
	char *path;
	struct statfs *buf;
};
#endif
int
sys_statfs(struct thread *td, struct statfs_args *uap)
{

	return (user_statfs(td, __USER_CAP_STR(uap->path),
	    __USER_CAP_OBJ(uap->buf)));
}

int
user_statfs(struct thread *td, const char * __capability path,
    struct statfs * __capability buf)
{
	struct statfs *sfp;
	int error;

	sfp = malloc(sizeof(struct statfs), M_STATFS, M_WAITOK);
	error = kern_statfs(td, path, UIO_USERSPACE, sfp);
	if (error == 0)
		error = copyout(sfp, buf, sizeof(struct statfs));
	free(sfp, M_STATFS);
	return (error);
}

int
<<<<<<< HEAD
kern_statfs(struct thread *td, const char * __capability path,
    enum uio_seg pathseg, struct statfs *buf)
=======
kern_statfs(struct thread *td, const char *path, enum uio_seg pathseg,
    struct statfs *buf)
>>>>>>> f101633f
{
	struct mount *mp;
	struct nameidata nd;
	int error;

	NDINIT_C(&nd, LOOKUP, FOLLOW | LOCKSHARED | LOCKLEAF | AUDITVNODE1,
	    pathseg, path, td);
	error = namei(&nd);
	if (error != 0)
		return (error);
	mp = nd.ni_vp->v_mount;
	vfs_ref(mp);
	NDFREE(&nd, NDF_ONLY_PNBUF);
	vput(nd.ni_vp);
	return (kern_do_statfs(td, mp, buf));
}

/*
 * Get filesystem statistics.
 */
#ifndef _SYS_SYSPROTO_H_
struct fstatfs_args {
	int fd;
	struct statfs *buf;
};
#endif
int
sys_fstatfs(struct thread *td, struct fstatfs_args *uap)
{

	return (user_fstatfs(td, uap->fd, __USER_CAP_OBJ(uap->buf)));
}

int
user_fstatfs(struct thread *td, int fd, struct statfs * __capability buf)
{
	struct statfs *sfp;
	int error;

	sfp = malloc(sizeof(struct statfs), M_STATFS, M_WAITOK);
	error = kern_fstatfs(td, fd, sfp);
	if (error == 0)
		error = copyout(sfp, buf, sizeof(struct statfs));
	free(sfp, M_STATFS);
	return (error);
}

int
kern_fstatfs(struct thread *td, int fd, struct statfs *buf)
{
	struct file *fp;
	struct mount *mp;
	struct vnode *vp;
	int error;

	AUDIT_ARG_FD(fd);
	error = getvnode(td, fd, &cap_fstatfs_rights, &fp);
	if (error != 0)
		return (error);
	vp = fp->f_vnode;
	vn_lock(vp, LK_SHARED | LK_RETRY);
#ifdef AUDIT
	AUDIT_ARG_VNODE1(vp);
#endif
	mp = vp->v_mount;
	if (mp != NULL)
		vfs_ref(mp);
	VOP_UNLOCK(vp, 0);
	fdrop(fp, td);
	return (kern_do_statfs(td, mp, buf));
}

/*
 * Get statistics on all filesystems.
 */
#ifndef _SYS_SYSPROTO_H_
struct getfsstat_args {
	struct statfs *buf;
	long bufsize;
	int mode;
};
#endif
int
sys_getfsstat(struct thread *td, struct getfsstat_args *uap)
{

	return (user_getfsstat(td, __USER_CAP(uap->buf, uap->bufsize),
	    uap->bufsize, uap->mode));
}

int
user_getfsstat(struct thread *td, struct statfs * __capability buf,
    long bufsize, int mode)
{
	size_t count;
	int error;

	if (bufsize < 0 || bufsize > SIZE_MAX)
		return (EINVAL);
	error = kern_getfsstat(td, &buf, bufsize, &count, UIO_USERSPACE, mode);
	if (error == 0)
		td->td_retval[0] = count;
	return (error);
}

/*
 * If (bufsize > 0 && bufseg == UIO_SYSSPACE)
 *	The caller is responsible for freeing memory which will be allocated
 *	in '*buf'.
 */
int
kern_getfsstat(struct thread *td, struct statfs * __capability *buf,
    size_t bufsize, size_t *countp, enum uio_seg bufseg, int mode)
{
	struct mount *mp, *nmp;
	struct statfs * __capability sfsp;
	struct statfs *sp;
	struct statfs *sptmp;
	struct statfs * __capability tofree;
	size_t count, maxcount;
	int error;

	switch (mode) {
	case MNT_WAIT:
	case MNT_NOWAIT:
		break;
	default:
		if (bufseg == UIO_SYSSPACE)
			*buf = NULL;
		return (EINVAL);
	}
restart:
	maxcount = bufsize / sizeof(struct statfs);
	if (bufsize == 0) {
		sfsp = NULL;
		tofree = NULL;
	} else if (bufseg == UIO_USERSPACE) {
		sfsp = *buf;
		tofree = NULL;
	} else /* if (bufseg == UIO_SYSSPACE) */ {
		count = 0;
		mtx_lock(&mountlist_mtx);
		TAILQ_FOREACH(mp, &mountlist, mnt_list) {
			count++;
		}
		mtx_unlock(&mountlist_mtx);
		if (maxcount > count)
			maxcount = count;
		tofree = sfsp = *buf = malloc_c(maxcount * sizeof(struct statfs),
		    M_STATFS, M_WAITOK);
	}
	count = 0;
	mtx_lock(&mountlist_mtx);
	for (mp = TAILQ_FIRST(&mountlist); mp != NULL; mp = nmp) {
		if (prison_canseemount(td->td_ucred, mp) != 0) {
			nmp = TAILQ_NEXT(mp, mnt_list);
			continue;
		}
#ifdef MAC
		if (mac_mount_check_stat(td->td_ucred, mp) != 0) {
			nmp = TAILQ_NEXT(mp, mnt_list);
			continue;
		}
#endif
		if (mode == MNT_WAIT) {
			if (vfs_busy(mp, MBF_MNTLSTLOCK) != 0) {
				/*
				 * If vfs_busy() failed, and MBF_NOWAIT
				 * wasn't passed, then the mp is gone.
				 * Furthermore, because of MBF_MNTLSTLOCK,
				 * the mountlist_mtx was dropped.  We have
				 * no other choice than to start over.
				 */
				mtx_unlock(&mountlist_mtx);
				free_c(tofree, M_STATFS);
				goto restart;
			}
		} else {
			if (vfs_busy(mp, MBF_NOWAIT | MBF_MNTLSTLOCK) != 0) {
				nmp = TAILQ_NEXT(mp, mnt_list);
				continue;
			}
		}
		if (sfsp != NULL && count < maxcount) {
			sp = &mp->mnt_stat;
			/*
			 * Set these in case the underlying filesystem
			 * fails to do so.
			 */
			sp->f_version = STATFS_VERSION;
			sp->f_namemax = NAME_MAX;
			sp->f_flags = mp->mnt_flag & MNT_VISFLAGMASK;
			/*
			 * If MNT_NOWAIT is specified, do not refresh
			 * the fsstat cache.
			 */
			if (mode != MNT_NOWAIT) {
				error = VFS_STATFS(mp, sp);
				if (error != 0) {
					mtx_lock(&mountlist_mtx);
					nmp = TAILQ_NEXT(mp, mnt_list);
					vfs_unbusy(mp);
					continue;
				}
			}
			if (priv_check(td, PRIV_VFS_GENERATION)) {
				sptmp = malloc(sizeof(struct statfs), M_STATFS,
				    M_WAITOK);
				*sptmp = *sp;
				sptmp->f_fsid.val[0] = sptmp->f_fsid.val[1] = 0;
				prison_enforce_statfs(td->td_ucred, mp, sptmp);
				sp = sptmp;
			} else
				sptmp = NULL;
			if (bufseg == UIO_SYSSPACE) {
				bcopy(sp, (__cheri_fromcap struct statfs *)sfsp,
				    sizeof(*sp));
				free(sptmp, M_STATFS);
			} else /* if (bufseg == UIO_USERSPACE) */ {
				error = copyout(sp, sfsp, sizeof(*sp));
				free(sptmp, M_STATFS);
				if (error != 0) {
					vfs_unbusy(mp);
					return (error);
				}
			}
			sfsp++;
		}
		count++;
		mtx_lock(&mountlist_mtx);
		nmp = TAILQ_NEXT(mp, mnt_list);
		vfs_unbusy(mp);
	}
	mtx_unlock(&mountlist_mtx);
	if (sfsp != NULL && count > maxcount)
		*countp = maxcount;
	else
		*countp = count;
	return (0);
}

#ifdef COMPAT_FREEBSD4
/*
 * Get old format filesystem statistics.
 */
static void freebsd4_cvtstatfs(struct statfs *, struct ostatfs *);

#ifndef _SYS_SYSPROTO_H_
struct freebsd4_statfs_args {
	char *path;
	struct ostatfs *buf;
};
#endif
int
freebsd4_statfs(struct thread *td, struct freebsd4_statfs_args *uap)
{
	struct ostatfs osb;
	struct statfs *sfp;
	int error;

	sfp = malloc(sizeof(struct statfs), M_STATFS, M_WAITOK);
	error = kern_statfs(td, __USER_CAP_STR(uap->path), UIO_USERSPACE, sfp);
	if (error == 0) {
		freebsd4_cvtstatfs(sfp, &osb);
		error = copyout(&osb, uap->buf, sizeof(osb));
	}
	free(sfp, M_STATFS);
	return (error);
}

/*
 * Get filesystem statistics.
 */
#ifndef _SYS_SYSPROTO_H_
struct freebsd4_fstatfs_args {
	int fd;
	struct ostatfs *buf;
};
#endif
int
freebsd4_fstatfs(struct thread *td, struct freebsd4_fstatfs_args *uap)
{
	struct ostatfs osb;
	struct statfs *sfp;
	int error;

	sfp = malloc(sizeof(struct statfs), M_STATFS, M_WAITOK);
	error = kern_fstatfs(td, uap->fd, sfp);
	if (error == 0) {
		freebsd4_cvtstatfs(sfp, &osb);
		error = copyout(&osb, uap->buf, sizeof(osb));
	}
	free(sfp, M_STATFS);
	return (error);
}

/*
 * Get statistics on all filesystems.
 */
#ifndef _SYS_SYSPROTO_H_
struct freebsd4_getfsstat_args {
	struct ostatfs *buf;
	long bufsize;
	int mode;
};
#endif
int
freebsd4_getfsstat(struct thread *td, struct freebsd4_getfsstat_args *uap)
{
	struct statfs * __capbility buf
	struct statfs *sp;
	struct ostatfs osb;
	size_t count, size;
	int error;

	if (uap->bufsize < 0)
		return (EINVAL);
	count = uap->bufsize / sizeof(struct ostatfs);
	if (count > SIZE_MAX / sizeof(struct statfs))
		return (EINVAL);
	size = count * sizeof(struct statfs);
	error = kern_getfsstat(td, &buf, size, &count, UIO_SYSSPACE,
	    uap->mode);
	if (error == 0)
		td->td_retval[0] = count;
	if (size != 0) {
		sp = (__cheri_fromcap struct statfs *)buf;
		while (count != 0 && error == 0) {
			freebsd4_cvtstatfs(sp, &osb);
			error = copyout(&osb, uap->buf, sizeof(osb));
			sp++;
			uap->buf++;
			count--;
		}
		free_c(buf, M_STATFS);
	}
	return (error);
}

/*
 * Implement fstatfs() for (NFS) file handles.
 */
#ifndef _SYS_SYSPROTO_H_
struct freebsd4_fhstatfs_args {
	struct fhandle *u_fhp;
	struct ostatfs *buf;
};
#endif
int
freebsd4_fhstatfs(struct thread *td, struct freebsd4_fhstatfs_args *uap)
{
	struct ostatfs osb;
	struct statfs *sfp;
	fhandle_t fh;
	int error;

	error = copyin(uap->u_fhp, &fh, sizeof(fhandle_t));
	if (error != 0)
		return (error);
	sfp = malloc(sizeof(struct statfs), M_STATFS, M_WAITOK);
	error = kern_fhstatfs(td, fh, sfp);
	if (error == 0) {
		freebsd4_cvtstatfs(sfp, &osb);
		error = copyout(&osb, uap->buf, sizeof(osb));
	}
	free(sfp, M_STATFS);
	return (error);
}

/*
 * Convert a new format statfs structure to an old format statfs structure.
 */
static void
freebsd4_cvtstatfs(struct statfs *nsp, struct ostatfs *osp)
{

	statfs_scale_blocks(nsp, LONG_MAX);
	bzero(osp, sizeof(*osp));
	osp->f_bsize = nsp->f_bsize;
	osp->f_iosize = MIN(nsp->f_iosize, LONG_MAX);
	osp->f_blocks = nsp->f_blocks;
	osp->f_bfree = nsp->f_bfree;
	osp->f_bavail = nsp->f_bavail;
	osp->f_files = MIN(nsp->f_files, LONG_MAX);
	osp->f_ffree = MIN(nsp->f_ffree, LONG_MAX);
	osp->f_owner = nsp->f_owner;
	osp->f_type = nsp->f_type;
	osp->f_flags = nsp->f_flags;
	osp->f_syncwrites = MIN(nsp->f_syncwrites, LONG_MAX);
	osp->f_asyncwrites = MIN(nsp->f_asyncwrites, LONG_MAX);
	osp->f_syncreads = MIN(nsp->f_syncreads, LONG_MAX);
	osp->f_asyncreads = MIN(nsp->f_asyncreads, LONG_MAX);
	strlcpy(osp->f_fstypename, nsp->f_fstypename,
	    MIN(MFSNAMELEN, OMFSNAMELEN));
	strlcpy(osp->f_mntonname, nsp->f_mntonname,
	    MIN(MNAMELEN, OMNAMELEN));
	strlcpy(osp->f_mntfromname, nsp->f_mntfromname,
	    MIN(MNAMELEN, OMNAMELEN));
	osp->f_fsid = nsp->f_fsid;
}
#endif /* COMPAT_FREEBSD4 */

#if defined(COMPAT_FREEBSD11)
/*
 * Get old format filesystem statistics.
 */
static void freebsd11_cvtstatfs(struct statfs *, struct freebsd11_statfs *);

int
freebsd11_statfs(struct thread *td, struct freebsd11_statfs_args *uap)
{
	struct freebsd11_statfs osb;
	struct statfs *sfp;
	int error;

	sfp = malloc(sizeof(struct statfs), M_STATFS, M_WAITOK);
	error = kern_statfs(td, __USER_CAP_STR(uap->path), UIO_USERSPACE, sfp);
	if (error == 0) {
		freebsd11_cvtstatfs(sfp, &osb);
		error = copyout(&osb, __USER_CAP_OBJ(uap->buf), sizeof(osb));
	}
	free(sfp, M_STATFS);
	return (error);
}

/*
 * Get filesystem statistics.
 */
int
freebsd11_fstatfs(struct thread *td, struct freebsd11_fstatfs_args *uap)
{
	struct freebsd11_statfs osb;
	struct statfs *sfp;
	int error;

	sfp = malloc(sizeof(struct statfs), M_STATFS, M_WAITOK);
	error = kern_fstatfs(td, uap->fd, sfp);
	if (error == 0) {
		freebsd11_cvtstatfs(sfp, &osb);
		error = copyout(&osb, __USER_CAP_OBJ(uap->buf), sizeof(osb));
	}
	free(sfp, M_STATFS);
	return (error);
}

/*
 * Get statistics on all filesystems.
 */
int
freebsd11_getfsstat(struct thread *td, struct freebsd11_getfsstat_args *uap)
{
	struct freebsd11_statfs osb;
	struct statfs * __capability buf;
	struct statfs *sp;
	size_t count, size;
	int error;

	count = uap->bufsize / sizeof(struct ostatfs);
	size = count * sizeof(struct statfs);
	error = kern_getfsstat(td, &buf, size, &count, UIO_SYSSPACE,
	    uap->mode);
	if (error == 0)
		td->td_retval[0] = count;
	if (size > 0) {
		sp = (__cheri_fromcap struct statfs *)buf;
		while (count > 0 && error == 0) {
			freebsd11_cvtstatfs(sp, &osb);
			error = copyout(&osb, __USER_CAP_OBJ(uap->buf),
			    sizeof(osb));
			sp++;
			uap->buf++;
			count--;
		}
		free_c(buf, M_STATFS);
	}
	return (error);
}

/*
 * Implement fstatfs() for (NFS) file handles.
 */
int
freebsd11_fhstatfs(struct thread *td, struct freebsd11_fhstatfs_args *uap)
{
	struct freebsd11_statfs osb;
	struct statfs *sfp;
	fhandle_t fh;
	int error;

	error = copyin(__USER_CAP_OBJ(uap->u_fhp), &fh, sizeof(fhandle_t));
	if (error)
		return (error);
	sfp = malloc(sizeof(struct statfs), M_STATFS, M_WAITOK);
	error = kern_fhstatfs(td, fh, sfp);
	if (error == 0) {
		freebsd11_cvtstatfs(sfp, &osb);
		error = copyout(&osb, __USER_CAP_OBJ(uap->buf), sizeof(osb));
	}
	free(sfp, M_STATFS);
	return (error);
}

/*
 * Convert a new format statfs structure to an old format statfs structure.
 */
static void
freebsd11_cvtstatfs(struct statfs *nsp, struct freebsd11_statfs *osp)
{

	bzero(osp, sizeof(*osp));
	osp->f_version = FREEBSD11_STATFS_VERSION;
	osp->f_type = nsp->f_type;
	osp->f_flags = nsp->f_flags;
	osp->f_bsize = nsp->f_bsize;
	osp->f_iosize = nsp->f_iosize;
	osp->f_blocks = nsp->f_blocks;
	osp->f_bfree = nsp->f_bfree;
	osp->f_bavail = nsp->f_bavail;
	osp->f_files = nsp->f_files;
	osp->f_ffree = nsp->f_ffree;
	osp->f_syncwrites = nsp->f_syncwrites;
	osp->f_asyncwrites = nsp->f_asyncwrites;
	osp->f_syncreads = nsp->f_syncreads;
	osp->f_asyncreads = nsp->f_asyncreads;
	osp->f_namemax = nsp->f_namemax;
	osp->f_owner = nsp->f_owner;
	osp->f_fsid = nsp->f_fsid;
	strlcpy(osp->f_fstypename, nsp->f_fstypename,
	    MIN(MFSNAMELEN, sizeof(osp->f_fstypename)));
	strlcpy(osp->f_mntonname, nsp->f_mntonname,
	    MIN(MNAMELEN, sizeof(osp->f_mntonname)));
	strlcpy(osp->f_mntfromname, nsp->f_mntfromname,
	    MIN(MNAMELEN, sizeof(osp->f_mntfromname)));
}
#endif /* COMPAT_FREEBSD11 */

/*
 * Change current working directory to a given file descriptor.
 */
#ifndef _SYS_SYSPROTO_H_
struct fchdir_args {
	int	fd;
};
#endif
int
sys_fchdir(struct thread *td, struct fchdir_args *uap)
{
	struct vnode *vp, *tdp;
	struct mount *mp;
	struct file *fp;
	int error;

	AUDIT_ARG_FD(uap->fd);
	error = getvnode(td, uap->fd, &cap_fchdir_rights,
	    &fp);
	if (error != 0)
		return (error);
	vp = fp->f_vnode;
	vrefact(vp);
	fdrop(fp, td);
	vn_lock(vp, LK_SHARED | LK_RETRY);
	AUDIT_ARG_VNODE1(vp);
	error = change_dir(vp, td);
	while (!error && (mp = vp->v_mountedhere) != NULL) {
		if (vfs_busy(mp, 0))
			continue;
		error = VFS_ROOT(mp, LK_SHARED, &tdp);
		vfs_unbusy(mp);
		if (error != 0)
			break;
		vput(vp);
		vp = tdp;
	}
	if (error != 0) {
		vput(vp);
		return (error);
	}
	VOP_UNLOCK(vp, 0);
	pwd_chdir(td, vp);
	return (0);
}

/*
 * Change current working directory (``.'').
 */
#ifndef _SYS_SYSPROTO_H_
struct chdir_args {
	char	*path;
};
#endif
int
sys_chdir(struct thread *td, struct chdir_args *uap)
{

	return (kern_chdir(td, __USER_CAP_STR(uap->path), UIO_USERSPACE));
}

int
<<<<<<< HEAD
kern_chdir(struct thread *td, const char * __CAPABILITY path,
    enum uio_seg pathseg)
=======
kern_chdir(struct thread *td, const char *path, enum uio_seg pathseg)
>>>>>>> f101633f
{
	struct nameidata nd;
	int error;

	NDINIT_C(&nd, LOOKUP, FOLLOW | LOCKSHARED | LOCKLEAF | AUDITVNODE1,
	    pathseg, path, td);
	if ((error = namei(&nd)) != 0)
		return (error);
	if ((error = change_dir(nd.ni_vp, td)) != 0) {
		vput(nd.ni_vp);
		NDFREE(&nd, NDF_ONLY_PNBUF);
		return (error);
	}
	VOP_UNLOCK(nd.ni_vp, 0);
	NDFREE(&nd, NDF_ONLY_PNBUF);
	pwd_chdir(td, nd.ni_vp);
	return (0);
}

/*
 * Change notion of root (``/'') directory.
 */
#ifndef _SYS_SYSPROTO_H_
struct chroot_args {
	char	*path;
};
#endif
int
sys_chroot(struct thread *td, struct chroot_args *uap)
{

	return (kern_chroot(td, __USER_CAP_STR(uap->path)));
}

int
kern_chroot(struct thread *td, const char * __capability path)
{
	struct nameidata nd;
	int error;

	error = priv_check(td, PRIV_VFS_CHROOT);
	if (error != 0)
		return (error);
	NDINIT_C(&nd, LOOKUP, FOLLOW | LOCKSHARED | LOCKLEAF | AUDITVNODE1,
	    UIO_USERSPACE, path, td);
	error = namei(&nd);
	if (error != 0)
		goto error;
	error = change_dir(nd.ni_vp, td);
	if (error != 0)
		goto e_vunlock;
#ifdef MAC
	error = mac_vnode_check_chroot(td->td_ucred, nd.ni_vp);
	if (error != 0)
		goto e_vunlock;
#endif
	VOP_UNLOCK(nd.ni_vp, 0);
	error = pwd_chroot(td, nd.ni_vp);
	vrele(nd.ni_vp);
	NDFREE(&nd, NDF_ONLY_PNBUF);
	return (error);
e_vunlock:
	vput(nd.ni_vp);
error:
	NDFREE(&nd, NDF_ONLY_PNBUF);
	return (error);
}

/*
 * Common routine for chroot and chdir.  Callers must provide a locked vnode
 * instance.
 */
int
change_dir(struct vnode *vp, struct thread *td)
{
#ifdef MAC
	int error;
#endif

	ASSERT_VOP_LOCKED(vp, "change_dir(): vp not locked");
	if (vp->v_type != VDIR)
		return (ENOTDIR);
#ifdef MAC
	error = mac_vnode_check_chdir(td->td_ucred, vp);
	if (error != 0)
		return (error);
#endif
	return (VOP_ACCESS(vp, VEXEC, td->td_ucred, td));
}

static __inline void
flags_to_rights(int flags, cap_rights_t *rightsp)
{

	if (flags & O_EXEC) {
		cap_rights_set(rightsp, CAP_FEXECVE);
	} else {
		switch ((flags & O_ACCMODE)) {
		case O_RDONLY:
			cap_rights_set(rightsp, CAP_READ);
			break;
		case O_RDWR:
			cap_rights_set(rightsp, CAP_READ);
			/* FALLTHROUGH */
		case O_WRONLY:
			cap_rights_set(rightsp, CAP_WRITE);
			if (!(flags & (O_APPEND | O_TRUNC)))
				cap_rights_set(rightsp, CAP_SEEK);
			break;
		}
	}

	if (flags & O_CREAT)
		cap_rights_set(rightsp, CAP_CREATE);

	if (flags & O_TRUNC)
		cap_rights_set(rightsp, CAP_FTRUNCATE);

	if (flags & (O_SYNC | O_FSYNC))
		cap_rights_set(rightsp, CAP_FSYNC);

	if (flags & (O_EXLOCK | O_SHLOCK))
		cap_rights_set(rightsp, CAP_FLOCK);
}

/*
 * Check permissions, allocate an open file structure, and call the device
 * open routine if any.
 */
#ifndef _SYS_SYSPROTO_H_
struct open_args {
	char	*path;
	int	flags;
	int	mode;
};
#endif
int
sys_open(struct thread *td, struct open_args *uap)
{

	return (kern_openat(td, AT_FDCWD, __USER_CAP_STR(uap->path),
	    UIO_USERSPACE, uap->flags, uap->mode));
}

#ifndef _SYS_SYSPROTO_H_
struct openat_args {
	int	fd;
	char	*path;
	int	flag;
	int	mode;
};
#endif
int
sys_openat(struct thread *td, struct openat_args *uap)
{

	AUDIT_ARG_FD(uap->fd);
	return (kern_openat(td, uap->fd, __USER_CAP_STR(uap->path),
	    UIO_USERSPACE, uap->flag, uap->mode));
}

int
<<<<<<< HEAD
kern_openat(struct thread *td, int fd, char const * __capability path,
    enum uio_seg pathseg, int flags, int mode)
=======
kern_openat(struct thread *td, int fd, const char *path, enum uio_seg pathseg,
    int flags, int mode)
>>>>>>> f101633f
{
	struct proc *p = td->td_proc;
	struct filedesc *fdp = p->p_fd;
	struct file *fp;
	struct vnode *vp;
	struct nameidata nd;
	cap_rights_t rights;
	int cmode, error, indx;

	indx = -1;

	AUDIT_ARG_FFLAGS(flags);
	AUDIT_ARG_MODE(mode);
	cap_rights_init(&rights, CAP_LOOKUP);
	flags_to_rights(flags, &rights);
	/*
	 * Only one of the O_EXEC, O_RDONLY, O_WRONLY and O_RDWR flags
	 * may be specified.
	 */
	if (flags & O_EXEC) {
		if (flags & O_ACCMODE)
			return (EINVAL);
	} else if ((flags & O_ACCMODE) == O_ACCMODE) {
		return (EINVAL);
	} else {
		flags = FFLAGS(flags);
	}

	/*
	 * Allocate a file structure. The descriptor to reference it
	 * is allocated and set by finstall() below.
	 */
	error = falloc_noinstall(td, &fp);
	if (error != 0)
		return (error);
	/*
	 * An extra reference on `fp' has been held for us by
	 * falloc_noinstall().
	 */
	/* Set the flags early so the finit in devfs can pick them up. */
	fp->f_flag = flags & FMASK;
	cmode = ((mode & ~fdp->fd_cmask) & ALLPERMS) & ~S_ISTXT;
	NDINIT_ATRIGHTS_C(&nd, LOOKUP, FOLLOW | AUDITVNODE1, pathseg, path, fd,
	    &rights, td);
	td->td_dupfd = -1;		/* XXX check for fdopen */
	error = vn_open(&nd, &flags, cmode, fp);
	if (error != 0) {
		/*
		 * If the vn_open replaced the method vector, something
		 * wonderous happened deep below and we just pass it up
		 * pretending we know what we do.
		 */
		if (error == ENXIO && fp->f_ops != &badfileops)
			goto success;

		/*
		 * Handle special fdopen() case. bleh.
		 *
		 * Don't do this for relative (capability) lookups; we don't
		 * understand exactly what would happen, and we don't think
		 * that it ever should.
		 */
		if ((nd.ni_lcf & NI_LCF_STRICTRELATIVE) == 0 &&
		    (error == ENODEV || error == ENXIO) &&
		    td->td_dupfd >= 0) {
			error = dupfdopen(td, fdp, td->td_dupfd, flags, error,
			    &indx);
			if (error == 0)
				goto success;
		}

		goto bad;
	}
	td->td_dupfd = 0;
	NDFREE(&nd, NDF_ONLY_PNBUF);
	vp = nd.ni_vp;

	/*
	 * Store the vnode, for any f_type. Typically, the vnode use
	 * count is decremented by direct call to vn_closefile() for
	 * files that switched type in the cdevsw fdopen() method.
	 */
	fp->f_vnode = vp;
	/*
	 * If the file wasn't claimed by devfs bind it to the normal
	 * vnode operations here.
	 */
	if (fp->f_ops == &badfileops) {
		KASSERT(vp->v_type != VFIFO, ("Unexpected fifo."));
		fp->f_seqcount = 1;
		finit(fp, (flags & FMASK) | (fp->f_flag & FHASLOCK),
		    DTYPE_VNODE, vp, &vnops);
	}

	VOP_UNLOCK(vp, 0);
	if (flags & O_TRUNC) {
		error = fo_truncate(fp, 0, td->td_ucred, td);
		if (error != 0)
			goto bad;
	}
success:
	/*
	 * If we haven't already installed the FD (for dupfdopen), do so now.
	 */
	if (indx == -1) {
		struct filecaps *fcaps;

#ifdef CAPABILITIES
		if ((nd.ni_lcf & NI_LCF_STRICTRELATIVE) != 0)
			fcaps = &nd.ni_filecaps;
		else
#endif
			fcaps = NULL;
		error = finstall(td, fp, &indx, flags, fcaps);
		/* On success finstall() consumes fcaps. */
		if (error != 0) {
			filecaps_free(&nd.ni_filecaps);
			goto bad;
		}
	} else {
		filecaps_free(&nd.ni_filecaps);
	}

	/*
	 * Release our private reference, leaving the one associated with
	 * the descriptor table intact.
	 */
	fdrop(fp, td);
	td->td_retval[0] = indx;
	return (0);
bad:
	KASSERT(indx == -1, ("indx=%d, should be -1", indx));
	fdrop(fp, td);
	return (error);
}

#ifdef COMPAT_43
/*
 * Create a file.
 */
#ifndef _SYS_SYSPROTO_H_
struct ocreat_args {
	char	*path;
	int	mode;
};
#endif
int
ocreat(struct thread *td, struct ocreat_args *uap)
{

	return (kern_openat(td, AT_FDCWD, uap->path, UIO_USERSPACE,
	    O_WRONLY | O_CREAT | O_TRUNC, uap->mode));
}
#endif /* COMPAT_43 */

/*
 * Create a special file.
 */
#ifndef _SYS_SYSPROTO_H_
struct mknodat_args {
	int	fd;
	char	*path;
	mode_t	mode;
	dev_t	dev;
};
#endif
int
sys_mknodat(struct thread *td, struct mknodat_args *uap)
{

	return (kern_mknodat(td, uap->fd, __USER_CAP_STR(uap->path),
	    UIO_USERSPACE, uap->mode, uap->dev));
}

#if defined(COMPAT_FREEBSD11)
int
freebsd11_mknod(struct thread *td,
    struct freebsd11_mknod_args *uap)
{

	return (kern_mknodat(td, AT_FDCWD, __USER_CAP_STR(uap->path),
	    UIO_USERSPACE, uap->mode, uap->dev));
}

int
freebsd11_mknodat(struct thread *td,
    struct freebsd11_mknodat_args *uap)
{

	return (kern_mknodat(td, uap->fd, __USER_CAP_STR(uap->path),
	    UIO_USERSPACE, uap->mode, uap->dev));
}
#endif /* COMPAT_FREEBSD11 */

int
<<<<<<< HEAD
kern_mknodat(struct thread *td, int fd, const char * __capability path,
    enum uio_seg pathseg, int mode, dev_t dev)
=======
kern_mknodat(struct thread *td, int fd, const char *path, enum uio_seg pathseg,
    int mode, dev_t dev)
>>>>>>> f101633f
{
	struct vnode *vp;
	struct mount *mp;
	struct vattr vattr;
	struct nameidata nd;
	int error, whiteout = 0;

	AUDIT_ARG_MODE(mode);
	AUDIT_ARG_DEV(dev);
	switch (mode & S_IFMT) {
	case S_IFCHR:
	case S_IFBLK:
		error = priv_check(td, PRIV_VFS_MKNOD_DEV);
		if (error == 0 && dev == VNOVAL)
			error = EINVAL;
		break;
	case S_IFWHT:
		error = priv_check(td, PRIV_VFS_MKNOD_WHT);
		break;
	case S_IFIFO:
		if (dev == 0)
			return (kern_mkfifoat(td, fd, path, pathseg, mode));
		/* FALLTHROUGH */
	default:
		error = EINVAL;
		break;
	}
	if (error != 0)
		return (error);
restart:
	bwillwrite();
	NDINIT_ATRIGHTS_C(&nd, CREATE, LOCKPARENT | SAVENAME | AUDITVNODE1 |
	    NOCACHE, pathseg, path, fd, &cap_mknodat_rights,
	    td);
	if ((error = namei(&nd)) != 0)
		return (error);
	vp = nd.ni_vp;
	if (vp != NULL) {
		NDFREE(&nd, NDF_ONLY_PNBUF);
		if (vp == nd.ni_dvp)
			vrele(nd.ni_dvp);
		else
			vput(nd.ni_dvp);
		vrele(vp);
		return (EEXIST);
	} else {
		VATTR_NULL(&vattr);
		vattr.va_mode = (mode & ALLPERMS) &
		    ~td->td_proc->p_fd->fd_cmask;
		vattr.va_rdev = dev;
		whiteout = 0;

		switch (mode & S_IFMT) {
		case S_IFCHR:
			vattr.va_type = VCHR;
			break;
		case S_IFBLK:
			vattr.va_type = VBLK;
			break;
		case S_IFWHT:
			whiteout = 1;
			break;
		default:
			panic("kern_mknod: invalid mode");
		}
	}
	if (vn_start_write(nd.ni_dvp, &mp, V_NOWAIT) != 0) {
		NDFREE(&nd, NDF_ONLY_PNBUF);
		vput(nd.ni_dvp);
		if ((error = vn_start_write(NULL, &mp, V_XSLEEP | PCATCH)) != 0)
			return (error);
		goto restart;
	}
#ifdef MAC
	if (error == 0 && !whiteout)
		error = mac_vnode_check_create(td->td_ucred, nd.ni_dvp,
		    &nd.ni_cnd, &vattr);
#endif
	if (error == 0) {
		if (whiteout)
			error = VOP_WHITEOUT(nd.ni_dvp, &nd.ni_cnd, CREATE);
		else {
			error = VOP_MKNOD(nd.ni_dvp, &nd.ni_vp,
						&nd.ni_cnd, &vattr);
			if (error == 0)
				vput(nd.ni_vp);
		}
	}
	NDFREE(&nd, NDF_ONLY_PNBUF);
	vput(nd.ni_dvp);
	vn_finished_write(mp);
	return (error);
}

/*
 * Create a named pipe.
 */
#ifndef _SYS_SYSPROTO_H_
struct mkfifo_args {
	char	*path;
	int	mode;
};
#endif
int
sys_mkfifo(struct thread *td, struct mkfifo_args *uap)
{

	return (kern_mkfifoat(td, AT_FDCWD, __USER_CAP_STR(uap->path),
	    UIO_USERSPACE, uap->mode));
}

#ifndef _SYS_SYSPROTO_H_
struct mkfifoat_args {
	int	fd;
	char	*path;
	mode_t	mode;
};
#endif
int
sys_mkfifoat(struct thread *td, struct mkfifoat_args *uap)
{

	return (kern_mkfifoat(td, uap->fd, __USER_CAP_STR(uap->path),
	    UIO_USERSPACE, uap->mode));
}

int
<<<<<<< HEAD
kern_mkfifoat(struct thread *td, int fd, const char * __capability path,
=======
kern_mkfifoat(struct thread *td, int fd, const char *path,
>>>>>>> f101633f
    enum uio_seg pathseg, int mode)
{
	struct mount *mp;
	struct vattr vattr;
	struct nameidata nd;
	int error;

	AUDIT_ARG_MODE(mode);
restart:
	bwillwrite();
	NDINIT_ATRIGHTS_C(&nd, CREATE, LOCKPARENT | SAVENAME | AUDITVNODE1 |
	    NOCACHE, pathseg, path, fd, &cap_mkfifoat_rights,
	    td);
	if ((error = namei(&nd)) != 0)
		return (error);
	if (nd.ni_vp != NULL) {
		NDFREE(&nd, NDF_ONLY_PNBUF);
		if (nd.ni_vp == nd.ni_dvp)
			vrele(nd.ni_dvp);
		else
			vput(nd.ni_dvp);
		vrele(nd.ni_vp);
		return (EEXIST);
	}
	if (vn_start_write(nd.ni_dvp, &mp, V_NOWAIT) != 0) {
		NDFREE(&nd, NDF_ONLY_PNBUF);
		vput(nd.ni_dvp);
		if ((error = vn_start_write(NULL, &mp, V_XSLEEP | PCATCH)) != 0)
			return (error);
		goto restart;
	}
	VATTR_NULL(&vattr);
	vattr.va_type = VFIFO;
	vattr.va_mode = (mode & ALLPERMS) & ~td->td_proc->p_fd->fd_cmask;
#ifdef MAC
	error = mac_vnode_check_create(td->td_ucred, nd.ni_dvp, &nd.ni_cnd,
	    &vattr);
	if (error != 0)
		goto out;
#endif
	error = VOP_MKNOD(nd.ni_dvp, &nd.ni_vp, &nd.ni_cnd, &vattr);
	if (error == 0)
		vput(nd.ni_vp);
#ifdef MAC
out:
#endif
	vput(nd.ni_dvp);
	vn_finished_write(mp);
	NDFREE(&nd, NDF_ONLY_PNBUF);
	return (error);
}

/*
 * Make a hard file link.
 */
#ifndef _SYS_SYSPROTO_H_
struct link_args {
	char	*path;
	char	*to;
};
#endif
int
sys_link(struct thread *td, struct link_args *uap)
{

	return (kern_linkat(td, AT_FDCWD, AT_FDCWD, __USER_CAP_STR(uap->path),
	    __USER_CAP_STR(uap->to), UIO_USERSPACE, FOLLOW));
}

#ifndef _SYS_SYSPROTO_H_
struct linkat_args {
	int	fd1;
	char	*path1;
	int	fd2;
	char	*path2;
	int	flag;
};
#endif
int
sys_linkat(struct thread *td, struct linkat_args *uap)
{
	int flag;

	flag = uap->flag;
	if ((flag & ~(AT_SYMLINK_FOLLOW | AT_BENEATH)) != 0)
		return (EINVAL);

	return (kern_linkat(td, uap->fd1, uap->fd2, __USER_CAP_STR(uap->path1),
	    __USER_CAP_STR(uap->path2), UIO_USERSPACE,
	    ((flag & AT_SYMLINK_FOLLOW) ? FOLLOW : NOFOLLOW) |
	    ((flag & AT_BENEATH) != 0 ? BENEATH : 0)));
}

int hardlink_check_uid = 0;
SYSCTL_INT(_security_bsd, OID_AUTO, hardlink_check_uid, CTLFLAG_RW,
    &hardlink_check_uid, 0,
    "Unprivileged processes cannot create hard links to files owned by other "
    "users");
static int hardlink_check_gid = 0;
SYSCTL_INT(_security_bsd, OID_AUTO, hardlink_check_gid, CTLFLAG_RW,
    &hardlink_check_gid, 0,
    "Unprivileged processes cannot create hard links to files owned by other "
    "groups");

static int
can_hardlink(struct vnode *vp, struct ucred *cred)
{
	struct vattr va;
	int error;

	if (!hardlink_check_uid && !hardlink_check_gid)
		return (0);

	error = VOP_GETATTR(vp, &va, cred);
	if (error != 0)
		return (error);

	if (hardlink_check_uid && cred->cr_uid != va.va_uid) {
		error = priv_check_cred(cred, PRIV_VFS_LINK, 0);
		if (error != 0)
			return (error);
	}

	if (hardlink_check_gid && !groupmember(va.va_gid, cred)) {
		error = priv_check_cred(cred, PRIV_VFS_LINK, 0);
		if (error != 0)
			return (error);
	}

	return (0);
}

int
<<<<<<< HEAD
kern_linkat(struct thread *td, int fd1, int fd2,
    const char * __capability path1, const char * __capability path2,
    enum uio_seg segflg, int follow)
=======
kern_linkat(struct thread *td, int fd1, int fd2, const char *path1,
    const char *path2, enum uio_seg segflg, int follow)
>>>>>>> f101633f
{
	struct vnode *vp;
	struct mount *mp;
	struct nameidata nd;
	int error;

again:
	bwillwrite();
	NDINIT_ATRIGHTS_C(&nd, LOOKUP, follow | AUDITVNODE1, segflg, path1, fd1,
	    &cap_linkat_source_rights, td);

	if ((error = namei(&nd)) != 0)
		return (error);
	NDFREE(&nd, NDF_ONLY_PNBUF);
	vp = nd.ni_vp;
	if (vp->v_type == VDIR) {
		vrele(vp);
		return (EPERM);		/* POSIX */
	}
	NDINIT_ATRIGHTS_C(&nd, CREATE,
	    LOCKPARENT | SAVENAME | AUDITVNODE2 | NOCACHE, segflg, path2, fd2,
	    &cap_linkat_target_rights, td);
	if ((error = namei(&nd)) == 0) {
		if (nd.ni_vp != NULL) {
			NDFREE(&nd, NDF_ONLY_PNBUF);
			if (nd.ni_dvp == nd.ni_vp)
				vrele(nd.ni_dvp);
			else
				vput(nd.ni_dvp);
			vrele(nd.ni_vp);
			vrele(vp);
			return (EEXIST);
		} else if (nd.ni_dvp->v_mount != vp->v_mount) {
			/*
			 * Cross-device link.  No need to recheck
			 * vp->v_type, since it cannot change, except
			 * to VBAD.
			 */
			NDFREE(&nd, NDF_ONLY_PNBUF);
			vput(nd.ni_dvp);
			vrele(vp);
			return (EXDEV);
		} else if ((error = vn_lock(vp, LK_EXCLUSIVE)) == 0) {
			error = can_hardlink(vp, td->td_ucred);
#ifdef MAC
			if (error == 0)
				error = mac_vnode_check_link(td->td_ucred,
				    nd.ni_dvp, vp, &nd.ni_cnd);
#endif
			if (error != 0) {
				vput(vp);
				vput(nd.ni_dvp);
				NDFREE(&nd, NDF_ONLY_PNBUF);
				return (error);
			}
			error = vn_start_write(vp, &mp, V_NOWAIT);
			if (error != 0) {
				vput(vp);
				vput(nd.ni_dvp);
				NDFREE(&nd, NDF_ONLY_PNBUF);
				error = vn_start_write(NULL, &mp,
				    V_XSLEEP | PCATCH);
				if (error != 0)
					return (error);
				goto again;
			}
			error = VOP_LINK(nd.ni_dvp, vp, &nd.ni_cnd);
			VOP_UNLOCK(vp, 0);
			vput(nd.ni_dvp);
			vn_finished_write(mp);
			NDFREE(&nd, NDF_ONLY_PNBUF);
		} else {
			vput(nd.ni_dvp);
			NDFREE(&nd, NDF_ONLY_PNBUF);
			vrele(vp);
			goto again;
		}
	}
	vrele(vp);
	return (error);
}

/*
 * Make a symbolic link.
 */
#ifndef _SYS_SYSPROTO_H_
struct symlink_args {
	char	*path;
	char	*link;
};
#endif
int
sys_symlink(struct thread *td, struct symlink_args *uap)
{

	return (kern_symlinkat(td, __USER_CAP_STR(uap->path), AT_FDCWD,
	    __USER_CAP_STR(uap->link), UIO_USERSPACE));
}

#ifndef _SYS_SYSPROTO_H_
struct symlinkat_args {
	char	*path;
	int	fd;
	char	*path2;
};
#endif
int
sys_symlinkat(struct thread *td, struct symlinkat_args *uap)
{

	return (kern_symlinkat(td, __USER_CAP_STR(uap->path1), uap->fd,
	    __USER_CAP_STR(uap->path2), UIO_USERSPACE));
}

int
<<<<<<< HEAD
kern_symlinkat(struct thread *td, const char * __capability path1, int fd,
    const char * __capability path2, enum uio_seg segflg)
=======
kern_symlinkat(struct thread *td, const char *path1, int fd, const char *path2,
    enum uio_seg segflg)
>>>>>>> f101633f
{
	struct mount *mp;
	struct vattr vattr;
	const char *syspath;
	char *tmppath;
	struct nameidata nd;
	int error;

	if (segflg == UIO_SYSSPACE) {
		syspath = (__cheri_fromcap const char *)path1;
	} else {
		tmppath = uma_zalloc(namei_zone, M_WAITOK);
<<<<<<< HEAD
		if ((error = copyinstr(path1, tmppath, MAXPATHLEN,
		    NULL)) != 0)
=======
		if ((error = copyinstr(path1, tmppath, MAXPATHLEN, NULL)) != 0)
>>>>>>> f101633f
			goto out;
		syspath = tmppath;
	}
	AUDIT_ARG_TEXT(syspath);
restart:
	bwillwrite();
	NDINIT_ATRIGHTS_C(&nd, CREATE, LOCKPARENT | SAVENAME | AUDITVNODE1 |
	    NOCACHE, segflg, path2, fd, &cap_symlinkat_rights,
	    td);
	if ((error = namei(&nd)) != 0)
		goto out;
	if (nd.ni_vp) {
		NDFREE(&nd, NDF_ONLY_PNBUF);
		if (nd.ni_vp == nd.ni_dvp)
			vrele(nd.ni_dvp);
		else
			vput(nd.ni_dvp);
		vrele(nd.ni_vp);
		error = EEXIST;
		goto out;
	}
	if (vn_start_write(nd.ni_dvp, &mp, V_NOWAIT) != 0) {
		NDFREE(&nd, NDF_ONLY_PNBUF);
		vput(nd.ni_dvp);
		if ((error = vn_start_write(NULL, &mp, V_XSLEEP | PCATCH)) != 0)
			goto out;
		goto restart;
	}
	VATTR_NULL(&vattr);
	vattr.va_mode = ACCESSPERMS &~ td->td_proc->p_fd->fd_cmask;
#ifdef MAC
	vattr.va_type = VLNK;
	error = mac_vnode_check_create(td->td_ucred, nd.ni_dvp, &nd.ni_cnd,
	    &vattr);
	if (error != 0)
		goto out2;
#endif
	error = VOP_SYMLINK(nd.ni_dvp, &nd.ni_vp, &nd.ni_cnd, &vattr, syspath);
	if (error == 0)
		vput(nd.ni_vp);
#ifdef MAC
out2:
#endif
	NDFREE(&nd, NDF_ONLY_PNBUF);
	vput(nd.ni_dvp);
	vn_finished_write(mp);
out:
	if (segflg != UIO_SYSSPACE)
		uma_zfree(namei_zone, tmppath);
	return (error);
}

/*
 * Delete a whiteout from the filesystem.
 */
#ifndef _SYS_SYSPROTO_H_
struct undelete_args {
	char *path;
};
#endif
int
sys_undelete(struct thread *td, struct undelete_args *uap)
{

	return (kern_undelete(td, __USER_CAP_STR(uap->path), UIO_USERSPACE));
}

int
kern_undelete(struct thread *td, const char * __capability path, enum uio_seg pathseg)
{
	struct mount *mp;
	struct nameidata nd;
	int error;

restart:
	bwillwrite();
	NDINIT_C(&nd, DELETE, LOCKPARENT | DOWHITEOUT | AUDITVNODE1,
	    pathseg, path, td);
	error = namei(&nd);
	if (error != 0)
		return (error);

	if (nd.ni_vp != NULLVP || !(nd.ni_cnd.cn_flags & ISWHITEOUT)) {
		NDFREE(&nd, NDF_ONLY_PNBUF);
		if (nd.ni_vp == nd.ni_dvp)
			vrele(nd.ni_dvp);
		else
			vput(nd.ni_dvp);
		if (nd.ni_vp)
			vrele(nd.ni_vp);
		return (EEXIST);
	}
	if (vn_start_write(nd.ni_dvp, &mp, V_NOWAIT) != 0) {
		NDFREE(&nd, NDF_ONLY_PNBUF);
		vput(nd.ni_dvp);
		if ((error = vn_start_write(NULL, &mp, V_XSLEEP | PCATCH)) != 0)
			return (error);
		goto restart;
	}
	error = VOP_WHITEOUT(nd.ni_dvp, &nd.ni_cnd, DELETE);
	NDFREE(&nd, NDF_ONLY_PNBUF);
	vput(nd.ni_dvp);
	vn_finished_write(mp);
	return (error);
}

/*
 * Delete a name from the filesystem.
 */
#ifndef _SYS_SYSPROTO_H_
struct unlink_args {
	char	*path;
};
#endif
int
sys_unlink(struct thread *td, struct unlink_args *uap)
{

	return (kern_unlinkat(td, AT_FDCWD, __USER_CAP_STR(uap->path),
	    UIO_USERSPACE, 0, 0));
}

#ifndef _SYS_SYSPROTO_H_
struct unlinkat_args {
	int	fd;
	char	*path;
	int	flag;
};
#endif
int
sys_unlinkat(struct thread *td, struct unlinkat_args *uap)
{
	int fd, flag;
<<<<<<< HEAD
	char * __capability path;
=======
	const char *path;
>>>>>>> f101633f

	flag = uap->flag;
	fd = uap->fd;
	path = __USER_CAP_STR(uap->path);

	if ((flag & ~(AT_REMOVEDIR | AT_BENEATH)) != 0)
		return (EINVAL);

	if ((uap->flag & AT_REMOVEDIR) != 0)
		return (kern_rmdirat(td, fd, path, UIO_USERSPACE, flag));
	else
		return (kern_unlinkat(td, fd, path, UIO_USERSPACE, flag, 0));
}

int
<<<<<<< HEAD
kern_unlinkat(struct thread *td, int fd, const char * __capability path,
=======
kern_unlinkat(struct thread *td, int fd, const char *path,
>>>>>>> f101633f
    enum uio_seg pathseg, int flag, ino_t oldinum)
{
	struct mount *mp;
	struct vnode *vp;
	struct nameidata nd;
	struct stat sb;
	int error;

restart:
	bwillwrite();
	NDINIT_ATRIGHTS_C(&nd, DELETE, LOCKPARENT | LOCKLEAF | AUDITVNODE1 |
	    ((flag & AT_BENEATH) != 0 ? BENEATH : 0),
	    pathseg, path, fd, &cap_unlinkat_rights, td);
	if ((error = namei(&nd)) != 0)
		return (error == EINVAL ? EPERM : error);
	vp = nd.ni_vp;
	if (vp->v_type == VDIR && oldinum == 0) {
		error = EPERM;		/* POSIX */
	} else if (oldinum != 0 &&
		  ((error = vn_stat(vp, &sb, td->td_ucred, NOCRED, td)) == 0) &&
		  sb.st_ino != oldinum) {
			error = EIDRM;	/* Identifier removed */
	} else {
		/*
		 * The root of a mounted filesystem cannot be deleted.
		 *
		 * XXX: can this only be a VDIR case?
		 */
		if (vp->v_vflag & VV_ROOT)
			error = EBUSY;
	}
	if (error == 0) {
		if (vn_start_write(nd.ni_dvp, &mp, V_NOWAIT) != 0) {
			NDFREE(&nd, NDF_ONLY_PNBUF);
			vput(nd.ni_dvp);
			if (vp == nd.ni_dvp)
				vrele(vp);
			else
				vput(vp);
			if ((error = vn_start_write(NULL, &mp,
			    V_XSLEEP | PCATCH)) != 0)
				return (error);
			goto restart;
		}
#ifdef MAC
		error = mac_vnode_check_unlink(td->td_ucred, nd.ni_dvp, vp,
		    &nd.ni_cnd);
		if (error != 0)
			goto out;
#endif
		vfs_notify_upper(vp, VFS_NOTIFY_UPPER_UNLINK);
		error = VOP_REMOVE(nd.ni_dvp, vp, &nd.ni_cnd);
#ifdef MAC
out:
#endif
		vn_finished_write(mp);
	}
	NDFREE(&nd, NDF_ONLY_PNBUF);
	vput(nd.ni_dvp);
	if (vp == nd.ni_dvp)
		vrele(vp);
	else
		vput(vp);
	return (error);
}

/*
 * Reposition read/write file offset.
 */
#ifndef _SYS_SYSPROTO_H_
struct lseek_args {
	int	fd;
	int	pad;
	off_t	offset;
	int	whence;
};
#endif
int
sys_lseek(struct thread *td, struct lseek_args *uap)
{

	return (kern_lseek(td, uap->fd, uap->offset, uap->whence));
}

int
kern_lseek(struct thread *td, int fd, off_t offset, int whence)
{
	struct file *fp;
	int error;

	AUDIT_ARG_FD(fd);
	error = fget(td, fd, &cap_seek_rights, &fp);
	if (error != 0)
		return (error);
	error = (fp->f_ops->fo_flags & DFLAG_SEEKABLE) != 0 ?
	    fo_seek(fp, offset, whence, td) : ESPIPE;
	fdrop(fp, td);
	return (error);
}

#if defined(COMPAT_43)
/*
 * Reposition read/write file offset.
 */
#ifndef _SYS_SYSPROTO_H_
struct olseek_args {
	int	fd;
	long	offset;
	int	whence;
};
#endif
int
olseek(struct thread *td, struct olseek_args *uap)
{

	return (kern_lseek(td, uap->fd, uap->offset, uap->whence));
}
#endif /* COMPAT_43 */

#if defined(COMPAT_FREEBSD6)
/* Version with the 'pad' argument */
int
freebsd6_lseek(struct thread *td, struct freebsd6_lseek_args *uap)
{

	return (kern_lseek(td, uap->fd, uap->offset, uap->whence));
}
#endif

/*
 * Check access permissions using passed credentials.
 */
static int
vn_access(struct vnode *vp, int user_flags, struct ucred *cred,
     struct thread *td)
{
	accmode_t accmode;
	int error;

	/* Flags == 0 means only check for existence. */
	if (user_flags == 0)
		return (0);

	accmode = 0;
	if (user_flags & R_OK)
		accmode |= VREAD;
	if (user_flags & W_OK)
		accmode |= VWRITE;
	if (user_flags & X_OK)
		accmode |= VEXEC;
#ifdef MAC
	error = mac_vnode_check_access(cred, vp, accmode);
	if (error != 0)
		return (error);
#endif
	if ((accmode & VWRITE) == 0 || (error = vn_writechk(vp)) == 0)
		error = VOP_ACCESS(vp, accmode, cred, td);
	return (error);
}

/*
 * Check access permissions using "real" credentials.
 */
#ifndef _SYS_SYSPROTO_H_
struct access_args {
	char	*path;
	int	amode;
};
#endif
int
sys_access(struct thread *td, struct access_args *uap)
{

	return (kern_accessat(td, AT_FDCWD, __USER_CAP_STR(uap->path),
	    UIO_USERSPACE, 0, uap->amode));
}

#ifndef _SYS_SYSPROTO_H_
struct faccessat_args {
	int	dirfd;
	char	*path;
	int	amode;
	int	flag;
}
#endif
int
sys_faccessat(struct thread *td, struct faccessat_args *uap)
{

	return (kern_accessat(td, uap->fd, __USER_CAP_STR(uap->path),
	    UIO_USERSPACE, uap->flag, uap->amode));
}

int
<<<<<<< HEAD
kern_accessat(struct thread *td, int fd, const char * __capability path,
=======
kern_accessat(struct thread *td, int fd, const char *path,
>>>>>>> f101633f
    enum uio_seg pathseg, int flag, int amode)
{
	struct ucred *cred, *usecred;
	struct vnode *vp;
	struct nameidata nd;
	int error;

	if ((flag & ~(AT_EACCESS | AT_BENEATH)) != 0)
		return (EINVAL);
	if (amode != F_OK && (amode & ~(R_OK | W_OK | X_OK)) != 0)
		return (EINVAL);

	/*
	 * Create and modify a temporary credential instead of one that
	 * is potentially shared (if we need one).
	 */
	cred = td->td_ucred;
	if ((flag & AT_EACCESS) == 0 &&
	    ((cred->cr_uid != cred->cr_ruid ||
	    cred->cr_rgid != cred->cr_groups[0]))) {
		usecred = crdup(cred);
		usecred->cr_uid = cred->cr_ruid;
		usecred->cr_groups[0] = cred->cr_rgid;
		td->td_ucred = usecred;
	} else
		usecred = cred;
	AUDIT_ARG_VALUE(amode);
	NDINIT_ATRIGHTS_C(&nd, LOOKUP, FOLLOW | LOCKSHARED | LOCKLEAF |
	    AUDITVNODE1 | ((flag & AT_BENEATH) != 0 ? BENEATH : 0),
	    pathseg, path, fd, &cap_fstat_rights, td);
	if ((error = namei(&nd)) != 0)
		goto out;
	vp = nd.ni_vp;

	error = vn_access(vp, amode, usecred, td);
	NDFREE(&nd, NDF_ONLY_PNBUF);
	vput(vp);
out:
	if (usecred != cred) {
		td->td_ucred = cred;
		crfree(usecred);
	}
	return (error);
}

/*
 * Check access permissions using "effective" credentials.
 */
#ifndef _SYS_SYSPROTO_H_
struct eaccess_args {
	char	*path;
	int	amode;
};
#endif
int
sys_eaccess(struct thread *td, struct eaccess_args *uap)
{

	return (kern_accessat(td, AT_FDCWD, __USER_CAP_STR(uap->path),
	    UIO_USERSPACE, AT_EACCESS, uap->amode));
}

#if defined(COMPAT_43)
/*
 * Get file status; this version follows links.
 */
#ifndef _SYS_SYSPROTO_H_
struct ostat_args {
	char	*path;
	struct ostat *ub;
};
#endif
int
ostat(struct thread *td, struct ostat_args *uap)
{
	struct stat sb;
	struct ostat osb;
	int error;

	error = kern_statat(td, 0, AT_FDCWD, uap->path, UIO_USERSPACE,
	    &sb, NULL);
	if (error != 0)
		return (error);
	cvtstat(&sb, &osb);
	return (copyout(&osb, uap->ub, sizeof (osb)));
}

/*
 * Get file status; this version does not follow links.
 */
#ifndef _SYS_SYSPROTO_H_
struct olstat_args {
	char	*path;
	struct ostat *ub;
};
#endif
int
olstat(struct thread *td, struct olstat_args *uap)
{
	struct stat sb;
	struct ostat osb;
	int error;

	error = kern_statat(td, AT_SYMLINK_NOFOLLOW, AT_FDCWD, uap->path,
	    UIO_USERSPACE, &sb, NULL);
	if (error != 0)
		return (error);
	cvtstat(&sb, &osb);
	return (copyout(&osb, uap->ub, sizeof (osb)));
}

/*
 * Convert from an old to a new stat structure.
 * XXX: many values are blindly truncated.
 */
void
cvtstat(struct stat *st, struct ostat *ost)
{

	bzero(ost, sizeof(*ost));
	ost->st_dev = st->st_dev;
	ost->st_ino = st->st_ino;
	ost->st_mode = st->st_mode;
	ost->st_nlink = st->st_nlink;
	ost->st_uid = st->st_uid;
	ost->st_gid = st->st_gid;
	ost->st_rdev = st->st_rdev;
	ost->st_size = MIN(st->st_size, INT32_MAX);
	ost->st_atim = st->st_atim;
	ost->st_mtim = st->st_mtim;
	ost->st_ctim = st->st_ctim;
	ost->st_blksize = st->st_blksize;
	ost->st_blocks = st->st_blocks;
	ost->st_flags = st->st_flags;
	ost->st_gen = st->st_gen;
}
#endif /* COMPAT_43 */

#if defined(COMPAT_43) || defined(COMPAT_FREEBSD11)
int ino64_trunc_error;
SYSCTL_INT(_vfs, OID_AUTO, ino64_trunc_error, CTLFLAG_RW,
    &ino64_trunc_error, 0,
    "Error on truncation of device, file or inode number, or link count");

int
freebsd11_cvtstat(struct stat *st, struct freebsd11_stat *ost)
{

	ost->st_dev = st->st_dev;
	if (ost->st_dev != st->st_dev) {
		switch (ino64_trunc_error) {
		default:
			/*
			 * Since dev_t is almost raw, don't clamp to the
			 * maximum for case 2, but ignore the error.
			 */
			break;
		case 1:
			return (EOVERFLOW);
		}
	}
	ost->st_ino = st->st_ino;
	if (ost->st_ino != st->st_ino) {
		switch (ino64_trunc_error) {
		default:
		case 0:
			break;
		case 1:
			return (EOVERFLOW);
		case 2:
			ost->st_ino = UINT32_MAX;
			break;
		}
	}
	ost->st_mode = st->st_mode;
	ost->st_nlink = st->st_nlink;
	if (ost->st_nlink != st->st_nlink) {
		switch (ino64_trunc_error) {
		default:
		case 0:
			break;
		case 1:
			return (EOVERFLOW);
		case 2:
			ost->st_nlink = UINT16_MAX;
			break;
		}
	}
	ost->st_uid = st->st_uid;
	ost->st_gid = st->st_gid;
	ost->st_rdev = st->st_rdev;
	if (ost->st_rdev != st->st_rdev) {
		switch (ino64_trunc_error) {
		default:
			break;
		case 1:
			return (EOVERFLOW);
		}
	}
	ost->st_atim = st->st_atim;
	ost->st_mtim = st->st_mtim;
	ost->st_ctim = st->st_ctim;
	ost->st_size = st->st_size;
	ost->st_blocks = st->st_blocks;
	ost->st_blksize = st->st_blksize;
	ost->st_flags = st->st_flags;
	ost->st_gen = st->st_gen;
	ost->st_lspare = 0;
	ost->st_birthtim = st->st_birthtim;
	bzero((char *)&ost->st_birthtim + sizeof(ost->st_birthtim),
	    sizeof(*ost) - offsetof(struct freebsd11_stat,
	    st_birthtim) - sizeof(ost->st_birthtim));
	return (0);
}

int
freebsd11_stat(struct thread *td, struct freebsd11_stat_args* uap)
{
	struct stat sb;
	struct freebsd11_stat osb;
	int error;

	error = kern_statat(td, 0, AT_FDCWD, __USER_CAP_STR(uap->path),
	    UIO_USERSPACE, &sb, NULL);
	if (error != 0)
		return (error);
	error = freebsd11_cvtstat(&sb, &osb);
	if (error == 0)
		error = copyout(&osb, __USER_CAP_OBJ(uap->ub), sizeof(osb));
	return (error);
}

int
freebsd11_lstat(struct thread *td, struct freebsd11_lstat_args* uap)
{
	struct stat sb;
	struct freebsd11_stat osb;
	int error;

	error = kern_statat(td, AT_SYMLINK_NOFOLLOW, AT_FDCWD,
	    __USER_CAP_STR(uap->path), UIO_USERSPACE, &sb, NULL);
	if (error != 0)
		return (error);
	error = freebsd11_cvtstat(&sb, &osb);
	if (error == 0)
		error = copyout(&osb, __USER_CAP_OBJ(uap->ub), sizeof(osb));
	return (error);
}

int
freebsd11_fhstat(struct thread *td, struct freebsd11_fhstat_args* uap)
{
	struct fhandle fh;
	struct stat sb;
	struct freebsd11_stat osb;
	int error;

	error = copyin(__USER_CAP_OBJ(uap->u_fhp), &fh, sizeof(fhandle_t));
	if (error != 0)
		return (error);
	error = kern_fhstat(td, fh, &sb);
	if (error != 0)
		return (error);
	error = freebsd11_cvtstat(&sb, &osb);
	if (error == 0)
		error = copyout(&osb, __USER_CAP_OBJ(uap->sb), sizeof(osb));
	return (error);
}

int
freebsd11_fstatat(struct thread *td, struct freebsd11_fstatat_args* uap)
{
	struct stat sb;
	struct freebsd11_stat osb;
	int error;

	error = kern_statat(td, uap->flag, uap->fd, __USER_CAP_STR(uap->path),
	    UIO_USERSPACE, &sb, NULL);
	if (error != 0)
		return (error);
	error = freebsd11_cvtstat(&sb, &osb);
	if (error == 0)
		error = copyout(&osb, __USER_CAP_OBJ(uap->buf), sizeof(osb));
	return (error);
}
#endif	/* COMPAT_FREEBSD11 */

/*
 * Get file status
 */
#ifndef _SYS_SYSPROTO_H_
struct fstatat_args {
	int	fd;
	char	*path;
	struct stat	*buf;
	int	flag;
}
#endif
int
sys_fstatat(struct thread *td, struct fstatat_args *uap)
{

	return (user_fstatat(td, uap->fd, __USER_CAP_STR(uap->path), 
	    __USER_CAP_OBJ(uap->buf), uap->flag));
}

int
user_fstatat(struct thread *td, int fd, const char * __capability path,
   struct stat * __capability buf, int flag)
{
	struct stat sb;
	int error;

	error = kern_statat(td, flag, fd, path, UIO_USERSPACE,
	    &sb, NULL);
	if (error == 0)
		error = copyout(&sb, buf, sizeof (sb));
	return (error);
}

int
<<<<<<< HEAD
kern_statat(struct thread *td, int flag, int fd, const char * __capability path,
=======
kern_statat(struct thread *td, int flag, int fd, const char *path,
>>>>>>> f101633f
    enum uio_seg pathseg, struct stat *sbp,
    void (*hook)(struct vnode *vp, struct stat *sbp))
{
	struct nameidata nd;
	struct stat sb;
	int error;

	if ((flag & ~(AT_SYMLINK_NOFOLLOW | AT_BENEATH)) != 0)
		return (EINVAL);

	NDINIT_ATRIGHTS_C(&nd, LOOKUP, ((flag & AT_SYMLINK_NOFOLLOW) != 0 ?
	    NOFOLLOW : FOLLOW) | ((flag & AT_BENEATH) != 0 ? BENEATH : 0) |
	    LOCKSHARED | LOCKLEAF | AUDITVNODE1, pathseg, path, fd,
	    &cap_fstat_rights, td);

	if ((error = namei(&nd)) != 0)
		return (error);
	error = vn_stat(nd.ni_vp, &sb, td->td_ucred, NOCRED, td);
	if (error == 0) {
		SDT_PROBE2(vfs, , stat, mode, path, sb.st_mode);
		if (S_ISREG(sb.st_mode))
			SDT_PROBE2(vfs, , stat, reg, path, pathseg);
		if (__predict_false(hook != NULL))
			hook(nd.ni_vp, &sb);
	}
	NDFREE(&nd, NDF_ONLY_PNBUF);
	vput(nd.ni_vp);
	if (error != 0)
		return (error);
#ifdef __STAT_TIME_T_EXT
	sb.st_atim_ext = 0;
	sb.st_mtim_ext = 0;
	sb.st_ctim_ext = 0;
	sb.st_btim_ext = 0;
#endif
	*sbp = sb;
#ifdef KTRACE
	if (KTRPOINT(td, KTR_STRUCT))
		ktrstat(&sb);
#endif
	return (0);
}

#if defined(COMPAT_FREEBSD11)
/*
 * Implementation of the NetBSD [l]stat() functions.
 */
void
freebsd11_cvtnstat(struct stat *sb, struct nstat *nsb)
{

	bzero(nsb, sizeof(*nsb));
	nsb->st_dev = sb->st_dev;
	nsb->st_ino = sb->st_ino;
	nsb->st_mode = sb->st_mode;
	nsb->st_nlink = sb->st_nlink;
	nsb->st_uid = sb->st_uid;
	nsb->st_gid = sb->st_gid;
	nsb->st_rdev = sb->st_rdev;
	nsb->st_atim = sb->st_atim;
	nsb->st_mtim = sb->st_mtim;
	nsb->st_ctim = sb->st_ctim;
	nsb->st_size = sb->st_size;
	nsb->st_blocks = sb->st_blocks;
	nsb->st_blksize = sb->st_blksize;
	nsb->st_flags = sb->st_flags;
	nsb->st_gen = sb->st_gen;
	nsb->st_birthtim = sb->st_birthtim;
}

#ifndef _SYS_SYSPROTO_H_
struct freebsd11_nstat_args {
	char	*path;
	struct nstat *ub;
};
#endif
int
freebsd11_nstat(struct thread *td, struct freebsd11_nstat_args *uap)
{
	struct stat sb;
	struct nstat nsb;
	int error;

	error = kern_statat(td, 0, AT_FDCWD, __USER_CAP_STR(uap->path),
	    UIO_USERSPACE, &sb, NULL);
	if (error != 0)
		return (error);
	freebsd11_cvtnstat(&sb, &nsb);
	return (copyout(&nsb, __USER_CAP_OBJ(uap->ub), sizeof (nsb)));
}

/*
 * NetBSD lstat.  Get file status; this version does not follow links.
 */
#ifndef _SYS_SYSPROTO_H_
struct freebsd11_nlstat_args {
	char	*path;
	struct nstat *ub;
};
#endif
int
freebsd11_nlstat(struct thread *td, struct freebsd11_nlstat_args *uap)
{
	struct stat sb;
	struct nstat nsb;
	int error;

	error = kern_statat(td, AT_SYMLINK_NOFOLLOW, AT_FDCWD,
	    __USER_CAP_STR(uap->path), UIO_USERSPACE, &sb, NULL);
	if (error != 0)
		return (error);
	freebsd11_cvtnstat(&sb, &nsb);
	return (copyout(&nsb, __USER_CAP_OBJ(uap->ub), sizeof (nsb)));
}
#endif /* COMPAT_FREEBSD11 */

/*
 * Get configurable pathname variables.
 */
#ifndef _SYS_SYSPROTO_H_
struct pathconf_args {
	char	*path;
	int	name;
};
#endif
int
sys_pathconf(struct thread *td, struct pathconf_args *uap)
{
	long value;
	int error;

	error = kern_pathconf(td, __USER_CAP_STR(uap->path), UIO_USERSPACE,
	    uap->name, FOLLOW, &value);
	if (error == 0)
		td->td_retval[0] = value;
	return (error);
}

#ifndef _SYS_SYSPROTO_H_
struct lpathconf_args {
	char	*path;
	int	name;
};
#endif
int
sys_lpathconf(struct thread *td, struct lpathconf_args *uap)
{
	long value;
	int error;

	error = kern_pathconf(td, __USER_CAP_STR(uap->path), UIO_USERSPACE,
	    uap->name, NOFOLLOW, &value);
	if (error == 0)
		td->td_retval[0] = value;
	return (error);
}

int
<<<<<<< HEAD
kern_pathconf(struct thread *td, const char * __capability path,
    enum uio_seg pathseg, int name, u_long flags, long *valuep)
=======
kern_pathconf(struct thread *td, const char *path, enum uio_seg pathseg,
    int name, u_long flags, long *valuep)
>>>>>>> f101633f
{
	struct nameidata nd;
	int error;

	NDINIT_C(&nd, LOOKUP, LOCKSHARED | LOCKLEAF | AUDITVNODE1 | flags,
	    pathseg, path, td);
	if ((error = namei(&nd)) != 0)
		return (error);
	NDFREE(&nd, NDF_ONLY_PNBUF);

	error = VOP_PATHCONF(nd.ni_vp, name, valuep);
	vput(nd.ni_vp);
	return (error);
}

/*
 * Return target name of a symbolic link.
 */
#ifndef _SYS_SYSPROTO_H_
struct readlink_args {
	char	*path;
	char	*buf;
	size_t	count;
};
#endif
int
sys_readlink(struct thread *td, struct readlink_args *uap)
{

	return (kern_readlinkat(td, AT_FDCWD,
	    __USER_CAP_STR(uap->path), UIO_USERSPACE,
	    __USER_CAP(uap->buf, uap->count), UIO_USERSPACE,
	    uap->count));
}
#ifndef _SYS_SYSPROTO_H_
struct readlinkat_args {
	int	fd;
	char	*path;
	char	*buf;
	size_t	bufsize;
};
#endif
int
sys_readlinkat(struct thread *td, struct readlinkat_args *uap)
{

	return (kern_readlinkat(td, uap->fd,
	    __USER_CAP_STR(uap->path), UIO_USERSPACE,
	    __USER_CAP(uap->buf, uap->bufsize), UIO_USERSPACE,
	    uap->bufsize));
}

int
<<<<<<< HEAD
kern_readlinkat(struct thread *td, int fd, const char * __capability path,
    enum uio_seg pathseg, char * __capability buf, enum uio_seg bufseg,
    size_t count)
=======
kern_readlinkat(struct thread *td, int fd, const char *path,
    enum uio_seg pathseg, char *buf, enum uio_seg bufseg, size_t count)
>>>>>>> f101633f
{
	struct vnode *vp;
	kiovec_t aiov;
	struct uio auio;
	struct nameidata nd;
	int error;

	if (count > IOSIZE_MAX)
		return (EINVAL);

	NDINIT_AT_C(&nd, LOOKUP, NOFOLLOW | LOCKSHARED | LOCKLEAF | AUDITVNODE1,
	    pathseg, path, fd, td);

	if ((error = namei(&nd)) != 0)
		return (error);
	NDFREE(&nd, NDF_ONLY_PNBUF);
	vp = nd.ni_vp;
#ifdef MAC
	error = mac_vnode_check_readlink(td->td_ucred, vp);
	if (error != 0) {
		vput(vp);
		return (error);
	}
#endif
	if (vp->v_type != VLNK && (vp->v_vflag & VV_READLINK) == 0)
		error = EINVAL;
	else {
		IOVEC_INIT_C(&aiov, buf, count);
		auio.uio_iov = &aiov;
		auio.uio_iovcnt = 1;
		auio.uio_offset = 0;
		auio.uio_rw = UIO_READ;
		auio.uio_segflg = bufseg;
		auio.uio_td = td;
		auio.uio_resid = count;
		error = VOP_READLINK(vp, &auio, td->td_ucred);
		td->td_retval[0] = count - auio.uio_resid;
	}
	vput(vp);
	return (error);
}

/*
 * Common implementation code for chflags() and fchflags().
 */
static int
setfflags(struct thread *td, struct vnode *vp, u_long flags)
{
	struct mount *mp;
	struct vattr vattr;
	int error;

	/* We can't support the value matching VNOVAL. */
	if (flags == VNOVAL)
		return (EOPNOTSUPP);

	/*
	 * Prevent non-root users from setting flags on devices.  When
	 * a device is reused, users can retain ownership of the device
	 * if they are allowed to set flags and programs assume that
	 * chown can't fail when done as root.
	 */
	if (vp->v_type == VCHR || vp->v_type == VBLK) {
		error = priv_check(td, PRIV_VFS_CHFLAGS_DEV);
		if (error != 0)
			return (error);
	}

	if ((error = vn_start_write(vp, &mp, V_WAIT | PCATCH)) != 0)
		return (error);
	VATTR_NULL(&vattr);
	vattr.va_flags = flags;
	vn_lock(vp, LK_EXCLUSIVE | LK_RETRY);
#ifdef MAC
	error = mac_vnode_check_setflags(td->td_ucred, vp, vattr.va_flags);
	if (error == 0)
#endif
		error = VOP_SETATTR(vp, &vattr, td->td_ucred);
	VOP_UNLOCK(vp, 0);
	vn_finished_write(mp);
	return (error);
}

/*
 * Change flags of a file given a path name.
 */
#ifndef _SYS_SYSPROTO_H_
struct chflags_args {
	const char *path;
	u_long	flags;
};
#endif
int
sys_chflags(struct thread *td, struct chflags_args *uap)
{

	return (kern_chflagsat(td, AT_FDCWD, __USER_CAP_STR(uap->path),
	    UIO_USERSPACE, uap->flags, 0));
}

#ifndef _SYS_SYSPROTO_H_
struct chflagsat_args {
	int	fd;
	const char *path;
	u_long	flags;
	int	atflag;
}
#endif
int
sys_chflagsat(struct thread *td, struct chflagsat_args *uap)
{

	if ((uap->atflag & ~(AT_SYMLINK_NOFOLLOW | AT_BENEATH)) != 0)
		return (EINVAL);

	return (kern_chflagsat(td, uap->fd, __USER_CAP_STR(uap->path),
	    UIO_USERSPACE, uap->flags, uap->atflag));
}

/*
 * Same as chflags() but doesn't follow symlinks.
 */
#ifndef _SYS_SYSPROTO_H_
struct lchflags_args {
	const char *path;
	u_long flags;
};
#endif
int
sys_lchflags(struct thread *td, struct lchflags_args *uap)
{

	return (kern_chflagsat(td, AT_FDCWD, __USER_CAP_STR(uap->path),
	    UIO_USERSPACE, uap->flags, AT_SYMLINK_NOFOLLOW));
}

int
kern_chflagsat(struct thread *td, int fd, const char * __capability path,
    enum uio_seg pathseg, u_long flags, int atflag)
{
	struct nameidata nd;
	int error, follow;

	AUDIT_ARG_FFLAGS(flags);
	follow = (atflag & AT_SYMLINK_NOFOLLOW) ? NOFOLLOW : FOLLOW;
	follow |= (atflag & AT_BENEATH) != 0 ? BENEATH : 0;
	NDINIT_ATRIGHTS_C(&nd, LOOKUP, follow | AUDITVNODE1, pathseg, path, fd,
	    &cap_fchflags_rights, td);
	if ((error = namei(&nd)) != 0)
		return (error);
	NDFREE(&nd, NDF_ONLY_PNBUF);
	error = setfflags(td, nd.ni_vp, flags);
	vrele(nd.ni_vp);
	return (error);
}

/*
 * Change flags of a file given a file descriptor.
 */
#ifndef _SYS_SYSPROTO_H_
struct fchflags_args {
	int	fd;
	u_long	flags;
};
#endif
int
sys_fchflags(struct thread *td, struct fchflags_args *uap)
{
	struct file *fp;
	int error;

	AUDIT_ARG_FD(uap->fd);
	AUDIT_ARG_FFLAGS(uap->flags);
	error = getvnode(td, uap->fd, &cap_fchflags_rights,
	    &fp);
	if (error != 0)
		return (error);
#ifdef AUDIT
	vn_lock(fp->f_vnode, LK_SHARED | LK_RETRY);
	AUDIT_ARG_VNODE1(fp->f_vnode);
	VOP_UNLOCK(fp->f_vnode, 0);
#endif
	error = setfflags(td, fp->f_vnode, uap->flags);
	fdrop(fp, td);
	return (error);
}

/*
 * Common implementation code for chmod(), lchmod() and fchmod().
 */
int
setfmode(struct thread *td, struct ucred *cred, struct vnode *vp, int mode)
{
	struct mount *mp;
	struct vattr vattr;
	int error;

	if ((error = vn_start_write(vp, &mp, V_WAIT | PCATCH)) != 0)
		return (error);
	vn_lock(vp, LK_EXCLUSIVE | LK_RETRY);
	VATTR_NULL(&vattr);
	vattr.va_mode = mode & ALLPERMS;
#ifdef MAC
	error = mac_vnode_check_setmode(cred, vp, vattr.va_mode);
	if (error == 0)
#endif
		error = VOP_SETATTR(vp, &vattr, cred);
	VOP_UNLOCK(vp, 0);
	vn_finished_write(mp);
	return (error);
}

/*
 * Change mode of a file given path name.
 */
#ifndef _SYS_SYSPROTO_H_
struct chmod_args {
	char	*path;
	int	mode;
};
#endif
int
sys_chmod(struct thread *td, struct chmod_args *uap)
{

	return (kern_fchmodat(td, AT_FDCWD, __USER_CAP_STR(uap->path),
	    UIO_USERSPACE, uap->mode, 0));
}

#ifndef _SYS_SYSPROTO_H_
struct fchmodat_args {
	int	dirfd;
	char	*path;
	mode_t	mode;
	int	flag;
}
#endif
int
sys_fchmodat(struct thread *td, struct fchmodat_args *uap)
{

	if ((uap->flag & ~(AT_SYMLINK_NOFOLLOW | AT_BENEATH)) != 0)
		return (EINVAL);

	return (kern_fchmodat(td, uap->fd, __USER_CAP_STR(uap->path),
	    UIO_USERSPACE, uap->mode, uap->flag));
}

/*
 * Change mode of a file given path name (don't follow links.)
 */
#ifndef _SYS_SYSPROTO_H_
struct lchmod_args {
	char	*path;
	int	mode;
};
#endif
int
sys_lchmod(struct thread *td, struct lchmod_args *uap)
{

	return (kern_fchmodat(td, AT_FDCWD, __USER_CAP_STR(uap->path),
	    UIO_USERSPACE, uap->mode, AT_SYMLINK_NOFOLLOW));
}

int
<<<<<<< HEAD
kern_fchmodat(struct thread *td, int fd, const char * __capability path,
=======
kern_fchmodat(struct thread *td, int fd, const char *path,
>>>>>>> f101633f
    enum uio_seg pathseg, mode_t mode, int flag)
{
	struct nameidata nd;
	int error, follow;

	AUDIT_ARG_MODE(mode);
	follow = (flag & AT_SYMLINK_NOFOLLOW) != 0 ? NOFOLLOW : FOLLOW;
	follow |= (flag & AT_BENEATH) != 0 ? BENEATH : 0;
	NDINIT_ATRIGHTS_C(&nd, LOOKUP, follow | AUDITVNODE1, pathseg, path, fd,
	    &cap_fchmod_rights, td);
	if ((error = namei(&nd)) != 0)
		return (error);
	NDFREE(&nd, NDF_ONLY_PNBUF);
	error = setfmode(td, td->td_ucred, nd.ni_vp, mode);
	vrele(nd.ni_vp);
	return (error);
}

/*
 * Change mode of a file given a file descriptor.
 */
#ifndef _SYS_SYSPROTO_H_
struct fchmod_args {
	int	fd;
	int	mode;
};
#endif
int
sys_fchmod(struct thread *td, struct fchmod_args *uap)
{
	struct file *fp;
	int error;

	AUDIT_ARG_FD(uap->fd);
	AUDIT_ARG_MODE(uap->mode);

	error = fget(td, uap->fd, &cap_fchmod_rights, &fp);
	if (error != 0)
		return (error);
	error = fo_chmod(fp, uap->mode, td->td_ucred, td);
	fdrop(fp, td);
	return (error);
}

/*
 * Common implementation for chown(), lchown(), and fchown()
 */
int
setfown(struct thread *td, struct ucred *cred, struct vnode *vp, uid_t uid,
    gid_t gid)
{
	struct mount *mp;
	struct vattr vattr;
	int error;

	if ((error = vn_start_write(vp, &mp, V_WAIT | PCATCH)) != 0)
		return (error);
	vn_lock(vp, LK_EXCLUSIVE | LK_RETRY);
	VATTR_NULL(&vattr);
	vattr.va_uid = uid;
	vattr.va_gid = gid;
#ifdef MAC
	error = mac_vnode_check_setowner(cred, vp, vattr.va_uid,
	    vattr.va_gid);
	if (error == 0)
#endif
		error = VOP_SETATTR(vp, &vattr, cred);
	VOP_UNLOCK(vp, 0);
	vn_finished_write(mp);
	return (error);
}

/*
 * Set ownership given a path name.
 */
#ifndef _SYS_SYSPROTO_H_
struct chown_args {
	char	*path;
	int	uid;
	int	gid;
};
#endif
int
sys_chown(struct thread *td, struct chown_args *uap)
{

	return (kern_fchownat(td, AT_FDCWD, __USER_CAP_STR(uap->path),
	    UIO_USERSPACE, uap->uid, uap->gid, 0));
}

#ifndef _SYS_SYSPROTO_H_
struct fchownat_args {
	int fd;
	const char * path;
	uid_t uid;
	gid_t gid;
	int flag;
};
#endif
int
sys_fchownat(struct thread *td, struct fchownat_args *uap)
{

	if ((uap->flag & ~(AT_SYMLINK_NOFOLLOW | AT_BENEATH)) != 0)
		return (EINVAL);

	return (kern_fchownat(td, uap->fd, __USER_CAP_STR(uap->path),
	    UIO_USERSPACE, uap->uid, uap->gid, uap->flag));
}

int
<<<<<<< HEAD
kern_fchownat(struct thread *td, int fd, const char * __capability path,
=======
kern_fchownat(struct thread *td, int fd, const char *path,
>>>>>>> f101633f
    enum uio_seg pathseg, int uid, int gid, int flag)
{
	struct nameidata nd;
	int error, follow;

	AUDIT_ARG_OWNER(uid, gid);
	follow = (flag & AT_SYMLINK_NOFOLLOW) ? NOFOLLOW : FOLLOW;
	follow |= (flag & AT_BENEATH) != 0 ? BENEATH : 0;
	NDINIT_ATRIGHTS_C(&nd, LOOKUP, follow | AUDITVNODE1, pathseg, path, fd,
	    &cap_fchown_rights, td);

	if ((error = namei(&nd)) != 0)
		return (error);
	NDFREE(&nd, NDF_ONLY_PNBUF);
	error = setfown(td, td->td_ucred, nd.ni_vp, uid, gid);
	vrele(nd.ni_vp);
	return (error);
}

/*
 * Set ownership given a path name, do not cross symlinks.
 */
#ifndef _SYS_SYSPROTO_H_
struct lchown_args {
	char	*path;
	int	uid;
	int	gid;
};
#endif
int
sys_lchown(struct thread *td, struct lchown_args *uap)
{

	return (kern_fchownat(td, AT_FDCWD, __USER_CAP_STR(uap->path),
	    UIO_USERSPACE, uap->uid, uap->gid, AT_SYMLINK_NOFOLLOW));
}

/*
 * Set ownership given a file descriptor.
 */
#ifndef _SYS_SYSPROTO_H_
struct fchown_args {
	int	fd;
	int	uid;
	int	gid;
};
#endif
int
sys_fchown(struct thread *td, struct fchown_args *uap)
{
	struct file *fp;
	int error;

	AUDIT_ARG_FD(uap->fd);
	AUDIT_ARG_OWNER(uap->uid, uap->gid);
	error = fget(td, uap->fd, &cap_fchown_rights, &fp);
	if (error != 0)
		return (error);
	error = fo_chown(fp, uap->uid, uap->gid, td->td_ucred, td);
	fdrop(fp, td);
	return (error);
}

/*
 * Common implementation code for utimes(), lutimes(), and futimes().
 */
static int
getutimes(const struct timeval * __capability usrtvp, enum uio_seg tvpseg,
    struct timespec *tsp)
{
	struct timeval tv[2];
	const struct timeval * __capability tvp;
	struct timeval *tmptvp;
	int error;

	if (usrtvp == NULL) {
		vfs_timestamp(&tsp[0]);
		tsp[1] = tsp[0];
	} else {
		if (tvpseg == UIO_SYSSPACE) {
			tvp = usrtvp;
		} else {
			tmptvp = &tv[0];
			if ((error = copyin(usrtvp, tmptvp, sizeof(tv))) != 0)
				return (error);
			tvp = (__cheri_tocap struct timeval * __capability)
			    tmptvp;
		}

		if (tvp[0].tv_usec < 0 || tvp[0].tv_usec >= 1000000 ||
		    tvp[1].tv_usec < 0 || tvp[1].tv_usec >= 1000000)
			return (EINVAL);
		TIMEVAL_TO_TIMESPEC(&tvp[0], &tsp[0]);
		TIMEVAL_TO_TIMESPEC(&tvp[1], &tsp[1]);
	}
	return (0);
}

/*
 * Common implementation code for futimens(), utimensat().
 */
#define	UTIMENS_NULL	0x1
#define	UTIMENS_EXIT	0x2
static int
getutimens(const struct timespec * __capability usrtsp, enum uio_seg tspseg,
    struct timespec *tsp, int *retflags)
{
	struct timespec tsnow;
	int error;

	vfs_timestamp(&tsnow);
	*retflags = 0;
	if (usrtsp == NULL) {
		tsp[0] = tsnow;
		tsp[1] = tsnow;
		*retflags |= UTIMENS_NULL;
		return (0);
	}
	if (tspseg == UIO_SYSSPACE) {
		tsp[0] = usrtsp[0];
		tsp[1] = usrtsp[1];
	} else if ((error = copyin(usrtsp, tsp, sizeof(*tsp) * 2)) != 0)
		return (error);
	if (tsp[0].tv_nsec == UTIME_OMIT && tsp[1].tv_nsec == UTIME_OMIT)
		*retflags |= UTIMENS_EXIT;
	if (tsp[0].tv_nsec == UTIME_NOW && tsp[1].tv_nsec == UTIME_NOW)
		*retflags |= UTIMENS_NULL;
	if (tsp[0].tv_nsec == UTIME_OMIT)
		tsp[0].tv_sec = VNOVAL;
	else if (tsp[0].tv_nsec == UTIME_NOW)
		tsp[0] = tsnow;
	else if (tsp[0].tv_nsec < 0 || tsp[0].tv_nsec >= 1000000000L)
		return (EINVAL);
	if (tsp[1].tv_nsec == UTIME_OMIT)
		tsp[1].tv_sec = VNOVAL;
	else if (tsp[1].tv_nsec == UTIME_NOW)
		tsp[1] = tsnow;
	else if (tsp[1].tv_nsec < 0 || tsp[1].tv_nsec >= 1000000000L)
		return (EINVAL);

	return (0);
}

/*
 * Common implementation code for utimes(), lutimes(), futimes(), futimens(),
 * and utimensat().
 */
static int
setutimes(struct thread *td, struct vnode *vp,
    const struct timespec *ts, int numtimes, int nullflag)
{
	struct mount *mp;
	struct vattr vattr;
	int error, setbirthtime;

	if ((error = vn_start_write(vp, &mp, V_WAIT | PCATCH)) != 0)
		return (error);
	vn_lock(vp, LK_EXCLUSIVE | LK_RETRY);
	setbirthtime = 0;
	if (numtimes < 3 && !VOP_GETATTR(vp, &vattr, td->td_ucred) &&
	    timespeccmp(&ts[1], &vattr.va_birthtime, < ))
		setbirthtime = 1;
	VATTR_NULL(&vattr);
	vattr.va_atime = ts[0];
	vattr.va_mtime = ts[1];
	if (setbirthtime)
		vattr.va_birthtime = ts[1];
	if (numtimes > 2)
		vattr.va_birthtime = ts[2];
	if (nullflag)
		vattr.va_vaflags |= VA_UTIMES_NULL;
#ifdef MAC
	error = mac_vnode_check_setutimes(td->td_ucred, vp, vattr.va_atime,
	    vattr.va_mtime);
#endif
	if (error == 0)
		error = VOP_SETATTR(vp, &vattr, td->td_ucred);
	VOP_UNLOCK(vp, 0);
	vn_finished_write(mp);
	return (error);
}

/*
 * Set the access and modification times of a file.
 */
#ifndef _SYS_SYSPROTO_H_
struct utimes_args {
	char	*path;
	struct	timeval *tptr;
};
#endif
int
sys_utimes(struct thread *td, struct utimes_args *uap)
{

	return (kern_utimesat(td, AT_FDCWD, __USER_CAP_STR(uap->path),
	    UIO_USERSPACE, __USER_CAP_OBJ(uap->tptr), UIO_USERSPACE));
}

#ifndef _SYS_SYSPROTO_H_
struct futimesat_args {
	int fd;
	const char * path;
	const struct timeval * times;
};
#endif
int
sys_futimesat(struct thread *td, struct futimesat_args *uap)
{

	return (kern_utimesat(td, uap->fd,
	    __USER_CAP_STR(uap->path), UIO_USERSPACE,
	    __USER_CAP_OBJ(uap->times), UIO_USERSPACE));
}

int
<<<<<<< HEAD
kern_utimesat(struct thread *td, int fd,
    const char * __capability path, enum uio_seg pathseg,
    const struct timeval * __capability tptr, enum uio_seg tptrseg)
=======
kern_utimesat(struct thread *td, int fd, const char *path,
    enum uio_seg pathseg, struct timeval *tptr, enum uio_seg tptrseg)
>>>>>>> f101633f
{
	struct nameidata nd;
	struct timespec ts[2];
	int error;

	if ((error = getutimes(tptr, tptrseg, ts)) != 0)
		return (error);
	NDINIT_ATRIGHTS_C(&nd, LOOKUP, FOLLOW | AUDITVNODE1, pathseg, path, fd,
	    &cap_futimes_rights, td);

	if ((error = namei(&nd)) != 0)
		return (error);
	NDFREE(&nd, NDF_ONLY_PNBUF);
	error = setutimes(td, nd.ni_vp, ts, 2, tptr == NULL);
	vrele(nd.ni_vp);
	return (error);
}

/*
 * Set the access and modification times of a file.
 */
#ifndef _SYS_SYSPROTO_H_
struct lutimes_args {
	char	*path;
	struct	timeval *tptr;
};
#endif
int
sys_lutimes(struct thread *td, struct lutimes_args *uap)
{

	return (kern_lutimes(td, __USER_CAP_STR(uap->path), UIO_USERSPACE,
	    __USER_CAP_OBJ(uap->tptr), UIO_USERSPACE));
}

int
<<<<<<< HEAD
kern_lutimes(struct thread *td, 
    const char * __capability path, enum uio_seg pathseg,
    const struct timeval * __capability tptr, enum uio_seg tptrseg)
=======
kern_lutimes(struct thread *td, const char *path, enum uio_seg pathseg,
    struct timeval *tptr, enum uio_seg tptrseg)
>>>>>>> f101633f
{
	struct timespec ts[2];
	struct nameidata nd;
	int error;

	if ((error = getutimes(tptr, tptrseg, ts)) != 0)
		return (error);
	NDINIT_C(&nd, LOOKUP, NOFOLLOW | AUDITVNODE1, pathseg, path, td);
	if ((error = namei(&nd)) != 0)
		return (error);
	NDFREE(&nd, NDF_ONLY_PNBUF);
	error = setutimes(td, nd.ni_vp, ts, 2, tptr == NULL);
	vrele(nd.ni_vp);
	return (error);
}

/*
 * Set the access and modification times of a file.
 */
#ifndef _SYS_SYSPROTO_H_
struct futimes_args {
	int	fd;
	struct	timeval *tptr;
};
#endif
int
sys_futimes(struct thread *td, struct futimes_args *uap)
{

	return (kern_futimes(td, uap->fd, __USER_CAP_OBJ(uap->tptr),
	    UIO_USERSPACE));
}

int
kern_futimes(struct thread *td, int fd,
    const struct timeval * __capability tptr, enum uio_seg tptrseg)
{
	struct timespec ts[2];
	struct file *fp;
	int error;

	AUDIT_ARG_FD(fd);
	error = getutimes(tptr, tptrseg, ts);
	if (error != 0)
		return (error);
	error = getvnode(td, fd, &cap_futimes_rights, &fp);
	if (error != 0)
		return (error);
#ifdef AUDIT
	vn_lock(fp->f_vnode, LK_SHARED | LK_RETRY);
	AUDIT_ARG_VNODE1(fp->f_vnode);
	VOP_UNLOCK(fp->f_vnode, 0);
#endif
	error = setutimes(td, fp->f_vnode, ts, 2, tptr == NULL);
	fdrop(fp, td);
	return (error);
}

int
sys_futimens(struct thread *td, struct futimens_args *uap)
{

	return (kern_futimens(td, uap->fd, __USER_CAP_OBJ(uap->times),
	    UIO_USERSPACE));
}

int
kern_futimens(struct thread *td, int fd,
    const struct timespec * __capability tptr, enum uio_seg tptrseg)
{
	struct timespec ts[2];
	struct file *fp;
	int error, flags;

	AUDIT_ARG_FD(fd);
	error = getutimens(tptr, tptrseg, ts, &flags);
	if (error != 0)
		return (error);
	if (flags & UTIMENS_EXIT)
		return (0);
	error = getvnode(td, fd, &cap_futimes_rights, &fp);
	if (error != 0)
		return (error);
#ifdef AUDIT
	vn_lock(fp->f_vnode, LK_SHARED | LK_RETRY);
	AUDIT_ARG_VNODE1(fp->f_vnode);
	VOP_UNLOCK(fp->f_vnode, 0);
#endif
	error = setutimes(td, fp->f_vnode, ts, 2, flags & UTIMENS_NULL);
	fdrop(fp, td);
	return (error);
}

int
sys_utimensat(struct thread *td, struct utimensat_args *uap)
{

	return (kern_utimensat(td, uap->fd, __USER_CAP_STR(uap->path),
	    UIO_USERSPACE, __USER_CAP_OBJ(uap->times),
	    UIO_USERSPACE, uap->flag));
}

int
<<<<<<< HEAD
kern_utimensat(struct thread *td, int fd,
    const char * __capability path, enum uio_seg pathseg,
    const struct timespec * __capability tptr, enum uio_seg tptrseg, int flag)
=======
kern_utimensat(struct thread *td, int fd, const char *path,
    enum uio_seg pathseg, struct timespec *tptr, enum uio_seg tptrseg,
    int flag)
>>>>>>> f101633f
{
	struct nameidata nd;
	struct timespec ts[2];
	int error, flags;

	if ((flag & ~(AT_SYMLINK_NOFOLLOW | AT_BENEATH)) != 0)
		return (EINVAL);

	if ((error = getutimens(tptr, tptrseg, ts, &flags)) != 0)
		return (error);
	NDINIT_ATRIGHTS_C(&nd, LOOKUP,
	    ((flag & AT_SYMLINK_NOFOLLOW) ? NOFOLLOW : FOLLOW) |
	    ((flag & AT_BENEATH) != 0 ? BENEATH : 0) | AUDITVNODE1,
	    pathseg, path, fd, &cap_futimes_rights, td);
	if ((error = namei(&nd)) != 0)
		return (error);
	/*
	 * We are allowed to call namei() regardless of 2xUTIME_OMIT.
	 * POSIX states:
	 * "If both tv_nsec fields are UTIME_OMIT... EACCESS may be detected."
	 * "Search permission is denied by a component of the path prefix."
	 */
	NDFREE(&nd, NDF_ONLY_PNBUF);
	if ((flags & UTIMENS_EXIT) == 0)
		error = setutimes(td, nd.ni_vp, ts, 2, flags & UTIMENS_NULL);
	vrele(nd.ni_vp);
	return (error);
}

/*
 * Truncate a file given its path name.
 */
#ifndef _SYS_SYSPROTO_H_
struct truncate_args {
	char	*path;
	int	pad;
	off_t	length;
};
#endif
int
sys_truncate(struct thread *td, struct truncate_args *uap)
{

	return (kern_truncate(td, __USER_CAP_STR(uap->path),
	    UIO_USERSPACE, uap->length));
}

int
<<<<<<< HEAD
kern_truncate(struct thread *td, const char * __capability path,
    enum uio_seg pathseg, off_t length)
=======
kern_truncate(struct thread *td, const char *path, enum uio_seg pathseg,
    off_t length)
>>>>>>> f101633f
{
	struct mount *mp;
	struct vnode *vp;
	void *rl_cookie;
	struct vattr vattr;
	struct nameidata nd;
	int error;

	if (length < 0)
		return(EINVAL);
	NDINIT_C(&nd, LOOKUP, FOLLOW | AUDITVNODE1, pathseg, path, td);
	if ((error = namei(&nd)) != 0)
		return (error);
	vp = nd.ni_vp;
	rl_cookie = vn_rangelock_wlock(vp, 0, OFF_MAX);
	if ((error = vn_start_write(vp, &mp, V_WAIT | PCATCH)) != 0) {
		vn_rangelock_unlock(vp, rl_cookie);
		vrele(vp);
		return (error);
	}
	NDFREE(&nd, NDF_ONLY_PNBUF);
	vn_lock(vp, LK_EXCLUSIVE | LK_RETRY);
	if (vp->v_type == VDIR)
		error = EISDIR;
#ifdef MAC
	else if ((error = mac_vnode_check_write(td->td_ucred, NOCRED, vp))) {
	}
#endif
	else if ((error = vn_writechk(vp)) == 0 &&
	    (error = VOP_ACCESS(vp, VWRITE, td->td_ucred, td)) == 0) {
		VATTR_NULL(&vattr);
		vattr.va_size = length;
		error = VOP_SETATTR(vp, &vattr, td->td_ucred);
	}
	VOP_UNLOCK(vp, 0);
	vn_finished_write(mp);
	vn_rangelock_unlock(vp, rl_cookie);
	vrele(vp);
	return (error);
}

#if defined(COMPAT_43)
/*
 * Truncate a file given its path name.
 */
#ifndef _SYS_SYSPROTO_H_
struct otruncate_args {
	char	*path;
	long	length;
};
#endif
int
otruncate(struct thread *td, struct otruncate_args *uap)
{

	return (kern_truncate(td, uap->path, UIO_USERSPACE, uap->length));
}
#endif /* COMPAT_43 */

#if defined(COMPAT_FREEBSD6)
/* Versions with the pad argument */
int
freebsd6_truncate(struct thread *td, struct freebsd6_truncate_args *uap)
{

	return (kern_truncate(td, uap->path, UIO_USERSPACE, uap->length));
}

int
freebsd6_ftruncate(struct thread *td, struct freebsd6_ftruncate_args *uap)
{

	return (kern_ftruncate(td, uap->fd, uap->length));
}
#endif

int
kern_fsync(struct thread *td, int fd, bool fullsync)
{
	struct vnode *vp;
	struct mount *mp;
	struct file *fp;
	int error, lock_flags;

	AUDIT_ARG_FD(fd);
	error = getvnode(td, fd, &cap_fsync_rights, &fp);
	if (error != 0)
		return (error);
	vp = fp->f_vnode;
#if 0
	if (!fullsync)
		/* XXXKIB: compete outstanding aio writes */;
#endif
	error = vn_start_write(vp, &mp, V_WAIT | PCATCH);
	if (error != 0)
		goto drop;
	if (MNT_SHARED_WRITES(mp) ||
	    ((mp == NULL) && MNT_SHARED_WRITES(vp->v_mount))) {
		lock_flags = LK_SHARED;
	} else {
		lock_flags = LK_EXCLUSIVE;
	}
	vn_lock(vp, lock_flags | LK_RETRY);
	AUDIT_ARG_VNODE1(vp);
	if (vp->v_object != NULL) {
		VM_OBJECT_WLOCK(vp->v_object);
		vm_object_page_clean(vp->v_object, 0, 0, 0);
		VM_OBJECT_WUNLOCK(vp->v_object);
	}
	error = fullsync ? VOP_FSYNC(vp, MNT_WAIT, td) : VOP_FDATASYNC(vp, td);
	VOP_UNLOCK(vp, 0);
	vn_finished_write(mp);
drop:
	fdrop(fp, td);
	return (error);
}

/*
 * Sync an open file.
 */
#ifndef _SYS_SYSPROTO_H_
struct fsync_args {
	int	fd;
};
#endif
int
sys_fsync(struct thread *td, struct fsync_args *uap)
{

	return (kern_fsync(td, uap->fd, true));
}

int
sys_fdatasync(struct thread *td, struct fdatasync_args *uap)
{

	return (kern_fsync(td, uap->fd, false));
}

/*
 * Rename files.  Source and destination must either both be directories, or
 * both not be directories.  If target is a directory, it must be empty.
 */
#ifndef _SYS_SYSPROTO_H_
struct rename_args {
	char	*from;
	char	*to;
};
#endif
int
sys_rename(struct thread *td, struct rename_args *uap)
{

	return (kern_renameat(td, AT_FDCWD,
	    __USER_CAP_STR(uap->from), AT_FDCWD,
	    __USER_CAP_STR(uap->to), UIO_USERSPACE));
}

#ifndef _SYS_SYSPROTO_H_
struct renameat_args {
	int	oldfd;
	char	*old;
	int	newfd;
	char	*new;
};
#endif
int
sys_renameat(struct thread *td, struct renameat_args *uap)
{

	return (kern_renameat(td, uap->oldfd,
	    __USER_CAP_STR(uap->old), uap->newfd,
	    __USER_CAP_STR(uap->new), UIO_USERSPACE));
}

int
<<<<<<< HEAD
kern_renameat(struct thread *td, int oldfd, const char * __capability old,
    int newfd, const char * __capability new, enum uio_seg pathseg)
=======
kern_renameat(struct thread *td, int oldfd, const char *old, int newfd,
    const char *new, enum uio_seg pathseg)
>>>>>>> f101633f
{
	struct mount *mp = NULL;
	struct vnode *tvp, *fvp, *tdvp;
	struct nameidata fromnd, tond;
	int error;

again:
	bwillwrite();
#ifdef MAC
	NDINIT_ATRIGHTS_C(&fromnd, DELETE, LOCKPARENT | LOCKLEAF | SAVESTART |
	    AUDITVNODE1, pathseg, old, oldfd,
	    &cap_renameat_source_rights, td);
#else
	NDINIT_ATRIGHTS_C(&fromnd, DELETE, WANTPARENT | SAVESTART | AUDITVNODE1,
	    pathseg, old, oldfd,
	    &cap_renameat_source_rights, td);
#endif

	if ((error = namei(&fromnd)) != 0)
		return (error);
#ifdef MAC
	error = mac_vnode_check_rename_from(td->td_ucred, fromnd.ni_dvp,
	    fromnd.ni_vp, &fromnd.ni_cnd);
	VOP_UNLOCK(fromnd.ni_dvp, 0);
	if (fromnd.ni_dvp != fromnd.ni_vp)
		VOP_UNLOCK(fromnd.ni_vp, 0);
#endif
	fvp = fromnd.ni_vp;
	NDINIT_ATRIGHTS_C(&tond, RENAME, LOCKPARENT | LOCKLEAF | NOCACHE |
	    SAVESTART | AUDITVNODE2, pathseg, new, newfd,
	    &cap_renameat_target_rights, td);
	if (fromnd.ni_vp->v_type == VDIR)
		tond.ni_cnd.cn_flags |= WILLBEDIR;
	if ((error = namei(&tond)) != 0) {
		/* Translate error code for rename("dir1", "dir2/."). */
		if (error == EISDIR && fvp->v_type == VDIR)
			error = EINVAL;
		NDFREE(&fromnd, NDF_ONLY_PNBUF);
		vrele(fromnd.ni_dvp);
		vrele(fvp);
		goto out1;
	}
	tdvp = tond.ni_dvp;
	tvp = tond.ni_vp;
	error = vn_start_write(fvp, &mp, V_NOWAIT);
	if (error != 0) {
		NDFREE(&fromnd, NDF_ONLY_PNBUF);
		NDFREE(&tond, NDF_ONLY_PNBUF);
		if (tvp != NULL)
			vput(tvp);
		if (tdvp == tvp)
			vrele(tdvp);
		else
			vput(tdvp);
		vrele(fromnd.ni_dvp);
		vrele(fvp);
		vrele(tond.ni_startdir);
		if (fromnd.ni_startdir != NULL)
			vrele(fromnd.ni_startdir);
		error = vn_start_write(NULL, &mp, V_XSLEEP | PCATCH);
		if (error != 0)
			return (error);
		goto again;
	}
	if (tvp != NULL) {
		if (fvp->v_type == VDIR && tvp->v_type != VDIR) {
			error = ENOTDIR;
			goto out;
		} else if (fvp->v_type != VDIR && tvp->v_type == VDIR) {
			error = EISDIR;
			goto out;
		}
#ifdef CAPABILITIES
		if (newfd != AT_FDCWD) {
			/*
			 * If the target already exists we require CAP_UNLINKAT
			 * from 'newfd'.
			 */
			error = cap_check(&tond.ni_filecaps.fc_rights,
			    &cap_unlinkat_rights);
			if (error != 0)
				goto out;
		}
#endif
	}
	if (fvp == tdvp) {
		error = EINVAL;
		goto out;
	}
	/*
	 * If the source is the same as the destination (that is, if they
	 * are links to the same vnode), then there is nothing to do.
	 */
	if (fvp == tvp)
		error = -1;
#ifdef MAC
	else
		error = mac_vnode_check_rename_to(td->td_ucred, tdvp,
		    tond.ni_vp, fromnd.ni_dvp == tdvp, &tond.ni_cnd);
#endif
out:
	if (error == 0) {
		error = VOP_RENAME(fromnd.ni_dvp, fromnd.ni_vp, &fromnd.ni_cnd,
		    tond.ni_dvp, tond.ni_vp, &tond.ni_cnd);
		NDFREE(&fromnd, NDF_ONLY_PNBUF);
		NDFREE(&tond, NDF_ONLY_PNBUF);
	} else {
		NDFREE(&fromnd, NDF_ONLY_PNBUF);
		NDFREE(&tond, NDF_ONLY_PNBUF);
		if (tvp != NULL)
			vput(tvp);
		if (tdvp == tvp)
			vrele(tdvp);
		else
			vput(tdvp);
		vrele(fromnd.ni_dvp);
		vrele(fvp);
	}
	vrele(tond.ni_startdir);
	vn_finished_write(mp);
out1:
	if (fromnd.ni_startdir)
		vrele(fromnd.ni_startdir);
	if (error == -1)
		return (0);
	return (error);
}

/*
 * Make a directory file.
 */
#ifndef _SYS_SYSPROTO_H_
struct mkdir_args {
	char	*path;
	int	mode;
};
#endif
int
sys_mkdir(struct thread *td, struct mkdir_args *uap)
{

	return (kern_mkdirat(td, AT_FDCWD, __USER_CAP_STR(uap->path),
	    UIO_USERSPACE, uap->mode));
}

#ifndef _SYS_SYSPROTO_H_
struct mkdirat_args {
	int	fd;
	char	*path;
	mode_t	mode;
};
#endif
int
sys_mkdirat(struct thread *td, struct mkdirat_args *uap)
{

	return (kern_mkdirat(td, uap->fd, __USER_CAP_STR(uap->path),
	    UIO_USERSPACE, uap->mode));
}

int
<<<<<<< HEAD
kern_mkdirat(struct thread *td, int fd, const char * __capability path,
    enum uio_seg segflg, int mode)
=======
kern_mkdirat(struct thread *td, int fd, const char *path, enum uio_seg segflg,
    int mode)
>>>>>>> f101633f
{
	struct mount *mp;
	struct vnode *vp;
	struct vattr vattr;
	struct nameidata nd;
	int error;

	AUDIT_ARG_MODE(mode);
restart:
	bwillwrite();
	NDINIT_ATRIGHTS_C(&nd, CREATE, LOCKPARENT | SAVENAME | AUDITVNODE1 |
	    NOCACHE, segflg, path, fd, &cap_mkdirat_rights,
	    td);
	nd.ni_cnd.cn_flags |= WILLBEDIR;
	if ((error = namei(&nd)) != 0)
		return (error);
	vp = nd.ni_vp;
	if (vp != NULL) {
		NDFREE(&nd, NDF_ONLY_PNBUF);
		/*
		 * XXX namei called with LOCKPARENT but not LOCKLEAF has
		 * the strange behaviour of leaving the vnode unlocked
		 * if the target is the same vnode as the parent.
		 */
		if (vp == nd.ni_dvp)
			vrele(nd.ni_dvp);
		else
			vput(nd.ni_dvp);
		vrele(vp);
		return (EEXIST);
	}
	if (vn_start_write(nd.ni_dvp, &mp, V_NOWAIT) != 0) {
		NDFREE(&nd, NDF_ONLY_PNBUF);
		vput(nd.ni_dvp);
		if ((error = vn_start_write(NULL, &mp, V_XSLEEP | PCATCH)) != 0)
			return (error);
		goto restart;
	}
	VATTR_NULL(&vattr);
	vattr.va_type = VDIR;
	vattr.va_mode = (mode & ACCESSPERMS) &~ td->td_proc->p_fd->fd_cmask;
#ifdef MAC
	error = mac_vnode_check_create(td->td_ucred, nd.ni_dvp, &nd.ni_cnd,
	    &vattr);
	if (error != 0)
		goto out;
#endif
	error = VOP_MKDIR(nd.ni_dvp, &nd.ni_vp, &nd.ni_cnd, &vattr);
#ifdef MAC
out:
#endif
	NDFREE(&nd, NDF_ONLY_PNBUF);
	vput(nd.ni_dvp);
	if (error == 0)
		vput(nd.ni_vp);
	vn_finished_write(mp);
	return (error);
}

/*
 * Remove a directory file.
 */
#ifndef _SYS_SYSPROTO_H_
struct rmdir_args {
	char	*path;
};
#endif
int
sys_rmdir(struct thread *td, struct rmdir_args *uap)
{

	return (kern_rmdirat(td, AT_FDCWD, __USER_CAP_STR(uap->path),
	    UIO_USERSPACE, 0));
}

int
<<<<<<< HEAD
kern_rmdirat(struct thread *td, int fd, const char * __capability path,
    enum uio_seg pathseg, int flag)
=======
kern_rmdirat(struct thread *td, int fd, const char *path, enum uio_seg pathseg,
    int flag)
>>>>>>> f101633f
{
	struct mount *mp;
	struct vnode *vp;
	struct nameidata nd;
	int error;

restart:
	bwillwrite();
	NDINIT_ATRIGHTS_C(&nd, DELETE, LOCKPARENT | LOCKLEAF | AUDITVNODE1 |
	    ((flag & AT_BENEATH) != 0 ? BENEATH : 0),
	    pathseg, path, fd, &cap_unlinkat_rights, td);
	if ((error = namei(&nd)) != 0)
		return (error);
	vp = nd.ni_vp;
	if (vp->v_type != VDIR) {
		error = ENOTDIR;
		goto out;
	}
	/*
	 * No rmdir "." please.
	 */
	if (nd.ni_dvp == vp) {
		error = EINVAL;
		goto out;
	}
	/*
	 * The root of a mounted filesystem cannot be deleted.
	 */
	if (vp->v_vflag & VV_ROOT) {
		error = EBUSY;
		goto out;
	}
#ifdef MAC
	error = mac_vnode_check_unlink(td->td_ucred, nd.ni_dvp, vp,
	    &nd.ni_cnd);
	if (error != 0)
		goto out;
#endif
	if (vn_start_write(nd.ni_dvp, &mp, V_NOWAIT) != 0) {
		NDFREE(&nd, NDF_ONLY_PNBUF);
		vput(vp);
		if (nd.ni_dvp == vp)
			vrele(nd.ni_dvp);
		else
			vput(nd.ni_dvp);
		if ((error = vn_start_write(NULL, &mp, V_XSLEEP | PCATCH)) != 0)
			return (error);
		goto restart;
	}
	vfs_notify_upper(vp, VFS_NOTIFY_UPPER_UNLINK);
	error = VOP_RMDIR(nd.ni_dvp, nd.ni_vp, &nd.ni_cnd);
	vn_finished_write(mp);
out:
	NDFREE(&nd, NDF_ONLY_PNBUF);
	vput(vp);
	if (nd.ni_dvp == vp)
		vrele(nd.ni_dvp);
	else
		vput(nd.ni_dvp);
	return (error);
}

#if defined(COMPAT_43) || defined(COMPAT_FREEBSD11)
int
freebsd11_kern_getdirentries(struct thread *td, int fd,
    char * __capability ubuf, u_int count,
    long *basep, void (*func)(struct freebsd11_dirent *))
{
	struct freebsd11_dirent dstdp;
	struct dirent *dp, *edp;
	char *dirbuf;
	off_t base;
	ssize_t resid, ucount;
	int error;

	/* XXX arbitrary sanity limit on `count'. */
	count = min(count, 64 * 1024);

	dirbuf = malloc(count, M_TEMP, M_WAITOK);

	error = kern_getdirentries(td, fd,
	    (__cheri_tocap char * __capability)dirbuf, count, &base, &resid,
	    UIO_SYSSPACE);
	if (error != 0)
		goto done;
	if (basep != NULL)
		*basep = base;

	ucount = 0;
	for (dp = (struct dirent *)dirbuf,
	    edp = (struct dirent *)&dirbuf[count - resid];
	    ucount < count && dp < edp; ) {
		if (dp->d_reclen == 0)
			break;
		MPASS(dp->d_reclen >= _GENERIC_DIRLEN(0));
		if (dp->d_namlen >= sizeof(dstdp.d_name))
			continue;
		dstdp.d_type = dp->d_type;
		dstdp.d_namlen = dp->d_namlen;
		dstdp.d_fileno = dp->d_fileno;		/* truncate */
		if (dstdp.d_fileno != dp->d_fileno) {
			switch (ino64_trunc_error) {
			default:
			case 0:
				break;
			case 1:
				error = EOVERFLOW;
				goto done;
			case 2:
				dstdp.d_fileno = UINT32_MAX;
				break;
			}
		}
		dstdp.d_reclen = sizeof(dstdp) - sizeof(dstdp.d_name) +
		    ((dp->d_namlen + 1 + 3) &~ 3);
		bcopy(dp->d_name, dstdp.d_name, dstdp.d_namlen);
		bzero(dstdp.d_name + dstdp.d_namlen,
		    dstdp.d_reclen - offsetof(struct freebsd11_dirent, d_name) -
		    dstdp.d_namlen);
		MPASS(dstdp.d_reclen <= dp->d_reclen);
		MPASS(ucount + dstdp.d_reclen <= count);
		if (func != NULL)
			func(&dstdp);
		error = copyout(&dstdp, ubuf + ucount, dstdp.d_reclen);
		if (error != 0)
			break;
		dp = (struct dirent *)((char *)dp + dp->d_reclen);
		ucount += dstdp.d_reclen;
	}

done:
	free(dirbuf, M_TEMP);
	if (error == 0)
		td->td_retval[0] = ucount;
	return (error);
}
#endif /* COMPAT */

#ifdef COMPAT_43
static void
ogetdirentries_cvt(struct freebsd11_dirent *dp)
{
#if (BYTE_ORDER == LITTLE_ENDIAN)
	/*
	 * The expected low byte of dp->d_namlen is our dp->d_type.
	 * The high MBZ byte of dp->d_namlen is our dp->d_namlen.
	 */
	dp->d_type = dp->d_namlen;
	dp->d_namlen = 0;
#else
	/*
	 * The dp->d_type is the high byte of the expected dp->d_namlen,
	 * so must be zero'ed.
	 */
	dp->d_type = 0;
#endif
}

/*
 * Read a block of directory entries in a filesystem independent format.
 */
#ifndef _SYS_SYSPROTO_H_
struct ogetdirentries_args {
	int	fd;
	char	*buf;
	u_int	count;
	long	*basep;
};
#endif
int
ogetdirentries(struct thread *td, struct ogetdirentries_args *uap)
{
	long loff;
	int error;

	error = kern_ogetdirentries(td, uap, &loff);
	if (error == 0)
		error = copyout(&loff, uap->basep, sizeof(long));
	return (error);
}

int
kern_ogetdirentries(struct thread *td, struct ogetdirentries_args *uap,
    long *ploff)
{
	long base;
	int error;

	/* XXX arbitrary sanity limit on `count'. */
	if (uap->count > 64 * 1024)
		return (EINVAL);

	error = freebsd11_kern_getdirentries(td, uap->fd, uap->buf, uap->count,
	    &base, ogetdirentries_cvt);

	if (error == 0 && uap->basep != NULL)
		error = copyout(&base, uap->basep, sizeof(long));

	return (error);
}
#endif /* COMPAT_43 */

#if defined(COMPAT_FREEBSD11)
#ifndef _SYS_SYSPROTO_H_
struct freebsd11_getdirentries_args {
	int	fd;
	char	*buf;
	u_int	count;
	long	*basep;
};
#endif
int
freebsd11_getdirentries(struct thread *td,
    struct freebsd11_getdirentries_args *uap)
{
	long base;
	int error;

	error = freebsd11_kern_getdirentries(td, uap->fd,
	    __USER_CAP(uap->buf, uap->count), uap->count, &base, NULL);

	if (error == 0 && uap->basep != NULL)
		error = copyout(&base, __USER_CAP(uap->basep, sizeof(long)),
		    sizeof(long));
	return (error);
}

int
freebsd11_getdents(struct thread *td, struct freebsd11_getdents_args *uap)
{
	struct freebsd11_getdirentries_args ap;

	ap.fd = uap->fd;
	ap.buf = uap->buf;
	ap.count = uap->count;
	ap.basep = NULL;
	return (freebsd11_getdirentries(td, &ap));
}
#endif /* COMPAT_FREEBSD11 */

/*
 * Read a block of directory entries in a filesystem independent format.
 */
int
sys_getdirentries(struct thread *td, struct getdirentries_args *uap)
{

	return (user_getdirentries(td, uap->fd,
	    __USER_CAP(uap->buf, uap->count), uap->count,
	    __USER_CAP_OBJ(uap->basep)));
}

int
user_getdirentries(struct thread *td, int fd, char * __capability buf,
    size_t count, off_t * __capability basep)
{
	off_t base;
	int error;

	error = kern_getdirentries(td, fd, buf, count, &base, NULL,
	    UIO_USERSPACE);
	if (error != 0)
		return (error);
	if (basep != NULL)
		error = copyout(&base, basep, sizeof(off_t));
	return (error);
}

int
kern_getdirentries(struct thread *td, int fd, char * __capability buf,
    size_t count, off_t *basep, ssize_t *residp, enum uio_seg bufseg)
{
	struct vnode *vp;
	struct file *fp;
	struct uio auio;
	kiovec_t aiov;
	off_t loff;
	int error, eofflag;
	off_t foffset;

	AUDIT_ARG_FD(fd);
	if (count > IOSIZE_MAX)
		return (EINVAL);
	auio.uio_resid = count;
	error = getvnode(td, fd, &cap_read_rights, &fp);
	if (error != 0)
		return (error);
	if ((fp->f_flag & FREAD) == 0) {
		fdrop(fp, td);
		return (EBADF);
	}
	vp = fp->f_vnode;
	foffset = foffset_lock(fp, 0);
unionread:
	if (vp->v_type != VDIR) {
		error = EINVAL;
		goto fail;
	}
	IOVEC_INIT_C(&aiov, buf, count);
	auio.uio_iov = &aiov;
	auio.uio_iovcnt = 1;
	auio.uio_rw = UIO_READ;
	auio.uio_segflg = bufseg;
	auio.uio_td = td;
	vn_lock(vp, LK_SHARED | LK_RETRY);
	AUDIT_ARG_VNODE1(vp);
	loff = auio.uio_offset = foffset;
#ifdef MAC
	error = mac_vnode_check_readdir(td->td_ucred, vp);
	if (error == 0)
#endif
		error = VOP_READDIR(vp, &auio, fp->f_cred, &eofflag, NULL,
		    NULL);
	foffset = auio.uio_offset;
	if (error != 0) {
		VOP_UNLOCK(vp, 0);
		goto fail;
	}
	if (count == auio.uio_resid &&
	    (vp->v_vflag & VV_ROOT) &&
	    (vp->v_mount->mnt_flag & MNT_UNION)) {
		struct vnode *tvp = vp;

		vp = vp->v_mount->mnt_vnodecovered;
		VREF(vp);
		fp->f_vnode = vp;
		fp->f_data = vp;
		foffset = 0;
		vput(tvp);
		goto unionread;
	}
	VOP_UNLOCK(vp, 0);
	*basep = loff;
	if (residp != NULL)
		*residp = auio.uio_resid;
	td->td_retval[0] = count - auio.uio_resid;
fail:
	foffset_unlock(fp, foffset, 0);
	fdrop(fp, td);
	return (error);
}

/*
 * Set the mode mask for creation of filesystem nodes.
 */
#ifndef _SYS_SYSPROTO_H_
struct umask_args {
	int	newmask;
};
#endif
int
sys_umask(struct thread *td, struct umask_args *uap)
{
	struct filedesc *fdp;

	fdp = td->td_proc->p_fd;
	FILEDESC_XLOCK(fdp);
	td->td_retval[0] = fdp->fd_cmask;
	fdp->fd_cmask = uap->newmask & ALLPERMS;
	FILEDESC_XUNLOCK(fdp);
	return (0);
}

/*
 * Void all references to file by ripping underlying filesystem away from
 * vnode.
 */
#ifndef _SYS_SYSPROTO_H_
struct revoke_args {
	char	*path;
};
#endif
int
sys_revoke(struct thread *td, struct revoke_args *uap)
{

	return (kern_revoke(td, __USER_CAP_STR(uap->path),
	    UIO_USERSPACE));
}

int
kern_revoke(struct thread *td, const char * __capability path,
    enum uio_seg pathseg)
{
	struct vnode *vp;
	struct vattr vattr;
	struct nameidata nd;
	int error;

	NDINIT_C(&nd, LOOKUP, FOLLOW | LOCKLEAF | AUDITVNODE1, pathseg,
	    path, td);
	if ((error = namei(&nd)) != 0)
		return (error);
	vp = nd.ni_vp;
	NDFREE(&nd, NDF_ONLY_PNBUF);
	if (vp->v_type != VCHR || vp->v_rdev == NULL) {
		error = EINVAL;
		goto out;
	}
#ifdef MAC
	error = mac_vnode_check_revoke(td->td_ucred, vp);
	if (error != 0)
		goto out;
#endif
	error = VOP_GETATTR(vp, &vattr, td->td_ucred);
	if (error != 0)
		goto out;
	if (td->td_ucred->cr_uid != vattr.va_uid) {
		error = priv_check(td, PRIV_VFS_ADMIN);
		if (error != 0)
			goto out;
	}
	if (vcount(vp) > 1)
		VOP_REVOKE(vp, REVOKEALL);
out:
	vput(vp);
	return (error);
}

/*
 * Convert a user file descriptor to a kernel file entry and check that, if it
 * is a capability, the correct rights are present. A reference on the file
 * entry is held upon returning.
 */
int
getvnode(struct thread *td, int fd, cap_rights_t *rightsp, struct file **fpp)
{
	struct file *fp;
	int error;

	error = fget_unlocked(td->td_proc->p_fd, fd, rightsp, &fp, NULL);
	if (error != 0)
		return (error);

	/*
	 * The file could be not of the vnode type, or it may be not
	 * yet fully initialized, in which case the f_vnode pointer
	 * may be set, but f_ops is still badfileops.  E.g.,
	 * devfs_open() transiently create such situation to
	 * facilitate csw d_fdopen().
	 *
	 * Dupfdopen() handling in kern_openat() installs the
	 * half-baked file into the process descriptor table, allowing
	 * other thread to dereference it. Guard against the race by
	 * checking f_ops.
	 */
	if (fp->f_vnode == NULL || fp->f_ops == &badfileops) {
		fdrop(fp, td);
		return (EINVAL);
	}
	*fpp = fp;
	return (0);
}


/*
 * Get an (NFS) file handle.
 */
#ifndef _SYS_SYSPROTO_H_
struct lgetfh_args {
	char	*fname;
	fhandle_t *fhp;
};
#endif
int
sys_lgetfh(struct thread *td, struct lgetfh_args *uap)
{

	return (kern_getfh(td, __USER_CAP_STR(uap->fname),
	    __USER_CAP_OBJ(uap->fhp), NOFOLLOW));
}

#ifndef _SYS_SYSPROTO_H_
struct getfh_args {
	char	*fname;
	fhandle_t *fhp;
};
#endif
int
sys_getfh(struct thread *td, struct getfh_args *uap)
{

	return (kern_getfh(td, __USER_CAP_STR(uap->fname),
	    __USER_CAP_OBJ(uap->fhp), FOLLOW));
}

int
kern_getfh(struct thread *td, const char * __capability fname,
    fhandle_t * __capability fhp, int follow)
{
	struct nameidata nd;
	fhandle_t fh;
	struct vnode *vp;
	int error;

	error = priv_check(td, PRIV_VFS_GETFH);
	if (error != 0)
		return (error);
	NDINIT_C(&nd, LOOKUP, follow | LOCKLEAF | AUDITVNODE1, UIO_USERSPACE,
	    fname, td);
	error = namei(&nd);
	if (error != 0)
		return (error);
	NDFREE(&nd, NDF_ONLY_PNBUF);
	vp = nd.ni_vp;
	bzero(&fh, sizeof(fh));
	fh.fh_fsid = vp->v_mount->mnt_stat.f_fsid;
	error = VOP_VPTOFH(vp, &fh.fh_fid);
	vput(vp);
	if (error == 0)
		error = copyout(&fh, fhp, sizeof (fh));
	return (error);
}

/*
 * syscall for the rpc.lockd to use to translate a NFS file handle into an
 * open descriptor.
 *
 * warning: do not remove the priv_check() call or this becomes one giant
 * security hole.
 */
#ifndef _SYS_SYSPROTO_H_
struct fhopen_args {
	const struct fhandle *u_fhp;
	int flags;
};
#endif
int
sys_fhopen(struct thread *td, struct fhopen_args *uap)
{

	return (kern_fhopen(td, __USER_CAP_OBJ(uap->u_fhp), uap->flags));
}

int
kern_fhopen(struct thread *td, const struct fhandle * __capability u_fhp,
    int flags)
{
	struct mount *mp;
	struct vnode *vp;
	struct fhandle fhp;
	struct file *fp;
	int fmode, error;
	int indx;

	error = priv_check(td, PRIV_VFS_FHOPEN);
	if (error != 0)
		return (error);
	indx = -1;
	fmode = FFLAGS(flags);
	/* why not allow a non-read/write open for our lockd? */
	if (((fmode & (FREAD | FWRITE)) == 0) || (fmode & O_CREAT))
		return (EINVAL);
	error = copyin(u_fhp, &fhp, sizeof(fhp));
	if (error != 0)
		return(error);
	/* find the mount point */
	mp = vfs_busyfs(&fhp.fh_fsid);
	if (mp == NULL)
		return (ESTALE);
	/* now give me my vnode, it gets returned to me locked */
	error = VFS_FHTOVP(mp, &fhp.fh_fid, LK_EXCLUSIVE, &vp);
	vfs_unbusy(mp);
	if (error != 0)
		return (error);

	error = falloc_noinstall(td, &fp);
	if (error != 0) {
		vput(vp);
		return (error);
	}
	/*
	 * An extra reference on `fp' has been held for us by
	 * falloc_noinstall().
	 */

#ifdef INVARIANTS
	td->td_dupfd = -1;
#endif
	error = vn_open_vnode(vp, fmode, td->td_ucred, td, fp);
	if (error != 0) {
		KASSERT(fp->f_ops == &badfileops,
		    ("VOP_OPEN in fhopen() set f_ops"));
		KASSERT(td->td_dupfd < 0,
		    ("fhopen() encountered fdopen()"));

		vput(vp);
		goto bad;
	}
#ifdef INVARIANTS
	td->td_dupfd = 0;
#endif
	fp->f_vnode = vp;
	fp->f_seqcount = 1;
	finit(fp, (fmode & FMASK) | (fp->f_flag & FHASLOCK), DTYPE_VNODE, vp,
	    &vnops);
	VOP_UNLOCK(vp, 0);
	if ((fmode & O_TRUNC) != 0) {
		error = fo_truncate(fp, 0, td->td_ucred, td);
		if (error != 0)
			goto bad;
	}

	error = finstall(td, fp, &indx, fmode, NULL);
bad:
	fdrop(fp, td);
	td->td_retval[0] = indx;
	return (error);
}

/*
 * Stat an (NFS) file handle.
 */
#ifndef _SYS_SYSPROTO_H_
struct fhstat_args {
	struct fhandle *u_fhp;
	struct stat *sb;
};
#endif
int
sys_fhstat(struct thread *td, struct fhstat_args *uap)
{

	return (user_fhstat(td, __USER_CAP_OBJ(uap->u_fhp),
	    __USER_CAP_OBJ(uap->sb)));
}

int
user_fhstat(struct thread *td, const struct fhandle * __capability u_fhp,
    struct stat * __capability usb)
{
	struct stat sb;
	struct fhandle fh;
	int error;

	error = copyin(u_fhp, &fh, sizeof(fh));
	if (error != 0)
		return (error);
	error = kern_fhstat(td, fh, &sb);
	if (error == 0)
		error = copyout(&sb, usb, sizeof(sb));
	return (error);
}

int
kern_fhstat(struct thread *td, struct fhandle fh, struct stat *sb)
{
	struct mount *mp;
	struct vnode *vp;
	int error;

	error = priv_check(td, PRIV_VFS_FHSTAT);
	if (error != 0)
		return (error);
	if ((mp = vfs_busyfs(&fh.fh_fsid)) == NULL)
		return (ESTALE);
	error = VFS_FHTOVP(mp, &fh.fh_fid, LK_EXCLUSIVE, &vp);
	vfs_unbusy(mp);
	if (error != 0)
		return (error);
	error = vn_stat(vp, sb, td->td_ucred, NOCRED, td);
	vput(vp);
	return (error);
}

/*
 * Implement fstatfs() for (NFS) file handles.
 */
#ifndef _SYS_SYSPROTO_H_
struct fhstatfs_args {
	struct fhandle *u_fhp;
	struct statfs *buf;
};
#endif
int
sys_fhstatfs(struct thread *td, struct fhstatfs_args *uap)
{

	return (user_fhstatfs(td, __USER_CAP_OBJ(uap->u_fhp),
	    __USER_CAP_OBJ(uap->buf)));
}

int
user_fhstatfs(struct thread *td, const struct fhandle * __capability u_fhp,
    struct statfs * __capability buf)
{
	struct statfs *sfp;
	fhandle_t fh;
	int error;

	error = copyin(u_fhp, &fh, sizeof(fhandle_t));
	if (error != 0)
		return (error);
	sfp = malloc(sizeof(struct statfs), M_STATFS, M_WAITOK);
	error = kern_fhstatfs(td, fh, sfp);
	if (error == 0)
		error = copyout(sfp, buf, sizeof(*sfp));
	free(sfp, M_STATFS);
	return (error);
}

int
kern_fhstatfs(struct thread *td, fhandle_t fh, struct statfs *buf)
{
	struct statfs *sp;
	struct mount *mp;
	struct vnode *vp;
	int error;

	error = priv_check(td, PRIV_VFS_FHSTATFS);
	if (error != 0)
		return (error);
	if ((mp = vfs_busyfs(&fh.fh_fsid)) == NULL)
		return (ESTALE);
	error = VFS_FHTOVP(mp, &fh.fh_fid, LK_EXCLUSIVE, &vp);
	if (error != 0) {
		vfs_unbusy(mp);
		return (error);
	}
	vput(vp);
	error = prison_canseemount(td->td_ucred, mp);
	if (error != 0)
		goto out;
#ifdef MAC
	error = mac_mount_check_stat(td->td_ucred, mp);
	if (error != 0)
		goto out;
#endif
	/*
	 * Set these in case the underlying filesystem fails to do so.
	 */
	sp = &mp->mnt_stat;
	sp->f_version = STATFS_VERSION;
	sp->f_namemax = NAME_MAX;
	sp->f_flags = mp->mnt_flag & MNT_VISFLAGMASK;
	error = VFS_STATFS(mp, sp);
	if (error == 0)
		*buf = *sp;
out:
	vfs_unbusy(mp);
	return (error);
}

int
kern_posix_fallocate(struct thread *td, int fd, off_t offset, off_t len)
{
	struct file *fp;
	struct mount *mp;
	struct vnode *vp;
	off_t olen, ooffset;
	int error;
#ifdef AUDIT
	int audited_vnode1 = 0;
#endif

	AUDIT_ARG_FD(fd);
	if (offset < 0 || len <= 0)
		return (EINVAL);
	/* Check for wrap. */
	if (offset > OFF_MAX - len)
		return (EFBIG);
	AUDIT_ARG_FD(fd);
	error = fget(td, fd, &cap_pwrite_rights, &fp);
	if (error != 0)
		return (error);
	AUDIT_ARG_FILE(td->td_proc, fp);
	if ((fp->f_ops->fo_flags & DFLAG_SEEKABLE) == 0) {
		error = ESPIPE;
		goto out;
	}
	if ((fp->f_flag & FWRITE) == 0) {
		error = EBADF;
		goto out;
	}
	if (fp->f_type != DTYPE_VNODE) {
		error = ENODEV;
		goto out;
	}
	vp = fp->f_vnode;
	if (vp->v_type != VREG) {
		error = ENODEV;
		goto out;
	}

	/* Allocating blocks may take a long time, so iterate. */
	for (;;) {
		olen = len;
		ooffset = offset;

		bwillwrite();
		mp = NULL;
		error = vn_start_write(vp, &mp, V_WAIT | PCATCH);
		if (error != 0)
			break;
		error = vn_lock(vp, LK_EXCLUSIVE);
		if (error != 0) {
			vn_finished_write(mp);
			break;
		}
#ifdef AUDIT
		if (!audited_vnode1) {
			AUDIT_ARG_VNODE1(vp);
			audited_vnode1 = 1;
		}
#endif
#ifdef MAC
		error = mac_vnode_check_write(td->td_ucred, fp->f_cred, vp);
		if (error == 0)
#endif
			error = VOP_ALLOCATE(vp, &offset, &len);
		VOP_UNLOCK(vp, 0);
		vn_finished_write(mp);

		if (olen + ooffset != offset + len) {
			panic("offset + len changed from %jx/%jx to %jx/%jx",
			    ooffset, olen, offset, len);
		}
		if (error != 0 || len == 0)
			break;
		KASSERT(olen > len, ("Iteration did not make progress?"));
		maybe_yield();
	}
 out:
	fdrop(fp, td);
	return (error);
}

int
sys_posix_fallocate(struct thread *td, struct posix_fallocate_args *uap)
{
	int error;

	error = kern_posix_fallocate(td, uap->fd, uap->offset, uap->len);
	return (kern_posix_error(td, error));
}

/*
 * Unlike madvise(2), we do not make a best effort to remember every
 * possible caching hint.  Instead, we remember the last setting with
 * the exception that we will allow POSIX_FADV_NORMAL to adjust the
 * region of any current setting.
 */
int
kern_posix_fadvise(struct thread *td, int fd, off_t offset, off_t len,
    int advice)
{
	struct fadvise_info *fa, *new;
	struct file *fp;
	struct vnode *vp;
	off_t end;
	int error;

	if (offset < 0 || len < 0 || offset > OFF_MAX - len)
		return (EINVAL);
	AUDIT_ARG_VALUE(advice);
	switch (advice) {
	case POSIX_FADV_SEQUENTIAL:
	case POSIX_FADV_RANDOM:
	case POSIX_FADV_NOREUSE:
		new = malloc(sizeof(*fa), M_FADVISE, M_WAITOK);
		break;
	case POSIX_FADV_NORMAL:
	case POSIX_FADV_WILLNEED:
	case POSIX_FADV_DONTNEED:
		new = NULL;
		break;
	default:
		return (EINVAL);
	}
	/* XXX: CAP_POSIX_FADVISE? */
	AUDIT_ARG_FD(fd);
	error = fget(td, fd, &cap_no_rights, &fp);
	if (error != 0)
		goto out;
	AUDIT_ARG_FILE(td->td_proc, fp);
	if ((fp->f_ops->fo_flags & DFLAG_SEEKABLE) == 0) {
		error = ESPIPE;
		goto out;
	}
	if (fp->f_type != DTYPE_VNODE) {
		error = ENODEV;
		goto out;
	}
	vp = fp->f_vnode;
	if (vp->v_type != VREG) {
		error = ENODEV;
		goto out;
	}
	if (len == 0)
		end = OFF_MAX;
	else
		end = offset + len - 1;
	switch (advice) {
	case POSIX_FADV_SEQUENTIAL:
	case POSIX_FADV_RANDOM:
	case POSIX_FADV_NOREUSE:
		/*
		 * Try to merge any existing non-standard region with
		 * this new region if possible, otherwise create a new
		 * non-standard region for this request.
		 */
		mtx_pool_lock(mtxpool_sleep, fp);
		fa = fp->f_advice;
		if (fa != NULL && fa->fa_advice == advice &&
		    ((fa->fa_start <= end && fa->fa_end >= offset) ||
		    (end != OFF_MAX && fa->fa_start == end + 1) ||
		    (fa->fa_end != OFF_MAX && fa->fa_end + 1 == offset))) {
			if (offset < fa->fa_start)
				fa->fa_start = offset;
			if (end > fa->fa_end)
				fa->fa_end = end;
		} else {
			new->fa_advice = advice;
			new->fa_start = offset;
			new->fa_end = end;
			fp->f_advice = new;
			new = fa;
		}
		mtx_pool_unlock(mtxpool_sleep, fp);
		break;
	case POSIX_FADV_NORMAL:
		/*
		 * If a the "normal" region overlaps with an existing
		 * non-standard region, trim or remove the
		 * non-standard region.
		 */
		mtx_pool_lock(mtxpool_sleep, fp);
		fa = fp->f_advice;
		if (fa != NULL) {
			if (offset <= fa->fa_start && end >= fa->fa_end) {
				new = fa;
				fp->f_advice = NULL;
			} else if (offset <= fa->fa_start &&
			    end >= fa->fa_start)
				fa->fa_start = end + 1;
			else if (offset <= fa->fa_end && end >= fa->fa_end)
				fa->fa_end = offset - 1;
			else if (offset >= fa->fa_start && end <= fa->fa_end) {
				/*
				 * If the "normal" region is a middle
				 * portion of the existing
				 * non-standard region, just remove
				 * the whole thing rather than picking
				 * one side or the other to
				 * preserve.
				 */
				new = fa;
				fp->f_advice = NULL;
			}
		}
		mtx_pool_unlock(mtxpool_sleep, fp);
		break;
	case POSIX_FADV_WILLNEED:
	case POSIX_FADV_DONTNEED:
		error = VOP_ADVISE(vp, offset, end, advice);
		break;
	}
out:
	if (fp != NULL)
		fdrop(fp, td);
	free(new, M_FADVISE);
	return (error);
}

int
sys_posix_fadvise(struct thread *td, struct posix_fadvise_args *uap)
{
	int error;

	error = kern_posix_fadvise(td, uap->fd, uap->offset, uap->len,
	    uap->advice);
	return (kern_posix_error(td, error));
}
// CHERI CHANGES START
// {
//   "updated": 20180629,
//   "target_type": "kernel",
//   "changes": [
//     "iovec-macros",
//     "kiovec_t",
//     "user_capabilities"
//   ]
// }
// CHERI CHANGES END<|MERGE_RESOLUTION|>--- conflicted
+++ resolved
@@ -316,13 +316,8 @@
 }
 
 int
-<<<<<<< HEAD
 kern_statfs(struct thread *td, const char * __capability path,
     enum uio_seg pathseg, struct statfs *buf)
-=======
-kern_statfs(struct thread *td, const char *path, enum uio_seg pathseg,
-    struct statfs *buf)
->>>>>>> f101633f
 {
 	struct mount *mp;
 	struct nameidata nd;
@@ -921,12 +916,8 @@
 }
 
 int
-<<<<<<< HEAD
 kern_chdir(struct thread *td, const char * __CAPABILITY path,
     enum uio_seg pathseg)
-=======
-kern_chdir(struct thread *td, const char *path, enum uio_seg pathseg)
->>>>>>> f101633f
 {
 	struct nameidata nd;
 	int error;
@@ -1089,13 +1080,8 @@
 }
 
 int
-<<<<<<< HEAD
 kern_openat(struct thread *td, int fd, char const * __capability path,
     enum uio_seg pathseg, int flags, int mode)
-=======
-kern_openat(struct thread *td, int fd, const char *path, enum uio_seg pathseg,
-    int flags, int mode)
->>>>>>> f101633f
 {
 	struct proc *p = td->td_proc;
 	struct filedesc *fdp = p->p_fd;
@@ -1291,13 +1277,8 @@
 #endif /* COMPAT_FREEBSD11 */
 
 int
-<<<<<<< HEAD
 kern_mknodat(struct thread *td, int fd, const char * __capability path,
     enum uio_seg pathseg, int mode, dev_t dev)
-=======
-kern_mknodat(struct thread *td, int fd, const char *path, enum uio_seg pathseg,
-    int mode, dev_t dev)
->>>>>>> f101633f
 {
 	struct vnode *vp;
 	struct mount *mp;
@@ -1425,11 +1406,7 @@
 }
 
 int
-<<<<<<< HEAD
 kern_mkfifoat(struct thread *td, int fd, const char * __capability path,
-=======
-kern_mkfifoat(struct thread *td, int fd, const char *path,
->>>>>>> f101633f
     enum uio_seg pathseg, int mode)
 {
 	struct mount *mp;
@@ -1563,14 +1540,9 @@
 }
 
 int
-<<<<<<< HEAD
 kern_linkat(struct thread *td, int fd1, int fd2,
     const char * __capability path1, const char * __capability path2,
     enum uio_seg segflg, int follow)
-=======
-kern_linkat(struct thread *td, int fd1, int fd2, const char *path1,
-    const char *path2, enum uio_seg segflg, int follow)
->>>>>>> f101633f
 {
 	struct vnode *vp;
 	struct mount *mp;
@@ -1686,13 +1658,8 @@
 }
 
 int
-<<<<<<< HEAD
 kern_symlinkat(struct thread *td, const char * __capability path1, int fd,
     const char * __capability path2, enum uio_seg segflg)
-=======
-kern_symlinkat(struct thread *td, const char *path1, int fd, const char *path2,
-    enum uio_seg segflg)
->>>>>>> f101633f
 {
 	struct mount *mp;
 	struct vattr vattr;
@@ -1705,12 +1672,7 @@
 		syspath = (__cheri_fromcap const char *)path1;
 	} else {
 		tmppath = uma_zalloc(namei_zone, M_WAITOK);
-<<<<<<< HEAD
-		if ((error = copyinstr(path1, tmppath, MAXPATHLEN,
-		    NULL)) != 0)
-=======
 		if ((error = copyinstr(path1, tmppath, MAXPATHLEN, NULL)) != 0)
->>>>>>> f101633f
 			goto out;
 		syspath = tmppath;
 	}
@@ -1844,11 +1806,7 @@
 sys_unlinkat(struct thread *td, struct unlinkat_args *uap)
 {
 	int fd, flag;
-<<<<<<< HEAD
-	char * __capability path;
-=======
-	const char *path;
->>>>>>> f101633f
+	const char * __capability path;
 
 	flag = uap->flag;
 	fd = uap->fd;
@@ -1864,11 +1822,7 @@
 }
 
 int
-<<<<<<< HEAD
 kern_unlinkat(struct thread *td, int fd, const char * __capability path,
-=======
-kern_unlinkat(struct thread *td, int fd, const char *path,
->>>>>>> f101633f
     enum uio_seg pathseg, int flag, ino_t oldinum)
 {
 	struct mount *mp;
@@ -2063,11 +2017,7 @@
 }
 
 int
-<<<<<<< HEAD
 kern_accessat(struct thread *td, int fd, const char * __capability path,
-=======
-kern_accessat(struct thread *td, int fd, const char *path,
->>>>>>> f101633f
     enum uio_seg pathseg, int flag, int amode)
 {
 	struct ucred *cred, *usecred;
@@ -2389,11 +2339,7 @@
 }
 
 int
-<<<<<<< HEAD
 kern_statat(struct thread *td, int flag, int fd, const char * __capability path,
-=======
-kern_statat(struct thread *td, int flag, int fd, const char *path,
->>>>>>> f101633f
     enum uio_seg pathseg, struct stat *sbp,
     void (*hook)(struct vnode *vp, struct stat *sbp))
 {
@@ -2552,13 +2498,8 @@
 }
 
 int
-<<<<<<< HEAD
 kern_pathconf(struct thread *td, const char * __capability path,
     enum uio_seg pathseg, int name, u_long flags, long *valuep)
-=======
-kern_pathconf(struct thread *td, const char *path, enum uio_seg pathseg,
-    int name, u_long flags, long *valuep)
->>>>>>> f101633f
 {
 	struct nameidata nd;
 	int error;
@@ -2612,14 +2553,9 @@
 }
 
 int
-<<<<<<< HEAD
 kern_readlinkat(struct thread *td, int fd, const char * __capability path,
     enum uio_seg pathseg, char * __capability buf, enum uio_seg bufseg,
     size_t count)
-=======
-kern_readlinkat(struct thread *td, int fd, const char *path,
-    enum uio_seg pathseg, char *buf, enum uio_seg bufseg, size_t count)
->>>>>>> f101633f
 {
 	struct vnode *vp;
 	kiovec_t aiov;
@@ -2886,11 +2822,7 @@
 }
 
 int
-<<<<<<< HEAD
 kern_fchmodat(struct thread *td, int fd, const char * __capability path,
-=======
-kern_fchmodat(struct thread *td, int fd, const char *path,
->>>>>>> f101633f
     enum uio_seg pathseg, mode_t mode, int flag)
 {
 	struct nameidata nd;
@@ -3002,11 +2934,7 @@
 }
 
 int
-<<<<<<< HEAD
 kern_fchownat(struct thread *td, int fd, const char * __capability path,
-=======
-kern_fchownat(struct thread *td, int fd, const char *path,
->>>>>>> f101633f
     enum uio_seg pathseg, int uid, int gid, int flag)
 {
 	struct nameidata nd;
@@ -3223,14 +3151,9 @@
 }
 
 int
-<<<<<<< HEAD
 kern_utimesat(struct thread *td, int fd,
     const char * __capability path, enum uio_seg pathseg,
     const struct timeval * __capability tptr, enum uio_seg tptrseg)
-=======
-kern_utimesat(struct thread *td, int fd, const char *path,
-    enum uio_seg pathseg, struct timeval *tptr, enum uio_seg tptrseg)
->>>>>>> f101633f
 {
 	struct nameidata nd;
 	struct timespec ts[2];
@@ -3267,14 +3190,9 @@
 }
 
 int
-<<<<<<< HEAD
 kern_lutimes(struct thread *td, 
     const char * __capability path, enum uio_seg pathseg,
     const struct timeval * __capability tptr, enum uio_seg tptrseg)
-=======
-kern_lutimes(struct thread *td, const char *path, enum uio_seg pathseg,
-    struct timeval *tptr, enum uio_seg tptrseg)
->>>>>>> f101633f
 {
 	struct timespec ts[2];
 	struct nameidata nd;
@@ -3378,15 +3296,9 @@
 }
 
 int
-<<<<<<< HEAD
 kern_utimensat(struct thread *td, int fd,
     const char * __capability path, enum uio_seg pathseg,
     const struct timespec * __capability tptr, enum uio_seg tptrseg, int flag)
-=======
-kern_utimensat(struct thread *td, int fd, const char *path,
-    enum uio_seg pathseg, struct timespec *tptr, enum uio_seg tptrseg,
-    int flag)
->>>>>>> f101633f
 {
 	struct nameidata nd;
 	struct timespec ts[2];
@@ -3435,13 +3347,8 @@
 }
 
 int
-<<<<<<< HEAD
 kern_truncate(struct thread *td, const char * __capability path,
     enum uio_seg pathseg, off_t length)
-=======
-kern_truncate(struct thread *td, const char *path, enum uio_seg pathseg,
-    off_t length)
->>>>>>> f101633f
 {
 	struct mount *mp;
 	struct vnode *vp;
@@ -3618,13 +3525,8 @@
 }
 
 int
-<<<<<<< HEAD
 kern_renameat(struct thread *td, int oldfd, const char * __capability old,
     int newfd, const char * __capability new, enum uio_seg pathseg)
-=======
-kern_renameat(struct thread *td, int oldfd, const char *old, int newfd,
-    const char *new, enum uio_seg pathseg)
->>>>>>> f101633f
 {
 	struct mount *mp = NULL;
 	struct vnode *tvp, *fvp, *tdvp;
@@ -3786,13 +3688,8 @@
 }
 
 int
-<<<<<<< HEAD
 kern_mkdirat(struct thread *td, int fd, const char * __capability path,
     enum uio_seg segflg, int mode)
-=======
-kern_mkdirat(struct thread *td, int fd, const char *path, enum uio_seg segflg,
-    int mode)
->>>>>>> f101633f
 {
 	struct mount *mp;
 	struct vnode *vp;
@@ -3869,13 +3766,8 @@
 }
 
 int
-<<<<<<< HEAD
 kern_rmdirat(struct thread *td, int fd, const char * __capability path,
     enum uio_seg pathseg, int flag)
-=======
-kern_rmdirat(struct thread *td, int fd, const char *path, enum uio_seg pathseg,
-    int flag)
->>>>>>> f101633f
 {
 	struct mount *mp;
 	struct vnode *vp;
