/*-
 * SPDX-License-Identifier: BSD-3-Clause
 *
 * Copyright (c) 1989, 1993
 *	The Regents of the University of California.  All rights reserved.
 * (c) UNIX System Laboratories, Inc.
 * All or some portions of this file are derived from material licensed
 * to the University of California by American Telephone and Telegraph
 * Co. or Unix System Laboratories, Inc. and are reproduced herein with
 * the permission of UNIX System Laboratories, Inc.
 *
 * Redistribution and use in source and binary forms, with or without
 * modification, are permitted provided that the following conditions
 * are met:
 * 1. Redistributions of source code must retain the above copyright
 *    notice, this list of conditions and the following disclaimer.
 * 2. Redistributions in binary form must reproduce the above copyright
 *    notice, this list of conditions and the following disclaimer in the
 *    documentation and/or other materials provided with the distribution.
 * 3. Neither the name of the University nor the names of its contributors
 *    may be used to endorse or promote products derived from this software
 *    without specific prior written permission.
 *
 * THIS SOFTWARE IS PROVIDED BY THE REGENTS AND CONTRIBUTORS ``AS IS'' AND
 * ANY EXPRESS OR IMPLIED WARRANTIES, INCLUDING, BUT NOT LIMITED TO, THE
 * IMPLIED WARRANTIES OF MERCHANTABILITY AND FITNESS FOR A PARTICULAR PURPOSE
 * ARE DISCLAIMED.  IN NO EVENT SHALL THE REGENTS OR CONTRIBUTORS BE LIABLE
 * FOR ANY DIRECT, INDIRECT, INCIDENTAL, SPECIAL, EXEMPLARY, OR CONSEQUENTIAL
 * DAMAGES (INCLUDING, BUT NOT LIMITED TO, PROCUREMENT OF SUBSTITUTE GOODS
 * OR SERVICES; LOSS OF USE, DATA, OR PROFITS; OR BUSINESS INTERRUPTION)
 * HOWEVER CAUSED AND ON ANY THEORY OF LIABILITY, WHETHER IN CONTRACT, STRICT
 * LIABILITY, OR TORT (INCLUDING NEGLIGENCE OR OTHERWISE) ARISING IN ANY WAY
 * OUT OF THE USE OF THIS SOFTWARE, EVEN IF ADVISED OF THE POSSIBILITY OF
 * SUCH DAMAGE.
 *
 *	@(#)vfs_syscalls.c	8.13 (Berkeley) 4/15/94
 */

#include <sys/cdefs.h>
__FBSDID("$FreeBSD$");

#include "opt_capsicum.h"
#include "opt_ktrace.h"

#define	EXPLICIT_USER_ACCESS

#include <sys/param.h>
#include <sys/systm.h>
#include <sys/bio.h>
#include <sys/buf.h>
#include <sys/capsicum.h>
#include <sys/disk.h>
#include <sys/sysent.h>
#include <sys/malloc.h>
#include <sys/mount.h>
#include <sys/mutex.h>
#include <sys/sysproto.h>
#include <sys/namei.h>
#include <sys/filedesc.h>
#include <sys/kernel.h>
#include <sys/fcntl.h>
#include <sys/file.h>
#include <sys/filio.h>
#include <sys/limits.h>
#include <sys/linker.h>
#include <sys/rwlock.h>
#include <sys/sdt.h>
#include <sys/stat.h>
#include <sys/sx.h>
#include <sys/unistd.h>
#include <sys/vnode.h>
#include <sys/priv.h>
#include <sys/proc.h>
#include <sys/dirent.h>
#include <sys/jail.h>
#include <sys/syscallsubr.h>
#include <sys/sysctl.h>
#ifdef KTRACE
#include <sys/ktrace.h>
#endif

#include <machine/stdarg.h>

#include <security/audit/audit.h>
#include <security/mac/mac_framework.h>

#include <vm/vm.h>
#include <vm/vm_object.h>
#include <vm/vm_page.h>
#include <vm/uma.h>

#include <ufs/ufs/quota.h>

MALLOC_DEFINE(M_FADVISE, "fadvise", "posix_fadvise(2) information");

SDT_PROVIDER_DEFINE(vfs);
SDT_PROBE_DEFINE2(vfs, , stat, mode, "char *", "int");
SDT_PROBE_DEFINE2(vfs, , stat, reg, "char *", "int");

static int setfflags(struct thread *td, struct vnode *, u_long);
static int getutimes(const struct timeval * __capability, enum uio_seg,
    struct timespec *);
static int getutimens(const struct timespec * __capability, enum uio_seg,
    struct timespec *, int *);
static int setutimes(struct thread *td, struct vnode *,
    const struct timespec *, int, int);
static int vn_access(struct vnode *vp, int user_flags, struct ucred *cred,
    struct thread *td);
static int kern_readlink_vp(struct vnode *vp, char * __capability buf,
    enum uio_seg bufseg, size_t count, struct thread *td);
static int kern_linkat_vp(struct thread *td, struct vnode *vp, int fd,
    const char * __capability path, enum uio_seg segflag);

/*
 * Sync each mounted filesystem.
 */
#ifndef _SYS_SYSPROTO_H_
struct sync_args {
	int     dummy;
};
#endif
/* ARGSUSED */
int
sys_sync(struct thread *td, struct sync_args *uap)
{
	struct mount *mp, *nmp;
	int save;

	mtx_lock(&mountlist_mtx);
	for (mp = TAILQ_FIRST(&mountlist); mp != NULL; mp = nmp) {
		if (vfs_busy(mp, MBF_NOWAIT | MBF_MNTLSTLOCK)) {
			nmp = TAILQ_NEXT(mp, mnt_list);
			continue;
		}
		if ((mp->mnt_flag & MNT_RDONLY) == 0 &&
		    vn_start_write(NULL, &mp, V_NOWAIT) == 0) {
			save = curthread_pflags_set(TDP_SYNCIO);
			vfs_msync(mp, MNT_NOWAIT);
			VFS_SYNC(mp, MNT_NOWAIT);
			curthread_pflags_restore(save);
			vn_finished_write(mp);
		}
		mtx_lock(&mountlist_mtx);
		nmp = TAILQ_NEXT(mp, mnt_list);
		vfs_unbusy(mp);
	}
	mtx_unlock(&mountlist_mtx);
	return (0);
}

/*
 * Change filesystem quotas.
 */
#ifndef _SYS_SYSPROTO_H_
struct quotactl_args {
	char *path;
	int cmd;
	int uid;
	caddr_t arg;
};
#endif
int
sys_quotactl(struct thread *td, struct quotactl_args *uap)
{
	return (kern_quotactl(td, __USER_CAP_STR(uap->path),
	    uap->cmd, uap->uid, __USER_CAP_UNBOUND(uap->arg)));
}

int
kern_quotactl(struct thread *td, const char * __CAPABILITY path, int cmd,
    int uid, void * __CAPABILITY arg)
{
	struct mount *mp;
	struct nameidata nd;
	int error;

	AUDIT_ARG_CMD(cmd);
	AUDIT_ARG_UID(uid);
	if (!prison_allow(td->td_ucred, PR_ALLOW_QUOTAS))
		return (EPERM);
	NDINIT_C(&nd, LOOKUP, FOLLOW | LOCKLEAF | AUDITVNODE1, UIO_USERSPACE,
	    path, td);
	if ((error = namei(&nd)) != 0)
		return (error);
	NDFREE(&nd, NDF_ONLY_PNBUF);
	mp = nd.ni_vp->v_mount;
	vfs_ref(mp);
	vput(nd.ni_vp);
	error = vfs_busy(mp, 0);
	vfs_rel(mp);
	if (error != 0)
		return (error);
	error = VFS_QUOTACTL(mp, cmd, uid, arg);

	/*
	 * Since quota on operation typically needs to open quota
	 * file, the Q_QUOTAON handler needs to unbusy the mount point
	 * before calling into namei.  Otherwise, unmount might be
	 * started between two vfs_busy() invocations (first is our,
	 * second is from mount point cross-walk code in lookup()),
	 * causing deadlock.
	 *
	 * Require that Q_QUOTAON handles the vfs_busy() reference on
	 * its own, always returning with ubusied mount point.
	 */
	if ((cmd >> SUBCMDSHIFT) != Q_QUOTAON &&
	    (cmd >> SUBCMDSHIFT) != Q_QUOTAOFF)
		vfs_unbusy(mp);
	return (error);
}

/*
 * Used by statfs conversion routines to scale the block size up if
 * necessary so that all of the block counts are <= 'max_size'.  Note
 * that 'max_size' should be a bitmask, i.e. 2^n - 1 for some non-zero
 * value of 'n'.
 */
void
statfs_scale_blocks(struct statfs *sf, long max_size)
{
	uint64_t count;
	int shift;

	KASSERT(powerof2(max_size + 1), ("%s: invalid max_size", __func__));

	/*
	 * Attempt to scale the block counts to give a more accurate
	 * overview to userland of the ratio of free space to used
	 * space.  To do this, find the largest block count and compute
	 * a divisor that lets it fit into a signed integer <= max_size.
	 */
	if (sf->f_bavail < 0)
		count = -sf->f_bavail;
	else
		count = sf->f_bavail;
	count = MAX(sf->f_blocks, MAX(sf->f_bfree, count));
	if (count <= max_size)
		return;

	count >>= flsl(max_size);
	shift = 0;
	while (count > 0) {
		shift++;
		count >>=1;
	}

	sf->f_bsize <<= shift;
	sf->f_blocks >>= shift;
	sf->f_bfree >>= shift;
	sf->f_bavail >>= shift;
}

static int
kern_do_statfs(struct thread *td, struct mount *mp, struct statfs *buf)
{
	struct statfs *sp;
	int error;

	if (mp == NULL)
		return (EBADF);
	error = vfs_busy(mp, 0);
	vfs_rel(mp);
	if (error != 0)
		return (error);
#ifdef MAC
	error = mac_mount_check_stat(td->td_ucred, mp);
	if (error != 0)
		goto out;
#endif
	/*
	 * Set these in case the underlying filesystem fails to do so.
	 */
	sp = &mp->mnt_stat;
	sp->f_version = STATFS_VERSION;
	sp->f_namemax = NAME_MAX;
	sp->f_flags = mp->mnt_flag & MNT_VISFLAGMASK;
	error = VFS_STATFS(mp, sp);
	if (error != 0)
		goto out;
	*buf = *sp;
	if (priv_check(td, PRIV_VFS_GENERATION)) {
		buf->f_fsid.val[0] = buf->f_fsid.val[1] = 0;
		prison_enforce_statfs(td->td_ucred, mp, buf);
	}
out:
	vfs_unbusy(mp);
	return (error);
}

/*
 * Get filesystem statistics.
 */
#ifndef _SYS_SYSPROTO_H_
struct statfs_args {
	char *path;
	struct statfs *buf;
};
#endif
int
sys_statfs(struct thread *td, struct statfs_args *uap)
{

	return (user_statfs(td, __USER_CAP_STR(uap->path),
	    __USER_CAP_OBJ(uap->buf)));
}

int
user_statfs(struct thread *td, const char * __capability path,
    struct statfs * __capability buf)
{
	struct statfs *sfp;
	int error;

	sfp = malloc(sizeof(struct statfs), M_STATFS, M_WAITOK);
	error = kern_statfs(td, path, UIO_USERSPACE, sfp);
	if (error == 0)
		error = copyout(sfp, buf, sizeof(struct statfs));
	free(sfp, M_STATFS);
	return (error);
}

int
kern_statfs(struct thread *td, const char * __capability path,
    enum uio_seg pathseg, struct statfs *buf)
{
	struct mount *mp;
	struct nameidata nd;
	int error;

	NDINIT_C(&nd, LOOKUP, FOLLOW | LOCKSHARED | LOCKLEAF | AUDITVNODE1,
	    pathseg, path, td);
	error = namei(&nd);
	if (error != 0)
		return (error);
	mp = nd.ni_vp->v_mount;
	vfs_ref(mp);
	NDFREE(&nd, NDF_ONLY_PNBUF);
	vput(nd.ni_vp);
	return (kern_do_statfs(td, mp, buf));
}

/*
 * Get filesystem statistics.
 */
#ifndef _SYS_SYSPROTO_H_
struct fstatfs_args {
	int fd;
	struct statfs *buf;
};
#endif
int
sys_fstatfs(struct thread *td, struct fstatfs_args *uap)
{

	return (user_fstatfs(td, uap->fd, __USER_CAP_OBJ(uap->buf)));
}

int
user_fstatfs(struct thread *td, int fd, struct statfs * __capability buf)
{
	struct statfs *sfp;
	int error;

	sfp = malloc(sizeof(struct statfs), M_STATFS, M_WAITOK);
	error = kern_fstatfs(td, fd, sfp);
	if (error == 0)
		error = copyout(sfp, buf, sizeof(struct statfs));
	free(sfp, M_STATFS);
	return (error);
}

int
kern_fstatfs(struct thread *td, int fd, struct statfs *buf)
{
	struct file *fp;
	struct mount *mp;
	struct vnode *vp;
	int error;

	AUDIT_ARG_FD(fd);
	error = getvnode(td, fd, &cap_fstatfs_rights, &fp);
	if (error != 0)
		return (error);
	vp = fp->f_vnode;
	vn_lock(vp, LK_SHARED | LK_RETRY);
#ifdef AUDIT
	AUDIT_ARG_VNODE1(vp);
#endif
	mp = vp->v_mount;
	if (mp != NULL)
		vfs_ref(mp);
	VOP_UNLOCK(vp, 0);
	fdrop(fp, td);
	return (kern_do_statfs(td, mp, buf));
}

/*
 * Get statistics on all filesystems.
 */
#ifndef _SYS_SYSPROTO_H_
struct getfsstat_args {
	struct statfs *buf;
	long bufsize;
	int mode;
};
#endif
int
sys_getfsstat(struct thread *td, struct getfsstat_args *uap)
{

	return (user_getfsstat(td, __USER_CAP(uap->buf, uap->bufsize),
	    uap->bufsize, uap->mode));
}

int
user_getfsstat(struct thread *td, struct statfs * __capability buf,
    long bufsize, int mode)
{
	size_t count;
	int error;

	if (bufsize < 0 || bufsize > SIZE_MAX)
		return (EINVAL);
	error = kern_getfsstat(td, &buf, bufsize, &count, UIO_USERSPACE, mode);
	if (error == 0)
		td->td_retval[0] = count;
	return (error);
}

/*
 * If (bufsize > 0 && bufseg == UIO_SYSSPACE)
 *	The caller is responsible for freeing memory which will be allocated
 *	in '*buf'.
 */
int
kern_getfsstat(struct thread *td, struct statfs * __capability *buf,
    size_t bufsize, size_t *countp, enum uio_seg bufseg, int mode)
{
	struct mount *mp, *nmp;
	struct statfs * __capability sfsp;
	struct statfs *sp;
	struct statfs *sptmp;
	struct statfs * __capability tofree;
	size_t count, maxcount;
	int error;

	switch (mode) {
	case MNT_WAIT:
	case MNT_NOWAIT:
		break;
	default:
		if (bufseg == UIO_SYSSPACE)
			*buf = NULL;
		return (EINVAL);
	}
restart:
	maxcount = bufsize / sizeof(struct statfs);
	if (bufsize == 0) {
		sfsp = NULL;
		tofree = NULL;
	} else if (bufseg == UIO_USERSPACE) {
		sfsp = *buf;
		tofree = NULL;
	} else /* if (bufseg == UIO_SYSSPACE) */ {
		count = 0;
		mtx_lock(&mountlist_mtx);
		TAILQ_FOREACH(mp, &mountlist, mnt_list) {
			count++;
		}
		mtx_unlock(&mountlist_mtx);
		if (maxcount > count)
			maxcount = count;
		tofree = sfsp = *buf = malloc_c(maxcount * sizeof(struct statfs),
		    M_STATFS, M_WAITOK);
	}
	count = 0;
	mtx_lock(&mountlist_mtx);
	for (mp = TAILQ_FIRST(&mountlist); mp != NULL; mp = nmp) {
		if (prison_canseemount(td->td_ucred, mp) != 0) {
			nmp = TAILQ_NEXT(mp, mnt_list);
			continue;
		}
#ifdef MAC
		if (mac_mount_check_stat(td->td_ucred, mp) != 0) {
			nmp = TAILQ_NEXT(mp, mnt_list);
			continue;
		}
#endif
		if (mode == MNT_WAIT) {
			if (vfs_busy(mp, MBF_MNTLSTLOCK) != 0) {
				/*
				 * If vfs_busy() failed, and MBF_NOWAIT
				 * wasn't passed, then the mp is gone.
				 * Furthermore, because of MBF_MNTLSTLOCK,
				 * the mountlist_mtx was dropped.  We have
				 * no other choice than to start over.
				 */
				mtx_unlock(&mountlist_mtx);
				free_c(tofree, M_STATFS);
				goto restart;
			}
		} else {
			if (vfs_busy(mp, MBF_NOWAIT | MBF_MNTLSTLOCK) != 0) {
				nmp = TAILQ_NEXT(mp, mnt_list);
				continue;
			}
		}
		if (sfsp != NULL && count < maxcount) {
			sp = &mp->mnt_stat;
			/*
			 * Set these in case the underlying filesystem
			 * fails to do so.
			 */
			sp->f_version = STATFS_VERSION;
			sp->f_namemax = NAME_MAX;
			sp->f_flags = mp->mnt_flag & MNT_VISFLAGMASK;
			/*
			 * If MNT_NOWAIT is specified, do not refresh
			 * the fsstat cache.
			 */
			if (mode != MNT_NOWAIT) {
				error = VFS_STATFS(mp, sp);
				if (error != 0) {
					mtx_lock(&mountlist_mtx);
					nmp = TAILQ_NEXT(mp, mnt_list);
					vfs_unbusy(mp);
					continue;
				}
			}
			if (priv_check(td, PRIV_VFS_GENERATION)) {
				sptmp = malloc(sizeof(struct statfs), M_STATFS,
				    M_WAITOK);
				*sptmp = *sp;
				sptmp->f_fsid.val[0] = sptmp->f_fsid.val[1] = 0;
				prison_enforce_statfs(td->td_ucred, mp, sptmp);
				sp = sptmp;
			} else
				sptmp = NULL;
			if (bufseg == UIO_SYSSPACE) {
				bcopy(sp, (__cheri_fromcap struct statfs *)sfsp,
				    sizeof(*sp));
				free(sptmp, M_STATFS);
			} else /* if (bufseg == UIO_USERSPACE) */ {
				error = copyout(sp, sfsp, sizeof(*sp));
				free(sptmp, M_STATFS);
				if (error != 0) {
					vfs_unbusy(mp);
					return (error);
				}
			}
			sfsp++;
		}
		count++;
		mtx_lock(&mountlist_mtx);
		nmp = TAILQ_NEXT(mp, mnt_list);
		vfs_unbusy(mp);
	}
	mtx_unlock(&mountlist_mtx);
	if (sfsp != NULL && count > maxcount)
		*countp = maxcount;
	else
		*countp = count;
	return (0);
}

#ifdef COMPAT_FREEBSD4
/*
 * Get old format filesystem statistics.
 */
static void freebsd4_cvtstatfs(struct statfs *, struct ostatfs *);

#ifndef _SYS_SYSPROTO_H_
struct freebsd4_statfs_args {
	char *path;
	struct ostatfs *buf;
};
#endif
int
freebsd4_statfs(struct thread *td, struct freebsd4_statfs_args *uap)
{
	struct ostatfs osb;
	struct statfs *sfp;
	int error;

	sfp = malloc(sizeof(struct statfs), M_STATFS, M_WAITOK);
	error = kern_statfs(td, __USER_CAP_STR(uap->path), UIO_USERSPACE, sfp);
	if (error == 0) {
		freebsd4_cvtstatfs(sfp, &osb);
		error = copyout(&osb, uap->buf, sizeof(osb));
	}
	free(sfp, M_STATFS);
	return (error);
}

/*
 * Get filesystem statistics.
 */
#ifndef _SYS_SYSPROTO_H_
struct freebsd4_fstatfs_args {
	int fd;
	struct ostatfs *buf;
};
#endif
int
freebsd4_fstatfs(struct thread *td, struct freebsd4_fstatfs_args *uap)
{
	struct ostatfs osb;
	struct statfs *sfp;
	int error;

	sfp = malloc(sizeof(struct statfs), M_STATFS, M_WAITOK);
	error = kern_fstatfs(td, uap->fd, sfp);
	if (error == 0) {
		freebsd4_cvtstatfs(sfp, &osb);
		error = copyout(&osb, uap->buf, sizeof(osb));
	}
	free(sfp, M_STATFS);
	return (error);
}

/*
 * Get statistics on all filesystems.
 */
#ifndef _SYS_SYSPROTO_H_
struct freebsd4_getfsstat_args {
	struct ostatfs *buf;
	long bufsize;
	int mode;
};
#endif
int
freebsd4_getfsstat(struct thread *td, struct freebsd4_getfsstat_args *uap)
{
	struct statfs * __capbility buf
	struct statfs *sp;
	struct ostatfs osb;
	size_t count, size;
	int error;

	if (uap->bufsize < 0)
		return (EINVAL);
	count = uap->bufsize / sizeof(struct ostatfs);
	if (count > SIZE_MAX / sizeof(struct statfs))
		return (EINVAL);
	size = count * sizeof(struct statfs);
	error = kern_getfsstat(td, &buf, size, &count, UIO_SYSSPACE,
	    uap->mode);
	if (error == 0)
		td->td_retval[0] = count;
	if (size != 0) {
		sp = (__cheri_fromcap struct statfs *)buf;
		while (count != 0 && error == 0) {
			freebsd4_cvtstatfs(sp, &osb);
			error = copyout(&osb, uap->buf, sizeof(osb));
			sp++;
			uap->buf++;
			count--;
		}
		free_c(buf, M_STATFS);
	}
	return (error);
}

/*
 * Implement fstatfs() for (NFS) file handles.
 */
#ifndef _SYS_SYSPROTO_H_
struct freebsd4_fhstatfs_args {
	struct fhandle *u_fhp;
	struct ostatfs *buf;
};
#endif
int
freebsd4_fhstatfs(struct thread *td, struct freebsd4_fhstatfs_args *uap)
{
	struct ostatfs osb;
	struct statfs *sfp;
	fhandle_t fh;
	int error;

	error = copyin(uap->u_fhp, &fh, sizeof(fhandle_t));
	if (error != 0)
		return (error);
	sfp = malloc(sizeof(struct statfs), M_STATFS, M_WAITOK);
	error = kern_fhstatfs(td, fh, sfp);
	if (error == 0) {
		freebsd4_cvtstatfs(sfp, &osb);
		error = copyout(&osb, uap->buf, sizeof(osb));
	}
	free(sfp, M_STATFS);
	return (error);
}

/*
 * Convert a new format statfs structure to an old format statfs structure.
 */
static void
freebsd4_cvtstatfs(struct statfs *nsp, struct ostatfs *osp)
{

	statfs_scale_blocks(nsp, LONG_MAX);
	bzero(osp, sizeof(*osp));
	osp->f_bsize = nsp->f_bsize;
	osp->f_iosize = MIN(nsp->f_iosize, LONG_MAX);
	osp->f_blocks = nsp->f_blocks;
	osp->f_bfree = nsp->f_bfree;
	osp->f_bavail = nsp->f_bavail;
	osp->f_files = MIN(nsp->f_files, LONG_MAX);
	osp->f_ffree = MIN(nsp->f_ffree, LONG_MAX);
	osp->f_owner = nsp->f_owner;
	osp->f_type = nsp->f_type;
	osp->f_flags = nsp->f_flags;
	osp->f_syncwrites = MIN(nsp->f_syncwrites, LONG_MAX);
	osp->f_asyncwrites = MIN(nsp->f_asyncwrites, LONG_MAX);
	osp->f_syncreads = MIN(nsp->f_syncreads, LONG_MAX);
	osp->f_asyncreads = MIN(nsp->f_asyncreads, LONG_MAX);
	strlcpy(osp->f_fstypename, nsp->f_fstypename,
	    MIN(MFSNAMELEN, OMFSNAMELEN));
	strlcpy(osp->f_mntonname, nsp->f_mntonname,
	    MIN(MNAMELEN, OMNAMELEN));
	strlcpy(osp->f_mntfromname, nsp->f_mntfromname,
	    MIN(MNAMELEN, OMNAMELEN));
	osp->f_fsid = nsp->f_fsid;
}
#endif /* COMPAT_FREEBSD4 */

#if defined(COMPAT_FREEBSD11)
/*
 * Get old format filesystem statistics.
 */
static void freebsd11_cvtstatfs(struct statfs *, struct freebsd11_statfs *);

int
freebsd11_statfs(struct thread *td, struct freebsd11_statfs_args *uap)
{
	struct freebsd11_statfs osb;
	struct statfs *sfp;
	int error;

	sfp = malloc(sizeof(struct statfs), M_STATFS, M_WAITOK);
	error = kern_statfs(td, __USER_CAP_STR(uap->path), UIO_USERSPACE, sfp);
	if (error == 0) {
		freebsd11_cvtstatfs(sfp, &osb);
		error = copyout(&osb, __USER_CAP_OBJ(uap->buf), sizeof(osb));
	}
	free(sfp, M_STATFS);
	return (error);
}

/*
 * Get filesystem statistics.
 */
int
freebsd11_fstatfs(struct thread *td, struct freebsd11_fstatfs_args *uap)
{
	struct freebsd11_statfs osb;
	struct statfs *sfp;
	int error;

	sfp = malloc(sizeof(struct statfs), M_STATFS, M_WAITOK);
	error = kern_fstatfs(td, uap->fd, sfp);
	if (error == 0) {
		freebsd11_cvtstatfs(sfp, &osb);
		error = copyout(&osb, __USER_CAP_OBJ(uap->buf), sizeof(osb));
	}
	free(sfp, M_STATFS);
	return (error);
}

/*
 * Get statistics on all filesystems.
 */
int
freebsd11_getfsstat(struct thread *td, struct freebsd11_getfsstat_args *uap)
{
	struct freebsd11_statfs osb;
	struct statfs * __capability buf;
	struct statfs *sp;
	size_t count, size;
	int error;

	count = uap->bufsize / sizeof(struct ostatfs);
	size = count * sizeof(struct statfs);
	error = kern_getfsstat(td, &buf, size, &count, UIO_SYSSPACE,
	    uap->mode);
	if (error == 0)
		td->td_retval[0] = count;
	if (size > 0) {
		sp = (__cheri_fromcap struct statfs *)buf;
		while (count > 0 && error == 0) {
			freebsd11_cvtstatfs(sp, &osb);
			error = copyout(&osb, __USER_CAP_OBJ(uap->buf),
			    sizeof(osb));
			sp++;
			uap->buf++;
			count--;
		}
		free_c(buf, M_STATFS);
	}
	return (error);
}

/*
 * Implement fstatfs() for (NFS) file handles.
 */
int
freebsd11_fhstatfs(struct thread *td, struct freebsd11_fhstatfs_args *uap)
{
	struct freebsd11_statfs osb;
	struct statfs *sfp;
	fhandle_t fh;
	int error;

	error = copyin(__USER_CAP_OBJ(uap->u_fhp), &fh, sizeof(fhandle_t));
	if (error)
		return (error);
	sfp = malloc(sizeof(struct statfs), M_STATFS, M_WAITOK);
	error = kern_fhstatfs(td, fh, sfp);
	if (error == 0) {
		freebsd11_cvtstatfs(sfp, &osb);
		error = copyout(&osb, __USER_CAP_OBJ(uap->buf), sizeof(osb));
	}
	free(sfp, M_STATFS);
	return (error);
}

/*
 * Convert a new format statfs structure to an old format statfs structure.
 */
static void
freebsd11_cvtstatfs(struct statfs *nsp, struct freebsd11_statfs *osp)
{

	bzero(osp, sizeof(*osp));
	osp->f_version = FREEBSD11_STATFS_VERSION;
	osp->f_type = nsp->f_type;
	osp->f_flags = nsp->f_flags;
	osp->f_bsize = nsp->f_bsize;
	osp->f_iosize = nsp->f_iosize;
	osp->f_blocks = nsp->f_blocks;
	osp->f_bfree = nsp->f_bfree;
	osp->f_bavail = nsp->f_bavail;
	osp->f_files = nsp->f_files;
	osp->f_ffree = nsp->f_ffree;
	osp->f_syncwrites = nsp->f_syncwrites;
	osp->f_asyncwrites = nsp->f_asyncwrites;
	osp->f_syncreads = nsp->f_syncreads;
	osp->f_asyncreads = nsp->f_asyncreads;
	osp->f_namemax = nsp->f_namemax;
	osp->f_owner = nsp->f_owner;
	osp->f_fsid = nsp->f_fsid;
	strlcpy(osp->f_fstypename, nsp->f_fstypename,
	    MIN(MFSNAMELEN, sizeof(osp->f_fstypename)));
	strlcpy(osp->f_mntonname, nsp->f_mntonname,
	    MIN(MNAMELEN, sizeof(osp->f_mntonname)));
	strlcpy(osp->f_mntfromname, nsp->f_mntfromname,
	    MIN(MNAMELEN, sizeof(osp->f_mntfromname)));
}
#endif /* COMPAT_FREEBSD11 */

/*
 * Change current working directory to a given file descriptor.
 */
#ifndef _SYS_SYSPROTO_H_
struct fchdir_args {
	int	fd;
};
#endif
int
sys_fchdir(struct thread *td, struct fchdir_args *uap)
{
	struct vnode *vp, *tdp;
	struct mount *mp;
	struct file *fp;
	int error;

	AUDIT_ARG_FD(uap->fd);
	error = getvnode(td, uap->fd, &cap_fchdir_rights,
	    &fp);
	if (error != 0)
		return (error);
	vp = fp->f_vnode;
	vrefact(vp);
	fdrop(fp, td);
	vn_lock(vp, LK_SHARED | LK_RETRY);
	AUDIT_ARG_VNODE1(vp);
	error = change_dir(vp, td);
	while (!error && (mp = vp->v_mountedhere) != NULL) {
		if (vfs_busy(mp, 0))
			continue;
		error = VFS_ROOT(mp, LK_SHARED, &tdp);
		vfs_unbusy(mp);
		if (error != 0)
			break;
		vput(vp);
		vp = tdp;
	}
	if (error != 0) {
		vput(vp);
		return (error);
	}
	VOP_UNLOCK(vp, 0);
	pwd_chdir(td, vp);
	return (0);
}

/*
 * Change current working directory (``.'').
 */
#ifndef _SYS_SYSPROTO_H_
struct chdir_args {
	char	*path;
};
#endif
int
sys_chdir(struct thread *td, struct chdir_args *uap)
{

	return (kern_chdir(td, __USER_CAP_STR(uap->path), UIO_USERSPACE));
}

int
kern_chdir(struct thread *td, const char * __CAPABILITY path,
    enum uio_seg pathseg)
{
	struct nameidata nd;
	int error;

	NDINIT_C(&nd, LOOKUP, FOLLOW | LOCKSHARED | LOCKLEAF | AUDITVNODE1,
	    pathseg, path, td);
	if ((error = namei(&nd)) != 0)
		return (error);
	if ((error = change_dir(nd.ni_vp, td)) != 0) {
		vput(nd.ni_vp);
		NDFREE(&nd, NDF_ONLY_PNBUF);
		return (error);
	}
	VOP_UNLOCK(nd.ni_vp, 0);
	NDFREE(&nd, NDF_ONLY_PNBUF);
	pwd_chdir(td, nd.ni_vp);
	return (0);
}

/*
 * Change notion of root (``/'') directory.
 */
#ifndef _SYS_SYSPROTO_H_
struct chroot_args {
	char	*path;
};
#endif
int
sys_chroot(struct thread *td, struct chroot_args *uap)
{

	return (kern_chroot(td, __USER_CAP_STR(uap->path)));
}

int
kern_chroot(struct thread *td, const char * __capability path)
{
	struct nameidata nd;
	int error;

	error = priv_check(td, PRIV_VFS_CHROOT);
	if (error != 0)
		return (error);
	NDINIT_C(&nd, LOOKUP, FOLLOW | LOCKSHARED | LOCKLEAF | AUDITVNODE1,
	    UIO_USERSPACE, path, td);
	error = namei(&nd);
	if (error != 0)
		goto error;
	error = change_dir(nd.ni_vp, td);
	if (error != 0)
		goto e_vunlock;
#ifdef MAC
	error = mac_vnode_check_chroot(td->td_ucred, nd.ni_vp);
	if (error != 0)
		goto e_vunlock;
#endif
	VOP_UNLOCK(nd.ni_vp, 0);
	error = pwd_chroot(td, nd.ni_vp);
	vrele(nd.ni_vp);
	NDFREE(&nd, NDF_ONLY_PNBUF);
	return (error);
e_vunlock:
	vput(nd.ni_vp);
error:
	NDFREE(&nd, NDF_ONLY_PNBUF);
	return (error);
}

/*
 * Common routine for chroot and chdir.  Callers must provide a locked vnode
 * instance.
 */
int
change_dir(struct vnode *vp, struct thread *td)
{
#ifdef MAC
	int error;
#endif

	ASSERT_VOP_LOCKED(vp, "change_dir(): vp not locked");
	if (vp->v_type != VDIR)
		return (ENOTDIR);
#ifdef MAC
	error = mac_vnode_check_chdir(td->td_ucred, vp);
	if (error != 0)
		return (error);
#endif
	return (VOP_ACCESS(vp, VEXEC, td->td_ucred, td));
}

static __inline void
flags_to_rights(int flags, cap_rights_t *rightsp)
{

	if (flags & O_EXEC) {
		cap_rights_set(rightsp, CAP_FEXECVE);
	} else {
		switch ((flags & O_ACCMODE)) {
		case O_RDONLY:
			cap_rights_set(rightsp, CAP_READ);
			break;
		case O_RDWR:
			cap_rights_set(rightsp, CAP_READ);
			/* FALLTHROUGH */
		case O_WRONLY:
			cap_rights_set(rightsp, CAP_WRITE);
			if (!(flags & (O_APPEND | O_TRUNC)))
				cap_rights_set(rightsp, CAP_SEEK);
			break;
		}
	}

	if (flags & O_CREAT)
		cap_rights_set(rightsp, CAP_CREATE);

	if (flags & O_TRUNC)
		cap_rights_set(rightsp, CAP_FTRUNCATE);

	if (flags & (O_SYNC | O_FSYNC))
		cap_rights_set(rightsp, CAP_FSYNC);

	if (flags & (O_EXLOCK | O_SHLOCK))
		cap_rights_set(rightsp, CAP_FLOCK);
}

/*
 * Check permissions, allocate an open file structure, and call the device
 * open routine if any.
 */
#ifndef _SYS_SYSPROTO_H_
struct open_args {
	char	*path;
	int	flags;
	int	mode;
};
#endif
int
sys_open(struct thread *td, struct open_args *uap)
{

	return (kern_openat(td, AT_FDCWD, __USER_CAP_STR(uap->path),
	    UIO_USERSPACE, uap->flags, uap->mode));
}

#ifndef _SYS_SYSPROTO_H_
struct openat_args {
	int	fd;
	char	*path;
	int	flag;
	int	mode;
};
#endif
int
sys_openat(struct thread *td, struct openat_args *uap)
{

	AUDIT_ARG_FD(uap->fd);
	return (kern_openat(td, uap->fd, __USER_CAP_STR(uap->path),
	    UIO_USERSPACE, uap->flag, uap->mode));
}

int
kern_openat(struct thread *td, int fd, char const * __capability path,
    enum uio_seg pathseg, int flags, int mode)
{
	struct proc *p = td->td_proc;
	struct filedesc *fdp = p->p_fd;
	struct file *fp;
	struct vnode *vp;
	struct nameidata nd;
	cap_rights_t rights;
	int cmode, error, indx;

	indx = -1;

	AUDIT_ARG_FFLAGS(flags);
	AUDIT_ARG_MODE(mode);
	cap_rights_init(&rights, CAP_LOOKUP);
	flags_to_rights(flags, &rights);
	/*
	 * Only one of the O_EXEC, O_RDONLY, O_WRONLY and O_RDWR flags
	 * may be specified.
	 */
	if (flags & O_EXEC) {
		if (flags & O_ACCMODE)
			return (EINVAL);
	} else if ((flags & O_ACCMODE) == O_ACCMODE) {
		return (EINVAL);
	} else {
		flags = FFLAGS(flags);
	}

	/*
	 * Allocate a file structure. The descriptor to reference it
	 * is allocated and set by finstall() below.
	 */
	error = falloc_noinstall(td, &fp);
	if (error != 0)
		return (error);
	/*
	 * An extra reference on `fp' has been held for us by
	 * falloc_noinstall().
	 */
	/* Set the flags early so the finit in devfs can pick them up. */
	fp->f_flag = flags & FMASK;
	cmode = ((mode & ~fdp->fd_cmask) & ALLPERMS) & ~S_ISTXT;
	NDINIT_ATRIGHTS_C(&nd, LOOKUP, FOLLOW | AUDITVNODE1, pathseg, path, fd,
	    &rights, td);
	td->td_dupfd = -1;		/* XXX check for fdopen */
	error = vn_open(&nd, &flags, cmode, fp);
	if (error != 0) {
		/*
		 * If the vn_open replaced the method vector, something
		 * wonderous happened deep below and we just pass it up
		 * pretending we know what we do.
		 */
		if (error == ENXIO && fp->f_ops != &badfileops)
			goto success;

		/*
		 * Handle special fdopen() case. bleh.
		 *
		 * Don't do this for relative (capability) lookups; we don't
		 * understand exactly what would happen, and we don't think
		 * that it ever should.
		 */
		if ((nd.ni_lcf & NI_LCF_STRICTRELATIVE) == 0 &&
		    (error == ENODEV || error == ENXIO) &&
		    td->td_dupfd >= 0) {
			error = dupfdopen(td, fdp, td->td_dupfd, flags, error,
			    &indx);
			if (error == 0)
				goto success;
		}

		goto bad;
	}
	td->td_dupfd = 0;
	NDFREE(&nd, NDF_ONLY_PNBUF);
	vp = nd.ni_vp;

	/*
	 * Store the vnode, for any f_type. Typically, the vnode use
	 * count is decremented by direct call to vn_closefile() for
	 * files that switched type in the cdevsw fdopen() method.
	 */
	fp->f_vnode = vp;
	/*
	 * If the file wasn't claimed by devfs bind it to the normal
	 * vnode operations here.
	 */
	if (fp->f_ops == &badfileops) {
		KASSERT(vp->v_type != VFIFO, ("Unexpected fifo."));
		fp->f_seqcount = 1;
		finit(fp, (flags & FMASK) | (fp->f_flag & FHASLOCK),
		    DTYPE_VNODE, vp, &vnops);
	}

	VOP_UNLOCK(vp, 0);
	if (flags & O_TRUNC) {
		error = fo_truncate(fp, 0, td->td_ucred, td);
		if (error != 0)
			goto bad;
	}
success:
	/*
	 * If we haven't already installed the FD (for dupfdopen), do so now.
	 */
	if (indx == -1) {
		struct filecaps *fcaps;

#ifdef CAPABILITIES
		if ((nd.ni_lcf & NI_LCF_STRICTRELATIVE) != 0)
			fcaps = &nd.ni_filecaps;
		else
#endif
			fcaps = NULL;
		error = finstall(td, fp, &indx, flags, fcaps);
		/* On success finstall() consumes fcaps. */
		if (error != 0) {
			filecaps_free(&nd.ni_filecaps);
			goto bad;
		}
	} else {
		filecaps_free(&nd.ni_filecaps);
	}

	/*
	 * Release our private reference, leaving the one associated with
	 * the descriptor table intact.
	 */
	fdrop(fp, td);
	td->td_retval[0] = indx;
	return (0);
bad:
	KASSERT(indx == -1, ("indx=%d, should be -1", indx));
	fdrop(fp, td);
	return (error);
}

#ifdef COMPAT_43
/*
 * Create a file.
 */
#ifndef _SYS_SYSPROTO_H_
struct ocreat_args {
	char	*path;
	int	mode;
};
#endif
int
ocreat(struct thread *td, struct ocreat_args *uap)
{

	return (kern_openat(td, AT_FDCWD, uap->path, UIO_USERSPACE,
	    O_WRONLY | O_CREAT | O_TRUNC, uap->mode));
}
#endif /* COMPAT_43 */

/*
 * Create a special file.
 */
#ifndef _SYS_SYSPROTO_H_
struct mknodat_args {
	int	fd;
	char	*path;
	mode_t	mode;
	dev_t	dev;
};
#endif
int
sys_mknodat(struct thread *td, struct mknodat_args *uap)
{

	return (kern_mknodat(td, uap->fd, __USER_CAP_STR(uap->path),
	    UIO_USERSPACE, uap->mode, uap->dev));
}

#if defined(COMPAT_FREEBSD11)
int
freebsd11_mknod(struct thread *td,
    struct freebsd11_mknod_args *uap)
{

	return (kern_mknodat(td, AT_FDCWD, __USER_CAP_STR(uap->path),
	    UIO_USERSPACE, uap->mode, uap->dev));
}

int
freebsd11_mknodat(struct thread *td,
    struct freebsd11_mknodat_args *uap)
{

	return (kern_mknodat(td, uap->fd, __USER_CAP_STR(uap->path),
	    UIO_USERSPACE, uap->mode, uap->dev));
}
#endif /* COMPAT_FREEBSD11 */

int
kern_mknodat(struct thread *td, int fd, const char * __capability path,
    enum uio_seg pathseg, int mode, dev_t dev)
{
	struct vnode *vp;
	struct mount *mp;
	struct vattr vattr;
	struct nameidata nd;
	int error, whiteout = 0;

	AUDIT_ARG_MODE(mode);
	AUDIT_ARG_DEV(dev);
	switch (mode & S_IFMT) {
	case S_IFCHR:
	case S_IFBLK:
		error = priv_check(td, PRIV_VFS_MKNOD_DEV);
		if (error == 0 && dev == VNOVAL)
			error = EINVAL;
		break;
	case S_IFWHT:
		error = priv_check(td, PRIV_VFS_MKNOD_WHT);
		break;
	case S_IFIFO:
		if (dev == 0)
			return (kern_mkfifoat(td, fd, path, pathseg, mode));
		/* FALLTHROUGH */
	default:
		error = EINVAL;
		break;
	}
	if (error != 0)
		return (error);
restart:
	bwillwrite();
	NDINIT_ATRIGHTS_C(&nd, CREATE, LOCKPARENT | SAVENAME | AUDITVNODE1 |
	    NOCACHE, pathseg, path, fd, &cap_mknodat_rights,
	    td);
	if ((error = namei(&nd)) != 0)
		return (error);
	vp = nd.ni_vp;
	if (vp != NULL) {
		NDFREE(&nd, NDF_ONLY_PNBUF);
		if (vp == nd.ni_dvp)
			vrele(nd.ni_dvp);
		else
			vput(nd.ni_dvp);
		vrele(vp);
		return (EEXIST);
	} else {
		VATTR_NULL(&vattr);
		vattr.va_mode = (mode & ALLPERMS) &
		    ~td->td_proc->p_fd->fd_cmask;
		vattr.va_rdev = dev;
		whiteout = 0;

		switch (mode & S_IFMT) {
		case S_IFCHR:
			vattr.va_type = VCHR;
			break;
		case S_IFBLK:
			vattr.va_type = VBLK;
			break;
		case S_IFWHT:
			whiteout = 1;
			break;
		default:
			panic("kern_mknod: invalid mode");
		}
	}
	if (vn_start_write(nd.ni_dvp, &mp, V_NOWAIT) != 0) {
		NDFREE(&nd, NDF_ONLY_PNBUF);
		vput(nd.ni_dvp);
		if ((error = vn_start_write(NULL, &mp, V_XSLEEP | PCATCH)) != 0)
			return (error);
		goto restart;
	}
#ifdef MAC
	if (error == 0 && !whiteout)
		error = mac_vnode_check_create(td->td_ucred, nd.ni_dvp,
		    &nd.ni_cnd, &vattr);
#endif
	if (error == 0) {
		if (whiteout)
			error = VOP_WHITEOUT(nd.ni_dvp, &nd.ni_cnd, CREATE);
		else {
			error = VOP_MKNOD(nd.ni_dvp, &nd.ni_vp,
						&nd.ni_cnd, &vattr);
			if (error == 0)
				vput(nd.ni_vp);
		}
	}
	NDFREE(&nd, NDF_ONLY_PNBUF);
	vput(nd.ni_dvp);
	vn_finished_write(mp);
	return (error);
}

/*
 * Create a named pipe.
 */
#ifndef _SYS_SYSPROTO_H_
struct mkfifo_args {
	char	*path;
	int	mode;
};
#endif
int
sys_mkfifo(struct thread *td, struct mkfifo_args *uap)
{

	return (kern_mkfifoat(td, AT_FDCWD, __USER_CAP_STR(uap->path),
	    UIO_USERSPACE, uap->mode));
}

#ifndef _SYS_SYSPROTO_H_
struct mkfifoat_args {
	int	fd;
	char	*path;
	mode_t	mode;
};
#endif
int
sys_mkfifoat(struct thread *td, struct mkfifoat_args *uap)
{

	return (kern_mkfifoat(td, uap->fd, __USER_CAP_STR(uap->path),
	    UIO_USERSPACE, uap->mode));
}

int
kern_mkfifoat(struct thread *td, int fd, const char * __capability path,
    enum uio_seg pathseg, int mode)
{
	struct mount *mp;
	struct vattr vattr;
	struct nameidata nd;
	int error;

	AUDIT_ARG_MODE(mode);
restart:
	bwillwrite();
	NDINIT_ATRIGHTS_C(&nd, CREATE, LOCKPARENT | SAVENAME | AUDITVNODE1 |
	    NOCACHE, pathseg, path, fd, &cap_mkfifoat_rights,
	    td);
	if ((error = namei(&nd)) != 0)
		return (error);
	if (nd.ni_vp != NULL) {
		NDFREE(&nd, NDF_ONLY_PNBUF);
		if (nd.ni_vp == nd.ni_dvp)
			vrele(nd.ni_dvp);
		else
			vput(nd.ni_dvp);
		vrele(nd.ni_vp);
		return (EEXIST);
	}
	if (vn_start_write(nd.ni_dvp, &mp, V_NOWAIT) != 0) {
		NDFREE(&nd, NDF_ONLY_PNBUF);
		vput(nd.ni_dvp);
		if ((error = vn_start_write(NULL, &mp, V_XSLEEP | PCATCH)) != 0)
			return (error);
		goto restart;
	}
	VATTR_NULL(&vattr);
	vattr.va_type = VFIFO;
	vattr.va_mode = (mode & ALLPERMS) & ~td->td_proc->p_fd->fd_cmask;
#ifdef MAC
	error = mac_vnode_check_create(td->td_ucred, nd.ni_dvp, &nd.ni_cnd,
	    &vattr);
	if (error != 0)
		goto out;
#endif
	error = VOP_MKNOD(nd.ni_dvp, &nd.ni_vp, &nd.ni_cnd, &vattr);
	if (error == 0)
		vput(nd.ni_vp);
#ifdef MAC
out:
#endif
	vput(nd.ni_dvp);
	vn_finished_write(mp);
	NDFREE(&nd, NDF_ONLY_PNBUF);
	return (error);
}

/*
 * Make a hard file link.
 */
#ifndef _SYS_SYSPROTO_H_
struct link_args {
	char	*path;
	char	*to;
};
#endif
int
sys_link(struct thread *td, struct link_args *uap)
{

	return (kern_linkat(td, AT_FDCWD, AT_FDCWD, __USER_CAP_STR(uap->path),
	    __USER_CAP_STR(uap->to), UIO_USERSPACE, FOLLOW));
}

#ifndef _SYS_SYSPROTO_H_
struct linkat_args {
	int	fd1;
	char	*path1;
	int	fd2;
	char	*path2;
	int	flag;
};
#endif
int
sys_linkat(struct thread *td, struct linkat_args *uap)
{
	int flag;

	flag = uap->flag;
	if ((flag & ~(AT_SYMLINK_FOLLOW | AT_BENEATH)) != 0)
		return (EINVAL);

	return (kern_linkat(td, uap->fd1, uap->fd2, __USER_CAP_STR(uap->path1),
	    __USER_CAP_STR(uap->path2), UIO_USERSPACE,
	    ((flag & AT_SYMLINK_FOLLOW) ? FOLLOW : NOFOLLOW) |
	    ((flag & AT_BENEATH) != 0 ? BENEATH : 0)));
}

int hardlink_check_uid = 0;
SYSCTL_INT(_security_bsd, OID_AUTO, hardlink_check_uid, CTLFLAG_RW,
    &hardlink_check_uid, 0,
    "Unprivileged processes cannot create hard links to files owned by other "
    "users");
static int hardlink_check_gid = 0;
SYSCTL_INT(_security_bsd, OID_AUTO, hardlink_check_gid, CTLFLAG_RW,
    &hardlink_check_gid, 0,
    "Unprivileged processes cannot create hard links to files owned by other "
    "groups");

static int
can_hardlink(struct vnode *vp, struct ucred *cred)
{
	struct vattr va;
	int error;

	if (!hardlink_check_uid && !hardlink_check_gid)
		return (0);

	error = VOP_GETATTR(vp, &va, cred);
	if (error != 0)
		return (error);

	if (hardlink_check_uid && cred->cr_uid != va.va_uid) {
		error = priv_check_cred(cred, PRIV_VFS_LINK, 0);
		if (error != 0)
			return (error);
	}

	if (hardlink_check_gid && !groupmember(va.va_gid, cred)) {
		error = priv_check_cred(cred, PRIV_VFS_LINK, 0);
		if (error != 0)
			return (error);
	}

	return (0);
}

int
kern_linkat(struct thread *td, int fd1, int fd2,
    const char * __capability path1, const char * __capability path2,
    enum uio_seg segflag, int follow)
{
	struct nameidata nd;
	int error;

	do {
		bwillwrite();
<<<<<<< HEAD
		NDINIT_ATRIGHTS_C(&nd, LOOKUP, follow | AUDITVNODE1, segflag, path1, fd1,
		    &cap_linkat_source_rights, td);
=======
		NDINIT_ATRIGHTS(&nd, LOOKUP, follow | AUDITVNODE1, segflag,
		    path1, fd1, &cap_linkat_source_rights, td);
>>>>>>> 52dbc76c
		if ((error = namei(&nd)) != 0)
			return (error);
		NDFREE(&nd, NDF_ONLY_PNBUF);
		error = kern_linkat_vp(td, nd.ni_vp, fd2, path2, segflag);
	} while (error ==  EAGAIN);
	return (error);
}

static int
kern_linkat_vp(struct thread *td, struct vnode *vp, int fd,
    const char * __capability path, enum uio_seg segflag)
{
	struct nameidata nd;
	struct mount *mp;
	int error;

	if (vp->v_type == VDIR) {
		vrele(vp);
		return (EPERM);		/* POSIX */
	}
	NDINIT_ATRIGHTS_C(&nd, CREATE,
	    LOCKPARENT | SAVENAME | AUDITVNODE2 | NOCACHE, segflag, path, fd,
	    &cap_linkat_target_rights, td);
	if ((error = namei(&nd)) == 0) {
		if (nd.ni_vp != NULL) {
			NDFREE(&nd, NDF_ONLY_PNBUF);
			if (nd.ni_dvp == nd.ni_vp)
				vrele(nd.ni_dvp);
			else
				vput(nd.ni_dvp);
			vrele(nd.ni_vp);
			vrele(vp);
			return (EEXIST);
		} else if (nd.ni_dvp->v_mount != vp->v_mount) {
			/*
			 * Cross-device link.  No need to recheck
			 * vp->v_type, since it cannot change, except
			 * to VBAD.
			 */
			NDFREE(&nd, NDF_ONLY_PNBUF);
			vput(nd.ni_dvp);
			vrele(vp);
			return (EXDEV);
		} else if ((error = vn_lock(vp, LK_EXCLUSIVE)) == 0) {
			error = can_hardlink(vp, td->td_ucred);
#ifdef MAC
			if (error == 0)
				error = mac_vnode_check_link(td->td_ucred,
				    nd.ni_dvp, vp, &nd.ni_cnd);
#endif
			if (error != 0) {
				vput(vp);
				vput(nd.ni_dvp);
				NDFREE(&nd, NDF_ONLY_PNBUF);
				return (error);
			}
			error = vn_start_write(vp, &mp, V_NOWAIT);
			if (error != 0) {
				vput(vp);
				vput(nd.ni_dvp);
				NDFREE(&nd, NDF_ONLY_PNBUF);
				error = vn_start_write(NULL, &mp,
				    V_XSLEEP | PCATCH);
				if (error != 0)
					return (error);
				return (EAGAIN);
			}
			error = VOP_LINK(nd.ni_dvp, vp, &nd.ni_cnd);
			VOP_UNLOCK(vp, 0);
			vput(nd.ni_dvp);
			vn_finished_write(mp);
			NDFREE(&nd, NDF_ONLY_PNBUF);
		} else {
			vput(nd.ni_dvp);
			NDFREE(&nd, NDF_ONLY_PNBUF);
			vrele(vp);
			return (EAGAIN);
		}
	}
	vrele(vp);
	return (error);
}

/*
 * Make a symbolic link.
 */
#ifndef _SYS_SYSPROTO_H_
struct symlink_args {
	char	*path;
	char	*link;
};
#endif
int
sys_symlink(struct thread *td, struct symlink_args *uap)
{

	return (kern_symlinkat(td, __USER_CAP_STR(uap->path), AT_FDCWD,
	    __USER_CAP_STR(uap->link), UIO_USERSPACE));
}

#ifndef _SYS_SYSPROTO_H_
struct symlinkat_args {
	char	*path;
	int	fd;
	char	*path2;
};
#endif
int
sys_symlinkat(struct thread *td, struct symlinkat_args *uap)
{

	return (kern_symlinkat(td, __USER_CAP_STR(uap->path1), uap->fd,
	    __USER_CAP_STR(uap->path2), UIO_USERSPACE));
}

int
kern_symlinkat(struct thread *td, const char * __capability path1, int fd,
    const char * __capability path2, enum uio_seg segflg)
{
	struct mount *mp;
	struct vattr vattr;
	const char *syspath;
	char *tmppath;
	struct nameidata nd;
	int error;

	if (segflg == UIO_SYSSPACE) {
		syspath = (__cheri_fromcap const char *)path1;
	} else {
		tmppath = uma_zalloc(namei_zone, M_WAITOK);
		if ((error = copyinstr(path1, tmppath, MAXPATHLEN, NULL)) != 0)
			goto out;
		syspath = tmppath;
	}
	AUDIT_ARG_TEXT(syspath);
restart:
	bwillwrite();
	NDINIT_ATRIGHTS_C(&nd, CREATE, LOCKPARENT | SAVENAME | AUDITVNODE1 |
	    NOCACHE, segflg, path2, fd, &cap_symlinkat_rights,
	    td);
	if ((error = namei(&nd)) != 0)
		goto out;
	if (nd.ni_vp) {
		NDFREE(&nd, NDF_ONLY_PNBUF);
		if (nd.ni_vp == nd.ni_dvp)
			vrele(nd.ni_dvp);
		else
			vput(nd.ni_dvp);
		vrele(nd.ni_vp);
		error = EEXIST;
		goto out;
	}
	if (vn_start_write(nd.ni_dvp, &mp, V_NOWAIT) != 0) {
		NDFREE(&nd, NDF_ONLY_PNBUF);
		vput(nd.ni_dvp);
		if ((error = vn_start_write(NULL, &mp, V_XSLEEP | PCATCH)) != 0)
			goto out;
		goto restart;
	}
	VATTR_NULL(&vattr);
	vattr.va_mode = ACCESSPERMS &~ td->td_proc->p_fd->fd_cmask;
#ifdef MAC
	vattr.va_type = VLNK;
	error = mac_vnode_check_create(td->td_ucred, nd.ni_dvp, &nd.ni_cnd,
	    &vattr);
	if (error != 0)
		goto out2;
#endif
	error = VOP_SYMLINK(nd.ni_dvp, &nd.ni_vp, &nd.ni_cnd, &vattr, syspath);
	if (error == 0)
		vput(nd.ni_vp);
#ifdef MAC
out2:
#endif
	NDFREE(&nd, NDF_ONLY_PNBUF);
	vput(nd.ni_dvp);
	vn_finished_write(mp);
out:
	if (segflg != UIO_SYSSPACE)
		uma_zfree(namei_zone, tmppath);
	return (error);
}

/*
 * Delete a whiteout from the filesystem.
 */
#ifndef _SYS_SYSPROTO_H_
struct undelete_args {
	char *path;
};
#endif
int
sys_undelete(struct thread *td, struct undelete_args *uap)
{

	return (kern_undelete(td, __USER_CAP_STR(uap->path), UIO_USERSPACE));
}

int
kern_undelete(struct thread *td, const char * __capability path, enum uio_seg pathseg)
{
	struct mount *mp;
	struct nameidata nd;
	int error;

restart:
	bwillwrite();
	NDINIT_C(&nd, DELETE, LOCKPARENT | DOWHITEOUT | AUDITVNODE1,
	    pathseg, path, td);
	error = namei(&nd);
	if (error != 0)
		return (error);

	if (nd.ni_vp != NULLVP || !(nd.ni_cnd.cn_flags & ISWHITEOUT)) {
		NDFREE(&nd, NDF_ONLY_PNBUF);
		if (nd.ni_vp == nd.ni_dvp)
			vrele(nd.ni_dvp);
		else
			vput(nd.ni_dvp);
		if (nd.ni_vp)
			vrele(nd.ni_vp);
		return (EEXIST);
	}
	if (vn_start_write(nd.ni_dvp, &mp, V_NOWAIT) != 0) {
		NDFREE(&nd, NDF_ONLY_PNBUF);
		vput(nd.ni_dvp);
		if ((error = vn_start_write(NULL, &mp, V_XSLEEP | PCATCH)) != 0)
			return (error);
		goto restart;
	}
	error = VOP_WHITEOUT(nd.ni_dvp, &nd.ni_cnd, DELETE);
	NDFREE(&nd, NDF_ONLY_PNBUF);
	vput(nd.ni_dvp);
	vn_finished_write(mp);
	return (error);
}

/*
 * Delete a name from the filesystem.
 */
#ifndef _SYS_SYSPROTO_H_
struct unlink_args {
	char	*path;
};
#endif
int
sys_unlink(struct thread *td, struct unlink_args *uap)
{

	return (kern_unlinkat(td, AT_FDCWD, __USER_CAP_STR(uap->path),
	    UIO_USERSPACE, 0, 0));
}

#ifndef _SYS_SYSPROTO_H_
struct unlinkat_args {
	int	fd;
	char	*path;
	int	flag;
};
#endif
int
sys_unlinkat(struct thread *td, struct unlinkat_args *uap)
{
	int fd, flag;
	const char * __capability path;

	flag = uap->flag;
	fd = uap->fd;
	path = __USER_CAP_STR(uap->path);

	if ((flag & ~(AT_REMOVEDIR | AT_BENEATH)) != 0)
		return (EINVAL);

	if ((uap->flag & AT_REMOVEDIR) != 0)
		return (kern_rmdirat(td, fd, path, UIO_USERSPACE, flag));
	else
		return (kern_unlinkat(td, fd, path, UIO_USERSPACE, flag, 0));
}

int
kern_unlinkat(struct thread *td, int fd, const char * __capability path,
    enum uio_seg pathseg, int flag, ino_t oldinum)
{
	struct mount *mp;
	struct vnode *vp;
	struct nameidata nd;
	struct stat sb;
	int error;

restart:
	bwillwrite();
	NDINIT_ATRIGHTS_C(&nd, DELETE, LOCKPARENT | LOCKLEAF | AUDITVNODE1 |
	    ((flag & AT_BENEATH) != 0 ? BENEATH : 0),
	    pathseg, path, fd, &cap_unlinkat_rights, td);
	if ((error = namei(&nd)) != 0)
		return (error == EINVAL ? EPERM : error);
	vp = nd.ni_vp;
	if (vp->v_type == VDIR && oldinum == 0) {
		error = EPERM;		/* POSIX */
	} else if (oldinum != 0 &&
		  ((error = vn_stat(vp, &sb, td->td_ucred, NOCRED, td)) == 0) &&
		  sb.st_ino != oldinum) {
			error = EIDRM;	/* Identifier removed */
	} else {
		/*
		 * The root of a mounted filesystem cannot be deleted.
		 *
		 * XXX: can this only be a VDIR case?
		 */
		if (vp->v_vflag & VV_ROOT)
			error = EBUSY;
	}
	if (error == 0) {
		if (vn_start_write(nd.ni_dvp, &mp, V_NOWAIT) != 0) {
			NDFREE(&nd, NDF_ONLY_PNBUF);
			vput(nd.ni_dvp);
			if (vp == nd.ni_dvp)
				vrele(vp);
			else
				vput(vp);
			if ((error = vn_start_write(NULL, &mp,
			    V_XSLEEP | PCATCH)) != 0)
				return (error);
			goto restart;
		}
#ifdef MAC
		error = mac_vnode_check_unlink(td->td_ucred, nd.ni_dvp, vp,
		    &nd.ni_cnd);
		if (error != 0)
			goto out;
#endif
		vfs_notify_upper(vp, VFS_NOTIFY_UPPER_UNLINK);
		error = VOP_REMOVE(nd.ni_dvp, vp, &nd.ni_cnd);
#ifdef MAC
out:
#endif
		vn_finished_write(mp);
	}
	NDFREE(&nd, NDF_ONLY_PNBUF);
	vput(nd.ni_dvp);
	if (vp == nd.ni_dvp)
		vrele(vp);
	else
		vput(vp);
	return (error);
}

/*
 * Reposition read/write file offset.
 */
#ifndef _SYS_SYSPROTO_H_
struct lseek_args {
	int	fd;
	int	pad;
	off_t	offset;
	int	whence;
};
#endif
int
sys_lseek(struct thread *td, struct lseek_args *uap)
{

	return (kern_lseek(td, uap->fd, uap->offset, uap->whence));
}

int
kern_lseek(struct thread *td, int fd, off_t offset, int whence)
{
	struct file *fp;
	int error;

	AUDIT_ARG_FD(fd);
	error = fget(td, fd, &cap_seek_rights, &fp);
	if (error != 0)
		return (error);
	error = (fp->f_ops->fo_flags & DFLAG_SEEKABLE) != 0 ?
	    fo_seek(fp, offset, whence, td) : ESPIPE;
	fdrop(fp, td);
	return (error);
}

#if defined(COMPAT_43)
/*
 * Reposition read/write file offset.
 */
#ifndef _SYS_SYSPROTO_H_
struct olseek_args {
	int	fd;
	long	offset;
	int	whence;
};
#endif
int
olseek(struct thread *td, struct olseek_args *uap)
{

	return (kern_lseek(td, uap->fd, uap->offset, uap->whence));
}
#endif /* COMPAT_43 */

#if defined(COMPAT_FREEBSD6)
/* Version with the 'pad' argument */
int
freebsd6_lseek(struct thread *td, struct freebsd6_lseek_args *uap)
{

	return (kern_lseek(td, uap->fd, uap->offset, uap->whence));
}
#endif

/*
 * Check access permissions using passed credentials.
 */
static int
vn_access(struct vnode *vp, int user_flags, struct ucred *cred,
     struct thread *td)
{
	accmode_t accmode;
	int error;

	/* Flags == 0 means only check for existence. */
	if (user_flags == 0)
		return (0);

	accmode = 0;
	if (user_flags & R_OK)
		accmode |= VREAD;
	if (user_flags & W_OK)
		accmode |= VWRITE;
	if (user_flags & X_OK)
		accmode |= VEXEC;
#ifdef MAC
	error = mac_vnode_check_access(cred, vp, accmode);
	if (error != 0)
		return (error);
#endif
	if ((accmode & VWRITE) == 0 || (error = vn_writechk(vp)) == 0)
		error = VOP_ACCESS(vp, accmode, cred, td);
	return (error);
}

/*
 * Check access permissions using "real" credentials.
 */
#ifndef _SYS_SYSPROTO_H_
struct access_args {
	char	*path;
	int	amode;
};
#endif
int
sys_access(struct thread *td, struct access_args *uap)
{

	return (kern_accessat(td, AT_FDCWD, __USER_CAP_STR(uap->path),
	    UIO_USERSPACE, 0, uap->amode));
}

#ifndef _SYS_SYSPROTO_H_
struct faccessat_args {
	int	dirfd;
	char	*path;
	int	amode;
	int	flag;
}
#endif
int
sys_faccessat(struct thread *td, struct faccessat_args *uap)
{

	return (kern_accessat(td, uap->fd, __USER_CAP_STR(uap->path),
	    UIO_USERSPACE, uap->flag, uap->amode));
}

int
kern_accessat(struct thread *td, int fd, const char * __capability path,
    enum uio_seg pathseg, int flag, int amode)
{
	struct ucred *cred, *usecred;
	struct vnode *vp;
	struct nameidata nd;
	int error;

	if ((flag & ~(AT_EACCESS | AT_BENEATH)) != 0)
		return (EINVAL);
	if (amode != F_OK && (amode & ~(R_OK | W_OK | X_OK)) != 0)
		return (EINVAL);

	/*
	 * Create and modify a temporary credential instead of one that
	 * is potentially shared (if we need one).
	 */
	cred = td->td_ucred;
	if ((flag & AT_EACCESS) == 0 &&
	    ((cred->cr_uid != cred->cr_ruid ||
	    cred->cr_rgid != cred->cr_groups[0]))) {
		usecred = crdup(cred);
		usecred->cr_uid = cred->cr_ruid;
		usecred->cr_groups[0] = cred->cr_rgid;
		td->td_ucred = usecred;
	} else
		usecred = cred;
	AUDIT_ARG_VALUE(amode);
	NDINIT_ATRIGHTS_C(&nd, LOOKUP, FOLLOW | LOCKSHARED | LOCKLEAF |
	    AUDITVNODE1 | ((flag & AT_BENEATH) != 0 ? BENEATH : 0),
	    pathseg, path, fd, &cap_fstat_rights, td);
	if ((error = namei(&nd)) != 0)
		goto out;
	vp = nd.ni_vp;

	error = vn_access(vp, amode, usecred, td);
	NDFREE(&nd, NDF_ONLY_PNBUF);
	vput(vp);
out:
	if (usecred != cred) {
		td->td_ucred = cred;
		crfree(usecred);
	}
	return (error);
}

/*
 * Check access permissions using "effective" credentials.
 */
#ifndef _SYS_SYSPROTO_H_
struct eaccess_args {
	char	*path;
	int	amode;
};
#endif
int
sys_eaccess(struct thread *td, struct eaccess_args *uap)
{

	return (kern_accessat(td, AT_FDCWD, __USER_CAP_STR(uap->path),
	    UIO_USERSPACE, AT_EACCESS, uap->amode));
}

#if defined(COMPAT_43)
/*
 * Get file status; this version follows links.
 */
#ifndef _SYS_SYSPROTO_H_
struct ostat_args {
	char	*path;
	struct ostat *ub;
};
#endif
int
ostat(struct thread *td, struct ostat_args *uap)
{
	struct stat sb;
	struct ostat osb;
	int error;

	error = kern_statat(td, 0, AT_FDCWD, uap->path, UIO_USERSPACE,
	    &sb, NULL);
	if (error != 0)
		return (error);
	cvtstat(&sb, &osb);
	return (copyout(&osb, uap->ub, sizeof (osb)));
}

/*
 * Get file status; this version does not follow links.
 */
#ifndef _SYS_SYSPROTO_H_
struct olstat_args {
	char	*path;
	struct ostat *ub;
};
#endif
int
olstat(struct thread *td, struct olstat_args *uap)
{
	struct stat sb;
	struct ostat osb;
	int error;

	error = kern_statat(td, AT_SYMLINK_NOFOLLOW, AT_FDCWD, uap->path,
	    UIO_USERSPACE, &sb, NULL);
	if (error != 0)
		return (error);
	cvtstat(&sb, &osb);
	return (copyout(&osb, uap->ub, sizeof (osb)));
}

/*
 * Convert from an old to a new stat structure.
 * XXX: many values are blindly truncated.
 */
void
cvtstat(struct stat *st, struct ostat *ost)
{

	bzero(ost, sizeof(*ost));
	ost->st_dev = st->st_dev;
	ost->st_ino = st->st_ino;
	ost->st_mode = st->st_mode;
	ost->st_nlink = st->st_nlink;
	ost->st_uid = st->st_uid;
	ost->st_gid = st->st_gid;
	ost->st_rdev = st->st_rdev;
	ost->st_size = MIN(st->st_size, INT32_MAX);
	ost->st_atim = st->st_atim;
	ost->st_mtim = st->st_mtim;
	ost->st_ctim = st->st_ctim;
	ost->st_blksize = st->st_blksize;
	ost->st_blocks = st->st_blocks;
	ost->st_flags = st->st_flags;
	ost->st_gen = st->st_gen;
}
#endif /* COMPAT_43 */

#if defined(COMPAT_43) || defined(COMPAT_FREEBSD11)
int ino64_trunc_error;
SYSCTL_INT(_vfs, OID_AUTO, ino64_trunc_error, CTLFLAG_RW,
    &ino64_trunc_error, 0,
    "Error on truncation of device, file or inode number, or link count");

int
freebsd11_cvtstat(struct stat *st, struct freebsd11_stat *ost)
{

	ost->st_dev = st->st_dev;
	if (ost->st_dev != st->st_dev) {
		switch (ino64_trunc_error) {
		default:
			/*
			 * Since dev_t is almost raw, don't clamp to the
			 * maximum for case 2, but ignore the error.
			 */
			break;
		case 1:
			return (EOVERFLOW);
		}
	}
	ost->st_ino = st->st_ino;
	if (ost->st_ino != st->st_ino) {
		switch (ino64_trunc_error) {
		default:
		case 0:
			break;
		case 1:
			return (EOVERFLOW);
		case 2:
			ost->st_ino = UINT32_MAX;
			break;
		}
	}
	ost->st_mode = st->st_mode;
	ost->st_nlink = st->st_nlink;
	if (ost->st_nlink != st->st_nlink) {
		switch (ino64_trunc_error) {
		default:
		case 0:
			break;
		case 1:
			return (EOVERFLOW);
		case 2:
			ost->st_nlink = UINT16_MAX;
			break;
		}
	}
	ost->st_uid = st->st_uid;
	ost->st_gid = st->st_gid;
	ost->st_rdev = st->st_rdev;
	if (ost->st_rdev != st->st_rdev) {
		switch (ino64_trunc_error) {
		default:
			break;
		case 1:
			return (EOVERFLOW);
		}
	}
	ost->st_atim = st->st_atim;
	ost->st_mtim = st->st_mtim;
	ost->st_ctim = st->st_ctim;
	ost->st_size = st->st_size;
	ost->st_blocks = st->st_blocks;
	ost->st_blksize = st->st_blksize;
	ost->st_flags = st->st_flags;
	ost->st_gen = st->st_gen;
	ost->st_lspare = 0;
	ost->st_birthtim = st->st_birthtim;
	bzero((char *)&ost->st_birthtim + sizeof(ost->st_birthtim),
	    sizeof(*ost) - offsetof(struct freebsd11_stat,
	    st_birthtim) - sizeof(ost->st_birthtim));
	return (0);
}

int
freebsd11_stat(struct thread *td, struct freebsd11_stat_args* uap)
{
	struct stat sb;
	struct freebsd11_stat osb;
	int error;

	error = kern_statat(td, 0, AT_FDCWD, __USER_CAP_STR(uap->path),
	    UIO_USERSPACE, &sb, NULL);
	if (error != 0)
		return (error);
	error = freebsd11_cvtstat(&sb, &osb);
	if (error == 0)
		error = copyout(&osb, __USER_CAP_OBJ(uap->ub), sizeof(osb));
	return (error);
}

int
freebsd11_lstat(struct thread *td, struct freebsd11_lstat_args* uap)
{
	struct stat sb;
	struct freebsd11_stat osb;
	int error;

	error = kern_statat(td, AT_SYMLINK_NOFOLLOW, AT_FDCWD,
	    __USER_CAP_STR(uap->path), UIO_USERSPACE, &sb, NULL);
	if (error != 0)
		return (error);
	error = freebsd11_cvtstat(&sb, &osb);
	if (error == 0)
		error = copyout(&osb, __USER_CAP_OBJ(uap->ub), sizeof(osb));
	return (error);
}

int
freebsd11_fhstat(struct thread *td, struct freebsd11_fhstat_args* uap)
{
	struct fhandle fh;
	struct stat sb;
	struct freebsd11_stat osb;
	int error;

	error = copyin(__USER_CAP_OBJ(uap->u_fhp), &fh, sizeof(fhandle_t));
	if (error != 0)
		return (error);
	error = kern_fhstat(td, fh, &sb);
	if (error != 0)
		return (error);
	error = freebsd11_cvtstat(&sb, &osb);
	if (error == 0)
		error = copyout(&osb, __USER_CAP_OBJ(uap->sb), sizeof(osb));
	return (error);
}

int
freebsd11_fstatat(struct thread *td, struct freebsd11_fstatat_args* uap)
{
	struct stat sb;
	struct freebsd11_stat osb;
	int error;

	error = kern_statat(td, uap->flag, uap->fd, __USER_CAP_STR(uap->path),
	    UIO_USERSPACE, &sb, NULL);
	if (error != 0)
		return (error);
	error = freebsd11_cvtstat(&sb, &osb);
	if (error == 0)
		error = copyout(&osb, __USER_CAP_OBJ(uap->buf), sizeof(osb));
	return (error);
}
#endif	/* COMPAT_FREEBSD11 */

/*
 * Get file status
 */
#ifndef _SYS_SYSPROTO_H_
struct fstatat_args {
	int	fd;
	char	*path;
	struct stat	*buf;
	int	flag;
}
#endif
int
sys_fstatat(struct thread *td, struct fstatat_args *uap)
{

	return (user_fstatat(td, uap->fd, __USER_CAP_STR(uap->path), 
	    __USER_CAP_OBJ(uap->buf), uap->flag));
}

int
user_fstatat(struct thread *td, int fd, const char * __capability path,
   struct stat * __capability buf, int flag)
{
	struct stat sb;
	int error;

	error = kern_statat(td, flag, fd, path, UIO_USERSPACE,
	    &sb, NULL);
	if (error == 0)
		error = copyout(&sb, buf, sizeof (sb));
	return (error);
}

int
kern_statat(struct thread *td, int flag, int fd, const char * __capability path,
    enum uio_seg pathseg, struct stat *sbp,
    void (*hook)(struct vnode *vp, struct stat *sbp))
{
	struct nameidata nd;
	int error;

	if ((flag & ~(AT_SYMLINK_NOFOLLOW | AT_BENEATH)) != 0)
		return (EINVAL);

	NDINIT_ATRIGHTS_C(&nd, LOOKUP, ((flag & AT_SYMLINK_NOFOLLOW) != 0 ?
	    NOFOLLOW : FOLLOW) | ((flag & AT_BENEATH) != 0 ? BENEATH : 0) |
	    LOCKSHARED | LOCKLEAF | AUDITVNODE1, pathseg, path, fd,
	    &cap_fstat_rights, td);

	if ((error = namei(&nd)) != 0)
		return (error);
	error = vn_stat(nd.ni_vp, sbp, td->td_ucred, NOCRED, td);
	if (error == 0) {
		SDT_PROBE2(vfs, , stat, mode, path, sbp->st_mode);
		if (S_ISREG(sbp->st_mode))
			SDT_PROBE2(vfs, , stat, reg, path, pathseg);
		if (__predict_false(hook != NULL))
			hook(nd.ni_vp, sbp);
	}
	NDFREE(&nd, NDF_ONLY_PNBUF);
	vput(nd.ni_vp);
	if (error != 0)
		return (error);
#ifdef __STAT_TIME_T_EXT
	sbp->st_atim_ext = 0;
	sbp->st_mtim_ext = 0;
	sbp->st_ctim_ext = 0;
	sbp->st_btim_ext = 0;
#endif
#ifdef KTRACE
	if (KTRPOINT(td, KTR_STRUCT))
		ktrstat(sbp);
#endif
	return (0);
}

#if defined(COMPAT_FREEBSD11)
/*
 * Implementation of the NetBSD [l]stat() functions.
 */
void
freebsd11_cvtnstat(struct stat *sb, struct nstat *nsb)
{

	bzero(nsb, sizeof(*nsb));
	nsb->st_dev = sb->st_dev;
	nsb->st_ino = sb->st_ino;
	nsb->st_mode = sb->st_mode;
	nsb->st_nlink = sb->st_nlink;
	nsb->st_uid = sb->st_uid;
	nsb->st_gid = sb->st_gid;
	nsb->st_rdev = sb->st_rdev;
	nsb->st_atim = sb->st_atim;
	nsb->st_mtim = sb->st_mtim;
	nsb->st_ctim = sb->st_ctim;
	nsb->st_size = sb->st_size;
	nsb->st_blocks = sb->st_blocks;
	nsb->st_blksize = sb->st_blksize;
	nsb->st_flags = sb->st_flags;
	nsb->st_gen = sb->st_gen;
	nsb->st_birthtim = sb->st_birthtim;
}

#ifndef _SYS_SYSPROTO_H_
struct freebsd11_nstat_args {
	char	*path;
	struct nstat *ub;
};
#endif
int
freebsd11_nstat(struct thread *td, struct freebsd11_nstat_args *uap)
{
	struct stat sb;
	struct nstat nsb;
	int error;

	error = kern_statat(td, 0, AT_FDCWD, __USER_CAP_STR(uap->path),
	    UIO_USERSPACE, &sb, NULL);
	if (error != 0)
		return (error);
	freebsd11_cvtnstat(&sb, &nsb);
	return (copyout(&nsb, __USER_CAP_OBJ(uap->ub), sizeof (nsb)));
}

/*
 * NetBSD lstat.  Get file status; this version does not follow links.
 */
#ifndef _SYS_SYSPROTO_H_
struct freebsd11_nlstat_args {
	char	*path;
	struct nstat *ub;
};
#endif
int
freebsd11_nlstat(struct thread *td, struct freebsd11_nlstat_args *uap)
{
	struct stat sb;
	struct nstat nsb;
	int error;

	error = kern_statat(td, AT_SYMLINK_NOFOLLOW, AT_FDCWD,
	    __USER_CAP_STR(uap->path), UIO_USERSPACE, &sb, NULL);
	if (error != 0)
		return (error);
	freebsd11_cvtnstat(&sb, &nsb);
	return (copyout(&nsb, __USER_CAP_OBJ(uap->ub), sizeof (nsb)));
}
#endif /* COMPAT_FREEBSD11 */

/*
 * Get configurable pathname variables.
 */
#ifndef _SYS_SYSPROTO_H_
struct pathconf_args {
	char	*path;
	int	name;
};
#endif
int
sys_pathconf(struct thread *td, struct pathconf_args *uap)
{
	long value;
	int error;

	error = kern_pathconf(td, __USER_CAP_STR(uap->path), UIO_USERSPACE,
	    uap->name, FOLLOW, &value);
	if (error == 0)
		td->td_retval[0] = value;
	return (error);
}

#ifndef _SYS_SYSPROTO_H_
struct lpathconf_args {
	char	*path;
	int	name;
};
#endif
int
sys_lpathconf(struct thread *td, struct lpathconf_args *uap)
{
	long value;
	int error;

	error = kern_pathconf(td, __USER_CAP_STR(uap->path), UIO_USERSPACE,
	    uap->name, NOFOLLOW, &value);
	if (error == 0)
		td->td_retval[0] = value;
	return (error);
}

int
kern_pathconf(struct thread *td, const char * __capability path,
    enum uio_seg pathseg, int name, u_long flags, long *valuep)
{
	struct nameidata nd;
	int error;

	NDINIT_C(&nd, LOOKUP, LOCKSHARED | LOCKLEAF | AUDITVNODE1 | flags,
	    pathseg, path, td);
	if ((error = namei(&nd)) != 0)
		return (error);
	NDFREE(&nd, NDF_ONLY_PNBUF);

	error = VOP_PATHCONF(nd.ni_vp, name, valuep);
	vput(nd.ni_vp);
	return (error);
}

/*
 * Return target name of a symbolic link.
 */
#ifndef _SYS_SYSPROTO_H_
struct readlink_args {
	char	*path;
	char	*buf;
	size_t	count;
};
#endif
int
sys_readlink(struct thread *td, struct readlink_args *uap)
{

	return (kern_readlinkat(td, AT_FDCWD,
	    __USER_CAP_STR(uap->path), UIO_USERSPACE,
	    __USER_CAP(uap->buf, uap->count), UIO_USERSPACE,
	    uap->count));
}
#ifndef _SYS_SYSPROTO_H_
struct readlinkat_args {
	int	fd;
	char	*path;
	char	*buf;
	size_t	bufsize;
};
#endif
int
sys_readlinkat(struct thread *td, struct readlinkat_args *uap)
{

	return (kern_readlinkat(td, uap->fd,
	    __USER_CAP_STR(uap->path), UIO_USERSPACE,
	    __USER_CAP(uap->buf, uap->bufsize), UIO_USERSPACE,
	    uap->bufsize));
}

int
kern_readlinkat(struct thread *td, int fd, const char * __capability path,
    enum uio_seg pathseg, char * __capability buf, enum uio_seg bufseg,
    size_t count)
{
	struct vnode *vp;
	struct nameidata nd;
	int error;

	if (count > IOSIZE_MAX)
		return (EINVAL);

	NDINIT_AT_C(&nd, LOOKUP, NOFOLLOW | LOCKSHARED | LOCKLEAF | AUDITVNODE1,
	    pathseg, path, fd, td);

	if ((error = namei(&nd)) != 0)
		return (error);
	NDFREE(&nd, NDF_ONLY_PNBUF);
	vp = nd.ni_vp;

	error = kern_readlink_vp(vp, buf, bufseg, count, td);
	vput(vp);

	return (error);
}

/*
 * Helper function to readlink from a vnode
 */
static int
kern_readlink_vp(struct vnode *vp, char * __capability buf,
    enum uio_seg bufseg, size_t count, struct thread *td)
{
	kiovec_t aiov;
	struct uio auio;
	int error;

	ASSERT_VOP_LOCKED(vp, "kern_readlink_vp(): vp not locked");
#ifdef MAC
	error = mac_vnode_check_readlink(td->td_ucred, vp);
	if (error != 0)
		return (error);
#endif
	if (vp->v_type != VLNK && (vp->v_vflag & VV_READLINK) == 0)
		error = EINVAL;
	else {
		IOVEC_INIT_C(&aiov, buf, count);
		auio.uio_iov = &aiov;
		auio.uio_iovcnt = 1;
		auio.uio_offset = 0;
		auio.uio_rw = UIO_READ;
		auio.uio_segflg = bufseg;
		auio.uio_td = td;
		auio.uio_resid = count;
		error = VOP_READLINK(vp, &auio, td->td_ucred);
		td->td_retval[0] = count - auio.uio_resid;
	}
	return (error);
}

/*
 * Common implementation code for chflags() and fchflags().
 */
static int
setfflags(struct thread *td, struct vnode *vp, u_long flags)
{
	struct mount *mp;
	struct vattr vattr;
	int error;

	/* We can't support the value matching VNOVAL. */
	if (flags == VNOVAL)
		return (EOPNOTSUPP);

	/*
	 * Prevent non-root users from setting flags on devices.  When
	 * a device is reused, users can retain ownership of the device
	 * if they are allowed to set flags and programs assume that
	 * chown can't fail when done as root.
	 */
	if (vp->v_type == VCHR || vp->v_type == VBLK) {
		error = priv_check(td, PRIV_VFS_CHFLAGS_DEV);
		if (error != 0)
			return (error);
	}

	if ((error = vn_start_write(vp, &mp, V_WAIT | PCATCH)) != 0)
		return (error);
	VATTR_NULL(&vattr);
	vattr.va_flags = flags;
	vn_lock(vp, LK_EXCLUSIVE | LK_RETRY);
#ifdef MAC
	error = mac_vnode_check_setflags(td->td_ucred, vp, vattr.va_flags);
	if (error == 0)
#endif
		error = VOP_SETATTR(vp, &vattr, td->td_ucred);
	VOP_UNLOCK(vp, 0);
	vn_finished_write(mp);
	return (error);
}

/*
 * Change flags of a file given a path name.
 */
#ifndef _SYS_SYSPROTO_H_
struct chflags_args {
	const char *path;
	u_long	flags;
};
#endif
int
sys_chflags(struct thread *td, struct chflags_args *uap)
{

	return (kern_chflagsat(td, AT_FDCWD, __USER_CAP_STR(uap->path),
	    UIO_USERSPACE, uap->flags, 0));
}

#ifndef _SYS_SYSPROTO_H_
struct chflagsat_args {
	int	fd;
	const char *path;
	u_long	flags;
	int	atflag;
}
#endif
int
sys_chflagsat(struct thread *td, struct chflagsat_args *uap)
{

	if ((uap->atflag & ~(AT_SYMLINK_NOFOLLOW | AT_BENEATH)) != 0)
		return (EINVAL);

	return (kern_chflagsat(td, uap->fd, __USER_CAP_STR(uap->path),
	    UIO_USERSPACE, uap->flags, uap->atflag));
}

/*
 * Same as chflags() but doesn't follow symlinks.
 */
#ifndef _SYS_SYSPROTO_H_
struct lchflags_args {
	const char *path;
	u_long flags;
};
#endif
int
sys_lchflags(struct thread *td, struct lchflags_args *uap)
{

	return (kern_chflagsat(td, AT_FDCWD, __USER_CAP_STR(uap->path),
	    UIO_USERSPACE, uap->flags, AT_SYMLINK_NOFOLLOW));
}

int
kern_chflagsat(struct thread *td, int fd, const char * __capability path,
    enum uio_seg pathseg, u_long flags, int atflag)
{
	struct nameidata nd;
	int error, follow;

	AUDIT_ARG_FFLAGS(flags);
	follow = (atflag & AT_SYMLINK_NOFOLLOW) ? NOFOLLOW : FOLLOW;
	follow |= (atflag & AT_BENEATH) != 0 ? BENEATH : 0;
	NDINIT_ATRIGHTS_C(&nd, LOOKUP, follow | AUDITVNODE1, pathseg, path, fd,
	    &cap_fchflags_rights, td);
	if ((error = namei(&nd)) != 0)
		return (error);
	NDFREE(&nd, NDF_ONLY_PNBUF);
	error = setfflags(td, nd.ni_vp, flags);
	vrele(nd.ni_vp);
	return (error);
}

/*
 * Change flags of a file given a file descriptor.
 */
#ifndef _SYS_SYSPROTO_H_
struct fchflags_args {
	int	fd;
	u_long	flags;
};
#endif
int
sys_fchflags(struct thread *td, struct fchflags_args *uap)
{
	struct file *fp;
	int error;

	AUDIT_ARG_FD(uap->fd);
	AUDIT_ARG_FFLAGS(uap->flags);
	error = getvnode(td, uap->fd, &cap_fchflags_rights,
	    &fp);
	if (error != 0)
		return (error);
#ifdef AUDIT
	vn_lock(fp->f_vnode, LK_SHARED | LK_RETRY);
	AUDIT_ARG_VNODE1(fp->f_vnode);
	VOP_UNLOCK(fp->f_vnode, 0);
#endif
	error = setfflags(td, fp->f_vnode, uap->flags);
	fdrop(fp, td);
	return (error);
}

/*
 * Common implementation code for chmod(), lchmod() and fchmod().
 */
int
setfmode(struct thread *td, struct ucred *cred, struct vnode *vp, int mode)
{
	struct mount *mp;
	struct vattr vattr;
	int error;

	if ((error = vn_start_write(vp, &mp, V_WAIT | PCATCH)) != 0)
		return (error);
	vn_lock(vp, LK_EXCLUSIVE | LK_RETRY);
	VATTR_NULL(&vattr);
	vattr.va_mode = mode & ALLPERMS;
#ifdef MAC
	error = mac_vnode_check_setmode(cred, vp, vattr.va_mode);
	if (error == 0)
#endif
		error = VOP_SETATTR(vp, &vattr, cred);
	VOP_UNLOCK(vp, 0);
	vn_finished_write(mp);
	return (error);
}

/*
 * Change mode of a file given path name.
 */
#ifndef _SYS_SYSPROTO_H_
struct chmod_args {
	char	*path;
	int	mode;
};
#endif
int
sys_chmod(struct thread *td, struct chmod_args *uap)
{

	return (kern_fchmodat(td, AT_FDCWD, __USER_CAP_STR(uap->path),
	    UIO_USERSPACE, uap->mode, 0));
}

#ifndef _SYS_SYSPROTO_H_
struct fchmodat_args {
	int	dirfd;
	char	*path;
	mode_t	mode;
	int	flag;
}
#endif
int
sys_fchmodat(struct thread *td, struct fchmodat_args *uap)
{

	if ((uap->flag & ~(AT_SYMLINK_NOFOLLOW | AT_BENEATH)) != 0)
		return (EINVAL);

	return (kern_fchmodat(td, uap->fd, __USER_CAP_STR(uap->path),
	    UIO_USERSPACE, uap->mode, uap->flag));
}

/*
 * Change mode of a file given path name (don't follow links.)
 */
#ifndef _SYS_SYSPROTO_H_
struct lchmod_args {
	char	*path;
	int	mode;
};
#endif
int
sys_lchmod(struct thread *td, struct lchmod_args *uap)
{

	return (kern_fchmodat(td, AT_FDCWD, __USER_CAP_STR(uap->path),
	    UIO_USERSPACE, uap->mode, AT_SYMLINK_NOFOLLOW));
}

int
kern_fchmodat(struct thread *td, int fd, const char * __capability path,
    enum uio_seg pathseg, mode_t mode, int flag)
{
	struct nameidata nd;
	int error, follow;

	AUDIT_ARG_MODE(mode);
	follow = (flag & AT_SYMLINK_NOFOLLOW) != 0 ? NOFOLLOW : FOLLOW;
	follow |= (flag & AT_BENEATH) != 0 ? BENEATH : 0;
	NDINIT_ATRIGHTS_C(&nd, LOOKUP, follow | AUDITVNODE1, pathseg, path, fd,
	    &cap_fchmod_rights, td);
	if ((error = namei(&nd)) != 0)
		return (error);
	NDFREE(&nd, NDF_ONLY_PNBUF);
	error = setfmode(td, td->td_ucred, nd.ni_vp, mode);
	vrele(nd.ni_vp);
	return (error);
}

/*
 * Change mode of a file given a file descriptor.
 */
#ifndef _SYS_SYSPROTO_H_
struct fchmod_args {
	int	fd;
	int	mode;
};
#endif
int
sys_fchmod(struct thread *td, struct fchmod_args *uap)
{
	struct file *fp;
	int error;

	AUDIT_ARG_FD(uap->fd);
	AUDIT_ARG_MODE(uap->mode);

	error = fget(td, uap->fd, &cap_fchmod_rights, &fp);
	if (error != 0)
		return (error);
	error = fo_chmod(fp, uap->mode, td->td_ucred, td);
	fdrop(fp, td);
	return (error);
}

/*
 * Common implementation for chown(), lchown(), and fchown()
 */
int
setfown(struct thread *td, struct ucred *cred, struct vnode *vp, uid_t uid,
    gid_t gid)
{
	struct mount *mp;
	struct vattr vattr;
	int error;

	if ((error = vn_start_write(vp, &mp, V_WAIT | PCATCH)) != 0)
		return (error);
	vn_lock(vp, LK_EXCLUSIVE | LK_RETRY);
	VATTR_NULL(&vattr);
	vattr.va_uid = uid;
	vattr.va_gid = gid;
#ifdef MAC
	error = mac_vnode_check_setowner(cred, vp, vattr.va_uid,
	    vattr.va_gid);
	if (error == 0)
#endif
		error = VOP_SETATTR(vp, &vattr, cred);
	VOP_UNLOCK(vp, 0);
	vn_finished_write(mp);
	return (error);
}

/*
 * Set ownership given a path name.
 */
#ifndef _SYS_SYSPROTO_H_
struct chown_args {
	char	*path;
	int	uid;
	int	gid;
};
#endif
int
sys_chown(struct thread *td, struct chown_args *uap)
{

	return (kern_fchownat(td, AT_FDCWD, __USER_CAP_STR(uap->path),
	    UIO_USERSPACE, uap->uid, uap->gid, 0));
}

#ifndef _SYS_SYSPROTO_H_
struct fchownat_args {
	int fd;
	const char * path;
	uid_t uid;
	gid_t gid;
	int flag;
};
#endif
int
sys_fchownat(struct thread *td, struct fchownat_args *uap)
{

	if ((uap->flag & ~(AT_SYMLINK_NOFOLLOW | AT_BENEATH)) != 0)
		return (EINVAL);

	return (kern_fchownat(td, uap->fd, __USER_CAP_STR(uap->path),
	    UIO_USERSPACE, uap->uid, uap->gid, uap->flag));
}

int
kern_fchownat(struct thread *td, int fd, const char * __capability path,
    enum uio_seg pathseg, int uid, int gid, int flag)
{
	struct nameidata nd;
	int error, follow;

	AUDIT_ARG_OWNER(uid, gid);
	follow = (flag & AT_SYMLINK_NOFOLLOW) ? NOFOLLOW : FOLLOW;
	follow |= (flag & AT_BENEATH) != 0 ? BENEATH : 0;
	NDINIT_ATRIGHTS_C(&nd, LOOKUP, follow | AUDITVNODE1, pathseg, path, fd,
	    &cap_fchown_rights, td);

	if ((error = namei(&nd)) != 0)
		return (error);
	NDFREE(&nd, NDF_ONLY_PNBUF);
	error = setfown(td, td->td_ucred, nd.ni_vp, uid, gid);
	vrele(nd.ni_vp);
	return (error);
}

/*
 * Set ownership given a path name, do not cross symlinks.
 */
#ifndef _SYS_SYSPROTO_H_
struct lchown_args {
	char	*path;
	int	uid;
	int	gid;
};
#endif
int
sys_lchown(struct thread *td, struct lchown_args *uap)
{

	return (kern_fchownat(td, AT_FDCWD, __USER_CAP_STR(uap->path),
	    UIO_USERSPACE, uap->uid, uap->gid, AT_SYMLINK_NOFOLLOW));
}

/*
 * Set ownership given a file descriptor.
 */
#ifndef _SYS_SYSPROTO_H_
struct fchown_args {
	int	fd;
	int	uid;
	int	gid;
};
#endif
int
sys_fchown(struct thread *td, struct fchown_args *uap)
{
	struct file *fp;
	int error;

	AUDIT_ARG_FD(uap->fd);
	AUDIT_ARG_OWNER(uap->uid, uap->gid);
	error = fget(td, uap->fd, &cap_fchown_rights, &fp);
	if (error != 0)
		return (error);
	error = fo_chown(fp, uap->uid, uap->gid, td->td_ucred, td);
	fdrop(fp, td);
	return (error);
}

/*
 * Common implementation code for utimes(), lutimes(), and futimes().
 */
static int
getutimes(const struct timeval * __capability usrtvp, enum uio_seg tvpseg,
    struct timespec *tsp)
{
	struct timeval tv[2];
	const struct timeval * __capability tvp;
	struct timeval *tmptvp;
	int error;

	if (usrtvp == NULL) {
		vfs_timestamp(&tsp[0]);
		tsp[1] = tsp[0];
	} else {
		if (tvpseg == UIO_SYSSPACE) {
			tvp = usrtvp;
		} else {
			tmptvp = &tv[0];
			if ((error = copyin(usrtvp, tmptvp, sizeof(tv))) != 0)
				return (error);
			tvp = (__cheri_tocap struct timeval * __capability)
			    tmptvp;
		}

		if (tvp[0].tv_usec < 0 || tvp[0].tv_usec >= 1000000 ||
		    tvp[1].tv_usec < 0 || tvp[1].tv_usec >= 1000000)
			return (EINVAL);
		TIMEVAL_TO_TIMESPEC(&tvp[0], &tsp[0]);
		TIMEVAL_TO_TIMESPEC(&tvp[1], &tsp[1]);
	}
	return (0);
}

/*
 * Common implementation code for futimens(), utimensat().
 */
#define	UTIMENS_NULL	0x1
#define	UTIMENS_EXIT	0x2
static int
getutimens(const struct timespec * __capability usrtsp, enum uio_seg tspseg,
    struct timespec *tsp, int *retflags)
{
	struct timespec tsnow;
	int error;

	vfs_timestamp(&tsnow);
	*retflags = 0;
	if (usrtsp == NULL) {
		tsp[0] = tsnow;
		tsp[1] = tsnow;
		*retflags |= UTIMENS_NULL;
		return (0);
	}
	if (tspseg == UIO_SYSSPACE) {
		tsp[0] = usrtsp[0];
		tsp[1] = usrtsp[1];
	} else if ((error = copyin(usrtsp, tsp, sizeof(*tsp) * 2)) != 0)
		return (error);
	if (tsp[0].tv_nsec == UTIME_OMIT && tsp[1].tv_nsec == UTIME_OMIT)
		*retflags |= UTIMENS_EXIT;
	if (tsp[0].tv_nsec == UTIME_NOW && tsp[1].tv_nsec == UTIME_NOW)
		*retflags |= UTIMENS_NULL;
	if (tsp[0].tv_nsec == UTIME_OMIT)
		tsp[0].tv_sec = VNOVAL;
	else if (tsp[0].tv_nsec == UTIME_NOW)
		tsp[0] = tsnow;
	else if (tsp[0].tv_nsec < 0 || tsp[0].tv_nsec >= 1000000000L)
		return (EINVAL);
	if (tsp[1].tv_nsec == UTIME_OMIT)
		tsp[1].tv_sec = VNOVAL;
	else if (tsp[1].tv_nsec == UTIME_NOW)
		tsp[1] = tsnow;
	else if (tsp[1].tv_nsec < 0 || tsp[1].tv_nsec >= 1000000000L)
		return (EINVAL);

	return (0);
}

/*
 * Common implementation code for utimes(), lutimes(), futimes(), futimens(),
 * and utimensat().
 */
static int
setutimes(struct thread *td, struct vnode *vp,
    const struct timespec *ts, int numtimes, int nullflag)
{
	struct mount *mp;
	struct vattr vattr;
	int error, setbirthtime;

	if ((error = vn_start_write(vp, &mp, V_WAIT | PCATCH)) != 0)
		return (error);
	vn_lock(vp, LK_EXCLUSIVE | LK_RETRY);
	setbirthtime = 0;
	if (numtimes < 3 && !VOP_GETATTR(vp, &vattr, td->td_ucred) &&
	    timespeccmp(&ts[1], &vattr.va_birthtime, < ))
		setbirthtime = 1;
	VATTR_NULL(&vattr);
	vattr.va_atime = ts[0];
	vattr.va_mtime = ts[1];
	if (setbirthtime)
		vattr.va_birthtime = ts[1];
	if (numtimes > 2)
		vattr.va_birthtime = ts[2];
	if (nullflag)
		vattr.va_vaflags |= VA_UTIMES_NULL;
#ifdef MAC
	error = mac_vnode_check_setutimes(td->td_ucred, vp, vattr.va_atime,
	    vattr.va_mtime);
#endif
	if (error == 0)
		error = VOP_SETATTR(vp, &vattr, td->td_ucred);
	VOP_UNLOCK(vp, 0);
	vn_finished_write(mp);
	return (error);
}

/*
 * Set the access and modification times of a file.
 */
#ifndef _SYS_SYSPROTO_H_
struct utimes_args {
	char	*path;
	struct	timeval *tptr;
};
#endif
int
sys_utimes(struct thread *td, struct utimes_args *uap)
{

	return (kern_utimesat(td, AT_FDCWD, __USER_CAP_STR(uap->path),
	    UIO_USERSPACE, __USER_CAP_OBJ(uap->tptr), UIO_USERSPACE));
}

#ifndef _SYS_SYSPROTO_H_
struct futimesat_args {
	int fd;
	const char * path;
	const struct timeval * times;
};
#endif
int
sys_futimesat(struct thread *td, struct futimesat_args *uap)
{

	return (kern_utimesat(td, uap->fd,
	    __USER_CAP_STR(uap->path), UIO_USERSPACE,
	    __USER_CAP_OBJ(uap->times), UIO_USERSPACE));
}

int
kern_utimesat(struct thread *td, int fd,
    const char * __capability path, enum uio_seg pathseg,
    const struct timeval * __capability tptr, enum uio_seg tptrseg)
{
	struct nameidata nd;
	struct timespec ts[2];
	int error;

	if ((error = getutimes(tptr, tptrseg, ts)) != 0)
		return (error);
	NDINIT_ATRIGHTS_C(&nd, LOOKUP, FOLLOW | AUDITVNODE1, pathseg, path, fd,
	    &cap_futimes_rights, td);

	if ((error = namei(&nd)) != 0)
		return (error);
	NDFREE(&nd, NDF_ONLY_PNBUF);
	error = setutimes(td, nd.ni_vp, ts, 2, tptr == NULL);
	vrele(nd.ni_vp);
	return (error);
}

/*
 * Set the access and modification times of a file.
 */
#ifndef _SYS_SYSPROTO_H_
struct lutimes_args {
	char	*path;
	struct	timeval *tptr;
};
#endif
int
sys_lutimes(struct thread *td, struct lutimes_args *uap)
{

	return (kern_lutimes(td, __USER_CAP_STR(uap->path), UIO_USERSPACE,
	    __USER_CAP_OBJ(uap->tptr), UIO_USERSPACE));
}

int
kern_lutimes(struct thread *td, 
    const char * __capability path, enum uio_seg pathseg,
    const struct timeval * __capability tptr, enum uio_seg tptrseg)
{
	struct timespec ts[2];
	struct nameidata nd;
	int error;

	if ((error = getutimes(tptr, tptrseg, ts)) != 0)
		return (error);
	NDINIT_C(&nd, LOOKUP, NOFOLLOW | AUDITVNODE1, pathseg, path, td);
	if ((error = namei(&nd)) != 0)
		return (error);
	NDFREE(&nd, NDF_ONLY_PNBUF);
	error = setutimes(td, nd.ni_vp, ts, 2, tptr == NULL);
	vrele(nd.ni_vp);
	return (error);
}

/*
 * Set the access and modification times of a file.
 */
#ifndef _SYS_SYSPROTO_H_
struct futimes_args {
	int	fd;
	struct	timeval *tptr;
};
#endif
int
sys_futimes(struct thread *td, struct futimes_args *uap)
{

	return (kern_futimes(td, uap->fd, __USER_CAP_OBJ(uap->tptr),
	    UIO_USERSPACE));
}

int
kern_futimes(struct thread *td, int fd,
    const struct timeval * __capability tptr, enum uio_seg tptrseg)
{
	struct timespec ts[2];
	struct file *fp;
	int error;

	AUDIT_ARG_FD(fd);
	error = getutimes(tptr, tptrseg, ts);
	if (error != 0)
		return (error);
	error = getvnode(td, fd, &cap_futimes_rights, &fp);
	if (error != 0)
		return (error);
#ifdef AUDIT
	vn_lock(fp->f_vnode, LK_SHARED | LK_RETRY);
	AUDIT_ARG_VNODE1(fp->f_vnode);
	VOP_UNLOCK(fp->f_vnode, 0);
#endif
	error = setutimes(td, fp->f_vnode, ts, 2, tptr == NULL);
	fdrop(fp, td);
	return (error);
}

int
sys_futimens(struct thread *td, struct futimens_args *uap)
{

	return (kern_futimens(td, uap->fd, __USER_CAP_OBJ(uap->times),
	    UIO_USERSPACE));
}

int
kern_futimens(struct thread *td, int fd,
    const struct timespec * __capability tptr, enum uio_seg tptrseg)
{
	struct timespec ts[2];
	struct file *fp;
	int error, flags;

	AUDIT_ARG_FD(fd);
	error = getutimens(tptr, tptrseg, ts, &flags);
	if (error != 0)
		return (error);
	if (flags & UTIMENS_EXIT)
		return (0);
	error = getvnode(td, fd, &cap_futimes_rights, &fp);
	if (error != 0)
		return (error);
#ifdef AUDIT
	vn_lock(fp->f_vnode, LK_SHARED | LK_RETRY);
	AUDIT_ARG_VNODE1(fp->f_vnode);
	VOP_UNLOCK(fp->f_vnode, 0);
#endif
	error = setutimes(td, fp->f_vnode, ts, 2, flags & UTIMENS_NULL);
	fdrop(fp, td);
	return (error);
}

int
sys_utimensat(struct thread *td, struct utimensat_args *uap)
{

	return (kern_utimensat(td, uap->fd, __USER_CAP_STR(uap->path),
	    UIO_USERSPACE, __USER_CAP_OBJ(uap->times),
	    UIO_USERSPACE, uap->flag));
}

int
kern_utimensat(struct thread *td, int fd,
    const char * __capability path, enum uio_seg pathseg,
    const struct timespec * __capability tptr, enum uio_seg tptrseg, int flag)
{
	struct nameidata nd;
	struct timespec ts[2];
	int error, flags;

	if ((flag & ~(AT_SYMLINK_NOFOLLOW | AT_BENEATH)) != 0)
		return (EINVAL);

	if ((error = getutimens(tptr, tptrseg, ts, &flags)) != 0)
		return (error);
	NDINIT_ATRIGHTS_C(&nd, LOOKUP,
	    ((flag & AT_SYMLINK_NOFOLLOW) ? NOFOLLOW : FOLLOW) |
	    ((flag & AT_BENEATH) != 0 ? BENEATH : 0) | AUDITVNODE1,
	    pathseg, path, fd, &cap_futimes_rights, td);
	if ((error = namei(&nd)) != 0)
		return (error);
	/*
	 * We are allowed to call namei() regardless of 2xUTIME_OMIT.
	 * POSIX states:
	 * "If both tv_nsec fields are UTIME_OMIT... EACCESS may be detected."
	 * "Search permission is denied by a component of the path prefix."
	 */
	NDFREE(&nd, NDF_ONLY_PNBUF);
	if ((flags & UTIMENS_EXIT) == 0)
		error = setutimes(td, nd.ni_vp, ts, 2, flags & UTIMENS_NULL);
	vrele(nd.ni_vp);
	return (error);
}

/*
 * Truncate a file given its path name.
 */
#ifndef _SYS_SYSPROTO_H_
struct truncate_args {
	char	*path;
	int	pad;
	off_t	length;
};
#endif
int
sys_truncate(struct thread *td, struct truncate_args *uap)
{

	return (kern_truncate(td, __USER_CAP_STR(uap->path),
	    UIO_USERSPACE, uap->length));
}

int
kern_truncate(struct thread *td, const char * __capability path,
    enum uio_seg pathseg, off_t length)
{
	struct mount *mp;
	struct vnode *vp;
	void *rl_cookie;
	struct vattr vattr;
	struct nameidata nd;
	int error;

	if (length < 0)
		return(EINVAL);
	NDINIT_C(&nd, LOOKUP, FOLLOW | AUDITVNODE1, pathseg, path, td);
	if ((error = namei(&nd)) != 0)
		return (error);
	vp = nd.ni_vp;
	rl_cookie = vn_rangelock_wlock(vp, 0, OFF_MAX);
	if ((error = vn_start_write(vp, &mp, V_WAIT | PCATCH)) != 0) {
		vn_rangelock_unlock(vp, rl_cookie);
		vrele(vp);
		return (error);
	}
	NDFREE(&nd, NDF_ONLY_PNBUF);
	vn_lock(vp, LK_EXCLUSIVE | LK_RETRY);
	if (vp->v_type == VDIR)
		error = EISDIR;
#ifdef MAC
	else if ((error = mac_vnode_check_write(td->td_ucred, NOCRED, vp))) {
	}
#endif
	else if ((error = vn_writechk(vp)) == 0 &&
	    (error = VOP_ACCESS(vp, VWRITE, td->td_ucred, td)) == 0) {
		VATTR_NULL(&vattr);
		vattr.va_size = length;
		error = VOP_SETATTR(vp, &vattr, td->td_ucred);
	}
	VOP_UNLOCK(vp, 0);
	vn_finished_write(mp);
	vn_rangelock_unlock(vp, rl_cookie);
	vrele(vp);
	return (error);
}

#if defined(COMPAT_43)
/*
 * Truncate a file given its path name.
 */
#ifndef _SYS_SYSPROTO_H_
struct otruncate_args {
	char	*path;
	long	length;
};
#endif
int
otruncate(struct thread *td, struct otruncate_args *uap)
{

	return (kern_truncate(td, uap->path, UIO_USERSPACE, uap->length));
}
#endif /* COMPAT_43 */

#if defined(COMPAT_FREEBSD6)
/* Versions with the pad argument */
int
freebsd6_truncate(struct thread *td, struct freebsd6_truncate_args *uap)
{

	return (kern_truncate(td, uap->path, UIO_USERSPACE, uap->length));
}

int
freebsd6_ftruncate(struct thread *td, struct freebsd6_ftruncate_args *uap)
{

	return (kern_ftruncate(td, uap->fd, uap->length));
}
#endif

int
kern_fsync(struct thread *td, int fd, bool fullsync)
{
	struct vnode *vp;
	struct mount *mp;
	struct file *fp;
	int error, lock_flags;

	AUDIT_ARG_FD(fd);
	error = getvnode(td, fd, &cap_fsync_rights, &fp);
	if (error != 0)
		return (error);
	vp = fp->f_vnode;
#if 0
	if (!fullsync)
		/* XXXKIB: compete outstanding aio writes */;
#endif
	error = vn_start_write(vp, &mp, V_WAIT | PCATCH);
	if (error != 0)
		goto drop;
	if (MNT_SHARED_WRITES(mp) ||
	    ((mp == NULL) && MNT_SHARED_WRITES(vp->v_mount))) {
		lock_flags = LK_SHARED;
	} else {
		lock_flags = LK_EXCLUSIVE;
	}
	vn_lock(vp, lock_flags | LK_RETRY);
	AUDIT_ARG_VNODE1(vp);
	if (vp->v_object != NULL) {
		VM_OBJECT_WLOCK(vp->v_object);
		vm_object_page_clean(vp->v_object, 0, 0, 0);
		VM_OBJECT_WUNLOCK(vp->v_object);
	}
	error = fullsync ? VOP_FSYNC(vp, MNT_WAIT, td) : VOP_FDATASYNC(vp, td);
	VOP_UNLOCK(vp, 0);
	vn_finished_write(mp);
drop:
	fdrop(fp, td);
	return (error);
}

/*
 * Sync an open file.
 */
#ifndef _SYS_SYSPROTO_H_
struct fsync_args {
	int	fd;
};
#endif
int
sys_fsync(struct thread *td, struct fsync_args *uap)
{

	return (kern_fsync(td, uap->fd, true));
}

int
sys_fdatasync(struct thread *td, struct fdatasync_args *uap)
{

	return (kern_fsync(td, uap->fd, false));
}

/*
 * Rename files.  Source and destination must either both be directories, or
 * both not be directories.  If target is a directory, it must be empty.
 */
#ifndef _SYS_SYSPROTO_H_
struct rename_args {
	char	*from;
	char	*to;
};
#endif
int
sys_rename(struct thread *td, struct rename_args *uap)
{

	return (kern_renameat(td, AT_FDCWD,
	    __USER_CAP_STR(uap->from), AT_FDCWD,
	    __USER_CAP_STR(uap->to), UIO_USERSPACE));
}

#ifndef _SYS_SYSPROTO_H_
struct renameat_args {
	int	oldfd;
	char	*old;
	int	newfd;
	char	*new;
};
#endif
int
sys_renameat(struct thread *td, struct renameat_args *uap)
{

	return (kern_renameat(td, uap->oldfd,
	    __USER_CAP_STR(uap->old), uap->newfd,
	    __USER_CAP_STR(uap->new), UIO_USERSPACE));
}

int
kern_renameat(struct thread *td, int oldfd, const char * __capability old,
    int newfd, const char * __capability new, enum uio_seg pathseg)
{
	struct mount *mp = NULL;
	struct vnode *tvp, *fvp, *tdvp;
	struct nameidata fromnd, tond;
	int error;

again:
	bwillwrite();
#ifdef MAC
	NDINIT_ATRIGHTS_C(&fromnd, DELETE, LOCKPARENT | LOCKLEAF | SAVESTART |
	    AUDITVNODE1, pathseg, old, oldfd,
	    &cap_renameat_source_rights, td);
#else
	NDINIT_ATRIGHTS_C(&fromnd, DELETE, WANTPARENT | SAVESTART | AUDITVNODE1,
	    pathseg, old, oldfd,
	    &cap_renameat_source_rights, td);
#endif

	if ((error = namei(&fromnd)) != 0)
		return (error);
#ifdef MAC
	error = mac_vnode_check_rename_from(td->td_ucred, fromnd.ni_dvp,
	    fromnd.ni_vp, &fromnd.ni_cnd);
	VOP_UNLOCK(fromnd.ni_dvp, 0);
	if (fromnd.ni_dvp != fromnd.ni_vp)
		VOP_UNLOCK(fromnd.ni_vp, 0);
#endif
	fvp = fromnd.ni_vp;
	NDINIT_ATRIGHTS_C(&tond, RENAME, LOCKPARENT | LOCKLEAF | NOCACHE |
	    SAVESTART | AUDITVNODE2, pathseg, new, newfd,
	    &cap_renameat_target_rights, td);
	if (fromnd.ni_vp->v_type == VDIR)
		tond.ni_cnd.cn_flags |= WILLBEDIR;
	if ((error = namei(&tond)) != 0) {
		/* Translate error code for rename("dir1", "dir2/."). */
		if (error == EISDIR && fvp->v_type == VDIR)
			error = EINVAL;
		NDFREE(&fromnd, NDF_ONLY_PNBUF);
		vrele(fromnd.ni_dvp);
		vrele(fvp);
		goto out1;
	}
	tdvp = tond.ni_dvp;
	tvp = tond.ni_vp;
	error = vn_start_write(fvp, &mp, V_NOWAIT);
	if (error != 0) {
		NDFREE(&fromnd, NDF_ONLY_PNBUF);
		NDFREE(&tond, NDF_ONLY_PNBUF);
		if (tvp != NULL)
			vput(tvp);
		if (tdvp == tvp)
			vrele(tdvp);
		else
			vput(tdvp);
		vrele(fromnd.ni_dvp);
		vrele(fvp);
		vrele(tond.ni_startdir);
		if (fromnd.ni_startdir != NULL)
			vrele(fromnd.ni_startdir);
		error = vn_start_write(NULL, &mp, V_XSLEEP | PCATCH);
		if (error != 0)
			return (error);
		goto again;
	}
	if (tvp != NULL) {
		if (fvp->v_type == VDIR && tvp->v_type != VDIR) {
			error = ENOTDIR;
			goto out;
		} else if (fvp->v_type != VDIR && tvp->v_type == VDIR) {
			error = EISDIR;
			goto out;
		}
#ifdef CAPABILITIES
		if (newfd != AT_FDCWD) {
			/*
			 * If the target already exists we require CAP_UNLINKAT
			 * from 'newfd'.
			 */
			error = cap_check(&tond.ni_filecaps.fc_rights,
			    &cap_unlinkat_rights);
			if (error != 0)
				goto out;
		}
#endif
	}
	if (fvp == tdvp) {
		error = EINVAL;
		goto out;
	}
	/*
	 * If the source is the same as the destination (that is, if they
	 * are links to the same vnode), then there is nothing to do.
	 */
	if (fvp == tvp)
		error = -1;
#ifdef MAC
	else
		error = mac_vnode_check_rename_to(td->td_ucred, tdvp,
		    tond.ni_vp, fromnd.ni_dvp == tdvp, &tond.ni_cnd);
#endif
out:
	if (error == 0) {
		error = VOP_RENAME(fromnd.ni_dvp, fromnd.ni_vp, &fromnd.ni_cnd,
		    tond.ni_dvp, tond.ni_vp, &tond.ni_cnd);
		NDFREE(&fromnd, NDF_ONLY_PNBUF);
		NDFREE(&tond, NDF_ONLY_PNBUF);
	} else {
		NDFREE(&fromnd, NDF_ONLY_PNBUF);
		NDFREE(&tond, NDF_ONLY_PNBUF);
		if (tvp != NULL)
			vput(tvp);
		if (tdvp == tvp)
			vrele(tdvp);
		else
			vput(tdvp);
		vrele(fromnd.ni_dvp);
		vrele(fvp);
	}
	vrele(tond.ni_startdir);
	vn_finished_write(mp);
out1:
	if (fromnd.ni_startdir)
		vrele(fromnd.ni_startdir);
	if (error == -1)
		return (0);
	return (error);
}

/*
 * Make a directory file.
 */
#ifndef _SYS_SYSPROTO_H_
struct mkdir_args {
	char	*path;
	int	mode;
};
#endif
int
sys_mkdir(struct thread *td, struct mkdir_args *uap)
{

	return (kern_mkdirat(td, AT_FDCWD, __USER_CAP_STR(uap->path),
	    UIO_USERSPACE, uap->mode));
}

#ifndef _SYS_SYSPROTO_H_
struct mkdirat_args {
	int	fd;
	char	*path;
	mode_t	mode;
};
#endif
int
sys_mkdirat(struct thread *td, struct mkdirat_args *uap)
{

	return (kern_mkdirat(td, uap->fd, __USER_CAP_STR(uap->path),
	    UIO_USERSPACE, uap->mode));
}

int
kern_mkdirat(struct thread *td, int fd, const char * __capability path,
    enum uio_seg segflg, int mode)
{
	struct mount *mp;
	struct vnode *vp;
	struct vattr vattr;
	struct nameidata nd;
	int error;

	AUDIT_ARG_MODE(mode);
restart:
	bwillwrite();
	NDINIT_ATRIGHTS_C(&nd, CREATE, LOCKPARENT | SAVENAME | AUDITVNODE1 |
	    NOCACHE, segflg, path, fd, &cap_mkdirat_rights,
	    td);
	nd.ni_cnd.cn_flags |= WILLBEDIR;
	if ((error = namei(&nd)) != 0)
		return (error);
	vp = nd.ni_vp;
	if (vp != NULL) {
		NDFREE(&nd, NDF_ONLY_PNBUF);
		/*
		 * XXX namei called with LOCKPARENT but not LOCKLEAF has
		 * the strange behaviour of leaving the vnode unlocked
		 * if the target is the same vnode as the parent.
		 */
		if (vp == nd.ni_dvp)
			vrele(nd.ni_dvp);
		else
			vput(nd.ni_dvp);
		vrele(vp);
		return (EEXIST);
	}
	if (vn_start_write(nd.ni_dvp, &mp, V_NOWAIT) != 0) {
		NDFREE(&nd, NDF_ONLY_PNBUF);
		vput(nd.ni_dvp);
		if ((error = vn_start_write(NULL, &mp, V_XSLEEP | PCATCH)) != 0)
			return (error);
		goto restart;
	}
	VATTR_NULL(&vattr);
	vattr.va_type = VDIR;
	vattr.va_mode = (mode & ACCESSPERMS) &~ td->td_proc->p_fd->fd_cmask;
#ifdef MAC
	error = mac_vnode_check_create(td->td_ucred, nd.ni_dvp, &nd.ni_cnd,
	    &vattr);
	if (error != 0)
		goto out;
#endif
	error = VOP_MKDIR(nd.ni_dvp, &nd.ni_vp, &nd.ni_cnd, &vattr);
#ifdef MAC
out:
#endif
	NDFREE(&nd, NDF_ONLY_PNBUF);
	vput(nd.ni_dvp);
	if (error == 0)
		vput(nd.ni_vp);
	vn_finished_write(mp);
	return (error);
}

/*
 * Remove a directory file.
 */
#ifndef _SYS_SYSPROTO_H_
struct rmdir_args {
	char	*path;
};
#endif
int
sys_rmdir(struct thread *td, struct rmdir_args *uap)
{

	return (kern_rmdirat(td, AT_FDCWD, __USER_CAP_STR(uap->path),
	    UIO_USERSPACE, 0));
}

int
kern_rmdirat(struct thread *td, int fd, const char * __capability path,
    enum uio_seg pathseg, int flag)
{
	struct mount *mp;
	struct vnode *vp;
	struct nameidata nd;
	int error;

restart:
	bwillwrite();
	NDINIT_ATRIGHTS_C(&nd, DELETE, LOCKPARENT | LOCKLEAF | AUDITVNODE1 |
	    ((flag & AT_BENEATH) != 0 ? BENEATH : 0),
	    pathseg, path, fd, &cap_unlinkat_rights, td);
	if ((error = namei(&nd)) != 0)
		return (error);
	vp = nd.ni_vp;
	if (vp->v_type != VDIR) {
		error = ENOTDIR;
		goto out;
	}
	/*
	 * No rmdir "." please.
	 */
	if (nd.ni_dvp == vp) {
		error = EINVAL;
		goto out;
	}
	/*
	 * The root of a mounted filesystem cannot be deleted.
	 */
	if (vp->v_vflag & VV_ROOT) {
		error = EBUSY;
		goto out;
	}
#ifdef MAC
	error = mac_vnode_check_unlink(td->td_ucred, nd.ni_dvp, vp,
	    &nd.ni_cnd);
	if (error != 0)
		goto out;
#endif
	if (vn_start_write(nd.ni_dvp, &mp, V_NOWAIT) != 0) {
		NDFREE(&nd, NDF_ONLY_PNBUF);
		vput(vp);
		if (nd.ni_dvp == vp)
			vrele(nd.ni_dvp);
		else
			vput(nd.ni_dvp);
		if ((error = vn_start_write(NULL, &mp, V_XSLEEP | PCATCH)) != 0)
			return (error);
		goto restart;
	}
	vfs_notify_upper(vp, VFS_NOTIFY_UPPER_UNLINK);
	error = VOP_RMDIR(nd.ni_dvp, nd.ni_vp, &nd.ni_cnd);
	vn_finished_write(mp);
out:
	NDFREE(&nd, NDF_ONLY_PNBUF);
	vput(vp);
	if (nd.ni_dvp == vp)
		vrele(nd.ni_dvp);
	else
		vput(nd.ni_dvp);
	return (error);
}

#if defined(COMPAT_43) || defined(COMPAT_FREEBSD11)
int
freebsd11_kern_getdirentries(struct thread *td, int fd,
    char * __capability ubuf, u_int count,
    long *basep, void (*func)(struct freebsd11_dirent *))
{
	struct freebsd11_dirent dstdp;
	struct dirent *dp, *edp;
	char *dirbuf;
	off_t base;
	ssize_t resid, ucount;
	int error;

	/* XXX arbitrary sanity limit on `count'. */
	count = min(count, 64 * 1024);

	dirbuf = malloc(count, M_TEMP, M_WAITOK);

	error = kern_getdirentries(td, fd,
	    (__cheri_tocap char * __capability)dirbuf, count, &base, &resid,
	    UIO_SYSSPACE);
	if (error != 0)
		goto done;
	if (basep != NULL)
		*basep = base;

	ucount = 0;
	for (dp = (struct dirent *)dirbuf,
	    edp = (struct dirent *)&dirbuf[count - resid];
	    ucount < count && dp < edp; ) {
		if (dp->d_reclen == 0)
			break;
		MPASS(dp->d_reclen >= _GENERIC_DIRLEN(0));
		if (dp->d_namlen >= sizeof(dstdp.d_name))
			continue;
		dstdp.d_type = dp->d_type;
		dstdp.d_namlen = dp->d_namlen;
		dstdp.d_fileno = dp->d_fileno;		/* truncate */
		if (dstdp.d_fileno != dp->d_fileno) {
			switch (ino64_trunc_error) {
			default:
			case 0:
				break;
			case 1:
				error = EOVERFLOW;
				goto done;
			case 2:
				dstdp.d_fileno = UINT32_MAX;
				break;
			}
		}
		dstdp.d_reclen = sizeof(dstdp) - sizeof(dstdp.d_name) +
		    ((dp->d_namlen + 1 + 3) &~ 3);
		bcopy(dp->d_name, dstdp.d_name, dstdp.d_namlen);
		bzero(dstdp.d_name + dstdp.d_namlen,
		    dstdp.d_reclen - offsetof(struct freebsd11_dirent, d_name) -
		    dstdp.d_namlen);
		MPASS(dstdp.d_reclen <= dp->d_reclen);
		MPASS(ucount + dstdp.d_reclen <= count);
		if (func != NULL)
			func(&dstdp);
		error = copyout(&dstdp, ubuf + ucount, dstdp.d_reclen);
		if (error != 0)
			break;
		dp = (struct dirent *)((char *)dp + dp->d_reclen);
		ucount += dstdp.d_reclen;
	}

done:
	free(dirbuf, M_TEMP);
	if (error == 0)
		td->td_retval[0] = ucount;
	return (error);
}
#endif /* COMPAT */

#ifdef COMPAT_43
static void
ogetdirentries_cvt(struct freebsd11_dirent *dp)
{
#if (BYTE_ORDER == LITTLE_ENDIAN)
	/*
	 * The expected low byte of dp->d_namlen is our dp->d_type.
	 * The high MBZ byte of dp->d_namlen is our dp->d_namlen.
	 */
	dp->d_type = dp->d_namlen;
	dp->d_namlen = 0;
#else
	/*
	 * The dp->d_type is the high byte of the expected dp->d_namlen,
	 * so must be zero'ed.
	 */
	dp->d_type = 0;
#endif
}

/*
 * Read a block of directory entries in a filesystem independent format.
 */
#ifndef _SYS_SYSPROTO_H_
struct ogetdirentries_args {
	int	fd;
	char	*buf;
	u_int	count;
	long	*basep;
};
#endif
int
ogetdirentries(struct thread *td, struct ogetdirentries_args *uap)
{
	long loff;
	int error;

	error = kern_ogetdirentries(td, uap, &loff);
	if (error == 0)
		error = copyout(&loff, uap->basep, sizeof(long));
	return (error);
}

int
kern_ogetdirentries(struct thread *td, struct ogetdirentries_args *uap,
    long *ploff)
{
	long base;
	int error;

	/* XXX arbitrary sanity limit on `count'. */
	if (uap->count > 64 * 1024)
		return (EINVAL);

	error = freebsd11_kern_getdirentries(td, uap->fd, uap->buf, uap->count,
	    &base, ogetdirentries_cvt);

	if (error == 0 && uap->basep != NULL)
		error = copyout(&base, uap->basep, sizeof(long));

	return (error);
}
#endif /* COMPAT_43 */

#if defined(COMPAT_FREEBSD11)
#ifndef _SYS_SYSPROTO_H_
struct freebsd11_getdirentries_args {
	int	fd;
	char	*buf;
	u_int	count;
	long	*basep;
};
#endif
int
freebsd11_getdirentries(struct thread *td,
    struct freebsd11_getdirentries_args *uap)
{
	long base;
	int error;

	error = freebsd11_kern_getdirentries(td, uap->fd,
	    __USER_CAP(uap->buf, uap->count), uap->count, &base, NULL);

	if (error == 0 && uap->basep != NULL)
		error = copyout(&base, __USER_CAP(uap->basep, sizeof(long)),
		    sizeof(long));
	return (error);
}

int
freebsd11_getdents(struct thread *td, struct freebsd11_getdents_args *uap)
{
	struct freebsd11_getdirentries_args ap;

	ap.fd = uap->fd;
	ap.buf = uap->buf;
	ap.count = uap->count;
	ap.basep = NULL;
	return (freebsd11_getdirentries(td, &ap));
}
#endif /* COMPAT_FREEBSD11 */

/*
 * Read a block of directory entries in a filesystem independent format.
 */
int
sys_getdirentries(struct thread *td, struct getdirentries_args *uap)
{

	return (user_getdirentries(td, uap->fd,
	    __USER_CAP(uap->buf, uap->count), uap->count,
	    __USER_CAP_OBJ(uap->basep)));
}

int
user_getdirentries(struct thread *td, int fd, char * __capability buf,
    size_t count, off_t * __capability basep)
{
	off_t base;
	int error;

	error = kern_getdirentries(td, fd, buf, count, &base, NULL,
	    UIO_USERSPACE);
	if (error != 0)
		return (error);
	if (basep != NULL)
		error = copyout(&base, basep, sizeof(off_t));
	return (error);
}

int
kern_getdirentries(struct thread *td, int fd, char * __capability buf,
    size_t count, off_t *basep, ssize_t *residp, enum uio_seg bufseg)
{
	struct vnode *vp;
	struct file *fp;
	struct uio auio;
	kiovec_t aiov;
	off_t loff;
	int error, eofflag;
	off_t foffset;

	AUDIT_ARG_FD(fd);
	if (count > IOSIZE_MAX)
		return (EINVAL);
	auio.uio_resid = count;
	error = getvnode(td, fd, &cap_read_rights, &fp);
	if (error != 0)
		return (error);
	if ((fp->f_flag & FREAD) == 0) {
		fdrop(fp, td);
		return (EBADF);
	}
	vp = fp->f_vnode;
	foffset = foffset_lock(fp, 0);
unionread:
	if (vp->v_type != VDIR) {
		error = EINVAL;
		goto fail;
	}
	IOVEC_INIT_C(&aiov, buf, count);
	auio.uio_iov = &aiov;
	auio.uio_iovcnt = 1;
	auio.uio_rw = UIO_READ;
	auio.uio_segflg = bufseg;
	auio.uio_td = td;
	vn_lock(vp, LK_SHARED | LK_RETRY);
	AUDIT_ARG_VNODE1(vp);
	loff = auio.uio_offset = foffset;
#ifdef MAC
	error = mac_vnode_check_readdir(td->td_ucred, vp);
	if (error == 0)
#endif
		error = VOP_READDIR(vp, &auio, fp->f_cred, &eofflag, NULL,
		    NULL);
	foffset = auio.uio_offset;
	if (error != 0) {
		VOP_UNLOCK(vp, 0);
		goto fail;
	}
	if (count == auio.uio_resid &&
	    (vp->v_vflag & VV_ROOT) &&
	    (vp->v_mount->mnt_flag & MNT_UNION)) {
		struct vnode *tvp = vp;

		vp = vp->v_mount->mnt_vnodecovered;
		VREF(vp);
		fp->f_vnode = vp;
		fp->f_data = vp;
		foffset = 0;
		vput(tvp);
		goto unionread;
	}
	VOP_UNLOCK(vp, 0);
	*basep = loff;
	if (residp != NULL)
		*residp = auio.uio_resid;
	td->td_retval[0] = count - auio.uio_resid;
fail:
	foffset_unlock(fp, foffset, 0);
	fdrop(fp, td);
	return (error);
}

/*
 * Set the mode mask for creation of filesystem nodes.
 */
#ifndef _SYS_SYSPROTO_H_
struct umask_args {
	int	newmask;
};
#endif
int
sys_umask(struct thread *td, struct umask_args *uap)
{
	struct filedesc *fdp;

	fdp = td->td_proc->p_fd;
	FILEDESC_XLOCK(fdp);
	td->td_retval[0] = fdp->fd_cmask;
	fdp->fd_cmask = uap->newmask & ALLPERMS;
	FILEDESC_XUNLOCK(fdp);
	return (0);
}

/*
 * Void all references to file by ripping underlying filesystem away from
 * vnode.
 */
#ifndef _SYS_SYSPROTO_H_
struct revoke_args {
	char	*path;
};
#endif
int
sys_revoke(struct thread *td, struct revoke_args *uap)
{

	return (kern_revoke(td, __USER_CAP_STR(uap->path),
	    UIO_USERSPACE));
}

int
kern_revoke(struct thread *td, const char * __capability path,
    enum uio_seg pathseg)
{
	struct vnode *vp;
	struct vattr vattr;
	struct nameidata nd;
	int error;

	NDINIT_C(&nd, LOOKUP, FOLLOW | LOCKLEAF | AUDITVNODE1, pathseg,
	    path, td);
	if ((error = namei(&nd)) != 0)
		return (error);
	vp = nd.ni_vp;
	NDFREE(&nd, NDF_ONLY_PNBUF);
	if (vp->v_type != VCHR || vp->v_rdev == NULL) {
		error = EINVAL;
		goto out;
	}
#ifdef MAC
	error = mac_vnode_check_revoke(td->td_ucred, vp);
	if (error != 0)
		goto out;
#endif
	error = VOP_GETATTR(vp, &vattr, td->td_ucred);
	if (error != 0)
		goto out;
	if (td->td_ucred->cr_uid != vattr.va_uid) {
		error = priv_check(td, PRIV_VFS_ADMIN);
		if (error != 0)
			goto out;
	}
	if (vcount(vp) > 1)
		VOP_REVOKE(vp, REVOKEALL);
out:
	vput(vp);
	return (error);
}

/*
 * Convert a user file descriptor to a kernel file entry and check that, if it
 * is a capability, the correct rights are present. A reference on the file
 * entry is held upon returning.
 */
int
getvnode(struct thread *td, int fd, cap_rights_t *rightsp, struct file **fpp)
{
	struct file *fp;
	int error;

	error = fget_unlocked(td->td_proc->p_fd, fd, rightsp, &fp, NULL);
	if (error != 0)
		return (error);

	/*
	 * The file could be not of the vnode type, or it may be not
	 * yet fully initialized, in which case the f_vnode pointer
	 * may be set, but f_ops is still badfileops.  E.g.,
	 * devfs_open() transiently create such situation to
	 * facilitate csw d_fdopen().
	 *
	 * Dupfdopen() handling in kern_openat() installs the
	 * half-baked file into the process descriptor table, allowing
	 * other thread to dereference it. Guard against the race by
	 * checking f_ops.
	 */
	if (fp->f_vnode == NULL || fp->f_ops == &badfileops) {
		fdrop(fp, td);
		return (EINVAL);
	}
	*fpp = fp;
	return (0);
}


/*
 * Get an (NFS) file handle.
 */
#ifndef _SYS_SYSPROTO_H_
struct lgetfh_args {
	char *fname;
	fhandle_t *fhp;
};
#endif
int
sys_lgetfh(struct thread *td, struct lgetfh_args *uap)
{

	return (kern_getfhat(td, AT_SYMLINK_NOFOLLOW, AT_FDCWD,
	    __USER_CAP_STR(uap->fname), UIO_USERSPACE,
	    __USER_CAP_OBJ(uap->fhp)));
}

#ifndef _SYS_SYSPROTO_H_
struct getfh_args {
	char *fname;
	fhandle_t *fhp;
};
#endif
int
sys_getfh(struct thread *td, struct getfh_args *uap)
{

	return (kern_getfhat(td, 0, AT_FDCWD, __USER_CAP_STR(uap->fname),
	    UIO_USERSPACE, __USER_CAP_OBJ(uap->fhp)));
}

/*
 * syscall for the rpc.lockd to use to translate an open descriptor into
 * a NFS file handle.
 *
 * warning: do not remove the priv_check() call or this becomes one giant
 * security hole.
 */
#ifndef _SYS_SYSPROTO_H_
struct getfhat_args {
	int fd;
	char *path;
	fhandle_t *fhp;
	int flags;
};
#endif
int
sys_getfhat(struct thread *td, struct getfhat_args *uap)
{

	if ((uap->flags & ~(AT_SYMLINK_NOFOLLOW | AT_BENEATH)) != 0)
		return (EINVAL);
	return (kern_getfhat(td, uap->flags, uap->fd,
	    __USER_CAP_STR(uap->path), UIO_SYSSPACE, __USER_CAP_OBJ(uap->fhp)));
}

int
kern_getfhat(struct thread *td, int flags, int fd,
    const char * __capability path, enum uio_seg pathseg,
    fhandle_t * __capability fhp)
{
	struct nameidata nd;
	fhandle_t fh;
	struct vnode *vp;
	int error;

	error = priv_check(td, PRIV_VFS_GETFH);
	if (error != 0)
		return (error);
	NDINIT_AT_C(&nd, LOOKUP,
	    ((flags & AT_SYMLINK_NOFOLLOW) != 0 ? NOFOLLOW : FOLLOW) |
	    ((flags & AT_BENEATH) != 0 ? BENEATH : 0) | LOCKLEAF | AUDITVNODE1,
	    pathseg, path, fd, td);
	error = namei(&nd);
	if (error != 0)
		return (error);
	NDFREE(&nd, NDF_ONLY_PNBUF);
	vp = nd.ni_vp;
	bzero(&fh, sizeof(fh));
	fh.fh_fsid = vp->v_mount->mnt_stat.f_fsid;
	error = VOP_VPTOFH(vp, &fh.fh_fid);
	vput(vp);
	if (error == 0)
		error = copyout(&fh, fhp, sizeof (fh));
	return (error);
}

#ifndef _SYS_SYSPROTO_H_
struct fhlink_args {
	fhandle_t *fhp;
	const char *to;
};
#endif
int
sys_fhlink(struct thread *td, struct fhlink_args *uap)
{

	return (kern_fhlinkat(td, AT_FDCWD, __USER_CAP_STR(uap->to),
	    UIO_USERSPACE, __USER_CAP_OBJ(uap->fhp)));
}

#ifndef _SYS_SYSPROTO_H_
struct fhlinkat_args {
	fhandle_t *fhp;
	int tofd;
	const char *to;
};
#endif
int
sys_fhlinkat(struct thread *td, struct fhlinkat_args *uap)
{

	return (kern_fhlinkat(td, uap->tofd, __USER_CAP_STR(uap->to),
	    UIO_USERSPACE, __USER_CAP_OBJ(uap->fhp)));
}

int
kern_fhlinkat(struct thread *td, int fd, const char * __capability path,
    enum uio_seg pathseg, fhandle_t * __capability fhp)
{
	fhandle_t fh;
	struct mount *mp;
	struct vnode *vp;
	int error;

	error = priv_check(td, PRIV_VFS_GETFH);
	if (error != 0)
		return (error);
	error = copyin(fhp, &fh, sizeof(fh));
	if (error != 0)
		return (error);
	do {
		bwillwrite();
		if ((mp = vfs_busyfs(&fh.fh_fsid)) == NULL)
			return (ESTALE);
		error = VFS_FHTOVP(mp, &fh.fh_fid, LK_SHARED, &vp);
		vfs_unbusy(mp);
		if (error != 0)
			return (error);
		VOP_UNLOCK(vp, 0);
	} while ((error = kern_linkat_vp(td, vp, fd, path, pathseg)) == EAGAIN);
	return (error);
}

#ifndef _SYS_SYSPROTO_H_
struct fhreadlink_args {
	fhandle_t *fhp;
	char *buf;
	size_t bufsize;
};
#endif
int
sys_fhreadlink(struct thread *td, struct fhreadlink_args *uap)
{
	
	return (kern_fhreadlink(td, __USER_CAP_OBJ(uap->fhp),
	    __USER_CAP(uap->buf, uap->bufsize), uap->bufsize));
}

int
kern_fhreadlink(struct thread *td, fhandle_t * __capability fhp,
    char * __capability buf, size_t bufsize)
{
	fhandle_t fh;
	struct mount *mp;
	struct vnode *vp;
	int error;

	error = priv_check(td, PRIV_VFS_GETFH);
	if (error != 0)
		return (error);
	if (bufsize > IOSIZE_MAX)
		return (EINVAL);
	error = copyin(fhp, &fh, sizeof(fh));
	if (error != 0)
		return (error);
	if ((mp = vfs_busyfs(&fh.fh_fsid)) == NULL)
		return (ESTALE);
	error = VFS_FHTOVP(mp, &fh.fh_fid, LK_SHARED, &vp);
	vfs_unbusy(mp);
	if (error != 0)
		return (error);
	error = kern_readlink_vp(vp, buf, UIO_USERSPACE, bufsize, td);
	vput(vp);
	return (error);
}

/*
 * syscall for the rpc.lockd to use to translate a NFS file handle into an
 * open descriptor.
 *
 * warning: do not remove the priv_check() call or this becomes one giant
 * security hole.
 */
#ifndef _SYS_SYSPROTO_H_
struct fhopen_args {
	const struct fhandle *u_fhp;
	int flags;
};
#endif
int
sys_fhopen(struct thread *td, struct fhopen_args *uap)
{

	return (kern_fhopen(td, __USER_CAP_OBJ(uap->u_fhp), uap->flags));
}

int
kern_fhopen(struct thread *td, const struct fhandle * __capability u_fhp,
    int flags)
{
	struct mount *mp;
	struct vnode *vp;
	struct fhandle fhp;
	struct file *fp;
	int fmode, error;
	int indx;

	error = priv_check(td, PRIV_VFS_FHOPEN);
	if (error != 0)
		return (error);
	indx = -1;
	fmode = FFLAGS(flags);
	/* why not allow a non-read/write open for our lockd? */
	if (((fmode & (FREAD | FWRITE)) == 0) || (fmode & O_CREAT))
		return (EINVAL);
	error = copyin(u_fhp, &fhp, sizeof(fhp));
	if (error != 0)
		return(error);
	/* find the mount point */
	mp = vfs_busyfs(&fhp.fh_fsid);
	if (mp == NULL)
		return (ESTALE);
	/* now give me my vnode, it gets returned to me locked */
	error = VFS_FHTOVP(mp, &fhp.fh_fid, LK_EXCLUSIVE, &vp);
	vfs_unbusy(mp);
	if (error != 0)
		return (error);

	error = falloc_noinstall(td, &fp);
	if (error != 0) {
		vput(vp);
		return (error);
	}
	/*
	 * An extra reference on `fp' has been held for us by
	 * falloc_noinstall().
	 */

#ifdef INVARIANTS
	td->td_dupfd = -1;
#endif
	error = vn_open_vnode(vp, fmode, td->td_ucred, td, fp);
	if (error != 0) {
		KASSERT(fp->f_ops == &badfileops,
		    ("VOP_OPEN in fhopen() set f_ops"));
		KASSERT(td->td_dupfd < 0,
		    ("fhopen() encountered fdopen()"));

		vput(vp);
		goto bad;
	}
#ifdef INVARIANTS
	td->td_dupfd = 0;
#endif
	fp->f_vnode = vp;
	fp->f_seqcount = 1;
	finit(fp, (fmode & FMASK) | (fp->f_flag & FHASLOCK), DTYPE_VNODE, vp,
	    &vnops);
	VOP_UNLOCK(vp, 0);
	if ((fmode & O_TRUNC) != 0) {
		error = fo_truncate(fp, 0, td->td_ucred, td);
		if (error != 0)
			goto bad;
	}

	error = finstall(td, fp, &indx, fmode, NULL);
bad:
	fdrop(fp, td);
	td->td_retval[0] = indx;
	return (error);
}

/*
 * Stat an (NFS) file handle.
 */
#ifndef _SYS_SYSPROTO_H_
struct fhstat_args {
	struct fhandle *u_fhp;
	struct stat *sb;
};
#endif
int
sys_fhstat(struct thread *td, struct fhstat_args *uap)
{

	return (user_fhstat(td, __USER_CAP_OBJ(uap->u_fhp),
	    __USER_CAP_OBJ(uap->sb)));
}

int
user_fhstat(struct thread *td, const struct fhandle * __capability u_fhp,
    struct stat * __capability usb)
{
	struct stat sb;
	struct fhandle fh;
	int error;

	error = copyin(u_fhp, &fh, sizeof(fh));
	if (error != 0)
		return (error);
	error = kern_fhstat(td, fh, &sb);
	if (error == 0)
		error = copyout(&sb, usb, sizeof(sb));
	return (error);
}

int
kern_fhstat(struct thread *td, struct fhandle fh, struct stat *sb)
{
	struct mount *mp;
	struct vnode *vp;
	int error;

	error = priv_check(td, PRIV_VFS_FHSTAT);
	if (error != 0)
		return (error);
	if ((mp = vfs_busyfs(&fh.fh_fsid)) == NULL)
		return (ESTALE);
	error = VFS_FHTOVP(mp, &fh.fh_fid, LK_EXCLUSIVE, &vp);
	vfs_unbusy(mp);
	if (error != 0)
		return (error);
	error = vn_stat(vp, sb, td->td_ucred, NOCRED, td);
	vput(vp);
	return (error);
}

/*
 * Implement fstatfs() for (NFS) file handles.
 */
#ifndef _SYS_SYSPROTO_H_
struct fhstatfs_args {
	struct fhandle *u_fhp;
	struct statfs *buf;
};
#endif
int
sys_fhstatfs(struct thread *td, struct fhstatfs_args *uap)
{

	return (user_fhstatfs(td, __USER_CAP_OBJ(uap->u_fhp),
	    __USER_CAP_OBJ(uap->buf)));
}

int
user_fhstatfs(struct thread *td, const struct fhandle * __capability u_fhp,
    struct statfs * __capability buf)
{
	struct statfs *sfp;
	fhandle_t fh;
	int error;

	error = copyin(u_fhp, &fh, sizeof(fhandle_t));
	if (error != 0)
		return (error);
	sfp = malloc(sizeof(struct statfs), M_STATFS, M_WAITOK);
	error = kern_fhstatfs(td, fh, sfp);
	if (error == 0)
		error = copyout(sfp, buf, sizeof(*sfp));
	free(sfp, M_STATFS);
	return (error);
}

int
kern_fhstatfs(struct thread *td, fhandle_t fh, struct statfs *buf)
{
	struct statfs *sp;
	struct mount *mp;
	struct vnode *vp;
	int error;

	error = priv_check(td, PRIV_VFS_FHSTATFS);
	if (error != 0)
		return (error);
	if ((mp = vfs_busyfs(&fh.fh_fsid)) == NULL)
		return (ESTALE);
	error = VFS_FHTOVP(mp, &fh.fh_fid, LK_EXCLUSIVE, &vp);
	if (error != 0) {
		vfs_unbusy(mp);
		return (error);
	}
	vput(vp);
	error = prison_canseemount(td->td_ucred, mp);
	if (error != 0)
		goto out;
#ifdef MAC
	error = mac_mount_check_stat(td->td_ucred, mp);
	if (error != 0)
		goto out;
#endif
	/*
	 * Set these in case the underlying filesystem fails to do so.
	 */
	sp = &mp->mnt_stat;
	sp->f_version = STATFS_VERSION;
	sp->f_namemax = NAME_MAX;
	sp->f_flags = mp->mnt_flag & MNT_VISFLAGMASK;
	error = VFS_STATFS(mp, sp);
	if (error == 0)
		*buf = *sp;
out:
	vfs_unbusy(mp);
	return (error);
}

int
kern_posix_fallocate(struct thread *td, int fd, off_t offset, off_t len)
{
	struct file *fp;
	struct mount *mp;
	struct vnode *vp;
	off_t olen, ooffset;
	int error;
#ifdef AUDIT
	int audited_vnode1 = 0;
#endif

	AUDIT_ARG_FD(fd);
	if (offset < 0 || len <= 0)
		return (EINVAL);
	/* Check for wrap. */
	if (offset > OFF_MAX - len)
		return (EFBIG);
	AUDIT_ARG_FD(fd);
	error = fget(td, fd, &cap_pwrite_rights, &fp);
	if (error != 0)
		return (error);
	AUDIT_ARG_FILE(td->td_proc, fp);
	if ((fp->f_ops->fo_flags & DFLAG_SEEKABLE) == 0) {
		error = ESPIPE;
		goto out;
	}
	if ((fp->f_flag & FWRITE) == 0) {
		error = EBADF;
		goto out;
	}
	if (fp->f_type != DTYPE_VNODE) {
		error = ENODEV;
		goto out;
	}
	vp = fp->f_vnode;
	if (vp->v_type != VREG) {
		error = ENODEV;
		goto out;
	}

	/* Allocating blocks may take a long time, so iterate. */
	for (;;) {
		olen = len;
		ooffset = offset;

		bwillwrite();
		mp = NULL;
		error = vn_start_write(vp, &mp, V_WAIT | PCATCH);
		if (error != 0)
			break;
		error = vn_lock(vp, LK_EXCLUSIVE);
		if (error != 0) {
			vn_finished_write(mp);
			break;
		}
#ifdef AUDIT
		if (!audited_vnode1) {
			AUDIT_ARG_VNODE1(vp);
			audited_vnode1 = 1;
		}
#endif
#ifdef MAC
		error = mac_vnode_check_write(td->td_ucred, fp->f_cred, vp);
		if (error == 0)
#endif
			error = VOP_ALLOCATE(vp, &offset, &len);
		VOP_UNLOCK(vp, 0);
		vn_finished_write(mp);

		if (olen + ooffset != offset + len) {
			panic("offset + len changed from %jx/%jx to %jx/%jx",
			    ooffset, olen, offset, len);
		}
		if (error != 0 || len == 0)
			break;
		KASSERT(olen > len, ("Iteration did not make progress?"));
		maybe_yield();
	}
 out:
	fdrop(fp, td);
	return (error);
}

int
sys_posix_fallocate(struct thread *td, struct posix_fallocate_args *uap)
{
	int error;

	error = kern_posix_fallocate(td, uap->fd, uap->offset, uap->len);
	return (kern_posix_error(td, error));
}

/*
 * Unlike madvise(2), we do not make a best effort to remember every
 * possible caching hint.  Instead, we remember the last setting with
 * the exception that we will allow POSIX_FADV_NORMAL to adjust the
 * region of any current setting.
 */
int
kern_posix_fadvise(struct thread *td, int fd, off_t offset, off_t len,
    int advice)
{
	struct fadvise_info *fa, *new;
	struct file *fp;
	struct vnode *vp;
	off_t end;
	int error;

	if (offset < 0 || len < 0 || offset > OFF_MAX - len)
		return (EINVAL);
	AUDIT_ARG_VALUE(advice);
	switch (advice) {
	case POSIX_FADV_SEQUENTIAL:
	case POSIX_FADV_RANDOM:
	case POSIX_FADV_NOREUSE:
		new = malloc(sizeof(*fa), M_FADVISE, M_WAITOK);
		break;
	case POSIX_FADV_NORMAL:
	case POSIX_FADV_WILLNEED:
	case POSIX_FADV_DONTNEED:
		new = NULL;
		break;
	default:
		return (EINVAL);
	}
	/* XXX: CAP_POSIX_FADVISE? */
	AUDIT_ARG_FD(fd);
	error = fget(td, fd, &cap_no_rights, &fp);
	if (error != 0)
		goto out;
	AUDIT_ARG_FILE(td->td_proc, fp);
	if ((fp->f_ops->fo_flags & DFLAG_SEEKABLE) == 0) {
		error = ESPIPE;
		goto out;
	}
	if (fp->f_type != DTYPE_VNODE) {
		error = ENODEV;
		goto out;
	}
	vp = fp->f_vnode;
	if (vp->v_type != VREG) {
		error = ENODEV;
		goto out;
	}
	if (len == 0)
		end = OFF_MAX;
	else
		end = offset + len - 1;
	switch (advice) {
	case POSIX_FADV_SEQUENTIAL:
	case POSIX_FADV_RANDOM:
	case POSIX_FADV_NOREUSE:
		/*
		 * Try to merge any existing non-standard region with
		 * this new region if possible, otherwise create a new
		 * non-standard region for this request.
		 */
		mtx_pool_lock(mtxpool_sleep, fp);
		fa = fp->f_advice;
		if (fa != NULL && fa->fa_advice == advice &&
		    ((fa->fa_start <= end && fa->fa_end >= offset) ||
		    (end != OFF_MAX && fa->fa_start == end + 1) ||
		    (fa->fa_end != OFF_MAX && fa->fa_end + 1 == offset))) {
			if (offset < fa->fa_start)
				fa->fa_start = offset;
			if (end > fa->fa_end)
				fa->fa_end = end;
		} else {
			new->fa_advice = advice;
			new->fa_start = offset;
			new->fa_end = end;
			fp->f_advice = new;
			new = fa;
		}
		mtx_pool_unlock(mtxpool_sleep, fp);
		break;
	case POSIX_FADV_NORMAL:
		/*
		 * If a the "normal" region overlaps with an existing
		 * non-standard region, trim or remove the
		 * non-standard region.
		 */
		mtx_pool_lock(mtxpool_sleep, fp);
		fa = fp->f_advice;
		if (fa != NULL) {
			if (offset <= fa->fa_start && end >= fa->fa_end) {
				new = fa;
				fp->f_advice = NULL;
			} else if (offset <= fa->fa_start &&
			    end >= fa->fa_start)
				fa->fa_start = end + 1;
			else if (offset <= fa->fa_end && end >= fa->fa_end)
				fa->fa_end = offset - 1;
			else if (offset >= fa->fa_start && end <= fa->fa_end) {
				/*
				 * If the "normal" region is a middle
				 * portion of the existing
				 * non-standard region, just remove
				 * the whole thing rather than picking
				 * one side or the other to
				 * preserve.
				 */
				new = fa;
				fp->f_advice = NULL;
			}
		}
		mtx_pool_unlock(mtxpool_sleep, fp);
		break;
	case POSIX_FADV_WILLNEED:
	case POSIX_FADV_DONTNEED:
		error = VOP_ADVISE(vp, offset, end, advice);
		break;
	}
out:
	if (fp != NULL)
		fdrop(fp, td);
	free(new, M_FADVISE);
	return (error);
}

int
sys_posix_fadvise(struct thread *td, struct posix_fadvise_args *uap)
{
	int error;

	error = kern_posix_fadvise(td, uap->fd, uap->offset, uap->len,
	    uap->advice);
	return (kern_posix_error(td, error));
}
// CHERI CHANGES START
// {
//   "updated": 20181114,
//   "target_type": "kernel",
//   "changes": [
//     "iovec-macros",
//     "kiovec_t",
//     "user_capabilities"
//   ]
// }
// CHERI CHANGES END<|MERGE_RESOLUTION|>--- conflicted
+++ resolved
@@ -1553,13 +1553,8 @@
 
 	do {
 		bwillwrite();
-<<<<<<< HEAD
-		NDINIT_ATRIGHTS_C(&nd, LOOKUP, follow | AUDITVNODE1, segflag, path1, fd1,
-		    &cap_linkat_source_rights, td);
-=======
-		NDINIT_ATRIGHTS(&nd, LOOKUP, follow | AUDITVNODE1, segflag,
+		NDINIT_ATRIGHTS_C(&nd, LOOKUP, follow | AUDITVNODE1, segflag,
 		    path1, fd1, &cap_linkat_source_rights, td);
->>>>>>> 52dbc76c
 		if ((error = namei(&nd)) != 0)
 			return (error);
 		NDFREE(&nd, NDF_ONLY_PNBUF);
