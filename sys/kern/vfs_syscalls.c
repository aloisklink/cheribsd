--- conflicted
+++ resolved
@@ -1603,14 +1603,11 @@
 	struct nameidata nd;
 	int error;
 
-<<<<<<< HEAD
 	if ((flag & ~(AT_SYMLINK_FOLLOW | AT_RESOLVE_BENEATH |
 	    AT_EMPTY_PATH)) != 0)
 		return (EINVAL);
 
-=======
 	NDPREINIT(&nd);
->>>>>>> 802cf4ab
 	do {
 		bwillwrite();
 		NDINIT_ATRIGHTS(&nd, LOOKUP, AUDITVNODE1 | at2cnpflags(flag,
