/*-
 * SPDX-License-Identifier: BSD-3-Clause
 *
 * Copyright (c) 1989, 1993
 *	The Regents of the University of California.  All rights reserved.
 * (c) UNIX System Laboratories, Inc.
 * All or some portions of this file are derived from material licensed
 * to the University of California by American Telephone and Telegraph
 * Co. or Unix System Laboratories, Inc. and are reproduced herein with
 * the permission of UNIX System Laboratories, Inc.
 *
 * Redistribution and use in source and binary forms, with or without
 * modification, are permitted provided that the following conditions
 * are met:
 * 1. Redistributions of source code must retain the above copyright
 *    notice, this list of conditions and the following disclaimer.
 * 2. Redistributions in binary form must reproduce the above copyright
 *    notice, this list of conditions and the following disclaimer in the
 *    documentation and/or other materials provided with the distribution.
 * 3. Neither the name of the University nor the names of its contributors
 *    may be used to endorse or promote products derived from this software
 *    without specific prior written permission.
 *
 * THIS SOFTWARE IS PROVIDED BY THE REGENTS AND CONTRIBUTORS ``AS IS'' AND
 * ANY EXPRESS OR IMPLIED WARRANTIES, INCLUDING, BUT NOT LIMITED TO, THE
 * IMPLIED WARRANTIES OF MERCHANTABILITY AND FITNESS FOR A PARTICULAR PURPOSE
 * ARE DISCLAIMED.  IN NO EVENT SHALL THE REGENTS OR CONTRIBUTORS BE LIABLE
 * FOR ANY DIRECT, INDIRECT, INCIDENTAL, SPECIAL, EXEMPLARY, OR CONSEQUENTIAL
 * DAMAGES (INCLUDING, BUT NOT LIMITED TO, PROCUREMENT OF SUBSTITUTE GOODS
 * OR SERVICES; LOSS OF USE, DATA, OR PROFITS; OR BUSINESS INTERRUPTION)
 * HOWEVER CAUSED AND ON ANY THEORY OF LIABILITY, WHETHER IN CONTRACT, STRICT
 * LIABILITY, OR TORT (INCLUDING NEGLIGENCE OR OTHERWISE) ARISING IN ANY WAY
 * OUT OF THE USE OF THIS SOFTWARE, EVEN IF ADVISED OF THE POSSIBILITY OF
 * SUCH DAMAGE.
 *
 *	@(#)vfs_syscalls.c	8.13 (Berkeley) 4/15/94
 */

#include <sys/cdefs.h>
__FBSDID("$FreeBSD$");

#include "opt_capsicum.h"
#include "opt_ktrace.h"

#include <sys/param.h>
#include <sys/systm.h>
#ifdef COMPAT_FREEBSD11
#include <sys/abi_compat.h>
#endif
#include <sys/bio.h>
#include <sys/buf.h>
#include <sys/capsicum.h>
#include <sys/disk.h>
#include <sys/sysent.h>
#include <sys/malloc.h>
#include <sys/mount.h>
#include <sys/mutex.h>
#include <sys/sysproto.h>
#include <sys/namei.h>
#include <sys/filedesc.h>
#include <sys/kernel.h>
#include <sys/fcntl.h>
#include <sys/file.h>
#include <sys/filio.h>
#include <sys/limits.h>
#include <sys/linker.h>
#include <sys/rwlock.h>
#include <sys/sdt.h>
#include <sys/stat.h>
#include <sys/sx.h>
#include <sys/unistd.h>
#include <sys/vnode.h>
#include <sys/priv.h>
#include <sys/proc.h>
#include <sys/dirent.h>
#include <sys/jail.h>
#include <sys/syscallsubr.h>
#include <sys/sysctl.h>
#ifdef KTRACE
#include <sys/ktrace.h>
#endif

#include <machine/stdarg.h>

#include <security/audit/audit.h>
#include <security/mac/mac_framework.h>

#include <vm/vm.h>
#include <vm/vm_object.h>
#include <vm/vm_page.h>
#include <vm/uma.h>

#include <fs/devfs/devfs.h>

MALLOC_DEFINE(M_FADVISE, "fadvise", "posix_fadvise(2) information");

static int setfflags(struct thread *td, struct vnode *, u_long);
static int getutimes(const struct timeval * __capability, enum uio_seg,
    struct timespec *);
static int getutimens(const struct timespec * __capability, enum uio_seg,
    struct timespec *, int *);
static int setutimes(struct thread *td, struct vnode *,
    const struct timespec *, int, int);
static int vn_access(struct vnode *vp, int user_flags, struct ucred *cred,
    struct thread *td);
static int kern_readlink_vp(struct vnode *vp, char * __capability buf,
    enum uio_seg bufseg, size_t count, struct thread *td);
static int kern_linkat_vp(struct thread *td, struct vnode *vp, int fd,
    const char * __capability path, enum uio_seg segflag);

static uint64_t
at2cnpflags(u_int at_flags, u_int mask)
{
	uint64_t res;

	MPASS((at_flags & (AT_SYMLINK_FOLLOW | AT_SYMLINK_NOFOLLOW)) !=
	    (AT_SYMLINK_FOLLOW | AT_SYMLINK_NOFOLLOW));

	res = 0;
	at_flags &= mask;
	if ((at_flags & AT_RESOLVE_BENEATH) != 0)
		res |= RBENEATH;
	if ((at_flags & AT_SYMLINK_FOLLOW) != 0)
		res |= FOLLOW;
	/* NOFOLLOW is pseudo flag */
	if ((mask & AT_SYMLINK_NOFOLLOW) != 0) {
		res |= (at_flags & AT_SYMLINK_NOFOLLOW) != 0 ? NOFOLLOW :
		    FOLLOW;
	}
	if ((mask & AT_EMPTY_PATH) != 0 && (at_flags & AT_EMPTY_PATH) != 0)
		res |= EMPTYPATH;
	return (res);
}

int
kern_sync(struct thread *td)
{
	struct mount *mp, *nmp;
	int save;

	mtx_lock(&mountlist_mtx);
	for (mp = TAILQ_FIRST(&mountlist); mp != NULL; mp = nmp) {
		if (vfs_busy(mp, MBF_NOWAIT | MBF_MNTLSTLOCK)) {
			nmp = TAILQ_NEXT(mp, mnt_list);
			continue;
		}
		if ((mp->mnt_flag & MNT_RDONLY) == 0 &&
		    vn_start_write(NULL, &mp, V_NOWAIT) == 0) {
			save = curthread_pflags_set(TDP_SYNCIO);
			vfs_periodic(mp, MNT_NOWAIT);
			VFS_SYNC(mp, MNT_NOWAIT);
			curthread_pflags_restore(save);
			vn_finished_write(mp);
		}
		mtx_lock(&mountlist_mtx);
		nmp = TAILQ_NEXT(mp, mnt_list);
		vfs_unbusy(mp);
	}
	mtx_unlock(&mountlist_mtx);
	return (0);
}

/*
 * Sync each mounted filesystem.
 */
#ifndef _SYS_SYSPROTO_H_
struct sync_args {
	int     dummy;
};
#endif
/* ARGSUSED */
int
sys_sync(struct thread *td, struct sync_args *uap)
{

	return (kern_sync(td));
}

/*
 * Change filesystem quotas.
 */
#ifndef _SYS_SYSPROTO_H_
struct quotactl_args {
	char *path;
	int cmd;
	int uid;
	caddr_t arg;
};
#endif
int
sys_quotactl(struct thread *td, struct quotactl_args *uap)
{
	return (kern_quotactl(td, uap->path, uap->cmd, uap->uid, uap->arg));
}

int
kern_quotactl(struct thread *td, const char * __capability path, int cmd,
    int uid, void * __capability arg)
{
	struct mount *mp;
	struct nameidata nd;
	int error;
	bool mp_busy;

	AUDIT_ARG_CMD(cmd);
	AUDIT_ARG_UID(uid);
	if (!prison_allow(td->td_ucred, PR_ALLOW_QUOTAS))
		return (EPERM);
	NDINIT(&nd, LOOKUP, FOLLOW | LOCKLEAF | AUDITVNODE1, UIO_USERSPACE,
	    path);
	if ((error = namei(&nd)) != 0)
		return (error);
	NDFREE_PNBUF(&nd);
	mp = nd.ni_vp->v_mount;
	vfs_ref(mp);
	vput(nd.ni_vp);
	error = vfs_busy(mp, 0);
	if (error != 0) {
		vfs_rel(mp);
		return (error);
	}
	mp_busy = true;
	error = VFS_QUOTACTL(mp, cmd, uid, arg, &mp_busy);

	/*
	 * Since quota on/off operations typically need to open quota
	 * files, the implementation may need to unbusy the mount point
	 * before calling into namei.  Otherwise, unmount might be
	 * started between two vfs_busy() invocations (first is ours,
	 * second is from mount point cross-walk code in lookup()),
	 * causing deadlock.
	 *
	 * Avoid unbusying mp if the implementation indicates it has
	 * already done so.
	 */
	if (mp_busy)
		vfs_unbusy(mp);
	vfs_rel(mp);
	return (error);
}

/*
 * Used by statfs conversion routines to scale the block size up if
 * necessary so that all of the block counts are <= 'max_size'.  Note
 * that 'max_size' should be a bitmask, i.e. 2^n - 1 for some non-zero
 * value of 'n'.
 */
void
statfs_scale_blocks(struct statfs *sf, long max_size)
{
	uint64_t count;
	int shift;

	KASSERT(powerof2(max_size + 1), ("%s: invalid max_size", __func__));

	/*
	 * Attempt to scale the block counts to give a more accurate
	 * overview to userland of the ratio of free space to used
	 * space.  To do this, find the largest block count and compute
	 * a divisor that lets it fit into a signed integer <= max_size.
	 */
	if (sf->f_bavail < 0)
		count = -sf->f_bavail;
	else
		count = sf->f_bavail;
	count = MAX(sf->f_blocks, MAX(sf->f_bfree, count));
	if (count <= max_size)
		return;

	count >>= flsl(max_size);
	shift = 0;
	while (count > 0) {
		shift++;
		count >>=1;
	}

	sf->f_bsize <<= shift;
	sf->f_blocks >>= shift;
	sf->f_bfree >>= shift;
	sf->f_bavail >>= shift;
}

static int
kern_do_statfs(struct thread *td, struct mount *mp, struct statfs *buf)
{
	int error;

	if (mp == NULL)
		return (EBADF);
	error = vfs_busy(mp, 0);
	vfs_rel(mp);
	if (error != 0)
		return (error);
#ifdef MAC
	error = mac_mount_check_stat(td->td_ucred, mp);
	if (error != 0)
		goto out;
#endif
	error = VFS_STATFS(mp, buf);
	if (error != 0)
		goto out;
	if (priv_check_cred_vfs_generation(td->td_ucred)) {
		buf->f_fsid.val[0] = buf->f_fsid.val[1] = 0;
		prison_enforce_statfs(td->td_ucred, mp, buf);
	}
out:
	vfs_unbusy(mp);
	return (error);
}

/*
 * Get filesystem statistics.
 */
#ifndef _SYS_SYSPROTO_H_
struct statfs_args {
	char *path;
	struct statfs *buf;
};
#endif
int
sys_statfs(struct thread *td, struct statfs_args *uap)
{

	return (user_statfs(td, uap->path, uap->buf));
}

int
user_statfs(struct thread *td, const char * __capability path,
    struct statfs * __capability buf)
{
	struct statfs *sfp;
	int error;

	sfp = malloc(sizeof(struct statfs), M_STATFS, M_WAITOK);
	error = kern_statfs(td, path, UIO_USERSPACE, sfp);
	if (error == 0)
		error = copyout(sfp, buf, sizeof(struct statfs));
	free(sfp, M_STATFS);
	return (error);
}

int
kern_statfs(struct thread *td, const char * __capability path,
    enum uio_seg pathseg, struct statfs *buf)
{
	struct mount *mp;
	struct nameidata nd;
	int error;

	NDINIT(&nd, LOOKUP, FOLLOW | AUDITVNODE1, pathseg, path);
	error = namei(&nd);
	if (error != 0)
		return (error);
	mp = vfs_ref_from_vp(nd.ni_vp);
	NDFREE_NOTHING(&nd);
	vrele(nd.ni_vp);
	return (kern_do_statfs(td, mp, buf));
}

/*
 * Get filesystem statistics.
 */
#ifndef _SYS_SYSPROTO_H_
struct fstatfs_args {
	int fd;
	struct statfs *buf;
};
#endif
int
sys_fstatfs(struct thread *td, struct fstatfs_args *uap)
{

	return (user_fstatfs(td, uap->fd, uap->buf));
}

int
user_fstatfs(struct thread *td, int fd, struct statfs * __capability buf)
{
	struct statfs *sfp;
	int error;

	sfp = malloc(sizeof(struct statfs), M_STATFS, M_WAITOK);
	error = kern_fstatfs(td, fd, sfp);
	if (error == 0)
		error = copyout(sfp, buf, sizeof(struct statfs));
	free(sfp, M_STATFS);
	return (error);
}

int
kern_fstatfs(struct thread *td, int fd, struct statfs *buf)
{
	struct file *fp;
	struct mount *mp;
	struct vnode *vp;
	int error;

	AUDIT_ARG_FD(fd);
	error = getvnode_path(td, fd, &cap_fstatfs_rights, &fp);
	if (error != 0)
		return (error);
	vp = fp->f_vnode;
#ifdef AUDIT
	if (AUDITING_TD(td)) {
		vn_lock(vp, LK_SHARED | LK_RETRY);
		AUDIT_ARG_VNODE1(vp);
		VOP_UNLOCK(vp);
	}
#endif
	mp = vfs_ref_from_vp(vp);
	fdrop(fp, td);
	return (kern_do_statfs(td, mp, buf));
}

/*
 * Get statistics on all filesystems.
 */
#ifndef _SYS_SYSPROTO_H_
struct getfsstat_args {
	struct statfs *buf;
	long bufsize;
	int mode;
};
#endif
int
sys_getfsstat(struct thread *td, struct getfsstat_args *uap)
{

	return (user_getfsstat(td, uap->buf, uap->bufsize, uap->mode));
}

int
user_getfsstat(struct thread *td, struct statfs * __capability buf,
    long bufsize, int mode)
{
	size_t count;
	int error;

	if (bufsize < 0 || bufsize > SIZE_MAX)
		return (EINVAL);
	error = kern_getfsstat(td, &buf, bufsize, &count, UIO_USERSPACE, mode);
	if (error == 0)
		td->td_retval[0] = count;
	return (error);
}

/*
 * If (bufsize > 0 && bufseg == UIO_SYSSPACE)
 *	The caller is responsible for freeing memory which will be allocated
 *	in '*buf'.
 */
int
kern_getfsstat(struct thread *td, struct statfs * __capability *buf,
    size_t bufsize, size_t *countp, enum uio_seg bufseg, int mode)
{
	struct mount *mp, *nmp;
	struct statfs * __capability sfsp;
	struct statfs *sp;
	struct statfs *sptmp;
	struct statfs * __capability tofree;
	size_t count, maxcount;
	int error;

	switch (mode) {
	case MNT_WAIT:
	case MNT_NOWAIT:
		break;
	default:
		if (bufseg == UIO_SYSSPACE)
			*buf = NULL;
		return (EINVAL);
	}
restart:
	maxcount = bufsize / sizeof(struct statfs);
	if (bufsize == 0) {
		sfsp = NULL;
		tofree = NULL;
	} else if (bufseg == UIO_USERSPACE) {
		sfsp = *buf;
		tofree = NULL;
	} else /* if (bufseg == UIO_SYSSPACE) */ {
		count = 0;
		mtx_lock(&mountlist_mtx);
		TAILQ_FOREACH(mp, &mountlist, mnt_list) {
			count++;
		}
		mtx_unlock(&mountlist_mtx);
		if (maxcount > count)
			maxcount = count;
		tofree = sfsp = *buf = malloc_c(maxcount * sizeof(struct statfs),
		    M_STATFS, M_WAITOK);
	}

	count = 0;

	/*
	 * If there is no target buffer they only want the count.
	 *
	 * This could be TAILQ_FOREACH but it is open-coded to match the original
	 * code below.
	 */
	if (sfsp == NULL) {
		mtx_lock(&mountlist_mtx);
		for (mp = TAILQ_FIRST(&mountlist); mp != NULL; mp = nmp) {
			if (prison_canseemount(td->td_ucred, mp) != 0) {
				nmp = TAILQ_NEXT(mp, mnt_list);
				continue;
			}
#ifdef MAC
			if (mac_mount_check_stat(td->td_ucred, mp) != 0) {
				nmp = TAILQ_NEXT(mp, mnt_list);
				continue;
			}
#endif
			count++;
			nmp = TAILQ_NEXT(mp, mnt_list);
		}
		mtx_unlock(&mountlist_mtx);
		*countp = count;
		return (0);
	}

	/*
	 * They want the entire thing.
	 *
	 * Short-circuit the corner case of no room for anything, avoids
	 * relocking below.
	 */
	if (maxcount < 1) {
		goto out;
	}

	mtx_lock(&mountlist_mtx);
	for (mp = TAILQ_FIRST(&mountlist); mp != NULL; mp = nmp) {
		if (prison_canseemount(td->td_ucred, mp) != 0) {
			nmp = TAILQ_NEXT(mp, mnt_list);
			continue;
		}
#ifdef MAC
		if (mac_mount_check_stat(td->td_ucred, mp) != 0) {
			nmp = TAILQ_NEXT(mp, mnt_list);
			continue;
		}
#endif
		if (mode == MNT_WAIT) {
			if (vfs_busy(mp, MBF_MNTLSTLOCK) != 0) {
				/*
				 * If vfs_busy() failed, and MBF_NOWAIT
				 * wasn't passed, then the mp is gone.
				 * Furthermore, because of MBF_MNTLSTLOCK,
				 * the mountlist_mtx was dropped.  We have
				 * no other choice than to start over.
				 */
				mtx_unlock(&mountlist_mtx);
				free_c(tofree, M_STATFS);
				goto restart;
			}
		} else {
			if (vfs_busy(mp, MBF_NOWAIT | MBF_MNTLSTLOCK) != 0) {
				nmp = TAILQ_NEXT(mp, mnt_list);
				continue;
			}
		}
		sp = &mp->mnt_stat;
		/*
		 * If MNT_NOWAIT is specified, do not refresh
		 * the fsstat cache.
		 */
		if (mode != MNT_NOWAIT) {
			error = VFS_STATFS(mp, sp);
			if (error != 0) {
				mtx_lock(&mountlist_mtx);
				nmp = TAILQ_NEXT(mp, mnt_list);
				vfs_unbusy(mp);
				continue;
			}
		}
		if (priv_check_cred_vfs_generation(td->td_ucred)) {
			sptmp = malloc(sizeof(struct statfs), M_STATFS,
			    M_WAITOK);
			*sptmp = *sp;
			sptmp->f_fsid.val[0] = sptmp->f_fsid.val[1] = 0;
			prison_enforce_statfs(td->td_ucred, mp, sptmp);
			sp = sptmp;
		} else
			sptmp = NULL;
		if (bufseg == UIO_SYSSPACE) {
			bcopy(sp, (__cheri_fromcap struct statfs *)sfsp,
			    sizeof(*sp));
			free(sptmp, M_STATFS);
		} else /* if (bufseg == UIO_USERSPACE) */ {
			error = copyout(sp, sfsp, sizeof(*sp));
			free(sptmp, M_STATFS);
			if (error != 0) {
				vfs_unbusy(mp);
				return (error);
			}
		}
		sfsp++;
		count++;

		if (count == maxcount) {
			vfs_unbusy(mp);
			goto out;
		}

		mtx_lock(&mountlist_mtx);
		nmp = TAILQ_NEXT(mp, mnt_list);
		vfs_unbusy(mp);
	}
	mtx_unlock(&mountlist_mtx);
out:
	*countp = count;
	return (0);
}

#ifdef COMPAT_FREEBSD4
/*
 * Get old format filesystem statistics.
 */
static void freebsd4_cvtstatfs(struct statfs *, struct ostatfs *);

#ifndef _SYS_SYSPROTO_H_
struct freebsd4_statfs_args {
	char *path;
	struct ostatfs *buf;
};
#endif
int
freebsd4_statfs(struct thread *td, struct freebsd4_statfs_args *uap)
{
	struct ostatfs osb;
	struct statfs *sfp;
	int error;

	sfp = malloc(sizeof(struct statfs), M_STATFS, M_WAITOK);
	error = kern_statfs(td, uap->path, UIO_USERSPACE, sfp);
	if (error == 0) {
		freebsd4_cvtstatfs(sfp, &osb);
		error = copyout(&osb, uap->buf, sizeof(osb));
	}
	free(sfp, M_STATFS);
	return (error);
}

/*
 * Get filesystem statistics.
 */
#ifndef _SYS_SYSPROTO_H_
struct freebsd4_fstatfs_args {
	int fd;
	struct ostatfs *buf;
};
#endif
int
freebsd4_fstatfs(struct thread *td, struct freebsd4_fstatfs_args *uap)
{
	struct ostatfs osb;
	struct statfs *sfp;
	int error;

	sfp = malloc(sizeof(struct statfs), M_STATFS, M_WAITOK);
	error = kern_fstatfs(td, uap->fd, sfp);
	if (error == 0) {
		freebsd4_cvtstatfs(sfp, &osb);
		error = copyout(&osb, uap->buf, sizeof(osb));
	}
	free(sfp, M_STATFS);
	return (error);
}

/*
 * Get statistics on all filesystems.
 */
#ifndef _SYS_SYSPROTO_H_
struct freebsd4_getfsstat_args {
	struct ostatfs *buf;
	long bufsize;
	int mode;
};
#endif
int
freebsd4_getfsstat(struct thread *td, struct freebsd4_getfsstat_args *uap)
{
	struct statfs * __capability buf;
	struct statfs *sp;
	struct ostatfs osb;
	size_t count, size;
	int error;

	if (uap->bufsize < 0)
		return (EINVAL);
	count = uap->bufsize / sizeof(struct ostatfs);
	if (count > SIZE_MAX / sizeof(struct statfs))
		return (EINVAL);
	size = count * sizeof(struct statfs);
	error = kern_getfsstat(td, &buf, size, &count, UIO_SYSSPACE,
	    uap->mode);
	if (error == 0)
		td->td_retval[0] = count;
	if (size != 0) {
		sp = (__cheri_fromcap struct statfs *)buf;
		while (count != 0 && error == 0) {
			freebsd4_cvtstatfs(sp, &osb);
			error = copyout(&osb, uap->buf, sizeof(osb));
			sp++;
			uap->buf++;
			count--;
		}
		free_c(buf, M_STATFS);
	}
	return (error);
}

/*
 * Implement fstatfs() for (NFS) file handles.
 */
#ifndef _SYS_SYSPROTO_H_
struct freebsd4_fhstatfs_args {
	struct fhandle *u_fhp;
	struct ostatfs *buf;
};
#endif
int
freebsd4_fhstatfs(struct thread *td, struct freebsd4_fhstatfs_args *uap)
{
	struct ostatfs osb;
	struct statfs *sfp;
	fhandle_t fh;
	int error;

	error = copyin(uap->u_fhp, &fh, sizeof(fhandle_t));
	if (error != 0)
		return (error);
	sfp = malloc(sizeof(struct statfs), M_STATFS, M_WAITOK);
	error = kern_fhstatfs(td, fh, sfp);
	if (error == 0) {
		freebsd4_cvtstatfs(sfp, &osb);
		error = copyout(&osb, uap->buf, sizeof(osb));
	}
	free(sfp, M_STATFS);
	return (error);
}

/*
 * Convert a new format statfs structure to an old format statfs structure.
 */
static void
freebsd4_cvtstatfs(struct statfs *nsp, struct ostatfs *osp)
{

	statfs_scale_blocks(nsp, LONG_MAX);
	bzero(osp, sizeof(*osp));
	osp->f_bsize = nsp->f_bsize;
	osp->f_iosize = MIN(nsp->f_iosize, LONG_MAX);
	osp->f_blocks = nsp->f_blocks;
	osp->f_bfree = nsp->f_bfree;
	osp->f_bavail = nsp->f_bavail;
	osp->f_files = MIN(nsp->f_files, LONG_MAX);
	osp->f_ffree = MIN(nsp->f_ffree, LONG_MAX);
	osp->f_owner = nsp->f_owner;
	osp->f_type = nsp->f_type;
	osp->f_flags = nsp->f_flags;
	osp->f_syncwrites = MIN(nsp->f_syncwrites, LONG_MAX);
	osp->f_asyncwrites = MIN(nsp->f_asyncwrites, LONG_MAX);
	osp->f_syncreads = MIN(nsp->f_syncreads, LONG_MAX);
	osp->f_asyncreads = MIN(nsp->f_asyncreads, LONG_MAX);
	strlcpy(osp->f_fstypename, nsp->f_fstypename,
	    MIN(MFSNAMELEN, OMFSNAMELEN));
	strlcpy(osp->f_mntonname, nsp->f_mntonname,
	    MIN(MNAMELEN, OMNAMELEN));
	strlcpy(osp->f_mntfromname, nsp->f_mntfromname,
	    MIN(MNAMELEN, OMNAMELEN));
	osp->f_fsid = nsp->f_fsid;
}
#endif /* COMPAT_FREEBSD4 */

#if defined(COMPAT_FREEBSD11)
/*
 * Get old format filesystem statistics.
 */
static void freebsd11_cvtstatfs(struct statfs *, struct freebsd11_statfs *);

int
freebsd11_statfs(struct thread *td, struct freebsd11_statfs_args *uap)
{
	struct freebsd11_statfs osb;
	struct statfs *sfp;
	int error;

	sfp = malloc(sizeof(struct statfs), M_STATFS, M_WAITOK);
	error = kern_statfs(td, uap->path, UIO_USERSPACE, sfp);
	if (error == 0) {
		freebsd11_cvtstatfs(sfp, &osb);
		error = copyout(&osb, uap->buf, sizeof(osb));
	}
	free(sfp, M_STATFS);
	return (error);
}

/*
 * Get filesystem statistics.
 */
int
freebsd11_fstatfs(struct thread *td, struct freebsd11_fstatfs_args *uap)
{
	struct freebsd11_statfs osb;
	struct statfs *sfp;
	int error;

	sfp = malloc(sizeof(struct statfs), M_STATFS, M_WAITOK);
	error = kern_fstatfs(td, uap->fd, sfp);
	if (error == 0) {
		freebsd11_cvtstatfs(sfp, &osb);
		error = copyout(&osb, uap->buf, sizeof(osb));
	}
	free(sfp, M_STATFS);
	return (error);
}

/*
 * Get statistics on all filesystems.
 */
int
freebsd11_getfsstat(struct thread *td, struct freebsd11_getfsstat_args *uap)
{
	return (kern_freebsd11_getfsstat(td, uap->buf, uap->bufsize, uap->mode));
}

int
kern_freebsd11_getfsstat(struct thread *td,
    struct freebsd11_statfs * __capability ubuf, long bufsize, int mode)
{
	struct freebsd11_statfs osb;
	struct statfs * __capability buf;
	struct statfs *sp;
	size_t count, size;
	int error;

	if (bufsize < 0)
		return (EINVAL);

	count = bufsize / sizeof(struct ostatfs);
	size = count * sizeof(struct statfs);
	error = kern_getfsstat(td, &buf, size, &count, UIO_SYSSPACE, mode);
	if (error == 0)
		td->td_retval[0] = count;
	if (size > 0) {
		sp = (__cheri_fromcap struct statfs *)buf;
		while (count > 0 && error == 0) {
			freebsd11_cvtstatfs(sp, &osb);
			error = copyout(&osb, ubuf, sizeof(osb));
			sp++;
			ubuf++;
			count--;
		}
		free_c(buf, M_STATFS);
	}
	return (error);
}

/*
 * Implement fstatfs() for (NFS) file handles.
 */
int
freebsd11_fhstatfs(struct thread *td, struct freebsd11_fhstatfs_args *uap)
{
	struct freebsd11_statfs osb;
	struct statfs *sfp;
	fhandle_t fh;
	int error;

	error = copyin(uap->u_fhp, &fh, sizeof(fhandle_t));
	if (error)
		return (error);
	sfp = malloc(sizeof(struct statfs), M_STATFS, M_WAITOK);
	error = kern_fhstatfs(td, fh, sfp);
	if (error == 0) {
		freebsd11_cvtstatfs(sfp, &osb);
		error = copyout(&osb, uap->buf, sizeof(osb));
	}
	free(sfp, M_STATFS);
	return (error);
}

/*
 * Convert a new format statfs structure to an old format statfs structure.
 */
static void
freebsd11_cvtstatfs(struct statfs *nsp, struct freebsd11_statfs *osp)
{

	bzero(osp, sizeof(*osp));
	osp->f_version = FREEBSD11_STATFS_VERSION;
	osp->f_type = nsp->f_type;
	osp->f_flags = nsp->f_flags;
	osp->f_bsize = nsp->f_bsize;
	osp->f_iosize = nsp->f_iosize;
	osp->f_blocks = nsp->f_blocks;
	osp->f_bfree = nsp->f_bfree;
	osp->f_bavail = nsp->f_bavail;
	osp->f_files = nsp->f_files;
	osp->f_ffree = nsp->f_ffree;
	osp->f_syncwrites = nsp->f_syncwrites;
	osp->f_asyncwrites = nsp->f_asyncwrites;
	osp->f_syncreads = nsp->f_syncreads;
	osp->f_asyncreads = nsp->f_asyncreads;
	osp->f_namemax = nsp->f_namemax;
	osp->f_owner = nsp->f_owner;
	osp->f_fsid = nsp->f_fsid;
	strlcpy(osp->f_fstypename, nsp->f_fstypename,
	    MIN(MFSNAMELEN, sizeof(osp->f_fstypename)));
	strlcpy(osp->f_mntonname, nsp->f_mntonname,
	    MIN(MNAMELEN, sizeof(osp->f_mntonname)));
	strlcpy(osp->f_mntfromname, nsp->f_mntfromname,
	    MIN(MNAMELEN, sizeof(osp->f_mntfromname)));
}
#endif /* COMPAT_FREEBSD11 */

/*
 * Change current working directory to a given file descriptor.
 */
#ifndef _SYS_SYSPROTO_H_
struct fchdir_args {
	int	fd;
};
#endif
int
sys_fchdir(struct thread *td, struct fchdir_args *uap)
{
	struct vnode *vp, *tdp;
	struct mount *mp;
	struct file *fp;
	int error;

	AUDIT_ARG_FD(uap->fd);
	error = getvnode_path(td, uap->fd, &cap_fchdir_rights,
	    &fp);
	if (error != 0)
		return (error);
	vp = fp->f_vnode;
	vref(vp);
	fdrop(fp, td);
	vn_lock(vp, LK_SHARED | LK_RETRY);
	AUDIT_ARG_VNODE1(vp);
	error = change_dir(vp, td);
	while (!error && (mp = vp->v_mountedhere) != NULL) {
		if (vfs_busy(mp, 0))
			continue;
		error = VFS_ROOT(mp, LK_SHARED, &tdp);
		vfs_unbusy(mp);
		if (error != 0)
			break;
		vput(vp);
		vp = tdp;
	}
	if (error != 0) {
		vput(vp);
		return (error);
	}
	VOP_UNLOCK(vp);
	pwd_chdir(td, vp);
	return (0);
}

/*
 * Change current working directory (``.'').
 */
#ifndef _SYS_SYSPROTO_H_
struct chdir_args {
	char	*path;
};
#endif
int
sys_chdir(struct thread *td, struct chdir_args *uap)
{

	return (kern_chdir(td, uap->path, UIO_USERSPACE));
}

int
kern_chdir(struct thread *td, const char * __capability path,
    enum uio_seg pathseg)
{
	struct nameidata nd;
	int error;

	NDINIT(&nd, LOOKUP, FOLLOW | LOCKSHARED | LOCKLEAF | AUDITVNODE1,
	    pathseg, path);
	if ((error = namei(&nd)) != 0)
		return (error);
	if ((error = change_dir(nd.ni_vp, td)) != 0) {
		vput(nd.ni_vp);
		NDFREE_NOTHING(&nd);
		return (error);
	}
	VOP_UNLOCK(nd.ni_vp);
	NDFREE_NOTHING(&nd);
	pwd_chdir(td, nd.ni_vp);
	return (0);
}

static int unprivileged_chroot = 0;
SYSCTL_INT(_security_bsd, OID_AUTO, unprivileged_chroot, CTLFLAG_RW,
    &unprivileged_chroot, 0,
    "Unprivileged processes can use chroot(2)");
/*
 * Change notion of root (``/'') directory.
 */
#ifndef _SYS_SYSPROTO_H_
struct chroot_args {
	char	*path;
};
#endif
int
sys_chroot(struct thread *td, struct chroot_args *uap)
{

	return (kern_chroot(td, uap->path));
}

int
kern_chroot(struct thread *td, const char * __capability path)
{
	struct nameidata nd;
	struct proc *p;
	int error;

	error = priv_check(td, PRIV_VFS_CHROOT);
	if (error != 0) {
		p = td->td_proc;
		PROC_LOCK(p);
		if (unprivileged_chroot == 0 ||
		    (p->p_flag2 & P2_NO_NEW_PRIVS) == 0) {
			PROC_UNLOCK(p);
			return (error);
		}
		PROC_UNLOCK(p);
	}
	NDINIT(&nd, LOOKUP, FOLLOW | LOCKSHARED | LOCKLEAF | AUDITVNODE1,
	    UIO_USERSPACE, path);
	error = namei(&nd);
	if (error != 0)
		goto error;
	error = change_dir(nd.ni_vp, td);
	if (error != 0)
		goto e_vunlock;
#ifdef MAC
	error = mac_vnode_check_chroot(td->td_ucred, nd.ni_vp);
	if (error != 0)
		goto e_vunlock;
#endif
	VOP_UNLOCK(nd.ni_vp);
	error = pwd_chroot(td, nd.ni_vp);
	vrele(nd.ni_vp);
	NDFREE_NOTHING(&nd);
	return (error);
e_vunlock:
	vput(nd.ni_vp);
error:
	NDFREE_NOTHING(&nd);
	return (error);
}

/*
 * Common routine for chroot and chdir.  Callers must provide a locked vnode
 * instance.
 */
int
change_dir(struct vnode *vp, struct thread *td)
{
#ifdef MAC
	int error;
#endif

	ASSERT_VOP_LOCKED(vp, "change_dir(): vp not locked");
	if (vp->v_type != VDIR)
		return (ENOTDIR);
#ifdef MAC
	error = mac_vnode_check_chdir(td->td_ucred, vp);
	if (error != 0)
		return (error);
#endif
	return (VOP_ACCESS(vp, VEXEC, td->td_ucred, td));
}

static __inline void
flags_to_rights(int flags, cap_rights_t *rightsp)
{
	if (flags & O_EXEC) {
		cap_rights_set_one(rightsp, CAP_FEXECVE);
		if (flags & O_PATH)
			return;
	} else {
		switch ((flags & O_ACCMODE)) {
		case O_RDONLY:
			cap_rights_set_one(rightsp, CAP_READ);
			break;
		case O_RDWR:
			cap_rights_set_one(rightsp, CAP_READ);
			/* FALLTHROUGH */
		case O_WRONLY:
			cap_rights_set_one(rightsp, CAP_WRITE);
			if (!(flags & (O_APPEND | O_TRUNC)))
				cap_rights_set_one(rightsp, CAP_SEEK);
			break;
		}
	}

	if (flags & O_CREAT)
		cap_rights_set_one(rightsp, CAP_CREATE);

	if (flags & O_TRUNC)
		cap_rights_set_one(rightsp, CAP_FTRUNCATE);

	if (flags & (O_SYNC | O_FSYNC))
		cap_rights_set_one(rightsp, CAP_FSYNC);

	if (flags & (O_EXLOCK | O_SHLOCK))
		cap_rights_set_one(rightsp, CAP_FLOCK);
}

/*
 * Check permissions, allocate an open file structure, and call the device
 * open routine if any.
 */
#ifndef _SYS_SYSPROTO_H_
struct open_args {
	char	*path;
	int	flags;
	int	mode;
};
#endif
int
sys_open(struct thread *td, struct open_args *uap)
{

	return (kern_openat(td, AT_FDCWD, uap->path, UIO_USERSPACE,
	    uap->flags, uap->mode));
}

#ifndef _SYS_SYSPROTO_H_
struct openat_args {
	int	fd;
	char	*path;
	int	flag;
	int	mode;
};
#endif
int
sys_openat(struct thread *td, struct openat_args *uap)
{

	AUDIT_ARG_FD(uap->fd);
	return (kern_openat(td, uap->fd, uap->path, UIO_USERSPACE, uap->flag,
	    uap->mode));
}

int
kern_openat(struct thread *td, int fd, char const * __capability path,
    enum uio_seg pathseg, int flags, int mode)
{
	struct proc *p = td->td_proc;
	struct filedesc *fdp;
	struct pwddesc *pdp;
	struct file *fp;
	struct vnode *vp;
	struct nameidata nd;
	cap_rights_t rights;
	int cmode, error, indx;

	indx = -1;
	fdp = p->p_fd;
	pdp = p->p_pd;

	AUDIT_ARG_FFLAGS(flags);
	AUDIT_ARG_MODE(mode);
	cap_rights_init_one(&rights, CAP_LOOKUP);
	flags_to_rights(flags, &rights);

	/*
	 * Only one of the O_EXEC, O_RDONLY, O_WRONLY and O_RDWR flags
	 * may be specified.  On the other hand, for O_PATH any mode
	 * except O_EXEC is ignored.
	 */
	if ((flags & O_PATH) != 0) {
		flags &= ~(O_CREAT | O_ACCMODE);
	} else if ((flags & O_EXEC) != 0) {
		if (flags & O_ACCMODE)
			return (EINVAL);
	} else if ((flags & O_ACCMODE) == O_ACCMODE) {
		return (EINVAL);
	} else {
		flags = FFLAGS(flags);
	}

	/*
	 * Allocate a file structure. The descriptor to reference it
	 * is allocated and used by finstall_refed() below.
	 */
	error = falloc_noinstall(td, &fp);
	if (error != 0)
		return (error);
	/* Set the flags early so the finit in devfs can pick them up. */
	fp->f_flag = flags & FMASK;
	cmode = ((mode & ~pdp->pd_cmask) & ALLPERMS) & ~S_ISTXT;
	NDINIT_ATRIGHTS(&nd, LOOKUP, FOLLOW | AUDITVNODE1 | WANTIOCTLCAPS,
	    pathseg, path, fd, &rights);
	td->td_dupfd = -1;		/* XXX check for fdopen */
	error = vn_open_cred(&nd, &flags, cmode, VN_OPEN_WANTIOCTLCAPS,
	    td->td_ucred, fp);
	if (error != 0) {
		/*
		 * If the vn_open replaced the method vector, something
		 * wonderous happened deep below and we just pass it up
		 * pretending we know what we do.
		 */
		if (error == ENXIO && fp->f_ops != &badfileops) {
			MPASS((flags & O_PATH) == 0);
			goto success;
		}

		/*
		 * Handle special fdopen() case. bleh.
		 *
		 * Don't do this for relative (capability) lookups; we don't
		 * understand exactly what would happen, and we don't think
		 * that it ever should.
		 */
		if ((nd.ni_resflags & NIRES_STRICTREL) == 0 &&
		    (error == ENODEV || error == ENXIO) &&
		    td->td_dupfd >= 0) {
			error = dupfdopen(td, fdp, td->td_dupfd, flags, error,
			    &indx);
			if (error == 0)
				goto success;
		}

		goto bad;
	}
	td->td_dupfd = 0;
	NDFREE_PNBUF(&nd);
	vp = nd.ni_vp;

	/*
	 * Store the vnode, for any f_type. Typically, the vnode use
	 * count is decremented by direct call to vn_closefile() for
	 * files that switched type in the cdevsw fdopen() method.
	 */
	fp->f_vnode = vp;

	/*
	 * If the file wasn't claimed by devfs bind it to the normal
	 * vnode operations here.
	 */
	if (fp->f_ops == &badfileops) {
		KASSERT(vp->v_type != VFIFO || (flags & O_PATH) != 0,
		    ("Unexpected fifo fp %p vp %p", fp, vp));
		if ((flags & O_PATH) != 0) {
			finit(fp, (flags & FMASK) | (fp->f_flag & FKQALLOWED),
			    DTYPE_VNODE, NULL, &path_fileops);
			vhold(vp);
			vunref(vp);
		} else {
			finit_vnode(fp, flags, NULL, &vnops);
		}
	}

	VOP_UNLOCK(vp);
	if (flags & O_TRUNC) {
		error = fo_truncate(fp, 0, td->td_ucred, td);
		if (error != 0)
			goto bad;
	}
success:
	/*
	 * If we haven't already installed the FD (for dupfdopen), do so now.
	 */
	if (indx == -1) {
		struct filecaps *fcaps;

#ifdef CAPABILITIES
		if ((nd.ni_resflags & NIRES_STRICTREL) != 0)
			fcaps = &nd.ni_filecaps;
		else
#endif
			fcaps = NULL;
		error = finstall_refed(td, fp, &indx, flags, fcaps);
		/* On success finstall_refed() consumes fcaps. */
		if (error != 0) {
			goto bad;
		}
	} else {
		NDFREE_IOCTLCAPS(&nd);
		falloc_abort(td, fp);
	}

	td->td_retval[0] = indx;
	return (0);
bad:
	KASSERT(indx == -1, ("indx=%d, should be -1", indx));
	NDFREE_IOCTLCAPS(&nd);
	falloc_abort(td, fp);
	return (error);
}

#ifdef COMPAT_43
/*
 * Create a file.
 */
#ifndef _SYS_SYSPROTO_H_
struct ocreat_args {
	char	*path;
	int	mode;
};
#endif
int
ocreat(struct thread *td, struct ocreat_args *uap)
{

	return (kern_openat(td, AT_FDCWD, uap->path, UIO_USERSPACE,
	    O_WRONLY | O_CREAT | O_TRUNC, uap->mode));
}
#endif /* COMPAT_43 */

/*
 * Create a special file.
 */
#ifndef _SYS_SYSPROTO_H_
struct mknodat_args {
	int	fd;
	char	*path;
	mode_t	mode;
	dev_t	dev;
};
#endif
int
sys_mknodat(struct thread *td, struct mknodat_args *uap)
{

	return (kern_mknodat(td, uap->fd, uap->path, UIO_USERSPACE, uap->mode,
	    uap->dev));
}

#if defined(COMPAT_FREEBSD11)
int
freebsd11_mknod(struct thread *td,
    struct freebsd11_mknod_args *uap)
{

	return (kern_mknodat(td, AT_FDCWD, uap->path, UIO_USERSPACE,
	    uap->mode, uap->dev));
}

int
freebsd11_mknodat(struct thread *td,
    struct freebsd11_mknodat_args *uap)
{

	return (kern_mknodat(td, uap->fd, uap->path, UIO_USERSPACE, uap->mode,
	    uap->dev));
}
#endif /* COMPAT_FREEBSD11 */

int
kern_mknodat(struct thread *td, int fd, const char * __capability path,
    enum uio_seg pathseg, int mode, dev_t dev)
{
	struct vnode *vp;
	struct mount *mp;
	struct vattr vattr;
	struct nameidata nd;
	int error, whiteout = 0;

	AUDIT_ARG_MODE(mode);
	AUDIT_ARG_DEV(dev);
	switch (mode & S_IFMT) {
	case S_IFCHR:
	case S_IFBLK:
		error = priv_check(td, PRIV_VFS_MKNOD_DEV);
		if (error == 0 && dev == VNOVAL)
			error = EINVAL;
		break;
	case S_IFWHT:
		error = priv_check(td, PRIV_VFS_MKNOD_WHT);
		break;
	case S_IFIFO:
		if (dev == 0)
			return (kern_mkfifoat(td, fd, path, pathseg, mode));
		/* FALLTHROUGH */
	default:
		error = EINVAL;
		break;
	}
	if (error != 0)
		return (error);
	NDPREINIT(&nd);
restart:
	bwillwrite();
	NDINIT_ATRIGHTS(&nd, CREATE, LOCKPARENT | SAVENAME | AUDITVNODE1 |
	    NOCACHE, pathseg, path, fd, &cap_mknodat_rights);
	if ((error = namei(&nd)) != 0)
		return (error);
	vp = nd.ni_vp;
	if (vp != NULL) {
		NDFREE_PNBUF(&nd);
		if (vp == nd.ni_dvp)
			vrele(nd.ni_dvp);
		else
			vput(nd.ni_dvp);
		vrele(vp);
		return (EEXIST);
	} else {
		VATTR_NULL(&vattr);
		vattr.va_mode = (mode & ALLPERMS) &
		    ~td->td_proc->p_pd->pd_cmask;
		vattr.va_rdev = dev;
		whiteout = 0;

		switch (mode & S_IFMT) {
		case S_IFCHR:
			vattr.va_type = VCHR;
			break;
		case S_IFBLK:
			vattr.va_type = VBLK;
			break;
		case S_IFWHT:
			whiteout = 1;
			break;
		default:
			panic("kern_mknod: invalid mode");
		}
	}
	if (vn_start_write(nd.ni_dvp, &mp, V_NOWAIT) != 0) {
		NDFREE_PNBUF(&nd);
		vput(nd.ni_dvp);
		if ((error = vn_start_write(NULL, &mp, V_XSLEEP | PCATCH)) != 0)
			return (error);
		goto restart;
	}
#ifdef MAC
	if (error == 0 && !whiteout)
		error = mac_vnode_check_create(td->td_ucred, nd.ni_dvp,
		    &nd.ni_cnd, &vattr);
#endif
	if (error == 0) {
		if (whiteout)
			error = VOP_WHITEOUT(nd.ni_dvp, &nd.ni_cnd, CREATE);
		else {
			error = VOP_MKNOD(nd.ni_dvp, &nd.ni_vp,
						&nd.ni_cnd, &vattr);
		}
	}
	VOP_VPUT_PAIR(nd.ni_dvp, error == 0 && !whiteout ? &nd.ni_vp : NULL,
	    true);
	vn_finished_write(mp);
	NDFREE_PNBUF(&nd);
	if (error == ERELOOKUP)
		goto restart;
	return (error);
}

/*
 * Create a named pipe.
 */
#ifndef _SYS_SYSPROTO_H_
struct mkfifo_args {
	char	*path;
	int	mode;
};
#endif
int
sys_mkfifo(struct thread *td, struct mkfifo_args *uap)
{

	return (kern_mkfifoat(td, AT_FDCWD, uap->path, UIO_USERSPACE,
	    uap->mode));
}

#ifndef _SYS_SYSPROTO_H_
struct mkfifoat_args {
	int	fd;
	char	*path;
	mode_t	mode;
};
#endif
int
sys_mkfifoat(struct thread *td, struct mkfifoat_args *uap)
{

	return (kern_mkfifoat(td, uap->fd, uap->path, UIO_USERSPACE,
	    uap->mode));
}

int
kern_mkfifoat(struct thread *td, int fd, const char * __capability path,
    enum uio_seg pathseg, int mode)
{
	struct mount *mp;
	struct vattr vattr;
	struct nameidata nd;
	int error;

	AUDIT_ARG_MODE(mode);
	NDPREINIT(&nd);
restart:
	bwillwrite();
	NDINIT_ATRIGHTS(&nd, CREATE, LOCKPARENT | SAVENAME | AUDITVNODE1 |
	    NOCACHE, pathseg, path, fd, &cap_mkfifoat_rights);
	if ((error = namei(&nd)) != 0)
		return (error);
	if (nd.ni_vp != NULL) {
		NDFREE_PNBUF(&nd);
		if (nd.ni_vp == nd.ni_dvp)
			vrele(nd.ni_dvp);
		else
			vput(nd.ni_dvp);
		vrele(nd.ni_vp);
		return (EEXIST);
	}
	if (vn_start_write(nd.ni_dvp, &mp, V_NOWAIT) != 0) {
		NDFREE_PNBUF(&nd);
		vput(nd.ni_dvp);
		if ((error = vn_start_write(NULL, &mp, V_XSLEEP | PCATCH)) != 0)
			return (error);
		goto restart;
	}
	VATTR_NULL(&vattr);
	vattr.va_type = VFIFO;
	vattr.va_mode = (mode & ALLPERMS) & ~td->td_proc->p_pd->pd_cmask;
#ifdef MAC
	error = mac_vnode_check_create(td->td_ucred, nd.ni_dvp, &nd.ni_cnd,
	    &vattr);
	if (error != 0)
		goto out;
#endif
	error = VOP_MKNOD(nd.ni_dvp, &nd.ni_vp, &nd.ni_cnd, &vattr);
#ifdef MAC
out:
#endif
	VOP_VPUT_PAIR(nd.ni_dvp, error == 0 ? &nd.ni_vp : NULL, true);
	vn_finished_write(mp);
	NDFREE_PNBUF(&nd);
	if (error == ERELOOKUP)
		goto restart;
	return (error);
}

/*
 * Make a hard file link.
 */
#ifndef _SYS_SYSPROTO_H_
struct link_args {
	char	*path;
	char	*to;
};
#endif
int
sys_link(struct thread *td, struct link_args *uap)
{

	return (kern_linkat(td, AT_FDCWD, AT_FDCWD, uap->path, uap->to,
	    UIO_USERSPACE, AT_SYMLINK_FOLLOW));
}

#ifndef _SYS_SYSPROTO_H_
struct linkat_args {
	int	fd1;
	char	*path1;
	int	fd2;
	char	*path2;
	int	flag;
};
#endif
int
sys_linkat(struct thread *td, struct linkat_args *uap)
{

	return (kern_linkat(td, uap->fd1, uap->fd2, uap->path1, uap->path2,
	    UIO_USERSPACE, uap->flag));
}

int hardlink_check_uid = 0;
SYSCTL_INT(_security_bsd, OID_AUTO, hardlink_check_uid, CTLFLAG_RW,
    &hardlink_check_uid, 0,
    "Unprivileged processes cannot create hard links to files owned by other "
    "users");
static int hardlink_check_gid = 0;
SYSCTL_INT(_security_bsd, OID_AUTO, hardlink_check_gid, CTLFLAG_RW,
    &hardlink_check_gid, 0,
    "Unprivileged processes cannot create hard links to files owned by other "
    "groups");

static int
can_hardlink(struct vnode *vp, struct ucred *cred)
{
	struct vattr va;
	int error;

	if (!hardlink_check_uid && !hardlink_check_gid)
		return (0);

	error = VOP_GETATTR(vp, &va, cred);
	if (error != 0)
		return (error);

	if (hardlink_check_uid && cred->cr_uid != va.va_uid) {
		error = priv_check_cred(cred, PRIV_VFS_LINK);
		if (error != 0)
			return (error);
	}

	if (hardlink_check_gid && !groupmember(va.va_gid, cred)) {
		error = priv_check_cred(cred, PRIV_VFS_LINK);
		if (error != 0)
			return (error);
	}

	return (0);
}

int
kern_linkat(struct thread *td, int fd1, int fd2,
    const char * __capability path1, const char * __capability path2,
    enum uio_seg segflag, int flag)
{
	struct nameidata nd;
	int error;

	if ((flag & ~(AT_SYMLINK_FOLLOW | AT_RESOLVE_BENEATH |
	    AT_EMPTY_PATH)) != 0)
		return (EINVAL);

	NDPREINIT(&nd);
	do {
		bwillwrite();
		NDINIT_ATRIGHTS(&nd, LOOKUP, AUDITVNODE1 | at2cnpflags(flag,
		    AT_SYMLINK_FOLLOW | AT_RESOLVE_BENEATH | AT_EMPTY_PATH),
		    segflag, path1, fd1, &cap_linkat_source_rights);
		if ((error = namei(&nd)) != 0)
			return (error);
		NDFREE_PNBUF(&nd);
		if ((nd.ni_resflags & NIRES_EMPTYPATH) != 0) {
			error = priv_check(td, PRIV_VFS_FHOPEN);
			if (error != 0) {
				vrele(nd.ni_vp);
				return (error);
			}
		}
		error = kern_linkat_vp(td, nd.ni_vp, fd2, path2, segflag);
	} while (error ==  EAGAIN || error == ERELOOKUP);
	return (error);
}

static int
kern_linkat_vp(struct thread *td, struct vnode *vp, int fd,
    const char * __capability path, enum uio_seg segflag)
{
	struct nameidata nd;
	struct mount *mp;
	int error;

	if (vp->v_type == VDIR) {
		vrele(vp);
		return (EPERM);		/* POSIX */
	}
	NDINIT_ATRIGHTS(&nd, CREATE,
	    LOCKPARENT | SAVENAME | AUDITVNODE2 | NOCACHE, segflag, path, fd,
	    &cap_linkat_target_rights);
	if ((error = namei(&nd)) == 0) {
		if (nd.ni_vp != NULL) {
			NDFREE_PNBUF(&nd);
			if (nd.ni_dvp == nd.ni_vp)
				vrele(nd.ni_dvp);
			else
				vput(nd.ni_dvp);
			vrele(nd.ni_vp);
			vrele(vp);
			return (EEXIST);
		} else if (nd.ni_dvp->v_mount != vp->v_mount) {
			/*
			 * Cross-device link.  No need to recheck
			 * vp->v_type, since it cannot change, except
			 * to VBAD.
			 */
			NDFREE_PNBUF(&nd);
			vput(nd.ni_dvp);
			vrele(vp);
			return (EXDEV);
		} else if ((error = vn_lock(vp, LK_EXCLUSIVE)) == 0) {
			error = can_hardlink(vp, td->td_ucred);
#ifdef MAC
			if (error == 0)
				error = mac_vnode_check_link(td->td_ucred,
				    nd.ni_dvp, vp, &nd.ni_cnd);
#endif
			if (error != 0) {
				vput(vp);
				vput(nd.ni_dvp);
				NDFREE_PNBUF(&nd);
				return (error);
			}
			error = vn_start_write(vp, &mp, V_NOWAIT);
			if (error != 0) {
				vput(vp);
				vput(nd.ni_dvp);
				NDFREE_PNBUF(&nd);
				error = vn_start_write(NULL, &mp,
				    V_XSLEEP | PCATCH);
				if (error != 0)
					return (error);
				return (EAGAIN);
			}
			error = VOP_LINK(nd.ni_dvp, vp, &nd.ni_cnd);
			VOP_VPUT_PAIR(nd.ni_dvp, &vp, true);
			vn_finished_write(mp);
			NDFREE_PNBUF(&nd);
			vp = NULL;
		} else {
			vput(nd.ni_dvp);
			NDFREE_PNBUF(&nd);
			vrele(vp);
			return (EAGAIN);
		}
	}
	if (vp != NULL)
		vrele(vp);
	return (error);
}

/*
 * Make a symbolic link.
 */
#ifndef _SYS_SYSPROTO_H_
struct symlink_args {
	char	*path;
	char	*link;
};
#endif
int
sys_symlink(struct thread *td, struct symlink_args *uap)
{

	return (kern_symlinkat(td, uap->path, AT_FDCWD, uap->link,
	    UIO_USERSPACE));
}

#ifndef _SYS_SYSPROTO_H_
struct symlinkat_args {
	char	*path;
	int	fd;
	char	*path2;
};
#endif
int
sys_symlinkat(struct thread *td, struct symlinkat_args *uap)
{

	return (kern_symlinkat(td, uap->path1, uap->fd, uap->path2,
	    UIO_USERSPACE));
}

int
kern_symlinkat(struct thread *td, const char * __capability path1, int fd,
    const char * __capability path2, enum uio_seg segflg)
{
	struct mount *mp;
	struct vattr vattr;
	const char *syspath;
	char *tmppath;
	struct nameidata nd;
	int error;

	if (segflg == UIO_SYSSPACE) {
		syspath = (__cheri_fromcap const char *)path1;
	} else {
		tmppath = uma_zalloc(namei_zone, M_WAITOK);
		if ((error = copyinstr(path1, tmppath, MAXPATHLEN, NULL)) != 0)
			goto out;
		syspath = tmppath;
	}
	AUDIT_ARG_TEXT(syspath);
	NDPREINIT(&nd);
restart:
	bwillwrite();
	NDINIT_ATRIGHTS(&nd, CREATE, LOCKPARENT | SAVENAME | AUDITVNODE1 |
	    NOCACHE, segflg, path2, fd, &cap_symlinkat_rights);
	if ((error = namei(&nd)) != 0)
		goto out;
	if (nd.ni_vp) {
		NDFREE_PNBUF(&nd);
		if (nd.ni_vp == nd.ni_dvp)
			vrele(nd.ni_dvp);
		else
			vput(nd.ni_dvp);
		vrele(nd.ni_vp);
		nd.ni_vp = NULL;
		error = EEXIST;
		goto out;
	}
	if (vn_start_write(nd.ni_dvp, &mp, V_NOWAIT) != 0) {
		NDFREE_PNBUF(&nd);
		vput(nd.ni_dvp);
		if ((error = vn_start_write(NULL, &mp, V_XSLEEP | PCATCH)) != 0)
			goto out;
		goto restart;
	}
	VATTR_NULL(&vattr);
	vattr.va_mode = ACCESSPERMS &~ td->td_proc->p_pd->pd_cmask;
#ifdef MAC
	vattr.va_type = VLNK;
	error = mac_vnode_check_create(td->td_ucred, nd.ni_dvp, &nd.ni_cnd,
	    &vattr);
	if (error != 0)
		goto out2;
#endif
	error = VOP_SYMLINK(nd.ni_dvp, &nd.ni_vp, &nd.ni_cnd, &vattr, syspath);
#ifdef MAC
out2:
#endif
	VOP_VPUT_PAIR(nd.ni_dvp, error == 0 ? &nd.ni_vp : NULL, true);
	vn_finished_write(mp);
	NDFREE_PNBUF(&nd);
	if (error == ERELOOKUP)
		goto restart;
out:
	if (segflg != UIO_SYSSPACE)
		uma_zfree(namei_zone, tmppath);
	return (error);
}

/*
 * Delete a whiteout from the filesystem.
 */
#ifndef _SYS_SYSPROTO_H_
struct undelete_args {
	char *path;
};
#endif
int
sys_undelete(struct thread *td, struct undelete_args *uap)
{

	return (kern_undelete(td, uap->path, UIO_USERSPACE));
}

int
kern_undelete(struct thread *td, const char * __capability path, enum uio_seg pathseg)
{
	struct mount *mp;
	struct nameidata nd;
	int error;

	NDPREINIT(&nd);
restart:
	bwillwrite();
	NDINIT(&nd, DELETE, LOCKPARENT | DOWHITEOUT | AUDITVNODE1,
	    pathseg, path);
	error = namei(&nd);
	if (error != 0)
		return (error);

	if (nd.ni_vp != NULLVP || !(nd.ni_cnd.cn_flags & ISWHITEOUT)) {
		NDFREE_PNBUF(&nd);
		if (nd.ni_vp == nd.ni_dvp)
			vrele(nd.ni_dvp);
		else
			vput(nd.ni_dvp);
		if (nd.ni_vp)
			vrele(nd.ni_vp);
		return (EEXIST);
	}
	if (vn_start_write(nd.ni_dvp, &mp, V_NOWAIT) != 0) {
		NDFREE_PNBUF(&nd);
		vput(nd.ni_dvp);
		if ((error = vn_start_write(NULL, &mp, V_XSLEEP | PCATCH)) != 0)
			return (error);
		goto restart;
	}
	error = VOP_WHITEOUT(nd.ni_dvp, &nd.ni_cnd, DELETE);
	NDFREE_PNBUF(&nd);
	vput(nd.ni_dvp);
	vn_finished_write(mp);
	if (error == ERELOOKUP)
		goto restart;
	return (error);
}

/*
 * Delete a name from the filesystem.
 */
#ifndef _SYS_SYSPROTO_H_
struct unlink_args {
	char	*path;
};
#endif
int
sys_unlink(struct thread *td, struct unlink_args *uap)
{

	return (kern_funlinkat(td, AT_FDCWD, uap->path, FD_NONE, UIO_USERSPACE,
	    0, 0));
}

int
kern_funlinkat_ex(struct thread *td, int dfd, const char * __capability path,
    int fd, int flag, enum uio_seg pathseg, ino_t oldinum)
{

	if ((flag & ~(AT_REMOVEDIR | AT_RESOLVE_BENEATH)) != 0)
		return (EINVAL);

	if ((flag & AT_REMOVEDIR) != 0)
		return (kern_frmdirat(td, dfd, path, fd, UIO_USERSPACE, 0));

	return (kern_funlinkat(td, dfd, path, fd, UIO_USERSPACE, 0, 0));
}

#ifndef _SYS_SYSPROTO_H_
struct unlinkat_args {
	int	fd;
	char	*path;
	int	flag;
};
#endif
int
sys_unlinkat(struct thread *td, struct unlinkat_args *uap)
{

	return (kern_funlinkat_ex(td, uap->fd, uap->path, FD_NONE, uap->flag,
	    UIO_USERSPACE, 0));
}

#ifndef _SYS_SYSPROTO_H_
struct funlinkat_args {
	int		dfd;
	const char	*path;
	int		fd;
	int		flag;
};
#endif
int
sys_funlinkat(struct thread *td, struct funlinkat_args *uap)
{

	return (kern_funlinkat_ex(td, uap->dfd, uap->path, uap->fd, uap->flag,
	    UIO_USERSPACE, 0));
}

int
kern_funlinkat(struct thread *td, int dfd, const char * __capability path,
    int fd, enum uio_seg pathseg, int flag, ino_t oldinum)
{
	struct mount *mp;
	struct file *fp;
	struct vnode *vp;
	struct nameidata nd;
	struct stat sb;
	int error;

	fp = NULL;
	if (fd != FD_NONE) {
		error = getvnode_path(td, fd, &cap_no_rights, &fp);
		if (error != 0)
			return (error);
	}

	NDPREINIT(&nd);
restart:
	bwillwrite();
	NDINIT_ATRIGHTS(&nd, DELETE, LOCKPARENT | LOCKLEAF | AUDITVNODE1 |
	    at2cnpflags(flag, AT_RESOLVE_BENEATH),
	    pathseg, path, dfd, &cap_unlinkat_rights);
	if ((error = namei(&nd)) != 0) {
		if (error == EINVAL)
			error = EPERM;
		goto fdout;
	}
	vp = nd.ni_vp;
	if (vp->v_type == VDIR && oldinum == 0) {
		error = EPERM;		/* POSIX */
	} else if (oldinum != 0 &&
	    ((error = VOP_STAT(vp, &sb, td->td_ucred, NOCRED)) == 0) &&
	    sb.st_ino != oldinum) {
		error = EIDRM;	/* Identifier removed */
	} else if (fp != NULL && fp->f_vnode != vp) {
		if (VN_IS_DOOMED(fp->f_vnode))
			error = EBADF;
		else
			error = EDEADLK;
	} else {
		/*
		 * The root of a mounted filesystem cannot be deleted.
		 *
		 * XXX: can this only be a VDIR case?
		 */
		if (vp->v_vflag & VV_ROOT)
			error = EBUSY;
	}
	if (error == 0) {
		if (vn_start_write(nd.ni_dvp, &mp, V_NOWAIT) != 0) {
			NDFREE_PNBUF(&nd);
			vput(nd.ni_dvp);
			if (vp == nd.ni_dvp)
				vrele(vp);
			else
				vput(vp);
			if ((error = vn_start_write(NULL, &mp,
			    V_XSLEEP | PCATCH)) != 0) {
				goto fdout;
			}
			goto restart;
		}
#ifdef MAC
		error = mac_vnode_check_unlink(td->td_ucred, nd.ni_dvp, vp,
		    &nd.ni_cnd);
		if (error != 0)
			goto out;
#endif
		vfs_notify_upper(vp, VFS_NOTIFY_UPPER_UNLINK);
		error = VOP_REMOVE(nd.ni_dvp, vp, &nd.ni_cnd);
#ifdef MAC
out:
#endif
		vn_finished_write(mp);
	}
	NDFREE_PNBUF(&nd);
	vput(nd.ni_dvp);
	if (vp == nd.ni_dvp)
		vrele(vp);
	else
		vput(vp);
	if (error == ERELOOKUP)
		goto restart;
fdout:
	if (fp != NULL)
		fdrop(fp, td);
	return (error);
}

/*
 * Reposition read/write file offset.
 */
#ifndef _SYS_SYSPROTO_H_
struct lseek_args {
	int	fd;
	int	pad;
	off_t	offset;
	int	whence;
};
#endif
int
sys_lseek(struct thread *td, struct lseek_args *uap)
{

	return (kern_lseek(td, uap->fd, uap->offset, uap->whence));
}

int
kern_lseek(struct thread *td, int fd, off_t offset, int whence)
{
	struct file *fp;
	int error;

	AUDIT_ARG_FD(fd);
	error = fget(td, fd, &cap_seek_rights, &fp);
	if (error != 0)
		return (error);
	error = (fp->f_ops->fo_flags & DFLAG_SEEKABLE) != 0 ?
	    fo_seek(fp, offset, whence, td) : ESPIPE;
	fdrop(fp, td);
	return (error);
}

#if defined(COMPAT_43)
/*
 * Reposition read/write file offset.
 */
#ifndef _SYS_SYSPROTO_H_
struct olseek_args {
	int	fd;
	long	offset;
	int	whence;
};
#endif
int
olseek(struct thread *td, struct olseek_args *uap)
{

	return (kern_lseek(td, uap->fd, uap->offset, uap->whence));
}
#endif /* COMPAT_43 */

#if defined(COMPAT_FREEBSD6)
/* Version with the 'pad' argument */
int
freebsd6_lseek(struct thread *td, struct freebsd6_lseek_args *uap)
{

	return (kern_lseek(td, uap->fd, uap->offset, uap->whence));
}
#endif

/*
 * Check access permissions using passed credentials.
 */
static int
vn_access(struct vnode *vp, int user_flags, struct ucred *cred,
     struct thread *td)
{
	accmode_t accmode;
	int error;

	/* Flags == 0 means only check for existence. */
	if (user_flags == 0)
		return (0);

	accmode = 0;
	if (user_flags & R_OK)
		accmode |= VREAD;
	if (user_flags & W_OK)
		accmode |= VWRITE;
	if (user_flags & X_OK)
		accmode |= VEXEC;
#ifdef MAC
	error = mac_vnode_check_access(cred, vp, accmode);
	if (error != 0)
		return (error);
#endif
	if ((accmode & VWRITE) == 0 || (error = vn_writechk(vp)) == 0)
		error = VOP_ACCESS(vp, accmode, cred, td);
	return (error);
}

/*
 * Check access permissions using "real" credentials.
 */
#ifndef _SYS_SYSPROTO_H_
struct access_args {
	char	*path;
	int	amode;
};
#endif
int
sys_access(struct thread *td, struct access_args *uap)
{

	return (kern_accessat(td, AT_FDCWD, uap->path, UIO_USERSPACE,
	    0, uap->amode));
}

#ifndef _SYS_SYSPROTO_H_
struct faccessat_args {
	int	dirfd;
	char	*path;
	int	amode;
	int	flag;
}
#endif
int
sys_faccessat(struct thread *td, struct faccessat_args *uap)
{

	return (kern_accessat(td, uap->fd, uap->path, UIO_USERSPACE, uap->flag,
	    uap->amode));
}

int
kern_accessat(struct thread *td, int fd, const char * __capability path,
    enum uio_seg pathseg, int flag, int amode)
{
	struct ucred *cred, *usecred;
	struct vnode *vp;
	struct nameidata nd;
	int error;

	if ((flag & ~(AT_EACCESS | AT_RESOLVE_BENEATH | AT_EMPTY_PATH)) != 0)
		return (EINVAL);
	if (amode != F_OK && (amode & ~(R_OK | W_OK | X_OK)) != 0)
		return (EINVAL);

	/*
	 * Create and modify a temporary credential instead of one that
	 * is potentially shared (if we need one).
	 */
	cred = td->td_ucred;
	if ((flag & AT_EACCESS) == 0 &&
	    ((cred->cr_uid != cred->cr_ruid ||
	    cred->cr_rgid != cred->cr_groups[0]))) {
		usecred = crdup(cred);
		usecred->cr_uid = cred->cr_ruid;
		usecred->cr_groups[0] = cred->cr_rgid;
		td->td_ucred = usecred;
	} else
		usecred = cred;
	AUDIT_ARG_VALUE(amode);
	NDINIT_ATRIGHTS(&nd, LOOKUP, FOLLOW | LOCKSHARED | LOCKLEAF |
	    AUDITVNODE1 | at2cnpflags(flag, AT_RESOLVE_BENEATH |
	    AT_EMPTY_PATH), pathseg, path, fd, &cap_fstat_rights);
	if ((error = namei(&nd)) != 0)
		goto out;
	vp = nd.ni_vp;

	error = vn_access(vp, amode, usecred, td);
	NDFREE_NOTHING(&nd);
	vput(vp);
out:
	if (usecred != cred) {
		td->td_ucred = cred;
		crfree(usecred);
	}
	return (error);
}

/*
 * Check access permissions using "effective" credentials.
 */
#ifndef _SYS_SYSPROTO_H_
struct eaccess_args {
	char	*path;
	int	amode;
};
#endif
int
sys_eaccess(struct thread *td, struct eaccess_args *uap)
{

	return (kern_accessat(td, AT_FDCWD, uap->path, UIO_USERSPACE,
	    AT_EACCESS, uap->amode));
}

#if defined(COMPAT_43)
/*
 * Get file status; this version follows links.
 */
#ifndef _SYS_SYSPROTO_H_
struct ostat_args {
	char	*path;
	struct ostat *ub;
};
#endif
int
ostat(struct thread *td, struct ostat_args *uap)
{
	struct stat sb;
	struct ostat osb;
	int error;

	error = kern_statat(td, 0, AT_FDCWD, uap->path, UIO_USERSPACE,
	    &sb, NULL);
	if (error != 0)
		return (error);
	cvtstat(&sb, &osb);
	return (copyout(&osb, uap->ub, sizeof (osb)));
}

/*
 * Get file status; this version does not follow links.
 */
#ifndef _SYS_SYSPROTO_H_
struct olstat_args {
	char	*path;
	struct ostat *ub;
};
#endif
int
olstat(struct thread *td, struct olstat_args *uap)
{
	struct stat sb;
	struct ostat osb;
	int error;

	error = kern_statat(td, AT_SYMLINK_NOFOLLOW, AT_FDCWD, uap->path,
	    UIO_USERSPACE, &sb, NULL);
	if (error != 0)
		return (error);
	cvtstat(&sb, &osb);
	return (copyout(&osb, uap->ub, sizeof (osb)));
}

/*
 * Convert from an old to a new stat structure.
 * XXX: many values are blindly truncated.
 */
void
cvtstat(struct stat *st, struct ostat *ost)
{

	bzero(ost, sizeof(*ost));
	ost->st_dev = st->st_dev;
	ost->st_ino = st->st_ino;
	ost->st_mode = st->st_mode;
	ost->st_nlink = st->st_nlink;
	ost->st_uid = st->st_uid;
	ost->st_gid = st->st_gid;
	ost->st_rdev = st->st_rdev;
	ost->st_size = MIN(st->st_size, INT32_MAX);
	ost->st_atim = st->st_atim;
	ost->st_mtim = st->st_mtim;
	ost->st_ctim = st->st_ctim;
	ost->st_blksize = st->st_blksize;
	ost->st_blocks = st->st_blocks;
	ost->st_flags = st->st_flags;
	ost->st_gen = st->st_gen;
}
#endif /* COMPAT_43 */

#if defined(COMPAT_43) || defined(COMPAT_FREEBSD11)
int ino64_trunc_error;
SYSCTL_INT(_vfs, OID_AUTO, ino64_trunc_error, CTLFLAG_RW,
    &ino64_trunc_error, 0,
    "Error on truncation of device, file or inode number, or link count");

int
freebsd11_cvtstat(struct stat *st, struct freebsd11_stat *ost)
{

	ost->st_dev = st->st_dev;
	if (ost->st_dev != st->st_dev) {
		switch (ino64_trunc_error) {
		default:
			/*
			 * Since dev_t is almost raw, don't clamp to the
			 * maximum for case 2, but ignore the error.
			 */
			break;
		case 1:
			return (EOVERFLOW);
		}
	}
	ost->st_ino = st->st_ino;
	if (ost->st_ino != st->st_ino) {
		switch (ino64_trunc_error) {
		default:
		case 0:
			break;
		case 1:
			return (EOVERFLOW);
		case 2:
			ost->st_ino = UINT32_MAX;
			break;
		}
	}
	ost->st_mode = st->st_mode;
	ost->st_nlink = st->st_nlink;
	if (ost->st_nlink != st->st_nlink) {
		switch (ino64_trunc_error) {
		default:
		case 0:
			break;
		case 1:
			return (EOVERFLOW);
		case 2:
			ost->st_nlink = UINT16_MAX;
			break;
		}
	}
	ost->st_uid = st->st_uid;
	ost->st_gid = st->st_gid;
	ost->st_rdev = st->st_rdev;
	if (ost->st_rdev != st->st_rdev) {
		switch (ino64_trunc_error) {
		default:
			break;
		case 1:
			return (EOVERFLOW);
		}
	}
	ost->st_atim = st->st_atim;
	ost->st_mtim = st->st_mtim;
	ost->st_ctim = st->st_ctim;
	ost->st_size = st->st_size;
	ost->st_blocks = st->st_blocks;
	ost->st_blksize = st->st_blksize;
	ost->st_flags = st->st_flags;
	ost->st_gen = st->st_gen;
	ost->st_lspare = 0;
	ost->st_birthtim = st->st_birthtim;
	bzero((char *)&ost->st_birthtim + sizeof(ost->st_birthtim),
	    sizeof(*ost) - offsetof(struct freebsd11_stat,
	    st_birthtim) - sizeof(ost->st_birthtim));
	return (0);
}

int
freebsd11_stat(struct thread *td, struct freebsd11_stat_args* uap)
{
	struct stat sb;
	struct freebsd11_stat osb;
	int error;

	error = kern_statat(td, 0, AT_FDCWD, uap->path, UIO_USERSPACE, &sb,
	    NULL);
	if (error != 0)
		return (error);
	error = freebsd11_cvtstat(&sb, &osb);
	if (error == 0)
		error = copyout(&osb, uap->ub, sizeof(osb));
	return (error);
}

int
freebsd11_lstat(struct thread *td, struct freebsd11_lstat_args* uap)
{
	struct stat sb;
	struct freebsd11_stat osb;
	int error;

	error = kern_statat(td, AT_SYMLINK_NOFOLLOW, AT_FDCWD,
	    uap->path, UIO_USERSPACE, &sb, NULL);
	if (error != 0)
		return (error);
	error = freebsd11_cvtstat(&sb, &osb);
	if (error == 0)
		error = copyout(&osb, uap->ub, sizeof(osb));
	return (error);
}

int
freebsd11_fhstat(struct thread *td, struct freebsd11_fhstat_args* uap)
{
	struct fhandle fh;
	struct stat sb;
	struct freebsd11_stat osb;
	int error;

	error = copyin(uap->u_fhp, &fh, sizeof(fhandle_t));
	if (error != 0)
		return (error);
	error = kern_fhstat(td, fh, &sb);
	if (error != 0)
		return (error);
	error = freebsd11_cvtstat(&sb, &osb);
	if (error == 0)
		error = copyout(&osb, uap->sb, sizeof(osb));
	return (error);
}

int
freebsd11_fstatat(struct thread *td, struct freebsd11_fstatat_args* uap)
{
	struct stat sb;
	struct freebsd11_stat osb;
	int error;

	error = kern_statat(td, uap->flag, uap->fd, uap->path, UIO_USERSPACE,
	    &sb, NULL);
	if (error != 0)
		return (error);
	error = freebsd11_cvtstat(&sb, &osb);
	if (error == 0)
		error = copyout(&osb, uap->buf, sizeof(osb));
	return (error);
}
#endif	/* COMPAT_FREEBSD11 */

/*
 * Get file status
 */
#ifndef _SYS_SYSPROTO_H_
struct fstatat_args {
	int	fd;
	char	*path;
	struct stat	*buf;
	int	flag;
}
#endif
int
sys_fstatat(struct thread *td, struct fstatat_args *uap)
{

	return (user_fstatat(td, uap->fd, uap->path, uap->buf, uap->flag));
}

int
user_fstatat(struct thread *td, int fd, const char * __capability path,
   struct stat * __capability buf, int flag)
{
	struct stat sb;
	int error;

	error = kern_statat(td, flag, fd, path, UIO_USERSPACE,
	    &sb, NULL);
	if (error == 0)
		error = copyout(&sb, buf, sizeof (sb));
	return (error);
}

int
kern_statat(struct thread *td, int flag, int fd, const char * __capability path,
    enum uio_seg pathseg, struct stat *sbp,
    void (*hook)(struct vnode *vp, struct stat *sbp))
{
	struct nameidata nd;
	int error;

	if ((flag & ~(AT_SYMLINK_NOFOLLOW | AT_RESOLVE_BENEATH |
	    AT_EMPTY_PATH)) != 0)
		return (EINVAL);

	NDINIT_ATRIGHTS(&nd, LOOKUP, at2cnpflags(flag, AT_RESOLVE_BENEATH |
	    AT_SYMLINK_NOFOLLOW | AT_EMPTY_PATH) | LOCKSHARED | LOCKLEAF |
	    AUDITVNODE1, pathseg, path, fd, &cap_fstat_rights);

	if ((error = namei(&nd)) != 0) {
		if (error == ENOTDIR &&
		    (nd.ni_resflags & NIRES_EMPTYPATH) != 0)
			error = kern_fstat(td, fd, sbp);
		return (error);
	}
	error = VOP_STAT(nd.ni_vp, sbp, td->td_ucred, NOCRED);
	if (error == 0) {
		if (__predict_false(hook != NULL))
			hook(nd.ni_vp, sbp);
	}
	NDFREE_NOTHING(&nd);
	vput(nd.ni_vp);
#ifdef __STAT_TIME_T_EXT
	sbp->st_atim_ext = 0;
	sbp->st_mtim_ext = 0;
	sbp->st_ctim_ext = 0;
	sbp->st_btim_ext = 0;
#endif
#ifdef KTRACE
	if (KTRPOINT(td, KTR_STRUCT))
		ktrstat_error(sbp, error);
#endif
	return (error);
}

#if defined(COMPAT_FREEBSD11)
/*
 * Implementation of the NetBSD [l]stat() functions.
 */
int
freebsd11_cvtnstat(struct stat *sb, struct nstat *nsb)
{
	struct freebsd11_stat sb11;
	int error;

	error = freebsd11_cvtstat(sb, &sb11);
	if (error != 0)
		return (error);

	bzero(nsb, sizeof(*nsb));
	CP(sb11, *nsb, st_dev);
	CP(sb11, *nsb, st_ino);
	CP(sb11, *nsb, st_mode);
	CP(sb11, *nsb, st_nlink);
	CP(sb11, *nsb, st_uid);
	CP(sb11, *nsb, st_gid);
	CP(sb11, *nsb, st_rdev);
	CP(sb11, *nsb, st_atim);
	CP(sb11, *nsb, st_mtim);
	CP(sb11, *nsb, st_ctim);
	CP(sb11, *nsb, st_size);
	CP(sb11, *nsb, st_blocks);
	CP(sb11, *nsb, st_blksize);
	CP(sb11, *nsb, st_flags);
	CP(sb11, *nsb, st_gen);
	CP(sb11, *nsb, st_birthtim);
	return (0);
}

#ifndef _SYS_SYSPROTO_H_
struct freebsd11_nstat_args {
	char	*path;
	struct nstat *ub;
};
#endif
int
freebsd11_nstat(struct thread *td, struct freebsd11_nstat_args *uap)
{
	struct stat sb;
	struct nstat nsb;
	int error;

	error = kern_statat(td, 0, AT_FDCWD, uap->path,
	    UIO_USERSPACE, &sb, NULL);
	if (error != 0)
		return (error);
	error = freebsd11_cvtnstat(&sb, &nsb);
	if (error == 0)
		error = copyout(&nsb, uap->ub, sizeof (nsb));
	return (error);
}

/*
 * NetBSD lstat.  Get file status; this version does not follow links.
 */
#ifndef _SYS_SYSPROTO_H_
struct freebsd11_nlstat_args {
	char	*path;
	struct nstat *ub;
};
#endif
int
freebsd11_nlstat(struct thread *td, struct freebsd11_nlstat_args *uap)
{
	struct stat sb;
	struct nstat nsb;
	int error;

	error = kern_statat(td, AT_SYMLINK_NOFOLLOW, AT_FDCWD,
	    uap->path, UIO_USERSPACE, &sb, NULL);
	if (error != 0)
		return (error);
	error = freebsd11_cvtnstat(&sb, &nsb);
	if (error == 0)
		error = copyout(&nsb, uap->ub, sizeof (nsb));
	return (error);
}
#endif /* COMPAT_FREEBSD11 */

/*
 * Get configurable pathname variables.
 */
#ifndef _SYS_SYSPROTO_H_
struct pathconf_args {
	char	*path;
	int	name;
};
#endif
int
sys_pathconf(struct thread *td, struct pathconf_args *uap)
{
	long value;
	int error;

	error = kern_pathconf(td, uap->path, UIO_USERSPACE,
	    uap->name, FOLLOW, &value);
	if (error == 0)
		td->td_retval[0] = value;
	return (error);
}

#ifndef _SYS_SYSPROTO_H_
struct lpathconf_args {
	char	*path;
	int	name;
};
#endif
int
sys_lpathconf(struct thread *td, struct lpathconf_args *uap)
{
	long value;
	int error;

	error = kern_pathconf(td, uap->path, UIO_USERSPACE,
	    uap->name, NOFOLLOW, &value);
	if (error == 0)
		td->td_retval[0] = value;
	return (error);
}

int
kern_pathconf(struct thread *td, const char * __capability path,
    enum uio_seg pathseg, int name, u_long flags, long *valuep)
{
	struct nameidata nd;
	int error;

	NDINIT(&nd, LOOKUP, LOCKSHARED | LOCKLEAF | AUDITVNODE1 | flags,
	       pathseg, path);
	if ((error = namei(&nd)) != 0)
		return (error);
	NDFREE_NOTHING(&nd);

	error = VOP_PATHCONF(nd.ni_vp, name, valuep);
	vput(nd.ni_vp);
	return (error);
}

/*
 * Return target name of a symbolic link.
 */
#ifndef _SYS_SYSPROTO_H_
struct readlink_args {
	char	*path;
	char	*buf;
	size_t	count;
};
#endif
int
sys_readlink(struct thread *td, struct readlink_args *uap)
{

	return (kern_readlinkat(td, AT_FDCWD, uap->path, UIO_USERSPACE,
	    uap->buf, UIO_USERSPACE, uap->count));
}
#ifndef _SYS_SYSPROTO_H_
struct readlinkat_args {
	int	fd;
	char	*path;
	char	*buf;
	size_t	bufsize;
};
#endif
int
sys_readlinkat(struct thread *td, struct readlinkat_args *uap)
{

	return (kern_readlinkat(td, uap->fd, uap->path, UIO_USERSPACE,
	    uap->buf, UIO_USERSPACE, uap->bufsize));
}

int
kern_readlinkat(struct thread *td, int fd, const char * __capability path,
    enum uio_seg pathseg, char * __capability buf, enum uio_seg bufseg,
    size_t count)
{
	struct vnode *vp;
	struct nameidata nd;
	int error;

	if (count > IOSIZE_MAX)
		return (EINVAL);

	NDINIT_AT(&nd, LOOKUP, NOFOLLOW | LOCKSHARED | LOCKLEAF | AUDITVNODE1 |
	    EMPTYPATH, pathseg, path, fd);

	if ((error = namei(&nd)) != 0)
		return (error);
	NDFREE_NOTHING(&nd);
	vp = nd.ni_vp;

	error = kern_readlink_vp(vp, buf, bufseg, count, td);
	vput(vp);

	return (error);
}

/*
 * Helper function to readlink from a vnode
 */
static int
kern_readlink_vp(struct vnode *vp, char * __capability buf,
    enum uio_seg bufseg, size_t count, struct thread *td)
{
	struct iovec aiov;
	struct uio auio;
	int error;

	ASSERT_VOP_LOCKED(vp, "kern_readlink_vp(): vp not locked");
#ifdef MAC
	error = mac_vnode_check_readlink(td->td_ucred, vp);
	if (error != 0)
		return (error);
#endif
	if (vp->v_type != VLNK && (vp->v_vflag & VV_READLINK) == 0)
		return (EINVAL);

	IOVEC_INIT_C(&aiov, buf, count);
	auio.uio_iov = &aiov;
	auio.uio_iovcnt = 1;
	auio.uio_offset = 0;
	auio.uio_rw = UIO_READ;
	auio.uio_segflg = bufseg;
	auio.uio_td = td;
	auio.uio_resid = count;
	error = VOP_READLINK(vp, &auio, td->td_ucred);
	td->td_retval[0] = count - auio.uio_resid;
	return (error);
}

/*
 * Common implementation code for chflags() and fchflags().
 */
static int
setfflags(struct thread *td, struct vnode *vp, u_long flags)
{
	struct mount *mp;
	struct vattr vattr;
	int error;

	/* We can't support the value matching VNOVAL. */
	if (flags == VNOVAL)
		return (EOPNOTSUPP);

	/*
	 * Prevent non-root users from setting flags on devices.  When
	 * a device is reused, users can retain ownership of the device
	 * if they are allowed to set flags and programs assume that
	 * chown can't fail when done as root.
	 */
	if (vp->v_type == VCHR || vp->v_type == VBLK) {
		error = priv_check(td, PRIV_VFS_CHFLAGS_DEV);
		if (error != 0)
			return (error);
	}

	if ((error = vn_start_write(vp, &mp, V_WAIT | PCATCH)) != 0)
		return (error);
	VATTR_NULL(&vattr);
	vattr.va_flags = flags;
	vn_lock(vp, LK_EXCLUSIVE | LK_RETRY);
#ifdef MAC
	error = mac_vnode_check_setflags(td->td_ucred, vp, vattr.va_flags);
	if (error == 0)
#endif
		error = VOP_SETATTR(vp, &vattr, td->td_ucred);
	VOP_UNLOCK(vp);
	vn_finished_write(mp);
	return (error);
}

/*
 * Change flags of a file given a path name.
 */
#ifndef _SYS_SYSPROTO_H_
struct chflags_args {
	const char *path;
	u_long	flags;
};
#endif
int
sys_chflags(struct thread *td, struct chflags_args *uap)
{

	return (kern_chflagsat(td, AT_FDCWD, uap->path, UIO_USERSPACE,
	    uap->flags, 0));
}

#ifndef _SYS_SYSPROTO_H_
struct chflagsat_args {
	int	fd;
	const char *path;
	u_long	flags;
	int	atflag;
}
#endif
int
sys_chflagsat(struct thread *td, struct chflagsat_args *uap)
{

	return (kern_chflagsat(td, uap->fd, uap->path, UIO_USERSPACE,
	    uap->flags, uap->atflag));
}

/*
 * Same as chflags() but doesn't follow symlinks.
 */
#ifndef _SYS_SYSPROTO_H_
struct lchflags_args {
	const char *path;
	u_long flags;
};
#endif
int
sys_lchflags(struct thread *td, struct lchflags_args *uap)
{

	return (kern_chflagsat(td, AT_FDCWD, uap->path, UIO_USERSPACE,
	    uap->flags, AT_SYMLINK_NOFOLLOW));
}

int
kern_chflagsat(struct thread *td, int fd, const char * __capability path,
    enum uio_seg pathseg, u_long flags, int atflag)
{
	struct nameidata nd;
	int error;

	if ((atflag & ~(AT_SYMLINK_NOFOLLOW | AT_RESOLVE_BENEATH |
	    AT_EMPTY_PATH)) != 0)
		return (EINVAL);

	AUDIT_ARG_FFLAGS(flags);
	NDINIT_ATRIGHTS(&nd, LOOKUP, at2cnpflags(atflag, AT_SYMLINK_NOFOLLOW |
	    AT_RESOLVE_BENEATH | AT_EMPTY_PATH) | AUDITVNODE1, pathseg, path,
	    fd, &cap_fchflags_rights);
	if ((error = namei(&nd)) != 0)
		return (error);
	NDFREE_NOTHING(&nd);
	error = setfflags(td, nd.ni_vp, flags);
	vrele(nd.ni_vp);
	return (error);
}

/*
 * Change flags of a file given a file descriptor.
 */
#ifndef _SYS_SYSPROTO_H_
struct fchflags_args {
	int	fd;
	u_long	flags;
};
#endif
int
sys_fchflags(struct thread *td, struct fchflags_args *uap)
{
	struct file *fp;
	int error;

	AUDIT_ARG_FD(uap->fd);
	AUDIT_ARG_FFLAGS(uap->flags);
	error = getvnode(td, uap->fd, &cap_fchflags_rights,
	    &fp);
	if (error != 0)
		return (error);
#ifdef AUDIT
	if (AUDITING_TD(td)) {
		vn_lock(fp->f_vnode, LK_SHARED | LK_RETRY);
		AUDIT_ARG_VNODE1(fp->f_vnode);
		VOP_UNLOCK(fp->f_vnode);
	}
#endif
	error = setfflags(td, fp->f_vnode, uap->flags);
	fdrop(fp, td);
	return (error);
}

/*
 * Common implementation code for chmod(), lchmod() and fchmod().
 */
int
setfmode(struct thread *td, struct ucred *cred, struct vnode *vp, int mode)
{
	struct mount *mp;
	struct vattr vattr;
	int error;

	if ((error = vn_start_write(vp, &mp, V_WAIT | PCATCH)) != 0)
		return (error);
	vn_lock(vp, LK_EXCLUSIVE | LK_RETRY);
	VATTR_NULL(&vattr);
	vattr.va_mode = mode & ALLPERMS;
#ifdef MAC
	error = mac_vnode_check_setmode(cred, vp, vattr.va_mode);
	if (error == 0)
#endif
		error = VOP_SETATTR(vp, &vattr, cred);
	VOP_UNLOCK(vp);
	vn_finished_write(mp);
	return (error);
}

/*
 * Change mode of a file given path name.
 */
#ifndef _SYS_SYSPROTO_H_
struct chmod_args {
	char	*path;
	int	mode;
};
#endif
int
sys_chmod(struct thread *td, struct chmod_args *uap)
{

	return (kern_fchmodat(td, AT_FDCWD, uap->path, UIO_USERSPACE,
	    uap->mode, 0));
}

#ifndef _SYS_SYSPROTO_H_
struct fchmodat_args {
	int	dirfd;
	char	*path;
	mode_t	mode;
	int	flag;
}
#endif
int
sys_fchmodat(struct thread *td, struct fchmodat_args *uap)
{

	return (kern_fchmodat(td, uap->fd, uap->path, UIO_USERSPACE,
	    uap->mode, uap->flag));
}

/*
 * Change mode of a file given path name (don't follow links.)
 */
#ifndef _SYS_SYSPROTO_H_
struct lchmod_args {
	char	*path;
	int	mode;
};
#endif
int
sys_lchmod(struct thread *td, struct lchmod_args *uap)
{

	return (kern_fchmodat(td, AT_FDCWD, uap->path, UIO_USERSPACE,
	    uap->mode, AT_SYMLINK_NOFOLLOW));
}

int
kern_fchmodat(struct thread *td, int fd, const char * __capability path,
    enum uio_seg pathseg, mode_t mode, int flag)
{
	struct nameidata nd;
	int error;

	if ((flag & ~(AT_SYMLINK_NOFOLLOW | AT_RESOLVE_BENEATH |
	    AT_EMPTY_PATH)) != 0)
		return (EINVAL);

	AUDIT_ARG_MODE(mode);
	NDINIT_ATRIGHTS(&nd, LOOKUP, at2cnpflags(flag, AT_SYMLINK_NOFOLLOW |
	    AT_RESOLVE_BENEATH | AT_EMPTY_PATH) | AUDITVNODE1, pathseg, path,
	    fd, &cap_fchmod_rights);
	if ((error = namei(&nd)) != 0)
		return (error);
	NDFREE_NOTHING(&nd);
	error = setfmode(td, td->td_ucred, nd.ni_vp, mode);
	vrele(nd.ni_vp);
	return (error);
}

/*
 * Change mode of a file given a file descriptor.
 */
#ifndef _SYS_SYSPROTO_H_
struct fchmod_args {
	int	fd;
	int	mode;
};
#endif
int
sys_fchmod(struct thread *td, struct fchmod_args *uap)
{
	struct file *fp;
	int error;

	AUDIT_ARG_FD(uap->fd);
	AUDIT_ARG_MODE(uap->mode);

	error = fget(td, uap->fd, &cap_fchmod_rights, &fp);
	if (error != 0)
		return (error);
	error = fo_chmod(fp, uap->mode, td->td_ucred, td);
	fdrop(fp, td);
	return (error);
}

/*
 * Common implementation for chown(), lchown(), and fchown()
 */
int
setfown(struct thread *td, struct ucred *cred, struct vnode *vp, uid_t uid,
    gid_t gid)
{
	struct mount *mp;
	struct vattr vattr;
	int error;

	if ((error = vn_start_write(vp, &mp, V_WAIT | PCATCH)) != 0)
		return (error);
	vn_lock(vp, LK_EXCLUSIVE | LK_RETRY);
	VATTR_NULL(&vattr);
	vattr.va_uid = uid;
	vattr.va_gid = gid;
#ifdef MAC
	error = mac_vnode_check_setowner(cred, vp, vattr.va_uid,
	    vattr.va_gid);
	if (error == 0)
#endif
		error = VOP_SETATTR(vp, &vattr, cred);
	VOP_UNLOCK(vp);
	vn_finished_write(mp);
	return (error);
}

/*
 * Set ownership given a path name.
 */
#ifndef _SYS_SYSPROTO_H_
struct chown_args {
	char	*path;
	int	uid;
	int	gid;
};
#endif
int
sys_chown(struct thread *td, struct chown_args *uap)
{

	return (kern_fchownat(td, AT_FDCWD, uap->path, UIO_USERSPACE, uap->uid,
	    uap->gid, 0));
}

#ifndef _SYS_SYSPROTO_H_
struct fchownat_args {
	int fd;
	const char * path;
	uid_t uid;
	gid_t gid;
	int flag;
};
#endif
int
sys_fchownat(struct thread *td, struct fchownat_args *uap)
{

	return (kern_fchownat(td, uap->fd, uap->path, UIO_USERSPACE, uap->uid,
	    uap->gid, uap->flag));
}

int
kern_fchownat(struct thread *td, int fd, const char * __capability path,
    enum uio_seg pathseg, int uid, int gid, int flag)
{
	struct nameidata nd;
	int error;

	if ((flag & ~(AT_SYMLINK_NOFOLLOW | AT_RESOLVE_BENEATH |
	    AT_EMPTY_PATH)) != 0)
		return (EINVAL);

	AUDIT_ARG_OWNER(uid, gid);
	NDINIT_ATRIGHTS(&nd, LOOKUP, at2cnpflags(flag, AT_SYMLINK_NOFOLLOW |
	    AT_RESOLVE_BENEATH | AT_EMPTY_PATH) | AUDITVNODE1, pathseg, path,
	    fd, &cap_fchown_rights);

	if ((error = namei(&nd)) != 0)
		return (error);
	NDFREE_NOTHING(&nd);
	error = setfown(td, td->td_ucred, nd.ni_vp, uid, gid);
	vrele(nd.ni_vp);
	return (error);
}

/*
 * Set ownership given a path name, do not cross symlinks.
 */
#ifndef _SYS_SYSPROTO_H_
struct lchown_args {
	char	*path;
	int	uid;
	int	gid;
};
#endif
int
sys_lchown(struct thread *td, struct lchown_args *uap)
{

	return (kern_fchownat(td, AT_FDCWD, uap->path, UIO_USERSPACE,
	    uap->uid, uap->gid, AT_SYMLINK_NOFOLLOW));
}

/*
 * Set ownership given a file descriptor.
 */
#ifndef _SYS_SYSPROTO_H_
struct fchown_args {
	int	fd;
	int	uid;
	int	gid;
};
#endif
int
sys_fchown(struct thread *td, struct fchown_args *uap)
{
	struct file *fp;
	int error;

	AUDIT_ARG_FD(uap->fd);
	AUDIT_ARG_OWNER(uap->uid, uap->gid);
	error = fget(td, uap->fd, &cap_fchown_rights, &fp);
	if (error != 0)
		return (error);
	error = fo_chown(fp, uap->uid, uap->gid, td->td_ucred, td);
	fdrop(fp, td);
	return (error);
}

/*
 * Common implementation code for utimes(), lutimes(), and futimes().
 */
static int
getutimes(const struct timeval * __capability usrtvp, enum uio_seg tvpseg,
    struct timespec *tsp)
{
	struct timeval tv[2];
	const struct timeval * __capability tvp;
	int error;

	if (usrtvp == NULL) {
		vfs_timestamp(&tsp[0]);
		tsp[1] = tsp[0];
	} else {
		if (tvpseg == UIO_SYSSPACE) {
			tvp = usrtvp;
		} else {
			if ((error = copyin(usrtvp, tv, sizeof(tv))) != 0)
				return (error);
			tvp = tv;
		}

		if (tvp[0].tv_usec < 0 || tvp[0].tv_usec >= 1000000 ||
		    tvp[1].tv_usec < 0 || tvp[1].tv_usec >= 1000000)
			return (EINVAL);
		TIMEVAL_TO_TIMESPEC(&tvp[0], &tsp[0]);
		TIMEVAL_TO_TIMESPEC(&tvp[1], &tsp[1]);
	}
	return (0);
}

/*
 * Common implementation code for futimens(), utimensat().
 */
#define	UTIMENS_NULL	0x1
#define	UTIMENS_EXIT	0x2
static int
getutimens(const struct timespec * __capability usrtsp, enum uio_seg tspseg,
    struct timespec *tsp, int *retflags)
{
	struct timespec tsnow;
	int error;

	vfs_timestamp(&tsnow);
	*retflags = 0;
	if (usrtsp == NULL) {
		tsp[0] = tsnow;
		tsp[1] = tsnow;
		*retflags |= UTIMENS_NULL;
		return (0);
	}
	if (tspseg == UIO_SYSSPACE) {
		tsp[0] = usrtsp[0];
		tsp[1] = usrtsp[1];
	} else if ((error = copyin(usrtsp, tsp, sizeof(*tsp) * 2)) != 0)
		return (error);
	if (tsp[0].tv_nsec == UTIME_OMIT && tsp[1].tv_nsec == UTIME_OMIT)
		*retflags |= UTIMENS_EXIT;
	if (tsp[0].tv_nsec == UTIME_NOW && tsp[1].tv_nsec == UTIME_NOW)
		*retflags |= UTIMENS_NULL;
	if (tsp[0].tv_nsec == UTIME_OMIT)
		tsp[0].tv_sec = VNOVAL;
	else if (tsp[0].tv_nsec == UTIME_NOW)
		tsp[0] = tsnow;
	else if (tsp[0].tv_nsec < 0 || tsp[0].tv_nsec >= 1000000000L)
		return (EINVAL);
	if (tsp[1].tv_nsec == UTIME_OMIT)
		tsp[1].tv_sec = VNOVAL;
	else if (tsp[1].tv_nsec == UTIME_NOW)
		tsp[1] = tsnow;
	else if (tsp[1].tv_nsec < 0 || tsp[1].tv_nsec >= 1000000000L)
		return (EINVAL);

	return (0);
}

/*
 * Common implementation code for utimes(), lutimes(), futimes(), futimens(),
 * and utimensat().
 */
static int
setutimes(struct thread *td, struct vnode *vp,
    const struct timespec *ts, int numtimes, int nullflag)
{
	struct mount *mp;
	struct vattr vattr;
	int error;
	bool setbirthtime;

	setbirthtime = false;
	vattr.va_birthtime.tv_sec = VNOVAL;
	vattr.va_birthtime.tv_nsec = 0;

	if ((error = vn_start_write(vp, &mp, V_WAIT | PCATCH)) != 0)
		return (error);
	vn_lock(vp, LK_EXCLUSIVE | LK_RETRY);
	if (numtimes < 3 && VOP_GETATTR(vp, &vattr, td->td_ucred) == 0 &&
	    timespeccmp(&ts[1], &vattr.va_birthtime, < ))
		setbirthtime = true;
	VATTR_NULL(&vattr);
	vattr.va_atime = ts[0];
	vattr.va_mtime = ts[1];
	if (setbirthtime)
		vattr.va_birthtime = ts[1];
	if (numtimes > 2)
		vattr.va_birthtime = ts[2];
	if (nullflag)
		vattr.va_vaflags |= VA_UTIMES_NULL;
#ifdef MAC
	error = mac_vnode_check_setutimes(td->td_ucred, vp, vattr.va_atime,
	    vattr.va_mtime);
#endif
	if (error == 0)
		error = VOP_SETATTR(vp, &vattr, td->td_ucred);
	VOP_UNLOCK(vp);
	vn_finished_write(mp);
	return (error);
}

/*
 * Set the access and modification times of a file.
 */
#ifndef _SYS_SYSPROTO_H_
struct utimes_args {
	char	*path;
	struct	timeval *tptr;
};
#endif
int
sys_utimes(struct thread *td, struct utimes_args *uap)
{

	return (kern_utimesat(td, AT_FDCWD, uap->path, UIO_USERSPACE,
	    uap->tptr, UIO_USERSPACE));
}

#ifndef _SYS_SYSPROTO_H_
struct futimesat_args {
	int fd;
	const char * path;
	const struct timeval * times;
};
#endif
int
sys_futimesat(struct thread *td, struct futimesat_args *uap)
{

	return (kern_utimesat(td, uap->fd, uap->path, UIO_USERSPACE,
	    uap->times, UIO_USERSPACE));
}

int
kern_utimesat(struct thread *td, int fd,
    const char * __capability path, enum uio_seg pathseg,
    const struct timeval * __capability tptr, enum uio_seg tptrseg)
{
	struct nameidata nd;
	struct timespec ts[2];
	int error;

	if ((error = getutimes(tptr, tptrseg, ts)) != 0)
		return (error);
	NDINIT_ATRIGHTS(&nd, LOOKUP, FOLLOW | AUDITVNODE1, pathseg, path, fd,
	    &cap_futimes_rights);

	if ((error = namei(&nd)) != 0)
		return (error);
	NDFREE_NOTHING(&nd);
	error = setutimes(td, nd.ni_vp, ts, 2, tptr == NULL);
	vrele(nd.ni_vp);
	return (error);
}

/*
 * Set the access and modification times of a file.
 */
#ifndef _SYS_SYSPROTO_H_
struct lutimes_args {
	char	*path;
	struct	timeval *tptr;
};
#endif
int
sys_lutimes(struct thread *td, struct lutimes_args *uap)
{

	return (kern_lutimes(td, uap->path, UIO_USERSPACE, uap->tptr,
	    UIO_USERSPACE));
}

int
kern_lutimes(struct thread *td, 
    const char * __capability path, enum uio_seg pathseg,
    const struct timeval * __capability tptr, enum uio_seg tptrseg)
{
	struct timespec ts[2];
	struct nameidata nd;
	int error;

	if ((error = getutimes(tptr, tptrseg, ts)) != 0)
		return (error);
	NDINIT(&nd, LOOKUP, NOFOLLOW | AUDITVNODE1, pathseg, path);
	if ((error = namei(&nd)) != 0)
		return (error);
	NDFREE_NOTHING(&nd);
	error = setutimes(td, nd.ni_vp, ts, 2, tptr == NULL);
	vrele(nd.ni_vp);
	return (error);
}

/*
 * Set the access and modification times of a file.
 */
#ifndef _SYS_SYSPROTO_H_
struct futimes_args {
	int	fd;
	struct	timeval *tptr;
};
#endif
int
sys_futimes(struct thread *td, struct futimes_args *uap)
{

	return (kern_futimes(td, uap->fd, uap->tptr, UIO_USERSPACE));
}

int
kern_futimes(struct thread *td, int fd,
    const struct timeval * __capability tptr, enum uio_seg tptrseg)
{
	struct timespec ts[2];
	struct file *fp;
	int error;

	AUDIT_ARG_FD(fd);
	error = getutimes(tptr, tptrseg, ts);
	if (error != 0)
		return (error);
	error = getvnode(td, fd, &cap_futimes_rights, &fp);
	if (error != 0)
		return (error);
#ifdef AUDIT
	if (AUDITING_TD(td)) {
		vn_lock(fp->f_vnode, LK_SHARED | LK_RETRY);
		AUDIT_ARG_VNODE1(fp->f_vnode);
		VOP_UNLOCK(fp->f_vnode);
	}
#endif
	error = setutimes(td, fp->f_vnode, ts, 2, tptr == NULL);
	fdrop(fp, td);
	return (error);
}

int
sys_futimens(struct thread *td, struct futimens_args *uap)
{

	return (kern_futimens(td, uap->fd, uap->times, UIO_USERSPACE));
}

int
kern_futimens(struct thread *td, int fd,
    const struct timespec * __capability tptr, enum uio_seg tptrseg)
{
	struct timespec ts[2];
	struct file *fp;
	int error, flags;

	AUDIT_ARG_FD(fd);
	error = getutimens(tptr, tptrseg, ts, &flags);
	if (error != 0)
		return (error);
	if (flags & UTIMENS_EXIT)
		return (0);
	error = getvnode(td, fd, &cap_futimes_rights, &fp);
	if (error != 0)
		return (error);
#ifdef AUDIT
	if (AUDITING_TD(td)) {
		vn_lock(fp->f_vnode, LK_SHARED | LK_RETRY);
		AUDIT_ARG_VNODE1(fp->f_vnode);
		VOP_UNLOCK(fp->f_vnode);
	}
#endif
	error = setutimes(td, fp->f_vnode, ts, 2, flags & UTIMENS_NULL);
	fdrop(fp, td);
	return (error);
}

int
sys_utimensat(struct thread *td, struct utimensat_args *uap)
{

	return (kern_utimensat(td, uap->fd, uap->path, UIO_USERSPACE,
	    uap->times, UIO_USERSPACE, uap->flag));
}

int
kern_utimensat(struct thread *td, int fd,
    const char * __capability path, enum uio_seg pathseg,
    const struct timespec * __capability tptr, enum uio_seg tptrseg, int flag)
{
	struct nameidata nd;
	struct timespec ts[2];
	int error, flags;

	if ((flag & ~(AT_SYMLINK_NOFOLLOW | AT_RESOLVE_BENEATH |
	    AT_EMPTY_PATH)) != 0)
		return (EINVAL);

	if ((error = getutimens(tptr, tptrseg, ts, &flags)) != 0)
		return (error);
	NDINIT_ATRIGHTS(&nd, LOOKUP, at2cnpflags(flag, AT_SYMLINK_NOFOLLOW |
	    AT_RESOLVE_BENEATH | AT_EMPTY_PATH) | AUDITVNODE1,
	    pathseg, path, fd, &cap_futimes_rights);
	if ((error = namei(&nd)) != 0)
		return (error);
	/*
	 * We are allowed to call namei() regardless of 2xUTIME_OMIT.
	 * POSIX states:
	 * "If both tv_nsec fields are UTIME_OMIT... EACCESS may be detected."
	 * "Search permission is denied by a component of the path prefix."
	 */
	NDFREE_NOTHING(&nd);
	if ((flags & UTIMENS_EXIT) == 0)
		error = setutimes(td, nd.ni_vp, ts, 2, flags & UTIMENS_NULL);
	vrele(nd.ni_vp);
	return (error);
}

/*
 * Truncate a file given its path name.
 */
#ifndef _SYS_SYSPROTO_H_
struct truncate_args {
	char	*path;
	int	pad;
	off_t	length;
};
#endif
int
sys_truncate(struct thread *td, struct truncate_args *uap)
{

	return (kern_truncate(td, uap->path, UIO_USERSPACE, uap->length));
}

int
kern_truncate(struct thread *td, const char * __capability path,
    enum uio_seg pathseg, off_t length)
{
	struct mount *mp;
	struct vnode *vp;
	void *rl_cookie;
	struct vattr vattr;
	struct nameidata nd;
	int error;

	if (length < 0)
		return (EINVAL);
	NDPREINIT(&nd);
retry:
	NDINIT(&nd, LOOKUP, FOLLOW | AUDITVNODE1, pathseg, path);
	if ((error = namei(&nd)) != 0)
		return (error);
	vp = nd.ni_vp;
	rl_cookie = vn_rangelock_wlock(vp, 0, OFF_MAX);
	if ((error = vn_start_write(vp, &mp, V_WAIT | PCATCH)) != 0) {
		vn_rangelock_unlock(vp, rl_cookie);
		vrele(vp);
		return (error);
	}
	NDFREE_PNBUF(&nd);
	vn_lock(vp, LK_EXCLUSIVE | LK_RETRY);
	if (vp->v_type == VDIR)
		error = EISDIR;
#ifdef MAC
	else if ((error = mac_vnode_check_write(td->td_ucred, NOCRED, vp))) {
	}
#endif
	else if ((error = vn_writechk(vp)) == 0 &&
	    (error = VOP_ACCESS(vp, VWRITE, td->td_ucred, td)) == 0) {
		VATTR_NULL(&vattr);
		vattr.va_size = length;
		error = VOP_SETATTR(vp, &vattr, td->td_ucred);
	}
	VOP_UNLOCK(vp);
	vn_finished_write(mp);
	vn_rangelock_unlock(vp, rl_cookie);
	vrele(vp);
	if (error == ERELOOKUP)
		goto retry;
	return (error);
}

#if defined(COMPAT_43)
/*
 * Truncate a file given its path name.
 */
#ifndef _SYS_SYSPROTO_H_
struct otruncate_args {
	char	*path;
	long	length;
};
#endif
int
otruncate(struct thread *td, struct otruncate_args *uap)
{

	return (kern_truncate(td, uap->path, UIO_USERSPACE, uap->length));
}
#endif /* COMPAT_43 */

#if defined(COMPAT_FREEBSD6)
/* Versions with the pad argument */
int
freebsd6_truncate(struct thread *td, struct freebsd6_truncate_args *uap)
{

	return (kern_truncate(td, uap->path, UIO_USERSPACE, uap->length));
}

int
freebsd6_ftruncate(struct thread *td, struct freebsd6_ftruncate_args *uap)
{

	return (kern_ftruncate(td, uap->fd, uap->length));
}
#endif

int
kern_fsync(struct thread *td, int fd, bool fullsync)
{
	struct vnode *vp;
	struct mount *mp;
	struct file *fp;
	int error;

	AUDIT_ARG_FD(fd);
	error = getvnode(td, fd, &cap_fsync_rights, &fp);
	if (error != 0)
		return (error);
	vp = fp->f_vnode;
#if 0
	if (!fullsync)
		/* XXXKIB: compete outstanding aio writes */;
#endif
retry:
	error = vn_start_write(vp, &mp, V_WAIT | PCATCH);
	if (error != 0)
		goto drop;
	vn_lock(vp, vn_lktype_write(mp, vp) | LK_RETRY);
	AUDIT_ARG_VNODE1(vp);
	if (vp->v_object != NULL) {
		VM_OBJECT_WLOCK(vp->v_object);
		vm_object_page_clean(vp->v_object, 0, 0, 0);
		VM_OBJECT_WUNLOCK(vp->v_object);
	}
	error = fullsync ? VOP_FSYNC(vp, MNT_WAIT, td) : VOP_FDATASYNC(vp, td);
	VOP_UNLOCK(vp);
	vn_finished_write(mp);
	if (error == ERELOOKUP)
		goto retry;
drop:
	fdrop(fp, td);
	return (error);
}

/*
 * Sync an open file.
 */
#ifndef _SYS_SYSPROTO_H_
struct fsync_args {
	int	fd;
};
#endif
int
sys_fsync(struct thread *td, struct fsync_args *uap)
{

	return (kern_fsync(td, uap->fd, true));
}

int
sys_fdatasync(struct thread *td, struct fdatasync_args *uap)
{

	return (kern_fsync(td, uap->fd, false));
}

/*
 * Rename files.  Source and destination must either both be directories, or
 * both not be directories.  If target is a directory, it must be empty.
 */
#ifndef _SYS_SYSPROTO_H_
struct rename_args {
	char	*from;
	char	*to;
};
#endif
int
sys_rename(struct thread *td, struct rename_args *uap)
{

	return (kern_renameat(td, AT_FDCWD, uap->from, AT_FDCWD,
	    uap->to, UIO_USERSPACE));
}

#ifndef _SYS_SYSPROTO_H_
struct renameat_args {
	int	oldfd;
	char	*old;
	int	newfd;
	char	*new;
};
#endif
int
sys_renameat(struct thread *td, struct renameat_args *uap)
{

	return (kern_renameat(td, uap->oldfd, uap->old, uap->newfd, uap->new,
	    UIO_USERSPACE));
}

#ifdef MAC
static int
kern_renameat_mac(struct thread *td, int oldfd, const char * __capability old,
    int newfd, const char * __capability new, enum uio_seg pathseg,
    struct nameidata *fromnd)
{
	int error;

	NDINIT_ATRIGHTS(fromnd, DELETE, LOCKPARENT | LOCKLEAF | SAVESTART |
	    AUDITVNODE1, pathseg, old, oldfd, &cap_renameat_source_rights);
	if ((error = namei(fromnd)) != 0)
		return (error);
	error = mac_vnode_check_rename_from(td->td_ucred, fromnd->ni_dvp,
	    fromnd->ni_vp, &fromnd->ni_cnd);
	VOP_UNLOCK(fromnd->ni_dvp);
	if (fromnd->ni_dvp != fromnd->ni_vp)
		VOP_UNLOCK(fromnd->ni_vp);
	if (error != 0) {
		NDFREE_PNBUF(fromnd);
		vrele(fromnd->ni_dvp);
		vrele(fromnd->ni_vp);
		if (fromnd->ni_startdir)
			vrele(fromnd->ni_startdir);
	}
	return (error);
}
#endif

int
kern_renameat(struct thread *td, int oldfd, const char * __capability old,
    int newfd, const char * __capability new, enum uio_seg pathseg)
{
	struct mount *mp = NULL;
	struct vnode *tvp, *fvp, *tdvp;
	struct nameidata fromnd, tond;
	uint64_t tondflags;
	int error;

again:
	bwillwrite();
#ifdef MAC
	if (mac_vnode_check_rename_from_enabled()) {
		error = kern_renameat_mac(td, oldfd, old, newfd, new, pathseg,
		    &fromnd);
		if (error != 0)
			return (error);
	} else {
#endif
	NDINIT_ATRIGHTS(&fromnd, DELETE, WANTPARENT | SAVESTART | AUDITVNODE1,
	    pathseg, old, oldfd, &cap_renameat_source_rights);
	if ((error = namei(&fromnd)) != 0)
		return (error);
#ifdef MAC
	}
#endif
	fvp = fromnd.ni_vp;
	tondflags = LOCKPARENT | LOCKLEAF | NOCACHE | SAVESTART | AUDITVNODE2;
	if (fromnd.ni_vp->v_type == VDIR)
		tondflags |= WILLBEDIR;
	NDINIT_ATRIGHTS(&tond, RENAME, tondflags, pathseg, new, newfd,
	    &cap_renameat_target_rights);
	if ((error = namei(&tond)) != 0) {
		/* Translate error code for rename("dir1", "dir2/."). */
		if (error == EISDIR && fvp->v_type == VDIR)
			error = EINVAL;
		NDFREE_PNBUF(&fromnd);
		vrele(fromnd.ni_dvp);
		vrele(fvp);
		goto out1;
	}
	tdvp = tond.ni_dvp;
	tvp = tond.ni_vp;
	error = vn_start_write(fvp, &mp, V_NOWAIT);
	if (error != 0) {
		NDFREE_PNBUF(&fromnd);
		NDFREE_PNBUF(&tond);
		if (tvp != NULL)
			vput(tvp);
		if (tdvp == tvp)
			vrele(tdvp);
		else
			vput(tdvp);
		vrele(fromnd.ni_dvp);
		vrele(fvp);
		vrele(tond.ni_startdir);
		if (fromnd.ni_startdir != NULL)
			vrele(fromnd.ni_startdir);
		error = vn_start_write(NULL, &mp, V_XSLEEP | PCATCH);
		if (error != 0)
			return (error);
		goto again;
	}
	if (tvp != NULL) {
		if (fvp->v_type == VDIR && tvp->v_type != VDIR) {
			error = ENOTDIR;
			goto out;
		} else if (fvp->v_type != VDIR && tvp->v_type == VDIR) {
			error = EISDIR;
			goto out;
		}
#ifdef CAPABILITIES
		if (newfd != AT_FDCWD && (tond.ni_resflags & NIRES_ABS) == 0) {
			/*
			 * If the target already exists we require CAP_UNLINKAT
			 * from 'newfd', when newfd was used for the lookup.
			 */
			error = cap_check(&tond.ni_filecaps.fc_rights,
			    &cap_unlinkat_rights);
			if (error != 0)
				goto out;
		}
#endif
	}
	if (fvp == tdvp) {
		error = EINVAL;
		goto out;
	}
	/*
	 * If the source is the same as the destination (that is, if they
	 * are links to the same vnode), then there is nothing to do.
	 */
	if (fvp == tvp)
		error = ERESTART;
#ifdef MAC
	else
		error = mac_vnode_check_rename_to(td->td_ucred, tdvp,
		    tond.ni_vp, fromnd.ni_dvp == tdvp, &tond.ni_cnd);
#endif
out:
	if (error == 0) {
		error = VOP_RENAME(fromnd.ni_dvp, fromnd.ni_vp, &fromnd.ni_cnd,
		    tond.ni_dvp, tond.ni_vp, &tond.ni_cnd);
		NDFREE_PNBUF(&fromnd);
		NDFREE_PNBUF(&tond);
	} else {
		NDFREE_PNBUF(&fromnd);
		NDFREE_PNBUF(&tond);
		if (tvp != NULL)
			vput(tvp);
		if (tdvp == tvp)
			vrele(tdvp);
		else
			vput(tdvp);
		vrele(fromnd.ni_dvp);
		vrele(fvp);
	}
	vrele(tond.ni_startdir);
	vn_finished_write(mp);
out1:
	if (fromnd.ni_startdir)
		vrele(fromnd.ni_startdir);
	if (error == ERESTART)
		return (0);
	if (error == ERELOOKUP)
		goto again;
	return (error);
}

/*
 * Make a directory file.
 */
#ifndef _SYS_SYSPROTO_H_
struct mkdir_args {
	char	*path;
	int	mode;
};
#endif
int
sys_mkdir(struct thread *td, struct mkdir_args *uap)
{

	return (kern_mkdirat(td, AT_FDCWD, uap->path, UIO_USERSPACE,
	    uap->mode));
}

#ifndef _SYS_SYSPROTO_H_
struct mkdirat_args {
	int	fd;
	char	*path;
	mode_t	mode;
};
#endif
int
sys_mkdirat(struct thread *td, struct mkdirat_args *uap)
{

	return (kern_mkdirat(td, uap->fd, uap->path, UIO_USERSPACE, uap->mode));
}

int
kern_mkdirat(struct thread *td, int fd, const char * __capability path,
    enum uio_seg segflg, int mode)
{
	struct mount *mp;
	struct vattr vattr;
	struct nameidata nd;
	int error;

	AUDIT_ARG_MODE(mode);
	NDPREINIT(&nd);
restart:
	bwillwrite();
	NDINIT_ATRIGHTS(&nd, CREATE, LOCKPARENT | SAVENAME | AUDITVNODE1 |
	    NC_NOMAKEENTRY | NC_KEEPPOSENTRY | FAILIFEXISTS | WILLBEDIR,
	    segflg, path, fd, &cap_mkdirat_rights);
	if ((error = namei(&nd)) != 0)
		return (error);
	if (vn_start_write(nd.ni_dvp, &mp, V_NOWAIT) != 0) {
		NDFREE_PNBUF(&nd);
		vput(nd.ni_dvp);
		if ((error = vn_start_write(NULL, &mp, V_XSLEEP | PCATCH)) != 0)
			return (error);
		goto restart;
	}
	VATTR_NULL(&vattr);
	vattr.va_type = VDIR;
	vattr.va_mode = (mode & ACCESSPERMS) &~ td->td_proc->p_pd->pd_cmask;
#ifdef MAC
	error = mac_vnode_check_create(td->td_ucred, nd.ni_dvp, &nd.ni_cnd,
	    &vattr);
	if (error != 0)
		goto out;
#endif
	error = VOP_MKDIR(nd.ni_dvp, &nd.ni_vp, &nd.ni_cnd, &vattr);
#ifdef MAC
out:
#endif
	NDFREE_PNBUF(&nd);
	VOP_VPUT_PAIR(nd.ni_dvp, error == 0 ? &nd.ni_vp : NULL, true);
	vn_finished_write(mp);
	if (error == ERELOOKUP)
		goto restart;
	return (error);
}

/*
 * Remove a directory file.
 */
#ifndef _SYS_SYSPROTO_H_
struct rmdir_args {
	char	*path;
};
#endif
int
sys_rmdir(struct thread *td, struct rmdir_args *uap)
{

	return (kern_frmdirat(td, AT_FDCWD, uap->path, FD_NONE, UIO_USERSPACE,
	    0));
}

int
kern_frmdirat(struct thread *td, int dfd, const char * __capability path,
    int fd, enum uio_seg pathseg, int flag)
{
	struct mount *mp;
	struct vnode *vp;
	struct file *fp;
	struct nameidata nd;
	cap_rights_t rights;
	int error;

	fp = NULL;
	if (fd != FD_NONE) {
		error = getvnode(td, fd, cap_rights_init_one(&rights,
		    CAP_LOOKUP), &fp);
		if (error != 0)
			return (error);
	}

	NDPREINIT(&nd);
restart:
	bwillwrite();
	NDINIT_ATRIGHTS(&nd, DELETE, LOCKPARENT | LOCKLEAF | AUDITVNODE1 |
	    at2cnpflags(flag, AT_RESOLVE_BENEATH),
	    pathseg, path, dfd, &cap_unlinkat_rights);
	if ((error = namei(&nd)) != 0)
		goto fdout;
	vp = nd.ni_vp;
	if (vp->v_type != VDIR) {
		error = ENOTDIR;
		goto out;
	}
	/*
	 * No rmdir "." please.
	 */
	if (nd.ni_dvp == vp) {
		error = EINVAL;
		goto out;
	}
	/*
	 * The root of a mounted filesystem cannot be deleted.
	 */
	if (vp->v_vflag & VV_ROOT) {
		error = EBUSY;
		goto out;
	}

	if (fp != NULL && fp->f_vnode != vp) {
		if (VN_IS_DOOMED(fp->f_vnode))
			error = EBADF;
		else
			error = EDEADLK;
		goto out;
	}

#ifdef MAC
	error = mac_vnode_check_unlink(td->td_ucred, nd.ni_dvp, vp,
	    &nd.ni_cnd);
	if (error != 0)
		goto out;
#endif
	if (vn_start_write(nd.ni_dvp, &mp, V_NOWAIT) != 0) {
		NDFREE_PNBUF(&nd);
		vput(vp);
		if (nd.ni_dvp == vp)
			vrele(nd.ni_dvp);
		else
			vput(nd.ni_dvp);
		if ((error = vn_start_write(NULL, &mp, V_XSLEEP | PCATCH)) != 0)
			goto fdout;
		goto restart;
	}
	vfs_notify_upper(vp, VFS_NOTIFY_UPPER_UNLINK);
	error = VOP_RMDIR(nd.ni_dvp, nd.ni_vp, &nd.ni_cnd);
	vn_finished_write(mp);
out:
	NDFREE_PNBUF(&nd);
	vput(vp);
	if (nd.ni_dvp == vp)
		vrele(nd.ni_dvp);
	else
		vput(nd.ni_dvp);
	if (error == ERELOOKUP)
		goto restart;
fdout:
	if (fp != NULL)
		fdrop(fp, td);
	return (error);
}

#if defined(COMPAT_43) || defined(COMPAT_FREEBSD11)
int
freebsd11_kern_getdirentries(struct thread *td, int fd,
    char * __capability ubuf, u_int count,
    long *basep, void (*func)(struct freebsd11_dirent *))
{
	struct freebsd11_dirent dstdp;
	struct dirent *dp, *edp;
	char *dirbuf;
	off_t base;
	ssize_t resid, ucount;
	int error;

	/* XXX arbitrary sanity limit on `count'. */
	count = min(count, 64 * 1024);

	dirbuf = malloc(count, M_TEMP, M_WAITOK);

	error = kern_getdirentries(td, fd, PTR2CAP(dirbuf), count, &base, &resid,
	    UIO_SYSSPACE);
	if (error != 0)
		goto done;
	if (basep != NULL)
		*basep = base;

	ucount = 0;
	for (dp = (struct dirent *)dirbuf,
	    edp = (struct dirent *)&dirbuf[count - resid];
	    ucount < count && dp < edp; ) {
		if (dp->d_reclen == 0)
			break;
		MPASS(dp->d_reclen >= _GENERIC_DIRLEN(0));
		if (dp->d_namlen >= sizeof(dstdp.d_name))
			continue;
		dstdp.d_type = dp->d_type;
		dstdp.d_namlen = dp->d_namlen;
		dstdp.d_fileno = dp->d_fileno;		/* truncate */
		if (dstdp.d_fileno != dp->d_fileno) {
			switch (ino64_trunc_error) {
			default:
			case 0:
				break;
			case 1:
				error = EOVERFLOW;
				goto done;
			case 2:
				dstdp.d_fileno = UINT32_MAX;
				break;
			}
		}
		dstdp.d_reclen = sizeof(dstdp) - sizeof(dstdp.d_name) +
		    ((dp->d_namlen + 1 + 3) &~ 3);
		bcopy(dp->d_name, dstdp.d_name, dstdp.d_namlen);
		bzero(dstdp.d_name + dstdp.d_namlen,
		    dstdp.d_reclen - offsetof(struct freebsd11_dirent, d_name) -
		    dstdp.d_namlen);
		MPASS(dstdp.d_reclen <= dp->d_reclen);
		MPASS(ucount + dstdp.d_reclen <= count);
		if (func != NULL)
			func(&dstdp);
		error = copyout(&dstdp, ubuf + ucount, dstdp.d_reclen);
		if (error != 0)
			break;
		dp = (struct dirent *)((char *)dp + dp->d_reclen);
		ucount += dstdp.d_reclen;
	}

done:
	free(dirbuf, M_TEMP);
	if (error == 0)
		td->td_retval[0] = ucount;
	return (error);
}
#endif /* COMPAT */

#ifdef COMPAT_43
static void
ogetdirentries_cvt(struct freebsd11_dirent *dp)
{
#if (BYTE_ORDER == LITTLE_ENDIAN)
	/*
	 * The expected low byte of dp->d_namlen is our dp->d_type.
	 * The high MBZ byte of dp->d_namlen is our dp->d_namlen.
	 */
	dp->d_type = dp->d_namlen;
	dp->d_namlen = 0;
#else
	/*
	 * The dp->d_type is the high byte of the expected dp->d_namlen,
	 * so must be zero'ed.
	 */
	dp->d_type = 0;
#endif
}

/*
 * Read a block of directory entries in a filesystem independent format.
 */
#ifndef _SYS_SYSPROTO_H_
struct ogetdirentries_args {
	int	fd;
	char	*buf;
	u_int	count;
	long	*basep;
};
#endif
int
ogetdirentries(struct thread *td, struct ogetdirentries_args *uap)
{
	long loff;
	int error;

	error = kern_ogetdirentries(td, uap, &loff);
	if (error == 0)
		error = copyout(&loff, uap->basep, sizeof(long));
	return (error);
}

int
kern_ogetdirentries(struct thread *td, struct ogetdirentries_args *uap,
    long *ploff)
{
	long base;
	int error;

	/* XXX arbitrary sanity limit on `count'. */
	if (uap->count > 64 * 1024)
		return (EINVAL);

	error = freebsd11_kern_getdirentries(td, uap->fd, uap->buf, uap->count,
	    &base, ogetdirentries_cvt);

	if (error == 0 && uap->basep != NULL)
		error = copyout(&base, uap->basep, sizeof(long));

	return (error);
}
#endif /* COMPAT_43 */

#if defined(COMPAT_FREEBSD11)
#ifndef _SYS_SYSPROTO_H_
struct freebsd11_getdirentries_args {
	int	fd;
	char	*buf;
	u_int	count;
	long	*basep;
};
#endif
int
freebsd11_getdirentries(struct thread *td,
    struct freebsd11_getdirentries_args *uap)
{
	long base;
	int error;

	error = freebsd11_kern_getdirentries(td, uap->fd, uap->buf, uap->count,
	    &base, NULL);

	if (error == 0 && uap->basep != NULL)
		error = copyout(&base, uap->basep, sizeof(long));
	return (error);
}

int
freebsd11_getdents(struct thread *td, struct freebsd11_getdents_args *uap)
{
	struct freebsd11_getdirentries_args ap;

	ap.fd = uap->fd;
	ap.buf = uap->buf;
	ap.count = uap->count;
	ap.basep = NULL;
	return (freebsd11_getdirentries(td, &ap));
}
#endif /* COMPAT_FREEBSD11 */

/*
 * Read a block of directory entries in a filesystem independent format.
 */
int
sys_getdirentries(struct thread *td, struct getdirentries_args *uap)
{

	return (user_getdirentries(td, uap->fd, uap->buf, uap->count,
	    uap->basep));
}

int
user_getdirentries(struct thread *td, int fd, char * __capability buf,
    size_t count, off_t * __capability basep)
{
	off_t base;
	int error;

	error = kern_getdirentries(td, fd, buf, count, &base, NULL,
	    UIO_USERSPACE);
	if (error != 0)
		return (error);
	if (basep != NULL)
		error = copyout(&base, basep, sizeof(off_t));
	return (error);
}

int
kern_getdirentries(struct thread *td, int fd, char * __capability buf,
    size_t count, off_t *basep, ssize_t *residp, enum uio_seg bufseg)
{
	struct vnode *vp;
	struct file *fp;
	struct uio auio;
	struct iovec aiov;
	off_t loff;
	int error, eofflag;
	off_t foffset;

	AUDIT_ARG_FD(fd);
	if (count > IOSIZE_MAX)
		return (EINVAL);
	auio.uio_resid = count;
	error = getvnode(td, fd, &cap_read_rights, &fp);
	if (error != 0)
		return (error);
	if ((fp->f_flag & FREAD) == 0) {
		fdrop(fp, td);
		return (EBADF);
	}
	vp = fp->f_vnode;
	foffset = foffset_lock(fp, 0);
unionread:
	if (vp->v_type != VDIR) {
		error = EINVAL;
		goto fail;
	}
<<<<<<< HEAD
	IOVEC_INIT_C(&aiov, buf, count);
=======
	if (__predict_false((vp->v_vflag & VV_UNLINKED) != 0)) {
		error = ENOENT;
		goto fail;
	}
	aiov.iov_base = buf;
	aiov.iov_len = count;
>>>>>>> c6487446
	auio.uio_iov = &aiov;
	auio.uio_iovcnt = 1;
	auio.uio_rw = UIO_READ;
	auio.uio_segflg = bufseg;
	auio.uio_td = td;
	vn_lock(vp, LK_SHARED | LK_RETRY);
	AUDIT_ARG_VNODE1(vp);
	loff = auio.uio_offset = foffset;
#ifdef MAC
	error = mac_vnode_check_readdir(td->td_ucred, vp);
	if (error == 0)
#endif
		error = VOP_READDIR(vp, &auio, fp->f_cred, &eofflag, NULL,
		    NULL);
	foffset = auio.uio_offset;
	if (error != 0) {
		VOP_UNLOCK(vp);
		goto fail;
	}
	if (count == auio.uio_resid &&
	    (vp->v_vflag & VV_ROOT) &&
	    (vp->v_mount->mnt_flag & MNT_UNION)) {
		struct vnode *tvp = vp;

		vp = vp->v_mount->mnt_vnodecovered;
		VREF(vp);
		fp->f_vnode = vp;
		foffset = 0;
		vput(tvp);
		goto unionread;
	}
	VOP_UNLOCK(vp);
	*basep = loff;
	if (residp != NULL)
		*residp = auio.uio_resid;
	td->td_retval[0] = count - auio.uio_resid;
fail:
	foffset_unlock(fp, foffset, 0);
	fdrop(fp, td);
	return (error);
}

/*
 * Set the mode mask for creation of filesystem nodes.
 */
#ifndef _SYS_SYSPROTO_H_
struct umask_args {
	int	newmask;
};
#endif
int
sys_umask(struct thread *td, struct umask_args *uap)
{
	struct pwddesc *pdp;

	pdp = td->td_proc->p_pd;
	PWDDESC_XLOCK(pdp);
	td->td_retval[0] = pdp->pd_cmask;
	pdp->pd_cmask = uap->newmask & ALLPERMS;
	PWDDESC_XUNLOCK(pdp);
	return (0);
}

/*
 * Void all references to file by ripping underlying filesystem away from
 * vnode.
 */
#ifndef _SYS_SYSPROTO_H_
struct revoke_args {
	char	*path;
};
#endif
int
sys_revoke(struct thread *td, struct revoke_args *uap)
{

	return (kern_revoke(td, uap->path, UIO_USERSPACE));
}

int
kern_revoke(struct thread *td, const char * __capability path,
    enum uio_seg pathseg)
{
	struct vnode *vp;
	struct vattr vattr;
	struct nameidata nd;
	int error;

	NDINIT(&nd, LOOKUP, FOLLOW | LOCKLEAF | AUDITVNODE1, pathseg,
	    path);
	if ((error = namei(&nd)) != 0)
		return (error);
	vp = nd.ni_vp;
	NDFREE_NOTHING(&nd);
	if (vp->v_type != VCHR || vp->v_rdev == NULL) {
		error = EINVAL;
		goto out;
	}
#ifdef MAC
	error = mac_vnode_check_revoke(td->td_ucred, vp);
	if (error != 0)
		goto out;
#endif
	error = VOP_GETATTR(vp, &vattr, td->td_ucred);
	if (error != 0)
		goto out;
	if (td->td_ucred->cr_uid != vattr.va_uid) {
		error = priv_check(td, PRIV_VFS_ADMIN);
		if (error != 0)
			goto out;
	}
	if (devfs_usecount(vp) > 0)
		VOP_REVOKE(vp, REVOKEALL);
out:
	vput(vp);
	return (error);
}

/*
 * This variant of getvnode() allows O_PATH files.  Caller should
 * ensure that returned file and vnode are only used for compatible
 * semantics.
 */
int
getvnode_path(struct thread *td, int fd, cap_rights_t *rightsp,
    struct file **fpp)
{
	struct file *fp;
	int error;

	error = fget_unlocked(td, fd, rightsp, &fp);
	if (error != 0)
		return (error);

	/*
	 * The file could be not of the vnode type, or it may be not
	 * yet fully initialized, in which case the f_vnode pointer
	 * may be set, but f_ops is still badfileops.  E.g.,
	 * devfs_open() transiently create such situation to
	 * facilitate csw d_fdopen().
	 *
	 * Dupfdopen() handling in kern_openat() installs the
	 * half-baked file into the process descriptor table, allowing
	 * other thread to dereference it. Guard against the race by
	 * checking f_ops.
	 */
	if (__predict_false(fp->f_vnode == NULL || fp->f_ops == &badfileops)) {
		fdrop(fp, td);
		*fpp = NULL;
		return (EINVAL);
	}

	*fpp = fp;
	return (0);
}

/*
 * Convert a user file descriptor to a kernel file entry and check
 * that, if it is a capability, the correct rights are present.
 * A reference on the file entry is held upon returning.
 */
int
getvnode(struct thread *td, int fd, cap_rights_t *rightsp, struct file **fpp)
{
	int error;

	error = getvnode_path(td, fd, rightsp, fpp);
	if (__predict_false(error != 0))
		return (error);

	/*
	 * Filter out O_PATH file descriptors, most getvnode() callers
	 * do not call fo_ methods.
	 */
	if (__predict_false((*fpp)->f_ops == &path_fileops)) {
		fdrop(*fpp, td);
		*fpp = NULL;
		error = EBADF;
	}

	return (error);
}

/*
 * Get an (NFS) file handle.
 */
#ifndef _SYS_SYSPROTO_H_
struct lgetfh_args {
	char *fname;
	fhandle_t *fhp;
};
#endif
int
sys_lgetfh(struct thread *td, struct lgetfh_args *uap)
{

	return (kern_getfhat(td, AT_SYMLINK_NOFOLLOW, AT_FDCWD, uap->fname,
	    UIO_USERSPACE, uap->fhp, UIO_USERSPACE));
}

#ifndef _SYS_SYSPROTO_H_
struct getfh_args {
	char *fname;
	fhandle_t *fhp;
};
#endif
int
sys_getfh(struct thread *td, struct getfh_args *uap)
{

	return (kern_getfhat(td, 0, AT_FDCWD, uap->fname, UIO_USERSPACE,
	    uap->fhp, UIO_USERSPACE));
}

/*
 * syscall for the rpc.lockd to use to translate an open descriptor into
 * a NFS file handle.
 *
 * warning: do not remove the priv_check() call or this becomes one giant
 * security hole.
 */
#ifndef _SYS_SYSPROTO_H_
struct getfhat_args {
	int fd;
	char *path;
	fhandle_t *fhp;
	int flags;
};
#endif
int
sys_getfhat(struct thread *td, struct getfhat_args *uap)
{

	return (kern_getfhat(td, uap->flags, uap->fd, uap->path, UIO_USERSPACE,
	    uap->fhp, UIO_USERSPACE));
}

int
kern_getfhat(struct thread *td, int flags, int fd,
    const char * __capability path, enum uio_seg pathseg,
    fhandle_t * __capability fhp, enum uio_seg fhseg)
{
	struct nameidata nd;
	fhandle_t fh;
	struct vnode *vp;
	int error;

	if ((flags & ~(AT_SYMLINK_NOFOLLOW | AT_RESOLVE_BENEATH)) != 0)
		return (EINVAL);
	error = priv_check(td, PRIV_VFS_GETFH);
	if (error != 0)
		return (error);
	NDINIT_AT(&nd, LOOKUP, at2cnpflags(flags, AT_SYMLINK_NOFOLLOW |
	    AT_RESOLVE_BENEATH) | LOCKLEAF | AUDITVNODE1, pathseg, path,
	    fd);
	error = namei(&nd);
	if (error != 0)
		return (error);
	NDFREE_NOTHING(&nd);
	vp = nd.ni_vp;
	bzero(&fh, sizeof(fh));
	fh.fh_fsid = vp->v_mount->mnt_stat.f_fsid;
	error = VOP_VPTOFH(vp, &fh.fh_fid);
	vput(vp);
	if (error == 0) {
		if (fhseg == UIO_USERSPACE)
			error = copyout(&fh, fhp, sizeof (fh));
		else
			memcpy((__cheri_fromcap fhandle_t *)fhp, &fh,
			    sizeof(fh));
	}
	return (error);
}

#ifndef _SYS_SYSPROTO_H_
struct fhlink_args {
	fhandle_t *fhp;
	const char *to;
};
#endif
int
sys_fhlink(struct thread *td, struct fhlink_args *uap)
{

	return (kern_fhlinkat(td, AT_FDCWD, uap->to, UIO_USERSPACE, uap->fhp));
}

#ifndef _SYS_SYSPROTO_H_
struct fhlinkat_args {
	fhandle_t *fhp;
	int tofd;
	const char *to;
};
#endif
int
sys_fhlinkat(struct thread *td, struct fhlinkat_args *uap)
{

	return (kern_fhlinkat(td, uap->tofd, uap->to, UIO_USERSPACE, uap->fhp));
}

int
kern_fhlinkat(struct thread *td, int fd, const char * __capability path,
    enum uio_seg pathseg, fhandle_t * __capability fhp)
{
	fhandle_t fh;
	struct mount *mp;
	struct vnode *vp;
	int error;

	error = priv_check(td, PRIV_VFS_GETFH);
	if (error != 0)
		return (error);
	error = copyin(fhp, &fh, sizeof(fh));
	if (error != 0)
		return (error);
	do {
		bwillwrite();
		if ((mp = vfs_busyfs(&fh.fh_fsid)) == NULL)
			return (ESTALE);
		error = VFS_FHTOVP(mp, &fh.fh_fid, LK_SHARED, &vp);
		vfs_unbusy(mp);
		if (error != 0)
			return (error);
		VOP_UNLOCK(vp);
		error = kern_linkat_vp(td, vp, fd, path, pathseg);
	} while (error == EAGAIN || error == ERELOOKUP);
	return (error);
}

#ifndef _SYS_SYSPROTO_H_
struct fhreadlink_args {
	fhandle_t *fhp;
	char *buf;
	size_t bufsize;
};
#endif
int
sys_fhreadlink(struct thread *td, struct fhreadlink_args *uap)
{
	
	return (kern_fhreadlink(td, uap->fhp, uap->buf, uap->bufsize));
}

int
kern_fhreadlink(struct thread *td, fhandle_t * __capability fhp,
    char * __capability buf, size_t bufsize)
{
	fhandle_t fh;
	struct mount *mp;
	struct vnode *vp;
	int error;

	error = priv_check(td, PRIV_VFS_GETFH);
	if (error != 0)
		return (error);
	if (bufsize > IOSIZE_MAX)
		return (EINVAL);
	error = copyin(fhp, &fh, sizeof(fh));
	if (error != 0)
		return (error);
	if ((mp = vfs_busyfs(&fh.fh_fsid)) == NULL)
		return (ESTALE);
	error = VFS_FHTOVP(mp, &fh.fh_fid, LK_SHARED, &vp);
	vfs_unbusy(mp);
	if (error != 0)
		return (error);
	error = kern_readlink_vp(vp, buf, UIO_USERSPACE, bufsize, td);
	vput(vp);
	return (error);
}

/*
 * syscall for the rpc.lockd to use to translate a NFS file handle into an
 * open descriptor.
 *
 * warning: do not remove the priv_check() call or this becomes one giant
 * security hole.
 */
#ifndef _SYS_SYSPROTO_H_
struct fhopen_args {
	const struct fhandle *u_fhp;
	int flags;
};
#endif
int
sys_fhopen(struct thread *td, struct fhopen_args *uap)
{
	return (kern_fhopen(td, uap->u_fhp, uap->flags));
}

int
kern_fhopen(struct thread *td, const struct fhandle * __capability u_fhp,
    int flags)
{
	struct mount *mp;
	struct vnode *vp;
	struct fhandle fhp;
	struct file *fp;
	int fmode, error;
	int indx;

	error = priv_check(td, PRIV_VFS_FHOPEN);
	if (error != 0)
		return (error);
	indx = -1;
	fmode = FFLAGS(flags);
	/* why not allow a non-read/write open for our lockd? */
	if (((fmode & (FREAD | FWRITE)) == 0) || (fmode & O_CREAT))
		return (EINVAL);
	error = copyin(u_fhp, &fhp, sizeof(fhp));
	if (error != 0)
		return(error);
	/* find the mount point */
	mp = vfs_busyfs(&fhp.fh_fsid);
	if (mp == NULL)
		return (ESTALE);
	/* now give me my vnode, it gets returned to me locked */
	error = VFS_FHTOVP(mp, &fhp.fh_fid, LK_EXCLUSIVE, &vp);
	vfs_unbusy(mp);
	if (error != 0)
		return (error);

	error = falloc_noinstall(td, &fp);
	if (error != 0) {
		vput(vp);
		return (error);
	}
	/*
	 * An extra reference on `fp' has been held for us by
	 * falloc_noinstall().
	 */

#ifdef INVARIANTS
	td->td_dupfd = -1;
#endif
	error = vn_open_vnode(vp, fmode, td->td_ucred, td, fp);
	if (error != 0) {
		KASSERT(fp->f_ops == &badfileops,
		    ("VOP_OPEN in fhopen() set f_ops"));
		KASSERT(td->td_dupfd < 0,
		    ("fhopen() encountered fdopen()"));

		vput(vp);
		goto bad;
	}
#ifdef INVARIANTS
	td->td_dupfd = 0;
#endif
	fp->f_vnode = vp;
	finit_vnode(fp, fmode, NULL, &vnops);
	VOP_UNLOCK(vp);
	if ((fmode & O_TRUNC) != 0) {
		error = fo_truncate(fp, 0, td->td_ucred, td);
		if (error != 0)
			goto bad;
	}

	error = finstall(td, fp, &indx, fmode, NULL);
bad:
	fdrop(fp, td);
	td->td_retval[0] = indx;
	return (error);
}

/*
 * Stat an (NFS) file handle.
 */
#ifndef _SYS_SYSPROTO_H_
struct fhstat_args {
	struct fhandle *u_fhp;
	struct stat *sb;
};
#endif
int
sys_fhstat(struct thread *td, struct fhstat_args *uap)
{

	return (user_fhstat(td, uap->u_fhp, uap->sb));
}

int
user_fhstat(struct thread *td, const struct fhandle * __capability u_fhp,
    struct stat * __capability usb)
{
	struct stat sb;
	struct fhandle fh;
	int error;

	error = copyin(u_fhp, &fh, sizeof(fh));
	if (error != 0)
		return (error);
	error = kern_fhstat(td, fh, &sb);
	if (error == 0)
		error = copyout(&sb, usb, sizeof(sb));
	return (error);
}

int
kern_fhstat(struct thread *td, struct fhandle fh, struct stat *sb)
{
	struct mount *mp;
	struct vnode *vp;
	int error;

	error = priv_check(td, PRIV_VFS_FHSTAT);
	if (error != 0)
		return (error);
	if ((mp = vfs_busyfs(&fh.fh_fsid)) == NULL)
		return (ESTALE);
	error = VFS_FHTOVP(mp, &fh.fh_fid, LK_EXCLUSIVE, &vp);
	vfs_unbusy(mp);
	if (error != 0)
		return (error);
	error = VOP_STAT(vp, sb, td->td_ucred, NOCRED);
	vput(vp);
	return (error);
}

/*
 * Implement fstatfs() for (NFS) file handles.
 */
#ifndef _SYS_SYSPROTO_H_
struct fhstatfs_args {
	struct fhandle *u_fhp;
	struct statfs *buf;
};
#endif
int
sys_fhstatfs(struct thread *td, struct fhstatfs_args *uap)
{

	return (user_fhstatfs(td, uap->u_fhp, uap->buf));
}

int
user_fhstatfs(struct thread *td, const struct fhandle * __capability u_fhp,
    struct statfs * __capability buf)
{
	struct statfs *sfp;
	fhandle_t fh;
	int error;

	error = copyin(u_fhp, &fh, sizeof(fhandle_t));
	if (error != 0)
		return (error);
	sfp = malloc(sizeof(struct statfs), M_STATFS, M_WAITOK);
	error = kern_fhstatfs(td, fh, sfp);
	if (error == 0)
		error = copyout(sfp, buf, sizeof(*sfp));
	free(sfp, M_STATFS);
	return (error);
}

int
kern_fhstatfs(struct thread *td, fhandle_t fh, struct statfs *buf)
{
	struct mount *mp;
	struct vnode *vp;
	int error;

	error = priv_check(td, PRIV_VFS_FHSTATFS);
	if (error != 0)
		return (error);
	if ((mp = vfs_busyfs(&fh.fh_fsid)) == NULL)
		return (ESTALE);
	error = VFS_FHTOVP(mp, &fh.fh_fid, LK_EXCLUSIVE, &vp);
	if (error != 0) {
		vfs_unbusy(mp);
		return (error);
	}
	vput(vp);
	error = prison_canseemount(td->td_ucred, mp);
	if (error != 0)
		goto out;
#ifdef MAC
	error = mac_mount_check_stat(td->td_ucred, mp);
	if (error != 0)
		goto out;
#endif
	error = VFS_STATFS(mp, buf);
out:
	vfs_unbusy(mp);
	return (error);
}

/*
 * Unlike madvise(2), we do not make a best effort to remember every
 * possible caching hint.  Instead, we remember the last setting with
 * the exception that we will allow POSIX_FADV_NORMAL to adjust the
 * region of any current setting.
 */
int
kern_posix_fadvise(struct thread *td, int fd, off_t offset, off_t len,
    int advice)
{
	struct fadvise_info *fa, *new;
	struct file *fp;
	struct vnode *vp;
	off_t end;
	int error;

	if (offset < 0 || len < 0 || offset > OFF_MAX - len)
		return (EINVAL);
	AUDIT_ARG_VALUE(advice);
	switch (advice) {
	case POSIX_FADV_SEQUENTIAL:
	case POSIX_FADV_RANDOM:
	case POSIX_FADV_NOREUSE:
		new = malloc(sizeof(*fa), M_FADVISE, M_WAITOK);
		break;
	case POSIX_FADV_NORMAL:
	case POSIX_FADV_WILLNEED:
	case POSIX_FADV_DONTNEED:
		new = NULL;
		break;
	default:
		return (EINVAL);
	}
	/* XXX: CAP_POSIX_FADVISE? */
	AUDIT_ARG_FD(fd);
	error = fget(td, fd, &cap_no_rights, &fp);
	if (error != 0)
		goto out;
	AUDIT_ARG_FILE(td->td_proc, fp);
	if ((fp->f_ops->fo_flags & DFLAG_SEEKABLE) == 0) {
		error = ESPIPE;
		goto out;
	}
	if (fp->f_type != DTYPE_VNODE) {
		error = ENODEV;
		goto out;
	}
	vp = fp->f_vnode;
	if (vp->v_type != VREG) {
		error = ENODEV;
		goto out;
	}
	if (len == 0)
		end = OFF_MAX;
	else
		end = offset + len - 1;
	switch (advice) {
	case POSIX_FADV_SEQUENTIAL:
	case POSIX_FADV_RANDOM:
	case POSIX_FADV_NOREUSE:
		/*
		 * Try to merge any existing non-standard region with
		 * this new region if possible, otherwise create a new
		 * non-standard region for this request.
		 */
		mtx_pool_lock(mtxpool_sleep, fp);
		fa = fp->f_advice;
		if (fa != NULL && fa->fa_advice == advice &&
		    ((fa->fa_start <= end && fa->fa_end >= offset) ||
		    (end != OFF_MAX && fa->fa_start == end + 1) ||
		    (fa->fa_end != OFF_MAX && fa->fa_end + 1 == offset))) {
			if (offset < fa->fa_start)
				fa->fa_start = offset;
			if (end > fa->fa_end)
				fa->fa_end = end;
		} else {
			new->fa_advice = advice;
			new->fa_start = offset;
			new->fa_end = end;
			fp->f_advice = new;
			new = fa;
		}
		mtx_pool_unlock(mtxpool_sleep, fp);
		break;
	case POSIX_FADV_NORMAL:
		/*
		 * If a the "normal" region overlaps with an existing
		 * non-standard region, trim or remove the
		 * non-standard region.
		 */
		mtx_pool_lock(mtxpool_sleep, fp);
		fa = fp->f_advice;
		if (fa != NULL) {
			if (offset <= fa->fa_start && end >= fa->fa_end) {
				new = fa;
				fp->f_advice = NULL;
			} else if (offset <= fa->fa_start &&
			    end >= fa->fa_start)
				fa->fa_start = end + 1;
			else if (offset <= fa->fa_end && end >= fa->fa_end)
				fa->fa_end = offset - 1;
			else if (offset >= fa->fa_start && end <= fa->fa_end) {
				/*
				 * If the "normal" region is a middle
				 * portion of the existing
				 * non-standard region, just remove
				 * the whole thing rather than picking
				 * one side or the other to
				 * preserve.
				 */
				new = fa;
				fp->f_advice = NULL;
			}
		}
		mtx_pool_unlock(mtxpool_sleep, fp);
		break;
	case POSIX_FADV_WILLNEED:
	case POSIX_FADV_DONTNEED:
		error = VOP_ADVISE(vp, offset, end, advice);
		break;
	}
out:
	if (fp != NULL)
		fdrop(fp, td);
	free(new, M_FADVISE);
	return (error);
}

int
sys_posix_fadvise(struct thread *td, struct posix_fadvise_args *uap)
{
	int error;

	error = kern_posix_fadvise(td, uap->fd, uap->offset, uap->len,
	    uap->advice);
	return (kern_posix_error(td, error));
}

int
kern_copy_file_range(struct thread *td, int infd, off_t *inoffp, int outfd,
    off_t *outoffp, size_t len, unsigned int flags)
{
	struct file *infp, *outfp;
	struct vnode *invp, *outvp;
	int error;
	size_t retlen;
	void *rl_rcookie, *rl_wcookie;
	off_t savinoff, savoutoff;

	infp = outfp = NULL;
	rl_rcookie = rl_wcookie = NULL;
	savinoff = -1;
	error = 0;
	retlen = 0;

	if (flags != 0) {
		error = EINVAL;
		goto out;
	}
	if (len > SSIZE_MAX)
		/*
		 * Although the len argument is size_t, the return argument
		 * is ssize_t (which is signed).  Therefore a size that won't
		 * fit in ssize_t can't be returned.
		 */
		len = SSIZE_MAX;

	/* Get the file structures for the file descriptors. */
	error = fget_read(td, infd, &cap_read_rights, &infp);
	if (error != 0)
		goto out;
	if (infp->f_ops == &badfileops) {
		error = EBADF;
		goto out;
	}
	if (infp->f_vnode == NULL) {
		error = EINVAL;
		goto out;
	}
	error = fget_write(td, outfd, &cap_write_rights, &outfp);
	if (error != 0)
		goto out;
	if (outfp->f_ops == &badfileops) {
		error = EBADF;
		goto out;
	}
	if (outfp->f_vnode == NULL) {
		error = EINVAL;
		goto out;
	}

	/* Set the offset pointers to the correct place. */
	if (inoffp == NULL)
		inoffp = &infp->f_offset;
	if (outoffp == NULL)
		outoffp = &outfp->f_offset;
	savinoff = *inoffp;
	savoutoff = *outoffp;

	invp = infp->f_vnode;
	outvp = outfp->f_vnode;
	/* Sanity check the f_flag bits. */
	if ((outfp->f_flag & (FWRITE | FAPPEND)) != FWRITE ||
	    (infp->f_flag & FREAD) == 0) {
		error = EBADF;
		goto out;
	}

	/* If len == 0, just return 0. */
	if (len == 0)
		goto out;

	/*
	 * If infp and outfp refer to the same file, the byte ranges cannot
	 * overlap.
	 */
	if (invp == outvp && ((savinoff <= savoutoff && savinoff + len >
	    savoutoff) || (savinoff > savoutoff && savoutoff + len >
	    savinoff))) {
		error = EINVAL;
		goto out;
	}

	/* Range lock the byte ranges for both invp and outvp. */
	for (;;) {
		rl_wcookie = vn_rangelock_wlock(outvp, *outoffp, *outoffp +
		    len);
		rl_rcookie = vn_rangelock_tryrlock(invp, *inoffp, *inoffp +
		    len);
		if (rl_rcookie != NULL)
			break;
		vn_rangelock_unlock(outvp, rl_wcookie);
		rl_rcookie = vn_rangelock_rlock(invp, *inoffp, *inoffp + len);
		vn_rangelock_unlock(invp, rl_rcookie);
	}

	retlen = len;
	error = vn_copy_file_range(invp, inoffp, outvp, outoffp, &retlen,
	    flags, infp->f_cred, outfp->f_cred, td);
out:
	if (rl_rcookie != NULL)
		vn_rangelock_unlock(invp, rl_rcookie);
	if (rl_wcookie != NULL)
		vn_rangelock_unlock(outvp, rl_wcookie);
	if (savinoff != -1 && (error == EINTR || error == ERESTART)) {
		*inoffp = savinoff;
		*outoffp = savoutoff;
	}
	if (outfp != NULL)
		fdrop(outfp, td);
	if (infp != NULL)
		fdrop(infp, td);
	td->td_retval[0] = retlen;
	return (error);
}

int
sys_copy_file_range(struct thread *td, struct copy_file_range_args *uap)
{

	return (user_copy_file_range(td, uap->infd, uap->inoffp, uap->outfd,
	    uap->outoffp, uap->len, uap->flags));
}

int
user_copy_file_range(struct thread *td, int infd,
    off_t * __capability uinoffp, int outfd, off_t * __capability uoutoffp,
    size_t len, unsigned int flags)
{
	off_t inoff, outoff, *inoffp, *outoffp;
	int error;

	inoffp = outoffp = NULL;
	if (uinoffp != NULL) {
		error = copyin(uinoffp, &inoff, sizeof(off_t));
		if (error != 0)
			return (error);
		inoffp = &inoff;
	}
	if (uoutoffp != NULL) {
		error = copyin(uoutoffp, &outoff, sizeof(off_t));
		if (error != 0)
			return (error);
		outoffp = &outoff;
	}
	error = kern_copy_file_range(td, infd, inoffp, outfd,
	    outoffp, len, flags);
	if (error == 0 && uinoffp != NULL)
		error = copyout(inoffp, uinoffp, sizeof(off_t));
	if (error == 0 && uoutoffp != NULL)
		error = copyout(outoffp, uoutoffp, sizeof(off_t));
	return (error);
}
// CHERI CHANGES START
// {
//   "updated": 20191003,
//   "target_type": "kernel",
//   "changes": [
//     "iovec-macros",
//     "kiovec_t",
//     "user_capabilities"
//   ]
// }
// CHERI CHANGES END<|MERGE_RESOLUTION|>--- conflicted
+++ resolved
@@ -4264,16 +4264,11 @@
 		error = EINVAL;
 		goto fail;
 	}
-<<<<<<< HEAD
-	IOVEC_INIT_C(&aiov, buf, count);
-=======
 	if (__predict_false((vp->v_vflag & VV_UNLINKED) != 0)) {
 		error = ENOENT;
 		goto fail;
 	}
-	aiov.iov_base = buf;
-	aiov.iov_len = count;
->>>>>>> c6487446
+	IOVEC_INIT_C(&aiov, buf, count);
 	auio.uio_iov = &aiov;
 	auio.uio_iovcnt = 1;
 	auio.uio_rw = UIO_READ;
