/*-
 * SPDX-License-Identifier: BSD-3-Clause
 *
 * Copyright (c) 1989, 1993
 *	The Regents of the University of California.  All rights reserved.
 * (c) UNIX System Laboratories, Inc.
 * All or some portions of this file are derived from material licensed
 * to the University of California by American Telephone and Telegraph
 * Co. or Unix System Laboratories, Inc. and are reproduced herein with
 * the permission of UNIX System Laboratories, Inc.
 *
 * Redistribution and use in source and binary forms, with or without
 * modification, are permitted provided that the following conditions
 * are met:
 * 1. Redistributions of source code must retain the above copyright
 *    notice, this list of conditions and the following disclaimer.
 * 2. Redistributions in binary form must reproduce the above copyright
 *    notice, this list of conditions and the following disclaimer in the
 *    documentation and/or other materials provided with the distribution.
 * 3. Neither the name of the University nor the names of its contributors
 *    may be used to endorse or promote products derived from this software
 *    without specific prior written permission.
 *
 * THIS SOFTWARE IS PROVIDED BY THE REGENTS AND CONTRIBUTORS ``AS IS'' AND
 * ANY EXPRESS OR IMPLIED WARRANTIES, INCLUDING, BUT NOT LIMITED TO, THE
 * IMPLIED WARRANTIES OF MERCHANTABILITY AND FITNESS FOR A PARTICULAR PURPOSE
 * ARE DISCLAIMED.  IN NO EVENT SHALL THE REGENTS OR CONTRIBUTORS BE LIABLE
 * FOR ANY DIRECT, INDIRECT, INCIDENTAL, SPECIAL, EXEMPLARY, OR CONSEQUENTIAL
 * DAMAGES (INCLUDING, BUT NOT LIMITED TO, PROCUREMENT OF SUBSTITUTE GOODS
 * OR SERVICES; LOSS OF USE, DATA, OR PROFITS; OR BUSINESS INTERRUPTION)
 * HOWEVER CAUSED AND ON ANY THEORY OF LIABILITY, WHETHER IN CONTRACT, STRICT
 * LIABILITY, OR TORT (INCLUDING NEGLIGENCE OR OTHERWISE) ARISING IN ANY WAY
 * OUT OF THE USE OF THIS SOFTWARE, EVEN IF ADVISED OF THE POSSIBILITY OF
 * SUCH DAMAGE.
 *
 *	@(#)vfs_syscalls.c	8.13 (Berkeley) 4/15/94
 */

#include <sys/cdefs.h>
__FBSDID("$FreeBSD$");

#include "opt_capsicum.h"
#include "opt_ktrace.h"

#include <sys/param.h>
#include <sys/systm.h>
#include <sys/bio.h>
#include <sys/buf.h>
#include <sys/capsicum.h>
#include <sys/disk.h>
#include <sys/sysent.h>
#include <sys/malloc.h>
#include <sys/mount.h>
#include <sys/mutex.h>
#include <sys/sysproto.h>
#include <sys/namei.h>
#include <sys/filedesc.h>
#include <sys/kernel.h>
#include <sys/fcntl.h>
#include <sys/file.h>
#include <sys/filio.h>
#include <sys/limits.h>
#include <sys/linker.h>
#include <sys/rwlock.h>
#include <sys/sdt.h>
#include <sys/stat.h>
#include <sys/sx.h>
#include <sys/unistd.h>
#include <sys/vnode.h>
#include <sys/priv.h>
#include <sys/proc.h>
#include <sys/dirent.h>
#include <sys/jail.h>
#include <sys/syscallsubr.h>
#include <sys/sysctl.h>
#ifdef KTRACE
#include <sys/ktrace.h>
#endif

#include <machine/stdarg.h>

#include <security/audit/audit.h>
#include <security/mac/mac_framework.h>

#include <vm/vm.h>
#include <vm/vm_object.h>
#include <vm/vm_page.h>
#include <vm/uma.h>

#include <ufs/ufs/quota.h>

MALLOC_DEFINE(M_FADVISE, "fadvise", "posix_fadvise(2) information");

<<<<<<< HEAD
SDT_PROVIDER_DEFINE(vfs);
SDT_PROBE_DEFINE2(vfs, , stat, mode, "char *", "int");
SDT_PROBE_DEFINE2(vfs, , stat, reg, "char *", "int");

=======
static int kern_chflagsat(struct thread *td, int fd, const char *path,
    enum uio_seg pathseg, u_long flags, int atflag);
>>>>>>> 56ad6e69
static int setfflags(struct thread *td, struct vnode *, u_long);
static int getutimes(const struct timeval * __capability, enum uio_seg,
    struct timespec *);
static int getutimens(const struct timespec * __capability, enum uio_seg,
    struct timespec *, int *);
static int setutimes(struct thread *td, struct vnode *,
    const struct timespec *, int, int);
static int vn_access(struct vnode *vp, int user_flags, struct ucred *cred,
    struct thread *td);
static int kern_readlink_vp(struct vnode *vp, char * __capability buf,
    enum uio_seg bufseg, size_t count, struct thread *td);
static int kern_linkat_vp(struct thread *td, struct vnode *vp, int fd,
    const char * __capability path, enum uio_seg segflag);

int
kern_sync(struct thread *td)
{
	struct mount *mp, *nmp;
	int save;

	mtx_lock(&mountlist_mtx);
	for (mp = TAILQ_FIRST(&mountlist); mp != NULL; mp = nmp) {
		if (vfs_busy(mp, MBF_NOWAIT | MBF_MNTLSTLOCK)) {
			nmp = TAILQ_NEXT(mp, mnt_list);
			continue;
		}
		if ((mp->mnt_flag & MNT_RDONLY) == 0 &&
		    vn_start_write(NULL, &mp, V_NOWAIT) == 0) {
			save = curthread_pflags_set(TDP_SYNCIO);
			vfs_periodic(mp, MNT_NOWAIT);
			VFS_SYNC(mp, MNT_NOWAIT);
			curthread_pflags_restore(save);
			vn_finished_write(mp);
		}
		mtx_lock(&mountlist_mtx);
		nmp = TAILQ_NEXT(mp, mnt_list);
		vfs_unbusy(mp);
	}
	mtx_unlock(&mountlist_mtx);
	return (0);
}

/*
 * Sync each mounted filesystem.
 */
#ifndef _SYS_SYSPROTO_H_
struct sync_args {
	int     dummy;
};
#endif
/* ARGSUSED */
int
sys_sync(struct thread *td, struct sync_args *uap)
{

	return (kern_sync(td));
}

/*
 * Change filesystem quotas.
 */
#ifndef _SYS_SYSPROTO_H_
struct quotactl_args {
	char *path;
	int cmd;
	int uid;
	caddr_t arg;
};
#endif
int
sys_quotactl(struct thread *td, struct quotactl_args *uap)
{
	return (kern_quotactl(td, uap->path, uap->cmd, uap->uid, uap->arg));
}

int
kern_quotactl(struct thread *td, const char * __capability path, int cmd,
    int uid, void * __capability arg)
{
	struct mount *mp;
	struct nameidata nd;
	int error;

	AUDIT_ARG_CMD(cmd);
	AUDIT_ARG_UID(uid);
	if (!prison_allow(td->td_ucred, PR_ALLOW_QUOTAS))
		return (EPERM);
	NDINIT(&nd, LOOKUP, FOLLOW | LOCKLEAF | AUDITVNODE1, UIO_USERSPACE,
	    path, td);
	if ((error = namei(&nd)) != 0)
		return (error);
	NDFREE(&nd, NDF_ONLY_PNBUF);
	mp = nd.ni_vp->v_mount;
	vfs_ref(mp);
	vput(nd.ni_vp);
	error = vfs_busy(mp, 0);
	if (error != 0) {
		vfs_rel(mp);
		return (error);
	}
	error = VFS_QUOTACTL(mp, cmd, uid, arg);

	/*
	 * Since quota on operation typically needs to open quota
	 * file, the Q_QUOTAON handler needs to unbusy the mount point
	 * before calling into namei.  Otherwise, unmount might be
	 * started between two vfs_busy() invocations (first is our,
	 * second is from mount point cross-walk code in lookup()),
	 * causing deadlock.
	 *
	 * Require that Q_QUOTAON handles the vfs_busy() reference on
	 * its own, always returning with ubusied mount point.
	 */
	if ((cmd >> SUBCMDSHIFT) != Q_QUOTAON &&
	    (cmd >> SUBCMDSHIFT) != Q_QUOTAOFF)
		vfs_unbusy(mp);
	vfs_rel(mp);
	return (error);
}

/*
 * Used by statfs conversion routines to scale the block size up if
 * necessary so that all of the block counts are <= 'max_size'.  Note
 * that 'max_size' should be a bitmask, i.e. 2^n - 1 for some non-zero
 * value of 'n'.
 */
void
statfs_scale_blocks(struct statfs *sf, long max_size)
{
	uint64_t count;
	int shift;

	KASSERT(powerof2(max_size + 1), ("%s: invalid max_size", __func__));

	/*
	 * Attempt to scale the block counts to give a more accurate
	 * overview to userland of the ratio of free space to used
	 * space.  To do this, find the largest block count and compute
	 * a divisor that lets it fit into a signed integer <= max_size.
	 */
	if (sf->f_bavail < 0)
		count = -sf->f_bavail;
	else
		count = sf->f_bavail;
	count = MAX(sf->f_blocks, MAX(sf->f_bfree, count));
	if (count <= max_size)
		return;

	count >>= flsl(max_size);
	shift = 0;
	while (count > 0) {
		shift++;
		count >>=1;
	}

	sf->f_bsize <<= shift;
	sf->f_blocks >>= shift;
	sf->f_bfree >>= shift;
	sf->f_bavail >>= shift;
}

static int
kern_do_statfs(struct thread *td, struct mount *mp, struct statfs *buf)
{
	int error;

	if (mp == NULL)
		return (EBADF);
	error = vfs_busy(mp, 0);
	vfs_rel(mp);
	if (error != 0)
		return (error);
#ifdef MAC
	error = mac_mount_check_stat(td->td_ucred, mp);
	if (error != 0)
		goto out;
#endif
	error = VFS_STATFS(mp, buf);
	if (error != 0)
		goto out;
	if (priv_check_cred_vfs_generation(td->td_ucred)) {
		buf->f_fsid.val[0] = buf->f_fsid.val[1] = 0;
		prison_enforce_statfs(td->td_ucred, mp, buf);
	}
out:
	vfs_unbusy(mp);
	return (error);
}

/*
 * Get filesystem statistics.
 */
#ifndef _SYS_SYSPROTO_H_
struct statfs_args {
	char *path;
	struct statfs *buf;
};
#endif
int
sys_statfs(struct thread *td, struct statfs_args *uap)
{

	return (user_statfs(td, uap->path, uap->buf));
}

int
user_statfs(struct thread *td, const char * __capability path,
    struct statfs * __capability buf)
{
	struct statfs *sfp;
	int error;

	sfp = malloc(sizeof(struct statfs), M_STATFS, M_WAITOK);
	error = kern_statfs(td, path, UIO_USERSPACE, sfp);
	if (error == 0)
		error = copyout(sfp, buf, sizeof(struct statfs));
	free(sfp, M_STATFS);
	return (error);
}

int
kern_statfs(struct thread *td, const char * __capability path,
    enum uio_seg pathseg, struct statfs *buf)
{
	struct mount *mp;
	struct nameidata nd;
	int error;

	NDINIT(&nd, LOOKUP, FOLLOW | LOCKSHARED | LOCKLEAF | AUDITVNODE1,
	    pathseg, path, td);
	error = namei(&nd);
	if (error != 0)
		return (error);
	mp = nd.ni_vp->v_mount;
	vfs_ref(mp);
	NDFREE(&nd, NDF_ONLY_PNBUF);
	vput(nd.ni_vp);
	return (kern_do_statfs(td, mp, buf));
}

/*
 * Get filesystem statistics.
 */
#ifndef _SYS_SYSPROTO_H_
struct fstatfs_args {
	int fd;
	struct statfs *buf;
};
#endif
int
sys_fstatfs(struct thread *td, struct fstatfs_args *uap)
{

	return (user_fstatfs(td, uap->fd, uap->buf));
}

int
user_fstatfs(struct thread *td, int fd, struct statfs * __capability buf)
{
	struct statfs *sfp;
	int error;

	sfp = malloc(sizeof(struct statfs), M_STATFS, M_WAITOK);
	error = kern_fstatfs(td, fd, sfp);
	if (error == 0)
		error = copyout(sfp, buf, sizeof(struct statfs));
	free(sfp, M_STATFS);
	return (error);
}

int
kern_fstatfs(struct thread *td, int fd, struct statfs *buf)
{
	struct file *fp;
	struct mount *mp;
	struct vnode *vp;
	int error;

	AUDIT_ARG_FD(fd);
	error = getvnode(td, fd, &cap_fstatfs_rights, &fp);
	if (error != 0)
		return (error);
	vp = fp->f_vnode;
	vn_lock(vp, LK_SHARED | LK_RETRY);
#ifdef AUDIT
	AUDIT_ARG_VNODE1(vp);
#endif
	mp = vp->v_mount;
	if (mp != NULL)
		vfs_ref(mp);
	VOP_UNLOCK(vp);
	fdrop(fp, td);
	return (kern_do_statfs(td, mp, buf));
}

/*
 * Get statistics on all filesystems.
 */
#ifndef _SYS_SYSPROTO_H_
struct getfsstat_args {
	struct statfs *buf;
	long bufsize;
	int mode;
};
#endif
int
sys_getfsstat(struct thread *td, struct getfsstat_args *uap)
{

	return (user_getfsstat(td, uap->buf, uap->bufsize, uap->mode));
}

int
user_getfsstat(struct thread *td, struct statfs * __capability buf,
    long bufsize, int mode)
{
	size_t count;
	int error;

	if (bufsize < 0 || bufsize > SIZE_MAX)
		return (EINVAL);
	error = kern_getfsstat(td, &buf, bufsize, &count, UIO_USERSPACE, mode);
	if (error == 0)
		td->td_retval[0] = count;
	return (error);
}

/*
 * If (bufsize > 0 && bufseg == UIO_SYSSPACE)
 *	The caller is responsible for freeing memory which will be allocated
 *	in '*buf'.
 */
int
kern_getfsstat(struct thread *td, struct statfs * __capability *buf,
    size_t bufsize, size_t *countp, enum uio_seg bufseg, int mode)
{
	struct mount *mp, *nmp;
	struct statfs * __capability sfsp;
	struct statfs *sp;
	struct statfs *sptmp;
	struct statfs * __capability tofree;
	size_t count, maxcount;
	int error;

	switch (mode) {
	case MNT_WAIT:
	case MNT_NOWAIT:
		break;
	default:
		if (bufseg == UIO_SYSSPACE)
			*buf = NULL;
		return (EINVAL);
	}
restart:
	maxcount = bufsize / sizeof(struct statfs);
	if (bufsize == 0) {
		sfsp = NULL;
		tofree = NULL;
	} else if (bufseg == UIO_USERSPACE) {
		sfsp = *buf;
		tofree = NULL;
	} else /* if (bufseg == UIO_SYSSPACE) */ {
		count = 0;
		mtx_lock(&mountlist_mtx);
		TAILQ_FOREACH(mp, &mountlist, mnt_list) {
			count++;
		}
		mtx_unlock(&mountlist_mtx);
		if (maxcount > count)
			maxcount = count;
		tofree = sfsp = *buf = malloc_c(maxcount * sizeof(struct statfs),
		    M_STATFS, M_WAITOK);
	}

	count = 0;

	/*
	 * If there is no target buffer they only want the count.
	 *
	 * This could be TAILQ_FOREACH but it is open-coded to match the original
	 * code below.
	 */
	if (sfsp == NULL) {
		mtx_lock(&mountlist_mtx);
		for (mp = TAILQ_FIRST(&mountlist); mp != NULL; mp = nmp) {
			if (prison_canseemount(td->td_ucred, mp) != 0) {
				nmp = TAILQ_NEXT(mp, mnt_list);
				continue;
			}
#ifdef MAC
			if (mac_mount_check_stat(td->td_ucred, mp) != 0) {
				nmp = TAILQ_NEXT(mp, mnt_list);
				continue;
			}
#endif
			count++;
			nmp = TAILQ_NEXT(mp, mnt_list);
		}
		mtx_unlock(&mountlist_mtx);
		*countp = count;
		return (0);
	}

	/*
	 * They want the entire thing.
	 *
	 * Short-circuit the corner case of no room for anything, avoids
	 * relocking below.
	 */
	if (maxcount < 1) {
		goto out;
	}

	mtx_lock(&mountlist_mtx);
	for (mp = TAILQ_FIRST(&mountlist); mp != NULL; mp = nmp) {
		if (prison_canseemount(td->td_ucred, mp) != 0) {
			nmp = TAILQ_NEXT(mp, mnt_list);
			continue;
		}
#ifdef MAC
		if (mac_mount_check_stat(td->td_ucred, mp) != 0) {
			nmp = TAILQ_NEXT(mp, mnt_list);
			continue;
		}
#endif
		if (mode == MNT_WAIT) {
			if (vfs_busy(mp, MBF_MNTLSTLOCK) != 0) {
				/*
				 * If vfs_busy() failed, and MBF_NOWAIT
				 * wasn't passed, then the mp is gone.
				 * Furthermore, because of MBF_MNTLSTLOCK,
				 * the mountlist_mtx was dropped.  We have
				 * no other choice than to start over.
				 */
				mtx_unlock(&mountlist_mtx);
				free_c(tofree, M_STATFS);
				goto restart;
			}
		} else {
			if (vfs_busy(mp, MBF_NOWAIT | MBF_MNTLSTLOCK) != 0) {
				nmp = TAILQ_NEXT(mp, mnt_list);
				continue;
			}
		}
		sp = &mp->mnt_stat;
		/*
		 * If MNT_NOWAIT is specified, do not refresh
		 * the fsstat cache.
		 */
		if (mode != MNT_NOWAIT) {
			error = VFS_STATFS(mp, sp);
			if (error != 0) {
				mtx_lock(&mountlist_mtx);
				nmp = TAILQ_NEXT(mp, mnt_list);
				vfs_unbusy(mp);
				continue;
			}
		}
		if (priv_check_cred_vfs_generation(td->td_ucred)) {
			sptmp = malloc(sizeof(struct statfs), M_STATFS,
			    M_WAITOK);
			*sptmp = *sp;
			sptmp->f_fsid.val[0] = sptmp->f_fsid.val[1] = 0;
			prison_enforce_statfs(td->td_ucred, mp, sptmp);
			sp = sptmp;
		} else
			sptmp = NULL;
		if (bufseg == UIO_SYSSPACE) {
			bcopy(sp, (__cheri_fromcap struct statfs *)sfsp,
			    sizeof(*sp));
			free(sptmp, M_STATFS);
		} else /* if (bufseg == UIO_USERSPACE) */ {
			error = copyout(sp, sfsp, sizeof(*sp));
			free(sptmp, M_STATFS);
			if (error != 0) {
				vfs_unbusy(mp);
				return (error);
			}
		}
		sfsp++;
		count++;

		if (count == maxcount) {
			vfs_unbusy(mp);
			goto out;
		}

		mtx_lock(&mountlist_mtx);
		nmp = TAILQ_NEXT(mp, mnt_list);
		vfs_unbusy(mp);
	}
	mtx_unlock(&mountlist_mtx);
out:
	*countp = count;
	return (0);
}

#ifdef COMPAT_FREEBSD4
/*
 * Get old format filesystem statistics.
 */
static void freebsd4_cvtstatfs(struct statfs *, struct ostatfs *);

#ifndef _SYS_SYSPROTO_H_
struct freebsd4_statfs_args {
	char *path;
	struct ostatfs *buf;
};
#endif
int
freebsd4_statfs(struct thread *td, struct freebsd4_statfs_args *uap)
{
	struct ostatfs osb;
	struct statfs *sfp;
	int error;

	sfp = malloc(sizeof(struct statfs), M_STATFS, M_WAITOK);
	error = kern_statfs(td, uap->path, UIO_USERSPACE, sfp);
	if (error == 0) {
		freebsd4_cvtstatfs(sfp, &osb);
		error = copyout(&osb, uap->buf, sizeof(osb));
	}
	free(sfp, M_STATFS);
	return (error);
}

/*
 * Get filesystem statistics.
 */
#ifndef _SYS_SYSPROTO_H_
struct freebsd4_fstatfs_args {
	int fd;
	struct ostatfs *buf;
};
#endif
int
freebsd4_fstatfs(struct thread *td, struct freebsd4_fstatfs_args *uap)
{
	struct ostatfs osb;
	struct statfs *sfp;
	int error;

	sfp = malloc(sizeof(struct statfs), M_STATFS, M_WAITOK);
	error = kern_fstatfs(td, uap->fd, sfp);
	if (error == 0) {
		freebsd4_cvtstatfs(sfp, &osb);
		error = copyout(&osb, uap->buf, sizeof(osb));
	}
	free(sfp, M_STATFS);
	return (error);
}

/*
 * Get statistics on all filesystems.
 */
#ifndef _SYS_SYSPROTO_H_
struct freebsd4_getfsstat_args {
	struct ostatfs *buf;
	long bufsize;
	int mode;
};
#endif
int
freebsd4_getfsstat(struct thread *td, struct freebsd4_getfsstat_args *uap)
{
	struct statfs * __capability buf;
	struct statfs *sp;
	struct ostatfs osb;
	size_t count, size;
	int error;

	if (uap->bufsize < 0)
		return (EINVAL);
	count = uap->bufsize / sizeof(struct ostatfs);
	if (count > SIZE_MAX / sizeof(struct statfs))
		return (EINVAL);
	size = count * sizeof(struct statfs);
	error = kern_getfsstat(td, &buf, size, &count, UIO_SYSSPACE,
	    uap->mode);
	if (error == 0)
		td->td_retval[0] = count;
	if (size != 0) {
		sp = (__cheri_fromcap struct statfs *)buf;
		while (count != 0 && error == 0) {
			freebsd4_cvtstatfs(sp, &osb);
			error = copyout(&osb, uap->buf, sizeof(osb));
			sp++;
			uap->buf++;
			count--;
		}
		free_c(buf, M_STATFS);
	}
	return (error);
}

/*
 * Implement fstatfs() for (NFS) file handles.
 */
#ifndef _SYS_SYSPROTO_H_
struct freebsd4_fhstatfs_args {
	struct fhandle *u_fhp;
	struct ostatfs *buf;
};
#endif
int
freebsd4_fhstatfs(struct thread *td, struct freebsd4_fhstatfs_args *uap)
{
	struct ostatfs osb;
	struct statfs *sfp;
	fhandle_t fh;
	int error;

	error = copyin(uap->u_fhp, &fh, sizeof(fhandle_t));
	if (error != 0)
		return (error);
	sfp = malloc(sizeof(struct statfs), M_STATFS, M_WAITOK);
	error = kern_fhstatfs(td, fh, sfp);
	if (error == 0) {
		freebsd4_cvtstatfs(sfp, &osb);
		error = copyout(&osb, uap->buf, sizeof(osb));
	}
	free(sfp, M_STATFS);
	return (error);
}

/*
 * Convert a new format statfs structure to an old format statfs structure.
 */
static void
freebsd4_cvtstatfs(struct statfs *nsp, struct ostatfs *osp)
{

	statfs_scale_blocks(nsp, LONG_MAX);
	bzero(osp, sizeof(*osp));
	osp->f_bsize = nsp->f_bsize;
	osp->f_iosize = MIN(nsp->f_iosize, LONG_MAX);
	osp->f_blocks = nsp->f_blocks;
	osp->f_bfree = nsp->f_bfree;
	osp->f_bavail = nsp->f_bavail;
	osp->f_files = MIN(nsp->f_files, LONG_MAX);
	osp->f_ffree = MIN(nsp->f_ffree, LONG_MAX);
	osp->f_owner = nsp->f_owner;
	osp->f_type = nsp->f_type;
	osp->f_flags = nsp->f_flags;
	osp->f_syncwrites = MIN(nsp->f_syncwrites, LONG_MAX);
	osp->f_asyncwrites = MIN(nsp->f_asyncwrites, LONG_MAX);
	osp->f_syncreads = MIN(nsp->f_syncreads, LONG_MAX);
	osp->f_asyncreads = MIN(nsp->f_asyncreads, LONG_MAX);
	strlcpy(osp->f_fstypename, nsp->f_fstypename,
	    MIN(MFSNAMELEN, OMFSNAMELEN));
	strlcpy(osp->f_mntonname, nsp->f_mntonname,
	    MIN(MNAMELEN, OMNAMELEN));
	strlcpy(osp->f_mntfromname, nsp->f_mntfromname,
	    MIN(MNAMELEN, OMNAMELEN));
	osp->f_fsid = nsp->f_fsid;
}
#endif /* COMPAT_FREEBSD4 */

#if defined(COMPAT_FREEBSD11)
/*
 * Get old format filesystem statistics.
 */
static void freebsd11_cvtstatfs(struct statfs *, struct freebsd11_statfs *);

int
freebsd11_statfs(struct thread *td, struct freebsd11_statfs_args *uap)
{
	struct freebsd11_statfs osb;
	struct statfs *sfp;
	int error;

	sfp = malloc(sizeof(struct statfs), M_STATFS, M_WAITOK);
	error = kern_statfs(td, uap->path, UIO_USERSPACE, sfp);
	if (error == 0) {
		freebsd11_cvtstatfs(sfp, &osb);
		error = copyout(&osb, uap->buf, sizeof(osb));
	}
	free(sfp, M_STATFS);
	return (error);
}

/*
 * Get filesystem statistics.
 */
int
freebsd11_fstatfs(struct thread *td, struct freebsd11_fstatfs_args *uap)
{
	struct freebsd11_statfs osb;
	struct statfs *sfp;
	int error;

	sfp = malloc(sizeof(struct statfs), M_STATFS, M_WAITOK);
	error = kern_fstatfs(td, uap->fd, sfp);
	if (error == 0) {
		freebsd11_cvtstatfs(sfp, &osb);
		error = copyout(&osb, uap->buf, sizeof(osb));
	}
	free(sfp, M_STATFS);
	return (error);
}

/*
 * Get statistics on all filesystems.
 */
int
freebsd11_getfsstat(struct thread *td, struct freebsd11_getfsstat_args *uap)
{
	struct freebsd11_statfs osb;
	struct statfs * __capability buf;
	struct statfs *sp;
	size_t count, size;
	int error;

	count = uap->bufsize / sizeof(struct ostatfs);
	size = count * sizeof(struct statfs);
	error = kern_getfsstat(td, &buf, size, &count, UIO_SYSSPACE,
	    uap->mode);
	if (error == 0)
		td->td_retval[0] = count;
	if (size > 0) {
		sp = (__cheri_fromcap struct statfs *)buf;
		while (count > 0 && error == 0) {
			freebsd11_cvtstatfs(sp, &osb);
			error = copyout(&osb, uap->buf, sizeof(osb));
			sp++;
			uap->buf++;
			count--;
		}
		free_c(buf, M_STATFS);
	}
	return (error);
}

/*
 * Implement fstatfs() for (NFS) file handles.
 */
int
freebsd11_fhstatfs(struct thread *td, struct freebsd11_fhstatfs_args *uap)
{
	struct freebsd11_statfs osb;
	struct statfs *sfp;
	fhandle_t fh;
	int error;

	error = copyin(uap->u_fhp, &fh, sizeof(fhandle_t));
	if (error)
		return (error);
	sfp = malloc(sizeof(struct statfs), M_STATFS, M_WAITOK);
	error = kern_fhstatfs(td, fh, sfp);
	if (error == 0) {
		freebsd11_cvtstatfs(sfp, &osb);
		error = copyout(&osb, uap->buf, sizeof(osb));
	}
	free(sfp, M_STATFS);
	return (error);
}

/*
 * Convert a new format statfs structure to an old format statfs structure.
 */
static void
freebsd11_cvtstatfs(struct statfs *nsp, struct freebsd11_statfs *osp)
{

	bzero(osp, sizeof(*osp));
	osp->f_version = FREEBSD11_STATFS_VERSION;
	osp->f_type = nsp->f_type;
	osp->f_flags = nsp->f_flags;
	osp->f_bsize = nsp->f_bsize;
	osp->f_iosize = nsp->f_iosize;
	osp->f_blocks = nsp->f_blocks;
	osp->f_bfree = nsp->f_bfree;
	osp->f_bavail = nsp->f_bavail;
	osp->f_files = nsp->f_files;
	osp->f_ffree = nsp->f_ffree;
	osp->f_syncwrites = nsp->f_syncwrites;
	osp->f_asyncwrites = nsp->f_asyncwrites;
	osp->f_syncreads = nsp->f_syncreads;
	osp->f_asyncreads = nsp->f_asyncreads;
	osp->f_namemax = nsp->f_namemax;
	osp->f_owner = nsp->f_owner;
	osp->f_fsid = nsp->f_fsid;
	strlcpy(osp->f_fstypename, nsp->f_fstypename,
	    MIN(MFSNAMELEN, sizeof(osp->f_fstypename)));
	strlcpy(osp->f_mntonname, nsp->f_mntonname,
	    MIN(MNAMELEN, sizeof(osp->f_mntonname)));
	strlcpy(osp->f_mntfromname, nsp->f_mntfromname,
	    MIN(MNAMELEN, sizeof(osp->f_mntfromname)));
}
#endif /* COMPAT_FREEBSD11 */

/*
 * Change current working directory to a given file descriptor.
 */
#ifndef _SYS_SYSPROTO_H_
struct fchdir_args {
	int	fd;
};
#endif
int
sys_fchdir(struct thread *td, struct fchdir_args *uap)
{
	struct vnode *vp, *tdp;
	struct mount *mp;
	struct file *fp;
	int error;

	AUDIT_ARG_FD(uap->fd);
	error = getvnode(td, uap->fd, &cap_fchdir_rights,
	    &fp);
	if (error != 0)
		return (error);
	vp = fp->f_vnode;
	vrefact(vp);
	fdrop(fp, td);
	vn_lock(vp, LK_SHARED | LK_RETRY);
	AUDIT_ARG_VNODE1(vp);
	error = change_dir(vp, td);
	while (!error && (mp = vp->v_mountedhere) != NULL) {
		if (vfs_busy(mp, 0))
			continue;
		error = VFS_ROOT(mp, LK_SHARED, &tdp);
		vfs_unbusy(mp);
		if (error != 0)
			break;
		vput(vp);
		vp = tdp;
	}
	if (error != 0) {
		vput(vp);
		return (error);
	}
	VOP_UNLOCK(vp);
	pwd_chdir(td, vp);
	return (0);
}

/*
 * Change current working directory (``.'').
 */
#ifndef _SYS_SYSPROTO_H_
struct chdir_args {
	char	*path;
};
#endif
int
sys_chdir(struct thread *td, struct chdir_args *uap)
{

	return (kern_chdir(td, uap->path, UIO_USERSPACE));
}

int
kern_chdir(struct thread *td, const char * __capability path,
    enum uio_seg pathseg)
{
	struct nameidata nd;
	int error;

	NDINIT(&nd, LOOKUP, FOLLOW | LOCKSHARED | LOCKLEAF | AUDITVNODE1,
	    pathseg, path, td);
	if ((error = namei(&nd)) != 0)
		return (error);
	if ((error = change_dir(nd.ni_vp, td)) != 0) {
		vput(nd.ni_vp);
		NDFREE(&nd, NDF_ONLY_PNBUF);
		return (error);
	}
	VOP_UNLOCK(nd.ni_vp);
	NDFREE(&nd, NDF_ONLY_PNBUF);
	pwd_chdir(td, nd.ni_vp);
	return (0);
}

/*
 * Change notion of root (``/'') directory.
 */
#ifndef _SYS_SYSPROTO_H_
struct chroot_args {
	char	*path;
};
#endif
int
sys_chroot(struct thread *td, struct chroot_args *uap)
{

	return (kern_chroot(td, uap->path));
}

int
kern_chroot(struct thread *td, const char * __capability path)
{
	struct nameidata nd;
	int error;

	error = priv_check(td, PRIV_VFS_CHROOT);
	if (error != 0)
		return (error);
	NDINIT(&nd, LOOKUP, FOLLOW | LOCKSHARED | LOCKLEAF | AUDITVNODE1,
	    UIO_USERSPACE, path, td);
	error = namei(&nd);
	if (error != 0)
		goto error;
	error = change_dir(nd.ni_vp, td);
	if (error != 0)
		goto e_vunlock;
#ifdef MAC
	error = mac_vnode_check_chroot(td->td_ucred, nd.ni_vp);
	if (error != 0)
		goto e_vunlock;
#endif
	VOP_UNLOCK(nd.ni_vp);
	error = pwd_chroot(td, nd.ni_vp);
	vrele(nd.ni_vp);
	NDFREE(&nd, NDF_ONLY_PNBUF);
	return (error);
e_vunlock:
	vput(nd.ni_vp);
error:
	NDFREE(&nd, NDF_ONLY_PNBUF);
	return (error);
}

/*
 * Common routine for chroot and chdir.  Callers must provide a locked vnode
 * instance.
 */
int
change_dir(struct vnode *vp, struct thread *td)
{
#ifdef MAC
	int error;
#endif

	ASSERT_VOP_LOCKED(vp, "change_dir(): vp not locked");
	if (vp->v_type != VDIR)
		return (ENOTDIR);
#ifdef MAC
	error = mac_vnode_check_chdir(td->td_ucred, vp);
	if (error != 0)
		return (error);
#endif
	return (VOP_ACCESS(vp, VEXEC, td->td_ucred, td));
}

static __inline void
flags_to_rights(int flags, cap_rights_t *rightsp)
{

	if (flags & O_EXEC) {
		cap_rights_set_one(rightsp, CAP_FEXECVE);
	} else {
		switch ((flags & O_ACCMODE)) {
		case O_RDONLY:
			cap_rights_set_one(rightsp, CAP_READ);
			break;
		case O_RDWR:
			cap_rights_set_one(rightsp, CAP_READ);
			/* FALLTHROUGH */
		case O_WRONLY:
			cap_rights_set_one(rightsp, CAP_WRITE);
			if (!(flags & (O_APPEND | O_TRUNC)))
				cap_rights_set_one(rightsp, CAP_SEEK);
			break;
		}
	}

	if (flags & O_CREAT)
		cap_rights_set_one(rightsp, CAP_CREATE);

	if (flags & O_TRUNC)
		cap_rights_set_one(rightsp, CAP_FTRUNCATE);

	if (flags & (O_SYNC | O_FSYNC))
		cap_rights_set_one(rightsp, CAP_FSYNC);

	if (flags & (O_EXLOCK | O_SHLOCK))
		cap_rights_set_one(rightsp, CAP_FLOCK);
}

/*
 * Check permissions, allocate an open file structure, and call the device
 * open routine if any.
 */
#ifndef _SYS_SYSPROTO_H_
struct open_args {
	char	*path;
	int	flags;
	int	mode;
};
#endif
int
sys_open(struct thread *td, struct open_args *uap)
{

	return (kern_openat(td, AT_FDCWD, uap->path, UIO_USERSPACE,
	    uap->flags, uap->mode));
}

#ifndef _SYS_SYSPROTO_H_
struct openat_args {
	int	fd;
	char	*path;
	int	flag;
	int	mode;
};
#endif
int
sys_openat(struct thread *td, struct openat_args *uap)
{

	AUDIT_ARG_FD(uap->fd);
	return (kern_openat(td, uap->fd, uap->path, UIO_USERSPACE, uap->flag,
	    uap->mode));
}

int
kern_openat(struct thread *td, int fd, char const * __capability path,
    enum uio_seg pathseg, int flags, int mode)
{
	struct proc *p = td->td_proc;
	struct filedesc *fdp = p->p_fd;
	struct file *fp;
	struct vnode *vp;
	struct nameidata nd;
	cap_rights_t rights;
	int cmode, error, indx;

	indx = -1;

	AUDIT_ARG_FFLAGS(flags);
	AUDIT_ARG_MODE(mode);
	cap_rights_init_one(&rights, CAP_LOOKUP);
	flags_to_rights(flags, &rights);
	/*
	 * Only one of the O_EXEC, O_RDONLY, O_WRONLY and O_RDWR flags
	 * may be specified.
	 */
	if (flags & O_EXEC) {
		if (flags & O_ACCMODE)
			return (EINVAL);
	} else if ((flags & O_ACCMODE) == O_ACCMODE) {
		return (EINVAL);
	} else {
		flags = FFLAGS(flags);
	}

	/*
	 * Allocate a file structure. The descriptor to reference it
	 * is allocated and set by finstall() below.
	 */
	error = falloc_noinstall(td, &fp);
	if (error != 0)
		return (error);
	/*
	 * An extra reference on `fp' has been held for us by
	 * falloc_noinstall().
	 */
	/* Set the flags early so the finit in devfs can pick them up. */
	fp->f_flag = flags & FMASK;
	cmode = ((mode & ~fdp->fd_cmask) & ALLPERMS) & ~S_ISTXT;
	NDINIT_ATRIGHTS(&nd, LOOKUP, FOLLOW | AUDITVNODE1, pathseg, path, fd,
	    &rights, td);
	td->td_dupfd = -1;		/* XXX check for fdopen */
	error = vn_open(&nd, &flags, cmode, fp);
	if (error != 0) {
		/*
		 * If the vn_open replaced the method vector, something
		 * wonderous happened deep below and we just pass it up
		 * pretending we know what we do.
		 */
		if (error == ENXIO && fp->f_ops != &badfileops)
			goto success;

		/*
		 * Handle special fdopen() case. bleh.
		 *
		 * Don't do this for relative (capability) lookups; we don't
		 * understand exactly what would happen, and we don't think
		 * that it ever should.
		 */
		if ((nd.ni_lcf & NI_LCF_STRICTRELATIVE) == 0 &&
		    (error == ENODEV || error == ENXIO) &&
		    td->td_dupfd >= 0) {
			error = dupfdopen(td, fdp, td->td_dupfd, flags, error,
			    &indx);
			if (error == 0)
				goto success;
		}

		goto bad;
	}
	td->td_dupfd = 0;
	NDFREE(&nd, NDF_ONLY_PNBUF);
	vp = nd.ni_vp;

	/*
	 * Store the vnode, for any f_type. Typically, the vnode use
	 * count is decremented by direct call to vn_closefile() for
	 * files that switched type in the cdevsw fdopen() method.
	 */
	fp->f_vnode = vp;
	/*
	 * If the file wasn't claimed by devfs bind it to the normal
	 * vnode operations here.
	 */
	if (fp->f_ops == &badfileops) {
		KASSERT(vp->v_type != VFIFO, ("Unexpected fifo."));
		fp->f_seqcount[UIO_READ] = 1;
		fp->f_seqcount[UIO_WRITE] = 1;
		finit(fp, (flags & FMASK) | (fp->f_flag & FHASLOCK),
		    DTYPE_VNODE, vp, &vnops);
	}

	VOP_UNLOCK(vp);
	if (flags & O_TRUNC) {
		error = fo_truncate(fp, 0, td->td_ucred, td);
		if (error != 0)
			goto bad;
	}
success:
	/*
	 * If we haven't already installed the FD (for dupfdopen), do so now.
	 */
	if (indx == -1) {
		struct filecaps *fcaps;

#ifdef CAPABILITIES
		if ((nd.ni_lcf & NI_LCF_STRICTRELATIVE) != 0)
			fcaps = &nd.ni_filecaps;
		else
#endif
			fcaps = NULL;
		error = finstall(td, fp, &indx, flags, fcaps);
		/* On success finstall() consumes fcaps. */
		if (error != 0) {
			filecaps_free(&nd.ni_filecaps);
			goto bad;
		}
	} else {
		filecaps_free(&nd.ni_filecaps);
	}

	/*
	 * Release our private reference, leaving the one associated with
	 * the descriptor table intact.
	 */
	fdrop(fp, td);
	td->td_retval[0] = indx;
	return (0);
bad:
	KASSERT(indx == -1, ("indx=%d, should be -1", indx));
	fdrop(fp, td);
	return (error);
}

#ifdef COMPAT_43
/*
 * Create a file.
 */
#ifndef _SYS_SYSPROTO_H_
struct ocreat_args {
	char	*path;
	int	mode;
};
#endif
int
ocreat(struct thread *td, struct ocreat_args *uap)
{

	return (kern_openat(td, AT_FDCWD, uap->path, UIO_USERSPACE,
	    O_WRONLY | O_CREAT | O_TRUNC, uap->mode));
}
#endif /* COMPAT_43 */

/*
 * Create a special file.
 */
#ifndef _SYS_SYSPROTO_H_
struct mknodat_args {
	int	fd;
	char	*path;
	mode_t	mode;
	dev_t	dev;
};
#endif
int
sys_mknodat(struct thread *td, struct mknodat_args *uap)
{

	return (kern_mknodat(td, uap->fd, uap->path, UIO_USERSPACE, uap->mode,
	    uap->dev));
}

#if defined(COMPAT_FREEBSD11)
int
freebsd11_mknod(struct thread *td,
    struct freebsd11_mknod_args *uap)
{

	return (kern_mknodat(td, AT_FDCWD, uap->path, UIO_USERSPACE,
	    uap->mode, uap->dev));
}

int
freebsd11_mknodat(struct thread *td,
    struct freebsd11_mknodat_args *uap)
{

	return (kern_mknodat(td, uap->fd, uap->path, UIO_USERSPACE, uap->mode,
	    uap->dev));
}
#endif /* COMPAT_FREEBSD11 */

int
kern_mknodat(struct thread *td, int fd, const char * __capability path,
    enum uio_seg pathseg, int mode, dev_t dev)
{
	struct vnode *vp;
	struct mount *mp;
	struct vattr vattr;
	struct nameidata nd;
	int error, whiteout = 0;

	AUDIT_ARG_MODE(mode);
	AUDIT_ARG_DEV(dev);
	switch (mode & S_IFMT) {
	case S_IFCHR:
	case S_IFBLK:
		error = priv_check(td, PRIV_VFS_MKNOD_DEV);
		if (error == 0 && dev == VNOVAL)
			error = EINVAL;
		break;
	case S_IFWHT:
		error = priv_check(td, PRIV_VFS_MKNOD_WHT);
		break;
	case S_IFIFO:
		if (dev == 0)
			return (kern_mkfifoat(td, fd, path, pathseg, mode));
		/* FALLTHROUGH */
	default:
		error = EINVAL;
		break;
	}
	if (error != 0)
		return (error);
restart:
	bwillwrite();
	NDINIT_ATRIGHTS(&nd, CREATE, LOCKPARENT | SAVENAME | AUDITVNODE1 |
	    NOCACHE, pathseg, path, fd, &cap_mknodat_rights,
	    td);
	if ((error = namei(&nd)) != 0)
		return (error);
	vp = nd.ni_vp;
	if (vp != NULL) {
		NDFREE(&nd, NDF_ONLY_PNBUF);
		if (vp == nd.ni_dvp)
			vrele(nd.ni_dvp);
		else
			vput(nd.ni_dvp);
		vrele(vp);
		return (EEXIST);
	} else {
		VATTR_NULL(&vattr);
		vattr.va_mode = (mode & ALLPERMS) &
		    ~td->td_proc->p_fd->fd_cmask;
		vattr.va_rdev = dev;
		whiteout = 0;

		switch (mode & S_IFMT) {
		case S_IFCHR:
			vattr.va_type = VCHR;
			break;
		case S_IFBLK:
			vattr.va_type = VBLK;
			break;
		case S_IFWHT:
			whiteout = 1;
			break;
		default:
			panic("kern_mknod: invalid mode");
		}
	}
	if (vn_start_write(nd.ni_dvp, &mp, V_NOWAIT) != 0) {
		NDFREE(&nd, NDF_ONLY_PNBUF);
		vput(nd.ni_dvp);
		if ((error = vn_start_write(NULL, &mp, V_XSLEEP | PCATCH)) != 0)
			return (error);
		goto restart;
	}
#ifdef MAC
	if (error == 0 && !whiteout)
		error = mac_vnode_check_create(td->td_ucred, nd.ni_dvp,
		    &nd.ni_cnd, &vattr);
#endif
	if (error == 0) {
		if (whiteout)
			error = VOP_WHITEOUT(nd.ni_dvp, &nd.ni_cnd, CREATE);
		else {
			error = VOP_MKNOD(nd.ni_dvp, &nd.ni_vp,
						&nd.ni_cnd, &vattr);
			if (error == 0)
				vput(nd.ni_vp);
		}
	}
	NDFREE(&nd, NDF_ONLY_PNBUF);
	vput(nd.ni_dvp);
	vn_finished_write(mp);
	return (error);
}

/*
 * Create a named pipe.
 */
#ifndef _SYS_SYSPROTO_H_
struct mkfifo_args {
	char	*path;
	int	mode;
};
#endif
int
sys_mkfifo(struct thread *td, struct mkfifo_args *uap)
{

	return (kern_mkfifoat(td, AT_FDCWD, uap->path, UIO_USERSPACE,
	    uap->mode));
}

#ifndef _SYS_SYSPROTO_H_
struct mkfifoat_args {
	int	fd;
	char	*path;
	mode_t	mode;
};
#endif
int
sys_mkfifoat(struct thread *td, struct mkfifoat_args *uap)
{

	return (kern_mkfifoat(td, uap->fd, uap->path, UIO_USERSPACE,
	    uap->mode));
}

int
kern_mkfifoat(struct thread *td, int fd, const char * __capability path,
    enum uio_seg pathseg, int mode)
{
	struct mount *mp;
	struct vattr vattr;
	struct nameidata nd;
	int error;

	AUDIT_ARG_MODE(mode);
restart:
	bwillwrite();
	NDINIT_ATRIGHTS(&nd, CREATE, LOCKPARENT | SAVENAME | AUDITVNODE1 |
	    NOCACHE, pathseg, path, fd, &cap_mkfifoat_rights,
	    td);
	if ((error = namei(&nd)) != 0)
		return (error);
	if (nd.ni_vp != NULL) {
		NDFREE(&nd, NDF_ONLY_PNBUF);
		if (nd.ni_vp == nd.ni_dvp)
			vrele(nd.ni_dvp);
		else
			vput(nd.ni_dvp);
		vrele(nd.ni_vp);
		return (EEXIST);
	}
	if (vn_start_write(nd.ni_dvp, &mp, V_NOWAIT) != 0) {
		NDFREE(&nd, NDF_ONLY_PNBUF);
		vput(nd.ni_dvp);
		if ((error = vn_start_write(NULL, &mp, V_XSLEEP | PCATCH)) != 0)
			return (error);
		goto restart;
	}
	VATTR_NULL(&vattr);
	vattr.va_type = VFIFO;
	vattr.va_mode = (mode & ALLPERMS) & ~td->td_proc->p_fd->fd_cmask;
#ifdef MAC
	error = mac_vnode_check_create(td->td_ucred, nd.ni_dvp, &nd.ni_cnd,
	    &vattr);
	if (error != 0)
		goto out;
#endif
	error = VOP_MKNOD(nd.ni_dvp, &nd.ni_vp, &nd.ni_cnd, &vattr);
	if (error == 0)
		vput(nd.ni_vp);
#ifdef MAC
out:
#endif
	vput(nd.ni_dvp);
	vn_finished_write(mp);
	NDFREE(&nd, NDF_ONLY_PNBUF);
	return (error);
}

/*
 * Make a hard file link.
 */
#ifndef _SYS_SYSPROTO_H_
struct link_args {
	char	*path;
	char	*to;
};
#endif
int
sys_link(struct thread *td, struct link_args *uap)
{

	return (kern_linkat(td, AT_FDCWD, AT_FDCWD, uap->path, uap->to,
	    UIO_USERSPACE, FOLLOW));
}

#ifndef _SYS_SYSPROTO_H_
struct linkat_args {
	int	fd1;
	char	*path1;
	int	fd2;
	char	*path2;
	int	flag;
};
#endif
int
sys_linkat(struct thread *td, struct linkat_args *uap)
{
	int flag;

	flag = uap->flag;
	if ((flag & ~(AT_SYMLINK_FOLLOW | AT_BENEATH)) != 0)
		return (EINVAL);

	return (kern_linkat(td, uap->fd1, uap->fd2, uap->path1, uap->path2,
	    UIO_USERSPACE, ((flag & AT_SYMLINK_FOLLOW) != 0 ? FOLLOW :
	    NOFOLLOW) | ((flag & AT_BENEATH) != 0 ? BENEATH : 0)));
}

int hardlink_check_uid = 0;
SYSCTL_INT(_security_bsd, OID_AUTO, hardlink_check_uid, CTLFLAG_RW,
    &hardlink_check_uid, 0,
    "Unprivileged processes cannot create hard links to files owned by other "
    "users");
static int hardlink_check_gid = 0;
SYSCTL_INT(_security_bsd, OID_AUTO, hardlink_check_gid, CTLFLAG_RW,
    &hardlink_check_gid, 0,
    "Unprivileged processes cannot create hard links to files owned by other "
    "groups");

static int
can_hardlink(struct vnode *vp, struct ucred *cred)
{
	struct vattr va;
	int error;

	if (!hardlink_check_uid && !hardlink_check_gid)
		return (0);

	error = VOP_GETATTR(vp, &va, cred);
	if (error != 0)
		return (error);

	if (hardlink_check_uid && cred->cr_uid != va.va_uid) {
		error = priv_check_cred(cred, PRIV_VFS_LINK);
		if (error != 0)
			return (error);
	}

	if (hardlink_check_gid && !groupmember(va.va_gid, cred)) {
		error = priv_check_cred(cred, PRIV_VFS_LINK);
		if (error != 0)
			return (error);
	}

	return (0);
}

int
kern_linkat(struct thread *td, int fd1, int fd2,
    const char * __capability path1, const char * __capability path2,
    enum uio_seg segflag, int follow)
{
	struct nameidata nd;
	int error;

	do {
		bwillwrite();
		NDINIT_ATRIGHTS(&nd, LOOKUP, follow | AUDITVNODE1, segflag,
		    path1, fd1, &cap_linkat_source_rights, td);
		if ((error = namei(&nd)) != 0)
			return (error);
		NDFREE(&nd, NDF_ONLY_PNBUF);
		error = kern_linkat_vp(td, nd.ni_vp, fd2, path2, segflag);
	} while (error ==  EAGAIN);
	return (error);
}

static int
kern_linkat_vp(struct thread *td, struct vnode *vp, int fd,
    const char * __capability path, enum uio_seg segflag)
{
	struct nameidata nd;
	struct mount *mp;
	int error;

	if (vp->v_type == VDIR) {
		vrele(vp);
		return (EPERM);		/* POSIX */
	}
	NDINIT_ATRIGHTS(&nd, CREATE,
	    LOCKPARENT | SAVENAME | AUDITVNODE2 | NOCACHE, segflag, path, fd,
	    &cap_linkat_target_rights, td);
	if ((error = namei(&nd)) == 0) {
		if (nd.ni_vp != NULL) {
			NDFREE(&nd, NDF_ONLY_PNBUF);
			if (nd.ni_dvp == nd.ni_vp)
				vrele(nd.ni_dvp);
			else
				vput(nd.ni_dvp);
			vrele(nd.ni_vp);
			vrele(vp);
			return (EEXIST);
		} else if (nd.ni_dvp->v_mount != vp->v_mount) {
			/*
			 * Cross-device link.  No need to recheck
			 * vp->v_type, since it cannot change, except
			 * to VBAD.
			 */
			NDFREE(&nd, NDF_ONLY_PNBUF);
			vput(nd.ni_dvp);
			vrele(vp);
			return (EXDEV);
		} else if ((error = vn_lock(vp, LK_EXCLUSIVE)) == 0) {
			error = can_hardlink(vp, td->td_ucred);
#ifdef MAC
			if (error == 0)
				error = mac_vnode_check_link(td->td_ucred,
				    nd.ni_dvp, vp, &nd.ni_cnd);
#endif
			if (error != 0) {
				vput(vp);
				vput(nd.ni_dvp);
				NDFREE(&nd, NDF_ONLY_PNBUF);
				return (error);
			}
			error = vn_start_write(vp, &mp, V_NOWAIT);
			if (error != 0) {
				vput(vp);
				vput(nd.ni_dvp);
				NDFREE(&nd, NDF_ONLY_PNBUF);
				error = vn_start_write(NULL, &mp,
				    V_XSLEEP | PCATCH);
				if (error != 0)
					return (error);
				return (EAGAIN);
			}
			error = VOP_LINK(nd.ni_dvp, vp, &nd.ni_cnd);
			VOP_UNLOCK(vp);
			vput(nd.ni_dvp);
			vn_finished_write(mp);
			NDFREE(&nd, NDF_ONLY_PNBUF);
		} else {
			vput(nd.ni_dvp);
			NDFREE(&nd, NDF_ONLY_PNBUF);
			vrele(vp);
			return (EAGAIN);
		}
	}
	vrele(vp);
	return (error);
}

/*
 * Make a symbolic link.
 */
#ifndef _SYS_SYSPROTO_H_
struct symlink_args {
	char	*path;
	char	*link;
};
#endif
int
sys_symlink(struct thread *td, struct symlink_args *uap)
{

	return (kern_symlinkat(td, uap->path, AT_FDCWD, uap->link,
	    UIO_USERSPACE));
}

#ifndef _SYS_SYSPROTO_H_
struct symlinkat_args {
	char	*path;
	int	fd;
	char	*path2;
};
#endif
int
sys_symlinkat(struct thread *td, struct symlinkat_args *uap)
{

	return (kern_symlinkat(td, uap->path1, uap->fd, uap->path2,
	    UIO_USERSPACE));
}

int
kern_symlinkat(struct thread *td, const char * __capability path1, int fd,
    const char * __capability path2, enum uio_seg segflg)
{
	struct mount *mp;
	struct vattr vattr;
	const char *syspath;
	char *tmppath;
	struct nameidata nd;
	int error;

	if (segflg == UIO_SYSSPACE) {
		syspath = (__cheri_fromcap const char *)path1;
	} else {
		tmppath = uma_zalloc(namei_zone, M_WAITOK);
		if ((error = copyinstr(path1, tmppath, MAXPATHLEN, NULL)) != 0)
			goto out;
		syspath = tmppath;
	}
	AUDIT_ARG_TEXT(syspath);
restart:
	bwillwrite();
	NDINIT_ATRIGHTS(&nd, CREATE, LOCKPARENT | SAVENAME | AUDITVNODE1 |
	    NOCACHE, segflg, path2, fd, &cap_symlinkat_rights,
	    td);
	if ((error = namei(&nd)) != 0)
		goto out;
	if (nd.ni_vp) {
		NDFREE(&nd, NDF_ONLY_PNBUF);
		if (nd.ni_vp == nd.ni_dvp)
			vrele(nd.ni_dvp);
		else
			vput(nd.ni_dvp);
		vrele(nd.ni_vp);
		error = EEXIST;
		goto out;
	}
	if (vn_start_write(nd.ni_dvp, &mp, V_NOWAIT) != 0) {
		NDFREE(&nd, NDF_ONLY_PNBUF);
		vput(nd.ni_dvp);
		if ((error = vn_start_write(NULL, &mp, V_XSLEEP | PCATCH)) != 0)
			goto out;
		goto restart;
	}
	VATTR_NULL(&vattr);
	vattr.va_mode = ACCESSPERMS &~ td->td_proc->p_fd->fd_cmask;
#ifdef MAC
	vattr.va_type = VLNK;
	error = mac_vnode_check_create(td->td_ucred, nd.ni_dvp, &nd.ni_cnd,
	    &vattr);
	if (error != 0)
		goto out2;
#endif
	error = VOP_SYMLINK(nd.ni_dvp, &nd.ni_vp, &nd.ni_cnd, &vattr, syspath);
	if (error == 0)
		vput(nd.ni_vp);
#ifdef MAC
out2:
#endif
	NDFREE(&nd, NDF_ONLY_PNBUF);
	vput(nd.ni_dvp);
	vn_finished_write(mp);
out:
	if (segflg != UIO_SYSSPACE)
		uma_zfree(namei_zone, tmppath);
	return (error);
}

/*
 * Delete a whiteout from the filesystem.
 */
#ifndef _SYS_SYSPROTO_H_
struct undelete_args {
	char *path;
};
#endif
int
sys_undelete(struct thread *td, struct undelete_args *uap)
{

	return (kern_undelete(td, uap->path, UIO_USERSPACE));
}

int
kern_undelete(struct thread *td, const char * __capability path, enum uio_seg pathseg)
{
	struct mount *mp;
	struct nameidata nd;
	int error;

restart:
	bwillwrite();
	NDINIT(&nd, DELETE, LOCKPARENT | DOWHITEOUT | AUDITVNODE1,
	    pathseg, path, td);
	error = namei(&nd);
	if (error != 0)
		return (error);

	if (nd.ni_vp != NULLVP || !(nd.ni_cnd.cn_flags & ISWHITEOUT)) {
		NDFREE(&nd, NDF_ONLY_PNBUF);
		if (nd.ni_vp == nd.ni_dvp)
			vrele(nd.ni_dvp);
		else
			vput(nd.ni_dvp);
		if (nd.ni_vp)
			vrele(nd.ni_vp);
		return (EEXIST);
	}
	if (vn_start_write(nd.ni_dvp, &mp, V_NOWAIT) != 0) {
		NDFREE(&nd, NDF_ONLY_PNBUF);
		vput(nd.ni_dvp);
		if ((error = vn_start_write(NULL, &mp, V_XSLEEP | PCATCH)) != 0)
			return (error);
		goto restart;
	}
	error = VOP_WHITEOUT(nd.ni_dvp, &nd.ni_cnd, DELETE);
	NDFREE(&nd, NDF_ONLY_PNBUF);
	vput(nd.ni_dvp);
	vn_finished_write(mp);
	return (error);
}

/*
 * Delete a name from the filesystem.
 */
#ifndef _SYS_SYSPROTO_H_
struct unlink_args {
	char	*path;
};
#endif
int
sys_unlink(struct thread *td, struct unlink_args *uap)
{

	return (kern_funlinkat(td, AT_FDCWD, uap->path, FD_NONE, UIO_USERSPACE,
	    0, 0));
}

int
kern_funlinkat_ex(struct thread *td, int dfd, const char * __capability path,
    int fd, int flag, enum uio_seg pathseg, ino_t oldinum)
{

	if ((flag & ~AT_REMOVEDIR) != 0)
		return (EINVAL);

	if ((flag & AT_REMOVEDIR) != 0)
		return (kern_frmdirat(td, dfd, path, fd, UIO_USERSPACE, 0));

	return (kern_funlinkat(td, dfd, path, fd, UIO_USERSPACE, 0, 0));
}

#ifndef _SYS_SYSPROTO_H_
struct unlinkat_args {
	int	fd;
	char	*path;
	int	flag;
};
#endif
int
sys_unlinkat(struct thread *td, struct unlinkat_args *uap)
{

	return (kern_funlinkat_ex(td, uap->fd, uap->path, FD_NONE, uap->flag,
	    UIO_USERSPACE, 0));
}

#ifndef _SYS_SYSPROTO_H_
struct funlinkat_args {
	int		dfd;
	const char	*path;
	int		fd;
	int		flag;
};
#endif
int
sys_funlinkat(struct thread *td, struct funlinkat_args *uap)
{

	return (kern_funlinkat_ex(td, uap->dfd, uap->path, uap->fd, uap->flag,
	    UIO_USERSPACE, 0));
}

int
kern_funlinkat(struct thread *td, int dfd, const char * __capability path,
    int fd, enum uio_seg pathseg, int flag, ino_t oldinum)
{
	struct mount *mp;
	struct file *fp;
	struct vnode *vp;
	struct nameidata nd;
	struct stat sb;
	int error;

	fp = NULL;
	if (fd != FD_NONE) {
		error = getvnode(td, fd, &cap_no_rights, &fp);
		if (error != 0)
			return (error);
	}

restart:
	bwillwrite();
	NDINIT_ATRIGHTS(&nd, DELETE, LOCKPARENT | LOCKLEAF | AUDITVNODE1 |
	    ((flag & AT_BENEATH) != 0 ? BENEATH : 0),
	    pathseg, path, dfd, &cap_unlinkat_rights, td);
	if ((error = namei(&nd)) != 0) {
		if (error == EINVAL)
			error = EPERM;
		goto fdout;
	}
	vp = nd.ni_vp;
	if (vp->v_type == VDIR && oldinum == 0) {
		error = EPERM;		/* POSIX */
	} else if (oldinum != 0 &&
		  ((error = VOP_STAT(vp, &sb, td->td_ucred, NOCRED, td)) == 0) &&
		  sb.st_ino != oldinum) {
		error = EIDRM;	/* Identifier removed */
	} else if (fp != NULL && fp->f_vnode != vp) {
		if (VN_IS_DOOMED(fp->f_vnode))
			error = EBADF;
		else
			error = EDEADLK;
	} else {
		/*
		 * The root of a mounted filesystem cannot be deleted.
		 *
		 * XXX: can this only be a VDIR case?
		 */
		if (vp->v_vflag & VV_ROOT)
			error = EBUSY;
	}
	if (error == 0) {
		if (vn_start_write(nd.ni_dvp, &mp, V_NOWAIT) != 0) {
			NDFREE(&nd, NDF_ONLY_PNBUF);
			vput(nd.ni_dvp);
			if (vp == nd.ni_dvp)
				vrele(vp);
			else
				vput(vp);
			if ((error = vn_start_write(NULL, &mp,
			    V_XSLEEP | PCATCH)) != 0) {
				goto fdout;
			}
			goto restart;
		}
#ifdef MAC
		error = mac_vnode_check_unlink(td->td_ucred, nd.ni_dvp, vp,
		    &nd.ni_cnd);
		if (error != 0)
			goto out;
#endif
		vfs_notify_upper(vp, VFS_NOTIFY_UPPER_UNLINK);
		error = VOP_REMOVE(nd.ni_dvp, vp, &nd.ni_cnd);
#ifdef MAC
out:
#endif
		vn_finished_write(mp);
	}
	NDFREE(&nd, NDF_ONLY_PNBUF);
	vput(nd.ni_dvp);
	if (vp == nd.ni_dvp)
		vrele(vp);
	else
		vput(vp);
fdout:
	if (fp != NULL)
		fdrop(fp, td);
	return (error);
}

/*
 * Reposition read/write file offset.
 */
#ifndef _SYS_SYSPROTO_H_
struct lseek_args {
	int	fd;
	int	pad;
	off_t	offset;
	int	whence;
};
#endif
int
sys_lseek(struct thread *td, struct lseek_args *uap)
{

	return (kern_lseek(td, uap->fd, uap->offset, uap->whence));
}

int
kern_lseek(struct thread *td, int fd, off_t offset, int whence)
{
	struct file *fp;
	int error;

	AUDIT_ARG_FD(fd);
	error = fget(td, fd, &cap_seek_rights, &fp);
	if (error != 0)
		return (error);
	error = (fp->f_ops->fo_flags & DFLAG_SEEKABLE) != 0 ?
	    fo_seek(fp, offset, whence, td) : ESPIPE;
	fdrop(fp, td);
	return (error);
}

#if defined(COMPAT_43)
/*
 * Reposition read/write file offset.
 */
#ifndef _SYS_SYSPROTO_H_
struct olseek_args {
	int	fd;
	long	offset;
	int	whence;
};
#endif
int
olseek(struct thread *td, struct olseek_args *uap)
{

	return (kern_lseek(td, uap->fd, uap->offset, uap->whence));
}
#endif /* COMPAT_43 */

#if defined(COMPAT_FREEBSD6)
/* Version with the 'pad' argument */
int
freebsd6_lseek(struct thread *td, struct freebsd6_lseek_args *uap)
{

	return (kern_lseek(td, uap->fd, uap->offset, uap->whence));
}
#endif

/*
 * Check access permissions using passed credentials.
 */
static int
vn_access(struct vnode *vp, int user_flags, struct ucred *cred,
     struct thread *td)
{
	accmode_t accmode;
	int error;

	/* Flags == 0 means only check for existence. */
	if (user_flags == 0)
		return (0);

	accmode = 0;
	if (user_flags & R_OK)
		accmode |= VREAD;
	if (user_flags & W_OK)
		accmode |= VWRITE;
	if (user_flags & X_OK)
		accmode |= VEXEC;
#ifdef MAC
	error = mac_vnode_check_access(cred, vp, accmode);
	if (error != 0)
		return (error);
#endif
	if ((accmode & VWRITE) == 0 || (error = vn_writechk(vp)) == 0)
		error = VOP_ACCESS(vp, accmode, cred, td);
	return (error);
}

/*
 * Check access permissions using "real" credentials.
 */
#ifndef _SYS_SYSPROTO_H_
struct access_args {
	char	*path;
	int	amode;
};
#endif
int
sys_access(struct thread *td, struct access_args *uap)
{

	return (kern_accessat(td, AT_FDCWD, uap->path, UIO_USERSPACE,
	    0, uap->amode));
}

#ifndef _SYS_SYSPROTO_H_
struct faccessat_args {
	int	dirfd;
	char	*path;
	int	amode;
	int	flag;
}
#endif
int
sys_faccessat(struct thread *td, struct faccessat_args *uap)
{

	return (kern_accessat(td, uap->fd, uap->path, UIO_USERSPACE, uap->flag,
	    uap->amode));
}

int
kern_accessat(struct thread *td, int fd, const char * __capability path,
    enum uio_seg pathseg, int flag, int amode)
{
	struct ucred *cred, *usecred;
	struct vnode *vp;
	struct nameidata nd;
	int error;

	if ((flag & ~(AT_EACCESS | AT_BENEATH)) != 0)
		return (EINVAL);
	if (amode != F_OK && (amode & ~(R_OK | W_OK | X_OK)) != 0)
		return (EINVAL);

	/*
	 * Create and modify a temporary credential instead of one that
	 * is potentially shared (if we need one).
	 */
	cred = td->td_ucred;
	if ((flag & AT_EACCESS) == 0 &&
	    ((cred->cr_uid != cred->cr_ruid ||
	    cred->cr_rgid != cred->cr_groups[0]))) {
		usecred = crdup(cred);
		usecred->cr_uid = cred->cr_ruid;
		usecred->cr_groups[0] = cred->cr_rgid;
		td->td_ucred = usecred;
	} else
		usecred = cred;
	AUDIT_ARG_VALUE(amode);
	NDINIT_ATRIGHTS(&nd, LOOKUP, FOLLOW | LOCKSHARED | LOCKLEAF |
	    AUDITVNODE1 | ((flag & AT_BENEATH) != 0 ? BENEATH : 0),
	    pathseg, path, fd, &cap_fstat_rights, td);
	if ((error = namei(&nd)) != 0)
		goto out;
	vp = nd.ni_vp;

	error = vn_access(vp, amode, usecred, td);
	NDFREE(&nd, NDF_ONLY_PNBUF);
	vput(vp);
out:
	if (usecred != cred) {
		td->td_ucred = cred;
		crfree(usecred);
	}
	return (error);
}

/*
 * Check access permissions using "effective" credentials.
 */
#ifndef _SYS_SYSPROTO_H_
struct eaccess_args {
	char	*path;
	int	amode;
};
#endif
int
sys_eaccess(struct thread *td, struct eaccess_args *uap)
{

	return (kern_accessat(td, AT_FDCWD, uap->path, UIO_USERSPACE,
	    AT_EACCESS, uap->amode));
}

#if defined(COMPAT_43)
/*
 * Get file status; this version follows links.
 */
#ifndef _SYS_SYSPROTO_H_
struct ostat_args {
	char	*path;
	struct ostat *ub;
};
#endif
int
ostat(struct thread *td, struct ostat_args *uap)
{
	struct stat sb;
	struct ostat osb;
	int error;

	error = kern_statat(td, 0, AT_FDCWD, uap->path, UIO_USERSPACE,
	    &sb, NULL);
	if (error != 0)
		return (error);
	cvtstat(&sb, &osb);
	return (copyout(&osb, uap->ub, sizeof (osb)));
}

/*
 * Get file status; this version does not follow links.
 */
#ifndef _SYS_SYSPROTO_H_
struct olstat_args {
	char	*path;
	struct ostat *ub;
};
#endif
int
olstat(struct thread *td, struct olstat_args *uap)
{
	struct stat sb;
	struct ostat osb;
	int error;

	error = kern_statat(td, AT_SYMLINK_NOFOLLOW, AT_FDCWD, uap->path,
	    UIO_USERSPACE, &sb, NULL);
	if (error != 0)
		return (error);
	cvtstat(&sb, &osb);
	return (copyout(&osb, uap->ub, sizeof (osb)));
}

/*
 * Convert from an old to a new stat structure.
 * XXX: many values are blindly truncated.
 */
void
cvtstat(struct stat *st, struct ostat *ost)
{

	bzero(ost, sizeof(*ost));
	ost->st_dev = st->st_dev;
	ost->st_ino = st->st_ino;
	ost->st_mode = st->st_mode;
	ost->st_nlink = st->st_nlink;
	ost->st_uid = st->st_uid;
	ost->st_gid = st->st_gid;
	ost->st_rdev = st->st_rdev;
	ost->st_size = MIN(st->st_size, INT32_MAX);
	ost->st_atim = st->st_atim;
	ost->st_mtim = st->st_mtim;
	ost->st_ctim = st->st_ctim;
	ost->st_blksize = st->st_blksize;
	ost->st_blocks = st->st_blocks;
	ost->st_flags = st->st_flags;
	ost->st_gen = st->st_gen;
}
#endif /* COMPAT_43 */

#if defined(COMPAT_43) || defined(COMPAT_FREEBSD11)
int ino64_trunc_error;
SYSCTL_INT(_vfs, OID_AUTO, ino64_trunc_error, CTLFLAG_RW,
    &ino64_trunc_error, 0,
    "Error on truncation of device, file or inode number, or link count");

int
freebsd11_cvtstat(struct stat *st, struct freebsd11_stat *ost)
{

	ost->st_dev = st->st_dev;
	if (ost->st_dev != st->st_dev) {
		switch (ino64_trunc_error) {
		default:
			/*
			 * Since dev_t is almost raw, don't clamp to the
			 * maximum for case 2, but ignore the error.
			 */
			break;
		case 1:
			return (EOVERFLOW);
		}
	}
	ost->st_ino = st->st_ino;
	if (ost->st_ino != st->st_ino) {
		switch (ino64_trunc_error) {
		default:
		case 0:
			break;
		case 1:
			return (EOVERFLOW);
		case 2:
			ost->st_ino = UINT32_MAX;
			break;
		}
	}
	ost->st_mode = st->st_mode;
	ost->st_nlink = st->st_nlink;
	if (ost->st_nlink != st->st_nlink) {
		switch (ino64_trunc_error) {
		default:
		case 0:
			break;
		case 1:
			return (EOVERFLOW);
		case 2:
			ost->st_nlink = UINT16_MAX;
			break;
		}
	}
	ost->st_uid = st->st_uid;
	ost->st_gid = st->st_gid;
	ost->st_rdev = st->st_rdev;
	if (ost->st_rdev != st->st_rdev) {
		switch (ino64_trunc_error) {
		default:
			break;
		case 1:
			return (EOVERFLOW);
		}
	}
	ost->st_atim = st->st_atim;
	ost->st_mtim = st->st_mtim;
	ost->st_ctim = st->st_ctim;
	ost->st_size = st->st_size;
	ost->st_blocks = st->st_blocks;
	ost->st_blksize = st->st_blksize;
	ost->st_flags = st->st_flags;
	ost->st_gen = st->st_gen;
	ost->st_lspare = 0;
	ost->st_birthtim = st->st_birthtim;
	bzero((char *)&ost->st_birthtim + sizeof(ost->st_birthtim),
	    sizeof(*ost) - offsetof(struct freebsd11_stat,
	    st_birthtim) - sizeof(ost->st_birthtim));
	return (0);
}

int
freebsd11_stat(struct thread *td, struct freebsd11_stat_args* uap)
{
	struct stat sb;
	struct freebsd11_stat osb;
	int error;

	error = kern_statat(td, 0, AT_FDCWD, uap->path, UIO_USERSPACE, &sb,
	    NULL);
	if (error != 0)
		return (error);
	error = freebsd11_cvtstat(&sb, &osb);
	if (error == 0)
		error = copyout(&osb, uap->ub, sizeof(osb));
	return (error);
}

int
freebsd11_lstat(struct thread *td, struct freebsd11_lstat_args* uap)
{
	struct stat sb;
	struct freebsd11_stat osb;
	int error;

	error = kern_statat(td, AT_SYMLINK_NOFOLLOW, AT_FDCWD,
	    uap->path, UIO_USERSPACE, &sb, NULL);
	if (error != 0)
		return (error);
	error = freebsd11_cvtstat(&sb, &osb);
	if (error == 0)
		error = copyout(&osb, uap->ub, sizeof(osb));
	return (error);
}

int
freebsd11_fhstat(struct thread *td, struct freebsd11_fhstat_args* uap)
{
	struct fhandle fh;
	struct stat sb;
	struct freebsd11_stat osb;
	int error;

	error = copyin(uap->u_fhp, &fh, sizeof(fhandle_t));
	if (error != 0)
		return (error);
	error = kern_fhstat(td, fh, &sb);
	if (error != 0)
		return (error);
	error = freebsd11_cvtstat(&sb, &osb);
	if (error == 0)
		error = copyout(&osb, uap->sb, sizeof(osb));
	return (error);
}

int
freebsd11_fstatat(struct thread *td, struct freebsd11_fstatat_args* uap)
{
	struct stat sb;
	struct freebsd11_stat osb;
	int error;

	error = kern_statat(td, uap->flag, uap->fd, uap->path, UIO_USERSPACE,
	    &sb, NULL);
	if (error != 0)
		return (error);
	error = freebsd11_cvtstat(&sb, &osb);
	if (error == 0)
		error = copyout(&osb, uap->buf, sizeof(osb));
	return (error);
}
#endif	/* COMPAT_FREEBSD11 */

/*
 * Get file status
 */
#ifndef _SYS_SYSPROTO_H_
struct fstatat_args {
	int	fd;
	char	*path;
	struct stat	*buf;
	int	flag;
}
#endif
int
sys_fstatat(struct thread *td, struct fstatat_args *uap)
{

	return (user_fstatat(td, uap->fd, uap->path, uap->buf, uap->flag));
}

int
user_fstatat(struct thread *td, int fd, const char * __capability path,
   struct stat * __capability buf, int flag)
{
	struct stat sb;
	int error;

	error = kern_statat(td, flag, fd, path, UIO_USERSPACE,
	    &sb, NULL);
	if (error == 0)
		error = copyout(&sb, buf, sizeof (sb));
	return (error);
}

int
kern_statat(struct thread *td, int flag, int fd, const char * __capability path,
    enum uio_seg pathseg, struct stat *sbp,
    void (*hook)(struct vnode *vp, struct stat *sbp))
{
	struct nameidata nd;
	int error;

	if ((flag & ~(AT_SYMLINK_NOFOLLOW | AT_BENEATH)) != 0)
		return (EINVAL);

	NDINIT_ATRIGHTS(&nd, LOOKUP, ((flag & AT_SYMLINK_NOFOLLOW) != 0 ?
	    NOFOLLOW : FOLLOW) | ((flag & AT_BENEATH) != 0 ? BENEATH : 0) |
	    LOCKSHARED | LOCKLEAF | AUDITVNODE1, pathseg, path, fd,
	    &cap_fstat_rights, td);

	if ((error = namei(&nd)) != 0)
		return (error);
	error = VOP_STAT(nd.ni_vp, sbp, td->td_ucred, NOCRED, td);
	if (error == 0) {
		if (__predict_false(hook != NULL))
			hook(nd.ni_vp, sbp);
	}
	NDFREE(&nd, NDF_ONLY_PNBUF);
	vput(nd.ni_vp);
#ifdef __STAT_TIME_T_EXT
	sbp->st_atim_ext = 0;
	sbp->st_mtim_ext = 0;
	sbp->st_ctim_ext = 0;
	sbp->st_btim_ext = 0;
#endif
#ifdef KTRACE
	if (KTRPOINT(td, KTR_STRUCT))
		ktrstat_error(sbp, error);
#endif
	return (error);
}

#if defined(COMPAT_FREEBSD11)
/*
 * Implementation of the NetBSD [l]stat() functions.
 */
void
freebsd11_cvtnstat(struct stat *sb, struct nstat *nsb)
{

	bzero(nsb, sizeof(*nsb));
	nsb->st_dev = sb->st_dev;
	nsb->st_ino = sb->st_ino;
	nsb->st_mode = sb->st_mode;
	nsb->st_nlink = sb->st_nlink;
	nsb->st_uid = sb->st_uid;
	nsb->st_gid = sb->st_gid;
	nsb->st_rdev = sb->st_rdev;
	nsb->st_atim = sb->st_atim;
	nsb->st_mtim = sb->st_mtim;
	nsb->st_ctim = sb->st_ctim;
	nsb->st_size = sb->st_size;
	nsb->st_blocks = sb->st_blocks;
	nsb->st_blksize = sb->st_blksize;
	nsb->st_flags = sb->st_flags;
	nsb->st_gen = sb->st_gen;
	nsb->st_birthtim = sb->st_birthtim;
}

#ifndef _SYS_SYSPROTO_H_
struct freebsd11_nstat_args {
	char	*path;
	struct nstat *ub;
};
#endif
int
freebsd11_nstat(struct thread *td, struct freebsd11_nstat_args *uap)
{
	struct stat sb;
	struct nstat nsb;
	int error;

	error = kern_statat(td, 0, AT_FDCWD, uap->path,
	    UIO_USERSPACE, &sb, NULL);
	if (error != 0)
		return (error);
	freebsd11_cvtnstat(&sb, &nsb);
	return (copyout(&nsb, uap->ub, sizeof (nsb)));
}

/*
 * NetBSD lstat.  Get file status; this version does not follow links.
 */
#ifndef _SYS_SYSPROTO_H_
struct freebsd11_nlstat_args {
	char	*path;
	struct nstat *ub;
};
#endif
int
freebsd11_nlstat(struct thread *td, struct freebsd11_nlstat_args *uap)
{
	struct stat sb;
	struct nstat nsb;
	int error;

	error = kern_statat(td, AT_SYMLINK_NOFOLLOW, AT_FDCWD,
	    uap->path, UIO_USERSPACE, &sb, NULL);
	if (error != 0)
		return (error);
	freebsd11_cvtnstat(&sb, &nsb);
	return (copyout(&nsb, uap->ub, sizeof (nsb)));
}
#endif /* COMPAT_FREEBSD11 */

/*
 * Get configurable pathname variables.
 */
#ifndef _SYS_SYSPROTO_H_
struct pathconf_args {
	char	*path;
	int	name;
};
#endif
int
sys_pathconf(struct thread *td, struct pathconf_args *uap)
{
	long value;
	int error;

	error = kern_pathconf(td, uap->path, UIO_USERSPACE,
	    uap->name, FOLLOW, &value);
	if (error == 0)
		td->td_retval[0] = value;
	return (error);
}

#ifndef _SYS_SYSPROTO_H_
struct lpathconf_args {
	char	*path;
	int	name;
};
#endif
int
sys_lpathconf(struct thread *td, struct lpathconf_args *uap)
{
	long value;
	int error;

	error = kern_pathconf(td, uap->path, UIO_USERSPACE,
	    uap->name, NOFOLLOW, &value);
	if (error == 0)
		td->td_retval[0] = value;
	return (error);
}

int
kern_pathconf(struct thread *td, const char * __capability path,
    enum uio_seg pathseg, int name, u_long flags, long *valuep)
{
	struct nameidata nd;
	int error;

	NDINIT(&nd, LOOKUP, LOCKSHARED | LOCKLEAF | AUDITVNODE1 | flags,
	    pathseg, path, td);
	if ((error = namei(&nd)) != 0)
		return (error);
	NDFREE(&nd, NDF_ONLY_PNBUF);

	error = VOP_PATHCONF(nd.ni_vp, name, valuep);
	vput(nd.ni_vp);
	return (error);
}

/*
 * Return target name of a symbolic link.
 */
#ifndef _SYS_SYSPROTO_H_
struct readlink_args {
	char	*path;
	char	*buf;
	size_t	count;
};
#endif
int
sys_readlink(struct thread *td, struct readlink_args *uap)
{

	return (kern_readlinkat(td, AT_FDCWD, uap->path, UIO_USERSPACE,
	    uap->buf, UIO_USERSPACE, uap->count));
}
#ifndef _SYS_SYSPROTO_H_
struct readlinkat_args {
	int	fd;
	char	*path;
	char	*buf;
	size_t	bufsize;
};
#endif
int
sys_readlinkat(struct thread *td, struct readlinkat_args *uap)
{

	return (kern_readlinkat(td, uap->fd, uap->path, UIO_USERSPACE,
	    uap->buf, UIO_USERSPACE, uap->bufsize));
}

int
kern_readlinkat(struct thread *td, int fd, const char * __capability path,
    enum uio_seg pathseg, char * __capability buf, enum uio_seg bufseg,
    size_t count)
{
	struct vnode *vp;
	struct nameidata nd;
	int error;

	if (count > IOSIZE_MAX)
		return (EINVAL);

	NDINIT_AT(&nd, LOOKUP, NOFOLLOW | LOCKSHARED | LOCKLEAF | AUDITVNODE1,
	    pathseg, path, fd, td);

	if ((error = namei(&nd)) != 0)
		return (error);
	NDFREE(&nd, NDF_ONLY_PNBUF);
	vp = nd.ni_vp;

	error = kern_readlink_vp(vp, buf, bufseg, count, td);
	vput(vp);

	return (error);
}

/*
 * Helper function to readlink from a vnode
 */
static int
kern_readlink_vp(struct vnode *vp, char * __capability buf,
    enum uio_seg bufseg, size_t count, struct thread *td)
{
	struct iovec aiov;
	struct uio auio;
	int error;

	ASSERT_VOP_LOCKED(vp, "kern_readlink_vp(): vp not locked");
#ifdef MAC
	error = mac_vnode_check_readlink(td->td_ucred, vp);
	if (error != 0)
		return (error);
#endif
	if (vp->v_type != VLNK && (vp->v_vflag & VV_READLINK) == 0)
		return (EINVAL);

	IOVEC_INIT_C(&aiov, buf, count);
	auio.uio_iov = &aiov;
	auio.uio_iovcnt = 1;
	auio.uio_offset = 0;
	auio.uio_rw = UIO_READ;
	auio.uio_segflg = bufseg;
	auio.uio_td = td;
	auio.uio_resid = count;
	error = VOP_READLINK(vp, &auio, td->td_ucred);
	td->td_retval[0] = count - auio.uio_resid;
	return (error);
}

/*
 * Common implementation code for chflags() and fchflags().
 */
static int
setfflags(struct thread *td, struct vnode *vp, u_long flags)
{
	struct mount *mp;
	struct vattr vattr;
	int error;

	/* We can't support the value matching VNOVAL. */
	if (flags == VNOVAL)
		return (EOPNOTSUPP);

	/*
	 * Prevent non-root users from setting flags on devices.  When
	 * a device is reused, users can retain ownership of the device
	 * if they are allowed to set flags and programs assume that
	 * chown can't fail when done as root.
	 */
	if (vp->v_type == VCHR || vp->v_type == VBLK) {
		error = priv_check(td, PRIV_VFS_CHFLAGS_DEV);
		if (error != 0)
			return (error);
	}

	if ((error = vn_start_write(vp, &mp, V_WAIT | PCATCH)) != 0)
		return (error);
	VATTR_NULL(&vattr);
	vattr.va_flags = flags;
	vn_lock(vp, LK_EXCLUSIVE | LK_RETRY);
#ifdef MAC
	error = mac_vnode_check_setflags(td->td_ucred, vp, vattr.va_flags);
	if (error == 0)
#endif
		error = VOP_SETATTR(vp, &vattr, td->td_ucred);
	VOP_UNLOCK(vp);
	vn_finished_write(mp);
	return (error);
}

/*
 * Change flags of a file given a path name.
 */
#ifndef _SYS_SYSPROTO_H_
struct chflags_args {
	const char *path;
	u_long	flags;
};
#endif
int
sys_chflags(struct thread *td, struct chflags_args *uap)
{

	return (kern_chflagsat(td, AT_FDCWD, uap->path, UIO_USERSPACE,
	    uap->flags, 0));
}

#ifndef _SYS_SYSPROTO_H_
struct chflagsat_args {
	int	fd;
	const char *path;
	u_long	flags;
	int	atflag;
}
#endif
int
sys_chflagsat(struct thread *td, struct chflagsat_args *uap)
{

	if ((uap->atflag & ~(AT_SYMLINK_NOFOLLOW | AT_BENEATH)) != 0)
		return (EINVAL);

	return (kern_chflagsat(td, uap->fd, uap->path, UIO_USERSPACE,
	    uap->flags, uap->atflag));
}

/*
 * Same as chflags() but doesn't follow symlinks.
 */
#ifndef _SYS_SYSPROTO_H_
struct lchflags_args {
	const char *path;
	u_long flags;
};
#endif
int
sys_lchflags(struct thread *td, struct lchflags_args *uap)
{

	return (kern_chflagsat(td, AT_FDCWD, uap->path, UIO_USERSPACE,
	    uap->flags, AT_SYMLINK_NOFOLLOW));
}

int
kern_chflagsat(struct thread *td, int fd, const char * __capability path,
    enum uio_seg pathseg, u_long flags, int atflag)
{
	struct nameidata nd;
	int error, follow;

	AUDIT_ARG_FFLAGS(flags);
	follow = (atflag & AT_SYMLINK_NOFOLLOW) ? NOFOLLOW : FOLLOW;
	follow |= (atflag & AT_BENEATH) != 0 ? BENEATH : 0;
	NDINIT_ATRIGHTS(&nd, LOOKUP, follow | AUDITVNODE1, pathseg, path, fd,
	    &cap_fchflags_rights, td);
	if ((error = namei(&nd)) != 0)
		return (error);
	NDFREE(&nd, NDF_ONLY_PNBUF);
	error = setfflags(td, nd.ni_vp, flags);
	vrele(nd.ni_vp);
	return (error);
}

/*
 * Change flags of a file given a file descriptor.
 */
#ifndef _SYS_SYSPROTO_H_
struct fchflags_args {
	int	fd;
	u_long	flags;
};
#endif
int
sys_fchflags(struct thread *td, struct fchflags_args *uap)
{
	struct file *fp;
	int error;

	AUDIT_ARG_FD(uap->fd);
	AUDIT_ARG_FFLAGS(uap->flags);
	error = getvnode(td, uap->fd, &cap_fchflags_rights,
	    &fp);
	if (error != 0)
		return (error);
#ifdef AUDIT
	vn_lock(fp->f_vnode, LK_SHARED | LK_RETRY);
	AUDIT_ARG_VNODE1(fp->f_vnode);
	VOP_UNLOCK(fp->f_vnode);
#endif
	error = setfflags(td, fp->f_vnode, uap->flags);
	fdrop(fp, td);
	return (error);
}

/*
 * Common implementation code for chmod(), lchmod() and fchmod().
 */
int
setfmode(struct thread *td, struct ucred *cred, struct vnode *vp, int mode)
{
	struct mount *mp;
	struct vattr vattr;
	int error;

	if ((error = vn_start_write(vp, &mp, V_WAIT | PCATCH)) != 0)
		return (error);
	vn_lock(vp, LK_EXCLUSIVE | LK_RETRY);
	VATTR_NULL(&vattr);
	vattr.va_mode = mode & ALLPERMS;
#ifdef MAC
	error = mac_vnode_check_setmode(cred, vp, vattr.va_mode);
	if (error == 0)
#endif
		error = VOP_SETATTR(vp, &vattr, cred);
	VOP_UNLOCK(vp);
	vn_finished_write(mp);
	return (error);
}

/*
 * Change mode of a file given path name.
 */
#ifndef _SYS_SYSPROTO_H_
struct chmod_args {
	char	*path;
	int	mode;
};
#endif
int
sys_chmod(struct thread *td, struct chmod_args *uap)
{

	return (kern_fchmodat(td, AT_FDCWD, uap->path, UIO_USERSPACE,
	    uap->mode, 0));
}

#ifndef _SYS_SYSPROTO_H_
struct fchmodat_args {
	int	dirfd;
	char	*path;
	mode_t	mode;
	int	flag;
}
#endif
int
sys_fchmodat(struct thread *td, struct fchmodat_args *uap)
{

	if ((uap->flag & ~(AT_SYMLINK_NOFOLLOW | AT_BENEATH)) != 0)
		return (EINVAL);

	return (kern_fchmodat(td, uap->fd, uap->path, UIO_USERSPACE,
	    uap->mode, uap->flag));
}

/*
 * Change mode of a file given path name (don't follow links.)
 */
#ifndef _SYS_SYSPROTO_H_
struct lchmod_args {
	char	*path;
	int	mode;
};
#endif
int
sys_lchmod(struct thread *td, struct lchmod_args *uap)
{

	return (kern_fchmodat(td, AT_FDCWD, uap->path, UIO_USERSPACE,
	    uap->mode, AT_SYMLINK_NOFOLLOW));
}

int
kern_fchmodat(struct thread *td, int fd, const char * __capability path,
    enum uio_seg pathseg, mode_t mode, int flag)
{
	struct nameidata nd;
	int error, follow;

	AUDIT_ARG_MODE(mode);
	follow = (flag & AT_SYMLINK_NOFOLLOW) != 0 ? NOFOLLOW : FOLLOW;
	follow |= (flag & AT_BENEATH) != 0 ? BENEATH : 0;
	NDINIT_ATRIGHTS(&nd, LOOKUP, follow | AUDITVNODE1, pathseg, path, fd,
	    &cap_fchmod_rights, td);
	if ((error = namei(&nd)) != 0)
		return (error);
	NDFREE(&nd, NDF_ONLY_PNBUF);
	error = setfmode(td, td->td_ucred, nd.ni_vp, mode);
	vrele(nd.ni_vp);
	return (error);
}

/*
 * Change mode of a file given a file descriptor.
 */
#ifndef _SYS_SYSPROTO_H_
struct fchmod_args {
	int	fd;
	int	mode;
};
#endif
int
sys_fchmod(struct thread *td, struct fchmod_args *uap)
{
	struct file *fp;
	int error;

	AUDIT_ARG_FD(uap->fd);
	AUDIT_ARG_MODE(uap->mode);

	error = fget(td, uap->fd, &cap_fchmod_rights, &fp);
	if (error != 0)
		return (error);
	error = fo_chmod(fp, uap->mode, td->td_ucred, td);
	fdrop(fp, td);
	return (error);
}

/*
 * Common implementation for chown(), lchown(), and fchown()
 */
int
setfown(struct thread *td, struct ucred *cred, struct vnode *vp, uid_t uid,
    gid_t gid)
{
	struct mount *mp;
	struct vattr vattr;
	int error;

	if ((error = vn_start_write(vp, &mp, V_WAIT | PCATCH)) != 0)
		return (error);
	vn_lock(vp, LK_EXCLUSIVE | LK_RETRY);
	VATTR_NULL(&vattr);
	vattr.va_uid = uid;
	vattr.va_gid = gid;
#ifdef MAC
	error = mac_vnode_check_setowner(cred, vp, vattr.va_uid,
	    vattr.va_gid);
	if (error == 0)
#endif
		error = VOP_SETATTR(vp, &vattr, cred);
	VOP_UNLOCK(vp);
	vn_finished_write(mp);
	return (error);
}

/*
 * Set ownership given a path name.
 */
#ifndef _SYS_SYSPROTO_H_
struct chown_args {
	char	*path;
	int	uid;
	int	gid;
};
#endif
int
sys_chown(struct thread *td, struct chown_args *uap)
{

	return (kern_fchownat(td, AT_FDCWD, uap->path, UIO_USERSPACE, uap->uid,
	    uap->gid, 0));
}

#ifndef _SYS_SYSPROTO_H_
struct fchownat_args {
	int fd;
	const char * path;
	uid_t uid;
	gid_t gid;
	int flag;
};
#endif
int
sys_fchownat(struct thread *td, struct fchownat_args *uap)
{

	if ((uap->flag & ~(AT_SYMLINK_NOFOLLOW | AT_BENEATH)) != 0)
		return (EINVAL);

	return (kern_fchownat(td, uap->fd, uap->path, UIO_USERSPACE, uap->uid,
	    uap->gid, uap->flag));
}

int
kern_fchownat(struct thread *td, int fd, const char * __capability path,
    enum uio_seg pathseg, int uid, int gid, int flag)
{
	struct nameidata nd;
	int error, follow;

	AUDIT_ARG_OWNER(uid, gid);
	follow = (flag & AT_SYMLINK_NOFOLLOW) ? NOFOLLOW : FOLLOW;
	follow |= (flag & AT_BENEATH) != 0 ? BENEATH : 0;
	NDINIT_ATRIGHTS(&nd, LOOKUP, follow | AUDITVNODE1, pathseg, path, fd,
	    &cap_fchown_rights, td);

	if ((error = namei(&nd)) != 0)
		return (error);
	NDFREE(&nd, NDF_ONLY_PNBUF);
	error = setfown(td, td->td_ucred, nd.ni_vp, uid, gid);
	vrele(nd.ni_vp);
	return (error);
}

/*
 * Set ownership given a path name, do not cross symlinks.
 */
#ifndef _SYS_SYSPROTO_H_
struct lchown_args {
	char	*path;
	int	uid;
	int	gid;
};
#endif
int
sys_lchown(struct thread *td, struct lchown_args *uap)
{

	return (kern_fchownat(td, AT_FDCWD, uap->path, UIO_USERSPACE,
	    uap->uid, uap->gid, AT_SYMLINK_NOFOLLOW));
}

/*
 * Set ownership given a file descriptor.
 */
#ifndef _SYS_SYSPROTO_H_
struct fchown_args {
	int	fd;
	int	uid;
	int	gid;
};
#endif
int
sys_fchown(struct thread *td, struct fchown_args *uap)
{
	struct file *fp;
	int error;

	AUDIT_ARG_FD(uap->fd);
	AUDIT_ARG_OWNER(uap->uid, uap->gid);
	error = fget(td, uap->fd, &cap_fchown_rights, &fp);
	if (error != 0)
		return (error);
	error = fo_chown(fp, uap->uid, uap->gid, td->td_ucred, td);
	fdrop(fp, td);
	return (error);
}

/*
 * Common implementation code for utimes(), lutimes(), and futimes().
 */
static int
getutimes(const struct timeval * __capability usrtvp, enum uio_seg tvpseg,
    struct timespec *tsp)
{
	struct timeval tv[2];
	const struct timeval * __capability tvp;
	int error;

	if (usrtvp == NULL) {
		vfs_timestamp(&tsp[0]);
		tsp[1] = tsp[0];
	} else {
		if (tvpseg == UIO_SYSSPACE) {
			tvp = usrtvp;
		} else {
			if ((error = copyin(usrtvp, tv, sizeof(tv))) != 0)
				return (error);
			tvp = tv;
		}

		if (tvp[0].tv_usec < 0 || tvp[0].tv_usec >= 1000000 ||
		    tvp[1].tv_usec < 0 || tvp[1].tv_usec >= 1000000)
			return (EINVAL);
		TIMEVAL_TO_TIMESPEC(&tvp[0], &tsp[0]);
		TIMEVAL_TO_TIMESPEC(&tvp[1], &tsp[1]);
	}
	return (0);
}

/*
 * Common implementation code for futimens(), utimensat().
 */
#define	UTIMENS_NULL	0x1
#define	UTIMENS_EXIT	0x2
static int
getutimens(const struct timespec * __capability usrtsp, enum uio_seg tspseg,
    struct timespec *tsp, int *retflags)
{
	struct timespec tsnow;
	int error;

	vfs_timestamp(&tsnow);
	*retflags = 0;
	if (usrtsp == NULL) {
		tsp[0] = tsnow;
		tsp[1] = tsnow;
		*retflags |= UTIMENS_NULL;
		return (0);
	}
	if (tspseg == UIO_SYSSPACE) {
		tsp[0] = usrtsp[0];
		tsp[1] = usrtsp[1];
	} else if ((error = copyin(usrtsp, tsp, sizeof(*tsp) * 2)) != 0)
		return (error);
	if (tsp[0].tv_nsec == UTIME_OMIT && tsp[1].tv_nsec == UTIME_OMIT)
		*retflags |= UTIMENS_EXIT;
	if (tsp[0].tv_nsec == UTIME_NOW && tsp[1].tv_nsec == UTIME_NOW)
		*retflags |= UTIMENS_NULL;
	if (tsp[0].tv_nsec == UTIME_OMIT)
		tsp[0].tv_sec = VNOVAL;
	else if (tsp[0].tv_nsec == UTIME_NOW)
		tsp[0] = tsnow;
	else if (tsp[0].tv_nsec < 0 || tsp[0].tv_nsec >= 1000000000L)
		return (EINVAL);
	if (tsp[1].tv_nsec == UTIME_OMIT)
		tsp[1].tv_sec = VNOVAL;
	else if (tsp[1].tv_nsec == UTIME_NOW)
		tsp[1] = tsnow;
	else if (tsp[1].tv_nsec < 0 || tsp[1].tv_nsec >= 1000000000L)
		return (EINVAL);

	return (0);
}

/*
 * Common implementation code for utimes(), lutimes(), futimes(), futimens(),
 * and utimensat().
 */
static int
setutimes(struct thread *td, struct vnode *vp,
    const struct timespec *ts, int numtimes, int nullflag)
{
	struct mount *mp;
	struct vattr vattr;
	int error, setbirthtime;

	if ((error = vn_start_write(vp, &mp, V_WAIT | PCATCH)) != 0)
		return (error);
	vn_lock(vp, LK_EXCLUSIVE | LK_RETRY);
	setbirthtime = 0;
	if (numtimes < 3 && !VOP_GETATTR(vp, &vattr, td->td_ucred) &&
	    timespeccmp(&ts[1], &vattr.va_birthtime, < ))
		setbirthtime = 1;
	VATTR_NULL(&vattr);
	vattr.va_atime = ts[0];
	vattr.va_mtime = ts[1];
	if (setbirthtime)
		vattr.va_birthtime = ts[1];
	if (numtimes > 2)
		vattr.va_birthtime = ts[2];
	if (nullflag)
		vattr.va_vaflags |= VA_UTIMES_NULL;
#ifdef MAC
	error = mac_vnode_check_setutimes(td->td_ucred, vp, vattr.va_atime,
	    vattr.va_mtime);
#endif
	if (error == 0)
		error = VOP_SETATTR(vp, &vattr, td->td_ucred);
	VOP_UNLOCK(vp);
	vn_finished_write(mp);
	return (error);
}

/*
 * Set the access and modification times of a file.
 */
#ifndef _SYS_SYSPROTO_H_
struct utimes_args {
	char	*path;
	struct	timeval *tptr;
};
#endif
int
sys_utimes(struct thread *td, struct utimes_args *uap)
{

	return (kern_utimesat(td, AT_FDCWD, uap->path, UIO_USERSPACE,
	    uap->tptr, UIO_USERSPACE));
}

#ifndef _SYS_SYSPROTO_H_
struct futimesat_args {
	int fd;
	const char * path;
	const struct timeval * times;
};
#endif
int
sys_futimesat(struct thread *td, struct futimesat_args *uap)
{

	return (kern_utimesat(td, uap->fd, uap->path, UIO_USERSPACE,
	    uap->times, UIO_USERSPACE));
}

int
kern_utimesat(struct thread *td, int fd,
    const char * __capability path, enum uio_seg pathseg,
    const struct timeval * __capability tptr, enum uio_seg tptrseg)
{
	struct nameidata nd;
	struct timespec ts[2];
	int error;

	if ((error = getutimes(tptr, tptrseg, ts)) != 0)
		return (error);
	NDINIT_ATRIGHTS(&nd, LOOKUP, FOLLOW | AUDITVNODE1, pathseg, path, fd,
	    &cap_futimes_rights, td);

	if ((error = namei(&nd)) != 0)
		return (error);
	NDFREE(&nd, NDF_ONLY_PNBUF);
	error = setutimes(td, nd.ni_vp, ts, 2, tptr == NULL);
	vrele(nd.ni_vp);
	return (error);
}

/*
 * Set the access and modification times of a file.
 */
#ifndef _SYS_SYSPROTO_H_
struct lutimes_args {
	char	*path;
	struct	timeval *tptr;
};
#endif
int
sys_lutimes(struct thread *td, struct lutimes_args *uap)
{

	return (kern_lutimes(td, uap->path, UIO_USERSPACE, uap->tptr,
	    UIO_USERSPACE));
}

int
kern_lutimes(struct thread *td, 
    const char * __capability path, enum uio_seg pathseg,
    const struct timeval * __capability tptr, enum uio_seg tptrseg)
{
	struct timespec ts[2];
	struct nameidata nd;
	int error;

	if ((error = getutimes(tptr, tptrseg, ts)) != 0)
		return (error);
	NDINIT(&nd, LOOKUP, NOFOLLOW | AUDITVNODE1, pathseg, path, td);
	if ((error = namei(&nd)) != 0)
		return (error);
	NDFREE(&nd, NDF_ONLY_PNBUF);
	error = setutimes(td, nd.ni_vp, ts, 2, tptr == NULL);
	vrele(nd.ni_vp);
	return (error);
}

/*
 * Set the access and modification times of a file.
 */
#ifndef _SYS_SYSPROTO_H_
struct futimes_args {
	int	fd;
	struct	timeval *tptr;
};
#endif
int
sys_futimes(struct thread *td, struct futimes_args *uap)
{

	return (kern_futimes(td, uap->fd, uap->tptr, UIO_USERSPACE));
}

int
kern_futimes(struct thread *td, int fd,
    const struct timeval * __capability tptr, enum uio_seg tptrseg)
{
	struct timespec ts[2];
	struct file *fp;
	int error;

	AUDIT_ARG_FD(fd);
	error = getutimes(tptr, tptrseg, ts);
	if (error != 0)
		return (error);
	error = getvnode(td, fd, &cap_futimes_rights, &fp);
	if (error != 0)
		return (error);
#ifdef AUDIT
	vn_lock(fp->f_vnode, LK_SHARED | LK_RETRY);
	AUDIT_ARG_VNODE1(fp->f_vnode);
	VOP_UNLOCK(fp->f_vnode);
#endif
	error = setutimes(td, fp->f_vnode, ts, 2, tptr == NULL);
	fdrop(fp, td);
	return (error);
}

int
sys_futimens(struct thread *td, struct futimens_args *uap)
{

	return (kern_futimens(td, uap->fd, uap->times, UIO_USERSPACE));
}

int
kern_futimens(struct thread *td, int fd,
    const struct timespec * __capability tptr, enum uio_seg tptrseg)
{
	struct timespec ts[2];
	struct file *fp;
	int error, flags;

	AUDIT_ARG_FD(fd);
	error = getutimens(tptr, tptrseg, ts, &flags);
	if (error != 0)
		return (error);
	if (flags & UTIMENS_EXIT)
		return (0);
	error = getvnode(td, fd, &cap_futimes_rights, &fp);
	if (error != 0)
		return (error);
#ifdef AUDIT
	vn_lock(fp->f_vnode, LK_SHARED | LK_RETRY);
	AUDIT_ARG_VNODE1(fp->f_vnode);
	VOP_UNLOCK(fp->f_vnode);
#endif
	error = setutimes(td, fp->f_vnode, ts, 2, flags & UTIMENS_NULL);
	fdrop(fp, td);
	return (error);
}

int
sys_utimensat(struct thread *td, struct utimensat_args *uap)
{

	return (kern_utimensat(td, uap->fd, uap->path, UIO_USERSPACE,
	    uap->times, UIO_USERSPACE, uap->flag));
}

int
kern_utimensat(struct thread *td, int fd,
    const char * __capability path, enum uio_seg pathseg,
    const struct timespec * __capability tptr, enum uio_seg tptrseg, int flag)
{
	struct nameidata nd;
	struct timespec ts[2];
	int error, flags;

	if ((flag & ~(AT_SYMLINK_NOFOLLOW | AT_BENEATH)) != 0)
		return (EINVAL);

	if ((error = getutimens(tptr, tptrseg, ts, &flags)) != 0)
		return (error);
	NDINIT_ATRIGHTS(&nd, LOOKUP,
	    ((flag & AT_SYMLINK_NOFOLLOW) ? NOFOLLOW : FOLLOW) |
	    ((flag & AT_BENEATH) != 0 ? BENEATH : 0) | AUDITVNODE1,
	    pathseg, path, fd, &cap_futimes_rights, td);
	if ((error = namei(&nd)) != 0)
		return (error);
	/*
	 * We are allowed to call namei() regardless of 2xUTIME_OMIT.
	 * POSIX states:
	 * "If both tv_nsec fields are UTIME_OMIT... EACCESS may be detected."
	 * "Search permission is denied by a component of the path prefix."
	 */
	NDFREE(&nd, NDF_ONLY_PNBUF);
	if ((flags & UTIMENS_EXIT) == 0)
		error = setutimes(td, nd.ni_vp, ts, 2, flags & UTIMENS_NULL);
	vrele(nd.ni_vp);
	return (error);
}

/*
 * Truncate a file given its path name.
 */
#ifndef _SYS_SYSPROTO_H_
struct truncate_args {
	char	*path;
	int	pad;
	off_t	length;
};
#endif
int
sys_truncate(struct thread *td, struct truncate_args *uap)
{

	return (kern_truncate(td, uap->path, UIO_USERSPACE, uap->length));
}

int
kern_truncate(struct thread *td, const char * __capability path,
    enum uio_seg pathseg, off_t length)
{
	struct mount *mp;
	struct vnode *vp;
	void *rl_cookie;
	struct vattr vattr;
	struct nameidata nd;
	int error;

	if (length < 0)
		return(EINVAL);
	NDINIT(&nd, LOOKUP, FOLLOW | AUDITVNODE1, pathseg, path, td);
	if ((error = namei(&nd)) != 0)
		return (error);
	vp = nd.ni_vp;
	rl_cookie = vn_rangelock_wlock(vp, 0, OFF_MAX);
	if ((error = vn_start_write(vp, &mp, V_WAIT | PCATCH)) != 0) {
		vn_rangelock_unlock(vp, rl_cookie);
		vrele(vp);
		return (error);
	}
	NDFREE(&nd, NDF_ONLY_PNBUF);
	vn_lock(vp, LK_EXCLUSIVE | LK_RETRY);
	if (vp->v_type == VDIR)
		error = EISDIR;
#ifdef MAC
	else if ((error = mac_vnode_check_write(td->td_ucred, NOCRED, vp))) {
	}
#endif
	else if ((error = vn_writechk(vp)) == 0 &&
	    (error = VOP_ACCESS(vp, VWRITE, td->td_ucred, td)) == 0) {
		VATTR_NULL(&vattr);
		vattr.va_size = length;
		error = VOP_SETATTR(vp, &vattr, td->td_ucred);
	}
	VOP_UNLOCK(vp);
	vn_finished_write(mp);
	vn_rangelock_unlock(vp, rl_cookie);
	vrele(vp);
	return (error);
}

#if defined(COMPAT_43)
/*
 * Truncate a file given its path name.
 */
#ifndef _SYS_SYSPROTO_H_
struct otruncate_args {
	char	*path;
	long	length;
};
#endif
int
otruncate(struct thread *td, struct otruncate_args *uap)
{

	return (kern_truncate(td, uap->path, UIO_USERSPACE, uap->length));
}
#endif /* COMPAT_43 */

#if defined(COMPAT_FREEBSD6)
/* Versions with the pad argument */
int
freebsd6_truncate(struct thread *td, struct freebsd6_truncate_args *uap)
{

	return (kern_truncate(td, uap->path, UIO_USERSPACE, uap->length));
}

int
freebsd6_ftruncate(struct thread *td, struct freebsd6_ftruncate_args *uap)
{

	return (kern_ftruncate(td, uap->fd, uap->length));
}
#endif

int
kern_fsync(struct thread *td, int fd, bool fullsync)
{
	struct vnode *vp;
	struct mount *mp;
	struct file *fp;
	int error, lock_flags;

	AUDIT_ARG_FD(fd);
	error = getvnode(td, fd, &cap_fsync_rights, &fp);
	if (error != 0)
		return (error);
	vp = fp->f_vnode;
#if 0
	if (!fullsync)
		/* XXXKIB: compete outstanding aio writes */;
#endif
	error = vn_start_write(vp, &mp, V_WAIT | PCATCH);
	if (error != 0)
		goto drop;
	if (MNT_SHARED_WRITES(mp) ||
	    ((mp == NULL) && MNT_SHARED_WRITES(vp->v_mount))) {
		lock_flags = LK_SHARED;
	} else {
		lock_flags = LK_EXCLUSIVE;
	}
	vn_lock(vp, lock_flags | LK_RETRY);
	AUDIT_ARG_VNODE1(vp);
	if (vp->v_object != NULL) {
		VM_OBJECT_WLOCK(vp->v_object);
		vm_object_page_clean(vp->v_object, 0, 0, 0);
		VM_OBJECT_WUNLOCK(vp->v_object);
	}
	error = fullsync ? VOP_FSYNC(vp, MNT_WAIT, td) : VOP_FDATASYNC(vp, td);
	VOP_UNLOCK(vp);
	vn_finished_write(mp);
drop:
	fdrop(fp, td);
	return (error);
}

/*
 * Sync an open file.
 */
#ifndef _SYS_SYSPROTO_H_
struct fsync_args {
	int	fd;
};
#endif
int
sys_fsync(struct thread *td, struct fsync_args *uap)
{

	return (kern_fsync(td, uap->fd, true));
}

int
sys_fdatasync(struct thread *td, struct fdatasync_args *uap)
{

	return (kern_fsync(td, uap->fd, false));
}

/*
 * Rename files.  Source and destination must either both be directories, or
 * both not be directories.  If target is a directory, it must be empty.
 */
#ifndef _SYS_SYSPROTO_H_
struct rename_args {
	char	*from;
	char	*to;
};
#endif
int
sys_rename(struct thread *td, struct rename_args *uap)
{

	return (kern_renameat(td, AT_FDCWD, uap->from, AT_FDCWD,
	    uap->to, UIO_USERSPACE));
}

#ifndef _SYS_SYSPROTO_H_
struct renameat_args {
	int	oldfd;
	char	*old;
	int	newfd;
	char	*new;
};
#endif
int
sys_renameat(struct thread *td, struct renameat_args *uap)
{

	return (kern_renameat(td, uap->oldfd, uap->old, uap->newfd, uap->new,
	    UIO_USERSPACE));
}

#ifdef MAC
static int
kern_renameat_mac(struct thread *td, int oldfd, const char * __capability old,
    int newfd, const char * __capability new, enum uio_seg pathseg,
    struct nameidata *fromnd)
{
	int error;

	NDINIT_ATRIGHTS(fromnd, DELETE, LOCKPARENT | LOCKLEAF | SAVESTART |
	    AUDITVNODE1, pathseg, old, oldfd, &cap_renameat_source_rights, td);
	if ((error = namei(fromnd)) != 0)
		return (error);
	error = mac_vnode_check_rename_from(td->td_ucred, fromnd->ni_dvp,
	    fromnd->ni_vp, &fromnd->ni_cnd);
	VOP_UNLOCK(fromnd->ni_dvp);
	if (fromnd->ni_dvp != fromnd->ni_vp)
		VOP_UNLOCK(fromnd->ni_vp);
	if (error != 0) {
		NDFREE(fromnd, NDF_ONLY_PNBUF);
		vrele(fromnd->ni_dvp);
		vrele(fromnd->ni_vp);
		if (fromnd->ni_startdir)
			vrele(fromnd->ni_startdir);
	}
	return (error);
}
#endif

int
kern_renameat(struct thread *td, int oldfd, const char * __capability old,
    int newfd, const char * __capability new, enum uio_seg pathseg)
{
	struct mount *mp = NULL;
	struct vnode *tvp, *fvp, *tdvp;
	struct nameidata fromnd, tond;
	int error;

again:
	bwillwrite();
#ifdef MAC
	if (mac_vnode_check_rename_from_enabled()) {
		error = kern_renameat_mac(td, oldfd, old, newfd, new, pathseg,
		    &fromnd);
		if (error != 0)
			return (error);
	} else {
#endif
	NDINIT_ATRIGHTS(&fromnd, DELETE, WANTPARENT | SAVESTART | AUDITVNODE1,
	    pathseg, old, oldfd, &cap_renameat_source_rights, td);
	if ((error = namei(&fromnd)) != 0)
		return (error);
#ifdef MAC
	}
#endif
	fvp = fromnd.ni_vp;
	NDINIT_ATRIGHTS(&tond, RENAME, LOCKPARENT | LOCKLEAF | NOCACHE |
	    SAVESTART | AUDITVNODE2, pathseg, new, newfd,
	    &cap_renameat_target_rights, td);
	if (fromnd.ni_vp->v_type == VDIR)
		tond.ni_cnd.cn_flags |= WILLBEDIR;
	if ((error = namei(&tond)) != 0) {
		/* Translate error code for rename("dir1", "dir2/."). */
		if (error == EISDIR && fvp->v_type == VDIR)
			error = EINVAL;
		NDFREE(&fromnd, NDF_ONLY_PNBUF);
		vrele(fromnd.ni_dvp);
		vrele(fvp);
		goto out1;
	}
	tdvp = tond.ni_dvp;
	tvp = tond.ni_vp;
	error = vn_start_write(fvp, &mp, V_NOWAIT);
	if (error != 0) {
		NDFREE(&fromnd, NDF_ONLY_PNBUF);
		NDFREE(&tond, NDF_ONLY_PNBUF);
		if (tvp != NULL)
			vput(tvp);
		if (tdvp == tvp)
			vrele(tdvp);
		else
			vput(tdvp);
		vrele(fromnd.ni_dvp);
		vrele(fvp);
		vrele(tond.ni_startdir);
		if (fromnd.ni_startdir != NULL)
			vrele(fromnd.ni_startdir);
		error = vn_start_write(NULL, &mp, V_XSLEEP | PCATCH);
		if (error != 0)
			return (error);
		goto again;
	}
	if (tvp != NULL) {
		if (fvp->v_type == VDIR && tvp->v_type != VDIR) {
			error = ENOTDIR;
			goto out;
		} else if (fvp->v_type != VDIR && tvp->v_type == VDIR) {
			error = EISDIR;
			goto out;
		}
#ifdef CAPABILITIES
		if (newfd != AT_FDCWD && (tond.ni_resflags & NIRES_ABS) == 0) {
			/*
			 * If the target already exists we require CAP_UNLINKAT
			 * from 'newfd', when newfd was used for the lookup.
			 */
			error = cap_check(&tond.ni_filecaps.fc_rights,
			    &cap_unlinkat_rights);
			if (error != 0)
				goto out;
		}
#endif
	}
	if (fvp == tdvp) {
		error = EINVAL;
		goto out;
	}
	/*
	 * If the source is the same as the destination (that is, if they
	 * are links to the same vnode), then there is nothing to do.
	 */
	if (fvp == tvp)
		error = -1;
#ifdef MAC
	else
		error = mac_vnode_check_rename_to(td->td_ucred, tdvp,
		    tond.ni_vp, fromnd.ni_dvp == tdvp, &tond.ni_cnd);
#endif
out:
	if (error == 0) {
		error = VOP_RENAME(fromnd.ni_dvp, fromnd.ni_vp, &fromnd.ni_cnd,
		    tond.ni_dvp, tond.ni_vp, &tond.ni_cnd);
		NDFREE(&fromnd, NDF_ONLY_PNBUF);
		NDFREE(&tond, NDF_ONLY_PNBUF);
	} else {
		NDFREE(&fromnd, NDF_ONLY_PNBUF);
		NDFREE(&tond, NDF_ONLY_PNBUF);
		if (tvp != NULL)
			vput(tvp);
		if (tdvp == tvp)
			vrele(tdvp);
		else
			vput(tdvp);
		vrele(fromnd.ni_dvp);
		vrele(fvp);
	}
	vrele(tond.ni_startdir);
	vn_finished_write(mp);
out1:
	if (fromnd.ni_startdir)
		vrele(fromnd.ni_startdir);
	if (error == -1)
		return (0);
	return (error);
}

/*
 * Make a directory file.
 */
#ifndef _SYS_SYSPROTO_H_
struct mkdir_args {
	char	*path;
	int	mode;
};
#endif
int
sys_mkdir(struct thread *td, struct mkdir_args *uap)
{

	return (kern_mkdirat(td, AT_FDCWD, uap->path, UIO_USERSPACE,
	    uap->mode));
}

#ifndef _SYS_SYSPROTO_H_
struct mkdirat_args {
	int	fd;
	char	*path;
	mode_t	mode;
};
#endif
int
sys_mkdirat(struct thread *td, struct mkdirat_args *uap)
{

	return (kern_mkdirat(td, uap->fd, uap->path, UIO_USERSPACE, uap->mode));
}

int
kern_mkdirat(struct thread *td, int fd, const char * __capability path,
    enum uio_seg segflg, int mode)
{
	struct mount *mp;
	struct vnode *vp;
	struct vattr vattr;
	struct nameidata nd;
	int error;

	AUDIT_ARG_MODE(mode);
restart:
	bwillwrite();
	NDINIT_ATRIGHTS(&nd, CREATE, LOCKPARENT | SAVENAME | AUDITVNODE1 |
	    NOCACHE, segflg, path, fd, &cap_mkdirat_rights,
	    td);
	nd.ni_cnd.cn_flags |= WILLBEDIR;
	if ((error = namei(&nd)) != 0)
		return (error);
	vp = nd.ni_vp;
	if (vp != NULL) {
		NDFREE(&nd, NDF_ONLY_PNBUF);
		/*
		 * XXX namei called with LOCKPARENT but not LOCKLEAF has
		 * the strange behaviour of leaving the vnode unlocked
		 * if the target is the same vnode as the parent.
		 */
		if (vp == nd.ni_dvp)
			vrele(nd.ni_dvp);
		else
			vput(nd.ni_dvp);
		vrele(vp);
		return (EEXIST);
	}
	if (vn_start_write(nd.ni_dvp, &mp, V_NOWAIT) != 0) {
		NDFREE(&nd, NDF_ONLY_PNBUF);
		vput(nd.ni_dvp);
		if ((error = vn_start_write(NULL, &mp, V_XSLEEP | PCATCH)) != 0)
			return (error);
		goto restart;
	}
	VATTR_NULL(&vattr);
	vattr.va_type = VDIR;
	vattr.va_mode = (mode & ACCESSPERMS) &~ td->td_proc->p_fd->fd_cmask;
#ifdef MAC
	error = mac_vnode_check_create(td->td_ucred, nd.ni_dvp, &nd.ni_cnd,
	    &vattr);
	if (error != 0)
		goto out;
#endif
	error = VOP_MKDIR(nd.ni_dvp, &nd.ni_vp, &nd.ni_cnd, &vattr);
#ifdef MAC
out:
#endif
	NDFREE(&nd, NDF_ONLY_PNBUF);
	vput(nd.ni_dvp);
	if (error == 0)
		vput(nd.ni_vp);
	vn_finished_write(mp);
	return (error);
}

/*
 * Remove a directory file.
 */
#ifndef _SYS_SYSPROTO_H_
struct rmdir_args {
	char	*path;
};
#endif
int
sys_rmdir(struct thread *td, struct rmdir_args *uap)
{

	return (kern_frmdirat(td, AT_FDCWD, uap->path, FD_NONE, UIO_USERSPACE,
	    0));
}

int
kern_frmdirat(struct thread *td, int dfd, const char * __capability path,
    int fd, enum uio_seg pathseg, int flag)
{
	struct mount *mp;
	struct vnode *vp;
	struct file *fp;
	struct nameidata nd;
	cap_rights_t rights;
	int error;

	fp = NULL;
	if (fd != FD_NONE) {
		error = getvnode(td, fd, cap_rights_init_one(&rights, CAP_LOOKUP),
		    &fp);
		if (error != 0)
			return (error);
	}

restart:
	bwillwrite();
	NDINIT_ATRIGHTS(&nd, DELETE, LOCKPARENT | LOCKLEAF | AUDITVNODE1 |
	    ((flag & AT_BENEATH) != 0 ? BENEATH : 0),
	    pathseg, path, dfd, &cap_unlinkat_rights, td);
	if ((error = namei(&nd)) != 0)
		goto fdout;
	vp = nd.ni_vp;
	if (vp->v_type != VDIR) {
		error = ENOTDIR;
		goto out;
	}
	/*
	 * No rmdir "." please.
	 */
	if (nd.ni_dvp == vp) {
		error = EINVAL;
		goto out;
	}
	/*
	 * The root of a mounted filesystem cannot be deleted.
	 */
	if (vp->v_vflag & VV_ROOT) {
		error = EBUSY;
		goto out;
	}

	if (fp != NULL && fp->f_vnode != vp) {
		if (VN_IS_DOOMED(fp->f_vnode))
			error = EBADF;
		else
			error = EDEADLK;
		goto out;
	}

#ifdef MAC
	error = mac_vnode_check_unlink(td->td_ucred, nd.ni_dvp, vp,
	    &nd.ni_cnd);
	if (error != 0)
		goto out;
#endif
	if (vn_start_write(nd.ni_dvp, &mp, V_NOWAIT) != 0) {
		NDFREE(&nd, NDF_ONLY_PNBUF);
		vput(vp);
		if (nd.ni_dvp == vp)
			vrele(nd.ni_dvp);
		else
			vput(nd.ni_dvp);
		if ((error = vn_start_write(NULL, &mp, V_XSLEEP | PCATCH)) != 0)
			goto fdout;
		goto restart;
	}
	vfs_notify_upper(vp, VFS_NOTIFY_UPPER_UNLINK);
	error = VOP_RMDIR(nd.ni_dvp, nd.ni_vp, &nd.ni_cnd);
	vn_finished_write(mp);
out:
	NDFREE(&nd, NDF_ONLY_PNBUF);
	vput(vp);
	if (nd.ni_dvp == vp)
		vrele(nd.ni_dvp);
	else
		vput(nd.ni_dvp);
fdout:
	if (fp != NULL)
		fdrop(fp, td);
	return (error);
}

#if defined(COMPAT_43) || defined(COMPAT_FREEBSD11)
int
freebsd11_kern_getdirentries(struct thread *td, int fd,
    char * __capability ubuf, u_int count,
    long *basep, void (*func)(struct freebsd11_dirent *))
{
	struct freebsd11_dirent dstdp;
	struct dirent *dp, *edp;
	char *dirbuf;
	off_t base;
	ssize_t resid, ucount;
	int error;

	/* XXX arbitrary sanity limit on `count'. */
	count = min(count, 64 * 1024);

	dirbuf = malloc(count, M_TEMP, M_WAITOK);

	error = kern_getdirentries(td, fd, PTR2CAP(dirbuf), count, &base, &resid,
	    UIO_SYSSPACE);
	if (error != 0)
		goto done;
	if (basep != NULL)
		*basep = base;

	ucount = 0;
	for (dp = (struct dirent *)dirbuf,
	    edp = (struct dirent *)&dirbuf[count - resid];
	    ucount < count && dp < edp; ) {
		if (dp->d_reclen == 0)
			break;
		MPASS(dp->d_reclen >= _GENERIC_DIRLEN(0));
		if (dp->d_namlen >= sizeof(dstdp.d_name))
			continue;
		dstdp.d_type = dp->d_type;
		dstdp.d_namlen = dp->d_namlen;
		dstdp.d_fileno = dp->d_fileno;		/* truncate */
		if (dstdp.d_fileno != dp->d_fileno) {
			switch (ino64_trunc_error) {
			default:
			case 0:
				break;
			case 1:
				error = EOVERFLOW;
				goto done;
			case 2:
				dstdp.d_fileno = UINT32_MAX;
				break;
			}
		}
		dstdp.d_reclen = sizeof(dstdp) - sizeof(dstdp.d_name) +
		    ((dp->d_namlen + 1 + 3) &~ 3);
		bcopy(dp->d_name, dstdp.d_name, dstdp.d_namlen);
		bzero(dstdp.d_name + dstdp.d_namlen,
		    dstdp.d_reclen - offsetof(struct freebsd11_dirent, d_name) -
		    dstdp.d_namlen);
		MPASS(dstdp.d_reclen <= dp->d_reclen);
		MPASS(ucount + dstdp.d_reclen <= count);
		if (func != NULL)
			func(&dstdp);
		error = copyout(&dstdp, ubuf + ucount, dstdp.d_reclen);
		if (error != 0)
			break;
		dp = (struct dirent *)((char *)dp + dp->d_reclen);
		ucount += dstdp.d_reclen;
	}

done:
	free(dirbuf, M_TEMP);
	if (error == 0)
		td->td_retval[0] = ucount;
	return (error);
}
#endif /* COMPAT */

#ifdef COMPAT_43
static void
ogetdirentries_cvt(struct freebsd11_dirent *dp)
{
#if (BYTE_ORDER == LITTLE_ENDIAN)
	/*
	 * The expected low byte of dp->d_namlen is our dp->d_type.
	 * The high MBZ byte of dp->d_namlen is our dp->d_namlen.
	 */
	dp->d_type = dp->d_namlen;
	dp->d_namlen = 0;
#else
	/*
	 * The dp->d_type is the high byte of the expected dp->d_namlen,
	 * so must be zero'ed.
	 */
	dp->d_type = 0;
#endif
}

/*
 * Read a block of directory entries in a filesystem independent format.
 */
#ifndef _SYS_SYSPROTO_H_
struct ogetdirentries_args {
	int	fd;
	char	*buf;
	u_int	count;
	long	*basep;
};
#endif
int
ogetdirentries(struct thread *td, struct ogetdirentries_args *uap)
{
	long loff;
	int error;

	error = kern_ogetdirentries(td, uap, &loff);
	if (error == 0)
		error = copyout(&loff, uap->basep, sizeof(long));
	return (error);
}

int
kern_ogetdirentries(struct thread *td, struct ogetdirentries_args *uap,
    long *ploff)
{
	long base;
	int error;

	/* XXX arbitrary sanity limit on `count'. */
	if (uap->count > 64 * 1024)
		return (EINVAL);

	error = freebsd11_kern_getdirentries(td, uap->fd, uap->buf, uap->count,
	    &base, ogetdirentries_cvt);

	if (error == 0 && uap->basep != NULL)
		error = copyout(&base, uap->basep, sizeof(long));

	return (error);
}
#endif /* COMPAT_43 */

#if defined(COMPAT_FREEBSD11)
#ifndef _SYS_SYSPROTO_H_
struct freebsd11_getdirentries_args {
	int	fd;
	char	*buf;
	u_int	count;
	long	*basep;
};
#endif
int
freebsd11_getdirentries(struct thread *td,
    struct freebsd11_getdirentries_args *uap)
{
	long base;
	int error;

	error = freebsd11_kern_getdirentries(td, uap->fd, uap->buf, uap->count,
	    &base, NULL);

	if (error == 0 && uap->basep != NULL)
		error = copyout(&base, uap->basep, sizeof(long));
	return (error);
}

int
freebsd11_getdents(struct thread *td, struct freebsd11_getdents_args *uap)
{
	struct freebsd11_getdirentries_args ap;

	ap.fd = uap->fd;
	ap.buf = uap->buf;
	ap.count = uap->count;
	ap.basep = NULL;
	return (freebsd11_getdirentries(td, &ap));
}
#endif /* COMPAT_FREEBSD11 */

/*
 * Read a block of directory entries in a filesystem independent format.
 */
int
sys_getdirentries(struct thread *td, struct getdirentries_args *uap)
{

	return (user_getdirentries(td, uap->fd, uap->buf, uap->count,
	    uap->basep));
}

int
user_getdirentries(struct thread *td, int fd, char * __capability buf,
    size_t count, off_t * __capability basep)
{
	off_t base;
	int error;

	error = kern_getdirentries(td, fd, buf, count, &base, NULL,
	    UIO_USERSPACE);
	if (error != 0)
		return (error);
	if (basep != NULL)
		error = copyout(&base, basep, sizeof(off_t));
	return (error);
}

int
kern_getdirentries(struct thread *td, int fd, char * __capability buf,
    size_t count, off_t *basep, ssize_t *residp, enum uio_seg bufseg)
{
	struct vnode *vp;
	struct file *fp;
	struct uio auio;
	struct iovec aiov;
	off_t loff;
	int error, eofflag;
	off_t foffset;

	AUDIT_ARG_FD(fd);
	if (count > IOSIZE_MAX)
		return (EINVAL);
	auio.uio_resid = count;
	error = getvnode(td, fd, &cap_read_rights, &fp);
	if (error != 0)
		return (error);
	if ((fp->f_flag & FREAD) == 0) {
		fdrop(fp, td);
		return (EBADF);
	}
	vp = fp->f_vnode;
	foffset = foffset_lock(fp, 0);
unionread:
	if (vp->v_type != VDIR) {
		error = EINVAL;
		goto fail;
	}
	IOVEC_INIT_C(&aiov, buf, count);
	auio.uio_iov = &aiov;
	auio.uio_iovcnt = 1;
	auio.uio_rw = UIO_READ;
	auio.uio_segflg = bufseg;
	auio.uio_td = td;
	vn_lock(vp, LK_SHARED | LK_RETRY);
	AUDIT_ARG_VNODE1(vp);
	loff = auio.uio_offset = foffset;
#ifdef MAC
	error = mac_vnode_check_readdir(td->td_ucred, vp);
	if (error == 0)
#endif
		error = VOP_READDIR(vp, &auio, fp->f_cred, &eofflag, NULL,
		    NULL);
	foffset = auio.uio_offset;
	if (error != 0) {
		VOP_UNLOCK(vp);
		goto fail;
	}
	if (count == auio.uio_resid &&
	    (vp->v_vflag & VV_ROOT) &&
	    (vp->v_mount->mnt_flag & MNT_UNION)) {
		struct vnode *tvp = vp;

		vp = vp->v_mount->mnt_vnodecovered;
		VREF(vp);
		fp->f_vnode = vp;
		fp->f_data = vp;
		foffset = 0;
		vput(tvp);
		goto unionread;
	}
	VOP_UNLOCK(vp);
	*basep = loff;
	if (residp != NULL)
		*residp = auio.uio_resid;
	td->td_retval[0] = count - auio.uio_resid;
fail:
	foffset_unlock(fp, foffset, 0);
	fdrop(fp, td);
	return (error);
}

/*
 * Set the mode mask for creation of filesystem nodes.
 */
#ifndef _SYS_SYSPROTO_H_
struct umask_args {
	int	newmask;
};
#endif
int
sys_umask(struct thread *td, struct umask_args *uap)
{
	struct filedesc *fdp;

	fdp = td->td_proc->p_fd;
	FILEDESC_XLOCK(fdp);
	td->td_retval[0] = fdp->fd_cmask;
	fdp->fd_cmask = uap->newmask & ALLPERMS;
	FILEDESC_XUNLOCK(fdp);
	return (0);
}

/*
 * Void all references to file by ripping underlying filesystem away from
 * vnode.
 */
#ifndef _SYS_SYSPROTO_H_
struct revoke_args {
	char	*path;
};
#endif
int
sys_revoke(struct thread *td, struct revoke_args *uap)
{

	return (kern_revoke(td, uap->path, UIO_USERSPACE));
}

int
kern_revoke(struct thread *td, const char * __capability path,
    enum uio_seg pathseg)
{
	struct vnode *vp;
	struct vattr vattr;
	struct nameidata nd;
	int error;

	NDINIT(&nd, LOOKUP, FOLLOW | LOCKLEAF | AUDITVNODE1, pathseg,
	    path, td);
	if ((error = namei(&nd)) != 0)
		return (error);
	vp = nd.ni_vp;
	NDFREE(&nd, NDF_ONLY_PNBUF);
	if (vp->v_type != VCHR || vp->v_rdev == NULL) {
		error = EINVAL;
		goto out;
	}
#ifdef MAC
	error = mac_vnode_check_revoke(td->td_ucred, vp);
	if (error != 0)
		goto out;
#endif
	error = VOP_GETATTR(vp, &vattr, td->td_ucred);
	if (error != 0)
		goto out;
	if (td->td_ucred->cr_uid != vattr.va_uid) {
		error = priv_check(td, PRIV_VFS_ADMIN);
		if (error != 0)
			goto out;
	}
	if (vp->v_usecount > 1 || vcount(vp) > 1)
		VOP_REVOKE(vp, REVOKEALL);
out:
	vput(vp);
	return (error);
}

/*
 * Convert a user file descriptor to a kernel file entry and check that, if it
 * is a capability, the correct rights are present. A reference on the file
 * entry is held upon returning.
 */
int
getvnode(struct thread *td, int fd, cap_rights_t *rightsp, struct file **fpp)
{
	struct file *fp;
	int error;

	error = fget_unlocked(td->td_proc->p_fd, fd, rightsp, &fp);
	if (error != 0)
		return (error);

	/*
	 * The file could be not of the vnode type, or it may be not
	 * yet fully initialized, in which case the f_vnode pointer
	 * may be set, but f_ops is still badfileops.  E.g.,
	 * devfs_open() transiently create such situation to
	 * facilitate csw d_fdopen().
	 *
	 * Dupfdopen() handling in kern_openat() installs the
	 * half-baked file into the process descriptor table, allowing
	 * other thread to dereference it. Guard against the race by
	 * checking f_ops.
	 */
	if (fp->f_vnode == NULL || fp->f_ops == &badfileops) {
		fdrop(fp, td);
		return (EINVAL);
	}
	*fpp = fp;
	return (0);
}

/*
 * Get an (NFS) file handle.
 */
#ifndef _SYS_SYSPROTO_H_
struct lgetfh_args {
	char *fname;
	fhandle_t *fhp;
};
#endif
int
sys_lgetfh(struct thread *td, struct lgetfh_args *uap)
{

	return (kern_getfhat(td, AT_SYMLINK_NOFOLLOW, AT_FDCWD, uap->fname,
	    UIO_USERSPACE, uap->fhp));
}

#ifndef _SYS_SYSPROTO_H_
struct getfh_args {
	char *fname;
	fhandle_t *fhp;
};
#endif
int
sys_getfh(struct thread *td, struct getfh_args *uap)
{

	return (kern_getfhat(td, 0, AT_FDCWD, uap->fname, UIO_USERSPACE,
	    uap->fhp));
}

/*
 * syscall for the rpc.lockd to use to translate an open descriptor into
 * a NFS file handle.
 *
 * warning: do not remove the priv_check() call or this becomes one giant
 * security hole.
 */
#ifndef _SYS_SYSPROTO_H_
struct getfhat_args {
	int fd;
	char *path;
	fhandle_t *fhp;
	int flags;
};
#endif
int
sys_getfhat(struct thread *td, struct getfhat_args *uap)
{

	if ((uap->flags & ~(AT_SYMLINK_NOFOLLOW | AT_BENEATH)) != 0)
		return (EINVAL);
	return (kern_getfhat(td, uap->flags, uap->fd, uap->path, UIO_SYSSPACE,
	    uap->fhp));
}

int
kern_getfhat(struct thread *td, int flags, int fd,
    const char * __capability path, enum uio_seg pathseg,
    fhandle_t * __capability fhp)
{
	struct nameidata nd;
	fhandle_t fh;
	struct vnode *vp;
	int error;

	error = priv_check(td, PRIV_VFS_GETFH);
	if (error != 0)
		return (error);
	NDINIT_AT(&nd, LOOKUP,
	    ((flags & AT_SYMLINK_NOFOLLOW) != 0 ? NOFOLLOW : FOLLOW) |
	    ((flags & AT_BENEATH) != 0 ? BENEATH : 0) | LOCKLEAF | AUDITVNODE1,
	    pathseg, path, fd, td);
	error = namei(&nd);
	if (error != 0)
		return (error);
	NDFREE(&nd, NDF_ONLY_PNBUF);
	vp = nd.ni_vp;
	bzero(&fh, sizeof(fh));
	fh.fh_fsid = vp->v_mount->mnt_stat.f_fsid;
	error = VOP_VPTOFH(vp, &fh.fh_fid);
	vput(vp);
	if (error == 0)
		error = copyout(&fh, fhp, sizeof (fh));
	return (error);
}

#ifndef _SYS_SYSPROTO_H_
struct fhlink_args {
	fhandle_t *fhp;
	const char *to;
};
#endif
int
sys_fhlink(struct thread *td, struct fhlink_args *uap)
{

	return (kern_fhlinkat(td, AT_FDCWD, uap->to, UIO_USERSPACE, uap->fhp));
}

#ifndef _SYS_SYSPROTO_H_
struct fhlinkat_args {
	fhandle_t *fhp;
	int tofd;
	const char *to;
};
#endif
int
sys_fhlinkat(struct thread *td, struct fhlinkat_args *uap)
{

	return (kern_fhlinkat(td, uap->tofd, uap->to, UIO_USERSPACE, uap->fhp));
}

int
kern_fhlinkat(struct thread *td, int fd, const char * __capability path,
    enum uio_seg pathseg, fhandle_t * __capability fhp)
{
	fhandle_t fh;
	struct mount *mp;
	struct vnode *vp;
	int error;

	error = priv_check(td, PRIV_VFS_GETFH);
	if (error != 0)
		return (error);
	error = copyin(fhp, &fh, sizeof(fh));
	if (error != 0)
		return (error);
	do {
		bwillwrite();
		if ((mp = vfs_busyfs(&fh.fh_fsid)) == NULL)
			return (ESTALE);
		error = VFS_FHTOVP(mp, &fh.fh_fid, LK_SHARED, &vp);
		vfs_unbusy(mp);
		if (error != 0)
			return (error);
		VOP_UNLOCK(vp);
	} while ((error = kern_linkat_vp(td, vp, fd, path, pathseg)) == EAGAIN);
	return (error);
}

#ifndef _SYS_SYSPROTO_H_
struct fhreadlink_args {
	fhandle_t *fhp;
	char *buf;
	size_t bufsize;
};
#endif
int
sys_fhreadlink(struct thread *td, struct fhreadlink_args *uap)
{
	
	return (kern_fhreadlink(td, uap->fhp, uap->buf, uap->bufsize));
}

int
kern_fhreadlink(struct thread *td, fhandle_t * __capability fhp,
    char * __capability buf, size_t bufsize)
{
	fhandle_t fh;
	struct mount *mp;
	struct vnode *vp;
	int error;

	error = priv_check(td, PRIV_VFS_GETFH);
	if (error != 0)
		return (error);
	if (bufsize > IOSIZE_MAX)
		return (EINVAL);
	error = copyin(fhp, &fh, sizeof(fh));
	if (error != 0)
		return (error);
	if ((mp = vfs_busyfs(&fh.fh_fsid)) == NULL)
		return (ESTALE);
	error = VFS_FHTOVP(mp, &fh.fh_fid, LK_SHARED, &vp);
	vfs_unbusy(mp);
	if (error != 0)
		return (error);
	error = kern_readlink_vp(vp, buf, UIO_USERSPACE, bufsize, td);
	vput(vp);
	return (error);
}

/*
 * syscall for the rpc.lockd to use to translate a NFS file handle into an
 * open descriptor.
 *
 * warning: do not remove the priv_check() call or this becomes one giant
 * security hole.
 */
#ifndef _SYS_SYSPROTO_H_
struct fhopen_args {
	const struct fhandle *u_fhp;
	int flags;
};
#endif
int
sys_fhopen(struct thread *td, struct fhopen_args *uap)
{

	return (kern_fhopen(td, uap->u_fhp, uap->flags));
}

int
kern_fhopen(struct thread *td, const struct fhandle * __capability u_fhp,
    int flags)
{
	struct mount *mp;
	struct vnode *vp;
	struct fhandle fhp;
	struct file *fp;
	int fmode, error;
	int indx;

	error = priv_check(td, PRIV_VFS_FHOPEN);
	if (error != 0)
		return (error);
	indx = -1;
	fmode = FFLAGS(flags);
	/* why not allow a non-read/write open for our lockd? */
	if (((fmode & (FREAD | FWRITE)) == 0) || (fmode & O_CREAT))
		return (EINVAL);
	error = copyin(u_fhp, &fhp, sizeof(fhp));
	if (error != 0)
		return(error);
	/* find the mount point */
	mp = vfs_busyfs(&fhp.fh_fsid);
	if (mp == NULL)
		return (ESTALE);
	/* now give me my vnode, it gets returned to me locked */
	error = VFS_FHTOVP(mp, &fhp.fh_fid, LK_EXCLUSIVE, &vp);
	vfs_unbusy(mp);
	if (error != 0)
		return (error);

	error = falloc_noinstall(td, &fp);
	if (error != 0) {
		vput(vp);
		return (error);
	}
	/*
	 * An extra reference on `fp' has been held for us by
	 * falloc_noinstall().
	 */

#ifdef INVARIANTS
	td->td_dupfd = -1;
#endif
	error = vn_open_vnode(vp, fmode, td->td_ucred, td, fp);
	if (error != 0) {
		KASSERT(fp->f_ops == &badfileops,
		    ("VOP_OPEN in fhopen() set f_ops"));
		KASSERT(td->td_dupfd < 0,
		    ("fhopen() encountered fdopen()"));

		vput(vp);
		goto bad;
	}
#ifdef INVARIANTS
	td->td_dupfd = 0;
#endif
	fp->f_vnode = vp;
	fp->f_seqcount[UIO_READ] = 1;
	fp->f_seqcount[UIO_WRITE] = 1;
	finit(fp, (fmode & FMASK) | (fp->f_flag & FHASLOCK), DTYPE_VNODE, vp,
	    &vnops);
	VOP_UNLOCK(vp);
	if ((fmode & O_TRUNC) != 0) {
		error = fo_truncate(fp, 0, td->td_ucred, td);
		if (error != 0)
			goto bad;
	}

	error = finstall(td, fp, &indx, fmode, NULL);
bad:
	fdrop(fp, td);
	td->td_retval[0] = indx;
	return (error);
}

/*
 * Stat an (NFS) file handle.
 */
#ifndef _SYS_SYSPROTO_H_
struct fhstat_args {
	struct fhandle *u_fhp;
	struct stat *sb;
};
#endif
int
sys_fhstat(struct thread *td, struct fhstat_args *uap)
{

	return (user_fhstat(td, uap->u_fhp, uap->sb));
}

int
user_fhstat(struct thread *td, const struct fhandle * __capability u_fhp,
    struct stat * __capability usb)
{
	struct stat sb;
	struct fhandle fh;
	int error;

	error = copyin(u_fhp, &fh, sizeof(fh));
	if (error != 0)
		return (error);
	error = kern_fhstat(td, fh, &sb);
	if (error == 0)
		error = copyout(&sb, usb, sizeof(sb));
	return (error);
}

int
kern_fhstat(struct thread *td, struct fhandle fh, struct stat *sb)
{
	struct mount *mp;
	struct vnode *vp;
	int error;

	error = priv_check(td, PRIV_VFS_FHSTAT);
	if (error != 0)
		return (error);
	if ((mp = vfs_busyfs(&fh.fh_fsid)) == NULL)
		return (ESTALE);
	error = VFS_FHTOVP(mp, &fh.fh_fid, LK_EXCLUSIVE, &vp);
	vfs_unbusy(mp);
	if (error != 0)
		return (error);
	error = VOP_STAT(vp, sb, td->td_ucred, NOCRED, td);
	vput(vp);
	return (error);
}

/*
 * Implement fstatfs() for (NFS) file handles.
 */
#ifndef _SYS_SYSPROTO_H_
struct fhstatfs_args {
	struct fhandle *u_fhp;
	struct statfs *buf;
};
#endif
int
sys_fhstatfs(struct thread *td, struct fhstatfs_args *uap)
{

	return (user_fhstatfs(td, uap->u_fhp, uap->buf));
}

int
user_fhstatfs(struct thread *td, const struct fhandle * __capability u_fhp,
    struct statfs * __capability buf)
{
	struct statfs *sfp;
	fhandle_t fh;
	int error;

	error = copyin(u_fhp, &fh, sizeof(fhandle_t));
	if (error != 0)
		return (error);
	sfp = malloc(sizeof(struct statfs), M_STATFS, M_WAITOK);
	error = kern_fhstatfs(td, fh, sfp);
	if (error == 0)
		error = copyout(sfp, buf, sizeof(*sfp));
	free(sfp, M_STATFS);
	return (error);
}

int
kern_fhstatfs(struct thread *td, fhandle_t fh, struct statfs *buf)
{
	struct mount *mp;
	struct vnode *vp;
	int error;

	error = priv_check(td, PRIV_VFS_FHSTATFS);
	if (error != 0)
		return (error);
	if ((mp = vfs_busyfs(&fh.fh_fsid)) == NULL)
		return (ESTALE);
	error = VFS_FHTOVP(mp, &fh.fh_fid, LK_EXCLUSIVE, &vp);
	if (error != 0) {
		vfs_unbusy(mp);
		return (error);
	}
	vput(vp);
	error = prison_canseemount(td->td_ucred, mp);
	if (error != 0)
		goto out;
#ifdef MAC
	error = mac_mount_check_stat(td->td_ucred, mp);
	if (error != 0)
		goto out;
#endif
	error = VFS_STATFS(mp, buf);
out:
	vfs_unbusy(mp);
	return (error);
}

/*
 * Unlike madvise(2), we do not make a best effort to remember every
 * possible caching hint.  Instead, we remember the last setting with
 * the exception that we will allow POSIX_FADV_NORMAL to adjust the
 * region of any current setting.
 */
int
kern_posix_fadvise(struct thread *td, int fd, off_t offset, off_t len,
    int advice)
{
	struct fadvise_info *fa, *new;
	struct file *fp;
	struct vnode *vp;
	off_t end;
	int error;

	if (offset < 0 || len < 0 || offset > OFF_MAX - len)
		return (EINVAL);
	AUDIT_ARG_VALUE(advice);
	switch (advice) {
	case POSIX_FADV_SEQUENTIAL:
	case POSIX_FADV_RANDOM:
	case POSIX_FADV_NOREUSE:
		new = malloc(sizeof(*fa), M_FADVISE, M_WAITOK);
		break;
	case POSIX_FADV_NORMAL:
	case POSIX_FADV_WILLNEED:
	case POSIX_FADV_DONTNEED:
		new = NULL;
		break;
	default:
		return (EINVAL);
	}
	/* XXX: CAP_POSIX_FADVISE? */
	AUDIT_ARG_FD(fd);
	error = fget(td, fd, &cap_no_rights, &fp);
	if (error != 0)
		goto out;
	AUDIT_ARG_FILE(td->td_proc, fp);
	if ((fp->f_ops->fo_flags & DFLAG_SEEKABLE) == 0) {
		error = ESPIPE;
		goto out;
	}
	if (fp->f_type != DTYPE_VNODE) {
		error = ENODEV;
		goto out;
	}
	vp = fp->f_vnode;
	if (vp->v_type != VREG) {
		error = ENODEV;
		goto out;
	}
	if (len == 0)
		end = OFF_MAX;
	else
		end = offset + len - 1;
	switch (advice) {
	case POSIX_FADV_SEQUENTIAL:
	case POSIX_FADV_RANDOM:
	case POSIX_FADV_NOREUSE:
		/*
		 * Try to merge any existing non-standard region with
		 * this new region if possible, otherwise create a new
		 * non-standard region for this request.
		 */
		mtx_pool_lock(mtxpool_sleep, fp);
		fa = fp->f_advice;
		if (fa != NULL && fa->fa_advice == advice &&
		    ((fa->fa_start <= end && fa->fa_end >= offset) ||
		    (end != OFF_MAX && fa->fa_start == end + 1) ||
		    (fa->fa_end != OFF_MAX && fa->fa_end + 1 == offset))) {
			if (offset < fa->fa_start)
				fa->fa_start = offset;
			if (end > fa->fa_end)
				fa->fa_end = end;
		} else {
			new->fa_advice = advice;
			new->fa_start = offset;
			new->fa_end = end;
			fp->f_advice = new;
			new = fa;
		}
		mtx_pool_unlock(mtxpool_sleep, fp);
		break;
	case POSIX_FADV_NORMAL:
		/*
		 * If a the "normal" region overlaps with an existing
		 * non-standard region, trim or remove the
		 * non-standard region.
		 */
		mtx_pool_lock(mtxpool_sleep, fp);
		fa = fp->f_advice;
		if (fa != NULL) {
			if (offset <= fa->fa_start && end >= fa->fa_end) {
				new = fa;
				fp->f_advice = NULL;
			} else if (offset <= fa->fa_start &&
			    end >= fa->fa_start)
				fa->fa_start = end + 1;
			else if (offset <= fa->fa_end && end >= fa->fa_end)
				fa->fa_end = offset - 1;
			else if (offset >= fa->fa_start && end <= fa->fa_end) {
				/*
				 * If the "normal" region is a middle
				 * portion of the existing
				 * non-standard region, just remove
				 * the whole thing rather than picking
				 * one side or the other to
				 * preserve.
				 */
				new = fa;
				fp->f_advice = NULL;
			}
		}
		mtx_pool_unlock(mtxpool_sleep, fp);
		break;
	case POSIX_FADV_WILLNEED:
	case POSIX_FADV_DONTNEED:
		error = VOP_ADVISE(vp, offset, end, advice);
		break;
	}
out:
	if (fp != NULL)
		fdrop(fp, td);
	free(new, M_FADVISE);
	return (error);
}

int
sys_posix_fadvise(struct thread *td, struct posix_fadvise_args *uap)
{
	int error;

	error = kern_posix_fadvise(td, uap->fd, uap->offset, uap->len,
	    uap->advice);
	return (kern_posix_error(td, error));
}

int
kern_copy_file_range(struct thread *td, int infd, off_t *inoffp, int outfd,
    off_t *outoffp, size_t len, unsigned int flags)
{
	struct file *infp, *outfp;
	struct vnode *invp, *outvp;
	int error;
	size_t retlen;
	void *rl_rcookie, *rl_wcookie;
	off_t savinoff, savoutoff;

	infp = outfp = NULL;
	rl_rcookie = rl_wcookie = NULL;
	savinoff = -1;
	error = 0;
	retlen = 0;

	if (flags != 0) {
		error = EINVAL;
		goto out;
	}
	if (len > SSIZE_MAX)
		/*
		 * Although the len argument is size_t, the return argument
		 * is ssize_t (which is signed).  Therefore a size that won't
		 * fit in ssize_t can't be returned.
		 */
		len = SSIZE_MAX;

	/* Get the file structures for the file descriptors. */
	error = fget_read(td, infd, &cap_read_rights, &infp);
	if (error != 0)
		goto out;
	if (infp->f_ops == &badfileops) {
		error = EBADF;
		goto out;
	}
	if (infp->f_vnode == NULL) {
		error = EINVAL;
		goto out;
	}
	error = fget_write(td, outfd, &cap_write_rights, &outfp);
	if (error != 0)
		goto out;
	if (outfp->f_ops == &badfileops) {
		error = EBADF;
		goto out;
	}
	if (outfp->f_vnode == NULL) {
		error = EINVAL;
		goto out;
	}

	/* Set the offset pointers to the correct place. */
	if (inoffp == NULL)
		inoffp = &infp->f_offset;
	if (outoffp == NULL)
		outoffp = &outfp->f_offset;
	savinoff = *inoffp;
	savoutoff = *outoffp;

	invp = infp->f_vnode;
	outvp = outfp->f_vnode;
	/* Sanity check the f_flag bits. */
	if ((outfp->f_flag & (FWRITE | FAPPEND)) != FWRITE ||
	    (infp->f_flag & FREAD) == 0) {
		error = EBADF;
		goto out;
	}

	/* If len == 0, just return 0. */
	if (len == 0)
		goto out;

	/*
	 * If infp and outfp refer to the same file, the byte ranges cannot
	 * overlap.
	 */
	if (invp == outvp && ((savinoff <= savoutoff && savinoff + len >
	    savoutoff) || (savinoff > savoutoff && savoutoff + len >
	    savinoff))) {
		error = EINVAL;
		goto out;
	}

	/* Range lock the byte ranges for both invp and outvp. */
	for (;;) {
		rl_wcookie = vn_rangelock_wlock(outvp, *outoffp, *outoffp +
		    len);
		rl_rcookie = vn_rangelock_tryrlock(invp, *inoffp, *inoffp +
		    len);
		if (rl_rcookie != NULL)
			break;
		vn_rangelock_unlock(outvp, rl_wcookie);
		rl_rcookie = vn_rangelock_rlock(invp, *inoffp, *inoffp + len);
		vn_rangelock_unlock(invp, rl_rcookie);
	}

	retlen = len;
	error = vn_copy_file_range(invp, inoffp, outvp, outoffp, &retlen,
	    flags, infp->f_cred, outfp->f_cred, td);
out:
	if (rl_rcookie != NULL)
		vn_rangelock_unlock(invp, rl_rcookie);
	if (rl_wcookie != NULL)
		vn_rangelock_unlock(outvp, rl_wcookie);
	if (savinoff != -1 && (error == EINTR || error == ERESTART)) {
		*inoffp = savinoff;
		*outoffp = savoutoff;
	}
	if (outfp != NULL)
		fdrop(outfp, td);
	if (infp != NULL)
		fdrop(infp, td);
	td->td_retval[0] = retlen;
	return (error);
}

int
sys_copy_file_range(struct thread *td, struct copy_file_range_args *uap)
{

	return (user_copy_file_range(td, uap->infd, uap->inoffp, uap->outfd,
	    uap->outoffp, uap->len, uap->flags));
}

int
user_copy_file_range(struct thread *td, int infd,
    off_t * __capability uinoffp, int outfd, off_t * __capability uoutoffp,
    size_t len, unsigned int flags)
{
	off_t inoff, outoff, *inoffp, *outoffp;
	int error;

	inoffp = outoffp = NULL;
	if (uinoffp != NULL) {
		error = copyin(uinoffp, &inoff, sizeof(off_t));
		if (error != 0)
			return (error);
		inoffp = &inoff;
	}
	if (uoutoffp != NULL) {
		error = copyin(uoutoffp, &outoff, sizeof(off_t));
		if (error != 0)
			return (error);
		outoffp = &outoff;
	}
	error = kern_copy_file_range(td, infd, inoffp, outfd,
	    outoffp, len, flags);
	if (error == 0 && uinoffp != NULL)
		error = copyout(inoffp, uinoffp, sizeof(off_t));
	if (error == 0 && uoutoffp != NULL)
		error = copyout(outoffp, uoutoffp, sizeof(off_t));
	return (error);
}
// CHERI CHANGES START
// {
//   "updated": 20191003,
//   "target_type": "kernel",
//   "changes": [
//     "iovec-macros",
//     "kiovec_t",
//     "user_capabilities"
//   ]
// }
// CHERI CHANGES END<|MERGE_RESOLUTION|>--- conflicted
+++ resolved
@@ -91,15 +91,6 @@
 
 MALLOC_DEFINE(M_FADVISE, "fadvise", "posix_fadvise(2) information");
 
-<<<<<<< HEAD
-SDT_PROVIDER_DEFINE(vfs);
-SDT_PROBE_DEFINE2(vfs, , stat, mode, "char *", "int");
-SDT_PROBE_DEFINE2(vfs, , stat, reg, "char *", "int");
-
-=======
-static int kern_chflagsat(struct thread *td, int fd, const char *path,
-    enum uio_seg pathseg, u_long flags, int atflag);
->>>>>>> 56ad6e69
 static int setfflags(struct thread *td, struct vnode *, u_long);
 static int getutimes(const struct timeval * __capability, enum uio_seg,
     struct timespec *);
