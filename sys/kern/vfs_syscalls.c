--- conflicted
+++ resolved
@@ -2607,25 +2607,9 @@
 		return (error);
 #endif
 	if (vp->v_type != VLNK && (vp->v_vflag & VV_READLINK) == 0)
-<<<<<<< HEAD
-		error = EINVAL;
-	else {
-		IOVEC_INIT_C(&aiov, buf, count);
-		auio.uio_iov = &aiov;
-		auio.uio_iovcnt = 1;
-		auio.uio_offset = 0;
-		auio.uio_rw = UIO_READ;
-		auio.uio_segflg = bufseg;
-		auio.uio_td = td;
-		auio.uio_resid = count;
-		error = VOP_READLINK(vp, &auio, td->td_ucred);
-		td->td_retval[0] = count - auio.uio_resid;
-	}
-=======
 		return (EINVAL);
 
-	aiov.iov_base = buf;
-	aiov.iov_len = count;
+	IOVEC_INIT_C(&aiov, buf, count);
 	auio.uio_iov = &aiov;
 	auio.uio_iovcnt = 1;
 	auio.uio_offset = 0;
@@ -2635,7 +2619,6 @@
 	auio.uio_resid = count;
 	error = VOP_READLINK(vp, &auio, td->td_ucred);
 	td->td_retval[0] = count - auio.uio_resid;
->>>>>>> fa480206
 	return (error);
 }
 
