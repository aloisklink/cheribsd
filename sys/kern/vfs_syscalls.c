--- conflicted
+++ resolved
@@ -196,12 +196,8 @@
 	if (error != 0) {
 		vfs_rel(mp);
 		return (error);
-<<<<<<< HEAD
+	}
 	error = VFS_QUOTACTL(mp, cmd, uid, arg);
-=======
-	}
-	error = VFS_QUOTACTL(mp, uap->cmd, uap->uid, uap->arg);
->>>>>>> 23e67796
 
 	/*
 	 * Since quota on operation typically needs to open quota
