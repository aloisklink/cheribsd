/*-
 * SPDX-License-Identifier: BSD-3-Clause
 *
 * Copyright (c) 1989, 1993
 *	The Regents of the University of California.  All rights reserved.
 * (c) UNIX System Laboratories, Inc.
 * All or some portions of this file are derived from material licensed
 * to the University of California by American Telephone and Telegraph
 * Co. or Unix System Laboratories, Inc. and are reproduced herein with
 * the permission of UNIX System Laboratories, Inc.
 *
 * Redistribution and use in source and binary forms, with or without
 * modification, are permitted provided that the following conditions
 * are met:
 * 1. Redistributions of source code must retain the above copyright
 *    notice, this list of conditions and the following disclaimer.
 * 2. Redistributions in binary form must reproduce the above copyright
 *    notice, this list of conditions and the following disclaimer in the
 *    documentation and/or other materials provided with the distribution.
 * 3. Neither the name of the University nor the names of its contributors
 *    may be used to endorse or promote products derived from this software
 *    without specific prior written permission.
 *
 * THIS SOFTWARE IS PROVIDED BY THE REGENTS AND CONTRIBUTORS ``AS IS'' AND
 * ANY EXPRESS OR IMPLIED WARRANTIES, INCLUDING, BUT NOT LIMITED TO, THE
 * IMPLIED WARRANTIES OF MERCHANTABILITY AND FITNESS FOR A PARTICULAR PURPOSE
 * ARE DISCLAIMED.  IN NO EVENT SHALL THE REGENTS OR CONTRIBUTORS BE LIABLE
 * FOR ANY DIRECT, INDIRECT, INCIDENTAL, SPECIAL, EXEMPLARY, OR CONSEQUENTIAL
 * DAMAGES (INCLUDING, BUT NOT LIMITED TO, PROCUREMENT OF SUBSTITUTE GOODS
 * OR SERVICES; LOSS OF USE, DATA, OR PROFITS; OR BUSINESS INTERRUPTION)
 * HOWEVER CAUSED AND ON ANY THEORY OF LIABILITY, WHETHER IN CONTRACT, STRICT
 * LIABILITY, OR TORT (INCLUDING NEGLIGENCE OR OTHERWISE) ARISING IN ANY WAY
 * OUT OF THE USE OF THIS SOFTWARE, EVEN IF ADVISED OF THE POSSIBILITY OF
 * SUCH DAMAGE.
 *
 *	@(#)vfs_syscalls.c	8.13 (Berkeley) 4/15/94
 */

#include <sys/cdefs.h>
__FBSDID("$FreeBSD$");

#include "opt_capsicum.h"
#include "opt_ktrace.h"

#include <sys/param.h>
#include <sys/systm.h>
#include <sys/bio.h>
#include <sys/buf.h>
#include <sys/capsicum.h>
#include <sys/disk.h>
#include <sys/sysent.h>
#include <sys/malloc.h>
#include <sys/mount.h>
#include <sys/mutex.h>
#include <sys/sysproto.h>
#include <sys/namei.h>
#include <sys/filedesc.h>
#include <sys/kernel.h>
#include <sys/fcntl.h>
#include <sys/file.h>
#include <sys/filio.h>
#include <sys/limits.h>
#include <sys/linker.h>
#include <sys/rwlock.h>
#include <sys/sdt.h>
#include <sys/stat.h>
#include <sys/sx.h>
#include <sys/unistd.h>
#include <sys/vnode.h>
#include <sys/priv.h>
#include <sys/proc.h>
#include <sys/dirent.h>
#include <sys/jail.h>
#include <sys/syscallsubr.h>
#include <sys/sysctl.h>
#ifdef KTRACE
#include <sys/ktrace.h>
#endif

#include <machine/stdarg.h>

#include <security/audit/audit.h>
#include <security/mac/mac_framework.h>

#include <vm/vm.h>
#include <vm/vm_object.h>
#include <vm/vm_page.h>
#include <vm/uma.h>

#include <fs/devfs/devfs.h>

#include <ufs/ufs/quota.h>

MALLOC_DEFINE(M_FADVISE, "fadvise", "posix_fadvise(2) information");

static int setfflags(struct thread *td, struct vnode *, u_long);
static int getutimes(const struct timeval * __capability, enum uio_seg,
    struct timespec *);
static int getutimens(const struct timespec * __capability, enum uio_seg,
    struct timespec *, int *);
static int setutimes(struct thread *td, struct vnode *,
    const struct timespec *, int, int);
static int vn_access(struct vnode *vp, int user_flags, struct ucred *cred,
    struct thread *td);
static int kern_readlink_vp(struct vnode *vp, char * __capability buf,
    enum uio_seg bufseg, size_t count, struct thread *td);
static int kern_linkat_vp(struct thread *td, struct vnode *vp, int fd,
    const char * __capability path, enum uio_seg segflag);

static uint64_t
at2cnpflags(u_int at_flags, u_int mask)
{
	u_int64_t res;

	MPASS((at_flags & (AT_SYMLINK_FOLLOW | AT_SYMLINK_NOFOLLOW)) !=
	    (AT_SYMLINK_FOLLOW | AT_SYMLINK_NOFOLLOW));

	res = 0;
	at_flags &= mask;
	if ((at_flags & AT_RESOLVE_BENEATH) != 0)
		res |= RBENEATH;
	if ((at_flags & AT_SYMLINK_FOLLOW) != 0)
		res |= FOLLOW;
	/* NOFOLLOW is pseudo flag */
	if ((mask & AT_SYMLINK_NOFOLLOW) != 0) {
		res |= (at_flags & AT_SYMLINK_NOFOLLOW) != 0 ? NOFOLLOW :
		    FOLLOW;
	}
	if ((mask & AT_EMPTY_PATH) != 0 && (at_flags & AT_EMPTY_PATH) != 0)
		res |= EMPTYPATH;
	return (res);
}

int
kern_sync(struct thread *td)
{
	struct mount *mp, *nmp;
	int save;

	mtx_lock(&mountlist_mtx);
	for (mp = TAILQ_FIRST(&mountlist); mp != NULL; mp = nmp) {
		if (vfs_busy(mp, MBF_NOWAIT | MBF_MNTLSTLOCK)) {
			nmp = TAILQ_NEXT(mp, mnt_list);
			continue;
		}
		if ((mp->mnt_flag & MNT_RDONLY) == 0 &&
		    vn_start_write(NULL, &mp, V_NOWAIT) == 0) {
			save = curthread_pflags_set(TDP_SYNCIO);
			vfs_periodic(mp, MNT_NOWAIT);
			VFS_SYNC(mp, MNT_NOWAIT);
			curthread_pflags_restore(save);
			vn_finished_write(mp);
		}
		mtx_lock(&mountlist_mtx);
		nmp = TAILQ_NEXT(mp, mnt_list);
		vfs_unbusy(mp);
	}
	mtx_unlock(&mountlist_mtx);
	return (0);
}

/*
 * Sync each mounted filesystem.
 */
#ifndef _SYS_SYSPROTO_H_
struct sync_args {
	int     dummy;
};
#endif
/* ARGSUSED */
int
sys_sync(struct thread *td, struct sync_args *uap)
{

	return (kern_sync(td));
}

/*
 * Change filesystem quotas.
 */
#ifndef _SYS_SYSPROTO_H_
struct quotactl_args {
	char *path;
	int cmd;
	int uid;
	caddr_t arg;
};
#endif
int
sys_quotactl(struct thread *td, struct quotactl_args *uap)
{
	return (kern_quotactl(td, uap->path, uap->cmd, uap->uid, uap->arg));
}

int
kern_quotactl(struct thread *td, const char * __capability path, int cmd,
    int uid, void * __capability arg)
{
	struct mount *mp;
	struct nameidata nd;
	int error;

	AUDIT_ARG_CMD(cmd);
	AUDIT_ARG_UID(uid);
	if (!prison_allow(td->td_ucred, PR_ALLOW_QUOTAS))
		return (EPERM);
	NDINIT(&nd, LOOKUP, FOLLOW | LOCKLEAF | AUDITVNODE1, UIO_USERSPACE,
	    path, td);
	if ((error = namei(&nd)) != 0)
		return (error);
	NDFREE(&nd, NDF_ONLY_PNBUF);
	mp = nd.ni_vp->v_mount;
	vfs_ref(mp);
	vput(nd.ni_vp);
	error = vfs_busy(mp, 0);
	if (error != 0) {
		vfs_rel(mp);
		return (error);
	}
	error = VFS_QUOTACTL(mp, cmd, uid, arg);

	/*
	 * Since quota on operation typically needs to open quota
	 * file, the Q_QUOTAON handler needs to unbusy the mount point
	 * before calling into namei.  Otherwise, unmount might be
	 * started between two vfs_busy() invocations (first is our,
	 * second is from mount point cross-walk code in lookup()),
	 * causing deadlock.
	 *
	 * Require that Q_QUOTAON handles the vfs_busy() reference on
	 * its own, always returning with ubusied mount point.
	 */
	if ((cmd >> SUBCMDSHIFT) != Q_QUOTAON &&
	    (cmd >> SUBCMDSHIFT) != Q_QUOTAOFF)
		vfs_unbusy(mp);
	vfs_rel(mp);
	return (error);
}

/*
 * Used by statfs conversion routines to scale the block size up if
 * necessary so that all of the block counts are <= 'max_size'.  Note
 * that 'max_size' should be a bitmask, i.e. 2^n - 1 for some non-zero
 * value of 'n'.
 */
void
statfs_scale_blocks(struct statfs *sf, long max_size)
{
	uint64_t count;
	int shift;

	KASSERT(powerof2(max_size + 1), ("%s: invalid max_size", __func__));

	/*
	 * Attempt to scale the block counts to give a more accurate
	 * overview to userland of the ratio of free space to used
	 * space.  To do this, find the largest block count and compute
	 * a divisor that lets it fit into a signed integer <= max_size.
	 */
	if (sf->f_bavail < 0)
		count = -sf->f_bavail;
	else
		count = sf->f_bavail;
	count = MAX(sf->f_blocks, MAX(sf->f_bfree, count));
	if (count <= max_size)
		return;

	count >>= flsl(max_size);
	shift = 0;
	while (count > 0) {
		shift++;
		count >>=1;
	}

	sf->f_bsize <<= shift;
	sf->f_blocks >>= shift;
	sf->f_bfree >>= shift;
	sf->f_bavail >>= shift;
}

static int
kern_do_statfs(struct thread *td, struct mount *mp, struct statfs *buf)
{
	int error;

	if (mp == NULL)
		return (EBADF);
	error = vfs_busy(mp, 0);
	vfs_rel(mp);
	if (error != 0)
		return (error);
#ifdef MAC
	error = mac_mount_check_stat(td->td_ucred, mp);
	if (error != 0)
		goto out;
#endif
	error = VFS_STATFS(mp, buf);
	if (error != 0)
		goto out;
	if (priv_check_cred_vfs_generation(td->td_ucred)) {
		buf->f_fsid.val[0] = buf->f_fsid.val[1] = 0;
		prison_enforce_statfs(td->td_ucred, mp, buf);
	}
out:
	vfs_unbusy(mp);
	return (error);
}

/*
 * Get filesystem statistics.
 */
#ifndef _SYS_SYSPROTO_H_
struct statfs_args {
	char *path;
	struct statfs *buf;
};
#endif
int
sys_statfs(struct thread *td, struct statfs_args *uap)
{

	return (user_statfs(td, uap->path, uap->buf));
}

int
user_statfs(struct thread *td, const char * __capability path,
    struct statfs * __capability buf)
{
	struct statfs *sfp;
	int error;

	sfp = malloc(sizeof(struct statfs), M_STATFS, M_WAITOK);
	error = kern_statfs(td, path, UIO_USERSPACE, sfp);
	if (error == 0)
		error = copyout(sfp, buf, sizeof(struct statfs));
	free(sfp, M_STATFS);
	return (error);
}

int
kern_statfs(struct thread *td, const char * __capability path,
    enum uio_seg pathseg, struct statfs *buf)
{
	struct mount *mp;
	struct nameidata nd;
	int error;

	NDINIT(&nd, LOOKUP, FOLLOW | AUDITVNODE1, pathseg, path, td);
	error = namei(&nd);
	if (error != 0)
		return (error);
	mp = vfs_ref_from_vp(nd.ni_vp);
	NDFREE_NOTHING(&nd);
	vrele(nd.ni_vp);
	return (kern_do_statfs(td, mp, buf));
}

/*
 * Get filesystem statistics.
 */
#ifndef _SYS_SYSPROTO_H_
struct fstatfs_args {
	int fd;
	struct statfs *buf;
};
#endif
int
sys_fstatfs(struct thread *td, struct fstatfs_args *uap)
{

	return (user_fstatfs(td, uap->fd, uap->buf));
}

int
user_fstatfs(struct thread *td, int fd, struct statfs * __capability buf)
{
	struct statfs *sfp;
	int error;

	sfp = malloc(sizeof(struct statfs), M_STATFS, M_WAITOK);
	error = kern_fstatfs(td, fd, sfp);
	if (error == 0)
		error = copyout(sfp, buf, sizeof(struct statfs));
	free(sfp, M_STATFS);
	return (error);
}

int
kern_fstatfs(struct thread *td, int fd, struct statfs *buf)
{
	struct file *fp;
	struct mount *mp;
	struct vnode *vp;
	int error;

	AUDIT_ARG_FD(fd);
	error = getvnode(td, fd, &cap_fstatfs_rights, &fp);
	if (error != 0)
		return (error);
	vp = fp->f_vnode;
#ifdef AUDIT
	if (AUDITING_TD(td)) {
		vn_lock(vp, LK_SHARED | LK_RETRY);
		AUDIT_ARG_VNODE1(vp);
		VOP_UNLOCK(vp);
	}
#endif
	mp = vfs_ref_from_vp(vp);
	fdrop(fp, td);
	return (kern_do_statfs(td, mp, buf));
}

/*
 * Get statistics on all filesystems.
 */
#ifndef _SYS_SYSPROTO_H_
struct getfsstat_args {
	struct statfs *buf;
	long bufsize;
	int mode;
};
#endif
int
sys_getfsstat(struct thread *td, struct getfsstat_args *uap)
{

	return (user_getfsstat(td, uap->buf, uap->bufsize, uap->mode));
}

int
user_getfsstat(struct thread *td, struct statfs * __capability buf,
    long bufsize, int mode)
{
	size_t count;
	int error;

	if (bufsize < 0 || bufsize > SIZE_MAX)
		return (EINVAL);
	error = kern_getfsstat(td, &buf, bufsize, &count, UIO_USERSPACE, mode);
	if (error == 0)
		td->td_retval[0] = count;
	return (error);
}

/*
 * If (bufsize > 0 && bufseg == UIO_SYSSPACE)
 *	The caller is responsible for freeing memory which will be allocated
 *	in '*buf'.
 */
int
kern_getfsstat(struct thread *td, struct statfs * __capability *buf,
    size_t bufsize, size_t *countp, enum uio_seg bufseg, int mode)
{
	struct mount *mp, *nmp;
	struct statfs * __capability sfsp;
	struct statfs *sp;
	struct statfs *sptmp;
	struct statfs * __capability tofree;
	size_t count, maxcount;
	int error;

	switch (mode) {
	case MNT_WAIT:
	case MNT_NOWAIT:
		break;
	default:
		if (bufseg == UIO_SYSSPACE)
			*buf = NULL;
		return (EINVAL);
	}
restart:
	maxcount = bufsize / sizeof(struct statfs);
	if (bufsize == 0) {
		sfsp = NULL;
		tofree = NULL;
	} else if (bufseg == UIO_USERSPACE) {
		sfsp = *buf;
		tofree = NULL;
	} else /* if (bufseg == UIO_SYSSPACE) */ {
		count = 0;
		mtx_lock(&mountlist_mtx);
		TAILQ_FOREACH(mp, &mountlist, mnt_list) {
			count++;
		}
		mtx_unlock(&mountlist_mtx);
		if (maxcount > count)
			maxcount = count;
		tofree = sfsp = *buf = malloc_c(maxcount * sizeof(struct statfs),
		    M_STATFS, M_WAITOK);
	}

	count = 0;

	/*
	 * If there is no target buffer they only want the count.
	 *
	 * This could be TAILQ_FOREACH but it is open-coded to match the original
	 * code below.
	 */
	if (sfsp == NULL) {
		mtx_lock(&mountlist_mtx);
		for (mp = TAILQ_FIRST(&mountlist); mp != NULL; mp = nmp) {
			if (prison_canseemount(td->td_ucred, mp) != 0) {
				nmp = TAILQ_NEXT(mp, mnt_list);
				continue;
			}
#ifdef MAC
			if (mac_mount_check_stat(td->td_ucred, mp) != 0) {
				nmp = TAILQ_NEXT(mp, mnt_list);
				continue;
			}
#endif
			count++;
			nmp = TAILQ_NEXT(mp, mnt_list);
		}
		mtx_unlock(&mountlist_mtx);
		*countp = count;
		return (0);
	}

	/*
	 * They want the entire thing.
	 *
	 * Short-circuit the corner case of no room for anything, avoids
	 * relocking below.
	 */
	if (maxcount < 1) {
		goto out;
	}

	mtx_lock(&mountlist_mtx);
	for (mp = TAILQ_FIRST(&mountlist); mp != NULL; mp = nmp) {
		if (prison_canseemount(td->td_ucred, mp) != 0) {
			nmp = TAILQ_NEXT(mp, mnt_list);
			continue;
		}
#ifdef MAC
		if (mac_mount_check_stat(td->td_ucred, mp) != 0) {
			nmp = TAILQ_NEXT(mp, mnt_list);
			continue;
		}
#endif
		if (mode == MNT_WAIT) {
			if (vfs_busy(mp, MBF_MNTLSTLOCK) != 0) {
				/*
				 * If vfs_busy() failed, and MBF_NOWAIT
				 * wasn't passed, then the mp is gone.
				 * Furthermore, because of MBF_MNTLSTLOCK,
				 * the mountlist_mtx was dropped.  We have
				 * no other choice than to start over.
				 */
				mtx_unlock(&mountlist_mtx);
				free_c(tofree, M_STATFS);
				goto restart;
			}
		} else {
			if (vfs_busy(mp, MBF_NOWAIT | MBF_MNTLSTLOCK) != 0) {
				nmp = TAILQ_NEXT(mp, mnt_list);
				continue;
			}
		}
		sp = &mp->mnt_stat;
		/*
		 * If MNT_NOWAIT is specified, do not refresh
		 * the fsstat cache.
		 */
		if (mode != MNT_NOWAIT) {
			error = VFS_STATFS(mp, sp);
			if (error != 0) {
				mtx_lock(&mountlist_mtx);
				nmp = TAILQ_NEXT(mp, mnt_list);
				vfs_unbusy(mp);
				continue;
			}
		}
		if (priv_check_cred_vfs_generation(td->td_ucred)) {
			sptmp = malloc(sizeof(struct statfs), M_STATFS,
			    M_WAITOK);
			*sptmp = *sp;
			sptmp->f_fsid.val[0] = sptmp->f_fsid.val[1] = 0;
			prison_enforce_statfs(td->td_ucred, mp, sptmp);
			sp = sptmp;
		} else
			sptmp = NULL;
		if (bufseg == UIO_SYSSPACE) {
			bcopy(sp, (__cheri_fromcap struct statfs *)sfsp,
			    sizeof(*sp));
			free(sptmp, M_STATFS);
		} else /* if (bufseg == UIO_USERSPACE) */ {
			error = copyout(sp, sfsp, sizeof(*sp));
			free(sptmp, M_STATFS);
			if (error != 0) {
				vfs_unbusy(mp);
				return (error);
			}
		}
		sfsp++;
		count++;

		if (count == maxcount) {
			vfs_unbusy(mp);
			goto out;
		}

		mtx_lock(&mountlist_mtx);
		nmp = TAILQ_NEXT(mp, mnt_list);
		vfs_unbusy(mp);
	}
	mtx_unlock(&mountlist_mtx);
out:
	*countp = count;
	return (0);
}

#ifdef COMPAT_FREEBSD4
/*
 * Get old format filesystem statistics.
 */
static void freebsd4_cvtstatfs(struct statfs *, struct ostatfs *);

#ifndef _SYS_SYSPROTO_H_
struct freebsd4_statfs_args {
	char *path;
	struct ostatfs *buf;
};
#endif
int
freebsd4_statfs(struct thread *td, struct freebsd4_statfs_args *uap)
{
	struct ostatfs osb;
	struct statfs *sfp;
	int error;

	sfp = malloc(sizeof(struct statfs), M_STATFS, M_WAITOK);
	error = kern_statfs(td, uap->path, UIO_USERSPACE, sfp);
	if (error == 0) {
		freebsd4_cvtstatfs(sfp, &osb);
		error = copyout(&osb, uap->buf, sizeof(osb));
	}
	free(sfp, M_STATFS);
	return (error);
}

/*
 * Get filesystem statistics.
 */
#ifndef _SYS_SYSPROTO_H_
struct freebsd4_fstatfs_args {
	int fd;
	struct ostatfs *buf;
};
#endif
int
freebsd4_fstatfs(struct thread *td, struct freebsd4_fstatfs_args *uap)
{
	struct ostatfs osb;
	struct statfs *sfp;
	int error;

	sfp = malloc(sizeof(struct statfs), M_STATFS, M_WAITOK);
	error = kern_fstatfs(td, uap->fd, sfp);
	if (error == 0) {
		freebsd4_cvtstatfs(sfp, &osb);
		error = copyout(&osb, uap->buf, sizeof(osb));
	}
	free(sfp, M_STATFS);
	return (error);
}

/*
 * Get statistics on all filesystems.
 */
#ifndef _SYS_SYSPROTO_H_
struct freebsd4_getfsstat_args {
	struct ostatfs *buf;
	long bufsize;
	int mode;
};
#endif
int
freebsd4_getfsstat(struct thread *td, struct freebsd4_getfsstat_args *uap)
{
	struct statfs * __capability buf;
	struct statfs *sp;
	struct ostatfs osb;
	size_t count, size;
	int error;

	if (uap->bufsize < 0)
		return (EINVAL);
	count = uap->bufsize / sizeof(struct ostatfs);
	if (count > SIZE_MAX / sizeof(struct statfs))
		return (EINVAL);
	size = count * sizeof(struct statfs);
	error = kern_getfsstat(td, &buf, size, &count, UIO_SYSSPACE,
	    uap->mode);
	if (error == 0)
		td->td_retval[0] = count;
	if (size != 0) {
		sp = (__cheri_fromcap struct statfs *)buf;
		while (count != 0 && error == 0) {
			freebsd4_cvtstatfs(sp, &osb);
			error = copyout(&osb, uap->buf, sizeof(osb));
			sp++;
			uap->buf++;
			count--;
		}
		free_c(buf, M_STATFS);
	}
	return (error);
}

/*
 * Implement fstatfs() for (NFS) file handles.
 */
#ifndef _SYS_SYSPROTO_H_
struct freebsd4_fhstatfs_args {
	struct fhandle *u_fhp;
	struct ostatfs *buf;
};
#endif
int
freebsd4_fhstatfs(struct thread *td, struct freebsd4_fhstatfs_args *uap)
{
	struct ostatfs osb;
	struct statfs *sfp;
	fhandle_t fh;
	int error;

	error = copyin(uap->u_fhp, &fh, sizeof(fhandle_t));
	if (error != 0)
		return (error);
	sfp = malloc(sizeof(struct statfs), M_STATFS, M_WAITOK);
	error = kern_fhstatfs(td, fh, sfp);
	if (error == 0) {
		freebsd4_cvtstatfs(sfp, &osb);
		error = copyout(&osb, uap->buf, sizeof(osb));
	}
	free(sfp, M_STATFS);
	return (error);
}

/*
 * Convert a new format statfs structure to an old format statfs structure.
 */
static void
freebsd4_cvtstatfs(struct statfs *nsp, struct ostatfs *osp)
{

	statfs_scale_blocks(nsp, LONG_MAX);
	bzero(osp, sizeof(*osp));
	osp->f_bsize = nsp->f_bsize;
	osp->f_iosize = MIN(nsp->f_iosize, LONG_MAX);
	osp->f_blocks = nsp->f_blocks;
	osp->f_bfree = nsp->f_bfree;
	osp->f_bavail = nsp->f_bavail;
	osp->f_files = MIN(nsp->f_files, LONG_MAX);
	osp->f_ffree = MIN(nsp->f_ffree, LONG_MAX);
	osp->f_owner = nsp->f_owner;
	osp->f_type = nsp->f_type;
	osp->f_flags = nsp->f_flags;
	osp->f_syncwrites = MIN(nsp->f_syncwrites, LONG_MAX);
	osp->f_asyncwrites = MIN(nsp->f_asyncwrites, LONG_MAX);
	osp->f_syncreads = MIN(nsp->f_syncreads, LONG_MAX);
	osp->f_asyncreads = MIN(nsp->f_asyncreads, LONG_MAX);
	strlcpy(osp->f_fstypename, nsp->f_fstypename,
	    MIN(MFSNAMELEN, OMFSNAMELEN));
	strlcpy(osp->f_mntonname, nsp->f_mntonname,
	    MIN(MNAMELEN, OMNAMELEN));
	strlcpy(osp->f_mntfromname, nsp->f_mntfromname,
	    MIN(MNAMELEN, OMNAMELEN));
	osp->f_fsid = nsp->f_fsid;
}
#endif /* COMPAT_FREEBSD4 */

#if defined(COMPAT_FREEBSD11)
/*
 * Get old format filesystem statistics.
 */
static void freebsd11_cvtstatfs(struct statfs *, struct freebsd11_statfs *);

int
freebsd11_statfs(struct thread *td, struct freebsd11_statfs_args *uap)
{
	struct freebsd11_statfs osb;
	struct statfs *sfp;
	int error;

	sfp = malloc(sizeof(struct statfs), M_STATFS, M_WAITOK);
	error = kern_statfs(td, uap->path, UIO_USERSPACE, sfp);
	if (error == 0) {
		freebsd11_cvtstatfs(sfp, &osb);
		error = copyout(&osb, uap->buf, sizeof(osb));
	}
	free(sfp, M_STATFS);
	return (error);
}

/*
 * Get filesystem statistics.
 */
int
freebsd11_fstatfs(struct thread *td, struct freebsd11_fstatfs_args *uap)
{
	struct freebsd11_statfs osb;
	struct statfs *sfp;
	int error;

	sfp = malloc(sizeof(struct statfs), M_STATFS, M_WAITOK);
	error = kern_fstatfs(td, uap->fd, sfp);
	if (error == 0) {
		freebsd11_cvtstatfs(sfp, &osb);
		error = copyout(&osb, uap->buf, sizeof(osb));
	}
	free(sfp, M_STATFS);
	return (error);
}

/*
 * Get statistics on all filesystems.
 */
int
freebsd11_getfsstat(struct thread *td, struct freebsd11_getfsstat_args *uap)
{
	struct freebsd11_statfs osb;
	struct statfs * __capability buf;
	struct statfs *sp;
	size_t count, size;
	int error;

	count = uap->bufsize / sizeof(struct ostatfs);
	size = count * sizeof(struct statfs);
	error = kern_getfsstat(td, &buf, size, &count, UIO_SYSSPACE,
	    uap->mode);
	if (error == 0)
		td->td_retval[0] = count;
	if (size > 0) {
		sp = (__cheri_fromcap struct statfs *)buf;
		while (count > 0 && error == 0) {
			freebsd11_cvtstatfs(sp, &osb);
			error = copyout(&osb, uap->buf, sizeof(osb));
			sp++;
			uap->buf++;
			count--;
		}
		free_c(buf, M_STATFS);
	}
	return (error);
}

/*
 * Implement fstatfs() for (NFS) file handles.
 */
int
freebsd11_fhstatfs(struct thread *td, struct freebsd11_fhstatfs_args *uap)
{
	struct freebsd11_statfs osb;
	struct statfs *sfp;
	fhandle_t fh;
	int error;

	error = copyin(uap->u_fhp, &fh, sizeof(fhandle_t));
	if (error)
		return (error);
	sfp = malloc(sizeof(struct statfs), M_STATFS, M_WAITOK);
	error = kern_fhstatfs(td, fh, sfp);
	if (error == 0) {
		freebsd11_cvtstatfs(sfp, &osb);
		error = copyout(&osb, uap->buf, sizeof(osb));
	}
	free(sfp, M_STATFS);
	return (error);
}

/*
 * Convert a new format statfs structure to an old format statfs structure.
 */
static void
freebsd11_cvtstatfs(struct statfs *nsp, struct freebsd11_statfs *osp)
{

	bzero(osp, sizeof(*osp));
	osp->f_version = FREEBSD11_STATFS_VERSION;
	osp->f_type = nsp->f_type;
	osp->f_flags = nsp->f_flags;
	osp->f_bsize = nsp->f_bsize;
	osp->f_iosize = nsp->f_iosize;
	osp->f_blocks = nsp->f_blocks;
	osp->f_bfree = nsp->f_bfree;
	osp->f_bavail = nsp->f_bavail;
	osp->f_files = nsp->f_files;
	osp->f_ffree = nsp->f_ffree;
	osp->f_syncwrites = nsp->f_syncwrites;
	osp->f_asyncwrites = nsp->f_asyncwrites;
	osp->f_syncreads = nsp->f_syncreads;
	osp->f_asyncreads = nsp->f_asyncreads;
	osp->f_namemax = nsp->f_namemax;
	osp->f_owner = nsp->f_owner;
	osp->f_fsid = nsp->f_fsid;
	strlcpy(osp->f_fstypename, nsp->f_fstypename,
	    MIN(MFSNAMELEN, sizeof(osp->f_fstypename)));
	strlcpy(osp->f_mntonname, nsp->f_mntonname,
	    MIN(MNAMELEN, sizeof(osp->f_mntonname)));
	strlcpy(osp->f_mntfromname, nsp->f_mntfromname,
	    MIN(MNAMELEN, sizeof(osp->f_mntfromname)));
}
#endif /* COMPAT_FREEBSD11 */

/*
 * Change current working directory to a given file descriptor.
 */
#ifndef _SYS_SYSPROTO_H_
struct fchdir_args {
	int	fd;
};
#endif
int
sys_fchdir(struct thread *td, struct fchdir_args *uap)
{
	struct vnode *vp, *tdp;
	struct mount *mp;
	struct file *fp;
	int error;

	AUDIT_ARG_FD(uap->fd);
	error = getvnode(td, uap->fd, &cap_fchdir_rights,
	    &fp);
	if (error != 0)
		return (error);
	vp = fp->f_vnode;
	vrefact(vp);
	fdrop(fp, td);
	vn_lock(vp, LK_SHARED | LK_RETRY);
	AUDIT_ARG_VNODE1(vp);
	error = change_dir(vp, td);
	while (!error && (mp = vp->v_mountedhere) != NULL) {
		if (vfs_busy(mp, 0))
			continue;
		error = VFS_ROOT(mp, LK_SHARED, &tdp);
		vfs_unbusy(mp);
		if (error != 0)
			break;
		vput(vp);
		vp = tdp;
	}
	if (error != 0) {
		vput(vp);
		return (error);
	}
	VOP_UNLOCK(vp);
	pwd_chdir(td, vp);
	return (0);
}

/*
 * Change current working directory (``.'').
 */
#ifndef _SYS_SYSPROTO_H_
struct chdir_args {
	char	*path;
};
#endif
int
sys_chdir(struct thread *td, struct chdir_args *uap)
{

	return (kern_chdir(td, uap->path, UIO_USERSPACE));
}

int
kern_chdir(struct thread *td, const char * __capability path,
    enum uio_seg pathseg)
{
	struct nameidata nd;
	int error;

	NDINIT(&nd, LOOKUP, FOLLOW | LOCKSHARED | LOCKLEAF | AUDITVNODE1,
	    pathseg, path, td);
	if ((error = namei(&nd)) != 0)
		return (error);
	if ((error = change_dir(nd.ni_vp, td)) != 0) {
		vput(nd.ni_vp);
		NDFREE_NOTHING(&nd);
		return (error);
	}
	VOP_UNLOCK(nd.ni_vp);
	NDFREE_NOTHING(&nd);
	pwd_chdir(td, nd.ni_vp);
	return (0);
}

/*
 * Change notion of root (``/'') directory.
 */
#ifndef _SYS_SYSPROTO_H_
struct chroot_args {
	char	*path;
};
#endif
int
sys_chroot(struct thread *td, struct chroot_args *uap)
{

	return (kern_chroot(td, uap->path));
}

int
kern_chroot(struct thread *td, const char * __capability path)
{
	struct nameidata nd;
	int error;

	error = priv_check(td, PRIV_VFS_CHROOT);
	if (error != 0)
		return (error);
	NDINIT(&nd, LOOKUP, FOLLOW | LOCKSHARED | LOCKLEAF | AUDITVNODE1,
	    UIO_USERSPACE, path, td);
	error = namei(&nd);
	if (error != 0)
		goto error;
	error = change_dir(nd.ni_vp, td);
	if (error != 0)
		goto e_vunlock;
#ifdef MAC
	error = mac_vnode_check_chroot(td->td_ucred, nd.ni_vp);
	if (error != 0)
		goto e_vunlock;
#endif
	VOP_UNLOCK(nd.ni_vp);
	error = pwd_chroot(td, nd.ni_vp);
	vrele(nd.ni_vp);
	NDFREE_NOTHING(&nd);
	return (error);
e_vunlock:
	vput(nd.ni_vp);
error:
	NDFREE_NOTHING(&nd);
	return (error);
}

/*
 * Common routine for chroot and chdir.  Callers must provide a locked vnode
 * instance.
 */
int
change_dir(struct vnode *vp, struct thread *td)
{
#ifdef MAC
	int error;
#endif

	ASSERT_VOP_LOCKED(vp, "change_dir(): vp not locked");
	if (vp->v_type != VDIR)
		return (ENOTDIR);
#ifdef MAC
	error = mac_vnode_check_chdir(td->td_ucred, vp);
	if (error != 0)
		return (error);
#endif
	return (VOP_ACCESS(vp, VEXEC, td->td_ucred, td));
}

static __inline void
flags_to_rights(int flags, cap_rights_t *rightsp)
{

	if (flags & O_EXEC) {
		cap_rights_set_one(rightsp, CAP_FEXECVE);
	} else {
		switch ((flags & O_ACCMODE)) {
		case O_RDONLY:
			cap_rights_set_one(rightsp, CAP_READ);
			break;
		case O_RDWR:
			cap_rights_set_one(rightsp, CAP_READ);
			/* FALLTHROUGH */
		case O_WRONLY:
			cap_rights_set_one(rightsp, CAP_WRITE);
			if (!(flags & (O_APPEND | O_TRUNC)))
				cap_rights_set_one(rightsp, CAP_SEEK);
			break;
		}
	}

	if (flags & O_CREAT)
		cap_rights_set_one(rightsp, CAP_CREATE);

	if (flags & O_TRUNC)
		cap_rights_set_one(rightsp, CAP_FTRUNCATE);

	if (flags & (O_SYNC | O_FSYNC))
		cap_rights_set_one(rightsp, CAP_FSYNC);

	if (flags & (O_EXLOCK | O_SHLOCK))
		cap_rights_set_one(rightsp, CAP_FLOCK);
}

/*
 * Check permissions, allocate an open file structure, and call the device
 * open routine if any.
 */
#ifndef _SYS_SYSPROTO_H_
struct open_args {
	char	*path;
	int	flags;
	int	mode;
};
#endif
int
sys_open(struct thread *td, struct open_args *uap)
{

	return (kern_openat(td, AT_FDCWD, uap->path, UIO_USERSPACE,
	    uap->flags, uap->mode));
}

#ifndef _SYS_SYSPROTO_H_
struct openat_args {
	int	fd;
	char	*path;
	int	flag;
	int	mode;
};
#endif
int
sys_openat(struct thread *td, struct openat_args *uap)
{

	AUDIT_ARG_FD(uap->fd);
	return (kern_openat(td, uap->fd, uap->path, UIO_USERSPACE, uap->flag,
	    uap->mode));
}

int
kern_openat(struct thread *td, int fd, char const * __capability path,
    enum uio_seg pathseg, int flags, int mode)
{
	struct proc *p = td->td_proc;
	struct filedesc *fdp;
	struct pwddesc *pdp;
	struct file *fp;
	struct vnode *vp;
	struct nameidata nd;
	cap_rights_t rights;
	int cmode, error, indx;

	indx = -1;
	fdp = p->p_fd;
	pdp = p->p_pd;

	AUDIT_ARG_FFLAGS(flags);
	AUDIT_ARG_MODE(mode);
	cap_rights_init_one(&rights, CAP_LOOKUP);
	flags_to_rights(flags, &rights);
	/*
	 * Only one of the O_EXEC, O_RDONLY, O_WRONLY and O_RDWR flags
	 * may be specified.
	 */
	if (flags & O_EXEC) {
		if (flags & O_ACCMODE)
			return (EINVAL);
	} else if ((flags & O_ACCMODE) == O_ACCMODE) {
		return (EINVAL);
	} else {
		flags = FFLAGS(flags);
	}

	/*
	 * Allocate a file structure. The descriptor to reference it
	 * is allocated and used by finstall_refed() below.
	 */
	error = falloc_noinstall(td, &fp);
	if (error != 0)
		return (error);
	/* Set the flags early so the finit in devfs can pick them up. */
	fp->f_flag = flags & FMASK;
	cmode = ((mode & ~pdp->pd_cmask) & ALLPERMS) & ~S_ISTXT;
	NDINIT_ATRIGHTS(&nd, LOOKUP, FOLLOW | AUDITVNODE1, pathseg, path, fd,
	    &rights, td);
	td->td_dupfd = -1;		/* XXX check for fdopen */
	error = vn_open(&nd, &flags, cmode, fp);
	if (error != 0) {
		/*
		 * If the vn_open replaced the method vector, something
		 * wonderous happened deep below and we just pass it up
		 * pretending we know what we do.
		 */
		if (error == ENXIO && fp->f_ops != &badfileops)
			goto success;

		/*
		 * Handle special fdopen() case. bleh.
		 *
		 * Don't do this for relative (capability) lookups; we don't
		 * understand exactly what would happen, and we don't think
		 * that it ever should.
		 */
		if ((nd.ni_resflags & NIRES_STRICTREL) == 0 &&
		    (error == ENODEV || error == ENXIO) &&
		    td->td_dupfd >= 0) {
			error = dupfdopen(td, fdp, td->td_dupfd, flags, error,
			    &indx);
			if (error == 0)
				goto success;
		}

		goto bad;
	}
	td->td_dupfd = 0;
	NDFREE(&nd, NDF_ONLY_PNBUF);
	vp = nd.ni_vp;

	/*
	 * Store the vnode, for any f_type. Typically, the vnode use
	 * count is decremented by direct call to vn_closefile() for
	 * files that switched type in the cdevsw fdopen() method.
	 */
	fp->f_vnode = vp;
	/*
	 * If the file wasn't claimed by devfs bind it to the normal
	 * vnode operations here.
	 */
	if (fp->f_ops == &badfileops) {
		KASSERT(vp->v_type != VFIFO,
		    ("Unexpected fifo fp %p vp %p", fp, vp));
		finit_vnode(fp, flags, NULL, &vnops);
	}

	VOP_UNLOCK(vp);
	if (flags & O_TRUNC) {
		error = fo_truncate(fp, 0, td->td_ucred, td);
		if (error != 0)
			goto bad;
	}
success:
	/*
	 * If we haven't already installed the FD (for dupfdopen), do so now.
	 */
	if (indx == -1) {
		struct filecaps *fcaps;

#ifdef CAPABILITIES
		if ((nd.ni_resflags & NIRES_STRICTREL) != 0)
			fcaps = &nd.ni_filecaps;
		else
#endif
			fcaps = NULL;
		error = finstall_refed(td, fp, &indx, flags, fcaps);
		/* On success finstall_refed() consumes fcaps. */
		if (error != 0) {
			filecaps_free(&nd.ni_filecaps);
			goto bad;
		}
	} else {
		filecaps_free(&nd.ni_filecaps);
		falloc_abort(td, fp);
	}

	td->td_retval[0] = indx;
	return (0);
bad:
	KASSERT(indx == -1, ("indx=%d, should be -1", indx));
	falloc_abort(td, fp);
	return (error);
}

#ifdef COMPAT_43
/*
 * Create a file.
 */
#ifndef _SYS_SYSPROTO_H_
struct ocreat_args {
	char	*path;
	int	mode;
};
#endif
int
ocreat(struct thread *td, struct ocreat_args *uap)
{

	return (kern_openat(td, AT_FDCWD, uap->path, UIO_USERSPACE,
	    O_WRONLY | O_CREAT | O_TRUNC, uap->mode));
}
#endif /* COMPAT_43 */

/*
 * Create a special file.
 */
#ifndef _SYS_SYSPROTO_H_
struct mknodat_args {
	int	fd;
	char	*path;
	mode_t	mode;
	dev_t	dev;
};
#endif
int
sys_mknodat(struct thread *td, struct mknodat_args *uap)
{

	return (kern_mknodat(td, uap->fd, uap->path, UIO_USERSPACE, uap->mode,
	    uap->dev));
}

#if defined(COMPAT_FREEBSD11)
int
freebsd11_mknod(struct thread *td,
    struct freebsd11_mknod_args *uap)
{

	return (kern_mknodat(td, AT_FDCWD, uap->path, UIO_USERSPACE,
	    uap->mode, uap->dev));
}

int
freebsd11_mknodat(struct thread *td,
    struct freebsd11_mknodat_args *uap)
{

	return (kern_mknodat(td, uap->fd, uap->path, UIO_USERSPACE, uap->mode,
	    uap->dev));
}
#endif /* COMPAT_FREEBSD11 */

int
kern_mknodat(struct thread *td, int fd, const char * __capability path,
    enum uio_seg pathseg, int mode, dev_t dev)
{
	struct vnode *vp;
	struct mount *mp;
	struct vattr vattr;
	struct nameidata nd;
	int error, whiteout = 0;

	AUDIT_ARG_MODE(mode);
	AUDIT_ARG_DEV(dev);
	switch (mode & S_IFMT) {
	case S_IFCHR:
	case S_IFBLK:
		error = priv_check(td, PRIV_VFS_MKNOD_DEV);
		if (error == 0 && dev == VNOVAL)
			error = EINVAL;
		break;
	case S_IFWHT:
		error = priv_check(td, PRIV_VFS_MKNOD_WHT);
		break;
	case S_IFIFO:
		if (dev == 0)
			return (kern_mkfifoat(td, fd, path, pathseg, mode));
		/* FALLTHROUGH */
	default:
		error = EINVAL;
		break;
	}
	if (error != 0)
		return (error);
restart:
	bwillwrite();
	NDINIT_ATRIGHTS(&nd, CREATE, LOCKPARENT | SAVENAME | AUDITVNODE1 |
	    NOCACHE, pathseg, path, fd, &cap_mknodat_rights,
	    td);
	if ((error = namei(&nd)) != 0)
		return (error);
	vp = nd.ni_vp;
	if (vp != NULL) {
		NDFREE(&nd, NDF_ONLY_PNBUF);
		if (vp == nd.ni_dvp)
			vrele(nd.ni_dvp);
		else
			vput(nd.ni_dvp);
		vrele(vp);
		return (EEXIST);
	} else {
		VATTR_NULL(&vattr);
		vattr.va_mode = (mode & ALLPERMS) &
		    ~td->td_proc->p_pd->pd_cmask;
		vattr.va_rdev = dev;
		whiteout = 0;

		switch (mode & S_IFMT) {
		case S_IFCHR:
			vattr.va_type = VCHR;
			break;
		case S_IFBLK:
			vattr.va_type = VBLK;
			break;
		case S_IFWHT:
			whiteout = 1;
			break;
		default:
			panic("kern_mknod: invalid mode");
		}
	}
	if (vn_start_write(nd.ni_dvp, &mp, V_NOWAIT) != 0) {
		NDFREE(&nd, NDF_ONLY_PNBUF);
		vput(nd.ni_dvp);
		if ((error = vn_start_write(NULL, &mp, V_XSLEEP | PCATCH)) != 0)
			return (error);
		goto restart;
	}
#ifdef MAC
	if (error == 0 && !whiteout)
		error = mac_vnode_check_create(td->td_ucred, nd.ni_dvp,
		    &nd.ni_cnd, &vattr);
#endif
	if (error == 0) {
		if (whiteout)
			error = VOP_WHITEOUT(nd.ni_dvp, &nd.ni_cnd, CREATE);
		else {
			error = VOP_MKNOD(nd.ni_dvp, &nd.ni_vp,
						&nd.ni_cnd, &vattr);
		}
	}
	VOP_VPUT_PAIR(nd.ni_dvp, error == 0 && !whiteout ? &nd.ni_vp : NULL,
	    true);
	vn_finished_write(mp);
	NDFREE(&nd, NDF_ONLY_PNBUF);
	if (error == ERELOOKUP)
		goto restart;
	return (error);
}

/*
 * Create a named pipe.
 */
#ifndef _SYS_SYSPROTO_H_
struct mkfifo_args {
	char	*path;
	int	mode;
};
#endif
int
sys_mkfifo(struct thread *td, struct mkfifo_args *uap)
{

	return (kern_mkfifoat(td, AT_FDCWD, uap->path, UIO_USERSPACE,
	    uap->mode));
}

#ifndef _SYS_SYSPROTO_H_
struct mkfifoat_args {
	int	fd;
	char	*path;
	mode_t	mode;
};
#endif
int
sys_mkfifoat(struct thread *td, struct mkfifoat_args *uap)
{

	return (kern_mkfifoat(td, uap->fd, uap->path, UIO_USERSPACE,
	    uap->mode));
}

int
kern_mkfifoat(struct thread *td, int fd, const char * __capability path,
    enum uio_seg pathseg, int mode)
{
	struct mount *mp;
	struct vattr vattr;
	struct nameidata nd;
	int error;

	AUDIT_ARG_MODE(mode);
restart:
	bwillwrite();
	NDINIT_ATRIGHTS(&nd, CREATE, LOCKPARENT | SAVENAME | AUDITVNODE1 |
	    NOCACHE, pathseg, path, fd, &cap_mkfifoat_rights,
	    td);
	if ((error = namei(&nd)) != 0)
		return (error);
	if (nd.ni_vp != NULL) {
		NDFREE(&nd, NDF_ONLY_PNBUF);
		if (nd.ni_vp == nd.ni_dvp)
			vrele(nd.ni_dvp);
		else
			vput(nd.ni_dvp);
		vrele(nd.ni_vp);
		return (EEXIST);
	}
	if (vn_start_write(nd.ni_dvp, &mp, V_NOWAIT) != 0) {
		NDFREE(&nd, NDF_ONLY_PNBUF);
		vput(nd.ni_dvp);
		if ((error = vn_start_write(NULL, &mp, V_XSLEEP | PCATCH)) != 0)
			return (error);
		goto restart;
	}
	VATTR_NULL(&vattr);
	vattr.va_type = VFIFO;
	vattr.va_mode = (mode & ALLPERMS) & ~td->td_proc->p_pd->pd_cmask;
#ifdef MAC
	error = mac_vnode_check_create(td->td_ucred, nd.ni_dvp, &nd.ni_cnd,
	    &vattr);
	if (error != 0)
		goto out;
#endif
	error = VOP_MKNOD(nd.ni_dvp, &nd.ni_vp, &nd.ni_cnd, &vattr);
#ifdef MAC
out:
#endif
	VOP_VPUT_PAIR(nd.ni_dvp, error == 0 ? &nd.ni_vp : NULL, true);
	vn_finished_write(mp);
	NDFREE(&nd, NDF_ONLY_PNBUF);
	if (error == ERELOOKUP)
		goto restart;
	return (error);
}

/*
 * Make a hard file link.
 */
#ifndef _SYS_SYSPROTO_H_
struct link_args {
	char	*path;
	char	*to;
};
#endif
int
sys_link(struct thread *td, struct link_args *uap)
{

	return (kern_linkat(td, AT_FDCWD, AT_FDCWD, uap->path, uap->to,
	    UIO_USERSPACE, AT_SYMLINK_FOLLOW));
}

#ifndef _SYS_SYSPROTO_H_
struct linkat_args {
	int	fd1;
	char	*path1;
	int	fd2;
	char	*path2;
	int	flag;
};
#endif
int
sys_linkat(struct thread *td, struct linkat_args *uap)
{
<<<<<<< HEAD

	return (kern_linkat(td, uap->fd1, uap->fd2, uap->path1, uap->path2,
	    UIO_USERSPACE, uap->flag));
=======
	int flag;

	flag = uap->flag;
	if ((flag & ~(AT_SYMLINK_FOLLOW | AT_RESOLVE_BENEATH |
	    AT_EMPTY_PATH)) != 0)
		return (EINVAL);

	return (kern_linkat(td, uap->fd1, uap->fd2, uap->path1, uap->path2,
	    UIO_USERSPACE, at2cnpflags(flag, AT_SYMLINK_FOLLOW |
	    AT_RESOLVE_BENEATH | AT_EMPTY_PATH)));
>>>>>>> 509124b6
}

int hardlink_check_uid = 0;
SYSCTL_INT(_security_bsd, OID_AUTO, hardlink_check_uid, CTLFLAG_RW,
    &hardlink_check_uid, 0,
    "Unprivileged processes cannot create hard links to files owned by other "
    "users");
static int hardlink_check_gid = 0;
SYSCTL_INT(_security_bsd, OID_AUTO, hardlink_check_gid, CTLFLAG_RW,
    &hardlink_check_gid, 0,
    "Unprivileged processes cannot create hard links to files owned by other "
    "groups");

static int
can_hardlink(struct vnode *vp, struct ucred *cred)
{
	struct vattr va;
	int error;

	if (!hardlink_check_uid && !hardlink_check_gid)
		return (0);

	error = VOP_GETATTR(vp, &va, cred);
	if (error != 0)
		return (error);

	if (hardlink_check_uid && cred->cr_uid != va.va_uid) {
		error = priv_check_cred(cred, PRIV_VFS_LINK);
		if (error != 0)
			return (error);
	}

	if (hardlink_check_gid && !groupmember(va.va_gid, cred)) {
		error = priv_check_cred(cred, PRIV_VFS_LINK);
		if (error != 0)
			return (error);
	}

	return (0);
}

int
kern_linkat(struct thread *td, int fd1, int fd2,
    const char * __capability path1, const char * __capability path2,
    enum uio_seg segflag, int flag)
{
	struct nameidata nd;
	int error;

	if ((flag & ~(AT_SYMLINK_FOLLOW | AT_RESOLVE_BENEATH)) != 0)
		return (EINVAL);

	do {
		bwillwrite();
		NDINIT_ATRIGHTS(&nd, LOOKUP, at2cnpflags(flag,
		    AT_SYMLINK_FOLLOW | AT_RESOLVE_BENEATH) | AUDITVNODE1,
		    segflag, path1, fd1, &cap_linkat_source_rights, td);
		if ((error = namei(&nd)) != 0)
			return (error);
		NDFREE(&nd, NDF_ONLY_PNBUF);
		error = kern_linkat_vp(td, nd.ni_vp, fd2, path2, segflag);
	} while (error ==  EAGAIN || error == ERELOOKUP);
	return (error);
}

static int
kern_linkat_vp(struct thread *td, struct vnode *vp, int fd,
    const char * __capability path, enum uio_seg segflag)
{
	struct nameidata nd;
	struct mount *mp;
	int error;

	if (vp->v_type == VDIR) {
		vrele(vp);
		return (EPERM);		/* POSIX */
	}
	NDINIT_ATRIGHTS(&nd, CREATE,
	    LOCKPARENT | SAVENAME | AUDITVNODE2 | NOCACHE, segflag, path, fd,
	    &cap_linkat_target_rights, td);
	if ((error = namei(&nd)) == 0) {
		if ((nd.ni_resflags & NIRES_EMPTYPATH) != 0) {
			error = priv_check(td, PRIV_VFS_FHOPEN);
			if (error != 0) {
				NDFREE(&nd, NDF_ONLY_PNBUF);
				if (nd.ni_vp != NULL) {
					if (nd.ni_dvp == nd.ni_vp)
						vrele(nd.ni_dvp);
					else
						vput(nd.ni_dvp);
					vrele(nd.ni_vp);
				} else {
					vput(nd.ni_dvp);
				}
				vrele(vp);
				return (error);
			}
		}
		if (nd.ni_vp != NULL) {
			NDFREE(&nd, NDF_ONLY_PNBUF);
			if (nd.ni_dvp == nd.ni_vp)
				vrele(nd.ni_dvp);
			else
				vput(nd.ni_dvp);
			vrele(nd.ni_vp);
			vrele(vp);
			return (EEXIST);
		} else if (nd.ni_dvp->v_mount != vp->v_mount) {
			/*
			 * Cross-device link.  No need to recheck
			 * vp->v_type, since it cannot change, except
			 * to VBAD.
			 */
			NDFREE(&nd, NDF_ONLY_PNBUF);
			vput(nd.ni_dvp);
			vrele(vp);
			return (EXDEV);
		} else if ((error = vn_lock(vp, LK_EXCLUSIVE)) == 0) {
			error = can_hardlink(vp, td->td_ucred);
#ifdef MAC
			if (error == 0)
				error = mac_vnode_check_link(td->td_ucred,
				    nd.ni_dvp, vp, &nd.ni_cnd);
#endif
			if (error != 0) {
				vput(vp);
				vput(nd.ni_dvp);
				NDFREE(&nd, NDF_ONLY_PNBUF);
				return (error);
			}
			error = vn_start_write(vp, &mp, V_NOWAIT);
			if (error != 0) {
				vput(vp);
				vput(nd.ni_dvp);
				NDFREE(&nd, NDF_ONLY_PNBUF);
				error = vn_start_write(NULL, &mp,
				    V_XSLEEP | PCATCH);
				if (error != 0)
					return (error);
				return (EAGAIN);
			}
			error = VOP_LINK(nd.ni_dvp, vp, &nd.ni_cnd);
			VOP_VPUT_PAIR(nd.ni_dvp, &vp, true);
			vn_finished_write(mp);
			NDFREE(&nd, NDF_ONLY_PNBUF);
			vp = NULL;
		} else {
			vput(nd.ni_dvp);
			NDFREE(&nd, NDF_ONLY_PNBUF);
			vrele(vp);
			return (EAGAIN);
		}
	}
	if (vp != NULL)
		vrele(vp);
	return (error);
}

/*
 * Make a symbolic link.
 */
#ifndef _SYS_SYSPROTO_H_
struct symlink_args {
	char	*path;
	char	*link;
};
#endif
int
sys_symlink(struct thread *td, struct symlink_args *uap)
{

	return (kern_symlinkat(td, uap->path, AT_FDCWD, uap->link,
	    UIO_USERSPACE));
}

#ifndef _SYS_SYSPROTO_H_
struct symlinkat_args {
	char	*path;
	int	fd;
	char	*path2;
};
#endif
int
sys_symlinkat(struct thread *td, struct symlinkat_args *uap)
{

	return (kern_symlinkat(td, uap->path1, uap->fd, uap->path2,
	    UIO_USERSPACE));
}

int
kern_symlinkat(struct thread *td, const char * __capability path1, int fd,
    const char * __capability path2, enum uio_seg segflg)
{
	struct mount *mp;
	struct vattr vattr;
	const char *syspath;
	char *tmppath;
	struct nameidata nd;
	int error;

	if (segflg == UIO_SYSSPACE) {
		syspath = (__cheri_fromcap const char *)path1;
	} else {
		tmppath = uma_zalloc(namei_zone, M_WAITOK);
		if ((error = copyinstr(path1, tmppath, MAXPATHLEN, NULL)) != 0)
			goto out;
		syspath = tmppath;
	}
	AUDIT_ARG_TEXT(syspath);
restart:
	bwillwrite();
	NDINIT_ATRIGHTS(&nd, CREATE, LOCKPARENT | SAVENAME | AUDITVNODE1 |
	    NOCACHE, segflg, path2, fd, &cap_symlinkat_rights,
	    td);
	if ((error = namei(&nd)) != 0)
		goto out;
	if (nd.ni_vp) {
		NDFREE(&nd, NDF_ONLY_PNBUF);
		if (nd.ni_vp == nd.ni_dvp)
			vrele(nd.ni_dvp);
		else
			vput(nd.ni_dvp);
		vrele(nd.ni_vp);
		nd.ni_vp = NULL;
		error = EEXIST;
		goto out;
	}
	if (vn_start_write(nd.ni_dvp, &mp, V_NOWAIT) != 0) {
		NDFREE(&nd, NDF_ONLY_PNBUF);
		vput(nd.ni_dvp);
		if ((error = vn_start_write(NULL, &mp, V_XSLEEP | PCATCH)) != 0)
			goto out;
		goto restart;
	}
	VATTR_NULL(&vattr);
	vattr.va_mode = ACCESSPERMS &~ td->td_proc->p_pd->pd_cmask;
#ifdef MAC
	vattr.va_type = VLNK;
	error = mac_vnode_check_create(td->td_ucred, nd.ni_dvp, &nd.ni_cnd,
	    &vattr);
	if (error != 0)
		goto out2;
#endif
	error = VOP_SYMLINK(nd.ni_dvp, &nd.ni_vp, &nd.ni_cnd, &vattr, syspath);
#ifdef MAC
out2:
#endif
	VOP_VPUT_PAIR(nd.ni_dvp, error == 0 ? &nd.ni_vp : NULL, true);
	vn_finished_write(mp);
	NDFREE(&nd, NDF_ONLY_PNBUF);
	if (error == ERELOOKUP)
		goto restart;
out:
	if (segflg != UIO_SYSSPACE)
		uma_zfree(namei_zone, tmppath);
	return (error);
}

/*
 * Delete a whiteout from the filesystem.
 */
#ifndef _SYS_SYSPROTO_H_
struct undelete_args {
	char *path;
};
#endif
int
sys_undelete(struct thread *td, struct undelete_args *uap)
{

	return (kern_undelete(td, uap->path, UIO_USERSPACE));
}

int
kern_undelete(struct thread *td, const char * __capability path, enum uio_seg pathseg)
{
	struct mount *mp;
	struct nameidata nd;
	int error;

restart:
	bwillwrite();
	NDINIT(&nd, DELETE, LOCKPARENT | DOWHITEOUT | AUDITVNODE1,
	    pathseg, path, td);
	error = namei(&nd);
	if (error != 0)
		return (error);

	if (nd.ni_vp != NULLVP || !(nd.ni_cnd.cn_flags & ISWHITEOUT)) {
		NDFREE(&nd, NDF_ONLY_PNBUF);
		if (nd.ni_vp == nd.ni_dvp)
			vrele(nd.ni_dvp);
		else
			vput(nd.ni_dvp);
		if (nd.ni_vp)
			vrele(nd.ni_vp);
		return (EEXIST);
	}
	if (vn_start_write(nd.ni_dvp, &mp, V_NOWAIT) != 0) {
		NDFREE(&nd, NDF_ONLY_PNBUF);
		vput(nd.ni_dvp);
		if ((error = vn_start_write(NULL, &mp, V_XSLEEP | PCATCH)) != 0)
			return (error);
		goto restart;
	}
	error = VOP_WHITEOUT(nd.ni_dvp, &nd.ni_cnd, DELETE);
	NDFREE(&nd, NDF_ONLY_PNBUF);
	vput(nd.ni_dvp);
	vn_finished_write(mp);
	if (error == ERELOOKUP)
		goto restart;
	return (error);
}

/*
 * Delete a name from the filesystem.
 */
#ifndef _SYS_SYSPROTO_H_
struct unlink_args {
	char	*path;
};
#endif
int
sys_unlink(struct thread *td, struct unlink_args *uap)
{

	return (kern_funlinkat(td, AT_FDCWD, uap->path, FD_NONE, UIO_USERSPACE,
	    0, 0));
}

int
kern_funlinkat_ex(struct thread *td, int dfd, const char * __capability path,
    int fd, int flag, enum uio_seg pathseg, ino_t oldinum)
{

	if ((flag & ~(AT_REMOVEDIR | AT_RESOLVE_BENEATH)) != 0)
		return (EINVAL);

	if ((flag & AT_REMOVEDIR) != 0)
		return (kern_frmdirat(td, dfd, path, fd, UIO_USERSPACE, 0));

	return (kern_funlinkat(td, dfd, path, fd, UIO_USERSPACE, 0, 0));
}

#ifndef _SYS_SYSPROTO_H_
struct unlinkat_args {
	int	fd;
	char	*path;
	int	flag;
};
#endif
int
sys_unlinkat(struct thread *td, struct unlinkat_args *uap)
{

	return (kern_funlinkat_ex(td, uap->fd, uap->path, FD_NONE, uap->flag,
	    UIO_USERSPACE, 0));
}

#ifndef _SYS_SYSPROTO_H_
struct funlinkat_args {
	int		dfd;
	const char	*path;
	int		fd;
	int		flag;
};
#endif
int
sys_funlinkat(struct thread *td, struct funlinkat_args *uap)
{

	return (kern_funlinkat_ex(td, uap->dfd, uap->path, uap->fd, uap->flag,
	    UIO_USERSPACE, 0));
}

int
kern_funlinkat(struct thread *td, int dfd, const char * __capability path,
    int fd, enum uio_seg pathseg, int flag, ino_t oldinum)
{
	struct mount *mp;
	struct file *fp;
	struct vnode *vp;
	struct nameidata nd;
	struct stat sb;
	int error;

	fp = NULL;
	if (fd != FD_NONE) {
		error = getvnode(td, fd, &cap_no_rights, &fp);
		if (error != 0)
			return (error);
	}

restart:
	bwillwrite();
	NDINIT_ATRIGHTS(&nd, DELETE, LOCKPARENT | LOCKLEAF | AUDITVNODE1 |
	    at2cnpflags(flag, AT_RESOLVE_BENEATH),
	    pathseg, path, dfd, &cap_unlinkat_rights, td);
	if ((error = namei(&nd)) != 0) {
		if (error == EINVAL)
			error = EPERM;
		goto fdout;
	}
	vp = nd.ni_vp;
	if (vp->v_type == VDIR && oldinum == 0) {
		error = EPERM;		/* POSIX */
	} else if (oldinum != 0 &&
	    ((error = VOP_STAT(vp, &sb, td->td_ucred, NOCRED, td)) == 0) &&
	    sb.st_ino != oldinum) {
		error = EIDRM;	/* Identifier removed */
	} else if (fp != NULL && fp->f_vnode != vp) {
		if (VN_IS_DOOMED(fp->f_vnode))
			error = EBADF;
		else
			error = EDEADLK;
	} else {
		/*
		 * The root of a mounted filesystem cannot be deleted.
		 *
		 * XXX: can this only be a VDIR case?
		 */
		if (vp->v_vflag & VV_ROOT)
			error = EBUSY;
	}
	if (error == 0) {
		if (vn_start_write(nd.ni_dvp, &mp, V_NOWAIT) != 0) {
			NDFREE(&nd, NDF_ONLY_PNBUF);
			vput(nd.ni_dvp);
			if (vp == nd.ni_dvp)
				vrele(vp);
			else
				vput(vp);
			if ((error = vn_start_write(NULL, &mp,
			    V_XSLEEP | PCATCH)) != 0) {
				goto fdout;
			}
			goto restart;
		}
#ifdef MAC
		error = mac_vnode_check_unlink(td->td_ucred, nd.ni_dvp, vp,
		    &nd.ni_cnd);
		if (error != 0)
			goto out;
#endif
		vfs_notify_upper(vp, VFS_NOTIFY_UPPER_UNLINK);
		error = VOP_REMOVE(nd.ni_dvp, vp, &nd.ni_cnd);
#ifdef MAC
out:
#endif
		vn_finished_write(mp);
	}
	NDFREE(&nd, NDF_ONLY_PNBUF);
	vput(nd.ni_dvp);
	if (vp == nd.ni_dvp)
		vrele(vp);
	else
		vput(vp);
	if (error == ERELOOKUP)
		goto restart;
fdout:
	if (fp != NULL)
		fdrop(fp, td);
	return (error);
}

/*
 * Reposition read/write file offset.
 */
#ifndef _SYS_SYSPROTO_H_
struct lseek_args {
	int	fd;
	int	pad;
	off_t	offset;
	int	whence;
};
#endif
int
sys_lseek(struct thread *td, struct lseek_args *uap)
{

	return (kern_lseek(td, uap->fd, uap->offset, uap->whence));
}

int
kern_lseek(struct thread *td, int fd, off_t offset, int whence)
{
	struct file *fp;
	int error;

	AUDIT_ARG_FD(fd);
	error = fget(td, fd, &cap_seek_rights, &fp);
	if (error != 0)
		return (error);
	error = (fp->f_ops->fo_flags & DFLAG_SEEKABLE) != 0 ?
	    fo_seek(fp, offset, whence, td) : ESPIPE;
	fdrop(fp, td);
	return (error);
}

#if defined(COMPAT_43)
/*
 * Reposition read/write file offset.
 */
#ifndef _SYS_SYSPROTO_H_
struct olseek_args {
	int	fd;
	long	offset;
	int	whence;
};
#endif
int
olseek(struct thread *td, struct olseek_args *uap)
{

	return (kern_lseek(td, uap->fd, uap->offset, uap->whence));
}
#endif /* COMPAT_43 */

#if defined(COMPAT_FREEBSD6)
/* Version with the 'pad' argument */
int
freebsd6_lseek(struct thread *td, struct freebsd6_lseek_args *uap)
{

	return (kern_lseek(td, uap->fd, uap->offset, uap->whence));
}
#endif

/*
 * Check access permissions using passed credentials.
 */
static int
vn_access(struct vnode *vp, int user_flags, struct ucred *cred,
     struct thread *td)
{
	accmode_t accmode;
	int error;

	/* Flags == 0 means only check for existence. */
	if (user_flags == 0)
		return (0);

	accmode = 0;
	if (user_flags & R_OK)
		accmode |= VREAD;
	if (user_flags & W_OK)
		accmode |= VWRITE;
	if (user_flags & X_OK)
		accmode |= VEXEC;
#ifdef MAC
	error = mac_vnode_check_access(cred, vp, accmode);
	if (error != 0)
		return (error);
#endif
	if ((accmode & VWRITE) == 0 || (error = vn_writechk(vp)) == 0)
		error = VOP_ACCESS(vp, accmode, cred, td);
	return (error);
}

/*
 * Check access permissions using "real" credentials.
 */
#ifndef _SYS_SYSPROTO_H_
struct access_args {
	char	*path;
	int	amode;
};
#endif
int
sys_access(struct thread *td, struct access_args *uap)
{

	return (kern_accessat(td, AT_FDCWD, uap->path, UIO_USERSPACE,
	    0, uap->amode));
}

#ifndef _SYS_SYSPROTO_H_
struct faccessat_args {
	int	dirfd;
	char	*path;
	int	amode;
	int	flag;
}
#endif
int
sys_faccessat(struct thread *td, struct faccessat_args *uap)
{

	return (kern_accessat(td, uap->fd, uap->path, UIO_USERSPACE, uap->flag,
	    uap->amode));
}

int
kern_accessat(struct thread *td, int fd, const char * __capability path,
    enum uio_seg pathseg, int flag, int amode)
{
	struct ucred *cred, *usecred;
	struct vnode *vp;
	struct nameidata nd;
	int error;

	if ((flag & ~(AT_EACCESS | AT_RESOLVE_BENEATH | AT_EMPTY_PATH)) != 0)
		return (EINVAL);
	if (amode != F_OK && (amode & ~(R_OK | W_OK | X_OK)) != 0)
		return (EINVAL);

	/*
	 * Create and modify a temporary credential instead of one that
	 * is potentially shared (if we need one).
	 */
	cred = td->td_ucred;
	if ((flag & AT_EACCESS) == 0 &&
	    ((cred->cr_uid != cred->cr_ruid ||
	    cred->cr_rgid != cred->cr_groups[0]))) {
		usecred = crdup(cred);
		usecred->cr_uid = cred->cr_ruid;
		usecred->cr_groups[0] = cred->cr_rgid;
		td->td_ucred = usecred;
	} else
		usecred = cred;
	AUDIT_ARG_VALUE(amode);
	NDINIT_ATRIGHTS(&nd, LOOKUP, FOLLOW | LOCKSHARED | LOCKLEAF |
	    AUDITVNODE1 | at2cnpflags(flag, AT_RESOLVE_BENEATH |
	    AT_EMPTY_PATH), pathseg, path, fd, &cap_fstat_rights, td);
	if ((error = namei(&nd)) != 0)
		goto out;
	vp = nd.ni_vp;

	error = vn_access(vp, amode, usecred, td);
	NDFREE_NOTHING(&nd);
	vput(vp);
out:
	if (usecred != cred) {
		td->td_ucred = cred;
		crfree(usecred);
	}
	return (error);
}

/*
 * Check access permissions using "effective" credentials.
 */
#ifndef _SYS_SYSPROTO_H_
struct eaccess_args {
	char	*path;
	int	amode;
};
#endif
int
sys_eaccess(struct thread *td, struct eaccess_args *uap)
{

	return (kern_accessat(td, AT_FDCWD, uap->path, UIO_USERSPACE,
	    AT_EACCESS, uap->amode));
}

#if defined(COMPAT_43)
/*
 * Get file status; this version follows links.
 */
#ifndef _SYS_SYSPROTO_H_
struct ostat_args {
	char	*path;
	struct ostat *ub;
};
#endif
int
ostat(struct thread *td, struct ostat_args *uap)
{
	struct stat sb;
	struct ostat osb;
	int error;

	error = kern_statat(td, 0, AT_FDCWD, uap->path, UIO_USERSPACE,
	    &sb, NULL);
	if (error != 0)
		return (error);
	cvtstat(&sb, &osb);
	return (copyout(&osb, uap->ub, sizeof (osb)));
}

/*
 * Get file status; this version does not follow links.
 */
#ifndef _SYS_SYSPROTO_H_
struct olstat_args {
	char	*path;
	struct ostat *ub;
};
#endif
int
olstat(struct thread *td, struct olstat_args *uap)
{
	struct stat sb;
	struct ostat osb;
	int error;

	error = kern_statat(td, AT_SYMLINK_NOFOLLOW, AT_FDCWD, uap->path,
	    UIO_USERSPACE, &sb, NULL);
	if (error != 0)
		return (error);
	cvtstat(&sb, &osb);
	return (copyout(&osb, uap->ub, sizeof (osb)));
}

/*
 * Convert from an old to a new stat structure.
 * XXX: many values are blindly truncated.
 */
void
cvtstat(struct stat *st, struct ostat *ost)
{

	bzero(ost, sizeof(*ost));
	ost->st_dev = st->st_dev;
	ost->st_ino = st->st_ino;
	ost->st_mode = st->st_mode;
	ost->st_nlink = st->st_nlink;
	ost->st_uid = st->st_uid;
	ost->st_gid = st->st_gid;
	ost->st_rdev = st->st_rdev;
	ost->st_size = MIN(st->st_size, INT32_MAX);
	ost->st_atim = st->st_atim;
	ost->st_mtim = st->st_mtim;
	ost->st_ctim = st->st_ctim;
	ost->st_blksize = st->st_blksize;
	ost->st_blocks = st->st_blocks;
	ost->st_flags = st->st_flags;
	ost->st_gen = st->st_gen;
}
#endif /* COMPAT_43 */

#if defined(COMPAT_43) || defined(COMPAT_FREEBSD11)
int ino64_trunc_error;
SYSCTL_INT(_vfs, OID_AUTO, ino64_trunc_error, CTLFLAG_RW,
    &ino64_trunc_error, 0,
    "Error on truncation of device, file or inode number, or link count");

int
freebsd11_cvtstat(struct stat *st, struct freebsd11_stat *ost)
{

	ost->st_dev = st->st_dev;
	if (ost->st_dev != st->st_dev) {
		switch (ino64_trunc_error) {
		default:
			/*
			 * Since dev_t is almost raw, don't clamp to the
			 * maximum for case 2, but ignore the error.
			 */
			break;
		case 1:
			return (EOVERFLOW);
		}
	}
	ost->st_ino = st->st_ino;
	if (ost->st_ino != st->st_ino) {
		switch (ino64_trunc_error) {
		default:
		case 0:
			break;
		case 1:
			return (EOVERFLOW);
		case 2:
			ost->st_ino = UINT32_MAX;
			break;
		}
	}
	ost->st_mode = st->st_mode;
	ost->st_nlink = st->st_nlink;
	if (ost->st_nlink != st->st_nlink) {
		switch (ino64_trunc_error) {
		default:
		case 0:
			break;
		case 1:
			return (EOVERFLOW);
		case 2:
			ost->st_nlink = UINT16_MAX;
			break;
		}
	}
	ost->st_uid = st->st_uid;
	ost->st_gid = st->st_gid;
	ost->st_rdev = st->st_rdev;
	if (ost->st_rdev != st->st_rdev) {
		switch (ino64_trunc_error) {
		default:
			break;
		case 1:
			return (EOVERFLOW);
		}
	}
	ost->st_atim = st->st_atim;
	ost->st_mtim = st->st_mtim;
	ost->st_ctim = st->st_ctim;
	ost->st_size = st->st_size;
	ost->st_blocks = st->st_blocks;
	ost->st_blksize = st->st_blksize;
	ost->st_flags = st->st_flags;
	ost->st_gen = st->st_gen;
	ost->st_lspare = 0;
	ost->st_birthtim = st->st_birthtim;
	bzero((char *)&ost->st_birthtim + sizeof(ost->st_birthtim),
	    sizeof(*ost) - offsetof(struct freebsd11_stat,
	    st_birthtim) - sizeof(ost->st_birthtim));
	return (0);
}

int
freebsd11_stat(struct thread *td, struct freebsd11_stat_args* uap)
{
	struct stat sb;
	struct freebsd11_stat osb;
	int error;

	error = kern_statat(td, 0, AT_FDCWD, uap->path, UIO_USERSPACE, &sb,
	    NULL);
	if (error != 0)
		return (error);
	error = freebsd11_cvtstat(&sb, &osb);
	if (error == 0)
		error = copyout(&osb, uap->ub, sizeof(osb));
	return (error);
}

int
freebsd11_lstat(struct thread *td, struct freebsd11_lstat_args* uap)
{
	struct stat sb;
	struct freebsd11_stat osb;
	int error;

	error = kern_statat(td, AT_SYMLINK_NOFOLLOW, AT_FDCWD,
	    uap->path, UIO_USERSPACE, &sb, NULL);
	if (error != 0)
		return (error);
	error = freebsd11_cvtstat(&sb, &osb);
	if (error == 0)
		error = copyout(&osb, uap->ub, sizeof(osb));
	return (error);
}

int
freebsd11_fhstat(struct thread *td, struct freebsd11_fhstat_args* uap)
{
	struct fhandle fh;
	struct stat sb;
	struct freebsd11_stat osb;
	int error;

	error = copyin(uap->u_fhp, &fh, sizeof(fhandle_t));
	if (error != 0)
		return (error);
	error = kern_fhstat(td, fh, &sb);
	if (error != 0)
		return (error);
	error = freebsd11_cvtstat(&sb, &osb);
	if (error == 0)
		error = copyout(&osb, uap->sb, sizeof(osb));
	return (error);
}

int
freebsd11_fstatat(struct thread *td, struct freebsd11_fstatat_args* uap)
{
	struct stat sb;
	struct freebsd11_stat osb;
	int error;

	error = kern_statat(td, uap->flag, uap->fd, uap->path, UIO_USERSPACE,
	    &sb, NULL);
	if (error != 0)
		return (error);
	error = freebsd11_cvtstat(&sb, &osb);
	if (error == 0)
		error = copyout(&osb, uap->buf, sizeof(osb));
	return (error);
}
#endif	/* COMPAT_FREEBSD11 */

/*
 * Get file status
 */
#ifndef _SYS_SYSPROTO_H_
struct fstatat_args {
	int	fd;
	char	*path;
	struct stat	*buf;
	int	flag;
}
#endif
int
sys_fstatat(struct thread *td, struct fstatat_args *uap)
{

	return (user_fstatat(td, uap->fd, uap->path, uap->buf, uap->flag));
}

int
user_fstatat(struct thread *td, int fd, const char * __capability path,
   struct stat * __capability buf, int flag)
{
	struct stat sb;
	int error;

	error = kern_statat(td, flag, fd, path, UIO_USERSPACE,
	    &sb, NULL);
	if (error == 0)
		error = copyout(&sb, buf, sizeof (sb));
	return (error);
}

int
kern_statat(struct thread *td, int flag, int fd, const char * __capability path,
    enum uio_seg pathseg, struct stat *sbp,
    void (*hook)(struct vnode *vp, struct stat *sbp))
{
	struct nameidata nd;
	int error;

	if ((flag & ~(AT_SYMLINK_NOFOLLOW | AT_RESOLVE_BENEATH |
	    AT_EMPTY_PATH)) != 0)
		return (EINVAL);

	NDINIT_ATRIGHTS(&nd, LOOKUP, at2cnpflags(flag, AT_RESOLVE_BENEATH |
	    AT_SYMLINK_NOFOLLOW | AT_EMPTY_PATH) | LOCKSHARED | LOCKLEAF |
	    AUDITVNODE1, pathseg, path, fd, &cap_fstat_rights, td);

	if ((error = namei(&nd)) != 0)
		return (error);
	error = VOP_STAT(nd.ni_vp, sbp, td->td_ucred, NOCRED, td);
	if (error == 0) {
		if (__predict_false(hook != NULL))
			hook(nd.ni_vp, sbp);
	}
	NDFREE_NOTHING(&nd);
	vput(nd.ni_vp);
#ifdef __STAT_TIME_T_EXT
	sbp->st_atim_ext = 0;
	sbp->st_mtim_ext = 0;
	sbp->st_ctim_ext = 0;
	sbp->st_btim_ext = 0;
#endif
#ifdef KTRACE
	if (KTRPOINT(td, KTR_STRUCT))
		ktrstat_error(sbp, error);
#endif
	return (error);
}

#if defined(COMPAT_FREEBSD11)
/*
 * Implementation of the NetBSD [l]stat() functions.
 */
void
freebsd11_cvtnstat(struct stat *sb, struct nstat *nsb)
{

	bzero(nsb, sizeof(*nsb));
	nsb->st_dev = sb->st_dev;
	nsb->st_ino = sb->st_ino;
	nsb->st_mode = sb->st_mode;
	nsb->st_nlink = sb->st_nlink;
	nsb->st_uid = sb->st_uid;
	nsb->st_gid = sb->st_gid;
	nsb->st_rdev = sb->st_rdev;
	nsb->st_atim = sb->st_atim;
	nsb->st_mtim = sb->st_mtim;
	nsb->st_ctim = sb->st_ctim;
	nsb->st_size = sb->st_size;
	nsb->st_blocks = sb->st_blocks;
	nsb->st_blksize = sb->st_blksize;
	nsb->st_flags = sb->st_flags;
	nsb->st_gen = sb->st_gen;
	nsb->st_birthtim = sb->st_birthtim;
}

#ifndef _SYS_SYSPROTO_H_
struct freebsd11_nstat_args {
	char	*path;
	struct nstat *ub;
};
#endif
int
freebsd11_nstat(struct thread *td, struct freebsd11_nstat_args *uap)
{
	struct stat sb;
	struct nstat nsb;
	int error;

	error = kern_statat(td, 0, AT_FDCWD, uap->path,
	    UIO_USERSPACE, &sb, NULL);
	if (error != 0)
		return (error);
	freebsd11_cvtnstat(&sb, &nsb);
	return (copyout(&nsb, uap->ub, sizeof (nsb)));
}

/*
 * NetBSD lstat.  Get file status; this version does not follow links.
 */
#ifndef _SYS_SYSPROTO_H_
struct freebsd11_nlstat_args {
	char	*path;
	struct nstat *ub;
};
#endif
int
freebsd11_nlstat(struct thread *td, struct freebsd11_nlstat_args *uap)
{
	struct stat sb;
	struct nstat nsb;
	int error;

	error = kern_statat(td, AT_SYMLINK_NOFOLLOW, AT_FDCWD,
	    uap->path, UIO_USERSPACE, &sb, NULL);
	if (error != 0)
		return (error);
	freebsd11_cvtnstat(&sb, &nsb);
	return (copyout(&nsb, uap->ub, sizeof (nsb)));
}
#endif /* COMPAT_FREEBSD11 */

/*
 * Get configurable pathname variables.
 */
#ifndef _SYS_SYSPROTO_H_
struct pathconf_args {
	char	*path;
	int	name;
};
#endif
int
sys_pathconf(struct thread *td, struct pathconf_args *uap)
{
	long value;
	int error;

	error = kern_pathconf(td, uap->path, UIO_USERSPACE,
	    uap->name, FOLLOW, &value);
	if (error == 0)
		td->td_retval[0] = value;
	return (error);
}

#ifndef _SYS_SYSPROTO_H_
struct lpathconf_args {
	char	*path;
	int	name;
};
#endif
int
sys_lpathconf(struct thread *td, struct lpathconf_args *uap)
{
	long value;
	int error;

	error = kern_pathconf(td, uap->path, UIO_USERSPACE,
	    uap->name, NOFOLLOW, &value);
	if (error == 0)
		td->td_retval[0] = value;
	return (error);
}

int
kern_pathconf(struct thread *td, const char * __capability path,
    enum uio_seg pathseg, int name, u_long flags, long *valuep)
{
	struct nameidata nd;
	int error;

	NDINIT(&nd, LOOKUP, LOCKSHARED | LOCKLEAF | AUDITVNODE1 | flags,
	    pathseg, path, td);
	if ((error = namei(&nd)) != 0)
		return (error);
	NDFREE_NOTHING(&nd);

	error = VOP_PATHCONF(nd.ni_vp, name, valuep);
	vput(nd.ni_vp);
	return (error);
}

/*
 * Return target name of a symbolic link.
 */
#ifndef _SYS_SYSPROTO_H_
struct readlink_args {
	char	*path;
	char	*buf;
	size_t	count;
};
#endif
int
sys_readlink(struct thread *td, struct readlink_args *uap)
{

	return (kern_readlinkat(td, AT_FDCWD, uap->path, UIO_USERSPACE,
	    uap->buf, UIO_USERSPACE, uap->count));
}
#ifndef _SYS_SYSPROTO_H_
struct readlinkat_args {
	int	fd;
	char	*path;
	char	*buf;
	size_t	bufsize;
};
#endif
int
sys_readlinkat(struct thread *td, struct readlinkat_args *uap)
{

	return (kern_readlinkat(td, uap->fd, uap->path, UIO_USERSPACE,
	    uap->buf, UIO_USERSPACE, uap->bufsize));
}

int
kern_readlinkat(struct thread *td, int fd, const char * __capability path,
    enum uio_seg pathseg, char * __capability buf, enum uio_seg bufseg,
    size_t count)
{
	struct vnode *vp;
	struct nameidata nd;
	int error;

	if (count > IOSIZE_MAX)
		return (EINVAL);

	NDINIT_AT(&nd, LOOKUP, NOFOLLOW | LOCKSHARED | LOCKLEAF | AUDITVNODE1,
	    pathseg, path, fd, td);

	if ((error = namei(&nd)) != 0)
		return (error);
	NDFREE_NOTHING(&nd);
	vp = nd.ni_vp;

	error = kern_readlink_vp(vp, buf, bufseg, count, td);
	vput(vp);

	return (error);
}

/*
 * Helper function to readlink from a vnode
 */
static int
kern_readlink_vp(struct vnode *vp, char * __capability buf,
    enum uio_seg bufseg, size_t count, struct thread *td)
{
	struct iovec aiov;
	struct uio auio;
	int error;

	ASSERT_VOP_LOCKED(vp, "kern_readlink_vp(): vp not locked");
#ifdef MAC
	error = mac_vnode_check_readlink(td->td_ucred, vp);
	if (error != 0)
		return (error);
#endif
	if (vp->v_type != VLNK && (vp->v_vflag & VV_READLINK) == 0)
		return (EINVAL);

	IOVEC_INIT_C(&aiov, buf, count);
	auio.uio_iov = &aiov;
	auio.uio_iovcnt = 1;
	auio.uio_offset = 0;
	auio.uio_rw = UIO_READ;
	auio.uio_segflg = bufseg;
	auio.uio_td = td;
	auio.uio_resid = count;
	error = VOP_READLINK(vp, &auio, td->td_ucred);
	td->td_retval[0] = count - auio.uio_resid;
	return (error);
}

/*
 * Common implementation code for chflags() and fchflags().
 */
static int
setfflags(struct thread *td, struct vnode *vp, u_long flags)
{
	struct mount *mp;
	struct vattr vattr;
	int error;

	/* We can't support the value matching VNOVAL. */
	if (flags == VNOVAL)
		return (EOPNOTSUPP);

	/*
	 * Prevent non-root users from setting flags on devices.  When
	 * a device is reused, users can retain ownership of the device
	 * if they are allowed to set flags and programs assume that
	 * chown can't fail when done as root.
	 */
	if (vp->v_type == VCHR || vp->v_type == VBLK) {
		error = priv_check(td, PRIV_VFS_CHFLAGS_DEV);
		if (error != 0)
			return (error);
	}

	if ((error = vn_start_write(vp, &mp, V_WAIT | PCATCH)) != 0)
		return (error);
	VATTR_NULL(&vattr);
	vattr.va_flags = flags;
	vn_lock(vp, LK_EXCLUSIVE | LK_RETRY);
#ifdef MAC
	error = mac_vnode_check_setflags(td->td_ucred, vp, vattr.va_flags);
	if (error == 0)
#endif
		error = VOP_SETATTR(vp, &vattr, td->td_ucred);
	VOP_UNLOCK(vp);
	vn_finished_write(mp);
	return (error);
}

/*
 * Change flags of a file given a path name.
 */
#ifndef _SYS_SYSPROTO_H_
struct chflags_args {
	const char *path;
	u_long	flags;
};
#endif
int
sys_chflags(struct thread *td, struct chflags_args *uap)
{

	return (kern_chflagsat(td, AT_FDCWD, uap->path, UIO_USERSPACE,
	    uap->flags, 0));
}

#ifndef _SYS_SYSPROTO_H_
struct chflagsat_args {
	int	fd;
	const char *path;
	u_long	flags;
	int	atflag;
}
#endif
int
sys_chflagsat(struct thread *td, struct chflagsat_args *uap)
{

<<<<<<< HEAD
=======
	if ((uap->atflag & ~(AT_SYMLINK_NOFOLLOW | AT_RESOLVE_BENEATH |
	    AT_EMPTY_PATH)) != 0)
		return (EINVAL);

>>>>>>> 509124b6
	return (kern_chflagsat(td, uap->fd, uap->path, UIO_USERSPACE,
	    uap->flags, uap->atflag));
}

/*
 * Same as chflags() but doesn't follow symlinks.
 */
#ifndef _SYS_SYSPROTO_H_
struct lchflags_args {
	const char *path;
	u_long flags;
};
#endif
int
sys_lchflags(struct thread *td, struct lchflags_args *uap)
{

	return (kern_chflagsat(td, AT_FDCWD, uap->path, UIO_USERSPACE,
	    uap->flags, AT_SYMLINK_NOFOLLOW));
}

int
kern_chflagsat(struct thread *td, int fd, const char * __capability path,
    enum uio_seg pathseg, u_long flags, int atflag)
{
	struct nameidata nd;
	int error;

	if ((atflag & ~(AT_SYMLINK_NOFOLLOW | AT_RESOLVE_BENEATH)) != 0)
		return (EINVAL);

	AUDIT_ARG_FFLAGS(flags);
	NDINIT_ATRIGHTS(&nd, LOOKUP, at2cnpflags(atflag, AT_SYMLINK_NOFOLLOW |
	    AT_RESOLVE_BENEATH | AT_EMPTY_PATH) | AUDITVNODE1, pathseg, path,
	    fd, &cap_fchflags_rights, td);
	if ((error = namei(&nd)) != 0)
		return (error);
	NDFREE_NOTHING(&nd);
	error = setfflags(td, nd.ni_vp, flags);
	vrele(nd.ni_vp);
	return (error);
}

/*
 * Change flags of a file given a file descriptor.
 */
#ifndef _SYS_SYSPROTO_H_
struct fchflags_args {
	int	fd;
	u_long	flags;
};
#endif
int
sys_fchflags(struct thread *td, struct fchflags_args *uap)
{
	struct file *fp;
	int error;

	AUDIT_ARG_FD(uap->fd);
	AUDIT_ARG_FFLAGS(uap->flags);
	error = getvnode(td, uap->fd, &cap_fchflags_rights,
	    &fp);
	if (error != 0)
		return (error);
#ifdef AUDIT
	vn_lock(fp->f_vnode, LK_SHARED | LK_RETRY);
	AUDIT_ARG_VNODE1(fp->f_vnode);
	VOP_UNLOCK(fp->f_vnode);
#endif
	error = setfflags(td, fp->f_vnode, uap->flags);
	fdrop(fp, td);
	return (error);
}

/*
 * Common implementation code for chmod(), lchmod() and fchmod().
 */
int
setfmode(struct thread *td, struct ucred *cred, struct vnode *vp, int mode)
{
	struct mount *mp;
	struct vattr vattr;
	int error;

	if ((error = vn_start_write(vp, &mp, V_WAIT | PCATCH)) != 0)
		return (error);
	vn_lock(vp, LK_EXCLUSIVE | LK_RETRY);
	VATTR_NULL(&vattr);
	vattr.va_mode = mode & ALLPERMS;
#ifdef MAC
	error = mac_vnode_check_setmode(cred, vp, vattr.va_mode);
	if (error == 0)
#endif
		error = VOP_SETATTR(vp, &vattr, cred);
	VOP_UNLOCK(vp);
	vn_finished_write(mp);
	return (error);
}

/*
 * Change mode of a file given path name.
 */
#ifndef _SYS_SYSPROTO_H_
struct chmod_args {
	char	*path;
	int	mode;
};
#endif
int
sys_chmod(struct thread *td, struct chmod_args *uap)
{

	return (kern_fchmodat(td, AT_FDCWD, uap->path, UIO_USERSPACE,
	    uap->mode, 0));
}

#ifndef _SYS_SYSPROTO_H_
struct fchmodat_args {
	int	dirfd;
	char	*path;
	mode_t	mode;
	int	flag;
}
#endif
int
sys_fchmodat(struct thread *td, struct fchmodat_args *uap)
{

<<<<<<< HEAD
=======
	if ((uap->flag & ~(AT_SYMLINK_NOFOLLOW | AT_RESOLVE_BENEATH |
	    AT_EMPTY_PATH)) != 0)
		return (EINVAL);

>>>>>>> 509124b6
	return (kern_fchmodat(td, uap->fd, uap->path, UIO_USERSPACE,
	    uap->mode, uap->flag));
}

/*
 * Change mode of a file given path name (don't follow links.)
 */
#ifndef _SYS_SYSPROTO_H_
struct lchmod_args {
	char	*path;
	int	mode;
};
#endif
int
sys_lchmod(struct thread *td, struct lchmod_args *uap)
{

	return (kern_fchmodat(td, AT_FDCWD, uap->path, UIO_USERSPACE,
	    uap->mode, AT_SYMLINK_NOFOLLOW));
}

int
kern_fchmodat(struct thread *td, int fd, const char * __capability path,
    enum uio_seg pathseg, mode_t mode, int flag)
{
	struct nameidata nd;
	int error;

	if ((flag & ~(AT_SYMLINK_NOFOLLOW | AT_RESOLVE_BENEATH)) != 0)
		return (EINVAL);

	AUDIT_ARG_MODE(mode);
	NDINIT_ATRIGHTS(&nd, LOOKUP, at2cnpflags(flag, AT_SYMLINK_NOFOLLOW |
	    AT_RESOLVE_BENEATH | AT_EMPTY_PATH) | AUDITVNODE1, pathseg, path,
	    fd, &cap_fchmod_rights, td);
	if ((error = namei(&nd)) != 0)
		return (error);
	NDFREE_NOTHING(&nd);
	error = setfmode(td, td->td_ucred, nd.ni_vp, mode);
	vrele(nd.ni_vp);
	return (error);
}

/*
 * Change mode of a file given a file descriptor.
 */
#ifndef _SYS_SYSPROTO_H_
struct fchmod_args {
	int	fd;
	int	mode;
};
#endif
int
sys_fchmod(struct thread *td, struct fchmod_args *uap)
{
	struct file *fp;
	int error;

	AUDIT_ARG_FD(uap->fd);
	AUDIT_ARG_MODE(uap->mode);

	error = fget(td, uap->fd, &cap_fchmod_rights, &fp);
	if (error != 0)
		return (error);
	error = fo_chmod(fp, uap->mode, td->td_ucred, td);
	fdrop(fp, td);
	return (error);
}

/*
 * Common implementation for chown(), lchown(), and fchown()
 */
int
setfown(struct thread *td, struct ucred *cred, struct vnode *vp, uid_t uid,
    gid_t gid)
{
	struct mount *mp;
	struct vattr vattr;
	int error;

	if ((error = vn_start_write(vp, &mp, V_WAIT | PCATCH)) != 0)
		return (error);
	vn_lock(vp, LK_EXCLUSIVE | LK_RETRY);
	VATTR_NULL(&vattr);
	vattr.va_uid = uid;
	vattr.va_gid = gid;
#ifdef MAC
	error = mac_vnode_check_setowner(cred, vp, vattr.va_uid,
	    vattr.va_gid);
	if (error == 0)
#endif
		error = VOP_SETATTR(vp, &vattr, cred);
	VOP_UNLOCK(vp);
	vn_finished_write(mp);
	return (error);
}

/*
 * Set ownership given a path name.
 */
#ifndef _SYS_SYSPROTO_H_
struct chown_args {
	char	*path;
	int	uid;
	int	gid;
};
#endif
int
sys_chown(struct thread *td, struct chown_args *uap)
{

	return (kern_fchownat(td, AT_FDCWD, uap->path, UIO_USERSPACE, uap->uid,
	    uap->gid, 0));
}

#ifndef _SYS_SYSPROTO_H_
struct fchownat_args {
	int fd;
	const char * path;
	uid_t uid;
	gid_t gid;
	int flag;
};
#endif
int
sys_fchownat(struct thread *td, struct fchownat_args *uap)
{

<<<<<<< HEAD
=======
	if ((uap->flag & ~(AT_SYMLINK_NOFOLLOW | AT_RESOLVE_BENEATH |
	    AT_EMPTY_PATH)) != 0)
		return (EINVAL);

>>>>>>> 509124b6
	return (kern_fchownat(td, uap->fd, uap->path, UIO_USERSPACE, uap->uid,
	    uap->gid, uap->flag));
}

int
kern_fchownat(struct thread *td, int fd, const char * __capability path,
    enum uio_seg pathseg, int uid, int gid, int flag)
{
	struct nameidata nd;
	int error;

	if ((flag & ~(AT_SYMLINK_NOFOLLOW | AT_RESOLVE_BENEATH)) != 0)
		return (EINVAL);

	AUDIT_ARG_OWNER(uid, gid);
	NDINIT_ATRIGHTS(&nd, LOOKUP, at2cnpflags(flag, AT_SYMLINK_NOFOLLOW |
	    AT_RESOLVE_BENEATH | AT_EMPTY_PATH) | AUDITVNODE1, pathseg, path,
	    fd, &cap_fchown_rights, td);

	if ((error = namei(&nd)) != 0)
		return (error);
	NDFREE_NOTHING(&nd);
	error = setfown(td, td->td_ucred, nd.ni_vp, uid, gid);
	vrele(nd.ni_vp);
	return (error);
}

/*
 * Set ownership given a path name, do not cross symlinks.
 */
#ifndef _SYS_SYSPROTO_H_
struct lchown_args {
	char	*path;
	int	uid;
	int	gid;
};
#endif
int
sys_lchown(struct thread *td, struct lchown_args *uap)
{

	return (kern_fchownat(td, AT_FDCWD, uap->path, UIO_USERSPACE,
	    uap->uid, uap->gid, AT_SYMLINK_NOFOLLOW));
}

/*
 * Set ownership given a file descriptor.
 */
#ifndef _SYS_SYSPROTO_H_
struct fchown_args {
	int	fd;
	int	uid;
	int	gid;
};
#endif
int
sys_fchown(struct thread *td, struct fchown_args *uap)
{
	struct file *fp;
	int error;

	AUDIT_ARG_FD(uap->fd);
	AUDIT_ARG_OWNER(uap->uid, uap->gid);
	error = fget(td, uap->fd, &cap_fchown_rights, &fp);
	if (error != 0)
		return (error);
	error = fo_chown(fp, uap->uid, uap->gid, td->td_ucred, td);
	fdrop(fp, td);
	return (error);
}

/*
 * Common implementation code for utimes(), lutimes(), and futimes().
 */
static int
getutimes(const struct timeval * __capability usrtvp, enum uio_seg tvpseg,
    struct timespec *tsp)
{
	struct timeval tv[2];
	const struct timeval * __capability tvp;
	int error;

	if (usrtvp == NULL) {
		vfs_timestamp(&tsp[0]);
		tsp[1] = tsp[0];
	} else {
		if (tvpseg == UIO_SYSSPACE) {
			tvp = usrtvp;
		} else {
			if ((error = copyin(usrtvp, tv, sizeof(tv))) != 0)
				return (error);
			tvp = tv;
		}

		if (tvp[0].tv_usec < 0 || tvp[0].tv_usec >= 1000000 ||
		    tvp[1].tv_usec < 0 || tvp[1].tv_usec >= 1000000)
			return (EINVAL);
		TIMEVAL_TO_TIMESPEC(&tvp[0], &tsp[0]);
		TIMEVAL_TO_TIMESPEC(&tvp[1], &tsp[1]);
	}
	return (0);
}

/*
 * Common implementation code for futimens(), utimensat().
 */
#define	UTIMENS_NULL	0x1
#define	UTIMENS_EXIT	0x2
static int
getutimens(const struct timespec * __capability usrtsp, enum uio_seg tspseg,
    struct timespec *tsp, int *retflags)
{
	struct timespec tsnow;
	int error;

	vfs_timestamp(&tsnow);
	*retflags = 0;
	if (usrtsp == NULL) {
		tsp[0] = tsnow;
		tsp[1] = tsnow;
		*retflags |= UTIMENS_NULL;
		return (0);
	}
	if (tspseg == UIO_SYSSPACE) {
		tsp[0] = usrtsp[0];
		tsp[1] = usrtsp[1];
	} else if ((error = copyin(usrtsp, tsp, sizeof(*tsp) * 2)) != 0)
		return (error);
	if (tsp[0].tv_nsec == UTIME_OMIT && tsp[1].tv_nsec == UTIME_OMIT)
		*retflags |= UTIMENS_EXIT;
	if (tsp[0].tv_nsec == UTIME_NOW && tsp[1].tv_nsec == UTIME_NOW)
		*retflags |= UTIMENS_NULL;
	if (tsp[0].tv_nsec == UTIME_OMIT)
		tsp[0].tv_sec = VNOVAL;
	else if (tsp[0].tv_nsec == UTIME_NOW)
		tsp[0] = tsnow;
	else if (tsp[0].tv_nsec < 0 || tsp[0].tv_nsec >= 1000000000L)
		return (EINVAL);
	if (tsp[1].tv_nsec == UTIME_OMIT)
		tsp[1].tv_sec = VNOVAL;
	else if (tsp[1].tv_nsec == UTIME_NOW)
		tsp[1] = tsnow;
	else if (tsp[1].tv_nsec < 0 || tsp[1].tv_nsec >= 1000000000L)
		return (EINVAL);

	return (0);
}

/*
 * Common implementation code for utimes(), lutimes(), futimes(), futimens(),
 * and utimensat().
 */
static int
setutimes(struct thread *td, struct vnode *vp,
    const struct timespec *ts, int numtimes, int nullflag)
{
	struct mount *mp;
	struct vattr vattr;
	int error, setbirthtime;

	if ((error = vn_start_write(vp, &mp, V_WAIT | PCATCH)) != 0)
		return (error);
	vn_lock(vp, LK_EXCLUSIVE | LK_RETRY);
	setbirthtime = 0;
	if (numtimes < 3 && !VOP_GETATTR(vp, &vattr, td->td_ucred) &&
	    timespeccmp(&ts[1], &vattr.va_birthtime, < ))
		setbirthtime = 1;
	VATTR_NULL(&vattr);
	vattr.va_atime = ts[0];
	vattr.va_mtime = ts[1];
	if (setbirthtime)
		vattr.va_birthtime = ts[1];
	if (numtimes > 2)
		vattr.va_birthtime = ts[2];
	if (nullflag)
		vattr.va_vaflags |= VA_UTIMES_NULL;
#ifdef MAC
	error = mac_vnode_check_setutimes(td->td_ucred, vp, vattr.va_atime,
	    vattr.va_mtime);
#endif
	if (error == 0)
		error = VOP_SETATTR(vp, &vattr, td->td_ucred);
	VOP_UNLOCK(vp);
	vn_finished_write(mp);
	return (error);
}

/*
 * Set the access and modification times of a file.
 */
#ifndef _SYS_SYSPROTO_H_
struct utimes_args {
	char	*path;
	struct	timeval *tptr;
};
#endif
int
sys_utimes(struct thread *td, struct utimes_args *uap)
{

	return (kern_utimesat(td, AT_FDCWD, uap->path, UIO_USERSPACE,
	    uap->tptr, UIO_USERSPACE));
}

#ifndef _SYS_SYSPROTO_H_
struct futimesat_args {
	int fd;
	const char * path;
	const struct timeval * times;
};
#endif
int
sys_futimesat(struct thread *td, struct futimesat_args *uap)
{

	return (kern_utimesat(td, uap->fd, uap->path, UIO_USERSPACE,
	    uap->times, UIO_USERSPACE));
}

int
kern_utimesat(struct thread *td, int fd,
    const char * __capability path, enum uio_seg pathseg,
    const struct timeval * __capability tptr, enum uio_seg tptrseg)
{
	struct nameidata nd;
	struct timespec ts[2];
	int error;

	if ((error = getutimes(tptr, tptrseg, ts)) != 0)
		return (error);
	NDINIT_ATRIGHTS(&nd, LOOKUP, FOLLOW | AUDITVNODE1, pathseg, path, fd,
	    &cap_futimes_rights, td);

	if ((error = namei(&nd)) != 0)
		return (error);
	NDFREE_NOTHING(&nd);
	error = setutimes(td, nd.ni_vp, ts, 2, tptr == NULL);
	vrele(nd.ni_vp);
	return (error);
}

/*
 * Set the access and modification times of a file.
 */
#ifndef _SYS_SYSPROTO_H_
struct lutimes_args {
	char	*path;
	struct	timeval *tptr;
};
#endif
int
sys_lutimes(struct thread *td, struct lutimes_args *uap)
{

	return (kern_lutimes(td, uap->path, UIO_USERSPACE, uap->tptr,
	    UIO_USERSPACE));
}

int
kern_lutimes(struct thread *td, 
    const char * __capability path, enum uio_seg pathseg,
    const struct timeval * __capability tptr, enum uio_seg tptrseg)
{
	struct timespec ts[2];
	struct nameidata nd;
	int error;

	if ((error = getutimes(tptr, tptrseg, ts)) != 0)
		return (error);
	NDINIT(&nd, LOOKUP, NOFOLLOW | AUDITVNODE1, pathseg, path, td);
	if ((error = namei(&nd)) != 0)
		return (error);
	NDFREE_NOTHING(&nd);
	error = setutimes(td, nd.ni_vp, ts, 2, tptr == NULL);
	vrele(nd.ni_vp);
	return (error);
}

/*
 * Set the access and modification times of a file.
 */
#ifndef _SYS_SYSPROTO_H_
struct futimes_args {
	int	fd;
	struct	timeval *tptr;
};
#endif
int
sys_futimes(struct thread *td, struct futimes_args *uap)
{

	return (kern_futimes(td, uap->fd, uap->tptr, UIO_USERSPACE));
}

int
kern_futimes(struct thread *td, int fd,
    const struct timeval * __capability tptr, enum uio_seg tptrseg)
{
	struct timespec ts[2];
	struct file *fp;
	int error;

	AUDIT_ARG_FD(fd);
	error = getutimes(tptr, tptrseg, ts);
	if (error != 0)
		return (error);
	error = getvnode(td, fd, &cap_futimes_rights, &fp);
	if (error != 0)
		return (error);
#ifdef AUDIT
	vn_lock(fp->f_vnode, LK_SHARED | LK_RETRY);
	AUDIT_ARG_VNODE1(fp->f_vnode);
	VOP_UNLOCK(fp->f_vnode);
#endif
	error = setutimes(td, fp->f_vnode, ts, 2, tptr == NULL);
	fdrop(fp, td);
	return (error);
}

int
sys_futimens(struct thread *td, struct futimens_args *uap)
{

	return (kern_futimens(td, uap->fd, uap->times, UIO_USERSPACE));
}

int
kern_futimens(struct thread *td, int fd,
    const struct timespec * __capability tptr, enum uio_seg tptrseg)
{
	struct timespec ts[2];
	struct file *fp;
	int error, flags;

	AUDIT_ARG_FD(fd);
	error = getutimens(tptr, tptrseg, ts, &flags);
	if (error != 0)
		return (error);
	if (flags & UTIMENS_EXIT)
		return (0);
	error = getvnode(td, fd, &cap_futimes_rights, &fp);
	if (error != 0)
		return (error);
#ifdef AUDIT
	vn_lock(fp->f_vnode, LK_SHARED | LK_RETRY);
	AUDIT_ARG_VNODE1(fp->f_vnode);
	VOP_UNLOCK(fp->f_vnode);
#endif
	error = setutimes(td, fp->f_vnode, ts, 2, flags & UTIMENS_NULL);
	fdrop(fp, td);
	return (error);
}

int
sys_utimensat(struct thread *td, struct utimensat_args *uap)
{

	return (kern_utimensat(td, uap->fd, uap->path, UIO_USERSPACE,
	    uap->times, UIO_USERSPACE, uap->flag));
}

int
kern_utimensat(struct thread *td, int fd,
    const char * __capability path, enum uio_seg pathseg,
    const struct timespec * __capability tptr, enum uio_seg tptrseg, int flag)
{
	struct nameidata nd;
	struct timespec ts[2];
	int error, flags;

	if ((flag & ~(AT_SYMLINK_NOFOLLOW | AT_RESOLVE_BENEATH |
	    AT_EMPTY_PATH)) != 0)
		return (EINVAL);

	if ((error = getutimens(tptr, tptrseg, ts, &flags)) != 0)
		return (error);
	NDINIT_ATRIGHTS(&nd, LOOKUP, at2cnpflags(flag, AT_SYMLINK_NOFOLLOW |
	    AT_RESOLVE_BENEATH | AT_EMPTY_PATH) | AUDITVNODE1,
	    pathseg, path, fd, &cap_futimes_rights, td);
	if ((error = namei(&nd)) != 0)
		return (error);
	/*
	 * We are allowed to call namei() regardless of 2xUTIME_OMIT.
	 * POSIX states:
	 * "If both tv_nsec fields are UTIME_OMIT... EACCESS may be detected."
	 * "Search permission is denied by a component of the path prefix."
	 */
	NDFREE_NOTHING(&nd);
	if ((flags & UTIMENS_EXIT) == 0)
		error = setutimes(td, nd.ni_vp, ts, 2, flags & UTIMENS_NULL);
	vrele(nd.ni_vp);
	return (error);
}

/*
 * Truncate a file given its path name.
 */
#ifndef _SYS_SYSPROTO_H_
struct truncate_args {
	char	*path;
	int	pad;
	off_t	length;
};
#endif
int
sys_truncate(struct thread *td, struct truncate_args *uap)
{

	return (kern_truncate(td, uap->path, UIO_USERSPACE, uap->length));
}

int
kern_truncate(struct thread *td, const char * __capability path,
    enum uio_seg pathseg, off_t length)
{
	struct mount *mp;
	struct vnode *vp;
	void *rl_cookie;
	struct vattr vattr;
	struct nameidata nd;
	int error;

	if (length < 0)
		return (EINVAL);
retry:
	NDINIT(&nd, LOOKUP, FOLLOW | AUDITVNODE1, pathseg, path, td);
	if ((error = namei(&nd)) != 0)
		return (error);
	vp = nd.ni_vp;
	rl_cookie = vn_rangelock_wlock(vp, 0, OFF_MAX);
	if ((error = vn_start_write(vp, &mp, V_WAIT | PCATCH)) != 0) {
		vn_rangelock_unlock(vp, rl_cookie);
		vrele(vp);
		return (error);
	}
	NDFREE(&nd, NDF_ONLY_PNBUF);
	vn_lock(vp, LK_EXCLUSIVE | LK_RETRY);
	if (vp->v_type == VDIR)
		error = EISDIR;
#ifdef MAC
	else if ((error = mac_vnode_check_write(td->td_ucred, NOCRED, vp))) {
	}
#endif
	else if ((error = vn_writechk(vp)) == 0 &&
	    (error = VOP_ACCESS(vp, VWRITE, td->td_ucred, td)) == 0) {
		VATTR_NULL(&vattr);
		vattr.va_size = length;
		error = VOP_SETATTR(vp, &vattr, td->td_ucred);
	}
	VOP_UNLOCK(vp);
	vn_finished_write(mp);
	vn_rangelock_unlock(vp, rl_cookie);
	vrele(vp);
	if (error == ERELOOKUP)
		goto retry;
	return (error);
}

#if defined(COMPAT_43)
/*
 * Truncate a file given its path name.
 */
#ifndef _SYS_SYSPROTO_H_
struct otruncate_args {
	char	*path;
	long	length;
};
#endif
int
otruncate(struct thread *td, struct otruncate_args *uap)
{

	return (kern_truncate(td, uap->path, UIO_USERSPACE, uap->length));
}
#endif /* COMPAT_43 */

#if defined(COMPAT_FREEBSD6)
/* Versions with the pad argument */
int
freebsd6_truncate(struct thread *td, struct freebsd6_truncate_args *uap)
{

	return (kern_truncate(td, uap->path, UIO_USERSPACE, uap->length));
}

int
freebsd6_ftruncate(struct thread *td, struct freebsd6_ftruncate_args *uap)
{

	return (kern_ftruncate(td, uap->fd, uap->length));
}
#endif

int
kern_fsync(struct thread *td, int fd, bool fullsync)
{
	struct vnode *vp;
	struct mount *mp;
	struct file *fp;
	int error, lock_flags;

	AUDIT_ARG_FD(fd);
	error = getvnode(td, fd, &cap_fsync_rights, &fp);
	if (error != 0)
		return (error);
	vp = fp->f_vnode;
#if 0
	if (!fullsync)
		/* XXXKIB: compete outstanding aio writes */;
#endif
retry:
	error = vn_start_write(vp, &mp, V_WAIT | PCATCH);
	if (error != 0)
		goto drop;
	if (MNT_SHARED_WRITES(mp) ||
	    ((mp == NULL) && MNT_SHARED_WRITES(vp->v_mount))) {
		lock_flags = LK_SHARED;
	} else {
		lock_flags = LK_EXCLUSIVE;
	}
	vn_lock(vp, lock_flags | LK_RETRY);
	AUDIT_ARG_VNODE1(vp);
	if (vp->v_object != NULL) {
		VM_OBJECT_WLOCK(vp->v_object);
		vm_object_page_clean(vp->v_object, 0, 0, 0);
		VM_OBJECT_WUNLOCK(vp->v_object);
	}
	error = fullsync ? VOP_FSYNC(vp, MNT_WAIT, td) : VOP_FDATASYNC(vp, td);
	VOP_UNLOCK(vp);
	vn_finished_write(mp);
	if (error == ERELOOKUP)
		goto retry;
drop:
	fdrop(fp, td);
	return (error);
}

/*
 * Sync an open file.
 */
#ifndef _SYS_SYSPROTO_H_
struct fsync_args {
	int	fd;
};
#endif
int
sys_fsync(struct thread *td, struct fsync_args *uap)
{

	return (kern_fsync(td, uap->fd, true));
}

int
sys_fdatasync(struct thread *td, struct fdatasync_args *uap)
{

	return (kern_fsync(td, uap->fd, false));
}

/*
 * Rename files.  Source and destination must either both be directories, or
 * both not be directories.  If target is a directory, it must be empty.
 */
#ifndef _SYS_SYSPROTO_H_
struct rename_args {
	char	*from;
	char	*to;
};
#endif
int
sys_rename(struct thread *td, struct rename_args *uap)
{

	return (kern_renameat(td, AT_FDCWD, uap->from, AT_FDCWD,
	    uap->to, UIO_USERSPACE));
}

#ifndef _SYS_SYSPROTO_H_
struct renameat_args {
	int	oldfd;
	char	*old;
	int	newfd;
	char	*new;
};
#endif
int
sys_renameat(struct thread *td, struct renameat_args *uap)
{

	return (kern_renameat(td, uap->oldfd, uap->old, uap->newfd, uap->new,
	    UIO_USERSPACE));
}

#ifdef MAC
static int
kern_renameat_mac(struct thread *td, int oldfd, const char * __capability old,
    int newfd, const char * __capability new, enum uio_seg pathseg,
    struct nameidata *fromnd)
{
	int error;

	NDINIT_ATRIGHTS(fromnd, DELETE, LOCKPARENT | LOCKLEAF | SAVESTART |
	    AUDITVNODE1, pathseg, old, oldfd, &cap_renameat_source_rights, td);
	if ((error = namei(fromnd)) != 0)
		return (error);
	error = mac_vnode_check_rename_from(td->td_ucred, fromnd->ni_dvp,
	    fromnd->ni_vp, &fromnd->ni_cnd);
	VOP_UNLOCK(fromnd->ni_dvp);
	if (fromnd->ni_dvp != fromnd->ni_vp)
		VOP_UNLOCK(fromnd->ni_vp);
	if (error != 0) {
		NDFREE(fromnd, NDF_ONLY_PNBUF);
		vrele(fromnd->ni_dvp);
		vrele(fromnd->ni_vp);
		if (fromnd->ni_startdir)
			vrele(fromnd->ni_startdir);
	}
	return (error);
}
#endif

int
kern_renameat(struct thread *td, int oldfd, const char * __capability old,
    int newfd, const char * __capability new, enum uio_seg pathseg)
{
	struct mount *mp = NULL;
	struct vnode *tvp, *fvp, *tdvp;
	struct nameidata fromnd, tond;
	u_int64_t tondflags;
	int error;

again:
	bwillwrite();
#ifdef MAC
	if (mac_vnode_check_rename_from_enabled()) {
		error = kern_renameat_mac(td, oldfd, old, newfd, new, pathseg,
		    &fromnd);
		if (error != 0)
			return (error);
	} else {
#endif
	NDINIT_ATRIGHTS(&fromnd, DELETE, WANTPARENT | SAVESTART | AUDITVNODE1,
	    pathseg, old, oldfd, &cap_renameat_source_rights, td);
	if ((error = namei(&fromnd)) != 0)
		return (error);
#ifdef MAC
	}
#endif
	fvp = fromnd.ni_vp;
	tondflags = LOCKPARENT | LOCKLEAF | NOCACHE | SAVESTART | AUDITVNODE2;
	if (fromnd.ni_vp->v_type == VDIR)
		tondflags |= WILLBEDIR;
	NDINIT_ATRIGHTS(&tond, RENAME, tondflags, pathseg, new, newfd,
	    &cap_renameat_target_rights, td);
	if ((error = namei(&tond)) != 0) {
		/* Translate error code for rename("dir1", "dir2/."). */
		if (error == EISDIR && fvp->v_type == VDIR)
			error = EINVAL;
		NDFREE(&fromnd, NDF_ONLY_PNBUF);
		vrele(fromnd.ni_dvp);
		vrele(fvp);
		goto out1;
	}
	tdvp = tond.ni_dvp;
	tvp = tond.ni_vp;
	error = vn_start_write(fvp, &mp, V_NOWAIT);
	if (error != 0) {
		NDFREE(&fromnd, NDF_ONLY_PNBUF);
		NDFREE(&tond, NDF_ONLY_PNBUF);
		if (tvp != NULL)
			vput(tvp);
		if (tdvp == tvp)
			vrele(tdvp);
		else
			vput(tdvp);
		vrele(fromnd.ni_dvp);
		vrele(fvp);
		vrele(tond.ni_startdir);
		if (fromnd.ni_startdir != NULL)
			vrele(fromnd.ni_startdir);
		error = vn_start_write(NULL, &mp, V_XSLEEP | PCATCH);
		if (error != 0)
			return (error);
		goto again;
	}
	if (tvp != NULL) {
		if (fvp->v_type == VDIR && tvp->v_type != VDIR) {
			error = ENOTDIR;
			goto out;
		} else if (fvp->v_type != VDIR && tvp->v_type == VDIR) {
			error = EISDIR;
			goto out;
		}
#ifdef CAPABILITIES
		if (newfd != AT_FDCWD && (tond.ni_resflags & NIRES_ABS) == 0) {
			/*
			 * If the target already exists we require CAP_UNLINKAT
			 * from 'newfd', when newfd was used for the lookup.
			 */
			error = cap_check(&tond.ni_filecaps.fc_rights,
			    &cap_unlinkat_rights);
			if (error != 0)
				goto out;
		}
#endif
	}
	if (fvp == tdvp) {
		error = EINVAL;
		goto out;
	}
	/*
	 * If the source is the same as the destination (that is, if they
	 * are links to the same vnode), then there is nothing to do.
	 */
	if (fvp == tvp)
		error = ERESTART;
#ifdef MAC
	else
		error = mac_vnode_check_rename_to(td->td_ucred, tdvp,
		    tond.ni_vp, fromnd.ni_dvp == tdvp, &tond.ni_cnd);
#endif
out:
	if (error == 0) {
		error = VOP_RENAME(fromnd.ni_dvp, fromnd.ni_vp, &fromnd.ni_cnd,
		    tond.ni_dvp, tond.ni_vp, &tond.ni_cnd);
		NDFREE(&fromnd, NDF_ONLY_PNBUF);
		NDFREE(&tond, NDF_ONLY_PNBUF);
	} else {
		NDFREE(&fromnd, NDF_ONLY_PNBUF);
		NDFREE(&tond, NDF_ONLY_PNBUF);
		if (tvp != NULL)
			vput(tvp);
		if (tdvp == tvp)
			vrele(tdvp);
		else
			vput(tdvp);
		vrele(fromnd.ni_dvp);
		vrele(fvp);
	}
	vrele(tond.ni_startdir);
	vn_finished_write(mp);
out1:
	if (fromnd.ni_startdir)
		vrele(fromnd.ni_startdir);
	if (error == ERESTART)
		return (0);
	if (error == ERELOOKUP)
		goto again;
	return (error);
}

/*
 * Make a directory file.
 */
#ifndef _SYS_SYSPROTO_H_
struct mkdir_args {
	char	*path;
	int	mode;
};
#endif
int
sys_mkdir(struct thread *td, struct mkdir_args *uap)
{

	return (kern_mkdirat(td, AT_FDCWD, uap->path, UIO_USERSPACE,
	    uap->mode));
}

#ifndef _SYS_SYSPROTO_H_
struct mkdirat_args {
	int	fd;
	char	*path;
	mode_t	mode;
};
#endif
int
sys_mkdirat(struct thread *td, struct mkdirat_args *uap)
{

	return (kern_mkdirat(td, uap->fd, uap->path, UIO_USERSPACE, uap->mode));
}

int
kern_mkdirat(struct thread *td, int fd, const char * __capability path,
    enum uio_seg segflg, int mode)
{
	struct mount *mp;
	struct vattr vattr;
	struct nameidata nd;
	int error;

	AUDIT_ARG_MODE(mode);
restart:
	bwillwrite();
	NDINIT_ATRIGHTS(&nd, CREATE, LOCKPARENT | SAVENAME | AUDITVNODE1 |
	    NC_NOMAKEENTRY | NC_KEEPPOSENTRY | FAILIFEXISTS | WILLBEDIR,
	    segflg, path, fd, &cap_mkdirat_rights, td);
	if ((error = namei(&nd)) != 0)
		return (error);
	if (vn_start_write(nd.ni_dvp, &mp, V_NOWAIT) != 0) {
		NDFREE(&nd, NDF_ONLY_PNBUF);
		vput(nd.ni_dvp);
		if ((error = vn_start_write(NULL, &mp, V_XSLEEP | PCATCH)) != 0)
			return (error);
		goto restart;
	}
	VATTR_NULL(&vattr);
	vattr.va_type = VDIR;
	vattr.va_mode = (mode & ACCESSPERMS) &~ td->td_proc->p_pd->pd_cmask;
#ifdef MAC
	error = mac_vnode_check_create(td->td_ucred, nd.ni_dvp, &nd.ni_cnd,
	    &vattr);
	if (error != 0)
		goto out;
#endif
	error = VOP_MKDIR(nd.ni_dvp, &nd.ni_vp, &nd.ni_cnd, &vattr);
#ifdef MAC
out:
#endif
	NDFREE(&nd, NDF_ONLY_PNBUF);
	VOP_VPUT_PAIR(nd.ni_dvp, error == 0 ? &nd.ni_vp : NULL, true);
	vn_finished_write(mp);
	if (error == ERELOOKUP)
		goto restart;
	return (error);
}

/*
 * Remove a directory file.
 */
#ifndef _SYS_SYSPROTO_H_
struct rmdir_args {
	char	*path;
};
#endif
int
sys_rmdir(struct thread *td, struct rmdir_args *uap)
{

	return (kern_frmdirat(td, AT_FDCWD, uap->path, FD_NONE, UIO_USERSPACE,
	    0));
}

int
kern_frmdirat(struct thread *td, int dfd, const char * __capability path,
    int fd, enum uio_seg pathseg, int flag)
{
	struct mount *mp;
	struct vnode *vp;
	struct file *fp;
	struct nameidata nd;
	cap_rights_t rights;
	int error;

	fp = NULL;
	if (fd != FD_NONE) {
		error = getvnode(td, fd, cap_rights_init_one(&rights,
		    CAP_LOOKUP), &fp);
		if (error != 0)
			return (error);
	}

restart:
	bwillwrite();
	NDINIT_ATRIGHTS(&nd, DELETE, LOCKPARENT | LOCKLEAF | AUDITVNODE1 |
	    at2cnpflags(flag, AT_RESOLVE_BENEATH),
	    pathseg, path, dfd, &cap_unlinkat_rights, td);
	if ((error = namei(&nd)) != 0)
		goto fdout;
	vp = nd.ni_vp;
	if (vp->v_type != VDIR) {
		error = ENOTDIR;
		goto out;
	}
	/*
	 * No rmdir "." please.
	 */
	if (nd.ni_dvp == vp) {
		error = EINVAL;
		goto out;
	}
	/*
	 * The root of a mounted filesystem cannot be deleted.
	 */
	if (vp->v_vflag & VV_ROOT) {
		error = EBUSY;
		goto out;
	}

	if (fp != NULL && fp->f_vnode != vp) {
		if (VN_IS_DOOMED(fp->f_vnode))
			error = EBADF;
		else
			error = EDEADLK;
		goto out;
	}

#ifdef MAC
	error = mac_vnode_check_unlink(td->td_ucred, nd.ni_dvp, vp,
	    &nd.ni_cnd);
	if (error != 0)
		goto out;
#endif
	if (vn_start_write(nd.ni_dvp, &mp, V_NOWAIT) != 0) {
		NDFREE(&nd, NDF_ONLY_PNBUF);
		vput(vp);
		if (nd.ni_dvp == vp)
			vrele(nd.ni_dvp);
		else
			vput(nd.ni_dvp);
		if ((error = vn_start_write(NULL, &mp, V_XSLEEP | PCATCH)) != 0)
			goto fdout;
		goto restart;
	}
	vfs_notify_upper(vp, VFS_NOTIFY_UPPER_UNLINK);
	error = VOP_RMDIR(nd.ni_dvp, nd.ni_vp, &nd.ni_cnd);
	vn_finished_write(mp);
out:
	NDFREE(&nd, NDF_ONLY_PNBUF);
	vput(vp);
	if (nd.ni_dvp == vp)
		vrele(nd.ni_dvp);
	else
		vput(nd.ni_dvp);
	if (error == ERELOOKUP)
		goto restart;
fdout:
	if (fp != NULL)
		fdrop(fp, td);
	return (error);
}

#if defined(COMPAT_43) || defined(COMPAT_FREEBSD11)
int
freebsd11_kern_getdirentries(struct thread *td, int fd,
    char * __capability ubuf, u_int count,
    long *basep, void (*func)(struct freebsd11_dirent *))
{
	struct freebsd11_dirent dstdp;
	struct dirent *dp, *edp;
	char *dirbuf;
	off_t base;
	ssize_t resid, ucount;
	int error;

	/* XXX arbitrary sanity limit on `count'. */
	count = min(count, 64 * 1024);

	dirbuf = malloc(count, M_TEMP, M_WAITOK);

	error = kern_getdirentries(td, fd, PTR2CAP(dirbuf), count, &base, &resid,
	    UIO_SYSSPACE);
	if (error != 0)
		goto done;
	if (basep != NULL)
		*basep = base;

	ucount = 0;
	for (dp = (struct dirent *)dirbuf,
	    edp = (struct dirent *)&dirbuf[count - resid];
	    ucount < count && dp < edp; ) {
		if (dp->d_reclen == 0)
			break;
		MPASS(dp->d_reclen >= _GENERIC_DIRLEN(0));
		if (dp->d_namlen >= sizeof(dstdp.d_name))
			continue;
		dstdp.d_type = dp->d_type;
		dstdp.d_namlen = dp->d_namlen;
		dstdp.d_fileno = dp->d_fileno;		/* truncate */
		if (dstdp.d_fileno != dp->d_fileno) {
			switch (ino64_trunc_error) {
			default:
			case 0:
				break;
			case 1:
				error = EOVERFLOW;
				goto done;
			case 2:
				dstdp.d_fileno = UINT32_MAX;
				break;
			}
		}
		dstdp.d_reclen = sizeof(dstdp) - sizeof(dstdp.d_name) +
		    ((dp->d_namlen + 1 + 3) &~ 3);
		bcopy(dp->d_name, dstdp.d_name, dstdp.d_namlen);
		bzero(dstdp.d_name + dstdp.d_namlen,
		    dstdp.d_reclen - offsetof(struct freebsd11_dirent, d_name) -
		    dstdp.d_namlen);
		MPASS(dstdp.d_reclen <= dp->d_reclen);
		MPASS(ucount + dstdp.d_reclen <= count);
		if (func != NULL)
			func(&dstdp);
		error = copyout(&dstdp, ubuf + ucount, dstdp.d_reclen);
		if (error != 0)
			break;
		dp = (struct dirent *)((char *)dp + dp->d_reclen);
		ucount += dstdp.d_reclen;
	}

done:
	free(dirbuf, M_TEMP);
	if (error == 0)
		td->td_retval[0] = ucount;
	return (error);
}
#endif /* COMPAT */

#ifdef COMPAT_43
static void
ogetdirentries_cvt(struct freebsd11_dirent *dp)
{
#if (BYTE_ORDER == LITTLE_ENDIAN)
	/*
	 * The expected low byte of dp->d_namlen is our dp->d_type.
	 * The high MBZ byte of dp->d_namlen is our dp->d_namlen.
	 */
	dp->d_type = dp->d_namlen;
	dp->d_namlen = 0;
#else
	/*
	 * The dp->d_type is the high byte of the expected dp->d_namlen,
	 * so must be zero'ed.
	 */
	dp->d_type = 0;
#endif
}

/*
 * Read a block of directory entries in a filesystem independent format.
 */
#ifndef _SYS_SYSPROTO_H_
struct ogetdirentries_args {
	int	fd;
	char	*buf;
	u_int	count;
	long	*basep;
};
#endif
int
ogetdirentries(struct thread *td, struct ogetdirentries_args *uap)
{
	long loff;
	int error;

	error = kern_ogetdirentries(td, uap, &loff);
	if (error == 0)
		error = copyout(&loff, uap->basep, sizeof(long));
	return (error);
}

int
kern_ogetdirentries(struct thread *td, struct ogetdirentries_args *uap,
    long *ploff)
{
	long base;
	int error;

	/* XXX arbitrary sanity limit on `count'. */
	if (uap->count > 64 * 1024)
		return (EINVAL);

	error = freebsd11_kern_getdirentries(td, uap->fd, uap->buf, uap->count,
	    &base, ogetdirentries_cvt);

	if (error == 0 && uap->basep != NULL)
		error = copyout(&base, uap->basep, sizeof(long));

	return (error);
}
#endif /* COMPAT_43 */

#if defined(COMPAT_FREEBSD11)
#ifndef _SYS_SYSPROTO_H_
struct freebsd11_getdirentries_args {
	int	fd;
	char	*buf;
	u_int	count;
	long	*basep;
};
#endif
int
freebsd11_getdirentries(struct thread *td,
    struct freebsd11_getdirentries_args *uap)
{
	long base;
	int error;

	error = freebsd11_kern_getdirentries(td, uap->fd, uap->buf, uap->count,
	    &base, NULL);

	if (error == 0 && uap->basep != NULL)
		error = copyout(&base, uap->basep, sizeof(long));
	return (error);
}

int
freebsd11_getdents(struct thread *td, struct freebsd11_getdents_args *uap)
{
	struct freebsd11_getdirentries_args ap;

	ap.fd = uap->fd;
	ap.buf = uap->buf;
	ap.count = uap->count;
	ap.basep = NULL;
	return (freebsd11_getdirentries(td, &ap));
}
#endif /* COMPAT_FREEBSD11 */

/*
 * Read a block of directory entries in a filesystem independent format.
 */
int
sys_getdirentries(struct thread *td, struct getdirentries_args *uap)
{

	return (user_getdirentries(td, uap->fd, uap->buf, uap->count,
	    uap->basep));
}

int
user_getdirentries(struct thread *td, int fd, char * __capability buf,
    size_t count, off_t * __capability basep)
{
	off_t base;
	int error;

	error = kern_getdirentries(td, fd, buf, count, &base, NULL,
	    UIO_USERSPACE);
	if (error != 0)
		return (error);
	if (basep != NULL)
		error = copyout(&base, basep, sizeof(off_t));
	return (error);
}

int
kern_getdirentries(struct thread *td, int fd, char * __capability buf,
    size_t count, off_t *basep, ssize_t *residp, enum uio_seg bufseg)
{
	struct vnode *vp;
	struct file *fp;
	struct uio auio;
	struct iovec aiov;
	off_t loff;
	int error, eofflag;
	off_t foffset;

	AUDIT_ARG_FD(fd);
	if (count > IOSIZE_MAX)
		return (EINVAL);
	auio.uio_resid = count;
	error = getvnode(td, fd, &cap_read_rights, &fp);
	if (error != 0)
		return (error);
	if ((fp->f_flag & FREAD) == 0) {
		fdrop(fp, td);
		return (EBADF);
	}
	vp = fp->f_vnode;
	foffset = foffset_lock(fp, 0);
unionread:
	if (vp->v_type != VDIR) {
		error = EINVAL;
		goto fail;
	}
	IOVEC_INIT_C(&aiov, buf, count);
	auio.uio_iov = &aiov;
	auio.uio_iovcnt = 1;
	auio.uio_rw = UIO_READ;
	auio.uio_segflg = bufseg;
	auio.uio_td = td;
	vn_lock(vp, LK_SHARED | LK_RETRY);
	AUDIT_ARG_VNODE1(vp);
	loff = auio.uio_offset = foffset;
#ifdef MAC
	error = mac_vnode_check_readdir(td->td_ucred, vp);
	if (error == 0)
#endif
		error = VOP_READDIR(vp, &auio, fp->f_cred, &eofflag, NULL,
		    NULL);
	foffset = auio.uio_offset;
	if (error != 0) {
		VOP_UNLOCK(vp);
		goto fail;
	}
	if (count == auio.uio_resid &&
	    (vp->v_vflag & VV_ROOT) &&
	    (vp->v_mount->mnt_flag & MNT_UNION)) {
		struct vnode *tvp = vp;

		vp = vp->v_mount->mnt_vnodecovered;
		VREF(vp);
		fp->f_vnode = vp;
		foffset = 0;
		vput(tvp);
		goto unionread;
	}
	VOP_UNLOCK(vp);
	*basep = loff;
	if (residp != NULL)
		*residp = auio.uio_resid;
	td->td_retval[0] = count - auio.uio_resid;
fail:
	foffset_unlock(fp, foffset, 0);
	fdrop(fp, td);
	return (error);
}

/*
 * Set the mode mask for creation of filesystem nodes.
 */
#ifndef _SYS_SYSPROTO_H_
struct umask_args {
	int	newmask;
};
#endif
int
sys_umask(struct thread *td, struct umask_args *uap)
{
	struct pwddesc *pdp;

	pdp = td->td_proc->p_pd;
	PWDDESC_XLOCK(pdp);
	td->td_retval[0] = pdp->pd_cmask;
	pdp->pd_cmask = uap->newmask & ALLPERMS;
	PWDDESC_XUNLOCK(pdp);
	return (0);
}

/*
 * Void all references to file by ripping underlying filesystem away from
 * vnode.
 */
#ifndef _SYS_SYSPROTO_H_
struct revoke_args {
	char	*path;
};
#endif
int
sys_revoke(struct thread *td, struct revoke_args *uap)
{

	return (kern_revoke(td, uap->path, UIO_USERSPACE));
}

int
kern_revoke(struct thread *td, const char * __capability path,
    enum uio_seg pathseg)
{
	struct vnode *vp;
	struct vattr vattr;
	struct nameidata nd;
	int error;

	NDINIT(&nd, LOOKUP, FOLLOW | LOCKLEAF | AUDITVNODE1, pathseg,
	    path, td);
	if ((error = namei(&nd)) != 0)
		return (error);
	vp = nd.ni_vp;
	NDFREE_NOTHING(&nd);
	if (vp->v_type != VCHR || vp->v_rdev == NULL) {
		error = EINVAL;
		goto out;
	}
#ifdef MAC
	error = mac_vnode_check_revoke(td->td_ucred, vp);
	if (error != 0)
		goto out;
#endif
	error = VOP_GETATTR(vp, &vattr, td->td_ucred);
	if (error != 0)
		goto out;
	if (td->td_ucred->cr_uid != vattr.va_uid) {
		error = priv_check(td, PRIV_VFS_ADMIN);
		if (error != 0)
			goto out;
	}
	if (devfs_usecount(vp) > 0)
		VOP_REVOKE(vp, REVOKEALL);
out:
	vput(vp);
	return (error);
}

/*
 * Convert a user file descriptor to a kernel file entry and check that, if it
 * is a capability, the correct rights are present. A reference on the file
 * entry is held upon returning.
 */
int
getvnode(struct thread *td, int fd, cap_rights_t *rightsp, struct file **fpp)
{
	struct file *fp;
	int error;

	error = fget_unlocked(td->td_proc->p_fd, fd, rightsp, &fp);
	if (error != 0)
		return (error);

	/*
	 * The file could be not of the vnode type, or it may be not
	 * yet fully initialized, in which case the f_vnode pointer
	 * may be set, but f_ops is still badfileops.  E.g.,
	 * devfs_open() transiently create such situation to
	 * facilitate csw d_fdopen().
	 *
	 * Dupfdopen() handling in kern_openat() installs the
	 * half-baked file into the process descriptor table, allowing
	 * other thread to dereference it. Guard against the race by
	 * checking f_ops.
	 */
	if (fp->f_vnode == NULL || fp->f_ops == &badfileops) {
		fdrop(fp, td);
		return (EINVAL);
	}
	*fpp = fp;
	return (0);
}

/*
 * Get an (NFS) file handle.
 */
#ifndef _SYS_SYSPROTO_H_
struct lgetfh_args {
	char *fname;
	fhandle_t *fhp;
};
#endif
int
sys_lgetfh(struct thread *td, struct lgetfh_args *uap)
{

	return (kern_getfhat(td, AT_SYMLINK_NOFOLLOW, AT_FDCWD, uap->fname,
	    UIO_USERSPACE, uap->fhp, UIO_USERSPACE));
}

#ifndef _SYS_SYSPROTO_H_
struct getfh_args {
	char *fname;
	fhandle_t *fhp;
};
#endif
int
sys_getfh(struct thread *td, struct getfh_args *uap)
{

	return (kern_getfhat(td, 0, AT_FDCWD, uap->fname, UIO_USERSPACE,
	    uap->fhp, UIO_USERSPACE));
}

/*
 * syscall for the rpc.lockd to use to translate an open descriptor into
 * a NFS file handle.
 *
 * warning: do not remove the priv_check() call or this becomes one giant
 * security hole.
 */
#ifndef _SYS_SYSPROTO_H_
struct getfhat_args {
	int fd;
	char *path;
	fhandle_t *fhp;
	int flags;
};
#endif
int
sys_getfhat(struct thread *td, struct getfhat_args *uap)
{

	return (kern_getfhat(td, uap->flags, uap->fd, uap->path, UIO_USERSPACE,
	    uap->fhp, UIO_USERSPACE));
}

int
kern_getfhat(struct thread *td, int flags, int fd,
    const char * __capability path, enum uio_seg pathseg,
    fhandle_t * __capability fhp, enum uio_seg fhseg)
{
	struct nameidata nd;
	fhandle_t fh;
	struct vnode *vp;
	int error;

	if ((flags & ~(AT_SYMLINK_NOFOLLOW | AT_RESOLVE_BENEATH)) != 0)
		return (EINVAL);
	error = priv_check(td, PRIV_VFS_GETFH);
	if (error != 0)
		return (error);
	NDINIT_AT(&nd, LOOKUP, at2cnpflags(flags, AT_SYMLINK_NOFOLLOW |
	    AT_RESOLVE_BENEATH) | LOCKLEAF | AUDITVNODE1, pathseg, path,
	    fd, td);
	error = namei(&nd);
	if (error != 0)
		return (error);
	NDFREE_NOTHING(&nd);
	vp = nd.ni_vp;
	bzero(&fh, sizeof(fh));
	fh.fh_fsid = vp->v_mount->mnt_stat.f_fsid;
	error = VOP_VPTOFH(vp, &fh.fh_fid);
	vput(vp);
	if (error == 0) {
		if (fhseg == UIO_USERSPACE)
			error = copyout(&fh, fhp, sizeof (fh));
		else
			memcpy((__cheri_fromcap fhandle_t *)fhp, &fh,
			    sizeof(fh));
	}
	return (error);
}

#ifndef _SYS_SYSPROTO_H_
struct fhlink_args {
	fhandle_t *fhp;
	const char *to;
};
#endif
int
sys_fhlink(struct thread *td, struct fhlink_args *uap)
{

	return (kern_fhlinkat(td, AT_FDCWD, uap->to, UIO_USERSPACE, uap->fhp));
}

#ifndef _SYS_SYSPROTO_H_
struct fhlinkat_args {
	fhandle_t *fhp;
	int tofd;
	const char *to;
};
#endif
int
sys_fhlinkat(struct thread *td, struct fhlinkat_args *uap)
{

	return (kern_fhlinkat(td, uap->tofd, uap->to, UIO_USERSPACE, uap->fhp));
}

int
kern_fhlinkat(struct thread *td, int fd, const char * __capability path,
    enum uio_seg pathseg, fhandle_t * __capability fhp)
{
	fhandle_t fh;
	struct mount *mp;
	struct vnode *vp;
	int error;

	error = priv_check(td, PRIV_VFS_GETFH);
	if (error != 0)
		return (error);
	error = copyin(fhp, &fh, sizeof(fh));
	if (error != 0)
		return (error);
	do {
		bwillwrite();
		if ((mp = vfs_busyfs(&fh.fh_fsid)) == NULL)
			return (ESTALE);
		error = VFS_FHTOVP(mp, &fh.fh_fid, LK_SHARED, &vp);
		vfs_unbusy(mp);
		if (error != 0)
			return (error);
		VOP_UNLOCK(vp);
		error = kern_linkat_vp(td, vp, fd, path, pathseg);
	} while (error == EAGAIN || error == ERELOOKUP);
	return (error);
}

#ifndef _SYS_SYSPROTO_H_
struct fhreadlink_args {
	fhandle_t *fhp;
	char *buf;
	size_t bufsize;
};
#endif
int
sys_fhreadlink(struct thread *td, struct fhreadlink_args *uap)
{
	
	return (kern_fhreadlink(td, uap->fhp, uap->buf, uap->bufsize));
}

int
kern_fhreadlink(struct thread *td, fhandle_t * __capability fhp,
    char * __capability buf, size_t bufsize)
{
	fhandle_t fh;
	struct mount *mp;
	struct vnode *vp;
	int error;

	error = priv_check(td, PRIV_VFS_GETFH);
	if (error != 0)
		return (error);
	if (bufsize > IOSIZE_MAX)
		return (EINVAL);
	error = copyin(fhp, &fh, sizeof(fh));
	if (error != 0)
		return (error);
	if ((mp = vfs_busyfs(&fh.fh_fsid)) == NULL)
		return (ESTALE);
	error = VFS_FHTOVP(mp, &fh.fh_fid, LK_SHARED, &vp);
	vfs_unbusy(mp);
	if (error != 0)
		return (error);
	error = kern_readlink_vp(vp, buf, UIO_USERSPACE, bufsize, td);
	vput(vp);
	return (error);
}

/*
 * syscall for the rpc.lockd to use to translate a NFS file handle into an
 * open descriptor.
 *
 * warning: do not remove the priv_check() call or this becomes one giant
 * security hole.
 */
#ifndef _SYS_SYSPROTO_H_
struct fhopen_args {
	const struct fhandle *u_fhp;
	int flags;
};
#endif
int
sys_fhopen(struct thread *td, struct fhopen_args *uap)
{
	return (kern_fhopen(td, uap->u_fhp, uap->flags));
}

int
kern_fhopen(struct thread *td, const struct fhandle * __capability u_fhp,
    int flags)
{
	struct mount *mp;
	struct vnode *vp;
	struct fhandle fhp;
	struct file *fp;
	int fmode, error;
	int indx;

	error = priv_check(td, PRIV_VFS_FHOPEN);
	if (error != 0)
		return (error);
	indx = -1;
	fmode = FFLAGS(flags);
	/* why not allow a non-read/write open for our lockd? */
	if (((fmode & (FREAD | FWRITE)) == 0) || (fmode & O_CREAT))
		return (EINVAL);
	error = copyin(u_fhp, &fhp, sizeof(fhp));
	if (error != 0)
		return(error);
	/* find the mount point */
	mp = vfs_busyfs(&fhp.fh_fsid);
	if (mp == NULL)
		return (ESTALE);
	/* now give me my vnode, it gets returned to me locked */
	error = VFS_FHTOVP(mp, &fhp.fh_fid, LK_EXCLUSIVE, &vp);
	vfs_unbusy(mp);
	if (error != 0)
		return (error);

	error = falloc_noinstall(td, &fp);
	if (error != 0) {
		vput(vp);
		return (error);
	}
	/*
	 * An extra reference on `fp' has been held for us by
	 * falloc_noinstall().
	 */

#ifdef INVARIANTS
	td->td_dupfd = -1;
#endif
	error = vn_open_vnode(vp, fmode, td->td_ucred, td, fp);
	if (error != 0) {
		KASSERT(fp->f_ops == &badfileops,
		    ("VOP_OPEN in fhopen() set f_ops"));
		KASSERT(td->td_dupfd < 0,
		    ("fhopen() encountered fdopen()"));

		vput(vp);
		goto bad;
	}
#ifdef INVARIANTS
	td->td_dupfd = 0;
#endif
	fp->f_vnode = vp;
	finit_vnode(fp, fmode, NULL, &vnops);
	VOP_UNLOCK(vp);
	if ((fmode & O_TRUNC) != 0) {
		error = fo_truncate(fp, 0, td->td_ucred, td);
		if (error != 0)
			goto bad;
	}

	error = finstall(td, fp, &indx, fmode, NULL);
bad:
	fdrop(fp, td);
	td->td_retval[0] = indx;
	return (error);
}

/*
 * Stat an (NFS) file handle.
 */
#ifndef _SYS_SYSPROTO_H_
struct fhstat_args {
	struct fhandle *u_fhp;
	struct stat *sb;
};
#endif
int
sys_fhstat(struct thread *td, struct fhstat_args *uap)
{

	return (user_fhstat(td, uap->u_fhp, uap->sb));
}

int
user_fhstat(struct thread *td, const struct fhandle * __capability u_fhp,
    struct stat * __capability usb)
{
	struct stat sb;
	struct fhandle fh;
	int error;

	error = copyin(u_fhp, &fh, sizeof(fh));
	if (error != 0)
		return (error);
	error = kern_fhstat(td, fh, &sb);
	if (error == 0)
		error = copyout(&sb, usb, sizeof(sb));
	return (error);
}

int
kern_fhstat(struct thread *td, struct fhandle fh, struct stat *sb)
{
	struct mount *mp;
	struct vnode *vp;
	int error;

	error = priv_check(td, PRIV_VFS_FHSTAT);
	if (error != 0)
		return (error);
	if ((mp = vfs_busyfs(&fh.fh_fsid)) == NULL)
		return (ESTALE);
	error = VFS_FHTOVP(mp, &fh.fh_fid, LK_EXCLUSIVE, &vp);
	vfs_unbusy(mp);
	if (error != 0)
		return (error);
	error = VOP_STAT(vp, sb, td->td_ucred, NOCRED, td);
	vput(vp);
	return (error);
}

/*
 * Implement fstatfs() for (NFS) file handles.
 */
#ifndef _SYS_SYSPROTO_H_
struct fhstatfs_args {
	struct fhandle *u_fhp;
	struct statfs *buf;
};
#endif
int
sys_fhstatfs(struct thread *td, struct fhstatfs_args *uap)
{

	return (user_fhstatfs(td, uap->u_fhp, uap->buf));
}

int
user_fhstatfs(struct thread *td, const struct fhandle * __capability u_fhp,
    struct statfs * __capability buf)
{
	struct statfs *sfp;
	fhandle_t fh;
	int error;

	error = copyin(u_fhp, &fh, sizeof(fhandle_t));
	if (error != 0)
		return (error);
	sfp = malloc(sizeof(struct statfs), M_STATFS, M_WAITOK);
	error = kern_fhstatfs(td, fh, sfp);
	if (error == 0)
		error = copyout(sfp, buf, sizeof(*sfp));
	free(sfp, M_STATFS);
	return (error);
}

int
kern_fhstatfs(struct thread *td, fhandle_t fh, struct statfs *buf)
{
	struct mount *mp;
	struct vnode *vp;
	int error;

	error = priv_check(td, PRIV_VFS_FHSTATFS);
	if (error != 0)
		return (error);
	if ((mp = vfs_busyfs(&fh.fh_fsid)) == NULL)
		return (ESTALE);
	error = VFS_FHTOVP(mp, &fh.fh_fid, LK_EXCLUSIVE, &vp);
	if (error != 0) {
		vfs_unbusy(mp);
		return (error);
	}
	vput(vp);
	error = prison_canseemount(td->td_ucred, mp);
	if (error != 0)
		goto out;
#ifdef MAC
	error = mac_mount_check_stat(td->td_ucred, mp);
	if (error != 0)
		goto out;
#endif
	error = VFS_STATFS(mp, buf);
out:
	vfs_unbusy(mp);
	return (error);
}

/*
 * Unlike madvise(2), we do not make a best effort to remember every
 * possible caching hint.  Instead, we remember the last setting with
 * the exception that we will allow POSIX_FADV_NORMAL to adjust the
 * region of any current setting.
 */
int
kern_posix_fadvise(struct thread *td, int fd, off_t offset, off_t len,
    int advice)
{
	struct fadvise_info *fa, *new;
	struct file *fp;
	struct vnode *vp;
	off_t end;
	int error;

	if (offset < 0 || len < 0 || offset > OFF_MAX - len)
		return (EINVAL);
	AUDIT_ARG_VALUE(advice);
	switch (advice) {
	case POSIX_FADV_SEQUENTIAL:
	case POSIX_FADV_RANDOM:
	case POSIX_FADV_NOREUSE:
		new = malloc(sizeof(*fa), M_FADVISE, M_WAITOK);
		break;
	case POSIX_FADV_NORMAL:
	case POSIX_FADV_WILLNEED:
	case POSIX_FADV_DONTNEED:
		new = NULL;
		break;
	default:
		return (EINVAL);
	}
	/* XXX: CAP_POSIX_FADVISE? */
	AUDIT_ARG_FD(fd);
	error = fget(td, fd, &cap_no_rights, &fp);
	if (error != 0)
		goto out;
	AUDIT_ARG_FILE(td->td_proc, fp);
	if ((fp->f_ops->fo_flags & DFLAG_SEEKABLE) == 0) {
		error = ESPIPE;
		goto out;
	}
	if (fp->f_type != DTYPE_VNODE) {
		error = ENODEV;
		goto out;
	}
	vp = fp->f_vnode;
	if (vp->v_type != VREG) {
		error = ENODEV;
		goto out;
	}
	if (len == 0)
		end = OFF_MAX;
	else
		end = offset + len - 1;
	switch (advice) {
	case POSIX_FADV_SEQUENTIAL:
	case POSIX_FADV_RANDOM:
	case POSIX_FADV_NOREUSE:
		/*
		 * Try to merge any existing non-standard region with
		 * this new region if possible, otherwise create a new
		 * non-standard region for this request.
		 */
		mtx_pool_lock(mtxpool_sleep, fp);
		fa = fp->f_advice;
		if (fa != NULL && fa->fa_advice == advice &&
		    ((fa->fa_start <= end && fa->fa_end >= offset) ||
		    (end != OFF_MAX && fa->fa_start == end + 1) ||
		    (fa->fa_end != OFF_MAX && fa->fa_end + 1 == offset))) {
			if (offset < fa->fa_start)
				fa->fa_start = offset;
			if (end > fa->fa_end)
				fa->fa_end = end;
		} else {
			new->fa_advice = advice;
			new->fa_start = offset;
			new->fa_end = end;
			fp->f_advice = new;
			new = fa;
		}
		mtx_pool_unlock(mtxpool_sleep, fp);
		break;
	case POSIX_FADV_NORMAL:
		/*
		 * If a the "normal" region overlaps with an existing
		 * non-standard region, trim or remove the
		 * non-standard region.
		 */
		mtx_pool_lock(mtxpool_sleep, fp);
		fa = fp->f_advice;
		if (fa != NULL) {
			if (offset <= fa->fa_start && end >= fa->fa_end) {
				new = fa;
				fp->f_advice = NULL;
			} else if (offset <= fa->fa_start &&
			    end >= fa->fa_start)
				fa->fa_start = end + 1;
			else if (offset <= fa->fa_end && end >= fa->fa_end)
				fa->fa_end = offset - 1;
			else if (offset >= fa->fa_start && end <= fa->fa_end) {
				/*
				 * If the "normal" region is a middle
				 * portion of the existing
				 * non-standard region, just remove
				 * the whole thing rather than picking
				 * one side or the other to
				 * preserve.
				 */
				new = fa;
				fp->f_advice = NULL;
			}
		}
		mtx_pool_unlock(mtxpool_sleep, fp);
		break;
	case POSIX_FADV_WILLNEED:
	case POSIX_FADV_DONTNEED:
		error = VOP_ADVISE(vp, offset, end, advice);
		break;
	}
out:
	if (fp != NULL)
		fdrop(fp, td);
	free(new, M_FADVISE);
	return (error);
}

int
sys_posix_fadvise(struct thread *td, struct posix_fadvise_args *uap)
{
	int error;

	error = kern_posix_fadvise(td, uap->fd, uap->offset, uap->len,
	    uap->advice);
	return (kern_posix_error(td, error));
}

int
kern_copy_file_range(struct thread *td, int infd, off_t *inoffp, int outfd,
    off_t *outoffp, size_t len, unsigned int flags)
{
	struct file *infp, *outfp;
	struct vnode *invp, *outvp;
	int error;
	size_t retlen;
	void *rl_rcookie, *rl_wcookie;
	off_t savinoff, savoutoff;

	infp = outfp = NULL;
	rl_rcookie = rl_wcookie = NULL;
	savinoff = -1;
	error = 0;
	retlen = 0;

	if (flags != 0) {
		error = EINVAL;
		goto out;
	}
	if (len > SSIZE_MAX)
		/*
		 * Although the len argument is size_t, the return argument
		 * is ssize_t (which is signed).  Therefore a size that won't
		 * fit in ssize_t can't be returned.
		 */
		len = SSIZE_MAX;

	/* Get the file structures for the file descriptors. */
	error = fget_read(td, infd, &cap_read_rights, &infp);
	if (error != 0)
		goto out;
	if (infp->f_ops == &badfileops) {
		error = EBADF;
		goto out;
	}
	if (infp->f_vnode == NULL) {
		error = EINVAL;
		goto out;
	}
	error = fget_write(td, outfd, &cap_write_rights, &outfp);
	if (error != 0)
		goto out;
	if (outfp->f_ops == &badfileops) {
		error = EBADF;
		goto out;
	}
	if (outfp->f_vnode == NULL) {
		error = EINVAL;
		goto out;
	}

	/* Set the offset pointers to the correct place. */
	if (inoffp == NULL)
		inoffp = &infp->f_offset;
	if (outoffp == NULL)
		outoffp = &outfp->f_offset;
	savinoff = *inoffp;
	savoutoff = *outoffp;

	invp = infp->f_vnode;
	outvp = outfp->f_vnode;
	/* Sanity check the f_flag bits. */
	if ((outfp->f_flag & (FWRITE | FAPPEND)) != FWRITE ||
	    (infp->f_flag & FREAD) == 0) {
		error = EBADF;
		goto out;
	}

	/* If len == 0, just return 0. */
	if (len == 0)
		goto out;

	/*
	 * If infp and outfp refer to the same file, the byte ranges cannot
	 * overlap.
	 */
	if (invp == outvp && ((savinoff <= savoutoff && savinoff + len >
	    savoutoff) || (savinoff > savoutoff && savoutoff + len >
	    savinoff))) {
		error = EINVAL;
		goto out;
	}

	/* Range lock the byte ranges for both invp and outvp. */
	for (;;) {
		rl_wcookie = vn_rangelock_wlock(outvp, *outoffp, *outoffp +
		    len);
		rl_rcookie = vn_rangelock_tryrlock(invp, *inoffp, *inoffp +
		    len);
		if (rl_rcookie != NULL)
			break;
		vn_rangelock_unlock(outvp, rl_wcookie);
		rl_rcookie = vn_rangelock_rlock(invp, *inoffp, *inoffp + len);
		vn_rangelock_unlock(invp, rl_rcookie);
	}

	retlen = len;
	error = vn_copy_file_range(invp, inoffp, outvp, outoffp, &retlen,
	    flags, infp->f_cred, outfp->f_cred, td);
out:
	if (rl_rcookie != NULL)
		vn_rangelock_unlock(invp, rl_rcookie);
	if (rl_wcookie != NULL)
		vn_rangelock_unlock(outvp, rl_wcookie);
	if (savinoff != -1 && (error == EINTR || error == ERESTART)) {
		*inoffp = savinoff;
		*outoffp = savoutoff;
	}
	if (outfp != NULL)
		fdrop(outfp, td);
	if (infp != NULL)
		fdrop(infp, td);
	td->td_retval[0] = retlen;
	return (error);
}

int
sys_copy_file_range(struct thread *td, struct copy_file_range_args *uap)
{

	return (user_copy_file_range(td, uap->infd, uap->inoffp, uap->outfd,
	    uap->outoffp, uap->len, uap->flags));
}

int
user_copy_file_range(struct thread *td, int infd,
    off_t * __capability uinoffp, int outfd, off_t * __capability uoutoffp,
    size_t len, unsigned int flags)
{
	off_t inoff, outoff, *inoffp, *outoffp;
	int error;

	inoffp = outoffp = NULL;
	if (uinoffp != NULL) {
		error = copyin(uinoffp, &inoff, sizeof(off_t));
		if (error != 0)
			return (error);
		inoffp = &inoff;
	}
	if (uoutoffp != NULL) {
		error = copyin(uoutoffp, &outoff, sizeof(off_t));
		if (error != 0)
			return (error);
		outoffp = &outoff;
	}
	error = kern_copy_file_range(td, infd, inoffp, outfd,
	    outoffp, len, flags);
	if (error == 0 && uinoffp != NULL)
		error = copyout(inoffp, uinoffp, sizeof(off_t));
	if (error == 0 && uoutoffp != NULL)
		error = copyout(outoffp, uoutoffp, sizeof(off_t));
	return (error);
}
// CHERI CHANGES START
// {
//   "updated": 20191003,
//   "target_type": "kernel",
//   "changes": [
//     "iovec-macros",
//     "kiovec_t",
//     "user_capabilities"
//   ]
// }
// CHERI CHANGES END<|MERGE_RESOLUTION|>--- conflicted
+++ resolved
@@ -1535,22 +1535,9 @@
 int
 sys_linkat(struct thread *td, struct linkat_args *uap)
 {
-<<<<<<< HEAD
 
 	return (kern_linkat(td, uap->fd1, uap->fd2, uap->path1, uap->path2,
 	    UIO_USERSPACE, uap->flag));
-=======
-	int flag;
-
-	flag = uap->flag;
-	if ((flag & ~(AT_SYMLINK_FOLLOW | AT_RESOLVE_BENEATH |
-	    AT_EMPTY_PATH)) != 0)
-		return (EINVAL);
-
-	return (kern_linkat(td, uap->fd1, uap->fd2, uap->path1, uap->path2,
-	    UIO_USERSPACE, at2cnpflags(flag, AT_SYMLINK_FOLLOW |
-	    AT_RESOLVE_BENEATH | AT_EMPTY_PATH)));
->>>>>>> 509124b6
 }
 
 int hardlink_check_uid = 0;
@@ -1600,7 +1587,8 @@
 	struct nameidata nd;
 	int error;
 
-	if ((flag & ~(AT_SYMLINK_FOLLOW | AT_RESOLVE_BENEATH)) != 0)
+	if ((flag & ~(AT_SYMLINK_FOLLOW | AT_RESOLVE_BENEATH |
+	    AT_EMPTY_PATH)) != 0)
 		return (EINVAL);
 
 	do {
@@ -2797,13 +2785,6 @@
 sys_chflagsat(struct thread *td, struct chflagsat_args *uap)
 {
 
-<<<<<<< HEAD
-=======
-	if ((uap->atflag & ~(AT_SYMLINK_NOFOLLOW | AT_RESOLVE_BENEATH |
-	    AT_EMPTY_PATH)) != 0)
-		return (EINVAL);
-
->>>>>>> 509124b6
 	return (kern_chflagsat(td, uap->fd, uap->path, UIO_USERSPACE,
 	    uap->flags, uap->atflag));
 }
@@ -2832,7 +2813,8 @@
 	struct nameidata nd;
 	int error;
 
-	if ((atflag & ~(AT_SYMLINK_NOFOLLOW | AT_RESOLVE_BENEATH)) != 0)
+	if ((atflag & ~(AT_SYMLINK_NOFOLLOW | AT_RESOLVE_BENEATH |
+	    AT_EMPTY_PATH)) != 0)
 		return (EINVAL);
 
 	AUDIT_ARG_FFLAGS(flags);
@@ -2932,13 +2914,6 @@
 sys_fchmodat(struct thread *td, struct fchmodat_args *uap)
 {
 
-<<<<<<< HEAD
-=======
-	if ((uap->flag & ~(AT_SYMLINK_NOFOLLOW | AT_RESOLVE_BENEATH |
-	    AT_EMPTY_PATH)) != 0)
-		return (EINVAL);
-
->>>>>>> 509124b6
 	return (kern_fchmodat(td, uap->fd, uap->path, UIO_USERSPACE,
 	    uap->mode, uap->flag));
 }
@@ -2967,7 +2942,8 @@
 	struct nameidata nd;
 	int error;
 
-	if ((flag & ~(AT_SYMLINK_NOFOLLOW | AT_RESOLVE_BENEATH)) != 0)
+	if ((flag & ~(AT_SYMLINK_NOFOLLOW | AT_RESOLVE_BENEATH |
+	    AT_EMPTY_PATH)) != 0)
 		return (EINVAL);
 
 	AUDIT_ARG_MODE(mode);
@@ -3067,13 +3043,6 @@
 sys_fchownat(struct thread *td, struct fchownat_args *uap)
 {
 
-<<<<<<< HEAD
-=======
-	if ((uap->flag & ~(AT_SYMLINK_NOFOLLOW | AT_RESOLVE_BENEATH |
-	    AT_EMPTY_PATH)) != 0)
-		return (EINVAL);
-
->>>>>>> 509124b6
 	return (kern_fchownat(td, uap->fd, uap->path, UIO_USERSPACE, uap->uid,
 	    uap->gid, uap->flag));
 }
@@ -3085,7 +3054,8 @@
 	struct nameidata nd;
 	int error;
 
-	if ((flag & ~(AT_SYMLINK_NOFOLLOW | AT_RESOLVE_BENEATH)) != 0)
+	if ((flag & ~(AT_SYMLINK_NOFOLLOW | AT_RESOLVE_BENEATH |
+	    AT_EMPTY_PATH)) != 0)
 		return (EINVAL);
 
 	AUDIT_ARG_OWNER(uid, gid);
