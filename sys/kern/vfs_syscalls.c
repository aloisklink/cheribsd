/*-
 * SPDX-License-Identifier: BSD-3-Clause
 *
 * Copyright (c) 1989, 1993
 *	The Regents of the University of California.  All rights reserved.
 * (c) UNIX System Laboratories, Inc.
 * All or some portions of this file are derived from material licensed
 * to the University of California by American Telephone and Telegraph
 * Co. or Unix System Laboratories, Inc. and are reproduced herein with
 * the permission of UNIX System Laboratories, Inc.
 *
 * Redistribution and use in source and binary forms, with or without
 * modification, are permitted provided that the following conditions
 * are met:
 * 1. Redistributions of source code must retain the above copyright
 *    notice, this list of conditions and the following disclaimer.
 * 2. Redistributions in binary form must reproduce the above copyright
 *    notice, this list of conditions and the following disclaimer in the
 *    documentation and/or other materials provided with the distribution.
 * 3. Neither the name of the University nor the names of its contributors
 *    may be used to endorse or promote products derived from this software
 *    without specific prior written permission.
 *
 * THIS SOFTWARE IS PROVIDED BY THE REGENTS AND CONTRIBUTORS ``AS IS'' AND
 * ANY EXPRESS OR IMPLIED WARRANTIES, INCLUDING, BUT NOT LIMITED TO, THE
 * IMPLIED WARRANTIES OF MERCHANTABILITY AND FITNESS FOR A PARTICULAR PURPOSE
 * ARE DISCLAIMED.  IN NO EVENT SHALL THE REGENTS OR CONTRIBUTORS BE LIABLE
 * FOR ANY DIRECT, INDIRECT, INCIDENTAL, SPECIAL, EXEMPLARY, OR CONSEQUENTIAL
 * DAMAGES (INCLUDING, BUT NOT LIMITED TO, PROCUREMENT OF SUBSTITUTE GOODS
 * OR SERVICES; LOSS OF USE, DATA, OR PROFITS; OR BUSINESS INTERRUPTION)
 * HOWEVER CAUSED AND ON ANY THEORY OF LIABILITY, WHETHER IN CONTRACT, STRICT
 * LIABILITY, OR TORT (INCLUDING NEGLIGENCE OR OTHERWISE) ARISING IN ANY WAY
 * OUT OF THE USE OF THIS SOFTWARE, EVEN IF ADVISED OF THE POSSIBILITY OF
 * SUCH DAMAGE.
 *
 *	@(#)vfs_syscalls.c	8.13 (Berkeley) 4/15/94
 */

#include <sys/cdefs.h>
__FBSDID("$FreeBSD$");

#include "opt_capsicum.h"
#include "opt_ktrace.h"

#define	EXPLICIT_USER_ACCESS

#include <sys/param.h>
#include <sys/systm.h>
#include <sys/bio.h>
#include <sys/buf.h>
#include <sys/capsicum.h>
#include <sys/disk.h>
#include <sys/sysent.h>
#include <sys/malloc.h>
#include <sys/mount.h>
#include <sys/mutex.h>
#include <sys/sysproto.h>
#include <sys/namei.h>
#include <sys/filedesc.h>
#include <sys/kernel.h>
#include <sys/fcntl.h>
#include <sys/file.h>
#include <sys/filio.h>
#include <sys/limits.h>
#include <sys/linker.h>
#include <sys/rwlock.h>
#include <sys/sdt.h>
#include <sys/stat.h>
#include <sys/sx.h>
#include <sys/unistd.h>
#include <sys/vnode.h>
#include <sys/priv.h>
#include <sys/proc.h>
#include <sys/dirent.h>
#include <sys/jail.h>
#include <sys/syscallsubr.h>
#include <sys/sysctl.h>
#ifdef KTRACE
#include <sys/ktrace.h>
#endif

#include <machine/stdarg.h>

#include <security/audit/audit.h>
#include <security/mac/mac_framework.h>

#include <vm/vm.h>
#include <vm/vm_object.h>
#include <vm/vm_page.h>
#include <vm/uma.h>

#include <ufs/ufs/quota.h>

MALLOC_DEFINE(M_FADVISE, "fadvise", "posix_fadvise(2) information");

SDT_PROVIDER_DEFINE(vfs);
SDT_PROBE_DEFINE2(vfs, , stat, mode, "char *", "int");
SDT_PROBE_DEFINE2(vfs, , stat, reg, "char *", "int");

static int setfflags(struct thread *td, struct vnode *, u_long);
static int getutimes(const struct timeval * __capability, enum uio_seg,
    struct timespec *);
static int getutimens(const struct timespec * __capability, enum uio_seg,
    struct timespec *, int *);
static int setutimes(struct thread *td, struct vnode *,
    const struct timespec *, int, int);
static int vn_access(struct vnode *vp, int user_flags, struct ucred *cred,
    struct thread *td);
static int kern_fhlinkat(struct thread *td, int fd, const char *path,
    enum uio_seg pathseg, fhandle_t *fhp);
static int kern_getfhat(struct thread *td, int flags, int fd,
    const char *path, enum uio_seg pathseg, fhandle_t *fhp);
static int kern_readlink_vp(struct vnode *vp, char *buf, enum uio_seg bufseg,
    size_t count, struct thread *td);
static int kern_linkat_vp(struct thread *td, struct vnode *vp, int fd,
    const char *path, enum uio_seg segflag);

/*
 * Sync each mounted filesystem.
 */
#ifndef _SYS_SYSPROTO_H_
struct sync_args {
	int     dummy;
};
#endif
/* ARGSUSED */
int
sys_sync(struct thread *td, struct sync_args *uap)
{
	struct mount *mp, *nmp;
	int save;

	mtx_lock(&mountlist_mtx);
	for (mp = TAILQ_FIRST(&mountlist); mp != NULL; mp = nmp) {
		if (vfs_busy(mp, MBF_NOWAIT | MBF_MNTLSTLOCK)) {
			nmp = TAILQ_NEXT(mp, mnt_list);
			continue;
		}
		if ((mp->mnt_flag & MNT_RDONLY) == 0 &&
		    vn_start_write(NULL, &mp, V_NOWAIT) == 0) {
			save = curthread_pflags_set(TDP_SYNCIO);
			vfs_msync(mp, MNT_NOWAIT);
			VFS_SYNC(mp, MNT_NOWAIT);
			curthread_pflags_restore(save);
			vn_finished_write(mp);
		}
		mtx_lock(&mountlist_mtx);
		nmp = TAILQ_NEXT(mp, mnt_list);
		vfs_unbusy(mp);
	}
	mtx_unlock(&mountlist_mtx);
	return (0);
}

/*
 * Change filesystem quotas.
 */
#ifndef _SYS_SYSPROTO_H_
struct quotactl_args {
	char *path;
	int cmd;
	int uid;
	caddr_t arg;
};
#endif
int
sys_quotactl(struct thread *td, struct quotactl_args *uap)
{
	return (kern_quotactl(td, __USER_CAP_STR(uap->path),
	    uap->cmd, uap->uid, __USER_CAP_UNBOUND(uap->arg)));
}

int
kern_quotactl(struct thread *td, const char * __CAPABILITY path, int cmd,
    int uid, void * __CAPABILITY arg)
{
	struct mount *mp;
	struct nameidata nd;
	int error;

	AUDIT_ARG_CMD(cmd);
	AUDIT_ARG_UID(uid);
	if (!prison_allow(td->td_ucred, PR_ALLOW_QUOTAS))
		return (EPERM);
	NDINIT_C(&nd, LOOKUP, FOLLOW | LOCKLEAF | AUDITVNODE1, UIO_USERSPACE,
	    path, td);
	if ((error = namei(&nd)) != 0)
		return (error);
	NDFREE(&nd, NDF_ONLY_PNBUF);
	mp = nd.ni_vp->v_mount;
	vfs_ref(mp);
	vput(nd.ni_vp);
	error = vfs_busy(mp, 0);
	vfs_rel(mp);
	if (error != 0)
		return (error);
	error = VFS_QUOTACTL(mp, cmd, uid, arg);

	/*
	 * Since quota on operation typically needs to open quota
	 * file, the Q_QUOTAON handler needs to unbusy the mount point
	 * before calling into namei.  Otherwise, unmount might be
	 * started between two vfs_busy() invocations (first is our,
	 * second is from mount point cross-walk code in lookup()),
	 * causing deadlock.
	 *
	 * Require that Q_QUOTAON handles the vfs_busy() reference on
	 * its own, always returning with ubusied mount point.
	 */
	if ((cmd >> SUBCMDSHIFT) != Q_QUOTAON &&
	    (cmd >> SUBCMDSHIFT) != Q_QUOTAOFF)
		vfs_unbusy(mp);
	return (error);
}

/*
 * Used by statfs conversion routines to scale the block size up if
 * necessary so that all of the block counts are <= 'max_size'.  Note
 * that 'max_size' should be a bitmask, i.e. 2^n - 1 for some non-zero
 * value of 'n'.
 */
void
statfs_scale_blocks(struct statfs *sf, long max_size)
{
	uint64_t count;
	int shift;

	KASSERT(powerof2(max_size + 1), ("%s: invalid max_size", __func__));

	/*
	 * Attempt to scale the block counts to give a more accurate
	 * overview to userland of the ratio of free space to used
	 * space.  To do this, find the largest block count and compute
	 * a divisor that lets it fit into a signed integer <= max_size.
	 */
	if (sf->f_bavail < 0)
		count = -sf->f_bavail;
	else
		count = sf->f_bavail;
	count = MAX(sf->f_blocks, MAX(sf->f_bfree, count));
	if (count <= max_size)
		return;

	count >>= flsl(max_size);
	shift = 0;
	while (count > 0) {
		shift++;
		count >>=1;
	}

	sf->f_bsize <<= shift;
	sf->f_blocks >>= shift;
	sf->f_bfree >>= shift;
	sf->f_bavail >>= shift;
}

static int
kern_do_statfs(struct thread *td, struct mount *mp, struct statfs *buf)
{
	struct statfs *sp;
	int error;

	if (mp == NULL)
		return (EBADF);
	error = vfs_busy(mp, 0);
	vfs_rel(mp);
	if (error != 0)
		return (error);
#ifdef MAC
	error = mac_mount_check_stat(td->td_ucred, mp);
	if (error != 0)
		goto out;
#endif
	/*
	 * Set these in case the underlying filesystem fails to do so.
	 */
	sp = &mp->mnt_stat;
	sp->f_version = STATFS_VERSION;
	sp->f_namemax = NAME_MAX;
	sp->f_flags = mp->mnt_flag & MNT_VISFLAGMASK;
	error = VFS_STATFS(mp, sp);
	if (error != 0)
		goto out;
	*buf = *sp;
	if (priv_check(td, PRIV_VFS_GENERATION)) {
		buf->f_fsid.val[0] = buf->f_fsid.val[1] = 0;
		prison_enforce_statfs(td->td_ucred, mp, buf);
	}
out:
	vfs_unbusy(mp);
	return (error);
}

/*
 * Get filesystem statistics.
 */
#ifndef _SYS_SYSPROTO_H_
struct statfs_args {
	char *path;
	struct statfs *buf;
};
#endif
int
sys_statfs(struct thread *td, struct statfs_args *uap)
{

	return (user_statfs(td, __USER_CAP_STR(uap->path),
	    __USER_CAP_OBJ(uap->buf)));
}

int
user_statfs(struct thread *td, const char * __capability path,
    struct statfs * __capability buf)
{
	struct statfs *sfp;
	int error;

	sfp = malloc(sizeof(struct statfs), M_STATFS, M_WAITOK);
	error = kern_statfs(td, path, UIO_USERSPACE, sfp);
	if (error == 0)
		error = copyout(sfp, buf, sizeof(struct statfs));
	free(sfp, M_STATFS);
	return (error);
}

int
kern_statfs(struct thread *td, const char * __capability path,
    enum uio_seg pathseg, struct statfs *buf)
{
	struct mount *mp;
	struct nameidata nd;
	int error;

	NDINIT_C(&nd, LOOKUP, FOLLOW | LOCKSHARED | LOCKLEAF | AUDITVNODE1,
	    pathseg, path, td);
	error = namei(&nd);
	if (error != 0)
		return (error);
	mp = nd.ni_vp->v_mount;
	vfs_ref(mp);
	NDFREE(&nd, NDF_ONLY_PNBUF);
	vput(nd.ni_vp);
	return (kern_do_statfs(td, mp, buf));
}

/*
 * Get filesystem statistics.
 */
#ifndef _SYS_SYSPROTO_H_
struct fstatfs_args {
	int fd;
	struct statfs *buf;
};
#endif
int
sys_fstatfs(struct thread *td, struct fstatfs_args *uap)
{

	return (user_fstatfs(td, uap->fd, __USER_CAP_OBJ(uap->buf)));
}

int
user_fstatfs(struct thread *td, int fd, struct statfs * __capability buf)
{
	struct statfs *sfp;
	int error;

	sfp = malloc(sizeof(struct statfs), M_STATFS, M_WAITOK);
	error = kern_fstatfs(td, fd, sfp);
	if (error == 0)
		error = copyout(sfp, buf, sizeof(struct statfs));
	free(sfp, M_STATFS);
	return (error);
}

int
kern_fstatfs(struct thread *td, int fd, struct statfs *buf)
{
	struct file *fp;
	struct mount *mp;
	struct vnode *vp;
	int error;

	AUDIT_ARG_FD(fd);
	error = getvnode(td, fd, &cap_fstatfs_rights, &fp);
	if (error != 0)
		return (error);
	vp = fp->f_vnode;
	vn_lock(vp, LK_SHARED | LK_RETRY);
#ifdef AUDIT
	AUDIT_ARG_VNODE1(vp);
#endif
	mp = vp->v_mount;
	if (mp != NULL)
		vfs_ref(mp);
	VOP_UNLOCK(vp, 0);
	fdrop(fp, td);
	return (kern_do_statfs(td, mp, buf));
}

/*
 * Get statistics on all filesystems.
 */
#ifndef _SYS_SYSPROTO_H_
struct getfsstat_args {
	struct statfs *buf;
	long bufsize;
	int mode;
};
#endif
int
sys_getfsstat(struct thread *td, struct getfsstat_args *uap)
{

	return (user_getfsstat(td, __USER_CAP(uap->buf, uap->bufsize),
	    uap->bufsize, uap->mode));
}

int
user_getfsstat(struct thread *td, struct statfs * __capability buf,
    long bufsize, int mode)
{
	size_t count;
	int error;

	if (bufsize < 0 || bufsize > SIZE_MAX)
		return (EINVAL);
	error = kern_getfsstat(td, &buf, bufsize, &count, UIO_USERSPACE, mode);
	if (error == 0)
		td->td_retval[0] = count;
	return (error);
}

/*
 * If (bufsize > 0 && bufseg == UIO_SYSSPACE)
 *	The caller is responsible for freeing memory which will be allocated
 *	in '*buf'.
 */
int
kern_getfsstat(struct thread *td, struct statfs * __capability *buf,
    size_t bufsize, size_t *countp, enum uio_seg bufseg, int mode)
{
	struct mount *mp, *nmp;
	struct statfs * __capability sfsp;
	struct statfs *sp;
	struct statfs *sptmp;
	struct statfs * __capability tofree;
	size_t count, maxcount;
	int error;

	switch (mode) {
	case MNT_WAIT:
	case MNT_NOWAIT:
		break;
	default:
		if (bufseg == UIO_SYSSPACE)
			*buf = NULL;
		return (EINVAL);
	}
restart:
	maxcount = bufsize / sizeof(struct statfs);
	if (bufsize == 0) {
		sfsp = NULL;
		tofree = NULL;
	} else if (bufseg == UIO_USERSPACE) {
		sfsp = *buf;
		tofree = NULL;
	} else /* if (bufseg == UIO_SYSSPACE) */ {
		count = 0;
		mtx_lock(&mountlist_mtx);
		TAILQ_FOREACH(mp, &mountlist, mnt_list) {
			count++;
		}
		mtx_unlock(&mountlist_mtx);
		if (maxcount > count)
			maxcount = count;
		tofree = sfsp = *buf = malloc_c(maxcount * sizeof(struct statfs),
		    M_STATFS, M_WAITOK);
	}
	count = 0;
	mtx_lock(&mountlist_mtx);
	for (mp = TAILQ_FIRST(&mountlist); mp != NULL; mp = nmp) {
		if (prison_canseemount(td->td_ucred, mp) != 0) {
			nmp = TAILQ_NEXT(mp, mnt_list);
			continue;
		}
#ifdef MAC
		if (mac_mount_check_stat(td->td_ucred, mp) != 0) {
			nmp = TAILQ_NEXT(mp, mnt_list);
			continue;
		}
#endif
		if (mode == MNT_WAIT) {
			if (vfs_busy(mp, MBF_MNTLSTLOCK) != 0) {
				/*
				 * If vfs_busy() failed, and MBF_NOWAIT
				 * wasn't passed, then the mp is gone.
				 * Furthermore, because of MBF_MNTLSTLOCK,
				 * the mountlist_mtx was dropped.  We have
				 * no other choice than to start over.
				 */
				mtx_unlock(&mountlist_mtx);
				free_c(tofree, M_STATFS);
				goto restart;
			}
		} else {
			if (vfs_busy(mp, MBF_NOWAIT | MBF_MNTLSTLOCK) != 0) {
				nmp = TAILQ_NEXT(mp, mnt_list);
				continue;
			}
		}
		if (sfsp != NULL && count < maxcount) {
			sp = &mp->mnt_stat;
			/*
			 * Set these in case the underlying filesystem
			 * fails to do so.
			 */
			sp->f_version = STATFS_VERSION;
			sp->f_namemax = NAME_MAX;
			sp->f_flags = mp->mnt_flag & MNT_VISFLAGMASK;
			/*
			 * If MNT_NOWAIT is specified, do not refresh
			 * the fsstat cache.
			 */
			if (mode != MNT_NOWAIT) {
				error = VFS_STATFS(mp, sp);
				if (error != 0) {
					mtx_lock(&mountlist_mtx);
					nmp = TAILQ_NEXT(mp, mnt_list);
					vfs_unbusy(mp);
					continue;
				}
			}
			if (priv_check(td, PRIV_VFS_GENERATION)) {
				sptmp = malloc(sizeof(struct statfs), M_STATFS,
				    M_WAITOK);
				*sptmp = *sp;
				sptmp->f_fsid.val[0] = sptmp->f_fsid.val[1] = 0;
				prison_enforce_statfs(td->td_ucred, mp, sptmp);
				sp = sptmp;
			} else
				sptmp = NULL;
			if (bufseg == UIO_SYSSPACE) {
				bcopy(sp, (__cheri_fromcap struct statfs *)sfsp,
				    sizeof(*sp));
				free(sptmp, M_STATFS);
			} else /* if (bufseg == UIO_USERSPACE) */ {
				error = copyout(sp, sfsp, sizeof(*sp));
				free(sptmp, M_STATFS);
				if (error != 0) {
					vfs_unbusy(mp);
					return (error);
				}
			}
			sfsp++;
		}
		count++;
		mtx_lock(&mountlist_mtx);
		nmp = TAILQ_NEXT(mp, mnt_list);
		vfs_unbusy(mp);
	}
	mtx_unlock(&mountlist_mtx);
	if (sfsp != NULL && count > maxcount)
		*countp = maxcount;
	else
		*countp = count;
	return (0);
}

#ifdef COMPAT_FREEBSD4
/*
 * Get old format filesystem statistics.
 */
static void freebsd4_cvtstatfs(struct statfs *, struct ostatfs *);

#ifndef _SYS_SYSPROTO_H_
struct freebsd4_statfs_args {
	char *path;
	struct ostatfs *buf;
};
#endif
int
freebsd4_statfs(struct thread *td, struct freebsd4_statfs_args *uap)
{
	struct ostatfs osb;
	struct statfs *sfp;
	int error;

	sfp = malloc(sizeof(struct statfs), M_STATFS, M_WAITOK);
	error = kern_statfs(td, __USER_CAP_STR(uap->path), UIO_USERSPACE, sfp);
	if (error == 0) {
		freebsd4_cvtstatfs(sfp, &osb);
		error = copyout(&osb, uap->buf, sizeof(osb));
	}
	free(sfp, M_STATFS);
	return (error);
}

/*
 * Get filesystem statistics.
 */
#ifndef _SYS_SYSPROTO_H_
struct freebsd4_fstatfs_args {
	int fd;
	struct ostatfs *buf;
};
#endif
int
freebsd4_fstatfs(struct thread *td, struct freebsd4_fstatfs_args *uap)
{
	struct ostatfs osb;
	struct statfs *sfp;
	int error;

	sfp = malloc(sizeof(struct statfs), M_STATFS, M_WAITOK);
	error = kern_fstatfs(td, uap->fd, sfp);
	if (error == 0) {
		freebsd4_cvtstatfs(sfp, &osb);
		error = copyout(&osb, uap->buf, sizeof(osb));
	}
	free(sfp, M_STATFS);
	return (error);
}

/*
 * Get statistics on all filesystems.
 */
#ifndef _SYS_SYSPROTO_H_
struct freebsd4_getfsstat_args {
	struct ostatfs *buf;
	long bufsize;
	int mode;
};
#endif
int
freebsd4_getfsstat(struct thread *td, struct freebsd4_getfsstat_args *uap)
{
	struct statfs * __capbility buf
	struct statfs *sp;
	struct ostatfs osb;
	size_t count, size;
	int error;

	if (uap->bufsize < 0)
		return (EINVAL);
	count = uap->bufsize / sizeof(struct ostatfs);
	if (count > SIZE_MAX / sizeof(struct statfs))
		return (EINVAL);
	size = count * sizeof(struct statfs);
	error = kern_getfsstat(td, &buf, size, &count, UIO_SYSSPACE,
	    uap->mode);
	if (error == 0)
		td->td_retval[0] = count;
	if (size != 0) {
		sp = (__cheri_fromcap struct statfs *)buf;
		while (count != 0 && error == 0) {
			freebsd4_cvtstatfs(sp, &osb);
			error = copyout(&osb, uap->buf, sizeof(osb));
			sp++;
			uap->buf++;
			count--;
		}
		free_c(buf, M_STATFS);
	}
	return (error);
}

/*
 * Implement fstatfs() for (NFS) file handles.
 */
#ifndef _SYS_SYSPROTO_H_
struct freebsd4_fhstatfs_args {
	struct fhandle *u_fhp;
	struct ostatfs *buf;
};
#endif
int
freebsd4_fhstatfs(struct thread *td, struct freebsd4_fhstatfs_args *uap)
{
	struct ostatfs osb;
	struct statfs *sfp;
	fhandle_t fh;
	int error;

	error = copyin(uap->u_fhp, &fh, sizeof(fhandle_t));
	if (error != 0)
		return (error);
	sfp = malloc(sizeof(struct statfs), M_STATFS, M_WAITOK);
	error = kern_fhstatfs(td, fh, sfp);
	if (error == 0) {
		freebsd4_cvtstatfs(sfp, &osb);
		error = copyout(&osb, uap->buf, sizeof(osb));
	}
	free(sfp, M_STATFS);
	return (error);
}

/*
 * Convert a new format statfs structure to an old format statfs structure.
 */
static void
freebsd4_cvtstatfs(struct statfs *nsp, struct ostatfs *osp)
{

	statfs_scale_blocks(nsp, LONG_MAX);
	bzero(osp, sizeof(*osp));
	osp->f_bsize = nsp->f_bsize;
	osp->f_iosize = MIN(nsp->f_iosize, LONG_MAX);
	osp->f_blocks = nsp->f_blocks;
	osp->f_bfree = nsp->f_bfree;
	osp->f_bavail = nsp->f_bavail;
	osp->f_files = MIN(nsp->f_files, LONG_MAX);
	osp->f_ffree = MIN(nsp->f_ffree, LONG_MAX);
	osp->f_owner = nsp->f_owner;
	osp->f_type = nsp->f_type;
	osp->f_flags = nsp->f_flags;
	osp->f_syncwrites = MIN(nsp->f_syncwrites, LONG_MAX);
	osp->f_asyncwrites = MIN(nsp->f_asyncwrites, LONG_MAX);
	osp->f_syncreads = MIN(nsp->f_syncreads, LONG_MAX);
	osp->f_asyncreads = MIN(nsp->f_asyncreads, LONG_MAX);
	strlcpy(osp->f_fstypename, nsp->f_fstypename,
	    MIN(MFSNAMELEN, OMFSNAMELEN));
	strlcpy(osp->f_mntonname, nsp->f_mntonname,
	    MIN(MNAMELEN, OMNAMELEN));
	strlcpy(osp->f_mntfromname, nsp->f_mntfromname,
	    MIN(MNAMELEN, OMNAMELEN));
	osp->f_fsid = nsp->f_fsid;
}
#endif /* COMPAT_FREEBSD4 */

#if defined(COMPAT_FREEBSD11)
/*
 * Get old format filesystem statistics.
 */
static void freebsd11_cvtstatfs(struct statfs *, struct freebsd11_statfs *);

int
freebsd11_statfs(struct thread *td, struct freebsd11_statfs_args *uap)
{
	struct freebsd11_statfs osb;
	struct statfs *sfp;
	int error;

	sfp = malloc(sizeof(struct statfs), M_STATFS, M_WAITOK);
	error = kern_statfs(td, __USER_CAP_STR(uap->path), UIO_USERSPACE, sfp);
	if (error == 0) {
		freebsd11_cvtstatfs(sfp, &osb);
		error = copyout(&osb, __USER_CAP_OBJ(uap->buf), sizeof(osb));
	}
	free(sfp, M_STATFS);
	return (error);
}

/*
 * Get filesystem statistics.
 */
int
freebsd11_fstatfs(struct thread *td, struct freebsd11_fstatfs_args *uap)
{
	struct freebsd11_statfs osb;
	struct statfs *sfp;
	int error;

	sfp = malloc(sizeof(struct statfs), M_STATFS, M_WAITOK);
	error = kern_fstatfs(td, uap->fd, sfp);
	if (error == 0) {
		freebsd11_cvtstatfs(sfp, &osb);
		error = copyout(&osb, __USER_CAP_OBJ(uap->buf), sizeof(osb));
	}
	free(sfp, M_STATFS);
	return (error);
}

/*
 * Get statistics on all filesystems.
 */
int
freebsd11_getfsstat(struct thread *td, struct freebsd11_getfsstat_args *uap)
{
	struct freebsd11_statfs osb;
	struct statfs * __capability buf;
	struct statfs *sp;
	size_t count, size;
	int error;

	count = uap->bufsize / sizeof(struct ostatfs);
	size = count * sizeof(struct statfs);
	error = kern_getfsstat(td, &buf, size, &count, UIO_SYSSPACE,
	    uap->mode);
	if (error == 0)
		td->td_retval[0] = count;
	if (size > 0) {
		sp = (__cheri_fromcap struct statfs *)buf;
		while (count > 0 && error == 0) {
			freebsd11_cvtstatfs(sp, &osb);
			error = copyout(&osb, __USER_CAP_OBJ(uap->buf),
			    sizeof(osb));
			sp++;
			uap->buf++;
			count--;
		}
		free_c(buf, M_STATFS);
	}
	return (error);
}

/*
 * Implement fstatfs() for (NFS) file handles.
 */
int
freebsd11_fhstatfs(struct thread *td, struct freebsd11_fhstatfs_args *uap)
{
	struct freebsd11_statfs osb;
	struct statfs *sfp;
	fhandle_t fh;
	int error;

	error = copyin(__USER_CAP_OBJ(uap->u_fhp), &fh, sizeof(fhandle_t));
	if (error)
		return (error);
	sfp = malloc(sizeof(struct statfs), M_STATFS, M_WAITOK);
	error = kern_fhstatfs(td, fh, sfp);
	if (error == 0) {
		freebsd11_cvtstatfs(sfp, &osb);
		error = copyout(&osb, __USER_CAP_OBJ(uap->buf), sizeof(osb));
	}
	free(sfp, M_STATFS);
	return (error);
}

/*
 * Convert a new format statfs structure to an old format statfs structure.
 */
static void
freebsd11_cvtstatfs(struct statfs *nsp, struct freebsd11_statfs *osp)
{

	bzero(osp, sizeof(*osp));
	osp->f_version = FREEBSD11_STATFS_VERSION;
	osp->f_type = nsp->f_type;
	osp->f_flags = nsp->f_flags;
	osp->f_bsize = nsp->f_bsize;
	osp->f_iosize = nsp->f_iosize;
	osp->f_blocks = nsp->f_blocks;
	osp->f_bfree = nsp->f_bfree;
	osp->f_bavail = nsp->f_bavail;
	osp->f_files = nsp->f_files;
	osp->f_ffree = nsp->f_ffree;
	osp->f_syncwrites = nsp->f_syncwrites;
	osp->f_asyncwrites = nsp->f_asyncwrites;
	osp->f_syncreads = nsp->f_syncreads;
	osp->f_asyncreads = nsp->f_asyncreads;
	osp->f_namemax = nsp->f_namemax;
	osp->f_owner = nsp->f_owner;
	osp->f_fsid = nsp->f_fsid;
	strlcpy(osp->f_fstypename, nsp->f_fstypename,
	    MIN(MFSNAMELEN, sizeof(osp->f_fstypename)));
	strlcpy(osp->f_mntonname, nsp->f_mntonname,
	    MIN(MNAMELEN, sizeof(osp->f_mntonname)));
	strlcpy(osp->f_mntfromname, nsp->f_mntfromname,
	    MIN(MNAMELEN, sizeof(osp->f_mntfromname)));
}
#endif /* COMPAT_FREEBSD11 */

/*
 * Change current working directory to a given file descriptor.
 */
#ifndef _SYS_SYSPROTO_H_
struct fchdir_args {
	int	fd;
};
#endif
int
sys_fchdir(struct thread *td, struct fchdir_args *uap)
{
	struct vnode *vp, *tdp;
	struct mount *mp;
	struct file *fp;
	int error;

	AUDIT_ARG_FD(uap->fd);
	error = getvnode(td, uap->fd, &cap_fchdir_rights,
	    &fp);
	if (error != 0)
		return (error);
	vp = fp->f_vnode;
	vrefact(vp);
	fdrop(fp, td);
	vn_lock(vp, LK_SHARED | LK_RETRY);
	AUDIT_ARG_VNODE1(vp);
	error = change_dir(vp, td);
	while (!error && (mp = vp->v_mountedhere) != NULL) {
		if (vfs_busy(mp, 0))
			continue;
		error = VFS_ROOT(mp, LK_SHARED, &tdp);
		vfs_unbusy(mp);
		if (error != 0)
			break;
		vput(vp);
		vp = tdp;
	}
	if (error != 0) {
		vput(vp);
		return (error);
	}
	VOP_UNLOCK(vp, 0);
	pwd_chdir(td, vp);
	return (0);
}

/*
 * Change current working directory (``.'').
 */
#ifndef _SYS_SYSPROTO_H_
struct chdir_args {
	char	*path;
};
#endif
int
sys_chdir(struct thread *td, struct chdir_args *uap)
{

	return (kern_chdir(td, __USER_CAP_STR(uap->path), UIO_USERSPACE));
}

int
kern_chdir(struct thread *td, const char * __CAPABILITY path,
    enum uio_seg pathseg)
{
	struct nameidata nd;
	int error;

	NDINIT_C(&nd, LOOKUP, FOLLOW | LOCKSHARED | LOCKLEAF | AUDITVNODE1,
	    pathseg, path, td);
	if ((error = namei(&nd)) != 0)
		return (error);
	if ((error = change_dir(nd.ni_vp, td)) != 0) {
		vput(nd.ni_vp);
		NDFREE(&nd, NDF_ONLY_PNBUF);
		return (error);
	}
	VOP_UNLOCK(nd.ni_vp, 0);
	NDFREE(&nd, NDF_ONLY_PNBUF);
	pwd_chdir(td, nd.ni_vp);
	return (0);
}

/*
 * Change notion of root (``/'') directory.
 */
#ifndef _SYS_SYSPROTO_H_
struct chroot_args {
	char	*path;
};
#endif
int
sys_chroot(struct thread *td, struct chroot_args *uap)
{

	return (kern_chroot(td, __USER_CAP_STR(uap->path)));
}

int
kern_chroot(struct thread *td, const char * __capability path)
{
	struct nameidata nd;
	int error;

	error = priv_check(td, PRIV_VFS_CHROOT);
	if (error != 0)
		return (error);
	NDINIT_C(&nd, LOOKUP, FOLLOW | LOCKSHARED | LOCKLEAF | AUDITVNODE1,
	    UIO_USERSPACE, path, td);
	error = namei(&nd);
	if (error != 0)
		goto error;
	error = change_dir(nd.ni_vp, td);
	if (error != 0)
		goto e_vunlock;
#ifdef MAC
	error = mac_vnode_check_chroot(td->td_ucred, nd.ni_vp);
	if (error != 0)
		goto e_vunlock;
#endif
	VOP_UNLOCK(nd.ni_vp, 0);
	error = pwd_chroot(td, nd.ni_vp);
	vrele(nd.ni_vp);
	NDFREE(&nd, NDF_ONLY_PNBUF);
	return (error);
e_vunlock:
	vput(nd.ni_vp);
error:
	NDFREE(&nd, NDF_ONLY_PNBUF);
	return (error);
}

/*
 * Common routine for chroot and chdir.  Callers must provide a locked vnode
 * instance.
 */
int
change_dir(struct vnode *vp, struct thread *td)
{
#ifdef MAC
	int error;
#endif

	ASSERT_VOP_LOCKED(vp, "change_dir(): vp not locked");
	if (vp->v_type != VDIR)
		return (ENOTDIR);
#ifdef MAC
	error = mac_vnode_check_chdir(td->td_ucred, vp);
	if (error != 0)
		return (error);
#endif
	return (VOP_ACCESS(vp, VEXEC, td->td_ucred, td));
}

static __inline void
flags_to_rights(int flags, cap_rights_t *rightsp)
{

	if (flags & O_EXEC) {
		cap_rights_set(rightsp, CAP_FEXECVE);
	} else {
		switch ((flags & O_ACCMODE)) {
		case O_RDONLY:
			cap_rights_set(rightsp, CAP_READ);
			break;
		case O_RDWR:
			cap_rights_set(rightsp, CAP_READ);
			/* FALLTHROUGH */
		case O_WRONLY:
			cap_rights_set(rightsp, CAP_WRITE);
			if (!(flags & (O_APPEND | O_TRUNC)))
				cap_rights_set(rightsp, CAP_SEEK);
			break;
		}
	}

	if (flags & O_CREAT)
		cap_rights_set(rightsp, CAP_CREATE);

	if (flags & O_TRUNC)
		cap_rights_set(rightsp, CAP_FTRUNCATE);

	if (flags & (O_SYNC | O_FSYNC))
		cap_rights_set(rightsp, CAP_FSYNC);

	if (flags & (O_EXLOCK | O_SHLOCK))
		cap_rights_set(rightsp, CAP_FLOCK);
}

/*
 * Check permissions, allocate an open file structure, and call the device
 * open routine if any.
 */
#ifndef _SYS_SYSPROTO_H_
struct open_args {
	char	*path;
	int	flags;
	int	mode;
};
#endif
int
sys_open(struct thread *td, struct open_args *uap)
{

	return (kern_openat(td, AT_FDCWD, __USER_CAP_STR(uap->path),
	    UIO_USERSPACE, uap->flags, uap->mode));
}

#ifndef _SYS_SYSPROTO_H_
struct openat_args {
	int	fd;
	char	*path;
	int	flag;
	int	mode;
};
#endif
int
sys_openat(struct thread *td, struct openat_args *uap)
{

	AUDIT_ARG_FD(uap->fd);
	return (kern_openat(td, uap->fd, __USER_CAP_STR(uap->path),
	    UIO_USERSPACE, uap->flag, uap->mode));
}

int
kern_openat(struct thread *td, int fd, char const * __capability path,
    enum uio_seg pathseg, int flags, int mode)
{
	struct proc *p = td->td_proc;
	struct filedesc *fdp = p->p_fd;
	struct file *fp;
	struct vnode *vp;
	struct nameidata nd;
	cap_rights_t rights;
	int cmode, error, indx;

	indx = -1;

	AUDIT_ARG_FFLAGS(flags);
	AUDIT_ARG_MODE(mode);
	cap_rights_init(&rights, CAP_LOOKUP);
	flags_to_rights(flags, &rights);
	/*
	 * Only one of the O_EXEC, O_RDONLY, O_WRONLY and O_RDWR flags
	 * may be specified.
	 */
	if (flags & O_EXEC) {
		if (flags & O_ACCMODE)
			return (EINVAL);
	} else if ((flags & O_ACCMODE) == O_ACCMODE) {
		return (EINVAL);
	} else {
		flags = FFLAGS(flags);
	}

	/*
	 * Allocate a file structure. The descriptor to reference it
	 * is allocated and set by finstall() below.
	 */
	error = falloc_noinstall(td, &fp);
	if (error != 0)
		return (error);
	/*
	 * An extra reference on `fp' has been held for us by
	 * falloc_noinstall().
	 */
	/* Set the flags early so the finit in devfs can pick them up. */
	fp->f_flag = flags & FMASK;
	cmode = ((mode & ~fdp->fd_cmask) & ALLPERMS) & ~S_ISTXT;
	NDINIT_ATRIGHTS_C(&nd, LOOKUP, FOLLOW | AUDITVNODE1, pathseg, path, fd,
	    &rights, td);
	td->td_dupfd = -1;		/* XXX check for fdopen */
	error = vn_open(&nd, &flags, cmode, fp);
	if (error != 0) {
		/*
		 * If the vn_open replaced the method vector, something
		 * wonderous happened deep below and we just pass it up
		 * pretending we know what we do.
		 */
		if (error == ENXIO && fp->f_ops != &badfileops)
			goto success;

		/*
		 * Handle special fdopen() case. bleh.
		 *
		 * Don't do this for relative (capability) lookups; we don't
		 * understand exactly what would happen, and we don't think
		 * that it ever should.
		 */
		if ((nd.ni_lcf & NI_LCF_STRICTRELATIVE) == 0 &&
		    (error == ENODEV || error == ENXIO) &&
		    td->td_dupfd >= 0) {
			error = dupfdopen(td, fdp, td->td_dupfd, flags, error,
			    &indx);
			if (error == 0)
				goto success;
		}

		goto bad;
	}
	td->td_dupfd = 0;
	NDFREE(&nd, NDF_ONLY_PNBUF);
	vp = nd.ni_vp;

	/*
	 * Store the vnode, for any f_type. Typically, the vnode use
	 * count is decremented by direct call to vn_closefile() for
	 * files that switched type in the cdevsw fdopen() method.
	 */
	fp->f_vnode = vp;
	/*
	 * If the file wasn't claimed by devfs bind it to the normal
	 * vnode operations here.
	 */
	if (fp->f_ops == &badfileops) {
		KASSERT(vp->v_type != VFIFO, ("Unexpected fifo."));
		fp->f_seqcount = 1;
		finit(fp, (flags & FMASK) | (fp->f_flag & FHASLOCK),
		    DTYPE_VNODE, vp, &vnops);
	}

	VOP_UNLOCK(vp, 0);
	if (flags & O_TRUNC) {
		error = fo_truncate(fp, 0, td->td_ucred, td);
		if (error != 0)
			goto bad;
	}
success:
	/*
	 * If we haven't already installed the FD (for dupfdopen), do so now.
	 */
	if (indx == -1) {
		struct filecaps *fcaps;

#ifdef CAPABILITIES
		if ((nd.ni_lcf & NI_LCF_STRICTRELATIVE) != 0)
			fcaps = &nd.ni_filecaps;
		else
#endif
			fcaps = NULL;
		error = finstall(td, fp, &indx, flags, fcaps);
		/* On success finstall() consumes fcaps. */
		if (error != 0) {
			filecaps_free(&nd.ni_filecaps);
			goto bad;
		}
	} else {
		filecaps_free(&nd.ni_filecaps);
	}

	/*
	 * Release our private reference, leaving the one associated with
	 * the descriptor table intact.
	 */
	fdrop(fp, td);
	td->td_retval[0] = indx;
	return (0);
bad:
	KASSERT(indx == -1, ("indx=%d, should be -1", indx));
	fdrop(fp, td);
	return (error);
}

#ifdef COMPAT_43
/*
 * Create a file.
 */
#ifndef _SYS_SYSPROTO_H_
struct ocreat_args {
	char	*path;
	int	mode;
};
#endif
int
ocreat(struct thread *td, struct ocreat_args *uap)
{

	return (kern_openat(td, AT_FDCWD, uap->path, UIO_USERSPACE,
	    O_WRONLY | O_CREAT | O_TRUNC, uap->mode));
}
#endif /* COMPAT_43 */

/*
 * Create a special file.
 */
#ifndef _SYS_SYSPROTO_H_
struct mknodat_args {
	int	fd;
	char	*path;
	mode_t	mode;
	dev_t	dev;
};
#endif
int
sys_mknodat(struct thread *td, struct mknodat_args *uap)
{

	return (kern_mknodat(td, uap->fd, __USER_CAP_STR(uap->path),
	    UIO_USERSPACE, uap->mode, uap->dev));
}

#if defined(COMPAT_FREEBSD11)
int
freebsd11_mknod(struct thread *td,
    struct freebsd11_mknod_args *uap)
{

	return (kern_mknodat(td, AT_FDCWD, __USER_CAP_STR(uap->path),
	    UIO_USERSPACE, uap->mode, uap->dev));
}

int
freebsd11_mknodat(struct thread *td,
    struct freebsd11_mknodat_args *uap)
{

	return (kern_mknodat(td, uap->fd, __USER_CAP_STR(uap->path),
	    UIO_USERSPACE, uap->mode, uap->dev));
}
#endif /* COMPAT_FREEBSD11 */

int
kern_mknodat(struct thread *td, int fd, const char * __capability path,
    enum uio_seg pathseg, int mode, dev_t dev)
{
	struct vnode *vp;
	struct mount *mp;
	struct vattr vattr;
	struct nameidata nd;
	int error, whiteout = 0;

	AUDIT_ARG_MODE(mode);
	AUDIT_ARG_DEV(dev);
	switch (mode & S_IFMT) {
	case S_IFCHR:
	case S_IFBLK:
		error = priv_check(td, PRIV_VFS_MKNOD_DEV);
		if (error == 0 && dev == VNOVAL)
			error = EINVAL;
		break;
	case S_IFWHT:
		error = priv_check(td, PRIV_VFS_MKNOD_WHT);
		break;
	case S_IFIFO:
		if (dev == 0)
			return (kern_mkfifoat(td, fd, path, pathseg, mode));
		/* FALLTHROUGH */
	default:
		error = EINVAL;
		break;
	}
	if (error != 0)
		return (error);
restart:
	bwillwrite();
	NDINIT_ATRIGHTS_C(&nd, CREATE, LOCKPARENT | SAVENAME | AUDITVNODE1 |
	    NOCACHE, pathseg, path, fd, &cap_mknodat_rights,
	    td);
	if ((error = namei(&nd)) != 0)
		return (error);
	vp = nd.ni_vp;
	if (vp != NULL) {
		NDFREE(&nd, NDF_ONLY_PNBUF);
		if (vp == nd.ni_dvp)
			vrele(nd.ni_dvp);
		else
			vput(nd.ni_dvp);
		vrele(vp);
		return (EEXIST);
	} else {
		VATTR_NULL(&vattr);
		vattr.va_mode = (mode & ALLPERMS) &
		    ~td->td_proc->p_fd->fd_cmask;
		vattr.va_rdev = dev;
		whiteout = 0;

		switch (mode & S_IFMT) {
		case S_IFCHR:
			vattr.va_type = VCHR;
			break;
		case S_IFBLK:
			vattr.va_type = VBLK;
			break;
		case S_IFWHT:
			whiteout = 1;
			break;
		default:
			panic("kern_mknod: invalid mode");
		}
	}
	if (vn_start_write(nd.ni_dvp, &mp, V_NOWAIT) != 0) {
		NDFREE(&nd, NDF_ONLY_PNBUF);
		vput(nd.ni_dvp);
		if ((error = vn_start_write(NULL, &mp, V_XSLEEP | PCATCH)) != 0)
			return (error);
		goto restart;
	}
#ifdef MAC
	if (error == 0 && !whiteout)
		error = mac_vnode_check_create(td->td_ucred, nd.ni_dvp,
		    &nd.ni_cnd, &vattr);
#endif
	if (error == 0) {
		if (whiteout)
			error = VOP_WHITEOUT(nd.ni_dvp, &nd.ni_cnd, CREATE);
		else {
			error = VOP_MKNOD(nd.ni_dvp, &nd.ni_vp,
						&nd.ni_cnd, &vattr);
			if (error == 0)
				vput(nd.ni_vp);
		}
	}
	NDFREE(&nd, NDF_ONLY_PNBUF);
	vput(nd.ni_dvp);
	vn_finished_write(mp);
	return (error);
}

/*
 * Create a named pipe.
 */
#ifndef _SYS_SYSPROTO_H_
struct mkfifo_args {
	char	*path;
	int	mode;
};
#endif
int
sys_mkfifo(struct thread *td, struct mkfifo_args *uap)
{

	return (kern_mkfifoat(td, AT_FDCWD, __USER_CAP_STR(uap->path),
	    UIO_USERSPACE, uap->mode));
}

#ifndef _SYS_SYSPROTO_H_
struct mkfifoat_args {
	int	fd;
	char	*path;
	mode_t	mode;
};
#endif
int
sys_mkfifoat(struct thread *td, struct mkfifoat_args *uap)
{

	return (kern_mkfifoat(td, uap->fd, __USER_CAP_STR(uap->path),
	    UIO_USERSPACE, uap->mode));
}

int
kern_mkfifoat(struct thread *td, int fd, const char * __capability path,
    enum uio_seg pathseg, int mode)
{
	struct mount *mp;
	struct vattr vattr;
	struct nameidata nd;
	int error;

	AUDIT_ARG_MODE(mode);
restart:
	bwillwrite();
	NDINIT_ATRIGHTS_C(&nd, CREATE, LOCKPARENT | SAVENAME | AUDITVNODE1 |
	    NOCACHE, pathseg, path, fd, &cap_mkfifoat_rights,
	    td);
	if ((error = namei(&nd)) != 0)
		return (error);
	if (nd.ni_vp != NULL) {
		NDFREE(&nd, NDF_ONLY_PNBUF);
		if (nd.ni_vp == nd.ni_dvp)
			vrele(nd.ni_dvp);
		else
			vput(nd.ni_dvp);
		vrele(nd.ni_vp);
		return (EEXIST);
	}
	if (vn_start_write(nd.ni_dvp, &mp, V_NOWAIT) != 0) {
		NDFREE(&nd, NDF_ONLY_PNBUF);
		vput(nd.ni_dvp);
		if ((error = vn_start_write(NULL, &mp, V_XSLEEP | PCATCH)) != 0)
			return (error);
		goto restart;
	}
	VATTR_NULL(&vattr);
	vattr.va_type = VFIFO;
	vattr.va_mode = (mode & ALLPERMS) & ~td->td_proc->p_fd->fd_cmask;
#ifdef MAC
	error = mac_vnode_check_create(td->td_ucred, nd.ni_dvp, &nd.ni_cnd,
	    &vattr);
	if (error != 0)
		goto out;
#endif
	error = VOP_MKNOD(nd.ni_dvp, &nd.ni_vp, &nd.ni_cnd, &vattr);
	if (error == 0)
		vput(nd.ni_vp);
#ifdef MAC
out:
#endif
	vput(nd.ni_dvp);
	vn_finished_write(mp);
	NDFREE(&nd, NDF_ONLY_PNBUF);
	return (error);
}

/*
 * Make a hard file link.
 */
#ifndef _SYS_SYSPROTO_H_
struct link_args {
	char	*path;
	char	*to;
};
#endif
int
sys_link(struct thread *td, struct link_args *uap)
{

	return (kern_linkat(td, AT_FDCWD, AT_FDCWD, __USER_CAP_STR(uap->path),
	    __USER_CAP_STR(uap->to), UIO_USERSPACE, FOLLOW));
}

#ifndef _SYS_SYSPROTO_H_
struct linkat_args {
	int	fd1;
	char	*path1;
	int	fd2;
	char	*path2;
	int	flag;
};
#endif
int
sys_linkat(struct thread *td, struct linkat_args *uap)
{
	int flag;

	flag = uap->flag;
	if ((flag & ~(AT_SYMLINK_FOLLOW | AT_BENEATH)) != 0)
		return (EINVAL);

	return (kern_linkat(td, uap->fd1, uap->fd2, __USER_CAP_STR(uap->path1),
	    __USER_CAP_STR(uap->path2), UIO_USERSPACE,
	    ((flag & AT_SYMLINK_FOLLOW) ? FOLLOW : NOFOLLOW) |
	    ((flag & AT_BENEATH) != 0 ? BENEATH : 0)));
}

int hardlink_check_uid = 0;
SYSCTL_INT(_security_bsd, OID_AUTO, hardlink_check_uid, CTLFLAG_RW,
    &hardlink_check_uid, 0,
    "Unprivileged processes cannot create hard links to files owned by other "
    "users");
static int hardlink_check_gid = 0;
SYSCTL_INT(_security_bsd, OID_AUTO, hardlink_check_gid, CTLFLAG_RW,
    &hardlink_check_gid, 0,
    "Unprivileged processes cannot create hard links to files owned by other "
    "groups");

static int
can_hardlink(struct vnode *vp, struct ucred *cred)
{
	struct vattr va;
	int error;

	if (!hardlink_check_uid && !hardlink_check_gid)
		return (0);

	error = VOP_GETATTR(vp, &va, cred);
	if (error != 0)
		return (error);

	if (hardlink_check_uid && cred->cr_uid != va.va_uid) {
		error = priv_check_cred(cred, PRIV_VFS_LINK, 0);
		if (error != 0)
			return (error);
	}

	if (hardlink_check_gid && !groupmember(va.va_gid, cred)) {
		error = priv_check_cred(cred, PRIV_VFS_LINK, 0);
		if (error != 0)
			return (error);
	}

	return (0);
}

int
<<<<<<< HEAD
kern_linkat(struct thread *td, int fd1, int fd2,
    const char * __capability path1, const char * __capability path2,
    enum uio_seg segflg, int follow)
=======
kern_linkat(struct thread *td, int fd1, int fd2, const char *path1,
    const char *path2, enum uio_seg segflag, int follow)
>>>>>>> 48d91fd8
{
	struct vnode *vp;
	struct nameidata nd;
	int error;

<<<<<<< HEAD
again:
	bwillwrite();
	NDINIT_ATRIGHTS_C(&nd, LOOKUP, follow | AUDITVNODE1, segflg, path1, fd1,
	    &cap_linkat_source_rights, td);
=======
	do {
		bwillwrite();
		NDINIT_ATRIGHTS(&nd, LOOKUP, follow | AUDITVNODE1, segflag, path1, fd1,
		    &cap_linkat_source_rights, td);
		if ((error = namei(&nd)) != 0)
			return (error);
		NDFREE(&nd, NDF_ONLY_PNBUF);
		vp = nd.ni_vp;
	} while ((error = kern_linkat_vp(td, vp, fd2, path2, segflag) == EAGAIN));
	return (error);
}

static int
kern_linkat_vp(struct thread *td, struct vnode *vp, int fd, const char *path,
    enum uio_seg segflag)
{
	struct nameidata nd;
	struct mount *mp;
	int error;
>>>>>>> 48d91fd8

	if (vp->v_type == VDIR) {
		vrele(vp);
		return (EPERM);		/* POSIX */
	}
<<<<<<< HEAD
	NDINIT_ATRIGHTS_C(&nd, CREATE,
	    LOCKPARENT | SAVENAME | AUDITVNODE2 | NOCACHE, segflg, path2, fd2,
=======
	NDINIT_ATRIGHTS(&nd, CREATE,
	    LOCKPARENT | SAVENAME | AUDITVNODE2 | NOCACHE, segflag, path, fd,
>>>>>>> 48d91fd8
	    &cap_linkat_target_rights, td);
	if ((error = namei(&nd)) == 0) {
		if (nd.ni_vp != NULL) {
			NDFREE(&nd, NDF_ONLY_PNBUF);
			if (nd.ni_dvp == nd.ni_vp)
				vrele(nd.ni_dvp);
			else
				vput(nd.ni_dvp);
			vrele(nd.ni_vp);
			vrele(vp);
			return (EEXIST);
		} else if (nd.ni_dvp->v_mount != vp->v_mount) {
			/*
			 * Cross-device link.  No need to recheck
			 * vp->v_type, since it cannot change, except
			 * to VBAD.
			 */
			NDFREE(&nd, NDF_ONLY_PNBUF);
			vput(nd.ni_dvp);
			vrele(vp);
			return (EXDEV);
		} else if ((error = vn_lock(vp, LK_EXCLUSIVE)) == 0) {
			error = can_hardlink(vp, td->td_ucred);
#ifdef MAC
			if (error == 0)
				error = mac_vnode_check_link(td->td_ucred,
				    nd.ni_dvp, vp, &nd.ni_cnd);
#endif
			if (error != 0) {
				vput(vp);
				vput(nd.ni_dvp);
				NDFREE(&nd, NDF_ONLY_PNBUF);
				return (error);
			}
			error = vn_start_write(vp, &mp, V_NOWAIT);
			if (error != 0) {
				vput(vp);
				vput(nd.ni_dvp);
				NDFREE(&nd, NDF_ONLY_PNBUF);
				error = vn_start_write(NULL, &mp,
				    V_XSLEEP | PCATCH);
				if (error != 0)
					return (error);
				return (EAGAIN);
			}
			error = VOP_LINK(nd.ni_dvp, vp, &nd.ni_cnd);
			VOP_UNLOCK(vp, 0);
			vput(nd.ni_dvp);
			vn_finished_write(mp);
			NDFREE(&nd, NDF_ONLY_PNBUF);
		} else {
			vput(nd.ni_dvp);
			NDFREE(&nd, NDF_ONLY_PNBUF);
			vrele(vp);
			return (EAGAIN);
		}
	}
	vrele(vp);
	return (error);
}

/*
 * Make a symbolic link.
 */
#ifndef _SYS_SYSPROTO_H_
struct symlink_args {
	char	*path;
	char	*link;
};
#endif
int
sys_symlink(struct thread *td, struct symlink_args *uap)
{

	return (kern_symlinkat(td, __USER_CAP_STR(uap->path), AT_FDCWD,
	    __USER_CAP_STR(uap->link), UIO_USERSPACE));
}

#ifndef _SYS_SYSPROTO_H_
struct symlinkat_args {
	char	*path;
	int	fd;
	char	*path2;
};
#endif
int
sys_symlinkat(struct thread *td, struct symlinkat_args *uap)
{

	return (kern_symlinkat(td, __USER_CAP_STR(uap->path1), uap->fd,
	    __USER_CAP_STR(uap->path2), UIO_USERSPACE));
}

int
kern_symlinkat(struct thread *td, const char * __capability path1, int fd,
    const char * __capability path2, enum uio_seg segflg)
{
	struct mount *mp;
	struct vattr vattr;
	const char *syspath;
	char *tmppath;
	struct nameidata nd;
	int error;

	if (segflg == UIO_SYSSPACE) {
		syspath = (__cheri_fromcap const char *)path1;
	} else {
		tmppath = uma_zalloc(namei_zone, M_WAITOK);
		if ((error = copyinstr(path1, tmppath, MAXPATHLEN, NULL)) != 0)
			goto out;
		syspath = tmppath;
	}
	AUDIT_ARG_TEXT(syspath);
restart:
	bwillwrite();
	NDINIT_ATRIGHTS_C(&nd, CREATE, LOCKPARENT | SAVENAME | AUDITVNODE1 |
	    NOCACHE, segflg, path2, fd, &cap_symlinkat_rights,
	    td);
	if ((error = namei(&nd)) != 0)
		goto out;
	if (nd.ni_vp) {
		NDFREE(&nd, NDF_ONLY_PNBUF);
		if (nd.ni_vp == nd.ni_dvp)
			vrele(nd.ni_dvp);
		else
			vput(nd.ni_dvp);
		vrele(nd.ni_vp);
		error = EEXIST;
		goto out;
	}
	if (vn_start_write(nd.ni_dvp, &mp, V_NOWAIT) != 0) {
		NDFREE(&nd, NDF_ONLY_PNBUF);
		vput(nd.ni_dvp);
		if ((error = vn_start_write(NULL, &mp, V_XSLEEP | PCATCH)) != 0)
			goto out;
		goto restart;
	}
	VATTR_NULL(&vattr);
	vattr.va_mode = ACCESSPERMS &~ td->td_proc->p_fd->fd_cmask;
#ifdef MAC
	vattr.va_type = VLNK;
	error = mac_vnode_check_create(td->td_ucred, nd.ni_dvp, &nd.ni_cnd,
	    &vattr);
	if (error != 0)
		goto out2;
#endif
	error = VOP_SYMLINK(nd.ni_dvp, &nd.ni_vp, &nd.ni_cnd, &vattr, syspath);
	if (error == 0)
		vput(nd.ni_vp);
#ifdef MAC
out2:
#endif
	NDFREE(&nd, NDF_ONLY_PNBUF);
	vput(nd.ni_dvp);
	vn_finished_write(mp);
out:
	if (segflg != UIO_SYSSPACE)
		uma_zfree(namei_zone, tmppath);
	return (error);
}

/*
 * Delete a whiteout from the filesystem.
 */
#ifndef _SYS_SYSPROTO_H_
struct undelete_args {
	char *path;
};
#endif
int
sys_undelete(struct thread *td, struct undelete_args *uap)
{

	return (kern_undelete(td, __USER_CAP_STR(uap->path), UIO_USERSPACE));
}

int
kern_undelete(struct thread *td, const char * __capability path, enum uio_seg pathseg)
{
	struct mount *mp;
	struct nameidata nd;
	int error;

restart:
	bwillwrite();
	NDINIT_C(&nd, DELETE, LOCKPARENT | DOWHITEOUT | AUDITVNODE1,
	    pathseg, path, td);
	error = namei(&nd);
	if (error != 0)
		return (error);

	if (nd.ni_vp != NULLVP || !(nd.ni_cnd.cn_flags & ISWHITEOUT)) {
		NDFREE(&nd, NDF_ONLY_PNBUF);
		if (nd.ni_vp == nd.ni_dvp)
			vrele(nd.ni_dvp);
		else
			vput(nd.ni_dvp);
		if (nd.ni_vp)
			vrele(nd.ni_vp);
		return (EEXIST);
	}
	if (vn_start_write(nd.ni_dvp, &mp, V_NOWAIT) != 0) {
		NDFREE(&nd, NDF_ONLY_PNBUF);
		vput(nd.ni_dvp);
		if ((error = vn_start_write(NULL, &mp, V_XSLEEP | PCATCH)) != 0)
			return (error);
		goto restart;
	}
	error = VOP_WHITEOUT(nd.ni_dvp, &nd.ni_cnd, DELETE);
	NDFREE(&nd, NDF_ONLY_PNBUF);
	vput(nd.ni_dvp);
	vn_finished_write(mp);
	return (error);
}

/*
 * Delete a name from the filesystem.
 */
#ifndef _SYS_SYSPROTO_H_
struct unlink_args {
	char	*path;
};
#endif
int
sys_unlink(struct thread *td, struct unlink_args *uap)
{

	return (kern_unlinkat(td, AT_FDCWD, __USER_CAP_STR(uap->path),
	    UIO_USERSPACE, 0, 0));
}

#ifndef _SYS_SYSPROTO_H_
struct unlinkat_args {
	int	fd;
	char	*path;
	int	flag;
};
#endif
int
sys_unlinkat(struct thread *td, struct unlinkat_args *uap)
{
	int fd, flag;
	const char * __capability path;

	flag = uap->flag;
	fd = uap->fd;
	path = __USER_CAP_STR(uap->path);

	if ((flag & ~(AT_REMOVEDIR | AT_BENEATH)) != 0)
		return (EINVAL);

	if ((uap->flag & AT_REMOVEDIR) != 0)
		return (kern_rmdirat(td, fd, path, UIO_USERSPACE, flag));
	else
		return (kern_unlinkat(td, fd, path, UIO_USERSPACE, flag, 0));
}

int
kern_unlinkat(struct thread *td, int fd, const char * __capability path,
    enum uio_seg pathseg, int flag, ino_t oldinum)
{
	struct mount *mp;
	struct vnode *vp;
	struct nameidata nd;
	struct stat sb;
	int error;

restart:
	bwillwrite();
	NDINIT_ATRIGHTS_C(&nd, DELETE, LOCKPARENT | LOCKLEAF | AUDITVNODE1 |
	    ((flag & AT_BENEATH) != 0 ? BENEATH : 0),
	    pathseg, path, fd, &cap_unlinkat_rights, td);
	if ((error = namei(&nd)) != 0)
		return (error == EINVAL ? EPERM : error);
	vp = nd.ni_vp;
	if (vp->v_type == VDIR && oldinum == 0) {
		error = EPERM;		/* POSIX */
	} else if (oldinum != 0 &&
		  ((error = vn_stat(vp, &sb, td->td_ucred, NOCRED, td)) == 0) &&
		  sb.st_ino != oldinum) {
			error = EIDRM;	/* Identifier removed */
	} else {
		/*
		 * The root of a mounted filesystem cannot be deleted.
		 *
		 * XXX: can this only be a VDIR case?
		 */
		if (vp->v_vflag & VV_ROOT)
			error = EBUSY;
	}
	if (error == 0) {
		if (vn_start_write(nd.ni_dvp, &mp, V_NOWAIT) != 0) {
			NDFREE(&nd, NDF_ONLY_PNBUF);
			vput(nd.ni_dvp);
			if (vp == nd.ni_dvp)
				vrele(vp);
			else
				vput(vp);
			if ((error = vn_start_write(NULL, &mp,
			    V_XSLEEP | PCATCH)) != 0)
				return (error);
			goto restart;
		}
#ifdef MAC
		error = mac_vnode_check_unlink(td->td_ucred, nd.ni_dvp, vp,
		    &nd.ni_cnd);
		if (error != 0)
			goto out;
#endif
		vfs_notify_upper(vp, VFS_NOTIFY_UPPER_UNLINK);
		error = VOP_REMOVE(nd.ni_dvp, vp, &nd.ni_cnd);
#ifdef MAC
out:
#endif
		vn_finished_write(mp);
	}
	NDFREE(&nd, NDF_ONLY_PNBUF);
	vput(nd.ni_dvp);
	if (vp == nd.ni_dvp)
		vrele(vp);
	else
		vput(vp);
	return (error);
}

/*
 * Reposition read/write file offset.
 */
#ifndef _SYS_SYSPROTO_H_
struct lseek_args {
	int	fd;
	int	pad;
	off_t	offset;
	int	whence;
};
#endif
int
sys_lseek(struct thread *td, struct lseek_args *uap)
{

	return (kern_lseek(td, uap->fd, uap->offset, uap->whence));
}

int
kern_lseek(struct thread *td, int fd, off_t offset, int whence)
{
	struct file *fp;
	int error;

	AUDIT_ARG_FD(fd);
	error = fget(td, fd, &cap_seek_rights, &fp);
	if (error != 0)
		return (error);
	error = (fp->f_ops->fo_flags & DFLAG_SEEKABLE) != 0 ?
	    fo_seek(fp, offset, whence, td) : ESPIPE;
	fdrop(fp, td);
	return (error);
}

#if defined(COMPAT_43)
/*
 * Reposition read/write file offset.
 */
#ifndef _SYS_SYSPROTO_H_
struct olseek_args {
	int	fd;
	long	offset;
	int	whence;
};
#endif
int
olseek(struct thread *td, struct olseek_args *uap)
{

	return (kern_lseek(td, uap->fd, uap->offset, uap->whence));
}
#endif /* COMPAT_43 */

#if defined(COMPAT_FREEBSD6)
/* Version with the 'pad' argument */
int
freebsd6_lseek(struct thread *td, struct freebsd6_lseek_args *uap)
{

	return (kern_lseek(td, uap->fd, uap->offset, uap->whence));
}
#endif

/*
 * Check access permissions using passed credentials.
 */
static int
vn_access(struct vnode *vp, int user_flags, struct ucred *cred,
     struct thread *td)
{
	accmode_t accmode;
	int error;

	/* Flags == 0 means only check for existence. */
	if (user_flags == 0)
		return (0);

	accmode = 0;
	if (user_flags & R_OK)
		accmode |= VREAD;
	if (user_flags & W_OK)
		accmode |= VWRITE;
	if (user_flags & X_OK)
		accmode |= VEXEC;
#ifdef MAC
	error = mac_vnode_check_access(cred, vp, accmode);
	if (error != 0)
		return (error);
#endif
	if ((accmode & VWRITE) == 0 || (error = vn_writechk(vp)) == 0)
		error = VOP_ACCESS(vp, accmode, cred, td);
	return (error);
}

/*
 * Check access permissions using "real" credentials.
 */
#ifndef _SYS_SYSPROTO_H_
struct access_args {
	char	*path;
	int	amode;
};
#endif
int
sys_access(struct thread *td, struct access_args *uap)
{

	return (kern_accessat(td, AT_FDCWD, __USER_CAP_STR(uap->path),
	    UIO_USERSPACE, 0, uap->amode));
}

#ifndef _SYS_SYSPROTO_H_
struct faccessat_args {
	int	dirfd;
	char	*path;
	int	amode;
	int	flag;
}
#endif
int
sys_faccessat(struct thread *td, struct faccessat_args *uap)
{

	return (kern_accessat(td, uap->fd, __USER_CAP_STR(uap->path),
	    UIO_USERSPACE, uap->flag, uap->amode));
}

int
kern_accessat(struct thread *td, int fd, const char * __capability path,
    enum uio_seg pathseg, int flag, int amode)
{
	struct ucred *cred, *usecred;
	struct vnode *vp;
	struct nameidata nd;
	int error;

	if ((flag & ~(AT_EACCESS | AT_BENEATH)) != 0)
		return (EINVAL);
	if (amode != F_OK && (amode & ~(R_OK | W_OK | X_OK)) != 0)
		return (EINVAL);

	/*
	 * Create and modify a temporary credential instead of one that
	 * is potentially shared (if we need one).
	 */
	cred = td->td_ucred;
	if ((flag & AT_EACCESS) == 0 &&
	    ((cred->cr_uid != cred->cr_ruid ||
	    cred->cr_rgid != cred->cr_groups[0]))) {
		usecred = crdup(cred);
		usecred->cr_uid = cred->cr_ruid;
		usecred->cr_groups[0] = cred->cr_rgid;
		td->td_ucred = usecred;
	} else
		usecred = cred;
	AUDIT_ARG_VALUE(amode);
	NDINIT_ATRIGHTS_C(&nd, LOOKUP, FOLLOW | LOCKSHARED | LOCKLEAF |
	    AUDITVNODE1 | ((flag & AT_BENEATH) != 0 ? BENEATH : 0),
	    pathseg, path, fd, &cap_fstat_rights, td);
	if ((error = namei(&nd)) != 0)
		goto out;
	vp = nd.ni_vp;

	error = vn_access(vp, amode, usecred, td);
	NDFREE(&nd, NDF_ONLY_PNBUF);
	vput(vp);
out:
	if (usecred != cred) {
		td->td_ucred = cred;
		crfree(usecred);
	}
	return (error);
}

/*
 * Check access permissions using "effective" credentials.
 */
#ifndef _SYS_SYSPROTO_H_
struct eaccess_args {
	char	*path;
	int	amode;
};
#endif
int
sys_eaccess(struct thread *td, struct eaccess_args *uap)
{

	return (kern_accessat(td, AT_FDCWD, __USER_CAP_STR(uap->path),
	    UIO_USERSPACE, AT_EACCESS, uap->amode));
}

#if defined(COMPAT_43)
/*
 * Get file status; this version follows links.
 */
#ifndef _SYS_SYSPROTO_H_
struct ostat_args {
	char	*path;
	struct ostat *ub;
};
#endif
int
ostat(struct thread *td, struct ostat_args *uap)
{
	struct stat sb;
	struct ostat osb;
	int error;

	error = kern_statat(td, 0, AT_FDCWD, uap->path, UIO_USERSPACE,
	    &sb, NULL);
	if (error != 0)
		return (error);
	cvtstat(&sb, &osb);
	return (copyout(&osb, uap->ub, sizeof (osb)));
}

/*
 * Get file status; this version does not follow links.
 */
#ifndef _SYS_SYSPROTO_H_
struct olstat_args {
	char	*path;
	struct ostat *ub;
};
#endif
int
olstat(struct thread *td, struct olstat_args *uap)
{
	struct stat sb;
	struct ostat osb;
	int error;

	error = kern_statat(td, AT_SYMLINK_NOFOLLOW, AT_FDCWD, uap->path,
	    UIO_USERSPACE, &sb, NULL);
	if (error != 0)
		return (error);
	cvtstat(&sb, &osb);
	return (copyout(&osb, uap->ub, sizeof (osb)));
}

/*
 * Convert from an old to a new stat structure.
 * XXX: many values are blindly truncated.
 */
void
cvtstat(struct stat *st, struct ostat *ost)
{

	bzero(ost, sizeof(*ost));
	ost->st_dev = st->st_dev;
	ost->st_ino = st->st_ino;
	ost->st_mode = st->st_mode;
	ost->st_nlink = st->st_nlink;
	ost->st_uid = st->st_uid;
	ost->st_gid = st->st_gid;
	ost->st_rdev = st->st_rdev;
	ost->st_size = MIN(st->st_size, INT32_MAX);
	ost->st_atim = st->st_atim;
	ost->st_mtim = st->st_mtim;
	ost->st_ctim = st->st_ctim;
	ost->st_blksize = st->st_blksize;
	ost->st_blocks = st->st_blocks;
	ost->st_flags = st->st_flags;
	ost->st_gen = st->st_gen;
}
#endif /* COMPAT_43 */

#if defined(COMPAT_43) || defined(COMPAT_FREEBSD11)
int ino64_trunc_error;
SYSCTL_INT(_vfs, OID_AUTO, ino64_trunc_error, CTLFLAG_RW,
    &ino64_trunc_error, 0,
    "Error on truncation of device, file or inode number, or link count");

int
freebsd11_cvtstat(struct stat *st, struct freebsd11_stat *ost)
{

	ost->st_dev = st->st_dev;
	if (ost->st_dev != st->st_dev) {
		switch (ino64_trunc_error) {
		default:
			/*
			 * Since dev_t is almost raw, don't clamp to the
			 * maximum for case 2, but ignore the error.
			 */
			break;
		case 1:
			return (EOVERFLOW);
		}
	}
	ost->st_ino = st->st_ino;
	if (ost->st_ino != st->st_ino) {
		switch (ino64_trunc_error) {
		default:
		case 0:
			break;
		case 1:
			return (EOVERFLOW);
		case 2:
			ost->st_ino = UINT32_MAX;
			break;
		}
	}
	ost->st_mode = st->st_mode;
	ost->st_nlink = st->st_nlink;
	if (ost->st_nlink != st->st_nlink) {
		switch (ino64_trunc_error) {
		default:
		case 0:
			break;
		case 1:
			return (EOVERFLOW);
		case 2:
			ost->st_nlink = UINT16_MAX;
			break;
		}
	}
	ost->st_uid = st->st_uid;
	ost->st_gid = st->st_gid;
	ost->st_rdev = st->st_rdev;
	if (ost->st_rdev != st->st_rdev) {
		switch (ino64_trunc_error) {
		default:
			break;
		case 1:
			return (EOVERFLOW);
		}
	}
	ost->st_atim = st->st_atim;
	ost->st_mtim = st->st_mtim;
	ost->st_ctim = st->st_ctim;
	ost->st_size = st->st_size;
	ost->st_blocks = st->st_blocks;
	ost->st_blksize = st->st_blksize;
	ost->st_flags = st->st_flags;
	ost->st_gen = st->st_gen;
	ost->st_lspare = 0;
	ost->st_birthtim = st->st_birthtim;
	bzero((char *)&ost->st_birthtim + sizeof(ost->st_birthtim),
	    sizeof(*ost) - offsetof(struct freebsd11_stat,
	    st_birthtim) - sizeof(ost->st_birthtim));
	return (0);
}

int
freebsd11_stat(struct thread *td, struct freebsd11_stat_args* uap)
{
	struct stat sb;
	struct freebsd11_stat osb;
	int error;

	error = kern_statat(td, 0, AT_FDCWD, __USER_CAP_STR(uap->path),
	    UIO_USERSPACE, &sb, NULL);
	if (error != 0)
		return (error);
	error = freebsd11_cvtstat(&sb, &osb);
	if (error == 0)
		error = copyout(&osb, __USER_CAP_OBJ(uap->ub), sizeof(osb));
	return (error);
}

int
freebsd11_lstat(struct thread *td, struct freebsd11_lstat_args* uap)
{
	struct stat sb;
	struct freebsd11_stat osb;
	int error;

	error = kern_statat(td, AT_SYMLINK_NOFOLLOW, AT_FDCWD,
	    __USER_CAP_STR(uap->path), UIO_USERSPACE, &sb, NULL);
	if (error != 0)
		return (error);
	error = freebsd11_cvtstat(&sb, &osb);
	if (error == 0)
		error = copyout(&osb, __USER_CAP_OBJ(uap->ub), sizeof(osb));
	return (error);
}

int
freebsd11_fhstat(struct thread *td, struct freebsd11_fhstat_args* uap)
{
	struct fhandle fh;
	struct stat sb;
	struct freebsd11_stat osb;
	int error;

	error = copyin(__USER_CAP_OBJ(uap->u_fhp), &fh, sizeof(fhandle_t));
	if (error != 0)
		return (error);
	error = kern_fhstat(td, fh, &sb);
	if (error != 0)
		return (error);
	error = freebsd11_cvtstat(&sb, &osb);
	if (error == 0)
		error = copyout(&osb, __USER_CAP_OBJ(uap->sb), sizeof(osb));
	return (error);
}

int
freebsd11_fstatat(struct thread *td, struct freebsd11_fstatat_args* uap)
{
	struct stat sb;
	struct freebsd11_stat osb;
	int error;

	error = kern_statat(td, uap->flag, uap->fd, __USER_CAP_STR(uap->path),
	    UIO_USERSPACE, &sb, NULL);
	if (error != 0)
		return (error);
	error = freebsd11_cvtstat(&sb, &osb);
	if (error == 0)
		error = copyout(&osb, __USER_CAP_OBJ(uap->buf), sizeof(osb));
	return (error);
}
#endif	/* COMPAT_FREEBSD11 */

/*
 * Get file status
 */
#ifndef _SYS_SYSPROTO_H_
struct fstatat_args {
	int	fd;
	char	*path;
	struct stat	*buf;
	int	flag;
}
#endif
int
sys_fstatat(struct thread *td, struct fstatat_args *uap)
{

	return (user_fstatat(td, uap->fd, __USER_CAP_STR(uap->path), 
	    __USER_CAP_OBJ(uap->buf), uap->flag));
}

int
user_fstatat(struct thread *td, int fd, const char * __capability path,
   struct stat * __capability buf, int flag)
{
	struct stat sb;
	int error;

	error = kern_statat(td, flag, fd, path, UIO_USERSPACE,
	    &sb, NULL);
	if (error == 0)
		error = copyout(&sb, buf, sizeof (sb));
	return (error);
}

int
kern_statat(struct thread *td, int flag, int fd, const char * __capability path,
    enum uio_seg pathseg, struct stat *sbp,
    void (*hook)(struct vnode *vp, struct stat *sbp))
{
	struct nameidata nd;
	int error;

	if ((flag & ~(AT_SYMLINK_NOFOLLOW | AT_BENEATH)) != 0)
		return (EINVAL);

	NDINIT_ATRIGHTS_C(&nd, LOOKUP, ((flag & AT_SYMLINK_NOFOLLOW) != 0 ?
	    NOFOLLOW : FOLLOW) | ((flag & AT_BENEATH) != 0 ? BENEATH : 0) |
	    LOCKSHARED | LOCKLEAF | AUDITVNODE1, pathseg, path, fd,
	    &cap_fstat_rights, td);

	if ((error = namei(&nd)) != 0)
		return (error);
	error = vn_stat(nd.ni_vp, sbp, td->td_ucred, NOCRED, td);
	if (error == 0) {
		SDT_PROBE2(vfs, , stat, mode, path, sbp->st_mode);
		if (S_ISREG(sbp->st_mode))
			SDT_PROBE2(vfs, , stat, reg, path, pathseg);
		if (__predict_false(hook != NULL))
			hook(nd.ni_vp, sbp);
	}
	NDFREE(&nd, NDF_ONLY_PNBUF);
	vput(nd.ni_vp);
	if (error != 0)
		return (error);
#ifdef __STAT_TIME_T_EXT
	sbp->st_atim_ext = 0;
	sbp->st_mtim_ext = 0;
	sbp->st_ctim_ext = 0;
	sbp->st_btim_ext = 0;
#endif
#ifdef KTRACE
	if (KTRPOINT(td, KTR_STRUCT))
		ktrstat(sbp);
#endif
	return (0);
}

#if defined(COMPAT_FREEBSD11)
/*
 * Implementation of the NetBSD [l]stat() functions.
 */
void
freebsd11_cvtnstat(struct stat *sb, struct nstat *nsb)
{

	bzero(nsb, sizeof(*nsb));
	nsb->st_dev = sb->st_dev;
	nsb->st_ino = sb->st_ino;
	nsb->st_mode = sb->st_mode;
	nsb->st_nlink = sb->st_nlink;
	nsb->st_uid = sb->st_uid;
	nsb->st_gid = sb->st_gid;
	nsb->st_rdev = sb->st_rdev;
	nsb->st_atim = sb->st_atim;
	nsb->st_mtim = sb->st_mtim;
	nsb->st_ctim = sb->st_ctim;
	nsb->st_size = sb->st_size;
	nsb->st_blocks = sb->st_blocks;
	nsb->st_blksize = sb->st_blksize;
	nsb->st_flags = sb->st_flags;
	nsb->st_gen = sb->st_gen;
	nsb->st_birthtim = sb->st_birthtim;
}

#ifndef _SYS_SYSPROTO_H_
struct freebsd11_nstat_args {
	char	*path;
	struct nstat *ub;
};
#endif
int
freebsd11_nstat(struct thread *td, struct freebsd11_nstat_args *uap)
{
	struct stat sb;
	struct nstat nsb;
	int error;

	error = kern_statat(td, 0, AT_FDCWD, __USER_CAP_STR(uap->path),
	    UIO_USERSPACE, &sb, NULL);
	if (error != 0)
		return (error);
	freebsd11_cvtnstat(&sb, &nsb);
	return (copyout(&nsb, __USER_CAP_OBJ(uap->ub), sizeof (nsb)));
}

/*
 * NetBSD lstat.  Get file status; this version does not follow links.
 */
#ifndef _SYS_SYSPROTO_H_
struct freebsd11_nlstat_args {
	char	*path;
	struct nstat *ub;
};
#endif
int
freebsd11_nlstat(struct thread *td, struct freebsd11_nlstat_args *uap)
{
	struct stat sb;
	struct nstat nsb;
	int error;

	error = kern_statat(td, AT_SYMLINK_NOFOLLOW, AT_FDCWD,
	    __USER_CAP_STR(uap->path), UIO_USERSPACE, &sb, NULL);
	if (error != 0)
		return (error);
	freebsd11_cvtnstat(&sb, &nsb);
	return (copyout(&nsb, __USER_CAP_OBJ(uap->ub), sizeof (nsb)));
}
#endif /* COMPAT_FREEBSD11 */

/*
 * Get configurable pathname variables.
 */
#ifndef _SYS_SYSPROTO_H_
struct pathconf_args {
	char	*path;
	int	name;
};
#endif
int
sys_pathconf(struct thread *td, struct pathconf_args *uap)
{
	long value;
	int error;

	error = kern_pathconf(td, __USER_CAP_STR(uap->path), UIO_USERSPACE,
	    uap->name, FOLLOW, &value);
	if (error == 0)
		td->td_retval[0] = value;
	return (error);
}

#ifndef _SYS_SYSPROTO_H_
struct lpathconf_args {
	char	*path;
	int	name;
};
#endif
int
sys_lpathconf(struct thread *td, struct lpathconf_args *uap)
{
	long value;
	int error;

	error = kern_pathconf(td, __USER_CAP_STR(uap->path), UIO_USERSPACE,
	    uap->name, NOFOLLOW, &value);
	if (error == 0)
		td->td_retval[0] = value;
	return (error);
}

int
kern_pathconf(struct thread *td, const char * __capability path,
    enum uio_seg pathseg, int name, u_long flags, long *valuep)
{
	struct nameidata nd;
	int error;

	NDINIT_C(&nd, LOOKUP, LOCKSHARED | LOCKLEAF | AUDITVNODE1 | flags,
	    pathseg, path, td);
	if ((error = namei(&nd)) != 0)
		return (error);
	NDFREE(&nd, NDF_ONLY_PNBUF);

	error = VOP_PATHCONF(nd.ni_vp, name, valuep);
	vput(nd.ni_vp);
	return (error);
}

/*
 * Return target name of a symbolic link.
 */
#ifndef _SYS_SYSPROTO_H_
struct readlink_args {
	char	*path;
	char	*buf;
	size_t	count;
};
#endif
int
sys_readlink(struct thread *td, struct readlink_args *uap)
{

	return (kern_readlinkat(td, AT_FDCWD,
	    __USER_CAP_STR(uap->path), UIO_USERSPACE,
	    __USER_CAP(uap->buf, uap->count), UIO_USERSPACE,
	    uap->count));
}
#ifndef _SYS_SYSPROTO_H_
struct readlinkat_args {
	int	fd;
	char	*path;
	char	*buf;
	size_t	bufsize;
};
#endif
int
sys_readlinkat(struct thread *td, struct readlinkat_args *uap)
{

	return (kern_readlinkat(td, uap->fd,
	    __USER_CAP_STR(uap->path), UIO_USERSPACE,
	    __USER_CAP(uap->buf, uap->bufsize), UIO_USERSPACE,
	    uap->bufsize));
}

int
kern_readlinkat(struct thread *td, int fd, const char * __capability path,
    enum uio_seg pathseg, char * __capability buf, enum uio_seg bufseg,
    size_t count)
{
	struct vnode *vp;
<<<<<<< HEAD
	kiovec_t aiov;
	struct uio auio;
=======
>>>>>>> 48d91fd8
	struct nameidata nd;
	int error;

	if (count > IOSIZE_MAX)
		return (EINVAL);

	NDINIT_AT_C(&nd, LOOKUP, NOFOLLOW | LOCKSHARED | LOCKLEAF | AUDITVNODE1,
	    pathseg, path, fd, td);

	if ((error = namei(&nd)) != 0)
		return (error);
	NDFREE(&nd, NDF_ONLY_PNBUF);
	vp = nd.ni_vp;

	error = kern_readlink_vp(vp, buf, bufseg, count, td);
	vput(vp);

	return (error);
}

/*
 * Helper function to readlink from a vnode
 */
static int
kern_readlink_vp(struct vnode *vp, char *buf, enum uio_seg bufseg, size_t count,
    struct thread *td)
{
	struct iovec aiov;
	struct uio auio;
	int error;

	ASSERT_VOP_LOCKED(vp, "kern_readlink_vp(): vp not locked");
#ifdef MAC
	error = mac_vnode_check_readlink(td->td_ucred, vp);
	if (error != 0)
		return (error);
#endif
	if (vp->v_type != VLNK && (vp->v_vflag & VV_READLINK) == 0)
		error = EINVAL;
	else {
		IOVEC_INIT_C(&aiov, buf, count);
		auio.uio_iov = &aiov;
		auio.uio_iovcnt = 1;
		auio.uio_offset = 0;
		auio.uio_rw = UIO_READ;
		auio.uio_segflg = bufseg;
		auio.uio_td = td;
		auio.uio_resid = count;
		error = VOP_READLINK(vp, &auio, td->td_ucred);
		td->td_retval[0] = count - auio.uio_resid;
	}
	return (error);
}

/*
 * Common implementation code for chflags() and fchflags().
 */
static int
setfflags(struct thread *td, struct vnode *vp, u_long flags)
{
	struct mount *mp;
	struct vattr vattr;
	int error;

	/* We can't support the value matching VNOVAL. */
	if (flags == VNOVAL)
		return (EOPNOTSUPP);

	/*
	 * Prevent non-root users from setting flags on devices.  When
	 * a device is reused, users can retain ownership of the device
	 * if they are allowed to set flags and programs assume that
	 * chown can't fail when done as root.
	 */
	if (vp->v_type == VCHR || vp->v_type == VBLK) {
		error = priv_check(td, PRIV_VFS_CHFLAGS_DEV);
		if (error != 0)
			return (error);
	}

	if ((error = vn_start_write(vp, &mp, V_WAIT | PCATCH)) != 0)
		return (error);
	VATTR_NULL(&vattr);
	vattr.va_flags = flags;
	vn_lock(vp, LK_EXCLUSIVE | LK_RETRY);
#ifdef MAC
	error = mac_vnode_check_setflags(td->td_ucred, vp, vattr.va_flags);
	if (error == 0)
#endif
		error = VOP_SETATTR(vp, &vattr, td->td_ucred);
	VOP_UNLOCK(vp, 0);
	vn_finished_write(mp);
	return (error);
}

/*
 * Change flags of a file given a path name.
 */
#ifndef _SYS_SYSPROTO_H_
struct chflags_args {
	const char *path;
	u_long	flags;
};
#endif
int
sys_chflags(struct thread *td, struct chflags_args *uap)
{

	return (kern_chflagsat(td, AT_FDCWD, __USER_CAP_STR(uap->path),
	    UIO_USERSPACE, uap->flags, 0));
}

#ifndef _SYS_SYSPROTO_H_
struct chflagsat_args {
	int	fd;
	const char *path;
	u_long	flags;
	int	atflag;
}
#endif
int
sys_chflagsat(struct thread *td, struct chflagsat_args *uap)
{

	if ((uap->atflag & ~(AT_SYMLINK_NOFOLLOW | AT_BENEATH)) != 0)
		return (EINVAL);

	return (kern_chflagsat(td, uap->fd, __USER_CAP_STR(uap->path),
	    UIO_USERSPACE, uap->flags, uap->atflag));
}

/*
 * Same as chflags() but doesn't follow symlinks.
 */
#ifndef _SYS_SYSPROTO_H_
struct lchflags_args {
	const char *path;
	u_long flags;
};
#endif
int
sys_lchflags(struct thread *td, struct lchflags_args *uap)
{

	return (kern_chflagsat(td, AT_FDCWD, __USER_CAP_STR(uap->path),
	    UIO_USERSPACE, uap->flags, AT_SYMLINK_NOFOLLOW));
}

int
kern_chflagsat(struct thread *td, int fd, const char * __capability path,
    enum uio_seg pathseg, u_long flags, int atflag)
{
	struct nameidata nd;
	int error, follow;

	AUDIT_ARG_FFLAGS(flags);
	follow = (atflag & AT_SYMLINK_NOFOLLOW) ? NOFOLLOW : FOLLOW;
	follow |= (atflag & AT_BENEATH) != 0 ? BENEATH : 0;
	NDINIT_ATRIGHTS_C(&nd, LOOKUP, follow | AUDITVNODE1, pathseg, path, fd,
	    &cap_fchflags_rights, td);
	if ((error = namei(&nd)) != 0)
		return (error);
	NDFREE(&nd, NDF_ONLY_PNBUF);
	error = setfflags(td, nd.ni_vp, flags);
	vrele(nd.ni_vp);
	return (error);
}

/*
 * Change flags of a file given a file descriptor.
 */
#ifndef _SYS_SYSPROTO_H_
struct fchflags_args {
	int	fd;
	u_long	flags;
};
#endif
int
sys_fchflags(struct thread *td, struct fchflags_args *uap)
{
	struct file *fp;
	int error;

	AUDIT_ARG_FD(uap->fd);
	AUDIT_ARG_FFLAGS(uap->flags);
	error = getvnode(td, uap->fd, &cap_fchflags_rights,
	    &fp);
	if (error != 0)
		return (error);
#ifdef AUDIT
	vn_lock(fp->f_vnode, LK_SHARED | LK_RETRY);
	AUDIT_ARG_VNODE1(fp->f_vnode);
	VOP_UNLOCK(fp->f_vnode, 0);
#endif
	error = setfflags(td, fp->f_vnode, uap->flags);
	fdrop(fp, td);
	return (error);
}

/*
 * Common implementation code for chmod(), lchmod() and fchmod().
 */
int
setfmode(struct thread *td, struct ucred *cred, struct vnode *vp, int mode)
{
	struct mount *mp;
	struct vattr vattr;
	int error;

	if ((error = vn_start_write(vp, &mp, V_WAIT | PCATCH)) != 0)
		return (error);
	vn_lock(vp, LK_EXCLUSIVE | LK_RETRY);
	VATTR_NULL(&vattr);
	vattr.va_mode = mode & ALLPERMS;
#ifdef MAC
	error = mac_vnode_check_setmode(cred, vp, vattr.va_mode);
	if (error == 0)
#endif
		error = VOP_SETATTR(vp, &vattr, cred);
	VOP_UNLOCK(vp, 0);
	vn_finished_write(mp);
	return (error);
}

/*
 * Change mode of a file given path name.
 */
#ifndef _SYS_SYSPROTO_H_
struct chmod_args {
	char	*path;
	int	mode;
};
#endif
int
sys_chmod(struct thread *td, struct chmod_args *uap)
{

	return (kern_fchmodat(td, AT_FDCWD, __USER_CAP_STR(uap->path),
	    UIO_USERSPACE, uap->mode, 0));
}

#ifndef _SYS_SYSPROTO_H_
struct fchmodat_args {
	int	dirfd;
	char	*path;
	mode_t	mode;
	int	flag;
}
#endif
int
sys_fchmodat(struct thread *td, struct fchmodat_args *uap)
{

	if ((uap->flag & ~(AT_SYMLINK_NOFOLLOW | AT_BENEATH)) != 0)
		return (EINVAL);

	return (kern_fchmodat(td, uap->fd, __USER_CAP_STR(uap->path),
	    UIO_USERSPACE, uap->mode, uap->flag));
}

/*
 * Change mode of a file given path name (don't follow links.)
 */
#ifndef _SYS_SYSPROTO_H_
struct lchmod_args {
	char	*path;
	int	mode;
};
#endif
int
sys_lchmod(struct thread *td, struct lchmod_args *uap)
{

	return (kern_fchmodat(td, AT_FDCWD, __USER_CAP_STR(uap->path),
	    UIO_USERSPACE, uap->mode, AT_SYMLINK_NOFOLLOW));
}

int
kern_fchmodat(struct thread *td, int fd, const char * __capability path,
    enum uio_seg pathseg, mode_t mode, int flag)
{
	struct nameidata nd;
	int error, follow;

	AUDIT_ARG_MODE(mode);
	follow = (flag & AT_SYMLINK_NOFOLLOW) != 0 ? NOFOLLOW : FOLLOW;
	follow |= (flag & AT_BENEATH) != 0 ? BENEATH : 0;
	NDINIT_ATRIGHTS_C(&nd, LOOKUP, follow | AUDITVNODE1, pathseg, path, fd,
	    &cap_fchmod_rights, td);
	if ((error = namei(&nd)) != 0)
		return (error);
	NDFREE(&nd, NDF_ONLY_PNBUF);
	error = setfmode(td, td->td_ucred, nd.ni_vp, mode);
	vrele(nd.ni_vp);
	return (error);
}

/*
 * Change mode of a file given a file descriptor.
 */
#ifndef _SYS_SYSPROTO_H_
struct fchmod_args {
	int	fd;
	int	mode;
};
#endif
int
sys_fchmod(struct thread *td, struct fchmod_args *uap)
{
	struct file *fp;
	int error;

	AUDIT_ARG_FD(uap->fd);
	AUDIT_ARG_MODE(uap->mode);

	error = fget(td, uap->fd, &cap_fchmod_rights, &fp);
	if (error != 0)
		return (error);
	error = fo_chmod(fp, uap->mode, td->td_ucred, td);
	fdrop(fp, td);
	return (error);
}

/*
 * Common implementation for chown(), lchown(), and fchown()
 */
int
setfown(struct thread *td, struct ucred *cred, struct vnode *vp, uid_t uid,
    gid_t gid)
{
	struct mount *mp;
	struct vattr vattr;
	int error;

	if ((error = vn_start_write(vp, &mp, V_WAIT | PCATCH)) != 0)
		return (error);
	vn_lock(vp, LK_EXCLUSIVE | LK_RETRY);
	VATTR_NULL(&vattr);
	vattr.va_uid = uid;
	vattr.va_gid = gid;
#ifdef MAC
	error = mac_vnode_check_setowner(cred, vp, vattr.va_uid,
	    vattr.va_gid);
	if (error == 0)
#endif
		error = VOP_SETATTR(vp, &vattr, cred);
	VOP_UNLOCK(vp, 0);
	vn_finished_write(mp);
	return (error);
}

/*
 * Set ownership given a path name.
 */
#ifndef _SYS_SYSPROTO_H_
struct chown_args {
	char	*path;
	int	uid;
	int	gid;
};
#endif
int
sys_chown(struct thread *td, struct chown_args *uap)
{

	return (kern_fchownat(td, AT_FDCWD, __USER_CAP_STR(uap->path),
	    UIO_USERSPACE, uap->uid, uap->gid, 0));
}

#ifndef _SYS_SYSPROTO_H_
struct fchownat_args {
	int fd;
	const char * path;
	uid_t uid;
	gid_t gid;
	int flag;
};
#endif
int
sys_fchownat(struct thread *td, struct fchownat_args *uap)
{

	if ((uap->flag & ~(AT_SYMLINK_NOFOLLOW | AT_BENEATH)) != 0)
		return (EINVAL);

	return (kern_fchownat(td, uap->fd, __USER_CAP_STR(uap->path),
	    UIO_USERSPACE, uap->uid, uap->gid, uap->flag));
}

int
kern_fchownat(struct thread *td, int fd, const char * __capability path,
    enum uio_seg pathseg, int uid, int gid, int flag)
{
	struct nameidata nd;
	int error, follow;

	AUDIT_ARG_OWNER(uid, gid);
	follow = (flag & AT_SYMLINK_NOFOLLOW) ? NOFOLLOW : FOLLOW;
	follow |= (flag & AT_BENEATH) != 0 ? BENEATH : 0;
	NDINIT_ATRIGHTS_C(&nd, LOOKUP, follow | AUDITVNODE1, pathseg, path, fd,
	    &cap_fchown_rights, td);

	if ((error = namei(&nd)) != 0)
		return (error);
	NDFREE(&nd, NDF_ONLY_PNBUF);
	error = setfown(td, td->td_ucred, nd.ni_vp, uid, gid);
	vrele(nd.ni_vp);
	return (error);
}

/*
 * Set ownership given a path name, do not cross symlinks.
 */
#ifndef _SYS_SYSPROTO_H_
struct lchown_args {
	char	*path;
	int	uid;
	int	gid;
};
#endif
int
sys_lchown(struct thread *td, struct lchown_args *uap)
{

	return (kern_fchownat(td, AT_FDCWD, __USER_CAP_STR(uap->path),
	    UIO_USERSPACE, uap->uid, uap->gid, AT_SYMLINK_NOFOLLOW));
}

/*
 * Set ownership given a file descriptor.
 */
#ifndef _SYS_SYSPROTO_H_
struct fchown_args {
	int	fd;
	int	uid;
	int	gid;
};
#endif
int
sys_fchown(struct thread *td, struct fchown_args *uap)
{
	struct file *fp;
	int error;

	AUDIT_ARG_FD(uap->fd);
	AUDIT_ARG_OWNER(uap->uid, uap->gid);
	error = fget(td, uap->fd, &cap_fchown_rights, &fp);
	if (error != 0)
		return (error);
	error = fo_chown(fp, uap->uid, uap->gid, td->td_ucred, td);
	fdrop(fp, td);
	return (error);
}

/*
 * Common implementation code for utimes(), lutimes(), and futimes().
 */
static int
getutimes(const struct timeval * __capability usrtvp, enum uio_seg tvpseg,
    struct timespec *tsp)
{
	struct timeval tv[2];
	const struct timeval * __capability tvp;
	struct timeval *tmptvp;
	int error;

	if (usrtvp == NULL) {
		vfs_timestamp(&tsp[0]);
		tsp[1] = tsp[0];
	} else {
		if (tvpseg == UIO_SYSSPACE) {
			tvp = usrtvp;
		} else {
			tmptvp = &tv[0];
			if ((error = copyin(usrtvp, tmptvp, sizeof(tv))) != 0)
				return (error);
			tvp = (__cheri_tocap struct timeval * __capability)
			    tmptvp;
		}

		if (tvp[0].tv_usec < 0 || tvp[0].tv_usec >= 1000000 ||
		    tvp[1].tv_usec < 0 || tvp[1].tv_usec >= 1000000)
			return (EINVAL);
		TIMEVAL_TO_TIMESPEC(&tvp[0], &tsp[0]);
		TIMEVAL_TO_TIMESPEC(&tvp[1], &tsp[1]);
	}
	return (0);
}

/*
 * Common implementation code for futimens(), utimensat().
 */
#define	UTIMENS_NULL	0x1
#define	UTIMENS_EXIT	0x2
static int
getutimens(const struct timespec * __capability usrtsp, enum uio_seg tspseg,
    struct timespec *tsp, int *retflags)
{
	struct timespec tsnow;
	int error;

	vfs_timestamp(&tsnow);
	*retflags = 0;
	if (usrtsp == NULL) {
		tsp[0] = tsnow;
		tsp[1] = tsnow;
		*retflags |= UTIMENS_NULL;
		return (0);
	}
	if (tspseg == UIO_SYSSPACE) {
		tsp[0] = usrtsp[0];
		tsp[1] = usrtsp[1];
	} else if ((error = copyin(usrtsp, tsp, sizeof(*tsp) * 2)) != 0)
		return (error);
	if (tsp[0].tv_nsec == UTIME_OMIT && tsp[1].tv_nsec == UTIME_OMIT)
		*retflags |= UTIMENS_EXIT;
	if (tsp[0].tv_nsec == UTIME_NOW && tsp[1].tv_nsec == UTIME_NOW)
		*retflags |= UTIMENS_NULL;
	if (tsp[0].tv_nsec == UTIME_OMIT)
		tsp[0].tv_sec = VNOVAL;
	else if (tsp[0].tv_nsec == UTIME_NOW)
		tsp[0] = tsnow;
	else if (tsp[0].tv_nsec < 0 || tsp[0].tv_nsec >= 1000000000L)
		return (EINVAL);
	if (tsp[1].tv_nsec == UTIME_OMIT)
		tsp[1].tv_sec = VNOVAL;
	else if (tsp[1].tv_nsec == UTIME_NOW)
		tsp[1] = tsnow;
	else if (tsp[1].tv_nsec < 0 || tsp[1].tv_nsec >= 1000000000L)
		return (EINVAL);

	return (0);
}

/*
 * Common implementation code for utimes(), lutimes(), futimes(), futimens(),
 * and utimensat().
 */
static int
setutimes(struct thread *td, struct vnode *vp,
    const struct timespec *ts, int numtimes, int nullflag)
{
	struct mount *mp;
	struct vattr vattr;
	int error, setbirthtime;

	if ((error = vn_start_write(vp, &mp, V_WAIT | PCATCH)) != 0)
		return (error);
	vn_lock(vp, LK_EXCLUSIVE | LK_RETRY);
	setbirthtime = 0;
	if (numtimes < 3 && !VOP_GETATTR(vp, &vattr, td->td_ucred) &&
	    timespeccmp(&ts[1], &vattr.va_birthtime, < ))
		setbirthtime = 1;
	VATTR_NULL(&vattr);
	vattr.va_atime = ts[0];
	vattr.va_mtime = ts[1];
	if (setbirthtime)
		vattr.va_birthtime = ts[1];
	if (numtimes > 2)
		vattr.va_birthtime = ts[2];
	if (nullflag)
		vattr.va_vaflags |= VA_UTIMES_NULL;
#ifdef MAC
	error = mac_vnode_check_setutimes(td->td_ucred, vp, vattr.va_atime,
	    vattr.va_mtime);
#endif
	if (error == 0)
		error = VOP_SETATTR(vp, &vattr, td->td_ucred);
	VOP_UNLOCK(vp, 0);
	vn_finished_write(mp);
	return (error);
}

/*
 * Set the access and modification times of a file.
 */
#ifndef _SYS_SYSPROTO_H_
struct utimes_args {
	char	*path;
	struct	timeval *tptr;
};
#endif
int
sys_utimes(struct thread *td, struct utimes_args *uap)
{

	return (kern_utimesat(td, AT_FDCWD, __USER_CAP_STR(uap->path),
	    UIO_USERSPACE, __USER_CAP_OBJ(uap->tptr), UIO_USERSPACE));
}

#ifndef _SYS_SYSPROTO_H_
struct futimesat_args {
	int fd;
	const char * path;
	const struct timeval * times;
};
#endif
int
sys_futimesat(struct thread *td, struct futimesat_args *uap)
{

	return (kern_utimesat(td, uap->fd,
	    __USER_CAP_STR(uap->path), UIO_USERSPACE,
	    __USER_CAP_OBJ(uap->times), UIO_USERSPACE));
}

int
kern_utimesat(struct thread *td, int fd,
    const char * __capability path, enum uio_seg pathseg,
    const struct timeval * __capability tptr, enum uio_seg tptrseg)
{
	struct nameidata nd;
	struct timespec ts[2];
	int error;

	if ((error = getutimes(tptr, tptrseg, ts)) != 0)
		return (error);
	NDINIT_ATRIGHTS_C(&nd, LOOKUP, FOLLOW | AUDITVNODE1, pathseg, path, fd,
	    &cap_futimes_rights, td);

	if ((error = namei(&nd)) != 0)
		return (error);
	NDFREE(&nd, NDF_ONLY_PNBUF);
	error = setutimes(td, nd.ni_vp, ts, 2, tptr == NULL);
	vrele(nd.ni_vp);
	return (error);
}

/*
 * Set the access and modification times of a file.
 */
#ifndef _SYS_SYSPROTO_H_
struct lutimes_args {
	char	*path;
	struct	timeval *tptr;
};
#endif
int
sys_lutimes(struct thread *td, struct lutimes_args *uap)
{

	return (kern_lutimes(td, __USER_CAP_STR(uap->path), UIO_USERSPACE,
	    __USER_CAP_OBJ(uap->tptr), UIO_USERSPACE));
}

int
kern_lutimes(struct thread *td, 
    const char * __capability path, enum uio_seg pathseg,
    const struct timeval * __capability tptr, enum uio_seg tptrseg)
{
	struct timespec ts[2];
	struct nameidata nd;
	int error;

	if ((error = getutimes(tptr, tptrseg, ts)) != 0)
		return (error);
	NDINIT_C(&nd, LOOKUP, NOFOLLOW | AUDITVNODE1, pathseg, path, td);
	if ((error = namei(&nd)) != 0)
		return (error);
	NDFREE(&nd, NDF_ONLY_PNBUF);
	error = setutimes(td, nd.ni_vp, ts, 2, tptr == NULL);
	vrele(nd.ni_vp);
	return (error);
}

/*
 * Set the access and modification times of a file.
 */
#ifndef _SYS_SYSPROTO_H_
struct futimes_args {
	int	fd;
	struct	timeval *tptr;
};
#endif
int
sys_futimes(struct thread *td, struct futimes_args *uap)
{

	return (kern_futimes(td, uap->fd, __USER_CAP_OBJ(uap->tptr),
	    UIO_USERSPACE));
}

int
kern_futimes(struct thread *td, int fd,
    const struct timeval * __capability tptr, enum uio_seg tptrseg)
{
	struct timespec ts[2];
	struct file *fp;
	int error;

	AUDIT_ARG_FD(fd);
	error = getutimes(tptr, tptrseg, ts);
	if (error != 0)
		return (error);
	error = getvnode(td, fd, &cap_futimes_rights, &fp);
	if (error != 0)
		return (error);
#ifdef AUDIT
	vn_lock(fp->f_vnode, LK_SHARED | LK_RETRY);
	AUDIT_ARG_VNODE1(fp->f_vnode);
	VOP_UNLOCK(fp->f_vnode, 0);
#endif
	error = setutimes(td, fp->f_vnode, ts, 2, tptr == NULL);
	fdrop(fp, td);
	return (error);
}

int
sys_futimens(struct thread *td, struct futimens_args *uap)
{

	return (kern_futimens(td, uap->fd, __USER_CAP_OBJ(uap->times),
	    UIO_USERSPACE));
}

int
kern_futimens(struct thread *td, int fd,
    const struct timespec * __capability tptr, enum uio_seg tptrseg)
{
	struct timespec ts[2];
	struct file *fp;
	int error, flags;

	AUDIT_ARG_FD(fd);
	error = getutimens(tptr, tptrseg, ts, &flags);
	if (error != 0)
		return (error);
	if (flags & UTIMENS_EXIT)
		return (0);
	error = getvnode(td, fd, &cap_futimes_rights, &fp);
	if (error != 0)
		return (error);
#ifdef AUDIT
	vn_lock(fp->f_vnode, LK_SHARED | LK_RETRY);
	AUDIT_ARG_VNODE1(fp->f_vnode);
	VOP_UNLOCK(fp->f_vnode, 0);
#endif
	error = setutimes(td, fp->f_vnode, ts, 2, flags & UTIMENS_NULL);
	fdrop(fp, td);
	return (error);
}

int
sys_utimensat(struct thread *td, struct utimensat_args *uap)
{

	return (kern_utimensat(td, uap->fd, __USER_CAP_STR(uap->path),
	    UIO_USERSPACE, __USER_CAP_OBJ(uap->times),
	    UIO_USERSPACE, uap->flag));
}

int
kern_utimensat(struct thread *td, int fd,
    const char * __capability path, enum uio_seg pathseg,
    const struct timespec * __capability tptr, enum uio_seg tptrseg, int flag)
{
	struct nameidata nd;
	struct timespec ts[2];
	int error, flags;

	if ((flag & ~(AT_SYMLINK_NOFOLLOW | AT_BENEATH)) != 0)
		return (EINVAL);

	if ((error = getutimens(tptr, tptrseg, ts, &flags)) != 0)
		return (error);
	NDINIT_ATRIGHTS_C(&nd, LOOKUP,
	    ((flag & AT_SYMLINK_NOFOLLOW) ? NOFOLLOW : FOLLOW) |
	    ((flag & AT_BENEATH) != 0 ? BENEATH : 0) | AUDITVNODE1,
	    pathseg, path, fd, &cap_futimes_rights, td);
	if ((error = namei(&nd)) != 0)
		return (error);
	/*
	 * We are allowed to call namei() regardless of 2xUTIME_OMIT.
	 * POSIX states:
	 * "If both tv_nsec fields are UTIME_OMIT... EACCESS may be detected."
	 * "Search permission is denied by a component of the path prefix."
	 */
	NDFREE(&nd, NDF_ONLY_PNBUF);
	if ((flags & UTIMENS_EXIT) == 0)
		error = setutimes(td, nd.ni_vp, ts, 2, flags & UTIMENS_NULL);
	vrele(nd.ni_vp);
	return (error);
}

/*
 * Truncate a file given its path name.
 */
#ifndef _SYS_SYSPROTO_H_
struct truncate_args {
	char	*path;
	int	pad;
	off_t	length;
};
#endif
int
sys_truncate(struct thread *td, struct truncate_args *uap)
{

	return (kern_truncate(td, __USER_CAP_STR(uap->path),
	    UIO_USERSPACE, uap->length));
}

int
kern_truncate(struct thread *td, const char * __capability path,
    enum uio_seg pathseg, off_t length)
{
	struct mount *mp;
	struct vnode *vp;
	void *rl_cookie;
	struct vattr vattr;
	struct nameidata nd;
	int error;

	if (length < 0)
		return(EINVAL);
	NDINIT_C(&nd, LOOKUP, FOLLOW | AUDITVNODE1, pathseg, path, td);
	if ((error = namei(&nd)) != 0)
		return (error);
	vp = nd.ni_vp;
	rl_cookie = vn_rangelock_wlock(vp, 0, OFF_MAX);
	if ((error = vn_start_write(vp, &mp, V_WAIT | PCATCH)) != 0) {
		vn_rangelock_unlock(vp, rl_cookie);
		vrele(vp);
		return (error);
	}
	NDFREE(&nd, NDF_ONLY_PNBUF);
	vn_lock(vp, LK_EXCLUSIVE | LK_RETRY);
	if (vp->v_type == VDIR)
		error = EISDIR;
#ifdef MAC
	else if ((error = mac_vnode_check_write(td->td_ucred, NOCRED, vp))) {
	}
#endif
	else if ((error = vn_writechk(vp)) == 0 &&
	    (error = VOP_ACCESS(vp, VWRITE, td->td_ucred, td)) == 0) {
		VATTR_NULL(&vattr);
		vattr.va_size = length;
		error = VOP_SETATTR(vp, &vattr, td->td_ucred);
	}
	VOP_UNLOCK(vp, 0);
	vn_finished_write(mp);
	vn_rangelock_unlock(vp, rl_cookie);
	vrele(vp);
	return (error);
}

#if defined(COMPAT_43)
/*
 * Truncate a file given its path name.
 */
#ifndef _SYS_SYSPROTO_H_
struct otruncate_args {
	char	*path;
	long	length;
};
#endif
int
otruncate(struct thread *td, struct otruncate_args *uap)
{

	return (kern_truncate(td, uap->path, UIO_USERSPACE, uap->length));
}
#endif /* COMPAT_43 */

#if defined(COMPAT_FREEBSD6)
/* Versions with the pad argument */
int
freebsd6_truncate(struct thread *td, struct freebsd6_truncate_args *uap)
{

	return (kern_truncate(td, uap->path, UIO_USERSPACE, uap->length));
}

int
freebsd6_ftruncate(struct thread *td, struct freebsd6_ftruncate_args *uap)
{

	return (kern_ftruncate(td, uap->fd, uap->length));
}
#endif

int
kern_fsync(struct thread *td, int fd, bool fullsync)
{
	struct vnode *vp;
	struct mount *mp;
	struct file *fp;
	int error, lock_flags;

	AUDIT_ARG_FD(fd);
	error = getvnode(td, fd, &cap_fsync_rights, &fp);
	if (error != 0)
		return (error);
	vp = fp->f_vnode;
#if 0
	if (!fullsync)
		/* XXXKIB: compete outstanding aio writes */;
#endif
	error = vn_start_write(vp, &mp, V_WAIT | PCATCH);
	if (error != 0)
		goto drop;
	if (MNT_SHARED_WRITES(mp) ||
	    ((mp == NULL) && MNT_SHARED_WRITES(vp->v_mount))) {
		lock_flags = LK_SHARED;
	} else {
		lock_flags = LK_EXCLUSIVE;
	}
	vn_lock(vp, lock_flags | LK_RETRY);
	AUDIT_ARG_VNODE1(vp);
	if (vp->v_object != NULL) {
		VM_OBJECT_WLOCK(vp->v_object);
		vm_object_page_clean(vp->v_object, 0, 0, 0);
		VM_OBJECT_WUNLOCK(vp->v_object);
	}
	error = fullsync ? VOP_FSYNC(vp, MNT_WAIT, td) : VOP_FDATASYNC(vp, td);
	VOP_UNLOCK(vp, 0);
	vn_finished_write(mp);
drop:
	fdrop(fp, td);
	return (error);
}

/*
 * Sync an open file.
 */
#ifndef _SYS_SYSPROTO_H_
struct fsync_args {
	int	fd;
};
#endif
int
sys_fsync(struct thread *td, struct fsync_args *uap)
{

	return (kern_fsync(td, uap->fd, true));
}

int
sys_fdatasync(struct thread *td, struct fdatasync_args *uap)
{

	return (kern_fsync(td, uap->fd, false));
}

/*
 * Rename files.  Source and destination must either both be directories, or
 * both not be directories.  If target is a directory, it must be empty.
 */
#ifndef _SYS_SYSPROTO_H_
struct rename_args {
	char	*from;
	char	*to;
};
#endif
int
sys_rename(struct thread *td, struct rename_args *uap)
{

	return (kern_renameat(td, AT_FDCWD,
	    __USER_CAP_STR(uap->from), AT_FDCWD,
	    __USER_CAP_STR(uap->to), UIO_USERSPACE));
}

#ifndef _SYS_SYSPROTO_H_
struct renameat_args {
	int	oldfd;
	char	*old;
	int	newfd;
	char	*new;
};
#endif
int
sys_renameat(struct thread *td, struct renameat_args *uap)
{

	return (kern_renameat(td, uap->oldfd,
	    __USER_CAP_STR(uap->old), uap->newfd,
	    __USER_CAP_STR(uap->new), UIO_USERSPACE));
}

int
kern_renameat(struct thread *td, int oldfd, const char * __capability old,
    int newfd, const char * __capability new, enum uio_seg pathseg)
{
	struct mount *mp = NULL;
	struct vnode *tvp, *fvp, *tdvp;
	struct nameidata fromnd, tond;
	int error;

again:
	bwillwrite();
#ifdef MAC
	NDINIT_ATRIGHTS_C(&fromnd, DELETE, LOCKPARENT | LOCKLEAF | SAVESTART |
	    AUDITVNODE1, pathseg, old, oldfd,
	    &cap_renameat_source_rights, td);
#else
	NDINIT_ATRIGHTS_C(&fromnd, DELETE, WANTPARENT | SAVESTART | AUDITVNODE1,
	    pathseg, old, oldfd,
	    &cap_renameat_source_rights, td);
#endif

	if ((error = namei(&fromnd)) != 0)
		return (error);
#ifdef MAC
	error = mac_vnode_check_rename_from(td->td_ucred, fromnd.ni_dvp,
	    fromnd.ni_vp, &fromnd.ni_cnd);
	VOP_UNLOCK(fromnd.ni_dvp, 0);
	if (fromnd.ni_dvp != fromnd.ni_vp)
		VOP_UNLOCK(fromnd.ni_vp, 0);
#endif
	fvp = fromnd.ni_vp;
	NDINIT_ATRIGHTS_C(&tond, RENAME, LOCKPARENT | LOCKLEAF | NOCACHE |
	    SAVESTART | AUDITVNODE2, pathseg, new, newfd,
	    &cap_renameat_target_rights, td);
	if (fromnd.ni_vp->v_type == VDIR)
		tond.ni_cnd.cn_flags |= WILLBEDIR;
	if ((error = namei(&tond)) != 0) {
		/* Translate error code for rename("dir1", "dir2/."). */
		if (error == EISDIR && fvp->v_type == VDIR)
			error = EINVAL;
		NDFREE(&fromnd, NDF_ONLY_PNBUF);
		vrele(fromnd.ni_dvp);
		vrele(fvp);
		goto out1;
	}
	tdvp = tond.ni_dvp;
	tvp = tond.ni_vp;
	error = vn_start_write(fvp, &mp, V_NOWAIT);
	if (error != 0) {
		NDFREE(&fromnd, NDF_ONLY_PNBUF);
		NDFREE(&tond, NDF_ONLY_PNBUF);
		if (tvp != NULL)
			vput(tvp);
		if (tdvp == tvp)
			vrele(tdvp);
		else
			vput(tdvp);
		vrele(fromnd.ni_dvp);
		vrele(fvp);
		vrele(tond.ni_startdir);
		if (fromnd.ni_startdir != NULL)
			vrele(fromnd.ni_startdir);
		error = vn_start_write(NULL, &mp, V_XSLEEP | PCATCH);
		if (error != 0)
			return (error);
		goto again;
	}
	if (tvp != NULL) {
		if (fvp->v_type == VDIR && tvp->v_type != VDIR) {
			error = ENOTDIR;
			goto out;
		} else if (fvp->v_type != VDIR && tvp->v_type == VDIR) {
			error = EISDIR;
			goto out;
		}
#ifdef CAPABILITIES
		if (newfd != AT_FDCWD) {
			/*
			 * If the target already exists we require CAP_UNLINKAT
			 * from 'newfd'.
			 */
			error = cap_check(&tond.ni_filecaps.fc_rights,
			    &cap_unlinkat_rights);
			if (error != 0)
				goto out;
		}
#endif
	}
	if (fvp == tdvp) {
		error = EINVAL;
		goto out;
	}
	/*
	 * If the source is the same as the destination (that is, if they
	 * are links to the same vnode), then there is nothing to do.
	 */
	if (fvp == tvp)
		error = -1;
#ifdef MAC
	else
		error = mac_vnode_check_rename_to(td->td_ucred, tdvp,
		    tond.ni_vp, fromnd.ni_dvp == tdvp, &tond.ni_cnd);
#endif
out:
	if (error == 0) {
		error = VOP_RENAME(fromnd.ni_dvp, fromnd.ni_vp, &fromnd.ni_cnd,
		    tond.ni_dvp, tond.ni_vp, &tond.ni_cnd);
		NDFREE(&fromnd, NDF_ONLY_PNBUF);
		NDFREE(&tond, NDF_ONLY_PNBUF);
	} else {
		NDFREE(&fromnd, NDF_ONLY_PNBUF);
		NDFREE(&tond, NDF_ONLY_PNBUF);
		if (tvp != NULL)
			vput(tvp);
		if (tdvp == tvp)
			vrele(tdvp);
		else
			vput(tdvp);
		vrele(fromnd.ni_dvp);
		vrele(fvp);
	}
	vrele(tond.ni_startdir);
	vn_finished_write(mp);
out1:
	if (fromnd.ni_startdir)
		vrele(fromnd.ni_startdir);
	if (error == -1)
		return (0);
	return (error);
}

/*
 * Make a directory file.
 */
#ifndef _SYS_SYSPROTO_H_
struct mkdir_args {
	char	*path;
	int	mode;
};
#endif
int
sys_mkdir(struct thread *td, struct mkdir_args *uap)
{

	return (kern_mkdirat(td, AT_FDCWD, __USER_CAP_STR(uap->path),
	    UIO_USERSPACE, uap->mode));
}

#ifndef _SYS_SYSPROTO_H_
struct mkdirat_args {
	int	fd;
	char	*path;
	mode_t	mode;
};
#endif
int
sys_mkdirat(struct thread *td, struct mkdirat_args *uap)
{

	return (kern_mkdirat(td, uap->fd, __USER_CAP_STR(uap->path),
	    UIO_USERSPACE, uap->mode));
}

int
kern_mkdirat(struct thread *td, int fd, const char * __capability path,
    enum uio_seg segflg, int mode)
{
	struct mount *mp;
	struct vnode *vp;
	struct vattr vattr;
	struct nameidata nd;
	int error;

	AUDIT_ARG_MODE(mode);
restart:
	bwillwrite();
	NDINIT_ATRIGHTS_C(&nd, CREATE, LOCKPARENT | SAVENAME | AUDITVNODE1 |
	    NOCACHE, segflg, path, fd, &cap_mkdirat_rights,
	    td);
	nd.ni_cnd.cn_flags |= WILLBEDIR;
	if ((error = namei(&nd)) != 0)
		return (error);
	vp = nd.ni_vp;
	if (vp != NULL) {
		NDFREE(&nd, NDF_ONLY_PNBUF);
		/*
		 * XXX namei called with LOCKPARENT but not LOCKLEAF has
		 * the strange behaviour of leaving the vnode unlocked
		 * if the target is the same vnode as the parent.
		 */
		if (vp == nd.ni_dvp)
			vrele(nd.ni_dvp);
		else
			vput(nd.ni_dvp);
		vrele(vp);
		return (EEXIST);
	}
	if (vn_start_write(nd.ni_dvp, &mp, V_NOWAIT) != 0) {
		NDFREE(&nd, NDF_ONLY_PNBUF);
		vput(nd.ni_dvp);
		if ((error = vn_start_write(NULL, &mp, V_XSLEEP | PCATCH)) != 0)
			return (error);
		goto restart;
	}
	VATTR_NULL(&vattr);
	vattr.va_type = VDIR;
	vattr.va_mode = (mode & ACCESSPERMS) &~ td->td_proc->p_fd->fd_cmask;
#ifdef MAC
	error = mac_vnode_check_create(td->td_ucred, nd.ni_dvp, &nd.ni_cnd,
	    &vattr);
	if (error != 0)
		goto out;
#endif
	error = VOP_MKDIR(nd.ni_dvp, &nd.ni_vp, &nd.ni_cnd, &vattr);
#ifdef MAC
out:
#endif
	NDFREE(&nd, NDF_ONLY_PNBUF);
	vput(nd.ni_dvp);
	if (error == 0)
		vput(nd.ni_vp);
	vn_finished_write(mp);
	return (error);
}

/*
 * Remove a directory file.
 */
#ifndef _SYS_SYSPROTO_H_
struct rmdir_args {
	char	*path;
};
#endif
int
sys_rmdir(struct thread *td, struct rmdir_args *uap)
{

	return (kern_rmdirat(td, AT_FDCWD, __USER_CAP_STR(uap->path),
	    UIO_USERSPACE, 0));
}

int
kern_rmdirat(struct thread *td, int fd, const char * __capability path,
    enum uio_seg pathseg, int flag)
{
	struct mount *mp;
	struct vnode *vp;
	struct nameidata nd;
	int error;

restart:
	bwillwrite();
	NDINIT_ATRIGHTS_C(&nd, DELETE, LOCKPARENT | LOCKLEAF | AUDITVNODE1 |
	    ((flag & AT_BENEATH) != 0 ? BENEATH : 0),
	    pathseg, path, fd, &cap_unlinkat_rights, td);
	if ((error = namei(&nd)) != 0)
		return (error);
	vp = nd.ni_vp;
	if (vp->v_type != VDIR) {
		error = ENOTDIR;
		goto out;
	}
	/*
	 * No rmdir "." please.
	 */
	if (nd.ni_dvp == vp) {
		error = EINVAL;
		goto out;
	}
	/*
	 * The root of a mounted filesystem cannot be deleted.
	 */
	if (vp->v_vflag & VV_ROOT) {
		error = EBUSY;
		goto out;
	}
#ifdef MAC
	error = mac_vnode_check_unlink(td->td_ucred, nd.ni_dvp, vp,
	    &nd.ni_cnd);
	if (error != 0)
		goto out;
#endif
	if (vn_start_write(nd.ni_dvp, &mp, V_NOWAIT) != 0) {
		NDFREE(&nd, NDF_ONLY_PNBUF);
		vput(vp);
		if (nd.ni_dvp == vp)
			vrele(nd.ni_dvp);
		else
			vput(nd.ni_dvp);
		if ((error = vn_start_write(NULL, &mp, V_XSLEEP | PCATCH)) != 0)
			return (error);
		goto restart;
	}
	vfs_notify_upper(vp, VFS_NOTIFY_UPPER_UNLINK);
	error = VOP_RMDIR(nd.ni_dvp, nd.ni_vp, &nd.ni_cnd);
	vn_finished_write(mp);
out:
	NDFREE(&nd, NDF_ONLY_PNBUF);
	vput(vp);
	if (nd.ni_dvp == vp)
		vrele(nd.ni_dvp);
	else
		vput(nd.ni_dvp);
	return (error);
}

#if defined(COMPAT_43) || defined(COMPAT_FREEBSD11)
int
freebsd11_kern_getdirentries(struct thread *td, int fd,
    char * __capability ubuf, u_int count,
    long *basep, void (*func)(struct freebsd11_dirent *))
{
	struct freebsd11_dirent dstdp;
	struct dirent *dp, *edp;
	char *dirbuf;
	off_t base;
	ssize_t resid, ucount;
	int error;

	/* XXX arbitrary sanity limit on `count'. */
	count = min(count, 64 * 1024);

	dirbuf = malloc(count, M_TEMP, M_WAITOK);

	error = kern_getdirentries(td, fd,
	    (__cheri_tocap char * __capability)dirbuf, count, &base, &resid,
	    UIO_SYSSPACE);
	if (error != 0)
		goto done;
	if (basep != NULL)
		*basep = base;

	ucount = 0;
	for (dp = (struct dirent *)dirbuf,
	    edp = (struct dirent *)&dirbuf[count - resid];
	    ucount < count && dp < edp; ) {
		if (dp->d_reclen == 0)
			break;
		MPASS(dp->d_reclen >= _GENERIC_DIRLEN(0));
		if (dp->d_namlen >= sizeof(dstdp.d_name))
			continue;
		dstdp.d_type = dp->d_type;
		dstdp.d_namlen = dp->d_namlen;
		dstdp.d_fileno = dp->d_fileno;		/* truncate */
		if (dstdp.d_fileno != dp->d_fileno) {
			switch (ino64_trunc_error) {
			default:
			case 0:
				break;
			case 1:
				error = EOVERFLOW;
				goto done;
			case 2:
				dstdp.d_fileno = UINT32_MAX;
				break;
			}
		}
		dstdp.d_reclen = sizeof(dstdp) - sizeof(dstdp.d_name) +
		    ((dp->d_namlen + 1 + 3) &~ 3);
		bcopy(dp->d_name, dstdp.d_name, dstdp.d_namlen);
		bzero(dstdp.d_name + dstdp.d_namlen,
		    dstdp.d_reclen - offsetof(struct freebsd11_dirent, d_name) -
		    dstdp.d_namlen);
		MPASS(dstdp.d_reclen <= dp->d_reclen);
		MPASS(ucount + dstdp.d_reclen <= count);
		if (func != NULL)
			func(&dstdp);
		error = copyout(&dstdp, ubuf + ucount, dstdp.d_reclen);
		if (error != 0)
			break;
		dp = (struct dirent *)((char *)dp + dp->d_reclen);
		ucount += dstdp.d_reclen;
	}

done:
	free(dirbuf, M_TEMP);
	if (error == 0)
		td->td_retval[0] = ucount;
	return (error);
}
#endif /* COMPAT */

#ifdef COMPAT_43
static void
ogetdirentries_cvt(struct freebsd11_dirent *dp)
{
#if (BYTE_ORDER == LITTLE_ENDIAN)
	/*
	 * The expected low byte of dp->d_namlen is our dp->d_type.
	 * The high MBZ byte of dp->d_namlen is our dp->d_namlen.
	 */
	dp->d_type = dp->d_namlen;
	dp->d_namlen = 0;
#else
	/*
	 * The dp->d_type is the high byte of the expected dp->d_namlen,
	 * so must be zero'ed.
	 */
	dp->d_type = 0;
#endif
}

/*
 * Read a block of directory entries in a filesystem independent format.
 */
#ifndef _SYS_SYSPROTO_H_
struct ogetdirentries_args {
	int	fd;
	char	*buf;
	u_int	count;
	long	*basep;
};
#endif
int
ogetdirentries(struct thread *td, struct ogetdirentries_args *uap)
{
	long loff;
	int error;

	error = kern_ogetdirentries(td, uap, &loff);
	if (error == 0)
		error = copyout(&loff, uap->basep, sizeof(long));
	return (error);
}

int
kern_ogetdirentries(struct thread *td, struct ogetdirentries_args *uap,
    long *ploff)
{
	long base;
	int error;

	/* XXX arbitrary sanity limit on `count'. */
	if (uap->count > 64 * 1024)
		return (EINVAL);

	error = freebsd11_kern_getdirentries(td, uap->fd, uap->buf, uap->count,
	    &base, ogetdirentries_cvt);

	if (error == 0 && uap->basep != NULL)
		error = copyout(&base, uap->basep, sizeof(long));

	return (error);
}
#endif /* COMPAT_43 */

#if defined(COMPAT_FREEBSD11)
#ifndef _SYS_SYSPROTO_H_
struct freebsd11_getdirentries_args {
	int	fd;
	char	*buf;
	u_int	count;
	long	*basep;
};
#endif
int
freebsd11_getdirentries(struct thread *td,
    struct freebsd11_getdirentries_args *uap)
{
	long base;
	int error;

	error = freebsd11_kern_getdirentries(td, uap->fd,
	    __USER_CAP(uap->buf, uap->count), uap->count, &base, NULL);

	if (error == 0 && uap->basep != NULL)
		error = copyout(&base, __USER_CAP(uap->basep, sizeof(long)),
		    sizeof(long));
	return (error);
}

int
freebsd11_getdents(struct thread *td, struct freebsd11_getdents_args *uap)
{
	struct freebsd11_getdirentries_args ap;

	ap.fd = uap->fd;
	ap.buf = uap->buf;
	ap.count = uap->count;
	ap.basep = NULL;
	return (freebsd11_getdirentries(td, &ap));
}
#endif /* COMPAT_FREEBSD11 */

/*
 * Read a block of directory entries in a filesystem independent format.
 */
int
sys_getdirentries(struct thread *td, struct getdirentries_args *uap)
{

	return (user_getdirentries(td, uap->fd,
	    __USER_CAP(uap->buf, uap->count), uap->count,
	    __USER_CAP_OBJ(uap->basep)));
}

int
user_getdirentries(struct thread *td, int fd, char * __capability buf,
    size_t count, off_t * __capability basep)
{
	off_t base;
	int error;

	error = kern_getdirentries(td, fd, buf, count, &base, NULL,
	    UIO_USERSPACE);
	if (error != 0)
		return (error);
	if (basep != NULL)
		error = copyout(&base, basep, sizeof(off_t));
	return (error);
}

int
kern_getdirentries(struct thread *td, int fd, char * __capability buf,
    size_t count, off_t *basep, ssize_t *residp, enum uio_seg bufseg)
{
	struct vnode *vp;
	struct file *fp;
	struct uio auio;
	kiovec_t aiov;
	off_t loff;
	int error, eofflag;
	off_t foffset;

	AUDIT_ARG_FD(fd);
	if (count > IOSIZE_MAX)
		return (EINVAL);
	auio.uio_resid = count;
	error = getvnode(td, fd, &cap_read_rights, &fp);
	if (error != 0)
		return (error);
	if ((fp->f_flag & FREAD) == 0) {
		fdrop(fp, td);
		return (EBADF);
	}
	vp = fp->f_vnode;
	foffset = foffset_lock(fp, 0);
unionread:
	if (vp->v_type != VDIR) {
		error = EINVAL;
		goto fail;
	}
	IOVEC_INIT_C(&aiov, buf, count);
	auio.uio_iov = &aiov;
	auio.uio_iovcnt = 1;
	auio.uio_rw = UIO_READ;
	auio.uio_segflg = bufseg;
	auio.uio_td = td;
	vn_lock(vp, LK_SHARED | LK_RETRY);
	AUDIT_ARG_VNODE1(vp);
	loff = auio.uio_offset = foffset;
#ifdef MAC
	error = mac_vnode_check_readdir(td->td_ucred, vp);
	if (error == 0)
#endif
		error = VOP_READDIR(vp, &auio, fp->f_cred, &eofflag, NULL,
		    NULL);
	foffset = auio.uio_offset;
	if (error != 0) {
		VOP_UNLOCK(vp, 0);
		goto fail;
	}
	if (count == auio.uio_resid &&
	    (vp->v_vflag & VV_ROOT) &&
	    (vp->v_mount->mnt_flag & MNT_UNION)) {
		struct vnode *tvp = vp;

		vp = vp->v_mount->mnt_vnodecovered;
		VREF(vp);
		fp->f_vnode = vp;
		fp->f_data = vp;
		foffset = 0;
		vput(tvp);
		goto unionread;
	}
	VOP_UNLOCK(vp, 0);
	*basep = loff;
	if (residp != NULL)
		*residp = auio.uio_resid;
	td->td_retval[0] = count - auio.uio_resid;
fail:
	foffset_unlock(fp, foffset, 0);
	fdrop(fp, td);
	return (error);
}

/*
 * Set the mode mask for creation of filesystem nodes.
 */
#ifndef _SYS_SYSPROTO_H_
struct umask_args {
	int	newmask;
};
#endif
int
sys_umask(struct thread *td, struct umask_args *uap)
{
	struct filedesc *fdp;

	fdp = td->td_proc->p_fd;
	FILEDESC_XLOCK(fdp);
	td->td_retval[0] = fdp->fd_cmask;
	fdp->fd_cmask = uap->newmask & ALLPERMS;
	FILEDESC_XUNLOCK(fdp);
	return (0);
}

/*
 * Void all references to file by ripping underlying filesystem away from
 * vnode.
 */
#ifndef _SYS_SYSPROTO_H_
struct revoke_args {
	char	*path;
};
#endif
int
sys_revoke(struct thread *td, struct revoke_args *uap)
{

	return (kern_revoke(td, __USER_CAP_STR(uap->path),
	    UIO_USERSPACE));
}

int
kern_revoke(struct thread *td, const char * __capability path,
    enum uio_seg pathseg)
{
	struct vnode *vp;
	struct vattr vattr;
	struct nameidata nd;
	int error;

	NDINIT_C(&nd, LOOKUP, FOLLOW | LOCKLEAF | AUDITVNODE1, pathseg,
	    path, td);
	if ((error = namei(&nd)) != 0)
		return (error);
	vp = nd.ni_vp;
	NDFREE(&nd, NDF_ONLY_PNBUF);
	if (vp->v_type != VCHR || vp->v_rdev == NULL) {
		error = EINVAL;
		goto out;
	}
#ifdef MAC
	error = mac_vnode_check_revoke(td->td_ucred, vp);
	if (error != 0)
		goto out;
#endif
	error = VOP_GETATTR(vp, &vattr, td->td_ucred);
	if (error != 0)
		goto out;
	if (td->td_ucred->cr_uid != vattr.va_uid) {
		error = priv_check(td, PRIV_VFS_ADMIN);
		if (error != 0)
			goto out;
	}
	if (vcount(vp) > 1)
		VOP_REVOKE(vp, REVOKEALL);
out:
	vput(vp);
	return (error);
}

/*
 * Convert a user file descriptor to a kernel file entry and check that, if it
 * is a capability, the correct rights are present. A reference on the file
 * entry is held upon returning.
 */
int
getvnode(struct thread *td, int fd, cap_rights_t *rightsp, struct file **fpp)
{
	struct file *fp;
	int error;

	error = fget_unlocked(td->td_proc->p_fd, fd, rightsp, &fp, NULL);
	if (error != 0)
		return (error);

	/*
	 * The file could be not of the vnode type, or it may be not
	 * yet fully initialized, in which case the f_vnode pointer
	 * may be set, but f_ops is still badfileops.  E.g.,
	 * devfs_open() transiently create such situation to
	 * facilitate csw d_fdopen().
	 *
	 * Dupfdopen() handling in kern_openat() installs the
	 * half-baked file into the process descriptor table, allowing
	 * other thread to dereference it. Guard against the race by
	 * checking f_ops.
	 */
	if (fp->f_vnode == NULL || fp->f_ops == &badfileops) {
		fdrop(fp, td);
		return (EINVAL);
	}
	*fpp = fp;
	return (0);
}


/*
 * Get an (NFS) file handle.
 */
#ifndef _SYS_SYSPROTO_H_
struct lgetfh_args {
	char *fname;
	fhandle_t *fhp;
};
#endif
int
sys_lgetfh(struct thread *td, struct lgetfh_args *uap)
{
<<<<<<< HEAD

	return (kern_getfh(td, __USER_CAP_STR(uap->fname),
	    __USER_CAP_OBJ(uap->fhp), NOFOLLOW));
=======

	return (kern_getfhat(td, AT_SYMLINK_NOFOLLOW, AT_FDCWD, uap->fname,
	    UIO_USERSPACE, uap->fhp));
}

#ifndef _SYS_SYSPROTO_H_
struct getfh_args {
	char *fname;
	fhandle_t *fhp;
};
#endif
int
sys_getfh(struct thread *td, struct getfh_args *uap)
{

	return (kern_getfhat(td, 0, AT_FDCWD, uap->fname, UIO_USERSPACE,
	    uap->fhp));
}

/*
 * syscall for the rpc.lockd to use to translate an open descriptor into
 * a NFS file handle.
 *
 * warning: do not remove the priv_check() call or this becomes one giant
 * security hole.
 */
#ifndef _SYS_SYSPROTO_H_
struct getfhat_args {
	int fd;
	char *path;
	fhandle_t *fhp;
	int flags;
};
#endif
int
sys_getfhat(struct thread *td, struct getfhat_args *uap)
{

	if ((uap->flags & ~(AT_SYMLINK_NOFOLLOW | AT_BENEATH)) != 0)
	    return (EINVAL);
	return (kern_getfhat(td, uap->flags, uap->fd, uap->path ? uap->path : ".",
	    UIO_USERSPACE, uap->fhp));
}

static int
kern_getfhat(struct thread *td, int flags, int fd, const char *path,
    enum uio_seg pathseg, fhandle_t *fhp)
{
	struct nameidata nd;
	fhandle_t fh;
	struct vnode *vp;
	int error;

	error = priv_check(td, PRIV_VFS_GETFH);
	if (error != 0)
		return (error);
	NDINIT_AT(&nd, LOOKUP, ((flags & AT_SYMLINK_NOFOLLOW) != 0 ? NOFOLLOW :
	    FOLLOW) | ((flags & AT_BENEATH) != 0 ? BENEATH : 0) | LOCKLEAF |
	    AUDITVNODE1, pathseg, path, fd, td);
	error = namei(&nd);
	if (error != 0)
		return (error);
	NDFREE(&nd, NDF_ONLY_PNBUF);
	vp = nd.ni_vp;
	bzero(&fh, sizeof(fh));
	fh.fh_fsid = vp->v_mount->mnt_stat.f_fsid;
	error = VOP_VPTOFH(vp, &fh.fh_fid);
	vput(vp);
	if (error == 0)
		error = copyout(&fh, fhp, sizeof (fh));
	return (error);
>>>>>>> 48d91fd8
}

#ifndef _SYS_SYSPROTO_H_
struct fhlink_args {
	fhandle_t *fhp;
	const char *to;
};
#endif
int
sys_fhlink(struct thread *td, struct fhlink_args *uap)
{

	return (kern_fhlinkat(td, AT_FDCWD, uap->to, UIO_USERSPACE, uap->fhp));
}

#ifndef _SYS_SYSPROTO_H_
struct fhlinkat_args {
	fhandle_t *fhp;
	int tofd;
	const char *to;
};
#endif
int
sys_fhlinkat(struct thread *td, struct fhlinkat_args *uap)
{

	return (kern_fhlinkat(td, uap->tofd, uap->to, UIO_USERSPACE, uap->fhp));
}

static int
kern_fhlinkat(struct thread *td, int fd, const char *path,
    enum uio_seg pathseg, fhandle_t *fhp)
{
<<<<<<< HEAD

	return (kern_getfh(td, __USER_CAP_STR(uap->fname),
	    __USER_CAP_OBJ(uap->fhp), FOLLOW));
}

int
kern_getfh(struct thread *td, const char * __capability fname,
    fhandle_t * __capability fhp, int follow)
{
	struct nameidata nd;
=======
>>>>>>> 48d91fd8
	fhandle_t fh;
	struct mount *mp;
	struct vnode *vp;
	int error;

	error = priv_check(td, PRIV_VFS_GETFH);
	if (error != 0)
		return (error);
<<<<<<< HEAD
	NDINIT_C(&nd, LOOKUP, follow | LOCKLEAF | AUDITVNODE1, UIO_USERSPACE,
	    fname, td);
	error = namei(&nd);
=======
	error = copyin(fhp, &fh, sizeof(fh));
>>>>>>> 48d91fd8
	if (error != 0)
		return (error);
	do {
		bwillwrite();
		if ((mp = vfs_busyfs(&fh.fh_fsid)) == NULL)
			return (ESTALE);
		error = VFS_FHTOVP(mp, &fh.fh_fid, LK_SHARED, &vp);
		vfs_unbusy(mp);
		if (error != 0)
			return (error);
		VOP_UNLOCK(vp, 0);
	} while ((error = kern_linkat_vp(td, vp, fd, path, pathseg)) == EAGAIN);
	return (error);
}

#ifndef _SYS_SYSPROTO_H_
struct fhreadlink_args {
	fhandle_t *fhp;
	char *buf;
	size_t bufsize;
};
#endif
int
sys_fhreadlink(struct thread *td, struct fhreadlink_args *uap)
{
	fhandle_t fh;
	struct mount *mp;
	struct vnode *vp;
	int error;

	error = priv_check(td, PRIV_VFS_GETFH);
	if (error != 0)
		return (error);
	if (uap->bufsize > IOSIZE_MAX)
		return (EINVAL);
	error = copyin(uap->fhp, &fh, sizeof(fh));
	if (error != 0)
		return (error);
	if ((mp = vfs_busyfs(&fh.fh_fsid)) == NULL)
		return (ESTALE);
	error = VFS_FHTOVP(mp, &fh.fh_fid, LK_SHARED, &vp);
	vfs_unbusy(mp);
	if (error != 0)
		return (error);
	error = kern_readlink_vp(vp, uap->buf, UIO_USERSPACE, uap->bufsize, td);
	vput(vp);
<<<<<<< HEAD
	if (error == 0)
		error = copyout(&fh, fhp, sizeof (fh));
=======
>>>>>>> 48d91fd8
	return (error);
}

/*
 * syscall for the rpc.lockd to use to translate a NFS file handle into an
 * open descriptor.
 *
 * warning: do not remove the priv_check() call or this becomes one giant
 * security hole.
 */
#ifndef _SYS_SYSPROTO_H_
struct fhopen_args {
	const struct fhandle *u_fhp;
	int flags;
};
#endif
int
sys_fhopen(struct thread *td, struct fhopen_args *uap)
{

	return (kern_fhopen(td, __USER_CAP_OBJ(uap->u_fhp), uap->flags));
}

int
kern_fhopen(struct thread *td, const struct fhandle * __capability u_fhp,
    int flags)
{
	struct mount *mp;
	struct vnode *vp;
	struct fhandle fhp;
	struct file *fp;
	int fmode, error;
	int indx;

	error = priv_check(td, PRIV_VFS_FHOPEN);
	if (error != 0)
		return (error);
	indx = -1;
	fmode = FFLAGS(flags);
	/* why not allow a non-read/write open for our lockd? */
	if (((fmode & (FREAD | FWRITE)) == 0) || (fmode & O_CREAT))
		return (EINVAL);
	error = copyin(u_fhp, &fhp, sizeof(fhp));
	if (error != 0)
		return(error);
	/* find the mount point */
	mp = vfs_busyfs(&fhp.fh_fsid);
	if (mp == NULL)
		return (ESTALE);
	/* now give me my vnode, it gets returned to me locked */
	error = VFS_FHTOVP(mp, &fhp.fh_fid, LK_EXCLUSIVE, &vp);
	vfs_unbusy(mp);
	if (error != 0)
		return (error);

	error = falloc_noinstall(td, &fp);
	if (error != 0) {
		vput(vp);
		return (error);
	}
	/*
	 * An extra reference on `fp' has been held for us by
	 * falloc_noinstall().
	 */

#ifdef INVARIANTS
	td->td_dupfd = -1;
#endif
	error = vn_open_vnode(vp, fmode, td->td_ucred, td, fp);
	if (error != 0) {
		KASSERT(fp->f_ops == &badfileops,
		    ("VOP_OPEN in fhopen() set f_ops"));
		KASSERT(td->td_dupfd < 0,
		    ("fhopen() encountered fdopen()"));

		vput(vp);
		goto bad;
	}
#ifdef INVARIANTS
	td->td_dupfd = 0;
#endif
	fp->f_vnode = vp;
	fp->f_seqcount = 1;
	finit(fp, (fmode & FMASK) | (fp->f_flag & FHASLOCK), DTYPE_VNODE, vp,
	    &vnops);
	VOP_UNLOCK(vp, 0);
	if ((fmode & O_TRUNC) != 0) {
		error = fo_truncate(fp, 0, td->td_ucred, td);
		if (error != 0)
			goto bad;
	}

	error = finstall(td, fp, &indx, fmode, NULL);
bad:
	fdrop(fp, td);
	td->td_retval[0] = indx;
	return (error);
}

/*
 * Stat an (NFS) file handle.
 */
#ifndef _SYS_SYSPROTO_H_
struct fhstat_args {
	struct fhandle *u_fhp;
	struct stat *sb;
};
#endif
int
sys_fhstat(struct thread *td, struct fhstat_args *uap)
{

	return (user_fhstat(td, __USER_CAP_OBJ(uap->u_fhp),
	    __USER_CAP_OBJ(uap->sb)));
}

int
user_fhstat(struct thread *td, const struct fhandle * __capability u_fhp,
    struct stat * __capability usb)
{
	struct stat sb;
	struct fhandle fh;
	int error;

	error = copyin(u_fhp, &fh, sizeof(fh));
	if (error != 0)
		return (error);
	error = kern_fhstat(td, fh, &sb);
	if (error == 0)
		error = copyout(&sb, usb, sizeof(sb));
	return (error);
}

int
kern_fhstat(struct thread *td, struct fhandle fh, struct stat *sb)
{
	struct mount *mp;
	struct vnode *vp;
	int error;

	error = priv_check(td, PRIV_VFS_FHSTAT);
	if (error != 0)
		return (error);
	if ((mp = vfs_busyfs(&fh.fh_fsid)) == NULL)
		return (ESTALE);
	error = VFS_FHTOVP(mp, &fh.fh_fid, LK_EXCLUSIVE, &vp);
	vfs_unbusy(mp);
	if (error != 0)
		return (error);
	error = vn_stat(vp, sb, td->td_ucred, NOCRED, td);
	vput(vp);
	return (error);
}

/*
 * Implement fstatfs() for (NFS) file handles.
 */
#ifndef _SYS_SYSPROTO_H_
struct fhstatfs_args {
	struct fhandle *u_fhp;
	struct statfs *buf;
};
#endif
int
sys_fhstatfs(struct thread *td, struct fhstatfs_args *uap)
{

	return (user_fhstatfs(td, __USER_CAP_OBJ(uap->u_fhp),
	    __USER_CAP_OBJ(uap->buf)));
}

int
user_fhstatfs(struct thread *td, const struct fhandle * __capability u_fhp,
    struct statfs * __capability buf)
{
	struct statfs *sfp;
	fhandle_t fh;
	int error;

	error = copyin(u_fhp, &fh, sizeof(fhandle_t));
	if (error != 0)
		return (error);
	sfp = malloc(sizeof(struct statfs), M_STATFS, M_WAITOK);
	error = kern_fhstatfs(td, fh, sfp);
	if (error == 0)
		error = copyout(sfp, buf, sizeof(*sfp));
	free(sfp, M_STATFS);
	return (error);
}

int
kern_fhstatfs(struct thread *td, fhandle_t fh, struct statfs *buf)
{
	struct statfs *sp;
	struct mount *mp;
	struct vnode *vp;
	int error;

	error = priv_check(td, PRIV_VFS_FHSTATFS);
	if (error != 0)
		return (error);
	if ((mp = vfs_busyfs(&fh.fh_fsid)) == NULL)
		return (ESTALE);
	error = VFS_FHTOVP(mp, &fh.fh_fid, LK_EXCLUSIVE, &vp);
	if (error != 0) {
		vfs_unbusy(mp);
		return (error);
	}
	vput(vp);
	error = prison_canseemount(td->td_ucred, mp);
	if (error != 0)
		goto out;
#ifdef MAC
	error = mac_mount_check_stat(td->td_ucred, mp);
	if (error != 0)
		goto out;
#endif
	/*
	 * Set these in case the underlying filesystem fails to do so.
	 */
	sp = &mp->mnt_stat;
	sp->f_version = STATFS_VERSION;
	sp->f_namemax = NAME_MAX;
	sp->f_flags = mp->mnt_flag & MNT_VISFLAGMASK;
	error = VFS_STATFS(mp, sp);
	if (error == 0)
		*buf = *sp;
out:
	vfs_unbusy(mp);
	return (error);
}

int
kern_posix_fallocate(struct thread *td, int fd, off_t offset, off_t len)
{
	struct file *fp;
	struct mount *mp;
	struct vnode *vp;
	off_t olen, ooffset;
	int error;
#ifdef AUDIT
	int audited_vnode1 = 0;
#endif

	AUDIT_ARG_FD(fd);
	if (offset < 0 || len <= 0)
		return (EINVAL);
	/* Check for wrap. */
	if (offset > OFF_MAX - len)
		return (EFBIG);
	AUDIT_ARG_FD(fd);
	error = fget(td, fd, &cap_pwrite_rights, &fp);
	if (error != 0)
		return (error);
	AUDIT_ARG_FILE(td->td_proc, fp);
	if ((fp->f_ops->fo_flags & DFLAG_SEEKABLE) == 0) {
		error = ESPIPE;
		goto out;
	}
	if ((fp->f_flag & FWRITE) == 0) {
		error = EBADF;
		goto out;
	}
	if (fp->f_type != DTYPE_VNODE) {
		error = ENODEV;
		goto out;
	}
	vp = fp->f_vnode;
	if (vp->v_type != VREG) {
		error = ENODEV;
		goto out;
	}

	/* Allocating blocks may take a long time, so iterate. */
	for (;;) {
		olen = len;
		ooffset = offset;

		bwillwrite();
		mp = NULL;
		error = vn_start_write(vp, &mp, V_WAIT | PCATCH);
		if (error != 0)
			break;
		error = vn_lock(vp, LK_EXCLUSIVE);
		if (error != 0) {
			vn_finished_write(mp);
			break;
		}
#ifdef AUDIT
		if (!audited_vnode1) {
			AUDIT_ARG_VNODE1(vp);
			audited_vnode1 = 1;
		}
#endif
#ifdef MAC
		error = mac_vnode_check_write(td->td_ucred, fp->f_cred, vp);
		if (error == 0)
#endif
			error = VOP_ALLOCATE(vp, &offset, &len);
		VOP_UNLOCK(vp, 0);
		vn_finished_write(mp);

		if (olen + ooffset != offset + len) {
			panic("offset + len changed from %jx/%jx to %jx/%jx",
			    ooffset, olen, offset, len);
		}
		if (error != 0 || len == 0)
			break;
		KASSERT(olen > len, ("Iteration did not make progress?"));
		maybe_yield();
	}
 out:
	fdrop(fp, td);
	return (error);
}

int
sys_posix_fallocate(struct thread *td, struct posix_fallocate_args *uap)
{
	int error;

	error = kern_posix_fallocate(td, uap->fd, uap->offset, uap->len);
	return (kern_posix_error(td, error));
}

/*
 * Unlike madvise(2), we do not make a best effort to remember every
 * possible caching hint.  Instead, we remember the last setting with
 * the exception that we will allow POSIX_FADV_NORMAL to adjust the
 * region of any current setting.
 */
int
kern_posix_fadvise(struct thread *td, int fd, off_t offset, off_t len,
    int advice)
{
	struct fadvise_info *fa, *new;
	struct file *fp;
	struct vnode *vp;
	off_t end;
	int error;

	if (offset < 0 || len < 0 || offset > OFF_MAX - len)
		return (EINVAL);
	AUDIT_ARG_VALUE(advice);
	switch (advice) {
	case POSIX_FADV_SEQUENTIAL:
	case POSIX_FADV_RANDOM:
	case POSIX_FADV_NOREUSE:
		new = malloc(sizeof(*fa), M_FADVISE, M_WAITOK);
		break;
	case POSIX_FADV_NORMAL:
	case POSIX_FADV_WILLNEED:
	case POSIX_FADV_DONTNEED:
		new = NULL;
		break;
	default:
		return (EINVAL);
	}
	/* XXX: CAP_POSIX_FADVISE? */
	AUDIT_ARG_FD(fd);
	error = fget(td, fd, &cap_no_rights, &fp);
	if (error != 0)
		goto out;
	AUDIT_ARG_FILE(td->td_proc, fp);
	if ((fp->f_ops->fo_flags & DFLAG_SEEKABLE) == 0) {
		error = ESPIPE;
		goto out;
	}
	if (fp->f_type != DTYPE_VNODE) {
		error = ENODEV;
		goto out;
	}
	vp = fp->f_vnode;
	if (vp->v_type != VREG) {
		error = ENODEV;
		goto out;
	}
	if (len == 0)
		end = OFF_MAX;
	else
		end = offset + len - 1;
	switch (advice) {
	case POSIX_FADV_SEQUENTIAL:
	case POSIX_FADV_RANDOM:
	case POSIX_FADV_NOREUSE:
		/*
		 * Try to merge any existing non-standard region with
		 * this new region if possible, otherwise create a new
		 * non-standard region for this request.
		 */
		mtx_pool_lock(mtxpool_sleep, fp);
		fa = fp->f_advice;
		if (fa != NULL && fa->fa_advice == advice &&
		    ((fa->fa_start <= end && fa->fa_end >= offset) ||
		    (end != OFF_MAX && fa->fa_start == end + 1) ||
		    (fa->fa_end != OFF_MAX && fa->fa_end + 1 == offset))) {
			if (offset < fa->fa_start)
				fa->fa_start = offset;
			if (end > fa->fa_end)
				fa->fa_end = end;
		} else {
			new->fa_advice = advice;
			new->fa_start = offset;
			new->fa_end = end;
			fp->f_advice = new;
			new = fa;
		}
		mtx_pool_unlock(mtxpool_sleep, fp);
		break;
	case POSIX_FADV_NORMAL:
		/*
		 * If a the "normal" region overlaps with an existing
		 * non-standard region, trim or remove the
		 * non-standard region.
		 */
		mtx_pool_lock(mtxpool_sleep, fp);
		fa = fp->f_advice;
		if (fa != NULL) {
			if (offset <= fa->fa_start && end >= fa->fa_end) {
				new = fa;
				fp->f_advice = NULL;
			} else if (offset <= fa->fa_start &&
			    end >= fa->fa_start)
				fa->fa_start = end + 1;
			else if (offset <= fa->fa_end && end >= fa->fa_end)
				fa->fa_end = offset - 1;
			else if (offset >= fa->fa_start && end <= fa->fa_end) {
				/*
				 * If the "normal" region is a middle
				 * portion of the existing
				 * non-standard region, just remove
				 * the whole thing rather than picking
				 * one side or the other to
				 * preserve.
				 */
				new = fa;
				fp->f_advice = NULL;
			}
		}
		mtx_pool_unlock(mtxpool_sleep, fp);
		break;
	case POSIX_FADV_WILLNEED:
	case POSIX_FADV_DONTNEED:
		error = VOP_ADVISE(vp, offset, end, advice);
		break;
	}
out:
	if (fp != NULL)
		fdrop(fp, td);
	free(new, M_FADVISE);
	return (error);
}

int
sys_posix_fadvise(struct thread *td, struct posix_fadvise_args *uap)
{
	int error;

	error = kern_posix_fadvise(td, uap->fd, uap->offset, uap->len,
	    uap->advice);
	return (kern_posix_error(td, error));
}
// CHERI CHANGES START
// {
//   "updated": 20181114,
//   "target_type": "kernel",
//   "changes": [
//     "iovec-macros",
//     "kiovec_t",
//     "user_capabilities"
//   ]
// }
// CHERI CHANGES END<|MERGE_RESOLUTION|>--- conflicted
+++ resolved
@@ -106,14 +106,10 @@
     const struct timespec *, int, int);
 static int vn_access(struct vnode *vp, int user_flags, struct ucred *cred,
     struct thread *td);
-static int kern_fhlinkat(struct thread *td, int fd, const char *path,
-    enum uio_seg pathseg, fhandle_t *fhp);
-static int kern_getfhat(struct thread *td, int flags, int fd,
-    const char *path, enum uio_seg pathseg, fhandle_t *fhp);
-static int kern_readlink_vp(struct vnode *vp, char *buf, enum uio_seg bufseg,
-    size_t count, struct thread *td);
+static int kern_readlink_vp(struct vnode *vp, char * __capability buf,
+    enum uio_seg bufseg, size_t count, struct thread *td);
 static int kern_linkat_vp(struct thread *td, struct vnode *vp, int fd,
-    const char *path, enum uio_seg segflag);
+    const char * __capability path, enum uio_seg segflag);
 
 /*
  * Sync each mounted filesystem.
@@ -1548,28 +1544,17 @@
 }
 
 int
-<<<<<<< HEAD
 kern_linkat(struct thread *td, int fd1, int fd2,
     const char * __capability path1, const char * __capability path2,
-    enum uio_seg segflg, int follow)
-=======
-kern_linkat(struct thread *td, int fd1, int fd2, const char *path1,
-    const char *path2, enum uio_seg segflag, int follow)
->>>>>>> 48d91fd8
+    enum uio_seg segflag, int follow)
 {
 	struct vnode *vp;
 	struct nameidata nd;
 	int error;
 
-<<<<<<< HEAD
-again:
-	bwillwrite();
-	NDINIT_ATRIGHTS_C(&nd, LOOKUP, follow | AUDITVNODE1, segflg, path1, fd1,
-	    &cap_linkat_source_rights, td);
-=======
 	do {
 		bwillwrite();
-		NDINIT_ATRIGHTS(&nd, LOOKUP, follow | AUDITVNODE1, segflag, path1, fd1,
+		NDINIT_ATRIGHTS_C(&nd, LOOKUP, follow | AUDITVNODE1, segflag, path1, fd1,
 		    &cap_linkat_source_rights, td);
 		if ((error = namei(&nd)) != 0)
 			return (error);
@@ -1580,25 +1565,19 @@
 }
 
 static int
-kern_linkat_vp(struct thread *td, struct vnode *vp, int fd, const char *path,
-    enum uio_seg segflag)
+kern_linkat_vp(struct thread *td, struct vnode *vp, int fd,
+    const char * __capability path, enum uio_seg segflag)
 {
 	struct nameidata nd;
 	struct mount *mp;
 	int error;
->>>>>>> 48d91fd8
 
 	if (vp->v_type == VDIR) {
 		vrele(vp);
 		return (EPERM);		/* POSIX */
 	}
-<<<<<<< HEAD
 	NDINIT_ATRIGHTS_C(&nd, CREATE,
-	    LOCKPARENT | SAVENAME | AUDITVNODE2 | NOCACHE, segflg, path2, fd2,
-=======
-	NDINIT_ATRIGHTS(&nd, CREATE,
 	    LOCKPARENT | SAVENAME | AUDITVNODE2 | NOCACHE, segflag, path, fd,
->>>>>>> 48d91fd8
 	    &cap_linkat_target_rights, td);
 	if ((error = namei(&nd)) == 0) {
 		if (nd.ni_vp != NULL) {
@@ -2591,11 +2570,6 @@
     size_t count)
 {
 	struct vnode *vp;
-<<<<<<< HEAD
-	kiovec_t aiov;
-	struct uio auio;
-=======
->>>>>>> 48d91fd8
 	struct nameidata nd;
 	int error;
 
@@ -2620,10 +2594,10 @@
  * Helper function to readlink from a vnode
  */
 static int
-kern_readlink_vp(struct vnode *vp, char *buf, enum uio_seg bufseg, size_t count,
-    struct thread *td)
-{
-	struct iovec aiov;
+kern_readlink_vp(struct vnode *vp, char * __capability buf,
+    enum uio_seg bufseg, size_t count, struct thread *td)
+{
+	kiovec_t aiov;
 	struct uio auio;
 	int error;
 
@@ -4287,14 +4261,10 @@
 int
 sys_lgetfh(struct thread *td, struct lgetfh_args *uap)
 {
-<<<<<<< HEAD
-
-	return (kern_getfh(td, __USER_CAP_STR(uap->fname),
-	    __USER_CAP_OBJ(uap->fhp), NOFOLLOW));
-=======
-
-	return (kern_getfhat(td, AT_SYMLINK_NOFOLLOW, AT_FDCWD, uap->fname,
-	    UIO_USERSPACE, uap->fhp));
+
+	return (kern_getfhat(td, AT_SYMLINK_NOFOLLOW, AT_FDCWD,
+	    __USER_CAP_STR(uap->fname), UIO_USERSPACE,
+	    __USER_CAP_OBJ(uap->fhp)));
 }
 
 #ifndef _SYS_SYSPROTO_H_
@@ -4307,8 +4277,8 @@
 sys_getfh(struct thread *td, struct getfh_args *uap)
 {
 
-	return (kern_getfhat(td, 0, AT_FDCWD, uap->fname, UIO_USERSPACE,
-	    uap->fhp));
+	return (kern_getfhat(td, 0, AT_FDCWD, __USER_CAP_STR(uap->fname),
+	    UIO_USERSPACE, __USER_CAP_OBJ(uap->fhp)));
 }
 
 /*
@@ -4331,14 +4301,15 @@
 {
 
 	if ((uap->flags & ~(AT_SYMLINK_NOFOLLOW | AT_BENEATH)) != 0)
-	    return (EINVAL);
-	return (kern_getfhat(td, uap->flags, uap->fd, uap->path ? uap->path : ".",
-	    UIO_USERSPACE, uap->fhp));
-}
-
-static int
-kern_getfhat(struct thread *td, int flags, int fd, const char *path,
-    enum uio_seg pathseg, fhandle_t *fhp)
+		return (EINVAL);
+	return (kern_getfhat(td, uap->flags, uap->fd,
+	    __USER_CAP_STR(uap->path), UIO_SYSSPACE, __USER_CAP_OBJ(uap->fhp)));
+}
+
+int
+kern_getfhat(struct thread *td, int flags, int fd,
+    const char * __capability path, enum uio_seg pathseg,
+    fhandle_t * __capability fhp)
 {
 	struct nameidata nd;
 	fhandle_t fh;
@@ -4348,9 +4319,10 @@
 	error = priv_check(td, PRIV_VFS_GETFH);
 	if (error != 0)
 		return (error);
-	NDINIT_AT(&nd, LOOKUP, ((flags & AT_SYMLINK_NOFOLLOW) != 0 ? NOFOLLOW :
-	    FOLLOW) | ((flags & AT_BENEATH) != 0 ? BENEATH : 0) | LOCKLEAF |
-	    AUDITVNODE1, pathseg, path, fd, td);
+	NDINIT_AT_C(&nd, LOOKUP,
+	    ((flags & AT_SYMLINK_NOFOLLOW) != 0 ? NOFOLLOW : FOLLOW) |
+	    ((flags & AT_BENEATH) != 0 ? BENEATH : 0) | LOCKLEAF | AUDITVNODE1,
+	    pathseg, path, fd, td);
 	error = namei(&nd);
 	if (error != 0)
 		return (error);
@@ -4363,7 +4335,6 @@
 	if (error == 0)
 		error = copyout(&fh, fhp, sizeof (fh));
 	return (error);
->>>>>>> 48d91fd8
 }
 
 #ifndef _SYS_SYSPROTO_H_
@@ -4376,7 +4347,8 @@
 sys_fhlink(struct thread *td, struct fhlink_args *uap)
 {
 
-	return (kern_fhlinkat(td, AT_FDCWD, uap->to, UIO_USERSPACE, uap->fhp));
+	return (kern_fhlinkat(td, AT_FDCWD, __USER_CAP_STR(uap->to),
+	    UIO_USERSPACE, __USER_CAP_OBJ(uap->fhp)));
 }
 
 #ifndef _SYS_SYSPROTO_H_
@@ -4390,26 +4362,14 @@
 sys_fhlinkat(struct thread *td, struct fhlinkat_args *uap)
 {
 
-	return (kern_fhlinkat(td, uap->tofd, uap->to, UIO_USERSPACE, uap->fhp));
-}
-
-static int
-kern_fhlinkat(struct thread *td, int fd, const char *path,
-    enum uio_seg pathseg, fhandle_t *fhp)
-{
-<<<<<<< HEAD
-
-	return (kern_getfh(td, __USER_CAP_STR(uap->fname),
-	    __USER_CAP_OBJ(uap->fhp), FOLLOW));
-}
-
-int
-kern_getfh(struct thread *td, const char * __capability fname,
-    fhandle_t * __capability fhp, int follow)
-{
-	struct nameidata nd;
-=======
->>>>>>> 48d91fd8
+	return (kern_fhlinkat(td, uap->tofd, __USER_CAP_STR(uap->to),
+	    UIO_USERSPACE, __USER_CAP_OBJ(uap->fhp)));
+}
+
+int
+kern_fhlinkat(struct thread *td, int fd, const char * __capability path,
+    enum uio_seg pathseg, fhandle_t * __capability fhp)
+{
 	fhandle_t fh;
 	struct mount *mp;
 	struct vnode *vp;
@@ -4418,13 +4378,7 @@
 	error = priv_check(td, PRIV_VFS_GETFH);
 	if (error != 0)
 		return (error);
-<<<<<<< HEAD
-	NDINIT_C(&nd, LOOKUP, follow | LOCKLEAF | AUDITVNODE1, UIO_USERSPACE,
-	    fname, td);
-	error = namei(&nd);
-=======
 	error = copyin(fhp, &fh, sizeof(fh));
->>>>>>> 48d91fd8
 	if (error != 0)
 		return (error);
 	do {
@@ -4450,6 +4404,15 @@
 int
 sys_fhreadlink(struct thread *td, struct fhreadlink_args *uap)
 {
+	
+	return (kern_fhreadlink(td, __USER_CAP_OBJ(uap->fhp),
+	    __USER_CAP(uap->buf, uap->bufsize), uap->bufsize));
+}
+
+int
+kern_fhreadlink(struct thread *td, fhandle_t * __capability fhp,
+    char * __capability buf, size_t bufsize)
+{
 	fhandle_t fh;
 	struct mount *mp;
 	struct vnode *vp;
@@ -4458,9 +4421,9 @@
 	error = priv_check(td, PRIV_VFS_GETFH);
 	if (error != 0)
 		return (error);
-	if (uap->bufsize > IOSIZE_MAX)
+	if (bufsize > IOSIZE_MAX)
 		return (EINVAL);
-	error = copyin(uap->fhp, &fh, sizeof(fh));
+	error = copyin(fhp, &fh, sizeof(fh));
 	if (error != 0)
 		return (error);
 	if ((mp = vfs_busyfs(&fh.fh_fsid)) == NULL)
@@ -4469,13 +4432,8 @@
 	vfs_unbusy(mp);
 	if (error != 0)
 		return (error);
-	error = kern_readlink_vp(vp, uap->buf, UIO_USERSPACE, uap->bufsize, td);
+	error = kern_readlink_vp(vp, buf, UIO_USERSPACE, bufsize, td);
 	vput(vp);
-<<<<<<< HEAD
-	if (error == 0)
-		error = copyout(&fh, fhp, sizeof (fh));
-=======
->>>>>>> 48d91fd8
 	return (error);
 }
 
