/*-
 * SPDX-License-Identifier: BSD-3-Clause
 *
 * Copyright (c) 1989, 1993
 *	The Regents of the University of California.  All rights reserved.
 * (c) UNIX System Laboratories, Inc.
 * All or some portions of this file are derived from material licensed
 * to the University of California by American Telephone and Telegraph
 * Co. or Unix System Laboratories, Inc. and are reproduced herein with
 * the permission of UNIX System Laboratories, Inc.
 *
 * Redistribution and use in source and binary forms, with or without
 * modification, are permitted provided that the following conditions
 * are met:
 * 1. Redistributions of source code must retain the above copyright
 *    notice, this list of conditions and the following disclaimer.
 * 2. Redistributions in binary form must reproduce the above copyright
 *    notice, this list of conditions and the following disclaimer in the
 *    documentation and/or other materials provided with the distribution.
 * 3. Neither the name of the University nor the names of its contributors
 *    may be used to endorse or promote products derived from this software
 *    without specific prior written permission.
 *
 * THIS SOFTWARE IS PROVIDED BY THE REGENTS AND CONTRIBUTORS ``AS IS'' AND
 * ANY EXPRESS OR IMPLIED WARRANTIES, INCLUDING, BUT NOT LIMITED TO, THE
 * IMPLIED WARRANTIES OF MERCHANTABILITY AND FITNESS FOR A PARTICULAR PURPOSE
 * ARE DISCLAIMED.  IN NO EVENT SHALL THE REGENTS OR CONTRIBUTORS BE LIABLE
 * FOR ANY DIRECT, INDIRECT, INCIDENTAL, SPECIAL, EXEMPLARY, OR CONSEQUENTIAL
 * DAMAGES (INCLUDING, BUT NOT LIMITED TO, PROCUREMENT OF SUBSTITUTE GOODS
 * OR SERVICES; LOSS OF USE, DATA, OR PROFITS; OR BUSINESS INTERRUPTION)
 * HOWEVER CAUSED AND ON ANY THEORY OF LIABILITY, WHETHER IN CONTRACT, STRICT
 * LIABILITY, OR TORT (INCLUDING NEGLIGENCE OR OTHERWISE) ARISING IN ANY WAY
 * OUT OF THE USE OF THIS SOFTWARE, EVEN IF ADVISED OF THE POSSIBILITY OF
 * SUCH DAMAGE.
 *
 *	@(#)vfs_syscalls.c	8.13 (Berkeley) 4/15/94
 */

#include <sys/cdefs.h>
__FBSDID("$FreeBSD$");

#include "opt_capsicum.h"
#include "opt_ktrace.h"

#define	EXPLICIT_USER_ACCESS

#include <sys/param.h>
#include <sys/systm.h>
#include <sys/bio.h>
#include <sys/buf.h>
#include <sys/capsicum.h>
#include <sys/disk.h>
#include <sys/sysent.h>
#include <sys/malloc.h>
#include <sys/mount.h>
#include <sys/mutex.h>
#include <sys/sysproto.h>
#include <sys/namei.h>
#include <sys/filedesc.h>
#include <sys/kernel.h>
#include <sys/fcntl.h>
#include <sys/file.h>
#include <sys/filio.h>
#include <sys/limits.h>
#include <sys/linker.h>
#include <sys/rwlock.h>
#include <sys/sdt.h>
#include <sys/stat.h>
#include <sys/sx.h>
#include <sys/unistd.h>
#include <sys/vnode.h>
#include <sys/priv.h>
#include <sys/proc.h>
#include <sys/dirent.h>
#include <sys/jail.h>
#include <sys/syscallsubr.h>
#include <sys/sysctl.h>
#ifdef KTRACE
#include <sys/ktrace.h>
#endif

#include <machine/stdarg.h>

#include <security/audit/audit.h>
#include <security/mac/mac_framework.h>

#include <vm/vm.h>
#include <vm/vm_object.h>
#include <vm/vm_page.h>
#include <vm/uma.h>

#include <ufs/ufs/quota.h>

MALLOC_DEFINE(M_FADVISE, "fadvise", "posix_fadvise(2) information");

SDT_PROVIDER_DEFINE(vfs);
SDT_PROBE_DEFINE2(vfs, , stat, mode, "char *", "int");
SDT_PROBE_DEFINE2(vfs, , stat, reg, "char *", "int");

static int setfflags(struct thread *td, struct vnode *, u_long);
static int getutimes(const struct timeval * __capability, enum uio_seg,
    struct timespec *);
static int getutimens(const struct timespec * __capability, enum uio_seg,
    struct timespec *, int *);
static int setutimes(struct thread *td, struct vnode *,
    const struct timespec *, int, int);
static int vn_access(struct vnode *vp, int user_flags, struct ucred *cred,
    struct thread *td);
static int kern_readlink_vp(struct vnode *vp, char * __capability buf,
    enum uio_seg bufseg, size_t count, struct thread *td);
static int kern_linkat_vp(struct thread *td, struct vnode *vp, int fd,
    const char * __capability path, enum uio_seg segflag);

/*
 * Sync each mounted filesystem.
 */
#ifndef _SYS_SYSPROTO_H_
struct sync_args {
	int     dummy;
};
#endif
/* ARGSUSED */
int
sys_sync(struct thread *td, struct sync_args *uap)
{
	struct mount *mp, *nmp;
	int save;

	mtx_lock(&mountlist_mtx);
	for (mp = TAILQ_FIRST(&mountlist); mp != NULL; mp = nmp) {
		if (vfs_busy(mp, MBF_NOWAIT | MBF_MNTLSTLOCK)) {
			nmp = TAILQ_NEXT(mp, mnt_list);
			continue;
		}
		if ((mp->mnt_flag & MNT_RDONLY) == 0 &&
		    vn_start_write(NULL, &mp, V_NOWAIT) == 0) {
			save = curthread_pflags_set(TDP_SYNCIO);
			vfs_msync(mp, MNT_NOWAIT);
			VFS_SYNC(mp, MNT_NOWAIT);
			curthread_pflags_restore(save);
			vn_finished_write(mp);
		}
		mtx_lock(&mountlist_mtx);
		nmp = TAILQ_NEXT(mp, mnt_list);
		vfs_unbusy(mp);
	}
	mtx_unlock(&mountlist_mtx);
	return (0);
}

/*
 * Change filesystem quotas.
 */
#ifndef _SYS_SYSPROTO_H_
struct quotactl_args {
	char *path;
	int cmd;
	int uid;
	caddr_t arg;
};
#endif
int
sys_quotactl(struct thread *td, struct quotactl_args *uap)
{
	return (kern_quotactl(td, __USER_CAP_STR(uap->path),
	    uap->cmd, uap->uid, __USER_CAP_UNBOUND(uap->arg)));
}

int
kern_quotactl(struct thread *td, const char * __CAPABILITY path, int cmd,
    int uid, void * __CAPABILITY arg)
{
	struct mount *mp;
	struct nameidata nd;
	int error;

	AUDIT_ARG_CMD(cmd);
	AUDIT_ARG_UID(uid);
	if (!prison_allow(td->td_ucred, PR_ALLOW_QUOTAS))
		return (EPERM);
	NDINIT_C(&nd, LOOKUP, FOLLOW | LOCKLEAF | AUDITVNODE1, UIO_USERSPACE,
	    path, td);
	if ((error = namei(&nd)) != 0)
		return (error);
	NDFREE(&nd, NDF_ONLY_PNBUF);
	mp = nd.ni_vp->v_mount;
	vfs_ref(mp);
	vput(nd.ni_vp);
	error = vfs_busy(mp, 0);
	vfs_rel(mp);
	if (error != 0)
		return (error);
	error = VFS_QUOTACTL(mp, cmd, uid, arg);

	/*
	 * Since quota on operation typically needs to open quota
	 * file, the Q_QUOTAON handler needs to unbusy the mount point
	 * before calling into namei.  Otherwise, unmount might be
	 * started between two vfs_busy() invocations (first is our,
	 * second is from mount point cross-walk code in lookup()),
	 * causing deadlock.
	 *
	 * Require that Q_QUOTAON handles the vfs_busy() reference on
	 * its own, always returning with ubusied mount point.
	 */
	if ((cmd >> SUBCMDSHIFT) != Q_QUOTAON &&
	    (cmd >> SUBCMDSHIFT) != Q_QUOTAOFF)
		vfs_unbusy(mp);
	return (error);
}

/*
 * Used by statfs conversion routines to scale the block size up if
 * necessary so that all of the block counts are <= 'max_size'.  Note
 * that 'max_size' should be a bitmask, i.e. 2^n - 1 for some non-zero
 * value of 'n'.
 */
void
statfs_scale_blocks(struct statfs *sf, long max_size)
{
	uint64_t count;
	int shift;

	KASSERT(powerof2(max_size + 1), ("%s: invalid max_size", __func__));

	/*
	 * Attempt to scale the block counts to give a more accurate
	 * overview to userland of the ratio of free space to used
	 * space.  To do this, find the largest block count and compute
	 * a divisor that lets it fit into a signed integer <= max_size.
	 */
	if (sf->f_bavail < 0)
		count = -sf->f_bavail;
	else
		count = sf->f_bavail;
	count = MAX(sf->f_blocks, MAX(sf->f_bfree, count));
	if (count <= max_size)
		return;

	count >>= flsl(max_size);
	shift = 0;
	while (count > 0) {
		shift++;
		count >>=1;
	}

	sf->f_bsize <<= shift;
	sf->f_blocks >>= shift;
	sf->f_bfree >>= shift;
	sf->f_bavail >>= shift;
}

static int
kern_do_statfs(struct thread *td, struct mount *mp, struct statfs *buf)
{
	struct statfs *sp;
	int error;

	if (mp == NULL)
		return (EBADF);
	error = vfs_busy(mp, 0);
	vfs_rel(mp);
	if (error != 0)
		return (error);
#ifdef MAC
	error = mac_mount_check_stat(td->td_ucred, mp);
	if (error != 0)
		goto out;
#endif
	/*
	 * Set these in case the underlying filesystem fails to do so.
	 */
	sp = &mp->mnt_stat;
	sp->f_version = STATFS_VERSION;
	sp->f_namemax = NAME_MAX;
	sp->f_flags = mp->mnt_flag & MNT_VISFLAGMASK;
	error = VFS_STATFS(mp, sp);
	if (error != 0)
		goto out;
	*buf = *sp;
	if (priv_check(td, PRIV_VFS_GENERATION)) {
		buf->f_fsid.val[0] = buf->f_fsid.val[1] = 0;
		prison_enforce_statfs(td->td_ucred, mp, buf);
	}
out:
	vfs_unbusy(mp);
	return (error);
}

/*
 * Get filesystem statistics.
 */
#ifndef _SYS_SYSPROTO_H_
struct statfs_args {
	char *path;
	struct statfs *buf;
};
#endif
int
sys_statfs(struct thread *td, struct statfs_args *uap)
{

	return (user_statfs(td, __USER_CAP_STR(uap->path),
	    __USER_CAP_OBJ(uap->buf)));
}

int
user_statfs(struct thread *td, const char * __capability path,
    struct statfs * __capability buf)
{
	struct statfs *sfp;
	int error;

	sfp = malloc(sizeof(struct statfs), M_STATFS, M_WAITOK);
	error = kern_statfs(td, path, UIO_USERSPACE, sfp);
	if (error == 0)
		error = copyout(sfp, buf, sizeof(struct statfs));
	free(sfp, M_STATFS);
	return (error);
}

int
kern_statfs(struct thread *td, const char * __capability path,
    enum uio_seg pathseg, struct statfs *buf)
{
	struct mount *mp;
	struct nameidata nd;
	int error;

	NDINIT_C(&nd, LOOKUP, FOLLOW | LOCKSHARED | LOCKLEAF | AUDITVNODE1,
	    pathseg, path, td);
	error = namei(&nd);
	if (error != 0)
		return (error);
	mp = nd.ni_vp->v_mount;
	vfs_ref(mp);
	NDFREE(&nd, NDF_ONLY_PNBUF);
	vput(nd.ni_vp);
	return (kern_do_statfs(td, mp, buf));
}

/*
 * Get filesystem statistics.
 */
#ifndef _SYS_SYSPROTO_H_
struct fstatfs_args {
	int fd;
	struct statfs *buf;
};
#endif
int
sys_fstatfs(struct thread *td, struct fstatfs_args *uap)
{

	return (user_fstatfs(td, uap->fd, __USER_CAP_OBJ(uap->buf)));
}

int
user_fstatfs(struct thread *td, int fd, struct statfs * __capability buf)
{
	struct statfs *sfp;
	int error;

	sfp = malloc(sizeof(struct statfs), M_STATFS, M_WAITOK);
	error = kern_fstatfs(td, fd, sfp);
	if (error == 0)
		error = copyout(sfp, buf, sizeof(struct statfs));
	free(sfp, M_STATFS);
	return (error);
}

int
kern_fstatfs(struct thread *td, int fd, struct statfs *buf)
{
	struct file *fp;
	struct mount *mp;
	struct vnode *vp;
	int error;

	AUDIT_ARG_FD(fd);
	error = getvnode(td, fd, &cap_fstatfs_rights, &fp);
	if (error != 0)
		return (error);
	vp = fp->f_vnode;
	vn_lock(vp, LK_SHARED | LK_RETRY);
#ifdef AUDIT
	AUDIT_ARG_VNODE1(vp);
#endif
	mp = vp->v_mount;
	if (mp != NULL)
		vfs_ref(mp);
	VOP_UNLOCK(vp, 0);
	fdrop(fp, td);
	return (kern_do_statfs(td, mp, buf));
}

/*
 * Get statistics on all filesystems.
 */
#ifndef _SYS_SYSPROTO_H_
struct getfsstat_args {
	struct statfs *buf;
	long bufsize;
	int mode;
};
#endif
int
sys_getfsstat(struct thread *td, struct getfsstat_args *uap)
{

	return (user_getfsstat(td, __USER_CAP(uap->buf, uap->bufsize),
	    uap->bufsize, uap->mode));
}

int
user_getfsstat(struct thread *td, struct statfs * __capability buf,
    long bufsize, int mode)
{
	size_t count;
	int error;

	if (bufsize < 0 || bufsize > SIZE_MAX)
		return (EINVAL);
	error = kern_getfsstat(td, &buf, bufsize, &count, UIO_USERSPACE, mode);
	if (error == 0)
		td->td_retval[0] = count;
	return (error);
}

/*
 * If (bufsize > 0 && bufseg == UIO_SYSSPACE)
 *	The caller is responsible for freeing memory which will be allocated
 *	in '*buf'.
 */
int
kern_getfsstat(struct thread *td, struct statfs * __capability *buf,
    size_t bufsize, size_t *countp, enum uio_seg bufseg, int mode)
{
	struct mount *mp, *nmp;
	struct statfs * __capability sfsp;
	struct statfs *sp;
	struct statfs *sptmp;
	struct statfs * __capability tofree;
	size_t count, maxcount;
	int error;

	switch (mode) {
	case MNT_WAIT:
	case MNT_NOWAIT:
		break;
	default:
		if (bufseg == UIO_SYSSPACE)
			*buf = NULL;
		return (EINVAL);
	}
restart:
	maxcount = bufsize / sizeof(struct statfs);
	if (bufsize == 0) {
		sfsp = NULL;
		tofree = NULL;
	} else if (bufseg == UIO_USERSPACE) {
		sfsp = *buf;
		tofree = NULL;
	} else /* if (bufseg == UIO_SYSSPACE) */ {
		count = 0;
		mtx_lock(&mountlist_mtx);
		TAILQ_FOREACH(mp, &mountlist, mnt_list) {
			count++;
		}
		mtx_unlock(&mountlist_mtx);
		if (maxcount > count)
			maxcount = count;
		tofree = sfsp = *buf = malloc_c(maxcount * sizeof(struct statfs),
		    M_STATFS, M_WAITOK);
	}
	count = 0;
	mtx_lock(&mountlist_mtx);
	for (mp = TAILQ_FIRST(&mountlist); mp != NULL; mp = nmp) {
		if (prison_canseemount(td->td_ucred, mp) != 0) {
			nmp = TAILQ_NEXT(mp, mnt_list);
			continue;
		}
#ifdef MAC
		if (mac_mount_check_stat(td->td_ucred, mp) != 0) {
			nmp = TAILQ_NEXT(mp, mnt_list);
			continue;
		}
#endif
		if (mode == MNT_WAIT) {
			if (vfs_busy(mp, MBF_MNTLSTLOCK) != 0) {
				/*
				 * If vfs_busy() failed, and MBF_NOWAIT
				 * wasn't passed, then the mp is gone.
				 * Furthermore, because of MBF_MNTLSTLOCK,
				 * the mountlist_mtx was dropped.  We have
				 * no other choice than to start over.
				 */
				mtx_unlock(&mountlist_mtx);
				free_c(tofree, M_STATFS);
				goto restart;
			}
		} else {
			if (vfs_busy(mp, MBF_NOWAIT | MBF_MNTLSTLOCK) != 0) {
				nmp = TAILQ_NEXT(mp, mnt_list);
				continue;
			}
		}
		if (sfsp != NULL && count < maxcount) {
			sp = &mp->mnt_stat;
			/*
			 * Set these in case the underlying filesystem
			 * fails to do so.
			 */
			sp->f_version = STATFS_VERSION;
			sp->f_namemax = NAME_MAX;
			sp->f_flags = mp->mnt_flag & MNT_VISFLAGMASK;
			/*
			 * If MNT_NOWAIT is specified, do not refresh
			 * the fsstat cache.
			 */
			if (mode != MNT_NOWAIT) {
				error = VFS_STATFS(mp, sp);
				if (error != 0) {
					mtx_lock(&mountlist_mtx);
					nmp = TAILQ_NEXT(mp, mnt_list);
					vfs_unbusy(mp);
					continue;
				}
			}
			if (priv_check(td, PRIV_VFS_GENERATION)) {
				sptmp = malloc(sizeof(struct statfs), M_STATFS,
				    M_WAITOK);
				*sptmp = *sp;
				sptmp->f_fsid.val[0] = sptmp->f_fsid.val[1] = 0;
				prison_enforce_statfs(td->td_ucred, mp, sptmp);
				sp = sptmp;
			} else
				sptmp = NULL;
			if (bufseg == UIO_SYSSPACE) {
				bcopy(sp, (__cheri_fromcap struct statfs *)sfsp,
				    sizeof(*sp));
				free(sptmp, M_STATFS);
			} else /* if (bufseg == UIO_USERSPACE) */ {
				error = copyout(sp, sfsp, sizeof(*sp));
				free(sptmp, M_STATFS);
				if (error != 0) {
					vfs_unbusy(mp);
					return (error);
				}
			}
			sfsp++;
		}
		count++;
		mtx_lock(&mountlist_mtx);
		nmp = TAILQ_NEXT(mp, mnt_list);
		vfs_unbusy(mp);
	}
	mtx_unlock(&mountlist_mtx);
	if (sfsp != NULL && count > maxcount)
		*countp = maxcount;
	else
		*countp = count;
	return (0);
}

#ifdef COMPAT_FREEBSD4
/*
 * Get old format filesystem statistics.
 */
static void freebsd4_cvtstatfs(struct statfs *, struct ostatfs *);

#ifndef _SYS_SYSPROTO_H_
struct freebsd4_statfs_args {
	char *path;
	struct ostatfs *buf;
};
#endif
int
freebsd4_statfs(struct thread *td, struct freebsd4_statfs_args *uap)
{
	struct ostatfs osb;
	struct statfs *sfp;
	int error;

	sfp = malloc(sizeof(struct statfs), M_STATFS, M_WAITOK);
	error = kern_statfs(td, __USER_CAP_STR(uap->path), UIO_USERSPACE, sfp);
	if (error == 0) {
		freebsd4_cvtstatfs(sfp, &osb);
		error = copyout(&osb, uap->buf, sizeof(osb));
	}
	free(sfp, M_STATFS);
	return (error);
}

/*
 * Get filesystem statistics.
 */
#ifndef _SYS_SYSPROTO_H_
struct freebsd4_fstatfs_args {
	int fd;
	struct ostatfs *buf;
};
#endif
int
freebsd4_fstatfs(struct thread *td, struct freebsd4_fstatfs_args *uap)
{
	struct ostatfs osb;
	struct statfs *sfp;
	int error;

	sfp = malloc(sizeof(struct statfs), M_STATFS, M_WAITOK);
	error = kern_fstatfs(td, uap->fd, sfp);
	if (error == 0) {
		freebsd4_cvtstatfs(sfp, &osb);
		error = copyout(&osb, uap->buf, sizeof(osb));
	}
	free(sfp, M_STATFS);
	return (error);
}

/*
 * Get statistics on all filesystems.
 */
#ifndef _SYS_SYSPROTO_H_
struct freebsd4_getfsstat_args {
	struct ostatfs *buf;
	long bufsize;
	int mode;
};
#endif
int
freebsd4_getfsstat(struct thread *td, struct freebsd4_getfsstat_args *uap)
{
	struct statfs * __capbility buf
	struct statfs *sp;
	struct ostatfs osb;
	size_t count, size;
	int error;

	if (uap->bufsize < 0)
		return (EINVAL);
	count = uap->bufsize / sizeof(struct ostatfs);
	if (count > SIZE_MAX / sizeof(struct statfs))
		return (EINVAL);
	size = count * sizeof(struct statfs);
	error = kern_getfsstat(td, &buf, size, &count, UIO_SYSSPACE,
	    uap->mode);
	if (error == 0)
		td->td_retval[0] = count;
	if (size != 0) {
		sp = (__cheri_fromcap struct statfs *)buf;
		while (count != 0 && error == 0) {
			freebsd4_cvtstatfs(sp, &osb);
			error = copyout(&osb, uap->buf, sizeof(osb));
			sp++;
			uap->buf++;
			count--;
		}
		free_c(buf, M_STATFS);
	}
	return (error);
}

/*
 * Implement fstatfs() for (NFS) file handles.
 */
#ifndef _SYS_SYSPROTO_H_
struct freebsd4_fhstatfs_args {
	struct fhandle *u_fhp;
	struct ostatfs *buf;
};
#endif
int
freebsd4_fhstatfs(struct thread *td, struct freebsd4_fhstatfs_args *uap)
{
	struct ostatfs osb;
	struct statfs *sfp;
	fhandle_t fh;
	int error;

	error = copyin(uap->u_fhp, &fh, sizeof(fhandle_t));
	if (error != 0)
		return (error);
	sfp = malloc(sizeof(struct statfs), M_STATFS, M_WAITOK);
	error = kern_fhstatfs(td, fh, sfp);
	if (error == 0) {
		freebsd4_cvtstatfs(sfp, &osb);
		error = copyout(&osb, uap->buf, sizeof(osb));
	}
	free(sfp, M_STATFS);
	return (error);
}

/*
 * Convert a new format statfs structure to an old format statfs structure.
 */
static void
freebsd4_cvtstatfs(struct statfs *nsp, struct ostatfs *osp)
{

	statfs_scale_blocks(nsp, LONG_MAX);
	bzero(osp, sizeof(*osp));
	osp->f_bsize = nsp->f_bsize;
	osp->f_iosize = MIN(nsp->f_iosize, LONG_MAX);
	osp->f_blocks = nsp->f_blocks;
	osp->f_bfree = nsp->f_bfree;
	osp->f_bavail = nsp->f_bavail;
	osp->f_files = MIN(nsp->f_files, LONG_MAX);
	osp->f_ffree = MIN(nsp->f_ffree, LONG_MAX);
	osp->f_owner = nsp->f_owner;
	osp->f_type = nsp->f_type;
	osp->f_flags = nsp->f_flags;
	osp->f_syncwrites = MIN(nsp->f_syncwrites, LONG_MAX);
	osp->f_asyncwrites = MIN(nsp->f_asyncwrites, LONG_MAX);
	osp->f_syncreads = MIN(nsp->f_syncreads, LONG_MAX);
	osp->f_asyncreads = MIN(nsp->f_asyncreads, LONG_MAX);
	strlcpy(osp->f_fstypename, nsp->f_fstypename,
	    MIN(MFSNAMELEN, OMFSNAMELEN));
	strlcpy(osp->f_mntonname, nsp->f_mntonname,
	    MIN(MNAMELEN, OMNAMELEN));
	strlcpy(osp->f_mntfromname, nsp->f_mntfromname,
	    MIN(MNAMELEN, OMNAMELEN));
	osp->f_fsid = nsp->f_fsid;
}
#endif /* COMPAT_FREEBSD4 */

#if defined(COMPAT_FREEBSD11)
/*
 * Get old format filesystem statistics.
 */
static void freebsd11_cvtstatfs(struct statfs *, struct freebsd11_statfs *);

int
freebsd11_statfs(struct thread *td, struct freebsd11_statfs_args *uap)
{
	struct freebsd11_statfs osb;
	struct statfs *sfp;
	int error;

	sfp = malloc(sizeof(struct statfs), M_STATFS, M_WAITOK);
	error = kern_statfs(td, __USER_CAP_STR(uap->path), UIO_USERSPACE, sfp);
	if (error == 0) {
		freebsd11_cvtstatfs(sfp, &osb);
		error = copyout(&osb, __USER_CAP_OBJ(uap->buf), sizeof(osb));
	}
	free(sfp, M_STATFS);
	return (error);
}

/*
 * Get filesystem statistics.
 */
int
freebsd11_fstatfs(struct thread *td, struct freebsd11_fstatfs_args *uap)
{
	struct freebsd11_statfs osb;
	struct statfs *sfp;
	int error;

	sfp = malloc(sizeof(struct statfs), M_STATFS, M_WAITOK);
	error = kern_fstatfs(td, uap->fd, sfp);
	if (error == 0) {
		freebsd11_cvtstatfs(sfp, &osb);
		error = copyout(&osb, __USER_CAP_OBJ(uap->buf), sizeof(osb));
	}
	free(sfp, M_STATFS);
	return (error);
}

/*
 * Get statistics on all filesystems.
 */
int
freebsd11_getfsstat(struct thread *td, struct freebsd11_getfsstat_args *uap)
{
	struct freebsd11_statfs osb;
	struct statfs * __capability buf;
	struct statfs *sp;
	size_t count, size;
	int error;

	count = uap->bufsize / sizeof(struct ostatfs);
	size = count * sizeof(struct statfs);
	error = kern_getfsstat(td, &buf, size, &count, UIO_SYSSPACE,
	    uap->mode);
	if (error == 0)
		td->td_retval[0] = count;
	if (size > 0) {
		sp = (__cheri_fromcap struct statfs *)buf;
		while (count > 0 && error == 0) {
			freebsd11_cvtstatfs(sp, &osb);
			error = copyout(&osb, __USER_CAP_OBJ(uap->buf),
			    sizeof(osb));
			sp++;
			uap->buf++;
			count--;
		}
		free_c(buf, M_STATFS);
	}
	return (error);
}

/*
 * Implement fstatfs() for (NFS) file handles.
 */
int
freebsd11_fhstatfs(struct thread *td, struct freebsd11_fhstatfs_args *uap)
{
	struct freebsd11_statfs osb;
	struct statfs *sfp;
	fhandle_t fh;
	int error;

	error = copyin(__USER_CAP_OBJ(uap->u_fhp), &fh, sizeof(fhandle_t));
	if (error)
		return (error);
	sfp = malloc(sizeof(struct statfs), M_STATFS, M_WAITOK);
	error = kern_fhstatfs(td, fh, sfp);
	if (error == 0) {
		freebsd11_cvtstatfs(sfp, &osb);
		error = copyout(&osb, __USER_CAP_OBJ(uap->buf), sizeof(osb));
	}
	free(sfp, M_STATFS);
	return (error);
}

/*
 * Convert a new format statfs structure to an old format statfs structure.
 */
static void
freebsd11_cvtstatfs(struct statfs *nsp, struct freebsd11_statfs *osp)
{

	bzero(osp, sizeof(*osp));
	osp->f_version = FREEBSD11_STATFS_VERSION;
	osp->f_type = nsp->f_type;
	osp->f_flags = nsp->f_flags;
	osp->f_bsize = nsp->f_bsize;
	osp->f_iosize = nsp->f_iosize;
	osp->f_blocks = nsp->f_blocks;
	osp->f_bfree = nsp->f_bfree;
	osp->f_bavail = nsp->f_bavail;
	osp->f_files = nsp->f_files;
	osp->f_ffree = nsp->f_ffree;
	osp->f_syncwrites = nsp->f_syncwrites;
	osp->f_asyncwrites = nsp->f_asyncwrites;
	osp->f_syncreads = nsp->f_syncreads;
	osp->f_asyncreads = nsp->f_asyncreads;
	osp->f_namemax = nsp->f_namemax;
	osp->f_owner = nsp->f_owner;
	osp->f_fsid = nsp->f_fsid;
	strlcpy(osp->f_fstypename, nsp->f_fstypename,
	    MIN(MFSNAMELEN, sizeof(osp->f_fstypename)));
	strlcpy(osp->f_mntonname, nsp->f_mntonname,
	    MIN(MNAMELEN, sizeof(osp->f_mntonname)));
	strlcpy(osp->f_mntfromname, nsp->f_mntfromname,
	    MIN(MNAMELEN, sizeof(osp->f_mntfromname)));
}
#endif /* COMPAT_FREEBSD11 */

/*
 * Change current working directory to a given file descriptor.
 */
#ifndef _SYS_SYSPROTO_H_
struct fchdir_args {
	int	fd;
};
#endif
int
sys_fchdir(struct thread *td, struct fchdir_args *uap)
{
	struct vnode *vp, *tdp;
	struct mount *mp;
	struct file *fp;
	int error;

	AUDIT_ARG_FD(uap->fd);
	error = getvnode(td, uap->fd, &cap_fchdir_rights,
	    &fp);
	if (error != 0)
		return (error);
	vp = fp->f_vnode;
	vrefact(vp);
	fdrop(fp, td);
	vn_lock(vp, LK_SHARED | LK_RETRY);
	AUDIT_ARG_VNODE1(vp);
	error = change_dir(vp, td);
	while (!error && (mp = vp->v_mountedhere) != NULL) {
		if (vfs_busy(mp, 0))
			continue;
		error = VFS_ROOT(mp, LK_SHARED, &tdp);
		vfs_unbusy(mp);
		if (error != 0)
			break;
		vput(vp);
		vp = tdp;
	}
	if (error != 0) {
		vput(vp);
		return (error);
	}
	VOP_UNLOCK(vp, 0);
	pwd_chdir(td, vp);
	return (0);
}

/*
 * Change current working directory (``.'').
 */
#ifndef _SYS_SYSPROTO_H_
struct chdir_args {
	char	*path;
};
#endif
int
sys_chdir(struct thread *td, struct chdir_args *uap)
{

	return (kern_chdir(td, __USER_CAP_STR(uap->path), UIO_USERSPACE));
}

int
kern_chdir(struct thread *td, const char * __CAPABILITY path,
    enum uio_seg pathseg)
{
	struct nameidata nd;
	int error;

	NDINIT_C(&nd, LOOKUP, FOLLOW | LOCKSHARED | LOCKLEAF | AUDITVNODE1,
	    pathseg, path, td);
	if ((error = namei(&nd)) != 0)
		return (error);
	if ((error = change_dir(nd.ni_vp, td)) != 0) {
		vput(nd.ni_vp);
		NDFREE(&nd, NDF_ONLY_PNBUF);
		return (error);
	}
	VOP_UNLOCK(nd.ni_vp, 0);
	NDFREE(&nd, NDF_ONLY_PNBUF);
	pwd_chdir(td, nd.ni_vp);
	return (0);
}

/*
 * Change notion of root (``/'') directory.
 */
#ifndef _SYS_SYSPROTO_H_
struct chroot_args {
	char	*path;
};
#endif
int
sys_chroot(struct thread *td, struct chroot_args *uap)
{

	return (kern_chroot(td, __USER_CAP_STR(uap->path)));
}

int
kern_chroot(struct thread *td, const char * __capability path)
{
	struct nameidata nd;
	int error;

	error = priv_check(td, PRIV_VFS_CHROOT);
	if (error != 0)
		return (error);
	NDINIT_C(&nd, LOOKUP, FOLLOW | LOCKSHARED | LOCKLEAF | AUDITVNODE1,
	    UIO_USERSPACE, path, td);
	error = namei(&nd);
	if (error != 0)
		goto error;
	error = change_dir(nd.ni_vp, td);
	if (error != 0)
		goto e_vunlock;
#ifdef MAC
	error = mac_vnode_check_chroot(td->td_ucred, nd.ni_vp);
	if (error != 0)
		goto e_vunlock;
#endif
	VOP_UNLOCK(nd.ni_vp, 0);
	error = pwd_chroot(td, nd.ni_vp);
	vrele(nd.ni_vp);
	NDFREE(&nd, NDF_ONLY_PNBUF);
	return (error);
e_vunlock:
	vput(nd.ni_vp);
error:
	NDFREE(&nd, NDF_ONLY_PNBUF);
	return (error);
}

/*
 * Common routine for chroot and chdir.  Callers must provide a locked vnode
 * instance.
 */
int
change_dir(struct vnode *vp, struct thread *td)
{
#ifdef MAC
	int error;
#endif

	ASSERT_VOP_LOCKED(vp, "change_dir(): vp not locked");
	if (vp->v_type != VDIR)
		return (ENOTDIR);
#ifdef MAC
	error = mac_vnode_check_chdir(td->td_ucred, vp);
	if (error != 0)
		return (error);
#endif
	return (VOP_ACCESS(vp, VEXEC, td->td_ucred, td));
}

static __inline void
flags_to_rights(int flags, cap_rights_t *rightsp)
{

	if (flags & O_EXEC) {
		cap_rights_set(rightsp, CAP_FEXECVE);
	} else {
		switch ((flags & O_ACCMODE)) {
		case O_RDONLY:
			cap_rights_set(rightsp, CAP_READ);
			break;
		case O_RDWR:
			cap_rights_set(rightsp, CAP_READ);
			/* FALLTHROUGH */
		case O_WRONLY:
			cap_rights_set(rightsp, CAP_WRITE);
			if (!(flags & (O_APPEND | O_TRUNC)))
				cap_rights_set(rightsp, CAP_SEEK);
			break;
		}
	}

	if (flags & O_CREAT)
		cap_rights_set(rightsp, CAP_CREATE);

	if (flags & O_TRUNC)
		cap_rights_set(rightsp, CAP_FTRUNCATE);

	if (flags & (O_SYNC | O_FSYNC))
		cap_rights_set(rightsp, CAP_FSYNC);

	if (flags & (O_EXLOCK | O_SHLOCK))
		cap_rights_set(rightsp, CAP_FLOCK);
}

/*
 * Check permissions, allocate an open file structure, and call the device
 * open routine if any.
 */
#ifndef _SYS_SYSPROTO_H_
struct open_args {
	char	*path;
	int	flags;
	int	mode;
};
#endif
int
sys_open(struct thread *td, struct open_args *uap)
{

	return (kern_openat(td, AT_FDCWD, __USER_CAP_STR(uap->path),
	    UIO_USERSPACE, uap->flags, uap->mode));
}

#ifndef _SYS_SYSPROTO_H_
struct openat_args {
	int	fd;
	char	*path;
	int	flag;
	int	mode;
};
#endif
int
sys_openat(struct thread *td, struct openat_args *uap)
{

	AUDIT_ARG_FD(uap->fd);
	return (kern_openat(td, uap->fd, __USER_CAP_STR(uap->path),
	    UIO_USERSPACE, uap->flag, uap->mode));
}

int
kern_openat(struct thread *td, int fd, char const * __capability path,
    enum uio_seg pathseg, int flags, int mode)
{
	struct proc *p = td->td_proc;
	struct filedesc *fdp = p->p_fd;
	struct file *fp;
	struct vnode *vp;
	struct nameidata nd;
	cap_rights_t rights;
	int cmode, error, indx;

	indx = -1;

	AUDIT_ARG_FFLAGS(flags);
	AUDIT_ARG_MODE(mode);
	cap_rights_init(&rights, CAP_LOOKUP);
	flags_to_rights(flags, &rights);
	/*
	 * Only one of the O_EXEC, O_RDONLY, O_WRONLY and O_RDWR flags
	 * may be specified.
	 */
	if (flags & O_EXEC) {
		if (flags & O_ACCMODE)
			return (EINVAL);
	} else if ((flags & O_ACCMODE) == O_ACCMODE) {
		return (EINVAL);
	} else {
		flags = FFLAGS(flags);
	}

	/*
	 * Allocate a file structure. The descriptor to reference it
	 * is allocated and set by finstall() below.
	 */
	error = falloc_noinstall(td, &fp);
	if (error != 0)
		return (error);
	/*
	 * An extra reference on `fp' has been held for us by
	 * falloc_noinstall().
	 */
	/* Set the flags early so the finit in devfs can pick them up. */
	fp->f_flag = flags & FMASK;
	cmode = ((mode & ~fdp->fd_cmask) & ALLPERMS) & ~S_ISTXT;
	NDINIT_ATRIGHTS_C(&nd, LOOKUP, FOLLOW | AUDITVNODE1, pathseg, path, fd,
	    &rights, td);
	td->td_dupfd = -1;		/* XXX check for fdopen */
	error = vn_open(&nd, &flags, cmode, fp);
	if (error != 0) {
		/*
		 * If the vn_open replaced the method vector, something
		 * wonderous happened deep below and we just pass it up
		 * pretending we know what we do.
		 */
		if (error == ENXIO && fp->f_ops != &badfileops)
			goto success;

		/*
		 * Handle special fdopen() case. bleh.
		 *
		 * Don't do this for relative (capability) lookups; we don't
		 * understand exactly what would happen, and we don't think
		 * that it ever should.
		 */
		if ((nd.ni_lcf & NI_LCF_STRICTRELATIVE) == 0 &&
		    (error == ENODEV || error == ENXIO) &&
		    td->td_dupfd >= 0) {
			error = dupfdopen(td, fdp, td->td_dupfd, flags, error,
			    &indx);
			if (error == 0)
				goto success;
		}

		goto bad;
	}
	td->td_dupfd = 0;
	NDFREE(&nd, NDF_ONLY_PNBUF);
	vp = nd.ni_vp;

	/*
	 * Store the vnode, for any f_type. Typically, the vnode use
	 * count is decremented by direct call to vn_closefile() for
	 * files that switched type in the cdevsw fdopen() method.
	 */
	fp->f_vnode = vp;
	/*
	 * If the file wasn't claimed by devfs bind it to the normal
	 * vnode operations here.
	 */
	if (fp->f_ops == &badfileops) {
		KASSERT(vp->v_type != VFIFO, ("Unexpected fifo."));
		fp->f_seqcount = 1;
		finit(fp, (flags & FMASK) | (fp->f_flag & FHASLOCK),
		    DTYPE_VNODE, vp, &vnops);
	}

	VOP_UNLOCK(vp, 0);
	if (flags & O_TRUNC) {
		error = fo_truncate(fp, 0, td->td_ucred, td);
		if (error != 0)
			goto bad;
	}
success:
	/*
	 * If we haven't already installed the FD (for dupfdopen), do so now.
	 */
	if (indx == -1) {
		struct filecaps *fcaps;

#ifdef CAPABILITIES
		if ((nd.ni_lcf & NI_LCF_STRICTRELATIVE) != 0)
			fcaps = &nd.ni_filecaps;
		else
#endif
			fcaps = NULL;
		error = finstall(td, fp, &indx, flags, fcaps);
		/* On success finstall() consumes fcaps. */
		if (error != 0) {
			filecaps_free(&nd.ni_filecaps);
			goto bad;
		}
	} else {
		filecaps_free(&nd.ni_filecaps);
	}

	/*
	 * Release our private reference, leaving the one associated with
	 * the descriptor table intact.
	 */
	fdrop(fp, td);
	td->td_retval[0] = indx;
	return (0);
bad:
	KASSERT(indx == -1, ("indx=%d, should be -1", indx));
	fdrop(fp, td);
	return (error);
}

#ifdef COMPAT_43
/*
 * Create a file.
 */
#ifndef _SYS_SYSPROTO_H_
struct ocreat_args {
	char	*path;
	int	mode;
};
#endif
int
ocreat(struct thread *td, struct ocreat_args *uap)
{

	return (kern_openat(td, AT_FDCWD, uap->path, UIO_USERSPACE,
	    O_WRONLY | O_CREAT | O_TRUNC, uap->mode));
}
#endif /* COMPAT_43 */

/*
 * Create a special file.
 */
#ifndef _SYS_SYSPROTO_H_
struct mknodat_args {
	int	fd;
	char	*path;
	mode_t	mode;
	dev_t	dev;
};
#endif
int
sys_mknodat(struct thread *td, struct mknodat_args *uap)
{

	return (kern_mknodat(td, uap->fd, __USER_CAP_STR(uap->path),
	    UIO_USERSPACE, uap->mode, uap->dev));
}

#if defined(COMPAT_FREEBSD11)
int
freebsd11_mknod(struct thread *td,
    struct freebsd11_mknod_args *uap)
{

	return (kern_mknodat(td, AT_FDCWD, __USER_CAP_STR(uap->path),
	    UIO_USERSPACE, uap->mode, uap->dev));
}

int
freebsd11_mknodat(struct thread *td,
    struct freebsd11_mknodat_args *uap)
{

	return (kern_mknodat(td, uap->fd, __USER_CAP_STR(uap->path),
	    UIO_USERSPACE, uap->mode, uap->dev));
}
#endif /* COMPAT_FREEBSD11 */

int
kern_mknodat(struct thread *td, int fd, const char * __capability path,
    enum uio_seg pathseg, int mode, dev_t dev)
{
	struct vnode *vp;
	struct mount *mp;
	struct vattr vattr;
	struct nameidata nd;
	int error, whiteout = 0;

	AUDIT_ARG_MODE(mode);
	AUDIT_ARG_DEV(dev);
	switch (mode & S_IFMT) {
	case S_IFCHR:
	case S_IFBLK:
		error = priv_check(td, PRIV_VFS_MKNOD_DEV);
		if (error == 0 && dev == VNOVAL)
			error = EINVAL;
		break;
	case S_IFWHT:
		error = priv_check(td, PRIV_VFS_MKNOD_WHT);
		break;
	case S_IFIFO:
		if (dev == 0)
			return (kern_mkfifoat(td, fd, path, pathseg, mode));
		/* FALLTHROUGH */
	default:
		error = EINVAL;
		break;
	}
	if (error != 0)
		return (error);
restart:
	bwillwrite();
	NDINIT_ATRIGHTS_C(&nd, CREATE, LOCKPARENT | SAVENAME | AUDITVNODE1 |
	    NOCACHE, pathseg, path, fd, &cap_mknodat_rights,
	    td);
	if ((error = namei(&nd)) != 0)
		return (error);
	vp = nd.ni_vp;
	if (vp != NULL) {
		NDFREE(&nd, NDF_ONLY_PNBUF);
		if (vp == nd.ni_dvp)
			vrele(nd.ni_dvp);
		else
			vput(nd.ni_dvp);
		vrele(vp);
		return (EEXIST);
	} else {
		VATTR_NULL(&vattr);
		vattr.va_mode = (mode & ALLPERMS) &
		    ~td->td_proc->p_fd->fd_cmask;
		vattr.va_rdev = dev;
		whiteout = 0;

		switch (mode & S_IFMT) {
		case S_IFCHR:
			vattr.va_type = VCHR;
			break;
		case S_IFBLK:
			vattr.va_type = VBLK;
			break;
		case S_IFWHT:
			whiteout = 1;
			break;
		default:
			panic("kern_mknod: invalid mode");
		}
	}
	if (vn_start_write(nd.ni_dvp, &mp, V_NOWAIT) != 0) {
		NDFREE(&nd, NDF_ONLY_PNBUF);
		vput(nd.ni_dvp);
		if ((error = vn_start_write(NULL, &mp, V_XSLEEP | PCATCH)) != 0)
			return (error);
		goto restart;
	}
#ifdef MAC
	if (error == 0 && !whiteout)
		error = mac_vnode_check_create(td->td_ucred, nd.ni_dvp,
		    &nd.ni_cnd, &vattr);
#endif
	if (error == 0) {
		if (whiteout)
			error = VOP_WHITEOUT(nd.ni_dvp, &nd.ni_cnd, CREATE);
		else {
			error = VOP_MKNOD(nd.ni_dvp, &nd.ni_vp,
						&nd.ni_cnd, &vattr);
			if (error == 0)
				vput(nd.ni_vp);
		}
	}
	NDFREE(&nd, NDF_ONLY_PNBUF);
	vput(nd.ni_dvp);
	vn_finished_write(mp);
	return (error);
}

/*
 * Create a named pipe.
 */
#ifndef _SYS_SYSPROTO_H_
struct mkfifo_args {
	char	*path;
	int	mode;
};
#endif
int
sys_mkfifo(struct thread *td, struct mkfifo_args *uap)
{

	return (kern_mkfifoat(td, AT_FDCWD, __USER_CAP_STR(uap->path),
	    UIO_USERSPACE, uap->mode));
}

#ifndef _SYS_SYSPROTO_H_
struct mkfifoat_args {
	int	fd;
	char	*path;
	mode_t	mode;
};
#endif
int
sys_mkfifoat(struct thread *td, struct mkfifoat_args *uap)
{

	return (kern_mkfifoat(td, uap->fd, __USER_CAP_STR(uap->path),
	    UIO_USERSPACE, uap->mode));
}

int
kern_mkfifoat(struct thread *td, int fd, const char * __capability path,
    enum uio_seg pathseg, int mode)
{
	struct mount *mp;
	struct vattr vattr;
	struct nameidata nd;
	int error;

	AUDIT_ARG_MODE(mode);
restart:
	bwillwrite();
	NDINIT_ATRIGHTS_C(&nd, CREATE, LOCKPARENT | SAVENAME | AUDITVNODE1 |
	    NOCACHE, pathseg, path, fd, &cap_mkfifoat_rights,
	    td);
	if ((error = namei(&nd)) != 0)
		return (error);
	if (nd.ni_vp != NULL) {
		NDFREE(&nd, NDF_ONLY_PNBUF);
		if (nd.ni_vp == nd.ni_dvp)
			vrele(nd.ni_dvp);
		else
			vput(nd.ni_dvp);
		vrele(nd.ni_vp);
		return (EEXIST);
	}
	if (vn_start_write(nd.ni_dvp, &mp, V_NOWAIT) != 0) {
		NDFREE(&nd, NDF_ONLY_PNBUF);
		vput(nd.ni_dvp);
		if ((error = vn_start_write(NULL, &mp, V_XSLEEP | PCATCH)) != 0)
			return (error);
		goto restart;
	}
	VATTR_NULL(&vattr);
	vattr.va_type = VFIFO;
	vattr.va_mode = (mode & ALLPERMS) & ~td->td_proc->p_fd->fd_cmask;
#ifdef MAC
	error = mac_vnode_check_create(td->td_ucred, nd.ni_dvp, &nd.ni_cnd,
	    &vattr);
	if (error != 0)
		goto out;
#endif
	error = VOP_MKNOD(nd.ni_dvp, &nd.ni_vp, &nd.ni_cnd, &vattr);
	if (error == 0)
		vput(nd.ni_vp);
#ifdef MAC
out:
#endif
	vput(nd.ni_dvp);
	vn_finished_write(mp);
	NDFREE(&nd, NDF_ONLY_PNBUF);
	return (error);
}

/*
 * Make a hard file link.
 */
#ifndef _SYS_SYSPROTO_H_
struct link_args {
	char	*path;
	char	*to;
};
#endif
int
sys_link(struct thread *td, struct link_args *uap)
{

	return (kern_linkat(td, AT_FDCWD, AT_FDCWD, __USER_CAP_STR(uap->path),
	    __USER_CAP_STR(uap->to), UIO_USERSPACE, FOLLOW));
}

#ifndef _SYS_SYSPROTO_H_
struct linkat_args {
	int	fd1;
	char	*path1;
	int	fd2;
	char	*path2;
	int	flag;
};
#endif
int
sys_linkat(struct thread *td, struct linkat_args *uap)
{
	int flag;

	flag = uap->flag;
	if ((flag & ~(AT_SYMLINK_FOLLOW | AT_BENEATH)) != 0)
		return (EINVAL);

	return (kern_linkat(td, uap->fd1, uap->fd2, __USER_CAP_STR(uap->path1),
	    __USER_CAP_STR(uap->path2), UIO_USERSPACE,
	    ((flag & AT_SYMLINK_FOLLOW) ? FOLLOW : NOFOLLOW) |
	    ((flag & AT_BENEATH) != 0 ? BENEATH : 0)));
}

int hardlink_check_uid = 0;
SYSCTL_INT(_security_bsd, OID_AUTO, hardlink_check_uid, CTLFLAG_RW,
    &hardlink_check_uid, 0,
    "Unprivileged processes cannot create hard links to files owned by other "
    "users");
static int hardlink_check_gid = 0;
SYSCTL_INT(_security_bsd, OID_AUTO, hardlink_check_gid, CTLFLAG_RW,
    &hardlink_check_gid, 0,
    "Unprivileged processes cannot create hard links to files owned by other "
    "groups");

static int
can_hardlink(struct vnode *vp, struct ucred *cred)
{
	struct vattr va;
	int error;

	if (!hardlink_check_uid && !hardlink_check_gid)
		return (0);

	error = VOP_GETATTR(vp, &va, cred);
	if (error != 0)
		return (error);

	if (hardlink_check_uid && cred->cr_uid != va.va_uid) {
		error = priv_check_cred(cred, PRIV_VFS_LINK, 0);
		if (error != 0)
			return (error);
	}

	if (hardlink_check_gid && !groupmember(va.va_gid, cred)) {
		error = priv_check_cred(cred, PRIV_VFS_LINK, 0);
		if (error != 0)
			return (error);
	}

	return (0);
}

int
kern_linkat(struct thread *td, int fd1, int fd2,
    const char * __capability path1, const char * __capability path2,
    enum uio_seg segflag, int follow)
{
	struct nameidata nd;
	int error;

	do {
		bwillwrite();
		NDINIT_ATRIGHTS_C(&nd, LOOKUP, follow | AUDITVNODE1, segflag,
		    path1, fd1, &cap_linkat_source_rights, td);
		if ((error = namei(&nd)) != 0)
			return (error);
		NDFREE(&nd, NDF_ONLY_PNBUF);
		error = kern_linkat_vp(td, nd.ni_vp, fd2, path2, segflag);
	} while (error ==  EAGAIN);
	return (error);
}

static int
kern_linkat_vp(struct thread *td, struct vnode *vp, int fd,
    const char * __capability path, enum uio_seg segflag)
{
	struct nameidata nd;
	struct mount *mp;
	int error;

	if (vp->v_type == VDIR) {
		vrele(vp);
		return (EPERM);		/* POSIX */
	}
	NDINIT_ATRIGHTS_C(&nd, CREATE,
	    LOCKPARENT | SAVENAME | AUDITVNODE2 | NOCACHE, segflag, path, fd,
	    &cap_linkat_target_rights, td);
	if ((error = namei(&nd)) == 0) {
		if (nd.ni_vp != NULL) {
			NDFREE(&nd, NDF_ONLY_PNBUF);
			if (nd.ni_dvp == nd.ni_vp)
				vrele(nd.ni_dvp);
			else
				vput(nd.ni_dvp);
			vrele(nd.ni_vp);
			vrele(vp);
			return (EEXIST);
		} else if (nd.ni_dvp->v_mount != vp->v_mount) {
			/*
			 * Cross-device link.  No need to recheck
			 * vp->v_type, since it cannot change, except
			 * to VBAD.
			 */
			NDFREE(&nd, NDF_ONLY_PNBUF);
			vput(nd.ni_dvp);
			vrele(vp);
			return (EXDEV);
		} else if ((error = vn_lock(vp, LK_EXCLUSIVE)) == 0) {
			error = can_hardlink(vp, td->td_ucred);
#ifdef MAC
			if (error == 0)
				error = mac_vnode_check_link(td->td_ucred,
				    nd.ni_dvp, vp, &nd.ni_cnd);
#endif
			if (error != 0) {
				vput(vp);
				vput(nd.ni_dvp);
				NDFREE(&nd, NDF_ONLY_PNBUF);
				return (error);
			}
			error = vn_start_write(vp, &mp, V_NOWAIT);
			if (error != 0) {
				vput(vp);
				vput(nd.ni_dvp);
				NDFREE(&nd, NDF_ONLY_PNBUF);
				error = vn_start_write(NULL, &mp,
				    V_XSLEEP | PCATCH);
				if (error != 0)
					return (error);
				return (EAGAIN);
			}
			error = VOP_LINK(nd.ni_dvp, vp, &nd.ni_cnd);
			VOP_UNLOCK(vp, 0);
			vput(nd.ni_dvp);
			vn_finished_write(mp);
			NDFREE(&nd, NDF_ONLY_PNBUF);
		} else {
			vput(nd.ni_dvp);
			NDFREE(&nd, NDF_ONLY_PNBUF);
			vrele(vp);
			return (EAGAIN);
		}
	}
	vrele(vp);
	return (error);
}

/*
 * Make a symbolic link.
 */
#ifndef _SYS_SYSPROTO_H_
struct symlink_args {
	char	*path;
	char	*link;
};
#endif
int
sys_symlink(struct thread *td, struct symlink_args *uap)
{

	return (kern_symlinkat(td, __USER_CAP_STR(uap->path), AT_FDCWD,
	    __USER_CAP_STR(uap->link), UIO_USERSPACE));
}

#ifndef _SYS_SYSPROTO_H_
struct symlinkat_args {
	char	*path;
	int	fd;
	char	*path2;
};
#endif
int
sys_symlinkat(struct thread *td, struct symlinkat_args *uap)
{

	return (kern_symlinkat(td, __USER_CAP_STR(uap->path1), uap->fd,
	    __USER_CAP_STR(uap->path2), UIO_USERSPACE));
}

int
kern_symlinkat(struct thread *td, const char * __capability path1, int fd,
    const char * __capability path2, enum uio_seg segflg)
{
	struct mount *mp;
	struct vattr vattr;
	const char *syspath;
	char *tmppath;
	struct nameidata nd;
	int error;

	if (segflg == UIO_SYSSPACE) {
		syspath = (__cheri_fromcap const char *)path1;
	} else {
		tmppath = uma_zalloc(namei_zone, M_WAITOK);
		if ((error = copyinstr(path1, tmppath, MAXPATHLEN, NULL)) != 0)
			goto out;
		syspath = tmppath;
	}
	AUDIT_ARG_TEXT(syspath);
restart:
	bwillwrite();
	NDINIT_ATRIGHTS_C(&nd, CREATE, LOCKPARENT | SAVENAME | AUDITVNODE1 |
	    NOCACHE, segflg, path2, fd, &cap_symlinkat_rights,
	    td);
	if ((error = namei(&nd)) != 0)
		goto out;
	if (nd.ni_vp) {
		NDFREE(&nd, NDF_ONLY_PNBUF);
		if (nd.ni_vp == nd.ni_dvp)
			vrele(nd.ni_dvp);
		else
			vput(nd.ni_dvp);
		vrele(nd.ni_vp);
		error = EEXIST;
		goto out;
	}
	if (vn_start_write(nd.ni_dvp, &mp, V_NOWAIT) != 0) {
		NDFREE(&nd, NDF_ONLY_PNBUF);
		vput(nd.ni_dvp);
		if ((error = vn_start_write(NULL, &mp, V_XSLEEP | PCATCH)) != 0)
			goto out;
		goto restart;
	}
	VATTR_NULL(&vattr);
	vattr.va_mode = ACCESSPERMS &~ td->td_proc->p_fd->fd_cmask;
#ifdef MAC
	vattr.va_type = VLNK;
	error = mac_vnode_check_create(td->td_ucred, nd.ni_dvp, &nd.ni_cnd,
	    &vattr);
	if (error != 0)
		goto out2;
#endif
	error = VOP_SYMLINK(nd.ni_dvp, &nd.ni_vp, &nd.ni_cnd, &vattr, syspath);
	if (error == 0)
		vput(nd.ni_vp);
#ifdef MAC
out2:
#endif
	NDFREE(&nd, NDF_ONLY_PNBUF);
	vput(nd.ni_dvp);
	vn_finished_write(mp);
out:
	if (segflg != UIO_SYSSPACE)
		uma_zfree(namei_zone, tmppath);
	return (error);
}

/*
 * Delete a whiteout from the filesystem.
 */
#ifndef _SYS_SYSPROTO_H_
struct undelete_args {
	char *path;
};
#endif
int
sys_undelete(struct thread *td, struct undelete_args *uap)
{

	return (kern_undelete(td, __USER_CAP_STR(uap->path), UIO_USERSPACE));
}

int
kern_undelete(struct thread *td, const char * __capability path, enum uio_seg pathseg)
{
	struct mount *mp;
	struct nameidata nd;
	int error;

restart:
	bwillwrite();
	NDINIT_C(&nd, DELETE, LOCKPARENT | DOWHITEOUT | AUDITVNODE1,
	    pathseg, path, td);
	error = namei(&nd);
	if (error != 0)
		return (error);

	if (nd.ni_vp != NULLVP || !(nd.ni_cnd.cn_flags & ISWHITEOUT)) {
		NDFREE(&nd, NDF_ONLY_PNBUF);
		if (nd.ni_vp == nd.ni_dvp)
			vrele(nd.ni_dvp);
		else
			vput(nd.ni_dvp);
		if (nd.ni_vp)
			vrele(nd.ni_vp);
		return (EEXIST);
	}
	if (vn_start_write(nd.ni_dvp, &mp, V_NOWAIT) != 0) {
		NDFREE(&nd, NDF_ONLY_PNBUF);
		vput(nd.ni_dvp);
		if ((error = vn_start_write(NULL, &mp, V_XSLEEP | PCATCH)) != 0)
			return (error);
		goto restart;
	}
	error = VOP_WHITEOUT(nd.ni_dvp, &nd.ni_cnd, DELETE);
	NDFREE(&nd, NDF_ONLY_PNBUF);
	vput(nd.ni_dvp);
	vn_finished_write(mp);
	return (error);
}

/*
 * Delete a name from the filesystem.
 */
#ifndef _SYS_SYSPROTO_H_
struct unlink_args {
	char	*path;
};
#endif
int
sys_unlink(struct thread *td, struct unlink_args *uap)
{

	return (kern_unlinkat(td, AT_FDCWD, __USER_CAP_STR(uap->path),
	    UIO_USERSPACE, 0, 0));
}

#ifndef _SYS_SYSPROTO_H_
struct unlinkat_args {
	int	fd;
	char	*path;
	int	flag;
};
#endif
int
sys_unlinkat(struct thread *td, struct unlinkat_args *uap)
{
	int fd, flag;
	const char * __capability path;

	flag = uap->flag;
	fd = uap->fd;
	path = __USER_CAP_STR(uap->path);

	if ((flag & ~(AT_REMOVEDIR | AT_BENEATH)) != 0)
		return (EINVAL);

	if ((uap->flag & AT_REMOVEDIR) != 0)
		return (kern_rmdirat(td, fd, path, UIO_USERSPACE, flag));
	else
		return (kern_unlinkat(td, fd, path, UIO_USERSPACE, flag, 0));
}

int
kern_unlinkat(struct thread *td, int fd, const char * __capability path,
    enum uio_seg pathseg, int flag, ino_t oldinum)
{
	struct mount *mp;
	struct vnode *vp;
	struct nameidata nd;
	struct stat sb;
	int error;

restart:
	bwillwrite();
	NDINIT_ATRIGHTS_C(&nd, DELETE, LOCKPARENT | LOCKLEAF | AUDITVNODE1 |
	    ((flag & AT_BENEATH) != 0 ? BENEATH : 0),
	    pathseg, path, fd, &cap_unlinkat_rights, td);
	if ((error = namei(&nd)) != 0)
		return (error == EINVAL ? EPERM : error);
	vp = nd.ni_vp;
	if (vp->v_type == VDIR && oldinum == 0) {
		error = EPERM;		/* POSIX */
	} else if (oldinum != 0 &&
		  ((error = vn_stat(vp, &sb, td->td_ucred, NOCRED, td)) == 0) &&
		  sb.st_ino != oldinum) {
			error = EIDRM;	/* Identifier removed */
	} else {
		/*
		 * The root of a mounted filesystem cannot be deleted.
		 *
		 * XXX: can this only be a VDIR case?
		 */
		if (vp->v_vflag & VV_ROOT)
			error = EBUSY;
	}
	if (error == 0) {
		if (vn_start_write(nd.ni_dvp, &mp, V_NOWAIT) != 0) {
			NDFREE(&nd, NDF_ONLY_PNBUF);
			vput(nd.ni_dvp);
			if (vp == nd.ni_dvp)
				vrele(vp);
			else
				vput(vp);
			if ((error = vn_start_write(NULL, &mp,
			    V_XSLEEP | PCATCH)) != 0)
				return (error);
			goto restart;
		}
#ifdef MAC
		error = mac_vnode_check_unlink(td->td_ucred, nd.ni_dvp, vp,
		    &nd.ni_cnd);
		if (error != 0)
			goto out;
#endif
		vfs_notify_upper(vp, VFS_NOTIFY_UPPER_UNLINK);
		error = VOP_REMOVE(nd.ni_dvp, vp, &nd.ni_cnd);
#ifdef MAC
out:
#endif
		vn_finished_write(mp);
	}
	NDFREE(&nd, NDF_ONLY_PNBUF);
	vput(nd.ni_dvp);
	if (vp == nd.ni_dvp)
		vrele(vp);
	else
		vput(vp);
	return (error);
}

/*
 * Reposition read/write file offset.
 */
#ifndef _SYS_SYSPROTO_H_
struct lseek_args {
	int	fd;
	int	pad;
	off_t	offset;
	int	whence;
};
#endif
int
sys_lseek(struct thread *td, struct lseek_args *uap)
{

	return (kern_lseek(td, uap->fd, uap->offset, uap->whence));
}

int
kern_lseek(struct thread *td, int fd, off_t offset, int whence)
{
	struct file *fp;
	int error;

	AUDIT_ARG_FD(fd);
	error = fget(td, fd, &cap_seek_rights, &fp);
	if (error != 0)
		return (error);
	error = (fp->f_ops->fo_flags & DFLAG_SEEKABLE) != 0 ?
	    fo_seek(fp, offset, whence, td) : ESPIPE;
	fdrop(fp, td);
	return (error);
}

#if defined(COMPAT_43)
/*
 * Reposition read/write file offset.
 */
#ifndef _SYS_SYSPROTO_H_
struct olseek_args {
	int	fd;
	long	offset;
	int	whence;
};
#endif
int
olseek(struct thread *td, struct olseek_args *uap)
{

	return (kern_lseek(td, uap->fd, uap->offset, uap->whence));
}
#endif /* COMPAT_43 */

#if defined(COMPAT_FREEBSD6)
/* Version with the 'pad' argument */
int
freebsd6_lseek(struct thread *td, struct freebsd6_lseek_args *uap)
{

	return (kern_lseek(td, uap->fd, uap->offset, uap->whence));
}
#endif

/*
 * Check access permissions using passed credentials.
 */
static int
vn_access(struct vnode *vp, int user_flags, struct ucred *cred,
     struct thread *td)
{
	accmode_t accmode;
	int error;

	/* Flags == 0 means only check for existence. */
	if (user_flags == 0)
		return (0);

	accmode = 0;
	if (user_flags & R_OK)
		accmode |= VREAD;
	if (user_flags & W_OK)
		accmode |= VWRITE;
	if (user_flags & X_OK)
		accmode |= VEXEC;
#ifdef MAC
	error = mac_vnode_check_access(cred, vp, accmode);
	if (error != 0)
		return (error);
#endif
	if ((accmode & VWRITE) == 0 || (error = vn_writechk(vp)) == 0)
		error = VOP_ACCESS(vp, accmode, cred, td);
	return (error);
}

/*
 * Check access permissions using "real" credentials.
 */
#ifndef _SYS_SYSPROTO_H_
struct access_args {
	char	*path;
	int	amode;
};
#endif
int
sys_access(struct thread *td, struct access_args *uap)
{

	return (kern_accessat(td, AT_FDCWD, __USER_CAP_STR(uap->path),
	    UIO_USERSPACE, 0, uap->amode));
}

#ifndef _SYS_SYSPROTO_H_
struct faccessat_args {
	int	dirfd;
	char	*path;
	int	amode;
	int	flag;
}
#endif
int
sys_faccessat(struct thread *td, struct faccessat_args *uap)
{

	return (kern_accessat(td, uap->fd, __USER_CAP_STR(uap->path),
	    UIO_USERSPACE, uap->flag, uap->amode));
}

int
kern_accessat(struct thread *td, int fd, const char * __capability path,
    enum uio_seg pathseg, int flag, int amode)
{
	struct ucred *cred, *usecred;
	struct vnode *vp;
	struct nameidata nd;
	int error;

	if ((flag & ~(AT_EACCESS | AT_BENEATH)) != 0)
		return (EINVAL);
	if (amode != F_OK && (amode & ~(R_OK | W_OK | X_OK)) != 0)
		return (EINVAL);

	/*
	 * Create and modify a temporary credential instead of one that
	 * is potentially shared (if we need one).
	 */
	cred = td->td_ucred;
	if ((flag & AT_EACCESS) == 0 &&
	    ((cred->cr_uid != cred->cr_ruid ||
	    cred->cr_rgid != cred->cr_groups[0]))) {
		usecred = crdup(cred);
		usecred->cr_uid = cred->cr_ruid;
		usecred->cr_groups[0] = cred->cr_rgid;
		td->td_ucred = usecred;
	} else
		usecred = cred;
	AUDIT_ARG_VALUE(amode);
	NDINIT_ATRIGHTS_C(&nd, LOOKUP, FOLLOW | LOCKSHARED | LOCKLEAF |
	    AUDITVNODE1 | ((flag & AT_BENEATH) != 0 ? BENEATH : 0),
	    pathseg, path, fd, &cap_fstat_rights, td);
	if ((error = namei(&nd)) != 0)
		goto out;
	vp = nd.ni_vp;

	error = vn_access(vp, amode, usecred, td);
	NDFREE(&nd, NDF_ONLY_PNBUF);
	vput(vp);
out:
	if (usecred != cred) {
		td->td_ucred = cred;
		crfree(usecred);
	}
	return (error);
}

/*
 * Check access permissions using "effective" credentials.
 */
#ifndef _SYS_SYSPROTO_H_
struct eaccess_args {
	char	*path;
	int	amode;
};
#endif
int
sys_eaccess(struct thread *td, struct eaccess_args *uap)
{

	return (kern_accessat(td, AT_FDCWD, __USER_CAP_STR(uap->path),
	    UIO_USERSPACE, AT_EACCESS, uap->amode));
}

#if defined(COMPAT_43)
/*
 * Get file status; this version follows links.
 */
#ifndef _SYS_SYSPROTO_H_
struct ostat_args {
	char	*path;
	struct ostat *ub;
};
#endif
int
ostat(struct thread *td, struct ostat_args *uap)
{
	struct stat sb;
	struct ostat osb;
	int error;

	error = kern_statat(td, 0, AT_FDCWD, uap->path, UIO_USERSPACE,
	    &sb, NULL);
	if (error != 0)
		return (error);
	cvtstat(&sb, &osb);
	return (copyout(&osb, uap->ub, sizeof (osb)));
}

/*
 * Get file status; this version does not follow links.
 */
#ifndef _SYS_SYSPROTO_H_
struct olstat_args {
	char	*path;
	struct ostat *ub;
};
#endif
int
olstat(struct thread *td, struct olstat_args *uap)
{
	struct stat sb;
	struct ostat osb;
	int error;

	error = kern_statat(td, AT_SYMLINK_NOFOLLOW, AT_FDCWD, uap->path,
	    UIO_USERSPACE, &sb, NULL);
	if (error != 0)
		return (error);
	cvtstat(&sb, &osb);
	return (copyout(&osb, uap->ub, sizeof (osb)));
}

/*
 * Convert from an old to a new stat structure.
 * XXX: many values are blindly truncated.
 */
void
cvtstat(struct stat *st, struct ostat *ost)
{

	bzero(ost, sizeof(*ost));
	ost->st_dev = st->st_dev;
	ost->st_ino = st->st_ino;
	ost->st_mode = st->st_mode;
	ost->st_nlink = st->st_nlink;
	ost->st_uid = st->st_uid;
	ost->st_gid = st->st_gid;
	ost->st_rdev = st->st_rdev;
	ost->st_size = MIN(st->st_size, INT32_MAX);
	ost->st_atim = st->st_atim;
	ost->st_mtim = st->st_mtim;
	ost->st_ctim = st->st_ctim;
	ost->st_blksize = st->st_blksize;
	ost->st_blocks = st->st_blocks;
	ost->st_flags = st->st_flags;
	ost->st_gen = st->st_gen;
}
#endif /* COMPAT_43 */

#if defined(COMPAT_43) || defined(COMPAT_FREEBSD11)
int ino64_trunc_error;
SYSCTL_INT(_vfs, OID_AUTO, ino64_trunc_error, CTLFLAG_RW,
    &ino64_trunc_error, 0,
    "Error on truncation of device, file or inode number, or link count");

int
freebsd11_cvtstat(struct stat *st, struct freebsd11_stat *ost)
{

	ost->st_dev = st->st_dev;
	if (ost->st_dev != st->st_dev) {
		switch (ino64_trunc_error) {
		default:
			/*
			 * Since dev_t is almost raw, don't clamp to the
			 * maximum for case 2, but ignore the error.
			 */
			break;
		case 1:
			return (EOVERFLOW);
		}
	}
	ost->st_ino = st->st_ino;
	if (ost->st_ino != st->st_ino) {
		switch (ino64_trunc_error) {
		default:
		case 0:
			break;
		case 1:
			return (EOVERFLOW);
		case 2:
			ost->st_ino = UINT32_MAX;
			break;
		}
	}
	ost->st_mode = st->st_mode;
	ost->st_nlink = st->st_nlink;
	if (ost->st_nlink != st->st_nlink) {
		switch (ino64_trunc_error) {
		default:
		case 0:
			break;
		case 1:
			return (EOVERFLOW);
		case 2:
			ost->st_nlink = UINT16_MAX;
			break;
		}
	}
	ost->st_uid = st->st_uid;
	ost->st_gid = st->st_gid;
	ost->st_rdev = st->st_rdev;
	if (ost->st_rdev != st->st_rdev) {
		switch (ino64_trunc_error) {
		default:
			break;
		case 1:
			return (EOVERFLOW);
		}
	}
	ost->st_atim = st->st_atim;
	ost->st_mtim = st->st_mtim;
	ost->st_ctim = st->st_ctim;
	ost->st_size = st->st_size;
	ost->st_blocks = st->st_blocks;
	ost->st_blksize = st->st_blksize;
	ost->st_flags = st->st_flags;
	ost->st_gen = st->st_gen;
	ost->st_lspare = 0;
	ost->st_birthtim = st->st_birthtim;
	bzero((char *)&ost->st_birthtim + sizeof(ost->st_birthtim),
	    sizeof(*ost) - offsetof(struct freebsd11_stat,
	    st_birthtim) - sizeof(ost->st_birthtim));
	return (0);
}

int
freebsd11_stat(struct thread *td, struct freebsd11_stat_args* uap)
{
	struct stat sb;
	struct freebsd11_stat osb;
	int error;

	error = kern_statat(td, 0, AT_FDCWD, __USER_CAP_STR(uap->path),
	    UIO_USERSPACE, &sb, NULL);
	if (error != 0)
		return (error);
	error = freebsd11_cvtstat(&sb, &osb);
	if (error == 0)
		error = copyout(&osb, __USER_CAP_OBJ(uap->ub), sizeof(osb));
	return (error);
}

int
freebsd11_lstat(struct thread *td, struct freebsd11_lstat_args* uap)
{
	struct stat sb;
	struct freebsd11_stat osb;
	int error;

	error = kern_statat(td, AT_SYMLINK_NOFOLLOW, AT_FDCWD,
	    __USER_CAP_STR(uap->path), UIO_USERSPACE, &sb, NULL);
	if (error != 0)
		return (error);
	error = freebsd11_cvtstat(&sb, &osb);
	if (error == 0)
		error = copyout(&osb, __USER_CAP_OBJ(uap->ub), sizeof(osb));
	return (error);
}

int
freebsd11_fhstat(struct thread *td, struct freebsd11_fhstat_args* uap)
{
	struct fhandle fh;
	struct stat sb;
	struct freebsd11_stat osb;
	int error;

	error = copyin(__USER_CAP_OBJ(uap->u_fhp), &fh, sizeof(fhandle_t));
	if (error != 0)
		return (error);
	error = kern_fhstat(td, fh, &sb);
	if (error != 0)
		return (error);
	error = freebsd11_cvtstat(&sb, &osb);
	if (error == 0)
		error = copyout(&osb, __USER_CAP_OBJ(uap->sb), sizeof(osb));
	return (error);
}

int
freebsd11_fstatat(struct thread *td, struct freebsd11_fstatat_args* uap)
{
	struct stat sb;
	struct freebsd11_stat osb;
	int error;

	error = kern_statat(td, uap->flag, uap->fd, __USER_CAP_STR(uap->path),
	    UIO_USERSPACE, &sb, NULL);
	if (error != 0)
		return (error);
	error = freebsd11_cvtstat(&sb, &osb);
	if (error == 0)
		error = copyout(&osb, __USER_CAP_OBJ(uap->buf), sizeof(osb));
	return (error);
}
#endif	/* COMPAT_FREEBSD11 */

/*
 * Get file status
 */
#ifndef _SYS_SYSPROTO_H_
struct fstatat_args {
	int	fd;
	char	*path;
	struct stat	*buf;
	int	flag;
}
#endif
int
sys_fstatat(struct thread *td, struct fstatat_args *uap)
{

	return (user_fstatat(td, uap->fd, __USER_CAP_STR(uap->path), 
	    __USER_CAP_OBJ(uap->buf), uap->flag));
}

int
user_fstatat(struct thread *td, int fd, const char * __capability path,
   struct stat * __capability buf, int flag)
{
	struct stat sb;
	int error;

	error = kern_statat(td, flag, fd, path, UIO_USERSPACE,
	    &sb, NULL);
	if (error == 0)
		error = copyout(&sb, buf, sizeof (sb));
	return (error);
}

int
kern_statat(struct thread *td, int flag, int fd, const char * __capability path,
    enum uio_seg pathseg, struct stat *sbp,
    void (*hook)(struct vnode *vp, struct stat *sbp))
{
	struct nameidata nd;
	int error;

	if ((flag & ~(AT_SYMLINK_NOFOLLOW | AT_BENEATH)) != 0)
		return (EINVAL);

	NDINIT_ATRIGHTS_C(&nd, LOOKUP, ((flag & AT_SYMLINK_NOFOLLOW) != 0 ?
	    NOFOLLOW : FOLLOW) | ((flag & AT_BENEATH) != 0 ? BENEATH : 0) |
	    LOCKSHARED | LOCKLEAF | AUDITVNODE1, pathseg, path, fd,
	    &cap_fstat_rights, td);

	if ((error = namei(&nd)) != 0)
		return (error);
	error = vn_stat(nd.ni_vp, sbp, td->td_ucred, NOCRED, td);
	if (error == 0) {
		SDT_PROBE2(vfs, , stat, mode, path, sbp->st_mode);
		if (S_ISREG(sbp->st_mode))
			SDT_PROBE2(vfs, , stat, reg, path, pathseg);
		if (__predict_false(hook != NULL))
			hook(nd.ni_vp, sbp);
	}
	NDFREE(&nd, NDF_ONLY_PNBUF);
	vput(nd.ni_vp);
	if (error != 0)
		return (error);
#ifdef __STAT_TIME_T_EXT
	sbp->st_atim_ext = 0;
	sbp->st_mtim_ext = 0;
	sbp->st_ctim_ext = 0;
	sbp->st_btim_ext = 0;
#endif
#ifdef KTRACE
	if (KTRPOINT(td, KTR_STRUCT))
		ktrstat(sbp);
#endif
	return (0);
}

#if defined(COMPAT_FREEBSD11)
/*
 * Implementation of the NetBSD [l]stat() functions.
 */
void
freebsd11_cvtnstat(struct stat *sb, struct nstat *nsb)
{

	bzero(nsb, sizeof(*nsb));
	nsb->st_dev = sb->st_dev;
	nsb->st_ino = sb->st_ino;
	nsb->st_mode = sb->st_mode;
	nsb->st_nlink = sb->st_nlink;
	nsb->st_uid = sb->st_uid;
	nsb->st_gid = sb->st_gid;
	nsb->st_rdev = sb->st_rdev;
	nsb->st_atim = sb->st_atim;
	nsb->st_mtim = sb->st_mtim;
	nsb->st_ctim = sb->st_ctim;
	nsb->st_size = sb->st_size;
	nsb->st_blocks = sb->st_blocks;
	nsb->st_blksize = sb->st_blksize;
	nsb->st_flags = sb->st_flags;
	nsb->st_gen = sb->st_gen;
	nsb->st_birthtim = sb->st_birthtim;
}

#ifndef _SYS_SYSPROTO_H_
struct freebsd11_nstat_args {
	char	*path;
	struct nstat *ub;
};
#endif
int
freebsd11_nstat(struct thread *td, struct freebsd11_nstat_args *uap)
{
	struct stat sb;
	struct nstat nsb;
	int error;

	error = kern_statat(td, 0, AT_FDCWD, __USER_CAP_STR(uap->path),
	    UIO_USERSPACE, &sb, NULL);
	if (error != 0)
		return (error);
	freebsd11_cvtnstat(&sb, &nsb);
	return (copyout(&nsb, __USER_CAP_OBJ(uap->ub), sizeof (nsb)));
}

/*
 * NetBSD lstat.  Get file status; this version does not follow links.
 */
#ifndef _SYS_SYSPROTO_H_
struct freebsd11_nlstat_args {
	char	*path;
	struct nstat *ub;
};
#endif
int
freebsd11_nlstat(struct thread *td, struct freebsd11_nlstat_args *uap)
{
	struct stat sb;
	struct nstat nsb;
	int error;

	error = kern_statat(td, AT_SYMLINK_NOFOLLOW, AT_FDCWD,
	    __USER_CAP_STR(uap->path), UIO_USERSPACE, &sb, NULL);
	if (error != 0)
		return (error);
	freebsd11_cvtnstat(&sb, &nsb);
	return (copyout(&nsb, __USER_CAP_OBJ(uap->ub), sizeof (nsb)));
}
#endif /* COMPAT_FREEBSD11 */

/*
 * Get configurable pathname variables.
 */
#ifndef _SYS_SYSPROTO_H_
struct pathconf_args {
	char	*path;
	int	name;
};
#endif
int
sys_pathconf(struct thread *td, struct pathconf_args *uap)
{
	long value;
	int error;

	error = kern_pathconf(td, __USER_CAP_STR(uap->path), UIO_USERSPACE,
	    uap->name, FOLLOW, &value);
	if (error == 0)
		td->td_retval[0] = value;
	return (error);
}

#ifndef _SYS_SYSPROTO_H_
struct lpathconf_args {
	char	*path;
	int	name;
};
#endif
int
sys_lpathconf(struct thread *td, struct lpathconf_args *uap)
{
	long value;
	int error;

	error = kern_pathconf(td, __USER_CAP_STR(uap->path), UIO_USERSPACE,
	    uap->name, NOFOLLOW, &value);
	if (error == 0)
		td->td_retval[0] = value;
	return (error);
}

int
kern_pathconf(struct thread *td, const char * __capability path,
    enum uio_seg pathseg, int name, u_long flags, long *valuep)
{
	struct nameidata nd;
	int error;

	NDINIT_C(&nd, LOOKUP, LOCKSHARED | LOCKLEAF | AUDITVNODE1 | flags,
	    pathseg, path, td);
	if ((error = namei(&nd)) != 0)
		return (error);
	NDFREE(&nd, NDF_ONLY_PNBUF);

	error = VOP_PATHCONF(nd.ni_vp, name, valuep);
	vput(nd.ni_vp);
	return (error);
}

/*
 * Return target name of a symbolic link.
 */
#ifndef _SYS_SYSPROTO_H_
struct readlink_args {
	char	*path;
	char	*buf;
	size_t	count;
};
#endif
int
sys_readlink(struct thread *td, struct readlink_args *uap)
{

	return (kern_readlinkat(td, AT_FDCWD,
	    __USER_CAP_STR(uap->path), UIO_USERSPACE,
	    __USER_CAP(uap->buf, uap->count), UIO_USERSPACE,
	    uap->count));
}
#ifndef _SYS_SYSPROTO_H_
struct readlinkat_args {
	int	fd;
	char	*path;
	char	*buf;
	size_t	bufsize;
};
#endif
int
sys_readlinkat(struct thread *td, struct readlinkat_args *uap)
{

	return (kern_readlinkat(td, uap->fd,
	    __USER_CAP_STR(uap->path), UIO_USERSPACE,
	    __USER_CAP(uap->buf, uap->bufsize), UIO_USERSPACE,
	    uap->bufsize));
}

int
kern_readlinkat(struct thread *td, int fd, const char * __capability path,
    enum uio_seg pathseg, char * __capability buf, enum uio_seg bufseg,
    size_t count)
{
	struct vnode *vp;
	struct nameidata nd;
	int error;

	if (count > IOSIZE_MAX)
		return (EINVAL);

	NDINIT_AT_C(&nd, LOOKUP, NOFOLLOW | LOCKSHARED | LOCKLEAF | AUDITVNODE1,
	    pathseg, path, fd, td);

	if ((error = namei(&nd)) != 0)
		return (error);
	NDFREE(&nd, NDF_ONLY_PNBUF);
	vp = nd.ni_vp;

	error = kern_readlink_vp(vp, buf, bufseg, count, td);
	vput(vp);

	return (error);
}

/*
 * Helper function to readlink from a vnode
 */
static int
kern_readlink_vp(struct vnode *vp, char * __capability buf,
    enum uio_seg bufseg, size_t count, struct thread *td)
{
	kiovec_t aiov;
	struct uio auio;
	int error;

	ASSERT_VOP_LOCKED(vp, "kern_readlink_vp(): vp not locked");
#ifdef MAC
	error = mac_vnode_check_readlink(td->td_ucred, vp);
	if (error != 0)
		return (error);
#endif
	if (vp->v_type != VLNK && (vp->v_vflag & VV_READLINK) == 0)
		return (EINVAL);

	IOVEC_INIT_C(&aiov, buf, count);
	auio.uio_iov = &aiov;
	auio.uio_iovcnt = 1;
	auio.uio_offset = 0;
	auio.uio_rw = UIO_READ;
	auio.uio_segflg = bufseg;
	auio.uio_td = td;
	auio.uio_resid = count;
	error = VOP_READLINK(vp, &auio, td->td_ucred);
	td->td_retval[0] = count - auio.uio_resid;
	return (error);
}

/*
 * Common implementation code for chflags() and fchflags().
 */
static int
setfflags(struct thread *td, struct vnode *vp, u_long flags)
{
	struct mount *mp;
	struct vattr vattr;
	int error;

	/* We can't support the value matching VNOVAL. */
	if (flags == VNOVAL)
		return (EOPNOTSUPP);

	/*
	 * Prevent non-root users from setting flags on devices.  When
	 * a device is reused, users can retain ownership of the device
	 * if they are allowed to set flags and programs assume that
	 * chown can't fail when done as root.
	 */
	if (vp->v_type == VCHR || vp->v_type == VBLK) {
		error = priv_check(td, PRIV_VFS_CHFLAGS_DEV);
		if (error != 0)
			return (error);
	}

	if ((error = vn_start_write(vp, &mp, V_WAIT | PCATCH)) != 0)
		return (error);
	VATTR_NULL(&vattr);
	vattr.va_flags = flags;
	vn_lock(vp, LK_EXCLUSIVE | LK_RETRY);
#ifdef MAC
	error = mac_vnode_check_setflags(td->td_ucred, vp, vattr.va_flags);
	if (error == 0)
#endif
		error = VOP_SETATTR(vp, &vattr, td->td_ucred);
	VOP_UNLOCK(vp, 0);
	vn_finished_write(mp);
	return (error);
}

/*
 * Change flags of a file given a path name.
 */
#ifndef _SYS_SYSPROTO_H_
struct chflags_args {
	const char *path;
	u_long	flags;
};
#endif
int
sys_chflags(struct thread *td, struct chflags_args *uap)
{

	return (kern_chflagsat(td, AT_FDCWD, __USER_CAP_STR(uap->path),
	    UIO_USERSPACE, uap->flags, 0));
}

#ifndef _SYS_SYSPROTO_H_
struct chflagsat_args {
	int	fd;
	const char *path;
	u_long	flags;
	int	atflag;
}
#endif
int
sys_chflagsat(struct thread *td, struct chflagsat_args *uap)
{

	if ((uap->atflag & ~(AT_SYMLINK_NOFOLLOW | AT_BENEATH)) != 0)
		return (EINVAL);

	return (kern_chflagsat(td, uap->fd, __USER_CAP_STR(uap->path),
	    UIO_USERSPACE, uap->flags, uap->atflag));
}

/*
 * Same as chflags() but doesn't follow symlinks.
 */
#ifndef _SYS_SYSPROTO_H_
struct lchflags_args {
	const char *path;
	u_long flags;
};
#endif
int
sys_lchflags(struct thread *td, struct lchflags_args *uap)
{

	return (kern_chflagsat(td, AT_FDCWD, __USER_CAP_STR(uap->path),
	    UIO_USERSPACE, uap->flags, AT_SYMLINK_NOFOLLOW));
}

int
kern_chflagsat(struct thread *td, int fd, const char * __capability path,
    enum uio_seg pathseg, u_long flags, int atflag)
{
	struct nameidata nd;
	int error, follow;

	AUDIT_ARG_FFLAGS(flags);
	follow = (atflag & AT_SYMLINK_NOFOLLOW) ? NOFOLLOW : FOLLOW;
	follow |= (atflag & AT_BENEATH) != 0 ? BENEATH : 0;
	NDINIT_ATRIGHTS_C(&nd, LOOKUP, follow | AUDITVNODE1, pathseg, path, fd,
	    &cap_fchflags_rights, td);
	if ((error = namei(&nd)) != 0)
		return (error);
	NDFREE(&nd, NDF_ONLY_PNBUF);
	error = setfflags(td, nd.ni_vp, flags);
	vrele(nd.ni_vp);
	return (error);
}

/*
 * Change flags of a file given a file descriptor.
 */
#ifndef _SYS_SYSPROTO_H_
struct fchflags_args {
	int	fd;
	u_long	flags;
};
#endif
int
sys_fchflags(struct thread *td, struct fchflags_args *uap)
{
	struct file *fp;
	int error;

	AUDIT_ARG_FD(uap->fd);
	AUDIT_ARG_FFLAGS(uap->flags);
	error = getvnode(td, uap->fd, &cap_fchflags_rights,
	    &fp);
	if (error != 0)
		return (error);
#ifdef AUDIT
	vn_lock(fp->f_vnode, LK_SHARED | LK_RETRY);
	AUDIT_ARG_VNODE1(fp->f_vnode);
	VOP_UNLOCK(fp->f_vnode, 0);
#endif
	error = setfflags(td, fp->f_vnode, uap->flags);
	fdrop(fp, td);
	return (error);
}

/*
 * Common implementation code for chmod(), lchmod() and fchmod().
 */
int
setfmode(struct thread *td, struct ucred *cred, struct vnode *vp, int mode)
{
	struct mount *mp;
	struct vattr vattr;
	int error;

	if ((error = vn_start_write(vp, &mp, V_WAIT | PCATCH)) != 0)
		return (error);
	vn_lock(vp, LK_EXCLUSIVE | LK_RETRY);
	VATTR_NULL(&vattr);
	vattr.va_mode = mode & ALLPERMS;
#ifdef MAC
	error = mac_vnode_check_setmode(cred, vp, vattr.va_mode);
	if (error == 0)
#endif
		error = VOP_SETATTR(vp, &vattr, cred);
	VOP_UNLOCK(vp, 0);
	vn_finished_write(mp);
	return (error);
}

/*
 * Change mode of a file given path name.
 */
#ifndef _SYS_SYSPROTO_H_
struct chmod_args {
	char	*path;
	int	mode;
};
#endif
int
sys_chmod(struct thread *td, struct chmod_args *uap)
{

	return (kern_fchmodat(td, AT_FDCWD, __USER_CAP_STR(uap->path),
	    UIO_USERSPACE, uap->mode, 0));
}

#ifndef _SYS_SYSPROTO_H_
struct fchmodat_args {
	int	dirfd;
	char	*path;
	mode_t	mode;
	int	flag;
}
#endif
int
sys_fchmodat(struct thread *td, struct fchmodat_args *uap)
{

	if ((uap->flag & ~(AT_SYMLINK_NOFOLLOW | AT_BENEATH)) != 0)
		return (EINVAL);

	return (kern_fchmodat(td, uap->fd, __USER_CAP_STR(uap->path),
	    UIO_USERSPACE, uap->mode, uap->flag));
}

/*
 * Change mode of a file given path name (don't follow links.)
 */
#ifndef _SYS_SYSPROTO_H_
struct lchmod_args {
	char	*path;
	int	mode;
};
#endif
int
sys_lchmod(struct thread *td, struct lchmod_args *uap)
{

	return (kern_fchmodat(td, AT_FDCWD, __USER_CAP_STR(uap->path),
	    UIO_USERSPACE, uap->mode, AT_SYMLINK_NOFOLLOW));
}

int
kern_fchmodat(struct thread *td, int fd, const char * __capability path,
    enum uio_seg pathseg, mode_t mode, int flag)
{
	struct nameidata nd;
	int error, follow;

	AUDIT_ARG_MODE(mode);
	follow = (flag & AT_SYMLINK_NOFOLLOW) != 0 ? NOFOLLOW : FOLLOW;
	follow |= (flag & AT_BENEATH) != 0 ? BENEATH : 0;
	NDINIT_ATRIGHTS_C(&nd, LOOKUP, follow | AUDITVNODE1, pathseg, path, fd,
	    &cap_fchmod_rights, td);
	if ((error = namei(&nd)) != 0)
		return (error);
	NDFREE(&nd, NDF_ONLY_PNBUF);
	error = setfmode(td, td->td_ucred, nd.ni_vp, mode);
	vrele(nd.ni_vp);
	return (error);
}

/*
 * Change mode of a file given a file descriptor.
 */
#ifndef _SYS_SYSPROTO_H_
struct fchmod_args {
	int	fd;
	int	mode;
};
#endif
int
sys_fchmod(struct thread *td, struct fchmod_args *uap)
{
	struct file *fp;
	int error;

	AUDIT_ARG_FD(uap->fd);
	AUDIT_ARG_MODE(uap->mode);

	error = fget(td, uap->fd, &cap_fchmod_rights, &fp);
	if (error != 0)
		return (error);
	error = fo_chmod(fp, uap->mode, td->td_ucred, td);
	fdrop(fp, td);
	return (error);
}

/*
 * Common implementation for chown(), lchown(), and fchown()
 */
int
setfown(struct thread *td, struct ucred *cred, struct vnode *vp, uid_t uid,
    gid_t gid)
{
	struct mount *mp;
	struct vattr vattr;
	int error;

	if ((error = vn_start_write(vp, &mp, V_WAIT | PCATCH)) != 0)
		return (error);
	vn_lock(vp, LK_EXCLUSIVE | LK_RETRY);
	VATTR_NULL(&vattr);
	vattr.va_uid = uid;
	vattr.va_gid = gid;
#ifdef MAC
	error = mac_vnode_check_setowner(cred, vp, vattr.va_uid,
	    vattr.va_gid);
	if (error == 0)
#endif
		error = VOP_SETATTR(vp, &vattr, cred);
	VOP_UNLOCK(vp, 0);
	vn_finished_write(mp);
	return (error);
}

/*
 * Set ownership given a path name.
 */
#ifndef _SYS_SYSPROTO_H_
struct chown_args {
	char	*path;
	int	uid;
	int	gid;
};
#endif
int
sys_chown(struct thread *td, struct chown_args *uap)
{

	return (kern_fchownat(td, AT_FDCWD, __USER_CAP_STR(uap->path),
	    UIO_USERSPACE, uap->uid, uap->gid, 0));
}

#ifndef _SYS_SYSPROTO_H_
struct fchownat_args {
	int fd;
	const char * path;
	uid_t uid;
	gid_t gid;
	int flag;
};
#endif
int
sys_fchownat(struct thread *td, struct fchownat_args *uap)
{

	if ((uap->flag & ~(AT_SYMLINK_NOFOLLOW | AT_BENEATH)) != 0)
		return (EINVAL);

	return (kern_fchownat(td, uap->fd, __USER_CAP_STR(uap->path),
	    UIO_USERSPACE, uap->uid, uap->gid, uap->flag));
}

int
kern_fchownat(struct thread *td, int fd, const char * __capability path,
    enum uio_seg pathseg, int uid, int gid, int flag)
{
	struct nameidata nd;
	int error, follow;

	AUDIT_ARG_OWNER(uid, gid);
	follow = (flag & AT_SYMLINK_NOFOLLOW) ? NOFOLLOW : FOLLOW;
	follow |= (flag & AT_BENEATH) != 0 ? BENEATH : 0;
	NDINIT_ATRIGHTS_C(&nd, LOOKUP, follow | AUDITVNODE1, pathseg, path, fd,
	    &cap_fchown_rights, td);

	if ((error = namei(&nd)) != 0)
		return (error);
	NDFREE(&nd, NDF_ONLY_PNBUF);
	error = setfown(td, td->td_ucred, nd.ni_vp, uid, gid);
	vrele(nd.ni_vp);
	return (error);
}

/*
 * Set ownership given a path name, do not cross symlinks.
 */
#ifndef _SYS_SYSPROTO_H_
struct lchown_args {
	char	*path;
	int	uid;
	int	gid;
};
#endif
int
sys_lchown(struct thread *td, struct lchown_args *uap)
{

	return (kern_fchownat(td, AT_FDCWD, __USER_CAP_STR(uap->path),
	    UIO_USERSPACE, uap->uid, uap->gid, AT_SYMLINK_NOFOLLOW));
}

/*
 * Set ownership given a file descriptor.
 */
#ifndef _SYS_SYSPROTO_H_
struct fchown_args {
	int	fd;
	int	uid;
	int	gid;
};
#endif
int
sys_fchown(struct thread *td, struct fchown_args *uap)
{
	struct file *fp;
	int error;

	AUDIT_ARG_FD(uap->fd);
	AUDIT_ARG_OWNER(uap->uid, uap->gid);
	error = fget(td, uap->fd, &cap_fchown_rights, &fp);
	if (error != 0)
		return (error);
	error = fo_chown(fp, uap->uid, uap->gid, td->td_ucred, td);
	fdrop(fp, td);
	return (error);
}

/*
 * Common implementation code for utimes(), lutimes(), and futimes().
 */
static int
getutimes(const struct timeval * __capability usrtvp, enum uio_seg tvpseg,
    struct timespec *tsp)
{
	struct timeval tv[2];
	const struct timeval * __capability tvp;
	struct timeval *tmptvp;
	int error;

	if (usrtvp == NULL) {
		vfs_timestamp(&tsp[0]);
		tsp[1] = tsp[0];
	} else {
		if (tvpseg == UIO_SYSSPACE) {
			tvp = usrtvp;
		} else {
			tmptvp = &tv[0];
			if ((error = copyin(usrtvp, tmptvp, sizeof(tv))) != 0)
				return (error);
			tvp = (__cheri_tocap struct timeval * __capability)
			    tmptvp;
		}

		if (tvp[0].tv_usec < 0 || tvp[0].tv_usec >= 1000000 ||
		    tvp[1].tv_usec < 0 || tvp[1].tv_usec >= 1000000)
			return (EINVAL);
		TIMEVAL_TO_TIMESPEC(&tvp[0], &tsp[0]);
		TIMEVAL_TO_TIMESPEC(&tvp[1], &tsp[1]);
	}
	return (0);
}

/*
 * Common implementation code for futimens(), utimensat().
 */
#define	UTIMENS_NULL	0x1
#define	UTIMENS_EXIT	0x2
static int
getutimens(const struct timespec * __capability usrtsp, enum uio_seg tspseg,
    struct timespec *tsp, int *retflags)
{
	struct timespec tsnow;
	int error;

	vfs_timestamp(&tsnow);
	*retflags = 0;
	if (usrtsp == NULL) {
		tsp[0] = tsnow;
		tsp[1] = tsnow;
		*retflags |= UTIMENS_NULL;
		return (0);
	}
	if (tspseg == UIO_SYSSPACE) {
		tsp[0] = usrtsp[0];
		tsp[1] = usrtsp[1];
	} else if ((error = copyin(usrtsp, tsp, sizeof(*tsp) * 2)) != 0)
		return (error);
	if (tsp[0].tv_nsec == UTIME_OMIT && tsp[1].tv_nsec == UTIME_OMIT)
		*retflags |= UTIMENS_EXIT;
	if (tsp[0].tv_nsec == UTIME_NOW && tsp[1].tv_nsec == UTIME_NOW)
		*retflags |= UTIMENS_NULL;
	if (tsp[0].tv_nsec == UTIME_OMIT)
		tsp[0].tv_sec = VNOVAL;
	else if (tsp[0].tv_nsec == UTIME_NOW)
		tsp[0] = tsnow;
	else if (tsp[0].tv_nsec < 0 || tsp[0].tv_nsec >= 1000000000L)
		return (EINVAL);
	if (tsp[1].tv_nsec == UTIME_OMIT)
		tsp[1].tv_sec = VNOVAL;
	else if (tsp[1].tv_nsec == UTIME_NOW)
		tsp[1] = tsnow;
	else if (tsp[1].tv_nsec < 0 || tsp[1].tv_nsec >= 1000000000L)
		return (EINVAL);

	return (0);
}

/*
 * Common implementation code for utimes(), lutimes(), futimes(), futimens(),
 * and utimensat().
 */
static int
setutimes(struct thread *td, struct vnode *vp,
    const struct timespec *ts, int numtimes, int nullflag)
{
	struct mount *mp;
	struct vattr vattr;
	int error, setbirthtime;

	if ((error = vn_start_write(vp, &mp, V_WAIT | PCATCH)) != 0)
		return (error);
	vn_lock(vp, LK_EXCLUSIVE | LK_RETRY);
	setbirthtime = 0;
	if (numtimes < 3 && !VOP_GETATTR(vp, &vattr, td->td_ucred) &&
	    timespeccmp(&ts[1], &vattr.va_birthtime, < ))
		setbirthtime = 1;
	VATTR_NULL(&vattr);
	vattr.va_atime = ts[0];
	vattr.va_mtime = ts[1];
	if (setbirthtime)
		vattr.va_birthtime = ts[1];
	if (numtimes > 2)
		vattr.va_birthtime = ts[2];
	if (nullflag)
		vattr.va_vaflags |= VA_UTIMES_NULL;
#ifdef MAC
	error = mac_vnode_check_setutimes(td->td_ucred, vp, vattr.va_atime,
	    vattr.va_mtime);
#endif
	if (error == 0)
		error = VOP_SETATTR(vp, &vattr, td->td_ucred);
	VOP_UNLOCK(vp, 0);
	vn_finished_write(mp);
	return (error);
}

/*
 * Set the access and modification times of a file.
 */
#ifndef _SYS_SYSPROTO_H_
struct utimes_args {
	char	*path;
	struct	timeval *tptr;
};
#endif
int
sys_utimes(struct thread *td, struct utimes_args *uap)
{

	return (kern_utimesat(td, AT_FDCWD, __USER_CAP_STR(uap->path),
	    UIO_USERSPACE, __USER_CAP_OBJ(uap->tptr), UIO_USERSPACE));
}

#ifndef _SYS_SYSPROTO_H_
struct futimesat_args {
	int fd;
	const char * path;
	const struct timeval * times;
};
#endif
int
sys_futimesat(struct thread *td, struct futimesat_args *uap)
{

	return (kern_utimesat(td, uap->fd,
	    __USER_CAP_STR(uap->path), UIO_USERSPACE,
	    __USER_CAP_OBJ(uap->times), UIO_USERSPACE));
}

int
kern_utimesat(struct thread *td, int fd,
    const char * __capability path, enum uio_seg pathseg,
    const struct timeval * __capability tptr, enum uio_seg tptrseg)
{
	struct nameidata nd;
	struct timespec ts[2];
	int error;

	if ((error = getutimes(tptr, tptrseg, ts)) != 0)
		return (error);
	NDINIT_ATRIGHTS_C(&nd, LOOKUP, FOLLOW | AUDITVNODE1, pathseg, path, fd,
	    &cap_futimes_rights, td);

	if ((error = namei(&nd)) != 0)
		return (error);
	NDFREE(&nd, NDF_ONLY_PNBUF);
	error = setutimes(td, nd.ni_vp, ts, 2, tptr == NULL);
	vrele(nd.ni_vp);
	return (error);
}

/*
 * Set the access and modification times of a file.
 */
#ifndef _SYS_SYSPROTO_H_
struct lutimes_args {
	char	*path;
	struct	timeval *tptr;
};
#endif
int
sys_lutimes(struct thread *td, struct lutimes_args *uap)
{

	return (kern_lutimes(td, __USER_CAP_STR(uap->path), UIO_USERSPACE,
	    __USER_CAP_OBJ(uap->tptr), UIO_USERSPACE));
}

int
kern_lutimes(struct thread *td, 
    const char * __capability path, enum uio_seg pathseg,
    const struct timeval * __capability tptr, enum uio_seg tptrseg)
{
	struct timespec ts[2];
	struct nameidata nd;
	int error;

	if ((error = getutimes(tptr, tptrseg, ts)) != 0)
		return (error);
	NDINIT_C(&nd, LOOKUP, NOFOLLOW | AUDITVNODE1, pathseg, path, td);
	if ((error = namei(&nd)) != 0)
		return (error);
	NDFREE(&nd, NDF_ONLY_PNBUF);
	error = setutimes(td, nd.ni_vp, ts, 2, tptr == NULL);
	vrele(nd.ni_vp);
	return (error);
}

/*
 * Set the access and modification times of a file.
 */
#ifndef _SYS_SYSPROTO_H_
struct futimes_args {
	int	fd;
	struct	timeval *tptr;
};
#endif
int
sys_futimes(struct thread *td, struct futimes_args *uap)
{

	return (kern_futimes(td, uap->fd, __USER_CAP_OBJ(uap->tptr),
	    UIO_USERSPACE));
}

int
kern_futimes(struct thread *td, int fd,
    const struct timeval * __capability tptr, enum uio_seg tptrseg)
{
	struct timespec ts[2];
	struct file *fp;
	int error;

	AUDIT_ARG_FD(fd);
	error = getutimes(tptr, tptrseg, ts);
	if (error != 0)
		return (error);
	error = getvnode(td, fd, &cap_futimes_rights, &fp);
	if (error != 0)
		return (error);
#ifdef AUDIT
	vn_lock(fp->f_vnode, LK_SHARED | LK_RETRY);
	AUDIT_ARG_VNODE1(fp->f_vnode);
	VOP_UNLOCK(fp->f_vnode, 0);
#endif
	error = setutimes(td, fp->f_vnode, ts, 2, tptr == NULL);
	fdrop(fp, td);
	return (error);
}

int
sys_futimens(struct thread *td, struct futimens_args *uap)
{

	return (kern_futimens(td, uap->fd, __USER_CAP_OBJ(uap->times),
	    UIO_USERSPACE));
}

int
kern_futimens(struct thread *td, int fd,
    const struct timespec * __capability tptr, enum uio_seg tptrseg)
{
	struct timespec ts[2];
	struct file *fp;
	int error, flags;

	AUDIT_ARG_FD(fd);
	error = getutimens(tptr, tptrseg, ts, &flags);
	if (error != 0)
		return (error);
	if (flags & UTIMENS_EXIT)
		return (0);
	error = getvnode(td, fd, &cap_futimes_rights, &fp);
	if (error != 0)
		return (error);
#ifdef AUDIT
	vn_lock(fp->f_vnode, LK_SHARED | LK_RETRY);
	AUDIT_ARG_VNODE1(fp->f_vnode);
	VOP_UNLOCK(fp->f_vnode, 0);
#endif
	error = setutimes(td, fp->f_vnode, ts, 2, flags & UTIMENS_NULL);
	fdrop(fp, td);
	return (error);
}

int
sys_utimensat(struct thread *td, struct utimensat_args *uap)
{

	return (kern_utimensat(td, uap->fd, __USER_CAP_STR(uap->path),
	    UIO_USERSPACE, __USER_CAP_OBJ(uap->times),
	    UIO_USERSPACE, uap->flag));
}

int
kern_utimensat(struct thread *td, int fd,
    const char * __capability path, enum uio_seg pathseg,
    const struct timespec * __capability tptr, enum uio_seg tptrseg, int flag)
{
	struct nameidata nd;
	struct timespec ts[2];
	int error, flags;

	if ((flag & ~(AT_SYMLINK_NOFOLLOW | AT_BENEATH)) != 0)
		return (EINVAL);

	if ((error = getutimens(tptr, tptrseg, ts, &flags)) != 0)
		return (error);
	NDINIT_ATRIGHTS_C(&nd, LOOKUP,
	    ((flag & AT_SYMLINK_NOFOLLOW) ? NOFOLLOW : FOLLOW) |
	    ((flag & AT_BENEATH) != 0 ? BENEATH : 0) | AUDITVNODE1,
	    pathseg, path, fd, &cap_futimes_rights, td);
	if ((error = namei(&nd)) != 0)
		return (error);
	/*
	 * We are allowed to call namei() regardless of 2xUTIME_OMIT.
	 * POSIX states:
	 * "If both tv_nsec fields are UTIME_OMIT... EACCESS may be detected."
	 * "Search permission is denied by a component of the path prefix."
	 */
	NDFREE(&nd, NDF_ONLY_PNBUF);
	if ((flags & UTIMENS_EXIT) == 0)
		error = setutimes(td, nd.ni_vp, ts, 2, flags & UTIMENS_NULL);
	vrele(nd.ni_vp);
	return (error);
}

/*
 * Truncate a file given its path name.
 */
#ifndef _SYS_SYSPROTO_H_
struct truncate_args {
	char	*path;
	int	pad;
	off_t	length;
};
#endif
int
sys_truncate(struct thread *td, struct truncate_args *uap)
{

	return (kern_truncate(td, __USER_CAP_STR(uap->path),
	    UIO_USERSPACE, uap->length));
}

int
kern_truncate(struct thread *td, const char * __capability path,
    enum uio_seg pathseg, off_t length)
{
	struct mount *mp;
	struct vnode *vp;
	void *rl_cookie;
	struct vattr vattr;
	struct nameidata nd;
	int error;

	if (length < 0)
		return(EINVAL);
	NDINIT_C(&nd, LOOKUP, FOLLOW | AUDITVNODE1, pathseg, path, td);
	if ((error = namei(&nd)) != 0)
		return (error);
	vp = nd.ni_vp;
	rl_cookie = vn_rangelock_wlock(vp, 0, OFF_MAX);
	if ((error = vn_start_write(vp, &mp, V_WAIT | PCATCH)) != 0) {
		vn_rangelock_unlock(vp, rl_cookie);
		vrele(vp);
		return (error);
	}
	NDFREE(&nd, NDF_ONLY_PNBUF);
	vn_lock(vp, LK_EXCLUSIVE | LK_RETRY);
	if (vp->v_type == VDIR)
		error = EISDIR;
#ifdef MAC
	else if ((error = mac_vnode_check_write(td->td_ucred, NOCRED, vp))) {
	}
#endif
	else if ((error = vn_writechk(vp)) == 0 &&
	    (error = VOP_ACCESS(vp, VWRITE, td->td_ucred, td)) == 0) {
		VATTR_NULL(&vattr);
		vattr.va_size = length;
		error = VOP_SETATTR(vp, &vattr, td->td_ucred);
	}
	VOP_UNLOCK(vp, 0);
	vn_finished_write(mp);
	vn_rangelock_unlock(vp, rl_cookie);
	vrele(vp);
	return (error);
}

#if defined(COMPAT_43)
/*
 * Truncate a file given its path name.
 */
#ifndef _SYS_SYSPROTO_H_
struct otruncate_args {
	char	*path;
	long	length;
};
#endif
int
otruncate(struct thread *td, struct otruncate_args *uap)
{

	return (kern_truncate(td, uap->path, UIO_USERSPACE, uap->length));
}
#endif /* COMPAT_43 */

#if defined(COMPAT_FREEBSD6)
/* Versions with the pad argument */
int
freebsd6_truncate(struct thread *td, struct freebsd6_truncate_args *uap)
{

	return (kern_truncate(td, uap->path, UIO_USERSPACE, uap->length));
}

int
freebsd6_ftruncate(struct thread *td, struct freebsd6_ftruncate_args *uap)
{

	return (kern_ftruncate(td, uap->fd, uap->length));
}
#endif

int
kern_fsync(struct thread *td, int fd, bool fullsync)
{
	struct vnode *vp;
	struct mount *mp;
	struct file *fp;
	int error, lock_flags;

	AUDIT_ARG_FD(fd);
	error = getvnode(td, fd, &cap_fsync_rights, &fp);
	if (error != 0)
		return (error);
	vp = fp->f_vnode;
#if 0
	if (!fullsync)
		/* XXXKIB: compete outstanding aio writes */;
#endif
	error = vn_start_write(vp, &mp, V_WAIT | PCATCH);
	if (error != 0)
		goto drop;
	if (MNT_SHARED_WRITES(mp) ||
	    ((mp == NULL) && MNT_SHARED_WRITES(vp->v_mount))) {
		lock_flags = LK_SHARED;
	} else {
		lock_flags = LK_EXCLUSIVE;
	}
	vn_lock(vp, lock_flags | LK_RETRY);
	AUDIT_ARG_VNODE1(vp);
	if (vp->v_object != NULL) {
		VM_OBJECT_WLOCK(vp->v_object);
		vm_object_page_clean(vp->v_object, 0, 0, 0);
		VM_OBJECT_WUNLOCK(vp->v_object);
	}
	error = fullsync ? VOP_FSYNC(vp, MNT_WAIT, td) : VOP_FDATASYNC(vp, td);
	VOP_UNLOCK(vp, 0);
	vn_finished_write(mp);
drop:
	fdrop(fp, td);
	return (error);
}

/*
 * Sync an open file.
 */
#ifndef _SYS_SYSPROTO_H_
struct fsync_args {
	int	fd;
};
#endif
int
sys_fsync(struct thread *td, struct fsync_args *uap)
{

	return (kern_fsync(td, uap->fd, true));
}

int
sys_fdatasync(struct thread *td, struct fdatasync_args *uap)
{

	return (kern_fsync(td, uap->fd, false));
}

/*
 * Rename files.  Source and destination must either both be directories, or
 * both not be directories.  If target is a directory, it must be empty.
 */
#ifndef _SYS_SYSPROTO_H_
struct rename_args {
	char	*from;
	char	*to;
};
#endif
int
sys_rename(struct thread *td, struct rename_args *uap)
{

	return (kern_renameat(td, AT_FDCWD,
	    __USER_CAP_STR(uap->from), AT_FDCWD,
	    __USER_CAP_STR(uap->to), UIO_USERSPACE));
}

#ifndef _SYS_SYSPROTO_H_
struct renameat_args {
	int	oldfd;
	char	*old;
	int	newfd;
	char	*new;
};
#endif
int
sys_renameat(struct thread *td, struct renameat_args *uap)
{

	return (kern_renameat(td, uap->oldfd,
	    __USER_CAP_STR(uap->old), uap->newfd,
	    __USER_CAP_STR(uap->new), UIO_USERSPACE));
}

int
kern_renameat(struct thread *td, int oldfd, const char * __capability old,
    int newfd, const char * __capability new, enum uio_seg pathseg)
{
	struct mount *mp = NULL;
	struct vnode *tvp, *fvp, *tdvp;
	struct nameidata fromnd, tond;
	int error;

again:
	bwillwrite();
#ifdef MAC
	NDINIT_ATRIGHTS_C(&fromnd, DELETE, LOCKPARENT | LOCKLEAF | SAVESTART |
	    AUDITVNODE1, pathseg, old, oldfd,
	    &cap_renameat_source_rights, td);
#else
	NDINIT_ATRIGHTS_C(&fromnd, DELETE, WANTPARENT | SAVESTART | AUDITVNODE1,
	    pathseg, old, oldfd,
	    &cap_renameat_source_rights, td);
#endif

	if ((error = namei(&fromnd)) != 0)
		return (error);
#ifdef MAC
	error = mac_vnode_check_rename_from(td->td_ucred, fromnd.ni_dvp,
	    fromnd.ni_vp, &fromnd.ni_cnd);
	VOP_UNLOCK(fromnd.ni_dvp, 0);
	if (fromnd.ni_dvp != fromnd.ni_vp)
		VOP_UNLOCK(fromnd.ni_vp, 0);
#endif
	fvp = fromnd.ni_vp;
	NDINIT_ATRIGHTS_C(&tond, RENAME, LOCKPARENT | LOCKLEAF | NOCACHE |
	    SAVESTART | AUDITVNODE2, pathseg, new, newfd,
	    &cap_renameat_target_rights, td);
	if (fromnd.ni_vp->v_type == VDIR)
		tond.ni_cnd.cn_flags |= WILLBEDIR;
	if ((error = namei(&tond)) != 0) {
		/* Translate error code for rename("dir1", "dir2/."). */
		if (error == EISDIR && fvp->v_type == VDIR)
			error = EINVAL;
		NDFREE(&fromnd, NDF_ONLY_PNBUF);
		vrele(fromnd.ni_dvp);
		vrele(fvp);
		goto out1;
	}
	tdvp = tond.ni_dvp;
	tvp = tond.ni_vp;
	error = vn_start_write(fvp, &mp, V_NOWAIT);
	if (error != 0) {
		NDFREE(&fromnd, NDF_ONLY_PNBUF);
		NDFREE(&tond, NDF_ONLY_PNBUF);
		if (tvp != NULL)
			vput(tvp);
		if (tdvp == tvp)
			vrele(tdvp);
		else
			vput(tdvp);
		vrele(fromnd.ni_dvp);
		vrele(fvp);
		vrele(tond.ni_startdir);
		if (fromnd.ni_startdir != NULL)
			vrele(fromnd.ni_startdir);
		error = vn_start_write(NULL, &mp, V_XSLEEP | PCATCH);
		if (error != 0)
			return (error);
		goto again;
	}
	if (tvp != NULL) {
		if (fvp->v_type == VDIR && tvp->v_type != VDIR) {
			error = ENOTDIR;
			goto out;
		} else if (fvp->v_type != VDIR && tvp->v_type == VDIR) {
			error = EISDIR;
			goto out;
		}
#ifdef CAPABILITIES
		if (newfd != AT_FDCWD) {
			/*
			 * If the target already exists we require CAP_UNLINKAT
			 * from 'newfd'.
			 */
			error = cap_check(&tond.ni_filecaps.fc_rights,
			    &cap_unlinkat_rights);
			if (error != 0)
				goto out;
		}
#endif
	}
	if (fvp == tdvp) {
		error = EINVAL;
		goto out;
	}
	/*
	 * If the source is the same as the destination (that is, if they
	 * are links to the same vnode), then there is nothing to do.
	 */
	if (fvp == tvp)
		error = -1;
#ifdef MAC
	else
		error = mac_vnode_check_rename_to(td->td_ucred, tdvp,
		    tond.ni_vp, fromnd.ni_dvp == tdvp, &tond.ni_cnd);
#endif
out:
	if (error == 0) {
		error = VOP_RENAME(fromnd.ni_dvp, fromnd.ni_vp, &fromnd.ni_cnd,
		    tond.ni_dvp, tond.ni_vp, &tond.ni_cnd);
		NDFREE(&fromnd, NDF_ONLY_PNBUF);
		NDFREE(&tond, NDF_ONLY_PNBUF);
	} else {
		NDFREE(&fromnd, NDF_ONLY_PNBUF);
		NDFREE(&tond, NDF_ONLY_PNBUF);
		if (tvp != NULL)
			vput(tvp);
		if (tdvp == tvp)
			vrele(tdvp);
		else
			vput(tdvp);
		vrele(fromnd.ni_dvp);
		vrele(fvp);
	}
	vrele(tond.ni_startdir);
	vn_finished_write(mp);
out1:
	if (fromnd.ni_startdir)
		vrele(fromnd.ni_startdir);
	if (error == -1)
		return (0);
	return (error);
}

/*
 * Make a directory file.
 */
#ifndef _SYS_SYSPROTO_H_
struct mkdir_args {
	char	*path;
	int	mode;
};
#endif
int
sys_mkdir(struct thread *td, struct mkdir_args *uap)
{

	return (kern_mkdirat(td, AT_FDCWD, __USER_CAP_STR(uap->path),
	    UIO_USERSPACE, uap->mode));
}

#ifndef _SYS_SYSPROTO_H_
struct mkdirat_args {
	int	fd;
	char	*path;
	mode_t	mode;
};
#endif
int
sys_mkdirat(struct thread *td, struct mkdirat_args *uap)
{

	return (kern_mkdirat(td, uap->fd, __USER_CAP_STR(uap->path),
	    UIO_USERSPACE, uap->mode));
}

int
kern_mkdirat(struct thread *td, int fd, const char * __capability path,
    enum uio_seg segflg, int mode)
{
	struct mount *mp;
	struct vnode *vp;
	struct vattr vattr;
	struct nameidata nd;
	int error;

	AUDIT_ARG_MODE(mode);
restart:
	bwillwrite();
	NDINIT_ATRIGHTS_C(&nd, CREATE, LOCKPARENT | SAVENAME | AUDITVNODE1 |
	    NOCACHE, segflg, path, fd, &cap_mkdirat_rights,
	    td);
	nd.ni_cnd.cn_flags |= WILLBEDIR;
	if ((error = namei(&nd)) != 0)
		return (error);
	vp = nd.ni_vp;
	if (vp != NULL) {
		NDFREE(&nd, NDF_ONLY_PNBUF);
		/*
		 * XXX namei called with LOCKPARENT but not LOCKLEAF has
		 * the strange behaviour of leaving the vnode unlocked
		 * if the target is the same vnode as the parent.
		 */
		if (vp == nd.ni_dvp)
			vrele(nd.ni_dvp);
		else
			vput(nd.ni_dvp);
		vrele(vp);
		return (EEXIST);
	}
	if (vn_start_write(nd.ni_dvp, &mp, V_NOWAIT) != 0) {
		NDFREE(&nd, NDF_ONLY_PNBUF);
		vput(nd.ni_dvp);
		if ((error = vn_start_write(NULL, &mp, V_XSLEEP | PCATCH)) != 0)
			return (error);
		goto restart;
	}
	VATTR_NULL(&vattr);
	vattr.va_type = VDIR;
	vattr.va_mode = (mode & ACCESSPERMS) &~ td->td_proc->p_fd->fd_cmask;
#ifdef MAC
	error = mac_vnode_check_create(td->td_ucred, nd.ni_dvp, &nd.ni_cnd,
	    &vattr);
	if (error != 0)
		goto out;
#endif
	error = VOP_MKDIR(nd.ni_dvp, &nd.ni_vp, &nd.ni_cnd, &vattr);
#ifdef MAC
out:
#endif
	NDFREE(&nd, NDF_ONLY_PNBUF);
	vput(nd.ni_dvp);
	if (error == 0)
		vput(nd.ni_vp);
	vn_finished_write(mp);
	return (error);
}

/*
 * Remove a directory file.
 */
#ifndef _SYS_SYSPROTO_H_
struct rmdir_args {
	char	*path;
};
#endif
int
sys_rmdir(struct thread *td, struct rmdir_args *uap)
{

	return (kern_rmdirat(td, AT_FDCWD, __USER_CAP_STR(uap->path),
	    UIO_USERSPACE, 0));
}

int
kern_rmdirat(struct thread *td, int fd, const char * __capability path,
    enum uio_seg pathseg, int flag)
{
	struct mount *mp;
	struct vnode *vp;
	struct nameidata nd;
	int error;

restart:
	bwillwrite();
	NDINIT_ATRIGHTS_C(&nd, DELETE, LOCKPARENT | LOCKLEAF | AUDITVNODE1 |
	    ((flag & AT_BENEATH) != 0 ? BENEATH : 0),
	    pathseg, path, fd, &cap_unlinkat_rights, td);
	if ((error = namei(&nd)) != 0)
		return (error);
	vp = nd.ni_vp;
	if (vp->v_type != VDIR) {
		error = ENOTDIR;
		goto out;
	}
	/*
	 * No rmdir "." please.
	 */
	if (nd.ni_dvp == vp) {
		error = EINVAL;
		goto out;
	}
	/*
	 * The root of a mounted filesystem cannot be deleted.
	 */
	if (vp->v_vflag & VV_ROOT) {
		error = EBUSY;
		goto out;
	}
#ifdef MAC
	error = mac_vnode_check_unlink(td->td_ucred, nd.ni_dvp, vp,
	    &nd.ni_cnd);
	if (error != 0)
		goto out;
#endif
	if (vn_start_write(nd.ni_dvp, &mp, V_NOWAIT) != 0) {
		NDFREE(&nd, NDF_ONLY_PNBUF);
		vput(vp);
		if (nd.ni_dvp == vp)
			vrele(nd.ni_dvp);
		else
			vput(nd.ni_dvp);
		if ((error = vn_start_write(NULL, &mp, V_XSLEEP | PCATCH)) != 0)
			return (error);
		goto restart;
	}
	vfs_notify_upper(vp, VFS_NOTIFY_UPPER_UNLINK);
	error = VOP_RMDIR(nd.ni_dvp, nd.ni_vp, &nd.ni_cnd);
	vn_finished_write(mp);
out:
	NDFREE(&nd, NDF_ONLY_PNBUF);
	vput(vp);
	if (nd.ni_dvp == vp)
		vrele(nd.ni_dvp);
	else
		vput(nd.ni_dvp);
	return (error);
}

#if defined(COMPAT_43) || defined(COMPAT_FREEBSD11)
int
freebsd11_kern_getdirentries(struct thread *td, int fd,
    char * __capability ubuf, u_int count,
    long *basep, void (*func)(struct freebsd11_dirent *))
{
	struct freebsd11_dirent dstdp;
	struct dirent *dp, *edp;
	char *dirbuf;
	off_t base;
	ssize_t resid, ucount;
	int error;

	/* XXX arbitrary sanity limit on `count'. */
	count = min(count, 64 * 1024);

	dirbuf = malloc(count, M_TEMP, M_WAITOK);

	error = kern_getdirentries(td, fd,
	    (__cheri_tocap char * __capability)dirbuf, count, &base, &resid,
	    UIO_SYSSPACE);
	if (error != 0)
		goto done;
	if (basep != NULL)
		*basep = base;

	ucount = 0;
	for (dp = (struct dirent *)dirbuf,
	    edp = (struct dirent *)&dirbuf[count - resid];
	    ucount < count && dp < edp; ) {
		if (dp->d_reclen == 0)
			break;
		MPASS(dp->d_reclen >= _GENERIC_DIRLEN(0));
		if (dp->d_namlen >= sizeof(dstdp.d_name))
			continue;
		dstdp.d_type = dp->d_type;
		dstdp.d_namlen = dp->d_namlen;
		dstdp.d_fileno = dp->d_fileno;		/* truncate */
		if (dstdp.d_fileno != dp->d_fileno) {
			switch (ino64_trunc_error) {
			default:
			case 0:
				break;
			case 1:
				error = EOVERFLOW;
				goto done;
			case 2:
				dstdp.d_fileno = UINT32_MAX;
				break;
			}
		}
		dstdp.d_reclen = sizeof(dstdp) - sizeof(dstdp.d_name) +
		    ((dp->d_namlen + 1 + 3) &~ 3);
		bcopy(dp->d_name, dstdp.d_name, dstdp.d_namlen);
		bzero(dstdp.d_name + dstdp.d_namlen,
		    dstdp.d_reclen - offsetof(struct freebsd11_dirent, d_name) -
		    dstdp.d_namlen);
		MPASS(dstdp.d_reclen <= dp->d_reclen);
		MPASS(ucount + dstdp.d_reclen <= count);
		if (func != NULL)
			func(&dstdp);
		error = copyout(&dstdp, ubuf + ucount, dstdp.d_reclen);
		if (error != 0)
			break;
		dp = (struct dirent *)((char *)dp + dp->d_reclen);
		ucount += dstdp.d_reclen;
	}

done:
	free(dirbuf, M_TEMP);
	if (error == 0)
		td->td_retval[0] = ucount;
	return (error);
}
#endif /* COMPAT */

#ifdef COMPAT_43
static void
ogetdirentries_cvt(struct freebsd11_dirent *dp)
{
#if (BYTE_ORDER == LITTLE_ENDIAN)
	/*
	 * The expected low byte of dp->d_namlen is our dp->d_type.
	 * The high MBZ byte of dp->d_namlen is our dp->d_namlen.
	 */
	dp->d_type = dp->d_namlen;
	dp->d_namlen = 0;
#else
	/*
	 * The dp->d_type is the high byte of the expected dp->d_namlen,
	 * so must be zero'ed.
	 */
	dp->d_type = 0;
#endif
}

/*
 * Read a block of directory entries in a filesystem independent format.
 */
#ifndef _SYS_SYSPROTO_H_
struct ogetdirentries_args {
	int	fd;
	char	*buf;
	u_int	count;
	long	*basep;
};
#endif
int
ogetdirentries(struct thread *td, struct ogetdirentries_args *uap)
{
	long loff;
	int error;

	error = kern_ogetdirentries(td, uap, &loff);
	if (error == 0)
		error = copyout(&loff, uap->basep, sizeof(long));
	return (error);
}

int
kern_ogetdirentries(struct thread *td, struct ogetdirentries_args *uap,
    long *ploff)
{
	long base;
	int error;

	/* XXX arbitrary sanity limit on `count'. */
	if (uap->count > 64 * 1024)
		return (EINVAL);

	error = freebsd11_kern_getdirentries(td, uap->fd, uap->buf, uap->count,
	    &base, ogetdirentries_cvt);

	if (error == 0 && uap->basep != NULL)
		error = copyout(&base, uap->basep, sizeof(long));

	return (error);
}
#endif /* COMPAT_43 */

#if defined(COMPAT_FREEBSD11)
#ifndef _SYS_SYSPROTO_H_
struct freebsd11_getdirentries_args {
	int	fd;
	char	*buf;
	u_int	count;
	long	*basep;
};
#endif
int
freebsd11_getdirentries(struct thread *td,
    struct freebsd11_getdirentries_args *uap)
{
	long base;
	int error;

	error = freebsd11_kern_getdirentries(td, uap->fd,
	    __USER_CAP(uap->buf, uap->count), uap->count, &base, NULL);

	if (error == 0 && uap->basep != NULL)
		error = copyout(&base, __USER_CAP(uap->basep, sizeof(long)),
		    sizeof(long));
	return (error);
}

int
freebsd11_getdents(struct thread *td, struct freebsd11_getdents_args *uap)
{
	struct freebsd11_getdirentries_args ap;

	ap.fd = uap->fd;
	ap.buf = uap->buf;
	ap.count = uap->count;
	ap.basep = NULL;
	return (freebsd11_getdirentries(td, &ap));
}
#endif /* COMPAT_FREEBSD11 */

/*
 * Read a block of directory entries in a filesystem independent format.
 */
int
sys_getdirentries(struct thread *td, struct getdirentries_args *uap)
{

	return (user_getdirentries(td, uap->fd,
	    __USER_CAP(uap->buf, uap->count), uap->count,
	    __USER_CAP_OBJ(uap->basep)));
}

int
user_getdirentries(struct thread *td, int fd, char * __capability buf,
    size_t count, off_t * __capability basep)
{
	off_t base;
	int error;

	error = kern_getdirentries(td, fd, buf, count, &base, NULL,
	    UIO_USERSPACE);
	if (error != 0)
		return (error);
	if (basep != NULL)
		error = copyout(&base, basep, sizeof(off_t));
	return (error);
}

int
kern_getdirentries(struct thread *td, int fd, char * __capability buf,
    size_t count, off_t *basep, ssize_t *residp, enum uio_seg bufseg)
{
	struct vnode *vp;
	struct file *fp;
	struct uio auio;
	kiovec_t aiov;
	off_t loff;
	int error, eofflag;
	off_t foffset;

	AUDIT_ARG_FD(fd);
	if (count > IOSIZE_MAX)
		return (EINVAL);
	auio.uio_resid = count;
	error = getvnode(td, fd, &cap_read_rights, &fp);
	if (error != 0)
		return (error);
	if ((fp->f_flag & FREAD) == 0) {
		fdrop(fp, td);
		return (EBADF);
	}
	vp = fp->f_vnode;
	foffset = foffset_lock(fp, 0);
unionread:
	if (vp->v_type != VDIR) {
		error = EINVAL;
		goto fail;
	}
	IOVEC_INIT_C(&aiov, buf, count);
	auio.uio_iov = &aiov;
	auio.uio_iovcnt = 1;
	auio.uio_rw = UIO_READ;
	auio.uio_segflg = bufseg;
	auio.uio_td = td;
	vn_lock(vp, LK_SHARED | LK_RETRY);
	AUDIT_ARG_VNODE1(vp);
	loff = auio.uio_offset = foffset;
#ifdef MAC
	error = mac_vnode_check_readdir(td->td_ucred, vp);
	if (error == 0)
#endif
		error = VOP_READDIR(vp, &auio, fp->f_cred, &eofflag, NULL,
		    NULL);
	foffset = auio.uio_offset;
	if (error != 0) {
		VOP_UNLOCK(vp, 0);
		goto fail;
	}
	if (count == auio.uio_resid &&
	    (vp->v_vflag & VV_ROOT) &&
	    (vp->v_mount->mnt_flag & MNT_UNION)) {
		struct vnode *tvp = vp;

		vp = vp->v_mount->mnt_vnodecovered;
		VREF(vp);
		fp->f_vnode = vp;
		fp->f_data = vp;
		foffset = 0;
		vput(tvp);
		goto unionread;
	}
	VOP_UNLOCK(vp, 0);
	*basep = loff;
	if (residp != NULL)
		*residp = auio.uio_resid;
	td->td_retval[0] = count - auio.uio_resid;
fail:
	foffset_unlock(fp, foffset, 0);
	fdrop(fp, td);
	return (error);
}

/*
 * Set the mode mask for creation of filesystem nodes.
 */
#ifndef _SYS_SYSPROTO_H_
struct umask_args {
	int	newmask;
};
#endif
int
sys_umask(struct thread *td, struct umask_args *uap)
{
	struct filedesc *fdp;

	fdp = td->td_proc->p_fd;
	FILEDESC_XLOCK(fdp);
	td->td_retval[0] = fdp->fd_cmask;
	fdp->fd_cmask = uap->newmask & ALLPERMS;
	FILEDESC_XUNLOCK(fdp);
	return (0);
}

/*
 * Void all references to file by ripping underlying filesystem away from
 * vnode.
 */
#ifndef _SYS_SYSPROTO_H_
struct revoke_args {
	char	*path;
};
#endif
int
sys_revoke(struct thread *td, struct revoke_args *uap)
{

	return (kern_revoke(td, __USER_CAP_STR(uap->path),
	    UIO_USERSPACE));
}

int
kern_revoke(struct thread *td, const char * __capability path,
    enum uio_seg pathseg)
{
	struct vnode *vp;
	struct vattr vattr;
	struct nameidata nd;
	int error;

	NDINIT_C(&nd, LOOKUP, FOLLOW | LOCKLEAF | AUDITVNODE1, pathseg,
	    path, td);
	if ((error = namei(&nd)) != 0)
		return (error);
	vp = nd.ni_vp;
	NDFREE(&nd, NDF_ONLY_PNBUF);
	if (vp->v_type != VCHR || vp->v_rdev == NULL) {
		error = EINVAL;
		goto out;
	}
#ifdef MAC
	error = mac_vnode_check_revoke(td->td_ucred, vp);
	if (error != 0)
		goto out;
#endif
	error = VOP_GETATTR(vp, &vattr, td->td_ucred);
	if (error != 0)
		goto out;
	if (td->td_ucred->cr_uid != vattr.va_uid) {
		error = priv_check(td, PRIV_VFS_ADMIN);
		if (error != 0)
			goto out;
	}
	if (vcount(vp) > 1)
		VOP_REVOKE(vp, REVOKEALL);
out:
	vput(vp);
	return (error);
}

/*
 * Convert a user file descriptor to a kernel file entry and check that, if it
 * is a capability, the correct rights are present. A reference on the file
 * entry is held upon returning.
 */
int
getvnode(struct thread *td, int fd, cap_rights_t *rightsp, struct file **fpp)
{
	struct file *fp;
	int error;

	error = fget_unlocked(td->td_proc->p_fd, fd, rightsp, &fp, NULL);
	if (error != 0)
		return (error);

	/*
	 * The file could be not of the vnode type, or it may be not
	 * yet fully initialized, in which case the f_vnode pointer
	 * may be set, but f_ops is still badfileops.  E.g.,
	 * devfs_open() transiently create such situation to
	 * facilitate csw d_fdopen().
	 *
	 * Dupfdopen() handling in kern_openat() installs the
	 * half-baked file into the process descriptor table, allowing
	 * other thread to dereference it. Guard against the race by
	 * checking f_ops.
	 */
	if (fp->f_vnode == NULL || fp->f_ops == &badfileops) {
		fdrop(fp, td);
		return (EINVAL);
	}
	*fpp = fp;
	return (0);
}


/*
 * Get an (NFS) file handle.
 */
#ifndef _SYS_SYSPROTO_H_
struct lgetfh_args {
	char *fname;
	fhandle_t *fhp;
};
#endif
int
sys_lgetfh(struct thread *td, struct lgetfh_args *uap)
{

	return (kern_getfhat(td, AT_SYMLINK_NOFOLLOW, AT_FDCWD,
	    __USER_CAP_STR(uap->fname), UIO_USERSPACE,
	    __USER_CAP_OBJ(uap->fhp)));
}

#ifndef _SYS_SYSPROTO_H_
struct getfh_args {
	char *fname;
	fhandle_t *fhp;
};
#endif
int
sys_getfh(struct thread *td, struct getfh_args *uap)
{

	return (kern_getfhat(td, 0, AT_FDCWD, __USER_CAP_STR(uap->fname),
	    UIO_USERSPACE, __USER_CAP_OBJ(uap->fhp)));
}

/*
 * syscall for the rpc.lockd to use to translate an open descriptor into
 * a NFS file handle.
 *
 * warning: do not remove the priv_check() call or this becomes one giant
 * security hole.
 */
#ifndef _SYS_SYSPROTO_H_
struct getfhat_args {
	int fd;
	char *path;
	fhandle_t *fhp;
	int flags;
};
#endif
int
sys_getfhat(struct thread *td, struct getfhat_args *uap)
{

	if ((uap->flags & ~(AT_SYMLINK_NOFOLLOW | AT_BENEATH)) != 0)
<<<<<<< HEAD
		return (EINVAL);
	return (kern_getfhat(td, uap->flags, uap->fd,
	    __USER_CAP_STR(uap->path), UIO_SYSSPACE, __USER_CAP_OBJ(uap->fhp)));
=======
	    return (EINVAL);
	return (kern_getfhat(td, uap->flags, uap->fd, uap->path, UIO_USERSPACE,
	    uap->fhp));
>>>>>>> 4045451f
}

int
kern_getfhat(struct thread *td, int flags, int fd,
    const char * __capability path, enum uio_seg pathseg,
    fhandle_t * __capability fhp)
{
	struct nameidata nd;
	fhandle_t fh;
	struct vnode *vp;
	int error;

	error = priv_check(td, PRIV_VFS_GETFH);
	if (error != 0)
		return (error);
	NDINIT_AT_C(&nd, LOOKUP,
	    ((flags & AT_SYMLINK_NOFOLLOW) != 0 ? NOFOLLOW : FOLLOW) |
	    ((flags & AT_BENEATH) != 0 ? BENEATH : 0) | LOCKLEAF | AUDITVNODE1,
	    pathseg, path, fd, td);
	error = namei(&nd);
	if (error != 0)
		return (error);
	NDFREE(&nd, NDF_ONLY_PNBUF);
	vp = nd.ni_vp;
	bzero(&fh, sizeof(fh));
	fh.fh_fsid = vp->v_mount->mnt_stat.f_fsid;
	error = VOP_VPTOFH(vp, &fh.fh_fid);
	vput(vp);
	if (error == 0)
		error = copyout(&fh, fhp, sizeof (fh));
	return (error);
}

#ifndef _SYS_SYSPROTO_H_
struct fhlink_args {
	fhandle_t *fhp;
	const char *to;
};
#endif
int
sys_fhlink(struct thread *td, struct fhlink_args *uap)
{

	return (kern_fhlinkat(td, AT_FDCWD, __USER_CAP_STR(uap->to),
	    UIO_USERSPACE, __USER_CAP_OBJ(uap->fhp)));
}

#ifndef _SYS_SYSPROTO_H_
struct fhlinkat_args {
	fhandle_t *fhp;
	int tofd;
	const char *to;
};
#endif
int
sys_fhlinkat(struct thread *td, struct fhlinkat_args *uap)
{

	return (kern_fhlinkat(td, uap->tofd, __USER_CAP_STR(uap->to),
	    UIO_USERSPACE, __USER_CAP_OBJ(uap->fhp)));
}

int
kern_fhlinkat(struct thread *td, int fd, const char * __capability path,
    enum uio_seg pathseg, fhandle_t * __capability fhp)
{
	fhandle_t fh;
	struct mount *mp;
	struct vnode *vp;
	int error;

	error = priv_check(td, PRIV_VFS_GETFH);
	if (error != 0)
		return (error);
	error = copyin(fhp, &fh, sizeof(fh));
	if (error != 0)
		return (error);
	do {
		bwillwrite();
		if ((mp = vfs_busyfs(&fh.fh_fsid)) == NULL)
			return (ESTALE);
		error = VFS_FHTOVP(mp, &fh.fh_fid, LK_SHARED, &vp);
		vfs_unbusy(mp);
		if (error != 0)
			return (error);
		VOP_UNLOCK(vp, 0);
	} while ((error = kern_linkat_vp(td, vp, fd, path, pathseg)) == EAGAIN);
	return (error);
}

#ifndef _SYS_SYSPROTO_H_
struct fhreadlink_args {
	fhandle_t *fhp;
	char *buf;
	size_t bufsize;
};
#endif
int
sys_fhreadlink(struct thread *td, struct fhreadlink_args *uap)
{
	
	return (kern_fhreadlink(td, __USER_CAP_OBJ(uap->fhp),
	    __USER_CAP(uap->buf, uap->bufsize), uap->bufsize));
}

int
kern_fhreadlink(struct thread *td, fhandle_t * __capability fhp,
    char * __capability buf, size_t bufsize)
{
	fhandle_t fh;
	struct mount *mp;
	struct vnode *vp;
	int error;

	error = priv_check(td, PRIV_VFS_GETFH);
	if (error != 0)
		return (error);
	if (bufsize > IOSIZE_MAX)
		return (EINVAL);
	error = copyin(fhp, &fh, sizeof(fh));
	if (error != 0)
		return (error);
	if ((mp = vfs_busyfs(&fh.fh_fsid)) == NULL)
		return (ESTALE);
	error = VFS_FHTOVP(mp, &fh.fh_fid, LK_SHARED, &vp);
	vfs_unbusy(mp);
	if (error != 0)
		return (error);
	error = kern_readlink_vp(vp, buf, UIO_USERSPACE, bufsize, td);
	vput(vp);
	return (error);
}

/*
 * syscall for the rpc.lockd to use to translate a NFS file handle into an
 * open descriptor.
 *
 * warning: do not remove the priv_check() call or this becomes one giant
 * security hole.
 */
#ifndef _SYS_SYSPROTO_H_
struct fhopen_args {
	const struct fhandle *u_fhp;
	int flags;
};
#endif
int
sys_fhopen(struct thread *td, struct fhopen_args *uap)
{

	return (kern_fhopen(td, __USER_CAP_OBJ(uap->u_fhp), uap->flags));
}

int
kern_fhopen(struct thread *td, const struct fhandle * __capability u_fhp,
    int flags)
{
	struct mount *mp;
	struct vnode *vp;
	struct fhandle fhp;
	struct file *fp;
	int fmode, error;
	int indx;

	error = priv_check(td, PRIV_VFS_FHOPEN);
	if (error != 0)
		return (error);
	indx = -1;
	fmode = FFLAGS(flags);
	/* why not allow a non-read/write open for our lockd? */
	if (((fmode & (FREAD | FWRITE)) == 0) || (fmode & O_CREAT))
		return (EINVAL);
	error = copyin(u_fhp, &fhp, sizeof(fhp));
	if (error != 0)
		return(error);
	/* find the mount point */
	mp = vfs_busyfs(&fhp.fh_fsid);
	if (mp == NULL)
		return (ESTALE);
	/* now give me my vnode, it gets returned to me locked */
	error = VFS_FHTOVP(mp, &fhp.fh_fid, LK_EXCLUSIVE, &vp);
	vfs_unbusy(mp);
	if (error != 0)
		return (error);

	error = falloc_noinstall(td, &fp);
	if (error != 0) {
		vput(vp);
		return (error);
	}
	/*
	 * An extra reference on `fp' has been held for us by
	 * falloc_noinstall().
	 */

#ifdef INVARIANTS
	td->td_dupfd = -1;
#endif
	error = vn_open_vnode(vp, fmode, td->td_ucred, td, fp);
	if (error != 0) {
		KASSERT(fp->f_ops == &badfileops,
		    ("VOP_OPEN in fhopen() set f_ops"));
		KASSERT(td->td_dupfd < 0,
		    ("fhopen() encountered fdopen()"));

		vput(vp);
		goto bad;
	}
#ifdef INVARIANTS
	td->td_dupfd = 0;
#endif
	fp->f_vnode = vp;
	fp->f_seqcount = 1;
	finit(fp, (fmode & FMASK) | (fp->f_flag & FHASLOCK), DTYPE_VNODE, vp,
	    &vnops);
	VOP_UNLOCK(vp, 0);
	if ((fmode & O_TRUNC) != 0) {
		error = fo_truncate(fp, 0, td->td_ucred, td);
		if (error != 0)
			goto bad;
	}

	error = finstall(td, fp, &indx, fmode, NULL);
bad:
	fdrop(fp, td);
	td->td_retval[0] = indx;
	return (error);
}

/*
 * Stat an (NFS) file handle.
 */
#ifndef _SYS_SYSPROTO_H_
struct fhstat_args {
	struct fhandle *u_fhp;
	struct stat *sb;
};
#endif
int
sys_fhstat(struct thread *td, struct fhstat_args *uap)
{

	return (user_fhstat(td, __USER_CAP_OBJ(uap->u_fhp),
	    __USER_CAP_OBJ(uap->sb)));
}

int
user_fhstat(struct thread *td, const struct fhandle * __capability u_fhp,
    struct stat * __capability usb)
{
	struct stat sb;
	struct fhandle fh;
	int error;

	error = copyin(u_fhp, &fh, sizeof(fh));
	if (error != 0)
		return (error);
	error = kern_fhstat(td, fh, &sb);
	if (error == 0)
		error = copyout(&sb, usb, sizeof(sb));
	return (error);
}

int
kern_fhstat(struct thread *td, struct fhandle fh, struct stat *sb)
{
	struct mount *mp;
	struct vnode *vp;
	int error;

	error = priv_check(td, PRIV_VFS_FHSTAT);
	if (error != 0)
		return (error);
	if ((mp = vfs_busyfs(&fh.fh_fsid)) == NULL)
		return (ESTALE);
	error = VFS_FHTOVP(mp, &fh.fh_fid, LK_EXCLUSIVE, &vp);
	vfs_unbusy(mp);
	if (error != 0)
		return (error);
	error = vn_stat(vp, sb, td->td_ucred, NOCRED, td);
	vput(vp);
	return (error);
}

/*
 * Implement fstatfs() for (NFS) file handles.
 */
#ifndef _SYS_SYSPROTO_H_
struct fhstatfs_args {
	struct fhandle *u_fhp;
	struct statfs *buf;
};
#endif
int
sys_fhstatfs(struct thread *td, struct fhstatfs_args *uap)
{

	return (user_fhstatfs(td, __USER_CAP_OBJ(uap->u_fhp),
	    __USER_CAP_OBJ(uap->buf)));
}

int
user_fhstatfs(struct thread *td, const struct fhandle * __capability u_fhp,
    struct statfs * __capability buf)
{
	struct statfs *sfp;
	fhandle_t fh;
	int error;

	error = copyin(u_fhp, &fh, sizeof(fhandle_t));
	if (error != 0)
		return (error);
	sfp = malloc(sizeof(struct statfs), M_STATFS, M_WAITOK);
	error = kern_fhstatfs(td, fh, sfp);
	if (error == 0)
		error = copyout(sfp, buf, sizeof(*sfp));
	free(sfp, M_STATFS);
	return (error);
}

int
kern_fhstatfs(struct thread *td, fhandle_t fh, struct statfs *buf)
{
	struct statfs *sp;
	struct mount *mp;
	struct vnode *vp;
	int error;

	error = priv_check(td, PRIV_VFS_FHSTATFS);
	if (error != 0)
		return (error);
	if ((mp = vfs_busyfs(&fh.fh_fsid)) == NULL)
		return (ESTALE);
	error = VFS_FHTOVP(mp, &fh.fh_fid, LK_EXCLUSIVE, &vp);
	if (error != 0) {
		vfs_unbusy(mp);
		return (error);
	}
	vput(vp);
	error = prison_canseemount(td->td_ucred, mp);
	if (error != 0)
		goto out;
#ifdef MAC
	error = mac_mount_check_stat(td->td_ucred, mp);
	if (error != 0)
		goto out;
#endif
	/*
	 * Set these in case the underlying filesystem fails to do so.
	 */
	sp = &mp->mnt_stat;
	sp->f_version = STATFS_VERSION;
	sp->f_namemax = NAME_MAX;
	sp->f_flags = mp->mnt_flag & MNT_VISFLAGMASK;
	error = VFS_STATFS(mp, sp);
	if (error == 0)
		*buf = *sp;
out:
	vfs_unbusy(mp);
	return (error);
}

int
kern_posix_fallocate(struct thread *td, int fd, off_t offset, off_t len)
{
	struct file *fp;
	struct mount *mp;
	struct vnode *vp;
	off_t olen, ooffset;
	int error;
#ifdef AUDIT
	int audited_vnode1 = 0;
#endif

	AUDIT_ARG_FD(fd);
	if (offset < 0 || len <= 0)
		return (EINVAL);
	/* Check for wrap. */
	if (offset > OFF_MAX - len)
		return (EFBIG);
	AUDIT_ARG_FD(fd);
	error = fget(td, fd, &cap_pwrite_rights, &fp);
	if (error != 0)
		return (error);
	AUDIT_ARG_FILE(td->td_proc, fp);
	if ((fp->f_ops->fo_flags & DFLAG_SEEKABLE) == 0) {
		error = ESPIPE;
		goto out;
	}
	if ((fp->f_flag & FWRITE) == 0) {
		error = EBADF;
		goto out;
	}
	if (fp->f_type != DTYPE_VNODE) {
		error = ENODEV;
		goto out;
	}
	vp = fp->f_vnode;
	if (vp->v_type != VREG) {
		error = ENODEV;
		goto out;
	}

	/* Allocating blocks may take a long time, so iterate. */
	for (;;) {
		olen = len;
		ooffset = offset;

		bwillwrite();
		mp = NULL;
		error = vn_start_write(vp, &mp, V_WAIT | PCATCH);
		if (error != 0)
			break;
		error = vn_lock(vp, LK_EXCLUSIVE);
		if (error != 0) {
			vn_finished_write(mp);
			break;
		}
#ifdef AUDIT
		if (!audited_vnode1) {
			AUDIT_ARG_VNODE1(vp);
			audited_vnode1 = 1;
		}
#endif
#ifdef MAC
		error = mac_vnode_check_write(td->td_ucred, fp->f_cred, vp);
		if (error == 0)
#endif
			error = VOP_ALLOCATE(vp, &offset, &len);
		VOP_UNLOCK(vp, 0);
		vn_finished_write(mp);

		if (olen + ooffset != offset + len) {
			panic("offset + len changed from %jx/%jx to %jx/%jx",
			    ooffset, olen, offset, len);
		}
		if (error != 0 || len == 0)
			break;
		KASSERT(olen > len, ("Iteration did not make progress?"));
		maybe_yield();
	}
 out:
	fdrop(fp, td);
	return (error);
}

int
sys_posix_fallocate(struct thread *td, struct posix_fallocate_args *uap)
{
	int error;

	error = kern_posix_fallocate(td, uap->fd, uap->offset, uap->len);
	return (kern_posix_error(td, error));
}

/*
 * Unlike madvise(2), we do not make a best effort to remember every
 * possible caching hint.  Instead, we remember the last setting with
 * the exception that we will allow POSIX_FADV_NORMAL to adjust the
 * region of any current setting.
 */
int
kern_posix_fadvise(struct thread *td, int fd, off_t offset, off_t len,
    int advice)
{
	struct fadvise_info *fa, *new;
	struct file *fp;
	struct vnode *vp;
	off_t end;
	int error;

	if (offset < 0 || len < 0 || offset > OFF_MAX - len)
		return (EINVAL);
	AUDIT_ARG_VALUE(advice);
	switch (advice) {
	case POSIX_FADV_SEQUENTIAL:
	case POSIX_FADV_RANDOM:
	case POSIX_FADV_NOREUSE:
		new = malloc(sizeof(*fa), M_FADVISE, M_WAITOK);
		break;
	case POSIX_FADV_NORMAL:
	case POSIX_FADV_WILLNEED:
	case POSIX_FADV_DONTNEED:
		new = NULL;
		break;
	default:
		return (EINVAL);
	}
	/* XXX: CAP_POSIX_FADVISE? */
	AUDIT_ARG_FD(fd);
	error = fget(td, fd, &cap_no_rights, &fp);
	if (error != 0)
		goto out;
	AUDIT_ARG_FILE(td->td_proc, fp);
	if ((fp->f_ops->fo_flags & DFLAG_SEEKABLE) == 0) {
		error = ESPIPE;
		goto out;
	}
	if (fp->f_type != DTYPE_VNODE) {
		error = ENODEV;
		goto out;
	}
	vp = fp->f_vnode;
	if (vp->v_type != VREG) {
		error = ENODEV;
		goto out;
	}
	if (len == 0)
		end = OFF_MAX;
	else
		end = offset + len - 1;
	switch (advice) {
	case POSIX_FADV_SEQUENTIAL:
	case POSIX_FADV_RANDOM:
	case POSIX_FADV_NOREUSE:
		/*
		 * Try to merge any existing non-standard region with
		 * this new region if possible, otherwise create a new
		 * non-standard region for this request.
		 */
		mtx_pool_lock(mtxpool_sleep, fp);
		fa = fp->f_advice;
		if (fa != NULL && fa->fa_advice == advice &&
		    ((fa->fa_start <= end && fa->fa_end >= offset) ||
		    (end != OFF_MAX && fa->fa_start == end + 1) ||
		    (fa->fa_end != OFF_MAX && fa->fa_end + 1 == offset))) {
			if (offset < fa->fa_start)
				fa->fa_start = offset;
			if (end > fa->fa_end)
				fa->fa_end = end;
		} else {
			new->fa_advice = advice;
			new->fa_start = offset;
			new->fa_end = end;
			fp->f_advice = new;
			new = fa;
		}
		mtx_pool_unlock(mtxpool_sleep, fp);
		break;
	case POSIX_FADV_NORMAL:
		/*
		 * If a the "normal" region overlaps with an existing
		 * non-standard region, trim or remove the
		 * non-standard region.
		 */
		mtx_pool_lock(mtxpool_sleep, fp);
		fa = fp->f_advice;
		if (fa != NULL) {
			if (offset <= fa->fa_start && end >= fa->fa_end) {
				new = fa;
				fp->f_advice = NULL;
			} else if (offset <= fa->fa_start &&
			    end >= fa->fa_start)
				fa->fa_start = end + 1;
			else if (offset <= fa->fa_end && end >= fa->fa_end)
				fa->fa_end = offset - 1;
			else if (offset >= fa->fa_start && end <= fa->fa_end) {
				/*
				 * If the "normal" region is a middle
				 * portion of the existing
				 * non-standard region, just remove
				 * the whole thing rather than picking
				 * one side or the other to
				 * preserve.
				 */
				new = fa;
				fp->f_advice = NULL;
			}
		}
		mtx_pool_unlock(mtxpool_sleep, fp);
		break;
	case POSIX_FADV_WILLNEED:
	case POSIX_FADV_DONTNEED:
		error = VOP_ADVISE(vp, offset, end, advice);
		break;
	}
out:
	if (fp != NULL)
		fdrop(fp, td);
	free(new, M_FADVISE);
	return (error);
}

int
sys_posix_fadvise(struct thread *td, struct posix_fadvise_args *uap)
{
	int error;

	error = kern_posix_fadvise(td, uap->fd, uap->offset, uap->len,
	    uap->advice);
	return (kern_posix_error(td, error));
}
// CHERI CHANGES START
// {
//   "updated": 20181114,
//   "target_type": "kernel",
//   "changes": [
//     "iovec-macros",
//     "kiovec_t",
//     "user_capabilities"
//   ]
// }
// CHERI CHANGES END<|MERGE_RESOLUTION|>--- conflicted
+++ resolved
@@ -4299,15 +4299,10 @@
 {
 
 	if ((uap->flags & ~(AT_SYMLINK_NOFOLLOW | AT_BENEATH)) != 0)
-<<<<<<< HEAD
 		return (EINVAL);
 	return (kern_getfhat(td, uap->flags, uap->fd,
-	    __USER_CAP_STR(uap->path), UIO_SYSSPACE, __USER_CAP_OBJ(uap->fhp)));
-=======
-	    return (EINVAL);
-	return (kern_getfhat(td, uap->flags, uap->fd, uap->path, UIO_USERSPACE,
-	    uap->fhp));
->>>>>>> 4045451f
+	    __USER_CAP_STR(uap->path), UIO_SYSSPACE,
+	    __USER_CAP_OBJ(uap->fhp)));
 }
 
 int
