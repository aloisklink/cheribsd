--- conflicted
+++ resolved
@@ -2331,15 +2331,9 @@
 	if (flag & ~AT_SYMLINK_NOFOLLOW)
 		return (EINVAL);
 
-<<<<<<< HEAD
 	NDINIT_ATRIGHTS_C(&nd, LOOKUP, ((flag & AT_SYMLINK_NOFOLLOW) ?
 	    NOFOLLOW : FOLLOW) | LOCKSHARED | LOCKLEAF | AUDITVNODE1,
-	    pathseg, path, fd, cap_rights_init(&rights, CAP_FSTAT), td);
-=======
-	NDINIT_ATRIGHTS(&nd, LOOKUP, ((flag & AT_SYMLINK_NOFOLLOW) ? NOFOLLOW :
-	    FOLLOW) | LOCKSHARED | LOCKLEAF | AUDITVNODE1, pathseg, path, fd,
-	    &cap_fstat_rights, td);
->>>>>>> a0bd5d3d
+	    pathseg, path, fd, &cap_fstat_rights, td);
 
 	if ((error = namei(&nd)) != 0)
 		return (error);
@@ -4046,12 +4040,7 @@
 	struct vnode *vp;
 	struct file *fp;
 	struct uio auio;
-<<<<<<< HEAD
 	kiovec_t aiov;
-	cap_rights_t rights;
-=======
-	struct iovec aiov;
->>>>>>> a0bd5d3d
 	off_t loff;
 	int error, eofflag;
 	off_t foffset;
