--- conflicted
+++ resolved
@@ -216,12 +216,8 @@
 		vfs_rel(mp);
 		return (error);
 	}
-<<<<<<< HEAD
-	error = VFS_QUOTACTL(mp, cmd, uid, arg);
-=======
 	mp_busy = true;
-	error = VFS_QUOTACTL(mp, uap->cmd, uap->uid, uap->arg, &mp_busy);
->>>>>>> 6d3e78ad
+	error = VFS_QUOTACTL(mp, cmd, uid, arg, &mp_busy);
 
 	/*
 	 * Since quota on/off operations typically need to open quota
@@ -234,12 +230,7 @@
 	 * Avoid unbusying mp if the implementation indicates it has
 	 * already done so.
 	 */
-<<<<<<< HEAD
-	if ((cmd >> SUBCMDSHIFT) != Q_QUOTAON &&
-	    (cmd >> SUBCMDSHIFT) != Q_QUOTAOFF)
-=======
 	if (mp_busy)
->>>>>>> 6d3e78ad
 		vfs_unbusy(mp);
 	vfs_rel(mp);
 	return (error);
