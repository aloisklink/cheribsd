--- conflicted
+++ resolved
@@ -1,4 +1,4 @@
-%$FreeBSD$
+ $FreeBSD$
 ;	from: @(#)syscalls.master	8.2 (Berkeley) 1/13/94
 ;
 ; System call name/number master file.
@@ -238,18 +238,14 @@
 27	AUE_RECVMSG	STD {
 		ssize_t recvmsg(
 		    int s,
-		    _Inout_ _Contains_ptr_ struct msghdr *msg,
+		    _Inout_ _Contains_ptr_ struct msghdr_native *msg,
 		    int flags
 		);
 	}
 28	AUE_SENDMSG	STD {
 		ssize_t sendmsg(
 		    int s,
-<<<<<<< HEAD
-		    _In_ _Contains_ptr_ const struct msghdr *msg,
-=======
 		    _In_ _Contains_ptr_ const struct msghdr_native *msg,
->>>>>>> e16ccb4a
 		    int flags
 		);
 	}
@@ -393,8 +389,8 @@
 	}
 53	AUE_SIGALTSTACK	STD {
 		int sigaltstack(
-		    _In_opt_ _Contains_long_ptr_ const struct sigaltstack *ss,
-		    _Out_opt_ _Contains_long_ptr_ struct sigaltstack *oss
+		    _In_opt_ _Contains_long_ptr_ const struct sigaltstack_native *ss,
+		    _Out_opt_ _Contains_long_ptr_ struct sigaltstack_native *oss
 		);
 	}
 54	AUE_IOCTL	STD|VARARG {
@@ -434,11 +430,7 @@
 		    _In_z_ char **envv
 		);
 	}
-<<<<<<< HEAD
-60	AUE_UMASK	STD	{
-=======
 60	AUE_UMASK	STD {
->>>>>>> e16ccb4a
 		mode_t umask(
 		    mode_t newmask
 		);
@@ -555,11 +547,7 @@
 	}
 83	AUE_SETITIMER	STD {
 		int setitimer(
-<<<<<<< HEAD
-		    u_int which,
-=======
 		    int which,
->>>>>>> e16ccb4a
 		    _In_ _Contains_timet_ const struct itimerval *itv,
 		    _Out_opt_ _Contains_timet_ struct itimerval *oitv
 		);
@@ -680,11 +668,7 @@
 104	AUE_BIND	STD {
 		int bind(
 		    int s,
-<<<<<<< HEAD
-		    _In_reads_bytes_(namelen) const struct sockaddr * name,
-=======
 		    _In_reads_bytes_(namelen) const struct sockaddr *name,
->>>>>>> e16ccb4a
 		    __socklen_t namelen
 		);
 	}
@@ -767,36 +751,28 @@
 		    int level,
 		    int name,
 		    _Out_writes_bytes_opt_(*avalsize) void *val,
-<<<<<<< HEAD
-		    _Inout_  __socklen_t *avalsize
-=======
 		    _Inout_ __socklen_t *avalsize
->>>>>>> e16ccb4a
 		);
 	}
 119	AUE_NULL	UNIMPL	resuba (BSD/OS 2.x)
 120	AUE_READV	STD {
 		int readv(
 		    int fd,
-		    _Inout_updates_(iovcnt) _Contains_long_ptr_ struct iovec *iovp,
+		    _Inout_updates_(iovcnt) _Contains_long_ptr_ struct iovec_native *iovp,
 		    u_int iovcnt
 		);
 	}
 121	AUE_WRITEV	STD {
 		int writev(
 		    int fd,
-		    _In_reads_opt_(iovcnt) _Contains_long_ptr_ struct iovec *iovp,
+		    _In_reads_opt_(iovcnt) _Contains_long_ptr_ struct iovec_native *iovp,
 		    u_int iovcnt
 		);
 	}
 122	AUE_SETTIMEOFDAY	STD {
 		int settimeofday(
 		    _In_ _Contains_long_timet_ const struct timeval *tv,
-<<<<<<< HEAD
-		    _In_opt_ _Contains_long_timet_ const struct timezone *tzp
-=======
 		    _In_opt_ const struct timezone *tzp
->>>>>>> e16ccb4a
 		);
 	}
 123	AUE_FCHOWN	STD {
@@ -1382,7 +1358,7 @@
 235	AUE_NULL	STD {
 		int ktimer_create(
 		    clockid_t clock_id,
-		    _In_ _Contains_long_ptr_ struct sigevent *evp,
+		    _In_ _Contains_long_ptr_ struct sigevent_native *evp,
 		    _Out_ int *timerid
 		);
 	}
@@ -1479,20 +1455,20 @@
 	}
 255	AUE_AIO_READ	STD {
 		int aio_read(
-		    _Inout_ _Contains_long_ptr_ struct aiocb *aiocbp
+		    _Inout_ _Contains_long_ptr_ struct aiocb_native *aiocbp
 		);
 	}
 256	AUE_AIO_WRITE	STD {
 		int aio_write(
-		    _Inout_ _Contains_long_ptr_ struct aiocb *aiocbp
+		    _Inout_ _Contains_long_ptr_ struct aiocb_native *aiocbp
 		);
 	}
 257	AUE_LIO_LISTIO	STD {
 		int lio_listio(
 		    int mode,
-		    _Inout_updates_(nent) _Contains_long_ptr_ struct aiocb * const *acb_list,
+		    _Inout_updates_(nent) _Contains_long_ptr_ struct aiocb_native * const *acb_list,
 		    int nent,
-		    _In_opt_ _Contains_long_ptr_ struct sigevent *sig
+		    _In_opt_ _Contains_long_ptr_ struct sigevent_native *sig
 		);
 	}
 258	AUE_NULL	STD {
@@ -1548,7 +1524,7 @@
 289	AUE_PREADV	STD {
 		ssize_t preadv(
 		    int fd,
-		    _In_reads_(iovcnt) _Contains_long_ptr_ struct iovec *iovp,
+		    _In_reads_(iovcnt) _Contains_long_ptr_ struct iovec_native *iovp,
 		    u_int iovcnt,
 		    off_t offset
 		);
@@ -1556,7 +1532,7 @@
 290	AUE_PWRITEV	STD {
 		ssize_t pwritev(
 		    int fd,
-		    _In_reads_(iovcnt) _Contains_long_ptr_ struct iovec *iovp,
+		    _In_reads_(iovcnt) _Contains_long_ptr_ struct iovec_native *iovp,
 		    u_int iovcnt,
 		    off_t offset
 		);
@@ -1654,16 +1630,12 @@
 313	AUE_NULL	OBSOL	signanosleep
 314	AUE_AIO_RETURN	STD {
 		ssize_t aio_return(
-		    _Inout_ _Contains_long_ptr_ struct aiocb *aiocbp
+		    _Inout_ _Contains_long_ptr_ struct aiocb_native *aiocbp
 		);
 	}
 315	AUE_AIO_SUSPEND	STD {
 		int aio_suspend(
-<<<<<<< HEAD
-		    _Inout_updates_(nent) _Contains_long_ptr_ struct aiocb * const * aiocbp,
-=======
 		    _Inout_updates_(nent) _Contains_long_ptr_ struct aiocb_native * const *aiocbp,
->>>>>>> e16ccb4a
 		    int nent,
 		    _In_opt_ _Contains_long_timet_ const struct timespec *timeout
 		);
@@ -1671,12 +1643,12 @@
 316	AUE_AIO_CANCEL	STD {
 		int aio_cancel(
 		    int fd,
-		    _In_opt_ _Contains_long_ptr_ struct aiocb *aiocbp
+		    _In_opt_ _Contains_long_ptr_ struct aiocb_native *aiocbp
 		);
 	}
 317	AUE_AIO_ERROR	STD {
 		int aio_error(
-		    _In_ _Contains_long_ptr_ struct aiocb *aiocbp
+		    _In_ _Contains_long_ptr_ struct aiocb_native *aiocbp
 		);
 	}
 318	AUE_AIO_READ	COMPAT6 {
@@ -1771,7 +1743,7 @@
 		    int s,
 		    off_t offset,
 		    size_t nbytes,
-		    _In_opt_ _Contains_ptr_ struct sf_hdtr *hdtr,
+		    _In_opt_ _Contains_ptr_ struct sf_hdtr_native *hdtr,
 		    _Out_opt_ off_t *sbytes,
 		    int flags
 		);
@@ -1812,8 +1784,8 @@
 342	AUE_SIGACTION	COMPAT4 {
 		int sigaction(
 		    int sig,
-		    _In_opt_ _Contains_ptr_ const struct sigaction *act,
-		    _Out_opt_ _Contains_ptr_ struct sigaction *oact
+		    _In_opt_ _Contains_ptr_ const struct sigaction_native *act,
+		    _Out_opt_ _Contains_ptr_ struct sigaction_native *oact
 		);
 	}
 343	AUE_SIGPENDING	STD {
@@ -1829,14 +1801,14 @@
 345	AUE_SIGWAIT	STD {
 		int sigtimedwait(
 		    _In_ const sigset_t *set,
-		    _Out_opt_ _Contains_long_ptr_ struct siginfo *info,
+		    _Out_opt_ _Contains_long_ptr_ struct siginfo_native *info,
 		    _In_opt_ _Contains_long_timet_ const struct timespec *timeout
 		);
 	}
 346	AUE_NULL	STD {
 		int sigwaitinfo(
 		    _In_ const sigset_t *set,
-		    _Out_opt_ _Contains_long_ptr_ struct siginfo *info
+		    _Out_opt_ _Contains_long_ptr_ struct siginfo_native *info
 		);
 	}
 347	AUE_ACL_GET_FILE	STD {
@@ -1929,7 +1901,7 @@
 	}
 359	AUE_AIO_WAITCOMPLETE	STD {
 		ssize_t aio_waitcomplete(
-		    _Outptr_result_maybenull_ _Contains_long_ptr_ struct aiocb **aiocbp,
+		    _Outptr_result_maybenull_ _Contains_long_ptr_ struct aiocb_native **aiocbp,
 		    _In_opt_ _Contains_long_timet_ struct timespec *timeout
 		);
 	}
@@ -2017,7 +1989,7 @@
 	}
 378	AUE_NMOUNT	STD {
 		int nmount(
-		    _In_reads_(iovcnt) _Contains_long_ptr_ struct iovec *iovp,
+		    _In_reads_(iovcnt) _Contains_long_ptr_ struct iovec_native *iovp,
 		    unsigned int iovcnt,
 		    int flags
 		);
@@ -2029,36 +2001,36 @@
 383	AUE_NULL	OBSOL	kse_release
 384	AUE_NULL	STD {
 		int __mac_get_proc(
-		    _In_ _Contains_long_ptr_ struct mac *mac_p
+		    _In_ _Contains_long_ptr_ struct mac_native *mac_p
 		);
 	}
 385	AUE_NULL	STD {
 		int __mac_set_proc(
-		    _In_ _Contains_long_ptr_ struct mac *mac_p
+		    _In_ _Contains_long_ptr_ struct mac_native *mac_p
 		);
 	}
 386	AUE_NULL	STD {
 		int __mac_get_fd(
 		    int fd,
-		    _In_ _Contains_long_ptr_ struct mac *mac_p
+		    _In_ _Contains_long_ptr_ struct mac_native *mac_p
 		);
 	}
 387	AUE_NULL	STD {
 		int __mac_get_file(
 		    _In_z_ const char *path_p,
-		    _In_ _Contains_long_ptr_ struct mac *mac_p
+		    _In_ _Contains_long_ptr_ struct mac_native *mac_p
 		);
 	}
 388	AUE_NULL	STD {
 		int __mac_set_fd(
 		    int fd,
-		    _In_ _Contains_long_ptr_ struct mac *mac_p
+		    _In_ _Contains_long_ptr_ struct mac_native *mac_p
 		);
 	}
 389	AUE_NULL	STD {
 		int __mac_set_file(
 		    _In_z_ const char *path_p,
-		    _In_ _Contains_long_ptr_ struct mac *mac_p
+		    _In_ _Contains_long_ptr_ struct mac_native *mac_p
 		);
 	}
 390	AUE_NULL	STD {
@@ -2087,7 +2059,7 @@
 		    int s,
 		    off_t offset,
 		    size_t nbytes,
-		    _In_opt_ _Contains_ptr_ struct sf_hdtr *hdtr,
+		    _In_opt_ _Contains_ptr_ struct sf_hdtr_native *hdtr,
 		    _Out_opt_ off_t *sbytes,
 		    int flags
 		);
@@ -2179,19 +2151,19 @@
 409	AUE_NULL	STD {
 		int __mac_get_pid(
 		    pid_t pid,
-		    _In_ _Contains_long_ptr_ struct mac *mac_p
+		    _In_ _Contains_long_ptr_ struct mac_native *mac_p
 		);
 	}
 410	AUE_NULL	STD {
 		int __mac_get_link(
 		    _In_z_ const char *path_p,
-		    _In_ _Contains_long_ptr_ struct mac *mac_p
+		    _In_ _Contains_long_ptr_ struct mac_native *mac_p
 		);
 	}
 411	AUE_NULL	STD {
 		int __mac_set_link(
 		    _In_z_ const char *path_p,
-		    _In_ _Contains_long_ptr_ struct mac *mac_p
+		    _In_ _Contains_long_ptr_ struct mac_native *mac_p
 		);
 	}
 412	AUE_EXTATTR_SET_LINK	STD {
@@ -2224,14 +2196,14 @@
 		    _In_z_ const char *fname,
 		    _In_ char **argv,
 		    _In_ char **envv,
-		    _In_ _Contains_long_ptr_ struct mac *mac_p
+		    _In_ _Contains_long_ptr_ struct mac_native *mac_p
 		);
 	}
 416	AUE_SIGACTION	STD {
 		int sigaction(
 		    int sig,
-		    _In_opt_ _Contains_ptr_ const struct sigaction *act,
-		    _Out_opt_ _Contains_ptr_ struct sigaction *oact
+		    _In_opt_ _Contains_ptr_ const struct sigaction_native *act,
+		    _Out_opt_ _Contains_ptr_ struct sigaction_native *oact
 		);
 	}
 417	AUE_SIGRETURN	STD {
@@ -2480,7 +2452,7 @@
 461	AUE_MQ_NOTIFY	NOSTD {
 		int kmq_notify(
 		    int mqd,
-		    _In_opt_ _Contains_long_ptr_ const struct sigevent *sigev
+		    _In_opt_ _Contains_long_ptr_ const struct sigevent_native *sigev
 		);
 	}
 462	AUE_MQ_UNLINK	NOSTD {
@@ -2504,7 +2476,7 @@
 465	AUE_AIO_FSYNC	STD {
 		int aio_fsync(
 		    int op,
-		    _In_ _Contains_long_ptr_ struct aiocb *aiocbp
+		    _In_ _Contains_long_ptr_ struct aiocb_native *aiocbp
 		);
 	}
 466	AUE_RTPRIO	STD {
@@ -2537,7 +2509,7 @@
 473	AUE_SCTP_GENERIC_SENDMSG_IOV	NOSTD {
 		int sctp_generic_sendmsg_iov(
 		    int sd,
-		    _In_reads_(iovlen) _Contains_long_ptr_ struct iovec *iov,
+		    _In_reads_(iovlen) _Contains_long_ptr_ struct iovec_native *iov,
 		    int iovlen,
 		    _In_reads_bytes_(tolen) const struct sockaddr *to,
 		    __socklen_t tolen,
@@ -2548,7 +2520,7 @@
 474	AUE_SCTP_GENERIC_RECVMSG	NOSTD {
 		int sctp_generic_recvmsg(
 		    int sd,
-		    _In_reads_(iovlen) _Contains_long_ptr_ struct iovec *iov,
+		    _In_reads_(iovlen) _Contains_long_ptr_ struct iovec_native *iov,
 		    int iovlen,
 		    _Out_writes_bytes_(*fromlenaddr) struct sockaddr *from,
 		    _Out_ __socklen_t *fromlenaddr,
@@ -2787,14 +2759,14 @@
 	}
 506	AUE_JAIL_GET	STD {
 		int jail_get(
-		    _In_reads_(iovcnt) _Contains_long_ptr_ struct iovec *iovp,
+		    _In_reads_(iovcnt) _Contains_long_ptr_ struct iovec_native *iovp,
 		    unsigned int iovcnt,
 		    int flags
 		);
 	}
 507	AUE_JAIL_SET	STD {
 		int jail_set(
-		    _In_reads_(iovcnt) _Contains_long_ptr_ struct iovec *iovp,
+		    _In_reads_(iovcnt) _Contains_long_ptr_ struct iovec_native *iovp,
 		    unsigned int iovcnt,
 		    int flags
 		);
@@ -2814,7 +2786,7 @@
 		    int semid,
 		    int semnum,
 		    int cmd,
-		    _Inout_ _Contains_ptr_ union semun *arg
+		    _Inout_ _Contains_ptr_ union semun_native *arg
 		);
 	}
 511	AUE_MSGCTL	NOSTD {
@@ -2955,7 +2927,7 @@
 		    _Out_opt_ int *status,
 		    int options,
 		    _Out_opt_ _Contains_long_ struct __wrusage *wrusage,
-		    _Out_opt_ _Contains_long_ptr_ struct __siginfo *info
+		    _Out_opt_ _Contains_long_ptr_ struct siginfo_native *info
 		);
 	}
 533	AUE_CAP_RIGHTS_LIMIT	STD {
@@ -3030,7 +3002,7 @@
 	}
 543	AUE_AIO_MLOCK	STD {
 		int aio_mlock(
-		    _In_ _Contains_long_ptr_ struct aiocb *aiocbp
+		    _In_ _Contains_long_ptr_ struct aiocb_native *aiocbp
 		);
 	}
 544	AUE_PROCCTL	STD {
@@ -3134,13 +3106,9 @@
 560	AUE_KEVENT	STD {
 		int kevent(
 		    int fd,
-<<<<<<< HEAD
-		    _In_reads_opt_(nchanges) _Contains_ptr_ struct kevent *changelist,
-=======
 		    _In_reads_opt_(nchanges) _Contains_ptr_ const struct kevent_native *changelist,
->>>>>>> e16ccb4a
 		    int nchanges,
-		    _Out_writes_opt_(nevents) _Contains_ptr_ struct kevent *eventlist,
+		    _Out_writes_opt_(nevents) _Contains_ptr_ struct kevent_native *eventlist,
 		    int nevents,
 		    _In_opt_ _Contains_long_timet_ const struct timespec *timeout
 		);
