 $FreeBSD$
;	from: @(#)syscalls.master	8.2 (Berkeley) 1/13/94
;
; System call name/number master file.
; Processed to created init_sysent.c, syscalls.c and syscall.h.

; Columns: number audit type name alt{name,tag,rtyp}/comments
;	number	system call number, must be in order
;	audit	the audit event associated with the system call
;		A value of AUE_NULL means no auditing, but it also means that
;		there is no audit event for the call at this time. For the
;		case where the event exists, but we don't want auditing, the
;		event should be #defined to AUE_NULL in audit_kevents.h.
;	type	one of STD, OBSOL, UNIMPL, COMPAT, COMPAT4, COMPAT6,
;		COMPAT7, COMPAT10, COMPAT11, NODEF, NOARGS, NOPROTO, NOSTD
;		The COMPAT* options may be combined with one or more NO*
;		options separated by '|' with no spaces (e.g. COMPAT|NOARGS)
;	name	pseudo-prototype of syscall routine
;		If one of the following alts is different, then all appear:
;	altname	name of system call if different
;	alttag	name of args struct tag if different from [o]`name'"_args"
;	altrtyp	return type if not int (bogus - syscalls always return int)
;		for UNIMPL/OBSOL, name continues with comments

; types:
;	STD	always included
;	COMPAT	included on COMPAT #ifdef
;	COMPAT4	included on COMPAT_FREEBSD4 #ifdef (FreeBSD 4 compat)
;	COMPAT6	included on COMPAT_FREEBSD6 #ifdef (FreeBSD 6 compat)
;	COMPAT7	included on COMPAT_FREEBSD7 #ifdef (FreeBSD 7 compat)
;	COMPAT10 included on COMPAT_FREEBSD10 #ifdef (FreeBSD 10 compat)
;	COMPAT11 included on COMPAT_FREEBSD11 #ifdef (FreeBSD 11 compat)
;	OBSOL	obsolete, not included in system, only specifies name
;	UNIMPL	not implemented, placeholder only
;	NOSTD	implemented but as a lkm that can be statically
;		compiled in; sysent entry will be filled with lkmressys
;		so the SYSCALL_MODULE macro works
;	NOARGS	same as STD except do not create structure in sys/sysproto.h
;	NODEF	same as STD except only have the entry in the syscall table
;		added.  Meaning - do not create structure or function
;		prototype in sys/sysproto.h
;	NOPROTO	same as STD except do not create structure or
;		function prototype in sys/sysproto.h.  Does add a
;		definition to syscall.h besides adding a sysent.
;	NOTSTATIC syscall is loadable
;	VARARG	last argument is passed with a variadic calling convention.
;	VARARG#	last # args are passed with a variadic calling convention.

; annotations:
;	SAL 2.0 annotations are used to specify how system calls treat
;	arguments that are passed using pointers. There are three basic
;	annotations.
;
;	_In_    Object pointed to will be read and not modified.
;	_Out_   Object pointed to will be written and not read.
;	_Inout_ Object pointed to will be written and read.
;
;	These annotations are used alone when the pointer refers to a single
;	object i.e. scalar types, structs, and pointers, and not NULL. Adding
;	the _opt_ suffix, e.g. _In_opt_, implies that the pointer may also
;	refer to NULL.
;
;	For pointers to arrays, additional suffixes are added:
;
;	_In_z_, _Out_z_, _Inout_z_:
;	    for a NUL terminated array e.g. a string.
;	_In_reads_z_(n),_Out_writes_z_(n), _Inout_updates_z_(n):
;	    for a NUL terminated array e.g. a string, of known length n bytes.
;	_In_reads_(n),_Out_writes_(n),_Inout_updates_(n):
;	    for an array of n elements.
;	_In_reads_bytes_(n), _Out_writes_bytes_(n), _Inout_updates_bytes(n):
;	    for a buffer of n-bytes.

; Please copy any additions and changes to the following compatability tables:
; sys/compat/freebsd32/syscalls.master

; #ifdef's, etc. may be included, and are copied to the output files.

#include <sys/param.h>
#include <sys/sysent.h>
#include <sys/sysproto.h>
%%ABI_HEADERS%%

; Reserved/unimplemented system calls in the range 0-150 inclusive
; are reserved for use in future Berkeley releases.
; Additional system calls implemented in vendor and other
; redistributions should be placed in the reserved range at the end
; of the current calls.

0	AUE_NULL	STD {
		int nosys(void);
	} syscall nosys_args int
1	AUE_EXIT	STD {
		void sys_exit(
		    int rval
		);
	} exit sys_exit_args void
2	AUE_FORK	STD {
		int fork(void);
	}
3	AUE_READ	STD {
		ssize_t read(
		    int fd,
		    _Out_writes_bytes_(nbyte) void *buf,
		    size_t nbyte
		);
	}
4	AUE_WRITE	STD {
		ssize_t write(
		    int fd,
		    _In_reads_bytes_(nbyte) const void *buf,
		    size_t nbyte
		);
	}
5	AUE_OPEN_RWTC	STD|VARARG {
		int open(
		    _In_z_ const char *path,
		    int flags,
		    mode_t mode
		);
	}
6	AUE_CLOSE	STD {
		int close(
		    int fd
		);
	}
7	AUE_WAIT4	STD {
		int wait4(
		    int pid,
		    _Out_opt_ int *status,
		    int options,
		    _Out_opt_ _Contains_long_timet_ struct rusage *rusage
		);
	}
8	AUE_CREAT	COMPAT {
		int creat(
		    _In_z_ const char *path,
		    int mode
		);
	}
9	AUE_LINK	STD {
		int link(
		    _In_z_ const char *path,
		    _In_z_ const char *to
		);
	}
10	AUE_UNLINK	STD {
		int unlink(
		    _In_z_ const char *path
		);
	}
11	AUE_NULL	OBSOL	execv
12	AUE_CHDIR	STD {
		int chdir(
		    _In_z_ const char *path
		);
	}
13	AUE_FCHDIR	STD {
		int fchdir(
		    int fd
		);
	}
14	AUE_MKNOD	COMPAT11 {
		int mknod(
		    _In_z_ const char *path,
		    int mode,
		    uint32_t dev
		);
	}
15	AUE_CHMOD	STD {
		int chmod(
		    _In_z_ const char *path,
		    mode_t mode
		);
	}
16	AUE_CHOWN	STD {
		int chown(
		    _In_z_ const char *path,
		    int uid,
		    int gid
		);
	}
17	AUE_NULL	STD {
		void *break(
		    _In_ char *nsize
		);
	}
18	AUE_GETFSSTAT	COMPAT4 {
		int getfsstat(
		    _Out_writes_bytes_opt_(bufsize) _Contains_long_ struct ostatfs *buf,
		    long bufsize,
		    int mode
		);
	}
19	AUE_LSEEK	COMPAT {
		long lseek(
		    int fd,
		    long offset,
		    int whence
		);
	}
20	AUE_GETPID	STD {
		pid_t getpid(void);
	}
21	AUE_MOUNT	STD {
		int mount(
		    _In_z_ const char *type,
		    _In_z_ const char *path,
		    int flags,
		    _In_opt_ void *data
		);
	}
22	AUE_UMOUNT	STD {
		int unmount(
		    _In_z_ const char *path,
		    int flags
		);
	}
23	AUE_SETUID	STD {
		int setuid(
		    uid_t uid
		);
	}
24	AUE_GETUID	STD {
		uid_t getuid(void);
	}
25	AUE_GETEUID	STD {
		uid_t geteuid(void);
	}
26	AUE_PTRACE	STD {
		int ptrace(
		    int req,
		    pid_t pid,
		    _Inout_opt_ char *addr,
		    int data
		);
	}
27	AUE_RECVMSG	STD {
		ssize_t recvmsg(
		    int s,
		    _Inout_ _Contains_ptr_ struct msghdr_native *msg,
		    int flags
		);
	}
28	AUE_SENDMSG	STD {
		ssize_t sendmsg(
		    int s,
		    _In_ _Contains_ptr_ const struct msghdr_native *msg,
		    int flags
		);
	}
29	AUE_RECVFROM	STD {
		ssize_t recvfrom(
		    int s,
		    _Out_writes_bytes_(len) void *buf,
		    size_t len,
		    int flags,
		    _Out_writes_bytes_opt_(*fromlenaddr) struct sockaddr *from,
		    _Inout_opt_ __socklen_t *fromlenaddr
		);
	}
30	AUE_ACCEPT	STD {
		int accept(
		    int s,
		    _Out_writes_bytes_opt_(*anamelen) struct sockaddr *name,
		    _Inout_opt_ __socklen_t *anamelen
		);
	}
31	AUE_GETPEERNAME	STD {
		int getpeername(
		    int fdes,
		    _Out_writes_bytes_(*alen) struct sockaddr *asa,
		    _Inout_opt_ __socklen_t *alen
		);
	}
32	AUE_GETSOCKNAME	STD {
		int getsockname(
		    int fdes,
		    _Out_writes_bytes_(*alen) struct sockaddr *asa,
		    _Inout_ __socklen_t *alen
		);
	}
33	AUE_ACCESS	STD {
		int access(
		    _In_z_ const char *path,
		    int amode
		);
	}
34	AUE_CHFLAGS	STD {
		int chflags(
		    _In_z_ const char *path,
		    u_long flags
		);
	}
35	AUE_FCHFLAGS	STD {
		int fchflags(
		    int fd,
		    u_long flags
		);
	}
36	AUE_SYNC	STD {
		int sync(void);
	}
37	AUE_KILL	STD {
		int kill(
		    int pid,
		    int signum
		);
	}
38	AUE_STAT	COMPAT {
		int stat(
		    _In_z_ const char *path,
		    _Out_ _Contains_timet_ struct ostat *ub
		);
	}
39	AUE_GETPPID	STD {
		pid_t getppid(void);
	}
40	AUE_LSTAT	COMPAT {
		int lstat(
		    _In_z_ const char *path,
		    _Out_ _Contains_timet_ struct ostat *ub
		);
	}
41	AUE_DUP		STD {
		int dup(
		    u_int fd
		);
	}
42	AUE_PIPE	COMPAT10 {
		int pipe(void);
	}
43	AUE_GETEGID	STD {
		gid_t getegid(void);
	}
44	AUE_PROFILE	STD {
		int profil(
		    _Out_writes_bytes_(size) char *samples,
		    size_t size,
		    size_t offset,
		    u_int scale
		);
	}
45	AUE_KTRACE	STD {
		int ktrace(
		    _In_z_ const char *fname,
		    int ops,
		    int facs,
		    int pid
		);
	}
46	AUE_SIGACTION	COMPAT {
		int sigaction(
		    int signum,
		    _In_opt_ _Contains_ptr_ struct osigaction *nsa,
		    _Out_opt_ _Contains_ptr_ struct osigaction *osa
		);
	}
47	AUE_GETGID	STD {
		gid_t getgid(void);
	}
48	AUE_SIGPROCMASK	COMPAT {
		int sigprocmask(
		    int how,
		    osigset_t mask
		);
	}
; XXX note nonstandard (bogus) calling convention - the libc stub passes
; us the mask, not a pointer to it, and we return the old mask as the
; (int) return value.
49	AUE_GETLOGIN	STD {
		int getlogin(
		    _Out_writes_z_(namelen) char *namebuf,
		    u_int namelen
		);
	}
50	AUE_SETLOGIN	STD {
		int setlogin(
		    _In_z_ const char *namebuf
		);
	}
51	AUE_ACCT	STD {
		int acct(
		    _In_z_ const char *path
		);
	}
52	AUE_SIGPENDING	COMPAT {
		int sigpending(void);
	}
53	AUE_SIGALTSTACK	STD {
		int sigaltstack(
		    _In_opt_ _Contains_long_ptr_ const struct sigaltstack_native *ss,
		    _Out_opt_ _Contains_long_ptr_ struct sigaltstack_native *oss
		);
	}
54	AUE_IOCTL	STD|VARARG {
		int ioctl(
		    int fd,
		    u_long com,
		    _Inout_opt_ char *data
		);
	}
55	AUE_REBOOT	STD {
		int reboot(
		    int opt
		);
	}
56	AUE_REVOKE	STD {
		int revoke(
		    _In_z_ const char *path
		);
	}
57	AUE_SYMLINK	STD {
		int symlink(
		    _In_z_ const char *path,
		    _In_z_ const char *link
		);
	}
58	AUE_READLINK	STD {
		ssize_t readlink(
		    _In_z_ const char *path,
		    _Out_writes_z_(count) char *buf,
		    size_t count
		);
	}
59	AUE_EXECVE	STD {
		int execve(
		    _In_z_ const char *fname,
		    _In_z_ char **argv,
		    _In_z_ char **envv
		);
	}
60	AUE_UMASK	STD {
		mode_t umask(
		    mode_t newmask
		);
	}
61	AUE_CHROOT	STD {
		int chroot(
		    _In_z_ const char *path
		);
	}
62	AUE_FSTAT	COMPAT {
		int fstat(
		    int fd,
		    _Out_ _Contains_timet_ struct ostat *sb
		);
	}
63	AUE_NULL	COMPAT {
		int getkerninfo(
		    int op,
		    _Out_writes_bytes_opt(
		    *size) char *where,
		    _Inout_opt_ size_t *size,
		    int arg
		);
	}
64	AUE_NULL	COMPAT {
		int getpagesize(void);
	}
65	AUE_MSYNC	STD {
		int msync(
		    _In_ void *addr,
		    size_t len,
		    int flags
		);
	}
66	AUE_VFORK	STD {
		int vfork(void);
	}
67	AUE_NULL	OBSOL	vread
68	AUE_NULL	OBSOL	vwrite
69	AUE_SBRK	STD {
		int sbrk(
		    int incr
		);
	}
70	AUE_SSTK	STD {
		int sstk(
		    int incr
		);
	}
71	AUE_MMAP	COMPAT {
		void *mmap(
		    _In_ void *addr,
		    int len,
		    int prot,
		    int flags,
		    int fd,
		    long pos
		);
	}
72	AUE_O_VADVISE	COMPAT11 {
		int vadvise(
		    int anom
		);
	}
73	AUE_MUNMAP	STD {
		int munmap(
		    _In_ void *addr,
		    size_t len
		);
	}
74	AUE_MPROTECT	STD {
		int mprotect(
		    _In_ const void *addr,
		    size_t len,
		    int prot
		);
	}
75	AUE_MADVISE	STD {
		int madvise(
		    _In_ void *addr,
		    size_t len,
		    int behav
		);
	}
76	AUE_NULL	OBSOL	vhangup
77	AUE_NULL	OBSOL	vlimit
78	AUE_MINCORE	STD {
		int mincore(
		    _In_ const void *addr,
		    size_t len,
		    _Out_writes_bytes_(len/PAGE_SIZE) char *vec
		);
	}
79	AUE_GETGROUPS	STD {
		int getgroups(
		    u_int gidsetsize,
		    _Out_writes_opt_(gidsetsize) gid_t *gidset
		);
	}
80	AUE_SETGROUPS	STD {
		int setgroups(
		    u_int gidsetsize,
		    _In_reads_(gidsetsize) const gid_t *gidset
		);
	}
81	AUE_GETPGRP	STD {
		int getpgrp(void);
	}
82	AUE_SETPGRP	STD {
		int setpgid(
		    int pid,
		    int pgid
		);
	}
83	AUE_SETITIMER	STD {
		int setitimer(
		    int which,
		    _In_ _Contains_timet_ const struct itimerval *itv,
		    _Out_opt_ _Contains_timet_ struct itimerval *oitv
		);
	}
84	AUE_WAIT4	COMPAT {
		int wait(void);
	}
85	AUE_SWAPON	STD {
		int swapon(
		    _In_z_ const char *name
		);
	}
86	AUE_GETITIMER	STD {
		int getitimer(
		    int which,
		    _Out_ _Contains_timet_ struct itimerval *itv
		);
	}
87	AUE_SYSCTL	COMPAT {
		int gethostname(
		    _Out_writes_z_(len) char *hostname,
		    u_int len
		);
	}
88	AUE_SYSCTL	COMPAT {
		int sethostname(
		    _In_reads_z_(len) char *hostname,
		    u_int len
		);
	}
89	AUE_GETDTABLESIZE	STD {
		int getdtablesize(void);
	}
90	AUE_DUP2	STD {
		int dup2(
		    u_int from,
		    u_int to
		);
	}
91	AUE_NULL	UNIMPL	getdopt
92	AUE_FCNTL	STD|VARARG {
		int fcntl(
		    int fd,
		    int cmd,
		    intptr_t arg
		);
	}
93	AUE_SELECT	STD {
		int select(
		    int nd,
		    _Inout_opt_ fd_set *in,
		    _Inout_opt_ fd_set *ou,
		    _Inout_opt_ fd_set *ex,
		    _In_opt_ _Contains_long_timet_ struct timeval *tv
		);
	}
94	AUE_NULL	UNIMPL	setdopt
95	AUE_FSYNC	STD {
		int fsync(
		    int fd
		);
	}
96	AUE_SETPRIORITY	STD {
		int setpriority(
		    int which,
		    int who,
		    int prio
		);
	}
97	AUE_SOCKET	STD {
		int socket(
		    int domain,
		    int type,
		    int protocol
		);
	}
98	AUE_CONNECT	STD {
		int connect(
		    int s,
		    _In_reads_bytes_(namelen) const struct sockaddr *name,
		    __socklen_t namelen
		);
	}
99	AUE_ACCEPT	COMPAT {
		int accept(
		    int s,
		    _Out_writes_bytes_opt_(*anamelen) struct sockaddr *name,
		    _Inout_opt_ __socklen_t *anamelen
		);
	}
100	AUE_GETPRIORITY	STD {
		int getpriority(
		    int which,
		    int who
		);
	}
101	AUE_SEND	COMPAT {
		int send(
		    int s,
		    _In_reads_bytes_(len) const void *buf,
		    int len,
		    int flags
		);
	}
102	AUE_RECV	COMPAT {
		int recv(
		    int s,
		    _Out_writes_bytes_(len) void *buf,
		    int len,
		    int flags
		);
	}
103	AUE_SIGRETURN	COMPAT {
		int sigreturn(
		    _In_ struct osigcontext *sigcntxp
		);
	}
104	AUE_BIND	STD {
		int bind(
		    int s,
		    _In_reads_bytes_(namelen) const struct sockaddr *name,
		    __socklen_t namelen
		);
	}
105	AUE_SETSOCKOPT	STD {
		int setsockopt(
		    int s,
		    int level,
		    int name,
		    _In_reads_bytes_opt_(valsize) const void *val,
		    __socklen_t valsize
		);
	}
106	AUE_LISTEN	STD {
		int listen(
		    int s,
		    int backlog
		);
	}
107	AUE_NULL	OBSOL	vtimes
108	AUE_NULL	COMPAT {
		int sigvec(
		    int signum,
		    _In_opt_ _Contains_ptr_ struct sigvec *nsv,
		    _Out_opt_ _Contains_ptr_ struct sigvec *osv
		);
	}
109	AUE_NULL	COMPAT {
		int sigblock(
		    int mask
		);
	}
110	AUE_NULL	COMPAT {
		int sigsetmask(
		    int mask
		);
	}
111	AUE_NULL	COMPAT {
		int sigsuspend(
		    osigset_t mask
		);
	}
; XXX note nonstandard (bogus) calling convention - the libc stub passes
; us the mask, not a pointer to it.
112	AUE_NULL	COMPAT {
		int sigstack(
		    _In_opt_ _Contains_ptr_ struct sigstack *nss,
		    _Out_opt_ _Contains_ptr_ struct sigstack *oss
		);
	}
113	AUE_RECVMSG	COMPAT {
		int recvmsg(
		    int s,
		    _Inout_ _Contains_ptr_ struct omsghdr *msg,
		    int flags
		);
	}
114	AUE_SENDMSG	COMPAT {
		int sendmsg(
		    int s,
		    _In_ const void *msg,
		    int flags
		);
	}
115	AUE_NULL	OBSOL	vtrace
116	AUE_GETTIMEOFDAY	STD {
		int gettimeofday(
		    _Out_ _Contains_long_timet_ struct timeval *tp,
		    _Out_opt_ struct timezone *tzp
		);
	}
117	AUE_GETRUSAGE	STD {
		int getrusage(
		    int who,
		    _Out_ _Contains_long_ struct rusage *rusage
		);
	}
118	AUE_GETSOCKOPT	STD {
		int getsockopt(
		    int s,
		    int level,
		    int name,
		    _Out_writes_bytes_opt_(*avalsize) void *val,
		    _Inout_ __socklen_t *avalsize
		);
	}
119	AUE_NULL	UNIMPL	resuba (BSD/OS 2.x)
120	AUE_READV	STD {
		int readv(
		    int fd,
		    _Inout_updates_(iovcnt) _Contains_long_ptr_ struct iovec_native *iovp,
		    u_int iovcnt
		);
	}
121	AUE_WRITEV	STD {
		int writev(
		    int fd,
		    _In_reads_opt_(iovcnt) _Contains_long_ptr_ struct iovec_native *iovp,
		    u_int iovcnt
		);
	}
122	AUE_SETTIMEOFDAY	STD {
		int settimeofday(
		    _In_ _Contains_long_timet_ const struct timeval *tv,
		    _In_opt_ const struct timezone *tzp
		);
	}
123	AUE_FCHOWN	STD {
		int fchown(
		    int fd,
		    int uid,
		    int gid
		);
	}
124	AUE_FCHMOD	STD {
		int fchmod(
		    int fd,
		    mode_t mode
		);
	}
125	AUE_RECVFROM	COMPAT|NOARGS {
		int recvfrom(
		    int s,
		    _Out_writes_(len) void *buf,
		    size_t len,
		    int flags,
		    _Out_writes_bytes_(*fromlenaddr) struct sockaddr *from,
		    _Inout_ __socklen_t *fromlenaddr
		);
	} recvfrom recvfrom_args int
126	AUE_SETREUID	STD {
		int setreuid(
		    int ruid,
		    int euid
		);
	}
127	AUE_SETREGID	STD {
		int setregid(
		    int rgid,
		    int egid
		);
	}
128	AUE_RENAME	STD {
		int rename(
		    _In_z_ const char *from,
		    _In_z_ const char *to
		);
	}
129	AUE_TRUNCATE	COMPAT {
		int truncate(
		    _In_z_ const char *path,
		    long length
		);
	}
130	AUE_FTRUNCATE	COMPAT {
		int ftruncate(
		    int fd,
		    long length
		);
	}
131	AUE_FLOCK	STD {
		int flock(
		    int fd,
		    int how
		);
	}
132	AUE_MKFIFO	STD {
		int mkfifo(
		    _In_z_ const char *path,
		    mode_t mode
		);
	}
133	AUE_SENDTO	STD {
		ssize_t sendto(
		    int s,
		    _In_reads_bytes_(len) const void *buf,
		    size_t len,
		    int flags,
		    _In_reads_bytes_opt_(tolen) const struct sockaddr *to,
		    __socklen_t tolen
		);
	}
134	AUE_SHUTDOWN	STD {
		int shutdown(
		    int s,
		    int how
		);
	}
135	AUE_SOCKETPAIR	STD {
		int socketpair(
		    int domain,
		    int type,
		    int protocol,
		    _Out_writes_(2) int *rsv
		);
	}
136	AUE_MKDIR	STD {
		int mkdir(
		    _In_z_ const char *path,
		    mode_t mode
		);
	}
137	AUE_RMDIR	STD {
		int rmdir(
		    _In_z_ const char *path
		);
	}
138	AUE_UTIMES	STD {
		int utimes(
		    _In_z_ const char *path,
		    _In_ _Contains_long_timet_ const struct timeval *tptr
		);
	}
139	AUE_NULL	OBSOL	4.2 sigreturn
140	AUE_ADJTIME	STD {
		int adjtime(
		    _In_ _Contains_long_timet_ const struct timeval *delta,
		    _Out_opt_ _Contains_long_timet_ struct timeval *olddelta
		);
	}
141	AUE_GETPEERNAME	COMPAT {
		int getpeername(
		    int fdes,
		    _Out_writes_bytes_(*alen) struct sockaddr *asa,
		    _Inout_opt_ __socklen_t *alen
		);
	}
142	AUE_SYSCTL	COMPAT {
		long gethostid(void);
	}
143	AUE_SYSCTL	COMPAT {
		int sethostid(
		    long hostid
		);
	}
144	AUE_GETRLIMIT	COMPAT {
		int getrlimit(
		    u_int which,
		    _Out_ struct orlimit *rlp
		);
	}
145	AUE_SETRLIMIT	COMPAT {
		int setrlimit(
		    u_int which,
		    _Out_ struct orlimit *rlp
		);
	}
146	AUE_KILLPG	COMPAT {
		int killpg(
		    int pgid,
		    int signum
		);
	}
147	AUE_SETSID	STD {
		int setsid(void);
	}
148	AUE_QUOTACTL	STD {
		int quotactl(
		    _In_z_ const char *path,
		    int cmd,
		    int uid,
		    _In_ void *arg
		);
	}
149	AUE_O_QUOTA	COMPAT {
		int quota(void);
	}
150	AUE_GETSOCKNAME	COMPAT|NOARGS {
		int getsockname(
		    int fdec,
		    _Out_writes_bytes_(*alen) struct sockaddr *asa,
		    _Inout_ __socklen_t *alen
		);
	} getsockname getsockname_args int

; Syscalls 151-180 inclusive are reserved for vendor-specific
; system calls.  (This includes various calls added for compatibity
; with other Unix variants.)
; Some of these calls are now supported by BSD...
151	AUE_NULL	UNIMPL	sem_lock (BSD/OS 2.x)
152	AUE_NULL	UNIMPL	sem_wakeup (BSD/OS 2.x)
153	AUE_NULL	UNIMPL	asyncdaemon (BSD/OS 2.x)
; 154 is initialised by the NLM code, if present.
154	AUE_NULL	NOSTD {
		int nlm_syscall(
		    int debug_level,
		    int grace_period,
		    int addr_count,
		    _In_reads_(addr_count) char **addrs
		);
	}
; 155 is initialized by the NFS code, if present.
155	AUE_NFS_SVC	NOSTD {
		int nfssvc(
		    int flag,
		    _In_ void *argp
		);
	}
156	AUE_GETDIRENTRIES	COMPAT {
		int getdirentries(
		    int fd,
		    _Out_writes_bytes_(count) char *buf,
		    u_int count,
		    _Out_ long *basep
		);
	}
157	AUE_STATFS	COMPAT4 {
		int statfs(
		    _In_z_ const char *path,
		    _Out_ _Contains_long_ struct ostatfs *buf
		);
	}
158	AUE_FSTATFS	COMPAT4 {
		int fstatfs(
		    int fd,
		    _Out_ _Contains_long_ struct ostatfs *buf
		);
	}
159	AUE_NULL	UNIMPL	nosys
160	AUE_LGETFH	STD {
		int lgetfh(
		    _In_z_ const char *fname,
		    _Out_ struct fhandle *fhp
		);
	}
161	AUE_NFS_GETFH	STD {
		int getfh(
		    _In_z_ const char *fname,
		    _Out_ struct fhandle *fhp
		);
	}
162	AUE_SYSCTL	COMPAT4 {
		int getdomainname(
		    _Out_writes_z_(len) char *domainname,
		    int len
		);
	}
163	AUE_SYSCTL	COMPAT4 {
		int setdomainname(
		    _In_reads_z_(len) char *domainname,
		    int len
		);
	}
164	AUE_NULL	COMPAT4 {
		int uname(
		    _Out_ struct utsname *name
		);
	}
165	AUE_SYSARCH	STD {
		int sysarch(
		    int op,
		    _In_z_ char *parms
		);
	}
166	AUE_RTPRIO	STD {
		int rtprio(
		    int function,
		    pid_t pid,
		    _Inout_ struct rtprio *rtp
		);
	}
167-168	AUE_NULL	UNIMPL	nosys
169	AUE_SEMSYS	NOSTD|VARARG4 {
		int semsys(
		    int which,
		    int a2,
		    int a3,
		    int a4,
		    int a5
		);
	}
170	AUE_MSGSYS	NOSTD|VARARG5 {
		int msgsys(
		    int which,
		    int a2,
		    int a3,
		    int a4,
		    int a5,
		    int a6
		);
	}
171	AUE_SHMSYS	NOSTD|VARARG3 {
		int shmsys(
		    int which,
		    int a2,
		    int a3,
		    int a4
		);
	}
172	AUE_NULL	UNIMPL	nosys
173	AUE_PREAD	COMPAT6 {
		ssize_t pread(
		    int fd,
		    _Out_writes_bytes_(nbyte) void *buf,
		    size_t nbyte,
		    int pad,
		    off_t offset
		);
	}
174	AUE_PWRITE	COMPAT6 {
		ssize_t pwrite(
		    int fd,
		    _In_reads_bytes_(nbyte) const void *buf,
		    size_t nbyte,
		    int pad,
		    off_t offset
		);
	}
175	AUE_SETFIB	STD {
		int setfib(
		    int fibnum
		);
	}
176	AUE_NTP_ADJTIME	STD {
		int ntp_adjtime(
		    _Inout_ _Contains_long_ struct timex *tp
		);
	}
177	AUE_NULL	UNIMPL	sfork (BSD/OS 2.x)
178	AUE_NULL	UNIMPL	getdescriptor (BSD/OS 2.x)
179	AUE_NULL	UNIMPL	setdescriptor (BSD/OS 2.x)
180	AUE_NULL	UNIMPL	nosys

; Syscalls 181-199 are used by/reserved for BSD
181	AUE_SETGID	STD {
		int setgid(
		    gid_t gid
		);
	}
182	AUE_SETEGID	STD {
		int setegid(
		    gid_t egid
		);
	}
183	AUE_SETEUID	STD {
		int seteuid(
		    uid_t euid
		);
	}
184	AUE_NULL	OBSOL	lfs_bmapv
185	AUE_NULL	OBSOL	lfs_markv
186	AUE_NULL	OBSOL	lfs_segclean
187	AUE_NULL	OBSOL	lfs_segwait
188	AUE_STAT	COMPAT11 {
		int stat(
		    _In_z_ const char *path,
		    _Out_ _Contains_timet_ struct freebsd11_stat *ub
		);
	}
189	AUE_FSTAT	COMPAT11 {
		int fstat(
		    int fd,
		    _Out_ _Contains_timet_ struct freebsd11_stat *sb
		);
	}
190	AUE_LSTAT	COMPAT11 {
		int lstat(
		    _In_z_ const char *path,
		    _Out_ _Contains_timet_ struct freebsd11_stat *ub
		);
	}
191	AUE_PATHCONF	STD {
		int pathconf(
		    _In_z_ const char *path,
		    int name
		);
	}
192	AUE_FPATHCONF	STD {
		int fpathconf(
		    int fd,
		    int name
		);
	}
193	AUE_NULL	UNIMPL	nosys
194	AUE_GETRLIMIT	STD {
		int getrlimit(
		    u_int which,
		    _Out_ struct rlimit *rlp
		);
	} getrlimit __getrlimit_args int
195	AUE_SETRLIMIT	STD {
		int setrlimit(
		    u_int which,
		    _In_ struct rlimit *rlp
		);
	} setrlimit __setrlimit_args int
196	AUE_GETDIRENTRIES	COMPAT11 {
		int getdirentries(
		    int fd,
		    _Out_writes_bytes_(count) char *buf,
		    u_int count,
		    _Out_ long *basep
		);
	}
197	AUE_MMAP	COMPAT6 {
		void *mmap(
		    _In_ void *addr,
		    size_t len,
		    int prot,
		    int flags,
		    int fd,
		    int pad,
		    off_t pos
		);
	}
198	AUE_NULL	NOPROTO {
		int nosys(void);
	} __syscall __syscall_args int
199	AUE_LSEEK	COMPAT6 {
		off_t lseek(
		    int fd,
		    int pad,
		    off_t offset,
		    int whence
		);
	}
200	AUE_TRUNCATE	COMPAT6 {
		int truncate(
		    _In_z_ const char *path,
		    int pad,
		    off_t length
		);
	}
201	AUE_FTRUNCATE	COMPAT6 {
		int ftruncate(
		    int fd,
		    int pad,
		    off_t length
		);
	}
202	AUE_SYSCTL	STD {
		int __sysctl(
		    _In_reads_(namelen) int *name,
		    u_int namelen,
		    _Out_writes_bytes_opt_(*oldlenp) void *old,
		    _Inout_opt_ size_t *oldlenp,
		    _In_reads_bytes_opt_(newlen) const void *new,
		    size_t newlen
		);
	}
203	AUE_MLOCK	STD {
		int mlock(
		    _In_ const void *addr,
		    size_t len
		);
	}
204	AUE_MUNLOCK	STD {
		int munlock(
		    _In_ const void *addr,
		    size_t len
		);
	}
205	AUE_UNDELETE	STD {
		int undelete(
		    _In_z_ const char *path
		);
	}
206	AUE_FUTIMES	STD {
		int futimes(
		    int fd,
		    _In_reads_(2) _Contains_long_timet_ const struct timeval *tptr
		);
	}
207	AUE_GETPGID	STD {
		int getpgid(
		    pid_t pid
		);
	}
208	AUE_NULL	UNIMPL	nosys
209	AUE_POLL	STD {
		int poll(
		    _Inout_updates_(nfds) struct pollfd *fds,
		    u_int nfds,
		    int timeout
		);
	}
;
; The following are reserved for loadable syscalls
;
210	AUE_NULL	NODEF|NOTSTATIC	lkmnosys lkmnosys nosys_args int
211	AUE_NULL	NODEF|NOTSTATIC	lkmnosys lkmnosys nosys_args int
212	AUE_NULL	NODEF|NOTSTATIC	lkmnosys lkmnosys nosys_args int
213	AUE_NULL	NODEF|NOTSTATIC	lkmnosys lkmnosys nosys_args int
214	AUE_NULL	NODEF|NOTSTATIC	lkmnosys lkmnosys nosys_args int
215	AUE_NULL	NODEF|NOTSTATIC	lkmnosys lkmnosys nosys_args int
216	AUE_NULL	NODEF|NOTSTATIC	lkmnosys lkmnosys nosys_args int
217	AUE_NULL	NODEF|NOTSTATIC	lkmnosys lkmnosys nosys_args int
218	AUE_NULL	NODEF|NOTSTATIC	lkmnosys lkmnosys nosys_args int
219	AUE_NULL	NODEF|NOTSTATIC	lkmnosys lkmnosys nosys_args int

220	AUE_SEMCTL	COMPAT7|NOSTD {
		int __semctl(
		    int semid,
		    int semnum,
		    int cmd,
		    _Contains_ptr_ union semun_old *arg
		);
	}
221	AUE_SEMGET	NOSTD {
		int semget(
		    key_t key,
		    int nsems,
		    int semflg
		);
	}
222	AUE_SEMOP	NOSTD {
		int semop(
		    int semid,
		    _In_reads_(nsops) struct sembuf *sops,
		    size_t nsops
		);
	}
223	AUE_NULL	OBSOL	semconfig
224	AUE_MSGCTL	COMPAT7|NOSTD {
		int msgctl(
		    int msqid,
		    int cmd,
		    _Contains_long_ptr_timet_ struct msqid_ds_old *buf
		);
	}
225	AUE_MSGGET	NOSTD {
		int msgget(
		    key_t key,
		    int msgflg
		);
	}
226	AUE_MSGSND	NOSTD {
		int msgsnd(
		    int msqid,
		    _In_reads_bytes_(msgsz) const void *msgp,
		    size_t msgsz,
		    int msgflg
		);
	}
227	AUE_MSGRCV	NOSTD {
		ssize_t msgrcv(
		    int msqid,
		    _Out_writes_bytes_(msgsz) void *msgp,
		    size_t msgsz,
		    long msgtyp,
		    int msgflg
		);
	}
228	AUE_SHMAT	NOSTD {
		void *shmat(
		    int shmid,
		    _In_ const void *shmaddr,
		    int shmflg
		);
	}
229	AUE_SHMCTL	COMPAT7|NOSTD {
		int shmctl(
		    int shmid,
		    int cmd,
		    _Contains_long_ptr_timet_ struct shmid_ds_old *buf
		);
	}
230	AUE_SHMDT	NOSTD {
		int shmdt(
		    _In_ const void *shmaddr
		);
	}
231	AUE_SHMGET	NOSTD {
		int shmget(
		    key_t key,
		    size_t size,
		    int shmflg
		);
	}
232	AUE_NULL	STD {
		int clock_gettime(
		    clockid_t clock_id,
		    _Out_ _Contains_long_timet_ struct timespec *tp
		);
	}
233	AUE_CLOCK_SETTIME	STD {
		int clock_settime(
		    clockid_t clock_id,
		    _In_ _Contains_long_timet_ const struct timespec *tp
		);
	}
234	AUE_NULL	STD {
		int clock_getres(
		    clockid_t clock_id,
		    _Out_ _Contains_long_timet_ struct timespec *tp
		);
	}
235	AUE_NULL	STD {
		int ktimer_create(
		    clockid_t clock_id,
		    _In_ _Contains_long_ptr_ struct sigevent_native *evp,
		    _Out_ int *timerid
		);
	}
236	AUE_NULL	STD {
		int ktimer_delete(
		    int timerid
		);
	}
237	AUE_NULL	STD {
		int ktimer_settime(
		    int timerid,
		    int flags,
		    _In_ _Contains_long_timet_ const struct itimerspec *value,
		    _Out_opt_ _Contains_long_timet_ struct itimerspec *ovalue
		);
	}
238	AUE_NULL	STD {
		int ktimer_gettime(
		    int timerid,
		    _Out_ _Contains_long_timet_ struct itimerspec *value
		);
	}
239	AUE_NULL	STD {
		int ktimer_getoverrun(
		    int timerid
		);
	}
240	AUE_NULL	STD {
		int nanosleep(
		    _In_ _Contains_long_timet_ const struct timespec *rqtp,
		    _Out_opt_ _Contains_long_timet_ struct timespec *rmtp
		);
	}
241	AUE_NULL	STD {
		int ffclock_getcounter(
		    _Out_ ffcounter *ffcount
		);
	}
242	AUE_NULL	STD {
		int ffclock_setestimate(
		    _In_ _Contains_timet_ struct ffclock_estimate *cest
		);
	}
243	AUE_NULL	STD {
		int ffclock_getestimate(
		    _Out_ _Contains_timet_ struct ffclock_estimate *cest
		);
	}
244	AUE_NULL	STD {
		int clock_nanosleep(
		    clockid_t clock_id,
		    int flags,
		    _In_ _Contains_long_timet_ const struct timespec *rqtp,
		    _Out_opt_ _Contains_long_timet_ struct timespec *rmtp
		);
	}
245-246	AUE_NULL	UNIMPL	nosys
247	AUE_NULL	STD {
		int clock_getcpuclockid2(
		    id_t id,
		    int which,
		    _Out_ clockid_t *clock_id
		);
	}
248	AUE_NULL	STD {
		int ntp_gettime(
		    _Out_ _Contains_long_timet_ struct ntptimeval *ntvp
		);
	}
249	AUE_NULL	UNIMPL	nosys
; syscall numbers initially used in OpenBSD
250	AUE_MINHERIT	STD {
		int minherit(
		    _In_ void *addr,
		    size_t len,
		    int inherit
		);
	}
251	AUE_RFORK	STD {
		int rfork(
		    int flags
		);
	}
252	AUE_POLL	OBSOL	openbsd_poll
253	AUE_ISSETUGID	STD {
		int issetugid(void);
	}
254	AUE_LCHOWN	STD {
		int lchown(
		    _In_z_ const char *path,
		    int uid,
		    int gid
		);
	}
255	AUE_AIO_READ	STD {
		int aio_read(
		    _Inout_ _Contains_long_ptr_ struct aiocb_native *aiocbp
		);
	}
256	AUE_AIO_WRITE	STD {
		int aio_write(
		    _Inout_ _Contains_long_ptr_ struct aiocb_native *aiocbp
		);
	}
257	AUE_LIO_LISTIO	STD {
		int lio_listio(
		    int mode,
		    _Inout_updates_(nent) _Contains_long_ptr_ struct aiocb_native * const *acb_list,
		    int nent,
		    _In_opt_ _Contains_long_ptr_ struct sigevent_native *sig
		);
	}
258	AUE_NULL	STD {
		int kbounce(
		    _In_reads_bytes_(len) const void *src,
		    _Out_writes_bytes_(len) void *dst,
		    size_t len,
		    int flags
		);
	}
259-271	AUE_NULL	UNIMPL	nosys
272	AUE_O_GETDENTS	COMPAT11 {
		int getdents(
		    int fd,
		    _Out_writes_bytes_(count) char *buf,
		    size_t count
		);
	}
273	AUE_NULL	UNIMPL	nosys
274	AUE_LCHMOD	STD {
		int lchmod(
		    _In_z_ const char *path,
		    mode_t mode
		);
	}
275	AUE_NULL	OBSOL	netbsd_lchown
276	AUE_LUTIMES	STD {
		int lutimes(
		    _In_z_ const char *path,
		    _In_ _Contains_long_timet_ const struct timeval *tptr
		);
	}
277	AUE_NULL	OBSOL	netbsd_msync
278	AUE_STAT	COMPAT11 {
		int nstat(
		    _In_z_ const char *path,
		    _Out_ _Contains_long_timet_ struct nstat *ub
		);
	}
279	AUE_FSTAT	COMPAT11 {
		int nfstat(
		    int fd,
		    _Out_ _Contains_long_timet_ struct nstat *sb
		);
	}
280	AUE_LSTAT	COMPAT11 {
		int nlstat(
		    _In_z_ const char *path,
		    _Out_ _Contains_long_timet_ struct nstat *ub
		);
	}
281-288	AUE_NULL	UNIMPL	nosys
289	AUE_PREADV	STD {
		ssize_t preadv(
		    int fd,
		    _In_reads_(iovcnt) _Contains_long_ptr_ struct iovec_native *iovp,
		    u_int iovcnt,
		    off_t offset
		);
	}
290	AUE_PWRITEV	STD {
		ssize_t pwritev(
		    int fd,
		    _In_reads_(iovcnt) _Contains_long_ptr_ struct iovec_native *iovp,
		    u_int iovcnt,
		    off_t offset
		);
	}
291-296	AUE_NULL	UNIMPL	nosys
297	AUE_FHSTATFS	COMPAT4 {
		int fhstatfs(
		    _In_ const struct fhandle *u_fhp,
		    _Out_ _Contains_long_ struct ostatfs *buf
		);
	}
298	AUE_FHOPEN	STD {
		int fhopen(
		    _In_ const struct fhandle *u_fhp,
		    int flags
		);
	}
299	AUE_FHSTAT	COMPAT11 {
		int fhstat(
		    _In_ const struct fhandle *u_fhp,
		    _Out_ _Contains_long_timet_ struct freebsd11_stat *sb
		);
	}
300	AUE_NULL	STD {
		int modnext(
		    int modid
		);
	}
301	AUE_NULL	STD {
		int modstat(
		    int modid,
		    _Out_ _Contains_long_ struct module_stat *stat
		);
	}
302	AUE_NULL	STD {
		int modfnext(
		    int modid
		);
	}
303	AUE_NULL	STD {
		int modfind(
		    _In_z_ const char *name
		);
	}
304	AUE_MODLOAD	STD {
		int kldload(
		    _In_z_ const char *file
		);
	}
305	AUE_MODUNLOAD	STD {
		int kldunload(
		    int fileid
		);
	}
306	AUE_NULL	STD {
		int kldfind(
		    _In_z_ const char *file
		);
	}
307	AUE_NULL	STD {
		int kldnext(
		    int fileid
		);
	}
308	AUE_NULL	STD {
		int kldstat(
		    int fileid,
		    _Out_ _Contains_long_ptr_ struct kld_file_stat *stat
		);
	}
309	AUE_NULL	STD {
		int kldfirstmod(
		    int fileid
		);
	}
310	AUE_GETSID	STD {
		int getsid(
		    pid_t pid
		);
	}
311	AUE_SETRESUID	STD {
		int setresuid(
		    uid_t ruid,
		    uid_t euid,
		    uid_t suid
		);
	}
312	AUE_SETRESGID	STD {
		int setresgid(
		    gid_t rgid,
		    gid_t egid,
		    gid_t sgid
		);
	}
313	AUE_NULL	OBSOL	signanosleep
314	AUE_AIO_RETURN	STD {
		ssize_t aio_return(
		    _Inout_ _Contains_long_ptr_ struct aiocb_native *aiocbp
		);
	}
315	AUE_AIO_SUSPEND	STD {
		int aio_suspend(
		    _Inout_updates_(nent) _Contains_long_ptr_ struct aiocb_native * const *aiocbp,
		    int nent,
		    _In_opt_ _Contains_long_timet_ const struct timespec *timeout
		);
	}
316	AUE_AIO_CANCEL	STD {
		int aio_cancel(
		    int fd,
		    _In_opt_ _Contains_long_ptr_ struct aiocb_native *aiocbp
		);
	}
317	AUE_AIO_ERROR	STD {
		int aio_error(
		    _In_ _Contains_long_ptr_ struct aiocb_native *aiocbp
		);
	}
318	AUE_AIO_READ	COMPAT6 {
		int aio_read(
		    _Inout_ _Contains_long_ptr_ struct oaiocb *aiocbp
		);
	}
319	AUE_AIO_WRITE	COMPAT6 {
		int aio_write(
		    _Inout_ _Contains_long_ptr_ struct oaiocb *aiocbp
		);
	}
320	AUE_LIO_LISTIO	COMPAT6 {
		int lio_listio(
		    int mode,
		    _Inout_updates_(nent) _Contains_long_ptr_ struct oaiocb * const *acb_list,
		    int nent,
		    _In_opt_ _Contains_ptr_ struct osigevent *sig
		);
	}
321	AUE_NULL	STD {
		int yield(void);
	}
322	AUE_NULL	OBSOL	thr_sleep
323	AUE_NULL	OBSOL	thr_wakeup
324	AUE_MLOCKALL	STD {
		int mlockall(
		    int how
		);
	}
325	AUE_MUNLOCKALL	STD {
		int munlockall(void);
	}
326	AUE_GETCWD	STD {
		int __getcwd(
		    _Out_writes_z_(buflen) char *buf,
		    size_t buflen
		);
	}
327	AUE_NULL	STD {
		int sched_setparam(
		    pid_t pid,
		    _In_ const struct sched_param *param
		);
	}
328	AUE_NULL	STD {
		int sched_getparam(
		    pid_t pid,
		    _Out_ struct sched_param *param
		);
	}
329	AUE_NULL	STD {
		int sched_setscheduler(
		    pid_t pid,
		    int policy,
		    _In_ const struct sched_param *param
		);
	}
330	AUE_NULL	STD {
		int sched_getscheduler(
		    pid_t pid
		);
	}
331	AUE_NULL	STD {
		int sched_yield(void);
	}
332	AUE_NULL	STD {
		int sched_get_priority_max(
		    int policy
		);
	}
333	AUE_NULL	STD {
		int sched_get_priority_min(
		    int policy
		);
	}
334	AUE_NULL	STD {
		int sched_rr_get_interval(
		    pid_t pid,
		    _Out_ _Contains_long_timet_ struct timespec *interval
		);
	}
335	AUE_NULL	STD {
		int utrace(
		    _In_reads_bytes_(len) const void *addr,
		    size_t len
		);
	}
336	AUE_SENDFILE	COMPAT4 {
		int sendfile(
		    int fd,
		    int s,
		    off_t offset,
		    size_t nbytes,
		    _In_opt_ _Contains_ptr_ struct sf_hdtr_native *hdtr,
		    _Out_opt_ off_t *sbytes,
		    int flags
		);
	}
337	AUE_NULL	STD {
		int kldsym(
		    int fileid,
		    int cmd,
		    _In_ _Contains_long_ptr_ void *data
		);
	}
338	AUE_JAIL	STD {
		int jail(
		    _In_ _Contains_ptr_ struct jail *jailp
		);
	}
339	AUE_NULL	NOSTD|NOTSTATIC {
		int nnpfs_syscall(
		    int operation,
		    char *a_pathP,
		    int a_opcode,
		    void *a_paramsP,
		    int a_followSymlinks
		);
	}
340	AUE_SIGPROCMASK	STD {
		int sigprocmask(
		    int how,
		    _In_opt_ const sigset_t *set,
		    _Out_opt_ sigset_t *oset
		);
	}
341	AUE_SIGSUSPEND	STD {
		int sigsuspend(
		    _In_ const sigset_t *sigmask
		);
	}
342	AUE_SIGACTION	COMPAT4 {
		int sigaction(
		    int sig,
		    _In_opt_ _Contains_ptr_ const struct sigaction_native *act,
		    _Out_opt_ _Contains_ptr_ struct sigaction_native *oact
		);
	}
343	AUE_SIGPENDING	STD {
		int sigpending(
		    _In_ sigset_t *set
		);
	}
344	AUE_SIGRETURN	COMPAT4 {
		int sigreturn(
		    _In_ _Contains_long_ptr_ const struct freebsd4_ucontext *sigcntxp
		);
	}
345	AUE_SIGWAIT	STD {
		int sigtimedwait(
		    _In_ const sigset_t *set,
		    _Out_opt_ _Contains_long_ptr_ struct siginfo_native *info,
		    _In_opt_ _Contains_long_timet_ const struct timespec *timeout
		);
	}
346	AUE_NULL	STD {
		int sigwaitinfo(
		    _In_ const sigset_t *set,
		    _Out_opt_ _Contains_long_ptr_ struct siginfo_native *info
		);
	}
347	AUE_ACL_GET_FILE	STD {
		int __acl_get_file(
		    _In_z_ const char *path,
		    acl_type_t type,
		    _Out_ struct acl *aclp
		);
	}
348	AUE_ACL_SET_FILE	STD {
		int __acl_set_file(
		    _In_z_ const char *path,
		    acl_type_t type,
		    _In_ struct acl *aclp
		);
	}
349	AUE_ACL_GET_FD	STD {
		int __acl_get_fd(
		    int filedes,
		    acl_type_t type,
		    _Out_ struct acl *aclp
		);
	}
350	AUE_ACL_SET_FD	STD {
		int __acl_set_fd(
		    int filedes,
		    acl_type_t type,
		    _In_ struct acl *aclp
		);
	}
351	AUE_ACL_DELETE_FILE	STD {
		int __acl_delete_file(
		    _In_z_ const char *path,
		    acl_type_t type
		);
	}
352	AUE_ACL_DELETE_FD	STD {
		int __acl_delete_fd(
		    int filedes,
		    acl_type_t type
		);
	}
353	AUE_ACL_CHECK_FILE	STD {
		int __acl_aclcheck_file(
		    _In_z_ const char *path,
		    acl_type_t type,
		    _In_ struct acl *aclp
		);
	}
354	AUE_ACL_CHECK_FD	STD {
		int __acl_aclcheck_fd(
		    int filedes,
		    acl_type_t type,
		    _In_ struct acl *aclp
		);
	}
355	AUE_EXTATTRCTL	STD {
		int extattrctl(
		    _In_z_ const char *path,
		    int cmd,
		    _In_z_opt_ const char *filename,
		    int attrnamespace,
		    _In_z_ const char *attrname
		);
	}
356	AUE_EXTATTR_SET_FILE	STD {
		ssize_t extattr_set_file(
		    _In_z_ const char *path,
		    int attrnamespace,
		    _In_z_ const char *attrname,
		    _In_reads_bytes_(nbytes) void *data,
		    size_t nbytes
		);
	}
357	AUE_EXTATTR_GET_FILE	STD {
		ssize_t extattr_get_file(
		    _In_z_ const char *path,
		    int attrnamespace,
		    _In_z_ const char *attrname,
		    _Out_writes_bytes_(nbytes) void *data,
		    size_t nbytes
		);
	}
358	AUE_EXTATTR_DELETE_FILE	STD {
		int extattr_delete_file(
		    _In_z_ const char *path,
		    int attrnamespace,
		    _In_z_ const char *attrname
		);
	}
359	AUE_AIO_WAITCOMPLETE	STD {
		ssize_t aio_waitcomplete(
		    _Outptr_result_maybenull_ _Contains_long_ptr_ struct aiocb_native **aiocbp,
		    _In_opt_ _Contains_long_timet_ struct timespec *timeout
		);
	}
360	AUE_GETRESUID	STD {
		int getresuid(
		    _Out_opt_ uid_t *ruid,
		    _Out_opt_ uid_t *euid,
		    _Out_opt_ uid_t *suid
		);
	}
361	AUE_GETRESGID	STD {
		int getresgid(
		    _Out_opt_ gid_t *rgid,
		    _Out_opt_ gid_t *egid,
		    _Out_opt_ gid_t *sgid
		);
	}
362	AUE_KQUEUE	STD {
		int kqueue(void);
	}
363	AUE_KEVENT	COMPAT11 {
		int kevent(
		    int fd,
		    _In_reads_opt_(nchanges) _Contains_ptr_ struct kevent_freebsd11 *changelist,
		    int nchanges,
		    _Out_writes_opt_(nevents) _Contains_ptr_ struct kevent_freebsd11 *eventlist,
		    int nevents,
		    _In_opt_ _Contains_long_timet_ const struct timespec *timeout
		);
	}
364	AUE_NULL	OBSOL	__cap_get_proc
365	AUE_NULL	OBSOL	__cap_set_proc
366	AUE_NULL	OBSOL	__cap_get_fd
367	AUE_NULL	OBSOL	__cap_get_file
368	AUE_NULL	OBSOL	__cap_set_fd
369	AUE_NULL	OBSOL	__cap_set_file
370	AUE_NULL	UNIMPL	nosys
371	AUE_EXTATTR_SET_FD	STD {
		ssize_t extattr_set_fd(
		    int fd,
		    int attrnamespace,
		    _In_z_ const char *attrname,
		    _In_reads_bytes_(nbytes) void *data,
		    size_t nbytes
		);
	}
372	AUE_EXTATTR_GET_FD	STD {
		ssize_t extattr_get_fd(
		    int fd,
		    int attrnamespace,
		    _In_z_ const char *attrname,
		    _Out_writes_bytes_(nbytes) void *data,
		    size_t nbytes
		);
	}
373	AUE_EXTATTR_DELETE_FD	STD {
		int extattr_delete_fd(
		    int fd,
		    int attrnamespace,
		    _In_z_ const char *attrname
		);
	}
374	AUE_SETUGID	STD {
		int __setugid(
		    int flag
		);
	}
375	AUE_NULL	OBSOL	nfsclnt
376	AUE_EACCESS	STD {
		int eaccess(
		    _In_z_ const char *path,
		    int amode
		);
	}
377	AUE_NULL	NOSTD|NOTSTATIC {
		int afs3_syscall(
		    long syscall,
		    long parm1,
		    long parm2,
		    long parm3,
		    long parm4,
		    long parm5,
		    long parm6
		);
	}
378	AUE_NMOUNT	STD {
		int nmount(
		    _In_reads_(iovcnt) _Contains_long_ptr_ struct iovec_native *iovp,
		    unsigned int iovcnt,
		    int flags
		);
	}
379	AUE_NULL	OBSOL	kse_exit
380	AUE_NULL	OBSOL	kse_wakeup
381	AUE_NULL	OBSOL	kse_create
382	AUE_NULL	OBSOL	kse_thr_interrupt
383	AUE_NULL	OBSOL	kse_release
384	AUE_NULL	STD {
		int __mac_get_proc(
		    _In_ _Contains_long_ptr_ struct mac_native *mac_p
		);
	}
385	AUE_NULL	STD {
		int __mac_set_proc(
		    _In_ _Contains_long_ptr_ struct mac_native *mac_p
		);
	}
386	AUE_NULL	STD {
		int __mac_get_fd(
		    int fd,
		    _In_ _Contains_long_ptr_ struct mac_native *mac_p
		);
	}
387	AUE_NULL	STD {
		int __mac_get_file(
		    _In_z_ const char *path_p,
		    _In_ _Contains_long_ptr_ struct mac_native *mac_p
		);
	}
388	AUE_NULL	STD {
		int __mac_set_fd(
		    int fd,
		    _In_ _Contains_long_ptr_ struct mac_native *mac_p
		);
	}
389	AUE_NULL	STD {
		int __mac_set_file(
		    _In_z_ const char *path_p,
		    _In_ _Contains_long_ptr_ struct mac_native *mac_p
		);
	}
390	AUE_NULL	STD {
		int kenv(
		    int what,
		    _In_z_opt_ const char *name,
		    _Inout_updates_opt_(len) char *value,
		    int len
		);
	}
391	AUE_LCHFLAGS	STD {
		int lchflags(
		    _In_z_ const char *path,
		    u_long flags
		);
	}
392	AUE_NULL	STD {
		int uuidgen(
		    _Out_writes_(count) struct uuid *store,
		    int count
		);
	}
393	AUE_SENDFILE	STD {
		int sendfile(
		    int fd,
		    int s,
		    off_t offset,
		    size_t nbytes,
		    _In_opt_ _Contains_ptr_ struct sf_hdtr_native *hdtr,
		    _Out_opt_ off_t *sbytes,
		    int flags
		);
	}
394	AUE_NULL	STD {
		int mac_syscall(
		    _In_z_ const char *policy,
		    int call,
		    _In_opt_ void *arg
		);
	}
395	AUE_GETFSSTAT	COMPAT11 {
		int getfsstat(
		    _Out_writes_bytes_opt_(bufsize) struct freebsd11_statfs *buf,
		    long bufsize,
		    int mode
		);
	}
396	AUE_STATFS	COMPAT11 {
		int statfs(
		    _In_z_ const char *path,
		    _Out_ struct freebsd11_statfs *buf
		);
	}
397	AUE_FSTATFS	COMPAT11 {
		int fstatfs(
		    int fd,
		    _Out_ struct freebsd11_statfs *buf
		);
	}
398	AUE_FHSTATFS	COMPAT11 {
		int fhstatfs(
		    _In_ const struct fhandle *u_fhp,
		    _Out_ struct freebsd11_statfs *buf
		);
	}
399	AUE_NULL	UNIMPL	nosys
400	AUE_SEMCLOSE	NOSTD {
		int ksem_close(
		    semid_t id
		);
	}
401	AUE_SEMPOST	NOSTD {
		int ksem_post(
		    semid_t id
		);
	}
402	AUE_SEMWAIT	NOSTD {
		int ksem_wait(
		    semid_t id
		);
	}
403	AUE_SEMTRYWAIT	NOSTD {
		int ksem_trywait(
		    semid_t id
		);
	}
404	AUE_SEMINIT	NOSTD {
		int ksem_init(
		    _Out_ semid_t *idp,
		    unsigned int value
		);
	}
405	AUE_SEMOPEN	NOSTD {
		int ksem_open(
		    _Out_ semid_t *idp,
		    _In_z_ const char *name,
		    int oflag,
		    mode_t mode,
		    unsigned int value
		);
	}
406	AUE_SEMUNLINK	NOSTD {
		int ksem_unlink(
		    _In_z_ const char *name
		);
	}
407	AUE_SEMGETVALUE	NOSTD {
		int ksem_getvalue(
		    semid_t id,
		    _Out_ int *val
		);
	}
408	AUE_SEMDESTROY	NOSTD {
		int ksem_destroy(
		    semid_t id
		);
	}
409	AUE_NULL	STD {
		int __mac_get_pid(
		    pid_t pid,
		    _In_ _Contains_long_ptr_ struct mac_native *mac_p
		);
	}
410	AUE_NULL	STD {
		int __mac_get_link(
		    _In_z_ const char *path_p,
		    _In_ _Contains_long_ptr_ struct mac_native *mac_p
		);
	}
411	AUE_NULL	STD {
		int __mac_set_link(
		    _In_z_ const char *path_p,
		    _In_ _Contains_long_ptr_ struct mac_native *mac_p
		);
	}
412	AUE_EXTATTR_SET_LINK	STD {
		ssize_t extattr_set_link(
		    _In_z_ const char *path,
		    int attrnamespace,
		    _In_z_ const char *attrname,
		    _In_reads_bytes_(nbytes) void *data,
		    size_t nbytes
		);
	}
413	AUE_EXTATTR_GET_LINK	STD {
		ssize_t extattr_get_link(
		    _In_z_ const char *path,
		    int attrnamespace,
		    _In_z_ const char *attrname,
		    _Out_writes_bytes_(nbytes) void *data,
		    size_t nbytes
		);
	}
414	AUE_EXTATTR_DELETE_LINK	STD {
		int extattr_delete_link(
		    _In_z_ const char *path,
		    int attrnamespace,
		    _In_z_ const char *attrname
		);
	}
415	AUE_NULL	STD {
		int __mac_execve(
		    _In_z_ const char *fname,
		    _In_ char **argv,
		    _In_ char **envv,
		    _In_ _Contains_long_ptr_ struct mac_native *mac_p
		);
	}
416	AUE_SIGACTION	STD {
		int sigaction(
		    int sig,
		    _In_opt_ _Contains_ptr_ const struct sigaction_native *act,
		    _Out_opt_ _Contains_ptr_ struct sigaction_native *oact
		);
	}
417	AUE_SIGRETURN	STD {
		int sigreturn(
		    _In_ _Contains_long_ptr_ const struct __ucontext *sigcntxp
		);
	}
418	AUE_NULL	UNIMPL	__xstat
419	AUE_NULL	UNIMPL	__xfstat
420	AUE_NULL	UNIMPL	__xlstat
421	AUE_NULL	STD {
		int getcontext(
		    _Out_ _Contains_long_ptr_ struct __ucontext *ucp
		);
	}
422	AUE_NULL	STD {
		int setcontext(
		    _In_ _Contains_long_ptr_ const struct __ucontext *ucp
		);
	}
423	AUE_NULL	STD {
		int swapcontext(
		    _Out_ _Contains_long_ptr_ struct __ucontext *oucp,
		    _In_ _Contains_long_ptr_ const struct __ucontext *ucp
		);
	}
424	AUE_SWAPOFF	STD {
		int swapoff(
		    _In_z_ const char *name
		);
	}
425	AUE_ACL_GET_LINK	STD {
		int __acl_get_link(
		    _In_z_ const char *path,
		    acl_type_t type,
		    _Out_ struct acl *aclp
		);
	}
426	AUE_ACL_SET_LINK	STD {
		int __acl_set_link(
		    _In_z_ const char *path,
		    acl_type_t type,
		    _In_ struct acl *aclp
		);
	}
427	AUE_ACL_DELETE_LINK	STD {
		int __acl_delete_link(
		    _In_z_ const char *path,
		    acl_type_t type
		);
	}
428	AUE_ACL_CHECK_LINK	STD {
		int __acl_aclcheck_link(
		    _In_z_ const char *path,
		    acl_type_t type,
		    _In_ struct acl *aclp
		);
	}
429	AUE_SIGWAIT	STD {
		int sigwait(
		    _In_ const sigset_t *set,
		    _Out_ int *sig
		);
	}
430	AUE_THR_CREATE	STD {
		int thr_create(
		    _In_ _Contains_long_ptr_ struct __ucontext *ctx,
		    _Out_ long *id,
		    int flags
		);
	}
431	AUE_THR_EXIT	STD {
		void thr_exit(
		    _Out_opt_ long *state
		);
	}
432	AUE_NULL	STD {
		int thr_self(
		    _Out_ long *id
		);
	}
433	AUE_THR_KILL	STD {
		int thr_kill(
		    long id,
		    int sig
		);
	}
434-435	AUE_NULL	UNIMPL	nosys
436	AUE_JAIL_ATTACH	STD {
		int jail_attach(
		    int jid
		);
	}
437	AUE_EXTATTR_LIST_FD	STD {
		ssize_t extattr_list_fd(
		    int fd,
		    int attrnamespace,
		    _Out_writes_bytes_opt_(nbytes) void *data,
		    size_t nbytes
		);
	}
438	AUE_EXTATTR_LIST_FILE	STD {
		ssize_t extattr_list_file(
		    _In_z_ const char *path,
		    int attrnamespace,
		    _Out_writes_bytes_opt_(nbytes) void *data,
		    size_t nbytes
		);
	}
439	AUE_EXTATTR_LIST_LINK	STD {
		ssize_t extattr_list_link(
		    _In_z_ const char *path,
		    int attrnamespace,
		    _Out_writes_bytes_opt_(nbytes) void *data,
		    size_t nbytes
		);
	}
440	AUE_NULL	OBSOL	kse_switchin
441	AUE_SEMWAIT	NOSTD {
		int ksem_timedwait(
		    semid_t id,
		    _In_opt_ _Contains_long_timet_ const struct timespec *abstime
		);
	}
442	AUE_NULL	STD {
		int thr_suspend(
		    _In_opt_ _Contains_long_timet_ const struct timespec *timeout
		);
	}
443	AUE_NULL	STD {
		int thr_wake(
		    long id
		);
	}
444	AUE_MODUNLOAD	STD {
		int kldunloadf(
		    int fileid,
		    int flags
		);
	}
445	AUE_AUDIT	STD {
		int audit(
		    _In_reads_bytes_(length) const void *record,
		    u_int length
		);
	}
446	AUE_AUDITON	STD {
		int auditon(
		    int cmd,
		    _In_opt_ void *data,
		    u_int length
		);
	}
447	AUE_GETAUID	STD {
		int getauid(
		    _Out_ uid_t *auid
		);
	}
448	AUE_SETAUID	STD {
		int setauid(
		    _In_ uid_t *auid
		);
	}
449	AUE_GETAUDIT	STD {
		int getaudit(
		    _Out_ struct auditinfo *auditinfo
		);
	}
450	AUE_SETAUDIT	STD {
		int setaudit(
		    _In_ struct auditinfo *auditinfo
		);
	}
451	AUE_GETAUDIT_ADDR	STD {
		int getaudit_addr(
		    _Out_writes_bytes_(length) struct auditinfo_addr *auditinfo_addr,
		    u_int length
		);
	}
452	AUE_SETAUDIT_ADDR	STD {
		int setaudit_addr(
		    _In_reads_bytes_(length) struct auditinfo_addr *auditinfo_addr,
		    u_int length
		);
	}
453	AUE_AUDITCTL	STD {
		int auditctl(
		    _In_z_ const char *path
		);
	}
454	AUE_NULL	STD {
		int _umtx_op(
		    _Inout_ void *obj,
		    int op,
		    u_long val,
		    _In_ void *uaddr1,
		    _In_ void *uaddr2
		);
	}
455	AUE_THR_NEW	STD {
		int thr_new(
		    _In_ _Contains_long_ptr_ struct thr_param *param,
		    int param_size
		);
	}
456	AUE_NULL	STD {
		int sigqueue(
		    pid_t pid,
		    int signum,
		    _In_ void *value
		);
	}
457	AUE_MQ_OPEN	NOSTD {
		int kmq_open(
		    _In_z_ const char *path,
		    int flags,
		    mode_t mode,
		    _In_opt_ _Contains_long_ const struct mq_attr *attr
		);
	}
458	AUE_MQ_SETATTR	NOSTD {
		int kmq_setattr(
		    int mqd,
		    _In_opt_ _Contains_long_ const struct mq_attr *attr,
		    _Out_opt_ _Contains_long_ struct mq_attr *oattr
		);
	}
459	AUE_MQ_TIMEDRECEIVE	NOSTD {
		int kmq_timedreceive(
		    int mqd,
		    _Out_writes_bytes_(msg_len) char *msg_ptr,
		    size_t msg_len,
		    _Out_opt_ unsigned *msg_prio,
		    _In_opt_ _Contains_long_timet_ const struct timespec *abs_timeout
		);
	}
460	AUE_MQ_TIMEDSEND	NOSTD {
		int kmq_timedsend(
		    int mqd,
		    _In_reads_bytes_(msg_len) const char *msg_ptr,
		    size_t msg_len,
		    unsigned msg_prio,
		    _In_opt_ _Contains_long_timet_ const struct timespec *abs_timeout
		);
	}
461	AUE_MQ_NOTIFY	NOSTD {
		int kmq_notify(
		    int mqd,
		    _In_opt_ _Contains_long_ptr_ const struct sigevent_native *sigev
		);
	}
462	AUE_MQ_UNLINK	NOSTD {
		int kmq_unlink(
		    _In_z_ const char *path
		);
	}
463	AUE_NULL	STD {
		void abort2(
		    _In_z_ const char *why,
		    int nargs,
		    _In_reads_(nargs) void **args
		);
	}
464	AUE_NULL	STD {
		int thr_set_name(
		    long id,
		    _In_z_ const char *name
		);
	}
465	AUE_AIO_FSYNC	STD {
		int aio_fsync(
		    int op,
		    _In_ _Contains_long_ptr_ struct aiocb_native *aiocbp
		);
	}
466	AUE_RTPRIO	STD {
		int rtprio_thread(
		    int function,
		    lwpid_t lwpid,
		    _Inout_ struct rtprio *rtp
		);
	}
467-468	AUE_NULL	UNIMPL	nosys
469	AUE_NULL	UNIMPL	__getpath_fromfd
470	AUE_NULL	UNIMPL	__getpath_fromaddr
471	AUE_SCTP_PEELOFF	NOSTD {
		int sctp_peeloff(
		    int sd,
		    uint32_t name
		);
	}
472	AUE_SCTP_GENERIC_SENDMSG	NOSTD {
		int sctp_generic_sendmsg(
		    int sd,
		    _In_reads_bytes_(mlen) void *msg,
		    int mlen,
		    _In_reads_bytes_(tolen) const struct sockaddr *to,
		    __socklen_t tolen,
		    _In_opt_ struct sctp_sndrcvinfo *sinfo,
		    int flags
		);
	}
473	AUE_SCTP_GENERIC_SENDMSG_IOV	NOSTD {
		int sctp_generic_sendmsg_iov(
		    int sd,
		    _In_reads_(iovlen) _Contains_long_ptr_ struct iovec_native *iov,
		    int iovlen,
		    _In_reads_bytes_(tolen) const struct sockaddr *to,
		    __socklen_t tolen,
		    _In_opt_ struct sctp_sndrcvinfo *sinfo,
		    int flags
		);
	}
474	AUE_SCTP_GENERIC_RECVMSG	NOSTD {
		int sctp_generic_recvmsg(
		    int sd,
		    _In_reads_(iovlen) _Contains_long_ptr_ struct iovec_native *iov,
		    int iovlen,
		    _Out_writes_bytes_(*fromlenaddr) struct sockaddr *from,
		    _Out_ __socklen_t *fromlenaddr,
		    _In_opt_ struct sctp_sndrcvinfo *sinfo,
		    _Out_opt_ int *msg_flags
		);
	}
475	AUE_PREAD	STD {
		ssize_t pread(
		    int fd,
		    _Out_writes_bytes_(nbyte) void *buf,
		    size_t nbyte,
		    off_t offset
		);
	}
476	AUE_PWRITE	STD {
		ssize_t pwrite(
		    int fd,
		    _In_reads_bytes_(nbyte) const void *buf,
		    size_t nbyte,
		    off_t offset
		);
	}
477	AUE_MMAP	STD {
		void *mmap(
		    _In_ void *addr,
		    size_t len,
		    int prot,
		    int flags,
		    int fd,
		    off_t pos
		);
	}
478	AUE_LSEEK	STD {
		off_t lseek(
		    int fd,
		    off_t offset,
		    int whence
		);
	}
479	AUE_TRUNCATE	STD {
		int truncate(
		    _In_z_ const char *path,
		    off_t length
		);
	}
480	AUE_FTRUNCATE	STD {
		int ftruncate(
		    int fd,
		    off_t length
		);
	}
481	AUE_THR_KILL2	STD {
		int thr_kill2(
		    pid_t pid,
		    long id,
		    int sig
		);
	}
482	AUE_SHMOPEN	STD {
		int shm_open(
		    _In_z_ const char *path,
		    int flags,
		    mode_t mode
		);
	}
483	AUE_SHMUNLINK	STD {
		int shm_unlink(
		    _In_z_ const char *path
		);
	}
484	AUE_NULL	STD {
		int cpuset(
		    _Out_ cpusetid_t *setid
		);
	}
485	AUE_NULL	STD {
		int cpuset_setid(
		    cpuwhich_t which,
		    id_t id,
		    cpusetid_t setid
		);
	}
486	AUE_NULL	STD {
		int cpuset_getid(
		    cpulevel_t level,
		    cpuwhich_t which,
		    id_t id,
		    _Out_ cpusetid_t *setid
		);
	}
487	AUE_NULL	STD {
		int cpuset_getaffinity(
		    cpulevel_t level,
		    cpuwhich_t which,
		    id_t id,
		    size_t cpusetsize,
		    _Out_ cpuset_t *mask
		);
	}
488	AUE_NULL	STD {
		int cpuset_setaffinity(
		    cpulevel_t level,
		    cpuwhich_t which,
		    id_t id,
		    size_t cpusetsize,
		    _Out_ const cpuset_t *mask
		);
	}
489	AUE_FACCESSAT	STD {
		int faccessat(
		    int fd,
		    _In_z_ const char *path,
		    int amode,
		    int flag
		);
	}
490	AUE_FCHMODAT	STD {
		int fchmodat(
		    int fd,
		    _In_z_ const char *path,
		    mode_t mode,
		    int flag
		);
	}
491	AUE_FCHOWNAT	STD {
		int fchownat(
		    int fd,
		    _In_z_ const char *path,
		    uid_t uid,
		    gid_t gid,
		    int flag
		);
	}
492	AUE_FEXECVE	STD {
		int fexecve(
		    int fd,
		    _In_ char **argv,
		    _In_ char **envv
		);
	}
493	AUE_FSTATAT	COMPAT11 {
		int fstatat(
		    int fd,
		    _In_z_ const char *path,
		    _Out_ _Contains_long_timet_ struct freebsd11_stat *buf,
		    int flag
		);
	}
494	AUE_FUTIMESAT	STD {
		int futimesat(
		    int fd,
		    _In_z_ const char *path,
		    _In_reads_(2) _Contains_long_timet_ const struct timeval *times
		);
	}
495	AUE_LINKAT	STD {
		int linkat(
		    int fd1,
		    _In_z_ const char *path1,
		    int fd2,
		    _In_z_ const char *path2,
		    int flag
		);
	}
496	AUE_MKDIRAT	STD {
		int mkdirat(
		    int fd,
		    _In_z_ const char *path,
		    mode_t mode
		);
	}
497	AUE_MKFIFOAT	STD {
		int mkfifoat(
		    int fd,
		    _In_z_ const char *path,
		    mode_t mode
		);
	}
498	AUE_MKNODAT	COMPAT11 {
		int mknodat(
		    int fd,
		    _In_z_ const char *path,
		    mode_t mode,
		    uint32_t dev
		);
	}
499	AUE_OPENAT_RWTC	STD|VARARG {
		int openat(
		    int fd,
		    _In_z_ const char *path,
		    int flag,
		    mode_t mode
		);
	}
500	AUE_READLINKAT	STD {
		ssize_t readlinkat(
		    int fd,
		    _In_z_ const char *path,
		    _Out_writes_bytes_(bufsize) char *buf,
		    size_t bufsize
		);
	}
501	AUE_RENAMEAT	STD {
		int renameat(
		    int oldfd,
		    _In_z_ const char *old,
		    int newfd,
		    _In_z_ const char *new
		);
	}
502	AUE_SYMLINKAT	STD {
		int symlinkat(
		    _In_z_ const char *path1,
		    int fd,
		    _In_z_ const char *path2
		);
	}
503	AUE_UNLINKAT	STD {
		int unlinkat(
		    int fd,
		    _In_z_ const char *path,
		    int flag
		);
	}
504	AUE_POSIX_OPENPT	STD {
		int posix_openpt(
		    int flags
		);
	}
; 505 is initialised by the kgssapi code, if present.
505	AUE_NULL	NOSTD {
		int gssd_syscall(
		    _In_z_ const char *path
		);
	}
506	AUE_JAIL_GET	STD {
		int jail_get(
		    _In_reads_(iovcnt) _Contains_long_ptr_ struct iovec_native *iovp,
		    unsigned int iovcnt,
		    int flags
		);
	}
507	AUE_JAIL_SET	STD {
		int jail_set(
		    _In_reads_(iovcnt) _Contains_long_ptr_ struct iovec_native *iovp,
		    unsigned int iovcnt,
		    int flags
		);
	}
508	AUE_JAIL_REMOVE	STD {
		int jail_remove(
		    int jid
		);
	}
509	AUE_CLOSEFROM	STD {
		int closefrom(
		    int lowfd
		);
	}
510	AUE_SEMCTL	NOSTD {
		int __semctl(
		    int semid,
		    int semnum,
		    int cmd,
		    _Inout_ _Contains_ptr_ union semun_native *arg
		);
	}
511	AUE_MSGCTL	NOSTD {
		int msgctl(
		    int msqid,
		    int cmd,
		    _Inout_opt_ _Contains_long_ptr_ struct msqid_ds *buf
		);
	}
512	AUE_SHMCTL	NOSTD {
		int shmctl(
		    int shmid,
		    int cmd,
		    _Inout_opt_ _Contains_long_ struct shmid_ds *buf
		);
	}
513	AUE_LPATHCONF	STD {
		int lpathconf(
		    _In_z_ const char *path,
		    int name
		);
	}
514	AUE_NULL	OBSOL	cap_new
515	AUE_CAP_RIGHTS_GET	STD {
		int __cap_rights_get(
		    int version,
		    int fd,
		    _Out_ cap_rights_t *rightsp
		);
	}
516	AUE_CAP_ENTER	STD {
		int cap_enter(void);
	}
517	AUE_CAP_GETMODE	STD {
		int cap_getmode(
		    _Out_ u_int *modep
		);
	}
518	AUE_PDFORK	STD {
		int pdfork(
		    _Out_ int *fdp,
		    int flags
		);
	}
519	AUE_PDKILL	STD {
		int pdkill(
		    int fd,
		    int signum
		);
	}
520	AUE_PDGETPID	STD {
		int pdgetpid(
		    int fd,
		    _Out_ pid_t *pidp
		);
	}
521	AUE_PDWAIT	UNIMPL	pdwait4
522	AUE_SELECT	STD {
		int pselect(
		    int nd,
		    _Inout_opt_ fd_set *in,
		    _Inout_opt_ fd_set *ou,
		    _Inout_opt_ fd_set *ex,
		    _In_opt_ _Contains_long_timet_ const struct timespec *ts,
		    _In_opt_ const sigset_t *sm
		);
	}
523	AUE_GETLOGINCLASS	STD {
		int getloginclass(
		    _Out_writes_z_(namelen) char *namebuf,
		    size_t namelen
		);
	}
524	AUE_SETLOGINCLASS	STD {
		int setloginclass(
		    _In_z_ const char *namebuf
		);
	}
525	AUE_NULL	STD {
		int rctl_get_racct(
		    _In_reads_bytes_(inbuflen) const void *inbufp,
		    size_t inbuflen,
		    _Out_writes_bytes_(outbuflen) void *outbufp,
		    size_t outbuflen
		);
	}
526	AUE_NULL	STD {
		int rctl_get_rules(
		    _In_reads_bytes_(inbuflen) const void *inbufp,
		    size_t inbuflen,
		    _Out_writes_bytes_(outbuflen) void *outbufp,
		    size_t outbuflen
		);
	}
527	AUE_NULL	STD {
		int rctl_get_limits(
		    _In_reads_bytes_(inbuflen) const void *inbufp,
		    size_t inbuflen,
		    _Out_writes_bytes_(outbuflen) void *outbufp,
		    size_t outbuflen
		);
	}
528	AUE_NULL	STD {
		int rctl_add_rule(
		    _In_reads_bytes_(inbuflen) const void *inbufp,
		    size_t inbuflen,
		    _Out_writes_bytes_(outbuflen) void *outbufp,
		    size_t outbuflen
		);
	}
529	AUE_NULL	STD {
		int rctl_remove_rule(
		    _In_reads_bytes_(inbuflen) const void *inbufp,
		    size_t inbuflen,
		    _Out_writes_bytes_(outbuflen) void *outbufp,
		    size_t outbuflen
		);
	}
530	AUE_POSIX_FALLOCATE	STD {
		int posix_fallocate(
		    int fd,
		    off_t offset,
		    off_t len
		);
	}
531	AUE_POSIX_FADVISE	STD {
		int posix_fadvise(
		    int fd,
		    off_t offset,
		    off_t len,
		    int advice
		);
	}
532	AUE_WAIT6	STD {
		int wait6(
		    idtype_t idtype,
		    id_t id,
		    _Out_opt_ int *status,
		    int options,
		    _Out_opt_ _Contains_long_ struct __wrusage *wrusage,
		    _Out_opt_ _Contains_long_ptr_ struct siginfo_native *info
		);
	}
533	AUE_CAP_RIGHTS_LIMIT	STD {
		int cap_rights_limit(
		    int fd,
		    _In_ cap_rights_t *rightsp
		);
	}
534	AUE_CAP_IOCTLS_LIMIT	STD {
		int cap_ioctls_limit(
		    int fd,
		    _In_reads_(ncmds) const u_long *cmds,
		    size_t ncmds
		);
	}
535	AUE_CAP_IOCTLS_GET	STD {
		ssize_t cap_ioctls_get(
		    int fd,
		    _Out_writes_(maxcmds) u_long *cmds,
		    size_t maxcmds
		);
	}
536	AUE_CAP_FCNTLS_LIMIT	STD {
		int cap_fcntls_limit(
		    int fd,
		    uint32_t fcntlrights
		);
	}
537	AUE_CAP_FCNTLS_GET	STD {
		int cap_fcntls_get(
		    int fd,
		    _Out_ uint32_t *fcntlrightsp
		);
	}
538	AUE_BINDAT	STD {
		int bindat(
		    int fd,
		    int s,
		    _In_reads_bytes_(namelen) const struct sockaddr *name,
		    __socklen_t namelen
		);
	}
539	AUE_CONNECTAT	STD {
		int connectat(
		    int fd,
		    int s,
		    _In_reads_bytes_(namelen) const struct sockaddr *name,
		    __socklen_t namelen
		);
	}
540	AUE_CHFLAGSAT	STD {
		int chflagsat(
		    int fd,
		    _In_z_ const char *path,
		    u_long flags,
		    int atflag
		);
	}
541	AUE_ACCEPT	STD {
		int accept4(
		    int s,
		    _Out_writes_bytes_opt_(*anamelen) struct sockaddr *name,
		    _Inout_opt_ __socklen_t *anamelen,
		    int flags
		);
	}
542	AUE_PIPE	STD {
		int pipe2(
		    _Out_writes_(2) int *fildes,
		    int flags
		);
	}
543	AUE_AIO_MLOCK	STD {
		int aio_mlock(
		    _In_ _Contains_long_ptr_ struct aiocb_native *aiocbp
		);
	}
544	AUE_PROCCTL	STD {
		int procctl(
		    idtype_t idtype,
		    id_t id,
		    int com,
		    _In_opt_ void *data
		);
	}
545	AUE_POLL	STD {
		int ppoll(
		    _Inout_updates_(nfds) struct pollfd *fds,
		    u_int nfds,
		    _In_opt_ _Contains_long_timet_ const struct timespec *ts,
		    _In_opt_ const sigset_t *set
		);
	}
546	AUE_FUTIMES	STD {
		int futimens(
		    int fd,
		    _In_reads_(2) _Contains_long_timet_ const struct timespec *times
		);
	}
547	AUE_FUTIMESAT	STD {
		int utimensat(
		    int fd,
		    _In_z_ const char *path,
		    _In_reads_(2) _Contains_long_timet_ const struct timespec *times,
		    int flag
		);
	}
548	AUE_NULL	OBSOL	numa_getaffinity
549	AUE_NULL	OBSOL	numa_setaffinity
550	AUE_FSYNC	STD {
		int fdatasync(
		    int fd
		);
	}
551	AUE_FSTAT	STD {
		int fstat(
		    int fd,
		    _Out_ _Contains_long_timet_ struct stat *sb
		);
	}
552	AUE_FSTATAT	STD {
		int fstatat(
		    int fd,
		    _In_z_ const char *path,
		    _Out_ _Contains_long_timet_ struct stat *buf,
		    int flag
		);
	}
553	AUE_FHSTAT	STD {
		int fhstat(
		    _In_ const struct fhandle *u_fhp,
		    _Out_ _Contains_long_timet_ struct stat *sb
		);
	}
554	AUE_GETDIRENTRIES STD {
		ssize_t getdirentries(
		    int fd,
		    _Out_writes_bytes_(count) char *buf,
		    size_t count,
		    _Out_ off_t *basep
		);
	}
555	AUE_STATFS	STD {
		int statfs(
		    _In_z_ const char *path,
		    _Out_ struct statfs *buf
		);
	}
556	AUE_FSTATFS	STD {
		int fstatfs(
		    int fd,
		    _Out_ struct statfs *buf
		);
	}
557	AUE_GETFSSTAT	STD {
		int getfsstat(
		    _Out_writes_bytes_opt_(bufsize) struct statfs *buf,
		    long bufsize,
		    int mode
		);
	}
558	AUE_FHSTATFS	STD {
		int fhstatfs(
		    _In_ const struct fhandle *u_fhp,
		    _Out_ struct statfs *buf
		);
	}
559	AUE_MKNODAT	STD {
		int mknodat(
		    int fd,
		    _In_z_ const char *path,
		    mode_t mode,
		    dev_t dev
		);
	}
560	AUE_KEVENT	STD {
		int kevent(
		    int fd,
		    _In_reads_opt_(nchanges) _Contains_ptr_ const struct kevent_native *changelist,
		    int nchanges,
		    _Out_writes_opt_(nevents) _Contains_ptr_ struct kevent_native *eventlist,
		    int nevents,
		    _In_opt_ _Contains_long_timet_ const struct timespec *timeout
		);
	}
561	AUE_NULL	STD {
		int cpuset_getdomain(
		    cpulevel_t level,
		    cpuwhich_t which,
		    id_t id,
		    size_t domainsetsize,
		    _Out_writes_bytes_(domainsetsize) domainset_t *mask,
		    _Out_ int *policy
		);
	}
562	AUE_NULL	STD {
		int cpuset_setdomain(
		    cpulevel_t level,
		    cpuwhich_t which,
		    id_t id,
		    size_t domainsetsize,
		    _In_reads_bytes_(domainsetsize) domainset_t *mask,
		    int policy
		);
	}
563	AUE_NULL	STD {
		int getrandom(
		    _Out_writes_bytes_(buflen) void *buf,
		    size_t buflen,
		    unsigned int flags
		);
	}
564	AUE_NULL	STD {
		int getfhat(
		    int fd,
		    _In_z_ char *path,
		    _Out_ struct fhandle *fhp,
		    int flags
		);
	}
565	AUE_NULL	STD {
		int fhlink(
		    _In_ struct fhandle *fhp,
		    _In_z_ const char *to
		);
	}
566	AUE_NULL	STD {
		int fhlinkat(
		    _In_ struct fhandle *fhp,
		    int tofd,
		    _In_z_ const char *to,
		);
	}
567	AUE_NULL	STD {
		int fhreadlink(
		    _In_ struct fhandle *fhp,
		    _Out_writes_(bufsize) char *buf,
		    size_t bufsize
		);
	}
<<<<<<< HEAD
568	AUE_NULL	STD	{
		int coexecve(
		    pid_t pid,
		    char *fname, char **argv,
		    char **envv
=======
568	AUE_UNLINKAT	STD {
		int funlinkat(
		    int dfd,
		    _In_z_ const char *path,
		    int fd,
		    int flag
>>>>>>> 9e227247
		);
	}

; Please copy any additions and changes to the following compatability tables:
; sys/compat/freebsd32/syscalls.master
; vim: syntax=off<|MERGE_RESOLUTION|>--- conflicted
+++ resolved
@@ -3168,20 +3168,19 @@
 		    size_t bufsize
 		);
 	}
-<<<<<<< HEAD
-568	AUE_NULL	STD	{
+568	AUE_UNLINKAT	STD {
+		int funlinkat(
+		    int dfd,
+		    _In_z_ const char *path,
+		    int fd,
+		    int flag
+		);
+	}
+569	AUE_NULL	STD {
 		int coexecve(
 		    pid_t pid,
 		    char *fname, char **argv,
 		    char **envv
-=======
-568	AUE_UNLINKAT	STD {
-		int funlinkat(
-		    int dfd,
-		    _In_z_ const char *path,
-		    int fd,
-		    int flag
->>>>>>> 9e227247
 		);
 	}
 
