--- conflicted
+++ resolved
@@ -941,12 +941,6 @@
 		    _Inout_ __socklen_t *alen
 		);
 	} getsockname getsockname_args int
-
-<<<<<<< HEAD
-; Syscalls 151-180 inclusive are reserved for vendor-specific
-; system calls.  (This includes various calls added for compatibity
-; with other Unix variants.)
-; Some of these calls are now supported by BSD.
 151	AUE_NULL	STD {
 		int coexecve(
 		    pid_t pid,
@@ -955,11 +949,7 @@
 		    _In_z_ char **envv
 		);
 	}
-152	AUE_NULL	UNIMPL	sem_wakeup (BSD/OS 2.x)
-153	AUE_NULL	UNIMPL	asyncdaemon (BSD/OS 2.x)
-=======
-151-153	AUE_NULL	RESERVED
->>>>>>> d3d85fef
+152-153	AUE_NULL	RESERVED
 ; 154 is initialised by the NLM code, if present.
 154	AUE_NULL	NOSTD {
 		int nlm_syscall(
