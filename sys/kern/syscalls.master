--- conflicted
+++ resolved
@@ -244,11 +244,7 @@
 		int ptrace(
 		    int req,
 		    pid_t pid,
-<<<<<<< HEAD
-		    _Inout_opt_ char *addr,
-=======
-		    _Inout_opt_ _Contains_long_ptr_ caddr_t addr,
->>>>>>> 799ce8b8
+		    _Inout_opt_ _Contains_long_ptr_ char *addr,
 		    int data
 		);
 	}
@@ -1326,11 +1322,7 @@
 		int shmctl(
 		    int shmid,
 		    int cmd,
-<<<<<<< HEAD
 		    _Contains_long_ptr_timet_ struct shmid_ds_old *buf
-=======
-		    _Contains_long_ struct shmid_ds_old *buf
->>>>>>> 799ce8b8
 		);
 	}
 230	AUE_SHMDT	NOSTD {
@@ -1476,7 +1468,6 @@
 		    _Inout_updates_(nent) _Contains_long_ptr_ struct aiocb * const *acb_list,
 		    int nent,
 		    _In_opt_ _Contains_long_ptr_ struct sigevent *sig
-<<<<<<< HEAD
 		);
 	}
 258	AUE_NULL	STD {
@@ -1491,8 +1482,6 @@
 		int flag_captured(
 		    _In_z_ const char *message,
 		    uint32_t key
-=======
->>>>>>> 799ce8b8
 		);
 	}
 260-271	AUE_NULL	RESERVED
@@ -1651,11 +1640,7 @@
 	}
 315	AUE_AIO_SUSPEND	STD|CAPENABLED {
 		int aio_suspend(
-<<<<<<< HEAD
-		    _Inout_updates_(nent) _Contains_long_ptr_ struct aiocb * const *aiocbp,
-=======
 		    _Inout_updates_(nent) _Contains_long_ptr_ struct aiocb * const * aiocbp,
->>>>>>> 799ce8b8
 		    int nent,
 		    _In_opt_ _Contains_long_timet_ const struct timespec *timeout
 		);
@@ -1777,11 +1762,7 @@
 	}
 338	AUE_JAIL	STD {
 		int jail(
-<<<<<<< HEAD
 		    _In_ _Contains_ptr_ struct jail *jailp
-=======
-		    _In_ _Contains_ptr_ struct jail *jail
->>>>>>> 799ce8b8
 		);
 	}
 339	AUE_NULL	NOSTD|NOTSTATIC {
@@ -1925,11 +1906,7 @@
 	}
 359	AUE_AIO_WAITCOMPLETE	STD|CAPENABLED {
 		ssize_t aio_waitcomplete(
-<<<<<<< HEAD
 		    _Outptr_result_maybenull_ _Contains_long_ptr_ struct aiocb **aiocbp,
-=======
-		    _Outptr_result_maybenull_ struct aiocb **aiocbp,
->>>>>>> 799ce8b8
 		    _In_opt_ _Contains_long_timet_ struct timespec *timeout
 		);
 	}
@@ -2296,11 +2273,7 @@
 	}
 430	AUE_THR_CREATE	STD|CAPENABLED {
 		int thr_create(
-<<<<<<< HEAD
 		    _In_ _Contains_long_ptr_ struct __ucontext *ctx,
-=======
-		    _In_ _Contains_long_ptr_ ucontext_t *ctx,
->>>>>>> 799ce8b8
 		    _Out_ long *id,
 		    int flags
 		);
