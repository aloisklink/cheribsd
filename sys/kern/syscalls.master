--- conflicted
+++ resolved
@@ -1026,10 +1026,6 @@
 				    struct kevent_native *eventlist, \
 				    int nevents, \
 				    const struct timespec *timeout); }
-<<<<<<< HEAD
-561	AUE_NULL	STD	{ int coexecve(pid_t pid, char *fname, char **argv, \
-				    char **envv); }
-=======
 561	AUE_NULL	STD	{ int cpuset_getdomain(cpulevel_t level, \
 				    cpuwhich_t which, id_t id, \
 				    size_t domainsetsize, domainset_t *mask, \
@@ -1038,7 +1034,8 @@
 				    cpuwhich_t which, id_t id, \
 				    size_t domainsetsize, domainset_t *mask, \
 				    int policy); }
->>>>>>> d22d40b1
+563	AUE_NULL	STD	{ int coexecve(pid_t pid, char *fname, char **argv, \
+				    char **envv); }
 
 ; Please copy any additions and changes to the following compatability tables:
 ; sys/compat/freebsd32/syscalls.master
