--- conflicted
+++ resolved
@@ -1472,7 +1472,6 @@
 		    uint32_t key
 		);
 	}
-<<<<<<< HEAD
 260	AUE_NULL	STD	{
 		int cheri_revoke_shadow(
 			int flags,
@@ -1487,10 +1486,7 @@
 		    _Out_ struct cheri_revoke_syscall_info *crsi,
 		);
 	}
-262-271	AUE_NULL	UNIMPL	nosys
-=======
-260-271	AUE_NULL	RESERVED
->>>>>>> 053e1b78
+262-271	AUE_NULL	RESERVED
 272	AUE_O_GETDENTS	COMPAT11 {
 		int getdents(
 		    int fd,
