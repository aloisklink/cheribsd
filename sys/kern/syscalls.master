--- conflicted
+++ resolved
@@ -50,10 +50,8 @@
 ;		definition to syscall.h besides adding a sysent.
 ;	NOTSTATIC syscall is loadable
 ;	CAPENABLED syscall is allowed in capability mode
-<<<<<<< HEAD
 ;	VARARG	last argument is passed with a variadic calling convention.
 ;	VARARG#	last # args are passed with a variadic calling convention.
-=======
 ;
 ; To support programmatic generation of both the default ABI and 32-bit compat
 ; (freebsd32) we impose a number of restrictions on the types of system calls.
@@ -72,7 +70,6 @@
 ;  - Pointers to objects (structs, unions, etc) containing any long, pointer,
 ;    or time_t arguments need _Contains_ annotations.  Such objects should be
 ;    padded such that all 64-bit types are 64-bit aligned.
->>>>>>> be67ea40
 
 ; annotations:
 ;	SAL 2.0 annotations are used to specify how system calls treat
