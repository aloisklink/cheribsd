 $FreeBSD$
;	from: @(#)syscalls.master	8.2 (Berkeley) 1/13/94
;
; System call name/number master file.
; Processed to created init_sysent.c, syscalls.c and syscall.h.

; Columns: number audit type name alt{name,tag,rtyp}/comments
;	number	system call number, must be in order
;	audit	the audit event associated with the system call
;		A value of AUE_NULL means no auditing, but it also means that
;		there is no audit event for the call at this time. For the
;		case where the event exists, but we don't want auditing, the
;		event should be #defined to AUE_NULL in audit_kevents.h.
;	type	one of STD, OBSOL, UNIMPL, COMPAT, COMPAT4, COMPAT6,
;		COMPAT7, COMPAT10, COMPAT11, NODEF, NOARGS, NOPROTO, NOSTD
;		The COMPAT* options may be combined with one or more NO*
;		options separated by '|' with no spaces (e.g. COMPAT|NOARGS)
;	name	pseudo-prototype of syscall routine
;		If one of the following alts is different, then all appear:
;	altname	name of system call if different
;	alttag	name of args struct tag if different from [o]`name'"_args"
;	altrtyp	return type if not int (bogus - syscalls always return int)
;		for UNIMPL/OBSOL, name continues with comments

; types:
;	STD	always included
;	COMPAT	included on COMPAT #ifdef
;	COMPAT4	included on COMPAT_FREEBSD4 #ifdef (FreeBSD 4 compat)
;	COMPAT6	included on COMPAT_FREEBSD6 #ifdef (FreeBSD 6 compat)
;	COMPAT7	included on COMPAT_FREEBSD7 #ifdef (FreeBSD 7 compat)
;	COMPAT10 included on COMPAT_FREEBSD10 #ifdef (FreeBSD 10 compat)
;	COMPAT11 included on COMPAT_FREEBSD11 #ifdef (FreeBSD 11 compat)
;	OBSOL	obsolete, not included in system, only specifies name
;	UNIMPL	not implemented, placeholder only
;	NOSTD	implemented but as a lkm that can be statically
;		compiled in; sysent entry will be filled with lkmressys
;		so the SYSCALL_MODULE macro works
;	NOARGS	same as STD except do not create structure in sys/sysproto.h
;	NODEF	same as STD except only have the entry in the syscall table
;		added.  Meaning - do not create structure or function
;		prototype in sys/sysproto.h
;	NOPROTO	same as STD except do not create structure or
;		function prototype in sys/sysproto.h.  Does add a
;		definition to syscall.h besides adding a sysent.
;	NOTSTATIC syscall is loadable
;	VARARG	last argument is passed with a variadic calling convention.
;	VARARG#	last # args are passed with a variadic calling convention.

; annotations:
;	SAL 2.0 annotations are used to specify how system calls treat
;	arguments that are passed using pointers. There are three basic
;	annotations.
;
;	_In_    Object pointed to will be read and not modified.
;	_Out_   Object pointed to will be written and not read.
;	_Inout_ Object pointed to will be written and read.
;
;	These annotations are used alone when the pointer refers to a single
;	object i.e. scalar types, structs, and pointers, and not NULL. Adding
;	the _opt_ suffix, e.g. _In_opt_, implies that the pointer may also
;	refer to NULL.
;
;	For pointers to arrays, additional suffixes are added:
;
;	_In_z_, _Out_z_, _Inout_z_:
;	    for a NUL terminated array e.g. a string.
;	_In_reads_z_(n),_Out_writes_z_(n), _Inout_updates_z_(n):
;	    for a NUL terminated array e.g. a string, of known length n bytes.
;	_In_reads_(n),_Out_writes_(n),_Inout_updates_(n):
;	    for an array of n elements.
;	_In_reads_bytes_(n), _Out_writes_bytes_(n), _Inout_updates_bytes(n):
;	    for a buffer of n-bytes.

; Please copy any additions and changes to the following compatability tables:
; sys/compat/freebsd32/syscalls.master

; #ifdef's, etc. may be included, and are copied to the output files.

#include <sys/param.h>
#include <sys/sysent.h>
#include <sys/sysproto.h>

; Reserved/unimplemented system calls in the range 0-150 inclusive
; are reserved for use in future Berkeley releases.
; Additional system calls implemented in vendor and other
; redistributions should be placed in the reserved range at the end
; of the current calls.

0	AUE_NULL	STD {
		int nosys(void);
	} syscall nosys_args int
1	AUE_EXIT	STD {
		void sys_exit(
		    int rval
		);
	} exit sys_exit_args void
2	AUE_FORK	STD {
		int fork(void);
	}
3	AUE_READ	STD {
		ssize_t read(
		    int fd,
		    _Out_writes_bytes_(nbyte) void *buf,
		    size_t nbyte
		);
	}
4	AUE_WRITE	STD {
		ssize_t write(
		    int fd,
		    _In_reads_bytes_(nbyte) const void *buf,
		    size_t nbyte
		);
	}
5	AUE_OPEN_RWTC	STD|VARARG {
		int open(
		    _In_z_ const char *path,
		    int flags,
		    mode_t mode
		);
	}
6	AUE_CLOSE	STD {
		int close(
		    int fd
		);
	}
7	AUE_WAIT4	STD {
		int wait4(
		    int pid,
		    _Out_opt_ int *status,
		    int options,
		    _Out_opt_ _Contains_long_timet_ struct rusage *rusage
		);
	}
8	AUE_CREAT	COMPAT {
		int creat(
		    _In_z_ const char *path,
		    int mode
		);
	}
9	AUE_LINK	STD {
		int link(
<<<<<<< HEAD
		    _In_z_ char *path,
		    _In_z_ char *to
=======
		    _In_z_ const char *path,
		    _In_z_ const char *link
>>>>>>> f101633f
		);
	}
10	AUE_UNLINK	STD {
		int unlink(
		    _In_z_ const char *path
		);
	}
11	AUE_NULL	OBSOL	execv
12	AUE_CHDIR	STD {
		int chdir(
		    _In_z_ const char *path
		);
	}
13	AUE_FCHDIR	STD {
		int fchdir(
		    int fd
		);
	}
14	AUE_MKNOD	COMPAT11 {
		int mknod(
		    _In_z_ const char *path,
		    int mode,
		    int dev
		);
	}
15	AUE_CHMOD	STD {
		int chmod(
		    _In_z_ const char *path,
		    mode_t mode
		);
	}
16	AUE_CHOWN	STD {
		int chown(
		    _In_z_ const char *path,
		    int uid,
		    int gid
		);
	}
17	AUE_NULL	STD {
		caddr_t break(
		    _In_ char *nsize
		);
	}
18	AUE_GETFSSTAT	COMPAT4 {
		int getfsstat(
		    _Out_writes_bytes_opt_(bufsize) _Contains_long_ struct ostatfs *buf,
		    long bufsize,
		    int mode
		);
	}
19	AUE_LSEEK	COMPAT {
		long lseek(
		    int fd,
		    long offset,
		    int whence
		);
	}
20	AUE_GETPID	STD {
		pid_t getpid(void);
	}
21	AUE_MOUNT	STD {
		int mount(
		    _In_z_ const char *type,
		    _In_z_ const char *path,
		    int flags,
		    _In_opt_ caddr_t data
		);
	}
; XXX `path' should have type `const char *' but we're not ready for that.
22	AUE_UMOUNT	STD {
		int unmount(
		    _In_z_ const char *path,
		    int flags
		);
	}
23	AUE_SETUID	STD {
		int setuid(
		    uid_t uid
		);
	}
24	AUE_GETUID	STD {
		uid_t getuid(void);
	}
25	AUE_GETEUID	STD {
		uid_t geteuid(void);
	}
26	AUE_PTRACE	STD {
		int ptrace(
		    int req,
		    pid_t pid,
		    _Inout_opt_ caddr_t addr,
		    int data
		);
	}
27	AUE_RECVMSG	STD {
		ssize_t recvmsg(
		    int s,
		    _Inout_ _Contains_ptr_ struct msghdr_native *msg,
		    int flags
		);
	}
28	AUE_SENDMSG	STD {
		ssize_t sendmsg(
		    int s,
		    _In_ _Contains_ptr_ struct msghdr_native *msg,
		    int flags
		);
	}
29	AUE_RECVFROM	STD {
		ssize_t recvfrom(
		    int s,
		    _Out_writes_bytes_(len) caddr_t buf,
		    size_t len,
		    int flags,
		    _Out_writes_bytes_opt_(*fromlenaddr) struct sockaddr *from,
		    _Inout_opt_ __socklen_t *fromlenaddr
		);
	}
30	AUE_ACCEPT	STD {
		int accept(
		    int s,
		    _Out_writes_bytes_opt_(*anamelen) struct sockaddr *name,
		    _Inout_opt_ __socklen_t *anamelen
		);
	}
31	AUE_GETPEERNAME	STD {
		int getpeername(
		    int fdes,
		    _Out_writes_bytes_(*alen) struct sockaddr *asa,
		    _Inout_opt_ __socklen_t *alen
		);
	}
32	AUE_GETSOCKNAME	STD {
		int getsockname(
		    int fdes,
		    _Out_writes_bytes_(*alen) struct sockaddr *asa,
		    _Inout_ __socklen_t *alen
		);
	}
33	AUE_ACCESS	STD {
		int access(
		    _In_z_ const char *path,
		    int amode
		);
	}
34	AUE_CHFLAGS	STD {
		int chflags(
		    _In_z_ const char *path,
		    u_long flags
		);
	}
35	AUE_FCHFLAGS	STD {
		int fchflags(
		    int fd,
		    u_long flags
		);
	}
36	AUE_SYNC	STD {
		int sync(void);
	}
37	AUE_KILL	STD {
		int kill(
		    int pid,
		    int signum
		);
	}
38	AUE_STAT	COMPAT {
		int stat(
<<<<<<< HEAD
		    _In_z_ char *path,
		    _Out_ _Contains_timet_ struct ostat *ub
=======
		    _In_z_ const char *path,
		    _Out_ struct ostat *ub
>>>>>>> f101633f
		);
	}
39	AUE_GETPPID	STD {
		pid_t getppid(void);
	}
40	AUE_LSTAT	COMPAT {
		int lstat(
<<<<<<< HEAD
		    _In_z_ char *path,
		    _Out_ _Contains_timet_ struct ostat *ub
=======
		    _In_z_ const char *path,
		    _Out_ struct ostat *ub
>>>>>>> f101633f
		);
	}
41	AUE_DUP		STD {
		int dup(
		    u_int fd
		);
	}
42	AUE_PIPE	COMPAT10 {
		int pipe(void);
	}
43	AUE_GETEGID	STD {
		gid_t getegid(void);
	}
44	AUE_PROFILE	STD {
		int profil(
		    _Out_writes_bytes_(size) caddr_t samples,
		    size_t size,
		    size_t offset,
		    u_int scale
		);
	}
45	AUE_KTRACE	STD {
		int ktrace(
		    _In_z_ const char *fname,
		    int ops,
		    int facs,
		    int pid
		);
	}
46	AUE_SIGACTION	COMPAT {
		int sigaction(
		    int signum,
		    _In_opt_ _Contains_ptr_ struct osigaction *nsa,
		    _Out_opt_ _Contains_ptr_ struct osigaction *osa
		);
	}
47	AUE_GETGID	STD {
		gid_t getgid(void);
	}
48	AUE_SIGPROCMASK	COMPAT {
		int sigprocmask(
		    int how,
		    osigset_t mask
		);
	}
; XXX note nonstandard (bogus) calling convention - the libc stub passes
; us the mask, not a pointer to it, and we return the old mask as the
; (int) return value.
49	AUE_GETLOGIN	STD {
		int getlogin(
		    _Out_writes_z_(namelen) char *namebuf,
		    u_int namelen
		);
	}
50	AUE_SETLOGIN	STD {
		int setlogin(
		    _In_z_ const char *namebuf
		);
	}
51	AUE_ACCT	STD {
		int acct(
		    _In_z_ const char *path
		);
	}
52	AUE_SIGPENDING	COMPAT {
		int sigpending(void);
	}
53	AUE_SIGALTSTACK	STD {
		int sigaltstack(
		    _In_opt_ _Contains_long_ptr_ const struct sigaltstack_native *ss,
		    _Out_opt_ _Contains_long_ptr_ struct sigaltstack_native *oss
		);
	}
54	AUE_IOCTL	STD|VARARG {
		int ioctl(
		    int fd,
		    u_long com,
		    _Inout_opt_ caddr_t data
		);
	}
55	AUE_REBOOT	STD {
		int reboot(
		    int opt
		);
	}
56	AUE_REVOKE	STD {
		int revoke(
		    _In_z_ const char *path
		);
	}
57	AUE_SYMLINK	STD {
		int symlink(
		    _In_z_ const char *path,
		    _In_z_ const char *link
		);
	}
58	AUE_READLINK	STD {
		ssize_t readlink(
		    _In_z_ const char *path,
		    _Out_writes_z_(count) char *buf,
		    size_t count
		);
	}
59	AUE_EXECVE	STD {
		int execve(
		    _In_z_ const char *fname,
		    _In_z_ char **argv,
		    _In_z_ char **envv
		);
	}
60	AUE_UMASK	STD {
		int umask(
		    mode_t newmask
		);
	}
61	AUE_CHROOT	STD {
		int chroot(
		    _In_z_ const char *path
		);
	}
62	AUE_FSTAT	COMPAT {
		int fstat(
		    int fd,
		    _Out_ _Contains_timet_ struct ostat *sb
		);
	}
63	AUE_NULL	COMPAT {
		int getkerninfo(
		    int op,
		    _Out_writes_bytes_opt(
		    *size) char *where,
		    _Inout_opt_ size_t *size,
		    int arg
		);
	} getkerninfo getkerninfo_args int
64	AUE_NULL	COMPAT {
		int getpagesize(void);
	} getpagesize getpagesize_args int
65	AUE_MSYNC	STD {
		int msync(
		    _In_ void *addr,
		    size_t len,
		    int flags
		);
	}
66	AUE_VFORK	STD {
		int vfork(void);
	}
67	AUE_NULL	OBSOL	vread
68	AUE_NULL	OBSOL	vwrite
69	AUE_SBRK	STD {
		int sbrk(
		    int incr
		);
	}
70	AUE_SSTK	STD {
		int sstk(
		    int incr
		);
	}
71	AUE_MMAP	COMPAT {
		int mmap(
		    _In_ void *addr,
		    int len,
		    int prot,
		    int flags,
		    int fd,
		    long pos
		);
	}
72	AUE_O_VADVISE	COMPAT11 {
		int vadvise(
		    int anom
		);
	}
73	AUE_MUNMAP	STD {
		int munmap(
		    _In_ void *addr,
		    size_t len
		);
	}
74	AUE_MPROTECT	STD {
		int mprotect(
		    _In_ void *addr,
		    size_t len,
		    int prot
		);
	}
75	AUE_MADVISE	STD {
		int madvise(
		    _In_ void *addr,
		    size_t len,
		    int behav
		);
	}
76	AUE_NULL	OBSOL	vhangup
77	AUE_NULL	OBSOL	vlimit
78	AUE_MINCORE	STD {
		int mincore(
		    _In_ const void *addr,
		    size_t len,
		    _Out_writes_bytes_(len/PAGE_SIZE) char *vec
		);
	}
79	AUE_GETGROUPS	STD {
		int getgroups(
		    u_int gidsetsize,
		    _Out_writes_opt_(gidsetsize) gid_t *gidset
		);
	}
80	AUE_SETGROUPS	STD {
		int setgroups(
		    u_int gidsetsize,
		    _In_reads_(gidsetsize) gid_t *gidset
		);
	}
81	AUE_GETPGRP	STD {
		int getpgrp(void);
	}
82	AUE_SETPGRP	STD {
		int setpgid(
		    int pid,
		    int pgid
		);
	}
83	AUE_SETITIMER	STD {
		int setitimer(
		    u_int which,
		    _In_ _Contains_timet_ struct itimerval *itv,
		    _Out_opt_ _Contains_timet_ struct itimerval *oitv
		);
	}
84	AUE_WAIT4	COMPAT {
		int wait(void);
	}
85	AUE_SWAPON	STD {
		int swapon(
		    _In_z_ const char *name
		);
	}
86	AUE_GETITIMER	STD {
		int getitimer(
		    u_int which,
		    _Out_ _Contains_timet_ struct itimerval *itv
		);
	}
87	AUE_SYSCTL	COMPAT {
		int gethostname(
		    _Out_writes_z_(len) char *hostname,
		    u_int len
		);
	} gethostname gethostname_args int
88	AUE_SYSCTL	COMPAT {
		int sethostname(
		    _In_reads_z_(len) char *hostname,
		    u_int len
		);
	} sethostname sethostname_args int
89	AUE_GETDTABLESIZE	STD {
		int getdtablesize(void);
	}
90	AUE_DUP2	STD {
		int dup2(
		    u_int from,
		    u_int to
		);
	}
91	AUE_NULL	UNIMPL	getdopt
92	AUE_FCNTL	STD|VARARG {
		int fcntl(
		    int fd,
		    int cmd,
		    intptr_t arg
		);
	}
93	AUE_SELECT	STD {
		int select(
		    int nd,
		    _Inout_opt_ fd_set *in,
		    _Inout_opt_ fd_set *ou,
		    _Inout_opt_ fd_set *ex,
		    _In_opt_ _Contains_long_timet_ struct timeval *tv
		);
	}
94	AUE_NULL	UNIMPL	setdopt
95	AUE_FSYNC	STD {
		int fsync(
		    int fd
		);
	}
96	AUE_SETPRIORITY	STD {
		int setpriority(
		    int which,
		    int who,
		    int prio
		);
	}
97	AUE_SOCKET	STD {
		int socket(
		    int domain,
		    int type,
		    int protocol
		);
	}
98	AUE_CONNECT	STD {
		int connect(
		    int s,
		    _In_reads_bytes_(namelen) const struct sockaddr *name,
		    int namelen
		);
	}
99	AUE_ACCEPT	COMPAT|NOARGS {
		int accept(
		    int s,
		    _Out_writes_bytes_opt_(*anamelen) caddr_t name,
		    int *anamelen
		);
	} accept accept_args int
100	AUE_GETPRIORITY	STD {
		int getpriority(
		    int which,
		    int who
		);
	}
101	AUE_SEND	COMPAT {
		int send(
		    int s,
		    _In_reads_bytes_(len) caddr_t buf,
		    int len,
		    int flags
		);
	}
102	AUE_RECV	COMPAT {
		int recv(
		    int s,
		    _Out_writes_bytes_(len) caddr_t buf,
		    int len,
		    int flags
		);
	}
103	AUE_SIGRETURN	COMPAT {
		int sigreturn(
		    _In_ struct osigcontext *sigcntxp
		);
	}
104	AUE_BIND	STD {
		int bind(
		    int s,
		    _In_reads_bytes_(namelen) const struct sockaddr * name,
		    int namelen
		);
	}
105	AUE_SETSOCKOPT	STD {
		int setsockopt(
		    int s,
		    int level,
		    int name,
		    _In_reads_bytes_opt_(valsize) caddr_t val,
		    int valsize
		);
	}
106	AUE_LISTEN	STD {
		int listen(
		    int s,
		    int backlog
		);
	}
107	AUE_NULL	OBSOL	vtimes
108	AUE_NULL	COMPAT {
		int sigvec(
		    int signum,
		    _In_opt_ _Contains_ptr_ struct sigvec *nsv,
		    _Out_opt_ _Contains_ptr_ struct sigvec *osv
		);
	}
109	AUE_NULL	COMPAT {
		int sigblock(
		    int mask
		);
	}
110	AUE_NULL	COMPAT {
		int sigsetmask(
		    int mask
		);
	}
111	AUE_NULL	COMPAT {
		int sigsuspend(
		    osigset_t mask
		);
	}
; XXX note nonstandard (bogus) calling convention - the libc stub passes
; us the mask, not a pointer to it.
112	AUE_NULL	COMPAT {
		int sigstack(
		    _In_opt_ _Contains_ptr_ struct sigstack *nss,
		    _Out_opt_ _Contains_ptr_ struct sigstack *oss
		);
	}
113	AUE_RECVMSG	COMPAT {
		int recvmsg(
		    int s,
		    _Inout_ _Contains_ptr_ struct omsghdr *msg,
		    int flags
		);
	}
114	AUE_SENDMSG	COMPAT {
		int sendmsg(
		    int s,
		    _In_ caddr_t msg,
		    int flags
		);
	}
115	AUE_NULL	OBSOL	vtrace
116	AUE_GETTIMEOFDAY	STD {
		int gettimeofday(
		    _Out_ _Contains_long_timet_ struct timeval *tp,
		    _Out_opt_ struct timezone *tzp
		);
	}
117	AUE_GETRUSAGE	STD {
		int getrusage(
		    int who,
		    _Out_ _Contains_long_ struct rusage *rusage
		);
	}
118	AUE_GETSOCKOPT	STD {
		int getsockopt(
		    int s,
		    int level,
		    int name,
		    _Out_writes_bytes_opt_(*avalsize) caddr_t val,
		    _Inout_  int *avalsize
		);
	}
119	AUE_NULL	UNIMPL	resuba (BSD/OS 2.x)
120	AUE_READV	STD {
		int readv(
		    int fd,
		    _Inout_updates_(iovcnt) _Contains_long_ptr_ struct iovec_native *iovp,
		    u_int iovcnt
		);
	}
121	AUE_WRITEV	STD {
		int writev(
		    int fd,
		    _In_reads_opt_(iovcnt) _Contains_long_ptr_ struct iovec_native *iovp,
		    u_int iovcnt
		);
	}
122	AUE_SETTIMEOFDAY	STD {
		int settimeofday(
		    _In_ _Contains_long_timet_ struct timeval *tv,
		    _In_opt_ _Contains_long_timet_ struct timezone *tzp
		);
	}
123	AUE_FCHOWN	STD {
		int fchown(
		    int fd,
		    int uid,
		    int gid
		);
	}
124	AUE_FCHMOD	STD {
		int fchmod(
		    int fd,
		    mode_t mode
		);
	}
125	AUE_RECVFROM	COMPAT|NOARGS {
		int recvfrom(
		    int s,
		    _Out_writes_(len) caddr_t buf,
		    size_t len,
		    int flags,
		    _Out_writes_bytes_(*fromlenaddr) caddr_t from,
		    _Inout_ int *fromlenaddr
		);
	} recvfrom recvfrom_args int
126	AUE_SETREUID	STD {
		int setreuid(
		    int ruid,
		    int euid
		);
	}
127	AUE_SETREGID	STD {
		int setregid(
		    int rgid,
		    int egid
		);
	}
128	AUE_RENAME	STD {
		int rename(
		    _In_z_ const char *from,
		    _In_z_ const char *to
		);
	}
129	AUE_TRUNCATE	COMPAT {
		int truncate(
		    _In_z_ const char *path,
		    long length
		);
	}
130	AUE_FTRUNCATE	COMPAT {
		int ftruncate(
		    int fd,
		    long length
		);
	}
131	AUE_FLOCK	STD {
		int flock(
		    int fd,
		    int how
		);
	}
132	AUE_MKFIFO	STD {
		int mkfifo(
		    _In_z_ const char *path,
		    mode_t mode
		);
	}
133	AUE_SENDTO	STD {
		ssize_t sendto(
		    int s,
		    _In_reads_bytes_(len) caddr_t buf,
		    size_t len,
		    int flags,
		    _In_reads_bytes_opt_(tolen) const struct sockaddr *to,
		    int tolen
		);
	}
134	AUE_SHUTDOWN	STD {
		int shutdown(
		    int s,
		    int how
		);
	}
135	AUE_SOCKETPAIR	STD {
		int socketpair(
		    int domain,
		    int type,
		    int protocol,
		    _Out_writes_(2) int *rsv
		);
	}
136	AUE_MKDIR	STD {
		int mkdir(
		    _In_z_ const char *path,
		    mode_t mode
		);
	}
137	AUE_RMDIR	STD {
		int rmdir(
		    _In_z_ const char *path
		);
	}
138	AUE_UTIMES	STD {
		int utimes(
<<<<<<< HEAD
		    _In_z_ char *path,
		    _In_ _Contains_long_timet_ struct timeval *tptr
=======
		    _In_z_ const char *path,
		    _In_ struct timeval *tptr
>>>>>>> f101633f
		);
	}
139	AUE_NULL	OBSOL	4.2 sigreturn
140	AUE_ADJTIME	STD {
		int adjtime(
		    _In_ _Contains_long_timet_ struct timeval *delta,
		    _Out_opt_ _Contains_long_timet_ struct timeval *olddelta
		);
	}
141	AUE_GETPEERNAME	COMPAT {
		int getpeername(
		    int fdes,
		    _Out_writes_bytes_(*alen) caddr_t asa,
		    _Inout_opt_ int *alen
		);
	}
142	AUE_SYSCTL	COMPAT {
		long gethostid(void);
	}
143	AUE_SYSCTL	COMPAT {
		int sethostid(
		    long hostid
		);
	}
144	AUE_GETRLIMIT	COMPAT {
		int getrlimit(
		    u_int which,
		    _Out_ struct orlimit *rlp
		);
	}
145	AUE_SETRLIMIT	COMPAT {
		int setrlimit(
		    u_int which,
		    _Out_ struct orlimit *rlp
		);
	}
146	AUE_KILLPG	COMPAT {
		int killpg(
		    int pgid,
		    int signum
		);
	}
147	AUE_SETSID	STD {
		int setsid(void);
	}
148	AUE_QUOTACTL	STD {
		int quotactl(
		    _In_z_ const char *path,
		    int cmd,
		    int uid,
		    _In_ caddr_t arg
		);
	}
149	AUE_O_QUOTA	COMPAT {
		int quota(void);
	}
150	AUE_GETSOCKNAME	COMPAT|NOARGS {
		int getsockname(
		    int fdec,
		    _Out_writes_bytes_(*alen) caddr_t asa,
		    _Inout_ int *alen
		);
	} getsockname getsockname_args int

; Syscalls 151-180 inclusive are reserved for vendor-specific
; system calls.  (This includes various calls added for compatibity
; with other Unix variants.)
; Some of these calls are now supported by BSD...
151	AUE_NULL	UNIMPL	sem_lock (BSD/OS 2.x)
152	AUE_NULL	UNIMPL	sem_wakeup (BSD/OS 2.x)
153	AUE_NULL	UNIMPL	asyncdaemon (BSD/OS 2.x)
; 154 is initialised by the NLM code, if present.
154	AUE_NULL	NOSTD {
		int nlm_syscall(
		    int debug_level,
		    int grace_period,
		    int addr_count,
		    _In_reads_(addr_count) char **addrs
		);
	}
; 155 is initialized by the NFS code, if present.
155	AUE_NFS_SVC	NOSTD {
		int nfssvc(
		    int flag,
		    _In_ caddr_t argp
		);
	}
156	AUE_GETDIRENTRIES	COMPAT {
		int getdirentries(
		    int fd,
		    _Out_writes_bytes_(count) char *buf,
		    u_int count,
		    _Out_ long *basep
		);
	}
157	AUE_STATFS	COMPAT4 {
		int statfs(
<<<<<<< HEAD
		    _In_z_ char *path,
		    _Out_ _Contains_long_ struct ostatfs *buf
=======
		    _In_z_ const char *path,
		    _Out_ struct ostatfs *buf
>>>>>>> f101633f
		);
	}
158	AUE_FSTATFS	COMPAT4 {
		int fstatfs(
		    int fd,
		    _Out_ _Contains_long_ struct ostatfs *buf
		);
	}
159	AUE_NULL	UNIMPL	nosys
160	AUE_LGETFH	STD {
		int lgetfh(
		    _In_z_ const char *fname,
		    _Out_ struct fhandle *fhp
		);
	}
161	AUE_NFS_GETFH	STD {
		int getfh(
		    _In_z_ const char *fname,
		    _Out_ struct fhandle *fhp
		);
	}
162	AUE_SYSCTL	COMPAT4 {
		int getdomainname(
		    _Out_writes_z_(len) char *domainname,
		    int len
		);
	}
163	AUE_SYSCTL	COMPAT4 {
		int setdomainname(
		    _In_reads_z_(len) char *domainname,
		    int len
		);
	}
164	AUE_NULL	COMPAT4 {
		int uname(
		    _Out_ struct utsname *name
		);
	}
165	AUE_SYSARCH	STD {
		int sysarch(
		    int op,
		    _In_z_ char *parms
		);
	}
166	AUE_RTPRIO	STD {
		int rtprio(
		    int function,
		    pid_t pid,
		    _Inout_ struct rtprio *rtp
		);
	}
167-168	AUE_NULL	UNIMPL	nosys
169	AUE_SEMSYS	NOSTD|VARARG4 {
		int semsys(
		    int which,
		    int a2,
		    int a3,
		    int a4,
		    int a5
		);
	}
170	AUE_MSGSYS	NOSTD|VARARG5 {
		int msgsys(
		    int which,
		    int a2,
		    int a3,
		    int a4,
		    int a5,
		    int a6
		);
	}
171	AUE_SHMSYS	NOSTD|VARARG3 {
		int shmsys(
		    int which,
		    int a2,
		    int a3,
		    int a4
		);
	}
172	AUE_NULL	UNIMPL	nosys
173	AUE_PREAD	COMPAT6 {
		ssize_t pread(
		    int fd,
		    _Out_writes_bytes_(nbyte) void *buf,
		    size_t nbyte,
		    int pad,
		    off_t offset
		);
	}
174	AUE_PWRITE	COMPAT6 {
		ssize_t pwrite(
		    int fd,
		    _In_reads_bytes_(nbyte) const void *buf,
		    size_t nbyte,
		    int pad,
		    off_t offset
		);
	}
175	AUE_SETFIB	STD {
		int setfib(
		    int fibnum
		);
	}
176	AUE_NTP_ADJTIME	STD {
		int ntp_adjtime(
		    _Inout_ _Contains_long_ struct timex *tp
		);
	}
177	AUE_NULL	UNIMPL	sfork (BSD/OS 2.x)
178	AUE_NULL	UNIMPL	getdescriptor (BSD/OS 2.x)
179	AUE_NULL	UNIMPL	setdescriptor (BSD/OS 2.x)
180	AUE_NULL	UNIMPL	nosys

; Syscalls 181-199 are used by/reserved for BSD
181	AUE_SETGID	STD {
		int setgid(
		    gid_t gid
		);
	}
182	AUE_SETEGID	STD {
		int setegid(
		    gid_t egid
		);
	}
183	AUE_SETEUID	STD {
		int seteuid(
		    uid_t euid
		);
	}
184	AUE_NULL	OBSOL	lfs_bmapv
185	AUE_NULL	OBSOL	lfs_markv
186	AUE_NULL	OBSOL	lfs_segclean
187	AUE_NULL	OBSOL	lfs_segwait
188	AUE_STAT	COMPAT11 {
		int stat(
<<<<<<< HEAD
		    _In_z_ char *path,
		    _Out_ _Contains_timet_ struct freebsd11_stat *ub
=======
		    _In_z_ const char *path,
		    _Out_ struct freebsd11_stat *ub
>>>>>>> f101633f
		);
	}
189	AUE_FSTAT	COMPAT11 {
		int fstat(
		    int fd,
		    _Out_ _Contains_timet_ struct freebsd11_stat *sb
		);
	}
190	AUE_LSTAT	COMPAT11 {
		int lstat(
<<<<<<< HEAD
		    _In_z_ char *path,
		    _Out_ _Contains_timet_ struct freebsd11_stat *ub
=======
		    _In_z_ const char *path,
		    _Out_ struct freebsd11_stat *ub
>>>>>>> f101633f
		);
	}
191	AUE_PATHCONF	STD {
		int pathconf(
		    _In_z_ const char *path,
		    int name
		);
	}
192	AUE_FPATHCONF	STD {
		int fpathconf(
		    int fd,
		    int name
		);
	}
193	AUE_NULL	UNIMPL	nosys
194	AUE_GETRLIMIT	STD {
		int getrlimit(
		    u_int which,
		    _Out_ struct rlimit *rlp
		);
	} getrlimit __getrlimit_args int
195	AUE_SETRLIMIT	STD {
		int setrlimit(
		    u_int which,
		    _In_ struct rlimit *rlp
		);
	} setrlimit __setrlimit_args int
196	AUE_GETDIRENTRIES	COMPAT11 {
		int getdirentries(
		    int fd,
		    _Out_writes_bytes_(count) char *buf,
		    u_int count,
		    _Out_ long *basep
		);
	}
197	AUE_MMAP	COMPAT6 {
		caddr_t mmap(
		    _In_ caddr_t addr,
		    size_t len,
		    int prot,
		    int flags,
		    int fd,
		    int pad,
		    off_t pos
		);
	}
198	AUE_NULL	NOPROTO {
		int nosys(void);
	} __syscall __syscall_args int
199	AUE_LSEEK	COMPAT6 {
		off_t lseek(
		    int fd,
		    int pad,
		    off_t offset,
		    int whence
		);
	}
200	AUE_TRUNCATE	COMPAT6 {
		int truncate(
		    _In_z_ const char *path,
		    int pad,
		    off_t length
		);
	}
201	AUE_FTRUNCATE	COMPAT6 {
		int ftruncate(
		    int fd,
		    int pad,
		    off_t length
		);
	}
202	AUE_SYSCTL	STD {
		int __sysctl(
		    _In_reads_(namelen) int *name,
		    u_int namelen,
		    _Out_writes_bytes_opt_(*oldlenp) void *old,
		    _Inout_opt_ size_t *oldlenp,
		    _In_reads_bytes_opt_(newlen) void *new,
		    size_t newlen
		);
	} __sysctl sysctl_args int
203	AUE_MLOCK	STD {
		int mlock(
		    _In_ const void *addr,
		    size_t len
		);
	}
204	AUE_MUNLOCK	STD {
		int munlock(
		    _In_ const void *addr,
		    size_t len
		);
	}
205	AUE_UNDELETE	STD {
		int undelete(
		    _In_z_ const char *path
		);
	}
206	AUE_FUTIMES	STD {
		int futimes(
		    int fd,
		    _In_reads_(2) _Contains_long_timet_ struct timeval *tptr
		);
	}
207	AUE_GETPGID	STD {
		int getpgid(
		    pid_t pid
		);
	}
208	AUE_NULL	UNIMPL	nosys
209	AUE_POLL	STD {
		int poll(
		    _Inout_updates_(nfds) struct pollfd *fds,
		    u_int nfds,
		    int timeout
		);
	}
;
; The following are reserved for loadable syscalls
;
210	AUE_NULL	NODEF|NOTSTATIC	lkmnosys lkmnosys nosys_args int
211	AUE_NULL	NODEF|NOTSTATIC	lkmnosys lkmnosys nosys_args int
212	AUE_NULL	NODEF|NOTSTATIC	lkmnosys lkmnosys nosys_args int
213	AUE_NULL	NODEF|NOTSTATIC	lkmnosys lkmnosys nosys_args int
214	AUE_NULL	NODEF|NOTSTATIC	lkmnosys lkmnosys nosys_args int
215	AUE_NULL	NODEF|NOTSTATIC	lkmnosys lkmnosys nosys_args int
216	AUE_NULL	NODEF|NOTSTATIC	lkmnosys lkmnosys nosys_args int
217	AUE_NULL	NODEF|NOTSTATIC	lkmnosys lkmnosys nosys_args int
218	AUE_NULL	NODEF|NOTSTATIC	lkmnosys lkmnosys nosys_args int
219	AUE_NULL	NODEF|NOTSTATIC	lkmnosys lkmnosys nosys_args int

220	AUE_SEMCTL	COMPAT7|NOSTD {
		int __semctl(
		    int semid,
		    int semnum,
		    int cmd,
		    _Contains_ptr_ union semun_old *arg
		);
	}
221	AUE_SEMGET	NOSTD {
		int semget(
		    key_t key,
		    int nsems,
		    int semflg
		);
	}
222	AUE_SEMOP	NOSTD {
		int semop(
		    int semid,
		    _In_reads_(nsops) struct sembuf *sops,
		    size_t nsops
		);
	}
223	AUE_NULL	OBSOL	semconfig
224	AUE_MSGCTL	COMPAT7|NOSTD {
		int msgctl(
		    int msqid,
		    int cmd,
		    _Contains_long_ptr_timet_ struct msqid_ds_old *buf
		);
	}
225	AUE_MSGGET	NOSTD {
		int msgget(
		    key_t key,
		    int msgflg
		);
	}
226	AUE_MSGSND	NOSTD {
		int msgsnd(
		    int msqid,
		    _In_reads_bytes_(msgsz) const void *msgp,
		    size_t msgsz,
		    int msgflg
		);
	}
227	AUE_MSGRCV	NOSTD {
		ssize_t msgrcv(
		    int msqid,
		    _Out_writes_bytes_(msgsz) void *msgp,
		    size_t msgsz,
		    long msgtyp,
		    int msgflg
		);
	}
228	AUE_SHMAT	NOSTD {
		void *shmat(
		    int shmid,
		    _In_ const void *shmaddr,
		    int shmflg
		);
	}
229	AUE_SHMCTL	COMPAT7|NOSTD {
		int shmctl(
		    int shmid,
		    int cmd,
		    _Contains_long_ptr_timet_ struct shmid_ds_old *buf
		);
	}
230	AUE_SHMDT	NOSTD {
		int shmdt(
		    _In_ const void *shmaddr
		);
	}
231	AUE_SHMGET	NOSTD {
		int shmget(
		    key_t key,
		    size_t size,
		    int shmflg
		);
	}
232	AUE_NULL	STD {
		int clock_gettime(
		    clockid_t clock_id,
		    _Out_ _Contains_long_timet_ struct timespec *tp
		);
	}
233	AUE_CLOCK_SETTIME	STD {
		int clock_settime(
		    clockid_t clock_id,
		    _In_ _Contains_long_timet_ const struct timespec *tp
		);
	}
234	AUE_NULL	STD {
		int clock_getres(
		    clockid_t clock_id,
		    _Out_ _Contains_long_timet_ struct timespec *tp
		);
	}
235	AUE_NULL	STD {
		int ktimer_create(
		    clockid_t clock_id,
		    _In_ _Contains_long_ptr_ struct sigevent_native *evp,
		    _Out_ int *timerid
		);
	}
236	AUE_NULL	STD {
		int ktimer_delete(
		    int timerid
		);
	}
237	AUE_NULL	STD {
		int ktimer_settime(
		    int timerid,
		    int flags,
		    _In_ _Contains_long_timet_ const struct itimerspec *value,
		    _Out_opt_ _Contains_long_timet_ struct itimerspec *ovalue
		);
	}
238	AUE_NULL	STD {
		int ktimer_gettime(
		    int timerid,
		    _Out_ _Contains_long_timet_ struct itimerspec *value
		);
	}
239	AUE_NULL	STD {
		int ktimer_getoverrun(
		    int timerid
		);
	}
240	AUE_NULL	STD {
		int nanosleep(
		    _In_ _Contains_long_timet_ const struct timespec *rqtp,
		    _Out_opt_ _Contains_long_timet_ struct timespec *rmtp
		);
	}
241	AUE_NULL	STD {
		int ffclock_getcounter(
		    _Out_ ffcounter *ffcount
		);
	}
242	AUE_NULL	STD {
		int ffclock_setestimate(
		    _In_ _Contains_timet_ struct ffclock_estimate *cest
		);
	}
243	AUE_NULL	STD {
		int ffclock_getestimate(
		    _Out_ _Contains_timet_ struct ffclock_estimate *cest
		);
	}
244	AUE_NULL	STD {
		int clock_nanosleep(
		    clockid_t clock_id,
		    int flags,
		    _In_ _Contains_long_timet_ const struct timespec *rqtp,
		    _Out_opt_ _Contains_long_timet_ struct timespec *rmtp
		);
	}
245-246	AUE_NULL	UNIMPL	nosys
247	AUE_NULL	STD {
		int clock_getcpuclockid2(
		    id_t id,
		    int which,
		    _Out_ clockid_t *clock_id
		);
	}
248	AUE_NULL	STD {
		int ntp_gettime(
		    _Out_ _Contains_long_timet_ struct ntptimeval *ntvp
		);
	}
249	AUE_NULL	UNIMPL	nosys
; syscall numbers initially used in OpenBSD
250	AUE_MINHERIT	STD {
		int minherit(
		    _In_ void *addr,
		    size_t len,
		    int inherit
		);
	}
251	AUE_RFORK	STD {
		int rfork(
		    int flags
		);
	}
252	AUE_POLL	OBSOL	openbsd_poll
253	AUE_ISSETUGID	STD {
		int issetugid(void);
	}
254	AUE_LCHOWN	STD {
		int lchown(
		    _In_z_ const char *path,
		    int uid,
		    int gid
		);
	}
255	AUE_AIO_READ	STD {
		int aio_read(
		    _Inout_ _Contains_long_ptr_ struct aiocb_native *aiocbp
		);
	}
256	AUE_AIO_WRITE	STD {
		int aio_write(
		    _Inout_ _Contains_long_ptr_ struct aiocb_native *aiocbp
		);
	}
257	AUE_LIO_LISTIO	STD {
		int lio_listio(
		    int mode,
		    _Inout_updates_(nent) _Contains_long_ptr_ struct aiocb_native * const *acb_list,
		    int nent,
		    _In_opt_ _Contains_long_ptr_ struct sigevent_native *sig
		);
	}
258	AUE_NULL	STD {
		int kbounce(
		    _In_reads_bytes_(len) const void *src,
		    _Out_writes_bytes_(len) void *dst,
		    size_t len,
		    int flags
		);
	}
259-271	AUE_NULL	UNIMPL	nosys
272	AUE_O_GETDENTS	COMPAT11 {
		int getdents(
		    int fd,
		    _Out_writes_bytes_(count) char *buf,
		    size_t count
		);
	}
273	AUE_NULL	UNIMPL	nosys
274	AUE_LCHMOD	STD {
		int lchmod(
		    _In_z_ const char *path,
		    mode_t mode
		);
	}
275	AUE_NULL	OBSOL	netbsd_lchown
276	AUE_LUTIMES	STD {
		int lutimes(
<<<<<<< HEAD
		    _In_z_ char *path,
		    _In_ _Contains_long_timet_ struct timeval *tptr
=======
		    _In_z_ const char *path,
		    _In_ struct timeval *tptr
>>>>>>> f101633f
		);
	}
277	AUE_NULL	OBSOL	netbsd_msync
278	AUE_STAT	COMPAT11 {
		int nstat(
<<<<<<< HEAD
		    _In_z_ char *path,
		    _Out_ _Contains_long_timet_ struct nstat *ub
=======
		    _In_z_ const char *path,
		    _Out_ struct nstat *ub
>>>>>>> f101633f
		);
	}
279	AUE_FSTAT	COMPAT11 {
		int nfstat(
		    int fd,
		    _Out_ _Contains_long_timet_ struct nstat *sb
		);
	}
280	AUE_LSTAT	COMPAT11 {
		int nlstat(
<<<<<<< HEAD
		    _In_z_ char *path,
		    _Out_ _Contains_long_timet_ struct nstat *ub
=======
		    _In_z_ const char *path,
		    _Out_ struct nstat *ub
>>>>>>> f101633f
		);
	}
281-288	AUE_NULL	UNIMPL	nosys
289	AUE_PREADV	STD {
		ssize_t preadv(
		    int fd,
		    _In_reads_(iovcnt) _Contains_long_ptr_ struct iovec_native *iovp,
		    u_int iovcnt,
		    off_t offset
		);
	}
290	AUE_PWRITEV	STD {
		ssize_t pwritev(
		    int fd,
		    _In_reads_(iovcnt) _Contains_long_ptr_ struct iovec_native *iovp,
		    u_int iovcnt,
		    off_t offset
		);
	}
291-296	AUE_NULL	UNIMPL	nosys
297	AUE_FHSTATFS	COMPAT4 {
		int fhstatfs(
		    _In_ const struct fhandle *u_fhp,
		    _Out_ _Contains_long_ struct ostatfs *buf
		);
	}
298	AUE_FHOPEN	STD {
		int fhopen(
		    _In_ const struct fhandle *u_fhp,
		    int flags
		);
	}
299	AUE_FHSTAT	COMPAT11 {
		int fhstat(
		    _In_ const struct fhandle *u_fhp,
		    _Out_ _Contains_long_timet_ struct freebsd11_stat *sb
		);
	}
300	AUE_NULL	STD {
		int modnext(
		    int modid
		);
	}
301	AUE_NULL	STD {
		int modstat(
		    int modid,
		    _Out_ _Contains_long_ struct module_stat *stat
		);
	}
302	AUE_NULL	STD {
		int modfnext(
		    int modid
		);
	}
303	AUE_NULL	STD {
		int modfind(
		    _In_z_ const char *name
		);
	}
304	AUE_MODLOAD	STD {
		int kldload(
		    _In_z_ const char *file
		);
	}
305	AUE_MODUNLOAD	STD {
		int kldunload(
		    int fileid
		);
	}
306	AUE_NULL	STD {
		int kldfind(
		    _In_z_ const char *file
		);
	}
307	AUE_NULL	STD {
		int kldnext(
		    int fileid
		);
	}
308	AUE_NULL	STD {
		int kldstat(
		    int fileid,
		    _Out_ _Contains_long_ptr_ struct kld_file_stat *stat
		);
	}
309	AUE_NULL	STD {
		int kldfirstmod(
		    int fileid
		);
	}
310	AUE_GETSID	STD {
		int getsid(
		    pid_t pid
		);
	}
311	AUE_SETRESUID	STD {
		int setresuid(
		    uid_t ruid,
		    uid_t euid,
		    uid_t suid
		);
	}
312	AUE_SETRESGID	STD {
		int setresgid(
		    gid_t rgid,
		    gid_t egid,
		    gid_t sgid
		);
	}
313	AUE_NULL	OBSOL	signanosleep
314	AUE_AIO_RETURN	STD {
		ssize_t aio_return(
		    _Inout_ _Contains_long_ptr_ struct aiocb_native *aiocbp
		);
	}
315	AUE_AIO_SUSPEND	STD {
		int aio_suspend(
		    _Inout_updates_(nent) _Contains_long_ptr_ struct aiocb_native * const * aiocbp,
		    int nent,
		    _In_opt_ _Contains_long_timet_ const struct timespec *timeout
		);
	}
316	AUE_AIO_CANCEL	STD {
		int aio_cancel(
		    int fd,
		    _In_opt_ _Contains_long_ptr_ struct aiocb_native *aiocbp
		);
	}
317	AUE_AIO_ERROR	STD {
		int aio_error(
		    _In_ _Contains_long_ptr_ struct aiocb_native *aiocbp
		);
	}
318	AUE_AIO_READ	COMPAT6 {
		int aio_read(
		    _Inout_ _Contains_long_ptr_ struct oaiocb *aiocbp
		);
	}
319	AUE_AIO_WRITE	COMPAT6 {
		int aio_write(
		    _Inout_ _Contains_long_ptr_ struct oaiocb *aiocbp
		);
	}
320	AUE_LIO_LISTIO	COMPAT6 {
		int lio_listio(
		    int mode,
		    _Inout_updates_(nent) _Contains_long_ptr_ struct oaiocb * const *acb_list,
		    int nent,
		    _In_opt_ _Contains_ptr_ struct osigevent *sig
		);
	}
321	AUE_NULL	STD {
		int yield(void);
	}
322	AUE_NULL	OBSOL	thr_sleep
323	AUE_NULL	OBSOL	thr_wakeup
324	AUE_MLOCKALL	STD {
		int mlockall(
		    int how
		);
	}
325	AUE_MUNLOCKALL	STD {
		int munlockall(void);
	}
326	AUE_GETCWD	STD {
		int __getcwd(
		    _Out_writes_z_(buflen) char *buf,
		    size_t buflen
		);
	}
327	AUE_NULL	STD {
		int sched_setparam(
		    pid_t pid,
		    _In_ const struct sched_param *param
		);
	}
328	AUE_NULL	STD {
		int sched_getparam(
		    pid_t pid,
		    _Out_ struct sched_param *param
		);
	}
329	AUE_NULL	STD {
		int sched_setscheduler(
		    pid_t pid,
		    int policy,
		    _In_ const struct sched_param *param
		);
	}
330	AUE_NULL	STD {
		int sched_getscheduler(
		    pid_t pid
		);
	}
331	AUE_NULL	STD {
		int sched_yield(void);
	}
332	AUE_NULL	STD {
		int sched_get_priority_max(
		    int policy
		);
	}
333	AUE_NULL	STD {
		int sched_get_priority_min(
		    int policy
		);
	}
334	AUE_NULL	STD {
		int sched_rr_get_interval(
		    pid_t pid,
		    _Out_ _Contains_long_timet_ struct timespec *interval
		);
	}
335	AUE_NULL	STD {
		int utrace(
		    _In_reads_bytes_(len) const void *addr,
		    size_t len
		);
	}
336	AUE_SENDFILE	COMPAT4 {
		int sendfile(
		    int fd,
		    int s,
		    off_t offset,
		    size_t nbytes,
		    _In_opt_ _Contains_ptr_ struct sf_hdtr_native *hdtr,
		    _Out_opt_ off_t *sbytes,
		    int flags
		);
	}
337	AUE_NULL	STD {
		int kldsym(
		    int fileid,
		    int cmd,
		    _In_ _Contains_long_ptr_ void *data
		);
	}
338	AUE_JAIL	STD {
		int jail(
		    _In_ _Contains_ptr_ struct jail *jail
		);
	}
339	AUE_NULL	NOSTD|NOTSTATIC {
		int nnpfs_syscall(
		    int operation,
		    char *a_pathP,
		    int a_opcode,
		    void *a_paramsP,
		    int a_followSymlinks
		);
	}
340	AUE_SIGPROCMASK	STD {
		int sigprocmask(
		    int how,
		    _In_opt_ const sigset_t *set,
		    _Out_opt_ sigset_t *oset
		);
	}
341	AUE_SIGSUSPEND	STD {
		int sigsuspend(
		    _In_ const sigset_t *sigmask
		);
	}
342	AUE_SIGACTION	COMPAT4 {
		int sigaction(
		    int sig,
		    _In_opt_ _Contains_ptr_ const struct sigaction_native *act,
		    _Out_opt_ _Contains_ptr_ struct sigaction_native *oact
		);
	}
343	AUE_SIGPENDING	STD {
		int sigpending(
		    _In_ sigset_t *set
		);
	}
344	AUE_SIGRETURN	COMPAT4 {
		int sigreturn(
		    _In_ _Contains_long_ptr_ const struct ucontext4 *sigcntxp
		);
	}
345	AUE_SIGWAIT	STD {
		int sigtimedwait(
		    _In_ const sigset_t *set,
		    _Out_opt_ _Contains_long_ptr_ struct siginfo_native *info,
		    _In_opt_ _Contains_long_timet_ const struct timespec *timeout
		);
	}
346	AUE_NULL	STD {
		int sigwaitinfo(
		    _In_ const sigset_t *set,
		    _Out_opt_ _Contains_long_ptr_ struct siginfo_native *info
		);
	}
347	AUE_ACL_GET_FILE	STD {
		int __acl_get_file(
		    _In_z_ const char *path,
		    acl_type_t type,
		    _Out_ struct acl *aclp
		);
	}
348	AUE_ACL_SET_FILE	STD {
		int __acl_set_file(
		    _In_z_ const char *path,
		    acl_type_t type,
		    _In_ struct acl *aclp
		);
	}
349	AUE_ACL_GET_FD	STD {
		int __acl_get_fd(
		    int filedes,
		    acl_type_t type,
		    _Out_ struct acl *aclp
		);
	}
350	AUE_ACL_SET_FD	STD {
		int __acl_set_fd(
		    int filedes,
		    acl_type_t type,
		    _In_ struct acl *aclp
		);
	}
351	AUE_ACL_DELETE_FILE	STD {
		int __acl_delete_file(
		    _In_z_ const char *path,
		    acl_type_t type
		);
	}
352	AUE_ACL_DELETE_FD	STD {
		int __acl_delete_fd(
		    int filedes,
		    acl_type_t type
		);
	}
353	AUE_ACL_CHECK_FILE	STD {
		int __acl_aclcheck_file(
		    _In_z_ const char *path,
		    acl_type_t type,
		    _In_ struct acl *aclp
		);
	}
354	AUE_ACL_CHECK_FD	STD {
		int __acl_aclcheck_fd(
		    int filedes,
		    acl_type_t type,
		    _In_ struct acl *aclp
		);
	}
355	AUE_EXTATTRCTL	STD {
		int extattrctl(
		    _In_z_ const char *path,
		    int cmd,
		    _In_z_opt_ const char *filename,
		    int attrnamespace,
		    _In_z_ const char *attrname
		);
	}
356	AUE_EXTATTR_SET_FILE	STD {
		ssize_t extattr_set_file(
		    _In_z_ const char *path,
		    int attrnamespace,
		    _In_z_ const char *attrname,
		    _In_reads_bytes_(nbytes) void *data,
		    size_t nbytes
		);
	}
357	AUE_EXTATTR_GET_FILE	STD {
		ssize_t extattr_get_file(
		    _In_z_ const char *path,
		    int attrnamespace,
		    _In_z_ const char *attrname,
		    _Out_writes_bytes_(nbytes) void *data,
		    size_t nbytes
		);
	}
358	AUE_EXTATTR_DELETE_FILE	STD {
		int extattr_delete_file(
		    _In_z_ const char *path,
		    int attrnamespace,
		    _In_z_ const char *attrname
		);
	}
359	AUE_AIO_WAITCOMPLETE	STD {
		ssize_t aio_waitcomplete(
		    _Outptr_result_maybenull_ _Contains_long_ptr_ struct aiocb_native **aiocbp,
		    _In_opt_ _Contains_long_timet_ struct timespec *timeout
		);
	}
360	AUE_GETRESUID	STD {
		int getresuid(
		    _Out_opt_ uid_t *ruid,
		    _Out_opt_ uid_t *euid,
		    _Out_opt_ uid_t *suid
		);
	}
361	AUE_GETRESGID	STD {
		int getresgid(
		    _Out_opt_ gid_t *rgid,
		    _Out_opt_ gid_t *egid,
		    _Out_opt_ gid_t *sgid
		);
	}
362	AUE_KQUEUE	STD {
		int kqueue(void);
	}
363	AUE_KEVENT	COMPAT11 {
		int kevent(
		    int fd,
		    _In_reads_opt_(nchanges) _Contains_ptr_ struct kevent_freebsd11 *changelist,
		    int nchanges,
		    _Out_writes_opt_(nevents) _Contains_ptr_ struct kevent_freebsd11 *eventlist,
		    int nevents,
		    _In_opt_ _Contains_long_timet_ const struct timespec *timeout
		);
	}
364	AUE_NULL	OBSOL	__cap_get_proc
365	AUE_NULL	OBSOL	__cap_set_proc
366	AUE_NULL	OBSOL	__cap_get_fd
367	AUE_NULL	OBSOL	__cap_get_file
368	AUE_NULL	OBSOL	__cap_set_fd
369	AUE_NULL	OBSOL	__cap_set_file
370	AUE_NULL	UNIMPL	nosys
371	AUE_EXTATTR_SET_FD	STD {
		ssize_t extattr_set_fd(
		    int fd,
		    int attrnamespace,
		    _In_z_ const char *attrname,
		    _In_reads_bytes_(nbytes) void *data,
		    size_t nbytes
		);
	}
372	AUE_EXTATTR_GET_FD	STD {
		ssize_t extattr_get_fd(
		    int fd,
		    int attrnamespace,
		    _In_z_ const char *attrname,
		    _Out_writes_bytes_(nbytes) void *data,
		    size_t nbytes
		);
	}
373	AUE_EXTATTR_DELETE_FD	STD {
		int extattr_delete_fd(
		    int fd,
		    int attrnamespace,
		    _In_z_ const char *attrname
		);
	}
374	AUE_SETUGID	STD {
		int __setugid(
		    int flag
		);
	}
375	AUE_NULL	OBSOL	nfsclnt
376	AUE_EACCESS	STD {
		int eaccess(
		    _In_z_ const char *path,
		    int amode
		);
	}
377	AUE_NULL	NOSTD|NOTSTATIC {
		int afs3_syscall(
		    long syscall,
		    long parm1,
		    long parm2,
		    long parm3,
		    long parm4,
		    long parm5,
		    long parm6
		);
	}
378	AUE_NMOUNT	STD {
		int nmount(
		    _In_reads_(iovcnt) _Contains_long_ptr_ struct iovec_native *iovp,
		    unsigned int iovcnt,
		    int flags
		);
	}
379	AUE_NULL	OBSOL	kse_exit
380	AUE_NULL	OBSOL	kse_wakeup
381	AUE_NULL	OBSOL	kse_create
382	AUE_NULL	OBSOL	kse_thr_interrupt
383	AUE_NULL	OBSOL	kse_release
384	AUE_NULL	STD {
		int __mac_get_proc(
		    _In_ _Contains_long_ptr_ struct mac_native *mac_p
		);
	}
385	AUE_NULL	STD {
		int __mac_set_proc(
		    _In_ _Contains_long_ptr_ struct mac_native *mac_p
		);
	}
386	AUE_NULL	STD {
		int __mac_get_fd(
		    int fd,
		    _In_ _Contains_long_ptr_ struct mac_native *mac_p
		);
	}
387	AUE_NULL	STD {
		int __mac_get_file(
		    _In_z_ const char *path_p,
		    _In_ _Contains_long_ptr_ struct mac_native *mac_p
		);
	}
388	AUE_NULL	STD {
		int __mac_set_fd(
		    int fd,
		    _In_ _Contains_long_ptr_ struct mac_native *mac_p
		);
	}
389	AUE_NULL	STD {
		int __mac_set_file(
		    _In_z_ const char *path_p,
		    _In_ _Contains_long_ptr_ struct mac_native *mac_p
		);
	}
390	AUE_NULL	STD {
		int kenv(
		    int what,
		    _In_z_opt_ const char *name,
		    _Inout_updates_opt_(len) char *value,
		    int len
		);
	}
391	AUE_LCHFLAGS	STD {
		int lchflags(
		    _In_z_ const char *path,
		    u_long flags
		);
	}
392	AUE_NULL	STD {
		int uuidgen(
		    _Out_writes_(count) struct uuid *store,
		    int count
		);
	}
393	AUE_SENDFILE	STD {
		int sendfile(
		    int fd,
		    int s,
		    off_t offset,
		    size_t nbytes,
		    _In_opt_ _Contains_ptr_ struct sf_hdtr_native *hdtr,
		    _Out_opt_ off_t *sbytes,
		    int flags
		);
	}
394	AUE_NULL	STD {
		int mac_syscall(
		    _In_z_ const char *policy,
		    int call,
		    _In_opt_ void *arg
		);
	}
395	AUE_GETFSSTAT	COMPAT11 {
		int getfsstat(
		    _Out_writes_bytes_opt_(bufsize) struct freebsd11_statfs *buf,
		    long bufsize,
		    int mode
		);
	}
396	AUE_STATFS	COMPAT11 {
		int statfs(
		    _In_z_ const char *path,
		    _Out_ struct freebsd11_statfs *buf
		);
	}
397	AUE_FSTATFS	COMPAT11 {
		int fstatfs(
		    int fd,
		    _Out_ struct freebsd11_statfs *buf
		);
	}
398	AUE_FHSTATFS	COMPAT11 {
		int fhstatfs(
		    _In_ const struct fhandle *u_fhp,
		    _Out_ struct freebsd11_statfs *buf
		);
	}
399	AUE_NULL	UNIMPL	nosys
400	AUE_SEMCLOSE	NOSTD {
		int ksem_close(
		    semid_t id
		);
	}
401	AUE_SEMPOST	NOSTD {
		int ksem_post(
		    semid_t id
		);
	}
402	AUE_SEMWAIT	NOSTD {
		int ksem_wait(
		    semid_t id
		);
	}
403	AUE_SEMTRYWAIT	NOSTD {
		int ksem_trywait(
		    semid_t id
		);
	}
404	AUE_SEMINIT	NOSTD {
		int ksem_init(
		    _Out_ semid_t *idp,
		    unsigned int value
		);
	}
405	AUE_SEMOPEN	NOSTD {
		int ksem_open(
		    _Out_ semid_t *idp,
		    _In_z_ const char *name,
		    int oflag,
		    mode_t mode,
		    unsigned int value
		);
	}
406	AUE_SEMUNLINK	NOSTD {
		int ksem_unlink(
		    _In_z_ const char *name
		);
	}
407	AUE_SEMGETVALUE	NOSTD {
		int ksem_getvalue(
		    semid_t id,
		    _Out_ int *val
		);
	}
408	AUE_SEMDESTROY	NOSTD {
		int ksem_destroy(
		    semid_t id
		);
	}
409	AUE_NULL	STD {
		int __mac_get_pid(
		    pid_t pid,
		    _In_ _Contains_long_ptr_ struct mac_native *mac_p
		);
	}
410	AUE_NULL	STD {
		int __mac_get_link(
		    _In_z_ const char *path_p,
		    _In_ _Contains_long_ptr_ struct mac_native *mac_p
		);
	}
411	AUE_NULL	STD {
		int __mac_set_link(
		    _In_z_ const char *path_p,
		    _In_ _Contains_long_ptr_ struct mac_native *mac_p
		);
	}
412	AUE_EXTATTR_SET_LINK	STD {
		ssize_t extattr_set_link(
		    _In_z_ const char *path,
		    int attrnamespace,
		    _In_z_ const char *attrname,
		    _In_reads_bytes_(nbytes) void *data,
		    size_t nbytes
		);
	}
413	AUE_EXTATTR_GET_LINK	STD {
		ssize_t extattr_get_link(
		    _In_z_ const char *path,
		    int attrnamespace,
		    _In_z_ const char *attrname,
		    _Out_writes_bytes_(nbytes) void *data,
		    size_t nbytes
		);
	}
414	AUE_EXTATTR_DELETE_LINK	STD {
		int extattr_delete_link(
		    _In_z_ const char *path,
		    int attrnamespace,
		    _In_z_ const char *attrname
		);
	}
415	AUE_NULL	STD {
		int __mac_execve(
		    _In_z_ const char *fname,
		    _In_ char **argv,
		    _In_ char **envv,
		    _In_ _Contains_long_ptr_ struct mac_native *mac_p
		);
	}
416	AUE_SIGACTION	STD {
		int sigaction(
		    int sig,
		    _In_opt_ _Contains_ptr_ const struct sigaction_native *act,
		    _Out_opt_ _Contains_ptr_ struct sigaction_native *oact
		);
	}
417	AUE_SIGRETURN	STD {
		int sigreturn(
		    _In_ _Contains_long_ptr_ const struct __ucontext *sigcntxp
		);
	}
418	AUE_NULL	UNIMPL	__xstat
419	AUE_NULL	UNIMPL	__xfstat
420	AUE_NULL	UNIMPL	__xlstat
421	AUE_NULL	STD {
		int getcontext(
		    _Out_ _Contains_long_ptr_ struct __ucontext *ucp
		);
	}
422	AUE_NULL	STD {
		int setcontext(
		    _In_ _Contains_long_ptr_ const struct __ucontext *ucp
		);
	}
423	AUE_NULL	STD {
		int swapcontext(
		    _Out_ _Contains_long_ptr_ struct __ucontext *oucp,
		    _In_ _Contains_long_ptr_ const struct __ucontext *ucp
		);
	}
424	AUE_SWAPOFF	STD {
		int swapoff(
		    _In_z_ const char *name
		);
	}
425	AUE_ACL_GET_LINK	STD {
		int __acl_get_link(
		    _In_z_ const char *path,
		    acl_type_t type,
		    _Out_ struct acl *aclp
		);
	}
426	AUE_ACL_SET_LINK	STD {
		int __acl_set_link(
		    _In_z_ const char *path,
		    acl_type_t type,
		    _In_ struct acl *aclp
		);
	}
427	AUE_ACL_DELETE_LINK	STD {
		int __acl_delete_link(
		    _In_z_ const char *path,
		    acl_type_t type
		);
	}
428	AUE_ACL_CHECK_LINK	STD {
		int __acl_aclcheck_link(
		    _In_z_ const char *path,
		    acl_type_t type,
		    _In_ struct acl *aclp
		);
	}
429	AUE_SIGWAIT	STD {
		int sigwait(
		    _In_ const sigset_t *set,
		    _Out_ int *sig
		);
	}
430	AUE_THR_CREATE	STD {
		int thr_create(
		    _In_ ucontext_t *ctx,
		    _Out_ long *id,
		    int flags
		);
	}
431	AUE_THR_EXIT	STD {
		void thr_exit(
		    _Out_opt_ long *state
		);
	}
432	AUE_NULL	STD {
		int thr_self(
		    _Out_ long *id
		);
	}
433	AUE_THR_KILL	STD {
		int thr_kill(
		    long id,
		    int sig
		);
	}
434-435	AUE_NULL	UNIMPL	nosys
436	AUE_JAIL_ATTACH	STD {
		int jail_attach(
		    int jid
		);
	}
437	AUE_EXTATTR_LIST_FD	STD {
		ssize_t extattr_list_fd(
		    int fd,
		    int attrnamespace,
		    _Out_writes_bytes_opt_(nbytes) void *data,
		    size_t nbytes
		);
	}
438	AUE_EXTATTR_LIST_FILE	STD {
		ssize_t extattr_list_file(
		    _In_z_ const char *path,
		    int attrnamespace,
		    _Out_writes_bytes_opt_(nbytes) void *data,
		    size_t nbytes
		);
	}
439	AUE_EXTATTR_LIST_LINK	STD {
		ssize_t extattr_list_link(
		    _In_z_ const char *path,
		    int attrnamespace,
		    _Out_writes_bytes_opt_(nbytes) void *data,
		    size_t nbytes
		);
	}
440	AUE_NULL	OBSOL	kse_switchin
441	AUE_SEMWAIT	NOSTD {
		int ksem_timedwait(
		    semid_t id,
		    _In_opt_ _Contains_long_timet_ const struct timespec *abstime
		);
	}
442	AUE_NULL	STD {
		int thr_suspend(
		    _In_opt_ _Contains_long_timet_ const struct timespec *timeout
		);
	}
443	AUE_NULL	STD {
		int thr_wake(
		    long id
		);
	}
444	AUE_MODUNLOAD	STD {
		int kldunloadf(
		    int fileid,
		    int flags
		);
	}
445	AUE_AUDIT	STD {
		int audit(
		    _In_reads_bytes_(length) const void *record,
		    u_int length
		);
	}
446	AUE_AUDITON	STD {
		int auditon(
		    int cmd,
		    _In_opt_ void *data,
		    u_int length
		);
	}
447	AUE_GETAUID	STD {
		int getauid(
		    _Out_ uid_t *auid
		);
	}
448	AUE_SETAUID	STD {
		int setauid(
		    _In_ uid_t *auid
		);
	}
449	AUE_GETAUDIT	STD {
		int getaudit(
		    _Out_ struct auditinfo *auditinfo
		);
	}
450	AUE_SETAUDIT	STD {
		int setaudit(
		    _In_ struct auditinfo *auditinfo
		);
	}
451	AUE_GETAUDIT_ADDR	STD {
		int getaudit_addr(
		    _Out_writes_bytes_(length) struct auditinfo_addr *auditinfo_addr,
		    u_int length
		);
	}
452	AUE_SETAUDIT_ADDR	STD {
		int setaudit_addr(
		    _In_reads_bytes_(length) struct auditinfo_addr *auditinfo_addr,
		    u_int length
		);
	}
453	AUE_AUDITCTL	STD {
		int auditctl(
		    _In_z_ const char *path
		);
	}
454	AUE_NULL	STD {
		int _umtx_op(
		    _Inout_ void *obj,
		    int op,
		    u_long val,
		    _In_ void *uaddr1,
		    _In_ void *uaddr2
		);
	}
455	AUE_THR_NEW	STD {
		int thr_new(
		    _In_ _Contains_long_ptr_ struct thr_param *param,
		    int param_size
		);
	}
456	AUE_NULL	STD {
		int sigqueue(
		    pid_t pid,
		    int signum,
		    _In_ void *value
		);
	}
457	AUE_MQ_OPEN	NOSTD {
		int kmq_open(
		    _In_z_ const char *path,
		    int flags,
		    mode_t mode,
		    _In_opt_ _Contains_long_ const struct mq_attr *attr
		);
	}
458	AUE_MQ_SETATTR	NOSTD {
		int kmq_setattr(
		    int mqd,
		    _In_opt_ _Contains_long_ const struct mq_attr *attr,
		    _Out_opt_ _Contains_long_ struct mq_attr *oattr
		);
	}
459	AUE_MQ_TIMEDRECEIVE	NOSTD {
		int kmq_timedreceive(
		    int mqd,
		    _Out_writes_bytes_(msg_len) char *msg_ptr,
		    size_t msg_len,
		    _Out_opt_ unsigned *msg_prio,
		    _In_opt_ _Contains_long_timet_ const struct timespec *abs_timeout
		);
	}
460	AUE_MQ_TIMEDSEND	NOSTD {
		int kmq_timedsend(
		    int mqd,
		    _In_reads_bytes_(msg_len) const char *msg_ptr,
		    size_t msg_len,
		    unsigned msg_prio,
		    _In_opt_ _Contains_long_timet_ const struct timespec *abs_timeout
		);
	}
461	AUE_MQ_NOTIFY	NOSTD {
		int kmq_notify(
		    int mqd,
		    _In_opt_ _Contains_long_ptr_ const struct sigevent_native *sigev
		);
	}
462	AUE_MQ_UNLINK	NOSTD {
		int kmq_unlink(
		    _In_z_ const char *path
		);
	}
463	AUE_NULL	STD {
		void abort2(
		    _In_z_ const char *why,
		    int nargs,
		    _In_reads_(nargs) void **args
		);
	}
464	AUE_NULL	STD {
		int thr_set_name(
		    long id,
		    _In_z_ const char *name
		);
	}
465	AUE_AIO_FSYNC	STD {
		int aio_fsync(
		    int op,
		    _In_ _Contains_long_ptr_ struct aiocb_native *aiocbp
		);
	}
466	AUE_RTPRIO	STD {
		int rtprio_thread(
		    int function,
		    lwpid_t lwpid,
		    _Inout_ struct rtprio *rtp
		);
	}
467-468	AUE_NULL	UNIMPL	nosys
469	AUE_NULL	UNIMPL	__getpath_fromfd
470	AUE_NULL	UNIMPL	__getpath_fromaddr
471	AUE_SCTP_PEELOFF	NOSTD {
		int sctp_peeloff(
		    int sd,
		    uint32_t name
		);
	}
472	AUE_SCTP_GENERIC_SENDMSG	NOSTD {
		int sctp_generic_sendmsg(
		    int sd,
		    _In_reads_bytes_(mlen) caddr_t msg,
		    int mlen,
		    _In_reads_bytes_(tolen) const struct sockaddr *to,
		    __socklen_t tolen,
		    _In_opt_ struct sctp_sndrcvinfo *sinfo,
		    int flags
		);
	}
473	AUE_SCTP_GENERIC_SENDMSG_IOV	NOSTD {
		int sctp_generic_sendmsg_iov(
		    int sd,
		    _In_reads_(iovlen) _Contains_long_ptr_ struct iovec_native *iov,
		    int iovlen,
		    _In_reads_bytes_(tolen) const struct sockaddr *to,
		    __socklen_t tolen,
		    _In_opt_ struct sctp_sndrcvinfo *sinfo,
		    int flags
		);
	}
474	AUE_SCTP_GENERIC_RECVMSG	NOSTD {
		int sctp_generic_recvmsg(
		    int sd,
		    _In_reads_(iovlen) _Contains_long_ptr_ struct iovec_native *iov,
		    int iovlen,
		    _Out_writes_bytes_(*fromlenaddr) struct sockaddr *from,
		    _Out_ __socklen_t *fromlenaddr,
		    _In_opt_ struct sctp_sndrcvinfo *sinfo,
		    _Out_opt_ int *msg_flags
		);
	}
475	AUE_PREAD	STD {
		ssize_t pread(
		    int fd,
		    _Out_writes_bytes_(nbyte) void *buf,
		    size_t nbyte,
		    off_t offset
		);
	}
476	AUE_PWRITE	STD {
		ssize_t pwrite(
		    int fd,
		    _In_reads_bytes_(nbyte) const void *buf,
		    size_t nbyte,
		    off_t offset
		);
	}
477	AUE_MMAP	STD {
		void *mmap(
		    _In_ void *addr,
		    size_t len,
		    int prot,
		    int flags,
		    int fd,
		    off_t pos
		);
	}
478	AUE_LSEEK	STD {
		off_t lseek(
		    int fd,
		    off_t offset,
		    int whence
		);
	}
479	AUE_TRUNCATE	STD {
		int truncate(
		    _In_z_ const char *path,
		    off_t length
		);
	}
480	AUE_FTRUNCATE	STD {
		int ftruncate(
		    int fd,
		    off_t length
		);
	}
481	AUE_THR_KILL2	STD {
		int thr_kill2(
		    pid_t pid,
		    long id,
		    int sig
		);
	}
482	AUE_SHMOPEN	STD {
		int shm_open(
		    _In_z_ const char *path,
		    int flags,
		    mode_t mode
		);
	}
483	AUE_SHMUNLINK	STD {
		int shm_unlink(
		    _In_z_ const char *path
		);
	}
484	AUE_NULL	STD {
		int cpuset(
		    _Out_ cpusetid_t *setid
		);
	}
485	AUE_NULL	STD {
		int cpuset_setid(
		    cpuwhich_t which,
		    id_t id,
		    cpusetid_t setid
		);
	}
486	AUE_NULL	STD {
		int cpuset_getid(
		    cpulevel_t level,
		    cpuwhich_t which,
		    id_t id,
		    _Out_ cpusetid_t *setid
		);
	}
487	AUE_NULL	STD {
		int cpuset_getaffinity(
		    cpulevel_t level,
		    cpuwhich_t which,
		    id_t id,
		    size_t cpusetsize,
		    _Out_ cpuset_t *mask
		);
	}
488	AUE_NULL	STD {
		int cpuset_setaffinity(
		    cpulevel_t level,
		    cpuwhich_t which,
		    id_t id,
		    size_t cpusetsize,
		    _Out_ const cpuset_t *mask
		);
	}
489	AUE_FACCESSAT	STD {
		int faccessat(
		    int fd,
		    _In_z_ const char *path,
		    int amode,
		    int flag
		);
	}
490	AUE_FCHMODAT	STD {
		int fchmodat(
		    int fd,
		    _In_z_ const char *path,
		    mode_t mode,
		    int flag
		);
	}
491	AUE_FCHOWNAT	STD {
		int fchownat(
		    int fd,
		    _In_z_ const char *path,
		    uid_t uid,
		    gid_t gid,
		    int flag
		);
	}
492	AUE_FEXECVE	STD {
		int fexecve(
		    int fd,
		    _In_ char **argv,
		    _In_ char **envv
		);
	}
493	AUE_FSTATAT	COMPAT11 {
		int fstatat(
		    int fd,
<<<<<<< HEAD
		    _In_z_ char *path,
		    _Out_ _Contains_long_timet_ struct freebsd11_stat *buf,
=======
		    _In_z_ const char *path,
		    _Out_ struct freebsd11_stat *buf,
>>>>>>> f101633f
		    int flag
		);
	}
494	AUE_FUTIMESAT	STD {
		int futimesat(
		    int fd,
<<<<<<< HEAD
		    _In_z_ char *path,
		    _In_reads_(2) _Contains_long_timet_ struct timeval *times
=======
		    _In_z_ const char *path,
		    _In_reads_(2) struct timeval *times
>>>>>>> f101633f
		);
	}
495	AUE_LINKAT	STD {
		int linkat(
		    int fd1,
		    _In_z_ const char *path1,
		    int fd2,
		    _In_z_ const char *path2,
		    int flag
		);
	}
496	AUE_MKDIRAT	STD {
		int mkdirat(
		    int fd,
		    _In_z_ const char *path,
		    mode_t mode
		);
	}
497	AUE_MKFIFOAT	STD {
		int mkfifoat(
		    int fd,
		    _In_z_ const char *path,
		    mode_t mode
		);
	}
498	AUE_MKNODAT	COMPAT11 {
		int mknodat(
		    int fd,
		    _In_z_ const char *path,
		    mode_t mode,
		    uint32_t dev
		);
	}
499	AUE_OPENAT_RWTC	STD|VARARG {
		int openat(
		    int fd,
		    _In_z_ const char *path,
		    int flag,
		    mode_t mode
		);
	}
500	AUE_READLINKAT	STD {
		int readlinkat(
		    int fd,
		    _In_z_ const char *path,
		    _Out_writes_bytes_(bufsize) char *buf,
		    size_t bufsize
		);
	}
501	AUE_RENAMEAT	STD {
		int renameat(
		    int oldfd,
		    _In_z_ const char *old,
		    int newfd,
		    _In_z_ const char *new
		);
	}
502	AUE_SYMLINKAT	STD {
		int symlinkat(
		    _In_z_ const char *path1,
		    int fd,
		    _In_z_ const char *path2
		);
	}
503	AUE_UNLINKAT	STD {
		int unlinkat(
		    int fd,
		    _In_z_ const char *path,
		    int flag
		);
	}
504	AUE_POSIX_OPENPT	STD {
		int posix_openpt(
		    int flags
		);
	}
; 505 is initialised by the kgssapi code, if present.
505	AUE_NULL	NOSTD {
		int gssd_syscall(
		    _In_z_ const char *path
		);
	}
506	AUE_JAIL_GET	STD {
		int jail_get(
		    _In_reads_(iovcnt) _Contains_long_ptr_ struct iovec_native *iovp,
		    unsigned int iovcnt,
		    int flags
		);
	}
507	AUE_JAIL_SET	STD {
		int jail_set(
		    _In_reads_(iovcnt) _Contains_long_ptr_ struct iovec_native *iovp,
		    unsigned int iovcnt,
		    int flags
		);
	}
508	AUE_JAIL_REMOVE	STD {
		int jail_remove(
		    int jid
		);
	}
509	AUE_CLOSEFROM	STD {
		int closefrom(
		    int lowfd
		);
	}
510	AUE_SEMCTL	NOSTD {
		int __semctl(
		    int semid,
		    int semnum,
		    int cmd,
		    _Inout_ _Contains_ptr_ union semun_native *arg
		);
	}
511	AUE_MSGCTL	NOSTD {
		int msgctl(
		    int msqid,
		    int cmd,
		    _Inout_opt_ _Contains_long_ptr_ struct msqid_ds *buf
		);
	}
512	AUE_SHMCTL	NOSTD {
		int shmctl(
		    int shmid,
		    int cmd,
		    _Inout_opt_ _Contains_long_ struct shmid_ds *buf
		);
	}
513	AUE_LPATHCONF	STD {
		int lpathconf(
		    _In_z_ const char *path,
		    int name
		);
	}
514	AUE_NULL	OBSOL	cap_new
515	AUE_CAP_RIGHTS_GET	STD {
		int __cap_rights_get(
		    int version,
		    int fd,
		    _Out_ cap_rights_t *rightsp
		);
	}
516	AUE_CAP_ENTER	STD {
		int cap_enter(void);
	}
517	AUE_CAP_GETMODE	STD {
		int cap_getmode(
		    _Out_ u_int *modep
		);
	}
518	AUE_PDFORK	STD {
		int pdfork(
		    _Out_ int *fdp,
		    int flags
		);
	}
519	AUE_PDKILL	STD {
		int pdkill(
		    int fd,
		    int signum
		);
	}
520	AUE_PDGETPID	STD {
		int pdgetpid(
		    int fd,
		    _Out_ pid_t *pidp
		);
	}
521	AUE_PDWAIT	UNIMPL	pdwait4
522	AUE_SELECT	STD {
		int pselect(
		    int nd,
		    _Inout_opt_ fd_set *in,
		    _Inout_opt_ fd_set *ou,
		    _Inout_opt_ fd_set *ex,
		    _In_opt_ _Contains_long_timet_ const struct timespec *ts,
		    _In_opt_ const sigset_t *sm
		);
	}
523	AUE_GETLOGINCLASS	STD {
		int getloginclass(
		    _Out_writes_z_(namelen) char *namebuf,
		    size_t namelen
		);
	}
524	AUE_SETLOGINCLASS	STD {
		int setloginclass(
		    _In_z_ const char *namebuf
		);
	}
525	AUE_NULL	STD {
		int rctl_get_racct(
		    _In_reads_bytes_(inbuflen) const void *inbufp,
		    size_t inbuflen,
		    _Out_writes_bytes_(outbuflen) void *outbufp,
		    size_t outbuflen
		);
	}
526	AUE_NULL	STD {
		int rctl_get_rules(
		    _In_reads_bytes_(inbuflen) const void *inbufp,
		    size_t inbuflen,
		    _Out_writes_bytes_(outbuflen) void *outbufp,
		    size_t outbuflen
		);
	}
527	AUE_NULL	STD {
		int rctl_get_limits(
		    _In_reads_bytes_(inbuflen) const void *inbufp,
		    size_t inbuflen,
		    _Out_writes_bytes_(outbuflen) void *outbufp,
		    size_t outbuflen
		);
	}
528	AUE_NULL	STD {
		int rctl_add_rule(
		    _In_reads_bytes_(inbuflen) const void *inbufp,
		    size_t inbuflen,
		    _Out_writes_bytes_(outbuflen) void *outbufp,
		    size_t outbuflen
		);
	}
529	AUE_NULL	STD {
		int rctl_remove_rule(
		    _In_reads_bytes_(inbuflen) const void *inbufp,
		    size_t inbuflen,
		    _Out_writes_bytes_(outbuflen) void *outbufp,
		    size_t outbuflen
		);
	}
530	AUE_POSIX_FALLOCATE	STD {
		int posix_fallocate(
		    int fd,
		    off_t offset,
		    off_t len
		);
	}
531	AUE_POSIX_FADVISE	STD {
		int posix_fadvise(
		    int fd,
		    off_t offset,
		    off_t len,
		    int advice
		);
	}
532	AUE_WAIT6	STD {
		int wait6(
		    idtype_t idtype,
		    id_t id,
		    _Out_opt_ int *status,
		    int options,
		    _Out_opt_ _Contains_long_ struct __wrusage *wrusage,
		    _Out_opt_ _Contains_long_ptr_ struct siginfo_native *info
		);
	}
533	AUE_CAP_RIGHTS_LIMIT	STD {
		int cap_rights_limit(
		    int fd,
		    _In_ cap_rights_t *rightsp
		);
	}
534	AUE_CAP_IOCTLS_LIMIT	STD {
		int cap_ioctls_limit(
		    int fd,
		    _In_reads_(ncmds) const u_long *cmds,
		    size_t ncmds
		);
	}
535	AUE_CAP_IOCTLS_GET	STD {
		ssize_t cap_ioctls_get(
		    int fd,
		    _Out_writes_(maxcmds) u_long *cmds,
		    size_t maxcmds
		);
	}
536	AUE_CAP_FCNTLS_LIMIT	STD {
		int cap_fcntls_limit(
		    int fd,
		    uint32_t fcntlrights
		);
	}
537	AUE_CAP_FCNTLS_GET	STD {
		int cap_fcntls_get(
		    int fd,
		    _Out_ uint32_t *fcntlrightsp
		);
	}
538	AUE_BINDAT	STD {
		int bindat(
		    int fd,
		    int s,
		    _In_reads_bytes_(namelen) const struct sockaddr *name,
		    int namelen
		);
	}
539	AUE_CONNECTAT	STD {
		int connectat(
		    int fd,
		    int s,
		    _In_reads_bytes_(namelen) const struct sockaddr *name,
		    int namelen
		);
	}
540	AUE_CHFLAGSAT	STD {
		int chflagsat(
		    int fd,
		    _In_z_ const char *path,
		    u_long flags,
		    int atflag
		);
	}
541	AUE_ACCEPT	STD {
		int accept4(
		    int s,
		    _Out_writes_bytes_opt_(*anamelen) struct sockaddr *name,
		    _Inout_opt_ __socklen_t *anamelen,
		    int flags
		);
	}
542	AUE_PIPE	STD {
		int pipe2(
		    _Out_writes_(2) int *fildes,
		    int flags
		);
	}
543	AUE_AIO_MLOCK	STD {
		int aio_mlock(
		    _In_ _Contains_long_ptr_ struct aiocb_native *aiocbp
		);
	}
544	AUE_PROCCTL	STD {
		int procctl(
		    idtype_t idtype,
		    id_t id,
		    int com,
		    _In_opt_ void *data
		);
	}
545	AUE_POLL	STD {
		int ppoll(
		    _Inout_updates_(nfds) struct pollfd *fds,
		    u_int nfds,
		    _In_opt_ _Contains_long_timet_ const struct timespec *ts,
		    _In_opt_ const sigset_t *set
		);
	}
546	AUE_FUTIMES	STD {
		int futimens(
		    int fd,
		    _In_reads_(2) _Contains_long_timet_ struct timespec *times
		);
	}
547	AUE_FUTIMESAT	STD {
		int utimensat(
		    int fd,
<<<<<<< HEAD
		    _In_z_ char *path,
		    _In_reads_(2) _Contains_long_timet_ struct timespec *times,
=======
		    _In_z_ const char *path,
		    _In_reads_(2) struct timespec *times,
>>>>>>> f101633f
		    int flag
		);
	}
548	AUE_NULL	OBSOL	numa_getaffinity
549	AUE_NULL	OBSOL	numa_setaffinity
550	AUE_FSYNC	STD {
		int fdatasync(
		    int fd
		);
	}
551	AUE_FSTAT	STD {
		int fstat(
		    int fd,
		    _Out_ _Contains_long_timet_ struct stat *sb
		);
	}
552	AUE_FSTATAT	STD {
		int fstatat(
		    int fd,
<<<<<<< HEAD
		    _In_z_ char *path,
		    _Out_ _Contains_long_timet_ struct stat *buf,
=======
		    _In_z_ const char *path,
		    _Out_ struct stat *buf,
>>>>>>> f101633f
		    int flag
		);
	}
553	AUE_FHSTAT	STD {
		int fhstat(
		    _In_ const struct fhandle *u_fhp,
		    _Out_ _Contains_long_timet_ struct stat *sb
		);
	}
554	AUE_GETDIRENTRIES STD {
		ssize_t getdirentries(
		    int fd,
		    _Out_writes_bytes_(count) char *buf,
		    size_t count,
		    _Out_ off_t *basep
		);
	}
555	AUE_STATFS	STD {
		int statfs(
		    _In_z_ const char *path,
		    _Out_ struct statfs *buf
		);
	}
556	AUE_FSTATFS	STD {
		int fstatfs(
		    int fd,
		    _Out_ struct statfs *buf
		);
	}
557	AUE_GETFSSTAT	STD {
		int getfsstat(
		    _Out_writes_bytes_opt_(bufsize) struct statfs *buf,
		    long bufsize,
		    int mode
		);
	}
558	AUE_FHSTATFS	STD {
		int fhstatfs(
		    _In_ const struct fhandle *u_fhp,
		    _Out_ struct statfs *buf
		);
	}
559	AUE_MKNODAT	STD {
		int mknodat(
		    int fd,
		    _In_z_ const char *path,
		    mode_t mode,
		    dev_t dev
		);
	}
560	AUE_KEVENT	STD {
		int kevent(
		    int fd,
		    _In_reads_opt_(nchanges) _Contains_ptr_ struct kevent_native *changelist,
		    int nchanges,
		    _Out_writes_opt_(nevents) _Contains_ptr_ struct kevent_native *eventlist,
		    int nevents,
		    _In_opt_ _Contains_long_timet_ const struct timespec *timeout
		);
	}
561	AUE_NULL	STD {
		int cpuset_getdomain(
		    cpulevel_t level,
		    cpuwhich_t which,
		    id_t id,
		    size_t domainsetsize,
		    _Out_writes_bytes_(domainsetsize) domainset_t *mask,
		    _Out_ int *policy
		);
	}
562	AUE_NULL	STD {
		int cpuset_setdomain(
		    cpulevel_t level,
		    cpuwhich_t which,
		    id_t id,
		    size_t domainsetsize,
		    _In_reads_bytes_(domainsetsize) domainset_t *mask,
		    int policy
		);
	}
563	AUE_NULL	STD {
		int getrandom(
		    _Out_writes_bytes_(buflen) void *buf,
		    size_t buflen,
		    unsigned int flags
		);
	}

; Please copy any additions and changes to the following compatability tables:
; sys/compat/freebsd32/syscalls.master
; vim: syntax=off<|MERGE_RESOLUTION|>--- conflicted
+++ resolved
@@ -139,13 +139,8 @@
 	}
 9	AUE_LINK	STD {
 		int link(
-<<<<<<< HEAD
-		    _In_z_ char *path,
-		    _In_z_ char *to
-=======
-		    _In_z_ const char *path,
-		    _In_z_ const char *link
->>>>>>> f101633f
+		    _In_z_ const char *path,
+		    _In_z_ const char *to
 		);
 	}
 10	AUE_UNLINK	STD {
@@ -314,13 +309,8 @@
 	}
 38	AUE_STAT	COMPAT {
 		int stat(
-<<<<<<< HEAD
-		    _In_z_ char *path,
+		    _In_z_ const char *path,
 		    _Out_ _Contains_timet_ struct ostat *ub
-=======
-		    _In_z_ const char *path,
-		    _Out_ struct ostat *ub
->>>>>>> f101633f
 		);
 	}
 39	AUE_GETPPID	STD {
@@ -328,13 +318,8 @@
 	}
 40	AUE_LSTAT	COMPAT {
 		int lstat(
-<<<<<<< HEAD
-		    _In_z_ char *path,
+		    _In_z_ const char *path,
 		    _Out_ _Contains_timet_ struct ostat *ub
-=======
-		    _In_z_ const char *path,
-		    _Out_ struct ostat *ub
->>>>>>> f101633f
 		);
 	}
 41	AUE_DUP		STD {
@@ -892,13 +877,8 @@
 	}
 138	AUE_UTIMES	STD {
 		int utimes(
-<<<<<<< HEAD
-		    _In_z_ char *path,
+		    _In_z_ const char *path,
 		    _In_ _Contains_long_timet_ struct timeval *tptr
-=======
-		    _In_z_ const char *path,
-		    _In_ struct timeval *tptr
->>>>>>> f101633f
 		);
 	}
 139	AUE_NULL	OBSOL	4.2 sigreturn
@@ -996,13 +976,8 @@
 	}
 157	AUE_STATFS	COMPAT4 {
 		int statfs(
-<<<<<<< HEAD
-		    _In_z_ char *path,
+		    _In_z_ const char *path,
 		    _Out_ _Contains_long_ struct ostatfs *buf
-=======
-		    _In_z_ const char *path,
-		    _Out_ struct ostatfs *buf
->>>>>>> f101633f
 		);
 	}
 158	AUE_FSTATFS	COMPAT4 {
@@ -1138,13 +1113,8 @@
 187	AUE_NULL	OBSOL	lfs_segwait
 188	AUE_STAT	COMPAT11 {
 		int stat(
-<<<<<<< HEAD
-		    _In_z_ char *path,
+		    _In_z_ const char *path,
 		    _Out_ _Contains_timet_ struct freebsd11_stat *ub
-=======
-		    _In_z_ const char *path,
-		    _Out_ struct freebsd11_stat *ub
->>>>>>> f101633f
 		);
 	}
 189	AUE_FSTAT	COMPAT11 {
@@ -1155,13 +1125,8 @@
 	}
 190	AUE_LSTAT	COMPAT11 {
 		int lstat(
-<<<<<<< HEAD
-		    _In_z_ char *path,
+		    _In_z_ const char *path,
 		    _Out_ _Contains_timet_ struct freebsd11_stat *ub
-=======
-		    _In_z_ const char *path,
-		    _Out_ struct freebsd11_stat *ub
->>>>>>> f101633f
 		);
 	}
 191	AUE_PATHCONF	STD {
@@ -1532,25 +1497,15 @@
 275	AUE_NULL	OBSOL	netbsd_lchown
 276	AUE_LUTIMES	STD {
 		int lutimes(
-<<<<<<< HEAD
-		    _In_z_ char *path,
+		    _In_z_ const char *path,
 		    _In_ _Contains_long_timet_ struct timeval *tptr
-=======
-		    _In_z_ const char *path,
-		    _In_ struct timeval *tptr
->>>>>>> f101633f
 		);
 	}
 277	AUE_NULL	OBSOL	netbsd_msync
 278	AUE_STAT	COMPAT11 {
 		int nstat(
-<<<<<<< HEAD
-		    _In_z_ char *path,
+		    _In_z_ const char *path,
 		    _Out_ _Contains_long_timet_ struct nstat *ub
-=======
-		    _In_z_ const char *path,
-		    _Out_ struct nstat *ub
->>>>>>> f101633f
 		);
 	}
 279	AUE_FSTAT	COMPAT11 {
@@ -1561,13 +1516,8 @@
 	}
 280	AUE_LSTAT	COMPAT11 {
 		int nlstat(
-<<<<<<< HEAD
-		    _In_z_ char *path,
+		    _In_z_ const char *path,
 		    _Out_ _Contains_long_timet_ struct nstat *ub
-=======
-		    _In_z_ const char *path,
-		    _Out_ struct nstat *ub
->>>>>>> f101633f
 		);
 	}
 281-288	AUE_NULL	UNIMPL	nosys
@@ -2715,26 +2665,16 @@
 493	AUE_FSTATAT	COMPAT11 {
 		int fstatat(
 		    int fd,
-<<<<<<< HEAD
-		    _In_z_ char *path,
+		    _In_z_ const char *path,
 		    _Out_ _Contains_long_timet_ struct freebsd11_stat *buf,
-=======
-		    _In_z_ const char *path,
-		    _Out_ struct freebsd11_stat *buf,
->>>>>>> f101633f
 		    int flag
 		);
 	}
 494	AUE_FUTIMESAT	STD {
 		int futimesat(
 		    int fd,
-<<<<<<< HEAD
-		    _In_z_ char *path,
+		    _In_z_ const char *path,
 		    _In_reads_(2) _Contains_long_timet_ struct timeval *times
-=======
-		    _In_z_ const char *path,
-		    _In_reads_(2) struct timeval *times
->>>>>>> f101633f
 		);
 	}
 495	AUE_LINKAT	STD {
@@ -3090,13 +3030,8 @@
 547	AUE_FUTIMESAT	STD {
 		int utimensat(
 		    int fd,
-<<<<<<< HEAD
-		    _In_z_ char *path,
+		    _In_z_ const char *path,
 		    _In_reads_(2) _Contains_long_timet_ struct timespec *times,
-=======
-		    _In_z_ const char *path,
-		    _In_reads_(2) struct timespec *times,
->>>>>>> f101633f
 		    int flag
 		);
 	}
@@ -3116,13 +3051,8 @@
 552	AUE_FSTATAT	STD {
 		int fstatat(
 		    int fd,
-<<<<<<< HEAD
-		    _In_z_ char *path,
+		    _In_z_ const char *path,
 		    _Out_ _Contains_long_timet_ struct stat *buf,
-=======
-		    _In_z_ const char *path,
-		    _Out_ struct stat *buf,
->>>>>>> f101633f
 		    int flag
 		);
 	}
