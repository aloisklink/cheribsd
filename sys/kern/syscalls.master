--- conflicted
+++ resolved
@@ -3242,8 +3242,6 @@
 		    int flags
 		);
 	}
-<<<<<<< HEAD
-=======
 573	AUE_NULL	STD {
 		int sigfastblock(
 		    int cmd,
@@ -3260,7 +3258,6 @@
 		);
 	}
 
->>>>>>> d06fe163
 ; Please copy any additions and changes to the following compatability tables:
 ; sys/compat/freebsd32/syscalls.master
 ; vim: syntax=off