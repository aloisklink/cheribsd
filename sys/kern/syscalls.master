 $FreeBSD$
;	from: @(#)syscalls.master	8.2 (Berkeley) 1/13/94
;
; System call name/number master file.
; Processed to created init_sysent.c, syscalls.c and syscall.h.

; New FreeBSD system calls should be added to the bottom of this file.

; Columns: number audit type name alt{name,tag,rtyp}/comments
;	number	system call number, must be in order
;	audit	the audit event associated with the system call
;		A value of AUE_NULL means no auditing, but it also means that
;		there is no audit event for the call at this time. For the
;		case where the event exists, but we don't want auditing, the
;		event should be #defined to AUE_NULL in audit_kevents.h.
;	type	one of STD, OBSOL, RESERVED, UNIMPL, COMPAT, COMPAT4, COMPAT6,
;		COMPAT7, COMPAT10, COMPAT11, COMPAT12,
;		NODEF, NOARGS, NOPROTO, NOSTD
;		The COMPAT* options may be combined with one or more NO*
;		options separated by '|' with no spaces (e.g. COMPAT|NOARGS)
;		The CAPENABLED option may be ORed into a type.
;	name	pseudo-prototype of syscall routine
;		If one of the following alts is different, then all appear:
;	altname	name of system call if different
;	alttag	name of args struct tag if different from [o]`name'"_args"
;	altrtyp	return type if not int (bogus - syscalls always return int)
;		for UNIMPL/OBSOL, name continues with comments

; types:
;	STD	always included
;	COMPAT	included on COMPAT #ifdef
;	COMPAT4	included on COMPAT_FREEBSD4 #ifdef (FreeBSD 4 compat)
;	COMPAT6	included on COMPAT_FREEBSD6 #ifdef (FreeBSD 6 compat)
;	COMPAT7	included on COMPAT_FREEBSD7 #ifdef (FreeBSD 7 compat)
;	COMPAT10 included on COMPAT_FREEBSD10 #ifdef (FreeBSD 10 compat)
;	COMPAT11 included on COMPAT_FREEBSD11 #ifdef (FreeBSD 11 compat)
;	COMPAT12 included on COMPAT_FREEBSD12 #ifdef (FreeBSD 12 compat)
;	OBSOL	obsolete, not included in system, only specifies name
;	RESERVED reserved for local or vendor use (not for FreeBSD)
;	UNIMPL	not implemented, placeholder only
;	NOSTD	implemented but as a lkm that can be statically
;		compiled in; sysent entry will be filled with lkmressys
;		so the SYSCALL_MODULE macro works
;	NOARGS	same as STD except do not create structure in sys/sysproto.h
;	NODEF	same as STD except only have the entry in the syscall table
;		added.  Meaning - do not create structure or function
;		prototype in sys/sysproto.h
;	NOPROTO	same as STD except do not create structure or
;		function prototype in sys/sysproto.h.  Does add a
;		definition to syscall.h besides adding a sysent.
;	NOTSTATIC syscall is loadable
;	CAPENABLED syscall is allowed in capability mode
;	VARARG	last argument is passed with a variadic calling convention.
;	VARARG#	last # args are passed with a variadic calling convention.

; annotations:
;	SAL 2.0 annotations are used to specify how system calls treat
;	arguments that are passed using pointers. There are three basic
;	annotations.
;
;	_In_    Object pointed to will be read and not modified.
;	_Out_   Object pointed to will be written and not read.
;	_Inout_ Object pointed to will be written and read.
;
;	These annotations are used alone when the pointer refers to a single
;	object i.e. scalar types, structs, and pointers, and not NULL. Adding
;	the _opt_ suffix, e.g. _In_opt_, implies that the pointer may also
;	refer to NULL.
;
;	For pointers to arrays, additional suffixes are added:
;
;	_In_z_, _Out_z_, _Inout_z_:
;	    for a NUL terminated array e.g. a string.
;	_In_reads_z_(n),_Out_writes_z_(n), _Inout_updates_z_(n):
;	    for a NUL terminated array e.g. a string, of known length n bytes.
;	_In_reads_(n),_Out_writes_(n),_Inout_updates_(n):
;	    for an array of n elements.
;	_In_reads_bytes_(n), _Out_writes_bytes_(n), _Inout_updates_bytes(n):
;	    for a buffer of n-bytes.

; Please copy any additions and changes to the following compatability tables:
; sys/compat/freebsd32/syscalls.master

; #ifdef's, etc. may be included, and are copied to the output files.

#include <sys/param.h>
#include <sys/sysent.h>
#include <sys/sysproto.h>
%%ABI_HEADERS%%

0	AUE_NULL	STD {
		int nosys(void);
	} syscall nosys_args int
1	AUE_EXIT	STD|CAPENABLED {
		void sys_exit(
		    int rval
		);
	} exit sys_exit_args void
2	AUE_FORK	STD|CAPENABLED {
		int fork(void);
	}
3	AUE_READ	STD|CAPENABLED {
		ssize_t read(
		    int fd,
		    _Out_writes_bytes_(nbyte) void *buf,
		    size_t nbyte
		);
	}
4	AUE_WRITE	STD|CAPENABLED {
		ssize_t write(
		    int fd,
		    _In_reads_bytes_(nbyte) const void *buf,
		    size_t nbyte
		);
	}
5	AUE_OPEN_RWTC	STD|VARARG {
		int open(
		    _In_z_ const char *path,
		    int flags,
		    mode_t mode
		);
	}
<<<<<<< HEAD
6	AUE_CLOSE	STD {
=======
; XXX should be		{ int open(const char *path, int flags, ...); }
; but we're not ready for varargs.
6	AUE_CLOSE	STD|CAPENABLED {
>>>>>>> df501bac
		int close(
		    int fd
		);
	}
7	AUE_WAIT4	STD {
		int wait4(
		    int pid,
		    _Out_opt_ int *status,
		    int options,
		    _Out_opt_ _Contains_long_timet_ struct rusage *rusage
		);
	}
8	AUE_CREAT	COMPAT {
		int creat(
		    _In_z_ const char *path,
		    int mode
		);
	}
9	AUE_LINK	STD {
		int link(
		    _In_z_ const char *path,
		    _In_z_ const char *to
		);
	}
10	AUE_UNLINK	STD {
		int unlink(
		    _In_z_ const char *path
		);
	}
11	AUE_NULL	OBSOL	execv
12	AUE_CHDIR	STD {
		int chdir(
		    _In_z_ const char *path
		);
	}
13	AUE_FCHDIR	STD {
		int fchdir(
		    int fd
		);
	}
14	AUE_MKNOD	COMPAT11 {
		int mknod(
		    _In_z_ const char *path,
		    int mode,
		    uint32_t dev
		);
	}
15	AUE_CHMOD	STD {
		int chmod(
		    _In_z_ const char *path,
		    mode_t mode
		);
	}
16	AUE_CHOWN	STD {
		int chown(
		    _In_z_ const char *path,
		    int uid,
		    int gid
		);
	}
17	AUE_NULL	STD|CAPENABLED {
		void *break(
		    _In_ char *nsize
		);
	}
18	AUE_GETFSSTAT	COMPAT4 {
		int getfsstat(
		    _Out_writes_bytes_opt_(bufsize) _Contains_long_ struct ostatfs *buf,
		    long bufsize,
		    int mode
		);
	}
19	AUE_LSEEK	COMPAT|CAPENABLED {
		long lseek(
		    int fd,
		    long offset,
		    int whence
		);
	}
20	AUE_GETPID	STD|CAPENABLED {
		pid_t getpid(void);
	}
21	AUE_MOUNT	STD {
		int mount(
		    _In_z_ const char *type,
		    _In_z_ const char *path,
		    int flags,
		    _In_opt_ void *data
		);
	}
22	AUE_UMOUNT	STD {
		int unmount(
		    _In_z_ const char *path,
		    int flags
		);
	}
23	AUE_SETUID	STD|CAPENABLED {
		int setuid(
		    uid_t uid
		);
	}
24	AUE_GETUID	STD|CAPENABLED {
		uid_t getuid(void);
	}
25	AUE_GETEUID	STD|CAPENABLED {
		uid_t geteuid(void);
	}
26	AUE_PTRACE	STD {
		int ptrace(
		    int req,
		    pid_t pid,
		    _Inout_opt_ char *addr,
		    int data
		);
	}
<<<<<<< HEAD
27	AUE_RECVMSG	STD {
		ssize_t recvmsg(
=======
27	AUE_RECVMSG	STD|CAPENABLED {
		int recvmsg(
>>>>>>> df501bac
		    int s,
		    _Inout_ _Contains_ptr_ struct msghdr *msg,
		    int flags
		);
	}
<<<<<<< HEAD
28	AUE_SENDMSG	STD {
		ssize_t sendmsg(
=======
28	AUE_SENDMSG	STD|CAPENABLED {
		int sendmsg(
>>>>>>> df501bac
		    int s,
		    _In_ _Contains_ptr_ const struct msghdr *msg,
		    int flags
		);
	}
<<<<<<< HEAD
29	AUE_RECVFROM	STD {
		ssize_t recvfrom(
=======
29	AUE_RECVFROM	STD|CAPENABLED {
		int recvfrom(
>>>>>>> df501bac
		    int s,
		    _Out_writes_bytes_(len) void *buf,
		    size_t len,
		    int flags,
		    _Out_writes_bytes_opt_(*fromlenaddr) struct sockaddr *from,
		    _Inout_opt_ __socklen_t *fromlenaddr
		);
	}
30	AUE_ACCEPT	STD|CAPENABLED {
		int accept(
		    int s,
		    _Out_writes_bytes_opt_(*anamelen) struct sockaddr *name,
		    _Inout_opt_ __socklen_t *anamelen
		);
	}
31	AUE_GETPEERNAME	STD|CAPENABLED {
		int getpeername(
		    int fdes,
		    _Out_writes_bytes_(*alen) struct sockaddr *asa,
		    _Inout_opt_ __socklen_t *alen
		);
	}
32	AUE_GETSOCKNAME	STD|CAPENABLED {
		int getsockname(
		    int fdes,
		    _Out_writes_bytes_(*alen) struct sockaddr *asa,
		    _Inout_ __socklen_t *alen
		);
	}
33	AUE_ACCESS	STD {
		int access(
		    _In_z_ const char *path,
		    int amode
		);
	}
34	AUE_CHFLAGS	STD {
		int chflags(
		    _In_z_ const char *path,
		    u_long flags
		);
	}
35	AUE_FCHFLAGS	STD|CAPENABLED {
		int fchflags(
		    int fd,
		    u_long flags
		);
	}
36	AUE_SYNC	STD|CAPENABLED {
		int sync(void);
	}
37	AUE_KILL	STD|CAPENABLED {
		int kill(
		    int pid,
		    int signum
		);
	}
38	AUE_STAT	COMPAT {
		int stat(
		    _In_z_ const char *path,
		    _Out_ _Contains_timet_ struct ostat *ub
		);
	}
39	AUE_GETPPID	STD|CAPENABLED {
		pid_t getppid(void);
	}
40	AUE_LSTAT	COMPAT {
		int lstat(
		    _In_z_ const char *path,
		    _Out_ _Contains_timet_ struct ostat *ub
		);
	}
41	AUE_DUP		STD|CAPENABLED {
		int dup(
		    u_int fd
		);
	}
42	AUE_PIPE	COMPAT10|CAPENABLED {
		int pipe(void);
	}
43	AUE_GETEGID	STD|CAPENABLED {
		gid_t getegid(void);
	}
44	AUE_PROFILE	STD|CAPENABLED {
		int profil(
		    _Out_writes_bytes_(size) char *samples,
		    size_t size,
		    size_t offset,
		    u_int scale
		);
	}
45	AUE_KTRACE	STD {
		int ktrace(
		    _In_z_ const char *fname,
		    int ops,
		    int facs,
		    int pid
		);
	}
46	AUE_SIGACTION	COMPAT|CAPENABLED {
		int sigaction(
		    int signum,
		    _In_opt_ _Contains_ptr_ struct osigaction *nsa,
		    _Out_opt_ _Contains_ptr_ struct osigaction *osa
		);
	}
47	AUE_GETGID	STD|CAPENABLED {
		gid_t getgid(void);
	}
48	AUE_SIGPROCMASK	COMPAT|CAPENABLED {
		int sigprocmask(
		    int how,
		    osigset_t mask
		);
	}
; XXX note nonstandard (bogus) calling convention - the libc stub passes
; us the mask, not a pointer to it, and we return the old mask as the
; (int) return value.
49	AUE_GETLOGIN	STD|CAPENABLED {
		int getlogin(
		    _Out_writes_z_(namelen) char *namebuf,
		    u_int namelen
		);
	}
50	AUE_SETLOGIN	STD {
		int setlogin(
		    _In_z_ const char *namebuf
		);
	}
51	AUE_ACCT	STD {
		int acct(
		    _In_z_ const char *path
		);
	}
52	AUE_SIGPENDING	COMPAT|CAPENABLED {
		int sigpending(void);
	}
53	AUE_SIGALTSTACK	STD|CAPENABLED {
		int sigaltstack(
		    _In_opt_ _Contains_long_ptr_ const struct sigaltstack *ss,
		    _Out_opt_ _Contains_long_ptr_ struct sigaltstack *oss
		);
	}
<<<<<<< HEAD
54	AUE_IOCTL	STD|VARARG {
=======
54	AUE_IOCTL	STD|CAPENABLED {
>>>>>>> df501bac
		int ioctl(
		    int fd,
		    u_long com,
		    _Inout_opt_ char *data
		);
	}
55	AUE_REBOOT	STD {
		int reboot(
		    int opt
		);
	}
56	AUE_REVOKE	STD {
		int revoke(
		    _In_z_ const char *path
		);
	}
57	AUE_SYMLINK	STD {
		int symlink(
		    _In_z_ const char *path,
		    _In_z_ const char *link
		);
	}
58	AUE_READLINK	STD {
		ssize_t readlink(
		    _In_z_ const char *path,
		    _Out_writes_z_(count) char *buf,
		    size_t count
		);
	}
59	AUE_EXECVE	STD {
		int execve(
		    _In_z_ const char *fname,
		    _In_z_ char **argv,
		    _In_z_ char **envv
		);
	}
<<<<<<< HEAD
60	AUE_UMASK	STD {
		mode_t umask(
=======
60	AUE_UMASK	STD|CAPENABLED {
		int umask(
>>>>>>> df501bac
		    mode_t newmask
		);
	}
61	AUE_CHROOT	STD {
		int chroot(
		    _In_z_ const char *path
		);
	}
62	AUE_FSTAT	COMPAT|CAPENABLED {
		int fstat(
		    int fd,
		    _Out_ _Contains_timet_ struct ostat *sb
		);
	}
63	AUE_NULL	COMPAT {
		int getkerninfo(
		    int op,
		    _Out_writes_bytes_opt(
		    *size) char *where,
		    _Inout_opt_ size_t *size,
		    int arg
		);
	}
64	AUE_NULL	COMPAT|CAPENABLED {
		int getpagesize(void);
	}
65	AUE_MSYNC	STD|CAPENABLED {
		int msync(
		    _In_ void *addr,
		    size_t len,
		    int flags
		);
	}
66	AUE_VFORK	STD {
		int vfork(void);
	}
67	AUE_NULL	OBSOL	vread
68	AUE_NULL	OBSOL	vwrite
69	AUE_SBRK	STD|CAPENABLED {
		int sbrk(
		    int incr
		);
	}
70	AUE_SSTK	STD|CAPENABLED {
		int sstk(
		    int incr
		);
	}
71	AUE_MMAP	COMPAT|CAPENABLED {
		void *mmap(
		    _In_ void *addr,
		    int len,
		    int prot,
		    int flags,
		    int fd,
		    long pos
		);
	}
72	AUE_O_VADVISE	COMPAT11 {
		int vadvise(
		    int anom
		);
	}
73	AUE_MUNMAP	STD|CAPENABLED {
		int munmap(
		    _In_ void *addr,
		    size_t len
		);
	}
74	AUE_MPROTECT	STD|CAPENABLED {
		int mprotect(
		    _In_ const void *addr,
		    size_t len,
		    int prot
		);
	}
75	AUE_MADVISE	STD|CAPENABLED {
		int madvise(
		    _In_ void *addr,
		    size_t len,
		    int behav
		);
	}
76	AUE_NULL	OBSOL	vhangup
77	AUE_NULL	OBSOL	vlimit
78	AUE_MINCORE	STD|CAPENABLED {
		int mincore(
		    _In_ const void *addr,
		    size_t len,
		    _Out_writes_bytes_(len/PAGE_SIZE) char *vec
		);
	}
79	AUE_GETGROUPS	STD|CAPENABLED {
		int getgroups(
		    int gidsetsize,
		    _Out_writes_opt_(gidsetsize) gid_t *gidset
		);
	}
80	AUE_SETGROUPS	STD {
		int setgroups(
		    int gidsetsize,
		    _In_reads_(gidsetsize) const gid_t *gidset
		);
	}
81	AUE_GETPGRP	STD|CAPENABLED {
		int getpgrp(void);
	}
82	AUE_SETPGRP	STD {
		int setpgid(
		    int pid,
		    int pgid
		);
	}
83	AUE_SETITIMER	STD|CAPENABLED {
		int setitimer(
		    int which,
		    _In_ _Contains_timet_ const struct itimerval *itv,
		    _Out_opt_ _Contains_timet_ struct itimerval *oitv
		);
	}
84	AUE_WAIT4	COMPAT {
		int wait(void);
	}
85	AUE_SWAPON	STD {
		int swapon(
		    _In_z_ const char *name
		);
	}
86	AUE_GETITIMER	STD|CAPENABLED {
		int getitimer(
		    int which,
		    _Out_ _Contains_timet_ struct itimerval *itv
		);
	}
87	AUE_SYSCTL	COMPAT|CAPENABLED {
		int gethostname(
		    _Out_writes_z_(len) char *hostname,
		    u_int len
		);
	}
88	AUE_SYSCTL	COMPAT {
		int sethostname(
		    _In_reads_z_(len) char *hostname,
		    u_int len
		);
	}
89	AUE_GETDTABLESIZE	STD|CAPENABLED {
		int getdtablesize(void);
	}
90	AUE_DUP2	STD|CAPENABLED {
		int dup2(
		    u_int from,
		    u_int to
		);
	}
91	AUE_NULL	RESERVED
<<<<<<< HEAD
92	AUE_FCNTL	STD|VARARG {
=======
92	AUE_FCNTL	STD|CAPENABLED {
>>>>>>> df501bac
		int fcntl(
		    int fd,
		    int cmd,
		    intptr_t arg
		);
	}
<<<<<<< HEAD
93	AUE_SELECT	STD {
=======
; XXX should be { int fcntl(int fd, int cmd, ...); }
; but we're not ready for varargs.
93	AUE_SELECT	STD|CAPENABLED {
>>>>>>> df501bac
		int select(
		    int nd,
		    _Inout_opt_ fd_set *in,
		    _Inout_opt_ fd_set *ou,
		    _Inout_opt_ fd_set *ex,
		    _In_opt_ _Contains_long_timet_ struct timeval *tv
		);
	}
94	AUE_NULL	RESERVED
95	AUE_FSYNC	STD|CAPENABLED {
		int fsync(
		    int fd
		);
	}
96	AUE_SETPRIORITY	STD|CAPENABLED {
		int setpriority(
		    int which,
		    int who,
		    int prio
		);
	}
97	AUE_SOCKET	STD|CAPENABLED {
		int socket(
		    int domain,
		    int type,
		    int protocol
		);
	}
98	AUE_CONNECT	STD {
		int connect(
		    int s,
		    _In_reads_bytes_(namelen) const struct sockaddr *name,
		    __socklen_t namelen
		);
	}
99	AUE_ACCEPT	COMPAT|CAPENABLED {
		int accept(
		    int s,
		    _Out_writes_bytes_opt_(*anamelen) struct sockaddr *name,
		    _Inout_opt_ __socklen_t *anamelen
		);
	}
100	AUE_GETPRIORITY	STD|CAPENABLED {
		int getpriority(
		    int which,
		    int who
		);
	}
101	AUE_SEND	COMPAT|CAPENABLED {
		int send(
		    int s,
		    _In_reads_bytes_(len) const void *buf,
		    int len,
		    int flags
		);
	}
102	AUE_RECV	COMPAT|CAPENABLED {
		int recv(
		    int s,
		    _Out_writes_bytes_(len) void *buf,
		    int len,
		    int flags
		);
	}
103	AUE_SIGRETURN	COMPAT|CAPENABLED {
		int sigreturn(
		    _In_ struct osigcontext *sigcntxp
		);
	}
104	AUE_BIND	STD {
		int bind(
		    int s,
		    _In_reads_bytes_(namelen) const struct sockaddr *name,
		    __socklen_t namelen
		);
	}
105	AUE_SETSOCKOPT	STD|CAPENABLED {
		int setsockopt(
		    int s,
		    int level,
		    int name,
		    _In_reads_bytes_opt_(valsize) const void *val,
		    __socklen_t valsize
		);
	}
106	AUE_LISTEN	STD|CAPENABLED {
		int listen(
		    int s,
		    int backlog
		);
	}
107	AUE_NULL	OBSOL	vtimes
108	AUE_NULL	COMPAT|CAPENABLED {
		int sigvec(
		    int signum,
		    _In_opt_ _Contains_ptr_ struct sigvec *nsv,
		    _Out_opt_ _Contains_ptr_ struct sigvec *osv
		);
	}
109	AUE_NULL	COMPAT|CAPENABLED {
		int sigblock(
		    int mask
		);
	}
110	AUE_NULL	COMPAT|CAPENABLED {
		int sigsetmask(
		    int mask
		);
	}
111	AUE_NULL	COMPAT|CAPENABLED {
		int sigsuspend(
		    osigset_t mask
		);
	}
; XXX note nonstandard (bogus) calling convention - the libc stub passes
; us the mask, not a pointer to it.
112	AUE_NULL	COMPAT|CAPENABLED {
		int sigstack(
		    _In_opt_ _Contains_ptr_ struct sigstack *nss,
		    _Out_opt_ _Contains_ptr_ struct sigstack *oss
		);
	}
113	AUE_RECVMSG	COMPAT|CAPENABLED {
		int recvmsg(
		    int s,
		    _Inout_ _Contains_ptr_ struct omsghdr *msg,
		    int flags
		);
	}
114	AUE_SENDMSG	COMPAT|CAPENABLED {
		int sendmsg(
		    int s,
		    _In_ const void *msg,
		    int flags
		);
	}
115	AUE_NULL	OBSOL	vtrace
116	AUE_GETTIMEOFDAY	STD|CAPENABLED {
		int gettimeofday(
		    _Out_ _Contains_long_timet_ struct timeval *tp,
		    _Out_opt_ struct timezone *tzp
		);
	}
117	AUE_GETRUSAGE	STD|CAPENABLED {
		int getrusage(
		    int who,
		    _Out_ _Contains_long_ struct rusage *rusage
		);
	}
118	AUE_GETSOCKOPT	STD|CAPENABLED {
		int getsockopt(
		    int s,
		    int level,
		    int name,
		    _Out_writes_bytes_opt_(*avalsize) void *val,
		    _Inout_ __socklen_t *avalsize
		);
	}
119	AUE_NULL	RESERVED
120	AUE_READV	STD|CAPENABLED {
		int readv(
		    int fd,
		    _Inout_updates_(iovcnt) _Contains_long_ptr_ struct iovec *iovp,
		    u_int iovcnt
		);
	}
121	AUE_WRITEV	STD|CAPENABLED {
		int writev(
		    int fd,
		    _In_reads_opt_(iovcnt) _Contains_long_ptr_ struct iovec *iovp,
		    u_int iovcnt
		);
	}
122	AUE_SETTIMEOFDAY	STD {
		int settimeofday(
		    _In_ _Contains_long_timet_ const struct timeval *tv,
		    _In_opt_ const struct timezone *tzp
		);
	}
123	AUE_FCHOWN	STD|CAPENABLED {
		int fchown(
		    int fd,
		    int uid,
		    int gid
		);
	}
124	AUE_FCHMOD	STD|CAPENABLED {
		int fchmod(
		    int fd,
		    mode_t mode
		);
	}
125	AUE_RECVFROM	COMPAT|NOARGS|CAPENABLED {
		int recvfrom(
		    int s,
		    _Out_writes_(len) void *buf,
		    size_t len,
		    int flags,
		    _Out_writes_bytes_(*fromlenaddr) struct sockaddr *from,
		    _Inout_ __socklen_t *fromlenaddr
		);
	} recvfrom recvfrom_args int
126	AUE_SETREUID	STD|CAPENABLED {
		int setreuid(
		    int ruid,
		    int euid
		);
	}
127	AUE_SETREGID	STD|CAPENABLED {
		int setregid(
		    int rgid,
		    int egid
		);
	}
128	AUE_RENAME	STD {
		int rename(
		    _In_z_ const char *from,
		    _In_z_ const char *to
		);
	}
129	AUE_TRUNCATE	COMPAT {
		int truncate(
		    _In_z_ const char *path,
		    long length
		);
	}
130	AUE_FTRUNCATE	COMPAT|CAPENABLED {
		int ftruncate(
		    int fd,
		    long length
		);
	}
131	AUE_FLOCK	STD|CAPENABLED {
		int flock(
		    int fd,
		    int how
		);
	}
132	AUE_MKFIFO	STD {
		int mkfifo(
		    _In_z_ const char *path,
		    mode_t mode
		);
	}
<<<<<<< HEAD
133	AUE_SENDTO	STD {
		ssize_t sendto(
=======
133	AUE_SENDTO	STD|CAPENABLED {
		int sendto(
>>>>>>> df501bac
		    int s,
		    _In_reads_bytes_(len) const void *buf,
		    size_t len,
		    int flags,
		    _In_reads_bytes_opt_(tolen) const struct sockaddr *to,
		    __socklen_t tolen
		);
	}
134	AUE_SHUTDOWN	STD|CAPENABLED {
		int shutdown(
		    int s,
		    int how
		);
	}
135	AUE_SOCKETPAIR	STD|CAPENABLED {
		int socketpair(
		    int domain,
		    int type,
		    int protocol,
		    _Out_writes_(2) int *rsv
		);
	}
136	AUE_MKDIR	STD {
		int mkdir(
		    _In_z_ const char *path,
		    mode_t mode
		);
	}
137	AUE_RMDIR	STD {
		int rmdir(
		    _In_z_ const char *path
		);
	}
138	AUE_UTIMES	STD {
		int utimes(
		    _In_z_ const char *path,
		    _In_ _Contains_long_timet_ const struct timeval *tptr
		);
	}
139	AUE_NULL	OBSOL	4.2 sigreturn
140	AUE_ADJTIME	STD {
		int adjtime(
		    _In_ _Contains_long_timet_ const struct timeval *delta,
		    _Out_opt_ _Contains_long_timet_ struct timeval *olddelta
		);
	}
141	AUE_GETPEERNAME	COMPAT|CAPENABLED {
		int getpeername(
		    int fdes,
		    _Out_writes_bytes_(*alen) struct sockaddr *asa,
		    _Inout_opt_ __socklen_t *alen
		);
	}
142	AUE_SYSCTL	COMPAT|CAPENABLED {
		long gethostid(void);
	}
143	AUE_SYSCTL	COMPAT {
		int sethostid(
		    long hostid
		);
	}
144	AUE_GETRLIMIT	COMPAT|CAPENABLED {
		int getrlimit(
		    u_int which,
		    _Out_ struct orlimit *rlp
		);
	}
145	AUE_SETRLIMIT	COMPAT|CAPENABLED {
		int setrlimit(
		    u_int which,
		    _Out_ struct orlimit *rlp
		);
	}
146	AUE_KILLPG	COMPAT {
		int killpg(
		    int pgid,
		    int signum
		);
	}
147	AUE_SETSID	STD|CAPENABLED {
		int setsid(void);
	}
148	AUE_QUOTACTL	STD {
		int quotactl(
		    _In_z_ const char *path,
		    int cmd,
		    int uid,
		    _In_ void *arg
		);
	}
149	AUE_O_QUOTA	COMPAT {
		int quota(void);
	}
150	AUE_GETSOCKNAME	COMPAT|NOARGS|CAPENABLED {
		int getsockname(
		    int fdec,
		    _Out_writes_bytes_(*alen) struct sockaddr *asa,
		    _Inout_ __socklen_t *alen
		);
	} getsockname getsockname_args int

151-153	AUE_NULL	RESERVED
; 154 is initialised by the NLM code, if present.
154	AUE_NULL	NOSTD {
		int nlm_syscall(
		    int debug_level,
		    int grace_period,
		    int addr_count,
		    _In_reads_(addr_count) char **addrs
		);
	}
; 155 is initialized by the NFS code, if present.
155	AUE_NFS_SVC	NOSTD {
		int nfssvc(
		    int flag,
		    _In_ void *argp
		);
	}
156	AUE_GETDIRENTRIES	COMPAT|CAPENABLED {
		int getdirentries(
		    int fd,
		    _Out_writes_bytes_(count) char *buf,
		    u_int count,
		    _Out_ long *basep
		);
	}
157	AUE_STATFS	COMPAT4 {
		int statfs(
		    _In_z_ const char *path,
		    _Out_ _Contains_long_ struct ostatfs *buf
		);
	}
158	AUE_FSTATFS	COMPAT4|CAPENABLED {
		int fstatfs(
		    int fd,
		    _Out_ _Contains_long_ struct ostatfs *buf
		);
	}
159	AUE_NULL	RESERVED
160	AUE_LGETFH	STD {
		int lgetfh(
		    _In_z_ const char *fname,
		    _Out_ struct fhandle *fhp
		);
	}
161	AUE_NFS_GETFH	STD {
		int getfh(
		    _In_z_ const char *fname,
		    _Out_ struct fhandle *fhp
		);
	}
162	AUE_SYSCTL	COMPAT4|CAPENABLED {
		int getdomainname(
		    _Out_writes_z_(len) char *domainname,
		    int len
		);
	}
163	AUE_SYSCTL	COMPAT4 {
		int setdomainname(
		    _In_reads_z_(len) char *domainname,
		    int len
		);
	}
164	AUE_NULL	COMPAT4 {
		int uname(
		    _Out_ struct utsname *name
		);
	}
165	AUE_SYSARCH	STD|CAPENABLED {
		int sysarch(
		    int op,
		    _In_z_ char *parms
		);
	}
166	AUE_RTPRIO	STD|CAPENABLED {
		int rtprio(
		    int function,
		    pid_t pid,
		    _Inout_ struct rtprio *rtp
		);
	}
167-168	AUE_NULL	RESERVED
169	AUE_SEMSYS	NOSTD|VARARG4 {
		int semsys(
		    int which,
		    intptr_t a2,
		    intptr_t a3,
		    intptr_t a4,
		    intptr_t a5
		);
	}
170	AUE_MSGSYS	NOSTD|VARARG5 {
		int msgsys(
		    int which,
		    intptr_t a2,
		    intptr_t a3,
		    intptr_t a4,
		    intptr_t a5,
		    intptr_t a6
		);
	}
171	AUE_SHMSYS	NOSTD|VARARG3 {
		int shmsys(
		    int which,
		    intptr_t a2,
		    intptr_t a3,
		    intptr_t a4
		);
	}
172	AUE_NULL	RESERVED
173	AUE_PREAD	COMPAT6|CAPENABLED {
		ssize_t pread(
		    int fd,
		    _Out_writes_bytes_(nbyte) void *buf,
		    size_t nbyte,
		    int pad,
		    off_t offset
		);
	}
174	AUE_PWRITE	COMPAT6|CAPENABLED {
		ssize_t pwrite(
		    int fd,
		    _In_reads_bytes_(nbyte) const void *buf,
		    size_t nbyte,
		    int pad,
		    off_t offset
		);
	}
175	AUE_SETFIB	STD {
		int setfib(
		    int fibnum
		);
	}
176	AUE_NTP_ADJTIME	STD {
		int ntp_adjtime(
		    _Inout_ _Contains_long_ struct timex *tp
		);
	}
177-180	AUE_NULL	RESERVED
181	AUE_SETGID	STD|CAPENABLED {
		int setgid(
		    gid_t gid
		);
	}
182	AUE_SETEGID	STD|CAPENABLED {
		int setegid(
		    gid_t egid
		);
	}
183	AUE_SETEUID	STD|CAPENABLED {
		int seteuid(
		    uid_t euid
		);
	}
184	AUE_NULL	OBSOL	lfs_bmapv
185	AUE_NULL	OBSOL	lfs_markv
186	AUE_NULL	OBSOL	lfs_segclean
187	AUE_NULL	OBSOL	lfs_segwait
188	AUE_STAT	COMPAT11 {
		int stat(
		    _In_z_ const char *path,
		    _Out_ _Contains_timet_ struct freebsd11_stat *ub
		);
	}
189	AUE_FSTAT	COMPAT11|CAPENABLED {
		int fstat(
		    int fd,
		    _Out_ _Contains_timet_ struct freebsd11_stat *sb
		);
	}
190	AUE_LSTAT	COMPAT11 {
		int lstat(
		    _In_z_ const char *path,
		    _Out_ _Contains_timet_ struct freebsd11_stat *ub
		);
	}
191	AUE_PATHCONF	STD {
		int pathconf(
		    _In_z_ const char *path,
		    int name
		);
	}
192	AUE_FPATHCONF	STD|CAPENABLED {
		int fpathconf(
		    int fd,
		    int name
		);
	}
193	AUE_NULL	RESERVED
194	AUE_GETRLIMIT	STD|CAPENABLED {
		int getrlimit(
		    u_int which,
		    _Out_ struct rlimit *rlp
		);
	} getrlimit __getrlimit_args int
195	AUE_SETRLIMIT	STD|CAPENABLED {
		int setrlimit(
		    u_int which,
		    _In_ struct rlimit *rlp
		);
	} setrlimit __setrlimit_args int
196	AUE_GETDIRENTRIES	COMPAT11|CAPENABLED {
		int getdirentries(
		    int fd,
		    _Out_writes_bytes_(count) char *buf,
		    u_int count,
		    _Out_ long *basep
		);
	}
197	AUE_MMAP	COMPAT6|CAPENABLED {
		void *mmap(
		    _In_ void *addr,
		    size_t len,
		    int prot,
		    int flags,
		    int fd,
		    int pad,
		    off_t pos
		);
	}
198	AUE_NULL	NOPROTO {
		int nosys(void);
	} __syscall __syscall_args int
199	AUE_LSEEK	COMPAT6|CAPENABLED {
		off_t lseek(
		    int fd,
		    int pad,
		    off_t offset,
		    int whence
		);
	}
200	AUE_TRUNCATE	COMPAT6 {
		int truncate(
		    _In_z_ const char *path,
		    int pad,
		    off_t length
		);
	}
201	AUE_FTRUNCATE	COMPAT6|CAPENABLED {
		int ftruncate(
		    int fd,
		    int pad,
		    off_t length
		);
	}
202	AUE_SYSCTL	STD|CAPENABLED {
		int __sysctl(
		    _In_reads_(namelen) int *name,
		    u_int namelen,
		    _Out_writes_bytes_opt_(*oldlenp) void *old,
		    _Inout_opt_ size_t *oldlenp,
		    _In_reads_bytes_opt_(newlen) const void *new,
		    size_t newlen
		);
<<<<<<< HEAD
	}
203	AUE_MLOCK	STD {
=======
	} __sysctl sysctl_args int
203	AUE_MLOCK	STD|CAPENABLED {
>>>>>>> df501bac
		int mlock(
		    _In_ const void *addr,
		    size_t len
		);
	}
204	AUE_MUNLOCK	STD|CAPENABLED {
		int munlock(
		    _In_ const void *addr,
		    size_t len
		);
	}
205	AUE_UNDELETE	STD {
		int undelete(
		    _In_z_ const char *path
		);
	}
206	AUE_FUTIMES	STD|CAPENABLED {
		int futimes(
		    int fd,
		    _In_reads_(2) _Contains_long_timet_ const struct timeval *tptr
		);
	}
207	AUE_GETPGID	STD|CAPENABLED {
		int getpgid(
		    pid_t pid
		);
	}
208	AUE_NULL	RESERVED
209	AUE_POLL	STD|CAPENABLED {
		int poll(
		    _Inout_updates_(nfds) struct pollfd *fds,
		    u_int nfds,
		    int timeout
		);
	}
;
; The following are reserved for loadable syscalls
;
210	AUE_NULL	NODEF|NOTSTATIC	lkmnosys lkmnosys nosys_args int
211	AUE_NULL	NODEF|NOTSTATIC	lkmnosys lkmnosys nosys_args int
212	AUE_NULL	NODEF|NOTSTATIC	lkmnosys lkmnosys nosys_args int
213	AUE_NULL	NODEF|NOTSTATIC	lkmnosys lkmnosys nosys_args int
214	AUE_NULL	NODEF|NOTSTATIC	lkmnosys lkmnosys nosys_args int
215	AUE_NULL	NODEF|NOTSTATIC	lkmnosys lkmnosys nosys_args int
216	AUE_NULL	NODEF|NOTSTATIC	lkmnosys lkmnosys nosys_args int
217	AUE_NULL	NODEF|NOTSTATIC	lkmnosys lkmnosys nosys_args int
218	AUE_NULL	NODEF|NOTSTATIC	lkmnosys lkmnosys nosys_args int
219	AUE_NULL	NODEF|NOTSTATIC	lkmnosys lkmnosys nosys_args int

220	AUE_SEMCTL	COMPAT7|NOSTD {
		int __semctl(
		    int semid,
		    int semnum,
		    int cmd,
		    _Contains_ptr_ union semun_old *arg
		);
	}
221	AUE_SEMGET	NOSTD {
		int semget(
		    key_t key,
		    int nsems,
		    int semflg
		);
	}
222	AUE_SEMOP	NOSTD {
		int semop(
		    int semid,
		    _In_reads_(nsops) struct sembuf *sops,
		    size_t nsops
		);
	}
223	AUE_NULL	OBSOL	semconfig
224	AUE_MSGCTL	COMPAT7|NOSTD {
		int msgctl(
		    int msqid,
		    int cmd,
		    _Contains_long_ptr_timet_ struct msqid_ds_old *buf
		);
	}
225	AUE_MSGGET	NOSTD {
		int msgget(
		    key_t key,
		    int msgflg
		);
	}
226	AUE_MSGSND	NOSTD {
		int msgsnd(
		    int msqid,
		    _In_reads_bytes_(msgsz) const void *msgp,
		    size_t msgsz,
		    int msgflg
		);
	}
227	AUE_MSGRCV	NOSTD {
		ssize_t msgrcv(
		    int msqid,
		    _Out_writes_bytes_(msgsz) void *msgp,
		    size_t msgsz,
		    long msgtyp,
		    int msgflg
		);
	}
228	AUE_SHMAT	NOSTD {
		void *shmat(
		    int shmid,
		    _In_ const void *shmaddr,
		    int shmflg
		);
	}
229	AUE_SHMCTL	COMPAT7|NOSTD {
		int shmctl(
		    int shmid,
		    int cmd,
		    _Contains_long_ptr_timet_ struct shmid_ds_old *buf
		);
	}
230	AUE_SHMDT	NOSTD {
		int shmdt(
		    _In_ const void *shmaddr
		);
	}
231	AUE_SHMGET	NOSTD {
		int shmget(
		    key_t key,
		    size_t size,
		    int shmflg
		);
	}
232	AUE_NULL	STD|CAPENABLED {
		int clock_gettime(
		    clockid_t clock_id,
		    _Out_ _Contains_long_timet_ struct timespec *tp
		);
	}
233	AUE_CLOCK_SETTIME	STD {
		int clock_settime(
		    clockid_t clock_id,
		    _In_ _Contains_long_timet_ const struct timespec *tp
		);
	}
234	AUE_NULL	STD|CAPENABLED {
		int clock_getres(
		    clockid_t clock_id,
		    _Out_ _Contains_long_timet_ struct timespec *tp
		);
	}
235	AUE_NULL	STD|CAPENABLED {
		int ktimer_create(
		    clockid_t clock_id,
		    _In_ _Contains_long_ptr_ struct sigevent *evp,
		    _Out_ int *timerid
		);
	}
236	AUE_NULL	STD|CAPENABLED {
		int ktimer_delete(
		    int timerid
		);
	}
237	AUE_NULL	STD|CAPENABLED {
		int ktimer_settime(
		    int timerid,
		    int flags,
		    _In_ _Contains_long_timet_ const struct itimerspec *value,
		    _Out_opt_ _Contains_long_timet_ struct itimerspec *ovalue
		);
	}
238	AUE_NULL	STD|CAPENABLED {
		int ktimer_gettime(
		    int timerid,
		    _Out_ _Contains_long_timet_ struct itimerspec *value
		);
	}
239	AUE_NULL	STD|CAPENABLED {
		int ktimer_getoverrun(
		    int timerid
		);
	}
240	AUE_NULL	STD|CAPENABLED {
		int nanosleep(
		    _In_ _Contains_long_timet_ const struct timespec *rqtp,
		    _Out_opt_ _Contains_long_timet_ struct timespec *rmtp
		);
	}
241	AUE_NULL	STD {
		int ffclock_getcounter(
		    _Out_ ffcounter *ffcount
		);
	}
242	AUE_NULL	STD {
		int ffclock_setestimate(
		    _In_ _Contains_timet_ struct ffclock_estimate *cest
		);
	}
243	AUE_NULL	STD {
		int ffclock_getestimate(
		    _Out_ _Contains_timet_ struct ffclock_estimate *cest
		);
	}
244	AUE_NULL	STD {
		int clock_nanosleep(
		    clockid_t clock_id,
		    int flags,
		    _In_ _Contains_long_timet_ const struct timespec *rqtp,
		    _Out_opt_ _Contains_long_timet_ struct timespec *rmtp
		);
	}
245-246	AUE_NULL	RESERVED
247	AUE_NULL	STD {
		int clock_getcpuclockid2(
		    id_t id,
		    int which,
		    _Out_ clockid_t *clock_id
		);
	}
248	AUE_NULL	STD|CAPENABLED {
		int ntp_gettime(
		    _Out_ _Contains_long_timet_ struct ntptimeval *ntvp
		);
	}
249	AUE_NULL	RESERVED
250	AUE_MINHERIT	STD|CAPENABLED {
		int minherit(
		    _In_ void *addr,
		    size_t len,
		    int inherit
		);
	}
251	AUE_RFORK	STD {
		int rfork(
		    int flags
		);
	}
252	AUE_POLL	OBSOL	openbsd_poll
253	AUE_ISSETUGID	STD|CAPENABLED {
		int issetugid(void);
	}
254	AUE_LCHOWN	STD {
		int lchown(
		    _In_z_ const char *path,
		    int uid,
		    int gid
		);
	}
255	AUE_AIO_READ	STD|CAPENABLED {
		int aio_read(
		    _Inout_ _Contains_long_ptr_ struct aiocb *aiocbp
		);
	}
256	AUE_AIO_WRITE	STD|CAPENABLED {
		int aio_write(
		    _Inout_ _Contains_long_ptr_ struct aiocb *aiocbp
		);
	}
257	AUE_LIO_LISTIO	STD|CAPENABLED {
		int lio_listio(
		    int mode,
		    _Inout_updates_(nent) _Contains_long_ptr_ struct aiocb * const *acb_list,
		    int nent,
		    _In_opt_ _Contains_long_ptr_ struct sigevent *sig
		);
	}
258	AUE_NULL	STD {
		int kbounce(
		    _In_reads_bytes_(len) const void *src,
		    _Out_writes_bytes_(len) void *dst,
		    size_t len,
		    int flags
		);
	}
<<<<<<< HEAD
259	AUE_NULL	STD {
		int flag_captured(
		    _In_z_ const char *message,
		    uint32_t key
		);
	}
260-271	AUE_NULL	RESERVED
272	AUE_O_GETDENTS	COMPAT11 {
=======
258-271	AUE_NULL	RESERVED
272	AUE_O_GETDENTS	COMPAT11|CAPENABLED {
>>>>>>> df501bac
		int getdents(
		    int fd,
		    _Out_writes_bytes_(count) char *buf,
		    size_t count
		);
	}
273	AUE_NULL	RESERVED
274	AUE_LCHMOD	STD {
		int lchmod(
		    _In_z_ const char *path,
		    mode_t mode
		);
	}
275	AUE_NULL	OBSOL	netbsd_lchown
276	AUE_LUTIMES	STD {
		int lutimes(
		    _In_z_ const char *path,
		    _In_ _Contains_long_timet_ const struct timeval *tptr
		);
	}
277	AUE_NULL	OBSOL	netbsd_msync
278	AUE_STAT	COMPAT11 {
		int nstat(
		    _In_z_ const char *path,
		    _Out_ _Contains_long_timet_ struct nstat *ub
		);
	}
279	AUE_FSTAT	COMPAT11 {
		int nfstat(
		    int fd,
		    _Out_ _Contains_long_timet_ struct nstat *sb
		);
	}
280	AUE_LSTAT	COMPAT11 {
		int nlstat(
		    _In_z_ const char *path,
		    _Out_ _Contains_long_timet_ struct nstat *ub
		);
	}
281-288	AUE_NULL	RESERVED
289	AUE_PREADV	STD|CAPENABLED {
		ssize_t preadv(
		    int fd,
		    _In_reads_(iovcnt) _Contains_long_ptr_ struct iovec *iovp,
		    u_int iovcnt,
		    off_t offset
		);
	}
290	AUE_PWRITEV	STD|CAPENABLED {
		ssize_t pwritev(
		    int fd,
		    _In_reads_(iovcnt) _Contains_long_ptr_ struct iovec *iovp,
		    u_int iovcnt,
		    off_t offset
		);
	}
291-296	AUE_NULL	RESERVED
297	AUE_FHSTATFS	COMPAT4 {
		int fhstatfs(
		    _In_ const struct fhandle *u_fhp,
		    _Out_ _Contains_long_ struct ostatfs *buf
		);
	}
298	AUE_FHOPEN	STD {
		int fhopen(
		    _In_ const struct fhandle *u_fhp,
		    int flags
		);
	}
299	AUE_FHSTAT	COMPAT11 {
		int fhstat(
		    _In_ const struct fhandle *u_fhp,
		    _Out_ _Contains_long_timet_ struct freebsd11_stat *sb
		);
	}
300	AUE_NULL	STD {
		int modnext(
		    int modid
		);
	}
301	AUE_NULL	STD {
		int modstat(
		    int modid,
		    _Out_ _Contains_long_ struct module_stat *stat
		);
	}
302	AUE_NULL	STD {
		int modfnext(
		    int modid
		);
	}
303	AUE_NULL	STD {
		int modfind(
		    _In_z_ const char *name
		);
	}
304	AUE_MODLOAD	STD {
		int kldload(
		    _In_z_ const char *file
		);
	}
305	AUE_MODUNLOAD	STD {
		int kldunload(
		    int fileid
		);
	}
306	AUE_NULL	STD {
		int kldfind(
		    _In_z_ const char *file
		);
	}
307	AUE_NULL	STD {
		int kldnext(
		    int fileid
		);
	}
308	AUE_NULL	STD {
		int kldstat(
		    int fileid,
		    _Out_ _Contains_long_ptr_ struct kld_file_stat *stat
		);
	}
309	AUE_NULL	STD {
		int kldfirstmod(
		    int fileid
		);
	}
310	AUE_GETSID	STD|CAPENABLED {
		int getsid(
		    pid_t pid
		);
	}
311	AUE_SETRESUID	STD|CAPENABLED {
		int setresuid(
		    uid_t ruid,
		    uid_t euid,
		    uid_t suid
		);
	}
312	AUE_SETRESGID	STD|CAPENABLED {
		int setresgid(
		    gid_t rgid,
		    gid_t egid,
		    gid_t sgid
		);
	}
313	AUE_NULL	OBSOL	signanosleep
314	AUE_AIO_RETURN	STD|CAPENABLED {
		ssize_t aio_return(
		    _Inout_ _Contains_long_ptr_ struct aiocb *aiocbp
		);
	}
315	AUE_AIO_SUSPEND	STD|CAPENABLED {
		int aio_suspend(
		    _Inout_updates_(nent) _Contains_long_ptr_ struct aiocb * const *aiocbp,
		    int nent,
		    _In_opt_ _Contains_long_timet_ const struct timespec *timeout
		);
	}
316	AUE_AIO_CANCEL	STD|CAPENABLED {
		int aio_cancel(
		    int fd,
		    _In_opt_ _Contains_long_ptr_ struct aiocb *aiocbp
		);
	}
317	AUE_AIO_ERROR	STD|CAPENABLED {
		int aio_error(
		    _In_ _Contains_long_ptr_ struct aiocb *aiocbp
		);
	}
318	AUE_AIO_READ	COMPAT6|CAPENABLED {
		int aio_read(
		    _Inout_ _Contains_long_ptr_ struct oaiocb *aiocbp
		);
	}
319	AUE_AIO_WRITE	COMPAT6|CAPENABLED {
		int aio_write(
		    _Inout_ _Contains_long_ptr_ struct oaiocb *aiocbp
		);
	}
320	AUE_LIO_LISTIO	COMPAT6|CAPENABLED {
		int lio_listio(
		    int mode,
		    _Inout_updates_(nent) _Contains_long_ptr_ struct oaiocb * const *acb_list,
		    int nent,
		    _In_opt_ _Contains_ptr_ struct osigevent *sig
		);
	}
321	AUE_NULL	STD|CAPENABLED {
		int yield(void);
	}
322	AUE_NULL	OBSOL	thr_sleep
323	AUE_NULL	OBSOL	thr_wakeup
324	AUE_MLOCKALL	STD|CAPENABLED {
		int mlockall(
		    int how
		);
	}
<<<<<<< HEAD
325	AUE_MUNLOCKALL	STD {
		int munlockall(void);
	}
=======
325	AUE_MUNLOCKALL	STD|CAPENABLED {
		int munlockall(void); }
>>>>>>> df501bac
326	AUE_GETCWD	STD {
		int __getcwd(
		    _Out_writes_z_(buflen) char *buf,
		    size_t buflen
		);
	}
327	AUE_NULL	STD|CAPENABLED {
		int sched_setparam(
		    pid_t pid,
		    _In_ const struct sched_param *param
		);
	}
328	AUE_NULL	STD|CAPENABLED {
		int sched_getparam(
		    pid_t pid,
		    _Out_ struct sched_param *param
		);
	}
329	AUE_NULL	STD|CAPENABLED {
		int sched_setscheduler(
		    pid_t pid,
		    int policy,
		    _In_ const struct sched_param *param
		);
	}
330	AUE_NULL	STD|CAPENABLED {
		int sched_getscheduler(
		    pid_t pid
		);
	}
331	AUE_NULL	STD|CAPENABLED {
		int sched_yield(void);
	}
332	AUE_NULL	STD|CAPENABLED {
		int sched_get_priority_max(
		    int policy
		);
	}
333	AUE_NULL	STD|CAPENABLED {
		int sched_get_priority_min(
		    int policy
		);
	}
334	AUE_NULL	STD|CAPENABLED {
		int sched_rr_get_interval(
		    pid_t pid,
		    _Out_ _Contains_long_timet_ struct timespec *interval
		);
	}
335	AUE_NULL	STD|CAPENABLED {
		int utrace(
		    _In_reads_bytes_(len) const void *addr,
		    size_t len
		);
	}
336	AUE_SENDFILE	COMPAT4|CAPENABLED {
		int sendfile(
		    int fd,
		    int s,
		    off_t offset,
		    size_t nbytes,
		    _In_opt_ _Contains_ptr_ struct sf_hdtr *hdtr,
		    _Out_opt_ off_t *sbytes,
		    int flags
		);
	}
337	AUE_NULL	STD {
		int kldsym(
		    int fileid,
		    int cmd,
		    _In_ _Contains_long_ptr_ void *data
		);
	}
338	AUE_JAIL	STD {
		int jail(
		    _In_ _Contains_ptr_ struct jail *jailp
		);
	}
339	AUE_NULL	NOSTD|NOTSTATIC {
		int nnpfs_syscall(
		    int operation,
		    char *a_pathP,
		    int a_opcode,
		    void *a_paramsP,
		    int a_followSymlinks
		);
	}
340	AUE_SIGPROCMASK	STD|CAPENABLED {
		int sigprocmask(
		    int how,
		    _In_opt_ const sigset_t *set,
		    _Out_opt_ sigset_t *oset
		);
	}
341	AUE_SIGSUSPEND	STD|CAPENABLED {
		int sigsuspend(
		    _In_ const sigset_t *sigmask
		);
	}
342	AUE_SIGACTION	COMPAT4|CAPENABLED {
		int sigaction(
		    int sig,
		    _In_opt_ _Contains_ptr_ const struct sigaction *act,
		    _Out_opt_ _Contains_ptr_ struct sigaction *oact
		);
	}
343	AUE_SIGPENDING	STD|CAPENABLED {
		int sigpending(
		    _In_ sigset_t *set
		);
	}
344	AUE_SIGRETURN	COMPAT4|CAPENABLED {
		int sigreturn(
		    _In_ _Contains_long_ptr_ const struct freebsd4_ucontext *sigcntxp
		);
	}
345	AUE_SIGWAIT	STD|CAPENABLED {
		int sigtimedwait(
		    _In_ const sigset_t *set,
		    _Out_opt_ _Contains_long_ptr_ struct siginfo *info,
		    _In_opt_ _Contains_long_timet_ const struct timespec *timeout
		);
	}
346	AUE_NULL	STD|CAPENABLED {
		int sigwaitinfo(
		    _In_ const sigset_t *set,
		    _Out_opt_ _Contains_long_ptr_ struct siginfo *info
		);
	}
347	AUE_ACL_GET_FILE	STD {
		int __acl_get_file(
		    _In_z_ const char *path,
		    acl_type_t type,
		    _Out_ struct acl *aclp
		);
	}
348	AUE_ACL_SET_FILE	STD {
		int __acl_set_file(
		    _In_z_ const char *path,
		    acl_type_t type,
		    _In_ struct acl *aclp
		);
	}
349	AUE_ACL_GET_FD	STD|CAPENABLED {
		int __acl_get_fd(
		    int filedes,
		    acl_type_t type,
		    _Out_ struct acl *aclp
		);
	}
350	AUE_ACL_SET_FD	STD|CAPENABLED {
		int __acl_set_fd(
		    int filedes,
		    acl_type_t type,
		    _In_ struct acl *aclp
		);
	}
351	AUE_ACL_DELETE_FILE	STD {
		int __acl_delete_file(
		    _In_z_ const char *path,
		    acl_type_t type
		);
	}
352	AUE_ACL_DELETE_FD	STD|CAPENABLED {
		int __acl_delete_fd(
		    int filedes,
		    acl_type_t type
		);
	}
353	AUE_ACL_CHECK_FILE	STD {
		int __acl_aclcheck_file(
		    _In_z_ const char *path,
		    acl_type_t type,
		    _In_ struct acl *aclp
		);
	}
354	AUE_ACL_CHECK_FD	STD|CAPENABLED {
		int __acl_aclcheck_fd(
		    int filedes,
		    acl_type_t type,
		    _In_ struct acl *aclp
		);
	}
355	AUE_EXTATTRCTL	STD {
		int extattrctl(
		    _In_z_ const char *path,
		    int cmd,
		    _In_z_opt_ const char *filename,
		    int attrnamespace,
		    _In_z_ const char *attrname
		);
	}
356	AUE_EXTATTR_SET_FILE	STD {
		ssize_t extattr_set_file(
		    _In_z_ const char *path,
		    int attrnamespace,
		    _In_z_ const char *attrname,
		    _In_reads_bytes_(nbytes) void *data,
		    size_t nbytes
		);
	}
357	AUE_EXTATTR_GET_FILE	STD {
		ssize_t extattr_get_file(
		    _In_z_ const char *path,
		    int attrnamespace,
		    _In_z_ const char *attrname,
		    _Out_writes_bytes_(nbytes) void *data,
		    size_t nbytes
		);
	}
358	AUE_EXTATTR_DELETE_FILE	STD {
		int extattr_delete_file(
		    _In_z_ const char *path,
		    int attrnamespace,
		    _In_z_ const char *attrname
		);
	}
359	AUE_AIO_WAITCOMPLETE	STD|CAPENABLED {
		ssize_t aio_waitcomplete(
		    _Outptr_result_maybenull_ _Contains_long_ptr_ struct aiocb **aiocbp,
		    _In_opt_ _Contains_long_timet_ struct timespec *timeout
		);
	}
360	AUE_GETRESUID	STD|CAPENABLED {
		int getresuid(
		    _Out_opt_ uid_t *ruid,
		    _Out_opt_ uid_t *euid,
		    _Out_opt_ uid_t *suid
		);
	}
361	AUE_GETRESGID	STD|CAPENABLED {
		int getresgid(
		    _Out_opt_ gid_t *rgid,
		    _Out_opt_ gid_t *egid,
		    _Out_opt_ gid_t *sgid
		);
	}
362	AUE_KQUEUE	STD|CAPENABLED {
		int kqueue(void);
	}
363	AUE_KEVENT	COMPAT11|CAPENABLED {
		int kevent(
		    int fd,
		    _In_reads_opt_(nchanges) _Contains_ptr_ struct kevent_freebsd11 *changelist,
		    int nchanges,
		    _Out_writes_opt_(nevents) _Contains_ptr_ struct kevent_freebsd11 *eventlist,
		    int nevents,
		    _In_opt_ _Contains_long_timet_ const struct timespec *timeout
		);
	}
364	AUE_NULL	OBSOL	__cap_get_proc
365	AUE_NULL	OBSOL	__cap_set_proc
366	AUE_NULL	OBSOL	__cap_get_fd
367	AUE_NULL	OBSOL	__cap_get_file
368	AUE_NULL	OBSOL	__cap_set_fd
369	AUE_NULL	OBSOL	__cap_set_file
370	AUE_NULL	RESERVED
371	AUE_EXTATTR_SET_FD	STD|CAPENABLED {
		ssize_t extattr_set_fd(
		    int fd,
		    int attrnamespace,
		    _In_z_ const char *attrname,
		    _In_reads_bytes_(nbytes) void *data,
		    size_t nbytes
		);
	}
372	AUE_EXTATTR_GET_FD	STD|CAPENABLED {
		ssize_t extattr_get_fd(
		    int fd,
		    int attrnamespace,
		    _In_z_ const char *attrname,
		    _Out_writes_bytes_(nbytes) void *data,
		    size_t nbytes
		);
	}
373	AUE_EXTATTR_DELETE_FD	STD|CAPENABLED {
		int extattr_delete_fd(
		    int fd,
		    int attrnamespace,
		    _In_z_ const char *attrname
		);
	}
374	AUE_SETUGID	STD {
		int __setugid(
		    int flag
		);
	}
375	AUE_NULL	OBSOL	nfsclnt
376	AUE_EACCESS	STD {
		int eaccess(
		    _In_z_ const char *path,
		    int amode
		);
	}
377	AUE_NULL	NOSTD|NOTSTATIC {
		int afs3_syscall(
		    long syscall,
		    long parm1,
		    long parm2,
		    long parm3,
		    long parm4,
		    long parm5,
		    long parm6
		);
	}
378	AUE_NMOUNT	STD {
		int nmount(
		    _In_reads_(iovcnt) _Contains_long_ptr_ struct iovec *iovp,
		    unsigned int iovcnt,
		    int flags
		);
	}
379	AUE_NULL	OBSOL	kse_exit
380	AUE_NULL	OBSOL	kse_wakeup
381	AUE_NULL	OBSOL	kse_create
382	AUE_NULL	OBSOL	kse_thr_interrupt
383	AUE_NULL	OBSOL	kse_release
384	AUE_NULL	STD|CAPENABLED {
		int __mac_get_proc(
		    _In_ _Contains_long_ptr_ struct mac *mac_p
		);
	}
385	AUE_NULL	STD|CAPENABLED {
		int __mac_set_proc(
		    _In_ _Contains_long_ptr_ struct mac *mac_p
		);
	}
386	AUE_NULL	STD|CAPENABLED {
		int __mac_get_fd(
		    int fd,
		    _In_ _Contains_long_ptr_ struct mac *mac_p
		);
	}
387	AUE_NULL	STD {
		int __mac_get_file(
		    _In_z_ const char *path_p,
		    _In_ _Contains_long_ptr_ struct mac *mac_p
		);
	}
388	AUE_NULL	STD|CAPENABLED {
		int __mac_set_fd(
		    int fd,
		    _In_ _Contains_long_ptr_ struct mac *mac_p
		);
	}
389	AUE_NULL	STD {
		int __mac_set_file(
		    _In_z_ const char *path_p,
		    _In_ _Contains_long_ptr_ struct mac *mac_p
		);
	}
390	AUE_NULL	STD {
		int kenv(
		    int what,
		    _In_z_opt_ const char *name,
		    _Inout_updates_opt_(len) char *value,
		    int len
		);
	}
391	AUE_LCHFLAGS	STD {
		int lchflags(
		    _In_z_ const char *path,
		    u_long flags
		);
	}
392	AUE_NULL	STD|CAPENABLED {
		int uuidgen(
		    _Out_writes_(count) struct uuid *store,
		    int count
		);
	}
393	AUE_SENDFILE	STD|CAPENABLED {
		int sendfile(
		    int fd,
		    int s,
		    off_t offset,
		    size_t nbytes,
		    _In_opt_ _Contains_ptr_ struct sf_hdtr *hdtr,
		    _Out_opt_ off_t *sbytes,
		    int flags
		);
	}
394	AUE_NULL	STD {
		int mac_syscall(
		    _In_z_ const char *policy,
		    int call,
		    _In_opt_ void *arg
		);
	}
395	AUE_GETFSSTAT	COMPAT11 {
		int getfsstat(
		    _Out_writes_bytes_opt_(bufsize) struct freebsd11_statfs *buf,
		    long bufsize,
		    int mode
		);
	}
396	AUE_STATFS	COMPAT11 {
		int statfs(
		    _In_z_ const char *path,
		    _Out_ struct freebsd11_statfs *buf
		);
	}
397	AUE_FSTATFS	COMPAT11|CAPENABLED {
		int fstatfs(
		    int fd,
		    _Out_ struct freebsd11_statfs *buf
		);
	}
398	AUE_FHSTATFS	COMPAT11 {
		int fhstatfs(
		    _In_ const struct fhandle *u_fhp,
		    _Out_ struct freebsd11_statfs *buf
		);
	}
399	AUE_NULL	RESERVED
400	AUE_SEMCLOSE	NOSTD {
		int ksem_close(
		    semid_t id
		);
	}
401	AUE_SEMPOST	NOSTD {
		int ksem_post(
		    semid_t id
		);
	}
402	AUE_SEMWAIT	NOSTD {
		int ksem_wait(
		    semid_t id
		);
	}
403	AUE_SEMTRYWAIT	NOSTD {
		int ksem_trywait(
		    semid_t id
		);
	}
404	AUE_SEMINIT	NOSTD {
		int ksem_init(
		    _Out_ semid_t *idp,
		    unsigned int value
		);
	}
405	AUE_SEMOPEN	NOSTD {
		int ksem_open(
		    _Out_ semid_t *idp,
		    _In_z_ const char *name,
		    int oflag,
		    mode_t mode,
		    unsigned int value
		);
	}
406	AUE_SEMUNLINK	NOSTD {
		int ksem_unlink(
		    _In_z_ const char *name
		);
	}
407	AUE_SEMGETVALUE	NOSTD {
		int ksem_getvalue(
		    semid_t id,
		    _Out_ int *val
		);
	}
408	AUE_SEMDESTROY	NOSTD {
		int ksem_destroy(
		    semid_t id
		);
	}
409	AUE_NULL	STD {
		int __mac_get_pid(
		    pid_t pid,
		    _In_ _Contains_long_ptr_ struct mac *mac_p
		);
	}
410	AUE_NULL	STD {
		int __mac_get_link(
		    _In_z_ const char *path_p,
		    _In_ _Contains_long_ptr_ struct mac *mac_p
		);
	}
411	AUE_NULL	STD {
		int __mac_set_link(
		    _In_z_ const char *path_p,
		    _In_ _Contains_long_ptr_ struct mac *mac_p
		);
	}
412	AUE_EXTATTR_SET_LINK	STD {
		ssize_t extattr_set_link(
		    _In_z_ const char *path,
		    int attrnamespace,
		    _In_z_ const char *attrname,
		    _In_reads_bytes_(nbytes) void *data,
		    size_t nbytes
		);
	}
413	AUE_EXTATTR_GET_LINK	STD {
		ssize_t extattr_get_link(
		    _In_z_ const char *path,
		    int attrnamespace,
		    _In_z_ const char *attrname,
		    _Out_writes_bytes_(nbytes) void *data,
		    size_t nbytes
		);
	}
414	AUE_EXTATTR_DELETE_LINK	STD {
		int extattr_delete_link(
		    _In_z_ const char *path,
		    int attrnamespace,
		    _In_z_ const char *attrname
		);
	}
415	AUE_NULL	STD {
		int __mac_execve(
		    _In_z_ const char *fname,
		    _In_ char **argv,
		    _In_ char **envv,
		    _In_ _Contains_long_ptr_ struct mac *mac_p
		);
	}
416	AUE_SIGACTION	STD|CAPENABLED {
		int sigaction(
		    int sig,
		    _In_opt_ _Contains_ptr_ const struct sigaction *act,
		    _Out_opt_ _Contains_ptr_ struct sigaction *oact
		);
	}
417	AUE_SIGRETURN	STD|CAPENABLED {
		int sigreturn(
		    _In_ _Contains_long_ptr_ const struct __ucontext *sigcntxp
		);
	}
418-420	AUE_NULL	RESERVED
421	AUE_NULL	STD|CAPENABLED {
		int getcontext(
		    _Out_ _Contains_long_ptr_ struct __ucontext *ucp
		);
	}
422	AUE_NULL	STD|CAPENABLED {
		int setcontext(
		    _In_ _Contains_long_ptr_ const struct __ucontext *ucp
		);
	}
423	AUE_NULL	STD {
		int swapcontext(
		    _Out_ _Contains_long_ptr_ struct __ucontext *oucp,
		    _In_ _Contains_long_ptr_ const struct __ucontext *ucp
		);
	}
424	AUE_SWAPOFF	STD {
		int swapoff(
		    _In_z_ const char *name
		);
	}
425	AUE_ACL_GET_LINK	STD {
		int __acl_get_link(
		    _In_z_ const char *path,
		    acl_type_t type,
		    _Out_ struct acl *aclp
		);
	}
426	AUE_ACL_SET_LINK	STD {
		int __acl_set_link(
		    _In_z_ const char *path,
		    acl_type_t type,
		    _In_ struct acl *aclp
		);
	}
427	AUE_ACL_DELETE_LINK	STD {
		int __acl_delete_link(
		    _In_z_ const char *path,
		    acl_type_t type
		);
	}
428	AUE_ACL_CHECK_LINK	STD {
		int __acl_aclcheck_link(
		    _In_z_ const char *path,
		    acl_type_t type,
		    _In_ struct acl *aclp
		);
	}
429	AUE_SIGWAIT	STD|CAPENABLED {
		int sigwait(
		    _In_ const sigset_t *set,
		    _Out_ int *sig
		);
	}
430	AUE_THR_CREATE	STD|CAPENABLED {
		int thr_create(
		    _In_ _Contains_long_ptr_ struct __ucontext *ctx,
		    _Out_ long *id,
		    int flags
		);
	}
431	AUE_THR_EXIT	STD|CAPENABLED {
		void thr_exit(
		    _Out_opt_ long *state
		);
	}
432	AUE_NULL	STD|CAPENABLED {
		int thr_self(
		    _Out_ long *id
		);
	}
433	AUE_THR_KILL	STD|CAPENABLED {
		int thr_kill(
		    long id,
		    int sig
		);
	}

434	AUE_NULL	COMPAT10 {
		int _umtx_lock(
		    _Inout_ struct umtx *umtx
		);
	}

435	AUE_NULL	COMPAT10 {
		int _umtx_unlock(
		    _Inout_ struct umtx *umtx
		);
	}

436	AUE_JAIL_ATTACH	STD {
		int jail_attach(
		    int jid
		);
	}
437	AUE_EXTATTR_LIST_FD	STD|CAPENABLED {
		ssize_t extattr_list_fd(
		    int fd,
		    int attrnamespace,
		    _Out_writes_bytes_opt_(nbytes) void *data,
		    size_t nbytes
		);
	}
438	AUE_EXTATTR_LIST_FILE	STD {
		ssize_t extattr_list_file(
		    _In_z_ const char *path,
		    int attrnamespace,
		    _Out_writes_bytes_opt_(nbytes) void *data,
		    size_t nbytes
		);
	}
439	AUE_EXTATTR_LIST_LINK	STD {
		ssize_t extattr_list_link(
		    _In_z_ const char *path,
		    int attrnamespace,
		    _Out_writes_bytes_opt_(nbytes) void *data,
		    size_t nbytes
		);
	}
440	AUE_NULL	OBSOL	kse_switchin
441	AUE_SEMWAIT	NOSTD {
		int ksem_timedwait(
		    semid_t id,
		    _In_opt_ _Contains_long_timet_ const struct timespec *abstime
		);
	}
442	AUE_NULL	STD|CAPENABLED {
		int thr_suspend(
		    _In_opt_ _Contains_long_timet_ const struct timespec *timeout
		);
	}
443	AUE_NULL	STD|CAPENABLED {
		int thr_wake(
		    long id
		);
	}
444	AUE_MODUNLOAD	STD {
		int kldunloadf(
		    int fileid,
		    int flags
		);
	}
445	AUE_AUDIT	STD {
		int audit(
		    _In_reads_bytes_(length) const void *record,
		    u_int length
		);
	}
446	AUE_AUDITON	STD {
		int auditon(
		    int cmd,
		    _In_opt_ void *data,
		    u_int length
		);
	}
447	AUE_GETAUID	STD|CAPENABLED {
		int getauid(
		    _Out_ uid_t *auid
		);
	}
448	AUE_SETAUID	STD|CAPENABLED {
		int setauid(
		    _In_ uid_t *auid
		);
	}
449	AUE_GETAUDIT	STD|CAPENABLED {
		int getaudit(
		    _Out_ struct auditinfo *auditinfo
		);
	}
450	AUE_SETAUDIT	STD|CAPENABLED {
		int setaudit(
		    _In_ struct auditinfo *auditinfo
		);
	}
451	AUE_GETAUDIT_ADDR	STD|CAPENABLED {
		int getaudit_addr(
		    _Out_writes_bytes_(length) struct auditinfo_addr *auditinfo_addr,
		    u_int length
		);
	}
452	AUE_SETAUDIT_ADDR	STD|CAPENABLED {
		int setaudit_addr(
		    _In_reads_bytes_(length) struct auditinfo_addr *auditinfo_addr,
		    u_int length
		);
	}
453	AUE_AUDITCTL	STD {
		int auditctl(
		    _In_z_ const char *path
		);
	}
454	AUE_NULL	STD|CAPENABLED {
		int _umtx_op(
		    _Inout_ void *obj,
		    int op,
		    u_long val,
		    _In_ void *uaddr1,
		    _In_ void *uaddr2
		);
	}
455	AUE_THR_NEW	STD|CAPENABLED {
		int thr_new(
		    _In_ _Contains_long_ptr_ struct thr_param *param,
		    int param_size
		);
	}
456	AUE_NULL	STD|CAPENABLED {
		int sigqueue(
		    pid_t pid,
		    int signum,
		    _In_ void *value
		);
	}
457	AUE_MQ_OPEN	NOSTD {
		int kmq_open(
		    _In_z_ const char *path,
		    int flags,
		    mode_t mode,
		    _In_opt_ _Contains_long_ const struct mq_attr *attr
		);
	}
458	AUE_MQ_SETATTR	NOSTD|CAPENABLED {
		int kmq_setattr(
		    int mqd,
		    _In_opt_ _Contains_long_ const struct mq_attr *attr,
		    _Out_opt_ _Contains_long_ struct mq_attr *oattr
		);
	}
459	AUE_MQ_TIMEDRECEIVE	NOSTD|CAPENABLED {
		int kmq_timedreceive(
		    int mqd,
		    _Out_writes_bytes_(msg_len) char *msg_ptr,
		    size_t msg_len,
		    _Out_opt_ unsigned *msg_prio,
		    _In_opt_ _Contains_long_timet_ const struct timespec *abs_timeout
		);
	}
460	AUE_MQ_TIMEDSEND	NOSTD|CAPENABLED {
		int kmq_timedsend(
		    int mqd,
		    _In_reads_bytes_(msg_len) const char *msg_ptr,
		    size_t msg_len,
		    unsigned msg_prio,
		    _In_opt_ _Contains_long_timet_ const struct timespec *abs_timeout
		);
	}
461	AUE_MQ_NOTIFY	NOSTD|CAPENABLED {
		int kmq_notify(
		    int mqd,
		    _In_opt_ _Contains_long_ptr_ const struct sigevent *sigev
		);
	}
462	AUE_MQ_UNLINK	NOSTD {
		int kmq_unlink(
		    _In_z_ const char *path
		);
	}
<<<<<<< HEAD
463	AUE_NULL	STD {
		void abort2(
=======
463	AUE_NULL	STD|CAPENABLED {
		int abort2(
>>>>>>> df501bac
		    _In_z_ const char *why,
		    int nargs,
		    _In_reads_(nargs) void **args
		);
	}
464	AUE_NULL	STD|CAPENABLED {
		int thr_set_name(
		    long id,
		    _In_z_ const char *name
		);
	}
465	AUE_AIO_FSYNC	STD|CAPENABLED {
		int aio_fsync(
		    int op,
		    _In_ _Contains_long_ptr_ struct aiocb *aiocbp
		);
	}
466	AUE_RTPRIO	STD|CAPENABLED {
		int rtprio_thread(
		    int function,
		    lwpid_t lwpid,
		    _Inout_ struct rtprio *rtp
		);
	}
467-470	AUE_NULL	RESERVED
471	AUE_SCTP_PEELOFF	NOSTD|CAPENABLED {
		int sctp_peeloff(
		    int sd,
		    uint32_t name
		);
	}
472	AUE_SCTP_GENERIC_SENDMSG	NOSTD|CAPENABLED {
		int sctp_generic_sendmsg(
		    int sd,
		    _In_reads_bytes_(mlen) void *msg,
		    int mlen,
		    _In_reads_bytes_(tolen) const struct sockaddr *to,
		    __socklen_t tolen,
		    _In_opt_ struct sctp_sndrcvinfo *sinfo,
		    int flags
		);
	}
473	AUE_SCTP_GENERIC_SENDMSG_IOV	NOSTD|CAPENABLED {
		int sctp_generic_sendmsg_iov(
		    int sd,
		    _In_reads_(iovlen) _Contains_long_ptr_ struct iovec *iov,
		    int iovlen,
		    _In_reads_bytes_(tolen) const struct sockaddr *to,
		    __socklen_t tolen,
		    _In_opt_ struct sctp_sndrcvinfo *sinfo,
		    int flags
		);
	}
474	AUE_SCTP_GENERIC_RECVMSG	NOSTD|CAPENABLED {
		int sctp_generic_recvmsg(
		    int sd,
		    _In_reads_(iovlen) _Contains_long_ptr_ struct iovec *iov,
		    int iovlen,
		    _Out_writes_bytes_(*fromlenaddr) struct sockaddr *from,
		    _Out_ __socklen_t *fromlenaddr,
		    _In_opt_ struct sctp_sndrcvinfo *sinfo,
		    _Out_opt_ int *msg_flags
		);
	}
475	AUE_PREAD	STD|CAPENABLED {
		ssize_t pread(
		    int fd,
		    _Out_writes_bytes_(nbyte) void *buf,
		    size_t nbyte,
		    off_t offset
		);
	}
476	AUE_PWRITE	STD|CAPENABLED {
		ssize_t pwrite(
		    int fd,
		    _In_reads_bytes_(nbyte) const void *buf,
		    size_t nbyte,
		    off_t offset
		);
	}
477	AUE_MMAP	STD|CAPENABLED {
		void *mmap(
		    _In_ void *addr,
		    size_t len,
		    int prot,
		    int flags,
		    int fd,
		    off_t pos
		);
	}
478	AUE_LSEEK	STD|CAPENABLED {
		off_t lseek(
		    int fd,
		    off_t offset,
		    int whence
		);
	}
479	AUE_TRUNCATE	STD {
		int truncate(
		    _In_z_ const char *path,
		    off_t length
		);
	}
480	AUE_FTRUNCATE	STD|CAPENABLED {
		int ftruncate(
		    int fd,
		    off_t length
		);
	}
481	AUE_THR_KILL2	STD {
		int thr_kill2(
		    pid_t pid,
		    long id,
		    int sig
		);
	}
482	AUE_SHMOPEN	COMPAT12|CAPENABLED {
		int shm_open(
		    _In_z_ const char *path,
		    int flags,
		    mode_t mode
		);
	}
483	AUE_SHMUNLINK	STD {
		int shm_unlink(
		    _In_z_ const char *path
		);
	}
484	AUE_NULL	STD {
		int cpuset(
		    _Out_ cpusetid_t *setid
		);
	}
485	AUE_NULL	STD {
		int cpuset_setid(
		    cpuwhich_t which,
		    id_t id,
		    cpusetid_t setid
		);
	}
486	AUE_NULL	STD {
		int cpuset_getid(
		    cpulevel_t level,
		    cpuwhich_t which,
		    id_t id,
		    _Out_ cpusetid_t *setid
		);
	}
487	AUE_NULL	STD|CAPENABLED {
		int cpuset_getaffinity(
		    cpulevel_t level,
		    cpuwhich_t which,
		    id_t id,
		    size_t cpusetsize,
		    _Out_ cpuset_t *mask
		);
	}
488	AUE_NULL	STD|CAPENABLED {
		int cpuset_setaffinity(
		    cpulevel_t level,
		    cpuwhich_t which,
		    id_t id,
		    size_t cpusetsize,
		    _Out_ const cpuset_t *mask
		);
	}
489	AUE_FACCESSAT	STD|CAPENABLED {
		int faccessat(
		    int fd,
		    _In_z_ const char *path,
		    int amode,
		    int flag
		);
	}
490	AUE_FCHMODAT	STD|CAPENABLED {
		int fchmodat(
		    int fd,
		    _In_z_ const char *path,
		    mode_t mode,
		    int flag
		);
	}
491	AUE_FCHOWNAT	STD|CAPENABLED {
		int fchownat(
		    int fd,
		    _In_z_ const char *path,
		    uid_t uid,
		    gid_t gid,
		    int flag
		);
	}
492	AUE_FEXECVE	STD|CAPENABLED {
		int fexecve(
		    int fd,
		    _In_ char **argv,
		    _In_ char **envv
		);
	}
493	AUE_FSTATAT	COMPAT11|CAPENABLED {
		int fstatat(
		    int fd,
		    _In_z_ const char *path,
		    _Out_ _Contains_long_timet_ struct freebsd11_stat *buf,
		    int flag
		);
	}
494	AUE_FUTIMESAT	STD|CAPENABLED {
		int futimesat(
		    int fd,
		    _In_z_ const char *path,
		    _In_reads_(2) _Contains_long_timet_ const struct timeval *times
		);
	}
495	AUE_LINKAT	STD|CAPENABLED {
		int linkat(
		    int fd1,
		    _In_z_ const char *path1,
		    int fd2,
		    _In_z_ const char *path2,
		    int flag
		);
	}
496	AUE_MKDIRAT	STD|CAPENABLED {
		int mkdirat(
		    int fd,
		    _In_z_ const char *path,
		    mode_t mode
		);
	}
497	AUE_MKFIFOAT	STD|CAPENABLED {
		int mkfifoat(
		    int fd,
		    _In_z_ const char *path,
		    mode_t mode
		);
	}
498	AUE_MKNODAT	COMPAT11|CAPENABLED {
		int mknodat(
		    int fd,
		    _In_z_ const char *path,
		    mode_t mode,
		    uint32_t dev
		);
	}
<<<<<<< HEAD
499	AUE_OPENAT_RWTC	STD|VARARG {
=======
; XXX: see the comment for open
499	AUE_OPENAT_RWTC	STD|CAPENABLED {
>>>>>>> df501bac
		int openat(
		    int fd,
		    _In_z_ const char *path,
		    int flag,
		    mode_t mode
		);
	}
500	AUE_READLINKAT	STD|CAPENABLED {
		ssize_t readlinkat(
		    int fd,
		    _In_z_ const char *path,
		    _Out_writes_bytes_(bufsize) char *buf,
		    size_t bufsize
		);
	}
501	AUE_RENAMEAT	STD|CAPENABLED {
		int renameat(
		    int oldfd,
		    _In_z_ const char *old,
		    int newfd,
		    _In_z_ const char *new
		);
	}
502	AUE_SYMLINKAT	STD|CAPENABLED {
		int symlinkat(
		    _In_z_ const char *path1,
		    int fd,
		    _In_z_ const char *path2
		);
	}
503	AUE_UNLINKAT	STD|CAPENABLED {
		int unlinkat(
		    int fd,
		    _In_z_ const char *path,
		    int flag
		);
	}
504	AUE_POSIX_OPENPT	STD {
		int posix_openpt(
		    int flags
		);
	}
; 505 is initialised by the kgssapi code, if present.
505	AUE_NULL	NOSTD {
		int gssd_syscall(
		    _In_z_ const char *path
		);
	}
506	AUE_JAIL_GET	STD {
		int jail_get(
		    _In_reads_(iovcnt) _Contains_long_ptr_ struct iovec *iovp,
		    unsigned int iovcnt,
		    int flags
		);
	}
507	AUE_JAIL_SET	STD {
		int jail_set(
		    _In_reads_(iovcnt) _Contains_long_ptr_ struct iovec *iovp,
		    unsigned int iovcnt,
		    int flags
		);
	}
508	AUE_JAIL_REMOVE	STD {
		int jail_remove(
		    int jid
		);
	}
509	AUE_CLOSEFROM	COMPAT12|CAPENABLED {
		int closefrom(
		    int lowfd
		);
	}
510	AUE_SEMCTL	NOSTD {
		int __semctl(
		    int semid,
		    int semnum,
		    int cmd,
		    _Inout_ _Contains_ptr_ union semun *arg
		);
	}
511	AUE_MSGCTL	NOSTD {
		int msgctl(
		    int msqid,
		    int cmd,
		    _Inout_opt_ _Contains_long_ptr_ struct msqid_ds *buf
		);
	}
512	AUE_SHMCTL	NOSTD {
		int shmctl(
		    int shmid,
		    int cmd,
		    _Inout_opt_ _Contains_long_ struct shmid_ds *buf
		);
	}
513	AUE_LPATHCONF	STD {
		int lpathconf(
		    _In_z_ const char *path,
		    int name
		);
	}
514	AUE_NULL	OBSOL	cap_new
515	AUE_CAP_RIGHTS_GET	STD|CAPENABLED {
		int __cap_rights_get(
		    int version,
		    int fd,
		    _Out_ cap_rights_t *rightsp
		);
	}
516	AUE_CAP_ENTER	STD|CAPENABLED {
		int cap_enter(void);
	}
517	AUE_CAP_GETMODE	STD|CAPENABLED {
		int cap_getmode(
		    _Out_ u_int *modep
		);
	}
518	AUE_PDFORK	STD|CAPENABLED {
		int pdfork(
		    _Out_ int *fdp,
		    int flags
		);
	}
519	AUE_PDKILL	STD|CAPENABLED {
		int pdkill(
		    int fd,
		    int signum
		);
	}
520	AUE_PDGETPID	STD|CAPENABLED {
		int pdgetpid(
		    int fd,
		    _Out_ pid_t *pidp
		);
	}
521	AUE_NULL	RESERVED
522	AUE_SELECT	STD|CAPENABLED {
		int pselect(
		    int nd,
		    _Inout_opt_ fd_set *in,
		    _Inout_opt_ fd_set *ou,
		    _Inout_opt_ fd_set *ex,
		    _In_opt_ _Contains_long_timet_ const struct timespec *ts,
		    _In_opt_ const sigset_t *sm
		);
	}
523	AUE_GETLOGINCLASS	STD|CAPENABLED {
		int getloginclass(
		    _Out_writes_z_(namelen) char *namebuf,
		    size_t namelen
		);
	}
524	AUE_SETLOGINCLASS	STD {
		int setloginclass(
		    _In_z_ const char *namebuf
		);
	}
525	AUE_NULL	STD {
		int rctl_get_racct(
		    _In_reads_bytes_(inbuflen) const void *inbufp,
		    size_t inbuflen,
		    _Out_writes_bytes_(outbuflen) void *outbufp,
		    size_t outbuflen
		);
	}
526	AUE_NULL	STD {
		int rctl_get_rules(
		    _In_reads_bytes_(inbuflen) const void *inbufp,
		    size_t inbuflen,
		    _Out_writes_bytes_(outbuflen) void *outbufp,
		    size_t outbuflen
		);
	}
527	AUE_NULL	STD {
		int rctl_get_limits(
		    _In_reads_bytes_(inbuflen) const void *inbufp,
		    size_t inbuflen,
		    _Out_writes_bytes_(outbuflen) void *outbufp,
		    size_t outbuflen
		);
	}
528	AUE_NULL	STD {
		int rctl_add_rule(
		    _In_reads_bytes_(inbuflen) const void *inbufp,
		    size_t inbuflen,
		    _Out_writes_bytes_(outbuflen) void *outbufp,
		    size_t outbuflen
		);
	}
529	AUE_NULL	STD {
		int rctl_remove_rule(
		    _In_reads_bytes_(inbuflen) const void *inbufp,
		    size_t inbuflen,
		    _Out_writes_bytes_(outbuflen) void *outbufp,
		    size_t outbuflen
		);
	}
530	AUE_POSIX_FALLOCATE	STD|CAPENABLED {
		int posix_fallocate(
		    int fd,
		    off_t offset,
		    off_t len
		);
	}
531	AUE_POSIX_FADVISE	STD {
		int posix_fadvise(
		    int fd,
		    off_t offset,
		    off_t len,
		    int advice
		);
	}
532	AUE_WAIT6	STD {
		int wait6(
		    idtype_t idtype,
		    id_t id,
		    _Out_opt_ int *status,
		    int options,
		    _Out_opt_ _Contains_long_ struct __wrusage *wrusage,
		    _Out_opt_ _Contains_long_ptr_ struct siginfo *info
		);
	}
533	AUE_CAP_RIGHTS_LIMIT	STD|CAPENABLED {
		int cap_rights_limit(
		    int fd,
		    _In_ cap_rights_t *rightsp
		);
	}
534	AUE_CAP_IOCTLS_LIMIT	STD|CAPENABLED {
		int cap_ioctls_limit(
		    int fd,
		    _In_reads_(ncmds) const u_long *cmds,
		    size_t ncmds
		);
	}
535	AUE_CAP_IOCTLS_GET	STD|CAPENABLED {
		ssize_t cap_ioctls_get(
		    int fd,
		    _Out_writes_(maxcmds) u_long *cmds,
		    size_t maxcmds
		);
	}
536	AUE_CAP_FCNTLS_LIMIT	STD|CAPENABLED {
		int cap_fcntls_limit(
		    int fd,
		    uint32_t fcntlrights
		);
	}
537	AUE_CAP_FCNTLS_GET	STD|CAPENABLED {
		int cap_fcntls_get(
		    int fd,
		    _Out_ uint32_t *fcntlrightsp
		);
	}
538	AUE_BINDAT	STD|CAPENABLED {
		int bindat(
		    int fd,
		    int s,
		    _In_reads_bytes_(namelen) const struct sockaddr *name,
		    __socklen_t namelen
		);
	}
539	AUE_CONNECTAT	STD|CAPENABLED {
		int connectat(
		    int fd,
		    int s,
		    _In_reads_bytes_(namelen) const struct sockaddr *name,
		    __socklen_t namelen
		);
	}
540	AUE_CHFLAGSAT	STD|CAPENABLED {
		int chflagsat(
		    int fd,
		    _In_z_ const char *path,
		    u_long flags,
		    int atflag
		);
	}
541	AUE_ACCEPT	STD|CAPENABLED {
		int accept4(
		    int s,
		    _Out_writes_bytes_opt_(*anamelen) struct sockaddr *name,
		    _Inout_opt_ __socklen_t *anamelen,
		    int flags
		);
	}
542	AUE_PIPE	STD|CAPENABLED {
		int pipe2(
		    _Out_writes_(2) int *fildes,
		    int flags
		);
	}
543	AUE_AIO_MLOCK	STD {
		int aio_mlock(
		    _In_ _Contains_long_ptr_ struct aiocb *aiocbp
		);
	}
544	AUE_PROCCTL	STD {
		int procctl(
		    idtype_t idtype,
		    id_t id,
		    int com,
		    _In_opt_ void *data
		);
	}
545	AUE_POLL	STD|CAPENABLED {
		int ppoll(
		    _Inout_updates_(nfds) struct pollfd *fds,
		    u_int nfds,
		    _In_opt_ _Contains_long_timet_ const struct timespec *ts,
		    _In_opt_ const sigset_t *set
		);
	}
546	AUE_FUTIMES	STD|CAPENABLED {
		int futimens(
		    int fd,
		    _In_reads_(2) _Contains_long_timet_ const struct timespec *times
		);
	}
547	AUE_FUTIMESAT	STD|CAPENABLED {
		int utimensat(
		    int fd,
		    _In_z_ const char *path,
		    _In_reads_(2) _Contains_long_timet_ const struct timespec *times,
		    int flag
		);
	}
548	AUE_NULL	OBSOL	numa_getaffinity
549	AUE_NULL	OBSOL	numa_setaffinity
550	AUE_FSYNC	STD|CAPENABLED {
		int fdatasync(
		    int fd
		);
	}
551	AUE_FSTAT	STD|CAPENABLED {
		int fstat(
		    int fd,
		    _Out_ _Contains_long_timet_ struct stat *sb
		);
	}
552	AUE_FSTATAT	STD|CAPENABLED {
		int fstatat(
		    int fd,
		    _In_z_ const char *path,
		    _Out_ _Contains_long_timet_ struct stat *buf,
		    int flag
		);
	}
553	AUE_FHSTAT	STD {
		int fhstat(
		    _In_ const struct fhandle *u_fhp,
		    _Out_ _Contains_long_timet_ struct stat *sb
		);
	}
554	AUE_GETDIRENTRIES STD|CAPENABLED {
		ssize_t getdirentries(
		    int fd,
		    _Out_writes_bytes_(count) char *buf,
		    size_t count,
		    _Out_ off_t *basep
		);
	}
555	AUE_STATFS	STD {
		int statfs(
		    _In_z_ const char *path,
		    _Out_ struct statfs *buf
		);
	}
556	AUE_FSTATFS	STD|CAPENABLED {
		int fstatfs(
		    int fd,
		    _Out_ struct statfs *buf
		);
	}
557	AUE_GETFSSTAT	STD {
		int getfsstat(
		    _Out_writes_bytes_opt_(bufsize) struct statfs *buf,
		    long bufsize,
		    int mode
		);
	}
558	AUE_FHSTATFS	STD {
		int fhstatfs(
		    _In_ const struct fhandle *u_fhp,
		    _Out_ struct statfs *buf
		);
	}
559	AUE_MKNODAT	STD|CAPENABLED {
		int mknodat(
		    int fd,
		    _In_z_ const char *path,
		    mode_t mode,
		    dev_t dev
		);
	}
560	AUE_KEVENT	STD|CAPENABLED {
		int kevent(
		    int fd,
		    _In_reads_opt_(nchanges) _Contains_ptr_ const struct kevent *changelist,
		    int nchanges,
		    _Out_writes_opt_(nevents) _Contains_ptr_ struct kevent *eventlist,
		    int nevents,
		    _In_opt_ _Contains_long_timet_ const struct timespec *timeout
		);
	}
561	AUE_NULL	STD|CAPENABLED {
		int cpuset_getdomain(
		    cpulevel_t level,
		    cpuwhich_t which,
		    id_t id,
		    size_t domainsetsize,
		    _Out_writes_bytes_(domainsetsize) domainset_t *mask,
		    _Out_ int *policy
		);
	}
562	AUE_NULL	STD|CAPENABLED {
		int cpuset_setdomain(
		    cpulevel_t level,
		    cpuwhich_t which,
		    id_t id,
		    size_t domainsetsize,
		    _In_reads_bytes_(domainsetsize) domainset_t *mask,
		    int policy
		);
	}
563	AUE_NULL	STD|CAPENABLED {
		int getrandom(
		    _Out_writes_bytes_(buflen) void *buf,
		    size_t buflen,
		    unsigned int flags
		);
	}
564	AUE_NULL	STD {
		int getfhat(
		    int fd,
		    _In_z_ char *path,
		    _Out_ struct fhandle *fhp,
		    int flags
		);
	}
565	AUE_NULL	STD {
		int fhlink(
		    _In_ struct fhandle *fhp,
		    _In_z_ const char *to
		);
	}
566	AUE_NULL	STD {
		int fhlinkat(
		    _In_ struct fhandle *fhp,
		    int tofd,
		    _In_z_ const char *to,
		);
	}
567	AUE_NULL	STD {
		int fhreadlink(
		    _In_ struct fhandle *fhp,
		    _Out_writes_(bufsize) char *buf,
		    size_t bufsize
		);
	}
568	AUE_UNLINKAT	STD|CAPENABLED {
		int funlinkat(
		    int dfd,
		    _In_z_ const char *path,
		    int fd,
		    int flag
		);
	}
569	AUE_NULL	STD|CAPENABLED {
		ssize_t copy_file_range(
		    int infd,
		    _Inout_opt_ off_t *inoffp,
		    int outfd,
		    _Inout_opt_ off_t *outoffp,
		    size_t len,
		    unsigned int flags
		);
	}
570	AUE_SYSCTL	STD|CAPENABLED {
		int __sysctlbyname(
		    _In_reads_(namelen) const char *name,
		    size_t namelen,
		    _Out_writes_bytes_opt_(*oldlenp) void *old,
		    _Inout_opt_ size_t *oldlenp,
		    _In_reads_bytes_opt_(newlen) void *new,
		    size_t newlen
		);
	}
571	AUE_SHMOPEN	STD|CAPENABLED {
		int shm_open2(
		    _In_z_ const char *path,
		    int flags,
		    mode_t mode,
		    int shmflags,
		    _In_z_ const char *name
		);
	}
572	AUE_SHMRENAME	STD {
		int shm_rename(
		    _In_z_ const char *path_from,
		    _In_z_ const char *path_to,
		    int flags
		);
	}
573	AUE_NULL	STD|CAPENABLED {
		int sigfastblock(
		    int cmd,
		    _Inout_opt_ uint32_t *ptr
		);
	}
574	AUE_REALPATHAT	STD {
		int __realpathat(
		    int fd,
		    _In_z_ const char *path,
		    _Out_writes_z_(size) char *buf,
		    size_t size,
		    int flags
		);
	}
575	AUE_CLOSERANGE	STD|CAPENABLED {
		int close_range(
		    u_int lowfd,
		    u_int highfd,
		    int flags
		);
	}
; 576 is initialised by the krpc code, if present.
576	AUE_NULL	NOSTD {
		int rpctls_syscall(
		    int op,
		    _In_z_ const char *path
		);
	}
577	AUE_SPECIALFD	STD|CAPENABLED {
		int __specialfd(
		    int type,
		    _In_reads_bytes_(len) const void *req,
		    size_t len
		);
	}
578	AUE_AIO_WRITEV	STD|CAPENABLED {
		int aio_writev(
		    _Inout_ struct aiocb *aiocbp
		);
	}
579	AUE_AIO_READV	STD|CAPENABLED {
		int aio_readv(
		    _Inout_ struct aiocb *aiocbp
		);
	}
580	AUE_FSPACECTL	STD|CAPENABLED {
		int fspacectl(
		    int fd,
		    int cmd,
		    _In_ const struct spacectl_range *rqsr,
		    int flags,
		    _Out_opt_ struct spacectl_range *rmsr,
		);
	}

; Please copy any additions and changes to the following compatability tables:
; sys/compat/freebsd32/syscalls.master
; vim: syntax=off<|MERGE_RESOLUTION|>--- conflicted
+++ resolved
@@ -120,13 +120,7 @@
 		    mode_t mode
 		);
 	}
-<<<<<<< HEAD
-6	AUE_CLOSE	STD {
-=======
-; XXX should be		{ int open(const char *path, int flags, ...); }
-; but we're not ready for varargs.
 6	AUE_CLOSE	STD|CAPENABLED {
->>>>>>> df501bac
 		int close(
 		    int fd
 		);
@@ -242,37 +236,22 @@
 		    int data
 		);
 	}
-<<<<<<< HEAD
-27	AUE_RECVMSG	STD {
+27	AUE_RECVMSG	STD|CAPENABLED {
 		ssize_t recvmsg(
-=======
-27	AUE_RECVMSG	STD|CAPENABLED {
-		int recvmsg(
->>>>>>> df501bac
 		    int s,
 		    _Inout_ _Contains_ptr_ struct msghdr *msg,
 		    int flags
 		);
 	}
-<<<<<<< HEAD
-28	AUE_SENDMSG	STD {
+28	AUE_SENDMSG	STD|CAPENABLED {
 		ssize_t sendmsg(
-=======
-28	AUE_SENDMSG	STD|CAPENABLED {
-		int sendmsg(
->>>>>>> df501bac
 		    int s,
 		    _In_ _Contains_ptr_ const struct msghdr *msg,
 		    int flags
 		);
 	}
-<<<<<<< HEAD
-29	AUE_RECVFROM	STD {
+29	AUE_RECVFROM	STD|CAPENABLED {
 		ssize_t recvfrom(
-=======
-29	AUE_RECVFROM	STD|CAPENABLED {
-		int recvfrom(
->>>>>>> df501bac
 		    int s,
 		    _Out_writes_bytes_(len) void *buf,
 		    size_t len,
@@ -415,11 +394,7 @@
 		    _Out_opt_ _Contains_long_ptr_ struct sigaltstack *oss
 		);
 	}
-<<<<<<< HEAD
-54	AUE_IOCTL	STD|VARARG {
-=======
-54	AUE_IOCTL	STD|CAPENABLED {
->>>>>>> df501bac
+54	AUE_IOCTL	STD|CAPENABLED|VARARG {
 		int ioctl(
 		    int fd,
 		    u_long com,
@@ -456,13 +431,8 @@
 		    _In_z_ char **envv
 		);
 	}
-<<<<<<< HEAD
-60	AUE_UMASK	STD {
+60	AUE_UMASK	STD|CAPENABLED {
 		mode_t umask(
-=======
-60	AUE_UMASK	STD|CAPENABLED {
-		int umask(
->>>>>>> df501bac
 		    mode_t newmask
 		);
 	}
@@ -619,24 +589,14 @@
 		);
 	}
 91	AUE_NULL	RESERVED
-<<<<<<< HEAD
-92	AUE_FCNTL	STD|VARARG {
-=======
-92	AUE_FCNTL	STD|CAPENABLED {
->>>>>>> df501bac
+92	AUE_FCNTL	STD|CAPENABLED|VARARG {
 		int fcntl(
 		    int fd,
 		    int cmd,
 		    intptr_t arg
 		);
 	}
-<<<<<<< HEAD
-93	AUE_SELECT	STD {
-=======
-; XXX should be { int fcntl(int fd, int cmd, ...); }
-; but we're not ready for varargs.
 93	AUE_SELECT	STD|CAPENABLED {
->>>>>>> df501bac
 		int select(
 		    int nd,
 		    _Inout_opt_ fd_set *in,
@@ -881,13 +841,8 @@
 		    mode_t mode
 		);
 	}
-<<<<<<< HEAD
-133	AUE_SENDTO	STD {
+133	AUE_SENDTO	STD|CAPENABLED {
 		ssize_t sendto(
-=======
-133	AUE_SENDTO	STD|CAPENABLED {
-		int sendto(
->>>>>>> df501bac
 		    int s,
 		    _In_reads_bytes_(len) const void *buf,
 		    size_t len,
@@ -1242,13 +1197,8 @@
 		    _In_reads_bytes_opt_(newlen) const void *new,
 		    size_t newlen
 		);
-<<<<<<< HEAD
-	}
-203	AUE_MLOCK	STD {
-=======
-	} __sysctl sysctl_args int
+	}
 203	AUE_MLOCK	STD|CAPENABLED {
->>>>>>> df501bac
 		int mlock(
 		    _In_ const void *addr,
 		    size_t len
@@ -1518,7 +1468,6 @@
 		    int flags
 		);
 	}
-<<<<<<< HEAD
 259	AUE_NULL	STD {
 		int flag_captured(
 		    _In_z_ const char *message,
@@ -1526,11 +1475,7 @@
 		);
 	}
 260-271	AUE_NULL	RESERVED
-272	AUE_O_GETDENTS	COMPAT11 {
-=======
-258-271	AUE_NULL	RESERVED
 272	AUE_O_GETDENTS	COMPAT11|CAPENABLED {
->>>>>>> df501bac
 		int getdents(
 		    int fd,
 		    _Out_writes_bytes_(count) char *buf,
@@ -1729,14 +1674,9 @@
 		    int how
 		);
 	}
-<<<<<<< HEAD
-325	AUE_MUNLOCKALL	STD {
+325	AUE_MUNLOCKALL	STD|CAPENABLED {
 		int munlockall(void);
 	}
-=======
-325	AUE_MUNLOCKALL	STD|CAPENABLED {
-		int munlockall(void); }
->>>>>>> df501bac
 326	AUE_GETCWD	STD {
 		int __getcwd(
 		    _Out_writes_z_(buflen) char *buf,
@@ -2525,13 +2465,8 @@
 		    _In_z_ const char *path
 		);
 	}
-<<<<<<< HEAD
-463	AUE_NULL	STD {
+463	AUE_NULL	STD|CAPENABLED {
 		void abort2(
-=======
-463	AUE_NULL	STD|CAPENABLED {
-		int abort2(
->>>>>>> df501bac
 		    _In_z_ const char *why,
 		    int nargs,
 		    _In_reads_(nargs) void **args
@@ -2776,12 +2711,7 @@
 		    uint32_t dev
 		);
 	}
-<<<<<<< HEAD
-499	AUE_OPENAT_RWTC	STD|VARARG {
-=======
-; XXX: see the comment for open
-499	AUE_OPENAT_RWTC	STD|CAPENABLED {
->>>>>>> df501bac
+499	AUE_OPENAT_RWTC	STD|CAPENABLED|VARARG {
 		int openat(
 		    int fd,
 		    _In_z_ const char *path,
