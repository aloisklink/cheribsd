 $FreeBSD$
;	from: @(#)syscalls.master	8.2 (Berkeley) 1/13/94
;
; System call name/number master file.
; Processed to created init_sysent.c, syscalls.c and syscall.h.

; New FreeBSD system calls should be added to the bottom of this file.

; Columns: number audit type name alt{name,tag,rtyp}/comments
;	number	system call number, must be in order
;	audit	the audit event associated with the system call
;		A value of AUE_NULL means no auditing, but it also means that
;		there is no audit event for the call at this time. For the
;		case where the event exists, but we don't want auditing, the
;		event should be #defined to AUE_NULL in audit_kevents.h.
;	type	one of STD, OBSOL, RESERVED, UNIMPL, COMPAT, COMPAT4, COMPAT6,
;		COMPAT7, COMPAT10, COMPAT11, COMPAT12,
;		NODEF, NOARGS, NOPROTO, NOSTD
;		The COMPAT* options may be combined with one or more NO*
;		options separated by '|' with no spaces (e.g. COMPAT|NOARGS)
;		The CAPENABLED option may be ORed into a type.
;	name	pseudo-prototype of syscall routine
;		If one of the following alts is different, then all appear:
;	altname	name of system call if different
;	alttag	name of args struct tag if different from [o]`name'"_args"
;	altrtyp	return type if not int (bogus - syscalls always return int)
;		for UNIMPL/OBSOL, name continues with comments

; types:
;	STD	always included
;	COMPAT	included on COMPAT #ifdef
;	COMPAT4	included on COMPAT_FREEBSD4 #ifdef (FreeBSD 4 compat)
;	COMPAT6	included on COMPAT_FREEBSD6 #ifdef (FreeBSD 6 compat)
;	COMPAT7	included on COMPAT_FREEBSD7 #ifdef (FreeBSD 7 compat)
;	COMPAT10 included on COMPAT_FREEBSD10 #ifdef (FreeBSD 10 compat)
;	COMPAT11 included on COMPAT_FREEBSD11 #ifdef (FreeBSD 11 compat)
;	COMPAT12 included on COMPAT_FREEBSD12 #ifdef (FreeBSD 12 compat)
;	OBSOL	obsolete, not included in system, only specifies name
;	RESERVED reserved for local or vendor use (not for FreeBSD)
;	UNIMPL	not implemented, placeholder only
;	NOSTD	implemented but as a lkm that can be statically
;		compiled in; sysent entry will be filled with lkmressys
;		so the SYSCALL_MODULE macro works
;	NOARGS	same as STD except do not create structure in sys/sysproto.h
;	NODEF	same as STD except only have the entry in the syscall table
;		added.  Meaning - do not create structure or function
;		prototype in sys/sysproto.h
;	NOPROTO	same as STD except do not create structure or
;		function prototype in sys/sysproto.h.  Does add a
;		definition to syscall.h besides adding a sysent.
;	NOTSTATIC syscall is loadable
;	CAPENABLED syscall is allowed in capability mode
;	VARARG	last argument is passed with a variadic calling convention.
;	VARARG#	last # args are passed with a variadic calling convention.

; annotations:
;	SAL 2.0 annotations are used to specify how system calls treat
;	arguments that are passed using pointers. There are three basic
;	annotations.
;
;	_In_    Object pointed to will be read and not modified.
;	_Out_   Object pointed to will be written and not read.
;	_Inout_ Object pointed to will be written and read.
;
;	These annotations are used alone when the pointer refers to a single
;	object i.e. scalar types, structs, and pointers, and not NULL. Adding
;	the _opt_ suffix, e.g. _In_opt_, implies that the pointer may also
;	refer to NULL.
;
;	For pointers to arrays, additional suffixes are added:
;
;	_In_z_, _Out_z_, _Inout_z_:
;	    for a NUL terminated array e.g. a string.
;	_In_reads_z_(n),_Out_writes_z_(n), _Inout_updates_z_(n):
;	    for a NUL terminated array e.g. a string, of known length n bytes.
;	_In_reads_(n),_Out_writes_(n),_Inout_updates_(n):
;	    for an array of n elements.
;	_In_reads_bytes_(n), _Out_writes_bytes_(n), _Inout_updates_bytes(n):
;	    for a buffer of n-bytes.

; Please copy any additions and changes to the following compatability tables:
; sys/compat/freebsd32/syscalls.master

; #ifdef's, etc. may be included, and are copied to the output files.

#include <sys/param.h>
#include <sys/sysent.h>
#include <sys/sysproto.h>
%%ABI_HEADERS%%

0	AUE_NULL	STD {
		int nosys(void);
	} syscall nosys_args int
1	AUE_EXIT	STD|CAPENABLED {
		void sys_exit(
		    int rval
		);
	} exit sys_exit_args void
2	AUE_FORK	STD|CAPENABLED {
		int fork(void);
	}
3	AUE_READ	STD|CAPENABLED {
		ssize_t read(
		    int fd,
		    _Out_writes_bytes_(nbyte) void *buf,
		    size_t nbyte
		);
	}
4	AUE_WRITE	STD|CAPENABLED {
		ssize_t write(
		    int fd,
		    _In_reads_bytes_(nbyte) const void *buf,
		    size_t nbyte
		);
	}
5	AUE_OPEN_RWTC	STD|VARARG {
		int open(
		    _In_z_ const char *path,
		    int flags,
		    mode_t mode
		);
	}
6	AUE_CLOSE	STD|CAPENABLED {
		int close(
		    int fd
		);
	}
7	AUE_WAIT4	STD {
		int wait4(
		    int pid,
		    _Out_opt_ int *status,
		    int options,
		    _Out_opt_ _Contains_long_timet_ struct rusage *rusage
		);
	}
8	AUE_CREAT	COMPAT {
		int creat(
		    _In_z_ const char *path,
		    int mode
		);
	}
9	AUE_LINK	STD {
		int link(
		    _In_z_ const char *path,
		    _In_z_ const char *to
		);
	}
10	AUE_UNLINK	STD {
		int unlink(
		    _In_z_ const char *path
		);
	}
11	AUE_NULL	OBSOL	execv
12	AUE_CHDIR	STD {
		int chdir(
		    _In_z_ const char *path
		);
	}
13	AUE_FCHDIR	STD {
		int fchdir(
		    int fd
		);
	}
14	AUE_MKNOD	COMPAT11 {
		int mknod(
		    _In_z_ const char *path,
		    int mode,
		    uint32_t dev
		);
	}
15	AUE_CHMOD	STD {
		int chmod(
		    _In_z_ const char *path,
		    mode_t mode
		);
	}
16	AUE_CHOWN	STD {
		int chown(
		    _In_z_ const char *path,
		    int uid,
		    int gid
		);
	}
17	AUE_NULL	STD|CAPENABLED {
		void *break(
		    _In_ char *nsize
		);
	}
18	AUE_GETFSSTAT	COMPAT4 {
		int getfsstat(
		    _Out_writes_bytes_opt_(bufsize) _Contains_long_ struct ostatfs *buf,
		    long bufsize,
		    int mode
		);
	}
19	AUE_LSEEK	COMPAT|CAPENABLED {
		long lseek(
		    int fd,
		    long offset,
		    int whence
		);
	}
20	AUE_GETPID	STD|CAPENABLED {
		pid_t getpid(void);
	}
21	AUE_MOUNT	STD {
		int mount(
		    _In_z_ const char *type,
		    _In_z_ const char *path,
		    int flags,
		    _In_opt_ void *data
		);
	}
22	AUE_UMOUNT	STD {
		int unmount(
		    _In_z_ const char *path,
		    int flags
		);
	}
23	AUE_SETUID	STD|CAPENABLED {
		int setuid(
		    uid_t uid
		);
	}
24	AUE_GETUID	STD|CAPENABLED {
		uid_t getuid(void);
	}
25	AUE_GETEUID	STD|CAPENABLED {
		uid_t geteuid(void);
	}
26	AUE_PTRACE	STD {
		int ptrace(
		    int req,
		    pid_t pid,
		    _Inout_opt_ char *addr,
		    int data
		);
	}
27	AUE_RECVMSG	STD|CAPENABLED {
		ssize_t recvmsg(
		    int s,
		    _Inout_ _Contains_ptr_ struct msghdr *msg,
		    int flags
		);
	}
28	AUE_SENDMSG	STD|CAPENABLED {
		ssize_t sendmsg(
		    int s,
		    _In_ _Contains_ptr_ const struct msghdr *msg,
		    int flags
		);
	}
29	AUE_RECVFROM	STD|CAPENABLED {
		ssize_t recvfrom(
		    int s,
		    _Out_writes_bytes_(len) void *buf,
		    size_t len,
		    int flags,
		    _Out_writes_bytes_opt_(*fromlenaddr) struct sockaddr *from,
		    _Inout_opt_ __socklen_t *fromlenaddr
		);
	}
30	AUE_ACCEPT	STD|CAPENABLED {
		int accept(
		    int s,
		    _Out_writes_bytes_opt_(*anamelen) struct sockaddr *name,
		    _Inout_opt_ __socklen_t *anamelen
		);
	}
31	AUE_GETPEERNAME	STD|CAPENABLED {
		int getpeername(
		    int fdes,
		    _Out_writes_bytes_(*alen) struct sockaddr *asa,
		    _Inout_opt_ __socklen_t *alen
		);
	}
32	AUE_GETSOCKNAME	STD|CAPENABLED {
		int getsockname(
		    int fdes,
		    _Out_writes_bytes_(*alen) struct sockaddr *asa,
		    _Inout_ __socklen_t *alen
		);
	}
33	AUE_ACCESS	STD {
		int access(
		    _In_z_ const char *path,
		    int amode
		);
	}
34	AUE_CHFLAGS	STD {
		int chflags(
		    _In_z_ const char *path,
		    u_long flags
		);
	}
35	AUE_FCHFLAGS	STD|CAPENABLED {
		int fchflags(
		    int fd,
		    u_long flags
		);
	}
36	AUE_SYNC	STD|CAPENABLED {
		int sync(void);
	}
37	AUE_KILL	STD|CAPENABLED {
		int kill(
		    int pid,
		    int signum
		);
	}
38	AUE_STAT	COMPAT {
		int stat(
		    _In_z_ const char *path,
		    _Out_ _Contains_timet_ struct ostat *ub
		);
	}
39	AUE_GETPPID	STD|CAPENABLED {
		pid_t getppid(void);
	}
40	AUE_LSTAT	COMPAT {
		int lstat(
		    _In_z_ const char *path,
		    _Out_ _Contains_timet_ struct ostat *ub
		);
	}
41	AUE_DUP		STD|CAPENABLED {
		int dup(
		    u_int fd
		);
	}
42	AUE_PIPE	COMPAT10|CAPENABLED {
		int pipe(void);
	}
43	AUE_GETEGID	STD|CAPENABLED {
		gid_t getegid(void);
	}
44	AUE_PROFILE	STD|CAPENABLED {
		int profil(
		    _Out_writes_bytes_(size) char *samples,
		    size_t size,
		    size_t offset,
		    u_int scale
		);
	}
45	AUE_KTRACE	STD {
		int ktrace(
		    _In_z_ const char *fname,
		    int ops,
		    int facs,
		    int pid
		);
	}
46	AUE_SIGACTION	COMPAT|CAPENABLED {
		int sigaction(
		    int signum,
		    _In_opt_ _Contains_ptr_ struct osigaction *nsa,
		    _Out_opt_ _Contains_ptr_ struct osigaction *osa
		);
	}
47	AUE_GETGID	STD|CAPENABLED {
		gid_t getgid(void);
	}
48	AUE_SIGPROCMASK	COMPAT|CAPENABLED {
		int sigprocmask(
		    int how,
		    osigset_t mask
		);
	}
; XXX note nonstandard (bogus) calling convention - the libc stub passes
; us the mask, not a pointer to it, and we return the old mask as the
; (int) return value.
49	AUE_GETLOGIN	STD|CAPENABLED {
		int getlogin(
		    _Out_writes_z_(namelen) char *namebuf,
		    u_int namelen
		);
	}
50	AUE_SETLOGIN	STD {
		int setlogin(
		    _In_z_ const char *namebuf
		);
	}
51	AUE_ACCT	STD {
		int acct(
		    _In_z_ const char *path
		);
	}
52	AUE_SIGPENDING	COMPAT|CAPENABLED {
		int sigpending(void);
	}
53	AUE_SIGALTSTACK	STD|CAPENABLED {
		int sigaltstack(
		    _In_opt_ _Contains_long_ptr_ const struct sigaltstack *ss,
		    _Out_opt_ _Contains_long_ptr_ struct sigaltstack *oss
		);
	}
54	AUE_IOCTL	STD|CAPENABLED|VARARG {
		int ioctl(
		    int fd,
		    u_long com,
		    _Inout_opt_ char *data
		);
	}
55	AUE_REBOOT	STD {
		int reboot(
		    int opt
		);
	}
56	AUE_REVOKE	STD {
		int revoke(
		    _In_z_ const char *path
		);
	}
57	AUE_SYMLINK	STD {
		int symlink(
		    _In_z_ const char *path,
		    _In_z_ const char *link
		);
	}
58	AUE_READLINK	STD {
		ssize_t readlink(
		    _In_z_ const char *path,
		    _Out_writes_z_(count) char *buf,
		    size_t count
		);
	}
59	AUE_EXECVE	STD {
		int execve(
		    _In_z_ const char *fname,
		    _In_z_ char **argv,
		    _In_z_ char **envv
		);
	}
60	AUE_UMASK	STD|CAPENABLED {
		mode_t umask(
		    mode_t newmask
		);
	}
61	AUE_CHROOT	STD {
		int chroot(
		    _In_z_ const char *path
		);
	}
62	AUE_FSTAT	COMPAT|CAPENABLED {
		int fstat(
		    int fd,
		    _Out_ _Contains_timet_ struct ostat *sb
		);
	}
63	AUE_NULL	COMPAT {
		int getkerninfo(
		    int op,
		    _Out_writes_bytes_opt(*size) char *where,
		    _Inout_opt_ size_t *size,
		    int arg
		);
	}
64	AUE_NULL	COMPAT|CAPENABLED {
		int getpagesize(void);
	}
65	AUE_MSYNC	STD|CAPENABLED {
		int msync(
		    _In_ void *addr,
		    size_t len,
		    int flags
		);
	}
66	AUE_VFORK	STD {
		int vfork(void);
	}
67	AUE_NULL	OBSOL	vread
68	AUE_NULL	OBSOL	vwrite
69	AUE_SBRK	STD|CAPENABLED {
		int sbrk(
		    int incr
		);
	}
70	AUE_SSTK	STD|CAPENABLED {
		int sstk(
		    int incr
		);
	}
71	AUE_MMAP	COMPAT|CAPENABLED {
		void *mmap(
		    _In_ void *addr,
		    int len,
		    int prot,
		    int flags,
		    int fd,
		    long pos
		);
	}
72	AUE_O_VADVISE	COMPAT11 {
		int vadvise(
		    int anom
		);
	}
73	AUE_MUNMAP	STD|CAPENABLED {
		int munmap(
		    _In_ void *addr,
		    size_t len
		);
	}
74	AUE_MPROTECT	STD|CAPENABLED {
		int mprotect(
		    _In_ const void *addr,
		    size_t len,
		    int prot
		);
	}
75	AUE_MADVISE	STD|CAPENABLED {
		int madvise(
		    _In_ void *addr,
		    size_t len,
		    int behav
		);
	}
76	AUE_NULL	OBSOL	vhangup
77	AUE_NULL	OBSOL	vlimit
78	AUE_MINCORE	STD|CAPENABLED {
		int mincore(
		    _In_ const void *addr,
		    size_t len,
		    _Out_writes_bytes_(len/PAGE_SIZE) char *vec
		);
	}
79	AUE_GETGROUPS	STD|CAPENABLED {
		int getgroups(
		    int gidsetsize,
		    _Out_writes_opt_(gidsetsize) gid_t *gidset
		);
	}
80	AUE_SETGROUPS	STD {
		int setgroups(
		    int gidsetsize,
		    _In_reads_(gidsetsize) const gid_t *gidset
		);
	}
81	AUE_GETPGRP	STD|CAPENABLED {
		int getpgrp(void);
	}
82	AUE_SETPGRP	STD {
		int setpgid(
		    int pid,
		    int pgid
		);
	}
83	AUE_SETITIMER	STD|CAPENABLED {
		int setitimer(
		    int which,
		    _In_ _Contains_timet_ const struct itimerval *itv,
		    _Out_opt_ _Contains_timet_ struct itimerval *oitv
		);
	}
84	AUE_WAIT4	COMPAT {
		int wait(void);
	}
85	AUE_SWAPON	STD {
		int swapon(
		    _In_z_ const char *name
		);
	}
86	AUE_GETITIMER	STD|CAPENABLED {
		int getitimer(
		    int which,
		    _Out_ _Contains_timet_ struct itimerval *itv
		);
	}
87	AUE_SYSCTL	COMPAT|CAPENABLED {
		int gethostname(
		    _Out_writes_z_(len) char *hostname,
		    u_int len
		);
	}
88	AUE_SYSCTL	COMPAT {
		int sethostname(
		    _In_reads_z_(len) char *hostname,
		    u_int len
		);
	}
89	AUE_GETDTABLESIZE	STD|CAPENABLED {
		int getdtablesize(void);
	}
90	AUE_DUP2	STD|CAPENABLED {
		int dup2(
		    u_int from,
		    u_int to
		);
	}
91	AUE_NULL	RESERVED
92	AUE_FCNTL	STD|CAPENABLED|VARARG {
		int fcntl(
		    int fd,
		    int cmd,
		    intptr_t arg
		);
	}
93	AUE_SELECT	STD|CAPENABLED {
		int select(
		    int nd,
		    _Inout_opt_ fd_set *in,
		    _Inout_opt_ fd_set *ou,
		    _Inout_opt_ fd_set *ex,
		    _In_opt_ _Contains_long_timet_ struct timeval *tv
		);
	}
94	AUE_NULL	RESERVED
95	AUE_FSYNC	STD|CAPENABLED {
		int fsync(
		    int fd
		);
	}
96	AUE_SETPRIORITY	STD|CAPENABLED {
		int setpriority(
		    int which,
		    int who,
		    int prio
		);
	}
97	AUE_SOCKET	STD|CAPENABLED {
		int socket(
		    int domain,
		    int type,
		    int protocol
		);
	}
98	AUE_CONNECT	STD {
		int connect(
		    int s,
		    _In_reads_bytes_(namelen) const struct sockaddr *name,
		    __socklen_t namelen
		);
	}
99	AUE_ACCEPT	COMPAT|CAPENABLED {
		int accept(
		    int s,
		    _Out_writes_bytes_opt_(*anamelen) struct sockaddr *name,
		    _Inout_opt_ __socklen_t *anamelen
		);
	}
100	AUE_GETPRIORITY	STD|CAPENABLED {
		int getpriority(
		    int which,
		    int who
		);
	}
101	AUE_SEND	COMPAT|CAPENABLED {
		int send(
		    int s,
		    _In_reads_bytes_(len) const void *buf,
		    int len,
		    int flags
		);
	}
102	AUE_RECV	COMPAT|CAPENABLED {
		int recv(
		    int s,
		    _Out_writes_bytes_(len) void *buf,
		    int len,
		    int flags
		);
	}
103	AUE_SIGRETURN	COMPAT|CAPENABLED {
		int sigreturn(
		    _In_ struct osigcontext *sigcntxp
		);
	}
104	AUE_BIND	STD {
		int bind(
		    int s,
		    _In_reads_bytes_(namelen) const struct sockaddr *name,
		    __socklen_t namelen
		);
	}
105	AUE_SETSOCKOPT	STD|CAPENABLED {
		int setsockopt(
		    int s,
		    int level,
		    int name,
		    _In_reads_bytes_opt_(valsize) const void *val,
		    __socklen_t valsize
		);
	}
106	AUE_LISTEN	STD|CAPENABLED {
		int listen(
		    int s,
		    int backlog
		);
	}
107	AUE_NULL	OBSOL	vtimes
108	AUE_NULL	COMPAT|CAPENABLED {
		int sigvec(
		    int signum,
		    _In_opt_ _Contains_ptr_ struct sigvec *nsv,
		    _Out_opt_ _Contains_ptr_ struct sigvec *osv
		);
	}
109	AUE_NULL	COMPAT|CAPENABLED {
		int sigblock(
		    int mask
		);
	}
110	AUE_NULL	COMPAT|CAPENABLED {
		int sigsetmask(
		    int mask
		);
	}
111	AUE_NULL	COMPAT|CAPENABLED {
		int sigsuspend(
		    osigset_t mask
		);
	}
; XXX note nonstandard (bogus) calling convention - the libc stub passes
; us the mask, not a pointer to it.
112	AUE_NULL	COMPAT|CAPENABLED {
		int sigstack(
		    _In_opt_ _Contains_ptr_ struct sigstack *nss,
		    _Out_opt_ _Contains_ptr_ struct sigstack *oss
		);
	}
113	AUE_RECVMSG	COMPAT|CAPENABLED {
		int recvmsg(
		    int s,
		    _Inout_ _Contains_ptr_ struct omsghdr *msg,
		    int flags
		);
	}
114	AUE_SENDMSG	COMPAT|CAPENABLED {
		int sendmsg(
		    int s,
		    _In_ const void *msg,
		    int flags
		);
	}
115	AUE_NULL	OBSOL	vtrace
116	AUE_GETTIMEOFDAY	STD|CAPENABLED {
		int gettimeofday(
		    _Out_ _Contains_long_timet_ struct timeval *tp,
		    _Out_opt_ struct timezone *tzp
		);
	}
117	AUE_GETRUSAGE	STD|CAPENABLED {
		int getrusage(
		    int who,
		    _Out_ _Contains_long_ struct rusage *rusage
		);
	}
118	AUE_GETSOCKOPT	STD|CAPENABLED {
		int getsockopt(
		    int s,
		    int level,
		    int name,
		    _Out_writes_bytes_opt_(*avalsize) void *val,
		    _Inout_ __socklen_t *avalsize
		);
	}
119	AUE_NULL	RESERVED
120	AUE_READV	STD|CAPENABLED {
		int readv(
		    int fd,
		    _Inout_updates_(iovcnt) _Contains_long_ptr_ struct iovec *iovp,
		    u_int iovcnt
		);
	}
121	AUE_WRITEV	STD|CAPENABLED {
		int writev(
		    int fd,
		    _In_reads_opt_(iovcnt) _Contains_long_ptr_ struct iovec *iovp,
		    u_int iovcnt
		);
	}
122	AUE_SETTIMEOFDAY	STD {
		int settimeofday(
		    _In_ _Contains_long_timet_ const struct timeval *tv,
		    _In_opt_ const struct timezone *tzp
		);
	}
123	AUE_FCHOWN	STD|CAPENABLED {
		int fchown(
		    int fd,
		    int uid,
		    int gid
		);
	}
124	AUE_FCHMOD	STD|CAPENABLED {
		int fchmod(
		    int fd,
		    mode_t mode
		);
	}
125	AUE_RECVFROM	COMPAT|NOARGS|CAPENABLED {
		int recvfrom(
		    int s,
		    _Out_writes_(len) void *buf,
		    size_t len,
		    int flags,
		    _Out_writes_bytes_(*fromlenaddr) struct sockaddr *from,
		    _Inout_ __socklen_t *fromlenaddr
		);
	} recvfrom recvfrom_args int
126	AUE_SETREUID	STD|CAPENABLED {
		int setreuid(
		    int ruid,
		    int euid
		);
	}
127	AUE_SETREGID	STD|CAPENABLED {
		int setregid(
		    int rgid,
		    int egid
		);
	}
128	AUE_RENAME	STD {
		int rename(
		    _In_z_ const char *from,
		    _In_z_ const char *to
		);
	}
129	AUE_TRUNCATE	COMPAT {
		int truncate(
		    _In_z_ const char *path,
		    long length
		);
	}
130	AUE_FTRUNCATE	COMPAT|CAPENABLED {
		int ftruncate(
		    int fd,
		    long length
		);
	}
131	AUE_FLOCK	STD|CAPENABLED {
		int flock(
		    int fd,
		    int how
		);
	}
132	AUE_MKFIFO	STD {
		int mkfifo(
		    _In_z_ const char *path,
		    mode_t mode
		);
	}
133	AUE_SENDTO	STD|CAPENABLED {
		ssize_t sendto(
		    int s,
		    _In_reads_bytes_(len) const void *buf,
		    size_t len,
		    int flags,
		    _In_reads_bytes_opt_(tolen) const struct sockaddr *to,
		    __socklen_t tolen
		);
	}
134	AUE_SHUTDOWN	STD|CAPENABLED {
		int shutdown(
		    int s,
		    int how
		);
	}
135	AUE_SOCKETPAIR	STD|CAPENABLED {
		int socketpair(
		    int domain,
		    int type,
		    int protocol,
		    _Out_writes_(2) int *rsv
		);
	}
136	AUE_MKDIR	STD {
		int mkdir(
		    _In_z_ const char *path,
		    mode_t mode
		);
	}
137	AUE_RMDIR	STD {
		int rmdir(
		    _In_z_ const char *path
		);
	}
138	AUE_UTIMES	STD {
		int utimes(
		    _In_z_ const char *path,
		    _In_ _Contains_long_timet_ const struct timeval *tptr
		);
	}
139	AUE_NULL	OBSOL	4.2 sigreturn
140	AUE_ADJTIME	STD {
		int adjtime(
		    _In_ _Contains_long_timet_ const struct timeval *delta,
		    _Out_opt_ _Contains_long_timet_ struct timeval *olddelta
		);
	}
141	AUE_GETPEERNAME	COMPAT|CAPENABLED {
		int getpeername(
		    int fdes,
		    _Out_writes_bytes_(*alen) struct sockaddr *asa,
		    _Inout_opt_ __socklen_t *alen
		);
	}
142	AUE_SYSCTL	COMPAT|CAPENABLED {
		long gethostid(void);
	}
143	AUE_SYSCTL	COMPAT {
		int sethostid(
		    long hostid
		);
	}
144	AUE_GETRLIMIT	COMPAT|CAPENABLED {
		int getrlimit(
		    u_int which,
		    _Out_ struct orlimit *rlp
		);
	}
145	AUE_SETRLIMIT	COMPAT|CAPENABLED {
		int setrlimit(
		    u_int which,
		    _Out_ struct orlimit *rlp
		);
	}
146	AUE_KILLPG	COMPAT {
		int killpg(
		    int pgid,
		    int signum
		);
	}
147	AUE_SETSID	STD|CAPENABLED {
		int setsid(void);
	}
148	AUE_QUOTACTL	STD {
		int quotactl(
		    _In_z_ const char *path,
		    int cmd,
		    int uid,
		    _In_ void *arg
		);
	}
149	AUE_O_QUOTA	COMPAT {
		int quota(void);
	}
150	AUE_GETSOCKNAME	COMPAT|NOARGS|CAPENABLED {
		int getsockname(
		    int fdec,
		    _Out_writes_bytes_(*alen) struct sockaddr *asa,
		    _Inout_ __socklen_t *alen
		);
	} getsockname getsockname_args int
151-153	AUE_NULL	RESERVED
; 154 is initialised by the NLM code, if present.
154	AUE_NULL	NOSTD {
		int nlm_syscall(
		    int debug_level,
		    int grace_period,
		    int addr_count,
		    _In_reads_(addr_count) char **addrs
		);
	}
; 155 is initialized by the NFS code, if present.
155	AUE_NFS_SVC	NOSTD {
		int nfssvc(
		    int flag,
		    _In_ void *argp
		);
	}
156	AUE_GETDIRENTRIES	COMPAT|CAPENABLED {
		int getdirentries(
		    int fd,
		    _Out_writes_bytes_(count) char *buf,
		    u_int count,
		    _Out_ long *basep
		);
	}
157	AUE_STATFS	COMPAT4 {
		int statfs(
		    _In_z_ const char *path,
		    _Out_ _Contains_long_ struct ostatfs *buf
		);
	}
158	AUE_FSTATFS	COMPAT4|CAPENABLED {
		int fstatfs(
		    int fd,
		    _Out_ _Contains_long_ struct ostatfs *buf
		);
	}
159	AUE_NULL	RESERVED
160	AUE_LGETFH	STD {
		int lgetfh(
		    _In_z_ const char *fname,
		    _Out_ struct fhandle *fhp
		);
	}
161	AUE_NFS_GETFH	STD {
		int getfh(
		    _In_z_ const char *fname,
		    _Out_ struct fhandle *fhp
		);
	}
162	AUE_SYSCTL	COMPAT4|CAPENABLED {
		int getdomainname(
		    _Out_writes_z_(len) char *domainname,
		    int len
		);
	}
163	AUE_SYSCTL	COMPAT4 {
		int setdomainname(
		    _In_reads_z_(len) char *domainname,
		    int len
		);
	}
164	AUE_NULL	COMPAT4 {
		int uname(
		    _Out_ struct utsname *name
		);
	}
165	AUE_SYSARCH	STD|CAPENABLED {
		int sysarch(
		    int op,
		    _In_z_ char *parms
		);
	}
166	AUE_RTPRIO	STD|CAPENABLED {
		int rtprio(
		    int function,
		    pid_t pid,
		    _Inout_ struct rtprio *rtp
		);
	}
167-168	AUE_NULL	RESERVED
169	AUE_SEMSYS	NOSTD|VARARG4 {
		int semsys(
		    int which,
		    intptr_t a2,
		    intptr_t a3,
		    intptr_t a4,
		    intptr_t a5
		);
	}
170	AUE_MSGSYS	NOSTD|VARARG5 {
		int msgsys(
		    int which,
		    intptr_t a2,
		    intptr_t a3,
		    intptr_t a4,
		    intptr_t a5,
		    intptr_t a6
		);
	}
171	AUE_SHMSYS	NOSTD|VARARG3 {
		int shmsys(
		    int which,
		    intptr_t a2,
		    intptr_t a3,
		    intptr_t a4
		);
	}
172	AUE_NULL	RESERVED
173	AUE_PREAD	COMPAT6|CAPENABLED {
		ssize_t pread(
		    int fd,
		    _Out_writes_bytes_(nbyte) void *buf,
		    size_t nbyte,
		    int pad,
		    off_t offset
		);
	}
174	AUE_PWRITE	COMPAT6|CAPENABLED {
		ssize_t pwrite(
		    int fd,
		    _In_reads_bytes_(nbyte) const void *buf,
		    size_t nbyte,
		    int pad,
		    off_t offset
		);
	}
175	AUE_SETFIB	STD {
		int setfib(
		    int fibnum
		);
	}
176	AUE_NTP_ADJTIME	STD {
		int ntp_adjtime(
		    _Inout_ _Contains_long_ struct timex *tp
		);
	}
177-180	AUE_NULL	RESERVED
181	AUE_SETGID	STD|CAPENABLED {
		int setgid(
		    gid_t gid
		);
	}
182	AUE_SETEGID	STD|CAPENABLED {
		int setegid(
		    gid_t egid
		);
	}
183	AUE_SETEUID	STD|CAPENABLED {
		int seteuid(
		    uid_t euid
		);
	}
184	AUE_NULL	OBSOL	lfs_bmapv
185	AUE_NULL	OBSOL	lfs_markv
186	AUE_NULL	OBSOL	lfs_segclean
187	AUE_NULL	OBSOL	lfs_segwait
188	AUE_STAT	COMPAT11 {
		int stat(
		    _In_z_ const char *path,
		    _Out_ _Contains_timet_ struct freebsd11_stat *ub
		);
	}
189	AUE_FSTAT	COMPAT11|CAPENABLED {
		int fstat(
		    int fd,
		    _Out_ _Contains_timet_ struct freebsd11_stat *sb
		);
	}
190	AUE_LSTAT	COMPAT11 {
		int lstat(
		    _In_z_ const char *path,
		    _Out_ _Contains_timet_ struct freebsd11_stat *ub
		);
	}
191	AUE_PATHCONF	STD {
		int pathconf(
		    _In_z_ const char *path,
		    int name
		);
	}
192	AUE_FPATHCONF	STD|CAPENABLED {
		int fpathconf(
		    int fd,
		    int name
		);
	}
193	AUE_NULL	RESERVED
194	AUE_GETRLIMIT	STD|CAPENABLED {
		int getrlimit(
		    u_int which,
		    _Out_ struct rlimit *rlp
		);
	} getrlimit __getrlimit_args int
195	AUE_SETRLIMIT	STD|CAPENABLED {
		int setrlimit(
		    u_int which,
		    _In_ struct rlimit *rlp
		);
	} setrlimit __setrlimit_args int
196	AUE_GETDIRENTRIES	COMPAT11|CAPENABLED {
		int getdirentries(
		    int fd,
		    _Out_writes_bytes_(count) char *buf,
		    u_int count,
		    _Out_ long *basep
		);
	}
197	AUE_MMAP	COMPAT6|CAPENABLED {
		void *mmap(
		    _In_ void *addr,
		    size_t len,
		    int prot,
		    int flags,
		    int fd,
		    int pad,
		    off_t pos
		);
	}
198	AUE_NULL	NOPROTO {
		int nosys(void);
	} __syscall __syscall_args int
199	AUE_LSEEK	COMPAT6|CAPENABLED {
		off_t lseek(
		    int fd,
		    int pad,
		    off_t offset,
		    int whence
		);
	}
200	AUE_TRUNCATE	COMPAT6 {
		int truncate(
		    _In_z_ const char *path,
		    int pad,
		    off_t length
		);
	}
201	AUE_FTRUNCATE	COMPAT6|CAPENABLED {
		int ftruncate(
		    int fd,
		    int pad,
		    off_t length
		);
	}
202	AUE_SYSCTL	STD|CAPENABLED {
		int __sysctl(
		    _In_reads_(namelen) int *name,
		    u_int namelen,
		    _Out_writes_bytes_opt_(*oldlenp) void *old,
		    _Inout_opt_ size_t *oldlenp,
		    _In_reads_bytes_opt_(newlen) const void *new,
		    size_t newlen
		);
	}
203	AUE_MLOCK	STD|CAPENABLED {
		int mlock(
		    _In_ const void *addr,
		    size_t len
		);
	}
204	AUE_MUNLOCK	STD|CAPENABLED {
		int munlock(
		    _In_ const void *addr,
		    size_t len
		);
	}
205	AUE_UNDELETE	STD {
		int undelete(
		    _In_z_ const char *path
		);
	}
206	AUE_FUTIMES	STD|CAPENABLED {
		int futimes(
		    int fd,
		    _In_reads_(2) _Contains_long_timet_ const struct timeval *tptr
		);
	}
207	AUE_GETPGID	STD|CAPENABLED {
		int getpgid(
		    pid_t pid
		);
	}
208	AUE_NULL	RESERVED
209	AUE_POLL	STD|CAPENABLED {
		int poll(
		    _Inout_updates_(nfds) struct pollfd *fds,
		    u_int nfds,
		    int timeout
		);
	}
;
; The following are reserved for loadable syscalls
;
210	AUE_NULL	NODEF|NOTSTATIC	lkmnosys lkmnosys nosys_args int
211	AUE_NULL	NODEF|NOTSTATIC	lkmnosys lkmnosys nosys_args int
212	AUE_NULL	NODEF|NOTSTATIC	lkmnosys lkmnosys nosys_args int
213	AUE_NULL	NODEF|NOTSTATIC	lkmnosys lkmnosys nosys_args int
214	AUE_NULL	NODEF|NOTSTATIC	lkmnosys lkmnosys nosys_args int
215	AUE_NULL	NODEF|NOTSTATIC	lkmnosys lkmnosys nosys_args int
216	AUE_NULL	NODEF|NOTSTATIC	lkmnosys lkmnosys nosys_args int
217	AUE_NULL	NODEF|NOTSTATIC	lkmnosys lkmnosys nosys_args int
218	AUE_NULL	NODEF|NOTSTATIC	lkmnosys lkmnosys nosys_args int
219	AUE_NULL	NODEF|NOTSTATIC	lkmnosys lkmnosys nosys_args int

220	AUE_SEMCTL	COMPAT7|NOSTD {
		int __semctl(
		    int semid,
		    int semnum,
		    int cmd,
		    _Contains_ptr_ union semun_old *arg
		);
	}
221	AUE_SEMGET	NOSTD {
		int semget(
		    key_t key,
		    int nsems,
		    int semflg
		);
	}
222	AUE_SEMOP	NOSTD {
		int semop(
		    int semid,
		    _In_reads_(nsops) struct sembuf *sops,
		    size_t nsops
		);
	}
223	AUE_NULL	OBSOL	semconfig
224	AUE_MSGCTL	COMPAT7|NOSTD {
		int msgctl(
		    int msqid,
		    int cmd,
		    _Contains_long_ptr_timet_ struct msqid_ds_old *buf
		);
	}
225	AUE_MSGGET	NOSTD {
		int msgget(
		    key_t key,
		    int msgflg
		);
	}
226	AUE_MSGSND	NOSTD {
		int msgsnd(
		    int msqid,
		    _In_reads_bytes_(msgsz) const void *msgp,
		    size_t msgsz,
		    int msgflg
		);
	}
227	AUE_MSGRCV	NOSTD {
		ssize_t msgrcv(
		    int msqid,
		    _Out_writes_bytes_(msgsz) void *msgp,
		    size_t msgsz,
		    long msgtyp,
		    int msgflg
		);
	}
228	AUE_SHMAT	NOSTD {
		void *shmat(
		    int shmid,
		    _In_ const void *shmaddr,
		    int shmflg
		);
	}
229	AUE_SHMCTL	COMPAT7|NOSTD {
		int shmctl(
		    int shmid,
		    int cmd,
		    _Contains_long_ptr_timet_ struct shmid_ds_old *buf
		);
	}
230	AUE_SHMDT	NOSTD {
		int shmdt(
		    _In_ const void *shmaddr
		);
	}
231	AUE_SHMGET	NOSTD {
		int shmget(
		    key_t key,
		    size_t size,
		    int shmflg
		);
	}
232	AUE_NULL	STD|CAPENABLED {
		int clock_gettime(
		    clockid_t clock_id,
		    _Out_ _Contains_long_timet_ struct timespec *tp
		);
	}
233	AUE_CLOCK_SETTIME	STD {
		int clock_settime(
		    clockid_t clock_id,
		    _In_ _Contains_long_timet_ const struct timespec *tp
		);
	}
234	AUE_NULL	STD|CAPENABLED {
		int clock_getres(
		    clockid_t clock_id,
		    _Out_ _Contains_long_timet_ struct timespec *tp
		);
	}
235	AUE_NULL	STD|CAPENABLED {
		int ktimer_create(
		    clockid_t clock_id,
		    _In_ _Contains_long_ptr_ struct sigevent *evp,
		    _Out_ int *timerid
		);
	}
236	AUE_NULL	STD|CAPENABLED {
		int ktimer_delete(
		    int timerid
		);
	}
237	AUE_NULL	STD|CAPENABLED {
		int ktimer_settime(
		    int timerid,
		    int flags,
		    _In_ _Contains_long_timet_ const struct itimerspec *value,
		    _Out_opt_ _Contains_long_timet_ struct itimerspec *ovalue
		);
	}
238	AUE_NULL	STD|CAPENABLED {
		int ktimer_gettime(
		    int timerid,
		    _Out_ _Contains_long_timet_ struct itimerspec *value
		);
	}
239	AUE_NULL	STD|CAPENABLED {
		int ktimer_getoverrun(
		    int timerid
		);
	}
240	AUE_NULL	STD|CAPENABLED {
		int nanosleep(
		    _In_ _Contains_long_timet_ const struct timespec *rqtp,
		    _Out_opt_ _Contains_long_timet_ struct timespec *rmtp
		);
	}
241	AUE_NULL	STD {
		int ffclock_getcounter(
		    _Out_ ffcounter *ffcount
		);
	}
242	AUE_NULL	STD {
		int ffclock_setestimate(
		    _In_ _Contains_timet_ struct ffclock_estimate *cest
		);
	}
243	AUE_NULL	STD {
		int ffclock_getestimate(
		    _Out_ _Contains_timet_ struct ffclock_estimate *cest
		);
	}
244	AUE_NULL	STD {
		int clock_nanosleep(
		    clockid_t clock_id,
		    int flags,
		    _In_ _Contains_long_timet_ const struct timespec *rqtp,
		    _Out_opt_ _Contains_long_timet_ struct timespec *rmtp
		);
	}
245-246	AUE_NULL	RESERVED
247	AUE_NULL	STD {
		int clock_getcpuclockid2(
		    id_t id,
		    int which,
		    _Out_ clockid_t *clock_id
		);
	}
248	AUE_NULL	STD|CAPENABLED {
		int ntp_gettime(
		    _Out_ _Contains_long_timet_ struct ntptimeval *ntvp
		);
	}
249	AUE_NULL	RESERVED
250	AUE_MINHERIT	STD|CAPENABLED {
		int minherit(
		    _In_ void *addr,
		    size_t len,
		    int inherit
		);
	}
251	AUE_RFORK	STD {
		int rfork(
		    int flags
		);
	}
252	AUE_POLL	OBSOL	openbsd_poll
253	AUE_ISSETUGID	STD|CAPENABLED {
		int issetugid(void);
	}
254	AUE_LCHOWN	STD {
		int lchown(
		    _In_z_ const char *path,
		    int uid,
		    int gid
		);
	}
255	AUE_AIO_READ	STD|CAPENABLED {
		int aio_read(
		    _Inout_ _Contains_long_ptr_ struct aiocb *aiocbp
		);
	}
256	AUE_AIO_WRITE	STD|CAPENABLED {
		int aio_write(
		    _Inout_ _Contains_long_ptr_ struct aiocb *aiocbp
		);
	}
257	AUE_LIO_LISTIO	STD|CAPENABLED {
		int lio_listio(
		    int mode,
		    _Inout_updates_(nent) _Contains_long_ptr_ struct aiocb * const *acb_list,
		    int nent,
		    _In_opt_ _Contains_long_ptr_ struct sigevent *sig
		);
	}
258	AUE_NULL	STD {
		int kbounce(
		    _In_reads_bytes_(len) const void *src,
		    _Out_writes_bytes_(len) void *dst,
		    size_t len,
		    int flags
		);
	}
259	AUE_NULL	STD {
		int flag_captured(
		    _In_z_ const char *message,
		    uint32_t key
		);
	}
260-271	AUE_NULL	RESERVED
272	AUE_O_GETDENTS	COMPAT11|CAPENABLED {
		int getdents(
		    int fd,
		    _Out_writes_bytes_(count) char *buf,
		    size_t count
		);
	}
273	AUE_NULL	RESERVED
274	AUE_LCHMOD	STD {
		int lchmod(
		    _In_z_ const char *path,
		    mode_t mode
		);
	}
275	AUE_NULL	OBSOL	netbsd_lchown
276	AUE_LUTIMES	STD {
		int lutimes(
		    _In_z_ const char *path,
		    _In_ _Contains_long_timet_ const struct timeval *tptr
		);
	}
277	AUE_NULL	OBSOL	netbsd_msync
278	AUE_STAT	COMPAT11 {
		int nstat(
		    _In_z_ const char *path,
		    _Out_ _Contains_long_timet_ struct nstat *ub
		);
	}
279	AUE_FSTAT	COMPAT11 {
		int nfstat(
		    int fd,
		    _Out_ _Contains_long_timet_ struct nstat *sb
		);
	}
280	AUE_LSTAT	COMPAT11 {
		int nlstat(
		    _In_z_ const char *path,
		    _Out_ _Contains_long_timet_ struct nstat *ub
		);
	}
281-288	AUE_NULL	RESERVED
289	AUE_PREADV	STD|CAPENABLED {
		ssize_t preadv(
		    int fd,
		    _In_reads_(iovcnt) _Contains_long_ptr_ struct iovec *iovp,
		    u_int iovcnt,
		    off_t offset
		);
	}
290	AUE_PWRITEV	STD|CAPENABLED {
		ssize_t pwritev(
		    int fd,
		    _In_reads_(iovcnt) _Contains_long_ptr_ struct iovec *iovp,
		    u_int iovcnt,
		    off_t offset
		);
	}
291-296	AUE_NULL	RESERVED
297	AUE_FHSTATFS	COMPAT4 {
		int fhstatfs(
		    _In_ const struct fhandle *u_fhp,
		    _Out_ _Contains_long_ struct ostatfs *buf
		);
	}
298	AUE_FHOPEN	STD {
		int fhopen(
		    _In_ const struct fhandle *u_fhp,
		    int flags
		);
	}
299	AUE_FHSTAT	COMPAT11 {
		int fhstat(
		    _In_ const struct fhandle *u_fhp,
		    _Out_ _Contains_long_timet_ struct freebsd11_stat *sb
		);
	}
300	AUE_NULL	STD {
		int modnext(
		    int modid
		);
	}
301	AUE_NULL	STD {
		int modstat(
		    int modid,
		    _Out_ _Contains_long_ struct module_stat *stat
		);
	}
302	AUE_NULL	STD {
		int modfnext(
		    int modid
		);
	}
303	AUE_NULL	STD {
		int modfind(
		    _In_z_ const char *name
		);
	}
304	AUE_MODLOAD	STD {
		int kldload(
		    _In_z_ const char *file
		);
	}
305	AUE_MODUNLOAD	STD {
		int kldunload(
		    int fileid
		);
	}
306	AUE_NULL	STD {
		int kldfind(
		    _In_z_ const char *file
		);
	}
307	AUE_NULL	STD {
		int kldnext(
		    int fileid
		);
	}
308	AUE_NULL	STD {
		int kldstat(
		    int fileid,
		    _Out_ _Contains_long_ptr_ struct kld_file_stat *stat
		);
	}
309	AUE_NULL	STD {
		int kldfirstmod(
		    int fileid
		);
	}
310	AUE_GETSID	STD|CAPENABLED {
		int getsid(
		    pid_t pid
		);
	}
311	AUE_SETRESUID	STD|CAPENABLED {
		int setresuid(
		    uid_t ruid,
		    uid_t euid,
		    uid_t suid
		);
	}
312	AUE_SETRESGID	STD|CAPENABLED {
		int setresgid(
		    gid_t rgid,
		    gid_t egid,
		    gid_t sgid
		);
	}
313	AUE_NULL	OBSOL	signanosleep
314	AUE_AIO_RETURN	STD|CAPENABLED {
		ssize_t aio_return(
		    _Inout_ _Contains_long_ptr_ struct aiocb *aiocbp
		);
	}
315	AUE_AIO_SUSPEND	STD|CAPENABLED {
		int aio_suspend(
		    _Inout_updates_(nent) _Contains_long_ptr_ struct aiocb * const *aiocbp,
		    int nent,
		    _In_opt_ _Contains_long_timet_ const struct timespec *timeout
		);
	}
316	AUE_AIO_CANCEL	STD|CAPENABLED {
		int aio_cancel(
		    int fd,
		    _In_opt_ _Contains_long_ptr_ struct aiocb *aiocbp
		);
	}
317	AUE_AIO_ERROR	STD|CAPENABLED {
		int aio_error(
		    _In_ _Contains_long_ptr_ struct aiocb *aiocbp
		);
	}
318	AUE_AIO_READ	COMPAT6|CAPENABLED {
		int aio_read(
		    _Inout_ _Contains_long_ptr_ struct oaiocb *aiocbp
		);
	}
319	AUE_AIO_WRITE	COMPAT6|CAPENABLED {
		int aio_write(
		    _Inout_ _Contains_long_ptr_ struct oaiocb *aiocbp
		);
	}
320	AUE_LIO_LISTIO	COMPAT6|CAPENABLED {
		int lio_listio(
		    int mode,
		    _Inout_updates_(nent) _Contains_long_ptr_ struct oaiocb * const *acb_list,
		    int nent,
		    _In_opt_ _Contains_ptr_ struct osigevent *sig
		);
	}
321	AUE_NULL	STD|CAPENABLED {
		int yield(void);
	}
322	AUE_NULL	OBSOL	thr_sleep
323	AUE_NULL	OBSOL	thr_wakeup
324	AUE_MLOCKALL	STD|CAPENABLED {
		int mlockall(
		    int how
		);
	}
325	AUE_MUNLOCKALL	STD|CAPENABLED {
		int munlockall(void);
	}
326	AUE_GETCWD	STD {
		int __getcwd(
		    _Out_writes_z_(buflen) char *buf,
		    size_t buflen
		);
	}
327	AUE_NULL	STD|CAPENABLED {
		int sched_setparam(
		    pid_t pid,
		    _In_ const struct sched_param *param
		);
	}
328	AUE_NULL	STD|CAPENABLED {
		int sched_getparam(
		    pid_t pid,
		    _Out_ struct sched_param *param
		);
	}
329	AUE_NULL	STD|CAPENABLED {
		int sched_setscheduler(
		    pid_t pid,
		    int policy,
		    _In_ const struct sched_param *param
		);
	}
330	AUE_NULL	STD|CAPENABLED {
		int sched_getscheduler(
		    pid_t pid
		);
	}
331	AUE_NULL	STD|CAPENABLED {
		int sched_yield(void);
	}
332	AUE_NULL	STD|CAPENABLED {
		int sched_get_priority_max(
		    int policy
		);
	}
333	AUE_NULL	STD|CAPENABLED {
		int sched_get_priority_min(
		    int policy
		);
	}
334	AUE_NULL	STD|CAPENABLED {
		int sched_rr_get_interval(
		    pid_t pid,
		    _Out_ _Contains_long_timet_ struct timespec *interval
		);
	}
335	AUE_NULL	STD|CAPENABLED {
		int utrace(
		    _In_reads_bytes_(len) const void *addr,
		    size_t len
		);
	}
336	AUE_SENDFILE	COMPAT4|CAPENABLED {
		int sendfile(
		    int fd,
		    int s,
		    off_t offset,
		    size_t nbytes,
		    _In_opt_ _Contains_ptr_ struct sf_hdtr *hdtr,
		    _Out_opt_ off_t *sbytes,
		    int flags
		);
	}
337	AUE_NULL	STD {
		int kldsym(
		    int fileid,
		    int cmd,
		    _In_ _Contains_long_ptr_ void *data
		);
	}
338	AUE_JAIL	STD {
		int jail(
		    _In_ _Contains_ptr_ struct jail *jailp
		);
	}
339	AUE_NULL	NOSTD|NOTSTATIC {
		int nnpfs_syscall(
		    int operation,
		    char *a_pathP,
		    int a_opcode,
		    void *a_paramsP,
		    int a_followSymlinks
		);
	}
340	AUE_SIGPROCMASK	STD|CAPENABLED {
		int sigprocmask(
		    int how,
		    _In_opt_ const sigset_t *set,
		    _Out_opt_ sigset_t *oset
		);
	}
341	AUE_SIGSUSPEND	STD|CAPENABLED {
		int sigsuspend(
		    _In_ const sigset_t *sigmask
		);
	}
342	AUE_SIGACTION	COMPAT4|CAPENABLED {
		int sigaction(
		    int sig,
		    _In_opt_ _Contains_ptr_ const struct sigaction *act,
		    _Out_opt_ _Contains_ptr_ struct sigaction *oact
		);
	}
343	AUE_SIGPENDING	STD|CAPENABLED {
		int sigpending(
		    _In_ sigset_t *set
		);
	}
344	AUE_SIGRETURN	COMPAT4|CAPENABLED {
		int sigreturn(
		    _In_ _Contains_long_ptr_ const struct freebsd4_ucontext *sigcntxp
		);
	}
345	AUE_SIGWAIT	STD|CAPENABLED {
		int sigtimedwait(
		    _In_ const sigset_t *set,
		    _Out_opt_ _Contains_long_ptr_ struct siginfo *info,
		    _In_opt_ _Contains_long_timet_ const struct timespec *timeout
		);
	}
346	AUE_NULL	STD|CAPENABLED {
		int sigwaitinfo(
		    _In_ const sigset_t *set,
		    _Out_opt_ _Contains_long_ptr_ struct siginfo *info
		);
	}
347	AUE_ACL_GET_FILE	STD {
		int __acl_get_file(
		    _In_z_ const char *path,
		    acl_type_t type,
		    _Out_ struct acl *aclp
		);
	}
348	AUE_ACL_SET_FILE	STD {
		int __acl_set_file(
		    _In_z_ const char *path,
		    acl_type_t type,
		    _In_ struct acl *aclp
		);
	}
349	AUE_ACL_GET_FD	STD|CAPENABLED {
		int __acl_get_fd(
		    int filedes,
		    acl_type_t type,
		    _Out_ struct acl *aclp
		);
	}
350	AUE_ACL_SET_FD	STD|CAPENABLED {
		int __acl_set_fd(
		    int filedes,
		    acl_type_t type,
		    _In_ struct acl *aclp
		);
	}
351	AUE_ACL_DELETE_FILE	STD {
		int __acl_delete_file(
		    _In_z_ const char *path,
		    acl_type_t type
		);
	}
352	AUE_ACL_DELETE_FD	STD|CAPENABLED {
		int __acl_delete_fd(
		    int filedes,
		    acl_type_t type
		);
	}
353	AUE_ACL_CHECK_FILE	STD {
		int __acl_aclcheck_file(
		    _In_z_ const char *path,
		    acl_type_t type,
		    _In_ struct acl *aclp
		);
	}
354	AUE_ACL_CHECK_FD	STD|CAPENABLED {
		int __acl_aclcheck_fd(
		    int filedes,
		    acl_type_t type,
		    _In_ struct acl *aclp
		);
	}
355	AUE_EXTATTRCTL	STD {
		int extattrctl(
		    _In_z_ const char *path,
		    int cmd,
		    _In_z_opt_ const char *filename,
		    int attrnamespace,
		    _In_z_ const char *attrname
		);
	}
356	AUE_EXTATTR_SET_FILE	STD {
		ssize_t extattr_set_file(
		    _In_z_ const char *path,
		    int attrnamespace,
		    _In_z_ const char *attrname,
		    _In_reads_bytes_(nbytes) void *data,
		    size_t nbytes
		);
	}
357	AUE_EXTATTR_GET_FILE	STD {
		ssize_t extattr_get_file(
		    _In_z_ const char *path,
		    int attrnamespace,
		    _In_z_ const char *attrname,
		    _Out_writes_bytes_(nbytes) void *data,
		    size_t nbytes
		);
	}
358	AUE_EXTATTR_DELETE_FILE	STD {
		int extattr_delete_file(
		    _In_z_ const char *path,
		    int attrnamespace,
		    _In_z_ const char *attrname
		);
	}
359	AUE_AIO_WAITCOMPLETE	STD|CAPENABLED {
		ssize_t aio_waitcomplete(
		    _Outptr_result_maybenull_ _Contains_long_ptr_ struct aiocb **aiocbp,
		    _In_opt_ _Contains_long_timet_ struct timespec *timeout
		);
	}
360	AUE_GETRESUID	STD|CAPENABLED {
		int getresuid(
		    _Out_opt_ uid_t *ruid,
		    _Out_opt_ uid_t *euid,
		    _Out_opt_ uid_t *suid
		);
	}
361	AUE_GETRESGID	STD|CAPENABLED {
		int getresgid(
		    _Out_opt_ gid_t *rgid,
		    _Out_opt_ gid_t *egid,
		    _Out_opt_ gid_t *sgid
		);
	}
362	AUE_KQUEUE	STD|CAPENABLED {
		int kqueue(void);
	}
363	AUE_KEVENT	COMPAT11|CAPENABLED {
		int kevent(
		    int fd,
<<<<<<< HEAD
		    _In_reads_opt_(nchanges) _Contains_ptr_ struct kevent_freebsd11 *changelist,
		    int nchanges,
		    _Out_writes_opt_(nevents) _Contains_ptr_ struct kevent_freebsd11 *eventlist,
=======
		    _In_reads_opt_(nchanges) const struct freebsd11_kevent *changelist,
		    int nchanges,
		    _Out_writes_opt_(nevents) struct freebsd11_kevent *eventlist,
>>>>>>> 8e4a3add
		    int nevents,
		    _In_opt_ _Contains_long_timet_ const struct timespec *timeout
		);
	}
364	AUE_NULL	OBSOL	__cap_get_proc
365	AUE_NULL	OBSOL	__cap_set_proc
366	AUE_NULL	OBSOL	__cap_get_fd
367	AUE_NULL	OBSOL	__cap_get_file
368	AUE_NULL	OBSOL	__cap_set_fd
369	AUE_NULL	OBSOL	__cap_set_file
370	AUE_NULL	RESERVED
371	AUE_EXTATTR_SET_FD	STD|CAPENABLED {
		ssize_t extattr_set_fd(
		    int fd,
		    int attrnamespace,
		    _In_z_ const char *attrname,
		    _In_reads_bytes_(nbytes) void *data,
		    size_t nbytes
		);
	}
372	AUE_EXTATTR_GET_FD	STD|CAPENABLED {
		ssize_t extattr_get_fd(
		    int fd,
		    int attrnamespace,
		    _In_z_ const char *attrname,
		    _Out_writes_bytes_(nbytes) void *data,
		    size_t nbytes
		);
	}
373	AUE_EXTATTR_DELETE_FD	STD|CAPENABLED {
		int extattr_delete_fd(
		    int fd,
		    int attrnamespace,
		    _In_z_ const char *attrname
		);
	}
374	AUE_SETUGID	STD {
		int __setugid(
		    int flag
		);
	}
375	AUE_NULL	OBSOL	nfsclnt
376	AUE_EACCESS	STD {
		int eaccess(
		    _In_z_ const char *path,
		    int amode
		);
	}
377	AUE_NULL	NOSTD|NOTSTATIC {
		int afs3_syscall(
		    long syscall,
		    long parm1,
		    long parm2,
		    long parm3,
		    long parm4,
		    long parm5,
		    long parm6
		);
	}
378	AUE_NMOUNT	STD {
		int nmount(
		    _In_reads_(iovcnt) _Contains_long_ptr_ struct iovec *iovp,
		    unsigned int iovcnt,
		    int flags
		);
	}
379	AUE_NULL	OBSOL	kse_exit
380	AUE_NULL	OBSOL	kse_wakeup
381	AUE_NULL	OBSOL	kse_create
382	AUE_NULL	OBSOL	kse_thr_interrupt
383	AUE_NULL	OBSOL	kse_release
384	AUE_NULL	STD|CAPENABLED {
		int __mac_get_proc(
		    _In_ _Contains_long_ptr_ struct mac *mac_p
		);
	}
385	AUE_NULL	STD|CAPENABLED {
		int __mac_set_proc(
		    _In_ _Contains_long_ptr_ struct mac *mac_p
		);
	}
386	AUE_NULL	STD|CAPENABLED {
		int __mac_get_fd(
		    int fd,
		    _In_ _Contains_long_ptr_ struct mac *mac_p
		);
	}
387	AUE_NULL	STD {
		int __mac_get_file(
		    _In_z_ const char *path_p,
		    _In_ _Contains_long_ptr_ struct mac *mac_p
		);
	}
388	AUE_NULL	STD|CAPENABLED {
		int __mac_set_fd(
		    int fd,
		    _In_ _Contains_long_ptr_ struct mac *mac_p
		);
	}
389	AUE_NULL	STD {
		int __mac_set_file(
		    _In_z_ const char *path_p,
		    _In_ _Contains_long_ptr_ struct mac *mac_p
		);
	}
390	AUE_NULL	STD {
		int kenv(
		    int what,
		    _In_z_opt_ const char *name,
		    _Inout_updates_opt_(len) char *value,
		    int len
		);
	}
391	AUE_LCHFLAGS	STD {
		int lchflags(
		    _In_z_ const char *path,
		    u_long flags
		);
	}
392	AUE_NULL	STD|CAPENABLED {
		int uuidgen(
		    _Out_writes_(count) struct uuid *store,
		    int count
		);
	}
393	AUE_SENDFILE	STD|CAPENABLED {
		int sendfile(
		    int fd,
		    int s,
		    off_t offset,
		    size_t nbytes,
		    _In_opt_ _Contains_ptr_ struct sf_hdtr *hdtr,
		    _Out_opt_ off_t *sbytes,
		    int flags
		);
	}
394	AUE_NULL	STD {
		int mac_syscall(
		    _In_z_ const char *policy,
		    int call,
		    _In_opt_ void *arg
		);
	}
395	AUE_GETFSSTAT	COMPAT11 {
		int getfsstat(
		    _Out_writes_bytes_opt_(bufsize) struct freebsd11_statfs *buf,
		    long bufsize,
		    int mode
		);
	}
396	AUE_STATFS	COMPAT11 {
		int statfs(
		    _In_z_ const char *path,
		    _Out_ struct freebsd11_statfs *buf
		);
	}
397	AUE_FSTATFS	COMPAT11|CAPENABLED {
		int fstatfs(
		    int fd,
		    _Out_ struct freebsd11_statfs *buf
		);
	}
398	AUE_FHSTATFS	COMPAT11 {
		int fhstatfs(
		    _In_ const struct fhandle *u_fhp,
		    _Out_ struct freebsd11_statfs *buf
		);
	}
399	AUE_NULL	RESERVED
400	AUE_SEMCLOSE	NOSTD {
		int ksem_close(
		    semid_t id
		);
	}
401	AUE_SEMPOST	NOSTD {
		int ksem_post(
		    semid_t id
		);
	}
402	AUE_SEMWAIT	NOSTD {
		int ksem_wait(
		    semid_t id
		);
	}
403	AUE_SEMTRYWAIT	NOSTD {
		int ksem_trywait(
		    semid_t id
		);
	}
404	AUE_SEMINIT	NOSTD {
		int ksem_init(
		    _Out_ semid_t *idp,
		    unsigned int value
		);
	}
405	AUE_SEMOPEN	NOSTD {
		int ksem_open(
		    _Out_ semid_t *idp,
		    _In_z_ const char *name,
		    int oflag,
		    mode_t mode,
		    unsigned int value
		);
	}
406	AUE_SEMUNLINK	NOSTD {
		int ksem_unlink(
		    _In_z_ const char *name
		);
	}
407	AUE_SEMGETVALUE	NOSTD {
		int ksem_getvalue(
		    semid_t id,
		    _Out_ int *val
		);
	}
408	AUE_SEMDESTROY	NOSTD {
		int ksem_destroy(
		    semid_t id
		);
	}
409	AUE_NULL	STD {
		int __mac_get_pid(
		    pid_t pid,
		    _In_ _Contains_long_ptr_ struct mac *mac_p
		);
	}
410	AUE_NULL	STD {
		int __mac_get_link(
		    _In_z_ const char *path_p,
		    _In_ _Contains_long_ptr_ struct mac *mac_p
		);
	}
411	AUE_NULL	STD {
		int __mac_set_link(
		    _In_z_ const char *path_p,
		    _In_ _Contains_long_ptr_ struct mac *mac_p
		);
	}
412	AUE_EXTATTR_SET_LINK	STD {
		ssize_t extattr_set_link(
		    _In_z_ const char *path,
		    int attrnamespace,
		    _In_z_ const char *attrname,
		    _In_reads_bytes_(nbytes) void *data,
		    size_t nbytes
		);
	}
413	AUE_EXTATTR_GET_LINK	STD {
		ssize_t extattr_get_link(
		    _In_z_ const char *path,
		    int attrnamespace,
		    _In_z_ const char *attrname,
		    _Out_writes_bytes_(nbytes) void *data,
		    size_t nbytes
		);
	}
414	AUE_EXTATTR_DELETE_LINK	STD {
		int extattr_delete_link(
		    _In_z_ const char *path,
		    int attrnamespace,
		    _In_z_ const char *attrname
		);
	}
415	AUE_NULL	STD {
		int __mac_execve(
		    _In_z_ const char *fname,
		    _In_ char **argv,
		    _In_ char **envv,
		    _In_ _Contains_long_ptr_ struct mac *mac_p
		);
	}
416	AUE_SIGACTION	STD|CAPENABLED {
		int sigaction(
		    int sig,
		    _In_opt_ _Contains_ptr_ const struct sigaction *act,
		    _Out_opt_ _Contains_ptr_ struct sigaction *oact
		);
	}
417	AUE_SIGRETURN	STD|CAPENABLED {
		int sigreturn(
		    _In_ _Contains_long_ptr_ const struct __ucontext *sigcntxp
		);
	}
418-420	AUE_NULL	RESERVED
421	AUE_NULL	STD|CAPENABLED {
		int getcontext(
		    _Out_ _Contains_long_ptr_ struct __ucontext *ucp
		);
	}
422	AUE_NULL	STD|CAPENABLED {
		int setcontext(
		    _In_ _Contains_long_ptr_ const struct __ucontext *ucp
		);
	}
423	AUE_NULL	STD {
		int swapcontext(
		    _Out_ _Contains_long_ptr_ struct __ucontext *oucp,
		    _In_ _Contains_long_ptr_ const struct __ucontext *ucp
		);
	}
424	AUE_SWAPOFF	STD {
		int swapoff(
		    _In_z_ const char *name
		);
	}
425	AUE_ACL_GET_LINK	STD {
		int __acl_get_link(
		    _In_z_ const char *path,
		    acl_type_t type,
		    _Out_ struct acl *aclp
		);
	}
426	AUE_ACL_SET_LINK	STD {
		int __acl_set_link(
		    _In_z_ const char *path,
		    acl_type_t type,
		    _In_ struct acl *aclp
		);
	}
427	AUE_ACL_DELETE_LINK	STD {
		int __acl_delete_link(
		    _In_z_ const char *path,
		    acl_type_t type
		);
	}
428	AUE_ACL_CHECK_LINK	STD {
		int __acl_aclcheck_link(
		    _In_z_ const char *path,
		    acl_type_t type,
		    _In_ struct acl *aclp
		);
	}
429	AUE_SIGWAIT	STD|CAPENABLED {
		int sigwait(
		    _In_ const sigset_t *set,
		    _Out_ int *sig
		);
	}
430	AUE_THR_CREATE	STD|CAPENABLED {
		int thr_create(
		    _In_ _Contains_long_ptr_ struct __ucontext *ctx,
		    _Out_ long *id,
		    int flags
		);
	}
431	AUE_THR_EXIT	STD|CAPENABLED {
		void thr_exit(
		    _Out_opt_ long *state
		);
	}
432	AUE_NULL	STD|CAPENABLED {
		int thr_self(
		    _Out_ long *id
		);
	}
433	AUE_THR_KILL	STD|CAPENABLED {
		int thr_kill(
		    long id,
		    int sig
		);
	}

434	AUE_NULL	COMPAT10 {
		int _umtx_lock(
		    _Inout_ struct umtx *umtx
		);
	}

435	AUE_NULL	COMPAT10 {
		int _umtx_unlock(
		    _Inout_ struct umtx *umtx
		);
	}

436	AUE_JAIL_ATTACH	STD {
		int jail_attach(
		    int jid
		);
	}
437	AUE_EXTATTR_LIST_FD	STD|CAPENABLED {
		ssize_t extattr_list_fd(
		    int fd,
		    int attrnamespace,
		    _Out_writes_bytes_opt_(nbytes) void *data,
		    size_t nbytes
		);
	}
438	AUE_EXTATTR_LIST_FILE	STD {
		ssize_t extattr_list_file(
		    _In_z_ const char *path,
		    int attrnamespace,
		    _Out_writes_bytes_opt_(nbytes) void *data,
		    size_t nbytes
		);
	}
439	AUE_EXTATTR_LIST_LINK	STD {
		ssize_t extattr_list_link(
		    _In_z_ const char *path,
		    int attrnamespace,
		    _Out_writes_bytes_opt_(nbytes) void *data,
		    size_t nbytes
		);
	}
440	AUE_NULL	OBSOL	kse_switchin
441	AUE_SEMWAIT	NOSTD {
		int ksem_timedwait(
		    semid_t id,
		    _In_opt_ _Contains_long_timet_ const struct timespec *abstime
		);
	}
442	AUE_NULL	STD|CAPENABLED {
		int thr_suspend(
		    _In_opt_ _Contains_long_timet_ const struct timespec *timeout
		);
	}
443	AUE_NULL	STD|CAPENABLED {
		int thr_wake(
		    long id
		);
	}
444	AUE_MODUNLOAD	STD {
		int kldunloadf(
		    int fileid,
		    int flags
		);
	}
445	AUE_AUDIT	STD {
		int audit(
		    _In_reads_bytes_(length) const void *record,
		    u_int length
		);
	}
446	AUE_AUDITON	STD {
		int auditon(
		    int cmd,
		    _In_opt_ void *data,
		    u_int length
		);
	}
447	AUE_GETAUID	STD|CAPENABLED {
		int getauid(
		    _Out_ uid_t *auid
		);
	}
448	AUE_SETAUID	STD|CAPENABLED {
		int setauid(
		    _In_ uid_t *auid
		);
	}
449	AUE_GETAUDIT	STD|CAPENABLED {
		int getaudit(
		    _Out_ struct auditinfo *auditinfo
		);
	}
450	AUE_SETAUDIT	STD|CAPENABLED {
		int setaudit(
		    _In_ struct auditinfo *auditinfo
		);
	}
451	AUE_GETAUDIT_ADDR	STD|CAPENABLED {
		int getaudit_addr(
		    _Out_writes_bytes_(length) struct auditinfo_addr *auditinfo_addr,
		    u_int length
		);
	}
452	AUE_SETAUDIT_ADDR	STD|CAPENABLED {
		int setaudit_addr(
		    _In_reads_bytes_(length) struct auditinfo_addr *auditinfo_addr,
		    u_int length
		);
	}
453	AUE_AUDITCTL	STD {
		int auditctl(
		    _In_z_ const char *path
		);
	}
454	AUE_NULL	STD|CAPENABLED {
		int _umtx_op(
		    _Inout_ void *obj,
		    int op,
		    u_long val,
		    _In_ void *uaddr1,
		    _In_ void *uaddr2
		);
	}
455	AUE_THR_NEW	STD|CAPENABLED {
		int thr_new(
		    _In_ _Contains_long_ptr_ struct thr_param *param,
		    int param_size
		);
	}
456	AUE_NULL	STD|CAPENABLED {
		int sigqueue(
		    pid_t pid,
		    int signum,
		    _In_ void *value
		);
	}
457	AUE_MQ_OPEN	NOSTD {
		int kmq_open(
		    _In_z_ const char *path,
		    int flags,
		    mode_t mode,
		    _In_opt_ _Contains_long_ const struct mq_attr *attr
		);
	}
458	AUE_MQ_SETATTR	NOSTD|CAPENABLED {
		int kmq_setattr(
		    int mqd,
		    _In_opt_ _Contains_long_ const struct mq_attr *attr,
		    _Out_opt_ _Contains_long_ struct mq_attr *oattr
		);
	}
459	AUE_MQ_TIMEDRECEIVE	NOSTD|CAPENABLED {
		int kmq_timedreceive(
		    int mqd,
		    _Out_writes_bytes_(msg_len) char *msg_ptr,
		    size_t msg_len,
		    _Out_opt_ unsigned *msg_prio,
		    _In_opt_ _Contains_long_timet_ const struct timespec *abs_timeout
		);
	}
460	AUE_MQ_TIMEDSEND	NOSTD|CAPENABLED {
		int kmq_timedsend(
		    int mqd,
		    _In_reads_bytes_(msg_len) const char *msg_ptr,
		    size_t msg_len,
		    unsigned msg_prio,
		    _In_opt_ _Contains_long_timet_ const struct timespec *abs_timeout
		);
	}
461	AUE_MQ_NOTIFY	NOSTD|CAPENABLED {
		int kmq_notify(
		    int mqd,
		    _In_opt_ _Contains_long_ptr_ const struct sigevent *sigev
		);
	}
462	AUE_MQ_UNLINK	NOSTD {
		int kmq_unlink(
		    _In_z_ const char *path
		);
	}
463	AUE_NULL	STD|CAPENABLED {
		void abort2(
		    _In_z_ const char *why,
		    int nargs,
		    _In_reads_(nargs) void **args
		);
	}
464	AUE_NULL	STD|CAPENABLED {
		int thr_set_name(
		    long id,
		    _In_z_ const char *name
		);
	}
465	AUE_AIO_FSYNC	STD|CAPENABLED {
		int aio_fsync(
		    int op,
		    _In_ _Contains_long_ptr_ struct aiocb *aiocbp
		);
	}
466	AUE_RTPRIO	STD|CAPENABLED {
		int rtprio_thread(
		    int function,
		    lwpid_t lwpid,
		    _Inout_ struct rtprio *rtp
		);
	}
467-470	AUE_NULL	RESERVED
471	AUE_SCTP_PEELOFF	NOSTD|CAPENABLED {
		int sctp_peeloff(
		    int sd,
		    uint32_t name
		);
	}
472	AUE_SCTP_GENERIC_SENDMSG	NOSTD|CAPENABLED {
		int sctp_generic_sendmsg(
		    int sd,
		    _In_reads_bytes_(mlen) void *msg,
		    int mlen,
		    _In_reads_bytes_(tolen) const struct sockaddr *to,
		    __socklen_t tolen,
		    _In_opt_ struct sctp_sndrcvinfo *sinfo,
		    int flags
		);
	}
473	AUE_SCTP_GENERIC_SENDMSG_IOV	NOSTD|CAPENABLED {
		int sctp_generic_sendmsg_iov(
		    int sd,
		    _In_reads_(iovlen) _Contains_long_ptr_ struct iovec *iov,
		    int iovlen,
		    _In_reads_bytes_(tolen) const struct sockaddr *to,
		    __socklen_t tolen,
		    _In_opt_ struct sctp_sndrcvinfo *sinfo,
		    int flags
		);
	}
474	AUE_SCTP_GENERIC_RECVMSG	NOSTD|CAPENABLED {
		int sctp_generic_recvmsg(
		    int sd,
		    _In_reads_(iovlen) _Contains_long_ptr_ struct iovec *iov,
		    int iovlen,
		    _Out_writes_bytes_(*fromlenaddr) struct sockaddr *from,
		    _Out_ __socklen_t *fromlenaddr,
		    _In_opt_ struct sctp_sndrcvinfo *sinfo,
		    _Out_opt_ int *msg_flags
		);
	}
475	AUE_PREAD	STD|CAPENABLED {
		ssize_t pread(
		    int fd,
		    _Out_writes_bytes_(nbyte) void *buf,
		    size_t nbyte,
		    off_t offset
		);
	}
476	AUE_PWRITE	STD|CAPENABLED {
		ssize_t pwrite(
		    int fd,
		    _In_reads_bytes_(nbyte) const void *buf,
		    size_t nbyte,
		    off_t offset
		);
	}
477	AUE_MMAP	STD|CAPENABLED {
		void *mmap(
		    _In_ void *addr,
		    size_t len,
		    int prot,
		    int flags,
		    int fd,
		    off_t pos
		);
	}
478	AUE_LSEEK	STD|CAPENABLED {
		off_t lseek(
		    int fd,
		    off_t offset,
		    int whence
		);
	}
479	AUE_TRUNCATE	STD {
		int truncate(
		    _In_z_ const char *path,
		    off_t length
		);
	}
480	AUE_FTRUNCATE	STD|CAPENABLED {
		int ftruncate(
		    int fd,
		    off_t length
		);
	}
481	AUE_THR_KILL2	STD {
		int thr_kill2(
		    pid_t pid,
		    long id,
		    int sig
		);
	}
482	AUE_SHMOPEN	COMPAT12|CAPENABLED {
		int shm_open(
		    _In_z_ const char *path,
		    int flags,
		    mode_t mode
		);
	}
483	AUE_SHMUNLINK	STD {
		int shm_unlink(
		    _In_z_ const char *path
		);
	}
484	AUE_NULL	STD {
		int cpuset(
		    _Out_ cpusetid_t *setid
		);
	}
485	AUE_NULL	STD {
		int cpuset_setid(
		    cpuwhich_t which,
		    id_t id,
		    cpusetid_t setid
		);
	}
486	AUE_NULL	STD {
		int cpuset_getid(
		    cpulevel_t level,
		    cpuwhich_t which,
		    id_t id,
		    _Out_ cpusetid_t *setid
		);
	}
487	AUE_NULL	STD|CAPENABLED {
		int cpuset_getaffinity(
		    cpulevel_t level,
		    cpuwhich_t which,
		    id_t id,
		    size_t cpusetsize,
		    _Out_ cpuset_t *mask
		);
	}
488	AUE_NULL	STD|CAPENABLED {
		int cpuset_setaffinity(
		    cpulevel_t level,
		    cpuwhich_t which,
		    id_t id,
		    size_t cpusetsize,
		    _Out_ const cpuset_t *mask
		);
	}
489	AUE_FACCESSAT	STD|CAPENABLED {
		int faccessat(
		    int fd,
		    _In_z_ const char *path,
		    int amode,
		    int flag
		);
	}
490	AUE_FCHMODAT	STD|CAPENABLED {
		int fchmodat(
		    int fd,
		    _In_z_ const char *path,
		    mode_t mode,
		    int flag
		);
	}
491	AUE_FCHOWNAT	STD|CAPENABLED {
		int fchownat(
		    int fd,
		    _In_z_ const char *path,
		    uid_t uid,
		    gid_t gid,
		    int flag
		);
	}
492	AUE_FEXECVE	STD|CAPENABLED {
		int fexecve(
		    int fd,
		    _In_ char **argv,
		    _In_ char **envv
		);
	}
493	AUE_FSTATAT	COMPAT11|CAPENABLED {
		int fstatat(
		    int fd,
		    _In_z_ const char *path,
		    _Out_ _Contains_long_timet_ struct freebsd11_stat *buf,
		    int flag
		);
	}
494	AUE_FUTIMESAT	STD|CAPENABLED {
		int futimesat(
		    int fd,
		    _In_z_ const char *path,
		    _In_reads_(2) _Contains_long_timet_ const struct timeval *times
		);
	}
495	AUE_LINKAT	STD|CAPENABLED {
		int linkat(
		    int fd1,
		    _In_z_ const char *path1,
		    int fd2,
		    _In_z_ const char *path2,
		    int flag
		);
	}
496	AUE_MKDIRAT	STD|CAPENABLED {
		int mkdirat(
		    int fd,
		    _In_z_ const char *path,
		    mode_t mode
		);
	}
497	AUE_MKFIFOAT	STD|CAPENABLED {
		int mkfifoat(
		    int fd,
		    _In_z_ const char *path,
		    mode_t mode
		);
	}
498	AUE_MKNODAT	COMPAT11|CAPENABLED {
		int mknodat(
		    int fd,
		    _In_z_ const char *path,
		    mode_t mode,
		    uint32_t dev
		);
	}
499	AUE_OPENAT_RWTC	STD|CAPENABLED|VARARG {
		int openat(
		    int fd,
		    _In_z_ const char *path,
		    int flag,
		    mode_t mode
		);
	}
500	AUE_READLINKAT	STD|CAPENABLED {
		ssize_t readlinkat(
		    int fd,
		    _In_z_ const char *path,
		    _Out_writes_bytes_(bufsize) char *buf,
		    size_t bufsize
		);
	}
501	AUE_RENAMEAT	STD|CAPENABLED {
		int renameat(
		    int oldfd,
		    _In_z_ const char *old,
		    int newfd,
		    _In_z_ const char *new
		);
	}
502	AUE_SYMLINKAT	STD|CAPENABLED {
		int symlinkat(
		    _In_z_ const char *path1,
		    int fd,
		    _In_z_ const char *path2
		);
	}
503	AUE_UNLINKAT	STD|CAPENABLED {
		int unlinkat(
		    int fd,
		    _In_z_ const char *path,
		    int flag
		);
	}
504	AUE_POSIX_OPENPT	STD {
		int posix_openpt(
		    int flags
		);
	}
; 505 is initialised by the kgssapi code, if present.
505	AUE_NULL	NOSTD {
		int gssd_syscall(
		    _In_z_ const char *path
		);
	}
506	AUE_JAIL_GET	STD {
		int jail_get(
		    _In_reads_(iovcnt) _Contains_long_ptr_ struct iovec *iovp,
		    unsigned int iovcnt,
		    int flags
		);
	}
507	AUE_JAIL_SET	STD {
		int jail_set(
		    _In_reads_(iovcnt) _Contains_long_ptr_ struct iovec *iovp,
		    unsigned int iovcnt,
		    int flags
		);
	}
508	AUE_JAIL_REMOVE	STD {
		int jail_remove(
		    int jid
		);
	}
509	AUE_CLOSEFROM	COMPAT12|CAPENABLED {
		int closefrom(
		    int lowfd
		);
	}
510	AUE_SEMCTL	NOSTD {
		int __semctl(
		    int semid,
		    int semnum,
		    int cmd,
		    _Inout_ _Contains_ptr_ union semun *arg
		);
	}
511	AUE_MSGCTL	NOSTD {
		int msgctl(
		    int msqid,
		    int cmd,
		    _Inout_opt_ _Contains_long_ptr_ struct msqid_ds *buf
		);
	}
512	AUE_SHMCTL	NOSTD {
		int shmctl(
		    int shmid,
		    int cmd,
		    _Inout_opt_ _Contains_long_ struct shmid_ds *buf
		);
	}
513	AUE_LPATHCONF	STD {
		int lpathconf(
		    _In_z_ const char *path,
		    int name
		);
	}
514	AUE_NULL	OBSOL	cap_new
515	AUE_CAP_RIGHTS_GET	STD|CAPENABLED {
		int __cap_rights_get(
		    int version,
		    int fd,
		    _Out_ cap_rights_t *rightsp
		);
	}
516	AUE_CAP_ENTER	STD|CAPENABLED {
		int cap_enter(void);
	}
517	AUE_CAP_GETMODE	STD|CAPENABLED {
		int cap_getmode(
		    _Out_ u_int *modep
		);
	}
518	AUE_PDFORK	STD|CAPENABLED {
		int pdfork(
		    _Out_ int *fdp,
		    int flags
		);
	}
519	AUE_PDKILL	STD|CAPENABLED {
		int pdkill(
		    int fd,
		    int signum
		);
	}
520	AUE_PDGETPID	STD|CAPENABLED {
		int pdgetpid(
		    int fd,
		    _Out_ pid_t *pidp
		);
	}
521	AUE_NULL	RESERVED
522	AUE_SELECT	STD|CAPENABLED {
		int pselect(
		    int nd,
		    _Inout_opt_ fd_set *in,
		    _Inout_opt_ fd_set *ou,
		    _Inout_opt_ fd_set *ex,
		    _In_opt_ _Contains_long_timet_ const struct timespec *ts,
		    _In_opt_ const sigset_t *sm
		);
	}
523	AUE_GETLOGINCLASS	STD|CAPENABLED {
		int getloginclass(
		    _Out_writes_z_(namelen) char *namebuf,
		    size_t namelen
		);
	}
524	AUE_SETLOGINCLASS	STD {
		int setloginclass(
		    _In_z_ const char *namebuf
		);
	}
525	AUE_NULL	STD {
		int rctl_get_racct(
		    _In_reads_bytes_(inbuflen) const void *inbufp,
		    size_t inbuflen,
		    _Out_writes_bytes_(outbuflen) void *outbufp,
		    size_t outbuflen
		);
	}
526	AUE_NULL	STD {
		int rctl_get_rules(
		    _In_reads_bytes_(inbuflen) const void *inbufp,
		    size_t inbuflen,
		    _Out_writes_bytes_(outbuflen) void *outbufp,
		    size_t outbuflen
		);
	}
527	AUE_NULL	STD {
		int rctl_get_limits(
		    _In_reads_bytes_(inbuflen) const void *inbufp,
		    size_t inbuflen,
		    _Out_writes_bytes_(outbuflen) void *outbufp,
		    size_t outbuflen
		);
	}
528	AUE_NULL	STD {
		int rctl_add_rule(
		    _In_reads_bytes_(inbuflen) const void *inbufp,
		    size_t inbuflen,
		    _Out_writes_bytes_(outbuflen) void *outbufp,
		    size_t outbuflen
		);
	}
529	AUE_NULL	STD {
		int rctl_remove_rule(
		    _In_reads_bytes_(inbuflen) const void *inbufp,
		    size_t inbuflen,
		    _Out_writes_bytes_(outbuflen) void *outbufp,
		    size_t outbuflen
		);
	}
530	AUE_POSIX_FALLOCATE	STD|CAPENABLED {
		int posix_fallocate(
		    int fd,
		    off_t offset,
		    off_t len
		);
	}
531	AUE_POSIX_FADVISE	STD {
		int posix_fadvise(
		    int fd,
		    off_t offset,
		    off_t len,
		    int advice
		);
	}
532	AUE_WAIT6	STD {
		int wait6(
		    idtype_t idtype,
		    id_t id,
		    _Out_opt_ int *status,
		    int options,
		    _Out_opt_ _Contains_long_ struct __wrusage *wrusage,
		    _Out_opt_ _Contains_long_ptr_ struct siginfo *info
		);
	}
533	AUE_CAP_RIGHTS_LIMIT	STD|CAPENABLED {
		int cap_rights_limit(
		    int fd,
		    _In_ cap_rights_t *rightsp
		);
	}
534	AUE_CAP_IOCTLS_LIMIT	STD|CAPENABLED {
		int cap_ioctls_limit(
		    int fd,
		    _In_reads_(ncmds) const u_long *cmds,
		    size_t ncmds
		);
	}
535	AUE_CAP_IOCTLS_GET	STD|CAPENABLED {
		ssize_t cap_ioctls_get(
		    int fd,
		    _Out_writes_(maxcmds) u_long *cmds,
		    size_t maxcmds
		);
	}
536	AUE_CAP_FCNTLS_LIMIT	STD|CAPENABLED {
		int cap_fcntls_limit(
		    int fd,
		    uint32_t fcntlrights
		);
	}
537	AUE_CAP_FCNTLS_GET	STD|CAPENABLED {
		int cap_fcntls_get(
		    int fd,
		    _Out_ uint32_t *fcntlrightsp
		);
	}
538	AUE_BINDAT	STD|CAPENABLED {
		int bindat(
		    int fd,
		    int s,
		    _In_reads_bytes_(namelen) const struct sockaddr *name,
		    __socklen_t namelen
		);
	}
539	AUE_CONNECTAT	STD|CAPENABLED {
		int connectat(
		    int fd,
		    int s,
		    _In_reads_bytes_(namelen) const struct sockaddr *name,
		    __socklen_t namelen
		);
	}
540	AUE_CHFLAGSAT	STD|CAPENABLED {
		int chflagsat(
		    int fd,
		    _In_z_ const char *path,
		    u_long flags,
		    int atflag
		);
	}
541	AUE_ACCEPT	STD|CAPENABLED {
		int accept4(
		    int s,
		    _Out_writes_bytes_opt_(*anamelen) struct sockaddr *name,
		    _Inout_opt_ __socklen_t *anamelen,
		    int flags
		);
	}
542	AUE_PIPE	STD|CAPENABLED {
		int pipe2(
		    _Out_writes_(2) int *fildes,
		    int flags
		);
	}
543	AUE_AIO_MLOCK	STD {
		int aio_mlock(
		    _In_ _Contains_long_ptr_ struct aiocb *aiocbp
		);
	}
544	AUE_PROCCTL	STD {
		int procctl(
		    idtype_t idtype,
		    id_t id,
		    int com,
		    _In_opt_ void *data
		);
	}
545	AUE_POLL	STD|CAPENABLED {
		int ppoll(
		    _Inout_updates_(nfds) struct pollfd *fds,
		    u_int nfds,
		    _In_opt_ _Contains_long_timet_ const struct timespec *ts,
		    _In_opt_ const sigset_t *set
		);
	}
546	AUE_FUTIMES	STD|CAPENABLED {
		int futimens(
		    int fd,
		    _In_reads_(2) _Contains_long_timet_ const struct timespec *times
		);
	}
547	AUE_FUTIMESAT	STD|CAPENABLED {
		int utimensat(
		    int fd,
		    _In_z_ const char *path,
		    _In_reads_(2) _Contains_long_timet_ const struct timespec *times,
		    int flag
		);
	}
548	AUE_NULL	OBSOL	numa_getaffinity
549	AUE_NULL	OBSOL	numa_setaffinity
550	AUE_FSYNC	STD|CAPENABLED {
		int fdatasync(
		    int fd
		);
	}
551	AUE_FSTAT	STD|CAPENABLED {
		int fstat(
		    int fd,
		    _Out_ _Contains_long_timet_ struct stat *sb
		);
	}
552	AUE_FSTATAT	STD|CAPENABLED {
		int fstatat(
		    int fd,
		    _In_z_ const char *path,
		    _Out_ _Contains_long_timet_ struct stat *buf,
		    int flag
		);
	}
553	AUE_FHSTAT	STD {
		int fhstat(
		    _In_ const struct fhandle *u_fhp,
		    _Out_ _Contains_long_timet_ struct stat *sb
		);
	}
554	AUE_GETDIRENTRIES STD|CAPENABLED {
		ssize_t getdirentries(
		    int fd,
		    _Out_writes_bytes_(count) char *buf,
		    size_t count,
		    _Out_ off_t *basep
		);
	}
555	AUE_STATFS	STD {
		int statfs(
		    _In_z_ const char *path,
		    _Out_ struct statfs *buf
		);
	}
556	AUE_FSTATFS	STD|CAPENABLED {
		int fstatfs(
		    int fd,
		    _Out_ struct statfs *buf
		);
	}
557	AUE_GETFSSTAT	STD {
		int getfsstat(
		    _Out_writes_bytes_opt_(bufsize) struct statfs *buf,
		    long bufsize,
		    int mode
		);
	}
558	AUE_FHSTATFS	STD {
		int fhstatfs(
		    _In_ const struct fhandle *u_fhp,
		    _Out_ struct statfs *buf
		);
	}
559	AUE_MKNODAT	STD|CAPENABLED {
		int mknodat(
		    int fd,
		    _In_z_ const char *path,
		    mode_t mode,
		    dev_t dev
		);
	}
560	AUE_KEVENT	STD|CAPENABLED {
		int kevent(
		    int fd,
<<<<<<< HEAD
		    _In_reads_opt_(nchanges) _Contains_ptr_ const struct kevent *changelist,
=======
		    _In_reads_opt_(nchanges) const struct kevent *changelist,
>>>>>>> 8e4a3add
		    int nchanges,
		    _Out_writes_opt_(nevents) _Contains_ptr_ struct kevent *eventlist,
		    int nevents,
		    _In_opt_ _Contains_long_timet_ const struct timespec *timeout
		);
	}
561	AUE_NULL	STD|CAPENABLED {
		int cpuset_getdomain(
		    cpulevel_t level,
		    cpuwhich_t which,
		    id_t id,
		    size_t domainsetsize,
		    _Out_writes_bytes_(domainsetsize) domainset_t *mask,
		    _Out_ int *policy
		);
	}
562	AUE_NULL	STD|CAPENABLED {
		int cpuset_setdomain(
		    cpulevel_t level,
		    cpuwhich_t which,
		    id_t id,
		    size_t domainsetsize,
		    _In_reads_bytes_(domainsetsize) domainset_t *mask,
		    int policy
		);
	}
563	AUE_NULL	STD|CAPENABLED {
		int getrandom(
		    _Out_writes_bytes_(buflen) void *buf,
		    size_t buflen,
		    unsigned int flags
		);
	}
564	AUE_NULL	STD {
		int getfhat(
		    int fd,
		    _In_z_ char *path,
		    _Out_ struct fhandle *fhp,
		    int flags
		);
	}
565	AUE_NULL	STD {
		int fhlink(
		    _In_ struct fhandle *fhp,
		    _In_z_ const char *to
		);
	}
566	AUE_NULL	STD {
		int fhlinkat(
		    _In_ struct fhandle *fhp,
		    int tofd,
		    _In_z_ const char *to,
		);
	}
567	AUE_NULL	STD {
		int fhreadlink(
		    _In_ struct fhandle *fhp,
		    _Out_writes_(bufsize) char *buf,
		    size_t bufsize
		);
	}
568	AUE_UNLINKAT	STD|CAPENABLED {
		int funlinkat(
		    int dfd,
		    _In_z_ const char *path,
		    int fd,
		    int flag
		);
	}
569	AUE_NULL	STD|CAPENABLED {
		ssize_t copy_file_range(
		    int infd,
		    _Inout_opt_ off_t *inoffp,
		    int outfd,
		    _Inout_opt_ off_t *outoffp,
		    size_t len,
		    unsigned int flags
		);
	}
570	AUE_SYSCTL	STD|CAPENABLED {
		int __sysctlbyname(
		    _In_reads_(namelen) const char *name,
		    size_t namelen,
		    _Out_writes_bytes_opt_(*oldlenp) void *old,
		    _Inout_opt_ size_t *oldlenp,
		    _In_reads_bytes_opt_(newlen) void *new,
		    size_t newlen
		);
	}
571	AUE_SHMOPEN	STD|CAPENABLED {
		int shm_open2(
		    _In_z_ const char *path,
		    int flags,
		    mode_t mode,
		    int shmflags,
		    _In_z_ const char *name
		);
	}
572	AUE_SHMRENAME	STD {
		int shm_rename(
		    _In_z_ const char *path_from,
		    _In_z_ const char *path_to,
		    int flags
		);
	}
573	AUE_NULL	STD|CAPENABLED {
		int sigfastblock(
		    int cmd,
		    _Inout_opt_ uint32_t *ptr
		);
	}
574	AUE_REALPATHAT	STD {
		int __realpathat(
		    int fd,
		    _In_z_ const char *path,
		    _Out_writes_z_(size) char *buf,
		    size_t size,
		    int flags
		);
	}
575	AUE_CLOSERANGE	STD|CAPENABLED {
		int close_range(
		    u_int lowfd,
		    u_int highfd,
		    int flags
		);
	}
; 576 is initialised by the krpc code, if present.
576	AUE_NULL	NOSTD {
		int rpctls_syscall(
		    int op,
		    _In_z_ const char *path
		);
	}
577	AUE_SPECIALFD	STD|CAPENABLED {
		int __specialfd(
		    int type,
		    _In_reads_bytes_(len) const void *req,
		    size_t len
		);
	}
578	AUE_AIO_WRITEV	STD|CAPENABLED {
		int aio_writev(
		    _Inout_ struct aiocb *aiocbp
		);
	}
579	AUE_AIO_READV	STD|CAPENABLED {
		int aio_readv(
		    _Inout_ struct aiocb *aiocbp
		);
	}
580	AUE_FSPACECTL	STD|CAPENABLED {
		int fspacectl(
		    int fd,
		    int cmd,
		    _In_ const struct spacectl_range *rqsr,
		    int flags,
		    _Out_opt_ struct spacectl_range *rmsr,
		);
	}
581	AUE_NULL	STD|CAPENABLED {
		int sched_getcpu(void);
	}

; Please copy any additions and changes to the following compatability tables:
; sys/compat/freebsd32/syscalls.master
; vim: syntax=off<|MERGE_RESOLUTION|>--- conflicted
+++ resolved
@@ -1918,15 +1918,9 @@
 363	AUE_KEVENT	COMPAT11|CAPENABLED {
 		int kevent(
 		    int fd,
-<<<<<<< HEAD
-		    _In_reads_opt_(nchanges) _Contains_ptr_ struct kevent_freebsd11 *changelist,
+		    _In_reads_opt_(nchanges) _Contains_ptr_ const struct freebsd11_kevent *changelist,
 		    int nchanges,
-		    _Out_writes_opt_(nevents) _Contains_ptr_ struct kevent_freebsd11 *eventlist,
-=======
-		    _In_reads_opt_(nchanges) const struct freebsd11_kevent *changelist,
-		    int nchanges,
-		    _Out_writes_opt_(nevents) struct freebsd11_kevent *eventlist,
->>>>>>> 8e4a3add
+		    _Out_writes_opt_(nevents) _Contains_ptr_ struct freebsd11_kevent *eventlist,
 		    int nevents,
 		    _In_opt_ _Contains_long_timet_ const struct timespec *timeout
 		);
@@ -3113,11 +3107,7 @@
 560	AUE_KEVENT	STD|CAPENABLED {
 		int kevent(
 		    int fd,
-<<<<<<< HEAD
 		    _In_reads_opt_(nchanges) _Contains_ptr_ const struct kevent *changelist,
-=======
-		    _In_reads_opt_(nchanges) const struct kevent *changelist,
->>>>>>> 8e4a3add
 		    int nchanges,
 		    _Out_writes_opt_(nevents) _Contains_ptr_ struct kevent *eventlist,
 		    int nevents,
