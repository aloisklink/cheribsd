 $FreeBSD$
;	from: @(#)syscalls.master	8.2 (Berkeley) 1/13/94
;
; System call name/number master file.
; Processed to created init_sysent.c, syscalls.c and syscall.h.

; Columns: number audit type name alt{name,tag,rtyp}/comments
;	number	system call number, must be in order
;	audit	the audit event associated with the system call
;		A value of AUE_NULL means no auditing, but it also means that
;		there is no audit event for the call at this time. For the
;		case where the event exists, but we don't want auditing, the
;		event should be #defined to AUE_NULL in audit_kevents.h.
;	type	one of STD, OBSOL, UNIMPL, COMPAT, COMPAT4, COMPAT6,
;		COMPAT7, COMPAT10, COMPAT11, NODEF, NOARGS, NOPROTO, NOSTD
;		The COMPAT* options may be combined with one or more NO*
;		options separated by '|' with no spaces (e.g. COMPAT|NOARGS)
;	name	pseudo-prototype of syscall routine
;		If one of the following alts is different, then all appear:
;	altname	name of system call if different
;	alttag	name of args struct tag if different from [o]`name'"_args"
;	altrtyp	return type if not int (bogus - syscalls always return int)
;		for UNIMPL/OBSOL, name continues with comments

; types:
;	STD	always included
;	COMPAT	included on COMPAT #ifdef
;	COMPAT4	included on COMPAT_FREEBSD4 #ifdef (FreeBSD 4 compat)
;	COMPAT6	included on COMPAT_FREEBSD6 #ifdef (FreeBSD 6 compat)
;	COMPAT7	included on COMPAT_FREEBSD7 #ifdef (FreeBSD 7 compat)
;	COMPAT10 included on COMPAT_FREEBSD10 #ifdef (FreeBSD 10 compat)
;	COMPAT11 included on COMPAT_FREEBSD11 #ifdef (FreeBSD 11 compat)
;	OBSOL	obsolete, not included in system, only specifies name
;	UNIMPL	not implemented, placeholder only
;	NOSTD	implemented but as a lkm that can be statically
;		compiled in; sysent entry will be filled with lkmressys
;		so the SYSCALL_MODULE macro works
;	NOARGS	same as STD except do not create structure in sys/sysproto.h
;	NODEF	same as STD except only have the entry in the syscall table
;		added.  Meaning - do not create structure or function
;		prototype in sys/sysproto.h
;	NOPROTO	same as STD except do not create structure or
;		function prototype in sys/sysproto.h.  Does add a
;		definition to syscall.h besides adding a sysent.
;	NOTSTATIC syscall is loadable
;	VARARG	last argument is passed with a variadic calling convention.
;	VARARG#	last # args are passed with a variadic calling convention.

; annotations:
;	SAL 2.0 annotations are used to specify how system calls treat
;	arguments that are passed using pointers. There are three basic
;	annotations.
;
;	_In_    Object pointed to will be read and not modified.
;	_Out_   Object pointed to will be written and not read.
;	_Inout_ Object pointed to will be written and read.
;
;	These annotations are used alone when the pointer refers to a single
;	object i.e. scalar types, structs, and pointers, and not NULL. Adding
;	the _opt_ suffix, e.g. _In_opt_, implies that the pointer may also
;	refer to NULL.
;
;	For pointers to arrays, additional suffixes are added:
;
;	_In_z_, _Out_z_, _Inout_z_:
;	    for a NUL terminated array e.g. a string.
;	_In_reads_z_(n),_Out_writes_z_(n), _Inout_updates_z_(n):
;	    for a NUL terminated array e.g. a string, of known length n bytes.
;	_In_reads_(n),_Out_writes_(n),_Inout_updates_(n):
;	    for an array of n elements.
;	_In_reads_bytes_(n), _Out_writes_bytes_(n), _Inout_updates_bytes(n):
;	    for a buffer of n-bytes.

; Please copy any additions and changes to the following compatability tables:
; sys/compat/freebsd32/syscalls.master

; #ifdef's, etc. may be included, and are copied to the output files.

#include <sys/param.h>
#include <sys/sysent.h>
#include <sys/sysproto.h>
%%ABI_HEADERS%%

; Reserved/unimplemented system calls in the range 0-150 inclusive
; are reserved for use in future Berkeley releases.
; Additional system calls implemented in vendor and other
; redistributions should be placed in the reserved range at the end
; of the current calls.

0	AUE_NULL	STD {
		int nosys(void);
	} syscall nosys_args int
1	AUE_EXIT	STD {
		void sys_exit(
		    int rval
		);
	} exit sys_exit_args void
2	AUE_FORK	STD {
		int fork(void);
	}
3	AUE_READ	STD {
		ssize_t read(
		    int fd,
		    _Out_writes_bytes_(nbyte) void *buf,
		    size_t nbyte
		);
	}
4	AUE_WRITE	STD {
		ssize_t write(
		    int fd,
		    _In_reads_bytes_(nbyte) const void *buf,
		    size_t nbyte
		);
	}
5	AUE_OPEN_RWTC	STD|VARARG {
		int open(
		    _In_z_ const char *path,
		    int flags,
		    mode_t mode
		);
	}
6	AUE_CLOSE	STD {
		int close(
		    int fd
		);
	}
7	AUE_WAIT4	STD {
		int wait4(
		    int pid,
		    _Out_opt_ int *status,
		    int options,
		    _Out_opt_ _Contains_long_timet_ struct rusage *rusage
		);
	}
8	AUE_CREAT	COMPAT {
		int creat(
		    _In_z_ const char *path,
		    int mode
		);
	}
9	AUE_LINK	STD {
		int link(
		    _In_z_ const char *path,
		    _In_z_ const char *to
		);
	}
10	AUE_UNLINK	STD {
		int unlink(
		    _In_z_ const char *path
		);
	}
11	AUE_NULL	OBSOL	execv
12	AUE_CHDIR	STD {
		int chdir(
		    _In_z_ const char *path
		);
	}
13	AUE_FCHDIR	STD {
		int fchdir(
		    int fd
		);
	}
14	AUE_MKNOD	COMPAT11 {
		int mknod(
		    _In_z_ const char *path,
		    int mode,
		    uint32_t dev
		);
	}
15	AUE_CHMOD	STD {
		int chmod(
		    _In_z_ const char *path,
		    mode_t mode
		);
	}
16	AUE_CHOWN	STD {
		int chown(
		    _In_z_ const char *path,
		    int uid,
		    int gid
		);
	}
17	AUE_NULL	STD {
		void *break(
		    _In_ char *nsize
		);
	}
18	AUE_GETFSSTAT	COMPAT4 {
		int getfsstat(
		    _Out_writes_bytes_opt_(bufsize) _Contains_long_ struct ostatfs *buf,
		    long bufsize,
		    int mode
		);
	}
19	AUE_LSEEK	COMPAT {
		long lseek(
		    int fd,
		    long offset,
		    int whence
		);
	}
20	AUE_GETPID	STD {
		pid_t getpid(void);
	}
21	AUE_MOUNT	STD {
		int mount(
		    _In_z_ const char *type,
		    _In_z_ const char *path,
		    int flags,
		    _In_opt_ void *data
		);
	}
22	AUE_UMOUNT	STD {
		int unmount(
		    _In_z_ const char *path,
		    int flags
		);
	}
23	AUE_SETUID	STD {
		int setuid(
		    uid_t uid
		);
	}
24	AUE_GETUID	STD {
		uid_t getuid(void);
	}
25	AUE_GETEUID	STD {
		uid_t geteuid(void);
	}
26	AUE_PTRACE	STD {
		int ptrace(
		    int req,
		    pid_t pid,
		    _Inout_opt_ char *addr,
		    int data
		);
	}
27	AUE_RECVMSG	STD {
		ssize_t recvmsg(
		    int s,
		    _Inout_ _Contains_ptr_ struct msghdr_native *msg,
		    int flags
		);
	}
28	AUE_SENDMSG	STD {
		ssize_t sendmsg(
		    int s,
		    _In_ _Contains_ptr_ const struct msghdr_native *msg,
		    int flags
		);
	}
29	AUE_RECVFROM	STD {
		ssize_t recvfrom(
		    int s,
		    _Out_writes_bytes_(len) void *buf,
		    size_t len,
		    int flags,
		    _Out_writes_bytes_opt_(*fromlenaddr) struct sockaddr *from,
		    _Inout_opt_ __socklen_t *fromlenaddr
		);
	}
30	AUE_ACCEPT	STD {
		int accept(
		    int s,
		    _Out_writes_bytes_opt_(*anamelen) struct sockaddr *name,
		    _Inout_opt_ __socklen_t *anamelen
		);
	}
31	AUE_GETPEERNAME	STD {
		int getpeername(
		    int fdes,
		    _Out_writes_bytes_(*alen) struct sockaddr *asa,
		    _Inout_opt_ __socklen_t *alen
		);
	}
32	AUE_GETSOCKNAME	STD {
		int getsockname(
		    int fdes,
		    _Out_writes_bytes_(*alen) struct sockaddr *asa,
		    _Inout_ __socklen_t *alen
		);
	}
33	AUE_ACCESS	STD {
		int access(
		    _In_z_ const char *path,
		    int amode
		);
	}
34	AUE_CHFLAGS	STD {
		int chflags(
		    _In_z_ const char *path,
		    u_long flags
		);
	}
35	AUE_FCHFLAGS	STD {
		int fchflags(
		    int fd,
		    u_long flags
		);
	}
36	AUE_SYNC	STD {
		int sync(void);
	}
37	AUE_KILL	STD {
		int kill(
		    int pid,
		    int signum
		);
	}
38	AUE_STAT	COMPAT {
		int stat(
		    _In_z_ const char *path,
		    _Out_ _Contains_timet_ struct ostat *ub
		);
	}
39	AUE_GETPPID	STD {
		pid_t getppid(void);
	}
40	AUE_LSTAT	COMPAT {
		int lstat(
		    _In_z_ const char *path,
		    _Out_ _Contains_timet_ struct ostat *ub
		);
	}
41	AUE_DUP		STD {
		int dup(
		    u_int fd
		);
	}
42	AUE_PIPE	COMPAT10 {
		int pipe(void);
	}
43	AUE_GETEGID	STD {
		gid_t getegid(void);
	}
44	AUE_PROFILE	STD {
		int profil(
		    _Out_writes_bytes_(size) char *samples,
		    size_t size,
		    size_t offset,
		    u_int scale
		);
	}
45	AUE_KTRACE	STD {
		int ktrace(
		    _In_z_ const char *fname,
		    int ops,
		    int facs,
		    int pid
		);
	}
46	AUE_SIGACTION	COMPAT {
		int sigaction(
		    int signum,
		    _In_opt_ _Contains_ptr_ struct osigaction *nsa,
		    _Out_opt_ _Contains_ptr_ struct osigaction *osa
		);
	}
47	AUE_GETGID	STD {
		gid_t getgid(void);
	}
48	AUE_SIGPROCMASK	COMPAT {
		int sigprocmask(
		    int how,
		    osigset_t mask
		);
	}
; XXX note nonstandard (bogus) calling convention - the libc stub passes
; us the mask, not a pointer to it, and we return the old mask as the
; (int) return value.
49	AUE_GETLOGIN	STD {
		int getlogin(
		    _Out_writes_z_(namelen) char *namebuf,
		    u_int namelen
		);
	}
50	AUE_SETLOGIN	STD {
		int setlogin(
		    _In_z_ const char *namebuf
		);
	}
51	AUE_ACCT	STD {
		int acct(
		    _In_z_ const char *path
		);
	}
52	AUE_SIGPENDING	COMPAT {
		int sigpending(void);
	}
53	AUE_SIGALTSTACK	STD {
		int sigaltstack(
		    _In_opt_ _Contains_long_ptr_ const struct sigaltstack_native *ss,
		    _Out_opt_ _Contains_long_ptr_ struct sigaltstack_native *oss
		);
	}
54	AUE_IOCTL	STD|VARARG {
		int ioctl(
		    int fd,
		    u_long com,
		    _Inout_opt_ char *data
		);
	}
55	AUE_REBOOT	STD {
		int reboot(
		    int opt
		);
	}
56	AUE_REVOKE	STD {
		int revoke(
		    _In_z_ const char *path
		);
	}
57	AUE_SYMLINK	STD {
		int symlink(
		    _In_z_ const char *path,
		    _In_z_ const char *link
		);
	}
58	AUE_READLINK	STD {
		ssize_t readlink(
		    _In_z_ const char *path,
		    _Out_writes_z_(count) char *buf,
		    size_t count
		);
	}
59	AUE_EXECVE	STD {
		int execve(
		    _In_z_ const char *fname,
		    _In_z_ char **argv,
		    _In_z_ char **envv
		);
	}
60	AUE_UMASK	STD {
		mode_t umask(
		    mode_t newmask
		);
	}
61	AUE_CHROOT	STD {
		int chroot(
		    _In_z_ const char *path
		);
	}
62	AUE_FSTAT	COMPAT {
		int fstat(
		    int fd,
		    _Out_ _Contains_timet_ struct ostat *sb
		);
	}
63	AUE_NULL	COMPAT {
		int getkerninfo(
		    int op,
		    _Out_writes_bytes_opt(
		    *size) char *where,
		    _Inout_opt_ size_t *size,
		    int arg
		);
	}
64	AUE_NULL	COMPAT {
		int getpagesize(void);
	}
65	AUE_MSYNC	STD {
		int msync(
		    _In_ void *addr,
		    size_t len,
		    int flags
		);
	}
66	AUE_VFORK	STD {
		int vfork(void);
	}
67	AUE_NULL	OBSOL	vread
68	AUE_NULL	OBSOL	vwrite
69	AUE_SBRK	STD {
		int sbrk(
		    int incr
		);
	}
70	AUE_SSTK	STD {
		int sstk(
		    int incr
		);
	}
71	AUE_MMAP	COMPAT {
		void *mmap(
		    _In_ void *addr,
		    int len,
		    int prot,
		    int flags,
		    int fd,
		    long pos
		);
	}
72	AUE_O_VADVISE	COMPAT11 {
		int vadvise(
		    int anom
		);
	}
73	AUE_MUNMAP	STD {
		int munmap(
		    _In_ void *addr,
		    size_t len
		);
	}
74	AUE_MPROTECT	STD {
		int mprotect(
		    _In_ const void *addr,
		    size_t len,
		    int prot
		);
	}
75	AUE_MADVISE	STD {
		int madvise(
		    _In_ void *addr,
		    size_t len,
		    int behav
		);
	}
76	AUE_NULL	OBSOL	vhangup
77	AUE_NULL	OBSOL	vlimit
78	AUE_MINCORE	STD {
		int mincore(
		    _In_ const void *addr,
		    size_t len,
		    _Out_writes_bytes_(len/PAGE_SIZE) char *vec
		);
	}
79	AUE_GETGROUPS	STD {
		int getgroups(
		    u_int gidsetsize,
		    _Out_writes_opt_(gidsetsize) gid_t *gidset
		);
	}
80	AUE_SETGROUPS	STD {
		int setgroups(
		    u_int gidsetsize,
		    _In_reads_(gidsetsize) const gid_t *gidset
		);
	}
81	AUE_GETPGRP	STD {
		int getpgrp(void);
	}
82	AUE_SETPGRP	STD {
		int setpgid(
		    int pid,
		    int pgid
		);
	}
83	AUE_SETITIMER	STD {
		int setitimer(
		    int which,
		    _In_ _Contains_timet_ const struct itimerval *itv,
		    _Out_opt_ _Contains_timet_ struct itimerval *oitv
		);
	}
84	AUE_WAIT4	COMPAT {
		int wait(void);
	}
85	AUE_SWAPON	STD {
		int swapon(
		    _In_z_ const char *name
		);
	}
86	AUE_GETITIMER	STD {
		int getitimer(
		    int which,
		    _Out_ _Contains_timet_ struct itimerval *itv
		);
	}
87	AUE_SYSCTL	COMPAT {
		int gethostname(
		    _Out_writes_z_(len) char *hostname,
		    u_int len
		);
	}
88	AUE_SYSCTL	COMPAT {
		int sethostname(
		    _In_reads_z_(len) char *hostname,
		    u_int len
		);
	}
89	AUE_GETDTABLESIZE	STD {
		int getdtablesize(void);
	}
90	AUE_DUP2	STD {
		int dup2(
		    u_int from,
		    u_int to
		);
	}
91	AUE_NULL	UNIMPL	getdopt
92	AUE_FCNTL	STD|VARARG {
		int fcntl(
		    int fd,
		    int cmd,
		    intptr_t arg
		);
	}
93	AUE_SELECT	STD {
		int select(
		    int nd,
		    _Inout_opt_ fd_set *in,
		    _Inout_opt_ fd_set *ou,
		    _Inout_opt_ fd_set *ex,
		    _In_opt_ _Contains_long_timet_ struct timeval *tv
		);
	}
94	AUE_NULL	UNIMPL	setdopt
95	AUE_FSYNC	STD {
		int fsync(
		    int fd
		);
	}
96	AUE_SETPRIORITY	STD {
		int setpriority(
		    int which,
		    int who,
		    int prio
		);
	}
97	AUE_SOCKET	STD {
		int socket(
		    int domain,
		    int type,
		    int protocol
		);
	}
98	AUE_CONNECT	STD {
		int connect(
		    int s,
		    _In_reads_bytes_(namelen) const struct sockaddr *name,
		    __socklen_t namelen
		);
	}
99	AUE_ACCEPT	COMPAT {
		int accept(
		    int s,
		    _Out_writes_bytes_opt_(*anamelen) struct sockaddr *name,
		    _Inout_opt_ __socklen_t *anamelen
		);
	}
100	AUE_GETPRIORITY	STD {
		int getpriority(
		    int which,
		    int who
		);
	}
101	AUE_SEND	COMPAT {
		int send(
		    int s,
		    _In_reads_bytes_(len) const void *buf,
		    int len,
		    int flags
		);
	}
102	AUE_RECV	COMPAT {
		int recv(
		    int s,
		    _Out_writes_bytes_(len) void *buf,
		    int len,
		    int flags
		);
	}
103	AUE_SIGRETURN	COMPAT {
		int sigreturn(
		    _In_ struct osigcontext *sigcntxp
		);
	}
104	AUE_BIND	STD {
		int bind(
		    int s,
		    _In_reads_bytes_(namelen) const struct sockaddr *name,
		    __socklen_t namelen
		);
	}
105	AUE_SETSOCKOPT	STD {
		int setsockopt(
		    int s,
		    int level,
		    int name,
		    _In_reads_bytes_opt_(valsize) const void *val,
		    __socklen_t valsize
		);
	}
106	AUE_LISTEN	STD {
		int listen(
		    int s,
		    int backlog
		);
	}
107	AUE_NULL	OBSOL	vtimes
108	AUE_NULL	COMPAT {
		int sigvec(
		    int signum,
		    _In_opt_ _Contains_ptr_ struct sigvec *nsv,
		    _Out_opt_ _Contains_ptr_ struct sigvec *osv
		);
	}
109	AUE_NULL	COMPAT {
		int sigblock(
		    int mask
		);
	}
110	AUE_NULL	COMPAT {
		int sigsetmask(
		    int mask
		);
	}
111	AUE_NULL	COMPAT {
		int sigsuspend(
		    osigset_t mask
		);
	}
; XXX note nonstandard (bogus) calling convention - the libc stub passes
; us the mask, not a pointer to it.
112	AUE_NULL	COMPAT {
		int sigstack(
		    _In_opt_ _Contains_ptr_ struct sigstack *nss,
		    _Out_opt_ _Contains_ptr_ struct sigstack *oss
		);
	}
113	AUE_RECVMSG	COMPAT {
		int recvmsg(
		    int s,
		    _Inout_ _Contains_ptr_ struct omsghdr *msg,
		    int flags
		);
	}
114	AUE_SENDMSG	COMPAT {
		int sendmsg(
		    int s,
		    _In_ const void *msg,
		    int flags
		);
	}
115	AUE_NULL	OBSOL	vtrace
116	AUE_GETTIMEOFDAY	STD {
		int gettimeofday(
		    _Out_ _Contains_long_timet_ struct timeval *tp,
		    _Out_opt_ struct timezone *tzp
		);
	}
117	AUE_GETRUSAGE	STD {
		int getrusage(
		    int who,
		    _Out_ _Contains_long_ struct rusage *rusage
		);
	}
118	AUE_GETSOCKOPT	STD {
		int getsockopt(
		    int s,
		    int level,
		    int name,
		    _Out_writes_bytes_opt_(*avalsize) void *val,
		    _Inout_ __socklen_t *avalsize
		);
	}
119	AUE_NULL	UNIMPL	resuba (BSD/OS 2.x)
120	AUE_READV	STD {
		int readv(
		    int fd,
		    _Inout_updates_(iovcnt) _Contains_long_ptr_ struct iovec_native *iovp,
		    u_int iovcnt
		);
	}
121	AUE_WRITEV	STD {
		int writev(
		    int fd,
		    _In_reads_opt_(iovcnt) _Contains_long_ptr_ struct iovec_native *iovp,
		    u_int iovcnt
		);
	}
122	AUE_SETTIMEOFDAY	STD {
		int settimeofday(
		    _In_ _Contains_long_timet_ const struct timeval *tv,
		    _In_opt_ const struct timezone *tzp
		);
	}
123	AUE_FCHOWN	STD {
		int fchown(
		    int fd,
		    int uid,
		    int gid
		);
	}
124	AUE_FCHMOD	STD {
		int fchmod(
		    int fd,
		    mode_t mode
		);
	}
125	AUE_RECVFROM	COMPAT|NOARGS {
		int recvfrom(
		    int s,
		    _Out_writes_(len) void *buf,
		    size_t len,
		    int flags,
		    _Out_writes_bytes_(*fromlenaddr) struct sockaddr *from,
		    _Inout_ __socklen_t *fromlenaddr
		);
	} recvfrom recvfrom_args int
126	AUE_SETREUID	STD {
		int setreuid(
		    int ruid,
		    int euid
		);
	}
127	AUE_SETREGID	STD {
		int setregid(
		    int rgid,
		    int egid
		);
	}
128	AUE_RENAME	STD {
		int rename(
		    _In_z_ const char *from,
		    _In_z_ const char *to
		);
	}
129	AUE_TRUNCATE	COMPAT {
		int truncate(
		    _In_z_ const char *path,
		    long length
		);
	}
130	AUE_FTRUNCATE	COMPAT {
		int ftruncate(
		    int fd,
		    long length
		);
	}
131	AUE_FLOCK	STD {
		int flock(
		    int fd,
		    int how
		);
	}
132	AUE_MKFIFO	STD {
		int mkfifo(
		    _In_z_ const char *path,
		    mode_t mode
		);
	}
133	AUE_SENDTO	STD {
		ssize_t sendto(
		    int s,
		    _In_reads_bytes_(len) const void *buf,
		    size_t len,
		    int flags,
		    _In_reads_bytes_opt_(tolen) const struct sockaddr *to,
		    __socklen_t tolen
		);
	}
134	AUE_SHUTDOWN	STD {
		int shutdown(
		    int s,
		    int how
		);
	}
135	AUE_SOCKETPAIR	STD {
		int socketpair(
		    int domain,
		    int type,
		    int protocol,
		    _Out_writes_(2) int *rsv
		);
	}
136	AUE_MKDIR	STD {
		int mkdir(
		    _In_z_ const char *path,
		    mode_t mode
		);
	}
137	AUE_RMDIR	STD {
		int rmdir(
		    _In_z_ const char *path
		);
	}
138	AUE_UTIMES	STD {
		int utimes(
		    _In_z_ const char *path,
		    _In_ _Contains_long_timet_ const struct timeval *tptr
		);
	}
139	AUE_NULL	OBSOL	4.2 sigreturn
140	AUE_ADJTIME	STD {
		int adjtime(
		    _In_ _Contains_long_timet_ const struct timeval *delta,
		    _Out_opt_ _Contains_long_timet_ struct timeval *olddelta
		);
	}
141	AUE_GETPEERNAME	COMPAT {
		int getpeername(
		    int fdes,
		    _Out_writes_bytes_(*alen) struct sockaddr *asa,
		    _Inout_opt_ __socklen_t *alen
		);
	}
142	AUE_SYSCTL	COMPAT {
		long gethostid(void);
	}
143	AUE_SYSCTL	COMPAT {
		int sethostid(
		    long hostid
		);
	}
144	AUE_GETRLIMIT	COMPAT {
		int getrlimit(
		    u_int which,
		    _Out_ struct orlimit *rlp
		);
	}
145	AUE_SETRLIMIT	COMPAT {
		int setrlimit(
		    u_int which,
		    _Out_ struct orlimit *rlp
		);
	}
146	AUE_KILLPG	COMPAT {
		int killpg(
		    int pgid,
		    int signum
		);
	}
147	AUE_SETSID	STD {
		int setsid(void);
	}
148	AUE_QUOTACTL	STD {
		int quotactl(
		    _In_z_ const char *path,
		    int cmd,
		    int uid,
		    _In_ void *arg
		);
	}
149	AUE_O_QUOTA	COMPAT {
		int quota(void);
	}
150	AUE_GETSOCKNAME	COMPAT|NOARGS {
		int getsockname(
		    int fdec,
		    _Out_writes_bytes_(*alen) struct sockaddr *asa,
		    _Inout_ __socklen_t *alen
		);
	} getsockname getsockname_args int

; Syscalls 151-180 inclusive are reserved for vendor-specific
; system calls.  (This includes various calls added for compatibity
; with other Unix variants.)
; Some of these calls are now supported by BSD...
151	AUE_NULL	UNIMPL	sem_lock (BSD/OS 2.x)
152	AUE_NULL	UNIMPL	sem_wakeup (BSD/OS 2.x)
153	AUE_NULL	UNIMPL	asyncdaemon (BSD/OS 2.x)
; 154 is initialised by the NLM code, if present.
154	AUE_NULL	NOSTD {
		int nlm_syscall(
		    int debug_level,
		    int grace_period,
		    int addr_count,
		    _In_reads_(addr_count) char **addrs
		);
	}
; 155 is initialized by the NFS code, if present.
155	AUE_NFS_SVC	NOSTD {
		int nfssvc(
		    int flag,
		    _In_ void *argp
		);
	}
156	AUE_GETDIRENTRIES	COMPAT {
		int getdirentries(
		    int fd,
		    _Out_writes_bytes_(count) char *buf,
		    u_int count,
		    _Out_ long *basep
		);
	}
157	AUE_STATFS	COMPAT4 {
		int statfs(
		    _In_z_ const char *path,
		    _Out_ _Contains_long_ struct ostatfs *buf
		);
	}
158	AUE_FSTATFS	COMPAT4 {
		int fstatfs(
		    int fd,
		    _Out_ _Contains_long_ struct ostatfs *buf
		);
	}
159	AUE_NULL	UNIMPL	nosys
160	AUE_LGETFH	STD {
		int lgetfh(
		    _In_z_ const char *fname,
		    _Out_ struct fhandle *fhp
		);
	}
161	AUE_NFS_GETFH	STD {
		int getfh(
		    _In_z_ const char *fname,
		    _Out_ struct fhandle *fhp
		);
	}
162	AUE_SYSCTL	COMPAT4 {
		int getdomainname(
		    _Out_writes_z_(len) char *domainname,
		    int len
		);
	}
163	AUE_SYSCTL	COMPAT4 {
		int setdomainname(
		    _In_reads_z_(len) char *domainname,
		    int len
		);
	}
164	AUE_NULL	COMPAT4 {
		int uname(
		    _Out_ struct utsname *name
		);
	}
165	AUE_SYSARCH	STD {
		int sysarch(
		    int op,
		    _In_z_ char *parms
		);
	}
166	AUE_RTPRIO	STD {
		int rtprio(
		    int function,
		    pid_t pid,
		    _Inout_ struct rtprio *rtp
		);
	}
167-168	AUE_NULL	UNIMPL	nosys
169	AUE_SEMSYS	NOSTD|VARARG4 {
		int semsys(
		    int which,
		    int a2,
		    int a3,
		    int a4,
		    int a5
		);
	}
170	AUE_MSGSYS	NOSTD|VARARG5 {
		int msgsys(
		    int which,
		    int a2,
		    int a3,
		    int a4,
		    int a5,
		    int a6
		);
	}
171	AUE_SHMSYS	NOSTD|VARARG3 {
		int shmsys(
		    int which,
		    int a2,
		    int a3,
		    int a4
		);
	}
172	AUE_NULL	UNIMPL	nosys
173	AUE_PREAD	COMPAT6 {
		ssize_t pread(
		    int fd,
		    _Out_writes_bytes_(nbyte) void *buf,
		    size_t nbyte,
		    int pad,
		    off_t offset
		);
	}
174	AUE_PWRITE	COMPAT6 {
		ssize_t pwrite(
		    int fd,
		    _In_reads_bytes_(nbyte) const void *buf,
		    size_t nbyte,
		    int pad,
		    off_t offset
		);
	}
175	AUE_SETFIB	STD {
		int setfib(
		    int fibnum
		);
	}
176	AUE_NTP_ADJTIME	STD {
		int ntp_adjtime(
		    _Inout_ _Contains_long_ struct timex *tp
		);
	}
177	AUE_NULL	UNIMPL	sfork (BSD/OS 2.x)
178	AUE_NULL	UNIMPL	getdescriptor (BSD/OS 2.x)
179	AUE_NULL	UNIMPL	setdescriptor (BSD/OS 2.x)
180	AUE_NULL	UNIMPL	nosys

; Syscalls 181-199 are used by/reserved for BSD
181	AUE_SETGID	STD {
		int setgid(
		    gid_t gid
		);
	}
182	AUE_SETEGID	STD {
		int setegid(
		    gid_t egid
		);
	}
183	AUE_SETEUID	STD {
		int seteuid(
		    uid_t euid
		);
	}
184	AUE_NULL	OBSOL	lfs_bmapv
185	AUE_NULL	OBSOL	lfs_markv
186	AUE_NULL	OBSOL	lfs_segclean
187	AUE_NULL	OBSOL	lfs_segwait
188	AUE_STAT	COMPAT11 {
		int stat(
		    _In_z_ const char *path,
		    _Out_ _Contains_timet_ struct freebsd11_stat *ub
		);
	}
189	AUE_FSTAT	COMPAT11 {
		int fstat(
		    int fd,
		    _Out_ _Contains_timet_ struct freebsd11_stat *sb
		);
	}
190	AUE_LSTAT	COMPAT11 {
		int lstat(
		    _In_z_ const char *path,
		    _Out_ _Contains_timet_ struct freebsd11_stat *ub
		);
	}
191	AUE_PATHCONF	STD {
		int pathconf(
		    _In_z_ const char *path,
		    int name
		);
	}
192	AUE_FPATHCONF	STD {
		int fpathconf(
		    int fd,
		    int name
		);
	}
193	AUE_NULL	UNIMPL	nosys
194	AUE_GETRLIMIT	STD {
		int getrlimit(
		    u_int which,
		    _Out_ struct rlimit *rlp
		);
	} getrlimit __getrlimit_args int
195	AUE_SETRLIMIT	STD {
		int setrlimit(
		    u_int which,
		    _In_ struct rlimit *rlp
		);
	} setrlimit __setrlimit_args int
196	AUE_GETDIRENTRIES	COMPAT11 {
		int getdirentries(
		    int fd,
		    _Out_writes_bytes_(count) char *buf,
		    u_int count,
		    _Out_ long *basep
		);
	}
197	AUE_MMAP	COMPAT6 {
		void *mmap(
		    _In_ void *addr,
		    size_t len,
		    int prot,
		    int flags,
		    int fd,
		    int pad,
		    off_t pos
		);
	}
198	AUE_NULL	NOPROTO {
		int nosys(void);
	} __syscall __syscall_args int
199	AUE_LSEEK	COMPAT6 {
		off_t lseek(
		    int fd,
		    int pad,
		    off_t offset,
		    int whence
		);
	}
200	AUE_TRUNCATE	COMPAT6 {
		int truncate(
		    _In_z_ const char *path,
		    int pad,
		    off_t length
		);
	}
201	AUE_FTRUNCATE	COMPAT6 {
		int ftruncate(
		    int fd,
		    int pad,
		    off_t length
		);
	}
202	AUE_SYSCTL	STD {
		int __sysctl(
		    _In_reads_(namelen) int *name,
		    u_int namelen,
		    _Out_writes_bytes_opt_(*oldlenp) void *old,
		    _Inout_opt_ size_t *oldlenp,
		    _In_reads_bytes_opt_(newlen) const void *new,
		    size_t newlen
		);
	}
203	AUE_MLOCK	STD {
		int mlock(
		    _In_ const void *addr,
		    size_t len
		);
	}
204	AUE_MUNLOCK	STD {
		int munlock(
		    _In_ const void *addr,
		    size_t len
		);
	}
205	AUE_UNDELETE	STD {
		int undelete(
		    _In_z_ const char *path
		);
	}
206	AUE_FUTIMES	STD {
		int futimes(
		    int fd,
		    _In_reads_(2) _Contains_long_timet_ const struct timeval *tptr
		);
	}
207	AUE_GETPGID	STD {
		int getpgid(
		    pid_t pid
		);
	}
208	AUE_NULL	UNIMPL	nosys
209	AUE_POLL	STD {
		int poll(
		    _Inout_updates_(nfds) struct pollfd *fds,
		    u_int nfds,
		    int timeout
		);
	}
;
; The following are reserved for loadable syscalls
;
210	AUE_NULL	NODEF|NOTSTATIC	lkmnosys lkmnosys nosys_args int
211	AUE_NULL	NODEF|NOTSTATIC	lkmnosys lkmnosys nosys_args int
212	AUE_NULL	NODEF|NOTSTATIC	lkmnosys lkmnosys nosys_args int
213	AUE_NULL	NODEF|NOTSTATIC	lkmnosys lkmnosys nosys_args int
214	AUE_NULL	NODEF|NOTSTATIC	lkmnosys lkmnosys nosys_args int
215	AUE_NULL	NODEF|NOTSTATIC	lkmnosys lkmnosys nosys_args int
216	AUE_NULL	NODEF|NOTSTATIC	lkmnosys lkmnosys nosys_args int
217	AUE_NULL	NODEF|NOTSTATIC	lkmnosys lkmnosys nosys_args int
218	AUE_NULL	NODEF|NOTSTATIC	lkmnosys lkmnosys nosys_args int
219	AUE_NULL	NODEF|NOTSTATIC	lkmnosys lkmnosys nosys_args int

220	AUE_SEMCTL	COMPAT7|NOSTD {
		int __semctl(
		    int semid,
		    int semnum,
		    int cmd,
		    _Contains_ptr_ union semun_old *arg
		);
	}
221	AUE_SEMGET	NOSTD {
		int semget(
		    key_t key,
		    int nsems,
		    int semflg
		);
	}
222	AUE_SEMOP	NOSTD {
		int semop(
		    int semid,
		    _In_reads_(nsops) struct sembuf *sops,
		    size_t nsops
		);
	}
223	AUE_NULL	OBSOL	semconfig
224	AUE_MSGCTL	COMPAT7|NOSTD {
		int msgctl(
		    int msqid,
		    int cmd,
		    _Contains_long_ptr_timet_ struct msqid_ds_old *buf
		);
	}
225	AUE_MSGGET	NOSTD {
		int msgget(
		    key_t key,
		    int msgflg
		);
	}
226	AUE_MSGSND	NOSTD {
		int msgsnd(
		    int msqid,
		    _In_reads_bytes_(msgsz) const void *msgp,
		    size_t msgsz,
		    int msgflg
		);
	}
227	AUE_MSGRCV	NOSTD {
		ssize_t msgrcv(
		    int msqid,
		    _Out_writes_bytes_(msgsz) void *msgp,
		    size_t msgsz,
		    long msgtyp,
		    int msgflg
		);
	}
228	AUE_SHMAT	NOSTD {
		void *shmat(
		    int shmid,
		    _In_ const void *shmaddr,
		    int shmflg
		);
	}
229	AUE_SHMCTL	COMPAT7|NOSTD {
		int shmctl(
		    int shmid,
		    int cmd,
		    _Contains_long_ptr_timet_ struct shmid_ds_old *buf
		);
	}
230	AUE_SHMDT	NOSTD {
		int shmdt(
		    _In_ const void *shmaddr
		);
	}
231	AUE_SHMGET	NOSTD {
		int shmget(
		    key_t key,
		    size_t size,
		    int shmflg
		);
	}
232	AUE_NULL	STD {
		int clock_gettime(
		    clockid_t clock_id,
		    _Out_ _Contains_long_timet_ struct timespec *tp
		);
	}
233	AUE_CLOCK_SETTIME	STD {
		int clock_settime(
		    clockid_t clock_id,
		    _In_ _Contains_long_timet_ const struct timespec *tp
		);
	}
234	AUE_NULL	STD {
		int clock_getres(
		    clockid_t clock_id,
		    _Out_ _Contains_long_timet_ struct timespec *tp
		);
	}
235	AUE_NULL	STD {
		int ktimer_create(
		    clockid_t clock_id,
		    _In_ _Contains_long_ptr_ struct sigevent_native *evp,
		    _Out_ int *timerid
		);
	}
236	AUE_NULL	STD {
		int ktimer_delete(
		    int timerid
		);
	}
237	AUE_NULL	STD {
		int ktimer_settime(
		    int timerid,
		    int flags,
		    _In_ _Contains_long_timet_ const struct itimerspec *value,
		    _Out_opt_ _Contains_long_timet_ struct itimerspec *ovalue
		);
	}
238	AUE_NULL	STD {
		int ktimer_gettime(
		    int timerid,
		    _Out_ _Contains_long_timet_ struct itimerspec *value
		);
	}
239	AUE_NULL	STD {
		int ktimer_getoverrun(
		    int timerid
		);
	}
240	AUE_NULL	STD {
		int nanosleep(
		    _In_ _Contains_long_timet_ const struct timespec *rqtp,
		    _Out_opt_ _Contains_long_timet_ struct timespec *rmtp
		);
	}
241	AUE_NULL	STD {
		int ffclock_getcounter(
		    _Out_ ffcounter *ffcount
		);
	}
242	AUE_NULL	STD {
		int ffclock_setestimate(
		    _In_ _Contains_timet_ struct ffclock_estimate *cest
		);
	}
243	AUE_NULL	STD {
		int ffclock_getestimate(
		    _Out_ _Contains_timet_ struct ffclock_estimate *cest
		);
	}
244	AUE_NULL	STD {
		int clock_nanosleep(
		    clockid_t clock_id,
		    int flags,
		    _In_ _Contains_long_timet_ const struct timespec *rqtp,
		    _Out_opt_ _Contains_long_timet_ struct timespec *rmtp
		);
	}
245-246	AUE_NULL	UNIMPL	nosys
247	AUE_NULL	STD {
		int clock_getcpuclockid2(
		    id_t id,
		    int which,
		    _Out_ clockid_t *clock_id
		);
	}
248	AUE_NULL	STD {
		int ntp_gettime(
		    _Out_ _Contains_long_timet_ struct ntptimeval *ntvp
		);
	}
249	AUE_NULL	UNIMPL	nosys
; syscall numbers initially used in OpenBSD
250	AUE_MINHERIT	STD {
		int minherit(
		    _In_ void *addr,
		    size_t len,
		    int inherit
		);
	}
251	AUE_RFORK	STD {
		int rfork(
		    int flags
		);
	}
252	AUE_POLL	OBSOL	openbsd_poll
253	AUE_ISSETUGID	STD {
		int issetugid(void);
	}
254	AUE_LCHOWN	STD {
		int lchown(
		    _In_z_ const char *path,
		    int uid,
		    int gid
		);
	}
255	AUE_AIO_READ	STD {
		int aio_read(
		    _Inout_ _Contains_long_ptr_ struct aiocb_native *aiocbp
		);
	}
256	AUE_AIO_WRITE	STD {
		int aio_write(
		    _Inout_ _Contains_long_ptr_ struct aiocb_native *aiocbp
		);
	}
257	AUE_LIO_LISTIO	STD {
		int lio_listio(
		    int mode,
		    _Inout_updates_(nent) _Contains_long_ptr_ struct aiocb_native * const *acb_list,
		    int nent,
		    _In_opt_ _Contains_long_ptr_ struct sigevent_native *sig
		);
	}
258	AUE_NULL	STD {
		int kbounce(
		    _In_reads_bytes_(len) const void *src,
		    _Out_writes_bytes_(len) void *dst,
		    size_t len,
		    int flags
		);
	}
259-271	AUE_NULL	UNIMPL	nosys
272	AUE_O_GETDENTS	COMPAT11 {
		int getdents(
		    int fd,
		    _Out_writes_bytes_(count) char *buf,
		    size_t count
		);
	}
273	AUE_NULL	UNIMPL	nosys
274	AUE_LCHMOD	STD {
		int lchmod(
		    _In_z_ const char *path,
		    mode_t mode
		);
	}
275	AUE_NULL	OBSOL	netbsd_lchown
276	AUE_LUTIMES	STD {
		int lutimes(
		    _In_z_ const char *path,
		    _In_ _Contains_long_timet_ const struct timeval *tptr
		);
	}
277	AUE_NULL	OBSOL	netbsd_msync
278	AUE_STAT	COMPAT11 {
		int nstat(
		    _In_z_ const char *path,
		    _Out_ _Contains_long_timet_ struct nstat *ub
		);
	}
279	AUE_FSTAT	COMPAT11 {
		int nfstat(
		    int fd,
		    _Out_ _Contains_long_timet_ struct nstat *sb
		);
	}
280	AUE_LSTAT	COMPAT11 {
		int nlstat(
		    _In_z_ const char *path,
		    _Out_ _Contains_long_timet_ struct nstat *ub
		);
	}
281-288	AUE_NULL	UNIMPL	nosys
289	AUE_PREADV	STD {
		ssize_t preadv(
		    int fd,
		    _In_reads_(iovcnt) _Contains_long_ptr_ struct iovec_native *iovp,
		    u_int iovcnt,
		    off_t offset
		);
	}
290	AUE_PWRITEV	STD {
		ssize_t pwritev(
		    int fd,
		    _In_reads_(iovcnt) _Contains_long_ptr_ struct iovec_native *iovp,
		    u_int iovcnt,
		    off_t offset
		);
	}
291-296	AUE_NULL	UNIMPL	nosys
297	AUE_FHSTATFS	COMPAT4 {
		int fhstatfs(
		    _In_ const struct fhandle *u_fhp,
		    _Out_ _Contains_long_ struct ostatfs *buf
		);
	}
298	AUE_FHOPEN	STD {
		int fhopen(
		    _In_ const struct fhandle *u_fhp,
		    int flags
		);
	}
299	AUE_FHSTAT	COMPAT11 {
		int fhstat(
		    _In_ const struct fhandle *u_fhp,
		    _Out_ _Contains_long_timet_ struct freebsd11_stat *sb
		);
	}
300	AUE_NULL	STD {
		int modnext(
		    int modid
		);
	}
301	AUE_NULL	STD {
		int modstat(
		    int modid,
		    _Out_ _Contains_long_ struct module_stat *stat
		);
	}
302	AUE_NULL	STD {
		int modfnext(
		    int modid
		);
	}
303	AUE_NULL	STD {
		int modfind(
		    _In_z_ const char *name
		);
	}
304	AUE_MODLOAD	STD {
		int kldload(
		    _In_z_ const char *file
		);
	}
305	AUE_MODUNLOAD	STD {
		int kldunload(
		    int fileid
		);
	}
306	AUE_NULL	STD {
		int kldfind(
		    _In_z_ const char *file
		);
	}
307	AUE_NULL	STD {
		int kldnext(
		    int fileid
		);
	}
308	AUE_NULL	STD {
		int kldstat(
		    int fileid,
		    _Out_ _Contains_long_ptr_ struct kld_file_stat *stat
		);
	}
309	AUE_NULL	STD {
		int kldfirstmod(
		    int fileid
		);
	}
310	AUE_GETSID	STD {
		int getsid(
		    pid_t pid
		);
	}
311	AUE_SETRESUID	STD {
		int setresuid(
		    uid_t ruid,
		    uid_t euid,
		    uid_t suid
		);
	}
312	AUE_SETRESGID	STD {
		int setresgid(
		    gid_t rgid,
		    gid_t egid,
		    gid_t sgid
		);
	}
313	AUE_NULL	OBSOL	signanosleep
314	AUE_AIO_RETURN	STD {
		ssize_t aio_return(
		    _Inout_ _Contains_long_ptr_ struct aiocb_native *aiocbp
		);
	}
315	AUE_AIO_SUSPEND	STD {
		int aio_suspend(
		    _Inout_updates_(nent) _Contains_long_ptr_ struct aiocb_native * const *aiocbp,
		    int nent,
		    _In_opt_ _Contains_long_timet_ const struct timespec *timeout
		);
	}
316	AUE_AIO_CANCEL	STD {
		int aio_cancel(
		    int fd,
		    _In_opt_ _Contains_long_ptr_ struct aiocb_native *aiocbp
		);
	}
317	AUE_AIO_ERROR	STD {
		int aio_error(
		    _In_ _Contains_long_ptr_ struct aiocb_native *aiocbp
		);
	}
318	AUE_AIO_READ	COMPAT6 {
		int aio_read(
		    _Inout_ _Contains_long_ptr_ struct oaiocb *aiocbp
		);
	}
319	AUE_AIO_WRITE	COMPAT6 {
		int aio_write(
		    _Inout_ _Contains_long_ptr_ struct oaiocb *aiocbp
		);
	}
320	AUE_LIO_LISTIO	COMPAT6 {
		int lio_listio(
		    int mode,
		    _Inout_updates_(nent) _Contains_long_ptr_ struct oaiocb * const *acb_list,
		    int nent,
		    _In_opt_ _Contains_ptr_ struct osigevent *sig
		);
	}
321	AUE_NULL	STD {
		int yield(void);
	}
322	AUE_NULL	OBSOL	thr_sleep
323	AUE_NULL	OBSOL	thr_wakeup
324	AUE_MLOCKALL	STD {
		int mlockall(
		    int how
		);
	}
325	AUE_MUNLOCKALL	STD {
		int munlockall(void);
	}
326	AUE_GETCWD	STD {
		int __getcwd(
		    _Out_writes_z_(buflen) char *buf,
		    size_t buflen
		);
	}
327	AUE_NULL	STD {
		int sched_setparam(
		    pid_t pid,
		    _In_ const struct sched_param *param
		);
	}
328	AUE_NULL	STD {
		int sched_getparam(
		    pid_t pid,
		    _Out_ struct sched_param *param
		);
	}
329	AUE_NULL	STD {
		int sched_setscheduler(
		    pid_t pid,
		    int policy,
		    _In_ const struct sched_param *param
		);
	}
330	AUE_NULL	STD {
		int sched_getscheduler(
		    pid_t pid
		);
	}
331	AUE_NULL	STD {
		int sched_yield(void);
	}
332	AUE_NULL	STD {
		int sched_get_priority_max(
		    int policy
		);
	}
333	AUE_NULL	STD {
		int sched_get_priority_min(
		    int policy
		);
	}
334	AUE_NULL	STD {
		int sched_rr_get_interval(
		    pid_t pid,
		    _Out_ _Contains_long_timet_ struct timespec *interval
		);
	}
335	AUE_NULL	STD {
		int utrace(
		    _In_reads_bytes_(len) const void *addr,
		    size_t len
		);
	}
336	AUE_SENDFILE	COMPAT4 {
		int sendfile(
		    int fd,
		    int s,
		    off_t offset,
		    size_t nbytes,
		    _In_opt_ _Contains_ptr_ struct sf_hdtr_native *hdtr,
		    _Out_opt_ off_t *sbytes,
		    int flags
		);
	}
337	AUE_NULL	STD {
		int kldsym(
		    int fileid,
		    int cmd,
		    _In_ _Contains_long_ptr_ void *data
		);
	}
338	AUE_JAIL	STD {
		int jail(
		    _In_ _Contains_ptr_ struct jail *jailp
		);
	}
339	AUE_NULL	NOSTD|NOTSTATIC {
		int nnpfs_syscall(
		    int operation,
		    char *a_pathP,
		    int a_opcode,
		    void *a_paramsP,
		    int a_followSymlinks
		);
	}
340	AUE_SIGPROCMASK	STD {
		int sigprocmask(
		    int how,
		    _In_opt_ const sigset_t *set,
		    _Out_opt_ sigset_t *oset
		);
	}
341	AUE_SIGSUSPEND	STD {
		int sigsuspend(
		    _In_ const sigset_t *sigmask
		);
	}
342	AUE_SIGACTION	COMPAT4 {
		int sigaction(
		    int sig,
		    _In_opt_ _Contains_ptr_ const struct sigaction_native *act,
		    _Out_opt_ _Contains_ptr_ struct sigaction_native *oact
		);
	}
343	AUE_SIGPENDING	STD {
		int sigpending(
		    _In_ sigset_t *set
		);
	}
344	AUE_SIGRETURN	COMPAT4 {
		int sigreturn(
		    _In_ _Contains_long_ptr_ const struct freebsd4_ucontext *sigcntxp
		);
	}
345	AUE_SIGWAIT	STD {
		int sigtimedwait(
		    _In_ const sigset_t *set,
		    _Out_opt_ _Contains_long_ptr_ struct siginfo_native *info,
		    _In_opt_ _Contains_long_timet_ const struct timespec *timeout
		);
	}
346	AUE_NULL	STD {
		int sigwaitinfo(
		    _In_ const sigset_t *set,
		    _Out_opt_ _Contains_long_ptr_ struct siginfo_native *info
		);
	}
347	AUE_ACL_GET_FILE	STD {
		int __acl_get_file(
		    _In_z_ const char *path,
		    acl_type_t type,
		    _Out_ struct acl *aclp
		);
	}
348	AUE_ACL_SET_FILE	STD {
		int __acl_set_file(
		    _In_z_ const char *path,
		    acl_type_t type,
		    _In_ struct acl *aclp
		);
	}
349	AUE_ACL_GET_FD	STD {
		int __acl_get_fd(
		    int filedes,
		    acl_type_t type,
		    _Out_ struct acl *aclp
		);
	}
350	AUE_ACL_SET_FD	STD {
		int __acl_set_fd(
		    int filedes,
		    acl_type_t type,
		    _In_ struct acl *aclp
		);
	}
351	AUE_ACL_DELETE_FILE	STD {
		int __acl_delete_file(
		    _In_z_ const char *path,
		    acl_type_t type
		);
	}
352	AUE_ACL_DELETE_FD	STD {
		int __acl_delete_fd(
		    int filedes,
		    acl_type_t type
		);
	}
353	AUE_ACL_CHECK_FILE	STD {
		int __acl_aclcheck_file(
		    _In_z_ const char *path,
		    acl_type_t type,
		    _In_ struct acl *aclp
		);
	}
354	AUE_ACL_CHECK_FD	STD {
		int __acl_aclcheck_fd(
		    int filedes,
		    acl_type_t type,
		    _In_ struct acl *aclp
		);
	}
355	AUE_EXTATTRCTL	STD {
		int extattrctl(
		    _In_z_ const char *path,
		    int cmd,
		    _In_z_opt_ const char *filename,
		    int attrnamespace,
		    _In_z_ const char *attrname
		);
	}
356	AUE_EXTATTR_SET_FILE	STD {
		ssize_t extattr_set_file(
		    _In_z_ const char *path,
		    int attrnamespace,
		    _In_z_ const char *attrname,
		    _In_reads_bytes_(nbytes) void *data,
		    size_t nbytes
		);
	}
357	AUE_EXTATTR_GET_FILE	STD {
		ssize_t extattr_get_file(
		    _In_z_ const char *path,
		    int attrnamespace,
		    _In_z_ const char *attrname,
		    _Out_writes_bytes_(nbytes) void *data,
		    size_t nbytes
		);
	}
358	AUE_EXTATTR_DELETE_FILE	STD {
		int extattr_delete_file(
		    _In_z_ const char *path,
		    int attrnamespace,
		    _In_z_ const char *attrname
		);
	}
359	AUE_AIO_WAITCOMPLETE	STD {
		ssize_t aio_waitcomplete(
		    _Outptr_result_maybenull_ _Contains_long_ptr_ struct aiocb_native **aiocbp,
		    _In_opt_ _Contains_long_timet_ struct timespec *timeout
		);
	}
360	AUE_GETRESUID	STD {
		int getresuid(
		    _Out_opt_ uid_t *ruid,
		    _Out_opt_ uid_t *euid,
		    _Out_opt_ uid_t *suid
		);
	}
361	AUE_GETRESGID	STD {
		int getresgid(
		    _Out_opt_ gid_t *rgid,
		    _Out_opt_ gid_t *egid,
		    _Out_opt_ gid_t *sgid
		);
	}
362	AUE_KQUEUE	STD {
		int kqueue(void);
	}
363	AUE_KEVENT	COMPAT11 {
		int kevent(
		    int fd,
		    _In_reads_opt_(nchanges) _Contains_ptr_ struct kevent_freebsd11 *changelist,
		    int nchanges,
		    _Out_writes_opt_(nevents) _Contains_ptr_ struct kevent_freebsd11 *eventlist,
		    int nevents,
		    _In_opt_ _Contains_long_timet_ const struct timespec *timeout
		);
	}
364	AUE_NULL	OBSOL	__cap_get_proc
365	AUE_NULL	OBSOL	__cap_set_proc
366	AUE_NULL	OBSOL	__cap_get_fd
367	AUE_NULL	OBSOL	__cap_get_file
368	AUE_NULL	OBSOL	__cap_set_fd
369	AUE_NULL	OBSOL	__cap_set_file
370	AUE_NULL	UNIMPL	nosys
371	AUE_EXTATTR_SET_FD	STD {
		ssize_t extattr_set_fd(
		    int fd,
		    int attrnamespace,
		    _In_z_ const char *attrname,
		    _In_reads_bytes_(nbytes) void *data,
		    size_t nbytes
		);
	}
372	AUE_EXTATTR_GET_FD	STD {
		ssize_t extattr_get_fd(
		    int fd,
		    int attrnamespace,
		    _In_z_ const char *attrname,
		    _Out_writes_bytes_(nbytes) void *data,
		    size_t nbytes
		);
	}
373	AUE_EXTATTR_DELETE_FD	STD {
		int extattr_delete_fd(
		    int fd,
		    int attrnamespace,
		    _In_z_ const char *attrname
		);
	}
374	AUE_SETUGID	STD {
		int __setugid(
		    int flag
		);
	}
375	AUE_NULL	OBSOL	nfsclnt
376	AUE_EACCESS	STD {
		int eaccess(
		    _In_z_ const char *path,
		    int amode
		);
	}
377	AUE_NULL	NOSTD|NOTSTATIC {
		int afs3_syscall(
		    long syscall,
		    long parm1,
		    long parm2,
		    long parm3,
		    long parm4,
		    long parm5,
		    long parm6
		);
	}
378	AUE_NMOUNT	STD {
		int nmount(
		    _In_reads_(iovcnt) _Contains_long_ptr_ struct iovec_native *iovp,
		    unsigned int iovcnt,
		    int flags
		);
	}
379	AUE_NULL	OBSOL	kse_exit
380	AUE_NULL	OBSOL	kse_wakeup
381	AUE_NULL	OBSOL	kse_create
382	AUE_NULL	OBSOL	kse_thr_interrupt
383	AUE_NULL	OBSOL	kse_release
384	AUE_NULL	STD {
		int __mac_get_proc(
		    _In_ _Contains_long_ptr_ struct mac_native *mac_p
		);
	}
385	AUE_NULL	STD {
		int __mac_set_proc(
		    _In_ _Contains_long_ptr_ struct mac_native *mac_p
		);
	}
386	AUE_NULL	STD {
		int __mac_get_fd(
		    int fd,
		    _In_ _Contains_long_ptr_ struct mac_native *mac_p
		);
	}
387	AUE_NULL	STD {
		int __mac_get_file(
		    _In_z_ const char *path_p,
		    _In_ _Contains_long_ptr_ struct mac_native *mac_p
		);
	}
388	AUE_NULL	STD {
		int __mac_set_fd(
		    int fd,
		    _In_ _Contains_long_ptr_ struct mac_native *mac_p
		);
	}
389	AUE_NULL	STD {
		int __mac_set_file(
		    _In_z_ const char *path_p,
		    _In_ _Contains_long_ptr_ struct mac_native *mac_p
		);
	}
390	AUE_NULL	STD {
		int kenv(
		    int what,
		    _In_z_opt_ const char *name,
		    _Inout_updates_opt_(len) char *value,
		    int len
		);
	}
391	AUE_LCHFLAGS	STD {
		int lchflags(
		    _In_z_ const char *path,
		    u_long flags
		);
	}
392	AUE_NULL	STD {
		int uuidgen(
		    _Out_writes_(count) struct uuid *store,
		    int count
		);
	}
393	AUE_SENDFILE	STD {
		int sendfile(
		    int fd,
		    int s,
		    off_t offset,
		    size_t nbytes,
		    _In_opt_ _Contains_ptr_ struct sf_hdtr_native *hdtr,
		    _Out_opt_ off_t *sbytes,
		    int flags
		);
	}
394	AUE_NULL	STD {
		int mac_syscall(
		    _In_z_ const char *policy,
		    int call,
		    _In_opt_ void *arg
		);
	}
395	AUE_GETFSSTAT	COMPAT11 {
		int getfsstat(
		    _Out_writes_bytes_opt_(bufsize) struct freebsd11_statfs *buf,
		    long bufsize,
		    int mode
		);
	}
396	AUE_STATFS	COMPAT11 {
		int statfs(
		    _In_z_ const char *path,
		    _Out_ struct freebsd11_statfs *buf
		);
	}
397	AUE_FSTATFS	COMPAT11 {
		int fstatfs(
		    int fd,
		    _Out_ struct freebsd11_statfs *buf
		);
	}
398	AUE_FHSTATFS	COMPAT11 {
		int fhstatfs(
		    _In_ const struct fhandle *u_fhp,
		    _Out_ struct freebsd11_statfs *buf
		);
	}
399	AUE_NULL	UNIMPL	nosys
400	AUE_SEMCLOSE	NOSTD {
		int ksem_close(
		    semid_t id
		);
	}
401	AUE_SEMPOST	NOSTD {
		int ksem_post(
		    semid_t id
		);
	}
402	AUE_SEMWAIT	NOSTD {
		int ksem_wait(
		    semid_t id
		);
	}
403	AUE_SEMTRYWAIT	NOSTD {
		int ksem_trywait(
		    semid_t id
		);
	}
404	AUE_SEMINIT	NOSTD {
		int ksem_init(
		    _Out_ semid_t *idp,
		    unsigned int value
		);
	}
405	AUE_SEMOPEN	NOSTD {
		int ksem_open(
		    _Out_ semid_t *idp,
		    _In_z_ const char *name,
		    int oflag,
		    mode_t mode,
		    unsigned int value
		);
	}
406	AUE_SEMUNLINK	NOSTD {
		int ksem_unlink(
		    _In_z_ const char *name
		);
	}
407	AUE_SEMGETVALUE	NOSTD {
		int ksem_getvalue(
		    semid_t id,
		    _Out_ int *val
		);
	}
408	AUE_SEMDESTROY	NOSTD {
		int ksem_destroy(
		    semid_t id
		);
	}
409	AUE_NULL	STD {
		int __mac_get_pid(
		    pid_t pid,
		    _In_ _Contains_long_ptr_ struct mac_native *mac_p
		);
	}
410	AUE_NULL	STD {
		int __mac_get_link(
		    _In_z_ const char *path_p,
		    _In_ _Contains_long_ptr_ struct mac_native *mac_p
		);
	}
411	AUE_NULL	STD {
		int __mac_set_link(
		    _In_z_ const char *path_p,
		    _In_ _Contains_long_ptr_ struct mac_native *mac_p
		);
	}
412	AUE_EXTATTR_SET_LINK	STD {
		ssize_t extattr_set_link(
		    _In_z_ const char *path,
		    int attrnamespace,
		    _In_z_ const char *attrname,
		    _In_reads_bytes_(nbytes) void *data,
		    size_t nbytes
		);
	}
413	AUE_EXTATTR_GET_LINK	STD {
		ssize_t extattr_get_link(
		    _In_z_ const char *path,
		    int attrnamespace,
		    _In_z_ const char *attrname,
		    _Out_writes_bytes_(nbytes) void *data,
		    size_t nbytes
		);
	}
414	AUE_EXTATTR_DELETE_LINK	STD {
		int extattr_delete_link(
		    _In_z_ const char *path,
		    int attrnamespace,
		    _In_z_ const char *attrname
		);
	}
415	AUE_NULL	STD {
		int __mac_execve(
		    _In_z_ const char *fname,
		    _In_ char **argv,
		    _In_ char **envv,
		    _In_ _Contains_long_ptr_ struct mac_native *mac_p
		);
	}
416	AUE_SIGACTION	STD {
		int sigaction(
		    int sig,
		    _In_opt_ _Contains_ptr_ const struct sigaction_native *act,
		    _Out_opt_ _Contains_ptr_ struct sigaction_native *oact
		);
	}
417	AUE_SIGRETURN	STD {
		int sigreturn(
		    _In_ _Contains_long_ptr_ const struct __ucontext *sigcntxp
		);
	}
418	AUE_NULL	UNIMPL	__xstat
419	AUE_NULL	UNIMPL	__xfstat
420	AUE_NULL	UNIMPL	__xlstat
421	AUE_NULL	STD {
		int getcontext(
		    _Out_ _Contains_long_ptr_ struct __ucontext *ucp
		);
	}
422	AUE_NULL	STD {
		int setcontext(
		    _In_ _Contains_long_ptr_ const struct __ucontext *ucp
		);
	}
423	AUE_NULL	STD {
		int swapcontext(
		    _Out_ _Contains_long_ptr_ struct __ucontext *oucp,
		    _In_ _Contains_long_ptr_ const struct __ucontext *ucp
		);
	}
424	AUE_SWAPOFF	STD {
		int swapoff(
		    _In_z_ const char *name
		);
	}
425	AUE_ACL_GET_LINK	STD {
		int __acl_get_link(
		    _In_z_ const char *path,
		    acl_type_t type,
		    _Out_ struct acl *aclp
		);
	}
426	AUE_ACL_SET_LINK	STD {
		int __acl_set_link(
		    _In_z_ const char *path,
		    acl_type_t type,
		    _In_ struct acl *aclp
		);
	}
427	AUE_ACL_DELETE_LINK	STD {
		int __acl_delete_link(
		    _In_z_ const char *path,
		    acl_type_t type
		);
	}
428	AUE_ACL_CHECK_LINK	STD {
		int __acl_aclcheck_link(
		    _In_z_ const char *path,
		    acl_type_t type,
		    _In_ struct acl *aclp
		);
	}
429	AUE_SIGWAIT	STD {
		int sigwait(
		    _In_ const sigset_t *set,
		    _Out_ int *sig
		);
	}
430	AUE_THR_CREATE	STD {
		int thr_create(
		    _In_ _Contains_long_ptr_ struct __ucontext *ctx,
		    _Out_ long *id,
		    int flags
		);
	}
431	AUE_THR_EXIT	STD {
		void thr_exit(
		    _Out_opt_ long *state
		);
	}
432	AUE_NULL	STD {
		int thr_self(
		    _Out_ long *id
		);
	}
433	AUE_THR_KILL	STD {
		int thr_kill(
		    long id,
		    int sig
		);
	}
434-435	AUE_NULL	UNIMPL	nosys
436	AUE_JAIL_ATTACH	STD {
		int jail_attach(
		    int jid
		);
	}
437	AUE_EXTATTR_LIST_FD	STD {
		ssize_t extattr_list_fd(
		    int fd,
		    int attrnamespace,
		    _Out_writes_bytes_opt_(nbytes) void *data,
		    size_t nbytes
		);
	}
438	AUE_EXTATTR_LIST_FILE	STD {
		ssize_t extattr_list_file(
		    _In_z_ const char *path,
		    int attrnamespace,
		    _Out_writes_bytes_opt_(nbytes) void *data,
		    size_t nbytes
		);
	}
439	AUE_EXTATTR_LIST_LINK	STD {
		ssize_t extattr_list_link(
		    _In_z_ const char *path,
		    int attrnamespace,
		    _Out_writes_bytes_opt_(nbytes) void *data,
		    size_t nbytes
		);
	}
440	AUE_NULL	OBSOL	kse_switchin
441	AUE_SEMWAIT	NOSTD {
		int ksem_timedwait(
		    semid_t id,
		    _In_opt_ _Contains_long_timet_ const struct timespec *abstime
		);
	}
442	AUE_NULL	STD {
		int thr_suspend(
		    _In_opt_ _Contains_long_timet_ const struct timespec *timeout
		);
	}
443	AUE_NULL	STD {
		int thr_wake(
		    long id
		);
	}
444	AUE_MODUNLOAD	STD {
		int kldunloadf(
		    int fileid,
		    int flags
		);
	}
445	AUE_AUDIT	STD {
		int audit(
		    _In_reads_bytes_(length) const void *record,
		    u_int length
		);
	}
446	AUE_AUDITON	STD {
		int auditon(
		    int cmd,
		    _In_opt_ void *data,
		    u_int length
		);
	}
447	AUE_GETAUID	STD {
		int getauid(
		    _Out_ uid_t *auid
		);
	}
448	AUE_SETAUID	STD {
		int setauid(
		    _In_ uid_t *auid
		);
	}
449	AUE_GETAUDIT	STD {
		int getaudit(
		    _Out_ struct auditinfo *auditinfo
		);
	}
450	AUE_SETAUDIT	STD {
		int setaudit(
		    _In_ struct auditinfo *auditinfo
		);
	}
451	AUE_GETAUDIT_ADDR	STD {
		int getaudit_addr(
		    _Out_writes_bytes_(length) struct auditinfo_addr *auditinfo_addr,
		    u_int length
		);
	}
452	AUE_SETAUDIT_ADDR	STD {
		int setaudit_addr(
		    _In_reads_bytes_(length) struct auditinfo_addr *auditinfo_addr,
		    u_int length
		);
	}
453	AUE_AUDITCTL	STD {
		int auditctl(
		    _In_z_ const char *path
		);
	}
454	AUE_NULL	STD {
		int _umtx_op(
		    _Inout_ void *obj,
		    int op,
		    u_long val,
		    _In_ void *uaddr1,
		    _In_ void *uaddr2
		);
	}
455	AUE_THR_NEW	STD {
		int thr_new(
		    _In_ _Contains_long_ptr_ struct thr_param *param,
		    int param_size
		);
	}
456	AUE_NULL	STD {
		int sigqueue(
		    pid_t pid,
		    int signum,
		    _In_ void *value
		);
	}
457	AUE_MQ_OPEN	NOSTD {
		int kmq_open(
		    _In_z_ const char *path,
		    int flags,
		    mode_t mode,
		    _In_opt_ _Contains_long_ const struct mq_attr *attr
		);
	}
458	AUE_MQ_SETATTR	NOSTD {
		int kmq_setattr(
		    int mqd,
		    _In_opt_ _Contains_long_ const struct mq_attr *attr,
		    _Out_opt_ _Contains_long_ struct mq_attr *oattr
		);
	}
459	AUE_MQ_TIMEDRECEIVE	NOSTD {
		int kmq_timedreceive(
		    int mqd,
		    _Out_writes_bytes_(msg_len) char *msg_ptr,
		    size_t msg_len,
		    _Out_opt_ unsigned *msg_prio,
		    _In_opt_ _Contains_long_timet_ const struct timespec *abs_timeout
		);
	}
460	AUE_MQ_TIMEDSEND	NOSTD {
		int kmq_timedsend(
		    int mqd,
		    _In_reads_bytes_(msg_len) const char *msg_ptr,
		    size_t msg_len,
		    unsigned msg_prio,
		    _In_opt_ _Contains_long_timet_ const struct timespec *abs_timeout
		);
	}
461	AUE_MQ_NOTIFY	NOSTD {
		int kmq_notify(
		    int mqd,
		    _In_opt_ _Contains_long_ptr_ const struct sigevent_native *sigev
		);
	}
462	AUE_MQ_UNLINK	NOSTD {
		int kmq_unlink(
		    _In_z_ const char *path
		);
	}
463	AUE_NULL	STD {
		void abort2(
		    _In_z_ const char *why,
		    int nargs,
		    _In_reads_(nargs) void **args
		);
	}
464	AUE_NULL	STD {
		int thr_set_name(
		    long id,
		    _In_z_ const char *name
		);
	}
465	AUE_AIO_FSYNC	STD {
		int aio_fsync(
		    int op,
		    _In_ _Contains_long_ptr_ struct aiocb_native *aiocbp
		);
	}
466	AUE_RTPRIO	STD {
		int rtprio_thread(
		    int function,
		    lwpid_t lwpid,
		    _Inout_ struct rtprio *rtp
		);
	}
467-468	AUE_NULL	UNIMPL	nosys
469	AUE_NULL	UNIMPL	__getpath_fromfd
470	AUE_NULL	UNIMPL	__getpath_fromaddr
471	AUE_SCTP_PEELOFF	NOSTD {
		int sctp_peeloff(
		    int sd,
		    uint32_t name
		);
	}
472	AUE_SCTP_GENERIC_SENDMSG	NOSTD {
		int sctp_generic_sendmsg(
		    int sd,
		    _In_reads_bytes_(mlen) void *msg,
		    int mlen,
		    _In_reads_bytes_(tolen) const struct sockaddr *to,
		    __socklen_t tolen,
		    _In_opt_ struct sctp_sndrcvinfo *sinfo,
		    int flags
		);
	}
473	AUE_SCTP_GENERIC_SENDMSG_IOV	NOSTD {
		int sctp_generic_sendmsg_iov(
		    int sd,
		    _In_reads_(iovlen) _Contains_long_ptr_ struct iovec_native *iov,
		    int iovlen,
		    _In_reads_bytes_(tolen) const struct sockaddr *to,
		    __socklen_t tolen,
		    _In_opt_ struct sctp_sndrcvinfo *sinfo,
		    int flags
		);
	}
474	AUE_SCTP_GENERIC_RECVMSG	NOSTD {
		int sctp_generic_recvmsg(
		    int sd,
		    _In_reads_(iovlen) _Contains_long_ptr_ struct iovec_native *iov,
		    int iovlen,
		    _Out_writes_bytes_(*fromlenaddr) struct sockaddr *from,
		    _Out_ __socklen_t *fromlenaddr,
		    _In_opt_ struct sctp_sndrcvinfo *sinfo,
		    _Out_opt_ int *msg_flags
		);
	}
475	AUE_PREAD	STD {
		ssize_t pread(
		    int fd,
		    _Out_writes_bytes_(nbyte) void *buf,
		    size_t nbyte,
		    off_t offset
		);
	}
476	AUE_PWRITE	STD {
		ssize_t pwrite(
		    int fd,
		    _In_reads_bytes_(nbyte) const void *buf,
		    size_t nbyte,
		    off_t offset
		);
	}
477	AUE_MMAP	STD {
		void *mmap(
		    _In_ void *addr,
		    size_t len,
		    int prot,
		    int flags,
		    int fd,
		    off_t pos
		);
	}
478	AUE_LSEEK	STD {
		off_t lseek(
		    int fd,
		    off_t offset,
		    int whence
		);
	}
479	AUE_TRUNCATE	STD {
		int truncate(
		    _In_z_ const char *path,
		    off_t length
		);
	}
480	AUE_FTRUNCATE	STD {
		int ftruncate(
		    int fd,
		    off_t length
		);
	}
481	AUE_THR_KILL2	STD {
		int thr_kill2(
		    pid_t pid,
		    long id,
		    int sig
		);
	}
482	AUE_SHMOPEN	STD {
		int shm_open(
		    _In_z_ const char *path,
		    int flags,
		    mode_t mode
		);
	}
483	AUE_SHMUNLINK	STD {
		int shm_unlink(
		    _In_z_ const char *path
		);
	}
484	AUE_NULL	STD {
		int cpuset(
		    _Out_ cpusetid_t *setid
		);
	}
485	AUE_NULL	STD {
		int cpuset_setid(
		    cpuwhich_t which,
		    id_t id,
		    cpusetid_t setid
		);
	}
486	AUE_NULL	STD {
		int cpuset_getid(
		    cpulevel_t level,
		    cpuwhich_t which,
		    id_t id,
		    _Out_ cpusetid_t *setid
		);
	}
487	AUE_NULL	STD {
		int cpuset_getaffinity(
		    cpulevel_t level,
		    cpuwhich_t which,
		    id_t id,
		    size_t cpusetsize,
		    _Out_ cpuset_t *mask
		);
	}
488	AUE_NULL	STD {
		int cpuset_setaffinity(
		    cpulevel_t level,
		    cpuwhich_t which,
		    id_t id,
		    size_t cpusetsize,
		    _Out_ const cpuset_t *mask
		);
	}
489	AUE_FACCESSAT	STD {
		int faccessat(
		    int fd,
		    _In_z_ const char *path,
		    int amode,
		    int flag
		);
	}
490	AUE_FCHMODAT	STD {
		int fchmodat(
		    int fd,
		    _In_z_ const char *path,
		    mode_t mode,
		    int flag
		);
	}
491	AUE_FCHOWNAT	STD {
		int fchownat(
		    int fd,
		    _In_z_ const char *path,
		    uid_t uid,
		    gid_t gid,
		    int flag
		);
	}
492	AUE_FEXECVE	STD {
		int fexecve(
		    int fd,
		    _In_ char **argv,
		    _In_ char **envv
		);
	}
493	AUE_FSTATAT	COMPAT11 {
		int fstatat(
		    int fd,
		    _In_z_ const char *path,
		    _Out_ _Contains_long_timet_ struct freebsd11_stat *buf,
		    int flag
		);
	}
494	AUE_FUTIMESAT	STD {
		int futimesat(
		    int fd,
		    _In_z_ const char *path,
		    _In_reads_(2) _Contains_long_timet_ const struct timeval *times
		);
	}
495	AUE_LINKAT	STD {
		int linkat(
		    int fd1,
		    _In_z_ const char *path1,
		    int fd2,
		    _In_z_ const char *path2,
		    int flag
		);
	}
496	AUE_MKDIRAT	STD {
		int mkdirat(
		    int fd,
		    _In_z_ const char *path,
		    mode_t mode
		);
	}
497	AUE_MKFIFOAT	STD {
		int mkfifoat(
		    int fd,
		    _In_z_ const char *path,
		    mode_t mode
		);
	}
498	AUE_MKNODAT	COMPAT11 {
		int mknodat(
		    int fd,
		    _In_z_ const char *path,
		    mode_t mode,
		    uint32_t dev
		);
	}
499	AUE_OPENAT_RWTC	STD|VARARG {
		int openat(
		    int fd,
		    _In_z_ const char *path,
		    int flag,
		    mode_t mode
		);
	}
500	AUE_READLINKAT	STD {
		int readlinkat(
		    int fd,
		    _In_z_ const char *path,
		    _Out_writes_bytes_(bufsize) char *buf,
		    size_t bufsize
		);
	}
501	AUE_RENAMEAT	STD {
		int renameat(
		    int oldfd,
		    _In_z_ const char *old,
		    int newfd,
		    _In_z_ const char *new
		);
	}
502	AUE_SYMLINKAT	STD {
		int symlinkat(
		    _In_z_ const char *path1,
		    int fd,
		    _In_z_ const char *path2
		);
	}
503	AUE_UNLINKAT	STD {
		int unlinkat(
		    int fd,
		    _In_z_ const char *path,
		    int flag
		);
	}
504	AUE_POSIX_OPENPT	STD {
		int posix_openpt(
		    int flags
		);
	}
; 505 is initialised by the kgssapi code, if present.
505	AUE_NULL	NOSTD {
		int gssd_syscall(
		    _In_z_ const char *path
		);
	}
506	AUE_JAIL_GET	STD {
		int jail_get(
		    _In_reads_(iovcnt) _Contains_long_ptr_ struct iovec_native *iovp,
		    unsigned int iovcnt,
		    int flags
		);
	}
507	AUE_JAIL_SET	STD {
		int jail_set(
		    _In_reads_(iovcnt) _Contains_long_ptr_ struct iovec_native *iovp,
		    unsigned int iovcnt,
		    int flags
		);
	}
508	AUE_JAIL_REMOVE	STD {
		int jail_remove(
		    int jid
		);
	}
509	AUE_CLOSEFROM	STD {
		int closefrom(
		    int lowfd
		);
	}
510	AUE_SEMCTL	NOSTD {
		int __semctl(
		    int semid,
		    int semnum,
		    int cmd,
		    _Inout_ _Contains_ptr_ union semun_native *arg
		);
	}
511	AUE_MSGCTL	NOSTD {
		int msgctl(
		    int msqid,
		    int cmd,
		    _Inout_opt_ _Contains_long_ptr_ struct msqid_ds *buf
		);
	}
512	AUE_SHMCTL	NOSTD {
		int shmctl(
		    int shmid,
		    int cmd,
		    _Inout_opt_ _Contains_long_ struct shmid_ds *buf
		);
	}
513	AUE_LPATHCONF	STD {
		int lpathconf(
		    _In_z_ const char *path,
		    int name
		);
	}
514	AUE_NULL	OBSOL	cap_new
515	AUE_CAP_RIGHTS_GET	STD {
		int __cap_rights_get(
		    int version,
		    int fd,
		    _Out_ cap_rights_t *rightsp
		);
	}
516	AUE_CAP_ENTER	STD {
		int cap_enter(void);
	}
517	AUE_CAP_GETMODE	STD {
		int cap_getmode(
		    _Out_ u_int *modep
		);
	}
518	AUE_PDFORK	STD {
		int pdfork(
		    _Out_ int *fdp,
		    int flags
		);
	}
519	AUE_PDKILL	STD {
		int pdkill(
		    int fd,
		    int signum
		);
	}
520	AUE_PDGETPID	STD {
		int pdgetpid(
		    int fd,
		    _Out_ pid_t *pidp
		);
	}
521	AUE_PDWAIT	UNIMPL	pdwait4
522	AUE_SELECT	STD {
		int pselect(
		    int nd,
		    _Inout_opt_ fd_set *in,
		    _Inout_opt_ fd_set *ou,
		    _Inout_opt_ fd_set *ex,
		    _In_opt_ _Contains_long_timet_ const struct timespec *ts,
		    _In_opt_ const sigset_t *sm
		);
	}
523	AUE_GETLOGINCLASS	STD {
		int getloginclass(
		    _Out_writes_z_(namelen) char *namebuf,
		    size_t namelen
		);
	}
524	AUE_SETLOGINCLASS	STD {
		int setloginclass(
		    _In_z_ const char *namebuf
		);
	}
525	AUE_NULL	STD {
		int rctl_get_racct(
		    _In_reads_bytes_(inbuflen) const void *inbufp,
		    size_t inbuflen,
		    _Out_writes_bytes_(outbuflen) void *outbufp,
		    size_t outbuflen
		);
	}
526	AUE_NULL	STD {
		int rctl_get_rules(
		    _In_reads_bytes_(inbuflen) const void *inbufp,
		    size_t inbuflen,
		    _Out_writes_bytes_(outbuflen) void *outbufp,
		    size_t outbuflen
		);
	}
527	AUE_NULL	STD {
		int rctl_get_limits(
		    _In_reads_bytes_(inbuflen) const void *inbufp,
		    size_t inbuflen,
		    _Out_writes_bytes_(outbuflen) void *outbufp,
		    size_t outbuflen
		);
	}
528	AUE_NULL	STD {
		int rctl_add_rule(
		    _In_reads_bytes_(inbuflen) const void *inbufp,
		    size_t inbuflen,
		    _Out_writes_bytes_(outbuflen) void *outbufp,
		    size_t outbuflen
		);
	}
529	AUE_NULL	STD {
		int rctl_remove_rule(
		    _In_reads_bytes_(inbuflen) const void *inbufp,
		    size_t inbuflen,
		    _Out_writes_bytes_(outbuflen) void *outbufp,
		    size_t outbuflen
		);
	}
530	AUE_POSIX_FALLOCATE	STD {
		int posix_fallocate(
		    int fd,
		    off_t offset,
		    off_t len
		);
	}
531	AUE_POSIX_FADVISE	STD {
		int posix_fadvise(
		    int fd,
		    off_t offset,
		    off_t len,
		    int advice
		);
	}
532	AUE_WAIT6	STD {
		int wait6(
		    idtype_t idtype,
		    id_t id,
		    _Out_opt_ int *status,
		    int options,
		    _Out_opt_ _Contains_long_ struct __wrusage *wrusage,
		    _Out_opt_ _Contains_long_ptr_ struct siginfo_native *info
		);
	}
533	AUE_CAP_RIGHTS_LIMIT	STD {
		int cap_rights_limit(
		    int fd,
		    _In_ cap_rights_t *rightsp
		);
	}
534	AUE_CAP_IOCTLS_LIMIT	STD {
		int cap_ioctls_limit(
		    int fd,
		    _In_reads_(ncmds) const u_long *cmds,
		    size_t ncmds
		);
	}
535	AUE_CAP_IOCTLS_GET	STD {
		ssize_t cap_ioctls_get(
		    int fd,
		    _Out_writes_(maxcmds) u_long *cmds,
		    size_t maxcmds
		);
	}
536	AUE_CAP_FCNTLS_LIMIT	STD {
		int cap_fcntls_limit(
		    int fd,
		    uint32_t fcntlrights
		);
	}
537	AUE_CAP_FCNTLS_GET	STD {
		int cap_fcntls_get(
		    int fd,
		    _Out_ uint32_t *fcntlrightsp
		);
	}
538	AUE_BINDAT	STD {
		int bindat(
		    int fd,
		    int s,
		    _In_reads_bytes_(namelen) const struct sockaddr *name,
		    __socklen_t namelen
		);
	}
539	AUE_CONNECTAT	STD {
		int connectat(
		    int fd,
		    int s,
		    _In_reads_bytes_(namelen) const struct sockaddr *name,
		    __socklen_t namelen
		);
	}
540	AUE_CHFLAGSAT	STD {
		int chflagsat(
		    int fd,
		    _In_z_ const char *path,
		    u_long flags,
		    int atflag
		);
	}
541	AUE_ACCEPT	STD {
		int accept4(
		    int s,
		    _Out_writes_bytes_opt_(*anamelen) struct sockaddr *name,
		    _Inout_opt_ __socklen_t *anamelen,
		    int flags
		);
	}
542	AUE_PIPE	STD {
		int pipe2(
		    _Out_writes_(2) int *fildes,
		    int flags
		);
	}
543	AUE_AIO_MLOCK	STD {
		int aio_mlock(
		    _In_ _Contains_long_ptr_ struct aiocb_native *aiocbp
		);
	}
544	AUE_PROCCTL	STD {
		int procctl(
		    idtype_t idtype,
		    id_t id,
		    int com,
		    _In_opt_ void *data
		);
	}
545	AUE_POLL	STD {
		int ppoll(
		    _Inout_updates_(nfds) struct pollfd *fds,
		    u_int nfds,
		    _In_opt_ _Contains_long_timet_ const struct timespec *ts,
		    _In_opt_ const sigset_t *set
		);
	}
546	AUE_FUTIMES	STD {
		int futimens(
		    int fd,
		    _In_reads_(2) _Contains_long_timet_ const struct timespec *times
		);
	}
547	AUE_FUTIMESAT	STD {
		int utimensat(
		    int fd,
		    _In_z_ const char *path,
		    _In_reads_(2) _Contains_long_timet_ const struct timespec *times,
		    int flag
		);
	}
548	AUE_NULL	OBSOL	numa_getaffinity
549	AUE_NULL	OBSOL	numa_setaffinity
550	AUE_FSYNC	STD {
		int fdatasync(
		    int fd
		);
	}
551	AUE_FSTAT	STD {
		int fstat(
		    int fd,
		    _Out_ _Contains_long_timet_ struct stat *sb
		);
	}
552	AUE_FSTATAT	STD {
		int fstatat(
		    int fd,
		    _In_z_ const char *path,
		    _Out_ _Contains_long_timet_ struct stat *buf,
		    int flag
		);
	}
553	AUE_FHSTAT	STD {
		int fhstat(
		    _In_ const struct fhandle *u_fhp,
		    _Out_ _Contains_long_timet_ struct stat *sb
		);
	}
554	AUE_GETDIRENTRIES STD {
		ssize_t getdirentries(
		    int fd,
		    _Out_writes_bytes_(count) char *buf,
		    size_t count,
		    _Out_ off_t *basep
		);
	}
555	AUE_STATFS	STD {
		int statfs(
		    _In_z_ const char *path,
		    _Out_ struct statfs *buf
		);
	}
556	AUE_FSTATFS	STD {
		int fstatfs(
		    int fd,
		    _Out_ struct statfs *buf
		);
	}
557	AUE_GETFSSTAT	STD {
		int getfsstat(
		    _Out_writes_bytes_opt_(bufsize) struct statfs *buf,
		    long bufsize,
		    int mode
		);
	}
558	AUE_FHSTATFS	STD {
		int fhstatfs(
		    _In_ const struct fhandle *u_fhp,
		    _Out_ struct statfs *buf
		);
	}
559	AUE_MKNODAT	STD {
		int mknodat(
		    int fd,
		    _In_z_ const char *path,
		    mode_t mode,
		    dev_t dev
		);
	}
560	AUE_KEVENT	STD {
		int kevent(
		    int fd,
		    _In_reads_opt_(nchanges) _Contains_ptr_ const struct kevent_native *changelist,
		    int nchanges,
		    _Out_writes_opt_(nevents) _Contains_ptr_ struct kevent_native *eventlist,
		    int nevents,
		    _In_opt_ _Contains_long_timet_ const struct timespec *timeout
		);
	}
561	AUE_NULL	STD {
		int cpuset_getdomain(
		    cpulevel_t level,
		    cpuwhich_t which,
		    id_t id,
		    size_t domainsetsize,
		    _Out_writes_bytes_(domainsetsize) domainset_t *mask,
		    _Out_ int *policy
		);
	}
562	AUE_NULL	STD {
		int cpuset_setdomain(
		    cpulevel_t level,
		    cpuwhich_t which,
		    id_t id,
		    size_t domainsetsize,
		    _In_reads_bytes_(domainsetsize) domainset_t *mask,
		    int policy
		);
	}
563	AUE_NULL	STD {
		int getrandom(
		    _Out_writes_bytes_(buflen) void *buf,
		    size_t buflen,
		    unsigned int flags
		);
	}
<<<<<<< HEAD
564	AUE_NULL	STD	{
		int coexecve(
		    pid_t pid,
		    char *fname, char **argv,
		    char **envv
=======
564	AUE_NULL	STD {
		int getfhat(
		    int fd,
		    _In_z_ char *path,
		    _Out_ struct fhandle *fhp,
		    int flags
		);
	}
565	AUE_NULL	STD {
		int fhlink(
		    _In_ struct fhandle *fhp,
		    _In_z_ const char *to
		);
	}
566	AUE_NULL	STD {
		int fhlinkat(
		    _In_ struct fhandle *fhp,
		    int tofd,
		    _In_z_ const char *to,
		);
	}
567	AUE_NULL	STD {
		int fhreadlink(
		    _In_ struct fhandle *fhp,
		    _Out_writes_(bufsize) char *buf,
		    size_t bufsize
>>>>>>> b2e3d07c
		);
	}

; Please copy any additions and changes to the following compatability tables:
; sys/compat/freebsd32/syscalls.master
; vim: syntax=off<|MERGE_RESOLUTION|>--- conflicted
+++ resolved
@@ -3140,40 +3140,39 @@
 		    unsigned int flags
 		);
 	}
-<<<<<<< HEAD
-564	AUE_NULL	STD	{
+564	AUE_NULL	STD {
+		int getfhat(
+		    int fd,
+		    _In_z_ char *path,
+		    _Out_ struct fhandle *fhp,
+		    int flags
+		);
+	}
+565	AUE_NULL	STD	{
 		int coexecve(
 		    pid_t pid,
 		    char *fname, char **argv,
 		    char **envv
-=======
-564	AUE_NULL	STD {
-		int getfhat(
-		    int fd,
-		    _In_z_ char *path,
-		    _Out_ struct fhandle *fhp,
-		    int flags
-		);
-	}
-565	AUE_NULL	STD {
+		);
+	}
+566	AUE_NULL	STD {
 		int fhlink(
 		    _In_ struct fhandle *fhp,
 		    _In_z_ const char *to
 		);
 	}
-566	AUE_NULL	STD {
+567	AUE_NULL	STD {
 		int fhlinkat(
 		    _In_ struct fhandle *fhp,
 		    int tofd,
 		    _In_z_ const char *to,
 		);
 	}
-567	AUE_NULL	STD {
+568	AUE_NULL	STD {
 		int fhreadlink(
 		    _In_ struct fhandle *fhp,
 		    _Out_writes_(bufsize) char *buf,
 		    size_t bufsize
->>>>>>> b2e3d07c
 		);
 	}
 
