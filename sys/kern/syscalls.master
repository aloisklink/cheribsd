 $FreeBSD$
;	from: @(#)syscalls.master	8.2 (Berkeley) 1/13/94
;
; System call name/number master file.
; Processed to created init_sysent.c, syscalls.c and syscall.h.

; New FreeBSD system calls should be added to the bottom of this file.

; Columns: number audit type name alt{name,tag,rtyp}/comments
;	number	system call number, must be in order
;	audit	the audit event associated with the system call
;		A value of AUE_NULL means no auditing, but it also means that
;		there is no audit event for the call at this time. For the
;		case where the event exists, but we don't want auditing, the
;		event should be #defined to AUE_NULL in audit_kevents.h.
;	type	one of STD, OBSOL, RESERVED, UNIMPL, COMPAT, COMPAT4, COMPAT6,
;		COMPAT7, COMPAT10, COMPAT11, COMPAT12,
;		NODEF, NOARGS, NOPROTO, NOSTD
;		The COMPAT* options may be combined with one or more NO*
;		options separated by '|' with no spaces (e.g. COMPAT|NOARGS)
;	name	pseudo-prototype of syscall routine
;		If one of the following alts is different, then all appear:
;	altname	name of system call if different
;	alttag	name of args struct tag if different from [o]`name'"_args"
;	altrtyp	return type if not int (bogus - syscalls always return int)
;		for UNIMPL/OBSOL, name continues with comments

; types:
;	STD	always included
;	COMPAT	included on COMPAT #ifdef
;	COMPAT4	included on COMPAT_FREEBSD4 #ifdef (FreeBSD 4 compat)
;	COMPAT6	included on COMPAT_FREEBSD6 #ifdef (FreeBSD 6 compat)
;	COMPAT7	included on COMPAT_FREEBSD7 #ifdef (FreeBSD 7 compat)
;	COMPAT10 included on COMPAT_FREEBSD10 #ifdef (FreeBSD 10 compat)
;	COMPAT11 included on COMPAT_FREEBSD11 #ifdef (FreeBSD 11 compat)
;	COMPAT12 included on COMPAT_FREEBSD12 #ifdef (FreeBSD 12 compat)
;	OBSOL	obsolete, not included in system, only specifies name
;	RESERVED reserved for local or vendor use (not for FreeBSD)
;	UNIMPL	not implemented, placeholder only
;	NOSTD	implemented but as a lkm that can be statically
;		compiled in; sysent entry will be filled with lkmressys
;		so the SYSCALL_MODULE macro works
;	NOARGS	same as STD except do not create structure in sys/sysproto.h
;	NODEF	same as STD except only have the entry in the syscall table
;		added.  Meaning - do not create structure or function
;		prototype in sys/sysproto.h
;	NOPROTO	same as STD except do not create structure or
;		function prototype in sys/sysproto.h.  Does add a
;		definition to syscall.h besides adding a sysent.
;	NOTSTATIC syscall is loadable
;	VARARG	last argument is passed with a variadic calling convention.
;	VARARG#	last # args are passed with a variadic calling convention.

; annotations:
;	SAL 2.0 annotations are used to specify how system calls treat
;	arguments that are passed using pointers. There are three basic
;	annotations.
;
;	_In_    Object pointed to will be read and not modified.
;	_Out_   Object pointed to will be written and not read.
;	_Inout_ Object pointed to will be written and read.
;
;	These annotations are used alone when the pointer refers to a single
;	object i.e. scalar types, structs, and pointers, and not NULL. Adding
;	the _opt_ suffix, e.g. _In_opt_, implies that the pointer may also
;	refer to NULL.
;
;	For pointers to arrays, additional suffixes are added:
;
;	_In_z_, _Out_z_, _Inout_z_:
;	    for a NUL terminated array e.g. a string.
;	_In_reads_z_(n),_Out_writes_z_(n), _Inout_updates_z_(n):
;	    for a NUL terminated array e.g. a string, of known length n bytes.
;	_In_reads_(n),_Out_writes_(n),_Inout_updates_(n):
;	    for an array of n elements.
;	_In_reads_bytes_(n), _Out_writes_bytes_(n), _Inout_updates_bytes(n):
;	    for a buffer of n-bytes.

; Please copy any additions and changes to the following compatability tables:
; sys/compat/freebsd32/syscalls.master

; #ifdef's, etc. may be included, and are copied to the output files.

#include <sys/param.h>
#include <sys/sysent.h>
#include <sys/sysproto.h>
%%ABI_HEADERS%%

0	AUE_NULL	STD {
		int nosys(void);
	} syscall nosys_args int
1	AUE_EXIT	STD {
		void sys_exit(
		    int rval
		);
	} exit sys_exit_args void
2	AUE_FORK	STD {
		int fork(void);
	}
3	AUE_READ	STD {
		ssize_t read(
		    int fd,
		    _Out_writes_bytes_(nbyte) void *buf,
		    size_t nbyte
		);
	}
4	AUE_WRITE	STD {
		ssize_t write(
		    int fd,
		    _In_reads_bytes_(nbyte) const void *buf,
		    size_t nbyte
		);
	}
5	AUE_OPEN_RWTC	STD|VARARG {
		int open(
		    _In_z_ const char *path,
		    int flags,
		    mode_t mode
		);
	}
6	AUE_CLOSE	STD {
		int close(
		    int fd
		);
	}
7	AUE_WAIT4	STD {
		int wait4(
		    int pid,
		    _Out_opt_ int *status,
		    int options,
		    _Out_opt_ _Contains_long_timet_ struct rusage *rusage
		);
	}
8	AUE_CREAT	COMPAT {
		int creat(
		    _In_z_ const char *path,
		    int mode
		);
	}
9	AUE_LINK	STD {
		int link(
		    _In_z_ const char *path,
		    _In_z_ const char *to
		);
	}
10	AUE_UNLINK	STD {
		int unlink(
		    _In_z_ const char *path
		);
	}
11	AUE_NULL	OBSOL	execv
12	AUE_CHDIR	STD {
		int chdir(
		    _In_z_ const char *path
		);
	}
13	AUE_FCHDIR	STD {
		int fchdir(
		    int fd
		);
	}
14	AUE_MKNOD	COMPAT11 {
		int mknod(
		    _In_z_ const char *path,
		    int mode,
		    uint32_t dev
		);
	}
15	AUE_CHMOD	STD {
		int chmod(
		    _In_z_ const char *path,
		    mode_t mode
		);
	}
16	AUE_CHOWN	STD {
		int chown(
		    _In_z_ const char *path,
		    int uid,
		    int gid
		);
	}
17	AUE_NULL	STD {
		void *break(
		    _In_ char *nsize
		);
	}
18	AUE_GETFSSTAT	COMPAT4 {
		int getfsstat(
		    _Out_writes_bytes_opt_(bufsize) _Contains_long_ struct ostatfs *buf,
		    long bufsize,
		    int mode
		);
	}
19	AUE_LSEEK	COMPAT {
		long lseek(
		    int fd,
		    long offset,
		    int whence
		);
	}
20	AUE_GETPID	STD {
		pid_t getpid(void);
	}
21	AUE_MOUNT	STD {
		int mount(
		    _In_z_ const char *type,
		    _In_z_ const char *path,
		    int flags,
		    _In_opt_ void *data
		);
	}
22	AUE_UMOUNT	STD {
		int unmount(
		    _In_z_ const char *path,
		    int flags
		);
	}
23	AUE_SETUID	STD {
		int setuid(
		    uid_t uid
		);
	}
24	AUE_GETUID	STD {
		uid_t getuid(void);
	}
25	AUE_GETEUID	STD {
		uid_t geteuid(void);
	}
26	AUE_PTRACE	STD {
		int ptrace(
		    int req,
		    pid_t pid,
		    _Inout_opt_ char *addr,
		    int data
		);
	}
27	AUE_RECVMSG	STD {
		ssize_t recvmsg(
		    int s,
		    _Inout_ _Contains_ptr_ struct msghdr *msg,
		    int flags
		);
	}
28	AUE_SENDMSG	STD {
		ssize_t sendmsg(
		    int s,
		    _In_ _Contains_ptr_ const struct msghdr *msg,
		    int flags
		);
	}
29	AUE_RECVFROM	STD {
		ssize_t recvfrom(
		    int s,
		    _Out_writes_bytes_(len) void *buf,
		    size_t len,
		    int flags,
		    _Out_writes_bytes_opt_(*fromlenaddr) struct sockaddr *from,
		    _Inout_opt_ __socklen_t *fromlenaddr
		);
	}
30	AUE_ACCEPT	STD {
		int accept(
		    int s,
		    _Out_writes_bytes_opt_(*anamelen) struct sockaddr *name,
		    _Inout_opt_ __socklen_t *anamelen
		);
	}
31	AUE_GETPEERNAME	STD {
		int getpeername(
		    int fdes,
		    _Out_writes_bytes_(*alen) struct sockaddr *asa,
		    _Inout_opt_ __socklen_t *alen
		);
	}
32	AUE_GETSOCKNAME	STD {
		int getsockname(
		    int fdes,
		    _Out_writes_bytes_(*alen) struct sockaddr *asa,
		    _Inout_ __socklen_t *alen
		);
	}
33	AUE_ACCESS	STD {
		int access(
		    _In_z_ const char *path,
		    int amode
		);
	}
34	AUE_CHFLAGS	STD {
		int chflags(
		    _In_z_ const char *path,
		    u_long flags
		);
	}
35	AUE_FCHFLAGS	STD {
		int fchflags(
		    int fd,
		    u_long flags
		);
	}
36	AUE_SYNC	STD {
		int sync(void);
	}
37	AUE_KILL	STD {
		int kill(
		    int pid,
		    int signum
		);
	}
38	AUE_STAT	COMPAT {
		int stat(
		    _In_z_ const char *path,
		    _Out_ _Contains_timet_ struct ostat *ub
		);
	}
39	AUE_GETPPID	STD {
		pid_t getppid(void);
	}
40	AUE_LSTAT	COMPAT {
		int lstat(
		    _In_z_ const char *path,
		    _Out_ _Contains_timet_ struct ostat *ub
		);
	}
41	AUE_DUP		STD {
		int dup(
		    u_int fd
		);
	}
42	AUE_PIPE	COMPAT10 {
		int pipe(void);
	}
43	AUE_GETEGID	STD {
		gid_t getegid(void);
	}
44	AUE_PROFILE	STD {
		int profil(
		    _Out_writes_bytes_(size) char *samples,
		    size_t size,
		    size_t offset,
		    u_int scale
		);
	}
45	AUE_KTRACE	STD {
		int ktrace(
		    _In_z_ const char *fname,
		    int ops,
		    int facs,
		    int pid
		);
	}
46	AUE_SIGACTION	COMPAT {
		int sigaction(
		    int signum,
		    _In_opt_ _Contains_ptr_ struct osigaction *nsa,
		    _Out_opt_ _Contains_ptr_ struct osigaction *osa
		);
	}
47	AUE_GETGID	STD {
		gid_t getgid(void);
	}
48	AUE_SIGPROCMASK	COMPAT {
		int sigprocmask(
		    int how,
		    osigset_t mask
		);
	}
; XXX note nonstandard (bogus) calling convention - the libc stub passes
; us the mask, not a pointer to it, and we return the old mask as the
; (int) return value.
49	AUE_GETLOGIN	STD {
		int getlogin(
		    _Out_writes_z_(namelen) char *namebuf,
		    u_int namelen
		);
	}
50	AUE_SETLOGIN	STD {
		int setlogin(
		    _In_z_ const char *namebuf
		);
	}
51	AUE_ACCT	STD {
		int acct(
		    _In_z_ const char *path
		);
	}
52	AUE_SIGPENDING	COMPAT {
		int sigpending(void);
	}
53	AUE_SIGALTSTACK	STD {
		int sigaltstack(
		    _In_opt_ _Contains_long_ptr_ const struct sigaltstack *ss,
		    _Out_opt_ _Contains_long_ptr_ struct sigaltstack *oss
		);
	}
54	AUE_IOCTL	STD|VARARG {
		int ioctl(
		    int fd,
		    u_long com,
		    _Inout_opt_ char *data
		);
	}
55	AUE_REBOOT	STD {
		int reboot(
		    int opt
		);
	}
56	AUE_REVOKE	STD {
		int revoke(
		    _In_z_ const char *path
		);
	}
57	AUE_SYMLINK	STD {
		int symlink(
		    _In_z_ const char *path,
		    _In_z_ const char *link
		);
	}
58	AUE_READLINK	STD {
		ssize_t readlink(
		    _In_z_ const char *path,
		    _Out_writes_z_(count) char *buf,
		    size_t count
		);
	}
59	AUE_EXECVE	STD {
		int execve(
		    _In_z_ const char *fname,
		    _In_z_ char **argv,
		    _In_z_ char **envv
		);
	}
60	AUE_UMASK	STD {
		mode_t umask(
		    mode_t newmask
		);
	}
61	AUE_CHROOT	STD {
		int chroot(
		    _In_z_ const char *path
		);
	}
62	AUE_FSTAT	COMPAT {
		int fstat(
		    int fd,
		    _Out_ _Contains_timet_ struct ostat *sb
		);
	}
63	AUE_NULL	COMPAT {
		int getkerninfo(
		    int op,
		    _Out_writes_bytes_opt(
		    *size) char *where,
		    _Inout_opt_ size_t *size,
		    int arg
		);
	}
64	AUE_NULL	COMPAT {
		int getpagesize(void);
	}
65	AUE_MSYNC	STD {
		int msync(
		    _In_ void *addr,
		    size_t len,
		    int flags
		);
	}
66	AUE_VFORK	STD {
		int vfork(void);
	}
67	AUE_NULL	OBSOL	vread
68	AUE_NULL	OBSOL	vwrite
69	AUE_SBRK	STD {
		int sbrk(
		    int incr
		);
	}
70	AUE_SSTK	STD {
		int sstk(
		    int incr
		);
	}
71	AUE_MMAP	COMPAT {
		void *mmap(
		    _In_ void *addr,
		    int len,
		    int prot,
		    int flags,
		    int fd,
		    long pos
		);
	}
72	AUE_O_VADVISE	COMPAT11 {
		int vadvise(
		    int anom
		);
	}
73	AUE_MUNMAP	STD {
		int munmap(
		    _In_ void *addr,
		    size_t len
		);
	}
74	AUE_MPROTECT	STD {
		int mprotect(
		    _In_ const void *addr,
		    size_t len,
		    int prot
		);
	}
75	AUE_MADVISE	STD {
		int madvise(
		    _In_ void *addr,
		    size_t len,
		    int behav
		);
	}
76	AUE_NULL	OBSOL	vhangup
77	AUE_NULL	OBSOL	vlimit
78	AUE_MINCORE	STD {
		int mincore(
		    _In_ const void *addr,
		    size_t len,
		    _Out_writes_bytes_(len/PAGE_SIZE) char *vec
		);
	}
79	AUE_GETGROUPS	STD {
		int getgroups(
		    u_int gidsetsize,
		    _Out_writes_opt_(gidsetsize) gid_t *gidset
		);
	}
80	AUE_SETGROUPS	STD {
		int setgroups(
		    u_int gidsetsize,
		    _In_reads_(gidsetsize) const gid_t *gidset
		);
	}
81	AUE_GETPGRP	STD {
		int getpgrp(void);
	}
82	AUE_SETPGRP	STD {
		int setpgid(
		    int pid,
		    int pgid
		);
	}
83	AUE_SETITIMER	STD {
		int setitimer(
		    int which,
		    _In_ _Contains_timet_ const struct itimerval *itv,
		    _Out_opt_ _Contains_timet_ struct itimerval *oitv
		);
	}
84	AUE_WAIT4	COMPAT {
		int wait(void);
	}
85	AUE_SWAPON	STD {
		int swapon(
		    _In_z_ const char *name
		);
	}
86	AUE_GETITIMER	STD {
		int getitimer(
		    int which,
		    _Out_ _Contains_timet_ struct itimerval *itv
		);
	}
87	AUE_SYSCTL	COMPAT {
		int gethostname(
		    _Out_writes_z_(len) char *hostname,
		    u_int len
		);
	}
88	AUE_SYSCTL	COMPAT {
		int sethostname(
		    _In_reads_z_(len) char *hostname,
		    u_int len
		);
	}
89	AUE_GETDTABLESIZE	STD {
		int getdtablesize(void);
	}
90	AUE_DUP2	STD {
		int dup2(
		    u_int from,
		    u_int to
		);
	}
<<<<<<< HEAD
91	AUE_NULL	UNIMPL	nosys
92	AUE_FCNTL	STD|VARARG {
=======
91	AUE_NULL	RESERVED
92	AUE_FCNTL	STD {
>>>>>>> d89c1c46
		int fcntl(
		    int fd,
		    int cmd,
		    intptr_t arg
		);
	}
93	AUE_SELECT	STD {
		int select(
		    int nd,
		    _Inout_opt_ fd_set *in,
		    _Inout_opt_ fd_set *ou,
		    _Inout_opt_ fd_set *ex,
		    _In_opt_ _Contains_long_timet_ struct timeval *tv
		);
	}
94	AUE_NULL	RESERVED
95	AUE_FSYNC	STD {
		int fsync(
		    int fd
		);
	}
96	AUE_SETPRIORITY	STD {
		int setpriority(
		    int which,
		    int who,
		    int prio
		);
	}
97	AUE_SOCKET	STD {
		int socket(
		    int domain,
		    int type,
		    int protocol
		);
	}
98	AUE_CONNECT	STD {
		int connect(
		    int s,
		    _In_reads_bytes_(namelen) const struct sockaddr *name,
		    __socklen_t namelen
		);
	}
99	AUE_ACCEPT	COMPAT {
		int accept(
		    int s,
		    _Out_writes_bytes_opt_(*anamelen) struct sockaddr *name,
		    _Inout_opt_ __socklen_t *anamelen
		);
	}
100	AUE_GETPRIORITY	STD {
		int getpriority(
		    int which,
		    int who
		);
	}
101	AUE_SEND	COMPAT {
		int send(
		    int s,
		    _In_reads_bytes_(len) const void *buf,
		    int len,
		    int flags
		);
	}
102	AUE_RECV	COMPAT {
		int recv(
		    int s,
		    _Out_writes_bytes_(len) void *buf,
		    int len,
		    int flags
		);
	}
103	AUE_SIGRETURN	COMPAT {
		int sigreturn(
		    _In_ struct osigcontext *sigcntxp
		);
	}
104	AUE_BIND	STD {
		int bind(
		    int s,
		    _In_reads_bytes_(namelen) const struct sockaddr *name,
		    __socklen_t namelen
		);
	}
105	AUE_SETSOCKOPT	STD {
		int setsockopt(
		    int s,
		    int level,
		    int name,
		    _In_reads_bytes_opt_(valsize) const void *val,
		    __socklen_t valsize
		);
	}
106	AUE_LISTEN	STD {
		int listen(
		    int s,
		    int backlog
		);
	}
107	AUE_NULL	OBSOL	vtimes
108	AUE_NULL	COMPAT {
		int sigvec(
		    int signum,
		    _In_opt_ _Contains_ptr_ struct sigvec *nsv,
		    _Out_opt_ _Contains_ptr_ struct sigvec *osv
		);
	}
109	AUE_NULL	COMPAT {
		int sigblock(
		    int mask
		);
	}
110	AUE_NULL	COMPAT {
		int sigsetmask(
		    int mask
		);
	}
111	AUE_NULL	COMPAT {
		int sigsuspend(
		    osigset_t mask
		);
	}
; XXX note nonstandard (bogus) calling convention - the libc stub passes
; us the mask, not a pointer to it.
112	AUE_NULL	COMPAT {
		int sigstack(
		    _In_opt_ _Contains_ptr_ struct sigstack *nss,
		    _Out_opt_ _Contains_ptr_ struct sigstack *oss
		);
	}
113	AUE_RECVMSG	COMPAT {
		int recvmsg(
		    int s,
		    _Inout_ _Contains_ptr_ struct omsghdr *msg,
		    int flags
		);
	}
114	AUE_SENDMSG	COMPAT {
		int sendmsg(
		    int s,
		    _In_ const void *msg,
		    int flags
		);
	}
115	AUE_NULL	OBSOL	vtrace
116	AUE_GETTIMEOFDAY	STD {
		int gettimeofday(
		    _Out_ _Contains_long_timet_ struct timeval *tp,
		    _Out_opt_ struct timezone *tzp
		);
	}
117	AUE_GETRUSAGE	STD {
		int getrusage(
		    int who,
		    _Out_ _Contains_long_ struct rusage *rusage
		);
	}
118	AUE_GETSOCKOPT	STD {
		int getsockopt(
		    int s,
		    int level,
		    int name,
		    _Out_writes_bytes_opt_(*avalsize) void *val,
		    _Inout_ __socklen_t *avalsize
		);
	}
119	AUE_NULL	RESERVED
120	AUE_READV	STD {
		int readv(
		    int fd,
		    _Inout_updates_(iovcnt) _Contains_long_ptr_ struct iovec *iovp,
		    u_int iovcnt
		);
	}
121	AUE_WRITEV	STD {
		int writev(
		    int fd,
		    _In_reads_opt_(iovcnt) _Contains_long_ptr_ struct iovec *iovp,
		    u_int iovcnt
		);
	}
122	AUE_SETTIMEOFDAY	STD {
		int settimeofday(
		    _In_ _Contains_long_timet_ const struct timeval *tv,
		    _In_opt_ const struct timezone *tzp
		);
	}
123	AUE_FCHOWN	STD {
		int fchown(
		    int fd,
		    int uid,
		    int gid
		);
	}
124	AUE_FCHMOD	STD {
		int fchmod(
		    int fd,
		    mode_t mode
		);
	}
125	AUE_RECVFROM	COMPAT|NOARGS {
		int recvfrom(
		    int s,
		    _Out_writes_(len) void *buf,
		    size_t len,
		    int flags,
		    _Out_writes_bytes_(*fromlenaddr) struct sockaddr *from,
		    _Inout_ __socklen_t *fromlenaddr
		);
	} recvfrom recvfrom_args int
126	AUE_SETREUID	STD {
		int setreuid(
		    int ruid,
		    int euid
		);
	}
127	AUE_SETREGID	STD {
		int setregid(
		    int rgid,
		    int egid
		);
	}
128	AUE_RENAME	STD {
		int rename(
		    _In_z_ const char *from,
		    _In_z_ const char *to
		);
	}
129	AUE_TRUNCATE	COMPAT {
		int truncate(
		    _In_z_ const char *path,
		    long length
		);
	}
130	AUE_FTRUNCATE	COMPAT {
		int ftruncate(
		    int fd,
		    long length
		);
	}
131	AUE_FLOCK	STD {
		int flock(
		    int fd,
		    int how
		);
	}
132	AUE_MKFIFO	STD {
		int mkfifo(
		    _In_z_ const char *path,
		    mode_t mode
		);
	}
133	AUE_SENDTO	STD {
		ssize_t sendto(
		    int s,
		    _In_reads_bytes_(len) const void *buf,
		    size_t len,
		    int flags,
		    _In_reads_bytes_opt_(tolen) const struct sockaddr *to,
		    __socklen_t tolen
		);
	}
134	AUE_SHUTDOWN	STD {
		int shutdown(
		    int s,
		    int how
		);
	}
135	AUE_SOCKETPAIR	STD {
		int socketpair(
		    int domain,
		    int type,
		    int protocol,
		    _Out_writes_(2) int *rsv
		);
	}
136	AUE_MKDIR	STD {
		int mkdir(
		    _In_z_ const char *path,
		    mode_t mode
		);
	}
137	AUE_RMDIR	STD {
		int rmdir(
		    _In_z_ const char *path
		);
	}
138	AUE_UTIMES	STD {
		int utimes(
		    _In_z_ const char *path,
		    _In_ _Contains_long_timet_ const struct timeval *tptr
		);
	}
139	AUE_NULL	OBSOL	4.2 sigreturn
140	AUE_ADJTIME	STD {
		int adjtime(
		    _In_ _Contains_long_timet_ const struct timeval *delta,
		    _Out_opt_ _Contains_long_timet_ struct timeval *olddelta
		);
	}
141	AUE_GETPEERNAME	COMPAT {
		int getpeername(
		    int fdes,
		    _Out_writes_bytes_(*alen) struct sockaddr *asa,
		    _Inout_opt_ __socklen_t *alen
		);
	}
142	AUE_SYSCTL	COMPAT {
		long gethostid(void);
	}
143	AUE_SYSCTL	COMPAT {
		int sethostid(
		    long hostid
		);
	}
144	AUE_GETRLIMIT	COMPAT {
		int getrlimit(
		    u_int which,
		    _Out_ struct orlimit *rlp
		);
	}
145	AUE_SETRLIMIT	COMPAT {
		int setrlimit(
		    u_int which,
		    _Out_ struct orlimit *rlp
		);
	}
146	AUE_KILLPG	COMPAT {
		int killpg(
		    int pgid,
		    int signum
		);
	}
147	AUE_SETSID	STD {
		int setsid(void);
	}
148	AUE_QUOTACTL	STD {
		int quotactl(
		    _In_z_ const char *path,
		    int cmd,
		    int uid,
		    _In_ void *arg
		);
	}
149	AUE_O_QUOTA	COMPAT {
		int quota(void);
	}
150	AUE_GETSOCKNAME	COMPAT|NOARGS {
		int getsockname(
		    int fdec,
		    _Out_writes_bytes_(*alen) struct sockaddr *asa,
		    _Inout_ __socklen_t *alen
		);
	} getsockname getsockname_args int

151-153	AUE_NULL	RESERVED
; 154 is initialised by the NLM code, if present.
154	AUE_NULL	NOSTD {
		int nlm_syscall(
		    int debug_level,
		    int grace_period,
		    int addr_count,
		    _In_reads_(addr_count) char **addrs
		);
	}
; 155 is initialized by the NFS code, if present.
155	AUE_NFS_SVC	NOSTD {
		int nfssvc(
		    int flag,
		    _In_ void *argp
		);
	}
156	AUE_GETDIRENTRIES	COMPAT {
		int getdirentries(
		    int fd,
		    _Out_writes_bytes_(count) char *buf,
		    u_int count,
		    _Out_ long *basep
		);
	}
157	AUE_STATFS	COMPAT4 {
		int statfs(
		    _In_z_ const char *path,
		    _Out_ _Contains_long_ struct ostatfs *buf
		);
	}
158	AUE_FSTATFS	COMPAT4 {
		int fstatfs(
		    int fd,
		    _Out_ _Contains_long_ struct ostatfs *buf
		);
	}
159	AUE_NULL	RESERVED
160	AUE_LGETFH	STD {
		int lgetfh(
		    _In_z_ const char *fname,
		    _Out_ struct fhandle *fhp
		);
	}
161	AUE_NFS_GETFH	STD {
		int getfh(
		    _In_z_ const char *fname,
		    _Out_ struct fhandle *fhp
		);
	}
162	AUE_SYSCTL	COMPAT4 {
		int getdomainname(
		    _Out_writes_z_(len) char *domainname,
		    int len
		);
	}
163	AUE_SYSCTL	COMPAT4 {
		int setdomainname(
		    _In_reads_z_(len) char *domainname,
		    int len
		);
	}
164	AUE_NULL	COMPAT4 {
		int uname(
		    _Out_ struct utsname *name
		);
	}
165	AUE_SYSARCH	STD {
		int sysarch(
		    int op,
		    _In_z_ char *parms
		);
	}
166	AUE_RTPRIO	STD {
		int rtprio(
		    int function,
		    pid_t pid,
		    _Inout_ struct rtprio *rtp
		);
	}
<<<<<<< HEAD
167-168	AUE_NULL	UNIMPL	nosys
169	AUE_SEMSYS	NOSTD|VARARG4 {
=======
167-168	AUE_NULL	RESERVED
169	AUE_SEMSYS	NOSTD {
>>>>>>> d89c1c46
		int semsys(
		    int which,
		    intptr_t a2,
		    intptr_t a3,
		    intptr_t a4,
		    intptr_t a5
		);
	}
170	AUE_MSGSYS	NOSTD|VARARG5 {
		int msgsys(
		    int which,
		    intptr_t a2,
		    intptr_t a3,
		    intptr_t a4,
		    intptr_t a5,
		    intptr_t a6
		);
	}
171	AUE_SHMSYS	NOSTD|VARARG3 {
		int shmsys(
		    int which,
		    intptr_t a2,
		    intptr_t a3,
		    intptr_t a4
		);
	}
<<<<<<< HEAD
172	AUE_NULL	UNIMPL	nosys
=======
; XXX should be { int shmsys(int which, ...); }
172	AUE_NULL	RESERVED
>>>>>>> d89c1c46
173	AUE_PREAD	COMPAT6 {
		ssize_t pread(
		    int fd,
		    _Out_writes_bytes_(nbyte) void *buf,
		    size_t nbyte,
		    int pad,
		    off_t offset
		);
	}
174	AUE_PWRITE	COMPAT6 {
		ssize_t pwrite(
		    int fd,
		    _In_reads_bytes_(nbyte) const void *buf,
		    size_t nbyte,
		    int pad,
		    off_t offset
		);
	}
175	AUE_SETFIB	STD {
		int setfib(
		    int fibnum
		);
	}
176	AUE_NTP_ADJTIME	STD {
		int ntp_adjtime(
		    _Inout_ _Contains_long_ struct timex *tp
		);
	}
177-180	AUE_NULL	RESERVED
181	AUE_SETGID	STD {
		int setgid(
		    gid_t gid
		);
	}
182	AUE_SETEGID	STD {
		int setegid(
		    gid_t egid
		);
	}
183	AUE_SETEUID	STD {
		int seteuid(
		    uid_t euid
		);
	}
184	AUE_NULL	OBSOL	lfs_bmapv
185	AUE_NULL	OBSOL	lfs_markv
186	AUE_NULL	OBSOL	lfs_segclean
187	AUE_NULL	OBSOL	lfs_segwait
188	AUE_STAT	COMPAT11 {
		int stat(
		    _In_z_ const char *path,
		    _Out_ _Contains_timet_ struct freebsd11_stat *ub
		);
	}
189	AUE_FSTAT	COMPAT11 {
		int fstat(
		    int fd,
		    _Out_ _Contains_timet_ struct freebsd11_stat *sb
		);
	}
190	AUE_LSTAT	COMPAT11 {
		int lstat(
		    _In_z_ const char *path,
		    _Out_ _Contains_timet_ struct freebsd11_stat *ub
		);
	}
191	AUE_PATHCONF	STD {
		int pathconf(
		    _In_z_ const char *path,
		    int name
		);
	}
192	AUE_FPATHCONF	STD {
		int fpathconf(
		    int fd,
		    int name
		);
	}
193	AUE_NULL	RESERVED
194	AUE_GETRLIMIT	STD {
		int getrlimit(
		    u_int which,
		    _Out_ struct rlimit *rlp
		);
	} getrlimit __getrlimit_args int
195	AUE_SETRLIMIT	STD {
		int setrlimit(
		    u_int which,
		    _In_ struct rlimit *rlp
		);
	} setrlimit __setrlimit_args int
196	AUE_GETDIRENTRIES	COMPAT11 {
		int getdirentries(
		    int fd,
		    _Out_writes_bytes_(count) char *buf,
		    u_int count,
		    _Out_ long *basep
		);
	}
197	AUE_MMAP	COMPAT6 {
		void *mmap(
		    _In_ void *addr,
		    size_t len,
		    int prot,
		    int flags,
		    int fd,
		    int pad,
		    off_t pos
		);
	}
198	AUE_NULL	NOPROTO {
		int nosys(void);
	} __syscall __syscall_args int
199	AUE_LSEEK	COMPAT6 {
		off_t lseek(
		    int fd,
		    int pad,
		    off_t offset,
		    int whence
		);
	}
200	AUE_TRUNCATE	COMPAT6 {
		int truncate(
		    _In_z_ const char *path,
		    int pad,
		    off_t length
		);
	}
201	AUE_FTRUNCATE	COMPAT6 {
		int ftruncate(
		    int fd,
		    int pad,
		    off_t length
		);
	}
202	AUE_SYSCTL	STD {
		int __sysctl(
		    _In_reads_(namelen) int *name,
		    u_int namelen,
		    _Out_writes_bytes_opt_(*oldlenp) void *old,
		    _Inout_opt_ size_t *oldlenp,
		    _In_reads_bytes_opt_(newlen) const void *new,
		    size_t newlen
		);
	}
203	AUE_MLOCK	STD {
		int mlock(
		    _In_ const void *addr,
		    size_t len
		);
	}
204	AUE_MUNLOCK	STD {
		int munlock(
		    _In_ const void *addr,
		    size_t len
		);
	}
205	AUE_UNDELETE	STD {
		int undelete(
		    _In_z_ const char *path
		);
	}
206	AUE_FUTIMES	STD {
		int futimes(
		    int fd,
		    _In_reads_(2) _Contains_long_timet_ const struct timeval *tptr
		);
	}
207	AUE_GETPGID	STD {
		int getpgid(
		    pid_t pid
		);
	}
208	AUE_NULL	RESERVED
209	AUE_POLL	STD {
		int poll(
		    _Inout_updates_(nfds) struct pollfd *fds,
		    u_int nfds,
		    int timeout
		);
	}
;
; The following are reserved for loadable syscalls
;
210	AUE_NULL	NODEF|NOTSTATIC	lkmnosys lkmnosys nosys_args int
211	AUE_NULL	NODEF|NOTSTATIC	lkmnosys lkmnosys nosys_args int
212	AUE_NULL	NODEF|NOTSTATIC	lkmnosys lkmnosys nosys_args int
213	AUE_NULL	NODEF|NOTSTATIC	lkmnosys lkmnosys nosys_args int
214	AUE_NULL	NODEF|NOTSTATIC	lkmnosys lkmnosys nosys_args int
215	AUE_NULL	NODEF|NOTSTATIC	lkmnosys lkmnosys nosys_args int
216	AUE_NULL	NODEF|NOTSTATIC	lkmnosys lkmnosys nosys_args int
217	AUE_NULL	NODEF|NOTSTATIC	lkmnosys lkmnosys nosys_args int
218	AUE_NULL	NODEF|NOTSTATIC	lkmnosys lkmnosys nosys_args int
219	AUE_NULL	NODEF|NOTSTATIC	lkmnosys lkmnosys nosys_args int

220	AUE_SEMCTL	COMPAT7|NOSTD {
		int __semctl(
		    int semid,
		    int semnum,
		    int cmd,
		    _Contains_ptr_ union semun_old *arg
		);
	}
221	AUE_SEMGET	NOSTD {
		int semget(
		    key_t key,
		    int nsems,
		    int semflg
		);
	}
222	AUE_SEMOP	NOSTD {
		int semop(
		    int semid,
		    _In_reads_(nsops) struct sembuf *sops,
		    size_t nsops
		);
	}
223	AUE_NULL	OBSOL	semconfig
224	AUE_MSGCTL	COMPAT7|NOSTD {
		int msgctl(
		    int msqid,
		    int cmd,
		    _Contains_long_ptr_timet_ struct msqid_ds_old *buf
		);
	}
225	AUE_MSGGET	NOSTD {
		int msgget(
		    key_t key,
		    int msgflg
		);
	}
226	AUE_MSGSND	NOSTD {
		int msgsnd(
		    int msqid,
		    _In_reads_bytes_(msgsz) const void *msgp,
		    size_t msgsz,
		    int msgflg
		);
	}
227	AUE_MSGRCV	NOSTD {
		ssize_t msgrcv(
		    int msqid,
		    _Out_writes_bytes_(msgsz) void *msgp,
		    size_t msgsz,
		    long msgtyp,
		    int msgflg
		);
	}
228	AUE_SHMAT	NOSTD {
		void *shmat(
		    int shmid,
		    _In_ const void *shmaddr,
		    int shmflg
		);
	}
229	AUE_SHMCTL	COMPAT7|NOSTD {
		int shmctl(
		    int shmid,
		    int cmd,
		    _Contains_long_ptr_timet_ struct shmid_ds_old *buf
		);
	}
230	AUE_SHMDT	NOSTD {
		int shmdt(
		    _In_ const void *shmaddr
		);
	}
231	AUE_SHMGET	NOSTD {
		int shmget(
		    key_t key,
		    size_t size,
		    int shmflg
		);
	}
232	AUE_NULL	STD {
		int clock_gettime(
		    clockid_t clock_id,
		    _Out_ _Contains_long_timet_ struct timespec *tp
		);
	}
233	AUE_CLOCK_SETTIME	STD {
		int clock_settime(
		    clockid_t clock_id,
		    _In_ _Contains_long_timet_ const struct timespec *tp
		);
	}
234	AUE_NULL	STD {
		int clock_getres(
		    clockid_t clock_id,
		    _Out_ _Contains_long_timet_ struct timespec *tp
		);
	}
235	AUE_NULL	STD {
		int ktimer_create(
		    clockid_t clock_id,
		    _In_ _Contains_long_ptr_ struct sigevent *evp,
		    _Out_ int *timerid
		);
	}
236	AUE_NULL	STD {
		int ktimer_delete(
		    int timerid
		);
	}
237	AUE_NULL	STD {
		int ktimer_settime(
		    int timerid,
		    int flags,
		    _In_ _Contains_long_timet_ const struct itimerspec *value,
		    _Out_opt_ _Contains_long_timet_ struct itimerspec *ovalue
		);
	}
238	AUE_NULL	STD {
		int ktimer_gettime(
		    int timerid,
		    _Out_ _Contains_long_timet_ struct itimerspec *value
		);
	}
239	AUE_NULL	STD {
		int ktimer_getoverrun(
		    int timerid
		);
	}
240	AUE_NULL	STD {
		int nanosleep(
		    _In_ _Contains_long_timet_ const struct timespec *rqtp,
		    _Out_opt_ _Contains_long_timet_ struct timespec *rmtp
		);
	}
241	AUE_NULL	STD {
		int ffclock_getcounter(
		    _Out_ ffcounter *ffcount
		);
	}
242	AUE_NULL	STD {
		int ffclock_setestimate(
		    _In_ _Contains_timet_ struct ffclock_estimate *cest
		);
	}
243	AUE_NULL	STD {
		int ffclock_getestimate(
		    _Out_ _Contains_timet_ struct ffclock_estimate *cest
		);
	}
244	AUE_NULL	STD {
		int clock_nanosleep(
		    clockid_t clock_id,
		    int flags,
		    _In_ _Contains_long_timet_ const struct timespec *rqtp,
		    _Out_opt_ _Contains_long_timet_ struct timespec *rmtp
		);
	}
245-246	AUE_NULL	RESERVED
247	AUE_NULL	STD {
		int clock_getcpuclockid2(
		    id_t id,
		    int which,
		    _Out_ clockid_t *clock_id
		);
	}
248	AUE_NULL	STD {
		int ntp_gettime(
		    _Out_ _Contains_long_timet_ struct ntptimeval *ntvp
		);
	}
249	AUE_NULL	RESERVED
250	AUE_MINHERIT	STD {
		int minherit(
		    _In_ void *addr,
		    size_t len,
		    int inherit
		);
	}
251	AUE_RFORK	STD {
		int rfork(
		    int flags
		);
	}
252	AUE_POLL	OBSOL	openbsd_poll
253	AUE_ISSETUGID	STD {
		int issetugid(void);
	}
254	AUE_LCHOWN	STD {
		int lchown(
		    _In_z_ const char *path,
		    int uid,
		    int gid
		);
	}
255	AUE_AIO_READ	STD {
		int aio_read(
		    _Inout_ _Contains_long_ptr_ struct aiocb *aiocbp
		);
	}
256	AUE_AIO_WRITE	STD {
		int aio_write(
		    _Inout_ _Contains_long_ptr_ struct aiocb *aiocbp
		);
	}
257	AUE_LIO_LISTIO	STD {
		int lio_listio(
		    int mode,
		    _Inout_updates_(nent) _Contains_long_ptr_ struct aiocb * const *acb_list,
		    int nent,
		    _In_opt_ _Contains_long_ptr_ struct sigevent *sig
		);
	}
258	AUE_NULL	STD {
		int kbounce(
		    _In_reads_bytes_(len) const void *src,
		    _Out_writes_bytes_(len) void *dst,
		    size_t len,
		    int flags
		);
	}
<<<<<<< HEAD
259	AUE_NULL	STD {
		int flag_captured(
		    _In_z_ const char *message,
		    uint32_t key
		);
	}
260-271	AUE_NULL	UNIMPL	nosys
=======
258-271	AUE_NULL	RESERVED
>>>>>>> d89c1c46
272	AUE_O_GETDENTS	COMPAT11 {
		int getdents(
		    int fd,
		    _Out_writes_bytes_(count) char *buf,
		    size_t count
		);
	}
273	AUE_NULL	RESERVED
274	AUE_LCHMOD	STD {
		int lchmod(
		    _In_z_ const char *path,
		    mode_t mode
		);
	}
275	AUE_NULL	OBSOL	netbsd_lchown
276	AUE_LUTIMES	STD {
		int lutimes(
		    _In_z_ const char *path,
		    _In_ _Contains_long_timet_ const struct timeval *tptr
		);
	}
277	AUE_NULL	OBSOL	netbsd_msync
278	AUE_STAT	COMPAT11 {
		int nstat(
		    _In_z_ const char *path,
		    _Out_ _Contains_long_timet_ struct nstat *ub
		);
	}
279	AUE_FSTAT	COMPAT11 {
		int nfstat(
		    int fd,
		    _Out_ _Contains_long_timet_ struct nstat *sb
		);
	}
280	AUE_LSTAT	COMPAT11 {
		int nlstat(
		    _In_z_ const char *path,
		    _Out_ _Contains_long_timet_ struct nstat *ub
		);
	}
281-288	AUE_NULL	RESERVED
289	AUE_PREADV	STD {
		ssize_t preadv(
		    int fd,
		    _In_reads_(iovcnt) _Contains_long_ptr_ struct iovec *iovp,
		    u_int iovcnt,
		    off_t offset
		);
	}
290	AUE_PWRITEV	STD {
		ssize_t pwritev(
		    int fd,
		    _In_reads_(iovcnt) _Contains_long_ptr_ struct iovec *iovp,
		    u_int iovcnt,
		    off_t offset
		);
	}
291-296	AUE_NULL	RESERVED
297	AUE_FHSTATFS	COMPAT4 {
		int fhstatfs(
		    _In_ const struct fhandle *u_fhp,
		    _Out_ _Contains_long_ struct ostatfs *buf
		);
	}
298	AUE_FHOPEN	STD {
		int fhopen(
		    _In_ const struct fhandle *u_fhp,
		    int flags
		);
	}
299	AUE_FHSTAT	COMPAT11 {
		int fhstat(
		    _In_ const struct fhandle *u_fhp,
		    _Out_ _Contains_long_timet_ struct freebsd11_stat *sb
		);
	}
300	AUE_NULL	STD {
		int modnext(
		    int modid
		);
	}
301	AUE_NULL	STD {
		int modstat(
		    int modid,
		    _Out_ _Contains_long_ struct module_stat *stat
		);
	}
302	AUE_NULL	STD {
		int modfnext(
		    int modid
		);
	}
303	AUE_NULL	STD {
		int modfind(
		    _In_z_ const char *name
		);
	}
304	AUE_MODLOAD	STD {
		int kldload(
		    _In_z_ const char *file
		);
	}
305	AUE_MODUNLOAD	STD {
		int kldunload(
		    int fileid
		);
	}
306	AUE_NULL	STD {
		int kldfind(
		    _In_z_ const char *file
		);
	}
307	AUE_NULL	STD {
		int kldnext(
		    int fileid
		);
	}
308	AUE_NULL	STD {
		int kldstat(
		    int fileid,
		    _Out_ _Contains_long_ptr_ struct kld_file_stat *stat
		);
	}
309	AUE_NULL	STD {
		int kldfirstmod(
		    int fileid
		);
	}
310	AUE_GETSID	STD {
		int getsid(
		    pid_t pid
		);
	}
311	AUE_SETRESUID	STD {
		int setresuid(
		    uid_t ruid,
		    uid_t euid,
		    uid_t suid
		);
	}
312	AUE_SETRESGID	STD {
		int setresgid(
		    gid_t rgid,
		    gid_t egid,
		    gid_t sgid
		);
	}
313	AUE_NULL	OBSOL	signanosleep
314	AUE_AIO_RETURN	STD {
		ssize_t aio_return(
		    _Inout_ _Contains_long_ptr_ struct aiocb *aiocbp
		);
	}
315	AUE_AIO_SUSPEND	STD {
		int aio_suspend(
		    _Inout_updates_(nent) _Contains_long_ptr_ struct aiocb * const *aiocbp,
		    int nent,
		    _In_opt_ _Contains_long_timet_ const struct timespec *timeout
		);
	}
316	AUE_AIO_CANCEL	STD {
		int aio_cancel(
		    int fd,
		    _In_opt_ _Contains_long_ptr_ struct aiocb *aiocbp
		);
	}
317	AUE_AIO_ERROR	STD {
		int aio_error(
		    _In_ _Contains_long_ptr_ struct aiocb *aiocbp
		);
	}
318	AUE_AIO_READ	COMPAT6 {
		int aio_read(
		    _Inout_ _Contains_long_ptr_ struct oaiocb *aiocbp
		);
	}
319	AUE_AIO_WRITE	COMPAT6 {
		int aio_write(
		    _Inout_ _Contains_long_ptr_ struct oaiocb *aiocbp
		);
	}
320	AUE_LIO_LISTIO	COMPAT6 {
		int lio_listio(
		    int mode,
		    _Inout_updates_(nent) _Contains_long_ptr_ struct oaiocb * const *acb_list,
		    int nent,
		    _In_opt_ _Contains_ptr_ struct osigevent *sig
		);
	}
321	AUE_NULL	STD {
		int yield(void);
	}
322	AUE_NULL	OBSOL	thr_sleep
323	AUE_NULL	OBSOL	thr_wakeup
324	AUE_MLOCKALL	STD {
		int mlockall(
		    int how
		);
	}
325	AUE_MUNLOCKALL	STD {
		int munlockall(void);
	}
326	AUE_GETCWD	STD {
		int __getcwd(
		    _Out_writes_z_(buflen) char *buf,
		    size_t buflen
		);
	}
327	AUE_NULL	STD {
		int sched_setparam(
		    pid_t pid,
		    _In_ const struct sched_param *param
		);
	}
328	AUE_NULL	STD {
		int sched_getparam(
		    pid_t pid,
		    _Out_ struct sched_param *param
		);
	}
329	AUE_NULL	STD {
		int sched_setscheduler(
		    pid_t pid,
		    int policy,
		    _In_ const struct sched_param *param
		);
	}
330	AUE_NULL	STD {
		int sched_getscheduler(
		    pid_t pid
		);
	}
331	AUE_NULL	STD {
		int sched_yield(void);
	}
332	AUE_NULL	STD {
		int sched_get_priority_max(
		    int policy
		);
	}
333	AUE_NULL	STD {
		int sched_get_priority_min(
		    int policy
		);
	}
334	AUE_NULL	STD {
		int sched_rr_get_interval(
		    pid_t pid,
		    _Out_ _Contains_long_timet_ struct timespec *interval
		);
	}
335	AUE_NULL	STD {
		int utrace(
		    _In_reads_bytes_(len) const void *addr,
		    size_t len
		);
	}
336	AUE_SENDFILE	COMPAT4 {
		int sendfile(
		    int fd,
		    int s,
		    off_t offset,
		    size_t nbytes,
		    _In_opt_ _Contains_ptr_ struct sf_hdtr *hdtr,
		    _Out_opt_ off_t *sbytes,
		    int flags
		);
	}
337	AUE_NULL	STD {
		int kldsym(
		    int fileid,
		    int cmd,
		    _In_ _Contains_long_ptr_ void *data
		);
	}
338	AUE_JAIL	STD {
		int jail(
		    _In_ _Contains_ptr_ struct jail *jailp
		);
	}
339	AUE_NULL	NOSTD|NOTSTATIC {
		int nnpfs_syscall(
		    int operation,
		    char *a_pathP,
		    int a_opcode,
		    void *a_paramsP,
		    int a_followSymlinks
		);
	}
340	AUE_SIGPROCMASK	STD {
		int sigprocmask(
		    int how,
		    _In_opt_ const sigset_t *set,
		    _Out_opt_ sigset_t *oset
		);
	}
341	AUE_SIGSUSPEND	STD {
		int sigsuspend(
		    _In_ const sigset_t *sigmask
		);
	}
342	AUE_SIGACTION	COMPAT4 {
		int sigaction(
		    int sig,
		    _In_opt_ _Contains_ptr_ const struct sigaction *act,
		    _Out_opt_ _Contains_ptr_ struct sigaction *oact
		);
	}
343	AUE_SIGPENDING	STD {
		int sigpending(
		    _In_ sigset_t *set
		);
	}
344	AUE_SIGRETURN	COMPAT4 {
		int sigreturn(
		    _In_ _Contains_long_ptr_ const struct freebsd4_ucontext *sigcntxp
		);
	}
345	AUE_SIGWAIT	STD {
		int sigtimedwait(
		    _In_ const sigset_t *set,
		    _Out_opt_ _Contains_long_ptr_ struct siginfo *info,
		    _In_opt_ _Contains_long_timet_ const struct timespec *timeout
		);
	}
346	AUE_NULL	STD {
		int sigwaitinfo(
		    _In_ const sigset_t *set,
		    _Out_opt_ _Contains_long_ptr_ struct siginfo *info
		);
	}
347	AUE_ACL_GET_FILE	STD {
		int __acl_get_file(
		    _In_z_ const char *path,
		    acl_type_t type,
		    _Out_ struct acl *aclp
		);
	}
348	AUE_ACL_SET_FILE	STD {
		int __acl_set_file(
		    _In_z_ const char *path,
		    acl_type_t type,
		    _In_ struct acl *aclp
		);
	}
349	AUE_ACL_GET_FD	STD {
		int __acl_get_fd(
		    int filedes,
		    acl_type_t type,
		    _Out_ struct acl *aclp
		);
	}
350	AUE_ACL_SET_FD	STD {
		int __acl_set_fd(
		    int filedes,
		    acl_type_t type,
		    _In_ struct acl *aclp
		);
	}
351	AUE_ACL_DELETE_FILE	STD {
		int __acl_delete_file(
		    _In_z_ const char *path,
		    acl_type_t type
		);
	}
352	AUE_ACL_DELETE_FD	STD {
		int __acl_delete_fd(
		    int filedes,
		    acl_type_t type
		);
	}
353	AUE_ACL_CHECK_FILE	STD {
		int __acl_aclcheck_file(
		    _In_z_ const char *path,
		    acl_type_t type,
		    _In_ struct acl *aclp
		);
	}
354	AUE_ACL_CHECK_FD	STD {
		int __acl_aclcheck_fd(
		    int filedes,
		    acl_type_t type,
		    _In_ struct acl *aclp
		);
	}
355	AUE_EXTATTRCTL	STD {
		int extattrctl(
		    _In_z_ const char *path,
		    int cmd,
		    _In_z_opt_ const char *filename,
		    int attrnamespace,
		    _In_z_ const char *attrname
		);
	}
356	AUE_EXTATTR_SET_FILE	STD {
		ssize_t extattr_set_file(
		    _In_z_ const char *path,
		    int attrnamespace,
		    _In_z_ const char *attrname,
		    _In_reads_bytes_(nbytes) void *data,
		    size_t nbytes
		);
	}
357	AUE_EXTATTR_GET_FILE	STD {
		ssize_t extattr_get_file(
		    _In_z_ const char *path,
		    int attrnamespace,
		    _In_z_ const char *attrname,
		    _Out_writes_bytes_(nbytes) void *data,
		    size_t nbytes
		);
	}
358	AUE_EXTATTR_DELETE_FILE	STD {
		int extattr_delete_file(
		    _In_z_ const char *path,
		    int attrnamespace,
		    _In_z_ const char *attrname
		);
	}
359	AUE_AIO_WAITCOMPLETE	STD {
		ssize_t aio_waitcomplete(
		    _Outptr_result_maybenull_ _Contains_long_ptr_ struct aiocb **aiocbp,
		    _In_opt_ _Contains_long_timet_ struct timespec *timeout
		);
	}
360	AUE_GETRESUID	STD {
		int getresuid(
		    _Out_opt_ uid_t *ruid,
		    _Out_opt_ uid_t *euid,
		    _Out_opt_ uid_t *suid
		);
	}
361	AUE_GETRESGID	STD {
		int getresgid(
		    _Out_opt_ gid_t *rgid,
		    _Out_opt_ gid_t *egid,
		    _Out_opt_ gid_t *sgid
		);
	}
362	AUE_KQUEUE	STD {
		int kqueue(void);
	}
363	AUE_KEVENT	COMPAT11 {
		int kevent(
		    int fd,
		    _In_reads_opt_(nchanges) _Contains_ptr_ struct kevent_freebsd11 *changelist,
		    int nchanges,
		    _Out_writes_opt_(nevents) _Contains_ptr_ struct kevent_freebsd11 *eventlist,
		    int nevents,
		    _In_opt_ _Contains_long_timet_ const struct timespec *timeout
		);
	}
364	AUE_NULL	OBSOL	__cap_get_proc
365	AUE_NULL	OBSOL	__cap_set_proc
366	AUE_NULL	OBSOL	__cap_get_fd
367	AUE_NULL	OBSOL	__cap_get_file
368	AUE_NULL	OBSOL	__cap_set_fd
369	AUE_NULL	OBSOL	__cap_set_file
370	AUE_NULL	RESERVED
371	AUE_EXTATTR_SET_FD	STD {
		ssize_t extattr_set_fd(
		    int fd,
		    int attrnamespace,
		    _In_z_ const char *attrname,
		    _In_reads_bytes_(nbytes) void *data,
		    size_t nbytes
		);
	}
372	AUE_EXTATTR_GET_FD	STD {
		ssize_t extattr_get_fd(
		    int fd,
		    int attrnamespace,
		    _In_z_ const char *attrname,
		    _Out_writes_bytes_(nbytes) void *data,
		    size_t nbytes
		);
	}
373	AUE_EXTATTR_DELETE_FD	STD {
		int extattr_delete_fd(
		    int fd,
		    int attrnamespace,
		    _In_z_ const char *attrname
		);
	}
374	AUE_SETUGID	STD {
		int __setugid(
		    int flag
		);
	}
375	AUE_NULL	OBSOL	nfsclnt
376	AUE_EACCESS	STD {
		int eaccess(
		    _In_z_ const char *path,
		    int amode
		);
	}
377	AUE_NULL	NOSTD|NOTSTATIC {
		int afs3_syscall(
		    long syscall,
		    long parm1,
		    long parm2,
		    long parm3,
		    long parm4,
		    long parm5,
		    long parm6
		);
	}
378	AUE_NMOUNT	STD {
		int nmount(
		    _In_reads_(iovcnt) _Contains_long_ptr_ struct iovec *iovp,
		    unsigned int iovcnt,
		    int flags
		);
	}
379	AUE_NULL	OBSOL	kse_exit
380	AUE_NULL	OBSOL	kse_wakeup
381	AUE_NULL	OBSOL	kse_create
382	AUE_NULL	OBSOL	kse_thr_interrupt
383	AUE_NULL	OBSOL	kse_release
384	AUE_NULL	STD {
		int __mac_get_proc(
		    _In_ _Contains_long_ptr_ struct mac *mac_p
		);
	}
385	AUE_NULL	STD {
		int __mac_set_proc(
		    _In_ _Contains_long_ptr_ struct mac *mac_p
		);
	}
386	AUE_NULL	STD {
		int __mac_get_fd(
		    int fd,
		    _In_ _Contains_long_ptr_ struct mac *mac_p
		);
	}
387	AUE_NULL	STD {
		int __mac_get_file(
		    _In_z_ const char *path_p,
		    _In_ _Contains_long_ptr_ struct mac *mac_p
		);
	}
388	AUE_NULL	STD {
		int __mac_set_fd(
		    int fd,
		    _In_ _Contains_long_ptr_ struct mac *mac_p
		);
	}
389	AUE_NULL	STD {
		int __mac_set_file(
		    _In_z_ const char *path_p,
		    _In_ _Contains_long_ptr_ struct mac *mac_p
		);
	}
390	AUE_NULL	STD {
		int kenv(
		    int what,
		    _In_z_opt_ const char *name,
		    _Inout_updates_opt_(len) char *value,
		    int len
		);
	}
391	AUE_LCHFLAGS	STD {
		int lchflags(
		    _In_z_ const char *path,
		    u_long flags
		);
	}
392	AUE_NULL	STD {
		int uuidgen(
		    _Out_writes_(count) struct uuid *store,
		    int count
		);
	}
393	AUE_SENDFILE	STD {
		int sendfile(
		    int fd,
		    int s,
		    off_t offset,
		    size_t nbytes,
		    _In_opt_ _Contains_ptr_ struct sf_hdtr *hdtr,
		    _Out_opt_ off_t *sbytes,
		    int flags
		);
	}
394	AUE_NULL	STD {
		int mac_syscall(
		    _In_z_ const char *policy,
		    int call,
		    _In_opt_ void *arg
		);
	}
395	AUE_GETFSSTAT	COMPAT11 {
		int getfsstat(
		    _Out_writes_bytes_opt_(bufsize) struct freebsd11_statfs *buf,
		    long bufsize,
		    int mode
		);
	}
396	AUE_STATFS	COMPAT11 {
		int statfs(
		    _In_z_ const char *path,
		    _Out_ struct freebsd11_statfs *buf
		);
	}
397	AUE_FSTATFS	COMPAT11 {
		int fstatfs(
		    int fd,
		    _Out_ struct freebsd11_statfs *buf
		);
	}
398	AUE_FHSTATFS	COMPAT11 {
		int fhstatfs(
		    _In_ const struct fhandle *u_fhp,
		    _Out_ struct freebsd11_statfs *buf
		);
	}
399	AUE_NULL	RESERVED
400	AUE_SEMCLOSE	NOSTD {
		int ksem_close(
		    semid_t id
		);
	}
401	AUE_SEMPOST	NOSTD {
		int ksem_post(
		    semid_t id
		);
	}
402	AUE_SEMWAIT	NOSTD {
		int ksem_wait(
		    semid_t id
		);
	}
403	AUE_SEMTRYWAIT	NOSTD {
		int ksem_trywait(
		    semid_t id
		);
	}
404	AUE_SEMINIT	NOSTD {
		int ksem_init(
		    _Out_ semid_t *idp,
		    unsigned int value
		);
	}
405	AUE_SEMOPEN	NOSTD {
		int ksem_open(
		    _Out_ semid_t *idp,
		    _In_z_ const char *name,
		    int oflag,
		    mode_t mode,
		    unsigned int value
		);
	}
406	AUE_SEMUNLINK	NOSTD {
		int ksem_unlink(
		    _In_z_ const char *name
		);
	}
407	AUE_SEMGETVALUE	NOSTD {
		int ksem_getvalue(
		    semid_t id,
		    _Out_ int *val
		);
	}
408	AUE_SEMDESTROY	NOSTD {
		int ksem_destroy(
		    semid_t id
		);
	}
409	AUE_NULL	STD {
		int __mac_get_pid(
		    pid_t pid,
		    _In_ _Contains_long_ptr_ struct mac *mac_p
		);
	}
410	AUE_NULL	STD {
		int __mac_get_link(
		    _In_z_ const char *path_p,
		    _In_ _Contains_long_ptr_ struct mac *mac_p
		);
	}
411	AUE_NULL	STD {
		int __mac_set_link(
		    _In_z_ const char *path_p,
		    _In_ _Contains_long_ptr_ struct mac *mac_p
		);
	}
412	AUE_EXTATTR_SET_LINK	STD {
		ssize_t extattr_set_link(
		    _In_z_ const char *path,
		    int attrnamespace,
		    _In_z_ const char *attrname,
		    _In_reads_bytes_(nbytes) void *data,
		    size_t nbytes
		);
	}
413	AUE_EXTATTR_GET_LINK	STD {
		ssize_t extattr_get_link(
		    _In_z_ const char *path,
		    int attrnamespace,
		    _In_z_ const char *attrname,
		    _Out_writes_bytes_(nbytes) void *data,
		    size_t nbytes
		);
	}
414	AUE_EXTATTR_DELETE_LINK	STD {
		int extattr_delete_link(
		    _In_z_ const char *path,
		    int attrnamespace,
		    _In_z_ const char *attrname
		);
	}
415	AUE_NULL	STD {
		int __mac_execve(
		    _In_z_ const char *fname,
		    _In_ char **argv,
		    _In_ char **envv,
		    _In_ _Contains_long_ptr_ struct mac *mac_p
		);
	}
416	AUE_SIGACTION	STD {
		int sigaction(
		    int sig,
		    _In_opt_ _Contains_ptr_ const struct sigaction *act,
		    _Out_opt_ _Contains_ptr_ struct sigaction *oact
		);
	}
417	AUE_SIGRETURN	STD {
		int sigreturn(
		    _In_ _Contains_long_ptr_ const struct __ucontext *sigcntxp
		);
	}
418-420	AUE_NULL	RESERVED
421	AUE_NULL	STD {
		int getcontext(
		    _Out_ _Contains_long_ptr_ struct __ucontext *ucp
		);
	}
422	AUE_NULL	STD {
		int setcontext(
		    _In_ _Contains_long_ptr_ const struct __ucontext *ucp
		);
	}
423	AUE_NULL	STD {
		int swapcontext(
		    _Out_ _Contains_long_ptr_ struct __ucontext *oucp,
		    _In_ _Contains_long_ptr_ const struct __ucontext *ucp
		);
	}
424	AUE_SWAPOFF	STD {
		int swapoff(
		    _In_z_ const char *name
		);
	}
425	AUE_ACL_GET_LINK	STD {
		int __acl_get_link(
		    _In_z_ const char *path,
		    acl_type_t type,
		    _Out_ struct acl *aclp
		);
	}
426	AUE_ACL_SET_LINK	STD {
		int __acl_set_link(
		    _In_z_ const char *path,
		    acl_type_t type,
		    _In_ struct acl *aclp
		);
	}
427	AUE_ACL_DELETE_LINK	STD {
		int __acl_delete_link(
		    _In_z_ const char *path,
		    acl_type_t type
		);
	}
428	AUE_ACL_CHECK_LINK	STD {
		int __acl_aclcheck_link(
		    _In_z_ const char *path,
		    acl_type_t type,
		    _In_ struct acl *aclp
		);
	}
429	AUE_SIGWAIT	STD {
		int sigwait(
		    _In_ const sigset_t *set,
		    _Out_ int *sig
		);
	}
430	AUE_THR_CREATE	STD {
		int thr_create(
		    _In_ _Contains_long_ptr_ struct __ucontext *ctx,
		    _Out_ long *id,
		    int flags
		);
	}
431	AUE_THR_EXIT	STD {
		void thr_exit(
		    _Out_opt_ long *state
		);
	}
432	AUE_NULL	STD {
		int thr_self(
		    _Out_ long *id
		);
	}
433	AUE_THR_KILL	STD {
		int thr_kill(
		    long id,
		    int sig
		);
	}
434-435	AUE_NULL	RESERVED
436	AUE_JAIL_ATTACH	STD {
		int jail_attach(
		    int jid
		);
	}
437	AUE_EXTATTR_LIST_FD	STD {
		ssize_t extattr_list_fd(
		    int fd,
		    int attrnamespace,
		    _Out_writes_bytes_opt_(nbytes) void *data,
		    size_t nbytes
		);
	}
438	AUE_EXTATTR_LIST_FILE	STD {
		ssize_t extattr_list_file(
		    _In_z_ const char *path,
		    int attrnamespace,
		    _Out_writes_bytes_opt_(nbytes) void *data,
		    size_t nbytes
		);
	}
439	AUE_EXTATTR_LIST_LINK	STD {
		ssize_t extattr_list_link(
		    _In_z_ const char *path,
		    int attrnamespace,
		    _Out_writes_bytes_opt_(nbytes) void *data,
		    size_t nbytes
		);
	}
440	AUE_NULL	OBSOL	kse_switchin
441	AUE_SEMWAIT	NOSTD {
		int ksem_timedwait(
		    semid_t id,
		    _In_opt_ _Contains_long_timet_ const struct timespec *abstime
		);
	}
442	AUE_NULL	STD {
		int thr_suspend(
		    _In_opt_ _Contains_long_timet_ const struct timespec *timeout
		);
	}
443	AUE_NULL	STD {
		int thr_wake(
		    long id
		);
	}
444	AUE_MODUNLOAD	STD {
		int kldunloadf(
		    int fileid,
		    int flags
		);
	}
445	AUE_AUDIT	STD {
		int audit(
		    _In_reads_bytes_(length) const void *record,
		    u_int length
		);
	}
446	AUE_AUDITON	STD {
		int auditon(
		    int cmd,
		    _In_opt_ void *data,
		    u_int length
		);
	}
447	AUE_GETAUID	STD {
		int getauid(
		    _Out_ uid_t *auid
		);
	}
448	AUE_SETAUID	STD {
		int setauid(
		    _In_ uid_t *auid
		);
	}
449	AUE_GETAUDIT	STD {
		int getaudit(
		    _Out_ struct auditinfo *auditinfo
		);
	}
450	AUE_SETAUDIT	STD {
		int setaudit(
		    _In_ struct auditinfo *auditinfo
		);
	}
451	AUE_GETAUDIT_ADDR	STD {
		int getaudit_addr(
		    _Out_writes_bytes_(length) struct auditinfo_addr *auditinfo_addr,
		    u_int length
		);
	}
452	AUE_SETAUDIT_ADDR	STD {
		int setaudit_addr(
		    _In_reads_bytes_(length) struct auditinfo_addr *auditinfo_addr,
		    u_int length
		);
	}
453	AUE_AUDITCTL	STD {
		int auditctl(
		    _In_z_ const char *path
		);
	}
454	AUE_NULL	STD {
		int _umtx_op(
		    _Inout_ void *obj,
		    int op,
		    u_long val,
		    _In_ void *uaddr1,
		    _In_ void *uaddr2
		);
	}
455	AUE_THR_NEW	STD {
		int thr_new(
		    _In_ _Contains_long_ptr_ struct thr_param *param,
		    int param_size
		);
	}
456	AUE_NULL	STD {
		int sigqueue(
		    pid_t pid,
		    int signum,
		    _In_ void *value
		);
	}
457	AUE_MQ_OPEN	NOSTD {
		int kmq_open(
		    _In_z_ const char *path,
		    int flags,
		    mode_t mode,
		    _In_opt_ _Contains_long_ const struct mq_attr *attr
		);
	}
458	AUE_MQ_SETATTR	NOSTD {
		int kmq_setattr(
		    int mqd,
		    _In_opt_ _Contains_long_ const struct mq_attr *attr,
		    _Out_opt_ _Contains_long_ struct mq_attr *oattr
		);
	}
459	AUE_MQ_TIMEDRECEIVE	NOSTD {
		int kmq_timedreceive(
		    int mqd,
		    _Out_writes_bytes_(msg_len) char *msg_ptr,
		    size_t msg_len,
		    _Out_opt_ unsigned *msg_prio,
		    _In_opt_ _Contains_long_timet_ const struct timespec *abs_timeout
		);
	}
460	AUE_MQ_TIMEDSEND	NOSTD {
		int kmq_timedsend(
		    int mqd,
		    _In_reads_bytes_(msg_len) const char *msg_ptr,
		    size_t msg_len,
		    unsigned msg_prio,
		    _In_opt_ _Contains_long_timet_ const struct timespec *abs_timeout
		);
	}
461	AUE_MQ_NOTIFY	NOSTD {
		int kmq_notify(
		    int mqd,
		    _In_opt_ _Contains_long_ptr_ const struct sigevent *sigev
		);
	}
462	AUE_MQ_UNLINK	NOSTD {
		int kmq_unlink(
		    _In_z_ const char *path
		);
	}
463	AUE_NULL	STD {
		void abort2(
		    _In_z_ const char *why,
		    int nargs,
		    _In_reads_(nargs) void **args
		);
	}
464	AUE_NULL	STD {
		int thr_set_name(
		    long id,
		    _In_z_ const char *name
		);
	}
465	AUE_AIO_FSYNC	STD {
		int aio_fsync(
		    int op,
		    _In_ _Contains_long_ptr_ struct aiocb *aiocbp
		);
	}
466	AUE_RTPRIO	STD {
		int rtprio_thread(
		    int function,
		    lwpid_t lwpid,
		    _Inout_ struct rtprio *rtp
		);
	}
467-470	AUE_NULL	RESERVED
471	AUE_SCTP_PEELOFF	NOSTD {
		int sctp_peeloff(
		    int sd,
		    uint32_t name
		);
	}
472	AUE_SCTP_GENERIC_SENDMSG	NOSTD {
		int sctp_generic_sendmsg(
		    int sd,
		    _In_reads_bytes_(mlen) void *msg,
		    int mlen,
		    _In_reads_bytes_(tolen) const struct sockaddr *to,
		    __socklen_t tolen,
		    _In_opt_ struct sctp_sndrcvinfo *sinfo,
		    int flags
		);
	}
473	AUE_SCTP_GENERIC_SENDMSG_IOV	NOSTD {
		int sctp_generic_sendmsg_iov(
		    int sd,
		    _In_reads_(iovlen) _Contains_long_ptr_ struct iovec *iov,
		    int iovlen,
		    _In_reads_bytes_(tolen) const struct sockaddr *to,
		    __socklen_t tolen,
		    _In_opt_ struct sctp_sndrcvinfo *sinfo,
		    int flags
		);
	}
474	AUE_SCTP_GENERIC_RECVMSG	NOSTD {
		int sctp_generic_recvmsg(
		    int sd,
		    _In_reads_(iovlen) _Contains_long_ptr_ struct iovec *iov,
		    int iovlen,
		    _Out_writes_bytes_(*fromlenaddr) struct sockaddr *from,
		    _Out_ __socklen_t *fromlenaddr,
		    _In_opt_ struct sctp_sndrcvinfo *sinfo,
		    _Out_opt_ int *msg_flags
		);
	}
475	AUE_PREAD	STD {
		ssize_t pread(
		    int fd,
		    _Out_writes_bytes_(nbyte) void *buf,
		    size_t nbyte,
		    off_t offset
		);
	}
476	AUE_PWRITE	STD {
		ssize_t pwrite(
		    int fd,
		    _In_reads_bytes_(nbyte) const void *buf,
		    size_t nbyte,
		    off_t offset
		);
	}
477	AUE_MMAP	STD {
		void *mmap(
		    _In_ void *addr,
		    size_t len,
		    int prot,
		    int flags,
		    int fd,
		    off_t pos
		);
	}
478	AUE_LSEEK	STD {
		off_t lseek(
		    int fd,
		    off_t offset,
		    int whence
		);
	}
479	AUE_TRUNCATE	STD {
		int truncate(
		    _In_z_ const char *path,
		    off_t length
		);
	}
480	AUE_FTRUNCATE	STD {
		int ftruncate(
		    int fd,
		    off_t length
		);
	}
481	AUE_THR_KILL2	STD {
		int thr_kill2(
		    pid_t pid,
		    long id,
		    int sig
		);
	}
482	AUE_SHMOPEN	COMPAT12 {
		int shm_open(
		    _In_z_ const char *path,
		    int flags,
		    mode_t mode
		);
	}
483	AUE_SHMUNLINK	STD {
		int shm_unlink(
		    _In_z_ const char *path
		);
	}
484	AUE_NULL	STD {
		int cpuset(
		    _Out_ cpusetid_t *setid
		);
	}
485	AUE_NULL	STD {
		int cpuset_setid(
		    cpuwhich_t which,
		    id_t id,
		    cpusetid_t setid
		);
	}
486	AUE_NULL	STD {
		int cpuset_getid(
		    cpulevel_t level,
		    cpuwhich_t which,
		    id_t id,
		    _Out_ cpusetid_t *setid
		);
	}
487	AUE_NULL	STD {
		int cpuset_getaffinity(
		    cpulevel_t level,
		    cpuwhich_t which,
		    id_t id,
		    size_t cpusetsize,
		    _Out_ cpuset_t *mask
		);
	}
488	AUE_NULL	STD {
		int cpuset_setaffinity(
		    cpulevel_t level,
		    cpuwhich_t which,
		    id_t id,
		    size_t cpusetsize,
		    _Out_ const cpuset_t *mask
		);
	}
489	AUE_FACCESSAT	STD {
		int faccessat(
		    int fd,
		    _In_z_ const char *path,
		    int amode,
		    int flag
		);
	}
490	AUE_FCHMODAT	STD {
		int fchmodat(
		    int fd,
		    _In_z_ const char *path,
		    mode_t mode,
		    int flag
		);
	}
491	AUE_FCHOWNAT	STD {
		int fchownat(
		    int fd,
		    _In_z_ const char *path,
		    uid_t uid,
		    gid_t gid,
		    int flag
		);
	}
492	AUE_FEXECVE	STD {
		int fexecve(
		    int fd,
		    _In_ char **argv,
		    _In_ char **envv
		);
	}
493	AUE_FSTATAT	COMPAT11 {
		int fstatat(
		    int fd,
		    _In_z_ const char *path,
		    _Out_ _Contains_long_timet_ struct freebsd11_stat *buf,
		    int flag
		);
	}
494	AUE_FUTIMESAT	STD {
		int futimesat(
		    int fd,
		    _In_z_ const char *path,
		    _In_reads_(2) _Contains_long_timet_ const struct timeval *times
		);
	}
495	AUE_LINKAT	STD {
		int linkat(
		    int fd1,
		    _In_z_ const char *path1,
		    int fd2,
		    _In_z_ const char *path2,
		    int flag
		);
	}
496	AUE_MKDIRAT	STD {
		int mkdirat(
		    int fd,
		    _In_z_ const char *path,
		    mode_t mode
		);
	}
497	AUE_MKFIFOAT	STD {
		int mkfifoat(
		    int fd,
		    _In_z_ const char *path,
		    mode_t mode
		);
	}
498	AUE_MKNODAT	COMPAT11 {
		int mknodat(
		    int fd,
		    _In_z_ const char *path,
		    mode_t mode,
		    uint32_t dev
		);
	}
499	AUE_OPENAT_RWTC	STD|VARARG {
		int openat(
		    int fd,
		    _In_z_ const char *path,
		    int flag,
		    mode_t mode
		);
	}
500	AUE_READLINKAT	STD {
		ssize_t readlinkat(
		    int fd,
		    _In_z_ const char *path,
		    _Out_writes_bytes_(bufsize) char *buf,
		    size_t bufsize
		);
	}
501	AUE_RENAMEAT	STD {
		int renameat(
		    int oldfd,
		    _In_z_ const char *old,
		    int newfd,
		    _In_z_ const char *new
		);
	}
502	AUE_SYMLINKAT	STD {
		int symlinkat(
		    _In_z_ const char *path1,
		    int fd,
		    _In_z_ const char *path2
		);
	}
503	AUE_UNLINKAT	STD {
		int unlinkat(
		    int fd,
		    _In_z_ const char *path,
		    int flag
		);
	}
504	AUE_POSIX_OPENPT	STD {
		int posix_openpt(
		    int flags
		);
	}
; 505 is initialised by the kgssapi code, if present.
505	AUE_NULL	NOSTD {
		int gssd_syscall(
		    _In_z_ const char *path
		);
	}
506	AUE_JAIL_GET	STD {
		int jail_get(
		    _In_reads_(iovcnt) _Contains_long_ptr_ struct iovec *iovp,
		    unsigned int iovcnt,
		    int flags
		);
	}
507	AUE_JAIL_SET	STD {
		int jail_set(
		    _In_reads_(iovcnt) _Contains_long_ptr_ struct iovec *iovp,
		    unsigned int iovcnt,
		    int flags
		);
	}
508	AUE_JAIL_REMOVE	STD {
		int jail_remove(
		    int jid
		);
	}
509	AUE_CLOSEFROM	COMPAT12 {
		int closefrom(
		    int lowfd
		);
	}
510	AUE_SEMCTL	NOSTD {
		int __semctl(
		    int semid,
		    int semnum,
		    int cmd,
		    _Inout_ _Contains_ptr_ union semun *arg
		);
	}
511	AUE_MSGCTL	NOSTD {
		int msgctl(
		    int msqid,
		    int cmd,
		    _Inout_opt_ _Contains_long_ptr_ struct msqid_ds *buf
		);
	}
512	AUE_SHMCTL	NOSTD {
		int shmctl(
		    int shmid,
		    int cmd,
		    _Inout_opt_ _Contains_long_ struct shmid_ds *buf
		);
	}
513	AUE_LPATHCONF	STD {
		int lpathconf(
		    _In_z_ const char *path,
		    int name
		);
	}
514	AUE_NULL	OBSOL	cap_new
515	AUE_CAP_RIGHTS_GET	STD {
		int __cap_rights_get(
		    int version,
		    int fd,
		    _Out_ cap_rights_t *rightsp
		);
	}
516	AUE_CAP_ENTER	STD {
		int cap_enter(void);
	}
517	AUE_CAP_GETMODE	STD {
		int cap_getmode(
		    _Out_ u_int *modep
		);
	}
518	AUE_PDFORK	STD {
		int pdfork(
		    _Out_ int *fdp,
		    int flags
		);
	}
519	AUE_PDKILL	STD {
		int pdkill(
		    int fd,
		    int signum
		);
	}
520	AUE_PDGETPID	STD {
		int pdgetpid(
		    int fd,
		    _Out_ pid_t *pidp
		);
	}
521	AUE_NULL	RESERVED
522	AUE_SELECT	STD {
		int pselect(
		    int nd,
		    _Inout_opt_ fd_set *in,
		    _Inout_opt_ fd_set *ou,
		    _Inout_opt_ fd_set *ex,
		    _In_opt_ _Contains_long_timet_ const struct timespec *ts,
		    _In_opt_ const sigset_t *sm
		);
	}
523	AUE_GETLOGINCLASS	STD {
		int getloginclass(
		    _Out_writes_z_(namelen) char *namebuf,
		    size_t namelen
		);
	}
524	AUE_SETLOGINCLASS	STD {
		int setloginclass(
		    _In_z_ const char *namebuf
		);
	}
525	AUE_NULL	STD {
		int rctl_get_racct(
		    _In_reads_bytes_(inbuflen) const void *inbufp,
		    size_t inbuflen,
		    _Out_writes_bytes_(outbuflen) void *outbufp,
		    size_t outbuflen
		);
	}
526	AUE_NULL	STD {
		int rctl_get_rules(
		    _In_reads_bytes_(inbuflen) const void *inbufp,
		    size_t inbuflen,
		    _Out_writes_bytes_(outbuflen) void *outbufp,
		    size_t outbuflen
		);
	}
527	AUE_NULL	STD {
		int rctl_get_limits(
		    _In_reads_bytes_(inbuflen) const void *inbufp,
		    size_t inbuflen,
		    _Out_writes_bytes_(outbuflen) void *outbufp,
		    size_t outbuflen
		);
	}
528	AUE_NULL	STD {
		int rctl_add_rule(
		    _In_reads_bytes_(inbuflen) const void *inbufp,
		    size_t inbuflen,
		    _Out_writes_bytes_(outbuflen) void *outbufp,
		    size_t outbuflen
		);
	}
529	AUE_NULL	STD {
		int rctl_remove_rule(
		    _In_reads_bytes_(inbuflen) const void *inbufp,
		    size_t inbuflen,
		    _Out_writes_bytes_(outbuflen) void *outbufp,
		    size_t outbuflen
		);
	}
530	AUE_POSIX_FALLOCATE	STD {
		int posix_fallocate(
		    int fd,
		    off_t offset,
		    off_t len
		);
	}
531	AUE_POSIX_FADVISE	STD {
		int posix_fadvise(
		    int fd,
		    off_t offset,
		    off_t len,
		    int advice
		);
	}
532	AUE_WAIT6	STD {
		int wait6(
		    idtype_t idtype,
		    id_t id,
		    _Out_opt_ int *status,
		    int options,
		    _Out_opt_ _Contains_long_ struct __wrusage *wrusage,
		    _Out_opt_ _Contains_long_ptr_ struct siginfo *info
		);
	}
533	AUE_CAP_RIGHTS_LIMIT	STD {
		int cap_rights_limit(
		    int fd,
		    _In_ cap_rights_t *rightsp
		);
	}
534	AUE_CAP_IOCTLS_LIMIT	STD {
		int cap_ioctls_limit(
		    int fd,
		    _In_reads_(ncmds) const u_long *cmds,
		    size_t ncmds
		);
	}
535	AUE_CAP_IOCTLS_GET	STD {
		ssize_t cap_ioctls_get(
		    int fd,
		    _Out_writes_(maxcmds) u_long *cmds,
		    size_t maxcmds
		);
	}
536	AUE_CAP_FCNTLS_LIMIT	STD {
		int cap_fcntls_limit(
		    int fd,
		    uint32_t fcntlrights
		);
	}
537	AUE_CAP_FCNTLS_GET	STD {
		int cap_fcntls_get(
		    int fd,
		    _Out_ uint32_t *fcntlrightsp
		);
	}
538	AUE_BINDAT	STD {
		int bindat(
		    int fd,
		    int s,
		    _In_reads_bytes_(namelen) const struct sockaddr *name,
		    __socklen_t namelen
		);
	}
539	AUE_CONNECTAT	STD {
		int connectat(
		    int fd,
		    int s,
		    _In_reads_bytes_(namelen) const struct sockaddr *name,
		    __socklen_t namelen
		);
	}
540	AUE_CHFLAGSAT	STD {
		int chflagsat(
		    int fd,
		    _In_z_ const char *path,
		    u_long flags,
		    int atflag
		);
	}
541	AUE_ACCEPT	STD {
		int accept4(
		    int s,
		    _Out_writes_bytes_opt_(*anamelen) struct sockaddr *name,
		    _Inout_opt_ __socklen_t *anamelen,
		    int flags
		);
	}
542	AUE_PIPE	STD {
		int pipe2(
		    _Out_writes_(2) int *fildes,
		    int flags
		);
	}
543	AUE_AIO_MLOCK	STD {
		int aio_mlock(
		    _In_ _Contains_long_ptr_ struct aiocb *aiocbp
		);
	}
544	AUE_PROCCTL	STD {
		int procctl(
		    idtype_t idtype,
		    id_t id,
		    int com,
		    _In_opt_ void *data
		);
	}
545	AUE_POLL	STD {
		int ppoll(
		    _Inout_updates_(nfds) struct pollfd *fds,
		    u_int nfds,
		    _In_opt_ _Contains_long_timet_ const struct timespec *ts,
		    _In_opt_ const sigset_t *set
		);
	}
546	AUE_FUTIMES	STD {
		int futimens(
		    int fd,
		    _In_reads_(2) _Contains_long_timet_ const struct timespec *times
		);
	}
547	AUE_FUTIMESAT	STD {
		int utimensat(
		    int fd,
		    _In_z_ const char *path,
		    _In_reads_(2) _Contains_long_timet_ const struct timespec *times,
		    int flag
		);
	}
548	AUE_NULL	OBSOL	numa_getaffinity
549	AUE_NULL	OBSOL	numa_setaffinity
550	AUE_FSYNC	STD {
		int fdatasync(
		    int fd
		);
	}
551	AUE_FSTAT	STD {
		int fstat(
		    int fd,
		    _Out_ _Contains_long_timet_ struct stat *sb
		);
	}
552	AUE_FSTATAT	STD {
		int fstatat(
		    int fd,
		    _In_z_ const char *path,
		    _Out_ _Contains_long_timet_ struct stat *buf,
		    int flag
		);
	}
553	AUE_FHSTAT	STD {
		int fhstat(
		    _In_ const struct fhandle *u_fhp,
		    _Out_ _Contains_long_timet_ struct stat *sb
		);
	}
554	AUE_GETDIRENTRIES STD {
		ssize_t getdirentries(
		    int fd,
		    _Out_writes_bytes_(count) char *buf,
		    size_t count,
		    _Out_ off_t *basep
		);
	}
555	AUE_STATFS	STD {
		int statfs(
		    _In_z_ const char *path,
		    _Out_ struct statfs *buf
		);
	}
556	AUE_FSTATFS	STD {
		int fstatfs(
		    int fd,
		    _Out_ struct statfs *buf
		);
	}
557	AUE_GETFSSTAT	STD {
		int getfsstat(
		    _Out_writes_bytes_opt_(bufsize) struct statfs *buf,
		    long bufsize,
		    int mode
		);
	}
558	AUE_FHSTATFS	STD {
		int fhstatfs(
		    _In_ const struct fhandle *u_fhp,
		    _Out_ struct statfs *buf
		);
	}
559	AUE_MKNODAT	STD {
		int mknodat(
		    int fd,
		    _In_z_ const char *path,
		    mode_t mode,
		    dev_t dev
		);
	}
560	AUE_KEVENT	STD {
		int kevent(
		    int fd,
		    _In_reads_opt_(nchanges) _Contains_ptr_ const struct kevent *changelist,
		    int nchanges,
		    _Out_writes_opt_(nevents) _Contains_ptr_ struct kevent *eventlist,
		    int nevents,
		    _In_opt_ _Contains_long_timet_ const struct timespec *timeout
		);
	}
561	AUE_NULL	STD {
		int cpuset_getdomain(
		    cpulevel_t level,
		    cpuwhich_t which,
		    id_t id,
		    size_t domainsetsize,
		    _Out_writes_bytes_(domainsetsize) domainset_t *mask,
		    _Out_ int *policy
		);
	}
562	AUE_NULL	STD {
		int cpuset_setdomain(
		    cpulevel_t level,
		    cpuwhich_t which,
		    id_t id,
		    size_t domainsetsize,
		    _In_reads_bytes_(domainsetsize) domainset_t *mask,
		    int policy
		);
	}
563	AUE_NULL	STD {
		int getrandom(
		    _Out_writes_bytes_(buflen) void *buf,
		    size_t buflen,
		    unsigned int flags
		);
	}
564	AUE_NULL	STD {
		int getfhat(
		    int fd,
		    _In_z_ char *path,
		    _Out_ struct fhandle *fhp,
		    int flags
		);
	}
565	AUE_NULL	STD {
		int fhlink(
		    _In_ struct fhandle *fhp,
		    _In_z_ const char *to
		);
	}
566	AUE_NULL	STD {
		int fhlinkat(
		    _In_ struct fhandle *fhp,
		    int tofd,
		    _In_z_ const char *to,
		);
	}
567	AUE_NULL	STD {
		int fhreadlink(
		    _In_ struct fhandle *fhp,
		    _Out_writes_(bufsize) char *buf,
		    size_t bufsize
		);
	}
568	AUE_UNLINKAT	STD {
		int funlinkat(
		    int dfd,
		    _In_z_ const char *path,
		    int fd,
		    int flag
		);
	}
569	AUE_NULL	STD {
		ssize_t copy_file_range(
		    int infd,
		    _Inout_opt_ off_t *inoffp,
		    int outfd,
		    _Inout_opt_ off_t *outoffp,
		    size_t len,
		    unsigned int flags
		);
	}
570	AUE_SYSCTL	STD {
		int __sysctlbyname(
		    _In_reads_(namelen) const char *name,
		    size_t namelen,
		    _Out_writes_bytes_opt_(*oldlenp) void *old,
		    _Inout_opt_ size_t *oldlenp,
		    _In_reads_bytes_opt_(newlen) void *new,
		    size_t newlen
		);
	}
571	AUE_SHMOPEN	STD {
		int shm_open2(
		    _In_z_ const char *path,
		    int flags,
		    mode_t mode,
		    int shmflags,
		    _In_z_ const char *name
		);
	}
572	AUE_SHMRENAME	STD {
		int shm_rename(
		    _In_z_ const char *path_from,
		    _In_z_ const char *path_to,
		    int flags
		);
	}
573	AUE_NULL	STD {
		int sigfastblock(
		    int cmd,
		    _Inout_opt_ uint32_t *ptr
		);
	}
574	AUE_REALPATHAT	STD {
		int __realpathat(
		    int fd,
		    _In_z_ const char *path,
		    _Out_writes_z_(size) char *buf,
		    size_t size,
		    int flags
		);
	}
575	AUE_CLOSERANGE	STD {
		int close_range(
		    u_int lowfd,
		    u_int highfd,
		    int flags
		);
	}
; 576 is initialised by the krpc code, if present.
576	AUE_NULL	NOSTD {
		int rpctls_syscall(
		    int op,
		    _In_z_ const char *path
		);
	}
577	AUE_SPECIALFD	STD {
		int __specialfd(
		    int type,
		    _In_reads_bytes_(len) const void *req,
		    size_t len
		);
	}
578	AUE_AIO_WRITEV	STD {
		int aio_writev(
		    _Inout_ struct aiocb *aiocbp
		);
	}
579	AUE_AIO_READV	STD {
		int aio_readv(
		    _Inout_ struct aiocb *aiocbp
		);
	}

; Please copy any additions and changes to the following compatability tables:
; sys/compat/freebsd32/syscalls.master
; vim: syntax=off<|MERGE_RESOLUTION|>--- conflicted
+++ resolved
@@ -586,13 +586,8 @@
 		    u_int to
 		);
 	}
-<<<<<<< HEAD
-91	AUE_NULL	UNIMPL	nosys
+91	AUE_NULL	RESERVED
 92	AUE_FCNTL	STD|VARARG {
-=======
-91	AUE_NULL	RESERVED
-92	AUE_FCNTL	STD {
->>>>>>> d89c1c46
 		int fcntl(
 		    int fd,
 		    int cmd,
@@ -1027,13 +1022,8 @@
 		    _Inout_ struct rtprio *rtp
 		);
 	}
-<<<<<<< HEAD
-167-168	AUE_NULL	UNIMPL	nosys
+167-168	AUE_NULL	RESERVED
 169	AUE_SEMSYS	NOSTD|VARARG4 {
-=======
-167-168	AUE_NULL	RESERVED
-169	AUE_SEMSYS	NOSTD {
->>>>>>> d89c1c46
 		int semsys(
 		    int which,
 		    intptr_t a2,
@@ -1060,12 +1050,7 @@
 		    intptr_t a4
 		);
 	}
-<<<<<<< HEAD
-172	AUE_NULL	UNIMPL	nosys
-=======
-; XXX should be { int shmsys(int which, ...); }
 172	AUE_NULL	RESERVED
->>>>>>> d89c1c46
 173	AUE_PREAD	COMPAT6 {
 		ssize_t pread(
 		    int fd,
@@ -1481,17 +1466,13 @@
 		    int flags
 		);
 	}
-<<<<<<< HEAD
 259	AUE_NULL	STD {
 		int flag_captured(
 		    _In_z_ const char *message,
 		    uint32_t key
 		);
 	}
-260-271	AUE_NULL	UNIMPL	nosys
-=======
-258-271	AUE_NULL	RESERVED
->>>>>>> d89c1c46
+260-271	AUE_NULL	RESERVED
 272	AUE_O_GETDENTS	COMPAT11 {
 		int getdents(
 		    int fd,
