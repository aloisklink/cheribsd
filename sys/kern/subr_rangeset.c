--- conflicted
+++ resolved
@@ -351,11 +351,7 @@
 		return;
 	}
 
-<<<<<<< HEAD
-	rs = DB_DATA_PTR(addr, sizeof(*rs));
-=======
 	rs = DB_DATA_PTR(addr, struct rangeset);
->>>>>>> 5714f9f7
 	db_printf("rangeset %p\n", rs);
 	for (cursor = 0;; cursor = r->re_start + 1) {
 		r1 = pctrie_lookup_ge(&rs->rs_trie, cursor);
@@ -367,10 +363,6 @@
 	}
 }
 #endif
-<<<<<<< HEAD
-
-=======
->>>>>>> 5714f9f7
 // CHERI CHANGES START
 // {
 //   "updated": 20200803,
