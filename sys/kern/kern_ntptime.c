--- conflicted
+++ resolved
@@ -348,71 +348,32 @@
 int
 kern_ntp_adjtime(struct thread *td, struct timex *ntv, int *retvalp)
 {
-<<<<<<< HEAD
-	struct timex ntv;
-	int error, retval;
-
-	error = copyin(uap->tp, &ntv, sizeof(ntv));
-	if (error)
-		return (error);
-	error = kern_ntp_adjtime(td, &ntv, &retval);
-	if (error)
-		return (error);
-	error = copyout(&ntv, uap->tp, sizeof(ntv));
-	if (error == 0)
-		td->td_retval[0] = retval;
-	return (error);
-}
-
-int
-kern_ntp_adjtime(struct thread *td, struct timex *tp, int *retval)
-{
-	long freq;		/* frequency ns/s) */
-	int modes;		/* mode bits from structure */
-	int error;
-
-=======
 	long freq;		/* frequency ns/s) */
 	int modes;		/* mode bits from structure */
 	int error, retval;
 
->>>>>>> be2535b0
 	/*
 	 * Update selected clock variables - only the superuser can
 	 * change anything. Note that there is no error checking here on
 	 * the assumption the superuser should know what it is doing.
 	 * Note that either the time constant or TAI offset are loaded
-	 * from the tp->constant member, depending on the mode bits. If
+	 * from the ntv.constant member, depending on the mode bits. If
 	 * the STA_PLL bit in the status word is cleared, the state and
 	 * status words are reset to the initial values at boot.
 	 */
-<<<<<<< HEAD
-	modes = tp->modes;
-	if (modes) {
-=======
 	modes = ntv->modes;
 	error = 0;
 	if (modes)
->>>>>>> be2535b0
 		error = priv_check(td, PRIV_NTP_ADJTIME);
-		if (error != 0)
-			return (error);
-	}
+	if (error != 0)
+		return (error);
 	NTP_LOCK();
 	if (modes & MOD_MAXERROR)
-<<<<<<< HEAD
-		time_maxerror = tp->maxerror;
-	if (modes & MOD_ESTERROR)
-		time_esterror = tp->esterror;
-	if (modes & MOD_STATUS) {
-		if (time_status & STA_PLL && !(tp->status & STA_PLL)) {
-=======
 		time_maxerror = ntv->maxerror;
 	if (modes & MOD_ESTERROR)
 		time_esterror = ntv->esterror;
 	if (modes & MOD_STATUS) {
 		if (time_status & STA_PLL && !(ntv->status & STA_PLL)) {
->>>>>>> be2535b0
 			time_state = TIME_OK;
 			time_status = STA_UNSYNC;
 #ifdef PPS_SYNC
@@ -420,30 +381,6 @@
 #endif /* PPS_SYNC */
 		}
 		time_status &= STA_RONLY;
-<<<<<<< HEAD
-		time_status |= tp->status & ~STA_RONLY;
-	}
-	if (modes & MOD_TIMECONST) {
-		if (tp->constant < 0)
-			time_constant = 0;
-		else if (tp->constant > MAXTC)
-			time_constant = MAXTC;
-		else
-			time_constant = tp->constant;
-	}
-	if (modes & MOD_TAI) {
-		if (tp->constant > 0) /* XXX zero & negative numbers ? */
-			time_tai = tp->constant;
-	}
-#ifdef PPS_SYNC
-	if (modes & MOD_PPSMAX) {
-		if (tp->shift < PPS_FAVG)
-			pps_shiftmax = PPS_FAVG;
-		else if (tp->shift > PPS_FAVGMAX)
-			pps_shiftmax = PPS_FAVGMAX;
-		else
-			pps_shiftmax = tp->shift;
-=======
 		time_status |= ntv->status & ~STA_RONLY;
 	}
 	if (modes & MOD_TIMECONST) {
@@ -466,7 +403,6 @@
 			pps_shiftmax = PPS_FAVGMAX;
 		else
 			pps_shiftmax = ntv->shift;
->>>>>>> be2535b0
 	}
 #endif /* PPS_SYNC */
 	if (modes & MOD_NANO)
@@ -478,28 +414,17 @@
 	if (modes & MOD_CLKA)
 		time_status &= ~STA_CLK;
 	if (modes & MOD_FREQUENCY) {
-<<<<<<< HEAD
-		freq = (tp->freq * 1000LL) >> 16;
-=======
 		freq = (ntv->freq * 1000LL) >> 16;
->>>>>>> be2535b0
 		if (freq > MAXFREQ)
 			L_LINT(time_freq, MAXFREQ);
 		else if (freq < -MAXFREQ)
 			L_LINT(time_freq, -MAXFREQ);
 		else {
 			/*
-<<<<<<< HEAD
-			 * tp->freq is [PPM * 2^16] = [us/s * 2^16]
-			 * time_freq is [ns/s * 2^32]
-			 */
-			time_freq = tp->freq * 1000LL * 65536LL;
-=======
 			 * ntv->freq is [PPM * 2^16] = [us/s * 2^16]
 			 * time_freq is [ns/s * 2^32]
 			 */
 			time_freq = ntv->freq * 1000LL * 65536LL;
->>>>>>> be2535b0
 		}
 #ifdef PPS_SYNC
 		pps_freq = time_freq;
@@ -507,15 +432,9 @@
 	}
 	if (modes & MOD_OFFSET) {
 		if (time_status & STA_NANO)
-<<<<<<< HEAD
-			hardupdate(tp->offset);
-		else
-			hardupdate(tp->offset * 1000);
-=======
 			hardupdate(ntv->offset);
 		else
 			hardupdate(ntv->offset * 1000);
->>>>>>> be2535b0
 	}
 
 	/*
@@ -523,33 +442,6 @@
 	 * returned only by ntp_gettime();
 	 */
 	if (time_status & STA_NANO)
-<<<<<<< HEAD
-		tp->offset = L_GINT(time_offset);
-	else
-		tp->offset = L_GINT(time_offset) / 1000; /* XXX rounding ? */
-	tp->freq = L_GINT((time_freq / 1000LL) << 16);
-	tp->maxerror = time_maxerror;
-	tp->esterror = time_esterror;
-	tp->status = time_status;
-	tp->constant = time_constant;
-	if (time_status & STA_NANO)
-		tp->precision = time_precision;
-	else
-		tp->precision = time_precision / 1000;
-	tp->tolerance = MAXFREQ * SCALE_PPM;
-#ifdef PPS_SYNC
-	tp->shift = pps_shift;
-	tp->ppsfreq = L_GINT((pps_freq / 1000LL) << 16);
-	if (time_status & STA_NANO)
-		tp->jitter = pps_jitter;
-	else
-		tp->jitter = pps_jitter / 1000;
-	tp->stabil = pps_stabil;
-	tp->calcnt = pps_calcnt;
-	tp->errcnt = pps_errcnt;
-	tp->jitcnt = pps_jitcnt;
-	tp->stbcnt = pps_stbcnt;
-=======
 		ntv->offset = L_GINT(time_offset);
 	else
 		ntv->offset = L_GINT(time_offset) / 1000; /* XXX rounding ? */
@@ -575,15 +467,10 @@
 	ntv->errcnt = pps_errcnt;
 	ntv->jitcnt = pps_jitcnt;
 	ntv->stbcnt = pps_stbcnt;
->>>>>>> be2535b0
 #endif /* PPS_SYNC */
-	*retval = ntp_is_time_error(time_status) ?
-	    TIME_ERROR : time_state;
+	retval = ntp_is_time_error(time_status) ? TIME_ERROR : time_state;
 	NTP_UNLOCK();
 
-<<<<<<< HEAD
-	return (0);
-=======
 	*retvalp = retval;
 	return (0);
 }
@@ -610,7 +497,6 @@
 		}
 	}
 	return (error);
->>>>>>> be2535b0
 }
 
 /*
