/*-
 * SPDX-License-Identifier: BSD-2-Clause-FreeBSD
 *
 * Copyright (c) 1997,1998,2003 Doug Rabson
 * All rights reserved.
 *
 * Redistribution and use in source and binary forms, with or without
 * modification, are permitted provided that the following conditions
 * are met:
 * 1. Redistributions of source code must retain the above copyright
 *    notice, this list of conditions and the following disclaimer.
 * 2. Redistributions in binary form must reproduce the above copyright
 *    notice, this list of conditions and the following disclaimer in the
 *    documentation and/or other materials provided with the distribution.
 *
 * THIS SOFTWARE IS PROVIDED BY THE AUTHOR AND CONTRIBUTORS ``AS IS'' AND
 * ANY EXPRESS OR IMPLIED WARRANTIES, INCLUDING, BUT NOT LIMITED TO, THE
 * IMPLIED WARRANTIES OF MERCHANTABILITY AND FITNESS FOR A PARTICULAR PURPOSE
 * ARE DISCLAIMED.  IN NO EVENT SHALL THE AUTHOR OR CONTRIBUTORS BE LIABLE
 * FOR ANY DIRECT, INDIRECT, INCIDENTAL, SPECIAL, EXEMPLARY, OR CONSEQUENTIAL
 * DAMAGES (INCLUDING, BUT NOT LIMITED TO, PROCUREMENT OF SUBSTITUTE GOODS
 * OR SERVICES; LOSS OF USE, DATA, OR PROFITS; OR BUSINESS INTERRUPTION)
 * HOWEVER CAUSED AND ON ANY THEORY OF LIABILITY, WHETHER IN CONTRACT, STRICT
 * LIABILITY, OR TORT (INCLUDING NEGLIGENCE OR OTHERWISE) ARISING IN ANY WAY
 * OUT OF THE USE OF THIS SOFTWARE, EVEN IF ADVISED OF THE POSSIBILITY OF
 * SUCH DAMAGE.
 */

#include <sys/cdefs.h>
__FBSDID("$FreeBSD$");

#include "opt_bus.h"
#include "opt_ddb.h"

#include <sys/param.h>
#if defined(COMPAT_FREEBSD32) || defined(COMPAT_FREEBSD64)
#include <sys/abi_compat.h>
#endif
#include <sys/conf.h>
#include <sys/domainset.h>
#include <sys/eventhandler.h>
#include <sys/filio.h>
#include <sys/lock.h>
#include <sys/kernel.h>
#include <sys/kobj.h>
#include <sys/limits.h>
#include <sys/malloc.h>
#include <sys/module.h>
#include <sys/mutex.h>
#include <sys/poll.h>
#include <sys/priv.h>
#include <sys/proc.h>
#include <sys/condvar.h>
#include <sys/queue.h>
#include <machine/bus.h>
#include <sys/random.h>
#include <sys/rman.h>
#include <sys/sbuf.h>
#include <sys/selinfo.h>
#include <sys/signalvar.h>
#include <sys/smp.h>
#include <sys/sysctl.h>
#include <sys/systm.h>
#include <sys/uio.h>
#include <sys/bus.h>
#include <sys/cpuset.h>

#include <net/vnet.h>

#include <machine/cpu.h>
#include <machine/stdarg.h>

#include <vm/uma.h>
#include <vm/vm.h>

#include <ddb/ddb.h>

SYSCTL_NODE(_hw, OID_AUTO, bus, CTLFLAG_RW | CTLFLAG_MPSAFE, NULL,
    NULL);
SYSCTL_ROOT_NODE(OID_AUTO, dev, CTLFLAG_RW | CTLFLAG_MPSAFE, NULL,
    NULL);

/*
 * Used to attach drivers to devclasses.
 */
typedef struct driverlink *driverlink_t;
struct driverlink {
	kobj_class_t	driver;
	TAILQ_ENTRY(driverlink) link;	/* list of drivers in devclass */
	int		pass;
	int		flags;
#define DL_DEFERRED_PROBE	1	/* Probe deferred on this */
	TAILQ_ENTRY(driverlink) passlink;
};

/*
 * Forward declarations
 */
typedef TAILQ_HEAD(devclass_list, devclass) devclass_list_t;
typedef TAILQ_HEAD(driver_list, driverlink) driver_list_t;
typedef TAILQ_HEAD(device_list, device) device_list_t;

struct devclass {
	TAILQ_ENTRY(devclass) link;
	devclass_t	parent;		/* parent in devclass hierarchy */
	driver_list_t	drivers;     /* bus devclasses store drivers for bus */
	char		*name;
	device_t	*devices;	/* array of devices indexed by unit */
	int		maxunit;	/* size of devices array */
	int		flags;
#define DC_HAS_CHILDREN		1

	struct sysctl_ctx_list sysctl_ctx;
	struct sysctl_oid *sysctl_tree;
};

/**
 * @brief Implementation of device.
 */
struct device {
	/*
	 * A device is a kernel object. The first field must be the
	 * current ops table for the object.
	 */
	KOBJ_FIELDS;

	/*
	 * Device hierarchy.
	 */
	TAILQ_ENTRY(device)	link;	/**< list of devices in parent */
	TAILQ_ENTRY(device)	devlink; /**< global device list membership */
	device_t	parent;		/**< parent of this device  */
	device_list_t	children;	/**< list of child devices */

	/*
	 * Details of this device.
	 */
	driver_t	*driver;	/**< current driver */
	devclass_t	devclass;	/**< current device class */
	int		unit;		/**< current unit number */
	char*		nameunit;	/**< name+unit e.g. foodev0 */
	char*		desc;		/**< driver specific description */
	int		busy;		/**< count of calls to device_busy() */
	device_state_t	state;		/**< current device state  */
	uint32_t	devflags;	/**< api level flags for device_get_flags() */
	u_int		flags;		/**< internal device flags  */
	u_int	order;			/**< order from device_add_child_ordered() */
	void	*ivars;			/**< instance variables  */
	void	*softc;			/**< current driver's variables  */

	struct sysctl_ctx_list sysctl_ctx; /**< state for sysctl variables  */
	struct sysctl_oid *sysctl_tree;	/**< state for sysctl variables */
};

static MALLOC_DEFINE(M_BUS, "bus", "Bus data structures");
static MALLOC_DEFINE(M_BUS_SC, "bus-sc", "Bus data structures, softc");

EVENTHANDLER_LIST_DEFINE(device_attach);
EVENTHANDLER_LIST_DEFINE(device_detach);
EVENTHANDLER_LIST_DEFINE(dev_lookup);

#ifdef COMPAT_FREEBSD32
struct devreq_buffer32 {
	uint32_t	buffer;	/* void * */
	uint32_t	length;
};

struct devreq32 {
	char		dr_name[128];
	int		dr_flags;
	union {
		struct devreq_buffer32 dru_buffer;
		uint32_t	dru_data;	/* void * */
	} dr_dru;
};
#endif

#ifdef COMPAT_FREEBSD64
struct devreq_buffer64 {
	uint64_t	buffer;	/* void * */
	size_t	length;
};

struct devreq64 {
	char		dr_name[128];
	int		dr_flags;
	union {
		struct devreq_buffer64 dru_buffer;
		uint64_t	dru_data;	/* void * */
	} dr_dru;
};
#endif

static int bus_child_location_sb(device_t child, struct sbuf *sb);
static int bus_child_pnpinfo_sb(device_t child, struct sbuf *sb);
static void devctl2_init(void);
static bool device_frozen;

#define DRIVERNAME(d)	((d)? d->name : "no driver")
#define DEVCLANAME(d)	((d)? d->name : "no devclass")

#ifdef BUS_DEBUG

static int bus_debug = 1;
SYSCTL_INT(_debug, OID_AUTO, bus_debug, CTLFLAG_RWTUN, &bus_debug, 0,
    "Bus debug level");

#define PDEBUG(a)	if (bus_debug) {printf("%s:%d: ", __func__, __LINE__), printf a; printf("\n");}
#define DEVICENAME(d)	((d)? device_get_name(d): "no device")

/**
 * Produce the indenting, indent*2 spaces plus a '.' ahead of that to
 * prevent syslog from deleting initial spaces
 */
#define indentprintf(p)	do { int iJ; printf("."); for (iJ=0; iJ<indent; iJ++) printf("  "); printf p ; } while (0)

static void print_device_short(device_t dev, int indent);
static void print_device(device_t dev, int indent);
void print_device_tree_short(device_t dev, int indent);
void print_device_tree(device_t dev, int indent);
static void print_driver_short(driver_t *driver, int indent);
static void print_driver(driver_t *driver, int indent);
static void print_driver_list(driver_list_t drivers, int indent);
static void print_devclass_short(devclass_t dc, int indent);
static void print_devclass(devclass_t dc, int indent);
void print_devclass_list_short(void);
void print_devclass_list(void);

#else
/* Make the compiler ignore the function calls */
#define PDEBUG(a)			/* nop */
#define DEVICENAME(d)			/* nop */

#define print_device_short(d,i)		/* nop */
#define print_device(d,i)		/* nop */
#define print_device_tree_short(d,i)	/* nop */
#define print_device_tree(d,i)		/* nop */
#define print_driver_short(d,i)		/* nop */
#define print_driver(d,i)		/* nop */
#define print_driver_list(d,i)		/* nop */
#define print_devclass_short(d,i)	/* nop */
#define print_devclass(d,i)		/* nop */
#define print_devclass_list_short()	/* nop */
#define print_devclass_list()		/* nop */
#endif

/*
 * dev sysctl tree
 */

enum {
	DEVCLASS_SYSCTL_PARENT,
};

static int
devclass_sysctl_handler(SYSCTL_HANDLER_ARGS)
{
	devclass_t dc = (devclass_t)arg1;
	const char *value;

	switch (arg2) {
	case DEVCLASS_SYSCTL_PARENT:
		value = dc->parent ? dc->parent->name : "";
		break;
	default:
		return (EINVAL);
	}
	return (SYSCTL_OUT_STR(req, value));
}

static void
devclass_sysctl_init(devclass_t dc)
{
	if (dc->sysctl_tree != NULL)
		return;
	sysctl_ctx_init(&dc->sysctl_ctx);
	dc->sysctl_tree = SYSCTL_ADD_NODE(&dc->sysctl_ctx,
	    SYSCTL_STATIC_CHILDREN(_dev), OID_AUTO, dc->name,
	    CTLFLAG_RD | CTLFLAG_MPSAFE, NULL, "");
	SYSCTL_ADD_PROC(&dc->sysctl_ctx, SYSCTL_CHILDREN(dc->sysctl_tree),
	    OID_AUTO, "%parent",
	    CTLTYPE_STRING | CTLFLAG_RD | CTLFLAG_NEEDGIANT,
	    dc, DEVCLASS_SYSCTL_PARENT, devclass_sysctl_handler, "A",
	    "parent class");
}

enum {
	DEVICE_SYSCTL_DESC,
	DEVICE_SYSCTL_DRIVER,
	DEVICE_SYSCTL_LOCATION,
	DEVICE_SYSCTL_PNPINFO,
	DEVICE_SYSCTL_PARENT,
};

static int
device_sysctl_handler(SYSCTL_HANDLER_ARGS)
{
	struct sbuf sb;
	device_t dev = (device_t)arg1;
	int error;

	sbuf_new_for_sysctl(&sb, NULL, 1024, req);
	switch (arg2) {
	case DEVICE_SYSCTL_DESC:
		sbuf_cpy(&sb, dev->desc ? dev->desc : "");
		break;
	case DEVICE_SYSCTL_DRIVER:
		sbuf_cpy(&sb, dev->driver ? dev->driver->name : "");
		break;
	case DEVICE_SYSCTL_LOCATION:
		bus_child_location_sb(dev, &sb);
		break;
	case DEVICE_SYSCTL_PNPINFO:
		bus_child_pnpinfo_sb(dev, &sb);
		break;
	case DEVICE_SYSCTL_PARENT:
		sbuf_cpy(&sb, dev->parent ? dev->parent->nameunit : "");
		break;
	default:
		sbuf_delete(&sb);
		return (EINVAL);
	}
	error = sbuf_finish(&sb);
	sbuf_delete(&sb);
	return (error);
}

static void
device_sysctl_init(device_t dev)
{
	devclass_t dc = dev->devclass;
	int domain;

	if (dev->sysctl_tree != NULL)
		return;
	devclass_sysctl_init(dc);
	sysctl_ctx_init(&dev->sysctl_ctx);
	dev->sysctl_tree = SYSCTL_ADD_NODE_WITH_LABEL(&dev->sysctl_ctx,
	    SYSCTL_CHILDREN(dc->sysctl_tree), OID_AUTO,
	    dev->nameunit + strlen(dc->name),
	    CTLFLAG_RD | CTLFLAG_MPSAFE, NULL, "", "device_index");
	SYSCTL_ADD_PROC(&dev->sysctl_ctx, SYSCTL_CHILDREN(dev->sysctl_tree),
	    OID_AUTO, "%desc", CTLTYPE_STRING | CTLFLAG_RD | CTLFLAG_NEEDGIANT,
	    dev, DEVICE_SYSCTL_DESC, device_sysctl_handler, "A",
	    "device description");
	SYSCTL_ADD_PROC(&dev->sysctl_ctx, SYSCTL_CHILDREN(dev->sysctl_tree),
	    OID_AUTO, "%driver",
	    CTLTYPE_STRING | CTLFLAG_RD | CTLFLAG_NEEDGIANT,
	    dev, DEVICE_SYSCTL_DRIVER, device_sysctl_handler, "A",
	    "device driver name");
	SYSCTL_ADD_PROC(&dev->sysctl_ctx, SYSCTL_CHILDREN(dev->sysctl_tree),
	    OID_AUTO, "%location",
	    CTLTYPE_STRING | CTLFLAG_RD | CTLFLAG_NEEDGIANT,
	    dev, DEVICE_SYSCTL_LOCATION, device_sysctl_handler, "A",
	    "device location relative to parent");
	SYSCTL_ADD_PROC(&dev->sysctl_ctx, SYSCTL_CHILDREN(dev->sysctl_tree),
	    OID_AUTO, "%pnpinfo",
	    CTLTYPE_STRING | CTLFLAG_RD | CTLFLAG_NEEDGIANT,
	    dev, DEVICE_SYSCTL_PNPINFO, device_sysctl_handler, "A",
	    "device identification");
	SYSCTL_ADD_PROC(&dev->sysctl_ctx, SYSCTL_CHILDREN(dev->sysctl_tree),
	    OID_AUTO, "%parent",
	    CTLTYPE_STRING | CTLFLAG_RD | CTLFLAG_NEEDGIANT,
	    dev, DEVICE_SYSCTL_PARENT, device_sysctl_handler, "A",
	    "parent device");
	if (bus_get_domain(dev, &domain) == 0)
		SYSCTL_ADD_INT(&dev->sysctl_ctx,
		    SYSCTL_CHILDREN(dev->sysctl_tree), OID_AUTO, "%domain",
		    CTLFLAG_RD, NULL, domain, "NUMA domain");
}

static void
device_sysctl_update(device_t dev)
{
	devclass_t dc = dev->devclass;

	if (dev->sysctl_tree == NULL)
		return;
	sysctl_rename_oid(dev->sysctl_tree, dev->nameunit + strlen(dc->name));
}

static void
device_sysctl_fini(device_t dev)
{
	if (dev->sysctl_tree == NULL)
		return;
	sysctl_ctx_free(&dev->sysctl_ctx);
	dev->sysctl_tree = NULL;
}

/*
 * /dev/devctl implementation
 */

/*
 * This design allows only one reader for /dev/devctl.  This is not desirable
 * in the long run, but will get a lot of hair out of this implementation.
 * Maybe we should make this device a clonable device.
 *
 * Also note: we specifically do not attach a device to the device_t tree
 * to avoid potential chicken and egg problems.  One could argue that all
 * of this belongs to the root node.
 */

#define DEVCTL_DEFAULT_QUEUE_LEN 1000
static int sysctl_devctl_queue(SYSCTL_HANDLER_ARGS);
static int devctl_queue_length = DEVCTL_DEFAULT_QUEUE_LEN;
SYSCTL_PROC(_hw_bus, OID_AUTO, devctl_queue, CTLTYPE_INT | CTLFLAG_RWTUN |
    CTLFLAG_MPSAFE, NULL, 0, sysctl_devctl_queue, "I", "devctl queue length");

static d_open_t		devopen;
static d_close_t	devclose;
static d_read_t		devread;
static d_ioctl_t	devioctl;
static d_poll_t		devpoll;
static d_kqfilter_t	devkqfilter;

static struct cdevsw dev_cdevsw = {
	.d_version =	D_VERSION,
	.d_open =	devopen,
	.d_close =	devclose,
	.d_read =	devread,
	.d_ioctl =	devioctl,
	.d_poll =	devpoll,
	.d_kqfilter =	devkqfilter,
	.d_name =	"devctl",
};

#define DEVCTL_BUFFER (1024 - sizeof(void *))
struct dev_event_info {
	STAILQ_ENTRY(dev_event_info) dei_link;
	char dei_data[DEVCTL_BUFFER];
};

STAILQ_HEAD(devq, dev_event_info);

static struct dev_softc {
	int		inuse;
	int		nonblock;
	int		queued;
	int		async;
	struct mtx	mtx;
	struct cv	cv;
	struct selinfo	sel;
	struct devq	devq;
	struct sigio	*sigio;
	uma_zone_t	zone;
} devsoftc;

static void	filt_devctl_detach(struct knote *kn);
static int	filt_devctl_read(struct knote *kn, long hint);

struct filterops devctl_rfiltops = {
	.f_isfd = 1,
	.f_detach = filt_devctl_detach,
	.f_event = filt_devctl_read,
};

static struct cdev *devctl_dev;

static void
devinit(void)
{
	devctl_dev = make_dev_credf(MAKEDEV_ETERNAL, &dev_cdevsw, 0, NULL,
	    UID_ROOT, GID_WHEEL, 0600, "devctl");
	mtx_init(&devsoftc.mtx, "dev mtx", "devd", MTX_DEF);
	cv_init(&devsoftc.cv, "dev cv");
	STAILQ_INIT(&devsoftc.devq);
	knlist_init_mtx(&devsoftc.sel.si_note, &devsoftc.mtx);
	if (devctl_queue_length > 0) {
		devsoftc.zone = uma_zcreate("DEVCTL", sizeof(struct dev_event_info),
		    NULL, NULL, NULL, NULL, UMA_ALIGN_PTR, UMA_ZONE_NOFREE);
		uma_prealloc(devsoftc.zone, devctl_queue_length);
	}
	devctl2_init();
}

static int
devopen(struct cdev *dev, int oflags, int devtype, struct thread *td)
{
	mtx_lock(&devsoftc.mtx);
	if (devsoftc.inuse) {
		mtx_unlock(&devsoftc.mtx);
		return (EBUSY);
	}
	/* move to init */
	devsoftc.inuse = 1;
	mtx_unlock(&devsoftc.mtx);
	return (0);
}

static int
devclose(struct cdev *dev, int fflag, int devtype, struct thread *td)
{
	mtx_lock(&devsoftc.mtx);
	devsoftc.inuse = 0;
	devsoftc.nonblock = 0;
	devsoftc.async = 0;
	cv_broadcast(&devsoftc.cv);
	funsetown(&devsoftc.sigio);
	mtx_unlock(&devsoftc.mtx);
	return (0);
}

/*
 * The read channel for this device is used to report changes to
 * userland in realtime.  We are required to free the data as well as
 * the n1 object because we allocate them separately.  Also note that
 * we return one record at a time.  If you try to read this device a
 * character at a time, you will lose the rest of the data.  Listening
 * programs are expected to cope.
 */
static int
devread(struct cdev *dev, struct uio *uio, int ioflag)
{
	struct dev_event_info *n1;
	int rv;

	mtx_lock(&devsoftc.mtx);
	while (STAILQ_EMPTY(&devsoftc.devq)) {
		if (devsoftc.nonblock) {
			mtx_unlock(&devsoftc.mtx);
			return (EAGAIN);
		}
		rv = cv_wait_sig(&devsoftc.cv, &devsoftc.mtx);
		if (rv) {
			/*
			 * Need to translate ERESTART to EINTR here? -- jake
			 */
			mtx_unlock(&devsoftc.mtx);
			return (rv);
		}
	}
	n1 = STAILQ_FIRST(&devsoftc.devq);
	STAILQ_REMOVE_HEAD(&devsoftc.devq, dei_link);
	devsoftc.queued--;
	mtx_unlock(&devsoftc.mtx);
	rv = uiomove(n1->dei_data, strlen(n1->dei_data), uio);
	uma_zfree(devsoftc.zone, n1);
	return (rv);
}

static	int
devioctl(struct cdev *dev, u_long cmd, caddr_t data, int fflag, struct thread *td)
{
	switch (cmd) {
	case FIONBIO:
		if (*(int*)data)
			devsoftc.nonblock = 1;
		else
			devsoftc.nonblock = 0;
		return (0);
	case FIOASYNC:
		if (*(int*)data)
			devsoftc.async = 1;
		else
			devsoftc.async = 0;
		return (0);
	case FIOSETOWN:
		return fsetown(*(int *)data, &devsoftc.sigio);
	case FIOGETOWN:
		*(int *)data = fgetown(&devsoftc.sigio);
		return (0);

		/* (un)Support for other fcntl() calls. */
	case FIOCLEX:
	case FIONCLEX:
	case FIONREAD:
	default:
		break;
	}
	return (ENOTTY);
}

static	int
devpoll(struct cdev *dev, int events, struct thread *td)
{
	int	revents = 0;

	mtx_lock(&devsoftc.mtx);
	if (events & (POLLIN | POLLRDNORM)) {
		if (!STAILQ_EMPTY(&devsoftc.devq))
			revents = events & (POLLIN | POLLRDNORM);
		else
			selrecord(td, &devsoftc.sel);
	}
	mtx_unlock(&devsoftc.mtx);

	return (revents);
}

static int
devkqfilter(struct cdev *dev, struct knote *kn)
{
	int error;

	if (kn->kn_filter == EVFILT_READ) {
		kn->kn_fop = &devctl_rfiltops;
		knlist_add(&devsoftc.sel.si_note, kn, 0);
		error = 0;
	} else
		error = EINVAL;
	return (error);
}

static void
filt_devctl_detach(struct knote *kn)
{
	knlist_remove(&devsoftc.sel.si_note, kn, 0);
}

static int
filt_devctl_read(struct knote *kn, long hint)
{
	kn->kn_data = devsoftc.queued;
	return (kn->kn_data != 0);
}

/**
 * @brief Return whether the userland process is running
 */
boolean_t
devctl_process_running(void)
{
	return (devsoftc.inuse == 1);
}

static struct dev_event_info *
devctl_alloc_dei(void)
{
	struct dev_event_info *dei = NULL;

	mtx_lock(&devsoftc.mtx);
	if (devctl_queue_length == 0)
		goto out;
	if (devctl_queue_length == devsoftc.queued) {
		dei = STAILQ_FIRST(&devsoftc.devq);
		STAILQ_REMOVE_HEAD(&devsoftc.devq, dei_link);
		devsoftc.queued--;
	} else {
		/* dei can't be NULL -- we know we have at least one in the zone */
		dei = uma_zalloc(devsoftc.zone, M_NOWAIT);
		MPASS(dei != NULL);
	}
	*dei->dei_data = '\0';
out:
	mtx_unlock(&devsoftc.mtx);
	return (dei);
}

static struct dev_event_info *
devctl_alloc_dei_sb(struct sbuf *sb)
{
	struct dev_event_info *dei;

	dei = devctl_alloc_dei();
	if (dei != NULL)
		sbuf_new(sb, dei->dei_data, sizeof(dei->dei_data), SBUF_FIXEDLEN);
	return (dei);
}

static void
devctl_free_dei(struct dev_event_info *dei)
{
	uma_zfree(devsoftc.zone, dei);
}

static void
devctl_queue(struct dev_event_info *dei)
{
	mtx_lock(&devsoftc.mtx);
	STAILQ_INSERT_TAIL(&devsoftc.devq, dei, dei_link);
	devsoftc.queued++;
	cv_broadcast(&devsoftc.cv);
	KNOTE_LOCKED(&devsoftc.sel.si_note, 0);
	mtx_unlock(&devsoftc.mtx);
	selwakeup(&devsoftc.sel);
	if (devsoftc.async && devsoftc.sigio != NULL)
		pgsigio(&devsoftc.sigio, SIGIO, 0);
}

/**
 * @brief Send a 'notification' to userland, using standard ways
 */
void
devctl_notify(const char *system, const char *subsystem, const char *type,
    const char *data)
{
	struct dev_event_info *dei;
	struct sbuf sb;

	if (system == NULL || subsystem == NULL || type == NULL)
		return;
	dei = devctl_alloc_dei_sb(&sb);
	if (dei == NULL)
		return;
	sbuf_cpy(&sb, "!system=");
	sbuf_cat(&sb, system);
	sbuf_cat(&sb, " subsystem=");
	sbuf_cat(&sb, subsystem);
	sbuf_cat(&sb, " type=");
	sbuf_cat(&sb, type);
	if (data != NULL) {
		sbuf_putc(&sb, ' ');
		sbuf_cat(&sb, data);
	}
	sbuf_putc(&sb, '\n');
	if (sbuf_finish(&sb) != 0)
		devctl_free_dei(dei);	/* overflow -> drop it */
	else
		devctl_queue(dei);
}

/*
 * Common routine that tries to make sending messages as easy as possible.
 * We allocate memory for the data, copy strings into that, but do not
 * free it unless there's an error.  The dequeue part of the driver should
 * free the data.  We don't send data when the device is disabled.  We do
 * send data, even when we have no listeners, because we wish to avoid
 * races relating to startup and restart of listening applications.
 *
 * devaddq is designed to string together the type of event, with the
 * object of that event, plus the plug and play info and location info
 * for that event.  This is likely most useful for devices, but less
 * useful for other consumers of this interface.  Those should use
 * the devctl_notify() interface instead.
 *
 * Output: 
 *	${type}${what} at $(location dev) $(pnp-info dev) on $(parent dev)
 */
static void
devaddq(const char *type, const char *what, device_t dev)
{
	struct dev_event_info *dei;
	const char *parstr;
	struct sbuf sb;

	dei = devctl_alloc_dei_sb(&sb);
	if (dei == NULL)
		return;
	sbuf_cpy(&sb, type);
	sbuf_cat(&sb, what);
	sbuf_cat(&sb, " at ");

	/* Add in the location */
	bus_child_location_sb(dev, &sb);
	sbuf_putc(&sb, ' ');

	/* Add in pnpinfo */
	bus_child_pnpinfo_sb(dev, &sb);

	/* Get the parent of this device, or / if high enough in the tree. */
	if (device_get_parent(dev) == NULL)
		parstr = ".";	/* Or '/' ? */
	else
		parstr = device_get_nameunit(device_get_parent(dev));
	sbuf_cat(&sb, " on ");
	sbuf_cat(&sb, parstr);
	sbuf_putc(&sb, '\n');
	if (sbuf_finish(&sb) != 0)
		goto bad;
	devctl_queue(dei);
	return;
bad:
	devctl_free_dei(dei);
}

/*
 * A device was added to the tree.  We are called just after it successfully
 * attaches (that is, probe and attach success for this device).  No call
 * is made if a device is merely parented into the tree.  See devnomatch
 * if probe fails.  If attach fails, no notification is sent (but maybe
 * we should have a different message for this).
 */
static void
devadded(device_t dev)
{
	devaddq("+", device_get_nameunit(dev), dev);
}

/*
 * A device was removed from the tree.  We are called just before this
 * happens.
 */
static void
devremoved(device_t dev)
{
	devaddq("-", device_get_nameunit(dev), dev);
}

/*
 * Called when there's no match for this device.  This is only called
 * the first time that no match happens, so we don't keep getting this
 * message.  Should that prove to be undesirable, we can change it.
 * This is called when all drivers that can attach to a given bus
 * decline to accept this device.  Other errors may not be detected.
 */
static void
devnomatch(device_t dev)
{
	devaddq("?", "", dev);
}

static int
sysctl_devctl_queue(SYSCTL_HANDLER_ARGS)
{
	int q, error;

	q = devctl_queue_length;
	error = sysctl_handle_int(oidp, &q, 0, req);
	if (error || !req->newptr)
		return (error);
	if (q < 0)
		return (EINVAL);

	/*
	 * When set as a tunable, we've not yet initialized the mutex.
	 * It is safe to just assign to devctl_queue_length and return
	 * as we're racing no one. We'll use whatever value set in
	 * devinit.
	 */
	if (!mtx_initialized(&devsoftc.mtx)) {
		devctl_queue_length = q;
		return (0);
	}

	/*
	 * XXX It's hard to grow or shrink the UMA zone. Only allow
	 * disabling the queue size for the moment until underlying
	 * UMA issues can be sorted out.
	 */
	if (q != 0)
		return (EINVAL);
	if (q == devctl_queue_length)
		return (0);
	mtx_lock(&devsoftc.mtx);
	devctl_queue_length = 0;
	uma_zdestroy(devsoftc.zone);
	devsoftc.zone = 0;
	mtx_unlock(&devsoftc.mtx);
	return (0);
}

/**
 * @brief safely quotes strings that might have double quotes in them.
 *
 * The devctl protocol relies on quoted strings having matching quotes.
 * This routine quotes any internal quotes so the resulting string
 * is safe to pass to snprintf to construct, for example pnp info strings.
 *
 * @param sb	sbuf to place the characters into
 * @param src	Original buffer.
 */
void
devctl_safe_quote_sb(struct sbuf *sb, const char *src)
{
	while (*src != '\0') {
		if (*src == '"' || *src == '\\')
			sbuf_putc(sb, '\\');
		sbuf_putc(sb, *src++);
	}
}

/* End of /dev/devctl code */

static TAILQ_HEAD(,device)	bus_data_devices;
static int bus_data_generation = 1;

static kobj_method_t null_methods[] = {
	KOBJMETHOD_END
};

DEFINE_CLASS(null, null_methods, 0);

/*
 * Bus pass implementation
 */

static driver_list_t passes = TAILQ_HEAD_INITIALIZER(passes);
int bus_current_pass = BUS_PASS_ROOT;

/**
 * @internal
 * @brief Register the pass level of a new driver attachment
 *
 * Register a new driver attachment's pass level.  If no driver
 * attachment with the same pass level has been added, then @p new
 * will be added to the global passes list.
 *
 * @param new		the new driver attachment
 */
static void
driver_register_pass(struct driverlink *new)
{
	struct driverlink *dl;

	/* We only consider pass numbers during boot. */
	if (bus_current_pass == BUS_PASS_DEFAULT)
		return;

	/*
	 * Walk the passes list.  If we already know about this pass
	 * then there is nothing to do.  If we don't, then insert this
	 * driver link into the list.
	 */
	TAILQ_FOREACH(dl, &passes, passlink) {
		if (dl->pass < new->pass)
			continue;
		if (dl->pass == new->pass)
			return;
		TAILQ_INSERT_BEFORE(dl, new, passlink);
		return;
	}
	TAILQ_INSERT_TAIL(&passes, new, passlink);
}

/**
 * @brief Raise the current bus pass
 *
 * Raise the current bus pass level to @p pass.  Call the BUS_NEW_PASS()
 * method on the root bus to kick off a new device tree scan for each
 * new pass level that has at least one driver.
 */
void
bus_set_pass(int pass)
{
	struct driverlink *dl;

	if (bus_current_pass > pass)
		panic("Attempt to lower bus pass level");

	TAILQ_FOREACH(dl, &passes, passlink) {
		/* Skip pass values below the current pass level. */
		if (dl->pass <= bus_current_pass)
			continue;

		/*
		 * Bail once we hit a driver with a pass level that is
		 * too high.
		 */
		if (dl->pass > pass)
			break;

		/*
		 * Raise the pass level to the next level and rescan
		 * the tree.
		 */
		bus_current_pass = dl->pass;
		BUS_NEW_PASS(root_bus);
	}

	/*
	 * If there isn't a driver registered for the requested pass,
	 * then bus_current_pass might still be less than 'pass'.  Set
	 * it to 'pass' in that case.
	 */
	if (bus_current_pass < pass)
		bus_current_pass = pass;
	KASSERT(bus_current_pass == pass, ("Failed to update bus pass level"));
}

/*
 * Devclass implementation
 */

static devclass_list_t devclasses = TAILQ_HEAD_INITIALIZER(devclasses);

/**
 * @internal
 * @brief Find or create a device class
 *
 * If a device class with the name @p classname exists, return it,
 * otherwise if @p create is non-zero create and return a new device
 * class.
 *
 * If @p parentname is non-NULL, the parent of the devclass is set to
 * the devclass of that name.
 *
 * @param classname	the devclass name to find or create
 * @param parentname	the parent devclass name or @c NULL
 * @param create	non-zero to create a devclass
 */
static devclass_t
devclass_find_internal(const char *classname, const char *parentname,
		       int create)
{
	devclass_t dc;

	PDEBUG(("looking for %s", classname));
	if (!classname)
		return (NULL);

	TAILQ_FOREACH(dc, &devclasses, link) {
		if (!strcmp(dc->name, classname))
			break;
	}

	if (create && !dc) {
		PDEBUG(("creating %s", classname));
		dc = malloc(sizeof(struct devclass) + strlen(classname) + 1,
		    M_BUS, M_NOWAIT | M_ZERO);
		if (!dc)
			return (NULL);
		dc->parent = NULL;
		dc->name = (char*) (dc + 1);
		strcpy(dc->name, classname);
		TAILQ_INIT(&dc->drivers);
		TAILQ_INSERT_TAIL(&devclasses, dc, link);

		bus_data_generation_update();
	}

	/*
	 * If a parent class is specified, then set that as our parent so
	 * that this devclass will support drivers for the parent class as
	 * well.  If the parent class has the same name don't do this though
	 * as it creates a cycle that can trigger an infinite loop in
	 * device_probe_child() if a device exists for which there is no
	 * suitable driver.
	 */
	if (parentname && dc && !dc->parent &&
	    strcmp(classname, parentname) != 0) {
		dc->parent = devclass_find_internal(parentname, NULL, TRUE);
		dc->parent->flags |= DC_HAS_CHILDREN;
	}

	return (dc);
}

/**
 * @brief Create a device class
 *
 * If a device class with the name @p classname exists, return it,
 * otherwise create and return a new device class.
 *
 * @param classname	the devclass name to find or create
 */
devclass_t
devclass_create(const char *classname)
{
	return (devclass_find_internal(classname, NULL, TRUE));
}

/**
 * @brief Find a device class
 *
 * If a device class with the name @p classname exists, return it,
 * otherwise return @c NULL.
 *
 * @param classname	the devclass name to find
 */
devclass_t
devclass_find(const char *classname)
{
	return (devclass_find_internal(classname, NULL, FALSE));
}

/**
 * @brief Register that a device driver has been added to a devclass
 *
 * Register that a device driver has been added to a devclass.  This
 * is called by devclass_add_driver to accomplish the recursive
 * notification of all the children classes of dc, as well as dc.
 * Each layer will have BUS_DRIVER_ADDED() called for all instances of
 * the devclass.
 *
 * We do a full search here of the devclass list at each iteration
 * level to save storing children-lists in the devclass structure.  If
 * we ever move beyond a few dozen devices doing this, we may need to
 * reevaluate...
 *
 * @param dc		the devclass to edit
 * @param driver	the driver that was just added
 */
static void
devclass_driver_added(devclass_t dc, driver_t *driver)
{
	devclass_t parent;
	int i;

	/*
	 * Call BUS_DRIVER_ADDED for any existing buses in this class.
	 */
	for (i = 0; i < dc->maxunit; i++)
		if (dc->devices[i] && device_is_attached(dc->devices[i]))
			BUS_DRIVER_ADDED(dc->devices[i], driver);

	/*
	 * Walk through the children classes.  Since we only keep a
	 * single parent pointer around, we walk the entire list of
	 * devclasses looking for children.  We set the
	 * DC_HAS_CHILDREN flag when a child devclass is created on
	 * the parent, so we only walk the list for those devclasses
	 * that have children.
	 */
	if (!(dc->flags & DC_HAS_CHILDREN))
		return;
	parent = dc;
	TAILQ_FOREACH(dc, &devclasses, link) {
		if (dc->parent == parent)
			devclass_driver_added(dc, driver);
	}
}

/**
 * @brief Add a device driver to a device class
 *
 * Add a device driver to a devclass. This is normally called
 * automatically by DRIVER_MODULE(). The BUS_DRIVER_ADDED() method of
 * all devices in the devclass will be called to allow them to attempt
 * to re-probe any unmatched children.
 *
 * @param dc		the devclass to edit
 * @param driver	the driver to register
 */
int
devclass_add_driver(devclass_t dc, driver_t *driver, int pass, devclass_t *dcp)
{
	driverlink_t dl;
	const char *parentname;

	PDEBUG(("%s", DRIVERNAME(driver)));

	/* Don't allow invalid pass values. */
	if (pass <= BUS_PASS_ROOT)
		return (EINVAL);

	dl = malloc(sizeof *dl, M_BUS, M_NOWAIT|M_ZERO);
	if (!dl)
		return (ENOMEM);

	/*
	 * Compile the driver's methods. Also increase the reference count
	 * so that the class doesn't get freed when the last instance
	 * goes. This means we can safely use static methods and avoids a
	 * double-free in devclass_delete_driver.
	 */
	kobj_class_compile((kobj_class_t) driver);

	/*
	 * If the driver has any base classes, make the
	 * devclass inherit from the devclass of the driver's
	 * first base class. This will allow the system to
	 * search for drivers in both devclasses for children
	 * of a device using this driver.
	 */
	if (driver->baseclasses)
		parentname = driver->baseclasses[0]->name;
	else
		parentname = NULL;
	*dcp = devclass_find_internal(driver->name, parentname, TRUE);

	dl->driver = driver;
	TAILQ_INSERT_TAIL(&dc->drivers, dl, link);
	driver->refs++;		/* XXX: kobj_mtx */
	dl->pass = pass;
	driver_register_pass(dl);

	if (device_frozen) {
		dl->flags |= DL_DEFERRED_PROBE;
	} else {
		devclass_driver_added(dc, driver);
	}
	bus_data_generation_update();
	return (0);
}

/**
 * @brief Register that a device driver has been deleted from a devclass
 *
 * Register that a device driver has been removed from a devclass.
 * This is called by devclass_delete_driver to accomplish the
 * recursive notification of all the children classes of busclass, as
 * well as busclass.  Each layer will attempt to detach the driver
 * from any devices that are children of the bus's devclass.  The function
 * will return an error if a device fails to detach.
 *
 * We do a full search here of the devclass list at each iteration
 * level to save storing children-lists in the devclass structure.  If
 * we ever move beyond a few dozen devices doing this, we may need to
 * reevaluate...
 *
 * @param busclass	the devclass of the parent bus
 * @param dc		the devclass of the driver being deleted
 * @param driver	the driver being deleted
 */
static int
devclass_driver_deleted(devclass_t busclass, devclass_t dc, driver_t *driver)
{
	devclass_t parent;
	device_t dev;
	int error, i;

	/*
	 * Disassociate from any devices.  We iterate through all the
	 * devices in the devclass of the driver and detach any which are
	 * using the driver and which have a parent in the devclass which
	 * we are deleting from.
	 *
	 * Note that since a driver can be in multiple devclasses, we
	 * should not detach devices which are not children of devices in
	 * the affected devclass.
	 *
	 * If we're frozen, we don't generate NOMATCH events. Mark to
	 * generate later.
	 */
	for (i = 0; i < dc->maxunit; i++) {
		if (dc->devices[i]) {
			dev = dc->devices[i];
			if (dev->driver == driver && dev->parent &&
			    dev->parent->devclass == busclass) {
				if ((error = device_detach(dev)) != 0)
					return (error);
				if (device_frozen) {
					dev->flags &= ~DF_DONENOMATCH;
					dev->flags |= DF_NEEDNOMATCH;
				} else {
					BUS_PROBE_NOMATCH(dev->parent, dev);
					devnomatch(dev);
					dev->flags |= DF_DONENOMATCH;
				}
			}
		}
	}

	/*
	 * Walk through the children classes.  Since we only keep a
	 * single parent pointer around, we walk the entire list of
	 * devclasses looking for children.  We set the
	 * DC_HAS_CHILDREN flag when a child devclass is created on
	 * the parent, so we only walk the list for those devclasses
	 * that have children.
	 */
	if (!(busclass->flags & DC_HAS_CHILDREN))
		return (0);
	parent = busclass;
	TAILQ_FOREACH(busclass, &devclasses, link) {
		if (busclass->parent == parent) {
			error = devclass_driver_deleted(busclass, dc, driver);
			if (error)
				return (error);
		}
	}
	return (0);
}

/**
 * @brief Delete a device driver from a device class
 *
 * Delete a device driver from a devclass. This is normally called
 * automatically by DRIVER_MODULE().
 *
 * If the driver is currently attached to any devices,
 * devclass_delete_driver() will first attempt to detach from each
 * device. If one of the detach calls fails, the driver will not be
 * deleted.
 *
 * @param dc		the devclass to edit
 * @param driver	the driver to unregister
 */
int
devclass_delete_driver(devclass_t busclass, driver_t *driver)
{
	devclass_t dc = devclass_find(driver->name);
	driverlink_t dl;
	int error;

	PDEBUG(("%s from devclass %s", driver->name, DEVCLANAME(busclass)));

	if (!dc)
		return (0);

	/*
	 * Find the link structure in the bus' list of drivers.
	 */
	TAILQ_FOREACH(dl, &busclass->drivers, link) {
		if (dl->driver == driver)
			break;
	}

	if (!dl) {
		PDEBUG(("%s not found in %s list", driver->name,
		    busclass->name));
		return (ENOENT);
	}

	error = devclass_driver_deleted(busclass, dc, driver);
	if (error != 0)
		return (error);

	TAILQ_REMOVE(&busclass->drivers, dl, link);
	free(dl, M_BUS);

	/* XXX: kobj_mtx */
	driver->refs--;
	if (driver->refs == 0)
		kobj_class_free((kobj_class_t) driver);

	bus_data_generation_update();
	return (0);
}

/**
 * @brief Quiesces a set of device drivers from a device class
 *
 * Quiesce a device driver from a devclass. This is normally called
 * automatically by DRIVER_MODULE().
 *
 * If the driver is currently attached to any devices,
 * devclass_quiesece_driver() will first attempt to quiesce each
 * device.
 *
 * @param dc		the devclass to edit
 * @param driver	the driver to unregister
 */
static int
devclass_quiesce_driver(devclass_t busclass, driver_t *driver)
{
	devclass_t dc = devclass_find(driver->name);
	driverlink_t dl;
	device_t dev;
	int i;
	int error;

	PDEBUG(("%s from devclass %s", driver->name, DEVCLANAME(busclass)));

	if (!dc)
		return (0);

	/*
	 * Find the link structure in the bus' list of drivers.
	 */
	TAILQ_FOREACH(dl, &busclass->drivers, link) {
		if (dl->driver == driver)
			break;
	}

	if (!dl) {
		PDEBUG(("%s not found in %s list", driver->name,
		    busclass->name));
		return (ENOENT);
	}

	/*
	 * Quiesce all devices.  We iterate through all the devices in
	 * the devclass of the driver and quiesce any which are using
	 * the driver and which have a parent in the devclass which we
	 * are quiescing.
	 *
	 * Note that since a driver can be in multiple devclasses, we
	 * should not quiesce devices which are not children of
	 * devices in the affected devclass.
	 */
	for (i = 0; i < dc->maxunit; i++) {
		if (dc->devices[i]) {
			dev = dc->devices[i];
			if (dev->driver == driver && dev->parent &&
			    dev->parent->devclass == busclass) {
				if ((error = device_quiesce(dev)) != 0)
					return (error);
			}
		}
	}

	return (0);
}

/**
 * @internal
 */
static driverlink_t
devclass_find_driver_internal(devclass_t dc, const char *classname)
{
	driverlink_t dl;

	PDEBUG(("%s in devclass %s", classname, DEVCLANAME(dc)));

	TAILQ_FOREACH(dl, &dc->drivers, link) {
		if (!strcmp(dl->driver->name, classname))
			return (dl);
	}

	PDEBUG(("not found"));
	return (NULL);
}

/**
 * @brief Return the name of the devclass
 */
const char *
devclass_get_name(devclass_t dc)
{
	return (dc->name);
}

/**
 * @brief Find a device given a unit number
 *
 * @param dc		the devclass to search
 * @param unit		the unit number to search for
 *
 * @returns		the device with the given unit number or @c
 *			NULL if there is no such device
 */
device_t
devclass_get_device(devclass_t dc, int unit)
{
	if (dc == NULL || unit < 0 || unit >= dc->maxunit)
		return (NULL);
	return (dc->devices[unit]);
}

/**
 * @brief Find the softc field of a device given a unit number
 *
 * @param dc		the devclass to search
 * @param unit		the unit number to search for
 *
 * @returns		the softc field of the device with the given
 *			unit number or @c NULL if there is no such
 *			device
 */
void *
devclass_get_softc(devclass_t dc, int unit)
{
	device_t dev;

	dev = devclass_get_device(dc, unit);
	if (!dev)
		return (NULL);

	return (device_get_softc(dev));
}

/**
 * @brief Get a list of devices in the devclass
 *
 * An array containing a list of all the devices in the given devclass
 * is allocated and returned in @p *devlistp. The number of devices
 * in the array is returned in @p *devcountp. The caller should free
 * the array using @c free(p, M_TEMP), even if @p *devcountp is 0.
 *
 * @param dc		the devclass to examine
 * @param devlistp	points at location for array pointer return
 *			value
 * @param devcountp	points at location for array size return value
 *
 * @retval 0		success
 * @retval ENOMEM	the array allocation failed
 */
int
devclass_get_devices(devclass_t dc, device_t **devlistp, int *devcountp)
{
	int count, i;
	device_t *list;

	count = devclass_get_count(dc);
	list = malloc(count * sizeof(device_t), M_TEMP, M_NOWAIT|M_ZERO);
	if (!list)
		return (ENOMEM);

	count = 0;
	for (i = 0; i < dc->maxunit; i++) {
		if (dc->devices[i]) {
			list[count] = dc->devices[i];
			count++;
		}
	}

	*devlistp = list;
	*devcountp = count;

	return (0);
}

/**
 * @brief Get a list of drivers in the devclass
 *
 * An array containing a list of pointers to all the drivers in the
 * given devclass is allocated and returned in @p *listp.  The number
 * of drivers in the array is returned in @p *countp. The caller should
 * free the array using @c free(p, M_TEMP).
 *
 * @param dc		the devclass to examine
 * @param listp		gives location for array pointer return value
 * @param countp	gives location for number of array elements
 *			return value
 *
 * @retval 0		success
 * @retval ENOMEM	the array allocation failed
 */
int
devclass_get_drivers(devclass_t dc, driver_t ***listp, int *countp)
{
	driverlink_t dl;
	driver_t **list;
	int count;

	count = 0;
	TAILQ_FOREACH(dl, &dc->drivers, link)
		count++;
	list = malloc(count * sizeof(driver_t *), M_TEMP, M_NOWAIT);
	if (list == NULL)
		return (ENOMEM);

	count = 0;
	TAILQ_FOREACH(dl, &dc->drivers, link) {
		list[count] = dl->driver;
		count++;
	}
	*listp = list;
	*countp = count;

	return (0);
}

/**
 * @brief Get the number of devices in a devclass
 *
 * @param dc		the devclass to examine
 */
int
devclass_get_count(devclass_t dc)
{
	int count, i;

	count = 0;
	for (i = 0; i < dc->maxunit; i++)
		if (dc->devices[i])
			count++;
	return (count);
}

/**
 * @brief Get the maximum unit number used in a devclass
 *
 * Note that this is one greater than the highest currently-allocated
 * unit.  If a null devclass_t is passed in, -1 is returned to indicate
 * that not even the devclass has been allocated yet.
 *
 * @param dc		the devclass to examine
 */
int
devclass_get_maxunit(devclass_t dc)
{
	if (dc == NULL)
		return (-1);
	return (dc->maxunit);
}

/**
 * @brief Find a free unit number in a devclass
 *
 * This function searches for the first unused unit number greater
 * that or equal to @p unit.
 *
 * @param dc		the devclass to examine
 * @param unit		the first unit number to check
 */
int
devclass_find_free_unit(devclass_t dc, int unit)
{
	if (dc == NULL)
		return (unit);
	while (unit < dc->maxunit && dc->devices[unit] != NULL)
		unit++;
	return (unit);
}

/**
 * @brief Set the parent of a devclass
 *
 * The parent class is normally initialised automatically by
 * DRIVER_MODULE().
 *
 * @param dc		the devclass to edit
 * @param pdc		the new parent devclass
 */
void
devclass_set_parent(devclass_t dc, devclass_t pdc)
{
	dc->parent = pdc;
}

/**
 * @brief Get the parent of a devclass
 *
 * @param dc		the devclass to examine
 */
devclass_t
devclass_get_parent(devclass_t dc)
{
	return (dc->parent);
}

struct sysctl_ctx_list *
devclass_get_sysctl_ctx(devclass_t dc)
{
	return (&dc->sysctl_ctx);
}

struct sysctl_oid *
devclass_get_sysctl_tree(devclass_t dc)
{
	return (dc->sysctl_tree);
}

/**
 * @internal
 * @brief Allocate a unit number
 *
 * On entry, @p *unitp is the desired unit number (or @c -1 if any
 * will do). The allocated unit number is returned in @p *unitp.

 * @param dc		the devclass to allocate from
 * @param unitp		points at the location for the allocated unit
 *			number
 *
 * @retval 0		success
 * @retval EEXIST	the requested unit number is already allocated
 * @retval ENOMEM	memory allocation failure
 */
static int
devclass_alloc_unit(devclass_t dc, device_t dev, int *unitp)
{
	const char *s;
	int unit = *unitp;

	PDEBUG(("unit %d in devclass %s", unit, DEVCLANAME(dc)));

	/* Ask the parent bus if it wants to wire this device. */
	if (unit == -1)
		BUS_HINT_DEVICE_UNIT(device_get_parent(dev), dev, dc->name,
		    &unit);

	/* If we were given a wired unit number, check for existing device */
	/* XXX imp XXX */
	if (unit != -1) {
		if (unit >= 0 && unit < dc->maxunit &&
		    dc->devices[unit] != NULL) {
			if (bootverbose)
				printf("%s: %s%d already exists; skipping it\n",
				    dc->name, dc->name, *unitp);
			return (EEXIST);
		}
	} else {
		/* Unwired device, find the next available slot for it */
		unit = 0;
		for (unit = 0;; unit++) {
			/* If there is an "at" hint for a unit then skip it. */
			if (resource_string_value(dc->name, unit, "at", &s) ==
			    0)
				continue;

			/* If this device slot is already in use, skip it. */
			if (unit < dc->maxunit && dc->devices[unit] != NULL)
				continue;

			break;
		}
	}

	/*
	 * We've selected a unit beyond the length of the table, so let's
	 * extend the table to make room for all units up to and including
	 * this one.
	 */
	if (unit >= dc->maxunit) {
		device_t *newlist, *oldlist;
		int newsize;

		oldlist = dc->devices;
		newsize = roundup((unit + 1),
		    MAX(1, MINALLOCSIZE / sizeof(device_t)));
		newlist = malloc(sizeof(device_t) * newsize, M_BUS, M_NOWAIT);
		if (!newlist)
			return (ENOMEM);
		if (oldlist != NULL)
			bcopy(oldlist, newlist, sizeof(device_t) * dc->maxunit);
		bzero(newlist + dc->maxunit,
		    sizeof(device_t) * (newsize - dc->maxunit));
		dc->devices = newlist;
		dc->maxunit = newsize;
		if (oldlist != NULL)
			free(oldlist, M_BUS);
	}
	PDEBUG(("now: unit %d in devclass %s", unit, DEVCLANAME(dc)));

	*unitp = unit;
	return (0);
}

/**
 * @internal
 * @brief Add a device to a devclass
 *
 * A unit number is allocated for the device (using the device's
 * preferred unit number if any) and the device is registered in the
 * devclass. This allows the device to be looked up by its unit
 * number, e.g. by decoding a dev_t minor number.
 *
 * @param dc		the devclass to add to
 * @param dev		the device to add
 *
 * @retval 0		success
 * @retval EEXIST	the requested unit number is already allocated
 * @retval ENOMEM	memory allocation failure
 */
static int
devclass_add_device(devclass_t dc, device_t dev)
{
	int buflen, error;

	PDEBUG(("%s in devclass %s", DEVICENAME(dev), DEVCLANAME(dc)));

	buflen = snprintf(NULL, 0, "%s%d$", dc->name, INT_MAX);
	if (buflen < 0)
		return (ENOMEM);
	dev->nameunit = malloc(buflen, M_BUS, M_NOWAIT|M_ZERO);
	if (!dev->nameunit)
		return (ENOMEM);

	if ((error = devclass_alloc_unit(dc, dev, &dev->unit)) != 0) {
		free(dev->nameunit, M_BUS);
		dev->nameunit = NULL;
		return (error);
	}
	dc->devices[dev->unit] = dev;
	dev->devclass = dc;
	snprintf(dev->nameunit, buflen, "%s%d", dc->name, dev->unit);

	return (0);
}

/**
 * @internal
 * @brief Delete a device from a devclass
 *
 * The device is removed from the devclass's device list and its unit
 * number is freed.

 * @param dc		the devclass to delete from
 * @param dev		the device to delete
 *
 * @retval 0		success
 */
static int
devclass_delete_device(devclass_t dc, device_t dev)
{
	if (!dc || !dev)
		return (0);

	PDEBUG(("%s in devclass %s", DEVICENAME(dev), DEVCLANAME(dc)));

	if (dev->devclass != dc || dc->devices[dev->unit] != dev)
		panic("devclass_delete_device: inconsistent device class");
	dc->devices[dev->unit] = NULL;
	if (dev->flags & DF_WILDCARD)
		dev->unit = -1;
	dev->devclass = NULL;
	free(dev->nameunit, M_BUS);
	dev->nameunit = NULL;

	return (0);
}

/**
 * @internal
 * @brief Make a new device and add it as a child of @p parent
 *
 * @param parent	the parent of the new device
 * @param name		the devclass name of the new device or @c NULL
 *			to leave the devclass unspecified
 * @parem unit		the unit number of the new device of @c -1 to
 *			leave the unit number unspecified
 *
 * @returns the new device
 */
static device_t
make_device(device_t parent, const char *name, int unit)
{
	device_t dev;
	devclass_t dc;

	PDEBUG(("%s at %s as unit %d", name, DEVICENAME(parent), unit));

	if (name) {
		dc = devclass_find_internal(name, NULL, TRUE);
		if (!dc) {
			printf("make_device: can't find device class %s\n",
			    name);
			return (NULL);
		}
	} else {
		dc = NULL;
	}

	dev = malloc(sizeof(*dev), M_BUS, M_NOWAIT|M_ZERO);
	if (!dev)
		return (NULL);

	dev->parent = parent;
	TAILQ_INIT(&dev->children);
	kobj_init((kobj_t) dev, &null_class);
	dev->driver = NULL;
	dev->devclass = NULL;
	dev->unit = unit;
	dev->nameunit = NULL;
	dev->desc = NULL;
	dev->busy = 0;
	dev->devflags = 0;
	dev->flags = DF_ENABLED;
	dev->order = 0;
	if (unit == -1)
		dev->flags |= DF_WILDCARD;
	if (name) {
		dev->flags |= DF_FIXEDCLASS;
		if (devclass_add_device(dc, dev)) {
			kobj_delete((kobj_t) dev, M_BUS);
			return (NULL);
		}
	}
	if (parent != NULL && device_has_quiet_children(parent))
		dev->flags |= DF_QUIET | DF_QUIET_CHILDREN;
	dev->ivars = NULL;
	dev->softc = NULL;

	dev->state = DS_NOTPRESENT;

	TAILQ_INSERT_TAIL(&bus_data_devices, dev, devlink);
	bus_data_generation_update();

	return (dev);
}

/**
 * @internal
 * @brief Print a description of a device.
 */
static int
device_print_child(device_t dev, device_t child)
{
	int retval = 0;

	if (device_is_alive(child))
		retval += BUS_PRINT_CHILD(dev, child);
	else
		retval += device_printf(child, " not found\n");

	return (retval);
}

/**
 * @brief Create a new device
 *
 * This creates a new device and adds it as a child of an existing
 * parent device. The new device will be added after the last existing
 * child with order zero.
 *
 * @param dev		the device which will be the parent of the
 *			new child device
 * @param name		devclass name for new device or @c NULL if not
 *			specified
 * @param unit		unit number for new device or @c -1 if not
 *			specified
 *
 * @returns		the new device
 */
device_t
device_add_child(device_t dev, const char *name, int unit)
{
	return (device_add_child_ordered(dev, 0, name, unit));
}

/**
 * @brief Create a new device
 *
 * This creates a new device and adds it as a child of an existing
 * parent device. The new device will be added after the last existing
 * child with the same order.
 *
 * @param dev		the device which will be the parent of the
 *			new child device
 * @param order		a value which is used to partially sort the
 *			children of @p dev - devices created using
 *			lower values of @p order appear first in @p
 *			dev's list of children
 * @param name		devclass name for new device or @c NULL if not
 *			specified
 * @param unit		unit number for new device or @c -1 if not
 *			specified
 *
 * @returns		the new device
 */
device_t
device_add_child_ordered(device_t dev, u_int order, const char *name, int unit)
{
	device_t child;
	device_t place;

	PDEBUG(("%s at %s with order %u as unit %d",
	    name, DEVICENAME(dev), order, unit));
	KASSERT(name != NULL || unit == -1,
	    ("child device with wildcard name and specific unit number"));

	child = make_device(dev, name, unit);
	if (child == NULL)
		return (child);
	child->order = order;

	TAILQ_FOREACH(place, &dev->children, link) {
		if (place->order > order)
			break;
	}

	if (place) {
		/*
		 * The device 'place' is the first device whose order is
		 * greater than the new child.
		 */
		TAILQ_INSERT_BEFORE(place, child, link);
	} else {
		/*
		 * The new child's order is greater or equal to the order of
		 * any existing device. Add the child to the tail of the list.
		 */
		TAILQ_INSERT_TAIL(&dev->children, child, link);
	}

	bus_data_generation_update();
	return (child);
}

/**
 * @brief Delete a device
 *
 * This function deletes a device along with all of its children. If
 * the device currently has a driver attached to it, the device is
 * detached first using device_detach().
 *
 * @param dev		the parent device
 * @param child		the device to delete
 *
 * @retval 0		success
 * @retval non-zero	a unit error code describing the error
 */
int
device_delete_child(device_t dev, device_t child)
{
	int error;
	device_t grandchild;

	PDEBUG(("%s from %s", DEVICENAME(child), DEVICENAME(dev)));

	/* detach parent before deleting children, if any */
	if ((error = device_detach(child)) != 0)
		return (error);
	
	/* remove children second */
	while ((grandchild = TAILQ_FIRST(&child->children)) != NULL) {
		error = device_delete_child(child, grandchild);
		if (error)
			return (error);
	}

	if (child->devclass)
		devclass_delete_device(child->devclass, child);
	if (child->parent)
		BUS_CHILD_DELETED(dev, child);
	TAILQ_REMOVE(&dev->children, child, link);
	TAILQ_REMOVE(&bus_data_devices, child, devlink);
	kobj_delete((kobj_t) child, M_BUS);

	bus_data_generation_update();
	return (0);
}

/**
 * @brief Delete all children devices of the given device, if any.
 *
 * This function deletes all children devices of the given device, if
 * any, using the device_delete_child() function for each device it
 * finds. If a child device cannot be deleted, this function will
 * return an error code.
 *
 * @param dev		the parent device
 *
 * @retval 0		success
 * @retval non-zero	a device would not detach
 */
int
device_delete_children(device_t dev)
{
	device_t child;
	int error;

	PDEBUG(("Deleting all children of %s", DEVICENAME(dev)));

	error = 0;

	while ((child = TAILQ_FIRST(&dev->children)) != NULL) {
		error = device_delete_child(dev, child);
		if (error) {
			PDEBUG(("Failed deleting %s", DEVICENAME(child)));
			break;
		}
	}
	return (error);
}

/**
 * @brief Find a device given a unit number
 *
 * This is similar to devclass_get_devices() but only searches for
 * devices which have @p dev as a parent.
 *
 * @param dev		the parent device to search
 * @param unit		the unit number to search for.  If the unit is -1,
 *			return the first child of @p dev which has name
 *			@p classname (that is, the one with the lowest unit.)
 *
 * @returns		the device with the given unit number or @c
 *			NULL if there is no such device
 */
device_t
device_find_child(device_t dev, const char *classname, int unit)
{
	devclass_t dc;
	device_t child;

	dc = devclass_find(classname);
	if (!dc)
		return (NULL);

	if (unit != -1) {
		child = devclass_get_device(dc, unit);
		if (child && child->parent == dev)
			return (child);
	} else {
		for (unit = 0; unit < devclass_get_maxunit(dc); unit++) {
			child = devclass_get_device(dc, unit);
			if (child && child->parent == dev)
				return (child);
		}
	}
	return (NULL);
}

/**
 * @internal
 */
static driverlink_t
first_matching_driver(devclass_t dc, device_t dev)
{
	if (dev->devclass)
		return (devclass_find_driver_internal(dc, dev->devclass->name));
	return (TAILQ_FIRST(&dc->drivers));
}

/**
 * @internal
 */
static driverlink_t
next_matching_driver(devclass_t dc, device_t dev, driverlink_t last)
{
	if (dev->devclass) {
		driverlink_t dl;
		for (dl = TAILQ_NEXT(last, link); dl; dl = TAILQ_NEXT(dl, link))
			if (!strcmp(dev->devclass->name, dl->driver->name))
				return (dl);
		return (NULL);
	}
	return (TAILQ_NEXT(last, link));
}

/**
 * @internal
 */
int
device_probe_child(device_t dev, device_t child)
{
	devclass_t dc;
	driverlink_t best = NULL;
	driverlink_t dl;
	int result, pri = 0;
	int hasclass = (child->devclass != NULL);

	GIANT_REQUIRED;

	dc = dev->devclass;
	if (!dc)
		panic("device_probe_child: parent device has no devclass");

	/*
	 * If the state is already probed, then return.  However, don't
	 * return if we can rebid this object.
	 */
	if (child->state == DS_ALIVE && (child->flags & DF_REBID) == 0)
		return (0);

	for (; dc; dc = dc->parent) {
		for (dl = first_matching_driver(dc, child);
		     dl;
		     dl = next_matching_driver(dc, child, dl)) {
			/* If this driver's pass is too high, then ignore it. */
			if (dl->pass > bus_current_pass)
				continue;

			PDEBUG(("Trying %s", DRIVERNAME(dl->driver)));
			result = device_set_driver(child, dl->driver);
			if (result == ENOMEM)
				return (result);
			else if (result != 0)
				continue;
			if (!hasclass) {
				if (device_set_devclass(child,
				    dl->driver->name) != 0) {
					char const * devname =
					    device_get_name(child);
					if (devname == NULL)
						devname = "(unknown)";
					printf("driver bug: Unable to set "
					    "devclass (class: %s "
					    "devname: %s)\n",
					    dl->driver->name,
					    devname);
					(void)device_set_driver(child, NULL);
					continue;
				}
			}

			/* Fetch any flags for the device before probing. */
			resource_int_value(dl->driver->name, child->unit,
			    "flags", &child->devflags);

			result = DEVICE_PROBE(child);

			/* Reset flags and devclass before the next probe. */
			child->devflags = 0;
			if (!hasclass)
				(void)device_set_devclass(child, NULL);

			/*
			 * If the driver returns SUCCESS, there can be
			 * no higher match for this device.
			 */
			if (result == 0) {
				best = dl;
				pri = 0;
				break;
			}

			/*
			 * Reset DF_QUIET in case this driver doesn't
			 * end up as the best driver.
			 */
			device_verbose(child);

			/*
			 * Probes that return BUS_PROBE_NOWILDCARD or lower
			 * only match on devices whose driver was explicitly
			 * specified.
			 */
			if (result <= BUS_PROBE_NOWILDCARD &&
			    !(child->flags & DF_FIXEDCLASS)) {
				result = ENXIO;
			}

			/*
			 * The driver returned an error so it
			 * certainly doesn't match.
			 */
			if (result > 0) {
				(void)device_set_driver(child, NULL);
				continue;
			}

			/*
			 * A priority lower than SUCCESS, remember the
			 * best matching driver. Initialise the value
			 * of pri for the first match.
			 */
			if (best == NULL || result > pri) {
				best = dl;
				pri = result;
				continue;
			}
		}
		/*
		 * If we have an unambiguous match in this devclass,
		 * don't look in the parent.
		 */
		if (best && pri == 0)
			break;
	}

	/*
	 * If we found a driver, change state and initialise the devclass.
	 */
	/* XXX What happens if we rebid and got no best? */
	if (best) {
		/*
		 * If this device was attached, and we were asked to
		 * rescan, and it is a different driver, then we have
		 * to detach the old driver and reattach this new one.
		 * Note, we don't have to check for DF_REBID here
		 * because if the state is > DS_ALIVE, we know it must
		 * be.
		 *
		 * This assumes that all DF_REBID drivers can have
		 * their probe routine called at any time and that
		 * they are idempotent as well as completely benign in
		 * normal operations.
		 *
		 * We also have to make sure that the detach
		 * succeeded, otherwise we fail the operation (or
		 * maybe it should just fail silently?  I'm torn).
		 */
		if (child->state > DS_ALIVE && best->driver != child->driver)
			if ((result = device_detach(dev)) != 0)
				return (result);

		/* Set the winning driver, devclass, and flags. */
		if (!child->devclass) {
			result = device_set_devclass(child, best->driver->name);
			if (result != 0)
				return (result);
		}
		result = device_set_driver(child, best->driver);
		if (result != 0)
			return (result);
		resource_int_value(best->driver->name, child->unit,
		    "flags", &child->devflags);

		if (pri < 0) {
			/*
			 * A bit bogus. Call the probe method again to make
			 * sure that we have the right description.
			 */
			DEVICE_PROBE(child);
#if 0
			child->flags |= DF_REBID;
#endif
		} else
			child->flags &= ~DF_REBID;
		child->state = DS_ALIVE;

		bus_data_generation_update();
		return (0);
	}

	return (ENXIO);
}

/**
 * @brief Return the parent of a device
 */
device_t
device_get_parent(device_t dev)
{
	return (dev->parent);
}

/**
 * @brief Get a list of children of a device
 *
 * An array containing a list of all the children of the given device
 * is allocated and returned in @p *devlistp. The number of devices
 * in the array is returned in @p *devcountp. The caller should free
 * the array using @c free(p, M_TEMP).
 *
 * @param dev		the device to examine
 * @param devlistp	points at location for array pointer return
 *			value
 * @param devcountp	points at location for array size return value
 *
 * @retval 0		success
 * @retval ENOMEM	the array allocation failed
 */
int
device_get_children(device_t dev, device_t **devlistp, int *devcountp)
{
	int count;
	device_t child;
	device_t *list;

	count = 0;
	TAILQ_FOREACH(child, &dev->children, link) {
		count++;
	}
	if (count == 0) {
		*devlistp = NULL;
		*devcountp = 0;
		return (0);
	}

	list = malloc(count * sizeof(device_t), M_TEMP, M_NOWAIT|M_ZERO);
	if (!list)
		return (ENOMEM);

	count = 0;
	TAILQ_FOREACH(child, &dev->children, link) {
		list[count] = child;
		count++;
	}

	*devlistp = list;
	*devcountp = count;

	return (0);
}

/**
 * @brief Return the current driver for the device or @c NULL if there
 * is no driver currently attached
 */
driver_t *
device_get_driver(device_t dev)
{
	return (dev->driver);
}

/**
 * @brief Return the current devclass for the device or @c NULL if
 * there is none.
 */
devclass_t
device_get_devclass(device_t dev)
{
	return (dev->devclass);
}

/**
 * @brief Return the name of the device's devclass or @c NULL if there
 * is none.
 */
const char *
device_get_name(device_t dev)
{
	if (dev != NULL && dev->devclass)
		return (devclass_get_name(dev->devclass));
	return (NULL);
}

/**
 * @brief Return a string containing the device's devclass name
 * followed by an ascii representation of the device's unit number
 * (e.g. @c "foo2").
 */
const char *
device_get_nameunit(device_t dev)
{
	return (dev->nameunit);
}

/**
 * @brief Return the device's unit number.
 */
int
device_get_unit(device_t dev)
{
	return (dev->unit);
}

/**
 * @brief Return the device's description string
 */
const char *
device_get_desc(device_t dev)
{
	return (dev->desc);
}

/**
 * @brief Return the device's flags
 */
uint32_t
device_get_flags(device_t dev)
{
	return (dev->devflags);
}

struct sysctl_ctx_list *
device_get_sysctl_ctx(device_t dev)
{
	return (&dev->sysctl_ctx);
}

struct sysctl_oid *
device_get_sysctl_tree(device_t dev)
{
	return (dev->sysctl_tree);
}

/**
 * @brief Print the name of the device followed by a colon and a space
 *
 * @returns the number of characters printed
 */
int
device_print_prettyname(device_t dev)
{
	const char *name = device_get_name(dev);

	if (name == NULL)
		return (printf("unknown: "));
	return (printf("%s%d: ", name, device_get_unit(dev)));
}

/**
 * @brief Print the name of the device followed by a colon, a space
 * and the result of calling vprintf() with the value of @p fmt and
 * the following arguments.
 *
 * @returns the number of characters printed
 */
int
device_printf(device_t dev, const char * fmt, ...)
{
	char buf[128];
	struct sbuf sb;
	const char *name;
	va_list ap;
	size_t retval;

	retval = 0;

	sbuf_new(&sb, buf, sizeof(buf), SBUF_FIXEDLEN);
	sbuf_set_drain(&sb, sbuf_printf_drain, &retval);

	name = device_get_name(dev);

	if (name == NULL)
		sbuf_cat(&sb, "unknown: ");
	else
		sbuf_printf(&sb, "%s%d: ", name, device_get_unit(dev));

	va_start(ap, fmt);
	sbuf_vprintf(&sb, fmt, ap);
	va_end(ap);

	sbuf_finish(&sb);
	sbuf_delete(&sb);

	return (retval);
}

/**
 * @internal
 */
static void
device_set_desc_internal(device_t dev, const char* desc, int copy)
{
	if (dev->desc && (dev->flags & DF_DESCMALLOCED)) {
		free(dev->desc, M_BUS);
		dev->flags &= ~DF_DESCMALLOCED;
		dev->desc = NULL;
	}

	if (copy && desc) {
		dev->desc = malloc(strlen(desc) + 1, M_BUS, M_NOWAIT);
		if (dev->desc) {
			strcpy(dev->desc, desc);
			dev->flags |= DF_DESCMALLOCED;
		}
	} else {
		/* Avoid a -Wcast-qual warning */
		dev->desc = (char *)(uintptr_t) desc;
	}

	bus_data_generation_update();
}

/**
 * @brief Set the device's description
 *
 * The value of @c desc should be a string constant that will not
 * change (at least until the description is changed in a subsequent
 * call to device_set_desc() or device_set_desc_copy()).
 */
void
device_set_desc(device_t dev, const char* desc)
{
	device_set_desc_internal(dev, desc, FALSE);
}

/**
 * @brief Set the device's description
 *
 * The string pointed to by @c desc is copied. Use this function if
 * the device description is generated, (e.g. with sprintf()).
 */
void
device_set_desc_copy(device_t dev, const char* desc)
{
	device_set_desc_internal(dev, desc, TRUE);
}

/**
 * @brief Set the device's flags
 */
void
device_set_flags(device_t dev, uint32_t flags)
{
	dev->devflags = flags;
}

/**
 * @brief Return the device's softc field
 *
 * The softc is allocated and zeroed when a driver is attached, based
 * on the size field of the driver.
 */
void *
device_get_softc(device_t dev)
{
	return (dev->softc);
}

/**
 * @brief Set the device's softc field
 *
 * Most drivers do not need to use this since the softc is allocated
 * automatically when the driver is attached.
 */
void
device_set_softc(device_t dev, void *softc)
{
	if (dev->softc && !(dev->flags & DF_EXTERNALSOFTC))
		free(dev->softc, M_BUS_SC);
	dev->softc = softc;
	if (dev->softc)
		dev->flags |= DF_EXTERNALSOFTC;
	else
		dev->flags &= ~DF_EXTERNALSOFTC;
}

/**
 * @brief Free claimed softc
 *
 * Most drivers do not need to use this since the softc is freed
 * automatically when the driver is detached.
 */
void
device_free_softc(void *softc)
{
	free(softc, M_BUS_SC);
}

/**
 * @brief Claim softc
 *
 * This function can be used to let the driver free the automatically
 * allocated softc using "device_free_softc()". This function is
 * useful when the driver is refcounting the softc and the softc
 * cannot be freed when the "device_detach" method is called.
 */
void
device_claim_softc(device_t dev)
{
	if (dev->softc)
		dev->flags |= DF_EXTERNALSOFTC;
	else
		dev->flags &= ~DF_EXTERNALSOFTC;
}

/**
 * @brief Get the device's ivars field
 *
 * The ivars field is used by the parent device to store per-device
 * state (e.g. the physical location of the device or a list of
 * resources).
 */
void *
device_get_ivars(device_t dev)
{
	KASSERT(dev != NULL, ("device_get_ivars(NULL, ...)"));
	return (dev->ivars);
}

/**
 * @brief Set the device's ivars field
 */
void
device_set_ivars(device_t dev, void * ivars)
{
	KASSERT(dev != NULL, ("device_set_ivars(NULL, ...)"));
	dev->ivars = ivars;
}

/**
 * @brief Return the device's state
 */
device_state_t
device_get_state(device_t dev)
{
	return (dev->state);
}

/**
 * @brief Set the DF_ENABLED flag for the device
 */
void
device_enable(device_t dev)
{
	dev->flags |= DF_ENABLED;
}

/**
 * @brief Clear the DF_ENABLED flag for the device
 */
void
device_disable(device_t dev)
{
	dev->flags &= ~DF_ENABLED;
}

/**
 * @brief Increment the busy counter for the device
 */
void
device_busy(device_t dev)
{
	if (dev->state < DS_ATTACHING)
		panic("device_busy: called for unattached device");
	if (dev->busy == 0 && dev->parent)
		device_busy(dev->parent);
	dev->busy++;
	if (dev->state == DS_ATTACHED)
		dev->state = DS_BUSY;
}

/**
 * @brief Decrement the busy counter for the device
 */
void
device_unbusy(device_t dev)
{
	if (dev->busy != 0 && dev->state != DS_BUSY &&
	    dev->state != DS_ATTACHING)
		panic("device_unbusy: called for non-busy device %s",
		    device_get_nameunit(dev));
	dev->busy--;
	if (dev->busy == 0) {
		if (dev->parent)
			device_unbusy(dev->parent);
		if (dev->state == DS_BUSY)
			dev->state = DS_ATTACHED;
	}
}

/**
 * @brief Set the DF_QUIET flag for the device
 */
void
device_quiet(device_t dev)
{
	dev->flags |= DF_QUIET;
}

/**
 * @brief Set the DF_QUIET_CHILDREN flag for the device
 */
void
device_quiet_children(device_t dev)
{
	dev->flags |= DF_QUIET_CHILDREN;
}

/**
 * @brief Clear the DF_QUIET flag for the device
 */
void
device_verbose(device_t dev)
{
	dev->flags &= ~DF_QUIET;
}

/**
 * @brief Return non-zero if the DF_QUIET_CHIDLREN flag is set on the device
 */
int
device_has_quiet_children(device_t dev)
{
	return ((dev->flags & DF_QUIET_CHILDREN) != 0);
}

/**
 * @brief Return non-zero if the DF_QUIET flag is set on the device
 */
int
device_is_quiet(device_t dev)
{
	return ((dev->flags & DF_QUIET) != 0);
}

/**
 * @brief Return non-zero if the DF_ENABLED flag is set on the device
 */
int
device_is_enabled(device_t dev)
{
	return ((dev->flags & DF_ENABLED) != 0);
}

/**
 * @brief Return non-zero if the device was successfully probed
 */
int
device_is_alive(device_t dev)
{
	return (dev->state >= DS_ALIVE);
}

/**
 * @brief Return non-zero if the device currently has a driver
 * attached to it
 */
int
device_is_attached(device_t dev)
{
	return (dev->state >= DS_ATTACHED);
}

/**
 * @brief Return non-zero if the device is currently suspended.
 */
int
device_is_suspended(device_t dev)
{
	return ((dev->flags & DF_SUSPENDED) != 0);
}

/**
 * @brief Set the devclass of a device
 * @see devclass_add_device().
 */
int
device_set_devclass(device_t dev, const char *classname)
{
	devclass_t dc;
	int error;

	if (!classname) {
		if (dev->devclass)
			devclass_delete_device(dev->devclass, dev);
		return (0);
	}

	if (dev->devclass) {
		printf("device_set_devclass: device class already set\n");
		return (EINVAL);
	}

	dc = devclass_find_internal(classname, NULL, TRUE);
	if (!dc)
		return (ENOMEM);

	error = devclass_add_device(dc, dev);

	bus_data_generation_update();
	return (error);
}

/**
 * @brief Set the devclass of a device and mark the devclass fixed.
 * @see device_set_devclass()
 */
int
device_set_devclass_fixed(device_t dev, const char *classname)
{
	int error;

	if (classname == NULL)
		return (EINVAL);

	error = device_set_devclass(dev, classname);
	if (error)
		return (error);
	dev->flags |= DF_FIXEDCLASS;
	return (0);
}

/**
 * @brief Query the device to determine if it's of a fixed devclass
 * @see device_set_devclass_fixed()
 */
bool
device_is_devclass_fixed(device_t dev)
{
	return ((dev->flags & DF_FIXEDCLASS) != 0);
}

/**
 * @brief Set the driver of a device
 *
 * @retval 0		success
 * @retval EBUSY	the device already has a driver attached
 * @retval ENOMEM	a memory allocation failure occurred
 */
int
device_set_driver(device_t dev, driver_t *driver)
{
	int domain;
	struct domainset *policy;

	if (dev->state >= DS_ATTACHED)
		return (EBUSY);

	if (dev->driver == driver)
		return (0);

	if (dev->softc && !(dev->flags & DF_EXTERNALSOFTC)) {
		free(dev->softc, M_BUS_SC);
		dev->softc = NULL;
	}
	device_set_desc(dev, NULL);
	kobj_delete((kobj_t) dev, NULL);
	dev->driver = driver;
	if (driver) {
		kobj_init((kobj_t) dev, (kobj_class_t) driver);
		if (!(dev->flags & DF_EXTERNALSOFTC) && driver->size > 0) {
			if (bus_get_domain(dev, &domain) == 0)
				policy = DOMAINSET_PREF(domain);
			else
				policy = DOMAINSET_RR();
			dev->softc = malloc_domainset(driver->size, M_BUS_SC,
			    policy, M_NOWAIT | M_ZERO);
			if (!dev->softc) {
				kobj_delete((kobj_t) dev, NULL);
				kobj_init((kobj_t) dev, &null_class);
				dev->driver = NULL;
				return (ENOMEM);
			}
		}
	} else {
		kobj_init((kobj_t) dev, &null_class);
	}

	bus_data_generation_update();
	return (0);
}

/**
 * @brief Probe a device, and return this status.
 *
 * This function is the core of the device autoconfiguration
 * system. Its purpose is to select a suitable driver for a device and
 * then call that driver to initialise the hardware appropriately. The
 * driver is selected by calling the DEVICE_PROBE() method of a set of
 * candidate drivers and then choosing the driver which returned the
 * best value. This driver is then attached to the device using
 * device_attach().
 *
 * The set of suitable drivers is taken from the list of drivers in
 * the parent device's devclass. If the device was originally created
 * with a specific class name (see device_add_child()), only drivers
 * with that name are probed, otherwise all drivers in the devclass
 * are probed. If no drivers return successful probe values in the
 * parent devclass, the search continues in the parent of that
 * devclass (see devclass_get_parent()) if any.
 *
 * @param dev		the device to initialise
 *
 * @retval 0		success
 * @retval ENXIO	no driver was found
 * @retval ENOMEM	memory allocation failure
 * @retval non-zero	some other unix error code
 * @retval -1		Device already attached
 */
int
device_probe(device_t dev)
{
	int error;

	GIANT_REQUIRED;

	if (dev->state >= DS_ALIVE && (dev->flags & DF_REBID) == 0)
		return (-1);

	if (!(dev->flags & DF_ENABLED)) {
		if (bootverbose && device_get_name(dev) != NULL) {
			device_print_prettyname(dev);
			printf("not probed (disabled)\n");
		}
		return (-1);
	}
	if ((error = device_probe_child(dev->parent, dev)) != 0) {
		if (bus_current_pass == BUS_PASS_DEFAULT &&
		    !(dev->flags & DF_DONENOMATCH)) {
			BUS_PROBE_NOMATCH(dev->parent, dev);
			devnomatch(dev);
			dev->flags |= DF_DONENOMATCH;
		}
		return (error);
	}
	return (0);
}

/**
 * @brief Probe a device and attach a driver if possible
 *
 * calls device_probe() and attaches if that was successful.
 */
int
device_probe_and_attach(device_t dev)
{
	int error;

	GIANT_REQUIRED;

	error = device_probe(dev);
	if (error == -1)
		return (0);
	else if (error != 0)
		return (error);

	CURVNET_SET_QUIET(vnet0);
	error = device_attach(dev);
	CURVNET_RESTORE();
	return error;
}

/**
 * @brief Attach a device driver to a device
 *
 * This function is a wrapper around the DEVICE_ATTACH() driver
 * method. In addition to calling DEVICE_ATTACH(), it initialises the
 * device's sysctl tree, optionally prints a description of the device
 * and queues a notification event for user-based device management
 * services.
 *
 * Normally this function is only called internally from
 * device_probe_and_attach().
 *
 * @param dev		the device to initialise
 *
 * @retval 0		success
 * @retval ENXIO	no driver was found
 * @retval ENOMEM	memory allocation failure
 * @retval non-zero	some other unix error code
 */
int
device_attach(device_t dev)
{
	uint64_t attachtime;
	uint16_t attachentropy;
	int error;

	if (resource_disabled(dev->driver->name, dev->unit)) {
		device_disable(dev);
		if (bootverbose)
			 device_printf(dev, "disabled via hints entry\n");
		return (ENXIO);
	}

	device_sysctl_init(dev);
	if (!device_is_quiet(dev))
		device_print_child(dev->parent, dev);
	attachtime = get_cyclecount();
	dev->state = DS_ATTACHING;
	if ((error = DEVICE_ATTACH(dev)) != 0) {
		printf("device_attach: %s%d attach returned %d\n",
		    dev->driver->name, dev->unit, error);
		if (!(dev->flags & DF_FIXEDCLASS))
			devclass_delete_device(dev->devclass, dev);
		(void)device_set_driver(dev, NULL);
		device_sysctl_fini(dev);
		KASSERT(dev->busy == 0, ("attach failed but busy"));
		dev->state = DS_NOTPRESENT;
		return (error);
	}
	dev->flags |= DF_ATTACHED_ONCE;
	/* We only need the low bits of this time, but ranges from tens to thousands
	 * have been seen, so keep 2 bytes' worth.
	 */
	attachentropy = (uint16_t)(get_cyclecount() - attachtime);
	random_harvest_direct(&attachentropy, sizeof(attachentropy), RANDOM_ATTACH);
	device_sysctl_update(dev);
	if (dev->busy)
		dev->state = DS_BUSY;
	else
		dev->state = DS_ATTACHED;
	dev->flags &= ~DF_DONENOMATCH;
	EVENTHANDLER_DIRECT_INVOKE(device_attach, dev);
	devadded(dev);
	return (0);
}

/**
 * @brief Detach a driver from a device
 *
 * This function is a wrapper around the DEVICE_DETACH() driver
 * method. If the call to DEVICE_DETACH() succeeds, it calls
 * BUS_CHILD_DETACHED() for the parent of @p dev, queues a
 * notification event for user-based device management services and
 * cleans up the device's sysctl tree.
 *
 * @param dev		the device to un-initialise
 *
 * @retval 0		success
 * @retval ENXIO	no driver was found
 * @retval ENOMEM	memory allocation failure
 * @retval non-zero	some other unix error code
 */
int
device_detach(device_t dev)
{
	int error;

	GIANT_REQUIRED;

	PDEBUG(("%s", DEVICENAME(dev)));
	if (dev->state == DS_BUSY)
		return (EBUSY);
	if (dev->state == DS_ATTACHING) {
		device_printf(dev, "device in attaching state! Deferring detach.\n");
		return (EBUSY);
	}
	if (dev->state != DS_ATTACHED)
		return (0);

	EVENTHANDLER_DIRECT_INVOKE(device_detach, dev, EVHDEV_DETACH_BEGIN);
	if ((error = DEVICE_DETACH(dev)) != 0) {
		EVENTHANDLER_DIRECT_INVOKE(device_detach, dev,
		    EVHDEV_DETACH_FAILED);
		return (error);
	} else {
		EVENTHANDLER_DIRECT_INVOKE(device_detach, dev,
		    EVHDEV_DETACH_COMPLETE);
	}
	devremoved(dev);
	if (!device_is_quiet(dev))
		device_printf(dev, "detached\n");
	if (dev->parent)
		BUS_CHILD_DETACHED(dev->parent, dev);

	if (!(dev->flags & DF_FIXEDCLASS))
		devclass_delete_device(dev->devclass, dev);

	device_verbose(dev);
	dev->state = DS_NOTPRESENT;
	(void)device_set_driver(dev, NULL);
	device_sysctl_fini(dev);

	return (0);
}

/**
 * @brief Tells a driver to quiesce itself.
 *
 * This function is a wrapper around the DEVICE_QUIESCE() driver
 * method. If the call to DEVICE_QUIESCE() succeeds.
 *
 * @param dev		the device to quiesce
 *
 * @retval 0		success
 * @retval ENXIO	no driver was found
 * @retval ENOMEM	memory allocation failure
 * @retval non-zero	some other unix error code
 */
int
device_quiesce(device_t dev)
{
	PDEBUG(("%s", DEVICENAME(dev)));
	if (dev->state == DS_BUSY)
		return (EBUSY);
	if (dev->state != DS_ATTACHED)
		return (0);

	return (DEVICE_QUIESCE(dev));
}

/**
 * @brief Notify a device of system shutdown
 *
 * This function calls the DEVICE_SHUTDOWN() driver method if the
 * device currently has an attached driver.
 *
 * @returns the value returned by DEVICE_SHUTDOWN()
 */
int
device_shutdown(device_t dev)
{
	if (dev->state < DS_ATTACHED)
		return (0);
	return (DEVICE_SHUTDOWN(dev));
}

/**
 * @brief Set the unit number of a device
 *
 * This function can be used to override the unit number used for a
 * device (e.g. to wire a device to a pre-configured unit number).
 */
int
device_set_unit(device_t dev, int unit)
{
	devclass_t dc;
	int err;

	dc = device_get_devclass(dev);
	if (unit < dc->maxunit && dc->devices[unit])
		return (EBUSY);
	err = devclass_delete_device(dc, dev);
	if (err)
		return (err);
	dev->unit = unit;
	err = devclass_add_device(dc, dev);
	if (err)
		return (err);

	bus_data_generation_update();
	return (0);
}

/*======================================*/
/*
 * Some useful method implementations to make life easier for bus drivers.
 */

void
resource_init_map_request_impl(struct resource_map_request *args, size_t sz)
{
	bzero(args, sz);
	args->size = sz;
	args->memattr = VM_MEMATTR_UNCACHEABLE;
}

/**
 * @brief Initialise a resource list.
 *
 * @param rl		the resource list to initialise
 */
void
resource_list_init(struct resource_list *rl)
{
	STAILQ_INIT(rl);
}

/**
 * @brief Reclaim memory used by a resource list.
 *
 * This function frees the memory for all resource entries on the list
 * (if any).
 *
 * @param rl		the resource list to free
 */
void
resource_list_free(struct resource_list *rl)
{
	struct resource_list_entry *rle;

	while ((rle = STAILQ_FIRST(rl)) != NULL) {
		if (rle->res)
			panic("resource_list_free: resource entry is busy");
		STAILQ_REMOVE_HEAD(rl, link);
		free(rle, M_BUS);
	}
}

/**
 * @brief Add a resource entry.
 *
 * This function adds a resource entry using the given @p type, @p
 * start, @p end and @p count values. A rid value is chosen by
 * searching sequentially for the first unused rid starting at zero.
 *
 * @param rl		the resource list to edit
 * @param type		the resource entry type (e.g. SYS_RES_MEMORY)
 * @param start		the start address of the resource
 * @param end		the end address of the resource
 * @param count		XXX end-start+1
 */
int
resource_list_add_next(struct resource_list *rl, int type, rman_res_t start,
    rman_res_t end, rman_res_t count)
{
	int rid;

	rid = 0;
	while (resource_list_find(rl, type, rid) != NULL)
		rid++;
	resource_list_add(rl, type, rid, start, end, count);
	return (rid);
}

/**
 * @brief Add or modify a resource entry.
 *
 * If an existing entry exists with the same type and rid, it will be
 * modified using the given values of @p start, @p end and @p
 * count. If no entry exists, a new one will be created using the
 * given values.  The resource list entry that matches is then returned.
 *
 * @param rl		the resource list to edit
 * @param type		the resource entry type (e.g. SYS_RES_MEMORY)
 * @param rid		the resource identifier
 * @param start		the start address of the resource
 * @param end		the end address of the resource
 * @param count		XXX end-start+1
 */
struct resource_list_entry *
resource_list_add(struct resource_list *rl, int type, int rid,
    rman_res_t start, rman_res_t end, rman_res_t count)
{
	struct resource_list_entry *rle;

	rle = resource_list_find(rl, type, rid);
	if (!rle) {
		rle = malloc(sizeof(struct resource_list_entry), M_BUS,
		    M_NOWAIT);
		if (!rle)
			panic("resource_list_add: can't record entry");
		STAILQ_INSERT_TAIL(rl, rle, link);
		rle->type = type;
		rle->rid = rid;
		rle->res = NULL;
		rle->flags = 0;
	}

	if (rle->res)
		panic("resource_list_add: resource entry is busy");

	rle->start = start;
	rle->end = end;
	rle->count = count;
	return (rle);
}

/**
 * @brief Determine if a resource entry is busy.
 *
 * Returns true if a resource entry is busy meaning that it has an
 * associated resource that is not an unallocated "reserved" resource.
 *
 * @param rl		the resource list to search
 * @param type		the resource entry type (e.g. SYS_RES_MEMORY)
 * @param rid		the resource identifier
 *
 * @returns Non-zero if the entry is busy, zero otherwise.
 */
int
resource_list_busy(struct resource_list *rl, int type, int rid)
{
	struct resource_list_entry *rle;

	rle = resource_list_find(rl, type, rid);
	if (rle == NULL || rle->res == NULL)
		return (0);
	if ((rle->flags & (RLE_RESERVED | RLE_ALLOCATED)) == RLE_RESERVED) {
		KASSERT(!(rman_get_flags(rle->res) & RF_ACTIVE),
		    ("reserved resource is active"));
		return (0);
	}
	return (1);
}

/**
 * @brief Determine if a resource entry is reserved.
 *
 * Returns true if a resource entry is reserved meaning that it has an
 * associated "reserved" resource.  The resource can either be
 * allocated or unallocated.
 *
 * @param rl		the resource list to search
 * @param type		the resource entry type (e.g. SYS_RES_MEMORY)
 * @param rid		the resource identifier
 *
 * @returns Non-zero if the entry is reserved, zero otherwise.
 */
int
resource_list_reserved(struct resource_list *rl, int type, int rid)
{
	struct resource_list_entry *rle;

	rle = resource_list_find(rl, type, rid);
	if (rle != NULL && rle->flags & RLE_RESERVED)
		return (1);
	return (0);
}

/**
 * @brief Find a resource entry by type and rid.
 *
 * @param rl		the resource list to search
 * @param type		the resource entry type (e.g. SYS_RES_MEMORY)
 * @param rid		the resource identifier
 *
 * @returns the resource entry pointer or NULL if there is no such
 * entry.
 */
struct resource_list_entry *
resource_list_find(struct resource_list *rl, int type, int rid)
{
	struct resource_list_entry *rle;

	STAILQ_FOREACH(rle, rl, link) {
		if (rle->type == type && rle->rid == rid)
			return (rle);
	}
	return (NULL);
}

/**
 * @brief Delete a resource entry.
 *
 * @param rl		the resource list to edit
 * @param type		the resource entry type (e.g. SYS_RES_MEMORY)
 * @param rid		the resource identifier
 */
void
resource_list_delete(struct resource_list *rl, int type, int rid)
{
	struct resource_list_entry *rle = resource_list_find(rl, type, rid);

	if (rle) {
		if (rle->res != NULL)
			panic("resource_list_delete: resource has not been released");
		STAILQ_REMOVE(rl, rle, resource_list_entry, link);
		free(rle, M_BUS);
	}
}

/**
 * @brief Allocate a reserved resource
 *
 * This can be used by buses to force the allocation of resources
 * that are always active in the system even if they are not allocated
 * by a driver (e.g. PCI BARs).  This function is usually called when
 * adding a new child to the bus.  The resource is allocated from the
 * parent bus when it is reserved.  The resource list entry is marked
 * with RLE_RESERVED to note that it is a reserved resource.
 *
 * Subsequent attempts to allocate the resource with
 * resource_list_alloc() will succeed the first time and will set
 * RLE_ALLOCATED to note that it has been allocated.  When a reserved
 * resource that has been allocated is released with
 * resource_list_release() the resource RLE_ALLOCATED is cleared, but
 * the actual resource remains allocated.  The resource can be released to
 * the parent bus by calling resource_list_unreserve().
 *
 * @param rl		the resource list to allocate from
 * @param bus		the parent device of @p child
 * @param child		the device for which the resource is being reserved
 * @param type		the type of resource to allocate
 * @param rid		a pointer to the resource identifier
 * @param start		hint at the start of the resource range - pass
 *			@c 0 for any start address
 * @param end		hint at the end of the resource range - pass
 *			@c ~0 for any end address
 * @param count		hint at the size of range required - pass @c 1
 *			for any size
 * @param flags		any extra flags to control the resource
 *			allocation - see @c RF_XXX flags in
 *			<sys/rman.h> for details
 *
 * @returns		the resource which was allocated or @c NULL if no
 *			resource could be allocated
 */
struct resource *
resource_list_reserve(struct resource_list *rl, device_t bus, device_t child,
    int type, int *rid, rman_res_t start, rman_res_t end, rman_res_t count, u_int flags)
{
	struct resource_list_entry *rle = NULL;
	int passthrough = (device_get_parent(child) != bus);
	struct resource *r;

	if (passthrough)
		panic(
    "resource_list_reserve() should only be called for direct children");
	if (flags & RF_ACTIVE)
		panic(
    "resource_list_reserve() should only reserve inactive resources");

	r = resource_list_alloc(rl, bus, child, type, rid, start, end, count,
	    flags);
	if (r != NULL) {
		rle = resource_list_find(rl, type, *rid);
		rle->flags |= RLE_RESERVED;
	}
	return (r);
}

/**
 * @brief Helper function for implementing BUS_ALLOC_RESOURCE()
 *
 * Implement BUS_ALLOC_RESOURCE() by looking up a resource from the list
 * and passing the allocation up to the parent of @p bus. This assumes
 * that the first entry of @c device_get_ivars(child) is a struct
 * resource_list. This also handles 'passthrough' allocations where a
 * child is a remote descendant of bus by passing the allocation up to
 * the parent of bus.
 *
 * Typically, a bus driver would store a list of child resources
 * somewhere in the child device's ivars (see device_get_ivars()) and
 * its implementation of BUS_ALLOC_RESOURCE() would find that list and
 * then call resource_list_alloc() to perform the allocation.
 *
 * @param rl		the resource list to allocate from
 * @param bus		the parent device of @p child
 * @param child		the device which is requesting an allocation
 * @param type		the type of resource to allocate
 * @param rid		a pointer to the resource identifier
 * @param start		hint at the start of the resource range - pass
 *			@c 0 for any start address
 * @param end		hint at the end of the resource range - pass
 *			@c ~0 for any end address
 * @param count		hint at the size of range required - pass @c 1
 *			for any size
 * @param flags		any extra flags to control the resource
 *			allocation - see @c RF_XXX flags in
 *			<sys/rman.h> for details
 *
 * @returns		the resource which was allocated or @c NULL if no
 *			resource could be allocated
 */
struct resource *
resource_list_alloc(struct resource_list *rl, device_t bus, device_t child,
    int type, int *rid, rman_res_t start, rman_res_t end, rman_res_t count, u_int flags)
{
	struct resource_list_entry *rle = NULL;
	int passthrough = (device_get_parent(child) != bus);
	int isdefault = RMAN_IS_DEFAULT_RANGE(start, end);

	if (passthrough) {
		return (BUS_ALLOC_RESOURCE(device_get_parent(bus), child,
		    type, rid, start, end, count, flags));
	}

	rle = resource_list_find(rl, type, *rid);

	if (!rle)
		return (NULL);		/* no resource of that type/rid */

	if (rle->res) {
		if (rle->flags & RLE_RESERVED) {
			if (rle->flags & RLE_ALLOCATED)
				return (NULL);
			if ((flags & RF_ACTIVE) &&
			    bus_activate_resource(child, type, *rid,
			    rle->res) != 0)
				return (NULL);
			rle->flags |= RLE_ALLOCATED;
			return (rle->res);
		}
		device_printf(bus,
		    "resource entry %#x type %d for child %s is busy\n", *rid,
		    type, device_get_nameunit(child));
		return (NULL);
	}

	if (isdefault) {
		start = rle->start;
		count = ulmax(count, rle->count);
		end = ulmax(rle->end, start + count - 1);
	}

	rle->res = BUS_ALLOC_RESOURCE(device_get_parent(bus), child,
	    type, rid, start, end, count, flags);

	/*
	 * Record the new range.
	 */
	if (rle->res) {
		rle->start = rman_get_start(rle->res);
		rle->end = rman_get_end(rle->res);
		rle->count = count;
	}

	return (rle->res);
}

/**
 * @brief Helper function for implementing BUS_RELEASE_RESOURCE()
 *
 * Implement BUS_RELEASE_RESOURCE() using a resource list. Normally
 * used with resource_list_alloc().
 *
 * @param rl		the resource list which was allocated from
 * @param bus		the parent device of @p child
 * @param child		the device which is requesting a release
 * @param type		the type of resource to release
 * @param rid		the resource identifier
 * @param res		the resource to release
 *
 * @retval 0		success
 * @retval non-zero	a standard unix error code indicating what
 *			error condition prevented the operation
 */
int
resource_list_release(struct resource_list *rl, device_t bus, device_t child,
    int type, int rid, struct resource *res)
{
	struct resource_list_entry *rle = NULL;
	int passthrough = (device_get_parent(child) != bus);
	int error;

	if (passthrough) {
		return (BUS_RELEASE_RESOURCE(device_get_parent(bus), child,
		    type, rid, res));
	}

	rle = resource_list_find(rl, type, rid);

	if (!rle)
		panic("resource_list_release: can't find resource");
	if (!rle->res)
		panic("resource_list_release: resource entry is not busy");
	if (rle->flags & RLE_RESERVED) {
		if (rle->flags & RLE_ALLOCATED) {
			if (rman_get_flags(res) & RF_ACTIVE) {
				error = bus_deactivate_resource(child, type,
				    rid, res);
				if (error)
					return (error);
			}
			rle->flags &= ~RLE_ALLOCATED;
			return (0);
		}
		return (EINVAL);
	}

	error = BUS_RELEASE_RESOURCE(device_get_parent(bus), child,
	    type, rid, res);
	if (error)
		return (error);

	rle->res = NULL;
	return (0);
}

/**
 * @brief Release all active resources of a given type
 *
 * Release all active resources of a specified type.  This is intended
 * to be used to cleanup resources leaked by a driver after detach or
 * a failed attach.
 *
 * @param rl		the resource list which was allocated from
 * @param bus		the parent device of @p child
 * @param child		the device whose active resources are being released
 * @param type		the type of resources to release
 *
 * @retval 0		success
 * @retval EBUSY	at least one resource was active
 */
int
resource_list_release_active(struct resource_list *rl, device_t bus,
    device_t child, int type)
{
	struct resource_list_entry *rle;
	int error, retval;

	retval = 0;
	STAILQ_FOREACH(rle, rl, link) {
		if (rle->type != type)
			continue;
		if (rle->res == NULL)
			continue;
		if ((rle->flags & (RLE_RESERVED | RLE_ALLOCATED)) ==
		    RLE_RESERVED)
			continue;
		retval = EBUSY;
		error = resource_list_release(rl, bus, child, type,
		    rman_get_rid(rle->res), rle->res);
		if (error != 0)
			device_printf(bus,
			    "Failed to release active resource: %d\n", error);
	}
	return (retval);
}

/**
 * @brief Fully release a reserved resource
 *
 * Fully releases a resource reserved via resource_list_reserve().
 *
 * @param rl		the resource list which was allocated from
 * @param bus		the parent device of @p child
 * @param child		the device whose reserved resource is being released
 * @param type		the type of resource to release
 * @param rid		the resource identifier
 * @param res		the resource to release
 *
 * @retval 0		success
 * @retval non-zero	a standard unix error code indicating what
 *			error condition prevented the operation
 */
int
resource_list_unreserve(struct resource_list *rl, device_t bus, device_t child,
    int type, int rid)
{
	struct resource_list_entry *rle = NULL;
	int passthrough = (device_get_parent(child) != bus);

	if (passthrough)
		panic(
    "resource_list_unreserve() should only be called for direct children");

	rle = resource_list_find(rl, type, rid);

	if (!rle)
		panic("resource_list_unreserve: can't find resource");
	if (!(rle->flags & RLE_RESERVED))
		return (EINVAL);
	if (rle->flags & RLE_ALLOCATED)
		return (EBUSY);
	rle->flags &= ~RLE_RESERVED;
	return (resource_list_release(rl, bus, child, type, rid, rle->res));
}

/**
 * @brief Print a description of resources in a resource list
 *
 * Print all resources of a specified type, for use in BUS_PRINT_CHILD().
 * The name is printed if at least one resource of the given type is available.
 * The format is used to print resource start and end.
 *
 * @param rl		the resource list to print
 * @param name		the name of @p type, e.g. @c "memory"
 * @param type		type type of resource entry to print
 * @param format	printf(9) format string to print resource
 *			start and end values
 *
 * @returns		the number of characters printed
 */
int
resource_list_print_type(struct resource_list *rl, const char *name, int type,
    const char *format)
{
	struct resource_list_entry *rle;
	int printed, retval;

	printed = 0;
	retval = 0;
	/* Yes, this is kinda cheating */
	STAILQ_FOREACH(rle, rl, link) {
		if (rle->type == type) {
			if (printed == 0)
				retval += printf(" %s ", name);
			else
				retval += printf(",");
			printed++;
			retval += printf(format, rle->start);
			if (rle->count > 1) {
				retval += printf("-");
				retval += printf(format, rle->start +
						 rle->count - 1);
			}
		}
	}
	return (retval);
}

/**
 * @brief Releases all the resources in a list.
 *
 * @param rl		The resource list to purge.
 *
 * @returns		nothing
 */
void
resource_list_purge(struct resource_list *rl)
{
	struct resource_list_entry *rle;

	while ((rle = STAILQ_FIRST(rl)) != NULL) {
		if (rle->res)
			bus_release_resource(rman_get_device(rle->res),
			    rle->type, rle->rid, rle->res);
		STAILQ_REMOVE_HEAD(rl, link);
		free(rle, M_BUS);
	}
}

device_t
bus_generic_add_child(device_t dev, u_int order, const char *name, int unit)
{
	return (device_add_child_ordered(dev, order, name, unit));
}

/**
 * @brief Helper function for implementing DEVICE_PROBE()
 *
 * This function can be used to help implement the DEVICE_PROBE() for
 * a bus (i.e. a device which has other devices attached to it). It
 * calls the DEVICE_IDENTIFY() method of each driver in the device's
 * devclass.
 */
int
bus_generic_probe(device_t dev)
{
	devclass_t dc = dev->devclass;
	driverlink_t dl;

	TAILQ_FOREACH(dl, &dc->drivers, link) {
		/*
		 * If this driver's pass is too high, then ignore it.
		 * For most drivers in the default pass, this will
		 * never be true.  For early-pass drivers they will
		 * only call the identify routines of eligible drivers
		 * when this routine is called.  Drivers for later
		 * passes should have their identify routines called
		 * on early-pass buses during BUS_NEW_PASS().
		 */
		if (dl->pass > bus_current_pass)
			continue;
		DEVICE_IDENTIFY(dl->driver, dev);
	}

	return (0);
}

/**
 * @brief Helper function for implementing DEVICE_ATTACH()
 *
 * This function can be used to help implement the DEVICE_ATTACH() for
 * a bus. It calls device_probe_and_attach() for each of the device's
 * children.
 */
int
bus_generic_attach(device_t dev)
{
	device_t child;

	TAILQ_FOREACH(child, &dev->children, link) {
		device_probe_and_attach(child);
	}

	return (0);
}

/**
 * @brief Helper function for delaying attaching children
 *
 * Many buses can't run transactions on the bus which children need to probe and
 * attach until after interrupts and/or timers are running.  This function
 * delays their attach until interrupts and timers are enabled.
 */
int
bus_delayed_attach_children(device_t dev)
{
	/* Probe and attach the bus children when interrupts are available */
	config_intrhook_oneshot((ich_func_t)bus_generic_attach, dev);

	return (0);
}

/**
 * @brief Helper function for implementing DEVICE_DETACH()
 *
 * This function can be used to help implement the DEVICE_DETACH() for
 * a bus. It calls device_detach() for each of the device's
 * children.
 */
int
bus_generic_detach(device_t dev)
{
	device_t child;
	int error;

	if (dev->state != DS_ATTACHED)
		return (EBUSY);

	/*
	 * Detach children in the reverse order.
	 * See bus_generic_suspend for details.
	 */
	TAILQ_FOREACH_REVERSE(child, &dev->children, device_list, link) {
		if ((error = device_detach(child)) != 0)
			return (error);
	}

	return (0);
}

/**
 * @brief Helper function for implementing DEVICE_SHUTDOWN()
 *
 * This function can be used to help implement the DEVICE_SHUTDOWN()
 * for a bus. It calls device_shutdown() for each of the device's
 * children.
 */
int
bus_generic_shutdown(device_t dev)
{
	device_t child;

	/*
	 * Shut down children in the reverse order.
	 * See bus_generic_suspend for details.
	 */
	TAILQ_FOREACH_REVERSE(child, &dev->children, device_list, link) {
		device_shutdown(child);
	}

	return (0);
}

/**
 * @brief Default function for suspending a child device.
 *
 * This function is to be used by a bus's DEVICE_SUSPEND_CHILD().
 */
int
bus_generic_suspend_child(device_t dev, device_t child)
{
	int	error;

	error = DEVICE_SUSPEND(child);

	if (error == 0)
		child->flags |= DF_SUSPENDED;

	return (error);
}

/**
 * @brief Default function for resuming a child device.
 *
 * This function is to be used by a bus's DEVICE_RESUME_CHILD().
 */
int
bus_generic_resume_child(device_t dev, device_t child)
{
	DEVICE_RESUME(child);
	child->flags &= ~DF_SUSPENDED;

	return (0);
}

/**
 * @brief Helper function for implementing DEVICE_SUSPEND()
 *
 * This function can be used to help implement the DEVICE_SUSPEND()
 * for a bus. It calls DEVICE_SUSPEND() for each of the device's
 * children. If any call to DEVICE_SUSPEND() fails, the suspend
 * operation is aborted and any devices which were suspended are
 * resumed immediately by calling their DEVICE_RESUME() methods.
 */
int
bus_generic_suspend(device_t dev)
{
	int		error;
	device_t	child;

	/*
	 * Suspend children in the reverse order.
	 * For most buses all children are equal, so the order does not matter.
	 * Other buses, such as acpi, carefully order their child devices to
	 * express implicit dependencies between them.  For such buses it is
	 * safer to bring down devices in the reverse order.
	 */
	TAILQ_FOREACH_REVERSE(child, &dev->children, device_list, link) {
		error = BUS_SUSPEND_CHILD(dev, child);
		if (error != 0) {
			child = TAILQ_NEXT(child, link);
			if (child != NULL) {
				TAILQ_FOREACH_FROM(child, &dev->children, link)
					BUS_RESUME_CHILD(dev, child);
			}
			return (error);
		}
	}
	return (0);
}

/**
 * @brief Helper function for implementing DEVICE_RESUME()
 *
 * This function can be used to help implement the DEVICE_RESUME() for
 * a bus. It calls DEVICE_RESUME() on each of the device's children.
 */
int
bus_generic_resume(device_t dev)
{
	device_t	child;

	TAILQ_FOREACH(child, &dev->children, link) {
		BUS_RESUME_CHILD(dev, child);
		/* if resume fails, there's nothing we can usefully do... */
	}
	return (0);
}

/**
 * @brief Helper function for implementing BUS_RESET_POST
 *
 * Bus can use this function to implement common operations of
 * re-attaching or resuming the children after the bus itself was
 * reset, and after restoring bus-unique state of children.
 *
 * @param dev	The bus
 * #param flags	DEVF_RESET_*
 */
int
bus_helper_reset_post(device_t dev, int flags)
{
	device_t child;
	int error, error1;

	error = 0;
	TAILQ_FOREACH(child, &dev->children,link) {
		BUS_RESET_POST(dev, child);
		error1 = (flags & DEVF_RESET_DETACH) != 0 ?
		    device_probe_and_attach(child) :
		    BUS_RESUME_CHILD(dev, child);
		if (error == 0 && error1 != 0)
			error = error1;
	}
	return (error);
}

static void
bus_helper_reset_prepare_rollback(device_t dev, device_t child, int flags)
{
	child = TAILQ_NEXT(child, link);
	if (child == NULL)
		return;
	TAILQ_FOREACH_FROM(child, &dev->children,link) {
		BUS_RESET_POST(dev, child);
		if ((flags & DEVF_RESET_DETACH) != 0)
			device_probe_and_attach(child);
		else
			BUS_RESUME_CHILD(dev, child);
	}
}

/**
 * @brief Helper function for implementing BUS_RESET_PREPARE
 *
 * Bus can use this function to implement common operations of
 * detaching or suspending the children before the bus itself is
 * reset, and then save bus-unique state of children that must
 * persists around reset.
 *
 * @param dev	The bus
 * #param flags	DEVF_RESET_*
 */
int
bus_helper_reset_prepare(device_t dev, int flags)
{
	device_t child;
	int error;

	if (dev->state != DS_ATTACHED)
		return (EBUSY);

	TAILQ_FOREACH_REVERSE(child, &dev->children, device_list, link) {
		if ((flags & DEVF_RESET_DETACH) != 0) {
			error = device_get_state(child) == DS_ATTACHED ?
			    device_detach(child) : 0;
		} else {
			error = BUS_SUSPEND_CHILD(dev, child);
		}
		if (error == 0) {
			error = BUS_RESET_PREPARE(dev, child);
			if (error != 0) {
				if ((flags & DEVF_RESET_DETACH) != 0)
					device_probe_and_attach(child);
				else
					BUS_RESUME_CHILD(dev, child);
			}
		}
		if (error != 0) {
			bus_helper_reset_prepare_rollback(dev, child, flags);
			return (error);
		}
	}
	return (0);
}

/**
 * @brief Helper function for implementing BUS_PRINT_CHILD().
 *
 * This function prints the first part of the ascii representation of
 * @p child, including its name, unit and description (if any - see
 * device_set_desc()).
 *
 * @returns the number of characters printed
 */
int
bus_print_child_header(device_t dev, device_t child)
{
	int	retval = 0;

	if (device_get_desc(child)) {
		retval += device_printf(child, "<%s>", device_get_desc(child));
	} else {
		retval += printf("%s", device_get_nameunit(child));
	}

	return (retval);
}

/**
 * @brief Helper function for implementing BUS_PRINT_CHILD().
 *
 * This function prints the last part of the ascii representation of
 * @p child, which consists of the string @c " on " followed by the
 * name and unit of the @p dev.
 *
 * @returns the number of characters printed
 */
int
bus_print_child_footer(device_t dev, device_t child)
{
	return (printf(" on %s\n", device_get_nameunit(dev)));
}

/**
 * @brief Helper function for implementing BUS_PRINT_CHILD().
 *
 * This function prints out the VM domain for the given device.
 *
 * @returns the number of characters printed
 */
int
bus_print_child_domain(device_t dev, device_t child)
{
	int domain;

	/* No domain? Don't print anything */
	if (BUS_GET_DOMAIN(dev, child, &domain) != 0)
		return (0);

	return (printf(" numa-domain %d", domain));
}

/**
 * @brief Helper function for implementing BUS_PRINT_CHILD().
 *
 * This function simply calls bus_print_child_header() followed by
 * bus_print_child_footer().
 *
 * @returns the number of characters printed
 */
int
bus_generic_print_child(device_t dev, device_t child)
{
	int	retval = 0;

	retval += bus_print_child_header(dev, child);
	retval += bus_print_child_domain(dev, child);
	retval += bus_print_child_footer(dev, child);

	return (retval);
}

/**
 * @brief Stub function for implementing BUS_READ_IVAR().
 *
 * @returns ENOENT
 */
int
bus_generic_read_ivar(device_t dev, device_t child, int index,
    uintptr_t * result)
{
	return (ENOENT);
}

/**
 * @brief Stub function for implementing BUS_WRITE_IVAR().
 *
 * @returns ENOENT
 */
int
bus_generic_write_ivar(device_t dev, device_t child, int index,
    uintptr_t value)
{
	return (ENOENT);
}

/**
 * @brief Stub function for implementing BUS_GET_RESOURCE_LIST().
 *
 * @returns NULL
 */
struct resource_list *
bus_generic_get_resource_list(device_t dev, device_t child)
{
	return (NULL);
}

/**
 * @brief Helper function for implementing BUS_DRIVER_ADDED().
 *
 * This implementation of BUS_DRIVER_ADDED() simply calls the driver's
 * DEVICE_IDENTIFY() method to allow it to add new children to the bus
 * and then calls device_probe_and_attach() for each unattached child.
 */
void
bus_generic_driver_added(device_t dev, driver_t *driver)
{
	device_t child;

	DEVICE_IDENTIFY(driver, dev);
	TAILQ_FOREACH(child, &dev->children, link) {
		if (child->state == DS_NOTPRESENT ||
		    (child->flags & DF_REBID))
			device_probe_and_attach(child);
	}
}

/**
 * @brief Helper function for implementing BUS_NEW_PASS().
 *
 * This implementing of BUS_NEW_PASS() first calls the identify
 * routines for any drivers that probe at the current pass.  Then it
 * walks the list of devices for this bus.  If a device is already
 * attached, then it calls BUS_NEW_PASS() on that device.  If the
 * device is not already attached, it attempts to attach a driver to
 * it.
 */
void
bus_generic_new_pass(device_t dev)
{
	driverlink_t dl;
	devclass_t dc;
	device_t child;

	dc = dev->devclass;
	TAILQ_FOREACH(dl, &dc->drivers, link) {
		if (dl->pass == bus_current_pass)
			DEVICE_IDENTIFY(dl->driver, dev);
	}
	TAILQ_FOREACH(child, &dev->children, link) {
		if (child->state >= DS_ATTACHED)
			BUS_NEW_PASS(child);
		else if (child->state == DS_NOTPRESENT)
			device_probe_and_attach(child);
	}
}

/**
 * @brief Helper function for implementing BUS_SETUP_INTR().
 *
 * This simple implementation of BUS_SETUP_INTR() simply calls the
 * BUS_SETUP_INTR() method of the parent of @p dev.
 */
int
bus_generic_setup_intr(device_t dev, device_t child, struct resource *irq,
    int flags, driver_filter_t *filter, driver_intr_t *intr, void *arg,
    void **cookiep)
{
	/* Propagate up the bus hierarchy until someone handles it. */
	if (dev->parent)
		return (BUS_SETUP_INTR(dev->parent, child, irq, flags,
		    filter, intr, arg, cookiep));
	return (EINVAL);
}

/**
 * @brief Helper function for implementing BUS_TEARDOWN_INTR().
 *
 * This simple implementation of BUS_TEARDOWN_INTR() simply calls the
 * BUS_TEARDOWN_INTR() method of the parent of @p dev.
 */
int
bus_generic_teardown_intr(device_t dev, device_t child, struct resource *irq,
    void *cookie)
{
	/* Propagate up the bus hierarchy until someone handles it. */
	if (dev->parent)
		return (BUS_TEARDOWN_INTR(dev->parent, child, irq, cookie));
	return (EINVAL);
}

/**
 * @brief Helper function for implementing BUS_SUSPEND_INTR().
 *
 * This simple implementation of BUS_SUSPEND_INTR() simply calls the
 * BUS_SUSPEND_INTR() method of the parent of @p dev.
 */
int
bus_generic_suspend_intr(device_t dev, device_t child, struct resource *irq)
{
	/* Propagate up the bus hierarchy until someone handles it. */
	if (dev->parent)
		return (BUS_SUSPEND_INTR(dev->parent, child, irq));
	return (EINVAL);
}

/**
 * @brief Helper function for implementing BUS_RESUME_INTR().
 *
 * This simple implementation of BUS_RESUME_INTR() simply calls the
 * BUS_RESUME_INTR() method of the parent of @p dev.
 */
int
bus_generic_resume_intr(device_t dev, device_t child, struct resource *irq)
{
	/* Propagate up the bus hierarchy until someone handles it. */
	if (dev->parent)
		return (BUS_RESUME_INTR(dev->parent, child, irq));
	return (EINVAL);
}

/**
 * @brief Helper function for implementing BUS_ADJUST_RESOURCE().
 *
 * This simple implementation of BUS_ADJUST_RESOURCE() simply calls the
 * BUS_ADJUST_RESOURCE() method of the parent of @p dev.
 */
int
bus_generic_adjust_resource(device_t dev, device_t child, int type,
    struct resource *r, rman_res_t start, rman_res_t end)
{
	/* Propagate up the bus hierarchy until someone handles it. */
	if (dev->parent)
		return (BUS_ADJUST_RESOURCE(dev->parent, child, type, r, start,
		    end));
	return (EINVAL);
}

/**
 * @brief Helper function for implementing BUS_ALLOC_RESOURCE().
 *
 * This simple implementation of BUS_ALLOC_RESOURCE() simply calls the
 * BUS_ALLOC_RESOURCE() method of the parent of @p dev.
 */
struct resource *
bus_generic_alloc_resource(device_t dev, device_t child, int type, int *rid,
    rman_res_t start, rman_res_t end, rman_res_t count, u_int flags)
{
	/* Propagate up the bus hierarchy until someone handles it. */
	if (dev->parent)
		return (BUS_ALLOC_RESOURCE(dev->parent, child, type, rid,
		    start, end, count, flags));
	return (NULL);
}

/**
 * @brief Helper function for implementing BUS_RELEASE_RESOURCE().
 *
 * This simple implementation of BUS_RELEASE_RESOURCE() simply calls the
 * BUS_RELEASE_RESOURCE() method of the parent of @p dev.
 */
int
bus_generic_release_resource(device_t dev, device_t child, int type, int rid,
    struct resource *r)
{
	/* Propagate up the bus hierarchy until someone handles it. */
	if (dev->parent)
		return (BUS_RELEASE_RESOURCE(dev->parent, child, type, rid,
		    r));
	return (EINVAL);
}

/**
 * @brief Helper function for implementing BUS_ACTIVATE_RESOURCE().
 *
 * This simple implementation of BUS_ACTIVATE_RESOURCE() simply calls the
 * BUS_ACTIVATE_RESOURCE() method of the parent of @p dev.
 */
int
bus_generic_activate_resource(device_t dev, device_t child, int type, int rid,
    struct resource *r)
{
	/* Propagate up the bus hierarchy until someone handles it. */
	if (dev->parent)
		return (BUS_ACTIVATE_RESOURCE(dev->parent, child, type, rid,
		    r));
	return (EINVAL);
}

/**
 * @brief Helper function for implementing BUS_DEACTIVATE_RESOURCE().
 *
 * This simple implementation of BUS_DEACTIVATE_RESOURCE() simply calls the
 * BUS_DEACTIVATE_RESOURCE() method of the parent of @p dev.
 */
int
bus_generic_deactivate_resource(device_t dev, device_t child, int type,
    int rid, struct resource *r)
{
	/* Propagate up the bus hierarchy until someone handles it. */
	if (dev->parent)
		return (BUS_DEACTIVATE_RESOURCE(dev->parent, child, type, rid,
		    r));
	return (EINVAL);
}

/**
 * @brief Helper function for implementing BUS_MAP_RESOURCE().
 *
 * This simple implementation of BUS_MAP_RESOURCE() simply calls the
 * BUS_MAP_RESOURCE() method of the parent of @p dev.
 */
int
bus_generic_map_resource(device_t dev, device_t child, int type,
    struct resource *r, struct resource_map_request *args,
    struct resource_map *map)
{
	/* Propagate up the bus hierarchy until someone handles it. */
	if (dev->parent)
		return (BUS_MAP_RESOURCE(dev->parent, child, type, r, args,
		    map));
	return (EINVAL);
}

/**
 * @brief Helper function for implementing BUS_UNMAP_RESOURCE().
 *
 * This simple implementation of BUS_UNMAP_RESOURCE() simply calls the
 * BUS_UNMAP_RESOURCE() method of the parent of @p dev.
 */
int
bus_generic_unmap_resource(device_t dev, device_t child, int type,
    struct resource *r, struct resource_map *map)
{
	/* Propagate up the bus hierarchy until someone handles it. */
	if (dev->parent)
		return (BUS_UNMAP_RESOURCE(dev->parent, child, type, r, map));
	return (EINVAL);
}

/**
 * @brief Helper function for implementing BUS_BIND_INTR().
 *
 * This simple implementation of BUS_BIND_INTR() simply calls the
 * BUS_BIND_INTR() method of the parent of @p dev.
 */
int
bus_generic_bind_intr(device_t dev, device_t child, struct resource *irq,
    int cpu)
{
	/* Propagate up the bus hierarchy until someone handles it. */
	if (dev->parent)
		return (BUS_BIND_INTR(dev->parent, child, irq, cpu));
	return (EINVAL);
}

/**
 * @brief Helper function for implementing BUS_CONFIG_INTR().
 *
 * This simple implementation of BUS_CONFIG_INTR() simply calls the
 * BUS_CONFIG_INTR() method of the parent of @p dev.
 */
int
bus_generic_config_intr(device_t dev, int irq, enum intr_trigger trig,
    enum intr_polarity pol)
{
	/* Propagate up the bus hierarchy until someone handles it. */
	if (dev->parent)
		return (BUS_CONFIG_INTR(dev->parent, irq, trig, pol));
	return (EINVAL);
}

/**
 * @brief Helper function for implementing BUS_DESCRIBE_INTR().
 *
 * This simple implementation of BUS_DESCRIBE_INTR() simply calls the
 * BUS_DESCRIBE_INTR() method of the parent of @p dev.
 */
int
bus_generic_describe_intr(device_t dev, device_t child, struct resource *irq,
    void *cookie, const char *descr)
{
	/* Propagate up the bus hierarchy until someone handles it. */
	if (dev->parent)
		return (BUS_DESCRIBE_INTR(dev->parent, child, irq, cookie,
		    descr));
	return (EINVAL);
}

/**
 * @brief Helper function for implementing BUS_GET_CPUS().
 *
 * This simple implementation of BUS_GET_CPUS() simply calls the
 * BUS_GET_CPUS() method of the parent of @p dev.
 */
int
bus_generic_get_cpus(device_t dev, device_t child, enum cpu_sets op,
    size_t setsize, cpuset_t *cpuset)
{
	/* Propagate up the bus hierarchy until someone handles it. */
	if (dev->parent != NULL)
		return (BUS_GET_CPUS(dev->parent, child, op, setsize, cpuset));
	return (EINVAL);
}

/**
 * @brief Helper function for implementing BUS_GET_DMA_TAG().
 *
 * This simple implementation of BUS_GET_DMA_TAG() simply calls the
 * BUS_GET_DMA_TAG() method of the parent of @p dev.
 */
bus_dma_tag_t
bus_generic_get_dma_tag(device_t dev, device_t child)
{
	/* Propagate up the bus hierarchy until someone handles it. */
	if (dev->parent != NULL)
		return (BUS_GET_DMA_TAG(dev->parent, child));
	return (NULL);
}

/**
 * @brief Helper function for implementing BUS_GET_BUS_TAG().
 *
 * This simple implementation of BUS_GET_BUS_TAG() simply calls the
 * BUS_GET_BUS_TAG() method of the parent of @p dev.
 */
bus_space_tag_t
bus_generic_get_bus_tag(device_t dev, device_t child)
{
	/* Propagate up the bus hierarchy until someone handles it. */
	if (dev->parent != NULL)
		return (BUS_GET_BUS_TAG(dev->parent, child));
	return ((bus_space_tag_t)0);
}

/**
 * @brief Helper function for implementing BUS_GET_RESOURCE().
 *
 * This implementation of BUS_GET_RESOURCE() uses the
 * resource_list_find() function to do most of the work. It calls
 * BUS_GET_RESOURCE_LIST() to find a suitable resource list to
 * search.
 */
int
bus_generic_rl_get_resource(device_t dev, device_t child, int type, int rid,
    rman_res_t *startp, rman_res_t *countp)
{
	struct resource_list *		rl = NULL;
	struct resource_list_entry *	rle = NULL;

	rl = BUS_GET_RESOURCE_LIST(dev, child);
	if (!rl)
		return (EINVAL);

	rle = resource_list_find(rl, type, rid);
	if (!rle)
		return (ENOENT);

	if (startp)
		*startp = rle->start;
	if (countp)
		*countp = rle->count;

	return (0);
}

/**
 * @brief Helper function for implementing BUS_SET_RESOURCE().
 *
 * This implementation of BUS_SET_RESOURCE() uses the
 * resource_list_add() function to do most of the work. It calls
 * BUS_GET_RESOURCE_LIST() to find a suitable resource list to
 * edit.
 */
int
bus_generic_rl_set_resource(device_t dev, device_t child, int type, int rid,
    rman_res_t start, rman_res_t count)
{
	struct resource_list *		rl = NULL;

	rl = BUS_GET_RESOURCE_LIST(dev, child);
	if (!rl)
		return (EINVAL);

	resource_list_add(rl, type, rid, start, (start + count - 1), count);

	return (0);
}

/**
 * @brief Helper function for implementing BUS_DELETE_RESOURCE().
 *
 * This implementation of BUS_DELETE_RESOURCE() uses the
 * resource_list_delete() function to do most of the work. It calls
 * BUS_GET_RESOURCE_LIST() to find a suitable resource list to
 * edit.
 */
void
bus_generic_rl_delete_resource(device_t dev, device_t child, int type, int rid)
{
	struct resource_list *		rl = NULL;

	rl = BUS_GET_RESOURCE_LIST(dev, child);
	if (!rl)
		return;

	resource_list_delete(rl, type, rid);

	return;
}

/**
 * @brief Helper function for implementing BUS_RELEASE_RESOURCE().
 *
 * This implementation of BUS_RELEASE_RESOURCE() uses the
 * resource_list_release() function to do most of the work. It calls
 * BUS_GET_RESOURCE_LIST() to find a suitable resource list.
 */
int
bus_generic_rl_release_resource(device_t dev, device_t child, int type,
    int rid, struct resource *r)
{
	struct resource_list *		rl = NULL;

	if (device_get_parent(child) != dev)
		return (BUS_RELEASE_RESOURCE(device_get_parent(dev), child,
		    type, rid, r));

	rl = BUS_GET_RESOURCE_LIST(dev, child);
	if (!rl)
		return (EINVAL);

	return (resource_list_release(rl, dev, child, type, rid, r));
}

/**
 * @brief Helper function for implementing BUS_ALLOC_RESOURCE().
 *
 * This implementation of BUS_ALLOC_RESOURCE() uses the
 * resource_list_alloc() function to do most of the work. It calls
 * BUS_GET_RESOURCE_LIST() to find a suitable resource list.
 */
struct resource *
bus_generic_rl_alloc_resource(device_t dev, device_t child, int type,
    int *rid, rman_res_t start, rman_res_t end, rman_res_t count, u_int flags)
{
	struct resource_list *		rl = NULL;

	if (device_get_parent(child) != dev)
		return (BUS_ALLOC_RESOURCE(device_get_parent(dev), child,
		    type, rid, start, end, count, flags));

	rl = BUS_GET_RESOURCE_LIST(dev, child);
	if (!rl)
		return (NULL);

	return (resource_list_alloc(rl, dev, child, type, rid,
	    start, end, count, flags));
}

/**
 * @brief Helper function for implementing BUS_CHILD_PRESENT().
 *
 * This simple implementation of BUS_CHILD_PRESENT() simply calls the
 * BUS_CHILD_PRESENT() method of the parent of @p dev.
 */
int
bus_generic_child_present(device_t dev, device_t child)
{
	return (BUS_CHILD_PRESENT(device_get_parent(dev), dev));
}

int
bus_generic_get_domain(device_t dev, device_t child, int *domain)
{
	if (dev->parent)
		return (BUS_GET_DOMAIN(dev->parent, dev, domain));

	return (ENOENT);
}

/**
 * @brief Helper function for implementing BUS_RESCAN().
 *
 * This null implementation of BUS_RESCAN() always fails to indicate
 * the bus does not support rescanning.
 */
int
bus_null_rescan(device_t dev)
{
	return (ENXIO);
}

/*
 * Some convenience functions to make it easier for drivers to use the
 * resource-management functions.  All these really do is hide the
 * indirection through the parent's method table, making for slightly
 * less-wordy code.  In the future, it might make sense for this code
 * to maintain some sort of a list of resources allocated by each device.
 */

int
bus_alloc_resources(device_t dev, struct resource_spec *rs,
    struct resource **res)
{
	int i;

	for (i = 0; rs[i].type != -1; i++)
		res[i] = NULL;
	for (i = 0; rs[i].type != -1; i++) {
		res[i] = bus_alloc_resource_any(dev,
		    rs[i].type, &rs[i].rid, rs[i].flags);
		if (res[i] == NULL && !(rs[i].flags & RF_OPTIONAL)) {
			bus_release_resources(dev, rs, res);
			return (ENXIO);
		}
	}
	return (0);
}

void
bus_release_resources(device_t dev, const struct resource_spec *rs,
    struct resource **res)
{
	int i;

	for (i = 0; rs[i].type != -1; i++)
		if (res[i] != NULL) {
			bus_release_resource(
			    dev, rs[i].type, rs[i].rid, res[i]);
			res[i] = NULL;
		}
}

/**
 * @brief Wrapper function for BUS_ALLOC_RESOURCE().
 *
 * This function simply calls the BUS_ALLOC_RESOURCE() method of the
 * parent of @p dev.
 */
struct resource *
bus_alloc_resource(device_t dev, int type, int *rid, rman_res_t start,
    rman_res_t end, rman_res_t count, u_int flags)
{
	struct resource *res;

	if (dev->parent == NULL)
		return (NULL);
	res = BUS_ALLOC_RESOURCE(dev->parent, dev, type, rid, start, end,
	    count, flags);
	return (res);
}

/**
 * @brief Wrapper function for BUS_ADJUST_RESOURCE().
 *
 * This function simply calls the BUS_ADJUST_RESOURCE() method of the
 * parent of @p dev.
 */
int
bus_adjust_resource(device_t dev, int type, struct resource *r, rman_res_t start,
    rman_res_t end)
{
	if (dev->parent == NULL)
		return (EINVAL);
	return (BUS_ADJUST_RESOURCE(dev->parent, dev, type, r, start, end));
}

/**
 * @brief Wrapper function for BUS_ACTIVATE_RESOURCE().
 *
 * This function simply calls the BUS_ACTIVATE_RESOURCE() method of the
 * parent of @p dev.
 */
int
bus_activate_resource(device_t dev, int type, int rid, struct resource *r)
{
	if (dev->parent == NULL)
		return (EINVAL);
	return (BUS_ACTIVATE_RESOURCE(dev->parent, dev, type, rid, r));
}

/**
 * @brief Wrapper function for BUS_DEACTIVATE_RESOURCE().
 *
 * This function simply calls the BUS_DEACTIVATE_RESOURCE() method of the
 * parent of @p dev.
 */
int
bus_deactivate_resource(device_t dev, int type, int rid, struct resource *r)
{
	if (dev->parent == NULL)
		return (EINVAL);
	return (BUS_DEACTIVATE_RESOURCE(dev->parent, dev, type, rid, r));
}

/**
 * @brief Wrapper function for BUS_MAP_RESOURCE().
 *
 * This function simply calls the BUS_MAP_RESOURCE() method of the
 * parent of @p dev.
 */
int
bus_map_resource(device_t dev, int type, struct resource *r,
    struct resource_map_request *args, struct resource_map *map)
{
	if (dev->parent == NULL)
		return (EINVAL);
	return (BUS_MAP_RESOURCE(dev->parent, dev, type, r, args, map));
}

/**
 * @brief Wrapper function for BUS_UNMAP_RESOURCE().
 *
 * This function simply calls the BUS_UNMAP_RESOURCE() method of the
 * parent of @p dev.
 */
int
bus_unmap_resource(device_t dev, int type, struct resource *r,
    struct resource_map *map)
{
	if (dev->parent == NULL)
		return (EINVAL);
	return (BUS_UNMAP_RESOURCE(dev->parent, dev, type, r, map));
}

/**
 * @brief Wrapper function for BUS_RELEASE_RESOURCE().
 *
 * This function simply calls the BUS_RELEASE_RESOURCE() method of the
 * parent of @p dev.
 */
int
bus_release_resource(device_t dev, int type, int rid, struct resource *r)
{
	int rv;

	if (dev->parent == NULL)
		return (EINVAL);
	rv = BUS_RELEASE_RESOURCE(dev->parent, dev, type, rid, r);
	return (rv);
}

/**
 * @brief Wrapper function for BUS_SETUP_INTR().
 *
 * This function simply calls the BUS_SETUP_INTR() method of the
 * parent of @p dev.
 */
int
bus_setup_intr(device_t dev, struct resource *r, int flags,
    driver_filter_t filter, driver_intr_t handler, void *arg, void **cookiep)
{
	int error;

	if (dev->parent == NULL)
		return (EINVAL);
	error = BUS_SETUP_INTR(dev->parent, dev, r, flags, filter, handler,
	    arg, cookiep);
	if (error != 0)
		return (error);
	if (handler != NULL && !(flags & INTR_MPSAFE))
		device_printf(dev, "[GIANT-LOCKED]\n");
	return (0);
}

/**
 * @brief Wrapper function for BUS_TEARDOWN_INTR().
 *
 * This function simply calls the BUS_TEARDOWN_INTR() method of the
 * parent of @p dev.
 */
int
bus_teardown_intr(device_t dev, struct resource *r, void *cookie)
{
	if (dev->parent == NULL)
		return (EINVAL);
	return (BUS_TEARDOWN_INTR(dev->parent, dev, r, cookie));
}

/**
 * @brief Wrapper function for BUS_SUSPEND_INTR().
 *
 * This function simply calls the BUS_SUSPEND_INTR() method of the
 * parent of @p dev.
 */
int
bus_suspend_intr(device_t dev, struct resource *r)
{
	if (dev->parent == NULL)
		return (EINVAL);
	return (BUS_SUSPEND_INTR(dev->parent, dev, r));
}

/**
 * @brief Wrapper function for BUS_RESUME_INTR().
 *
 * This function simply calls the BUS_RESUME_INTR() method of the
 * parent of @p dev.
 */
int
bus_resume_intr(device_t dev, struct resource *r)
{
	if (dev->parent == NULL)
		return (EINVAL);
	return (BUS_RESUME_INTR(dev->parent, dev, r));
}

/**
 * @brief Wrapper function for BUS_BIND_INTR().
 *
 * This function simply calls the BUS_BIND_INTR() method of the
 * parent of @p dev.
 */
int
bus_bind_intr(device_t dev, struct resource *r, int cpu)
{
	if (dev->parent == NULL)
		return (EINVAL);
	return (BUS_BIND_INTR(dev->parent, dev, r, cpu));
}

/**
 * @brief Wrapper function for BUS_DESCRIBE_INTR().
 *
 * This function first formats the requested description into a
 * temporary buffer and then calls the BUS_DESCRIBE_INTR() method of
 * the parent of @p dev.
 */
int
bus_describe_intr(device_t dev, struct resource *irq, void *cookie,
    const char *fmt, ...)
{
	va_list ap;
	char descr[MAXCOMLEN + 1];

	if (dev->parent == NULL)
		return (EINVAL);
	va_start(ap, fmt);
	vsnprintf(descr, sizeof(descr), fmt, ap);
	va_end(ap);
	return (BUS_DESCRIBE_INTR(dev->parent, dev, irq, cookie, descr));
}

/**
 * @brief Wrapper function for BUS_SET_RESOURCE().
 *
 * This function simply calls the BUS_SET_RESOURCE() method of the
 * parent of @p dev.
 */
int
bus_set_resource(device_t dev, int type, int rid,
    rman_res_t start, rman_res_t count)
{
	return (BUS_SET_RESOURCE(device_get_parent(dev), dev, type, rid,
	    start, count));
}

/**
 * @brief Wrapper function for BUS_GET_RESOURCE().
 *
 * This function simply calls the BUS_GET_RESOURCE() method of the
 * parent of @p dev.
 */
int
bus_get_resource(device_t dev, int type, int rid,
    rman_res_t *startp, rman_res_t *countp)
{
	return (BUS_GET_RESOURCE(device_get_parent(dev), dev, type, rid,
	    startp, countp));
}

/**
 * @brief Wrapper function for BUS_GET_RESOURCE().
 *
 * This function simply calls the BUS_GET_RESOURCE() method of the
 * parent of @p dev and returns the start value.
 */
rman_res_t
bus_get_resource_start(device_t dev, int type, int rid)
{
	rman_res_t start;
	rman_res_t count;
	int error;

	error = BUS_GET_RESOURCE(device_get_parent(dev), dev, type, rid,
	    &start, &count);
	if (error)
		return (0);
	return (start);
}

/**
 * @brief Wrapper function for BUS_GET_RESOURCE().
 *
 * This function simply calls the BUS_GET_RESOURCE() method of the
 * parent of @p dev and returns the count value.
 */
rman_res_t
bus_get_resource_count(device_t dev, int type, int rid)
{
	rman_res_t start;
	rman_res_t count;
	int error;

	error = BUS_GET_RESOURCE(device_get_parent(dev), dev, type, rid,
	    &start, &count);
	if (error)
		return (0);
	return (count);
}

/**
 * @brief Wrapper function for BUS_DELETE_RESOURCE().
 *
 * This function simply calls the BUS_DELETE_RESOURCE() method of the
 * parent of @p dev.
 */
void
bus_delete_resource(device_t dev, int type, int rid)
{
	BUS_DELETE_RESOURCE(device_get_parent(dev), dev, type, rid);
}

/**
 * @brief Wrapper function for BUS_CHILD_PRESENT().
 *
 * This function simply calls the BUS_CHILD_PRESENT() method of the
 * parent of @p dev.
 */
int
bus_child_present(device_t child)
{
	return (BUS_CHILD_PRESENT(device_get_parent(child), child));
}

/**
 * @brief Wrapper function for BUS_CHILD_PNPINFO_STR().
 *
 * This function simply calls the BUS_CHILD_PNPINFO_STR() method of the
 * parent of @p dev.
 */
int
bus_child_pnpinfo_str(device_t child, char *buf, size_t buflen)
{
	device_t parent;

	parent = device_get_parent(child);
	if (parent == NULL) {
		*buf = '\0';
		return (0);
	}
	return (BUS_CHILD_PNPINFO_STR(parent, child, buf, buflen));
}

/**
 * @brief Wrapper function for BUS_CHILD_LOCATION_STR().
 *
 * This function simply calls the BUS_CHILD_LOCATION_STR() method of the
 * parent of @p dev.
 */
int
bus_child_location_str(device_t child, char *buf, size_t buflen)
{
	device_t parent;

	parent = device_get_parent(child);
	if (parent == NULL) {
		*buf = '\0';
		return (0);
	}
	return (BUS_CHILD_LOCATION_STR(parent, child, buf, buflen));
}

/**
 * @brief Wrapper function for bus_child_pnpinfo_str using sbuf
 *
 * A convenient wrapper frunction for bus_child_pnpinfo_str that allows
 * us to splat that into an sbuf. It uses unholy knowledge of sbuf to
 * accomplish this, however. It is an interim function until we can convert
 * this interface more fully.
 */
/* Note: we reach inside of sbuf because it's API isn't rich enough to do this */
#define	SPACE(s)	((s)->s_size - (s)->s_len)
#define EOB(s)		((s)->s_buf + (s)->s_len)

static int
bus_child_pnpinfo_sb(device_t dev, struct sbuf *sb)
{
	char *p;
	size_t space;

	MPASS((sb->s_flags & SBUF_INCLUDENUL) == 0);
	if (sb->s_error != 0)
		return (-1);
	p = EOB(sb);
	*p = '\0';	/* sbuf buffer isn't NUL terminated until sbuf_finish() */
	space = SPACE(sb);
	if (space <= 1) {
		sb->s_error = ENOMEM;
		return (-1);
	}
	bus_child_pnpinfo_str(dev, p, space);
	sb->s_len += strlen(p);
	return (0);
}

/**
 * @brief Wrapper function for bus_child_pnpinfo_str using sbuf
 *
 * A convenient wrapper frunction for bus_child_pnpinfo_str that allows
 * us to splat that into an sbuf. It uses unholy knowledge of sbuf to
 * accomplish this, however. It is an interim function until we can convert
 * this interface more fully.
 */
static int
bus_child_location_sb(device_t dev, struct sbuf *sb)
{
	char *p;
	size_t space;

	MPASS((sb->s_flags & SBUF_INCLUDENUL) == 0);
	if (sb->s_error != 0)
		return (-1);
	p = EOB(sb);
	*p = '\0';	/* sbuf buffer isn't NUL terminated until sbuf_finish() */
	space = SPACE(sb);
	if (space <= 1) {
		sb->s_error = ENOMEM;
		return (-1);
	}
	bus_child_location_str(dev, p, space);
	sb->s_len += strlen(p);
	return (0);
}
#undef SPACE
#undef EOB

/**
 * @brief Wrapper function for BUS_GET_CPUS().
 *
 * This function simply calls the BUS_GET_CPUS() method of the
 * parent of @p dev.
 */
int
bus_get_cpus(device_t dev, enum cpu_sets op, size_t setsize, cpuset_t *cpuset)
{
	device_t parent;

	parent = device_get_parent(dev);
	if (parent == NULL)
		return (EINVAL);
	return (BUS_GET_CPUS(parent, dev, op, setsize, cpuset));
}

/**
 * @brief Wrapper function for BUS_GET_DMA_TAG().
 *
 * This function simply calls the BUS_GET_DMA_TAG() method of the
 * parent of @p dev.
 */
bus_dma_tag_t
bus_get_dma_tag(device_t dev)
{
	device_t parent;

	parent = device_get_parent(dev);
	if (parent == NULL)
		return (NULL);
	return (BUS_GET_DMA_TAG(parent, dev));
}

/**
 * @brief Wrapper function for BUS_GET_BUS_TAG().
 *
 * This function simply calls the BUS_GET_BUS_TAG() method of the
 * parent of @p dev.
 */
bus_space_tag_t
bus_get_bus_tag(device_t dev)
{
	device_t parent;

	parent = device_get_parent(dev);
	if (parent == NULL)
		return ((bus_space_tag_t)0);
	return (BUS_GET_BUS_TAG(parent, dev));
}

/**
 * @brief Wrapper function for BUS_GET_DOMAIN().
 *
 * This function simply calls the BUS_GET_DOMAIN() method of the
 * parent of @p dev.
 */
int
bus_get_domain(device_t dev, int *domain)
{
	return (BUS_GET_DOMAIN(device_get_parent(dev), dev, domain));
}

/* Resume all devices and then notify userland that we're up again. */
static int
root_resume(device_t dev)
{
	int error;

	error = bus_generic_resume(dev);
	if (error == 0) {
		devctl_notify("kern", "power", "resume", NULL); /* Deprecated gone in 14 */
		devctl_notify("kernel", "power", "resume", NULL);
	}
	return (error);
}

static int
root_print_child(device_t dev, device_t child)
{
	int	retval = 0;

	retval += bus_print_child_header(dev, child);
	retval += printf("\n");

	return (retval);
}

static int
root_setup_intr(device_t dev, device_t child, struct resource *irq, int flags,
    driver_filter_t *filter, driver_intr_t *intr, void *arg, void **cookiep)
{
	/*
	 * If an interrupt mapping gets to here something bad has happened.
	 */
	panic("root_setup_intr");
}

/*
 * If we get here, assume that the device is permanent and really is
 * present in the system.  Removable bus drivers are expected to intercept
 * this call long before it gets here.  We return -1 so that drivers that
 * really care can check vs -1 or some ERRNO returned higher in the food
 * chain.
 */
static int
root_child_present(device_t dev, device_t child)
{
	return (-1);
}

static int
root_get_cpus(device_t dev, device_t child, enum cpu_sets op, size_t setsize,
    cpuset_t *cpuset)
{
	switch (op) {
	case INTR_CPUS:
		/* Default to returning the set of all CPUs. */
		if (setsize != sizeof(cpuset_t))
			return (EINVAL);
		*cpuset = all_cpus;
		return (0);
	default:
		return (EINVAL);
	}
}

static kobj_method_t root_methods[] = {
	/* Device interface */
	KOBJMETHOD(device_shutdown,	bus_generic_shutdown),
	KOBJMETHOD(device_suspend,	bus_generic_suspend),
	KOBJMETHOD(device_resume,	root_resume),

	/* Bus interface */
	KOBJMETHOD(bus_print_child,	root_print_child),
	KOBJMETHOD(bus_read_ivar,	bus_generic_read_ivar),
	KOBJMETHOD(bus_write_ivar,	bus_generic_write_ivar),
	KOBJMETHOD(bus_setup_intr,	root_setup_intr),
	KOBJMETHOD(bus_child_present,	root_child_present),
	KOBJMETHOD(bus_get_cpus,	root_get_cpus),

	KOBJMETHOD_END
};

static driver_t root_driver = {
	"root",
	root_methods,
	1,			/* no softc */
};

device_t	root_bus;
devclass_t	root_devclass;

static int
root_bus_module_handler(module_t mod, int what, void* arg)
{
	switch (what) {
	case MOD_LOAD:
		TAILQ_INIT(&bus_data_devices);
		kobj_class_compile((kobj_class_t) &root_driver);
		root_bus = make_device(NULL, "root", 0);
		root_bus->desc = "System root bus";
		kobj_init((kobj_t) root_bus, (kobj_class_t) &root_driver);
		root_bus->driver = &root_driver;
		root_bus->state = DS_ATTACHED;
		root_devclass = devclass_find_internal("root", NULL, FALSE);
		devinit();
		return (0);

	case MOD_SHUTDOWN:
		device_shutdown(root_bus);
		return (0);
	default:
		return (EOPNOTSUPP);
	}

	return (0);
}

static moduledata_t root_bus_mod = {
	"rootbus",
	root_bus_module_handler,
	NULL
};
DECLARE_MODULE(rootbus, root_bus_mod, SI_SUB_DRIVERS, SI_ORDER_FIRST);

/**
 * @brief Automatically configure devices
 *
 * This function begins the autoconfiguration process by calling
 * device_probe_and_attach() for each child of the @c root0 device.
 */
void
root_bus_configure(void)
{
	PDEBUG(("."));

	/* Eventually this will be split up, but this is sufficient for now. */
	bus_set_pass(BUS_PASS_DEFAULT);
}

/**
 * @brief Module handler for registering device drivers
 *
 * This module handler is used to automatically register device
 * drivers when modules are loaded. If @p what is MOD_LOAD, it calls
 * devclass_add_driver() for the driver described by the
 * driver_module_data structure pointed to by @p arg
 */
int
driver_module_handler(module_t mod, int what, void *arg)
{
	struct driver_module_data *dmd;
	devclass_t bus_devclass;
	kobj_class_t driver;
	int error, pass;

	dmd = (struct driver_module_data *)arg;
	bus_devclass = devclass_find_internal(dmd->dmd_busname, NULL, TRUE);
	error = 0;

	switch (what) {
	case MOD_LOAD:
		if (dmd->dmd_chainevh)
			error = dmd->dmd_chainevh(mod,what,dmd->dmd_chainarg);

		pass = dmd->dmd_pass;
		driver = dmd->dmd_driver;
		PDEBUG(("Loading module: driver %s on bus %s (pass %d)",
		    DRIVERNAME(driver), dmd->dmd_busname, pass));
		error = devclass_add_driver(bus_devclass, driver, pass,
		    dmd->dmd_devclass);
		break;

	case MOD_UNLOAD:
		PDEBUG(("Unloading module: driver %s from bus %s",
		    DRIVERNAME(dmd->dmd_driver),
		    dmd->dmd_busname));
		error = devclass_delete_driver(bus_devclass,
		    dmd->dmd_driver);

		if (!error && dmd->dmd_chainevh)
			error = dmd->dmd_chainevh(mod,what,dmd->dmd_chainarg);
		break;
	case MOD_QUIESCE:
		PDEBUG(("Quiesce module: driver %s from bus %s",
		    DRIVERNAME(dmd->dmd_driver),
		    dmd->dmd_busname));
		error = devclass_quiesce_driver(bus_devclass,
		    dmd->dmd_driver);

		if (!error && dmd->dmd_chainevh)
			error = dmd->dmd_chainevh(mod,what,dmd->dmd_chainarg);
		break;
	default:
		error = EOPNOTSUPP;
		break;
	}

	return (error);
}

/**
 * @brief Enumerate all hinted devices for this bus.
 *
 * Walks through the hints for this bus and calls the bus_hinted_child
 * routine for each one it fines.  It searches first for the specific
 * bus that's being probed for hinted children (eg isa0), and then for
 * generic children (eg isa).
 *
 * @param	dev	bus device to enumerate
 */
void
bus_enumerate_hinted_children(device_t bus)
{
	int i;
	const char *dname, *busname;
	int dunit;

	/*
	 * enumerate all devices on the specific bus
	 */
	busname = device_get_nameunit(bus);
	i = 0;
	while (resource_find_match(&i, &dname, &dunit, "at", busname) == 0)
		BUS_HINTED_CHILD(bus, dname, dunit);

	/*
	 * and all the generic ones.
	 */
	busname = device_get_name(bus);
	i = 0;
	while (resource_find_match(&i, &dname, &dunit, "at", busname) == 0)
		BUS_HINTED_CHILD(bus, dname, dunit);
}

#ifdef BUS_DEBUG

/* the _short versions avoid iteration by not calling anything that prints
 * more than oneliners. I love oneliners.
 */

static void
print_device_short(device_t dev, int indent)
{
	if (!dev)
		return;

	indentprintf(("device %d: <%s> %sparent,%schildren,%s%s%s%s%s%s,%sivars,%ssoftc,busy=%d\n",
	    dev->unit, dev->desc,
	    (dev->parent? "":"no "),
	    (TAILQ_EMPTY(&dev->children)? "no ":""),
	    (dev->flags&DF_ENABLED? "enabled,":"disabled,"),
	    (dev->flags&DF_FIXEDCLASS? "fixed,":""),
	    (dev->flags&DF_WILDCARD? "wildcard,":""),
	    (dev->flags&DF_DESCMALLOCED? "descmalloced,":""),
	    (dev->flags&DF_REBID? "rebiddable,":""),
	    (dev->flags&DF_SUSPENDED? "suspended,":""),
	    (dev->ivars? "":"no "),
	    (dev->softc? "":"no "),
	    dev->busy));
}

static void
print_device(device_t dev, int indent)
{
	if (!dev)
		return;

	print_device_short(dev, indent);

	indentprintf(("Parent:\n"));
	print_device_short(dev->parent, indent+1);
	indentprintf(("Driver:\n"));
	print_driver_short(dev->driver, indent+1);
	indentprintf(("Devclass:\n"));
	print_devclass_short(dev->devclass, indent+1);
}

void
print_device_tree_short(device_t dev, int indent)
/* print the device and all its children (indented) */
{
	device_t child;

	if (!dev)
		return;

	print_device_short(dev, indent);

	TAILQ_FOREACH(child, &dev->children, link) {
		print_device_tree_short(child, indent+1);
	}
}

void
print_device_tree(device_t dev, int indent)
/* print the device and all its children (indented) */
{
	device_t child;

	if (!dev)
		return;

	print_device(dev, indent);

	TAILQ_FOREACH(child, &dev->children, link) {
		print_device_tree(child, indent+1);
	}
}

static void
print_driver_short(driver_t *driver, int indent)
{
	if (!driver)
		return;

	indentprintf(("driver %s: softc size = %zd\n",
	    driver->name, driver->size));
}

static void
print_driver(driver_t *driver, int indent)
{
	if (!driver)
		return;

	print_driver_short(driver, indent);
}

static void
print_driver_list(driver_list_t drivers, int indent)
{
	driverlink_t driver;

	TAILQ_FOREACH(driver, &drivers, link) {
		print_driver(driver->driver, indent);
	}
}

static void
print_devclass_short(devclass_t dc, int indent)
{
	if ( !dc )
		return;

	indentprintf(("devclass %s: max units = %d\n", dc->name, dc->maxunit));
}

static void
print_devclass(devclass_t dc, int indent)
{
	int i;

	if ( !dc )
		return;

	print_devclass_short(dc, indent);
	indentprintf(("Drivers:\n"));
	print_driver_list(dc->drivers, indent+1);

	indentprintf(("Devices:\n"));
	for (i = 0; i < dc->maxunit; i++)
		if (dc->devices[i])
			print_device(dc->devices[i], indent+1);
}

void
print_devclass_list_short(void)
{
	devclass_t dc;

	printf("Short listing of devclasses, drivers & devices:\n");
	TAILQ_FOREACH(dc, &devclasses, link) {
		print_devclass_short(dc, 0);
	}
}

void
print_devclass_list(void)
{
	devclass_t dc;

	printf("Full listing of devclasses, drivers & devices:\n");
	TAILQ_FOREACH(dc, &devclasses, link) {
		print_devclass(dc, 0);
	}
}

#endif

/*
 * User-space access to the device tree.
 *
 * We implement a small set of nodes:
 *
 * hw.bus			Single integer read method to obtain the
 *				current generation count.
 * hw.bus.devices		Reads the entire device tree in flat space.
 * hw.bus.rman			Resource manager interface
 *
 * We might like to add the ability to scan devclasses and/or drivers to
 * determine what else is currently loaded/available.
 */

static int
sysctl_bus_info(SYSCTL_HANDLER_ARGS)
{
	struct u_businfo	ubus;

	ubus.ub_version = BUS_USER_VERSION;
	ubus.ub_generation = bus_data_generation;

	return (SYSCTL_OUT(req, &ubus, sizeof(ubus)));
}
SYSCTL_PROC(_hw_bus, OID_AUTO, info, CTLTYPE_STRUCT | CTLFLAG_RD |
    CTLFLAG_MPSAFE, NULL, 0, sysctl_bus_info, "S,u_businfo",
    "bus-related data");

static int
sysctl_devices(SYSCTL_HANDLER_ARGS)
{
	struct sbuf		sb;
	int			*name = (int *)arg1;
	u_int			namelen = arg2;
	int			index;
	device_t		dev;
	struct u_device		*udev;
	int			error;

	if (namelen != 2)
		return (EINVAL);

	if (bus_data_generation_check(name[0]))
		return (EINVAL);

	index = name[1];

	/*
	 * Scan the list of devices, looking for the requested index.
	 */
	TAILQ_FOREACH(dev, &bus_data_devices, devlink) {
		if (index-- == 0)
			break;
	}
	if (dev == NULL)
		return (ENOENT);

	/*
	 * Populate the return item, careful not to overflow the buffer.
	 */
	udev = malloc(sizeof(*udev), M_BUS, M_WAITOK | M_ZERO);
	if (udev == NULL)
		return (ENOMEM);
	udev->dv_handle = (uintptr_t)dev;
	udev->dv_parent = (uintptr_t)dev->parent;
	udev->dv_devflags = dev->devflags;
	udev->dv_flags = dev->flags;
	udev->dv_state = dev->state;
<<<<<<< HEAD
	walker = udev->dv_fields;
	ep = walker + sizeof(udev->dv_fields);
#define _CP(src)					\
	if ((src) == NULL)				\
		*walker++ = '\0';			\
	else {						\
		strlcpy(walker, (src), ep - walker);	\
		walker += strlen(walker) + 1;		\
	}						\
	if (walker >= ep)				\
		break;

	do {
		_CP(dev->nameunit);
		_CP(dev->desc);
		_CP(dev->driver != NULL ? dev->driver->name : NULL);
		bus_child_pnpinfo_str(dev, walker, ep - walker);
		walker += strlen(walker) + 1;
		if (walker >= ep)
			break;
		bus_child_location_str(dev, walker, ep - walker);
		walker += strlen(walker) + 1;
		if (walker >= ep)
			break;
		*walker++ = '\0';
	} while (0);
#undef _CP
	error = SYSCTL_OUT(req, udev, sizeof(*udev));
=======
	sbuf_new(&sb, udev->dv_fields, sizeof(udev->dv_fields), SBUF_FIXEDLEN);
	sbuf_cat(&sb, dev->nameunit);
	sbuf_putc(&sb, '\0');
	sbuf_cat(&sb, dev->desc);
	sbuf_putc(&sb, '\0');
	sbuf_cat(&sb, dev->driver != NULL ? dev->driver->name : '\0');
	sbuf_putc(&sb, '\0');
	bus_child_pnpinfo_sb(dev, &sb);
	sbuf_putc(&sb, '\0');
	bus_child_location_sb(dev, &sb);
	sbuf_putc(&sb, '\0');
	error = sbuf_finish(&sb);
	if (error == 0)
		error = SYSCTL_OUT(req, udev, sizeof(*udev));
	sbuf_delete(&sb);
>>>>>>> cd3865f2
	free(udev, M_BUS);
	return (error);
}

SYSCTL_NODE(_hw_bus, OID_AUTO, devices,
    CTLFLAG_RD | CTLFLAG_NEEDGIANT, sysctl_devices,
    "system device tree");

int
bus_data_generation_check(int generation)
{
	if (generation != bus_data_generation)
		return (1);

	/* XXX generate optimised lists here? */
	return (0);
}

void
bus_data_generation_update(void)
{
	atomic_add_int(&bus_data_generation, 1);
}

int
bus_free_resource(device_t dev, int type, struct resource *r)
{
	if (r == NULL)
		return (0);
	return (bus_release_resource(dev, type, rman_get_rid(r), r));
}

device_t
device_lookup_by_name(const char *name)
{
	device_t dev;

	TAILQ_FOREACH(dev, &bus_data_devices, devlink) {
		if (dev->nameunit != NULL && strcmp(dev->nameunit, name) == 0)
			return (dev);
	}
	return (NULL);
}

/*
 * /dev/devctl2 implementation.  The existing /dev/devctl device has
 * implicit semantics on open, so it could not be reused for this.
 * Another option would be to call this /dev/bus?
 */
static int
find_device(struct devreq *req, device_t *devp)
{
	device_t dev;

	/*
	 * First, ensure that the name is nul terminated.
	 */
	if (memchr(req->dr_name, '\0', sizeof(req->dr_name)) == NULL)
		return (EINVAL);

	/*
	 * Second, try to find an attached device whose name matches
	 * 'name'.
	 */
	dev = device_lookup_by_name(req->dr_name);
	if (dev != NULL) {
		*devp = dev;
		return (0);
	}

	/* Finally, give device enumerators a chance. */
	dev = NULL;
	EVENTHANDLER_DIRECT_INVOKE(dev_lookup, req->dr_name, &dev);
	if (dev == NULL)
		return (ENOENT);
	*devp = dev;
	return (0);
}

static bool
driver_exists(device_t bus, const char *driver)
{
	devclass_t dc;

	for (dc = bus->devclass; dc != NULL; dc = dc->parent) {
		if (devclass_find_driver_internal(dc, driver) != NULL)
			return (true);
	}
	return (false);
}

static void
device_gen_nomatch(device_t dev)
{
	device_t child;

	if (dev->flags & DF_NEEDNOMATCH &&
	    dev->state == DS_NOTPRESENT) {
		BUS_PROBE_NOMATCH(dev->parent, dev);
		devnomatch(dev);
		dev->flags |= DF_DONENOMATCH;
	}
	dev->flags &= ~DF_NEEDNOMATCH;
	TAILQ_FOREACH(child, &dev->children, link) {
		device_gen_nomatch(child);
	}
}

static void
device_do_deferred_actions(void)
{
	devclass_t dc;
	driverlink_t dl;

	/*
	 * Walk through the devclasses to find all the drivers we've tagged as
	 * deferred during the freeze and call the driver added routines. They
	 * have already been added to the lists in the background, so the driver
	 * added routines that trigger a probe will have all the right bidders
	 * for the probe auction.
	 */
	TAILQ_FOREACH(dc, &devclasses, link) {
		TAILQ_FOREACH(dl, &dc->drivers, link) {
			if (dl->flags & DL_DEFERRED_PROBE) {
				devclass_driver_added(dc, dl->driver);
				dl->flags &= ~DL_DEFERRED_PROBE;
			}
		}
	}

	/*
	 * We also defer no-match events during a freeze. Walk the tree and
	 * generate all the pent-up events that are still relevant.
	 */
	device_gen_nomatch(root_bus);
	bus_data_generation_update();
}

static int
devctl2_ioctl(struct cdev *cdev, u_long cmd, caddr_t data, int fflag,
    struct thread *td)
{
#if defined(COMPAT_FREEBSD32) || defined(COMPAT_FREEBSD64)
	struct devreq dr;
#endif
#ifdef COMPAT_FREEBSD32
	struct devreq32 *req32;
#endif
#ifdef COMPAT_FREEBSD64
	struct devreq64 *req64;
#endif
	struct devreq *req;
	device_t dev;
	int error, old;

#ifdef COMPAT_FREEBSD32
	/*
	 * NOTE: the compat code relies on all handled commands being
	 * _IOW() defines with the size of struct devreq.  If other
	 * structs are added or _IOR is used, this code needs to
	 * be adjusted accordingly.
	 *
	 * No consumers of dr_buffer exist so we always copy dr_data
	 * and leave dr_buffer.length zeroed.
	 */
	if (IOCPARM_LEN(cmd) == sizeof(struct devreq32)) {
		req32 = (struct devreq32 *)data;
		memset(&dr, 0, sizeof(dr));
		memcpy(dr.dr_name, req32->dr_name, sizeof(dr.dr_name));
		CP(*req32, dr, dr_flags);
		PTRIN_CP(*req32, dr, dr_data);
		req = &dr;
		cmd = _IOC_NEWTYPE(cmd, struct devreq);
	} else
#endif
#ifdef COMPAT_FREEBSD64
	if (IOCPARM_LEN(cmd) == sizeof(struct devreq64)) {
		req64 = (struct devreq64 *)data;
		memset(&dr, 0, sizeof(dr));
		memcpy(dr.dr_name, req64->dr_name, sizeof(dr.dr_name));
		CP(*req64, dr, dr_flags);
		dr.dr_data = __USER_CAP_STR(req64->dr_data);
		req = &dr;
		cmd = _IOC_NEWTYPE(cmd, struct devreq);
	} else
#endif
		req = (struct devreq *)data;

	/* Locate the device to control. */
	mtx_lock(&Giant);
	switch (cmd) {
	case DEV_ATTACH:
	case DEV_DETACH:
	case DEV_ENABLE:
	case DEV_DISABLE:
	case DEV_SUSPEND:
	case DEV_RESUME:
	case DEV_SET_DRIVER:
	case DEV_CLEAR_DRIVER:
	case DEV_RESCAN:
	case DEV_DELETE:
	case DEV_RESET:
		error = priv_check(td, PRIV_DRIVER);
		if (error == 0)
			error = find_device(req, &dev);
		break;
	case DEV_FREEZE:
	case DEV_THAW:
		error = priv_check(td, PRIV_DRIVER);
		break;
	default:
		error = ENOTTY;
		break;
	}
	if (error) {
		mtx_unlock(&Giant);
		return (error);
	}

	/* Perform the requested operation. */
	switch (cmd) {
	case DEV_ATTACH:
		if (device_is_attached(dev) && (dev->flags & DF_REBID) == 0)
			error = EBUSY;
		else if (!device_is_enabled(dev))
			error = ENXIO;
		else
			error = device_probe_and_attach(dev);
		break;
	case DEV_DETACH:
		if (!device_is_attached(dev)) {
			error = ENXIO;
			break;
		}
		if (!(req->dr_flags & DEVF_FORCE_DETACH)) {
			error = device_quiesce(dev);
			if (error)
				break;
		}
		error = device_detach(dev);
		break;
	case DEV_ENABLE:
		if (device_is_enabled(dev)) {
			error = EBUSY;
			break;
		}

		/*
		 * If the device has been probed but not attached (e.g.
		 * when it has been disabled by a loader hint), just
		 * attach the device rather than doing a full probe.
		 */
		device_enable(dev);
		if (device_is_alive(dev)) {
			/*
			 * If the device was disabled via a hint, clear
			 * the hint.
			 */
			if (resource_disabled(dev->driver->name, dev->unit))
				resource_unset_value(dev->driver->name,
				    dev->unit, "disabled");
			error = device_attach(dev);
		} else
			error = device_probe_and_attach(dev);
		break;
	case DEV_DISABLE:
		if (!device_is_enabled(dev)) {
			error = ENXIO;
			break;
		}

		if (!(req->dr_flags & DEVF_FORCE_DETACH)) {
			error = device_quiesce(dev);
			if (error)
				break;
		}

		/*
		 * Force DF_FIXEDCLASS on around detach to preserve
		 * the existing name.
		 */
		old = dev->flags;
		dev->flags |= DF_FIXEDCLASS;
		error = device_detach(dev);
		if (!(old & DF_FIXEDCLASS))
			dev->flags &= ~DF_FIXEDCLASS;
		if (error == 0)
			device_disable(dev);
		break;
	case DEV_SUSPEND:
		if (device_is_suspended(dev)) {
			error = EBUSY;
			break;
		}
		if (device_get_parent(dev) == NULL) {
			error = EINVAL;
			break;
		}
		error = BUS_SUSPEND_CHILD(device_get_parent(dev), dev);
		break;
	case DEV_RESUME:
		if (!device_is_suspended(dev)) {
			error = EINVAL;
			break;
		}
		if (device_get_parent(dev) == NULL) {
			error = EINVAL;
			break;
		}
		error = BUS_RESUME_CHILD(device_get_parent(dev), dev);
		break;
	case DEV_SET_DRIVER: {
		devclass_t dc;
		char driver[128];

		error = copyinstr(req->dr_data, driver, sizeof(driver), NULL);
		if (error)
			break;
		if (driver[0] == '\0') {
			error = EINVAL;
			break;
		}
		if (dev->devclass != NULL &&
		    strcmp(driver, dev->devclass->name) == 0)
			/* XXX: Could possibly force DF_FIXEDCLASS on? */
			break;

		/*
		 * Scan drivers for this device's bus looking for at
		 * least one matching driver.
		 */
		if (dev->parent == NULL) {
			error = EINVAL;
			break;
		}
		if (!driver_exists(dev->parent, driver)) {
			error = ENOENT;
			break;
		}
		dc = devclass_create(driver);
		if (dc == NULL) {
			error = ENOMEM;
			break;
		}

		/* Detach device if necessary. */
		if (device_is_attached(dev)) {
			if (req->dr_flags & DEVF_SET_DRIVER_DETACH)
				error = device_detach(dev);
			else
				error = EBUSY;
			if (error)
				break;
		}

		/* Clear any previously-fixed device class and unit. */
		if (dev->flags & DF_FIXEDCLASS)
			devclass_delete_device(dev->devclass, dev);
		dev->flags |= DF_WILDCARD;
		dev->unit = -1;

		/* Force the new device class. */
		error = devclass_add_device(dc, dev);
		if (error)
			break;
		dev->flags |= DF_FIXEDCLASS;
		error = device_probe_and_attach(dev);
		break;
	}
	case DEV_CLEAR_DRIVER:
		if (!(dev->flags & DF_FIXEDCLASS)) {
			error = 0;
			break;
		}
		if (device_is_attached(dev)) {
			if (req->dr_flags & DEVF_CLEAR_DRIVER_DETACH)
				error = device_detach(dev);
			else
				error = EBUSY;
			if (error)
				break;
		}

		dev->flags &= ~DF_FIXEDCLASS;
		dev->flags |= DF_WILDCARD;
		devclass_delete_device(dev->devclass, dev);
		error = device_probe_and_attach(dev);
		break;
	case DEV_RESCAN:
		if (!device_is_attached(dev)) {
			error = ENXIO;
			break;
		}
		error = BUS_RESCAN(dev);
		break;
	case DEV_DELETE: {
		device_t parent;

		parent = device_get_parent(dev);
		if (parent == NULL) {
			error = EINVAL;
			break;
		}
		if (!(req->dr_flags & DEVF_FORCE_DELETE)) {
			if (bus_child_present(dev) != 0) {
				error = EBUSY;
				break;
			}
		}
		
		error = device_delete_child(parent, dev);
		break;
	}
	case DEV_FREEZE:
		if (device_frozen)
			error = EBUSY;
		else
			device_frozen = true;
		break;
	case DEV_THAW:
		if (!device_frozen)
			error = EBUSY;
		else {
			device_do_deferred_actions();
			device_frozen = false;
		}
		break;
	case DEV_RESET:
		if ((req->dr_flags & ~(DEVF_RESET_DETACH)) != 0) {
			error = EINVAL;
			break;
		}
		error = BUS_RESET_CHILD(device_get_parent(dev), dev,
		    req->dr_flags);
		break;
	}
	mtx_unlock(&Giant);
	return (error);
}

static struct cdevsw devctl2_cdevsw = {
	.d_version =	D_VERSION,
	.d_ioctl =	devctl2_ioctl,
	.d_name =	"devctl2",
};

static void
devctl2_init(void)
{
	make_dev_credf(MAKEDEV_ETERNAL, &devctl2_cdevsw, 0, NULL,
	    UID_ROOT, GID_WHEEL, 0600, "devctl2");
}

/*
 * APIs to manage deprecation and obsolescence.
 */
static int obsolete_panic = 0;
SYSCTL_INT(_debug, OID_AUTO, obsolete_panic, CTLFLAG_RWTUN, &obsolete_panic, 0,
    "Panic when obsolete features are used (0 = never, 1 = if osbolete, "
    "2 = if deprecated)");

static void
gone_panic(int major, int running, const char *msg)
{
	switch (obsolete_panic)
	{
	case 0:
		return;
	case 1:
		if (running < major)
			return;
		/* FALLTHROUGH */
	default:
		panic("%s", msg);
	}
}

void
_gone_in(int major, const char *msg)
{
	gone_panic(major, P_OSREL_MAJOR(__FreeBSD_version), msg);
	if (P_OSREL_MAJOR(__FreeBSD_version) >= major)
		printf("Obsolete code will be removed soon: %s\n", msg);
	else
		printf("Deprecated code (to be removed in FreeBSD %d): %s\n",
		    major, msg);
}

void
_gone_in_dev(device_t dev, int major, const char *msg)
{
	gone_panic(major, P_OSREL_MAJOR(__FreeBSD_version), msg);
	if (P_OSREL_MAJOR(__FreeBSD_version) >= major)
		device_printf(dev,
		    "Obsolete code will be removed soon: %s\n", msg);
	else
		device_printf(dev,
		    "Deprecated code (to be removed in FreeBSD %d): %s\n",
		    major, msg);
}

#ifdef DDB
DB_SHOW_COMMAND(device, db_show_device)
{
	device_t dev;

	if (!have_addr)
		return;

	dev = (device_t)addr;

	db_printf("name:    %s\n", device_get_nameunit(dev));
	db_printf("  driver:  %s\n", DRIVERNAME(dev->driver));
	db_printf("  class:   %s\n", DEVCLANAME(dev->devclass));
	db_printf("  addr:    %p\n", dev);
	db_printf("  parent:  %p\n", dev->parent);
	db_printf("  softc:   %p\n", dev->softc);
	db_printf("  ivars:   %p\n", dev->ivars);
}

DB_SHOW_ALL_COMMAND(devices, db_show_all_devices)
{
	device_t dev;

	TAILQ_FOREACH(dev, &bus_data_devices, devlink) {
		db_show_device((db_expr_t)dev, true, count, modif);
	}
}
#endif<|MERGE_RESOLUTION|>--- conflicted
+++ resolved
@@ -5533,36 +5533,6 @@
 	udev->dv_devflags = dev->devflags;
 	udev->dv_flags = dev->flags;
 	udev->dv_state = dev->state;
-<<<<<<< HEAD
-	walker = udev->dv_fields;
-	ep = walker + sizeof(udev->dv_fields);
-#define _CP(src)					\
-	if ((src) == NULL)				\
-		*walker++ = '\0';			\
-	else {						\
-		strlcpy(walker, (src), ep - walker);	\
-		walker += strlen(walker) + 1;		\
-	}						\
-	if (walker >= ep)				\
-		break;
-
-	do {
-		_CP(dev->nameunit);
-		_CP(dev->desc);
-		_CP(dev->driver != NULL ? dev->driver->name : NULL);
-		bus_child_pnpinfo_str(dev, walker, ep - walker);
-		walker += strlen(walker) + 1;
-		if (walker >= ep)
-			break;
-		bus_child_location_str(dev, walker, ep - walker);
-		walker += strlen(walker) + 1;
-		if (walker >= ep)
-			break;
-		*walker++ = '\0';
-	} while (0);
-#undef _CP
-	error = SYSCTL_OUT(req, udev, sizeof(*udev));
-=======
 	sbuf_new(&sb, udev->dv_fields, sizeof(udev->dv_fields), SBUF_FIXEDLEN);
 	sbuf_cat(&sb, dev->nameunit);
 	sbuf_putc(&sb, '\0');
@@ -5578,7 +5548,6 @@
 	if (error == 0)
 		error = SYSCTL_OUT(req, udev, sizeof(*udev));
 	sbuf_delete(&sb);
->>>>>>> cd3865f2
 	free(udev, M_BUS);
 	return (error);
 }
