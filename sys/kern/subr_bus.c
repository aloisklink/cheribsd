/*-
 * SPDX-License-Identifier: BSD-2-Clause-FreeBSD
 *
 * Copyright (c) 1997,1998,2003 Doug Rabson
 * All rights reserved.
 *
 * Redistribution and use in source and binary forms, with or without
 * modification, are permitted provided that the following conditions
 * are met:
 * 1. Redistributions of source code must retain the above copyright
 *    notice, this list of conditions and the following disclaimer.
 * 2. Redistributions in binary form must reproduce the above copyright
 *    notice, this list of conditions and the following disclaimer in the
 *    documentation and/or other materials provided with the distribution.
 *
 * THIS SOFTWARE IS PROVIDED BY THE AUTHOR AND CONTRIBUTORS ``AS IS'' AND
 * ANY EXPRESS OR IMPLIED WARRANTIES, INCLUDING, BUT NOT LIMITED TO, THE
 * IMPLIED WARRANTIES OF MERCHANTABILITY AND FITNESS FOR A PARTICULAR PURPOSE
 * ARE DISCLAIMED.  IN NO EVENT SHALL THE AUTHOR OR CONTRIBUTORS BE LIABLE
 * FOR ANY DIRECT, INDIRECT, INCIDENTAL, SPECIAL, EXEMPLARY, OR CONSEQUENTIAL
 * DAMAGES (INCLUDING, BUT NOT LIMITED TO, PROCUREMENT OF SUBSTITUTE GOODS
 * OR SERVICES; LOSS OF USE, DATA, OR PROFITS; OR BUSINESS INTERRUPTION)
 * HOWEVER CAUSED AND ON ANY THEORY OF LIABILITY, WHETHER IN CONTRACT, STRICT
 * LIABILITY, OR TORT (INCLUDING NEGLIGENCE OR OTHERWISE) ARISING IN ANY WAY
 * OUT OF THE USE OF THIS SOFTWARE, EVEN IF ADVISED OF THE POSSIBILITY OF
 * SUCH DAMAGE.
 */

#include <sys/cdefs.h>
__FBSDID("$FreeBSD$");

#include "opt_bus.h"
#include "opt_ddb.h"

#include <sys/param.h>
#if defined(COMPAT_FREEBSD32) || defined(COMPAT_FREEBSD64)
#include <sys/abi_compat.h>
#endif
#include <sys/conf.h>
#include <sys/domainset.h>
#include <sys/eventhandler.h>
#include <sys/filio.h>
#include <sys/lock.h>
#include <sys/kernel.h>
#include <sys/kobj.h>
#include <sys/limits.h>
#include <sys/malloc.h>
#include <sys/module.h>
#include <sys/mutex.h>
#include <sys/poll.h>
#include <sys/priv.h>
#include <sys/proc.h>
#include <sys/condvar.h>
#include <sys/queue.h>
#include <machine/bus.h>
#include <sys/random.h>
#include <sys/rman.h>
#include <sys/sbuf.h>
#include <sys/selinfo.h>
#include <sys/signalvar.h>
#include <sys/smp.h>
#include <sys/sysctl.h>
#include <sys/systm.h>
#include <sys/uio.h>
#include <sys/bus.h>
#include <sys/cpuset.h>

#include <net/vnet.h>

#include <machine/cpu.h>
#include <machine/stdarg.h>

#include <vm/uma.h>
#include <vm/vm.h>

#include <ddb/ddb.h>

SYSCTL_NODE(_hw, OID_AUTO, bus, CTLFLAG_RW | CTLFLAG_MPSAFE, NULL,
    NULL);
SYSCTL_ROOT_NODE(OID_AUTO, dev, CTLFLAG_RW | CTLFLAG_MPSAFE, NULL,
    NULL);

/*
 * Used to attach drivers to devclasses.
 */
typedef struct driverlink *driverlink_t;
struct driverlink {
	kobj_class_t	driver;
	TAILQ_ENTRY(driverlink) link;	/* list of drivers in devclass */
	int		pass;
	int		flags;
#define DL_DEFERRED_PROBE	1	/* Probe deferred on this */
	TAILQ_ENTRY(driverlink) passlink;
};

/*
 * Forward declarations
 */
typedef TAILQ_HEAD(devclass_list, devclass) devclass_list_t;
typedef TAILQ_HEAD(driver_list, driverlink) driver_list_t;
typedef TAILQ_HEAD(device_list, device) device_list_t;

struct devclass {
	TAILQ_ENTRY(devclass) link;
	devclass_t	parent;		/* parent in devclass hierarchy */
	driver_list_t	drivers;     /* bus devclasses store drivers for bus */
	char		*name;
	device_t	*devices;	/* array of devices indexed by unit */
	int		maxunit;	/* size of devices array */
	int		flags;
#define DC_HAS_CHILDREN		1

	struct sysctl_ctx_list sysctl_ctx;
	struct sysctl_oid *sysctl_tree;
};

/**
 * @brief Implementation of device.
 */
struct device {
	/*
	 * A device is a kernel object. The first field must be the
	 * current ops table for the object.
	 */
	KOBJ_FIELDS;

	/*
	 * Device hierarchy.
	 */
	TAILQ_ENTRY(device)	link;	/**< list of devices in parent */
	TAILQ_ENTRY(device)	devlink; /**< global device list membership */
	device_t	parent;		/**< parent of this device  */
	device_list_t	children;	/**< list of child devices */

	/*
	 * Details of this device.
	 */
	driver_t	*driver;	/**< current driver */
	devclass_t	devclass;	/**< current device class */
	int		unit;		/**< current unit number */
	char*		nameunit;	/**< name+unit e.g. foodev0 */
	char*		desc;		/**< driver specific description */
	int		busy;		/**< count of calls to device_busy() */
	device_state_t	state;		/**< current device state  */
	uint32_t	devflags;	/**< api level flags for device_get_flags() */
	u_int		flags;		/**< internal device flags  */
	u_int	order;			/**< order from device_add_child_ordered() */
	void	*ivars;			/**< instance variables  */
	void	*softc;			/**< current driver's variables  */

	struct sysctl_ctx_list sysctl_ctx; /**< state for sysctl variables  */
	struct sysctl_oid *sysctl_tree;	/**< state for sysctl variables */
};

static MALLOC_DEFINE(M_BUS, "bus", "Bus data structures");
static MALLOC_DEFINE(M_BUS_SC, "bus-sc", "Bus data structures, softc");

EVENTHANDLER_LIST_DEFINE(device_attach);
EVENTHANDLER_LIST_DEFINE(device_detach);
EVENTHANDLER_LIST_DEFINE(dev_lookup);

#ifdef COMPAT_FREEBSD32
struct devreq_buffer32 {
	uint32_t	buffer;	/* void * */
	uint32_t	length;
};

struct devreq32 {
	char		dr_name[128];
	int		dr_flags;
	union {
		struct devreq_buffer32 dru_buffer;
		uint32_t	dru_data;	/* void * */
	} dr_dru;
};
#endif

#ifdef COMPAT_FREEBSD64
struct devreq_buffer64 {
	uint64_t	buffer;	/* void * */
	size_t	length;
};

struct devreq64 {
	char		dr_name[128];
	int		dr_flags;
	union {
		struct devreq_buffer64 dru_buffer;
		uint64_t	dru_data;	/* void * */
	} dr_dru;
};
#endif

static int bus_child_location_sb(device_t child, struct sbuf *sb);
static int bus_child_pnpinfo_sb(device_t child, struct sbuf *sb);
static void devctl2_init(void);
static bool device_frozen;

#define DRIVERNAME(d)	((d)? d->name : "no driver")
#define DEVCLANAME(d)	((d)? d->name : "no devclass")

#ifdef BUS_DEBUG

static int bus_debug = 1;
SYSCTL_INT(_debug, OID_AUTO, bus_debug, CTLFLAG_RWTUN, &bus_debug, 0,
    "Bus debug level");
#define PDEBUG(a)	if (bus_debug) {printf("%s:%d: ", __func__, __LINE__), printf a; printf("\n");}
#define DEVICENAME(d)	((d)? device_get_name(d): "no device")

/**
 * Produce the indenting, indent*2 spaces plus a '.' ahead of that to
 * prevent syslog from deleting initial spaces
 */
#define indentprintf(p)	do { int iJ; printf("."); for (iJ=0; iJ<indent; iJ++) printf("  "); printf p ; } while (0)

static void print_device_short(device_t dev, int indent);
static void print_device(device_t dev, int indent);
void print_device_tree_short(device_t dev, int indent);
void print_device_tree(device_t dev, int indent);
static void print_driver_short(driver_t *driver, int indent);
static void print_driver(driver_t *driver, int indent);
static void print_driver_list(driver_list_t drivers, int indent);
static void print_devclass_short(devclass_t dc, int indent);
static void print_devclass(devclass_t dc, int indent);
void print_devclass_list_short(void);
void print_devclass_list(void);

#else
/* Make the compiler ignore the function calls */
#define PDEBUG(a)			/* nop */
#define DEVICENAME(d)			/* nop */

#define print_device_short(d,i)		/* nop */
#define print_device(d,i)		/* nop */
#define print_device_tree_short(d,i)	/* nop */
#define print_device_tree(d,i)		/* nop */
#define print_driver_short(d,i)		/* nop */
#define print_driver(d,i)		/* nop */
#define print_driver_list(d,i)		/* nop */
#define print_devclass_short(d,i)	/* nop */
#define print_devclass(d,i)		/* nop */
#define print_devclass_list_short()	/* nop */
#define print_devclass_list()		/* nop */
#endif

/*
 * dev sysctl tree
 */

enum {
	DEVCLASS_SYSCTL_PARENT,
};

static int
devclass_sysctl_handler(SYSCTL_HANDLER_ARGS)
{
	devclass_t dc = (devclass_t)arg1;
	const char *value;

	switch (arg2) {
	case DEVCLASS_SYSCTL_PARENT:
		value = dc->parent ? dc->parent->name : "";
		break;
	default:
		return (EINVAL);
	}
	return (SYSCTL_OUT_STR(req, value));
}

static void
devclass_sysctl_init(devclass_t dc)
{
	if (dc->sysctl_tree != NULL)
		return;
	sysctl_ctx_init(&dc->sysctl_ctx);
	dc->sysctl_tree = SYSCTL_ADD_NODE(&dc->sysctl_ctx,
	    SYSCTL_STATIC_CHILDREN(_dev), OID_AUTO, dc->name,
	    CTLFLAG_RD | CTLFLAG_MPSAFE, NULL, "");
	SYSCTL_ADD_PROC(&dc->sysctl_ctx, SYSCTL_CHILDREN(dc->sysctl_tree),
	    OID_AUTO, "%parent",
	    CTLTYPE_STRING | CTLFLAG_RD | CTLFLAG_NEEDGIANT,
	    dc, DEVCLASS_SYSCTL_PARENT, devclass_sysctl_handler, "A",
	    "parent class");
}

enum {
	DEVICE_SYSCTL_DESC,
	DEVICE_SYSCTL_DRIVER,
	DEVICE_SYSCTL_LOCATION,
	DEVICE_SYSCTL_PNPINFO,
	DEVICE_SYSCTL_PARENT,
};

static int
device_sysctl_handler(SYSCTL_HANDLER_ARGS)
{
	struct sbuf sb;
	device_t dev = (device_t)arg1;
	int error;

	sbuf_new_for_sysctl(&sb, NULL, 1024, req);
	sbuf_clear_flags(&sb, SBUF_INCLUDENUL);
	switch (arg2) {
	case DEVICE_SYSCTL_DESC:
		sbuf_cat(&sb, dev->desc ? dev->desc : "");
		break;
	case DEVICE_SYSCTL_DRIVER:
		sbuf_cat(&sb, dev->driver ? dev->driver->name : "");
		break;
	case DEVICE_SYSCTL_LOCATION:
		bus_child_location_sb(dev, &sb);
		break;
	case DEVICE_SYSCTL_PNPINFO:
		bus_child_pnpinfo_sb(dev, &sb);
		break;
	case DEVICE_SYSCTL_PARENT:
		sbuf_cat(&sb, dev->parent ? dev->parent->nameunit : "");
		break;
	default:
		sbuf_delete(&sb);
		return (EINVAL);
	}
	error = sbuf_finish(&sb);
	sbuf_delete(&sb);
	return (error);
}

static void
device_sysctl_init(device_t dev)
{
	devclass_t dc = dev->devclass;
	int domain;

	if (dev->sysctl_tree != NULL)
		return;
	devclass_sysctl_init(dc);
	sysctl_ctx_init(&dev->sysctl_ctx);
	dev->sysctl_tree = SYSCTL_ADD_NODE_WITH_LABEL(&dev->sysctl_ctx,
	    SYSCTL_CHILDREN(dc->sysctl_tree), OID_AUTO,
	    dev->nameunit + strlen(dc->name),
	    CTLFLAG_RD | CTLFLAG_MPSAFE, NULL, "", "device_index");
	SYSCTL_ADD_PROC(&dev->sysctl_ctx, SYSCTL_CHILDREN(dev->sysctl_tree),
	    OID_AUTO, "%desc", CTLTYPE_STRING | CTLFLAG_RD | CTLFLAG_NEEDGIANT,
	    dev, DEVICE_SYSCTL_DESC, device_sysctl_handler, "A",
	    "device description");
	SYSCTL_ADD_PROC(&dev->sysctl_ctx, SYSCTL_CHILDREN(dev->sysctl_tree),
	    OID_AUTO, "%driver",
	    CTLTYPE_STRING | CTLFLAG_RD | CTLFLAG_NEEDGIANT,
	    dev, DEVICE_SYSCTL_DRIVER, device_sysctl_handler, "A",
	    "device driver name");
	SYSCTL_ADD_PROC(&dev->sysctl_ctx, SYSCTL_CHILDREN(dev->sysctl_tree),
	    OID_AUTO, "%location",
	    CTLTYPE_STRING | CTLFLAG_RD | CTLFLAG_NEEDGIANT,
	    dev, DEVICE_SYSCTL_LOCATION, device_sysctl_handler, "A",
	    "device location relative to parent");
	SYSCTL_ADD_PROC(&dev->sysctl_ctx, SYSCTL_CHILDREN(dev->sysctl_tree),
	    OID_AUTO, "%pnpinfo",
	    CTLTYPE_STRING | CTLFLAG_RD | CTLFLAG_NEEDGIANT,
	    dev, DEVICE_SYSCTL_PNPINFO, device_sysctl_handler, "A",
	    "device identification");
	SYSCTL_ADD_PROC(&dev->sysctl_ctx, SYSCTL_CHILDREN(dev->sysctl_tree),
	    OID_AUTO, "%parent",
	    CTLTYPE_STRING | CTLFLAG_RD | CTLFLAG_NEEDGIANT,
	    dev, DEVICE_SYSCTL_PARENT, device_sysctl_handler, "A",
	    "parent device");
	if (bus_get_domain(dev, &domain) == 0)
		SYSCTL_ADD_INT(&dev->sysctl_ctx,
		    SYSCTL_CHILDREN(dev->sysctl_tree), OID_AUTO, "%domain",
		    CTLFLAG_RD, NULL, domain, "NUMA domain");
}

static void
device_sysctl_update(device_t dev)
{
	devclass_t dc = dev->devclass;

	if (dev->sysctl_tree == NULL)
		return;
	sysctl_rename_oid(dev->sysctl_tree, dev->nameunit + strlen(dc->name));
}

static void
device_sysctl_fini(device_t dev)
{
	if (dev->sysctl_tree == NULL)
		return;
	sysctl_ctx_free(&dev->sysctl_ctx);
	dev->sysctl_tree = NULL;
}

/*
 * /dev/devctl implementation
 */

/*
 * This design allows only one reader for /dev/devctl.  This is not desirable
 * in the long run, but will get a lot of hair out of this implementation.
 * Maybe we should make this device a clonable device.
 *
 * Also note: we specifically do not attach a device to the device_t tree
 * to avoid potential chicken and egg problems.  One could argue that all
 * of this belongs to the root node.
 */

#define DEVCTL_DEFAULT_QUEUE_LEN 1000
static int sysctl_devctl_queue(SYSCTL_HANDLER_ARGS);
static int devctl_queue_length = DEVCTL_DEFAULT_QUEUE_LEN;
SYSCTL_PROC(_hw_bus, OID_AUTO, devctl_queue, CTLTYPE_INT | CTLFLAG_RWTUN |
    CTLFLAG_MPSAFE, NULL, 0, sysctl_devctl_queue, "I", "devctl queue length");

static d_open_t		devopen;
static d_close_t	devclose;
static d_read_t		devread;
static d_ioctl_t	devioctl;
static d_poll_t		devpoll;
static d_kqfilter_t	devkqfilter;

static struct cdevsw dev_cdevsw = {
	.d_version =	D_VERSION,
	.d_open =	devopen,
	.d_close =	devclose,
	.d_read =	devread,
	.d_ioctl =	devioctl,
	.d_poll =	devpoll,
	.d_kqfilter =	devkqfilter,
	.d_name =	"devctl",
};

#define DEVCTL_BUFFER (1024 - sizeof(void *))
struct dev_event_info {
	STAILQ_ENTRY(dev_event_info) dei_link;
	char dei_data[DEVCTL_BUFFER];
};

STAILQ_HEAD(devq, dev_event_info);

static struct dev_softc {
	int		inuse;
	int		nonblock;
	int		queued;
	int		async;
	struct mtx	mtx;
	struct cv	cv;
	struct selinfo	sel;
	struct devq	devq;
	struct sigio	*sigio;
	uma_zone_t	zone;
} devsoftc;

static void	filt_devctl_detach(struct knote *kn);
static int	filt_devctl_read(struct knote *kn, long hint);

struct filterops devctl_rfiltops = {
	.f_isfd = 1,
	.f_detach = filt_devctl_detach,
	.f_event = filt_devctl_read,
};

static struct cdev *devctl_dev;

static void
devinit(void)
{
	int reserve;
	uma_zone_t z;

	devctl_dev = make_dev_credf(MAKEDEV_ETERNAL, &dev_cdevsw, 0, NULL,
	    UID_ROOT, GID_WHEEL, 0600, "devctl");
	mtx_init(&devsoftc.mtx, "dev mtx", "devd", MTX_DEF);
	cv_init(&devsoftc.cv, "dev cv");
	STAILQ_INIT(&devsoftc.devq);
	knlist_init_mtx(&devsoftc.sel.si_note, &devsoftc.mtx);
	if (devctl_queue_length > 0) {
		/*
		 * Allocate a zone for the messages. Preallocate 2% of these for
		 * a reserve. Allow only devctl_queue_length slabs to cap memory
		 * usage.  The reserve usually allows coverage of surges of
		 * events during memory shortages. Normally we won't have to
		 * re-use events from the queue, but will in extreme shortages.
		 */
		z = devsoftc.zone = uma_zcreate("DEVCTL",
		    sizeof(struct dev_event_info), NULL, NULL, NULL, NULL,
		    UMA_ALIGN_PTR, 0);
		reserve = max(devctl_queue_length / 50, 100);	/* 2% reserve */
		uma_zone_set_max(z, devctl_queue_length);
		uma_zone_set_maxcache(z, 0);
		uma_zone_reserve(z, reserve);
		uma_prealloc(z, reserve);
	}
	devctl2_init();
}

static int
devopen(struct cdev *dev, int oflags, int devtype, struct thread *td)
{
	mtx_lock(&devsoftc.mtx);
	if (devsoftc.inuse) {
		mtx_unlock(&devsoftc.mtx);
		return (EBUSY);
	}
	/* move to init */
	devsoftc.inuse = 1;
	mtx_unlock(&devsoftc.mtx);
	return (0);
}

static int
devclose(struct cdev *dev, int fflag, int devtype, struct thread *td)
{
	mtx_lock(&devsoftc.mtx);
	devsoftc.inuse = 0;
	devsoftc.nonblock = 0;
	devsoftc.async = 0;
	cv_broadcast(&devsoftc.cv);
	funsetown(&devsoftc.sigio);
	mtx_unlock(&devsoftc.mtx);
	return (0);
}

/*
 * The read channel for this device is used to report changes to
 * userland in realtime.  We are required to free the data as well as
 * the n1 object because we allocate them separately.  Also note that
 * we return one record at a time.  If you try to read this device a
 * character at a time, you will lose the rest of the data.  Listening
 * programs are expected to cope.
 */
static int
devread(struct cdev *dev, struct uio *uio, int ioflag)
{
	struct dev_event_info *n1;
	int rv;

	mtx_lock(&devsoftc.mtx);
	while (STAILQ_EMPTY(&devsoftc.devq)) {
		if (devsoftc.nonblock) {
			mtx_unlock(&devsoftc.mtx);
			return (EAGAIN);
		}
		rv = cv_wait_sig(&devsoftc.cv, &devsoftc.mtx);
		if (rv) {
			/*
			 * Need to translate ERESTART to EINTR here? -- jake
			 */
			mtx_unlock(&devsoftc.mtx);
			return (rv);
		}
	}
	n1 = STAILQ_FIRST(&devsoftc.devq);
	STAILQ_REMOVE_HEAD(&devsoftc.devq, dei_link);
	devsoftc.queued--;
	mtx_unlock(&devsoftc.mtx);
	rv = uiomove(n1->dei_data, strlen(n1->dei_data), uio);
	uma_zfree(devsoftc.zone, n1);
	return (rv);
}

static	int
devioctl(struct cdev *dev, u_long cmd, caddr_t data, int fflag, struct thread *td)
{
	switch (cmd) {
	case FIONBIO:
		if (*(int*)data)
			devsoftc.nonblock = 1;
		else
			devsoftc.nonblock = 0;
		return (0);
	case FIOASYNC:
		if (*(int*)data)
			devsoftc.async = 1;
		else
			devsoftc.async = 0;
		return (0);
	case FIOSETOWN:
		return fsetown(*(int *)data, &devsoftc.sigio);
	case FIOGETOWN:
		*(int *)data = fgetown(&devsoftc.sigio);
		return (0);

		/* (un)Support for other fcntl() calls. */
	case FIOCLEX:
	case FIONCLEX:
	case FIONREAD:
	default:
		break;
	}
	return (ENOTTY);
}

static	int
devpoll(struct cdev *dev, int events, struct thread *td)
{
	int	revents = 0;

	mtx_lock(&devsoftc.mtx);
	if (events & (POLLIN | POLLRDNORM)) {
		if (!STAILQ_EMPTY(&devsoftc.devq))
			revents = events & (POLLIN | POLLRDNORM);
		else
			selrecord(td, &devsoftc.sel);
	}
	mtx_unlock(&devsoftc.mtx);

	return (revents);
}

static int
devkqfilter(struct cdev *dev, struct knote *kn)
{
	int error;

	if (kn->kn_filter == EVFILT_READ) {
		kn->kn_fop = &devctl_rfiltops;
		knlist_add(&devsoftc.sel.si_note, kn, 0);
		error = 0;
	} else
		error = EINVAL;
	return (error);
}

static void
filt_devctl_detach(struct knote *kn)
{
	knlist_remove(&devsoftc.sel.si_note, kn, 0);
}

static int
filt_devctl_read(struct knote *kn, long hint)
{
	kn->kn_data = devsoftc.queued;
	return (kn->kn_data != 0);
}

/**
 * @brief Return whether the userland process is running
 */
bool
devctl_process_running(void)
{
	return (devsoftc.inuse == 1);
}

static struct dev_event_info *
devctl_alloc_dei(void)
{
	struct dev_event_info *dei = NULL;

	mtx_lock(&devsoftc.mtx);
	if (devctl_queue_length == 0)
		goto out;
	dei = uma_zalloc(devsoftc.zone, M_NOWAIT);
	if (dei == NULL)
		dei = uma_zalloc(devsoftc.zone, M_NOWAIT | M_USE_RESERVE);
	if (dei == NULL) {
		/*
		 * Guard against no items in the queue. Normally, this won't
		 * happen, but if lots of events happen all at once and there's
		 * a chance we're out of allocated space but none have yet been
		 * queued when we get here, leaving nothing to steal. This can
		 * also happen with error injection. Fail safe by returning
		 * NULL in that case..
		 */
		if (devsoftc.queued == 0)
			goto out;
		dei = STAILQ_FIRST(&devsoftc.devq);
		STAILQ_REMOVE_HEAD(&devsoftc.devq, dei_link);
		devsoftc.queued--;
	}
	MPASS(dei != NULL);
	*dei->dei_data = '\0';
out:
	mtx_unlock(&devsoftc.mtx);
	return (dei);
}

static struct dev_event_info *
devctl_alloc_dei_sb(struct sbuf *sb)
{
	struct dev_event_info *dei;

	dei = devctl_alloc_dei();
	if (dei != NULL)
		sbuf_new(sb, dei->dei_data, sizeof(dei->dei_data), SBUF_FIXEDLEN);
	return (dei);
}

static void
devctl_free_dei(struct dev_event_info *dei)
{
	uma_zfree(devsoftc.zone, dei);
}

static void
devctl_queue(struct dev_event_info *dei)
{
	mtx_lock(&devsoftc.mtx);
	STAILQ_INSERT_TAIL(&devsoftc.devq, dei, dei_link);
	devsoftc.queued++;
	cv_broadcast(&devsoftc.cv);
	KNOTE_LOCKED(&devsoftc.sel.si_note, 0);
	mtx_unlock(&devsoftc.mtx);
	selwakeup(&devsoftc.sel);
	if (devsoftc.async && devsoftc.sigio != NULL)
		pgsigio(&devsoftc.sigio, SIGIO, 0);
}

/**
 * @brief Send a 'notification' to userland, using standard ways
 */
void
devctl_notify(const char *system, const char *subsystem, const char *type,
    const char *data)
{
	struct dev_event_info *dei;
	struct sbuf sb;

	if (system == NULL || subsystem == NULL || type == NULL)
		return;
	dei = devctl_alloc_dei_sb(&sb);
	if (dei == NULL)
		return;
	sbuf_cpy(&sb, "!system=");
	sbuf_cat(&sb, system);
	sbuf_cat(&sb, " subsystem=");
	sbuf_cat(&sb, subsystem);
	sbuf_cat(&sb, " type=");
	sbuf_cat(&sb, type);
	if (data != NULL) {
		sbuf_putc(&sb, ' ');
		sbuf_cat(&sb, data);
	}
	sbuf_putc(&sb, '\n');
	if (sbuf_finish(&sb) != 0)
		devctl_free_dei(dei);	/* overflow -> drop it */
	else
		devctl_queue(dei);
}

/*
 * Common routine that tries to make sending messages as easy as possible.
 * We allocate memory for the data, copy strings into that, but do not
 * free it unless there's an error.  The dequeue part of the driver should
 * free the data.  We don't send data when the device is disabled.  We do
 * send data, even when we have no listeners, because we wish to avoid
 * races relating to startup and restart of listening applications.
 *
 * devaddq is designed to string together the type of event, with the
 * object of that event, plus the plug and play info and location info
 * for that event.  This is likely most useful for devices, but less
 * useful for other consumers of this interface.  Those should use
 * the devctl_notify() interface instead.
 *
 * Output: 
 *	${type}${what} at $(location dev) $(pnp-info dev) on $(parent dev)
 */
static void
devaddq(const char *type, const char *what, device_t dev)
{
	struct dev_event_info *dei;
	const char *parstr;
	struct sbuf sb;

	dei = devctl_alloc_dei_sb(&sb);
	if (dei == NULL)
		return;
	sbuf_cpy(&sb, type);
	sbuf_cat(&sb, what);
	sbuf_cat(&sb, " at ");

	/* Add in the location */
	bus_child_location_sb(dev, &sb);
	sbuf_putc(&sb, ' ');

	/* Add in pnpinfo */
	bus_child_pnpinfo_sb(dev, &sb);

	/* Get the parent of this device, or / if high enough in the tree. */
	if (device_get_parent(dev) == NULL)
		parstr = ".";	/* Or '/' ? */
	else
		parstr = device_get_nameunit(device_get_parent(dev));
	sbuf_cat(&sb, " on ");
	sbuf_cat(&sb, parstr);
	sbuf_putc(&sb, '\n');
	if (sbuf_finish(&sb) != 0)
		goto bad;
	devctl_queue(dei);
	return;
bad:
	devctl_free_dei(dei);
}

/*
 * A device was added to the tree.  We are called just after it successfully
 * attaches (that is, probe and attach success for this device).  No call
 * is made if a device is merely parented into the tree.  See devnomatch
 * if probe fails.  If attach fails, no notification is sent (but maybe
 * we should have a different message for this).
 */
static void
devadded(device_t dev)
{
	devaddq("+", device_get_nameunit(dev), dev);
}

/*
 * A device was removed from the tree.  We are called just before this
 * happens.
 */
static void
devremoved(device_t dev)
{
	devaddq("-", device_get_nameunit(dev), dev);
}

/*
 * Called when there's no match for this device.  This is only called
 * the first time that no match happens, so we don't keep getting this
 * message.  Should that prove to be undesirable, we can change it.
 * This is called when all drivers that can attach to a given bus
 * decline to accept this device.  Other errors may not be detected.
 */
static void
devnomatch(device_t dev)
{
	devaddq("?", "", dev);
}

static int
sysctl_devctl_queue(SYSCTL_HANDLER_ARGS)
{
	int q, error;

	q = devctl_queue_length;
	error = sysctl_handle_int(oidp, &q, 0, req);
	if (error || !req->newptr)
		return (error);
	if (q < 0)
		return (EINVAL);

	/*
	 * When set as a tunable, we've not yet initialized the mutex.
	 * It is safe to just assign to devctl_queue_length and return
	 * as we're racing no one. We'll use whatever value set in
	 * devinit.
	 */
	if (!mtx_initialized(&devsoftc.mtx)) {
		devctl_queue_length = q;
		return (0);
	}

	/*
	 * XXX It's hard to grow or shrink the UMA zone. Only allow
	 * disabling the queue size for the moment until underlying
	 * UMA issues can be sorted out.
	 */
	if (q != 0)
		return (EINVAL);
	if (q == devctl_queue_length)
		return (0);
	mtx_lock(&devsoftc.mtx);
	devctl_queue_length = 0;
	uma_zdestroy(devsoftc.zone);
	devsoftc.zone = 0;
	mtx_unlock(&devsoftc.mtx);
	return (0);
}

/**
 * @brief safely quotes strings that might have double quotes in them.
 *
 * The devctl protocol relies on quoted strings having matching quotes.
 * This routine quotes any internal quotes so the resulting string
 * is safe to pass to snprintf to construct, for example pnp info strings.
 *
 * @param sb	sbuf to place the characters into
 * @param src	Original buffer.
 */
void
devctl_safe_quote_sb(struct sbuf *sb, const char *src)
{
	while (*src != '\0') {
		if (*src == '"' || *src == '\\')
			sbuf_putc(sb, '\\');
		sbuf_putc(sb, *src++);
	}
}

/* End of /dev/devctl code */

static TAILQ_HEAD(,device)	bus_data_devices;
static int bus_data_generation = 1;

static kobj_method_t null_methods[] = {
	KOBJMETHOD_END
};

DEFINE_CLASS(null, null_methods, 0);

/*
 * Bus pass implementation
 */

static driver_list_t passes = TAILQ_HEAD_INITIALIZER(passes);
int bus_current_pass = BUS_PASS_ROOT;

/**
 * @internal
 * @brief Register the pass level of a new driver attachment
 *
 * Register a new driver attachment's pass level.  If no driver
 * attachment with the same pass level has been added, then @p new
 * will be added to the global passes list.
 *
 * @param new		the new driver attachment
 */
static void
driver_register_pass(struct driverlink *new)
{
	struct driverlink *dl;

	/* We only consider pass numbers during boot. */
	if (bus_current_pass == BUS_PASS_DEFAULT)
		return;

	/*
	 * Walk the passes list.  If we already know about this pass
	 * then there is nothing to do.  If we don't, then insert this
	 * driver link into the list.
	 */
	TAILQ_FOREACH(dl, &passes, passlink) {
		if (dl->pass < new->pass)
			continue;
		if (dl->pass == new->pass)
			return;
		TAILQ_INSERT_BEFORE(dl, new, passlink);
		return;
	}
	TAILQ_INSERT_TAIL(&passes, new, passlink);
}

/**
 * @brief Raise the current bus pass
 *
 * Raise the current bus pass level to @p pass.  Call the BUS_NEW_PASS()
 * method on the root bus to kick off a new device tree scan for each
 * new pass level that has at least one driver.
 */
void
bus_set_pass(int pass)
{
	struct driverlink *dl;

	if (bus_current_pass > pass)
		panic("Attempt to lower bus pass level");

	TAILQ_FOREACH(dl, &passes, passlink) {
		/* Skip pass values below the current pass level. */
		if (dl->pass <= bus_current_pass)
			continue;

		/*
		 * Bail once we hit a driver with a pass level that is
		 * too high.
		 */
		if (dl->pass > pass)
			break;

		/*
		 * Raise the pass level to the next level and rescan
		 * the tree.
		 */
		bus_current_pass = dl->pass;
		BUS_NEW_PASS(root_bus);
	}

	/*
	 * If there isn't a driver registered for the requested pass,
	 * then bus_current_pass might still be less than 'pass'.  Set
	 * it to 'pass' in that case.
	 */
	if (bus_current_pass < pass)
		bus_current_pass = pass;
	KASSERT(bus_current_pass == pass, ("Failed to update bus pass level"));
}

/*
 * Devclass implementation
 */

static devclass_list_t devclasses = TAILQ_HEAD_INITIALIZER(devclasses);

/**
 * @internal
 * @brief Find or create a device class
 *
 * If a device class with the name @p classname exists, return it,
 * otherwise if @p create is non-zero create and return a new device
 * class.
 *
 * If @p parentname is non-NULL, the parent of the devclass is set to
 * the devclass of that name.
 *
 * @param classname	the devclass name to find or create
 * @param parentname	the parent devclass name or @c NULL
 * @param create	non-zero to create a devclass
 */
static devclass_t
devclass_find_internal(const char *classname, const char *parentname,
		       int create)
{
	devclass_t dc;

	PDEBUG(("looking for %s", classname));
	if (!classname)
		return (NULL);

	TAILQ_FOREACH(dc, &devclasses, link) {
		if (!strcmp(dc->name, classname))
			break;
	}

	if (create && !dc) {
		PDEBUG(("creating %s", classname));
		dc = malloc(sizeof(struct devclass) + strlen(classname) + 1,
		    M_BUS, M_NOWAIT | M_ZERO);
		if (!dc)
			return (NULL);
		dc->parent = NULL;
		dc->name = (char*) (dc + 1);
		strcpy(dc->name, classname);
		TAILQ_INIT(&dc->drivers);
		TAILQ_INSERT_TAIL(&devclasses, dc, link);

		bus_data_generation_update();
	}

	/*
	 * If a parent class is specified, then set that as our parent so
	 * that this devclass will support drivers for the parent class as
	 * well.  If the parent class has the same name don't do this though
	 * as it creates a cycle that can trigger an infinite loop in
	 * device_probe_child() if a device exists for which there is no
	 * suitable driver.
	 */
	if (parentname && dc && !dc->parent &&
	    strcmp(classname, parentname) != 0) {
		dc->parent = devclass_find_internal(parentname, NULL, TRUE);
		dc->parent->flags |= DC_HAS_CHILDREN;
	}

	return (dc);
}

/**
 * @brief Create a device class
 *
 * If a device class with the name @p classname exists, return it,
 * otherwise create and return a new device class.
 *
 * @param classname	the devclass name to find or create
 */
devclass_t
devclass_create(const char *classname)
{
	return (devclass_find_internal(classname, NULL, TRUE));
}

/**
 * @brief Find a device class
 *
 * If a device class with the name @p classname exists, return it,
 * otherwise return @c NULL.
 *
 * @param classname	the devclass name to find
 */
devclass_t
devclass_find(const char *classname)
{
	return (devclass_find_internal(classname, NULL, FALSE));
}

/**
 * @brief Register that a device driver has been added to a devclass
 *
 * Register that a device driver has been added to a devclass.  This
 * is called by devclass_add_driver to accomplish the recursive
 * notification of all the children classes of dc, as well as dc.
 * Each layer will have BUS_DRIVER_ADDED() called for all instances of
 * the devclass.
 *
 * We do a full search here of the devclass list at each iteration
 * level to save storing children-lists in the devclass structure.  If
 * we ever move beyond a few dozen devices doing this, we may need to
 * reevaluate...
 *
 * @param dc		the devclass to edit
 * @param driver	the driver that was just added
 */
static void
devclass_driver_added(devclass_t dc, driver_t *driver)
{
	devclass_t parent;
	int i;

	/*
	 * Call BUS_DRIVER_ADDED for any existing buses in this class.
	 */
	for (i = 0; i < dc->maxunit; i++)
		if (dc->devices[i] && device_is_attached(dc->devices[i]))
			BUS_DRIVER_ADDED(dc->devices[i], driver);

	/*
	 * Walk through the children classes.  Since we only keep a
	 * single parent pointer around, we walk the entire list of
	 * devclasses looking for children.  We set the
	 * DC_HAS_CHILDREN flag when a child devclass is created on
	 * the parent, so we only walk the list for those devclasses
	 * that have children.
	 */
	if (!(dc->flags & DC_HAS_CHILDREN))
		return;
	parent = dc;
	TAILQ_FOREACH(dc, &devclasses, link) {
		if (dc->parent == parent)
			devclass_driver_added(dc, driver);
	}
}

/**
 * @brief Add a device driver to a device class
 *
 * Add a device driver to a devclass. This is normally called
 * automatically by DRIVER_MODULE(). The BUS_DRIVER_ADDED() method of
 * all devices in the devclass will be called to allow them to attempt
 * to re-probe any unmatched children.
 *
 * @param dc		the devclass to edit
 * @param driver	the driver to register
 */
int
devclass_add_driver(devclass_t dc, driver_t *driver, int pass, devclass_t *dcp)
{
	driverlink_t dl;
	const char *parentname;

	PDEBUG(("%s", DRIVERNAME(driver)));

	/* Don't allow invalid pass values. */
	if (pass <= BUS_PASS_ROOT)
		return (EINVAL);

	dl = malloc(sizeof *dl, M_BUS, M_NOWAIT|M_ZERO);
	if (!dl)
		return (ENOMEM);

	/*
	 * Compile the driver's methods. Also increase the reference count
	 * so that the class doesn't get freed when the last instance
	 * goes. This means we can safely use static methods and avoids a
	 * double-free in devclass_delete_driver.
	 */
	kobj_class_compile((kobj_class_t) driver);

	/*
	 * If the driver has any base classes, make the
	 * devclass inherit from the devclass of the driver's
	 * first base class. This will allow the system to
	 * search for drivers in both devclasses for children
	 * of a device using this driver.
	 */
	if (driver->baseclasses)
		parentname = driver->baseclasses[0]->name;
	else
		parentname = NULL;
	*dcp = devclass_find_internal(driver->name, parentname, TRUE);

	dl->driver = driver;
	TAILQ_INSERT_TAIL(&dc->drivers, dl, link);
	driver->refs++;		/* XXX: kobj_mtx */
	dl->pass = pass;
	driver_register_pass(dl);

	if (device_frozen) {
		dl->flags |= DL_DEFERRED_PROBE;
	} else {
		devclass_driver_added(dc, driver);
	}
	bus_data_generation_update();
	return (0);
}

/**
 * @brief Register that a device driver has been deleted from a devclass
 *
 * Register that a device driver has been removed from a devclass.
 * This is called by devclass_delete_driver to accomplish the
 * recursive notification of all the children classes of busclass, as
 * well as busclass.  Each layer will attempt to detach the driver
 * from any devices that are children of the bus's devclass.  The function
 * will return an error if a device fails to detach.
 *
 * We do a full search here of the devclass list at each iteration
 * level to save storing children-lists in the devclass structure.  If
 * we ever move beyond a few dozen devices doing this, we may need to
 * reevaluate...
 *
 * @param busclass	the devclass of the parent bus
 * @param dc		the devclass of the driver being deleted
 * @param driver	the driver being deleted
 */
static int
devclass_driver_deleted(devclass_t busclass, devclass_t dc, driver_t *driver)
{
	devclass_t parent;
	device_t dev;
	int error, i;

	/*
	 * Disassociate from any devices.  We iterate through all the
	 * devices in the devclass of the driver and detach any which are
	 * using the driver and which have a parent in the devclass which
	 * we are deleting from.
	 *
	 * Note that since a driver can be in multiple devclasses, we
	 * should not detach devices which are not children of devices in
	 * the affected devclass.
	 *
	 * If we're frozen, we don't generate NOMATCH events. Mark to
	 * generate later.
	 */
	for (i = 0; i < dc->maxunit; i++) {
		if (dc->devices[i]) {
			dev = dc->devices[i];
			if (dev->driver == driver && dev->parent &&
			    dev->parent->devclass == busclass) {
				if ((error = device_detach(dev)) != 0)
					return (error);
				if (device_frozen) {
					dev->flags &= ~DF_DONENOMATCH;
					dev->flags |= DF_NEEDNOMATCH;
				} else {
					BUS_PROBE_NOMATCH(dev->parent, dev);
					devnomatch(dev);
					dev->flags |= DF_DONENOMATCH;
				}
			}
		}
	}

	/*
	 * Walk through the children classes.  Since we only keep a
	 * single parent pointer around, we walk the entire list of
	 * devclasses looking for children.  We set the
	 * DC_HAS_CHILDREN flag when a child devclass is created on
	 * the parent, so we only walk the list for those devclasses
	 * that have children.
	 */
	if (!(busclass->flags & DC_HAS_CHILDREN))
		return (0);
	parent = busclass;
	TAILQ_FOREACH(busclass, &devclasses, link) {
		if (busclass->parent == parent) {
			error = devclass_driver_deleted(busclass, dc, driver);
			if (error)
				return (error);
		}
	}
	return (0);
}

/**
 * @brief Delete a device driver from a device class
 *
 * Delete a device driver from a devclass. This is normally called
 * automatically by DRIVER_MODULE().
 *
 * If the driver is currently attached to any devices,
 * devclass_delete_driver() will first attempt to detach from each
 * device. If one of the detach calls fails, the driver will not be
 * deleted.
 *
 * @param dc		the devclass to edit
 * @param driver	the driver to unregister
 */
int
devclass_delete_driver(devclass_t busclass, driver_t *driver)
{
	devclass_t dc = devclass_find(driver->name);
	driverlink_t dl;
	int error;

	PDEBUG(("%s from devclass %s", driver->name, DEVCLANAME(busclass)));

	if (!dc)
		return (0);

	/*
	 * Find the link structure in the bus' list of drivers.
	 */
	TAILQ_FOREACH(dl, &busclass->drivers, link) {
		if (dl->driver == driver)
			break;
	}

	if (!dl) {
		PDEBUG(("%s not found in %s list", driver->name,
		    busclass->name));
		return (ENOENT);
	}

	error = devclass_driver_deleted(busclass, dc, driver);
	if (error != 0)
		return (error);

	TAILQ_REMOVE(&busclass->drivers, dl, link);
	free(dl, M_BUS);

	/* XXX: kobj_mtx */
	driver->refs--;
	if (driver->refs == 0)
		kobj_class_free((kobj_class_t) driver);

	bus_data_generation_update();
	return (0);
}

/**
 * @brief Quiesces a set of device drivers from a device class
 *
 * Quiesce a device driver from a devclass. This is normally called
 * automatically by DRIVER_MODULE().
 *
 * If the driver is currently attached to any devices,
 * devclass_quiesece_driver() will first attempt to quiesce each
 * device.
 *
 * @param dc		the devclass to edit
 * @param driver	the driver to unregister
 */
static int
devclass_quiesce_driver(devclass_t busclass, driver_t *driver)
{
	devclass_t dc = devclass_find(driver->name);
	driverlink_t dl;
	device_t dev;
	int i;
	int error;

	PDEBUG(("%s from devclass %s", driver->name, DEVCLANAME(busclass)));

	if (!dc)
		return (0);

	/*
	 * Find the link structure in the bus' list of drivers.
	 */
	TAILQ_FOREACH(dl, &busclass->drivers, link) {
		if (dl->driver == driver)
			break;
	}

	if (!dl) {
		PDEBUG(("%s not found in %s list", driver->name,
		    busclass->name));
		return (ENOENT);
	}

	/*
	 * Quiesce all devices.  We iterate through all the devices in
	 * the devclass of the driver and quiesce any which are using
	 * the driver and which have a parent in the devclass which we
	 * are quiescing.
	 *
	 * Note that since a driver can be in multiple devclasses, we
	 * should not quiesce devices which are not children of
	 * devices in the affected devclass.
	 */
	for (i = 0; i < dc->maxunit; i++) {
		if (dc->devices[i]) {
			dev = dc->devices[i];
			if (dev->driver == driver && dev->parent &&
			    dev->parent->devclass == busclass) {
				if ((error = device_quiesce(dev)) != 0)
					return (error);
			}
		}
	}

	return (0);
}

/**
 * @internal
 */
static driverlink_t
devclass_find_driver_internal(devclass_t dc, const char *classname)
{
	driverlink_t dl;

	PDEBUG(("%s in devclass %s", classname, DEVCLANAME(dc)));

	TAILQ_FOREACH(dl, &dc->drivers, link) {
		if (!strcmp(dl->driver->name, classname))
			return (dl);
	}

	PDEBUG(("not found"));
	return (NULL);
}

/**
 * @brief Return the name of the devclass
 */
const char *
devclass_get_name(devclass_t dc)
{
	return (dc->name);
}

/**
 * @brief Find a device given a unit number
 *
 * @param dc		the devclass to search
 * @param unit		the unit number to search for
 *
 * @returns		the device with the given unit number or @c
 *			NULL if there is no such device
 */
device_t
devclass_get_device(devclass_t dc, int unit)
{
	if (dc == NULL || unit < 0 || unit >= dc->maxunit)
		return (NULL);
	return (dc->devices[unit]);
}

/**
 * @brief Find the softc field of a device given a unit number
 *
 * @param dc		the devclass to search
 * @param unit		the unit number to search for
 *
 * @returns		the softc field of the device with the given
 *			unit number or @c NULL if there is no such
 *			device
 */
void *
devclass_get_softc(devclass_t dc, int unit)
{
	device_t dev;

	dev = devclass_get_device(dc, unit);
	if (!dev)
		return (NULL);

	return (device_get_softc(dev));
}

/**
 * @brief Get a list of devices in the devclass
 *
 * An array containing a list of all the devices in the given devclass
 * is allocated and returned in @p *devlistp. The number of devices
 * in the array is returned in @p *devcountp. The caller should free
 * the array using @c free(p, M_TEMP), even if @p *devcountp is 0.
 *
 * @param dc		the devclass to examine
 * @param devlistp	points at location for array pointer return
 *			value
 * @param devcountp	points at location for array size return value
 *
 * @retval 0		success
 * @retval ENOMEM	the array allocation failed
 */
int
devclass_get_devices(devclass_t dc, device_t **devlistp, int *devcountp)
{
	int count, i;
	device_t *list;

	count = devclass_get_count(dc);
	list = malloc(count * sizeof(device_t), M_TEMP, M_NOWAIT|M_ZERO);
	if (!list)
		return (ENOMEM);

	count = 0;
	for (i = 0; i < dc->maxunit; i++) {
		if (dc->devices[i]) {
			list[count] = dc->devices[i];
			count++;
		}
	}

	*devlistp = list;
	*devcountp = count;

	return (0);
}

/**
 * @brief Get a list of drivers in the devclass
 *
 * An array containing a list of pointers to all the drivers in the
 * given devclass is allocated and returned in @p *listp.  The number
 * of drivers in the array is returned in @p *countp. The caller should
 * free the array using @c free(p, M_TEMP).
 *
 * @param dc		the devclass to examine
 * @param listp		gives location for array pointer return value
 * @param countp	gives location for number of array elements
 *			return value
 *
 * @retval 0		success
 * @retval ENOMEM	the array allocation failed
 */
int
devclass_get_drivers(devclass_t dc, driver_t ***listp, int *countp)
{
	driverlink_t dl;
	driver_t **list;
	int count;

	count = 0;
	TAILQ_FOREACH(dl, &dc->drivers, link)
		count++;
	list = malloc(count * sizeof(driver_t *), M_TEMP, M_NOWAIT);
	if (list == NULL)
		return (ENOMEM);

	count = 0;
	TAILQ_FOREACH(dl, &dc->drivers, link) {
		list[count] = dl->driver;
		count++;
	}
	*listp = list;
	*countp = count;

	return (0);
}

/**
 * @brief Get the number of devices in a devclass
 *
 * @param dc		the devclass to examine
 */
int
devclass_get_count(devclass_t dc)
{
	int count, i;

	count = 0;
	for (i = 0; i < dc->maxunit; i++)
		if (dc->devices[i])
			count++;
	return (count);
}

/**
 * @brief Get the maximum unit number used in a devclass
 *
 * Note that this is one greater than the highest currently-allocated
 * unit.  If a null devclass_t is passed in, -1 is returned to indicate
 * that not even the devclass has been allocated yet.
 *
 * @param dc		the devclass to examine
 */
int
devclass_get_maxunit(devclass_t dc)
{
	if (dc == NULL)
		return (-1);
	return (dc->maxunit);
}

/**
 * @brief Find a free unit number in a devclass
 *
 * This function searches for the first unused unit number greater
 * that or equal to @p unit.
 *
 * @param dc		the devclass to examine
 * @param unit		the first unit number to check
 */
int
devclass_find_free_unit(devclass_t dc, int unit)
{
	if (dc == NULL)
		return (unit);
	while (unit < dc->maxunit && dc->devices[unit] != NULL)
		unit++;
	return (unit);
}

/**
 * @brief Set the parent of a devclass
 *
 * The parent class is normally initialised automatically by
 * DRIVER_MODULE().
 *
 * @param dc		the devclass to edit
 * @param pdc		the new parent devclass
 */
void
devclass_set_parent(devclass_t dc, devclass_t pdc)
{
	dc->parent = pdc;
}

/**
 * @brief Get the parent of a devclass
 *
 * @param dc		the devclass to examine
 */
devclass_t
devclass_get_parent(devclass_t dc)
{
	return (dc->parent);
}

struct sysctl_ctx_list *
devclass_get_sysctl_ctx(devclass_t dc)
{
	return (&dc->sysctl_ctx);
}

struct sysctl_oid *
devclass_get_sysctl_tree(devclass_t dc)
{
	return (dc->sysctl_tree);
}

/**
 * @internal
 * @brief Allocate a unit number
 *
 * On entry, @p *unitp is the desired unit number (or @c -1 if any
 * will do). The allocated unit number is returned in @p *unitp.

 * @param dc		the devclass to allocate from
 * @param unitp		points at the location for the allocated unit
 *			number
 *
 * @retval 0		success
 * @retval EEXIST	the requested unit number is already allocated
 * @retval ENOMEM	memory allocation failure
 */
static int
devclass_alloc_unit(devclass_t dc, device_t dev, int *unitp)
{
	const char *s;
	int unit = *unitp;

	PDEBUG(("unit %d in devclass %s", unit, DEVCLANAME(dc)));

	/* Ask the parent bus if it wants to wire this device. */
	if (unit == -1)
		BUS_HINT_DEVICE_UNIT(device_get_parent(dev), dev, dc->name,
		    &unit);

	/* If we were given a wired unit number, check for existing device */
	/* XXX imp XXX */
	if (unit != -1) {
		if (unit >= 0 && unit < dc->maxunit &&
		    dc->devices[unit] != NULL) {
			if (bootverbose)
				printf("%s: %s%d already exists; skipping it\n",
				    dc->name, dc->name, *unitp);
			return (EEXIST);
		}
	} else {
		/* Unwired device, find the next available slot for it */
		unit = 0;
		for (unit = 0;; unit++) {
			/* If there is an "at" hint for a unit then skip it. */
			if (resource_string_value(dc->name, unit, "at", &s) ==
			    0)
				continue;

			/* If this device slot is already in use, skip it. */
			if (unit < dc->maxunit && dc->devices[unit] != NULL)
				continue;

			break;
		}
	}

	/*
	 * We've selected a unit beyond the length of the table, so let's
	 * extend the table to make room for all units up to and including
	 * this one.
	 */
	if (unit >= dc->maxunit) {
		device_t *newlist, *oldlist;
		int newsize;

		oldlist = dc->devices;
		newsize = roundup((unit + 1),
		    MAX(1, MINALLOCSIZE / sizeof(device_t)));
		newlist = malloc(sizeof(device_t) * newsize, M_BUS, M_NOWAIT);
		if (!newlist)
			return (ENOMEM);
		if (oldlist != NULL)
			bcopy(oldlist, newlist, sizeof(device_t) * dc->maxunit);
		bzero(newlist + dc->maxunit,
		    sizeof(device_t) * (newsize - dc->maxunit));
		dc->devices = newlist;
		dc->maxunit = newsize;
		if (oldlist != NULL)
			free(oldlist, M_BUS);
	}
	PDEBUG(("now: unit %d in devclass %s", unit, DEVCLANAME(dc)));

	*unitp = unit;
	return (0);
}

/**
 * @internal
 * @brief Add a device to a devclass
 *
 * A unit number is allocated for the device (using the device's
 * preferred unit number if any) and the device is registered in the
 * devclass. This allows the device to be looked up by its unit
 * number, e.g. by decoding a dev_t minor number.
 *
 * @param dc		the devclass to add to
 * @param dev		the device to add
 *
 * @retval 0		success
 * @retval EEXIST	the requested unit number is already allocated
 * @retval ENOMEM	memory allocation failure
 */
static int
devclass_add_device(devclass_t dc, device_t dev)
{
	int buflen, error;

	PDEBUG(("%s in devclass %s", DEVICENAME(dev), DEVCLANAME(dc)));

	buflen = snprintf(NULL, 0, "%s%d$", dc->name, INT_MAX);
	if (buflen < 0)
		return (ENOMEM);
	dev->nameunit = malloc(buflen, M_BUS, M_NOWAIT|M_ZERO);
	if (!dev->nameunit)
		return (ENOMEM);

	if ((error = devclass_alloc_unit(dc, dev, &dev->unit)) != 0) {
		free(dev->nameunit, M_BUS);
		dev->nameunit = NULL;
		return (error);
	}
	dc->devices[dev->unit] = dev;
	dev->devclass = dc;
	snprintf(dev->nameunit, buflen, "%s%d", dc->name, dev->unit);

	return (0);
}

/**
 * @internal
 * @brief Delete a device from a devclass
 *
 * The device is removed from the devclass's device list and its unit
 * number is freed.

 * @param dc		the devclass to delete from
 * @param dev		the device to delete
 *
 * @retval 0		success
 */
static int
devclass_delete_device(devclass_t dc, device_t dev)
{
	if (!dc || !dev)
		return (0);

	PDEBUG(("%s in devclass %s", DEVICENAME(dev), DEVCLANAME(dc)));

	if (dev->devclass != dc || dc->devices[dev->unit] != dev)
		panic("devclass_delete_device: inconsistent device class");
	dc->devices[dev->unit] = NULL;
	if (dev->flags & DF_WILDCARD)
		dev->unit = -1;
	dev->devclass = NULL;
	free(dev->nameunit, M_BUS);
	dev->nameunit = NULL;

	return (0);
}

/**
 * @internal
 * @brief Make a new device and add it as a child of @p parent
 *
 * @param parent	the parent of the new device
 * @param name		the devclass name of the new device or @c NULL
 *			to leave the devclass unspecified
 * @parem unit		the unit number of the new device of @c -1 to
 *			leave the unit number unspecified
 *
 * @returns the new device
 */
static device_t
make_device(device_t parent, const char *name, int unit)
{
	device_t dev;
	devclass_t dc;

	PDEBUG(("%s at %s as unit %d", name, DEVICENAME(parent), unit));

	if (name) {
		dc = devclass_find_internal(name, NULL, TRUE);
		if (!dc) {
			printf("make_device: can't find device class %s\n",
			    name);
			return (NULL);
		}
	} else {
		dc = NULL;
	}

	dev = malloc(sizeof(*dev), M_BUS, M_NOWAIT|M_ZERO);
	if (!dev)
		return (NULL);

	dev->parent = parent;
	TAILQ_INIT(&dev->children);
	kobj_init((kobj_t) dev, &null_class);
	dev->driver = NULL;
	dev->devclass = NULL;
	dev->unit = unit;
	dev->nameunit = NULL;
	dev->desc = NULL;
	dev->busy = 0;
	dev->devflags = 0;
	dev->flags = DF_ENABLED;
	dev->order = 0;
	if (unit == -1)
		dev->flags |= DF_WILDCARD;
	if (name) {
		dev->flags |= DF_FIXEDCLASS;
		if (devclass_add_device(dc, dev)) {
			kobj_delete((kobj_t) dev, M_BUS);
			return (NULL);
		}
	}
	if (parent != NULL && device_has_quiet_children(parent))
		dev->flags |= DF_QUIET | DF_QUIET_CHILDREN;
	dev->ivars = NULL;
	dev->softc = NULL;

	dev->state = DS_NOTPRESENT;

	TAILQ_INSERT_TAIL(&bus_data_devices, dev, devlink);
	bus_data_generation_update();

	return (dev);
}

/**
 * @internal
 * @brief Print a description of a device.
 */
static int
device_print_child(device_t dev, device_t child)
{
	int retval = 0;

	if (device_is_alive(child))
		retval += BUS_PRINT_CHILD(dev, child);
	else
		retval += device_printf(child, " not found\n");

	return (retval);
}

/**
 * @brief Create a new device
 *
 * This creates a new device and adds it as a child of an existing
 * parent device. The new device will be added after the last existing
 * child with order zero.
 *
 * @param dev		the device which will be the parent of the
 *			new child device
 * @param name		devclass name for new device or @c NULL if not
 *			specified
 * @param unit		unit number for new device or @c -1 if not
 *			specified
 *
 * @returns		the new device
 */
device_t
device_add_child(device_t dev, const char *name, int unit)
{
	return (device_add_child_ordered(dev, 0, name, unit));
}

/**
 * @brief Create a new device
 *
 * This creates a new device and adds it as a child of an existing
 * parent device. The new device will be added after the last existing
 * child with the same order.
 *
 * @param dev		the device which will be the parent of the
 *			new child device
 * @param order		a value which is used to partially sort the
 *			children of @p dev - devices created using
 *			lower values of @p order appear first in @p
 *			dev's list of children
 * @param name		devclass name for new device or @c NULL if not
 *			specified
 * @param unit		unit number for new device or @c -1 if not
 *			specified
 *
 * @returns		the new device
 */
device_t
device_add_child_ordered(device_t dev, u_int order, const char *name, int unit)
{
	device_t child;
	device_t place;

	PDEBUG(("%s at %s with order %u as unit %d",
	    name, DEVICENAME(dev), order, unit));
	KASSERT(name != NULL || unit == -1,
	    ("child device with wildcard name and specific unit number"));

	child = make_device(dev, name, unit);
	if (child == NULL)
		return (child);
	child->order = order;

	TAILQ_FOREACH(place, &dev->children, link) {
		if (place->order > order)
			break;
	}

	if (place) {
		/*
		 * The device 'place' is the first device whose order is
		 * greater than the new child.
		 */
		TAILQ_INSERT_BEFORE(place, child, link);
	} else {
		/*
		 * The new child's order is greater or equal to the order of
		 * any existing device. Add the child to the tail of the list.
		 */
		TAILQ_INSERT_TAIL(&dev->children, child, link);
	}

	bus_data_generation_update();
	return (child);
}

/**
 * @brief Delete a device
 *
 * This function deletes a device along with all of its children. If
 * the device currently has a driver attached to it, the device is
 * detached first using device_detach().
 *
 * @param dev		the parent device
 * @param child		the device to delete
 *
 * @retval 0		success
 * @retval non-zero	a unit error code describing the error
 */
int
device_delete_child(device_t dev, device_t child)
{
	int error;
	device_t grandchild;

	PDEBUG(("%s from %s", DEVICENAME(child), DEVICENAME(dev)));

	/* detach parent before deleting children, if any */
	if ((error = device_detach(child)) != 0)
		return (error);

	/* remove children second */
	while ((grandchild = TAILQ_FIRST(&child->children)) != NULL) {
		error = device_delete_child(child, grandchild);
		if (error)
			return (error);
	}

	if (child->devclass)
		devclass_delete_device(child->devclass, child);
	if (child->parent)
		BUS_CHILD_DELETED(dev, child);
	TAILQ_REMOVE(&dev->children, child, link);
	TAILQ_REMOVE(&bus_data_devices, child, devlink);
	kobj_delete((kobj_t) child, M_BUS);

	bus_data_generation_update();
	return (0);
}

/**
 * @brief Delete all children devices of the given device, if any.
 *
 * This function deletes all children devices of the given device, if
 * any, using the device_delete_child() function for each device it
 * finds. If a child device cannot be deleted, this function will
 * return an error code.
 *
 * @param dev		the parent device
 *
 * @retval 0		success
 * @retval non-zero	a device would not detach
 */
int
device_delete_children(device_t dev)
{
	device_t child;
	int error;

	PDEBUG(("Deleting all children of %s", DEVICENAME(dev)));

	error = 0;

	while ((child = TAILQ_FIRST(&dev->children)) != NULL) {
		error = device_delete_child(dev, child);
		if (error) {
			PDEBUG(("Failed deleting %s", DEVICENAME(child)));
			break;
		}
	}
	return (error);
}

/**
 * @brief Find a device given a unit number
 *
 * This is similar to devclass_get_devices() but only searches for
 * devices which have @p dev as a parent.
 *
 * @param dev		the parent device to search
 * @param unit		the unit number to search for.  If the unit is -1,
 *			return the first child of @p dev which has name
 *			@p classname (that is, the one with the lowest unit.)
 *
 * @returns		the device with the given unit number or @c
 *			NULL if there is no such device
 */
device_t
device_find_child(device_t dev, const char *classname, int unit)
{
	devclass_t dc;
	device_t child;

	dc = devclass_find(classname);
	if (!dc)
		return (NULL);

	if (unit != -1) {
		child = devclass_get_device(dc, unit);
		if (child && child->parent == dev)
			return (child);
	} else {
		for (unit = 0; unit < devclass_get_maxunit(dc); unit++) {
			child = devclass_get_device(dc, unit);
			if (child && child->parent == dev)
				return (child);
		}
	}
	return (NULL);
}

/**
 * @internal
 */
static driverlink_t
first_matching_driver(devclass_t dc, device_t dev)
{
	if (dev->devclass)
		return (devclass_find_driver_internal(dc, dev->devclass->name));
	return (TAILQ_FIRST(&dc->drivers));
}

/**
 * @internal
 */
static driverlink_t
next_matching_driver(devclass_t dc, device_t dev, driverlink_t last)
{
	if (dev->devclass) {
		driverlink_t dl;
		for (dl = TAILQ_NEXT(last, link); dl; dl = TAILQ_NEXT(dl, link))
			if (!strcmp(dev->devclass->name, dl->driver->name))
				return (dl);
		return (NULL);
	}
	return (TAILQ_NEXT(last, link));
}

/**
 * @internal
 */
int
device_probe_child(device_t dev, device_t child)
{
	devclass_t dc;
	driverlink_t best = NULL;
	driverlink_t dl;
	int result, pri = 0;
	int hasclass = (child->devclass != NULL);

	GIANT_REQUIRED;

	dc = dev->devclass;
	if (!dc)
		panic("device_probe_child: parent device has no devclass");

	/*
	 * If the state is already probed, then return.  However, don't
	 * return if we can rebid this object.
	 */
	if (child->state == DS_ALIVE && (child->flags & DF_REBID) == 0)
		return (0);

	for (; dc; dc = dc->parent) {
		for (dl = first_matching_driver(dc, child);
		     dl;
		     dl = next_matching_driver(dc, child, dl)) {
			/* If this driver's pass is too high, then ignore it. */
			if (dl->pass > bus_current_pass)
				continue;

			PDEBUG(("Trying %s", DRIVERNAME(dl->driver)));
			result = device_set_driver(child, dl->driver);
			if (result == ENOMEM)
				return (result);
			else if (result != 0)
				continue;
			if (!hasclass) {
				if (device_set_devclass(child,
				    dl->driver->name) != 0) {
					char const * devname =
					    device_get_name(child);
					if (devname == NULL)
						devname = "(unknown)";
					printf("driver bug: Unable to set "
					    "devclass (class: %s "
					    "devname: %s)\n",
					    dl->driver->name,
					    devname);
					(void)device_set_driver(child, NULL);
					continue;
				}
			}

			/* Fetch any flags for the device before probing. */
			resource_int_value(dl->driver->name, child->unit,
			    "flags", &child->devflags);

			result = DEVICE_PROBE(child);

			/* Reset flags and devclass before the next probe. */
			child->devflags = 0;
			if (!hasclass)
				(void)device_set_devclass(child, NULL);

			/*
			 * If the driver returns SUCCESS, there can be
			 * no higher match for this device.
			 */
			if (result == 0) {
				best = dl;
				pri = 0;
				break;
			}

			/*
			 * Reset DF_QUIET in case this driver doesn't
			 * end up as the best driver.
			 */
			device_verbose(child);

			/*
			 * Probes that return BUS_PROBE_NOWILDCARD or lower
			 * only match on devices whose driver was explicitly
			 * specified.
			 */
			if (result <= BUS_PROBE_NOWILDCARD &&
			    !(child->flags & DF_FIXEDCLASS)) {
				result = ENXIO;
			}

			/*
			 * The driver returned an error so it
			 * certainly doesn't match.
			 */
			if (result > 0) {
				(void)device_set_driver(child, NULL);
				continue;
			}

			/*
			 * A priority lower than SUCCESS, remember the
			 * best matching driver. Initialise the value
			 * of pri for the first match.
			 */
			if (best == NULL || result > pri) {
				best = dl;
				pri = result;
				continue;
			}
		}
		/*
		 * If we have an unambiguous match in this devclass,
		 * don't look in the parent.
		 */
		if (best && pri == 0)
			break;
	}

	/*
	 * If we found a driver, change state and initialise the devclass.
	 */
	/* XXX What happens if we rebid and got no best? */
	if (best) {
		/*
		 * If this device was attached, and we were asked to
		 * rescan, and it is a different driver, then we have
		 * to detach the old driver and reattach this new one.
		 * Note, we don't have to check for DF_REBID here
		 * because if the state is > DS_ALIVE, we know it must
		 * be.
		 *
		 * This assumes that all DF_REBID drivers can have
		 * their probe routine called at any time and that
		 * they are idempotent as well as completely benign in
		 * normal operations.
		 *
		 * We also have to make sure that the detach
		 * succeeded, otherwise we fail the operation (or
		 * maybe it should just fail silently?  I'm torn).
		 */
		if (child->state > DS_ALIVE && best->driver != child->driver)
			if ((result = device_detach(dev)) != 0)
				return (result);

		/* Set the winning driver, devclass, and flags. */
		if (!child->devclass) {
			result = device_set_devclass(child, best->driver->name);
			if (result != 0)
				return (result);
		}
		result = device_set_driver(child, best->driver);
		if (result != 0)
			return (result);
		resource_int_value(best->driver->name, child->unit,
		    "flags", &child->devflags);

		if (pri < 0) {
			/*
			 * A bit bogus. Call the probe method again to make
			 * sure that we have the right description.
			 */
			DEVICE_PROBE(child);
#if 0
			child->flags |= DF_REBID;
#endif
		} else
			child->flags &= ~DF_REBID;
		child->state = DS_ALIVE;

		bus_data_generation_update();
		return (0);
	}

	return (ENXIO);
}

/**
 * @brief Return the parent of a device
 */
device_t
device_get_parent(device_t dev)
{
	return (dev->parent);
}

/**
 * @brief Get a list of children of a device
 *
 * An array containing a list of all the children of the given device
 * is allocated and returned in @p *devlistp. The number of devices
 * in the array is returned in @p *devcountp. The caller should free
 * the array using @c free(p, M_TEMP).
 *
 * @param dev		the device to examine
 * @param devlistp	points at location for array pointer return
 *			value
 * @param devcountp	points at location for array size return value
 *
 * @retval 0		success
 * @retval ENOMEM	the array allocation failed
 */
int
device_get_children(device_t dev, device_t **devlistp, int *devcountp)
{
	int count;
	device_t child;
	device_t *list;

	count = 0;
	TAILQ_FOREACH(child, &dev->children, link) {
		count++;
	}
	if (count == 0) {
		*devlistp = NULL;
		*devcountp = 0;
		return (0);
	}

	list = malloc(count * sizeof(device_t), M_TEMP, M_NOWAIT|M_ZERO);
	if (!list)
		return (ENOMEM);

	count = 0;
	TAILQ_FOREACH(child, &dev->children, link) {
		list[count] = child;
		count++;
	}

	*devlistp = list;
	*devcountp = count;

	return (0);
}

/**
 * @brief Return the current driver for the device or @c NULL if there
 * is no driver currently attached
 */
driver_t *
device_get_driver(device_t dev)
{
	return (dev->driver);
}

/**
 * @brief Return the current devclass for the device or @c NULL if
 * there is none.
 */
devclass_t
device_get_devclass(device_t dev)
{
	return (dev->devclass);
}

/**
 * @brief Return the name of the device's devclass or @c NULL if there
 * is none.
 */
const char *
device_get_name(device_t dev)
{
	if (dev != NULL && dev->devclass)
		return (devclass_get_name(dev->devclass));
	return (NULL);
}

/**
 * @brief Return a string containing the device's devclass name
 * followed by an ascii representation of the device's unit number
 * (e.g. @c "foo2").
 */
const char *
device_get_nameunit(device_t dev)
{
	return (dev->nameunit);
}

/**
 * @brief Return the device's unit number.
 */
int
device_get_unit(device_t dev)
{
	return (dev->unit);
}

/**
 * @brief Return the device's description string
 */
const char *
device_get_desc(device_t dev)
{
	return (dev->desc);
}

/**
 * @brief Return the device's flags
 */
uint32_t
device_get_flags(device_t dev)
{
	return (dev->devflags);
}

struct sysctl_ctx_list *
device_get_sysctl_ctx(device_t dev)
{
	return (&dev->sysctl_ctx);
}

struct sysctl_oid *
device_get_sysctl_tree(device_t dev)
{
	return (dev->sysctl_tree);
}

/**
 * @brief Print the name of the device followed by a colon and a space
 *
 * @returns the number of characters printed
 */
int
device_print_prettyname(device_t dev)
{
	const char *name = device_get_name(dev);

	if (name == NULL)
		return (printf("unknown: "));
	return (printf("%s%d: ", name, device_get_unit(dev)));
}

/**
 * @brief Print the name of the device followed by a colon, a space
 * and the result of calling vprintf() with the value of @p fmt and
 * the following arguments.
 *
 * @returns the number of characters printed
 */
int
device_printf(device_t dev, const char * fmt, ...)
{
	char buf[128];
	struct sbuf sb;
	const char *name;
	va_list ap;
	size_t retval;

	retval = 0;

	sbuf_new(&sb, buf, sizeof(buf), SBUF_FIXEDLEN);
	sbuf_set_drain(&sb, sbuf_printf_drain, &retval);

	name = device_get_name(dev);

	if (name == NULL)
		sbuf_cat(&sb, "unknown: ");
	else
		sbuf_printf(&sb, "%s%d: ", name, device_get_unit(dev));

	va_start(ap, fmt);
	sbuf_vprintf(&sb, fmt, ap);
	va_end(ap);

	sbuf_finish(&sb);
	sbuf_delete(&sb);

	return (retval);
}

/**
 * @internal
 */
static void
device_set_desc_internal(device_t dev, const char* desc, int copy)
{
	if (dev->desc && (dev->flags & DF_DESCMALLOCED)) {
		free(dev->desc, M_BUS);
		dev->flags &= ~DF_DESCMALLOCED;
		dev->desc = NULL;
	}

	if (copy && desc) {
		dev->desc = malloc(strlen(desc) + 1, M_BUS, M_NOWAIT);
		if (dev->desc) {
			strcpy(dev->desc, desc);
			dev->flags |= DF_DESCMALLOCED;
		}
	} else {
		/* Avoid a -Wcast-qual warning */
		dev->desc = (char *)(uintptr_t) desc;
	}

	bus_data_generation_update();
}

/**
 * @brief Set the device's description
 *
 * The value of @c desc should be a string constant that will not
 * change (at least until the description is changed in a subsequent
 * call to device_set_desc() or device_set_desc_copy()).
 */
void
device_set_desc(device_t dev, const char* desc)
{
	device_set_desc_internal(dev, desc, FALSE);
}

/**
 * @brief Set the device's description
 *
 * The string pointed to by @c desc is copied. Use this function if
 * the device description is generated, (e.g. with sprintf()).
 */
void
device_set_desc_copy(device_t dev, const char* desc)
{
	device_set_desc_internal(dev, desc, TRUE);
}

/**
 * @brief Set the device's flags
 */
void
device_set_flags(device_t dev, uint32_t flags)
{
	dev->devflags = flags;
}

/**
 * @brief Return the device's softc field
 *
 * The softc is allocated and zeroed when a driver is attached, based
 * on the size field of the driver.
 */
void *
device_get_softc(device_t dev)
{
	return (dev->softc);
}

/**
 * @brief Set the device's softc field
 *
 * Most drivers do not need to use this since the softc is allocated
 * automatically when the driver is attached.
 */
void
device_set_softc(device_t dev, void *softc)
{
	if (dev->softc && !(dev->flags & DF_EXTERNALSOFTC))
		free(dev->softc, M_BUS_SC);
	dev->softc = softc;
	if (dev->softc)
		dev->flags |= DF_EXTERNALSOFTC;
	else
		dev->flags &= ~DF_EXTERNALSOFTC;
}

/**
 * @brief Free claimed softc
 *
 * Most drivers do not need to use this since the softc is freed
 * automatically when the driver is detached.
 */
void
device_free_softc(void *softc)
{
	free(softc, M_BUS_SC);
}

/**
 * @brief Claim softc
 *
 * This function can be used to let the driver free the automatically
 * allocated softc using "device_free_softc()". This function is
 * useful when the driver is refcounting the softc and the softc
 * cannot be freed when the "device_detach" method is called.
 */
void
device_claim_softc(device_t dev)
{
	if (dev->softc)
		dev->flags |= DF_EXTERNALSOFTC;
	else
		dev->flags &= ~DF_EXTERNALSOFTC;
}

/**
 * @brief Get the device's ivars field
 *
 * The ivars field is used by the parent device to store per-device
 * state (e.g. the physical location of the device or a list of
 * resources).
 */
void *
device_get_ivars(device_t dev)
{
	KASSERT(dev != NULL, ("device_get_ivars(NULL, ...)"));
	return (dev->ivars);
}

/**
 * @brief Set the device's ivars field
 */
void
device_set_ivars(device_t dev, void * ivars)
{
	KASSERT(dev != NULL, ("device_set_ivars(NULL, ...)"));
	dev->ivars = ivars;
}

/**
 * @brief Return the device's state
 */
device_state_t
device_get_state(device_t dev)
{
	return (dev->state);
}

/**
 * @brief Set the DF_ENABLED flag for the device
 */
void
device_enable(device_t dev)
{
	dev->flags |= DF_ENABLED;
}

/**
 * @brief Clear the DF_ENABLED flag for the device
 */
void
device_disable(device_t dev)
{
	dev->flags &= ~DF_ENABLED;
}

/**
 * @brief Increment the busy counter for the device
 */
void
device_busy(device_t dev)
{
	if (dev->state < DS_ATTACHING)
		panic("device_busy: called for unattached device");
	if (dev->busy == 0 && dev->parent)
		device_busy(dev->parent);
	dev->busy++;
	if (dev->state == DS_ATTACHED)
		dev->state = DS_BUSY;
}

/**
 * @brief Decrement the busy counter for the device
 */
void
device_unbusy(device_t dev)
{
	if (dev->busy != 0 && dev->state != DS_BUSY &&
	    dev->state != DS_ATTACHING)
		panic("device_unbusy: called for non-busy device %s",
		    device_get_nameunit(dev));
	dev->busy--;
	if (dev->busy == 0) {
		if (dev->parent)
			device_unbusy(dev->parent);
		if (dev->state == DS_BUSY)
			dev->state = DS_ATTACHED;
	}
}

/**
 * @brief Set the DF_QUIET flag for the device
 */
void
device_quiet(device_t dev)
{
	dev->flags |= DF_QUIET;
}

/**
 * @brief Set the DF_QUIET_CHILDREN flag for the device
 */
void
device_quiet_children(device_t dev)
{
	dev->flags |= DF_QUIET_CHILDREN;
}

/**
 * @brief Clear the DF_QUIET flag for the device
 */
void
device_verbose(device_t dev)
{
	dev->flags &= ~DF_QUIET;
}

/**
 * @brief Return non-zero if the DF_QUIET_CHIDLREN flag is set on the device
 */
int
device_has_quiet_children(device_t dev)
{
	return ((dev->flags & DF_QUIET_CHILDREN) != 0);
}

/**
 * @brief Return non-zero if the DF_QUIET flag is set on the device
 */
int
device_is_quiet(device_t dev)
{
	return ((dev->flags & DF_QUIET) != 0);
}

/**
 * @brief Return non-zero if the DF_ENABLED flag is set on the device
 */
int
device_is_enabled(device_t dev)
{
	return ((dev->flags & DF_ENABLED) != 0);
}

/**
 * @brief Return non-zero if the device was successfully probed
 */
int
device_is_alive(device_t dev)
{
	return (dev->state >= DS_ALIVE);
}

/**
 * @brief Return non-zero if the device currently has a driver
 * attached to it
 */
int
device_is_attached(device_t dev)
{
	return (dev->state >= DS_ATTACHED);
}

/**
 * @brief Return non-zero if the device is currently suspended.
 */
int
device_is_suspended(device_t dev)
{
	return ((dev->flags & DF_SUSPENDED) != 0);
}

/**
 * @brief Set the devclass of a device
 * @see devclass_add_device().
 */
int
device_set_devclass(device_t dev, const char *classname)
{
	devclass_t dc;
	int error;

	if (!classname) {
		if (dev->devclass)
			devclass_delete_device(dev->devclass, dev);
		return (0);
	}

	if (dev->devclass) {
		printf("device_set_devclass: device class already set\n");
		return (EINVAL);
	}

	dc = devclass_find_internal(classname, NULL, TRUE);
	if (!dc)
		return (ENOMEM);

	error = devclass_add_device(dc, dev);

	bus_data_generation_update();
	return (error);
}

/**
 * @brief Set the devclass of a device and mark the devclass fixed.
 * @see device_set_devclass()
 */
int
device_set_devclass_fixed(device_t dev, const char *classname)
{
	int error;

	if (classname == NULL)
		return (EINVAL);

	error = device_set_devclass(dev, classname);
	if (error)
		return (error);
	dev->flags |= DF_FIXEDCLASS;
	return (0);
}

/**
 * @brief Query the device to determine if it's of a fixed devclass
 * @see device_set_devclass_fixed()
 */
bool
device_is_devclass_fixed(device_t dev)
{
	return ((dev->flags & DF_FIXEDCLASS) != 0);
}

/**
 * @brief Set the driver of a device
 *
 * @retval 0		success
 * @retval EBUSY	the device already has a driver attached
 * @retval ENOMEM	a memory allocation failure occurred
 */
int
device_set_driver(device_t dev, driver_t *driver)
{
	int domain;
	struct domainset *policy;

	if (dev->state >= DS_ATTACHED)
		return (EBUSY);

	if (dev->driver == driver)
		return (0);

	if (dev->softc && !(dev->flags & DF_EXTERNALSOFTC)) {
		free(dev->softc, M_BUS_SC);
		dev->softc = NULL;
	}
	device_set_desc(dev, NULL);
	kobj_delete((kobj_t) dev, NULL);
	dev->driver = driver;
	if (driver) {
		kobj_init((kobj_t) dev, (kobj_class_t) driver);
		if (!(dev->flags & DF_EXTERNALSOFTC) && driver->size > 0) {
			if (bus_get_domain(dev, &domain) == 0)
				policy = DOMAINSET_PREF(domain);
			else
				policy = DOMAINSET_RR();
			dev->softc = malloc_domainset(driver->size, M_BUS_SC,
			    policy, M_NOWAIT | M_ZERO);
			if (!dev->softc) {
				kobj_delete((kobj_t) dev, NULL);
				kobj_init((kobj_t) dev, &null_class);
				dev->driver = NULL;
				return (ENOMEM);
			}
		}
	} else {
		kobj_init((kobj_t) dev, &null_class);
	}

	bus_data_generation_update();
	return (0);
}

/**
 * @brief Probe a device, and return this status.
 *
 * This function is the core of the device autoconfiguration
 * system. Its purpose is to select a suitable driver for a device and
 * then call that driver to initialise the hardware appropriately. The
 * driver is selected by calling the DEVICE_PROBE() method of a set of
 * candidate drivers and then choosing the driver which returned the
 * best value. This driver is then attached to the device using
 * device_attach().
 *
 * The set of suitable drivers is taken from the list of drivers in
 * the parent device's devclass. If the device was originally created
 * with a specific class name (see device_add_child()), only drivers
 * with that name are probed, otherwise all drivers in the devclass
 * are probed. If no drivers return successful probe values in the
 * parent devclass, the search continues in the parent of that
 * devclass (see devclass_get_parent()) if any.
 *
 * @param dev		the device to initialise
 *
 * @retval 0		success
 * @retval ENXIO	no driver was found
 * @retval ENOMEM	memory allocation failure
 * @retval non-zero	some other unix error code
 * @retval -1		Device already attached
 */
int
device_probe(device_t dev)
{
	int error;

	GIANT_REQUIRED;

	if (dev->state >= DS_ALIVE && (dev->flags & DF_REBID) == 0)
		return (-1);

	if (!(dev->flags & DF_ENABLED)) {
		if (bootverbose && device_get_name(dev) != NULL) {
			device_print_prettyname(dev);
			printf("not probed (disabled)\n");
		}
		return (-1);
	}
	if ((error = device_probe_child(dev->parent, dev)) != 0) {
		if (bus_current_pass == BUS_PASS_DEFAULT &&
		    !(dev->flags & DF_DONENOMATCH)) {
			BUS_PROBE_NOMATCH(dev->parent, dev);
			devnomatch(dev);
			dev->flags |= DF_DONENOMATCH;
		}
		return (error);
	}
	return (0);
}

/**
 * @brief Probe a device and attach a driver if possible
 *
 * calls device_probe() and attaches if that was successful.
 */
int
device_probe_and_attach(device_t dev)
{
	int error;

	GIANT_REQUIRED;

	error = device_probe(dev);
	if (error == -1)
		return (0);
	else if (error != 0)
		return (error);

	CURVNET_SET_QUIET(vnet0);
	error = device_attach(dev);
	CURVNET_RESTORE();
	return error;
}

/**
 * @brief Attach a device driver to a device
 *
 * This function is a wrapper around the DEVICE_ATTACH() driver
 * method. In addition to calling DEVICE_ATTACH(), it initialises the
 * device's sysctl tree, optionally prints a description of the device
 * and queues a notification event for user-based device management
 * services.
 *
 * Normally this function is only called internally from
 * device_probe_and_attach().
 *
 * @param dev		the device to initialise
 *
 * @retval 0		success
 * @retval ENXIO	no driver was found
 * @retval ENOMEM	memory allocation failure
 * @retval non-zero	some other unix error code
 */
int
device_attach(device_t dev)
{
	uint64_t attachtime;
	uint16_t attachentropy;
	int error;

	if (resource_disabled(dev->driver->name, dev->unit)) {
		device_disable(dev);
		if (bootverbose)
			 device_printf(dev, "disabled via hints entry\n");
		return (ENXIO);
	}

	device_sysctl_init(dev);
	if (!device_is_quiet(dev))
		device_print_child(dev->parent, dev);
	attachtime = get_cyclecount();
	dev->state = DS_ATTACHING;
	if ((error = DEVICE_ATTACH(dev)) != 0) {
		printf("device_attach: %s%d attach returned %d\n",
		    dev->driver->name, dev->unit, error);
		if (!(dev->flags & DF_FIXEDCLASS))
			devclass_delete_device(dev->devclass, dev);
		(void)device_set_driver(dev, NULL);
		device_sysctl_fini(dev);
		KASSERT(dev->busy == 0, ("attach failed but busy"));
		dev->state = DS_NOTPRESENT;
		return (error);
	}
	dev->flags |= DF_ATTACHED_ONCE;
	/* We only need the low bits of this time, but ranges from tens to thousands
	 * have been seen, so keep 2 bytes' worth.
	 */
	attachentropy = (uint16_t)(get_cyclecount() - attachtime);
	random_harvest_direct(&attachentropy, sizeof(attachentropy), RANDOM_ATTACH);
	device_sysctl_update(dev);
	if (dev->busy)
		dev->state = DS_BUSY;
	else
		dev->state = DS_ATTACHED;
	dev->flags &= ~DF_DONENOMATCH;
	EVENTHANDLER_DIRECT_INVOKE(device_attach, dev);
	devadded(dev);
	return (0);
}

/**
 * @brief Detach a driver from a device
 *
 * This function is a wrapper around the DEVICE_DETACH() driver
 * method. If the call to DEVICE_DETACH() succeeds, it calls
 * BUS_CHILD_DETACHED() for the parent of @p dev, queues a
 * notification event for user-based device management services and
 * cleans up the device's sysctl tree.
 *
 * @param dev		the device to un-initialise
 *
 * @retval 0		success
 * @retval ENXIO	no driver was found
 * @retval ENOMEM	memory allocation failure
 * @retval non-zero	some other unix error code
 */
int
device_detach(device_t dev)
{
	int error;

	GIANT_REQUIRED;

	PDEBUG(("%s", DEVICENAME(dev)));
	if (dev->state == DS_BUSY)
		return (EBUSY);
	if (dev->state == DS_ATTACHING) {
		device_printf(dev, "device in attaching state! Deferring detach.\n");
		return (EBUSY);
	}
	if (dev->state != DS_ATTACHED)
		return (0);

	EVENTHANDLER_DIRECT_INVOKE(device_detach, dev, EVHDEV_DETACH_BEGIN);
	if ((error = DEVICE_DETACH(dev)) != 0) {
		EVENTHANDLER_DIRECT_INVOKE(device_detach, dev,
		    EVHDEV_DETACH_FAILED);
		return (error);
	} else {
		EVENTHANDLER_DIRECT_INVOKE(device_detach, dev,
		    EVHDEV_DETACH_COMPLETE);
	}
	devremoved(dev);
	if (!device_is_quiet(dev))
		device_printf(dev, "detached\n");
	if (dev->parent)
		BUS_CHILD_DETACHED(dev->parent, dev);

	if (!(dev->flags & DF_FIXEDCLASS))
		devclass_delete_device(dev->devclass, dev);

	device_verbose(dev);
	dev->state = DS_NOTPRESENT;
	(void)device_set_driver(dev, NULL);
	device_sysctl_fini(dev);

	return (0);
}

/**
 * @brief Tells a driver to quiesce itself.
 *
 * This function is a wrapper around the DEVICE_QUIESCE() driver
 * method. If the call to DEVICE_QUIESCE() succeeds.
 *
 * @param dev		the device to quiesce
 *
 * @retval 0		success
 * @retval ENXIO	no driver was found
 * @retval ENOMEM	memory allocation failure
 * @retval non-zero	some other unix error code
 */
int
device_quiesce(device_t dev)
{
	PDEBUG(("%s", DEVICENAME(dev)));
	if (dev->state == DS_BUSY)
		return (EBUSY);
	if (dev->state != DS_ATTACHED)
		return (0);

	return (DEVICE_QUIESCE(dev));
}

/**
 * @brief Notify a device of system shutdown
 *
 * This function calls the DEVICE_SHUTDOWN() driver method if the
 * device currently has an attached driver.
 *
 * @returns the value returned by DEVICE_SHUTDOWN()
 */
int
device_shutdown(device_t dev)
{
	if (dev->state < DS_ATTACHED)
		return (0);
	return (DEVICE_SHUTDOWN(dev));
}

/**
 * @brief Set the unit number of a device
 *
 * This function can be used to override the unit number used for a
 * device (e.g. to wire a device to a pre-configured unit number).
 */
int
device_set_unit(device_t dev, int unit)
{
	devclass_t dc;
	int err;

	dc = device_get_devclass(dev);
	if (unit < dc->maxunit && dc->devices[unit])
		return (EBUSY);
	err = devclass_delete_device(dc, dev);
	if (err)
		return (err);
	dev->unit = unit;
	err = devclass_add_device(dc, dev);
	if (err)
		return (err);

	bus_data_generation_update();
	return (0);
}

/*======================================*/
/*
 * Some useful method implementations to make life easier for bus drivers.
 */

void
resource_init_map_request_impl(struct resource_map_request *args, size_t sz)
{
	bzero(args, sz);
	args->size = sz;
	args->memattr = VM_MEMATTR_UNCACHEABLE;
}

/**
 * @brief Initialise a resource list.
 *
 * @param rl		the resource list to initialise
 */
void
resource_list_init(struct resource_list *rl)
{
	STAILQ_INIT(rl);
}

/**
 * @brief Reclaim memory used by a resource list.
 *
 * This function frees the memory for all resource entries on the list
 * (if any).
 *
 * @param rl		the resource list to free
 */
void
resource_list_free(struct resource_list *rl)
{
	struct resource_list_entry *rle;

	while ((rle = STAILQ_FIRST(rl)) != NULL) {
		if (rle->res)
			panic("resource_list_free: resource entry is busy");
		STAILQ_REMOVE_HEAD(rl, link);
		free(rle, M_BUS);
	}
}

/**
 * @brief Add a resource entry.
 *
 * This function adds a resource entry using the given @p type, @p
 * start, @p end and @p count values. A rid value is chosen by
 * searching sequentially for the first unused rid starting at zero.
 *
 * @param rl		the resource list to edit
 * @param type		the resource entry type (e.g. SYS_RES_MEMORY)
 * @param start		the start address of the resource
 * @param end		the end address of the resource
 * @param count		XXX end-start+1
 */
int
resource_list_add_next(struct resource_list *rl, int type, rman_res_t start,
    rman_res_t end, rman_res_t count)
{
	int rid;

	rid = 0;
	while (resource_list_find(rl, type, rid) != NULL)
		rid++;
	resource_list_add(rl, type, rid, start, end, count);
	return (rid);
}

/**
 * @brief Add or modify a resource entry.
 *
 * If an existing entry exists with the same type and rid, it will be
 * modified using the given values of @p start, @p end and @p
 * count. If no entry exists, a new one will be created using the
 * given values.  The resource list entry that matches is then returned.
 *
 * @param rl		the resource list to edit
 * @param type		the resource entry type (e.g. SYS_RES_MEMORY)
 * @param rid		the resource identifier
 * @param start		the start address of the resource
 * @param end		the end address of the resource
 * @param count		XXX end-start+1
 */
struct resource_list_entry *
resource_list_add(struct resource_list *rl, int type, int rid,
    rman_res_t start, rman_res_t end, rman_res_t count)
{
	struct resource_list_entry *rle;

	rle = resource_list_find(rl, type, rid);
	if (!rle) {
		rle = malloc(sizeof(struct resource_list_entry), M_BUS,
		    M_NOWAIT);
		if (!rle)
			panic("resource_list_add: can't record entry");
		STAILQ_INSERT_TAIL(rl, rle, link);
		rle->type = type;
		rle->rid = rid;
		rle->res = NULL;
		rle->flags = 0;
	}

	if (rle->res)
		panic("resource_list_add: resource entry is busy");

	rle->start = start;
	rle->end = end;
	rle->count = count;
	return (rle);
}

/**
 * @brief Determine if a resource entry is busy.
 *
 * Returns true if a resource entry is busy meaning that it has an
 * associated resource that is not an unallocated "reserved" resource.
 *
 * @param rl		the resource list to search
 * @param type		the resource entry type (e.g. SYS_RES_MEMORY)
 * @param rid		the resource identifier
 *
 * @returns Non-zero if the entry is busy, zero otherwise.
 */
int
resource_list_busy(struct resource_list *rl, int type, int rid)
{
	struct resource_list_entry *rle;

	rle = resource_list_find(rl, type, rid);
	if (rle == NULL || rle->res == NULL)
		return (0);
	if ((rle->flags & (RLE_RESERVED | RLE_ALLOCATED)) == RLE_RESERVED) {
		KASSERT(!(rman_get_flags(rle->res) & RF_ACTIVE),
		    ("reserved resource is active"));
		return (0);
	}
	return (1);
}

/**
 * @brief Determine if a resource entry is reserved.
 *
 * Returns true if a resource entry is reserved meaning that it has an
 * associated "reserved" resource.  The resource can either be
 * allocated or unallocated.
 *
 * @param rl		the resource list to search
 * @param type		the resource entry type (e.g. SYS_RES_MEMORY)
 * @param rid		the resource identifier
 *
 * @returns Non-zero if the entry is reserved, zero otherwise.
 */
int
resource_list_reserved(struct resource_list *rl, int type, int rid)
{
	struct resource_list_entry *rle;

	rle = resource_list_find(rl, type, rid);
	if (rle != NULL && rle->flags & RLE_RESERVED)
		return (1);
	return (0);
}

/**
 * @brief Find a resource entry by type and rid.
 *
 * @param rl		the resource list to search
 * @param type		the resource entry type (e.g. SYS_RES_MEMORY)
 * @param rid		the resource identifier
 *
 * @returns the resource entry pointer or NULL if there is no such
 * entry.
 */
struct resource_list_entry *
resource_list_find(struct resource_list *rl, int type, int rid)
{
	struct resource_list_entry *rle;

	STAILQ_FOREACH(rle, rl, link) {
		if (rle->type == type && rle->rid == rid)
			return (rle);
	}
	return (NULL);
}

/**
 * @brief Delete a resource entry.
 *
 * @param rl		the resource list to edit
 * @param type		the resource entry type (e.g. SYS_RES_MEMORY)
 * @param rid		the resource identifier
 */
void
resource_list_delete(struct resource_list *rl, int type, int rid)
{
	struct resource_list_entry *rle = resource_list_find(rl, type, rid);

	if (rle) {
		if (rle->res != NULL)
			panic("resource_list_delete: resource has not been released");
		STAILQ_REMOVE(rl, rle, resource_list_entry, link);
		free(rle, M_BUS);
	}
}

/**
 * @brief Allocate a reserved resource
 *
 * This can be used by buses to force the allocation of resources
 * that are always active in the system even if they are not allocated
 * by a driver (e.g. PCI BARs).  This function is usually called when
 * adding a new child to the bus.  The resource is allocated from the
 * parent bus when it is reserved.  The resource list entry is marked
 * with RLE_RESERVED to note that it is a reserved resource.
 *
 * Subsequent attempts to allocate the resource with
 * resource_list_alloc() will succeed the first time and will set
 * RLE_ALLOCATED to note that it has been allocated.  When a reserved
 * resource that has been allocated is released with
 * resource_list_release() the resource RLE_ALLOCATED is cleared, but
 * the actual resource remains allocated.  The resource can be released to
 * the parent bus by calling resource_list_unreserve().
 *
 * @param rl		the resource list to allocate from
 * @param bus		the parent device of @p child
 * @param child		the device for which the resource is being reserved
 * @param type		the type of resource to allocate
 * @param rid		a pointer to the resource identifier
 * @param start		hint at the start of the resource range - pass
 *			@c 0 for any start address
 * @param end		hint at the end of the resource range - pass
 *			@c ~0 for any end address
 * @param count		hint at the size of range required - pass @c 1
 *			for any size
 * @param flags		any extra flags to control the resource
 *			allocation - see @c RF_XXX flags in
 *			<sys/rman.h> for details
 *
 * @returns		the resource which was allocated or @c NULL if no
 *			resource could be allocated
 */
struct resource *
resource_list_reserve(struct resource_list *rl, device_t bus, device_t child,
    int type, int *rid, rman_res_t start, rman_res_t end, rman_res_t count, u_int flags)
{
	struct resource_list_entry *rle = NULL;
	int passthrough = (device_get_parent(child) != bus);
	struct resource *r;

	if (passthrough)
		panic(
    "resource_list_reserve() should only be called for direct children");
	if (flags & RF_ACTIVE)
		panic(
    "resource_list_reserve() should only reserve inactive resources");

	r = resource_list_alloc(rl, bus, child, type, rid, start, end, count,
	    flags);
	if (r != NULL) {
		rle = resource_list_find(rl, type, *rid);
		rle->flags |= RLE_RESERVED;
	}
	return (r);
}

/**
 * @brief Helper function for implementing BUS_ALLOC_RESOURCE()
 *
 * Implement BUS_ALLOC_RESOURCE() by looking up a resource from the list
 * and passing the allocation up to the parent of @p bus. This assumes
 * that the first entry of @c device_get_ivars(child) is a struct
 * resource_list. This also handles 'passthrough' allocations where a
 * child is a remote descendant of bus by passing the allocation up to
 * the parent of bus.
 *
 * Typically, a bus driver would store a list of child resources
 * somewhere in the child device's ivars (see device_get_ivars()) and
 * its implementation of BUS_ALLOC_RESOURCE() would find that list and
 * then call resource_list_alloc() to perform the allocation.
 *
 * @param rl		the resource list to allocate from
 * @param bus		the parent device of @p child
 * @param child		the device which is requesting an allocation
 * @param type		the type of resource to allocate
 * @param rid		a pointer to the resource identifier
 * @param start		hint at the start of the resource range - pass
 *			@c 0 for any start address
 * @param end		hint at the end of the resource range - pass
 *			@c ~0 for any end address
 * @param count		hint at the size of range required - pass @c 1
 *			for any size
 * @param flags		any extra flags to control the resource
 *			allocation - see @c RF_XXX flags in
 *			<sys/rman.h> for details
 *
 * @returns		the resource which was allocated or @c NULL if no
 *			resource could be allocated
 */
struct resource *
resource_list_alloc(struct resource_list *rl, device_t bus, device_t child,
    int type, int *rid, rman_res_t start, rman_res_t end, rman_res_t count, u_int flags)
{
	struct resource_list_entry *rle = NULL;
	int passthrough = (device_get_parent(child) != bus);
	int isdefault = RMAN_IS_DEFAULT_RANGE(start, end);

	if (passthrough) {
		return (BUS_ALLOC_RESOURCE(device_get_parent(bus), child,
		    type, rid, start, end, count, flags));
	}

	rle = resource_list_find(rl, type, *rid);

	if (!rle)
		return (NULL);		/* no resource of that type/rid */

	if (rle->res) {
		if (rle->flags & RLE_RESERVED) {
			if (rle->flags & RLE_ALLOCATED)
				return (NULL);
			if ((flags & RF_ACTIVE) &&
			    bus_activate_resource(child, type, *rid,
			    rle->res) != 0)
				return (NULL);
			rle->flags |= RLE_ALLOCATED;
			return (rle->res);
		}
		device_printf(bus,
		    "resource entry %#x type %d for child %s is busy\n", *rid,
		    type, device_get_nameunit(child));
		return (NULL);
	}

	if (isdefault) {
		start = rle->start;
		count = ulmax(count, rle->count);
		end = ulmax(rle->end, start + count - 1);
	}

	rle->res = BUS_ALLOC_RESOURCE(device_get_parent(bus), child,
	    type, rid, start, end, count, flags);

	/*
	 * Record the new range.
	 */
	if (rle->res) {
		rle->start = rman_get_start(rle->res);
		rle->end = rman_get_end(rle->res);
		rle->count = count;
	}

	return (rle->res);
}

/**
 * @brief Helper function for implementing BUS_RELEASE_RESOURCE()
 *
 * Implement BUS_RELEASE_RESOURCE() using a resource list. Normally
 * used with resource_list_alloc().
 *
 * @param rl		the resource list which was allocated from
 * @param bus		the parent device of @p child
 * @param child		the device which is requesting a release
 * @param type		the type of resource to release
 * @param rid		the resource identifier
 * @param res		the resource to release
 *
 * @retval 0		success
 * @retval non-zero	a standard unix error code indicating what
 *			error condition prevented the operation
 */
int
resource_list_release(struct resource_list *rl, device_t bus, device_t child,
    int type, int rid, struct resource *res)
{
	struct resource_list_entry *rle = NULL;
	int passthrough = (device_get_parent(child) != bus);
	int error;

	if (passthrough) {
		return (BUS_RELEASE_RESOURCE(device_get_parent(bus), child,
		    type, rid, res));
	}

	rle = resource_list_find(rl, type, rid);

	if (!rle)
		panic("resource_list_release: can't find resource");
	if (!rle->res)
		panic("resource_list_release: resource entry is not busy");
	if (rle->flags & RLE_RESERVED) {
		if (rle->flags & RLE_ALLOCATED) {
			if (rman_get_flags(res) & RF_ACTIVE) {
				error = bus_deactivate_resource(child, type,
				    rid, res);
				if (error)
					return (error);
			}
			rle->flags &= ~RLE_ALLOCATED;
			return (0);
		}
		return (EINVAL);
	}

	error = BUS_RELEASE_RESOURCE(device_get_parent(bus), child,
	    type, rid, res);
	if (error)
		return (error);

	rle->res = NULL;
	return (0);
}

/**
 * @brief Release all active resources of a given type
 *
 * Release all active resources of a specified type.  This is intended
 * to be used to cleanup resources leaked by a driver after detach or
 * a failed attach.
 *
 * @param rl		the resource list which was allocated from
 * @param bus		the parent device of @p child
 * @param child		the device whose active resources are being released
 * @param type		the type of resources to release
 *
 * @retval 0		success
 * @retval EBUSY	at least one resource was active
 */
int
resource_list_release_active(struct resource_list *rl, device_t bus,
    device_t child, int type)
{
	struct resource_list_entry *rle;
	int error, retval;

	retval = 0;
	STAILQ_FOREACH(rle, rl, link) {
		if (rle->type != type)
			continue;
		if (rle->res == NULL)
			continue;
		if ((rle->flags & (RLE_RESERVED | RLE_ALLOCATED)) ==
		    RLE_RESERVED)
			continue;
		retval = EBUSY;
		error = resource_list_release(rl, bus, child, type,
		    rman_get_rid(rle->res), rle->res);
		if (error != 0)
			device_printf(bus,
			    "Failed to release active resource: %d\n", error);
	}
	return (retval);
}

/**
 * @brief Fully release a reserved resource
 *
 * Fully releases a resource reserved via resource_list_reserve().
 *
 * @param rl		the resource list which was allocated from
 * @param bus		the parent device of @p child
 * @param child		the device whose reserved resource is being released
 * @param type		the type of resource to release
 * @param rid		the resource identifier
 * @param res		the resource to release
 *
 * @retval 0		success
 * @retval non-zero	a standard unix error code indicating what
 *			error condition prevented the operation
 */
int
resource_list_unreserve(struct resource_list *rl, device_t bus, device_t child,
    int type, int rid)
{
	struct resource_list_entry *rle = NULL;
	int passthrough = (device_get_parent(child) != bus);

	if (passthrough)
		panic(
    "resource_list_unreserve() should only be called for direct children");

	rle = resource_list_find(rl, type, rid);

	if (!rle)
		panic("resource_list_unreserve: can't find resource");
	if (!(rle->flags & RLE_RESERVED))
		return (EINVAL);
	if (rle->flags & RLE_ALLOCATED)
		return (EBUSY);
	rle->flags &= ~RLE_RESERVED;
	return (resource_list_release(rl, bus, child, type, rid, rle->res));
}

/**
 * @brief Print a description of resources in a resource list
 *
 * Print all resources of a specified type, for use in BUS_PRINT_CHILD().
 * The name is printed if at least one resource of the given type is available.
 * The format is used to print resource start and end.
 *
 * @param rl		the resource list to print
 * @param name		the name of @p type, e.g. @c "memory"
 * @param type		type type of resource entry to print
 * @param format	printf(9) format string to print resource
 *			start and end values
 *
 * @returns		the number of characters printed
 */
int
resource_list_print_type(struct resource_list *rl, const char *name, int type,
    const char *format)
{
	struct resource_list_entry *rle;
	int printed, retval;

	printed = 0;
	retval = 0;
	/* Yes, this is kinda cheating */
	STAILQ_FOREACH(rle, rl, link) {
		if (rle->type == type) {
			if (printed == 0)
				retval += printf(" %s ", name);
			else
				retval += printf(",");
			printed++;
			retval += printf(format, rle->start);
			if (rle->count > 1) {
				retval += printf("-");
				retval += printf(format, rle->start +
						 rle->count - 1);
			}
		}
	}
	return (retval);
}

/**
 * @brief Releases all the resources in a list.
 *
 * @param rl		The resource list to purge.
 *
 * @returns		nothing
 */
void
resource_list_purge(struct resource_list *rl)
{
	struct resource_list_entry *rle;

	while ((rle = STAILQ_FIRST(rl)) != NULL) {
		if (rle->res)
			bus_release_resource(rman_get_device(rle->res),
			    rle->type, rle->rid, rle->res);
		STAILQ_REMOVE_HEAD(rl, link);
		free(rle, M_BUS);
	}
}

device_t
bus_generic_add_child(device_t dev, u_int order, const char *name, int unit)
{
	return (device_add_child_ordered(dev, order, name, unit));
}

/**
 * @brief Helper function for implementing DEVICE_PROBE()
 *
 * This function can be used to help implement the DEVICE_PROBE() for
 * a bus (i.e. a device which has other devices attached to it). It
 * calls the DEVICE_IDENTIFY() method of each driver in the device's
 * devclass.
 */
int
bus_generic_probe(device_t dev)
{
	devclass_t dc = dev->devclass;
	driverlink_t dl;

	TAILQ_FOREACH(dl, &dc->drivers, link) {
		/*
		 * If this driver's pass is too high, then ignore it.
		 * For most drivers in the default pass, this will
		 * never be true.  For early-pass drivers they will
		 * only call the identify routines of eligible drivers
		 * when this routine is called.  Drivers for later
		 * passes should have their identify routines called
		 * on early-pass buses during BUS_NEW_PASS().
		 */
		if (dl->pass > bus_current_pass)
			continue;
		DEVICE_IDENTIFY(dl->driver, dev);
	}

	return (0);
}

/**
 * @brief Helper function for implementing DEVICE_ATTACH()
 *
 * This function can be used to help implement the DEVICE_ATTACH() for
 * a bus. It calls device_probe_and_attach() for each of the device's
 * children.
 */
int
bus_generic_attach(device_t dev)
{
	device_t child;

	TAILQ_FOREACH(child, &dev->children, link) {
		device_probe_and_attach(child);
	}

	return (0);
}

/**
 * @brief Helper function for delaying attaching children
 *
 * Many buses can't run transactions on the bus which children need to probe and
 * attach until after interrupts and/or timers are running.  This function
 * delays their attach until interrupts and timers are enabled.
 */
int
bus_delayed_attach_children(device_t dev)
{
	/* Probe and attach the bus children when interrupts are available */
	config_intrhook_oneshot((ich_func_t)bus_generic_attach, dev);

	return (0);
}

/**
 * @brief Helper function for implementing DEVICE_DETACH()
 *
 * This function can be used to help implement the DEVICE_DETACH() for
 * a bus. It calls device_detach() for each of the device's
 * children.
 */
int
bus_generic_detach(device_t dev)
{
	device_t child;
	int error;

	if (dev->state != DS_ATTACHED)
		return (EBUSY);

	/*
	 * Detach children in the reverse order.
	 * See bus_generic_suspend for details.
	 */
	TAILQ_FOREACH_REVERSE(child, &dev->children, device_list, link) {
		if ((error = device_detach(child)) != 0)
			return (error);
	}

	return (0);
}

/**
 * @brief Helper function for implementing DEVICE_SHUTDOWN()
 *
 * This function can be used to help implement the DEVICE_SHUTDOWN()
 * for a bus. It calls device_shutdown() for each of the device's
 * children.
 */
int
bus_generic_shutdown(device_t dev)
{
	device_t child;

	/*
	 * Shut down children in the reverse order.
	 * See bus_generic_suspend for details.
	 */
	TAILQ_FOREACH_REVERSE(child, &dev->children, device_list, link) {
		device_shutdown(child);
	}

	return (0);
}

/**
 * @brief Default function for suspending a child device.
 *
 * This function is to be used by a bus's DEVICE_SUSPEND_CHILD().
 */
int
bus_generic_suspend_child(device_t dev, device_t child)
{
	int	error;

	error = DEVICE_SUSPEND(child);

	if (error == 0)
		child->flags |= DF_SUSPENDED;

	return (error);
}

/**
 * @brief Default function for resuming a child device.
 *
 * This function is to be used by a bus's DEVICE_RESUME_CHILD().
 */
int
bus_generic_resume_child(device_t dev, device_t child)
{
	DEVICE_RESUME(child);
	child->flags &= ~DF_SUSPENDED;

	return (0);
}

/**
 * @brief Helper function for implementing DEVICE_SUSPEND()
 *
 * This function can be used to help implement the DEVICE_SUSPEND()
 * for a bus. It calls DEVICE_SUSPEND() for each of the device's
 * children. If any call to DEVICE_SUSPEND() fails, the suspend
 * operation is aborted and any devices which were suspended are
 * resumed immediately by calling their DEVICE_RESUME() methods.
 */
int
bus_generic_suspend(device_t dev)
{
	int		error;
	device_t	child;

	/*
	 * Suspend children in the reverse order.
	 * For most buses all children are equal, so the order does not matter.
	 * Other buses, such as acpi, carefully order their child devices to
	 * express implicit dependencies between them.  For such buses it is
	 * safer to bring down devices in the reverse order.
	 */
	TAILQ_FOREACH_REVERSE(child, &dev->children, device_list, link) {
		error = BUS_SUSPEND_CHILD(dev, child);
		if (error != 0) {
			child = TAILQ_NEXT(child, link);
			if (child != NULL) {
				TAILQ_FOREACH_FROM(child, &dev->children, link)
					BUS_RESUME_CHILD(dev, child);
			}
			return (error);
		}
	}
	return (0);
}

/**
 * @brief Helper function for implementing DEVICE_RESUME()
 *
 * This function can be used to help implement the DEVICE_RESUME() for
 * a bus. It calls DEVICE_RESUME() on each of the device's children.
 */
int
bus_generic_resume(device_t dev)
{
	device_t	child;

	TAILQ_FOREACH(child, &dev->children, link) {
		BUS_RESUME_CHILD(dev, child);
		/* if resume fails, there's nothing we can usefully do... */
	}
	return (0);
}

/**
 * @brief Helper function for implementing BUS_RESET_POST
 *
 * Bus can use this function to implement common operations of
 * re-attaching or resuming the children after the bus itself was
 * reset, and after restoring bus-unique state of children.
 *
 * @param dev	The bus
 * #param flags	DEVF_RESET_*
 */
int
bus_helper_reset_post(device_t dev, int flags)
{
	device_t child;
	int error, error1;

	error = 0;
	TAILQ_FOREACH(child, &dev->children,link) {
		BUS_RESET_POST(dev, child);
		error1 = (flags & DEVF_RESET_DETACH) != 0 ?
		    device_probe_and_attach(child) :
		    BUS_RESUME_CHILD(dev, child);
		if (error == 0 && error1 != 0)
			error = error1;
	}
	return (error);
}

static void
bus_helper_reset_prepare_rollback(device_t dev, device_t child, int flags)
{
	child = TAILQ_NEXT(child, link);
	if (child == NULL)
		return;
	TAILQ_FOREACH_FROM(child, &dev->children,link) {
		BUS_RESET_POST(dev, child);
		if ((flags & DEVF_RESET_DETACH) != 0)
			device_probe_and_attach(child);
		else
			BUS_RESUME_CHILD(dev, child);
	}
}

/**
 * @brief Helper function for implementing BUS_RESET_PREPARE
 *
 * Bus can use this function to implement common operations of
 * detaching or suspending the children before the bus itself is
 * reset, and then save bus-unique state of children that must
 * persists around reset.
 *
 * @param dev	The bus
 * #param flags	DEVF_RESET_*
 */
int
bus_helper_reset_prepare(device_t dev, int flags)
{
	device_t child;
	int error;

	if (dev->state != DS_ATTACHED)
		return (EBUSY);

	TAILQ_FOREACH_REVERSE(child, &dev->children, device_list, link) {
		if ((flags & DEVF_RESET_DETACH) != 0) {
			error = device_get_state(child) == DS_ATTACHED ?
			    device_detach(child) : 0;
		} else {
			error = BUS_SUSPEND_CHILD(dev, child);
		}
		if (error == 0) {
			error = BUS_RESET_PREPARE(dev, child);
			if (error != 0) {
				if ((flags & DEVF_RESET_DETACH) != 0)
					device_probe_and_attach(child);
				else
					BUS_RESUME_CHILD(dev, child);
			}
		}
		if (error != 0) {
			bus_helper_reset_prepare_rollback(dev, child, flags);
			return (error);
		}
	}
	return (0);
}

/**
 * @brief Helper function for implementing BUS_PRINT_CHILD().
 *
 * This function prints the first part of the ascii representation of
 * @p child, including its name, unit and description (if any - see
 * device_set_desc()).
 *
 * @returns the number of characters printed
 */
int
bus_print_child_header(device_t dev, device_t child)
{
	int	retval = 0;

	if (device_get_desc(child)) {
		retval += device_printf(child, "<%s>", device_get_desc(child));
	} else {
		retval += printf("%s", device_get_nameunit(child));
	}

	return (retval);
}

/**
 * @brief Helper function for implementing BUS_PRINT_CHILD().
 *
 * This function prints the last part of the ascii representation of
 * @p child, which consists of the string @c " on " followed by the
 * name and unit of the @p dev.
 *
 * @returns the number of characters printed
 */
int
bus_print_child_footer(device_t dev, device_t child)
{
	return (printf(" on %s\n", device_get_nameunit(dev)));
}

/**
 * @brief Helper function for implementing BUS_PRINT_CHILD().
 *
 * This function prints out the VM domain for the given device.
 *
 * @returns the number of characters printed
 */
int
bus_print_child_domain(device_t dev, device_t child)
{
	int domain;

	/* No domain? Don't print anything */
	if (BUS_GET_DOMAIN(dev, child, &domain) != 0)
		return (0);

	return (printf(" numa-domain %d", domain));
}

/**
 * @brief Helper function for implementing BUS_PRINT_CHILD().
 *
 * This function simply calls bus_print_child_header() followed by
 * bus_print_child_footer().
 *
 * @returns the number of characters printed
 */
int
bus_generic_print_child(device_t dev, device_t child)
{
	int	retval = 0;

	retval += bus_print_child_header(dev, child);
	retval += bus_print_child_domain(dev, child);
	retval += bus_print_child_footer(dev, child);

	return (retval);
}

/**
 * @brief Stub function for implementing BUS_READ_IVAR().
 *
 * @returns ENOENT
 */
int
bus_generic_read_ivar(device_t dev, device_t child, int index,
    uintptr_t * result)
{
	return (ENOENT);
}

/**
 * @brief Stub function for implementing BUS_WRITE_IVAR().
 *
 * @returns ENOENT
 */
int
bus_generic_write_ivar(device_t dev, device_t child, int index,
    uintptr_t value)
{
	return (ENOENT);
}

/**
 * @brief Stub function for implementing BUS_GET_RESOURCE_LIST().
 *
 * @returns NULL
 */
struct resource_list *
bus_generic_get_resource_list(device_t dev, device_t child)
{
	return (NULL);
}

/**
 * @brief Helper function for implementing BUS_DRIVER_ADDED().
 *
 * This implementation of BUS_DRIVER_ADDED() simply calls the driver's
 * DEVICE_IDENTIFY() method to allow it to add new children to the bus
 * and then calls device_probe_and_attach() for each unattached child.
 */
void
bus_generic_driver_added(device_t dev, driver_t *driver)
{
	device_t child;

	DEVICE_IDENTIFY(driver, dev);
	TAILQ_FOREACH(child, &dev->children, link) {
		if (child->state == DS_NOTPRESENT ||
		    (child->flags & DF_REBID))
			device_probe_and_attach(child);
	}
}

/**
 * @brief Helper function for implementing BUS_NEW_PASS().
 *
 * This implementing of BUS_NEW_PASS() first calls the identify
 * routines for any drivers that probe at the current pass.  Then it
 * walks the list of devices for this bus.  If a device is already
 * attached, then it calls BUS_NEW_PASS() on that device.  If the
 * device is not already attached, it attempts to attach a driver to
 * it.
 */
void
bus_generic_new_pass(device_t dev)
{
	driverlink_t dl;
	devclass_t dc;
	device_t child;

	dc = dev->devclass;
	TAILQ_FOREACH(dl, &dc->drivers, link) {
		if (dl->pass == bus_current_pass)
			DEVICE_IDENTIFY(dl->driver, dev);
	}
	TAILQ_FOREACH(child, &dev->children, link) {
		if (child->state >= DS_ATTACHED)
			BUS_NEW_PASS(child);
		else if (child->state == DS_NOTPRESENT)
			device_probe_and_attach(child);
	}
}

/**
 * @brief Helper function for implementing BUS_SETUP_INTR().
 *
 * This simple implementation of BUS_SETUP_INTR() simply calls the
 * BUS_SETUP_INTR() method of the parent of @p dev.
 */
int
bus_generic_setup_intr(device_t dev, device_t child, struct resource *irq,
    int flags, driver_filter_t *filter, driver_intr_t *intr, void *arg,
    void **cookiep)
{
	/* Propagate up the bus hierarchy until someone handles it. */
	if (dev->parent)
		return (BUS_SETUP_INTR(dev->parent, child, irq, flags,
		    filter, intr, arg, cookiep));
	return (EINVAL);
}

/**
 * @brief Helper function for implementing BUS_TEARDOWN_INTR().
 *
 * This simple implementation of BUS_TEARDOWN_INTR() simply calls the
 * BUS_TEARDOWN_INTR() method of the parent of @p dev.
 */
int
bus_generic_teardown_intr(device_t dev, device_t child, struct resource *irq,
    void *cookie)
{
	/* Propagate up the bus hierarchy until someone handles it. */
	if (dev->parent)
		return (BUS_TEARDOWN_INTR(dev->parent, child, irq, cookie));
	return (EINVAL);
}

/**
 * @brief Helper function for implementing BUS_SUSPEND_INTR().
 *
 * This simple implementation of BUS_SUSPEND_INTR() simply calls the
 * BUS_SUSPEND_INTR() method of the parent of @p dev.
 */
int
bus_generic_suspend_intr(device_t dev, device_t child, struct resource *irq)
{
	/* Propagate up the bus hierarchy until someone handles it. */
	if (dev->parent)
		return (BUS_SUSPEND_INTR(dev->parent, child, irq));
	return (EINVAL);
}

/**
 * @brief Helper function for implementing BUS_RESUME_INTR().
 *
 * This simple implementation of BUS_RESUME_INTR() simply calls the
 * BUS_RESUME_INTR() method of the parent of @p dev.
 */
int
bus_generic_resume_intr(device_t dev, device_t child, struct resource *irq)
{
	/* Propagate up the bus hierarchy until someone handles it. */
	if (dev->parent)
		return (BUS_RESUME_INTR(dev->parent, child, irq));
	return (EINVAL);
}

/**
 * @brief Helper function for implementing BUS_ADJUST_RESOURCE().
 *
 * This simple implementation of BUS_ADJUST_RESOURCE() simply calls the
 * BUS_ADJUST_RESOURCE() method of the parent of @p dev.
 */
int
bus_generic_adjust_resource(device_t dev, device_t child, int type,
    struct resource *r, rman_res_t start, rman_res_t end)
{
	/* Propagate up the bus hierarchy until someone handles it. */
	if (dev->parent)
		return (BUS_ADJUST_RESOURCE(dev->parent, child, type, r, start,
		    end));
	return (EINVAL);
}

/**
 * @brief Helper function for implementing BUS_ALLOC_RESOURCE().
 *
 * This simple implementation of BUS_ALLOC_RESOURCE() simply calls the
 * BUS_ALLOC_RESOURCE() method of the parent of @p dev.
 */
struct resource *
bus_generic_alloc_resource(device_t dev, device_t child, int type, int *rid,
    rman_res_t start, rman_res_t end, rman_res_t count, u_int flags)
{
	/* Propagate up the bus hierarchy until someone handles it. */
	if (dev->parent)
		return (BUS_ALLOC_RESOURCE(dev->parent, child, type, rid,
		    start, end, count, flags));
	return (NULL);
}

/**
 * @brief Helper function for implementing BUS_RELEASE_RESOURCE().
 *
 * This simple implementation of BUS_RELEASE_RESOURCE() simply calls the
 * BUS_RELEASE_RESOURCE() method of the parent of @p dev.
 */
int
bus_generic_release_resource(device_t dev, device_t child, int type, int rid,
    struct resource *r)
{
	/* Propagate up the bus hierarchy until someone handles it. */
	if (dev->parent)
		return (BUS_RELEASE_RESOURCE(dev->parent, child, type, rid,
		    r));
	return (EINVAL);
}

/**
 * @brief Helper function for implementing BUS_ACTIVATE_RESOURCE().
 *
 * This simple implementation of BUS_ACTIVATE_RESOURCE() simply calls the
 * BUS_ACTIVATE_RESOURCE() method of the parent of @p dev.
 */
int
bus_generic_activate_resource(device_t dev, device_t child, int type, int rid,
    struct resource *r)
{
	/* Propagate up the bus hierarchy until someone handles it. */
	if (dev->parent)
		return (BUS_ACTIVATE_RESOURCE(dev->parent, child, type, rid,
		    r));
	return (EINVAL);
}

/**
 * @brief Helper function for implementing BUS_DEACTIVATE_RESOURCE().
 *
 * This simple implementation of BUS_DEACTIVATE_RESOURCE() simply calls the
 * BUS_DEACTIVATE_RESOURCE() method of the parent of @p dev.
 */
int
bus_generic_deactivate_resource(device_t dev, device_t child, int type,
    int rid, struct resource *r)
{
	/* Propagate up the bus hierarchy until someone handles it. */
	if (dev->parent)
		return (BUS_DEACTIVATE_RESOURCE(dev->parent, child, type, rid,
		    r));
	return (EINVAL);
}

/**
 * @brief Helper function for implementing BUS_MAP_RESOURCE().
 *
 * This simple implementation of BUS_MAP_RESOURCE() simply calls the
 * BUS_MAP_RESOURCE() method of the parent of @p dev.
 */
int
bus_generic_map_resource(device_t dev, device_t child, int type,
    struct resource *r, struct resource_map_request *args,
    struct resource_map *map)
{
	/* Propagate up the bus hierarchy until someone handles it. */
	if (dev->parent)
		return (BUS_MAP_RESOURCE(dev->parent, child, type, r, args,
		    map));
	return (EINVAL);
}

/**
 * @brief Helper function for implementing BUS_UNMAP_RESOURCE().
 *
 * This simple implementation of BUS_UNMAP_RESOURCE() simply calls the
 * BUS_UNMAP_RESOURCE() method of the parent of @p dev.
 */
int
bus_generic_unmap_resource(device_t dev, device_t child, int type,
    struct resource *r, struct resource_map *map)
{
	/* Propagate up the bus hierarchy until someone handles it. */
	if (dev->parent)
		return (BUS_UNMAP_RESOURCE(dev->parent, child, type, r, map));
	return (EINVAL);
}

/**
 * @brief Helper function for implementing BUS_BIND_INTR().
 *
 * This simple implementation of BUS_BIND_INTR() simply calls the
 * BUS_BIND_INTR() method of the parent of @p dev.
 */
int
bus_generic_bind_intr(device_t dev, device_t child, struct resource *irq,
    int cpu)
{
	/* Propagate up the bus hierarchy until someone handles it. */
	if (dev->parent)
		return (BUS_BIND_INTR(dev->parent, child, irq, cpu));
	return (EINVAL);
}

/**
 * @brief Helper function for implementing BUS_CONFIG_INTR().
 *
 * This simple implementation of BUS_CONFIG_INTR() simply calls the
 * BUS_CONFIG_INTR() method of the parent of @p dev.
 */
int
bus_generic_config_intr(device_t dev, int irq, enum intr_trigger trig,
    enum intr_polarity pol)
{
	/* Propagate up the bus hierarchy until someone handles it. */
	if (dev->parent)
		return (BUS_CONFIG_INTR(dev->parent, irq, trig, pol));
	return (EINVAL);
}

/**
 * @brief Helper function for implementing BUS_DESCRIBE_INTR().
 *
 * This simple implementation of BUS_DESCRIBE_INTR() simply calls the
 * BUS_DESCRIBE_INTR() method of the parent of @p dev.
 */
int
bus_generic_describe_intr(device_t dev, device_t child, struct resource *irq,
    void *cookie, const char *descr)
{
	/* Propagate up the bus hierarchy until someone handles it. */
	if (dev->parent)
		return (BUS_DESCRIBE_INTR(dev->parent, child, irq, cookie,
		    descr));
	return (EINVAL);
}

/**
 * @brief Helper function for implementing BUS_GET_CPUS().
 *
 * This simple implementation of BUS_GET_CPUS() simply calls the
 * BUS_GET_CPUS() method of the parent of @p dev.
 */
int
bus_generic_get_cpus(device_t dev, device_t child, enum cpu_sets op,
    size_t setsize, cpuset_t *cpuset)
{
	/* Propagate up the bus hierarchy until someone handles it. */
	if (dev->parent != NULL)
		return (BUS_GET_CPUS(dev->parent, child, op, setsize, cpuset));
	return (EINVAL);
}

/**
 * @brief Helper function for implementing BUS_GET_DMA_TAG().
 *
 * This simple implementation of BUS_GET_DMA_TAG() simply calls the
 * BUS_GET_DMA_TAG() method of the parent of @p dev.
 */
bus_dma_tag_t
bus_generic_get_dma_tag(device_t dev, device_t child)
{
	/* Propagate up the bus hierarchy until someone handles it. */
	if (dev->parent != NULL)
		return (BUS_GET_DMA_TAG(dev->parent, child));
	return (NULL);
}

/**
 * @brief Helper function for implementing BUS_GET_BUS_TAG().
 *
 * This simple implementation of BUS_GET_BUS_TAG() simply calls the
 * BUS_GET_BUS_TAG() method of the parent of @p dev.
 */
bus_space_tag_t
bus_generic_get_bus_tag(device_t dev, device_t child)
{
	/* Propagate up the bus hierarchy until someone handles it. */
	if (dev->parent != NULL)
		return (BUS_GET_BUS_TAG(dev->parent, child));
	return ((bus_space_tag_t)0);
}

/**
 * @brief Helper function for implementing BUS_GET_RESOURCE().
 *
 * This implementation of BUS_GET_RESOURCE() uses the
 * resource_list_find() function to do most of the work. It calls
 * BUS_GET_RESOURCE_LIST() to find a suitable resource list to
 * search.
 */
int
bus_generic_rl_get_resource(device_t dev, device_t child, int type, int rid,
    rman_res_t *startp, rman_res_t *countp)
{
	struct resource_list *		rl = NULL;
	struct resource_list_entry *	rle = NULL;

	rl = BUS_GET_RESOURCE_LIST(dev, child);
	if (!rl)
		return (EINVAL);

	rle = resource_list_find(rl, type, rid);
	if (!rle)
		return (ENOENT);

	if (startp)
		*startp = rle->start;
	if (countp)
		*countp = rle->count;

	return (0);
}

/**
 * @brief Helper function for implementing BUS_SET_RESOURCE().
 *
 * This implementation of BUS_SET_RESOURCE() uses the
 * resource_list_add() function to do most of the work. It calls
 * BUS_GET_RESOURCE_LIST() to find a suitable resource list to
 * edit.
 */
int
bus_generic_rl_set_resource(device_t dev, device_t child, int type, int rid,
    rman_res_t start, rman_res_t count)
{
	struct resource_list *		rl = NULL;

	rl = BUS_GET_RESOURCE_LIST(dev, child);
	if (!rl)
		return (EINVAL);

	resource_list_add(rl, type, rid, start, (start + count - 1), count);

	return (0);
}

/**
 * @brief Helper function for implementing BUS_DELETE_RESOURCE().
 *
 * This implementation of BUS_DELETE_RESOURCE() uses the
 * resource_list_delete() function to do most of the work. It calls
 * BUS_GET_RESOURCE_LIST() to find a suitable resource list to
 * edit.
 */
void
bus_generic_rl_delete_resource(device_t dev, device_t child, int type, int rid)
{
	struct resource_list *		rl = NULL;

	rl = BUS_GET_RESOURCE_LIST(dev, child);
	if (!rl)
		return;

	resource_list_delete(rl, type, rid);

	return;
}

/**
 * @brief Helper function for implementing BUS_RELEASE_RESOURCE().
 *
 * This implementation of BUS_RELEASE_RESOURCE() uses the
 * resource_list_release() function to do most of the work. It calls
 * BUS_GET_RESOURCE_LIST() to find a suitable resource list.
 */
int
bus_generic_rl_release_resource(device_t dev, device_t child, int type,
    int rid, struct resource *r)
{
	struct resource_list *		rl = NULL;

	if (device_get_parent(child) != dev)
		return (BUS_RELEASE_RESOURCE(device_get_parent(dev), child,
		    type, rid, r));

	rl = BUS_GET_RESOURCE_LIST(dev, child);
	if (!rl)
		return (EINVAL);

	return (resource_list_release(rl, dev, child, type, rid, r));
}

/**
 * @brief Helper function for implementing BUS_ALLOC_RESOURCE().
 *
 * This implementation of BUS_ALLOC_RESOURCE() uses the
 * resource_list_alloc() function to do most of the work. It calls
 * BUS_GET_RESOURCE_LIST() to find a suitable resource list.
 */
struct resource *
bus_generic_rl_alloc_resource(device_t dev, device_t child, int type,
    int *rid, rman_res_t start, rman_res_t end, rman_res_t count, u_int flags)
{
	struct resource_list *		rl = NULL;

	if (device_get_parent(child) != dev)
		return (BUS_ALLOC_RESOURCE(device_get_parent(dev), child,
		    type, rid, start, end, count, flags));

	rl = BUS_GET_RESOURCE_LIST(dev, child);
	if (!rl)
		return (NULL);

	return (resource_list_alloc(rl, dev, child, type, rid,
	    start, end, count, flags));
}

/**
 * @brief Helper function for implementing BUS_CHILD_PRESENT().
 *
 * This simple implementation of BUS_CHILD_PRESENT() simply calls the
 * BUS_CHILD_PRESENT() method of the parent of @p dev.
 */
int
bus_generic_child_present(device_t dev, device_t child)
{
	return (BUS_CHILD_PRESENT(device_get_parent(dev), dev));
}

int
bus_generic_get_domain(device_t dev, device_t child, int *domain)
{
	if (dev->parent)
		return (BUS_GET_DOMAIN(dev->parent, dev, domain));

	return (ENOENT);
}

/**
 * @brief Helper function for implementing BUS_RESCAN().
 *
 * This null implementation of BUS_RESCAN() always fails to indicate
 * the bus does not support rescanning.
 */
int
bus_null_rescan(device_t dev)
{
	return (ENXIO);
}

/*
 * Some convenience functions to make it easier for drivers to use the
 * resource-management functions.  All these really do is hide the
 * indirection through the parent's method table, making for slightly
 * less-wordy code.  In the future, it might make sense for this code
 * to maintain some sort of a list of resources allocated by each device.
 */

int
bus_alloc_resources(device_t dev, struct resource_spec *rs,
    struct resource **res)
{
	int i;

	for (i = 0; rs[i].type != -1; i++)
		res[i] = NULL;
	for (i = 0; rs[i].type != -1; i++) {
		res[i] = bus_alloc_resource_any(dev,
		    rs[i].type, &rs[i].rid, rs[i].flags);
		if (res[i] == NULL && !(rs[i].flags & RF_OPTIONAL)) {
			bus_release_resources(dev, rs, res);
			return (ENXIO);
		}
	}
	return (0);
}

void
bus_release_resources(device_t dev, const struct resource_spec *rs,
    struct resource **res)
{
	int i;

	for (i = 0; rs[i].type != -1; i++)
		if (res[i] != NULL) {
			bus_release_resource(
			    dev, rs[i].type, rs[i].rid, res[i]);
			res[i] = NULL;
		}
}

/**
 * @brief Wrapper function for BUS_ALLOC_RESOURCE().
 *
 * This function simply calls the BUS_ALLOC_RESOURCE() method of the
 * parent of @p dev.
 */
struct resource *
bus_alloc_resource(device_t dev, int type, int *rid, rman_res_t start,
    rman_res_t end, rman_res_t count, u_int flags)
{
	struct resource *res;

	if (dev->parent == NULL)
		return (NULL);
	res = BUS_ALLOC_RESOURCE(dev->parent, dev, type, rid, start, end,
	    count, flags);
	return (res);
}

/**
 * @brief Wrapper function for BUS_ADJUST_RESOURCE().
 *
 * This function simply calls the BUS_ADJUST_RESOURCE() method of the
 * parent of @p dev.
 */
int
bus_adjust_resource(device_t dev, int type, struct resource *r, rman_res_t start,
    rman_res_t end)
{
	if (dev->parent == NULL)
		return (EINVAL);
	return (BUS_ADJUST_RESOURCE(dev->parent, dev, type, r, start, end));
}

/**
 * @brief Wrapper function for BUS_ACTIVATE_RESOURCE().
 *
 * This function simply calls the BUS_ACTIVATE_RESOURCE() method of the
 * parent of @p dev.
 */
int
bus_activate_resource(device_t dev, int type, int rid, struct resource *r)
{
	if (dev->parent == NULL)
		return (EINVAL);
	return (BUS_ACTIVATE_RESOURCE(dev->parent, dev, type, rid, r));
}

/**
 * @brief Wrapper function for BUS_DEACTIVATE_RESOURCE().
 *
 * This function simply calls the BUS_DEACTIVATE_RESOURCE() method of the
 * parent of @p dev.
 */
int
bus_deactivate_resource(device_t dev, int type, int rid, struct resource *r)
{
	if (dev->parent == NULL)
		return (EINVAL);
	return (BUS_DEACTIVATE_RESOURCE(dev->parent, dev, type, rid, r));
}

/**
 * @brief Wrapper function for BUS_MAP_RESOURCE().
 *
 * This function simply calls the BUS_MAP_RESOURCE() method of the
 * parent of @p dev.
 */
int
bus_map_resource(device_t dev, int type, struct resource *r,
    struct resource_map_request *args, struct resource_map *map)
{
	if (dev->parent == NULL)
		return (EINVAL);
	return (BUS_MAP_RESOURCE(dev->parent, dev, type, r, args, map));
}

/**
 * @brief Wrapper function for BUS_UNMAP_RESOURCE().
 *
 * This function simply calls the BUS_UNMAP_RESOURCE() method of the
 * parent of @p dev.
 */
int
bus_unmap_resource(device_t dev, int type, struct resource *r,
    struct resource_map *map)
{
	if (dev->parent == NULL)
		return (EINVAL);
	return (BUS_UNMAP_RESOURCE(dev->parent, dev, type, r, map));
}

/**
 * @brief Wrapper function for BUS_RELEASE_RESOURCE().
 *
 * This function simply calls the BUS_RELEASE_RESOURCE() method of the
 * parent of @p dev.
 */
int
bus_release_resource(device_t dev, int type, int rid, struct resource *r)
{
	int rv;

	if (dev->parent == NULL)
		return (EINVAL);
	rv = BUS_RELEASE_RESOURCE(dev->parent, dev, type, rid, r);
	return (rv);
}

/**
 * @brief Wrapper function for BUS_SETUP_INTR().
 *
 * This function simply calls the BUS_SETUP_INTR() method of the
 * parent of @p dev.
 */
int
bus_setup_intr(device_t dev, struct resource *r, int flags,
    driver_filter_t filter, driver_intr_t handler, void *arg, void **cookiep)
{
	int error;

	if (dev->parent == NULL)
		return (EINVAL);
	error = BUS_SETUP_INTR(dev->parent, dev, r, flags, filter, handler,
	    arg, cookiep);
	if (error != 0)
		return (error);
	if (handler != NULL && !(flags & INTR_MPSAFE))
		device_printf(dev, "[GIANT-LOCKED]\n");
	return (0);
}

/**
 * @brief Wrapper function for BUS_TEARDOWN_INTR().
 *
 * This function simply calls the BUS_TEARDOWN_INTR() method of the
 * parent of @p dev.
 */
int
bus_teardown_intr(device_t dev, struct resource *r, void *cookie)
{
	if (dev->parent == NULL)
		return (EINVAL);
	return (BUS_TEARDOWN_INTR(dev->parent, dev, r, cookie));
}

/**
 * @brief Wrapper function for BUS_SUSPEND_INTR().
 *
 * This function simply calls the BUS_SUSPEND_INTR() method of the
 * parent of @p dev.
 */
int
bus_suspend_intr(device_t dev, struct resource *r)
{
	if (dev->parent == NULL)
		return (EINVAL);
	return (BUS_SUSPEND_INTR(dev->parent, dev, r));
}

/**
 * @brief Wrapper function for BUS_RESUME_INTR().
 *
 * This function simply calls the BUS_RESUME_INTR() method of the
 * parent of @p dev.
 */
int
bus_resume_intr(device_t dev, struct resource *r)
{
	if (dev->parent == NULL)
		return (EINVAL);
	return (BUS_RESUME_INTR(dev->parent, dev, r));
}

/**
 * @brief Wrapper function for BUS_BIND_INTR().
 *
 * This function simply calls the BUS_BIND_INTR() method of the
 * parent of @p dev.
 */
int
bus_bind_intr(device_t dev, struct resource *r, int cpu)
{
	if (dev->parent == NULL)
		return (EINVAL);
	return (BUS_BIND_INTR(dev->parent, dev, r, cpu));
}

/**
 * @brief Wrapper function for BUS_DESCRIBE_INTR().
 *
 * This function first formats the requested description into a
 * temporary buffer and then calls the BUS_DESCRIBE_INTR() method of
 * the parent of @p dev.
 */
int
bus_describe_intr(device_t dev, struct resource *irq, void *cookie,
    const char *fmt, ...)
{
	va_list ap;
	char descr[MAXCOMLEN + 1];

	if (dev->parent == NULL)
		return (EINVAL);
	va_start(ap, fmt);
	vsnprintf(descr, sizeof(descr), fmt, ap);
	va_end(ap);
	return (BUS_DESCRIBE_INTR(dev->parent, dev, irq, cookie, descr));
}

/**
 * @brief Wrapper function for BUS_SET_RESOURCE().
 *
 * This function simply calls the BUS_SET_RESOURCE() method of the
 * parent of @p dev.
 */
int
bus_set_resource(device_t dev, int type, int rid,
    rman_res_t start, rman_res_t count)
{
	return (BUS_SET_RESOURCE(device_get_parent(dev), dev, type, rid,
	    start, count));
}

/**
 * @brief Wrapper function for BUS_GET_RESOURCE().
 *
 * This function simply calls the BUS_GET_RESOURCE() method of the
 * parent of @p dev.
 */
int
bus_get_resource(device_t dev, int type, int rid,
    rman_res_t *startp, rman_res_t *countp)
{
	return (BUS_GET_RESOURCE(device_get_parent(dev), dev, type, rid,
	    startp, countp));
}

/**
 * @brief Wrapper function for BUS_GET_RESOURCE().
 *
 * This function simply calls the BUS_GET_RESOURCE() method of the
 * parent of @p dev and returns the start value.
 */
rman_res_t
bus_get_resource_start(device_t dev, int type, int rid)
{
	rman_res_t start;
	rman_res_t count;
	int error;

	error = BUS_GET_RESOURCE(device_get_parent(dev), dev, type, rid,
	    &start, &count);
	if (error)
		return (0);
	return (start);
}

/**
 * @brief Wrapper function for BUS_GET_RESOURCE().
 *
 * This function simply calls the BUS_GET_RESOURCE() method of the
 * parent of @p dev and returns the count value.
 */
rman_res_t
bus_get_resource_count(device_t dev, int type, int rid)
{
	rman_res_t start;
	rman_res_t count;
	int error;

	error = BUS_GET_RESOURCE(device_get_parent(dev), dev, type, rid,
	    &start, &count);
	if (error)
		return (0);
	return (count);
}

/**
 * @brief Wrapper function for BUS_DELETE_RESOURCE().
 *
 * This function simply calls the BUS_DELETE_RESOURCE() method of the
 * parent of @p dev.
 */
void
bus_delete_resource(device_t dev, int type, int rid)
{
	BUS_DELETE_RESOURCE(device_get_parent(dev), dev, type, rid);
}

/**
 * @brief Wrapper function for BUS_CHILD_PRESENT().
 *
 * This function simply calls the BUS_CHILD_PRESENT() method of the
 * parent of @p dev.
 */
int
bus_child_present(device_t child)
{
	return (BUS_CHILD_PRESENT(device_get_parent(child), child));
}

/**
 * @brief Wrapper function for BUS_CHILD_PNPINFO_STR().
 *
 * This function simply calls the BUS_CHILD_PNPINFO_STR() method of the
 * parent of @p dev.
 */
int
bus_child_pnpinfo_str(device_t child, char *buf, size_t buflen)
{
	device_t parent;

	parent = device_get_parent(child);
	if (parent == NULL) {
		*buf = '\0';
		return (0);
	}
	return (BUS_CHILD_PNPINFO_STR(parent, child, buf, buflen));
}

/**
 * @brief Wrapper function for BUS_CHILD_LOCATION_STR().
 *
 * This function simply calls the BUS_CHILD_LOCATION_STR() method of the
 * parent of @p dev.
 */
int
bus_child_location_str(device_t child, char *buf, size_t buflen)
{
	device_t parent;

	parent = device_get_parent(child);
	if (parent == NULL) {
		*buf = '\0';
		return (0);
	}
	return (BUS_CHILD_LOCATION_STR(parent, child, buf, buflen));
}

/**
 * @brief Wrapper function for bus_child_pnpinfo_str using sbuf
 *
 * A convenient wrapper frunction for bus_child_pnpinfo_str that allows
 * us to splat that into an sbuf. It uses unholy knowledge of sbuf to
 * accomplish this, however. It is an interim function until we can convert
 * this interface more fully.
 */
/* Note: we reach inside of sbuf because it's API isn't rich enough to do this */
#define	SPACE(s)	((s)->s_size - (s)->s_len)
#define EOB(s)		((s)->s_buf + (s)->s_len)

static int
bus_child_pnpinfo_sb(device_t dev, struct sbuf *sb)
{
	char *p;
	ssize_t space;

	MPASS((sb->s_flags & SBUF_INCLUDENUL) == 0);
	MPASS(sb->s_size >= sb->s_len);
	if (sb->s_error != 0)
		return (-1);
	space = SPACE(sb);
	if (space <= 1) {
		sb->s_error = ENOMEM;
		return (-1);
	}
	p = EOB(sb);
	*p = '\0';	/* sbuf buffer isn't NUL terminated until sbuf_finish() */
	bus_child_pnpinfo_str(dev, p, space);
	sb->s_len += strlen(p);
	return (0);
}

/**
 * @brief Wrapper function for bus_child_pnpinfo_str using sbuf
 *
 * A convenient wrapper frunction for bus_child_pnpinfo_str that allows
 * us to splat that into an sbuf. It uses unholy knowledge of sbuf to
 * accomplish this, however. It is an interim function until we can convert
 * this interface more fully.
 */
static int
bus_child_location_sb(device_t dev, struct sbuf *sb)
{
	char *p;
	ssize_t space;

	MPASS((sb->s_flags & SBUF_INCLUDENUL) == 0);
	MPASS(sb->s_size >= sb->s_len);
	if (sb->s_error != 0)
		return (-1);
	space = SPACE(sb);
	if (space <= 1) {
		sb->s_error = ENOMEM;
		return (-1);
	}
	p = EOB(sb);
	*p = '\0';	/* sbuf buffer isn't NUL terminated until sbuf_finish() */
	bus_child_location_str(dev, p, space);
	sb->s_len += strlen(p);
	return (0);
}
#undef SPACE
#undef EOB

/**
 * @brief Wrapper function for BUS_GET_CPUS().
 *
 * This function simply calls the BUS_GET_CPUS() method of the
 * parent of @p dev.
 */
int
bus_get_cpus(device_t dev, enum cpu_sets op, size_t setsize, cpuset_t *cpuset)
{
	device_t parent;

	parent = device_get_parent(dev);
	if (parent == NULL)
		return (EINVAL);
	return (BUS_GET_CPUS(parent, dev, op, setsize, cpuset));
}

/**
 * @brief Wrapper function for BUS_GET_DMA_TAG().
 *
 * This function simply calls the BUS_GET_DMA_TAG() method of the
 * parent of @p dev.
 */
bus_dma_tag_t
bus_get_dma_tag(device_t dev)
{
	device_t parent;

	parent = device_get_parent(dev);
	if (parent == NULL)
		return (NULL);
	return (BUS_GET_DMA_TAG(parent, dev));
}

/**
 * @brief Wrapper function for BUS_GET_BUS_TAG().
 *
 * This function simply calls the BUS_GET_BUS_TAG() method of the
 * parent of @p dev.
 */
bus_space_tag_t
bus_get_bus_tag(device_t dev)
{
	device_t parent;

	parent = device_get_parent(dev);
	if (parent == NULL)
		return ((bus_space_tag_t)0);
	return (BUS_GET_BUS_TAG(parent, dev));
}

/**
 * @brief Wrapper function for BUS_GET_DOMAIN().
 *
 * This function simply calls the BUS_GET_DOMAIN() method of the
 * parent of @p dev.
 */
int
bus_get_domain(device_t dev, int *domain)
{
	return (BUS_GET_DOMAIN(device_get_parent(dev), dev, domain));
}

/* Resume all devices and then notify userland that we're up again. */
static int
root_resume(device_t dev)
{
	int error;

	error = bus_generic_resume(dev);
	if (error == 0) {
		devctl_notify("kern", "power", "resume", NULL); /* Deprecated gone in 14 */
		devctl_notify("kernel", "power", "resume", NULL);
	}
	return (error);
}

static int
root_print_child(device_t dev, device_t child)
{
	int	retval = 0;

	retval += bus_print_child_header(dev, child);
	retval += printf("\n");

	return (retval);
}

static int
root_setup_intr(device_t dev, device_t child, struct resource *irq, int flags,
    driver_filter_t *filter, driver_intr_t *intr, void *arg, void **cookiep)
{
	/*
	 * If an interrupt mapping gets to here something bad has happened.
	 */
	panic("root_setup_intr");
}

/*
 * If we get here, assume that the device is permanent and really is
 * present in the system.  Removable bus drivers are expected to intercept
 * this call long before it gets here.  We return -1 so that drivers that
 * really care can check vs -1 or some ERRNO returned higher in the food
 * chain.
 */
static int
root_child_present(device_t dev, device_t child)
{
	return (-1);
}

static int
root_get_cpus(device_t dev, device_t child, enum cpu_sets op, size_t setsize,
    cpuset_t *cpuset)
{
	switch (op) {
	case INTR_CPUS:
		/* Default to returning the set of all CPUs. */
		if (setsize != sizeof(cpuset_t))
			return (EINVAL);
		*cpuset = all_cpus;
		return (0);
	default:
		return (EINVAL);
	}
}

static kobj_method_t root_methods[] = {
	/* Device interface */
	KOBJMETHOD(device_shutdown,	bus_generic_shutdown),
	KOBJMETHOD(device_suspend,	bus_generic_suspend),
	KOBJMETHOD(device_resume,	root_resume),

	/* Bus interface */
	KOBJMETHOD(bus_print_child,	root_print_child),
	KOBJMETHOD(bus_read_ivar,	bus_generic_read_ivar),
	KOBJMETHOD(bus_write_ivar,	bus_generic_write_ivar),
	KOBJMETHOD(bus_setup_intr,	root_setup_intr),
	KOBJMETHOD(bus_child_present,	root_child_present),
	KOBJMETHOD(bus_get_cpus,	root_get_cpus),

	KOBJMETHOD_END
};

static driver_t root_driver = {
	"root",
	root_methods,
	1,			/* no softc */
};

device_t	root_bus;
devclass_t	root_devclass;

static int
root_bus_module_handler(module_t mod, int what, void* arg)
{
	switch (what) {
	case MOD_LOAD:
		TAILQ_INIT(&bus_data_devices);
		kobj_class_compile((kobj_class_t) &root_driver);
		root_bus = make_device(NULL, "root", 0);
		root_bus->desc = "System root bus";
		kobj_init((kobj_t) root_bus, (kobj_class_t) &root_driver);
		root_bus->driver = &root_driver;
		root_bus->state = DS_ATTACHED;
		root_devclass = devclass_find_internal("root", NULL, FALSE);
		devinit();
		return (0);

	case MOD_SHUTDOWN:
		device_shutdown(root_bus);
		return (0);
	default:
		return (EOPNOTSUPP);
	}

	return (0);
}

static moduledata_t root_bus_mod = {
	"rootbus",
	root_bus_module_handler,
	NULL
};
DECLARE_MODULE(rootbus, root_bus_mod, SI_SUB_DRIVERS, SI_ORDER_FIRST);

/**
 * @brief Automatically configure devices
 *
 * This function begins the autoconfiguration process by calling
 * device_probe_and_attach() for each child of the @c root0 device.
 */
void
root_bus_configure(void)
{
	PDEBUG(("."));

	/* Eventually this will be split up, but this is sufficient for now. */
	bus_set_pass(BUS_PASS_DEFAULT);
}

/**
 * @brief Module handler for registering device drivers
 *
 * This module handler is used to automatically register device
 * drivers when modules are loaded. If @p what is MOD_LOAD, it calls
 * devclass_add_driver() for the driver described by the
 * driver_module_data structure pointed to by @p arg
 */
int
driver_module_handler(module_t mod, int what, void *arg)
{
	struct driver_module_data *dmd;
	devclass_t bus_devclass;
	kobj_class_t driver;
	int error, pass;

	dmd = (struct driver_module_data *)arg;
	bus_devclass = devclass_find_internal(dmd->dmd_busname, NULL, TRUE);
	error = 0;

	switch (what) {
	case MOD_LOAD:
		if (dmd->dmd_chainevh)
			error = dmd->dmd_chainevh(mod,what,dmd->dmd_chainarg);

		pass = dmd->dmd_pass;
		driver = dmd->dmd_driver;
		PDEBUG(("Loading module: driver %s on bus %s (pass %d)",
		    DRIVERNAME(driver), dmd->dmd_busname, pass));
		error = devclass_add_driver(bus_devclass, driver, pass,
		    dmd->dmd_devclass);
		break;

	case MOD_UNLOAD:
		PDEBUG(("Unloading module: driver %s from bus %s",
		    DRIVERNAME(dmd->dmd_driver),
		    dmd->dmd_busname));
		error = devclass_delete_driver(bus_devclass,
		    dmd->dmd_driver);

		if (!error && dmd->dmd_chainevh)
			error = dmd->dmd_chainevh(mod,what,dmd->dmd_chainarg);
		break;
	case MOD_QUIESCE:
		PDEBUG(("Quiesce module: driver %s from bus %s",
		    DRIVERNAME(dmd->dmd_driver),
		    dmd->dmd_busname));
		error = devclass_quiesce_driver(bus_devclass,
		    dmd->dmd_driver);

		if (!error && dmd->dmd_chainevh)
			error = dmd->dmd_chainevh(mod,what,dmd->dmd_chainarg);
		break;
	default:
		error = EOPNOTSUPP;
		break;
	}

	return (error);
}

/**
 * @brief Enumerate all hinted devices for this bus.
 *
 * Walks through the hints for this bus and calls the bus_hinted_child
 * routine for each one it fines.  It searches first for the specific
 * bus that's being probed for hinted children (eg isa0), and then for
 * generic children (eg isa).
 *
 * @param	dev	bus device to enumerate
 */
void
bus_enumerate_hinted_children(device_t bus)
{
	int i;
	const char *dname, *busname;
	int dunit;

	/*
	 * enumerate all devices on the specific bus
	 */
	busname = device_get_nameunit(bus);
	i = 0;
	while (resource_find_match(&i, &dname, &dunit, "at", busname) == 0)
		BUS_HINTED_CHILD(bus, dname, dunit);

	/*
	 * and all the generic ones.
	 */
	busname = device_get_name(bus);
	i = 0;
	while (resource_find_match(&i, &dname, &dunit, "at", busname) == 0)
		BUS_HINTED_CHILD(bus, dname, dunit);
}

#ifdef BUS_DEBUG

/* the _short versions avoid iteration by not calling anything that prints
 * more than oneliners. I love oneliners.
 */

static void
print_device_short(device_t dev, int indent)
{
	if (!dev)
		return;

	indentprintf(("device %d: <%s> %sparent,%schildren,%s%s%s%s%s%s,%sivars,%ssoftc,busy=%d\n",
	    dev->unit, dev->desc,
	    (dev->parent? "":"no "),
	    (TAILQ_EMPTY(&dev->children)? "no ":""),
	    (dev->flags&DF_ENABLED? "enabled,":"disabled,"),
	    (dev->flags&DF_FIXEDCLASS? "fixed,":""),
	    (dev->flags&DF_WILDCARD? "wildcard,":""),
	    (dev->flags&DF_DESCMALLOCED? "descmalloced,":""),
	    (dev->flags&DF_REBID? "rebiddable,":""),
	    (dev->flags&DF_SUSPENDED? "suspended,":""),
	    (dev->ivars? "":"no "),
	    (dev->softc? "":"no "),
	    dev->busy));
}

static void
print_device(device_t dev, int indent)
{
	if (!dev)
		return;

	print_device_short(dev, indent);

	indentprintf(("Parent:\n"));
	print_device_short(dev->parent, indent+1);
	indentprintf(("Driver:\n"));
	print_driver_short(dev->driver, indent+1);
	indentprintf(("Devclass:\n"));
	print_devclass_short(dev->devclass, indent+1);
}

void
print_device_tree_short(device_t dev, int indent)
/* print the device and all its children (indented) */
{
	device_t child;

	if (!dev)
		return;

	print_device_short(dev, indent);

	TAILQ_FOREACH(child, &dev->children, link) {
		print_device_tree_short(child, indent+1);
	}
}

void
print_device_tree(device_t dev, int indent)
/* print the device and all its children (indented) */
{
	device_t child;

	if (!dev)
		return;

	print_device(dev, indent);

	TAILQ_FOREACH(child, &dev->children, link) {
		print_device_tree(child, indent+1);
	}
}

static void
print_driver_short(driver_t *driver, int indent)
{
	if (!driver)
		return;

	indentprintf(("driver %s: softc size = %zd\n",
	    driver->name, driver->size));
}

static void
print_driver(driver_t *driver, int indent)
{
	if (!driver)
		return;

	print_driver_short(driver, indent);
}

static void
print_driver_list(driver_list_t drivers, int indent)
{
	driverlink_t driver;

	TAILQ_FOREACH(driver, &drivers, link) {
		print_driver(driver->driver, indent);
	}
}

static void
print_devclass_short(devclass_t dc, int indent)
{
	if ( !dc )
		return;

	indentprintf(("devclass %s: max units = %d\n", dc->name, dc->maxunit));
}

static void
print_devclass(devclass_t dc, int indent)
{
	int i;

	if ( !dc )
		return;

	print_devclass_short(dc, indent);
	indentprintf(("Drivers:\n"));
	print_driver_list(dc->drivers, indent+1);

	indentprintf(("Devices:\n"));
	for (i = 0; i < dc->maxunit; i++)
		if (dc->devices[i])
			print_device(dc->devices[i], indent+1);
}

void
print_devclass_list_short(void)
{
	devclass_t dc;

	printf("Short listing of devclasses, drivers & devices:\n");
	TAILQ_FOREACH(dc, &devclasses, link) {
		print_devclass_short(dc, 0);
	}
}

void
print_devclass_list(void)
{
	devclass_t dc;

	printf("Full listing of devclasses, drivers & devices:\n");
	TAILQ_FOREACH(dc, &devclasses, link) {
		print_devclass(dc, 0);
	}
}

#endif

/*
 * User-space access to the device tree.
 *
 * We implement a small set of nodes:
 *
 * hw.bus			Single integer read method to obtain the
 *				current generation count.
 * hw.bus.devices		Reads the entire device tree in flat space.
 * hw.bus.rman			Resource manager interface
 *
 * We might like to add the ability to scan devclasses and/or drivers to
 * determine what else is currently loaded/available.
 */

static int
sysctl_bus_info(SYSCTL_HANDLER_ARGS)
{
	struct u_businfo	ubus;

	ubus.ub_version = BUS_USER_VERSION;
	ubus.ub_generation = bus_data_generation;

	return (SYSCTL_OUT(req, &ubus, sizeof(ubus)));
}
SYSCTL_PROC(_hw_bus, OID_AUTO, info, CTLTYPE_STRUCT | CTLFLAG_RD |
    CTLFLAG_MPSAFE, NULL, 0, sysctl_bus_info, "S,u_businfo",
    "bus-related data");

static int
sysctl_devices(SYSCTL_HANDLER_ARGS)
{
	struct sbuf		sb;
	int			*name = (int *)arg1;
	u_int			namelen = arg2;
	int			index;
	device_t		dev;
	struct u_device		*udev;
	int			error;

	if (namelen != 2)
		return (EINVAL);

	if (bus_data_generation_check(name[0]))
		return (EINVAL);

	index = name[1];

	/*
	 * Scan the list of devices, looking for the requested index.
	 */
	TAILQ_FOREACH(dev, &bus_data_devices, devlink) {
		if (index-- == 0)
			break;
	}
	if (dev == NULL)
		return (ENOENT);

	/*
	 * Populate the return item, careful not to overflow the buffer.
	 */
	udev = malloc(sizeof(*udev), M_BUS, M_WAITOK | M_ZERO);
	if (udev == NULL)
		return (ENOMEM);
	udev->dv_handle = (uintptr_t)dev;
	udev->dv_parent = (uintptr_t)dev->parent;
	udev->dv_devflags = dev->devflags;
	udev->dv_flags = dev->flags;
	udev->dv_state = dev->state;
	sbuf_new(&sb, udev->dv_fields, sizeof(udev->dv_fields), SBUF_FIXEDLEN);
	if (dev->nameunit != NULL)
		sbuf_cat(&sb, dev->nameunit);
	else
		sbuf_putc(&sb, '\0');
	sbuf_putc(&sb, '\0');
	if (dev->desc != NULL)
		sbuf_cat(&sb, dev->desc);
	else
		sbuf_putc(&sb, '\0');
	sbuf_putc(&sb, '\0');
	if (dev->driver != NULL)
		sbuf_cat(&sb, dev->driver->name);
	else
		sbuf_putc(&sb, '\0');
	sbuf_putc(&sb, '\0');
	bus_child_pnpinfo_sb(dev, &sb);
	sbuf_putc(&sb, '\0');
	bus_child_location_sb(dev, &sb);
	sbuf_putc(&sb, '\0');
	error = sbuf_finish(&sb);
	if (error == 0)
		error = SYSCTL_OUT(req, udev, sizeof(*udev));
	sbuf_delete(&sb);
	free(udev, M_BUS);
	return (error);
}

SYSCTL_NODE(_hw_bus, OID_AUTO, devices,
    CTLFLAG_RD | CTLFLAG_NEEDGIANT, sysctl_devices,
    "system device tree");

int
bus_data_generation_check(int generation)
{
	if (generation != bus_data_generation)
		return (1);

	/* XXX generate optimised lists here? */
	return (0);
}

void
bus_data_generation_update(void)
{
	atomic_add_int(&bus_data_generation, 1);
}

int
bus_free_resource(device_t dev, int type, struct resource *r)
{
	if (r == NULL)
		return (0);
	return (bus_release_resource(dev, type, rman_get_rid(r), r));
}

device_t
device_lookup_by_name(const char *name)
{
	device_t dev;

	TAILQ_FOREACH(dev, &bus_data_devices, devlink) {
		if (dev->nameunit != NULL && strcmp(dev->nameunit, name) == 0)
			return (dev);
	}
	return (NULL);
}

/*
 * /dev/devctl2 implementation.  The existing /dev/devctl device has
 * implicit semantics on open, so it could not be reused for this.
 * Another option would be to call this /dev/bus?
 */
static int
find_device(struct devreq *req, device_t *devp)
{
	device_t dev;

	/*
	 * First, ensure that the name is nul terminated.
	 */
	if (memchr(req->dr_name, '\0', sizeof(req->dr_name)) == NULL)
		return (EINVAL);

	/*
	 * Second, try to find an attached device whose name matches
	 * 'name'.
	 */
	dev = device_lookup_by_name(req->dr_name);
	if (dev != NULL) {
		*devp = dev;
		return (0);
	}

	/* Finally, give device enumerators a chance. */
	dev = NULL;
	EVENTHANDLER_DIRECT_INVOKE(dev_lookup, req->dr_name, &dev);
	if (dev == NULL)
		return (ENOENT);
	*devp = dev;
	return (0);
}

static bool
driver_exists(device_t bus, const char *driver)
{
	devclass_t dc;

	for (dc = bus->devclass; dc != NULL; dc = dc->parent) {
		if (devclass_find_driver_internal(dc, driver) != NULL)
			return (true);
	}
	return (false);
}

static void
device_gen_nomatch(device_t dev)
{
	device_t child;

	if (dev->flags & DF_NEEDNOMATCH &&
	    dev->state == DS_NOTPRESENT) {
		BUS_PROBE_NOMATCH(dev->parent, dev);
		devnomatch(dev);
		dev->flags |= DF_DONENOMATCH;
	}
	dev->flags &= ~DF_NEEDNOMATCH;
	TAILQ_FOREACH(child, &dev->children, link) {
		device_gen_nomatch(child);
	}
}

static void
device_do_deferred_actions(void)
{
	devclass_t dc;
	driverlink_t dl;

	/*
	 * Walk through the devclasses to find all the drivers we've tagged as
	 * deferred during the freeze and call the driver added routines. They
	 * have already been added to the lists in the background, so the driver
	 * added routines that trigger a probe will have all the right bidders
	 * for the probe auction.
	 */
	TAILQ_FOREACH(dc, &devclasses, link) {
		TAILQ_FOREACH(dl, &dc->drivers, link) {
			if (dl->flags & DL_DEFERRED_PROBE) {
				devclass_driver_added(dc, dl->driver);
				dl->flags &= ~DL_DEFERRED_PROBE;
			}
		}
	}

	/*
	 * We also defer no-match events during a freeze. Walk the tree and
	 * generate all the pent-up events that are still relevant.
	 */
	device_gen_nomatch(root_bus);
	bus_data_generation_update();
}

static int
devctl2_ioctl(struct cdev *cdev, u_long cmd, caddr_t data, int fflag,
    struct thread *td)
{
#if defined(COMPAT_FREEBSD32) || defined(COMPAT_FREEBSD64)
	struct devreq dr;
#endif
#ifdef COMPAT_FREEBSD32
	struct devreq32 *req32;
#endif
#ifdef COMPAT_FREEBSD64
	struct devreq64 *req64;
#endif
	struct devreq *req;
	device_t dev;
	int error, old;

#ifdef COMPAT_FREEBSD32
	/*
	 * NOTE: the compat code relies on all handled commands being
	 * _IOW() defines with the size of struct devreq.  If other
	 * structs are added or _IOR is used, this code needs to
	 * be adjusted accordingly.
	 *
	 * No consumers of dr_buffer exist so we always copy dr_data
	 * and leave dr_buffer.length zeroed.
	 */
	if (IOCPARM_LEN(cmd) == sizeof(struct devreq32)) {
		req32 = (struct devreq32 *)data;
		memset(&dr, 0, sizeof(dr));
		memcpy(dr.dr_name, req32->dr_name, sizeof(dr.dr_name));
		CP(*req32, dr, dr_flags);
		PTRIN_CP(*req32, dr, dr_data);
		req = &dr;
		cmd = _IOC_NEWTYPE(cmd, struct devreq);
	} else
#endif
#ifdef COMPAT_FREEBSD64
	if (IOCPARM_LEN(cmd) == sizeof(struct devreq64)) {
		req64 = (struct devreq64 *)data;
		memset(&dr, 0, sizeof(dr));
		memcpy(dr.dr_name, req64->dr_name, sizeof(dr.dr_name));
		CP(*req64, dr, dr_flags);
		dr.dr_data = __USER_CAP_STR(req64->dr_data);
		req = &dr;
		cmd = _IOC_NEWTYPE(cmd, struct devreq);
	} else
#endif
		req = (struct devreq *)data;

	/* Locate the device to control. */
	mtx_lock(&Giant);
	switch (cmd) {
	case DEV_ATTACH:
	case DEV_DETACH:
	case DEV_ENABLE:
	case DEV_DISABLE:
	case DEV_SUSPEND:
	case DEV_RESUME:
	case DEV_SET_DRIVER:
	case DEV_CLEAR_DRIVER:
	case DEV_RESCAN:
	case DEV_DELETE:
	case DEV_RESET:
		error = priv_check(td, PRIV_DRIVER);
		if (error == 0)
			error = find_device(req, &dev);
		break;
	case DEV_FREEZE:
	case DEV_THAW:
		error = priv_check(td, PRIV_DRIVER);
		break;
	default:
		error = ENOTTY;
		break;
	}
	if (error) {
		mtx_unlock(&Giant);
		return (error);
	}

	/* Perform the requested operation. */
	switch (cmd) {
	case DEV_ATTACH:
		if (device_is_attached(dev) && (dev->flags & DF_REBID) == 0)
			error = EBUSY;
		else if (!device_is_enabled(dev))
			error = ENXIO;
		else
			error = device_probe_and_attach(dev);
		break;
	case DEV_DETACH:
		if (!device_is_attached(dev)) {
			error = ENXIO;
			break;
		}
		if (!(req->dr_flags & DEVF_FORCE_DETACH)) {
			error = device_quiesce(dev);
			if (error)
				break;
		}
		error = device_detach(dev);
		break;
	case DEV_ENABLE:
		if (device_is_enabled(dev)) {
			error = EBUSY;
			break;
		}

		/*
		 * If the device has been probed but not attached (e.g.
		 * when it has been disabled by a loader hint), just
		 * attach the device rather than doing a full probe.
		 */
		device_enable(dev);
		if (device_is_alive(dev)) {
			/*
			 * If the device was disabled via a hint, clear
			 * the hint.
			 */
			if (resource_disabled(dev->driver->name, dev->unit))
				resource_unset_value(dev->driver->name,
				    dev->unit, "disabled");
			error = device_attach(dev);
		} else
			error = device_probe_and_attach(dev);
		break;
	case DEV_DISABLE:
		if (!device_is_enabled(dev)) {
			error = ENXIO;
			break;
		}

		if (!(req->dr_flags & DEVF_FORCE_DETACH)) {
			error = device_quiesce(dev);
			if (error)
				break;
		}

		/*
		 * Force DF_FIXEDCLASS on around detach to preserve
		 * the existing name.
		 */
		old = dev->flags;
		dev->flags |= DF_FIXEDCLASS;
		error = device_detach(dev);
		if (!(old & DF_FIXEDCLASS))
			dev->flags &= ~DF_FIXEDCLASS;
		if (error == 0)
			device_disable(dev);
		break;
	case DEV_SUSPEND:
		if (device_is_suspended(dev)) {
			error = EBUSY;
			break;
		}
		if (device_get_parent(dev) == NULL) {
			error = EINVAL;
			break;
		}
		error = BUS_SUSPEND_CHILD(device_get_parent(dev), dev);
		break;
	case DEV_RESUME:
		if (!device_is_suspended(dev)) {
			error = EINVAL;
			break;
		}
		if (device_get_parent(dev) == NULL) {
			error = EINVAL;
			break;
		}
		error = BUS_RESUME_CHILD(device_get_parent(dev), dev);
		break;
	case DEV_SET_DRIVER: {
		devclass_t dc;
		char driver[128];

		error = copyinstr(req->dr_data, driver, sizeof(driver), NULL);
		if (error)
			break;
		if (driver[0] == '\0') {
			error = EINVAL;
			break;
		}
		if (dev->devclass != NULL &&
		    strcmp(driver, dev->devclass->name) == 0)
			/* XXX: Could possibly force DF_FIXEDCLASS on? */
			break;

		/*
		 * Scan drivers for this device's bus looking for at
		 * least one matching driver.
		 */
		if (dev->parent == NULL) {
			error = EINVAL;
			break;
		}
		if (!driver_exists(dev->parent, driver)) {
			error = ENOENT;
			break;
		}
		dc = devclass_create(driver);
		if (dc == NULL) {
			error = ENOMEM;
			break;
		}

		/* Detach device if necessary. */
		if (device_is_attached(dev)) {
			if (req->dr_flags & DEVF_SET_DRIVER_DETACH)
				error = device_detach(dev);
			else
				error = EBUSY;
			if (error)
				break;
		}

		/* Clear any previously-fixed device class and unit. */
		if (dev->flags & DF_FIXEDCLASS)
			devclass_delete_device(dev->devclass, dev);
		dev->flags |= DF_WILDCARD;
		dev->unit = -1;

		/* Force the new device class. */
		error = devclass_add_device(dc, dev);
		if (error)
			break;
		dev->flags |= DF_FIXEDCLASS;
		error = device_probe_and_attach(dev);
		break;
	}
	case DEV_CLEAR_DRIVER:
		if (!(dev->flags & DF_FIXEDCLASS)) {
			error = 0;
			break;
		}
		if (device_is_attached(dev)) {
			if (req->dr_flags & DEVF_CLEAR_DRIVER_DETACH)
				error = device_detach(dev);
			else
				error = EBUSY;
			if (error)
				break;
		}

		dev->flags &= ~DF_FIXEDCLASS;
		dev->flags |= DF_WILDCARD;
		devclass_delete_device(dev->devclass, dev);
		error = device_probe_and_attach(dev);
		break;
	case DEV_RESCAN:
		if (!device_is_attached(dev)) {
			error = ENXIO;
			break;
		}
		error = BUS_RESCAN(dev);
		break;
	case DEV_DELETE: {
		device_t parent;

		parent = device_get_parent(dev);
		if (parent == NULL) {
			error = EINVAL;
			break;
		}
		if (!(req->dr_flags & DEVF_FORCE_DELETE)) {
			if (bus_child_present(dev) != 0) {
				error = EBUSY;
				break;
			}
		}
		
		error = device_delete_child(parent, dev);
		break;
	}
	case DEV_FREEZE:
		if (device_frozen)
			error = EBUSY;
		else
			device_frozen = true;
		break;
	case DEV_THAW:
		if (!device_frozen)
			error = EBUSY;
		else {
			device_do_deferred_actions();
			device_frozen = false;
		}
		break;
	case DEV_RESET:
		if ((req->dr_flags & ~(DEVF_RESET_DETACH)) != 0) {
			error = EINVAL;
			break;
		}
		error = BUS_RESET_CHILD(device_get_parent(dev), dev,
		    req->dr_flags);
		break;
	}
	mtx_unlock(&Giant);
	return (error);
}

static struct cdevsw devctl2_cdevsw = {
	.d_version =	D_VERSION,
	.d_ioctl =	devctl2_ioctl,
	.d_name =	"devctl2",
};

static void
devctl2_init(void)
{
	make_dev_credf(MAKEDEV_ETERNAL, &devctl2_cdevsw, 0, NULL,
	    UID_ROOT, GID_WHEEL, 0600, "devctl2");
}

/*
 * APIs to manage deprecation and obsolescence.
 */
static int obsolete_panic = 0;
SYSCTL_INT(_debug, OID_AUTO, obsolete_panic, CTLFLAG_RWTUN, &obsolete_panic, 0,
    "Panic when obsolete features are used (0 = never, 1 = if osbolete, "
    "2 = if deprecated)");

static void
gone_panic(int major, int running, const char *msg)
{
	switch (obsolete_panic)
	{
	case 0:
		return;
	case 1:
		if (running < major)
			return;
		/* FALLTHROUGH */
	default:
		panic("%s", msg);
	}
}

void
_gone_in(int major, const char *msg)
{
	gone_panic(major, P_OSREL_MAJOR(__FreeBSD_version), msg);
	if (P_OSREL_MAJOR(__FreeBSD_version) >= major)
		printf("Obsolete code will be removed soon: %s\n", msg);
	else
		printf("Deprecated code (to be removed in FreeBSD %d): %s\n",
		    major, msg);
}

void
_gone_in_dev(device_t dev, int major, const char *msg)
{
	gone_panic(major, P_OSREL_MAJOR(__FreeBSD_version), msg);
	if (P_OSREL_MAJOR(__FreeBSD_version) >= major)
		device_printf(dev,
		    "Obsolete code will be removed soon: %s\n", msg);
	else
		device_printf(dev,
		    "Deprecated code (to be removed in FreeBSD %d): %s\n",
		    major, msg);
}

#ifdef DDB
static void
db_print_device(device_t dev)
{
	db_printf("name:    %s\n", device_get_nameunit(dev));
	db_printf("  driver:  %s\n", DRIVERNAME(dev->driver));
	db_printf("  class:   %s\n", DEVCLANAME(dev->devclass));
	db_printf("  addr:    %p\n", dev);
	db_printf("  parent:  %p\n", dev->parent);
	db_printf("  softc:   %p\n", dev->softc);
	db_printf("  ivars:   %p\n", dev->ivars);
}

DB_SHOW_COMMAND(device, db_show_device)
{
	device_t dev;

	if (!have_addr)
		return;

<<<<<<< HEAD
	dev = DB_DATA_PTR(addr, sizeof(struct device));
=======
	dev = DB_DATA_PTR(addr, struct device);
>>>>>>> 5714f9f7
	db_print_device(dev);
}

DB_SHOW_ALL_COMMAND(devices, db_show_all_devices)
{
	device_t dev;

	TAILQ_FOREACH(dev, &bus_data_devices, devlink) {
		db_print_device(dev);
	}
}
#endif
<<<<<<< HEAD

=======
>>>>>>> 5714f9f7
// CHERI CHANGES START
// {
//   "updated": 20200803,
//   "target_type": "kernel",
//   "changes_purecap": [
//     "kdb"
//   ]
// }
// CHERI CHANGES END<|MERGE_RESOLUTION|>--- conflicted
+++ resolved
@@ -6105,11 +6105,7 @@
 	if (!have_addr)
 		return;
 
-<<<<<<< HEAD
-	dev = DB_DATA_PTR(addr, sizeof(struct device));
-=======
 	dev = DB_DATA_PTR(addr, struct device);
->>>>>>> 5714f9f7
 	db_print_device(dev);
 }
 
@@ -6122,10 +6118,6 @@
 	}
 }
 #endif
-<<<<<<< HEAD
-
-=======
->>>>>>> 5714f9f7
 // CHERI CHANGES START
 // {
 //   "updated": 20200803,
