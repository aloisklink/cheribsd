/*-
 * SPDX-License-Identifier: BSD-2-Clause-FreeBSD
 *
 * Copyright (c) 1997,1998,2003 Doug Rabson
 * All rights reserved.
 *
 * Redistribution and use in source and binary forms, with or without
 * modification, are permitted provided that the following conditions
 * are met:
 * 1. Redistributions of source code must retain the above copyright
 *    notice, this list of conditions and the following disclaimer.
 * 2. Redistributions in binary form must reproduce the above copyright
 *    notice, this list of conditions and the following disclaimer in the
 *    documentation and/or other materials provided with the distribution.
 *
 * THIS SOFTWARE IS PROVIDED BY THE AUTHOR AND CONTRIBUTORS ``AS IS'' AND
 * ANY EXPRESS OR IMPLIED WARRANTIES, INCLUDING, BUT NOT LIMITED TO, THE
 * IMPLIED WARRANTIES OF MERCHANTABILITY AND FITNESS FOR A PARTICULAR PURPOSE
 * ARE DISCLAIMED.  IN NO EVENT SHALL THE AUTHOR OR CONTRIBUTORS BE LIABLE
 * FOR ANY DIRECT, INDIRECT, INCIDENTAL, SPECIAL, EXEMPLARY, OR CONSEQUENTIAL
 * DAMAGES (INCLUDING, BUT NOT LIMITED TO, PROCUREMENT OF SUBSTITUTE GOODS
 * OR SERVICES; LOSS OF USE, DATA, OR PROFITS; OR BUSINESS INTERRUPTION)
 * HOWEVER CAUSED AND ON ANY THEORY OF LIABILITY, WHETHER IN CONTRACT, STRICT
 * LIABILITY, OR TORT (INCLUDING NEGLIGENCE OR OTHERWISE) ARISING IN ANY WAY
 * OUT OF THE USE OF THIS SOFTWARE, EVEN IF ADVISED OF THE POSSIBILITY OF
 * SUCH DAMAGE.
 */

#include <sys/cdefs.h>
__FBSDID("$FreeBSD$");

#include "opt_bus.h"
#include "opt_ddb.h"

#include <sys/param.h>
#include <sys/conf.h>
#include <sys/domainset.h>
#include <sys/eventhandler.h>
#include <sys/filio.h>
#include <sys/lock.h>
#include <sys/kernel.h>
#include <sys/kobj.h>
#include <sys/limits.h>
#include <sys/malloc.h>
#include <sys/module.h>
#include <sys/mutex.h>
#include <sys/poll.h>
#include <sys/priv.h>
#include <sys/proc.h>
#include <sys/condvar.h>
#include <sys/queue.h>
#include <machine/bus.h>
#include <sys/random.h>
#include <sys/rman.h>
#include <sys/sbuf.h>
#include <sys/selinfo.h>
#include <sys/signalvar.h>
#include <sys/smp.h>
#include <sys/sysctl.h>
#include <sys/systm.h>
#include <sys/uio.h>
#include <sys/bus.h>
#include <sys/cpuset.h>

#include <net/vnet.h>

#include <machine/cpu.h>
#include <machine/stdarg.h>

#include <vm/uma.h>
#include <vm/vm.h>

#include <ddb/ddb.h>

SYSCTL_NODE(_hw, OID_AUTO, bus, CTLFLAG_RW, NULL, NULL);
SYSCTL_ROOT_NODE(OID_AUTO, dev, CTLFLAG_RW, NULL, NULL);

/*
 * Used to attach drivers to devclasses.
 */
typedef struct driverlink *driverlink_t;
struct driverlink {
	kobj_class_t	driver;
	TAILQ_ENTRY(driverlink) link;	/* list of drivers in devclass */
	int		pass;
	int		flags;
#define DL_DEFERRED_PROBE	1	/* Probe deferred on this */
	TAILQ_ENTRY(driverlink) passlink;
};

/*
 * Forward declarations
 */
typedef TAILQ_HEAD(devclass_list, devclass) devclass_list_t;
typedef TAILQ_HEAD(driver_list, driverlink) driver_list_t;
typedef TAILQ_HEAD(device_list, device) device_list_t;

struct devclass {
	TAILQ_ENTRY(devclass) link;
	devclass_t	parent;		/* parent in devclass hierarchy */
	driver_list_t	drivers;     /* bus devclasses store drivers for bus */
	char		*name;
	device_t	*devices;	/* array of devices indexed by unit */
	int		maxunit;	/* size of devices array */
	int		flags;
#define DC_HAS_CHILDREN		1

	struct sysctl_ctx_list sysctl_ctx;
	struct sysctl_oid *sysctl_tree;
};

/**
 * @brief Implementation of device.
 */
struct device {
	/*
	 * A device is a kernel object. The first field must be the
	 * current ops table for the object.
	 */
	KOBJ_FIELDS;

	/*
	 * Device hierarchy.
	 */
	TAILQ_ENTRY(device)	link;	/**< list of devices in parent */
	TAILQ_ENTRY(device)	devlink; /**< global device list membership */
	device_t	parent;		/**< parent of this device  */
	device_list_t	children;	/**< list of child devices */

	/*
	 * Details of this device.
	 */
	driver_t	*driver;	/**< current driver */
	devclass_t	devclass;	/**< current device class */
	int		unit;		/**< current unit number */
	char*		nameunit;	/**< name+unit e.g. foodev0 */
	char*		desc;		/**< driver specific description */
	int		busy;		/**< count of calls to device_busy() */
	device_state_t	state;		/**< current device state  */
	uint32_t	devflags;	/**< api level flags for device_get_flags() */
	u_int		flags;		/**< internal device flags  */
	u_int	order;			/**< order from device_add_child_ordered() */
	void	*ivars;			/**< instance variables  */
	void	*softc;			/**< current driver's variables  */

	struct sysctl_ctx_list sysctl_ctx; /**< state for sysctl variables  */
	struct sysctl_oid *sysctl_tree;	/**< state for sysctl variables */
};

static MALLOC_DEFINE(M_BUS, "bus", "Bus data structures");
static MALLOC_DEFINE(M_BUS_SC, "bus-sc", "Bus data structures, softc");

EVENTHANDLER_LIST_DEFINE(device_attach);
EVENTHANDLER_LIST_DEFINE(device_detach);
EVENTHANDLER_LIST_DEFINE(dev_lookup);

static void devctl2_init(void);
static bool device_frozen;

#define DRIVERNAME(d)	((d)? d->name : "no driver")
#define DEVCLANAME(d)	((d)? d->name : "no devclass")

#ifdef BUS_DEBUG

static int bus_debug = 1;
SYSCTL_INT(_debug, OID_AUTO, bus_debug, CTLFLAG_RWTUN, &bus_debug, 0,
    "Bus debug level");

#define PDEBUG(a)	if (bus_debug) {printf("%s:%d: ", __func__, __LINE__), printf a; printf("\n");}
#define DEVICENAME(d)	((d)? device_get_name(d): "no device")

/**
 * Produce the indenting, indent*2 spaces plus a '.' ahead of that to
 * prevent syslog from deleting initial spaces
 */
#define indentprintf(p)	do { int iJ; printf("."); for (iJ=0; iJ<indent; iJ++) printf("  "); printf p ; } while (0)

static void print_device_short(device_t dev, int indent);
static void print_device(device_t dev, int indent);
void print_device_tree_short(device_t dev, int indent);
void print_device_tree(device_t dev, int indent);
static void print_driver_short(driver_t *driver, int indent);
static void print_driver(driver_t *driver, int indent);
static void print_driver_list(driver_list_t drivers, int indent);
static void print_devclass_short(devclass_t dc, int indent);
static void print_devclass(devclass_t dc, int indent);
void print_devclass_list_short(void);
void print_devclass_list(void);

#else
/* Make the compiler ignore the function calls */
#define PDEBUG(a)			/* nop */
#define DEVICENAME(d)			/* nop */

#define print_device_short(d,i)		/* nop */
#define print_device(d,i)		/* nop */
#define print_device_tree_short(d,i)	/* nop */
#define print_device_tree(d,i)		/* nop */
#define print_driver_short(d,i)		/* nop */
#define print_driver(d,i)		/* nop */
#define print_driver_list(d,i)		/* nop */
#define print_devclass_short(d,i)	/* nop */
#define print_devclass(d,i)		/* nop */
#define print_devclass_list_short()	/* nop */
#define print_devclass_list()		/* nop */
#endif

/*
 * dev sysctl tree
 */

enum {
	DEVCLASS_SYSCTL_PARENT,
};

static int
devclass_sysctl_handler(SYSCTL_HANDLER_ARGS)
{
	devclass_t dc = (devclass_t)arg1;
	const char *value;

	switch (arg2) {
	case DEVCLASS_SYSCTL_PARENT:
		value = dc->parent ? dc->parent->name : "";
		break;
	default:
		return (EINVAL);
	}
	return (SYSCTL_OUT_STR(req, value));
}

static void
devclass_sysctl_init(devclass_t dc)
{

	if (dc->sysctl_tree != NULL)
		return;
	sysctl_ctx_init(&dc->sysctl_ctx);
	dc->sysctl_tree = SYSCTL_ADD_NODE(&dc->sysctl_ctx,
	    SYSCTL_STATIC_CHILDREN(_dev), OID_AUTO, dc->name,
	    CTLFLAG_RD, NULL, "");
	SYSCTL_ADD_PROC(&dc->sysctl_ctx, SYSCTL_CHILDREN(dc->sysctl_tree),
	    OID_AUTO, "%parent", CTLTYPE_STRING | CTLFLAG_RD,
	    dc, DEVCLASS_SYSCTL_PARENT, devclass_sysctl_handler, "A",
	    "parent class");
}

enum {
	DEVICE_SYSCTL_DESC,
	DEVICE_SYSCTL_DRIVER,
	DEVICE_SYSCTL_LOCATION,
	DEVICE_SYSCTL_PNPINFO,
	DEVICE_SYSCTL_PARENT,
};

static int
device_sysctl_handler(SYSCTL_HANDLER_ARGS)
{
	device_t dev = (device_t)arg1;
	const char *value;
	char *buf;
	int error;

	buf = NULL;
	switch (arg2) {
	case DEVICE_SYSCTL_DESC:
		value = dev->desc ? dev->desc : "";
		break;
	case DEVICE_SYSCTL_DRIVER:
		value = dev->driver ? dev->driver->name : "";
		break;
	case DEVICE_SYSCTL_LOCATION:
		value = buf = malloc(1024, M_BUS, M_WAITOK | M_ZERO);
		bus_child_location_str(dev, buf, 1024);
		break;
	case DEVICE_SYSCTL_PNPINFO:
		value = buf = malloc(1024, M_BUS, M_WAITOK | M_ZERO);
		bus_child_pnpinfo_str(dev, buf, 1024);
		break;
	case DEVICE_SYSCTL_PARENT:
		value = dev->parent ? dev->parent->nameunit : "";
		break;
	default:
		return (EINVAL);
	}
	error = SYSCTL_OUT_STR(req, value);
	if (buf != NULL)
		free(buf, M_BUS);
	return (error);
}

static void
device_sysctl_init(device_t dev)
{
	devclass_t dc = dev->devclass;
	int domain;

	if (dev->sysctl_tree != NULL)
		return;
	devclass_sysctl_init(dc);
	sysctl_ctx_init(&dev->sysctl_ctx);
	dev->sysctl_tree = SYSCTL_ADD_NODE_WITH_LABEL(&dev->sysctl_ctx,
	    SYSCTL_CHILDREN(dc->sysctl_tree), OID_AUTO,
	    dev->nameunit + strlen(dc->name),
	    CTLFLAG_RD, NULL, "", "device_index");
	SYSCTL_ADD_PROC(&dev->sysctl_ctx, SYSCTL_CHILDREN(dev->sysctl_tree),
	    OID_AUTO, "%desc", CTLTYPE_STRING | CTLFLAG_RD,
	    dev, DEVICE_SYSCTL_DESC, device_sysctl_handler, "A",
	    "device description");
	SYSCTL_ADD_PROC(&dev->sysctl_ctx, SYSCTL_CHILDREN(dev->sysctl_tree),
	    OID_AUTO, "%driver", CTLTYPE_STRING | CTLFLAG_RD,
	    dev, DEVICE_SYSCTL_DRIVER, device_sysctl_handler, "A",
	    "device driver name");
	SYSCTL_ADD_PROC(&dev->sysctl_ctx, SYSCTL_CHILDREN(dev->sysctl_tree),
	    OID_AUTO, "%location", CTLTYPE_STRING | CTLFLAG_RD,
	    dev, DEVICE_SYSCTL_LOCATION, device_sysctl_handler, "A",
	    "device location relative to parent");
	SYSCTL_ADD_PROC(&dev->sysctl_ctx, SYSCTL_CHILDREN(dev->sysctl_tree),
	    OID_AUTO, "%pnpinfo", CTLTYPE_STRING | CTLFLAG_RD,
	    dev, DEVICE_SYSCTL_PNPINFO, device_sysctl_handler, "A",
	    "device identification");
	SYSCTL_ADD_PROC(&dev->sysctl_ctx, SYSCTL_CHILDREN(dev->sysctl_tree),
	    OID_AUTO, "%parent", CTLTYPE_STRING | CTLFLAG_RD,
	    dev, DEVICE_SYSCTL_PARENT, device_sysctl_handler, "A",
	    "parent device");
	if (bus_get_domain(dev, &domain) == 0)
		SYSCTL_ADD_INT(&dev->sysctl_ctx,
		    SYSCTL_CHILDREN(dev->sysctl_tree), OID_AUTO, "%domain",
		    CTLFLAG_RD, NULL, domain, "NUMA domain");
}

static void
device_sysctl_update(device_t dev)
{
	devclass_t dc = dev->devclass;

	if (dev->sysctl_tree == NULL)
		return;
	sysctl_rename_oid(dev->sysctl_tree, dev->nameunit + strlen(dc->name));
}

static void
device_sysctl_fini(device_t dev)
{
	if (dev->sysctl_tree == NULL)
		return;
	sysctl_ctx_free(&dev->sysctl_ctx);
	dev->sysctl_tree = NULL;
}

/*
 * /dev/devctl implementation
 */

/*
 * This design allows only one reader for /dev/devctl.  This is not desirable
 * in the long run, but will get a lot of hair out of this implementation.
 * Maybe we should make this device a clonable device.
 *
 * Also note: we specifically do not attach a device to the device_t tree
 * to avoid potential chicken and egg problems.  One could argue that all
 * of this belongs to the root node.  One could also further argue that the
 * sysctl interface that we have not might more properly be an ioctl
 * interface, but at this stage of the game, I'm not inclined to rock that
 * boat.
 *
 * I'm also not sure that the SIGIO support is done correctly or not, as
 * I copied it from a driver that had SIGIO support that likely hasn't been
 * tested since 3.4 or 2.2.8!
 */

/* Deprecated way to adjust queue length */
static int sysctl_devctl_disable(SYSCTL_HANDLER_ARGS);
SYSCTL_PROC(_hw_bus, OID_AUTO, devctl_disable, CTLTYPE_INT | CTLFLAG_RWTUN |
    CTLFLAG_MPSAFE, NULL, 0, sysctl_devctl_disable, "I",
    "devctl disable -- deprecated");

#define DEVCTL_DEFAULT_QUEUE_LEN 1000
static int sysctl_devctl_queue(SYSCTL_HANDLER_ARGS);
static int devctl_queue_length = DEVCTL_DEFAULT_QUEUE_LEN;
SYSCTL_PROC(_hw_bus, OID_AUTO, devctl_queue, CTLTYPE_INT | CTLFLAG_RWTUN |
    CTLFLAG_MPSAFE, NULL, 0, sysctl_devctl_queue, "I", "devctl queue length");

static d_open_t		devopen;
static d_close_t	devclose;
static d_read_t		devread;
static d_ioctl_t	devioctl;
static d_poll_t		devpoll;
static d_kqfilter_t	devkqfilter;

static struct cdevsw dev_cdevsw = {
	.d_version =	D_VERSION,
	.d_open =	devopen,
	.d_close =	devclose,
	.d_read =	devread,
	.d_ioctl =	devioctl,
	.d_poll =	devpoll,
	.d_kqfilter =	devkqfilter,
	.d_name =	"devctl",
};

struct dev_event_info
{
	char *dei_data;
	TAILQ_ENTRY(dev_event_info) dei_link;
};

TAILQ_HEAD(devq, dev_event_info);

static struct dev_softc
{
	int	inuse;
	int	nonblock;
	int	queued;
	int	async;
	struct mtx mtx;
	struct cv cv;
	struct selinfo sel;
	struct devq devq;
	struct sigio *sigio;
} devsoftc;

static void	filt_devctl_detach(struct knote *kn);
static int	filt_devctl_read(struct knote *kn, long hint);

struct filterops devctl_rfiltops = {
	.f_isfd = 1,
	.f_detach = filt_devctl_detach,
	.f_event = filt_devctl_read,
};

static struct cdev *devctl_dev;

static void
devinit(void)
{
	devctl_dev = make_dev_credf(MAKEDEV_ETERNAL, &dev_cdevsw, 0, NULL,
	    UID_ROOT, GID_WHEEL, 0600, "devctl");
	mtx_init(&devsoftc.mtx, "dev mtx", "devd", MTX_DEF);
	cv_init(&devsoftc.cv, "dev cv");
	TAILQ_INIT(&devsoftc.devq);
	knlist_init_mtx(&devsoftc.sel.si_note, &devsoftc.mtx);
	devctl2_init();
}

static int
devopen(struct cdev *dev, int oflags, int devtype, struct thread *td)
{

	mtx_lock(&devsoftc.mtx);
	if (devsoftc.inuse) {
		mtx_unlock(&devsoftc.mtx);
		return (EBUSY);
	}
	/* move to init */
	devsoftc.inuse = 1;
	mtx_unlock(&devsoftc.mtx);
	return (0);
}

static int
devclose(struct cdev *dev, int fflag, int devtype, struct thread *td)
{

	mtx_lock(&devsoftc.mtx);
	devsoftc.inuse = 0;
	devsoftc.nonblock = 0;
	devsoftc.async = 0;
	cv_broadcast(&devsoftc.cv);
	funsetown(&devsoftc.sigio);
	mtx_unlock(&devsoftc.mtx);
	return (0);
}

/*
 * The read channel for this device is used to report changes to
 * userland in realtime.  We are required to free the data as well as
 * the n1 object because we allocate them separately.  Also note that
 * we return one record at a time.  If you try to read this device a
 * character at a time, you will lose the rest of the data.  Listening
 * programs are expected to cope.
 */
static int
devread(struct cdev *dev, struct uio *uio, int ioflag)
{
	struct dev_event_info *n1;
	int rv;

	mtx_lock(&devsoftc.mtx);
	while (TAILQ_EMPTY(&devsoftc.devq)) {
		if (devsoftc.nonblock) {
			mtx_unlock(&devsoftc.mtx);
			return (EAGAIN);
		}
		rv = cv_wait_sig(&devsoftc.cv, &devsoftc.mtx);
		if (rv) {
			/*
			 * Need to translate ERESTART to EINTR here? -- jake
			 */
			mtx_unlock(&devsoftc.mtx);
			return (rv);
		}
	}
	n1 = TAILQ_FIRST(&devsoftc.devq);
	TAILQ_REMOVE(&devsoftc.devq, n1, dei_link);
	devsoftc.queued--;
	mtx_unlock(&devsoftc.mtx);
	rv = uiomove(n1->dei_data, strlen(n1->dei_data), uio);
	free(n1->dei_data, M_BUS);
	free(n1, M_BUS);
	return (rv);
}

static	int
devioctl(struct cdev *dev, u_long cmd, caddr_t data, int fflag, struct thread *td)
{
	switch (cmd) {

	case FIONBIO:
		if (*(int*)data)
			devsoftc.nonblock = 1;
		else
			devsoftc.nonblock = 0;
		return (0);
	case FIOASYNC:
		if (*(int*)data)
			devsoftc.async = 1;
		else
			devsoftc.async = 0;
		return (0);
	case FIOSETOWN:
		return fsetown(*(int *)data, &devsoftc.sigio);
	case FIOGETOWN:
		*(int *)data = fgetown(&devsoftc.sigio);
		return (0);

		/* (un)Support for other fcntl() calls. */
	case FIOCLEX:
	case FIONCLEX:
	case FIONREAD:
	default:
		break;
	}
	return (ENOTTY);
}

static	int
devpoll(struct cdev *dev, int events, struct thread *td)
{
	int	revents = 0;

	mtx_lock(&devsoftc.mtx);
	if (events & (POLLIN | POLLRDNORM)) {
		if (!TAILQ_EMPTY(&devsoftc.devq))
			revents = events & (POLLIN | POLLRDNORM);
		else
			selrecord(td, &devsoftc.sel);
	}
	mtx_unlock(&devsoftc.mtx);

	return (revents);
}

static int
devkqfilter(struct cdev *dev, struct knote *kn)
{
	int error;

	if (kn->kn_filter == EVFILT_READ) {
		kn->kn_fop = &devctl_rfiltops;
		knlist_add(&devsoftc.sel.si_note, kn, 0);
		error = 0;
	} else
		error = EINVAL;
	return (error);
}

static void
filt_devctl_detach(struct knote *kn)
{

	knlist_remove(&devsoftc.sel.si_note, kn, 0);
}

static int
filt_devctl_read(struct knote *kn, long hint)
{
	kn->kn_data = devsoftc.queued;
	return (kn->kn_data != 0);
}

/**
 * @brief Return whether the userland process is running
 */
boolean_t
devctl_process_running(void)
{
	return (devsoftc.inuse == 1);
}

/**
 * @brief Queue data to be read from the devctl device
 *
 * Generic interface to queue data to the devctl device.  It is
 * assumed that @p data is properly formatted.  It is further assumed
 * that @p data is allocated using the M_BUS malloc type.
 */
void
devctl_queue_data_f(char *data, int flags)
{
	struct dev_event_info *n1 = NULL, *n2 = NULL;

	if (strlen(data) == 0)
		goto out;
	if (devctl_queue_length == 0)
		goto out;
	n1 = malloc(sizeof(*n1), M_BUS, flags);
	if (n1 == NULL)
		goto out;
	n1->dei_data = data;
	mtx_lock(&devsoftc.mtx);
	if (devctl_queue_length == 0) {
		mtx_unlock(&devsoftc.mtx);
		free(n1->dei_data, M_BUS);
		free(n1, M_BUS);
		return;
	}
	/* Leave at least one spot in the queue... */
	while (devsoftc.queued > devctl_queue_length - 1) {
		n2 = TAILQ_FIRST(&devsoftc.devq);
		TAILQ_REMOVE(&devsoftc.devq, n2, dei_link);
		free(n2->dei_data, M_BUS);
		free(n2, M_BUS);
		devsoftc.queued--;
	}
	TAILQ_INSERT_TAIL(&devsoftc.devq, n1, dei_link);
	devsoftc.queued++;
	cv_broadcast(&devsoftc.cv);
	KNOTE_LOCKED(&devsoftc.sel.si_note, 0);
	mtx_unlock(&devsoftc.mtx);
	selwakeup(&devsoftc.sel);
	if (devsoftc.async && devsoftc.sigio != NULL)
		pgsigio(&devsoftc.sigio, SIGIO, 0);
	return;
out:
	/*
	 * We have to free data on all error paths since the caller
	 * assumes it will be free'd when this item is dequeued.
	 */
	free(data, M_BUS);
	return;
}

void
devctl_queue_data(char *data)
{

	devctl_queue_data_f(data, M_NOWAIT);
}

/**
 * @brief Send a 'notification' to userland, using standard ways
 */
void
devctl_notify_f(const char *system, const char *subsystem, const char *type,
    const char *data, int flags)
{
	int len = 0;
	char *msg;

	if (system == NULL)
		return;		/* BOGUS!  Must specify system. */
	if (subsystem == NULL)
		return;		/* BOGUS!  Must specify subsystem. */
	if (type == NULL)
		return;		/* BOGUS!  Must specify type. */
	len += strlen(" system=") + strlen(system);
	len += strlen(" subsystem=") + strlen(subsystem);
	len += strlen(" type=") + strlen(type);
	/* add in the data message plus newline. */
	if (data != NULL)
		len += strlen(data);
	len += 3;	/* '!', '\n', and NUL */
	msg = malloc(len, M_BUS, flags);
	if (msg == NULL)
		return;		/* Drop it on the floor */
	if (data != NULL)
		snprintf(msg, len, "!system=%s subsystem=%s type=%s %s\n",
		    system, subsystem, type, data);
	else
		snprintf(msg, len, "!system=%s subsystem=%s type=%s\n",
		    system, subsystem, type);
	devctl_queue_data_f(msg, flags);
}

void
devctl_notify(const char *system, const char *subsystem, const char *type,
    const char *data)
{

	devctl_notify_f(system, subsystem, type, data, M_NOWAIT);
}

/*
 * Common routine that tries to make sending messages as easy as possible.
 * We allocate memory for the data, copy strings into that, but do not
 * free it unless there's an error.  The dequeue part of the driver should
 * free the data.  We don't send data when the device is disabled.  We do
 * send data, even when we have no listeners, because we wish to avoid
 * races relating to startup and restart of listening applications.
 *
 * devaddq is designed to string together the type of event, with the
 * object of that event, plus the plug and play info and location info
 * for that event.  This is likely most useful for devices, but less
 * useful for other consumers of this interface.  Those should use
 * the devctl_queue_data() interface instead.
 */
static void
devaddq(const char *type, const char *what, device_t dev)
{
	char *data = NULL;
	char *loc = NULL;
	char *pnp = NULL;
	const char *parstr;

	if (!devctl_queue_length)/* Rare race, but lost races safely discard */
		return;
	data = malloc(1024, M_BUS, M_NOWAIT);
	if (data == NULL)
		goto bad;

	/* get the bus specific location of this device */
	loc = malloc(1024, M_BUS, M_NOWAIT);
	if (loc == NULL)
		goto bad;
	*loc = '\0';
	bus_child_location_str(dev, loc, 1024);

	/* Get the bus specific pnp info of this device */
	pnp = malloc(1024, M_BUS, M_NOWAIT);
	if (pnp == NULL)
		goto bad;
	*pnp = '\0';
	bus_child_pnpinfo_str(dev, pnp, 1024);

	/* Get the parent of this device, or / if high enough in the tree. */
	if (device_get_parent(dev) == NULL)
		parstr = ".";	/* Or '/' ? */
	else
		parstr = device_get_nameunit(device_get_parent(dev));
	/* String it all together. */
	snprintf(data, 1024, "%s%s at %s %s on %s\n", type, what, loc, pnp,
	  parstr);
	free(loc, M_BUS);
	free(pnp, M_BUS);
	devctl_queue_data(data);
	return;
bad:
	free(pnp, M_BUS);
	free(loc, M_BUS);
	free(data, M_BUS);
	return;
}

/*
 * A device was added to the tree.  We are called just after it successfully
 * attaches (that is, probe and attach success for this device).  No call
 * is made if a device is merely parented into the tree.  See devnomatch
 * if probe fails.  If attach fails, no notification is sent (but maybe
 * we should have a different message for this).
 */
static void
devadded(device_t dev)
{
	devaddq("+", device_get_nameunit(dev), dev);
}

/*
 * A device was removed from the tree.  We are called just before this
 * happens.
 */
static void
devremoved(device_t dev)
{
	devaddq("-", device_get_nameunit(dev), dev);
}

/*
 * Called when there's no match for this device.  This is only called
 * the first time that no match happens, so we don't keep getting this
 * message.  Should that prove to be undesirable, we can change it.
 * This is called when all drivers that can attach to a given bus
 * decline to accept this device.  Other errors may not be detected.
 */
static void
devnomatch(device_t dev)
{
	devaddq("?", "", dev);
}

static int
sysctl_devctl_disable(SYSCTL_HANDLER_ARGS)
{
	struct dev_event_info *n1;
	int dis, error;

	dis = (devctl_queue_length == 0);
	error = sysctl_handle_int(oidp, &dis, 0, req);
	if (error || !req->newptr)
		return (error);
	if (mtx_initialized(&devsoftc.mtx))
		mtx_lock(&devsoftc.mtx);
	if (dis) {
		while (!TAILQ_EMPTY(&devsoftc.devq)) {
			n1 = TAILQ_FIRST(&devsoftc.devq);
			TAILQ_REMOVE(&devsoftc.devq, n1, dei_link);
			free(n1->dei_data, M_BUS);
			free(n1, M_BUS);
		}
		devsoftc.queued = 0;
		devctl_queue_length = 0;
	} else {
		devctl_queue_length = DEVCTL_DEFAULT_QUEUE_LEN;
	}
	if (mtx_initialized(&devsoftc.mtx))
		mtx_unlock(&devsoftc.mtx);
	return (0);
}

static int
sysctl_devctl_queue(SYSCTL_HANDLER_ARGS)
{
	struct dev_event_info *n1;
	int q, error;

	q = devctl_queue_length;
	error = sysctl_handle_int(oidp, &q, 0, req);
	if (error || !req->newptr)
		return (error);
	if (q < 0)
		return (EINVAL);
	if (mtx_initialized(&devsoftc.mtx))
		mtx_lock(&devsoftc.mtx);
	devctl_queue_length = q;
	while (devsoftc.queued > devctl_queue_length) {
		n1 = TAILQ_FIRST(&devsoftc.devq);
		TAILQ_REMOVE(&devsoftc.devq, n1, dei_link);
		free(n1->dei_data, M_BUS);
		free(n1, M_BUS);
		devsoftc.queued--;
	}
	if (mtx_initialized(&devsoftc.mtx))
		mtx_unlock(&devsoftc.mtx);
	return (0);
}

/**
 * @brief safely quotes strings that might have double quotes in them.
 *
 * The devctl protocol relies on quoted strings having matching quotes.
 * This routine quotes any internal quotes so the resulting string
 * is safe to pass to snprintf to construct, for example pnp info strings.
 * Strings are always terminated with a NUL, but may be truncated if longer
 * than @p len bytes after quotes.
 *
 * @param sb	sbuf to place the characters into
 * @param src	Original buffer.
 */
void
devctl_safe_quote_sb(struct sbuf *sb, const char *src)
{

	while (*src != '\0') {
		if (*src == '"' || *src == '\\')
			sbuf_putc(sb, '\\');
		sbuf_putc(sb, *src++);
	}
}

/* End of /dev/devctl code */

static TAILQ_HEAD(,device)	bus_data_devices;
static int bus_data_generation = 1;

static kobj_method_t null_methods[] = {
	KOBJMETHOD_END
};

DEFINE_CLASS(null, null_methods, 0);

/*
 * Bus pass implementation
 */

static driver_list_t passes = TAILQ_HEAD_INITIALIZER(passes);
int bus_current_pass = BUS_PASS_ROOT;

/**
 * @internal
 * @brief Register the pass level of a new driver attachment
 *
 * Register a new driver attachment's pass level.  If no driver
 * attachment with the same pass level has been added, then @p new
 * will be added to the global passes list.
 *
 * @param new		the new driver attachment
 */
static void
driver_register_pass(struct driverlink *new)
{
	struct driverlink *dl;

	/* We only consider pass numbers during boot. */
	if (bus_current_pass == BUS_PASS_DEFAULT)
		return;

	/*
	 * Walk the passes list.  If we already know about this pass
	 * then there is nothing to do.  If we don't, then insert this
	 * driver link into the list.
	 */
	TAILQ_FOREACH(dl, &passes, passlink) {
		if (dl->pass < new->pass)
			continue;
		if (dl->pass == new->pass)
			return;
		TAILQ_INSERT_BEFORE(dl, new, passlink);
		return;
	}
	TAILQ_INSERT_TAIL(&passes, new, passlink);
}

/**
 * @brief Raise the current bus pass
 *
 * Raise the current bus pass level to @p pass.  Call the BUS_NEW_PASS()
 * method on the root bus to kick off a new device tree scan for each
 * new pass level that has at least one driver.
 */
void
bus_set_pass(int pass)
{
	struct driverlink *dl;

	if (bus_current_pass > pass)
		panic("Attempt to lower bus pass level");

	TAILQ_FOREACH(dl, &passes, passlink) {
		/* Skip pass values below the current pass level. */
		if (dl->pass <= bus_current_pass)
			continue;

		/*
		 * Bail once we hit a driver with a pass level that is
		 * too high.
		 */
		if (dl->pass > pass)
			break;

		/*
		 * Raise the pass level to the next level and rescan
		 * the tree.
		 */
		bus_current_pass = dl->pass;
		BUS_NEW_PASS(root_bus);
	}

	/*
	 * If there isn't a driver registered for the requested pass,
	 * then bus_current_pass might still be less than 'pass'.  Set
	 * it to 'pass' in that case.
	 */
	if (bus_current_pass < pass)
		bus_current_pass = pass;
	KASSERT(bus_current_pass == pass, ("Failed to update bus pass level"));
}

/*
 * Devclass implementation
 */

static devclass_list_t devclasses = TAILQ_HEAD_INITIALIZER(devclasses);

/**
 * @internal
 * @brief Find or create a device class
 *
 * If a device class with the name @p classname exists, return it,
 * otherwise if @p create is non-zero create and return a new device
 * class.
 *
 * If @p parentname is non-NULL, the parent of the devclass is set to
 * the devclass of that name.
 *
 * @param classname	the devclass name to find or create
 * @param parentname	the parent devclass name or @c NULL
 * @param create	non-zero to create a devclass
 */
static devclass_t
devclass_find_internal(const char *classname, const char *parentname,
		       int create)
{
	devclass_t dc;

	PDEBUG(("looking for %s", classname));
	if (!classname)
		return (NULL);

	TAILQ_FOREACH(dc, &devclasses, link) {
		if (!strcmp(dc->name, classname))
			break;
	}

	if (create && !dc) {
		PDEBUG(("creating %s", classname));
		dc = malloc(sizeof(struct devclass) + strlen(classname) + 1,
		    M_BUS, M_NOWAIT | M_ZERO);
		if (!dc)
			return (NULL);
		dc->parent = NULL;
		dc->name = (char*) (dc + 1);
		strcpy(dc->name, classname);
		TAILQ_INIT(&dc->drivers);
		TAILQ_INSERT_TAIL(&devclasses, dc, link);

		bus_data_generation_update();
	}

	/*
	 * If a parent class is specified, then set that as our parent so
	 * that this devclass will support drivers for the parent class as
	 * well.  If the parent class has the same name don't do this though
	 * as it creates a cycle that can trigger an infinite loop in
	 * device_probe_child() if a device exists for which there is no
	 * suitable driver.
	 */
	if (parentname && dc && !dc->parent &&
	    strcmp(classname, parentname) != 0) {
		dc->parent = devclass_find_internal(parentname, NULL, TRUE);
		dc->parent->flags |= DC_HAS_CHILDREN;
	}

	return (dc);
}

/**
 * @brief Create a device class
 *
 * If a device class with the name @p classname exists, return it,
 * otherwise create and return a new device class.
 *
 * @param classname	the devclass name to find or create
 */
devclass_t
devclass_create(const char *classname)
{
	return (devclass_find_internal(classname, NULL, TRUE));
}

/**
 * @brief Find a device class
 *
 * If a device class with the name @p classname exists, return it,
 * otherwise return @c NULL.
 *
 * @param classname	the devclass name to find
 */
devclass_t
devclass_find(const char *classname)
{
	return (devclass_find_internal(classname, NULL, FALSE));
}

/**
 * @brief Register that a device driver has been added to a devclass
 *
 * Register that a device driver has been added to a devclass.  This
 * is called by devclass_add_driver to accomplish the recursive
 * notification of all the children classes of dc, as well as dc.
 * Each layer will have BUS_DRIVER_ADDED() called for all instances of
 * the devclass.
 *
 * We do a full search here of the devclass list at each iteration
 * level to save storing children-lists in the devclass structure.  If
 * we ever move beyond a few dozen devices doing this, we may need to
 * reevaluate...
 *
 * @param dc		the devclass to edit
 * @param driver	the driver that was just added
 */
static void
devclass_driver_added(devclass_t dc, driver_t *driver)
{
	devclass_t parent;
	int i;

	/*
	 * Call BUS_DRIVER_ADDED for any existing buses in this class.
	 */
	for (i = 0; i < dc->maxunit; i++)
		if (dc->devices[i] && device_is_attached(dc->devices[i]))
			BUS_DRIVER_ADDED(dc->devices[i], driver);

	/*
	 * Walk through the children classes.  Since we only keep a
	 * single parent pointer around, we walk the entire list of
	 * devclasses looking for children.  We set the
	 * DC_HAS_CHILDREN flag when a child devclass is created on
	 * the parent, so we only walk the list for those devclasses
	 * that have children.
	 */
	if (!(dc->flags & DC_HAS_CHILDREN))
		return;
	parent = dc;
	TAILQ_FOREACH(dc, &devclasses, link) {
		if (dc->parent == parent)
			devclass_driver_added(dc, driver);
	}
}

/**
 * @brief Add a device driver to a device class
 *
 * Add a device driver to a devclass. This is normally called
 * automatically by DRIVER_MODULE(). The BUS_DRIVER_ADDED() method of
 * all devices in the devclass will be called to allow them to attempt
 * to re-probe any unmatched children.
 *
 * @param dc		the devclass to edit
 * @param driver	the driver to register
 */
int
devclass_add_driver(devclass_t dc, driver_t *driver, int pass, devclass_t *dcp)
{
	driverlink_t dl;
	const char *parentname;

	PDEBUG(("%s", DRIVERNAME(driver)));

	/* Don't allow invalid pass values. */
	if (pass <= BUS_PASS_ROOT)
		return (EINVAL);

	dl = malloc(sizeof *dl, M_BUS, M_NOWAIT|M_ZERO);
	if (!dl)
		return (ENOMEM);

	/*
	 * Compile the driver's methods. Also increase the reference count
	 * so that the class doesn't get freed when the last instance
	 * goes. This means we can safely use static methods and avoids a
	 * double-free in devclass_delete_driver.
	 */
	kobj_class_compile((kobj_class_t) driver);

	/*
	 * If the driver has any base classes, make the
	 * devclass inherit from the devclass of the driver's
	 * first base class. This will allow the system to
	 * search for drivers in both devclasses for children
	 * of a device using this driver.
	 */
	if (driver->baseclasses)
		parentname = driver->baseclasses[0]->name;
	else
		parentname = NULL;
	*dcp = devclass_find_internal(driver->name, parentname, TRUE);

	dl->driver = driver;
	TAILQ_INSERT_TAIL(&dc->drivers, dl, link);
	driver->refs++;		/* XXX: kobj_mtx */
	dl->pass = pass;
	driver_register_pass(dl);

	if (device_frozen) {
		dl->flags |= DL_DEFERRED_PROBE;
	} else {
		devclass_driver_added(dc, driver);
	}
	bus_data_generation_update();
	return (0);
}

/**
 * @brief Register that a device driver has been deleted from a devclass
 *
 * Register that a device driver has been removed from a devclass.
 * This is called by devclass_delete_driver to accomplish the
 * recursive notification of all the children classes of busclass, as
 * well as busclass.  Each layer will attempt to detach the driver
 * from any devices that are children of the bus's devclass.  The function
 * will return an error if a device fails to detach.
 *
 * We do a full search here of the devclass list at each iteration
 * level to save storing children-lists in the devclass structure.  If
 * we ever move beyond a few dozen devices doing this, we may need to
 * reevaluate...
 *
 * @param busclass	the devclass of the parent bus
 * @param dc		the devclass of the driver being deleted
 * @param driver	the driver being deleted
 */
static int
devclass_driver_deleted(devclass_t busclass, devclass_t dc, driver_t *driver)
{
	devclass_t parent;
	device_t dev;
	int error, i;

	/*
	 * Disassociate from any devices.  We iterate through all the
	 * devices in the devclass of the driver and detach any which are
	 * using the driver and which have a parent in the devclass which
	 * we are deleting from.
	 *
	 * Note that since a driver can be in multiple devclasses, we
	 * should not detach devices which are not children of devices in
	 * the affected devclass.
	 *
	 * If we're frozen, we don't generate NOMATCH events. Mark to
	 * generate later.
	 */
	for (i = 0; i < dc->maxunit; i++) {
		if (dc->devices[i]) {
			dev = dc->devices[i];
			if (dev->driver == driver && dev->parent &&
			    dev->parent->devclass == busclass) {
				if ((error = device_detach(dev)) != 0)
					return (error);
				if (device_frozen) {
					dev->flags &= ~DF_DONENOMATCH;
					dev->flags |= DF_NEEDNOMATCH;
				} else {
					BUS_PROBE_NOMATCH(dev->parent, dev);
					devnomatch(dev);
					dev->flags |= DF_DONENOMATCH;
				}
			}
		}
	}

	/*
	 * Walk through the children classes.  Since we only keep a
	 * single parent pointer around, we walk the entire list of
	 * devclasses looking for children.  We set the
	 * DC_HAS_CHILDREN flag when a child devclass is created on
	 * the parent, so we only walk the list for those devclasses
	 * that have children.
	 */
	if (!(busclass->flags & DC_HAS_CHILDREN))
		return (0);
	parent = busclass;
	TAILQ_FOREACH(busclass, &devclasses, link) {
		if (busclass->parent == parent) {
			error = devclass_driver_deleted(busclass, dc, driver);
			if (error)
				return (error);
		}
	}
	return (0);
}

/**
 * @brief Delete a device driver from a device class
 *
 * Delete a device driver from a devclass. This is normally called
 * automatically by DRIVER_MODULE().
 *
 * If the driver is currently attached to any devices,
 * devclass_delete_driver() will first attempt to detach from each
 * device. If one of the detach calls fails, the driver will not be
 * deleted.
 *
 * @param dc		the devclass to edit
 * @param driver	the driver to unregister
 */
int
devclass_delete_driver(devclass_t busclass, driver_t *driver)
{
	devclass_t dc = devclass_find(driver->name);
	driverlink_t dl;
	int error;

	PDEBUG(("%s from devclass %s", driver->name, DEVCLANAME(busclass)));

	if (!dc)
		return (0);

	/*
	 * Find the link structure in the bus' list of drivers.
	 */
	TAILQ_FOREACH(dl, &busclass->drivers, link) {
		if (dl->driver == driver)
			break;
	}

	if (!dl) {
		PDEBUG(("%s not found in %s list", driver->name,
		    busclass->name));
		return (ENOENT);
	}

	error = devclass_driver_deleted(busclass, dc, driver);
	if (error != 0)
		return (error);

	TAILQ_REMOVE(&busclass->drivers, dl, link);
	free(dl, M_BUS);

	/* XXX: kobj_mtx */
	driver->refs--;
	if (driver->refs == 0)
		kobj_class_free((kobj_class_t) driver);

	bus_data_generation_update();
	return (0);
}

/**
 * @brief Quiesces a set of device drivers from a device class
 *
 * Quiesce a device driver from a devclass. This is normally called
 * automatically by DRIVER_MODULE().
 *
 * If the driver is currently attached to any devices,
 * devclass_quiesece_driver() will first attempt to quiesce each
 * device.
 *
 * @param dc		the devclass to edit
 * @param driver	the driver to unregister
 */
static int
devclass_quiesce_driver(devclass_t busclass, driver_t *driver)
{
	devclass_t dc = devclass_find(driver->name);
	driverlink_t dl;
	device_t dev;
	int i;
	int error;

	PDEBUG(("%s from devclass %s", driver->name, DEVCLANAME(busclass)));

	if (!dc)
		return (0);

	/*
	 * Find the link structure in the bus' list of drivers.
	 */
	TAILQ_FOREACH(dl, &busclass->drivers, link) {
		if (dl->driver == driver)
			break;
	}

	if (!dl) {
		PDEBUG(("%s not found in %s list", driver->name,
		    busclass->name));
		return (ENOENT);
	}

	/*
	 * Quiesce all devices.  We iterate through all the devices in
	 * the devclass of the driver and quiesce any which are using
	 * the driver and which have a parent in the devclass which we
	 * are quiescing.
	 *
	 * Note that since a driver can be in multiple devclasses, we
	 * should not quiesce devices which are not children of
	 * devices in the affected devclass.
	 */
	for (i = 0; i < dc->maxunit; i++) {
		if (dc->devices[i]) {
			dev = dc->devices[i];
			if (dev->driver == driver && dev->parent &&
			    dev->parent->devclass == busclass) {
				if ((error = device_quiesce(dev)) != 0)
					return (error);
			}
		}
	}

	return (0);
}

/**
 * @internal
 */
static driverlink_t
devclass_find_driver_internal(devclass_t dc, const char *classname)
{
	driverlink_t dl;

	PDEBUG(("%s in devclass %s", classname, DEVCLANAME(dc)));

	TAILQ_FOREACH(dl, &dc->drivers, link) {
		if (!strcmp(dl->driver->name, classname))
			return (dl);
	}

	PDEBUG(("not found"));
	return (NULL);
}

/**
 * @brief Return the name of the devclass
 */
const char *
devclass_get_name(devclass_t dc)
{
	return (dc->name);
}

/**
 * @brief Find a device given a unit number
 *
 * @param dc		the devclass to search
 * @param unit		the unit number to search for
 *
 * @returns		the device with the given unit number or @c
 *			NULL if there is no such device
 */
device_t
devclass_get_device(devclass_t dc, int unit)
{
	if (dc == NULL || unit < 0 || unit >= dc->maxunit)
		return (NULL);
	return (dc->devices[unit]);
}

/**
 * @brief Find the softc field of a device given a unit number
 *
 * @param dc		the devclass to search
 * @param unit		the unit number to search for
 *
 * @returns		the softc field of the device with the given
 *			unit number or @c NULL if there is no such
 *			device
 */
void *
devclass_get_softc(devclass_t dc, int unit)
{
	device_t dev;

	dev = devclass_get_device(dc, unit);
	if (!dev)
		return (NULL);

	return (device_get_softc(dev));
}

/**
 * @brief Get a list of devices in the devclass
 *
 * An array containing a list of all the devices in the given devclass
 * is allocated and returned in @p *devlistp. The number of devices
 * in the array is returned in @p *devcountp. The caller should free
 * the array using @c free(p, M_TEMP), even if @p *devcountp is 0.
 *
 * @param dc		the devclass to examine
 * @param devlistp	points at location for array pointer return
 *			value
 * @param devcountp	points at location for array size return value
 *
 * @retval 0		success
 * @retval ENOMEM	the array allocation failed
 */
int
devclass_get_devices(devclass_t dc, device_t **devlistp, int *devcountp)
{
	int count, i;
	device_t *list;

	count = devclass_get_count(dc);
	list = malloc(count * sizeof(device_t), M_TEMP, M_NOWAIT|M_ZERO);
	if (!list)
		return (ENOMEM);

	count = 0;
	for (i = 0; i < dc->maxunit; i++) {
		if (dc->devices[i]) {
			list[count] = dc->devices[i];
			count++;
		}
	}

	*devlistp = list;
	*devcountp = count;

	return (0);
}

/**
 * @brief Get a list of drivers in the devclass
 *
 * An array containing a list of pointers to all the drivers in the
 * given devclass is allocated and returned in @p *listp.  The number
 * of drivers in the array is returned in @p *countp. The caller should
 * free the array using @c free(p, M_TEMP).
 *
 * @param dc		the devclass to examine
 * @param listp		gives location for array pointer return value
 * @param countp	gives location for number of array elements
 *			return value
 *
 * @retval 0		success
 * @retval ENOMEM	the array allocation failed
 */
int
devclass_get_drivers(devclass_t dc, driver_t ***listp, int *countp)
{
	driverlink_t dl;
	driver_t **list;
	int count;

	count = 0;
	TAILQ_FOREACH(dl, &dc->drivers, link)
		count++;
	list = malloc(count * sizeof(driver_t *), M_TEMP, M_NOWAIT);
	if (list == NULL)
		return (ENOMEM);

	count = 0;
	TAILQ_FOREACH(dl, &dc->drivers, link) {
		list[count] = dl->driver;
		count++;
	}
	*listp = list;
	*countp = count;

	return (0);
}

/**
 * @brief Get the number of devices in a devclass
 *
 * @param dc		the devclass to examine
 */
int
devclass_get_count(devclass_t dc)
{
	int count, i;

	count = 0;
	for (i = 0; i < dc->maxunit; i++)
		if (dc->devices[i])
			count++;
	return (count);
}

/**
 * @brief Get the maximum unit number used in a devclass
 *
 * Note that this is one greater than the highest currently-allocated
 * unit.  If a null devclass_t is passed in, -1 is returned to indicate
 * that not even the devclass has been allocated yet.
 *
 * @param dc		the devclass to examine
 */
int
devclass_get_maxunit(devclass_t dc)
{
	if (dc == NULL)
		return (-1);
	return (dc->maxunit);
}

/**
 * @brief Find a free unit number in a devclass
 *
 * This function searches for the first unused unit number greater
 * that or equal to @p unit.
 *
 * @param dc		the devclass to examine
 * @param unit		the first unit number to check
 */
int
devclass_find_free_unit(devclass_t dc, int unit)
{
	if (dc == NULL)
		return (unit);
	while (unit < dc->maxunit && dc->devices[unit] != NULL)
		unit++;
	return (unit);
}

/**
 * @brief Set the parent of a devclass
 *
 * The parent class is normally initialised automatically by
 * DRIVER_MODULE().
 *
 * @param dc		the devclass to edit
 * @param pdc		the new parent devclass
 */
void
devclass_set_parent(devclass_t dc, devclass_t pdc)
{
	dc->parent = pdc;
}

/**
 * @brief Get the parent of a devclass
 *
 * @param dc		the devclass to examine
 */
devclass_t
devclass_get_parent(devclass_t dc)
{
	return (dc->parent);
}

struct sysctl_ctx_list *
devclass_get_sysctl_ctx(devclass_t dc)
{
	return (&dc->sysctl_ctx);
}

struct sysctl_oid *
devclass_get_sysctl_tree(devclass_t dc)
{
	return (dc->sysctl_tree);
}

/**
 * @internal
 * @brief Allocate a unit number
 *
 * On entry, @p *unitp is the desired unit number (or @c -1 if any
 * will do). The allocated unit number is returned in @p *unitp.

 * @param dc		the devclass to allocate from
 * @param unitp		points at the location for the allocated unit
 *			number
 *
 * @retval 0		success
 * @retval EEXIST	the requested unit number is already allocated
 * @retval ENOMEM	memory allocation failure
 */
static int
devclass_alloc_unit(devclass_t dc, device_t dev, int *unitp)
{
	const char *s;
	int unit = *unitp;

	PDEBUG(("unit %d in devclass %s", unit, DEVCLANAME(dc)));

	/* Ask the parent bus if it wants to wire this device. */
	if (unit == -1)
		BUS_HINT_DEVICE_UNIT(device_get_parent(dev), dev, dc->name,
		    &unit);

	/* If we were given a wired unit number, check for existing device */
	/* XXX imp XXX */
	if (unit != -1) {
		if (unit >= 0 && unit < dc->maxunit &&
		    dc->devices[unit] != NULL) {
			if (bootverbose)
				printf("%s: %s%d already exists; skipping it\n",
				    dc->name, dc->name, *unitp);
			return (EEXIST);
		}
	} else {
		/* Unwired device, find the next available slot for it */
		unit = 0;
		for (unit = 0;; unit++) {
			/* If there is an "at" hint for a unit then skip it. */
			if (resource_string_value(dc->name, unit, "at", &s) ==
			    0)
				continue;

			/* If this device slot is already in use, skip it. */
			if (unit < dc->maxunit && dc->devices[unit] != NULL)
				continue;

			break;
		}
	}

	/*
	 * We've selected a unit beyond the length of the table, so let's
	 * extend the table to make room for all units up to and including
	 * this one.
	 */
	if (unit >= dc->maxunit) {
		device_t *newlist, *oldlist;
		int newsize;

		oldlist = dc->devices;
<<<<<<< HEAD
		newsize = (MINALLOCSIZE > sizeof(device_t)) ?
		    roundup((unit + 1), MINALLOCSIZE / sizeof(device_t)) :
		    (unit + 1);
=======
		newsize = roundup((unit + 1),
		    MAX(1, MINALLOCSIZE / sizeof(device_t)));
>>>>>>> 7edf3bfb
		newlist = malloc(sizeof(device_t) * newsize, M_BUS, M_NOWAIT);
		if (!newlist)
			return (ENOMEM);
		if (oldlist != NULL)
			bcopy(oldlist, newlist, sizeof(device_t) * dc->maxunit);
		bzero(newlist + dc->maxunit,
		    sizeof(device_t) * (newsize - dc->maxunit));
		dc->devices = newlist;
		dc->maxunit = newsize;
		if (oldlist != NULL)
			free(oldlist, M_BUS);
	}
	PDEBUG(("now: unit %d in devclass %s", unit, DEVCLANAME(dc)));

	*unitp = unit;
	return (0);
}

/**
 * @internal
 * @brief Add a device to a devclass
 *
 * A unit number is allocated for the device (using the device's
 * preferred unit number if any) and the device is registered in the
 * devclass. This allows the device to be looked up by its unit
 * number, e.g. by decoding a dev_t minor number.
 *
 * @param dc		the devclass to add to
 * @param dev		the device to add
 *
 * @retval 0		success
 * @retval EEXIST	the requested unit number is already allocated
 * @retval ENOMEM	memory allocation failure
 */
static int
devclass_add_device(devclass_t dc, device_t dev)
{
	int buflen, error;

	PDEBUG(("%s in devclass %s", DEVICENAME(dev), DEVCLANAME(dc)));

	buflen = snprintf(NULL, 0, "%s%d$", dc->name, INT_MAX);
	if (buflen < 0)
		return (ENOMEM);
	dev->nameunit = malloc(buflen, M_BUS, M_NOWAIT|M_ZERO);
	if (!dev->nameunit)
		return (ENOMEM);

	if ((error = devclass_alloc_unit(dc, dev, &dev->unit)) != 0) {
		free(dev->nameunit, M_BUS);
		dev->nameunit = NULL;
		return (error);
	}
	dc->devices[dev->unit] = dev;
	dev->devclass = dc;
	snprintf(dev->nameunit, buflen, "%s%d", dc->name, dev->unit);

	return (0);
}

/**
 * @internal
 * @brief Delete a device from a devclass
 *
 * The device is removed from the devclass's device list and its unit
 * number is freed.

 * @param dc		the devclass to delete from
 * @param dev		the device to delete
 *
 * @retval 0		success
 */
static int
devclass_delete_device(devclass_t dc, device_t dev)
{
	if (!dc || !dev)
		return (0);

	PDEBUG(("%s in devclass %s", DEVICENAME(dev), DEVCLANAME(dc)));

	if (dev->devclass != dc || dc->devices[dev->unit] != dev)
		panic("devclass_delete_device: inconsistent device class");
	dc->devices[dev->unit] = NULL;
	if (dev->flags & DF_WILDCARD)
		dev->unit = -1;
	dev->devclass = NULL;
	free(dev->nameunit, M_BUS);
	dev->nameunit = NULL;

	return (0);
}

/**
 * @internal
 * @brief Make a new device and add it as a child of @p parent
 *
 * @param parent	the parent of the new device
 * @param name		the devclass name of the new device or @c NULL
 *			to leave the devclass unspecified
 * @parem unit		the unit number of the new device of @c -1 to
 *			leave the unit number unspecified
 *
 * @returns the new device
 */
static device_t
make_device(device_t parent, const char *name, int unit)
{
	device_t dev;
	devclass_t dc;

	PDEBUG(("%s at %s as unit %d", name, DEVICENAME(parent), unit));

	if (name) {
		dc = devclass_find_internal(name, NULL, TRUE);
		if (!dc) {
			printf("make_device: can't find device class %s\n",
			    name);
			return (NULL);
		}
	} else {
		dc = NULL;
	}

	dev = malloc(sizeof(*dev), M_BUS, M_NOWAIT|M_ZERO);
	if (!dev)
		return (NULL);

	dev->parent = parent;
	TAILQ_INIT(&dev->children);
	kobj_init((kobj_t) dev, &null_class);
	dev->driver = NULL;
	dev->devclass = NULL;
	dev->unit = unit;
	dev->nameunit = NULL;
	dev->desc = NULL;
	dev->busy = 0;
	dev->devflags = 0;
	dev->flags = DF_ENABLED;
	dev->order = 0;
	if (unit == -1)
		dev->flags |= DF_WILDCARD;
	if (name) {
		dev->flags |= DF_FIXEDCLASS;
		if (devclass_add_device(dc, dev)) {
			kobj_delete((kobj_t) dev, M_BUS);
			return (NULL);
		}
	}
	if (parent != NULL && device_has_quiet_children(parent))
		dev->flags |= DF_QUIET | DF_QUIET_CHILDREN;
	dev->ivars = NULL;
	dev->softc = NULL;

	dev->state = DS_NOTPRESENT;

	TAILQ_INSERT_TAIL(&bus_data_devices, dev, devlink);
	bus_data_generation_update();

	return (dev);
}

/**
 * @internal
 * @brief Print a description of a device.
 */
static int
device_print_child(device_t dev, device_t child)
{
	int retval = 0;

	if (device_is_alive(child))
		retval += BUS_PRINT_CHILD(dev, child);
	else
		retval += device_printf(child, " not found\n");

	return (retval);
}

/**
 * @brief Create a new device
 *
 * This creates a new device and adds it as a child of an existing
 * parent device. The new device will be added after the last existing
 * child with order zero.
 *
 * @param dev		the device which will be the parent of the
 *			new child device
 * @param name		devclass name for new device or @c NULL if not
 *			specified
 * @param unit		unit number for new device or @c -1 if not
 *			specified
 *
 * @returns		the new device
 */
device_t
device_add_child(device_t dev, const char *name, int unit)
{
	return (device_add_child_ordered(dev, 0, name, unit));
}

/**
 * @brief Create a new device
 *
 * This creates a new device and adds it as a child of an existing
 * parent device. The new device will be added after the last existing
 * child with the same order.
 *
 * @param dev		the device which will be the parent of the
 *			new child device
 * @param order		a value which is used to partially sort the
 *			children of @p dev - devices created using
 *			lower values of @p order appear first in @p
 *			dev's list of children
 * @param name		devclass name for new device or @c NULL if not
 *			specified
 * @param unit		unit number for new device or @c -1 if not
 *			specified
 *
 * @returns		the new device
 */
device_t
device_add_child_ordered(device_t dev, u_int order, const char *name, int unit)
{
	device_t child;
	device_t place;

	PDEBUG(("%s at %s with order %u as unit %d",
	    name, DEVICENAME(dev), order, unit));
	KASSERT(name != NULL || unit == -1,
	    ("child device with wildcard name and specific unit number"));

	child = make_device(dev, name, unit);
	if (child == NULL)
		return (child);
	child->order = order;

	TAILQ_FOREACH(place, &dev->children, link) {
		if (place->order > order)
			break;
	}

	if (place) {
		/*
		 * The device 'place' is the first device whose order is
		 * greater than the new child.
		 */
		TAILQ_INSERT_BEFORE(place, child, link);
	} else {
		/*
		 * The new child's order is greater or equal to the order of
		 * any existing device. Add the child to the tail of the list.
		 */
		TAILQ_INSERT_TAIL(&dev->children, child, link);
	}

	bus_data_generation_update();
	return (child);
}

/**
 * @brief Delete a device
 *
 * This function deletes a device along with all of its children. If
 * the device currently has a driver attached to it, the device is
 * detached first using device_detach().
 *
 * @param dev		the parent device
 * @param child		the device to delete
 *
 * @retval 0		success
 * @retval non-zero	a unit error code describing the error
 */
int
device_delete_child(device_t dev, device_t child)
{
	int error;
	device_t grandchild;

	PDEBUG(("%s from %s", DEVICENAME(child), DEVICENAME(dev)));

	/* detach parent before deleting children, if any */
	if ((error = device_detach(child)) != 0)
		return (error);
	
	/* remove children second */
	while ((grandchild = TAILQ_FIRST(&child->children)) != NULL) {
		error = device_delete_child(child, grandchild);
		if (error)
			return (error);
	}

	if (child->devclass)
		devclass_delete_device(child->devclass, child);
	if (child->parent)
		BUS_CHILD_DELETED(dev, child);
	TAILQ_REMOVE(&dev->children, child, link);
	TAILQ_REMOVE(&bus_data_devices, child, devlink);
	kobj_delete((kobj_t) child, M_BUS);

	bus_data_generation_update();
	return (0);
}

/**
 * @brief Delete all children devices of the given device, if any.
 *
 * This function deletes all children devices of the given device, if
 * any, using the device_delete_child() function for each device it
 * finds. If a child device cannot be deleted, this function will
 * return an error code.
 *
 * @param dev		the parent device
 *
 * @retval 0		success
 * @retval non-zero	a device would not detach
 */
int
device_delete_children(device_t dev)
{
	device_t child;
	int error;

	PDEBUG(("Deleting all children of %s", DEVICENAME(dev)));

	error = 0;

	while ((child = TAILQ_FIRST(&dev->children)) != NULL) {
		error = device_delete_child(dev, child);
		if (error) {
			PDEBUG(("Failed deleting %s", DEVICENAME(child)));
			break;
		}
	}
	return (error);
}

/**
 * @brief Find a device given a unit number
 *
 * This is similar to devclass_get_devices() but only searches for
 * devices which have @p dev as a parent.
 *
 * @param dev		the parent device to search
 * @param unit		the unit number to search for.  If the unit is -1,
 *			return the first child of @p dev which has name
 *			@p classname (that is, the one with the lowest unit.)
 *
 * @returns		the device with the given unit number or @c
 *			NULL if there is no such device
 */
device_t
device_find_child(device_t dev, const char *classname, int unit)
{
	devclass_t dc;
	device_t child;

	dc = devclass_find(classname);
	if (!dc)
		return (NULL);

	if (unit != -1) {
		child = devclass_get_device(dc, unit);
		if (child && child->parent == dev)
			return (child);
	} else {
		for (unit = 0; unit < devclass_get_maxunit(dc); unit++) {
			child = devclass_get_device(dc, unit);
			if (child && child->parent == dev)
				return (child);
		}
	}
	return (NULL);
}

/**
 * @internal
 */
static driverlink_t
first_matching_driver(devclass_t dc, device_t dev)
{
	if (dev->devclass)
		return (devclass_find_driver_internal(dc, dev->devclass->name));
	return (TAILQ_FIRST(&dc->drivers));
}

/**
 * @internal
 */
static driverlink_t
next_matching_driver(devclass_t dc, device_t dev, driverlink_t last)
{
	if (dev->devclass) {
		driverlink_t dl;
		for (dl = TAILQ_NEXT(last, link); dl; dl = TAILQ_NEXT(dl, link))
			if (!strcmp(dev->devclass->name, dl->driver->name))
				return (dl);
		return (NULL);
	}
	return (TAILQ_NEXT(last, link));
}

/**
 * @internal
 */
int
device_probe_child(device_t dev, device_t child)
{
	devclass_t dc;
	driverlink_t best = NULL;
	driverlink_t dl;
	int result, pri = 0;
	int hasclass = (child->devclass != NULL);

	GIANT_REQUIRED;

	dc = dev->devclass;
	if (!dc)
		panic("device_probe_child: parent device has no devclass");

	/*
	 * If the state is already probed, then return.  However, don't
	 * return if we can rebid this object.
	 */
	if (child->state == DS_ALIVE && (child->flags & DF_REBID) == 0)
		return (0);

	for (; dc; dc = dc->parent) {
		for (dl = first_matching_driver(dc, child);
		     dl;
		     dl = next_matching_driver(dc, child, dl)) {
			/* If this driver's pass is too high, then ignore it. */
			if (dl->pass > bus_current_pass)
				continue;

			PDEBUG(("Trying %s", DRIVERNAME(dl->driver)));
			result = device_set_driver(child, dl->driver);
			if (result == ENOMEM)
				return (result);
			else if (result != 0)
				continue;
			if (!hasclass) {
				if (device_set_devclass(child,
				    dl->driver->name) != 0) {
					char const * devname =
					    device_get_name(child);
					if (devname == NULL)
						devname = "(unknown)";
					printf("driver bug: Unable to set "
					    "devclass (class: %s "
					    "devname: %s)\n",
					    dl->driver->name,
					    devname);
					(void)device_set_driver(child, NULL);
					continue;
				}
			}

			/* Fetch any flags for the device before probing. */
			resource_int_value(dl->driver->name, child->unit,
			    "flags", &child->devflags);

			result = DEVICE_PROBE(child);

			/* Reset flags and devclass before the next probe. */
			child->devflags = 0;
			if (!hasclass)
				(void)device_set_devclass(child, NULL);

			/*
			 * If the driver returns SUCCESS, there can be
			 * no higher match for this device.
			 */
			if (result == 0) {
				best = dl;
				pri = 0;
				break;
			}

			/*
			 * Reset DF_QUIET in case this driver doesn't
			 * end up as the best driver.
			 */
			device_verbose(child);

			/*
			 * Probes that return BUS_PROBE_NOWILDCARD or lower
			 * only match on devices whose driver was explicitly
			 * specified.
			 */
			if (result <= BUS_PROBE_NOWILDCARD &&
			    !(child->flags & DF_FIXEDCLASS)) {
				result = ENXIO;
			}

			/*
			 * The driver returned an error so it
			 * certainly doesn't match.
			 */
			if (result > 0) {
				(void)device_set_driver(child, NULL);
				continue;
			}

			/*
			 * A priority lower than SUCCESS, remember the
			 * best matching driver. Initialise the value
			 * of pri for the first match.
			 */
			if (best == NULL || result > pri) {
				best = dl;
				pri = result;
				continue;
			}
		}
		/*
		 * If we have an unambiguous match in this devclass,
		 * don't look in the parent.
		 */
		if (best && pri == 0)
			break;
	}

	/*
	 * If we found a driver, change state and initialise the devclass.
	 */
	/* XXX What happens if we rebid and got no best? */
	if (best) {
		/*
		 * If this device was attached, and we were asked to
		 * rescan, and it is a different driver, then we have
		 * to detach the old driver and reattach this new one.
		 * Note, we don't have to check for DF_REBID here
		 * because if the state is > DS_ALIVE, we know it must
		 * be.
		 *
		 * This assumes that all DF_REBID drivers can have
		 * their probe routine called at any time and that
		 * they are idempotent as well as completely benign in
		 * normal operations.
		 *
		 * We also have to make sure that the detach
		 * succeeded, otherwise we fail the operation (or
		 * maybe it should just fail silently?  I'm torn).
		 */
		if (child->state > DS_ALIVE && best->driver != child->driver)
			if ((result = device_detach(dev)) != 0)
				return (result);

		/* Set the winning driver, devclass, and flags. */
		if (!child->devclass) {
			result = device_set_devclass(child, best->driver->name);
			if (result != 0)
				return (result);
		}
		result = device_set_driver(child, best->driver);
		if (result != 0)
			return (result);
		resource_int_value(best->driver->name, child->unit,
		    "flags", &child->devflags);

		if (pri < 0) {
			/*
			 * A bit bogus. Call the probe method again to make
			 * sure that we have the right description.
			 */
			DEVICE_PROBE(child);
#if 0
			child->flags |= DF_REBID;
#endif
		} else
			child->flags &= ~DF_REBID;
		child->state = DS_ALIVE;

		bus_data_generation_update();
		return (0);
	}

	return (ENXIO);
}

/**
 * @brief Return the parent of a device
 */
device_t
device_get_parent(device_t dev)
{
	return (dev->parent);
}

/**
 * @brief Get a list of children of a device
 *
 * An array containing a list of all the children of the given device
 * is allocated and returned in @p *devlistp. The number of devices
 * in the array is returned in @p *devcountp. The caller should free
 * the array using @c free(p, M_TEMP).
 *
 * @param dev		the device to examine
 * @param devlistp	points at location for array pointer return
 *			value
 * @param devcountp	points at location for array size return value
 *
 * @retval 0		success
 * @retval ENOMEM	the array allocation failed
 */
int
device_get_children(device_t dev, device_t **devlistp, int *devcountp)
{
	int count;
	device_t child;
	device_t *list;

	count = 0;
	TAILQ_FOREACH(child, &dev->children, link) {
		count++;
	}
	if (count == 0) {
		*devlistp = NULL;
		*devcountp = 0;
		return (0);
	}

	list = malloc(count * sizeof(device_t), M_TEMP, M_NOWAIT|M_ZERO);
	if (!list)
		return (ENOMEM);

	count = 0;
	TAILQ_FOREACH(child, &dev->children, link) {
		list[count] = child;
		count++;
	}

	*devlistp = list;
	*devcountp = count;

	return (0);
}

/**
 * @brief Return the current driver for the device or @c NULL if there
 * is no driver currently attached
 */
driver_t *
device_get_driver(device_t dev)
{
	return (dev->driver);
}

/**
 * @brief Return the current devclass for the device or @c NULL if
 * there is none.
 */
devclass_t
device_get_devclass(device_t dev)
{
	return (dev->devclass);
}

/**
 * @brief Return the name of the device's devclass or @c NULL if there
 * is none.
 */
const char *
device_get_name(device_t dev)
{
	if (dev != NULL && dev->devclass)
		return (devclass_get_name(dev->devclass));
	return (NULL);
}

/**
 * @brief Return a string containing the device's devclass name
 * followed by an ascii representation of the device's unit number
 * (e.g. @c "foo2").
 */
const char *
device_get_nameunit(device_t dev)
{
	return (dev->nameunit);
}

/**
 * @brief Return the device's unit number.
 */
int
device_get_unit(device_t dev)
{
	return (dev->unit);
}

/**
 * @brief Return the device's description string
 */
const char *
device_get_desc(device_t dev)
{
	return (dev->desc);
}

/**
 * @brief Return the device's flags
 */
uint32_t
device_get_flags(device_t dev)
{
	return (dev->devflags);
}

struct sysctl_ctx_list *
device_get_sysctl_ctx(device_t dev)
{
	return (&dev->sysctl_ctx);
}

struct sysctl_oid *
device_get_sysctl_tree(device_t dev)
{
	return (dev->sysctl_tree);
}

/**
 * @brief Print the name of the device followed by a colon and a space
 *
 * @returns the number of characters printed
 */
int
device_print_prettyname(device_t dev)
{
	const char *name = device_get_name(dev);

	if (name == NULL)
		return (printf("unknown: "));
	return (printf("%s%d: ", name, device_get_unit(dev)));
}

/**
 * @brief Print the name of the device followed by a colon, a space
 * and the result of calling vprintf() with the value of @p fmt and
 * the following arguments.
 *
 * @returns the number of characters printed
 */
int
device_printf(device_t dev, const char * fmt, ...)
{
	char buf[128];
	struct sbuf sb;
	const char *name;
	va_list ap;
	size_t retval;

	retval = 0;

	sbuf_new(&sb, buf, sizeof(buf), SBUF_FIXEDLEN);
	sbuf_set_drain(&sb, sbuf_printf_drain, &retval);

	name = device_get_name(dev);

	if (name == NULL)
		sbuf_cat(&sb, "unknown: ");
	else
		sbuf_printf(&sb, "%s%d: ", name, device_get_unit(dev));

	va_start(ap, fmt);
	sbuf_vprintf(&sb, fmt, ap);
	va_end(ap);

	sbuf_finish(&sb);
	sbuf_delete(&sb);

	return (retval);
}

/**
 * @internal
 */
static void
device_set_desc_internal(device_t dev, const char* desc, int copy)
{
	if (dev->desc && (dev->flags & DF_DESCMALLOCED)) {
		free(dev->desc, M_BUS);
		dev->flags &= ~DF_DESCMALLOCED;
		dev->desc = NULL;
	}

	if (copy && desc) {
		dev->desc = malloc(strlen(desc) + 1, M_BUS, M_NOWAIT);
		if (dev->desc) {
			strcpy(dev->desc, desc);
			dev->flags |= DF_DESCMALLOCED;
		}
	} else {
		/* Avoid a -Wcast-qual warning */
		dev->desc = (char *)(uintptr_t) desc;
	}

	bus_data_generation_update();
}

/**
 * @brief Set the device's description
 *
 * The value of @c desc should be a string constant that will not
 * change (at least until the description is changed in a subsequent
 * call to device_set_desc() or device_set_desc_copy()).
 */
void
device_set_desc(device_t dev, const char* desc)
{
	device_set_desc_internal(dev, desc, FALSE);
}

/**
 * @brief Set the device's description
 *
 * The string pointed to by @c desc is copied. Use this function if
 * the device description is generated, (e.g. with sprintf()).
 */
void
device_set_desc_copy(device_t dev, const char* desc)
{
	device_set_desc_internal(dev, desc, TRUE);
}

/**
 * @brief Set the device's flags
 */
void
device_set_flags(device_t dev, uint32_t flags)
{
	dev->devflags = flags;
}

/**
 * @brief Return the device's softc field
 *
 * The softc is allocated and zeroed when a driver is attached, based
 * on the size field of the driver.
 */
void *
device_get_softc(device_t dev)
{
	return (dev->softc);
}

/**
 * @brief Set the device's softc field
 *
 * Most drivers do not need to use this since the softc is allocated
 * automatically when the driver is attached.
 */
void
device_set_softc(device_t dev, void *softc)
{
	if (dev->softc && !(dev->flags & DF_EXTERNALSOFTC))
		free_domain(dev->softc, M_BUS_SC);
	dev->softc = softc;
	if (dev->softc)
		dev->flags |= DF_EXTERNALSOFTC;
	else
		dev->flags &= ~DF_EXTERNALSOFTC;
}

/**
 * @brief Free claimed softc
 *
 * Most drivers do not need to use this since the softc is freed
 * automatically when the driver is detached.
 */
void
device_free_softc(void *softc)
{
	free_domain(softc, M_BUS_SC);
}

/**
 * @brief Claim softc
 *
 * This function can be used to let the driver free the automatically
 * allocated softc using "device_free_softc()". This function is
 * useful when the driver is refcounting the softc and the softc
 * cannot be freed when the "device_detach" method is called.
 */
void
device_claim_softc(device_t dev)
{
	if (dev->softc)
		dev->flags |= DF_EXTERNALSOFTC;
	else
		dev->flags &= ~DF_EXTERNALSOFTC;
}

/**
 * @brief Get the device's ivars field
 *
 * The ivars field is used by the parent device to store per-device
 * state (e.g. the physical location of the device or a list of
 * resources).
 */
void *
device_get_ivars(device_t dev)
{

	KASSERT(dev != NULL, ("device_get_ivars(NULL, ...)"));
	return (dev->ivars);
}

/**
 * @brief Set the device's ivars field
 */
void
device_set_ivars(device_t dev, void * ivars)
{

	KASSERT(dev != NULL, ("device_set_ivars(NULL, ...)"));
	dev->ivars = ivars;
}

/**
 * @brief Return the device's state
 */
device_state_t
device_get_state(device_t dev)
{
	return (dev->state);
}

/**
 * @brief Set the DF_ENABLED flag for the device
 */
void
device_enable(device_t dev)
{
	dev->flags |= DF_ENABLED;
}

/**
 * @brief Clear the DF_ENABLED flag for the device
 */
void
device_disable(device_t dev)
{
	dev->flags &= ~DF_ENABLED;
}

/**
 * @brief Increment the busy counter for the device
 */
void
device_busy(device_t dev)
{
	if (dev->state < DS_ATTACHING)
		panic("device_busy: called for unattached device");
	if (dev->busy == 0 && dev->parent)
		device_busy(dev->parent);
	dev->busy++;
	if (dev->state == DS_ATTACHED)
		dev->state = DS_BUSY;
}

/**
 * @brief Decrement the busy counter for the device
 */
void
device_unbusy(device_t dev)
{
	if (dev->busy != 0 && dev->state != DS_BUSY &&
	    dev->state != DS_ATTACHING)
		panic("device_unbusy: called for non-busy device %s",
		    device_get_nameunit(dev));
	dev->busy--;
	if (dev->busy == 0) {
		if (dev->parent)
			device_unbusy(dev->parent);
		if (dev->state == DS_BUSY)
			dev->state = DS_ATTACHED;
	}
}

/**
 * @brief Set the DF_QUIET flag for the device
 */
void
device_quiet(device_t dev)
{
	dev->flags |= DF_QUIET;
}

/**
 * @brief Set the DF_QUIET_CHILDREN flag for the device
 */
void
device_quiet_children(device_t dev)
{
	dev->flags |= DF_QUIET_CHILDREN;
}

/**
 * @brief Clear the DF_QUIET flag for the device
 */
void
device_verbose(device_t dev)
{
	dev->flags &= ~DF_QUIET;
}

/**
 * @brief Return non-zero if the DF_QUIET_CHIDLREN flag is set on the device
 */
int
device_has_quiet_children(device_t dev)
{
	return ((dev->flags & DF_QUIET_CHILDREN) != 0);
}

/**
 * @brief Return non-zero if the DF_QUIET flag is set on the device
 */
int
device_is_quiet(device_t dev)
{
	return ((dev->flags & DF_QUIET) != 0);
}

/**
 * @brief Return non-zero if the DF_ENABLED flag is set on the device
 */
int
device_is_enabled(device_t dev)
{
	return ((dev->flags & DF_ENABLED) != 0);
}

/**
 * @brief Return non-zero if the device was successfully probed
 */
int
device_is_alive(device_t dev)
{
	return (dev->state >= DS_ALIVE);
}

/**
 * @brief Return non-zero if the device currently has a driver
 * attached to it
 */
int
device_is_attached(device_t dev)
{
	return (dev->state >= DS_ATTACHED);
}

/**
 * @brief Return non-zero if the device is currently suspended.
 */
int
device_is_suspended(device_t dev)
{
	return ((dev->flags & DF_SUSPENDED) != 0);
}

/**
 * @brief Set the devclass of a device
 * @see devclass_add_device().
 */
int
device_set_devclass(device_t dev, const char *classname)
{
	devclass_t dc;
	int error;

	if (!classname) {
		if (dev->devclass)
			devclass_delete_device(dev->devclass, dev);
		return (0);
	}

	if (dev->devclass) {
		printf("device_set_devclass: device class already set\n");
		return (EINVAL);
	}

	dc = devclass_find_internal(classname, NULL, TRUE);
	if (!dc)
		return (ENOMEM);

	error = devclass_add_device(dc, dev);

	bus_data_generation_update();
	return (error);
}

/**
 * @brief Set the devclass of a device and mark the devclass fixed.
 * @see device_set_devclass()
 */
int
device_set_devclass_fixed(device_t dev, const char *classname)
{
	int error;

	if (classname == NULL)
		return (EINVAL);

	error = device_set_devclass(dev, classname);
	if (error)
		return (error);
	dev->flags |= DF_FIXEDCLASS;
	return (0);
}

/**
 * @brief Query the device to determine if it's of a fixed devclass
 * @see device_set_devclass_fixed()
 */
bool
device_is_devclass_fixed(device_t dev)
{
	return ((dev->flags & DF_FIXEDCLASS) != 0);
}

/**
 * @brief Set the driver of a device
 *
 * @retval 0		success
 * @retval EBUSY	the device already has a driver attached
 * @retval ENOMEM	a memory allocation failure occurred
 */
int
device_set_driver(device_t dev, driver_t *driver)
{
	int domain;
	struct domainset *policy;

	if (dev->state >= DS_ATTACHED)
		return (EBUSY);

	if (dev->driver == driver)
		return (0);

	if (dev->softc && !(dev->flags & DF_EXTERNALSOFTC)) {
		free_domain(dev->softc, M_BUS_SC);
		dev->softc = NULL;
	}
	device_set_desc(dev, NULL);
	kobj_delete((kobj_t) dev, NULL);
	dev->driver = driver;
	if (driver) {
		kobj_init((kobj_t) dev, (kobj_class_t) driver);
		if (!(dev->flags & DF_EXTERNALSOFTC) && driver->size > 0) {
			if (bus_get_domain(dev, &domain) == 0)
				policy = DOMAINSET_PREF(domain);
			else
				policy = DOMAINSET_RR();
			dev->softc = malloc_domainset(driver->size, M_BUS_SC,
			    policy, M_NOWAIT | M_ZERO);
			if (!dev->softc) {
				kobj_delete((kobj_t) dev, NULL);
				kobj_init((kobj_t) dev, &null_class);
				dev->driver = NULL;
				return (ENOMEM);
			}
		}
	} else {
		kobj_init((kobj_t) dev, &null_class);
	}

	bus_data_generation_update();
	return (0);
}

/**
 * @brief Probe a device, and return this status.
 *
 * This function is the core of the device autoconfiguration
 * system. Its purpose is to select a suitable driver for a device and
 * then call that driver to initialise the hardware appropriately. The
 * driver is selected by calling the DEVICE_PROBE() method of a set of
 * candidate drivers and then choosing the driver which returned the
 * best value. This driver is then attached to the device using
 * device_attach().
 *
 * The set of suitable drivers is taken from the list of drivers in
 * the parent device's devclass. If the device was originally created
 * with a specific class name (see device_add_child()), only drivers
 * with that name are probed, otherwise all drivers in the devclass
 * are probed. If no drivers return successful probe values in the
 * parent devclass, the search continues in the parent of that
 * devclass (see devclass_get_parent()) if any.
 *
 * @param dev		the device to initialise
 *
 * @retval 0		success
 * @retval ENXIO	no driver was found
 * @retval ENOMEM	memory allocation failure
 * @retval non-zero	some other unix error code
 * @retval -1		Device already attached
 */
int
device_probe(device_t dev)
{
	int error;

	GIANT_REQUIRED;

	if (dev->state >= DS_ALIVE && (dev->flags & DF_REBID) == 0)
		return (-1);

	if (!(dev->flags & DF_ENABLED)) {
		if (bootverbose && device_get_name(dev) != NULL) {
			device_print_prettyname(dev);
			printf("not probed (disabled)\n");
		}
		return (-1);
	}
	if ((error = device_probe_child(dev->parent, dev)) != 0) {
		if (bus_current_pass == BUS_PASS_DEFAULT &&
		    !(dev->flags & DF_DONENOMATCH)) {
			BUS_PROBE_NOMATCH(dev->parent, dev);
			devnomatch(dev);
			dev->flags |= DF_DONENOMATCH;
		}
		return (error);
	}
	return (0);
}

/**
 * @brief Probe a device and attach a driver if possible
 *
 * calls device_probe() and attaches if that was successful.
 */
int
device_probe_and_attach(device_t dev)
{
	int error;

	GIANT_REQUIRED;

	error = device_probe(dev);
	if (error == -1)
		return (0);
	else if (error != 0)
		return (error);

	CURVNET_SET_QUIET(vnet0);
	error = device_attach(dev);
	CURVNET_RESTORE();
	return error;
}

/**
 * @brief Attach a device driver to a device
 *
 * This function is a wrapper around the DEVICE_ATTACH() driver
 * method. In addition to calling DEVICE_ATTACH(), it initialises the
 * device's sysctl tree, optionally prints a description of the device
 * and queues a notification event for user-based device management
 * services.
 *
 * Normally this function is only called internally from
 * device_probe_and_attach().
 *
 * @param dev		the device to initialise
 *
 * @retval 0		success
 * @retval ENXIO	no driver was found
 * @retval ENOMEM	memory allocation failure
 * @retval non-zero	some other unix error code
 */
int
device_attach(device_t dev)
{
	uint64_t attachtime;
	uint16_t attachentropy;
	int error;

	if (resource_disabled(dev->driver->name, dev->unit)) {
		device_disable(dev);
		if (bootverbose)
			 device_printf(dev, "disabled via hints entry\n");
		return (ENXIO);
	}

	device_sysctl_init(dev);
	if (!device_is_quiet(dev))
		device_print_child(dev->parent, dev);
	attachtime = get_cyclecount();
	dev->state = DS_ATTACHING;
	if ((error = DEVICE_ATTACH(dev)) != 0) {
		printf("device_attach: %s%d attach returned %d\n",
		    dev->driver->name, dev->unit, error);
		if (!(dev->flags & DF_FIXEDCLASS))
			devclass_delete_device(dev->devclass, dev);
		(void)device_set_driver(dev, NULL);
		device_sysctl_fini(dev);
		KASSERT(dev->busy == 0, ("attach failed but busy"));
		dev->state = DS_NOTPRESENT;
		return (error);
	}
	dev->flags |= DF_ATTACHED_ONCE;
	/* We only need the low bits of this time, but ranges from tens to thousands
	 * have been seen, so keep 2 bytes' worth.
	 */
	attachentropy = (uint16_t)(get_cyclecount() - attachtime);
	random_harvest_direct(&attachentropy, sizeof(attachentropy), RANDOM_ATTACH);
	device_sysctl_update(dev);
	if (dev->busy)
		dev->state = DS_BUSY;
	else
		dev->state = DS_ATTACHED;
	dev->flags &= ~DF_DONENOMATCH;
	EVENTHANDLER_DIRECT_INVOKE(device_attach, dev);
	devadded(dev);
	return (0);
}

/**
 * @brief Detach a driver from a device
 *
 * This function is a wrapper around the DEVICE_DETACH() driver
 * method. If the call to DEVICE_DETACH() succeeds, it calls
 * BUS_CHILD_DETACHED() for the parent of @p dev, queues a
 * notification event for user-based device management services and
 * cleans up the device's sysctl tree.
 *
 * @param dev		the device to un-initialise
 *
 * @retval 0		success
 * @retval ENXIO	no driver was found
 * @retval ENOMEM	memory allocation failure
 * @retval non-zero	some other unix error code
 */
int
device_detach(device_t dev)
{
	int error;

	GIANT_REQUIRED;

	PDEBUG(("%s", DEVICENAME(dev)));
	if (dev->state == DS_BUSY)
		return (EBUSY);
	if (dev->state == DS_ATTACHING) {
		device_printf(dev, "device in attaching state! Deferring detach.\n");
		return (EBUSY);
	}
	if (dev->state != DS_ATTACHED)
		return (0);

	EVENTHANDLER_DIRECT_INVOKE(device_detach, dev, EVHDEV_DETACH_BEGIN);
	if ((error = DEVICE_DETACH(dev)) != 0) {
		EVENTHANDLER_DIRECT_INVOKE(device_detach, dev,
		    EVHDEV_DETACH_FAILED);
		return (error);
	} else {
		EVENTHANDLER_DIRECT_INVOKE(device_detach, dev,
		    EVHDEV_DETACH_COMPLETE);
	}
	devremoved(dev);
	if (!device_is_quiet(dev))
		device_printf(dev, "detached\n");
	if (dev->parent)
		BUS_CHILD_DETACHED(dev->parent, dev);

	if (!(dev->flags & DF_FIXEDCLASS))
		devclass_delete_device(dev->devclass, dev);

	device_verbose(dev);
	dev->state = DS_NOTPRESENT;
	(void)device_set_driver(dev, NULL);
	device_sysctl_fini(dev);

	return (0);
}

/**
 * @brief Tells a driver to quiesce itself.
 *
 * This function is a wrapper around the DEVICE_QUIESCE() driver
 * method. If the call to DEVICE_QUIESCE() succeeds.
 *
 * @param dev		the device to quiesce
 *
 * @retval 0		success
 * @retval ENXIO	no driver was found
 * @retval ENOMEM	memory allocation failure
 * @retval non-zero	some other unix error code
 */
int
device_quiesce(device_t dev)
{

	PDEBUG(("%s", DEVICENAME(dev)));
	if (dev->state == DS_BUSY)
		return (EBUSY);
	if (dev->state != DS_ATTACHED)
		return (0);

	return (DEVICE_QUIESCE(dev));
}

/**
 * @brief Notify a device of system shutdown
 *
 * This function calls the DEVICE_SHUTDOWN() driver method if the
 * device currently has an attached driver.
 *
 * @returns the value returned by DEVICE_SHUTDOWN()
 */
int
device_shutdown(device_t dev)
{
	if (dev->state < DS_ATTACHED)
		return (0);
	return (DEVICE_SHUTDOWN(dev));
}

/**
 * @brief Set the unit number of a device
 *
 * This function can be used to override the unit number used for a
 * device (e.g. to wire a device to a pre-configured unit number).
 */
int
device_set_unit(device_t dev, int unit)
{
	devclass_t dc;
	int err;

	dc = device_get_devclass(dev);
	if (unit < dc->maxunit && dc->devices[unit])
		return (EBUSY);
	err = devclass_delete_device(dc, dev);
	if (err)
		return (err);
	dev->unit = unit;
	err = devclass_add_device(dc, dev);
	if (err)
		return (err);

	bus_data_generation_update();
	return (0);
}

/*======================================*/
/*
 * Some useful method implementations to make life easier for bus drivers.
 */

void
resource_init_map_request_impl(struct resource_map_request *args, size_t sz)
{

	bzero(args, sz);
	args->size = sz;
	args->memattr = VM_MEMATTR_UNCACHEABLE;
}

/**
 * @brief Initialise a resource list.
 *
 * @param rl		the resource list to initialise
 */
void
resource_list_init(struct resource_list *rl)
{
	STAILQ_INIT(rl);
}

/**
 * @brief Reclaim memory used by a resource list.
 *
 * This function frees the memory for all resource entries on the list
 * (if any).
 *
 * @param rl		the resource list to free
 */
void
resource_list_free(struct resource_list *rl)
{
	struct resource_list_entry *rle;

	while ((rle = STAILQ_FIRST(rl)) != NULL) {
		if (rle->res)
			panic("resource_list_free: resource entry is busy");
		STAILQ_REMOVE_HEAD(rl, link);
		free(rle, M_BUS);
	}
}

/**
 * @brief Add a resource entry.
 *
 * This function adds a resource entry using the given @p type, @p
 * start, @p end and @p count values. A rid value is chosen by
 * searching sequentially for the first unused rid starting at zero.
 *
 * @param rl		the resource list to edit
 * @param type		the resource entry type (e.g. SYS_RES_MEMORY)
 * @param start		the start address of the resource
 * @param end		the end address of the resource
 * @param count		XXX end-start+1
 */
int
resource_list_add_next(struct resource_list *rl, int type, rman_res_t start,
    rman_res_t end, rman_res_t count)
{
	int rid;

	rid = 0;
	while (resource_list_find(rl, type, rid) != NULL)
		rid++;
	resource_list_add(rl, type, rid, start, end, count);
	return (rid);
}

/**
 * @brief Add or modify a resource entry.
 *
 * If an existing entry exists with the same type and rid, it will be
 * modified using the given values of @p start, @p end and @p
 * count. If no entry exists, a new one will be created using the
 * given values.  The resource list entry that matches is then returned.
 *
 * @param rl		the resource list to edit
 * @param type		the resource entry type (e.g. SYS_RES_MEMORY)
 * @param rid		the resource identifier
 * @param start		the start address of the resource
 * @param end		the end address of the resource
 * @param count		XXX end-start+1
 */
struct resource_list_entry *
resource_list_add(struct resource_list *rl, int type, int rid,
    rman_res_t start, rman_res_t end, rman_res_t count)
{
	struct resource_list_entry *rle;

	rle = resource_list_find(rl, type, rid);
	if (!rle) {
		rle = malloc(sizeof(struct resource_list_entry), M_BUS,
		    M_NOWAIT);
		if (!rle)
			panic("resource_list_add: can't record entry");
		STAILQ_INSERT_TAIL(rl, rle, link);
		rle->type = type;
		rle->rid = rid;
		rle->res = NULL;
		rle->flags = 0;
	}

	if (rle->res)
		panic("resource_list_add: resource entry is busy");

	rle->start = start;
	rle->end = end;
	rle->count = count;
	return (rle);
}

/**
 * @brief Determine if a resource entry is busy.
 *
 * Returns true if a resource entry is busy meaning that it has an
 * associated resource that is not an unallocated "reserved" resource.
 *
 * @param rl		the resource list to search
 * @param type		the resource entry type (e.g. SYS_RES_MEMORY)
 * @param rid		the resource identifier
 *
 * @returns Non-zero if the entry is busy, zero otherwise.
 */
int
resource_list_busy(struct resource_list *rl, int type, int rid)
{
	struct resource_list_entry *rle;

	rle = resource_list_find(rl, type, rid);
	if (rle == NULL || rle->res == NULL)
		return (0);
	if ((rle->flags & (RLE_RESERVED | RLE_ALLOCATED)) == RLE_RESERVED) {
		KASSERT(!(rman_get_flags(rle->res) & RF_ACTIVE),
		    ("reserved resource is active"));
		return (0);
	}
	return (1);
}

/**
 * @brief Determine if a resource entry is reserved.
 *
 * Returns true if a resource entry is reserved meaning that it has an
 * associated "reserved" resource.  The resource can either be
 * allocated or unallocated.
 *
 * @param rl		the resource list to search
 * @param type		the resource entry type (e.g. SYS_RES_MEMORY)
 * @param rid		the resource identifier
 *
 * @returns Non-zero if the entry is reserved, zero otherwise.
 */
int
resource_list_reserved(struct resource_list *rl, int type, int rid)
{
	struct resource_list_entry *rle;

	rle = resource_list_find(rl, type, rid);
	if (rle != NULL && rle->flags & RLE_RESERVED)
		return (1);
	return (0);
}

/**
 * @brief Find a resource entry by type and rid.
 *
 * @param rl		the resource list to search
 * @param type		the resource entry type (e.g. SYS_RES_MEMORY)
 * @param rid		the resource identifier
 *
 * @returns the resource entry pointer or NULL if there is no such
 * entry.
 */
struct resource_list_entry *
resource_list_find(struct resource_list *rl, int type, int rid)
{
	struct resource_list_entry *rle;

	STAILQ_FOREACH(rle, rl, link) {
		if (rle->type == type && rle->rid == rid)
			return (rle);
	}
	return (NULL);
}

/**
 * @brief Delete a resource entry.
 *
 * @param rl		the resource list to edit
 * @param type		the resource entry type (e.g. SYS_RES_MEMORY)
 * @param rid		the resource identifier
 */
void
resource_list_delete(struct resource_list *rl, int type, int rid)
{
	struct resource_list_entry *rle = resource_list_find(rl, type, rid);

	if (rle) {
		if (rle->res != NULL)
			panic("resource_list_delete: resource has not been released");
		STAILQ_REMOVE(rl, rle, resource_list_entry, link);
		free(rle, M_BUS);
	}
}

/**
 * @brief Allocate a reserved resource
 *
 * This can be used by buses to force the allocation of resources
 * that are always active in the system even if they are not allocated
 * by a driver (e.g. PCI BARs).  This function is usually called when
 * adding a new child to the bus.  The resource is allocated from the
 * parent bus when it is reserved.  The resource list entry is marked
 * with RLE_RESERVED to note that it is a reserved resource.
 *
 * Subsequent attempts to allocate the resource with
 * resource_list_alloc() will succeed the first time and will set
 * RLE_ALLOCATED to note that it has been allocated.  When a reserved
 * resource that has been allocated is released with
 * resource_list_release() the resource RLE_ALLOCATED is cleared, but
 * the actual resource remains allocated.  The resource can be released to
 * the parent bus by calling resource_list_unreserve().
 *
 * @param rl		the resource list to allocate from
 * @param bus		the parent device of @p child
 * @param child		the device for which the resource is being reserved
 * @param type		the type of resource to allocate
 * @param rid		a pointer to the resource identifier
 * @param start		hint at the start of the resource range - pass
 *			@c 0 for any start address
 * @param end		hint at the end of the resource range - pass
 *			@c ~0 for any end address
 * @param count		hint at the size of range required - pass @c 1
 *			for any size
 * @param flags		any extra flags to control the resource
 *			allocation - see @c RF_XXX flags in
 *			<sys/rman.h> for details
 *
 * @returns		the resource which was allocated or @c NULL if no
 *			resource could be allocated
 */
struct resource *
resource_list_reserve(struct resource_list *rl, device_t bus, device_t child,
    int type, int *rid, rman_res_t start, rman_res_t end, rman_res_t count, u_int flags)
{
	struct resource_list_entry *rle = NULL;
	int passthrough = (device_get_parent(child) != bus);
	struct resource *r;

	if (passthrough)
		panic(
    "resource_list_reserve() should only be called for direct children");
	if (flags & RF_ACTIVE)
		panic(
    "resource_list_reserve() should only reserve inactive resources");

	r = resource_list_alloc(rl, bus, child, type, rid, start, end, count,
	    flags);
	if (r != NULL) {
		rle = resource_list_find(rl, type, *rid);
		rle->flags |= RLE_RESERVED;
	}
	return (r);
}

/**
 * @brief Helper function for implementing BUS_ALLOC_RESOURCE()
 *
 * Implement BUS_ALLOC_RESOURCE() by looking up a resource from the list
 * and passing the allocation up to the parent of @p bus. This assumes
 * that the first entry of @c device_get_ivars(child) is a struct
 * resource_list. This also handles 'passthrough' allocations where a
 * child is a remote descendant of bus by passing the allocation up to
 * the parent of bus.
 *
 * Typically, a bus driver would store a list of child resources
 * somewhere in the child device's ivars (see device_get_ivars()) and
 * its implementation of BUS_ALLOC_RESOURCE() would find that list and
 * then call resource_list_alloc() to perform the allocation.
 *
 * @param rl		the resource list to allocate from
 * @param bus		the parent device of @p child
 * @param child		the device which is requesting an allocation
 * @param type		the type of resource to allocate
 * @param rid		a pointer to the resource identifier
 * @param start		hint at the start of the resource range - pass
 *			@c 0 for any start address
 * @param end		hint at the end of the resource range - pass
 *			@c ~0 for any end address
 * @param count		hint at the size of range required - pass @c 1
 *			for any size
 * @param flags		any extra flags to control the resource
 *			allocation - see @c RF_XXX flags in
 *			<sys/rman.h> for details
 *
 * @returns		the resource which was allocated or @c NULL if no
 *			resource could be allocated
 */
struct resource *
resource_list_alloc(struct resource_list *rl, device_t bus, device_t child,
    int type, int *rid, rman_res_t start, rman_res_t end, rman_res_t count, u_int flags)
{
	struct resource_list_entry *rle = NULL;
	int passthrough = (device_get_parent(child) != bus);
	int isdefault = RMAN_IS_DEFAULT_RANGE(start, end);

	if (passthrough) {
		return (BUS_ALLOC_RESOURCE(device_get_parent(bus), child,
		    type, rid, start, end, count, flags));
	}

	rle = resource_list_find(rl, type, *rid);

	if (!rle)
		return (NULL);		/* no resource of that type/rid */

	if (rle->res) {
		if (rle->flags & RLE_RESERVED) {
			if (rle->flags & RLE_ALLOCATED)
				return (NULL);
			if ((flags & RF_ACTIVE) &&
			    bus_activate_resource(child, type, *rid,
			    rle->res) != 0)
				return (NULL);
			rle->flags |= RLE_ALLOCATED;
			return (rle->res);
		}
		device_printf(bus,
		    "resource entry %#x type %d for child %s is busy\n", *rid,
		    type, device_get_nameunit(child));
		return (NULL);
	}

	if (isdefault) {
		start = rle->start;
		count = ulmax(count, rle->count);
		end = ulmax(rle->end, start + count - 1);
	}

	rle->res = BUS_ALLOC_RESOURCE(device_get_parent(bus), child,
	    type, rid, start, end, count, flags);

	/*
	 * Record the new range.
	 */
	if (rle->res) {
		rle->start = rman_get_start(rle->res);
		rle->end = rman_get_end(rle->res);
		rle->count = count;
	}

	return (rle->res);
}

/**
 * @brief Helper function for implementing BUS_RELEASE_RESOURCE()
 *
 * Implement BUS_RELEASE_RESOURCE() using a resource list. Normally
 * used with resource_list_alloc().
 *
 * @param rl		the resource list which was allocated from
 * @param bus		the parent device of @p child
 * @param child		the device which is requesting a release
 * @param type		the type of resource to release
 * @param rid		the resource identifier
 * @param res		the resource to release
 *
 * @retval 0		success
 * @retval non-zero	a standard unix error code indicating what
 *			error condition prevented the operation
 */
int
resource_list_release(struct resource_list *rl, device_t bus, device_t child,
    int type, int rid, struct resource *res)
{
	struct resource_list_entry *rle = NULL;
	int passthrough = (device_get_parent(child) != bus);
	int error;

	if (passthrough) {
		return (BUS_RELEASE_RESOURCE(device_get_parent(bus), child,
		    type, rid, res));
	}

	rle = resource_list_find(rl, type, rid);

	if (!rle)
		panic("resource_list_release: can't find resource");
	if (!rle->res)
		panic("resource_list_release: resource entry is not busy");
	if (rle->flags & RLE_RESERVED) {
		if (rle->flags & RLE_ALLOCATED) {
			if (rman_get_flags(res) & RF_ACTIVE) {
				error = bus_deactivate_resource(child, type,
				    rid, res);
				if (error)
					return (error);
			}
			rle->flags &= ~RLE_ALLOCATED;
			return (0);
		}
		return (EINVAL);
	}

	error = BUS_RELEASE_RESOURCE(device_get_parent(bus), child,
	    type, rid, res);
	if (error)
		return (error);

	rle->res = NULL;
	return (0);
}

/**
 * @brief Release all active resources of a given type
 *
 * Release all active resources of a specified type.  This is intended
 * to be used to cleanup resources leaked by a driver after detach or
 * a failed attach.
 *
 * @param rl		the resource list which was allocated from
 * @param bus		the parent device of @p child
 * @param child		the device whose active resources are being released
 * @param type		the type of resources to release
 *
 * @retval 0		success
 * @retval EBUSY	at least one resource was active
 */
int
resource_list_release_active(struct resource_list *rl, device_t bus,
    device_t child, int type)
{
	struct resource_list_entry *rle;
	int error, retval;

	retval = 0;
	STAILQ_FOREACH(rle, rl, link) {
		if (rle->type != type)
			continue;
		if (rle->res == NULL)
			continue;
		if ((rle->flags & (RLE_RESERVED | RLE_ALLOCATED)) ==
		    RLE_RESERVED)
			continue;
		retval = EBUSY;
		error = resource_list_release(rl, bus, child, type,
		    rman_get_rid(rle->res), rle->res);
		if (error != 0)
			device_printf(bus,
			    "Failed to release active resource: %d\n", error);
	}
	return (retval);
}


/**
 * @brief Fully release a reserved resource
 *
 * Fully releases a resource reserved via resource_list_reserve().
 *
 * @param rl		the resource list which was allocated from
 * @param bus		the parent device of @p child
 * @param child		the device whose reserved resource is being released
 * @param type		the type of resource to release
 * @param rid		the resource identifier
 * @param res		the resource to release
 *
 * @retval 0		success
 * @retval non-zero	a standard unix error code indicating what
 *			error condition prevented the operation
 */
int
resource_list_unreserve(struct resource_list *rl, device_t bus, device_t child,
    int type, int rid)
{
	struct resource_list_entry *rle = NULL;
	int passthrough = (device_get_parent(child) != bus);

	if (passthrough)
		panic(
    "resource_list_unreserve() should only be called for direct children");

	rle = resource_list_find(rl, type, rid);

	if (!rle)
		panic("resource_list_unreserve: can't find resource");
	if (!(rle->flags & RLE_RESERVED))
		return (EINVAL);
	if (rle->flags & RLE_ALLOCATED)
		return (EBUSY);
	rle->flags &= ~RLE_RESERVED;
	return (resource_list_release(rl, bus, child, type, rid, rle->res));
}

/**
 * @brief Print a description of resources in a resource list
 *
 * Print all resources of a specified type, for use in BUS_PRINT_CHILD().
 * The name is printed if at least one resource of the given type is available.
 * The format is used to print resource start and end.
 *
 * @param rl		the resource list to print
 * @param name		the name of @p type, e.g. @c "memory"
 * @param type		type type of resource entry to print
 * @param format	printf(9) format string to print resource
 *			start and end values
 *
 * @returns		the number of characters printed
 */
int
resource_list_print_type(struct resource_list *rl, const char *name, int type,
    const char *format)
{
	struct resource_list_entry *rle;
	int printed, retval;

	printed = 0;
	retval = 0;
	/* Yes, this is kinda cheating */
	STAILQ_FOREACH(rle, rl, link) {
		if (rle->type == type) {
			if (printed == 0)
				retval += printf(" %s ", name);
			else
				retval += printf(",");
			printed++;
			retval += printf(format, rle->start);
			if (rle->count > 1) {
				retval += printf("-");
				retval += printf(format, rle->start +
						 rle->count - 1);
			}
		}
	}
	return (retval);
}

/**
 * @brief Releases all the resources in a list.
 *
 * @param rl		The resource list to purge.
 *
 * @returns		nothing
 */
void
resource_list_purge(struct resource_list *rl)
{
	struct resource_list_entry *rle;

	while ((rle = STAILQ_FIRST(rl)) != NULL) {
		if (rle->res)
			bus_release_resource(rman_get_device(rle->res),
			    rle->type, rle->rid, rle->res);
		STAILQ_REMOVE_HEAD(rl, link);
		free(rle, M_BUS);
	}
}

device_t
bus_generic_add_child(device_t dev, u_int order, const char *name, int unit)
{

	return (device_add_child_ordered(dev, order, name, unit));
}

/**
 * @brief Helper function for implementing DEVICE_PROBE()
 *
 * This function can be used to help implement the DEVICE_PROBE() for
 * a bus (i.e. a device which has other devices attached to it). It
 * calls the DEVICE_IDENTIFY() method of each driver in the device's
 * devclass.
 */
int
bus_generic_probe(device_t dev)
{
	devclass_t dc = dev->devclass;
	driverlink_t dl;

	TAILQ_FOREACH(dl, &dc->drivers, link) {
		/*
		 * If this driver's pass is too high, then ignore it.
		 * For most drivers in the default pass, this will
		 * never be true.  For early-pass drivers they will
		 * only call the identify routines of eligible drivers
		 * when this routine is called.  Drivers for later
		 * passes should have their identify routines called
		 * on early-pass buses during BUS_NEW_PASS().
		 */
		if (dl->pass > bus_current_pass)
			continue;
		DEVICE_IDENTIFY(dl->driver, dev);
	}

	return (0);
}

/**
 * @brief Helper function for implementing DEVICE_ATTACH()
 *
 * This function can be used to help implement the DEVICE_ATTACH() for
 * a bus. It calls device_probe_and_attach() for each of the device's
 * children.
 */
int
bus_generic_attach(device_t dev)
{
	device_t child;

	TAILQ_FOREACH(child, &dev->children, link) {
		device_probe_and_attach(child);
	}

	return (0);
}

/**
 * @brief Helper function for delaying attaching children
 *
 * Many buses can't run transactions on the bus which children need to probe and
 * attach until after interrupts and/or timers are running.  This function
 * delays their attach until interrupts and timers are enabled.
 */
int
bus_delayed_attach_children(device_t dev)
{
	/* Probe and attach the bus children when interrupts are available */
	config_intrhook_oneshot((ich_func_t)bus_generic_attach, dev);

	return (0);
}

/**
 * @brief Helper function for implementing DEVICE_DETACH()
 *
 * This function can be used to help implement the DEVICE_DETACH() for
 * a bus. It calls device_detach() for each of the device's
 * children.
 */
int
bus_generic_detach(device_t dev)
{
	device_t child;
	int error;

	if (dev->state != DS_ATTACHED)
		return (EBUSY);

	/*
	 * Detach children in the reverse order.
	 * See bus_generic_suspend for details.
	 */
	TAILQ_FOREACH_REVERSE(child, &dev->children, device_list, link) {
		if ((error = device_detach(child)) != 0)
			return (error);
	}

	return (0);
}

/**
 * @brief Helper function for implementing DEVICE_SHUTDOWN()
 *
 * This function can be used to help implement the DEVICE_SHUTDOWN()
 * for a bus. It calls device_shutdown() for each of the device's
 * children.
 */
int
bus_generic_shutdown(device_t dev)
{
	device_t child;

	/*
	 * Shut down children in the reverse order.
	 * See bus_generic_suspend for details.
	 */
	TAILQ_FOREACH_REVERSE(child, &dev->children, device_list, link) {
		device_shutdown(child);
	}

	return (0);
}

/**
 * @brief Default function for suspending a child device.
 *
 * This function is to be used by a bus's DEVICE_SUSPEND_CHILD().
 */
int
bus_generic_suspend_child(device_t dev, device_t child)
{
	int	error;

	error = DEVICE_SUSPEND(child);

	if (error == 0)
		child->flags |= DF_SUSPENDED;

	return (error);
}

/**
 * @brief Default function for resuming a child device.
 *
 * This function is to be used by a bus's DEVICE_RESUME_CHILD().
 */
int
bus_generic_resume_child(device_t dev, device_t child)
{

	DEVICE_RESUME(child);
	child->flags &= ~DF_SUSPENDED;

	return (0);
}

/**
 * @brief Helper function for implementing DEVICE_SUSPEND()
 *
 * This function can be used to help implement the DEVICE_SUSPEND()
 * for a bus. It calls DEVICE_SUSPEND() for each of the device's
 * children. If any call to DEVICE_SUSPEND() fails, the suspend
 * operation is aborted and any devices which were suspended are
 * resumed immediately by calling their DEVICE_RESUME() methods.
 */
int
bus_generic_suspend(device_t dev)
{
	int		error;
	device_t	child;

	/*
	 * Suspend children in the reverse order.
	 * For most buses all children are equal, so the order does not matter.
	 * Other buses, such as acpi, carefully order their child devices to
	 * express implicit dependencies between them.  For such buses it is
	 * safer to bring down devices in the reverse order.
	 */
	TAILQ_FOREACH_REVERSE(child, &dev->children, device_list, link) {
		error = BUS_SUSPEND_CHILD(dev, child);
		if (error != 0) {
			child = TAILQ_NEXT(child, link);
			if (child != NULL) {
				TAILQ_FOREACH_FROM(child, &dev->children, link)
					BUS_RESUME_CHILD(dev, child);
			}
			return (error);
		}
	}
	return (0);
}

/**
 * @brief Helper function for implementing DEVICE_RESUME()
 *
 * This function can be used to help implement the DEVICE_RESUME() for
 * a bus. It calls DEVICE_RESUME() on each of the device's children.
 */
int
bus_generic_resume(device_t dev)
{
	device_t	child;

	TAILQ_FOREACH(child, &dev->children, link) {
		BUS_RESUME_CHILD(dev, child);
		/* if resume fails, there's nothing we can usefully do... */
	}
	return (0);
}


/**
 * @brief Helper function for implementing BUS_RESET_POST
 *
 * Bus can use this function to implement common operations of
 * re-attaching or resuming the children after the bus itself was
 * reset, and after restoring bus-unique state of children.
 *
 * @param dev	The bus
 * #param flags	DEVF_RESET_*
 */
int
bus_helper_reset_post(device_t dev, int flags)
{
	device_t child;
	int error, error1;

	error = 0;
	TAILQ_FOREACH(child, &dev->children,link) {
		BUS_RESET_POST(dev, child);
		error1 = (flags & DEVF_RESET_DETACH) != 0 ?
		    device_probe_and_attach(child) :
		    BUS_RESUME_CHILD(dev, child);
		if (error == 0 && error1 != 0)
			error = error1;
	}
	return (error);
}

static void
bus_helper_reset_prepare_rollback(device_t dev, device_t child, int flags)
{

	child = TAILQ_NEXT(child, link);
	if (child == NULL)
		return;
	TAILQ_FOREACH_FROM(child, &dev->children,link) {
		BUS_RESET_POST(dev, child);
		if ((flags & DEVF_RESET_DETACH) != 0)
			device_probe_and_attach(child);
		else
			BUS_RESUME_CHILD(dev, child);
	}
}

/**
 * @brief Helper function for implementing BUS_RESET_PREPARE
 *
 * Bus can use this function to implement common operations of
 * detaching or suspending the children before the bus itself is
 * reset, and then save bus-unique state of children that must
 * persists around reset.
 *
 * @param dev	The bus
 * #param flags	DEVF_RESET_*
 */
int
bus_helper_reset_prepare(device_t dev, int flags)
{
	device_t child;
	int error;

	if (dev->state != DS_ATTACHED)
		return (EBUSY);

	TAILQ_FOREACH_REVERSE(child, &dev->children, device_list, link) {
		if ((flags & DEVF_RESET_DETACH) != 0) {
			error = device_get_state(child) == DS_ATTACHED ?
			    device_detach(child) : 0;
		} else {
			error = BUS_SUSPEND_CHILD(dev, child);
		}
		if (error == 0) {
			error = BUS_RESET_PREPARE(dev, child);
			if (error != 0) {
				if ((flags & DEVF_RESET_DETACH) != 0)
					device_probe_and_attach(child);
				else
					BUS_RESUME_CHILD(dev, child);
			}
		}
		if (error != 0) {
			bus_helper_reset_prepare_rollback(dev, child, flags);
			return (error);
		}
	}
	return (0);
}

/**
 * @brief Helper function for implementing BUS_PRINT_CHILD().
 *
 * This function prints the first part of the ascii representation of
 * @p child, including its name, unit and description (if any - see
 * device_set_desc()).
 *
 * @returns the number of characters printed
 */
int
bus_print_child_header(device_t dev, device_t child)
{
	int	retval = 0;

	if (device_get_desc(child)) {
		retval += device_printf(child, "<%s>", device_get_desc(child));
	} else {
		retval += printf("%s", device_get_nameunit(child));
	}

	return (retval);
}

/**
 * @brief Helper function for implementing BUS_PRINT_CHILD().
 *
 * This function prints the last part of the ascii representation of
 * @p child, which consists of the string @c " on " followed by the
 * name and unit of the @p dev.
 *
 * @returns the number of characters printed
 */
int
bus_print_child_footer(device_t dev, device_t child)
{
	return (printf(" on %s\n", device_get_nameunit(dev)));
}

/**
 * @brief Helper function for implementing BUS_PRINT_CHILD().
 *
 * This function prints out the VM domain for the given device.
 *
 * @returns the number of characters printed
 */
int
bus_print_child_domain(device_t dev, device_t child)
{
	int domain;

	/* No domain? Don't print anything */
	if (BUS_GET_DOMAIN(dev, child, &domain) != 0)
		return (0);

	return (printf(" numa-domain %d", domain));
}

/**
 * @brief Helper function for implementing BUS_PRINT_CHILD().
 *
 * This function simply calls bus_print_child_header() followed by
 * bus_print_child_footer().
 *
 * @returns the number of characters printed
 */
int
bus_generic_print_child(device_t dev, device_t child)
{
	int	retval = 0;

	retval += bus_print_child_header(dev, child);
	retval += bus_print_child_domain(dev, child);
	retval += bus_print_child_footer(dev, child);

	return (retval);
}

/**
 * @brief Stub function for implementing BUS_READ_IVAR().
 *
 * @returns ENOENT
 */
int
bus_generic_read_ivar(device_t dev, device_t child, int index,
    uintptr_t * result)
{
	return (ENOENT);
}

/**
 * @brief Stub function for implementing BUS_WRITE_IVAR().
 *
 * @returns ENOENT
 */
int
bus_generic_write_ivar(device_t dev, device_t child, int index,
    uintptr_t value)
{
	return (ENOENT);
}

/**
 * @brief Stub function for implementing BUS_GET_RESOURCE_LIST().
 *
 * @returns NULL
 */
struct resource_list *
bus_generic_get_resource_list(device_t dev, device_t child)
{
	return (NULL);
}

/**
 * @brief Helper function for implementing BUS_DRIVER_ADDED().
 *
 * This implementation of BUS_DRIVER_ADDED() simply calls the driver's
 * DEVICE_IDENTIFY() method to allow it to add new children to the bus
 * and then calls device_probe_and_attach() for each unattached child.
 */
void
bus_generic_driver_added(device_t dev, driver_t *driver)
{
	device_t child;

	DEVICE_IDENTIFY(driver, dev);
	TAILQ_FOREACH(child, &dev->children, link) {
		if (child->state == DS_NOTPRESENT ||
		    (child->flags & DF_REBID))
			device_probe_and_attach(child);
	}
}

/**
 * @brief Helper function for implementing BUS_NEW_PASS().
 *
 * This implementing of BUS_NEW_PASS() first calls the identify
 * routines for any drivers that probe at the current pass.  Then it
 * walks the list of devices for this bus.  If a device is already
 * attached, then it calls BUS_NEW_PASS() on that device.  If the
 * device is not already attached, it attempts to attach a driver to
 * it.
 */
void
bus_generic_new_pass(device_t dev)
{
	driverlink_t dl;
	devclass_t dc;
	device_t child;

	dc = dev->devclass;
	TAILQ_FOREACH(dl, &dc->drivers, link) {
		if (dl->pass == bus_current_pass)
			DEVICE_IDENTIFY(dl->driver, dev);
	}
	TAILQ_FOREACH(child, &dev->children, link) {
		if (child->state >= DS_ATTACHED)
			BUS_NEW_PASS(child);
		else if (child->state == DS_NOTPRESENT)
			device_probe_and_attach(child);
	}
}

/**
 * @brief Helper function for implementing BUS_SETUP_INTR().
 *
 * This simple implementation of BUS_SETUP_INTR() simply calls the
 * BUS_SETUP_INTR() method of the parent of @p dev.
 */
int
bus_generic_setup_intr(device_t dev, device_t child, struct resource *irq,
    int flags, driver_filter_t *filter, driver_intr_t *intr, void *arg,
    void **cookiep)
{
	/* Propagate up the bus hierarchy until someone handles it. */
	if (dev->parent)
		return (BUS_SETUP_INTR(dev->parent, child, irq, flags,
		    filter, intr, arg, cookiep));
	return (EINVAL);
}

/**
 * @brief Helper function for implementing BUS_TEARDOWN_INTR().
 *
 * This simple implementation of BUS_TEARDOWN_INTR() simply calls the
 * BUS_TEARDOWN_INTR() method of the parent of @p dev.
 */
int
bus_generic_teardown_intr(device_t dev, device_t child, struct resource *irq,
    void *cookie)
{
	/* Propagate up the bus hierarchy until someone handles it. */
	if (dev->parent)
		return (BUS_TEARDOWN_INTR(dev->parent, child, irq, cookie));
	return (EINVAL);
}

/**
 * @brief Helper function for implementing BUS_SUSPEND_INTR().
 *
 * This simple implementation of BUS_SUSPEND_INTR() simply calls the
 * BUS_SUSPEND_INTR() method of the parent of @p dev.
 */
int
bus_generic_suspend_intr(device_t dev, device_t child, struct resource *irq)
{
	/* Propagate up the bus hierarchy until someone handles it. */
	if (dev->parent)
		return (BUS_SUSPEND_INTR(dev->parent, child, irq));
	return (EINVAL);
}

/**
 * @brief Helper function for implementing BUS_RESUME_INTR().
 *
 * This simple implementation of BUS_RESUME_INTR() simply calls the
 * BUS_RESUME_INTR() method of the parent of @p dev.
 */
int
bus_generic_resume_intr(device_t dev, device_t child, struct resource *irq)
{
	/* Propagate up the bus hierarchy until someone handles it. */
	if (dev->parent)
		return (BUS_RESUME_INTR(dev->parent, child, irq));
	return (EINVAL);
}

/**
 * @brief Helper function for implementing BUS_ADJUST_RESOURCE().
 *
 * This simple implementation of BUS_ADJUST_RESOURCE() simply calls the
 * BUS_ADJUST_RESOURCE() method of the parent of @p dev.
 */
int
bus_generic_adjust_resource(device_t dev, device_t child, int type,
    struct resource *r, rman_res_t start, rman_res_t end)
{
	/* Propagate up the bus hierarchy until someone handles it. */
	if (dev->parent)
		return (BUS_ADJUST_RESOURCE(dev->parent, child, type, r, start,
		    end));
	return (EINVAL);
}

/**
 * @brief Helper function for implementing BUS_ALLOC_RESOURCE().
 *
 * This simple implementation of BUS_ALLOC_RESOURCE() simply calls the
 * BUS_ALLOC_RESOURCE() method of the parent of @p dev.
 */
struct resource *
bus_generic_alloc_resource(device_t dev, device_t child, int type, int *rid,
    rman_res_t start, rman_res_t end, rman_res_t count, u_int flags)
{
	/* Propagate up the bus hierarchy until someone handles it. */
	if (dev->parent)
		return (BUS_ALLOC_RESOURCE(dev->parent, child, type, rid,
		    start, end, count, flags));
	return (NULL);
}

/**
 * @brief Helper function for implementing BUS_RELEASE_RESOURCE().
 *
 * This simple implementation of BUS_RELEASE_RESOURCE() simply calls the
 * BUS_RELEASE_RESOURCE() method of the parent of @p dev.
 */
int
bus_generic_release_resource(device_t dev, device_t child, int type, int rid,
    struct resource *r)
{
	/* Propagate up the bus hierarchy until someone handles it. */
	if (dev->parent)
		return (BUS_RELEASE_RESOURCE(dev->parent, child, type, rid,
		    r));
	return (EINVAL);
}

/**
 * @brief Helper function for implementing BUS_ACTIVATE_RESOURCE().
 *
 * This simple implementation of BUS_ACTIVATE_RESOURCE() simply calls the
 * BUS_ACTIVATE_RESOURCE() method of the parent of @p dev.
 */
int
bus_generic_activate_resource(device_t dev, device_t child, int type, int rid,
    struct resource *r)
{
	/* Propagate up the bus hierarchy until someone handles it. */
	if (dev->parent)
		return (BUS_ACTIVATE_RESOURCE(dev->parent, child, type, rid,
		    r));
	return (EINVAL);
}

/**
 * @brief Helper function for implementing BUS_DEACTIVATE_RESOURCE().
 *
 * This simple implementation of BUS_DEACTIVATE_RESOURCE() simply calls the
 * BUS_DEACTIVATE_RESOURCE() method of the parent of @p dev.
 */
int
bus_generic_deactivate_resource(device_t dev, device_t child, int type,
    int rid, struct resource *r)
{
	/* Propagate up the bus hierarchy until someone handles it. */
	if (dev->parent)
		return (BUS_DEACTIVATE_RESOURCE(dev->parent, child, type, rid,
		    r));
	return (EINVAL);
}

/**
 * @brief Helper function for implementing BUS_MAP_RESOURCE().
 *
 * This simple implementation of BUS_MAP_RESOURCE() simply calls the
 * BUS_MAP_RESOURCE() method of the parent of @p dev.
 */
int
bus_generic_map_resource(device_t dev, device_t child, int type,
    struct resource *r, struct resource_map_request *args,
    struct resource_map *map)
{
	/* Propagate up the bus hierarchy until someone handles it. */
	if (dev->parent)
		return (BUS_MAP_RESOURCE(dev->parent, child, type, r, args,
		    map));
	return (EINVAL);
}

/**
 * @brief Helper function for implementing BUS_UNMAP_RESOURCE().
 *
 * This simple implementation of BUS_UNMAP_RESOURCE() simply calls the
 * BUS_UNMAP_RESOURCE() method of the parent of @p dev.
 */
int
bus_generic_unmap_resource(device_t dev, device_t child, int type,
    struct resource *r, struct resource_map *map)
{
	/* Propagate up the bus hierarchy until someone handles it. */
	if (dev->parent)
		return (BUS_UNMAP_RESOURCE(dev->parent, child, type, r, map));
	return (EINVAL);
}

/**
 * @brief Helper function for implementing BUS_BIND_INTR().
 *
 * This simple implementation of BUS_BIND_INTR() simply calls the
 * BUS_BIND_INTR() method of the parent of @p dev.
 */
int
bus_generic_bind_intr(device_t dev, device_t child, struct resource *irq,
    int cpu)
{

	/* Propagate up the bus hierarchy until someone handles it. */
	if (dev->parent)
		return (BUS_BIND_INTR(dev->parent, child, irq, cpu));
	return (EINVAL);
}

/**
 * @brief Helper function for implementing BUS_CONFIG_INTR().
 *
 * This simple implementation of BUS_CONFIG_INTR() simply calls the
 * BUS_CONFIG_INTR() method of the parent of @p dev.
 */
int
bus_generic_config_intr(device_t dev, int irq, enum intr_trigger trig,
    enum intr_polarity pol)
{

	/* Propagate up the bus hierarchy until someone handles it. */
	if (dev->parent)
		return (BUS_CONFIG_INTR(dev->parent, irq, trig, pol));
	return (EINVAL);
}

/**
 * @brief Helper function for implementing BUS_DESCRIBE_INTR().
 *
 * This simple implementation of BUS_DESCRIBE_INTR() simply calls the
 * BUS_DESCRIBE_INTR() method of the parent of @p dev.
 */
int
bus_generic_describe_intr(device_t dev, device_t child, struct resource *irq,
    void *cookie, const char *descr)
{

	/* Propagate up the bus hierarchy until someone handles it. */
	if (dev->parent)
		return (BUS_DESCRIBE_INTR(dev->parent, child, irq, cookie,
		    descr));
	return (EINVAL);
}

/**
 * @brief Helper function for implementing BUS_GET_CPUS().
 *
 * This simple implementation of BUS_GET_CPUS() simply calls the
 * BUS_GET_CPUS() method of the parent of @p dev.
 */
int
bus_generic_get_cpus(device_t dev, device_t child, enum cpu_sets op,
    size_t setsize, cpuset_t *cpuset)
{

	/* Propagate up the bus hierarchy until someone handles it. */
	if (dev->parent != NULL)
		return (BUS_GET_CPUS(dev->parent, child, op, setsize, cpuset));
	return (EINVAL);
}

/**
 * @brief Helper function for implementing BUS_GET_DMA_TAG().
 *
 * This simple implementation of BUS_GET_DMA_TAG() simply calls the
 * BUS_GET_DMA_TAG() method of the parent of @p dev.
 */
bus_dma_tag_t
bus_generic_get_dma_tag(device_t dev, device_t child)
{

	/* Propagate up the bus hierarchy until someone handles it. */
	if (dev->parent != NULL)
		return (BUS_GET_DMA_TAG(dev->parent, child));
	return (NULL);
}

/**
 * @brief Helper function for implementing BUS_GET_BUS_TAG().
 *
 * This simple implementation of BUS_GET_BUS_TAG() simply calls the
 * BUS_GET_BUS_TAG() method of the parent of @p dev.
 */
bus_space_tag_t
bus_generic_get_bus_tag(device_t dev, device_t child)
{

	/* Propagate up the bus hierarchy until someone handles it. */
	if (dev->parent != NULL)
		return (BUS_GET_BUS_TAG(dev->parent, child));
	return ((bus_space_tag_t)0);
}

/**
 * @brief Helper function for implementing BUS_GET_RESOURCE().
 *
 * This implementation of BUS_GET_RESOURCE() uses the
 * resource_list_find() function to do most of the work. It calls
 * BUS_GET_RESOURCE_LIST() to find a suitable resource list to
 * search.
 */
int
bus_generic_rl_get_resource(device_t dev, device_t child, int type, int rid,
    rman_res_t *startp, rman_res_t *countp)
{
	struct resource_list *		rl = NULL;
	struct resource_list_entry *	rle = NULL;

	rl = BUS_GET_RESOURCE_LIST(dev, child);
	if (!rl)
		return (EINVAL);

	rle = resource_list_find(rl, type, rid);
	if (!rle)
		return (ENOENT);

	if (startp)
		*startp = rle->start;
	if (countp)
		*countp = rle->count;

	return (0);
}

/**
 * @brief Helper function for implementing BUS_SET_RESOURCE().
 *
 * This implementation of BUS_SET_RESOURCE() uses the
 * resource_list_add() function to do most of the work. It calls
 * BUS_GET_RESOURCE_LIST() to find a suitable resource list to
 * edit.
 */
int
bus_generic_rl_set_resource(device_t dev, device_t child, int type, int rid,
    rman_res_t start, rman_res_t count)
{
	struct resource_list *		rl = NULL;

	rl = BUS_GET_RESOURCE_LIST(dev, child);
	if (!rl)
		return (EINVAL);

	resource_list_add(rl, type, rid, start, (start + count - 1), count);

	return (0);
}

/**
 * @brief Helper function for implementing BUS_DELETE_RESOURCE().
 *
 * This implementation of BUS_DELETE_RESOURCE() uses the
 * resource_list_delete() function to do most of the work. It calls
 * BUS_GET_RESOURCE_LIST() to find a suitable resource list to
 * edit.
 */
void
bus_generic_rl_delete_resource(device_t dev, device_t child, int type, int rid)
{
	struct resource_list *		rl = NULL;

	rl = BUS_GET_RESOURCE_LIST(dev, child);
	if (!rl)
		return;

	resource_list_delete(rl, type, rid);

	return;
}

/**
 * @brief Helper function for implementing BUS_RELEASE_RESOURCE().
 *
 * This implementation of BUS_RELEASE_RESOURCE() uses the
 * resource_list_release() function to do most of the work. It calls
 * BUS_GET_RESOURCE_LIST() to find a suitable resource list.
 */
int
bus_generic_rl_release_resource(device_t dev, device_t child, int type,
    int rid, struct resource *r)
{
	struct resource_list *		rl = NULL;

	if (device_get_parent(child) != dev)
		return (BUS_RELEASE_RESOURCE(device_get_parent(dev), child,
		    type, rid, r));

	rl = BUS_GET_RESOURCE_LIST(dev, child);
	if (!rl)
		return (EINVAL);

	return (resource_list_release(rl, dev, child, type, rid, r));
}

/**
 * @brief Helper function for implementing BUS_ALLOC_RESOURCE().
 *
 * This implementation of BUS_ALLOC_RESOURCE() uses the
 * resource_list_alloc() function to do most of the work. It calls
 * BUS_GET_RESOURCE_LIST() to find a suitable resource list.
 */
struct resource *
bus_generic_rl_alloc_resource(device_t dev, device_t child, int type,
    int *rid, rman_res_t start, rman_res_t end, rman_res_t count, u_int flags)
{
	struct resource_list *		rl = NULL;

	if (device_get_parent(child) != dev)
		return (BUS_ALLOC_RESOURCE(device_get_parent(dev), child,
		    type, rid, start, end, count, flags));

	rl = BUS_GET_RESOURCE_LIST(dev, child);
	if (!rl)
		return (NULL);

	return (resource_list_alloc(rl, dev, child, type, rid,
	    start, end, count, flags));
}

/**
 * @brief Helper function for implementing BUS_CHILD_PRESENT().
 *
 * This simple implementation of BUS_CHILD_PRESENT() simply calls the
 * BUS_CHILD_PRESENT() method of the parent of @p dev.
 */
int
bus_generic_child_present(device_t dev, device_t child)
{
	return (BUS_CHILD_PRESENT(device_get_parent(dev), dev));
}

int
bus_generic_get_domain(device_t dev, device_t child, int *domain)
{

	if (dev->parent)
		return (BUS_GET_DOMAIN(dev->parent, dev, domain));

	return (ENOENT);
}

/**
 * @brief Helper function for implementing BUS_RESCAN().
 *
 * This null implementation of BUS_RESCAN() always fails to indicate
 * the bus does not support rescanning.
 */
int
bus_null_rescan(device_t dev)
{

	return (ENXIO);
}

/*
 * Some convenience functions to make it easier for drivers to use the
 * resource-management functions.  All these really do is hide the
 * indirection through the parent's method table, making for slightly
 * less-wordy code.  In the future, it might make sense for this code
 * to maintain some sort of a list of resources allocated by each device.
 */

int
bus_alloc_resources(device_t dev, struct resource_spec *rs,
    struct resource **res)
{
	int i;

	for (i = 0; rs[i].type != -1; i++)
		res[i] = NULL;
	for (i = 0; rs[i].type != -1; i++) {
		res[i] = bus_alloc_resource_any(dev,
		    rs[i].type, &rs[i].rid, rs[i].flags);
		if (res[i] == NULL && !(rs[i].flags & RF_OPTIONAL)) {
			bus_release_resources(dev, rs, res);
			return (ENXIO);
		}
	}
	return (0);
}

void
bus_release_resources(device_t dev, const struct resource_spec *rs,
    struct resource **res)
{
	int i;

	for (i = 0; rs[i].type != -1; i++)
		if (res[i] != NULL) {
			bus_release_resource(
			    dev, rs[i].type, rs[i].rid, res[i]);
			res[i] = NULL;
		}
}

/**
 * @brief Wrapper function for BUS_ALLOC_RESOURCE().
 *
 * This function simply calls the BUS_ALLOC_RESOURCE() method of the
 * parent of @p dev.
 */
struct resource *
bus_alloc_resource(device_t dev, int type, int *rid, rman_res_t start,
    rman_res_t end, rman_res_t count, u_int flags)
{
	struct resource *res;

	if (dev->parent == NULL)
		return (NULL);
	res = BUS_ALLOC_RESOURCE(dev->parent, dev, type, rid, start, end,
	    count, flags);
	return (res);
}

/**
 * @brief Wrapper function for BUS_ADJUST_RESOURCE().
 *
 * This function simply calls the BUS_ADJUST_RESOURCE() method of the
 * parent of @p dev.
 */
int
bus_adjust_resource(device_t dev, int type, struct resource *r, rman_res_t start,
    rman_res_t end)
{
	if (dev->parent == NULL)
		return (EINVAL);
	return (BUS_ADJUST_RESOURCE(dev->parent, dev, type, r, start, end));
}

/**
 * @brief Wrapper function for BUS_ACTIVATE_RESOURCE().
 *
 * This function simply calls the BUS_ACTIVATE_RESOURCE() method of the
 * parent of @p dev.
 */
int
bus_activate_resource(device_t dev, int type, int rid, struct resource *r)
{
	if (dev->parent == NULL)
		return (EINVAL);
	return (BUS_ACTIVATE_RESOURCE(dev->parent, dev, type, rid, r));
}

/**
 * @brief Wrapper function for BUS_DEACTIVATE_RESOURCE().
 *
 * This function simply calls the BUS_DEACTIVATE_RESOURCE() method of the
 * parent of @p dev.
 */
int
bus_deactivate_resource(device_t dev, int type, int rid, struct resource *r)
{
	if (dev->parent == NULL)
		return (EINVAL);
	return (BUS_DEACTIVATE_RESOURCE(dev->parent, dev, type, rid, r));
}

/**
 * @brief Wrapper function for BUS_MAP_RESOURCE().
 *
 * This function simply calls the BUS_MAP_RESOURCE() method of the
 * parent of @p dev.
 */
int
bus_map_resource(device_t dev, int type, struct resource *r,
    struct resource_map_request *args, struct resource_map *map)
{
	if (dev->parent == NULL)
		return (EINVAL);
	return (BUS_MAP_RESOURCE(dev->parent, dev, type, r, args, map));
}

/**
 * @brief Wrapper function for BUS_UNMAP_RESOURCE().
 *
 * This function simply calls the BUS_UNMAP_RESOURCE() method of the
 * parent of @p dev.
 */
int
bus_unmap_resource(device_t dev, int type, struct resource *r,
    struct resource_map *map)
{
	if (dev->parent == NULL)
		return (EINVAL);
	return (BUS_UNMAP_RESOURCE(dev->parent, dev, type, r, map));
}

/**
 * @brief Wrapper function for BUS_RELEASE_RESOURCE().
 *
 * This function simply calls the BUS_RELEASE_RESOURCE() method of the
 * parent of @p dev.
 */
int
bus_release_resource(device_t dev, int type, int rid, struct resource *r)
{
	int rv;

	if (dev->parent == NULL)
		return (EINVAL);
	rv = BUS_RELEASE_RESOURCE(dev->parent, dev, type, rid, r);
	return (rv);
}

/**
 * @brief Wrapper function for BUS_SETUP_INTR().
 *
 * This function simply calls the BUS_SETUP_INTR() method of the
 * parent of @p dev.
 */
int
bus_setup_intr(device_t dev, struct resource *r, int flags,
    driver_filter_t filter, driver_intr_t handler, void *arg, void **cookiep)
{
	int error;

	if (dev->parent == NULL)
		return (EINVAL);
	error = BUS_SETUP_INTR(dev->parent, dev, r, flags, filter, handler,
	    arg, cookiep);
	if (error != 0)
		return (error);
	if (handler != NULL && !(flags & INTR_MPSAFE))
		device_printf(dev, "[GIANT-LOCKED]\n");
	return (0);
}

/**
 * @brief Wrapper function for BUS_TEARDOWN_INTR().
 *
 * This function simply calls the BUS_TEARDOWN_INTR() method of the
 * parent of @p dev.
 */
int
bus_teardown_intr(device_t dev, struct resource *r, void *cookie)
{
	if (dev->parent == NULL)
		return (EINVAL);
	return (BUS_TEARDOWN_INTR(dev->parent, dev, r, cookie));
}

/**
 * @brief Wrapper function for BUS_SUSPEND_INTR().
 *
 * This function simply calls the BUS_SUSPEND_INTR() method of the
 * parent of @p dev.
 */
int
bus_suspend_intr(device_t dev, struct resource *r)
{
	if (dev->parent == NULL)
		return (EINVAL);
	return (BUS_SUSPEND_INTR(dev->parent, dev, r));
}

/**
 * @brief Wrapper function for BUS_RESUME_INTR().
 *
 * This function simply calls the BUS_RESUME_INTR() method of the
 * parent of @p dev.
 */
int
bus_resume_intr(device_t dev, struct resource *r)
{
	if (dev->parent == NULL)
		return (EINVAL);
	return (BUS_RESUME_INTR(dev->parent, dev, r));
}

/**
 * @brief Wrapper function for BUS_BIND_INTR().
 *
 * This function simply calls the BUS_BIND_INTR() method of the
 * parent of @p dev.
 */
int
bus_bind_intr(device_t dev, struct resource *r, int cpu)
{
	if (dev->parent == NULL)
		return (EINVAL);
	return (BUS_BIND_INTR(dev->parent, dev, r, cpu));
}

/**
 * @brief Wrapper function for BUS_DESCRIBE_INTR().
 *
 * This function first formats the requested description into a
 * temporary buffer and then calls the BUS_DESCRIBE_INTR() method of
 * the parent of @p dev.
 */
int
bus_describe_intr(device_t dev, struct resource *irq, void *cookie,
    const char *fmt, ...)
{
	va_list ap;
	char descr[MAXCOMLEN + 1];

	if (dev->parent == NULL)
		return (EINVAL);
	va_start(ap, fmt);
	vsnprintf(descr, sizeof(descr), fmt, ap);
	va_end(ap);
	return (BUS_DESCRIBE_INTR(dev->parent, dev, irq, cookie, descr));
}

/**
 * @brief Wrapper function for BUS_SET_RESOURCE().
 *
 * This function simply calls the BUS_SET_RESOURCE() method of the
 * parent of @p dev.
 */
int
bus_set_resource(device_t dev, int type, int rid,
    rman_res_t start, rman_res_t count)
{
	return (BUS_SET_RESOURCE(device_get_parent(dev), dev, type, rid,
	    start, count));
}

/**
 * @brief Wrapper function for BUS_GET_RESOURCE().
 *
 * This function simply calls the BUS_GET_RESOURCE() method of the
 * parent of @p dev.
 */
int
bus_get_resource(device_t dev, int type, int rid,
    rman_res_t *startp, rman_res_t *countp)
{
	return (BUS_GET_RESOURCE(device_get_parent(dev), dev, type, rid,
	    startp, countp));
}

/**
 * @brief Wrapper function for BUS_GET_RESOURCE().
 *
 * This function simply calls the BUS_GET_RESOURCE() method of the
 * parent of @p dev and returns the start value.
 */
rman_res_t
bus_get_resource_start(device_t dev, int type, int rid)
{
	rman_res_t start;
	rman_res_t count;
	int error;

	error = BUS_GET_RESOURCE(device_get_parent(dev), dev, type, rid,
	    &start, &count);
	if (error)
		return (0);
	return (start);
}

/**
 * @brief Wrapper function for BUS_GET_RESOURCE().
 *
 * This function simply calls the BUS_GET_RESOURCE() method of the
 * parent of @p dev and returns the count value.
 */
rman_res_t
bus_get_resource_count(device_t dev, int type, int rid)
{
	rman_res_t start;
	rman_res_t count;
	int error;

	error = BUS_GET_RESOURCE(device_get_parent(dev), dev, type, rid,
	    &start, &count);
	if (error)
		return (0);
	return (count);
}

/**
 * @brief Wrapper function for BUS_DELETE_RESOURCE().
 *
 * This function simply calls the BUS_DELETE_RESOURCE() method of the
 * parent of @p dev.
 */
void
bus_delete_resource(device_t dev, int type, int rid)
{
	BUS_DELETE_RESOURCE(device_get_parent(dev), dev, type, rid);
}

/**
 * @brief Wrapper function for BUS_CHILD_PRESENT().
 *
 * This function simply calls the BUS_CHILD_PRESENT() method of the
 * parent of @p dev.
 */
int
bus_child_present(device_t child)
{
	return (BUS_CHILD_PRESENT(device_get_parent(child), child));
}

/**
 * @brief Wrapper function for BUS_CHILD_PNPINFO_STR().
 *
 * This function simply calls the BUS_CHILD_PNPINFO_STR() method of the
 * parent of @p dev.
 */
int
bus_child_pnpinfo_str(device_t child, char *buf, size_t buflen)
{
	device_t parent;

	parent = device_get_parent(child);
	if (parent == NULL) {
		*buf = '\0';
		return (0);
	}
	return (BUS_CHILD_PNPINFO_STR(parent, child, buf, buflen));
}

/**
 * @brief Wrapper function for BUS_CHILD_LOCATION_STR().
 *
 * This function simply calls the BUS_CHILD_LOCATION_STR() method of the
 * parent of @p dev.
 */
int
bus_child_location_str(device_t child, char *buf, size_t buflen)
{
	device_t parent;

	parent = device_get_parent(child);
	if (parent == NULL) {
		*buf = '\0';
		return (0);
	}
	return (BUS_CHILD_LOCATION_STR(parent, child, buf, buflen));
}

/**
 * @brief Wrapper function for BUS_GET_CPUS().
 *
 * This function simply calls the BUS_GET_CPUS() method of the
 * parent of @p dev.
 */
int
bus_get_cpus(device_t dev, enum cpu_sets op, size_t setsize, cpuset_t *cpuset)
{
	device_t parent;

	parent = device_get_parent(dev);
	if (parent == NULL)
		return (EINVAL);
	return (BUS_GET_CPUS(parent, dev, op, setsize, cpuset));
}

/**
 * @brief Wrapper function for BUS_GET_DMA_TAG().
 *
 * This function simply calls the BUS_GET_DMA_TAG() method of the
 * parent of @p dev.
 */
bus_dma_tag_t
bus_get_dma_tag(device_t dev)
{
	device_t parent;

	parent = device_get_parent(dev);
	if (parent == NULL)
		return (NULL);
	return (BUS_GET_DMA_TAG(parent, dev));
}

/**
 * @brief Wrapper function for BUS_GET_BUS_TAG().
 *
 * This function simply calls the BUS_GET_BUS_TAG() method of the
 * parent of @p dev.
 */
bus_space_tag_t
bus_get_bus_tag(device_t dev)
{
	device_t parent;

	parent = device_get_parent(dev);
	if (parent == NULL)
		return ((bus_space_tag_t)0);
	return (BUS_GET_BUS_TAG(parent, dev));
}

/**
 * @brief Wrapper function for BUS_GET_DOMAIN().
 *
 * This function simply calls the BUS_GET_DOMAIN() method of the
 * parent of @p dev.
 */
int
bus_get_domain(device_t dev, int *domain)
{
	return (BUS_GET_DOMAIN(device_get_parent(dev), dev, domain));
}

/* Resume all devices and then notify userland that we're up again. */
static int
root_resume(device_t dev)
{
	int error;

	error = bus_generic_resume(dev);
	if (error == 0)
		devctl_notify("kern", "power", "resume", NULL);
	return (error);
}

static int
root_print_child(device_t dev, device_t child)
{
	int	retval = 0;

	retval += bus_print_child_header(dev, child);
	retval += printf("\n");

	return (retval);
}

static int
root_setup_intr(device_t dev, device_t child, struct resource *irq, int flags,
    driver_filter_t *filter, driver_intr_t *intr, void *arg, void **cookiep)
{
	/*
	 * If an interrupt mapping gets to here something bad has happened.
	 */
	panic("root_setup_intr");
}

/*
 * If we get here, assume that the device is permanent and really is
 * present in the system.  Removable bus drivers are expected to intercept
 * this call long before it gets here.  We return -1 so that drivers that
 * really care can check vs -1 or some ERRNO returned higher in the food
 * chain.
 */
static int
root_child_present(device_t dev, device_t child)
{
	return (-1);
}

static int
root_get_cpus(device_t dev, device_t child, enum cpu_sets op, size_t setsize,
    cpuset_t *cpuset)
{

	switch (op) {
	case INTR_CPUS:
		/* Default to returning the set of all CPUs. */
		if (setsize != sizeof(cpuset_t))
			return (EINVAL);
		*cpuset = all_cpus;
		return (0);
	default:
		return (EINVAL);
	}
}

static kobj_method_t root_methods[] = {
	/* Device interface */
	KOBJMETHOD(device_shutdown,	bus_generic_shutdown),
	KOBJMETHOD(device_suspend,	bus_generic_suspend),
	KOBJMETHOD(device_resume,	root_resume),

	/* Bus interface */
	KOBJMETHOD(bus_print_child,	root_print_child),
	KOBJMETHOD(bus_read_ivar,	bus_generic_read_ivar),
	KOBJMETHOD(bus_write_ivar,	bus_generic_write_ivar),
	KOBJMETHOD(bus_setup_intr,	root_setup_intr),
	KOBJMETHOD(bus_child_present,	root_child_present),
	KOBJMETHOD(bus_get_cpus,	root_get_cpus),

	KOBJMETHOD_END
};

static driver_t root_driver = {
	"root",
	root_methods,
	1,			/* no softc */
};

device_t	root_bus;
devclass_t	root_devclass;

static int
root_bus_module_handler(module_t mod, int what, void* arg)
{
	switch (what) {
	case MOD_LOAD:
		TAILQ_INIT(&bus_data_devices);
		kobj_class_compile((kobj_class_t) &root_driver);
		root_bus = make_device(NULL, "root", 0);
		root_bus->desc = "System root bus";
		kobj_init((kobj_t) root_bus, (kobj_class_t) &root_driver);
		root_bus->driver = &root_driver;
		root_bus->state = DS_ATTACHED;
		root_devclass = devclass_find_internal("root", NULL, FALSE);
		devinit();
		return (0);

	case MOD_SHUTDOWN:
		device_shutdown(root_bus);
		return (0);
	default:
		return (EOPNOTSUPP);
	}

	return (0);
}

static moduledata_t root_bus_mod = {
	"rootbus",
	root_bus_module_handler,
	NULL
};
DECLARE_MODULE(rootbus, root_bus_mod, SI_SUB_DRIVERS, SI_ORDER_FIRST);

/**
 * @brief Automatically configure devices
 *
 * This function begins the autoconfiguration process by calling
 * device_probe_and_attach() for each child of the @c root0 device.
 */
void
root_bus_configure(void)
{

	PDEBUG(("."));

	/* Eventually this will be split up, but this is sufficient for now. */
	bus_set_pass(BUS_PASS_DEFAULT);
}

/**
 * @brief Module handler for registering device drivers
 *
 * This module handler is used to automatically register device
 * drivers when modules are loaded. If @p what is MOD_LOAD, it calls
 * devclass_add_driver() for the driver described by the
 * driver_module_data structure pointed to by @p arg
 */
int
driver_module_handler(module_t mod, int what, void *arg)
{
	struct driver_module_data *dmd;
	devclass_t bus_devclass;
	kobj_class_t driver;
	int error, pass;

	dmd = (struct driver_module_data *)arg;
	bus_devclass = devclass_find_internal(dmd->dmd_busname, NULL, TRUE);
	error = 0;

	switch (what) {
	case MOD_LOAD:
		if (dmd->dmd_chainevh)
			error = dmd->dmd_chainevh(mod,what,dmd->dmd_chainarg);

		pass = dmd->dmd_pass;
		driver = dmd->dmd_driver;
		PDEBUG(("Loading module: driver %s on bus %s (pass %d)",
		    DRIVERNAME(driver), dmd->dmd_busname, pass));
		error = devclass_add_driver(bus_devclass, driver, pass,
		    dmd->dmd_devclass);
		break;

	case MOD_UNLOAD:
		PDEBUG(("Unloading module: driver %s from bus %s",
		    DRIVERNAME(dmd->dmd_driver),
		    dmd->dmd_busname));
		error = devclass_delete_driver(bus_devclass,
		    dmd->dmd_driver);

		if (!error && dmd->dmd_chainevh)
			error = dmd->dmd_chainevh(mod,what,dmd->dmd_chainarg);
		break;
	case MOD_QUIESCE:
		PDEBUG(("Quiesce module: driver %s from bus %s",
		    DRIVERNAME(dmd->dmd_driver),
		    dmd->dmd_busname));
		error = devclass_quiesce_driver(bus_devclass,
		    dmd->dmd_driver);

		if (!error && dmd->dmd_chainevh)
			error = dmd->dmd_chainevh(mod,what,dmd->dmd_chainarg);
		break;
	default:
		error = EOPNOTSUPP;
		break;
	}

	return (error);
}

/**
 * @brief Enumerate all hinted devices for this bus.
 *
 * Walks through the hints for this bus and calls the bus_hinted_child
 * routine for each one it fines.  It searches first for the specific
 * bus that's being probed for hinted children (eg isa0), and then for
 * generic children (eg isa).
 *
 * @param	dev	bus device to enumerate
 */
void
bus_enumerate_hinted_children(device_t bus)
{
	int i;
	const char *dname, *busname;
	int dunit;

	/*
	 * enumerate all devices on the specific bus
	 */
	busname = device_get_nameunit(bus);
	i = 0;
	while (resource_find_match(&i, &dname, &dunit, "at", busname) == 0)
		BUS_HINTED_CHILD(bus, dname, dunit);

	/*
	 * and all the generic ones.
	 */
	busname = device_get_name(bus);
	i = 0;
	while (resource_find_match(&i, &dname, &dunit, "at", busname) == 0)
		BUS_HINTED_CHILD(bus, dname, dunit);
}

#ifdef BUS_DEBUG

/* the _short versions avoid iteration by not calling anything that prints
 * more than oneliners. I love oneliners.
 */

static void
print_device_short(device_t dev, int indent)
{
	if (!dev)
		return;

	indentprintf(("device %d: <%s> %sparent,%schildren,%s%s%s%s%s%s,%sivars,%ssoftc,busy=%d\n",
	    dev->unit, dev->desc,
	    (dev->parent? "":"no "),
	    (TAILQ_EMPTY(&dev->children)? "no ":""),
	    (dev->flags&DF_ENABLED? "enabled,":"disabled,"),
	    (dev->flags&DF_FIXEDCLASS? "fixed,":""),
	    (dev->flags&DF_WILDCARD? "wildcard,":""),
	    (dev->flags&DF_DESCMALLOCED? "descmalloced,":""),
	    (dev->flags&DF_REBID? "rebiddable,":""),
	    (dev->flags&DF_SUSPENDED? "suspended,":""),
	    (dev->ivars? "":"no "),
	    (dev->softc? "":"no "),
	    dev->busy));
}

static void
print_device(device_t dev, int indent)
{
	if (!dev)
		return;

	print_device_short(dev, indent);

	indentprintf(("Parent:\n"));
	print_device_short(dev->parent, indent+1);
	indentprintf(("Driver:\n"));
	print_driver_short(dev->driver, indent+1);
	indentprintf(("Devclass:\n"));
	print_devclass_short(dev->devclass, indent+1);
}

void
print_device_tree_short(device_t dev, int indent)
/* print the device and all its children (indented) */
{
	device_t child;

	if (!dev)
		return;

	print_device_short(dev, indent);

	TAILQ_FOREACH(child, &dev->children, link) {
		print_device_tree_short(child, indent+1);
	}
}

void
print_device_tree(device_t dev, int indent)
/* print the device and all its children (indented) */
{
	device_t child;

	if (!dev)
		return;

	print_device(dev, indent);

	TAILQ_FOREACH(child, &dev->children, link) {
		print_device_tree(child, indent+1);
	}
}

static void
print_driver_short(driver_t *driver, int indent)
{
	if (!driver)
		return;

	indentprintf(("driver %s: softc size = %zd\n",
	    driver->name, driver->size));
}

static void
print_driver(driver_t *driver, int indent)
{
	if (!driver)
		return;

	print_driver_short(driver, indent);
}

static void
print_driver_list(driver_list_t drivers, int indent)
{
	driverlink_t driver;

	TAILQ_FOREACH(driver, &drivers, link) {
		print_driver(driver->driver, indent);
	}
}

static void
print_devclass_short(devclass_t dc, int indent)
{
	if ( !dc )
		return;

	indentprintf(("devclass %s: max units = %d\n", dc->name, dc->maxunit));
}

static void
print_devclass(devclass_t dc, int indent)
{
	int i;

	if ( !dc )
		return;

	print_devclass_short(dc, indent);
	indentprintf(("Drivers:\n"));
	print_driver_list(dc->drivers, indent+1);

	indentprintf(("Devices:\n"));
	for (i = 0; i < dc->maxunit; i++)
		if (dc->devices[i])
			print_device(dc->devices[i], indent+1);
}

void
print_devclass_list_short(void)
{
	devclass_t dc;

	printf("Short listing of devclasses, drivers & devices:\n");
	TAILQ_FOREACH(dc, &devclasses, link) {
		print_devclass_short(dc, 0);
	}
}

void
print_devclass_list(void)
{
	devclass_t dc;

	printf("Full listing of devclasses, drivers & devices:\n");
	TAILQ_FOREACH(dc, &devclasses, link) {
		print_devclass(dc, 0);
	}
}

#endif

/*
 * User-space access to the device tree.
 *
 * We implement a small set of nodes:
 *
 * hw.bus			Single integer read method to obtain the
 *				current generation count.
 * hw.bus.devices		Reads the entire device tree in flat space.
 * hw.bus.rman			Resource manager interface
 *
 * We might like to add the ability to scan devclasses and/or drivers to
 * determine what else is currently loaded/available.
 */

static int
sysctl_bus(SYSCTL_HANDLER_ARGS)
{
	struct u_businfo	ubus;

	ubus.ub_version = BUS_USER_VERSION;
	ubus.ub_generation = bus_data_generation;

	return (SYSCTL_OUT(req, &ubus, sizeof(ubus)));
}
SYSCTL_NODE(_hw_bus, OID_AUTO, info, CTLFLAG_RW, sysctl_bus,
    "bus-related data");

static int
sysctl_devices(SYSCTL_HANDLER_ARGS)
{
	int			*name = (int *)arg1;
	u_int			namelen = arg2;
	int			index;
	device_t		dev;
	struct u_device		*udev;
	int			error;
	char			*walker, *ep;

	if (namelen != 2)
		return (EINVAL);

	if (bus_data_generation_check(name[0]))
		return (EINVAL);

	index = name[1];

	/*
	 * Scan the list of devices, looking for the requested index.
	 */
	TAILQ_FOREACH(dev, &bus_data_devices, devlink) {
		if (index-- == 0)
			break;
	}
	if (dev == NULL)
		return (ENOENT);

	/*
	 * Populate the return item, careful not to overflow the buffer.
	 */
	udev = malloc(sizeof(*udev), M_BUS, M_WAITOK | M_ZERO);
	if (udev == NULL)
		return (ENOMEM);
	udev->dv_handle = (uintptr_t)dev;
	udev->dv_parent = (uintptr_t)dev->parent;
	udev->dv_devflags = dev->devflags;
	udev->dv_flags = dev->flags;
	udev->dv_state = dev->state;
	walker = udev->dv_fields;
	ep = walker + sizeof(udev->dv_fields);
#define CP(src)						\
	if ((src) == NULL)				\
		*walker++ = '\0';			\
	else {						\
		strlcpy(walker, (src), ep - walker);	\
		walker += strlen(walker) + 1;		\
	}						\
	if (walker >= ep)				\
		break;

	do {
		CP(dev->nameunit);
		CP(dev->desc);
		CP(dev->driver != NULL ? dev->driver->name : NULL);
		bus_child_pnpinfo_str(dev, walker, ep - walker);
		walker += strlen(walker) + 1;
		if (walker >= ep)
			break;
		bus_child_location_str(dev, walker, ep - walker);
		walker += strlen(walker) + 1;
		if (walker >= ep)
			break;
		*walker++ = '\0';
	} while (0);
#undef CP
	error = SYSCTL_OUT(req, udev, sizeof(*udev));
	free(udev, M_BUS);
	return (error);
}

SYSCTL_NODE(_hw_bus, OID_AUTO, devices, CTLFLAG_RD, sysctl_devices,
    "system device tree");

int
bus_data_generation_check(int generation)
{
	if (generation != bus_data_generation)
		return (1);

	/* XXX generate optimised lists here? */
	return (0);
}

void
bus_data_generation_update(void)
{
	bus_data_generation++;
}

int
bus_free_resource(device_t dev, int type, struct resource *r)
{
	if (r == NULL)
		return (0);
	return (bus_release_resource(dev, type, rman_get_rid(r), r));
}

device_t
device_lookup_by_name(const char *name)
{
	device_t dev;

	TAILQ_FOREACH(dev, &bus_data_devices, devlink) {
		if (dev->nameunit != NULL && strcmp(dev->nameunit, name) == 0)
			return (dev);
	}
	return (NULL);
}

/*
 * /dev/devctl2 implementation.  The existing /dev/devctl device has
 * implicit semantics on open, so it could not be reused for this.
 * Another option would be to call this /dev/bus?
 */
static int
find_device(struct devreq *req, device_t *devp)
{
	device_t dev;

	/*
	 * First, ensure that the name is nul terminated.
	 */
	if (memchr(req->dr_name, '\0', sizeof(req->dr_name)) == NULL)
		return (EINVAL);

	/*
	 * Second, try to find an attached device whose name matches
	 * 'name'.
	 */
	dev = device_lookup_by_name(req->dr_name);
	if (dev != NULL) {
		*devp = dev;
		return (0);
	}

	/* Finally, give device enumerators a chance. */
	dev = NULL;
	EVENTHANDLER_DIRECT_INVOKE(dev_lookup, req->dr_name, &dev);
	if (dev == NULL)
		return (ENOENT);
	*devp = dev;
	return (0);
}

static bool
driver_exists(device_t bus, const char *driver)
{
	devclass_t dc;

	for (dc = bus->devclass; dc != NULL; dc = dc->parent) {
		if (devclass_find_driver_internal(dc, driver) != NULL)
			return (true);
	}
	return (false);
}

static void
device_gen_nomatch(device_t dev)
{
	device_t child;

	if (dev->flags & DF_NEEDNOMATCH &&
	    dev->state == DS_NOTPRESENT) {
		BUS_PROBE_NOMATCH(dev->parent, dev);
		devnomatch(dev);
		dev->flags |= DF_DONENOMATCH;
	}
	dev->flags &= ~DF_NEEDNOMATCH;
	TAILQ_FOREACH(child, &dev->children, link) {
		device_gen_nomatch(child);
	}
}

static void
device_do_deferred_actions(void)
{
	devclass_t dc;
	driverlink_t dl;

	/*
	 * Walk through the devclasses to find all the drivers we've tagged as
	 * deferred during the freeze and call the driver added routines. They
	 * have already been added to the lists in the background, so the driver
	 * added routines that trigger a probe will have all the right bidders
	 * for the probe auction.
	 */
	TAILQ_FOREACH(dc, &devclasses, link) {
		TAILQ_FOREACH(dl, &dc->drivers, link) {
			if (dl->flags & DL_DEFERRED_PROBE) {
				devclass_driver_added(dc, dl->driver);
				dl->flags &= ~DL_DEFERRED_PROBE;
			}
		}
	}

	/*
	 * We also defer no-match events during a freeze. Walk the tree and
	 * generate all the pent-up events that are still relevant.
	 */
	device_gen_nomatch(root_bus);
	bus_data_generation_update();
}

static int
devctl2_ioctl(struct cdev *cdev, u_long cmd, caddr_t data, int fflag,
    struct thread *td)
{
	struct devreq *req;
	device_t dev;
	int error, old;

	/* Locate the device to control. */
	mtx_lock(&Giant);
	req = (struct devreq *)data;
	switch (cmd) {
	case DEV_ATTACH:
	case DEV_DETACH:
	case DEV_ENABLE:
	case DEV_DISABLE:
	case DEV_SUSPEND:
	case DEV_RESUME:
	case DEV_SET_DRIVER:
	case DEV_CLEAR_DRIVER:
	case DEV_RESCAN:
	case DEV_DELETE:
	case DEV_RESET:
		error = priv_check(td, PRIV_DRIVER);
		if (error == 0)
			error = find_device(req, &dev);
		break;
	case DEV_FREEZE:
	case DEV_THAW:
		error = priv_check(td, PRIV_DRIVER);
		break;
	default:
		error = ENOTTY;
		break;
	}
	if (error) {
		mtx_unlock(&Giant);
		return (error);
	}

	/* Perform the requested operation. */
	switch (cmd) {
	case DEV_ATTACH:
		if (device_is_attached(dev) && (dev->flags & DF_REBID) == 0)
			error = EBUSY;
		else if (!device_is_enabled(dev))
			error = ENXIO;
		else
			error = device_probe_and_attach(dev);
		break;
	case DEV_DETACH:
		if (!device_is_attached(dev)) {
			error = ENXIO;
			break;
		}
		if (!(req->dr_flags & DEVF_FORCE_DETACH)) {
			error = device_quiesce(dev);
			if (error)
				break;
		}
		error = device_detach(dev);
		break;
	case DEV_ENABLE:
		if (device_is_enabled(dev)) {
			error = EBUSY;
			break;
		}

		/*
		 * If the device has been probed but not attached (e.g.
		 * when it has been disabled by a loader hint), just
		 * attach the device rather than doing a full probe.
		 */
		device_enable(dev);
		if (device_is_alive(dev)) {
			/*
			 * If the device was disabled via a hint, clear
			 * the hint.
			 */
			if (resource_disabled(dev->driver->name, dev->unit))
				resource_unset_value(dev->driver->name,
				    dev->unit, "disabled");
			error = device_attach(dev);
		} else
			error = device_probe_and_attach(dev);
		break;
	case DEV_DISABLE:
		if (!device_is_enabled(dev)) {
			error = ENXIO;
			break;
		}

		if (!(req->dr_flags & DEVF_FORCE_DETACH)) {
			error = device_quiesce(dev);
			if (error)
				break;
		}

		/*
		 * Force DF_FIXEDCLASS on around detach to preserve
		 * the existing name.
		 */
		old = dev->flags;
		dev->flags |= DF_FIXEDCLASS;
		error = device_detach(dev);
		if (!(old & DF_FIXEDCLASS))
			dev->flags &= ~DF_FIXEDCLASS;
		if (error == 0)
			device_disable(dev);
		break;
	case DEV_SUSPEND:
		if (device_is_suspended(dev)) {
			error = EBUSY;
			break;
		}
		if (device_get_parent(dev) == NULL) {
			error = EINVAL;
			break;
		}
		error = BUS_SUSPEND_CHILD(device_get_parent(dev), dev);
		break;
	case DEV_RESUME:
		if (!device_is_suspended(dev)) {
			error = EINVAL;
			break;
		}
		if (device_get_parent(dev) == NULL) {
			error = EINVAL;
			break;
		}
		error = BUS_RESUME_CHILD(device_get_parent(dev), dev);
		break;
	case DEV_SET_DRIVER: {
		devclass_t dc;
		char driver[128];

		error = copyinstr(req->dr_data, driver, sizeof(driver), NULL);
		if (error)
			break;
		if (driver[0] == '\0') {
			error = EINVAL;
			break;
		}
		if (dev->devclass != NULL &&
		    strcmp(driver, dev->devclass->name) == 0)
			/* XXX: Could possibly force DF_FIXEDCLASS on? */
			break;

		/*
		 * Scan drivers for this device's bus looking for at
		 * least one matching driver.
		 */
		if (dev->parent == NULL) {
			error = EINVAL;
			break;
		}
		if (!driver_exists(dev->parent, driver)) {
			error = ENOENT;
			break;
		}
		dc = devclass_create(driver);
		if (dc == NULL) {
			error = ENOMEM;
			break;
		}

		/* Detach device if necessary. */
		if (device_is_attached(dev)) {
			if (req->dr_flags & DEVF_SET_DRIVER_DETACH)
				error = device_detach(dev);
			else
				error = EBUSY;
			if (error)
				break;
		}

		/* Clear any previously-fixed device class and unit. */
		if (dev->flags & DF_FIXEDCLASS)
			devclass_delete_device(dev->devclass, dev);
		dev->flags |= DF_WILDCARD;
		dev->unit = -1;

		/* Force the new device class. */
		error = devclass_add_device(dc, dev);
		if (error)
			break;
		dev->flags |= DF_FIXEDCLASS;
		error = device_probe_and_attach(dev);
		break;
	}
	case DEV_CLEAR_DRIVER:
		if (!(dev->flags & DF_FIXEDCLASS)) {
			error = 0;
			break;
		}
		if (device_is_attached(dev)) {
			if (req->dr_flags & DEVF_CLEAR_DRIVER_DETACH)
				error = device_detach(dev);
			else
				error = EBUSY;
			if (error)
				break;
		}

		dev->flags &= ~DF_FIXEDCLASS;
		dev->flags |= DF_WILDCARD;
		devclass_delete_device(dev->devclass, dev);
		error = device_probe_and_attach(dev);
		break;
	case DEV_RESCAN:
		if (!device_is_attached(dev)) {
			error = ENXIO;
			break;
		}
		error = BUS_RESCAN(dev);
		break;
	case DEV_DELETE: {
		device_t parent;

		parent = device_get_parent(dev);
		if (parent == NULL) {
			error = EINVAL;
			break;
		}
		if (!(req->dr_flags & DEVF_FORCE_DELETE)) {
			if (bus_child_present(dev) != 0) {
				error = EBUSY;
				break;
			}
		}
		
		error = device_delete_child(parent, dev);
		break;
	}
	case DEV_FREEZE:
		if (device_frozen)
			error = EBUSY;
		else
			device_frozen = true;
		break;
	case DEV_THAW:
		if (!device_frozen)
			error = EBUSY;
		else {
			device_do_deferred_actions();
			device_frozen = false;
		}
		break;
	case DEV_RESET:
		if ((req->dr_flags & ~(DEVF_RESET_DETACH)) != 0) {
			error = EINVAL;
			break;
		}
		error = BUS_RESET_CHILD(device_get_parent(dev), dev,
		    req->dr_flags);
		break;
	}
	mtx_unlock(&Giant);
	return (error);
}

static struct cdevsw devctl2_cdevsw = {
	.d_version =	D_VERSION,
	.d_ioctl =	devctl2_ioctl,
	.d_name =	"devctl2",
};

static void
devctl2_init(void)
{

	make_dev_credf(MAKEDEV_ETERNAL, &devctl2_cdevsw, 0, NULL,
	    UID_ROOT, GID_WHEEL, 0600, "devctl2");
}

/*
 * APIs to manage deprecation and obsolescence.
 */
static int obsolete_panic = 0;
SYSCTL_INT(_debug, OID_AUTO, obsolete_panic, CTLFLAG_RWTUN, &obsolete_panic, 0,
    "Panic when obsolete features are used (0 = never, 1 = if osbolete, "
    "2 = if deprecated)");

static void
gone_panic(int major, int running, const char *msg)
{

	switch (obsolete_panic)
	{
	case 0:
		return;
	case 1:
		if (running < major)
			return;
		/* FALLTHROUGH */
	default:
		panic("%s", msg);
	}
}

void
_gone_in(int major, const char *msg)
{

	gone_panic(major, P_OSREL_MAJOR(__FreeBSD_version), msg);
	if (P_OSREL_MAJOR(__FreeBSD_version) >= major)
		printf("Obsolete code will be removed soon: %s\n", msg);
	else
		printf("Deprecated code (to be removed in FreeBSD %d): %s\n",
		    major, msg);
}

void
_gone_in_dev(device_t dev, int major, const char *msg)
{

	gone_panic(major, P_OSREL_MAJOR(__FreeBSD_version), msg);
	if (P_OSREL_MAJOR(__FreeBSD_version) >= major)
		device_printf(dev,
		    "Obsolete code will be removed soon: %s\n", msg);
	else
		device_printf(dev,
		    "Deprecated code (to be removed in FreeBSD %d): %s\n",
		    major, msg);
}

#ifdef DDB
DB_SHOW_COMMAND(device, db_show_device)
{
	device_t dev;

	if (!have_addr)
		return;

	dev = (device_t)addr;

	db_printf("name:    %s\n", device_get_nameunit(dev));
	db_printf("  driver:  %s\n", DRIVERNAME(dev->driver));
	db_printf("  class:   %s\n", DEVCLANAME(dev->devclass));
	db_printf("  addr:    %p\n", dev);
	db_printf("  parent:  %p\n", dev->parent);
	db_printf("  softc:   %p\n", dev->softc);
	db_printf("  ivars:   %p\n", dev->ivars);
}

DB_SHOW_ALL_COMMAND(devices, db_show_all_devices)
{
	device_t dev;

	TAILQ_FOREACH(dev, &bus_data_devices, devlink) {
		db_show_device((db_expr_t)dev, true, count, modif);
	}
}
#endif
// CHERI CHANGES START
// {
//   "updated": 20190531,
//   "target_type": "kernel",
//   "changes_purecap": [
//     "pointer_alignment",
//     "pointer_shape"
//   ]
// }
// CHERI CHANGES END<|MERGE_RESOLUTION|>--- conflicted
+++ resolved
@@ -1686,14 +1686,8 @@
 		int newsize;
 
 		oldlist = dc->devices;
-<<<<<<< HEAD
-		newsize = (MINALLOCSIZE > sizeof(device_t)) ?
-		    roundup((unit + 1), MINALLOCSIZE / sizeof(device_t)) :
-		    (unit + 1);
-=======
 		newsize = roundup((unit + 1),
 		    MAX(1, MINALLOCSIZE / sizeof(device_t)));
->>>>>>> 7edf3bfb
 		newlist = malloc(sizeof(device_t) * newsize, M_BUS, M_NOWAIT);
 		if (!newlist)
 			return (ENOMEM);
