--- conflicted
+++ resolved
@@ -5805,12 +5805,7 @@
 		req = (struct devreq *)data;
 
 	/* Locate the device to control. */
-<<<<<<< HEAD
-	mtx_lock(&Giant);
-=======
 	bus_topo_lock();
-	req = (struct devreq *)data;
->>>>>>> c6df6f53
 	switch (cmd) {
 	case DEV_ATTACH:
 	case DEV_DETACH:
