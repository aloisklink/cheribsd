--- conflicted
+++ resolved
@@ -162,7 +162,6 @@
 EVENTHANDLER_LIST_DEFINE(device_detach);
 EVENTHANDLER_LIST_DEFINE(dev_lookup);
 
-<<<<<<< HEAD
 #ifdef COMPAT_FREEBSD32
 struct devreq_buffer32 {
 	uint32_t	buffer;	/* void * */
@@ -195,10 +194,6 @@
 };
 #endif
 
-static int bus_child_location_sb(device_t child, struct sbuf *sb);
-static int bus_child_pnpinfo_sb(device_t child, struct sbuf *sb);
-=======
->>>>>>> ddfc9c4c
 static void devctl2_init(void);
 static bool device_frozen;
 
