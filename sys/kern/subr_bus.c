--- conflicted
+++ resolved
@@ -5308,26 +5308,6 @@
 	/*
 	 * Populate the return item, careful not to overflow the buffer.
 	 */
-<<<<<<< HEAD
-	bzero(&udev, sizeof(udev));
-	udev.dv_handle = (uintptr_t)dev;
-	udev.dv_parent = (uintptr_t)dev->parent;
-	if (dev->nameunit != NULL)
-		strlcpy(udev.dv_name, dev->nameunit, sizeof(udev.dv_name));
-	if (dev->desc != NULL)
-		strlcpy(udev.dv_desc, dev->desc, sizeof(udev.dv_desc));
-	if (dev->driver != NULL && dev->driver->name != NULL)
-		strlcpy(udev.dv_drivername, dev->driver->name,
-		    sizeof(udev.dv_drivername));
-	bus_child_pnpinfo_str(dev, udev.dv_pnpinfo, sizeof(udev.dv_pnpinfo));
-	bus_child_location_str(dev, udev.dv_location, sizeof(udev.dv_location));
-	udev.dv_devflags = dev->devflags;
-	udev.dv_flags = dev->flags;
-	udev.dv_state = dev->state;
-	udev.dv_fields = DV_FIELDS;
-	udev.dv_intr_parent = (uintptr_t)dev->intr_parent;
-	error = SYSCTL_OUT(req, &udev, MIN(req->oldlen, sizeof(udev)));
-=======
 	udev = malloc(sizeof(*udev), M_BUS, M_WAITOK | M_ZERO);
 	if (udev == NULL)
 		return (ENOMEM);
@@ -5365,7 +5345,6 @@
 #undef CP
 	error = SYSCTL_OUT(req, udev, sizeof(*udev));
 	free(udev, M_BUS);
->>>>>>> 2b719629
 	return (error);
 }
 
