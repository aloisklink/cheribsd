--- conflicted
+++ resolved
@@ -2319,15 +2319,10 @@
 	for (i = 0; i < nent; i++) {
 		job = acb_list[i];
 		if (job != NULL) {
-<<<<<<< HEAD
 			error = aio_aqueue(td, job, NULL, lj, LIO_NOP, ops);
-			if (error != 0)
-=======
-			error = aio_aqueue(td, job, lj, LIO_NOP, ops);
 			if (error == EAGAIN)
 				nagain++;
 			else if (error != 0)
->>>>>>> 11de77c3
 				nerror++;
 		}
 	}
