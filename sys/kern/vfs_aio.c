/*-
 * SPDX-License-Identifier: BSD-2-Clause-FreeBSD
 *
 * Copyright (c) 1997 John S. Dyson.  All rights reserved.
 *
 * Redistribution and use in source and binary forms, with or without
 * modification, are permitted provided that the following conditions
 * are met:
 * 1. Redistributions of source code must retain the above copyright
 *    notice, this list of conditions and the following disclaimer.
 * 2. John S. Dyson's name may not be used to endorse or promote products
 *    derived from this software without specific prior written permission.
 *
 * DISCLAIMER:  This code isn't warranted to do anything useful.  Anything
 * bad that happens because of using this software isn't the responsibility
 * of the author.  This software is distributed AS-IS.
 */

/*
 * This file contains support for the POSIX 1003.1B AIO/LIO facility.
 */

#include <sys/cdefs.h>
__FBSDID("$FreeBSD$");

#define	EXPLICIT_USER_ACCESS

#include <sys/param.h>
#include <sys/systm.h>
#include <sys/malloc.h>
#include <sys/bio.h>
#include <sys/buf.h>
#include <sys/capsicum.h>
#include <sys/eventhandler.h>
#include <sys/sysproto.h>
#include <sys/filedesc.h>
#include <sys/kernel.h>
#include <sys/module.h>
#include <sys/kthread.h>
#include <sys/fcntl.h>
#include <sys/file.h>
#include <sys/limits.h>
#include <sys/lock.h>
#include <sys/mutex.h>
#include <sys/unistd.h>
#include <sys/posix4.h>
#include <sys/proc.h>
#include <sys/resourcevar.h>
#include <sys/signalvar.h>
#include <sys/syscallsubr.h>
#include <sys/protosw.h>
#include <sys/rwlock.h>
#include <sys/sema.h>
#include <sys/socket.h>
#include <sys/socketvar.h>
#include <sys/syscall.h>
#include <sys/sysent.h>
#include <sys/sysctl.h>
#include <sys/syslog.h>
#include <sys/sx.h>
#include <sys/taskqueue.h>
#include <sys/vnode.h>
#include <sys/conf.h>
#include <sys/event.h>
#include <sys/mount.h>
#include <geom/geom.h>

#include <machine/atomic.h>

#include <vm/vm.h>
#include <vm/vm_page.h>
#include <vm/vm_extern.h>
#include <vm/pmap.h>
#include <vm/vm_map.h>
#include <vm/vm_object.h>
#include <vm/uma.h>
#include <sys/aio.h>

#ifdef COMPAT_CHERIABI
#include <compat/cheriabi/cheriabi_util.h>
#endif

/*
 * Counter for allocating reference ids to new jobs.  Wrapped to 1 on
 * overflow. (XXX will be removed soon.)
 */
static u_long jobrefid;

/*
 * Counter for aio_fsync.
 */
static uint64_t jobseqno;

#ifndef MAX_AIO_PER_PROC
#define MAX_AIO_PER_PROC	32
#endif

#ifndef MAX_AIO_QUEUE_PER_PROC
#define MAX_AIO_QUEUE_PER_PROC	256
#endif

#ifndef MAX_AIO_QUEUE
#define MAX_AIO_QUEUE		1024 /* Bigger than MAX_AIO_QUEUE_PER_PROC */
#endif

#ifndef MAX_BUF_AIO
#define MAX_BUF_AIO		16
#endif

FEATURE(aio, "Asynchronous I/O");
SYSCTL_DECL(_p1003_1b);

static MALLOC_DEFINE(M_LIO, "lio", "listio aio control block list");
static MALLOC_DEFINE(M_AIOS, "aios", "aio_suspend aio control block list");

static SYSCTL_NODE(_vfs, OID_AUTO, aio, CTLFLAG_RW, 0,
    "Async IO management");

static int enable_aio_unsafe = 0;
SYSCTL_INT(_vfs_aio, OID_AUTO, enable_unsafe, CTLFLAG_RW, &enable_aio_unsafe, 0,
    "Permit asynchronous IO on all file types, not just known-safe types");

static unsigned int unsafe_warningcnt = 1;
SYSCTL_UINT(_vfs_aio, OID_AUTO, unsafe_warningcnt, CTLFLAG_RW,
    &unsafe_warningcnt, 0,
    "Warnings that will be triggered upon failed IO requests on unsafe files");

static int max_aio_procs = MAX_AIO_PROCS;
SYSCTL_INT(_vfs_aio, OID_AUTO, max_aio_procs, CTLFLAG_RW, &max_aio_procs, 0,
    "Maximum number of kernel processes to use for handling async IO ");

static int num_aio_procs = 0;
SYSCTL_INT(_vfs_aio, OID_AUTO, num_aio_procs, CTLFLAG_RD, &num_aio_procs, 0,
    "Number of presently active kernel processes for async IO");

/*
 * The code will adjust the actual number of AIO processes towards this
 * number when it gets a chance.
 */
static int target_aio_procs = TARGET_AIO_PROCS;
SYSCTL_INT(_vfs_aio, OID_AUTO, target_aio_procs, CTLFLAG_RW, &target_aio_procs,
    0,
    "Preferred number of ready kernel processes for async IO");

static int max_queue_count = MAX_AIO_QUEUE;
SYSCTL_INT(_vfs_aio, OID_AUTO, max_aio_queue, CTLFLAG_RW, &max_queue_count, 0,
    "Maximum number of aio requests to queue, globally");

static int num_queue_count = 0;
SYSCTL_INT(_vfs_aio, OID_AUTO, num_queue_count, CTLFLAG_RD, &num_queue_count, 0,
    "Number of queued aio requests");

static int num_buf_aio = 0;
SYSCTL_INT(_vfs_aio, OID_AUTO, num_buf_aio, CTLFLAG_RD, &num_buf_aio, 0,
    "Number of aio requests presently handled by the buf subsystem");

static int num_unmapped_aio = 0;
SYSCTL_INT(_vfs_aio, OID_AUTO, num_unmapped_aio, CTLFLAG_RD, &num_unmapped_aio,
    0,
    "Number of aio requests presently handled by unmapped I/O buffers");

/* Number of async I/O processes in the process of being started */
/* XXX This should be local to aio_aqueue() */
static int num_aio_resv_start = 0;

static int aiod_lifetime;
SYSCTL_INT(_vfs_aio, OID_AUTO, aiod_lifetime, CTLFLAG_RW, &aiod_lifetime, 0,
    "Maximum lifetime for idle aiod");

static int max_aio_per_proc = MAX_AIO_PER_PROC;
SYSCTL_INT(_vfs_aio, OID_AUTO, max_aio_per_proc, CTLFLAG_RW, &max_aio_per_proc,
    0,
    "Maximum active aio requests per process");

static int max_aio_queue_per_proc = MAX_AIO_QUEUE_PER_PROC;
SYSCTL_INT(_vfs_aio, OID_AUTO, max_aio_queue_per_proc, CTLFLAG_RW,
    &max_aio_queue_per_proc, 0,
    "Maximum queued aio requests per process");

static int max_buf_aio = MAX_BUF_AIO;
SYSCTL_INT(_vfs_aio, OID_AUTO, max_buf_aio, CTLFLAG_RW, &max_buf_aio, 0,
    "Maximum buf aio requests per process");

/* 
 * Though redundant with vfs.aio.max_aio_queue_per_proc, POSIX requires
 * sysconf(3) to support AIO_LISTIO_MAX, and we implement that with
 * vfs.aio.aio_listio_max.
 */
SYSCTL_INT(_p1003_1b, CTL_P1003_1B_AIO_LISTIO_MAX, aio_listio_max,
    CTLFLAG_RD | CTLFLAG_CAPRD, &max_aio_queue_per_proc,
    0, "Maximum aio requests for a single lio_listio call");

#ifdef COMPAT_FREEBSD6
typedef struct oaiocb {
	int	aio_fildes;		/* File descriptor */
	off_t	aio_offset;		/* File offset for I/O */
	volatile void *aio_buf;         /* I/O buffer in process space */
	size_t	aio_nbytes;		/* Number of bytes for I/O */
	struct	osigevent aio_sigevent;	/* Signal to deliver */
	int	aio_lio_opcode;		/* LIO opcode */
	int	aio_reqprio;		/* Request priority -- ignored */
	struct	__aiocb_private	_aiocb_private;
} oaiocb_t;
#endif

/*
 * Below is a key of locks used to protect each member of struct kaiocb
 * aioliojob and kaioinfo and any backends.
 *
 * * - need not protected
 * a - locked by kaioinfo lock
 * b - locked by backend lock, the backend lock can be null in some cases,
 *     for example, BIO belongs to this type, in this case, proc lock is
 *     reused.
 * c - locked by aio_job_mtx, the lock for the generic file I/O backend.
 */

/*
 * If the routine that services an AIO request blocks while running in an
 * AIO kernel process it can starve other I/O requests.  BIO requests
 * queued via aio_qphysio() complete in GEOM and do not use AIO kernel
 * processes at all.  Socket I/O requests use a separate pool of
 * kprocs and also force non-blocking I/O.  Other file I/O requests
 * use the generic fo_read/fo_write operations which can block.  The
 * fsync and mlock operations can also block while executing.  Ideally
 * none of these requests would block while executing.
 *
 * Note that the service routines cannot toggle O_NONBLOCK in the file
 * structure directly while handling a request due to races with
 * userland threads.
 */

/* jobflags */
#define	KAIOCB_QUEUEING		0x01
#define	KAIOCB_CANCELLED	0x02
#define	KAIOCB_CANCELLING	0x04
#define	KAIOCB_CHECKSYNC	0x08
#define	KAIOCB_CLEARED		0x10
#define	KAIOCB_FINISHED		0x20

/*
 * AIO process info
 */
#define AIOP_FREE	0x1			/* proc on free queue */

struct aioproc {
	int	aioprocflags;			/* (c) AIO proc flags */
	TAILQ_ENTRY(aioproc) list;		/* (c) list of processes */
	struct	proc *aioproc;			/* (*) the AIO proc */
};

/*
 * data-structure for lio signal management
 */
struct aioliojob {
	int	lioj_flags;			/* (a) listio flags */
	int	lioj_count;			/* (a) listio flags */
	int	lioj_finished_count;		/* (a) listio flags */
	ksigevent_t lioj_signal;		/* (a) signal on all I/O done */
	TAILQ_ENTRY(aioliojob) lioj_list;	/* (a) lio list */
	struct	knlist klist;			/* (a) list of knotes */
	ksiginfo_t lioj_ksi;			/* (a) Realtime signal info */
};

#define	LIOJ_SIGNAL		0x1	/* signal on all done (lio) */
#define	LIOJ_SIGNAL_POSTED	0x2	/* signal has been posted */
#define LIOJ_KEVENT_POSTED	0x4	/* kevent triggered */

/*
 * per process aio data structure
 */
struct kaioinfo {
	struct	mtx kaio_mtx;		/* the lock to protect this struct */
	int	kaio_flags;		/* (a) per process kaio flags */
	int	kaio_active_count;	/* (c) number of currently used AIOs */
	int	kaio_count;		/* (a) size of AIO queue */
	int	kaio_buffer_count;	/* (a) number of physio buffers */
	TAILQ_HEAD(,kaiocb) kaio_all;	/* (a) all AIOs in a process */
	TAILQ_HEAD(,kaiocb) kaio_done;	/* (a) done queue for process */
	TAILQ_HEAD(,aioliojob) kaio_liojoblist; /* (a) list of lio jobs */
	TAILQ_HEAD(,kaiocb) kaio_jobqueue;	/* (a) job queue for process */
	TAILQ_HEAD(,kaiocb) kaio_syncqueue;	/* (a) queue for aio_fsync */
	TAILQ_HEAD(,kaiocb) kaio_syncready;  /* (a) second q for aio_fsync */
	struct	task kaio_task;		/* (*) task to kick aio processes */
	struct	task kaio_sync_task;	/* (*) task to schedule fsync jobs */
};

#define AIO_LOCK(ki)		mtx_lock(&(ki)->kaio_mtx)
#define AIO_UNLOCK(ki)		mtx_unlock(&(ki)->kaio_mtx)
#define AIO_LOCK_ASSERT(ki, f)	mtx_assert(&(ki)->kaio_mtx, (f))
#define AIO_MTX(ki)		(&(ki)->kaio_mtx)

#define KAIO_RUNDOWN	0x1	/* process is being run down */
#define KAIO_WAKEUP	0x2	/* wakeup process when AIO completes */

/*
 * Operations used to interact with userland aio control blocks.
 * Different ABIs provide their own operations.
 */
struct aiocb_ops {
	int	(*copyin)(void * __capability ujob, kaiocb_t *kjob);
	long	(*fetch_status)(void * __capability ujob);
	long	(*fetch_error)(void * __capability ujob);
	void	(*free_kaiocb)(struct kaiocb *kjob);
	int	(*store_status)(void * __capability ujob, long status);
	int	(*store_error)(void * __capability ujob, long error);
	int	(*store_kernelinfo)(void * __capability ujob, long jobref);
	void	(*save_aiocb)(struct kaiocb *kjob, const void *ujobptrp);
	int	(*store_aiocb)(kaiocb_t ** __capability ujobp,
		    struct kaiocb *kjob);
	size_t	(*size)(void);
};

MALLOC_DECLARE(M_KQUEUE);

static TAILQ_HEAD(,aioproc) aio_freeproc;		/* (c) Idle daemons */
static struct sema aio_newproc_sem;
static struct mtx aio_job_mtx;
static TAILQ_HEAD(,kaiocb) aio_jobs;			/* (c) Async job list */
static struct unrhdr *aiod_unr;

void		aio_init_aioinfo(struct proc *p);
static int	aio_onceonly(void);
static int	aio_free_entry(struct kaiocb *job);
static void	aio_process_rw(struct kaiocb *job);
static void	aio_process_sync(struct kaiocb *job);
static void	aio_process_mlock(struct kaiocb *job);
static void	aio_schedule_fsync(void *context, int pending);
static int	aio_newproc(int *);
static int	aio_aqueue(struct thread *td, kaiocb_t * __capability ujob,
		    void *ujobptr, struct aioliojob *lio, int type,
		    struct aiocb_ops *ops);
static int	aio_queue_file(struct file *fp, struct kaiocb *job);
static void	aio_physwakeup(struct bio *bp);
static void	aio_proc_rundown(void *arg, struct proc *p);
static void	aio_proc_rundown_exec(void *arg, struct proc *p,
		    struct image_params *imgp);
static int	aio_qphysio(struct proc *p, struct kaiocb *job);
static void	aio_daemon(void *param);
static void	aio_bio_done_notify(struct proc *userp, struct kaiocb *job);
static bool	aio_clear_cancel_function_locked(struct kaiocb *job);
static int	aio_kick(struct proc *userp);
static void	aio_kick_nowait(struct proc *userp);
static void	aio_kick_helper(void *context, int pending);
static int	filt_aioattach(struct knote *kn);
static void	filt_aiodetach(struct knote *kn);
static int	filt_aio(struct knote *kn, long hint);
static int	filt_lioattach(struct knote *kn);
static void	filt_liodetach(struct knote *kn);
static int	filt_lio(struct knote *kn, long hint);

/*
 * Zones for:
 * 	kaio	Per process async io info
 *	aiop	async io process data
 *	aiocb	async io jobs
 *	aiolio	list io jobs
 */
static uma_zone_t kaio_zone, aiop_zone, aiocb_zone, aiolio_zone;

/* kqueue filters for aio */
static struct filterops aio_filtops = {
	.f_isfd = 0,
	.f_attach = filt_aioattach,
	.f_detach = filt_aiodetach,
	.f_event = filt_aio,
};
static struct filterops lio_filtops = {
	.f_isfd = 0,
	.f_attach = filt_lioattach,
	.f_detach = filt_liodetach,
	.f_event = filt_lio
};

static eventhandler_tag exit_tag, exec_tag;

TASKQUEUE_DEFINE_THREAD(aiod_kick);

/*
 * Main operations function for use as a kernel module.
 */
static int
aio_modload(struct module *module, int cmd, void *arg)
{
	int error = 0;

	switch (cmd) {
	case MOD_LOAD:
		aio_onceonly();
		break;
	case MOD_SHUTDOWN:
		break;
	default:
		error = EOPNOTSUPP;
		break;
	}
	return (error);
}

static moduledata_t aio_mod = {
	"aio",
	&aio_modload,
	NULL
};

DECLARE_MODULE(aio, aio_mod, SI_SUB_VFS, SI_ORDER_ANY);
MODULE_VERSION(aio, 1);

/*
 * Startup initialization
 */
static int
aio_onceonly(void)
{

	exit_tag = EVENTHANDLER_REGISTER(process_exit, aio_proc_rundown, NULL,
	    EVENTHANDLER_PRI_ANY);
	exec_tag = EVENTHANDLER_REGISTER(process_exec, aio_proc_rundown_exec,
	    NULL, EVENTHANDLER_PRI_ANY);
	kqueue_add_filteropts(EVFILT_AIO, &aio_filtops);
	kqueue_add_filteropts(EVFILT_LIO, &lio_filtops);
	TAILQ_INIT(&aio_freeproc);
	sema_init(&aio_newproc_sem, 0, "aio_new_proc");
	mtx_init(&aio_job_mtx, "aio_job", NULL, MTX_DEF);
	TAILQ_INIT(&aio_jobs);
	aiod_unr = new_unrhdr(1, INT_MAX, NULL);
	kaio_zone = uma_zcreate("AIO", sizeof(struct kaioinfo), NULL, NULL,
	    NULL, NULL, UMA_ALIGN_PTR, UMA_ZONE_NOFREE);
	aiop_zone = uma_zcreate("AIOP", sizeof(struct aioproc), NULL,
	    NULL, NULL, NULL, UMA_ALIGN_PTR, UMA_ZONE_NOFREE);
	aiocb_zone = uma_zcreate("AIOCB", sizeof(struct kaiocb), NULL, NULL,
	    NULL, NULL, UMA_ALIGN_PTR, UMA_ZONE_NOFREE);
	aiolio_zone = uma_zcreate("AIOLIO", sizeof(struct aioliojob), NULL,
	    NULL, NULL, NULL, UMA_ALIGN_PTR, UMA_ZONE_NOFREE);
	aiod_lifetime = AIOD_LIFETIME_DEFAULT;
	jobrefid = 1;
	p31b_setcfg(CTL_P1003_1B_ASYNCHRONOUS_IO, _POSIX_ASYNCHRONOUS_IO);
	p31b_setcfg(CTL_P1003_1B_AIO_MAX, MAX_AIO_QUEUE);
	p31b_setcfg(CTL_P1003_1B_AIO_PRIO_DELTA_MAX, 0);

	return (0);
}

/*
 * Init the per-process aioinfo structure.  The aioinfo limits are set
 * per-process for user limit (resource) management.
 */
void
aio_init_aioinfo(struct proc *p)
{
	struct kaioinfo *ki;

	ki = uma_zalloc(kaio_zone, M_WAITOK);
	mtx_init(&ki->kaio_mtx, "aiomtx", NULL, MTX_DEF | MTX_NEW);
	ki->kaio_flags = 0;
	ki->kaio_active_count = 0;
	ki->kaio_count = 0;
	ki->kaio_buffer_count = 0;
	TAILQ_INIT(&ki->kaio_all);
	TAILQ_INIT(&ki->kaio_done);
	TAILQ_INIT(&ki->kaio_jobqueue);
	TAILQ_INIT(&ki->kaio_liojoblist);
	TAILQ_INIT(&ki->kaio_syncqueue);
	TAILQ_INIT(&ki->kaio_syncready);
	TASK_INIT(&ki->kaio_task, 0, aio_kick_helper, p);
	TASK_INIT(&ki->kaio_sync_task, 0, aio_schedule_fsync, ki);
	PROC_LOCK(p);
	if (p->p_aioinfo == NULL) {
		p->p_aioinfo = ki;
		PROC_UNLOCK(p);
	} else {
		PROC_UNLOCK(p);
		mtx_destroy(&ki->kaio_mtx);
		uma_zfree(kaio_zone, ki);
	}

	while (num_aio_procs < MIN(target_aio_procs, max_aio_procs))
		aio_newproc(NULL);
}

static int
aio_sendsig(struct proc *p, ksigevent_t *sigev, ksiginfo_t *ksi)
{
	struct thread *td;
	int error;

	error = sigev_findtd(p, sigev, &td);
	if (error)
		return (error);
	if (!KSI_ONQ(ksi)) {
		ksiginfo_set_sigev(ksi, sigev);
		ksi->ksi_code = SI_ASYNCIO;
		ksi->ksi_flags |= KSI_EXT | KSI_INS;
		tdsendsignal(p, td, ksi->ksi_signo, ksi);
	}
	PROC_UNLOCK(p);
	return (error);
}

/*
 * Free a job entry.  Wait for completion if it is currently active, but don't
 * delay forever.  If we delay, we return a flag that says that we have to
 * restart the queue scan.
 */
static int
aio_free_entry(struct kaiocb *job)
{
	struct kaioinfo *ki;
	struct aioliojob *lj;
	struct proc *p;

	p = job->userproc;
	MPASS(curproc == p);
	ki = p->p_aioinfo;
	MPASS(ki != NULL);

	AIO_LOCK_ASSERT(ki, MA_OWNED);
	MPASS(job->jobflags & KAIOCB_FINISHED);

	atomic_subtract_int(&num_queue_count, 1);

	ki->kaio_count--;
	MPASS(ki->kaio_count >= 0);

	TAILQ_REMOVE(&ki->kaio_done, job, plist);
	TAILQ_REMOVE(&ki->kaio_all, job, allist);

	lj = job->lio;
	if (lj) {
		lj->lioj_count--;
		lj->lioj_finished_count--;

		if (lj->lioj_count == 0) {
			TAILQ_REMOVE(&ki->kaio_liojoblist, lj, lioj_list);
			/* lio is going away, we need to destroy any knotes */
			knlist_delete(&lj->klist, curthread, 1);
			PROC_LOCK(p);
			sigqueue_take(&lj->lioj_ksi);
			PROC_UNLOCK(p);
			uma_zfree(aiolio_zone, lj);
		}
	}

	/* job is going away, we need to destroy any knotes */
	knlist_delete(&job->klist, curthread, 1);
	PROC_LOCK(p);
	sigqueue_take(&job->ksi);
	PROC_UNLOCK(p);

	AIO_UNLOCK(ki);

	/*
	 * The thread argument here is used to find the owning process
	 * and is also passed to fo_close() which may pass it to various
	 * places such as devsw close() routines.  Because of that, we
	 * need a thread pointer from the process owning the job that is
	 * persistent and won't disappear out from under us or move to
	 * another process.
	 *
	 * Currently, all the callers of this function call it to remove
	 * a kaiocb from the current process' job list either via a
	 * syscall or due to the current process calling exit() or
	 * execve().  Thus, we know that p == curproc.  We also know that
	 * curthread can't exit since we are curthread.
	 *
	 * Therefore, we use curthread as the thread to pass to
	 * knlist_delete().  This does mean that it is possible for the
	 * thread pointer at close time to differ from the thread pointer
	 * at open time, but this is already true of file descriptors in
	 * a multithreaded process.
	 */
	if (job->fd_file)
		fdrop(job->fd_file, curthread);
	crfree(job->cred);
	uma_zfree(aiocb_zone, job);
	AIO_LOCK(ki);

	return (0);
}

static void
aio_proc_rundown_exec(void *arg, struct proc *p,
    struct image_params *imgp __unused)
{
   	aio_proc_rundown(arg, p);
}

static int
aio_cancel_job(struct proc *p, struct kaioinfo *ki, struct kaiocb *job)
{
	aio_cancel_fn_t *func;
	int cancelled;

	AIO_LOCK_ASSERT(ki, MA_OWNED);
	if (job->jobflags & (KAIOCB_CANCELLED | KAIOCB_FINISHED))
		return (0);
	MPASS((job->jobflags & KAIOCB_CANCELLING) == 0);
	job->jobflags |= KAIOCB_CANCELLED;

	func = job->cancel_fn;

	/*
	 * If there is no cancel routine, just leave the job marked as
	 * cancelled.  The job should be in active use by a caller who
	 * should complete it normally or when it fails to install a
	 * cancel routine.
	 */
	if (func == NULL)
		return (0);

	/*
	 * Set the CANCELLING flag so that aio_complete() will defer
	 * completions of this job.  This prevents the job from being
	 * freed out from under the cancel callback.  After the
	 * callback any deferred completion (whether from the callback
	 * or any other source) will be completed.
	 */
	job->jobflags |= KAIOCB_CANCELLING;
	AIO_UNLOCK(ki);
	func(job);
	AIO_LOCK(ki);
	job->jobflags &= ~KAIOCB_CANCELLING;
	if (job->jobflags & KAIOCB_FINISHED) {
		cancelled = job->uaiocb._aiocb_private.error == ECANCELED;
		TAILQ_REMOVE(&ki->kaio_jobqueue, job, plist);
		aio_bio_done_notify(p, job);
	} else {
		/*
		 * The cancel callback might have scheduled an
		 * operation to cancel this request, but it is
		 * only counted as cancelled if the request is
		 * cancelled when the callback returns.
		 */
		cancelled = 0;
	}
	return (cancelled);
}

/*
 * Rundown the jobs for a given process.
 */
static void
aio_proc_rundown(void *arg, struct proc *p)
{
	struct kaioinfo *ki;
	struct aioliojob *lj;
	struct kaiocb *job, *jobn;

	KASSERT(curthread->td_proc == p,
	    ("%s: called on non-curproc", __func__));
	ki = p->p_aioinfo;
	if (ki == NULL)
		return;

	AIO_LOCK(ki);
	ki->kaio_flags |= KAIO_RUNDOWN;

restart:

	/*
	 * Try to cancel all pending requests. This code simulates
	 * aio_cancel on all pending I/O requests.
	 */
	TAILQ_FOREACH_SAFE(job, &ki->kaio_jobqueue, plist, jobn) {
		aio_cancel_job(p, ki, job);
	}

	/* Wait for all running I/O to be finished */
	if (TAILQ_FIRST(&ki->kaio_jobqueue) || ki->kaio_active_count != 0) {
		ki->kaio_flags |= KAIO_WAKEUP;
		msleep(&p->p_aioinfo, AIO_MTX(ki), PRIBIO, "aioprn", hz);
		goto restart;
	}

	/* Free all completed I/O requests. */
	while ((job = TAILQ_FIRST(&ki->kaio_done)) != NULL)
		aio_free_entry(job);

	while ((lj = TAILQ_FIRST(&ki->kaio_liojoblist)) != NULL) {
		if (lj->lioj_count == 0) {
			TAILQ_REMOVE(&ki->kaio_liojoblist, lj, lioj_list);
			knlist_delete(&lj->klist, curthread, 1);
			PROC_LOCK(p);
			sigqueue_take(&lj->lioj_ksi);
			PROC_UNLOCK(p);
			uma_zfree(aiolio_zone, lj);
		} else {
			panic("LIO job not cleaned up: C:%d, FC:%d\n",
			    lj->lioj_count, lj->lioj_finished_count);
		}
	}
	AIO_UNLOCK(ki);
	taskqueue_drain(taskqueue_aiod_kick, &ki->kaio_task);
	taskqueue_drain(taskqueue_aiod_kick, &ki->kaio_sync_task);
	mtx_destroy(&ki->kaio_mtx);
	uma_zfree(kaio_zone, ki);
	p->p_aioinfo = NULL;
}

/*
 * Select a job to run (called by an AIO daemon).
 */
static struct kaiocb *
aio_selectjob(struct aioproc *aiop)
{
	struct kaiocb *job;
	struct kaioinfo *ki;
	struct proc *userp;

	mtx_assert(&aio_job_mtx, MA_OWNED);
restart:
	TAILQ_FOREACH(job, &aio_jobs, list) {
		userp = job->userproc;
		ki = userp->p_aioinfo;

		if (ki->kaio_active_count < max_aio_per_proc) {
			TAILQ_REMOVE(&aio_jobs, job, list);
			if (!aio_clear_cancel_function(job))
				goto restart;

			/* Account for currently active jobs. */
			ki->kaio_active_count++;
			break;
		}
	}
	return (job);
}

/*
 * Move all data to a permanent storage device.  This code
 * simulates the fsync syscall.
 */
static int
aio_fsync_vnode(struct thread *td, struct vnode *vp)
{
	struct mount *mp;
	int error;

	if ((error = vn_start_write(vp, &mp, V_WAIT | PCATCH)) != 0)
		goto drop;
	vn_lock(vp, LK_EXCLUSIVE | LK_RETRY);
	if (vp->v_object != NULL) {
		VM_OBJECT_WLOCK(vp->v_object);
		vm_object_page_clean(vp->v_object, 0, 0, 0);
		VM_OBJECT_WUNLOCK(vp->v_object);
	}
	error = VOP_FSYNC(vp, MNT_WAIT, td);

	VOP_UNLOCK(vp, 0);
	vn_finished_write(mp);
drop:
	return (error);
}

/*
 * The AIO processing activity for LIO_READ/LIO_WRITE.  This is the code that
 * does the I/O request for the non-physio version of the operations.  The
 * normal vn operations are used, and this code should work in all instances
 * for every type of file, including pipes, sockets, fifos, and regular files.
 *
 * XXX I don't think it works well for socket, pipe, and fifo.
 */
static void
aio_process_rw(struct kaiocb *job)
{
	struct ucred *td_savedcred;
	struct thread *td;
	kaiocb_t *cb;
	struct file *fp;
	struct uio auio;
	kiovec_t aiov;
	ssize_t cnt;
	long msgsnd_st, msgsnd_end;
	long msgrcv_st, msgrcv_end;
	long oublock_st, oublock_end;
	long inblock_st, inblock_end;
	int error;

	KASSERT(job->uaiocb.aio_lio_opcode == LIO_READ ||
	    job->uaiocb.aio_lio_opcode == LIO_WRITE,
	    ("%s: opcode %d", __func__, job->uaiocb.aio_lio_opcode));

	aio_switch_vmspace(job);
	td = curthread;
	td_savedcred = td->td_ucred;
	td->td_ucred = job->cred;
	cb = &job->uaiocb;
	fp = job->fd_file;

	IOVEC_INIT_C(&aiov, __DEVOLATILE_CAP(void * __capability, cb->aio_buf),
	    cb->aio_nbytes);

	auio.uio_iov = &aiov;
	auio.uio_iovcnt = 1;
	auio.uio_offset = cb->aio_offset;
	auio.uio_resid = cb->aio_nbytes;
	cnt = cb->aio_nbytes;
	auio.uio_segflg = UIO_USERSPACE;
	auio.uio_td = td;

	msgrcv_st = td->td_ru.ru_msgrcv;
	msgsnd_st = td->td_ru.ru_msgsnd;
	inblock_st = td->td_ru.ru_inblock;
	oublock_st = td->td_ru.ru_oublock;

	/*
	 * aio_aqueue() acquires a reference to the file that is
	 * released in aio_free_entry().
	 */
	if (cb->aio_lio_opcode == LIO_READ) {
		auio.uio_rw = UIO_READ;
		if (auio.uio_resid == 0)
			error = 0;
		else
			error = fo_read(fp, &auio, fp->f_cred, FOF_OFFSET, td);
	} else {
		if (fp->f_type == DTYPE_VNODE)
			bwillwrite();
		auio.uio_rw = UIO_WRITE;
		error = fo_write(fp, &auio, fp->f_cred, FOF_OFFSET, td);
	}
	msgrcv_end = td->td_ru.ru_msgrcv;
	msgsnd_end = td->td_ru.ru_msgsnd;
	inblock_end = td->td_ru.ru_inblock;
	oublock_end = td->td_ru.ru_oublock;

	job->msgrcv = msgrcv_end - msgrcv_st;
	job->msgsnd = msgsnd_end - msgsnd_st;
	job->inblock = inblock_end - inblock_st;
	job->outblock = oublock_end - oublock_st;

	if ((error) && (auio.uio_resid != cnt)) {
		if (error == ERESTART || error == EINTR || error == EWOULDBLOCK)
			error = 0;
		if ((error == EPIPE) && (cb->aio_lio_opcode == LIO_WRITE)) {
			PROC_LOCK(job->userproc);
			kern_psignal(job->userproc, SIGPIPE);
			PROC_UNLOCK(job->userproc);
		}
	}

	cnt -= auio.uio_resid;
	td->td_ucred = td_savedcred;
	if (error)
		aio_complete(job, -1, error);
	else
		aio_complete(job, cnt, 0);
}

static void
aio_process_sync(struct kaiocb *job)
{
	struct thread *td = curthread;
	struct ucred *td_savedcred = td->td_ucred;
	struct file *fp = job->fd_file;
	int error = 0;

	KASSERT(job->uaiocb.aio_lio_opcode == LIO_SYNC,
	    ("%s: opcode %d", __func__, job->uaiocb.aio_lio_opcode));

	td->td_ucred = job->cred;
	if (fp->f_vnode != NULL)
		error = aio_fsync_vnode(td, fp->f_vnode);
	td->td_ucred = td_savedcred;
	if (error)
		aio_complete(job, -1, error);
	else
		aio_complete(job, 0, 0);
}

static void
aio_process_mlock(struct kaiocb *job)
{
	kaiocb_t *cb = &job->uaiocb;
	int error;

	KASSERT(job->uaiocb.aio_lio_opcode == LIO_MLOCK,
	    ("%s: opcode %d", __func__, job->uaiocb.aio_lio_opcode));

	aio_switch_vmspace(job);
	error = kern_mlock(job->userproc, job->cred, (__cheri_addr uintptr_t)
	__DEVOLATILE_CAP(void * __capability, cb->aio_buf), cb->aio_nbytes);
	aio_complete(job, error != 0 ? -1 : 0, error);
}

static void
aio_bio_done_notify(struct proc *userp, struct kaiocb *job)
{
	struct aioliojob *lj;
	struct kaioinfo *ki;
	struct kaiocb *sjob, *sjobn;
	int lj_done;
	bool schedule_fsync;

	ki = userp->p_aioinfo;
	AIO_LOCK_ASSERT(ki, MA_OWNED);
	lj = job->lio;
	lj_done = 0;
	if (lj) {
		lj->lioj_finished_count++;
		if (lj->lioj_count == lj->lioj_finished_count)
			lj_done = 1;
	}
	TAILQ_INSERT_TAIL(&ki->kaio_done, job, plist);
	MPASS(job->jobflags & KAIOCB_FINISHED);

	if (ki->kaio_flags & KAIO_RUNDOWN)
		goto notification_done;

	if (job->uaiocb.aio_sigevent.sigev_notify == SIGEV_SIGNAL ||
	    job->uaiocb.aio_sigevent.sigev_notify == SIGEV_THREAD_ID)
		aio_sendsig(userp, &job->uaiocb.aio_sigevent, &job->ksi);

	KNOTE_LOCKED(&job->klist, 1);

	if (lj_done) {
		if (lj->lioj_signal.sigev_notify == SIGEV_KEVENT) {
			lj->lioj_flags |= LIOJ_KEVENT_POSTED;
			KNOTE_LOCKED(&lj->klist, 1);
		}
		if ((lj->lioj_flags & (LIOJ_SIGNAL|LIOJ_SIGNAL_POSTED))
		    == LIOJ_SIGNAL
		    && (lj->lioj_signal.sigev_notify == SIGEV_SIGNAL ||
		        lj->lioj_signal.sigev_notify == SIGEV_THREAD_ID)) {
			aio_sendsig(userp, &lj->lioj_signal, &lj->lioj_ksi);
			lj->lioj_flags |= LIOJ_SIGNAL_POSTED;
		}
	}

notification_done:
	if (job->jobflags & KAIOCB_CHECKSYNC) {
		schedule_fsync = false;
		TAILQ_FOREACH_SAFE(sjob, &ki->kaio_syncqueue, list, sjobn) {
			if (job->fd_file != sjob->fd_file ||
			    job->seqno >= sjob->seqno)
				continue;
			if (--sjob->pending > 0)
				continue;
			TAILQ_REMOVE(&ki->kaio_syncqueue, sjob, list);
			if (!aio_clear_cancel_function_locked(sjob))
				continue;
			TAILQ_INSERT_TAIL(&ki->kaio_syncready, sjob, list);
			schedule_fsync = true;
		}
		if (schedule_fsync)
			taskqueue_enqueue(taskqueue_aiod_kick,
			    &ki->kaio_sync_task);
	}
	if (ki->kaio_flags & KAIO_WAKEUP) {
		ki->kaio_flags &= ~KAIO_WAKEUP;
		wakeup(&userp->p_aioinfo);
	}
}

static void
aio_schedule_fsync(void *context, int pending)
{
	struct kaioinfo *ki;
	struct kaiocb *job;

	ki = context;
	AIO_LOCK(ki);
	while (!TAILQ_EMPTY(&ki->kaio_syncready)) {
		job = TAILQ_FIRST(&ki->kaio_syncready);
		TAILQ_REMOVE(&ki->kaio_syncready, job, list);
		AIO_UNLOCK(ki);
		aio_schedule(job, aio_process_sync);
		AIO_LOCK(ki);
	}
	AIO_UNLOCK(ki);
}

bool
aio_cancel_cleared(struct kaiocb *job)
{

	/*
	 * The caller should hold the same queue lock held when
	 * aio_clear_cancel_function() was called and set this flag
	 * ensuring this check sees an up-to-date value.  However,
	 * there is no way to assert that.
	 */
	return ((job->jobflags & KAIOCB_CLEARED) != 0);
}

static bool
aio_clear_cancel_function_locked(struct kaiocb *job)
{

	AIO_LOCK_ASSERT(job->userproc->p_aioinfo, MA_OWNED);
	MPASS(job->cancel_fn != NULL);
	if (job->jobflags & KAIOCB_CANCELLING) {
		job->jobflags |= KAIOCB_CLEARED;
		return (false);
	}
	job->cancel_fn = NULL;
	return (true);
}

bool
aio_clear_cancel_function(struct kaiocb *job)
{
	struct kaioinfo *ki;
	bool ret;

	ki = job->userproc->p_aioinfo;
	AIO_LOCK(ki);
	ret = aio_clear_cancel_function_locked(job);
	AIO_UNLOCK(ki);
	return (ret);
}

static bool
aio_set_cancel_function_locked(struct kaiocb *job, aio_cancel_fn_t *func)
{

	AIO_LOCK_ASSERT(job->userproc->p_aioinfo, MA_OWNED);
	if (job->jobflags & KAIOCB_CANCELLED)
		return (false);
	job->cancel_fn = func;
	return (true);
}

bool
aio_set_cancel_function(struct kaiocb *job, aio_cancel_fn_t *func)
{
	struct kaioinfo *ki;
	bool ret;

	ki = job->userproc->p_aioinfo;
	AIO_LOCK(ki);
	ret = aio_set_cancel_function_locked(job, func);
	AIO_UNLOCK(ki);
	return (ret);
}

void
aio_complete(struct kaiocb *job, long status, int error)
{
	struct kaioinfo *ki;
	struct proc *userp;

	job->uaiocb._aiocb_private.error = error;
	job->uaiocb._aiocb_private.status = status;

	userp = job->userproc;
	ki = userp->p_aioinfo;

	AIO_LOCK(ki);
	KASSERT(!(job->jobflags & KAIOCB_FINISHED),
	    ("duplicate aio_complete"));
	job->jobflags |= KAIOCB_FINISHED;
	if ((job->jobflags & (KAIOCB_QUEUEING | KAIOCB_CANCELLING)) == 0) {
		TAILQ_REMOVE(&ki->kaio_jobqueue, job, plist);
		aio_bio_done_notify(userp, job);
	}
	AIO_UNLOCK(ki);
}

void
aio_cancel(struct kaiocb *job)
{

	aio_complete(job, -1, ECANCELED);
}

void
aio_switch_vmspace(struct kaiocb *job)
{

	vmspace_switch_aio(job->userproc->p_vmspace);
}

/*
 * The AIO daemon, most of the actual work is done in aio_process_*,
 * but the setup (and address space mgmt) is done in this routine.
 */
static void
aio_daemon(void *_id)
{
	struct kaiocb *job;
	struct aioproc *aiop;
	struct kaioinfo *ki;
	struct proc *p;
	struct vmspace *myvm;
	struct thread *td = curthread;
	int id = (intptr_t)_id;

	/*
	 * Grab an extra reference on the daemon's vmspace so that it
	 * doesn't get freed by jobs that switch to a different
	 * vmspace.
	 */
	p = td->td_proc;
	myvm = vmspace_acquire_ref(p);

	KASSERT(p->p_textvp == NULL, ("kthread has a textvp"));

	/*
	 * Allocate and ready the aio control info.  There is one aiop structure
	 * per daemon.
	 */
	aiop = uma_zalloc(aiop_zone, M_WAITOK);
	aiop->aioproc = p;
	aiop->aioprocflags = 0;

	/*
	 * Wakeup parent process.  (Parent sleeps to keep from blasting away
	 * and creating too many daemons.)
	 */
	sema_post(&aio_newproc_sem);

	mtx_lock(&aio_job_mtx);
	for (;;) {
		/*
		 * Take daemon off of free queue
		 */
		if (aiop->aioprocflags & AIOP_FREE) {
			TAILQ_REMOVE(&aio_freeproc, aiop, list);
			aiop->aioprocflags &= ~AIOP_FREE;
		}

		/*
		 * Check for jobs.
		 */
		while ((job = aio_selectjob(aiop)) != NULL) {
			mtx_unlock(&aio_job_mtx);

			ki = job->userproc->p_aioinfo;
			job->handle_fn(job);

			mtx_lock(&aio_job_mtx);
			/* Decrement the active job count. */
			ki->kaio_active_count--;
		}

		/*
		 * Disconnect from user address space.
		 */
		if (p->p_vmspace != myvm) {
			mtx_unlock(&aio_job_mtx);
			vmspace_switch_aio(myvm);
			mtx_lock(&aio_job_mtx);
			/*
			 * We have to restart to avoid race, we only sleep if
			 * no job can be selected.
			 */
			continue;
		}

		mtx_assert(&aio_job_mtx, MA_OWNED);

		TAILQ_INSERT_HEAD(&aio_freeproc, aiop, list);
		aiop->aioprocflags |= AIOP_FREE;

		/*
		 * If daemon is inactive for a long time, allow it to exit,
		 * thereby freeing resources.
		 */
		if (msleep(p, &aio_job_mtx, PRIBIO, "aiordy",
		    aiod_lifetime) == EWOULDBLOCK && TAILQ_EMPTY(&aio_jobs) &&
		    (aiop->aioprocflags & AIOP_FREE) &&
		    num_aio_procs > target_aio_procs)
			break;
	}
	TAILQ_REMOVE(&aio_freeproc, aiop, list);
	num_aio_procs--;
	mtx_unlock(&aio_job_mtx);
	uma_zfree(aiop_zone, aiop);
	free_unr(aiod_unr, id);
	vmspace_free(myvm);

	KASSERT(p->p_vmspace == myvm,
	    ("AIOD: bad vmspace for exiting daemon"));
	KASSERT(myvm->vm_refcnt > 1,
	    ("AIOD: bad vm refcnt for exiting daemon: %d", myvm->vm_refcnt));
	kproc_exit(0);
}

/*
 * Create a new AIO daemon. This is mostly a kernel-thread fork routine. The
 * AIO daemon modifies its environment itself.
 */
static int
aio_newproc(int *start)
{
	int error;
	struct proc *p;
	int id;

	id = alloc_unr(aiod_unr);
	error = kproc_create(aio_daemon, (void *)(intptr_t)id, &p,
		RFNOWAIT, 0, "aiod%d", id);
	if (error == 0) {
		/*
		 * Wait until daemon is started.
		 */
		sema_wait(&aio_newproc_sem);
		mtx_lock(&aio_job_mtx);
		num_aio_procs++;
		if (start != NULL)
			(*start)--;
		mtx_unlock(&aio_job_mtx);
	} else {
		free_unr(aiod_unr, id);
	}
	return (error);
}

/*
 * Try the high-performance, low-overhead physio method for eligible
 * VCHR devices.  This method doesn't use an aio helper thread, and
 * thus has very low overhead.
 *
 * Assumes that the caller, aio_aqueue(), has incremented the file
 * structure's reference count, preventing its deallocation for the
 * duration of this call.
 */
static int
aio_qphysio(struct proc *p, struct kaiocb *job)
{
	kaiocb_t *cb;
	struct file *fp;
	struct bio *bp;
	struct buf *pbuf;
	struct vnode *vp;
	struct cdevsw *csw;
	struct cdev *dev;
	struct kaioinfo *ki;
	int error, ref, poff;
	vm_prot_t prot;

	cb = &job->uaiocb;
	fp = job->fd_file;

	if (!(cb->aio_lio_opcode == LIO_WRITE ||
	    cb->aio_lio_opcode == LIO_READ))
		return (-1);
	if (fp == NULL || fp->f_type != DTYPE_VNODE)
		return (-1);

	vp = fp->f_vnode;
	if (vp->v_type != VCHR)
		return (-1);
	if (vp->v_bufobj.bo_bsize == 0)
		return (-1);
	if (cb->aio_nbytes % vp->v_bufobj.bo_bsize)
		return (-1);

	ref = 0;
	csw = devvn_refthread(vp, &dev, &ref);
	if (csw == NULL)
		return (ENXIO);

	if ((csw->d_flags & D_DISK) == 0) {
		error = -1;
		goto unref;
	}
	if (cb->aio_nbytes > dev->si_iosize_max) {
		error = -1;
		goto unref;
	}

	ki = p->p_aioinfo;
	poff = (__cheri_addr vm_offset_t)cb->aio_buf & PAGE_MASK;
	if ((dev->si_flags & SI_UNMAPPED) && unmapped_buf_allowed) {
		if (cb->aio_nbytes > MAXPHYS) {
			error = -1;
			goto unref;
		}

		pbuf = NULL;
	} else {
		if (cb->aio_nbytes > MAXPHYS - poff) {
			error = -1;
			goto unref;
		}
		if (ki->kaio_buffer_count >= max_buf_aio) {
			error = EAGAIN;
			goto unref;
		}

		job->pbuf = pbuf = (struct buf *)getpbuf(NULL);
		BUF_KERNPROC(pbuf);
		AIO_LOCK(ki);
		ki->kaio_buffer_count++;
		AIO_UNLOCK(ki);
	}
	job->bp = bp = g_alloc_bio();

	bp->bio_length = cb->aio_nbytes;
	bp->bio_bcount = cb->aio_nbytes;
	bp->bio_done = aio_physwakeup;
	bp->bio_data = (void *)(__cheri_addr vaddr_t)cb->aio_buf;
	bp->bio_offset = cb->aio_offset;
	bp->bio_cmd = cb->aio_lio_opcode == LIO_WRITE ? BIO_WRITE : BIO_READ;
	bp->bio_dev = dev;
	bp->bio_caller1 = (void *)job;

	prot = VM_PROT_READ;
	if (cb->aio_lio_opcode == LIO_READ)
		prot |= VM_PROT_WRITE;	/* Less backwards than it looks */
	job->npages = vm_fault_quick_hold_pages(&curproc->p_vmspace->vm_map,
	    (vm_offset_t)bp->bio_data, bp->bio_length, prot, job->pages,
	    nitems(job->pages));
	if (job->npages < 0) {
		error = EFAULT;
		goto doerror;
	}
	if (pbuf != NULL) {
		pmap_qenter((vm_offset_t)pbuf->b_data,
		    job->pages, job->npages);
		bp->bio_data = pbuf->b_data + poff;
		atomic_add_int(&num_buf_aio, 1);
	} else {
		bp->bio_ma = job->pages;
		bp->bio_ma_n = job->npages;
		bp->bio_ma_offset = poff;
		bp->bio_data = unmapped_buf;
		bp->bio_flags |= BIO_UNMAPPED;
		atomic_add_int(&num_unmapped_aio, 1);
	}

	/* Perform transfer. */
	csw->d_strategy(bp);
	dev_relthread(dev, ref);
	return (0);

doerror:
	if (pbuf != NULL) {
		AIO_LOCK(ki);
		ki->kaio_buffer_count--;
		AIO_UNLOCK(ki);
		relpbuf(pbuf, NULL);
		job->pbuf = NULL;
	}
	g_destroy_bio(bp);
	job->bp = NULL;
unref:
	dev_relthread(dev, ref);
	return (error);
}

#ifdef COMPAT_FREEBSD6
static int
convert_old_sigevent(struct osigevent *osig, ksigevent_t *nsig)
{

	/*
	 * Only SIGEV_NONE, SIGEV_SIGNAL, and SIGEV_KEVENT are
	 * supported by AIO with the old sigevent structure.
	 */
	nsig->sigev_notify = osig->sigev_notify;
	switch (nsig->sigev_notify) {
	case SIGEV_NONE:
		break;
	case SIGEV_SIGNAL:
		nsig->sigev_signo = osig->__sigev_u.__sigev_signo;
		break;
	case SIGEV_KEVENT:
		nsig->sigev_notify_kqueue =
		    osig->__sigev_u.__sigev_notify_kqueue;
		nsig->sigev_value.sival_ptr =
		    __USER_CAP_UNBOUND(osig->sigev_value.sival_ptr);
		break;
	default:
		return (EINVAL);
	}
	return (0);
}

static int
aiocb_copyin_old_sigevent(void * __capability ujob, struct aiocb *kjob)
{
	struct oaiocb *ojob;
	int error;

	bzero(kjob, sizeof(struct aiocb));
	error = copyin(ujob, kjob, sizeof(struct oaiocb));
	if (error)
		return (error);
	ojob = (struct oaiocb *)kjob;
	return (convert_old_sigevent(&ojob->aio_sigevent, &kjob->aio_sigevent));
}
#endif

static int
aiocb_copyin(void * __capability ujob, kaiocb_t *kjob)
{
#if __has_feature(capabilities)
	struct aiocb_native	njob;
	int error;

	error = copyin(ujob, &njob, sizeof(njob));
	if (error != 0)
		return (error);
	kjob->aio_fildes = njob.aio_fildes;
	kjob->aio_offset = njob.aio_offset;
	kjob->aio_buf = __USER_CAP(njob.aio_buf, njob.aio_nbytes);
	kjob->aio_nbytes = njob.aio_nbytes;
	kjob->aio_lio_opcode = njob.aio_lio_opcode;
	kjob->aio_reqprio = njob.aio_reqprio;
	kjob->_aiocb_private.status = njob._aiocb_private.status;
	kjob->_aiocb_private.error = njob._aiocb_private.error;
	kjob->_aiocb_private.kernelinfo =
	    __USER_CAP_UNBOUND(njob._aiocb_private.kernelinfo);
	return (convert_sigevent(&njob.aio_sigevent, &kjob->aio_sigevent));
#else
	return (copyin(ujob, kjob, sizeof(kjob)));
#endif
}

static long
aiocb_fetch_status(void * __capability ujobp)
{
	struct aiocb_native * __capability ujob;

	ujob = ujobp;
	return (fuword(&ujob->_aiocb_private.status));
}

static long
aiocb_fetch_error(void * __capability ujobp)
{
	struct aiocb_native * __capability ujob;

	ujob = ujobp;
	return (fuword(&ujob->_aiocb_private.error));
}

static void
aiocb_free_kaiocb(struct kaiocb *kjob)
{

	uma_zfree(aiocb_zone, kjob);
}

static int
aiocb_store_status(void * __capability ujobp, long status)
{
	struct aiocb_native * __capability ujob;

	ujob = ujobp;
	return (suword(&ujob->_aiocb_private.status, status));
}

static int
aiocb_store_error(void * __capability ujobp, long error)
{
	struct aiocb_native * __capability ujob;

	ujob = ujobp;
	return (suword(&ujob->_aiocb_private.error, error));
}

static int
aiocb_store_kernelinfo(void * __capability ujobp, long jobref)
{
	struct aiocb_native * __capability ujob;

	ujob = ujobp;
	return (suword(&ujob->_aiocb_private.kernelinfo, jobref));
}

static void
aiocb_save_aiocb(struct kaiocb *kjob, const void *ujobptrp)
{

	if (ujobptrp == NULL)
		memset(&kjob->ujobptr, 0, sizeof(kjob->ujobptr));
	else
		memcpy(&kjob->ujobptr, ujobptrp, sizeof(long));
}

static int
aiocb_store_aiocb(kaiocb_t ** __capability ujobp, struct kaiocb *kjob)
{
	long ujob;

	if (kjob == NULL)
		ujob = 0;
	else
		memcpy(&ujob, &kjob->ujobptr, sizeof(long));

	return (suword(ujobp, ujob));
}

static size_t
aiocb_size(void)
{

	return (sizeof(struct aiocb_native));
}

static struct aiocb_ops aiocb_ops = {
	.copyin = aiocb_copyin,
	.fetch_status = aiocb_fetch_status,
	.fetch_error = aiocb_fetch_error,
	.free_kaiocb = aiocb_free_kaiocb,
	.store_status = aiocb_store_status,
	.store_error = aiocb_store_error,
	.store_kernelinfo = aiocb_store_kernelinfo,
	.save_aiocb = aiocb_save_aiocb,
	.store_aiocb = aiocb_store_aiocb,
	.size = aiocb_size,
};

#ifdef COMPAT_FREEBSD6
static struct aiocb_ops aiocb_ops_osigevent = {
	.copyin = aiocb_copyin_old_sigevent,
	.fetch_status = aiocb_fetch_status,
	.fetch_error = aiocb_fetch_error,
	.free_kaiocb = aiocb_free_kaiocb,
	.store_status = aiocb_store_status,
	.store_error = aiocb_store_error,
	.store_kernelinfo = aiocb_store_kernelinfo,
	.save_aiocb = aiocb_save_aiocb,
	.store_aiocb = aiocb_store_aiocb,
	.size = aiocb_size,
};
#endif

/*
 * Queue a new AIO request.  Choosing either the threaded or direct physio VCHR
 * technique is done in this code.
 */
int
aio_aqueue(struct thread *td, kaiocb_t * __capability ujob, void *ujobptrp,
    struct aioliojob *lj, int type, struct aiocb_ops *ops)
{
	struct proc *p = td->td_proc;
	struct file *fp;
	struct kaiocb *job;
	struct kaioinfo *ki;
	kkevent_t kev;
	int opcode;
	int error;
	int fd, kqfd;
	int jid;
	u_short evflags;

	if (p->p_aioinfo == NULL)
		aio_init_aioinfo(p);

	ki = p->p_aioinfo;

	ops->store_status(ujob, -1);
	ops->store_error(ujob, 0);
	ops->store_kernelinfo(ujob, -1);

	if (num_queue_count >= max_queue_count ||
	    ki->kaio_count >= max_aio_queue_per_proc) {
		ops->store_error(ujob, EAGAIN);
		return (EAGAIN);
	}

	job = uma_zalloc(aiocb_zone, M_WAITOK | M_ZERO);
	knlist_init_mtx(&job->klist, AIO_MTX(ki));

	error = ops->copyin(ujob, &job->uaiocb);
	if (error) {
		ops->store_error(ujob, error);
		ops->free_kaiocb(job);
		return (error);
	}

	if (job->uaiocb.aio_nbytes > IOSIZE_MAX) {
		ops->free_kaiocb(job);
		return (EINVAL);
	}

	if (job->uaiocb.aio_sigevent.sigev_notify != SIGEV_KEVENT &&
	    job->uaiocb.aio_sigevent.sigev_notify != SIGEV_SIGNAL &&
	    job->uaiocb.aio_sigevent.sigev_notify != SIGEV_THREAD_ID &&
	    job->uaiocb.aio_sigevent.sigev_notify != SIGEV_NONE) {
		ops->store_error(ujob, EINVAL);
		ops->free_kaiocb(job);
		return (EINVAL);
	}

	if ((job->uaiocb.aio_sigevent.sigev_notify == SIGEV_SIGNAL ||
	     job->uaiocb.aio_sigevent.sigev_notify == SIGEV_THREAD_ID) &&
		!_SIG_VALID(job->uaiocb.aio_sigevent.sigev_signo)) {
		ops->free_kaiocb(job);
		return (EINVAL);
	}

	ksiginfo_init(&job->ksi);

	/* Save userspace address of the job info. */
	job->ujob = ujob;
	/* Save the userspace pointer in the job info. */
	ops->save_aiocb(job, ujobptrp);

	/* Get the opcode. */
	if (type != LIO_NOP)
		job->uaiocb.aio_lio_opcode = type;
	opcode = job->uaiocb.aio_lio_opcode;

	/*
	 * Validate the opcode and fetch the file object for the specified
	 * file descriptor.
	 *
	 * XXXRW: Moved the opcode validation up here so that we don't
	 * retrieve a file descriptor without knowing what the capabiltity
	 * should be.
	 */
	fd = job->uaiocb.aio_fildes;
	switch (opcode) {
	case LIO_WRITE:
		error = fget_write(td, fd, &cap_pwrite_rights, &fp);
		break;
	case LIO_READ:
		error = fget_read(td, fd, &cap_pread_rights, &fp);
		break;
	case LIO_SYNC:
		error = fget(td, fd, &cap_fsync_rights, &fp);
		break;
	case LIO_MLOCK:
		fp = NULL;
		break;
	case LIO_NOP:
		error = fget(td, fd, &cap_no_rights, &fp);
		break;
	default:
		error = EINVAL;
	}
	if (error) {
		ops->free_kaiocb(job);
		ops->store_error(ujob, error);
		return (error);
	}

	if (opcode == LIO_SYNC && fp->f_vnode == NULL) {
		error = EINVAL;
		goto aqueue_fail;
	}

	if ((opcode == LIO_READ || opcode == LIO_WRITE) &&
	    job->uaiocb.aio_offset < 0 &&
	    (fp->f_vnode == NULL || fp->f_vnode->v_type != VCHR)) {
		error = EINVAL;
		goto aqueue_fail;
	}

	job->fd_file = fp;

	mtx_lock(&aio_job_mtx);
	jid = jobrefid++;
	job->seqno = jobseqno++;
	mtx_unlock(&aio_job_mtx);
	error = ops->store_kernelinfo(ujob, jid);
	if (error) {
		error = EINVAL;
		goto aqueue_fail;
	}
	job->uaiocb._aiocb_private.kernelinfo =
	    (void * __capability)(intcap_t)jid;

	if (opcode == LIO_NOP) {
		fdrop(fp, td);
		ops->free_kaiocb(job);
		return (0);
	}

	if (job->uaiocb.aio_sigevent.sigev_notify != SIGEV_KEVENT)
		goto no_kqueue;
	evflags = job->uaiocb.aio_sigevent.sigev_notify_kevent_flags;
	if ((evflags & ~(EV_CLEAR | EV_DISPATCH | EV_ONESHOT)) != 0) {
		error = EINVAL;
		goto aqueue_fail;
	}
	kqfd = job->uaiocb.aio_sigevent.sigev_notify_kqueue;
	memset(&kev, 0, sizeof(kev));
	kev.ident = (__cheri_addr vaddr_t)job->ujob;
	kev.filter = EVFILT_AIO;
	kev.flags = EV_ADD | EV_ENABLE | EV_FLAG1 | evflags;
	kev.data = (intptr_t)job;
<<<<<<< HEAD
#ifdef COMPAT_FREEBSD32
	if (SV_PROC_FLAG(td->td_proc, SV_ILP32))
		kev.udata = __USER_CAP_UNBOUND((void *)(uintptr_t)job->uaiocb.aio_sigevent.sigev_value.sival_ptr32);
	else
#endif
#ifdef COMPAT_CHERIABI
	if (SV_PROC_FLAG(td->td_proc, SV_CHERI))
		kev.udata = job->uaiocb.aio_sigevent.sigev_value.sival_ptr_c;
	else
#endif
		kev.udata = __USER_CAP_UNBOUND(job->uaiocb.aio_sigevent.sigev_value.sival_ptr_native);
	error = kqfd_register(kqfd, &kev, td, 1);
=======
	kev.udata = job->uaiocb.aio_sigevent.sigev_value.sival_ptr;
	error = kqfd_register(kqfd, &kev, td, M_WAITOK);
>>>>>>> c293a729
	if (error)
		goto aqueue_fail;

no_kqueue:

	ops->store_error(ujob, EINPROGRESS);
	job->uaiocb._aiocb_private.error = EINPROGRESS;
	job->userproc = p;
	job->cred = crhold(td->td_ucred);
	job->jobflags = KAIOCB_QUEUEING;
	job->lio = lj;

	if (opcode == LIO_MLOCK) {
		aio_schedule(job, aio_process_mlock);
		error = 0;
	} else if (fp->f_ops->fo_aio_queue == NULL)
		error = aio_queue_file(fp, job);
	else
		error = fo_aio_queue(fp, job);
	if (error)
		goto aqueue_fail;

	AIO_LOCK(ki);
	job->jobflags &= ~KAIOCB_QUEUEING;
	TAILQ_INSERT_TAIL(&ki->kaio_all, job, allist);
	ki->kaio_count++;
	if (lj)
		lj->lioj_count++;
	atomic_add_int(&num_queue_count, 1);
	if (job->jobflags & KAIOCB_FINISHED) {
		/*
		 * The queue callback completed the request synchronously.
		 * The bulk of the completion is deferred in that case
		 * until this point.
		 */
		aio_bio_done_notify(p, job);
	} else
		TAILQ_INSERT_TAIL(&ki->kaio_jobqueue, job, plist);
	AIO_UNLOCK(ki);
	return (0);

aqueue_fail:
	knlist_delete(&job->klist, curthread, 0);
	if (fp)
		fdrop(fp, td);
	ops->free_kaiocb(job);
	ops->store_error(ujob, error);
	return (error);
}

static void
aio_cancel_daemon_job(struct kaiocb *job)
{

	mtx_lock(&aio_job_mtx);
	if (!aio_cancel_cleared(job))
		TAILQ_REMOVE(&aio_jobs, job, list);
	mtx_unlock(&aio_job_mtx);
	aio_cancel(job);
}

void
aio_schedule(struct kaiocb *job, aio_handle_fn_t *func)
{

	mtx_lock(&aio_job_mtx);
	if (!aio_set_cancel_function(job, aio_cancel_daemon_job)) {
		mtx_unlock(&aio_job_mtx);
		aio_cancel(job);
		return;
	}
	job->handle_fn = func;
	TAILQ_INSERT_TAIL(&aio_jobs, job, list);
	aio_kick_nowait(job->userproc);
	mtx_unlock(&aio_job_mtx);
}

static void
aio_cancel_sync(struct kaiocb *job)
{
	struct kaioinfo *ki;

	ki = job->userproc->p_aioinfo;
	AIO_LOCK(ki);
	if (!aio_cancel_cleared(job))
		TAILQ_REMOVE(&ki->kaio_syncqueue, job, list);
	AIO_UNLOCK(ki);
	aio_cancel(job);
}

int
aio_queue_file(struct file *fp, struct kaiocb *job)
{
	struct kaioinfo *ki;
	struct kaiocb *job2;
	struct vnode *vp;
	struct mount *mp;
	int error;
	bool safe;

	ki = job->userproc->p_aioinfo;
	error = aio_qphysio(job->userproc, job);
	if (error >= 0)
		return (error);
	safe = false;
	if (fp->f_type == DTYPE_VNODE) {
		vp = fp->f_vnode;
		if (vp->v_type == VREG || vp->v_type == VDIR) {
			mp = fp->f_vnode->v_mount;
			if (mp == NULL || (mp->mnt_flag & MNT_LOCAL) != 0)
				safe = true;
		}
	}
	if (!(safe || enable_aio_unsafe)) {
		counted_warning(&unsafe_warningcnt,
		    "is attempting to use unsafe AIO requests");
		return (EOPNOTSUPP);
	}

	switch (job->uaiocb.aio_lio_opcode) {
	case LIO_READ:
	case LIO_WRITE:
		aio_schedule(job, aio_process_rw);
		error = 0;
		break;
	case LIO_SYNC:
		AIO_LOCK(ki);
		TAILQ_FOREACH(job2, &ki->kaio_jobqueue, plist) {
			if (job2->fd_file == job->fd_file &&
			    job2->uaiocb.aio_lio_opcode != LIO_SYNC &&
			    job2->seqno < job->seqno) {
				job2->jobflags |= KAIOCB_CHECKSYNC;
				job->pending++;
			}
		}
		if (job->pending != 0) {
			if (!aio_set_cancel_function_locked(job,
				aio_cancel_sync)) {
				AIO_UNLOCK(ki);
				aio_cancel(job);
				return (0);
			}
			TAILQ_INSERT_TAIL(&ki->kaio_syncqueue, job, list);
			AIO_UNLOCK(ki);
			return (0);
		}
		AIO_UNLOCK(ki);
		aio_schedule(job, aio_process_sync);
		error = 0;
		break;
	default:
		error = EINVAL;
	}
	return (error);
}

static void
aio_kick_nowait(struct proc *userp)
{
	struct kaioinfo *ki = userp->p_aioinfo;
	struct aioproc *aiop;

	mtx_assert(&aio_job_mtx, MA_OWNED);
	if ((aiop = TAILQ_FIRST(&aio_freeproc)) != NULL) {
		TAILQ_REMOVE(&aio_freeproc, aiop, list);
		aiop->aioprocflags &= ~AIOP_FREE;
		wakeup(aiop->aioproc);
	} else if (num_aio_resv_start + num_aio_procs < max_aio_procs &&
	    ki->kaio_active_count + num_aio_resv_start < max_aio_per_proc) {
		taskqueue_enqueue(taskqueue_aiod_kick, &ki->kaio_task);
	}
}

static int
aio_kick(struct proc *userp)
{
	struct kaioinfo *ki = userp->p_aioinfo;
	struct aioproc *aiop;
	int error, ret = 0;

	mtx_assert(&aio_job_mtx, MA_OWNED);
retryproc:
	if ((aiop = TAILQ_FIRST(&aio_freeproc)) != NULL) {
		TAILQ_REMOVE(&aio_freeproc, aiop, list);
		aiop->aioprocflags &= ~AIOP_FREE;
		wakeup(aiop->aioproc);
	} else if (num_aio_resv_start + num_aio_procs < max_aio_procs &&
	    ki->kaio_active_count + num_aio_resv_start < max_aio_per_proc) {
		num_aio_resv_start++;
		mtx_unlock(&aio_job_mtx);
		error = aio_newproc(&num_aio_resv_start);
		mtx_lock(&aio_job_mtx);
		if (error) {
			num_aio_resv_start--;
			goto retryproc;
		}
	} else {
		ret = -1;
	}
	return (ret);
}

static void
aio_kick_helper(void *context, int pending)
{
	struct proc *userp = context;

	mtx_lock(&aio_job_mtx);
	while (--pending >= 0) {
		if (aio_kick(userp))
			break;
	}
	mtx_unlock(&aio_job_mtx);
}

/*
 * Support the aio_return system call, as a side-effect, kernel resources are
 * released.
 */
static int
kern_aio_return(struct thread *td, void * __capability ujob,
    struct aiocb_ops *ops)
{
	struct proc *p = td->td_proc;
	struct kaiocb *job;
	struct kaioinfo *ki;
	long status, error;

	if (!__CAP_CHECK(ujob, ops->size()))
		return (EINVAL);
	ki = p->p_aioinfo;
	if (ki == NULL)
		return (EINVAL);
	AIO_LOCK(ki);
	TAILQ_FOREACH(job, &ki->kaio_done, plist) {
		if ((__cheri_addr vaddr_t)job->ujob == (__cheri_addr vaddr_t)ujob)
			break;
	}
	if (job != NULL) {
		MPASS(job->jobflags & KAIOCB_FINISHED);
		status = job->uaiocb._aiocb_private.status;
		error = job->uaiocb._aiocb_private.error;
		td->td_retval[0] = status;
		td->td_ru.ru_oublock += job->outblock;
		td->td_ru.ru_inblock += job->inblock;
		td->td_ru.ru_msgsnd += job->msgsnd;
		td->td_ru.ru_msgrcv += job->msgrcv;
		aio_free_entry(job);
		AIO_UNLOCK(ki);
		ops->store_error(ujob, error);
		ops->store_status(ujob, status);
	} else {
		error = EINVAL;
		AIO_UNLOCK(ki);
	}
	return (error);
}

int
sys_aio_return(struct thread *td, struct aio_return_args *uap)
{

	return (kern_aio_return(td, __USER_CAP_OBJ(uap->aiocbp),
	    &aiocb_ops));
}

/*
 * Allow a process to wakeup when any of the I/O requests are completed.
 */
static int
kern_aio_suspend(struct thread *td, int njoblist,
    kaiocb_t * __capability *ujoblist, struct timespec *ts)
{
	struct proc *p = td->td_proc;
	struct timeval atv;
	struct kaioinfo *ki;
	struct kaiocb *firstjob, *job;
	int error, i, timo;

	timo = 0;
	if (ts) {
		if (ts->tv_nsec < 0 || ts->tv_nsec >= 1000000000)
			return (EINVAL);

		TIMESPEC_TO_TIMEVAL(&atv, ts);
		if (itimerfix(&atv))
			return (EINVAL);
		timo = tvtohz(&atv);
	}

	ki = p->p_aioinfo;
	if (ki == NULL)
		return (EAGAIN);

	if (njoblist == 0)
		return (0);

	AIO_LOCK(ki);
	for (;;) {
		firstjob = NULL;
		error = 0;
		TAILQ_FOREACH(job, &ki->kaio_all, allist) {
			for (i = 0; i < njoblist; i++) {
				if (job->ujob == ujoblist[i]) {
					if (firstjob == NULL)
						firstjob = job;
					if (job->jobflags & KAIOCB_FINISHED)
						goto RETURN;
				}
			}
		}
		/* All tasks were finished. */
		if (firstjob == NULL)
			break;

		ki->kaio_flags |= KAIO_WAKEUP;
		error = msleep(&p->p_aioinfo, AIO_MTX(ki), PRIBIO | PCATCH,
		    "aiospn", timo);
		if (error == ERESTART)
			error = EINTR;
		if (error)
			break;
	}
RETURN:
	AIO_UNLOCK(ki);
	return (error);
}

int
sys_aio_suspend(struct thread *td, struct aio_suspend_args *uap)
{
	struct timespec ts, *tsp;
	kaiocb_t * __capability * ujoblist;
	kaiocb_t **ujoblist_native;
	int error, i;

	if (uap->nent < 0 || uap->nent > max_aio_queue_per_proc)
		return (EINVAL);

	if (uap->timeout) {
		/* Get timespec struct. */
		if ((error = copyin(__USER_CAP_OBJ(uap->timeout), &ts,
		    sizeof(ts))) != 0)
			return (error);
		tsp = &ts;
	} else
		tsp = NULL;

	ujoblist = malloc(uap->nent * sizeof(ujoblist[0]), M_AIOS, M_WAITOK);
	ujoblist_native = (kaiocb_t **)ujoblist;
	error = copyin(__USER_CAP_UNBOUND(uap->aiocbp), ujoblist,
	    uap->nent * sizeof(ujoblist[0]));
	if (error == 0)
		error = kern_aio_suspend(td, uap->nent, ujoblist, tsp);
	for (i = uap->nent - 1; i >= 0; i--)
		ujoblist[i] = __USER_CAP_OBJ(ujoblist_native[i]);
	free(ujoblist, M_AIOS);
	return (error);
}

/*
 * aio_cancel cancels any non-physio aio operations not currently in
 * progress.
 */
static int
kern_aio_cancel(struct thread *td, int fd, void * __capability ujob,
    struct aiocb_ops *ops)
{
	struct proc *p = td->td_proc;
	struct kaioinfo *ki;
	struct kaiocb *job, *jobn;
	struct file *fp;
	int error;
	int cancelled = 0;
	int notcancelled = 0;
	struct vnode *vp;

	/* Lookup file object. */
	error = fget(td, fd, &cap_no_rights, &fp);
	if (error)
		return (error);

	ki = p->p_aioinfo;
	if (ki == NULL)
		goto done;

	if (fp->f_type == DTYPE_VNODE) {
		vp = fp->f_vnode;
		if (vn_isdisk(vp, &error)) {
			fdrop(fp, td);
			td->td_retval[0] = AIO_NOTCANCELED;
			return (0);
		}
	}

	if (!__CAP_CHECK(ujob, ops->size())) {
		td->td_retval[0] = AIO_NOTCANCELED;
		return (0);
	}
	AIO_LOCK(ki);
	TAILQ_FOREACH_SAFE(job, &ki->kaio_jobqueue, plist, jobn) {
		if ((fd == job->uaiocb.aio_fildes) &&
		    ((ujob == NULL) ||
		     ((__cheri_addr vaddr_t)ujob == (__cheri_addr vaddr_t)job->ujob))) {
			if (aio_cancel_job(p, ki, job)) {
				cancelled++;
			} else {
				notcancelled++;
			}
			if (ujob != NULL)
				break;
		}
	}
	AIO_UNLOCK(ki);

done:
	fdrop(fp, td);

	if (ujob != NULL) {
		if (cancelled) {
			td->td_retval[0] = AIO_CANCELED;
			return (0);
		}
	}

	if (notcancelled) {
		td->td_retval[0] = AIO_NOTCANCELED;
		return (0);
	}

	if (cancelled) {
		td->td_retval[0] = AIO_CANCELED;
		return (0);
	}

	td->td_retval[0] = AIO_ALLDONE;

	return (0);
}

int
sys_aio_cancel(struct thread *td, struct aio_cancel_args *uap)
{

	return(kern_aio_cancel(td, uap->fd, __USER_CAP_OBJ(uap->aiocbp),
	    &aiocb_ops));
}

/*
 * aio_error is implemented in the kernel level for compatibility purposes
 * only.  For a user mode async implementation, it would be best to do it in
 * a userland subroutine.
 */
static int
kern_aio_error(struct thread *td, kaiocb_t * __capability ujob,
    struct aiocb_ops *ops)
{
	struct proc *p = td->td_proc;
	struct kaiocb *job;
	struct kaioinfo *ki;
	int status;

	ki = p->p_aioinfo;
	if (ki == NULL) {
		td->td_retval[0] = EINVAL;
		return (0);
	}

	if (!__CAP_CHECK(ujob, ops->size())) {
		td->td_retval[0] = EINVAL;
		return (0);
	}
	AIO_LOCK(ki);
	TAILQ_FOREACH(job, &ki->kaio_all, allist) {
		if ((__cheri_addr vaddr_t)job->ujob == (__cheri_addr vaddr_t)ujob) {
			if (job->jobflags & KAIOCB_FINISHED)
				td->td_retval[0] =
					job->uaiocb._aiocb_private.error;
			else
				td->td_retval[0] = EINPROGRESS;
			AIO_UNLOCK(ki);
			return (0);
		}
	}
	AIO_UNLOCK(ki);

	/*
	 * Hack for failure of aio_aqueue.
	 */
	status = ops->fetch_status(ujob);
	if (status == -1) {
		td->td_retval[0] = ops->fetch_error(ujob);
		return (0);
	}

	td->td_retval[0] = EINVAL;
	return (0);
}

int
sys_aio_error(struct thread *td, struct aio_error_args *uap)
{

	return (kern_aio_error(td, __USER_CAP_OBJ(uap->aiocbp), &aiocb_ops));
}

/* syscall - asynchronous read from a file (REALTIME) */
#ifdef COMPAT_FREEBSD6
int
freebsd6_aio_read(struct thread *td, struct freebsd6_aio_read_args *uap)
{

	return (aio_aqueue(td,
	    (kaiocb_t * __capability)__USER_CAP_OBJ(uap->aiocbp),
	    &uap->aiocbp, NULL, LIO_READ, &aiocb_ops_osigevent));
}
#endif

int
sys_aio_read(struct thread *td, struct aio_read_args *uap)
{

	return (aio_aqueue(td,
	    (kaiocb_t * __capability)__USER_CAP_OBJ(uap->aiocbp),
	    &uap->aiocbp, NULL, LIO_READ, &aiocb_ops));
}

/* syscall - asynchronous write to a file (REALTIME) */
#ifdef COMPAT_FREEBSD6
int
freebsd6_aio_write(struct thread *td, struct freebsd6_aio_write_args *uap)
{

	return (aio_aqueue(td,
	    (kaiocb_t * __capability)__USER_CAP_OBJ(uap->aiocbp),
	    &uap->aiocbp, NULL, LIO_WRITE, &aiocb_ops_osigevent));
}
#endif

int
sys_aio_write(struct thread *td, struct aio_write_args *uap)
{

	return (aio_aqueue(td,
	    (kaiocb_t * __capability)__USER_CAP_OBJ(uap->aiocbp),
	    &uap->aiocbp, NULL, LIO_WRITE, &aiocb_ops));
}

int
sys_aio_mlock(struct thread *td, struct aio_mlock_args *uap)
{

	return (aio_aqueue(td,
	    (kaiocb_t * __capability)__USER_CAP_OBJ(uap->aiocbp),
	    &uap->aiocbp, NULL, LIO_MLOCK, &aiocb_ops));
}

static int
kern_lio_listio(struct thread *td, int mode, intcap_t uacb_list,
    kaiocb_t * __capability *acb_list, int nent, ksigevent_t *sig,
    struct aiocb_ops *ops)
{
	struct proc *p = td->td_proc;
	kaiocb_t * __capability job;
	struct kaioinfo *ki;
	struct aioliojob *lj;
	kkevent_t kev;
	int error;
	int nagain, nerror;
	int i;

	if ((mode != LIO_NOWAIT) && (mode != LIO_WAIT))
		return (EINVAL);

	if (nent < 0 || nent > max_aio_queue_per_proc)
		return (EINVAL);

	if (p->p_aioinfo == NULL)
		aio_init_aioinfo(p);

	ki = p->p_aioinfo;

	lj = uma_zalloc(aiolio_zone, M_WAITOK);
	lj->lioj_flags = 0;
	lj->lioj_count = 0;
	lj->lioj_finished_count = 0;
	knlist_init_mtx(&lj->klist, AIO_MTX(ki));
	ksiginfo_init(&lj->lioj_ksi);

	/*
	 * Setup signal.
	 */
	if (sig && (mode == LIO_NOWAIT)) {
		bcopy(sig, &lj->lioj_signal, sizeof(lj->lioj_signal));
		if (lj->lioj_signal.sigev_notify == SIGEV_KEVENT) {
			/* Assume only new style KEVENT */
			memset(&kev, 0, sizeof(kev));
			kev.filter = EVFILT_LIO;
			kev.flags = EV_ADD | EV_ENABLE | EV_FLAG1;
			kev.ident = (uintptr_t)uacb_list; /* something unique */
			kev.data = (intptr_t)lj;
			/* pass user defined sigval data */
#ifdef COMPAT_FREEBSD32
			if (SV_PROC_FLAG(td->td_proc, SV_ILP32))
				kev.udata = __USER_CAP_UNBOUND((void *)(uintptr_t)lj->lioj_signal.sigev_value.sival_ptr32);
			else
#endif
#ifdef COMPAT_CHERIABI
			if (SV_PROC_FLAG(td->td_proc, SV_CHERI))
				kev.udata = lj->lioj_signal.sigev_value.sival_ptr_c;
			else
#endif
				kev.udata = __USER_CAP_UNBOUND(lj->lioj_signal.sigev_value.sival_ptr_native);
			error = kqfd_register(
			    lj->lioj_signal.sigev_notify_kqueue, &kev, td,
			    M_WAITOK);
			if (error) {
				uma_zfree(aiolio_zone, lj);
				return (error);
			}
		} else if (lj->lioj_signal.sigev_notify == SIGEV_NONE) {
			;
		} else if (lj->lioj_signal.sigev_notify == SIGEV_SIGNAL ||
			   lj->lioj_signal.sigev_notify == SIGEV_THREAD_ID) {
				if (!_SIG_VALID(lj->lioj_signal.sigev_signo)) {
					uma_zfree(aiolio_zone, lj);
					return EINVAL;
				}
				lj->lioj_flags |= LIOJ_SIGNAL;
		} else {
			uma_zfree(aiolio_zone, lj);
			return EINVAL;
		}
	}

	AIO_LOCK(ki);
	TAILQ_INSERT_TAIL(&ki->kaio_liojoblist, lj, lioj_list);
	/*
	 * Add extra aiocb count to avoid the lio to be freed
	 * by other threads doing aio_waitcomplete or aio_return,
	 * and prevent event from being sent until we have queued
	 * all tasks.
	 */
	lj->lioj_count = 1;
	AIO_UNLOCK(ki);

	/*
	 * Get pointers to the list of I/O requests.
	 */
	nagain = 0;
	nerror = 0;
	for (i = 0; i < nent; i++) {
		job = acb_list[i];
		if (job != NULL) {
			error = aio_aqueue(td, job, NULL, lj, LIO_NOP, ops);
			if (error == EAGAIN)
				nagain++;
			else if (error != 0)
				nerror++;
		}
	}

	error = 0;
	AIO_LOCK(ki);
	if (mode == LIO_WAIT) {
		while (lj->lioj_count - 1 != lj->lioj_finished_count) {
			ki->kaio_flags |= KAIO_WAKEUP;
			error = msleep(&p->p_aioinfo, AIO_MTX(ki),
			    PRIBIO | PCATCH, "aiospn", 0);
			if (error == ERESTART)
				error = EINTR;
			if (error)
				break;
		}
	} else {
		if (lj->lioj_count - 1 == lj->lioj_finished_count) {
			if (lj->lioj_signal.sigev_notify == SIGEV_KEVENT) {
				lj->lioj_flags |= LIOJ_KEVENT_POSTED;
				KNOTE_LOCKED(&lj->klist, 1);
			}
			if ((lj->lioj_flags & (LIOJ_SIGNAL|LIOJ_SIGNAL_POSTED))
			    == LIOJ_SIGNAL
			    && (lj->lioj_signal.sigev_notify == SIGEV_SIGNAL ||
			    lj->lioj_signal.sigev_notify == SIGEV_THREAD_ID)) {
				aio_sendsig(p, &lj->lioj_signal,
					    &lj->lioj_ksi);
				lj->lioj_flags |= LIOJ_SIGNAL_POSTED;
			}
		}
	}
	lj->lioj_count--;
	if (lj->lioj_count == 0) {
		TAILQ_REMOVE(&ki->kaio_liojoblist, lj, lioj_list);
		knlist_delete(&lj->klist, curthread, 1);
		PROC_LOCK(p);
		sigqueue_take(&lj->lioj_ksi);
		PROC_UNLOCK(p);
		AIO_UNLOCK(ki);
		uma_zfree(aiolio_zone, lj);
	} else
		AIO_UNLOCK(ki);

	if (nerror)
		return (EIO);
	else if (nagain)
		return (EAGAIN);
	else
		return (error);
}

/* syscall - list directed I/O (REALTIME) */
#ifdef COMPAT_FREEBSD6
int
freebsd6_lio_listio(struct thread *td, struct freebsd6_lio_listio_args *uap)
{
	kaiocb_t **acb_list;
	ksigevent_t *sigp, sig;
	struct osigevent osig;
	int error, nent;

	if ((uap->mode != LIO_NOWAIT) && (uap->mode != LIO_WAIT))
		return (EINVAL);

	nent = uap->nent;
	if (nent < 0 || nent > max_aio_queue_per_proc)
		return (EINVAL);

	if (uap->sig && (uap->mode == LIO_NOWAIT)) {
		error = copyin(uap->sig, &osig, sizeof(osig));
		if (error)
			return (error);
		error = convert_old_sigevent(&osig, &sig);
		if (error)
			return (error);
		sigp = &sig;
	} else
		sigp = NULL;

	acb_list = malloc(sizeof(kaiocb_t *) * nent, M_LIO, M_WAITOK);
	error = copyin(uap->acb_list, acb_list, nent * sizeof(acb_list[0]));
	if (error == 0)
		error = kern_lio_listio(td, uap->mode,
		    (intcap_t)uap->acb_list, acb_list, nent, sigp,
		    &aiocb_ops_osigevent);
	free(acb_list, M_LIO);
	return (error);
}
#endif

/* syscall - list directed I/O (REALTIME) */
int
sys_lio_listio(struct thread *td, struct lio_listio_args *uap)
{
	kaiocb_t * __capability *acb_list;
	kaiocb_t **acb_list_native;
	ksigevent_t *sigp, sig;
	int error, i, nent;

	if ((uap->mode != LIO_NOWAIT) && (uap->mode != LIO_WAIT))
		return (EINVAL);

	nent = uap->nent;
	if (nent < 0 || nent > max_aio_queue_per_proc)
		return (EINVAL);

	if (uap->sig && (uap->mode == LIO_NOWAIT)) {
		error = copyin(__USER_CAP_OBJ(uap->sig), &sig, sizeof(sig));
		if (error)
			return (error);
		sigp = &sig;
	} else
		sigp = NULL;

	acb_list = malloc(sizeof(kaiocb_t * __capability) * nent, M_LIO,
	    M_WAITOK);
	acb_list_native = (kaiocb_t **)acb_list;
	error = copyin(__USER_CAP_UNBOUND(uap->acb_list), acb_list,
	    nent * sizeof(acb_list[0]));
	if (error == 0) {
		for (i = nent - 1; i >= 0; i--)
			acb_list[i] = __USER_CAP_OBJ(acb_list_native[i]);
		error = kern_lio_listio(td, uap->mode, (intcap_t)uap->acb_list,
		    acb_list, nent, sigp, &aiocb_ops);
	}
	free(acb_list, M_LIO);
	return (error);
}

static void
aio_physwakeup(struct bio *bp)
{
	struct kaiocb *job = (struct kaiocb *)bp->bio_caller1;
	struct proc *userp;
	struct kaioinfo *ki;
	size_t nbytes;
	int error, nblks;

	/* Release mapping into kernel space. */
	userp = job->userproc;
	ki = userp->p_aioinfo;
	if (job->pbuf) {
		pmap_qremove((vm_offset_t)job->pbuf->b_data, job->npages);
		relpbuf(job->pbuf, NULL);
		job->pbuf = NULL;
		atomic_subtract_int(&num_buf_aio, 1);
		AIO_LOCK(ki);
		ki->kaio_buffer_count--;
		AIO_UNLOCK(ki);
	} else
		atomic_subtract_int(&num_unmapped_aio, 1);
	vm_page_unhold_pages(job->pages, job->npages);

	bp = job->bp;
	job->bp = NULL;
	nbytes = job->uaiocb.aio_nbytes - bp->bio_resid;
	error = 0;
	if (bp->bio_flags & BIO_ERROR)
		error = bp->bio_error;
	nblks = btodb(nbytes);
	if (job->uaiocb.aio_lio_opcode == LIO_WRITE)
		job->outblock += nblks;
	else
		job->inblock += nblks;

	if (error)
		aio_complete(job, -1, error);
	else
		aio_complete(job, nbytes, 0);

	g_destroy_bio(bp);
}

/* syscall - wait for the next completion of an aio request */
static int
kern_aio_waitcomplete(struct thread *td, kaiocb_t ** __capability ujobp,
    struct timespec *ts, struct aiocb_ops *ops)
{
	struct proc *p = td->td_proc;
	struct timeval atv;
	struct kaioinfo *ki;
	struct kaiocb *job;
	kaiocb_t * __capability ujob;
	long error, status;
	int timo;

	ops->store_aiocb(ujobp, NULL);

	if (ts == NULL) {
		timo = 0;
	} else if (ts->tv_sec == 0 && ts->tv_nsec == 0) {
		timo = -1;
	} else {
		if ((ts->tv_nsec < 0) || (ts->tv_nsec >= 1000000000))
			return (EINVAL);

		TIMESPEC_TO_TIMEVAL(&atv, ts);
		if (itimerfix(&atv))
			return (EINVAL);
		timo = tvtohz(&atv);
	}

	if (p->p_aioinfo == NULL)
		aio_init_aioinfo(p);
	ki = p->p_aioinfo;

	error = 0;
	job = NULL;
	AIO_LOCK(ki);
	while ((job = TAILQ_FIRST(&ki->kaio_done)) == NULL) {
		if (timo == -1) {
			error = EWOULDBLOCK;
			break;
		}
		ki->kaio_flags |= KAIO_WAKEUP;
		error = msleep(&p->p_aioinfo, AIO_MTX(ki), PRIBIO | PCATCH,
		    "aiowc", timo);
		if (timo && error == ERESTART)
			error = EINTR;
		if (error)
			break;
	}

	if (job != NULL) {
		MPASS(job->jobflags & KAIOCB_FINISHED);
		ujob = job->ujob;
		status = job->uaiocb._aiocb_private.status;
		error = job->uaiocb._aiocb_private.error;
		td->td_retval[0] = status;
		td->td_ru.ru_oublock += job->outblock;
		td->td_ru.ru_inblock += job->inblock;
		td->td_ru.ru_msgsnd += job->msgsnd;
		td->td_ru.ru_msgrcv += job->msgrcv;
		aio_free_entry(job);
		AIO_UNLOCK(ki);
		error = ops->store_aiocb(ujobp, job);
		ops->store_error(ujob, error);
		ops->store_status(ujob, status);
	} else
		AIO_UNLOCK(ki);

	return (error);
}

int
sys_aio_waitcomplete(struct thread *td, struct aio_waitcomplete_args *uap)
{
	struct timespec ts, *tsp;
	int error;

	if (uap->timeout) {
		/* Get timespec struct. */
		error = copyin(__USER_CAP_OBJ(uap->timeout), &ts, sizeof(ts));
		if (error)
			return (error);
		tsp = &ts;
	} else
		tsp = NULL;

	return (kern_aio_waitcomplete(td, __USER_CAP_OBJ(uap->aiocbp), tsp,
	    &aiocb_ops));
}

static int
kern_aio_fsync(struct thread *td, int op, kaiocb_t * __capability ujob,
    void *ujobptrp, struct aiocb_ops *ops)
{

	if (op != O_SYNC) /* XXX lack of O_DSYNC */
		return (EINVAL);
	return (aio_aqueue(td, ujob, ujobptrp, NULL, LIO_SYNC, ops));
}

int
sys_aio_fsync(struct thread *td, struct aio_fsync_args *uap)
{

	return (kern_aio_fsync(td, uap->op, __USER_CAP_OBJ(uap->aiocbp),
	    &uap->aiocbp, &aiocb_ops));
}

/* kqueue attach function */
static int
filt_aioattach(struct knote *kn)
{
	struct kaiocb *job;

	job = (struct kaiocb *)(uintptr_t)kn->kn_sdata;

	/*
	 * The job pointer must be validated before using it, so
	 * registration is restricted to the kernel; the user cannot
	 * set EV_FLAG1.
	 */
	if ((kn->kn_flags & EV_FLAG1) == 0)
		return (EPERM);
	kn->kn_ptr.p_aio = job;
	kn->kn_flags &= ~EV_FLAG1;

	knlist_add(&job->klist, kn, 0);

	return (0);
}

/* kqueue detach function */
static void
filt_aiodetach(struct knote *kn)
{
	struct knlist *knl;

	knl = &kn->kn_ptr.p_aio->klist;
	knl->kl_lock(knl->kl_lockarg);
	if (!knlist_empty(knl))
		knlist_remove(knl, kn, 1);
	knl->kl_unlock(knl->kl_lockarg);
}

/* kqueue filter function */
/*ARGSUSED*/
static int
filt_aio(struct knote *kn, long hint)
{
	struct kaiocb *job = kn->kn_ptr.p_aio;

	kn->kn_data = job->uaiocb._aiocb_private.error;
	if (!(job->jobflags & KAIOCB_FINISHED))
		return (0);
	kn->kn_flags |= EV_EOF;
	return (1);
}

/* kqueue attach function */
static int
filt_lioattach(struct knote *kn)
{
	struct aioliojob *lj;

	lj = (struct aioliojob *)(uintptr_t)kn->kn_sdata;

	/*
	 * The aioliojob pointer must be validated before using it, so
	 * registration is restricted to the kernel; the user cannot
	 * set EV_FLAG1.
	 */
	if ((kn->kn_flags & EV_FLAG1) == 0)
		return (EPERM);
	kn->kn_ptr.p_lio = lj;
	kn->kn_flags &= ~EV_FLAG1;

	knlist_add(&lj->klist, kn, 0);

	return (0);
}

/* kqueue detach function */
static void
filt_liodetach(struct knote *kn)
{
	struct knlist *knl;

	knl = &kn->kn_ptr.p_lio->klist;
	knl->kl_lock(knl->kl_lockarg);
	if (!knlist_empty(knl))
		knlist_remove(knl, kn, 1);
	knl->kl_unlock(knl->kl_lockarg);
}

/* kqueue filter function */
/*ARGSUSED*/
static int
filt_lio(struct knote *kn, long hint)
{
	struct aioliojob * lj = kn->kn_ptr.p_lio;

	return (lj->lioj_flags & LIOJ_KEVENT_POSTED);
}

#ifdef COMPAT_FREEBSD32
#include <sys/mount.h>
#include <sys/socket.h>
#include <compat/freebsd32/freebsd32.h>
#include <compat/freebsd32/freebsd32_proto.h>
#include <compat/freebsd32/freebsd32_signal.h>
#include <compat/freebsd32/freebsd32_syscall.h>
#include <compat/freebsd32/freebsd32_util.h>

struct __aiocb_private32 {
	int32_t	status;
	int32_t	error;
	uint32_t kernelinfo;
};

#ifdef COMPAT_FREEBSD6
typedef struct oaiocb32 {
	int	aio_fildes;		/* File descriptor */
	uint64_t aio_offset __packed;	/* File offset for I/O */
	uint32_t aio_buf;		/* I/O buffer in process space */
	uint32_t aio_nbytes;		/* Number of bytes for I/O */
	struct	osigevent32 aio_sigevent; /* Signal to deliver */
	int	aio_lio_opcode;		/* LIO opcode */
	int	aio_reqprio;		/* Request priority -- ignored */
	struct	__aiocb_private32 _aiocb_private;
} oaiocb32_t;
#endif

typedef struct aiocb32 {
	int32_t	aio_fildes;		/* File descriptor */
	uint64_t aio_offset __packed;	/* File offset for I/O */
	uint32_t aio_buf;		/* I/O buffer in process space */
	uint32_t aio_nbytes;		/* Number of bytes for I/O */
	int	__spare__[2];
	uint32_t __spare2__;
	int	aio_lio_opcode;		/* LIO opcode */
	int	aio_reqprio;		/* Request priority -- ignored */
	struct	__aiocb_private32 _aiocb_private;
	struct	sigevent32 aio_sigevent;	/* Signal to deliver */
} aiocb32_t;

#ifdef COMPAT_FREEBSD6
static int
convert_old_sigevent32(struct osigevent32 *osig, ksigevent_t sigevent *nsig)
{

	/*
	 * Only SIGEV_NONE, SIGEV_SIGNAL, and SIGEV_KEVENT are
	 * supported by AIO with the old sigevent structure.
	 */
	CP(*osig, *nsig, sigev_notify);
	switch (nsig->sigev_notify) {
	case SIGEV_NONE:
		break;
	case SIGEV_SIGNAL:
		nsig->sigev_signo = osig->__sigev_u.__sigev_signo;
		break;
	case SIGEV_KEVENT:
		nsig->sigev_notify_kqueue =
		    osig->__sigev_u.__sigev_notify_kqueue;
		nsig->sigev_value.sival_ptr =
		    __USER_CAP_UNBOUND(PTRIN(osig->sigev_value.sival_ptr));
		break;
	default:
		return (EINVAL);
	}
	return (0);
}

static int
aiocb32_copyin_old_sigevent(void * __capability ujob,
    kaiocb_t *kjob)
{
	struct oaiocb32 job32;
	int error;

	bzero(kjob, sizeof(struct aiocb));
	error = copyin(ujob, &job32, sizeof(job32));
	if (error)
		return (error);

	CP(job32, *kjob, aio_fildes);
	CP(job32, *kjob, aio_offset);
	PTRIN_CP(job32, *kjob, aio_buf);
	CP(job32, *kjob, aio_nbytes);
	CP(job32, *kjob, aio_lio_opcode);
	CP(job32, *kjob, aio_reqprio);
	CP(job32, *kjob, _aiocb_private.status);
	CP(job32, *kjob, _aiocb_private.error);
	PTRIN_CP(job32, *kjob, _aiocb_private.kernelinfo);
	return (convert_old_sigevent32(&job32.aio_sigevent,
	    &kjob->aio_sigevent));
}
#endif

static int
aiocb32_copyin(void * __capability ujob, kaiocb_t *kjob)
{
	struct aiocb32 job32;
	int error;

	error = copyin(ujob, &job32, sizeof(job32));
	if (error)
		return (error);
	CP(job32, *kjob, aio_fildes);
	CP(job32, *kjob, aio_offset);
	PTRIN_CP(job32, *kjob, aio_buf);
	CP(job32, *kjob, aio_nbytes);
	CP(job32, *kjob, aio_lio_opcode);
	CP(job32, *kjob, aio_reqprio);
	CP(job32, *kjob, _aiocb_private.status);
	CP(job32, *kjob, _aiocb_private.error);
	PTRIN_CP(job32, *kjob, _aiocb_private.kernelinfo);
	return (convert_sigevent32(&job32.aio_sigevent, &kjob->aio_sigevent));
}

static long
aiocb32_fetch_status(void * __capability ujob)
{
	struct aiocb32 *ujob32;

	ujob32 = (struct aiocb32 * __capability)ujob;
	return (fuword32(&ujob32->_aiocb_private.status));
}

static long
aiocb32_fetch_error(void * __capability ujob)
{
	struct aiocb32 *ujob32;

	ujob32 = (struct aiocb32 * __capability)ujob;
	return (fuword32(&ujob32->_aiocb_private.error));
}

static int
aiocb32_store_status(void * __capability ujob, long status)
{
	struct aiocb32 *ujob32;

	ujob32 = (struct aiocb32 * __capability)ujob;
	return (suword32(&ujob32->_aiocb_private.status, status));
}

static int
aiocb32_store_error(void * __capability ujob, long error)
{
	struct aiocb32 *ujob32;

	ujob32 = (struct aiocb32 * __capability)ujob;
	return (suword32(&ujob32->_aiocb_private.error, error));
}

static int
aiocb32_store_kernelinfo(void * __capability ujob, long jobref)
{
	struct aiocb32 *ujob32;

	ujob32 = (struct aiocb32 * __capability)ujob;
	return (suword32(&ujob32->_aiocb_private.kernelinfo, jobref));
}

static void
aiocb32_save_aiocb(struct kaiocb *kjob, const void *ujobptrp)
{

	if (ujobptrp == NULL)
		memset(&kjob->ujobptr, 0, sizeof(kjob->ujobptr));
	else
		memcpy(&kjob->ujobptr, ujobptrp, sizeof(int32_t));
}

static int
aiocb32_store_aiocb(kaiocb_t ** __capability ujobp, struct kaiocb *kjob)
{
	int32_t ujob;

	if (kjob == NULL)
		ujob = 0;
	else
		memcpy(&ujob, &kjob->ujobptr, sizeof(int32_t));

	return (suword32(ujobp, ujob));
}

static size_t
aiocb32_size(void)
{

	return (sizeof(struct aiocb32));
}

static struct aiocb_ops aiocb32_ops = {
	.copyin = aiocb32_copyin,
	.fetch_status = aiocb32_fetch_status,
	.fetch_error = aiocb32_fetch_error,
	.free_kaiocb = aiocb_free_kaiocb,	/* Identical to 64-bit */
	.store_status = aiocb32_store_status,
	.store_error = aiocb32_store_error,
	.store_kernelinfo = aiocb32_store_kernelinfo,
	.save_aiocb = aiocb32_save_aiocb,
	.store_aiocb = aiocb32_store_aiocb,
	.size = aiocb32_size,
};

#ifdef COMPAT_FREEBSD6
static struct aiocb_ops aiocb32_ops_osigevent = {
	.copyin = aiocb32_copyin_old_sigevent,
	.fetch_status = aiocb32_fetch_status,
	.fetch_error = aiocb32_fetch_error,
	.free_kaiocb = aiocb_free_kaiocb,	/* Identical to 64-bit */
	.store_status = aiocb32_store_status,
	.store_error = aiocb32_store_error,
	.store_kernelinfo = aiocb32_store_kernelinfo,
	.save_aiocb = aiocb32_save_aiocb,
	.size = aiocb32_size,
};
#endif

int
freebsd32_aio_return(struct thread *td, struct freebsd32_aio_return_args *uap)
{

	return (kern_aio_return(td, __USER_CAP_OBJ(uap->aiocbp), &aiocb32_ops));
}

int
freebsd32_aio_suspend(struct thread *td, struct freebsd32_aio_suspend_args *uap)
{
	struct timespec32 ts32;
	struct timespec ts, *tsp;
	kaiocb_t * __capability * ujoblist;
	uint32_t *ujoblist32;
	int error, i;

	if (uap->nent < 0 || uap->nent > max_aio_queue_per_proc)
		return (EINVAL);

	if (uap->timeout) {
		/* Get timespec struct. */
		if ((error = copyin(__USER_CAP_OBJ(uap->timeout), &ts32,
		    sizeof(ts32))) != 0)
			return (error);
		CP(ts32, ts, tv_sec);
		CP(ts32, ts, tv_nsec);
		tsp = &ts;
	} else
		tsp = NULL;

	ujoblist = malloc(uap->nent * sizeof(ujoblist[0]), M_AIOS, M_WAITOK);
	ujoblist32 = (uint32_t *)ujoblist;
	error = copyin(uap->aiocbp, ujoblist32, uap->nent *
	    sizeof(ujoblist32[0]));
	if (error == 0) {
		for (i = uap->nent - 1; i >= 0; i--)
			ujoblist[i] = __USER_CAP_UNBOUND(PTRIN(ujoblist32[i]));

		error = kern_aio_suspend(td, uap->nent, ujoblist, tsp);
	}
	free(ujoblist, M_AIOS);
	return (error);
}

int
freebsd32_aio_cancel(struct thread *td, struct freebsd32_aio_cancel_args *uap)
{

	return(kern_aio_cancel(td, uap->fd, __USER_CAP_OBJ(uap->aiocbp),
	    &aiocb32_ops));
}

int
freebsd32_aio_error(struct thread *td, struct freebsd32_aio_error_args *uap)
{

	return (kern_aio_error(td, (kaiocb_t *)uap->aiocbp, &aiocb32_ops));
}

#ifdef COMPAT_FREEBSD6
int
freebsd6_freebsd32_aio_read(struct thread *td,
    struct freebsd6_freebsd32_aio_read_args *uap)
{

	return (aio_aqueue(td,
	    (kaiocb_t * __capability)__USER_CAP_OBJ(uap->aiocbp),
	    &uap->aiocbp, NULL, LIO_READ, &aiocb32_ops_osigevent));
}
#endif

int
freebsd32_aio_read(struct thread *td, struct freebsd32_aio_read_args *uap)
{

	return (aio_aqueue(td,
	    (kaiocb_t * __capability)__USER_CAP_OBJ(uap->aiocbp),
	    &uap->aiocbp, NULL, LIO_READ, &aiocb32_ops));
}

#ifdef COMPAT_FREEBSD6
int
freebsd6_freebsd32_aio_write(struct thread *td,
    struct freebsd6_freebsd32_aio_write_args *uap)
{

	return (aio_aqueue(td,
	    (kaiocb_t * __capability)__USER_CAP_OBJ(uap->aiocbp),
	    &uap->aiocbp, NULL, LIO_WRITE, &aiocb32_ops_osigevent));
}
#endif

int
freebsd32_aio_write(struct thread *td, struct freebsd32_aio_write_args *uap)
{

	return (aio_aqueue(td,
	    (kaiocb_t * __capability)__USER_CAP_OBJ(uap->aiocbp),
	    &uap->aiocbp, NULL, LIO_WRITE, &aiocb32_ops));
}

int
freebsd32_aio_mlock(struct thread *td, struct freebsd32_aio_mlock_args *uap)
{

	return (aio_aqueue(td,
	    (kaiocb_t * __capability)__USER_CAP_OBJ(uap->aiocbp),
	    &uap->aiocbp, NULL, LIO_MLOCK, &aiocb32_ops));
}

int
freebsd32_aio_waitcomplete(struct thread *td,
    struct freebsd32_aio_waitcomplete_args *uap)
{
	struct timespec32 ts32;
	struct timespec ts, *tsp;
	int error;

	if (uap->timeout) {
		/* Get timespec struct. */
		error = copyin(uap->timeout, &ts32, sizeof(ts32));
		if (error)
			return (error);
		CP(ts32, ts, tv_sec);
		CP(ts32, ts, tv_nsec);
		tsp = &ts;
	} else
		tsp = NULL;

	return (kern_aio_waitcomplete(td, (kaiocb_t **)uap->aiocbp, tsp,
	    &aiocb32_ops));
}

int
freebsd32_aio_fsync(struct thread *td, struct freebsd32_aio_fsync_args *uap)
{

	return (kern_aio_fsync(td, uap->op, (kaiocb_t *)uap->aiocbp,
	    &uap->aiocbp, &aiocb32_ops));
}

#ifdef COMPAT_FREEBSD6
int
freebsd6_freebsd32_lio_listio(struct thread *td,
    struct freebsd6_freebsd32_lio_listio_args *uap)
{
	kaiocb_t **acb_list;
	ksigevent_t *sigp, sig;
	struct osigevent32 osig;
	uint32_t *acb_list32;
	int error, i, nent;

	if ((uap->mode != LIO_NOWAIT) && (uap->mode != LIO_WAIT))
		return (EINVAL);

	nent = uap->nent;
	if (nent < 0 || nent > max_aio_queue_per_proc)
		return (EINVAL);

	if (uap->sig && (uap->mode == LIO_NOWAIT)) {
		error = copyin(uap->sig, &osig, sizeof(osig));
		if (error)
			return (error);
		error = convert_old_sigevent32(&osig, &sig);
		if (error)
			return (error);
		sigp = &sig;
	} else
		sigp = NULL;

	acb_list32 = malloc(sizeof(uint32_t) * nent, M_LIO, M_WAITOK);
	error = copyin(uap->acb_list, acb_list32, nent * sizeof(uint32_t));
	if (error) {
		free(acb_list32, M_LIO);
		return (error);
	}
	acb_list = malloc(sizeof(kaiocb_t *) * nent, M_LIO, M_WAITOK);
	for (i = 0; i < nent; i++)
		acb_list[i] = __USER_CAP(PTRIN(acb_list32[i]),
		    sizeof(struct aiocb32));
	free(acb_list32, M_LIO);

	error = kern_lio_listio(td, uap->mode, (intcap_t)uap->acb_list,
	    acb_list, nent, sigp, &aiocb32_ops_osigevent);
	free(acb_list, M_LIO);
	return (error);
}
#endif

int
freebsd32_lio_listio(struct thread *td, struct freebsd32_lio_listio_args *uap)
{
	kaiocb_t **acb_list;
	ksigevent_t *sigp, sig;
	struct sigevent32 sig32;
	uint32_t *acb_list32;
	int error, i, nent;

	if ((uap->mode != LIO_NOWAIT) && (uap->mode != LIO_WAIT))
		return (EINVAL);

	nent = uap->nent;
	if (nent < 0 || nent > max_aio_queue_per_proc)
		return (EINVAL);

	if (uap->sig && (uap->mode == LIO_NOWAIT)) {
		error = copyin(uap->sig, &sig32, sizeof(sig32));
		if (error)
			return (error);
		error = convert_sigevent32(&sig32, &sig);
		if (error)
			return (error);
		sigp = &sig;
	} else
		sigp = NULL;

	acb_list32 = malloc(sizeof(uint32_t) * nent, M_LIO, M_WAITOK);
	error = copyin(uap->acb_list, acb_list32, nent * sizeof(uint32_t));
	if (error) {
		free(acb_list32, M_LIO);
		return (error);
	}
	acb_list = malloc(sizeof(kaiocb_t *) * nent, M_LIO, M_WAITOK);
	for (i = 0; i < nent; i++)
		acb_list[i] = __USER_CAP(PTRIN(acb_list32[i]),
		    sizeof(struct aiocb32));
	free(acb_list32, M_LIO);

	error = kern_lio_listio(td, uap->mode, (intcap_t)uap->acb_list,
	    acb_list, nent, sigp, &aiocb32_ops);
	free(acb_list, M_LIO);
	return (error);
}

#endif /* COMPAT_FREEBSD32 */

#ifdef COMPAT_CHERIABI
#include <sys/user.h>

#include <machine/cherireg.h>

#include <cheri/cheric.h>

#include <compat/cheriabi/cheriabi.h>
#include <compat/cheriabi/cheriabi_proto.h>
#include <compat/cheriabi/cheriabi_signal.h>
#include <compat/cheriabi/cheriabi_syscall.h>
#include <compat/cheriabi/cheriabi_util.h>

static int
aiocb_c_copyin(void * __capability ujob, kaiocb_t *kjob)
{

	return (copyincap(ujob, kjob, sizeof(*kjob)));
}

static long
aiocb_c_fetch_status(void * __capability ujob)
{
	struct aiocb_c * __capability ujob_c;

	ujob_c = (struct aiocb_c * __capability)ujob;
	return (fuword(&ujob_c->_aiocb_private.status));
}

static long
aiocb_c_fetch_error(void * __capability ujob)
{
	struct aiocb_c * __capability ujob_c;

	ujob_c = (struct aiocb_c * __capability)ujob;
	return (fuword(&ujob_c->_aiocb_private.error));
}

static void
aiocb_c_free_kaiocb(struct kaiocb *kjob)
{

	uma_zfree(aiocb_zone, kjob);
}

static int
aiocb_c_store_status(void * __capability ujob, long status)
{
	struct aiocb_c * __capability ujob_c;

	ujob_c = (struct aiocb_c * __capability)ujob;
	return (suword(&ujob_c->_aiocb_private.status, status));
}

static int
aiocb_c_store_error(void * __capability ujob, long error)
{
	struct aiocb_c * __capability ujob_c;

	ujob_c = (struct aiocb_c * __capability)ujob;
	return (suword(&ujob_c->_aiocb_private.error, error));
}

static int
aiocb_c_store_kernelinfo(void * __capability ujob, long jobref)
{

	/* Nothing uses kernelinfo so we don't update it */
	return (0);
}

static void
aiocb_c_save_aiocb(struct kaiocb *kjob, const void *ujobptrp)
{

	if (ujobptrp == NULL)
		memset(&kjob->ujobptr, 0, sizeof(kjob->ujobptr));
	else
		cheri_memcpy(&kjob->ujobptr, ujobptrp, sizeof(__intcap_t));
}

static int
aiocb_c_store_aiocb(kaiocb_t ** __capability ujobp, struct kaiocb *kjob)
{
	intcap_t ujob;

	if (kjob == NULL)
		ujob = 0;	/* XXXBD: is this sufficent? */
	else
		cheri_memcpy(&ujob, &kjob->ujobptr, sizeof(__intcap_t));

	return (copyoutcap(&ujob, ujobp, sizeof(intcap_t)));
}

static size_t
aiocb_c_size(void)
{

	return (sizeof(struct aiocb_c));
}

static struct aiocb_ops aiocb_c_ops = {
	.copyin = aiocb_c_copyin,
	.fetch_status = aiocb_c_fetch_status,
	.fetch_error = aiocb_c_fetch_error,
	.free_kaiocb = aiocb_c_free_kaiocb,
	.store_status = aiocb_c_store_status,
	.store_error = aiocb_c_store_error,
	.store_kernelinfo = aiocb_c_store_kernelinfo,
	.save_aiocb = aiocb_c_save_aiocb,
	.store_aiocb = aiocb_c_store_aiocb,
	.size = aiocb_c_size,
};

int
cheriabi_aio_return(struct thread *td, struct cheriabi_aio_return_args *uap)
{

	return (kern_aio_return(td, uap->aiocbp, &aiocb_c_ops));
}

int
cheriabi_aio_suspend(struct thread *td, struct cheriabi_aio_suspend_args *uap)
{
	struct timespec ts, *tsp;
	struct aiocb_c * __capability *ujoblist;
	int error;

	if (uap->nent < 0 || uap->nent > max_aio_queue_per_proc)
		return (EINVAL);

	if (uap->timeout) {
		/* Get timespec struct. */
		if ((error = copyin(uap->timeout, &ts, sizeof(ts))) != 0)
			return (error);
		tsp = &ts;
	} else
		tsp = NULL;

	ujoblist = malloc(uap->nent * sizeof(ujoblist[0]), M_AIOS, M_WAITOK);
	error = copyincap(uap->aiocbp, ujoblist,
	    uap->nent * sizeof(*ujoblist));
	if (error == 0)
		error = kern_aio_suspend(td, uap->nent,
		    (kaiocb_t * __capability *)ujoblist, tsp);
	free(ujoblist, M_AIOS);
	return (error);
}

/*
 * This function exists soley to allow the size of uap->aiocbp to be
 * checked in the uap fill function.
 */
int
cheriabi_aio_cancel(struct thread *td, struct cheriabi_aio_cancel_args *uap)
{

	return(kern_aio_cancel(td, uap->fd,
	    (kaiocb_t * __capability)uap->aiocbp, &aiocb_c_ops));
}

int
cheriabi_aio_error(struct thread *td, struct cheriabi_aio_error_args *uap)
{

	return (kern_aio_error(td,
	    (kaiocb_t * __capability)uap->aiocbp,
	    &aiocb_c_ops));
}

int
cheriabi_aio_read(struct thread *td, struct cheriabi_aio_read_args *uap)
{

	return (aio_aqueue(td,
	    (kaiocb_t * __capability)uap->aiocbp,
	    &uap->aiocbp, NULL, LIO_READ, &aiocb_c_ops));
}

int
cheriabi_aio_write(struct thread *td, struct cheriabi_aio_write_args *uap)
{

	return (aio_aqueue(td,
	    (kaiocb_t * __capability)uap->aiocbp,
	    &uap->aiocbp, NULL, LIO_WRITE, &aiocb_c_ops));
}

int
cheriabi_aio_mlock(struct thread *td, struct cheriabi_aio_mlock_args *uap)
{

	return (aio_aqueue(td,
	    (kaiocb_t * __capability)uap->aiocbp,
	    &uap->aiocbp, NULL, LIO_MLOCK, &aiocb_c_ops));
}

int
cheriabi_aio_waitcomplete(struct thread *td,
    struct cheriabi_aio_waitcomplete_args *uap)
{
	struct timespec ts, *tsp;
	int error;

	if (uap->timeout) {
		/* Get timespec struct. */
		error = copyin(uap->timeout, &ts, sizeof(ts));
		if (error)
			return (error);
		tsp = &ts;
	} else
		tsp = NULL;

	return (kern_aio_waitcomplete(td,
	    (kaiocb_t ** __capability)uap->aiocbp, tsp,
	    &aiocb_c_ops));
}

int
cheriabi_aio_fsync(struct thread *td, struct cheriabi_aio_fsync_args *uap)
{

	return (kern_aio_fsync(td, uap->op,
	    (kaiocb_t * __capability)uap->aiocbp,
	    &uap->aiocbp, &aiocb_c_ops));
}

int
cheriabi_lio_listio(struct thread *td, struct cheriabi_lio_listio_args *uap)
{
	kaiocb_t * __capability *acb_list;
	ksigevent_t *sigp, sig;
	int error, nent;

	if ((uap->mode != LIO_NOWAIT) && (uap->mode != LIO_WAIT))
		return (EINVAL);

	nent = uap->nent;
	if (nent < 0 || nent > max_aio_queue_per_proc)
		return (EINVAL);

	if (uap->sig && (uap->mode == LIO_NOWAIT)) {
		error = copyincap(uap->sig, &sig, sizeof(sig));
		if (error)
			return (error);
		sigp = &sig;
	} else
		sigp = NULL;
	acb_list = malloc(sizeof(kaiocb_t *) * nent, M_LIO, M_WAITOK);
	error = copyincap(uap->acb_list, acb_list, nent * sizeof(*acb_list));
	if (error) {
		free(acb_list, M_LIO);
		return (error);
	}

	error = kern_lio_listio(td, uap->mode, (intcap_t)(__cheri_addr vaddr_t)uap->acb_list,
	    acb_list, nent, sigp, &aiocb_c_ops);
	free(acb_list, M_LIO);
	return (error);
}
#endif /* COMPAT_CHERIABI */
// CHERI CHANGES START
// {
//   "updated": 20181114,
//   "target_type": "kernel",
//   "changes": [
//     "iovec-macros",
//     "kernel_sig_types",
//     "kiovec_t",
//     "user_capabilities"
//   ]
// }
// CHERI CHANGES END<|MERGE_RESOLUTION|>--- conflicted
+++ resolved
@@ -1676,7 +1676,6 @@
 	kev.filter = EVFILT_AIO;
 	kev.flags = EV_ADD | EV_ENABLE | EV_FLAG1 | evflags;
 	kev.data = (intptr_t)job;
-<<<<<<< HEAD
 #ifdef COMPAT_FREEBSD32
 	if (SV_PROC_FLAG(td->td_proc, SV_ILP32))
 		kev.udata = __USER_CAP_UNBOUND((void *)(uintptr_t)job->uaiocb.aio_sigevent.sigev_value.sival_ptr32);
@@ -1688,11 +1687,7 @@
 	else
 #endif
 		kev.udata = __USER_CAP_UNBOUND(job->uaiocb.aio_sigevent.sigev_value.sival_ptr_native);
-	error = kqfd_register(kqfd, &kev, td, 1);
-=======
-	kev.udata = job->uaiocb.aio_sigevent.sigev_value.sival_ptr;
 	error = kqfd_register(kqfd, &kev, td, M_WAITOK);
->>>>>>> c293a729
 	if (error)
 		goto aqueue_fail;
 
@@ -3446,7 +3441,7 @@
 #endif /* COMPAT_CHERIABI */
 // CHERI CHANGES START
 // {
-//   "updated": 20181114,
+//   "updated": 20181203,
 //   "target_type": "kernel",
 //   "changes": [
 //     "iovec-macros",
