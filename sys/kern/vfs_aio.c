/*-
 * SPDX-License-Identifier: BSD-2-Clause-FreeBSD
 *
 * Copyright (c) 1997 John S. Dyson.  All rights reserved.
 *
 * Redistribution and use in source and binary forms, with or without
 * modification, are permitted provided that the following conditions
 * are met:
 * 1. Redistributions of source code must retain the above copyright
 *    notice, this list of conditions and the following disclaimer.
 * 2. John S. Dyson's name may not be used to endorse or promote products
 *    derived from this software without specific prior written permission.
 *
 * DISCLAIMER:  This code isn't warranted to do anything useful.  Anything
 * bad that happens because of using this software isn't the responsibility
 * of the author.  This software is distributed AS-IS.
 */

/*
 * This file contains support for the POSIX 1003.1B AIO/LIO facility.
 */

#include <sys/cdefs.h>
__FBSDID("$FreeBSD$");

#define	EXPLICIT_USER_ACCESS

#include <sys/param.h>
#include <sys/systm.h>
#include <sys/malloc.h>
#include <sys/bio.h>
#include <sys/buf.h>
#include <sys/capsicum.h>
#include <sys/eventhandler.h>
#include <sys/sysproto.h>
#include <sys/filedesc.h>
#include <sys/kernel.h>
#include <sys/module.h>
#include <sys/kthread.h>
#include <sys/fcntl.h>
#include <sys/file.h>
#include <sys/limits.h>
#include <sys/lock.h>
#include <sys/mutex.h>
#include <sys/unistd.h>
#include <sys/posix4.h>
#include <sys/proc.h>
#include <sys/resourcevar.h>
#include <sys/signalvar.h>
#include <sys/syscallsubr.h>
#include <sys/protosw.h>
#include <sys/rwlock.h>
#include <sys/sema.h>
#include <sys/socket.h>
#include <sys/socketvar.h>
#include <sys/syscall.h>
#include <sys/sysent.h>
#include <sys/sysctl.h>
#include <sys/syslog.h>
#include <sys/sx.h>
#include <sys/taskqueue.h>
#include <sys/vnode.h>
#include <sys/conf.h>
#include <sys/event.h>
#include <sys/mount.h>
#include <geom/geom.h>

#include <machine/atomic.h>

#include <vm/vm.h>
#include <vm/vm_page.h>
#include <vm/vm_extern.h>
#include <vm/pmap.h>
#include <vm/vm_map.h>
#include <vm/vm_object.h>
#include <vm/uma.h>
#include <sys/aio.h>

#ifdef COMPAT_CHERIABI
#include <compat/cheriabi/cheriabi_util.h>
#endif

/*
 * Counter for allocating reference ids to new jobs.  Wrapped to 1 on
 * overflow. (XXX will be removed soon.)
 */
static u_long jobrefid;

/*
 * Counter for aio_fsync.
 */
static uint64_t jobseqno;

#ifndef MAX_AIO_PER_PROC
#define MAX_AIO_PER_PROC	32
#endif

#ifndef MAX_AIO_QUEUE_PER_PROC
#define MAX_AIO_QUEUE_PER_PROC	256
#endif

#ifndef MAX_AIO_QUEUE
#define MAX_AIO_QUEUE		1024 /* Bigger than MAX_AIO_QUEUE_PER_PROC */
#endif

#ifndef MAX_BUF_AIO
#define MAX_BUF_AIO		16
#endif

FEATURE(aio, "Asynchronous I/O");
SYSCTL_DECL(_p1003_1b);

static MALLOC_DEFINE(M_LIO, "lio", "listio aio control block list");
static MALLOC_DEFINE(M_AIOS, "aios", "aio_suspend aio control block list");

static SYSCTL_NODE(_vfs, OID_AUTO, aio, CTLFLAG_RW, 0,
    "Async IO management");

static int enable_aio_unsafe = 0;
SYSCTL_INT(_vfs_aio, OID_AUTO, enable_unsafe, CTLFLAG_RW, &enable_aio_unsafe, 0,
    "Permit asynchronous IO on all file types, not just known-safe types");

static unsigned int unsafe_warningcnt = 1;
SYSCTL_UINT(_vfs_aio, OID_AUTO, unsafe_warningcnt, CTLFLAG_RW,
    &unsafe_warningcnt, 0,
    "Warnings that will be triggered upon failed IO requests on unsafe files");

static int max_aio_procs = MAX_AIO_PROCS;
SYSCTL_INT(_vfs_aio, OID_AUTO, max_aio_procs, CTLFLAG_RW, &max_aio_procs, 0,
    "Maximum number of kernel processes to use for handling async IO ");

static int num_aio_procs = 0;
SYSCTL_INT(_vfs_aio, OID_AUTO, num_aio_procs, CTLFLAG_RD, &num_aio_procs, 0,
    "Number of presently active kernel processes for async IO");

/*
 * The code will adjust the actual number of AIO processes towards this
 * number when it gets a chance.
 */
static int target_aio_procs = TARGET_AIO_PROCS;
SYSCTL_INT(_vfs_aio, OID_AUTO, target_aio_procs, CTLFLAG_RW, &target_aio_procs,
    0,
    "Preferred number of ready kernel processes for async IO");

static int max_queue_count = MAX_AIO_QUEUE;
SYSCTL_INT(_vfs_aio, OID_AUTO, max_aio_queue, CTLFLAG_RW, &max_queue_count, 0,
    "Maximum number of aio requests to queue, globally");

static int num_queue_count = 0;
SYSCTL_INT(_vfs_aio, OID_AUTO, num_queue_count, CTLFLAG_RD, &num_queue_count, 0,
    "Number of queued aio requests");

static int num_buf_aio = 0;
SYSCTL_INT(_vfs_aio, OID_AUTO, num_buf_aio, CTLFLAG_RD, &num_buf_aio, 0,
    "Number of aio requests presently handled by the buf subsystem");

static int num_unmapped_aio = 0;
SYSCTL_INT(_vfs_aio, OID_AUTO, num_unmapped_aio, CTLFLAG_RD, &num_unmapped_aio,
    0,
    "Number of aio requests presently handled by unmapped I/O buffers");

/* Number of async I/O processes in the process of being started */
/* XXX This should be local to aio_aqueue() */
static int num_aio_resv_start = 0;

static int aiod_lifetime;
SYSCTL_INT(_vfs_aio, OID_AUTO, aiod_lifetime, CTLFLAG_RW, &aiod_lifetime, 0,
    "Maximum lifetime for idle aiod");

static int max_aio_per_proc = MAX_AIO_PER_PROC;
SYSCTL_INT(_vfs_aio, OID_AUTO, max_aio_per_proc, CTLFLAG_RW, &max_aio_per_proc,
    0,
    "Maximum active aio requests per process");

static int max_aio_queue_per_proc = MAX_AIO_QUEUE_PER_PROC;
SYSCTL_INT(_vfs_aio, OID_AUTO, max_aio_queue_per_proc, CTLFLAG_RW,
    &max_aio_queue_per_proc, 0,
    "Maximum queued aio requests per process");

static int max_buf_aio = MAX_BUF_AIO;
SYSCTL_INT(_vfs_aio, OID_AUTO, max_buf_aio, CTLFLAG_RW, &max_buf_aio, 0,
    "Maximum buf aio requests per process");

/* 
 * Though redundant with vfs.aio.max_aio_queue_per_proc, POSIX requires
 * sysconf(3) to support AIO_LISTIO_MAX, and we implement that with
 * vfs.aio.aio_listio_max.
 */
SYSCTL_INT(_p1003_1b, CTL_P1003_1B_AIO_LISTIO_MAX, aio_listio_max,
    CTLFLAG_RD | CTLFLAG_CAPRD, &max_aio_queue_per_proc,
    0, "Maximum aio requests for a single lio_listio call");

#ifdef COMPAT_FREEBSD6
typedef struct oaiocb {
	int	aio_fildes;		/* File descriptor */
	off_t	aio_offset;		/* File offset for I/O */
	volatile void *aio_buf;         /* I/O buffer in process space */
	size_t	aio_nbytes;		/* Number of bytes for I/O */
	struct	osigevent aio_sigevent;	/* Signal to deliver */
	int	aio_lio_opcode;		/* LIO opcode */
	int	aio_reqprio;		/* Request priority -- ignored */
	struct	__aiocb_private	_aiocb_private;
} oaiocb_t;
#endif

/*
 * Below is a key of locks used to protect each member of struct kaiocb
 * aioliojob and kaioinfo and any backends.
 *
 * * - need not protected
 * a - locked by kaioinfo lock
 * b - locked by backend lock, the backend lock can be null in some cases,
 *     for example, BIO belongs to this type, in this case, proc lock is
 *     reused.
 * c - locked by aio_job_mtx, the lock for the generic file I/O backend.
 */

/*
 * If the routine that services an AIO request blocks while running in an
 * AIO kernel process it can starve other I/O requests.  BIO requests
 * queued via aio_qphysio() complete in GEOM and do not use AIO kernel
 * processes at all.  Socket I/O requests use a separate pool of
 * kprocs and also force non-blocking I/O.  Other file I/O requests
 * use the generic fo_read/fo_write operations which can block.  The
 * fsync and mlock operations can also block while executing.  Ideally
 * none of these requests would block while executing.
 *
 * Note that the service routines cannot toggle O_NONBLOCK in the file
 * structure directly while handling a request due to races with
 * userland threads.
 */

/* jobflags */
#define	KAIOCB_QUEUEING		0x01
#define	KAIOCB_CANCELLED	0x02
#define	KAIOCB_CANCELLING	0x04
#define	KAIOCB_CHECKSYNC	0x08
#define	KAIOCB_CLEARED		0x10
#define	KAIOCB_FINISHED		0x20

/*
 * AIO process info
 */
#define AIOP_FREE	0x1			/* proc on free queue */

struct aioproc {
	int	aioprocflags;			/* (c) AIO proc flags */
	TAILQ_ENTRY(aioproc) list;		/* (c) list of processes */
	struct	proc *aioproc;			/* (*) the AIO proc */
};

/*
 * data-structure for lio signal management
 */
struct aioliojob {
	int	lioj_flags;			/* (a) listio flags */
	int	lioj_count;			/* (a) listio flags */
	int	lioj_finished_count;		/* (a) listio flags */
	ksigevent_t lioj_signal;		/* (a) signal on all I/O done */
	TAILQ_ENTRY(aioliojob) lioj_list;	/* (a) lio list */
	struct	knlist klist;			/* (a) list of knotes */
	ksiginfo_t lioj_ksi;			/* (a) Realtime signal info */
};

#define	LIOJ_SIGNAL		0x1	/* signal on all done (lio) */
#define	LIOJ_SIGNAL_POSTED	0x2	/* signal has been posted */
#define LIOJ_KEVENT_POSTED	0x4	/* kevent triggered */

/*
 * per process aio data structure
 */
struct kaioinfo {
	struct	mtx kaio_mtx;		/* the lock to protect this struct */
	int	kaio_flags;		/* (a) per process kaio flags */
	int	kaio_active_count;	/* (c) number of currently used AIOs */
	int	kaio_count;		/* (a) size of AIO queue */
	int	kaio_buffer_count;	/* (a) number of physio buffers */
	TAILQ_HEAD(,kaiocb) kaio_all;	/* (a) all AIOs in a process */
	TAILQ_HEAD(,kaiocb) kaio_done;	/* (a) done queue for process */
	TAILQ_HEAD(,aioliojob) kaio_liojoblist; /* (a) list of lio jobs */
	TAILQ_HEAD(,kaiocb) kaio_jobqueue;	/* (a) job queue for process */
	TAILQ_HEAD(,kaiocb) kaio_syncqueue;	/* (a) queue for aio_fsync */
	TAILQ_HEAD(,kaiocb) kaio_syncready;  /* (a) second q for aio_fsync */
	struct	task kaio_task;		/* (*) task to kick aio processes */
	struct	task kaio_sync_task;	/* (*) task to schedule fsync jobs */
};

#define AIO_LOCK(ki)		mtx_lock(&(ki)->kaio_mtx)
#define AIO_UNLOCK(ki)		mtx_unlock(&(ki)->kaio_mtx)
#define AIO_LOCK_ASSERT(ki, f)	mtx_assert(&(ki)->kaio_mtx, (f))
#define AIO_MTX(ki)		(&(ki)->kaio_mtx)

#define KAIO_RUNDOWN	0x1	/* process is being run down */
#define KAIO_WAKEUP	0x2	/* wakeup process when AIO completes */

/*
 * Operations used to interact with userland aio control blocks.
 * Different ABIs provide their own operations.
 */
struct aiocb_ops {
	int	(*copyin)(void * __capability ujob, kaiocb_t *kjob);
	long	(*fetch_status)(void * __capability ujob);
	long	(*fetch_error)(void * __capability ujob);
	void	(*free_kaiocb)(struct kaiocb *kjob);
	int	(*store_status)(void * __capability ujob, long status);
	int	(*store_error)(void * __capability ujob, long error);
	int	(*store_kernelinfo)(void * __capability ujob, long jobref);
	void	(*save_aiocb)(struct kaiocb *kjob, const void *ujobptrp);
	int	(*store_aiocb)(kaiocb_t ** __capability ujobp,
		    struct kaiocb *kjob);
	size_t	(*size)(void);
};

MALLOC_DECLARE(M_KQUEUE);

static TAILQ_HEAD(,aioproc) aio_freeproc;		/* (c) Idle daemons */
static struct sema aio_newproc_sem;
static struct mtx aio_job_mtx;
static TAILQ_HEAD(,kaiocb) aio_jobs;			/* (c) Async job list */
static struct unrhdr *aiod_unr;

void		aio_init_aioinfo(struct proc *p);
static int	aio_onceonly(void);
static int	aio_free_entry(struct kaiocb *job);
static void	aio_process_rw(struct kaiocb *job);
static void	aio_process_sync(struct kaiocb *job);
static void	aio_process_mlock(struct kaiocb *job);
static void	aio_schedule_fsync(void *context, int pending);
static int	aio_newproc(int *);
static int	aio_aqueue(struct thread *td, kaiocb_t * __capability ujob,
		    void *ujobptr, struct aioliojob *lio, int type,
		    struct aiocb_ops *ops);
static int	aio_queue_file(struct file *fp, struct kaiocb *job);
static void	aio_physwakeup(struct bio *bp);
static void	aio_proc_rundown(void *arg, struct proc *p);
static void	aio_proc_rundown_exec(void *arg, struct proc *p,
		    struct image_params *imgp);
static int	aio_qphysio(struct proc *p, struct kaiocb *job);
static void	aio_daemon(void *param);
static void	aio_bio_done_notify(struct proc *userp, struct kaiocb *job);
static bool	aio_clear_cancel_function_locked(struct kaiocb *job);
static int	aio_kick(struct proc *userp);
static void	aio_kick_nowait(struct proc *userp);
static void	aio_kick_helper(void *context, int pending);
static int	filt_aioattach(struct knote *kn);
static void	filt_aiodetach(struct knote *kn);
static int	filt_aio(struct knote *kn, long hint);
static int	filt_lioattach(struct knote *kn);
static void	filt_liodetach(struct knote *kn);
static int	filt_lio(struct knote *kn, long hint);

/*
 * Zones for:
 * 	kaio	Per process async io info
 *	aiop	async io process data
 *	aiocb	async io jobs
 *	aiolio	list io jobs
 */
static uma_zone_t kaio_zone, aiop_zone, aiocb_zone, aiolio_zone;

/* kqueue filters for aio */
static struct filterops aio_filtops = {
	.f_isfd = 0,
	.f_attach = filt_aioattach,
	.f_detach = filt_aiodetach,
	.f_event = filt_aio,
};
static struct filterops lio_filtops = {
	.f_isfd = 0,
	.f_attach = filt_lioattach,
	.f_detach = filt_liodetach,
	.f_event = filt_lio
};

static eventhandler_tag exit_tag, exec_tag;

TASKQUEUE_DEFINE_THREAD(aiod_kick);

/*
 * Main operations function for use as a kernel module.
 */
static int
aio_modload(struct module *module, int cmd, void *arg)
{
	int error = 0;

	switch (cmd) {
	case MOD_LOAD:
		aio_onceonly();
		break;
	case MOD_SHUTDOWN:
		break;
	default:
		error = EOPNOTSUPP;
		break;
	}
	return (error);
}

static moduledata_t aio_mod = {
	"aio",
	&aio_modload,
	NULL
};

DECLARE_MODULE(aio, aio_mod, SI_SUB_VFS, SI_ORDER_ANY);
MODULE_VERSION(aio, 1);

/*
 * Startup initialization
 */
static int
aio_onceonly(void)
{

	exit_tag = EVENTHANDLER_REGISTER(process_exit, aio_proc_rundown, NULL,
	    EVENTHANDLER_PRI_ANY);
	exec_tag = EVENTHANDLER_REGISTER(process_exec, aio_proc_rundown_exec,
	    NULL, EVENTHANDLER_PRI_ANY);
	kqueue_add_filteropts(EVFILT_AIO, &aio_filtops);
	kqueue_add_filteropts(EVFILT_LIO, &lio_filtops);
	TAILQ_INIT(&aio_freeproc);
	sema_init(&aio_newproc_sem, 0, "aio_new_proc");
	mtx_init(&aio_job_mtx, "aio_job", NULL, MTX_DEF);
	TAILQ_INIT(&aio_jobs);
	aiod_unr = new_unrhdr(1, INT_MAX, NULL);
	kaio_zone = uma_zcreate("AIO", sizeof(struct kaioinfo), NULL, NULL,
	    NULL, NULL, UMA_ALIGN_PTR, UMA_ZONE_NOFREE);
	aiop_zone = uma_zcreate("AIOP", sizeof(struct aioproc), NULL,
	    NULL, NULL, NULL, UMA_ALIGN_PTR, UMA_ZONE_NOFREE);
	aiocb_zone = uma_zcreate("AIOCB", sizeof(struct kaiocb), NULL, NULL,
	    NULL, NULL, UMA_ALIGN_PTR, UMA_ZONE_NOFREE);
	aiolio_zone = uma_zcreate("AIOLIO", sizeof(struct aioliojob), NULL,
	    NULL, NULL, NULL, UMA_ALIGN_PTR, UMA_ZONE_NOFREE);
	aiod_lifetime = AIOD_LIFETIME_DEFAULT;
	jobrefid = 1;
	p31b_setcfg(CTL_P1003_1B_ASYNCHRONOUS_IO, _POSIX_ASYNCHRONOUS_IO);
	p31b_setcfg(CTL_P1003_1B_AIO_MAX, MAX_AIO_QUEUE);
	p31b_setcfg(CTL_P1003_1B_AIO_PRIO_DELTA_MAX, 0);

	return (0);
}

/*
 * Init the per-process aioinfo structure.  The aioinfo limits are set
 * per-process for user limit (resource) management.
 */
void
aio_init_aioinfo(struct proc *p)
{
	struct kaioinfo *ki;

	ki = uma_zalloc(kaio_zone, M_WAITOK);
	mtx_init(&ki->kaio_mtx, "aiomtx", NULL, MTX_DEF | MTX_NEW);
	ki->kaio_flags = 0;
	ki->kaio_active_count = 0;
	ki->kaio_count = 0;
	ki->kaio_buffer_count = 0;
	TAILQ_INIT(&ki->kaio_all);
	TAILQ_INIT(&ki->kaio_done);
	TAILQ_INIT(&ki->kaio_jobqueue);
	TAILQ_INIT(&ki->kaio_liojoblist);
	TAILQ_INIT(&ki->kaio_syncqueue);
	TAILQ_INIT(&ki->kaio_syncready);
	TASK_INIT(&ki->kaio_task, 0, aio_kick_helper, p);
	TASK_INIT(&ki->kaio_sync_task, 0, aio_schedule_fsync, ki);
	PROC_LOCK(p);
	if (p->p_aioinfo == NULL) {
		p->p_aioinfo = ki;
		PROC_UNLOCK(p);
	} else {
		PROC_UNLOCK(p);
		mtx_destroy(&ki->kaio_mtx);
		uma_zfree(kaio_zone, ki);
	}

	while (num_aio_procs < MIN(target_aio_procs, max_aio_procs))
		aio_newproc(NULL);
}

static int
aio_sendsig(struct proc *p, ksigevent_t *sigev, ksiginfo_t *ksi)
{
	struct thread *td;
	int error;

	error = sigev_findtd(p, sigev, &td);
	if (error)
		return (error);
	if (!KSI_ONQ(ksi)) {
		ksiginfo_set_sigev(ksi, sigev);
		ksi->ksi_code = SI_ASYNCIO;
		ksi->ksi_flags |= KSI_EXT | KSI_INS;
		tdsendsignal(p, td, ksi->ksi_signo, ksi);
	}
	PROC_UNLOCK(p);
	return (error);
}

/*
 * Free a job entry.  Wait for completion if it is currently active, but don't
 * delay forever.  If we delay, we return a flag that says that we have to
 * restart the queue scan.
 */
static int
aio_free_entry(struct kaiocb *job)
{
	struct kaioinfo *ki;
	struct aioliojob *lj;
	struct proc *p;

	p = job->userproc;
	MPASS(curproc == p);
	ki = p->p_aioinfo;
	MPASS(ki != NULL);

	AIO_LOCK_ASSERT(ki, MA_OWNED);
	MPASS(job->jobflags & KAIOCB_FINISHED);

	atomic_subtract_int(&num_queue_count, 1);

	ki->kaio_count--;
	MPASS(ki->kaio_count >= 0);

	TAILQ_REMOVE(&ki->kaio_done, job, plist);
	TAILQ_REMOVE(&ki->kaio_all, job, allist);

	lj = job->lio;
	if (lj) {
		lj->lioj_count--;
		lj->lioj_finished_count--;

		if (lj->lioj_count == 0) {
			TAILQ_REMOVE(&ki->kaio_liojoblist, lj, lioj_list);
			/* lio is going away, we need to destroy any knotes */
			knlist_delete(&lj->klist, curthread, 1);
			PROC_LOCK(p);
			sigqueue_take(&lj->lioj_ksi);
			PROC_UNLOCK(p);
			uma_zfree(aiolio_zone, lj);
		}
	}

	/* job is going away, we need to destroy any knotes */
	knlist_delete(&job->klist, curthread, 1);
	PROC_LOCK(p);
	sigqueue_take(&job->ksi);
	PROC_UNLOCK(p);

	AIO_UNLOCK(ki);

	/*
	 * The thread argument here is used to find the owning process
	 * and is also passed to fo_close() which may pass it to various
	 * places such as devsw close() routines.  Because of that, we
	 * need a thread pointer from the process owning the job that is
	 * persistent and won't disappear out from under us or move to
	 * another process.
	 *
	 * Currently, all the callers of this function call it to remove
	 * a kaiocb from the current process' job list either via a
	 * syscall or due to the current process calling exit() or
	 * execve().  Thus, we know that p == curproc.  We also know that
	 * curthread can't exit since we are curthread.
	 *
	 * Therefore, we use curthread as the thread to pass to
	 * knlist_delete().  This does mean that it is possible for the
	 * thread pointer at close time to differ from the thread pointer
	 * at open time, but this is already true of file descriptors in
	 * a multithreaded process.
	 */
	if (job->fd_file)
		fdrop(job->fd_file, curthread);
	crfree(job->cred);
	uma_zfree(aiocb_zone, job);
	AIO_LOCK(ki);

	return (0);
}

static void
aio_proc_rundown_exec(void *arg, struct proc *p,
    struct image_params *imgp __unused)
{
   	aio_proc_rundown(arg, p);
}

static int
aio_cancel_job(struct proc *p, struct kaioinfo *ki, struct kaiocb *job)
{
	aio_cancel_fn_t *func;
	int cancelled;

	AIO_LOCK_ASSERT(ki, MA_OWNED);
	if (job->jobflags & (KAIOCB_CANCELLED | KAIOCB_FINISHED))
		return (0);
	MPASS((job->jobflags & KAIOCB_CANCELLING) == 0);
	job->jobflags |= KAIOCB_CANCELLED;

	func = job->cancel_fn;

	/*
	 * If there is no cancel routine, just leave the job marked as
	 * cancelled.  The job should be in active use by a caller who
	 * should complete it normally or when it fails to install a
	 * cancel routine.
	 */
	if (func == NULL)
		return (0);

	/*
	 * Set the CANCELLING flag so that aio_complete() will defer
	 * completions of this job.  This prevents the job from being
	 * freed out from under the cancel callback.  After the
	 * callback any deferred completion (whether from the callback
	 * or any other source) will be completed.
	 */
	job->jobflags |= KAIOCB_CANCELLING;
	AIO_UNLOCK(ki);
	func(job);
	AIO_LOCK(ki);
	job->jobflags &= ~KAIOCB_CANCELLING;
	if (job->jobflags & KAIOCB_FINISHED) {
		cancelled = job->uaiocb._aiocb_private.error == ECANCELED;
		TAILQ_REMOVE(&ki->kaio_jobqueue, job, plist);
		aio_bio_done_notify(p, job);
	} else {
		/*
		 * The cancel callback might have scheduled an
		 * operation to cancel this request, but it is
		 * only counted as cancelled if the request is
		 * cancelled when the callback returns.
		 */
		cancelled = 0;
	}
	return (cancelled);
}

/*
 * Rundown the jobs for a given process.
 */
static void
aio_proc_rundown(void *arg, struct proc *p)
{
	struct kaioinfo *ki;
	struct aioliojob *lj;
	struct kaiocb *job, *jobn;

	KASSERT(curthread->td_proc == p,
	    ("%s: called on non-curproc", __func__));
	ki = p->p_aioinfo;
	if (ki == NULL)
		return;

	AIO_LOCK(ki);
	ki->kaio_flags |= KAIO_RUNDOWN;

restart:

	/*
	 * Try to cancel all pending requests. This code simulates
	 * aio_cancel on all pending I/O requests.
	 */
	TAILQ_FOREACH_SAFE(job, &ki->kaio_jobqueue, plist, jobn) {
		aio_cancel_job(p, ki, job);
	}

	/* Wait for all running I/O to be finished */
	if (TAILQ_FIRST(&ki->kaio_jobqueue) || ki->kaio_active_count != 0) {
		ki->kaio_flags |= KAIO_WAKEUP;
		msleep(&p->p_aioinfo, AIO_MTX(ki), PRIBIO, "aioprn", hz);
		goto restart;
	}

	/* Free all completed I/O requests. */
	while ((job = TAILQ_FIRST(&ki->kaio_done)) != NULL)
		aio_free_entry(job);

	while ((lj = TAILQ_FIRST(&ki->kaio_liojoblist)) != NULL) {
		if (lj->lioj_count == 0) {
			TAILQ_REMOVE(&ki->kaio_liojoblist, lj, lioj_list);
			knlist_delete(&lj->klist, curthread, 1);
			PROC_LOCK(p);
			sigqueue_take(&lj->lioj_ksi);
			PROC_UNLOCK(p);
			uma_zfree(aiolio_zone, lj);
		} else {
			panic("LIO job not cleaned up: C:%d, FC:%d\n",
			    lj->lioj_count, lj->lioj_finished_count);
		}
	}
	AIO_UNLOCK(ki);
	taskqueue_drain(taskqueue_aiod_kick, &ki->kaio_task);
	taskqueue_drain(taskqueue_aiod_kick, &ki->kaio_sync_task);
	mtx_destroy(&ki->kaio_mtx);
	uma_zfree(kaio_zone, ki);
	p->p_aioinfo = NULL;
}

/*
 * Select a job to run (called by an AIO daemon).
 */
static struct kaiocb *
aio_selectjob(struct aioproc *aiop)
{
	struct kaiocb *job;
	struct kaioinfo *ki;
	struct proc *userp;

	mtx_assert(&aio_job_mtx, MA_OWNED);
restart:
	TAILQ_FOREACH(job, &aio_jobs, list) {
		userp = job->userproc;
		ki = userp->p_aioinfo;

		if (ki->kaio_active_count < max_aio_per_proc) {
			TAILQ_REMOVE(&aio_jobs, job, list);
			if (!aio_clear_cancel_function(job))
				goto restart;

			/* Account for currently active jobs. */
			ki->kaio_active_count++;
			break;
		}
	}
	return (job);
}

/*
 * Move all data to a permanent storage device.  This code
 * simulates the fsync syscall.
 */
static int
aio_fsync_vnode(struct thread *td, struct vnode *vp)
{
	struct mount *mp;
	int error;

	if ((error = vn_start_write(vp, &mp, V_WAIT | PCATCH)) != 0)
		goto drop;
	vn_lock(vp, LK_EXCLUSIVE | LK_RETRY);
	if (vp->v_object != NULL) {
		VM_OBJECT_WLOCK(vp->v_object);
		vm_object_page_clean(vp->v_object, 0, 0, 0);
		VM_OBJECT_WUNLOCK(vp->v_object);
	}
	error = VOP_FSYNC(vp, MNT_WAIT, td);

	VOP_UNLOCK(vp, 0);
	vn_finished_write(mp);
drop:
	return (error);
}

/*
 * The AIO processing activity for LIO_READ/LIO_WRITE.  This is the code that
 * does the I/O request for the non-physio version of the operations.  The
 * normal vn operations are used, and this code should work in all instances
 * for every type of file, including pipes, sockets, fifos, and regular files.
 *
 * XXX I don't think it works well for socket, pipe, and fifo.
 */
static void
aio_process_rw(struct kaiocb *job)
{
	struct ucred *td_savedcred;
	struct thread *td;
	kaiocb_t *cb;
	struct file *fp;
	struct uio auio;
	kiovec_t aiov;
	ssize_t cnt;
	long msgsnd_st, msgsnd_end;
	long msgrcv_st, msgrcv_end;
	long oublock_st, oublock_end;
	long inblock_st, inblock_end;
	int error;

	KASSERT(job->uaiocb.aio_lio_opcode == LIO_READ ||
	    job->uaiocb.aio_lio_opcode == LIO_WRITE,
	    ("%s: opcode %d", __func__, job->uaiocb.aio_lio_opcode));

	aio_switch_vmspace(job);
	td = curthread;
	td_savedcred = td->td_ucred;
	td->td_ucred = job->cred;
	cb = &job->uaiocb;
	fp = job->fd_file;

	IOVEC_INIT_C(&aiov, __DEVOLATILE_CAP(void * __capability, cb->aio_buf),
	    cb->aio_nbytes);

	auio.uio_iov = &aiov;
	auio.uio_iovcnt = 1;
	auio.uio_offset = cb->aio_offset;
	auio.uio_resid = cb->aio_nbytes;
	cnt = cb->aio_nbytes;
	auio.uio_segflg = UIO_USERSPACE;
	auio.uio_td = td;

	msgrcv_st = td->td_ru.ru_msgrcv;
	msgsnd_st = td->td_ru.ru_msgsnd;
	inblock_st = td->td_ru.ru_inblock;
	oublock_st = td->td_ru.ru_oublock;

	/*
	 * aio_aqueue() acquires a reference to the file that is
	 * released in aio_free_entry().
	 */
	if (cb->aio_lio_opcode == LIO_READ) {
		auio.uio_rw = UIO_READ;
		if (auio.uio_resid == 0)
			error = 0;
		else
			error = fo_read(fp, &auio, fp->f_cred, FOF_OFFSET, td);
	} else {
		if (fp->f_type == DTYPE_VNODE)
			bwillwrite();
		auio.uio_rw = UIO_WRITE;
		error = fo_write(fp, &auio, fp->f_cred, FOF_OFFSET, td);
	}
	msgrcv_end = td->td_ru.ru_msgrcv;
	msgsnd_end = td->td_ru.ru_msgsnd;
	inblock_end = td->td_ru.ru_inblock;
	oublock_end = td->td_ru.ru_oublock;

	job->msgrcv = msgrcv_end - msgrcv_st;
	job->msgsnd = msgsnd_end - msgsnd_st;
	job->inblock = inblock_end - inblock_st;
	job->outblock = oublock_end - oublock_st;

	if ((error) && (auio.uio_resid != cnt)) {
		if (error == ERESTART || error == EINTR || error == EWOULDBLOCK)
			error = 0;
		if ((error == EPIPE) && (cb->aio_lio_opcode == LIO_WRITE)) {
			PROC_LOCK(job->userproc);
			kern_psignal(job->userproc, SIGPIPE);
			PROC_UNLOCK(job->userproc);
		}
	}

	cnt -= auio.uio_resid;
	td->td_ucred = td_savedcred;
	if (error)
		aio_complete(job, -1, error);
	else
		aio_complete(job, cnt, 0);
}

static void
aio_process_sync(struct kaiocb *job)
{
	struct thread *td = curthread;
	struct ucred *td_savedcred = td->td_ucred;
	struct file *fp = job->fd_file;
	int error = 0;

	KASSERT(job->uaiocb.aio_lio_opcode == LIO_SYNC,
	    ("%s: opcode %d", __func__, job->uaiocb.aio_lio_opcode));

	td->td_ucred = job->cred;
	if (fp->f_vnode != NULL)
		error = aio_fsync_vnode(td, fp->f_vnode);
	td->td_ucred = td_savedcred;
	if (error)
		aio_complete(job, -1, error);
	else
		aio_complete(job, 0, 0);
}

static void
aio_process_mlock(struct kaiocb *job)
{
	kaiocb_t *cb = &job->uaiocb;
	int error;

	KASSERT(job->uaiocb.aio_lio_opcode == LIO_MLOCK,
	    ("%s: opcode %d", __func__, job->uaiocb.aio_lio_opcode));

	aio_switch_vmspace(job);
	error = kern_mlock(job->userproc, job->cred, (__cheri_addr uintptr_t)
	__DEVOLATILE_CAP(void * __capability, cb->aio_buf), cb->aio_nbytes);
	aio_complete(job, error != 0 ? -1 : 0, error);
}

static void
aio_bio_done_notify(struct proc *userp, struct kaiocb *job)
{
	struct aioliojob *lj;
	struct kaioinfo *ki;
	struct kaiocb *sjob, *sjobn;
	int lj_done;
	bool schedule_fsync;

	ki = userp->p_aioinfo;
	AIO_LOCK_ASSERT(ki, MA_OWNED);
	lj = job->lio;
	lj_done = 0;
	if (lj) {
		lj->lioj_finished_count++;
		if (lj->lioj_count == lj->lioj_finished_count)
			lj_done = 1;
	}
	TAILQ_INSERT_TAIL(&ki->kaio_done, job, plist);
	MPASS(job->jobflags & KAIOCB_FINISHED);

	if (ki->kaio_flags & KAIO_RUNDOWN)
		goto notification_done;

	if (job->uaiocb.aio_sigevent.sigev_notify == SIGEV_SIGNAL ||
	    job->uaiocb.aio_sigevent.sigev_notify == SIGEV_THREAD_ID)
		aio_sendsig(userp, &job->uaiocb.aio_sigevent, &job->ksi);

	KNOTE_LOCKED(&job->klist, 1);

	if (lj_done) {
		if (lj->lioj_signal.sigev_notify == SIGEV_KEVENT) {
			lj->lioj_flags |= LIOJ_KEVENT_POSTED;
			KNOTE_LOCKED(&lj->klist, 1);
		}
		if ((lj->lioj_flags & (LIOJ_SIGNAL|LIOJ_SIGNAL_POSTED))
		    == LIOJ_SIGNAL
		    && (lj->lioj_signal.sigev_notify == SIGEV_SIGNAL ||
		        lj->lioj_signal.sigev_notify == SIGEV_THREAD_ID)) {
			aio_sendsig(userp, &lj->lioj_signal, &lj->lioj_ksi);
			lj->lioj_flags |= LIOJ_SIGNAL_POSTED;
		}
	}

notification_done:
	if (job->jobflags & KAIOCB_CHECKSYNC) {
		schedule_fsync = false;
		TAILQ_FOREACH_SAFE(sjob, &ki->kaio_syncqueue, list, sjobn) {
			if (job->fd_file != sjob->fd_file ||
			    job->seqno >= sjob->seqno)
				continue;
			if (--sjob->pending > 0)
				continue;
			TAILQ_REMOVE(&ki->kaio_syncqueue, sjob, list);
			if (!aio_clear_cancel_function_locked(sjob))
				continue;
			TAILQ_INSERT_TAIL(&ki->kaio_syncready, sjob, list);
			schedule_fsync = true;
		}
		if (schedule_fsync)
			taskqueue_enqueue(taskqueue_aiod_kick,
			    &ki->kaio_sync_task);
	}
	if (ki->kaio_flags & KAIO_WAKEUP) {
		ki->kaio_flags &= ~KAIO_WAKEUP;
		wakeup(&userp->p_aioinfo);
	}
}

static void
aio_schedule_fsync(void *context, int pending)
{
	struct kaioinfo *ki;
	struct kaiocb *job;

	ki = context;
	AIO_LOCK(ki);
	while (!TAILQ_EMPTY(&ki->kaio_syncready)) {
		job = TAILQ_FIRST(&ki->kaio_syncready);
		TAILQ_REMOVE(&ki->kaio_syncready, job, list);
		AIO_UNLOCK(ki);
		aio_schedule(job, aio_process_sync);
		AIO_LOCK(ki);
	}
	AIO_UNLOCK(ki);
}

bool
aio_cancel_cleared(struct kaiocb *job)
{

	/*
	 * The caller should hold the same queue lock held when
	 * aio_clear_cancel_function() was called and set this flag
	 * ensuring this check sees an up-to-date value.  However,
	 * there is no way to assert that.
	 */
	return ((job->jobflags & KAIOCB_CLEARED) != 0);
}

static bool
aio_clear_cancel_function_locked(struct kaiocb *job)
{

	AIO_LOCK_ASSERT(job->userproc->p_aioinfo, MA_OWNED);
	MPASS(job->cancel_fn != NULL);
	if (job->jobflags & KAIOCB_CANCELLING) {
		job->jobflags |= KAIOCB_CLEARED;
		return (false);
	}
	job->cancel_fn = NULL;
	return (true);
}

bool
aio_clear_cancel_function(struct kaiocb *job)
{
	struct kaioinfo *ki;
	bool ret;

	ki = job->userproc->p_aioinfo;
	AIO_LOCK(ki);
	ret = aio_clear_cancel_function_locked(job);
	AIO_UNLOCK(ki);
	return (ret);
}

static bool
aio_set_cancel_function_locked(struct kaiocb *job, aio_cancel_fn_t *func)
{

	AIO_LOCK_ASSERT(job->userproc->p_aioinfo, MA_OWNED);
	if (job->jobflags & KAIOCB_CANCELLED)
		return (false);
	job->cancel_fn = func;
	return (true);
}

bool
aio_set_cancel_function(struct kaiocb *job, aio_cancel_fn_t *func)
{
	struct kaioinfo *ki;
	bool ret;

	ki = job->userproc->p_aioinfo;
	AIO_LOCK(ki);
	ret = aio_set_cancel_function_locked(job, func);
	AIO_UNLOCK(ki);
	return (ret);
}

void
aio_complete(struct kaiocb *job, long status, int error)
{
	struct kaioinfo *ki;
	struct proc *userp;

	job->uaiocb._aiocb_private.error = error;
	job->uaiocb._aiocb_private.status = status;

	userp = job->userproc;
	ki = userp->p_aioinfo;

	AIO_LOCK(ki);
	KASSERT(!(job->jobflags & KAIOCB_FINISHED),
	    ("duplicate aio_complete"));
	job->jobflags |= KAIOCB_FINISHED;
	if ((job->jobflags & (KAIOCB_QUEUEING | KAIOCB_CANCELLING)) == 0) {
		TAILQ_REMOVE(&ki->kaio_jobqueue, job, plist);
		aio_bio_done_notify(userp, job);
	}
	AIO_UNLOCK(ki);
}

void
aio_cancel(struct kaiocb *job)
{

	aio_complete(job, -1, ECANCELED);
}

void
aio_switch_vmspace(struct kaiocb *job)
{

	vmspace_switch_aio(job->userproc->p_vmspace);
}

/*
 * The AIO daemon, most of the actual work is done in aio_process_*,
 * but the setup (and address space mgmt) is done in this routine.
 */
static void
aio_daemon(void *_id)
{
	struct kaiocb *job;
	struct aioproc *aiop;
	struct kaioinfo *ki;
	struct proc *p;
	struct vmspace *myvm;
	struct thread *td = curthread;
	int id = (intptr_t)_id;

	/*
	 * Grab an extra reference on the daemon's vmspace so that it
	 * doesn't get freed by jobs that switch to a different
	 * vmspace.
	 */
	p = td->td_proc;
	myvm = vmspace_acquire_ref(p);

	KASSERT(p->p_textvp == NULL, ("kthread has a textvp"));

	/*
	 * Allocate and ready the aio control info.  There is one aiop structure
	 * per daemon.
	 */
	aiop = uma_zalloc(aiop_zone, M_WAITOK);
	aiop->aioproc = p;
	aiop->aioprocflags = 0;

	/*
	 * Wakeup parent process.  (Parent sleeps to keep from blasting away
	 * and creating too many daemons.)
	 */
	sema_post(&aio_newproc_sem);

	mtx_lock(&aio_job_mtx);
	for (;;) {
		/*
		 * Take daemon off of free queue
		 */
		if (aiop->aioprocflags & AIOP_FREE) {
			TAILQ_REMOVE(&aio_freeproc, aiop, list);
			aiop->aioprocflags &= ~AIOP_FREE;
		}

		/*
		 * Check for jobs.
		 */
		while ((job = aio_selectjob(aiop)) != NULL) {
			mtx_unlock(&aio_job_mtx);

			ki = job->userproc->p_aioinfo;
			job->handle_fn(job);

			mtx_lock(&aio_job_mtx);
			/* Decrement the active job count. */
			ki->kaio_active_count--;
		}

		/*
		 * Disconnect from user address space.
		 */
		if (p->p_vmspace != myvm) {
			mtx_unlock(&aio_job_mtx);
			vmspace_switch_aio(myvm);
			mtx_lock(&aio_job_mtx);
			/*
			 * We have to restart to avoid race, we only sleep if
			 * no job can be selected.
			 */
			continue;
		}

		mtx_assert(&aio_job_mtx, MA_OWNED);

		TAILQ_INSERT_HEAD(&aio_freeproc, aiop, list);
		aiop->aioprocflags |= AIOP_FREE;

		/*
		 * If daemon is inactive for a long time, allow it to exit,
		 * thereby freeing resources.
		 */
		if (msleep(p, &aio_job_mtx, PRIBIO, "aiordy",
		    aiod_lifetime) == EWOULDBLOCK && TAILQ_EMPTY(&aio_jobs) &&
		    (aiop->aioprocflags & AIOP_FREE) &&
		    num_aio_procs > target_aio_procs)
			break;
	}
	TAILQ_REMOVE(&aio_freeproc, aiop, list);
	num_aio_procs--;
	mtx_unlock(&aio_job_mtx);
	uma_zfree(aiop_zone, aiop);
	free_unr(aiod_unr, id);
	vmspace_free(myvm);

	KASSERT(p->p_vmspace == myvm,
	    ("AIOD: bad vmspace for exiting daemon"));
	KASSERT(myvm->vm_refcnt > 1,
	    ("AIOD: bad vm refcnt for exiting daemon: %d", myvm->vm_refcnt));
	kproc_exit(0);
}

/*
 * Create a new AIO daemon. This is mostly a kernel-thread fork routine. The
 * AIO daemon modifies its environment itself.
 */
static int
aio_newproc(int *start)
{
	int error;
	struct proc *p;
	int id;

	id = alloc_unr(aiod_unr);
	error = kproc_create(aio_daemon, (void *)(intptr_t)id, &p,
		RFNOWAIT, 0, "aiod%d", id);
	if (error == 0) {
		/*
		 * Wait until daemon is started.
		 */
		sema_wait(&aio_newproc_sem);
		mtx_lock(&aio_job_mtx);
		num_aio_procs++;
		if (start != NULL)
			(*start)--;
		mtx_unlock(&aio_job_mtx);
	} else {
		free_unr(aiod_unr, id);
	}
	return (error);
}

/*
 * Try the high-performance, low-overhead physio method for eligible
 * VCHR devices.  This method doesn't use an aio helper thread, and
 * thus has very low overhead.
 *
 * Assumes that the caller, aio_aqueue(), has incremented the file
 * structure's reference count, preventing its deallocation for the
 * duration of this call.
 */
static int
aio_qphysio(struct proc *p, struct kaiocb *job)
{
	kaiocb_t *cb;
	struct file *fp;
	struct bio *bp;
	struct buf *pbuf;
	struct vnode *vp;
	struct cdevsw *csw;
	struct cdev *dev;
	struct kaioinfo *ki;
	int error, ref, poff;
	vm_prot_t prot;

	cb = &job->uaiocb;
	fp = job->fd_file;

	if (!(cb->aio_lio_opcode == LIO_WRITE ||
	    cb->aio_lio_opcode == LIO_READ))
		return (-1);
	if (fp == NULL || fp->f_type != DTYPE_VNODE)
		return (-1);

	vp = fp->f_vnode;
	if (vp->v_type != VCHR)
		return (-1);
	if (vp->v_bufobj.bo_bsize == 0)
		return (-1);
	if (cb->aio_nbytes % vp->v_bufobj.bo_bsize)
		return (-1);

	ref = 0;
	csw = devvn_refthread(vp, &dev, &ref);
	if (csw == NULL)
		return (ENXIO);

	if ((csw->d_flags & D_DISK) == 0) {
		error = -1;
		goto unref;
	}
	if (cb->aio_nbytes > dev->si_iosize_max) {
		error = -1;
		goto unref;
	}

	ki = p->p_aioinfo;
	poff = (__cheri_addr vm_offset_t)cb->aio_buf & PAGE_MASK;
	if ((dev->si_flags & SI_UNMAPPED) && unmapped_buf_allowed) {
		if (cb->aio_nbytes > MAXPHYS) {
			error = -1;
			goto unref;
		}

		pbuf = NULL;
	} else {
		if (cb->aio_nbytes > MAXPHYS - poff) {
			error = -1;
			goto unref;
		}
		if (ki->kaio_buffer_count >= max_buf_aio) {
			error = EAGAIN;
			goto unref;
		}

		job->pbuf = pbuf = (struct buf *)getpbuf(NULL);
		BUF_KERNPROC(pbuf);
		AIO_LOCK(ki);
		ki->kaio_buffer_count++;
		AIO_UNLOCK(ki);
	}
	job->bp = bp = g_alloc_bio();

	bp->bio_length = cb->aio_nbytes;
	bp->bio_bcount = cb->aio_nbytes;
	bp->bio_done = aio_physwakeup;
	bp->bio_data = (void *)(__cheri_addr vaddr_t)cb->aio_buf;
	bp->bio_offset = cb->aio_offset;
	bp->bio_cmd = cb->aio_lio_opcode == LIO_WRITE ? BIO_WRITE : BIO_READ;
	bp->bio_dev = dev;
	bp->bio_caller1 = (void *)job;

	prot = VM_PROT_READ;
	if (cb->aio_lio_opcode == LIO_READ)
		prot |= VM_PROT_WRITE;	/* Less backwards than it looks */
	job->npages = vm_fault_quick_hold_pages(&curproc->p_vmspace->vm_map,
	    (vm_offset_t)bp->bio_data, bp->bio_length, prot, job->pages,
	    nitems(job->pages));
	if (job->npages < 0) {
		error = EFAULT;
		goto doerror;
	}
	if (pbuf != NULL) {
		pmap_qenter((vm_offset_t)pbuf->b_data,
		    job->pages, job->npages);
		bp->bio_data = pbuf->b_data + poff;
		atomic_add_int(&num_buf_aio, 1);
	} else {
		bp->bio_ma = job->pages;
		bp->bio_ma_n = job->npages;
		bp->bio_ma_offset = poff;
		bp->bio_data = unmapped_buf;
		bp->bio_flags |= BIO_UNMAPPED;
		atomic_add_int(&num_unmapped_aio, 1);
	}

	/* Perform transfer. */
	csw->d_strategy(bp);
	dev_relthread(dev, ref);
	return (0);

doerror:
	if (pbuf != NULL) {
		AIO_LOCK(ki);
		ki->kaio_buffer_count--;
		AIO_UNLOCK(ki);
		relpbuf(pbuf, NULL);
		job->pbuf = NULL;
	}
	g_destroy_bio(bp);
	job->bp = NULL;
unref:
	dev_relthread(dev, ref);
	return (error);
}

#ifdef COMPAT_FREEBSD6
static int
convert_old_sigevent(struct osigevent *osig, ksigevent_t *nsig)
{

	/*
	 * Only SIGEV_NONE, SIGEV_SIGNAL, and SIGEV_KEVENT are
	 * supported by AIO with the old sigevent structure.
	 */
	nsig->sigev_notify = osig->sigev_notify;
	switch (nsig->sigev_notify) {
	case SIGEV_NONE:
		break;
	case SIGEV_SIGNAL:
		nsig->sigev_signo = osig->__sigev_u.__sigev_signo;
		break;
	case SIGEV_KEVENT:
		nsig->sigev_notify_kqueue =
		    osig->__sigev_u.__sigev_notify_kqueue;
		nsig->sigev_value.sival_ptr =
		    __USER_CAP_UNBOUND(osig->sigev_value.sival_ptr);
		break;
	default:
		return (EINVAL);
	}
	return (0);
}

static int
aiocb_copyin_old_sigevent(void * __capability ujob, struct aiocb *kjob)
{
	struct oaiocb *ojob;
	int error;

	bzero(kjob, sizeof(struct aiocb));
	error = copyin(ujob, kjob, sizeof(struct oaiocb));
	if (error)
		return (error);
	ojob = (struct oaiocb *)kjob;
	return (convert_old_sigevent(&ojob->aio_sigevent, &kjob->aio_sigevent));
}
#endif

static int
aiocb_copyin(void * __capability ujob, kaiocb_t *kjob)
{
#if __has_feature(capabilities)
	struct aiocb_native	njob;
	int error;

	error = copyin(ujob, &njob, sizeof(njob));
	if (error != 0)
		return (error);
	kjob->aio_fildes = njob.aio_fildes;
	kjob->aio_offset = njob.aio_offset;
	kjob->aio_buf = __USER_CAP(njob.aio_buf, njob.aio_nbytes);
	kjob->aio_nbytes = njob.aio_nbytes;
	kjob->aio_lio_opcode = njob.aio_lio_opcode;
	kjob->aio_reqprio = njob.aio_reqprio;
	kjob->_aiocb_private.status = njob._aiocb_private.status;
	kjob->_aiocb_private.error = njob._aiocb_private.error;
	kjob->_aiocb_private.kernelinfo =
	    __USER_CAP_UNBOUND(njob._aiocb_private.kernelinfo);
	return (convert_sigevent(&njob.aio_sigevent, &kjob->aio_sigevent));
#else
	return (copyin(ujob, kjob, sizeof(kjob)));
#endif
}

static long
aiocb_fetch_status(void * __capability ujobp)
{
	struct aiocb_native * __capability ujob;

	ujob = ujobp;
	return (fuword(&ujob->_aiocb_private.status));
}

static long
aiocb_fetch_error(void * __capability ujobp)
{
	struct aiocb_native * __capability ujob;

	ujob = ujobp;
	return (fuword(&ujob->_aiocb_private.error));
}

static void
aiocb_free_kaiocb(struct kaiocb *kjob)
{

	uma_zfree(aiocb_zone, kjob);
}

static int
aiocb_store_status(void * __capability ujobp, long status)
{
	struct aiocb_native * __capability ujob;

	ujob = ujobp;
	return (suword(&ujob->_aiocb_private.status, status));
}

static int
aiocb_store_error(void * __capability ujobp, long error)
{
	struct aiocb_native * __capability ujob;

	ujob = ujobp;
	return (suword(&ujob->_aiocb_private.error, error));
}

static int
aiocb_store_kernelinfo(void * __capability ujobp, long jobref)
{
	struct aiocb_native * __capability ujob;

	ujob = ujobp;
	return (suword(&ujob->_aiocb_private.kernelinfo, jobref));
}

static void
aiocb_save_aiocb(struct kaiocb *kjob, const void *ujobptrp)
{

	if (ujobptrp == NULL)
		memset(&kjob->ujobptr, 0, sizeof(kjob->ujobptr));
	else
		memcpy(&kjob->ujobptr, ujobptrp, sizeof(long));
}

static int
aiocb_store_aiocb(kaiocb_t ** __capability ujobp, struct kaiocb *kjob)
{
	long ujob;

	if (kjob == NULL)
		ujob = 0;
	else
		memcpy(&ujob, &kjob->ujobptr, sizeof(long));

	return (suword(ujobp, ujob));
}

static size_t
aiocb_size(void)
{

	return (sizeof(struct aiocb_native));
}

static struct aiocb_ops aiocb_ops = {
	.copyin = aiocb_copyin,
	.fetch_status = aiocb_fetch_status,
	.fetch_error = aiocb_fetch_error,
	.free_kaiocb = aiocb_free_kaiocb,
	.store_status = aiocb_store_status,
	.store_error = aiocb_store_error,
	.store_kernelinfo = aiocb_store_kernelinfo,
	.save_aiocb = aiocb_save_aiocb,
	.store_aiocb = aiocb_store_aiocb,
	.size = aiocb_size,
};

#ifdef COMPAT_FREEBSD6
static struct aiocb_ops aiocb_ops_osigevent = {
	.copyin = aiocb_copyin_old_sigevent,
	.fetch_status = aiocb_fetch_status,
	.fetch_error = aiocb_fetch_error,
	.free_kaiocb = aiocb_free_kaiocb,
	.store_status = aiocb_store_status,
	.store_error = aiocb_store_error,
	.store_kernelinfo = aiocb_store_kernelinfo,
	.save_aiocb = aiocb_save_aiocb,
	.store_aiocb = aiocb_store_aiocb,
	.size = aiocb_size,
};
#endif

/*
 * Queue a new AIO request.  Choosing either the threaded or direct physio VCHR
 * technique is done in this code.
 */
int
aio_aqueue(struct thread *td, kaiocb_t * __capability ujob, void *ujobptrp,
    struct aioliojob *lj, int type, struct aiocb_ops *ops)
{
	struct proc *p = td->td_proc;
	struct file *fp;
	struct kaiocb *job;
	struct kaioinfo *ki;
	kkevent_t kev;
	int opcode;
	int error;
	int fd, kqfd;
	int jid;
	u_short evflags;

	if (p->p_aioinfo == NULL)
		aio_init_aioinfo(p);

	ki = p->p_aioinfo;

	ops->store_status(ujob, -1);
	ops->store_error(ujob, 0);
	ops->store_kernelinfo(ujob, -1);

	if (num_queue_count >= max_queue_count ||
	    ki->kaio_count >= max_aio_queue_per_proc) {
		ops->store_error(ujob, EAGAIN);
		return (EAGAIN);
	}

	job = uma_zalloc(aiocb_zone, M_WAITOK | M_ZERO);
	knlist_init_mtx(&job->klist, AIO_MTX(ki));

	error = ops->copyin(ujob, &job->uaiocb);
	if (error) {
		ops->store_error(ujob, error);
		ops->free_kaiocb(job);
		return (error);
	}

	if (job->uaiocb.aio_nbytes > IOSIZE_MAX) {
		ops->free_kaiocb(job);
		return (EINVAL);
	}

	if (job->uaiocb.aio_sigevent.sigev_notify != SIGEV_KEVENT &&
	    job->uaiocb.aio_sigevent.sigev_notify != SIGEV_SIGNAL &&
	    job->uaiocb.aio_sigevent.sigev_notify != SIGEV_THREAD_ID &&
	    job->uaiocb.aio_sigevent.sigev_notify != SIGEV_NONE) {
		ops->store_error(ujob, EINVAL);
		ops->free_kaiocb(job);
		return (EINVAL);
	}

	if ((job->uaiocb.aio_sigevent.sigev_notify == SIGEV_SIGNAL ||
	     job->uaiocb.aio_sigevent.sigev_notify == SIGEV_THREAD_ID) &&
		!_SIG_VALID(job->uaiocb.aio_sigevent.sigev_signo)) {
		ops->free_kaiocb(job);
		return (EINVAL);
	}

	ksiginfo_init(&job->ksi);

	/* Save userspace address of the job info. */
	job->ujob = ujob;
	/* Save the userspace pointer in the job info. */
	ops->save_aiocb(job, ujobptrp);

	/* Get the opcode. */
	if (type != LIO_NOP)
		job->uaiocb.aio_lio_opcode = type;
	opcode = job->uaiocb.aio_lio_opcode;

	/*
	 * Validate the opcode and fetch the file object for the specified
	 * file descriptor.
	 *
	 * XXXRW: Moved the opcode validation up here so that we don't
	 * retrieve a file descriptor without knowing what the capabiltity
	 * should be.
	 */
	fd = job->uaiocb.aio_fildes;
	switch (opcode) {
	case LIO_WRITE:
		error = fget_write(td, fd, &cap_pwrite_rights, &fp);
		break;
	case LIO_READ:
		error = fget_read(td, fd, &cap_pread_rights, &fp);
		break;
	case LIO_SYNC:
		error = fget(td, fd, &cap_fsync_rights, &fp);
		break;
	case LIO_MLOCK:
		fp = NULL;
		break;
	case LIO_NOP:
		error = fget(td, fd, &cap_no_rights, &fp);
		break;
	default:
		error = EINVAL;
	}
	if (error) {
		ops->free_kaiocb(job);
		ops->store_error(ujob, error);
		return (error);
	}

	if (opcode == LIO_SYNC && fp->f_vnode == NULL) {
		error = EINVAL;
		goto aqueue_fail;
	}

	if ((opcode == LIO_READ || opcode == LIO_WRITE) &&
	    job->uaiocb.aio_offset < 0 &&
	    (fp->f_vnode == NULL || fp->f_vnode->v_type != VCHR)) {
		error = EINVAL;
		goto aqueue_fail;
	}

	job->fd_file = fp;

	mtx_lock(&aio_job_mtx);
	jid = jobrefid++;
	job->seqno = jobseqno++;
	mtx_unlock(&aio_job_mtx);
	error = ops->store_kernelinfo(ujob, jid);
	if (error) {
		error = EINVAL;
		goto aqueue_fail;
	}
	job->uaiocb._aiocb_private.kernelinfo =
	    (void * __capability)(intcap_t)jid;

	if (opcode == LIO_NOP) {
		fdrop(fp, td);
		ops->free_kaiocb(job);
		return (0);
	}

	if (job->uaiocb.aio_sigevent.sigev_notify != SIGEV_KEVENT)
		goto no_kqueue;
	evflags = job->uaiocb.aio_sigevent.sigev_notify_kevent_flags;
	if ((evflags & ~(EV_CLEAR | EV_DISPATCH | EV_ONESHOT)) != 0) {
		error = EINVAL;
		goto aqueue_fail;
	}
	kqfd = job->uaiocb.aio_sigevent.sigev_notify_kqueue;
<<<<<<< HEAD
	kev.ident = (__cheri_addr vaddr_t)job->ujob;
=======
	memset(&kev, 0, sizeof(kev));
	kev.ident = (uintptr_t)job->ujob;
>>>>>>> f578e303
	kev.filter = EVFILT_AIO;
	kev.flags = EV_ADD | EV_ENABLE | EV_FLAG1 | evflags;
	kev.data = (intptr_t)job;
#ifdef COMPAT_FREEBSD32
	if (SV_PROC_FLAG(td->td_proc, SV_ILP32))
		kev.udata = __USER_CAP_UNBOUND((void *)(uintptr_t)job->uaiocb.aio_sigevent.sigev_value.sival_ptr32);
	else
#endif
#ifdef COMPAT_CHERIABI
	if (SV_PROC_FLAG(td->td_proc, SV_CHERI))
		kev.udata = job->uaiocb.aio_sigevent.sigev_value.sival_ptr_c;
	else
#endif
		kev.udata = __USER_CAP_UNBOUND(job->uaiocb.aio_sigevent.sigev_value.sival_ptr_native);
	error = kqfd_register(kqfd, &kev, td, 1);
	if (error)
		goto aqueue_fail;

no_kqueue:

	ops->store_error(ujob, EINPROGRESS);
	job->uaiocb._aiocb_private.error = EINPROGRESS;
	job->userproc = p;
	job->cred = crhold(td->td_ucred);
	job->jobflags = KAIOCB_QUEUEING;
	job->lio = lj;

	if (opcode == LIO_MLOCK) {
		aio_schedule(job, aio_process_mlock);
		error = 0;
	} else if (fp->f_ops->fo_aio_queue == NULL)
		error = aio_queue_file(fp, job);
	else
		error = fo_aio_queue(fp, job);
	if (error)
		goto aqueue_fail;

	AIO_LOCK(ki);
	job->jobflags &= ~KAIOCB_QUEUEING;
	TAILQ_INSERT_TAIL(&ki->kaio_all, job, allist);
	ki->kaio_count++;
	if (lj)
		lj->lioj_count++;
	atomic_add_int(&num_queue_count, 1);
	if (job->jobflags & KAIOCB_FINISHED) {
		/*
		 * The queue callback completed the request synchronously.
		 * The bulk of the completion is deferred in that case
		 * until this point.
		 */
		aio_bio_done_notify(p, job);
	} else
		TAILQ_INSERT_TAIL(&ki->kaio_jobqueue, job, plist);
	AIO_UNLOCK(ki);
	return (0);

aqueue_fail:
	knlist_delete(&job->klist, curthread, 0);
	if (fp)
		fdrop(fp, td);
	ops->free_kaiocb(job);
	ops->store_error(ujob, error);
	return (error);
}

static void
aio_cancel_daemon_job(struct kaiocb *job)
{

	mtx_lock(&aio_job_mtx);
	if (!aio_cancel_cleared(job))
		TAILQ_REMOVE(&aio_jobs, job, list);
	mtx_unlock(&aio_job_mtx);
	aio_cancel(job);
}

void
aio_schedule(struct kaiocb *job, aio_handle_fn_t *func)
{

	mtx_lock(&aio_job_mtx);
	if (!aio_set_cancel_function(job, aio_cancel_daemon_job)) {
		mtx_unlock(&aio_job_mtx);
		aio_cancel(job);
		return;
	}
	job->handle_fn = func;
	TAILQ_INSERT_TAIL(&aio_jobs, job, list);
	aio_kick_nowait(job->userproc);
	mtx_unlock(&aio_job_mtx);
}

static void
aio_cancel_sync(struct kaiocb *job)
{
	struct kaioinfo *ki;

	ki = job->userproc->p_aioinfo;
	AIO_LOCK(ki);
	if (!aio_cancel_cleared(job))
		TAILQ_REMOVE(&ki->kaio_syncqueue, job, list);
	AIO_UNLOCK(ki);
	aio_cancel(job);
}

int
aio_queue_file(struct file *fp, struct kaiocb *job)
{
	struct kaioinfo *ki;
	struct kaiocb *job2;
	struct vnode *vp;
	struct mount *mp;
	int error;
	bool safe;

	ki = job->userproc->p_aioinfo;
	error = aio_qphysio(job->userproc, job);
	if (error >= 0)
		return (error);
	safe = false;
	if (fp->f_type == DTYPE_VNODE) {
		vp = fp->f_vnode;
		if (vp->v_type == VREG || vp->v_type == VDIR) {
			mp = fp->f_vnode->v_mount;
			if (mp == NULL || (mp->mnt_flag & MNT_LOCAL) != 0)
				safe = true;
		}
	}
	if (!(safe || enable_aio_unsafe)) {
		counted_warning(&unsafe_warningcnt,
		    "is attempting to use unsafe AIO requests");
		return (EOPNOTSUPP);
	}

	switch (job->uaiocb.aio_lio_opcode) {
	case LIO_READ:
	case LIO_WRITE:
		aio_schedule(job, aio_process_rw);
		error = 0;
		break;
	case LIO_SYNC:
		AIO_LOCK(ki);
		TAILQ_FOREACH(job2, &ki->kaio_jobqueue, plist) {
			if (job2->fd_file == job->fd_file &&
			    job2->uaiocb.aio_lio_opcode != LIO_SYNC &&
			    job2->seqno < job->seqno) {
				job2->jobflags |= KAIOCB_CHECKSYNC;
				job->pending++;
			}
		}
		if (job->pending != 0) {
			if (!aio_set_cancel_function_locked(job,
				aio_cancel_sync)) {
				AIO_UNLOCK(ki);
				aio_cancel(job);
				return (0);
			}
			TAILQ_INSERT_TAIL(&ki->kaio_syncqueue, job, list);
			AIO_UNLOCK(ki);
			return (0);
		}
		AIO_UNLOCK(ki);
		aio_schedule(job, aio_process_sync);
		error = 0;
		break;
	default:
		error = EINVAL;
	}
	return (error);
}

static void
aio_kick_nowait(struct proc *userp)
{
	struct kaioinfo *ki = userp->p_aioinfo;
	struct aioproc *aiop;

	mtx_assert(&aio_job_mtx, MA_OWNED);
	if ((aiop = TAILQ_FIRST(&aio_freeproc)) != NULL) {
		TAILQ_REMOVE(&aio_freeproc, aiop, list);
		aiop->aioprocflags &= ~AIOP_FREE;
		wakeup(aiop->aioproc);
	} else if (num_aio_resv_start + num_aio_procs < max_aio_procs &&
	    ki->kaio_active_count + num_aio_resv_start < max_aio_per_proc) {
		taskqueue_enqueue(taskqueue_aiod_kick, &ki->kaio_task);
	}
}

static int
aio_kick(struct proc *userp)
{
	struct kaioinfo *ki = userp->p_aioinfo;
	struct aioproc *aiop;
	int error, ret = 0;

	mtx_assert(&aio_job_mtx, MA_OWNED);
retryproc:
	if ((aiop = TAILQ_FIRST(&aio_freeproc)) != NULL) {
		TAILQ_REMOVE(&aio_freeproc, aiop, list);
		aiop->aioprocflags &= ~AIOP_FREE;
		wakeup(aiop->aioproc);
	} else if (num_aio_resv_start + num_aio_procs < max_aio_procs &&
	    ki->kaio_active_count + num_aio_resv_start < max_aio_per_proc) {
		num_aio_resv_start++;
		mtx_unlock(&aio_job_mtx);
		error = aio_newproc(&num_aio_resv_start);
		mtx_lock(&aio_job_mtx);
		if (error) {
			num_aio_resv_start--;
			goto retryproc;
		}
	} else {
		ret = -1;
	}
	return (ret);
}

static void
aio_kick_helper(void *context, int pending)
{
	struct proc *userp = context;

	mtx_lock(&aio_job_mtx);
	while (--pending >= 0) {
		if (aio_kick(userp))
			break;
	}
	mtx_unlock(&aio_job_mtx);
}

/*
 * Support the aio_return system call, as a side-effect, kernel resources are
 * released.
 */
static int
kern_aio_return(struct thread *td, void * __capability ujob,
    struct aiocb_ops *ops)
{
	struct proc *p = td->td_proc;
	struct kaiocb *job;
	struct kaioinfo *ki;
	long status, error;

	if (!__CAP_CHECK(ujob, ops->size()))
		return (EINVAL);
	ki = p->p_aioinfo;
	if (ki == NULL)
		return (EINVAL);
	AIO_LOCK(ki);
	TAILQ_FOREACH(job, &ki->kaio_done, plist) {
		if ((__cheri_addr vaddr_t)job->ujob == (__cheri_addr vaddr_t)ujob)
			break;
	}
	if (job != NULL) {
		MPASS(job->jobflags & KAIOCB_FINISHED);
		status = job->uaiocb._aiocb_private.status;
		error = job->uaiocb._aiocb_private.error;
		td->td_retval[0] = status;
		td->td_ru.ru_oublock += job->outblock;
		td->td_ru.ru_inblock += job->inblock;
		td->td_ru.ru_msgsnd += job->msgsnd;
		td->td_ru.ru_msgrcv += job->msgrcv;
		aio_free_entry(job);
		AIO_UNLOCK(ki);
		ops->store_error(ujob, error);
		ops->store_status(ujob, status);
	} else {
		error = EINVAL;
		AIO_UNLOCK(ki);
	}
	return (error);
}

int
sys_aio_return(struct thread *td, struct aio_return_args *uap)
{

	return (kern_aio_return(td, __USER_CAP_OBJ(uap->aiocbp),
	    &aiocb_ops));
}

/*
 * Allow a process to wakeup when any of the I/O requests are completed.
 */
static int
kern_aio_suspend(struct thread *td, int njoblist,
    kaiocb_t * __capability *ujoblist, struct timespec *ts)
{
	struct proc *p = td->td_proc;
	struct timeval atv;
	struct kaioinfo *ki;
	struct kaiocb *firstjob, *job;
	int error, i, timo;

	timo = 0;
	if (ts) {
		if (ts->tv_nsec < 0 || ts->tv_nsec >= 1000000000)
			return (EINVAL);

		TIMESPEC_TO_TIMEVAL(&atv, ts);
		if (itimerfix(&atv))
			return (EINVAL);
		timo = tvtohz(&atv);
	}

	ki = p->p_aioinfo;
	if (ki == NULL)
		return (EAGAIN);

	if (njoblist == 0)
		return (0);

	AIO_LOCK(ki);
	for (;;) {
		firstjob = NULL;
		error = 0;
		TAILQ_FOREACH(job, &ki->kaio_all, allist) {
			for (i = 0; i < njoblist; i++) {
				if (job->ujob == ujoblist[i]) {
					if (firstjob == NULL)
						firstjob = job;
					if (job->jobflags & KAIOCB_FINISHED)
						goto RETURN;
				}
			}
		}
		/* All tasks were finished. */
		if (firstjob == NULL)
			break;

		ki->kaio_flags |= KAIO_WAKEUP;
		error = msleep(&p->p_aioinfo, AIO_MTX(ki), PRIBIO | PCATCH,
		    "aiospn", timo);
		if (error == ERESTART)
			error = EINTR;
		if (error)
			break;
	}
RETURN:
	AIO_UNLOCK(ki);
	return (error);
}

int
sys_aio_suspend(struct thread *td, struct aio_suspend_args *uap)
{
	struct timespec ts, *tsp;
	kaiocb_t * __capability * ujoblist;
	kaiocb_t **ujoblist_native;
	int error, i;

	if (uap->nent < 0 || uap->nent > max_aio_queue_per_proc)
		return (EINVAL);

	if (uap->timeout) {
		/* Get timespec struct. */
		if ((error = copyin(__USER_CAP_OBJ(uap->timeout), &ts,
		    sizeof(ts))) != 0)
			return (error);
		tsp = &ts;
	} else
		tsp = NULL;

	ujoblist = malloc(uap->nent * sizeof(ujoblist[0]), M_AIOS, M_WAITOK);
	ujoblist_native = (kaiocb_t **)ujoblist;
	error = copyin(__USER_CAP_UNBOUND(uap->aiocbp), ujoblist,
	    uap->nent * sizeof(ujoblist[0]));
	if (error == 0)
		error = kern_aio_suspend(td, uap->nent, ujoblist, tsp);
	for (i = uap->nent - 1; i >= 0; i--)
		ujoblist[i] = __USER_CAP_OBJ(ujoblist_native[i]);
	free(ujoblist, M_AIOS);
	return (error);
}

/*
 * aio_cancel cancels any non-physio aio operations not currently in
 * progress.
 */
static int
kern_aio_cancel(struct thread *td, int fd, void * __capability ujob,
    struct aiocb_ops *ops)
{
	struct proc *p = td->td_proc;
	struct kaioinfo *ki;
	struct kaiocb *job, *jobn;
	struct file *fp;
	int error;
	int cancelled = 0;
	int notcancelled = 0;
	struct vnode *vp;

	/* Lookup file object. */
	error = fget(td, fd, &cap_no_rights, &fp);
	if (error)
		return (error);

	ki = p->p_aioinfo;
	if (ki == NULL)
		goto done;

	if (fp->f_type == DTYPE_VNODE) {
		vp = fp->f_vnode;
		if (vn_isdisk(vp, &error)) {
			fdrop(fp, td);
			td->td_retval[0] = AIO_NOTCANCELED;
			return (0);
		}
	}

	if (!__CAP_CHECK(ujob, ops->size())) {
		td->td_retval[0] = AIO_NOTCANCELED;
		return (0);
	}
	AIO_LOCK(ki);
	TAILQ_FOREACH_SAFE(job, &ki->kaio_jobqueue, plist, jobn) {
		if ((fd == job->uaiocb.aio_fildes) &&
		    ((ujob == NULL) ||
		     ((__cheri_addr vaddr_t)ujob == (__cheri_addr vaddr_t)job->ujob))) {
			if (aio_cancel_job(p, ki, job)) {
				cancelled++;
			} else {
				notcancelled++;
			}
			if (ujob != NULL)
				break;
		}
	}
	AIO_UNLOCK(ki);

done:
	fdrop(fp, td);

	if (ujob != NULL) {
		if (cancelled) {
			td->td_retval[0] = AIO_CANCELED;
			return (0);
		}
	}

	if (notcancelled) {
		td->td_retval[0] = AIO_NOTCANCELED;
		return (0);
	}

	if (cancelled) {
		td->td_retval[0] = AIO_CANCELED;
		return (0);
	}

	td->td_retval[0] = AIO_ALLDONE;

	return (0);
}

int
sys_aio_cancel(struct thread *td, struct aio_cancel_args *uap)
{

	return(kern_aio_cancel(td, uap->fd, __USER_CAP_OBJ(uap->aiocbp),
	    &aiocb_ops));
}

/*
 * aio_error is implemented in the kernel level for compatibility purposes
 * only.  For a user mode async implementation, it would be best to do it in
 * a userland subroutine.
 */
static int
kern_aio_error(struct thread *td, kaiocb_t * __capability ujob,
    struct aiocb_ops *ops)
{
	struct proc *p = td->td_proc;
	struct kaiocb *job;
	struct kaioinfo *ki;
	int status;

	ki = p->p_aioinfo;
	if (ki == NULL) {
		td->td_retval[0] = EINVAL;
		return (0);
	}

	if (!__CAP_CHECK(ujob, ops->size())) {
		td->td_retval[0] = EINVAL;
		return (0);
	}
	AIO_LOCK(ki);
	TAILQ_FOREACH(job, &ki->kaio_all, allist) {
		if ((__cheri_addr vaddr_t)job->ujob == (__cheri_addr vaddr_t)ujob) {
			if (job->jobflags & KAIOCB_FINISHED)
				td->td_retval[0] =
					job->uaiocb._aiocb_private.error;
			else
				td->td_retval[0] = EINPROGRESS;
			AIO_UNLOCK(ki);
			return (0);
		}
	}
	AIO_UNLOCK(ki);

	/*
	 * Hack for failure of aio_aqueue.
	 */
	status = ops->fetch_status(ujob);
	if (status == -1) {
		td->td_retval[0] = ops->fetch_error(ujob);
		return (0);
	}

	td->td_retval[0] = EINVAL;
	return (0);
}

int
sys_aio_error(struct thread *td, struct aio_error_args *uap)
{

	return (kern_aio_error(td, __USER_CAP_OBJ(uap->aiocbp), &aiocb_ops));
}

/* syscall - asynchronous read from a file (REALTIME) */
#ifdef COMPAT_FREEBSD6
int
freebsd6_aio_read(struct thread *td, struct freebsd6_aio_read_args *uap)
{

	return (aio_aqueue(td,
	    (kaiocb_t * __capability)__USER_CAP_OBJ(uap->aiocbp),
	    &uap->aiocbp, NULL, LIO_READ, &aiocb_ops_osigevent));
}
#endif

int
sys_aio_read(struct thread *td, struct aio_read_args *uap)
{

	return (aio_aqueue(td,
	    (kaiocb_t * __capability)__USER_CAP_OBJ(uap->aiocbp),
	    &uap->aiocbp, NULL, LIO_READ, &aiocb_ops));
}

/* syscall - asynchronous write to a file (REALTIME) */
#ifdef COMPAT_FREEBSD6
int
freebsd6_aio_write(struct thread *td, struct freebsd6_aio_write_args *uap)
{

	return (aio_aqueue(td,
	    (kaiocb_t * __capability)__USER_CAP_OBJ(uap->aiocbp),
	    &uap->aiocbp, NULL, LIO_WRITE, &aiocb_ops_osigevent));
}
#endif

int
sys_aio_write(struct thread *td, struct aio_write_args *uap)
{

	return (aio_aqueue(td,
	    (kaiocb_t * __capability)__USER_CAP_OBJ(uap->aiocbp),
	    &uap->aiocbp, NULL, LIO_WRITE, &aiocb_ops));
}

int
sys_aio_mlock(struct thread *td, struct aio_mlock_args *uap)
{

	return (aio_aqueue(td,
	    (kaiocb_t * __capability)__USER_CAP_OBJ(uap->aiocbp),
	    &uap->aiocbp, NULL, LIO_MLOCK, &aiocb_ops));
}

static int
kern_lio_listio(struct thread *td, int mode, intcap_t uacb_list,
    kaiocb_t * __capability *acb_list, int nent, ksigevent_t *sig,
    struct aiocb_ops *ops)
{
	struct proc *p = td->td_proc;
	kaiocb_t * __capability job;
	struct kaioinfo *ki;
	struct aioliojob *lj;
	kkevent_t kev;
	int error;
	int nagain, nerror;
	int i;

	if ((mode != LIO_NOWAIT) && (mode != LIO_WAIT))
		return (EINVAL);

	if (nent < 0 || nent > max_aio_queue_per_proc)
		return (EINVAL);

	if (p->p_aioinfo == NULL)
		aio_init_aioinfo(p);

	ki = p->p_aioinfo;

	lj = uma_zalloc(aiolio_zone, M_WAITOK);
	lj->lioj_flags = 0;
	lj->lioj_count = 0;
	lj->lioj_finished_count = 0;
	knlist_init_mtx(&lj->klist, AIO_MTX(ki));
	ksiginfo_init(&lj->lioj_ksi);

	/*
	 * Setup signal.
	 */
	if (sig && (mode == LIO_NOWAIT)) {
		bcopy(sig, &lj->lioj_signal, sizeof(lj->lioj_signal));
		if (lj->lioj_signal.sigev_notify == SIGEV_KEVENT) {
			/* Assume only new style KEVENT */
			memset(&kev, 0, sizeof(kev));
			kev.filter = EVFILT_LIO;
			kev.flags = EV_ADD | EV_ENABLE | EV_FLAG1;
			kev.ident = (uintptr_t)uacb_list; /* something unique */
			kev.data = (intptr_t)lj;
			/* pass user defined sigval data */
#ifdef COMPAT_FREEBSD32
			if (SV_PROC_FLAG(td->td_proc, SV_ILP32))
				kev.udata = __USER_CAP_UNBOUND((void *)(uintptr_t)lj->lioj_signal.sigev_value.sival_ptr32);
			else
#endif
#ifdef COMPAT_CHERIABI
			if (SV_PROC_FLAG(td->td_proc, SV_CHERI))
				kev.udata = lj->lioj_signal.sigev_value.sival_ptr_c;
			else
#endif
				kev.udata = __USER_CAP_UNBOUND(lj->lioj_signal.sigev_value.sival_ptr_native);
			error = kqfd_register(
			    lj->lioj_signal.sigev_notify_kqueue, &kev, td, 1);
			if (error) {
				uma_zfree(aiolio_zone, lj);
				return (error);
			}
		} else if (lj->lioj_signal.sigev_notify == SIGEV_NONE) {
			;
		} else if (lj->lioj_signal.sigev_notify == SIGEV_SIGNAL ||
			   lj->lioj_signal.sigev_notify == SIGEV_THREAD_ID) {
				if (!_SIG_VALID(lj->lioj_signal.sigev_signo)) {
					uma_zfree(aiolio_zone, lj);
					return EINVAL;
				}
				lj->lioj_flags |= LIOJ_SIGNAL;
		} else {
			uma_zfree(aiolio_zone, lj);
			return EINVAL;
		}
	}

	AIO_LOCK(ki);
	TAILQ_INSERT_TAIL(&ki->kaio_liojoblist, lj, lioj_list);
	/*
	 * Add extra aiocb count to avoid the lio to be freed
	 * by other threads doing aio_waitcomplete or aio_return,
	 * and prevent event from being sent until we have queued
	 * all tasks.
	 */
	lj->lioj_count = 1;
	AIO_UNLOCK(ki);

	/*
	 * Get pointers to the list of I/O requests.
	 */
	nagain = 0;
	nerror = 0;
	for (i = 0; i < nent; i++) {
		job = acb_list[i];
		if (job != NULL) {
			error = aio_aqueue(td, job, NULL, lj, LIO_NOP, ops);
			if (error == EAGAIN)
				nagain++;
			else if (error != 0)
				nerror++;
		}
	}

	error = 0;
	AIO_LOCK(ki);
	if (mode == LIO_WAIT) {
		while (lj->lioj_count - 1 != lj->lioj_finished_count) {
			ki->kaio_flags |= KAIO_WAKEUP;
			error = msleep(&p->p_aioinfo, AIO_MTX(ki),
			    PRIBIO | PCATCH, "aiospn", 0);
			if (error == ERESTART)
				error = EINTR;
			if (error)
				break;
		}
	} else {
		if (lj->lioj_count - 1 == lj->lioj_finished_count) {
			if (lj->lioj_signal.sigev_notify == SIGEV_KEVENT) {
				lj->lioj_flags |= LIOJ_KEVENT_POSTED;
				KNOTE_LOCKED(&lj->klist, 1);
			}
			if ((lj->lioj_flags & (LIOJ_SIGNAL|LIOJ_SIGNAL_POSTED))
			    == LIOJ_SIGNAL
			    && (lj->lioj_signal.sigev_notify == SIGEV_SIGNAL ||
			    lj->lioj_signal.sigev_notify == SIGEV_THREAD_ID)) {
				aio_sendsig(p, &lj->lioj_signal,
					    &lj->lioj_ksi);
				lj->lioj_flags |= LIOJ_SIGNAL_POSTED;
			}
		}
	}
	lj->lioj_count--;
	if (lj->lioj_count == 0) {
		TAILQ_REMOVE(&ki->kaio_liojoblist, lj, lioj_list);
		knlist_delete(&lj->klist, curthread, 1);
		PROC_LOCK(p);
		sigqueue_take(&lj->lioj_ksi);
		PROC_UNLOCK(p);
		AIO_UNLOCK(ki);
		uma_zfree(aiolio_zone, lj);
	} else
		AIO_UNLOCK(ki);

	if (nerror)
		return (EIO);
	else if (nagain)
		return (EAGAIN);
	else
		return (error);
}

/* syscall - list directed I/O (REALTIME) */
#ifdef COMPAT_FREEBSD6
int
freebsd6_lio_listio(struct thread *td, struct freebsd6_lio_listio_args *uap)
{
	kaiocb_t **acb_list;
	ksigevent_t *sigp, sig;
	struct osigevent osig;
	int error, nent;

	if ((uap->mode != LIO_NOWAIT) && (uap->mode != LIO_WAIT))
		return (EINVAL);

	nent = uap->nent;
	if (nent < 0 || nent > max_aio_queue_per_proc)
		return (EINVAL);

	if (uap->sig && (uap->mode == LIO_NOWAIT)) {
		error = copyin(uap->sig, &osig, sizeof(osig));
		if (error)
			return (error);
		error = convert_old_sigevent(&osig, &sig);
		if (error)
			return (error);
		sigp = &sig;
	} else
		sigp = NULL;

	acb_list = malloc(sizeof(kaiocb_t *) * nent, M_LIO, M_WAITOK);
	error = copyin(uap->acb_list, acb_list, nent * sizeof(acb_list[0]));
	if (error == 0)
		error = kern_lio_listio(td, uap->mode,
		    (intcap_t)uap->acb_list, acb_list, nent, sigp,
		    &aiocb_ops_osigevent);
	free(acb_list, M_LIO);
	return (error);
}
#endif

/* syscall - list directed I/O (REALTIME) */
int
sys_lio_listio(struct thread *td, struct lio_listio_args *uap)
{
	kaiocb_t * __capability *acb_list;
	kaiocb_t **acb_list_native;
	ksigevent_t *sigp, sig;
	int error, i, nent;

	if ((uap->mode != LIO_NOWAIT) && (uap->mode != LIO_WAIT))
		return (EINVAL);

	nent = uap->nent;
	if (nent < 0 || nent > max_aio_queue_per_proc)
		return (EINVAL);

	if (uap->sig && (uap->mode == LIO_NOWAIT)) {
		error = copyin(__USER_CAP_OBJ(uap->sig), &sig, sizeof(sig));
		if (error)
			return (error);
		sigp = &sig;
	} else
		sigp = NULL;

	acb_list = malloc(sizeof(kaiocb_t * __capability) * nent, M_LIO,
	    M_WAITOK);
	acb_list_native = (kaiocb_t **)acb_list;
	error = copyin(__USER_CAP_UNBOUND(uap->acb_list), acb_list,
	    nent * sizeof(acb_list[0]));
	if (error == 0) {
		for (i = nent - 1; i >= 0; i--)
			acb_list[i] = __USER_CAP_OBJ(acb_list_native[i]);
		error = kern_lio_listio(td, uap->mode, (intcap_t)uap->acb_list,
		    acb_list, nent, sigp, &aiocb_ops);
	}
	free(acb_list, M_LIO);
	return (error);
}

static void
aio_physwakeup(struct bio *bp)
{
	struct kaiocb *job = (struct kaiocb *)bp->bio_caller1;
	struct proc *userp;
	struct kaioinfo *ki;
	size_t nbytes;
	int error, nblks;

	/* Release mapping into kernel space. */
	userp = job->userproc;
	ki = userp->p_aioinfo;
	if (job->pbuf) {
		pmap_qremove((vm_offset_t)job->pbuf->b_data, job->npages);
		relpbuf(job->pbuf, NULL);
		job->pbuf = NULL;
		atomic_subtract_int(&num_buf_aio, 1);
		AIO_LOCK(ki);
		ki->kaio_buffer_count--;
		AIO_UNLOCK(ki);
	} else
		atomic_subtract_int(&num_unmapped_aio, 1);
	vm_page_unhold_pages(job->pages, job->npages);

	bp = job->bp;
	job->bp = NULL;
	nbytes = job->uaiocb.aio_nbytes - bp->bio_resid;
	error = 0;
	if (bp->bio_flags & BIO_ERROR)
		error = bp->bio_error;
	nblks = btodb(nbytes);
	if (job->uaiocb.aio_lio_opcode == LIO_WRITE)
		job->outblock += nblks;
	else
		job->inblock += nblks;

	if (error)
		aio_complete(job, -1, error);
	else
		aio_complete(job, nbytes, 0);

	g_destroy_bio(bp);
}

/* syscall - wait for the next completion of an aio request */
static int
kern_aio_waitcomplete(struct thread *td, kaiocb_t ** __capability ujobp,
    struct timespec *ts, struct aiocb_ops *ops)
{
	struct proc *p = td->td_proc;
	struct timeval atv;
	struct kaioinfo *ki;
	struct kaiocb *job;
	kaiocb_t * __capability ujob;
	long error, status;
	int timo;

	ops->store_aiocb(ujobp, NULL);

	if (ts == NULL) {
		timo = 0;
	} else if (ts->tv_sec == 0 && ts->tv_nsec == 0) {
		timo = -1;
	} else {
		if ((ts->tv_nsec < 0) || (ts->tv_nsec >= 1000000000))
			return (EINVAL);

		TIMESPEC_TO_TIMEVAL(&atv, ts);
		if (itimerfix(&atv))
			return (EINVAL);
		timo = tvtohz(&atv);
	}

	if (p->p_aioinfo == NULL)
		aio_init_aioinfo(p);
	ki = p->p_aioinfo;

	error = 0;
	job = NULL;
	AIO_LOCK(ki);
	while ((job = TAILQ_FIRST(&ki->kaio_done)) == NULL) {
		if (timo == -1) {
			error = EWOULDBLOCK;
			break;
		}
		ki->kaio_flags |= KAIO_WAKEUP;
		error = msleep(&p->p_aioinfo, AIO_MTX(ki), PRIBIO | PCATCH,
		    "aiowc", timo);
		if (timo && error == ERESTART)
			error = EINTR;
		if (error)
			break;
	}

	if (job != NULL) {
		MPASS(job->jobflags & KAIOCB_FINISHED);
		ujob = job->ujob;
		status = job->uaiocb._aiocb_private.status;
		error = job->uaiocb._aiocb_private.error;
		td->td_retval[0] = status;
		td->td_ru.ru_oublock += job->outblock;
		td->td_ru.ru_inblock += job->inblock;
		td->td_ru.ru_msgsnd += job->msgsnd;
		td->td_ru.ru_msgrcv += job->msgrcv;
		aio_free_entry(job);
		AIO_UNLOCK(ki);
		error = ops->store_aiocb(ujobp, job);
		ops->store_error(ujob, error);
		ops->store_status(ujob, status);
	} else
		AIO_UNLOCK(ki);

	return (error);
}

int
sys_aio_waitcomplete(struct thread *td, struct aio_waitcomplete_args *uap)
{
	struct timespec ts, *tsp;
	int error;

	if (uap->timeout) {
		/* Get timespec struct. */
		error = copyin(__USER_CAP_OBJ(uap->timeout), &ts, sizeof(ts));
		if (error)
			return (error);
		tsp = &ts;
	} else
		tsp = NULL;

	return (kern_aio_waitcomplete(td, __USER_CAP_OBJ(uap->aiocbp), tsp,
	    &aiocb_ops));
}

static int
kern_aio_fsync(struct thread *td, int op, kaiocb_t * __capability ujob,
    void *ujobptrp, struct aiocb_ops *ops)
{

	if (op != O_SYNC) /* XXX lack of O_DSYNC */
		return (EINVAL);
	return (aio_aqueue(td, ujob, ujobptrp, NULL, LIO_SYNC, ops));
}

int
sys_aio_fsync(struct thread *td, struct aio_fsync_args *uap)
{

	return (kern_aio_fsync(td, uap->op, __USER_CAP_OBJ(uap->aiocbp),
	    &uap->aiocbp, &aiocb_ops));
}

/* kqueue attach function */
static int
filt_aioattach(struct knote *kn)
{
	struct kaiocb *job;

	job = (struct kaiocb *)(uintptr_t)kn->kn_sdata;

	/*
	 * The job pointer must be validated before using it, so
	 * registration is restricted to the kernel; the user cannot
	 * set EV_FLAG1.
	 */
	if ((kn->kn_flags & EV_FLAG1) == 0)
		return (EPERM);
	kn->kn_ptr.p_aio = job;
	kn->kn_flags &= ~EV_FLAG1;

	knlist_add(&job->klist, kn, 0);

	return (0);
}

/* kqueue detach function */
static void
filt_aiodetach(struct knote *kn)
{
	struct knlist *knl;

	knl = &kn->kn_ptr.p_aio->klist;
	knl->kl_lock(knl->kl_lockarg);
	if (!knlist_empty(knl))
		knlist_remove(knl, kn, 1);
	knl->kl_unlock(knl->kl_lockarg);
}

/* kqueue filter function */
/*ARGSUSED*/
static int
filt_aio(struct knote *kn, long hint)
{
	struct kaiocb *job = kn->kn_ptr.p_aio;

	kn->kn_data = job->uaiocb._aiocb_private.error;
	if (!(job->jobflags & KAIOCB_FINISHED))
		return (0);
	kn->kn_flags |= EV_EOF;
	return (1);
}

/* kqueue attach function */
static int
filt_lioattach(struct knote *kn)
{
	struct aioliojob *lj;

	lj = (struct aioliojob *)(uintptr_t)kn->kn_sdata;

	/*
	 * The aioliojob pointer must be validated before using it, so
	 * registration is restricted to the kernel; the user cannot
	 * set EV_FLAG1.
	 */
	if ((kn->kn_flags & EV_FLAG1) == 0)
		return (EPERM);
	kn->kn_ptr.p_lio = lj;
	kn->kn_flags &= ~EV_FLAG1;

	knlist_add(&lj->klist, kn, 0);

	return (0);
}

/* kqueue detach function */
static void
filt_liodetach(struct knote *kn)
{
	struct knlist *knl;

	knl = &kn->kn_ptr.p_lio->klist;
	knl->kl_lock(knl->kl_lockarg);
	if (!knlist_empty(knl))
		knlist_remove(knl, kn, 1);
	knl->kl_unlock(knl->kl_lockarg);
}

/* kqueue filter function */
/*ARGSUSED*/
static int
filt_lio(struct knote *kn, long hint)
{
	struct aioliojob * lj = kn->kn_ptr.p_lio;

	return (lj->lioj_flags & LIOJ_KEVENT_POSTED);
}

#ifdef COMPAT_FREEBSD32
#include <sys/mount.h>
#include <sys/socket.h>
#include <compat/freebsd32/freebsd32.h>
#include <compat/freebsd32/freebsd32_proto.h>
#include <compat/freebsd32/freebsd32_signal.h>
#include <compat/freebsd32/freebsd32_syscall.h>
#include <compat/freebsd32/freebsd32_util.h>

struct __aiocb_private32 {
	int32_t	status;
	int32_t	error;
	uint32_t kernelinfo;
};

#ifdef COMPAT_FREEBSD6
typedef struct oaiocb32 {
	int	aio_fildes;		/* File descriptor */
	uint64_t aio_offset __packed;	/* File offset for I/O */
	uint32_t aio_buf;		/* I/O buffer in process space */
	uint32_t aio_nbytes;		/* Number of bytes for I/O */
	struct	osigevent32 aio_sigevent; /* Signal to deliver */
	int	aio_lio_opcode;		/* LIO opcode */
	int	aio_reqprio;		/* Request priority -- ignored */
	struct	__aiocb_private32 _aiocb_private;
} oaiocb32_t;
#endif

typedef struct aiocb32 {
	int32_t	aio_fildes;		/* File descriptor */
	uint64_t aio_offset __packed;	/* File offset for I/O */
	uint32_t aio_buf;		/* I/O buffer in process space */
	uint32_t aio_nbytes;		/* Number of bytes for I/O */
	int	__spare__[2];
	uint32_t __spare2__;
	int	aio_lio_opcode;		/* LIO opcode */
	int	aio_reqprio;		/* Request priority -- ignored */
	struct	__aiocb_private32 _aiocb_private;
	struct	sigevent32 aio_sigevent;	/* Signal to deliver */
} aiocb32_t;

#ifdef COMPAT_FREEBSD6
static int
convert_old_sigevent32(struct osigevent32 *osig, ksigevent_t sigevent *nsig)
{

	/*
	 * Only SIGEV_NONE, SIGEV_SIGNAL, and SIGEV_KEVENT are
	 * supported by AIO with the old sigevent structure.
	 */
	CP(*osig, *nsig, sigev_notify);
	switch (nsig->sigev_notify) {
	case SIGEV_NONE:
		break;
	case SIGEV_SIGNAL:
		nsig->sigev_signo = osig->__sigev_u.__sigev_signo;
		break;
	case SIGEV_KEVENT:
		nsig->sigev_notify_kqueue =
		    osig->__sigev_u.__sigev_notify_kqueue;
		nsig->sigev_value.sival_ptr =
		    __USER_CAP_UNBOUND(PTRIN(osig->sigev_value.sival_ptr));
		break;
	default:
		return (EINVAL);
	}
	return (0);
}

static int
aiocb32_copyin_old_sigevent(void * __capability ujob,
    kaiocb_t *kjob)
{
	struct oaiocb32 job32;
	int error;

	bzero(kjob, sizeof(struct aiocb));
	error = copyin(ujob, &job32, sizeof(job32));
	if (error)
		return (error);

	CP(job32, *kjob, aio_fildes);
	CP(job32, *kjob, aio_offset);
	PTRIN_CP(job32, *kjob, aio_buf);
	CP(job32, *kjob, aio_nbytes);
	CP(job32, *kjob, aio_lio_opcode);
	CP(job32, *kjob, aio_reqprio);
	CP(job32, *kjob, _aiocb_private.status);
	CP(job32, *kjob, _aiocb_private.error);
	PTRIN_CP(job32, *kjob, _aiocb_private.kernelinfo);
	return (convert_old_sigevent32(&job32.aio_sigevent,
	    &kjob->aio_sigevent));
}
#endif

static int
aiocb32_copyin(void * __capability ujob, kaiocb_t *kjob)
{
	struct aiocb32 job32;
	int error;

	error = copyin(ujob, &job32, sizeof(job32));
	if (error)
		return (error);
	CP(job32, *kjob, aio_fildes);
	CP(job32, *kjob, aio_offset);
	PTRIN_CP(job32, *kjob, aio_buf);
	CP(job32, *kjob, aio_nbytes);
	CP(job32, *kjob, aio_lio_opcode);
	CP(job32, *kjob, aio_reqprio);
	CP(job32, *kjob, _aiocb_private.status);
	CP(job32, *kjob, _aiocb_private.error);
	PTRIN_CP(job32, *kjob, _aiocb_private.kernelinfo);
	return (convert_sigevent32(&job32.aio_sigevent, &kjob->aio_sigevent));
}

static long
aiocb32_fetch_status(void * __capability ujob)
{
	struct aiocb32 *ujob32;

	ujob32 = (struct aiocb32 * __capability)ujob;
	return (fuword32(&ujob32->_aiocb_private.status));
}

static long
aiocb32_fetch_error(void * __capability ujob)
{
	struct aiocb32 *ujob32;

	ujob32 = (struct aiocb32 * __capability)ujob;
	return (fuword32(&ujob32->_aiocb_private.error));
}

static int
aiocb32_store_status(void * __capability ujob, long status)
{
	struct aiocb32 *ujob32;

	ujob32 = (struct aiocb32 * __capability)ujob;
	return (suword32(&ujob32->_aiocb_private.status, status));
}

static int
aiocb32_store_error(void * __capability ujob, long error)
{
	struct aiocb32 *ujob32;

	ujob32 = (struct aiocb32 * __capability)ujob;
	return (suword32(&ujob32->_aiocb_private.error, error));
}

static int
aiocb32_store_kernelinfo(void * __capability ujob, long jobref)
{
	struct aiocb32 *ujob32;

	ujob32 = (struct aiocb32 * __capability)ujob;
	return (suword32(&ujob32->_aiocb_private.kernelinfo, jobref));
}

static void
aiocb32_save_aiocb(struct kaiocb *kjob, const void *ujobptrp)
{

	if (ujobptrp == NULL)
		memset(&kjob->ujobptr, 0, sizeof(kjob->ujobptr));
	else
		memcpy(&kjob->ujobptr, ujobptrp, sizeof(int32_t));
}

static int
aiocb32_store_aiocb(kaiocb_t ** __capability ujobp, struct kaiocb *kjob)
{
	int32_t ujob;

	if (kjob == NULL)
		ujob = 0;
	else
		memcpy(&ujob, &kjob->ujobptr, sizeof(int32_t));

	return (suword32(ujobp, ujob));
}

static size_t
aiocb32_size(void)
{

	return (sizeof(struct aiocb32));
}

static struct aiocb_ops aiocb32_ops = {
	.copyin = aiocb32_copyin,
	.fetch_status = aiocb32_fetch_status,
	.fetch_error = aiocb32_fetch_error,
	.free_kaiocb = aiocb_free_kaiocb,	/* Identical to 64-bit */
	.store_status = aiocb32_store_status,
	.store_error = aiocb32_store_error,
	.store_kernelinfo = aiocb32_store_kernelinfo,
	.save_aiocb = aiocb32_save_aiocb,
	.store_aiocb = aiocb32_store_aiocb,
	.size = aiocb32_size,
};

#ifdef COMPAT_FREEBSD6
static struct aiocb_ops aiocb32_ops_osigevent = {
	.copyin = aiocb32_copyin_old_sigevent,
	.fetch_status = aiocb32_fetch_status,
	.fetch_error = aiocb32_fetch_error,
	.free_kaiocb = aiocb_free_kaiocb,	/* Identical to 64-bit */
	.store_status = aiocb32_store_status,
	.store_error = aiocb32_store_error,
	.store_kernelinfo = aiocb32_store_kernelinfo,
	.save_aiocb = aiocb32_save_aiocb,
	.size = aiocb32_size,
};
#endif

int
freebsd32_aio_return(struct thread *td, struct freebsd32_aio_return_args *uap)
{

	return (kern_aio_return(td, __USER_CAP_OBJ(uap->aiocbp), &aiocb32_ops));
}

int
freebsd32_aio_suspend(struct thread *td, struct freebsd32_aio_suspend_args *uap)
{
	struct timespec32 ts32;
	struct timespec ts, *tsp;
	kaiocb_t * __capability * ujoblist;
	uint32_t *ujoblist32;
	int error, i;

	if (uap->nent < 0 || uap->nent > max_aio_queue_per_proc)
		return (EINVAL);

	if (uap->timeout) {
		/* Get timespec struct. */
		if ((error = copyin(__USER_CAP_OBJ(uap->timeout), &ts32,
		    sizeof(ts32))) != 0)
			return (error);
		CP(ts32, ts, tv_sec);
		CP(ts32, ts, tv_nsec);
		tsp = &ts;
	} else
		tsp = NULL;

	ujoblist = malloc(uap->nent * sizeof(ujoblist[0]), M_AIOS, M_WAITOK);
	ujoblist32 = (uint32_t *)ujoblist;
	error = copyin(uap->aiocbp, ujoblist32, uap->nent *
	    sizeof(ujoblist32[0]));
	if (error == 0) {
		for (i = uap->nent - 1; i >= 0; i--)
			ujoblist[i] = __USER_CAP_UNBOUND(PTRIN(ujoblist32[i]));

		error = kern_aio_suspend(td, uap->nent, ujoblist, tsp);
	}
	free(ujoblist, M_AIOS);
	return (error);
}

int
freebsd32_aio_cancel(struct thread *td, struct freebsd32_aio_cancel_args *uap)
{

	return(kern_aio_cancel(td, uap->fd, __USER_CAP_OBJ(uap->aiocbp),
	    &aiocb32_ops));
}

int
freebsd32_aio_error(struct thread *td, struct freebsd32_aio_error_args *uap)
{

	return (kern_aio_error(td, (kaiocb_t *)uap->aiocbp, &aiocb32_ops));
}

#ifdef COMPAT_FREEBSD6
int
freebsd6_freebsd32_aio_read(struct thread *td,
    struct freebsd6_freebsd32_aio_read_args *uap)
{

	return (aio_aqueue(td,
	    (kaiocb_t * __capability)__USER_CAP_OBJ(uap->aiocbp),
	    &uap->aiocbp, NULL, LIO_READ, &aiocb32_ops_osigevent));
}
#endif

int
freebsd32_aio_read(struct thread *td, struct freebsd32_aio_read_args *uap)
{

	return (aio_aqueue(td,
	    (kaiocb_t * __capability)__USER_CAP_OBJ(uap->aiocbp),
	    &uap->aiocbp, NULL, LIO_READ, &aiocb32_ops));
}

#ifdef COMPAT_FREEBSD6
int
freebsd6_freebsd32_aio_write(struct thread *td,
    struct freebsd6_freebsd32_aio_write_args *uap)
{

	return (aio_aqueue(td,
	    (kaiocb_t * __capability)__USER_CAP_OBJ(uap->aiocbp),
	    &uap->aiocbp, NULL, LIO_WRITE, &aiocb32_ops_osigevent));
}
#endif

int
freebsd32_aio_write(struct thread *td, struct freebsd32_aio_write_args *uap)
{

	return (aio_aqueue(td,
	    (kaiocb_t * __capability)__USER_CAP_OBJ(uap->aiocbp),
	    &uap->aiocbp, NULL, LIO_WRITE, &aiocb32_ops));
}

int
freebsd32_aio_mlock(struct thread *td, struct freebsd32_aio_mlock_args *uap)
{

	return (aio_aqueue(td,
	    (kaiocb_t * __capability)__USER_CAP_OBJ(uap->aiocbp),
	    &uap->aiocbp, NULL, LIO_MLOCK, &aiocb32_ops));
}

int
freebsd32_aio_waitcomplete(struct thread *td,
    struct freebsd32_aio_waitcomplete_args *uap)
{
	struct timespec32 ts32;
	struct timespec ts, *tsp;
	int error;

	if (uap->timeout) {
		/* Get timespec struct. */
		error = copyin(uap->timeout, &ts32, sizeof(ts32));
		if (error)
			return (error);
		CP(ts32, ts, tv_sec);
		CP(ts32, ts, tv_nsec);
		tsp = &ts;
	} else
		tsp = NULL;

	return (kern_aio_waitcomplete(td, (kaiocb_t **)uap->aiocbp, tsp,
	    &aiocb32_ops));
}

int
freebsd32_aio_fsync(struct thread *td, struct freebsd32_aio_fsync_args *uap)
{

	return (kern_aio_fsync(td, uap->op, (kaiocb_t *)uap->aiocbp,
	    &uap->aiocbp, &aiocb32_ops));
}

#ifdef COMPAT_FREEBSD6
int
freebsd6_freebsd32_lio_listio(struct thread *td,
    struct freebsd6_freebsd32_lio_listio_args *uap)
{
	kaiocb_t **acb_list;
	ksigevent_t *sigp, sig;
	struct osigevent32 osig;
	uint32_t *acb_list32;
	int error, i, nent;

	if ((uap->mode != LIO_NOWAIT) && (uap->mode != LIO_WAIT))
		return (EINVAL);

	nent = uap->nent;
	if (nent < 0 || nent > max_aio_queue_per_proc)
		return (EINVAL);

	if (uap->sig && (uap->mode == LIO_NOWAIT)) {
		error = copyin(uap->sig, &osig, sizeof(osig));
		if (error)
			return (error);
		error = convert_old_sigevent32(&osig, &sig);
		if (error)
			return (error);
		sigp = &sig;
	} else
		sigp = NULL;

	acb_list32 = malloc(sizeof(uint32_t) * nent, M_LIO, M_WAITOK);
	error = copyin(uap->acb_list, acb_list32, nent * sizeof(uint32_t));
	if (error) {
		free(acb_list32, M_LIO);
		return (error);
	}
	acb_list = malloc(sizeof(kaiocb_t *) * nent, M_LIO, M_WAITOK);
	for (i = 0; i < nent; i++)
		acb_list[i] = __USER_CAP(PTRIN(acb_list32[i]),
		    sizeof(struct aiocb32));
	free(acb_list32, M_LIO);

	error = kern_lio_listio(td, uap->mode, (intcap_t)uap->acb_list,
	    acb_list, nent, sigp, &aiocb32_ops_osigevent);
	free(acb_list, M_LIO);
	return (error);
}
#endif

int
freebsd32_lio_listio(struct thread *td, struct freebsd32_lio_listio_args *uap)
{
	kaiocb_t **acb_list;
	ksigevent_t *sigp, sig;
	struct sigevent32 sig32;
	uint32_t *acb_list32;
	int error, i, nent;

	if ((uap->mode != LIO_NOWAIT) && (uap->mode != LIO_WAIT))
		return (EINVAL);

	nent = uap->nent;
	if (nent < 0 || nent > max_aio_queue_per_proc)
		return (EINVAL);

	if (uap->sig && (uap->mode == LIO_NOWAIT)) {
		error = copyin(uap->sig, &sig32, sizeof(sig32));
		if (error)
			return (error);
		error = convert_sigevent32(&sig32, &sig);
		if (error)
			return (error);
		sigp = &sig;
	} else
		sigp = NULL;

	acb_list32 = malloc(sizeof(uint32_t) * nent, M_LIO, M_WAITOK);
	error = copyin(uap->acb_list, acb_list32, nent * sizeof(uint32_t));
	if (error) {
		free(acb_list32, M_LIO);
		return (error);
	}
	acb_list = malloc(sizeof(kaiocb_t *) * nent, M_LIO, M_WAITOK);
	for (i = 0; i < nent; i++)
		acb_list[i] = __USER_CAP(PTRIN(acb_list32[i]),
		    sizeof(struct aiocb32));
	free(acb_list32, M_LIO);

	error = kern_lio_listio(td, uap->mode, (intcap_t)uap->acb_list,
	    acb_list, nent, sigp, &aiocb32_ops);
	free(acb_list, M_LIO);
	return (error);
}

#endif /* COMPAT_FREEBSD32 */

#ifdef COMPAT_CHERIABI
#include <sys/user.h>

#include <machine/cherireg.h>

#include <cheri/cheric.h>

#include <compat/cheriabi/cheriabi.h>
#include <compat/cheriabi/cheriabi_proto.h>
#include <compat/cheriabi/cheriabi_signal.h>
#include <compat/cheriabi/cheriabi_syscall.h>
#include <compat/cheriabi/cheriabi_util.h>

static int
aiocb_c_copyin(void * __capability ujob, kaiocb_t *kjob)
{

	return (copyincap(ujob, kjob, sizeof(*kjob)));
}

static long
aiocb_c_fetch_status(void * __capability ujob)
{
	struct aiocb_c * __capability ujob_c;

	ujob_c = (struct aiocb_c * __capability)ujob;
	return (fuword(&ujob_c->_aiocb_private.status));
}

static long
aiocb_c_fetch_error(void * __capability ujob)
{
	struct aiocb_c * __capability ujob_c;

	ujob_c = (struct aiocb_c * __capability)ujob;
	return (fuword(&ujob_c->_aiocb_private.error));
}

static void
aiocb_c_free_kaiocb(struct kaiocb *kjob)
{

	uma_zfree(aiocb_zone, kjob);
}

static int
aiocb_c_store_status(void * __capability ujob, long status)
{
	struct aiocb_c * __capability ujob_c;

	ujob_c = (struct aiocb_c * __capability)ujob;
	return (suword(&ujob_c->_aiocb_private.status, status));
}

static int
aiocb_c_store_error(void * __capability ujob, long error)
{
	struct aiocb_c * __capability ujob_c;

	ujob_c = (struct aiocb_c * __capability)ujob;
	return (suword(&ujob_c->_aiocb_private.error, error));
}

static int
aiocb_c_store_kernelinfo(void * __capability ujob, long jobref)
{

	/* Nothing uses kernelinfo so we don't update it */
	return (0);
}

static void
aiocb_c_save_aiocb(struct kaiocb *kjob, const void *ujobptrp)
{

	if (ujobptrp == NULL)
		memset(&kjob->ujobptr, 0, sizeof(kjob->ujobptr));
	else
		cheri_memcpy(&kjob->ujobptr, ujobptrp, sizeof(__intcap_t));
}

static int
aiocb_c_store_aiocb(kaiocb_t ** __capability ujobp, struct kaiocb *kjob)
{
	intcap_t ujob;

	if (kjob == NULL)
		ujob = 0;	/* XXXBD: is this sufficent? */
	else
		cheri_memcpy(&ujob, &kjob->ujobptr, sizeof(__intcap_t));

	return (copyoutcap(&ujob, ujobp, sizeof(intcap_t)));
}

static size_t
aiocb_c_size(void)
{

	return (sizeof(struct aiocb_c));
}

static struct aiocb_ops aiocb_c_ops = {
	.copyin = aiocb_c_copyin,
	.fetch_status = aiocb_c_fetch_status,
	.fetch_error = aiocb_c_fetch_error,
	.free_kaiocb = aiocb_c_free_kaiocb,
	.store_status = aiocb_c_store_status,
	.store_error = aiocb_c_store_error,
	.store_kernelinfo = aiocb_c_store_kernelinfo,
	.save_aiocb = aiocb_c_save_aiocb,
	.store_aiocb = aiocb_c_store_aiocb,
	.size = aiocb_c_size,
};

int
cheriabi_aio_return(struct thread *td, struct cheriabi_aio_return_args *uap)
{

	return (kern_aio_return(td, uap->aiocbp, &aiocb_c_ops));
}

int
cheriabi_aio_suspend(struct thread *td, struct cheriabi_aio_suspend_args *uap)
{
	struct timespec ts, *tsp;
	struct aiocb_c * __capability *ujoblist;
	int error;

	if (uap->nent < 0 || uap->nent > max_aio_queue_per_proc)
		return (EINVAL);

	if (uap->timeout) {
		/* Get timespec struct. */
		if ((error = copyin(uap->timeout, &ts, sizeof(ts))) != 0)
			return (error);
		tsp = &ts;
	} else
		tsp = NULL;

	ujoblist = malloc(uap->nent * sizeof(ujoblist[0]), M_AIOS, M_WAITOK);
	error = copyincap(uap->aiocbp, ujoblist,
	    uap->nent * sizeof(*ujoblist));
	if (error == 0)
		error = kern_aio_suspend(td, uap->nent,
		    (kaiocb_t * __capability *)ujoblist, tsp);
	free(ujoblist, M_AIOS);
	return (error);
}

/*
 * This function exists soley to allow the size of uap->aiocbp to be
 * checked in the uap fill function.
 */
int
cheriabi_aio_cancel(struct thread *td, struct cheriabi_aio_cancel_args *uap)
{

	return(kern_aio_cancel(td, uap->fd,
	    (kaiocb_t * __capability)uap->aiocbp, &aiocb_c_ops));
}

int
cheriabi_aio_error(struct thread *td, struct cheriabi_aio_error_args *uap)
{

	return (kern_aio_error(td,
	    (kaiocb_t * __capability)uap->aiocbp,
	    &aiocb_c_ops));
}

int
cheriabi_aio_read(struct thread *td, struct cheriabi_aio_read_args *uap)
{

	return (aio_aqueue(td,
	    (kaiocb_t * __capability)uap->aiocbp,
	    &uap->aiocbp, NULL, LIO_READ, &aiocb_c_ops));
}

int
cheriabi_aio_write(struct thread *td, struct cheriabi_aio_write_args *uap)
{

	return (aio_aqueue(td,
	    (kaiocb_t * __capability)uap->aiocbp,
	    &uap->aiocbp, NULL, LIO_WRITE, &aiocb_c_ops));
}

int
cheriabi_aio_mlock(struct thread *td, struct cheriabi_aio_mlock_args *uap)
{

	return (aio_aqueue(td,
	    (kaiocb_t * __capability)uap->aiocbp,
	    &uap->aiocbp, NULL, LIO_MLOCK, &aiocb_c_ops));
}

int
cheriabi_aio_waitcomplete(struct thread *td,
    struct cheriabi_aio_waitcomplete_args *uap)
{
	struct timespec ts, *tsp;
	int error;

	if (uap->timeout) {
		/* Get timespec struct. */
		error = copyin(uap->timeout, &ts, sizeof(ts));
		if (error)
			return (error);
		tsp = &ts;
	} else
		tsp = NULL;

	return (kern_aio_waitcomplete(td,
	    (kaiocb_t ** __capability)uap->aiocbp, tsp,
	    &aiocb_c_ops));
}

int
cheriabi_aio_fsync(struct thread *td, struct cheriabi_aio_fsync_args *uap)
{

	return (kern_aio_fsync(td, uap->op,
	    (kaiocb_t * __capability)uap->aiocbp,
	    &uap->aiocbp, &aiocb_c_ops));
}

int
cheriabi_lio_listio(struct thread *td, struct cheriabi_lio_listio_args *uap)
{
	kaiocb_t * __capability *acb_list;
	ksigevent_t *sigp, sig;
	int error, nent;

	if ((uap->mode != LIO_NOWAIT) && (uap->mode != LIO_WAIT))
		return (EINVAL);

	nent = uap->nent;
	if (nent < 0 || nent > max_aio_queue_per_proc)
		return (EINVAL);

	if (uap->sig && (uap->mode == LIO_NOWAIT)) {
		error = copyincap(uap->sig, &sig, sizeof(sig));
		if (error)
			return (error);
		sigp = &sig;
	} else
		sigp = NULL;
	acb_list = malloc(sizeof(kaiocb_t *) * nent, M_LIO, M_WAITOK);
	error = copyincap(uap->acb_list, acb_list, nent * sizeof(*acb_list));
	if (error) {
		free(acb_list, M_LIO);
		return (error);
	}

	error = kern_lio_listio(td, uap->mode, (intcap_t)(__cheri_addr vaddr_t)uap->acb_list,
	    acb_list, nent, sigp, &aiocb_c_ops);
	free(acb_list, M_LIO);
	return (error);
}
#endif /* COMPAT_CHERIABI */
// CHERI CHANGES START
// {
//   "updated": 20181114,
//   "target_type": "kernel",
//   "changes": [
//     "iovec-macros",
//     "kernel_sig_types",
//     "kiovec_t",
//     "user_capabilities"
//   ]
// }
// CHERI CHANGES END<|MERGE_RESOLUTION|>--- conflicted
+++ resolved
@@ -1671,12 +1671,8 @@
 		goto aqueue_fail;
 	}
 	kqfd = job->uaiocb.aio_sigevent.sigev_notify_kqueue;
-<<<<<<< HEAD
+	memset(&kev, 0, sizeof(kev));
 	kev.ident = (__cheri_addr vaddr_t)job->ujob;
-=======
-	memset(&kev, 0, sizeof(kev));
-	kev.ident = (uintptr_t)job->ujob;
->>>>>>> f578e303
 	kev.filter = EVFILT_AIO;
 	kev.flags = EV_ADD | EV_ENABLE | EV_FLAG1 | evflags;
 	kev.data = (intptr_t)job;
