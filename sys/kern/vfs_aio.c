--- conflicted
+++ resolved
@@ -2062,13 +2062,8 @@
 	} else
 		tsp = NULL;
 
-<<<<<<< HEAD
-	ujoblist = malloc(uap->nent * sizeof(ujoblist[0]), M_AIOS, M_WAITOK);
+	ujoblist = malloc(uap->nent * sizeof(ujoblist[0]), M_AIO, M_WAITOK);
 	error = copyincap(uap->aiocbp, ujoblist, uap->nent * sizeof(ujoblist[0]));
-=======
-	ujoblist = malloc(uap->nent * sizeof(ujoblist[0]), M_AIO, M_WAITOK);
-	error = copyin(uap->aiocbp, ujoblist, uap->nent * sizeof(ujoblist[0]));
->>>>>>> 9553bc89
 	if (error == 0)
 		error = kern_aio_suspend(td, uap->nent, ujoblist, tsp);
 	free(ujoblist, M_AIO);
@@ -3494,7 +3489,7 @@
 	} else
 		tsp = NULL;
 
-	ujoblist = malloc(uap->nent * sizeof(ujoblist[0]), M_AIOS, M_WAITOK);
+	ujoblist = malloc(uap->nent * sizeof(ujoblist[0]), M_AIO, M_WAITOK);
 	ujoblist64 = (uint64_t *)ujoblist;
 	error = copyin(__USER_CAP_ARRAY(uap->aiocbp, uap->nent), ujoblist64,
 	    uap->nent * sizeof(ujoblist64[0]));
@@ -3505,7 +3500,7 @@
 
 		error = kern_aio_suspend(td, uap->nent, ujoblist, tsp);
 	}
-	free(ujoblist, M_AIOS);
+	free(ujoblist, M_AIO);
 	return (error);
 }
 
