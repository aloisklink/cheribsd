--- conflicted
+++ resolved
@@ -1282,14 +1282,6 @@
 	bp->bio_length = cb->aio_nbytes;
 	bp->bio_bcount = cb->aio_nbytes;
 	bp->bio_done = aio_biowakeup;
-<<<<<<< HEAD
-#ifdef __CHERI_PURE_CAPABILITY__
-	bp->bio_data = (void *)(uintptr_t)cb->aio_buf;
-#else
-	bp->bio_data = (void *)(__cheri_addr vaddr_t)cb->aio_buf;
-#endif
-=======
->>>>>>> 39cdd1c2
 	bp->bio_offset = cb->aio_offset;
 	bp->bio_cmd = cb->aio_lio_opcode == LIO_WRITE ? BIO_WRITE : BIO_READ;
 	bp->bio_dev = dev;
@@ -3159,11 +3151,7 @@
 	CP(job64, *kjob, _aiocb_private.status);
 	CP(job64, *kjob, _aiocb_private.error);
 	kjob->_aiocb_private.kernelinfo =
-<<<<<<< HEAD
-	    __USER_CAP_UNBOUND(job64._aiocb_private.kernelinfo);
-=======
 	    (void * __capability)(uintcap_t)job64._aiocb_private.kernelinfo;
->>>>>>> 39cdd1c2
 	return (convert_old_sigevent64(&job64.aio_sigevent,
 	    &kjob->aio_sigevent));
 }
