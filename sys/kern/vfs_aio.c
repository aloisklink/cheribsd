/*-
 * SPDX-License-Identifier: BSD-2-Clause-FreeBSD
 *
 * Copyright (c) 1997 John S. Dyson.  All rights reserved.
 *
 * Redistribution and use in source and binary forms, with or without
 * modification, are permitted provided that the following conditions
 * are met:
 * 1. Redistributions of source code must retain the above copyright
 *    notice, this list of conditions and the following disclaimer.
 * 2. John S. Dyson's name may not be used to endorse or promote products
 *    derived from this software without specific prior written permission.
 *
 * DISCLAIMER:  This code isn't warranted to do anything useful.  Anything
 * bad that happens because of using this software isn't the responsibility
 * of the author.  This software is distributed AS-IS.
 */

/*
 * This file contains support for the POSIX 1003.1B AIO/LIO facility.
 */

#include <sys/cdefs.h>
__FBSDID("$FreeBSD$");

#include <sys/param.h>
#include <sys/systm.h>
#include <sys/malloc.h>
#include <sys/bio.h>
#include <sys/buf.h>
#include <sys/capsicum.h>
#include <sys/eventhandler.h>
#include <sys/sysproto.h>
#include <sys/filedesc.h>
#include <sys/kernel.h>
#include <sys/module.h>
#include <sys/kthread.h>
#include <sys/fcntl.h>
#include <sys/file.h>
#include <sys/limits.h>
#include <sys/lock.h>
#include <sys/mutex.h>
#include <sys/unistd.h>
#include <sys/posix4.h>
#include <sys/proc.h>
#include <sys/resourcevar.h>
#include <sys/signalvar.h>
#include <sys/syscallsubr.h>
#include <sys/protosw.h>
#include <sys/rwlock.h>
#include <sys/sema.h>
#include <sys/socket.h>
#include <sys/socketvar.h>
#include <sys/syscall.h>
#include <sys/sysent.h>
#include <sys/sysctl.h>
#include <sys/syslog.h>
#include <sys/sx.h>
#include <sys/taskqueue.h>
#include <sys/vnode.h>
#include <sys/conf.h>
#include <sys/event.h>
#include <sys/mount.h>
#include <geom/geom.h>

#include <machine/atomic.h>

#include <vm/vm.h>
#include <vm/vm_page.h>
#include <vm/vm_extern.h>
#include <vm/pmap.h>
#include <vm/vm_map.h>
#include <vm/vm_object.h>
#include <vm/uma.h>
#include <sys/aio.h>

#ifdef CHERI_CAPREVOKE
#include <cheri/cheric.h>
#include <cheri/revoke.h>
#include <vm/vm_cheri_revoke.h>
#endif

/*
 * Counter for allocating reference ids to new jobs.  Wrapped to 1 on
 * overflow. (XXX will be removed soon.)
 */
static u_long jobrefid;

/*
 * Counter for aio_fsync.
 */
static uint64_t jobseqno;

#ifndef MAX_AIO_PER_PROC
#define MAX_AIO_PER_PROC	32
#endif

#ifndef MAX_AIO_QUEUE_PER_PROC
#define MAX_AIO_QUEUE_PER_PROC	256
#endif

#ifndef MAX_AIO_QUEUE
#define MAX_AIO_QUEUE		1024 /* Bigger than MAX_AIO_QUEUE_PER_PROC */
#endif

#ifndef MAX_BUF_AIO
#define MAX_BUF_AIO		16
#endif

FEATURE(aio, "Asynchronous I/O");
SYSCTL_DECL(_p1003_1b);

static MALLOC_DEFINE(M_LIO, "lio", "listio aio control block list");
static MALLOC_DEFINE(M_AIOS, "aios", "aio_suspend aio control block list");

static SYSCTL_NODE(_vfs, OID_AUTO, aio, CTLFLAG_RW | CTLFLAG_MPSAFE, 0,
    "Async IO management");

static int enable_aio_unsafe = 0;
SYSCTL_INT(_vfs_aio, OID_AUTO, enable_unsafe, CTLFLAG_RW, &enable_aio_unsafe, 0,
    "Permit asynchronous IO on all file types, not just known-safe types");

static unsigned int unsafe_warningcnt = 1;
SYSCTL_UINT(_vfs_aio, OID_AUTO, unsafe_warningcnt, CTLFLAG_RW,
    &unsafe_warningcnt, 0,
    "Warnings that will be triggered upon failed IO requests on unsafe files");

static int max_aio_procs = MAX_AIO_PROCS;
SYSCTL_INT(_vfs_aio, OID_AUTO, max_aio_procs, CTLFLAG_RW, &max_aio_procs, 0,
    "Maximum number of kernel processes to use for handling async IO ");

static int num_aio_procs = 0;
SYSCTL_INT(_vfs_aio, OID_AUTO, num_aio_procs, CTLFLAG_RD, &num_aio_procs, 0,
    "Number of presently active kernel processes for async IO");

/*
 * The code will adjust the actual number of AIO processes towards this
 * number when it gets a chance.
 */
static int target_aio_procs = TARGET_AIO_PROCS;
SYSCTL_INT(_vfs_aio, OID_AUTO, target_aio_procs, CTLFLAG_RW, &target_aio_procs,
    0,
    "Preferred number of ready kernel processes for async IO");

static int max_queue_count = MAX_AIO_QUEUE;
SYSCTL_INT(_vfs_aio, OID_AUTO, max_aio_queue, CTLFLAG_RW, &max_queue_count, 0,
    "Maximum number of aio requests to queue, globally");

static int num_queue_count = 0;
SYSCTL_INT(_vfs_aio, OID_AUTO, num_queue_count, CTLFLAG_RD, &num_queue_count, 0,
    "Number of queued aio requests");

static int num_buf_aio = 0;
SYSCTL_INT(_vfs_aio, OID_AUTO, num_buf_aio, CTLFLAG_RD, &num_buf_aio, 0,
    "Number of aio requests presently handled by the buf subsystem");

static int num_unmapped_aio = 0;
SYSCTL_INT(_vfs_aio, OID_AUTO, num_unmapped_aio, CTLFLAG_RD, &num_unmapped_aio,
    0,
    "Number of aio requests presently handled by unmapped I/O buffers");

/* Number of async I/O processes in the process of being started */
/* XXX This should be local to aio_aqueue() */
static int num_aio_resv_start = 0;

static int aiod_lifetime;
SYSCTL_INT(_vfs_aio, OID_AUTO, aiod_lifetime, CTLFLAG_RW, &aiod_lifetime, 0,
    "Maximum lifetime for idle aiod");

static int max_aio_per_proc = MAX_AIO_PER_PROC;
SYSCTL_INT(_vfs_aio, OID_AUTO, max_aio_per_proc, CTLFLAG_RW, &max_aio_per_proc,
    0,
    "Maximum active aio requests per process");

static int max_aio_queue_per_proc = MAX_AIO_QUEUE_PER_PROC;
SYSCTL_INT(_vfs_aio, OID_AUTO, max_aio_queue_per_proc, CTLFLAG_RW,
    &max_aio_queue_per_proc, 0,
    "Maximum queued aio requests per process");

static int max_buf_aio = MAX_BUF_AIO;
SYSCTL_INT(_vfs_aio, OID_AUTO, max_buf_aio, CTLFLAG_RW, &max_buf_aio, 0,
    "Maximum buf aio requests per process");

/* 
 * Though redundant with vfs.aio.max_aio_queue_per_proc, POSIX requires
 * sysconf(3) to support AIO_LISTIO_MAX, and we implement that with
 * vfs.aio.aio_listio_max.
 */
SYSCTL_INT(_p1003_1b, CTL_P1003_1B_AIO_LISTIO_MAX, aio_listio_max,
    CTLFLAG_RD | CTLFLAG_CAPRD, &max_aio_queue_per_proc,
    0, "Maximum aio requests for a single lio_listio call");

#ifdef COMPAT_FREEBSD6
typedef struct oaiocb {
	int	aio_fildes;		/* File descriptor */
	off_t	aio_offset;		/* File offset for I/O */
	volatile void *aio_buf;         /* I/O buffer in process space */
	size_t	aio_nbytes;		/* Number of bytes for I/O */
	struct	osigevent aio_sigevent;	/* Signal to deliver */
	int	aio_lio_opcode;		/* LIO opcode */
	int	aio_reqprio;		/* Request priority -- ignored */
	struct	__aiocb_private	_aiocb_private;
} oaiocb_t;
#endif

/*
 * Below is a key of locks used to protect each member of struct kaiocb
 * aioliojob and kaioinfo and any backends.
 *
 * * - need not protected
 * a - locked by kaioinfo lock
 * b - locked by backend lock, the backend lock can be null in some cases,
 *     for example, BIO belongs to this type, in this case, proc lock is
 *     reused.
 * c - locked by aio_job_mtx, the lock for the generic file I/O backend.
 */

/*
 * If the routine that services an AIO request blocks while running in an
 * AIO kernel process it can starve other I/O requests.  BIO requests
 * queued via aio_qbio() complete asynchronously and do not use AIO kernel
 * processes at all.  Socket I/O requests use a separate pool of
 * kprocs and also force non-blocking I/O.  Other file I/O requests
 * use the generic fo_read/fo_write operations which can block.  The
 * fsync and mlock operations can also block while executing.  Ideally
 * none of these requests would block while executing.
 *
 * Note that the service routines cannot toggle O_NONBLOCK in the file
 * structure directly while handling a request due to races with
 * userland threads.
 */

/* jobflags */
#define	KAIOCB_QUEUEING		0x01
#define	KAIOCB_CANCELLED	0x02
#define	KAIOCB_CANCELLING	0x04
#define	KAIOCB_CHECKSYNC	0x08
#define	KAIOCB_CLEARED		0x10
#define	KAIOCB_FINISHED		0x20
#define	KAIOCB_CAPREV_EPOCH	0x40

/*
 * AIO process info
 */
#define AIOP_FREE	0x1			/* proc on free queue */

struct aioproc {
	int	aioprocflags;			/* (c) AIO proc flags */
	TAILQ_ENTRY(aioproc) list;		/* (c) list of processes */
	struct	proc *aioproc;			/* (*) the AIO proc */
};

/*
 * data-structure for lio signal management
 */
struct aioliojob {
	int	lioj_flags;			/* (a) listio flags */
	int	lioj_count;			/* (a) count of jobs */
	int	lioj_finished_count;		/* (a) count of finished jobs */
	struct	sigevent lioj_signal;		/* (a) signal on all I/O done */
	TAILQ_ENTRY(aioliojob) lioj_list;	/* (a) lio list */
	struct	knlist klist;			/* (a) list of knotes */
	ksiginfo_t lioj_ksi;			/* (a) Realtime signal info */
};

#define	LIOJ_SIGNAL		0x1	/* signal on all done (lio) */
#define	LIOJ_SIGNAL_POSTED	0x2	/* signal has been posted */
#define LIOJ_KEVENT_POSTED	0x4	/* kevent triggered */

/*
 * per process aio data structure
 */
struct kaioinfo {
	struct	mtx kaio_mtx;		/* the lock to protect this struct */
	int	kaio_flags;		/* (a) per process kaio flags */
	int	kaio_active_count;	/* (c) number of currently used AIOs */
	int	kaio_count;		/* (a) size of AIO queue */
	int	kaio_buffer_count;	/* (a) number of bio buffers */
	TAILQ_HEAD(,kaiocb) kaio_all;	/* (a) all AIOs in a process */
	TAILQ_HEAD(,kaiocb) kaio_done;	/* (a) done queue for process */
	TAILQ_HEAD(,aioliojob) kaio_liojoblist; /* (a) list of lio jobs */
	TAILQ_HEAD(,kaiocb) kaio_jobqueue;	/* (a) job queue for process */
	TAILQ_HEAD(,kaiocb) kaio_syncqueue;	/* (a) queue for aio_fsync */
	TAILQ_HEAD(,kaiocb) kaio_syncready;  /* (a) second q for aio_fsync */
	struct	task kaio_task;		/* (*) task to kick aio processes */
	struct	task kaio_sync_task;	/* (*) task to schedule fsync jobs */
};

#define AIO_LOCK(ki)		mtx_lock(&(ki)->kaio_mtx)
#define AIO_UNLOCK(ki)		mtx_unlock(&(ki)->kaio_mtx)
#define AIO_LOCK_ASSERT(ki, f)	mtx_assert(&(ki)->kaio_mtx, (f))
#define AIO_MTX(ki)		(&(ki)->kaio_mtx)

#define KAIO_RUNDOWN		0x1	/* process is being run down */
#define KAIO_WAKEUP		0x2	/* wakeup process when AIO completes */
#define KAIO_CAPREV_EPOCH	0x4

/*
 * Operations used to interact with userland aio control blocks.
 * Different ABIs provide their own operations.
 */
struct aiocb_ops {
	int	(*aio_copyin)(void * __capability ujob, struct kaiocb *kjob,
		    int ty);
	long	(*fetch_status)(void * __capability ujob);
	long	(*fetch_error)(void * __capability ujob);
	int	(*store_status)(void * __capability ujob, long status);
	int	(*store_error)(void * __capability ujob, long error);
	int	(*store_kernelinfo)(void * __capability ujob, long jobref);
	int	(*store_aiocb)(struct aiocb ** __capability ujobp,
		    struct aiocb * __capability ujob);
	size_t	(*size)(void);
};

MALLOC_DECLARE(M_KQUEUE);

static TAILQ_HEAD(,aioproc) aio_freeproc;		/* (c) Idle daemons */
static struct sema aio_newproc_sem;
static struct mtx aio_job_mtx;
static TAILQ_HEAD(,kaiocb) aio_jobs;			/* (c) Async job list */
static struct unrhdr *aiod_unr;

static void	aio_biocleanup(struct bio *bp);
void		aio_init_aioinfo(struct proc *p);
static int	aio_onceonly(void);
static int	aio_free_entry(struct kaiocb *job);
static void	aio_process_rw(struct kaiocb *job);
static void	aio_process_sync(struct kaiocb *job);
static void	aio_process_mlock(struct kaiocb *job);
static void	aio_schedule_fsync(void *context, int pending);
static int	aio_newproc(int *);
static int	aio_aqueue(struct thread *td, struct aiocb * __capability ujob,
		    struct aioliojob *lio, int type, struct aiocb_ops *ops);
static int	aio_queue_file(struct file *fp, struct kaiocb *job);
static void	aio_biowakeup(struct bio *bp);
static void	aio_proc_rundown(void *arg, struct proc *p);
static void	aio_proc_rundown_exec(void *arg, struct proc *p,
		    struct image_params *imgp);
static int	aio_qbio(struct proc *p, struct kaiocb *job);
static void	aio_daemon(void *param);
static void	aio_bio_done_notify(struct proc *userp, struct kaiocb *job);
static bool	aio_clear_cancel_function_locked(struct kaiocb *job);
static int	aio_kick(struct proc *userp);
static void	aio_kick_nowait(struct proc *userp);
static void	aio_kick_helper(void *context, int pending);
static int	filt_aioattach(struct knote *kn);
static void	filt_aiodetach(struct knote *kn);
static int	filt_aio(struct knote *kn, long hint);
static int	filt_lioattach(struct knote *kn);
static void	filt_liodetach(struct knote *kn);
static int	filt_lio(struct knote *kn, long hint);

static void	aiocb_free_kaiocb(struct kaiocb *);

/*
 * Zones for:
 * 	kaio	Per process async io info
 *	aiop	async io process data
 *	aiocb	async io jobs
 *	aiolio	list io jobs
 */
static uma_zone_t kaio_zone, aiop_zone, aiocb_zone, aiolio_zone;

/* kqueue filters for aio */
static struct filterops aio_filtops = {
	.f_isfd = 0,
	.f_attach = filt_aioattach,
	.f_detach = filt_aiodetach,
	.f_event = filt_aio,
};
static struct filterops lio_filtops = {
	.f_isfd = 0,
	.f_attach = filt_lioattach,
	.f_detach = filt_liodetach,
	.f_event = filt_lio
};

static eventhandler_tag exit_tag, exec_tag;

TASKQUEUE_DEFINE_THREAD(aiod_kick);

/*
 * Main operations function for use as a kernel module.
 */
static int
aio_modload(struct module *module, int cmd, void *arg)
{
	int error = 0;

	switch (cmd) {
	case MOD_LOAD:
		aio_onceonly();
		break;
	case MOD_SHUTDOWN:
		break;
	default:
		error = EOPNOTSUPP;
		break;
	}
	return (error);
}

static moduledata_t aio_mod = {
	"aio",
	&aio_modload,
	NULL
};

DECLARE_MODULE(aio, aio_mod, SI_SUB_VFS, SI_ORDER_ANY);
MODULE_VERSION(aio, 1);

/*
 * Startup initialization
 */
static int
aio_onceonly(void)
{

	exit_tag = EVENTHANDLER_REGISTER(process_exit, aio_proc_rundown, NULL,
	    EVENTHANDLER_PRI_ANY);
	exec_tag = EVENTHANDLER_REGISTER(process_exec, aio_proc_rundown_exec,
	    NULL, EVENTHANDLER_PRI_ANY);
	kqueue_add_filteropts(EVFILT_AIO, &aio_filtops);
	kqueue_add_filteropts(EVFILT_LIO, &lio_filtops);
	TAILQ_INIT(&aio_freeproc);
	sema_init(&aio_newproc_sem, 0, "aio_new_proc");
	mtx_init(&aio_job_mtx, "aio_job", NULL, MTX_DEF);
	TAILQ_INIT(&aio_jobs);
	aiod_unr = new_unrhdr(1, INT_MAX, NULL);
	kaio_zone = uma_zcreate("AIO", sizeof(struct kaioinfo), NULL, NULL,
	    NULL, NULL, UMA_ALIGN_PTR, UMA_ZONE_NOFREE);
	aiop_zone = uma_zcreate("AIOP", sizeof(struct aioproc), NULL,
	    NULL, NULL, NULL, UMA_ALIGN_PTR, UMA_ZONE_NOFREE);
	aiocb_zone = uma_zcreate("AIOCB", sizeof(struct kaiocb), NULL, NULL,
	    NULL, NULL, UMA_ALIGN_PTR, UMA_ZONE_NOFREE);
	aiolio_zone = uma_zcreate("AIOLIO", sizeof(struct aioliojob), NULL,
	    NULL, NULL, NULL, UMA_ALIGN_PTR, UMA_ZONE_NOFREE);
	aiod_lifetime = AIOD_LIFETIME_DEFAULT;
	jobrefid = 1;
	p31b_setcfg(CTL_P1003_1B_ASYNCHRONOUS_IO, _POSIX_ASYNCHRONOUS_IO);
	p31b_setcfg(CTL_P1003_1B_AIO_MAX, MAX_AIO_QUEUE);
	p31b_setcfg(CTL_P1003_1B_AIO_PRIO_DELTA_MAX, 0);

	return (0);
}

/*
 * Init the per-process aioinfo structure.  The aioinfo limits are set
 * per-process for user limit (resource) management.
 */
void
aio_init_aioinfo(struct proc *p)
{
	struct kaioinfo *ki;

	ki = uma_zalloc(kaio_zone, M_WAITOK);
	mtx_init(&ki->kaio_mtx, "aiomtx", NULL, MTX_DEF | MTX_NEW);
	ki->kaio_flags = 0;
	ki->kaio_active_count = 0;
	ki->kaio_count = 0;
	ki->kaio_buffer_count = 0;
	TAILQ_INIT(&ki->kaio_all);
	TAILQ_INIT(&ki->kaio_done);
	TAILQ_INIT(&ki->kaio_jobqueue);
	TAILQ_INIT(&ki->kaio_liojoblist);
	TAILQ_INIT(&ki->kaio_syncqueue);
	TAILQ_INIT(&ki->kaio_syncready);
	TASK_INIT(&ki->kaio_task, 0, aio_kick_helper, p);
	TASK_INIT(&ki->kaio_sync_task, 0, aio_schedule_fsync, ki);
	PROC_LOCK(p);
	if (p->p_aioinfo == NULL) {
		p->p_aioinfo = ki;
		PROC_UNLOCK(p);
	} else {
		PROC_UNLOCK(p);
		mtx_destroy(&ki->kaio_mtx);
		uma_zfree(kaio_zone, ki);
	}

	while (num_aio_procs < MIN(target_aio_procs, max_aio_procs))
		aio_newproc(NULL);
}

static int
aio_sendsig(struct proc *p, struct sigevent *sigev, ksiginfo_t *ksi, bool ext)
{
	struct thread *td;
	int error;

	error = sigev_findtd(p, sigev, &td);
	if (error)
		return (error);
	if (!KSI_ONQ(ksi)) {
		ksiginfo_set_sigev(ksi, sigev);
		ksi->ksi_code = SI_ASYNCIO;
		ksi->ksi_flags |= ext ? (KSI_EXT | KSI_INS) : 0;
		tdsendsignal(p, td, ksi->ksi_signo, ksi);
	}
	PROC_UNLOCK(p);
	return (error);
}

/*
 * Free a job entry.  Wait for completion if it is currently active, but don't
 * delay forever.  If we delay, we return a flag that says that we have to
 * restart the queue scan.
 */
static int
aio_free_entry(struct kaiocb *job)
{
	struct kaioinfo *ki;
	struct aioliojob *lj;
	struct proc *p;

	p = job->userproc;
	MPASS(curproc == p);
	ki = p->p_aioinfo;
	MPASS(ki != NULL);

	AIO_LOCK_ASSERT(ki, MA_OWNED);
	MPASS(job->jobflags & KAIOCB_FINISHED);

	atomic_subtract_int(&num_queue_count, 1);

	ki->kaio_count--;
	MPASS(ki->kaio_count >= 0);

	TAILQ_REMOVE(&ki->kaio_done, job, plist);
	TAILQ_REMOVE(&ki->kaio_all, job, allist);

	lj = job->lio;
	if (lj) {
		lj->lioj_count--;
		lj->lioj_finished_count--;

		if (lj->lioj_count == 0) {
			TAILQ_REMOVE(&ki->kaio_liojoblist, lj, lioj_list);
			/* lio is going away, we need to destroy any knotes */
			knlist_delete(&lj->klist, curthread, 1);
			PROC_LOCK(p);
			sigqueue_take(&lj->lioj_ksi);
			PROC_UNLOCK(p);
			uma_zfree(aiolio_zone, lj);
		}
	}

	/* job is going away, we need to destroy any knotes */
	knlist_delete(&job->klist, curthread, 1);
	PROC_LOCK(p);
	sigqueue_take(&job->ksi);
	PROC_UNLOCK(p);

	AIO_UNLOCK(ki);

	/*
	 * The thread argument here is used to find the owning process
	 * and is also passed to fo_close() which may pass it to various
	 * places such as devsw close() routines.  Because of that, we
	 * need a thread pointer from the process owning the job that is
	 * persistent and won't disappear out from under us or move to
	 * another process.
	 *
	 * Currently, all the callers of this function call it to remove
	 * a kaiocb from the current process' job list either via a
	 * syscall or due to the current process calling exit() or
	 * execve().  Thus, we know that p == curproc.  We also know that
	 * curthread can't exit since we are curthread.
	 *
	 * Therefore, we use curthread as the thread to pass to
	 * knlist_delete().  This does mean that it is possible for the
	 * thread pointer at close time to differ from the thread pointer
	 * at open time, but this is already true of file descriptors in
	 * a multithreaded process.
	 */
	if (job->fd_file)
		fdrop(job->fd_file, curthread);
	crfree(job->cred);
<<<<<<< HEAD
	aiocb_free_kaiocb(job);
=======
	if (job->uiop != &job->uio)
		free(job->uiop, M_IOV);
	uma_zfree(aiocb_zone, job);
>>>>>>> 6b4d96b9
	AIO_LOCK(ki);

	return (0);
}

static void
aio_proc_rundown_exec(void *arg, struct proc *p,
    struct image_params *imgp __unused)
{
   	aio_proc_rundown(arg, p);
}

static int
aio_cancel_job(struct proc *p, struct kaioinfo *ki, struct kaiocb *job)
{
	aio_cancel_fn_t *func;
	int cancelled;

	AIO_LOCK_ASSERT(ki, MA_OWNED);
	if (job->jobflags & (KAIOCB_CANCELLED | KAIOCB_FINISHED))
		return (0);
	MPASS((job->jobflags & KAIOCB_CANCELLING) == 0);
	job->jobflags |= KAIOCB_CANCELLED;

	func = job->cancel_fn;

	/*
	 * If there is no cancel routine, just leave the job marked as
	 * cancelled.  The job should be in active use by a caller who
	 * should complete it normally or when it fails to install a
	 * cancel routine.
	 */
	if (func == NULL)
		return (0);

	/*
	 * Set the CANCELLING flag so that aio_complete() will defer
	 * completions of this job.  This prevents the job from being
	 * freed out from under the cancel callback.  After the
	 * callback any deferred completion (whether from the callback
	 * or any other source) will be completed.
	 */
	job->jobflags |= KAIOCB_CANCELLING;
	AIO_UNLOCK(ki);
	func(job);
	AIO_LOCK(ki);
	job->jobflags &= ~KAIOCB_CANCELLING;
	if (job->jobflags & KAIOCB_FINISHED) {
		cancelled = job->uaiocb._aiocb_private.error == ECANCELED;
		TAILQ_REMOVE(&ki->kaio_jobqueue, job, plist);
		aio_bio_done_notify(p, job);
	} else {
		/*
		 * The cancel callback might have scheduled an
		 * operation to cancel this request, but it is
		 * only counted as cancelled if the request is
		 * cancelled when the callback returns.
		 */
		cancelled = 0;
	}
	return (cancelled);
}

/*
 * Rundown the jobs for a given process.
 */
static void
aio_proc_rundown(void *arg, struct proc *p)
{
	struct kaioinfo *ki;
	struct aioliojob *lj;
	struct kaiocb *job, *jobn;

	KASSERT(curthread->td_proc == p,
	    ("%s: called on non-curproc", __func__));
	ki = p->p_aioinfo;
	if (ki == NULL)
		return;

	AIO_LOCK(ki);
	ki->kaio_flags |= KAIO_RUNDOWN;

restart:

	/*
	 * Try to cancel all pending requests. This code simulates
	 * aio_cancel on all pending I/O requests.
	 */
	TAILQ_FOREACH_SAFE(job, &ki->kaio_jobqueue, plist, jobn) {
		aio_cancel_job(p, ki, job);
	}

	/* Wait for all running I/O to be finished */
	if (TAILQ_FIRST(&ki->kaio_jobqueue) || ki->kaio_active_count != 0) {
		ki->kaio_flags |= KAIO_WAKEUP;
		msleep(&p->p_aioinfo, AIO_MTX(ki), PRIBIO, "aioprn", hz);
		goto restart;
	}

	/* Free all completed I/O requests. */
	while ((job = TAILQ_FIRST(&ki->kaio_done)) != NULL)
		aio_free_entry(job);

	while ((lj = TAILQ_FIRST(&ki->kaio_liojoblist)) != NULL) {
		if (lj->lioj_count == 0) {
			TAILQ_REMOVE(&ki->kaio_liojoblist, lj, lioj_list);
			knlist_delete(&lj->klist, curthread, 1);
			PROC_LOCK(p);
			sigqueue_take(&lj->lioj_ksi);
			PROC_UNLOCK(p);
			uma_zfree(aiolio_zone, lj);
		} else {
			panic("LIO job not cleaned up: C:%d, FC:%d\n",
			    lj->lioj_count, lj->lioj_finished_count);
		}
	}
	AIO_UNLOCK(ki);
	taskqueue_drain(taskqueue_aiod_kick, &ki->kaio_task);
	taskqueue_drain(taskqueue_aiod_kick, &ki->kaio_sync_task);
	mtx_destroy(&ki->kaio_mtx);
	uma_zfree(kaio_zone, ki);
	p->p_aioinfo = NULL;
}

/*
 * Select a job to run (called by an AIO daemon).
 */
static struct kaiocb *
aio_selectjob(struct aioproc *aiop)
{
	struct kaiocb *job;
	struct kaioinfo *ki;
	struct proc *userp;

	mtx_assert(&aio_job_mtx, MA_OWNED);
restart:
	TAILQ_FOREACH(job, &aio_jobs, list) {
		userp = job->userproc;
		ki = userp->p_aioinfo;

		if (ki->kaio_active_count < max_aio_per_proc) {
			TAILQ_REMOVE(&aio_jobs, job, list);
			if (!aio_clear_cancel_function(job))
				goto restart;

			/* Account for currently active jobs. */
			ki->kaio_active_count++;
			break;
		}
	}
	return (job);
}

/*
 * Move all data to a permanent storage device.  This code
 * simulates the fsync and fdatasync syscalls.
 */
static int
aio_fsync_vnode(struct thread *td, struct vnode *vp, int op)
{
	struct mount *mp;
	int error;

	if ((error = vn_start_write(vp, &mp, V_WAIT | PCATCH)) != 0)
		goto drop;
	vn_lock(vp, LK_EXCLUSIVE | LK_RETRY);
	if (vp->v_object != NULL) {
		VM_OBJECT_WLOCK(vp->v_object);
		vm_object_page_clean(vp->v_object, 0, 0, 0);
		VM_OBJECT_WUNLOCK(vp->v_object);
	}
	if (op == LIO_DSYNC)
		error = VOP_FDATASYNC(vp, td);
	else
		error = VOP_FSYNC(vp, MNT_WAIT, td);

	VOP_UNLOCK(vp);
	vn_finished_write(mp);
drop:
	return (error);
}

/*
 * The AIO processing activity for LIO_READ/LIO_WRITE.  This is the code that
 * does the I/O request for the non-bio version of the operations.  The normal
 * vn operations are used, and this code should work in all instances for every
 * type of file, including pipes, sockets, fifos, and regular files.
 *
 * XXX I don't think it works well for socket, pipe, and fifo.
 */
static void
aio_process_rw(struct kaiocb *job)
{
	struct ucred *td_savedcred;
	struct thread *td;
	struct aiocb *cb;
	struct file *fp;
	ssize_t cnt;
	long msgsnd_st, msgsnd_end;
	long msgrcv_st, msgrcv_end;
	long oublock_st, oublock_end;
	long inblock_st, inblock_end;
	int error, opcode;

	KASSERT(job->uaiocb.aio_lio_opcode == LIO_READ ||
	    job->uaiocb.aio_lio_opcode == LIO_READV ||
	    job->uaiocb.aio_lio_opcode == LIO_WRITE ||
	    job->uaiocb.aio_lio_opcode == LIO_WRITEV,
	    ("%s: opcode %d", __func__, job->uaiocb.aio_lio_opcode));

	aio_switch_vmspace(job);
	td = curthread;
	td_savedcred = td->td_ucred;
	td->td_ucred = job->cred;
	job->uiop->uio_td = td;
	cb = &job->uaiocb;
	fp = job->fd_file;

	opcode = job->uaiocb.aio_lio_opcode;
	cnt = job->uiop->uio_resid;

	msgrcv_st = td->td_ru.ru_msgrcv;
	msgsnd_st = td->td_ru.ru_msgsnd;
	inblock_st = td->td_ru.ru_inblock;
	oublock_st = td->td_ru.ru_oublock;

	/*
	 * aio_aqueue() acquires a reference to the file that is
	 * released in aio_free_entry().
	 */
	if (opcode == LIO_READ || opcode == LIO_READV) {
		if (job->uiop->uio_resid == 0)
			error = 0;
		else
			error = fo_read(fp, job->uiop, fp->f_cred, FOF_OFFSET,
			    td);
	} else {
		if (fp->f_type == DTYPE_VNODE)
			bwillwrite();
		error = fo_write(fp, job->uiop, fp->f_cred, FOF_OFFSET, td);
	}
	msgrcv_end = td->td_ru.ru_msgrcv;
	msgsnd_end = td->td_ru.ru_msgsnd;
	inblock_end = td->td_ru.ru_inblock;
	oublock_end = td->td_ru.ru_oublock;

	job->msgrcv = msgrcv_end - msgrcv_st;
	job->msgsnd = msgsnd_end - msgsnd_st;
	job->inblock = inblock_end - inblock_st;
	job->outblock = oublock_end - oublock_st;

	if (error != 0 && job->uiop->uio_resid != cnt) {
		if (error == ERESTART || error == EINTR || error == EWOULDBLOCK)
			error = 0;
		if (error == EPIPE && (opcode & LIO_WRITE)) {
			PROC_LOCK(job->userproc);
			kern_psignal(job->userproc, SIGPIPE);
			PROC_UNLOCK(job->userproc);
		}
	}

	cnt -= job->uiop->uio_resid;
	td->td_ucred = td_savedcred;
	if (error)
		aio_complete(job, -1, error);
	else
		aio_complete(job, cnt, 0);
}

static void
aio_process_sync(struct kaiocb *job)
{
	struct thread *td = curthread;
	struct ucred *td_savedcred = td->td_ucred;
	struct file *fp = job->fd_file;
	int error = 0;

	KASSERT(job->uaiocb.aio_lio_opcode & LIO_SYNC,
	    ("%s: opcode %d", __func__, job->uaiocb.aio_lio_opcode));

	td->td_ucred = job->cred;
	if (fp->f_vnode != NULL) {
		error = aio_fsync_vnode(td, fp->f_vnode,
		    job->uaiocb.aio_lio_opcode);
	}
	td->td_ucred = td_savedcred;
	if (error)
		aio_complete(job, -1, error);
	else
		aio_complete(job, 0, 0);
}

static void
aio_process_mlock(struct kaiocb *job)
{
	struct aiocb *cb = &job->uaiocb;
	int error;

	KASSERT(job->uaiocb.aio_lio_opcode == LIO_MLOCK,
	    ("%s: opcode %d", __func__, job->uaiocb.aio_lio_opcode));

	aio_switch_vmspace(job);
	error = kern_mlock(job->userproc, job->cred, (uintptr_t)(uintcap_t)
	__DEVOLATILE_CAP(void * __capability, cb->aio_buf), cb->aio_nbytes);
	aio_complete(job, error != 0 ? -1 : 0, error);
}

static void
aio_bio_done_notify(struct proc *userp, struct kaiocb *job)
{
	struct aioliojob *lj;
	struct kaioinfo *ki;
	struct kaiocb *sjob, *sjobn;
	int lj_done;
	bool schedule_fsync;

	ki = userp->p_aioinfo;
	AIO_LOCK_ASSERT(ki, MA_OWNED);
	lj = job->lio;
	lj_done = 0;
	if (lj) {
		lj->lioj_finished_count++;
		if (lj->lioj_count == lj->lioj_finished_count)
			lj_done = 1;
	}
	TAILQ_INSERT_TAIL(&ki->kaio_done, job, plist);
	MPASS(job->jobflags & KAIOCB_FINISHED);

	if (ki->kaio_flags & KAIO_RUNDOWN)
		goto notification_done;

	if (job->uaiocb.aio_sigevent.sigev_notify == SIGEV_SIGNAL ||
	    job->uaiocb.aio_sigevent.sigev_notify == SIGEV_THREAD_ID)
		aio_sendsig(userp, &job->uaiocb.aio_sigevent, &job->ksi, true);

	KNOTE_LOCKED(&job->klist, 1);

	if (lj_done) {
		if (lj->lioj_signal.sigev_notify == SIGEV_KEVENT) {
			lj->lioj_flags |= LIOJ_KEVENT_POSTED;
			KNOTE_LOCKED(&lj->klist, 1);
		}
		if ((lj->lioj_flags & (LIOJ_SIGNAL | LIOJ_SIGNAL_POSTED))
		    == LIOJ_SIGNAL &&
		    (lj->lioj_signal.sigev_notify == SIGEV_SIGNAL ||
		    lj->lioj_signal.sigev_notify == SIGEV_THREAD_ID)) {
			aio_sendsig(userp, &lj->lioj_signal, &lj->lioj_ksi,
			    true);
			lj->lioj_flags |= LIOJ_SIGNAL_POSTED;
		}
	}

notification_done:
	if (job->jobflags & KAIOCB_CHECKSYNC) {
		schedule_fsync = false;
		TAILQ_FOREACH_SAFE(sjob, &ki->kaio_syncqueue, list, sjobn) {
			if (job->fd_file != sjob->fd_file ||
			    job->seqno >= sjob->seqno)
				continue;
			if (--sjob->pending > 0)
				continue;
			TAILQ_REMOVE(&ki->kaio_syncqueue, sjob, list);
			if (!aio_clear_cancel_function_locked(sjob))
				continue;
			TAILQ_INSERT_TAIL(&ki->kaio_syncready, sjob, list);
			schedule_fsync = true;
		}
		if (schedule_fsync)
			taskqueue_enqueue(taskqueue_aiod_kick,
			    &ki->kaio_sync_task);
	}
	if (ki->kaio_flags & KAIO_WAKEUP) {
		ki->kaio_flags &= ~KAIO_WAKEUP;
		wakeup(&userp->p_aioinfo);
	}
}

static void
aio_schedule_fsync(void *context, int pending)
{
	struct kaioinfo *ki;
	struct kaiocb *job;

	ki = context;
	AIO_LOCK(ki);
	while (!TAILQ_EMPTY(&ki->kaio_syncready)) {
		job = TAILQ_FIRST(&ki->kaio_syncready);
		TAILQ_REMOVE(&ki->kaio_syncready, job, list);
		AIO_UNLOCK(ki);
		aio_schedule(job, aio_process_sync);
		AIO_LOCK(ki);
	}
	AIO_UNLOCK(ki);
}

bool
aio_cancel_cleared(struct kaiocb *job)
{

	/*
	 * The caller should hold the same queue lock held when
	 * aio_clear_cancel_function() was called and set this flag
	 * ensuring this check sees an up-to-date value.  However,
	 * there is no way to assert that.
	 */
	return ((job->jobflags & KAIOCB_CLEARED) != 0);
}

static bool
aio_clear_cancel_function_locked(struct kaiocb *job)
{

	AIO_LOCK_ASSERT(job->userproc->p_aioinfo, MA_OWNED);
	MPASS(job->cancel_fn != NULL);
	if (job->jobflags & KAIOCB_CANCELLING) {
		job->jobflags |= KAIOCB_CLEARED;
		return (false);
	}
	job->cancel_fn = NULL;
	return (true);
}

bool
aio_clear_cancel_function(struct kaiocb *job)
{
	struct kaioinfo *ki;
	bool ret;

	ki = job->userproc->p_aioinfo;
	AIO_LOCK(ki);
	ret = aio_clear_cancel_function_locked(job);
	AIO_UNLOCK(ki);
	return (ret);
}

static bool
aio_set_cancel_function_locked(struct kaiocb *job, aio_cancel_fn_t *func)
{

	AIO_LOCK_ASSERT(job->userproc->p_aioinfo, MA_OWNED);
	if (job->jobflags & KAIOCB_CANCELLED)
		return (false);
	job->cancel_fn = func;
	return (true);
}

bool
aio_set_cancel_function(struct kaiocb *job, aio_cancel_fn_t *func)
{
	struct kaioinfo *ki;
	bool ret;

	ki = job->userproc->p_aioinfo;
	AIO_LOCK(ki);
	ret = aio_set_cancel_function_locked(job, func);
	AIO_UNLOCK(ki);
	return (ret);
}

void
aio_complete(struct kaiocb *job, long status, int error)
{
	struct kaioinfo *ki;
	struct proc *userp;

	job->uaiocb._aiocb_private.error = error;
	job->uaiocb._aiocb_private.status = status;

	userp = job->userproc;
	ki = userp->p_aioinfo;

	AIO_LOCK(ki);
	KASSERT(!(job->jobflags & KAIOCB_FINISHED),
	    ("duplicate aio_complete"));
	job->jobflags |= KAIOCB_FINISHED;
	if ((job->jobflags & (KAIOCB_QUEUEING | KAIOCB_CANCELLING)) == 0) {
		TAILQ_REMOVE(&ki->kaio_jobqueue, job, plist);
		aio_bio_done_notify(userp, job);
	}
	AIO_UNLOCK(ki);
}

void
aio_cancel(struct kaiocb *job)
{

	aio_complete(job, -1, ECANCELED);
}

void
aio_switch_vmspace(struct kaiocb *job)
{

	vmspace_switch_aio(job->userproc->p_vmspace);
}

/*
 * The AIO daemon, most of the actual work is done in aio_process_*,
 * but the setup (and address space mgmt) is done in this routine.
 */
static void
aio_daemon(void *_id)
{
	struct kaiocb *job;
	struct aioproc *aiop;
	struct kaioinfo *ki;
	struct proc *p;
	struct vmspace *myvm;
	struct thread *td = curthread;
	int id = (intptr_t)_id;

	/*
	 * Grab an extra reference on the daemon's vmspace so that it
	 * doesn't get freed by jobs that switch to a different
	 * vmspace.
	 */
	p = td->td_proc;
	myvm = vmspace_acquire_ref(p);

	KASSERT(p->p_textvp == NULL, ("kthread has a textvp"));

	/*
	 * Allocate and ready the aio control info.  There is one aiop structure
	 * per daemon.
	 */
	aiop = uma_zalloc(aiop_zone, M_WAITOK);
	aiop->aioproc = p;
	aiop->aioprocflags = 0;

	/*
	 * Wakeup parent process.  (Parent sleeps to keep from blasting away
	 * and creating too many daemons.)
	 */
	sema_post(&aio_newproc_sem);

	mtx_lock(&aio_job_mtx);
	for (;;) {
		/*
		 * Take daemon off of free queue
		 */
		if (aiop->aioprocflags & AIOP_FREE) {
			TAILQ_REMOVE(&aio_freeproc, aiop, list);
			aiop->aioprocflags &= ~AIOP_FREE;
		}

		/*
		 * Check for jobs.
		 */
		while ((job = aio_selectjob(aiop)) != NULL) {
			mtx_unlock(&aio_job_mtx);

			ki = job->userproc->p_aioinfo;
			job->handle_fn(job);

			mtx_lock(&aio_job_mtx);
			/* Decrement the active job count. */
			ki->kaio_active_count--;
		}

		/*
		 * Disconnect from user address space.
		 */
		if (p->p_vmspace != myvm) {
			mtx_unlock(&aio_job_mtx);
			vmspace_switch_aio(myvm);
			mtx_lock(&aio_job_mtx);
			/*
			 * We have to restart to avoid race, we only sleep if
			 * no job can be selected.
			 */
			continue;
		}

		mtx_assert(&aio_job_mtx, MA_OWNED);

		TAILQ_INSERT_HEAD(&aio_freeproc, aiop, list);
		aiop->aioprocflags |= AIOP_FREE;

		/*
		 * If daemon is inactive for a long time, allow it to exit,
		 * thereby freeing resources.
		 */
		if (msleep(p, &aio_job_mtx, PRIBIO, "aiordy",
		    aiod_lifetime) == EWOULDBLOCK && TAILQ_EMPTY(&aio_jobs) &&
		    (aiop->aioprocflags & AIOP_FREE) &&
		    num_aio_procs > target_aio_procs)
			break;
	}
	TAILQ_REMOVE(&aio_freeproc, aiop, list);
	num_aio_procs--;
	mtx_unlock(&aio_job_mtx);
	uma_zfree(aiop_zone, aiop);
	free_unr(aiod_unr, id);
	vmspace_free(myvm);

	KASSERT(p->p_vmspace == myvm,
	    ("AIOD: bad vmspace for exiting daemon"));
	KASSERT(refcount_load(&myvm->vm_refcnt) > 1,
	    ("AIOD: bad vm refcnt for exiting daemon: %d",
	    refcount_load(&myvm->vm_refcnt)));
	kproc_exit(0);
}

/*
 * Create a new AIO daemon. This is mostly a kernel-thread fork routine. The
 * AIO daemon modifies its environment itself.
 */
static int
aio_newproc(int *start)
{
	int error;
	struct proc *p;
	int id;

	id = alloc_unr(aiod_unr);
	error = kproc_create(aio_daemon, (void *)(intptr_t)id, &p,
		RFNOWAIT, 0, "aiod%d", id);
	if (error == 0) {
		/*
		 * Wait until daemon is started.
		 */
		sema_wait(&aio_newproc_sem);
		mtx_lock(&aio_job_mtx);
		num_aio_procs++;
		if (start != NULL)
			(*start)--;
		mtx_unlock(&aio_job_mtx);
	} else {
		free_unr(aiod_unr, id);
	}
	return (error);
}

/*
 * Try the high-performance, low-overhead bio method for eligible
 * VCHR devices.  This method doesn't use an aio helper thread, and
 * thus has very low overhead.
 *
 * Assumes that the caller, aio_aqueue(), has incremented the file
 * structure's reference count, preventing its deallocation for the
 * duration of this call.
 */
static int
aio_qbio(struct proc *p, struct kaiocb *job)
{
	struct aiocb *cb;
	struct file *fp;
	struct buf *pbuf;
	struct vnode *vp;
	struct cdevsw *csw;
	struct cdev *dev;
	struct kaioinfo *ki;
	struct bio **bios = NULL;
	off_t offset;
	int bio_cmd, error, i, iovcnt, opcode, poff, ref;
	vm_prot_t prot;
	bool use_unmapped;

	cb = &job->uaiocb;
	fp = job->fd_file;
	opcode = cb->aio_lio_opcode;

	if (!(opcode == LIO_WRITE || opcode == LIO_WRITEV ||
	    opcode == LIO_READ || opcode == LIO_READV))
		return (-1);
	if (fp == NULL || fp->f_type != DTYPE_VNODE)
		return (-1);

	vp = fp->f_vnode;
	if (vp->v_type != VCHR)
		return (-1);
	if (vp->v_bufobj.bo_bsize == 0)
		return (-1);

	bio_cmd = (opcode & LIO_WRITE) ? BIO_WRITE : BIO_READ;
	iovcnt = job->uiop->uio_iovcnt;
	if (iovcnt > max_buf_aio)
		return (-1);
	for (i = 0; i < iovcnt; i++) {
		if (job->uiop->uio_iov[i].iov_len % vp->v_bufobj.bo_bsize != 0)
			return (-1);
		if (job->uiop->uio_iov[i].iov_len > maxphys) {
			error = -1;
			return (-1);
		}
	}
	offset = cb->aio_offset;

	ref = 0;
	csw = devvn_refthread(vp, &dev, &ref);
	if (csw == NULL)
		return (ENXIO);

	if ((csw->d_flags & D_DISK) == 0) {
		error = -1;
		goto unref;
	}
	if (job->uiop->uio_resid > dev->si_iosize_max) {
		error = -1;
		goto unref;
	}

	ki = p->p_aioinfo;
	job->error = 0;

	use_unmapped = (dev->si_flags & SI_UNMAPPED) && unmapped_buf_allowed;
	if (!use_unmapped) {
		AIO_LOCK(ki);
		if (ki->kaio_buffer_count + iovcnt > max_buf_aio) {
			AIO_UNLOCK(ki);
			error = EAGAIN;
			goto unref;
		}
		ki->kaio_buffer_count += iovcnt;
		AIO_UNLOCK(ki);
	}

	bios = malloc(sizeof(struct bio *) * iovcnt, M_TEMP, M_WAITOK);
	atomic_store_int(&job->nbio, iovcnt);
	for (i = 0; i < iovcnt; i++) {
		struct vm_page** pages;
		struct bio *bp;
		void * __capability buf;
		size_t nbytes;
		int npages;

		buf = job->uiop->uio_iov[i].iov_base;
		nbytes = job->uiop->uio_iov[i].iov_len;

		bios[i] = g_alloc_bio();
		bp = bios[i];

		poff = (__cheri_addr vm_offset_t)buf & PAGE_MASK;
		if (use_unmapped) {
			pbuf = NULL;
			pages = malloc(sizeof(vm_page_t) * (atop(round_page(
			    nbytes)) + 1), M_TEMP, M_WAITOK | M_ZERO);
		} else {
			pbuf = uma_zalloc(pbuf_zone, M_WAITOK);
			BUF_KERNPROC(pbuf);
			pages = pbuf->b_pages;
		}

		bp->bio_length = nbytes;
		bp->bio_bcount = nbytes;
		bp->bio_done = aio_biowakeup;
		bp->bio_offset = offset;
		bp->bio_cmd = bio_cmd;
		bp->bio_dev = dev;
		bp->bio_caller1 = job;
		bp->bio_caller2 = pbuf;

		prot = VM_PROT_READ;
		if (opcode == LIO_READ || opcode == LIO_READV)
			prot |= VM_PROT_WRITE;	/* Less backwards than it looks */
		npages = vm_fault_quick_hold_pages(&curproc->p_vmspace->vm_map,
		    buf, bp->bio_length, prot, pages,
		    atop(maxphys) + 1);
		if (npages < 0) {
			if (pbuf != NULL)
				uma_zfree(pbuf_zone, pbuf);
			else
				free(pages, M_TEMP);
			error = EFAULT;
			g_destroy_bio(bp);
			i--;
			goto destroy_bios;
		}
		if (pbuf != NULL) {
			pmap_qenter((vm_offset_t)pbuf->b_data, pages, npages);
			bp->bio_data = pbuf->b_data + poff;
			pbuf->b_npages = npages;
			atomic_add_int(&num_buf_aio, 1);
		} else {
			bp->bio_ma = pages;
			bp->bio_ma_n = npages;
			bp->bio_ma_offset = poff;
			bp->bio_data = unmapped_buf;
			bp->bio_flags |= BIO_UNMAPPED;
			atomic_add_int(&num_unmapped_aio, 1);
		}

		offset += nbytes;
	}

	/* Perform transfer. */
	for (i = 0; i < iovcnt; i++)
		csw->d_strategy(bios[i]);
	free(bios, M_TEMP);

	dev_relthread(dev, ref);
	return (0);

destroy_bios:
	for (; i >= 0; i--)
		aio_biocleanup(bios[i]);
	free(bios, M_TEMP);
unref:
	dev_relthread(dev, ref);
	return (error);
}

#ifdef COMPAT_FREEBSD6
static int
convert_old_sigevent(struct osigevent *osig, struct sigevent *nsig)
{

	/*
	 * Only SIGEV_NONE, SIGEV_SIGNAL, and SIGEV_KEVENT are
	 * supported by AIO with the old sigevent structure.
	 */
	nsig->sigev_notify = osig->sigev_notify;
	switch (nsig->sigev_notify) {
	case SIGEV_NONE:
		break;
	case SIGEV_SIGNAL:
		nsig->sigev_signo = osig->__sigev_u.__sigev_signo;
		break;
	case SIGEV_KEVENT:
		nsig->sigev_notify_kqueue =
		    osig->__sigev_u.__sigev_notify_kqueue;
		nsig->sigev_value.sival_ptr =
		    osig->sigev_value.sival_ptr;
		break;
	default:
		return (EINVAL);
	}
	return (0);
}

static int
aiocb_copyin_old_sigevent(void * __capability ujob, struct kaiocb *kjob,
    int type __unused)
{
	struct oaiocb *ojob;
	struct aiocb *kcb = &kjob->uaiocb;
	int error;

	bzero(kcb, sizeof(struct aiocb));
	error = copyincap(ujob, kcb, sizeof(struct oaiocb));
	if (error)
		return (error);
	/* No need to copyin aio_iov, because it did not exist in FreeBSD 6 */
	ojob = (struct oaiocb *)kcb;
	return (convert_old_sigevent(&ojob->aio_sigevent, &kcb->aio_sigevent));
}
#endif

static int
aiocb_copyin(void * __capability ujob, struct kaiocb *kjob, int type)
{
	struct aiocb *kcb = &kjob->uaiocb;
	int error;

	error = copyincap(ujob, kcb, sizeof(struct aiocb));
	if (error)
		return (error);
	if (type & LIO_VECTORED) {
		/* malloc a uio and copy in the iovec */
		error = copyinuio(
		    __DEVOLATILE_CAP(struct iovec * __capability, kcb->aio_iov),
		    kcb->aio_iovcnt, &kjob->uiop);
	}

	return (error);
}

static long
aiocb_fetch_status(void * __capability ujobp)
{
	struct aiocb * __capability ujob;

	ujob = ujobp;
	return (fuword(&ujob->_aiocb_private.status));
}

static long
aiocb_fetch_error(void * __capability ujobp)
{
	struct aiocb * __capability ujob;

	ujob = ujobp;
	return (fuword(&ujob->_aiocb_private.error));
}

static void
aiocb_free_kaiocb(struct kaiocb *kjob)
{

	if (kjob == NULL)
		return;
	if (refcount_release(&kjob->refcount))
		uma_zfree(aiocb_zone, kjob);
}

static int
aiocb_store_status(void * __capability ujobp, long status)
{
	struct aiocb * __capability ujob;

	ujob = ujobp;
	return (suword(&ujob->_aiocb_private.status, status));
}

static int
aiocb_store_error(void * __capability ujobp, long error)
{
	struct aiocb * __capability ujob;

	ujob = ujobp;
	return (suword(&ujob->_aiocb_private.error, error));
}

static int
aiocb_store_kernelinfo(void * __capability ujobp, long jobref)
{
	struct aiocb * __capability ujob;

	ujob = ujobp;
	return (sucap(&ujob->_aiocb_private.kernelinfo, jobref));
}

static int
aiocb_store_aiocb(struct aiocb ** __capability ujobp,
    struct aiocb * __capability ujob)
{

	return (sucap(ujobp, (intcap_t)ujob));
}

static size_t
aiocb_size(void)
{

	return (sizeof(struct aiocb));
}

static struct aiocb_ops aiocb_ops = {
	.aio_copyin = aiocb_copyin,
	.fetch_status = aiocb_fetch_status,
	.fetch_error = aiocb_fetch_error,
	.store_status = aiocb_store_status,
	.store_error = aiocb_store_error,
	.store_kernelinfo = aiocb_store_kernelinfo,
	.store_aiocb = aiocb_store_aiocb,
	.size = aiocb_size,
};

#ifdef COMPAT_FREEBSD6
static struct aiocb_ops aiocb_ops_osigevent = {
	.aio_copyin = aiocb_copyin_old_sigevent,
	.fetch_status = aiocb_fetch_status,
	.fetch_error = aiocb_fetch_error,
	.store_status = aiocb_store_status,
	.store_error = aiocb_store_error,
	.store_kernelinfo = aiocb_store_kernelinfo,
	.store_aiocb = aiocb_store_aiocb,
	.size = aiocb_size,
};
#endif

/*
 * Queue a new AIO request.  Choosing either the threaded or direct bio VCHR
 * technique is done in this code.
 */
int
aio_aqueue(struct thread *td, struct aiocb * __capability ujob,
    struct aioliojob *lj, int type, struct aiocb_ops *ops)
{
	struct proc *p = td->td_proc;
	struct file *fp = NULL;
	struct kaiocb *job;
	struct kaioinfo *ki;
	struct kevent kev;
	int opcode;
	int error;
	int fd, kqfd;
	int jid;
	u_short evflags;

	if (p->p_aioinfo == NULL)
		aio_init_aioinfo(p);

	ki = p->p_aioinfo;

	ops->store_status(ujob, -1);
	ops->store_error(ujob, 0);
	ops->store_kernelinfo(ujob, -1);

	if (num_queue_count >= max_queue_count ||
	    ki->kaio_count >= max_aio_queue_per_proc) {
		error = EAGAIN;
		goto err1;
	}

	job = uma_zalloc(aiocb_zone, M_WAITOK | M_ZERO);
	refcount_init(&job->refcount, 1);
	knlist_init_mtx(&job->klist, AIO_MTX(ki));

	error = ops->aio_copyin(ujob, job, type);
	if (error)
		goto err2;

	if (job->uaiocb.aio_nbytes > IOSIZE_MAX) {
		error = EINVAL;
		goto err2;
	}

	if (job->uaiocb.aio_sigevent.sigev_notify != SIGEV_KEVENT &&
	    job->uaiocb.aio_sigevent.sigev_notify != SIGEV_SIGNAL &&
	    job->uaiocb.aio_sigevent.sigev_notify != SIGEV_THREAD_ID &&
	    job->uaiocb.aio_sigevent.sigev_notify != SIGEV_NONE) {
		error = EINVAL;
		goto err2;
	}

	if ((job->uaiocb.aio_sigevent.sigev_notify == SIGEV_SIGNAL ||
	     job->uaiocb.aio_sigevent.sigev_notify == SIGEV_THREAD_ID) &&
		!_SIG_VALID(job->uaiocb.aio_sigevent.sigev_signo)) {
		error = EINVAL;
		goto err2;
	}

	/* Get the opcode. */
	if (type == LIO_NOP) {
		switch (job->uaiocb.aio_lio_opcode) {
		case LIO_WRITE:
		case LIO_NOP:
		case LIO_READ:
			opcode = job->uaiocb.aio_lio_opcode;
			break;
		default:
			error = EINVAL;
			goto err2;
		}
	} else
		opcode = job->uaiocb.aio_lio_opcode = type;

	ksiginfo_init(&job->ksi);

	/* Save userspace address of the job info. */
	job->ujob = ujob;

	/*
	 * Validate the opcode and fetch the file object for the specified
	 * file descriptor.
	 *
	 * XXXRW: Moved the opcode validation up here so that we don't
	 * retrieve a file descriptor without knowing what the capabiltity
	 * should be.
	 */
	fd = job->uaiocb.aio_fildes;
	switch (opcode) {
	case LIO_WRITE:
	case LIO_WRITEV:
		error = fget_write(td, fd, &cap_pwrite_rights, &fp);
		break;
	case LIO_READ:
	case LIO_READV:
		error = fget_read(td, fd, &cap_pread_rights, &fp);
		break;
	case LIO_SYNC:
	case LIO_DSYNC:
		error = fget(td, fd, &cap_fsync_rights, &fp);
		break;
	case LIO_MLOCK:
		break;
	case LIO_NOP:
		error = fget(td, fd, &cap_no_rights, &fp);
		break;
	default:
		error = EINVAL;
	}
	if (error)
		goto err3;

	if ((opcode & LIO_SYNC) && fp->f_vnode == NULL) {
		error = EINVAL;
		goto err3;
	}

	if ((opcode == LIO_READ || opcode == LIO_READV ||
	    opcode == LIO_WRITE || opcode == LIO_WRITEV) &&
	    job->uaiocb.aio_offset < 0 &&
	    (fp->f_vnode == NULL || fp->f_vnode->v_type != VCHR)) {
		error = EINVAL;
		goto err3;
	}

	job->fd_file = fp;

	mtx_lock(&aio_job_mtx);
	jid = jobrefid++;
	job->seqno = jobseqno++;
	mtx_unlock(&aio_job_mtx);
	error = ops->store_kernelinfo(ujob, jid);
	if (error) {
		error = EINVAL;
		goto err3;
	}
	job->uaiocb._aiocb_private.kernelinfo =
	    (void * __capability)(intcap_t)jid;

	if (opcode == LIO_NOP) {
		fdrop(fp, td);
		MPASS(job->uiop == &job->uio || job->uiop == NULL);
		uma_zfree(aiocb_zone, job);
		return (0);
	}

	if (job->uaiocb.aio_sigevent.sigev_notify != SIGEV_KEVENT)
		goto no_kqueue;
	evflags = job->uaiocb.aio_sigevent.sigev_notify_kevent_flags;
	if ((evflags & ~(EV_CLEAR | EV_DISPATCH | EV_ONESHOT)) != 0) {
		error = EINVAL;
		goto err3;
	}
	kqfd = job->uaiocb.aio_sigevent.sigev_notify_kqueue;
	memset(&kev, 0, sizeof(kev));
	kev.ident = (__cheri_addr vaddr_t)job->ujob;
	kev.filter = EVFILT_AIO;
	kev.flags = EV_ADD | EV_ENABLE | EV_FLAG1 | evflags;
	kev.udata = job->uaiocb.aio_sigevent.sigev_value.sival_ptr;
	error = kqfd_register(kqfd, &kev, td, M_WAITOK, job);
	if (error)
		goto err3;

no_kqueue:

	ops->store_error(ujob, EINPROGRESS);
	job->uaiocb._aiocb_private.error = EINPROGRESS;
	job->userproc = p;
	job->cred = crhold(td->td_ucred);
	job->jobflags = KAIOCB_QUEUEING;
	job->lio = lj;

	if (opcode & LIO_VECTORED) {
		/* Use the uio copied in by aio_copyin */
		MPASS(job->uiop != &job->uio && job->uiop != NULL);
	} else {
		/* Setup the inline uio */
		IOVEC_INIT_C(&job->iov[0], __DEVOLATILE_CAP(
		    struct iovec * __capability, job->uaiocb.aio_buf),
		    job->uaiocb.aio_nbytes);
		job->uio.uio_iov = job->iov;
		job->uio.uio_iovcnt = 1;
		job->uio.uio_resid = job->uaiocb.aio_nbytes;
		job->uio.uio_segflg = UIO_USERSPACE;
		job->uiop = &job->uio;
	}
	switch (opcode & (LIO_READ | LIO_WRITE)) {
	case LIO_READ:
		job->uiop->uio_rw = UIO_READ;
		break;
	case LIO_WRITE:
		job->uiop->uio_rw = UIO_WRITE;
		break;
	}
	job->uiop->uio_offset = job->uaiocb.aio_offset;
	job->uiop->uio_td = td;

	if (opcode == LIO_MLOCK) {
		aio_schedule(job, aio_process_mlock);
		error = 0;
	} else if (fp->f_ops->fo_aio_queue == NULL)
		error = aio_queue_file(fp, job);
	else
		error = fo_aio_queue(fp, job);
	if (error)
		goto err3;

	AIO_LOCK(ki);
	job->jobflags &= ~KAIOCB_QUEUEING;
	/* Mark as needing revocation in the next pass */
	if ((ki->kaio_flags & KAIO_CAPREV_EPOCH) == 0) {
		job->jobflags |= KAIOCB_CAPREV_EPOCH;
	} else {
		job->jobflags &= ~KAIOCB_CAPREV_EPOCH;
	}
	TAILQ_INSERT_TAIL(&ki->kaio_all, job, allist);
	ki->kaio_count++;
	if (lj)
		lj->lioj_count++;
	atomic_add_int(&num_queue_count, 1);
	if (job->jobflags & KAIOCB_FINISHED) {
		/*
		 * The queue callback completed the request synchronously.
		 * The bulk of the completion is deferred in that case
		 * until this point.
		 */
		aio_bio_done_notify(p, job);
	} else
		TAILQ_INSERT_TAIL(&ki->kaio_jobqueue, job, plist);
	AIO_UNLOCK(ki);
	return (0);

err3:
	if (fp)
		fdrop(fp, td);
	knlist_delete(&job->klist, curthread, 0);
err2:
	if (job->uiop != &job->uio)
		free(job->uiop, M_IOV);
	uma_zfree(aiocb_zone, job);
err1:
	ops->store_error(ujob, error);
	return (error);
}

static void
aio_cancel_daemon_job(struct kaiocb *job)
{

	mtx_lock(&aio_job_mtx);
	if (!aio_cancel_cleared(job))
		TAILQ_REMOVE(&aio_jobs, job, list);
	mtx_unlock(&aio_job_mtx);
	aio_cancel(job);
}

void
aio_schedule(struct kaiocb *job, aio_handle_fn_t *func)
{

	mtx_lock(&aio_job_mtx);
	if (!aio_set_cancel_function(job, aio_cancel_daemon_job)) {
		mtx_unlock(&aio_job_mtx);
		aio_cancel(job);
		return;
	}
	job->handle_fn = func;
	TAILQ_INSERT_TAIL(&aio_jobs, job, list);
	aio_kick_nowait(job->userproc);
	mtx_unlock(&aio_job_mtx);
}

static void
aio_cancel_sync(struct kaiocb *job)
{
	struct kaioinfo *ki;

	ki = job->userproc->p_aioinfo;
	AIO_LOCK(ki);
	if (!aio_cancel_cleared(job))
		TAILQ_REMOVE(&ki->kaio_syncqueue, job, list);
	AIO_UNLOCK(ki);
	aio_cancel(job);
}

int
aio_queue_file(struct file *fp, struct kaiocb *job)
{
	struct kaioinfo *ki;
	struct kaiocb *job2;
	struct vnode *vp;
	struct mount *mp;
	int error;
	bool safe;

	ki = job->userproc->p_aioinfo;
	error = aio_qbio(job->userproc, job);
	if (error >= 0)
		return (error);
	safe = false;
	if (fp->f_type == DTYPE_VNODE) {
		vp = fp->f_vnode;
		if (vp->v_type == VREG || vp->v_type == VDIR) {
			mp = fp->f_vnode->v_mount;
			if (mp == NULL || (mp->mnt_flag & MNT_LOCAL) != 0)
				safe = true;
		}
	}
	if (!(safe || enable_aio_unsafe)) {
		counted_warning(&unsafe_warningcnt,
		    "is attempting to use unsafe AIO requests");
		return (EOPNOTSUPP);
	}

	if (job->uaiocb.aio_lio_opcode & (LIO_WRITE | LIO_READ)) {
		aio_schedule(job, aio_process_rw);
		error = 0;
	} else if (job->uaiocb.aio_lio_opcode & LIO_SYNC) {
		AIO_LOCK(ki);
		TAILQ_FOREACH(job2, &ki->kaio_jobqueue, plist) {
			if (job2->fd_file == job->fd_file &&
			    ((job2->uaiocb.aio_lio_opcode & LIO_SYNC) == 0) &&
			    job2->seqno < job->seqno) {
				job2->jobflags |= KAIOCB_CHECKSYNC;
				job->pending++;
			}
		}
		if (job->pending != 0) {
			if (!aio_set_cancel_function_locked(job,
				aio_cancel_sync)) {
				AIO_UNLOCK(ki);
				aio_cancel(job);
				return (0);
			}
			TAILQ_INSERT_TAIL(&ki->kaio_syncqueue, job, list);
			AIO_UNLOCK(ki);
			return (0);
		}
		AIO_UNLOCK(ki);
		aio_schedule(job, aio_process_sync);
		error = 0;
	} else {
		error = EINVAL;
	}
	return (error);
}

static void
aio_kick_nowait(struct proc *userp)
{
	struct kaioinfo *ki = userp->p_aioinfo;
	struct aioproc *aiop;

	mtx_assert(&aio_job_mtx, MA_OWNED);
	if ((aiop = TAILQ_FIRST(&aio_freeproc)) != NULL) {
		TAILQ_REMOVE(&aio_freeproc, aiop, list);
		aiop->aioprocflags &= ~AIOP_FREE;
		wakeup(aiop->aioproc);
	} else if (num_aio_resv_start + num_aio_procs < max_aio_procs &&
	    ki->kaio_active_count + num_aio_resv_start < max_aio_per_proc) {
		taskqueue_enqueue(taskqueue_aiod_kick, &ki->kaio_task);
	}
}

static int
aio_kick(struct proc *userp)
{
	struct kaioinfo *ki = userp->p_aioinfo;
	struct aioproc *aiop;
	int error, ret = 0;

	mtx_assert(&aio_job_mtx, MA_OWNED);
retryproc:
	if ((aiop = TAILQ_FIRST(&aio_freeproc)) != NULL) {
		TAILQ_REMOVE(&aio_freeproc, aiop, list);
		aiop->aioprocflags &= ~AIOP_FREE;
		wakeup(aiop->aioproc);
	} else if (num_aio_resv_start + num_aio_procs < max_aio_procs &&
	    ki->kaio_active_count + num_aio_resv_start < max_aio_per_proc) {
		num_aio_resv_start++;
		mtx_unlock(&aio_job_mtx);
		error = aio_newproc(&num_aio_resv_start);
		mtx_lock(&aio_job_mtx);
		if (error) {
			num_aio_resv_start--;
			goto retryproc;
		}
	} else {
		ret = -1;
	}
	return (ret);
}

static void
aio_kick_helper(void *context, int pending)
{
	struct proc *userp = context;

	mtx_lock(&aio_job_mtx);
	while (--pending >= 0) {
		if (aio_kick(userp))
			break;
	}
	mtx_unlock(&aio_job_mtx);
}

/*
 * Support the aio_return system call, as a side-effect, kernel resources are
 * released.
 */
static int
kern_aio_return(struct thread *td, void * __capability ujob,
    struct aiocb_ops *ops)
{
	struct proc *p = td->td_proc;
	struct kaiocb *job;
	struct kaioinfo *ki;
	long status, error;

	if (!__CAP_CHECK(ujob, ops->size()))
		return (EINVAL);
	ki = p->p_aioinfo;
	if (ki == NULL)
		return (EINVAL);
	AIO_LOCK(ki);
	TAILQ_FOREACH(job, &ki->kaio_done, plist) {
		if ((__cheri_addr vaddr_t)job->ujob == (__cheri_addr vaddr_t)ujob)
			break;
	}
	if (job != NULL) {
		MPASS(job->jobflags & KAIOCB_FINISHED);
		status = job->uaiocb._aiocb_private.status;
		error = job->uaiocb._aiocb_private.error;
		td->td_retval[0] = status;
		td->td_ru.ru_oublock += job->outblock;
		td->td_ru.ru_inblock += job->inblock;
		td->td_ru.ru_msgsnd += job->msgsnd;
		td->td_ru.ru_msgrcv += job->msgrcv;
		aio_free_entry(job);
		AIO_UNLOCK(ki);
		ops->store_error(ujob, error);
		ops->store_status(ujob, status);
	} else {
		error = EINVAL;
		AIO_UNLOCK(ki);
	}
	return (error);
}

int
sys_aio_return(struct thread *td, struct aio_return_args *uap)
{

	return (kern_aio_return(td, uap->aiocbp, &aiocb_ops));
}

/*
 * Allow a process to wakeup when any of the I/O requests are completed.
 */
static int
kern_aio_suspend(struct thread *td, int njoblist,
    struct aiocb * __capability *ujoblist, struct timespec *ts)
{
	struct proc *p = td->td_proc;
	struct timeval atv;
	struct kaioinfo *ki;
	struct kaiocb *firstjob, *job;
	int error, i, timo;

	timo = 0;
	if (ts) {
		if (ts->tv_nsec < 0 || ts->tv_nsec >= 1000000000)
			return (EINVAL);

		TIMESPEC_TO_TIMEVAL(&atv, ts);
		if (itimerfix(&atv))
			return (EINVAL);
		timo = tvtohz(&atv);
	}

	ki = p->p_aioinfo;
	if (ki == NULL)
		return (EAGAIN);

	if (njoblist == 0)
		return (0);

	AIO_LOCK(ki);
	for (;;) {
		firstjob = NULL;
		error = 0;
		TAILQ_FOREACH(job, &ki->kaio_all, allist) {
			for (i = 0; i < njoblist; i++) {
				if (job->ujob == ujoblist[i]) {
					if (firstjob == NULL)
						firstjob = job;
					if (job->jobflags & KAIOCB_FINISHED)
						goto RETURN;
				}
			}
		}
		/* All tasks were finished. */
		if (firstjob == NULL)
			break;

		ki->kaio_flags |= KAIO_WAKEUP;
		error = msleep(&p->p_aioinfo, AIO_MTX(ki), PRIBIO | PCATCH,
		    "aiospn", timo);
		if (error == ERESTART)
			error = EINTR;
		if (error)
			break;
	}
RETURN:
	AIO_UNLOCK(ki);
	return (error);
}

int
sys_aio_suspend(struct thread *td, struct aio_suspend_args *uap)
{
	struct timespec ts, *tsp;
	struct aiocb * __capability * ujoblist;
	int error;

	if (uap->nent < 0 || uap->nent > max_aio_queue_per_proc)
		return (EINVAL);

	if (uap->timeout) {
		/* Get timespec struct. */
		if ((error = copyin(uap->timeout, &ts, sizeof(ts))) != 0)
			return (error);
		tsp = &ts;
	} else
		tsp = NULL;

	ujoblist = malloc(uap->nent * sizeof(ujoblist[0]), M_AIOS, M_WAITOK);
	error = copyincap(uap->aiocbp, ujoblist, uap->nent * sizeof(ujoblist[0]));
	if (error == 0)
		error = kern_aio_suspend(td, uap->nent, ujoblist, tsp);
	free(ujoblist, M_AIOS);
	return (error);
}

/*
 * aio_cancel cancels any non-bio aio operations not currently in progress.
 */
static int
kern_aio_cancel(struct thread *td, int fd, void * __capability ujob,
    struct aiocb_ops *ops)
{
	struct proc *p = td->td_proc;
	struct kaioinfo *ki;
	struct kaiocb *job, *jobn;
	struct file *fp;
	int error;
	int cancelled = 0;
	int notcancelled = 0;
	struct vnode *vp;

	/* Lookup file object. */
	error = fget(td, fd, &cap_no_rights, &fp);
	if (error)
		return (error);

	ki = p->p_aioinfo;
	if (ki == NULL)
		goto done;

	if (fp->f_type == DTYPE_VNODE) {
		vp = fp->f_vnode;
		if (vn_isdisk(vp)) {
			fdrop(fp, td);
			td->td_retval[0] = AIO_NOTCANCELED;
			return (0);
		}
	}

	if (!__CAP_CHECK(ujob, ops->size())) {
		td->td_retval[0] = AIO_NOTCANCELED;
		return (0);
	}
	AIO_LOCK(ki);
	TAILQ_FOREACH_SAFE(job, &ki->kaio_jobqueue, plist, jobn) {
		if ((fd == job->uaiocb.aio_fildes) &&
		    ((ujob == NULL) ||
		     ((__cheri_addr vaddr_t)ujob == (__cheri_addr vaddr_t)job->ujob))) {
			if (aio_cancel_job(p, ki, job)) {
				cancelled++;
			} else {
				notcancelled++;
			}
			if (ujob != NULL)
				break;
		}
	}
	AIO_UNLOCK(ki);

done:
	fdrop(fp, td);

	if (ujob != NULL) {
		if (cancelled) {
			td->td_retval[0] = AIO_CANCELED;
			return (0);
		}
	}

	if (notcancelled) {
		td->td_retval[0] = AIO_NOTCANCELED;
		return (0);
	}

	if (cancelled) {
		td->td_retval[0] = AIO_CANCELED;
		return (0);
	}

	td->td_retval[0] = AIO_ALLDONE;

	return (0);
}

int
sys_aio_cancel(struct thread *td, struct aio_cancel_args *uap)
{

	return(kern_aio_cancel(td, uap->fd, uap->aiocbp, &aiocb_ops));
}

/*
 * aio_error is implemented in the kernel level for compatibility purposes
 * only.  For a user mode async implementation, it would be best to do it in
 * a userland subroutine.
 */
static int
kern_aio_error(struct thread *td, struct aiocb * __capability ujob,
    struct aiocb_ops *ops)
{
	struct proc *p = td->td_proc;
	struct kaiocb *job;
	struct kaioinfo *ki;
	int status;

	ki = p->p_aioinfo;
	if (ki == NULL) {
		td->td_retval[0] = EINVAL;
		return (0);
	}

	if (!__CAP_CHECK(ujob, ops->size())) {
		td->td_retval[0] = EINVAL;
		return (0);
	}
	AIO_LOCK(ki);
	TAILQ_FOREACH(job, &ki->kaio_all, allist) {
		if ((__cheri_addr vaddr_t)job->ujob == (__cheri_addr vaddr_t)ujob) {
			if (job->jobflags & KAIOCB_FINISHED)
				td->td_retval[0] =
					job->uaiocb._aiocb_private.error;
			else
				td->td_retval[0] = EINPROGRESS;
			AIO_UNLOCK(ki);
			return (0);
		}
	}
	AIO_UNLOCK(ki);

	/*
	 * Hack for failure of aio_aqueue.
	 */
	status = ops->fetch_status(ujob);
	if (status == -1) {
		td->td_retval[0] = ops->fetch_error(ujob);
		return (0);
	}

	td->td_retval[0] = EINVAL;
	return (0);
}

int
sys_aio_error(struct thread *td, struct aio_error_args *uap)
{

	return (kern_aio_error(td, (struct aiocb * __capability)uap->aiocbp,
	    &aiocb_ops));
}

/* syscall - asynchronous read from a file (REALTIME) */
#ifdef COMPAT_FREEBSD6
int
freebsd6_aio_read(struct thread *td, struct freebsd6_aio_read_args *uap)
{

	return (aio_aqueue(td, (struct aiocb * __capability)uap->aiocbp,
	    NULL, LIO_READ, &aiocb_ops_osigevent));
}
#endif

int
sys_aio_read(struct thread *td, struct aio_read_args *uap)
{

	return (aio_aqueue(td, uap->aiocbp, NULL, LIO_READ, &aiocb_ops));
}

int
sys_aio_readv(struct thread *td, struct aio_readv_args *uap)
{

	return (aio_aqueue(td, uap->aiocbp, NULL, LIO_READV, &aiocb_ops));
}

/* syscall - asynchronous write to a file (REALTIME) */
#ifdef COMPAT_FREEBSD6
int
freebsd6_aio_write(struct thread *td, struct freebsd6_aio_write_args *uap)
{

	return (aio_aqueue(td, (struct aiocb * __capability)uap->aiocbp,
	    NULL, LIO_WRITE, &aiocb_ops_osigevent));
}
#endif

int
sys_aio_write(struct thread *td, struct aio_write_args *uap)
{

	return (aio_aqueue(td, uap->aiocbp, NULL, LIO_WRITE, &aiocb_ops));
}

int
sys_aio_writev(struct thread *td, struct aio_writev_args *uap)
{

	return (aio_aqueue(td, uap->aiocbp, NULL, LIO_WRITEV, &aiocb_ops));
}

int
sys_aio_mlock(struct thread *td, struct aio_mlock_args *uap)
{

	return (aio_aqueue(td, uap->aiocbp, NULL, LIO_MLOCK, &aiocb_ops));
}

static int
kern_lio_listio(struct thread *td, int mode, intcap_t uacb_list,
    struct aiocb * __capability *acb_list, int nent, struct sigevent *sig,
    struct aiocb_ops *ops)
{
	struct proc *p = td->td_proc;
	struct aiocb * __capability job;
	struct kaioinfo *ki;
	struct aioliojob *lj;
	struct kevent kev;
	int error;
	int nagain, nerror;
	int i;

	if ((mode != LIO_NOWAIT) && (mode != LIO_WAIT))
		return (EINVAL);

	if (nent < 0 || nent > max_aio_queue_per_proc)
		return (EINVAL);

	if (p->p_aioinfo == NULL)
		aio_init_aioinfo(p);

	ki = p->p_aioinfo;

	lj = uma_zalloc(aiolio_zone, M_WAITOK);
	lj->lioj_flags = 0;
	lj->lioj_count = 0;
	lj->lioj_finished_count = 0;
	knlist_init_mtx(&lj->klist, AIO_MTX(ki));
	ksiginfo_init(&lj->lioj_ksi);

	/*
	 * Setup signal.
	 */
	if (sig && (mode == LIO_NOWAIT)) {
		bcopy(sig, &lj->lioj_signal, sizeof(lj->lioj_signal));
		if (lj->lioj_signal.sigev_notify == SIGEV_KEVENT) {
			/* Assume only new style KEVENT */
			memset(&kev, 0, sizeof(kev));
			kev.filter = EVFILT_LIO;
			kev.flags = EV_ADD | EV_ENABLE | EV_FLAG1;
			kev.ident = (uintptr_t)uacb_list; /* something unique */
			/* pass user defined sigval data */
			kev.udata = lj->lioj_signal.sigev_value.sival_ptr;
			error = kqfd_register(
			    lj->lioj_signal.sigev_notify_kqueue, &kev, td,
			    M_WAITOK, lj);
			if (error) {
				uma_zfree(aiolio_zone, lj);
				return (error);
			}
		} else if (lj->lioj_signal.sigev_notify == SIGEV_NONE) {
			;
		} else if (lj->lioj_signal.sigev_notify == SIGEV_SIGNAL ||
			   lj->lioj_signal.sigev_notify == SIGEV_THREAD_ID) {
				if (!_SIG_VALID(lj->lioj_signal.sigev_signo)) {
					uma_zfree(aiolio_zone, lj);
					return EINVAL;
				}
				lj->lioj_flags |= LIOJ_SIGNAL;
		} else {
			uma_zfree(aiolio_zone, lj);
			return EINVAL;
		}
	}

	AIO_LOCK(ki);
	TAILQ_INSERT_TAIL(&ki->kaio_liojoblist, lj, lioj_list);
	/*
	 * Add extra aiocb count to avoid the lio to be freed
	 * by other threads doing aio_waitcomplete or aio_return,
	 * and prevent event from being sent until we have queued
	 * all tasks.
	 */
	lj->lioj_count = 1;
	AIO_UNLOCK(ki);

	/*
	 * Get pointers to the list of I/O requests.
	 */
	nagain = 0;
	nerror = 0;
	for (i = 0; i < nent; i++) {
		job = acb_list[i];
		if (job != NULL) {
			error = aio_aqueue(td, job, lj, LIO_NOP, ops);
			if (error == EAGAIN)
				nagain++;
			else if (error != 0)
				nerror++;
		}
	}

	error = 0;
	AIO_LOCK(ki);
	if (mode == LIO_WAIT) {
		while (lj->lioj_count - 1 != lj->lioj_finished_count) {
			ki->kaio_flags |= KAIO_WAKEUP;
			error = msleep(&p->p_aioinfo, AIO_MTX(ki),
			    PRIBIO | PCATCH, "aiospn", 0);
			if (error == ERESTART)
				error = EINTR;
			if (error)
				break;
		}
	} else {
		if (lj->lioj_count - 1 == lj->lioj_finished_count) {
			if (lj->lioj_signal.sigev_notify == SIGEV_KEVENT) {
				lj->lioj_flags |= LIOJ_KEVENT_POSTED;
				KNOTE_LOCKED(&lj->klist, 1);
			}
			if ((lj->lioj_flags & (LIOJ_SIGNAL |
			    LIOJ_SIGNAL_POSTED)) == LIOJ_SIGNAL &&
			    (lj->lioj_signal.sigev_notify == SIGEV_SIGNAL ||
			    lj->lioj_signal.sigev_notify == SIGEV_THREAD_ID)) {
				aio_sendsig(p, &lj->lioj_signal, &lj->lioj_ksi,
				    lj->lioj_count != 1);
				lj->lioj_flags |= LIOJ_SIGNAL_POSTED;
			}
		}
	}
	lj->lioj_count--;
	if (lj->lioj_count == 0) {
		TAILQ_REMOVE(&ki->kaio_liojoblist, lj, lioj_list);
		knlist_delete(&lj->klist, curthread, 1);
		PROC_LOCK(p);
		sigqueue_take(&lj->lioj_ksi);
		PROC_UNLOCK(p);
		AIO_UNLOCK(ki);
		uma_zfree(aiolio_zone, lj);
	} else
		AIO_UNLOCK(ki);

	if (nerror)
		return (EIO);
	else if (nagain)
		return (EAGAIN);
	else
		return (error);
}

/* syscall - list directed I/O (REALTIME) */
#ifdef COMPAT_FREEBSD6
int
freebsd6_lio_listio(struct thread *td, struct freebsd6_lio_listio_args *uap)
{
	struct aiocb **acb_list;
	struct sigevent *sigp, sig;
	struct osigevent osig;
	int error, nent;

	if ((uap->mode != LIO_NOWAIT) && (uap->mode != LIO_WAIT))
		return (EINVAL);

	nent = uap->nent;
	if (nent < 0 || nent > max_aio_queue_per_proc)
		return (EINVAL);

	if (uap->sig && (uap->mode == LIO_NOWAIT)) {
		error = copyin(uap->sig, &osig, sizeof(osig));
		if (error)
			return (error);
		error = convert_old_sigevent(&osig, &sig);
		if (error)
			return (error);
		sigp = &sig;
	} else
		sigp = NULL;

	acb_list = malloc(sizeof(struct aiocb *) * nent, M_LIO, M_WAITOK);
	error = copyincap(uap->acb_list, acb_list, nent * sizeof(acb_list[0]));
	if (error == 0)
		error = kern_lio_listio(td, uap->mode,
		    (intcap_t)uap->acb_list, acb_list, nent, sigp,
		    &aiocb_ops_osigevent);
	free(acb_list, M_LIO);
	return (error);
}
#endif

/* syscall - list directed I/O (REALTIME) */
int
sys_lio_listio(struct thread *td, struct lio_listio_args *uap)
{
	struct aiocb * __capability *acb_list;
	struct sigevent *sigp, sig;
	int error, nent;

	if ((uap->mode != LIO_NOWAIT) && (uap->mode != LIO_WAIT))
		return (EINVAL);

	nent = uap->nent;
	if (nent < 0 || nent > max_aio_queue_per_proc)
		return (EINVAL);

	if (uap->sig && (uap->mode == LIO_NOWAIT)) {
		error = copyincap(uap->sig, &sig, sizeof(sig));
		if (error)
			return (error);
		sigp = &sig;
	} else
		sigp = NULL;

	acb_list = malloc(sizeof(struct aiocb * __capability) * nent, M_LIO,
	    M_WAITOK);
	error = copyincap(uap->acb_list, acb_list, nent * sizeof(acb_list[0]));
	if (error == 0)
		error = kern_lio_listio(td, uap->mode, (intcap_t)uap->acb_list,
		    acb_list, nent, sigp, &aiocb_ops);
	free(acb_list, M_LIO);
	return (error);
}

static void
aio_biocleanup(struct bio *bp)
{
	struct kaiocb *job = (struct kaiocb *)bp->bio_caller1;
	struct kaioinfo *ki;
	struct buf *pbuf = (struct buf *)bp->bio_caller2;

	/* Release mapping into kernel space. */
	if (pbuf != NULL) {
		MPASS(pbuf->b_npages <= atop(maxphys) + 1);
		pmap_qremove((vm_offset_t)pbuf->b_data, pbuf->b_npages);
		vm_page_unhold_pages(pbuf->b_pages, pbuf->b_npages);
		uma_zfree(pbuf_zone, pbuf);
		atomic_subtract_int(&num_buf_aio, 1);
		ki = job->userproc->p_aioinfo;
		AIO_LOCK(ki);
		ki->kaio_buffer_count--;
		AIO_UNLOCK(ki);
	} else {
		MPASS(bp->bio_ma_n <= atop(maxphys) + 1);
		vm_page_unhold_pages(bp->bio_ma, bp->bio_ma_n);
		free(bp->bio_ma, M_TEMP);
		atomic_subtract_int(&num_unmapped_aio, 1);
	}
	g_destroy_bio(bp);
}

static void
aio_biowakeup(struct bio *bp)
{
	struct kaiocb *job = (struct kaiocb *)bp->bio_caller1;
	size_t nbytes;
	long bcount = bp->bio_bcount;
	long resid = bp->bio_resid;
	int error, opcode, nblks;
	int bio_error = bp->bio_error;
	uint16_t flags = bp->bio_flags;

	opcode = job->uaiocb.aio_lio_opcode;

	aio_biocleanup(bp);

	nbytes =bcount - resid;
	atomic_add_acq_long(&job->nbytes, nbytes);
	nblks = btodb(nbytes);
	error = 0;
	/*
	 * If multiple bios experienced an error, the job will reflect the
	 * error of whichever failed bio completed last.
	 */
	if (flags & BIO_ERROR)
		atomic_set_int(&job->error, bio_error);
	if (opcode & LIO_WRITE)
		atomic_add_int(&job->outblock, nblks);
	else
		atomic_add_int(&job->inblock, nblks);
	atomic_subtract_int(&job->nbio, 1);


	if (atomic_load_int(&job->nbio) == 0) {
		if (atomic_load_int(&job->error))
			aio_complete(job, -1, job->error);
		else
			aio_complete(job, atomic_load_long(&job->nbytes), 0);
	}
}

/* syscall - wait for the next completion of an aio request */
static int
kern_aio_waitcomplete(struct thread *td, struct aiocb ** __capability ujobp,
    struct timespec *ts, struct aiocb_ops *ops)
{
	struct proc *p = td->td_proc;
	struct timeval atv;
	struct kaioinfo *ki;
	struct kaiocb *job;
	struct aiocb * __capability ujob;
	long error, status;
	int timo;

	ops->store_aiocb(ujobp, NULL);

	if (ts == NULL) {
		timo = 0;
	} else if (ts->tv_sec == 0 && ts->tv_nsec == 0) {
		timo = -1;
	} else {
		if ((ts->tv_nsec < 0) || (ts->tv_nsec >= 1000000000))
			return (EINVAL);

		TIMESPEC_TO_TIMEVAL(&atv, ts);
		if (itimerfix(&atv))
			return (EINVAL);
		timo = tvtohz(&atv);
	}

	if (p->p_aioinfo == NULL)
		aio_init_aioinfo(p);
	ki = p->p_aioinfo;

	error = 0;
	job = NULL;
	AIO_LOCK(ki);
	while ((job = TAILQ_FIRST(&ki->kaio_done)) == NULL) {
		if (timo == -1) {
			error = EWOULDBLOCK;
			break;
		}
		ki->kaio_flags |= KAIO_WAKEUP;
		error = msleep(&p->p_aioinfo, AIO_MTX(ki), PRIBIO | PCATCH,
		    "aiowc", timo);
		if (timo && error == ERESTART)
			error = EINTR;
		if (error)
			break;
	}

	if (job != NULL) {
		MPASS(job->jobflags & KAIOCB_FINISHED);
		ujob = job->ujob;
		status = job->uaiocb._aiocb_private.status;
		error = job->uaiocb._aiocb_private.error;
		td->td_retval[0] = status;
		td->td_ru.ru_oublock += job->outblock;
		td->td_ru.ru_inblock += job->inblock;
		td->td_ru.ru_msgsnd += job->msgsnd;
		td->td_ru.ru_msgrcv += job->msgrcv;
		aio_free_entry(job);
		AIO_UNLOCK(ki);
		ops->store_aiocb(ujobp, ujob);
		ops->store_error(ujob, error);
		ops->store_status(ujob, status);
	} else
		AIO_UNLOCK(ki);

	return (error);
}

int
sys_aio_waitcomplete(struct thread *td, struct aio_waitcomplete_args *uap)
{
	struct timespec ts, *tsp;
	int error;

	if (uap->timeout) {
		/* Get timespec struct. */
		error = copyin(uap->timeout, &ts, sizeof(ts));
		if (error)
			return (error);
		tsp = &ts;
	} else
		tsp = NULL;

	return (kern_aio_waitcomplete(td, (struct aiocb ** __capability)uap->aiocbp,
	    tsp, &aiocb_ops));
}

static int
kern_aio_fsync(struct thread *td, int op, struct aiocb * __capability ujob,
    struct aiocb_ops *ops)
{
	int listop;

	switch (op) {
	case O_SYNC:
		listop = LIO_SYNC;
		break;
	case O_DSYNC:
		listop = LIO_DSYNC;
		break;
	default:
		return (EINVAL);
	}

	return (aio_aqueue(td, ujob, NULL, listop, ops));
}

int
sys_aio_fsync(struct thread *td, struct aio_fsync_args *uap)
{

	return (kern_aio_fsync(td, uap->op, uap->aiocbp, &aiocb_ops));
}

/* kqueue attach function */
static int
filt_aioattach(struct knote *kn)
{
	struct kaiocb *job;

	job = kn->kn_ptr.p_aio;
	/*
	 * XXX-AM: The flag check below is somewhat not required anymore,
	 * as the user can not manipulate this via kn_sdata anymore.
	 * If we remove this we must check for a NULL aiocb pointer as the
	 * user could generate this state.
	 */
	KASSERT(job != NULL, ("Invalid AIO knote aiocb pointer"));

	/*
	 * The job pointer must be validated before using it, so
	 * registration is restricted to the kernel; the user cannot
	 * set EV_FLAG1.
	 */
	if ((kn->kn_flags & EV_FLAG1) == 0)
		return (EPERM);
	kn->kn_flags &= ~EV_FLAG1;

	knlist_add(&job->klist, kn, 0);

	return (0);
}

/* kqueue detach function */
static void
filt_aiodetach(struct knote *kn)
{
	struct knlist *knl;

	knl = &kn->kn_ptr.p_aio->klist;
	knl->kl_lock(knl->kl_lockarg);
	if (!knlist_empty(knl))
		knlist_remove(knl, kn, 1);
	knl->kl_unlock(knl->kl_lockarg);
}

/* kqueue filter function */
/*ARGSUSED*/
static int
filt_aio(struct knote *kn, long hint)
{
	struct kaiocb *job = kn->kn_ptr.p_aio;

	kn->kn_data = job->uaiocb._aiocb_private.error;
	if (!(job->jobflags & KAIOCB_FINISHED))
		return (0);
	kn->kn_flags |= EV_EOF;
	return (1);
}

/* kqueue attach function */
static int
filt_lioattach(struct knote *kn)
{
	struct aioliojob *lj;

	lj = kn->kn_ptr.p_lio;
	/* XXX-AM: see aioattach */
	KASSERT(lj != NULL, ("Invalid LIO knote aioliojob pointer"));

	/*
	 * The aioliojob pointer must be validated before using it, so
	 * registration is restricted to the kernel; the user cannot
	 * set EV_FLAG1.
	 */
	if ((kn->kn_flags & EV_FLAG1) == 0)
		return (EPERM);
	kn->kn_flags &= ~EV_FLAG1;

	knlist_add(&lj->klist, kn, 0);

	return (0);
}

/* kqueue detach function */
static void
filt_liodetach(struct knote *kn)
{
	struct knlist *knl;

	knl = &kn->kn_ptr.p_lio->klist;
	knl->kl_lock(knl->kl_lockarg);
	if (!knlist_empty(knl))
		knlist_remove(knl, kn, 1);
	knl->kl_unlock(knl->kl_lockarg);
}

/* kqueue filter function */
/*ARGSUSED*/
static int
filt_lio(struct knote *kn, long hint)
{
	struct aioliojob * lj = kn->kn_ptr.p_lio;

	return (lj->lioj_flags & LIOJ_KEVENT_POSTED);
}

#ifdef CHERI_CAPREVOKE

/*
 * XXX Does not yet count caps into stats
 */
static void
aio_cheri_revoke_one(struct proc *p,
    const struct vm_cheri_revoke_cookie *crc, struct kaiocb *job)
{
	uintcap_t sival, ujob, aiobuf, kerninfo, spare2;
	bool revsival, revujob, revaiobuf, revkerninfo, revspare2;
	struct kaioinfo *ki = p->p_aioinfo;

	/* Under the lock, read all the caps we might want to revoke */
	sival = (uintcap_t)job->uaiocb.aio_sigevent.sigev_value.sival_ptr;
	ujob = (uintcap_t)job->ujob;
	aiobuf = (uintcap_t)job->uaiocb.aio_buf;
	kerninfo = (uintcap_t)job->uaiocb._aiocb_private.kernelinfo;
	spare2 = (uintcap_t)job->uaiocb.__spare2__;

	refcount_acquire(&job->refcount);

	AIO_UNLOCK(ki);

	revsival    = vm_cheri_revoke_test(crc, sival);
	revujob     = vm_cheri_revoke_test(crc, ujob);
	revaiobuf   = vm_cheri_revoke_test(crc, aiobuf);
	revkerninfo = vm_cheri_revoke_test(crc, kerninfo);
	revspare2   = vm_cheri_revoke_test(crc, spare2);

	AIO_LOCK(ki);

	/* Look to see if anything changed while we didn't hold the lock */
	if ((sival !=
		(uintcap_t)job->uaiocb.aio_sigevent.sigev_value.sival_ptr) ||
	    (ujob != (uintcap_t)job->ujob) ||
	    (aiobuf != (uintcap_t)job->uaiocb.aio_buf) ||
	    (kerninfo != (uintcap_t)job->uaiocb._aiocb_private.kernelinfo) ||
	    (spare2 != (uintcap_t)job->uaiocb.__spare2__))
		return;

	if (revsival)
		job->uaiocb.aio_sigevent.sigev_value.sival_ptr =
		    (void * __capability)cheri_revoke_cap(sival);

	if (revujob || revaiobuf || revkerninfo || revspare2) {
		aio_cancel_job(p, ki, job);
		ki->kaio_flags |= KAIO_WAKEUP;
		msleep(&p->p_aioinfo, AIO_MTX(ki), PRIBIO, "aiocherirevoke",
		    hz);
	}

	if (revujob)
		job->ujob = (void * __capability)cheri_revoke_cap(ujob);

	if (revaiobuf)
		job->uaiocb.aio_buf =
		    (void * __capability)cheri_revoke_cap(aiobuf);

	if (revkerninfo)
		job->uaiocb._aiocb_private.kernelinfo =
		    (void * __capability)cheri_revoke_cap(kerninfo);

	if (revspare2)
		job->uaiocb.__spare2__ =
		    (void * __capability)cheri_revoke_cap(spare2);

	job->jobflags ^= KAIOCB_CAPREV_EPOCH;

	/* Drop ref or free */
	aiocb_free_kaiocb(job);
}

void
aio_cheri_revoke(struct proc *p, const struct vm_cheri_revoke_cookie *crc)
{
	struct kaioinfo *ki;
	struct kaiocb *job, *jobn;

	ki = p->p_aioinfo;
	if (ki == NULL)
		return;

	AIO_LOCK(ki);

	/* We should not get here if this process is exiting or execing */
	KASSERT((ki->kaio_flags & KAIO_RUNDOWN) == 0,
	    ("aio_cheri_revoke while RUNDOWN"));

restart:
	/* Visit all pending jobs. */
	TAILQ_FOREACH_SAFE (job, &ki->kaio_all, allist, jobn) {

		if (!(job->jobflags & KAIOCB_CAPREV_EPOCH) ==
		    !(ki->kaio_flags & KAIO_CAPREV_EPOCH)) {
			continue;
		}

		aio_cheri_revoke_one(p, crc, job);
		goto restart;
	}

	ki->kaio_flags ^= KAIO_CAPREV_EPOCH;

	AIO_UNLOCK(ki);
}

#endif

#ifdef COMPAT_FREEBSD32
#include <sys/mount.h>
#include <sys/socket.h>
#include <compat/freebsd32/freebsd32.h>
#include <compat/freebsd32/freebsd32_proto.h>
#include <compat/freebsd32/freebsd32_signal.h>
#include <compat/freebsd32/freebsd32_syscall.h>
#include <compat/freebsd32/freebsd32_util.h>

struct __aiocb_private32 {
	int32_t	status;
	int32_t	error;
	uint32_t kernelinfo;
};

#ifdef COMPAT_FREEBSD6
typedef struct oaiocb32 {
	int	aio_fildes;		/* File descriptor */
	uint64_t aio_offset __packed;	/* File offset for I/O */
	uint32_t aio_buf;		/* I/O buffer in process space */
	uint32_t aio_nbytes;		/* Number of bytes for I/O */
	struct	osigevent32 aio_sigevent; /* Signal to deliver */
	int	aio_lio_opcode;		/* LIO opcode */
	int	aio_reqprio;		/* Request priority -- ignored */
	struct	__aiocb_private32 _aiocb_private;
} oaiocb32_t;
#endif

typedef struct aiocb32 {
	int32_t	aio_fildes;		/* File descriptor */
	uint64_t aio_offset __packed;	/* File offset for I/O */
	uint32_t aio_buf;	/* I/O buffer in process space */
	uint32_t aio_nbytes;	/* Number of bytes for I/O */
	int	__spare__[2];
	uint32_t __spare2__;
	int	aio_lio_opcode;		/* LIO opcode */
	int	aio_reqprio;		/* Request priority -- ignored */
	struct	__aiocb_private32 _aiocb_private;
	struct	sigevent32 aio_sigevent;	/* Signal to deliver */
} aiocb32_t;

#ifdef COMPAT_FREEBSD6
static int
convert_old_sigevent32(struct osigevent32 *osig, struct sigevent *nsig)
{

	/*
	 * Only SIGEV_NONE, SIGEV_SIGNAL, and SIGEV_KEVENT are
	 * supported by AIO with the old sigevent structure.
	 */
	CP(*osig, *nsig, sigev_notify);
	switch (nsig->sigev_notify) {
	case SIGEV_NONE:
		break;
	case SIGEV_SIGNAL:
		nsig->sigev_signo = osig->__sigev_u.__sigev_signo;
		break;
	case SIGEV_KEVENT:
		nsig->sigev_notify_kqueue =
		    osig->__sigev_u.__sigev_notify_kqueue;
		nsig->sigev_value.sival_ptr = (void * __capability)(uintcap_t)
		    PTRIN(osig->sigev_value.sival_ptr);
		break;
	default:
		return (EINVAL);
	}
	return (0);
}

static int
aiocb32_copyin_old_sigevent(void * __capability ujob,
    struct kaiocb *kjob, int type __unused)
{
	struct oaiocb32 job32;
	struct aiocb *kcb = &kjob->uaiocb;
	int error;

	bzero(kcb, sizeof(struct aiocb));
	error = copyin(ujob, &job32, sizeof(job32));
	if (error)
		return (error);

	CP(job32, *kcb, aio_fildes);
	CP(job32, *kcb, aio_offset);
	kcb->aio_buf = __USER_CAP(job32.aio_buf, job32.aio_nbytes);
	CP(job32, *kcb, aio_nbytes);
	CP(job32, *kcb, aio_lio_opcode);
	CP(job32, *kcb, aio_reqprio);
	CP(job32, *kcb, _aiocb_private.status);
	CP(job32, *kcb, _aiocb_private.error);
	kcb->_aiocb_private.kernelinfo =
	    (void * __capability)(uintcap_t)job32._aiocb_private.kernelinfo;
	return (convert_old_sigevent32(&job32.aio_sigevent,
	    &kcb->aio_sigevent));
}
#endif

static int
aiocb32_copyin(void * __capability ujob, struct kaiocb *kjob, int type)
{
	struct aiocb32 job32;
	struct aiocb *kcb = &kjob->uaiocb;
	void * __capability iov32;
	int error;

	error = copyin(ujob, &job32, sizeof(job32));
	if (error)
		return (error);
	CP(job32, *kcb, aio_fildes);
	CP(job32, *kcb, aio_offset);
	CP(job32, *kcb, aio_lio_opcode);
	if (type & LIO_VECTORED) {
		CP(job32, *kcb, aio_iovcnt);
		iov32 = __USER_CAP(job32.aio_iov, kcb->aio_iovcnt * sizeof(struct iovec32));
		/* malloc a uio and copy in the iovec */
		error = freebsd32_copyinuio(iov32,
		    kcb->aio_iovcnt, &kjob->uiop);
		if (error)
			return (error);
	} else {
		kcb->aio_buf = __USER_CAP(job32.aio_buf, job32.aio_nbytes);
		CP(job32, *kcb, aio_nbytes);
	}
	CP(job32, *kcb, aio_reqprio);
	CP(job32, *kcb, _aiocb_private.status);
	CP(job32, *kcb, _aiocb_private.error);
	kcb->_aiocb_private.kernelinfo =
	    (void * __capability)(uintcap_t)job32._aiocb_private.kernelinfo;
	error = convert_sigevent32(&job32.aio_sigevent, &kcb->aio_sigevent);

	return (error);
}

static long
aiocb32_fetch_status(void * __capability ujob)
{
	struct aiocb32 *ujob32;

	ujob32 = (struct aiocb32 * __capability)ujob;
	return (fuword32(&ujob32->_aiocb_private.status));
}

static long
aiocb32_fetch_error(void * __capability ujob)
{
	struct aiocb32 *ujob32;

	ujob32 = (struct aiocb32 * __capability)ujob;
	return (fuword32(&ujob32->_aiocb_private.error));
}

static int
aiocb32_store_status(void * __capability ujob, long status)
{
	struct aiocb32 *ujob32;

	ujob32 = (struct aiocb32 * __capability)ujob;
	return (suword32(&ujob32->_aiocb_private.status, status));
}

static int
aiocb32_store_error(void * __capability ujob, long error)
{
	struct aiocb32 *ujob32;

	ujob32 = (struct aiocb32 * __capability)ujob;
	return (suword32(&ujob32->_aiocb_private.error, error));
}

static int
aiocb32_store_kernelinfo(void * __capability ujob, long jobref)
{
	struct aiocb32 *ujob32;

	ujob32 = (struct aiocb32 * __capability)ujob;
	return (suword32(&ujob32->_aiocb_private.kernelinfo, jobref));
}

static int
aiocb32_store_aiocb(struct aiocb ** __capability ujobp,
    struct aiocb * __capability ujob)
{

	return (suword32(ujobp, (__cheri_addr vaddr_t)ujob));
}

static size_t
aiocb32_size(void)
{

	return (sizeof(struct aiocb32));
}

static struct aiocb_ops aiocb32_ops = {
	.aio_copyin = aiocb32_copyin,
	.fetch_status = aiocb32_fetch_status,
	.fetch_error = aiocb32_fetch_error,
	.store_status = aiocb32_store_status,
	.store_error = aiocb32_store_error,
	.store_kernelinfo = aiocb32_store_kernelinfo,
	.store_aiocb = aiocb32_store_aiocb,
	.size = aiocb32_size,
};

#ifdef COMPAT_FREEBSD6
static struct aiocb_ops aiocb32_ops_osigevent = {
	.aio_copyin = aiocb32_copyin_old_sigevent,
	.fetch_status = aiocb32_fetch_status,
	.fetch_error = aiocb32_fetch_error,
	.store_status = aiocb32_store_status,
	.store_error = aiocb32_store_error,
	.store_kernelinfo = aiocb32_store_kernelinfo,
	.size = aiocb32_size,
};
#endif

int
freebsd32_aio_return(struct thread *td, struct freebsd32_aio_return_args *uap)
{

	return (kern_aio_return(td, __USER_CAP_OBJ(uap->aiocbp), &aiocb32_ops));
}

int
freebsd32_aio_suspend(struct thread *td, struct freebsd32_aio_suspend_args *uap)
{
	struct timespec32 ts32;
	struct timespec ts, *tsp;
	struct aiocb * __capability * ujoblist;
	uint32_t *ujoblist32;
	int error, i;

	if (uap->nent < 0 || uap->nent > max_aio_queue_per_proc)
		return (EINVAL);

	if (uap->timeout) {
		/* Get timespec struct. */
		if ((error = copyin(__USER_CAP_OBJ(uap->timeout), &ts32,
		    sizeof(ts32))) != 0)
			return (error);
		CP(ts32, ts, tv_sec);
		CP(ts32, ts, tv_nsec);
		tsp = &ts;
	} else
		tsp = NULL;

	ujoblist = malloc(uap->nent * sizeof(ujoblist[0]), M_AIOS, M_WAITOK);
	ujoblist32 = (uint32_t *)ujoblist;
	error = copyin(uap->aiocbp, ujoblist32, uap->nent *
	    sizeof(ujoblist32[0]));
	if (error == 0) {
		for (i = uap->nent - 1; i >= 0; i--)
			ujoblist[i] = __USER_CAP(PTRIN(ujoblist32[i]),
			    sizeof(struct aiocb32));

		error = kern_aio_suspend(td, uap->nent, ujoblist, tsp);
	}
	free(ujoblist, M_AIOS);
	return (error);
}

int
freebsd32_aio_cancel(struct thread *td, struct freebsd32_aio_cancel_args *uap)
{

	return(kern_aio_cancel(td, uap->fd, __USER_CAP_OBJ(uap->aiocbp),
	    &aiocb32_ops));
}

int
freebsd32_aio_error(struct thread *td, struct freebsd32_aio_error_args *uap)
{

	return (kern_aio_error(td, (struct aiocb *)uap->aiocbp, &aiocb32_ops));
}

#ifdef COMPAT_FREEBSD6
int
freebsd6_freebsd32_aio_read(struct thread *td,
    struct freebsd6_freebsd32_aio_read_args *uap)
{

	return (aio_aqueue(td,
	    (struct aiocb * __capability)__USER_CAP_OBJ(uap->aiocbp),
	    NULL, LIO_READ, &aiocb32_ops_osigevent));
}
#endif

int
freebsd32_aio_read(struct thread *td, struct freebsd32_aio_read_args *uap)
{

	return (aio_aqueue(td,
	    (struct aiocb * __capability)__USER_CAP_OBJ(uap->aiocbp),
	    NULL, LIO_READ, &aiocb32_ops));
}

int
freebsd32_aio_readv(struct thread *td, struct freebsd32_aio_readv_args *uap)
{

	return (aio_aqueue(td, (struct aiocb *)uap->aiocbp, NULL, LIO_READV,
	    &aiocb32_ops));
}

#ifdef COMPAT_FREEBSD6
int
freebsd6_freebsd32_aio_write(struct thread *td,
    struct freebsd6_freebsd32_aio_write_args *uap)
{

	return (aio_aqueue(td,
	    (struct aiocb * __capability)__USER_CAP_OBJ(uap->aiocbp),
	    NULL, LIO_WRITE, &aiocb32_ops_osigevent));
}
#endif

int
freebsd32_aio_write(struct thread *td, struct freebsd32_aio_write_args *uap)
{

	return (aio_aqueue(td,
	    (struct aiocb * __capability)__USER_CAP_OBJ(uap->aiocbp),
	    NULL, LIO_WRITE, &aiocb32_ops));
}

int
freebsd32_aio_writev(struct thread *td, struct freebsd32_aio_writev_args *uap)
{

	return (aio_aqueue(td, (struct aiocb *)uap->aiocbp, NULL, LIO_WRITEV,
	    &aiocb32_ops));
}

int
freebsd32_aio_mlock(struct thread *td, struct freebsd32_aio_mlock_args *uap)
{

	return (aio_aqueue(td,
	    (struct aiocb * __capability)__USER_CAP_OBJ(uap->aiocbp),
	    NULL, LIO_MLOCK, &aiocb32_ops));
}

int
freebsd32_aio_waitcomplete(struct thread *td,
    struct freebsd32_aio_waitcomplete_args *uap)
{
	struct timespec32 ts32;
	struct timespec ts, *tsp;
	int error;

	if (uap->timeout) {
		/* Get timespec struct. */
		error = copyin(uap->timeout, &ts32, sizeof(ts32));
		if (error)
			return (error);
		CP(ts32, ts, tv_sec);
		CP(ts32, ts, tv_nsec);
		tsp = &ts;
	} else
		tsp = NULL;

	return (kern_aio_waitcomplete(td, (struct aiocb **)uap->aiocbp, tsp,
	    &aiocb32_ops));
}

int
freebsd32_aio_fsync(struct thread *td, struct freebsd32_aio_fsync_args *uap)
{

	return (kern_aio_fsync(td, uap->op, (struct aiocb *)uap->aiocbp,
	    &aiocb32_ops));
}

#ifdef COMPAT_FREEBSD6
int
freebsd6_freebsd32_lio_listio(struct thread *td,
    struct freebsd6_freebsd32_lio_listio_args *uap)
{
	struct aiocb **acb_list;
	struct sigevent *sigp, sig;
	struct osigevent32 osig;
	uint32_t *acb_list32;
	int error, i, nent;

	if ((uap->mode != LIO_NOWAIT) && (uap->mode != LIO_WAIT))
		return (EINVAL);

	nent = uap->nent;
	if (nent < 0 || nent > max_aio_queue_per_proc)
		return (EINVAL);

	if (uap->sig && (uap->mode == LIO_NOWAIT)) {
		error = copyin(uap->sig, &osig, sizeof(osig));
		if (error)
			return (error);
		error = convert_old_sigevent32(&osig, &sig);
		if (error)
			return (error);
		sigp = &sig;
	} else
		sigp = NULL;

	acb_list32 = malloc(sizeof(uint32_t) * nent, M_LIO, M_WAITOK);
	error = copyin(uap->acb_list, acb_list32, nent * sizeof(uint32_t));
	if (error) {
		free(acb_list32, M_LIO);
		return (error);
	}
	acb_list = malloc(sizeof(struct aiocb *) * nent, M_LIO, M_WAITOK);
	for (i = 0; i < nent; i++)
		acb_list[i] = __USER_CAP(PTRIN(acb_list32[i]),
		    sizeof(struct aiocb32));
	free(acb_list32, M_LIO);

	error = kern_lio_listio(td, uap->mode, (intcap_t)uap->acb_list,
	    acb_list, nent, sigp, &aiocb32_ops_osigevent);
	free(acb_list, M_LIO);
	return (error);
}
#endif

int
freebsd32_lio_listio(struct thread *td, struct freebsd32_lio_listio_args *uap)
{
	struct aiocb **acb_list;
	struct sigevent *sigp, sig;
	struct sigevent32 sig32;
	uint32_t *acb_list32;
	int error, i, nent;

	if ((uap->mode != LIO_NOWAIT) && (uap->mode != LIO_WAIT))
		return (EINVAL);

	nent = uap->nent;
	if (nent < 0 || nent > max_aio_queue_per_proc)
		return (EINVAL);

	if (uap->sig && (uap->mode == LIO_NOWAIT)) {
		error = copyin(uap->sig, &sig32, sizeof(sig32));
		if (error)
			return (error);
		error = convert_sigevent32(&sig32, &sig);
		if (error)
			return (error);
		sigp = &sig;
	} else
		sigp = NULL;

	acb_list32 = malloc(sizeof(uint32_t) * nent, M_LIO, M_WAITOK);
	error = copyin(uap->acb_list, acb_list32, nent * sizeof(uint32_t));
	if (error) {
		free(acb_list32, M_LIO);
		return (error);
	}
	acb_list = malloc(sizeof(struct aiocb *) * nent, M_LIO, M_WAITOK);
	for (i = 0; i < nent; i++)
		acb_list[i] = __USER_CAP(PTRIN(acb_list32[i]),
		    sizeof(struct aiocb32));
	free(acb_list32, M_LIO);

	error = kern_lio_listio(td, uap->mode, (intcap_t)uap->acb_list,
	    acb_list, nent, sigp, &aiocb32_ops);
	free(acb_list, M_LIO);
	return (error);
}

#endif /* COMPAT_FREEBSD32 */

#ifdef COMPAT_FREEBSD64
#include <sys/mount.h>
#include <sys/socket.h>
#include <compat/freebsd64/freebsd64.h>
#include <compat/freebsd64/freebsd64_proto.h>
#include <compat/freebsd64/freebsd64_signal.h>
#include <compat/freebsd64/freebsd64_syscall.h>
#include <compat/freebsd64/freebsd64_util.h>

struct __aiocb_private64 {
	int64_t	status;
	int64_t	error;
	uint64_t kernelinfo;
};

#ifdef COMPAT_FREEBSD6
typedef struct oaiocb64 {
	int	aio_fildes;		/* File descriptor */
	off_t	aio_offset;		/* File offset for I/O */
	int64_t	aio_buf;		/* I/O buffer in process space */
	size_t 	aio_nbytes;		/* Number of bytes for I/O */
	struct	osigevent64 aio_sigevent; /* Signal to deliver */
	int	aio_lio_opcode;		/* LIO opcode */
	int	aio_reqprio;		/* Request priority -- ignored */
	struct	__aiocb_private64 _aiocb_private;
} oaiocb64_t;
#endif

typedef struct aiocb64 {
	int	aio_fildes;		/* File descriptor */
	off_t	aio_offset;		/* File offset for I/O */
	uint64_t aio_buf;		/* I/O buffer in process space */
	size_t	aio_nbytes;		/* Number of bytes for I/O */
	int	__spare__[2];
	uint64_t __spare2__;
	int	aio_lio_opcode;		/* LIO opcode */
	int	aio_reqprio;		/* Request priority -- ignored */
	struct	__aiocb_private64 _aiocb_private;
	struct	sigevent64 aio_sigevent;	/* Signal to deliver */
} aiocb64_t;

#ifdef COMPAT_FREEBSD6
static int
convert_old_sigevent64(struct osigevent64 *osig, struct sigevent *nsig)
{

	/*
	 * Only SIGEV_NONE, SIGEV_SIGNAL, and SIGEV_KEVENT are
	 * supported by AIO with the old sigevent structure.
	 */
	CP(*osig, *nsig, sigev_notify);
	switch (nsig->sigev_notify) {
	case SIGEV_NONE:
		break;
	case SIGEV_SIGNAL:
		nsig->sigev_signo = osig->__sigev_u.__sigev_signo;
		break;
	case SIGEV_KEVENT:
		nsig->sigev_notify_kqueue =
		    osig->__sigev_u.__sigev_notify_kqueue;
		nsig->sigev_value.sival_ptr = (void * __capability)(uintcap_t)
		    osig->sigev_value.sival_ptr;
		break;
	default:
		return (EINVAL);
	}
	return (0);
}

static int
aiocb64_copyin_old_sigevent(void * __capability ujob,
    struct kaiocb *kjob, int type __unused)
{
	struct oaiocb64 job64;
	struct aiocb *kcb = &kjob->uaiocb;
	int error;

	bzero(kcb, sizeof(struct aiocb));
	error = copyin(ujob, &job64, sizeof(job64));
	if (error)
		return (error);

	CP(job64, *kcb, aio_fildes);
	CP(job64, *kcb, aio_offset);
	kcb->aio_buf = __USER_CAP(job64.aio_buf, job64.aio_nbytes);
	CP(job64, *kcb, aio_nbytes);
	CP(job64, *kcb, aio_lio_opcode);
	CP(job64, *kcb, aio_reqprio);
	CP(job64, *kcb, _aiocb_private.status);
	CP(job64, *kcb, _aiocb_private.error);
	kcb->_aiocb_private.kernelinfo =
	    (void * __capability)(uintcap_t)job64._aiocb_private.kernelinfo;
	return (convert_old_sigevent64(&job64.aio_sigevent,
	    &kcb->aio_sigevent));
}
#endif

static int
aiocb64_copyin(void * __capability ujob, struct kaiocb *kjob, int type)
{
	struct aiocb64 job64;
	struct aiocb *kcb = &kjob->uaiocb;
	void * __capability iov64;
	int error;

	error = copyin(ujob, &job64, sizeof(job64));
	if (error)
		return (error);
	CP(job64, *kcb, aio_fildes);
	CP(job64, *kcb, aio_offset);
	CP(job64, *kcb, aio_lio_opcode);
	if (type & LIO_VECTORED) {
		CP(job64, *kcb, aio_iovcnt);
		iov64 = __USER_CAP(job64.aio_iov, kcb->aio_iovcnt * sizeof(struct iovec64));
		/* malloc a uio and copy in the iovec */
		error = freebsd64_copyinuio(iov64, kcb->aio_iovcnt,
		    &kjob->uiop);
		if (error)
			return (error);
	} else {
		kcb->aio_buf = __USER_CAP(job64.aio_buf, job64.aio_nbytes);
		CP(job64, *kcb, aio_nbytes);
	}
	CP(job64, *kcb, aio_reqprio);
	CP(job64, *kcb, _aiocb_private.status);
	CP(job64, *kcb, _aiocb_private.error);
	kcb->_aiocb_private.kernelinfo =
	    (void * __capability)(uintcap_t)job64._aiocb_private.kernelinfo;
	error = convert_sigevent64(&job64.aio_sigevent, &kcb->aio_sigevent);

	return (error);
}

static long
aiocb64_fetch_status(void * __capability ujob)
{
	struct aiocb64 * __capability ujob64;

	ujob64 = (struct aiocb64 * __capability)ujob;
	return (fuword64(&ujob64->_aiocb_private.status));
}

static long
aiocb64_fetch_error(void * __capability ujob)
{
	struct aiocb64 * __capability ujob64;

	ujob64 = (struct aiocb64 * __capability)ujob;
	return (fuword(&ujob64->_aiocb_private.error));
}

static int
aiocb64_store_status(void * __capability ujob, long status)
{
	struct aiocb64 * __capability ujob64;

	ujob64 = (struct aiocb64 * __capability)ujob;
	return (suword(&ujob64->_aiocb_private.status, status));
}

static int
aiocb64_store_error(void * __capability ujob, long error)
{
	struct aiocb64 * __capability ujob64;

	ujob64 = (struct aiocb64 * __capability)ujob;
	return (suword(&ujob64->_aiocb_private.error, error));
}

static int
aiocb64_store_kernelinfo(void * __capability ujob, long jobref)
{
	struct aiocb64 * __capability ujob64;

	ujob64 = (struct aiocb64 * __capability)ujob;
	return (suword(&ujob64->_aiocb_private.kernelinfo, jobref));
}

static int
aiocb64_store_aiocb(struct aiocb ** __capability ujobp,
    struct aiocb * __capability ujob)
{

	return (suword(ujobp, (__cheri_addr vaddr_t)ujob));
}

static size_t
aiocb64_size(void)
{

	return (sizeof(struct aiocb64));
}

static struct aiocb_ops aiocb64_ops = {
	.aio_copyin = aiocb64_copyin,
	.fetch_status = aiocb64_fetch_status,
	.fetch_error = aiocb64_fetch_error,
	.store_status = aiocb64_store_status,
	.store_error = aiocb64_store_error,
	.store_kernelinfo = aiocb64_store_kernelinfo,
	.store_aiocb = aiocb64_store_aiocb,
	.size = aiocb64_size,
};

#ifdef COMPAT_FREEBSD6
static struct aiocb_ops aiocb64_ops_osigevent = {
	.aio_copyin = aiocb64_copyin_old_sigevent,
	.fetch_status = aiocb64_fetch_status,
	.fetch_error = aiocb64_fetch_error,
	.store_status = aiocb64_store_status,
	.store_error = aiocb64_store_error,
	.store_kernelinfo = aiocb64_store_kernelinfo,
	.size = aiocb64_size,
};
#endif

int
freebsd64_aio_return(struct thread *td, struct freebsd64_aio_return_args *uap)
{

	return (kern_aio_return(td, __USER_CAP_OBJ(uap->aiocbp), &aiocb64_ops));
}

int
freebsd64_aio_suspend(struct thread *td, struct freebsd64_aio_suspend_args *uap)
{
	struct timespec ts, *tsp;
	struct aiocb * __capability * ujoblist;
	uint64_t *ujoblist64;
	int error, i;

	if (uap->nent < 0 || uap->nent > max_aio_queue_per_proc)
		return (EINVAL);

	if (uap->timeout) {
		/* Get timespec struct. */
		if ((error = copyin(__USER_CAP_OBJ(uap->timeout), &ts,
		    sizeof(ts))) != 0)
			return (error);
		tsp = &ts;
	} else
		tsp = NULL;

	ujoblist = malloc(uap->nent * sizeof(ujoblist[0]), M_AIOS, M_WAITOK);
	ujoblist64 = (uint64_t *)ujoblist;
	error = copyin(__USER_CAP_ARRAY(uap->aiocbp, uap->nent), ujoblist64,
	    uap->nent * sizeof(ujoblist64[0]));
	if (error == 0) {
		for (i = uap->nent - 1; i >= 0; i--)
			ujoblist[i] = __USER_CAP(ujoblist64[i],
			    sizeof(struct aiocb64));

		error = kern_aio_suspend(td, uap->nent, ujoblist, tsp);
	}
	free(ujoblist, M_AIOS);
	return (error);
}

int
freebsd64_aio_cancel(struct thread *td, struct freebsd64_aio_cancel_args *uap)
{

	return(kern_aio_cancel(td, uap->fd, __USER_CAP_OBJ(uap->aiocbp),
	    &aiocb64_ops));
}

int
freebsd64_aio_error(struct thread *td, struct freebsd64_aio_error_args *uap)
{

	return (kern_aio_error(td, __USER_CAP_OBJ(uap->aiocbp), &aiocb64_ops));
}

#ifdef COMPAT_FREEBSD6
int
freebsd6_freebsd64_aio_read(struct thread *td,
    struct freebsd6_freebsd64_aio_read_args *uap)
{

	return (aio_aqueue(td,
	    (struct aiocb * __capability)__USER_CAP_OBJ(uap->aiocbp),
	    NULL, LIO_READ, &aiocb64_ops_osigevent));
}
#endif

int
freebsd64_aio_read(struct thread *td, struct freebsd64_aio_read_args *uap)
{

	return (aio_aqueue(td,
	    (struct aiocb * __capability)__USER_CAP_OBJ(uap->aiocbp),
	    NULL, LIO_READ, &aiocb64_ops));
}

int
freebsd64_aio_readv(struct thread *td, struct freebsd64_aio_readv_args *uap)
{
	return (aio_aqueue(td,
	    (struct aiocb * __capability)__USER_CAP_OBJ(uap->aiocbp), NULL,
	    LIO_READV, &aiocb64_ops));
}

#ifdef COMPAT_FREEBSD6
int
freebsd6_freebsd64_aio_write(struct thread *td,
    struct freebsd6_freebsd64_aio_write_args *uap)
{

	return (aio_aqueue(td,
	    (struct aiocb * __capability)__USER_CAP_OBJ(uap->aiocbp),
	    NULL, LIO_WRITE, &aiocb64_ops_osigevent));
}
#endif

int
freebsd64_aio_write(struct thread *td, struct freebsd64_aio_write_args *uap)
{

	return (aio_aqueue(td,
	    (struct aiocb * __capability)__USER_CAP_OBJ(uap->aiocbp),
	    NULL, LIO_WRITE, &aiocb64_ops));
}

int
freebsd64_aio_writev(struct thread *td, struct freebsd64_aio_writev_args *uap)
{
	return (aio_aqueue(td,
	    (struct aiocb * __capability)__USER_CAP_OBJ(uap->aiocbp), NULL,
	    LIO_WRITEV, &aiocb64_ops));
}

int
freebsd64_aio_mlock(struct thread *td, struct freebsd64_aio_mlock_args *uap)
{

	return (aio_aqueue(td,
	    (struct aiocb * __capability)__USER_CAP_OBJ(uap->aiocbp),
	    NULL, LIO_MLOCK, &aiocb64_ops));
}

int
freebsd64_aio_waitcomplete(struct thread *td,
    struct freebsd64_aio_waitcomplete_args *uap)
{
	struct timespec ts, *tsp;
	int error;

	if (uap->timeout) {
		/* Get timespec struct. */
		error = copyin(__USER_CAP_OBJ(uap->timeout), &ts, sizeof(ts));
		if (error)
			return (error);
		tsp = &ts;
	} else
		tsp = NULL;

	return (kern_aio_waitcomplete(td, __USER_CAP_OBJ(uap->aiocbp), tsp,
	    &aiocb64_ops));
}

int
freebsd64_aio_fsync(struct thread *td, struct freebsd64_aio_fsync_args *uap)
{

	return (kern_aio_fsync(td, uap->op, __USER_CAP_OBJ(uap->aiocbp),
	    &aiocb64_ops));
}

#ifdef COMPAT_FREEBSD6
int
freebsd6_freebsd64_lio_listio(struct thread *td,
    struct freebsd6_freebsd64_lio_listio_args *uap)
{
	struct aiocb **acb_list;
	struct sigevent *sigp, sig;
	struct osigevent64 osig;
	uint64_t *acb_list64;
	int error, i, nent;

	if ((uap->mode != LIO_NOWAIT) && (uap->mode != LIO_WAIT))
		return (EINVAL);

	nent = uap->nent;
	if (nent < 0 || nent > max_aio_queue_per_proc)
		return (EINVAL);

	if (uap->sig && (uap->mode == LIO_NOWAIT)) {
		error = copyin(uap->sig, &osig, sizeof(osig));
		if (error)
			return (error);
		error = convert_old_sigevent64(&osig, &sig);
		if (error)
			return (error);
		sigp = &sig;
	} else
		sigp = NULL;

	acb_list64 = malloc(sizeof(uint64_t) * nent, M_LIO, M_WAITOK);
	error = copyin(uap->acb_list, acb_list64, nent * sizeof(uint64_t));
	if (error) {
		free(acb_list64, M_LIO);
		return (error);
	}
	acb_list = malloc(sizeof(struct aiocb *) * nent, M_LIO, M_WAITOK);
	for (i = 0; i < nent; i++)
		acb_list[i] = __USER_CAP(acb_list64[i], sizeof(struct aiocb64));
	free(acb_list64, M_LIO);

	error = kern_lio_listio(td, uap->mode, (intcap_t)uap->acb_list,
	    acb_list, nent, sigp, &aiocb64_ops_osigevent);
	free(acb_list, M_LIO);
	return (error);
}
#endif

int
freebsd64_lio_listio(struct thread *td, struct freebsd64_lio_listio_args *uap)
{
	struct aiocb * __capability *acb_list;
	struct sigevent *sigp, sig;
	struct sigevent64 sig64;
	void * /* __ptr64 */ *acb_list64;
	int error, i, nent;

	if ((uap->mode != LIO_NOWAIT) && (uap->mode != LIO_WAIT))
		return (EINVAL);

	nent = uap->nent;
	if (nent < 0 || nent > max_aio_queue_per_proc)
		return (EINVAL);

	if (uap->sig && (uap->mode == LIO_NOWAIT)) {
		error = copyin(__USER_CAP_OBJ(uap->sig), &sig64, sizeof(sig64));
		if (error)
			return (error);
		error = convert_sigevent64(&sig64, &sig);
		if (error)
			return (error);
		sigp = &sig;
	} else
		sigp = NULL;

	acb_list64 = malloc(sizeof(*acb_list64) * nent, M_LIO, M_WAITOK);
	error = copyin(__USER_CAP_ARRAY(uap->acb_list, nent), acb_list64,
	    nent * sizeof(*acb_list64));
	if (error) {
		free(acb_list64, M_LIO);
		return (error);
	}
	acb_list = malloc(sizeof(struct aiocb *) * nent, M_LIO, M_WAITOK);
	for (i = 0; i < nent; i++)
		acb_list[i] = __USER_CAP(acb_list64[i], sizeof(struct aiocb64));
	free(acb_list64, M_LIO);

	error = kern_lio_listio(td, uap->mode, (intcap_t)uap->acb_list,
	    acb_list, nent, sigp, &aiocb64_ops);
	free(acb_list, M_LIO);
	return (error);
}

#endif /* COMPAT_FREEBSD64 */

// CHERI CHANGES START
// {
//   "updated": 20200706,
//   "target_type": "kernel",
//   "changes": [
//     "iovec-macros",
//     "kernel_sig_types",
//     "user_capabilities"
//   ],
//   "changes_purecap": [
//     "uintptr_interp_offset",
//     "pointer_as_integer"
//   ]
// }
// CHERI CHANGES END<|MERGE_RESOLUTION|>--- conflicted
+++ resolved
@@ -575,13 +575,7 @@
 	if (job->fd_file)
 		fdrop(job->fd_file, curthread);
 	crfree(job->cred);
-<<<<<<< HEAD
 	aiocb_free_kaiocb(job);
-=======
-	if (job->uiop != &job->uio)
-		free(job->uiop, M_IOV);
-	uma_zfree(aiocb_zone, job);
->>>>>>> 6b4d96b9
 	AIO_LOCK(ki);
 
 	return (0);
@@ -1473,8 +1467,11 @@
 
 	if (kjob == NULL)
 		return;
-	if (refcount_release(&kjob->refcount))
+	if (refcount_release(&kjob->refcount)) {
+		if (kjob->uiop != &kjob->uio)
+			free(kjob->uiop, M_IOV);
 		uma_zfree(aiocb_zone, kjob);
+	}
 }
 
 static int
