/*-
 * Copyright (c) 1997 John S. Dyson.  All rights reserved.
 *
 * Redistribution and use in source and binary forms, with or without
 * modification, are permitted provided that the following conditions
 * are met:
 * 1. Redistributions of source code must retain the above copyright
 *    notice, this list of conditions and the following disclaimer.
 * 2. John S. Dyson's name may not be used to endorse or promote products
 *    derived from this software without specific prior written permission.
 *
 * DISCLAIMER:  This code isn't warranted to do anything useful.  Anything
 * bad that happens because of using this software isn't the responsibility
 * of the author.  This software is distributed AS-IS.
 */

/*
 * This file contains support for the POSIX 1003.1B AIO/LIO facility.
 */

#include <sys/cdefs.h>
__FBSDID("$FreeBSD$");

#include "opt_compat.h"

#include <sys/param.h>
#include <sys/systm.h>
#include <sys/malloc.h>
#include <sys/bio.h>
#include <sys/buf.h>
#include <sys/capsicum.h>
#include <sys/eventhandler.h>
#include <sys/sysproto.h>
#include <sys/filedesc.h>
#include <sys/kernel.h>
#include <sys/module.h>
#include <sys/kthread.h>
#include <sys/fcntl.h>
#include <sys/file.h>
#include <sys/limits.h>
#include <sys/lock.h>
#include <sys/mutex.h>
#include <sys/unistd.h>
#include <sys/posix4.h>
#include <sys/proc.h>
#include <sys/resourcevar.h>
#include <sys/signalvar.h>
#include <sys/syscallsubr.h>
#include <sys/protosw.h>
#include <sys/rwlock.h>
#include <sys/sema.h>
#include <sys/socket.h>
#include <sys/socketvar.h>
#include <sys/syscall.h>
#include <sys/sysent.h>
#include <sys/sysctl.h>
#include <sys/syslog.h>
#include <sys/sx.h>
#include <sys/taskqueue.h>
#include <sys/vnode.h>
#include <sys/conf.h>
#include <sys/event.h>
#include <sys/mount.h>
#include <geom/geom.h>

#include <machine/atomic.h>

#include <vm/vm.h>
#include <vm/vm_page.h>
#include <vm/vm_extern.h>
#include <vm/pmap.h>
#include <vm/vm_map.h>
#include <vm/vm_object.h>
#include <vm/uma.h>
#include <sys/aio.h>

#ifdef COMPAT_CHERIABI
#include <compat/cheriabi/cheriabi_util.h>
#endif

/*
 * Counter for allocating reference ids to new jobs.  Wrapped to 1 on
 * overflow. (XXX will be removed soon.)
 */
static u_long jobrefid;

/*
 * Counter for aio_fsync.
 */
static uint64_t jobseqno;

#ifndef MAX_AIO_PER_PROC
#define MAX_AIO_PER_PROC	32
#endif

#ifndef MAX_AIO_QUEUE_PER_PROC
#define MAX_AIO_QUEUE_PER_PROC	256
#endif

#ifndef MAX_AIO_QUEUE
#define MAX_AIO_QUEUE		1024 /* Bigger than MAX_AIO_QUEUE_PER_PROC */
#endif

#ifndef MAX_BUF_AIO
#define MAX_BUF_AIO		16
#endif

FEATURE(aio, "Asynchronous I/O");
SYSCTL_DECL(_p1003_1b);

static MALLOC_DEFINE(M_LIO, "lio", "listio aio control block list");
static MALLOC_DEFINE(M_AIOS, "aios", "aio_suspend aio control block list");

static SYSCTL_NODE(_vfs, OID_AUTO, aio, CTLFLAG_RW, 0,
    "Async IO management");

static int enable_aio_unsafe = 0;
SYSCTL_INT(_vfs_aio, OID_AUTO, enable_unsafe, CTLFLAG_RW, &enable_aio_unsafe, 0,
    "Permit asynchronous IO on all file types, not just known-safe types");

static unsigned int unsafe_warningcnt = 1;
SYSCTL_UINT(_vfs_aio, OID_AUTO, unsafe_warningcnt, CTLFLAG_RW,
    &unsafe_warningcnt, 0,
    "Warnings that will be triggered upon failed IO requests on unsafe files");

static int max_aio_procs = MAX_AIO_PROCS;
SYSCTL_INT(_vfs_aio, OID_AUTO, max_aio_procs, CTLFLAG_RW, &max_aio_procs, 0,
    "Maximum number of kernel processes to use for handling async IO ");

static int num_aio_procs = 0;
SYSCTL_INT(_vfs_aio, OID_AUTO, num_aio_procs, CTLFLAG_RD, &num_aio_procs, 0,
    "Number of presently active kernel processes for async IO");

/*
 * The code will adjust the actual number of AIO processes towards this
 * number when it gets a chance.
 */
static int target_aio_procs = TARGET_AIO_PROCS;
SYSCTL_INT(_vfs_aio, OID_AUTO, target_aio_procs, CTLFLAG_RW, &target_aio_procs,
    0,
    "Preferred number of ready kernel processes for async IO");

static int max_queue_count = MAX_AIO_QUEUE;
SYSCTL_INT(_vfs_aio, OID_AUTO, max_aio_queue, CTLFLAG_RW, &max_queue_count, 0,
    "Maximum number of aio requests to queue, globally");

static int num_queue_count = 0;
SYSCTL_INT(_vfs_aio, OID_AUTO, num_queue_count, CTLFLAG_RD, &num_queue_count, 0,
    "Number of queued aio requests");

static int num_buf_aio = 0;
SYSCTL_INT(_vfs_aio, OID_AUTO, num_buf_aio, CTLFLAG_RD, &num_buf_aio, 0,
    "Number of aio requests presently handled by the buf subsystem");

/* Number of async I/O processes in the process of being started */
/* XXX This should be local to aio_aqueue() */
static int num_aio_resv_start = 0;

static int aiod_lifetime;
SYSCTL_INT(_vfs_aio, OID_AUTO, aiod_lifetime, CTLFLAG_RW, &aiod_lifetime, 0,
    "Maximum lifetime for idle aiod");

static int max_aio_per_proc = MAX_AIO_PER_PROC;
SYSCTL_INT(_vfs_aio, OID_AUTO, max_aio_per_proc, CTLFLAG_RW, &max_aio_per_proc,
    0,
    "Maximum active aio requests per process (stored in the process)");

static int max_aio_queue_per_proc = MAX_AIO_QUEUE_PER_PROC;
SYSCTL_INT(_vfs_aio, OID_AUTO, max_aio_queue_per_proc, CTLFLAG_RW,
    &max_aio_queue_per_proc, 0,
    "Maximum queued aio requests per process (stored in the process)");

static int max_buf_aio = MAX_BUF_AIO;
SYSCTL_INT(_vfs_aio, OID_AUTO, max_buf_aio, CTLFLAG_RW, &max_buf_aio, 0,
    "Maximum buf aio requests per process (stored in the process)");

/* 
 * Though redundant with vfs.aio.max_aio_queue_per_proc, POSIX requires
 * sysconf(3) to support AIO_LISTIO_MAX, and we implement that with
 * vfs.aio.aio_listio_max.
 */
SYSCTL_INT(_p1003_1b, CTL_P1003_1B_AIO_LISTIO_MAX, aio_listio_max,
    CTLFLAG_RD | CTLFLAG_CAPRD, &max_aio_queue_per_proc,
    0, "Maximum aio requests for a single lio_listio call");

#ifdef COMPAT_FREEBSD6
typedef struct oaiocb {
	int	aio_fildes;		/* File descriptor */
	off_t	aio_offset;		/* File offset for I/O */
	volatile void *aio_buf;         /* I/O buffer in process space */
	size_t	aio_nbytes;		/* Number of bytes for I/O */
	struct	osigevent aio_sigevent;	/* Signal to deliver */
	int	aio_lio_opcode;		/* LIO opcode */
	int	aio_reqprio;		/* Request priority -- ignored */
	struct	__aiocb_private	_aiocb_private;
} oaiocb_t;
#endif

/*
 * Below is a key of locks used to protect each member of struct kaiocb
 * aioliojob and kaioinfo and any backends.
 *
 * * - need not protected
 * a - locked by kaioinfo lock
 * b - locked by backend lock, the backend lock can be null in some cases,
 *     for example, BIO belongs to this type, in this case, proc lock is
 *     reused.
 * c - locked by aio_job_mtx, the lock for the generic file I/O backend.
 */

/*
 * If the routine that services an AIO request blocks while running in an
 * AIO kernel process it can starve other I/O requests.  BIO requests
 * queued via aio_qphysio() complete in GEOM and do not use AIO kernel
 * processes at all.  Socket I/O requests use a separate pool of
 * kprocs and also force non-blocking I/O.  Other file I/O requests
 * use the generic fo_read/fo_write operations which can block.  The
 * fsync and mlock operations can also block while executing.  Ideally
 * none of these requests would block while executing.
 *
 * Note that the service routines cannot toggle O_NONBLOCK in the file
 * structure directly while handling a request due to races with
 * userland threads.
 */

/* jobflags */
#define	KAIOCB_QUEUEING		0x01
#define	KAIOCB_CANCELLED	0x02
#define	KAIOCB_CANCELLING	0x04
#define	KAIOCB_CHECKSYNC	0x08
#define	KAIOCB_CLEARED		0x10
#define	KAIOCB_FINISHED		0x20

/*
 * AIO process info
 */
#define AIOP_FREE	0x1			/* proc on free queue */

struct aioproc {
	int	aioprocflags;			/* (c) AIO proc flags */
	TAILQ_ENTRY(aioproc) list;		/* (c) list of processes */
	struct	proc *aioproc;			/* (*) the AIO proc */
};

/*
 * data-structure for lio signal management
 */
struct aioliojob {
	int	lioj_flags;			/* (a) listio flags */
	int	lioj_count;			/* (a) listio flags */
	int	lioj_finished_count;		/* (a) listio flags */
	ksigevent_t lioj_signal;		/* (a) signal on all I/O done */
	TAILQ_ENTRY(aioliojob) lioj_list;	/* (a) lio list */
	struct	knlist klist;			/* (a) list of knotes */
	ksiginfo_t lioj_ksi;			/* (a) Realtime signal info */
};

#define	LIOJ_SIGNAL		0x1	/* signal on all done (lio) */
#define	LIOJ_SIGNAL_POSTED	0x2	/* signal has been posted */
#define LIOJ_KEVENT_POSTED	0x4	/* kevent triggered */

/*
 * per process aio data structure
 */
struct kaioinfo {
	struct	mtx kaio_mtx;		/* the lock to protect this struct */
	int	kaio_flags;		/* (a) per process kaio flags */
	int	kaio_maxactive_count;	/* (*) maximum number of AIOs */
	int	kaio_active_count;	/* (c) number of currently used AIOs */
	int	kaio_qallowed_count;	/* (*) maxiumu size of AIO queue */
	int	kaio_count;		/* (a) size of AIO queue */
	int	kaio_ballowed_count;	/* (*) maximum number of buffers */
	int	kaio_buffer_count;	/* (a) number of physio buffers */
	TAILQ_HEAD(,kaiocb) kaio_all;	/* (a) all AIOs in a process */
	TAILQ_HEAD(,kaiocb) kaio_done;	/* (a) done queue for process */
	TAILQ_HEAD(,aioliojob) kaio_liojoblist; /* (a) list of lio jobs */
	TAILQ_HEAD(,kaiocb) kaio_jobqueue;	/* (a) job queue for process */
	TAILQ_HEAD(,kaiocb) kaio_syncqueue;	/* (a) queue for aio_fsync */
	TAILQ_HEAD(,kaiocb) kaio_syncready;  /* (a) second q for aio_fsync */
	struct	task kaio_task;		/* (*) task to kick aio processes */
	struct	task kaio_sync_task;	/* (*) task to schedule fsync jobs */
};

#define AIO_LOCK(ki)		mtx_lock(&(ki)->kaio_mtx)
#define AIO_UNLOCK(ki)		mtx_unlock(&(ki)->kaio_mtx)
#define AIO_LOCK_ASSERT(ki, f)	mtx_assert(&(ki)->kaio_mtx, (f))
#define AIO_MTX(ki)		(&(ki)->kaio_mtx)

#define KAIO_RUNDOWN	0x1	/* process is being run down */
#define KAIO_WAKEUP	0x2	/* wakeup process when AIO completes */

/*
 * Operations used to interact with userland aio control blocks.
 * Different ABIs provide their own operations.
 */
struct aiocb_ops {
	int	(*copyin)(void * __capability ujob, kaiocb_t *kjob);
	long	(*fetch_status)(void * __capability ujob);
	long	(*fetch_error)(void * __capability ujob);
	void	(*free_kaiocb)(struct kaiocb *kjob);
	int	(*store_status)(void * __capability ujob, long status);
	int	(*store_error)(void * __capability ujob, long error);
	int	(*store_kernelinfo)(void * __capability ujob, long jobref);
	void	(*save_aiocb)(struct kaiocb *kjob, const void *ujobptrp);
	int	(*store_aiocb)(kaiocb_t ** __capability ujobp,
		    struct kaiocb *kjob);
	size_t	(*size)(void);
};

MALLOC_DECLARE(M_KQUEUE);

static TAILQ_HEAD(,aioproc) aio_freeproc;		/* (c) Idle daemons */
static struct sema aio_newproc_sem;
static struct mtx aio_job_mtx;
static TAILQ_HEAD(,kaiocb) aio_jobs;			/* (c) Async job list */
static struct unrhdr *aiod_unr;

void		aio_init_aioinfo(struct proc *p);
static int	aio_onceonly(void);
static int	aio_free_entry(struct kaiocb *job);
static void	aio_process_rw(struct kaiocb *job);
static void	aio_process_sync(struct kaiocb *job);
static void	aio_process_mlock(struct kaiocb *job);
static void	aio_schedule_fsync(void *context, int pending);
static int	aio_newproc(int *);
static int	aio_aqueue(struct thread *td, kaiocb_t * __capability ujob,
		    void *ujobptr, struct aioliojob *lio, int type,
		    struct aiocb_ops *ops);
static int	aio_queue_file(struct file *fp, struct kaiocb *job);
static void	aio_physwakeup(struct bio *bp);
static void	aio_proc_rundown(void *arg, struct proc *p);
static void	aio_proc_rundown_exec(void *arg, struct proc *p,
		    struct image_params *imgp);
static int	aio_qphysio(struct proc *p, struct kaiocb *job);
static void	aio_daemon(void *param);
static void	aio_bio_done_notify(struct proc *userp, struct kaiocb *job);
static bool	aio_clear_cancel_function_locked(struct kaiocb *job);
static int	aio_kick(struct proc *userp);
static void	aio_kick_nowait(struct proc *userp);
static void	aio_kick_helper(void *context, int pending);
static int	filt_aioattach(struct knote *kn);
static void	filt_aiodetach(struct knote *kn);
static int	filt_aio(struct knote *kn, long hint);
static int	filt_lioattach(struct knote *kn);
static void	filt_liodetach(struct knote *kn);
static int	filt_lio(struct knote *kn, long hint);

/*
 * Zones for:
 * 	kaio	Per process async io info
 *	aiop	async io process data
 *	aiocb	async io jobs
 *	aiolio	list io jobs
 */
static uma_zone_t kaio_zone, aiop_zone, aiocb_zone, aiolio_zone;

/* kqueue filters for aio */
static struct filterops aio_filtops = {
	.f_isfd = 0,
	.f_attach = filt_aioattach,
	.f_detach = filt_aiodetach,
	.f_event = filt_aio,
};
static struct filterops lio_filtops = {
	.f_isfd = 0,
	.f_attach = filt_lioattach,
	.f_detach = filt_liodetach,
	.f_event = filt_lio
};

static eventhandler_tag exit_tag, exec_tag;

TASKQUEUE_DEFINE_THREAD(aiod_kick);

/*
 * Main operations function for use as a kernel module.
 */
static int
aio_modload(struct module *module, int cmd, void *arg)
{
	int error = 0;

	switch (cmd) {
	case MOD_LOAD:
		aio_onceonly();
		break;
	case MOD_SHUTDOWN:
		break;
	default:
		error = EOPNOTSUPP;
		break;
	}
	return (error);
}

static moduledata_t aio_mod = {
	"aio",
	&aio_modload,
	NULL
};

DECLARE_MODULE(aio, aio_mod, SI_SUB_VFS, SI_ORDER_ANY);
MODULE_VERSION(aio, 1);

/*
 * Startup initialization
 */
static int
aio_onceonly(void)
{

	exit_tag = EVENTHANDLER_REGISTER(process_exit, aio_proc_rundown, NULL,
	    EVENTHANDLER_PRI_ANY);
	exec_tag = EVENTHANDLER_REGISTER(process_exec, aio_proc_rundown_exec,
	    NULL, EVENTHANDLER_PRI_ANY);
	kqueue_add_filteropts(EVFILT_AIO, &aio_filtops);
	kqueue_add_filteropts(EVFILT_LIO, &lio_filtops);
	TAILQ_INIT(&aio_freeproc);
	sema_init(&aio_newproc_sem, 0, "aio_new_proc");
	mtx_init(&aio_job_mtx, "aio_job", NULL, MTX_DEF);
	TAILQ_INIT(&aio_jobs);
	aiod_unr = new_unrhdr(1, INT_MAX, NULL);
	kaio_zone = uma_zcreate("AIO", sizeof(struct kaioinfo), NULL, NULL,
	    NULL, NULL, UMA_ALIGN_PTR, UMA_ZONE_NOFREE);
	aiop_zone = uma_zcreate("AIOP", sizeof(struct aioproc), NULL,
	    NULL, NULL, NULL, UMA_ALIGN_PTR, UMA_ZONE_NOFREE);
	aiocb_zone = uma_zcreate("AIOCB", sizeof(struct kaiocb), NULL, NULL,
	    NULL, NULL, UMA_ALIGN_PTR, UMA_ZONE_NOFREE);
<<<<<<< HEAD
	aiol_zone = uma_zcreate("AIOL", aio_listio_max * sizeof(intptr_t),
	    NULL, NULL, NULL, NULL, UMA_ALIGN_PTR, UMA_ZONE_NOFREE);
=======
>>>>>>> d4f614fd
	aiolio_zone = uma_zcreate("AIOLIO", sizeof(struct aioliojob), NULL,
	    NULL, NULL, NULL, UMA_ALIGN_PTR, UMA_ZONE_NOFREE);
	aiod_lifetime = AIOD_LIFETIME_DEFAULT;
	jobrefid = 1;
	p31b_setcfg(CTL_P1003_1B_ASYNCHRONOUS_IO, _POSIX_ASYNCHRONOUS_IO);
	p31b_setcfg(CTL_P1003_1B_AIO_MAX, MAX_AIO_QUEUE);
	p31b_setcfg(CTL_P1003_1B_AIO_PRIO_DELTA_MAX, 0);

	return (0);
}

/*
 * Init the per-process aioinfo structure.  The aioinfo limits are set
 * per-process for user limit (resource) management.
 */
void
aio_init_aioinfo(struct proc *p)
{
	struct kaioinfo *ki;

	ki = uma_zalloc(kaio_zone, M_WAITOK);
	mtx_init(&ki->kaio_mtx, "aiomtx", NULL, MTX_DEF | MTX_NEW);
	ki->kaio_flags = 0;
	ki->kaio_maxactive_count = max_aio_per_proc;
	ki->kaio_active_count = 0;
	ki->kaio_qallowed_count = max_aio_queue_per_proc;
	ki->kaio_count = 0;
	ki->kaio_ballowed_count = max_buf_aio;
	ki->kaio_buffer_count = 0;
	TAILQ_INIT(&ki->kaio_all);
	TAILQ_INIT(&ki->kaio_done);
	TAILQ_INIT(&ki->kaio_jobqueue);
	TAILQ_INIT(&ki->kaio_liojoblist);
	TAILQ_INIT(&ki->kaio_syncqueue);
	TAILQ_INIT(&ki->kaio_syncready);
	TASK_INIT(&ki->kaio_task, 0, aio_kick_helper, p);
	TASK_INIT(&ki->kaio_sync_task, 0, aio_schedule_fsync, ki);
	PROC_LOCK(p);
	if (p->p_aioinfo == NULL) {
		p->p_aioinfo = ki;
		PROC_UNLOCK(p);
	} else {
		PROC_UNLOCK(p);
		mtx_destroy(&ki->kaio_mtx);
		uma_zfree(kaio_zone, ki);
	}

	while (num_aio_procs < MIN(target_aio_procs, max_aio_procs))
		aio_newproc(NULL);
}

static int
aio_sendsig(struct proc *p, ksigevent_t *sigev, ksiginfo_t *ksi)
{
	struct thread *td;
	int error;

	error = sigev_findtd(p, sigev, &td);
	if (error)
		return (error);
	if (!KSI_ONQ(ksi)) {
		ksiginfo_set_sigev(ksi, sigev);
		ksi->ksi_code = SI_ASYNCIO;
		ksi->ksi_flags |= KSI_EXT | KSI_INS;
		tdsendsignal(p, td, ksi->ksi_signo, ksi);
	}
	PROC_UNLOCK(p);
	return (error);
}

/*
 * Free a job entry.  Wait for completion if it is currently active, but don't
 * delay forever.  If we delay, we return a flag that says that we have to
 * restart the queue scan.
 */
static int
aio_free_entry(struct kaiocb *job)
{
	struct kaioinfo *ki;
	struct aioliojob *lj;
	struct proc *p;

	p = job->userproc;
	MPASS(curproc == p);
	ki = p->p_aioinfo;
	MPASS(ki != NULL);

	AIO_LOCK_ASSERT(ki, MA_OWNED);
	MPASS(job->jobflags & KAIOCB_FINISHED);

	atomic_subtract_int(&num_queue_count, 1);

	ki->kaio_count--;
	MPASS(ki->kaio_count >= 0);

	TAILQ_REMOVE(&ki->kaio_done, job, plist);
	TAILQ_REMOVE(&ki->kaio_all, job, allist);

	lj = job->lio;
	if (lj) {
		lj->lioj_count--;
		lj->lioj_finished_count--;

		if (lj->lioj_count == 0) {
			TAILQ_REMOVE(&ki->kaio_liojoblist, lj, lioj_list);
			/* lio is going away, we need to destroy any knotes */
			knlist_delete(&lj->klist, curthread, 1);
			PROC_LOCK(p);
			sigqueue_take(&lj->lioj_ksi);
			PROC_UNLOCK(p);
			uma_zfree(aiolio_zone, lj);
		}
	}

	/* job is going away, we need to destroy any knotes */
	knlist_delete(&job->klist, curthread, 1);
	PROC_LOCK(p);
	sigqueue_take(&job->ksi);
	PROC_UNLOCK(p);

	AIO_UNLOCK(ki);

	/*
	 * The thread argument here is used to find the owning process
	 * and is also passed to fo_close() which may pass it to various
	 * places such as devsw close() routines.  Because of that, we
	 * need a thread pointer from the process owning the job that is
	 * persistent and won't disappear out from under us or move to
	 * another process.
	 *
	 * Currently, all the callers of this function call it to remove
	 * a kaiocb from the current process' job list either via a
	 * syscall or due to the current process calling exit() or
	 * execve().  Thus, we know that p == curproc.  We also know that
	 * curthread can't exit since we are curthread.
	 *
	 * Therefore, we use curthread as the thread to pass to
	 * knlist_delete().  This does mean that it is possible for the
	 * thread pointer at close time to differ from the thread pointer
	 * at open time, but this is already true of file descriptors in
	 * a multithreaded process.
	 */
	if (job->fd_file)
		fdrop(job->fd_file, curthread);
	crfree(job->cred);
	uma_zfree(aiocb_zone, job);
	AIO_LOCK(ki);

	return (0);
}

static void
aio_proc_rundown_exec(void *arg, struct proc *p,
    struct image_params *imgp __unused)
{
   	aio_proc_rundown(arg, p);
}

static int
aio_cancel_job(struct proc *p, struct kaioinfo *ki, struct kaiocb *job)
{
	aio_cancel_fn_t *func;
	int cancelled;

	AIO_LOCK_ASSERT(ki, MA_OWNED);
	if (job->jobflags & (KAIOCB_CANCELLED | KAIOCB_FINISHED))
		return (0);
	MPASS((job->jobflags & KAIOCB_CANCELLING) == 0);
	job->jobflags |= KAIOCB_CANCELLED;

	func = job->cancel_fn;

	/*
	 * If there is no cancel routine, just leave the job marked as
	 * cancelled.  The job should be in active use by a caller who
	 * should complete it normally or when it fails to install a
	 * cancel routine.
	 */
	if (func == NULL)
		return (0);

	/*
	 * Set the CANCELLING flag so that aio_complete() will defer
	 * completions of this job.  This prevents the job from being
	 * freed out from under the cancel callback.  After the
	 * callback any deferred completion (whether from the callback
	 * or any other source) will be completed.
	 */
	job->jobflags |= KAIOCB_CANCELLING;
	AIO_UNLOCK(ki);
	func(job);
	AIO_LOCK(ki);
	job->jobflags &= ~KAIOCB_CANCELLING;
	if (job->jobflags & KAIOCB_FINISHED) {
		cancelled = job->uaiocb._aiocb_private.error == ECANCELED;
		TAILQ_REMOVE(&ki->kaio_jobqueue, job, plist);
		aio_bio_done_notify(p, job);
	} else {
		/*
		 * The cancel callback might have scheduled an
		 * operation to cancel this request, but it is
		 * only counted as cancelled if the request is
		 * cancelled when the callback returns.
		 */
		cancelled = 0;
	}
	return (cancelled);
}

/*
 * Rundown the jobs for a given process.
 */
static void
aio_proc_rundown(void *arg, struct proc *p)
{
	struct kaioinfo *ki;
	struct aioliojob *lj;
	struct kaiocb *job, *jobn;

	KASSERT(curthread->td_proc == p,
	    ("%s: called on non-curproc", __func__));
	ki = p->p_aioinfo;
	if (ki == NULL)
		return;

	AIO_LOCK(ki);
	ki->kaio_flags |= KAIO_RUNDOWN;

restart:

	/*
	 * Try to cancel all pending requests. This code simulates
	 * aio_cancel on all pending I/O requests.
	 */
	TAILQ_FOREACH_SAFE(job, &ki->kaio_jobqueue, plist, jobn) {
		aio_cancel_job(p, ki, job);
	}

	/* Wait for all running I/O to be finished */
	if (TAILQ_FIRST(&ki->kaio_jobqueue) || ki->kaio_active_count != 0) {
		ki->kaio_flags |= KAIO_WAKEUP;
		msleep(&p->p_aioinfo, AIO_MTX(ki), PRIBIO, "aioprn", hz);
		goto restart;
	}

	/* Free all completed I/O requests. */
	while ((job = TAILQ_FIRST(&ki->kaio_done)) != NULL)
		aio_free_entry(job);

	while ((lj = TAILQ_FIRST(&ki->kaio_liojoblist)) != NULL) {
		if (lj->lioj_count == 0) {
			TAILQ_REMOVE(&ki->kaio_liojoblist, lj, lioj_list);
			knlist_delete(&lj->klist, curthread, 1);
			PROC_LOCK(p);
			sigqueue_take(&lj->lioj_ksi);
			PROC_UNLOCK(p);
			uma_zfree(aiolio_zone, lj);
		} else {
			panic("LIO job not cleaned up: C:%d, FC:%d\n",
			    lj->lioj_count, lj->lioj_finished_count);
		}
	}
	AIO_UNLOCK(ki);
	taskqueue_drain(taskqueue_aiod_kick, &ki->kaio_task);
	taskqueue_drain(taskqueue_aiod_kick, &ki->kaio_sync_task);
	mtx_destroy(&ki->kaio_mtx);
	uma_zfree(kaio_zone, ki);
	p->p_aioinfo = NULL;
}

/*
 * Select a job to run (called by an AIO daemon).
 */
static struct kaiocb *
aio_selectjob(struct aioproc *aiop)
{
	struct kaiocb *job;
	struct kaioinfo *ki;
	struct proc *userp;

	mtx_assert(&aio_job_mtx, MA_OWNED);
restart:
	TAILQ_FOREACH(job, &aio_jobs, list) {
		userp = job->userproc;
		ki = userp->p_aioinfo;

		if (ki->kaio_active_count < ki->kaio_maxactive_count) {
			TAILQ_REMOVE(&aio_jobs, job, list);
			if (!aio_clear_cancel_function(job))
				goto restart;

			/* Account for currently active jobs. */
			ki->kaio_active_count++;
			break;
		}
	}
	return (job);
}

/*
 * Move all data to a permanent storage device.  This code
 * simulates the fsync syscall.
 */
static int
aio_fsync_vnode(struct thread *td, struct vnode *vp)
{
	struct mount *mp;
	int error;

	if ((error = vn_start_write(vp, &mp, V_WAIT | PCATCH)) != 0)
		goto drop;
	vn_lock(vp, LK_EXCLUSIVE | LK_RETRY);
	if (vp->v_object != NULL) {
		VM_OBJECT_WLOCK(vp->v_object);
		vm_object_page_clean(vp->v_object, 0, 0, 0);
		VM_OBJECT_WUNLOCK(vp->v_object);
	}
	error = VOP_FSYNC(vp, MNT_WAIT, td);

	VOP_UNLOCK(vp, 0);
	vn_finished_write(mp);
drop:
	return (error);
}

/*
 * The AIO processing activity for LIO_READ/LIO_WRITE.  This is the code that
 * does the I/O request for the non-physio version of the operations.  The
 * normal vn operations are used, and this code should work in all instances
 * for every type of file, including pipes, sockets, fifos, and regular files.
 *
 * XXX I don't think it works well for socket, pipe, and fifo.
 */
static void
aio_process_rw(struct kaiocb *job)
{
	struct ucred *td_savedcred;
	struct thread *td;
	kaiocb_t *cb;
	struct file *fp;
	struct uio auio;
	kiovec_t aiov;
	ssize_t cnt;
	long msgsnd_st, msgsnd_end;
	long msgrcv_st, msgrcv_end;
	long oublock_st, oublock_end;
	long inblock_st, inblock_end;
	int error;

	KASSERT(job->uaiocb.aio_lio_opcode == LIO_READ ||
	    job->uaiocb.aio_lio_opcode == LIO_WRITE,
	    ("%s: opcode %d", __func__, job->uaiocb.aio_lio_opcode));

	aio_switch_vmspace(job);
	td = curthread;
	td_savedcred = td->td_ucred;
	td->td_ucred = job->cred;
	cb = &job->uaiocb;
	fp = job->fd_file;

	IOVEC_INIT_C(&aiov, __DEVOLATILE_CAP(void * __capability, cb->aio_buf),
	    cb->aio_nbytes);

	auio.uio_iov = &aiov;
	auio.uio_iovcnt = 1;
	auio.uio_offset = cb->aio_offset;
	auio.uio_resid = cb->aio_nbytes;
	cnt = cb->aio_nbytes;
	auio.uio_segflg = UIO_USERSPACE;
	auio.uio_td = td;

	msgrcv_st = td->td_ru.ru_msgrcv;
	msgsnd_st = td->td_ru.ru_msgsnd;
	inblock_st = td->td_ru.ru_inblock;
	oublock_st = td->td_ru.ru_oublock;

	/*
	 * aio_aqueue() acquires a reference to the file that is
	 * released in aio_free_entry().
	 */
	if (cb->aio_lio_opcode == LIO_READ) {
		auio.uio_rw = UIO_READ;
		if (auio.uio_resid == 0)
			error = 0;
		else
			error = fo_read(fp, &auio, fp->f_cred, FOF_OFFSET, td);
	} else {
		if (fp->f_type == DTYPE_VNODE)
			bwillwrite();
		auio.uio_rw = UIO_WRITE;
		error = fo_write(fp, &auio, fp->f_cred, FOF_OFFSET, td);
	}
	msgrcv_end = td->td_ru.ru_msgrcv;
	msgsnd_end = td->td_ru.ru_msgsnd;
	inblock_end = td->td_ru.ru_inblock;
	oublock_end = td->td_ru.ru_oublock;

	job->msgrcv = msgrcv_end - msgrcv_st;
	job->msgsnd = msgsnd_end - msgsnd_st;
	job->inblock = inblock_end - inblock_st;
	job->outblock = oublock_end - oublock_st;

	if ((error) && (auio.uio_resid != cnt)) {
		if (error == ERESTART || error == EINTR || error == EWOULDBLOCK)
			error = 0;
		if ((error == EPIPE) && (cb->aio_lio_opcode == LIO_WRITE)) {
			PROC_LOCK(job->userproc);
			kern_psignal(job->userproc, SIGPIPE);
			PROC_UNLOCK(job->userproc);
		}
	}

	cnt -= auio.uio_resid;
	td->td_ucred = td_savedcred;
	if (error)
		aio_complete(job, -1, error);
	else
		aio_complete(job, cnt, 0);
}

static void
aio_process_sync(struct kaiocb *job)
{
	struct thread *td = curthread;
	struct ucred *td_savedcred = td->td_ucred;
	struct file *fp = job->fd_file;
	int error = 0;

	KASSERT(job->uaiocb.aio_lio_opcode == LIO_SYNC,
	    ("%s: opcode %d", __func__, job->uaiocb.aio_lio_opcode));

	td->td_ucred = job->cred;
	if (fp->f_vnode != NULL)
		error = aio_fsync_vnode(td, fp->f_vnode);
	td->td_ucred = td_savedcred;
	if (error)
		aio_complete(job, -1, error);
	else
		aio_complete(job, 0, 0);
}

static void
aio_process_mlock(struct kaiocb *job)
{
	kaiocb_t *cb = &job->uaiocb;
	int error;

	KASSERT(job->uaiocb.aio_lio_opcode == LIO_MLOCK,
	    ("%s: opcode %d", __func__, job->uaiocb.aio_lio_opcode));

	aio_switch_vmspace(job);
	error = kern_mlock(job->userproc, job->cred, (__cheri_addr uintptr_t)
	__DEVOLATILE_CAP(void * __capability, cb->aio_buf), cb->aio_nbytes);
	aio_complete(job, error != 0 ? -1 : 0, error);
}

static void
aio_bio_done_notify(struct proc *userp, struct kaiocb *job)
{
	struct aioliojob *lj;
	struct kaioinfo *ki;
	struct kaiocb *sjob, *sjobn;
	int lj_done;
	bool schedule_fsync;

	ki = userp->p_aioinfo;
	AIO_LOCK_ASSERT(ki, MA_OWNED);
	lj = job->lio;
	lj_done = 0;
	if (lj) {
		lj->lioj_finished_count++;
		if (lj->lioj_count == lj->lioj_finished_count)
			lj_done = 1;
	}
	TAILQ_INSERT_TAIL(&ki->kaio_done, job, plist);
	MPASS(job->jobflags & KAIOCB_FINISHED);

	if (ki->kaio_flags & KAIO_RUNDOWN)
		goto notification_done;

	if (job->uaiocb.aio_sigevent.sigev_notify == SIGEV_SIGNAL ||
	    job->uaiocb.aio_sigevent.sigev_notify == SIGEV_THREAD_ID)
		aio_sendsig(userp, &job->uaiocb.aio_sigevent, &job->ksi);

	KNOTE_LOCKED(&job->klist, 1);

	if (lj_done) {
		if (lj->lioj_signal.sigev_notify == SIGEV_KEVENT) {
			lj->lioj_flags |= LIOJ_KEVENT_POSTED;
			KNOTE_LOCKED(&lj->klist, 1);
		}
		if ((lj->lioj_flags & (LIOJ_SIGNAL|LIOJ_SIGNAL_POSTED))
		    == LIOJ_SIGNAL
		    && (lj->lioj_signal.sigev_notify == SIGEV_SIGNAL ||
		        lj->lioj_signal.sigev_notify == SIGEV_THREAD_ID)) {
			aio_sendsig(userp, &lj->lioj_signal, &lj->lioj_ksi);
			lj->lioj_flags |= LIOJ_SIGNAL_POSTED;
		}
	}

notification_done:
	if (job->jobflags & KAIOCB_CHECKSYNC) {
		schedule_fsync = false;
		TAILQ_FOREACH_SAFE(sjob, &ki->kaio_syncqueue, list, sjobn) {
			if (job->fd_file != sjob->fd_file ||
			    job->seqno >= sjob->seqno)
				continue;
			if (--sjob->pending > 0)
				continue;
			TAILQ_REMOVE(&ki->kaio_syncqueue, sjob, list);
			if (!aio_clear_cancel_function_locked(sjob))
				continue;
			TAILQ_INSERT_TAIL(&ki->kaio_syncready, sjob, list);
			schedule_fsync = true;
		}
		if (schedule_fsync)
			taskqueue_enqueue(taskqueue_aiod_kick,
			    &ki->kaio_sync_task);
	}
	if (ki->kaio_flags & KAIO_WAKEUP) {
		ki->kaio_flags &= ~KAIO_WAKEUP;
		wakeup(&userp->p_aioinfo);
	}
}

static void
aio_schedule_fsync(void *context, int pending)
{
	struct kaioinfo *ki;
	struct kaiocb *job;

	ki = context;
	AIO_LOCK(ki);
	while (!TAILQ_EMPTY(&ki->kaio_syncready)) {
		job = TAILQ_FIRST(&ki->kaio_syncready);
		TAILQ_REMOVE(&ki->kaio_syncready, job, list);
		AIO_UNLOCK(ki);
		aio_schedule(job, aio_process_sync);
		AIO_LOCK(ki);
	}
	AIO_UNLOCK(ki);
}

bool
aio_cancel_cleared(struct kaiocb *job)
{
	struct kaioinfo *ki;

	/*
	 * The caller should hold the same queue lock held when
	 * aio_clear_cancel_function() was called and set this flag
	 * ensuring this check sees an up-to-date value.  However,
	 * there is no way to assert that.
	 */
	ki = job->userproc->p_aioinfo;
	return ((job->jobflags & KAIOCB_CLEARED) != 0);
}

static bool
aio_clear_cancel_function_locked(struct kaiocb *job)
{

	AIO_LOCK_ASSERT(job->userproc->p_aioinfo, MA_OWNED);
	MPASS(job->cancel_fn != NULL);
	if (job->jobflags & KAIOCB_CANCELLING) {
		job->jobflags |= KAIOCB_CLEARED;
		return (false);
	}
	job->cancel_fn = NULL;
	return (true);
}

bool
aio_clear_cancel_function(struct kaiocb *job)
{
	struct kaioinfo *ki;
	bool ret;

	ki = job->userproc->p_aioinfo;
	AIO_LOCK(ki);
	ret = aio_clear_cancel_function_locked(job);
	AIO_UNLOCK(ki);
	return (ret);
}

static bool
aio_set_cancel_function_locked(struct kaiocb *job, aio_cancel_fn_t *func)
{

	AIO_LOCK_ASSERT(job->userproc->p_aioinfo, MA_OWNED);
	if (job->jobflags & KAIOCB_CANCELLED)
		return (false);
	job->cancel_fn = func;
	return (true);
}

bool
aio_set_cancel_function(struct kaiocb *job, aio_cancel_fn_t *func)
{
	struct kaioinfo *ki;
	bool ret;

	ki = job->userproc->p_aioinfo;
	AIO_LOCK(ki);
	ret = aio_set_cancel_function_locked(job, func);
	AIO_UNLOCK(ki);
	return (ret);
}

void
aio_complete(struct kaiocb *job, long status, int error)
{
	struct kaioinfo *ki;
	struct proc *userp;

	job->uaiocb._aiocb_private.error = error;
	job->uaiocb._aiocb_private.status = status;

	userp = job->userproc;
	ki = userp->p_aioinfo;

	AIO_LOCK(ki);
	KASSERT(!(job->jobflags & KAIOCB_FINISHED),
	    ("duplicate aio_complete"));
	job->jobflags |= KAIOCB_FINISHED;
	if ((job->jobflags & (KAIOCB_QUEUEING | KAIOCB_CANCELLING)) == 0) {
		TAILQ_REMOVE(&ki->kaio_jobqueue, job, plist);
		aio_bio_done_notify(userp, job);
	}
	AIO_UNLOCK(ki);
}

void
aio_cancel(struct kaiocb *job)
{

	aio_complete(job, -1, ECANCELED);
}

void
aio_switch_vmspace(struct kaiocb *job)
{

	vmspace_switch_aio(job->userproc->p_vmspace);
}

/*
 * The AIO daemon, most of the actual work is done in aio_process_*,
 * but the setup (and address space mgmt) is done in this routine.
 */
static void
aio_daemon(void *_id)
{
	struct kaiocb *job;
	struct aioproc *aiop;
	struct kaioinfo *ki;
	struct proc *p;
	struct vmspace *myvm;
	struct thread *td = curthread;
	int id = (intptr_t)_id;

	/*
	 * Grab an extra reference on the daemon's vmspace so that it
	 * doesn't get freed by jobs that switch to a different
	 * vmspace.
	 */
	p = td->td_proc;
	myvm = vmspace_acquire_ref(p);

	KASSERT(p->p_textvp == NULL, ("kthread has a textvp"));

	/*
	 * Allocate and ready the aio control info.  There is one aiop structure
	 * per daemon.
	 */
	aiop = uma_zalloc(aiop_zone, M_WAITOK);
	aiop->aioproc = p;
	aiop->aioprocflags = 0;

	/*
	 * Wakeup parent process.  (Parent sleeps to keep from blasting away
	 * and creating too many daemons.)
	 */
	sema_post(&aio_newproc_sem);

	mtx_lock(&aio_job_mtx);
	for (;;) {
		/*
		 * Take daemon off of free queue
		 */
		if (aiop->aioprocflags & AIOP_FREE) {
			TAILQ_REMOVE(&aio_freeproc, aiop, list);
			aiop->aioprocflags &= ~AIOP_FREE;
		}

		/*
		 * Check for jobs.
		 */
		while ((job = aio_selectjob(aiop)) != NULL) {
			mtx_unlock(&aio_job_mtx);

			ki = job->userproc->p_aioinfo;
			job->handle_fn(job);

			mtx_lock(&aio_job_mtx);
			/* Decrement the active job count. */
			ki->kaio_active_count--;
		}

		/*
		 * Disconnect from user address space.
		 */
		if (p->p_vmspace != myvm) {
			mtx_unlock(&aio_job_mtx);
			vmspace_switch_aio(myvm);
			mtx_lock(&aio_job_mtx);
			/*
			 * We have to restart to avoid race, we only sleep if
			 * no job can be selected.
			 */
			continue;
		}

		mtx_assert(&aio_job_mtx, MA_OWNED);

		TAILQ_INSERT_HEAD(&aio_freeproc, aiop, list);
		aiop->aioprocflags |= AIOP_FREE;

		/*
		 * If daemon is inactive for a long time, allow it to exit,
		 * thereby freeing resources.
		 */
		if (msleep(p, &aio_job_mtx, PRIBIO, "aiordy",
		    aiod_lifetime) == EWOULDBLOCK && TAILQ_EMPTY(&aio_jobs) &&
		    (aiop->aioprocflags & AIOP_FREE) &&
		    num_aio_procs > target_aio_procs)
			break;
	}
	TAILQ_REMOVE(&aio_freeproc, aiop, list);
	num_aio_procs--;
	mtx_unlock(&aio_job_mtx);
	uma_zfree(aiop_zone, aiop);
	free_unr(aiod_unr, id);
	vmspace_free(myvm);

	KASSERT(p->p_vmspace == myvm,
	    ("AIOD: bad vmspace for exiting daemon"));
	KASSERT(myvm->vm_refcnt > 1,
	    ("AIOD: bad vm refcnt for exiting daemon: %d", myvm->vm_refcnt));
	kproc_exit(0);
}

/*
 * Create a new AIO daemon. This is mostly a kernel-thread fork routine. The
 * AIO daemon modifies its environment itself.
 */
static int
aio_newproc(int *start)
{
	int error;
	struct proc *p;
	int id;

	id = alloc_unr(aiod_unr);
	error = kproc_create(aio_daemon, (void *)(intptr_t)id, &p,
		RFNOWAIT, 0, "aiod%d", id);
	if (error == 0) {
		/*
		 * Wait until daemon is started.
		 */
		sema_wait(&aio_newproc_sem);
		mtx_lock(&aio_job_mtx);
		num_aio_procs++;
		if (start != NULL)
			(*start)--;
		mtx_unlock(&aio_job_mtx);
	} else {
		free_unr(aiod_unr, id);
	}
	return (error);
}

/*
 * Try the high-performance, low-overhead physio method for eligible
 * VCHR devices.  This method doesn't use an aio helper thread, and
 * thus has very low overhead.
 *
 * Assumes that the caller, aio_aqueue(), has incremented the file
 * structure's reference count, preventing its deallocation for the
 * duration of this call.
 */
static int
aio_qphysio(struct proc *p, struct kaiocb *job)
{
	kaiocb_t *cb;
	struct file *fp;
	struct bio *bp;
	struct buf *pbuf;
	struct vnode *vp;
	struct cdevsw *csw;
	struct cdev *dev;
	struct kaioinfo *ki;
	int error, ref, poff;
	vm_prot_t prot;

	cb = &job->uaiocb;
	fp = job->fd_file;

	if (fp == NULL || fp->f_type != DTYPE_VNODE)
		return (-1);

	vp = fp->f_vnode;
	if (vp->v_type != VCHR)
		return (-1);
	if (vp->v_bufobj.bo_bsize == 0)
		return (-1);
	if (cb->aio_nbytes % vp->v_bufobj.bo_bsize)
		return (-1);

	ref = 0;
	csw = devvn_refthread(vp, &dev, &ref);
	if (csw == NULL)
		return (ENXIO);

	if ((csw->d_flags & D_DISK) == 0) {
		error = -1;
		goto unref;
	}
	if (cb->aio_nbytes > dev->si_iosize_max) {
		error = -1;
		goto unref;
	}

	ki = p->p_aioinfo;
	poff = (vm_offset_t)cb->aio_buf & PAGE_MASK;
	if ((dev->si_flags & SI_UNMAPPED) && unmapped_buf_allowed) {
		if (cb->aio_nbytes > MAXPHYS) {
			error = -1;
			goto unref;
		}

		pbuf = NULL;
	} else {
		if (cb->aio_nbytes > MAXPHYS - poff) {
			error = -1;
			goto unref;
		}
		if (ki->kaio_buffer_count >= ki->kaio_ballowed_count) {
			error = -1;
			goto unref;
		}

		job->pbuf = pbuf = (struct buf *)getpbuf(NULL);
		BUF_KERNPROC(pbuf);
		AIO_LOCK(ki);
		ki->kaio_buffer_count++;
		AIO_UNLOCK(ki);
	}
	job->bp = bp = g_alloc_bio();

	bp->bio_length = cb->aio_nbytes;
	bp->bio_bcount = cb->aio_nbytes;
	bp->bio_done = aio_physwakeup;
	bp->bio_data = (void *)(uintptr_t)cb->aio_buf;
	bp->bio_offset = cb->aio_offset;
	bp->bio_cmd = cb->aio_lio_opcode == LIO_WRITE ? BIO_WRITE : BIO_READ;
	bp->bio_dev = dev;
	bp->bio_caller1 = (void *)job;

	prot = VM_PROT_READ;
	if (cb->aio_lio_opcode == LIO_READ)
		prot |= VM_PROT_WRITE;	/* Less backwards than it looks */
	job->npages = vm_fault_quick_hold_pages(&curproc->p_vmspace->vm_map,
	    (vm_offset_t)bp->bio_data, bp->bio_length, prot, job->pages,
	    nitems(job->pages));
	if (job->npages < 0) {
		error = EFAULT;
		goto doerror;
	}
	if (pbuf != NULL) {
		pmap_qenter((vm_offset_t)pbuf->b_data,
		    job->pages, job->npages);
		bp->bio_data = pbuf->b_data + poff;
		atomic_add_int(&num_buf_aio, 1);
	} else {
		bp->bio_ma = job->pages;
		bp->bio_ma_n = job->npages;
		bp->bio_ma_offset = poff;
		bp->bio_data = unmapped_buf;
		bp->bio_flags |= BIO_UNMAPPED;
	}

	/* Perform transfer. */
	csw->d_strategy(bp);
	dev_relthread(dev, ref);
	return (0);

doerror:
	if (pbuf != NULL) {
		AIO_LOCK(ki);
		ki->kaio_buffer_count--;
		AIO_UNLOCK(ki);
		relpbuf(pbuf, NULL);
		job->pbuf = NULL;
	}
	g_destroy_bio(bp);
	job->bp = NULL;
unref:
	dev_relthread(dev, ref);
	return (error);
}

#ifdef COMPAT_FREEBSD6
static int
convert_old_sigevent(struct osigevent *osig, ksigevent_t *nsig)
{

	/*
	 * Only SIGEV_NONE, SIGEV_SIGNAL, and SIGEV_KEVENT are
	 * supported by AIO with the old sigevent structure.
	 */
	nsig->sigev_notify = osig->sigev_notify;
	switch (nsig->sigev_notify) {
	case SIGEV_NONE:
		break;
	case SIGEV_SIGNAL:
		nsig->sigev_signo = osig->__sigev_u.__sigev_signo;
		break;
	case SIGEV_KEVENT:
		nsig->sigev_notify_kqueue =
		    osig->__sigev_u.__sigev_notify_kqueue;
		nsig->sigev_value.sival_ptr =
		    __USER_CAP_UNBOUND(osig->sigev_value.sival_ptr);
		break;
	default:
		return (EINVAL);
	}
	return (0);
}

static int
aiocb_copyin_old_sigevent(void * __capability ujob, struct aiocb *kjob)
{
	struct oaiocb *ojob;
	int error;

	bzero(kjob, sizeof(struct aiocb));
	error = copyin_c(ujob,
	    (__cheri_tocap kaiocb_t * __capability)kjob,
	    sizeof(struct oaiocb));
	if (error)
		return (error);
	ojob = (struct oaiocb *)kjob;
	return (convert_old_sigevent(&ojob->aio_sigevent, &kjob->aio_sigevent));
}
#endif

static int
aiocb_copyin(void * __capability ujob, kaiocb_t *kjob)
{
#if __has_feature(capabilities)
	struct aiocb_native	njob;
	int error;

	error = copyin_c(ujob, &njob, sizeof(njob));
	if (error != 0)
		return (error);
	kjob->aio_fildes = njob.aio_fildes;
	kjob->aio_offset = njob.aio_offset;
	kjob->aio_buf = __USER_CAP(njob.aio_buf, njob.aio_nbytes);
	kjob->aio_nbytes = njob.aio_nbytes;
	kjob->aio_lio_opcode = njob.aio_lio_opcode;
	kjob->aio_reqprio = njob.aio_reqprio;
	kjob->_aiocb_private.status = njob._aiocb_private.status;
	kjob->_aiocb_private.error = njob._aiocb_private.error;
	kjob->_aiocb_private.kernelinfo =
	    __USER_CAP_UNBOUND(njob._aiocb_private.kernelinfo);
	return (convert_sigevent(&njob.aio_sigevent, &kjob->aio_sigevent));
#else
	return (copyin(ujob, kjob, sizeof(kjob)));
#endif
}

static long
aiocb_fetch_status(void * __capability ujobp)
{
	struct aiocb_native * __capability ujob;

	ujob = ujobp;
	return (fuword_c(&ujob->_aiocb_private.status));
}

static long
aiocb_fetch_error(void * __capability ujobp)
{
	struct aiocb_native * __capability ujob;

	ujob = ujobp;
	return (fuword_c(&ujob->_aiocb_private.error));
}

static void
aiocb_free_kaiocb(struct kaiocb *kjob)
{

	uma_zfree(aiocb_zone, kjob);
}

static int
aiocb_store_status(void * __capability ujobp, long status)
{
	struct aiocb_native * __capability ujob;

	ujob = ujobp;
	return (suword_c(&ujob->_aiocb_private.status, status));
}

static int
aiocb_store_error(void * __capability ujobp, long error)
{
	struct aiocb_native * __capability ujob;

	ujob = ujobp;
	return (suword_c(&ujob->_aiocb_private.error, error));
}

static int
aiocb_store_kernelinfo(void * __capability ujobp, long jobref)
{
	struct aiocb_native * __capability ujob;

	ujob = ujobp;
	return (suword_c(&ujob->_aiocb_private.kernelinfo, jobref));
}

static void
aiocb_save_aiocb(struct kaiocb *kjob, const void *ujobptrp)
{

	if (ujobptrp == NULL)
		memset(&kjob->ujobptr, 0, sizeof(kjob->ujobptr));
	else
		memcpy(&kjob->ujobptr, ujobptrp, sizeof(long));
}

static int
aiocb_store_aiocb(kaiocb_t ** __capability ujobp, struct kaiocb *kjob)
{
	long ujob;

	if (kjob == NULL)
		ujob = 0;
	else
		memcpy(&ujob, &kjob->ujobptr, sizeof(long));

	return (suword_c(ujobp, ujob));
}

static size_t
aiocb_size(void)
{

	return (sizeof(struct aiocb_native));
}

static struct aiocb_ops aiocb_ops = {
	.copyin = aiocb_copyin,
	.fetch_status = aiocb_fetch_status,
	.fetch_error = aiocb_fetch_error,
	.free_kaiocb = aiocb_free_kaiocb,
	.store_status = aiocb_store_status,
	.store_error = aiocb_store_error,
	.store_kernelinfo = aiocb_store_kernelinfo,
	.save_aiocb = aiocb_save_aiocb,
	.store_aiocb = aiocb_store_aiocb,
	.size = aiocb_size,
};

#ifdef COMPAT_FREEBSD6
static struct aiocb_ops aiocb_ops_osigevent = {
	.copyin = aiocb_copyin_old_sigevent,
	.fetch_status = aiocb_fetch_status,
	.fetch_error = aiocb_fetch_error,
	.free_kaiocb = aiocb_free_kaiocb,
	.store_status = aiocb_store_status,
	.store_error = aiocb_store_error,
	.store_kernelinfo = aiocb_store_kernelinfo,
	.save_aiocb = aiocb_save_aiocb,
	.store_aiocb = aiocb_store_aiocb,
	.size = aiocb_size,
};
#endif

/*
 * Queue a new AIO request.  Choosing either the threaded or direct physio VCHR
 * technique is done in this code.
 */
int
aio_aqueue(struct thread *td, kaiocb_t * __capability ujob, void *ujobptrp,
    struct aioliojob *lj, int type, struct aiocb_ops *ops)
{
	struct proc *p = td->td_proc;
	cap_rights_t rights;
	struct file *fp;
	struct kaiocb *job;
	struct kaioinfo *ki;
	kkevent_t kev;
	int opcode;
	int error;
	int fd, kqfd;
	int jid;
	u_short evflags;

	if (p->p_aioinfo == NULL)
		aio_init_aioinfo(p);

	ki = p->p_aioinfo;

	ops->store_status(ujob, -1);
	ops->store_error(ujob, 0);
	ops->store_kernelinfo(ujob, -1);

	if (num_queue_count >= max_queue_count ||
	    ki->kaio_count >= ki->kaio_qallowed_count) {
		ops->store_error(ujob, EAGAIN);
		return (EAGAIN);
	}

	job = uma_zalloc(aiocb_zone, M_WAITOK | M_ZERO);
	knlist_init_mtx(&job->klist, AIO_MTX(ki));

	error = ops->copyin(ujob, &job->uaiocb);
	if (error) {
		ops->store_error(ujob, error);
		ops->free_kaiocb(job);
		return (error);
	}

	if (job->uaiocb.aio_nbytes > IOSIZE_MAX) {
		ops->free_kaiocb(job);
		return (EINVAL);
	}

	if (job->uaiocb.aio_sigevent.sigev_notify != SIGEV_KEVENT &&
	    job->uaiocb.aio_sigevent.sigev_notify != SIGEV_SIGNAL &&
	    job->uaiocb.aio_sigevent.sigev_notify != SIGEV_THREAD_ID &&
	    job->uaiocb.aio_sigevent.sigev_notify != SIGEV_NONE) {
		ops->store_error(ujob, EINVAL);
		ops->free_kaiocb(job);
		return (EINVAL);
	}

	if ((job->uaiocb.aio_sigevent.sigev_notify == SIGEV_SIGNAL ||
	     job->uaiocb.aio_sigevent.sigev_notify == SIGEV_THREAD_ID) &&
		!_SIG_VALID(job->uaiocb.aio_sigevent.sigev_signo)) {
		ops->free_kaiocb(job);
		return (EINVAL);
	}

	ksiginfo_init(&job->ksi);

	/* Save userspace address of the job info. */
	job->ujob = ujob;
	/* Save the userspace pointer in the job info. */
	ops->save_aiocb(job, ujobptrp);

	/* Get the opcode. */
	if (type != LIO_NOP)
		job->uaiocb.aio_lio_opcode = type;
	opcode = job->uaiocb.aio_lio_opcode;

	/*
	 * Validate the opcode and fetch the file object for the specified
	 * file descriptor.
	 *
	 * XXXRW: Moved the opcode validation up here so that we don't
	 * retrieve a file descriptor without knowing what the capabiltity
	 * should be.
	 */
	fd = job->uaiocb.aio_fildes;
	switch (opcode) {
	case LIO_WRITE:
		error = fget_write(td, fd,
		    cap_rights_init(&rights, CAP_PWRITE), &fp);
		break;
	case LIO_READ:
		error = fget_read(td, fd,
		    cap_rights_init(&rights, CAP_PREAD), &fp);
		break;
	case LIO_SYNC:
		error = fget(td, fd, cap_rights_init(&rights, CAP_FSYNC), &fp);
		break;
	case LIO_MLOCK:
		fp = NULL;
		break;
	case LIO_NOP:
		error = fget(td, fd, cap_rights_init(&rights), &fp);
		break;
	default:
		error = EINVAL;
	}
	if (error) {
		ops->free_kaiocb(job);
		ops->store_error(ujob, error);
		return (error);
	}

	if (opcode == LIO_SYNC && fp->f_vnode == NULL) {
		error = EINVAL;
		goto aqueue_fail;
	}

	if ((opcode == LIO_READ || opcode == LIO_WRITE) &&
	    job->uaiocb.aio_offset < 0 &&
	    (fp->f_vnode == NULL || fp->f_vnode->v_type != VCHR)) {
		error = EINVAL;
		goto aqueue_fail;
	}

	job->fd_file = fp;

	mtx_lock(&aio_job_mtx);
	jid = jobrefid++;
	job->seqno = jobseqno++;
	mtx_unlock(&aio_job_mtx);
	error = ops->store_kernelinfo(ujob, jid);
	if (error) {
		error = EINVAL;
		goto aqueue_fail;
	}
	job->uaiocb._aiocb_private.kernelinfo =
	    (void * __capability)(intcap_t)jid;

	if (opcode == LIO_NOP) {
		fdrop(fp, td);
		ops->free_kaiocb(job);
		return (0);
	}

	if (job->uaiocb.aio_sigevent.sigev_notify != SIGEV_KEVENT)
		goto no_kqueue;
	evflags = job->uaiocb.aio_sigevent.sigev_notify_kevent_flags;
	if ((evflags & ~(EV_CLEAR | EV_DISPATCH | EV_ONESHOT)) != 0) {
		error = EINVAL;
		goto aqueue_fail;
	}
	kqfd = job->uaiocb.aio_sigevent.sigev_notify_kqueue;
	kev.ident = (uintptr_t)job->ujob;
	kev.filter = EVFILT_AIO;
	kev.flags = EV_ADD | EV_ENABLE | EV_FLAG1 | evflags;
	kev.data = (intptr_t)job;
	kev.udata = job->uaiocb.aio_sigevent.sigev_value.sival_ptr;
	error = kqfd_register(kqfd, &kev, td, 1);
	if (error)
		goto aqueue_fail;

no_kqueue:

	ops->store_error(ujob, EINPROGRESS);
	job->uaiocb._aiocb_private.error = EINPROGRESS;
	job->userproc = p;
	job->cred = crhold(td->td_ucred);
	job->jobflags = KAIOCB_QUEUEING;
	job->lio = lj;

	if (opcode == LIO_MLOCK) {
		aio_schedule(job, aio_process_mlock);
		error = 0;
	} else if (fp->f_ops->fo_aio_queue == NULL)
		error = aio_queue_file(fp, job);
	else
		error = fo_aio_queue(fp, job);
	if (error)
		goto aqueue_fail;

	AIO_LOCK(ki);
	job->jobflags &= ~KAIOCB_QUEUEING;
	TAILQ_INSERT_TAIL(&ki->kaio_all, job, allist);
	ki->kaio_count++;
	if (lj)
		lj->lioj_count++;
	atomic_add_int(&num_queue_count, 1);
	if (job->jobflags & KAIOCB_FINISHED) {
		/*
		 * The queue callback completed the request synchronously.
		 * The bulk of the completion is deferred in that case
		 * until this point.
		 */
		aio_bio_done_notify(p, job);
	} else
		TAILQ_INSERT_TAIL(&ki->kaio_jobqueue, job, plist);
	AIO_UNLOCK(ki);
	return (0);

aqueue_fail:
	knlist_delete(&job->klist, curthread, 0);
	if (fp)
		fdrop(fp, td);
	ops->free_kaiocb(job);
	ops->store_error(ujob, error);
	return (error);
}

static void
aio_cancel_daemon_job(struct kaiocb *job)
{

	mtx_lock(&aio_job_mtx);
	if (!aio_cancel_cleared(job))
		TAILQ_REMOVE(&aio_jobs, job, list);
	mtx_unlock(&aio_job_mtx);
	aio_cancel(job);
}

void
aio_schedule(struct kaiocb *job, aio_handle_fn_t *func)
{

	mtx_lock(&aio_job_mtx);
	if (!aio_set_cancel_function(job, aio_cancel_daemon_job)) {
		mtx_unlock(&aio_job_mtx);
		aio_cancel(job);
		return;
	}
	job->handle_fn = func;
	TAILQ_INSERT_TAIL(&aio_jobs, job, list);
	aio_kick_nowait(job->userproc);
	mtx_unlock(&aio_job_mtx);
}

static void
aio_cancel_sync(struct kaiocb *job)
{
	struct kaioinfo *ki;

	ki = job->userproc->p_aioinfo;
	AIO_LOCK(ki);
	if (!aio_cancel_cleared(job))
		TAILQ_REMOVE(&ki->kaio_syncqueue, job, list);
	AIO_UNLOCK(ki);
	aio_cancel(job);
}

int
aio_queue_file(struct file *fp, struct kaiocb *job)
{
	struct aioliojob *lj;
	struct kaioinfo *ki;
	struct kaiocb *job2;
	struct vnode *vp;
	struct mount *mp;
	int error, opcode;
	bool safe;

	lj = job->lio;
	ki = job->userproc->p_aioinfo;
	opcode = job->uaiocb.aio_lio_opcode;
	if (opcode == LIO_SYNC)
		goto queueit;

	if ((error = aio_qphysio(job->userproc, job)) == 0)
		goto done;
#if 0
	/*
	 * XXX: This means qphysio() failed with EFAULT.  The current
	 * behavior is to retry the operation via fo_read/fo_write.
	 * Wouldn't it be better to just complete the request with an
	 * error here?
	 */
	if (error > 0)
		goto done;
#endif
queueit:
	safe = false;
	if (fp->f_type == DTYPE_VNODE) {
		vp = fp->f_vnode;
		if (vp->v_type == VREG || vp->v_type == VDIR) {
			mp = fp->f_vnode->v_mount;
			if (mp == NULL || (mp->mnt_flag & MNT_LOCAL) != 0)
				safe = true;
		}
	}
	if (!(safe || enable_aio_unsafe)) {
		counted_warning(&unsafe_warningcnt,
		    "is attempting to use unsafe AIO requests");
		return (EOPNOTSUPP);
	}

	if (opcode == LIO_SYNC) {
		AIO_LOCK(ki);
		TAILQ_FOREACH(job2, &ki->kaio_jobqueue, plist) {
			if (job2->fd_file == job->fd_file &&
			    job2->uaiocb.aio_lio_opcode != LIO_SYNC &&
			    job2->seqno < job->seqno) {
				job2->jobflags |= KAIOCB_CHECKSYNC;
				job->pending++;
			}
		}
		if (job->pending != 0) {
			if (!aio_set_cancel_function_locked(job,
				aio_cancel_sync)) {
				AIO_UNLOCK(ki);
				aio_cancel(job);
				return (0);
			}
			TAILQ_INSERT_TAIL(&ki->kaio_syncqueue, job, list);
			AIO_UNLOCK(ki);
			return (0);
		}
		AIO_UNLOCK(ki);
	}

	switch (opcode) {
	case LIO_READ:
	case LIO_WRITE:
		aio_schedule(job, aio_process_rw);
		error = 0;
		break;
	case LIO_SYNC:
		aio_schedule(job, aio_process_sync);
		error = 0;
		break;
	default:
		error = EINVAL;
	}
done:
	return (error);
}

static void
aio_kick_nowait(struct proc *userp)
{
	struct kaioinfo *ki = userp->p_aioinfo;
	struct aioproc *aiop;

	mtx_assert(&aio_job_mtx, MA_OWNED);
	if ((aiop = TAILQ_FIRST(&aio_freeproc)) != NULL) {
		TAILQ_REMOVE(&aio_freeproc, aiop, list);
		aiop->aioprocflags &= ~AIOP_FREE;
		wakeup(aiop->aioproc);
	} else if (num_aio_resv_start + num_aio_procs < max_aio_procs &&
	    ki->kaio_active_count + num_aio_resv_start <
	    ki->kaio_maxactive_count) {
		taskqueue_enqueue(taskqueue_aiod_kick, &ki->kaio_task);
	}
}

static int
aio_kick(struct proc *userp)
{
	struct kaioinfo *ki = userp->p_aioinfo;
	struct aioproc *aiop;
	int error, ret = 0;

	mtx_assert(&aio_job_mtx, MA_OWNED);
retryproc:
	if ((aiop = TAILQ_FIRST(&aio_freeproc)) != NULL) {
		TAILQ_REMOVE(&aio_freeproc, aiop, list);
		aiop->aioprocflags &= ~AIOP_FREE;
		wakeup(aiop->aioproc);
	} else if (num_aio_resv_start + num_aio_procs < max_aio_procs &&
	    ki->kaio_active_count + num_aio_resv_start <
	    ki->kaio_maxactive_count) {
		num_aio_resv_start++;
		mtx_unlock(&aio_job_mtx);
		error = aio_newproc(&num_aio_resv_start);
		mtx_lock(&aio_job_mtx);
		if (error) {
			num_aio_resv_start--;
			goto retryproc;
		}
	} else {
		ret = -1;
	}
	return (ret);
}

static void
aio_kick_helper(void *context, int pending)
{
	struct proc *userp = context;

	mtx_lock(&aio_job_mtx);
	while (--pending >= 0) {
		if (aio_kick(userp))
			break;
	}
	mtx_unlock(&aio_job_mtx);
}

/*
 * Support the aio_return system call, as a side-effect, kernel resources are
 * released.
 */
static int
kern_aio_return(struct thread *td, void * __capability ujob,
    struct aiocb_ops *ops)
{
	struct proc *p = td->td_proc;
	struct kaiocb *job;
	struct kaioinfo *ki;
	long status, error;

	if (!__CAP_CHECK(ujob, ops->size()))
		return (EINVAL);
	ki = p->p_aioinfo;
	if (ki == NULL)
		return (EINVAL);
	AIO_LOCK(ki);
	TAILQ_FOREACH(job, &ki->kaio_done, plist) {
		if ((vaddr_t)job->ujob == (vaddr_t)ujob)
			break;
	}
	if (job != NULL) {
		MPASS(job->jobflags & KAIOCB_FINISHED);
		status = job->uaiocb._aiocb_private.status;
		error = job->uaiocb._aiocb_private.error;
		td->td_retval[0] = status;
		td->td_ru.ru_oublock += job->outblock;
		td->td_ru.ru_inblock += job->inblock;
		td->td_ru.ru_msgsnd += job->msgsnd;
		td->td_ru.ru_msgrcv += job->msgrcv;
		aio_free_entry(job);
		AIO_UNLOCK(ki);
		ops->store_error(ujob, error);
		ops->store_status(ujob, status);
	} else {
		error = EINVAL;
		AIO_UNLOCK(ki);
	}
	return (error);
}

int
sys_aio_return(struct thread *td, struct aio_return_args *uap)
{

	return (kern_aio_return(td, __USER_CAP_OBJ(uap->aiocbp),
	    &aiocb_ops));
}

/*
 * Allow a process to wakeup when any of the I/O requests are completed.
 */
static int
kern_aio_suspend(struct thread *td, int njoblist,
    kaiocb_t * __capability *ujoblist, struct timespec *ts)
{
	struct proc *p = td->td_proc;
	struct timeval atv;
	struct kaioinfo *ki;
	struct kaiocb *firstjob, *job;
	int error, i, timo;

	timo = 0;
	if (ts) {
		if (ts->tv_nsec < 0 || ts->tv_nsec >= 1000000000)
			return (EINVAL);

		TIMESPEC_TO_TIMEVAL(&atv, ts);
		if (itimerfix(&atv))
			return (EINVAL);
		timo = tvtohz(&atv);
	}

	ki = p->p_aioinfo;
	if (ki == NULL)
		return (EAGAIN);

	if (njoblist == 0)
		return (0);

	AIO_LOCK(ki);
	for (;;) {
		firstjob = NULL;
		error = 0;
		TAILQ_FOREACH(job, &ki->kaio_all, allist) {
			for (i = 0; i < njoblist; i++) {
				if (job->ujob == ujoblist[i]) {
					if (firstjob == NULL)
						firstjob = job;
					if (job->jobflags & KAIOCB_FINISHED)
						goto RETURN;
				}
			}
		}
		/* All tasks were finished. */
		if (firstjob == NULL)
			break;

		ki->kaio_flags |= KAIO_WAKEUP;
		error = msleep(&p->p_aioinfo, AIO_MTX(ki), PRIBIO | PCATCH,
		    "aiospn", timo);
		if (error == ERESTART)
			error = EINTR;
		if (error)
			break;
	}
RETURN:
	AIO_UNLOCK(ki);
	return (error);
}

int
sys_aio_suspend(struct thread *td, struct aio_suspend_args *uap)
{
	struct timespec ts, *tsp;
	kaiocb_t * __capability * ujoblist;
	kaiocb_t **ujoblist_native;
	int error, i;

	if (uap->nent < 0 || uap->nent > max_aio_queue_per_proc)
		return (EINVAL);

	if (uap->timeout) {
		/* Get timespec struct. */
		if ((error = copyin(uap->timeout, &ts, sizeof(ts))) != 0)
			return (error);
		tsp = &ts;
	} else
		tsp = NULL;

<<<<<<< HEAD
	ujoblist = uma_zalloc(aiol_zone, M_WAITOK);
	ujoblist_native = (kaiocb_t **)ujoblist;
	error = copyin(uap->aiocbp, ujoblist_native,
	    uap->nent * sizeof(ujoblist[0]));
	for (i = uap->nent - 1; i >= 0; i--)
		ujoblist[i] = __USER_CAP_OBJ(ujoblist_native[i]);
=======
	ujoblist = malloc(uap->nent * sizeof(ujoblist[0]), M_AIOS, M_WAITOK);
	error = copyin(uap->aiocbp, ujoblist, uap->nent * sizeof(ujoblist[0]));
>>>>>>> d4f614fd
	if (error == 0)
		error = kern_aio_suspend(td, uap->nent, ujoblist, tsp);
	free(ujoblist, M_AIOS);
	return (error);
}

/*
 * aio_cancel cancels any non-physio aio operations not currently in
 * progress.
 */
static int
kern_aio_cancel(struct thread *td, int fd, void * __capability ujob,
    struct aiocb_ops *ops)
{
	struct proc *p = td->td_proc;
	struct kaioinfo *ki;
	struct kaiocb *job, *jobn;
	struct file *fp;
	cap_rights_t rights;
	int error;
	int cancelled = 0;
	int notcancelled = 0;
	struct vnode *vp;

	/* Lookup file object. */
	error = fget(td, fd, cap_rights_init(&rights), &fp);
	if (error)
		return (error);

	ki = p->p_aioinfo;
	if (ki == NULL)
		goto done;

	if (fp->f_type == DTYPE_VNODE) {
		vp = fp->f_vnode;
		if (vn_isdisk(vp, &error)) {
			fdrop(fp, td);
			td->td_retval[0] = AIO_NOTCANCELED;
			return (0);
		}
	}

	if (!__CAP_CHECK(ujob, ops->size())) {
		td->td_retval[0] = AIO_NOTCANCELED;
		return (0);
	}
	AIO_LOCK(ki);
	TAILQ_FOREACH_SAFE(job, &ki->kaio_jobqueue, plist, jobn) {
		if ((fd == job->uaiocb.aio_fildes) &&
		    ((ujob == NULL) ||
		     ((vaddr_t)ujob == (vaddr_t)job->ujob))) {
			if (aio_cancel_job(p, ki, job)) {
				cancelled++;
			} else {
				notcancelled++;
			}
			if (ujob != NULL)
				break;
		}
	}
	AIO_UNLOCK(ki);

done:
	fdrop(fp, td);

	if (ujob != NULL) {
		if (cancelled) {
			td->td_retval[0] = AIO_CANCELED;
			return (0);
		}
	}

	if (notcancelled) {
		td->td_retval[0] = AIO_NOTCANCELED;
		return (0);
	}

	if (cancelled) {
		td->td_retval[0] = AIO_CANCELED;
		return (0);
	}

	td->td_retval[0] = AIO_ALLDONE;

	return (0);
}

int
sys_aio_cancel(struct thread *td, struct aio_cancel_args *uap)
{

	return(kern_aio_cancel(td, uap->fd, __USER_CAP_OBJ(uap->aiocbp),
	    &aiocb_ops));
}

/*
 * aio_error is implemented in the kernel level for compatibility purposes
 * only.  For a user mode async implementation, it would be best to do it in
 * a userland subroutine.
 */
static int
kern_aio_error(struct thread *td, kaiocb_t * __capability ujob,
    struct aiocb_ops *ops)
{
	struct proc *p = td->td_proc;
	struct kaiocb *job;
	struct kaioinfo *ki;
	int status;

	ki = p->p_aioinfo;
	if (ki == NULL) {
		td->td_retval[0] = EINVAL;
		return (0);
	}

	if (!__CAP_CHECK(ujob, ops->size())) {
		td->td_retval[0] = EINVAL;
		return (0);
	}
	AIO_LOCK(ki);
	TAILQ_FOREACH(job, &ki->kaio_all, allist) {
		if ((vaddr_t)job->ujob == (vaddr_t)ujob) {
			if (job->jobflags & KAIOCB_FINISHED)
				td->td_retval[0] =
					job->uaiocb._aiocb_private.error;
			else
				td->td_retval[0] = EINPROGRESS;
			AIO_UNLOCK(ki);
			return (0);
		}
	}
	AIO_UNLOCK(ki);

	/*
	 * Hack for failure of aio_aqueue.
	 */
	status = ops->fetch_status(ujob);
	if (status == -1) {
		td->td_retval[0] = ops->fetch_error(ujob);
		return (0);
	}

	td->td_retval[0] = EINVAL;
	return (0);
}

int
sys_aio_error(struct thread *td, struct aio_error_args *uap)
{

	return (kern_aio_error(td, __USER_CAP_OBJ(uap->aiocbp), &aiocb_ops));
}

/* syscall - asynchronous read from a file (REALTIME) */
#ifdef COMPAT_FREEBSD6
int
freebsd6_aio_read(struct thread *td, struct freebsd6_aio_read_args *uap)
{

	return (aio_aqueue(td,
	    (kaiocb_t * __capability)__USER_CAP_OBJ(uap->aiocbp),
	    &uap->aiocbp, NULL, LIO_READ, &aiocb_ops_osigevent));
}
#endif

int
sys_aio_read(struct thread *td, struct aio_read_args *uap)
{

	return (aio_aqueue(td,
	    (kaiocb_t * __capability)__USER_CAP_OBJ(uap->aiocbp),
	    &uap->aiocbp, NULL, LIO_READ, &aiocb_ops));
}

/* syscall - asynchronous write to a file (REALTIME) */
#ifdef COMPAT_FREEBSD6
int
freebsd6_aio_write(struct thread *td, struct freebsd6_aio_write_args *uap)
{

	return (aio_aqueue(td,
	    (kaiocb_t * __capability)__USER_CAP_OBJ(uap->aiocbp),
	    &uap->aiocbp, NULL, LIO_WRITE, &aiocb_ops_osigevent));
}
#endif

int
sys_aio_write(struct thread *td, struct aio_write_args *uap)
{

	return (aio_aqueue(td,
	    (kaiocb_t * __capability)__USER_CAP_OBJ(uap->aiocbp),
	    &uap->aiocbp, NULL, LIO_WRITE, &aiocb_ops));
}

int
sys_aio_mlock(struct thread *td, struct aio_mlock_args *uap)
{

	return (aio_aqueue(td,
	    (kaiocb_t * __capability)__USER_CAP_OBJ(uap->aiocbp),
	    &uap->aiocbp, NULL, LIO_MLOCK, &aiocb_ops));
}

static int
kern_lio_listio(struct thread *td, int mode, intcap_t uacb_list,
    kaiocb_t * __capability *acb_list, int nent, ksigevent_t *sig,
    struct aiocb_ops *ops)
{
	struct proc *p = td->td_proc;
	kaiocb_t * __capability job;
	struct kaioinfo *ki;
	struct aioliojob *lj;
	kkevent_t kev;
	int error;
	int nerror;
	int i;

	if ((mode != LIO_NOWAIT) && (mode != LIO_WAIT))
		return (EINVAL);

	if (nent < 0 || nent > max_aio_queue_per_proc)
		return (EINVAL);

	if (p->p_aioinfo == NULL)
		aio_init_aioinfo(p);

	ki = p->p_aioinfo;

	lj = uma_zalloc(aiolio_zone, M_WAITOK);
	lj->lioj_flags = 0;
	lj->lioj_count = 0;
	lj->lioj_finished_count = 0;
	knlist_init_mtx(&lj->klist, AIO_MTX(ki));
	ksiginfo_init(&lj->lioj_ksi);

	/*
	 * Setup signal.
	 */
	if (sig && (mode == LIO_NOWAIT)) {
		bcopy(sig, &lj->lioj_signal, sizeof(lj->lioj_signal));
		if (lj->lioj_signal.sigev_notify == SIGEV_KEVENT) {
			/* Assume only new style KEVENT */
			kev.filter = EVFILT_LIO;
			kev.flags = EV_ADD | EV_ENABLE | EV_FLAG1;
			kev.ident = (uintptr_t)uacb_list; /* something unique */
			kev.data = (intptr_t)lj;
			/* pass user defined sigval data */
			kev.udata = lj->lioj_signal.sigev_value.sival_ptr;
			error = kqfd_register(
			    lj->lioj_signal.sigev_notify_kqueue, &kev, td, 1);
			if (error) {
				uma_zfree(aiolio_zone, lj);
				return (error);
			}
		} else if (lj->lioj_signal.sigev_notify == SIGEV_NONE) {
			;
		} else if (lj->lioj_signal.sigev_notify == SIGEV_SIGNAL ||
			   lj->lioj_signal.sigev_notify == SIGEV_THREAD_ID) {
				if (!_SIG_VALID(lj->lioj_signal.sigev_signo)) {
					uma_zfree(aiolio_zone, lj);
					return EINVAL;
				}
				lj->lioj_flags |= LIOJ_SIGNAL;
		} else {
			uma_zfree(aiolio_zone, lj);
			return EINVAL;
		}
	}

	AIO_LOCK(ki);
	TAILQ_INSERT_TAIL(&ki->kaio_liojoblist, lj, lioj_list);
	/*
	 * Add extra aiocb count to avoid the lio to be freed
	 * by other threads doing aio_waitcomplete or aio_return,
	 * and prevent event from being sent until we have queued
	 * all tasks.
	 */
	lj->lioj_count = 1;
	AIO_UNLOCK(ki);

	/*
	 * Get pointers to the list of I/O requests.
	 */
	nerror = 0;
	for (i = 0; i < nent; i++) {
		job = acb_list[i];
		if (job != NULL) {
			error = aio_aqueue(td, job, NULL, lj, LIO_NOP, ops);
			if (error != 0)
				nerror++;
		}
	}

	error = 0;
	AIO_LOCK(ki);
	if (mode == LIO_WAIT) {
		while (lj->lioj_count - 1 != lj->lioj_finished_count) {
			ki->kaio_flags |= KAIO_WAKEUP;
			error = msleep(&p->p_aioinfo, AIO_MTX(ki),
			    PRIBIO | PCATCH, "aiospn", 0);
			if (error == ERESTART)
				error = EINTR;
			if (error)
				break;
		}
	} else {
		if (lj->lioj_count - 1 == lj->lioj_finished_count) {
			if (lj->lioj_signal.sigev_notify == SIGEV_KEVENT) {
				lj->lioj_flags |= LIOJ_KEVENT_POSTED;
				KNOTE_LOCKED(&lj->klist, 1);
			}
			if ((lj->lioj_flags & (LIOJ_SIGNAL|LIOJ_SIGNAL_POSTED))
			    == LIOJ_SIGNAL
			    && (lj->lioj_signal.sigev_notify == SIGEV_SIGNAL ||
			    lj->lioj_signal.sigev_notify == SIGEV_THREAD_ID)) {
				aio_sendsig(p, &lj->lioj_signal,
					    &lj->lioj_ksi);
				lj->lioj_flags |= LIOJ_SIGNAL_POSTED;
			}
		}
	}
	lj->lioj_count--;
	if (lj->lioj_count == 0) {
		TAILQ_REMOVE(&ki->kaio_liojoblist, lj, lioj_list);
		knlist_delete(&lj->klist, curthread, 1);
		PROC_LOCK(p);
		sigqueue_take(&lj->lioj_ksi);
		PROC_UNLOCK(p);
		AIO_UNLOCK(ki);
		uma_zfree(aiolio_zone, lj);
	} else
		AIO_UNLOCK(ki);

	if (nerror)
		return (EIO);
	return (error);
}

/* syscall - list directed I/O (REALTIME) */
#ifdef COMPAT_FREEBSD6
int
freebsd6_lio_listio(struct thread *td, struct freebsd6_lio_listio_args *uap)
{
	kaiocb_t **acb_list;
	ksigevent_t *sigp, sig;
	struct osigevent osig;
	int error, nent;

	if ((uap->mode != LIO_NOWAIT) && (uap->mode != LIO_WAIT))
		return (EINVAL);

	nent = uap->nent;
	if (nent < 0 || nent > max_aio_queue_per_proc)
		return (EINVAL);

	if (uap->sig && (uap->mode == LIO_NOWAIT)) {
		error = copyin(uap->sig, &osig, sizeof(osig));
		if (error)
			return (error);
		error = convert_old_sigevent(&osig, &sig);
		if (error)
			return (error);
		sigp = &sig;
	} else
		sigp = NULL;

	acb_list = malloc(sizeof(kaiocb_t *) * nent, M_LIO, M_WAITOK);
	error = copyin(uap->acb_list, acb_list, nent * sizeof(acb_list[0]));
	if (error == 0)
		error = kern_lio_listio(td, uap->mode,
		    (intcap_t)uap->acb_list, acb_list, nent, sigp,
		    &aiocb_ops_osigevent);
	free(acb_list, M_LIO);
	return (error);
}
#endif

/* syscall - list directed I/O (REALTIME) */
int
sys_lio_listio(struct thread *td, struct lio_listio_args *uap)
{
	kaiocb_t * __capability *acb_list;
	kaiocb_t **acb_list_native;
	ksigevent_t *sigp, sig;
	int error, i, nent;

	if ((uap->mode != LIO_NOWAIT) && (uap->mode != LIO_WAIT))
		return (EINVAL);

	nent = uap->nent;
	if (nent < 0 || nent > max_aio_queue_per_proc)
		return (EINVAL);

	if (uap->sig && (uap->mode == LIO_NOWAIT)) {
		error = copyin(uap->sig, &sig, sizeof(sig));
		if (error)
			return (error);
		sigp = &sig;
	} else
		sigp = NULL;

	acb_list = malloc(sizeof(kaiocb_t * __capability) * nent, M_LIO,
	    M_WAITOK);
	acb_list_native = (kaiocb_t **)acb_list;
	error = copyin(uap->acb_list, acb_list, nent * sizeof(acb_list[0]));
	if (error == 0) {
		for (i = nent - 1; i >= 0; i--)
			acb_list[i] = __USER_CAP_OBJ(acb_list_native[i]);
		error = kern_lio_listio(td, uap->mode, (intcap_t)uap->acb_list,
		    acb_list, nent, sigp, &aiocb_ops);
	}
	free(acb_list, M_LIO);
	return (error);
}

static void
aio_physwakeup(struct bio *bp)
{
	struct kaiocb *job = (struct kaiocb *)bp->bio_caller1;
	struct proc *userp;
	struct kaioinfo *ki;
	size_t nbytes;
	int error, nblks;

	/* Release mapping into kernel space. */
	userp = job->userproc;
	ki = userp->p_aioinfo;
	if (job->pbuf) {
		pmap_qremove((vm_offset_t)job->pbuf->b_data, job->npages);
		relpbuf(job->pbuf, NULL);
		job->pbuf = NULL;
		atomic_subtract_int(&num_buf_aio, 1);
		AIO_LOCK(ki);
		ki->kaio_buffer_count--;
		AIO_UNLOCK(ki);
	}
	vm_page_unhold_pages(job->pages, job->npages);

	bp = job->bp;
	job->bp = NULL;
	nbytes = job->uaiocb.aio_nbytes - bp->bio_resid;
	error = 0;
	if (bp->bio_flags & BIO_ERROR)
		error = bp->bio_error;
	nblks = btodb(nbytes);
	if (job->uaiocb.aio_lio_opcode == LIO_WRITE)
		job->outblock += nblks;
	else
		job->inblock += nblks;

	if (error)
		aio_complete(job, -1, error);
	else
		aio_complete(job, nbytes, 0);

	g_destroy_bio(bp);
}

/* syscall - wait for the next completion of an aio request */
static int
kern_aio_waitcomplete(struct thread *td, kaiocb_t ** __capability ujobp,
    struct timespec *ts, struct aiocb_ops *ops)
{
	struct proc *p = td->td_proc;
	struct timeval atv;
	struct kaioinfo *ki;
	struct kaiocb *job;
	kaiocb_t * __capability ujob;
	long error, status;
	int timo;

	ops->store_aiocb(ujobp, NULL);

	if (ts == NULL) {
		timo = 0;
	} else if (ts->tv_sec == 0 && ts->tv_nsec == 0) {
		timo = -1;
	} else {
		if ((ts->tv_nsec < 0) || (ts->tv_nsec >= 1000000000))
			return (EINVAL);

		TIMESPEC_TO_TIMEVAL(&atv, ts);
		if (itimerfix(&atv))
			return (EINVAL);
		timo = tvtohz(&atv);
	}

	if (p->p_aioinfo == NULL)
		aio_init_aioinfo(p);
	ki = p->p_aioinfo;

	error = 0;
	job = NULL;
	AIO_LOCK(ki);
	while ((job = TAILQ_FIRST(&ki->kaio_done)) == NULL) {
		if (timo == -1) {
			error = EWOULDBLOCK;
			break;
		}
		ki->kaio_flags |= KAIO_WAKEUP;
		error = msleep(&p->p_aioinfo, AIO_MTX(ki), PRIBIO | PCATCH,
		    "aiowc", timo);
		if (timo && error == ERESTART)
			error = EINTR;
		if (error)
			break;
	}

	if (job != NULL) {
		MPASS(job->jobflags & KAIOCB_FINISHED);
		ujob = job->ujob;
		status = job->uaiocb._aiocb_private.status;
		error = job->uaiocb._aiocb_private.error;
		td->td_retval[0] = status;
		td->td_ru.ru_oublock += job->outblock;
		td->td_ru.ru_inblock += job->inblock;
		td->td_ru.ru_msgsnd += job->msgsnd;
		td->td_ru.ru_msgrcv += job->msgrcv;
		aio_free_entry(job);
		AIO_UNLOCK(ki);
		error = ops->store_aiocb(ujobp, job);
		ops->store_error(ujob, error);
		ops->store_status(ujob, status);
	} else
		AIO_UNLOCK(ki);

	return (error);
}

int
sys_aio_waitcomplete(struct thread *td, struct aio_waitcomplete_args *uap)
{
	struct timespec ts, *tsp;
	int error;

	if (uap->timeout) {
		/* Get timespec struct. */
		error = copyin(uap->timeout, &ts, sizeof(ts));
		if (error)
			return (error);
		tsp = &ts;
	} else
		tsp = NULL;

	return (kern_aio_waitcomplete(td, __USER_CAP_OBJ(uap->aiocbp), tsp,
	    &aiocb_ops));
}

static int
kern_aio_fsync(struct thread *td, int op, kaiocb_t * __capability ujob,
    void *ujobptrp, struct aiocb_ops *ops)
{

	if (op != O_SYNC) /* XXX lack of O_DSYNC */
		return (EINVAL);
	return (aio_aqueue(td, ujob, ujobptrp, NULL, LIO_SYNC, ops));
}

int
sys_aio_fsync(struct thread *td, struct aio_fsync_args *uap)
{

	return (kern_aio_fsync(td, uap->op, __USER_CAP_OBJ(uap->aiocbp),
	    &uap->aiocbp, &aiocb_ops));
}

/* kqueue attach function */
static int
filt_aioattach(struct knote *kn)
{
	struct kaiocb *job;

	job = (struct kaiocb *)(uintptr_t)kn->kn_sdata;

	/*
	 * The job pointer must be validated before using it, so
	 * registration is restricted to the kernel; the user cannot
	 * set EV_FLAG1.
	 */
	if ((kn->kn_flags & EV_FLAG1) == 0)
		return (EPERM);
	kn->kn_ptr.p_aio = job;
	kn->kn_flags &= ~EV_FLAG1;

	knlist_add(&job->klist, kn, 0);

	return (0);
}

/* kqueue detach function */
static void
filt_aiodetach(struct knote *kn)
{
	struct knlist *knl;

	knl = &kn->kn_ptr.p_aio->klist;
	knl->kl_lock(knl->kl_lockarg);
	if (!knlist_empty(knl))
		knlist_remove(knl, kn, 1);
	knl->kl_unlock(knl->kl_lockarg);
}

/* kqueue filter function */
/*ARGSUSED*/
static int
filt_aio(struct knote *kn, long hint)
{
	struct kaiocb *job = kn->kn_ptr.p_aio;

	kn->kn_data = job->uaiocb._aiocb_private.error;
	if (!(job->jobflags & KAIOCB_FINISHED))
		return (0);
	kn->kn_flags |= EV_EOF;
	return (1);
}

/* kqueue attach function */
static int
filt_lioattach(struct knote *kn)
{
	struct aioliojob *lj;

	lj = (struct aioliojob *)(uintptr_t)kn->kn_sdata;

	/*
	 * The aioliojob pointer must be validated before using it, so
	 * registration is restricted to the kernel; the user cannot
	 * set EV_FLAG1.
	 */
	if ((kn->kn_flags & EV_FLAG1) == 0)
		return (EPERM);
	kn->kn_ptr.p_lio = lj;
	kn->kn_flags &= ~EV_FLAG1;

	knlist_add(&lj->klist, kn, 0);

	return (0);
}

/* kqueue detach function */
static void
filt_liodetach(struct knote *kn)
{
	struct knlist *knl;

	knl = &kn->kn_ptr.p_lio->klist;
	knl->kl_lock(knl->kl_lockarg);
	if (!knlist_empty(knl))
		knlist_remove(knl, kn, 1);
	knl->kl_unlock(knl->kl_lockarg);
}

/* kqueue filter function */
/*ARGSUSED*/
static int
filt_lio(struct knote *kn, long hint)
{
	struct aioliojob * lj = kn->kn_ptr.p_lio;

	return (lj->lioj_flags & LIOJ_KEVENT_POSTED);
}

#ifdef COMPAT_FREEBSD32
#include <sys/mount.h>
#include <sys/socket.h>
#include <compat/freebsd32/freebsd32.h>
#include <compat/freebsd32/freebsd32_proto.h>
#include <compat/freebsd32/freebsd32_signal.h>
#include <compat/freebsd32/freebsd32_syscall.h>
#include <compat/freebsd32/freebsd32_util.h>

struct __aiocb_private32 {
	int32_t	status;
	int32_t	error;
	uint32_t kernelinfo;
};

#ifdef COMPAT_FREEBSD6
typedef struct oaiocb32 {
	int	aio_fildes;		/* File descriptor */
	uint64_t aio_offset __packed;	/* File offset for I/O */
	uint32_t aio_buf;		/* I/O buffer in process space */
	uint32_t aio_nbytes;		/* Number of bytes for I/O */
	struct	osigevent32 aio_sigevent; /* Signal to deliver */
	int	aio_lio_opcode;		/* LIO opcode */
	int	aio_reqprio;		/* Request priority -- ignored */
	struct	__aiocb_private32 _aiocb_private;
} oaiocb32_t;
#endif

typedef struct aiocb32 {
	int32_t	aio_fildes;		/* File descriptor */
	uint64_t aio_offset __packed;	/* File offset for I/O */
	uint32_t aio_buf;		/* I/O buffer in process space */
	uint32_t aio_nbytes;		/* Number of bytes for I/O */
	int	__spare__[2];
	uint32_t __spare2__;
	int	aio_lio_opcode;		/* LIO opcode */
	int	aio_reqprio;		/* Request priority -- ignored */
	struct	__aiocb_private32 _aiocb_private;
	struct	sigevent32 aio_sigevent;	/* Signal to deliver */
} aiocb32_t;

#ifdef COMPAT_FREEBSD6
static int
convert_old_sigevent32(struct osigevent32 *osig, ksigevent_t sigevent *nsig)
{

	/*
	 * Only SIGEV_NONE, SIGEV_SIGNAL, and SIGEV_KEVENT are
	 * supported by AIO with the old sigevent structure.
	 */
	CP(*osig, *nsig, sigev_notify);
	switch (nsig->sigev_notify) {
	case SIGEV_NONE:
		break;
	case SIGEV_SIGNAL:
		nsig->sigev_signo = osig->__sigev_u.__sigev_signo;
		break;
	case SIGEV_KEVENT:
		nsig->sigev_notify_kqueue =
		    osig->__sigev_u.__sigev_notify_kqueue;
		nsig->sigev_value.sival_ptr =
		    __USER_CAP_UNBOUND(PTRIN(osig->sigev_value.sival_ptr));
		break;
	default:
		return (EINVAL);
	}
	return (0);
}

static int
aiocb32_copyin_old_sigevent(void * __capability ujob,
    kaiocb_t *kjob)
{
	struct oaiocb32 job32;
	int error;

	bzero(kjob, sizeof(struct aiocb));
	error = copyin_c(ujob, &job32, sizeof(job32));
	if (error)
		return (error);

	CP(job32, *kjob, aio_fildes);
	CP(job32, *kjob, aio_offset);
	PTRIN_CP(job32, *kjob, aio_buf);
	CP(job32, *kjob, aio_nbytes);
	CP(job32, *kjob, aio_lio_opcode);
	CP(job32, *kjob, aio_reqprio);
	CP(job32, *kjob, _aiocb_private.status);
	CP(job32, *kjob, _aiocb_private.error);
	PTRIN_CP(job32, *kjob, _aiocb_private.kernelinfo);
	return (convert_old_sigevent32(&job32.aio_sigevent,
	    &kjob->aio_sigevent));
}
#endif

static int
aiocb32_copyin(void * __capability ujob, kaiocb_t *kjob)
{
	struct aiocb32 job32;
	int error;

	error = copyin_c(ujob, &job32, sizeof(job32));
	if (error)
		return (error);
	CP(job32, *kjob, aio_fildes);
	CP(job32, *kjob, aio_offset);
	PTRIN_CP(job32, *kjob, aio_buf);
	CP(job32, *kjob, aio_nbytes);
	CP(job32, *kjob, aio_lio_opcode);
	CP(job32, *kjob, aio_reqprio);
	CP(job32, *kjob, _aiocb_private.status);
	CP(job32, *kjob, _aiocb_private.error);
	PTRIN_CP(job32, *kjob, _aiocb_private.kernelinfo);
	return (convert_sigevent32(&job32.aio_sigevent, &kjob->aio_sigevent));
}

static long
aiocb32_fetch_status(void * __capability ujob)
{
	struct aiocb32 *ujob32;

	ujob32 = (struct aiocb32 * __capability)ujob;
	return (fuword32_c(&ujob32->_aiocb_private.status));
}

static long
aiocb32_fetch_error(void * __capability ujob)
{
	struct aiocb32 *ujob32;

	ujob32 = (struct aiocb32 * __capability)ujob;
	return (fuword32_c(&ujob32->_aiocb_private.error));
}

static int
aiocb32_store_status(void * __capability ujob, long status)
{
	struct aiocb32 *ujob32;

	ujob32 = (struct aiocb32 * __capability)ujob;
	return (suword32_c(&ujob32->_aiocb_private.status, status));
}

static int
aiocb32_store_error(void * __capability ujob, long error)
{
	struct aiocb32 *ujob32;

	ujob32 = (struct aiocb32 * __capability)ujob;
	return (suword32_c(&ujob32->_aiocb_private.error, error));
}

static int
aiocb32_store_kernelinfo(void * __capability ujob, long jobref)
{
	struct aiocb32 *ujob32;

	ujob32 = (struct aiocb32 * __capability)ujob;
	return (suword32_c(&ujob32->_aiocb_private.kernelinfo, jobref));
}

static void
aiocb32_save_aiocb(struct kaiocb *kjob, const void *ujobptrp)
{

	if (ujobptrp == NULL)
		memset(&kjob->ujobptr, 0, sizeof(kjob->ujobptr));
	else
		memcpy(&kjob->ujobptr, ujobptrp, sizeof(int32_t));
}

static int
aiocb32_store_aiocb(kaiocb_t ** __capability ujobp, struct kaiocb *kjob)
{
	int32_t ujob;

	if (kjob == NULL)
		ujob = 0;
	else
		memcpy(&ujob, &kjob->ujobptr, sizeof(int32_t));

	return (suword32(ujobp, ujob));
}

static size_t
aiocb32_size(void)
{

	return (sizeof(struct aiocb32));
}

static struct aiocb_ops aiocb32_ops = {
	.copyin = aiocb32_copyin,
	.fetch_status = aiocb32_fetch_status,
	.fetch_error = aiocb32_fetch_error,
	.free_kaiocb = aiocb_free_kaiocb,	/* Identical to 64-bit */
	.store_status = aiocb32_store_status,
	.store_error = aiocb32_store_error,
	.store_kernelinfo = aiocb32_store_kernelinfo,
	.save_aiocb = aiocb32_save_aiocb,
	.store_aiocb = aiocb32_store_aiocb,
	.size = aiocb32_size,
};

#ifdef COMPAT_FREEBSD6
static struct aiocb_ops aiocb32_ops_osigevent = {
	.copyin = aiocb32_copyin_old_sigevent,
	.fetch_status = aiocb32_fetch_status,
	.fetch_error = aiocb32_fetch_error,
	.free_kaiocb = aiocb_free_kaiocb,	/* Identical to 64-bit */
	.store_status = aiocb32_store_status,
	.store_error = aiocb32_store_error,
	.store_kernelinfo = aiocb32_store_kernelinfo,
	.save_aiocb = aiocb32_save_aiocb,
	.size = aiocb32_size,
};
#endif

int
freebsd32_aio_return(struct thread *td, struct freebsd32_aio_return_args *uap)
{

	return (kern_aio_return(td, __USER_CAP_OBJ(uap->aiocbp), &aiocb32_ops));
}

int
freebsd32_aio_suspend(struct thread *td, struct freebsd32_aio_suspend_args *uap)
{
	struct timespec32 ts32;
	struct timespec ts, *tsp;
	kaiocb_t * __capability * ujoblist;
	uint32_t *ujoblist32;
	int error, i;

	if (uap->nent < 0 || uap->nent > max_aio_queue_per_proc)
		return (EINVAL);

	if (uap->timeout) {
		/* Get timespec struct. */
		if ((error = copyin(uap->timeout, &ts32, sizeof(ts32))) != 0)
			return (error);
		CP(ts32, ts, tv_sec);
		CP(ts32, ts, tv_nsec);
		tsp = &ts;
	} else
		tsp = NULL;

	ujoblist = malloc(uap->nent * sizeof(ujoblist[0]), M_AIOS, M_WAITOK);
	ujoblist32 = (uint32_t *)ujoblist;
	error = copyin(uap->aiocbp, ujoblist32, uap->nent *
	    sizeof(ujoblist32[0]));
	if (error == 0) {
		for (i = uap->nent; i > 0; i--)
			ujoblist[i] = __USER_CAP_UNBOUND(PTRIN(ujoblist32[i]));

		error = kern_aio_suspend(td, uap->nent, ujoblist, tsp);
	}
	free(ujoblist, M_AIOS);
	return (error);
}

int
freebsd32_aio_cancel(struct thread *td, struct freebsd32_aio_cancel_args *uap)
{

	return(kern_aio_cancel(td, uap->fd, __USER_CAP_OBJ(uap->aiocbp),
	    &aiocb32_ops));
}

int
freebsd32_aio_error(struct thread *td, struct freebsd32_aio_error_args *uap)
{

	return (kern_aio_error(td, (kaiocb_t *)uap->aiocbp, &aiocb32_ops));
}

#ifdef COMPAT_FREEBSD6
int
freebsd6_freebsd32_aio_read(struct thread *td,
    struct freebsd6_freebsd32_aio_read_args *uap)
{

	return (aio_aqueue(td,
	    (kaiocb_t * __capability)__USER_CAP_OBJ(uap->aiocbp),
	    &uap->aiocbp, NULL, LIO_READ, &aiocb32_ops_osigevent));
}
#endif

int
freebsd32_aio_read(struct thread *td, struct freebsd32_aio_read_args *uap)
{

	return (aio_aqueue(td,
	    (kaiocb_t * __capability)__USER_CAP_OBJ(uap->aiocbp),
	    &uap->aiocbp, NULL, LIO_READ, &aiocb32_ops));
}

#ifdef COMPAT_FREEBSD6
int
freebsd6_freebsd32_aio_write(struct thread *td,
    struct freebsd6_freebsd32_aio_write_args *uap)
{

	return (aio_aqueue(td,
	    (kaiocb_t * __capability)__USER_CAP_OBJ(uap->aiocbp),
	    &uap->aiocbp, NULL, LIO_WRITE, &aiocb32_ops_osigevent));
}
#endif

int
freebsd32_aio_write(struct thread *td, struct freebsd32_aio_write_args *uap)
{

	return (aio_aqueue(td,
	    (kaiocb_t * __capability)__USER_CAP_OBJ(uap->aiocbp),
	    &uap->aiocbp, NULL, LIO_WRITE, &aiocb32_ops));
}

int
freebsd32_aio_mlock(struct thread *td, struct freebsd32_aio_mlock_args *uap)
{

	return (aio_aqueue(td,
	    (kaiocb_t * __capability)__USER_CAP_OBJ(uap->aiocbp),
	    &uap->aiocbp, NULL, LIO_MLOCK, &aiocb32_ops));
}

int
freebsd32_aio_waitcomplete(struct thread *td,
    struct freebsd32_aio_waitcomplete_args *uap)
{
	struct timespec32 ts32;
	struct timespec ts, *tsp;
	int error;

	if (uap->timeout) {
		/* Get timespec struct. */
		error = copyin(uap->timeout, &ts32, sizeof(ts32));
		if (error)
			return (error);
		CP(ts32, ts, tv_sec);
		CP(ts32, ts, tv_nsec);
		tsp = &ts;
	} else
		tsp = NULL;

	return (kern_aio_waitcomplete(td, (kaiocb_t **)uap->aiocbp, tsp,
	    &aiocb32_ops));
}

int
freebsd32_aio_fsync(struct thread *td, struct freebsd32_aio_fsync_args *uap)
{

	return (kern_aio_fsync(td, uap->op, (kaiocb_t *)uap->aiocbp,
	    &uap->aiocbp, &aiocb32_ops));
}

#ifdef COMPAT_FREEBSD6
int
freebsd6_freebsd32_lio_listio(struct thread *td,
    struct freebsd6_freebsd32_lio_listio_args *uap)
{
	kaiocb_t **acb_list;
	ksigevent_t *sigp, sig;
	struct osigevent32 osig;
	uint32_t *acb_list32;
	int error, i, nent;

	if ((uap->mode != LIO_NOWAIT) && (uap->mode != LIO_WAIT))
		return (EINVAL);

	nent = uap->nent;
	if (nent < 0 || nent > max_aio_queue_per_proc)
		return (EINVAL);

	if (uap->sig && (uap->mode == LIO_NOWAIT)) {
		error = copyin(uap->sig, &osig, sizeof(osig));
		if (error)
			return (error);
		error = convert_old_sigevent32(&osig, &sig);
		if (error)
			return (error);
		sigp = &sig;
	} else
		sigp = NULL;

	acb_list32 = malloc(sizeof(uint32_t) * nent, M_LIO, M_WAITOK);
	error = copyin(uap->acb_list, acb_list32, nent * sizeof(uint32_t));
	if (error) {
		free(acb_list32, M_LIO);
		return (error);
	}
	acb_list = malloc(sizeof(kaiocb_t *) * nent, M_LIO, M_WAITOK);
	for (i = 0; i < nent; i++)
		acb_list[i] = __USER_CAP(PTRIN(acb_list32[i]),
		    sizeof(struct aiocb32));
	free(acb_list32, M_LIO);

	error = kern_lio_listio(td, uap->mode, (intcap_t)uap->acb_list,
	    acb_list, nent, sigp, &aiocb32_ops_osigevent);
	free(acb_list, M_LIO);
	return (error);
}
#endif

int
freebsd32_lio_listio(struct thread *td, struct freebsd32_lio_listio_args *uap)
{
	kaiocb_t **acb_list;
	ksigevent_t *sigp, sig;
	struct sigevent32 sig32;
	uint32_t *acb_list32;
	int error, i, nent;

	if ((uap->mode != LIO_NOWAIT) && (uap->mode != LIO_WAIT))
		return (EINVAL);

	nent = uap->nent;
	if (nent < 0 || nent > max_aio_queue_per_proc)
		return (EINVAL);

	if (uap->sig && (uap->mode == LIO_NOWAIT)) {
		error = copyin(uap->sig, &sig32, sizeof(sig32));
		if (error)
			return (error);
		error = convert_sigevent32(&sig32, &sig);
		if (error)
			return (error);
		sigp = &sig;
	} else
		sigp = NULL;

	acb_list32 = malloc(sizeof(uint32_t) * nent, M_LIO, M_WAITOK);
	error = copyin(uap->acb_list, acb_list32, nent * sizeof(uint32_t));
	if (error) {
		free(acb_list32, M_LIO);
		return (error);
	}
	acb_list = malloc(sizeof(kaiocb_t *) * nent, M_LIO, M_WAITOK);
	for (i = 0; i < nent; i++)
		acb_list[i] = __USER_CAP(PTRIN(acb_list32[i]),
		    sizeof(struct aiocb32));
	free(acb_list32, M_LIO);

	error = kern_lio_listio(td, uap->mode, (intcap_t)uap->acb_list,
	    acb_list, nent, sigp, &aiocb32_ops);
	free(acb_list, M_LIO);
	return (error);
}

#endif /* COMPAT_FREEBSD32 */

#ifdef COMPAT_CHERIABI
#include <sys/user.h>

#include <machine/cherireg.h>

#include <cheri/cheric.h>

#include <compat/cheriabi/cheriabi.h>
#include <compat/cheriabi/cheriabi_proto.h>
#include <compat/cheriabi/cheriabi_signal.h>
#include <compat/cheriabi/cheriabi_syscall.h>
#include <compat/cheriabi/cheriabi_util.h>

static int
aiocb_c_copyin(void * __capability ujob, kaiocb_t *kjob)
{

	return (copyincap_c(ujob, (__cheri_tocap kaiocb_t * __capability)kjob,
	    sizeof(*kjob)));
}

static long
aiocb_c_fetch_status(void * __capability ujob)
{
	struct aiocb_c * __capability ujob_c;

	ujob_c = (struct aiocb_c * __capability)ujob;
	return (fuword_c(&ujob_c->_aiocb_private.status));
}

static long
aiocb_c_fetch_error(void * __capability ujob)
{
	struct aiocb_c * __capability ujob_c;

	ujob_c = (struct aiocb_c * __capability)ujob;
	return (fuword_c(&ujob_c->_aiocb_private.error));
}

static void
aiocb_c_free_kaiocb(struct kaiocb *kjob)
{

	uma_zfree(aiocb_zone, kjob);
}

static int
aiocb_c_store_status(void * __capability ujob, long status)
{
	struct aiocb_c * __capability ujob_c;

	ujob_c = (struct aiocb_c * __capability)ujob;
	return (suword_c(&ujob_c->_aiocb_private.status, status));
}

static int
aiocb_c_store_error(void * __capability ujob, long error)
{
	struct aiocb_c * __capability ujob_c;

	ujob_c = (struct aiocb_c * __capability)ujob;
	return (suword_c(&ujob_c->_aiocb_private.error, error));
}

static int
aiocb_c_store_kernelinfo(void * __capability ujob, long jobref)
{

	/* Nothing uses kernelinfo so we don't update it */
	return (0);
}

static void
aiocb_c_save_aiocb(struct kaiocb *kjob, const void *ujobptrp)
{

	if (ujobptrp == NULL)
		memset(&kjob->ujobptr, 0, sizeof(kjob->ujobptr));
	else
		cheri_memcpy(&kjob->ujobptr, ujobptrp, sizeof(__intcap_t));
}

static int
aiocb_c_store_aiocb(kaiocb_t ** __capability ujobp, struct kaiocb *kjob)
{
	intcap_t ujob;

	if (kjob == NULL)
		ujob = 0;	/* XXXBD: is this sufficent? */
	else
		cheri_memcpy(&ujob, &kjob->ujobptr, sizeof(__intcap_t));

	return (copyoutcap_c( &ujob, ujobp, sizeof(intcap_t)));
}

static size_t
aiocb_c_size(void)
{

	return (sizeof(struct aiocb_c));
}

static struct aiocb_ops aiocb_c_ops = {
	.copyin = aiocb_c_copyin,
	.fetch_status = aiocb_c_fetch_status,
	.fetch_error = aiocb_c_fetch_error,
	.free_kaiocb = aiocb_c_free_kaiocb,
	.store_status = aiocb_c_store_status,
	.store_error = aiocb_c_store_error,
	.store_kernelinfo = aiocb_c_store_kernelinfo,
	.save_aiocb = aiocb_c_save_aiocb,
	.store_aiocb = aiocb_c_store_aiocb,
	.size = aiocb_c_size,
};

int
cheriabi_aio_return(struct thread *td, struct cheriabi_aio_return_args *uap)
{

	return (kern_aio_return(td, uap->aiocbp, &aiocb_c_ops));
}

int
cheriabi_aio_suspend(struct thread *td, struct cheriabi_aio_suspend_args *uap)
{
	struct timespec ts, *tsp;
	struct aiocb_c * __capability *ujoblist;
	int error;

	if (uap->nent < 0 || uap->nent > aio_listio_max)
		return (EINVAL);

	if (uap->timeout) {
		/* Get timespec struct. */
		if ((error = copyin_c(uap->timeout, &ts, sizeof(ts))) != 0)
			return (error);
		tsp = &ts;
	} else
		tsp = NULL;

	ujoblist = uma_zalloc(aiol_zone, M_WAITOK);
	error = copyincap_c(uap->aiocbp,
	    (__cheri_tocap struct aiocb_c * __capability * __capability)
	    ujoblist, uap->nent * sizeof(*ujoblist));
	if (error == 0)
		error = kern_aio_suspend(td, uap->nent,
		    (kaiocb_t * __capability *)ujoblist, tsp);
	uma_zfree(aiol_zone, ujoblist);
	return (error);
}

/*
 * This function exists soley to allow the size of uap->aiocbp to be
 * checked in the uap fill function.
 */
int
cheriabi_aio_cancel(struct thread *td, struct cheriabi_aio_cancel_args *uap)
{

	return(kern_aio_cancel(td, uap->fd,
	    (kaiocb_t * __capability)uap->aiocbp, &aiocb_c_ops));
}

int
cheriabi_aio_error(struct thread *td, struct cheriabi_aio_error_args *uap)
{

	return (kern_aio_error(td,
	    (kaiocb_t * __capability)uap->aiocbp,
	    &aiocb_c_ops));
}

int
cheriabi_aio_read(struct thread *td, struct cheriabi_aio_read_args *uap)
{

	return (aio_aqueue(td,
	    (kaiocb_t * __capability)uap->aiocbp,
	    &uap->aiocbp, NULL, LIO_READ, &aiocb_c_ops));
}

int
cheriabi_aio_write(struct thread *td, struct cheriabi_aio_write_args *uap)
{

	return (aio_aqueue(td,
	    (kaiocb_t * __capability)uap->aiocbp,
	    &uap->aiocbp, NULL, LIO_WRITE, &aiocb_c_ops));
}

int
cheriabi_aio_mlock(struct thread *td, struct cheriabi_aio_mlock_args *uap)
{

	return (aio_aqueue(td,
	    (kaiocb_t * __capability)uap->aiocbp,
	    &uap->aiocbp, NULL, LIO_MLOCK, &aiocb_c_ops));
}

int
cheriabi_aio_waitcomplete(struct thread *td,
    struct cheriabi_aio_waitcomplete_args *uap)
{
	struct timespec ts, *tsp;
	int error;

	if (uap->timeout) {
		/* Get timespec struct. */
		error = copyin_c(uap->timeout, &ts, sizeof(ts));
		if (error)
			return (error);
		tsp = &ts;
	} else
		tsp = NULL;

	return (kern_aio_waitcomplete(td,
	    (kaiocb_t ** __capability)uap->aiocbp, tsp,
	    &aiocb_c_ops));
}

int
cheriabi_aio_fsync(struct thread *td, struct cheriabi_aio_fsync_args *uap)
{

	return (kern_aio_fsync(td, uap->op,
	    (kaiocb_t * __capability)uap->aiocbp,
	    &uap->aiocbp, &aiocb_c_ops));
}

int
cheriabi_lio_listio(struct thread *td, struct cheriabi_lio_listio_args *uap)
{
	kaiocb_t * __capability *acb_list;
	ksigevent_t *sigp, sig;
	int error, nent;

	if ((uap->mode != LIO_NOWAIT) && (uap->mode != LIO_WAIT))
		return (EINVAL);

	nent = uap->nent;
	if (nent < 0 || nent > aio_listio_max)
		return (EINVAL);

	if (uap->sig && (uap->mode == LIO_NOWAIT)) {
		error = copyincap_c(uap->sig, &sig, sizeof(sig));
		if (error)
			return (error);
		sigp = &sig;
	} else
		sigp = NULL;
	acb_list = malloc(sizeof(kaiocb_t *) * nent, M_LIO, M_WAITOK);
	error = copyincap_c(uap->acb_list,
	    (__cheri_tocap kaiocb_t * __capability * __capability)acb_list,
	    nent * sizeof(*acb_list));
	if (error) {
		free(acb_list, M_LIO);
		return (error);
	}

	error = kern_lio_listio(td, uap->mode, (intcap_t)(vaddr_t)uap->acb_list,
	    acb_list, nent, sigp, &aiocb_c_ops);
	free(acb_list, M_LIO);
	return (error);
}
#endif /* COMPAT_CHERIABI */<|MERGE_RESOLUTION|>--- conflicted
+++ resolved
@@ -426,11 +426,6 @@
 	    NULL, NULL, NULL, UMA_ALIGN_PTR, UMA_ZONE_NOFREE);
 	aiocb_zone = uma_zcreate("AIOCB", sizeof(struct kaiocb), NULL, NULL,
 	    NULL, NULL, UMA_ALIGN_PTR, UMA_ZONE_NOFREE);
-<<<<<<< HEAD
-	aiol_zone = uma_zcreate("AIOL", aio_listio_max * sizeof(intptr_t),
-	    NULL, NULL, NULL, NULL, UMA_ALIGN_PTR, UMA_ZONE_NOFREE);
-=======
->>>>>>> d4f614fd
 	aiolio_zone = uma_zcreate("AIOLIO", sizeof(struct aioliojob), NULL,
 	    NULL, NULL, NULL, UMA_ALIGN_PTR, UMA_ZONE_NOFREE);
 	aiod_lifetime = AIOD_LIFETIME_DEFAULT;
@@ -2053,19 +2048,13 @@
 	} else
 		tsp = NULL;
 
-<<<<<<< HEAD
-	ujoblist = uma_zalloc(aiol_zone, M_WAITOK);
+	ujoblist = malloc(uap->nent * sizeof(ujoblist[0]), M_AIOS, M_WAITOK);
 	ujoblist_native = (kaiocb_t **)ujoblist;
-	error = copyin(uap->aiocbp, ujoblist_native,
-	    uap->nent * sizeof(ujoblist[0]));
+	error = copyin(uap->aiocbp, ujoblist, uap->nent * sizeof(ujoblist[0]));
+	if (error == 0)
+		error = kern_aio_suspend(td, uap->nent, ujoblist, tsp);
 	for (i = uap->nent - 1; i >= 0; i--)
 		ujoblist[i] = __USER_CAP_OBJ(ujoblist_native[i]);
-=======
-	ujoblist = malloc(uap->nent * sizeof(ujoblist[0]), M_AIOS, M_WAITOK);
-	error = copyin(uap->aiocbp, ujoblist, uap->nent * sizeof(ujoblist[0]));
->>>>>>> d4f614fd
-	if (error == 0)
-		error = kern_aio_suspend(td, uap->nent, ujoblist, tsp);
 	free(ujoblist, M_AIOS);
 	return (error);
 }
@@ -3309,7 +3298,7 @@
 	struct aiocb_c * __capability *ujoblist;
 	int error;
 
-	if (uap->nent < 0 || uap->nent > aio_listio_max)
+	if (uap->nent < 0 || uap->nent > max_aio_queue_per_proc)
 		return (EINVAL);
 
 	if (uap->timeout) {
@@ -3320,14 +3309,14 @@
 	} else
 		tsp = NULL;
 
-	ujoblist = uma_zalloc(aiol_zone, M_WAITOK);
+	ujoblist = malloc(uap->nent * sizeof(ujoblist[0]), M_AIOS, M_WAITOK);
 	error = copyincap_c(uap->aiocbp,
 	    (__cheri_tocap struct aiocb_c * __capability * __capability)
 	    ujoblist, uap->nent * sizeof(*ujoblist));
 	if (error == 0)
 		error = kern_aio_suspend(td, uap->nent,
 		    (kaiocb_t * __capability *)ujoblist, tsp);
-	uma_zfree(aiol_zone, ujoblist);
+	free(ujoblist, M_AIOS);
 	return (error);
 }
 
@@ -3420,7 +3409,7 @@
 		return (EINVAL);
 
 	nent = uap->nent;
-	if (nent < 0 || nent > aio_listio_max)
+	if (nent < 0 || nent > max_aio_queue_per_proc)
 		return (EINVAL);
 
 	if (uap->sig && (uap->mode == LIO_NOWAIT)) {
