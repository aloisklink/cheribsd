--- conflicted
+++ resolved
@@ -2873,12 +2873,7 @@
 	CP(job32, *kcb, aio_fildes);
 	CP(job32, *kcb, aio_offset);
 	CP(job32, *kcb, aio_lio_opcode);
-<<<<<<< HEAD
-	if (type == LIO_READV || type == LIO_WRITEV) {
-=======
 	if (type & LIO_VECTORED) {
-		iov32 = PTRIN(job32.aio_iov);
->>>>>>> 2247f489
 		CP(job32, *kcb, aio_iovcnt);
 		iov32 = __USER_CAP(job32.aio_iov, kcb->aio_iovcnt * sizeof(struct iovec32));
 		/* malloc a uio and copy in the iovec */
@@ -3347,7 +3342,7 @@
 	CP(job64, *kcb, aio_fildes);
 	CP(job64, *kcb, aio_offset);
 	CP(job64, *kcb, aio_lio_opcode);
-	if (type == LIO_READV || type == LIO_WRITEV) {
+	if (type & LIO_VECTORED) {
 		CP(job64, *kcb, aio_iovcnt);
 		iov64 = __USER_CAP(job64.aio_iov, kcb->aio_iovcnt * sizeof(struct iovec64));
 		/* malloc a uio and copy in the iovec */
