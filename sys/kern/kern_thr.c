--- conflicted
+++ resolved
@@ -364,16 +364,13 @@
 	if (p->p_ptevents & PTRACE_LWP) {
 		p->p_pendingexits++;
 		ptracestop(td, SIGTRAP, NULL);
-<<<<<<< HEAD
-	PROC_UNLOCK(p);
+		p->p_pendingexits--;
+	}
+	tidhash_remove(td);
+
 #ifdef CPU_CHERI
 	colocation_thread_exit(td);
 #endif
-=======
-		p->p_pendingexits--;
-	}
->>>>>>> 26b6024d
-	tidhash_remove(td);
 
 	/*
 	 * The check above should prevent all other threads from this
