/*-
 * SPDX-License-Identifier: BSD-4-Clause AND BSD-2-Clause-FreeBSD
 *
 * Copyright (c) 1994 Adam Glass and Charles Hannum.  All rights reserved.
 *
 * Redistribution and use in source and binary forms, with or without
 * modification, are permitted provided that the following conditions
 * are met:
 * 1. Redistributions of source code must retain the above copyright
 *    notice, this list of conditions and the following disclaimer.
 * 2. Redistributions in binary form must reproduce the above copyright
 *    notice, this list of conditions and the following disclaimer in the
 *    documentation and/or other materials provided with the distribution.
 * 3. All advertising materials mentioning features or use of this software
 *    must display the following acknowledgement:
 *	This product includes software developed by Adam Glass and Charles
 *	Hannum.
 * 4. The names of the authors may not be used to endorse or promote products
 *    derived from this software without specific prior written permission.
 *
 * THIS SOFTWARE IS PROVIDED BY THE AUTHORS ``AS IS'' AND ANY EXPRESS OR
 * IMPLIED WARRANTIES, INCLUDING, BUT NOT LIMITED TO, THE IMPLIED WARRANTIES
 * OF MERCHANTABILITY AND FITNESS FOR A PARTICULAR PURPOSE ARE DISCLAIMED.
 * IN NO EVENT SHALL THE AUTHORS BE LIABLE FOR ANY DIRECT, INDIRECT,
 * INCIDENTAL, SPECIAL, EXEMPLARY, OR CONSEQUENTIAL DAMAGES (INCLUDING, BUT
 * NOT LIMITED TO, PROCUREMENT OF SUBSTITUTE GOODS OR SERVICES; LOSS OF USE,
 * DATA, OR PROFITS; OR BUSINESS INTERRUPTION) HOWEVER CAUSED AND ON ANY
 * THEORY OF LIABILITY, WHETHER IN CONTRACT, STRICT LIABILITY, OR TORT
 * (INCLUDING NEGLIGENCE OR OTHERWISE) ARISING IN ANY WAY OUT OF THE USE OF
 * THIS SOFTWARE, EVEN IF ADVISED OF THE POSSIBILITY OF SUCH DAMAGE.
 *
 * $NetBSD: sysv_shm.c,v 1.39 1997/10/07 10:02:03 drochner Exp $
 */
/*-
 * Copyright (c) 2003-2005 McAfee, Inc.
 * Copyright (c) 2016-2017 Robert N. M. Watson
 * All rights reserved.
 *
 * This software was developed for the FreeBSD Project in part by McAfee
 * Research, the Security Research Division of McAfee, Inc under DARPA/SPAWAR
 * contract N66001-01-C-8035 ("CBOSS"), as part of the DARPA CHATS research
 * program.
 *
 * Portions of this software were developed by BAE Systems, the University of
 * Cambridge Computer Laboratory, and Memorial University under DARPA/AFRL
 * contract FA8650-15-C-7558 ("CADETS"), as part of the DARPA Transparent
 * Computing (TC) research program.
 *
 * Redistribution and use in source and binary forms, with or without
 * modification, are permitted provided that the following conditions
 * are met:
 * 1. Redistributions of source code must retain the above copyright
 *    notice, this list of conditions and the following disclaimer.
 * 2. Redistributions in binary form must reproduce the above copyright
 *    notice, this list of conditions and the following disclaimer in the
 *    documentation and/or other materials provided with the distribution.
 *
 * THIS SOFTWARE IS PROVIDED BY THE AUTHOR AND CONTRIBUTORS ``AS IS'' AND
 * ANY EXPRESS OR IMPLIED WARRANTIES, INCLUDING, BUT NOT LIMITED TO, THE
 * IMPLIED WARRANTIES OF MERCHANTABILITY AND FITNESS FOR A PARTICULAR PURPOSE
 * ARE DISCLAIMED.  IN NO EVENT SHALL THE AUTHOR OR CONTRIBUTORS BE LIABLE
 * FOR ANY DIRECT, INDIRECT, INCIDENTAL, SPECIAL, EXEMPLARY, OR CONSEQUENTIAL
 * DAMAGES (INCLUDING, BUT NOT LIMITED TO, PROCUREMENT OF SUBSTITUTE GOODS
 * OR SERVICES; LOSS OF USE, DATA, OR PROFITS; OR BUSINESS INTERRUPTION)
 * HOWEVER CAUSED AND ON ANY THEORY OF LIABILITY, WHETHER IN CONTRACT, STRICT
 * LIABILITY, OR TORT (INCLUDING NEGLIGENCE OR OTHERWISE) ARISING IN ANY WAY
 * OUT OF THE USE OF THIS SOFTWARE, EVEN IF ADVISED OF THE POSSIBILITY OF
 * SUCH DAMAGE.
 */

#include <sys/cdefs.h>
__FBSDID("$FreeBSD$");

#include "opt_sysvipc.h"

#include <sys/param.h>
#include <sys/systm.h>
#include <sys/abi_compat.h>
#include <sys/kernel.h>
#include <sys/limits.h>
#include <sys/lock.h>
#include <sys/sysctl.h>
#include <sys/shm.h>
#include <sys/proc.h>
#include <sys/malloc.h>
#include <sys/mman.h>
#include <sys/module.h>
#include <sys/mutex.h>
#include <sys/racct.h>
#include <sys/resourcevar.h>
#include <sys/rwlock.h>
#include <sys/stat.h>
#include <sys/syscall.h>
#include <sys/syscallsubr.h>
#include <sys/sysent.h>
#include <sys/sysproto.h>
#include <sys/jail.h>

#if __has_feature(capabilities)
#include <cheri/cheric.h>
#endif

#ifdef COMPAT_CHERIABI
#include <sys/user.h>
#include <compat/cheriabi/cheriabi_proto.h>
#include <compat/cheriabi/cheriabi_syscall.h>
#include <compat/cheriabi/cheriabi_util.h>
#endif

#include <security/audit/audit.h>
#include <security/mac/mac_framework.h>

#include <vm/vm.h>
#include <vm/vm_param.h>
#include <vm/pmap.h>
#include <vm/vm_object.h>
#include <vm/vm_map.h>
#include <vm/vm_page.h>
#include <vm/vm_pager.h>
#include <vm/cheri.h>

FEATURE(sysv_shm, "System V shared memory segments support");

static MALLOC_DEFINE(M_SHM, "shm", "SVID compatible shared memory segments");

static int shmget_allocate_segment(struct thread *td,
    struct shmget_args *uap, int mode);
static int shmget_existing(struct thread *td, struct shmget_args *uap,
    int mode, int segnum);
static int kern_shmat(struct thread *td, int shmid,
	const void * __capability shmaddr, int shmflg);
static int kern_shmdt(struct thread *td, const void * __capability shmaddr);
static int user_shmctl(struct thread *td, int shmid, int cmd,
    struct shmid_ds * __capability ubuf);

#define	SHMSEG_FREE     	0x0200
#define	SHMSEG_REMOVED  	0x0400
#define	SHMSEG_ALLOCATED	0x0800

static int shm_last_free, shm_nused, shmalloced;
vm_size_t shm_committed;
static struct shmid_kernel *shmsegs;
static unsigned shm_prison_slot;

struct shmmap_state {
	vm_offset_t va;
	int shmid;
};

static void shm_deallocate_segment(struct shmid_kernel *);
static int shm_find_segment_by_key(struct prison *, key_t);
static struct shmid_kernel *shm_find_segment(struct prison *, int, bool);
static int shm_delete_mapping(struct vmspace *vm, struct shmmap_state *);
static void shmrealloc(void);
static int shminit(void);
static int sysvshm_modload(struct module *, int, void *);
static int shmunload(void);
#ifndef SYSVSHM
static void shmexit_myhook(struct vmspace *vm);
static void shmfork_myhook(struct proc *p1, struct proc *p2);
#endif
static int sysctl_shmsegs(SYSCTL_HANDLER_ARGS);
static void shm_remove(struct shmid_kernel *, int);
static struct prison *shm_find_prison(struct ucred *);
static int shm_prison_cansee(struct prison *, struct shmid_kernel *);
static int shm_prison_check(void *, void *);
static int shm_prison_set(void *, void *);
static int shm_prison_get(void *, void *);
static int shm_prison_remove(void *, void *);
static void shm_prison_cleanup(struct prison *);

/*
 * Tuneable values.
 */
#ifndef SHMMAXPGS
#define	SHMMAXPGS	131072	/* Note: sysv shared memory is swap backed. */
#endif
#ifndef SHMMAX
#define	SHMMAX	(SHMMAXPGS*PAGE_SIZE)
#endif
#ifndef SHMMIN
#define	SHMMIN	1
#endif
#ifndef SHMMNI
#define	SHMMNI	192
#endif
#ifndef SHMSEG
#define	SHMSEG	128
#endif
#ifndef SHMALL
#define	SHMALL	(SHMMAXPGS)
#endif

struct	shminfo shminfo = {
	.shmmax = SHMMAX,
	.shmmin = SHMMIN,
	.shmmni = SHMMNI,
	.shmseg = SHMSEG,
	.shmall = SHMALL
};

static int shm_use_phys;
static int shm_allow_removed = 1;

SYSCTL_ULONG(_kern_ipc, OID_AUTO, shmmax, CTLFLAG_RWTUN, &shminfo.shmmax, 0,
    "Maximum shared memory segment size");
SYSCTL_ULONG(_kern_ipc, OID_AUTO, shmmin, CTLFLAG_RWTUN, &shminfo.shmmin, 0,
    "Minimum shared memory segment size");
SYSCTL_ULONG(_kern_ipc, OID_AUTO, shmmni, CTLFLAG_RDTUN, &shminfo.shmmni, 0,
    "Number of shared memory identifiers");
SYSCTL_ULONG(_kern_ipc, OID_AUTO, shmseg, CTLFLAG_RDTUN, &shminfo.shmseg, 0,
    "Number of segments per process");
SYSCTL_ULONG(_kern_ipc, OID_AUTO, shmall, CTLFLAG_RWTUN, &shminfo.shmall, 0,
    "Maximum number of pages available for shared memory");
SYSCTL_INT(_kern_ipc, OID_AUTO, shm_use_phys, CTLFLAG_RWTUN,
    &shm_use_phys, 0, "Enable/Disable locking of shared memory pages in core");
SYSCTL_INT(_kern_ipc, OID_AUTO, shm_allow_removed, CTLFLAG_RWTUN,
    &shm_allow_removed, 0,
    "Enable/Disable attachment to attached segments marked for removal");
SYSCTL_PROC(_kern_ipc, OID_AUTO, shmsegs, CTLTYPE_OPAQUE | CTLFLAG_RD |
    CTLFLAG_MPSAFE, NULL, 0, sysctl_shmsegs, "",
    "Array of struct shmid_kernel for each potential shared memory segment");

static struct sx sysvshmsx;
#define	SYSVSHM_LOCK()		sx_xlock(&sysvshmsx)
#define	SYSVSHM_UNLOCK()	sx_xunlock(&sysvshmsx)
#define	SYSVSHM_ASSERT_LOCKED()	sx_assert(&sysvshmsx, SA_XLOCKED)

static int
shm_find_segment_by_key(struct prison *pr, key_t key)
{
	int i;

	for (i = 0; i < shmalloced; i++)
		if ((shmsegs[i].u.shm_perm.mode & SHMSEG_ALLOCATED) &&
		    shmsegs[i].cred != NULL &&
		    shmsegs[i].cred->cr_prison == pr &&
		    shmsegs[i].u.shm_perm.key == key)
			return (i);
	return (-1);
}

/*
 * Finds segment either by shmid if is_shmid is true, or by segnum if
 * is_shmid is false.
 */
static struct shmid_kernel *
shm_find_segment(struct prison *rpr, int arg, bool is_shmid)
{
	struct shmid_kernel *shmseg;
	int segnum;

	segnum = is_shmid ? IPCID_TO_IX(arg) : arg;
	if (segnum < 0 || segnum >= shmalloced)
		return (NULL);
	shmseg = &shmsegs[segnum];
	if ((shmseg->u.shm_perm.mode & SHMSEG_ALLOCATED) == 0 ||
	    (!shm_allow_removed &&
	    (shmseg->u.shm_perm.mode & SHMSEG_REMOVED) != 0) ||
	    (is_shmid && shmseg->u.shm_perm.seq != IPCID_TO_SEQ(arg)) ||
	    shm_prison_cansee(rpr, shmseg) != 0)
		return (NULL);
	return (shmseg);
}

static void
shm_deallocate_segment(struct shmid_kernel *shmseg)
{
	vm_size_t size;

	SYSVSHM_ASSERT_LOCKED();

	vm_object_deallocate(shmseg->object);
	shmseg->object = NULL;
	size = round_page(shmseg->u.shm_segsz);
#if __has_feature(capabilities)
	if (SV_CURPROC_FLAG(SV_CHERI))
		size = CHERI_REPRESENTABLE_LENGTH(size);
#endif
	shm_committed -= btoc(size);
	shm_nused--;
	shmseg->u.shm_perm.mode = SHMSEG_FREE;
#ifdef MAC
	mac_sysvshm_cleanup(shmseg);
#endif
	racct_sub_cred(shmseg->cred, RACCT_NSHM, 1);
	racct_sub_cred(shmseg->cred, RACCT_SHMSIZE, size);
	crfree(shmseg->cred);
	shmseg->cred = NULL;
}

static int
shm_delete_mapping(struct vmspace *vm, struct shmmap_state *shmmap_s)
{
	struct shmid_kernel *shmseg;
	int segnum, result;
	vm_size_t size;

	SYSVSHM_ASSERT_LOCKED();
	segnum = IPCID_TO_IX(shmmap_s->shmid);
	KASSERT(segnum >= 0 && segnum < shmalloced,
	    ("segnum %d shmalloced %d", segnum, shmalloced));

	shmseg = &shmsegs[segnum];
	size = round_page(shmseg->u.shm_segsz);
#if __has_feature(capabilities)
	if (SV_CURPROC_FLAG(SV_CHERI))
		size = CHERI_REPRESENTABLE_LENGTH(size);
#endif
	result = vm_map_remove(&vm->vm_map, shmmap_s->va, shmmap_s->va + size);
	if (result != KERN_SUCCESS)
		return (EINVAL);
	shmmap_s->shmid = -1;
	shmseg->u.shm_dtime = time_second;
	if (--shmseg->u.shm_nattch == 0 &&
	    (shmseg->u.shm_perm.mode & SHMSEG_REMOVED)) {
		shm_deallocate_segment(shmseg);
		shm_last_free = segnum;
	}
	return (0);
}

static void
shm_remove(struct shmid_kernel *shmseg, int segnum)
{

	shmseg->u.shm_perm.key = IPC_PRIVATE;
	shmseg->u.shm_perm.mode |= SHMSEG_REMOVED;
	if (shmseg->u.shm_nattch == 0) {
		shm_deallocate_segment(shmseg);
		shm_last_free = segnum;
	}
}

static struct prison *
shm_find_prison(struct ucred *cred)
{
	struct prison *pr, *rpr;

	pr = cred->cr_prison;
	prison_lock(pr);
	rpr = osd_jail_get(pr, shm_prison_slot);
	prison_unlock(pr);
	return rpr;
}

static int
shm_prison_cansee(struct prison *rpr, struct shmid_kernel *shmseg)
{

	if (shmseg->cred == NULL ||
	    !(rpr == shmseg->cred->cr_prison ||
	      prison_ischild(rpr, shmseg->cred->cr_prison)))
		return (EINVAL);
	return (0);
}

static int
kern_shmdt_locked(struct thread *td, const void * __capability shmaddr)
{
	struct proc *p = td->td_proc;
	struct shmmap_state *shmmap_s;
#ifdef MAC
	int error;
#endif
	int i;

	SYSVSHM_ASSERT_LOCKED();
	if (shm_find_prison(td->td_ucred) == NULL)
		return (ENOSYS);
	shmmap_s = p->p_vmspace->vm_shm;
 	if (shmmap_s == NULL)
		return (EINVAL);
	AUDIT_ARG_SVIPC_ID(shmmap_s->shmid);
	for (i = 0; i < shminfo.shmseg; i++, shmmap_s++) {
		if (shmmap_s->shmid != -1 &&
		    shmmap_s->va == (__cheri_addr vm_offset_t)shmaddr) {
			break;
		}
	}
	if (i == shminfo.shmseg)
		return (EINVAL);
#ifdef MAC
	error = mac_sysvshm_check_shmdt(td->td_ucred,
	    &shmsegs[IPCID_TO_IX(shmmap_s->shmid)]);
	if (error != 0)
		return (error);
#endif
	return (shm_delete_mapping(p->p_vmspace, shmmap_s));
}

#ifndef _SYS_SYSPROTO_H_
struct shmdt_args {
	const void *shmaddr;
};
#endif
int
sys_shmdt(struct thread *td, struct shmdt_args *uap)
{

	return (kern_shmdt(td, uap->shmaddr));
}

static int
kern_shmdt(struct thread *td, const void * __capability shmaddr)
{
	int error;

#if __has_feature(capabilities)
	/*
	 * Check for VMMAP unconditionally as non-CheriABI processes
	 * will have added it in __USER_CAP.
	 */
	if (shmaddr != NULL &&
	    (cheri_getperm(shmaddr) & CHERI_PERM_CHERIABI_VMMAP) == 0)
		return (EPROT);
#endif

	SYSVSHM_LOCK();
	error = kern_shmdt_locked(td, shmaddr);
	SYSVSHM_UNLOCK();
	return (error);
}

static int
kern_shmat_locked(struct thread *td, int shmid,
    const void * __capability shmaddr, int shmflg)
{
	struct prison *rpr;
	struct proc *p = td->td_proc;
	struct shmid_kernel *shmseg;
	struct shmmap_state *shmmap_s;
	vm_offset_t attach_va = 0, max_va;
	vm_ptr_t attach_addr;
	vm_prot_t prot;
	vm_size_t size;
	int cow, error, find_space, i, rv;

	AUDIT_ARG_SVIPC_ID(shmid);
	AUDIT_ARG_VALUE(shmflg);

	SYSVSHM_ASSERT_LOCKED();
	rpr = shm_find_prison(td->td_ucred);
	if (rpr == NULL)
		return (ENOSYS);
	shmmap_s = p->p_vmspace->vm_shm;
	if (shmmap_s == NULL) {
		shmmap_s = malloc(shminfo.shmseg * sizeof(struct shmmap_state),
		    M_SHM, M_WAITOK);
		for (i = 0; i < shminfo.shmseg; i++)
			shmmap_s[i].shmid = -1;
		KASSERT(p->p_vmspace->vm_shm == NULL, ("raced"));
		p->p_vmspace->vm_shm = shmmap_s;
	}
	shmseg = shm_find_segment(rpr, shmid, true);
	if (shmseg == NULL)
		return (EINVAL);
	error = ipcperm(td, &shmseg->u.shm_perm,
	    (shmflg & SHM_RDONLY) ? IPC_R : IPC_R|IPC_W);
	if (error != 0)
		return (error);
#ifdef MAC
	error = mac_sysvshm_check_shmat(td->td_ucred, shmseg, shmflg);
	if (error != 0)
		return (error);
#endif
	for (i = 0; i < shminfo.shmseg; i++) {
		if (shmmap_s->shmid == -1)
			break;
		shmmap_s++;
	}
	if (i >= shminfo.shmseg)
		return (EMFILE);
	size = round_page(shmseg->u.shm_segsz);
#if __has_feature(capabilities)
	if (SV_CURPROC_FLAG(SV_CHERI))
		size = CHERI_REPRESENTABLE_LENGTH(size);
#endif
	prot = VM_PROT_READ;
	cow = MAP_INHERIT_SHARE | MAP_PREFAULT_PARTIAL;
	if ((shmflg & SHM_RDONLY) == 0)
		prot |= VM_PROT_WRITE;
	if (shmaddr != NULL) {
#if __has_feature(capabilities)
		if (SV_CURPROC_FLAG(SV_CHERI)) {
			if ((shmflg & SHM_RND) != 0)
				attach_va = rounddown2((__cheri_addr vm_offset_t)shmaddr,
				    CHERI_SHMLBA);
			else if (((__cheri_addr vm_offset_t)shmaddr & (SHMLBA-1)) == 0 &&
			    ((__cheri_addr vm_offset_t)shmaddr & CHERI_ALIGN_MASK(size))
			    == 0)
				attach_va = (__cheri_addr vm_offset_t)shmaddr;
			else
				return (EINVAL);
		} else
#endif /* __has_feature(capabilities) */
		{
			if ((shmflg & SHM_RND) != 0)
				attach_va = rounddown2((__cheri_addr vm_offset_t)shmaddr, SHMLBA);
			else if (((__cheri_addr vm_offset_t)shmaddr & (SHMLBA-1)) == 0)
				attach_va = (__cheri_addr vm_offset_t)shmaddr;
			else
				return (EINVAL);
		}
		if ((shmflg & SHM_RND) != 0)
			attach_va = rounddown2((__cheri_addr vm_offset_t)shmaddr, SHMLBA);
		else if (((__cheri_addr vm_offset_t)shmaddr & (SHMLBA-1)) == 0)
			attach_va = (__cheri_addr vm_offset_t)shmaddr;
		else
			return (EINVAL);
		shmaddr = (const char * __capability)shmaddr -
		    ((__cheri_addr vm_offset_t)shmaddr - attach_va);
		if ((shmflg & SHM_REMAP) != 0)
			cow |= MAP_REMAP;
		find_space = VMFS_NO_SPACE;
	} else {
		/*
		 * Check that shmaddr (as adjusted for SHM_RND) has
		 * enough space for a mapping.  For CheriABI this means
		 * that we alread control this address space.  For
		 * hybrid code this ensures we're inside DDC (as our
		 * capability is DDC derived).  For existing programs
		 * this is a nop, but for in address space compartments
		 * where ddc is reduced, it is a security feature.
		 *
		 * NOTE: for CheriABI this means shmaddr must have
		 * previously allocated so a capability exists.
		 */
		if (!__CAP_CHECK(shmaddr, size))
			return (EINVAL);
#if __has_feature(capabilities)
		if (SV_CURPROC_FLAG(SV_CHERI)) {
			/*
			 * Require representable alignment for large objects
			 * and preserve the fragmentation promoting default
			 * of attempting to superpage align other objects.
			 *
			 * XXX: 12 should probably be the superpage shift.
			 */
			find_space = CHERI_REPRESENTABLE_ALIGNMENT(size) < (1UL << 12) ?
			    VMFS_OPTIMAL_SPACE :
			    VMFS_ALIGNED_SPACE(CHERI_ALIGN_SHIFT(size));
			shmaddr = td->td_cheri_mmap_cap;
			attach_va = cheri_getbase(shmaddr);
		} else
#endif
		{
			find_space = VMFS_OPTIMAL_SPACE;
			/*
			 * This is just a hint to vm_map_find() about where to
			 * put it.
			 */
			attach_va = round_page(
			    (vm_offset_t)p->p_vmspace->vm_daddr +
			    lim_max(td, RLIMIT_DATA));
		}
	}
#if __has_feature(capabilities)
	max_va = cheri_getbase(shmaddr) + cheri_getlen(shmaddr);
#else
	max_va = 0;
#endif
	vm_object_reference(shmseg->object);
	attach_addr = attach_va;
	rv = vm_map_find(&p->p_vmspace->vm_map, shmseg->object, 0, &attach_addr,
	    size, max_va, find_space, prot, prot, cow);
	if (rv != KERN_SUCCESS) {
		vm_object_deallocate(shmseg->object);
		return (ENOMEM);
	}
	CHERI_VM_ASSERT_VALID(attach_addr);

	shmmap_s->va = (vm_offset_t)attach_addr;
	shmmap_s->shmid = shmid;
	shmseg->u.shm_lpid = p->p_pid;
	shmseg->u.shm_atime = time_second;
	shmseg->u.shm_nattch++;
#if __has_feature(capabilities)
	if (SV_CURPROC_FLAG(SV_CHERI)) {
<<<<<<< HEAD
		/*
		 * XXX-AM: In the purecap kernel we currently do the same and
		 * re-derive the mmapped capability from the thread mmap
		 * capability. However we could directly return the capability
		 * given by vm_map_find().
		 */
		shmaddr = cheri_setaddress(shmaddr, (vm_offset_t)attach_addr);
		shmaddr = cheri_csetbounds(shmaddr,
=======
		shmaddr = cheri_setoffset(shmaddr,
		    attach_va - cheri_getbase(shmaddr));
		shmaddr = cheri_setbounds(shmaddr,
>>>>>>> 22e7e049
		    CHERI_REPRESENTABLE_LENGTH(shmseg->u.shm_segsz));
		/* XXX: set perms */
		td->td_retval[0] = (uintcap_t)__DECONST_CAP(void * __capability,
		    shmaddr);
	} else
#endif
		td->td_retval[0] = (vm_offset_t)attach_addr;
	return (error);
}

static int
kern_shmat(struct thread *td, int shmid, const void * __capability shmaddr,
    int shmflg)
{
	int error;

#if __has_feature(capabilities)
	/*
	 * Check for VMMAP unconditionally as non-CheriABI processes
	 * will have added it in __USER_CAP.
	 */
	if (shmaddr != NULL &&
	    (cheri_getperm(shmaddr) & CHERI_PERM_CHERIABI_VMMAP) == 0)
		return (EPROT);
#endif

	SYSVSHM_LOCK();
	error = kern_shmat_locked(td, shmid, shmaddr, shmflg);
	SYSVSHM_UNLOCK();
	return (error);
}

#ifndef _SYS_SYSPROTO_H_
struct shmat_args {
	int shmid;
	const void *shmaddr;
	int shmflg;
};
#endif
int
sys_shmat(struct thread *td, struct shmat_args *uap)
{

	return (kern_shmat(td, uap->shmid, uap->shmaddr, uap->shmflg));
}

static int
kern_shmctl_locked(struct thread *td, int shmid, int cmd, void *buf,
    size_t *bufsz)
{
	struct prison *rpr;
	struct shmid_kernel *shmseg;
	struct shmid_ds *shmidp;
	struct shm_info shm_info;
	int error;

	SYSVSHM_ASSERT_LOCKED();

	rpr = shm_find_prison(td->td_ucred);
	if (rpr == NULL)
		return (ENOSYS);

	AUDIT_ARG_SVIPC_ID(shmid);
	AUDIT_ARG_SVIPC_CMD(cmd);

	switch (cmd) {
	/*
	 * It is possible that kern_shmctl is being called from the Linux ABI
	 * layer, in which case, we will need to implement IPC_INFO.  It should
	 * be noted that other shmctl calls will be funneled through here for
	 * Linix binaries as well.
	 *
	 * NB: The Linux ABI layer will convert this data to structure(s) more
	 * consistent with the Linux ABI.
	 */
	case IPC_INFO:
		memcpy(buf, &shminfo, sizeof(shminfo));
		if (bufsz)
			*bufsz = sizeof(shminfo);
		td->td_retval[0] = shmalloced;
		return (0);
	case SHM_INFO: {
		shm_info.used_ids = shm_nused;
		shm_info.shm_rss = 0;	/*XXX where to get from ? */
		shm_info.shm_tot = 0;	/*XXX where to get from ? */
		shm_info.shm_swp = 0;	/*XXX where to get from ? */
		shm_info.swap_attempts = 0;	/*XXX where to get from ? */
		shm_info.swap_successes = 0;	/*XXX where to get from ? */
		memcpy(buf, &shm_info, sizeof(shm_info));
		if (bufsz != NULL)
			*bufsz = sizeof(shm_info);
		td->td_retval[0] = shmalloced;
		return (0);
	}
	}
	shmseg = shm_find_segment(rpr, shmid, cmd != SHM_STAT);
	if (shmseg == NULL)
		return (EINVAL);
#ifdef MAC
	error = mac_sysvshm_check_shmctl(td->td_ucred, shmseg, cmd);
	if (error != 0)
		return (error);
#endif
	switch (cmd) {
	case SHM_STAT:
	case IPC_STAT:
		shmidp = (struct shmid_ds *)buf;
		error = ipcperm(td, &shmseg->u.shm_perm, IPC_R);
		if (error != 0)
			return (error);
		memcpy(shmidp, &shmseg->u, sizeof(struct shmid_ds));
		if (td->td_ucred->cr_prison != shmseg->cred->cr_prison)
			shmidp->shm_perm.key = IPC_PRIVATE;
		if (bufsz != NULL)
			*bufsz = sizeof(struct shmid_ds);
		if (cmd == SHM_STAT) {
			td->td_retval[0] = IXSEQ_TO_IPCID(shmid,
			    shmseg->u.shm_perm);
		}
		break;
	case IPC_SET:
		shmidp = (struct shmid_ds *)buf;
		AUDIT_ARG_SVIPC_PERM(&shmidp->shm_perm);
		error = ipcperm(td, &shmseg->u.shm_perm, IPC_M);
		if (error != 0)
			return (error);
		shmseg->u.shm_perm.uid = shmidp->shm_perm.uid;
		shmseg->u.shm_perm.gid = shmidp->shm_perm.gid;
		shmseg->u.shm_perm.mode =
		    (shmseg->u.shm_perm.mode & ~ACCESSPERMS) |
		    (shmidp->shm_perm.mode & ACCESSPERMS);
		shmseg->u.shm_ctime = time_second;
		break;
	case IPC_RMID:
		error = ipcperm(td, &shmseg->u.shm_perm, IPC_M);
		if (error != 0)
			return (error);
		shm_remove(shmseg, IPCID_TO_IX(shmid));
		break;
#if 0
	case SHM_LOCK:
	case SHM_UNLOCK:
#endif
	default:
		error = EINVAL;
		break;
	}
	return (error);
}

int
kern_shmctl(struct thread *td, int shmid, int cmd, void *buf, size_t *bufsz)
{
	int error;

	SYSVSHM_LOCK();
	error = kern_shmctl_locked(td, shmid, cmd, buf, bufsz);
	SYSVSHM_UNLOCK();
	return (error);
}

#ifndef _SYS_SYSPROTO_H_
struct shmctl_args {
	int shmid;
	int cmd;
	struct shmid_ds *buf;
};
#endif
int
sys_shmctl(struct thread *td, struct shmctl_args *uap)
{

	return (user_shmctl(td, uap->shmid, uap->cmd, uap->buf));
}

#ifdef COMPAT_CHERIABI
int
cheriabi_shmat(struct thread *td, struct cheriabi_shmat_args *uap)
{

	return (kern_shmat(td, uap->shmid, uap->shmaddr, uap->shmflg));
}

int
cheriabi_shmdt(struct thread *td, struct cheriabi_shmdt_args *uap)
{

	return (kern_shmdt(td, uap->shmaddr));
}

int
cheriabi_shmctl(struct thread *td, struct cheriabi_shmctl_args *uap)
{

	return (user_shmctl(td, uap->shmid, uap->cmd, uap->buf));
}
#endif

static int
user_shmctl(struct thread *td, int shmid, int cmd,
    struct shmid_ds * __capability ubuf)
{
	int error;
	struct shmid_ds buf;
	size_t bufsz;

	/*
	 * The only reason IPC_INFO, SHM_INFO, SHM_STAT exists is to support
	 * Linux binaries.  If we see the call come through the FreeBSD ABI,
	 * return an error back to the user since we do not to support this.
	 */
	if (cmd == IPC_INFO || cmd == SHM_INFO || cmd == SHM_STAT)
		return (EINVAL);

	/* IPC_SET needs to copyin the buffer before calling kern_shmctl */
	if (cmd == IPC_SET) {
		if ((error = copyin(ubuf, &buf, sizeof(struct shmid_ds))))
			goto done;
	}

	error = kern_shmctl(td, shmid, cmd, &buf, &bufsz);
	if (error)
		goto done;

	/* Cases in which we need to copyout */
	switch (cmd) {
	case IPC_STAT:
		error = copyout(&buf, ubuf, bufsz);
		break;
	}

done:
	if (error) {
		/* Invalidate the return value */
		td->td_retval[0] = -1;
	}
	return (error);
}

static int
shmget_existing(struct thread *td, struct shmget_args *uap, int mode,
    int segnum)
{
	struct shmid_kernel *shmseg;
#ifdef MAC
	int error;
#endif

	SYSVSHM_ASSERT_LOCKED();
	KASSERT(segnum >= 0 && segnum < shmalloced,
	    ("segnum %d shmalloced %d", segnum, shmalloced));
	shmseg = &shmsegs[segnum];
	if ((uap->shmflg & (IPC_CREAT | IPC_EXCL)) == (IPC_CREAT | IPC_EXCL))
		return (EEXIST);
#ifdef MAC
	error = mac_sysvshm_check_shmget(td->td_ucred, shmseg, uap->shmflg);
	if (error != 0)
		return (error);
#endif
	if (uap->size != 0 && uap->size > shmseg->u.shm_segsz)
		return (EINVAL);
	td->td_retval[0] = IXSEQ_TO_IPCID(segnum, shmseg->u.shm_perm);
	return (0);
}

static int
shmget_allocate_segment(struct thread *td, struct shmget_args *uap, int mode)
{
	struct ucred *cred = td->td_ucred;
	struct shmid_kernel *shmseg;
	vm_object_t shm_object;
	int i, segnum;
	size_t size;

	SYSVSHM_ASSERT_LOCKED();

	if (uap->size < shminfo.shmmin || uap->size > shminfo.shmmax)
		return (EINVAL);
	if (shm_nused >= shminfo.shmmni) /* Any shmids left? */
		return (ENOSPC);
	size = round_page(uap->size);
#if __has_feature(capabilities)
	if (SV_CURPROC_FLAG(SV_CHERI))
		size = CHERI_REPRESENTABLE_LENGTH(size);
#endif
	if (shm_committed + btoc(size) > shminfo.shmall)
		return (ENOMEM);
	if (shm_last_free < 0) {
		shmrealloc();	/* Maybe expand the shmsegs[] array. */
		for (i = 0; i < shmalloced; i++)
			if (shmsegs[i].u.shm_perm.mode & SHMSEG_FREE)
				break;
		if (i == shmalloced)
			return (ENOSPC);
		segnum = i;
	} else  {
		segnum = shm_last_free;
		shm_last_free = -1;
	}
	KASSERT(segnum >= 0 && segnum < shmalloced,
	    ("segnum %d shmalloced %d", segnum, shmalloced));
	shmseg = &shmsegs[segnum];
#ifdef RACCT
	if (racct_enable) {
		PROC_LOCK(td->td_proc);
		if (racct_add(td->td_proc, RACCT_NSHM, 1)) {
			PROC_UNLOCK(td->td_proc);
			return (ENOSPC);
		}
		if (racct_add(td->td_proc, RACCT_SHMSIZE, size)) {
			racct_sub(td->td_proc, RACCT_NSHM, 1);
			PROC_UNLOCK(td->td_proc);
			return (ENOMEM);
		}
		PROC_UNLOCK(td->td_proc);
	}
#endif

	/*
	 * We make sure that we have allocated a pager before we need
	 * to.
	 */
	shm_object = vm_pager_allocate(shm_use_phys ? OBJT_PHYS : OBJT_SWAP,
	    0, size, VM_PROT_DEFAULT, 0, cred);
	if (shm_object == NULL) {
#ifdef RACCT
		if (racct_enable) {
			PROC_LOCK(td->td_proc);
			racct_sub(td->td_proc, RACCT_NSHM, 1);
			racct_sub(td->td_proc, RACCT_SHMSIZE, size);
			PROC_UNLOCK(td->td_proc);
		}
#endif
		return (ENOMEM);
	}

	shmseg->object = shm_object;
	shmseg->u.shm_perm.cuid = shmseg->u.shm_perm.uid = cred->cr_uid;
	shmseg->u.shm_perm.cgid = shmseg->u.shm_perm.gid = cred->cr_gid;
	shmseg->u.shm_perm.mode = (mode & ACCESSPERMS) | SHMSEG_ALLOCATED;
	shmseg->u.shm_perm.key = uap->key;
	shmseg->u.shm_perm.seq = (shmseg->u.shm_perm.seq + 1) & 0x7fff;
	shmseg->cred = crhold(cred);
	shmseg->u.shm_segsz = uap->size;
	shmseg->u.shm_cpid = td->td_proc->p_pid;
	shmseg->u.shm_lpid = shmseg->u.shm_nattch = 0;
	shmseg->u.shm_atime = shmseg->u.shm_dtime = 0;
#ifdef MAC
	mac_sysvshm_create(cred, shmseg);
#endif
	shmseg->u.shm_ctime = time_second;
	shm_committed += btoc(size);
	shm_nused++;
	td->td_retval[0] = IXSEQ_TO_IPCID(segnum, shmseg->u.shm_perm);

	return (0);
}

#ifndef _SYS_SYSPROTO_H_
struct shmget_args {
	key_t key;
	size_t size;
	int shmflg;
};
#endif
int
sys_shmget(struct thread *td, struct shmget_args *uap)
{
	int segnum, mode;
	int error;

	if (shm_find_prison(td->td_ucred) == NULL)
		return (ENOSYS);
	mode = uap->shmflg & ACCESSPERMS;
	SYSVSHM_LOCK();
	if (uap->key == IPC_PRIVATE) {
		error = shmget_allocate_segment(td, uap, mode);
	} else {
		segnum = shm_find_segment_by_key(td->td_ucred->cr_prison,
		    uap->key);
		if (segnum >= 0)
			error = shmget_existing(td, uap, mode, segnum);
		else if ((uap->shmflg & IPC_CREAT) == 0)
			error = ENOENT;
		else
			error = shmget_allocate_segment(td, uap, mode);
	}
	SYSVSHM_UNLOCK();
	return (error);
}

#ifdef SYSVSHM
void
shmfork(struct proc *p1, struct proc *p2)
#else
static void
shmfork_myhook(struct proc *p1, struct proc *p2)
#endif
{
	struct shmmap_state *shmmap_s;
	size_t size;
	int i;

	SYSVSHM_LOCK();
	size = shminfo.shmseg * sizeof(struct shmmap_state);
	shmmap_s = malloc(size, M_SHM, M_WAITOK);
	bcopy(p1->p_vmspace->vm_shm, shmmap_s, size);
	p2->p_vmspace->vm_shm = shmmap_s;
	for (i = 0; i < shminfo.shmseg; i++, shmmap_s++) {
		if (shmmap_s->shmid != -1) {
			KASSERT(IPCID_TO_IX(shmmap_s->shmid) >= 0 &&
			    IPCID_TO_IX(shmmap_s->shmid) < shmalloced,
			    ("segnum %d shmalloced %d",
			    IPCID_TO_IX(shmmap_s->shmid), shmalloced));
			shmsegs[IPCID_TO_IX(shmmap_s->shmid)].u.shm_nattch++;
		}
	}
	SYSVSHM_UNLOCK();
}

#ifdef SYSVSHM
void
shmexit(struct vmspace *vm)
#else
static void
shmexit_myhook(struct vmspace *vm)
#endif
{
	struct shmmap_state *base, *shm;
	int i;

	base = vm->vm_shm;
	if (base != NULL) {
		vm->vm_shm = NULL;
		SYSVSHM_LOCK();
		for (i = 0, shm = base; i < shminfo.shmseg; i++, shm++) {
			if (shm->shmid != -1)
				shm_delete_mapping(vm, shm);
		}
		SYSVSHM_UNLOCK();
		free(base, M_SHM);
	}
}

static void
shmrealloc(void)
{
	struct shmid_kernel *newsegs;
	int i;

	SYSVSHM_ASSERT_LOCKED();

	if (shmalloced >= shminfo.shmmni)
		return;

	newsegs = malloc(shminfo.shmmni * sizeof(*newsegs), M_SHM,
	    M_WAITOK | M_ZERO);
	for (i = 0; i < shmalloced; i++)
		bcopy(&shmsegs[i], &newsegs[i], sizeof(newsegs[0]));
	for (; i < shminfo.shmmni; i++) {
		newsegs[i].u.shm_perm.mode = SHMSEG_FREE;
		newsegs[i].u.shm_perm.seq = 0;
#ifdef MAC
		mac_sysvshm_init(&newsegs[i]);
#endif
	}
	free(shmsegs, M_SHM);
	shmsegs = newsegs;
	shmalloced = shminfo.shmmni;
}

static struct syscall_helper_data shm_syscalls[] = {
	SYSCALL_INIT_HELPER(shmat),
	SYSCALL_INIT_HELPER(shmctl),
	SYSCALL_INIT_HELPER(shmdt),
	SYSCALL_INIT_HELPER(shmget),
#if defined(COMPAT_FREEBSD4) || defined(COMPAT_FREEBSD5) || \
    defined(COMPAT_FREEBSD6) || defined(COMPAT_FREEBSD7)
	SYSCALL_INIT_HELPER_COMPAT(freebsd7_shmctl),
#endif
#if defined(__i386__) && (defined(COMPAT_FREEBSD4) || defined(COMPAT_43))
	SYSCALL_INIT_HELPER(shmsys),
#endif
	SYSCALL_INIT_LAST
};

#ifdef COMPAT_FREEBSD32
#include <compat/freebsd32/freebsd32.h>
#include <compat/freebsd32/freebsd32_ipc.h>
#include <compat/freebsd32/freebsd32_proto.h>
#include <compat/freebsd32/freebsd32_signal.h>
#include <compat/freebsd32/freebsd32_syscall.h>
#include <compat/freebsd32/freebsd32_util.h>

struct shmid_ds32 {
	struct ipc_perm32 shm_perm;
	int32_t		shm_segsz;
	pid_t		shm_lpid;
	pid_t		shm_cpid;
	unsigned int	shm_nattch;
	int32_t		shm_atime;
	int32_t		shm_dtime;
	int32_t		shm_ctime;
};

#if defined(COMPAT_FREEBSD4) || defined(COMPAT_FREEBSD5) || \
    defined(COMPAT_FREEBSD6) || defined(COMPAT_FREEBSD7)
struct shmid_ds32_old {
	struct ipc_perm32_old shm_perm;
	int32_t		shm_segsz;
	pid_t		shm_lpid;
	pid_t		shm_cpid;
	int16_t		shm_nattch;
	int32_t		shm_atime;
	int32_t		shm_dtime;
	int32_t		shm_ctime;
	uint32_t	shm_internal;
};
#endif

struct shmid_kernel32 {
	struct shmid_ds32	 u;
	int32_t			*object;
	int32_t			*label;
	int32_t			*cred;
};

struct shm_info32 {
	int32_t		used_ids;
	uint32_t	shm_tot;
	uint32_t	shm_rss;
	uint32_t	shm_swp;
	uint32_t	swap_attempts;
	uint32_t	swap_successes;
};

struct shminfo32 {
	uint32_t	shmmax;
	uint32_t	shmmin;
	uint32_t	shmmni;
	uint32_t	shmseg;
	uint32_t	shmall;
};

static struct syscall_helper_data shm32_syscalls[] = {
	SYSCALL32_INIT_HELPER_COMPAT(shmat),
	SYSCALL32_INIT_HELPER_COMPAT(shmdt),
	SYSCALL32_INIT_HELPER_COMPAT(shmget),
	SYSCALL32_INIT_HELPER(freebsd32_shmsys),
	SYSCALL32_INIT_HELPER(freebsd32_shmctl),
#if defined(COMPAT_FREEBSD4) || defined(COMPAT_FREEBSD5) || \
    defined(COMPAT_FREEBSD6) || defined(COMPAT_FREEBSD7)
	SYSCALL32_INIT_HELPER(freebsd7_freebsd32_shmctl),
#endif
	SYSCALL_INIT_LAST
};
#endif

#ifdef COMPAT_FREEBSD64
#include <compat/freebsd64/freebsd64.h>
#include <compat/freebsd64/freebsd64_proto.h>
#include <compat/freebsd64/freebsd64_syscall.h>
#include <compat/freebsd64/freebsd64_util.h>

struct shmid_ds64 {
	struct ipc_perm	shm_perm;
	size_t		shm_segsz;
	pid_t		shm_lpid;
	pid_t		shm_cpid;
	shmatt_t	shm_nattch;
	time_t		shm_atime;
	time_t		shm_dtime;
	time_t		shm_ctime;
};

#if defined(COMPAT_FREEBSD4) || defined(COMPAT_FREEBSD5) || \
    defined(COMPAT_FREEBSD6) || defined(COMPAT_FREEBSD7)
struct shmid_ds_old64 {
	struct ipc_perm_old shm_perm;
	int		shm_segsz;
	pid_t		shm_lpid;
	pid_t		shm_cpid;
	short		shm_nattch;
	time_t		shm_atime;
	time_t		shm_dtime;
	time_t		shm_ctime;
	void		*shm_internal;
};
#endif

struct shmid_kernel64 {
	struct shmid_ds64	 u;
	struct vm_object	*object;
	struct label		*label;
	struct ucred		*cred;
};

static struct syscall_helper_data shm64_syscalls[] = {
	FREEBSD64_SYSCALL_INIT_HELPER(freebsd64_shmat),
	FREEBSD64_SYSCALL_INIT_HELPER(freebsd64_shmdt),
	FREEBSD64_SYSCALL_INIT_HELPER_COMPAT(shmget),
	FREEBSD64_SYSCALL_INIT_HELPER(freebsd64_shmsys),
	FREEBSD64_SYSCALL_INIT_HELPER(freebsd64_shmctl),
#if defined(COMPAT_FREEBSD7)
	FREEBSD64_SYSCALL_INIT_HELPER(freebsd7_freebsd64_shmctl),
#endif
	SYSCALL_INIT_LAST
};
#endif /* COMPAT_FREEBSD64 */

#ifdef COMPAT_CHERIABI
#include <compat/cheriabi/cheriabi.h>
#include <compat/cheriabi/cheriabi_proto.h>
#include <compat/cheriabi/cheriabi_syscall.h>

static struct syscall_helper_data cheriabi_shm_syscalls[] = {
	CHERIABI_SYSCALL_INIT_HELPER(cheriabi_shmat),
	CHERIABI_SYSCALL_INIT_HELPER(cheriabi_shmdt),
	CHERIABI_SYSCALL_INIT_HELPER_COMPAT(shmget),
	CHERIABI_SYSCALL_INIT_HELPER(cheriabi_shmctl),
	SYSCALL_INIT_LAST
};
#endif /* COMPAT_CHERIABI */

static int
shminit(void)
{
	struct prison *pr;
	void **rsv;
	int i, error;
	osd_method_t methods[PR_MAXMETHOD] = {
	    [PR_METHOD_CHECK] =		shm_prison_check,
	    [PR_METHOD_SET] =		shm_prison_set,
	    [PR_METHOD_GET] =		shm_prison_get,
	    [PR_METHOD_REMOVE] =	shm_prison_remove,
	};

#ifndef BURN_BRIDGES
	if (TUNABLE_ULONG_FETCH("kern.ipc.shmmaxpgs", &shminfo.shmall) != 0)
		printf("kern.ipc.shmmaxpgs is now called kern.ipc.shmall!\n");
#endif
	if (shminfo.shmmax == SHMMAX) {
		/* Initialize shmmax dealing with possible overflow. */
		for (i = PAGE_SIZE; i != 0; i--) {
			shminfo.shmmax = shminfo.shmall * i;
			if ((shminfo.shmmax / shminfo.shmall) == (u_long)i)
				break;
		}
	}
	shmalloced = shminfo.shmmni;
	shmsegs = malloc(shmalloced * sizeof(shmsegs[0]), M_SHM,
	    M_WAITOK|M_ZERO);
	for (i = 0; i < shmalloced; i++) {
		shmsegs[i].u.shm_perm.mode = SHMSEG_FREE;
		shmsegs[i].u.shm_perm.seq = 0;
#ifdef MAC
		mac_sysvshm_init(&shmsegs[i]);
#endif
	}
	shm_last_free = 0;
	shm_nused = 0;
	shm_committed = 0;
	sx_init(&sysvshmsx, "sysvshmsx");
#ifndef SYSVSHM
	shmexit_hook = &shmexit_myhook;
	shmfork_hook = &shmfork_myhook;
#endif

	/* Set current prisons according to their allow.sysvipc. */
	shm_prison_slot = osd_jail_register(NULL, methods);
	rsv = osd_reserve(shm_prison_slot);
	prison_lock(&prison0);
	(void)osd_jail_set_reserved(&prison0, shm_prison_slot, rsv, &prison0);
	prison_unlock(&prison0);
	rsv = NULL;
	sx_slock(&allprison_lock);
	TAILQ_FOREACH(pr, &allprison, pr_list) {
		if (rsv == NULL)
			rsv = osd_reserve(shm_prison_slot);
		prison_lock(pr);
		if ((pr->pr_allow & PR_ALLOW_SYSVIPC) && pr->pr_ref > 0) {
			(void)osd_jail_set_reserved(pr, shm_prison_slot, rsv,
			    &prison0);
			rsv = NULL;
		}
		prison_unlock(pr);
	}
	if (rsv != NULL)
		osd_free_reserved(rsv);
	sx_sunlock(&allprison_lock);

	error = syscall_helper_register(shm_syscalls, SY_THR_STATIC_KLD);
	if (error != 0)
		return (error);
#ifdef COMPAT_FREEBSD32
	error = syscall32_helper_register(shm32_syscalls, SY_THR_STATIC_KLD);
	if (error != 0)
		return (error);
#endif
#ifdef COMPAT_FREEBSD64
	error = freebsd64_syscall_helper_register(shm64_syscalls,
	    SY_THR_STATIC_KLD);
	if (error != 0)
		return (error);
#endif
#ifdef COMPAT_CHERIABI
	error = cheriabi_syscall_helper_register(cheriabi_shm_syscalls, SY_THR_STATIC_KLD);
	if (error != 0)
		return (error);
#endif
	return (0);
}

static int
shmunload(void)
{
	int i;

	if (shm_nused > 0)
		return (EBUSY);

#ifdef COMPAT_FREEBSD32
	syscall32_helper_unregister(shm32_syscalls);
#endif
#ifdef COMPAT_FREEBSD64
	freebsd64_syscall_helper_unregister(shm64_syscalls);
#endif
#ifdef COMPAT_CHERIABI
	cheriabi_syscall_helper_unregister(cheriabi_shm_syscalls);
#endif
	syscall_helper_unregister(shm_syscalls);
	if (shm_prison_slot != 0)
		osd_jail_deregister(shm_prison_slot);

	for (i = 0; i < shmalloced; i++) {
#ifdef MAC
		mac_sysvshm_destroy(&shmsegs[i]);
#endif
		/*
		 * Objects might be still mapped into the processes
		 * address spaces.  Actual free would happen on the
		 * last mapping destruction.
		 */
		if (shmsegs[i].u.shm_perm.mode != SHMSEG_FREE)
			vm_object_deallocate(shmsegs[i].object);
	}
	free(shmsegs, M_SHM);
#ifndef SYSVSHM
	shmexit_hook = NULL;
	shmfork_hook = NULL;
#endif
	sx_destroy(&sysvshmsx);
	return (0);
}

struct shmid_kernel_user {
	struct shmid_ds u;
	void * __capability kernel_bits[3];	/* Keep these NULL */
};

static int
sysctl_shmsegs(SYSCTL_HANDLER_ARGS)
{
	struct shmid_kernel tshmseg;
	struct shmid_kernel_user tshmseg_u;
#ifdef COMPAT_FREEBSD32
	struct shmid_kernel32 tshmseg32;
#endif
#ifdef COMPAT_FREEBSD64
	struct shmid_kernel64 tshmseg64;
#endif
	struct prison *pr, *rpr;
	void *outaddr;
	size_t outsize;
	int error, i;

	SYSVSHM_LOCK();
	pr = req->td->td_ucred->cr_prison;
	rpr = shm_find_prison(req->td->td_ucred);
	error = 0;
	for (i = 0; i < shmalloced; i++) {
		if ((shmsegs[i].u.shm_perm.mode & SHMSEG_ALLOCATED) == 0 ||
		    rpr == NULL || shm_prison_cansee(rpr, &shmsegs[i]) != 0) {
		bzero(&tshmseg, sizeof(tshmseg));
			tshmseg.u.shm_perm.mode = SHMSEG_FREE;
		} else {
			tshmseg = shmsegs[i];
			if (tshmseg.cred->cr_prison != pr)
				tshmseg.u.shm_perm.key = IPC_PRIVATE;
		}
#ifdef COMPAT_FREEBSD32
		if (SV_CURPROC_FLAG(SV_ILP32)) {
			bzero(&tshmseg32, sizeof(tshmseg32));
			freebsd32_ipcperm_out(&tshmseg.u.shm_perm,
			    &tshmseg32.u.shm_perm);
			CP(tshmseg, tshmseg32, u.shm_segsz);
			CP(tshmseg, tshmseg32, u.shm_lpid);
			CP(tshmseg, tshmseg32, u.shm_cpid);
			CP(tshmseg, tshmseg32, u.shm_nattch);
			CP(tshmseg, tshmseg32, u.shm_atime);
			CP(tshmseg, tshmseg32, u.shm_dtime);
			CP(tshmseg, tshmseg32, u.shm_ctime);
			/* Don't copy object, label, or cred */
			outaddr = &tshmseg32;
			outsize = sizeof(tshmseg32);
		} else
#endif
#ifdef COMPAT_FREEBSD64
		if (!SV_CURPROC_FLAG(SV_CHERI)) {
			bzero(&tshmseg64, sizeof(tshmseg64));
			CP(tshmseg, tshmseg64, u.shm_perm);
			CP(tshmseg, tshmseg64, u.shm_segsz);
			CP(tshmseg, tshmseg64, u.shm_lpid);
			CP(tshmseg, tshmseg64, u.shm_cpid);
			CP(tshmseg, tshmseg64, u.shm_nattch);
			CP(tshmseg, tshmseg64, u.shm_atime);
			CP(tshmseg, tshmseg64, u.shm_dtime);
			CP(tshmseg, tshmseg64, u.shm_ctime);
			/* Don't copy object, label, or cred */
			outaddr = &tshmseg64;
			outsize = sizeof(tshmseg64);
		} else
#endif
		{
			bzero(&tshmseg_u, sizeof(tshmseg_u));
			tshmseg_u.u = tshmseg.u;
			outaddr = &tshmseg_u;
			outsize = sizeof(tshmseg_u);
		}
		error = SYSCTL_OUT(req, outaddr, outsize);
		if (error != 0)
			break;
	}
	SYSVSHM_UNLOCK();
	return (error);
}

static int
shm_prison_check(void *obj, void *data)
{
	struct prison *pr = obj;
	struct prison *prpr;
	struct vfsoptlist *opts = data;
	int error, jsys;

	/*
	 * sysvshm is a jailsys integer.
	 * It must be "disable" if the parent jail is disabled.
	 */
	error = vfs_copyopt(opts, "sysvshm", &jsys, sizeof(jsys));
	if (error != ENOENT) {
		if (error != 0)
			return (error);
		switch (jsys) {
		case JAIL_SYS_DISABLE:
			break;
		case JAIL_SYS_NEW:
		case JAIL_SYS_INHERIT:
			prison_lock(pr->pr_parent);
			prpr = osd_jail_get(pr->pr_parent, shm_prison_slot);
			prison_unlock(pr->pr_parent);
			if (prpr == NULL)
				return (EPERM);
			break;
		default:
			return (EINVAL);
		}
	}

	return (0);
}

static int
shm_prison_set(void *obj, void *data)
{
	struct prison *pr = obj;
	struct prison *tpr, *orpr, *nrpr, *trpr;
	struct vfsoptlist *opts = data;
	void *rsv;
	int jsys, descend;

	/*
	 * sysvshm controls which jail is the root of the associated segments
	 * (this jail or same as the parent), or if the feature is available
	 * at all.
	 */
	if (vfs_copyopt(opts, "sysvshm", &jsys, sizeof(jsys)) == ENOENT)
		jsys = vfs_flagopt(opts, "allow.sysvipc", NULL, 0)
		    ? JAIL_SYS_INHERIT
		    : vfs_flagopt(opts, "allow.nosysvipc", NULL, 0)
		    ? JAIL_SYS_DISABLE
		    : -1;
	if (jsys == JAIL_SYS_DISABLE) {
		prison_lock(pr);
		orpr = osd_jail_get(pr, shm_prison_slot);
		if (orpr != NULL)
			osd_jail_del(pr, shm_prison_slot);
		prison_unlock(pr);
		if (orpr != NULL) {
			if (orpr == pr)
				shm_prison_cleanup(pr);
			/* Disable all child jails as well. */
			FOREACH_PRISON_DESCENDANT(pr, tpr, descend) {
				prison_lock(tpr);
				trpr = osd_jail_get(tpr, shm_prison_slot);
				if (trpr != NULL) {
					osd_jail_del(tpr, shm_prison_slot);
					prison_unlock(tpr);
					if (trpr == tpr)
						shm_prison_cleanup(tpr);
				} else {
					prison_unlock(tpr);
					descend = 0;
				}
			}
		}
	} else if (jsys != -1) {
		if (jsys == JAIL_SYS_NEW)
			nrpr = pr;
		else {
			prison_lock(pr->pr_parent);
			nrpr = osd_jail_get(pr->pr_parent, shm_prison_slot);
			prison_unlock(pr->pr_parent);
		}
		rsv = osd_reserve(shm_prison_slot);
		prison_lock(pr);
		orpr = osd_jail_get(pr, shm_prison_slot);
		if (orpr != nrpr)
			(void)osd_jail_set_reserved(pr, shm_prison_slot, rsv,
			    nrpr);
		else
			osd_free_reserved(rsv);
		prison_unlock(pr);
		if (orpr != nrpr) {
			if (orpr == pr)
				shm_prison_cleanup(pr);
			if (orpr != NULL) {
				/* Change child jails matching the old root, */
				FOREACH_PRISON_DESCENDANT(pr, tpr, descend) {
					prison_lock(tpr);
					trpr = osd_jail_get(tpr,
					    shm_prison_slot);
					if (trpr == orpr) {
						(void)osd_jail_set(tpr,
						    shm_prison_slot, nrpr);
						prison_unlock(tpr);
						if (trpr == tpr)
							shm_prison_cleanup(tpr);
					} else {
						prison_unlock(tpr);
						descend = 0;
					}
				}
			}
		}
	}

	return (0);
}

static int
shm_prison_get(void *obj, void *data)
{
	struct prison *pr = obj;
	struct prison *rpr;
	struct vfsoptlist *opts = data;
	int error, jsys;

	/* Set sysvshm based on the jail's root prison. */
	prison_lock(pr);
	rpr = osd_jail_get(pr, shm_prison_slot);
	prison_unlock(pr);
	jsys = rpr == NULL ? JAIL_SYS_DISABLE
	    : rpr == pr ? JAIL_SYS_NEW : JAIL_SYS_INHERIT;
	error = vfs_setopt(opts, "sysvshm", &jsys, sizeof(jsys));
	if (error == ENOENT)
		error = 0;
	return (error);
}

static int
shm_prison_remove(void *obj, void *data __unused)
{
	struct prison *pr = obj;
	struct prison *rpr;

	SYSVSHM_LOCK();
	prison_lock(pr);
	rpr = osd_jail_get(pr, shm_prison_slot);
	prison_unlock(pr);
	if (rpr == pr)
		shm_prison_cleanup(pr);
	SYSVSHM_UNLOCK();
	return (0);
}

static void
shm_prison_cleanup(struct prison *pr)
{
	struct shmid_kernel *shmseg;
	int i;

	/* Remove any segments that belong to this jail. */
	for (i = 0; i < shmalloced; i++) {
		shmseg = &shmsegs[i];
		if ((shmseg->u.shm_perm.mode & SHMSEG_ALLOCATED) &&
		    shmseg->cred != NULL && shmseg->cred->cr_prison == pr) {
			shm_remove(shmseg, i);
		}
	}
}

SYSCTL_JAIL_PARAM_SYS_NODE(sysvshm, CTLFLAG_RW, "SYSV shared memory");

#if defined(__i386__) && (defined(COMPAT_FREEBSD4) || defined(COMPAT_43))
struct oshmid_ds {
	struct	ipc_perm_old shm_perm;	/* operation perms */
	int	shm_segsz;		/* size of segment (bytes) */
	u_short	shm_cpid;		/* pid, creator */
	u_short	shm_lpid;		/* pid, last operation */
	short	shm_nattch;		/* no. of current attaches */
	time_t	shm_atime;		/* last attach time */
	time_t	shm_dtime;		/* last detach time */
	time_t	shm_ctime;		/* last change time */
	void	*shm_handle;		/* internal handle for shm segment */
};

struct oshmctl_args {
	int shmid;
	int cmd;
	struct oshmid_ds *ubuf;
};

static int
oshmctl(struct thread *td, struct oshmctl_args *uap)
{
#ifdef COMPAT_43
	int error = 0;
	struct prison *rpr;
	struct shmid_kernel *shmseg;
	struct oshmid_ds outbuf;

	rpr = shm_find_prison(td->td_ucred);
	if (rpr == NULL)
		return (ENOSYS);
	if (uap->cmd != IPC_STAT) {
		return (freebsd7_shmctl(td,
		    (struct freebsd7_shmctl_args *)uap));
	}
	SYSVSHM_LOCK();
	shmseg = shm_find_segment(rpr, uap->shmid, true);
	if (shmseg == NULL) {
		SYSVSHM_UNLOCK();
		return (EINVAL);
	}
	error = ipcperm(td, &shmseg->u.shm_perm, IPC_R);
	if (error != 0) {
		SYSVSHM_UNLOCK();
		return (error);
	}
#ifdef MAC
	error = mac_sysvshm_check_shmctl(td->td_ucred, shmseg, uap->cmd);
	if (error != 0) {
		SYSVSHM_UNLOCK();
		return (error);
	}
#endif
	ipcperm_new2old(&shmseg->u.shm_perm, &outbuf.shm_perm);
	outbuf.shm_segsz = shmseg->u.shm_segsz;
	outbuf.shm_cpid = shmseg->u.shm_cpid;
	outbuf.shm_lpid = shmseg->u.shm_lpid;
	outbuf.shm_nattch = shmseg->u.shm_nattch;
	outbuf.shm_atime = shmseg->u.shm_atime;
	outbuf.shm_dtime = shmseg->u.shm_dtime;
	outbuf.shm_ctime = shmseg->u.shm_ctime;
	outbuf.shm_handle = shmseg->object;
	SYSVSHM_UNLOCK();
	return (copyout(&outbuf, uap->ubuf, sizeof(outbuf)));
#else
	return (EINVAL);
#endif
}

/* XXX casting to (sy_call_t *) is bogus, as usual. */
static sy_call_t *shmcalls[] = {
	(sy_call_t *)sys_shmat, (sy_call_t *)oshmctl,
	(sy_call_t *)sys_shmdt, (sy_call_t *)sys_shmget,
	(sy_call_t *)freebsd7_shmctl
};

#ifndef _SYS_SYSPROTO_H_
/* XXX actually varargs. */
struct shmsys_args {
	int	which;
	int	a2;
	int	a3;
	int	a4;
};
#endif
int
sys_shmsys(struct thread *td, struct shmsys_args *uap)
{

	AUDIT_ARG_SVIPC_WHICH(uap->which);
	if (uap->which < 0 || uap->which >= nitems(shmcalls))
		return (EINVAL);
	return ((*shmcalls[uap->which])(td, &uap->a2));
}

#endif	/* i386 && (COMPAT_FREEBSD4 || COMPAT_43) */

#ifdef COMPAT_FREEBSD32

int
freebsd32_shmsys(struct thread *td, struct freebsd32_shmsys_args *uap)
{

#if defined(COMPAT_FREEBSD4) || defined(COMPAT_FREEBSD5) || \
    defined(COMPAT_FREEBSD6) || defined(COMPAT_FREEBSD7)
	AUDIT_ARG_SVIPC_WHICH(uap->which);
	switch (uap->which) {
	case 0:	{	/* shmat */
		struct shmat_args ap;

		ap.shmid = uap->a2;
		ap.shmaddr = PTRIN(uap->a3);
		ap.shmflg = uap->a4;
		return (sysent[SYS_shmat].sy_call(td, &ap));
	}
	case 2: {	/* shmdt */
		struct shmdt_args ap;

		ap.shmaddr = PTRIN(uap->a2);
		return (sysent[SYS_shmdt].sy_call(td, &ap));
	}
	case 3: {	/* shmget */
		struct shmget_args ap;

		ap.key = uap->a2;
		ap.size = uap->a3;
		ap.shmflg = uap->a4;
		return (sysent[SYS_shmget].sy_call(td, &ap));
	}
	case 4: {	/* shmctl */
		struct freebsd7_freebsd32_shmctl_args ap;

		ap.shmid = uap->a2;
		ap.cmd = uap->a3;
		ap.buf = PTRIN(uap->a4);
		return (freebsd7_freebsd32_shmctl(td, &ap));
	}
	case 1:		/* oshmctl */
	default:
		return (EINVAL);
	}
#else
	return (nosys(td, NULL));
#endif
}

#if defined(COMPAT_FREEBSD4) || defined(COMPAT_FREEBSD5) || \
    defined(COMPAT_FREEBSD6) || defined(COMPAT_FREEBSD7)
int
freebsd7_freebsd32_shmctl(struct thread *td,
    struct freebsd7_freebsd32_shmctl_args *uap)
{
	int error;
	union {
		struct shmid_ds shmid_ds;
		struct shm_info shm_info;
		struct shminfo shminfo;
	} u;
	union {
		struct shmid_ds32_old shmid_ds32;
		struct shm_info32 shm_info32;
		struct shminfo32 shminfo32;
	} u32;
	size_t sz;

	if (uap->cmd == IPC_SET) {
		if ((error = copyin(uap->buf, &u32.shmid_ds32,
		    sizeof(u32.shmid_ds32))))
			goto done;
		freebsd32_ipcperm_old_in(&u32.shmid_ds32.shm_perm,
		    &u.shmid_ds.shm_perm);
		CP(u32.shmid_ds32, u.shmid_ds, shm_segsz);
		CP(u32.shmid_ds32, u.shmid_ds, shm_lpid);
		CP(u32.shmid_ds32, u.shmid_ds, shm_cpid);
		CP(u32.shmid_ds32, u.shmid_ds, shm_nattch);
		CP(u32.shmid_ds32, u.shmid_ds, shm_atime);
		CP(u32.shmid_ds32, u.shmid_ds, shm_dtime);
		CP(u32.shmid_ds32, u.shmid_ds, shm_ctime);
	}

	error = kern_shmctl(td, uap->shmid, uap->cmd, (void *)&u, &sz);
	if (error)
		goto done;

	/* Cases in which we need to copyout */
	switch (uap->cmd) {
	case IPC_INFO:
		CP(u.shminfo, u32.shminfo32, shmmax);
		CP(u.shminfo, u32.shminfo32, shmmin);
		CP(u.shminfo, u32.shminfo32, shmmni);
		CP(u.shminfo, u32.shminfo32, shmseg);
		CP(u.shminfo, u32.shminfo32, shmall);
		error = copyout(&u32.shminfo32, uap->buf,
		    sizeof(u32.shminfo32));
		break;
	case SHM_INFO:
		CP(u.shm_info, u32.shm_info32, used_ids);
		CP(u.shm_info, u32.shm_info32, shm_rss);
		CP(u.shm_info, u32.shm_info32, shm_tot);
		CP(u.shm_info, u32.shm_info32, shm_swp);
		CP(u.shm_info, u32.shm_info32, swap_attempts);
		CP(u.shm_info, u32.shm_info32, swap_successes);
		error = copyout(&u32.shm_info32, uap->buf,
		    sizeof(u32.shm_info32));
		break;
	case SHM_STAT:
	case IPC_STAT:
		memset(&u32.shmid_ds32, 0, sizeof(u32.shmid_ds32));
		freebsd32_ipcperm_old_out(&u.shmid_ds.shm_perm,
		    &u32.shmid_ds32.shm_perm);
		if (u.shmid_ds.shm_segsz > INT32_MAX)
			u32.shmid_ds32.shm_segsz = INT32_MAX;
		else
			CP(u.shmid_ds, u32.shmid_ds32, shm_segsz);
		CP(u.shmid_ds, u32.shmid_ds32, shm_lpid);
		CP(u.shmid_ds, u32.shmid_ds32, shm_cpid);
		CP(u.shmid_ds, u32.shmid_ds32, shm_nattch);
		CP(u.shmid_ds, u32.shmid_ds32, shm_atime);
		CP(u.shmid_ds, u32.shmid_ds32, shm_dtime);
		CP(u.shmid_ds, u32.shmid_ds32, shm_ctime);
		u32.shmid_ds32.shm_internal = 0;
		error = copyout(&u32.shmid_ds32, uap->buf,
		    sizeof(u32.shmid_ds32));
		break;
	}

done:
	if (error) {
		/* Invalidate the return value */
		td->td_retval[0] = -1;
	}
	return (error);
}
#endif

int
freebsd32_shmctl(struct thread *td, struct freebsd32_shmctl_args *uap)
{
	int error;
	union {
		struct shmid_ds shmid_ds;
		struct shm_info shm_info;
		struct shminfo shminfo;
	} u;
	union {
		struct shmid_ds32 shmid_ds32;
		struct shm_info32 shm_info32;
		struct shminfo32 shminfo32;
	} u32;
	size_t sz;

	if (uap->cmd == IPC_SET) {
		if ((error = copyin(uap->buf, &u32.shmid_ds32,
		    sizeof(u32.shmid_ds32))))
			goto done;
		freebsd32_ipcperm_in(&u32.shmid_ds32.shm_perm,
		    &u.shmid_ds.shm_perm);
		CP(u32.shmid_ds32, u.shmid_ds, shm_segsz);
		CP(u32.shmid_ds32, u.shmid_ds, shm_lpid);
		CP(u32.shmid_ds32, u.shmid_ds, shm_cpid);
		CP(u32.shmid_ds32, u.shmid_ds, shm_nattch);
		CP(u32.shmid_ds32, u.shmid_ds, shm_atime);
		CP(u32.shmid_ds32, u.shmid_ds, shm_dtime);
		CP(u32.shmid_ds32, u.shmid_ds, shm_ctime);
	}

	error = kern_shmctl(td, uap->shmid, uap->cmd, (void *)&u, &sz);
	if (error)
		goto done;

	/* Cases in which we need to copyout */
	switch (uap->cmd) {
	case IPC_INFO:
		CP(u.shminfo, u32.shminfo32, shmmax);
		CP(u.shminfo, u32.shminfo32, shmmin);
		CP(u.shminfo, u32.shminfo32, shmmni);
		CP(u.shminfo, u32.shminfo32, shmseg);
		CP(u.shminfo, u32.shminfo32, shmall);
		error = copyout(&u32.shminfo32, uap->buf,
		    sizeof(u32.shminfo32));
		break;
	case SHM_INFO:
		CP(u.shm_info, u32.shm_info32, used_ids);
		CP(u.shm_info, u32.shm_info32, shm_rss);
		CP(u.shm_info, u32.shm_info32, shm_tot);
		CP(u.shm_info, u32.shm_info32, shm_swp);
		CP(u.shm_info, u32.shm_info32, swap_attempts);
		CP(u.shm_info, u32.shm_info32, swap_successes);
		error = copyout(&u32.shm_info32, uap->buf,
		    sizeof(u32.shm_info32));
		break;
	case SHM_STAT:
	case IPC_STAT:
		freebsd32_ipcperm_out(&u.shmid_ds.shm_perm,
		    &u32.shmid_ds32.shm_perm);
		if (u.shmid_ds.shm_segsz > INT32_MAX)
			u32.shmid_ds32.shm_segsz = INT32_MAX;
		else
			CP(u.shmid_ds, u32.shmid_ds32, shm_segsz);
		CP(u.shmid_ds, u32.shmid_ds32, shm_lpid);
		CP(u.shmid_ds, u32.shmid_ds32, shm_cpid);
		CP(u.shmid_ds, u32.shmid_ds32, shm_nattch);
		CP(u.shmid_ds, u32.shmid_ds32, shm_atime);
		CP(u.shmid_ds, u32.shmid_ds32, shm_dtime);
		CP(u.shmid_ds, u32.shmid_ds32, shm_ctime);
		error = copyout(&u32.shmid_ds32, uap->buf,
		    sizeof(u32.shmid_ds32));
		break;
	}

done:
	if (error) {
		/* Invalidate the return value */
		td->td_retval[0] = -1;
	}
	return (error);
}
#endif

#ifdef COMPAT_FREEBSD64
int
freebsd64_shmat(struct thread *td, struct freebsd64_shmat_args *uap)
{

	return (kern_shmat(td, uap->shmid, __USER_CAP_UNBOUND(uap->shmaddr),
	    uap->shmflg));
}

int
freebsd64_shmdt(struct thread *td, struct freebsd64_shmdt_args *uap)
{

	return (kern_shmdt(td, __USER_CAP_UNBOUND(uap->shmaddr)));
}

int
freebsd64_shmsys(struct thread *td, struct freebsd64_shmsys_args *uap)
{

#ifdef COMPAT_FREEBSD7
	AUDIT_ARG_SVIPC_WHICH(uap->which);
	switch (uap->which) {
	case 0:	{	/* shmat */
		struct shmat_args ap;

		ap.shmid = uap->a2;
		ap.shmaddr = (void *)uap->a3;
		ap.shmflg = uap->a4;
		return (sysent[SYS_shmat].sy_call(td, &ap));
	}
	case 2: {	/* shmdt */
		struct shmdt_args ap;

		ap.shmaddr = (void *)uap->a2;
		return (sysent[SYS_shmdt].sy_call(td, &ap));
	}
	case 3: {	/* shmget */
		struct shmget_args ap;

		ap.key = uap->a2;
		ap.size = uap->a3;
		ap.shmflg = uap->a4;
		return (sysent[SYS_shmget].sy_call(td, &ap));
	}
	case 4: {	/* shmctl */
		struct freebsd7_freebsd64_shmctl_args ap;

		ap.shmid = uap->a2;
		ap.cmd = uap->a3;
		ap.buf = (void *)uap->a4;
		return (freebsd7_freebsd64_shmctl(td, &ap));
	}
	case 1:		/* oshmctl */
	default:
		return (EINVAL);
	}
#else
	return (nosys(td, NULL));
#endif
}

#ifdef COMPAT_FREEBSD7
int
freebsd7_freebsd64_shmctl(struct thread *td,
    struct freebsd7_freebsd64_shmctl_args *uap)
{
	int error;
	union {
		struct shmid_ds shmid_ds;
		struct shm_info shm_info;
		struct shminfo shminfo;
	} u;
	struct shmid_ds_old64 shmid_ds64;
	size_t sz;

	if (uap->cmd == IPC_SET) {
		if ((error = copyin(__USER_CAP_OBJ(uap->buf), &shmid_ds64,
		    sizeof(shmid_ds64))))
			goto done;
		ipcperm_old2new(&shmid_ds64.shm_perm, &u.shmid_ds.shm_perm);
		CP(shmid_ds64, u.shmid_ds, shm_segsz);
		CP(shmid_ds64, u.shmid_ds, shm_lpid);
		CP(shmid_ds64, u.shmid_ds, shm_cpid);
		CP(shmid_ds64, u.shmid_ds, shm_nattch);
		CP(shmid_ds64, u.shmid_ds, shm_atime);
		CP(shmid_ds64, u.shmid_ds, shm_dtime);
		CP(shmid_ds64, u.shmid_ds, shm_ctime);
	}

	error = kern_shmctl(td, uap->shmid, uap->cmd, (void *)&u, &sz);
	if (error)
		goto done;

	/* Cases in which we need to copyout */
	switch (uap->cmd) {
	case IPC_INFO:
		error = copyout(&u.shminfo,
		    __USER_CAP(uap->buf, sizeof(u.shminfo)),
		    sizeof(u.shminfo));
		break;
	case SHM_INFO:
		error = copyout(&u.shm_info,
		    __USER_CAP(uap->buf, sizeof(u.shm_info)),
		    sizeof(u.shm_info));
		break;
	case SHM_STAT:
	case IPC_STAT:
		memset(&shmid_ds64, 0, sizeof(shmid_ds64));
		ipcperm_new2old(&u.shmid_ds.shm_perm, &shmid_ds64.shm_perm);
		CP(u.shmid_ds, shmid_ds64, shm_segsz);
		CP(u.shmid_ds, shmid_ds64, shm_lpid);
		CP(u.shmid_ds, shmid_ds64, shm_cpid);
		CP(u.shmid_ds, shmid_ds64, shm_nattch);
		CP(u.shmid_ds, shmid_ds64, shm_atime);
		CP(u.shmid_ds, shmid_ds64, shm_dtime);
		CP(u.shmid_ds, shmid_ds64, shm_ctime);
		shmid_ds64.shm_internal = 0;
		error = copyout(&shmid_ds64, __USER_CAP_OBJ(uap->buf),
		    sizeof(shmid_ds64));
		break;
	}

done:
	if (error) {
		/* Invalidate the return value */
		td->td_retval[0] = -1;
	}
	return (error);
}
#endif /* COMPAT_FREEBSD7 */

int
freebsd64_shmctl(struct thread *td, struct freebsd64_shmctl_args *uap)
{
	int error;
	union {
		struct shmid_ds shmid_ds;
		struct shm_info shm_info;
		struct shminfo shminfo;
	} u;
	struct shmid_ds64 shmid_ds64;
	size_t sz;

	if (uap->cmd == IPC_SET) {
		if ((error = copyin(__USER_CAP_OBJ(uap->buf), &shmid_ds64,
		    sizeof(shmid_ds64))))
			goto done;
		CP(shmid_ds64, u.shmid_ds, shm_perm);
		CP(shmid_ds64, u.shmid_ds, shm_segsz);
		CP(shmid_ds64, u.shmid_ds, shm_lpid);
		CP(shmid_ds64, u.shmid_ds, shm_cpid);
		CP(shmid_ds64, u.shmid_ds, shm_nattch);
		CP(shmid_ds64, u.shmid_ds, shm_atime);
		CP(shmid_ds64, u.shmid_ds, shm_dtime);
		CP(shmid_ds64, u.shmid_ds, shm_ctime);
	}

	error = kern_shmctl(td, uap->shmid, uap->cmd, (void *)&u, &sz);
	if (error)
		goto done;

	/* Cases in which we need to copyout */
	switch (uap->cmd) {
	case IPC_INFO:
		error = copyout(&u.shminfo,
		    __USER_CAP(uap->buf, sizeof(u.shminfo)),
		    sizeof(u.shminfo));
		break;
	case SHM_INFO:
		error = copyout(&u.shm_info,
		    __USER_CAP(uap->buf, sizeof(u.shm_info)),
		    sizeof(u.shm_info));
		break;
	case SHM_STAT:
	case IPC_STAT:
		CP(u.shmid_ds, shmid_ds64, shm_perm);
		CP(u.shmid_ds, shmid_ds64, shm_segsz);
		CP(u.shmid_ds, shmid_ds64, shm_lpid);
		CP(u.shmid_ds, shmid_ds64, shm_cpid);
		CP(u.shmid_ds, shmid_ds64, shm_nattch);
		CP(u.shmid_ds, shmid_ds64, shm_atime);
		CP(u.shmid_ds, shmid_ds64, shm_dtime);
		CP(u.shmid_ds, shmid_ds64, shm_ctime);
		error = copyout(&shmid_ds64, __USER_CAP_OBJ(uap->buf),
		    sizeof(shmid_ds64));
		break;
	}

done:
	if (error) {
		/* Invalidate the return value */
		td->td_retval[0] = -1;
	}
	return (error);
}
#endif /* COMPAT_FREEBSD64 */

#if defined(COMPAT_FREEBSD4) || defined(COMPAT_FREEBSD5) || \
    defined(COMPAT_FREEBSD6) || defined(COMPAT_FREEBSD7)

#ifndef _SYS_SYSPROTO_H_
struct freebsd7_shmctl_args {
	int shmid;
	int cmd;
	struct shmid_ds_old *buf;
};
#endif
int
freebsd7_shmctl(struct thread *td, struct freebsd7_shmctl_args *uap)
{
	int error;
	struct shmid_ds_old old;
	struct shmid_ds buf;
	size_t bufsz;

	/*
	 * The only reason IPC_INFO, SHM_INFO, SHM_STAT exists is to support
	 * Linux binaries.  If we see the call come through the FreeBSD ABI,
	 * return an error back to the user since we do not to support this.
	 */
	if (uap->cmd == IPC_INFO || uap->cmd == SHM_INFO ||
	    uap->cmd == SHM_STAT)
		return (EINVAL);

	/* IPC_SET needs to copyin the buffer before calling kern_shmctl */
	if (uap->cmd == IPC_SET) {
		if ((error = copyincap(uap->buf, &old, sizeof(old))))
			goto done;
		ipcperm_old2new(&old.shm_perm, &buf.shm_perm);
		CP(old, buf, shm_segsz);
		CP(old, buf, shm_lpid);
		CP(old, buf, shm_cpid);
		CP(old, buf, shm_nattch);
		CP(old, buf, shm_atime);
		CP(old, buf, shm_dtime);
		CP(old, buf, shm_ctime);
	}

	error = kern_shmctl(td, uap->shmid, uap->cmd, (void *)&buf, &bufsz);
	if (error)
		goto done;

	/* Cases in which we need to copyout */
	switch (uap->cmd) {
	case IPC_STAT:
		memset(&old, 0, sizeof(old));
		ipcperm_new2old(&buf.shm_perm, &old.shm_perm);
		if (buf.shm_segsz > INT_MAX)
			old.shm_segsz = INT_MAX;
		else
			CP(buf, old, shm_segsz);
		CP(buf, old, shm_lpid);
		CP(buf, old, shm_cpid);
		if (buf.shm_nattch > SHRT_MAX)
			old.shm_nattch = SHRT_MAX;
		else
			CP(buf, old, shm_nattch);
		CP(buf, old, shm_atime);
		CP(buf, old, shm_dtime);
		CP(buf, old, shm_ctime);
		old.shm_internal = NULL;
		error = copyoutcap(&old, uap->buf, sizeof(old));
		break;
	}

done:
	if (error) {
		/* Invalidate the return value */
		td->td_retval[0] = -1;
	}
	return (error);
}

#endif	/* COMPAT_FREEBSD4 || COMPAT_FREEBSD5 || COMPAT_FREEBSD6 ||
	   COMPAT_FREEBSD7 */

static int
sysvshm_modload(struct module *module, int cmd, void *arg)
{
	int error = 0;

	switch (cmd) {
	case MOD_LOAD:
		error = shminit();
		if (error != 0)
			shmunload();
		break;
	case MOD_UNLOAD:
		error = shmunload();
		break;
	case MOD_SHUTDOWN:
		break;
	default:
		error = EINVAL;
		break;
	}
	return (error);
}

static moduledata_t sysvshm_mod = {
	"sysvshm",
	&sysvshm_modload,
	NULL
};

DECLARE_MODULE(sysvshm, sysvshm_mod, SI_SUB_SYSV_SHM, SI_ORDER_FIRST);
MODULE_VERSION(sysvshm, 1);
// CHERI CHANGES START
// {
//   "updated": 20200123,
//   "target_type": "kernel",
//   "changes": [
//     "user_capabilities"
//   ],
//   "changes_purecap": [
//     "pointer_as_integer",
//     "uintptr_interp_offset",
//     "support"
//   ]
// }
// CHERI CHANGES END<|MERGE_RESOLUTION|>--- conflicted
+++ resolved
@@ -577,7 +577,6 @@
 	shmseg->u.shm_nattch++;
 #if __has_feature(capabilities)
 	if (SV_CURPROC_FLAG(SV_CHERI)) {
-<<<<<<< HEAD
 		/*
 		 * XXX-AM: In the purecap kernel we currently do the same and
 		 * re-derive the mmapped capability from the thread mmap
@@ -585,12 +584,7 @@
 		 * given by vm_map_find().
 		 */
 		shmaddr = cheri_setaddress(shmaddr, (vm_offset_t)attach_addr);
-		shmaddr = cheri_csetbounds(shmaddr,
-=======
-		shmaddr = cheri_setoffset(shmaddr,
-		    attach_va - cheri_getbase(shmaddr));
 		shmaddr = cheri_setbounds(shmaddr,
->>>>>>> 22e7e049
 		    CHERI_REPRESENTABLE_LENGTH(shmseg->u.shm_segsz));
 		/* XXX: set perms */
 		td->td_retval[0] = (uintcap_t)__DECONST_CAP(void * __capability,
