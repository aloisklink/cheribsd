--- conflicted
+++ resolved
@@ -589,16 +589,11 @@
 		 * given by vm_map_find().
 		 */
 		shmaddr = cheri_setboundsexact(cheri_setaddress(shmaddr,
-<<<<<<< HEAD
 		     attach_addr), size);
-		/* XXX: set perms */
-=======
-		     attach_va), size);
 		/* Remove inappropriate permissions. */
 		shmaddr = cheri_andperm(shmaddr, ~(CHERI_PERM_EXECUTE |
 		    CHERI_PERM_LOAD_CAP | CHERI_PERM_STORE_CAP |
 		    ((shmflg & SHM_RDONLY) != 0 ? CHERI_PERM_STORE : 0)));
->>>>>>> 39cdd1c2
 		td->td_retval[0] = (uintcap_t)__DECONST_CAP(void * __capability,
 		    shmaddr);
 	} else
