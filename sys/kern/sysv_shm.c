/*-
 * SPDX-License-Identifier: BSD-4-Clause AND BSD-2-Clause-FreeBSD
 *
 * Copyright (c) 1994 Adam Glass and Charles Hannum.  All rights reserved.
 *
 * Redistribution and use in source and binary forms, with or without
 * modification, are permitted provided that the following conditions
 * are met:
 * 1. Redistributions of source code must retain the above copyright
 *    notice, this list of conditions and the following disclaimer.
 * 2. Redistributions in binary form must reproduce the above copyright
 *    notice, this list of conditions and the following disclaimer in the
 *    documentation and/or other materials provided with the distribution.
 * 3. All advertising materials mentioning features or use of this software
 *    must display the following acknowledgement:
 *	This product includes software developed by Adam Glass and Charles
 *	Hannum.
 * 4. The names of the authors may not be used to endorse or promote products
 *    derived from this software without specific prior written permission.
 *
 * THIS SOFTWARE IS PROVIDED BY THE AUTHORS ``AS IS'' AND ANY EXPRESS OR
 * IMPLIED WARRANTIES, INCLUDING, BUT NOT LIMITED TO, THE IMPLIED WARRANTIES
 * OF MERCHANTABILITY AND FITNESS FOR A PARTICULAR PURPOSE ARE DISCLAIMED.
 * IN NO EVENT SHALL THE AUTHORS BE LIABLE FOR ANY DIRECT, INDIRECT,
 * INCIDENTAL, SPECIAL, EXEMPLARY, OR CONSEQUENTIAL DAMAGES (INCLUDING, BUT
 * NOT LIMITED TO, PROCUREMENT OF SUBSTITUTE GOODS OR SERVICES; LOSS OF USE,
 * DATA, OR PROFITS; OR BUSINESS INTERRUPTION) HOWEVER CAUSED AND ON ANY
 * THEORY OF LIABILITY, WHETHER IN CONTRACT, STRICT LIABILITY, OR TORT
 * (INCLUDING NEGLIGENCE OR OTHERWISE) ARISING IN ANY WAY OUT OF THE USE OF
 * THIS SOFTWARE, EVEN IF ADVISED OF THE POSSIBILITY OF SUCH DAMAGE.
 *
 * $NetBSD: sysv_shm.c,v 1.39 1997/10/07 10:02:03 drochner Exp $
 */
/*-
 * Copyright (c) 2003-2005 McAfee, Inc.
 * Copyright (c) 2016-2017 Robert N. M. Watson
 * All rights reserved.
 *
 * This software was developed for the FreeBSD Project in part by McAfee
 * Research, the Security Research Division of McAfee, Inc under DARPA/SPAWAR
 * contract N66001-01-C-8035 ("CBOSS"), as part of the DARPA CHATS research
 * program.
 *
 * Portions of this software were developed by BAE Systems, the University of
 * Cambridge Computer Laboratory, and Memorial University under DARPA/AFRL
 * contract FA8650-15-C-7558 ("CADETS"), as part of the DARPA Transparent
 * Computing (TC) research program.
 *
 * Redistribution and use in source and binary forms, with or without
 * modification, are permitted provided that the following conditions
 * are met:
 * 1. Redistributions of source code must retain the above copyright
 *    notice, this list of conditions and the following disclaimer.
 * 2. Redistributions in binary form must reproduce the above copyright
 *    notice, this list of conditions and the following disclaimer in the
 *    documentation and/or other materials provided with the distribution.
 *
 * THIS SOFTWARE IS PROVIDED BY THE AUTHOR AND CONTRIBUTORS ``AS IS'' AND
 * ANY EXPRESS OR IMPLIED WARRANTIES, INCLUDING, BUT NOT LIMITED TO, THE
 * IMPLIED WARRANTIES OF MERCHANTABILITY AND FITNESS FOR A PARTICULAR PURPOSE
 * ARE DISCLAIMED.  IN NO EVENT SHALL THE AUTHOR OR CONTRIBUTORS BE LIABLE
 * FOR ANY DIRECT, INDIRECT, INCIDENTAL, SPECIAL, EXEMPLARY, OR CONSEQUENTIAL
 * DAMAGES (INCLUDING, BUT NOT LIMITED TO, PROCUREMENT OF SUBSTITUTE GOODS
 * OR SERVICES; LOSS OF USE, DATA, OR PROFITS; OR BUSINESS INTERRUPTION)
 * HOWEVER CAUSED AND ON ANY THEORY OF LIABILITY, WHETHER IN CONTRACT, STRICT
 * LIABILITY, OR TORT (INCLUDING NEGLIGENCE OR OTHERWISE) ARISING IN ANY WAY
 * OUT OF THE USE OF THIS SOFTWARE, EVEN IF ADVISED OF THE POSSIBILITY OF
 * SUCH DAMAGE.
 */

#include <sys/cdefs.h>
__FBSDID("$FreeBSD$");

#include "opt_sysvipc.h"

#define	EXPLICIT_USER_ACCESS

#include <sys/param.h>
#include <sys/systm.h>
#include <sys/kernel.h>
#include <sys/limits.h>
#include <sys/lock.h>
#include <sys/sysctl.h>
#include <sys/shm.h>
#include <sys/proc.h>
#include <sys/malloc.h>
#include <sys/mman.h>
#include <sys/module.h>
#include <sys/mutex.h>
#include <sys/racct.h>
#include <sys/resourcevar.h>
#include <sys/rwlock.h>
#include <sys/stat.h>
#include <sys/syscall.h>
#include <sys/syscallsubr.h>
#include <sys/sysent.h>
#include <sys/sysproto.h>
#include <sys/jail.h>

#ifdef COMPAT_CHERIABI
#include <cheri/cheric.h>
#include <sys/user.h>
#include <compat/cheriabi/cheriabi_proto.h>
#include <compat/cheriabi/cheriabi_syscall.h>
#include <compat/cheriabi/cheriabi_util.h>
#endif

#include <security/audit/audit.h>
#include <security/mac/mac_framework.h>

#include <vm/vm.h>
#include <vm/vm_param.h>
#include <vm/pmap.h>
#include <vm/vm_object.h>
#include <vm/vm_map.h>
#include <vm/vm_page.h>
#include <vm/vm_pager.h>

FEATURE(sysv_shm, "System V shared memory segments support");

static MALLOC_DEFINE(M_SHM, "shm", "SVID compatible shared memory segments");

static int shmget_allocate_segment(struct thread *td,
    struct shmget_args *uap, int mode);
static int shmget_existing(struct thread *td, struct shmget_args *uap,
    int mode, int segnum);
static int kern_shmat(struct thread *td, int shmid,
	const void * __capability shmaddr, int shmflg);
static int kern_shmdt(struct thread *td, const void * __capability shmaddr);
static int user_shmctl(struct thread *td, int shmid, int cmd,
    struct shmid_ds * __capability ubuf);

#define	SHMSEG_FREE     	0x0200
#define	SHMSEG_REMOVED  	0x0400
#define	SHMSEG_ALLOCATED	0x0800

static int shm_last_free, shm_nused, shmalloced;
vm_size_t shm_committed;
static struct shmid_kernel *shmsegs;
static unsigned shm_prison_slot;

struct shmmap_state {
	vm_offset_t va;
	int shmid;
};

static void shm_deallocate_segment(struct shmid_kernel *);
static int shm_find_segment_by_key(struct prison *, key_t);
static struct shmid_kernel *shm_find_segment(struct prison *, int, bool);
static int shm_delete_mapping(struct vmspace *vm, struct shmmap_state *);
static void shmrealloc(void);
static int shminit(void);
static int sysvshm_modload(struct module *, int, void *);
static int shmunload(void);
#ifndef SYSVSHM
static void shmexit_myhook(struct vmspace *vm);
static void shmfork_myhook(struct proc *p1, struct proc *p2);
#endif
static int sysctl_shmsegs(SYSCTL_HANDLER_ARGS);
static void shm_remove(struct shmid_kernel *, int);
static struct prison *shm_find_prison(struct ucred *);
static int shm_prison_cansee(struct prison *, struct shmid_kernel *);
static int shm_prison_check(void *, void *);
static int shm_prison_set(void *, void *);
static int shm_prison_get(void *, void *);
static int shm_prison_remove(void *, void *);
static void shm_prison_cleanup(struct prison *);

/*
 * Tuneable values.
 */
#ifndef SHMMAXPGS
#define	SHMMAXPGS	131072	/* Note: sysv shared memory is swap backed. */
#endif
#ifndef SHMMAX
#define	SHMMAX	(SHMMAXPGS*PAGE_SIZE)
#endif
#ifndef SHMMIN
#define	SHMMIN	1
#endif
#ifndef SHMMNI
#define	SHMMNI	192
#endif
#ifndef SHMSEG
#define	SHMSEG	128
#endif
#ifndef SHMALL
#define	SHMALL	(SHMMAXPGS)
#endif

struct	shminfo shminfo = {
	.shmmax = SHMMAX,
	.shmmin = SHMMIN,
	.shmmni = SHMMNI,
	.shmseg = SHMSEG,
	.shmall = SHMALL
};

static int shm_use_phys;
static int shm_allow_removed = 1;

SYSCTL_ULONG(_kern_ipc, OID_AUTO, shmmax, CTLFLAG_RWTUN, &shminfo.shmmax, 0,
    "Maximum shared memory segment size");
SYSCTL_ULONG(_kern_ipc, OID_AUTO, shmmin, CTLFLAG_RWTUN, &shminfo.shmmin, 0,
    "Minimum shared memory segment size");
SYSCTL_ULONG(_kern_ipc, OID_AUTO, shmmni, CTLFLAG_RDTUN, &shminfo.shmmni, 0,
    "Number of shared memory identifiers");
SYSCTL_ULONG(_kern_ipc, OID_AUTO, shmseg, CTLFLAG_RDTUN, &shminfo.shmseg, 0,
    "Number of segments per process");
SYSCTL_ULONG(_kern_ipc, OID_AUTO, shmall, CTLFLAG_RWTUN, &shminfo.shmall, 0,
    "Maximum number of pages available for shared memory");
SYSCTL_INT(_kern_ipc, OID_AUTO, shm_use_phys, CTLFLAG_RWTUN,
    &shm_use_phys, 0, "Enable/Disable locking of shared memory pages in core");
SYSCTL_INT(_kern_ipc, OID_AUTO, shm_allow_removed, CTLFLAG_RWTUN,
    &shm_allow_removed, 0,
    "Enable/Disable attachment to attached segments marked for removal");
SYSCTL_PROC(_kern_ipc, OID_AUTO, shmsegs, CTLTYPE_OPAQUE | CTLFLAG_RD |
    CTLFLAG_MPSAFE, NULL, 0, sysctl_shmsegs, "",
    "Array of struct shmid_kernel for each potential shared memory segment");

#ifdef COMPAT_CHERIABI
struct shmid_kernel_c {
	struct shmid_ds u;	/* Contains no pointers so no _c needed. */
	struct vm_object * __capability	object;
	struct label * __capability	label;
	struct ucred * __capability	cred;
};

SYSCTL_DECL(_compat_cheriabi);
static SYSCTL_NODE(_compat_cheriabi, OID_AUTO, sysv_shm, CTLFLAG_RW, 0,
    "System V shared memory");

static int cheriabi_sysv_shm_setbounds = 1;
SYSCTL_INT(_compat_cheriabi_sysv_shm, OID_AUTO, setbounds,
    CTLFLAG_RWTUN, &cheriabi_sysv_shm_setbounds, 0,
    "Set bounds on returned capabilities.");
#endif

static struct sx sysvshmsx;
#define	SYSVSHM_LOCK()		sx_xlock(&sysvshmsx)
#define	SYSVSHM_UNLOCK()	sx_xunlock(&sysvshmsx)
#define	SYSVSHM_ASSERT_LOCKED()	sx_assert(&sysvshmsx, SA_XLOCKED)

static int
shm_find_segment_by_key(struct prison *pr, key_t key)
{
	int i;

	for (i = 0; i < shmalloced; i++)
		if ((shmsegs[i].u.shm_perm.mode & SHMSEG_ALLOCATED) &&
		    shmsegs[i].cred != NULL &&
		    shmsegs[i].cred->cr_prison == pr &&
		    shmsegs[i].u.shm_perm.key == key)
			return (i);
	return (-1);
}

/*
 * Finds segment either by shmid if is_shmid is true, or by segnum if
 * is_shmid is false.
 */
static struct shmid_kernel *
shm_find_segment(struct prison *rpr, int arg, bool is_shmid)
{
	struct shmid_kernel *shmseg;
	int segnum;

	segnum = is_shmid ? IPCID_TO_IX(arg) : arg;
	if (segnum < 0 || segnum >= shmalloced)
		return (NULL);
	shmseg = &shmsegs[segnum];
	if ((shmseg->u.shm_perm.mode & SHMSEG_ALLOCATED) == 0 ||
	    (!shm_allow_removed &&
	    (shmseg->u.shm_perm.mode & SHMSEG_REMOVED) != 0) ||
	    (is_shmid && shmseg->u.shm_perm.seq != IPCID_TO_SEQ(arg)) ||
	    shm_prison_cansee(rpr, shmseg) != 0)
		return (NULL);
	return (shmseg);
}

static void
shm_deallocate_segment(struct shmid_kernel *shmseg)
{
	vm_size_t size;

	SYSVSHM_ASSERT_LOCKED();

	vm_object_deallocate(shmseg->object);
	shmseg->object = NULL;
	size = round_page(shmseg->u.shm_segsz);
#ifdef COMPAT_CHERIABI
	if (SV_CURPROC_FLAG(SV_CHERI))
		size = CHERI_REPRESENTABLE_LENGTH(size);
#endif
	shm_committed -= btoc(size);
	shm_nused--;
	shmseg->u.shm_perm.mode = SHMSEG_FREE;
#ifdef MAC
	mac_sysvshm_cleanup(shmseg);
#endif
	racct_sub_cred(shmseg->cred, RACCT_NSHM, 1);
	racct_sub_cred(shmseg->cred, RACCT_SHMSIZE, size);
	crfree(shmseg->cred);
	shmseg->cred = NULL;
}

static int
shm_delete_mapping(struct vmspace *vm, struct shmmap_state *shmmap_s)
{
	struct shmid_kernel *shmseg;
	int segnum, result;
	vm_size_t size;

	SYSVSHM_ASSERT_LOCKED();
	segnum = IPCID_TO_IX(shmmap_s->shmid);
	KASSERT(segnum >= 0 && segnum < shmalloced,
	    ("segnum %d shmalloced %d", segnum, shmalloced));

	shmseg = &shmsegs[segnum];
	size = round_page(shmseg->u.shm_segsz);
#ifdef COMPAT_CHERIABI
	if (SV_CURPROC_FLAG(SV_CHERI))
		size = CHERI_REPRESENTABLE_LENGTH(size);
#endif
	result = vm_map_remove(&vm->vm_map, shmmap_s->va, shmmap_s->va + size);
	if (result != KERN_SUCCESS)
		return (EINVAL);
	shmmap_s->shmid = -1;
	shmseg->u.shm_dtime = time_second;
	if (--shmseg->u.shm_nattch == 0 &&
	    (shmseg->u.shm_perm.mode & SHMSEG_REMOVED)) {
		shm_deallocate_segment(shmseg);
		shm_last_free = segnum;
	}
	return (0);
}

static void
shm_remove(struct shmid_kernel *shmseg, int segnum)
{

	shmseg->u.shm_perm.key = IPC_PRIVATE;
	shmseg->u.shm_perm.mode |= SHMSEG_REMOVED;
	if (shmseg->u.shm_nattch == 0) {
		shm_deallocate_segment(shmseg);
		shm_last_free = segnum;
	}
}

static struct prison *
shm_find_prison(struct ucred *cred)
{
	struct prison *pr, *rpr;

	pr = cred->cr_prison;
	prison_lock(pr);
	rpr = osd_jail_get(pr, shm_prison_slot);
	prison_unlock(pr);
	return rpr;
}

static int
shm_prison_cansee(struct prison *rpr, struct shmid_kernel *shmseg)
{

	if (shmseg->cred == NULL ||
	    !(rpr == shmseg->cred->cr_prison ||
	      prison_ischild(rpr, shmseg->cred->cr_prison)))
		return (EINVAL);
	return (0);
}

static int
kern_shmdt_locked(struct thread *td, const void * __capability shmaddr)
{
	struct proc *p = td->td_proc;
	struct shmmap_state *shmmap_s;
#ifdef MAC
	int error;
#endif
	int i;

	SYSVSHM_ASSERT_LOCKED();
	if (shm_find_prison(td->td_ucred) == NULL)
		return (ENOSYS);
	shmmap_s = p->p_vmspace->vm_shm;
 	if (shmmap_s == NULL)
		return (EINVAL);
	AUDIT_ARG_SVIPC_ID(shmmap_s->shmid);
	for (i = 0; i < shminfo.shmseg; i++, shmmap_s++) {
		if (shmmap_s->shmid != -1 &&
		    shmmap_s->va == (__cheri_addr vm_offset_t)shmaddr) {
			break;
		}
	}
	if (i == shminfo.shmseg)
		return (EINVAL);
#ifdef MAC
	error = mac_sysvshm_check_shmdt(td->td_ucred,
	    &shmsegs[IPCID_TO_IX(shmmap_s->shmid)]);
	if (error != 0)
		return (error);
#endif
	return (shm_delete_mapping(p->p_vmspace, shmmap_s));
}

#ifndef _SYS_SYSPROTO_H_
struct shmdt_args {
	const void *shmaddr;
};
#endif
int
sys_shmdt(struct thread *td, struct shmdt_args *uap)
{

	return (kern_shmdt(td, __USER_CAP_UNBOUND(uap->shmaddr)));
}

static int
kern_shmdt(struct thread *td, const void * __capability shmaddr)
{
	int error;

	SYSVSHM_LOCK();
	error = kern_shmdt_locked(td, shmaddr);
	SYSVSHM_UNLOCK();
	return (error);
}

static int
kern_shmat_locked(struct thread *td, int shmid,
    const void * __capability shmaddr, int shmflg)
{
	struct prison *rpr;
	struct proc *p = td->td_proc;
	struct shmid_kernel *shmseg;
	struct shmmap_state *shmmap_s;
	vm_ptr_t attach_va = 0;
	vm_offset_t max_va;
	vm_prot_t prot;
	vm_size_t size;
	int cow, error, find_space, i, rv;

	AUDIT_ARG_SVIPC_ID(shmid);
	AUDIT_ARG_VALUE(shmflg);

	SYSVSHM_ASSERT_LOCKED();
	rpr = shm_find_prison(td->td_ucred);
	if (rpr == NULL)
		return (ENOSYS);
	shmmap_s = p->p_vmspace->vm_shm;
	if (shmmap_s == NULL) {
		shmmap_s = malloc(shminfo.shmseg * sizeof(struct shmmap_state),
		    M_SHM, M_WAITOK);
		for (i = 0; i < shminfo.shmseg; i++)
			shmmap_s[i].shmid = -1;
		KASSERT(p->p_vmspace->vm_shm == NULL, ("raced"));
		p->p_vmspace->vm_shm = shmmap_s;
	}
	shmseg = shm_find_segment(rpr, shmid, true);
	if (shmseg == NULL)
		return (EINVAL);
	error = ipcperm(td, &shmseg->u.shm_perm,
	    (shmflg & SHM_RDONLY) ? IPC_R : IPC_R|IPC_W);
	if (error != 0)
		return (error);
#ifdef MAC
	error = mac_sysvshm_check_shmat(td->td_ucred, shmseg, shmflg);
	if (error != 0)
		return (error);
#endif
	for (i = 0; i < shminfo.shmseg; i++) {
		if (shmmap_s->shmid == -1)
			break;
		shmmap_s++;
	}
	if (i >= shminfo.shmseg)
		return (EMFILE);
	size = round_page(shmseg->u.shm_segsz);
#ifdef COMPAT_CHERIABI
	if (SV_CURPROC_FLAG(SV_CHERI))
		size = CHERI_REPRESENTABLE_LENGTH(size);
#endif
	prot = VM_PROT_READ;
	cow = MAP_INHERIT_SHARE | MAP_PREFAULT_PARTIAL;
	if ((shmflg & SHM_RDONLY) == 0)
		prot |= VM_PROT_WRITE;
	if (shmaddr != NULL) {
#ifdef COMPAT_CHERIABI
		if (SV_CURPROC_FLAG(SV_CHERI)) {
			if ((shmflg & SHM_RND) != 0)
				attach_va = rounddown2((__cheri_addr vm_offset_t)shmaddr,
				    CHERI_SHMLBA);
			else if (((__cheri_addr vm_offset_t)shmaddr & (SHMLBA-1)) == 0 &&
			    ((__cheri_addr vm_offset_t)shmaddr & CHERI_ALIGN_MASK(size))
			    == 0)
				attach_va = (__cheri_addr vm_offset_t)shmaddr;
			else
				return (EINVAL);
		} else
#endif
		{
			if ((shmflg & SHM_RND) != 0)
				attach_va = rounddown2((__cheri_addr vm_offset_t)shmaddr, SHMLBA);
			else if (((__cheri_addr vm_offset_t)shmaddr & (SHMLBA-1)) == 0)
				attach_va = (__cheri_addr vm_offset_t)shmaddr;
			else
				return (EINVAL);
		}
		if ((shmflg & SHM_RND) != 0)
			attach_va = rounddown2((__cheri_addr vm_offset_t)shmaddr, SHMLBA);
		else if (((__cheri_addr vm_offset_t)shmaddr & (SHMLBA-1)) == 0)
			attach_va = (__cheri_addr vm_offset_t)shmaddr;
		else
			return (EINVAL);
		shmaddr = (const char * __capability)shmaddr -
		    ((__cheri_addr vm_offset_t)shmaddr - ptr_to_va(attach_va));
		if ((shmflg & SHM_REMAP) != 0)
			cow |= MAP_REMAP;
		find_space = VMFS_NO_SPACE;
	} else {
		/*
		 * Check that shmaddr (as adjusted for SHM_RND) has
		 * enough space for a mapping.  For CheriABI this means
		 * that we alread control this address space.  For
		 * hybrid code this ensures we're inside DDC (as our
		 * capability is DDC derived).  For existing programs
		 * this is a nop, but for in address space compartments
		 * where ddc is reduced, it is a security feature.
		 *
		 * NOTE: for CheriABI this means shmaddr must have
		 * previously allocated so a capability exists.
		 */
		if (!__CAP_CHECK(shmaddr, size))
			return (EINVAL);
#ifdef COMPAT_CHERIABI
		if (SV_CURPROC_FLAG(SV_CHERI)) {
			/*
			 * Require representable alignment for large objects
			 * and preserve the fragmentation promoting default
			 * of attempting to superpage align other objects.
			 *
			 * XXX: 12 should probably be the superpage shift.
			 */
			find_space = CHERI_REPRESENTABLE_ALIGNMENT(size) < (1UL << 12) ?
			    VMFS_OPTIMAL_SPACE :
			    VMFS_ALIGNED_SPACE(CHERI_ALIGN_SHIFT(size));
			shmaddr = td->td_md.md_cheri_mmap_cap;
			attach_va = cheri_getbase(shmaddr);
		} else
#endif
		{
			find_space = VMFS_OPTIMAL_SPACE;
			/*
			 * This is just a hint to vm_map_find() about where to
			 * put it.
			 */
			attach_va = round_page(
			    (vm_offset_t)p->p_vmspace->vm_daddr +
			    lim_max(td, RLIMIT_DATA));
		}
	}
#ifdef CPU_CHERI
	max_va = cheri_getbase(shmaddr) + cheri_getlen(shmaddr);
#else
	max_va = 0;
#endif
	vm_object_reference(shmseg->object);
	rv = vm_map_find(&p->p_vmspace->vm_map, shmseg->object, 0, &attach_va,
	    size, max_va, find_space, prot, prot, cow);
	if (rv != KERN_SUCCESS) {
		vm_object_deallocate(shmseg->object);
		return (ENOMEM);
	}

	shmmap_s->va = ptr_to_va(attach_va);
	shmmap_s->shmid = shmid;
	shmseg->u.shm_lpid = p->p_pid;
	shmseg->u.shm_atime = time_second;
	shmseg->u.shm_nattch++;
#ifdef COMPAT_CHERIABI
	if (SV_CURPROC_FLAG(SV_CHERI)) {
		shmaddr = cheri_setoffset(shmaddr,
		    ptr_to_va(attach_va) - cheri_getbase(shmaddr));
		if (cheriabi_sysv_shm_setbounds) {
<<<<<<< HEAD
			shmaddr = cheri_csetbounds(shmaddr,
=======
			shmaddr = cheri_csetbounds(shmaddr, 
>>>>>>> 1248e31f
			    CHERI_REPRESENTABLE_LENGTH(shmseg->u.shm_segsz));
		}
		/* XXX: set perms */
		td->td_retcap = __DECONST_CAP(void * __capability, shmaddr);
	} else
#endif
		td->td_retval[0] = ptr_to_va(attach_va);
	return (error);
}

static int
kern_shmat(struct thread *td, int shmid, const void * __capability shmaddr,
    int shmflg)
{
	int error;

	SYSVSHM_LOCK();
	error = kern_shmat_locked(td, shmid, shmaddr, shmflg);
	SYSVSHM_UNLOCK();
	return (error);
}

#ifndef _SYS_SYSPROTO_H_
struct shmat_args {
	int shmid;
	const void *shmaddr;
	int shmflg;
};
#endif
int
sys_shmat(struct thread *td, struct shmat_args *uap)
{

	return (kern_shmat(td, uap->shmid, __USER_CAP_UNBOUND(uap->shmaddr),
	    uap->shmflg));
}

static int
kern_shmctl_locked(struct thread *td, int shmid, int cmd, void *buf,
    size_t *bufsz)
{
	struct prison *rpr;
	struct shmid_kernel *shmseg;
	struct shmid_ds *shmidp;
	struct shm_info shm_info;
	int error;

	SYSVSHM_ASSERT_LOCKED();

	rpr = shm_find_prison(td->td_ucred);
	if (rpr == NULL)
		return (ENOSYS);

	AUDIT_ARG_SVIPC_ID(shmid);
	AUDIT_ARG_SVIPC_CMD(cmd);

	switch (cmd) {
	/*
	 * It is possible that kern_shmctl is being called from the Linux ABI
	 * layer, in which case, we will need to implement IPC_INFO.  It should
	 * be noted that other shmctl calls will be funneled through here for
	 * Linix binaries as well.
	 *
	 * NB: The Linux ABI layer will convert this data to structure(s) more
	 * consistent with the Linux ABI.
	 */
	case IPC_INFO:
		memcpy(buf, &shminfo, sizeof(shminfo));
		if (bufsz)
			*bufsz = sizeof(shminfo);
		td->td_retval[0] = shmalloced;
		return (0);
	case SHM_INFO: {
		shm_info.used_ids = shm_nused;
		shm_info.shm_rss = 0;	/*XXX where to get from ? */
		shm_info.shm_tot = 0;	/*XXX where to get from ? */
		shm_info.shm_swp = 0;	/*XXX where to get from ? */
		shm_info.swap_attempts = 0;	/*XXX where to get from ? */
		shm_info.swap_successes = 0;	/*XXX where to get from ? */
		memcpy(buf, &shm_info, sizeof(shm_info));
		if (bufsz != NULL)
			*bufsz = sizeof(shm_info);
		td->td_retval[0] = shmalloced;
		return (0);
	}
	}
	shmseg = shm_find_segment(rpr, shmid, cmd != SHM_STAT);
	if (shmseg == NULL)
		return (EINVAL);
#ifdef MAC
	error = mac_sysvshm_check_shmctl(td->td_ucred, shmseg, cmd);
	if (error != 0)
		return (error);
#endif
	switch (cmd) {
	case SHM_STAT:
	case IPC_STAT:
		shmidp = (struct shmid_ds *)buf;
		error = ipcperm(td, &shmseg->u.shm_perm, IPC_R);
		if (error != 0)
			return (error);
		memcpy(shmidp, &shmseg->u, sizeof(struct shmid_ds));
		if (td->td_ucred->cr_prison != shmseg->cred->cr_prison)
			shmidp->shm_perm.key = IPC_PRIVATE;
		if (bufsz != NULL)
			*bufsz = sizeof(struct shmid_ds);
		if (cmd == SHM_STAT) {
			td->td_retval[0] = IXSEQ_TO_IPCID(shmid,
			    shmseg->u.shm_perm);
		}
		break;
	case IPC_SET:
		shmidp = (struct shmid_ds *)buf;
		AUDIT_ARG_SVIPC_PERM(&shmidp->shm_perm);
		error = ipcperm(td, &shmseg->u.shm_perm, IPC_M);
		if (error != 0)
			return (error);
		shmseg->u.shm_perm.uid = shmidp->shm_perm.uid;
		shmseg->u.shm_perm.gid = shmidp->shm_perm.gid;
		shmseg->u.shm_perm.mode =
		    (shmseg->u.shm_perm.mode & ~ACCESSPERMS) |
		    (shmidp->shm_perm.mode & ACCESSPERMS);
		shmseg->u.shm_ctime = time_second;
		break;
	case IPC_RMID:
		error = ipcperm(td, &shmseg->u.shm_perm, IPC_M);
		if (error != 0)
			return (error);
		shm_remove(shmseg, IPCID_TO_IX(shmid));
		break;
#if 0
	case SHM_LOCK:
	case SHM_UNLOCK:
#endif
	default:
		error = EINVAL;
		break;
	}
	return (error);
}

int
kern_shmctl(struct thread *td, int shmid, int cmd, void *buf, size_t *bufsz)
{
	int error;

	SYSVSHM_LOCK();
	error = kern_shmctl_locked(td, shmid, cmd, buf, bufsz);
	SYSVSHM_UNLOCK();
	return (error);
}


#ifndef _SYS_SYSPROTO_H_
struct shmctl_args {
	int shmid;
	int cmd;
	struct shmid_ds *buf;
};
#endif
int
sys_shmctl(struct thread *td, struct shmctl_args *uap)
{

	return (user_shmctl(td, uap->shmid, uap->cmd,
	    __USER_CAP_OBJ(uap->buf)));
}

#ifdef COMPAT_CHERIABI
int
cheriabi_shmat(struct thread *td, struct cheriabi_shmat_args *uap)
{
	const void * __capability shmaddr = uap->shmaddr;

	if (shmaddr != NULL &&
	    (cheri_getperm(shmaddr) & CHERI_PERM_CHERIABI_VMMAP) == 0)
		return (EPROT);

	return (kern_shmat(td, uap->shmid, shmaddr, uap->shmflg));
}

int
cheriabi_shmdt(struct thread *td, struct cheriabi_shmdt_args *uap)
{
	const void * __capability shmaddr = uap->shmaddr;

	if (shmaddr != NULL &&
	    (cheri_getperm(shmaddr) & CHERI_PERM_CHERIABI_VMMAP) == 0)
		return (EPROT);

	return (kern_shmdt(td, shmaddr));
}

int
cheriabi_shmctl(struct thread *td, struct cheriabi_shmctl_args *uap)
{

	return (user_shmctl(td, uap->shmid, uap->cmd, uap->buf));
}
#endif

static int
user_shmctl(struct thread *td, int shmid, int cmd,
    struct shmid_ds * __capability ubuf)
{
	int error;
	struct shmid_ds buf;
	size_t bufsz;

	/*
	 * The only reason IPC_INFO, SHM_INFO, SHM_STAT exists is to support
	 * Linux binaries.  If we see the call come through the FreeBSD ABI,
	 * return an error back to the user since we do not to support this.
	 */
	if (cmd == IPC_INFO || cmd == SHM_INFO || cmd == SHM_STAT)
		return (EINVAL);

	/* IPC_SET needs to copyin the buffer before calling kern_shmctl */
	if (cmd == IPC_SET) {
		if ((error = copyin(ubuf, &buf, sizeof(struct shmid_ds))))
			goto done;
	}

	error = kern_shmctl(td, shmid, cmd, &buf, &bufsz);
	if (error)
		goto done;

	/* Cases in which we need to copyout */
	switch (cmd) {
	case IPC_STAT:
		error = copyout(&buf, ubuf, bufsz);
		break;
	}

done:
	if (error) {
		/* Invalidate the return value */
		td->td_retval[0] = -1;
	}
	return (error);
}


static int
shmget_existing(struct thread *td, struct shmget_args *uap, int mode,
    int segnum)
{
	struct shmid_kernel *shmseg;
#ifdef MAC
	int error;
#endif

	SYSVSHM_ASSERT_LOCKED();
	KASSERT(segnum >= 0 && segnum < shmalloced,
	    ("segnum %d shmalloced %d", segnum, shmalloced));
	shmseg = &shmsegs[segnum];
	if ((uap->shmflg & (IPC_CREAT | IPC_EXCL)) == (IPC_CREAT | IPC_EXCL))
		return (EEXIST);
#ifdef MAC
	error = mac_sysvshm_check_shmget(td->td_ucred, shmseg, uap->shmflg);
	if (error != 0)
		return (error);
#endif
	if (uap->size != 0 && uap->size > shmseg->u.shm_segsz)
		return (EINVAL);
	td->td_retval[0] = IXSEQ_TO_IPCID(segnum, shmseg->u.shm_perm);
	return (0);
}

static int
shmget_allocate_segment(struct thread *td, struct shmget_args *uap, int mode)
{
	struct ucred *cred = td->td_ucred;
	struct shmid_kernel *shmseg;
	vm_object_t shm_object;
	int i, segnum;
	size_t size;

	SYSVSHM_ASSERT_LOCKED();

	if (uap->size < shminfo.shmmin || uap->size > shminfo.shmmax)
		return (EINVAL);
	if (shm_nused >= shminfo.shmmni) /* Any shmids left? */
		return (ENOSPC);
	size = round_page(uap->size);
#ifdef COMPAT_CHERIABI
	if (SV_CURPROC_FLAG(SV_CHERI))
		size = CHERI_REPRESENTABLE_LENGTH(size);
#endif
	if (shm_committed + btoc(size) > shminfo.shmall)
		return (ENOMEM);
	if (shm_last_free < 0) {
		shmrealloc();	/* Maybe expand the shmsegs[] array. */
		for (i = 0; i < shmalloced; i++)
			if (shmsegs[i].u.shm_perm.mode & SHMSEG_FREE)
				break;
		if (i == shmalloced)
			return (ENOSPC);
		segnum = i;
	} else  {
		segnum = shm_last_free;
		shm_last_free = -1;
	}
	KASSERT(segnum >= 0 && segnum < shmalloced,
	    ("segnum %d shmalloced %d", segnum, shmalloced));
	shmseg = &shmsegs[segnum];
#ifdef RACCT
	if (racct_enable) {
		PROC_LOCK(td->td_proc);
		if (racct_add(td->td_proc, RACCT_NSHM, 1)) {
			PROC_UNLOCK(td->td_proc);
			return (ENOSPC);
		}
		if (racct_add(td->td_proc, RACCT_SHMSIZE, size)) {
			racct_sub(td->td_proc, RACCT_NSHM, 1);
			PROC_UNLOCK(td->td_proc);
			return (ENOMEM);
		}
		PROC_UNLOCK(td->td_proc);
	}
#endif

	/*
	 * We make sure that we have allocated a pager before we need
	 * to.
	 */
	shm_object = vm_pager_allocate(shm_use_phys ? OBJT_PHYS : OBJT_SWAP,
	    0, size, VM_PROT_DEFAULT, 0, cred);
	if (shm_object == NULL) {
#ifdef RACCT
		if (racct_enable) {
			PROC_LOCK(td->td_proc);
			racct_sub(td->td_proc, RACCT_NSHM, 1);
			racct_sub(td->td_proc, RACCT_SHMSIZE, size);
			PROC_UNLOCK(td->td_proc);
		}
#endif
		return (ENOMEM);
	}
	shm_object->pg_color = 0;
	VM_OBJECT_WLOCK(shm_object);
	vm_object_clear_flag(shm_object, OBJ_ONEMAPPING);
	vm_object_set_flag(shm_object, OBJ_COLORED | OBJ_NOSPLIT);
	VM_OBJECT_WUNLOCK(shm_object);

	shmseg->object = shm_object;
	shmseg->u.shm_perm.cuid = shmseg->u.shm_perm.uid = cred->cr_uid;
	shmseg->u.shm_perm.cgid = shmseg->u.shm_perm.gid = cred->cr_gid;
	shmseg->u.shm_perm.mode = (mode & ACCESSPERMS) | SHMSEG_ALLOCATED;
	shmseg->u.shm_perm.key = uap->key;
	shmseg->u.shm_perm.seq = (shmseg->u.shm_perm.seq + 1) & 0x7fff;
	shmseg->cred = crhold(cred);
	shmseg->u.shm_segsz = uap->size;
	shmseg->u.shm_cpid = td->td_proc->p_pid;
	shmseg->u.shm_lpid = shmseg->u.shm_nattch = 0;
	shmseg->u.shm_atime = shmseg->u.shm_dtime = 0;
#ifdef MAC
	mac_sysvshm_create(cred, shmseg);
#endif
	shmseg->u.shm_ctime = time_second;
	shm_committed += btoc(size);
	shm_nused++;
	td->td_retval[0] = IXSEQ_TO_IPCID(segnum, shmseg->u.shm_perm);

	return (0);
}

#ifndef _SYS_SYSPROTO_H_
struct shmget_args {
	key_t key;
	size_t size;
	int shmflg;
};
#endif
int
sys_shmget(struct thread *td, struct shmget_args *uap)
{
	int segnum, mode;
	int error;

	if (shm_find_prison(td->td_ucred) == NULL)
		return (ENOSYS);
	mode = uap->shmflg & ACCESSPERMS;
	SYSVSHM_LOCK();
	if (uap->key == IPC_PRIVATE) {
		error = shmget_allocate_segment(td, uap, mode);
	} else {
		segnum = shm_find_segment_by_key(td->td_ucred->cr_prison,
		    uap->key);
		if (segnum >= 0)
			error = shmget_existing(td, uap, mode, segnum);
		else if ((uap->shmflg & IPC_CREAT) == 0)
			error = ENOENT;
		else
			error = shmget_allocate_segment(td, uap, mode);
	}
	SYSVSHM_UNLOCK();
	return (error);
}

#ifdef SYSVSHM
void
shmfork(struct proc *p1, struct proc *p2)
#else
static void
shmfork_myhook(struct proc *p1, struct proc *p2)
#endif
{
	struct shmmap_state *shmmap_s;
	size_t size;
	int i;

	SYSVSHM_LOCK();
	size = shminfo.shmseg * sizeof(struct shmmap_state);
	shmmap_s = malloc(size, M_SHM, M_WAITOK);
	bcopy(p1->p_vmspace->vm_shm, shmmap_s, size);
	p2->p_vmspace->vm_shm = shmmap_s;
	for (i = 0; i < shminfo.shmseg; i++, shmmap_s++) {
		if (shmmap_s->shmid != -1) {
			KASSERT(IPCID_TO_IX(shmmap_s->shmid) >= 0 &&
			    IPCID_TO_IX(shmmap_s->shmid) < shmalloced,
			    ("segnum %d shmalloced %d",
			    IPCID_TO_IX(shmmap_s->shmid), shmalloced));
			shmsegs[IPCID_TO_IX(shmmap_s->shmid)].u.shm_nattch++;
		}
	}
	SYSVSHM_UNLOCK();
}

#ifdef SYSVSHM
void
shmexit(struct vmspace *vm)
#else
static void
shmexit_myhook(struct vmspace *vm)
#endif
{
	struct shmmap_state *base, *shm;
	int i;

	base = vm->vm_shm;
	if (base != NULL) {
		vm->vm_shm = NULL;
		SYSVSHM_LOCK();
		for (i = 0, shm = base; i < shminfo.shmseg; i++, shm++) {
			if (shm->shmid != -1)
				shm_delete_mapping(vm, shm);
		}
		SYSVSHM_UNLOCK();
		free(base, M_SHM);
	}
}

static void
shmrealloc(void)
{
	struct shmid_kernel *newsegs;
	int i;

	SYSVSHM_ASSERT_LOCKED();

	if (shmalloced >= shminfo.shmmni)
		return;

	newsegs = malloc(shminfo.shmmni * sizeof(*newsegs), M_SHM,
	    M_WAITOK | M_ZERO);
	for (i = 0; i < shmalloced; i++)
		bcopy(&shmsegs[i], &newsegs[i], sizeof(newsegs[0]));
	for (; i < shminfo.shmmni; i++) {
		newsegs[i].u.shm_perm.mode = SHMSEG_FREE;
		newsegs[i].u.shm_perm.seq = 0;
#ifdef MAC
		mac_sysvshm_init(&newsegs[i]);
#endif
	}
	free(shmsegs, M_SHM);
	shmsegs = newsegs;
	shmalloced = shminfo.shmmni;
}

static struct syscall_helper_data shm_syscalls[] = {
	SYSCALL_INIT_HELPER(shmat),
	SYSCALL_INIT_HELPER(shmctl),
	SYSCALL_INIT_HELPER(shmdt),
	SYSCALL_INIT_HELPER(shmget),
#if defined(COMPAT_FREEBSD4) || defined(COMPAT_FREEBSD5) || \
    defined(COMPAT_FREEBSD6) || defined(COMPAT_FREEBSD7)
	SYSCALL_INIT_HELPER_COMPAT(freebsd7_shmctl),
#endif
#if defined(__i386__) && (defined(COMPAT_FREEBSD4) || defined(COMPAT_43))
	SYSCALL_INIT_HELPER(shmsys),
#endif
	SYSCALL_INIT_LAST
};

#ifdef COMPAT_FREEBSD32
#include <compat/freebsd32/freebsd32.h>
#include <compat/freebsd32/freebsd32_ipc.h>
#include <compat/freebsd32/freebsd32_proto.h>
#include <compat/freebsd32/freebsd32_signal.h>
#include <compat/freebsd32/freebsd32_syscall.h>
#include <compat/freebsd32/freebsd32_util.h>

struct shmid_ds32 {
	struct ipc_perm32 shm_perm;
	int32_t		shm_segsz;
	pid_t		shm_lpid;
	pid_t		shm_cpid;
	unsigned int	shm_nattch;
	int32_t		shm_atime;
	int32_t		shm_dtime;
	int32_t		shm_ctime;
};

#if defined(COMPAT_FREEBSD4) || defined(COMPAT_FREEBSD5) || \
    defined(COMPAT_FREEBSD6) || defined(COMPAT_FREEBSD7)
struct shmid_ds32_old {
	struct ipc_perm32_old shm_perm;
	int32_t		shm_segsz;
	pid_t		shm_lpid;
	pid_t		shm_cpid;
	int16_t		shm_nattch;
	int32_t		shm_atime;
	int32_t		shm_dtime;
	int32_t		shm_ctime;
	uint32_t	shm_internal;
};
#endif

struct shmid_kernel32 {
	struct shmid_ds32	 u;
	int32_t			*object;
	int32_t			*label;
	int32_t			*cred;
};

struct shm_info32 {
	int32_t		used_ids;
	uint32_t	shm_tot;
	uint32_t	shm_rss;
	uint32_t	shm_swp;
	uint32_t	swap_attempts;
	uint32_t	swap_successes;
};

struct shminfo32 {
	uint32_t	shmmax;
	uint32_t	shmmin;
	uint32_t	shmmni;
	uint32_t	shmseg;
	uint32_t	shmall;
};

static struct syscall_helper_data shm32_syscalls[] = {
	SYSCALL32_INIT_HELPER_COMPAT(shmat),
	SYSCALL32_INIT_HELPER_COMPAT(shmdt),
	SYSCALL32_INIT_HELPER_COMPAT(shmget),
	SYSCALL32_INIT_HELPER(freebsd32_shmsys),
	SYSCALL32_INIT_HELPER(freebsd32_shmctl),
#if defined(COMPAT_FREEBSD4) || defined(COMPAT_FREEBSD5) || \
    defined(COMPAT_FREEBSD6) || defined(COMPAT_FREEBSD7)
	SYSCALL32_INIT_HELPER(freebsd7_freebsd32_shmctl),
#endif
	SYSCALL_INIT_LAST
};
#endif

#ifdef COMPAT_CHERIABI
#include <compat/cheriabi/cheriabi.h>
#include <compat/cheriabi/cheriabi_proto.h>
#include <compat/cheriabi/cheriabi_syscall.h>

static struct syscall_helper_data cheriabi_shm_syscalls[] = {
	CHERIABI_SYSCALL_INIT_HELPER(cheriabi_shmat),
	CHERIABI_SYSCALL_INIT_HELPER(cheriabi_shmdt),
	CHERIABI_SYSCALL_INIT_HELPER_COMPAT(shmget),
	CHERIABI_SYSCALL_INIT_HELPER(cheriabi_shmctl),
	SYSCALL_INIT_LAST
};
#endif /* COMPAT_CHERIABI */

static int
shminit(void)
{
	struct prison *pr;
	void **rsv;
	int i, error;
	osd_method_t methods[PR_MAXMETHOD] = {
	    [PR_METHOD_CHECK] =		shm_prison_check,
	    [PR_METHOD_SET] =		shm_prison_set,
	    [PR_METHOD_GET] =		shm_prison_get,
	    [PR_METHOD_REMOVE] =	shm_prison_remove,
	};

#ifndef BURN_BRIDGES
	if (TUNABLE_ULONG_FETCH("kern.ipc.shmmaxpgs", &shminfo.shmall) != 0)
		printf("kern.ipc.shmmaxpgs is now called kern.ipc.shmall!\n");
#endif
	if (shminfo.shmmax == SHMMAX) {
		/* Initialize shmmax dealing with possible overflow. */
		for (i = PAGE_SIZE; i != 0; i--) {
			shminfo.shmmax = shminfo.shmall * i;
			if ((shminfo.shmmax / shminfo.shmall) == (u_long)i)
				break;
		}
	}
	shmalloced = shminfo.shmmni;
	shmsegs = malloc(shmalloced * sizeof(shmsegs[0]), M_SHM,
	    M_WAITOK|M_ZERO);
	for (i = 0; i < shmalloced; i++) {
		shmsegs[i].u.shm_perm.mode = SHMSEG_FREE;
		shmsegs[i].u.shm_perm.seq = 0;
#ifdef MAC
		mac_sysvshm_init(&shmsegs[i]);
#endif
	}
	shm_last_free = 0;
	shm_nused = 0;
	shm_committed = 0;
	sx_init(&sysvshmsx, "sysvshmsx");
#ifndef SYSVSHM
	shmexit_hook = &shmexit_myhook;
	shmfork_hook = &shmfork_myhook;
#endif

	/* Set current prisons according to their allow.sysvipc. */
	shm_prison_slot = osd_jail_register(NULL, methods);
	rsv = osd_reserve(shm_prison_slot);
	prison_lock(&prison0);
	(void)osd_jail_set_reserved(&prison0, shm_prison_slot, rsv, &prison0);
	prison_unlock(&prison0);
	rsv = NULL;
	sx_slock(&allprison_lock);
	TAILQ_FOREACH(pr, &allprison, pr_list) {
		if (rsv == NULL)
			rsv = osd_reserve(shm_prison_slot);
		prison_lock(pr);
		if ((pr->pr_allow & PR_ALLOW_SYSVIPC) && pr->pr_ref > 0) {
			(void)osd_jail_set_reserved(pr, shm_prison_slot, rsv,
			    &prison0);
			rsv = NULL;
		}
		prison_unlock(pr);
	}
	if (rsv != NULL)
		osd_free_reserved(rsv);
	sx_sunlock(&allprison_lock);

	error = syscall_helper_register(shm_syscalls, SY_THR_STATIC_KLD);
	if (error != 0)
		return (error);
#ifdef COMPAT_FREEBSD32
	error = syscall32_helper_register(shm32_syscalls, SY_THR_STATIC_KLD);
	if (error != 0)
		return (error);
#endif
#ifdef COMPAT_CHERIABI
	error = cheriabi_syscall_helper_register(cheriabi_shm_syscalls, SY_THR_STATIC_KLD);
	if (error != 0)
		return (error);
#endif
	return (0);
}

static int
shmunload(void)
{
	int i;

	if (shm_nused > 0)
		return (EBUSY);

#ifdef COMPAT_FREEBSD32
	syscall32_helper_unregister(shm32_syscalls);
#endif
#ifdef COMPAT_CHERIABI
	cheriabi_syscall_helper_unregister(cheriabi_shm_syscalls);
#endif
	syscall_helper_unregister(shm_syscalls);
	if (shm_prison_slot != 0)
		osd_jail_deregister(shm_prison_slot);

	for (i = 0; i < shmalloced; i++) {
#ifdef MAC
		mac_sysvshm_destroy(&shmsegs[i]);
#endif
		/*
		 * Objects might be still mapped into the processes
		 * address spaces.  Actual free would happen on the
		 * last mapping destruction.
		 */
		if (shmsegs[i].u.shm_perm.mode != SHMSEG_FREE)
			vm_object_deallocate(shmsegs[i].object);
	}
	free(shmsegs, M_SHM);
#ifndef SYSVSHM
	shmexit_hook = NULL;
	shmfork_hook = NULL;
#endif
	sx_destroy(&sysvshmsx);
	return (0);
}

static int
sysctl_shmsegs(SYSCTL_HANDLER_ARGS)
{
	struct shmid_kernel tshmseg;
#ifdef COMPAT_FREEBSD32
	struct shmid_kernel32 tshmseg32;
#endif
#ifdef COMPAT_CHERIABI
	struct shmid_kernel_c tshmseg_c;
#endif
	struct prison *pr, *rpr;
	void *outaddr;
	size_t outsize;
	int error, i;

	SYSVSHM_LOCK();
	pr = req->td->td_ucred->cr_prison;
	rpr = shm_find_prison(req->td->td_ucred);
	error = 0;
	for (i = 0; i < shmalloced; i++) {
		if ((shmsegs[i].u.shm_perm.mode & SHMSEG_ALLOCATED) == 0 ||
		    rpr == NULL || shm_prison_cansee(rpr, &shmsegs[i]) != 0) {
			bzero(&tshmseg, sizeof(tshmseg));
			tshmseg.u.shm_perm.mode = SHMSEG_FREE;
		} else {
			tshmseg = shmsegs[i];
			if (tshmseg.cred->cr_prison != pr)
				tshmseg.u.shm_perm.key = IPC_PRIVATE;
		}
#ifdef COMPAT_FREEBSD32
		if (SV_CURPROC_FLAG(SV_ILP32)) {
			bzero(&tshmseg32, sizeof(tshmseg32));
			freebsd32_ipcperm_out(&tshmseg.u.shm_perm,
			    &tshmseg32.u.shm_perm);
			CP(tshmseg, tshmseg32, u.shm_segsz);
			CP(tshmseg, tshmseg32, u.shm_lpid);
			CP(tshmseg, tshmseg32, u.shm_cpid);
			CP(tshmseg, tshmseg32, u.shm_nattch);
			CP(tshmseg, tshmseg32, u.shm_atime);
			CP(tshmseg, tshmseg32, u.shm_dtime);
			CP(tshmseg, tshmseg32, u.shm_ctime);
			/* Don't copy object, label, or cred */
			outaddr = &tshmseg32;
			outsize = sizeof(tshmseg32);
		} else
#endif
#ifdef COMPAT_CHERIABI
		if (SV_CURPROC_FLAG(SV_CHERI)) {
			bzero(&tshmseg_c, sizeof(tshmseg_c));
			CP(tshmseg, tshmseg_c, u.shm_perm);
			CP(tshmseg, tshmseg_c, u.shm_segsz);
			CP(tshmseg, tshmseg_c, u.shm_lpid);
			CP(tshmseg, tshmseg_c, u.shm_cpid);
			CP(tshmseg, tshmseg_c, u.shm_nattch);
			CP(tshmseg, tshmseg_c, u.shm_atime);
			CP(tshmseg, tshmseg_c, u.shm_dtime);
			CP(tshmseg, tshmseg_c, u.shm_ctime);
			/* Don't copy object, label, or cred */
			outaddr = &tshmseg_c;
			outsize = sizeof(tshmseg_c);
		} else
#endif
		{
			tshmseg.object = NULL;
			tshmseg.label = NULL;
			tshmseg.cred = NULL;
			outaddr = &tshmseg;
			outsize = sizeof(tshmseg);
		}
		error = SYSCTL_OUT(req, outaddr, outsize);
		if (error != 0)
			break;
	}
	SYSVSHM_UNLOCK();
	return (error);
}

static int
shm_prison_check(void *obj, void *data)
{
	struct prison *pr = obj;
	struct prison *prpr;
	struct vfsoptlist *opts = data;
	int error, jsys;

	/*
	 * sysvshm is a jailsys integer.
	 * It must be "disable" if the parent jail is disabled.
	 */
	error = vfs_copyopt(opts, "sysvshm", &jsys, sizeof(jsys));
	if (error != ENOENT) {
		if (error != 0)
			return (error);
		switch (jsys) {
		case JAIL_SYS_DISABLE:
			break;
		case JAIL_SYS_NEW:
		case JAIL_SYS_INHERIT:
			prison_lock(pr->pr_parent);
			prpr = osd_jail_get(pr->pr_parent, shm_prison_slot);
			prison_unlock(pr->pr_parent);
			if (prpr == NULL)
				return (EPERM);
			break;
		default:
			return (EINVAL);
		}
	}

	return (0);
}

static int
shm_prison_set(void *obj, void *data)
{
	struct prison *pr = obj;
	struct prison *tpr, *orpr, *nrpr, *trpr;
	struct vfsoptlist *opts = data;
	void *rsv;
	int jsys, descend;

	/*
	 * sysvshm controls which jail is the root of the associated segments
	 * (this jail or same as the parent), or if the feature is available
	 * at all.
	 */
	if (vfs_copyopt(opts, "sysvshm", &jsys, sizeof(jsys)) == ENOENT)
		jsys = vfs_flagopt(opts, "allow.sysvipc", NULL, 0)
		    ? JAIL_SYS_INHERIT
		    : vfs_flagopt(opts, "allow.nosysvipc", NULL, 0)
		    ? JAIL_SYS_DISABLE
		    : -1;
	if (jsys == JAIL_SYS_DISABLE) {
		prison_lock(pr);
		orpr = osd_jail_get(pr, shm_prison_slot);
		if (orpr != NULL)
			osd_jail_del(pr, shm_prison_slot);
		prison_unlock(pr);
		if (orpr != NULL) {
			if (orpr == pr)
				shm_prison_cleanup(pr);
			/* Disable all child jails as well. */
			FOREACH_PRISON_DESCENDANT(pr, tpr, descend) {
				prison_lock(tpr);
				trpr = osd_jail_get(tpr, shm_prison_slot);
				if (trpr != NULL) {
					osd_jail_del(tpr, shm_prison_slot);
					prison_unlock(tpr);
					if (trpr == tpr)
						shm_prison_cleanup(tpr);
				} else {
					prison_unlock(tpr);
					descend = 0;
				}
			}
		}
	} else if (jsys != -1) {
		if (jsys == JAIL_SYS_NEW)
			nrpr = pr;
		else {
			prison_lock(pr->pr_parent);
			nrpr = osd_jail_get(pr->pr_parent, shm_prison_slot);
			prison_unlock(pr->pr_parent);
		}
		rsv = osd_reserve(shm_prison_slot);
		prison_lock(pr);
		orpr = osd_jail_get(pr, shm_prison_slot);
		if (orpr != nrpr)
			(void)osd_jail_set_reserved(pr, shm_prison_slot, rsv,
			    nrpr);
		else
			osd_free_reserved(rsv);
		prison_unlock(pr);
		if (orpr != nrpr) {
			if (orpr == pr)
				shm_prison_cleanup(pr);
			if (orpr != NULL) {
				/* Change child jails matching the old root, */
				FOREACH_PRISON_DESCENDANT(pr, tpr, descend) {
					prison_lock(tpr);
					trpr = osd_jail_get(tpr,
					    shm_prison_slot);
					if (trpr == orpr) {
						(void)osd_jail_set(tpr,
						    shm_prison_slot, nrpr);
						prison_unlock(tpr);
						if (trpr == tpr)
							shm_prison_cleanup(tpr);
					} else {
						prison_unlock(tpr);
						descend = 0;
					}
				}
			}
		}
	}

	return (0);
}

static int
shm_prison_get(void *obj, void *data)
{
	struct prison *pr = obj;
	struct prison *rpr;
	struct vfsoptlist *opts = data;
	int error, jsys;

	/* Set sysvshm based on the jail's root prison. */
	prison_lock(pr);
	rpr = osd_jail_get(pr, shm_prison_slot);
	prison_unlock(pr);
	jsys = rpr == NULL ? JAIL_SYS_DISABLE
	    : rpr == pr ? JAIL_SYS_NEW : JAIL_SYS_INHERIT;
	error = vfs_setopt(opts, "sysvshm", &jsys, sizeof(jsys));
	if (error == ENOENT)
		error = 0;
	return (error);
}

static int
shm_prison_remove(void *obj, void *data __unused)
{
	struct prison *pr = obj;
	struct prison *rpr;

	SYSVSHM_LOCK();
	prison_lock(pr);
	rpr = osd_jail_get(pr, shm_prison_slot);
	prison_unlock(pr);
	if (rpr == pr)
		shm_prison_cleanup(pr);
	SYSVSHM_UNLOCK();
	return (0);
}

static void
shm_prison_cleanup(struct prison *pr)
{
	struct shmid_kernel *shmseg;
	int i;

	/* Remove any segments that belong to this jail. */
	for (i = 0; i < shmalloced; i++) {
		shmseg = &shmsegs[i];
		if ((shmseg->u.shm_perm.mode & SHMSEG_ALLOCATED) &&
		    shmseg->cred != NULL && shmseg->cred->cr_prison == pr) {
			shm_remove(shmseg, i);
		}
	}
}

SYSCTL_JAIL_PARAM_SYS_NODE(sysvshm, CTLFLAG_RW, "SYSV shared memory");

#if defined(__i386__) && (defined(COMPAT_FREEBSD4) || defined(COMPAT_43))
struct oshmid_ds {
	struct	ipc_perm_old shm_perm;	/* operation perms */
	int	shm_segsz;		/* size of segment (bytes) */
	u_short	shm_cpid;		/* pid, creator */
	u_short	shm_lpid;		/* pid, last operation */
	short	shm_nattch;		/* no. of current attaches */
	time_t	shm_atime;		/* last attach time */
	time_t	shm_dtime;		/* last detach time */
	time_t	shm_ctime;		/* last change time */
	void	*shm_handle;		/* internal handle for shm segment */
};

struct oshmctl_args {
	int shmid;
	int cmd;
	struct oshmid_ds *ubuf;
};

static int
oshmctl(struct thread *td, struct oshmctl_args *uap)
{
#ifdef COMPAT_43
	int error = 0;
	struct prison *rpr;
	struct shmid_kernel *shmseg;
	struct oshmid_ds outbuf;

	rpr = shm_find_prison(td->td_ucred);
	if (rpr == NULL)
		return (ENOSYS);
	if (uap->cmd != IPC_STAT) {
		return (freebsd7_shmctl(td,
		    (struct freebsd7_shmctl_args *)uap));
	}
	SYSVSHM_LOCK();
	shmseg = shm_find_segment(rpr, uap->shmid, true);
	if (shmseg == NULL) {
		SYSVSHM_UNLOCK();
		return (EINVAL);
	}
	error = ipcperm(td, &shmseg->u.shm_perm, IPC_R);
	if (error != 0) {
		SYSVSHM_UNLOCK();
		return (error);
	}
#ifdef MAC
	error = mac_sysvshm_check_shmctl(td->td_ucred, shmseg, uap->cmd);
	if (error != 0) {
		SYSVSHM_UNLOCK();
		return (error);
	}
#endif
	ipcperm_new2old(&shmseg->u.shm_perm, &outbuf.shm_perm);
	outbuf.shm_segsz = shmseg->u.shm_segsz;
	outbuf.shm_cpid = shmseg->u.shm_cpid;
	outbuf.shm_lpid = shmseg->u.shm_lpid;
	outbuf.shm_nattch = shmseg->u.shm_nattch;
	outbuf.shm_atime = shmseg->u.shm_atime;
	outbuf.shm_dtime = shmseg->u.shm_dtime;
	outbuf.shm_ctime = shmseg->u.shm_ctime;
	outbuf.shm_handle = shmseg->object;
	SYSVSHM_UNLOCK();
	return (copyout(&outbuf, uap->ubuf, sizeof(outbuf)));
#else
	return (EINVAL);
#endif
}

/* XXX casting to (sy_call_t *) is bogus, as usual. */
static sy_call_t *shmcalls[] = {
	(sy_call_t *)sys_shmat, (sy_call_t *)oshmctl,
	(sy_call_t *)sys_shmdt, (sy_call_t *)sys_shmget,
	(sy_call_t *)freebsd7_shmctl
};

#ifndef _SYS_SYSPROTO_H_
/* XXX actually varargs. */
struct shmsys_args {
	int	which;
	int	a2;
	int	a3;
	int	a4;
};
#endif
int
sys_shmsys(struct thread *td, struct shmsys_args *uap)
{

	AUDIT_ARG_SVIPC_WHICH(uap->which);
	if (uap->which < 0 || uap->which >= nitems(shmcalls))
		return (EINVAL);
	return ((*shmcalls[uap->which])(td, &uap->a2));
}

#endif	/* i386 && (COMPAT_FREEBSD4 || COMPAT_43) */

#ifdef COMPAT_FREEBSD32

int
freebsd32_shmsys(struct thread *td, struct freebsd32_shmsys_args *uap)
{

#if defined(COMPAT_FREEBSD4) || defined(COMPAT_FREEBSD5) || \
    defined(COMPAT_FREEBSD6) || defined(COMPAT_FREEBSD7)
	AUDIT_ARG_SVIPC_WHICH(uap->which);
	switch (uap->which) {
	case 0:	{	/* shmat */
		struct shmat_args ap;

		ap.shmid = uap->a2;
		ap.shmaddr = PTRIN(uap->a3);
		ap.shmflg = uap->a4;
		return (sysent[SYS_shmat].sy_call(td, &ap));
	}
	case 2: {	/* shmdt */
		struct shmdt_args ap;

		ap.shmaddr = PTRIN(uap->a2);
		return (sysent[SYS_shmdt].sy_call(td, &ap));
	}
	case 3: {	/* shmget */
		struct shmget_args ap;

		ap.key = uap->a2;
		ap.size = uap->a3;
		ap.shmflg = uap->a4;
		return (sysent[SYS_shmget].sy_call(td, &ap));
	}
	case 4: {	/* shmctl */
		struct freebsd7_freebsd32_shmctl_args ap;

		ap.shmid = uap->a2;
		ap.cmd = uap->a3;
		ap.buf = PTRIN(uap->a4);
		return (freebsd7_freebsd32_shmctl(td, &ap));
	}
	case 1:		/* oshmctl */
	default:
		return (EINVAL);
	}
#else
	return (nosys(td, NULL));
#endif
}

#if defined(COMPAT_FREEBSD4) || defined(COMPAT_FREEBSD5) || \
    defined(COMPAT_FREEBSD6) || defined(COMPAT_FREEBSD7)
int
freebsd7_freebsd32_shmctl(struct thread *td,
    struct freebsd7_freebsd32_shmctl_args *uap)
{
	int error;
	union {
		struct shmid_ds shmid_ds;
		struct shm_info shm_info;
		struct shminfo shminfo;
	} u;
	union {
		struct shmid_ds32_old shmid_ds32;
		struct shm_info32 shm_info32;
		struct shminfo32 shminfo32;
	} u32;
	size_t sz;

	if (uap->cmd == IPC_SET) {
		if ((error = copyin(uap->buf, &u32.shmid_ds32,
		    sizeof(u32.shmid_ds32))))
			goto done;
		freebsd32_ipcperm_old_in(&u32.shmid_ds32.shm_perm,
		    &u.shmid_ds.shm_perm);
		CP(u32.shmid_ds32, u.shmid_ds, shm_segsz);
		CP(u32.shmid_ds32, u.shmid_ds, shm_lpid);
		CP(u32.shmid_ds32, u.shmid_ds, shm_cpid);
		CP(u32.shmid_ds32, u.shmid_ds, shm_nattch);
		CP(u32.shmid_ds32, u.shmid_ds, shm_atime);
		CP(u32.shmid_ds32, u.shmid_ds, shm_dtime);
		CP(u32.shmid_ds32, u.shmid_ds, shm_ctime);
	}

	error = kern_shmctl(td, uap->shmid, uap->cmd, (void *)&u, &sz);
	if (error)
		goto done;

	/* Cases in which we need to copyout */
	switch (uap->cmd) {
	case IPC_INFO:
		CP(u.shminfo, u32.shminfo32, shmmax);
		CP(u.shminfo, u32.shminfo32, shmmin);
		CP(u.shminfo, u32.shminfo32, shmmni);
		CP(u.shminfo, u32.shminfo32, shmseg);
		CP(u.shminfo, u32.shminfo32, shmall);
		error = copyout(&u32.shminfo32, uap->buf,
		    sizeof(u32.shminfo32));
		break;
	case SHM_INFO:
		CP(u.shm_info, u32.shm_info32, used_ids);
		CP(u.shm_info, u32.shm_info32, shm_rss);
		CP(u.shm_info, u32.shm_info32, shm_tot);
		CP(u.shm_info, u32.shm_info32, shm_swp);
		CP(u.shm_info, u32.shm_info32, swap_attempts);
		CP(u.shm_info, u32.shm_info32, swap_successes);
		error = copyout(&u32.shm_info32, uap->buf,
		    sizeof(u32.shm_info32));
		break;
	case SHM_STAT:
	case IPC_STAT:
		memset(&u32.shmid_ds32, 0, sizeof(u32.shmid_ds32));
		freebsd32_ipcperm_old_out(&u.shmid_ds.shm_perm,
		    &u32.shmid_ds32.shm_perm);
		if (u.shmid_ds.shm_segsz > INT32_MAX)
			u32.shmid_ds32.shm_segsz = INT32_MAX;
		else
			CP(u.shmid_ds, u32.shmid_ds32, shm_segsz);
		CP(u.shmid_ds, u32.shmid_ds32, shm_lpid);
		CP(u.shmid_ds, u32.shmid_ds32, shm_cpid);
		CP(u.shmid_ds, u32.shmid_ds32, shm_nattch);
		CP(u.shmid_ds, u32.shmid_ds32, shm_atime);
		CP(u.shmid_ds, u32.shmid_ds32, shm_dtime);
		CP(u.shmid_ds, u32.shmid_ds32, shm_ctime);
		u32.shmid_ds32.shm_internal = 0;
		error = copyout(&u32.shmid_ds32, uap->buf,
		    sizeof(u32.shmid_ds32));
		break;
	}

done:
	if (error) {
		/* Invalidate the return value */
		td->td_retval[0] = -1;
	}
	return (error);
}
#endif

int
freebsd32_shmctl(struct thread *td, struct freebsd32_shmctl_args *uap)
{
	int error;
	union {
		struct shmid_ds shmid_ds;
		struct shm_info shm_info;
		struct shminfo shminfo;
	} u;
	union {
		struct shmid_ds32 shmid_ds32;
		struct shm_info32 shm_info32;
		struct shminfo32 shminfo32;
	} u32;
	size_t sz;

	if (uap->cmd == IPC_SET) {
		if ((error = copyin(uap->buf, &u32.shmid_ds32,
		    sizeof(u32.shmid_ds32))))
			goto done;
		freebsd32_ipcperm_in(&u32.shmid_ds32.shm_perm,
		    &u.shmid_ds.shm_perm);
		CP(u32.shmid_ds32, u.shmid_ds, shm_segsz);
		CP(u32.shmid_ds32, u.shmid_ds, shm_lpid);
		CP(u32.shmid_ds32, u.shmid_ds, shm_cpid);
		CP(u32.shmid_ds32, u.shmid_ds, shm_nattch);
		CP(u32.shmid_ds32, u.shmid_ds, shm_atime);
		CP(u32.shmid_ds32, u.shmid_ds, shm_dtime);
		CP(u32.shmid_ds32, u.shmid_ds, shm_ctime);
	}

	error = kern_shmctl(td, uap->shmid, uap->cmd, (void *)&u, &sz);
	if (error)
		goto done;

	/* Cases in which we need to copyout */
	switch (uap->cmd) {
	case IPC_INFO:
		CP(u.shminfo, u32.shminfo32, shmmax);
		CP(u.shminfo, u32.shminfo32, shmmin);
		CP(u.shminfo, u32.shminfo32, shmmni);
		CP(u.shminfo, u32.shminfo32, shmseg);
		CP(u.shminfo, u32.shminfo32, shmall);
		error = copyout(&u32.shminfo32, uap->buf,
		    sizeof(u32.shminfo32));
		break;
	case SHM_INFO:
		CP(u.shm_info, u32.shm_info32, used_ids);
		CP(u.shm_info, u32.shm_info32, shm_rss);
		CP(u.shm_info, u32.shm_info32, shm_tot);
		CP(u.shm_info, u32.shm_info32, shm_swp);
		CP(u.shm_info, u32.shm_info32, swap_attempts);
		CP(u.shm_info, u32.shm_info32, swap_successes);
		error = copyout(&u32.shm_info32, uap->buf,
		    sizeof(u32.shm_info32));
		break;
	case SHM_STAT:
	case IPC_STAT:
		freebsd32_ipcperm_out(&u.shmid_ds.shm_perm,
		    &u32.shmid_ds32.shm_perm);
		if (u.shmid_ds.shm_segsz > INT32_MAX)
			u32.shmid_ds32.shm_segsz = INT32_MAX;
		else
			CP(u.shmid_ds, u32.shmid_ds32, shm_segsz);
		CP(u.shmid_ds, u32.shmid_ds32, shm_lpid);
		CP(u.shmid_ds, u32.shmid_ds32, shm_cpid);
		CP(u.shmid_ds, u32.shmid_ds32, shm_nattch);
		CP(u.shmid_ds, u32.shmid_ds32, shm_atime);
		CP(u.shmid_ds, u32.shmid_ds32, shm_dtime);
		CP(u.shmid_ds, u32.shmid_ds32, shm_ctime);
		error = copyout(&u32.shmid_ds32, uap->buf,
		    sizeof(u32.shmid_ds32));
		break;
	}

done:
	if (error) {
		/* Invalidate the return value */
		td->td_retval[0] = -1;
	}
	return (error);
}
#endif

#if defined(COMPAT_FREEBSD4) || defined(COMPAT_FREEBSD5) || \
    defined(COMPAT_FREEBSD6) || defined(COMPAT_FREEBSD7)

#ifndef CP
#define CP(src, dst, fld)	do { (dst).fld = (src).fld; } while (0)
#endif

#ifndef _SYS_SYSPROTO_H_
struct freebsd7_shmctl_args {
	int shmid;
	int cmd;
	struct shmid_ds_old *buf;
};
#endif
int
freebsd7_shmctl(struct thread *td, struct freebsd7_shmctl_args *uap)
{
	int error;
	struct shmid_ds_old old;
	struct shmid_ds buf;
	size_t bufsz;

	/*
	 * The only reason IPC_INFO, SHM_INFO, SHM_STAT exists is to support
	 * Linux binaries.  If we see the call come through the FreeBSD ABI,
	 * return an error back to the user since we do not to support this.
	 */
	if (uap->cmd == IPC_INFO || uap->cmd == SHM_INFO ||
	    uap->cmd == SHM_STAT)
		return (EINVAL);

	/* IPC_SET needs to copyin the buffer before calling kern_shmctl */
	if (uap->cmd == IPC_SET) {
		if ((error = copyin(uap->buf, &old, sizeof(old))))
			goto done;
		ipcperm_old2new(&old.shm_perm, &buf.shm_perm);
		CP(old, buf, shm_segsz);
		CP(old, buf, shm_lpid);
		CP(old, buf, shm_cpid);
		CP(old, buf, shm_nattch);
		CP(old, buf, shm_atime);
		CP(old, buf, shm_dtime);
		CP(old, buf, shm_ctime);
	}

	error = kern_shmctl(td, uap->shmid, uap->cmd, (void *)&buf, &bufsz);
	if (error)
		goto done;

	/* Cases in which we need to copyout */
	switch (uap->cmd) {
	case IPC_STAT:
		memset(&old, 0, sizeof(old));
		ipcperm_new2old(&buf.shm_perm, &old.shm_perm);
		if (buf.shm_segsz > INT_MAX)
			old.shm_segsz = INT_MAX;
		else
			CP(buf, old, shm_segsz);
		CP(buf, old, shm_lpid);
		CP(buf, old, shm_cpid);
		if (buf.shm_nattch > SHRT_MAX)
			old.shm_nattch = SHRT_MAX;
		else
			CP(buf, old, shm_nattch);
		CP(buf, old, shm_atime);
		CP(buf, old, shm_dtime);
		CP(buf, old, shm_ctime);
		old.shm_internal = NULL;
		error = copyout(&old, uap->buf, sizeof(old));
		break;
	}

done:
	if (error) {
		/* Invalidate the return value */
		td->td_retval[0] = -1;
	}
	return (error);
}

#endif	/* COMPAT_FREEBSD4 || COMPAT_FREEBSD5 || COMPAT_FREEBSD6 ||
	   COMPAT_FREEBSD7 */

static int
sysvshm_modload(struct module *module, int cmd, void *arg)
{
	int error = 0;

	switch (cmd) {
	case MOD_LOAD:
		error = shminit();
		if (error != 0)
			shmunload();
		break;
	case MOD_UNLOAD:
		error = shmunload();
		break;
	case MOD_SHUTDOWN:
		break;
	default:
		error = EINVAL;
		break;
	}
	return (error);
}

static moduledata_t sysvshm_mod = {
	"sysvshm",
	&sysvshm_modload,
	NULL
};

DECLARE_MODULE(sysvshm, sysvshm_mod, SI_SUB_SYSV_SHM, SI_ORDER_FIRST);
MODULE_VERSION(sysvshm, 1);
// CHERI CHANGES START
// {
//   "updated": 20190531,
//   "target_type": "kernel",
//   "changes": [
//     "user_capabilities"
//   ],
//   "changes_purecap": [
//     "pointer_as_integer",
//     "uintptr_interp_offset",
//     "support"
//   ]
// }
// CHERI CHANGES END<|MERGE_RESOLUTION|>--- conflicted
+++ resolved
@@ -583,11 +583,7 @@
 		shmaddr = cheri_setoffset(shmaddr,
 		    ptr_to_va(attach_va) - cheri_getbase(shmaddr));
 		if (cheriabi_sysv_shm_setbounds) {
-<<<<<<< HEAD
-			shmaddr = cheri_csetbounds(shmaddr,
-=======
 			shmaddr = cheri_csetbounds(shmaddr, 
->>>>>>> 1248e31f
 			    CHERI_REPRESENTABLE_LENGTH(shmseg->u.shm_segsz));
 		}
 		/* XXX: set perms */
