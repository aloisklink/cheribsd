--- conflicted
+++ resolved
@@ -1028,11 +1028,7 @@
 		return;
 
 	newsegs = malloc(shminfo.shmmni * sizeof(*newsegs), M_SHM,
-<<<<<<< HEAD
-	    M_WAITOK|M_ZERO);
-=======
 	    M_WAITOK | M_ZERO);
->>>>>>> 59fcf4b2
 	for (i = 0; i < shmalloced; i++)
 		bcopy(&shmsegs[i], &newsegs[i], sizeof(newsegs[0]));
 	for (; i < shminfo.shmmni; i++) {
@@ -1223,12 +1219,9 @@
 #ifdef COMPAT_FREEBSD32
 	struct shmid_kernel32 tshmseg32;
 #endif
-<<<<<<< HEAD
 #ifdef COMPAT_CHERIABI
 	struct shmid_kernel_c tshmseg_c;
 #endif
-=======
->>>>>>> 59fcf4b2
 	struct prison *pr, *rpr;
 	void *outaddr;
 	size_t outsize;
@@ -1265,7 +1258,6 @@
 			outsize = sizeof(tshmseg32);
 		} else
 #endif
-<<<<<<< HEAD
 #ifdef COMPAT_CHERIABI
 		if (SV_CURPROC_FLAG(SV_CHERI)) {
 			bzero(&tshmseg_c, sizeof(tshmseg_c));
@@ -1282,8 +1274,6 @@
 			outsize = sizeof(tshmseg_c);
 		} else
 #endif
-=======
->>>>>>> 59fcf4b2
 		{
 			tshmseg.object = NULL;
 			tshmseg.label = NULL;
