/*-
 * SPDX-License-Identifier: BSD-4-Clause AND BSD-2-Clause-FreeBSD
 *
 * Copyright (c) 1994 Adam Glass and Charles Hannum.  All rights reserved.
 *
 * Redistribution and use in source and binary forms, with or without
 * modification, are permitted provided that the following conditions
 * are met:
 * 1. Redistributions of source code must retain the above copyright
 *    notice, this list of conditions and the following disclaimer.
 * 2. Redistributions in binary form must reproduce the above copyright
 *    notice, this list of conditions and the following disclaimer in the
 *    documentation and/or other materials provided with the distribution.
 * 3. All advertising materials mentioning features or use of this software
 *    must display the following acknowledgement:
 *	This product includes software developed by Adam Glass and Charles
 *	Hannum.
 * 4. The names of the authors may not be used to endorse or promote products
 *    derived from this software without specific prior written permission.
 *
 * THIS SOFTWARE IS PROVIDED BY THE AUTHORS ``AS IS'' AND ANY EXPRESS OR
 * IMPLIED WARRANTIES, INCLUDING, BUT NOT LIMITED TO, THE IMPLIED WARRANTIES
 * OF MERCHANTABILITY AND FITNESS FOR A PARTICULAR PURPOSE ARE DISCLAIMED.
 * IN NO EVENT SHALL THE AUTHORS BE LIABLE FOR ANY DIRECT, INDIRECT,
 * INCIDENTAL, SPECIAL, EXEMPLARY, OR CONSEQUENTIAL DAMAGES (INCLUDING, BUT
 * NOT LIMITED TO, PROCUREMENT OF SUBSTITUTE GOODS OR SERVICES; LOSS OF USE,
 * DATA, OR PROFITS; OR BUSINESS INTERRUPTION) HOWEVER CAUSED AND ON ANY
 * THEORY OF LIABILITY, WHETHER IN CONTRACT, STRICT LIABILITY, OR TORT
 * (INCLUDING NEGLIGENCE OR OTHERWISE) ARISING IN ANY WAY OUT OF THE USE OF
 * THIS SOFTWARE, EVEN IF ADVISED OF THE POSSIBILITY OF SUCH DAMAGE.
 *
 * $NetBSD: sysv_shm.c,v 1.39 1997/10/07 10:02:03 drochner Exp $
 */
/*-
 * Copyright (c) 2003-2005 McAfee, Inc.
 * Copyright (c) 2016-2017 Robert N. M. Watson
 * All rights reserved.
 *
 * This software was developed for the FreeBSD Project in part by McAfee
 * Research, the Security Research Division of McAfee, Inc under DARPA/SPAWAR
 * contract N66001-01-C-8035 ("CBOSS"), as part of the DARPA CHATS research
 * program.
 *
 * Portions of this software were developed by BAE Systems, the University of
 * Cambridge Computer Laboratory, and Memorial University under DARPA/AFRL
 * contract FA8650-15-C-7558 ("CADETS"), as part of the DARPA Transparent
 * Computing (TC) research program.
 *
 * Redistribution and use in source and binary forms, with or without
 * modification, are permitted provided that the following conditions
 * are met:
 * 1. Redistributions of source code must retain the above copyright
 *    notice, this list of conditions and the following disclaimer.
 * 2. Redistributions in binary form must reproduce the above copyright
 *    notice, this list of conditions and the following disclaimer in the
 *    documentation and/or other materials provided with the distribution.
 *
 * THIS SOFTWARE IS PROVIDED BY THE AUTHOR AND CONTRIBUTORS ``AS IS'' AND
 * ANY EXPRESS OR IMPLIED WARRANTIES, INCLUDING, BUT NOT LIMITED TO, THE
 * IMPLIED WARRANTIES OF MERCHANTABILITY AND FITNESS FOR A PARTICULAR PURPOSE
 * ARE DISCLAIMED.  IN NO EVENT SHALL THE AUTHOR OR CONTRIBUTORS BE LIABLE
 * FOR ANY DIRECT, INDIRECT, INCIDENTAL, SPECIAL, EXEMPLARY, OR CONSEQUENTIAL
 * DAMAGES (INCLUDING, BUT NOT LIMITED TO, PROCUREMENT OF SUBSTITUTE GOODS
 * OR SERVICES; LOSS OF USE, DATA, OR PROFITS; OR BUSINESS INTERRUPTION)
 * HOWEVER CAUSED AND ON ANY THEORY OF LIABILITY, WHETHER IN CONTRACT, STRICT
 * LIABILITY, OR TORT (INCLUDING NEGLIGENCE OR OTHERWISE) ARISING IN ANY WAY
 * OUT OF THE USE OF THIS SOFTWARE, EVEN IF ADVISED OF THE POSSIBILITY OF
 * SUCH DAMAGE.
 */

#include <sys/cdefs.h>
__FBSDID("$FreeBSD$");

#include "opt_sysvipc.h"

#include <sys/param.h>
#include <sys/systm.h>
#include <sys/abi_compat.h>
#include <sys/kernel.h>
#include <sys/limits.h>
#include <sys/lock.h>
#include <sys/sysctl.h>
#include <sys/shm.h>
#include <sys/proc.h>
#include <sys/malloc.h>
#include <sys/mman.h>
#include <sys/module.h>
#include <sys/mutex.h>
#include <sys/racct.h>
#include <sys/resourcevar.h>
#include <sys/rwlock.h>
#include <sys/stat.h>
#include <sys/syscall.h>
#include <sys/syscallsubr.h>
#include <sys/sysent.h>
#include <sys/sysproto.h>
#include <sys/jail.h>

#include <cheri/cheric.h>

#include <security/audit/audit.h>
#include <security/mac/mac_framework.h>

#include <vm/vm.h>
#include <vm/vm_param.h>
#include <vm/pmap.h>
#include <vm/vm_object.h>
#include <vm/vm_map.h>
#include <vm/vm_page.h>
#include <vm/vm_pager.h>

FEATURE(sysv_shm, "System V shared memory segments support");

static MALLOC_DEFINE(M_SHM, "shm", "SVID compatible shared memory segments");

#define	SHMSEG_FREE     	0x0200
#define	SHMSEG_REMOVED  	0x0400
#define	SHMSEG_ALLOCATED	0x0800

static int shm_last_free, shm_nused, shmalloced;
vm_size_t shm_committed;
static struct shmid_kernel *shmsegs;
static unsigned shm_prison_slot;

struct shmmap_state {
	vm_offset_t va;
	int shmid;
};

static void shm_deallocate_segment(struct shmid_kernel *);
static int shm_find_segment_by_key(struct prison *, key_t);
static struct shmid_kernel *shm_find_segment(struct prison *, int, bool);
static int shm_delete_mapping(struct vmspace *vm, struct shmmap_state *);
static int shmget_allocate_segment(struct thread *td, key_t key, size_t size,
    int mode);
static int shmget_existing(struct thread *td, size_t size, int shmflg,
    int mode, int segnum);
static int kern_shmat(struct thread *td, int shmid,
	const void * __capability shmaddr, int shmflg);
static int kern_shmdt(struct thread *td, const void * __capability shmaddr);
static int user_shmctl(struct thread *td, int shmid, int cmd,
    struct shmid_ds * __capability ubuf);
static void shmrealloc(void);
static int shminit(void);
static int sysvshm_modload(struct module *, int, void *);
static int shmunload(void);
#ifndef SYSVSHM
static void shmexit_myhook(struct vmspace *vm);
static void shmfork_myhook(struct proc *p1, struct proc *p2);
#endif
static int sysctl_shmsegs(SYSCTL_HANDLER_ARGS);
static void shm_remove(struct shmid_kernel *, int);
static struct prison *shm_find_prison(struct ucred *);
static int shm_prison_cansee(struct prison *, struct shmid_kernel *);
static int shm_prison_check(void *, void *);
static int shm_prison_set(void *, void *);
static int shm_prison_get(void *, void *);
static int shm_prison_remove(void *, void *);
static void shm_prison_cleanup(struct prison *);

/*
 * Tuneable values.
 */
#ifndef SHMMAXPGS
#define	SHMMAXPGS	131072	/* Note: sysv shared memory is swap backed. */
#endif
#ifndef SHMMAX
#define	SHMMAX	(SHMMAXPGS*PAGE_SIZE)
#endif
#ifndef SHMMIN
#define	SHMMIN	1
#endif
#ifndef SHMMNI
#define	SHMMNI	192
#endif
#ifndef SHMSEG
#define	SHMSEG	128
#endif
#ifndef SHMALL
#define	SHMALL	(SHMMAXPGS)
#endif

struct	shminfo shminfo = {
	.shmmax = SHMMAX,
	.shmmin = SHMMIN,
	.shmmni = SHMMNI,
	.shmseg = SHMSEG,
	.shmall = SHMALL
};

static int shm_use_phys;
static int shm_allow_removed = 1;

SYSCTL_ULONG(_kern_ipc, OID_AUTO, shmmax, CTLFLAG_RWTUN, &shminfo.shmmax, 0,
    "Maximum shared memory segment size");
SYSCTL_ULONG(_kern_ipc, OID_AUTO, shmmin, CTLFLAG_RWTUN, &shminfo.shmmin, 0,
    "Minimum shared memory segment size");
SYSCTL_ULONG(_kern_ipc, OID_AUTO, shmmni, CTLFLAG_RDTUN, &shminfo.shmmni, 0,
    "Number of shared memory identifiers");
SYSCTL_ULONG(_kern_ipc, OID_AUTO, shmseg, CTLFLAG_RDTUN, &shminfo.shmseg, 0,
    "Number of segments per process");
SYSCTL_ULONG(_kern_ipc, OID_AUTO, shmall, CTLFLAG_RWTUN, &shminfo.shmall, 0,
    "Maximum number of pages available for shared memory");
SYSCTL_INT(_kern_ipc, OID_AUTO, shm_use_phys, CTLFLAG_RWTUN,
    &shm_use_phys, 0, "Enable/Disable locking of shared memory pages in core");
SYSCTL_INT(_kern_ipc, OID_AUTO, shm_allow_removed, CTLFLAG_RWTUN,
    &shm_allow_removed, 0,
    "Enable/Disable attachment to attached segments marked for removal");
SYSCTL_PROC(_kern_ipc, OID_AUTO, shmsegs, CTLTYPE_OPAQUE | CTLFLAG_RD |
    CTLFLAG_MPSAFE, NULL, 0, sysctl_shmsegs, "",
    "Array of struct shmid_kernel for each potential shared memory segment");

static struct sx sysvshmsx;
#define	SYSVSHM_LOCK()		sx_xlock(&sysvshmsx)
#define	SYSVSHM_UNLOCK()	sx_xunlock(&sysvshmsx)
#define	SYSVSHM_ASSERT_LOCKED()	sx_assert(&sysvshmsx, SA_XLOCKED)

static int
shm_find_segment_by_key(struct prison *pr, key_t key)
{
	int i;

	for (i = 0; i < shmalloced; i++)
		if ((shmsegs[i].u.shm_perm.mode & SHMSEG_ALLOCATED) &&
		    shmsegs[i].cred != NULL &&
		    shmsegs[i].cred->cr_prison == pr &&
		    shmsegs[i].u.shm_perm.key == key)
			return (i);
	return (-1);
}

/*
 * Finds segment either by shmid if is_shmid is true, or by segnum if
 * is_shmid is false.
 */
static struct shmid_kernel *
shm_find_segment(struct prison *rpr, int arg, bool is_shmid)
{
	struct shmid_kernel *shmseg;
	int segnum;

	segnum = is_shmid ? IPCID_TO_IX(arg) : arg;
	if (segnum < 0 || segnum >= shmalloced)
		return (NULL);
	shmseg = &shmsegs[segnum];
	if ((shmseg->u.shm_perm.mode & SHMSEG_ALLOCATED) == 0 ||
	    (!shm_allow_removed &&
	    (shmseg->u.shm_perm.mode & SHMSEG_REMOVED) != 0) ||
	    (is_shmid && shmseg->u.shm_perm.seq != IPCID_TO_SEQ(arg)) ||
	    shm_prison_cansee(rpr, shmseg) != 0)
		return (NULL);
	return (shmseg);
}

static void
shm_deallocate_segment(struct shmid_kernel *shmseg)
{
	vm_size_t size;

	SYSVSHM_ASSERT_LOCKED();

	vm_object_deallocate(shmseg->object);
	shmseg->object = NULL;
	size = round_page(shmseg->u.shm_segsz);
#if __has_feature(capabilities)
	if (SV_CURPROC_FLAG(SV_CHERI))
		size = CHERI_REPRESENTABLE_LENGTH(size);
#endif
	shm_committed -= btoc(size);
	shm_nused--;
	shmseg->u.shm_perm.mode = SHMSEG_FREE;
#ifdef MAC
	mac_sysvshm_cleanup(shmseg);
#endif
	racct_sub_cred(shmseg->cred, RACCT_NSHM, 1);
	racct_sub_cred(shmseg->cred, RACCT_SHMSIZE, size);
	crfree(shmseg->cred);
	shmseg->cred = NULL;
}

static int
shm_delete_mapping(struct vmspace *vm, struct shmmap_state *shmmap_s)
{
	struct shmid_kernel *shmseg;
	int segnum, result;
	vm_size_t size;

	SYSVSHM_ASSERT_LOCKED();
	segnum = IPCID_TO_IX(shmmap_s->shmid);
	KASSERT(segnum >= 0 && segnum < shmalloced,
	    ("segnum %d shmalloced %d", segnum, shmalloced));

	shmseg = &shmsegs[segnum];
	size = round_page(shmseg->u.shm_segsz);
#if __has_feature(capabilities)
	if (SV_CURPROC_FLAG(SV_CHERI))
		size = CHERI_REPRESENTABLE_LENGTH(size);
#endif
	result = vm_map_remove(&vm->vm_map, shmmap_s->va, shmmap_s->va + size);
	if (result != KERN_SUCCESS)
		return (EINVAL);
	shmmap_s->shmid = -1;
	shmseg->u.shm_dtime = time_second;
	if (--shmseg->u.shm_nattch == 0 &&
	    (shmseg->u.shm_perm.mode & SHMSEG_REMOVED)) {
		shm_deallocate_segment(shmseg);
		shm_last_free = segnum;
	}
	return (0);
}

static void
shm_remove(struct shmid_kernel *shmseg, int segnum)
{

	shmseg->u.shm_perm.key = IPC_PRIVATE;
	shmseg->u.shm_perm.mode |= SHMSEG_REMOVED;
	if (shmseg->u.shm_nattch == 0) {
		shm_deallocate_segment(shmseg);
		shm_last_free = segnum;
	}
}

static struct prison *
shm_find_prison(struct ucred *cred)
{
	struct prison *pr, *rpr;

	pr = cred->cr_prison;
	prison_lock(pr);
	rpr = osd_jail_get(pr, shm_prison_slot);
	prison_unlock(pr);
	return rpr;
}

static int
shm_prison_cansee(struct prison *rpr, struct shmid_kernel *shmseg)
{

	if (shmseg->cred == NULL ||
	    !(rpr == shmseg->cred->cr_prison ||
	      prison_ischild(rpr, shmseg->cred->cr_prison)))
		return (EINVAL);
	return (0);
}

static int
kern_shmdt_locked(struct thread *td, const void * __capability shmaddr)
{
	struct proc *p = td->td_proc;
	struct shmmap_state *shmmap_s;
	static struct shmid_kernel *shmseg;
#ifdef MAC
	int error;
#endif
	int i;

	SYSVSHM_ASSERT_LOCKED();
	if (shm_find_prison(td->td_ucred) == NULL)
		return (ENOSYS);
	shmmap_s = p->p_vmspace->vm_shm;
 	if (shmmap_s == NULL)
		return (EINVAL);
	AUDIT_ARG_SVIPC_ID(shmmap_s->shmid);
	for (i = 0; i < shminfo.shmseg; i++, shmmap_s++) {
		KASSERT(shmmap_s->shmid == -1 || shmmap_s->va != 0,
		    ("SysV SHM segment %d mapped at NULL\n", shmmap_s->shmid));
		if (shmmap_s->shmid != -1 &&
		    shmmap_s->va == (__cheri_addr vm_offset_t)shmaddr) {
			break;
		}
	}
	if (i == shminfo.shmseg)
		return (EINVAL);
	shmseg = &shmsegs[IPCID_TO_IX(shmmap_s->shmid)];
#if __has_feature(capabilities)
	if (!__CAP_CHECK(shmaddr, shmseg->u.shm_segsz)) {
		KASSERT(SV_PROC_FLAG(td->td_proc, SV_CHERI),
		    ("!__CAP_CHECK(%#lp, %zx) for non-CheriABI program",
		    shmaddr, shmseg->u.shm_segsz));
		return (EPROT);
	}
#endif
#ifdef MAC
	error = mac_sysvshm_check_shmdt(td->td_ucred, shmseg);
	if (error != 0)
		return (error);
#endif
	return (shm_delete_mapping(p->p_vmspace, shmmap_s));
}

#ifndef _SYS_SYSPROTO_H_
struct shmdt_args {
	const void *shmaddr;
};
#endif
int
sys_shmdt(struct thread *td, struct shmdt_args *uap)
{
	const void * __capability shmaddr = uap->shmaddr;

#if __has_feature(capabilities)
	/*
	 * Require a valid, unsealed, VMMAP bearing capability or NULL.
	 * length is checked after we find our mapping.
	 */
	if (shmaddr != NULL &&
	    (!cheri_gettag(shmaddr) || cheri_getsealed(shmaddr) ||
	    (cheri_getperm(shmaddr) & CHERI_PERM_CHERIABI_VMMAP) == 0))
		return (EPROT);
#endif
	return (kern_shmdt(td, shmaddr));
}

static int
kern_shmdt(struct thread *td, const void * __capability shmaddr)
{
	int error;

	SYSVSHM_LOCK();
	error = kern_shmdt_locked(td, shmaddr);
	SYSVSHM_UNLOCK();
	return (error);
}

static int
kern_shmat_locked(struct thread *td, int shmid,
    const void * __capability shmaddr, int shmflg)
{
	struct prison *rpr;
	struct proc *p = td->td_proc;
	struct shmid_kernel *shmseg;
	struct shmmap_state *shmmap_s;
<<<<<<< HEAD
	vm_offset_t attach_va = 0, max_va;
	vm_pointer_t attach_addr;
=======
	vm_pointer_t attach_va = 0, max_va;
>>>>>>> cc303d4d
	vm_prot_t prot;
	vm_size_t size;
	int cow, error, find_space, i, rv;
#if __has_feature(capabilities)
	int reqperm;
#endif

	AUDIT_ARG_SVIPC_ID(shmid);
	AUDIT_ARG_VALUE(shmflg);

	SYSVSHM_ASSERT_LOCKED();
	rpr = shm_find_prison(td->td_ucred);
	if (rpr == NULL)
		return (ENOSYS);
	shmmap_s = p->p_vmspace->vm_shm;
	if (shmmap_s == NULL) {
		shmmap_s = malloc(shminfo.shmseg * sizeof(struct shmmap_state),
		    M_SHM, M_WAITOK);
		for (i = 0; i < shminfo.shmseg; i++)
			shmmap_s[i].shmid = -1;
		KASSERT(p->p_vmspace->vm_shm == NULL, ("raced"));
		p->p_vmspace->vm_shm = shmmap_s;
	}
	shmseg = shm_find_segment(rpr, shmid, true);
	if (shmseg == NULL)
		return (EINVAL);
	error = ipcperm(td, &shmseg->u.shm_perm,
	    (shmflg & SHM_RDONLY) ? IPC_R : IPC_R|IPC_W);
	if (error != 0)
		return (error);
#ifdef MAC
	error = mac_sysvshm_check_shmat(td->td_ucred, shmseg, shmflg);
	if (error != 0)
		return (error);
#endif
	for (i = 0; i < shminfo.shmseg; i++) {
		if (shmmap_s->shmid == -1)
			break;
		shmmap_s++;
	}
	if (i >= shminfo.shmseg)
		return (EMFILE);
	size = round_page(shmseg->u.shm_segsz);
#if __has_feature(capabilities)
	KASSERT(size == CHERI_REPRESENTABLE_LENGTH(size),
	    ("shmget left unrepresentable size %zu", size));
#endif
	prot = VM_PROT_READ;
	cow = MAP_INHERIT_SHARE | MAP_PREFAULT_PARTIAL;
	if ((shmflg & SHM_RDONLY) == 0)
		prot |= VM_PROT_WRITE;
	if (shmaddr != NULL) {
		attach_va = (__cheri_addr vm_offset_t)shmaddr;
		if ((shmflg & SHM_RND) != 0)
			attach_va = rounddown2(attach_va, SHMLBA);
		else if (((__cheri_addr vm_offset_t)shmaddr & (SHMLBA-1)) == 0)
			attach_va = (__cheri_addr vm_offset_t)shmaddr;
		else
			return (EINVAL);
#if __has_feature(capabilities)
		/*
		 * XXX: in principle we should be able to use a reservation
		 * extending before and after the entry to allow arbitrary
		 * addresses (subject to available space...).
		 */
		if (CHERI_REPRESENTABLE_BASE(attach_va, size) != attach_va)
			return (EINVAL);
		if (cheri_gettag(shmaddr)) {
			/*
			 * Fixed mapping through a capability only makes
			 * sense if we're knowingly remapping.
			 */
			if ((shmflg & SHM_REMAP) == 0)
				return (EINVAL);
			/* XXX: require that a reservation exists. */
			/* Handle any rounding above */
			shmaddr = cheri_setaddress(shmaddr, attach_va);
			if (!__CAP_CHECK(shmaddr, size))
				return (EINVAL);
		} else {
			/* As with mmap, untagged implies exclusive. */
			if ((shmflg & SHM_REMAP) != 0)
				return (EINVAL);
			shmaddr = cheri_setaddress(userspace_root_cap,
			    attach_va);

		}
#endif
		if ((shmflg & SHM_REMAP) != 0)
			cow |= MAP_REMAP;
		find_space = VMFS_NO_SPACE;
	} else {
		/*
		 * This is just a hint to vm_map_find() about where to
		 * put it.
		 */
		attach_va = round_page((vm_offset_t)p->p_vmspace->vm_daddr +
		    lim_max(td, RLIMIT_DATA));
#if __has_feature(capabilities)
		if (SV_CURPROC_FLAG(SV_CHERI)) {
			/*
			 * Require representable alignment for large objects
			 * and preserve the fragmentation promoting default
			 * of attempting to superpage align other objects.
			 *
			 * XXX: 12 should probably be the superpage shift.
			 */
			find_space =
			    CHERI_REPRESENTABLE_ALIGNMENT(size) < (1UL << 12) ?
			    VMFS_OPTIMAL_SPACE :
			    VMFS_ALIGNED_SPACE(CHERI_ALIGN_SHIFT(size));
			shmaddr = cheri_setaddress(userspace_root_cap, attach_va);
		} else
#endif
			find_space = VMFS_OPTIMAL_SPACE;
	}
#if __has_feature(capabilities)
	reqperm = CHERI_PERM_LOAD;
	reqperm |= (shmflg & SHM_RDONLY) != 0 ? 0 : CHERI_PERM_STORE;
	if ((cheri_getperm(shmaddr) & reqperm) != reqperm)
	    return (EPROT);

	max_va = cheri_gettop(shmaddr);
#else
	max_va = 0;
#endif
	vm_object_reference(shmseg->object);
	attach_addr = attach_va;
	rv = vm_map_find(&p->p_vmspace->vm_map, shmseg->object, 0, &attach_addr,
	    size, max_va, find_space, prot, prot, cow);
	if (rv != KERN_SUCCESS) {
		vm_object_deallocate(shmseg->object);
		return (ENOMEM);
	}
#ifdef __CHERI_PURE_CAPABILITY__
	KASSERT(cheri_gettag(attach_addr), ("Expected valid capability"));
	KASSERT(cheri_getlen(attach_addr) == size,
	    ("Inexact bounds expected %zx found %zx",
	    (size_t)size, (size_t)cheri_getlen(attach_addr)));
#endif

	shmmap_s->va = attach_addr;
	shmmap_s->shmid = shmid;
	shmseg->u.shm_lpid = p->p_pid;
	shmseg->u.shm_atime = time_second;
	shmseg->u.shm_nattch++;
#if __has_feature(capabilities)
	if (SV_CURPROC_FLAG(SV_CHERI)) {
		/*
<<<<<<< HEAD
		 * XXX-AM: In the purecap kernel we currently do the same and
		 * re-derive the mmapped capability from the thread mmap
		 * capability. However we could directly return the capability
		 * given by vm_map_find().
=======
		 * XXX-AM: The purecap kernel reservations should have taken care of this
		 * and just return attach_va, as the capability will be derived from the
		 * root map capability.
>>>>>>> cc303d4d
		 */
		shmaddr = cheri_setboundsexact(cheri_setaddress(shmaddr,
		     attach_addr), size);
		/* Remove inappropriate permissions. */
		shmaddr = cheri_andperm(shmaddr, ~(CHERI_PERM_EXECUTE |
		    CHERI_PERM_LOAD_CAP | CHERI_PERM_STORE_CAP |
		    ((shmflg & SHM_RDONLY) != 0 ? CHERI_PERM_STORE : 0)));
		td->td_retval[0] = (uintcap_t)__DECONST_CAP(void * __capability,
		    shmaddr);
	} else
#endif
		td->td_retval[0] = attach_addr;
	return (error);
}

static int
kern_shmat(struct thread *td, int shmid, const void * __capability shmaddr,
    int shmflg)
{
	int error;

	SYSVSHM_LOCK();
	error = kern_shmat_locked(td, shmid, shmaddr, shmflg);
	SYSVSHM_UNLOCK();
	return (error);
}

#ifndef _SYS_SYSPROTO_H_
struct shmat_args {
	int shmid;
	const void *shmaddr;
	int shmflg;
};
#endif
int
sys_shmat(struct thread *td, struct shmat_args *uap)
{
	const char * __capability shmaddr = uap->shmaddr;

#if __has_feature(capabilities)
	/*
	 * Require that shmaddr be NULL-derived or a valid, unsealed,
	 * VMMAP bearing capability.
	 */
	if (!cheri_is_null_derived(shmaddr) &&
	    (!cheri_gettag(shmaddr) || cheri_getsealed(shmaddr) ||
	    (cheri_getperm(shmaddr) & CHERI_PERM_CHERIABI_VMMAP) == 0))
		return (EPROT);
#endif
	return (kern_shmat(td, uap->shmid, shmaddr, uap->shmflg));
}

static int
kern_shmctl_locked(struct thread *td, int shmid, int cmd, void *buf,
    size_t *bufsz)
{
	struct prison *rpr;
	struct shmid_kernel *shmseg;
	struct shmid_ds *shmidp;
	struct shm_info shm_info;
	int error;

	SYSVSHM_ASSERT_LOCKED();

	rpr = shm_find_prison(td->td_ucred);
	if (rpr == NULL)
		return (ENOSYS);

	AUDIT_ARG_SVIPC_ID(shmid);
	AUDIT_ARG_SVIPC_CMD(cmd);

	switch (cmd) {
	/*
	 * It is possible that kern_shmctl is being called from the Linux ABI
	 * layer, in which case, we will need to implement IPC_INFO.  It should
	 * be noted that other shmctl calls will be funneled through here for
	 * Linix binaries as well.
	 *
	 * NB: The Linux ABI layer will convert this data to structure(s) more
	 * consistent with the Linux ABI.
	 */
	case IPC_INFO:
		memcpy(buf, &shminfo, sizeof(shminfo));
		if (bufsz)
			*bufsz = sizeof(shminfo);
		td->td_retval[0] = shmalloced;
		return (0);
	case SHM_INFO: {
		shm_info.used_ids = shm_nused;
		shm_info.shm_rss = 0;	/*XXX where to get from ? */
		shm_info.shm_tot = 0;	/*XXX where to get from ? */
		shm_info.shm_swp = 0;	/*XXX where to get from ? */
		shm_info.swap_attempts = 0;	/*XXX where to get from ? */
		shm_info.swap_successes = 0;	/*XXX where to get from ? */
		memcpy(buf, &shm_info, sizeof(shm_info));
		if (bufsz != NULL)
			*bufsz = sizeof(shm_info);
		td->td_retval[0] = shmalloced;
		return (0);
	}
	}
	shmseg = shm_find_segment(rpr, shmid, cmd != SHM_STAT);
	if (shmseg == NULL)
		return (EINVAL);
#ifdef MAC
	error = mac_sysvshm_check_shmctl(td->td_ucred, shmseg, cmd);
	if (error != 0)
		return (error);
#endif
	switch (cmd) {
	case SHM_STAT:
	case IPC_STAT:
		shmidp = (struct shmid_ds *)buf;
		error = ipcperm(td, &shmseg->u.shm_perm, IPC_R);
		if (error != 0)
			return (error);
		memcpy(shmidp, &shmseg->u, sizeof(struct shmid_ds));
		if (td->td_ucred->cr_prison != shmseg->cred->cr_prison)
			shmidp->shm_perm.key = IPC_PRIVATE;
		if (bufsz != NULL)
			*bufsz = sizeof(struct shmid_ds);
		if (cmd == SHM_STAT) {
			td->td_retval[0] = IXSEQ_TO_IPCID(shmid,
			    shmseg->u.shm_perm);
		}
		break;
	case IPC_SET:
		shmidp = (struct shmid_ds *)buf;
		AUDIT_ARG_SVIPC_PERM(&shmidp->shm_perm);
		error = ipcperm(td, &shmseg->u.shm_perm, IPC_M);
		if (error != 0)
			return (error);
		shmseg->u.shm_perm.uid = shmidp->shm_perm.uid;
		shmseg->u.shm_perm.gid = shmidp->shm_perm.gid;
		shmseg->u.shm_perm.mode =
		    (shmseg->u.shm_perm.mode & ~ACCESSPERMS) |
		    (shmidp->shm_perm.mode & ACCESSPERMS);
		shmseg->u.shm_ctime = time_second;
		break;
	case IPC_RMID:
		error = ipcperm(td, &shmseg->u.shm_perm, IPC_M);
		if (error != 0)
			return (error);
		shm_remove(shmseg, IPCID_TO_IX(shmid));
		break;
#if 0
	case SHM_LOCK:
	case SHM_UNLOCK:
#endif
	default:
		error = EINVAL;
		break;
	}
	return (error);
}

int
kern_shmctl(struct thread *td, int shmid, int cmd, void *buf, size_t *bufsz)
{
	int error;

	SYSVSHM_LOCK();
	error = kern_shmctl_locked(td, shmid, cmd, buf, bufsz);
	SYSVSHM_UNLOCK();
	return (error);
}

#ifndef _SYS_SYSPROTO_H_
struct shmctl_args {
	int shmid;
	int cmd;
	struct shmid_ds *buf;
};
#endif
int
sys_shmctl(struct thread *td, struct shmctl_args *uap)
{

	return (user_shmctl(td, uap->shmid, uap->cmd, uap->buf));
}

static int
user_shmctl(struct thread *td, int shmid, int cmd,
    struct shmid_ds * __capability ubuf)
{
	int error;
	struct shmid_ds buf;
	size_t bufsz;

	/*
	 * The only reason IPC_INFO, SHM_INFO, SHM_STAT exists is to support
	 * Linux binaries.  If we see the call come through the FreeBSD ABI,
	 * return an error back to the user since we do not to support this.
	 */
	if (cmd == IPC_INFO || cmd == SHM_INFO || cmd == SHM_STAT)
		return (EINVAL);

	/* IPC_SET needs to copyin the buffer before calling kern_shmctl */
	if (cmd == IPC_SET) {
		if ((error = copyin(ubuf, &buf, sizeof(struct shmid_ds))))
			goto done;
	}

	error = kern_shmctl(td, shmid, cmd, &buf, &bufsz);
	if (error)
		goto done;

	/* Cases in which we need to copyout */
	switch (cmd) {
	case IPC_STAT:
		error = copyout(&buf, ubuf, bufsz);
		break;
	}

done:
	if (error) {
		/* Invalidate the return value */
		td->td_retval[0] = -1;
	}
	return (error);
}

static int
shmget_existing(struct thread *td, size_t size, int shmflg, int mode,
    int segnum)
{
	struct shmid_kernel *shmseg;
#ifdef MAC
	int error;
#endif

	SYSVSHM_ASSERT_LOCKED();
	KASSERT(segnum >= 0 && segnum < shmalloced,
	    ("segnum %d shmalloced %d", segnum, shmalloced));
	shmseg = &shmsegs[segnum];
	if ((shmflg & (IPC_CREAT | IPC_EXCL)) == (IPC_CREAT | IPC_EXCL))
		return (EEXIST);
#ifdef MAC
	error = mac_sysvshm_check_shmget(td->td_ucred, shmseg, shmflg);
	if (error != 0)
		return (error);
#endif
	if (size != 0 && size > shmseg->u.shm_segsz)
		return (EINVAL);
	td->td_retval[0] = IXSEQ_TO_IPCID(segnum, shmseg->u.shm_perm);
	return (0);
}

static int
shmget_allocate_segment(struct thread *td, key_t key, size_t size, int mode)
{
	struct ucred *cred = td->td_ucred;
	struct shmid_kernel *shmseg;
	vm_object_t shm_object;
	int i, segnum;

	SYSVSHM_ASSERT_LOCKED();

	if (size < shminfo.shmmin || size > shminfo.shmmax)
		return (EINVAL);
	if (shm_nused >= shminfo.shmmni) /* Any shmids left? */
		return (ENOSPC);
	size = round_page(size);
#if __has_feature(capabilities)
	if (SV_CURPROC_FLAG(SV_CHERI))
		size = CHERI_REPRESENTABLE_LENGTH(size);
#endif
	if (shm_committed + btoc(size) > shminfo.shmall)
		return (ENOMEM);
	if (shm_last_free < 0) {
		shmrealloc();	/* Maybe expand the shmsegs[] array. */
		for (i = 0; i < shmalloced; i++)
			if (shmsegs[i].u.shm_perm.mode & SHMSEG_FREE)
				break;
		if (i == shmalloced)
			return (ENOSPC);
		segnum = i;
	} else  {
		segnum = shm_last_free;
		shm_last_free = -1;
	}
	KASSERT(segnum >= 0 && segnum < shmalloced,
	    ("segnum %d shmalloced %d", segnum, shmalloced));
	shmseg = &shmsegs[segnum];
#ifdef RACCT
	if (racct_enable) {
		PROC_LOCK(td->td_proc);
		if (racct_add(td->td_proc, RACCT_NSHM, 1)) {
			PROC_UNLOCK(td->td_proc);
			return (ENOSPC);
		}
		if (racct_add(td->td_proc, RACCT_SHMSIZE, size)) {
			racct_sub(td->td_proc, RACCT_NSHM, 1);
			PROC_UNLOCK(td->td_proc);
			return (ENOMEM);
		}
		PROC_UNLOCK(td->td_proc);
	}
#endif

	/*
	 * We make sure that we have allocated a pager before we need
	 * to.
	 */
	shm_object = vm_pager_allocate(shm_use_phys ? OBJT_PHYS : OBJT_SWAP,
	    0, size, VM_PROT_DEFAULT | VM_PROT_CAP, 0, cred);
	if (shm_object == NULL) {
#ifdef RACCT
		if (racct_enable) {
			PROC_LOCK(td->td_proc);
			racct_sub(td->td_proc, RACCT_NSHM, 1);
			racct_sub(td->td_proc, RACCT_SHMSIZE, size);
			PROC_UNLOCK(td->td_proc);
		}
#endif
		return (ENOMEM);
	}

	vm_object_set_flag(shm_object, OBJ_HASCAP);
	shmseg->object = shm_object;
	shmseg->u.shm_perm.cuid = shmseg->u.shm_perm.uid = cred->cr_uid;
	shmseg->u.shm_perm.cgid = shmseg->u.shm_perm.gid = cred->cr_gid;
	shmseg->u.shm_perm.mode = (mode & ACCESSPERMS) | SHMSEG_ALLOCATED;
	shmseg->u.shm_perm.key = key;
	shmseg->u.shm_perm.seq = (shmseg->u.shm_perm.seq + 1) & 0x7fff;
	shmseg->cred = crhold(cred);
	shmseg->u.shm_segsz = size;
	shmseg->u.shm_cpid = td->td_proc->p_pid;
	shmseg->u.shm_lpid = shmseg->u.shm_nattch = 0;
	shmseg->u.shm_atime = shmseg->u.shm_dtime = 0;
#ifdef MAC
	mac_sysvshm_create(cred, shmseg);
#endif
	shmseg->u.shm_ctime = time_second;
	shm_committed += btoc(size);
	shm_nused++;
	td->td_retval[0] = IXSEQ_TO_IPCID(segnum, shmseg->u.shm_perm);

	return (0);
}

#ifndef _SYS_SYSPROTO_H_
struct shmget_args {
	key_t key;
	size_t size;
	int shmflg;
};
#endif
int
sys_shmget(struct thread *td, struct shmget_args *uap)
{
	int segnum, mode;
	int error;

	if (shm_find_prison(td->td_ucred) == NULL)
		return (ENOSYS);
	mode = uap->shmflg & ACCESSPERMS;
	SYSVSHM_LOCK();
	if (uap->key == IPC_PRIVATE) {
		error = shmget_allocate_segment(td, uap->key, uap->size, mode);
	} else {
		segnum = shm_find_segment_by_key(td->td_ucred->cr_prison,
		    uap->key);
		if (segnum >= 0)
			error = shmget_existing(td, uap->size, uap->shmflg,
			    mode, segnum);
		else if ((uap->shmflg & IPC_CREAT) == 0)
			error = ENOENT;
		else
			error = shmget_allocate_segment(td, uap->key,
			    uap->size, mode);
	}
	SYSVSHM_UNLOCK();
	return (error);
}

#ifdef SYSVSHM
void
shmfork(struct proc *p1, struct proc *p2)
#else
static void
shmfork_myhook(struct proc *p1, struct proc *p2)
#endif
{
	struct shmmap_state *shmmap_s;
	size_t size;
	int i;

	SYSVSHM_LOCK();
	size = shminfo.shmseg * sizeof(struct shmmap_state);
	shmmap_s = malloc(size, M_SHM, M_WAITOK);
	bcopy(p1->p_vmspace->vm_shm, shmmap_s, size);
	p2->p_vmspace->vm_shm = shmmap_s;
	for (i = 0; i < shminfo.shmseg; i++, shmmap_s++) {
		if (shmmap_s->shmid != -1) {
			KASSERT(IPCID_TO_IX(shmmap_s->shmid) >= 0 &&
			    IPCID_TO_IX(shmmap_s->shmid) < shmalloced,
			    ("segnum %d shmalloced %d",
			    IPCID_TO_IX(shmmap_s->shmid), shmalloced));
			shmsegs[IPCID_TO_IX(shmmap_s->shmid)].u.shm_nattch++;
		}
	}
	SYSVSHM_UNLOCK();
}

#ifdef SYSVSHM
void
shmexit(struct vmspace *vm)
#else
static void
shmexit_myhook(struct vmspace *vm)
#endif
{
	struct shmmap_state *base, *shm;
	int i;

	base = vm->vm_shm;
	if (base != NULL) {
		vm->vm_shm = NULL;
		SYSVSHM_LOCK();
		for (i = 0, shm = base; i < shminfo.shmseg; i++, shm++) {
			if (shm->shmid != -1)
				shm_delete_mapping(vm, shm);
		}
		SYSVSHM_UNLOCK();
		free(base, M_SHM);
	}
}

static void
shmrealloc(void)
{
	struct shmid_kernel *newsegs;
	int i;

	SYSVSHM_ASSERT_LOCKED();

	if (shmalloced >= shminfo.shmmni)
		return;

	newsegs = malloc(shminfo.shmmni * sizeof(*newsegs), M_SHM,
	    M_WAITOK | M_ZERO);
	for (i = 0; i < shmalloced; i++)
		bcopy(&shmsegs[i], &newsegs[i], sizeof(newsegs[0]));
	for (; i < shminfo.shmmni; i++) {
		newsegs[i].u.shm_perm.mode = SHMSEG_FREE;
		newsegs[i].u.shm_perm.seq = 0;
#ifdef MAC
		mac_sysvshm_init(&newsegs[i]);
#endif
	}
	free(shmsegs, M_SHM);
	shmsegs = newsegs;
	shmalloced = shminfo.shmmni;
}

static struct syscall_helper_data shm_syscalls[] = {
	SYSCALL_INIT_HELPER(shmat),
	SYSCALL_INIT_HELPER(shmctl),
	SYSCALL_INIT_HELPER(shmdt),
	SYSCALL_INIT_HELPER(shmget),
#if defined(COMPAT_FREEBSD4) || defined(COMPAT_FREEBSD5) || \
    defined(COMPAT_FREEBSD6) || defined(COMPAT_FREEBSD7)
	SYSCALL_INIT_HELPER_COMPAT(freebsd7_shmctl),
#endif
#if defined(__i386__) && (defined(COMPAT_FREEBSD4) || defined(COMPAT_43))
	SYSCALL_INIT_HELPER(shmsys),
#endif
	SYSCALL_INIT_LAST
};

#ifdef COMPAT_FREEBSD32
#include <compat/freebsd32/freebsd32.h>
#include <compat/freebsd32/freebsd32_ipc.h>
#include <compat/freebsd32/freebsd32_proto.h>
#include <compat/freebsd32/freebsd32_signal.h>
#include <compat/freebsd32/freebsd32_syscall.h>
#include <compat/freebsd32/freebsd32_util.h>

struct shmid_ds32 {
	struct ipc_perm32 shm_perm;
	int32_t		shm_segsz;
	pid_t		shm_lpid;
	pid_t		shm_cpid;
	unsigned int	shm_nattch;
	int32_t		shm_atime;
	int32_t		shm_dtime;
	int32_t		shm_ctime;
};

#if defined(COMPAT_FREEBSD4) || defined(COMPAT_FREEBSD5) || \
    defined(COMPAT_FREEBSD6) || defined(COMPAT_FREEBSD7)
struct shmid_ds32_old {
	struct ipc_perm32_old shm_perm;
	int32_t		shm_segsz;
	pid_t		shm_lpid;
	pid_t		shm_cpid;
	int16_t		shm_nattch;
	int32_t		shm_atime;
	int32_t		shm_dtime;
	int32_t		shm_ctime;
	uint32_t	shm_internal;
};
#endif

struct shmid_kernel32 {
	struct shmid_ds32	 u;
	int32_t			*object;
	int32_t			*label;
	int32_t			*cred;
};

struct shm_info32 {
	int32_t		used_ids;
	uint32_t	shm_tot;
	uint32_t	shm_rss;
	uint32_t	shm_swp;
	uint32_t	swap_attempts;
	uint32_t	swap_successes;
};

struct shminfo32 {
	uint32_t	shmmax;
	uint32_t	shmmin;
	uint32_t	shmmni;
	uint32_t	shmseg;
	uint32_t	shmall;
};

static struct syscall_helper_data shm32_syscalls[] = {
	SYSCALL32_INIT_HELPER_COMPAT(shmat),
	SYSCALL32_INIT_HELPER_COMPAT(shmdt),
	SYSCALL32_INIT_HELPER_COMPAT(shmget),
	SYSCALL32_INIT_HELPER(freebsd32_shmsys),
	SYSCALL32_INIT_HELPER(freebsd32_shmctl),
#if defined(COMPAT_FREEBSD4) || defined(COMPAT_FREEBSD5) || \
    defined(COMPAT_FREEBSD6) || defined(COMPAT_FREEBSD7)
	SYSCALL32_INIT_HELPER(freebsd7_freebsd32_shmctl),
#endif
	SYSCALL_INIT_LAST
};
#endif

#ifdef COMPAT_FREEBSD64
#include <compat/freebsd64/freebsd64.h>
#include <compat/freebsd64/freebsd64_proto.h>
#include <compat/freebsd64/freebsd64_syscall.h>
#include <compat/freebsd64/freebsd64_util.h>

struct shmid_ds64 {
	struct ipc_perm	shm_perm;
	size_t		shm_segsz;
	pid_t		shm_lpid;
	pid_t		shm_cpid;
	shmatt_t	shm_nattch;
	time_t		shm_atime;
	time_t		shm_dtime;
	time_t		shm_ctime;
};

#if defined(COMPAT_FREEBSD4) || defined(COMPAT_FREEBSD5) || \
    defined(COMPAT_FREEBSD6) || defined(COMPAT_FREEBSD7)
struct shmid_ds_old64 {
	struct ipc_perm_old shm_perm;
	int		shm_segsz;
	pid_t		shm_lpid;
	pid_t		shm_cpid;
	short		shm_nattch;
	time_t		shm_atime;
	time_t		shm_dtime;
	time_t		shm_ctime;
	void		*shm_internal;
};
#endif

struct shmid_kernel64 {
	struct shmid_ds64	 u;
	struct vm_object	*object;
	struct label		*label;
	struct ucred		*cred;
};

static struct syscall_helper_data shm64_syscalls[] = {
	FREEBSD64_SYSCALL_INIT_HELPER(freebsd64_shmat),
	FREEBSD64_SYSCALL_INIT_HELPER(freebsd64_shmdt),
	FREEBSD64_SYSCALL_INIT_HELPER_COMPAT(shmget),
	FREEBSD64_SYSCALL_INIT_HELPER(freebsd64_shmsys),
	FREEBSD64_SYSCALL_INIT_HELPER(freebsd64_shmctl),
#if defined(COMPAT_FREEBSD7)
	FREEBSD64_SYSCALL_INIT_HELPER(freebsd7_freebsd64_shmctl),
#endif
	SYSCALL_INIT_LAST
};
#endif /* COMPAT_FREEBSD64 */

static int
shminit(void)
{
	struct prison *pr;
	void **rsv;
	int i, error;
	osd_method_t methods[PR_MAXMETHOD] = {
	    [PR_METHOD_CHECK] =		shm_prison_check,
	    [PR_METHOD_SET] =		shm_prison_set,
	    [PR_METHOD_GET] =		shm_prison_get,
	    [PR_METHOD_REMOVE] =	shm_prison_remove,
	};

#ifndef BURN_BRIDGES
	if (TUNABLE_ULONG_FETCH("kern.ipc.shmmaxpgs", &shminfo.shmall) != 0)
		printf("kern.ipc.shmmaxpgs is now called kern.ipc.shmall!\n");
#endif
	if (shminfo.shmmax == SHMMAX) {
		/* Initialize shmmax dealing with possible overflow. */
		for (i = PAGE_SIZE; i != 0; i--) {
			shminfo.shmmax = shminfo.shmall * i;
			if ((shminfo.shmmax / shminfo.shmall) == (u_long)i)
				break;
		}
	}
	shmalloced = shminfo.shmmni;
	shmsegs = malloc(shmalloced * sizeof(shmsegs[0]), M_SHM,
	    M_WAITOK|M_ZERO);
	for (i = 0; i < shmalloced; i++) {
		shmsegs[i].u.shm_perm.mode = SHMSEG_FREE;
		shmsegs[i].u.shm_perm.seq = 0;
#ifdef MAC
		mac_sysvshm_init(&shmsegs[i]);
#endif
	}
	shm_last_free = 0;
	shm_nused = 0;
	shm_committed = 0;
	sx_init(&sysvshmsx, "sysvshmsx");
#ifndef SYSVSHM
	shmexit_hook = &shmexit_myhook;
	shmfork_hook = &shmfork_myhook;
#endif

	/* Set current prisons according to their allow.sysvipc. */
	shm_prison_slot = osd_jail_register(NULL, methods);
	rsv = osd_reserve(shm_prison_slot);
	prison_lock(&prison0);
	(void)osd_jail_set_reserved(&prison0, shm_prison_slot, rsv, &prison0);
	prison_unlock(&prison0);
	rsv = NULL;
	sx_slock(&allprison_lock);
	TAILQ_FOREACH(pr, &allprison, pr_list) {
		if (rsv == NULL)
			rsv = osd_reserve(shm_prison_slot);
		prison_lock(pr);
		if ((pr->pr_allow & PR_ALLOW_SYSVIPC) && pr->pr_ref > 0) {
			(void)osd_jail_set_reserved(pr, shm_prison_slot, rsv,
			    &prison0);
			rsv = NULL;
		}
		prison_unlock(pr);
	}
	if (rsv != NULL)
		osd_free_reserved(rsv);
	sx_sunlock(&allprison_lock);

	error = syscall_helper_register(shm_syscalls, SY_THR_STATIC_KLD);
	if (error != 0)
		return (error);
#ifdef COMPAT_FREEBSD32
	error = syscall32_helper_register(shm32_syscalls, SY_THR_STATIC_KLD);
	if (error != 0)
		return (error);
#endif
#ifdef COMPAT_FREEBSD64
	error = freebsd64_syscall_helper_register(shm64_syscalls,
	    SY_THR_STATIC_KLD);
	if (error != 0)
		return (error);
#endif
	return (0);
}

static int
shmunload(void)
{
	int i;

	if (shm_nused > 0)
		return (EBUSY);

#ifdef COMPAT_FREEBSD32
	syscall32_helper_unregister(shm32_syscalls);
#endif
#ifdef COMPAT_FREEBSD64
	freebsd64_syscall_helper_unregister(shm64_syscalls);
#endif
	syscall_helper_unregister(shm_syscalls);
	if (shm_prison_slot != 0)
		osd_jail_deregister(shm_prison_slot);

	for (i = 0; i < shmalloced; i++) {
#ifdef MAC
		mac_sysvshm_destroy(&shmsegs[i]);
#endif
		/*
		 * Objects might be still mapped into the processes
		 * address spaces.  Actual free would happen on the
		 * last mapping destruction.
		 */
		if (shmsegs[i].u.shm_perm.mode != SHMSEG_FREE)
			vm_object_deallocate(shmsegs[i].object);
	}
	free(shmsegs, M_SHM);
#ifndef SYSVSHM
	shmexit_hook = NULL;
	shmfork_hook = NULL;
#endif
	sx_destroy(&sysvshmsx);
	return (0);
}

struct shmid_kernel_user {
	struct shmid_ds u;
	void * __capability kernel_bits[3];	/* Keep these NULL */
};

static int
sysctl_shmsegs(SYSCTL_HANDLER_ARGS)
{
	struct shmid_kernel tshmseg;
	struct shmid_kernel_user tshmseg_u;
#ifdef COMPAT_FREEBSD32
	struct shmid_kernel32 tshmseg32;
#endif
#ifdef COMPAT_FREEBSD64
	struct shmid_kernel64 tshmseg64;
#endif
	struct prison *pr, *rpr;
	void *outaddr;
	size_t outsize;
	int error, i;

	SYSVSHM_LOCK();
	pr = req->td->td_ucred->cr_prison;
	rpr = shm_find_prison(req->td->td_ucred);
	error = 0;
	for (i = 0; i < shmalloced; i++) {
		if ((shmsegs[i].u.shm_perm.mode & SHMSEG_ALLOCATED) == 0 ||
		    rpr == NULL || shm_prison_cansee(rpr, &shmsegs[i]) != 0) {
		bzero(&tshmseg, sizeof(tshmseg));
			tshmseg.u.shm_perm.mode = SHMSEG_FREE;
		} else {
			tshmseg = shmsegs[i];
			if (tshmseg.cred->cr_prison != pr)
				tshmseg.u.shm_perm.key = IPC_PRIVATE;
		}
#ifdef COMPAT_FREEBSD32
		if (SV_CURPROC_FLAG(SV_ILP32)) {
			bzero(&tshmseg32, sizeof(tshmseg32));
			freebsd32_ipcperm_out(&tshmseg.u.shm_perm,
			    &tshmseg32.u.shm_perm);
			CP(tshmseg, tshmseg32, u.shm_segsz);
			CP(tshmseg, tshmseg32, u.shm_lpid);
			CP(tshmseg, tshmseg32, u.shm_cpid);
			CP(tshmseg, tshmseg32, u.shm_nattch);
			CP(tshmseg, tshmseg32, u.shm_atime);
			CP(tshmseg, tshmseg32, u.shm_dtime);
			CP(tshmseg, tshmseg32, u.shm_ctime);
			/* Don't copy object, label, or cred */
			outaddr = &tshmseg32;
			outsize = sizeof(tshmseg32);
		} else
#endif
#ifdef COMPAT_FREEBSD64
		if (!SV_CURPROC_FLAG(SV_CHERI)) {
			bzero(&tshmseg64, sizeof(tshmseg64));
			CP(tshmseg, tshmseg64, u.shm_perm);
			CP(tshmseg, tshmseg64, u.shm_segsz);
			CP(tshmseg, tshmseg64, u.shm_lpid);
			CP(tshmseg, tshmseg64, u.shm_cpid);
			CP(tshmseg, tshmseg64, u.shm_nattch);
			CP(tshmseg, tshmseg64, u.shm_atime);
			CP(tshmseg, tshmseg64, u.shm_dtime);
			CP(tshmseg, tshmseg64, u.shm_ctime);
			/* Don't copy object, label, or cred */
			outaddr = &tshmseg64;
			outsize = sizeof(tshmseg64);
		} else
#endif
		{
			bzero(&tshmseg_u, sizeof(tshmseg_u));
			tshmseg_u.u = tshmseg.u;
			outaddr = &tshmseg_u;
			outsize = sizeof(tshmseg_u);
		}
		error = SYSCTL_OUT(req, outaddr, outsize);
		if (error != 0)
			break;
	}
	SYSVSHM_UNLOCK();
	return (error);
}

static int
shm_prison_check(void *obj, void *data)
{
	struct prison *pr = obj;
	struct prison *prpr;
	struct vfsoptlist *opts = data;
	int error, jsys;

	/*
	 * sysvshm is a jailsys integer.
	 * It must be "disable" if the parent jail is disabled.
	 */
	error = vfs_copyopt(opts, "sysvshm", &jsys, sizeof(jsys));
	if (error != ENOENT) {
		if (error != 0)
			return (error);
		switch (jsys) {
		case JAIL_SYS_DISABLE:
			break;
		case JAIL_SYS_NEW:
		case JAIL_SYS_INHERIT:
			prison_lock(pr->pr_parent);
			prpr = osd_jail_get(pr->pr_parent, shm_prison_slot);
			prison_unlock(pr->pr_parent);
			if (prpr == NULL)
				return (EPERM);
			break;
		default:
			return (EINVAL);
		}
	}

	return (0);
}

static int
shm_prison_set(void *obj, void *data)
{
	struct prison *pr = obj;
	struct prison *tpr, *orpr, *nrpr, *trpr;
	struct vfsoptlist *opts = data;
	void *rsv;
	int jsys, descend;

	/*
	 * sysvshm controls which jail is the root of the associated segments
	 * (this jail or same as the parent), or if the feature is available
	 * at all.
	 */
	if (vfs_copyopt(opts, "sysvshm", &jsys, sizeof(jsys)) == ENOENT)
		jsys = vfs_flagopt(opts, "allow.sysvipc", NULL, 0)
		    ? JAIL_SYS_INHERIT
		    : vfs_flagopt(opts, "allow.nosysvipc", NULL, 0)
		    ? JAIL_SYS_DISABLE
		    : -1;
	if (jsys == JAIL_SYS_DISABLE) {
		prison_lock(pr);
		orpr = osd_jail_get(pr, shm_prison_slot);
		if (orpr != NULL)
			osd_jail_del(pr, shm_prison_slot);
		prison_unlock(pr);
		if (orpr != NULL) {
			if (orpr == pr)
				shm_prison_cleanup(pr);
			/* Disable all child jails as well. */
			FOREACH_PRISON_DESCENDANT(pr, tpr, descend) {
				prison_lock(tpr);
				trpr = osd_jail_get(tpr, shm_prison_slot);
				if (trpr != NULL) {
					osd_jail_del(tpr, shm_prison_slot);
					prison_unlock(tpr);
					if (trpr == tpr)
						shm_prison_cleanup(tpr);
				} else {
					prison_unlock(tpr);
					descend = 0;
				}
			}
		}
	} else if (jsys != -1) {
		if (jsys == JAIL_SYS_NEW)
			nrpr = pr;
		else {
			prison_lock(pr->pr_parent);
			nrpr = osd_jail_get(pr->pr_parent, shm_prison_slot);
			prison_unlock(pr->pr_parent);
		}
		rsv = osd_reserve(shm_prison_slot);
		prison_lock(pr);
		orpr = osd_jail_get(pr, shm_prison_slot);
		if (orpr != nrpr)
			(void)osd_jail_set_reserved(pr, shm_prison_slot, rsv,
			    nrpr);
		else
			osd_free_reserved(rsv);
		prison_unlock(pr);
		if (orpr != nrpr) {
			if (orpr == pr)
				shm_prison_cleanup(pr);
			if (orpr != NULL) {
				/* Change child jails matching the old root, */
				FOREACH_PRISON_DESCENDANT(pr, tpr, descend) {
					prison_lock(tpr);
					trpr = osd_jail_get(tpr,
					    shm_prison_slot);
					if (trpr == orpr) {
						(void)osd_jail_set(tpr,
						    shm_prison_slot, nrpr);
						prison_unlock(tpr);
						if (trpr == tpr)
							shm_prison_cleanup(tpr);
					} else {
						prison_unlock(tpr);
						descend = 0;
					}
				}
			}
		}
	}

	return (0);
}

static int
shm_prison_get(void *obj, void *data)
{
	struct prison *pr = obj;
	struct prison *rpr;
	struct vfsoptlist *opts = data;
	int error, jsys;

	/* Set sysvshm based on the jail's root prison. */
	prison_lock(pr);
	rpr = osd_jail_get(pr, shm_prison_slot);
	prison_unlock(pr);
	jsys = rpr == NULL ? JAIL_SYS_DISABLE
	    : rpr == pr ? JAIL_SYS_NEW : JAIL_SYS_INHERIT;
	error = vfs_setopt(opts, "sysvshm", &jsys, sizeof(jsys));
	if (error == ENOENT)
		error = 0;
	return (error);
}

static int
shm_prison_remove(void *obj, void *data __unused)
{
	struct prison *pr = obj;
	struct prison *rpr;

	SYSVSHM_LOCK();
	prison_lock(pr);
	rpr = osd_jail_get(pr, shm_prison_slot);
	prison_unlock(pr);
	if (rpr == pr)
		shm_prison_cleanup(pr);
	SYSVSHM_UNLOCK();
	return (0);
}

static void
shm_prison_cleanup(struct prison *pr)
{
	struct shmid_kernel *shmseg;
	int i;

	/* Remove any segments that belong to this jail. */
	for (i = 0; i < shmalloced; i++) {
		shmseg = &shmsegs[i];
		if ((shmseg->u.shm_perm.mode & SHMSEG_ALLOCATED) &&
		    shmseg->cred != NULL && shmseg->cred->cr_prison == pr) {
			shm_remove(shmseg, i);
		}
	}
}

SYSCTL_JAIL_PARAM_SYS_NODE(sysvshm, CTLFLAG_RW, "SYSV shared memory");

#if defined(__i386__) && (defined(COMPAT_FREEBSD4) || defined(COMPAT_43))
struct oshmid_ds {
	struct	ipc_perm_old shm_perm;	/* operation perms */
	int	shm_segsz;		/* size of segment (bytes) */
	u_short	shm_cpid;		/* pid, creator */
	u_short	shm_lpid;		/* pid, last operation */
	short	shm_nattch;		/* no. of current attaches */
	time_t	shm_atime;		/* last attach time */
	time_t	shm_dtime;		/* last detach time */
	time_t	shm_ctime;		/* last change time */
	void	*shm_handle;		/* internal handle for shm segment */
};

struct oshmctl_args {
	int shmid;
	int cmd;
	struct oshmid_ds *ubuf;
};

static int
oshmctl(struct thread *td, struct oshmctl_args *uap)
{
#ifdef COMPAT_43
	int error = 0;
	struct prison *rpr;
	struct shmid_kernel *shmseg;
	struct oshmid_ds outbuf;

	rpr = shm_find_prison(td->td_ucred);
	if (rpr == NULL)
		return (ENOSYS);
	if (uap->cmd != IPC_STAT) {
		return (freebsd7_shmctl(td,
		    (struct freebsd7_shmctl_args *)uap));
	}
	SYSVSHM_LOCK();
	shmseg = shm_find_segment(rpr, uap->shmid, true);
	if (shmseg == NULL) {
		SYSVSHM_UNLOCK();
		return (EINVAL);
	}
	error = ipcperm(td, &shmseg->u.shm_perm, IPC_R);
	if (error != 0) {
		SYSVSHM_UNLOCK();
		return (error);
	}
#ifdef MAC
	error = mac_sysvshm_check_shmctl(td->td_ucred, shmseg, uap->cmd);
	if (error != 0) {
		SYSVSHM_UNLOCK();
		return (error);
	}
#endif
	ipcperm_new2old(&shmseg->u.shm_perm, &outbuf.shm_perm);
	outbuf.shm_segsz = shmseg->u.shm_segsz;
	outbuf.shm_cpid = shmseg->u.shm_cpid;
	outbuf.shm_lpid = shmseg->u.shm_lpid;
	outbuf.shm_nattch = shmseg->u.shm_nattch;
	outbuf.shm_atime = shmseg->u.shm_atime;
	outbuf.shm_dtime = shmseg->u.shm_dtime;
	outbuf.shm_ctime = shmseg->u.shm_ctime;
	outbuf.shm_handle = shmseg->object;
	SYSVSHM_UNLOCK();
	return (copyout(&outbuf, uap->ubuf, sizeof(outbuf)));
#else
	return (EINVAL);
#endif
}

/* XXX casting to (sy_call_t *) is bogus, as usual. */
static sy_call_t *shmcalls[] = {
	(sy_call_t *)sys_shmat, (sy_call_t *)oshmctl,
	(sy_call_t *)sys_shmdt, (sy_call_t *)sys_shmget,
	(sy_call_t *)freebsd7_shmctl
};

#ifndef _SYS_SYSPROTO_H_
/* XXX actually varargs. */
struct shmsys_args {
	int	which;
	int	a2;
	int	a3;
	int	a4;
};
#endif
int
sys_shmsys(struct thread *td, struct shmsys_args *uap)
{

	AUDIT_ARG_SVIPC_WHICH(uap->which);
	if (uap->which < 0 || uap->which >= nitems(shmcalls))
		return (EINVAL);
	return ((*shmcalls[uap->which])(td, &uap->a2));
}

#endif	/* i386 && (COMPAT_FREEBSD4 || COMPAT_43) */

#ifdef COMPAT_FREEBSD32

int
freebsd32_shmsys(struct thread *td, struct freebsd32_shmsys_args *uap)
{

#if defined(COMPAT_FREEBSD4) || defined(COMPAT_FREEBSD5) || \
    defined(COMPAT_FREEBSD6) || defined(COMPAT_FREEBSD7)
	AUDIT_ARG_SVIPC_WHICH(uap->which);
	switch (uap->which) {
	case 0:	{	/* shmat */
		struct shmat_args ap;

		ap.shmid = uap->a2;
		ap.shmaddr = PTRIN(uap->a3);
		ap.shmflg = uap->a4;
		return (sysent[SYS_shmat].sy_call(td, &ap));
	}
	case 2: {	/* shmdt */
		struct shmdt_args ap;

		ap.shmaddr = PTRIN(uap->a2);
		return (sysent[SYS_shmdt].sy_call(td, &ap));
	}
	case 3: {	/* shmget */
		struct shmget_args ap;

		ap.key = uap->a2;
		ap.size = uap->a3;
		ap.shmflg = uap->a4;
		return (sysent[SYS_shmget].sy_call(td, &ap));
	}
	case 4: {	/* shmctl */
		struct freebsd7_freebsd32_shmctl_args ap;

		ap.shmid = uap->a2;
		ap.cmd = uap->a3;
		ap.buf = PTRIN(uap->a4);
		return (freebsd7_freebsd32_shmctl(td, &ap));
	}
	case 1:		/* oshmctl */
	default:
		return (EINVAL);
	}
#else
	return (nosys(td, NULL));
#endif
}

#if defined(COMPAT_FREEBSD4) || defined(COMPAT_FREEBSD5) || \
    defined(COMPAT_FREEBSD6) || defined(COMPAT_FREEBSD7)
int
freebsd7_freebsd32_shmctl(struct thread *td,
    struct freebsd7_freebsd32_shmctl_args *uap)
{
	int error;
	union {
		struct shmid_ds shmid_ds;
		struct shm_info shm_info;
		struct shminfo shminfo;
	} u;
	union {
		struct shmid_ds32_old shmid_ds32;
		struct shm_info32 shm_info32;
		struct shminfo32 shminfo32;
	} u32;
	size_t sz;

	if (uap->cmd == IPC_SET) {
		if ((error = copyin(uap->buf, &u32.shmid_ds32,
		    sizeof(u32.shmid_ds32))))
			goto done;
		freebsd32_ipcperm_old_in(&u32.shmid_ds32.shm_perm,
		    &u.shmid_ds.shm_perm);
		CP(u32.shmid_ds32, u.shmid_ds, shm_segsz);
		CP(u32.shmid_ds32, u.shmid_ds, shm_lpid);
		CP(u32.shmid_ds32, u.shmid_ds, shm_cpid);
		CP(u32.shmid_ds32, u.shmid_ds, shm_nattch);
		CP(u32.shmid_ds32, u.shmid_ds, shm_atime);
		CP(u32.shmid_ds32, u.shmid_ds, shm_dtime);
		CP(u32.shmid_ds32, u.shmid_ds, shm_ctime);
	}

	error = kern_shmctl(td, uap->shmid, uap->cmd, (void *)&u, &sz);
	if (error)
		goto done;

	/* Cases in which we need to copyout */
	switch (uap->cmd) {
	case IPC_INFO:
		CP(u.shminfo, u32.shminfo32, shmmax);
		CP(u.shminfo, u32.shminfo32, shmmin);
		CP(u.shminfo, u32.shminfo32, shmmni);
		CP(u.shminfo, u32.shminfo32, shmseg);
		CP(u.shminfo, u32.shminfo32, shmall);
		error = copyout(&u32.shminfo32, uap->buf,
		    sizeof(u32.shminfo32));
		break;
	case SHM_INFO:
		CP(u.shm_info, u32.shm_info32, used_ids);
		CP(u.shm_info, u32.shm_info32, shm_rss);
		CP(u.shm_info, u32.shm_info32, shm_tot);
		CP(u.shm_info, u32.shm_info32, shm_swp);
		CP(u.shm_info, u32.shm_info32, swap_attempts);
		CP(u.shm_info, u32.shm_info32, swap_successes);
		error = copyout(&u32.shm_info32, uap->buf,
		    sizeof(u32.shm_info32));
		break;
	case SHM_STAT:
	case IPC_STAT:
		memset(&u32.shmid_ds32, 0, sizeof(u32.shmid_ds32));
		freebsd32_ipcperm_old_out(&u.shmid_ds.shm_perm,
		    &u32.shmid_ds32.shm_perm);
		if (u.shmid_ds.shm_segsz > INT32_MAX)
			u32.shmid_ds32.shm_segsz = INT32_MAX;
		else
			CP(u.shmid_ds, u32.shmid_ds32, shm_segsz);
		CP(u.shmid_ds, u32.shmid_ds32, shm_lpid);
		CP(u.shmid_ds, u32.shmid_ds32, shm_cpid);
		CP(u.shmid_ds, u32.shmid_ds32, shm_nattch);
		CP(u.shmid_ds, u32.shmid_ds32, shm_atime);
		CP(u.shmid_ds, u32.shmid_ds32, shm_dtime);
		CP(u.shmid_ds, u32.shmid_ds32, shm_ctime);
		u32.shmid_ds32.shm_internal = 0;
		error = copyout(&u32.shmid_ds32, uap->buf,
		    sizeof(u32.shmid_ds32));
		break;
	}

done:
	if (error) {
		/* Invalidate the return value */
		td->td_retval[0] = -1;
	}
	return (error);
}
#endif

int
freebsd32_shmctl(struct thread *td, struct freebsd32_shmctl_args *uap)
{
	int error;
	union {
		struct shmid_ds shmid_ds;
		struct shm_info shm_info;
		struct shminfo shminfo;
	} u;
	union {
		struct shmid_ds32 shmid_ds32;
		struct shm_info32 shm_info32;
		struct shminfo32 shminfo32;
	} u32;
	size_t sz;

	if (uap->cmd == IPC_SET) {
		if ((error = copyin(uap->buf, &u32.shmid_ds32,
		    sizeof(u32.shmid_ds32))))
			goto done;
		freebsd32_ipcperm_in(&u32.shmid_ds32.shm_perm,
		    &u.shmid_ds.shm_perm);
		CP(u32.shmid_ds32, u.shmid_ds, shm_segsz);
		CP(u32.shmid_ds32, u.shmid_ds, shm_lpid);
		CP(u32.shmid_ds32, u.shmid_ds, shm_cpid);
		CP(u32.shmid_ds32, u.shmid_ds, shm_nattch);
		CP(u32.shmid_ds32, u.shmid_ds, shm_atime);
		CP(u32.shmid_ds32, u.shmid_ds, shm_dtime);
		CP(u32.shmid_ds32, u.shmid_ds, shm_ctime);
	}

	error = kern_shmctl(td, uap->shmid, uap->cmd, (void *)&u, &sz);
	if (error)
		goto done;

	/* Cases in which we need to copyout */
	switch (uap->cmd) {
	case IPC_INFO:
		CP(u.shminfo, u32.shminfo32, shmmax);
		CP(u.shminfo, u32.shminfo32, shmmin);
		CP(u.shminfo, u32.shminfo32, shmmni);
		CP(u.shminfo, u32.shminfo32, shmseg);
		CP(u.shminfo, u32.shminfo32, shmall);
		error = copyout(&u32.shminfo32, uap->buf,
		    sizeof(u32.shminfo32));
		break;
	case SHM_INFO:
		CP(u.shm_info, u32.shm_info32, used_ids);
		CP(u.shm_info, u32.shm_info32, shm_rss);
		CP(u.shm_info, u32.shm_info32, shm_tot);
		CP(u.shm_info, u32.shm_info32, shm_swp);
		CP(u.shm_info, u32.shm_info32, swap_attempts);
		CP(u.shm_info, u32.shm_info32, swap_successes);
		error = copyout(&u32.shm_info32, uap->buf,
		    sizeof(u32.shm_info32));
		break;
	case SHM_STAT:
	case IPC_STAT:
		freebsd32_ipcperm_out(&u.shmid_ds.shm_perm,
		    &u32.shmid_ds32.shm_perm);
		if (u.shmid_ds.shm_segsz > INT32_MAX)
			u32.shmid_ds32.shm_segsz = INT32_MAX;
		else
			CP(u.shmid_ds, u32.shmid_ds32, shm_segsz);
		CP(u.shmid_ds, u32.shmid_ds32, shm_lpid);
		CP(u.shmid_ds, u32.shmid_ds32, shm_cpid);
		CP(u.shmid_ds, u32.shmid_ds32, shm_nattch);
		CP(u.shmid_ds, u32.shmid_ds32, shm_atime);
		CP(u.shmid_ds, u32.shmid_ds32, shm_dtime);
		CP(u.shmid_ds, u32.shmid_ds32, shm_ctime);
		error = copyout(&u32.shmid_ds32, uap->buf,
		    sizeof(u32.shmid_ds32));
		break;
	}

done:
	if (error) {
		/* Invalidate the return value */
		td->td_retval[0] = -1;
	}
	return (error);
}
#endif

#ifdef COMPAT_FREEBSD64
int
freebsd64_shmat(struct thread *td, struct freebsd64_shmat_args *uap)
{

	return (kern_shmat(td, uap->shmid, __USER_CAP_UNBOUND(uap->shmaddr),
	    uap->shmflg));
}

int
freebsd64_shmdt(struct thread *td, struct freebsd64_shmdt_args *uap)
{

	return (kern_shmdt(td, __USER_CAP_UNBOUND(uap->shmaddr)));
}

int
freebsd64_shmsys(struct thread *td, struct freebsd64_shmsys_args *uap)
{

#ifdef COMPAT_FREEBSD7
	AUDIT_ARG_SVIPC_WHICH(uap->which);
	switch (uap->which) {
	case 0:	{	/* shmat */
		struct shmat_args ap;

		ap.shmid = uap->a2;
		ap.shmaddr = (void *)uap->a3;
		ap.shmflg = uap->a4;
		return (sysent[SYS_shmat].sy_call(td, &ap));
	}
	case 2: {	/* shmdt */
		struct shmdt_args ap;

		ap.shmaddr = (void *)uap->a2;
		return (sysent[SYS_shmdt].sy_call(td, &ap));
	}
	case 3: {	/* shmget */
		struct shmget_args ap;

		ap.key = uap->a2;
		ap.size = uap->a3;
		ap.shmflg = uap->a4;
		return (sysent[SYS_shmget].sy_call(td, &ap));
	}
	case 4: {	/* shmctl */
		struct freebsd7_freebsd64_shmctl_args ap;

		ap.shmid = uap->a2;
		ap.cmd = uap->a3;
		ap.buf = (void *)uap->a4;
		return (freebsd7_freebsd64_shmctl(td, &ap));
	}
	case 1:		/* oshmctl */
	default:
		return (EINVAL);
	}
#else
	return (nosys(td, NULL));
#endif
}

#ifdef COMPAT_FREEBSD7
int
freebsd7_freebsd64_shmctl(struct thread *td,
    struct freebsd7_freebsd64_shmctl_args *uap)
{
	int error;
	union {
		struct shmid_ds shmid_ds;
		struct shm_info shm_info;
		struct shminfo shminfo;
	} u;
	struct shmid_ds_old64 shmid_ds64;
	size_t sz;

	if (uap->cmd == IPC_SET) {
		if ((error = copyin(__USER_CAP_OBJ(uap->buf), &shmid_ds64,
		    sizeof(shmid_ds64))))
			goto done;
		ipcperm_old2new(&shmid_ds64.shm_perm, &u.shmid_ds.shm_perm);
		CP(shmid_ds64, u.shmid_ds, shm_segsz);
		CP(shmid_ds64, u.shmid_ds, shm_lpid);
		CP(shmid_ds64, u.shmid_ds, shm_cpid);
		CP(shmid_ds64, u.shmid_ds, shm_nattch);
		CP(shmid_ds64, u.shmid_ds, shm_atime);
		CP(shmid_ds64, u.shmid_ds, shm_dtime);
		CP(shmid_ds64, u.shmid_ds, shm_ctime);
	}

	error = kern_shmctl(td, uap->shmid, uap->cmd, (void *)&u, &sz);
	if (error)
		goto done;

	/* Cases in which we need to copyout */
	switch (uap->cmd) {
	case IPC_INFO:
		error = copyout(&u.shminfo,
		    __USER_CAP(uap->buf, sizeof(u.shminfo)),
		    sizeof(u.shminfo));
		break;
	case SHM_INFO:
		error = copyout(&u.shm_info,
		    __USER_CAP(uap->buf, sizeof(u.shm_info)),
		    sizeof(u.shm_info));
		break;
	case SHM_STAT:
	case IPC_STAT:
		memset(&shmid_ds64, 0, sizeof(shmid_ds64));
		ipcperm_new2old(&u.shmid_ds.shm_perm, &shmid_ds64.shm_perm);
		CP(u.shmid_ds, shmid_ds64, shm_segsz);
		CP(u.shmid_ds, shmid_ds64, shm_lpid);
		CP(u.shmid_ds, shmid_ds64, shm_cpid);
		CP(u.shmid_ds, shmid_ds64, shm_nattch);
		CP(u.shmid_ds, shmid_ds64, shm_atime);
		CP(u.shmid_ds, shmid_ds64, shm_dtime);
		CP(u.shmid_ds, shmid_ds64, shm_ctime);
		shmid_ds64.shm_internal = 0;
		error = copyout(&shmid_ds64, __USER_CAP_OBJ(uap->buf),
		    sizeof(shmid_ds64));
		break;
	}

done:
	if (error) {
		/* Invalidate the return value */
		td->td_retval[0] = -1;
	}
	return (error);
}
#endif /* COMPAT_FREEBSD7 */

int
freebsd64_shmctl(struct thread *td, struct freebsd64_shmctl_args *uap)
{
	int error;
	union {
		struct shmid_ds shmid_ds;
		struct shm_info shm_info;
		struct shminfo shminfo;
	} u;
	struct shmid_ds64 shmid_ds64;
	size_t sz;

	if (uap->cmd == IPC_SET) {
		if ((error = copyin(__USER_CAP_OBJ(uap->buf), &shmid_ds64,
		    sizeof(shmid_ds64))))
			goto done;
		CP(shmid_ds64, u.shmid_ds, shm_perm);
		CP(shmid_ds64, u.shmid_ds, shm_segsz);
		CP(shmid_ds64, u.shmid_ds, shm_lpid);
		CP(shmid_ds64, u.shmid_ds, shm_cpid);
		CP(shmid_ds64, u.shmid_ds, shm_nattch);
		CP(shmid_ds64, u.shmid_ds, shm_atime);
		CP(shmid_ds64, u.shmid_ds, shm_dtime);
		CP(shmid_ds64, u.shmid_ds, shm_ctime);
	}

	error = kern_shmctl(td, uap->shmid, uap->cmd, (void *)&u, &sz);
	if (error)
		goto done;

	/* Cases in which we need to copyout */
	switch (uap->cmd) {
	case IPC_INFO:
		error = copyout(&u.shminfo,
		    __USER_CAP(uap->buf, sizeof(u.shminfo)),
		    sizeof(u.shminfo));
		break;
	case SHM_INFO:
		error = copyout(&u.shm_info,
		    __USER_CAP(uap->buf, sizeof(u.shm_info)),
		    sizeof(u.shm_info));
		break;
	case SHM_STAT:
	case IPC_STAT:
		CP(u.shmid_ds, shmid_ds64, shm_perm);
		CP(u.shmid_ds, shmid_ds64, shm_segsz);
		CP(u.shmid_ds, shmid_ds64, shm_lpid);
		CP(u.shmid_ds, shmid_ds64, shm_cpid);
		CP(u.shmid_ds, shmid_ds64, shm_nattch);
		CP(u.shmid_ds, shmid_ds64, shm_atime);
		CP(u.shmid_ds, shmid_ds64, shm_dtime);
		CP(u.shmid_ds, shmid_ds64, shm_ctime);
		error = copyout(&shmid_ds64, __USER_CAP_OBJ(uap->buf),
		    sizeof(shmid_ds64));
		break;
	}

done:
	if (error) {
		/* Invalidate the return value */
		td->td_retval[0] = -1;
	}
	return (error);
}
#endif /* COMPAT_FREEBSD64 */

#if defined(COMPAT_FREEBSD4) || defined(COMPAT_FREEBSD5) || \
    defined(COMPAT_FREEBSD6) || defined(COMPAT_FREEBSD7)

#ifndef _SYS_SYSPROTO_H_
struct freebsd7_shmctl_args {
	int shmid;
	int cmd;
	struct shmid_ds_old *buf;
};
#endif
int
freebsd7_shmctl(struct thread *td, struct freebsd7_shmctl_args *uap)
{
	int error;
	struct shmid_ds_old old;
	struct shmid_ds buf;
	size_t bufsz;

	/*
	 * The only reason IPC_INFO, SHM_INFO, SHM_STAT exists is to support
	 * Linux binaries.  If we see the call come through the FreeBSD ABI,
	 * return an error back to the user since we do not to support this.
	 */
	if (uap->cmd == IPC_INFO || uap->cmd == SHM_INFO ||
	    uap->cmd == SHM_STAT)
		return (EINVAL);

	/* IPC_SET needs to copyin the buffer before calling kern_shmctl */
	if (uap->cmd == IPC_SET) {
		if ((error = copyincap(uap->buf, &old, sizeof(old))))
			goto done;
		ipcperm_old2new(&old.shm_perm, &buf.shm_perm);
		CP(old, buf, shm_segsz);
		CP(old, buf, shm_lpid);
		CP(old, buf, shm_cpid);
		CP(old, buf, shm_nattch);
		CP(old, buf, shm_atime);
		CP(old, buf, shm_dtime);
		CP(old, buf, shm_ctime);
	}

	error = kern_shmctl(td, uap->shmid, uap->cmd, (void *)&buf, &bufsz);
	if (error)
		goto done;

	/* Cases in which we need to copyout */
	switch (uap->cmd) {
	case IPC_STAT:
		memset(&old, 0, sizeof(old));
		ipcperm_new2old(&buf.shm_perm, &old.shm_perm);
		if (buf.shm_segsz > INT_MAX)
			old.shm_segsz = INT_MAX;
		else
			CP(buf, old, shm_segsz);
		CP(buf, old, shm_lpid);
		CP(buf, old, shm_cpid);
		if (buf.shm_nattch > SHRT_MAX)
			old.shm_nattch = SHRT_MAX;
		else
			CP(buf, old, shm_nattch);
		CP(buf, old, shm_atime);
		CP(buf, old, shm_dtime);
		CP(buf, old, shm_ctime);
		old.shm_internal = NULL;
		error = copyoutcap(&old, uap->buf, sizeof(old));
		break;
	}

done:
	if (error) {
		/* Invalidate the return value */
		td->td_retval[0] = -1;
	}
	return (error);
}

#endif	/* COMPAT_FREEBSD4 || COMPAT_FREEBSD5 || COMPAT_FREEBSD6 ||
	   COMPAT_FREEBSD7 */

static int
sysvshm_modload(struct module *module, int cmd, void *arg)
{
	int error = 0;

	switch (cmd) {
	case MOD_LOAD:
		error = shminit();
		if (error != 0)
			shmunload();
		break;
	case MOD_UNLOAD:
		error = shmunload();
		break;
	case MOD_SHUTDOWN:
		break;
	default:
		error = EINVAL;
		break;
	}
	return (error);
}

static moduledata_t sysvshm_mod = {
	"sysvshm",
	&sysvshm_modload,
	NULL
};

DECLARE_MODULE(sysvshm, sysvshm_mod, SI_SUB_SYSV_SHM, SI_ORDER_FIRST);
MODULE_VERSION(sysvshm, 1);
// CHERI CHANGES START
// {
//   "updated": 20200708,
//   "target_type": "kernel",
//   "changes": [
//     "user_capabilities"
//   ],
//   "changes_purecap": [
//     "pointer_as_integer",
//     "support"
//   ]
// }
// CHERI CHANGES END<|MERGE_RESOLUTION|>--- conflicted
+++ resolved
@@ -431,12 +431,7 @@
 	struct proc *p = td->td_proc;
 	struct shmid_kernel *shmseg;
 	struct shmmap_state *shmmap_s;
-<<<<<<< HEAD
-	vm_offset_t attach_va = 0, max_va;
-	vm_pointer_t attach_addr;
-=======
 	vm_pointer_t attach_va = 0, max_va;
->>>>>>> cc303d4d
 	vm_prot_t prot;
 	vm_size_t size;
 	int cow, error, find_space, i, rv;
@@ -586,16 +581,9 @@
 #if __has_feature(capabilities)
 	if (SV_CURPROC_FLAG(SV_CHERI)) {
 		/*
-<<<<<<< HEAD
-		 * XXX-AM: In the purecap kernel we currently do the same and
-		 * re-derive the mmapped capability from the thread mmap
-		 * capability. However we could directly return the capability
-		 * given by vm_map_find().
-=======
 		 * XXX-AM: The purecap kernel reservations should have taken care of this
 		 * and just return attach_va, as the capability will be derived from the
 		 * root map capability.
->>>>>>> cc303d4d
 		 */
 		shmaddr = cheri_setboundsexact(cheri_setaddress(shmaddr,
 		     attach_addr), size);
