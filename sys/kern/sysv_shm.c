--- conflicted
+++ resolved
@@ -546,20 +546,14 @@
 	shmseg->u.shm_nattch++;
 #if __has_feature(capabilities)
 	if (SV_CURPROC_FLAG(SV_CHERI)) {
-<<<<<<< HEAD
 		/*
 		 * XXX-AM: In the purecap kernel we currently do the same and
 		 * re-derive the mmapped capability from the thread mmap
 		 * capability. However we could directly return the capability
 		 * given by vm_map_find().
 		 */
-		shmaddr = cheri_setaddress(shmaddr, attach_addr);
-		shmaddr = cheri_setbounds(shmaddr,
-		    CHERI_REPRESENTABLE_LENGTH(shmseg->u.shm_segsz));
-=======
 		shmaddr = cheri_setboundsexact(cheri_setaddress(shmaddr,
-		     attach_va), size);
->>>>>>> c72430cd
+		     attach_addr), size);
 		/* XXX: set perms */
 		td->td_retval[0] = (uintcap_t)__DECONST_CAP(void * __capability,
 		    shmaddr);
