/*-
 * SPDX-License-Identifier: BSD-3-Clause
 *
 * Copyright (c) 1982, 1986, 1989, 1991, 1993
 *	The Regents of the University of California.  All rights reserved.
 * (c) UNIX System Laboratories, Inc.
 * All or some portions of this file are derived from material licensed
 * to the University of California by American Telephone and Telegraph
 * Co. or Unix System Laboratories, Inc. and are reproduced herein with
 * the permission of UNIX System Laboratories, Inc.
 *
 * Redistribution and use in source and binary forms, with or without
 * modification, are permitted provided that the following conditions
 * are met:
 * 1. Redistributions of source code must retain the above copyright
 *    notice, this list of conditions and the following disclaimer.
 * 2. Redistributions in binary form must reproduce the above copyright
 *    notice, this list of conditions and the following disclaimer in the
 *    documentation and/or other materials provided with the distribution.
 * 3. Neither the name of the University nor the names of its contributors
 *    may be used to endorse or promote products derived from this software
 *    without specific prior written permission.
 *
 * THIS SOFTWARE IS PROVIDED BY THE REGENTS AND CONTRIBUTORS ``AS IS'' AND
 * ANY EXPRESS OR IMPLIED WARRANTIES, INCLUDING, BUT NOT LIMITED TO, THE
 * IMPLIED WARRANTIES OF MERCHANTABILITY AND FITNESS FOR A PARTICULAR PURPOSE
 * ARE DISCLAIMED.  IN NO EVENT SHALL THE REGENTS OR CONTRIBUTORS BE LIABLE
 * FOR ANY DIRECT, INDIRECT, INCIDENTAL, SPECIAL, EXEMPLARY, OR CONSEQUENTIAL
 * DAMAGES (INCLUDING, BUT NOT LIMITED TO, PROCUREMENT OF SUBSTITUTE GOODS
 * OR SERVICES; LOSS OF USE, DATA, OR PROFITS; OR BUSINESS INTERRUPTION)
 * HOWEVER CAUSED AND ON ANY THEORY OF LIABILITY, WHETHER IN CONTRACT, STRICT
 * LIABILITY, OR TORT (INCLUDING NEGLIGENCE OR OTHERWISE) ARISING IN ANY WAY
 * OUT OF THE USE OF THIS SOFTWARE, EVEN IF ADVISED OF THE POSSIBILITY OF
 * SUCH DAMAGE.
 *
 *	@(#)kern_descrip.c	8.6 (Berkeley) 4/19/94
 */

#include <sys/cdefs.h>
__FBSDID("$FreeBSD$");

#include "opt_capsicum.h"
#include "opt_ddb.h"
#include "opt_ktrace.h"

#include <sys/param.h>
#include <sys/systm.h>

#include <sys/capsicum.h>
#include <sys/conf.h>
#include <sys/fcntl.h>
#include <sys/file.h>
#include <sys/filedesc.h>
#include <sys/filio.h>
#include <sys/jail.h>
#include <sys/kernel.h>
#include <sys/limits.h>
#include <sys/lock.h>
#include <sys/malloc.h>
#include <sys/mount.h>
#include <sys/mutex.h>
#include <sys/namei.h>
#include <sys/selinfo.h>
#include <sys/priv.h>
#include <sys/proc.h>
#include <sys/protosw.h>
#include <sys/racct.h>
#include <sys/resourcevar.h>
#include <sys/sbuf.h>
#include <sys/signalvar.h>
#include <sys/kdb.h>
#include <sys/smr.h>
#include <sys/stat.h>
#include <sys/sx.h>
#include <sys/syscallsubr.h>
#include <sys/sysctl.h>
#include <sys/sysproto.h>
#include <sys/unistd.h>
#include <sys/user.h>
#include <sys/vnode.h>
#ifdef KTRACE
#include <sys/ktrace.h>
#endif

#include <net/vnet.h>

#include <security/audit/audit.h>

#include <vm/uma.h>
#include <vm/vm.h>

#include <ddb/ddb.h>

static MALLOC_DEFINE(M_FILEDESC, "filedesc", "Open file descriptor table");
static MALLOC_DEFINE(M_PWD, "pwd", "Descriptor table vnodes");
static MALLOC_DEFINE(M_PWDDESC, "pwddesc", "Pwd descriptors");
static MALLOC_DEFINE(M_FILEDESC_TO_LEADER, "filedesc_to_leader",
    "file desc to leader structures");
static MALLOC_DEFINE(M_SIGIO, "sigio", "sigio structures");
MALLOC_DEFINE(M_FILECAPS, "filecaps", "descriptor capabilities");

MALLOC_DECLARE(M_FADVISE);

static __read_mostly uma_zone_t file_zone;
static __read_mostly uma_zone_t filedesc0_zone;
__read_mostly uma_zone_t pwd_zone;
VFS_SMR_DECLARE;

static int	closefp(struct filedesc *fdp, int fd, struct file *fp,
		    struct thread *td, int holdleaders);
static int	fd_first_free(struct filedesc *fdp, int low, int size);
static void	fdgrowtable(struct filedesc *fdp, int nfd);
static void	fdgrowtable_exp(struct filedesc *fdp, int nfd);
static void	fdunused(struct filedesc *fdp, int fd);
static void	fdused(struct filedesc *fdp, int fd);
static int	getmaxfd(struct thread *td);
static u_long	*filecaps_copy_prep(const struct filecaps *src);
static void	filecaps_copy_finish(const struct filecaps *src,
		    struct filecaps *dst, u_long *ioctls);
static u_long 	*filecaps_free_prep(struct filecaps *fcaps);
static void	filecaps_free_finish(u_long *ioctls);

static struct pwd *pwd_alloc(void);

/*
 * Each process has:
 *
 * - An array of open file descriptors (fd_ofiles)
 * - An array of file flags (fd_ofileflags)
 * - A bitmap recording which descriptors are in use (fd_map)
 *
 * A process starts out with NDFILE descriptors.  The value of NDFILE has
 * been selected based the historical limit of 20 open files, and an
 * assumption that the majority of processes, especially short-lived
 * processes like shells, will never need more.
 *
 * If this initial allocation is exhausted, a larger descriptor table and
 * map are allocated dynamically, and the pointers in the process's struct
 * filedesc are updated to point to those.  This is repeated every time
 * the process runs out of file descriptors (provided it hasn't hit its
 * resource limit).
 *
 * Since threads may hold references to individual descriptor table
 * entries, the tables are never freed.  Instead, they are placed on a
 * linked list and freed only when the struct filedesc is released.
 */
#define NDFILE		20
#define NDSLOTSIZE	sizeof(NDSLOTTYPE)
#define	NDENTRIES	(NDSLOTSIZE * __CHAR_BIT)
#define NDSLOT(x)	((x) / NDENTRIES)
#define NDBIT(x)	((NDSLOTTYPE)1 << ((x) % NDENTRIES))
#define	NDSLOTS(x)	(((x) + NDENTRIES - 1) / NDENTRIES)

/*
 * SLIST entry used to keep track of ofiles which must be reclaimed when
 * the process exits.
 */
struct freetable {
	struct fdescenttbl *ft_table;
	SLIST_ENTRY(freetable) ft_next;
};

/*
 * Initial allocation: a filedesc structure + the head of SLIST used to
 * keep track of old ofiles + enough space for NDFILE descriptors.
 */

struct fdescenttbl0 {
	int	fdt_nfiles;
	struct	filedescent fdt_ofiles[NDFILE];
};

struct filedesc0 {
	struct filedesc fd_fd;
	SLIST_HEAD(, freetable) fd_free;
	struct	fdescenttbl0 fd_dfiles;
	NDSLOTTYPE fd_dmap[NDSLOTS(NDFILE)];
};

/*
 * Descriptor management.
 */
static int __exclusive_cache_line openfiles; /* actual number of open files */
struct mtx sigio_lock;		/* mtx to protect pointers to sigio */
void __read_mostly (*mq_fdclose)(struct thread *td, int fd, struct file *fp);

/*
 * If low >= size, just return low. Otherwise find the first zero bit in the
 * given bitmap, starting at low and not exceeding size - 1. Return size if
 * not found.
 */
static int
fd_first_free(struct filedesc *fdp, int low, int size)
{
	NDSLOTTYPE *map = fdp->fd_map;
	NDSLOTTYPE mask;
	int off, maxoff;

	if (low >= size)
		return (low);

	off = NDSLOT(low);
	if (low % NDENTRIES) {
		mask = ~(~(NDSLOTTYPE)0 >> (NDENTRIES - (low % NDENTRIES)));
		if ((mask &= ~map[off]) != 0UL)
			return (off * NDENTRIES + ffsl(mask) - 1);
		++off;
	}
	for (maxoff = NDSLOTS(size); off < maxoff; ++off)
		if (map[off] != ~0UL)
			return (off * NDENTRIES + ffsl(~map[off]) - 1);
	return (size);
}

/*
 * Find the last used fd.
 *
 * Call this variant if fdp can't be modified by anyone else (e.g, during exec).
 * Otherwise use fdlastfile.
 */
int
fdlastfile_single(struct filedesc *fdp)
{
	NDSLOTTYPE *map = fdp->fd_map;
	int off, minoff;

	off = NDSLOT(fdp->fd_nfiles - 1);
	for (minoff = NDSLOT(0); off >= minoff; --off)
		if (map[off] != 0)
			return (off * NDENTRIES + flsl(map[off]) - 1);
	return (-1);
}

int
fdlastfile(struct filedesc *fdp)
{

	FILEDESC_LOCK_ASSERT(fdp);
	return (fdlastfile_single(fdp));
}

static int
fdisused(struct filedesc *fdp, int fd)
{

	KASSERT(fd >= 0 && fd < fdp->fd_nfiles,
	    ("file descriptor %d out of range (0, %d)", fd, fdp->fd_nfiles));

	return ((fdp->fd_map[NDSLOT(fd)] & NDBIT(fd)) != 0);
}

/*
 * Mark a file descriptor as used.
 */
static void
fdused_init(struct filedesc *fdp, int fd)
{

	KASSERT(!fdisused(fdp, fd), ("fd=%d is already used", fd));

	fdp->fd_map[NDSLOT(fd)] |= NDBIT(fd);
}

static void
fdused(struct filedesc *fdp, int fd)
{

	FILEDESC_XLOCK_ASSERT(fdp);

	fdused_init(fdp, fd);
	if (fd == fdp->fd_freefile)
		fdp->fd_freefile++;
}

/*
 * Mark a file descriptor as unused.
 */
static void
fdunused(struct filedesc *fdp, int fd)
{

	FILEDESC_XLOCK_ASSERT(fdp);

	KASSERT(fdisused(fdp, fd), ("fd=%d is already unused", fd));
	KASSERT(fdp->fd_ofiles[fd].fde_file == NULL,
	    ("fd=%d is still in use", fd));

	fdp->fd_map[NDSLOT(fd)] &= ~NDBIT(fd);
	if (fd < fdp->fd_freefile)
		fdp->fd_freefile = fd;
}

/*
 * Free a file descriptor.
 *
 * Avoid some work if fdp is about to be destroyed.
 */
static inline void
fdefree_last(struct filedescent *fde)
{

	filecaps_free(&fde->fde_caps);
}

static inline void
fdfree(struct filedesc *fdp, int fd)
{
	struct filedescent *fde;

	fde = &fdp->fd_ofiles[fd];
#ifdef CAPABILITIES
	seqc_write_begin(&fde->fde_seqc);
#endif
	fde->fde_file = NULL;
#ifdef CAPABILITIES
	seqc_write_end(&fde->fde_seqc);
#endif
	fdefree_last(fde);
	fdunused(fdp, fd);
}

/*
 * System calls on descriptors.
 */
#ifndef _SYS_SYSPROTO_H_
struct getdtablesize_args {
	int	dummy;
};
#endif
/* ARGSUSED */
int
sys_getdtablesize(struct thread *td, struct getdtablesize_args *uap)
{
#ifdef	RACCT
	uint64_t lim;
#endif

	td->td_retval[0] = getmaxfd(td);
#ifdef	RACCT
	PROC_LOCK(td->td_proc);
	lim = racct_get_limit(td->td_proc, RACCT_NOFILE);
	PROC_UNLOCK(td->td_proc);
	if (lim < td->td_retval[0])
		td->td_retval[0] = lim;
#endif
	return (0);
}

/*
 * Duplicate a file descriptor to a particular value.
 *
 * Note: keep in mind that a potential race condition exists when closing
 * descriptors from a shared descriptor table (via rfork).
 */
#ifndef _SYS_SYSPROTO_H_
struct dup2_args {
	u_int	from;
	u_int	to;
};
#endif
/* ARGSUSED */
int
sys_dup2(struct thread *td, struct dup2_args *uap)
{

	return (kern_dup(td, FDDUP_FIXED, 0, (int)uap->from, (int)uap->to));
}

/*
 * Duplicate a file descriptor.
 */
#ifndef _SYS_SYSPROTO_H_
struct dup_args {
	u_int	fd;
};
#endif
/* ARGSUSED */
int
sys_dup(struct thread *td, struct dup_args *uap)
{

	return (kern_dup(td, FDDUP_NORMAL, 0, (int)uap->fd, 0));
}

/*
 * The file control system call.
 */
#ifndef _SYS_SYSPROTO_H_
struct fcntl_args {
	int	fd;
	int	cmd;
	intcap_t arg;
};
#endif
/* ARGSUSED */
int
sys_fcntl(struct thread *td, struct fcntl_args *uap)
{

	return (kern_fcntl_freebsd(td, uap->fd, uap->cmd, uap->arg));
}

int
kern_fcntl_freebsd(struct thread *td, int fd, int cmd, intcap_t arg)
{
	struct flock fl;
	struct __oflock ofl;
	intptr_t arg1;
	int error, newcmd;

	error = 0;
	newcmd = cmd;
	switch (cmd) {
	case F_OGETLK:
	case F_OSETLK:
	case F_OSETLKW:
		/*
		 * Convert old flock structure to new.
		 */
		error = copyin((void * __capability)arg, &ofl, sizeof(ofl));
		fl.l_start = ofl.l_start;
		fl.l_len = ofl.l_len;
		fl.l_pid = ofl.l_pid;
		fl.l_type = ofl.l_type;
		fl.l_whence = ofl.l_whence;
		fl.l_sysid = 0;

		switch (cmd) {
		case F_OGETLK:
			newcmd = F_GETLK;
			break;
		case F_OSETLK:
			newcmd = F_SETLK;
			break;
		case F_OSETLKW:
			newcmd = F_SETLKW;
			break;
		}
		arg1 = (intptr_t)&fl;
		break;
	case F_GETLK:
	case F_SETLK:
	case F_SETLKW:
	case F_SETLK_REMOTE:
		error = copyin((void * __capability)arg, &fl, sizeof(fl));
		arg1 = (intptr_t)&fl;
		break;
	default:
		arg1 = arg;
		break;
	}
	if (error)
		return (error);
	error = kern_fcntl(td, fd, newcmd, arg1);
	if (error)
		return (error);
	if (cmd == F_OGETLK) {
		ofl.l_start = fl.l_start;
		ofl.l_len = fl.l_len;
		ofl.l_pid = fl.l_pid;
		ofl.l_type = fl.l_type;
		ofl.l_whence = fl.l_whence;
		error = copyout(&ofl, (void * __capability)arg, sizeof(ofl));
	} else if (cmd == F_GETLK) {
		error = copyout(&fl, (void * __capability)arg, sizeof(fl));
	}
	return (error);
}

int
kern_fcntl(struct thread *td, int fd, int cmd, intptr_t arg)
{
	struct filedesc *fdp;
	struct flock *flp;
	struct file *fp, *fp2;
	struct filedescent *fde;
	struct proc *p;
	struct vnode *vp;
	struct mount *mp;
	int error, flg, seals, tmp;
	uint64_t bsize;
	off_t foffset;

	error = 0;
	flg = F_POSIX;
	p = td->td_proc;
	fdp = p->p_fd;

	AUDIT_ARG_FD(cmd);
	AUDIT_ARG_CMD(cmd);
	switch (cmd) {
	case F_DUPFD:
		tmp = arg;
		error = kern_dup(td, FDDUP_FCNTL, 0, fd, tmp);
		break;

	case F_DUPFD_CLOEXEC:
		tmp = arg;
		error = kern_dup(td, FDDUP_FCNTL, FDDUP_FLAG_CLOEXEC, fd, tmp);
		break;

	case F_DUP2FD:
		tmp = arg;
		error = kern_dup(td, FDDUP_FIXED, 0, fd, tmp);
		break;

	case F_DUP2FD_CLOEXEC:
		tmp = arg;
		error = kern_dup(td, FDDUP_FIXED, FDDUP_FLAG_CLOEXEC, fd, tmp);
		break;

	case F_GETFD:
		error = EBADF;
		FILEDESC_SLOCK(fdp);
		fde = fdeget_locked(fdp, fd);
		if (fde != NULL) {
			td->td_retval[0] =
			    (fde->fde_flags & UF_EXCLOSE) ? FD_CLOEXEC : 0;
			error = 0;
		}
		FILEDESC_SUNLOCK(fdp);
		break;

	case F_SETFD:
		error = EBADF;
		FILEDESC_XLOCK(fdp);
		fde = fdeget_locked(fdp, fd);
		if (fde != NULL) {
			fde->fde_flags = (fde->fde_flags & ~UF_EXCLOSE) |
			    (arg & FD_CLOEXEC ? UF_EXCLOSE : 0);
			error = 0;
		}
		FILEDESC_XUNLOCK(fdp);
		break;

	case F_GETFL:
		error = fget_fcntl(td, fd, &cap_fcntl_rights, F_GETFL, &fp);
		if (error != 0)
			break;
		td->td_retval[0] = OFLAGS(fp->f_flag);
		fdrop(fp, td);
		break;

	case F_SETFL:
		error = fget_fcntl(td, fd, &cap_fcntl_rights, F_SETFL, &fp);
		if (error != 0)
			break;
		do {
			tmp = flg = fp->f_flag;
			tmp &= ~FCNTLFLAGS;
			tmp |= FFLAGS(arg & ~O_ACCMODE) & FCNTLFLAGS;
		} while(atomic_cmpset_int(&fp->f_flag, flg, tmp) == 0);
		tmp = fp->f_flag & FNONBLOCK;
		error = fo_ioctl(fp, FIONBIO, &tmp, td->td_ucred, td);
		if (error != 0) {
			fdrop(fp, td);
			break;
		}
		tmp = fp->f_flag & FASYNC;
		error = fo_ioctl(fp, FIOASYNC, &tmp, td->td_ucred, td);
		if (error == 0) {
			fdrop(fp, td);
			break;
		}
		atomic_clear_int(&fp->f_flag, FNONBLOCK);
		tmp = 0;
		(void)fo_ioctl(fp, FIONBIO, &tmp, td->td_ucred, td);
		fdrop(fp, td);
		break;

	case F_GETOWN:
		error = fget_fcntl(td, fd, &cap_fcntl_rights, F_GETOWN, &fp);
		if (error != 0)
			break;
		error = fo_ioctl(fp, FIOGETOWN, &tmp, td->td_ucred, td);
		if (error == 0)
			td->td_retval[0] = tmp;
		fdrop(fp, td);
		break;

	case F_SETOWN:
		error = fget_fcntl(td, fd, &cap_fcntl_rights, F_SETOWN, &fp);
		if (error != 0)
			break;
		tmp = arg;
		error = fo_ioctl(fp, FIOSETOWN, &tmp, td->td_ucred, td);
		fdrop(fp, td);
		break;

	case F_SETLK_REMOTE:
		error = priv_check(td, PRIV_NFS_LOCKD);
		if (error != 0)
			return (error);
		flg = F_REMOTE;
		goto do_setlk;

	case F_SETLKW:
		flg |= F_WAIT;
		/* FALLTHROUGH F_SETLK */

	case F_SETLK:
	do_setlk:
		flp = (struct flock *)arg;
		if ((flg & F_REMOTE) != 0 && flp->l_sysid == 0) {
			error = EINVAL;
			break;
		}

		error = fget_unlocked(fdp, fd, &cap_flock_rights, &fp);
		if (error != 0)
			break;
		if (fp->f_type != DTYPE_VNODE) {
			error = EBADF;
			fdrop(fp, td);
			break;
		}

		if (flp->l_whence == SEEK_CUR) {
			foffset = foffset_get(fp);
			if (foffset < 0 ||
			    (flp->l_start > 0 &&
			     foffset > OFF_MAX - flp->l_start)) {
				error = EOVERFLOW;
				fdrop(fp, td);
				break;
			}
			flp->l_start += foffset;
		}

		vp = fp->f_vnode;
		switch (flp->l_type) {
		case F_RDLCK:
			if ((fp->f_flag & FREAD) == 0) {
				error = EBADF;
				break;
			}
			if ((p->p_leader->p_flag & P_ADVLOCK) == 0) {
				PROC_LOCK(p->p_leader);
				p->p_leader->p_flag |= P_ADVLOCK;
				PROC_UNLOCK(p->p_leader);
			}
			error = VOP_ADVLOCK(vp, (caddr_t)p->p_leader, F_SETLK,
			    flp, flg);
			break;
		case F_WRLCK:
			if ((fp->f_flag & FWRITE) == 0) {
				error = EBADF;
				break;
			}
			if ((p->p_leader->p_flag & P_ADVLOCK) == 0) {
				PROC_LOCK(p->p_leader);
				p->p_leader->p_flag |= P_ADVLOCK;
				PROC_UNLOCK(p->p_leader);
			}
			error = VOP_ADVLOCK(vp, (caddr_t)p->p_leader, F_SETLK,
			    flp, flg);
			break;
		case F_UNLCK:
			error = VOP_ADVLOCK(vp, (caddr_t)p->p_leader, F_UNLCK,
			    flp, flg);
			break;
		case F_UNLCKSYS:
			if (flg != F_REMOTE) {
				error = EINVAL;
				break;
			}
			error = VOP_ADVLOCK(vp, (caddr_t)p->p_leader,
			    F_UNLCKSYS, flp, flg);
			break;
		default:
			error = EINVAL;
			break;
		}
		if (error != 0 || flp->l_type == F_UNLCK ||
		    flp->l_type == F_UNLCKSYS) {
			fdrop(fp, td);
			break;
		}

		/*
		 * Check for a race with close.
		 *
		 * The vnode is now advisory locked (or unlocked, but this case
		 * is not really important) as the caller requested.
		 * We had to drop the filedesc lock, so we need to recheck if
		 * the descriptor is still valid, because if it was closed
		 * in the meantime we need to remove advisory lock from the
		 * vnode - close on any descriptor leading to an advisory
		 * locked vnode, removes that lock.
		 * We will return 0 on purpose in that case, as the result of
		 * successful advisory lock might have been externally visible
		 * already. This is fine - effectively we pretend to the caller
		 * that the closing thread was a bit slower and that the
		 * advisory lock succeeded before the close.
		 */
		error = fget_unlocked(fdp, fd, &cap_no_rights, &fp2);
		if (error != 0) {
			fdrop(fp, td);
			break;
		}
		if (fp != fp2) {
			flp->l_whence = SEEK_SET;
			flp->l_start = 0;
			flp->l_len = 0;
			flp->l_type = F_UNLCK;
			(void) VOP_ADVLOCK(vp, (caddr_t)p->p_leader,
			    F_UNLCK, flp, F_POSIX);
		}
		fdrop(fp, td);
		fdrop(fp2, td);
		break;

	case F_GETLK:
		error = fget_unlocked(fdp, fd, &cap_flock_rights, &fp);
		if (error != 0)
			break;
		if (fp->f_type != DTYPE_VNODE) {
			error = EBADF;
			fdrop(fp, td);
			break;
		}
		flp = (struct flock *)arg;
		if (flp->l_type != F_RDLCK && flp->l_type != F_WRLCK &&
		    flp->l_type != F_UNLCK) {
			error = EINVAL;
			fdrop(fp, td);
			break;
		}
		if (flp->l_whence == SEEK_CUR) {
			foffset = foffset_get(fp);
			if ((flp->l_start > 0 &&
			    foffset > OFF_MAX - flp->l_start) ||
			    (flp->l_start < 0 &&
			    foffset < OFF_MIN - flp->l_start)) {
				error = EOVERFLOW;
				fdrop(fp, td);
				break;
			}
			flp->l_start += foffset;
		}
		vp = fp->f_vnode;
		error = VOP_ADVLOCK(vp, (caddr_t)p->p_leader, F_GETLK, flp,
		    F_POSIX);
		fdrop(fp, td);
		break;

	case F_ADD_SEALS:
		error = fget_unlocked(fdp, fd, &cap_no_rights, &fp);
		if (error != 0)
			break;
		error = fo_add_seals(fp, arg);
		fdrop(fp, td);
		break;

	case F_GET_SEALS:
		error = fget_unlocked(fdp, fd, &cap_no_rights, &fp);
		if (error != 0)
			break;
		if (fo_get_seals(fp, &seals) == 0)
			td->td_retval[0] = seals;
		else
			error = EINVAL;
		fdrop(fp, td);
		break;

	case F_RDAHEAD:
		arg = arg ? 128 * 1024: 0;
		/* FALLTHROUGH */
	case F_READAHEAD:
		error = fget_unlocked(fdp, fd, &cap_no_rights, &fp);
		if (error != 0)
			break;
		if (fp->f_type != DTYPE_VNODE) {
			fdrop(fp, td);
			error = EBADF;
			break;
		}
		vp = fp->f_vnode;
		if (vp->v_type != VREG) {
			fdrop(fp, td);
			error = ENOTTY;
			break;
		}

		/*
		 * Exclusive lock synchronizes against f_seqcount reads and
		 * writes in sequential_heuristic().
		 */
		error = vn_lock(vp, LK_EXCLUSIVE);
		if (error != 0) {
			fdrop(fp, td);
			break;
		}
		if (arg >= 0) {
			bsize = fp->f_vnode->v_mount->mnt_stat.f_iosize;
			arg = MIN(arg, INT_MAX - bsize + 1);
			fp->f_seqcount[UIO_READ] = MIN(IO_SEQMAX,
			    (arg + bsize - 1) / bsize);
			atomic_set_int(&fp->f_flag, FRDAHEAD);
		} else {
			atomic_clear_int(&fp->f_flag, FRDAHEAD);
		}
		VOP_UNLOCK(vp);
		fdrop(fp, td);
		break;

	case F_ISUNIONSTACK:
		/*
		 * Check if the vnode is part of a union stack (either the
		 * "union" flag from mount(2) or unionfs).
		 *
		 * Prior to introduction of this op libc's readdir would call
		 * fstatfs(2), in effect unnecessarily copying kilobytes of
		 * data just to check fs name and a mount flag.
		 *
		 * Fixing the code to handle everything in the kernel instead
		 * is a non-trivial endeavor and has low priority, thus this
		 * horrible kludge facilitates the current behavior in a much
		 * cheaper manner until someone(tm) sorts this out.
		 */
		error = fget_unlocked(fdp, fd, &cap_no_rights, &fp);
		if (error != 0)
			break;
		if (fp->f_type != DTYPE_VNODE) {
			fdrop(fp, td);
			error = EBADF;
			break;
		}
		vp = fp->f_vnode;
		/*
		 * Since we don't prevent dooming the vnode even non-null mp
		 * found can become immediately stale. This is tolerable since
		 * mount points are type-stable (providing safe memory access)
		 * and any vfs op on this vnode going forward will return an
		 * error (meaning return value in this case is meaningless).
		 */
		mp = atomic_load_ptr(&vp->v_mount);
		if (__predict_false(mp == NULL)) {
			fdrop(fp, td);
			error = EBADF;
			break;
		}
		td->td_retval[0] = 0;
		if (mp->mnt_kern_flag & MNTK_UNIONFS ||
		    mp->mnt_flag & MNT_UNION)
			td->td_retval[0] = 1;
		fdrop(fp, td);
		break;

	default:
		error = EINVAL;
		break;
	}
	return (error);
}

static int
getmaxfd(struct thread *td)
{

	return (min((int)lim_cur(td, RLIMIT_NOFILE), maxfilesperproc));
}

/*
 * Common code for dup, dup2, fcntl(F_DUPFD) and fcntl(F_DUP2FD).
 */
int
kern_dup(struct thread *td, u_int mode, int flags, int old, int new)
{
	struct filedesc *fdp;
	struct filedescent *oldfde, *newfde;
	struct proc *p;
	struct file *delfp, *oldfp;
	u_long *oioctls, *nioctls;
	int error, maxfd;

	p = td->td_proc;
	fdp = p->p_fd;
	oioctls = NULL;

	MPASS((flags & ~(FDDUP_FLAG_CLOEXEC)) == 0);
	MPASS(mode < FDDUP_LASTMODE);

	AUDIT_ARG_FD(old);
	/* XXXRW: if (flags & FDDUP_FIXED) AUDIT_ARG_FD2(new); */

	/*
	 * Verify we have a valid descriptor to dup from and possibly to
	 * dup to. Unlike dup() and dup2(), fcntl()'s F_DUPFD should
	 * return EINVAL when the new descriptor is out of bounds.
	 */
	if (old < 0)
		return (EBADF);
	if (new < 0)
		return (mode == FDDUP_FCNTL ? EINVAL : EBADF);
	maxfd = getmaxfd(td);
	if (new >= maxfd)
		return (mode == FDDUP_FCNTL ? EINVAL : EBADF);

	error = EBADF;
	FILEDESC_XLOCK(fdp);
	if (fget_locked(fdp, old) == NULL)
		goto unlock;
	if ((mode == FDDUP_FIXED || mode == FDDUP_MUSTREPLACE) && old == new) {
		td->td_retval[0] = new;
		if (flags & FDDUP_FLAG_CLOEXEC)
			fdp->fd_ofiles[new].fde_flags |= UF_EXCLOSE;
		error = 0;
		goto unlock;
	}

	oldfde = &fdp->fd_ofiles[old];
	oldfp = oldfde->fde_file;
	if (!fhold(oldfp))
		goto unlock;

	/*
	 * If the caller specified a file descriptor, make sure the file
	 * table is large enough to hold it, and grab it.  Otherwise, just
	 * allocate a new descriptor the usual way.
	 */
	switch (mode) {
	case FDDUP_NORMAL:
	case FDDUP_FCNTL:
		if ((error = fdalloc(td, new, &new)) != 0) {
			fdrop(oldfp, td);
			goto unlock;
		}
		break;
	case FDDUP_MUSTREPLACE:
		/* Target file descriptor must exist. */
		if (fget_locked(fdp, new) == NULL) {
			fdrop(oldfp, td);
			goto unlock;
		}
		break;
	case FDDUP_FIXED:
		if (new >= fdp->fd_nfiles) {
			/*
			 * The resource limits are here instead of e.g.
			 * fdalloc(), because the file descriptor table may be
			 * shared between processes, so we can't really use
			 * racct_add()/racct_sub().  Instead of counting the
			 * number of actually allocated descriptors, just put
			 * the limit on the size of the file descriptor table.
			 */
#ifdef RACCT
			if (RACCT_ENABLED()) {
				error = racct_set_unlocked(p, RACCT_NOFILE, new + 1);
				if (error != 0) {
					error = EMFILE;
					fdrop(oldfp, td);
					goto unlock;
				}
			}
#endif
			fdgrowtable_exp(fdp, new + 1);
		}
		if (!fdisused(fdp, new))
			fdused(fdp, new);
		break;
	default:
		KASSERT(0, ("%s unsupported mode %d", __func__, mode));
	}

	KASSERT(old != new, ("new fd is same as old"));

	/* Refetch oldfde because the table may have grown and old one freed. */
	oldfde = &fdp->fd_ofiles[old];
	KASSERT(oldfp == oldfde->fde_file,
	    ("fdt_ofiles shift from growth observed at fd %d",
	    old));

	newfde = &fdp->fd_ofiles[new];
	delfp = newfde->fde_file;

	nioctls = filecaps_copy_prep(&oldfde->fde_caps);

	/*
	 * Duplicate the source descriptor.
	 */
#ifdef CAPABILITIES
	seqc_write_begin(&newfde->fde_seqc);
#endif
	oioctls = filecaps_free_prep(&newfde->fde_caps);
	memcpy(newfde, oldfde, fde_change_size);
	filecaps_copy_finish(&oldfde->fde_caps, &newfde->fde_caps,
	    nioctls);
	if ((flags & FDDUP_FLAG_CLOEXEC) != 0)
		newfde->fde_flags = oldfde->fde_flags | UF_EXCLOSE;
	else
		newfde->fde_flags = oldfde->fde_flags & ~UF_EXCLOSE;
#ifdef CAPABILITIES
	seqc_write_end(&newfde->fde_seqc);
#endif
	td->td_retval[0] = new;

	error = 0;

	if (delfp != NULL) {
		(void) closefp(fdp, new, delfp, td, 1);
		FILEDESC_UNLOCK_ASSERT(fdp);
	} else {
unlock:
		FILEDESC_XUNLOCK(fdp);
	}

	filecaps_free_finish(oioctls);
	return (error);
}

static void
sigiofree(struct sigio *sigio)
{
	crfree(sigio->sio_ucred);
	free(sigio, M_SIGIO);
}

static struct sigio *
funsetown_locked(struct sigio *sigio)
{
	struct proc *p;
	struct pgrp *pg;

	SIGIO_ASSERT_LOCKED();

	if (sigio == NULL)
		return (NULL);
	*(sigio->sio_myref) = NULL;
	if (sigio->sio_pgid < 0) {
		pg = sigio->sio_pgrp;
		PGRP_LOCK(pg);
		SLIST_REMOVE(&sigio->sio_pgrp->pg_sigiolst, sigio,
		    sigio, sio_pgsigio);
		PGRP_UNLOCK(pg);
	} else {
		p = sigio->sio_proc;
		PROC_LOCK(p);
		SLIST_REMOVE(&sigio->sio_proc->p_sigiolst, sigio,
		    sigio, sio_pgsigio);
		PROC_UNLOCK(p);
	}
	return (sigio);
}

/*
 * If sigio is on the list associated with a process or process group,
 * disable signalling from the device, remove sigio from the list and
 * free sigio.
 */
void
funsetown(struct sigio **sigiop)
{
	struct sigio *sigio;

	/* Racy check, consumers must provide synchronization. */
	if (*sigiop == NULL)
		return;

	SIGIO_LOCK();
	sigio = funsetown_locked(*sigiop);
	SIGIO_UNLOCK();
	if (sigio != NULL)
		sigiofree(sigio);
}

/*
 * Free a list of sigio structures.  The caller must ensure that new sigio
 * structures cannot be added after this point.  For process groups this is
 * guaranteed using the proctree lock; for processes, the P_WEXIT flag serves
 * as an interlock.
 */
void
funsetownlst(struct sigiolst *sigiolst)
{
	struct proc *p;
	struct pgrp *pg;
	struct sigio *sigio, *tmp;

	/* Racy check. */
	sigio = SLIST_FIRST(sigiolst);
	if (sigio == NULL)
		return;

	p = NULL;
	pg = NULL;

	SIGIO_LOCK();
	sigio = SLIST_FIRST(sigiolst);
	if (sigio == NULL) {
		SIGIO_UNLOCK();
		return;
	}

	/*
	 * Every entry of the list should belong to a single proc or pgrp.
	 */
	if (sigio->sio_pgid < 0) {
		pg = sigio->sio_pgrp;
		sx_assert(&proctree_lock, SX_XLOCKED);
		PGRP_LOCK(pg);
	} else /* if (sigio->sio_pgid > 0) */ {
		p = sigio->sio_proc;
		PROC_LOCK(p);
		KASSERT((p->p_flag & P_WEXIT) != 0,
		    ("%s: process %p is not exiting", __func__, p));
	}

	SLIST_FOREACH(sigio, sigiolst, sio_pgsigio) {
		*sigio->sio_myref = NULL;
		if (pg != NULL) {
			KASSERT(sigio->sio_pgid < 0,
			    ("Proc sigio in pgrp sigio list"));
			KASSERT(sigio->sio_pgrp == pg,
			    ("Bogus pgrp in sigio list"));
		} else /* if (p != NULL) */ {
			KASSERT(sigio->sio_pgid > 0,
			    ("Pgrp sigio in proc sigio list"));
			KASSERT(sigio->sio_proc == p,
			    ("Bogus proc in sigio list"));
		}
	}

	if (pg != NULL)
		PGRP_UNLOCK(pg);
	else
		PROC_UNLOCK(p);
	SIGIO_UNLOCK();

	SLIST_FOREACH_SAFE(sigio, sigiolst, sio_pgsigio, tmp)
		sigiofree(sigio);
}

/*
 * This is common code for FIOSETOWN ioctl called by fcntl(fd, F_SETOWN, arg).
 *
 * After permission checking, add a sigio structure to the sigio list for
 * the process or process group.
 */
int
fsetown(pid_t pgid, struct sigio **sigiop)
{
	struct proc *proc;
	struct pgrp *pgrp;
	struct sigio *osigio, *sigio;
	int ret;

	if (pgid == 0) {
		funsetown(sigiop);
		return (0);
	}

	ret = 0;

	sigio = malloc(sizeof(struct sigio), M_SIGIO, M_WAITOK);
	sigio->sio_pgid = pgid;
	sigio->sio_ucred = crhold(curthread->td_ucred);
	sigio->sio_myref = sigiop;

	sx_slock(&proctree_lock);
	SIGIO_LOCK();
	osigio = funsetown_locked(*sigiop);
	if (pgid > 0) {
		proc = pfind(pgid);
		if (proc == NULL) {
			ret = ESRCH;
			goto fail;
		}

		/*
		 * Policy - Don't allow a process to FSETOWN a process
		 * in another session.
		 *
		 * Remove this test to allow maximum flexibility or
		 * restrict FSETOWN to the current process or process
		 * group for maximum safety.
		 */
		if (proc->p_session != curthread->td_proc->p_session) {
			PROC_UNLOCK(proc);
			ret = EPERM;
			goto fail;
		}

		sigio->sio_proc = proc;
		SLIST_INSERT_HEAD(&proc->p_sigiolst, sigio, sio_pgsigio);
		PROC_UNLOCK(proc);
	} else /* if (pgid < 0) */ {
		pgrp = pgfind(-pgid);
		if (pgrp == NULL) {
			ret = ESRCH;
			goto fail;
		}

		/*
		 * Policy - Don't allow a process to FSETOWN a process
		 * in another session.
		 *
		 * Remove this test to allow maximum flexibility or
		 * restrict FSETOWN to the current process or process
		 * group for maximum safety.
		 */
		if (pgrp->pg_session != curthread->td_proc->p_session) {
			PGRP_UNLOCK(pgrp);
			ret = EPERM;
			goto fail;
		}

		SLIST_INSERT_HEAD(&pgrp->pg_sigiolst, sigio, sio_pgsigio);
		sigio->sio_pgrp = pgrp;
		PGRP_UNLOCK(pgrp);
	}
	sx_sunlock(&proctree_lock);
	*sigiop = sigio;
	SIGIO_UNLOCK();
	if (osigio != NULL)
		sigiofree(osigio);
	return (0);

fail:
	SIGIO_UNLOCK();
	sx_sunlock(&proctree_lock);
	sigiofree(sigio);
	if (osigio != NULL)
		sigiofree(osigio);
	return (ret);
}

/*
 * This is common code for FIOGETOWN ioctl called by fcntl(fd, F_GETOWN, arg).
 */
pid_t
fgetown(struct sigio **sigiop)
{
	pid_t pgid;

	SIGIO_LOCK();
	pgid = (*sigiop != NULL) ? (*sigiop)->sio_pgid : 0;
	SIGIO_UNLOCK();
	return (pgid);
}

/*
 * Function drops the filedesc lock on return.
 */
static int
closefp(struct filedesc *fdp, int fd, struct file *fp, struct thread *td,
    int holdleaders)
{
	int error;

	FILEDESC_XLOCK_ASSERT(fdp);

	if (holdleaders) {
		if (td->td_proc->p_fdtol != NULL) {
			/*
			 * Ask fdfree() to sleep to ensure that all relevant
			 * process leaders can be traversed in closef().
			 */
			fdp->fd_holdleaderscount++;
		} else {
			holdleaders = 0;
		}
	}

	/*
	 * We now hold the fp reference that used to be owned by the
	 * descriptor array.  We have to unlock the FILEDESC *AFTER*
	 * knote_fdclose to prevent a race of the fd getting opened, a knote
	 * added, and deleteing a knote for the new fd.
	 */
	if (__predict_false(!TAILQ_EMPTY(&fdp->fd_kqlist)))
		knote_fdclose(td, fd);

	/*
	 * We need to notify mqueue if the object is of type mqueue.
	 */
	if (__predict_false(fp->f_type == DTYPE_MQUEUE))
		mq_fdclose(td, fd, fp);
	FILEDESC_XUNLOCK(fdp);

	error = closef(fp, td);

	/*
	 * All paths leading up to closefp() will have already removed or
	 * replaced the fd in the filedesc table, so a restart would not
	 * operate on the same file.
	 */
	if (error == ERESTART)
		error = EINTR;

	if (holdleaders) {
		FILEDESC_XLOCK(fdp);
		fdp->fd_holdleaderscount--;
		if (fdp->fd_holdleaderscount == 0 &&
		    fdp->fd_holdleaderswakeup != 0) {
			fdp->fd_holdleaderswakeup = 0;
			wakeup(&fdp->fd_holdleaderscount);
		}
		FILEDESC_XUNLOCK(fdp);
	}
	return (error);
}

/*
 * Close a file descriptor.
 */
#ifndef _SYS_SYSPROTO_H_
struct close_args {
	int     fd;
};
#endif
/* ARGSUSED */
int
sys_close(struct thread *td, struct close_args *uap)
{

	return (kern_close(td, uap->fd));
}

int
kern_close(struct thread *td, int fd)
{
	struct filedesc *fdp;
	struct file *fp;

	fdp = td->td_proc->p_fd;

	AUDIT_SYSCLOSE(td, fd);

	FILEDESC_XLOCK(fdp);
	if ((fp = fget_locked(fdp, fd)) == NULL) {
		FILEDESC_XUNLOCK(fdp);
		return (EBADF);
	}
	fdfree(fdp, fd);

	/* closefp() drops the FILEDESC lock for us. */
	return (closefp(fdp, fd, fp, td, 1));
}

int
kern_close_range(struct thread *td, u_int lowfd, u_int highfd)
{
	struct filedesc *fdp;
	int fd, ret, lastfile;

	ret = 0;
	fdp = td->td_proc->p_fd;
	FILEDESC_SLOCK(fdp);

	/*
	 * Check this prior to clamping; closefrom(3) with only fd 0, 1, and 2
	 * open should not be a usage error.  From a close_range() perspective,
	 * close_range(3, ~0U, 0) in the same scenario should also likely not
	 * be a usage error as all fd above 3 are in-fact already closed.
	 */
	if (highfd < lowfd) {
		ret = EINVAL;
		goto out;
	}

	/*
	 * If lastfile == -1, we're dealing with either a fresh file
	 * table or one in which every fd has been closed.  Just return
	 * successful; there's nothing left to do.
	 */
	lastfile = fdlastfile(fdp);
	if (lastfile == -1)
		goto out;
	/* Clamped to [lowfd, lastfile] */
	highfd = MIN(highfd, lastfile);
	for (fd = lowfd; fd <= highfd; fd++) {
		if (fdp->fd_ofiles[fd].fde_file != NULL) {
			FILEDESC_SUNLOCK(fdp);
			(void)kern_close(td, fd);
			FILEDESC_SLOCK(fdp);
		}
	}
out:
	FILEDESC_SUNLOCK(fdp);
	return (ret);
}

#ifndef _SYS_SYSPROTO_H_
struct close_range_args {
	u_int	lowfd;
	u_int	highfd;
	int	flags;
};
#endif
int
sys_close_range(struct thread *td, struct close_range_args *uap)
{

	/* No flags currently defined */
	if (uap->flags != 0)
		return (EINVAL);
	return (kern_close_range(td, uap->lowfd, uap->highfd));
}

#ifdef COMPAT_FREEBSD12
/*
 * Close open file descriptors.
 */
#ifndef _SYS_SYSPROTO_H_
struct freebsd12_closefrom_args {
	int	lowfd;
};
#endif
/* ARGSUSED */
int
freebsd12_closefrom(struct thread *td, struct freebsd12_closefrom_args *uap)
{
	u_int lowfd;

	AUDIT_ARG_FD(uap->lowfd);

	/*
	 * Treat negative starting file descriptor values identical to
	 * closefrom(0) which closes all files.
	 */
	lowfd = MAX(0, uap->lowfd);
	return (kern_close_range(td, lowfd, ~0U));
}
#endif	/* COMPAT_FREEBSD12 */

#if defined(COMPAT_43)
/*
 * Return status information about a file descriptor.
 */
#ifndef _SYS_SYSPROTO_H_
struct ofstat_args {
	int	fd;
	struct	ostat *sb;
};
#endif
/* ARGSUSED */
int
ofstat(struct thread *td, struct ofstat_args *uap)
{
	struct ostat oub;
	struct stat ub;
	int error;

	error = kern_fstat(td, uap->fd, &ub);
	if (error == 0) {
		cvtstat(&ub, &oub);
		error = copyout(&oub, uap->sb, sizeof(oub));
	}
	return (error);
}
#endif /* COMPAT_43 */

#if defined(COMPAT_FREEBSD11)
int
freebsd11_fstat(struct thread *td, struct freebsd11_fstat_args *uap)
{
	struct stat sb;
	struct freebsd11_stat osb;
	int error;

	error = kern_fstat(td, uap->fd, &sb);
	if (error != 0)
		return (error);
	error = freebsd11_cvtstat(&sb, &osb);
	if (error == 0)
		error = copyout(&osb, uap->sb, sizeof(osb));
	return (error);
}
#endif	/* COMPAT_FREEBSD11 */

/*
 * Return status information about a file descriptor.
 */
#ifndef _SYS_SYSPROTO_H_
struct fstat_args {
	int	fd;
	struct	stat *sb;
};
#endif
/* ARGSUSED */
int
sys_fstat(struct thread *td, struct fstat_args *uap)
{

	return (user_fstat(td, uap->fd, uap->sb));
}

int
user_fstat(struct thread *td, int fd, struct stat * __capability sb)
{
	struct stat ub;
	int error;

	error = kern_fstat(td, fd, &ub);
	if (error == 0)
		error = copyout(&ub, sb, sizeof(ub));
	return (error);
}

int
kern_fstat(struct thread *td, int fd, struct stat *sbp)
{
	struct file *fp;
	int error;

	AUDIT_ARG_FD(fd);

	error = fget(td, fd, &cap_fstat_rights, &fp);
	if (__predict_false(error != 0))
		return (error);

	AUDIT_ARG_FILE(td->td_proc, fp);

	error = fo_stat(fp, sbp, td->td_ucred, td);
	fdrop(fp, td);
#ifdef __STAT_TIME_T_EXT
	sbp->st_atim_ext = 0;
	sbp->st_mtim_ext = 0;
	sbp->st_ctim_ext = 0;
	sbp->st_btim_ext = 0;
#endif
#ifdef KTRACE
	if (KTRPOINT(td, KTR_STRUCT))
		ktrstat_error(sbp, error);
#endif
	return (error);
}

#if defined(COMPAT_FREEBSD11)
/*
 * Return status information about a file descriptor.
 */
#ifndef _SYS_SYSPROTO_H_
struct freebsd11_nfstat_args {
	int	fd;
	struct	nstat *sb;
};
#endif
/* ARGSUSED */
int
freebsd11_nfstat(struct thread *td, struct freebsd11_nfstat_args *uap)
{
	struct nstat nub;
	struct stat ub;
	int error;

	error = kern_fstat(td, uap->fd, &ub);
	if (error == 0) {
		freebsd11_cvtnstat(&ub, &nub);
		error = copyout(&nub, uap->sb, sizeof(nub));
	}
	return (error);
}
#endif /* COMPAT_FREEBSD11 */

/*
 * Return pathconf information about a file descriptor.
 */
#ifndef _SYS_SYSPROTO_H_
struct fpathconf_args {
	int	fd;
	int	name;
};
#endif
/* ARGSUSED */
int
sys_fpathconf(struct thread *td, struct fpathconf_args *uap)
{
	long value;
	int error;

	error = kern_fpathconf(td, uap->fd, uap->name, &value);
	if (error == 0)
		td->td_retval[0] = value;
	return (error);
}

int
kern_fpathconf(struct thread *td, int fd, int name, long *valuep)
{
	struct file *fp;
	struct vnode *vp;
	int error;

	error = fget(td, fd, &cap_fpathconf_rights, &fp);
	if (error != 0)
		return (error);

	if (name == _PC_ASYNC_IO) {
		*valuep = _POSIX_ASYNCHRONOUS_IO;
		goto out;
	}
	vp = fp->f_vnode;
	if (vp != NULL) {
		vn_lock(vp, LK_SHARED | LK_RETRY);
		error = VOP_PATHCONF(vp, name, valuep);
		VOP_UNLOCK(vp);
	} else if (fp->f_type == DTYPE_PIPE || fp->f_type == DTYPE_SOCKET) {
		if (name != _PC_PIPE_BUF) {
			error = EINVAL;
		} else {
			*valuep = PIPE_BUF;
			error = 0;
		}
	} else {
		error = EOPNOTSUPP;
	}
out:
	fdrop(fp, td);
	return (error);
}

/*
 * Copy filecaps structure allocating memory for ioctls array if needed.
 *
 * The last parameter indicates whether the fdtable is locked. If it is not and
 * ioctls are encountered, copying fails and the caller must lock the table.
 *
 * Note that if the table was not locked, the caller has to check the relevant
 * sequence counter to determine whether the operation was successful.
 */
bool
filecaps_copy(const struct filecaps *src, struct filecaps *dst, bool locked)
{
	size_t size;

	if (src->fc_ioctls != NULL && !locked)
		return (false);
	memcpy(dst, src, sizeof(*src));
	if (src->fc_ioctls == NULL)
		return (true);

	KASSERT(src->fc_nioctls > 0,
	    ("fc_ioctls != NULL, but fc_nioctls=%hd", src->fc_nioctls));

	size = sizeof(src->fc_ioctls[0]) * src->fc_nioctls;
	dst->fc_ioctls = malloc(size, M_FILECAPS, M_WAITOK);
	memcpy(dst->fc_ioctls, src->fc_ioctls, size);
	return (true);
}

static u_long *
filecaps_copy_prep(const struct filecaps *src)
{
	u_long *ioctls;
	size_t size;

	if (__predict_true(src->fc_ioctls == NULL))
		return (NULL);

	KASSERT(src->fc_nioctls > 0,
	    ("fc_ioctls != NULL, but fc_nioctls=%hd", src->fc_nioctls));

	size = sizeof(src->fc_ioctls[0]) * src->fc_nioctls;
	ioctls = malloc(size, M_FILECAPS, M_WAITOK);
	return (ioctls);
}

static void
filecaps_copy_finish(const struct filecaps *src, struct filecaps *dst,
    u_long *ioctls)
{
	size_t size;

	*dst = *src;
	if (__predict_true(src->fc_ioctls == NULL)) {
		MPASS(ioctls == NULL);
		return;
	}

	size = sizeof(src->fc_ioctls[0]) * src->fc_nioctls;
	dst->fc_ioctls = ioctls;
	bcopy(src->fc_ioctls, dst->fc_ioctls, size);
}

/*
 * Move filecaps structure to the new place and clear the old place.
 */
void
filecaps_move(struct filecaps *src, struct filecaps *dst)
{

	*dst = *src;
	bzero(src, sizeof(*src));
}

/*
 * Fill the given filecaps structure with full rights.
 */
static void
filecaps_fill(struct filecaps *fcaps)
{

	CAP_ALL(&fcaps->fc_rights);
	fcaps->fc_ioctls = NULL;
	fcaps->fc_nioctls = -1;
	fcaps->fc_fcntls = CAP_FCNTL_ALL;
}

/*
 * Free memory allocated within filecaps structure.
 */
void
filecaps_free(struct filecaps *fcaps)
{

	free(fcaps->fc_ioctls, M_FILECAPS);
	bzero(fcaps, sizeof(*fcaps));
}

static u_long *
filecaps_free_prep(struct filecaps *fcaps)
{
	u_long *ioctls;

	ioctls = fcaps->fc_ioctls;
	bzero(fcaps, sizeof(*fcaps));
	return (ioctls);
}

static void
filecaps_free_finish(u_long *ioctls)
{

	free(ioctls, M_FILECAPS);
}

/*
 * Validate the given filecaps structure.
 */
static void
filecaps_validate(const struct filecaps *fcaps, const char *func)
{

	KASSERT(cap_rights_is_valid(&fcaps->fc_rights),
	    ("%s: invalid rights", func));
	KASSERT((fcaps->fc_fcntls & ~CAP_FCNTL_ALL) == 0,
	    ("%s: invalid fcntls", func));
	KASSERT(fcaps->fc_fcntls == 0 ||
	    cap_rights_is_set(&fcaps->fc_rights, CAP_FCNTL),
	    ("%s: fcntls without CAP_FCNTL", func));
	KASSERT(fcaps->fc_ioctls != NULL ? fcaps->fc_nioctls > 0 :
	    (fcaps->fc_nioctls == -1 || fcaps->fc_nioctls == 0),
	    ("%s: invalid ioctls", func));
	KASSERT(fcaps->fc_nioctls == 0 ||
	    cap_rights_is_set(&fcaps->fc_rights, CAP_IOCTL),
	    ("%s: ioctls without CAP_IOCTL", func));
}

static void
fdgrowtable_exp(struct filedesc *fdp, int nfd)
{
	int nfd1;

	FILEDESC_XLOCK_ASSERT(fdp);

	nfd1 = fdp->fd_nfiles * 2;
	if (nfd1 < nfd)
		nfd1 = nfd;
	fdgrowtable(fdp, nfd1);
}

/*
 * Grow the file table to accommodate (at least) nfd descriptors.
 */
static void
fdgrowtable(struct filedesc *fdp, int nfd)
{
	struct filedesc0 *fdp0;
	struct freetable *ft;
	struct fdescenttbl *ntable;
	struct fdescenttbl *otable;
	int nnfiles, onfiles;
	NDSLOTTYPE *nmap, *omap;

	KASSERT(fdp->fd_nfiles > 0, ("zero-length file table"));

	/* save old values */
	onfiles = fdp->fd_nfiles;
	otable = fdp->fd_files;
	omap = fdp->fd_map;

	/* compute the size of the new table */
	nnfiles = NDSLOTS(nfd) * NDENTRIES; /* round up */
	if (nnfiles <= onfiles)
		/* the table is already large enough */
		return;

	/*
	 * Allocate a new table.  We need enough space for the number of
	 * entries, file entries themselves and the struct freetable we will use
	 * when we decommission the table and place it on the freelist.
	 * We place the struct freetable in the middle so we don't have
	 * to worry about padding.
	 */
	ntable = malloc(offsetof(struct fdescenttbl, fdt_ofiles) +
	    nnfiles * sizeof(ntable->fdt_ofiles[0]) +
	    sizeof(struct freetable),
	    M_FILEDESC, M_ZERO | M_WAITOK);
	/* copy the old data */
	ntable->fdt_nfiles = nnfiles;
	memcpy(ntable->fdt_ofiles, otable->fdt_ofiles,
	    onfiles * sizeof(ntable->fdt_ofiles[0]));

	/*
	 * Allocate a new map only if the old is not large enough.  It will
	 * grow at a slower rate than the table as it can map more
	 * entries than the table can hold.
	 */
	if (NDSLOTS(nnfiles) > NDSLOTS(onfiles)) {
		nmap = malloc(NDSLOTS(nnfiles) * NDSLOTSIZE, M_FILEDESC,
		    M_ZERO | M_WAITOK);
		/* copy over the old data and update the pointer */
		memcpy(nmap, omap, NDSLOTS(onfiles) * sizeof(*omap));
		fdp->fd_map = nmap;
	}

	/*
	 * Make sure that ntable is correctly initialized before we replace
	 * fd_files poiner. Otherwise fget_unlocked() may see inconsistent
	 * data.
	 */
	atomic_store_rel_ptr((volatile void *)&fdp->fd_files, (uintptr_t)ntable);

	/*
	 * Free the old file table when not shared by other threads or processes.
	 * The old file table is considered to be shared when either are true:
	 * - The process has more than one thread.
	 * - The file descriptor table has been shared via fdshare().
	 *
	 * When shared, the old file table will be placed on a freelist
	 * which will be processed when the struct filedesc is released.
	 *
	 * Note that if onfiles == NDFILE, we're dealing with the original
	 * static allocation contained within (struct filedesc0 *)fdp,
	 * which must not be freed.
	 */
	if (onfiles > NDFILE) {
		if (curproc->p_numthreads == 1 && fdp->fd_refcnt == 1)
			free(otable, M_FILEDESC);
		else {
			ft = (struct freetable *)&otable->fdt_ofiles[onfiles];
			fdp0 = (struct filedesc0 *)fdp;
			ft->ft_table = otable;
			SLIST_INSERT_HEAD(&fdp0->fd_free, ft, ft_next);
		}
	}
	/*
	 * The map does not have the same possibility of threads still
	 * holding references to it.  So always free it as long as it
	 * does not reference the original static allocation.
	 */
	if (NDSLOTS(onfiles) > NDSLOTS(NDFILE))
		free(omap, M_FILEDESC);
}

/*
 * Allocate a file descriptor for the process.
 */
int
fdalloc(struct thread *td, int minfd, int *result)
{
	struct proc *p = td->td_proc;
	struct filedesc *fdp = p->p_fd;
	int fd, maxfd, allocfd;
#ifdef RACCT
	int error;
#endif

	FILEDESC_XLOCK_ASSERT(fdp);

	if (fdp->fd_freefile > minfd)
		minfd = fdp->fd_freefile;

	maxfd = getmaxfd(td);

	/*
	 * Search the bitmap for a free descriptor starting at minfd.
	 * If none is found, grow the file table.
	 */
	fd = fd_first_free(fdp, minfd, fdp->fd_nfiles);
	if (__predict_false(fd >= maxfd))
		return (EMFILE);
	if (__predict_false(fd >= fdp->fd_nfiles)) {
		allocfd = min(fd * 2, maxfd);
#ifdef RACCT
		if (RACCT_ENABLED()) {
			error = racct_set_unlocked(p, RACCT_NOFILE, allocfd);
			if (error != 0)
				return (EMFILE);
		}
#endif
		/*
		 * fd is already equal to first free descriptor >= minfd, so
		 * we only need to grow the table and we are done.
		 */
		fdgrowtable_exp(fdp, allocfd);
	}

	/*
	 * Perform some sanity checks, then mark the file descriptor as
	 * used and return it to the caller.
	 */
	KASSERT(fd >= 0 && fd < min(maxfd, fdp->fd_nfiles),
	    ("invalid descriptor %d", fd));
	KASSERT(!fdisused(fdp, fd),
	    ("fd_first_free() returned non-free descriptor"));
	KASSERT(fdp->fd_ofiles[fd].fde_file == NULL,
	    ("file descriptor isn't free"));
	fdused(fdp, fd);
	*result = fd;
	return (0);
}

/*
 * Allocate n file descriptors for the process.
 */
int
fdallocn(struct thread *td, int minfd, int *fds, int n)
{
	struct proc *p = td->td_proc;
	struct filedesc *fdp = p->p_fd;
	int i;

	FILEDESC_XLOCK_ASSERT(fdp);

	for (i = 0; i < n; i++)
		if (fdalloc(td, 0, &fds[i]) != 0)
			break;

	if (i < n) {
		for (i--; i >= 0; i--)
			fdunused(fdp, fds[i]);
		return (EMFILE);
	}

	return (0);
}

/*
 * Create a new open file structure and allocate a file descriptor for the
 * process that refers to it.  We add one reference to the file for the
 * descriptor table and one reference for resultfp. This is to prevent us
 * being preempted and the entry in the descriptor table closed after we
 * release the FILEDESC lock.
 */
int
falloc_caps(struct thread *td, struct file **resultfp, int *resultfd, int flags,
    struct filecaps *fcaps)
{
	struct file *fp;
	int error, fd;

	error = falloc_noinstall(td, &fp);
	if (error)
		return (error);		/* no reference held on error */

	error = finstall(td, fp, &fd, flags, fcaps);
	if (error) {
		fdrop(fp, td);		/* one reference (fp only) */
		return (error);
	}

	if (resultfp != NULL)
		*resultfp = fp;		/* copy out result */
	else
		fdrop(fp, td);		/* release local reference */

	if (resultfd != NULL)
		*resultfd = fd;

	return (0);
}

/*
 * Create a new open file structure without allocating a file descriptor.
 */
int
falloc_noinstall(struct thread *td, struct file **resultfp)
{
	struct file *fp;
	int maxuserfiles = maxfiles - (maxfiles / 20);
	int openfiles_new;
	static struct timeval lastfail;
	static int curfail;

	KASSERT(resultfp != NULL, ("%s: resultfp == NULL", __func__));

	openfiles_new = atomic_fetchadd_int(&openfiles, 1) + 1;
	if ((openfiles_new >= maxuserfiles &&
	    priv_check(td, PRIV_MAXFILES) != 0) ||
	    openfiles_new >= maxfiles) {
		atomic_subtract_int(&openfiles, 1);
		if (ppsratecheck(&lastfail, &curfail, 1)) {
			printf("kern.maxfiles limit exceeded by uid %i, (%s) "
			    "please see tuning(7).\n", td->td_ucred->cr_ruid, td->td_proc->p_comm);
		}
		return (ENFILE);
	}
	fp = uma_zalloc(file_zone, M_WAITOK);
	bzero(fp, sizeof(*fp));
	refcount_init(&fp->f_count, 1);
	fp->f_cred = crhold(td->td_ucred);
	fp->f_ops = &badfileops;
	*resultfp = fp;
	return (0);
}

/*
 * Install a file in a file descriptor table.
 */
void
_finstall(struct filedesc *fdp, struct file *fp, int fd, int flags,
    struct filecaps *fcaps)
{
	struct filedescent *fde;

	MPASS(fp != NULL);
	if (fcaps != NULL)
		filecaps_validate(fcaps, __func__);
	FILEDESC_XLOCK_ASSERT(fdp);

	fde = &fdp->fd_ofiles[fd];
#ifdef CAPABILITIES
	seqc_write_begin(&fde->fde_seqc);
#endif
	fde->fde_file = fp;
	fde->fde_flags = (flags & O_CLOEXEC) != 0 ? UF_EXCLOSE : 0;
	if (fcaps != NULL)
		filecaps_move(fcaps, &fde->fde_caps);
	else
		filecaps_fill(&fde->fde_caps);
#ifdef CAPABILITIES
	seqc_write_end(&fde->fde_seqc);
#endif
}

int
finstall(struct thread *td, struct file *fp, int *fd, int flags,
    struct filecaps *fcaps)
{
	struct filedesc *fdp = td->td_proc->p_fd;
	int error;

	MPASS(fd != NULL);

	if (!fhold(fp))
		return (EBADF);
	FILEDESC_XLOCK(fdp);
	error = fdalloc(td, 0, fd);
	if (__predict_false(error != 0)) {
		FILEDESC_XUNLOCK(fdp);
		fdrop(fp, td);
		return (error);
	}
	_finstall(fdp, fp, *fd, flags, fcaps);
	FILEDESC_XUNLOCK(fdp);
	return (0);
}

/*
 * Build a new filedesc structure from another.
 *
 * If fdp is not NULL, return with it shared locked.
 */
struct filedesc *
fdinit(struct filedesc *fdp, bool prepfiles, int *lastfile)
{
	struct filedesc0 *newfdp0;
	struct filedesc *newfdp;

	if (prepfiles)
		MPASS(lastfile != NULL);
	else
		MPASS(lastfile == NULL);

	newfdp0 = uma_zalloc(filedesc0_zone, M_WAITOK | M_ZERO);
	newfdp = __unbounded_addressof(newfdp0->fd_fd);

	/* Create the file descriptor table. */
	FILEDESC_LOCK_INIT(newfdp);
	refcount_init(&newfdp->fd_refcnt, 1);
	refcount_init(&newfdp->fd_holdcnt, 1);
	newfdp->fd_map = newfdp0->fd_dmap;
	newfdp->fd_files = (struct fdescenttbl *)&newfdp0->fd_dfiles;
	newfdp->fd_files->fdt_nfiles = NDFILE;

	if (fdp == NULL)
		return (newfdp);

	FILEDESC_SLOCK(fdp);
	if (!prepfiles) {
		FILEDESC_SUNLOCK(fdp);
		return (newfdp);
	}

	for (;;) {
		*lastfile = fdlastfile(fdp);
		if (*lastfile < newfdp->fd_nfiles)
			break;
		FILEDESC_SUNLOCK(fdp);
		fdgrowtable(newfdp, *lastfile + 1);
		FILEDESC_SLOCK(fdp);
	}

	return (newfdp);
}

/*
 * Build a pwddesc structure from another.
 * Copy the current, root, and jail root vnode references.
 *
 * If pdp is not NULL, return with it shared locked.
 */
struct pwddesc *
pdinit(struct pwddesc *pdp, bool keeplock)
{
	struct pwddesc *newpdp;
	struct pwd *newpwd;

	newpdp = malloc(sizeof(*newpdp), M_PWDDESC, M_WAITOK | M_ZERO);

	PWDDESC_LOCK_INIT(newpdp);
	refcount_init(&newpdp->pd_refcount, 1);
	newpdp->pd_cmask = CMASK;

	if (pdp == NULL) {
		newpwd = pwd_alloc();
		smr_serialized_store(&newpdp->pd_pwd, newpwd, true);
		return (newpdp);
	}

	PWDDESC_XLOCK(pdp);
	newpwd = pwd_hold_pwddesc(pdp);
	smr_serialized_store(&newpdp->pd_pwd, newpwd, true);
	if (!keeplock)
		PWDDESC_XUNLOCK(pdp);
	return (newpdp);
}

static struct filedesc *
fdhold(struct proc *p)
{
	struct filedesc *fdp;

	PROC_LOCK_ASSERT(p, MA_OWNED);
	fdp = p->p_fd;
	if (fdp != NULL)
		refcount_acquire(&fdp->fd_holdcnt);
	return (fdp);
}

static struct pwddesc *
pdhold(struct proc *p)
{
	struct pwddesc *pdp;

	PROC_LOCK_ASSERT(p, MA_OWNED);
	pdp = p->p_pd;
	if (pdp != NULL)
		refcount_acquire(&pdp->pd_refcount);
	return (pdp);
}

static void
fddrop(struct filedesc *fdp)
{

	if (fdp->fd_holdcnt > 1) {
		if (refcount_release(&fdp->fd_holdcnt) == 0)
			return;
	}

	FILEDESC_LOCK_DESTROY(fdp);
	uma_zfree(filedesc0_zone, fdp);
}

static void
pddrop(struct pwddesc *pdp)
{
	struct pwd *pwd;

	if (refcount_release_if_not_last(&pdp->pd_refcount))
		return;

	PWDDESC_XLOCK(pdp);
	if (refcount_release(&pdp->pd_refcount) == 0) {
		PWDDESC_XUNLOCK(pdp);
		return;
	}
	pwd = PWDDESC_XLOCKED_LOAD_PWD(pdp);
	pwd_set(pdp, NULL);
	PWDDESC_XUNLOCK(pdp);
	pwd_drop(pwd);

	PWDDESC_LOCK_DESTROY(pdp);
	free(pdp, M_PWDDESC);
}

/*
 * Share a filedesc structure.
 */
struct filedesc *
fdshare(struct filedesc *fdp)
{

	refcount_acquire(&fdp->fd_refcnt);
	return (fdp);
}

/*
 * Share a pwddesc structure.
 */
struct pwddesc *
pdshare(struct pwddesc *pdp)
{
	refcount_acquire(&pdp->pd_refcount);
	return (pdp);
}

/*
 * Unshare a filedesc structure, if necessary by making a copy
 */
void
fdunshare(struct thread *td)
{
	struct filedesc *tmp;
	struct proc *p = td->td_proc;

	if (p->p_fd->fd_refcnt == 1)
		return;

	tmp = fdcopy(p->p_fd);
	fdescfree(td);
	p->p_fd = tmp;
}

/*
 * Unshare a pwddesc structure.
 */
void
pdunshare(struct thread *td)
{
	struct pwddesc *pdp;
	struct proc *p;

	p = td->td_proc;
	/* Not shared. */
	if (p->p_pd->pd_refcount == 1)
		return;

	pdp = pdcopy(p->p_pd);
	pdescfree(td);
	p->p_pd = pdp;
}

void
fdinstall_remapped(struct thread *td, struct filedesc *fdp)
{

	fdescfree(td);
	td->td_proc->p_fd = fdp;
}

/*
 * Copy a filedesc structure.  A NULL pointer in returns a NULL reference,
 * this is to ease callers, not catch errors.
 */
struct filedesc *
fdcopy(struct filedesc *fdp)
{
	struct filedesc *newfdp;
	struct filedescent *nfde, *ofde;
	int i, lastfile;

	MPASS(fdp != NULL);

	newfdp = fdinit(fdp, true, &lastfile);
	/* copy all passable descriptors (i.e. not kqueue) */
	newfdp->fd_freefile = -1;
	for (i = 0; i <= lastfile; ++i) {
		ofde = &fdp->fd_ofiles[i];
		if (ofde->fde_file == NULL ||
		    (ofde->fde_file->f_ops->fo_flags & DFLAG_PASSABLE) == 0 ||
		    !fhold(ofde->fde_file)) {
			if (newfdp->fd_freefile == -1)
				newfdp->fd_freefile = i;
			continue;
		}
		nfde = &newfdp->fd_ofiles[i];
		*nfde = *ofde;
		filecaps_copy(&ofde->fde_caps, &nfde->fde_caps, true);
		fdused_init(newfdp, i);
	}
	if (newfdp->fd_freefile == -1)
		newfdp->fd_freefile = i;
	FILEDESC_SUNLOCK(fdp);
	return (newfdp);
}

/*
 * Copy a pwddesc structure.
 */
struct pwddesc *
pdcopy(struct pwddesc *pdp)
{
	struct pwddesc *newpdp;

	MPASS(pdp != NULL);

	newpdp = pdinit(pdp, true);
	newpdp->pd_cmask = pdp->pd_cmask;
	PWDDESC_XUNLOCK(pdp);
	return (newpdp);
}

/*
 * Copies a filedesc structure, while remapping all file descriptors
 * stored inside using a translation table.
 *
 * File descriptors are copied over to the new file descriptor table,
 * regardless of whether the close-on-exec flag is set.
 */
int
fdcopy_remapped(struct filedesc *fdp, const int *fds, size_t nfds,
    struct filedesc **ret)
{
	struct filedesc *newfdp;
	struct filedescent *nfde, *ofde;
	int error, i, lastfile;

	MPASS(fdp != NULL);

	newfdp = fdinit(fdp, true, &lastfile);
	if (nfds > lastfile + 1) {
		/* New table cannot be larger than the old one. */
		error = E2BIG;
		goto bad;
	}
	/* Copy all passable descriptors (i.e. not kqueue). */
	newfdp->fd_freefile = nfds;
	for (i = 0; i < nfds; ++i) {
		if (fds[i] < 0 || fds[i] > lastfile) {
			/* File descriptor out of bounds. */
			error = EBADF;
			goto bad;
		}
		ofde = &fdp->fd_ofiles[fds[i]];
		if (ofde->fde_file == NULL) {
			/* Unused file descriptor. */
			error = EBADF;
			goto bad;
		}
		if ((ofde->fde_file->f_ops->fo_flags & DFLAG_PASSABLE) == 0) {
			/* File descriptor cannot be passed. */
			error = EINVAL;
			goto bad;
		}
		if (!fhold(ofde->fde_file)) {
			error = EBADF;
			goto bad;
		}
		nfde = &newfdp->fd_ofiles[i];
		*nfde = *ofde;
		filecaps_copy(&ofde->fde_caps, &nfde->fde_caps, true);
		fdused_init(newfdp, i);
	}
	FILEDESC_SUNLOCK(fdp);
	*ret = newfdp;
	return (0);
bad:
	FILEDESC_SUNLOCK(fdp);
	fdescfree_remapped(newfdp);
	return (error);
}

/*
 * Clear POSIX style locks. This is only used when fdp looses a reference (i.e.
 * one of processes using it exits) and the table used to be shared.
 */
static void
fdclearlocks(struct thread *td)
{
	struct filedesc *fdp;
	struct filedesc_to_leader *fdtol;
	struct flock lf;
	struct file *fp;
	struct proc *p;
	struct vnode *vp;
	int i, lastfile;

	p = td->td_proc;
	fdp = p->p_fd;
	fdtol = p->p_fdtol;
	MPASS(fdtol != NULL);

	FILEDESC_XLOCK(fdp);
	KASSERT(fdtol->fdl_refcount > 0,
	    ("filedesc_to_refcount botch: fdl_refcount=%d",
	    fdtol->fdl_refcount));
	if (fdtol->fdl_refcount == 1 &&
	    (p->p_leader->p_flag & P_ADVLOCK) != 0) {
		lastfile = fdlastfile(fdp);
		for (i = 0; i <= lastfile; i++) {
			fp = fdp->fd_ofiles[i].fde_file;
			if (fp == NULL || fp->f_type != DTYPE_VNODE ||
			    !fhold(fp))
				continue;
			FILEDESC_XUNLOCK(fdp);
			lf.l_whence = SEEK_SET;
			lf.l_start = 0;
			lf.l_len = 0;
			lf.l_type = F_UNLCK;
			vp = fp->f_vnode;
			(void) VOP_ADVLOCK(vp,
			    (caddr_t)p->p_leader, F_UNLCK,
			    &lf, F_POSIX);
			FILEDESC_XLOCK(fdp);
			fdrop(fp, td);
		}
	}
retry:
	if (fdtol->fdl_refcount == 1) {
		if (fdp->fd_holdleaderscount > 0 &&
		    (p->p_leader->p_flag & P_ADVLOCK) != 0) {
			/*
			 * close() or kern_dup() has cleared a reference
			 * in a shared file descriptor table.
			 */
			fdp->fd_holdleaderswakeup = 1;
			sx_sleep(&fdp->fd_holdleaderscount,
			    FILEDESC_LOCK(fdp), PLOCK, "fdlhold", 0);
			goto retry;
		}
		if (fdtol->fdl_holdcount > 0) {
			/*
			 * Ensure that fdtol->fdl_leader remains
			 * valid in closef().
			 */
			fdtol->fdl_wakeup = 1;
			sx_sleep(fdtol, FILEDESC_LOCK(fdp), PLOCK,
			    "fdlhold", 0);
			goto retry;
		}
	}
	fdtol->fdl_refcount--;
	if (fdtol->fdl_refcount == 0 &&
	    fdtol->fdl_holdcount == 0) {
		fdtol->fdl_next->fdl_prev = fdtol->fdl_prev;
		fdtol->fdl_prev->fdl_next = fdtol->fdl_next;
	} else
		fdtol = NULL;
	p->p_fdtol = NULL;
	FILEDESC_XUNLOCK(fdp);
	if (fdtol != NULL)
		free(fdtol, M_FILEDESC_TO_LEADER);
}

/*
 * Release a filedesc structure.
 */
static void
fdescfree_fds(struct thread *td, struct filedesc *fdp, bool needclose)
{
	struct filedesc0 *fdp0;
	struct freetable *ft, *tft;
	struct filedescent *fde;
	struct file *fp;
	int i, lastfile;

	lastfile = fdlastfile_single(fdp);
	for (i = 0; i <= lastfile; i++) {
		fde = &fdp->fd_ofiles[i];
		fp = fde->fde_file;
		if (fp != NULL) {
			fdefree_last(fde);
			if (needclose)
				(void) closef(fp, td);
			else
				fdrop(fp, td);
		}
	}

	if (NDSLOTS(fdp->fd_nfiles) > NDSLOTS(NDFILE))
		free(fdp->fd_map, M_FILEDESC);
	if (fdp->fd_nfiles > NDFILE)
		free(fdp->fd_files, M_FILEDESC);

	fdp0 = (struct filedesc0 *)fdp;
	SLIST_FOREACH_SAFE(ft, &fdp0->fd_free, ft_next, tft)
		free(ft->ft_table, M_FILEDESC);

	fddrop(fdp);
}

void
fdescfree(struct thread *td)
{
	struct proc *p;
	struct filedesc *fdp;

	p = td->td_proc;
	fdp = p->p_fd;
	MPASS(fdp != NULL);

#ifdef RACCT
	if (RACCT_ENABLED())
		racct_set_unlocked(p, RACCT_NOFILE, 0);
#endif

	if (p->p_fdtol != NULL)
		fdclearlocks(td);

	PROC_LOCK(p);
	p->p_fd = NULL;
	PROC_UNLOCK(p);

	if (refcount_release(&fdp->fd_refcnt) == 0)
		return;

	fdescfree_fds(td, fdp, 1);
}

void
pdescfree(struct thread *td)
{
	struct proc *p;
	struct pwddesc *pdp;

	p = td->td_proc;
	pdp = p->p_pd;
	MPASS(pdp != NULL);

	PROC_LOCK(p);
	p->p_pd = NULL;
	PROC_UNLOCK(p);

	pddrop(pdp);
}

void
fdescfree_remapped(struct filedesc *fdp)
{
	fdescfree_fds(curthread, fdp, 0);
}

/*
 * For setugid programs, we don't want to people to use that setugidness
 * to generate error messages which write to a file which otherwise would
 * otherwise be off-limits to the process.  We check for filesystems where
 * the vnode can change out from under us after execve (like [lin]procfs).
 *
 * Since fdsetugidsafety calls this only for fd 0, 1 and 2, this check is
 * sufficient.  We also don't check for setugidness since we know we are.
 */
static bool
is_unsafe(struct file *fp)
{
	struct vnode *vp;

	if (fp->f_type != DTYPE_VNODE)
		return (false);

	vp = fp->f_vnode;
	return ((vp->v_vflag & VV_PROCDEP) != 0);
}

/*
 * Make this setguid thing safe, if at all possible.
 */
void
fdsetugidsafety(struct thread *td)
{
	struct filedesc *fdp;
	struct file *fp;
	int i;

	fdp = td->td_proc->p_fd;
	KASSERT(fdp->fd_refcnt == 1, ("the fdtable should not be shared"));
	MPASS(fdp->fd_nfiles >= 3);
	for (i = 0; i <= 2; i++) {
		fp = fdp->fd_ofiles[i].fde_file;
		if (fp != NULL && is_unsafe(fp)) {
			FILEDESC_XLOCK(fdp);
			knote_fdclose(td, i);
			/*
			 * NULL-out descriptor prior to close to avoid
			 * a race while close blocks.
			 */
			fdfree(fdp, i);
			FILEDESC_XUNLOCK(fdp);
			(void) closef(fp, td);
		}
	}
}

/*
 * If a specific file object occupies a specific file descriptor, close the
 * file descriptor entry and drop a reference on the file object.  This is a
 * convenience function to handle a subsequent error in a function that calls
 * falloc() that handles the race that another thread might have closed the
 * file descriptor out from under the thread creating the file object.
 */
void
fdclose(struct thread *td, struct file *fp, int idx)
{
	struct filedesc *fdp = td->td_proc->p_fd;

	FILEDESC_XLOCK(fdp);
	if (fdp->fd_ofiles[idx].fde_file == fp) {
		fdfree(fdp, idx);
		FILEDESC_XUNLOCK(fdp);
		fdrop(fp, td);
	} else
		FILEDESC_XUNLOCK(fdp);
}

/*
 * Close any files on exec?
 */
void
fdcloseexec(struct thread *td)
{
	struct filedesc *fdp;
	struct filedescent *fde;
	struct file *fp;
	int i, lastfile;

	fdp = td->td_proc->p_fd;
	KASSERT(fdp->fd_refcnt == 1, ("the fdtable should not be shared"));
	lastfile = fdlastfile_single(fdp);
	for (i = 0; i <= lastfile; i++) {
		fde = &fdp->fd_ofiles[i];
		fp = fde->fde_file;
		if (fp != NULL && (fp->f_type == DTYPE_MQUEUE ||
		    (fde->fde_flags & UF_EXCLOSE))) {
			FILEDESC_XLOCK(fdp);
			fdfree(fdp, i);
			(void) closefp(fdp, i, fp, td, 0);
			FILEDESC_UNLOCK_ASSERT(fdp);
		}
	}
}

/*
 * It is unsafe for set[ug]id processes to be started with file
 * descriptors 0..2 closed, as these descriptors are given implicit
 * significance in the Standard C library.  fdcheckstd() will create a
 * descriptor referencing /dev/null for each of stdin, stdout, and
 * stderr that is not already open.
 */
int
fdcheckstd(struct thread *td)
{
	struct filedesc *fdp;
	register_t save;
	int i, error, devnull;

	fdp = td->td_proc->p_fd;
	KASSERT(fdp->fd_refcnt == 1, ("the fdtable should not be shared"));
	MPASS(fdp->fd_nfiles >= 3);
	devnull = -1;
	for (i = 0; i <= 2; i++) {
		if (fdp->fd_ofiles[i].fde_file != NULL)
			continue;

		save = td->td_retval[0];
		if (devnull != -1) {
			error = kern_dup(td, FDDUP_FIXED, 0, devnull, i);
		} else {
			error = kern_openat(td, AT_FDCWD, "/dev/null",
			    UIO_SYSSPACE, O_RDWR, 0);
			if (error == 0) {
				devnull = td->td_retval[0];
				KASSERT(devnull == i, ("we didn't get our fd"));
			}
		}
		td->td_retval[0] = save;
		if (error != 0)
			return (error);
	}
	return (0);
}

/*
 * Internal form of close.  Decrement reference count on file structure.
 * Note: td may be NULL when closing a file that was being passed in a
 * message.
 */
int
closef(struct file *fp, struct thread *td)
{
	struct vnode *vp;
	struct flock lf;
	struct filedesc_to_leader *fdtol;
	struct filedesc *fdp;

	/*
	 * POSIX record locking dictates that any close releases ALL
	 * locks owned by this process.  This is handled by setting
	 * a flag in the unlock to free ONLY locks obeying POSIX
	 * semantics, and not to free BSD-style file locks.
	 * If the descriptor was in a message, POSIX-style locks
	 * aren't passed with the descriptor, and the thread pointer
	 * will be NULL.  Callers should be careful only to pass a
	 * NULL thread pointer when there really is no owning
	 * context that might have locks, or the locks will be
	 * leaked.
	 */
	if (fp->f_type == DTYPE_VNODE && td != NULL) {
		vp = fp->f_vnode;
		if ((td->td_proc->p_leader->p_flag & P_ADVLOCK) != 0) {
			lf.l_whence = SEEK_SET;
			lf.l_start = 0;
			lf.l_len = 0;
			lf.l_type = F_UNLCK;
			(void) VOP_ADVLOCK(vp, (caddr_t)td->td_proc->p_leader,
			    F_UNLCK, &lf, F_POSIX);
		}
		fdtol = td->td_proc->p_fdtol;
		if (fdtol != NULL) {
			/*
			 * Handle special case where file descriptor table is
			 * shared between multiple process leaders.
			 */
			fdp = td->td_proc->p_fd;
			FILEDESC_XLOCK(fdp);
			for (fdtol = fdtol->fdl_next;
			    fdtol != td->td_proc->p_fdtol;
			    fdtol = fdtol->fdl_next) {
				if ((fdtol->fdl_leader->p_flag &
				    P_ADVLOCK) == 0)
					continue;
				fdtol->fdl_holdcount++;
				FILEDESC_XUNLOCK(fdp);
				lf.l_whence = SEEK_SET;
				lf.l_start = 0;
				lf.l_len = 0;
				lf.l_type = F_UNLCK;
				vp = fp->f_vnode;
				(void) VOP_ADVLOCK(vp,
				    (caddr_t)fdtol->fdl_leader, F_UNLCK, &lf,
				    F_POSIX);
				FILEDESC_XLOCK(fdp);
				fdtol->fdl_holdcount--;
				if (fdtol->fdl_holdcount == 0 &&
				    fdtol->fdl_wakeup != 0) {
					fdtol->fdl_wakeup = 0;
					wakeup(fdtol);
				}
			}
			FILEDESC_XUNLOCK(fdp);
		}
	}
	return (fdrop(fp, td));
}

/*
 * Initialize the file pointer with the specified properties.
 *
 * The ops are set with release semantics to be certain that the flags, type,
 * and data are visible when ops is.  This is to prevent ops methods from being
 * called with bad data.
 */
void
finit(struct file *fp, u_int flag, short type, void *data, struct fileops *ops)
{
	fp->f_data = data;
	fp->f_flag = flag;
	fp->f_type = type;
	atomic_store_rel_ptr((volatile uintptr_t *)&fp->f_ops, (uintptr_t)ops);
}

void
finit_vnode(struct file *fp, u_int flag, void *data, struct fileops *ops)
{
	fp->f_seqcount[UIO_READ] = 1;
	fp->f_seqcount[UIO_WRITE] = 1;
	finit(fp, (flag & FMASK) | (fp->f_flag & FHASLOCK), DTYPE_VNODE,
	    data, ops);
}

int
fget_cap_locked(struct filedesc *fdp, int fd, cap_rights_t *needrightsp,
    struct file **fpp, struct filecaps *havecapsp)
{
	struct filedescent *fde;
	int error;

	FILEDESC_LOCK_ASSERT(fdp);

	fde = fdeget_locked(fdp, fd);
	if (fde == NULL) {
		error = EBADF;
		goto out;
	}

#ifdef CAPABILITIES
	error = cap_check(cap_rights_fde_inline(fde), needrightsp);
	if (error != 0)
		goto out;
#endif

	if (havecapsp != NULL)
		filecaps_copy(&fde->fde_caps, havecapsp, true);

	*fpp = fde->fde_file;

	error = 0;
out:
	return (error);
}

int
fget_cap(struct thread *td, int fd, cap_rights_t *needrightsp,
    struct file **fpp, struct filecaps *havecapsp)
{
	struct filedesc *fdp = td->td_proc->p_fd;
	int error;
#ifndef CAPABILITIES
	error = fget_unlocked(fdp, fd, needrightsp, fpp);
	if (havecapsp != NULL && error == 0)
		filecaps_fill(havecapsp);
#else
	struct file *fp;
	seqc_t seq;

	*fpp = NULL;
	for (;;) {
		error = fget_unlocked_seq(fdp, fd, needrightsp, &fp, &seq);
		if (error != 0)
			return (error);

		if (havecapsp != NULL) {
			if (!filecaps_copy(&fdp->fd_ofiles[fd].fde_caps,
			    havecapsp, false)) {
				fdrop(fp, td);
				goto get_locked;
			}
		}

		if (!fd_modified(fdp, fd, seq))
			break;
		fdrop(fp, td);
	}

	*fpp = fp;
	return (0);

get_locked:
	FILEDESC_SLOCK(fdp);
	error = fget_cap_locked(fdp, fd, needrightsp, fpp, havecapsp);
	if (error == 0 && !fhold(*fpp))
		error = EBADF;
	FILEDESC_SUNLOCK(fdp);
#endif
	return (error);
}

#ifdef CAPABILITIES
int
fgetvp_lookup_smr(int fd, struct nameidata *ndp, struct vnode **vpp, bool *fsearch)
{
	const struct filedescent *fde;
	const struct fdescenttbl *fdt;
	struct filedesc *fdp;
	struct file *fp;
	struct vnode *vp;
	const cap_rights_t *haverights;
	cap_rights_t rights;
	seqc_t seq;

	VFS_SMR_ASSERT_ENTERED();

	rights = *ndp->ni_rightsneeded;
	cap_rights_set_one(&rights, CAP_LOOKUP);

	fdp = curproc->p_fd;
	fdt = fdp->fd_files;
	if (__predict_false((u_int)fd >= fdt->fdt_nfiles))
		return (EBADF);
	seq = seqc_read_any(fd_seqc(fdt, fd));
	if (__predict_false(seqc_in_modify(seq)))
		return (EAGAIN);
	fde = &fdt->fdt_ofiles[fd];
	haverights = cap_rights_fde_inline(fde);
	fp = fde->fde_file;
	if (__predict_false(fp == NULL))
		return (EAGAIN);
	if (__predict_false(cap_check_inline_transient(haverights, &rights)))
		return (EAGAIN);
	*fsearch = ((fp->f_flag & FSEARCH) != 0);
	vp = fp->f_vnode;
	if (__predict_false(vp == NULL || vp->v_type != VDIR)) {
		return (EAGAIN);
	}
	if (!filecaps_copy(&fde->fde_caps, &ndp->ni_filecaps, false)) {
		return (EAGAIN);
	}
	/*
	 * Use an acquire barrier to force re-reading of fdt so it is
	 * refreshed for verification.
	 */
	atomic_thread_fence_acq();
	fdt = fdp->fd_files;
	if (__predict_false(!seqc_consistent_nomb(fd_seqc(fdt, fd), seq)))
		return (EAGAIN);
	/*
	 * If file descriptor doesn't have all rights,
	 * all lookups relative to it must also be
	 * strictly relative.
	 *
	 * Not yet supported by fast path.
	 */
	CAP_ALL(&rights);
	if (!cap_rights_contains(&ndp->ni_filecaps.fc_rights, &rights) ||
	    ndp->ni_filecaps.fc_fcntls != CAP_FCNTL_ALL ||
	    ndp->ni_filecaps.fc_nioctls != -1) {
#ifdef notyet
		ndp->ni_lcf |= NI_LCF_STRICTRELATIVE;
#else
		return (EAGAIN);
#endif
	}
	*vpp = vp;
	return (0);
}
#else
int
fgetvp_lookup_smr(int fd, struct nameidata *ndp, struct vnode **vpp, bool *fsearch)
{
	const struct fdescenttbl *fdt;
	struct filedesc *fdp;
	struct file *fp;
	struct vnode *vp;

	VFS_SMR_ASSERT_ENTERED();

	fdp = curproc->p_fd;
	fdt = fdp->fd_files;
	if (__predict_false((u_int)fd >= fdt->fdt_nfiles))
		return (EBADF);
	fp = fdt->fdt_ofiles[fd].fde_file;
	if (__predict_false(fp == NULL))
		return (EAGAIN);
	*fsearch = ((fp->f_flag & FSEARCH) != 0);
	vp = fp->f_vnode;
	if (__predict_false(vp == NULL || vp->v_type != VDIR)) {
		return (EAGAIN);
	}
	/*
	 * Use an acquire barrier to force re-reading of fdt so it is
	 * refreshed for verification.
	 */
	atomic_thread_fence_acq();
	fdt = fdp->fd_files;
	if (__predict_false(fp != fdt->fdt_ofiles[fd].fde_file))
		return (EAGAIN);
	filecaps_fill(&ndp->ni_filecaps);
	*vpp = vp;
	return (0);
}
#endif

int
fget_unlocked_seq(struct filedesc *fdp, int fd, cap_rights_t *needrightsp,
    struct file **fpp, seqc_t *seqp)
{
#ifdef CAPABILITIES
	const struct filedescent *fde;
#endif
	const struct fdescenttbl *fdt;
	struct file *fp;
#ifdef CAPABILITIES
	seqc_t seq;
	cap_rights_t haverights;
	int error;
#endif

	fdt = fdp->fd_files;
	if (__predict_false((u_int)fd >= fdt->fdt_nfiles))
		return (EBADF);
	/*
	 * Fetch the descriptor locklessly.  We avoid fdrop() races by
	 * never raising a refcount above 0.  To accomplish this we have
	 * to use a cmpset loop rather than an atomic_add.  The descriptor
	 * must be re-verified once we acquire a reference to be certain
	 * that the identity is still correct and we did not lose a race
	 * due to preemption.
	 */
	for (;;) {
#ifdef CAPABILITIES
		seq = seqc_read(fd_seqc(fdt, fd));
		fde = &fdt->fdt_ofiles[fd];
		haverights = *cap_rights_fde_inline(fde);
		fp = fde->fde_file;
		if (!seqc_consistent(fd_seqc(fdt, fd), seq))
			continue;
#else
		fp = fdt->fdt_ofiles[fd].fde_file;
#endif
		if (fp == NULL)
			return (EBADF);
#ifdef CAPABILITIES
		error = cap_check_inline(&haverights, needrightsp);
		if (error != 0)
			return (error);
#endif
		if (__predict_false(!refcount_acquire_if_not_zero(&fp->f_count))) {
			/*
			 * The count was found either saturated or zero.
			 * This re-read is not any more racy than using the
			 * return value from fcmpset.
			 */
			if (refcount_load(&fp->f_count) != 0)
				return (EBADF);
			/*
			 * Force a reload. Other thread could reallocate the
			 * table before this fd was closed, so it is possible
			 * that there is a stale fp pointer in cached version.
			 */
			fdt = atomic_load_ptr(&fdp->fd_files);
			continue;
		}
		/*
		 * Use an acquire barrier to force re-reading of fdt so it is
		 * refreshed for verification.
		 */
		atomic_thread_fence_acq();
		fdt = fdp->fd_files;
#ifdef	CAPABILITIES
		if (seqc_consistent_nomb(fd_seqc(fdt, fd), seq))
#else
		if (fp == fdt->fdt_ofiles[fd].fde_file)
#endif
			break;
		fdrop(fp, curthread);
	}
	*fpp = fp;
	if (seqp != NULL) {
#ifdef CAPABILITIES
		*seqp = seq;
#endif
	}
	return (0);
}

/*
 * See the comments in fget_unlocked_seq for an explanation of how this works.
 *
 * This is a simplified variant which bails out to the aforementioned routine
 * if anything goes wrong. In practice this only happens when userspace is
 * racing with itself.
 */
int
fget_unlocked(struct filedesc *fdp, int fd, cap_rights_t *needrightsp,
    struct file **fpp)
{
#ifdef CAPABILITIES
	const struct filedescent *fde;
#endif
	const struct fdescenttbl *fdt;
	struct file *fp;
#ifdef CAPABILITIES
	seqc_t seq;
	const cap_rights_t *haverights;
#endif

	fdt = fdp->fd_files;
	if (__predict_false((u_int)fd >= fdt->fdt_nfiles))
		return (EBADF);
#ifdef CAPABILITIES
	seq = seqc_read_any(fd_seqc(fdt, fd));
	if (__predict_false(seqc_in_modify(seq)))
		goto out_fallback;
	fde = &fdt->fdt_ofiles[fd];
	haverights = cap_rights_fde_inline(fde);
	fp = fde->fde_file;
#else
	fp = fdt->fdt_ofiles[fd].fde_file;
#endif
	if (__predict_false(fp == NULL))
		goto out_fallback;
#ifdef CAPABILITIES
	if (__predict_false(cap_check_inline_transient(haverights, needrightsp)))
		goto out_fallback;
#endif
	if (__predict_false(!refcount_acquire_if_not_zero(&fp->f_count)))
		goto out_fallback;

	/*
	 * Use an acquire barrier to force re-reading of fdt so it is
	 * refreshed for verification.
	 */
	atomic_thread_fence_acq();
	fdt = fdp->fd_files;
#ifdef	CAPABILITIES
	if (__predict_false(!seqc_consistent_nomb(fd_seqc(fdt, fd), seq)))
#else
	if (__predict_false(fp != fdt->fdt_ofiles[fd].fde_file))
#endif
		goto out_fdrop;
	*fpp = fp;
	return (0);
out_fdrop:
	fdrop(fp, curthread);
out_fallback:
	return (fget_unlocked_seq(fdp, fd, needrightsp, fpp, NULL));
}

/*
 * Extract the file pointer associated with the specified descriptor for the
 * current user process.
 *
 * If the descriptor doesn't exist or doesn't match 'flags', EBADF is
 * returned.
 *
 * File's rights will be checked against the capability rights mask.
 *
 * If an error occurred the non-zero error is returned and *fpp is set to
 * NULL.  Otherwise *fpp is held and set and zero is returned.  Caller is
 * responsible for fdrop().
 */
static __inline int
_fget(struct thread *td, int fd, struct file **fpp, int flags,
    cap_rights_t *needrightsp)
{
	struct filedesc *fdp;
	struct file *fp;
	int error;

	*fpp = NULL;
	fdp = td->td_proc->p_fd;
	error = fget_unlocked(fdp, fd, needrightsp, &fp);
	if (__predict_false(error != 0))
		return (error);
	if (__predict_false(fp->f_ops == &badfileops)) {
		fdrop(fp, td);
		return (EBADF);
	}

	/*
	 * FREAD and FWRITE failure return EBADF as per POSIX.
	 */
	error = 0;
	switch (flags) {
	case FREAD:
	case FWRITE:
		if ((fp->f_flag & flags) == 0)
			error = EBADF;
		break;
	case FEXEC:
	    	if ((fp->f_flag & (FREAD | FEXEC)) == 0 ||
		    ((fp->f_flag & FWRITE) != 0))
			error = EBADF;
		break;
	case 0:
		break;
	default:
		KASSERT(0, ("wrong flags"));
	}

	if (error != 0) {
		fdrop(fp, td);
		return (error);
	}

	*fpp = fp;
	return (0);
}

int
fget(struct thread *td, int fd, cap_rights_t *rightsp, struct file **fpp)
{

	return (_fget(td, fd, fpp, 0, rightsp));
}

int
fget_mmap(struct thread *td, int fd, cap_rights_t *rightsp, vm_prot_t *maxprotp,
    struct file **fpp)
{
	int error;
#ifndef CAPABILITIES
	error = _fget(td, fd, fpp, 0, rightsp);
	if (maxprotp != NULL)
		*maxprotp = VM_PROT_RWX;
	return (error);
#else
	cap_rights_t fdrights;
	struct filedesc *fdp;
	struct file *fp;
	seqc_t seq;

	*fpp = NULL;
	fdp = td->td_proc->p_fd;
	MPASS(cap_rights_is_set(rightsp, CAP_MMAP));
	for (;;) {
		error = fget_unlocked_seq(fdp, fd, rightsp, &fp, &seq);
		if (__predict_false(error != 0))
			return (error);
		if (__predict_false(fp->f_ops == &badfileops)) {
			fdrop(fp, td);
			return (EBADF);
		}
		if (maxprotp != NULL)
			fdrights = *cap_rights(fdp, fd);
		if (!fd_modified(fdp, fd, seq))
			break;
		fdrop(fp, td);
	}

	/*
	 * If requested, convert capability rights to access flags.
	 */
	if (maxprotp != NULL)
		*maxprotp = cap_rights_to_vmprot(&fdrights);
	*fpp = fp;
	return (0);
#endif
}

int
fget_read(struct thread *td, int fd, cap_rights_t *rightsp, struct file **fpp)
{

	return (_fget(td, fd, fpp, FREAD, rightsp));
}

int
fget_write(struct thread *td, int fd, cap_rights_t *rightsp, struct file **fpp)
{

	return (_fget(td, fd, fpp, FWRITE, rightsp));
}

int
fget_fcntl(struct thread *td, int fd, cap_rights_t *rightsp, int needfcntl,
    struct file **fpp)
{
	struct filedesc *fdp = td->td_proc->p_fd;
#ifndef CAPABILITIES
	return (fget_unlocked(fdp, fd, rightsp, fpp));
#else
	struct file *fp;
	int error;
	seqc_t seq;

	*fpp = NULL;
	MPASS(cap_rights_is_set(rightsp, CAP_FCNTL));
	for (;;) {
		error = fget_unlocked_seq(fdp, fd, rightsp, &fp, &seq);
		if (error != 0)
			return (error);
		error = cap_fcntl_check(fdp, fd, needfcntl);
		if (!fd_modified(fdp, fd, seq))
			break;
		fdrop(fp, td);
	}
	if (error != 0) {
		fdrop(fp, td);
		return (error);
	}
	*fpp = fp;
	return (0);
#endif
}

/*
 * Like fget() but loads the underlying vnode, or returns an error if the
 * descriptor does not represent a vnode.  Note that pipes use vnodes but
 * never have VM objects.  The returned vnode will be vref()'d.
 *
 * XXX: what about the unused flags ?
 */
static __inline int
_fgetvp(struct thread *td, int fd, int flags, cap_rights_t *needrightsp,
    struct vnode **vpp)
{
	struct file *fp;
	int error;

	*vpp = NULL;
	error = _fget(td, fd, &fp, flags, needrightsp);
	if (error != 0)
		return (error);
	if (fp->f_vnode == NULL) {
		error = EINVAL;
	} else {
		*vpp = fp->f_vnode;
		vrefact(*vpp);
	}
	fdrop(fp, td);

	return (error);
}

int
fgetvp(struct thread *td, int fd, cap_rights_t *rightsp, struct vnode **vpp)
{

	return (_fgetvp(td, fd, 0, rightsp, vpp));
}

int
fgetvp_rights(struct thread *td, int fd, cap_rights_t *needrightsp,
    struct filecaps *havecaps, struct vnode **vpp)
{
	struct filecaps caps;
	struct file *fp;
	int error;

	error = fget_cap(td, fd, needrightsp, &fp, &caps);
	if (error != 0)
		return (error);
	if (fp->f_ops == &badfileops) {
		error = EBADF;
		goto out;
	}
	if (fp->f_vnode == NULL) {
		error = EINVAL;
		goto out;
	}

	*havecaps = caps;
	*vpp = fp->f_vnode;
	vrefact(*vpp);
	fdrop(fp, td);

	return (0);
out:
	filecaps_free(&caps);
	fdrop(fp, td);
	return (error);
}

int
fgetvp_read(struct thread *td, int fd, cap_rights_t *rightsp, struct vnode **vpp)
{

	return (_fgetvp(td, fd, FREAD, rightsp, vpp));
}

int
fgetvp_exec(struct thread *td, int fd, cap_rights_t *rightsp, struct vnode **vpp)
{

	return (_fgetvp(td, fd, FEXEC, rightsp, vpp));
}

#ifdef notyet
int
fgetvp_write(struct thread *td, int fd, cap_rights_t *rightsp,
    struct vnode **vpp)
{

	return (_fgetvp(td, fd, FWRITE, rightsp, vpp));
}
#endif

/*
 * Handle the last reference to a file being closed.
 *
 * Without the noinline attribute clang keeps inlining the func thorough this
 * file when fdrop is used.
 */
int __noinline
_fdrop(struct file *fp, struct thread *td)
{
	int error;
#ifdef INVARIANTS
	int count;

	count = refcount_load(&fp->f_count);
	if (count != 0)
		panic("fdrop: fp %p count %d", fp, count);
#endif
	error = fo_close(fp, td);
	atomic_subtract_int(&openfiles, 1);
	crfree(fp->f_cred);
	free(fp->f_advice, M_FADVISE);
	uma_zfree(file_zone, fp);

	return (error);
}

/*
 * Apply an advisory lock on a file descriptor.
 *
 * Just attempt to get a record lock of the requested type on the entire file
 * (l_whence = SEEK_SET, l_start = 0, l_len = 0).
 */
#ifndef _SYS_SYSPROTO_H_
struct flock_args {
	int	fd;
	int	how;
};
#endif
/* ARGSUSED */
int
sys_flock(struct thread *td, struct flock_args *uap)
{
	struct file *fp;
	struct vnode *vp;
	struct flock lf;
	int error;

	error = fget(td, uap->fd, &cap_flock_rights, &fp);
	if (error != 0)
		return (error);
	if (fp->f_type != DTYPE_VNODE) {
		fdrop(fp, td);
		return (EOPNOTSUPP);
	}

	vp = fp->f_vnode;
	lf.l_whence = SEEK_SET;
	lf.l_start = 0;
	lf.l_len = 0;
	if (uap->how & LOCK_UN) {
		lf.l_type = F_UNLCK;
		atomic_clear_int(&fp->f_flag, FHASLOCK);
		error = VOP_ADVLOCK(vp, (caddr_t)fp, F_UNLCK, &lf, F_FLOCK);
		goto done2;
	}
	if (uap->how & LOCK_EX)
		lf.l_type = F_WRLCK;
	else if (uap->how & LOCK_SH)
		lf.l_type = F_RDLCK;
	else {
		error = EBADF;
		goto done2;
	}
	atomic_set_int(&fp->f_flag, FHASLOCK);
	error = VOP_ADVLOCK(vp, (caddr_t)fp, F_SETLK, &lf,
	    (uap->how & LOCK_NB) ? F_FLOCK : F_FLOCK | F_WAIT);
done2:
	fdrop(fp, td);
	return (error);
}
/*
 * Duplicate the specified descriptor to a free descriptor.
 */
int
dupfdopen(struct thread *td, struct filedesc *fdp, int dfd, int mode,
    int openerror, int *indxp)
{
	struct filedescent *newfde, *oldfde;
	struct file *fp;
	u_long *ioctls;
	int error, indx;

	KASSERT(openerror == ENODEV || openerror == ENXIO,
	    ("unexpected error %d in %s", openerror, __func__));

	/*
	 * If the to-be-dup'd fd number is greater than the allowed number
	 * of file descriptors, or the fd to be dup'd has already been
	 * closed, then reject.
	 */
	FILEDESC_XLOCK(fdp);
	if ((fp = fget_locked(fdp, dfd)) == NULL) {
		FILEDESC_XUNLOCK(fdp);
		return (EBADF);
	}

	error = fdalloc(td, 0, &indx);
	if (error != 0) {
		FILEDESC_XUNLOCK(fdp);
		return (error);
	}

	/*
	 * There are two cases of interest here.
	 *
	 * For ENODEV simply dup (dfd) to file descriptor (indx) and return.
	 *
	 * For ENXIO steal away the file structure from (dfd) and store it in
	 * (indx).  (dfd) is effectively closed by this operation.
	 */
	switch (openerror) {
	case ENODEV:
		/*
		 * Check that the mode the file is being opened for is a
		 * subset of the mode of the existing descriptor.
		 */
		if (((mode & (FREAD|FWRITE)) | fp->f_flag) != fp->f_flag) {
			fdunused(fdp, indx);
			FILEDESC_XUNLOCK(fdp);
			return (EACCES);
		}
		if (!fhold(fp)) {
			fdunused(fdp, indx);
			FILEDESC_XUNLOCK(fdp);
			return (EBADF);
		}
		newfde = &fdp->fd_ofiles[indx];
		oldfde = &fdp->fd_ofiles[dfd];
		ioctls = filecaps_copy_prep(&oldfde->fde_caps);
#ifdef CAPABILITIES
		seqc_write_begin(&newfde->fde_seqc);
#endif
		memcpy(newfde, oldfde, fde_change_size);
		filecaps_copy_finish(&oldfde->fde_caps, &newfde->fde_caps,
		    ioctls);
#ifdef CAPABILITIES
		seqc_write_end(&newfde->fde_seqc);
#endif
		break;
	case ENXIO:
		/*
		 * Steal away the file pointer from dfd and stuff it into indx.
		 */
		newfde = &fdp->fd_ofiles[indx];
		oldfde = &fdp->fd_ofiles[dfd];
#ifdef CAPABILITIES
		seqc_write_begin(&newfde->fde_seqc);
#endif
		memcpy(newfde, oldfde, fde_change_size);
		oldfde->fde_file = NULL;
		fdunused(fdp, dfd);
#ifdef CAPABILITIES
		seqc_write_end(&newfde->fde_seqc);
#endif
		break;
	}
	FILEDESC_XUNLOCK(fdp);
	*indxp = indx;
	return (0);
}

/*
 * This sysctl determines if we will allow a process to chroot(2) if it
 * has a directory open:
 *	0: disallowed for all processes.
 *	1: allowed for processes that were not already chroot(2)'ed.
 *	2: allowed for all processes.
 */

static int chroot_allow_open_directories = 1;

SYSCTL_INT(_kern, OID_AUTO, chroot_allow_open_directories, CTLFLAG_RW,
    &chroot_allow_open_directories, 0,
    "Allow a process to chroot(2) if it has a directory open");

/*
 * Helper function for raised chroot(2) security function:  Refuse if
 * any filedescriptors are open directories.
 */
static int
chroot_refuse_vdir_fds(struct filedesc *fdp)
{
	struct vnode *vp;
	struct file *fp;
	int fd, lastfile;

	FILEDESC_LOCK_ASSERT(fdp);

	lastfile = fdlastfile(fdp);
	for (fd = 0; fd <= lastfile; fd++) {
		fp = fget_locked(fdp, fd);
		if (fp == NULL)
			continue;
		if (fp->f_type == DTYPE_VNODE) {
			vp = fp->f_vnode;
			if (vp->v_type == VDIR)
				return (EPERM);
		}
	}
	return (0);
}

static void
pwd_fill(struct pwd *oldpwd, struct pwd *newpwd)
{

	if (newpwd->pwd_cdir == NULL && oldpwd->pwd_cdir != NULL) {
		vrefact(oldpwd->pwd_cdir);
		newpwd->pwd_cdir = oldpwd->pwd_cdir;
	}

	if (newpwd->pwd_rdir == NULL && oldpwd->pwd_rdir != NULL) {
		vrefact(oldpwd->pwd_rdir);
		newpwd->pwd_rdir = oldpwd->pwd_rdir;
	}

	if (newpwd->pwd_jdir == NULL && oldpwd->pwd_jdir != NULL) {
		vrefact(oldpwd->pwd_jdir);
		newpwd->pwd_jdir = oldpwd->pwd_jdir;
	}
}

struct pwd *
pwd_hold_pwddesc(struct pwddesc *pdp)
{
	struct pwd *pwd;

	PWDDESC_ASSERT_XLOCKED(pdp);
	pwd = PWDDESC_XLOCKED_LOAD_PWD(pdp);
	if (pwd != NULL)
		refcount_acquire(&pwd->pwd_refcount);
	return (pwd);
}

bool
pwd_hold_smr(struct pwd *pwd)
{

	MPASS(pwd != NULL);
	if (__predict_true(refcount_acquire_if_not_zero(&pwd->pwd_refcount))) {
		return (true);
	}
	return (false);
}

struct pwd *
pwd_hold(struct thread *td)
{
	struct pwddesc *pdp;
	struct pwd *pwd;

	pdp = td->td_proc->p_pd;

	vfs_smr_enter();
	pwd = vfs_smr_entered_load(&pdp->pd_pwd);
	if (pwd_hold_smr(pwd)) {
		vfs_smr_exit();
		return (pwd);
	}
	vfs_smr_exit();
	PWDDESC_XLOCK(pdp);
	pwd = pwd_hold_pwddesc(pdp);
	MPASS(pwd != NULL);
	PWDDESC_XUNLOCK(pdp);
	return (pwd);
}

struct pwd *
pwd_get_smr(void)
{
	struct pwd *pwd;

	pwd = vfs_smr_entered_load(&curproc->p_pd->pd_pwd);
	MPASS(pwd != NULL);
	return (pwd);
}

static struct pwd *
pwd_alloc(void)
{
	struct pwd *pwd;

	pwd = uma_zalloc_smr(pwd_zone, M_WAITOK);
	bzero(pwd, sizeof(*pwd));
	refcount_init(&pwd->pwd_refcount, 1);
	return (pwd);
}

void
pwd_drop(struct pwd *pwd)
{

	if (!refcount_release(&pwd->pwd_refcount))
		return;

	if (pwd->pwd_cdir != NULL)
		vrele(pwd->pwd_cdir);
	if (pwd->pwd_rdir != NULL)
		vrele(pwd->pwd_rdir);
	if (pwd->pwd_jdir != NULL)
		vrele(pwd->pwd_jdir);
	uma_zfree_smr(pwd_zone, pwd);
}

/*
* Common routine for kern_chroot() and jail_attach().  The caller is
* responsible for invoking priv_check() and mac_vnode_check_chroot() to
* authorize this operation.
*/
int
pwd_chroot(struct thread *td, struct vnode *vp)
{
	struct pwddesc *pdp;
	struct filedesc *fdp;
	struct pwd *newpwd, *oldpwd;
	int error;

	fdp = td->td_proc->p_fd;
	pdp = td->td_proc->p_pd;
	newpwd = pwd_alloc();
	FILEDESC_SLOCK(fdp);
	PWDDESC_XLOCK(pdp);
	oldpwd = PWDDESC_XLOCKED_LOAD_PWD(pdp);
	if (chroot_allow_open_directories == 0 ||
	    (chroot_allow_open_directories == 1 &&
	    oldpwd->pwd_rdir != rootvnode)) {
		error = chroot_refuse_vdir_fds(fdp);
		FILEDESC_SUNLOCK(fdp);
		if (error != 0) {
			PWDDESC_XUNLOCK(pdp);
			pwd_drop(newpwd);
			return (error);
		}
	} else {
		FILEDESC_SUNLOCK(fdp);
	}

	vrefact(vp);
	newpwd->pwd_rdir = vp;
	if (oldpwd->pwd_jdir == NULL) {
		vrefact(vp);
		newpwd->pwd_jdir = vp;
	}
	pwd_fill(oldpwd, newpwd);
	pwd_set(pdp, newpwd);
	PWDDESC_XUNLOCK(pdp);
	pwd_drop(oldpwd);
	return (0);
}

void
pwd_chdir(struct thread *td, struct vnode *vp)
{
	struct pwddesc *pdp;
	struct pwd *newpwd, *oldpwd;

	VNPASS(vp->v_usecount > 0, vp);

	newpwd = pwd_alloc();
	pdp = td->td_proc->p_pd;
	PWDDESC_XLOCK(pdp);
	oldpwd = PWDDESC_XLOCKED_LOAD_PWD(pdp);
	newpwd->pwd_cdir = vp;
	pwd_fill(oldpwd, newpwd);
	pwd_set(pdp, newpwd);
	PWDDESC_XUNLOCK(pdp);
	pwd_drop(oldpwd);
}

void
pwd_ensure_dirs(void)
{
	struct pwddesc *pdp;
	struct pwd *oldpwd, *newpwd;

	pdp = curproc->p_pd;
	PWDDESC_XLOCK(pdp);
	oldpwd = PWDDESC_XLOCKED_LOAD_PWD(pdp);
	if (oldpwd->pwd_cdir != NULL && oldpwd->pwd_rdir != NULL) {
		PWDDESC_XUNLOCK(pdp);
		return;
	}
	PWDDESC_XUNLOCK(pdp);

	newpwd = pwd_alloc();
	PWDDESC_XLOCK(pdp);
	oldpwd = PWDDESC_XLOCKED_LOAD_PWD(pdp);
	pwd_fill(oldpwd, newpwd);
	if (newpwd->pwd_cdir == NULL) {
		vrefact(rootvnode);
		newpwd->pwd_cdir = rootvnode;
	}
	if (newpwd->pwd_rdir == NULL) {
		vrefact(rootvnode);
		newpwd->pwd_rdir = rootvnode;
	}
	pwd_set(pdp, newpwd);
	PWDDESC_XUNLOCK(pdp);
	pwd_drop(oldpwd);
}

void
pwd_set_rootvnode(void)
{
	struct pwddesc *pdp;
	struct pwd *oldpwd, *newpwd;

	pdp = curproc->p_pd;

	newpwd = pwd_alloc();
	PWDDESC_XLOCK(pdp);
	oldpwd = PWDDESC_XLOCKED_LOAD_PWD(pdp);
	vrefact(rootvnode);
	newpwd->pwd_cdir = rootvnode;
	vrefact(rootvnode);
	newpwd->pwd_rdir = rootvnode;
	pwd_fill(oldpwd, newpwd);
	pwd_set(pdp, newpwd);
	PWDDESC_XUNLOCK(pdp);
	pwd_drop(oldpwd);
}

/*
 * Scan all active processes and prisons to see if any of them have a current
 * or root directory of `olddp'. If so, replace them with the new mount point.
 */
void
mountcheckdirs(struct vnode *olddp, struct vnode *newdp)
{
	struct pwddesc *pdp;
	struct pwd *newpwd, *oldpwd;
	struct prison *pr;
	struct proc *p;
	int nrele;

	if (vrefcnt(olddp) == 1)
		return;
	nrele = 0;
	newpwd = pwd_alloc();
	sx_slock(&allproc_lock);
	FOREACH_PROC_IN_SYSTEM(p) {
		PROC_LOCK(p);
		pdp = pdhold(p);
		PROC_UNLOCK(p);
		if (pdp == NULL)
			continue;
		PWDDESC_XLOCK(pdp);
		oldpwd = PWDDESC_XLOCKED_LOAD_PWD(pdp);
		if (oldpwd == NULL ||
		    (oldpwd->pwd_cdir != olddp &&
		    oldpwd->pwd_rdir != olddp &&
		    oldpwd->pwd_jdir != olddp)) {
			PWDDESC_XUNLOCK(pdp);
			pddrop(pdp);
			continue;
		}
		if (oldpwd->pwd_cdir == olddp) {
			vrefact(newdp);
			newpwd->pwd_cdir = newdp;
		}
		if (oldpwd->pwd_rdir == olddp) {
			vrefact(newdp);
			newpwd->pwd_rdir = newdp;
		}
		if (oldpwd->pwd_jdir == olddp) {
			vrefact(newdp);
			newpwd->pwd_jdir = newdp;
		}
		pwd_fill(oldpwd, newpwd);
		pwd_set(pdp, newpwd);
		PWDDESC_XUNLOCK(pdp);
		pwd_drop(oldpwd);
		pddrop(pdp);
		newpwd = pwd_alloc();
	}
	sx_sunlock(&allproc_lock);
	pwd_drop(newpwd);
	if (rootvnode == olddp) {
		vrefact(newdp);
		rootvnode = newdp;
		nrele++;
	}
	mtx_lock(&prison0.pr_mtx);
	if (prison0.pr_root == olddp) {
		vrefact(newdp);
		prison0.pr_root = newdp;
		nrele++;
	}
	mtx_unlock(&prison0.pr_mtx);
	sx_slock(&allprison_lock);
	TAILQ_FOREACH(pr, &allprison, pr_list) {
		mtx_lock(&pr->pr_mtx);
		if (pr->pr_root == olddp) {
			vrefact(newdp);
			pr->pr_root = newdp;
			nrele++;
		}
		mtx_unlock(&pr->pr_mtx);
	}
	sx_sunlock(&allprison_lock);
	while (nrele--)
		vrele(olddp);
}

struct filedesc_to_leader *
filedesc_to_leader_alloc(struct filedesc_to_leader *old, struct filedesc *fdp, struct proc *leader)
{
	struct filedesc_to_leader *fdtol;

	fdtol = malloc(sizeof(struct filedesc_to_leader),
	    M_FILEDESC_TO_LEADER, M_WAITOK);
	fdtol->fdl_refcount = 1;
	fdtol->fdl_holdcount = 0;
	fdtol->fdl_wakeup = 0;
	fdtol->fdl_leader = leader;
	if (old != NULL) {
		FILEDESC_XLOCK(fdp);
		fdtol->fdl_next = old->fdl_next;
		fdtol->fdl_prev = old;
		old->fdl_next = fdtol;
		fdtol->fdl_next->fdl_prev = fdtol;
		FILEDESC_XUNLOCK(fdp);
	} else {
		fdtol->fdl_next = fdtol;
		fdtol->fdl_prev = fdtol;
	}
	return (fdtol);
}

static int
sysctl_kern_proc_nfds(SYSCTL_HANDLER_ARGS)
{
	NDSLOTTYPE *map;
	struct filedesc *fdp;
	int count, off, minoff;

	if (*(int *)arg1 != 0)
		return (EINVAL);

	fdp = curproc->p_fd;
	count = 0;
	FILEDESC_SLOCK(fdp);
	map = fdp->fd_map;
	off = NDSLOT(fdp->fd_nfiles - 1);
	for (minoff = NDSLOT(0); off >= minoff; --off)
		count += bitcountl(map[off]);
	FILEDESC_SUNLOCK(fdp);

	return (SYSCTL_OUT(req, &count, sizeof(count)));
}

static SYSCTL_NODE(_kern_proc, KERN_PROC_NFDS, nfds,
    CTLFLAG_RD|CTLFLAG_CAPRD|CTLFLAG_MPSAFE, sysctl_kern_proc_nfds,
    "Number of open file descriptors");

/*
 * Get file structures globally.
 */
static int
sysctl_kern_file(SYSCTL_HANDLER_ARGS)
{
	struct xfile xf;
	struct filedesc *fdp;
	struct file *fp;
	struct proc *p;
	int error, n, lastfile;

	error = sysctl_wire_old_buffer(req, 0);
	if (error != 0)
		return (error);
	if (req->oldptr == NULL) {
		n = 0;
		sx_slock(&allproc_lock);
		FOREACH_PROC_IN_SYSTEM(p) {
			PROC_LOCK(p);
			if (p->p_state == PRS_NEW) {
				PROC_UNLOCK(p);
				continue;
			}
			fdp = fdhold(p);
			PROC_UNLOCK(p);
			if (fdp == NULL)
				continue;
			/* overestimates sparse tables. */
			n += fdp->fd_nfiles;
			fddrop(fdp);
		}
		sx_sunlock(&allproc_lock);
		return (SYSCTL_OUT(req, 0, n * sizeof(xf)));
	}
	error = 0;
	bzero(&xf, sizeof(xf));
	xf.xf_size = sizeof(xf);
	sx_slock(&allproc_lock);
	FOREACH_PROC_IN_SYSTEM(p) {
		PROC_LOCK(p);
		if (p->p_state == PRS_NEW) {
			PROC_UNLOCK(p);
			continue;
		}
		if (p_cansee(req->td, p) != 0) {
			PROC_UNLOCK(p);
			continue;
		}
		xf.xf_pid = p->p_pid;
		xf.xf_uid = p->p_ucred->cr_uid;
		fdp = fdhold(p);
		PROC_UNLOCK(p);
		if (fdp == NULL)
			continue;
		FILEDESC_SLOCK(fdp);
		lastfile = fdlastfile(fdp);
		for (n = 0; fdp->fd_refcnt > 0 && n <= lastfile; ++n) {
			if ((fp = fdp->fd_ofiles[n].fde_file) == NULL)
				continue;
			xf.xf_fd = n;
			xf.xf_file = (uintptr_t)fp;
			xf.xf_data = (uintptr_t)fp->f_data;
			xf.xf_vnode = (uintptr_t)fp->f_vnode;
			xf.xf_type = (uintptr_t)fp->f_type;
			xf.xf_count = refcount_load(&fp->f_count);
			xf.xf_msgcount = 0;
			xf.xf_offset = foffset_get(fp);
			xf.xf_flag = fp->f_flag;
			error = SYSCTL_OUT(req, &xf, sizeof(xf));
			if (error)
				break;
		}
		FILEDESC_SUNLOCK(fdp);
		fddrop(fdp);
		if (error)
			break;
	}
	sx_sunlock(&allproc_lock);
	return (error);
}

SYSCTL_PROC(_kern, KERN_FILE, file, CTLTYPE_OPAQUE|CTLFLAG_RD|CTLFLAG_MPSAFE,
    0, 0, sysctl_kern_file, "S,xfile", "Entire file table");

#ifdef KINFO_FILE_SIZE
CTASSERT(sizeof(struct kinfo_file) == KINFO_FILE_SIZE);
#endif

static int
xlate_fflags(int fflags)
{
	static const struct {
		int	fflag;
		int	kf_fflag;
	} fflags_table[] = {
		{ FAPPEND, KF_FLAG_APPEND },
		{ FASYNC, KF_FLAG_ASYNC },
		{ FFSYNC, KF_FLAG_FSYNC },
		{ FHASLOCK, KF_FLAG_HASLOCK },
		{ FNONBLOCK, KF_FLAG_NONBLOCK },
		{ FREAD, KF_FLAG_READ },
		{ FWRITE, KF_FLAG_WRITE },
		{ O_CREAT, KF_FLAG_CREAT },
		{ O_DIRECT, KF_FLAG_DIRECT },
		{ O_EXCL, KF_FLAG_EXCL },
		{ O_EXEC, KF_FLAG_EXEC },
		{ O_EXLOCK, KF_FLAG_EXLOCK },
		{ O_NOFOLLOW, KF_FLAG_NOFOLLOW },
		{ O_SHLOCK, KF_FLAG_SHLOCK },
		{ O_TRUNC, KF_FLAG_TRUNC }
	};
	unsigned int i;
	int kflags;

	kflags = 0;
	for (i = 0; i < nitems(fflags_table); i++)
		if (fflags & fflags_table[i].fflag)
			kflags |=  fflags_table[i].kf_fflag;
	return (kflags);
}

/* Trim unused data from kf_path by truncating the structure size. */
void
pack_kinfo(struct kinfo_file *kif)
{

	kif->kf_structsize = offsetof(struct kinfo_file, kf_path) +
	    strlen(kif->kf_path) + 1;
	kif->kf_structsize = roundup(kif->kf_structsize, sizeof(uint64_t));
}

static void
export_file_to_kinfo(struct file *fp, int fd, cap_rights_t *rightsp,
    struct kinfo_file *kif, struct filedesc *fdp, int flags)
{
	int error;

	bzero(kif, sizeof(*kif));

	/* Set a default type to allow for empty fill_kinfo() methods. */
	kif->kf_type = KF_TYPE_UNKNOWN;
	kif->kf_flags = xlate_fflags(fp->f_flag);
	if (rightsp != NULL)
		kif->kf_cap_rights = *rightsp;
	else
		cap_rights_init_zero(&kif->kf_cap_rights);
	kif->kf_fd = fd;
	kif->kf_ref_count = refcount_load(&fp->f_count);
	kif->kf_offset = foffset_get(fp);

	/*
	 * This may drop the filedesc lock, so the 'fp' cannot be
	 * accessed after this call.
	 */
	error = fo_fill_kinfo(fp, kif, fdp);
	if (error == 0)
		kif->kf_status |= KF_ATTR_VALID;
	if ((flags & KERN_FILEDESC_PACK_KINFO) != 0)
		pack_kinfo(kif);
	else
		kif->kf_structsize = roundup2(sizeof(*kif), sizeof(uint64_t));
}

static void
export_vnode_to_kinfo(struct vnode *vp, int fd, int fflags,
    struct kinfo_file *kif, int flags)
{
	int error;

	bzero(kif, sizeof(*kif));

	kif->kf_type = KF_TYPE_VNODE;
	error = vn_fill_kinfo_vnode(vp, kif);
	if (error == 0)
		kif->kf_status |= KF_ATTR_VALID;
	kif->kf_flags = xlate_fflags(fflags);
	cap_rights_init_zero(&kif->kf_cap_rights);
	kif->kf_fd = fd;
	kif->kf_ref_count = -1;
	kif->kf_offset = -1;
	if ((flags & KERN_FILEDESC_PACK_KINFO) != 0)
		pack_kinfo(kif);
	else
		kif->kf_structsize = roundup2(sizeof(*kif), sizeof(uint64_t));
	vrele(vp);
}

struct export_fd_buf {
	struct filedesc		*fdp;
	struct pwddesc	*pdp;
	struct sbuf 		*sb;
	ssize_t			remainder;
	struct kinfo_file	kif;
	int			flags;
};

static int
export_kinfo_to_sb(struct export_fd_buf *efbuf)
{
	struct kinfo_file *kif;

	kif = &efbuf->kif;
	if (efbuf->remainder != -1) {
		if (efbuf->remainder < kif->kf_structsize) {
			/* Terminate export. */
			efbuf->remainder = 0;
			return (0);
		}
		efbuf->remainder -= kif->kf_structsize;
	}
	return (sbuf_bcat(efbuf->sb, kif, kif->kf_structsize) == 0 ? 0 : ENOMEM);
}

static int
export_file_to_sb(struct file *fp, int fd, cap_rights_t *rightsp,
    struct export_fd_buf *efbuf)
{
	int error;

	if (efbuf->remainder == 0)
		return (0);
	export_file_to_kinfo(fp, fd, rightsp, &efbuf->kif, efbuf->fdp,
	    efbuf->flags);
	FILEDESC_SUNLOCK(efbuf->fdp);
	error = export_kinfo_to_sb(efbuf);
	FILEDESC_SLOCK(efbuf->fdp);
	return (error);
}

static int
export_vnode_to_sb(struct vnode *vp, int fd, int fflags,
    struct export_fd_buf *efbuf)
{
	int error;

	if (efbuf->remainder == 0)
		return (0);
	if (efbuf->pdp != NULL)
		PWDDESC_XUNLOCK(efbuf->pdp);
	export_vnode_to_kinfo(vp, fd, fflags, &efbuf->kif, efbuf->flags);
	error = export_kinfo_to_sb(efbuf);
	if (efbuf->pdp != NULL)
		PWDDESC_XLOCK(efbuf->pdp);
	return (error);
}

/*
 * Store a process file descriptor information to sbuf.
 *
 * Takes a locked proc as argument, and returns with the proc unlocked.
 */
int
kern_proc_filedesc_out(struct proc *p,  struct sbuf *sb, ssize_t maxlen,
    int flags)
{
	struct file *fp;
	struct filedesc *fdp;
	struct pwddesc *pdp;
	struct export_fd_buf *efbuf;
	struct vnode *cttyvp, *textvp, *tracevp;
	struct pwd *pwd;
	int error, i, lastfile;
	cap_rights_t rights;

	PROC_LOCK_ASSERT(p, MA_OWNED);

	/* ktrace vnode */
	tracevp = p->p_tracevp;
	if (tracevp != NULL)
		vrefact(tracevp);
	/* text vnode */
	textvp = p->p_textvp;
	if (textvp != NULL)
		vrefact(textvp);
	/* Controlling tty. */
	cttyvp = NULL;
	if (p->p_pgrp != NULL && p->p_pgrp->pg_session != NULL) {
		cttyvp = p->p_pgrp->pg_session->s_ttyvp;
		if (cttyvp != NULL)
			vrefact(cttyvp);
	}
	fdp = fdhold(p);
	pdp = pdhold(p);
	PROC_UNLOCK(p);
	efbuf = malloc(sizeof(*efbuf), M_TEMP, M_WAITOK);
	efbuf->fdp = NULL;
	efbuf->pdp = NULL;
	efbuf->sb = sb;
	efbuf->remainder = maxlen;
	efbuf->flags = flags;
	if (tracevp != NULL)
		export_vnode_to_sb(tracevp, KF_FD_TYPE_TRACE, FREAD | FWRITE,
		    efbuf);
	if (textvp != NULL)
		export_vnode_to_sb(textvp, KF_FD_TYPE_TEXT, FREAD, efbuf);
	if (cttyvp != NULL)
		export_vnode_to_sb(cttyvp, KF_FD_TYPE_CTTY, FREAD | FWRITE,
		    efbuf);
	error = 0;
	if (pdp == NULL || fdp == NULL)
		goto fail;
	efbuf->fdp = fdp;
	efbuf->pdp = pdp;
	PWDDESC_XLOCK(pdp);
	pwd = pwd_hold_pwddesc(pdp);
	if (pwd != NULL) {
		/* working directory */
		if (pwd->pwd_cdir != NULL) {
			vrefact(pwd->pwd_cdir);
			export_vnode_to_sb(pwd->pwd_cdir, KF_FD_TYPE_CWD, FREAD, efbuf);
		}
		/* root directory */
		if (pwd->pwd_rdir != NULL) {
			vrefact(pwd->pwd_rdir);
			export_vnode_to_sb(pwd->pwd_rdir, KF_FD_TYPE_ROOT, FREAD, efbuf);
		}
		/* jail directory */
		if (pwd->pwd_jdir != NULL) {
			vrefact(pwd->pwd_jdir);
			export_vnode_to_sb(pwd->pwd_jdir, KF_FD_TYPE_JAIL, FREAD, efbuf);
		}
	}
	PWDDESC_XUNLOCK(pdp);
	if (pwd != NULL)
		pwd_drop(pwd);
	FILEDESC_SLOCK(fdp);
	lastfile = fdlastfile(fdp);
	for (i = 0; fdp->fd_refcnt > 0 && i <= lastfile; i++) {
		if ((fp = fdp->fd_ofiles[i].fde_file) == NULL)
			continue;
#ifdef CAPABILITIES
		rights = *cap_rights(fdp, i);
#else /* !CAPABILITIES */
		rights = cap_no_rights;
#endif
		/*
		 * Create sysctl entry.  It is OK to drop the filedesc
		 * lock inside of export_file_to_sb() as we will
		 * re-validate and re-evaluate its properties when the
		 * loop continues.
		 */
		error = export_file_to_sb(fp, i, &rights, efbuf);
		if (error != 0 || efbuf->remainder == 0)
			break;
	}
	FILEDESC_SUNLOCK(fdp);
fail:
	if (fdp != NULL)
		fddrop(fdp);
	if (pdp != NULL)
		pddrop(pdp);
	free(efbuf, M_TEMP);
	return (error);
}

#define FILEDESC_SBUF_SIZE	(sizeof(struct kinfo_file) * 5)

/*
 * Get per-process file descriptors for use by procstat(1), et al.
 */
static int
sysctl_kern_proc_filedesc(SYSCTL_HANDLER_ARGS)
{
	struct sbuf sb;
	struct proc *p;
	ssize_t maxlen;
	int error, error2, *name;

	name = (int *)arg1;

	sbuf_new_for_sysctl(&sb, NULL, FILEDESC_SBUF_SIZE, req);
	sbuf_clear_flags(&sb, SBUF_INCLUDENUL);
	error = pget((pid_t)name[0], PGET_CANDEBUG | PGET_NOTWEXIT, &p);
	if (error != 0) {
		sbuf_delete(&sb);
		return (error);
	}
	maxlen = req->oldptr != NULL ? req->oldlen : -1;
	error = kern_proc_filedesc_out(p, &sb, maxlen,
	    KERN_FILEDESC_PACK_KINFO);
	error2 = sbuf_finish(&sb);
	sbuf_delete(&sb);
	return (error != 0 ? error : error2);
}

#ifdef COMPAT_FREEBSD7
#ifdef KINFO_OFILE_SIZE
CTASSERT(sizeof(struct kinfo_ofile) == KINFO_OFILE_SIZE);
#endif

static void
kinfo_to_okinfo(struct kinfo_file *kif, struct kinfo_ofile *okif)
{

	okif->kf_structsize = sizeof(*okif);
	okif->kf_type = kif->kf_type;
	okif->kf_fd = kif->kf_fd;
	okif->kf_ref_count = kif->kf_ref_count;
	okif->kf_flags = kif->kf_flags & (KF_FLAG_READ | KF_FLAG_WRITE |
	    KF_FLAG_APPEND | KF_FLAG_ASYNC | KF_FLAG_FSYNC | KF_FLAG_NONBLOCK |
	    KF_FLAG_DIRECT | KF_FLAG_HASLOCK);
	okif->kf_offset = kif->kf_offset;
	if (kif->kf_type == KF_TYPE_VNODE)
		okif->kf_vnode_type = kif->kf_un.kf_file.kf_file_type;
	else
		okif->kf_vnode_type = KF_VTYPE_VNON;
	strlcpy(okif->kf_path, kif->kf_path, sizeof(okif->kf_path));
	if (kif->kf_type == KF_TYPE_SOCKET) {
		okif->kf_sock_domain = kif->kf_un.kf_sock.kf_sock_domain0;
		okif->kf_sock_type = kif->kf_un.kf_sock.kf_sock_type0;
		okif->kf_sock_protocol = kif->kf_un.kf_sock.kf_sock_protocol0;
		okif->kf_sa_local = kif->kf_un.kf_sock.kf_sa_local;
		okif->kf_sa_peer = kif->kf_un.kf_sock.kf_sa_peer;
	} else {
		okif->kf_sa_local.ss_family = AF_UNSPEC;
		okif->kf_sa_peer.ss_family = AF_UNSPEC;
	}
}

static int
export_vnode_for_osysctl(struct vnode *vp, int type, struct kinfo_file *kif,
    struct kinfo_ofile *okif, struct pwddesc *pdp, struct sysctl_req *req)
{
	int error;

	vrefact(vp);
	PWDDESC_XUNLOCK(pdp);
	export_vnode_to_kinfo(vp, type, 0, kif, KERN_FILEDESC_PACK_KINFO);
	kinfo_to_okinfo(kif, okif);
	error = SYSCTL_OUT(req, okif, sizeof(*okif));
	PWDDESC_XLOCK(pdp);
	return (error);
}

/*
 * Get per-process file descriptors for use by procstat(1), et al.
 */
static int
sysctl_kern_proc_ofiledesc(SYSCTL_HANDLER_ARGS)
{
	struct kinfo_ofile *okif;
	struct kinfo_file *kif;
	struct filedesc *fdp;
	struct pwddesc *pdp;
	struct pwd *pwd;
	int error, i, lastfile, *name;
	struct file *fp;
	struct proc *p;

	name = (int *)arg1;
	error = pget((pid_t)name[0], PGET_CANDEBUG | PGET_NOTWEXIT, &p);
	if (error != 0)
		return (error);
	fdp = fdhold(p);
	if (fdp != NULL)
		pdp = pdhold(p);
	PROC_UNLOCK(p);
	if (fdp == NULL || pdp == NULL) {
		if (fdp != NULL)
			fddrop(fdp);
		return (ENOENT);
	}
	kif = malloc(sizeof(*kif), M_TEMP, M_WAITOK);
	okif = malloc(sizeof(*okif), M_TEMP, M_WAITOK);
	PWDDESC_XLOCK(pdp);
	pwd = pwd_hold_pwddesc(pdp);
	if (pwd != NULL) {
		if (pwd->pwd_cdir != NULL)
			export_vnode_for_osysctl(pwd->pwd_cdir, KF_FD_TYPE_CWD, kif,
			    okif, pdp, req);
		if (pwd->pwd_rdir != NULL)
			export_vnode_for_osysctl(pwd->pwd_rdir, KF_FD_TYPE_ROOT, kif,
			    okif, pdp, req);
		if (pwd->pwd_jdir != NULL)
			export_vnode_for_osysctl(pwd->pwd_jdir, KF_FD_TYPE_JAIL, kif,
			    okif, pdp, req);
	}
	PWDDESC_XUNLOCK(pdp);
	if (pwd != NULL)
		pwd_drop(pwd);
	FILEDESC_SLOCK(fdp);
	lastfile = fdlastfile(fdp);
	for (i = 0; fdp->fd_refcnt > 0 && i <= lastfile; i++) {
		if ((fp = fdp->fd_ofiles[i].fde_file) == NULL)
			continue;
		export_file_to_kinfo(fp, i, NULL, kif, fdp,
		    KERN_FILEDESC_PACK_KINFO);
		FILEDESC_SUNLOCK(fdp);
		kinfo_to_okinfo(kif, okif);
		error = SYSCTL_OUT(req, okif, sizeof(*okif));
		FILEDESC_SLOCK(fdp);
		if (error)
			break;
	}
	FILEDESC_SUNLOCK(fdp);
	fddrop(fdp);
	pddrop(pdp);
	free(kif, M_TEMP);
	free(okif, M_TEMP);
	return (0);
}

static SYSCTL_NODE(_kern_proc, KERN_PROC_OFILEDESC, ofiledesc,
    CTLFLAG_RD|CTLFLAG_MPSAFE, sysctl_kern_proc_ofiledesc,
    "Process ofiledesc entries");
#endif	/* COMPAT_FREEBSD7 */

int
vntype_to_kinfo(int vtype)
{
	struct {
		int	vtype;
		int	kf_vtype;
	} vtypes_table[] = {
		{ VBAD, KF_VTYPE_VBAD },
		{ VBLK, KF_VTYPE_VBLK },
		{ VCHR, KF_VTYPE_VCHR },
		{ VDIR, KF_VTYPE_VDIR },
		{ VFIFO, KF_VTYPE_VFIFO },
		{ VLNK, KF_VTYPE_VLNK },
		{ VNON, KF_VTYPE_VNON },
		{ VREG, KF_VTYPE_VREG },
		{ VSOCK, KF_VTYPE_VSOCK }
	};
	unsigned int i;

	/*
	 * Perform vtype translation.
	 */
	for (i = 0; i < nitems(vtypes_table); i++)
		if (vtypes_table[i].vtype == vtype)
			return (vtypes_table[i].kf_vtype);

	return (KF_VTYPE_UNKNOWN);
}

static SYSCTL_NODE(_kern_proc, KERN_PROC_FILEDESC, filedesc,
    CTLFLAG_RD|CTLFLAG_MPSAFE, sysctl_kern_proc_filedesc,
    "Process filedesc entries");

/*
 * Store a process current working directory information to sbuf.
 *
 * Takes a locked proc as argument, and returns with the proc unlocked.
 */
int
kern_proc_cwd_out(struct proc *p,  struct sbuf *sb, ssize_t maxlen)
{
	struct pwddesc *pdp;
	struct pwd *pwd;
	struct export_fd_buf *efbuf;
	struct vnode *cdir;
	int error;

	PROC_LOCK_ASSERT(p, MA_OWNED);

	pdp = pdhold(p);
	PROC_UNLOCK(p);
	if (pdp == NULL)
		return (EINVAL);

	efbuf = malloc(sizeof(*efbuf), M_TEMP, M_WAITOK);
	efbuf->pdp = pdp;
	efbuf->sb = sb;
	efbuf->remainder = maxlen;

	PWDDESC_XLOCK(pdp);
	pwd = PWDDESC_XLOCKED_LOAD_PWD(pdp);
	cdir = pwd->pwd_cdir;
	if (cdir == NULL) {
		error = EINVAL;
	} else {
		vrefact(cdir);
		error = export_vnode_to_sb(cdir, KF_FD_TYPE_CWD, FREAD, efbuf);
	}
	PWDDESC_XUNLOCK(pdp);
	pddrop(pdp);
	free(efbuf, M_TEMP);
	return (error);
}

/*
 * Get per-process current working directory.
 */
static int
sysctl_kern_proc_cwd(SYSCTL_HANDLER_ARGS)
{
	struct sbuf sb;
	struct proc *p;
	ssize_t maxlen;
	int error, error2, *name;

	name = (int *)arg1;

	sbuf_new_for_sysctl(&sb, NULL, sizeof(struct kinfo_file), req);
	sbuf_clear_flags(&sb, SBUF_INCLUDENUL);
	error = pget((pid_t)name[0], PGET_CANDEBUG | PGET_NOTWEXIT, &p);
	if (error != 0) {
		sbuf_delete(&sb);
		return (error);
	}
	maxlen = req->oldptr != NULL ? req->oldlen : -1;
	error = kern_proc_cwd_out(p, &sb, maxlen);
	error2 = sbuf_finish(&sb);
	sbuf_delete(&sb);
	return (error != 0 ? error : error2);
}

static SYSCTL_NODE(_kern_proc, KERN_PROC_CWD, cwd, CTLFLAG_RD|CTLFLAG_MPSAFE,
    sysctl_kern_proc_cwd, "Process current working directory");

#ifdef DDB
/*
 * For the purposes of debugging, generate a human-readable string for the
 * file type.
 */
static const char *
file_type_to_name(short type)
{

	switch (type) {
	case 0:
		return ("zero");
	case DTYPE_VNODE:
		return ("vnode");
	case DTYPE_SOCKET:
		return ("socket");
	case DTYPE_PIPE:
		return ("pipe");
	case DTYPE_FIFO:
		return ("fifo");
	case DTYPE_KQUEUE:
		return ("kqueue");
	case DTYPE_CRYPTO:
		return ("crypto");
	case DTYPE_MQUEUE:
		return ("mqueue");
	case DTYPE_SHM:
		return ("shm");
	case DTYPE_SEM:
		return ("ksem");
	case DTYPE_PTS:
		return ("pts");
	case DTYPE_DEV:
		return ("dev");
	case DTYPE_PROCDESC:
		return ("proc");
	case DTYPE_LINUXEFD:
		return ("levent");
	case DTYPE_LINUXTFD:
		return ("ltimer");
	default:
		return ("unkn");
	}
}

/*
 * For the purposes of debugging, identify a process (if any, perhaps one of
 * many) that references the passed file in its file descriptor array. Return
 * NULL if none.
 */
static struct proc *
file_to_first_proc(struct file *fp)
{
	struct filedesc *fdp;
	struct proc *p;
	int n;

	FOREACH_PROC_IN_SYSTEM(p) {
		if (p->p_state == PRS_NEW)
			continue;
		fdp = p->p_fd;
		if (fdp == NULL)
			continue;
		for (n = 0; n < fdp->fd_nfiles; n++) {
			if (fp == fdp->fd_ofiles[n].fde_file)
				return (p);
		}
	}
	return (NULL);
}

static void
db_print_file(struct file *fp, int header)
{
#define XPTRWIDTH ((int)howmany(sizeof(void *) * NBBY, 4))
	struct proc *p;

	if (header)
		db_printf("%*s %6s %*s %8s %4s %5s %6s %*s %5s %s\n",
		    XPTRWIDTH, "File", "Type", XPTRWIDTH, "Data", "Flag",
		    "GCFl", "Count", "MCount", XPTRWIDTH, "Vnode", "FPID",
		    "FCmd");
	p = file_to_first_proc(fp);
	db_printf("%*p %6s %*p %08x %04x %5d %6d %*p %5d %s\n", XPTRWIDTH,
	    fp, file_type_to_name(fp->f_type), XPTRWIDTH, fp->f_data,
	    fp->f_flag, 0, refcount_load(&fp->f_count), 0, XPTRWIDTH, fp->f_vnode,
	    p != NULL ? p->p_pid : -1, p != NULL ? p->p_comm : "-");

#undef XPTRWIDTH
}

DB_SHOW_COMMAND(file, db_show_file)
{
	struct file *fp;

	if (!have_addr) {
		db_printf("usage: show file <addr>\n");
		return;
	}
<<<<<<< HEAD
	fp = DB_DATA_PTR(addr, sizeof(*fp));
=======
	fp = DB_DATA_PTR(addr, struct file);
>>>>>>> 5714f9f7
	db_print_file(fp, 1);
}

DB_SHOW_COMMAND(files, db_show_files)
{
	struct filedesc *fdp;
	struct file *fp;
	struct proc *p;
	int header;
	int n;

	header = 1;
	FOREACH_PROC_IN_SYSTEM(p) {
		if (p->p_state == PRS_NEW)
			continue;
		if ((fdp = p->p_fd) == NULL)
			continue;
		for (n = 0; n < fdp->fd_nfiles; ++n) {
			if ((fp = fdp->fd_ofiles[n].fde_file) == NULL)
				continue;
			db_print_file(fp, header);
			header = 0;
		}
	}
}
#endif

SYSCTL_INT(_kern, KERN_MAXFILESPERPROC, maxfilesperproc, CTLFLAG_RW,
    &maxfilesperproc, 0, "Maximum files allowed open per process");

SYSCTL_INT(_kern, KERN_MAXFILES, maxfiles, CTLFLAG_RW,
    &maxfiles, 0, "Maximum number of files");

SYSCTL_INT(_kern, OID_AUTO, openfiles, CTLFLAG_RD,
    &openfiles, 0, "System-wide number of open files");

/* ARGSUSED*/
static void
filelistinit(void *dummy)
{

	file_zone = uma_zcreate("Files", sizeof(struct file), NULL, NULL,
	    NULL, NULL, UMA_ALIGN_PTR, UMA_ZONE_NOFREE);
	filedesc0_zone = uma_zcreate("filedesc0", sizeof(struct filedesc0),
	    NULL, NULL, NULL, NULL, UMA_ALIGN_PTR, 0);
	pwd_zone = uma_zcreate("PWD", sizeof(struct pwd), NULL, NULL,
	    NULL, NULL, UMA_ALIGN_PTR, UMA_ZONE_SMR);
	/*
	 * XXXMJG this is a temporary hack due to boot ordering issues against
	 * the vnode zone.
	 */
	vfs_smr = uma_zone_get_smr(pwd_zone);
	mtx_init(&sigio_lock, "sigio lock", NULL, MTX_DEF);
}
SYSINIT(select, SI_SUB_LOCK, SI_ORDER_FIRST, filelistinit, NULL);

/*-------------------------------------------------------------------*/

static int
badfo_readwrite(struct file *fp, struct uio *uio, struct ucred *active_cred,
    int flags, struct thread *td)
{

	return (EBADF);
}

static int
badfo_truncate(struct file *fp, off_t length, struct ucred *active_cred,
    struct thread *td)
{

	return (EINVAL);
}

static int
badfo_ioctl(struct file *fp, u_long com, void *data, struct ucred *active_cred,
    struct thread *td)
{

	return (EBADF);
}

static int
badfo_poll(struct file *fp, int events, struct ucred *active_cred,
    struct thread *td)
{

	return (0);
}

static int
badfo_kqfilter(struct file *fp, struct knote *kn)
{

	return (EBADF);
}

static int
badfo_stat(struct file *fp, struct stat *sb, struct ucred *active_cred,
    struct thread *td)
{

	return (EBADF);
}

static int
badfo_close(struct file *fp, struct thread *td)
{

	return (0);
}

static int
badfo_chmod(struct file *fp, mode_t mode, struct ucred *active_cred,
    struct thread *td)
{

	return (EBADF);
}

static int
badfo_chown(struct file *fp, uid_t uid, gid_t gid, struct ucred *active_cred,
    struct thread *td)
{

	return (EBADF);
}

static int
badfo_sendfile(struct file *fp, int sockfd, struct uio *hdr_uio,
    struct uio *trl_uio, off_t offset, size_t nbytes, off_t *sent, int flags,
    struct thread *td)
{

	return (EBADF);
}

static int
badfo_fill_kinfo(struct file *fp, struct kinfo_file *kif, struct filedesc *fdp)
{

	return (0);
}

struct fileops badfileops = {
	.fo_read = badfo_readwrite,
	.fo_write = badfo_readwrite,
	.fo_truncate = badfo_truncate,
	.fo_ioctl = badfo_ioctl,
	.fo_poll = badfo_poll,
	.fo_kqfilter = badfo_kqfilter,
	.fo_stat = badfo_stat,
	.fo_close = badfo_close,
	.fo_chmod = badfo_chmod,
	.fo_chown = badfo_chown,
	.fo_sendfile = badfo_sendfile,
	.fo_fill_kinfo = badfo_fill_kinfo,
};

int
invfo_rdwr(struct file *fp, struct uio *uio, struct ucred *active_cred,
    int flags, struct thread *td)
{

	return (EOPNOTSUPP);
}

int
invfo_truncate(struct file *fp, off_t length, struct ucred *active_cred,
    struct thread *td)
{

	return (EINVAL);
}

int
invfo_ioctl(struct file *fp, u_long com, void *data,
    struct ucred *active_cred, struct thread *td)
{

	return (ENOTTY);
}

int
invfo_poll(struct file *fp, int events, struct ucred *active_cred,
    struct thread *td)
{

	return (poll_no_poll(events));
}

int
invfo_kqfilter(struct file *fp, struct knote *kn)
{

	return (EINVAL);
}

int
invfo_chmod(struct file *fp, mode_t mode, struct ucred *active_cred,
    struct thread *td)
{

	return (EINVAL);
}

int
invfo_chown(struct file *fp, uid_t uid, gid_t gid, struct ucred *active_cred,
    struct thread *td)
{

	return (EINVAL);
}

int
invfo_sendfile(struct file *fp, int sockfd, struct uio *hdr_uio,
    struct uio *trl_uio, off_t offset, size_t nbytes, off_t *sent, int flags,
    struct thread *td)
{

	return (EINVAL);
}

/*-------------------------------------------------------------------*/

/*
 * File Descriptor pseudo-device driver (/dev/fd/).
 *
 * Opening minor device N dup()s the file (if any) connected to file
 * descriptor N belonging to the calling process.  Note that this driver
 * consists of only the ``open()'' routine, because all subsequent
 * references to this file will be direct to the other driver.
 *
 * XXX: we could give this one a cloning event handler if necessary.
 */

/* ARGSUSED */
static int
fdopen(struct cdev *dev, int mode, int type, struct thread *td)
{

	/*
	 * XXX Kludge: set curthread->td_dupfd to contain the value of the
	 * the file descriptor being sought for duplication. The error
	 * return ensures that the vnode for this device will be released
	 * by vn_open. Open will detect this special error and take the
	 * actions in dupfdopen below. Other callers of vn_open or VOP_OPEN
	 * will simply report the error.
	 */
	td->td_dupfd = dev2unit(dev);
	return (ENODEV);
}

static struct cdevsw fildesc_cdevsw = {
	.d_version =	D_VERSION,
	.d_open =	fdopen,
	.d_name =	"FD",
};

static void
fildesc_drvinit(void *unused)
{
	struct cdev *dev;

	dev = make_dev_credf(MAKEDEV_ETERNAL, &fildesc_cdevsw, 0, NULL,
	    UID_ROOT, GID_WHEEL, 0666, "fd/0");
	make_dev_alias(dev, "stdin");
	dev = make_dev_credf(MAKEDEV_ETERNAL, &fildesc_cdevsw, 1, NULL,
	    UID_ROOT, GID_WHEEL, 0666, "fd/1");
	make_dev_alias(dev, "stdout");
	dev = make_dev_credf(MAKEDEV_ETERNAL, &fildesc_cdevsw, 2, NULL,
	    UID_ROOT, GID_WHEEL, 0666, "fd/2");
	make_dev_alias(dev, "stderr");
}

SYSINIT(fildescdev, SI_SUB_DRIVERS, SI_ORDER_MIDDLE, fildesc_drvinit, NULL);
// CHERI CHANGES START
// {
//   "updated": 20200706,
//   "target_type": "kernel",
//   "changes": [
//     "user_capabilities"
//   ],
//   "changes_purecap": [
<<<<<<< HEAD
//     "subobject_bounds",
=======
>>>>>>> 5714f9f7
//     "kdb"
//   ]
// }
// CHERI CHANGES END<|MERGE_RESOLUTION|>--- conflicted
+++ resolved
@@ -4635,11 +4635,7 @@
 		db_printf("usage: show file <addr>\n");
 		return;
 	}
-<<<<<<< HEAD
-	fp = DB_DATA_PTR(addr, sizeof(*fp));
-=======
 	fp = DB_DATA_PTR(addr, struct file);
->>>>>>> 5714f9f7
 	db_print_file(fp, 1);
 }
 
@@ -4924,10 +4920,7 @@
 //     "user_capabilities"
 //   ],
 //   "changes_purecap": [
-<<<<<<< HEAD
 //     "subobject_bounds",
-=======
->>>>>>> 5714f9f7
 //     "kdb"
 //   ]
 // }
