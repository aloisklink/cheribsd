/*-
 * SPDX-License-Identifier: BSD-4-Clause
 *
 * Copyright (C) 1994, David Greenman
 * Copyright (c) 1990, 1993
 *	The Regents of the University of California.  All rights reserved.
 * Copyright (c) 2007 The FreeBSD Foundation
 *
 * This code is derived from software contributed to Berkeley by
 * the University of Utah, and William Jolitz.
 *
 * Portions of this software were developed by A. Joseph Koshy under
 * sponsorship from the FreeBSD Foundation and Google, Inc.
 *
 * Redistribution and use in source and binary forms, with or without
 * modification, are permitted provided that the following conditions
 * are met:
 * 1. Redistributions of source code must retain the above copyright
 *    notice, this list of conditions and the following disclaimer.
 * 2. Redistributions in binary form must reproduce the above copyright
 *    notice, this list of conditions and the following disclaimer in the
 *    documentation and/or other materials provided with the distribution.
 * 3. All advertising materials mentioning features or use of this software
 *    must display the following acknowledgement:
 *	This product includes software developed by the University of
 *	California, Berkeley and its contributors.
 * 4. Neither the name of the University nor the names of its contributors
 *    may be used to endorse or promote products derived from this software
 *    without specific prior written permission.
 *
 * THIS SOFTWARE IS PROVIDED BY THE REGENTS AND CONTRIBUTORS ``AS IS'' AND
 * ANY EXPRESS OR IMPLIED WARRANTIES, INCLUDING, BUT NOT LIMITED TO, THE
 * IMPLIED WARRANTIES OF MERCHANTABILITY AND FITNESS FOR A PARTICULAR PURPOSE
 * ARE DISCLAIMED.  IN NO EVENT SHALL THE REGENTS OR CONTRIBUTORS BE LIABLE
 * FOR ANY DIRECT, INDIRECT, INCIDENTAL, SPECIAL, EXEMPLARY, OR CONSEQUENTIAL
 * DAMAGES (INCLUDING, BUT NOT LIMITED TO, PROCUREMENT OF SUBSTITUTE GOODS
 * OR SERVICES; LOSS OF USE, DATA, OR PROFITS; OR BUSINESS INTERRUPTION)
 * HOWEVER CAUSED AND ON ANY THEORY OF LIABILITY, WHETHER IN CONTRACT, STRICT
 * LIABILITY, OR TORT (INCLUDING NEGLIGENCE OR OTHERWISE) ARISING IN ANY WAY
 * OUT OF THE USE OF THIS SOFTWARE, EVEN IF ADVISED OF THE POSSIBILITY OF
 * SUCH DAMAGE.
 *
 *	from: @(#)trap.c	7.4 (Berkeley) 5/13/91
 */

#include <sys/cdefs.h>
__FBSDID("$FreeBSD$");

#include "opt_hwpmc_hooks.h"
#include "opt_ktrace.h"
#include "opt_sched.h"

#include <sys/param.h>
#include <sys/bus.h>
#include <sys/capsicum.h>
#include <sys/kernel.h>
#include <sys/lock.h>
#include <sys/mutex.h>
#include <sys/pmckern.h>
#include <sys/proc.h>
#include <sys/ktr.h>
#include <sys/pioctl.h>
#include <sys/ptrace.h>
#include <sys/racct.h>
#include <sys/resourcevar.h>
#include <sys/sched.h>
#include <sys/signalvar.h>
#include <sys/syscall.h>
#include <sys/syscallsubr.h>
#include <sys/sysent.h>
#include <sys/systm.h>
#include <sys/vmmeter.h>
#ifdef KTRACE
#include <sys/uio.h>
#include <sys/ktrace.h>
#endif
#include <security/audit/audit.h>

#include <machine/cpu.h>

#ifdef VIMAGE
#include <net/vnet.h>
#endif

#ifdef	HWPMC_HOOKS
#include <sys/pmckern.h>
#endif

#include <security/mac/mac_framework.h>

void (*softdep_ast_cleanup)(struct thread *);

/*
 * Define the code needed before returning to user mode, for trap and
 * syscall.
 */
void
userret(struct thread *td, struct trapframe *frame)
{
	struct proc *p = td->td_proc;

	CTR3(KTR_SYSC, "userret: thread %p (pid %d, %s)", td, p->p_pid,
            td->td_name);
	KASSERT((p->p_flag & P_WEXIT) == 0,
	    ("Exiting process returns to usermode"));
#ifdef DIAGNOSTIC
	/*
	 * Check that we called signotify() enough.  For
	 * multi-threaded processes, where signal distribution might
	 * change due to other threads changing sigmask, the check is
	 * racy and cannot be performed reliably.
	 * If current process is vfork child, indicated by P_PPWAIT, then
	 * issignal() ignores stops, so we block the check to avoid
	 * classifying pending signals.
	 */
	if (p->p_numthreads == 1) {
		PROC_LOCK(p);
		thread_lock(td);
		if ((p->p_flag & P_PPWAIT) == 0 &&
		    (td->td_pflags & TDP_SIGFASTBLOCK) == 0) {
			if (SIGPENDING(td) && (td->td_flags &
			    (TDF_NEEDSIGCHK | TDF_ASTPENDING)) !=
			    (TDF_NEEDSIGCHK | TDF_ASTPENDING)) {
				thread_unlock(td);
				panic(
	"failed to set signal flags for ast p %p td %p fl %x",
				    p, td, td->td_flags);
			}
		}
		thread_unlock(td);
		PROC_UNLOCK(p);
	}
#endif
#ifdef KTRACE
	KTRUSERRET(td);
#endif

	td_softdep_cleanup(td);
	MPASS(td->td_su == NULL);

	/*
	 * If this thread tickled GEOM, we need to wait for the giggling to
	 * stop before we return to userland
	 */
	if (__predict_false(td->td_pflags & TDP_GEOM))
		g_waitidle();

	/*
	 * Charge system time if profiling.
	 */
	if (__predict_false(p->p_flag & P_PROFIL))
		addupc_task(td, TRAPF_PC(frame), td->td_pticks * psratio);

#ifdef HWPMC_HOOKS
	if (PMC_THREAD_HAS_SAMPLES(td))
		PMC_CALL_HOOK(td, PMC_FN_THR_USERRET, NULL);
#endif
	/*
	 * Let the scheduler adjust our priority etc.
	 */
	sched_userret(td);

	/*
	 * Check for misbehavior.
	 *
	 * In case there is a callchain tracing ongoing because of
	 * hwpmc(4), skip the scheduler pinning check.
	 * hwpmc(4) subsystem, infact, will collect callchain informations
	 * at ast() checkpoint, which is past userret().
	 */
	WITNESS_WARN(WARN_PANIC, NULL, "userret: returning");
	KASSERT(td->td_critnest == 0,
	    ("userret: Returning in a critical section"));
	KASSERT(td->td_locks == 0,
	    ("userret: Returning with %d locks held", td->td_locks));
	KASSERT(td->td_rw_rlocks == 0,
	    ("userret: Returning with %d rwlocks held in read mode",
	    td->td_rw_rlocks));
	KASSERT(td->td_sx_slocks == 0,
	    ("userret: Returning with %d sx locks held in shared mode",
	    td->td_sx_slocks));
	KASSERT(td->td_lk_slocks == 0,
	    ("userret: Returning with %d lockmanager locks held in shared mode",
	    td->td_lk_slocks));
	KASSERT((td->td_pflags & TDP_NOFAULTING) == 0,
	    ("userret: Returning with pagefaults disabled"));
	if (__predict_false(!THREAD_CAN_SLEEP())) {
#ifdef EPOCH_TRACE
		epoch_trace_list(curthread);
#endif
		KASSERT(1, ("userret: Returning with sleep disabled"));
	}
	KASSERT(td->td_pinned == 0 || (td->td_pflags & TDP_CALLCHAIN) != 0,
	    ("userret: Returning with with pinned thread"));
	KASSERT(td->td_vp_reserved == NULL,
	    ("userret: Returning with preallocated vnode"));
	KASSERT((td->td_flags & (TDF_SBDRY | TDF_SEINTR | TDF_SERESTART)) == 0,
	    ("userret: Returning with stop signals deferred"));
	KASSERT(td->td_su == NULL,
	    ("userret: Returning with SU cleanup request not handled"));
	KASSERT(td->td_vslock_sz == 0,
	    ("userret: Returning with vslock-wired space"));
#ifdef VIMAGE
	/* Unfortunately td_vnet_lpush needs VNET_DEBUG. */
	VNET_ASSERT(curvnet == NULL,
	    ("%s: Returning on td %p (pid %d, %s) with vnet %p set in %s",
	    __func__, td, p->p_pid, td->td_name, curvnet,
	    (td->td_vnet_lpush != NULL) ? td->td_vnet_lpush : "N/A"));
#endif
#ifdef RACCT
	if (__predict_false(racct_enable && p->p_throttled != 0))
		racct_proc_throttled(p);
#endif
}

/*
 * Process an asynchronous software trap.
 * This is relatively easy.
 * This function will return with preemption disabled.
 */
void
ast(struct trapframe *framep)
{
	struct thread *td;
	struct proc *p;
	int flags, sig;

	td = curthread;
	p = td->td_proc;

	CTR3(KTR_SYSC, "ast: thread %p (pid %d, %s)", td, p->p_pid,
            p->p_comm);
	KASSERT(TRAPF_USERMODE(framep), ("ast in kernel mode"));
	WITNESS_WARN(WARN_PANIC, NULL, "Returning to user mode");
	mtx_assert(&Giant, MA_NOTOWNED);
	THREAD_LOCK_ASSERT(td, MA_NOTOWNED);
	td->td_frame = framep;
	td->td_pticks = 0;

	/*
	 * This updates the td_flag's for the checks below in one
	 * "atomic" operation with turning off the astpending flag.
	 * If another AST is triggered while we are handling the
	 * AST's saved in flags, the astpending flag will be set and
	 * ast() will be called again.
	 */
	thread_lock(td);
	flags = td->td_flags;
	td->td_flags &= ~(TDF_ASTPENDING | TDF_NEEDSIGCHK | TDF_NEEDSUSPCHK |
	    TDF_NEEDRESCHED | TDF_ALRMPEND | TDF_PROFPEND | TDF_MACPEND);
	thread_unlock(td);
	VM_CNT_INC(v_trap);

	if (td->td_cowgen != p->p_cowgen)
		thread_cow_update(td);
	if (td->td_pflags & TDP_OWEUPC && p->p_flag & P_PROFIL) {
		addupc_task(td, td->td_profil_addr, td->td_profil_ticks);
		td->td_profil_ticks = 0;
		td->td_pflags &= ~TDP_OWEUPC;
	}
#ifdef HWPMC_HOOKS
	/* Handle Software PMC callchain capture. */
	if (PMC_IS_PENDING_CALLCHAIN(td))
		PMC_CALL_HOOK_UNLOCKED(td, PMC_FN_USER_CALLCHAIN_SOFT, (void *) framep);
#endif
	if (flags & TDF_ALRMPEND) {
		PROC_LOCK(p);
		kern_psignal(p, SIGVTALRM);
		PROC_UNLOCK(p);
	}
	if (flags & TDF_PROFPEND) {
		PROC_LOCK(p);
		kern_psignal(p, SIGPROF);
		PROC_UNLOCK(p);
	}
#ifdef MAC
	if (flags & TDF_MACPEND)
		mac_thread_userret(td);
#endif
	if (flags & TDF_NEEDRESCHED) {
#ifdef KTRACE
		if (KTRPOINT(td, KTR_CSW))
			ktrcsw(1, 1, __func__);
#endif
		thread_lock(td);
		sched_prio(td, td->td_user_pri);
		mi_switch(SW_INVOL | SWT_NEEDRESCHED);
#ifdef KTRACE
		if (KTRPOINT(td, KTR_CSW))
			ktrcsw(0, 1, __func__);
#endif
	}

#ifdef DIAGNOSTIC
	if (p->p_numthreads == 1 && (flags & TDF_NEEDSIGCHK) == 0) {
		PROC_LOCK(p);
		thread_lock(td);
		/*
		 * Note that TDF_NEEDSIGCHK should be re-read from
		 * td_flags, since signal might have been delivered
		 * after we cleared td_flags above.  This is one of
		 * the reason for looping check for AST condition.
		 * See comment in userret() about P_PPWAIT.
		 */
		if ((p->p_flag & P_PPWAIT) == 0 &&
		    (td->td_pflags & TDP_SIGFASTBLOCK) == 0) {
			if (SIGPENDING(td) && (td->td_flags &
			    (TDF_NEEDSIGCHK | TDF_ASTPENDING)) !=
			    (TDF_NEEDSIGCHK | TDF_ASTPENDING)) {
				thread_unlock(td); /* fix dumps */
				panic(
	"failed2 to set signal flags for ast p %p td %p fl %x %x",
				    p, td, flags, td->td_flags);
			}
		}
		thread_unlock(td);
		PROC_UNLOCK(p);
	}
#endif

	/*
	 * Check for signals. Unlocked reads of p_pendingcnt or
	 * p_siglist might cause process-directed signal to be handled
	 * later.
	 */
	if (flags & TDF_NEEDSIGCHK || p->p_pendingcnt > 0 ||
	    !SIGISEMPTY(p->p_siglist)) {
		sigfastblock_fetch(td);
		PROC_LOCK(p);
		mtx_lock(&p->p_sigacts->ps_mtx);
		if ((td->td_pflags & TDP_SIGFASTBLOCK) != 0 &&
		    td->td_sigblock_val != 0) {
			sigfastblock_setpend(td);
			reschedule_signals(p, fastblock_mask,
			    SIGPROCMASK_PS_LOCKED | SIGPROCMASK_FASTBLK);
		} else {
			while ((sig = cursig(td)) != 0) {
				KASSERT(sig >= 0, ("sig %d", sig));
				postsig(sig);
			}
		}
		mtx_unlock(&p->p_sigacts->ps_mtx);
		PROC_UNLOCK(p);
	}

	/*
	 * Handle deferred update of the fast sigblock value, after
	 * the postsig() loop was performed.
	 */
<<<<<<< HEAD
	if (td->td_pflags & TDP_SIGFASTPENDING) {
		td->td_pflags &= ~TDP_SIGFASTPENDING;
		res = fueword32_c(td->td_sigblock_ptr, &oldval);
		if (res == -1) {
			fetch_sigfastblock_failed(td, false);
		} else {
			for (;;) {
				oldval |= SIGFASTBLOCK_PEND;
				res = casueword32_c(td->td_sigblock_ptr, oldval,
				    &oldval, oldval | SIGFASTBLOCK_PEND);
				if (res == -1) {
					fetch_sigfastblock_failed(td, true);
					break;
				}
				if (res == 0) {
					td->td_sigblock_val = oldval &
					    ~SIGFASTBLOCK_FLAGS;
					break;
				}
				MPASS(res == 1);
				res = thread_check_susp(td, false);
				if (res != 0)
					break;
			}
		}
	}
=======
	if (td->td_pflags & TDP_SIGFASTPENDING)
		sigfastblock_setpend(td);
>>>>>>> 58f9982a

	/*
	 * We need to check to see if we have to exit or wait due to a
	 * single threading requirement or some other STOP condition.
	 */
	if (flags & TDF_NEEDSUSPCHK) {
		PROC_LOCK(p);
		thread_suspend_check(0);
		PROC_UNLOCK(p);
	}

	if (td->td_pflags & TDP_OLDMASK) {
		td->td_pflags &= ~TDP_OLDMASK;
		kern_sigprocmask(td, SIG_SETMASK, &td->td_oldsigmask, NULL, 0);
	}

	userret(td, framep);
}

const char *
syscallname(struct proc *p, u_int code)
{
	static const char unknown[] = "unknown";
	struct sysentvec *sv;

	sv = p->p_sysent;
	if (sv->sv_syscallnames == NULL || code >= sv->sv_size)
		return (unknown);
	return (sv->sv_syscallnames[code]);
}<|MERGE_RESOLUTION|>--- conflicted
+++ resolved
@@ -347,37 +347,8 @@
 	 * Handle deferred update of the fast sigblock value, after
 	 * the postsig() loop was performed.
 	 */
-<<<<<<< HEAD
-	if (td->td_pflags & TDP_SIGFASTPENDING) {
-		td->td_pflags &= ~TDP_SIGFASTPENDING;
-		res = fueword32_c(td->td_sigblock_ptr, &oldval);
-		if (res == -1) {
-			fetch_sigfastblock_failed(td, false);
-		} else {
-			for (;;) {
-				oldval |= SIGFASTBLOCK_PEND;
-				res = casueword32_c(td->td_sigblock_ptr, oldval,
-				    &oldval, oldval | SIGFASTBLOCK_PEND);
-				if (res == -1) {
-					fetch_sigfastblock_failed(td, true);
-					break;
-				}
-				if (res == 0) {
-					td->td_sigblock_val = oldval &
-					    ~SIGFASTBLOCK_FLAGS;
-					break;
-				}
-				MPASS(res == 1);
-				res = thread_check_susp(td, false);
-				if (res != 0)
-					break;
-			}
-		}
-	}
-=======
 	if (td->td_pflags & TDP_SIGFASTPENDING)
 		sigfastblock_setpend(td);
->>>>>>> 58f9982a
 
 	/*
 	 * We need to check to see if we have to exit or wait due to a
