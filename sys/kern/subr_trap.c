--- conflicted
+++ resolved
@@ -223,13 +223,8 @@
 {
 	struct thread *td, *peertd;
 	struct proc *p;
-<<<<<<< HEAD
 	bool borrowing;
-	int flags;
-	int sig;
-=======
 	int flags, sig;
->>>>>>> d06fe163
 
 	td = curthread;
 	p = td->td_proc;
@@ -341,17 +336,8 @@
 	 * p_siglist might cause process-directed signal to be handled
 	 * later.
 	 */
-<<<<<<< HEAD
 	if (!borrowing && (flags & TDF_NEEDSIGCHK || p->p_pendingcnt > 0 ||
 	    !SIGISEMPTY(p->p_siglist))) {
-		PROC_LOCK(p);
-		mtx_lock(&p->p_sigacts->ps_mtx);
-		while ((sig = cursig(td)) != 0) {
-			KASSERT(sig >= 0, ("sig %d", sig));
-			postsig(sig);
-=======
-	if (flags & TDF_NEEDSIGCHK || p->p_pendingcnt > 0 ||
-	    !SIGISEMPTY(p->p_siglist)) {
 		sigfastblock_fetch(td);
 		if ((td->td_pflags & TDP_SIGFASTBLOCK) != 0 &&
 		    td->td_sigblock_val != 0) {
@@ -369,7 +355,6 @@
 			}
 			mtx_unlock(&p->p_sigacts->ps_mtx);
 			PROC_UNLOCK(p);
->>>>>>> d06fe163
 		}
 	}
 
