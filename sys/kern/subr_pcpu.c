--- conflicted
+++ resolved
@@ -104,20 +104,7 @@
 	struct pcpu *pcpu;
 
 	pcpu = pcpu_find(cpuid);
-<<<<<<< HEAD
-#ifndef __CHERI_PURE_CAPABILITY__
-	pcpu->pc_dynamic = (uintptr_t)dpcpu - (uintptr_t)DPCPU_START;
-#else
-	/*
-	 * We can't subtract the linker set start address
-	 * because it would make the dpcpu capability
-	 * unrepresentable.
-	 */
-	pcpu->pc_dynamic = (uintptr_t)dpcpu;
-#endif
-=======
 	pcpu->pc_dynamic = (uintptr_t)dpcpu + DPCPU_BIAS;
->>>>>>> 5714f9f7
 
 	/*
 	 * Initialize defaults from our linker section.
@@ -270,17 +257,10 @@
 		dpcpu = dpcpu_off[i];
 		if (dpcpu == 0)
 			continue;
-<<<<<<< HEAD
-		memcpy((void *)(dpcpu + (vaddr_t)s), s, size);
-	}
-#else
-	memcpy((void *)(dpcpu_off[0] + (vaddr_t)s), s, size);
-=======
 		memcpy((void *)(dpcpu + (ptraddr_t)s), s, size);
 	}
 #else
 	memcpy((void *)(dpcpu_off[0] + (ptraddr_t)s), s, size);
->>>>>>> 5714f9f7
 #endif
 }
 
@@ -314,22 +294,12 @@
 	int i;
 
 	count = 0;
-<<<<<<< HEAD
-#ifdef __CHERI_PURE_CAPABILITY__
-	arg1 = (char *)arg1 - (vaddr_t)DPCPU_START;
-#endif
-=======
 	arg1 = (char *)arg1 - (ptraddr_t)DPCPU_START - DPCPU_BIAS;
->>>>>>> 5714f9f7
 	CPU_FOREACH(i) {
 		dpcpu = dpcpu_off[i];
 		if (dpcpu == 0)
 			continue;
-<<<<<<< HEAD
-		count += *(int64_t *)(dpcpu + (vaddr_t)arg1);
-=======
 		count += *(int64_t *)(dpcpu + (ptraddr_t)arg1);
->>>>>>> 5714f9f7
 	}
 	return (SYSCTL_OUT(req, &count, sizeof(count)));
 }
@@ -342,22 +312,12 @@
 	int i;
 
 	count = 0;
-<<<<<<< HEAD
-#ifdef __CHERI_PURE_CAPABILITY__
-	arg1 = (char *)arg1 - (vaddr_t)DPCPU_START;
-#endif
-=======
 	arg1 = (char *)arg1 - (ptraddr_t)DPCPU_START - DPCPU_BIAS;
->>>>>>> 5714f9f7
 	CPU_FOREACH(i) {
 		dpcpu = dpcpu_off[i];
 		if (dpcpu == 0)
 			continue;
-<<<<<<< HEAD
-		count += *(long *)(dpcpu + (vaddr_t)arg1);
-=======
 		count += *(long *)(dpcpu + (ptraddr_t)arg1);
->>>>>>> 5714f9f7
 	}
 	return (SYSCTL_OUT(req, &count, sizeof(count)));
 }
@@ -370,22 +330,12 @@
 	int i;
 
 	count = 0;
-<<<<<<< HEAD
-#ifdef __CHERI_PURE_CAPABILITY__
-	arg1 = (char *)arg1 - (vaddr_t)DPCPU_START;
-#endif
-=======
 	arg1 = (char *)arg1 - (ptraddr_t)DPCPU_START - DPCPU_BIAS;
->>>>>>> 5714f9f7
 	CPU_FOREACH(i) {
 		dpcpu = dpcpu_off[i];
 		if (dpcpu == 0)
 			continue;
-<<<<<<< HEAD
-		count += *(int *)(dpcpu + (vaddr_t)arg1);
-=======
 		count += *(int *)(dpcpu + (ptraddr_t)arg1);
->>>>>>> 5714f9f7
 	}
 	return (SYSCTL_OUT(req, &count, sizeof(count)));
 }
@@ -396,19 +346,9 @@
 	int id;
 
 	CPU_FOREACH(id) {
-<<<<<<< HEAD
-#ifdef __CHERI_PURE_CAPABILITY__
-		db_printf("dpcpu_off[%2d] = %p)\n", id, (void *)dpcpu_off[id]);
-#else
-		db_printf("dpcpu_off[%2d] = 0x%jx (+ DPCPU_START = %p)\n",
-		    id, (uintmax_t)dpcpu_off[id],
-		    (void *)(uintptr_t)(dpcpu_off[id] + DPCPU_START));
-#endif
-=======
 		db_printf("dpcpu_off[%2d] = %p\n", id, (void *)dpcpu_off[id]);
 		db_printf("dpcpu_ptr[%2d] = %p\n", id, (void *)(dpcpu_off[id] -
 		    DPCPU_BIAS));
->>>>>>> 5714f9f7
 	}
 }
 
