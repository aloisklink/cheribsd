--- conflicted
+++ resolved
@@ -3153,13 +3153,8 @@
 #ifdef COMPAT_FREEBSD32
 	if (SV_PROC_FLAG(p, SV_ILP32) != 0) {
 		if (proc_readmem(td, p,
-<<<<<<< HEAD
 		    (vm_offset_t)p->p_psstrings, &pss32,
 		    sizeof(pss32)) != sizeof(pss32));
-=======
-		    (vm_offset_t)p->p_sysent->sv_psstrings, &pss32,
-		    sizeof(pss32)) != sizeof(pss32))
->>>>>>> 50fd535b
 			return (ENOMEM);
 
 		/*
