/*-
 * Copyright (c) 1982, 1986, 1989, 1991, 1993
 *	The Regents of the University of California.  All rights reserved.
 *
 * Redistribution and use in source and binary forms, with or without
 * modification, are permitted provided that the following conditions
 * are met:
 * 1. Redistributions of source code must retain the above copyright
 *    notice, this list of conditions and the following disclaimer.
 * 2. Redistributions in binary form must reproduce the above copyright
 *    notice, this list of conditions and the following disclaimer in the
 *    documentation and/or other materials provided with the distribution.
 * 4. Neither the name of the University nor the names of its contributors
 *    may be used to endorse or promote products derived from this software
 *    without specific prior written permission.
 *
 * THIS SOFTWARE IS PROVIDED BY THE REGENTS AND CONTRIBUTORS ``AS IS'' AND
 * ANY EXPRESS OR IMPLIED WARRANTIES, INCLUDING, BUT NOT LIMITED TO, THE
 * IMPLIED WARRANTIES OF MERCHANTABILITY AND FITNESS FOR A PARTICULAR PURPOSE
 * ARE DISCLAIMED.  IN NO EVENT SHALL THE REGENTS OR CONTRIBUTORS BE LIABLE
 * FOR ANY DIRECT, INDIRECT, INCIDENTAL, SPECIAL, EXEMPLARY, OR CONSEQUENTIAL
 * DAMAGES (INCLUDING, BUT NOT LIMITED TO, PROCUREMENT OF SUBSTITUTE GOODS
 * OR SERVICES; LOSS OF USE, DATA, OR PROFITS; OR BUSINESS INTERRUPTION)
 * HOWEVER CAUSED AND ON ANY THEORY OF LIABILITY, WHETHER IN CONTRACT, STRICT
 * LIABILITY, OR TORT (INCLUDING NEGLIGENCE OR OTHERWISE) ARISING IN ANY WAY
 * OUT OF THE USE OF THIS SOFTWARE, EVEN IF ADVISED OF THE POSSIBILITY OF
 * SUCH DAMAGE.
 *
 *	@(#)kern_proc.c	8.7 (Berkeley) 2/14/95
 */

#include <sys/cdefs.h>
__FBSDID("$FreeBSD$");

#include "opt_compat.h"
#include "opt_ddb.h"
#include "opt_ktrace.h"
#include "opt_kstack_pages.h"
#include "opt_stack.h"

#include <sys/param.h>
#include <sys/systm.h>
#include <sys/elf.h>
#include <sys/exec.h>
#include <sys/kernel.h>
#include <sys/limits.h>
#include <sys/lock.h>
#include <sys/loginclass.h>
#include <sys/malloc.h>
#include <sys/mman.h>
#include <sys/mount.h>
#include <sys/mutex.h>
#include <sys/proc.h>
#include <sys/ptrace.h>
#include <sys/refcount.h>
#include <sys/resourcevar.h>
#include <sys/rwlock.h>
#include <sys/sbuf.h>
#include <sys/sysent.h>
#include <sys/sched.h>
#include <sys/smp.h>
#include <sys/stack.h>
#include <sys/stat.h>
#include <sys/sysctl.h>
#include <sys/filedesc.h>
#include <sys/tty.h>
#include <sys/signalvar.h>
#include <sys/sdt.h>
#include <sys/sx.h>
#include <sys/user.h>
#include <sys/jail.h>
#include <sys/vnode.h>
#include <sys/eventhandler.h>

#ifdef DDB
#include <ddb/ddb.h>
#endif

#include <vm/vm.h>
#include <vm/vm_param.h>
#include <vm/vm_extern.h>
#include <vm/pmap.h>
#include <vm/vm_map.h>
#include <vm/vm_object.h>
#include <vm/vm_page.h>
#include <vm/uma.h>

#ifdef COMPAT_FREEBSD32
#include <compat/freebsd32/freebsd32.h>
#include <compat/freebsd32/freebsd32_util.h>
#endif

SDT_PROVIDER_DEFINE(proc);
SDT_PROBE_DEFINE4(proc, kernel, ctor, entry, "struct proc *", "int",
    "void *", "int");
SDT_PROBE_DEFINE4(proc, kernel, ctor, return, "struct proc *", "int",
    "void *", "int");
SDT_PROBE_DEFINE4(proc, kernel, dtor, entry, "struct proc *", "int",
    "void *", "struct thread *");
SDT_PROBE_DEFINE3(proc, kernel, dtor, return, "struct proc *", "int",
    "void *");
SDT_PROBE_DEFINE3(proc, kernel, init, entry, "struct proc *", "int",
    "int");
SDT_PROBE_DEFINE3(proc, kernel, init, return, "struct proc *", "int",
    "int");

MALLOC_DEFINE(M_PGRP, "pgrp", "process group header");
MALLOC_DEFINE(M_SESSION, "session", "session header");
static MALLOC_DEFINE(M_PROC, "proc", "Proc structures");
MALLOC_DEFINE(M_SUBPROC, "subproc", "Proc sub-structures");

static void doenterpgrp(struct proc *, struct pgrp *);
static void orphanpg(struct pgrp *pg);
static void fill_kinfo_aggregate(struct proc *p, struct kinfo_proc *kp);
static void fill_kinfo_proc_only(struct proc *p, struct kinfo_proc *kp);
static void fill_kinfo_thread(struct thread *td, struct kinfo_proc *kp,
    int preferthread);
static void pgadjustjobc(struct pgrp *pgrp, int entering);
static void pgdelete(struct pgrp *);
static int proc_ctor(void *mem, int size, void *arg, int flags);
static void proc_dtor(void *mem, int size, void *arg);
static int proc_init(void *mem, int size, int flags);
static void proc_fini(void *mem, int size);
static void pargs_free(struct pargs *pa);
static struct proc *zpfind_locked(pid_t pid);

/*
 * Other process lists
 */
struct pidhashhead *pidhashtbl;
u_long pidhash;
struct pgrphashhead *pgrphashtbl;
u_long pgrphash;
struct proclist allproc;
struct proclist zombproc;
struct sx allproc_lock;
struct sx proctree_lock;
struct mtx ppeers_lock;
uma_zone_t proc_zone;

int kstack_pages = KSTACK_PAGES;
SYSCTL_INT(_kern, OID_AUTO, kstack_pages, CTLFLAG_RD, &kstack_pages, 0,
    "Kernel stack size in pages");
static int vmmap_skip_res_cnt = 0;
SYSCTL_INT(_kern, OID_AUTO, proc_vmmap_skip_resident_count, CTLFLAG_RW,
    &vmmap_skip_res_cnt, 0,
    "Skip calculation of the pages resident count in kern.proc.vmmap");

CTASSERT(sizeof(struct kinfo_proc) == KINFO_PROC_SIZE);
#ifdef COMPAT_FREEBSD32
CTASSERT(sizeof(struct kinfo_proc32) == KINFO_PROC32_SIZE);
#endif

/*
 * Initialize global process hashing structures.
 */
void
procinit()
{

	sx_init(&allproc_lock, "allproc");
	sx_init(&proctree_lock, "proctree");
	mtx_init(&ppeers_lock, "p_peers", NULL, MTX_DEF);
	LIST_INIT(&allproc);
	LIST_INIT(&zombproc);
	pidhashtbl = hashinit(maxproc / 4, M_PROC, &pidhash);
	pgrphashtbl = hashinit(maxproc / 4, M_PROC, &pgrphash);
	proc_zone = uma_zcreate("PROC", sched_sizeof_proc(),
	    proc_ctor, proc_dtor, proc_init, proc_fini,
	    UMA_ALIGN_PTR, UMA_ZONE_NOFREE);
	uihashinit();
}

/*
 * Prepare a proc for use.
 */
static int
proc_ctor(void *mem, int size, void *arg, int flags)
{
	struct proc *p;

	p = (struct proc *)mem;
	SDT_PROBE(proc, kernel, ctor , entry, p, size, arg, flags, 0);
	EVENTHANDLER_INVOKE(process_ctor, p);
	SDT_PROBE(proc, kernel, ctor , return, p, size, arg, flags, 0);
	return (0);
}

/*
 * Reclaim a proc after use.
 */
static void
proc_dtor(void *mem, int size, void *arg)
{
	struct proc *p;
	struct thread *td;

	/* INVARIANTS checks go here */
	p = (struct proc *)mem;
	td = FIRST_THREAD_IN_PROC(p);
	SDT_PROBE(proc, kernel, dtor, entry, p, size, arg, td, 0);
	if (td != NULL) {
#ifdef INVARIANTS
		KASSERT((p->p_numthreads == 1),
		    ("bad number of threads in exiting process"));
		KASSERT(STAILQ_EMPTY(&p->p_ktr), ("proc_dtor: non-empty p_ktr"));
#endif
		/* Free all OSD associated to this thread. */
		osd_thread_exit(td);
	}
	EVENTHANDLER_INVOKE(process_dtor, p);
	if (p->p_ksi != NULL)
		KASSERT(! KSI_ONQ(p->p_ksi), ("SIGCHLD queue"));
	SDT_PROBE(proc, kernel, dtor, return, p, size, arg, 0, 0);
}

/*
 * Initialize type-stable parts of a proc (when newly created).
 */
static int
proc_init(void *mem, int size, int flags)
{
	struct proc *p;

	p = (struct proc *)mem;
	SDT_PROBE(proc, kernel, init, entry, p, size, flags, 0, 0);
	p->p_sched = (struct p_sched *)&p[1];
	bzero(&p->p_mtx, sizeof(struct mtx));
	mtx_init(&p->p_mtx, "process lock", NULL, MTX_DEF | MTX_DUPOK);
<<<<<<< HEAD
	mtx_init(&p->p_slock, "process slock", NULL, MTX_SPIN | MTX_RECURSE);
=======
	mtx_init(&p->p_slock, "process slock", NULL, MTX_SPIN);
>>>>>>> 46a8e056
	mtx_init(&p->p_statmtx, "pstatl", NULL, MTX_SPIN);
	mtx_init(&p->p_itimmtx, "pitiml", NULL, MTX_SPIN);
	mtx_init(&p->p_profmtx, "pprofl", NULL, MTX_SPIN);
	cv_init(&p->p_pwait, "ppwait");
	cv_init(&p->p_dbgwait, "dbgwait");
	TAILQ_INIT(&p->p_threads);	     /* all threads in proc */
	EVENTHANDLER_INVOKE(process_init, p);
	p->p_stats = pstats_alloc();
	SDT_PROBE(proc, kernel, init, return, p, size, flags, 0, 0);
	return (0);
}

/*
 * UMA should ensure that this function is never called.
 * Freeing a proc structure would violate type stability.
 */
static void
proc_fini(void *mem, int size)
{
#ifdef notnow
	struct proc *p;

	p = (struct proc *)mem;
	EVENTHANDLER_INVOKE(process_fini, p);
	pstats_free(p->p_stats);
	thread_free(FIRST_THREAD_IN_PROC(p));
	mtx_destroy(&p->p_mtx);
	if (p->p_ksi != NULL)
		ksiginfo_free(p->p_ksi);
#else
	panic("proc reclaimed");
#endif
}

/*
 * Is p an inferior of the current process?
 */
int
inferior(struct proc *p)
{

	sx_assert(&proctree_lock, SX_LOCKED);
	PROC_LOCK_ASSERT(p, MA_OWNED);
	for (; p != curproc; p = proc_realparent(p)) {
		if (p->p_pid == 0)
			return (0);
	}
	return (1);
}

struct proc *
pfind_locked(pid_t pid)
{
	struct proc *p;

	sx_assert(&allproc_lock, SX_LOCKED);
	LIST_FOREACH(p, PIDHASH(pid), p_hash) {
		if (p->p_pid == pid) {
			PROC_LOCK(p);
			if (p->p_state == PRS_NEW) {
				PROC_UNLOCK(p);
				p = NULL;
			}
			break;
		}
	}
	return (p);
}

/*
 * Locate a process by number; return only "live" processes -- i.e., neither
 * zombies nor newly born but incompletely initialized processes.  By not
 * returning processes in the PRS_NEW state, we allow callers to avoid
 * testing for that condition to avoid dereferencing p_ucred, et al.
 */
struct proc *
pfind(pid_t pid)
{
	struct proc *p;

	sx_slock(&allproc_lock);
	p = pfind_locked(pid);
	sx_sunlock(&allproc_lock);
	return (p);
}

static struct proc *
pfind_tid_locked(pid_t tid)
{
	struct proc *p;
	struct thread *td;

	sx_assert(&allproc_lock, SX_LOCKED);
	FOREACH_PROC_IN_SYSTEM(p) {
		PROC_LOCK(p);
		if (p->p_state == PRS_NEW) {
			PROC_UNLOCK(p);
			continue;
		}
		FOREACH_THREAD_IN_PROC(p, td) {
			if (td->td_tid == tid)
				goto found;
		}
		PROC_UNLOCK(p);
	}
found:
	return (p);
}

/*
 * Locate a process group by number.
 * The caller must hold proctree_lock.
 */
struct pgrp *
pgfind(pgid)
	register pid_t pgid;
{
	register struct pgrp *pgrp;

	sx_assert(&proctree_lock, SX_LOCKED);

	LIST_FOREACH(pgrp, PGRPHASH(pgid), pg_hash) {
		if (pgrp->pg_id == pgid) {
			PGRP_LOCK(pgrp);
			return (pgrp);
		}
	}
	return (NULL);
}

/*
 * Locate process and do additional manipulations, depending on flags.
 */
int
pget(pid_t pid, int flags, struct proc **pp)
{
	struct proc *p;
	int error;

	sx_slock(&allproc_lock);
	if (pid <= PID_MAX) {
		p = pfind_locked(pid);
		if (p == NULL && (flags & PGET_NOTWEXIT) == 0)
			p = zpfind_locked(pid);
	} else if ((flags & PGET_NOTID) == 0) {
		p = pfind_tid_locked(pid);
	} else {
		p = NULL;
	}
	sx_sunlock(&allproc_lock);
	if (p == NULL)
		return (ESRCH);
	if ((flags & PGET_CANSEE) != 0) {
		error = p_cansee(curthread, p);
		if (error != 0)
			goto errout;
	}
	if ((flags & PGET_CANDEBUG) != 0) {
		error = p_candebug(curthread, p);
		if (error != 0)
			goto errout;
	}
	if ((flags & PGET_ISCURRENT) != 0 && curproc != p) {
		error = EPERM;
		goto errout;
	}
	if ((flags & PGET_NOTWEXIT) != 0 && (p->p_flag & P_WEXIT) != 0) {
		error = ESRCH;
		goto errout;
	}
	if ((flags & PGET_NOTINEXEC) != 0 && (p->p_flag & P_INEXEC) != 0) {
		/*
		 * XXXRW: Not clear ESRCH is the right error during proc
		 * execve().
		 */
		error = ESRCH;
		goto errout;
	}
	if ((flags & PGET_HOLD) != 0) {
		_PHOLD(p);
		PROC_UNLOCK(p);
	}
	*pp = p;
	return (0);
errout:
	PROC_UNLOCK(p);
	return (error);
}

/*
 * Create a new process group.
 * pgid must be equal to the pid of p.
 * Begin a new session if required.
 */
int
enterpgrp(p, pgid, pgrp, sess)
	register struct proc *p;
	pid_t pgid;
	struct pgrp *pgrp;
	struct session *sess;
{

	sx_assert(&proctree_lock, SX_XLOCKED);

	KASSERT(pgrp != NULL, ("enterpgrp: pgrp == NULL"));
	KASSERT(p->p_pid == pgid,
	    ("enterpgrp: new pgrp and pid != pgid"));
	KASSERT(pgfind(pgid) == NULL,
	    ("enterpgrp: pgrp with pgid exists"));
	KASSERT(!SESS_LEADER(p),
	    ("enterpgrp: session leader attempted setpgrp"));

	mtx_init(&pgrp->pg_mtx, "process group", NULL, MTX_DEF | MTX_DUPOK);

	if (sess != NULL) {
		/*
		 * new session
		 */
		mtx_init(&sess->s_mtx, "session", NULL, MTX_DEF);
		PROC_LOCK(p);
		p->p_flag &= ~P_CONTROLT;
		PROC_UNLOCK(p);
		PGRP_LOCK(pgrp);
		sess->s_leader = p;
		sess->s_sid = p->p_pid;
		refcount_init(&sess->s_count, 1);
		sess->s_ttyvp = NULL;
		sess->s_ttydp = NULL;
		sess->s_ttyp = NULL;
		bcopy(p->p_session->s_login, sess->s_login,
			    sizeof(sess->s_login));
		pgrp->pg_session = sess;
		KASSERT(p == curproc,
		    ("enterpgrp: mksession and p != curproc"));
	} else {
		pgrp->pg_session = p->p_session;
		sess_hold(pgrp->pg_session);
		PGRP_LOCK(pgrp);
	}
	pgrp->pg_id = pgid;
	LIST_INIT(&pgrp->pg_members);

	/*
	 * As we have an exclusive lock of proctree_lock,
	 * this should not deadlock.
	 */
	LIST_INSERT_HEAD(PGRPHASH(pgid), pgrp, pg_hash);
	pgrp->pg_jobc = 0;
	SLIST_INIT(&pgrp->pg_sigiolst);
	PGRP_UNLOCK(pgrp);

	doenterpgrp(p, pgrp);

	return (0);
}

/*
 * Move p to an existing process group
 */
int
enterthispgrp(p, pgrp)
	register struct proc *p;
	struct pgrp *pgrp;
{

	sx_assert(&proctree_lock, SX_XLOCKED);
	PROC_LOCK_ASSERT(p, MA_NOTOWNED);
	PGRP_LOCK_ASSERT(pgrp, MA_NOTOWNED);
	PGRP_LOCK_ASSERT(p->p_pgrp, MA_NOTOWNED);
	SESS_LOCK_ASSERT(p->p_session, MA_NOTOWNED);
	KASSERT(pgrp->pg_session == p->p_session,
		("%s: pgrp's session %p, p->p_session %p.\n",
		__func__,
		pgrp->pg_session,
		p->p_session));
	KASSERT(pgrp != p->p_pgrp,
		("%s: p belongs to pgrp.", __func__));

	doenterpgrp(p, pgrp);

	return (0);
}

/*
 * Move p to a process group
 */
static void
doenterpgrp(p, pgrp)
	struct proc *p;
	struct pgrp *pgrp;
{
	struct pgrp *savepgrp;

	sx_assert(&proctree_lock, SX_XLOCKED);
	PROC_LOCK_ASSERT(p, MA_NOTOWNED);
	PGRP_LOCK_ASSERT(pgrp, MA_NOTOWNED);
	PGRP_LOCK_ASSERT(p->p_pgrp, MA_NOTOWNED);
	SESS_LOCK_ASSERT(p->p_session, MA_NOTOWNED);

	savepgrp = p->p_pgrp;

	/*
	 * Adjust eligibility of affected pgrps to participate in job control.
	 * Increment eligibility counts before decrementing, otherwise we
	 * could reach 0 spuriously during the first call.
	 */
	fixjobc(p, pgrp, 1);
	fixjobc(p, p->p_pgrp, 0);

	PGRP_LOCK(pgrp);
	PGRP_LOCK(savepgrp);
	PROC_LOCK(p);
	LIST_REMOVE(p, p_pglist);
	p->p_pgrp = pgrp;
	PROC_UNLOCK(p);
	LIST_INSERT_HEAD(&pgrp->pg_members, p, p_pglist);
	PGRP_UNLOCK(savepgrp);
	PGRP_UNLOCK(pgrp);
	if (LIST_EMPTY(&savepgrp->pg_members))
		pgdelete(savepgrp);
}

/*
 * remove process from process group
 */
int
leavepgrp(p)
	register struct proc *p;
{
	struct pgrp *savepgrp;

	sx_assert(&proctree_lock, SX_XLOCKED);
	savepgrp = p->p_pgrp;
	PGRP_LOCK(savepgrp);
	PROC_LOCK(p);
	LIST_REMOVE(p, p_pglist);
	p->p_pgrp = NULL;
	PROC_UNLOCK(p);
	PGRP_UNLOCK(savepgrp);
	if (LIST_EMPTY(&savepgrp->pg_members))
		pgdelete(savepgrp);
	return (0);
}

/*
 * delete a process group
 */
static void
pgdelete(pgrp)
	register struct pgrp *pgrp;
{
	struct session *savesess;
	struct tty *tp;

	sx_assert(&proctree_lock, SX_XLOCKED);
	PGRP_LOCK_ASSERT(pgrp, MA_NOTOWNED);
	SESS_LOCK_ASSERT(pgrp->pg_session, MA_NOTOWNED);

	/*
	 * Reset any sigio structures pointing to us as a result of
	 * F_SETOWN with our pgid.
	 */
	funsetownlst(&pgrp->pg_sigiolst);

	PGRP_LOCK(pgrp);
	tp = pgrp->pg_session->s_ttyp;
	LIST_REMOVE(pgrp, pg_hash);
	savesess = pgrp->pg_session;
	PGRP_UNLOCK(pgrp);

	/* Remove the reference to the pgrp before deallocating it. */
	if (tp != NULL) {
		tty_lock(tp);
		tty_rel_pgrp(tp, pgrp);
	}

	mtx_destroy(&pgrp->pg_mtx);
	free(pgrp, M_PGRP);
	sess_release(savesess);
}

static void
pgadjustjobc(pgrp, entering)
	struct pgrp *pgrp;
	int entering;
{

	PGRP_LOCK(pgrp);
	if (entering)
		pgrp->pg_jobc++;
	else {
		--pgrp->pg_jobc;
		if (pgrp->pg_jobc == 0)
			orphanpg(pgrp);
	}
	PGRP_UNLOCK(pgrp);
}

/*
 * Adjust pgrp jobc counters when specified process changes process group.
 * We count the number of processes in each process group that "qualify"
 * the group for terminal job control (those with a parent in a different
 * process group of the same session).  If that count reaches zero, the
 * process group becomes orphaned.  Check both the specified process'
 * process group and that of its children.
 * entering == 0 => p is leaving specified group.
 * entering == 1 => p is entering specified group.
 */
void
fixjobc(p, pgrp, entering)
	register struct proc *p;
	register struct pgrp *pgrp;
	int entering;
{
	register struct pgrp *hispgrp;
	register struct session *mysession;

	sx_assert(&proctree_lock, SX_LOCKED);
	PROC_LOCK_ASSERT(p, MA_NOTOWNED);
	PGRP_LOCK_ASSERT(pgrp, MA_NOTOWNED);
	SESS_LOCK_ASSERT(pgrp->pg_session, MA_NOTOWNED);

	/*
	 * Check p's parent to see whether p qualifies its own process
	 * group; if so, adjust count for p's process group.
	 */
	mysession = pgrp->pg_session;
	if ((hispgrp = p->p_pptr->p_pgrp) != pgrp &&
	    hispgrp->pg_session == mysession)
		pgadjustjobc(pgrp, entering);

	/*
	 * Check this process' children to see whether they qualify
	 * their process groups; if so, adjust counts for children's
	 * process groups.
	 */
	LIST_FOREACH(p, &p->p_children, p_sibling) {
		hispgrp = p->p_pgrp;
		if (hispgrp == pgrp ||
		    hispgrp->pg_session != mysession)
			continue;
		PROC_LOCK(p);
		if (p->p_state == PRS_ZOMBIE) {
			PROC_UNLOCK(p);
			continue;
		}
		PROC_UNLOCK(p);
		pgadjustjobc(hispgrp, entering);
	}
}

/*
 * A process group has become orphaned;
 * if there are any stopped processes in the group,
 * hang-up all process in that group.
 */
static void
orphanpg(pg)
	struct pgrp *pg;
{
	register struct proc *p;

	PGRP_LOCK_ASSERT(pg, MA_OWNED);

	LIST_FOREACH(p, &pg->pg_members, p_pglist) {
		PROC_LOCK(p);
		if (P_SHOULDSTOP(p)) {
			PROC_UNLOCK(p);
			LIST_FOREACH(p, &pg->pg_members, p_pglist) {
				PROC_LOCK(p);
				kern_psignal(p, SIGHUP);
				kern_psignal(p, SIGCONT);
				PROC_UNLOCK(p);
			}
			return;
		}
		PROC_UNLOCK(p);
	}
}

void
sess_hold(struct session *s)
{

	refcount_acquire(&s->s_count);
}

void
sess_release(struct session *s)
{

	if (refcount_release(&s->s_count)) {
		if (s->s_ttyp != NULL) {
			tty_lock(s->s_ttyp);
			tty_rel_sess(s->s_ttyp, s);
		}
		mtx_destroy(&s->s_mtx);
		free(s, M_SESSION);
	}
}

#ifdef DDB

DB_SHOW_COMMAND(pgrpdump, pgrpdump)
{
	register struct pgrp *pgrp;
	register struct proc *p;
	register int i;

	for (i = 0; i <= pgrphash; i++) {
		if (!LIST_EMPTY(&pgrphashtbl[i])) {
			printf("\tindx %d\n", i);
			LIST_FOREACH(pgrp, &pgrphashtbl[i], pg_hash) {
				printf(
			"\tpgrp %p, pgid %ld, sess %p, sesscnt %d, mem %p\n",
				    (void *)pgrp, (long)pgrp->pg_id,
				    (void *)pgrp->pg_session,
				    pgrp->pg_session->s_count,
				    (void *)LIST_FIRST(&pgrp->pg_members));
				LIST_FOREACH(p, &pgrp->pg_members, p_pglist) {
					printf("\t\tpid %ld addr %p pgrp %p\n", 
					    (long)p->p_pid, (void *)p,
					    (void *)p->p_pgrp);
				}
			}
		}
	}
}
#endif /* DDB */

/*
 * Calculate the kinfo_proc members which contain process-wide
 * informations.
 * Must be called with the target process locked.
 */
static void
fill_kinfo_aggregate(struct proc *p, struct kinfo_proc *kp)
{
	struct thread *td;

	PROC_LOCK_ASSERT(p, MA_OWNED);

	kp->ki_estcpu = 0;
	kp->ki_pctcpu = 0;
	FOREACH_THREAD_IN_PROC(p, td) {
		thread_lock(td);
		kp->ki_pctcpu += sched_pctcpu(td);
		kp->ki_estcpu += td->td_estcpu;
		thread_unlock(td);
	}
}

/*
 * Clear kinfo_proc and fill in any information that is common
 * to all threads in the process.
 * Must be called with the target process locked.
 */
static void
fill_kinfo_proc_only(struct proc *p, struct kinfo_proc *kp)
{
	struct thread *td0;
	struct tty *tp;
	struct session *sp;
	struct ucred *cred;
	struct sigacts *ps;

	/* For proc_realparent. */
	sx_assert(&proctree_lock, SX_LOCKED);
	PROC_LOCK_ASSERT(p, MA_OWNED);
	bzero(kp, sizeof(*kp));

	kp->ki_structsize = sizeof(*kp);
	kp->ki_paddr = p;
	kp->ki_addr =/* p->p_addr; */0; /* XXX */
	kp->ki_args = p->p_args;
	kp->ki_textvp = p->p_textvp;
#ifdef KTRACE
	kp->ki_tracep = p->p_tracevp;
	kp->ki_traceflag = p->p_traceflag;
#endif
	kp->ki_fd = p->p_fd;
	kp->ki_vmspace = p->p_vmspace;
	kp->ki_flag = p->p_flag;
	kp->ki_flag2 = p->p_flag2;
	cred = p->p_ucred;
	if (cred) {
		kp->ki_uid = cred->cr_uid;
		kp->ki_ruid = cred->cr_ruid;
		kp->ki_svuid = cred->cr_svuid;
		kp->ki_cr_flags = 0;
		if (cred->cr_flags & CRED_FLAG_CAPMODE)
			kp->ki_cr_flags |= KI_CRF_CAPABILITY_MODE;
		/* XXX bde doesn't like KI_NGROUPS */
		if (cred->cr_ngroups > KI_NGROUPS) {
			kp->ki_ngroups = KI_NGROUPS;
			kp->ki_cr_flags |= KI_CRF_GRP_OVERFLOW;
		} else
			kp->ki_ngroups = cred->cr_ngroups;
		bcopy(cred->cr_groups, kp->ki_groups,
		    kp->ki_ngroups * sizeof(gid_t));
		kp->ki_rgid = cred->cr_rgid;
		kp->ki_svgid = cred->cr_svgid;
		/* If jailed(cred), emulate the old P_JAILED flag. */
		if (jailed(cred)) {
			kp->ki_flag |= P_JAILED;
			/* If inside the jail, use 0 as a jail ID. */
			if (cred->cr_prison != curthread->td_ucred->cr_prison)
				kp->ki_jid = cred->cr_prison->pr_id;
		}
		strlcpy(kp->ki_loginclass, cred->cr_loginclass->lc_name,
		    sizeof(kp->ki_loginclass));
	}
	ps = p->p_sigacts;
	if (ps) {
		mtx_lock(&ps->ps_mtx);
		kp->ki_sigignore = ps->ps_sigignore;
		kp->ki_sigcatch = ps->ps_sigcatch;
		mtx_unlock(&ps->ps_mtx);
	}
	if (p->p_state != PRS_NEW &&
	    p->p_state != PRS_ZOMBIE &&
	    p->p_vmspace != NULL) {
		struct vmspace *vm = p->p_vmspace;

		kp->ki_size = vm->vm_map.size;
		kp->ki_rssize = vmspace_resident_count(vm); /*XXX*/
		FOREACH_THREAD_IN_PROC(p, td0) {
			if (!TD_IS_SWAPPED(td0))
				kp->ki_rssize += td0->td_kstack_pages;
		}
		kp->ki_swrss = vm->vm_swrss;
		kp->ki_tsize = vm->vm_tsize;
		kp->ki_dsize = vm->vm_dsize;
		kp->ki_ssize = vm->vm_ssize;
	} else if (p->p_state == PRS_ZOMBIE)
		kp->ki_stat = SZOMB;
	if (kp->ki_flag & P_INMEM)
		kp->ki_sflag = PS_INMEM;
	else
		kp->ki_sflag = 0;
	/* Calculate legacy swtime as seconds since 'swtick'. */
	kp->ki_swtime = (ticks - p->p_swtick) / hz;
	kp->ki_pid = p->p_pid;
	kp->ki_nice = p->p_nice;
	kp->ki_fibnum = p->p_fibnum;
	kp->ki_start = p->p_stats->p_start;
	timevaladd(&kp->ki_start, &boottime);
	PROC_STATLOCK(p);
	rufetch(p, &kp->ki_rusage);
	kp->ki_runtime = cputick2usec(p->p_rux.rux_runtime);
	calcru(p, &kp->ki_rusage.ru_utime, &kp->ki_rusage.ru_stime);
	PROC_STATUNLOCK(p);
	calccru(p, &kp->ki_childutime, &kp->ki_childstime);
	/* Some callers want child times in a single value. */
	kp->ki_childtime = kp->ki_childstime;
	timevaladd(&kp->ki_childtime, &kp->ki_childutime);

	FOREACH_THREAD_IN_PROC(p, td0)
		kp->ki_cow += td0->td_cow;

	tp = NULL;
	if (p->p_pgrp) {
		kp->ki_pgid = p->p_pgrp->pg_id;
		kp->ki_jobc = p->p_pgrp->pg_jobc;
		sp = p->p_pgrp->pg_session;

		if (sp != NULL) {
			kp->ki_sid = sp->s_sid;
			SESS_LOCK(sp);
			strlcpy(kp->ki_login, sp->s_login,
			    sizeof(kp->ki_login));
			if (sp->s_ttyvp)
				kp->ki_kiflag |= KI_CTTY;
			if (SESS_LEADER(p))
				kp->ki_kiflag |= KI_SLEADER;
			/* XXX proctree_lock */
			tp = sp->s_ttyp;
			SESS_UNLOCK(sp);
		}
	}
	if ((p->p_flag & P_CONTROLT) && tp != NULL) {
		kp->ki_tdev = tty_udev(tp);
		kp->ki_tpgid = tp->t_pgrp ? tp->t_pgrp->pg_id : NO_PID;
		if (tp->t_session)
			kp->ki_tsid = tp->t_session->s_sid;
	} else
		kp->ki_tdev = NODEV;
	if (p->p_comm[0] != '\0')
		strlcpy(kp->ki_comm, p->p_comm, sizeof(kp->ki_comm));
	if (p->p_sysent && p->p_sysent->sv_name != NULL &&
	    p->p_sysent->sv_name[0] != '\0')
		strlcpy(kp->ki_emul, p->p_sysent->sv_name, sizeof(kp->ki_emul));
	kp->ki_siglist = p->p_siglist;
	kp->ki_xstat = p->p_xstat;
	kp->ki_acflag = p->p_acflag;
	kp->ki_lock = p->p_lock;
	if (p->p_pptr) {
		kp->ki_ppid = proc_realparent(p)->p_pid;
		if (p->p_flag & P_TRACED)
			kp->ki_tracer = p->p_pptr->p_pid;
	}
}

/*
 * Fill in information that is thread specific.  Must be called with
 * target process locked.  If 'preferthread' is set, overwrite certain
 * process-related fields that are maintained for both threads and
 * processes.
 */
static void
fill_kinfo_thread(struct thread *td, struct kinfo_proc *kp, int preferthread)
{
	struct proc *p;

	p = td->td_proc;
	kp->ki_tdaddr = td;
	PROC_LOCK_ASSERT(p, MA_OWNED);

	if (preferthread)
		PROC_STATLOCK(p);
	thread_lock(td);
	if (td->td_wmesg != NULL)
		strlcpy(kp->ki_wmesg, td->td_wmesg, sizeof(kp->ki_wmesg));
	else
		bzero(kp->ki_wmesg, sizeof(kp->ki_wmesg));
	strlcpy(kp->ki_tdname, td->td_name, sizeof(kp->ki_tdname));
	if (TD_ON_LOCK(td)) {
		kp->ki_kiflag |= KI_LOCKBLOCK;
		strlcpy(kp->ki_lockname, td->td_lockname,
		    sizeof(kp->ki_lockname));
	} else {
		kp->ki_kiflag &= ~KI_LOCKBLOCK;
		bzero(kp->ki_lockname, sizeof(kp->ki_lockname));
	}

	if (p->p_state == PRS_NORMAL) { /* approximate. */
		if (TD_ON_RUNQ(td) ||
		    TD_CAN_RUN(td) ||
		    TD_IS_RUNNING(td)) {
			kp->ki_stat = SRUN;
		} else if (P_SHOULDSTOP(p)) {
			kp->ki_stat = SSTOP;
		} else if (TD_IS_SLEEPING(td)) {
			kp->ki_stat = SSLEEP;
		} else if (TD_ON_LOCK(td)) {
			kp->ki_stat = SLOCK;
		} else {
			kp->ki_stat = SWAIT;
		}
	} else if (p->p_state == PRS_ZOMBIE) {
		kp->ki_stat = SZOMB;
	} else {
		kp->ki_stat = SIDL;
	}

	/* Things in the thread */
	kp->ki_wchan = td->td_wchan;
	kp->ki_pri.pri_level = td->td_priority;
	kp->ki_pri.pri_native = td->td_base_pri;

	/*
	 * Note: legacy fields; clamp at the old NOCPU value and/or
	 * the maximum u_char CPU value.
	 */
	if (td->td_lastcpu == NOCPU)
		kp->ki_lastcpu_old = NOCPU_OLD;
	else if (td->td_lastcpu > MAXCPU_OLD)
		kp->ki_lastcpu_old = MAXCPU_OLD;
	else
		kp->ki_lastcpu_old = td->td_lastcpu;

	if (td->td_oncpu == NOCPU)
		kp->ki_oncpu_old = NOCPU_OLD;
	else if (td->td_oncpu > MAXCPU_OLD)
		kp->ki_oncpu_old = MAXCPU_OLD;
	else
		kp->ki_oncpu_old = td->td_oncpu;

	kp->ki_lastcpu = td->td_lastcpu;
	kp->ki_oncpu = td->td_oncpu;
	kp->ki_tdflags = td->td_flags;
	kp->ki_tid = td->td_tid;
	kp->ki_numthreads = p->p_numthreads;
	kp->ki_pcb = td->td_pcb;
	kp->ki_kstack = (void *)td->td_kstack;
	kp->ki_slptime = (ticks - td->td_slptick) / hz;
	kp->ki_pri.pri_class = td->td_pri_class;
	kp->ki_pri.pri_user = td->td_user_pri;

	if (preferthread) {
		rufetchtd(td, &kp->ki_rusage);
		kp->ki_runtime = cputick2usec(td->td_rux.rux_runtime);
		kp->ki_pctcpu = sched_pctcpu(td);
		kp->ki_estcpu = td->td_estcpu;
		kp->ki_cow = td->td_cow;
	}

	/* We can't get this anymore but ps etc never used it anyway. */
	kp->ki_rqindex = 0;

	if (preferthread)
		kp->ki_siglist = td->td_siglist;
	kp->ki_sigmask = td->td_sigmask;
	thread_unlock(td);
	if (preferthread)
		PROC_STATUNLOCK(p);
}

/*
 * Fill in a kinfo_proc structure for the specified process.
 * Must be called with the target process locked.
 */
void
fill_kinfo_proc(struct proc *p, struct kinfo_proc *kp)
{

	MPASS(FIRST_THREAD_IN_PROC(p) != NULL);

	fill_kinfo_proc_only(p, kp);
	fill_kinfo_thread(FIRST_THREAD_IN_PROC(p), kp, 0);
	fill_kinfo_aggregate(p, kp);
}

struct pstats *
pstats_alloc(void)
{

	return (malloc(sizeof(struct pstats), M_SUBPROC, M_ZERO|M_WAITOK));
}

/*
 * Copy parts of p_stats; zero the rest of p_stats (statistics).
 */
void
pstats_fork(struct pstats *src, struct pstats *dst)
{

	bzero(&dst->pstat_startzero,
	    __rangeof(struct pstats, pstat_startzero, pstat_endzero));
	bcopy(&src->pstat_startcopy, &dst->pstat_startcopy,
	    __rangeof(struct pstats, pstat_startcopy, pstat_endcopy));
}

void
pstats_free(struct pstats *ps)
{

	free(ps, M_SUBPROC);
}

static struct proc *
zpfind_locked(pid_t pid)
{
	struct proc *p;

	sx_assert(&allproc_lock, SX_LOCKED);
	LIST_FOREACH(p, &zombproc, p_list) {
		if (p->p_pid == pid) {
			PROC_LOCK(p);
			break;
		}
	}
	return (p);
}

/*
 * Locate a zombie process by number
 */
struct proc *
zpfind(pid_t pid)
{
	struct proc *p;

	sx_slock(&allproc_lock);
	p = zpfind_locked(pid);
	sx_sunlock(&allproc_lock);
	return (p);
}

#ifdef COMPAT_FREEBSD32

/*
 * This function is typically used to copy out the kernel address, so
 * it can be replaced by assignment of zero.
 */
static inline uint32_t
ptr32_trim(void *ptr)
{
	uintptr_t uptr;

	uptr = (uintptr_t)ptr;
	return ((uptr > UINT_MAX) ? 0 : uptr);
}

#define PTRTRIM_CP(src,dst,fld) \
	do { (dst).fld = ptr32_trim((src).fld); } while (0)

static void
freebsd32_kinfo_proc_out(const struct kinfo_proc *ki, struct kinfo_proc32 *ki32)
{
	int i;

	bzero(ki32, sizeof(struct kinfo_proc32));
	ki32->ki_structsize = sizeof(struct kinfo_proc32);
	CP(*ki, *ki32, ki_layout);
	PTRTRIM_CP(*ki, *ki32, ki_args);
	PTRTRIM_CP(*ki, *ki32, ki_paddr);
	PTRTRIM_CP(*ki, *ki32, ki_addr);
	PTRTRIM_CP(*ki, *ki32, ki_tracep);
	PTRTRIM_CP(*ki, *ki32, ki_textvp);
	PTRTRIM_CP(*ki, *ki32, ki_fd);
	PTRTRIM_CP(*ki, *ki32, ki_vmspace);
	PTRTRIM_CP(*ki, *ki32, ki_wchan);
	CP(*ki, *ki32, ki_pid);
	CP(*ki, *ki32, ki_ppid);
	CP(*ki, *ki32, ki_pgid);
	CP(*ki, *ki32, ki_tpgid);
	CP(*ki, *ki32, ki_sid);
	CP(*ki, *ki32, ki_tsid);
	CP(*ki, *ki32, ki_jobc);
	CP(*ki, *ki32, ki_tdev);
	CP(*ki, *ki32, ki_siglist);
	CP(*ki, *ki32, ki_sigmask);
	CP(*ki, *ki32, ki_sigignore);
	CP(*ki, *ki32, ki_sigcatch);
	CP(*ki, *ki32, ki_uid);
	CP(*ki, *ki32, ki_ruid);
	CP(*ki, *ki32, ki_svuid);
	CP(*ki, *ki32, ki_rgid);
	CP(*ki, *ki32, ki_svgid);
	CP(*ki, *ki32, ki_ngroups);
	for (i = 0; i < KI_NGROUPS; i++)
		CP(*ki, *ki32, ki_groups[i]);
	CP(*ki, *ki32, ki_size);
	CP(*ki, *ki32, ki_rssize);
	CP(*ki, *ki32, ki_swrss);
	CP(*ki, *ki32, ki_tsize);
	CP(*ki, *ki32, ki_dsize);
	CP(*ki, *ki32, ki_ssize);
	CP(*ki, *ki32, ki_xstat);
	CP(*ki, *ki32, ki_acflag);
	CP(*ki, *ki32, ki_pctcpu);
	CP(*ki, *ki32, ki_estcpu);
	CP(*ki, *ki32, ki_slptime);
	CP(*ki, *ki32, ki_swtime);
	CP(*ki, *ki32, ki_cow);
	CP(*ki, *ki32, ki_runtime);
	TV_CP(*ki, *ki32, ki_start);
	TV_CP(*ki, *ki32, ki_childtime);
	CP(*ki, *ki32, ki_flag);
	CP(*ki, *ki32, ki_kiflag);
	CP(*ki, *ki32, ki_traceflag);
	CP(*ki, *ki32, ki_stat);
	CP(*ki, *ki32, ki_nice);
	CP(*ki, *ki32, ki_lock);
	CP(*ki, *ki32, ki_rqindex);
	CP(*ki, *ki32, ki_oncpu);
	CP(*ki, *ki32, ki_lastcpu);

	/* XXX TODO: wrap cpu value as appropriate */
	CP(*ki, *ki32, ki_oncpu_old);
	CP(*ki, *ki32, ki_lastcpu_old);

	bcopy(ki->ki_tdname, ki32->ki_tdname, TDNAMLEN + 1);
	bcopy(ki->ki_wmesg, ki32->ki_wmesg, WMESGLEN + 1);
	bcopy(ki->ki_login, ki32->ki_login, LOGNAMELEN + 1);
	bcopy(ki->ki_lockname, ki32->ki_lockname, LOCKNAMELEN + 1);
	bcopy(ki->ki_comm, ki32->ki_comm, COMMLEN + 1);
	bcopy(ki->ki_emul, ki32->ki_emul, KI_EMULNAMELEN + 1);
	bcopy(ki->ki_loginclass, ki32->ki_loginclass, LOGINCLASSLEN + 1);
	CP(*ki, *ki32, ki_tracer);
	CP(*ki, *ki32, ki_flag2);
	CP(*ki, *ki32, ki_fibnum);
	CP(*ki, *ki32, ki_cr_flags);
	CP(*ki, *ki32, ki_jid);
	CP(*ki, *ki32, ki_numthreads);
	CP(*ki, *ki32, ki_tid);
	CP(*ki, *ki32, ki_pri);
	freebsd32_rusage_out(&ki->ki_rusage, &ki32->ki_rusage);
	freebsd32_rusage_out(&ki->ki_rusage_ch, &ki32->ki_rusage_ch);
	PTRTRIM_CP(*ki, *ki32, ki_pcb);
	PTRTRIM_CP(*ki, *ki32, ki_kstack);
	PTRTRIM_CP(*ki, *ki32, ki_udata);
	CP(*ki, *ki32, ki_sflag);
	CP(*ki, *ki32, ki_tdflags);
}
#endif

int
kern_proc_out(struct proc *p, struct sbuf *sb, int flags)
{
	struct thread *td;
	struct kinfo_proc ki;
#ifdef COMPAT_FREEBSD32
	struct kinfo_proc32 ki32;
#endif
	int error;

	PROC_LOCK_ASSERT(p, MA_OWNED);
	MPASS(FIRST_THREAD_IN_PROC(p) != NULL);

	error = 0;
	fill_kinfo_proc(p, &ki);
	if ((flags & KERN_PROC_NOTHREADS) != 0) {
#ifdef COMPAT_FREEBSD32
		if ((flags & KERN_PROC_MASK32) != 0) {
			freebsd32_kinfo_proc_out(&ki, &ki32);
			if (sbuf_bcat(sb, &ki32, sizeof(ki32)) != 0)
				error = ENOMEM;
		} else
#endif
			if (sbuf_bcat(sb, &ki, sizeof(ki)) != 0)
				error = ENOMEM;
	} else {
		FOREACH_THREAD_IN_PROC(p, td) {
			fill_kinfo_thread(td, &ki, 1);
#ifdef COMPAT_FREEBSD32
			if ((flags & KERN_PROC_MASK32) != 0) {
				freebsd32_kinfo_proc_out(&ki, &ki32);
				if (sbuf_bcat(sb, &ki32, sizeof(ki32)) != 0)
					error = ENOMEM;
			} else
#endif
				if (sbuf_bcat(sb, &ki, sizeof(ki)) != 0)
					error = ENOMEM;
			if (error != 0)
				break;
		}
	}
	PROC_UNLOCK(p);
	return (error);
}

static int
sysctl_out_proc(struct proc *p, struct sysctl_req *req, int flags,
    int doingzomb)
{
	struct sbuf sb;
	struct kinfo_proc ki;
	struct proc *np;
	int error, error2;
	pid_t pid;

	pid = p->p_pid;
	sbuf_new_for_sysctl(&sb, (char *)&ki, sizeof(ki), req);
	error = kern_proc_out(p, &sb, flags);
	error2 = sbuf_finish(&sb);
	sbuf_delete(&sb);
	if (error != 0)
		return (error);
	else if (error2 != 0)
		return (error2);
	if (doingzomb)
		np = zpfind(pid);
	else {
		if (pid == 0)
			return (0);
		np = pfind(pid);
	}
	if (np == NULL)
		return (ESRCH);
	if (np != p) {
		PROC_UNLOCK(np);
		return (ESRCH);
	}
	PROC_UNLOCK(np);
	return (0);
}

static int
sysctl_kern_proc(SYSCTL_HANDLER_ARGS)
{
	int *name = (int *)arg1;
	u_int namelen = arg2;
	struct proc *p;
	int flags, doingzomb, oid_number;
	int error = 0;

	oid_number = oidp->oid_number;
	if (oid_number != KERN_PROC_ALL &&
	    (oid_number & KERN_PROC_INC_THREAD) == 0)
		flags = KERN_PROC_NOTHREADS;
	else {
		flags = 0;
		oid_number &= ~KERN_PROC_INC_THREAD;
	}
#ifdef COMPAT_FREEBSD32
	if (req->flags & SCTL_MASK32)
		flags |= KERN_PROC_MASK32;
#endif
	if (oid_number == KERN_PROC_PID) {
		if (namelen != 1)
			return (EINVAL);
		error = sysctl_wire_old_buffer(req, 0);
		if (error)
			return (error);
		sx_slock(&proctree_lock);
		error = pget((pid_t)name[0], PGET_CANSEE, &p);
		if (error == 0)
			error = sysctl_out_proc(p, req, flags, 0);
		sx_sunlock(&proctree_lock);
		return (error);
	}

	switch (oid_number) {
	case KERN_PROC_ALL:
		if (namelen != 0)
			return (EINVAL);
		break;
	case KERN_PROC_PROC:
		if (namelen != 0 && namelen != 1)
			return (EINVAL);
		break;
	default:
		if (namelen != 1)
			return (EINVAL);
		break;
	}

	if (!req->oldptr) {
		/* overestimate by 5 procs */
		error = SYSCTL_OUT(req, 0, sizeof (struct kinfo_proc) * 5);
		if (error)
			return (error);
	}
	error = sysctl_wire_old_buffer(req, 0);
	if (error != 0)
		return (error);
	sx_slock(&proctree_lock);
	sx_slock(&allproc_lock);
	for (doingzomb=0 ; doingzomb < 2 ; doingzomb++) {
		if (!doingzomb)
			p = LIST_FIRST(&allproc);
		else
			p = LIST_FIRST(&zombproc);
		for (; p != 0; p = LIST_NEXT(p, p_list)) {
			/*
			 * Skip embryonic processes.
			 */
			PROC_LOCK(p);
			if (p->p_state == PRS_NEW) {
				PROC_UNLOCK(p);
				continue;
			}
			KASSERT(p->p_ucred != NULL,
			    ("process credential is NULL for non-NEW proc"));
			/*
			 * Show a user only appropriate processes.
			 */
			if (p_cansee(curthread, p)) {
				PROC_UNLOCK(p);
				continue;
			}
			/*
			 * TODO - make more efficient (see notes below).
			 * do by session.
			 */
			switch (oid_number) {

			case KERN_PROC_GID:
				if (p->p_ucred->cr_gid != (gid_t)name[0]) {
					PROC_UNLOCK(p);
					continue;
				}
				break;

			case KERN_PROC_PGRP:
				/* could do this by traversing pgrp */
				if (p->p_pgrp == NULL ||
				    p->p_pgrp->pg_id != (pid_t)name[0]) {
					PROC_UNLOCK(p);
					continue;
				}
				break;

			case KERN_PROC_RGID:
				if (p->p_ucred->cr_rgid != (gid_t)name[0]) {
					PROC_UNLOCK(p);
					continue;
				}
				break;

			case KERN_PROC_SESSION:
				if (p->p_session == NULL ||
				    p->p_session->s_sid != (pid_t)name[0]) {
					PROC_UNLOCK(p);
					continue;
				}
				break;

			case KERN_PROC_TTY:
				if ((p->p_flag & P_CONTROLT) == 0 ||
				    p->p_session == NULL) {
					PROC_UNLOCK(p);
					continue;
				}
				/* XXX proctree_lock */
				SESS_LOCK(p->p_session);
				if (p->p_session->s_ttyp == NULL ||
				    tty_udev(p->p_session->s_ttyp) !=
				    (dev_t)name[0]) {
					SESS_UNLOCK(p->p_session);
					PROC_UNLOCK(p);
					continue;
				}
				SESS_UNLOCK(p->p_session);
				break;

			case KERN_PROC_UID:
				if (p->p_ucred->cr_uid != (uid_t)name[0]) {
					PROC_UNLOCK(p);
					continue;
				}
				break;

			case KERN_PROC_RUID:
				if (p->p_ucred->cr_ruid != (uid_t)name[0]) {
					PROC_UNLOCK(p);
					continue;
				}
				break;

			case KERN_PROC_PROC:
				break;

			default:
				break;

			}

			error = sysctl_out_proc(p, req, flags, doingzomb);
			if (error) {
				sx_sunlock(&allproc_lock);
				sx_sunlock(&proctree_lock);
				return (error);
			}
		}
	}
	sx_sunlock(&allproc_lock);
	sx_sunlock(&proctree_lock);
	return (0);
}

struct pargs *
pargs_alloc(int len)
{
	struct pargs *pa;

	pa = malloc(sizeof(struct pargs) + len, M_PARGS,
		M_WAITOK);
	refcount_init(&pa->ar_ref, 1);
	pa->ar_length = len;
	return (pa);
}

static void
pargs_free(struct pargs *pa)
{

	free(pa, M_PARGS);
}

void
pargs_hold(struct pargs *pa)
{

	if (pa == NULL)
		return;
	refcount_acquire(&pa->ar_ref);
}

void
pargs_drop(struct pargs *pa)
{

	if (pa == NULL)
		return;
	if (refcount_release(&pa->ar_ref))
		pargs_free(pa);
}

static int
proc_read_mem(struct thread *td, struct proc *p, vm_offset_t offset, void* buf,
    size_t len)
{
	struct iovec iov;
	struct uio uio;

	iov.iov_base = (caddr_t)buf;
	iov.iov_len = len;
	uio.uio_iov = &iov;
	uio.uio_iovcnt = 1;
	uio.uio_offset = offset;
	uio.uio_resid = (ssize_t)len;
	uio.uio_segflg = UIO_SYSSPACE;
	uio.uio_rw = UIO_READ;
	uio.uio_td = td;

	return (proc_rwmem(p, &uio));
}

static int
proc_read_string(struct thread *td, struct proc *p, const char *sptr, char *buf,
    size_t len)
{
	size_t i;
	int error;

	error = proc_read_mem(td, p, (vm_offset_t)sptr, buf, len);
	/*
	 * Reading the chunk may validly return EFAULT if the string is shorter
	 * than the chunk and is aligned at the end of the page, assuming the
	 * next page is not mapped.  So if EFAULT is returned do a fallback to
	 * one byte read loop.
	 */
	if (error == EFAULT) {
		for (i = 0; i < len; i++, buf++, sptr++) {
			error = proc_read_mem(td, p, (vm_offset_t)sptr, buf, 1);
			if (error != 0)
				return (error);
			if (*buf == '\0')
				break;
		}
		error = 0;
	}
	return (error);
}

#define PROC_AUXV_MAX	256	/* Safety limit on auxv size. */

enum proc_vector_type {
	PROC_ARG,
	PROC_ENV,
	PROC_AUX,
};

#ifdef COMPAT_FREEBSD32
static int
get_proc_vector32(struct thread *td, struct proc *p, char ***proc_vectorp,
    size_t *vsizep, enum proc_vector_type type)
{
	struct freebsd32_ps_strings pss;
	Elf32_Auxinfo aux;
	vm_offset_t vptr, ptr;
	uint32_t *proc_vector32;
	char **proc_vector;
	size_t vsize, size;
	int i, error;

	error = proc_read_mem(td, p, (vm_offset_t)(p->p_sysent->sv_psstrings),
	    &pss, sizeof(pss));
	if (error != 0)
		return (error);
	switch (type) {
	case PROC_ARG:
		vptr = (vm_offset_t)PTRIN(pss.ps_argvstr);
		vsize = pss.ps_nargvstr;
		if (vsize > ARG_MAX)
			return (ENOEXEC);
		size = vsize * sizeof(int32_t);
		break;
	case PROC_ENV:
		vptr = (vm_offset_t)PTRIN(pss.ps_envstr);
		vsize = pss.ps_nenvstr;
		if (vsize > ARG_MAX)
			return (ENOEXEC);
		size = vsize * sizeof(int32_t);
		break;
	case PROC_AUX:
		vptr = (vm_offset_t)PTRIN(pss.ps_envstr) +
		    (pss.ps_nenvstr + 1) * sizeof(int32_t);
		if (vptr % 4 != 0)
			return (ENOEXEC);
		for (ptr = vptr, i = 0; i < PROC_AUXV_MAX; i++) {
			error = proc_read_mem(td, p, ptr, &aux, sizeof(aux));
			if (error != 0)
				return (error);
			if (aux.a_type == AT_NULL)
				break;
			ptr += sizeof(aux);
		}
		if (aux.a_type != AT_NULL)
			return (ENOEXEC);
		vsize = i + 1;
		size = vsize * sizeof(aux);
		break;
	default:
		KASSERT(0, ("Wrong proc vector type: %d", type));
		return (EINVAL);
	}
	proc_vector32 = malloc(size, M_TEMP, M_WAITOK);
	error = proc_read_mem(td, p, vptr, proc_vector32, size);
	if (error != 0)
		goto done;
	if (type == PROC_AUX) {
		*proc_vectorp = (char **)proc_vector32;
		*vsizep = vsize;
		return (0);
	}
	proc_vector = malloc(vsize * sizeof(char *), M_TEMP, M_WAITOK);
	for (i = 0; i < (int)vsize; i++)
		proc_vector[i] = PTRIN(proc_vector32[i]);
	*proc_vectorp = proc_vector;
	*vsizep = vsize;
done:
	free(proc_vector32, M_TEMP);
	return (error);
}
#endif

static int
get_proc_vector(struct thread *td, struct proc *p, char ***proc_vectorp,
    size_t *vsizep, enum proc_vector_type type)
{
	struct ps_strings pss;
	Elf_Auxinfo aux;
	vm_offset_t vptr, ptr;
	char **proc_vector;
	size_t vsize, size;
	int error, i;

#ifdef COMPAT_FREEBSD32
	if (SV_PROC_FLAG(p, SV_ILP32) != 0)
		return (get_proc_vector32(td, p, proc_vectorp, vsizep, type));
#endif
	error = proc_read_mem(td, p, (vm_offset_t)(p->p_sysent->sv_psstrings),
	    &pss, sizeof(pss));
	if (error != 0)
		return (error);
	switch (type) {
	case PROC_ARG:
		vptr = (vm_offset_t)pss.ps_argvstr;
		vsize = pss.ps_nargvstr;
		if (vsize > ARG_MAX)
			return (ENOEXEC);
		size = vsize * sizeof(char *);
		break;
	case PROC_ENV:
		vptr = (vm_offset_t)pss.ps_envstr;
		vsize = pss.ps_nenvstr;
		if (vsize > ARG_MAX)
			return (ENOEXEC);
		size = vsize * sizeof(char *);
		break;
	case PROC_AUX:
		/*
		 * The aux array is just above env array on the stack. Check
		 * that the address is naturally aligned.
		 */
		vptr = (vm_offset_t)pss.ps_envstr + (pss.ps_nenvstr + 1)
		    * sizeof(char *);
#if __ELF_WORD_SIZE == 64
		if (vptr % sizeof(uint64_t) != 0)
#else
		if (vptr % sizeof(uint32_t) != 0)
#endif
			return (ENOEXEC);
		/*
		 * We count the array size reading the aux vectors from the
		 * stack until AT_NULL vector is returned.  So (to keep the code
		 * simple) we read the process stack twice: the first time here
		 * to find the size and the second time when copying the vectors
		 * to the allocated proc_vector.
		 */
		for (ptr = vptr, i = 0; i < PROC_AUXV_MAX; i++) {
			error = proc_read_mem(td, p, ptr, &aux, sizeof(aux));
			if (error != 0)
				return (error);
			if (aux.a_type == AT_NULL)
				break;
			ptr += sizeof(aux);
		}
		/*
		 * If the PROC_AUXV_MAX entries are iterated over, and we have
		 * not reached AT_NULL, it is most likely we are reading wrong
		 * data: either the process doesn't have auxv array or data has
		 * been modified. Return the error in this case.
		 */
		if (aux.a_type != AT_NULL)
			return (ENOEXEC);
		vsize = i + 1;
		size = vsize * sizeof(aux);
		break;
	default:
		KASSERT(0, ("Wrong proc vector type: %d", type));
		return (EINVAL); /* In case we are built without INVARIANTS. */
	}
	proc_vector = malloc(size, M_TEMP, M_WAITOK);
	if (proc_vector == NULL)
		return (ENOMEM);
	error = proc_read_mem(td, p, vptr, proc_vector, size);
	if (error != 0) {
		free(proc_vector, M_TEMP);
		return (error);
	}
	*proc_vectorp = proc_vector;
	*vsizep = vsize;

	return (0);
}

#define GET_PS_STRINGS_CHUNK_SZ	256	/* Chunk size (bytes) for ps_strings operations. */

static int
get_ps_strings(struct thread *td, struct proc *p, struct sbuf *sb,
    enum proc_vector_type type)
{
	size_t done, len, nchr, vsize;
	int error, i;
	char **proc_vector, *sptr;
	char pss_string[GET_PS_STRINGS_CHUNK_SZ];

	PROC_ASSERT_HELD(p);

	/*
	 * We are not going to read more than 2 * (PATH_MAX + ARG_MAX) bytes.
	 */
	nchr = 2 * (PATH_MAX + ARG_MAX);

	error = get_proc_vector(td, p, &proc_vector, &vsize, type);
	if (error != 0)
		return (error);
	for (done = 0, i = 0; i < (int)vsize && done < nchr; i++) {
		/*
		 * The program may have scribbled into its argv array, e.g. to
		 * remove some arguments.  If that has happened, break out
		 * before trying to read from NULL.
		 */
		if (proc_vector[i] == NULL)
			break;
		for (sptr = proc_vector[i]; ; sptr += GET_PS_STRINGS_CHUNK_SZ) {
			error = proc_read_string(td, p, sptr, pss_string,
			    sizeof(pss_string));
			if (error != 0)
				goto done;
			len = strnlen(pss_string, GET_PS_STRINGS_CHUNK_SZ);
			if (done + len >= nchr)
				len = nchr - done - 1;
			sbuf_bcat(sb, pss_string, len);
			if (len != GET_PS_STRINGS_CHUNK_SZ)
				break;
			done += GET_PS_STRINGS_CHUNK_SZ;
		}
		sbuf_bcat(sb, "", 1);
		done += len + 1;
	}
done:
	free(proc_vector, M_TEMP);
	return (error);
}

int
proc_getargv(struct thread *td, struct proc *p, struct sbuf *sb)
{

	return (get_ps_strings(curthread, p, sb, PROC_ARG));
}

int
proc_getenvv(struct thread *td, struct proc *p, struct sbuf *sb)
{

	return (get_ps_strings(curthread, p, sb, PROC_ENV));
}

int
proc_getauxv(struct thread *td, struct proc *p, struct sbuf *sb)
{
	size_t vsize, size;
	char **auxv;
	int error;

	error = get_proc_vector(td, p, &auxv, &vsize, PROC_AUX);
	if (error == 0) {
#ifdef COMPAT_FREEBSD32
		if (SV_PROC_FLAG(p, SV_ILP32) != 0)
			size = vsize * sizeof(Elf32_Auxinfo);
		else
#endif
			size = vsize * sizeof(Elf_Auxinfo);
		if (sbuf_bcat(sb, auxv, size) != 0)
			error = ENOMEM;
		free(auxv, M_TEMP);
	}
	return (error);
}

/*
 * This sysctl allows a process to retrieve the argument list or process
 * title for another process without groping around in the address space
 * of the other process.  It also allow a process to set its own "process 
 * title to a string of its own choice.
 */
static int
sysctl_kern_proc_args(SYSCTL_HANDLER_ARGS)
{
	int *name = (int *)arg1;
	u_int namelen = arg2;
	struct pargs *newpa, *pa;
	struct proc *p;
	struct sbuf sb;
	int flags, error = 0, error2;

	if (namelen != 1)
		return (EINVAL);

	flags = PGET_CANSEE;
	if (req->newptr != NULL)
		flags |= PGET_ISCURRENT;
	error = pget((pid_t)name[0], flags, &p);
	if (error)
		return (error);

	pa = p->p_args;
	if (pa != NULL) {
		pargs_hold(pa);
		PROC_UNLOCK(p);
		error = SYSCTL_OUT(req, pa->ar_args, pa->ar_length);
		pargs_drop(pa);
	} else if ((p->p_flag & (P_WEXIT | P_SYSTEM)) == 0) {
		_PHOLD(p);
		PROC_UNLOCK(p);
		sbuf_new_for_sysctl(&sb, NULL, GET_PS_STRINGS_CHUNK_SZ, req);
		error = proc_getargv(curthread, p, &sb);
		error2 = sbuf_finish(&sb);
		PRELE(p);
		sbuf_delete(&sb);
		if (error == 0 && error2 != 0)
			error = error2;
	} else {
		PROC_UNLOCK(p);
	}
	if (error != 0 || req->newptr == NULL)
		return (error);

	if (req->newlen + sizeof(struct pargs) > ps_arg_cache_limit)
		return (ENOMEM);
	newpa = pargs_alloc(req->newlen);
	error = SYSCTL_IN(req, newpa->ar_args, req->newlen);
	if (error != 0) {
		pargs_free(newpa);
		return (error);
	}
	PROC_LOCK(p);
	pa = p->p_args;
	p->p_args = newpa;
	PROC_UNLOCK(p);
	pargs_drop(pa);
	return (0);
}

/*
 * This sysctl allows a process to retrieve environment of another process.
 */
static int
sysctl_kern_proc_env(SYSCTL_HANDLER_ARGS)
{
	int *name = (int *)arg1;
	u_int namelen = arg2;
	struct proc *p;
	struct sbuf sb;
	int error, error2;

	if (namelen != 1)
		return (EINVAL);

	error = pget((pid_t)name[0], PGET_WANTREAD, &p);
	if (error != 0)
		return (error);
	if ((p->p_flag & P_SYSTEM) != 0) {
		PRELE(p);
		return (0);
	}

	sbuf_new_for_sysctl(&sb, NULL, GET_PS_STRINGS_CHUNK_SZ, req);
	error = proc_getenvv(curthread, p, &sb);
	error2 = sbuf_finish(&sb);
	PRELE(p);
	sbuf_delete(&sb);
	return (error != 0 ? error : error2);
}

/*
 * This sysctl allows a process to retrieve ELF auxiliary vector of
 * another process.
 */
static int
sysctl_kern_proc_auxv(SYSCTL_HANDLER_ARGS)
{
	int *name = (int *)arg1;
	u_int namelen = arg2;
	struct proc *p;
	struct sbuf sb;
	int error, error2;

	if (namelen != 1)
		return (EINVAL);

	error = pget((pid_t)name[0], PGET_WANTREAD, &p);
	if (error != 0)
		return (error);
	if ((p->p_flag & P_SYSTEM) != 0) {
		PRELE(p);
		return (0);
	}
	sbuf_new_for_sysctl(&sb, NULL, GET_PS_STRINGS_CHUNK_SZ, req);
	error = proc_getauxv(curthread, p, &sb);
	error2 = sbuf_finish(&sb);
	PRELE(p);
	sbuf_delete(&sb);
	return (error != 0 ? error : error2);
}

/*
 * This sysctl allows a process to retrieve the path of the executable for
 * itself or another process.
 */
static int
sysctl_kern_proc_pathname(SYSCTL_HANDLER_ARGS)
{
	pid_t *pidp = (pid_t *)arg1;
	unsigned int arglen = arg2;
	struct proc *p;
	struct vnode *vp;
	char *retbuf, *freebuf;
	int error;

	if (arglen != 1)
		return (EINVAL);
	if (*pidp == -1) {	/* -1 means this process */
		p = req->td->td_proc;
	} else {
		error = pget(*pidp, PGET_CANSEE, &p);
		if (error != 0)
			return (error);
	}

	vp = p->p_textvp;
	if (vp == NULL) {
		if (*pidp != -1)
			PROC_UNLOCK(p);
		return (0);
	}
	vref(vp);
	if (*pidp != -1)
		PROC_UNLOCK(p);
	error = vn_fullpath(req->td, vp, &retbuf, &freebuf);
	vrele(vp);
	if (error)
		return (error);
	error = SYSCTL_OUT(req, retbuf, strlen(retbuf) + 1);
	free(freebuf, M_TEMP);
	return (error);
}

static int
sysctl_kern_proc_sv_name(SYSCTL_HANDLER_ARGS)
{
	struct proc *p;
	char *sv_name;
	int *name;
	int namelen;
	int error;

	namelen = arg2;
	if (namelen != 1)
		return (EINVAL);

	name = (int *)arg1;
	error = pget((pid_t)name[0], PGET_CANSEE, &p);
	if (error != 0)
		return (error);
	sv_name = p->p_sysent->sv_name;
	PROC_UNLOCK(p);
	return (sysctl_handle_string(oidp, sv_name, 0, req));
}

#ifdef KINFO_OVMENTRY_SIZE
CTASSERT(sizeof(struct kinfo_ovmentry) == KINFO_OVMENTRY_SIZE);
#endif

#ifdef COMPAT_FREEBSD7
static int
sysctl_kern_proc_ovmmap(SYSCTL_HANDLER_ARGS)
{
	vm_map_entry_t entry, tmp_entry;
	unsigned int last_timestamp;
	char *fullpath, *freepath;
	struct kinfo_ovmentry *kve;
	struct vattr va;
	struct ucred *cred;
	int error, *name;
	struct vnode *vp;
	struct proc *p;
	vm_map_t map;
	struct vmspace *vm;

	name = (int *)arg1;
	error = pget((pid_t)name[0], PGET_WANTREAD, &p);
	if (error != 0)
		return (error);
	vm = vmspace_acquire_ref(p);
	if (vm == NULL) {
		PRELE(p);
		return (ESRCH);
	}
	kve = malloc(sizeof(*kve), M_TEMP, M_WAITOK);

	map = &vm->vm_map;
	vm_map_lock_read(map);
	for (entry = map->header.next; entry != &map->header;
	    entry = entry->next) {
		vm_object_t obj, tobj, lobj;
		vm_offset_t addr;

		if (entry->eflags & MAP_ENTRY_IS_SUB_MAP)
			continue;

		bzero(kve, sizeof(*kve));
		kve->kve_structsize = sizeof(*kve);

		kve->kve_private_resident = 0;
		obj = entry->object.vm_object;
		if (obj != NULL) {
			VM_OBJECT_RLOCK(obj);
			if (obj->shadow_count == 1)
				kve->kve_private_resident =
				    obj->resident_page_count;
		}
		kve->kve_resident = 0;
		addr = entry->start;
		while (addr < entry->end) {
			if (pmap_extract(map->pmap, addr))
				kve->kve_resident++;
			addr += PAGE_SIZE;
		}

		for (lobj = tobj = obj; tobj; tobj = tobj->backing_object) {
			if (tobj != obj)
				VM_OBJECT_RLOCK(tobj);
			if (lobj != obj)
				VM_OBJECT_RUNLOCK(lobj);
			lobj = tobj;
		}

		kve->kve_start = (void*)entry->start;
		kve->kve_end = (void*)entry->end;
		kve->kve_offset = (off_t)entry->offset;

		if (entry->protection & VM_PROT_READ)
			kve->kve_protection |= KVME_PROT_READ;
		if (entry->protection & VM_PROT_WRITE)
			kve->kve_protection |= KVME_PROT_WRITE;
		if (entry->protection & VM_PROT_EXECUTE)
			kve->kve_protection |= KVME_PROT_EXEC;

		if (entry->eflags & MAP_ENTRY_COW)
			kve->kve_flags |= KVME_FLAG_COW;
		if (entry->eflags & MAP_ENTRY_NEEDS_COPY)
			kve->kve_flags |= KVME_FLAG_NEEDS_COPY;
		if (entry->eflags & MAP_ENTRY_NOCOREDUMP)
			kve->kve_flags |= KVME_FLAG_NOCOREDUMP;

		last_timestamp = map->timestamp;
		vm_map_unlock_read(map);

		kve->kve_fileid = 0;
		kve->kve_fsid = 0;
		freepath = NULL;
		fullpath = "";
		if (lobj) {
			vp = NULL;
			switch (lobj->type) {
			case OBJT_DEFAULT:
				kve->kve_type = KVME_TYPE_DEFAULT;
				break;
			case OBJT_VNODE:
				kve->kve_type = KVME_TYPE_VNODE;
				vp = lobj->handle;
				vref(vp);
				break;
			case OBJT_SWAP:
				kve->kve_type = KVME_TYPE_SWAP;
				break;
			case OBJT_DEVICE:
				kve->kve_type = KVME_TYPE_DEVICE;
				break;
			case OBJT_PHYS:
				kve->kve_type = KVME_TYPE_PHYS;
				break;
			case OBJT_DEAD:
				kve->kve_type = KVME_TYPE_DEAD;
				break;
			case OBJT_SG:
				kve->kve_type = KVME_TYPE_SG;
				break;
			default:
				kve->kve_type = KVME_TYPE_UNKNOWN;
				break;
			}
			if (lobj != obj)
				VM_OBJECT_RUNLOCK(lobj);

			kve->kve_ref_count = obj->ref_count;
			kve->kve_shadow_count = obj->shadow_count;
			VM_OBJECT_RUNLOCK(obj);
			if (vp != NULL) {
				vn_fullpath(curthread, vp, &fullpath,
				    &freepath);
				cred = curthread->td_ucred;
				vn_lock(vp, LK_SHARED | LK_RETRY);
				if (VOP_GETATTR(vp, &va, cred) == 0) {
					kve->kve_fileid = va.va_fileid;
					kve->kve_fsid = va.va_fsid;
				}
				vput(vp);
			}
		} else {
			kve->kve_type = KVME_TYPE_NONE;
			kve->kve_ref_count = 0;
			kve->kve_shadow_count = 0;
		}

		strlcpy(kve->kve_path, fullpath, sizeof(kve->kve_path));
		if (freepath != NULL)
			free(freepath, M_TEMP);

		error = SYSCTL_OUT(req, kve, sizeof(*kve));
		vm_map_lock_read(map);
		if (error)
			break;
		if (last_timestamp != map->timestamp) {
			vm_map_lookup_entry(map, addr - 1, &tmp_entry);
			entry = tmp_entry;
		}
	}
	vm_map_unlock_read(map);
	vmspace_free(vm);
	PRELE(p);
	free(kve, M_TEMP);
	return (error);
}
#endif	/* COMPAT_FREEBSD7 */

#ifdef KINFO_VMENTRY_SIZE
CTASSERT(sizeof(struct kinfo_vmentry) == KINFO_VMENTRY_SIZE);
#endif

static void
kern_proc_vmmap_resident(vm_map_t map, vm_map_entry_t entry,
    struct kinfo_vmentry *kve)
{
	vm_object_t obj, tobj;
	vm_page_t m, m_adv;
	vm_offset_t addr;
	vm_paddr_t locked_pa;
	vm_pindex_t pi, pi_adv, pindex;

	locked_pa = 0;
	obj = entry->object.vm_object;
	addr = entry->start;
	m_adv = NULL;
	pi = OFF_TO_IDX(entry->offset);
	for (; addr < entry->end; addr += IDX_TO_OFF(pi_adv), pi += pi_adv) {
		if (m_adv != NULL) {
			m = m_adv;
		} else {
			pi_adv = OFF_TO_IDX(entry->end - addr);
			pindex = pi;
			for (tobj = obj;; tobj = tobj->backing_object) {
				m = vm_page_find_least(tobj, pindex);
				if (m != NULL) {
					if (m->pindex == pindex)
						break;
					if (pi_adv > m->pindex - pindex) {
						pi_adv = m->pindex - pindex;
						m_adv = m;
					}
				}
				if (tobj->backing_object == NULL)
					goto next;
				pindex += OFF_TO_IDX(tobj->
				    backing_object_offset);
			}
		}
		m_adv = NULL;
		if (m->psind != 0 && addr + pagesizes[1] <= entry->end &&
		    (addr & (pagesizes[1] - 1)) == 0 &&
		    (pmap_mincore(map->pmap, addr, &locked_pa) &
		    MINCORE_SUPER) != 0) {
			kve->kve_flags |= KVME_FLAG_SUPER;
			pi_adv = OFF_TO_IDX(pagesizes[1]);
		} else {
			/*
			 * We do not test the found page on validity.
			 * Either the page is busy and being paged in,
			 * or it was invalidated.  The first case
			 * should be counted as resident, the second
			 * is not so clear; we do account both.
			 */
			pi_adv = 1;
		}
		kve->kve_resident += pi_adv;
next:;
	}
	PA_UNLOCK_COND(locked_pa);
}

/*
 * Must be called with the process locked and will return unlocked.
 */
int
kern_proc_vmmap_out(struct proc *p, struct sbuf *sb)
{
	vm_map_entry_t entry, tmp_entry;
	struct vattr va;
	vm_map_t map;
	vm_object_t obj, tobj, lobj;
	char *fullpath, *freepath;
	struct kinfo_vmentry *kve;
	struct ucred *cred;
	struct vnode *vp;
	struct vmspace *vm;
	vm_offset_t addr;
	unsigned int last_timestamp;
	int error;

	PROC_LOCK_ASSERT(p, MA_OWNED);

	_PHOLD(p);
	PROC_UNLOCK(p);
	vm = vmspace_acquire_ref(p);
	if (vm == NULL) {
		PRELE(p);
		return (ESRCH);
	}
	kve = malloc(sizeof(*kve), M_TEMP, M_WAITOK);

	error = 0;
	map = &vm->vm_map;
	vm_map_lock_read(map);
	for (entry = map->header.next; entry != &map->header;
	    entry = entry->next) {
		if (entry->eflags & MAP_ENTRY_IS_SUB_MAP)
			continue;

		addr = entry->end;
		bzero(kve, sizeof(*kve));
		obj = entry->object.vm_object;
		if (obj != NULL) {
			for (tobj = obj; tobj != NULL;
			    tobj = tobj->backing_object) {
				VM_OBJECT_RLOCK(tobj);
				lobj = tobj;
			}
			if (obj->backing_object == NULL)
				kve->kve_private_resident =
				    obj->resident_page_count;
			if (!vmmap_skip_res_cnt)
				kern_proc_vmmap_resident(map, entry, kve);
			for (tobj = obj; tobj != NULL;
			    tobj = tobj->backing_object) {
				if (tobj != obj && tobj != lobj)
					VM_OBJECT_RUNLOCK(tobj);
			}
		} else {
			lobj = NULL;
		}

		kve->kve_start = entry->start;
		kve->kve_end = entry->end;
		kve->kve_offset = entry->offset;

		if (entry->protection & VM_PROT_READ)
			kve->kve_protection |= KVME_PROT_READ;
		if (entry->protection & VM_PROT_WRITE)
			kve->kve_protection |= KVME_PROT_WRITE;
		if (entry->protection & VM_PROT_EXECUTE)
			kve->kve_protection |= KVME_PROT_EXEC;

		if (entry->eflags & MAP_ENTRY_COW)
			kve->kve_flags |= KVME_FLAG_COW;
		if (entry->eflags & MAP_ENTRY_NEEDS_COPY)
			kve->kve_flags |= KVME_FLAG_NEEDS_COPY;
		if (entry->eflags & MAP_ENTRY_NOCOREDUMP)
			kve->kve_flags |= KVME_FLAG_NOCOREDUMP;
		if (entry->eflags & MAP_ENTRY_GROWS_UP)
			kve->kve_flags |= KVME_FLAG_GROWS_UP;
		if (entry->eflags & MAP_ENTRY_GROWS_DOWN)
			kve->kve_flags |= KVME_FLAG_GROWS_DOWN;

		last_timestamp = map->timestamp;
		vm_map_unlock_read(map);

		freepath = NULL;
		fullpath = "";
		if (lobj != NULL) {
			vp = NULL;
			switch (lobj->type) {
			case OBJT_DEFAULT:
				kve->kve_type = KVME_TYPE_DEFAULT;
				break;
			case OBJT_VNODE:
				kve->kve_type = KVME_TYPE_VNODE;
				vp = lobj->handle;
				vref(vp);
				break;
			case OBJT_SWAP:
				kve->kve_type = KVME_TYPE_SWAP;
				break;
			case OBJT_DEVICE:
				kve->kve_type = KVME_TYPE_DEVICE;
				break;
			case OBJT_PHYS:
				kve->kve_type = KVME_TYPE_PHYS;
				break;
			case OBJT_DEAD:
				kve->kve_type = KVME_TYPE_DEAD;
				break;
			case OBJT_SG:
				kve->kve_type = KVME_TYPE_SG;
				break;
			case OBJT_MGTDEVICE:
				kve->kve_type = KVME_TYPE_MGTDEVICE;
				break;
			default:
				kve->kve_type = KVME_TYPE_UNKNOWN;
				break;
			}
			if (lobj != obj)
				VM_OBJECT_RUNLOCK(lobj);

			kve->kve_ref_count = obj->ref_count;
			kve->kve_shadow_count = obj->shadow_count;
			VM_OBJECT_RUNLOCK(obj);
			if (vp != NULL) {
				vn_fullpath(curthread, vp, &fullpath,
				    &freepath);
				kve->kve_vn_type = vntype_to_kinfo(vp->v_type);
				cred = curthread->td_ucred;
				vn_lock(vp, LK_SHARED | LK_RETRY);
				if (VOP_GETATTR(vp, &va, cred) == 0) {
					kve->kve_vn_fileid = va.va_fileid;
					kve->kve_vn_fsid = va.va_fsid;
					kve->kve_vn_mode =
					    MAKEIMODE(va.va_type, va.va_mode);
					kve->kve_vn_size = va.va_size;
					kve->kve_vn_rdev = va.va_rdev;
					kve->kve_status = KF_ATTR_VALID;
				}
				vput(vp);
			}
		} else {
			kve->kve_type = KVME_TYPE_NONE;
			kve->kve_ref_count = 0;
			kve->kve_shadow_count = 0;
		}

		strlcpy(kve->kve_path, fullpath, sizeof(kve->kve_path));
		if (freepath != NULL)
			free(freepath, M_TEMP);

		/* Pack record size down */
		kve->kve_structsize = offsetof(struct kinfo_vmentry, kve_path) +
		    strlen(kve->kve_path) + 1;
		kve->kve_structsize = roundup(kve->kve_structsize,
		    sizeof(uint64_t));
		if (sbuf_bcat(sb, kve, kve->kve_structsize) != 0)
			error = ENOMEM;
		vm_map_lock_read(map);
		if (error != 0)
			break;
		if (last_timestamp != map->timestamp) {
			vm_map_lookup_entry(map, addr - 1, &tmp_entry);
			entry = tmp_entry;
		}
	}
	vm_map_unlock_read(map);
	vmspace_free(vm);
	PRELE(p);
	free(kve, M_TEMP);
	return (error);
}

static int
sysctl_kern_proc_vmmap(SYSCTL_HANDLER_ARGS)
{
	struct proc *p;
	struct sbuf sb;
	int error, error2, *name;

	name = (int *)arg1;
	sbuf_new_for_sysctl(&sb, NULL, sizeof(struct kinfo_vmentry), req);
	error = pget((pid_t)name[0], PGET_CANDEBUG | PGET_NOTWEXIT, &p);
	if (error != 0) {
		sbuf_delete(&sb);
		return (error);
	}
	error = kern_proc_vmmap_out(p, &sb);
	error2 = sbuf_finish(&sb);
	sbuf_delete(&sb);
	return (error != 0 ? error : error2);
}

#if defined(STACK) || defined(DDB)
static int
sysctl_kern_proc_kstack(SYSCTL_HANDLER_ARGS)
{
	struct kinfo_kstack *kkstp;
	int error, i, *name, numthreads;
	lwpid_t *lwpidarray;
	struct thread *td;
	struct stack *st;
	struct sbuf sb;
	struct proc *p;

	name = (int *)arg1;
	error = pget((pid_t)name[0], PGET_NOTINEXEC | PGET_WANTREAD, &p);
	if (error != 0)
		return (error);

	kkstp = malloc(sizeof(*kkstp), M_TEMP, M_WAITOK);
	st = stack_create();

	lwpidarray = NULL;
	numthreads = 0;
	PROC_LOCK(p);
repeat:
	if (numthreads < p->p_numthreads) {
		if (lwpidarray != NULL) {
			free(lwpidarray, M_TEMP);
			lwpidarray = NULL;
		}
		numthreads = p->p_numthreads;
		PROC_UNLOCK(p);
		lwpidarray = malloc(sizeof(*lwpidarray) * numthreads, M_TEMP,
		    M_WAITOK | M_ZERO);
		PROC_LOCK(p);
		goto repeat;
	}
	i = 0;

	/*
	 * XXXRW: During the below loop, execve(2) and countless other sorts
	 * of changes could have taken place.  Should we check to see if the
	 * vmspace has been replaced, or the like, in order to prevent
	 * giving a snapshot that spans, say, execve(2), with some threads
	 * before and some after?  Among other things, the credentials could
	 * have changed, in which case the right to extract debug info might
	 * no longer be assured.
	 */
	FOREACH_THREAD_IN_PROC(p, td) {
		KASSERT(i < numthreads,
		    ("sysctl_kern_proc_kstack: numthreads"));
		lwpidarray[i] = td->td_tid;
		i++;
	}
	numthreads = i;
	for (i = 0; i < numthreads; i++) {
		td = thread_find(p, lwpidarray[i]);
		if (td == NULL) {
			continue;
		}
		bzero(kkstp, sizeof(*kkstp));
		(void)sbuf_new(&sb, kkstp->kkst_trace,
		    sizeof(kkstp->kkst_trace), SBUF_FIXEDLEN);
		thread_lock(td);
		kkstp->kkst_tid = td->td_tid;
		if (TD_IS_SWAPPED(td))
			kkstp->kkst_state = KKST_STATE_SWAPPED;
		else if (TD_IS_RUNNING(td))
			kkstp->kkst_state = KKST_STATE_RUNNING;
		else {
			kkstp->kkst_state = KKST_STATE_STACKOK;
			stack_save_td(st, td);
		}
		thread_unlock(td);
		PROC_UNLOCK(p);
		stack_sbuf_print(&sb, st);
		sbuf_finish(&sb);
		sbuf_delete(&sb);
		error = SYSCTL_OUT(req, kkstp, sizeof(*kkstp));
		PROC_LOCK(p);
		if (error)
			break;
	}
	_PRELE(p);
	PROC_UNLOCK(p);
	if (lwpidarray != NULL)
		free(lwpidarray, M_TEMP);
	stack_destroy(st);
	free(kkstp, M_TEMP);
	return (error);
}
#endif

/*
 * This sysctl allows a process to retrieve the full list of groups from
 * itself or another process.
 */
static int
sysctl_kern_proc_groups(SYSCTL_HANDLER_ARGS)
{
	pid_t *pidp = (pid_t *)arg1;
	unsigned int arglen = arg2;
	struct proc *p;
	struct ucred *cred;
	int error;

	if (arglen != 1)
		return (EINVAL);
	if (*pidp == -1) {	/* -1 means this process */
		p = req->td->td_proc;
		PROC_LOCK(p);
	} else {
		error = pget(*pidp, PGET_CANSEE, &p);
		if (error != 0)
			return (error);
	}

	cred = crhold(p->p_ucred);
	PROC_UNLOCK(p);

	error = SYSCTL_OUT(req, cred->cr_groups,
	    cred->cr_ngroups * sizeof(gid_t));
	crfree(cred);
	return (error);
}

/*
 * This sysctl allows a process to retrieve or/and set the resource limit for
 * another process.
 */
static int
sysctl_kern_proc_rlimit(SYSCTL_HANDLER_ARGS)
{
	int *name = (int *)arg1;
	u_int namelen = arg2;
	struct rlimit rlim;
	struct proc *p;
	u_int which;
	int flags, error;

	if (namelen != 2)
		return (EINVAL);

	which = (u_int)name[1];
	if (which >= RLIM_NLIMITS)
		return (EINVAL);

	if (req->newptr != NULL && req->newlen != sizeof(rlim))
		return (EINVAL);

	flags = PGET_HOLD | PGET_NOTWEXIT;
	if (req->newptr != NULL)
		flags |= PGET_CANDEBUG;
	else
		flags |= PGET_CANSEE;
	error = pget((pid_t)name[0], flags, &p);
	if (error != 0)
		return (error);

	/*
	 * Retrieve limit.
	 */
	if (req->oldptr != NULL) {
		PROC_LOCK(p);
		lim_rlimit(p, which, &rlim);
		PROC_UNLOCK(p);
	}
	error = SYSCTL_OUT(req, &rlim, sizeof(rlim));
	if (error != 0)
		goto errout;

	/*
	 * Set limit.
	 */
	if (req->newptr != NULL) {
		error = SYSCTL_IN(req, &rlim, sizeof(rlim));
		if (error == 0)
			error = kern_proc_setrlimit(curthread, p, which, &rlim);
	}

errout:
	PRELE(p);
	return (error);
}

/*
 * This sysctl allows a process to retrieve ps_strings structure location of
 * another process.
 */
static int
sysctl_kern_proc_ps_strings(SYSCTL_HANDLER_ARGS)
{
	int *name = (int *)arg1;
	u_int namelen = arg2;
	struct proc *p;
	vm_offset_t ps_strings;
	int error;
#ifdef COMPAT_FREEBSD32
	uint32_t ps_strings32;
#endif

	if (namelen != 1)
		return (EINVAL);

	error = pget((pid_t)name[0], PGET_CANDEBUG, &p);
	if (error != 0)
		return (error);
#ifdef COMPAT_FREEBSD32
	if ((req->flags & SCTL_MASK32) != 0) {
		/*
		 * We return 0 if the 32 bit emulation request is for a 64 bit
		 * process.
		 */
		ps_strings32 = SV_PROC_FLAG(p, SV_ILP32) != 0 ?
		    PTROUT(p->p_sysent->sv_psstrings) : 0;
		PROC_UNLOCK(p);
		error = SYSCTL_OUT(req, &ps_strings32, sizeof(ps_strings32));
		return (error);
	}
#endif
	ps_strings = p->p_sysent->sv_psstrings;
	PROC_UNLOCK(p);
	error = SYSCTL_OUT(req, &ps_strings, sizeof(ps_strings));
	return (error);
}

/*
 * This sysctl allows a process to retrieve umask of another process.
 */
static int
sysctl_kern_proc_umask(SYSCTL_HANDLER_ARGS)
{
	int *name = (int *)arg1;
	u_int namelen = arg2;
	struct proc *p;
	int error;
	u_short fd_cmask;

	if (namelen != 1)
		return (EINVAL);

	error = pget((pid_t)name[0], PGET_WANTREAD, &p);
	if (error != 0)
		return (error);

	FILEDESC_SLOCK(p->p_fd);
	fd_cmask = p->p_fd->fd_cmask;
	FILEDESC_SUNLOCK(p->p_fd);
	PRELE(p);
	error = SYSCTL_OUT(req, &fd_cmask, sizeof(fd_cmask));
	return (error);
}

/*
 * This sysctl allows a process to set and retrieve binary osreldate of
 * another process.
 */
static int
sysctl_kern_proc_osrel(SYSCTL_HANDLER_ARGS)
{
	int *name = (int *)arg1;
	u_int namelen = arg2;
	struct proc *p;
	int flags, error, osrel;

	if (namelen != 1)
		return (EINVAL);

	if (req->newptr != NULL && req->newlen != sizeof(osrel))
		return (EINVAL);

	flags = PGET_HOLD | PGET_NOTWEXIT;
	if (req->newptr != NULL)
		flags |= PGET_CANDEBUG;
	else
		flags |= PGET_CANSEE;
	error = pget((pid_t)name[0], flags, &p);
	if (error != 0)
		return (error);

	error = SYSCTL_OUT(req, &p->p_osrel, sizeof(p->p_osrel));
	if (error != 0)
		goto errout;

	if (req->newptr != NULL) {
		error = SYSCTL_IN(req, &osrel, sizeof(osrel));
		if (error != 0)
			goto errout;
		if (osrel < 0) {
			error = EINVAL;
			goto errout;
		}
		p->p_osrel = osrel;
	}
errout:
	PRELE(p);
	return (error);
}

static int
sysctl_kern_proc_sigtramp(SYSCTL_HANDLER_ARGS)
{
	int *name = (int *)arg1;
	u_int namelen = arg2;
	struct proc *p;
	struct kinfo_sigtramp kst;
	const struct sysentvec *sv;
	int error;
#ifdef COMPAT_FREEBSD32
	struct kinfo_sigtramp32 kst32;
#endif

	if (namelen != 1)
		return (EINVAL);

	error = pget((pid_t)name[0], PGET_CANDEBUG, &p);
	if (error != 0)
		return (error);
	sv = p->p_sysent;
#ifdef COMPAT_FREEBSD32
	if ((req->flags & SCTL_MASK32) != 0) {
		bzero(&kst32, sizeof(kst32));
		if (SV_PROC_FLAG(p, SV_ILP32)) {
			if (sv->sv_sigcode_base != 0) {
				kst32.ksigtramp_start = sv->sv_sigcode_base;
				kst32.ksigtramp_end = sv->sv_sigcode_base +
				    *sv->sv_szsigcode;
			} else {
				kst32.ksigtramp_start = sv->sv_psstrings -
				    *sv->sv_szsigcode;
				kst32.ksigtramp_end = sv->sv_psstrings;
			}
		}
		PROC_UNLOCK(p);
		error = SYSCTL_OUT(req, &kst32, sizeof(kst32));
		return (error);
	}
#endif
	bzero(&kst, sizeof(kst));
	if (sv->sv_sigcode_base != 0) {
		kst.ksigtramp_start = (char *)sv->sv_sigcode_base;
		kst.ksigtramp_end = (char *)sv->sv_sigcode_base +
		    *sv->sv_szsigcode;
	} else {
		kst.ksigtramp_start = (char *)sv->sv_psstrings -
		    *sv->sv_szsigcode;
		kst.ksigtramp_end = (char *)sv->sv_psstrings;
	}
	PROC_UNLOCK(p);
	error = SYSCTL_OUT(req, &kst, sizeof(kst));
	return (error);
}

/*
 * These sysctls allow a process to inspect the (self-reported) set of sandbox
 * class, method, and object metadata present in another process.
 *
 * NB: Although it is used today only for CHERI, there's no reason it couldn't
 * also be used for Capsicum.  In that case we'd want to be sure to provide
 * PIDs for object instances.
 */
enum proc_sbmetadata_type {
	PROC_SBCLASSES,
	PROC_SBMETHODS,
	PROC_SBOBJECTS,
};

static int
proc_get_sbmetadata_ptrlen(struct thread *td, struct proc *p,
    enum proc_sbmetadata_type type, vm_offset_t *ptrp, size_t *lenp)
{

#ifdef COMPAT_FREEBSD32
	struct freebsd32_ps_strings pss32;
#endif
	struct ps_strings pss;
	vm_offset_t ptr;
	size_t len;
	int error;

	/*
	 * Read in the ps_strings structure from the target process, which
	 * contains pointers/lengths for the process's sandbox state.
	 *
	 * NB: Although CHERI is 64-bit only, provide 32-bit interfaces that
	 * might be used for Capsicum.
	 */
#ifdef COMPAT_FREEBSD32
	if (SV_PROC_FLAG(p, SV_ILP32) != 0) {
		error = proc_read_mem(td, p,
		    (vm_offset_t)p->p_sysent->sv_psstrings, &pss32,
		    sizeof(pss32));

		/*
		 * NB: Only copy exactly the pss fields we might need here.
		 */
		pss.ps_sbclasses = (void *)(vm_offset_t)pss32.ps_sbclasses;
		pss.ps_sbclasseslen = (size_t)pss32.ps_sbclasseslen;
		pss.ps_sbmethods = (void *)(vm_offset_t)pss32.ps_sbmethods;
		pss.ps_sbmethodslen = (size_t)pss32.ps_sbmethodslen;
		pss.ps_sbobjects = (void *)(vm_offset_t)pss32.ps_sbobjects;
		pss.ps_sbobjectslen = (size_t)pss32.ps_sbobjectslen;
	 } else {
#endif
		error = proc_read_mem(td, p,
		    (vm_offset_t)(p->p_sysent->sv_psstrings), &pss,
		    sizeof(pss));
#ifdef COMPAT_FREEBSD32
	}
#endif
	if (error != 0)
		return (error);

	/*
	 * Select dptr/dlen values based on requested metadata type.
	 */
	switch (type) {
	case PROC_SBCLASSES:
		ptr = (vm_offset_t)pss.ps_sbclasses;
		len = pss.ps_sbclasseslen;
		break;

	case PROC_SBMETHODS:
		ptr = (vm_offset_t)pss.ps_sbmethods;
		len = pss.ps_sbmethodslen;
		break;

	case PROC_SBOBJECTS:
		ptr = (vm_offset_t)pss.ps_sbobjects;
		len = pss.ps_sbobjectslen;
		break;

	default:
		panic("%s: invalid type %d", __func__, type);
	}

	/*
	 * XXXRW: impose a length limit here...?  Unfortunately, it is not as
	 * simple as bounding to the caller process buffer, as we need to
	 * expose tne full actual length to the consumer.
	 */
	if (ptrp != NULL)
		*ptrp = ptr;
	if (lenp != NULL)
		*lenp = len;
	return (0);
}

static int
proc_get_sbmetadata(struct thread *td, struct proc *p, size_t maxlen,
    struct sbuf *sbp, enum proc_sbmetadata_type type)
{
	char sbdata[GET_PS_STRINGS_CHUNK_SZ];
	vm_offset_t dptr, ptr;
	size_t dlen, len;
	int error;

	error = proc_get_sbmetadata_ptrlen(td, p, type, &dptr, &dlen);
	if (error != 0)
		return (error);

	/*
	 * The process may not (yet) have initialised its sandbox metadata.
	 */
	if (dptr == 0 || dlen == 0)
		return (0);

	/*
	 * We seperately handle length-only queries in the caller, so OK to
	 * truncate here.
	 */
	dlen = min(dlen, maxlen);

	/*
	 * Copy in (and out) the requested metadata chunk by chunk.
	 */
	ptr = dptr;
	for (ptr = dptr; dlen > 0; dlen -= len, ptr += len) {
		len = min(dlen, sizeof(sbdata));
		error = proc_read_mem(td, p, ptr, sbdata, len);
		if (error)
			return (error);
		sbuf_bcat(sbp, sbdata, len);
	}
	return (0);
}

static int
sysctl_kern_proc_sbclasses(SYSCTL_HANDLER_ARGS)
{
	struct sbuf sb;
	struct proc *p;
	int *name = (int *)arg1;
	u_int namelen = arg2;
	int error, error2;
	size_t len;

	if (namelen != 1)
		return (EINVAL);
	error = pget((pid_t)name[0], PGET_WANTREAD, &p);
	if (error != 0)
		return (error);
	if ((p->p_flag & P_SYSTEM) != 0) {
		PRELE(p);
		return (0);
	}
	if (req->oldptr == NULL) {
		error = proc_get_sbmetadata_ptrlen(curthread, p,
		    PROC_SBCLASSES, NULL, &len);
		PRELE(p);
		if (error != 0)
			return (error);
		return (SYSCTL_OUT(req, NULL, len));
	}
	sbuf_new_for_sysctl(&sb, NULL, GET_PS_STRINGS_CHUNK_SZ, req);
	error = proc_get_sbmetadata(curthread, p, req->oldlen, &sb,
	    PROC_SBCLASSES);
	error2 = sbuf_finish(&sb);
	PRELE(p);
	sbuf_delete(&sb);
	return (error != 0 ? error : error2);
}

static int
sysctl_kern_proc_sbmethods(SYSCTL_HANDLER_ARGS)
{
	struct sbuf sb;
	struct proc *p;
	int *name = (int *)arg1;
	u_int namelen = arg2;
	int error, error2;
	size_t len;

	if (namelen != 1)
		return (EINVAL);
	error = pget((pid_t)name[0], PGET_WANTREAD, &p);
	if (error != 0)
		return (error);
	if ((p->p_flag & P_SYSTEM) != 0) {
		PRELE(p);
		return (0);
	}
	if (req->oldptr == NULL) {
		error = proc_get_sbmetadata_ptrlen(curthread, p,
		    PROC_SBMETHODS, NULL, &len);
		PRELE(p);
		if (error != 0)
			return (error);
		return (SYSCTL_OUT(req, NULL, len));
	}
	sbuf_new_for_sysctl(&sb, NULL, GET_PS_STRINGS_CHUNK_SZ, req);
	error = proc_get_sbmetadata(curthread, p, req->oldlen, &sb,
	    PROC_SBMETHODS);
	error2 = sbuf_finish(&sb);
	PRELE(p);
	sbuf_delete(&sb);
	return (error != 0 ? error : error2);
}

static int
sysctl_kern_proc_sbobjects(SYSCTL_HANDLER_ARGS)
{
	struct sbuf sb;
	struct proc *p;
	int *name = (int *)arg1;
	u_int namelen = arg2;
	int error, error2;
	size_t len;

	if (namelen != 1)
		return (EINVAL);
	error = pget((pid_t)name[0], PGET_WANTREAD, &p);
	if (error != 0)
		return (error);
	if ((p->p_flag & P_SYSTEM) != 0) {
		PRELE(p);
		return (0);
	}
	if (req->oldptr == NULL) {
		error = proc_get_sbmetadata_ptrlen(curthread, p,
		    PROC_SBOBJECTS, NULL, &len);
		PRELE(p);
		if (error != 0)
			return (error);
		return (SYSCTL_OUT(req, NULL, len));
	}
	sbuf_new_for_sysctl(&sb, NULL, GET_PS_STRINGS_CHUNK_SZ, req);
	error = proc_get_sbmetadata(curthread, p, req->oldlen, &sb,
	    PROC_SBOBJECTS);
	error2 = sbuf_finish(&sb);
	PRELE(p);
	sbuf_delete(&sb);
	return (error != 0 ? error : error2);
}

SYSCTL_NODE(_kern, KERN_PROC, proc, CTLFLAG_RD,  0, "Process table");

SYSCTL_PROC(_kern_proc, KERN_PROC_ALL, all, CTLFLAG_RD|CTLTYPE_STRUCT|
	CTLFLAG_MPSAFE, 0, 0, sysctl_kern_proc, "S,proc",
	"Return entire process table");

static SYSCTL_NODE(_kern_proc, KERN_PROC_GID, gid, CTLFLAG_RD | CTLFLAG_MPSAFE,
	sysctl_kern_proc, "Process table");

static SYSCTL_NODE(_kern_proc, KERN_PROC_PGRP, pgrp, CTLFLAG_RD | CTLFLAG_MPSAFE,
	sysctl_kern_proc, "Process table");

static SYSCTL_NODE(_kern_proc, KERN_PROC_RGID, rgid, CTLFLAG_RD | CTLFLAG_MPSAFE,
	sysctl_kern_proc, "Process table");

static SYSCTL_NODE(_kern_proc, KERN_PROC_SESSION, sid, CTLFLAG_RD |
	CTLFLAG_MPSAFE, sysctl_kern_proc, "Process table");

static SYSCTL_NODE(_kern_proc, KERN_PROC_TTY, tty, CTLFLAG_RD | CTLFLAG_MPSAFE,
	sysctl_kern_proc, "Process table");

static SYSCTL_NODE(_kern_proc, KERN_PROC_UID, uid, CTLFLAG_RD | CTLFLAG_MPSAFE,
	sysctl_kern_proc, "Process table");

static SYSCTL_NODE(_kern_proc, KERN_PROC_RUID, ruid, CTLFLAG_RD | CTLFLAG_MPSAFE,
	sysctl_kern_proc, "Process table");

static SYSCTL_NODE(_kern_proc, KERN_PROC_PID, pid, CTLFLAG_RD | CTLFLAG_MPSAFE,
	sysctl_kern_proc, "Process table");

static SYSCTL_NODE(_kern_proc, KERN_PROC_PROC, proc, CTLFLAG_RD | CTLFLAG_MPSAFE,
	sysctl_kern_proc, "Return process table, no threads");

static SYSCTL_NODE(_kern_proc, KERN_PROC_ARGS, args,
	CTLFLAG_RW | CTLFLAG_ANYBODY | CTLFLAG_MPSAFE,
	sysctl_kern_proc_args, "Process argument list");

static SYSCTL_NODE(_kern_proc, KERN_PROC_ENV, env, CTLFLAG_RD | CTLFLAG_MPSAFE,
	sysctl_kern_proc_env, "Process environment");

static SYSCTL_NODE(_kern_proc, KERN_PROC_AUXV, auxv, CTLFLAG_RD |
	CTLFLAG_MPSAFE, sysctl_kern_proc_auxv, "Process ELF auxiliary vector");

static SYSCTL_NODE(_kern_proc, KERN_PROC_PATHNAME, pathname, CTLFLAG_RD |
	CTLFLAG_MPSAFE, sysctl_kern_proc_pathname, "Process executable path");

static SYSCTL_NODE(_kern_proc, KERN_PROC_SV_NAME, sv_name, CTLFLAG_RD |
	CTLFLAG_MPSAFE, sysctl_kern_proc_sv_name,
	"Process syscall vector name (ABI type)");

static SYSCTL_NODE(_kern_proc, (KERN_PROC_GID | KERN_PROC_INC_THREAD), gid_td,
	CTLFLAG_RD | CTLFLAG_MPSAFE, sysctl_kern_proc, "Process table");

static SYSCTL_NODE(_kern_proc, (KERN_PROC_PGRP | KERN_PROC_INC_THREAD), pgrp_td,
	CTLFLAG_RD | CTLFLAG_MPSAFE, sysctl_kern_proc, "Process table");

static SYSCTL_NODE(_kern_proc, (KERN_PROC_RGID | KERN_PROC_INC_THREAD), rgid_td,
	CTLFLAG_RD | CTLFLAG_MPSAFE, sysctl_kern_proc, "Process table");

static SYSCTL_NODE(_kern_proc, (KERN_PROC_SESSION | KERN_PROC_INC_THREAD),
	sid_td, CTLFLAG_RD | CTLFLAG_MPSAFE, sysctl_kern_proc, "Process table");

static SYSCTL_NODE(_kern_proc, (KERN_PROC_TTY | KERN_PROC_INC_THREAD), tty_td,
	CTLFLAG_RD | CTLFLAG_MPSAFE, sysctl_kern_proc, "Process table");

static SYSCTL_NODE(_kern_proc, (KERN_PROC_UID | KERN_PROC_INC_THREAD), uid_td,
	CTLFLAG_RD | CTLFLAG_MPSAFE, sysctl_kern_proc, "Process table");

static SYSCTL_NODE(_kern_proc, (KERN_PROC_RUID | KERN_PROC_INC_THREAD), ruid_td,
	CTLFLAG_RD | CTLFLAG_MPSAFE, sysctl_kern_proc, "Process table");

static SYSCTL_NODE(_kern_proc, (KERN_PROC_PID | KERN_PROC_INC_THREAD), pid_td,
	CTLFLAG_RD | CTLFLAG_MPSAFE, sysctl_kern_proc, "Process table");

static SYSCTL_NODE(_kern_proc, (KERN_PROC_PROC | KERN_PROC_INC_THREAD), proc_td,
	CTLFLAG_RD | CTLFLAG_MPSAFE, sysctl_kern_proc,
	"Return process table, no threads");

#ifdef COMPAT_FREEBSD7
static SYSCTL_NODE(_kern_proc, KERN_PROC_OVMMAP, ovmmap, CTLFLAG_RD |
	CTLFLAG_MPSAFE, sysctl_kern_proc_ovmmap, "Old Process vm map entries");
#endif

static SYSCTL_NODE(_kern_proc, KERN_PROC_VMMAP, vmmap, CTLFLAG_RD |
	CTLFLAG_MPSAFE, sysctl_kern_proc_vmmap, "Process vm map entries");

#if defined(STACK) || defined(DDB)
static SYSCTL_NODE(_kern_proc, KERN_PROC_KSTACK, kstack, CTLFLAG_RD |
	CTLFLAG_MPSAFE, sysctl_kern_proc_kstack, "Process kernel stacks");
#endif

static SYSCTL_NODE(_kern_proc, KERN_PROC_GROUPS, groups, CTLFLAG_RD |
	CTLFLAG_MPSAFE, sysctl_kern_proc_groups, "Process groups");

static SYSCTL_NODE(_kern_proc, KERN_PROC_RLIMIT, rlimit, CTLFLAG_RW |
	CTLFLAG_ANYBODY | CTLFLAG_MPSAFE, sysctl_kern_proc_rlimit,
	"Process resource limits");

static SYSCTL_NODE(_kern_proc, KERN_PROC_PS_STRINGS, ps_strings, CTLFLAG_RD |
	CTLFLAG_MPSAFE, sysctl_kern_proc_ps_strings,
	"Process ps_strings location");

static SYSCTL_NODE(_kern_proc, KERN_PROC_UMASK, umask, CTLFLAG_RD |
	CTLFLAG_MPSAFE, sysctl_kern_proc_umask, "Process umask");

static SYSCTL_NODE(_kern_proc, KERN_PROC_OSREL, osrel, CTLFLAG_RW |
	CTLFLAG_ANYBODY | CTLFLAG_MPSAFE, sysctl_kern_proc_osrel,
	"Process binary osreldate");

static SYSCTL_NODE(_kern_proc, KERN_PROC_SIGTRAMP, sigtramp, CTLFLAG_RD |
	CTLFLAG_MPSAFE, sysctl_kern_proc_sigtramp,
	"Process signal trampoline location");

static SYSCTL_NODE(_kern_proc, KERN_PROC_SBCLASSES, sbclasses, CTLFLAG_RD |
	CTLFLAG_MPSAFE, sysctl_kern_proc_sbclasses, "Process sandbox classes");

static SYSCTL_NODE(_kern_proc, KERN_PROC_SBMETHODS, sbmethods, CTLFLAG_RD |
	CTLFLAG_MPSAFE, sysctl_kern_proc_sbmethods, "Process sandbox methods");

static SYSCTL_NODE(_kern_proc, KERN_PROC_SBOBJECTS, sbobjects, CTLFLAG_RD |
	CTLFLAG_MPSAFE, sysctl_kern_proc_sbobjects, "Process sandbox objects");<|MERGE_RESOLUTION|>--- conflicted
+++ resolved
@@ -227,11 +227,7 @@
 	p->p_sched = (struct p_sched *)&p[1];
 	bzero(&p->p_mtx, sizeof(struct mtx));
 	mtx_init(&p->p_mtx, "process lock", NULL, MTX_DEF | MTX_DUPOK);
-<<<<<<< HEAD
-	mtx_init(&p->p_slock, "process slock", NULL, MTX_SPIN | MTX_RECURSE);
-=======
 	mtx_init(&p->p_slock, "process slock", NULL, MTX_SPIN);
->>>>>>> 46a8e056
 	mtx_init(&p->p_statmtx, "pstatl", NULL, MTX_SPIN);
 	mtx_init(&p->p_itimmtx, "pitiml", NULL, MTX_SPIN);
 	mtx_init(&p->p_profmtx, "pprofl", NULL, MTX_SPIN);
