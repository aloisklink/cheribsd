--- conflicted
+++ resolved
@@ -2520,13 +2520,8 @@
 			 * might have been renamed or replaced, in
 			 * which case we should not report old name.
 			 */
-<<<<<<< HEAD
 			NDINIT(&nd, LOOKUP, FOLLOW, UIO_SYSSPACE,
-			    PTR2CAP(*retbuf), req->td);
-=======
-			NDINIT(&nd, LOOKUP, FOLLOW, UIO_SYSSPACE, *retbuf,
-			    curthread);
->>>>>>> 7ac82c96
+			    PTR2CAP(*retbuf), curthread);
 			error = namei(&nd);
 			if (error == 0) {
 				if (nd.ni_vp == vp)
