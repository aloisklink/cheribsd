--- conflicted
+++ resolved
@@ -1075,11 +1075,7 @@
 	kp->ki_args = EXPORT_KPTR(p->p_args);
 	kp->ki_textvp = EXPORT_KPTR(p->p_textvp);
 #ifdef KTRACE
-<<<<<<< HEAD
-	kp->ki_tracep = EXPORT_KPTR(p->p_tracevp);
-=======
-	kp->ki_tracep = ktr_get_tracevp(p, false);
->>>>>>> 1762f674
+	kp->ki_tracep = EXPORT_KPTR(ktr_get_tracevp(p, false));
 	kp->ki_traceflag = p->p_traceflag;
 #endif
 	kp->ki_fd = EXPORT_KPTR(p->p_fd);
