--- conflicted
+++ resolved
@@ -2520,13 +2520,8 @@
 			 * might have been renamed or replaced, in
 			 * which case we should not report old name.
 			 */
-<<<<<<< HEAD
 			NDINIT(&nd, LOOKUP, FOLLOW, UIO_SYSSPACE,
-			    PTR2CAP(retbuf), req->td);
-=======
-			NDINIT(&nd, LOOKUP, FOLLOW, UIO_SYSSPACE, *retbuf,
-			    req->td);
->>>>>>> f34fc6ba
+			    PTR2CAP(*retbuf), req->td);
 			error = namei(&nd);
 			if (error == 0) {
 				if (nd.ni_vp == vp)
