/*-
 * SPDX-License-Identifier: BSD-3-Clause
 *
 * Copyright (c) 1982, 1986, 1989, 1991, 1993
 *	The Regents of the University of California.  All rights reserved.
 *
 * Redistribution and use in source and binary forms, with or without
 * modification, are permitted provided that the following conditions
 * are met:
 * 1. Redistributions of source code must retain the above copyright
 *    notice, this list of conditions and the following disclaimer.
 * 2. Redistributions in binary form must reproduce the above copyright
 *    notice, this list of conditions and the following disclaimer in the
 *    documentation and/or other materials provided with the distribution.
 * 3. Neither the name of the University nor the names of its contributors
 *    may be used to endorse or promote products derived from this software
 *    without specific prior written permission.
 *
 * THIS SOFTWARE IS PROVIDED BY THE REGENTS AND CONTRIBUTORS ``AS IS'' AND
 * ANY EXPRESS OR IMPLIED WARRANTIES, INCLUDING, BUT NOT LIMITED TO, THE
 * IMPLIED WARRANTIES OF MERCHANTABILITY AND FITNESS FOR A PARTICULAR PURPOSE
 * ARE DISCLAIMED.  IN NO EVENT SHALL THE REGENTS OR CONTRIBUTORS BE LIABLE
 * FOR ANY DIRECT, INDIRECT, INCIDENTAL, SPECIAL, EXEMPLARY, OR CONSEQUENTIAL
 * DAMAGES (INCLUDING, BUT NOT LIMITED TO, PROCUREMENT OF SUBSTITUTE GOODS
 * OR SERVICES; LOSS OF USE, DATA, OR PROFITS; OR BUSINESS INTERRUPTION)
 * HOWEVER CAUSED AND ON ANY THEORY OF LIABILITY, WHETHER IN CONTRACT, STRICT
 * LIABILITY, OR TORT (INCLUDING NEGLIGENCE OR OTHERWISE) ARISING IN ANY WAY
 * OUT OF THE USE OF THIS SOFTWARE, EVEN IF ADVISED OF THE POSSIBILITY OF
 * SUCH DAMAGE.
 *
 *	@(#)kern_proc.c	8.7 (Berkeley) 2/14/95
 */

#include <sys/cdefs.h>
__FBSDID("$FreeBSD$");

#include "opt_ddb.h"
#include "opt_ktrace.h"
#include "opt_kstack_pages.h"
#include "opt_stack.h"

#include <sys/param.h>
#include <sys/systm.h>
#include <sys/bitstring.h>
#include <sys/elf.h>
#include <sys/eventhandler.h>
#include <sys/exec.h>
#include <sys/jail.h>
#include <sys/kernel.h>
#include <sys/limits.h>
#include <sys/lock.h>
#include <sys/loginclass.h>
#include <sys/malloc.h>
#include <sys/mman.h>
#include <sys/mount.h>
#include <sys/mutex.h>
#include <sys/proc.h>
#include <sys/ptrace.h>
#include <sys/refcount.h>
#include <sys/resourcevar.h>
#include <sys/rwlock.h>
#include <sys/sbuf.h>
#include <sys/sysent.h>
#include <sys/sched.h>
#include <sys/smp.h>
#include <sys/stack.h>
#include <sys/stat.h>
#include <sys/sysctl.h>
#include <sys/filedesc.h>
#include <sys/tty.h>
#include <sys/signalvar.h>
#include <sys/sdt.h>
#include <sys/sx.h>
#include <sys/user.h>
#include <sys/vnode.h>
#include <sys/wait.h>

#ifdef DDB
#include <ddb/ddb.h>
#endif

#include <vm/vm.h>
#include <vm/vm_param.h>
#include <vm/vm_extern.h>
#include <vm/pmap.h>
#include <vm/vm_map.h>
#include <vm/vm_object.h>
#include <vm/vm_page.h>
#include <vm/uma.h>

#ifdef COMPAT_FREEBSD32
#include <compat/freebsd32/freebsd32.h>
#include <compat/freebsd32/freebsd32_util.h>
#endif

#ifdef COMPAT_FREEBSD64
#include <compat/freebsd64/freebsd64.h>
#include <compat/freebsd64/freebsd64_util.h>
#endif

#if __has_feature(capabilities)
#include <cheri/cheric.h>
#endif

SDT_PROVIDER_DEFINE(proc);

MALLOC_DEFINE(M_PGRP, "pgrp", "process group header");
MALLOC_DEFINE(M_SESSION, "session", "session header");
static MALLOC_DEFINE(M_PROC, "proc", "Proc structures");
MALLOC_DEFINE(M_SUBPROC, "subproc", "Proc sub-structures");

static void doenterpgrp(struct proc *, struct pgrp *);
static void orphanpg(struct pgrp *pg);
static void fill_kinfo_aggregate(struct proc *p, struct kinfo_proc *kp);
static void fill_kinfo_proc_only(struct proc *p, struct kinfo_proc *kp);
static void fill_kinfo_thread(struct thread *td, struct kinfo_proc *kp,
    int preferthread);
static void pgadjustjobc(struct pgrp *pgrp, int entering);
static void pgdelete(struct pgrp *);
static int proc_ctor(void *mem, int size, void *arg, int flags);
static void proc_dtor(void *mem, int size, void *arg);
static int proc_init(void *mem, int size, int flags);
static void proc_fini(void *mem, int size);
static void pargs_free(struct pargs *pa);

/*
 * Other process lists
 */
struct pidhashhead *pidhashtbl;
struct sx *pidhashtbl_lock;
u_long pidhash;
u_long pidhashlock;
struct pgrphashhead *pgrphashtbl;
u_long pgrphash;
struct proclist allproc;
struct sx __exclusive_cache_line allproc_lock;
struct sx __exclusive_cache_line proctree_lock;
struct mtx __exclusive_cache_line ppeers_lock;
struct mtx __exclusive_cache_line procid_lock;
uma_zone_t proc_zone;

/*
 * The offset of various fields in struct proc and struct thread.
 * These are used by kernel debuggers to enumerate kernel threads and
 * processes.
 */
const int proc_off_p_pid = offsetof(struct proc, p_pid);
const int proc_off_p_comm = offsetof(struct proc, p_comm);
const int proc_off_p_list = offsetof(struct proc, p_list);
const int proc_off_p_threads = offsetof(struct proc, p_threads);
const int thread_off_td_tid = offsetof(struct thread, td_tid);
const int thread_off_td_name = offsetof(struct thread, td_name);
const int thread_off_td_oncpu = offsetof(struct thread, td_oncpu);
const int thread_off_td_pcb = offsetof(struct thread, td_pcb);
const int thread_off_td_plist = offsetof(struct thread, td_plist);

EVENTHANDLER_LIST_DEFINE(process_ctor);
EVENTHANDLER_LIST_DEFINE(process_dtor);
EVENTHANDLER_LIST_DEFINE(process_init);
EVENTHANDLER_LIST_DEFINE(process_fini);
EVENTHANDLER_LIST_DEFINE(process_exit);
EVENTHANDLER_LIST_DEFINE(process_fork);
EVENTHANDLER_LIST_DEFINE(process_exec);

int kstack_pages = KSTACK_PAGES;
SYSCTL_INT(_kern, OID_AUTO, kstack_pages, CTLFLAG_RD, &kstack_pages, 0,
    "Kernel stack size in pages");
static int vmmap_skip_res_cnt = 0;
SYSCTL_INT(_kern, OID_AUTO, proc_vmmap_skip_resident_count, CTLFLAG_RW,
    &vmmap_skip_res_cnt, 0,
    "Skip calculation of the pages resident count in kern.proc.vmmap");

CTASSERT(sizeof(struct kinfo_proc) == KINFO_PROC_SIZE);
#ifdef COMPAT_FREEBSD32
CTASSERT(sizeof(struct kinfo_proc32) == KINFO_PROC32_SIZE);
#endif
#ifdef COMPAT_FREEBSD64
CTASSERT(sizeof(struct kinfo_proc64) == KINFO_PROC64_SIZE);
#endif

/*
 * Initialize global process hashing structures.
 */
void
procinit(void)
{
	u_long i;

	sx_init(&allproc_lock, "allproc");
	sx_init(&proctree_lock, "proctree");
	mtx_init(&ppeers_lock, "p_peers", NULL, MTX_DEF);
	mtx_init(&procid_lock, "procid", NULL, MTX_DEF);
	LIST_INIT(&allproc);
	pidhashtbl = hashinit(maxproc / 4, M_PROC, &pidhash);
	pidhashlock = (pidhash + 1) / 64;
	if (pidhashlock > 0)
		pidhashlock--;
	pidhashtbl_lock = malloc(sizeof(*pidhashtbl_lock) * (pidhashlock + 1),
	    M_PROC, M_WAITOK | M_ZERO);
	for (i = 0; i < pidhashlock + 1; i++)
		sx_init_flags(&pidhashtbl_lock[i], "pidhash", SX_DUPOK);
	pgrphashtbl = hashinit(maxproc / 4, M_PROC, &pgrphash);
	proc_zone = uma_zcreate("PROC", sched_sizeof_proc(),
	    proc_ctor, proc_dtor, proc_init, proc_fini,
	    UMA_ALIGN_PTR, UMA_ZONE_NOFREE);
	uihashinit();
}

/*
 * Prepare a proc for use.
 */
static int
proc_ctor(void *mem, int size, void *arg, int flags)
{
	struct proc *p;
	struct thread *td;

	p = (struct proc *)mem;
	EVENTHANDLER_DIRECT_INVOKE(process_ctor, p);
	td = FIRST_THREAD_IN_PROC(p);
	if (td != NULL) {
		/* Make sure all thread constructors are executed */
		EVENTHANDLER_DIRECT_INVOKE(thread_ctor, td);
	}
	return (0);
}

/*
 * Reclaim a proc after use.
 */
static void
proc_dtor(void *mem, int size, void *arg)
{
	struct proc *p;
	struct thread *td;

	/* INVARIANTS checks go here */
	p = (struct proc *)mem;
	td = FIRST_THREAD_IN_PROC(p);
	if (td != NULL) {
#ifdef INVARIANTS
		KASSERT((p->p_numthreads == 1),
		    ("bad number of threads in exiting process"));
		KASSERT(STAILQ_EMPTY(&p->p_ktr), ("proc_dtor: non-empty p_ktr"));
#endif
		/* Free all OSD associated to this thread. */
		osd_thread_exit(td);
		td_softdep_cleanup(td);
		MPASS(td->td_su == NULL);

		/* Make sure all thread destructors are executed */
		EVENTHANDLER_DIRECT_INVOKE(thread_dtor, td);
	}
	EVENTHANDLER_DIRECT_INVOKE(process_dtor, p);
	if (p->p_ksi != NULL)
		KASSERT(! KSI_ONQ(p->p_ksi), ("SIGCHLD queue"));
}

/*
 * Initialize type-stable parts of a proc (when newly created).
 */
static int
proc_init(void *mem, int size, int flags)
{
	struct proc *p;

	p = (struct proc *)mem;
	mtx_init(&p->p_mtx, "process lock", NULL, MTX_DEF | MTX_DUPOK | MTX_NEW);
	mtx_init(&p->p_slock, "process slock", NULL, MTX_SPIN | MTX_NEW);
	mtx_init(&p->p_statmtx, "pstatl", NULL, MTX_SPIN | MTX_NEW);
	mtx_init(&p->p_itimmtx, "pitiml", NULL, MTX_SPIN | MTX_NEW);
	mtx_init(&p->p_profmtx, "pprofl", NULL, MTX_SPIN | MTX_NEW);
	cv_init(&p->p_pwait, "ppwait");
	TAILQ_INIT(&p->p_threads);	     /* all threads in proc */
	EVENTHANDLER_DIRECT_INVOKE(process_init, p);
	p->p_stats = pstats_alloc();
	p->p_pgrp = NULL;
	return (0);
}

/*
 * UMA should ensure that this function is never called.
 * Freeing a proc structure would violate type stability.
 */
static void
proc_fini(void *mem, int size)
{
#ifdef notnow
	struct proc *p;

	p = (struct proc *)mem;
	EVENTHANDLER_DIRECT_INVOKE(process_fini, p);
	pstats_free(p->p_stats);
	thread_free(FIRST_THREAD_IN_PROC(p));
	mtx_destroy(&p->p_mtx);
	if (p->p_ksi != NULL)
		ksiginfo_free(p->p_ksi);
#else
	panic("proc reclaimed");
#endif
}

/*
 * PID space management.
 *
 * These bitmaps are used by fork_findpid.
 */
bitstr_t bit_decl(proc_id_pidmap, PID_MAX);
bitstr_t bit_decl(proc_id_grpidmap, PID_MAX);
bitstr_t bit_decl(proc_id_sessidmap, PID_MAX);
bitstr_t bit_decl(proc_id_reapmap, PID_MAX);

static bitstr_t *proc_id_array[] = {
	proc_id_pidmap,
	proc_id_grpidmap,
	proc_id_sessidmap,
	proc_id_reapmap,
};

void
proc_id_set(int type, pid_t id)
{

	KASSERT(type >= 0 && type < nitems(proc_id_array),
	    ("invalid type %d\n", type));
	mtx_lock(&procid_lock);
	KASSERT(bit_test(proc_id_array[type], id) == 0,
	    ("bit %d already set in %d\n", id, type));
	bit_set(proc_id_array[type], id);
	mtx_unlock(&procid_lock);
}

void
proc_id_set_cond(int type, pid_t id)
{

	KASSERT(type >= 0 && type < nitems(proc_id_array),
	    ("invalid type %d\n", type));
	if (bit_test(proc_id_array[type], id))
		return;
	mtx_lock(&procid_lock);
	bit_set(proc_id_array[type], id);
	mtx_unlock(&procid_lock);
}

void
proc_id_clear(int type, pid_t id)
{

	KASSERT(type >= 0 && type < nitems(proc_id_array),
	    ("invalid type %d\n", type));
	mtx_lock(&procid_lock);
	KASSERT(bit_test(proc_id_array[type], id) != 0,
	    ("bit %d not set in %d\n", id, type));
	bit_clear(proc_id_array[type], id);
	mtx_unlock(&procid_lock);
}

/*
 * Is p an inferior of the current process?
 */
int
inferior(struct proc *p)
{

	sx_assert(&proctree_lock, SX_LOCKED);
	PROC_LOCK_ASSERT(p, MA_OWNED);
	for (; p != curproc; p = proc_realparent(p)) {
		if (p->p_pid == 0)
			return (0);
	}
	return (1);
}

/*
 * Shared lock all the pid hash lists.
 */
void
pidhash_slockall(void)
{
	u_long i;

	for (i = 0; i < pidhashlock + 1; i++)
		sx_slock(&pidhashtbl_lock[i]);
}

/*
 * Shared unlock all the pid hash lists.
 */
void
pidhash_sunlockall(void)
{
	u_long i;

	for (i = 0; i < pidhashlock + 1; i++)
		sx_sunlock(&pidhashtbl_lock[i]);
}

/*
 * Similar to pfind_any(), this function finds zombies.
 */
struct proc *
pfind_any_locked(pid_t pid)
{
	struct proc *p;

	sx_assert(PIDHASHLOCK(pid), SX_LOCKED);
	LIST_FOREACH(p, PIDHASH(pid), p_hash) {
		if (p->p_pid == pid) {
			PROC_LOCK(p);
			if (p->p_state == PRS_NEW) {
				PROC_UNLOCK(p);
				p = NULL;
			}
			break;
		}
	}
	return (p);
}

/*
 * Locate a process by number.
 *
 * By not returning processes in the PRS_NEW state, we allow callers to avoid
 * testing for that condition to avoid dereferencing p_ucred, et al.
 */
static __always_inline struct proc *
_pfind(pid_t pid, bool zombie)
{
	struct proc *p;

	p = curproc;
	if (p->p_pid == pid) {
		PROC_LOCK(p);
		return (p);
	}
	sx_slock(PIDHASHLOCK(pid));
	LIST_FOREACH(p, PIDHASH(pid), p_hash) {
		if (p->p_pid == pid) {
			PROC_LOCK(p);
			if (p->p_state == PRS_NEW ||
			    (!zombie && p->p_state == PRS_ZOMBIE)) {
				PROC_UNLOCK(p);
				p = NULL;
			}
			break;
		}
	}
	sx_sunlock(PIDHASHLOCK(pid));
	return (p);
}

struct proc *
pfind(pid_t pid)
{

	return (_pfind(pid, false));
}

/*
 * Same as pfind but allow zombies.
 */
struct proc *
pfind_any(pid_t pid)
{

	return (_pfind(pid, true));
}

static struct proc *
pfind_tid(pid_t tid)
{
	struct proc *p;
	struct thread *td;

	sx_slock(&allproc_lock);
	FOREACH_PROC_IN_SYSTEM(p) {
		PROC_LOCK(p);
		if (p->p_state == PRS_NEW) {
			PROC_UNLOCK(p);
			continue;
		}
		FOREACH_THREAD_IN_PROC(p, td) {
			if (td->td_tid == tid)
				goto found;
		}
		PROC_UNLOCK(p);
	}
found:
	sx_sunlock(&allproc_lock);
	return (p);
}

/*
 * Locate a process group by number.
 * The caller must hold proctree_lock.
 */
struct pgrp *
pgfind(pid_t pgid)
{
	struct pgrp *pgrp;

	sx_assert(&proctree_lock, SX_LOCKED);

	LIST_FOREACH(pgrp, PGRPHASH(pgid), pg_hash) {
		if (pgrp->pg_id == pgid) {
			PGRP_LOCK(pgrp);
			return (pgrp);
		}
	}
	return (NULL);
}

/*
 * Locate process and do additional manipulations, depending on flags.
 */
int
pget(pid_t pid, int flags, struct proc **pp)
{
	struct proc *p;
	int error;

	p = curproc;
	if (p->p_pid == pid) {
		PROC_LOCK(p);
	} else {
		p = NULL;
		if (pid <= PID_MAX) {
			if ((flags & PGET_NOTWEXIT) == 0)
				p = pfind_any(pid);
			else
				p = pfind(pid);
		} else if ((flags & PGET_NOTID) == 0) {
			p = pfind_tid(pid);
		}
		if (p == NULL)
			return (ESRCH);
		if ((flags & PGET_CANSEE) != 0) {
			error = p_cansee(curthread, p);
			if (error != 0)
				goto errout;
		}
	}
	if ((flags & PGET_CANCOLOCATE) != 0) {
		error = p_cancolocate(curthread, p, false);
		if (error != 0)
			goto errout;
	}
	if ((flags & PGET_CANDEBUG) != 0) {
		error = p_candebug(curthread, p);
		if (error != 0)
			goto errout;
	}
	if ((flags & PGET_ISCURRENT) != 0 && curproc != p) {
		error = EPERM;
		goto errout;
	}
	if ((flags & PGET_NOTWEXIT) != 0 && (p->p_flag & P_WEXIT) != 0) {
		error = ESRCH;
		goto errout;
	}
	if ((flags & PGET_NOTINEXEC) != 0 && (p->p_flag & P_INEXEC) != 0) {
		/*
		 * XXXRW: Not clear ESRCH is the right error during proc
		 * execve().
		 */
		error = ESRCH;
		goto errout;
	}
	if ((flags & PGET_HOLD) != 0) {
		_PHOLD(p);
		PROC_UNLOCK(p);
	}
	*pp = p;
	return (0);
errout:
	PROC_UNLOCK(p);
	return (error);
}

/*
 * Create a new process group.
 * pgid must be equal to the pid of p.
 * Begin a new session if required.
 */
int
enterpgrp(struct proc *p, pid_t pgid, struct pgrp *pgrp, struct session *sess)
{

	sx_assert(&proctree_lock, SX_XLOCKED);

	KASSERT(pgrp != NULL, ("enterpgrp: pgrp == NULL"));
	KASSERT(p->p_pid == pgid,
	    ("enterpgrp: new pgrp and pid != pgid"));
	KASSERT(pgfind(pgid) == NULL,
	    ("enterpgrp: pgrp with pgid exists"));
	KASSERT(!SESS_LEADER(p),
	    ("enterpgrp: session leader attempted setpgrp"));

	mtx_init(&pgrp->pg_mtx, "process group", NULL, MTX_DEF | MTX_DUPOK);

	if (sess != NULL) {
		/*
		 * new session
		 */
		mtx_init(&sess->s_mtx, "session", NULL, MTX_DEF);
		PROC_LOCK(p);
		p->p_flag &= ~P_CONTROLT;
		PROC_UNLOCK(p);
		PGRP_LOCK(pgrp);
		sess->s_leader = p;
		sess->s_sid = p->p_pid;
		proc_id_set(PROC_ID_SESSION, p->p_pid);
		refcount_init(&sess->s_count, 1);
		sess->s_ttyvp = NULL;
		sess->s_ttydp = NULL;
		sess->s_ttyp = NULL;
		bcopy(p->p_session->s_login, sess->s_login,
			    sizeof(sess->s_login));
		pgrp->pg_session = sess;
		KASSERT(p == curproc,
		    ("enterpgrp: mksession and p != curproc"));
	} else {
		pgrp->pg_session = p->p_session;
		sess_hold(pgrp->pg_session);
		PGRP_LOCK(pgrp);
	}
	pgrp->pg_id = pgid;
	proc_id_set(PROC_ID_GROUP, p->p_pid);
	LIST_INIT(&pgrp->pg_members);

	/*
	 * As we have an exclusive lock of proctree_lock,
	 * this should not deadlock.
	 */
	LIST_INSERT_HEAD(PGRPHASH(pgid), pgrp, pg_hash);
	pgrp->pg_jobc = 0;
	SLIST_INIT(&pgrp->pg_sigiolst);
	PGRP_UNLOCK(pgrp);

	doenterpgrp(p, pgrp);

	return (0);
}

/*
 * Move p to an existing process group
 */
int
enterthispgrp(struct proc *p, struct pgrp *pgrp)
{

	sx_assert(&proctree_lock, SX_XLOCKED);
	PROC_LOCK_ASSERT(p, MA_NOTOWNED);
	PGRP_LOCK_ASSERT(pgrp, MA_NOTOWNED);
	PGRP_LOCK_ASSERT(p->p_pgrp, MA_NOTOWNED);
	SESS_LOCK_ASSERT(p->p_session, MA_NOTOWNED);
	KASSERT(pgrp->pg_session == p->p_session,
		("%s: pgrp's session %p, p->p_session %p.\n",
		__func__,
		pgrp->pg_session,
		p->p_session));
	KASSERT(pgrp != p->p_pgrp,
		("%s: p belongs to pgrp.", __func__));

	doenterpgrp(p, pgrp);

	return (0);
}

/*
 * Move p to a process group
 */
static void
doenterpgrp(struct proc *p, struct pgrp *pgrp)
{
	struct pgrp *savepgrp;

	sx_assert(&proctree_lock, SX_XLOCKED);
	PROC_LOCK_ASSERT(p, MA_NOTOWNED);
	PGRP_LOCK_ASSERT(pgrp, MA_NOTOWNED);
	PGRP_LOCK_ASSERT(p->p_pgrp, MA_NOTOWNED);
	SESS_LOCK_ASSERT(p->p_session, MA_NOTOWNED);

	savepgrp = p->p_pgrp;

	/*
	 * Adjust eligibility of affected pgrps to participate in job control.
	 * Increment eligibility counts before decrementing, otherwise we
	 * could reach 0 spuriously during the first call.
	 */
	fixjobc(p, pgrp, 1);
	fixjobc(p, p->p_pgrp, 0);

	PGRP_LOCK(pgrp);
	PGRP_LOCK(savepgrp);
	PROC_LOCK(p);
	LIST_REMOVE(p, p_pglist);
	p->p_pgrp = pgrp;
	PROC_UNLOCK(p);
	LIST_INSERT_HEAD(&pgrp->pg_members, p, p_pglist);
	PGRP_UNLOCK(savepgrp);
	PGRP_UNLOCK(pgrp);
	if (LIST_EMPTY(&savepgrp->pg_members))
		pgdelete(savepgrp);
}

/*
 * remove process from process group
 */
int
leavepgrp(struct proc *p)
{
	struct pgrp *savepgrp;

	sx_assert(&proctree_lock, SX_XLOCKED);
	savepgrp = p->p_pgrp;
	PGRP_LOCK(savepgrp);
	PROC_LOCK(p);
	LIST_REMOVE(p, p_pglist);
	p->p_pgrp = NULL;
	PROC_UNLOCK(p);
	PGRP_UNLOCK(savepgrp);
	if (LIST_EMPTY(&savepgrp->pg_members))
		pgdelete(savepgrp);
	return (0);
}

/*
 * delete a process group
 */
static void
pgdelete(struct pgrp *pgrp)
{
	struct session *savesess;
	struct tty *tp;

	sx_assert(&proctree_lock, SX_XLOCKED);
	PGRP_LOCK_ASSERT(pgrp, MA_NOTOWNED);
	SESS_LOCK_ASSERT(pgrp->pg_session, MA_NOTOWNED);

	/*
	 * Reset any sigio structures pointing to us as a result of
	 * F_SETOWN with our pgid.
	 */
	funsetownlst(&pgrp->pg_sigiolst);

	PGRP_LOCK(pgrp);
	tp = pgrp->pg_session->s_ttyp;
	LIST_REMOVE(pgrp, pg_hash);
	savesess = pgrp->pg_session;
	PGRP_UNLOCK(pgrp);

	/* Remove the reference to the pgrp before deallocating it. */
	if (tp != NULL) {
		tty_lock(tp);
		tty_rel_pgrp(tp, pgrp);
	}

	proc_id_clear(PROC_ID_GROUP, pgrp->pg_id);
	mtx_destroy(&pgrp->pg_mtx);
	free(pgrp, M_PGRP);
	sess_release(savesess);
}

static void
pgadjustjobc(struct pgrp *pgrp, int entering)
{

	PGRP_LOCK(pgrp);
	if (entering)
		pgrp->pg_jobc++;
	else {
		--pgrp->pg_jobc;
		if (pgrp->pg_jobc == 0)
			orphanpg(pgrp);
	}
	PGRP_UNLOCK(pgrp);
}

/*
 * Adjust pgrp jobc counters when specified process changes process group.
 * We count the number of processes in each process group that "qualify"
 * the group for terminal job control (those with a parent in a different
 * process group of the same session).  If that count reaches zero, the
 * process group becomes orphaned.  Check both the specified process'
 * process group and that of its children.
 * entering == 0 => p is leaving specified group.
 * entering == 1 => p is entering specified group.
 */
void
fixjobc(struct proc *p, struct pgrp *pgrp, int entering)
{
	struct pgrp *hispgrp;
	struct session *mysession;
	struct proc *q;

	sx_assert(&proctree_lock, SX_LOCKED);
	PROC_LOCK_ASSERT(p, MA_NOTOWNED);
	PGRP_LOCK_ASSERT(pgrp, MA_NOTOWNED);
	SESS_LOCK_ASSERT(pgrp->pg_session, MA_NOTOWNED);

	/*
	 * Check p's parent to see whether p qualifies its own process
	 * group; if so, adjust count for p's process group.
	 */
	mysession = pgrp->pg_session;
	if ((hispgrp = p->p_pptr->p_pgrp) != pgrp &&
	    hispgrp->pg_session == mysession)
		pgadjustjobc(pgrp, entering);

	/*
	 * Check this process' children to see whether they qualify
	 * their process groups; if so, adjust counts for children's
	 * process groups.
	 */
	LIST_FOREACH(q, &p->p_children, p_sibling) {
		hispgrp = q->p_pgrp;
		if (hispgrp == pgrp ||
		    hispgrp->pg_session != mysession)
			continue;
		if (q->p_state == PRS_ZOMBIE)
			continue;
		pgadjustjobc(hispgrp, entering);
	}
}

void
killjobc(void)
{
	struct session *sp;
	struct tty *tp;
	struct proc *p;
	struct vnode *ttyvp;

	p = curproc;
	MPASS(p->p_flag & P_WEXIT);
	/*
	 * Do a quick check to see if there is anything to do with the
	 * proctree_lock held. pgrp and LIST_EMPTY checks are for fixjobc().
	 */
	PROC_LOCK(p);
	if (!SESS_LEADER(p) &&
	    (p->p_pgrp == p->p_pptr->p_pgrp) &&
	    LIST_EMPTY(&p->p_children)) {
		PROC_UNLOCK(p);
		return;
	}
	PROC_UNLOCK(p);

	sx_xlock(&proctree_lock);
	if (SESS_LEADER(p)) {
		sp = p->p_session;

		/*
		 * s_ttyp is not zero'd; we use this to indicate that
		 * the session once had a controlling terminal. (for
		 * logging and informational purposes)
		 */
		SESS_LOCK(sp);
		ttyvp = sp->s_ttyvp;
		tp = sp->s_ttyp;
		sp->s_ttyvp = NULL;
		sp->s_ttydp = NULL;
		sp->s_leader = NULL;
		SESS_UNLOCK(sp);

		/*
		 * Signal foreground pgrp and revoke access to
		 * controlling terminal if it has not been revoked
		 * already.
		 *
		 * Because the TTY may have been revoked in the mean
		 * time and could already have a new session associated
		 * with it, make sure we don't send a SIGHUP to a
		 * foreground process group that does not belong to this
		 * session.
		 */

		if (tp != NULL) {
			tty_lock(tp);
			if (tp->t_session == sp)
				tty_signal_pgrp(tp, SIGHUP);
			tty_unlock(tp);
		}

		if (ttyvp != NULL) {
			sx_xunlock(&proctree_lock);
			if (vn_lock(ttyvp, LK_EXCLUSIVE) == 0) {
				VOP_REVOKE(ttyvp, REVOKEALL);
				VOP_UNLOCK(ttyvp);
			}
			vrele(ttyvp);
			sx_xlock(&proctree_lock);
		}
	}
	fixjobc(p, p->p_pgrp, 0);
	sx_xunlock(&proctree_lock);
}

/*
 * A process group has become orphaned;
 * if there are any stopped processes in the group,
 * hang-up all process in that group.
 */
static void
orphanpg(struct pgrp *pg)
{
	struct proc *p;

	PGRP_LOCK_ASSERT(pg, MA_OWNED);

	LIST_FOREACH(p, &pg->pg_members, p_pglist) {
		PROC_LOCK(p);
		if (P_SHOULDSTOP(p) == P_STOPPED_SIG) {
			PROC_UNLOCK(p);
			LIST_FOREACH(p, &pg->pg_members, p_pglist) {
				PROC_LOCK(p);
				kern_psignal(p, SIGHUP);
				kern_psignal(p, SIGCONT);
				PROC_UNLOCK(p);
			}
			return;
		}
		PROC_UNLOCK(p);
	}
}

void
sess_hold(struct session *s)
{

	refcount_acquire(&s->s_count);
}

void
sess_release(struct session *s)
{

	if (refcount_release(&s->s_count)) {
		if (s->s_ttyp != NULL) {
			tty_lock(s->s_ttyp);
			tty_rel_sess(s->s_ttyp, s);
		}
		proc_id_clear(PROC_ID_SESSION, s->s_sid);
		mtx_destroy(&s->s_mtx);
		free(s, M_SESSION);
	}
}

#ifdef DDB

DB_SHOW_COMMAND(pgrpdump, pgrpdump)
{
	struct pgrp *pgrp;
	struct proc *p;
	int i;

	for (i = 0; i <= pgrphash; i++) {
		if (!LIST_EMPTY(&pgrphashtbl[i])) {
			printf("\tindx %d\n", i);
			LIST_FOREACH(pgrp, &pgrphashtbl[i], pg_hash) {
				printf(
			"\tpgrp %p, pgid %ld, sess %p, sesscnt %d, mem %p\n",
				    (void *)pgrp, (long)pgrp->pg_id,
				    (void *)pgrp->pg_session,
				    pgrp->pg_session->s_count,
				    (void *)LIST_FIRST(&pgrp->pg_members));
				LIST_FOREACH(p, &pgrp->pg_members, p_pglist) {
					printf("\t\tpid %ld addr %p pgrp %p\n", 
					    (long)p->p_pid, (void *)p,
					    (void *)p->p_pgrp);
				}
			}
		}
	}
}
#endif /* DDB */

/*
 * Calculate the kinfo_proc members which contain process-wide
 * informations.
 * Must be called with the target process locked.
 */
static void
fill_kinfo_aggregate(struct proc *p, struct kinfo_proc *kp)
{
	struct thread *td;

	PROC_LOCK_ASSERT(p, MA_OWNED);

	kp->ki_estcpu = 0;
	kp->ki_pctcpu = 0;
	FOREACH_THREAD_IN_PROC(p, td) {
		thread_lock(td);
		kp->ki_pctcpu += sched_pctcpu(td);
		kp->ki_estcpu += sched_estcpu(td);
		thread_unlock(td);
	}
}

#define	EXPORT_KPTR(p) ((void * __capability)(intcap_t)(intptr_t)(p))

/*
 * Clear kinfo_proc and fill in any information that is common
 * to all threads in the process.
 * Must be called with the target process locked.
 */
static void
fill_kinfo_proc_only(struct proc *p, struct kinfo_proc *kp)
{
	struct thread *td0;
	struct tty *tp;
	struct session *sp;
	struct ucred *cred;
	struct sigacts *ps;
	struct timeval boottime;

	PROC_LOCK_ASSERT(p, MA_OWNED);
	bzero(kp, sizeof(*kp));

	kp->ki_structsize = sizeof(*kp);
	kp->ki_paddr = EXPORT_KPTR(p);
	kp->ki_addr =/* p->p_addr; */0; /* XXX */
	kp->ki_args = EXPORT_KPTR(p->p_args);
	kp->ki_textvp = EXPORT_KPTR(p->p_textvp);
#ifdef KTRACE
	kp->ki_tracep = EXPORT_KPTR(p->p_tracevp);
	kp->ki_traceflag = p->p_traceflag;
#endif
	kp->ki_fd = EXPORT_KPTR(p->p_fd);
	kp->ki_vmspace = EXPORT_KPTR(p->p_vmspace);
	kp->ki_flag = p->p_flag;
	kp->ki_flag2 = p->p_flag2;
	cred = p->p_ucred;
	if (cred) {
		kp->ki_uid = cred->cr_uid;
		kp->ki_ruid = cred->cr_ruid;
		kp->ki_svuid = cred->cr_svuid;
		kp->ki_cr_flags = 0;
		if (cred->cr_flags & CRED_FLAG_CAPMODE)
			kp->ki_cr_flags |= KI_CRF_CAPABILITY_MODE;
		/* XXX bde doesn't like KI_NGROUPS */
		if (cred->cr_ngroups > KI_NGROUPS) {
			kp->ki_ngroups = KI_NGROUPS;
			kp->ki_cr_flags |= KI_CRF_GRP_OVERFLOW;
		} else
			kp->ki_ngroups = cred->cr_ngroups;
		bcopy(cred->cr_groups, kp->ki_groups,
		    kp->ki_ngroups * sizeof(gid_t));
		kp->ki_rgid = cred->cr_rgid;
		kp->ki_svgid = cred->cr_svgid;
		/* If jailed(cred), emulate the old P_JAILED flag. */
		if (jailed(cred)) {
			kp->ki_flag |= P_JAILED;
			/* If inside the jail, use 0 as a jail ID. */
			if (cred->cr_prison != curthread->td_ucred->cr_prison)
				kp->ki_jid = cred->cr_prison->pr_id;
		}
		strlcpy(kp->ki_loginclass, cred->cr_loginclass->lc_name,
		    sizeof(kp->ki_loginclass));
	}
	ps = p->p_sigacts;
	if (ps) {
		mtx_lock(&ps->ps_mtx);
		kp->ki_sigignore = ps->ps_sigignore;
		kp->ki_sigcatch = ps->ps_sigcatch;
		mtx_unlock(&ps->ps_mtx);
	}
	if (p->p_state != PRS_NEW &&
	    p->p_state != PRS_ZOMBIE &&
	    p->p_vmspace != NULL) {
		struct vmspace *vm = p->p_vmspace;

		kp->ki_size = vm->vm_map.size;
		kp->ki_rssize = vmspace_resident_count(vm); /*XXX*/
		FOREACH_THREAD_IN_PROC(p, td0) {
			if (!TD_IS_SWAPPED(td0))
				kp->ki_rssize += td0->td_kstack_pages;
		}
		kp->ki_swrss = vm->vm_swrss;
		kp->ki_tsize = vm->vm_tsize;
		kp->ki_dsize = vm->vm_dsize;
		kp->ki_ssize = vm->vm_ssize;
	} else if (p->p_state == PRS_ZOMBIE)
		kp->ki_stat = SZOMB;
	if (kp->ki_flag & P_INMEM)
		kp->ki_sflag = PS_INMEM;
	else
		kp->ki_sflag = 0;
	/* Calculate legacy swtime as seconds since 'swtick'. */
	kp->ki_swtime = (ticks - p->p_swtick) / hz;
	kp->ki_pid = p->p_pid;
	kp->ki_nice = p->p_nice;
	kp->ki_fibnum = p->p_fibnum;
	kp->ki_start = p->p_stats->p_start;
	getboottime(&boottime);
	timevaladd(&kp->ki_start, &boottime);
	PROC_STATLOCK(p);
	rufetch(p, &kp->ki_rusage);
	kp->ki_runtime = cputick2usec(p->p_rux.rux_runtime);
	calcru(p, &kp->ki_rusage.ru_utime, &kp->ki_rusage.ru_stime);
	PROC_STATUNLOCK(p);
	calccru(p, &kp->ki_childutime, &kp->ki_childstime);
	/* Some callers want child times in a single value. */
	kp->ki_childtime = kp->ki_childstime;
	timevaladd(&kp->ki_childtime, &kp->ki_childutime);

	FOREACH_THREAD_IN_PROC(p, td0)
		kp->ki_cow += td0->td_cow;

	tp = NULL;
	if (p->p_pgrp) {
		kp->ki_pgid = p->p_pgrp->pg_id;
		kp->ki_jobc = p->p_pgrp->pg_jobc;
		sp = p->p_pgrp->pg_session;

		if (sp != NULL) {
			kp->ki_sid = sp->s_sid;
			SESS_LOCK(sp);
			strlcpy(kp->ki_login, sp->s_login,
			    sizeof(kp->ki_login));
			if (sp->s_ttyvp)
				kp->ki_kiflag |= KI_CTTY;
			if (SESS_LEADER(p))
				kp->ki_kiflag |= KI_SLEADER;
			/* XXX proctree_lock */
			tp = sp->s_ttyp;
			SESS_UNLOCK(sp);
		}
	}
	if ((p->p_flag & P_CONTROLT) && tp != NULL) {
		kp->ki_tdev = tty_udev(tp);
		kp->ki_tdev_freebsd11 = kp->ki_tdev; /* truncate */
		kp->ki_tpgid = tp->t_pgrp ? tp->t_pgrp->pg_id : NO_PID;
		if (tp->t_session)
			kp->ki_tsid = tp->t_session->s_sid;
	} else {
		kp->ki_tdev = NODEV;
		kp->ki_tdev_freebsd11 = kp->ki_tdev; /* truncate */
	}
	if (p->p_comm[0] != '\0')
		strlcpy(kp->ki_comm, p->p_comm, sizeof(kp->ki_comm));
	if (p->p_sysent && p->p_sysent->sv_name != NULL &&
	    p->p_sysent->sv_name[0] != '\0')
		strlcpy(kp->ki_emul, p->p_sysent->sv_name, sizeof(kp->ki_emul));
	kp->ki_siglist = p->p_siglist;
	kp->ki_xstat = KW_EXITCODE(p->p_xexit, p->p_xsig);
	kp->ki_acflag = p->p_acflag;
	kp->ki_lock = p->p_lock;
	if (p->p_pptr) {
		kp->ki_ppid = p->p_oppid;
		if (p->p_flag & P_TRACED)
			kp->ki_tracer = p->p_pptr->p_pid;
	}
}

/*
 * Fill in information that is thread specific.  Must be called with
 * target process locked.  If 'preferthread' is set, overwrite certain
 * process-related fields that are maintained for both threads and
 * processes.
 */
static void
fill_kinfo_thread(struct thread *td, struct kinfo_proc *kp, int preferthread)
{
	struct proc *p;

	p = td->td_proc;
	kp->ki_tdaddr = EXPORT_KPTR(td);
	PROC_LOCK_ASSERT(p, MA_OWNED);

	if (preferthread)
		PROC_STATLOCK(p);
	thread_lock(td);
	if (td->td_wmesg != NULL)
		strlcpy(kp->ki_wmesg, td->td_wmesg, sizeof(kp->ki_wmesg));
	else
		bzero(kp->ki_wmesg, sizeof(kp->ki_wmesg));
	if (strlcpy(kp->ki_tdname, td->td_name, sizeof(kp->ki_tdname)) >=
	    sizeof(kp->ki_tdname)) {
		strlcpy(kp->ki_moretdname,
		    td->td_name + sizeof(kp->ki_tdname) - 1,
		    sizeof(kp->ki_moretdname));
	} else {
		bzero(kp->ki_moretdname, sizeof(kp->ki_moretdname));
	}
	if (TD_ON_LOCK(td)) {
		kp->ki_kiflag |= KI_LOCKBLOCK;
		strlcpy(kp->ki_lockname, td->td_lockname,
		    sizeof(kp->ki_lockname));
	} else {
		kp->ki_kiflag &= ~KI_LOCKBLOCK;
		bzero(kp->ki_lockname, sizeof(kp->ki_lockname));
	}

	if (p->p_state == PRS_NORMAL) { /* approximate. */
		if (TD_ON_RUNQ(td) ||
		    TD_CAN_RUN(td) ||
		    TD_IS_RUNNING(td)) {
			kp->ki_stat = SRUN;
		} else if (P_SHOULDSTOP(p)) {
			kp->ki_stat = SSTOP;
		} else if (TD_IS_SLEEPING(td)) {
			kp->ki_stat = SSLEEP;
		} else if (TD_ON_LOCK(td)) {
			kp->ki_stat = SLOCK;
		} else {
			kp->ki_stat = SWAIT;
		}
	} else if (p->p_state == PRS_ZOMBIE) {
		kp->ki_stat = SZOMB;
	} else {
		kp->ki_stat = SIDL;
	}

	/* Things in the thread */
	kp->ki_wchan = EXPORT_KPTR(td->td_wchan);
	kp->ki_pri.pri_level = td->td_priority;
	kp->ki_pri.pri_native = td->td_base_pri;

	/*
	 * Note: legacy fields; clamp at the old NOCPU value and/or
	 * the maximum u_char CPU value.
	 */
	if (td->td_lastcpu == NOCPU)
		kp->ki_lastcpu_old = NOCPU_OLD;
	else if (td->td_lastcpu > MAXCPU_OLD)
		kp->ki_lastcpu_old = MAXCPU_OLD;
	else
		kp->ki_lastcpu_old = td->td_lastcpu;

	if (td->td_oncpu == NOCPU)
		kp->ki_oncpu_old = NOCPU_OLD;
	else if (td->td_oncpu > MAXCPU_OLD)
		kp->ki_oncpu_old = MAXCPU_OLD;
	else
		kp->ki_oncpu_old = td->td_oncpu;

	kp->ki_lastcpu = td->td_lastcpu;
	kp->ki_oncpu = td->td_oncpu;
	kp->ki_tdflags = td->td_flags;
	kp->ki_tid = td->td_tid;
	kp->ki_numthreads = p->p_numthreads;
	kp->ki_pcb = EXPORT_KPTR(td->td_pcb);
	kp->ki_kstack = EXPORT_KPTR((void *)td->td_kstack);
	kp->ki_slptime = (ticks - td->td_slptick) / hz;
	kp->ki_pri.pri_class = td->td_pri_class;
	kp->ki_pri.pri_user = td->td_user_pri;

	if (preferthread) {
		rufetchtd(td, &kp->ki_rusage);
		kp->ki_runtime = cputick2usec(td->td_rux.rux_runtime);
		kp->ki_pctcpu = sched_pctcpu(td);
		kp->ki_estcpu = sched_estcpu(td);
		kp->ki_cow = td->td_cow;
	}

	/* We can't get this anymore but ps etc never used it anyway. */
	kp->ki_rqindex = 0;

	if (preferthread)
		kp->ki_siglist = td->td_siglist;
	kp->ki_sigmask = td->td_sigmask;
	thread_unlock(td);
	if (preferthread)
		PROC_STATUNLOCK(p);
}

/*
 * Fill in a kinfo_proc structure for the specified process.
 * Must be called with the target process locked.
 */
void
fill_kinfo_proc(struct proc *p, struct kinfo_proc *kp)
{

	MPASS(FIRST_THREAD_IN_PROC(p) != NULL);

	fill_kinfo_proc_only(p, kp);
	fill_kinfo_thread(FIRST_THREAD_IN_PROC(p), kp, 0);
	fill_kinfo_aggregate(p, kp);
}

struct pstats *
pstats_alloc(void)
{

	return (malloc(sizeof(struct pstats), M_SUBPROC, M_ZERO|M_WAITOK));
}

/*
 * Copy parts of p_stats; zero the rest of p_stats (statistics).
 */
void
pstats_fork(struct pstats *src, struct pstats *dst)
{

	bzero(&dst->pstat_startzero,
	    __rangeof(struct pstats, pstat_startzero, pstat_endzero));
	bcopy(&src->pstat_startcopy, &dst->pstat_startcopy,
	    __rangeof(struct pstats, pstat_startcopy, pstat_endcopy));
}

void
pstats_free(struct pstats *ps)
{

	free(ps, M_SUBPROC);
}

#ifdef COMPAT_FREEBSD32

/*
 * This function is typically used to copy out the kernel address, so
 * it can be replaced by assignment of zero.
 */
static inline uint32_t
ptr32_trim(const void * __capability ptr)
{
	uintptr_t uptr;

	uptr = (uintptr_t)ptr;
	return ((uptr > UINT_MAX) ? 0 : uptr);
}

#define PTRTRIM_CP(src,dst,fld) \
	do { (dst).fld = ptr32_trim((src).fld); } while (0)

static void
freebsd32_kinfo_proc_out(const struct kinfo_proc *ki, struct kinfo_proc32 *ki32)
{
	int i;

	bzero(ki32, sizeof(struct kinfo_proc32));
	ki32->ki_structsize = sizeof(struct kinfo_proc32);
	CP(*ki, *ki32, ki_layout);
	PTRTRIM_CP(*ki, *ki32, ki_args);
	PTRTRIM_CP(*ki, *ki32, ki_paddr);
	PTRTRIM_CP(*ki, *ki32, ki_addr);
	PTRTRIM_CP(*ki, *ki32, ki_tracep);
	PTRTRIM_CP(*ki, *ki32, ki_textvp);
	PTRTRIM_CP(*ki, *ki32, ki_fd);
	PTRTRIM_CP(*ki, *ki32, ki_vmspace);
	PTRTRIM_CP(*ki, *ki32, ki_wchan);
	CP(*ki, *ki32, ki_pid);
	CP(*ki, *ki32, ki_ppid);
	CP(*ki, *ki32, ki_pgid);
	CP(*ki, *ki32, ki_tpgid);
	CP(*ki, *ki32, ki_sid);
	CP(*ki, *ki32, ki_tsid);
	CP(*ki, *ki32, ki_jobc);
	CP(*ki, *ki32, ki_tdev);
	CP(*ki, *ki32, ki_tdev_freebsd11);
	CP(*ki, *ki32, ki_siglist);
	CP(*ki, *ki32, ki_sigmask);
	CP(*ki, *ki32, ki_sigignore);
	CP(*ki, *ki32, ki_sigcatch);
	CP(*ki, *ki32, ki_uid);
	CP(*ki, *ki32, ki_ruid);
	CP(*ki, *ki32, ki_svuid);
	CP(*ki, *ki32, ki_rgid);
	CP(*ki, *ki32, ki_svgid);
	CP(*ki, *ki32, ki_ngroups);
	for (i = 0; i < KI_NGROUPS; i++)
		CP(*ki, *ki32, ki_groups[i]);
	CP(*ki, *ki32, ki_size);
	CP(*ki, *ki32, ki_rssize);
	CP(*ki, *ki32, ki_swrss);
	CP(*ki, *ki32, ki_tsize);
	CP(*ki, *ki32, ki_dsize);
	CP(*ki, *ki32, ki_ssize);
	CP(*ki, *ki32, ki_xstat);
	CP(*ki, *ki32, ki_acflag);
	CP(*ki, *ki32, ki_pctcpu);
	CP(*ki, *ki32, ki_estcpu);
	CP(*ki, *ki32, ki_slptime);
	CP(*ki, *ki32, ki_swtime);
	CP(*ki, *ki32, ki_cow);
	CP(*ki, *ki32, ki_runtime);
	TV_CP(*ki, *ki32, ki_start);
	TV_CP(*ki, *ki32, ki_childtime);
	CP(*ki, *ki32, ki_flag);
	CP(*ki, *ki32, ki_kiflag);
	CP(*ki, *ki32, ki_traceflag);
	CP(*ki, *ki32, ki_stat);
	CP(*ki, *ki32, ki_nice);
	CP(*ki, *ki32, ki_lock);
	CP(*ki, *ki32, ki_rqindex);
	CP(*ki, *ki32, ki_oncpu);
	CP(*ki, *ki32, ki_lastcpu);

	/* XXX TODO: wrap cpu value as appropriate */
	CP(*ki, *ki32, ki_oncpu_old);
	CP(*ki, *ki32, ki_lastcpu_old);

	bcopy(ki->ki_tdname, ki32->ki_tdname, TDNAMLEN + 1);
	bcopy(ki->ki_wmesg, ki32->ki_wmesg, WMESGLEN + 1);
	bcopy(ki->ki_login, ki32->ki_login, LOGNAMELEN + 1);
	bcopy(ki->ki_lockname, ki32->ki_lockname, LOCKNAMELEN + 1);
	bcopy(ki->ki_comm, ki32->ki_comm, COMMLEN + 1);
	bcopy(ki->ki_emul, ki32->ki_emul, KI_EMULNAMELEN + 1);
	bcopy(ki->ki_loginclass, ki32->ki_loginclass, LOGINCLASSLEN + 1);
	bcopy(ki->ki_moretdname, ki32->ki_moretdname, MAXCOMLEN - TDNAMLEN + 1);
	CP(*ki, *ki32, ki_tracer);
	CP(*ki, *ki32, ki_flag2);
	CP(*ki, *ki32, ki_fibnum);
	CP(*ki, *ki32, ki_cr_flags);
	CP(*ki, *ki32, ki_jid);
	CP(*ki, *ki32, ki_numthreads);
	CP(*ki, *ki32, ki_tid);
	CP(*ki, *ki32, ki_pri);
	freebsd32_rusage_out(&ki->ki_rusage, &ki32->ki_rusage);
	freebsd32_rusage_out(&ki->ki_rusage_ch, &ki32->ki_rusage_ch);
	PTRTRIM_CP(*ki, *ki32, ki_pcb);
	PTRTRIM_CP(*ki, *ki32, ki_kstack);
	PTRTRIM_CP(*ki, *ki32, ki_udata);
	PTRTRIM_CP(*ki, *ki32, ki_tdaddr);
	CP(*ki, *ki32, ki_sflag);
	CP(*ki, *ki32, ki_tdflags);
}

#undef PTRTRIM_CP
#endif	/* COMPAT_FREEBSD32 */

#ifdef COMPAT_FREEBSD64

/*
 * This function is typically used to copy out the kernel address, so
 * it can be replaced by assignment of zero.
 */
static inline uint64_t
ptr64_trim(const void * __capability ptr)
{

	return ((__cheri_addr uint64_t)ptr);
}

#define PTRTRIM_CP(src,dst,fld) \
	do { (dst).fld = ptr64_trim((src).fld); } while (0)

static void
freebsd64_kinfo_proc_out(const struct kinfo_proc *ki, struct kinfo_proc64 *ki64)
{
	int i;

	bzero(ki64, sizeof(struct kinfo_proc64));
	ki64->ki_structsize = sizeof(struct kinfo_proc64);
	CP(*ki, *ki64, ki_layout);
	PTRTRIM_CP(*ki, *ki64, ki_args);
	PTRTRIM_CP(*ki, *ki64, ki_paddr);
	PTRTRIM_CP(*ki, *ki64, ki_addr);
	PTRTRIM_CP(*ki, *ki64, ki_tracep);
	PTRTRIM_CP(*ki, *ki64, ki_textvp);
	PTRTRIM_CP(*ki, *ki64, ki_fd);
	PTRTRIM_CP(*ki, *ki64, ki_vmspace);
	PTRTRIM_CP(*ki, *ki64, ki_wchan);
	CP(*ki, *ki64, ki_pid);
	CP(*ki, *ki64, ki_ppid);
	CP(*ki, *ki64, ki_pgid);
	CP(*ki, *ki64, ki_tpgid);
	CP(*ki, *ki64, ki_sid);
	CP(*ki, *ki64, ki_tsid);
	CP(*ki, *ki64, ki_jobc);
	CP(*ki, *ki64, ki_tdev);
	CP(*ki, *ki64, ki_tdev_freebsd11);
	CP(*ki, *ki64, ki_siglist);
	CP(*ki, *ki64, ki_sigmask);
	CP(*ki, *ki64, ki_sigignore);
	CP(*ki, *ki64, ki_sigcatch);
	CP(*ki, *ki64, ki_uid);
	CP(*ki, *ki64, ki_ruid);
	CP(*ki, *ki64, ki_svuid);
	CP(*ki, *ki64, ki_rgid);
	CP(*ki, *ki64, ki_svgid);
	CP(*ki, *ki64, ki_ngroups);
	for (i = 0; i < KI_NGROUPS; i++)
		CP(*ki, *ki64, ki_groups[i]);
	CP(*ki, *ki64, ki_size);
	CP(*ki, *ki64, ki_rssize);
	CP(*ki, *ki64, ki_swrss);
	CP(*ki, *ki64, ki_tsize);
	CP(*ki, *ki64, ki_dsize);
	CP(*ki, *ki64, ki_ssize);
	CP(*ki, *ki64, ki_xstat);
	CP(*ki, *ki64, ki_acflag);
	CP(*ki, *ki64, ki_pctcpu);
	CP(*ki, *ki64, ki_estcpu);
	CP(*ki, *ki64, ki_slptime);
	CP(*ki, *ki64, ki_swtime);
	CP(*ki, *ki64, ki_cow);
	CP(*ki, *ki64, ki_runtime);
	CP(*ki, *ki64, ki_start);
	CP(*ki, *ki64, ki_childtime);
	CP(*ki, *ki64, ki_flag);
	CP(*ki, *ki64, ki_kiflag);
	CP(*ki, *ki64, ki_traceflag);
	CP(*ki, *ki64, ki_stat);
	CP(*ki, *ki64, ki_nice);
	CP(*ki, *ki64, ki_lock);
	CP(*ki, *ki64, ki_rqindex);
	CP(*ki, *ki64, ki_oncpu);
	CP(*ki, *ki64, ki_lastcpu);

	/* XXX TODO: wrap cpu value as appropriate */
	CP(*ki, *ki64, ki_oncpu_old);
	CP(*ki, *ki64, ki_lastcpu_old);

	bcopy(ki->ki_tdname, ki64->ki_tdname, TDNAMLEN + 1);
	bcopy(ki->ki_wmesg, ki64->ki_wmesg, WMESGLEN + 1);
	bcopy(ki->ki_login, ki64->ki_login, LOGNAMELEN + 1);
	bcopy(ki->ki_lockname, ki64->ki_lockname, LOCKNAMELEN + 1);
	bcopy(ki->ki_comm, ki64->ki_comm, COMMLEN + 1);
	bcopy(ki->ki_emul, ki64->ki_emul, KI_EMULNAMELEN + 1);
	bcopy(ki->ki_loginclass, ki64->ki_loginclass, LOGINCLASSLEN + 1);
	bcopy(ki->ki_moretdname, ki64->ki_moretdname, MAXCOMLEN - TDNAMLEN + 1);
	CP(*ki, *ki64, ki_tracer);
	CP(*ki, *ki64, ki_flag2);
	CP(*ki, *ki64, ki_fibnum);
	CP(*ki, *ki64, ki_cr_flags);
	CP(*ki, *ki64, ki_jid);
	CP(*ki, *ki64, ki_numthreads);
	CP(*ki, *ki64, ki_tid);
	CP(*ki, *ki64, ki_pri);
	CP(*ki, *ki64, ki_rusage);
	CP(*ki, *ki64, ki_rusage_ch);
	PTRTRIM_CP(*ki, *ki64, ki_pcb);
	PTRTRIM_CP(*ki, *ki64, ki_kstack);
	PTRTRIM_CP(*ki, *ki64, ki_udata);
	PTRTRIM_CP(*ki, *ki64, ki_tdaddr);
	CP(*ki, *ki64, ki_sflag);
	CP(*ki, *ki64, ki_tdflags);
}

#undef PTRTRIM_CP
#endif	/* COMPAT_FREEBSD32 */

static ssize_t
kern_proc_out_size(struct proc *p, int flags)
{
	ssize_t size = 0;

	PROC_LOCK_ASSERT(p, MA_OWNED);

	if ((flags & KERN_PROC_NOTHREADS) != 0) {
#ifdef COMPAT_FREEBSD32
		if ((flags & KERN_PROC_MASK32) != 0) {
			size += sizeof(struct kinfo_proc32);
		} else
#endif
#ifdef COMPAT_FREEBSD64
		if ((flags & KERN_PROC_MASK64) != 0) {
			size += sizeof(struct kinfo_proc64);
		} else
#endif
			size += sizeof(struct kinfo_proc);
	} else {
#ifdef COMPAT_FREEBSD32
		if ((flags & KERN_PROC_MASK32) != 0)
			size += sizeof(struct kinfo_proc32) * p->p_numthreads;
		else
#endif
#ifdef COMPAT_FREEBSD64
		if ((flags & KERN_PROC_MASK64) != 0)
			size += sizeof(struct kinfo_proc64) * p->p_numthreads;
		else
#endif
			size += sizeof(struct kinfo_proc) * p->p_numthreads;
	}
	PROC_UNLOCK(p);
	return (size);
}

int
kern_proc_out(struct proc *p, struct sbuf *sb, int flags)
{
	struct thread *td;
	struct kinfo_proc ki;
#ifdef COMPAT_FREEBSD32
	struct kinfo_proc32 ki32;
#endif
#ifdef COMPAT_FREEBSD64
	struct kinfo_proc64 ki64;
#endif
	int error;

	PROC_LOCK_ASSERT(p, MA_OWNED);
	MPASS(FIRST_THREAD_IN_PROC(p) != NULL);

	error = 0;
	fill_kinfo_proc(p, &ki);
	if ((flags & KERN_PROC_NOTHREADS) != 0) {
#ifdef COMPAT_FREEBSD32
		if ((flags & KERN_PROC_MASK32) != 0) {
			freebsd32_kinfo_proc_out(&ki, &ki32);
			if (sbuf_bcat(sb, &ki32, sizeof(ki32)) != 0)
				error = ENOMEM;
		} else
#endif
#ifdef COMPAT_FREEBSD64
		if ((flags & KERN_PROC_MASK64) != 0) {
			freebsd64_kinfo_proc_out(&ki, &ki64);
			if (sbuf_bcat(sb, &ki64, sizeof(ki64)) != 0)
				error = ENOMEM;
		} else
#endif
			if (sbuf_bcat(sb, &ki, sizeof(ki)) != 0)
				error = ENOMEM;
	} else {
		FOREACH_THREAD_IN_PROC(p, td) {
			fill_kinfo_thread(td, &ki, 1);
#ifdef COMPAT_FREEBSD32
			if ((flags & KERN_PROC_MASK32) != 0) {
				freebsd32_kinfo_proc_out(&ki, &ki32);
				if (sbuf_bcat(sb, &ki32, sizeof(ki32)) != 0)
					error = ENOMEM;
			} else
#endif
#ifdef COMPAT_FREEBSD64
			if ((flags & KERN_PROC_MASK64) != 0) {
				freebsd64_kinfo_proc_out(&ki, &ki64);
				if (sbuf_bcat(sb, &ki64, sizeof(ki64)) != 0)
					error = ENOMEM;
			} else
#endif
				if (sbuf_bcat(sb, &ki, sizeof(ki)) != 0)
					error = ENOMEM;
			if (error != 0)
				break;
		}
	}
	PROC_UNLOCK(p);
	return (error);
}

static int
sysctl_out_proc(struct proc *p, struct sysctl_req *req, int flags)
{
	struct sbuf sb;
	struct kinfo_proc ki;
	int error, error2;

	if (req->oldptr == NULL)
		return (SYSCTL_OUT(req, 0, kern_proc_out_size(p, flags)));

	sbuf_new_for_sysctl(&sb, (char *)&ki, sizeof(ki), req);
	sbuf_clear_flags(&sb, SBUF_INCLUDENUL);
	error = kern_proc_out(p, &sb, flags);
	error2 = sbuf_finish(&sb);
	sbuf_delete(&sb);
	if (error != 0)
		return (error);
	else if (error2 != 0)
		return (error2);
	return (0);
}

int
proc_iterate(int (*cb)(struct proc *, void *), void *cbarg)
{
	struct proc *p;
	int error, i, j;

	for (i = 0; i < pidhashlock + 1; i++) {
		sx_slock(&pidhashtbl_lock[i]);
		for (j = i; j <= pidhash; j += pidhashlock + 1) {
			LIST_FOREACH(p, &pidhashtbl[j], p_hash) {
				if (p->p_state == PRS_NEW)
					continue;
				error = cb(p, cbarg);
				PROC_LOCK_ASSERT(p, MA_NOTOWNED);
				if (error != 0) {
					sx_sunlock(&pidhashtbl_lock[i]);
					return (error);
				}
			}
		}
		sx_sunlock(&pidhashtbl_lock[i]);
	}
	return (0);
}

struct kern_proc_out_args {
	struct sysctl_req *req;
	int flags;
	int oid_number;
	int *name;
};

static int
sysctl_kern_proc_iterate(struct proc *p, void *origarg)
{
	struct kern_proc_out_args *arg = origarg;
	int *name = arg->name;
	int oid_number = arg->oid_number;
	int flags = arg->flags;
	struct sysctl_req *req = arg->req;
	int error = 0;

	PROC_LOCK(p);

	KASSERT(p->p_ucred != NULL,
	    ("process credential is NULL for non-NEW proc"));
	/*
	 * Show a user only appropriate processes.
	 */
	if (p_cansee(curthread, p))
		goto skip;
	/*
	 * TODO - make more efficient (see notes below).
	 * do by session.
	 */
	switch (oid_number) {

	case KERN_PROC_GID:
		if (p->p_ucred->cr_gid != (gid_t)name[0])
			goto skip;
		break;

	case KERN_PROC_PGRP:
		/* could do this by traversing pgrp */
		if (p->p_pgrp == NULL ||
		    p->p_pgrp->pg_id != (pid_t)name[0])
			goto skip;
		break;

	case KERN_PROC_RGID:
		if (p->p_ucred->cr_rgid != (gid_t)name[0])
			goto skip;
		break;

	case KERN_PROC_SESSION:
		if (p->p_session == NULL ||
		    p->p_session->s_sid != (pid_t)name[0])
			goto skip;
		break;

	case KERN_PROC_TTY:
		if ((p->p_flag & P_CONTROLT) == 0 ||
		    p->p_session == NULL)
			goto skip;
		/* XXX proctree_lock */
		SESS_LOCK(p->p_session);
		if (p->p_session->s_ttyp == NULL ||
		    tty_udev(p->p_session->s_ttyp) !=
		    (dev_t)name[0]) {
			SESS_UNLOCK(p->p_session);
			goto skip;
		}
		SESS_UNLOCK(p->p_session);
		break;

	case KERN_PROC_UID:
		if (p->p_ucred->cr_uid != (uid_t)name[0])
			goto skip;
		break;

	case KERN_PROC_RUID:
		if (p->p_ucred->cr_ruid != (uid_t)name[0])
			goto skip;
		break;

	case KERN_PROC_PROC:
		break;

	default:
		break;

	}
	error = sysctl_out_proc(p, req, flags);
	PROC_LOCK_ASSERT(p, MA_NOTOWNED);
	return (error);
skip:
	PROC_UNLOCK(p);
	return (0);
}

static int
sysctl_kern_proc(SYSCTL_HANDLER_ARGS)
{
	struct kern_proc_out_args iterarg;
	int *name = (int *)arg1;
	u_int namelen = arg2;
	struct proc *p;
	int flags, oid_number;
	int error = 0;

	oid_number = oidp->oid_number;
	if (oid_number != KERN_PROC_ALL &&
	    (oid_number & KERN_PROC_INC_THREAD) == 0)
		flags = KERN_PROC_NOTHREADS;
	else {
		flags = 0;
		oid_number &= ~KERN_PROC_INC_THREAD;
	}
#ifdef COMPAT_FREEBSD32
	if (req->flags & SCTL_MASK32)
		flags |= KERN_PROC_MASK32;
#endif
#ifdef COMPAT_FREEBSD64
	if (req->flags & SCTL_MASK64)
		flags |= KERN_PROC_MASK64;
#endif
	if (oid_number == KERN_PROC_PID) {
		if (namelen != 1)
			return (EINVAL);
		error = sysctl_wire_old_buffer(req, 0);
		if (error)
			return (error);
		error = pget((pid_t)name[0], PGET_CANSEE, &p);
		if (error == 0)
			error = sysctl_out_proc(p, req, flags);
		return (error);
	}

	switch (oid_number) {
	case KERN_PROC_ALL:
		if (namelen != 0)
			return (EINVAL);
		break;
	case KERN_PROC_PROC:
		if (namelen != 0 && namelen != 1)
			return (EINVAL);
		break;
	default:
		if (namelen != 1)
			return (EINVAL);
		break;
	}

	if (req->oldptr == NULL) {
		/* overestimate by 5 procs */
		error = SYSCTL_OUT(req, 0, sizeof (struct kinfo_proc) * 5);
		if (error)
			return (error);
	} else {
		error = sysctl_wire_old_buffer(req, 0);
		if (error != 0)
			return (error);
	}
	iterarg.flags = flags;
	iterarg.oid_number = oid_number;
	iterarg.req = req;
	iterarg.name = name;
	error = proc_iterate(sysctl_kern_proc_iterate, &iterarg);
	return (error);
}

struct pargs *
pargs_alloc(int len)
{
	struct pargs *pa;

	pa = malloc(sizeof(struct pargs) + len, M_PARGS,
		M_WAITOK);
	refcount_init(&pa->ar_ref, 1);
	pa->ar_length = len;
	return (pa);
}

static void
pargs_free(struct pargs *pa)
{

	free(pa, M_PARGS);
}

void
pargs_hold(struct pargs *pa)
{

	if (pa == NULL)
		return;
	refcount_acquire(&pa->ar_ref);
}

void
pargs_drop(struct pargs *pa)
{

	if (pa == NULL)
		return;
	if (refcount_release(&pa->ar_ref))
		pargs_free(pa);
}

static int
proc_read_string(struct thread *td, struct proc *p, const char *sptr, char *buf,
    size_t len)
{
	ssize_t n;

	/*
	 * This may return a short read if the string is shorter than the chunk
	 * and is aligned at the end of the page, and the following page is not
	 * mapped.
	 */
	n = proc_readmem(td, p, (vm_offset_t)sptr, buf, len);
	if (n <= 0)
		return (ENOMEM);
	return (0);
}

#define PROC_AUXV_MAX	256	/* Safety limit on auxv size. */

enum proc_vector_type {
	PROC_ARG,
	PROC_ENV,
	PROC_AUX,
};

#ifdef COMPAT_FREEBSD32
static int
get_proc_vector32(struct thread *td, struct proc *p, char ***proc_vectorp,
    size_t *vsizep, enum proc_vector_type type)
{
	struct freebsd32_ps_strings pss;
	Elf32_Auxinfo aux;
	vm_offset_t vptr, ptr;
	uint32_t *proc_vector32;
	char **proc_vector;
	size_t vsize, size;
	int i, error;

	error = 0;
	if (proc_readmem(td, p, (vm_offset_t)p->p_psstrings, &pss,
	    sizeof(pss)) != sizeof(pss))
		return (ENOMEM);
	switch (type) {
	case PROC_ARG:
		vptr = (vm_offset_t)PTRIN(pss.ps_argvstr);
		vsize = pss.ps_nargvstr;
		if (vsize > ARG_MAX)
			return (ENOEXEC);
		size = vsize * sizeof(int32_t);
		break;
	case PROC_ENV:
		vptr = (vm_offset_t)PTRIN(pss.ps_envstr);
		vsize = pss.ps_nenvstr;
		if (vsize > ARG_MAX)
			return (ENOEXEC);
		size = vsize * sizeof(int32_t);
		break;
	case PROC_AUX:
		vptr = (vm_offset_t)PTRIN(pss.ps_envstr) +
		    (pss.ps_nenvstr + 1) * sizeof(int32_t);
		if (vptr % 4 != 0)
			return (ENOEXEC);
		for (ptr = vptr, i = 0; i < PROC_AUXV_MAX; i++) {
			if (proc_readmem(td, p, ptr, &aux, sizeof(aux)) !=
			    sizeof(aux))
				return (ENOMEM);
			if (aux.a_type == AT_NULL)
				break;
			ptr += sizeof(aux);
		}
		if (aux.a_type != AT_NULL)
			return (ENOEXEC);
		vsize = i + 1;
		size = vsize * sizeof(aux);
		break;
	default:
		KASSERT(0, ("Wrong proc vector type: %d", type));
		return (EINVAL);
	}
	proc_vector32 = malloc(size, M_TEMP, M_WAITOK);
	if (proc_readmem(td, p, vptr, proc_vector32, size) != size) {
		error = ENOMEM;
		goto done;
	}
	if (type == PROC_AUX) {
		*proc_vectorp = (char **)proc_vector32;
		*vsizep = vsize;
		return (0);
	}
	proc_vector = malloc(vsize * sizeof(char *), M_TEMP, M_WAITOK);
	for (i = 0; i < (int)vsize; i++)
		proc_vector[i] = PTRIN(proc_vector32[i]);
	*proc_vectorp = proc_vector;
	*vsizep = vsize;
done:
	free(proc_vector32, M_TEMP);
	return (error);
}
#endif

#ifdef COMPAT_FREEBSD64
static int
get_proc_vector64(struct thread *td, struct proc *p, char ***proc_vectorp,
    size_t *vsizep, enum proc_vector_type type)
{
	struct freebsd64_ps_strings pss;
	Elf64_Auxinfo aux;
	vm_offset_t vptr, ptr;
	uint64_t *proc_vector64;
	char * __capability *proc_vector;
	size_t vsize, size;
	int i, error;

	error = 0;
	if (proc_readmem(td, p, (vm_offset_t)p->p_psstrings, &pss,
	    sizeof(pss)) != sizeof(pss))
		return (ENOMEM);
	switch (type) {
	case PROC_ARG:
		vptr = (vm_offset_t)pss.ps_argvstr;
		vsize = pss.ps_nargvstr;
		if (vsize > ARG_MAX)
			return (ENOEXEC);
		size = vsize * sizeof(int64_t);
		break;
	case PROC_ENV:
		vptr = (vm_offset_t)pss.ps_envstr;
		vsize = pss.ps_nenvstr;
		if (vsize > ARG_MAX)
			return (ENOEXEC);
		size = vsize * sizeof(int64_t);
		break;
	case PROC_AUX:
		vptr = (vm_offset_t)pss.ps_envstr +
		    (pss.ps_nenvstr + 1) * sizeof(int64_t);
		if (vptr % 4 != 0)
			return (ENOEXEC);
		for (ptr = vptr, i = 0; i < PROC_AUXV_MAX; i++) {
			if (proc_readmem(td, p, ptr, &aux, sizeof(aux)) !=
			    sizeof(aux))
				return (ENOMEM);
			if (aux.a_type == AT_NULL)
				break;
			ptr += sizeof(aux);
		}
		if (aux.a_type != AT_NULL)
			return (ENOEXEC);
		vsize = i + 1;
		size = vsize * sizeof(aux);
		break;
	default:
		KASSERT(0, ("Wrong proc vector type: %d", type));
		return (EINVAL);
	}
	proc_vector64 = malloc(size, M_TEMP, M_WAITOK);
	if (proc_readmem(td, p, vptr, proc_vector64, size) != size) {
		error = ENOMEM;
		goto done;
	}
	if (type == PROC_AUX) {
		*proc_vectorp = (char **)proc_vector64;
		*vsizep = vsize;
		return (0);
	}
	proc_vector = malloc(vsize * sizeof(char * __capability), M_TEMP,
	    M_WAITOK);
	for (i = 0; i < (int)vsize; i++)
		proc_vector[i] = cheri_fromint(proc_vector64[i]);
	*proc_vectorp = (char **)proc_vector;
	*vsizep = vsize;
done:
	free(proc_vector64, M_TEMP);
	return (error);
}
#endif

static int
get_proc_vector(struct thread *td, struct proc *p, char ***proc_vectorp,
    size_t *vsizep, enum proc_vector_type type)
{
	struct ps_strings pss;
	Elf_Auxinfo aux;
	vm_offset_t vptr, ptr;
	char **proc_vector;
	size_t vsize, size;
	int i;

#ifdef COMPAT_FREEBSD32
	if (SV_PROC_FLAG(p, SV_ILP32) != 0)
		return (get_proc_vector32(td, p, proc_vectorp, vsizep, type));
#endif
#ifdef COMPAT_FREEBSD64
	if (SV_PROC_FLAG(p, SV_LP64 | SV_CHERI) == SV_LP64)
		return (get_proc_vector64(td, p, proc_vectorp, vsizep, type));
#endif
	if (proc_readmem(td, p, (vm_offset_t)p->p_psstrings, &pss,
	    sizeof(pss)) != sizeof(pss))
		return (ENOMEM);
	switch (type) {
	case PROC_ARG:
		vptr = (__cheri_addr vm_offset_t)pss.ps_argvstr;
		vsize = pss.ps_nargvstr;
		if (vsize > ARG_MAX)
			return (ENOEXEC);
		size = vsize * sizeof(char * __capability);
		break;
	case PROC_ENV:
		vptr = (__cheri_addr vm_offset_t)pss.ps_envstr;
		vsize = pss.ps_nenvstr;
		if (vsize > ARG_MAX)
			return (ENOEXEC);
		size = vsize * sizeof(char * __capability);
		break;
	case PROC_AUX:
		/*
		 * The aux array is just above env array on the stack. Check
		 * that the address is naturally aligned.
		 */
		vptr = (__cheri_addr vm_offset_t)pss.ps_envstr +
		    (pss.ps_nenvstr + 1) * sizeof(char * __capability);
#if __ELF_WORD_SIZE == 64
		if (vptr % sizeof(uint64_t) != 0)
#else
		if (vptr % sizeof(uint32_t) != 0)
#endif
			return (ENOEXEC);
		/*
		 * We count the array size reading the aux vectors from the
		 * stack until AT_NULL vector is returned.  So (to keep the code
		 * simple) we read the process stack twice: the first time here
		 * to find the size and the second time when copying the vectors
		 * to the allocated proc_vector.
		 */
		for (ptr = vptr, i = 0; i < PROC_AUXV_MAX; i++) {
			if (proc_readmem(td, p, ptr, &aux, sizeof(aux)) !=
			    sizeof(aux))
				return (ENOMEM);
			if (aux.a_type == AT_NULL)
				break;
			ptr += sizeof(aux);
		}
		/*
		 * If the PROC_AUXV_MAX entries are iterated over, and we have
		 * not reached AT_NULL, it is most likely we are reading wrong
		 * data: either the process doesn't have auxv array or data has
		 * been modified. Return the error in this case.
		 */
		if (aux.a_type != AT_NULL)
			return (ENOEXEC);
		vsize = i + 1;
		size = vsize * sizeof(aux);
		break;
	default:
		KASSERT(0, ("Wrong proc vector type: %d", type));
		return (EINVAL); /* In case we are built without INVARIANTS. */
	}
	proc_vector = malloc(size, M_TEMP, M_WAITOK);
	if (proc_readmem(td, p, vptr, proc_vector, size) != size) {
		free(proc_vector, M_TEMP);
		return (ENOMEM);
	}
	*proc_vectorp = proc_vector;
	*vsizep = vsize;

	return (0);
}

#define GET_PS_STRINGS_CHUNK_SZ	256	/* Chunk size (bytes) for ps_strings operations. */

static int
get_ps_strings(struct thread *td, struct proc *p, struct sbuf *sb,
    enum proc_vector_type type)
{
	size_t done, len, nchr, vsize;
	int error, i;
	char **proc_vector, *sptr;
	char pss_string[GET_PS_STRINGS_CHUNK_SZ];

	PROC_ASSERT_HELD(p);

	/*
	 * We are not going to read more than 2 * (PATH_MAX + ARG_MAX) bytes.
	 */
	nchr = 2 * (PATH_MAX + ARG_MAX);

	error = get_proc_vector(td, p, &proc_vector, &vsize, type);
	if (error != 0)
		return (error);
	for (done = 0, i = 0; i < (int)vsize && done < nchr; i++) {
		/*
		 * The program may have scribbled into its argv array, e.g. to
		 * remove some arguments.  If that has happened, break out
		 * before trying to read from NULL.
		 */
		if (proc_vector[i] == NULL)
			break;
		for (sptr = proc_vector[i]; ; sptr += GET_PS_STRINGS_CHUNK_SZ) {
			error = proc_read_string(td, p, sptr, pss_string,
			    sizeof(pss_string));
			if (error != 0)
				goto done;
			len = strnlen(pss_string, GET_PS_STRINGS_CHUNK_SZ);
			if (done + len >= nchr)
				len = nchr - done - 1;
			sbuf_bcat(sb, pss_string, len);
			if (len != GET_PS_STRINGS_CHUNK_SZ)
				break;
			done += GET_PS_STRINGS_CHUNK_SZ;
		}
		sbuf_bcat(sb, "", 1);
		done += len + 1;
	}
done:
	free(proc_vector, M_TEMP);
	return (error);
}

int
proc_getargv(struct thread *td, struct proc *p, struct sbuf *sb)
{

	return (get_ps_strings(curthread, p, sb, PROC_ARG));
}

int
proc_getenvv(struct thread *td, struct proc *p, struct sbuf *sb)
{

	return (get_ps_strings(curthread, p, sb, PROC_ENV));
}

int
proc_getauxv(struct thread *td, struct proc *p, struct sbuf *sb)
{
	size_t vsize, size;
	char **auxv;
	int error;

	error = get_proc_vector(td, p, &auxv, &vsize, PROC_AUX);
	if (error == 0) {
#ifdef COMPAT_FREEBSD32
		if (SV_PROC_FLAG(p, SV_ILP32) != 0)
			size = vsize * sizeof(Elf32_Auxinfo);
		else
#endif
#ifdef COMPAT_FREEBSD64
		if (SV_PROC_FLAG(p, SV_LP64 | SV_CHERI) == SV_LP64)
			size = vsize * sizeof(Elf64_Auxinfo);
		else
#endif
			size = vsize * sizeof(Elf_Auxinfo);
		if (sbuf_bcat(sb, auxv, size) != 0)
			error = ENOMEM;
		free(auxv, M_TEMP);
	}
	return (error);
}

/*
 * This sysctl allows a process to retrieve the argument list or process
 * title for another process without groping around in the address space
 * of the other process.  It also allow a process to set its own "process 
 * title to a string of its own choice.
 */
static int
sysctl_kern_proc_args(SYSCTL_HANDLER_ARGS)
{
	int *name = (int *)arg1;
	u_int namelen = arg2;
	struct pargs *newpa, *pa;
	struct proc *p;
	struct sbuf sb;
	int flags, error = 0, error2;
	pid_t pid;

	if (namelen != 1)
		return (EINVAL);

	pid = (pid_t)name[0];
	/*
	 * If the query is for this process and it is single-threaded, there
	 * is nobody to modify pargs, thus we can just read.
	 */
	p = curproc;
	if (pid == p->p_pid && p->p_numthreads == 1 && req->newptr == NULL &&
	    (pa = p->p_args) != NULL)
		return (SYSCTL_OUT(req, pa->ar_args, pa->ar_length));

	flags = PGET_CANSEE;
	if (req->newptr != NULL)
		flags |= PGET_ISCURRENT;
	error = pget(pid, flags, &p);
	if (error)
		return (error);

	pa = p->p_args;
	if (pa != NULL) {
		pargs_hold(pa);
		PROC_UNLOCK(p);
		error = SYSCTL_OUT(req, pa->ar_args, pa->ar_length);
		pargs_drop(pa);
	} else if ((p->p_flag & (P_WEXIT | P_SYSTEM)) == 0) {
		_PHOLD(p);
		PROC_UNLOCK(p);
		sbuf_new_for_sysctl(&sb, NULL, GET_PS_STRINGS_CHUNK_SZ, req);
		sbuf_clear_flags(&sb, SBUF_INCLUDENUL);
		error = proc_getargv(curthread, p, &sb);
		error2 = sbuf_finish(&sb);
		PRELE(p);
		sbuf_delete(&sb);
		if (error == 0 && error2 != 0)
			error = error2;
	} else {
		PROC_UNLOCK(p);
	}
	if (error != 0 || req->newptr == NULL)
		return (error);

	if (req->newlen > ps_arg_cache_limit - sizeof(struct pargs))
		return (ENOMEM);

	if (req->newlen == 0) {
		/*
		 * Clear the argument pointer, so that we'll fetch arguments
		 * with proc_getargv() until further notice.
		 */
		newpa = NULL;
	} else {
		newpa = pargs_alloc(req->newlen);
		error = SYSCTL_IN(req, newpa->ar_args, req->newlen);
		if (error != 0) {
			pargs_free(newpa);
			return (error);
		}
	}
	PROC_LOCK(p);
	pa = p->p_args;
	p->p_args = newpa;
	PROC_UNLOCK(p);
	pargs_drop(pa);
	return (0);
}

/*
 * This sysctl allows a process to retrieve environment of another process.
 */
static int
sysctl_kern_proc_env(SYSCTL_HANDLER_ARGS)
{
	int *name = (int *)arg1;
	u_int namelen = arg2;
	struct proc *p;
	struct sbuf sb;
	int error, error2;

	if (namelen != 1)
		return (EINVAL);

	error = pget((pid_t)name[0], PGET_WANTREAD, &p);
	if (error != 0)
		return (error);
	if ((p->p_flag & P_SYSTEM) != 0) {
		PRELE(p);
		return (0);
	}

	sbuf_new_for_sysctl(&sb, NULL, GET_PS_STRINGS_CHUNK_SZ, req);
	sbuf_clear_flags(&sb, SBUF_INCLUDENUL);
	error = proc_getenvv(curthread, p, &sb);
	error2 = sbuf_finish(&sb);
	PRELE(p);
	sbuf_delete(&sb);
	return (error != 0 ? error : error2);
}

/*
 * This sysctl allows a process to retrieve ELF auxiliary vector of
 * another process.
 */
static int
sysctl_kern_proc_auxv(SYSCTL_HANDLER_ARGS)
{
	int *name = (int *)arg1;
	u_int namelen = arg2;
	struct proc *p;
	struct sbuf sb;
	int error, error2;

	if (namelen != 1)
		return (EINVAL);

	error = pget((pid_t)name[0], PGET_WANTREAD, &p);
	if (error != 0)
		return (error);
	if ((p->p_flag & P_SYSTEM) != 0) {
		PRELE(p);
		return (0);
	}
	sbuf_new_for_sysctl(&sb, NULL, GET_PS_STRINGS_CHUNK_SZ, req);
	sbuf_clear_flags(&sb, SBUF_INCLUDENUL);
	error = proc_getauxv(curthread, p, &sb);
	error2 = sbuf_finish(&sb);
	PRELE(p);
	sbuf_delete(&sb);
	return (error != 0 ? error : error2);
}

/*
 * This sysctl allows a process to retrieve the path of the executable for
 * itself or another process.
 */
static int
sysctl_kern_proc_pathname(SYSCTL_HANDLER_ARGS)
{
	pid_t *pidp = (pid_t *)arg1;
	unsigned int arglen = arg2;
	struct proc *p;
	struct vnode *vp;
	char *retbuf, *freebuf;
	int error;

	if (arglen != 1)
		return (EINVAL);
	if (*pidp == -1) {	/* -1 means this process */
		p = req->td->td_proc;
	} else {
		error = pget(*pidp, PGET_CANSEE, &p);
		if (error != 0)
			return (error);
	}

	vp = p->p_textvp;
	if (vp == NULL) {
		if (*pidp != -1)
			PROC_UNLOCK(p);
		return (0);
	}
	vref(vp);
	if (*pidp != -1)
		PROC_UNLOCK(p);
	error = vn_fullpath(req->td, vp, &retbuf, &freebuf);
	vrele(vp);
	if (error)
		return (error);
	error = SYSCTL_OUT(req, retbuf, strlen(retbuf) + 1);
	free(freebuf, M_TEMP);
	return (error);
}

static int
sysctl_kern_proc_sv_name(SYSCTL_HANDLER_ARGS)
{
	struct proc *p;
	char *sv_name;
	int *name;
	int namelen;
	int error;

	namelen = arg2;
	if (namelen != 1)
		return (EINVAL);

	name = (int *)arg1;
	error = pget((pid_t)name[0], PGET_CANSEE, &p);
	if (error != 0)
		return (error);
	sv_name = p->p_sysent->sv_name;
	PROC_UNLOCK(p);
	return (sysctl_handle_string(oidp, sv_name, 0, req));
}

#ifdef KINFO_OVMENTRY_SIZE
CTASSERT(sizeof(struct kinfo_ovmentry) == KINFO_OVMENTRY_SIZE);
#endif

#ifdef COMPAT_FREEBSD7
static int
sysctl_kern_proc_ovmmap(SYSCTL_HANDLER_ARGS)
{
	vm_map_entry_t entry, tmp_entry;
	unsigned int last_timestamp;
	char *fullpath, *freepath;
	struct kinfo_ovmentry *kve;
	struct vattr va;
	struct ucred *cred;
	int error, *name;
	struct vnode *vp;
	struct proc *p;
	vm_map_t map;
	struct vmspace *vm;

	name = (int *)arg1;
	error = pget((pid_t)name[0], PGET_WANTREAD, &p);
	if (error != 0)
		return (error);
	vm = vmspace_acquire_ref(p);
	if (vm == NULL) {
		PRELE(p);
		return (ESRCH);
	}
	kve = malloc(sizeof(*kve), M_TEMP, M_WAITOK);

	map = &vm->vm_map;
	vm_map_lock_read(map);
	VM_MAP_ENTRY_FOREACH(entry, map) {
		vm_object_t obj, tobj, lobj;
		vm_offset_t addr;

		if (entry->eflags & MAP_ENTRY_IS_SUB_MAP)
			continue;

		bzero(kve, sizeof(*kve));
		kve->kve_structsize = sizeof(*kve);

		kve->kve_private_resident = 0;
		obj = entry->object.vm_object;
		if (obj != NULL) {
			VM_OBJECT_RLOCK(obj);
			if (obj->shadow_count == 1)
				kve->kve_private_resident =
				    obj->resident_page_count;
		}
		kve->kve_resident = 0;
		addr = entry->start;
		while (addr < entry->end) {
			if (pmap_extract(map->pmap, addr))
				kve->kve_resident++;
			addr += PAGE_SIZE;
		}

		for (lobj = tobj = obj; tobj; tobj = tobj->backing_object) {
			if (tobj != obj) {
				VM_OBJECT_RLOCK(tobj);
				kve->kve_offset += tobj->backing_object_offset;
			}
			if (lobj != obj)
				VM_OBJECT_RUNLOCK(lobj);
			lobj = tobj;
		}

		kve->kve_start = (void*)entry->start;
		kve->kve_end = (void*)entry->end;
		kve->kve_offset += (off_t)entry->offset;

		if (entry->protection & VM_PROT_READ)
			kve->kve_protection |= KVME_PROT_READ;
		if (entry->protection & VM_PROT_WRITE)
			kve->kve_protection |= KVME_PROT_WRITE;
		if (entry->protection & VM_PROT_EXECUTE)
			kve->kve_protection |= KVME_PROT_EXEC;

		if (entry->eflags & MAP_ENTRY_COW)
			kve->kve_flags |= KVME_FLAG_COW;
		if (entry->eflags & MAP_ENTRY_NEEDS_COPY)
			kve->kve_flags |= KVME_FLAG_NEEDS_COPY;
		if (entry->eflags & MAP_ENTRY_NOCOREDUMP)
			kve->kve_flags |= KVME_FLAG_NOCOREDUMP;

		last_timestamp = map->timestamp;
		vm_map_unlock_read(map);

		kve->kve_fileid = 0;
		kve->kve_fsid = 0;
		freepath = NULL;
		fullpath = "";
		if (lobj) {
			kve->kve_type = vm_object_kvme_type(lobj, &vp);
			if (kve->kve_type == KVME_TYPE_MGTDEVICE)
				kve->kve_type = KVME_TYPE_UNKNOWN;
			if (vp != NULL)
				vref(vp);
			if (lobj != obj)
				VM_OBJECT_RUNLOCK(lobj);

			kve->kve_ref_count = obj->ref_count;
			kve->kve_shadow_count = obj->shadow_count;
			VM_OBJECT_RUNLOCK(obj);
			if (vp != NULL) {
				vn_fullpath(curthread, vp, &fullpath,
				    &freepath);
				cred = curthread->td_ucred;
				vn_lock(vp, LK_SHARED | LK_RETRY);
				if (VOP_GETATTR(vp, &va, cred) == 0) {
					kve->kve_fileid = va.va_fileid;
					/* truncate */
					kve->kve_fsid = va.va_fsid;
				}
				vput(vp);
			}
		} else {
			kve->kve_type = KVME_TYPE_NONE;
			kve->kve_ref_count = 0;
			kve->kve_shadow_count = 0;
		}

		strlcpy(kve->kve_path, fullpath, sizeof(kve->kve_path));
		if (freepath != NULL)
			free(freepath, M_TEMP);

		error = SYSCTL_OUT(req, kve, sizeof(*kve));
		vm_map_lock_read(map);
		if (error)
			break;
		if (last_timestamp != map->timestamp) {
			vm_map_lookup_entry(map, addr - 1, &tmp_entry);
			entry = tmp_entry;
		}
	}
	vm_map_unlock_read(map);
	vmspace_free(vm);
	PRELE(p);
	free(kve, M_TEMP);
	return (error);
}
#endif	/* COMPAT_FREEBSD7 */

#ifdef KINFO_VMENTRY_SIZE
CTASSERT(sizeof(struct kinfo_vmentry) == KINFO_VMENTRY_SIZE);
#endif

void
kern_proc_vmmap_resident(vm_map_t map, vm_map_entry_t entry,
    int *resident_count, bool *super)
{
	vm_object_t obj, tobj;
	vm_page_t m, m_adv;
	vm_offset_t addr;
	vm_paddr_t pa;
	vm_pindex_t pi, pi_adv, pindex;

	*super = false;
	*resident_count = 0;
	if (vmmap_skip_res_cnt)
		return;

	pa = 0;
	obj = entry->object.vm_object;
	addr = entry->start;
	m_adv = NULL;
	pi = OFF_TO_IDX(entry->offset);
	for (; addr < entry->end; addr += IDX_TO_OFF(pi_adv), pi += pi_adv) {
		if (m_adv != NULL) {
			m = m_adv;
		} else {
			pi_adv = atop(entry->end - addr);
			pindex = pi;
			for (tobj = obj;; tobj = tobj->backing_object) {
				m = vm_page_find_least(tobj, pindex);
				if (m != NULL) {
					if (m->pindex == pindex)
						break;
					if (pi_adv > m->pindex - pindex) {
						pi_adv = m->pindex - pindex;
						m_adv = m;
					}
				}
				if (tobj->backing_object == NULL)
					goto next;
				pindex += OFF_TO_IDX(tobj->
				    backing_object_offset);
			}
		}
		m_adv = NULL;
		if (m->psind != 0 && addr + pagesizes[1] <= entry->end &&
		    (addr & (pagesizes[1] - 1)) == 0 &&
		    (pmap_mincore(map->pmap, addr, &pa) & MINCORE_SUPER) != 0) {
			*super = true;
			pi_adv = atop(pagesizes[1]);
		} else {
			/*
			 * We do not test the found page on validity.
			 * Either the page is busy and being paged in,
			 * or it was invalidated.  The first case
			 * should be counted as resident, the second
			 * is not so clear; we do account both.
			 */
			pi_adv = 1;
		}
		*resident_count += pi_adv;
next:;
	}
}

/*
 * Must be called with the process locked and will return unlocked.
 */
int
kern_proc_vmmap_out(struct proc *p, struct sbuf *sb, ssize_t maxlen, int flags)
{
	vm_map_entry_t entry, tmp_entry;
	struct vattr va;
	vm_map_t map;
	vm_object_t obj, tobj, lobj;
	char *fullpath, *freepath;
	struct kinfo_vmentry *kve;
	struct ucred *cred;
	struct vnode *vp;
	struct vmspace *vm;
	vm_offset_t addr;
	unsigned int last_timestamp;
	int error;
	bool super;

	PROC_LOCK_ASSERT(p, MA_OWNED);

	_PHOLD(p);
	PROC_UNLOCK(p);
	vm = vmspace_acquire_ref(p);
	if (vm == NULL) {
		PRELE(p);
		return (ESRCH);
	}
	kve = malloc(sizeof(*kve), M_TEMP, M_WAITOK | M_ZERO);

	error = 0;
	map = &vm->vm_map;
	vm_map_lock_read(map);
	VM_MAP_ENTRY_FOREACH(entry, map) {
		if (entry->eflags & MAP_ENTRY_IS_SUB_MAP)
			continue;

		addr = entry->end;
		bzero(kve, sizeof(*kve));
		obj = entry->object.vm_object;
		if (obj != NULL) {
			for (tobj = obj; tobj != NULL;
			    tobj = tobj->backing_object) {
				VM_OBJECT_RLOCK(tobj);
				kve->kve_offset += tobj->backing_object_offset;
				lobj = tobj;
			}
			if (obj->backing_object == NULL)
				kve->kve_private_resident =
				    obj->resident_page_count;
			kern_proc_vmmap_resident(map, entry,
			    &kve->kve_resident, &super);
			if (super)
				kve->kve_flags |= KVME_FLAG_SUPER;
			for (tobj = obj; tobj != NULL;
			    tobj = tobj->backing_object) {
				if (tobj != obj && tobj != lobj)
					VM_OBJECT_RUNLOCK(tobj);
			}
		} else {
			lobj = NULL;
		}

		kve->kve_start = entry->start;
		kve->kve_end = entry->end;
		kve->kve_offset += entry->offset;
		kve->kve_pid = entry->owner;

		if (entry->protection & VM_PROT_READ)
			kve->kve_protection |= KVME_PROT_READ;
		if (entry->protection & VM_PROT_WRITE)
			kve->kve_protection |= KVME_PROT_WRITE;
		if (entry->protection & VM_PROT_EXECUTE)
			kve->kve_protection |= KVME_PROT_EXEC;

		if (entry->eflags & MAP_ENTRY_COW)
			kve->kve_flags |= KVME_FLAG_COW;
		if (entry->eflags & MAP_ENTRY_NEEDS_COPY)
			kve->kve_flags |= KVME_FLAG_NEEDS_COPY;
		if (entry->eflags & MAP_ENTRY_NOCOREDUMP)
			kve->kve_flags |= KVME_FLAG_NOCOREDUMP;
		if (entry->eflags & MAP_ENTRY_GROWS_UP)
			kve->kve_flags |= KVME_FLAG_GROWS_UP;
		if (entry->eflags & MAP_ENTRY_GROWS_DOWN)
			kve->kve_flags |= KVME_FLAG_GROWS_DOWN;
		if (entry->eflags & MAP_ENTRY_USER_WIRED)
			kve->kve_flags |= KVME_FLAG_USER_WIRED;

		last_timestamp = map->timestamp;
		vm_map_unlock_read(map);

		freepath = NULL;
		fullpath = "";
		if (lobj != NULL) {
			kve->kve_type = vm_object_kvme_type(lobj, &vp);
			if (vp != NULL)
				vref(vp);
			if (lobj != obj)
				VM_OBJECT_RUNLOCK(lobj);

			kve->kve_ref_count = obj->ref_count;
			kve->kve_shadow_count = obj->shadow_count;
			VM_OBJECT_RUNLOCK(obj);
			if (vp != NULL) {
				vn_fullpath(curthread, vp, &fullpath,
				    &freepath);
				kve->kve_vn_type = vntype_to_kinfo(vp->v_type);
				cred = curthread->td_ucred;
				vn_lock(vp, LK_SHARED | LK_RETRY);
				if (VOP_GETATTR(vp, &va, cred) == 0) {
					kve->kve_vn_fileid = va.va_fileid;
					kve->kve_vn_fsid = va.va_fsid;
					kve->kve_vn_fsid_freebsd11 =
					    kve->kve_vn_fsid; /* truncate */
					kve->kve_vn_mode =
					    MAKEIMODE(va.va_type, va.va_mode);
					kve->kve_vn_size = va.va_size;
					kve->kve_vn_rdev = va.va_rdev;
					kve->kve_vn_rdev_freebsd11 =
					    kve->kve_vn_rdev; /* truncate */
					kve->kve_status = KF_ATTR_VALID;
				}
				vput(vp);
			}
		} else {
			kve->kve_type = KVME_TYPE_NONE;
			kve->kve_ref_count = 0;
			kve->kve_shadow_count = 0;
		}

		strlcpy(kve->kve_path, fullpath, sizeof(kve->kve_path));
		if (freepath != NULL)
			free(freepath, M_TEMP);

		/* Pack record size down */
		if ((flags & KERN_VMMAP_PACK_KINFO) != 0)
			kve->kve_structsize =
			    offsetof(struct kinfo_vmentry, kve_path) +
			    strlen(kve->kve_path) + 1;
		else
			kve->kve_structsize = sizeof(*kve);
		kve->kve_structsize = roundup(kve->kve_structsize,
		    sizeof(uint64_t));

		/* Halt filling and truncate rather than exceeding maxlen */
		if (maxlen != -1 && maxlen < kve->kve_structsize) {
			error = 0;
			vm_map_lock_read(map);
			break;
		} else if (maxlen != -1)
			maxlen -= kve->kve_structsize;

		if (sbuf_bcat(sb, kve, kve->kve_structsize) != 0)
			error = ENOMEM;
		vm_map_lock_read(map);
		if (error != 0)
			break;
		if (last_timestamp != map->timestamp) {
			vm_map_lookup_entry(map, addr - 1, &tmp_entry);
			entry = tmp_entry;
		}
	}
	vm_map_unlock_read(map);
	vmspace_free(vm);
	PRELE(p);
	free(kve, M_TEMP);
	return (error);
}

static int
sysctl_kern_proc_vmmap(SYSCTL_HANDLER_ARGS)
{
	struct proc *p;
	struct sbuf sb;
	int error, error2, *name;

	name = (int *)arg1;
	sbuf_new_for_sysctl(&sb, NULL, sizeof(struct kinfo_vmentry), req);
	sbuf_clear_flags(&sb, SBUF_INCLUDENUL);
	error = pget((pid_t)name[0], PGET_CANDEBUG | PGET_NOTWEXIT, &p);
	if (error != 0) {
		sbuf_delete(&sb);
		return (error);
	}
	error = kern_proc_vmmap_out(p, &sb, -1, KERN_VMMAP_PACK_KINFO);
	error2 = sbuf_finish(&sb);
	sbuf_delete(&sb);
	return (error != 0 ? error : error2);
}

#if defined(STACK) || defined(DDB)
static int
sysctl_kern_proc_kstack(SYSCTL_HANDLER_ARGS)
{
	struct kinfo_kstack *kkstp;
	int error, i, *name, numthreads;
	lwpid_t *lwpidarray;
	struct thread *td;
	struct stack *st;
	struct sbuf sb;
	struct proc *p;

	name = (int *)arg1;
	error = pget((pid_t)name[0], PGET_NOTINEXEC | PGET_WANTREAD, &p);
	if (error != 0)
		return (error);

	kkstp = malloc(sizeof(*kkstp), M_TEMP, M_WAITOK);
	st = stack_create(M_WAITOK);

	lwpidarray = NULL;
	PROC_LOCK(p);
	do {
		if (lwpidarray != NULL) {
			free(lwpidarray, M_TEMP);
			lwpidarray = NULL;
		}
		numthreads = p->p_numthreads;
		PROC_UNLOCK(p);
		lwpidarray = malloc(sizeof(*lwpidarray) * numthreads, M_TEMP,
		    M_WAITOK | M_ZERO);
		PROC_LOCK(p);
	} while (numthreads < p->p_numthreads);

	/*
	 * XXXRW: During the below loop, execve(2) and countless other sorts
	 * of changes could have taken place.  Should we check to see if the
	 * vmspace has been replaced, or the like, in order to prevent
	 * giving a snapshot that spans, say, execve(2), with some threads
	 * before and some after?  Among other things, the credentials could
	 * have changed, in which case the right to extract debug info might
	 * no longer be assured.
	 */
	i = 0;
	FOREACH_THREAD_IN_PROC(p, td) {
		KASSERT(i < numthreads,
		    ("sysctl_kern_proc_kstack: numthreads"));
		lwpidarray[i] = td->td_tid;
		i++;
	}
	numthreads = i;
	for (i = 0; i < numthreads; i++) {
		td = thread_find(p, lwpidarray[i]);
		if (td == NULL) {
			continue;
		}
		bzero(kkstp, sizeof(*kkstp));
		(void)sbuf_new(&sb, kkstp->kkst_trace,
		    sizeof(kkstp->kkst_trace), SBUF_FIXEDLEN);
		thread_lock(td);
		kkstp->kkst_tid = td->td_tid;
		if (TD_IS_SWAPPED(td))
			kkstp->kkst_state = KKST_STATE_SWAPPED;
		else if (stack_save_td(st, td) == 0)
			kkstp->kkst_state = KKST_STATE_STACKOK;
		else
			kkstp->kkst_state = KKST_STATE_RUNNING;
		thread_unlock(td);
		PROC_UNLOCK(p);
		stack_sbuf_print(&sb, st);
		sbuf_finish(&sb);
		sbuf_delete(&sb);
		error = SYSCTL_OUT(req, kkstp, sizeof(*kkstp));
		PROC_LOCK(p);
		if (error)
			break;
	}
	_PRELE(p);
	PROC_UNLOCK(p);
	if (lwpidarray != NULL)
		free(lwpidarray, M_TEMP);
	stack_destroy(st);
	free(kkstp, M_TEMP);
	return (error);
}
#endif

/*
 * This sysctl allows a process to retrieve the full list of groups from
 * itself or another process.
 */
static int
sysctl_kern_proc_groups(SYSCTL_HANDLER_ARGS)
{
	pid_t *pidp = (pid_t *)arg1;
	unsigned int arglen = arg2;
	struct proc *p;
	struct ucred *cred;
	int error;

	if (arglen != 1)
		return (EINVAL);
	if (*pidp == -1) {	/* -1 means this process */
		p = req->td->td_proc;
		PROC_LOCK(p);
	} else {
		error = pget(*pidp, PGET_CANSEE, &p);
		if (error != 0)
			return (error);
	}

	cred = crhold(p->p_ucred);
	PROC_UNLOCK(p);

	error = SYSCTL_OUT(req, cred->cr_groups,
	    cred->cr_ngroups * sizeof(gid_t));
	crfree(cred);
	return (error);
}

/*
 * This sysctl allows a process to retrieve or/and set the resource limit for
 * another process.
 */
static int
sysctl_kern_proc_rlimit(SYSCTL_HANDLER_ARGS)
{
	int *name = (int *)arg1;
	u_int namelen = arg2;
	struct rlimit rlim;
	struct proc *p;
	u_int which;
	int flags, error;

	if (namelen != 2)
		return (EINVAL);

	which = (u_int)name[1];
	if (which >= RLIM_NLIMITS)
		return (EINVAL);

	if (req->newptr != NULL && req->newlen != sizeof(rlim))
		return (EINVAL);

	flags = PGET_HOLD | PGET_NOTWEXIT;
	if (req->newptr != NULL)
		flags |= PGET_CANDEBUG;
	else
		flags |= PGET_CANSEE;
	error = pget((pid_t)name[0], flags, &p);
	if (error != 0)
		return (error);

	/*
	 * Retrieve limit.
	 */
	if (req->oldptr != NULL) {
		PROC_LOCK(p);
		lim_rlimit_proc(p, which, &rlim);
		PROC_UNLOCK(p);
	}
	error = SYSCTL_OUT(req, &rlim, sizeof(rlim));
	if (error != 0)
		goto errout;

	/*
	 * Set limit.
	 */
	if (req->newptr != NULL) {
		error = SYSCTL_IN(req, &rlim, sizeof(rlim));
		if (error == 0)
			error = kern_proc_setrlimit(curthread, p, which, &rlim);
	}

errout:
	PRELE(p);
	return (error);
}

/*
 * This sysctl allows a process to retrieve ps_strings structure location of
 * another process.
 */
static int
sysctl_kern_proc_ps_strings(SYSCTL_HANDLER_ARGS)
{
	int *name = (int *)arg1;
	u_int namelen = arg2;
	struct proc *p;
	vm_offset_t ps_strings;
	int error;
#ifdef COMPAT_FREEBSD32
	uint32_t ps_strings32;
#endif
#ifdef COMPAT_FREEBSD64
	uint64_t ps_strings64;
#endif

	if (namelen != 1)
		return (EINVAL);

	error = pget((pid_t)name[0], PGET_CANDEBUG, &p);
	if (error != 0)
		return (error);
#ifdef COMPAT_FREEBSD32
	if ((req->flags & SCTL_MASK32) != 0) {
		/*
		 * We return 0 if the 32 bit emulation request is for a 64 bit
		 * process.
		 */
		ps_strings32 = SV_PROC_FLAG(p, SV_ILP32) != 0 ?
		    PTROUT(p->p_psstrings) : 0;
		PROC_UNLOCK(p);
		error = SYSCTL_OUT(req, &ps_strings32, sizeof(ps_strings32));
		return (error);
	}
#endif
<<<<<<< HEAD
	ps_strings = p->p_psstrings;
=======
#ifdef COMPAT_FREEBSD64
	if ((req->flags & SCTL_MASK64) != 0) {
		/*
		 * We return 0 if the 64 bit emulation request is for a CHERI
		 * process.
		 */
		ps_strings64 = SV_PROC_FLAG(p, SV_CHERI) != 0 ?
		    (uintptr_t)(p->p_sysent->sv_psstrings) : 0;
		PROC_UNLOCK(p);
		error = SYSCTL_OUT(req, &ps_strings64, sizeof(ps_strings64));
		return (error);
	}
#endif
	ps_strings = p->p_sysent->sv_psstrings;
>>>>>>> 8ea5454c
	PROC_UNLOCK(p);
	/* XXX-CHERI: we can now export capabilities, should we? */
	error = SYSCTL_OUT(req, &ps_strings, sizeof(ps_strings));
	return (error);
}

/*
 * This sysctl allows a process to retrieve umask of another process.
 */
static int
sysctl_kern_proc_umask(SYSCTL_HANDLER_ARGS)
{
	int *name = (int *)arg1;
	u_int namelen = arg2;
	struct proc *p;
	int error;
	u_short fd_cmask;
	pid_t pid;

	if (namelen != 1)
		return (EINVAL);

	pid = (pid_t)name[0];
	p = curproc;
	if (pid == p->p_pid || pid == 0) {
		fd_cmask = p->p_fd->fd_cmask;
		goto out;
	}

	error = pget(pid, PGET_WANTREAD, &p);
	if (error != 0)
		return (error);

	fd_cmask = p->p_fd->fd_cmask;
	PRELE(p);
out:
	error = SYSCTL_OUT(req, &fd_cmask, sizeof(fd_cmask));
	return (error);
}

/*
 * This sysctl allows a process to set and retrieve binary osreldate of
 * another process.
 */
static int
sysctl_kern_proc_osrel(SYSCTL_HANDLER_ARGS)
{
	int *name = (int *)arg1;
	u_int namelen = arg2;
	struct proc *p;
	int flags, error, osrel;

	if (namelen != 1)
		return (EINVAL);

	if (req->newptr != NULL && req->newlen != sizeof(osrel))
		return (EINVAL);

	flags = PGET_HOLD | PGET_NOTWEXIT;
	if (req->newptr != NULL)
		flags |= PGET_CANDEBUG;
	else
		flags |= PGET_CANSEE;
	error = pget((pid_t)name[0], flags, &p);
	if (error != 0)
		return (error);

	error = SYSCTL_OUT(req, &p->p_osrel, sizeof(p->p_osrel));
	if (error != 0)
		goto errout;

	if (req->newptr != NULL) {
		error = SYSCTL_IN(req, &osrel, sizeof(osrel));
		if (error != 0)
			goto errout;
		if (osrel < 0) {
			error = EINVAL;
			goto errout;
		}
		p->p_osrel = osrel;
	}
errout:
	PRELE(p);
	return (error);
}

static int
sysctl_kern_proc_sigtramp(SYSCTL_HANDLER_ARGS)
{
	int *name = (int *)arg1;
	u_int namelen = arg2;
	struct proc *p;
	struct kinfo_sigtramp kst;
	const struct sysentvec *sv;
	int error;
#ifdef COMPAT_FREEBSD32
	struct kinfo_sigtramp32 kst32;
#endif
#ifdef COMPAT_FREEBSD64
	struct kinfo_sigtramp64 kst64;
#endif

	if (namelen != 1)
		return (EINVAL);

	error = pget((pid_t)name[0], PGET_CANDEBUG, &p);
	if (error != 0)
		return (error);
	sv = p->p_sysent;
#ifdef COMPAT_FREEBSD32
	if ((req->flags & SCTL_MASK32) != 0) {
		bzero(&kst32, sizeof(kst32));
		if (SV_PROC_FLAG(p, SV_ILP32)) {
			if (sv->sv_sigcode_base != 0) {
				kst32.ksigtramp_start = sv->sv_sigcode_base;
				kst32.ksigtramp_end = sv->sv_sigcode_base +
				    *sv->sv_szsigcode;
			} else {
				kst32.ksigtramp_start = p->p_psstrings -
				    *sv->sv_szsigcode;
				kst32.ksigtramp_end = p->p_psstrings;
			}
		}
		PROC_UNLOCK(p);
		error = SYSCTL_OUT(req, &kst32, sizeof(kst32));
		return (error);
	}
#endif
#ifdef COMPAT_FREEBSD64
	if ((req->flags & SCTL_MASK64) != 0) {
		bzero(&kst64, sizeof(kst64));
		if (!SV_PROC_FLAG(p, SV_CHERI)) {
			if (sv->sv_sigcode_base != 0) {
				kst64.ksigtramp_start = sv->sv_sigcode_base;
				kst64.ksigtramp_end = sv->sv_sigcode_base +
				    *sv->sv_szsigcode;
			} else {
				kst64.ksigtramp_start = sv->sv_psstrings -
				    *sv->sv_szsigcode;
				kst64.ksigtramp_end = sv->sv_psstrings;
			}
		}
		PROC_UNLOCK(p);
		error = SYSCTL_OUT(req, &kst64, sizeof(kst64));
		return (error);
	}
#endif
	bzero(&kst, sizeof(kst));
	if (sv->sv_sigcode_base != 0) {
		kst.ksigtramp_start = EXPORT_KPTR((char *)sv->sv_sigcode_base);
		kst.ksigtramp_end = EXPORT_KPTR((char *)sv->sv_sigcode_base +
		    *sv->sv_szsigcode);
	} else {
<<<<<<< HEAD
		kst.ksigtramp_start = (char *)p->p_psstrings -
		    *sv->sv_szsigcode;
		kst.ksigtramp_end = (char *)p->p_psstrings;
=======
		kst.ksigtramp_start = EXPORT_KPTR((char *)sv->sv_psstrings -
		    *sv->sv_szsigcode);
		kst.ksigtramp_end = EXPORT_KPTR((char *)sv->sv_psstrings);
>>>>>>> 8ea5454c
	}
	PROC_UNLOCK(p);
	/* NB CHERI: this strips tags... */
	error = SYSCTL_OUT(req, &kst, sizeof(kst));
	return (error);
}

static int
sysctl_kern_proc_sigfastblk(SYSCTL_HANDLER_ARGS)
{
	int *name = (int *)arg1;
	u_int namelen = arg2;
	pid_t pid;
	struct proc *p;
	struct thread *td1;
	uintptr_t addr;
#ifdef COMPAT_FREEBSD32
	uint32_t addr32;
#endif
#if __has_feature(capabilities)
	uintcap_t addrcap;
#ifdef COMPAT_FREEBSD64
	uint64_t addr64;
#endif
#endif
	int error;

	if (namelen != 1 || req->newptr != NULL)
		return (EINVAL);

	pid = (pid_t)name[0];
	error = pget(pid, PGET_HOLD | PGET_NOTWEXIT | PGET_CANDEBUG, &p);
	if (error != 0)
		return (error);

	PROC_LOCK(p);
#ifdef COMPAT_FREEBSD32
	if (SV_CURPROC_FLAG(SV_ILP32)) {
		if (!SV_PROC_FLAG(p, SV_ILP32)) {
			error = EINVAL;
			goto errlocked;
		}
	}
#endif
	if (pid <= PID_MAX) {
		td1 = FIRST_THREAD_IN_PROC(p);
	} else {
		FOREACH_THREAD_IN_PROC(p, td1) {
			if (td1->td_tid == pid)
				break;
		}
	}
	if (td1 == NULL) {
		error = ESRCH;
		goto errlocked;
	}
	/*
	 * The access to the private thread flags.  It is fine as far
	 * as no out-of-thin-air values are read from td_pflags, and
	 * usermode read of the td_sigblock_ptr is racy inherently,
	 * since target process might have already changed it
	 * meantime.
	 */
	if ((td1->td_pflags & TDP_SIGFASTBLOCK) != 0)
		addr = (uintptr_t)(__cheri_addr vaddr_t)td1->td_sigblock_ptr;
	else
		error = ENOTTY;

errlocked:
	_PRELE(p);
	PROC_UNLOCK(p);
	if (error != 0)
		return (error);

#ifdef COMPAT_FREEBSD32
	if (SV_CURPROC_FLAG(SV_ILP32)) {
		addr32 = addr;
		error = SYSCTL_OUT(req, &addr32, sizeof(addr32));
	} else
#endif
	{
#if __has_feature(capabilities)
#ifdef COMPAT_FREEBSD64
		if (!SV_CURPROC_FLAG(SV_CHERI)) {
			addr64 = addr;
			error = SYSCTL_OUT(req, &addr64, sizeof(addr64));
		} else
#endif
		{
			addrcap = addr;
			error = SYSCTL_OUT(req, &addrcap, sizeof(addrcap));
		}
#else
		error = SYSCTL_OUT(req, &addr, sizeof(addr));
#endif
	}
	return (error);
}

SYSCTL_NODE(_kern, KERN_PROC, proc, CTLFLAG_RD | CTLFLAG_MPSAFE,  0,
    "Process table");

SYSCTL_PROC(_kern_proc, KERN_PROC_ALL, all, CTLFLAG_RD|CTLTYPE_STRUCT|
	CTLFLAG_MPSAFE, 0, 0, sysctl_kern_proc, "S,proc",
	"Return entire process table");

static SYSCTL_NODE(_kern_proc, KERN_PROC_GID, gid, CTLFLAG_RD | CTLFLAG_MPSAFE,
	sysctl_kern_proc, "Process table");

static SYSCTL_NODE(_kern_proc, KERN_PROC_PGRP, pgrp, CTLFLAG_RD | CTLFLAG_MPSAFE,
	sysctl_kern_proc, "Process table");

static SYSCTL_NODE(_kern_proc, KERN_PROC_RGID, rgid, CTLFLAG_RD | CTLFLAG_MPSAFE,
	sysctl_kern_proc, "Process table");

static SYSCTL_NODE(_kern_proc, KERN_PROC_SESSION, sid, CTLFLAG_RD |
	CTLFLAG_MPSAFE, sysctl_kern_proc, "Process table");

static SYSCTL_NODE(_kern_proc, KERN_PROC_TTY, tty, CTLFLAG_RD | CTLFLAG_MPSAFE,
	sysctl_kern_proc, "Process table");

static SYSCTL_NODE(_kern_proc, KERN_PROC_UID, uid, CTLFLAG_RD | CTLFLAG_MPSAFE,
	sysctl_kern_proc, "Process table");

static SYSCTL_NODE(_kern_proc, KERN_PROC_RUID, ruid, CTLFLAG_RD | CTLFLAG_MPSAFE,
	sysctl_kern_proc, "Process table");

static SYSCTL_NODE(_kern_proc, KERN_PROC_PID, pid, CTLFLAG_RD | CTLFLAG_MPSAFE,
	sysctl_kern_proc, "Process table");

static SYSCTL_NODE(_kern_proc, KERN_PROC_PROC, proc, CTLFLAG_RD | CTLFLAG_MPSAFE,
	sysctl_kern_proc, "Return process table, no threads");

static SYSCTL_NODE(_kern_proc, KERN_PROC_ARGS, args,
	CTLFLAG_RW | CTLFLAG_CAPWR | CTLFLAG_ANYBODY | CTLFLAG_MPSAFE,
	sysctl_kern_proc_args, "Process argument list");

static SYSCTL_NODE(_kern_proc, KERN_PROC_ENV, env, CTLFLAG_RD | CTLFLAG_MPSAFE,
	sysctl_kern_proc_env, "Process environment");

static SYSCTL_NODE(_kern_proc, KERN_PROC_AUXV, auxv, CTLFLAG_RD |
	CTLFLAG_MPSAFE, sysctl_kern_proc_auxv, "Process ELF auxiliary vector");

static SYSCTL_NODE(_kern_proc, KERN_PROC_PATHNAME, pathname, CTLFLAG_RD |
	CTLFLAG_MPSAFE, sysctl_kern_proc_pathname, "Process executable path");

static SYSCTL_NODE(_kern_proc, KERN_PROC_SV_NAME, sv_name, CTLFLAG_RD |
	CTLFLAG_MPSAFE, sysctl_kern_proc_sv_name,
	"Process syscall vector name (ABI type)");

static SYSCTL_NODE(_kern_proc, (KERN_PROC_GID | KERN_PROC_INC_THREAD), gid_td,
	CTLFLAG_RD | CTLFLAG_MPSAFE, sysctl_kern_proc, "Process table");

static SYSCTL_NODE(_kern_proc, (KERN_PROC_PGRP | KERN_PROC_INC_THREAD), pgrp_td,
	CTLFLAG_RD | CTLFLAG_MPSAFE, sysctl_kern_proc, "Process table");

static SYSCTL_NODE(_kern_proc, (KERN_PROC_RGID | KERN_PROC_INC_THREAD), rgid_td,
	CTLFLAG_RD | CTLFLAG_MPSAFE, sysctl_kern_proc, "Process table");

static SYSCTL_NODE(_kern_proc, (KERN_PROC_SESSION | KERN_PROC_INC_THREAD),
	sid_td, CTLFLAG_RD | CTLFLAG_MPSAFE, sysctl_kern_proc, "Process table");

static SYSCTL_NODE(_kern_proc, (KERN_PROC_TTY | KERN_PROC_INC_THREAD), tty_td,
	CTLFLAG_RD | CTLFLAG_MPSAFE, sysctl_kern_proc, "Process table");

static SYSCTL_NODE(_kern_proc, (KERN_PROC_UID | KERN_PROC_INC_THREAD), uid_td,
	CTLFLAG_RD | CTLFLAG_MPSAFE, sysctl_kern_proc, "Process table");

static SYSCTL_NODE(_kern_proc, (KERN_PROC_RUID | KERN_PROC_INC_THREAD), ruid_td,
	CTLFLAG_RD | CTLFLAG_MPSAFE, sysctl_kern_proc, "Process table");

static SYSCTL_NODE(_kern_proc, (KERN_PROC_PID | KERN_PROC_INC_THREAD), pid_td,
	CTLFLAG_RD | CTLFLAG_MPSAFE, sysctl_kern_proc, "Process table");

static SYSCTL_NODE(_kern_proc, (KERN_PROC_PROC | KERN_PROC_INC_THREAD), proc_td,
	CTLFLAG_RD | CTLFLAG_MPSAFE, sysctl_kern_proc,
	"Return process table, no threads");

#ifdef COMPAT_FREEBSD7
static SYSCTL_NODE(_kern_proc, KERN_PROC_OVMMAP, ovmmap, CTLFLAG_RD |
	CTLFLAG_MPSAFE, sysctl_kern_proc_ovmmap, "Old Process vm map entries");
#endif

static SYSCTL_NODE(_kern_proc, KERN_PROC_VMMAP, vmmap, CTLFLAG_RD |
	CTLFLAG_MPSAFE, sysctl_kern_proc_vmmap, "Process vm map entries");

#if defined(STACK) || defined(DDB)
static SYSCTL_NODE(_kern_proc, KERN_PROC_KSTACK, kstack, CTLFLAG_RD |
	CTLFLAG_MPSAFE, sysctl_kern_proc_kstack, "Process kernel stacks");
#endif

static SYSCTL_NODE(_kern_proc, KERN_PROC_GROUPS, groups, CTLFLAG_RD |
	CTLFLAG_MPSAFE, sysctl_kern_proc_groups, "Process groups");

static SYSCTL_NODE(_kern_proc, KERN_PROC_RLIMIT, rlimit, CTLFLAG_RW |
	CTLFLAG_ANYBODY | CTLFLAG_MPSAFE, sysctl_kern_proc_rlimit,
	"Process resource limits");

static SYSCTL_NODE(_kern_proc, KERN_PROC_PS_STRINGS, ps_strings, CTLFLAG_RD |
	CTLFLAG_MPSAFE, sysctl_kern_proc_ps_strings,
	"Process ps_strings location");

static SYSCTL_NODE(_kern_proc, KERN_PROC_UMASK, umask, CTLFLAG_RD |
	CTLFLAG_MPSAFE, sysctl_kern_proc_umask, "Process umask");

static SYSCTL_NODE(_kern_proc, KERN_PROC_OSREL, osrel, CTLFLAG_RW |
	CTLFLAG_ANYBODY | CTLFLAG_MPSAFE, sysctl_kern_proc_osrel,
	"Process binary osreldate");

static SYSCTL_NODE(_kern_proc, KERN_PROC_SIGTRAMP, sigtramp, CTLFLAG_RD |
	CTLFLAG_MPSAFE, sysctl_kern_proc_sigtramp,
	"Process signal trampoline location");

static SYSCTL_NODE(_kern_proc, KERN_PROC_SIGFASTBLK, sigfastblk, CTLFLAG_RD |
	CTLFLAG_ANYBODY | CTLFLAG_MPSAFE, sysctl_kern_proc_sigfastblk,
	"Thread sigfastblock address");

int allproc_gen;

/*
 * stop_all_proc() purpose is to stop all process which have usermode,
 * except current process for obvious reasons.  This makes it somewhat
 * unreliable when invoked from multithreaded process.  The service
 * must not be user-callable anyway.
 */
void
stop_all_proc(void)
{
	struct proc *cp, *p;
	int r, gen;
	bool restart, seen_stopped, seen_exiting, stopped_some;

	cp = curproc;
allproc_loop:
	sx_xlock(&allproc_lock);
	gen = allproc_gen;
	seen_exiting = seen_stopped = stopped_some = restart = false;
	LIST_REMOVE(cp, p_list);
	LIST_INSERT_HEAD(&allproc, cp, p_list);
	for (;;) {
		p = LIST_NEXT(cp, p_list);
		if (p == NULL)
			break;
		LIST_REMOVE(cp, p_list);
		LIST_INSERT_AFTER(p, cp, p_list);
		PROC_LOCK(p);
		if ((p->p_flag & (P_KPROC | P_SYSTEM | P_TOTAL_STOP)) != 0) {
			PROC_UNLOCK(p);
			continue;
		}
		if ((p->p_flag & P_WEXIT) != 0) {
			seen_exiting = true;
			PROC_UNLOCK(p);
			continue;
		}
		if (P_SHOULDSTOP(p) == P_STOPPED_SINGLE) {
			/*
			 * Stopped processes are tolerated when there
			 * are no other processes which might continue
			 * them.  P_STOPPED_SINGLE but not
			 * P_TOTAL_STOP process still has at least one
			 * thread running.
			 */
			seen_stopped = true;
			PROC_UNLOCK(p);
			continue;
		}
		sx_xunlock(&allproc_lock);
		_PHOLD(p);
		r = thread_single(p, SINGLE_ALLPROC);
		if (r != 0)
			restart = true;
		else
			stopped_some = true;
		_PRELE(p);
		PROC_UNLOCK(p);
		sx_xlock(&allproc_lock);
	}
	/* Catch forked children we did not see in iteration. */
	if (gen != allproc_gen)
		restart = true;
	sx_xunlock(&allproc_lock);
	if (restart || stopped_some || seen_exiting || seen_stopped) {
		kern_yield(PRI_USER);
		goto allproc_loop;
	}
}

void
resume_all_proc(void)
{
	struct proc *cp, *p;

	cp = curproc;
	sx_xlock(&allproc_lock);
again:
	LIST_REMOVE(cp, p_list);
	LIST_INSERT_HEAD(&allproc, cp, p_list);
	for (;;) {
		p = LIST_NEXT(cp, p_list);
		if (p == NULL)
			break;
		LIST_REMOVE(cp, p_list);
		LIST_INSERT_AFTER(p, cp, p_list);
		PROC_LOCK(p);
		if ((p->p_flag & P_TOTAL_STOP) != 0) {
			sx_xunlock(&allproc_lock);
			_PHOLD(p);
			thread_single_end(p, SINGLE_ALLPROC);
			_PRELE(p);
			PROC_UNLOCK(p);
			sx_xlock(&allproc_lock);
		} else {
			PROC_UNLOCK(p);
		}
	}
	/*  Did the loop above missed any stopped process ? */
	FOREACH_PROC_IN_SYSTEM(p) {
		/* No need for proc lock. */
		if ((p->p_flag & P_TOTAL_STOP) != 0)
			goto again;
	}
	sx_xunlock(&allproc_lock);
}

/* #define	TOTAL_STOP_DEBUG	1 */
#ifdef TOTAL_STOP_DEBUG
volatile static int ap_resume;
#include <sys/mount.h>

static int
sysctl_debug_stop_all_proc(SYSCTL_HANDLER_ARGS)
{
	int error, val;

	val = 0;
	ap_resume = 0;
	error = sysctl_handle_int(oidp, &val, 0, req);
	if (error != 0 || req->newptr == NULL)
		return (error);
	if (val != 0) {
		stop_all_proc();
		syncer_suspend();
		while (ap_resume == 0)
			;
		syncer_resume();
		resume_all_proc();
	}
	return (0);
}

SYSCTL_PROC(_debug, OID_AUTO, stop_all_proc, CTLTYPE_INT | CTLFLAG_RW |
    CTLFLAG_MPSAFE, __DEVOLATILE(int *, &ap_resume), 0,
    sysctl_debug_stop_all_proc, "I",
    "");
#endif
// CHERI CHANGES START
// {
//   "updated": 20181127,
//   "target_type": "kernel",
//   "changes": [
//     "support"
//   ]
// }
// CHERI CHANGES END<|MERGE_RESOLUTION|>--- conflicted
+++ resolved
@@ -3075,9 +3075,6 @@
 		return (error);
 	}
 #endif
-<<<<<<< HEAD
-	ps_strings = p->p_psstrings;
-=======
 #ifdef COMPAT_FREEBSD64
 	if ((req->flags & SCTL_MASK64) != 0) {
 		/*
@@ -3085,14 +3082,13 @@
 		 * process.
 		 */
 		ps_strings64 = SV_PROC_FLAG(p, SV_CHERI) != 0 ?
-		    (uintptr_t)(p->p_sysent->sv_psstrings) : 0;
+		    (uintptr_t)(p->p_psstrings) : 0;
 		PROC_UNLOCK(p);
 		error = SYSCTL_OUT(req, &ps_strings64, sizeof(ps_strings64));
 		return (error);
 	}
 #endif
-	ps_strings = p->p_sysent->sv_psstrings;
->>>>>>> 8ea5454c
+	ps_strings = p->p_psstrings;
 	PROC_UNLOCK(p);
 	/* XXX-CHERI: we can now export capabilities, should we? */
 	error = SYSCTL_OUT(req, &ps_strings, sizeof(ps_strings));
@@ -3246,15 +3242,9 @@
 		kst.ksigtramp_end = EXPORT_KPTR((char *)sv->sv_sigcode_base +
 		    *sv->sv_szsigcode);
 	} else {
-<<<<<<< HEAD
-		kst.ksigtramp_start = (char *)p->p_psstrings -
-		    *sv->sv_szsigcode;
-		kst.ksigtramp_end = (char *)p->p_psstrings;
-=======
-		kst.ksigtramp_start = EXPORT_KPTR((char *)sv->sv_psstrings -
+		kst.ksigtramp_start = EXPORT_KPTR((char *)p->p_psstrings -
 		    *sv->sv_szsigcode);
-		kst.ksigtramp_end = EXPORT_KPTR((char *)sv->sv_psstrings);
->>>>>>> 8ea5454c
+		kst.ksigtramp_end = EXPORT_KPTR((char *)p->p_psstrings);
 	}
 	PROC_UNLOCK(p);
 	/* NB CHERI: this strips tags... */
