/*-
 * SPDX-License-Identifier: BSD-3-Clause
 *
 * Copyright (c) 1982, 1986, 1989, 1991, 1993
 *	The Regents of the University of California.  All rights reserved.
 *
 * Redistribution and use in source and binary forms, with or without
 * modification, are permitted provided that the following conditions
 * are met:
 * 1. Redistributions of source code must retain the above copyright
 *    notice, this list of conditions and the following disclaimer.
 * 2. Redistributions in binary form must reproduce the above copyright
 *    notice, this list of conditions and the following disclaimer in the
 *    documentation and/or other materials provided with the distribution.
 * 3. Neither the name of the University nor the names of its contributors
 *    may be used to endorse or promote products derived from this software
 *    without specific prior written permission.
 *
 * THIS SOFTWARE IS PROVIDED BY THE REGENTS AND CONTRIBUTORS ``AS IS'' AND
 * ANY EXPRESS OR IMPLIED WARRANTIES, INCLUDING, BUT NOT LIMITED TO, THE
 * IMPLIED WARRANTIES OF MERCHANTABILITY AND FITNESS FOR A PARTICULAR PURPOSE
 * ARE DISCLAIMED.  IN NO EVENT SHALL THE REGENTS OR CONTRIBUTORS BE LIABLE
 * FOR ANY DIRECT, INDIRECT, INCIDENTAL, SPECIAL, EXEMPLARY, OR CONSEQUENTIAL
 * DAMAGES (INCLUDING, BUT NOT LIMITED TO, PROCUREMENT OF SUBSTITUTE GOODS
 * OR SERVICES; LOSS OF USE, DATA, OR PROFITS; OR BUSINESS INTERRUPTION)
 * HOWEVER CAUSED AND ON ANY THEORY OF LIABILITY, WHETHER IN CONTRACT, STRICT
 * LIABILITY, OR TORT (INCLUDING NEGLIGENCE OR OTHERWISE) ARISING IN ANY WAY
 * OUT OF THE USE OF THIS SOFTWARE, EVEN IF ADVISED OF THE POSSIBILITY OF
 * SUCH DAMAGE.
 *
 *	@(#)kern_proc.c	8.7 (Berkeley) 2/14/95
 */

#include <sys/cdefs.h>
__FBSDID("$FreeBSD$");

#include "opt_ddb.h"
#include "opt_ktrace.h"
#include "opt_kstack_pages.h"
#include "opt_stack.h"

#include <sys/param.h>
#include <sys/systm.h>
#include <sys/bitstring.h>
#include <sys/elf.h>
#include <sys/eventhandler.h>
#include <sys/exec.h>
#include <sys/fcntl.h>
#include <sys/jail.h>
#include <sys/kernel.h>
#include <sys/limits.h>
#include <sys/lock.h>
#include <sys/loginclass.h>
#include <sys/malloc.h>
#include <sys/mman.h>
#include <sys/mount.h>
#include <sys/mutex.h>
#include <sys/namei.h>
#include <sys/proc.h>
#include <sys/ptrace.h>
#include <sys/refcount.h>
#include <sys/resourcevar.h>
#include <sys/rwlock.h>
#include <sys/sbuf.h>
#include <sys/sysent.h>
#include <sys/sched.h>
#include <sys/smp.h>
#include <sys/stack.h>
#include <sys/stat.h>
#include <sys/dtrace_bsd.h>
#include <sys/sysctl.h>
#include <sys/filedesc.h>
#include <sys/tty.h>
#include <sys/signalvar.h>
#include <sys/sdt.h>
#include <sys/sx.h>
#include <sys/user.h>
#include <sys/vnode.h>
#include <sys/wait.h>
#ifdef KTRACE
#include <sys/ktrace.h>
#endif

#ifdef DDB
#include <ddb/ddb.h>
#endif

#include <vm/vm.h>
#include <vm/vm_param.h>
#include <vm/vm_extern.h>
#include <vm/pmap.h>
#include <vm/vm_map.h>
#include <vm/vm_object.h>
#include <vm/vm_page.h>
#include <vm/uma.h>

#include <fs/devfs/devfs.h>

#ifdef COMPAT_FREEBSD32
#include <compat/freebsd32/freebsd32.h>
#include <compat/freebsd32/freebsd32_util.h>
#endif

#ifdef COMPAT_FREEBSD64
#include <compat/freebsd64/freebsd64.h>
#include <compat/freebsd64/freebsd64_util.h>
#endif

#if __has_feature(capabilities)
#include <cheri/cheric.h>
#endif

SDT_PROVIDER_DEFINE(proc);

MALLOC_DEFINE(M_SESSION, "session", "session header");
static MALLOC_DEFINE(M_PROC, "proc", "Proc structures");
MALLOC_DEFINE(M_SUBPROC, "subproc", "Proc sub-structures");

static void doenterpgrp(struct proc *, struct pgrp *);
static void orphanpg(struct pgrp *pg);
static void fill_kinfo_aggregate(struct proc *p, struct kinfo_proc *kp);
static void fill_kinfo_proc_only(struct proc *p, struct kinfo_proc *kp);
static void fill_kinfo_thread(struct thread *td, struct kinfo_proc *kp,
    int preferthread);
static void pgdelete(struct pgrp *);
static int pgrp_init(void *mem, int size, int flags);
static int proc_ctor(void *mem, int size, void *arg, int flags);
static void proc_dtor(void *mem, int size, void *arg);
static int proc_init(void *mem, int size, int flags);
static void proc_fini(void *mem, int size);
static void pargs_free(struct pargs *pa);

/*
 * Other process lists
 */
struct pidhashhead *pidhashtbl = NULL;
struct sx *pidhashtbl_lock;
u_long pidhash;
u_long pidhashlock;
struct pgrphashhead *pgrphashtbl;
u_long pgrphash;
struct proclist allproc = LIST_HEAD_INITIALIZER(allproc);
struct sx __exclusive_cache_line allproc_lock;
struct sx __exclusive_cache_line proctree_lock;
struct mtx __exclusive_cache_line ppeers_lock;
struct mtx __exclusive_cache_line procid_lock;
uma_zone_t proc_zone;
uma_zone_t pgrp_zone;

/*
 * The offset of various fields in struct proc and struct thread.
 * These are used by kernel debuggers to enumerate kernel threads and
 * processes.
 */
const int proc_off_p_pid = offsetof(struct proc, p_pid);
const int proc_off_p_comm = offsetof(struct proc, p_comm);
const int proc_off_p_list = offsetof(struct proc, p_list);
const int proc_off_p_hash = offsetof(struct proc, p_hash);
const int proc_off_p_threads = offsetof(struct proc, p_threads);
const int thread_off_td_tid = offsetof(struct thread, td_tid);
const int thread_off_td_name = offsetof(struct thread, td_name);
const int thread_off_td_oncpu = offsetof(struct thread, td_oncpu);
const int thread_off_td_pcb = offsetof(struct thread, td_pcb);
const int thread_off_td_plist = offsetof(struct thread, td_plist);

EVENTHANDLER_LIST_DEFINE(process_ctor);
EVENTHANDLER_LIST_DEFINE(process_dtor);
EVENTHANDLER_LIST_DEFINE(process_init);
EVENTHANDLER_LIST_DEFINE(process_fini);
EVENTHANDLER_LIST_DEFINE(process_exit);
EVENTHANDLER_LIST_DEFINE(process_fork);
EVENTHANDLER_LIST_DEFINE(process_exec);

int kstack_pages = KSTACK_PAGES;
SYSCTL_INT(_kern, OID_AUTO, kstack_pages, CTLFLAG_RD, &kstack_pages, 0,
    "Kernel stack size in pages");
static int vmmap_skip_res_cnt = 0;
SYSCTL_INT(_kern, OID_AUTO, proc_vmmap_skip_resident_count, CTLFLAG_RW,
    &vmmap_skip_res_cnt, 0,
    "Skip calculation of the pages resident count in kern.proc.vmmap");

CTASSERT(sizeof(struct kinfo_proc) == KINFO_PROC_SIZE);
#ifdef COMPAT_FREEBSD32
CTASSERT(sizeof(struct kinfo_proc32) == KINFO_PROC32_SIZE);
#endif
#ifdef COMPAT_FREEBSD64
CTASSERT(sizeof(struct kinfo_proc64) == KINFO_PROC64_SIZE);
#endif

/*
 * Initialize global process hashing structures.
 */
void
procinit(void)
{
	u_long i;

	sx_init(&allproc_lock, "allproc");
	sx_init(&proctree_lock, "proctree");
	mtx_init(&ppeers_lock, "p_peers", NULL, MTX_DEF);
	mtx_init(&procid_lock, "procid", NULL, MTX_DEF);
	pidhashtbl = hashinit(maxproc / 4, M_PROC, &pidhash);
	pidhashlock = (pidhash + 1) / 64;
	if (pidhashlock > 0)
		pidhashlock--;
	pidhashtbl_lock = malloc(sizeof(*pidhashtbl_lock) * (pidhashlock + 1),
	    M_PROC, M_WAITOK | M_ZERO);
	for (i = 0; i < pidhashlock + 1; i++)
		sx_init_flags(&pidhashtbl_lock[i], "pidhash", SX_DUPOK);
	pgrphashtbl = hashinit(maxproc / 4, M_PROC, &pgrphash);
	proc_zone = uma_zcreate("PROC", sched_sizeof_proc(),
	    proc_ctor, proc_dtor, proc_init, proc_fini,
	    UMA_ALIGN_PTR, UMA_ZONE_NOFREE);
	pgrp_zone = uma_zcreate("PGRP", sizeof(struct pgrp), NULL, NULL,
	    pgrp_init, NULL, UMA_ALIGN_PTR, UMA_ZONE_NOFREE);
	uihashinit();
}

/*
 * Prepare a proc for use.
 */
static int
proc_ctor(void *mem, int size, void *arg, int flags)
{
	struct proc *p;
	struct thread *td;

	p = (struct proc *)mem;
#ifdef KDTRACE_HOOKS
	kdtrace_proc_ctor(p);
#endif
	EVENTHANDLER_DIRECT_INVOKE(process_ctor, p);
	td = FIRST_THREAD_IN_PROC(p);
	if (td != NULL) {
		/* Make sure all thread constructors are executed */
		EVENTHANDLER_DIRECT_INVOKE(thread_ctor, td);
	}
	return (0);
}

/*
 * Reclaim a proc after use.
 */
static void
proc_dtor(void *mem, int size, void *arg)
{
	struct proc *p;
	struct thread *td;

	/* INVARIANTS checks go here */
	p = (struct proc *)mem;
	td = FIRST_THREAD_IN_PROC(p);
	if (td != NULL) {
#ifdef INVARIANTS
		KASSERT((p->p_numthreads == 1),
		    ("bad number of threads in exiting process"));
		KASSERT(STAILQ_EMPTY(&p->p_ktr), ("proc_dtor: non-empty p_ktr"));
#endif
		/* Free all OSD associated to this thread. */
		osd_thread_exit(td);
		td_softdep_cleanup(td);
		MPASS(td->td_su == NULL);

		/* Make sure all thread destructors are executed */
		EVENTHANDLER_DIRECT_INVOKE(thread_dtor, td);
	}
	EVENTHANDLER_DIRECT_INVOKE(process_dtor, p);
#ifdef KDTRACE_HOOKS
	kdtrace_proc_dtor(p);
#endif
	if (p->p_ksi != NULL)
		KASSERT(! KSI_ONQ(p->p_ksi), ("SIGCHLD queue"));
}

/*
 * Initialize type-stable parts of a proc (when newly created).
 */
static int
proc_init(void *mem, int size, int flags)
{
	struct proc *p;

	p = (struct proc *)mem;
	mtx_init(&p->p_mtx, "process lock", NULL, MTX_DEF | MTX_DUPOK | MTX_NEW);
	mtx_init(&p->p_slock, "process slock", NULL, MTX_SPIN | MTX_NEW);
	mtx_init(&p->p_statmtx, "pstatl", NULL, MTX_SPIN | MTX_NEW);
	mtx_init(&p->p_itimmtx, "pitiml", NULL, MTX_SPIN | MTX_NEW);
	mtx_init(&p->p_profmtx, "pprofl", NULL, MTX_SPIN | MTX_NEW);
	cv_init(&p->p_pwait, "ppwait");
	TAILQ_INIT(&p->p_threads);	     /* all threads in proc */
	EVENTHANDLER_DIRECT_INVOKE(process_init, p);
	p->p_stats = pstats_alloc();
	p->p_pgrp = NULL;
	return (0);
}

/*
 * UMA should ensure that this function is never called.
 * Freeing a proc structure would violate type stability.
 */
static void
proc_fini(void *mem, int size)
{
#ifdef notnow
	struct proc *p;

	p = (struct proc *)mem;
	EVENTHANDLER_DIRECT_INVOKE(process_fini, p);
	pstats_free(p->p_stats);
	thread_free(FIRST_THREAD_IN_PROC(p));
	mtx_destroy(&p->p_mtx);
	if (p->p_ksi != NULL)
		ksiginfo_free(p->p_ksi);
#else
	panic("proc reclaimed");
#endif
}

static int
pgrp_init(void *mem, int size, int flags)
{
	struct pgrp *pg;

	pg = mem;
	mtx_init(&pg->pg_mtx, "process group", NULL, MTX_DEF | MTX_DUPOK);
	return (0);
}

/*
 * PID space management.
 *
 * These bitmaps are used by fork_findpid.
 */
bitstr_t bit_decl(proc_id_pidmap, PID_MAX);
bitstr_t bit_decl(proc_id_grpidmap, PID_MAX);
bitstr_t bit_decl(proc_id_sessidmap, PID_MAX);
bitstr_t bit_decl(proc_id_reapmap, PID_MAX);

static bitstr_t *proc_id_array[] = {
	proc_id_pidmap,
	proc_id_grpidmap,
	proc_id_sessidmap,
	proc_id_reapmap,
};

void
proc_id_set(int type, pid_t id)
{

	KASSERT(type >= 0 && type < nitems(proc_id_array),
	    ("invalid type %d\n", type));
	mtx_lock(&procid_lock);
	KASSERT(bit_test(proc_id_array[type], id) == 0,
	    ("bit %d already set in %d\n", id, type));
	bit_set(proc_id_array[type], id);
	mtx_unlock(&procid_lock);
}

void
proc_id_set_cond(int type, pid_t id)
{

	KASSERT(type >= 0 && type < nitems(proc_id_array),
	    ("invalid type %d\n", type));
	if (bit_test(proc_id_array[type], id))
		return;
	mtx_lock(&procid_lock);
	bit_set(proc_id_array[type], id);
	mtx_unlock(&procid_lock);
}

void
proc_id_clear(int type, pid_t id)
{

	KASSERT(type >= 0 && type < nitems(proc_id_array),
	    ("invalid type %d\n", type));
	mtx_lock(&procid_lock);
	KASSERT(bit_test(proc_id_array[type], id) != 0,
	    ("bit %d not set in %d\n", id, type));
	bit_clear(proc_id_array[type], id);
	mtx_unlock(&procid_lock);
}

/*
 * Is p an inferior of the current process?
 */
int
inferior(struct proc *p)
{

	sx_assert(&proctree_lock, SX_LOCKED);
	PROC_LOCK_ASSERT(p, MA_OWNED);
	for (; p != curproc; p = proc_realparent(p)) {
		if (p->p_pid == 0)
			return (0);
	}
	return (1);
}

/*
 * Shared lock all the pid hash lists.
 */
void
pidhash_slockall(void)
{
	u_long i;

	for (i = 0; i < pidhashlock + 1; i++)
		sx_slock(&pidhashtbl_lock[i]);
}

/*
 * Shared unlock all the pid hash lists.
 */
void
pidhash_sunlockall(void)
{
	u_long i;

	for (i = 0; i < pidhashlock + 1; i++)
		sx_sunlock(&pidhashtbl_lock[i]);
}

/*
 * Similar to pfind_any(), this function finds zombies.
 */
struct proc *
pfind_any_locked(pid_t pid)
{
	struct proc *p;

	sx_assert(PIDHASHLOCK(pid), SX_LOCKED);
	LIST_FOREACH(p, PIDHASH(pid), p_hash) {
		if (p->p_pid == pid) {
			PROC_LOCK(p);
			if (p->p_state == PRS_NEW) {
				PROC_UNLOCK(p);
				p = NULL;
			}
			break;
		}
	}
	return (p);
}

/*
 * Locate a process by number.
 *
 * By not returning processes in the PRS_NEW state, we allow callers to avoid
 * testing for that condition to avoid dereferencing p_ucred, et al.
 */
static __always_inline struct proc *
_pfind(pid_t pid, bool zombie)
{
	struct proc *p;

	p = curproc;
	if (p->p_pid == pid) {
		PROC_LOCK(p);
		return (p);
	}
	sx_slock(PIDHASHLOCK(pid));
	LIST_FOREACH(p, PIDHASH(pid), p_hash) {
		if (p->p_pid == pid) {
			PROC_LOCK(p);
			if (p->p_state == PRS_NEW ||
			    (!zombie && p->p_state == PRS_ZOMBIE)) {
				PROC_UNLOCK(p);
				p = NULL;
			}
			break;
		}
	}
	sx_sunlock(PIDHASHLOCK(pid));
	return (p);
}

struct proc *
pfind(pid_t pid)
{

	return (_pfind(pid, false));
}

/*
 * Same as pfind but allow zombies.
 */
struct proc *
pfind_any(pid_t pid)
{

	return (_pfind(pid, true));
}

/*
 * Locate a process group by number.
 * The caller must hold proctree_lock.
 */
struct pgrp *
pgfind(pid_t pgid)
{
	struct pgrp *pgrp;

	sx_assert(&proctree_lock, SX_LOCKED);

	LIST_FOREACH(pgrp, PGRPHASH(pgid), pg_hash) {
		if (pgrp->pg_id == pgid) {
			PGRP_LOCK(pgrp);
			return (pgrp);
		}
	}
	return (NULL);
}

/*
 * Locate process and do additional manipulations, depending on flags.
 */
int
pget(pid_t pid, int flags, struct proc **pp)
{
	struct proc *p;
	struct thread *td1;
	int error;

	p = curproc;
	if (p->p_pid == pid) {
		PROC_LOCK(p);
	} else {
		p = NULL;
		if (pid <= PID_MAX) {
			if ((flags & PGET_NOTWEXIT) == 0)
				p = pfind_any(pid);
			else
				p = pfind(pid);
		} else if ((flags & PGET_NOTID) == 0) {
			td1 = tdfind(pid, -1);
			if (td1 != NULL)
				p = td1->td_proc;
		}
		if (p == NULL)
			return (ESRCH);
		if ((flags & PGET_CANSEE) != 0) {
			error = p_cansee(curthread, p);
			if (error != 0)
				goto errout;
		}
	}
	if ((flags & PGET_CANDEBUG) != 0) {
		error = p_candebug(curthread, p);
		if (error != 0)
			goto errout;
	}
	if ((flags & PGET_ISCURRENT) != 0 && curproc != p) {
		error = EPERM;
		goto errout;
	}
	if ((flags & PGET_NOTWEXIT) != 0 && (p->p_flag & P_WEXIT) != 0) {
		error = ESRCH;
		goto errout;
	}
	if ((flags & PGET_NOTINEXEC) != 0 && (p->p_flag & P_INEXEC) != 0) {
		/*
		 * XXXRW: Not clear ESRCH is the right error during proc
		 * execve().
		 */
		error = ESRCH;
		goto errout;
	}
	if ((flags & PGET_HOLD) != 0) {
		_PHOLD(p);
		PROC_UNLOCK(p);
	}
	*pp = p;
	return (0);
errout:
	PROC_UNLOCK(p);
	return (error);
}

/*
 * Create a new process group.
 * pgid must be equal to the pid of p.
 * Begin a new session if required.
 */
int
enterpgrp(struct proc *p, pid_t pgid, struct pgrp *pgrp, struct session *sess)
{

	sx_assert(&proctree_lock, SX_XLOCKED);

	KASSERT(pgrp != NULL, ("enterpgrp: pgrp == NULL"));
	KASSERT(p->p_pid == pgid,
	    ("enterpgrp: new pgrp and pid != pgid"));
	KASSERT(pgfind(pgid) == NULL,
	    ("enterpgrp: pgrp with pgid exists"));
	KASSERT(!SESS_LEADER(p),
	    ("enterpgrp: session leader attempted setpgrp"));

	if (sess != NULL) {
		/*
		 * new session
		 */
		mtx_init(&sess->s_mtx, "session", NULL, MTX_DEF);
		PROC_LOCK(p);
		p->p_flag &= ~P_CONTROLT;
		PROC_UNLOCK(p);
		PGRP_LOCK(pgrp);
		sess->s_leader = p;
		sess->s_sid = p->p_pid;
		proc_id_set(PROC_ID_SESSION, p->p_pid);
		refcount_init(&sess->s_count, 1);
		sess->s_ttyvp = NULL;
		sess->s_ttydp = NULL;
		sess->s_ttyp = NULL;
		bcopy(p->p_session->s_login, sess->s_login,
			    sizeof(sess->s_login));
		pgrp->pg_session = sess;
		KASSERT(p == curproc,
		    ("enterpgrp: mksession and p != curproc"));
	} else {
		pgrp->pg_session = p->p_session;
		sess_hold(pgrp->pg_session);
		PGRP_LOCK(pgrp);
	}
	pgrp->pg_id = pgid;
	proc_id_set(PROC_ID_GROUP, p->p_pid);
	LIST_INIT(&pgrp->pg_members);
	pgrp->pg_flags = 0;

	/*
	 * As we have an exclusive lock of proctree_lock,
	 * this should not deadlock.
	 */
	LIST_INSERT_HEAD(PGRPHASH(pgid), pgrp, pg_hash);
	SLIST_INIT(&pgrp->pg_sigiolst);
	PGRP_UNLOCK(pgrp);

	doenterpgrp(p, pgrp);

	return (0);
}

/*
 * Move p to an existing process group
 */
int
enterthispgrp(struct proc *p, struct pgrp *pgrp)
{

	sx_assert(&proctree_lock, SX_XLOCKED);
	PROC_LOCK_ASSERT(p, MA_NOTOWNED);
	PGRP_LOCK_ASSERT(pgrp, MA_NOTOWNED);
	PGRP_LOCK_ASSERT(p->p_pgrp, MA_NOTOWNED);
	SESS_LOCK_ASSERT(p->p_session, MA_NOTOWNED);
	KASSERT(pgrp->pg_session == p->p_session,
	    ("%s: pgrp's session %p, p->p_session %p proc %p\n",
	    __func__, pgrp->pg_session, p->p_session, p));
	KASSERT(pgrp != p->p_pgrp,
	    ("%s: p %p belongs to pgrp %p", __func__, p, pgrp));

	doenterpgrp(p, pgrp);

	return (0);
}

/*
 * If true, any child of q which belongs to group pgrp, qualifies the
 * process group pgrp as not orphaned.
 */
static bool
isjobproc(struct proc *q, struct pgrp *pgrp)
{
	sx_assert(&proctree_lock, SX_LOCKED);

	return (q->p_pgrp != pgrp &&
	    q->p_pgrp->pg_session == pgrp->pg_session);
}

static struct proc *
jobc_reaper(struct proc *p)
{
	struct proc *pp;

	sx_assert(&proctree_lock, SA_LOCKED);

	for (pp = p;;) {
		pp = pp->p_reaper;
		if (pp->p_reaper == pp ||
		    (pp->p_treeflag & P_TREE_GRPEXITED) == 0)
			return (pp);
	}
}

static struct proc *
jobc_parent(struct proc *p, struct proc *p_exiting)
{
	struct proc *pp;

	sx_assert(&proctree_lock, SA_LOCKED);

	pp = proc_realparent(p);
	if (pp->p_pptr == NULL || pp == p_exiting ||
	    (pp->p_treeflag & P_TREE_GRPEXITED) == 0)
		return (pp);
	return (jobc_reaper(pp));
}

static int
pgrp_calc_jobc(struct pgrp *pgrp)
{
	struct proc *q;
	int cnt;

#ifdef INVARIANTS
	if (!mtx_owned(&pgrp->pg_mtx))
		sx_assert(&proctree_lock, SA_LOCKED);
#endif

	cnt = 0;
	LIST_FOREACH(q, &pgrp->pg_members, p_pglist) {
		if ((q->p_treeflag & P_TREE_GRPEXITED) != 0 ||
		    q->p_pptr == NULL)
			continue;
		if (isjobproc(jobc_parent(q, NULL), pgrp))
			cnt++;
	}
	return (cnt);
}

/*
 * Move p to a process group
 */
static void
doenterpgrp(struct proc *p, struct pgrp *pgrp)
{
	struct pgrp *savepgrp;
	struct proc *pp;

	sx_assert(&proctree_lock, SX_XLOCKED);
	PROC_LOCK_ASSERT(p, MA_NOTOWNED);
	PGRP_LOCK_ASSERT(pgrp, MA_NOTOWNED);
	PGRP_LOCK_ASSERT(p->p_pgrp, MA_NOTOWNED);
	SESS_LOCK_ASSERT(p->p_session, MA_NOTOWNED);

	savepgrp = p->p_pgrp;
	pp = jobc_parent(p, NULL);

	PGRP_LOCK(pgrp);
	PGRP_LOCK(savepgrp);
	if (isjobproc(pp, savepgrp) && pgrp_calc_jobc(savepgrp) == 1)
		orphanpg(savepgrp);
	PROC_LOCK(p);
	LIST_REMOVE(p, p_pglist);
	p->p_pgrp = pgrp;
	PROC_UNLOCK(p);
	LIST_INSERT_HEAD(&pgrp->pg_members, p, p_pglist);
	if (isjobproc(pp, pgrp))
		pgrp->pg_flags &= ~PGRP_ORPHANED;
	PGRP_UNLOCK(savepgrp);
	PGRP_UNLOCK(pgrp);
	if (LIST_EMPTY(&savepgrp->pg_members))
		pgdelete(savepgrp);
}

/*
 * remove process from process group
 */
int
leavepgrp(struct proc *p)
{
	struct pgrp *savepgrp;

	sx_assert(&proctree_lock, SX_XLOCKED);
	savepgrp = p->p_pgrp;
	PGRP_LOCK(savepgrp);
	PROC_LOCK(p);
	LIST_REMOVE(p, p_pglist);
	p->p_pgrp = NULL;
	PROC_UNLOCK(p);
	PGRP_UNLOCK(savepgrp);
	if (LIST_EMPTY(&savepgrp->pg_members))
		pgdelete(savepgrp);
	return (0);
}

/*
 * delete a process group
 */
static void
pgdelete(struct pgrp *pgrp)
{
	struct session *savesess;
	struct tty *tp;

	sx_assert(&proctree_lock, SX_XLOCKED);
	PGRP_LOCK_ASSERT(pgrp, MA_NOTOWNED);
	SESS_LOCK_ASSERT(pgrp->pg_session, MA_NOTOWNED);

	/*
	 * Reset any sigio structures pointing to us as a result of
	 * F_SETOWN with our pgid.  The proctree lock ensures that
	 * new sigio structures will not be added after this point.
	 */
	funsetownlst(&pgrp->pg_sigiolst);

	PGRP_LOCK(pgrp);
	tp = pgrp->pg_session->s_ttyp;
	LIST_REMOVE(pgrp, pg_hash);
	savesess = pgrp->pg_session;
	PGRP_UNLOCK(pgrp);

	/* Remove the reference to the pgrp before deallocating it. */
	if (tp != NULL) {
		tty_lock(tp);
		tty_rel_pgrp(tp, pgrp);
	}

	proc_id_clear(PROC_ID_GROUP, pgrp->pg_id);
	uma_zfree(pgrp_zone, pgrp);
	sess_release(savesess);
}


static void
fixjobc_kill(struct proc *p)
{
	struct proc *q;
	struct pgrp *pgrp;

	sx_assert(&proctree_lock, SX_LOCKED);
	PROC_LOCK_ASSERT(p, MA_NOTOWNED);
	pgrp = p->p_pgrp;
	PGRP_LOCK_ASSERT(pgrp, MA_NOTOWNED);
	SESS_LOCK_ASSERT(pgrp->pg_session, MA_NOTOWNED);

	/*
	 * p no longer affects process group orphanage for children.
	 * It is marked by the flag because p is only physically
	 * removed from its process group on wait(2).
	 */
	MPASS((p->p_treeflag & P_TREE_GRPEXITED) == 0);
	p->p_treeflag |= P_TREE_GRPEXITED;

	/*
	 * Check if exiting p orphans its own group.
	 */
	pgrp = p->p_pgrp;
	if (isjobproc(jobc_parent(p, NULL), pgrp)) {
		PGRP_LOCK(pgrp);
		if (pgrp_calc_jobc(pgrp) == 0)
			orphanpg(pgrp);
		PGRP_UNLOCK(pgrp);
	}

	/*
	 * Check this process' children to see whether they qualify
	 * their process groups after reparenting to reaper.
	 */
	LIST_FOREACH(q, &p->p_children, p_sibling) {
		pgrp = q->p_pgrp;
		PGRP_LOCK(pgrp);
		if (pgrp_calc_jobc(pgrp) == 0) {
			/*
			 * We want to handle exactly the children that
			 * has p as realparent.  Then, when calculating
			 * jobc_parent for children, we should ignore
			 * P_TREE_GRPEXITED flag already set on p.
			 */
			if (jobc_parent(q, p) == p && isjobproc(p, pgrp))
				orphanpg(pgrp);
		} else
			pgrp->pg_flags &= ~PGRP_ORPHANED;
		PGRP_UNLOCK(pgrp);
	}
	LIST_FOREACH(q, &p->p_orphans, p_orphan) {
		pgrp = q->p_pgrp;
		PGRP_LOCK(pgrp);
		if (pgrp_calc_jobc(pgrp) == 0) {
			if (isjobproc(p, pgrp))
				orphanpg(pgrp);
		} else
			pgrp->pg_flags &= ~PGRP_ORPHANED;
		PGRP_UNLOCK(pgrp);
	}
}

void
killjobc(void)
{
	struct session *sp;
	struct tty *tp;
	struct proc *p;
	struct vnode *ttyvp;

	p = curproc;
	MPASS(p->p_flag & P_WEXIT);
	sx_assert(&proctree_lock, SX_LOCKED);

	if (SESS_LEADER(p)) {
		sp = p->p_session;

		/*
		 * s_ttyp is not zero'd; we use this to indicate that
		 * the session once had a controlling terminal. (for
		 * logging and informational purposes)
		 */
		SESS_LOCK(sp);
		ttyvp = sp->s_ttyvp;
		tp = sp->s_ttyp;
		sp->s_ttyvp = NULL;
		sp->s_ttydp = NULL;
		sp->s_leader = NULL;
		SESS_UNLOCK(sp);

		/*
		 * Signal foreground pgrp and revoke access to
		 * controlling terminal if it has not been revoked
		 * already.
		 *
		 * Because the TTY may have been revoked in the mean
		 * time and could already have a new session associated
		 * with it, make sure we don't send a SIGHUP to a
		 * foreground process group that does not belong to this
		 * session.
		 */

		if (tp != NULL) {
			tty_lock(tp);
			if (tp->t_session == sp)
				tty_signal_pgrp(tp, SIGHUP);
			tty_unlock(tp);
		}

		if (ttyvp != NULL) {
			sx_xunlock(&proctree_lock);
			if (vn_lock(ttyvp, LK_EXCLUSIVE) == 0) {
				VOP_REVOKE(ttyvp, REVOKEALL);
				VOP_UNLOCK(ttyvp);
			}
			devfs_ctty_unref(ttyvp);
			sx_xlock(&proctree_lock);
		}
	}
	fixjobc_kill(p);
}

/*
 * A process group has become orphaned, mark it as such for signal
 * delivery code.  If there are any stopped processes in the group,
 * hang-up all process in that group.
 */
static void
orphanpg(struct pgrp *pg)
{
	struct proc *p;

	PGRP_LOCK_ASSERT(pg, MA_OWNED);

	pg->pg_flags |= PGRP_ORPHANED;

	LIST_FOREACH(p, &pg->pg_members, p_pglist) {
		PROC_LOCK(p);
		if (P_SHOULDSTOP(p) == P_STOPPED_SIG) {
			PROC_UNLOCK(p);
			LIST_FOREACH(p, &pg->pg_members, p_pglist) {
				PROC_LOCK(p);
				kern_psignal(p, SIGHUP);
				kern_psignal(p, SIGCONT);
				PROC_UNLOCK(p);
			}
			return;
		}
		PROC_UNLOCK(p);
	}
}

void
sess_hold(struct session *s)
{

	refcount_acquire(&s->s_count);
}

void
sess_release(struct session *s)
{

	if (refcount_release(&s->s_count)) {
		if (s->s_ttyp != NULL) {
			tty_lock(s->s_ttyp);
			tty_rel_sess(s->s_ttyp, s);
		}
		proc_id_clear(PROC_ID_SESSION, s->s_sid);
		mtx_destroy(&s->s_mtx);
		free(s, M_SESSION);
	}
}

#ifdef DDB

static void
db_print_pgrp_one(struct pgrp *pgrp, struct proc *p)
{
	db_printf(
	    "    pid %d at %p pr %d pgrp %p e %d jc %d\n",
	    p->p_pid, p, p->p_pptr == NULL ? -1 : p->p_pptr->p_pid,
	    p->p_pgrp, (p->p_treeflag & P_TREE_GRPEXITED) != 0,
	    p->p_pptr == NULL ? 0 : isjobproc(p->p_pptr, pgrp));
}

DB_SHOW_COMMAND(pgrpdump, pgrpdump)
{
	struct pgrp *pgrp;
	struct proc *p;
	int i;

	for (i = 0; i <= pgrphash; i++) {
		if (!LIST_EMPTY(&pgrphashtbl[i])) {
			db_printf("indx %d\n", i);
			LIST_FOREACH(pgrp, &pgrphashtbl[i], pg_hash) {
				db_printf(
			"  pgrp %p, pgid %d, sess %p, sesscnt %d, mem %p\n",
				    pgrp, (int)pgrp->pg_id, pgrp->pg_session,
				    pgrp->pg_session->s_count,
				    LIST_FIRST(&pgrp->pg_members));
				LIST_FOREACH(p, &pgrp->pg_members, p_pglist)
					db_print_pgrp_one(pgrp, p);
			}
		}
	}
}
#endif /* DDB */

/*
 * Calculate the kinfo_proc members which contain process-wide
 * informations.
 * Must be called with the target process locked.
 */
static void
fill_kinfo_aggregate(struct proc *p, struct kinfo_proc *kp)
{
	struct thread *td;

	PROC_LOCK_ASSERT(p, MA_OWNED);

	kp->ki_estcpu = 0;
	kp->ki_pctcpu = 0;
	FOREACH_THREAD_IN_PROC(p, td) {
		thread_lock(td);
		kp->ki_pctcpu += sched_pctcpu(td);
		kp->ki_estcpu += sched_estcpu(td);
		thread_unlock(td);
	}
}

#define	EXPORT_KPTR(p) ((void * __capability)(intcap_t)(intptr_t)(p))

/*
 * Fill in any information that is common to all threads in the process.
 * Must be called with the target process locked.
 */
static void
fill_kinfo_proc_only(struct proc *p, struct kinfo_proc *kp)
{
	struct thread *td0;
	struct ucred *cred;
	struct sigacts *ps;
	struct timeval boottime;

	PROC_LOCK_ASSERT(p, MA_OWNED);

	kp->ki_structsize = sizeof(*kp);
	kp->ki_paddr = EXPORT_KPTR(p);
	kp->ki_addr =/* p->p_addr; */0; /* XXX */
	kp->ki_args = EXPORT_KPTR(p->p_args);
	kp->ki_textvp = EXPORT_KPTR(p->p_textvp);
#ifdef KTRACE
	kp->ki_tracep = EXPORT_KPTR(ktr_get_tracevp(p, false));
	kp->ki_traceflag = p->p_traceflag;
#endif
	kp->ki_fd = EXPORT_KPTR(p->p_fd);
	kp->ki_pd = EXPORT_KPTR(p->p_pd);
	kp->ki_vmspace = EXPORT_KPTR(p->p_vmspace);
	kp->ki_flag = p->p_flag;
	kp->ki_flag2 = p->p_flag2;
	cred = p->p_ucred;
	if (cred) {
		kp->ki_uid = cred->cr_uid;
		kp->ki_ruid = cred->cr_ruid;
		kp->ki_svuid = cred->cr_svuid;
		kp->ki_cr_flags = 0;
		if (cred->cr_flags & CRED_FLAG_CAPMODE)
			kp->ki_cr_flags |= KI_CRF_CAPABILITY_MODE;
		/* XXX bde doesn't like KI_NGROUPS */
		if (cred->cr_ngroups > KI_NGROUPS) {
			kp->ki_ngroups = KI_NGROUPS;
			kp->ki_cr_flags |= KI_CRF_GRP_OVERFLOW;
		} else
			kp->ki_ngroups = cred->cr_ngroups;
		bcopy(cred->cr_groups, kp->ki_groups,
		    kp->ki_ngroups * sizeof(gid_t));
		kp->ki_rgid = cred->cr_rgid;
		kp->ki_svgid = cred->cr_svgid;
		/* If jailed(cred), emulate the old P_JAILED flag. */
		if (jailed(cred)) {
			kp->ki_flag |= P_JAILED;
			/* If inside the jail, use 0 as a jail ID. */
			if (cred->cr_prison != curthread->td_ucred->cr_prison)
				kp->ki_jid = cred->cr_prison->pr_id;
		}
		strlcpy(kp->ki_loginclass, cred->cr_loginclass->lc_name,
		    sizeof(kp->ki_loginclass));
	}
	ps = p->p_sigacts;
	if (ps) {
		mtx_lock(&ps->ps_mtx);
		kp->ki_sigignore = ps->ps_sigignore;
		kp->ki_sigcatch = ps->ps_sigcatch;
		mtx_unlock(&ps->ps_mtx);
	}
	if (p->p_state != PRS_NEW &&
	    p->p_state != PRS_ZOMBIE &&
	    p->p_vmspace != NULL) {
		struct vmspace *vm = p->p_vmspace;

		kp->ki_size = vm->vm_map.size;
		kp->ki_rssize = vmspace_resident_count(vm); /*XXX*/
		FOREACH_THREAD_IN_PROC(p, td0) {
			if (!TD_IS_SWAPPED(td0))
				kp->ki_rssize += td0->td_kstack_pages;
		}
		kp->ki_swrss = vm->vm_swrss;
		kp->ki_tsize = vm->vm_tsize;
		kp->ki_dsize = vm->vm_dsize;
		kp->ki_ssize = vm->vm_ssize;
	} else if (p->p_state == PRS_ZOMBIE)
		kp->ki_stat = SZOMB;
	if (kp->ki_flag & P_INMEM)
		kp->ki_sflag = PS_INMEM;
	else
		kp->ki_sflag = 0;
	/* Calculate legacy swtime as seconds since 'swtick'. */
	kp->ki_swtime = (ticks - p->p_swtick) / hz;
	kp->ki_pid = p->p_pid;
	kp->ki_nice = p->p_nice;
	kp->ki_fibnum = p->p_fibnum;
	kp->ki_start = p->p_stats->p_start;
	getboottime(&boottime);
	timevaladd(&kp->ki_start, &boottime);
	PROC_STATLOCK(p);
	rufetch(p, &kp->ki_rusage);
	kp->ki_runtime = cputick2usec(p->p_rux.rux_runtime);
	calcru(p, &kp->ki_rusage.ru_utime, &kp->ki_rusage.ru_stime);
	PROC_STATUNLOCK(p);
	calccru(p, &kp->ki_childutime, &kp->ki_childstime);
	/* Some callers want child times in a single value. */
	kp->ki_childtime = kp->ki_childstime;
	timevaladd(&kp->ki_childtime, &kp->ki_childutime);

	FOREACH_THREAD_IN_PROC(p, td0)
		kp->ki_cow += td0->td_cow;

	if (p->p_comm[0] != '\0')
		strlcpy(kp->ki_comm, p->p_comm, sizeof(kp->ki_comm));
	if (p->p_sysent && p->p_sysent->sv_name != NULL &&
	    p->p_sysent->sv_name[0] != '\0')
		strlcpy(kp->ki_emul, p->p_sysent->sv_name, sizeof(kp->ki_emul));
	kp->ki_siglist = p->p_siglist;
	kp->ki_xstat = KW_EXITCODE(p->p_xexit, p->p_xsig);
	kp->ki_acflag = p->p_acflag;
	kp->ki_lock = p->p_lock;
	if (p->p_pptr) {
		kp->ki_ppid = p->p_oppid;
		if (p->p_flag & P_TRACED)
			kp->ki_tracer = p->p_pptr->p_pid;
	}
}

/*
 * Fill job-related process information.
 */
static void
fill_kinfo_proc_pgrp(struct proc *p, struct kinfo_proc *kp)
{
	struct tty *tp;
	struct session *sp;
	struct pgrp *pgrp;

	sx_assert(&proctree_lock, SA_LOCKED);
	PROC_LOCK_ASSERT(p, MA_OWNED);

	pgrp = p->p_pgrp;
	if (pgrp == NULL)
		return;

	kp->ki_pgid = pgrp->pg_id;
	kp->ki_jobc = pgrp_calc_jobc(pgrp);

	sp = pgrp->pg_session;
	tp = NULL;

	if (sp != NULL) {
		kp->ki_sid = sp->s_sid;
		SESS_LOCK(sp);
		strlcpy(kp->ki_login, sp->s_login, sizeof(kp->ki_login));
		if (sp->s_ttyvp)
			kp->ki_kiflag |= KI_CTTY;
		if (SESS_LEADER(p))
			kp->ki_kiflag |= KI_SLEADER;
		tp = sp->s_ttyp;
		SESS_UNLOCK(sp);
	}

	if ((p->p_flag & P_CONTROLT) && tp != NULL) {
		kp->ki_tdev = tty_udev(tp);
		kp->ki_tdev_freebsd11 = kp->ki_tdev; /* truncate */
		kp->ki_tpgid = tp->t_pgrp ? tp->t_pgrp->pg_id : NO_PID;
		if (tp->t_session)
			kp->ki_tsid = tp->t_session->s_sid;
	} else {
		kp->ki_tdev = NODEV;
		kp->ki_tdev_freebsd11 = kp->ki_tdev; /* truncate */
	}
}

/*
 * Fill in information that is thread specific.  Must be called with
 * target process locked.  If 'preferthread' is set, overwrite certain
 * process-related fields that are maintained for both threads and
 * processes.
 */
static void
fill_kinfo_thread(struct thread *td, struct kinfo_proc *kp, int preferthread)
{
	struct proc *p;

	p = td->td_proc;
	kp->ki_tdaddr = EXPORT_KPTR(td);
	PROC_LOCK_ASSERT(p, MA_OWNED);

	if (preferthread)
		PROC_STATLOCK(p);
	thread_lock(td);
	if (td->td_wmesg != NULL)
		strlcpy(kp->ki_wmesg, td->td_wmesg, sizeof(kp->ki_wmesg));
	else
		bzero(kp->ki_wmesg, sizeof(kp->ki_wmesg));
	if (strlcpy(kp->ki_tdname, td->td_name, sizeof(kp->ki_tdname)) >=
	    sizeof(kp->ki_tdname)) {
		strlcpy(kp->ki_moretdname,
		    td->td_name + sizeof(kp->ki_tdname) - 1,
		    sizeof(kp->ki_moretdname));
	} else {
		bzero(kp->ki_moretdname, sizeof(kp->ki_moretdname));
	}
	if (TD_ON_LOCK(td)) {
		kp->ki_kiflag |= KI_LOCKBLOCK;
		strlcpy(kp->ki_lockname, td->td_lockname,
		    sizeof(kp->ki_lockname));
	} else {
		kp->ki_kiflag &= ~KI_LOCKBLOCK;
		bzero(kp->ki_lockname, sizeof(kp->ki_lockname));
	}

	if (p->p_state == PRS_NORMAL) { /* approximate. */
		if (TD_ON_RUNQ(td) ||
		    TD_CAN_RUN(td) ||
		    TD_IS_RUNNING(td)) {
			kp->ki_stat = SRUN;
		} else if (P_SHOULDSTOP(p)) {
			kp->ki_stat = SSTOP;
		} else if (TD_IS_SLEEPING(td)) {
			kp->ki_stat = SSLEEP;
		} else if (TD_ON_LOCK(td)) {
			kp->ki_stat = SLOCK;
		} else {
			kp->ki_stat = SWAIT;
		}
	} else if (p->p_state == PRS_ZOMBIE) {
		kp->ki_stat = SZOMB;
	} else {
		kp->ki_stat = SIDL;
	}

	/* Things in the thread */
	kp->ki_wchan = EXPORT_KPTR(td->td_wchan);
	kp->ki_pri.pri_level = td->td_priority;
	kp->ki_pri.pri_native = td->td_base_pri;

	/*
	 * Note: legacy fields; clamp at the old NOCPU value and/or
	 * the maximum u_char CPU value.
	 */
	if (td->td_lastcpu == NOCPU)
		kp->ki_lastcpu_old = NOCPU_OLD;
	else if (td->td_lastcpu > MAXCPU_OLD)
		kp->ki_lastcpu_old = MAXCPU_OLD;
	else
		kp->ki_lastcpu_old = td->td_lastcpu;

	if (td->td_oncpu == NOCPU)
		kp->ki_oncpu_old = NOCPU_OLD;
	else if (td->td_oncpu > MAXCPU_OLD)
		kp->ki_oncpu_old = MAXCPU_OLD;
	else
		kp->ki_oncpu_old = td->td_oncpu;

	kp->ki_lastcpu = td->td_lastcpu;
	kp->ki_oncpu = td->td_oncpu;
	kp->ki_tdflags = td->td_flags;
	kp->ki_tid = td->td_tid;
	kp->ki_numthreads = p->p_numthreads;
	kp->ki_pcb = EXPORT_KPTR(td->td_pcb);
	kp->ki_kstack = EXPORT_KPTR(td->td_kstack);
	kp->ki_slptime = (ticks - td->td_slptick) / hz;
	kp->ki_pri.pri_class = td->td_pri_class;
	kp->ki_pri.pri_user = td->td_user_pri;

	if (preferthread) {
		rufetchtd(td, &kp->ki_rusage);
		kp->ki_runtime = cputick2usec(td->td_rux.rux_runtime);
		kp->ki_pctcpu = sched_pctcpu(td);
		kp->ki_estcpu = sched_estcpu(td);
		kp->ki_cow = td->td_cow;
	}

	/* We can't get this anymore but ps etc never used it anyway. */
	kp->ki_rqindex = 0;

	if (preferthread)
		kp->ki_siglist = td->td_siglist;
	kp->ki_sigmask = td->td_sigmask;
	thread_unlock(td);
	if (preferthread)
		PROC_STATUNLOCK(p);
}

/*
 * Fill in a kinfo_proc structure for the specified process.
 * Must be called with the target process locked.
 */
void
fill_kinfo_proc(struct proc *p, struct kinfo_proc *kp)
{
	MPASS(FIRST_THREAD_IN_PROC(p) != NULL);

	bzero(kp, sizeof(*kp));

	fill_kinfo_proc_pgrp(p,kp);
	fill_kinfo_proc_only(p, kp);
	fill_kinfo_thread(FIRST_THREAD_IN_PROC(p), kp, 0);
	fill_kinfo_aggregate(p, kp);
}

struct pstats *
pstats_alloc(void)
{

	return (malloc(sizeof(struct pstats), M_SUBPROC, M_ZERO|M_WAITOK));
}

/*
 * Copy parts of p_stats; zero the rest of p_stats (statistics).
 */
void
pstats_fork(struct pstats *src, struct pstats *dst)
{

	bzero(&dst->pstat_startzero,
	    __rangeof(struct pstats, pstat_startzero, pstat_endzero));
	bcopy(&src->pstat_startcopy, &dst->pstat_startcopy,
	    __rangeof(struct pstats, pstat_startcopy, pstat_endcopy));
}

void
pstats_free(struct pstats *ps)
{

	free(ps, M_SUBPROC);
}

#ifdef COMPAT_FREEBSD32

/*
 * This function is typically used to copy out the kernel address, so
 * it can be replaced by assignment of zero.
 */
static inline uint32_t
ptr32_trim(const void * __capability ptr)
{
	uintptr_t uptr;

	uptr = (uintptr_t)ptr;
	return ((uptr > UINT_MAX) ? 0 : uptr);
}

#define PTRTRIM_CP(src,dst,fld) \
	do { (dst).fld = ptr32_trim((src).fld); } while (0)

static void
freebsd32_kinfo_proc_out(const struct kinfo_proc *ki, struct kinfo_proc32 *ki32)
{
	int i;

	bzero(ki32, sizeof(struct kinfo_proc32));
	ki32->ki_structsize = sizeof(struct kinfo_proc32);
	CP(*ki, *ki32, ki_layout);
	PTRTRIM_CP(*ki, *ki32, ki_args);
	PTRTRIM_CP(*ki, *ki32, ki_paddr);
	PTRTRIM_CP(*ki, *ki32, ki_addr);
	PTRTRIM_CP(*ki, *ki32, ki_tracep);
	PTRTRIM_CP(*ki, *ki32, ki_textvp);
	PTRTRIM_CP(*ki, *ki32, ki_fd);
	PTRTRIM_CP(*ki, *ki32, ki_vmspace);
	PTRTRIM_CP(*ki, *ki32, ki_wchan);
	CP(*ki, *ki32, ki_pid);
	CP(*ki, *ki32, ki_ppid);
	CP(*ki, *ki32, ki_pgid);
	CP(*ki, *ki32, ki_tpgid);
	CP(*ki, *ki32, ki_sid);
	CP(*ki, *ki32, ki_tsid);
	CP(*ki, *ki32, ki_jobc);
	CP(*ki, *ki32, ki_tdev);
	CP(*ki, *ki32, ki_tdev_freebsd11);
	CP(*ki, *ki32, ki_siglist);
	CP(*ki, *ki32, ki_sigmask);
	CP(*ki, *ki32, ki_sigignore);
	CP(*ki, *ki32, ki_sigcatch);
	CP(*ki, *ki32, ki_uid);
	CP(*ki, *ki32, ki_ruid);
	CP(*ki, *ki32, ki_svuid);
	CP(*ki, *ki32, ki_rgid);
	CP(*ki, *ki32, ki_svgid);
	CP(*ki, *ki32, ki_ngroups);
	for (i = 0; i < KI_NGROUPS; i++)
		CP(*ki, *ki32, ki_groups[i]);
	CP(*ki, *ki32, ki_size);
	CP(*ki, *ki32, ki_rssize);
	CP(*ki, *ki32, ki_swrss);
	CP(*ki, *ki32, ki_tsize);
	CP(*ki, *ki32, ki_dsize);
	CP(*ki, *ki32, ki_ssize);
	CP(*ki, *ki32, ki_xstat);
	CP(*ki, *ki32, ki_acflag);
	CP(*ki, *ki32, ki_pctcpu);
	CP(*ki, *ki32, ki_estcpu);
	CP(*ki, *ki32, ki_slptime);
	CP(*ki, *ki32, ki_swtime);
	CP(*ki, *ki32, ki_cow);
	CP(*ki, *ki32, ki_runtime);
	TV_CP(*ki, *ki32, ki_start);
	TV_CP(*ki, *ki32, ki_childtime);
	CP(*ki, *ki32, ki_flag);
	CP(*ki, *ki32, ki_kiflag);
	CP(*ki, *ki32, ki_traceflag);
	CP(*ki, *ki32, ki_stat);
	CP(*ki, *ki32, ki_nice);
	CP(*ki, *ki32, ki_lock);
	CP(*ki, *ki32, ki_rqindex);
	CP(*ki, *ki32, ki_oncpu);
	CP(*ki, *ki32, ki_lastcpu);

	/* XXX TODO: wrap cpu value as appropriate */
	CP(*ki, *ki32, ki_oncpu_old);
	CP(*ki, *ki32, ki_lastcpu_old);

	bcopy(ki->ki_tdname, ki32->ki_tdname, TDNAMLEN + 1);
	bcopy(ki->ki_wmesg, ki32->ki_wmesg, WMESGLEN + 1);
	bcopy(ki->ki_login, ki32->ki_login, LOGNAMELEN + 1);
	bcopy(ki->ki_lockname, ki32->ki_lockname, LOCKNAMELEN + 1);
	bcopy(ki->ki_comm, ki32->ki_comm, COMMLEN + 1);
	bcopy(ki->ki_emul, ki32->ki_emul, KI_EMULNAMELEN + 1);
	bcopy(ki->ki_loginclass, ki32->ki_loginclass, LOGINCLASSLEN + 1);
	bcopy(ki->ki_moretdname, ki32->ki_moretdname, MAXCOMLEN - TDNAMLEN + 1);
	CP(*ki, *ki32, ki_tracer);
	CP(*ki, *ki32, ki_flag2);
	CP(*ki, *ki32, ki_fibnum);
	CP(*ki, *ki32, ki_cr_flags);
	CP(*ki, *ki32, ki_jid);
	CP(*ki, *ki32, ki_numthreads);
	CP(*ki, *ki32, ki_tid);
	CP(*ki, *ki32, ki_pri);
	freebsd32_rusage_out(&ki->ki_rusage, &ki32->ki_rusage);
	freebsd32_rusage_out(&ki->ki_rusage_ch, &ki32->ki_rusage_ch);
	PTRTRIM_CP(*ki, *ki32, ki_pcb);
	PTRTRIM_CP(*ki, *ki32, ki_kstack);
	PTRTRIM_CP(*ki, *ki32, ki_udata);
	PTRTRIM_CP(*ki, *ki32, ki_tdaddr);
	CP(*ki, *ki32, ki_sflag);
	CP(*ki, *ki32, ki_tdflags);
}

#undef PTRTRIM_CP
#endif	/* COMPAT_FREEBSD32 */

#ifdef COMPAT_FREEBSD64

/*
 * This function is typically used to copy out the kernel address, so
 * it can be replaced by assignment of zero.
 */
static inline uint64_t
ptr64_trim(const void * __capability ptr)
{

	return ((__cheri_addr uint64_t)ptr);
}

#define PTRTRIM_CP(src,dst,fld) \
	do { (dst).fld = ptr64_trim((src).fld); } while (0)

static void
freebsd64_kinfo_proc_out(const struct kinfo_proc *ki, struct kinfo_proc64 *ki64)
{
	int i;

	bzero(ki64, sizeof(struct kinfo_proc64));
	ki64->ki_structsize = sizeof(struct kinfo_proc64);
	CP(*ki, *ki64, ki_layout);
	PTRTRIM_CP(*ki, *ki64, ki_args);
	PTRTRIM_CP(*ki, *ki64, ki_paddr);
	PTRTRIM_CP(*ki, *ki64, ki_addr);
	PTRTRIM_CP(*ki, *ki64, ki_tracep);
	PTRTRIM_CP(*ki, *ki64, ki_textvp);
	PTRTRIM_CP(*ki, *ki64, ki_fd);
	PTRTRIM_CP(*ki, *ki64, ki_vmspace);
	PTRTRIM_CP(*ki, *ki64, ki_wchan);
	CP(*ki, *ki64, ki_pid);
	CP(*ki, *ki64, ki_ppid);
	CP(*ki, *ki64, ki_pgid);
	CP(*ki, *ki64, ki_tpgid);
	CP(*ki, *ki64, ki_sid);
	CP(*ki, *ki64, ki_tsid);
	CP(*ki, *ki64, ki_jobc);
	CP(*ki, *ki64, ki_tdev);
	CP(*ki, *ki64, ki_tdev_freebsd11);
	CP(*ki, *ki64, ki_siglist);
	CP(*ki, *ki64, ki_sigmask);
	CP(*ki, *ki64, ki_sigignore);
	CP(*ki, *ki64, ki_sigcatch);
	CP(*ki, *ki64, ki_uid);
	CP(*ki, *ki64, ki_ruid);
	CP(*ki, *ki64, ki_svuid);
	CP(*ki, *ki64, ki_rgid);
	CP(*ki, *ki64, ki_svgid);
	CP(*ki, *ki64, ki_ngroups);
	for (i = 0; i < KI_NGROUPS; i++)
		CP(*ki, *ki64, ki_groups[i]);
	CP(*ki, *ki64, ki_size);
	CP(*ki, *ki64, ki_rssize);
	CP(*ki, *ki64, ki_swrss);
	CP(*ki, *ki64, ki_tsize);
	CP(*ki, *ki64, ki_dsize);
	CP(*ki, *ki64, ki_ssize);
	CP(*ki, *ki64, ki_xstat);
	CP(*ki, *ki64, ki_acflag);
	CP(*ki, *ki64, ki_pctcpu);
	CP(*ki, *ki64, ki_estcpu);
	CP(*ki, *ki64, ki_slptime);
	CP(*ki, *ki64, ki_swtime);
	CP(*ki, *ki64, ki_cow);
	CP(*ki, *ki64, ki_runtime);
	CP(*ki, *ki64, ki_start);
	CP(*ki, *ki64, ki_childtime);
	CP(*ki, *ki64, ki_flag);
	CP(*ki, *ki64, ki_kiflag);
	CP(*ki, *ki64, ki_traceflag);
	CP(*ki, *ki64, ki_stat);
	CP(*ki, *ki64, ki_nice);
	CP(*ki, *ki64, ki_lock);
	CP(*ki, *ki64, ki_rqindex);
	CP(*ki, *ki64, ki_oncpu);
	CP(*ki, *ki64, ki_lastcpu);

	/* XXX TODO: wrap cpu value as appropriate */
	CP(*ki, *ki64, ki_oncpu_old);
	CP(*ki, *ki64, ki_lastcpu_old);

	bcopy(ki->ki_tdname, ki64->ki_tdname, TDNAMLEN + 1);
	bcopy(ki->ki_wmesg, ki64->ki_wmesg, WMESGLEN + 1);
	bcopy(ki->ki_login, ki64->ki_login, LOGNAMELEN + 1);
	bcopy(ki->ki_lockname, ki64->ki_lockname, LOCKNAMELEN + 1);
	bcopy(ki->ki_comm, ki64->ki_comm, COMMLEN + 1);
	bcopy(ki->ki_emul, ki64->ki_emul, KI_EMULNAMELEN + 1);
	bcopy(ki->ki_loginclass, ki64->ki_loginclass, LOGINCLASSLEN + 1);
	bcopy(ki->ki_moretdname, ki64->ki_moretdname, MAXCOMLEN - TDNAMLEN + 1);
	CP(*ki, *ki64, ki_tracer);
	CP(*ki, *ki64, ki_flag2);
	CP(*ki, *ki64, ki_fibnum);
	CP(*ki, *ki64, ki_cr_flags);
	CP(*ki, *ki64, ki_jid);
	CP(*ki, *ki64, ki_numthreads);
	CP(*ki, *ki64, ki_tid);
	CP(*ki, *ki64, ki_pri);
	CP(*ki, *ki64, ki_rusage);
	CP(*ki, *ki64, ki_rusage_ch);
	PTRTRIM_CP(*ki, *ki64, ki_pcb);
	PTRTRIM_CP(*ki, *ki64, ki_kstack);
	PTRTRIM_CP(*ki, *ki64, ki_udata);
	PTRTRIM_CP(*ki, *ki64, ki_tdaddr);
	PTRTRIM_CP(*ki, *ki64, ki_pd);
	CP(*ki, *ki64, ki_sflag);
	CP(*ki, *ki64, ki_tdflags);
}

#undef PTRTRIM_CP
#endif	/* COMPAT_FREEBSD32 */

static ssize_t
kern_proc_out_size(struct proc *p, int flags)
{
	ssize_t size = 0;

	PROC_LOCK_ASSERT(p, MA_OWNED);

	if ((flags & KERN_PROC_NOTHREADS) != 0) {
#ifdef COMPAT_FREEBSD32
		if ((flags & KERN_PROC_MASK32) != 0) {
			size += sizeof(struct kinfo_proc32);
		} else
#endif
#ifdef COMPAT_FREEBSD64
		if ((flags & KERN_PROC_MASK64) != 0) {
			size += sizeof(struct kinfo_proc64);
		} else
#endif
			size += sizeof(struct kinfo_proc);
	} else {
#ifdef COMPAT_FREEBSD32
		if ((flags & KERN_PROC_MASK32) != 0)
			size += sizeof(struct kinfo_proc32) * p->p_numthreads;
		else
#endif
#ifdef COMPAT_FREEBSD64
		if ((flags & KERN_PROC_MASK64) != 0)
			size += sizeof(struct kinfo_proc64) * p->p_numthreads;
		else
#endif
			size += sizeof(struct kinfo_proc) * p->p_numthreads;
	}
	PROC_UNLOCK(p);
	return (size);
}

int
kern_proc_out(struct proc *p, struct sbuf *sb, int flags)
{
	struct thread *td;
	struct kinfo_proc ki;
#ifdef COMPAT_FREEBSD32
	struct kinfo_proc32 ki32;
#endif
#ifdef COMPAT_FREEBSD64
	struct kinfo_proc64 ki64;
#endif
	int error;

	PROC_LOCK_ASSERT(p, MA_OWNED);
	MPASS(FIRST_THREAD_IN_PROC(p) != NULL);

	error = 0;
	fill_kinfo_proc(p, &ki);
	if ((flags & KERN_PROC_NOTHREADS) != 0) {
#ifdef COMPAT_FREEBSD32
		if ((flags & KERN_PROC_MASK32) != 0) {
			freebsd32_kinfo_proc_out(&ki, &ki32);
			if (sbuf_bcat(sb, &ki32, sizeof(ki32)) != 0)
				error = ENOMEM;
		} else
#endif
#ifdef COMPAT_FREEBSD64
		if ((flags & KERN_PROC_MASK64) != 0) {
			freebsd64_kinfo_proc_out(&ki, &ki64);
			if (sbuf_bcat(sb, &ki64, sizeof(ki64)) != 0)
				error = ENOMEM;
		} else
#endif
			if (sbuf_bcat(sb, &ki, sizeof(ki)) != 0)
				error = ENOMEM;
	} else {
		FOREACH_THREAD_IN_PROC(p, td) {
			fill_kinfo_thread(td, &ki, 1);
#ifdef COMPAT_FREEBSD32
			if ((flags & KERN_PROC_MASK32) != 0) {
				freebsd32_kinfo_proc_out(&ki, &ki32);
				if (sbuf_bcat(sb, &ki32, sizeof(ki32)) != 0)
					error = ENOMEM;
			} else
#endif
#ifdef COMPAT_FREEBSD64
			if ((flags & KERN_PROC_MASK64) != 0) {
				freebsd64_kinfo_proc_out(&ki, &ki64);
				if (sbuf_bcat(sb, &ki64, sizeof(ki64)) != 0)
					error = ENOMEM;
			} else
#endif
				if (sbuf_bcat(sb, &ki, sizeof(ki)) != 0)
					error = ENOMEM;
			if (error != 0)
				break;
		}
	}
	PROC_UNLOCK(p);
	return (error);
}

static int
sysctl_out_proc(struct proc *p, struct sysctl_req *req, int flags)
{
	struct sbuf sb;
	struct kinfo_proc ki;
	int error, error2;

	if (req->oldptr == NULL)
		return (SYSCTL_OUT(req, 0, kern_proc_out_size(p, flags)));

	sbuf_new_for_sysctl(&sb, (char *)&ki, sizeof(ki), req);
	sbuf_clear_flags(&sb, SBUF_INCLUDENUL);
	error = kern_proc_out(p, &sb, flags);
	error2 = sbuf_finish(&sb);
	sbuf_delete(&sb);
	if (error != 0)
		return (error);
	else if (error2 != 0)
		return (error2);
	return (0);
}

int
proc_iterate(int (*cb)(struct proc *, void *), void *cbarg)
{
	struct proc *p;
	int error, i, j;

	for (i = 0; i < pidhashlock + 1; i++) {
		sx_slock(&proctree_lock);
		sx_slock(&pidhashtbl_lock[i]);
		for (j = i; j <= pidhash; j += pidhashlock + 1) {
			LIST_FOREACH(p, &pidhashtbl[j], p_hash) {
				if (p->p_state == PRS_NEW)
					continue;
				error = cb(p, cbarg);
				PROC_LOCK_ASSERT(p, MA_NOTOWNED);
				if (error != 0) {
					sx_sunlock(&pidhashtbl_lock[i]);
					sx_sunlock(&proctree_lock);
					return (error);
				}
			}
		}
		sx_sunlock(&pidhashtbl_lock[i]);
		sx_sunlock(&proctree_lock);
	}
	return (0);
}

struct kern_proc_out_args {
	struct sysctl_req *req;
	int flags;
	int oid_number;
	int *name;
};

static int
sysctl_kern_proc_iterate(struct proc *p, void *origarg)
{
	struct kern_proc_out_args *arg = origarg;
	int *name = arg->name;
	int oid_number = arg->oid_number;
	int flags = arg->flags;
	struct sysctl_req *req = arg->req;
	int error = 0;

	PROC_LOCK(p);

	KASSERT(p->p_ucred != NULL,
	    ("process credential is NULL for non-NEW proc"));
	/*
	 * Show a user only appropriate processes.
	 */
	if (p_cansee(curthread, p))
		goto skip;
	/*
	 * TODO - make more efficient (see notes below).
	 * do by session.
	 */
	switch (oid_number) {
	case KERN_PROC_GID:
		if (p->p_ucred->cr_gid != (gid_t)name[0])
			goto skip;
		break;

	case KERN_PROC_PGRP:
		/* could do this by traversing pgrp */
		if (p->p_pgrp == NULL ||
		    p->p_pgrp->pg_id != (pid_t)name[0])
			goto skip;
		break;

	case KERN_PROC_RGID:
		if (p->p_ucred->cr_rgid != (gid_t)name[0])
			goto skip;
		break;

	case KERN_PROC_SESSION:
		if (p->p_session == NULL ||
		    p->p_session->s_sid != (pid_t)name[0])
			goto skip;
		break;

	case KERN_PROC_TTY:
		if ((p->p_flag & P_CONTROLT) == 0 ||
		    p->p_session == NULL)
			goto skip;
		/* XXX proctree_lock */
		SESS_LOCK(p->p_session);
		if (p->p_session->s_ttyp == NULL ||
		    tty_udev(p->p_session->s_ttyp) !=
		    (dev_t)name[0]) {
			SESS_UNLOCK(p->p_session);
			goto skip;
		}
		SESS_UNLOCK(p->p_session);
		break;

	case KERN_PROC_UID:
		if (p->p_ucred->cr_uid != (uid_t)name[0])
			goto skip;
		break;

	case KERN_PROC_RUID:
		if (p->p_ucred->cr_ruid != (uid_t)name[0])
			goto skip;
		break;

	case KERN_PROC_PROC:
		break;

	default:
		break;
	}
	error = sysctl_out_proc(p, req, flags);
	PROC_LOCK_ASSERT(p, MA_NOTOWNED);
	return (error);
skip:
	PROC_UNLOCK(p);
	return (0);
}

static int
sysctl_kern_proc(SYSCTL_HANDLER_ARGS)
{
	struct kern_proc_out_args iterarg;
	int *name = (int *)arg1;
	u_int namelen = arg2;
	struct proc *p;
	int flags, oid_number;
	int error = 0;

	oid_number = oidp->oid_number;
	if (oid_number != KERN_PROC_ALL &&
	    (oid_number & KERN_PROC_INC_THREAD) == 0)
		flags = KERN_PROC_NOTHREADS;
	else {
		flags = 0;
		oid_number &= ~KERN_PROC_INC_THREAD;
	}
#ifdef COMPAT_FREEBSD32
	if (req->flags & SCTL_MASK32)
		flags |= KERN_PROC_MASK32;
#endif
#ifdef COMPAT_FREEBSD64
	if (req->flags & SCTL_MASK64)
		flags |= KERN_PROC_MASK64;
#endif
	if (oid_number == KERN_PROC_PID) {
		if (namelen != 1)
			return (EINVAL);
		error = sysctl_wire_old_buffer(req, 0);
		if (error)
			return (error);
		sx_slock(&proctree_lock);
		error = pget((pid_t)name[0], PGET_CANSEE, &p);
		if (error == 0)
			error = sysctl_out_proc(p, req, flags);
		sx_sunlock(&proctree_lock);
		return (error);
	}

	switch (oid_number) {
	case KERN_PROC_ALL:
		if (namelen != 0)
			return (EINVAL);
		break;
	case KERN_PROC_PROC:
		if (namelen != 0 && namelen != 1)
			return (EINVAL);
		break;
	default:
		if (namelen != 1)
			return (EINVAL);
		break;
	}

	if (req->oldptr == NULL) {
		/* overestimate by 5 procs */
		error = SYSCTL_OUT(req, 0, sizeof (struct kinfo_proc) * 5);
		if (error)
			return (error);
	} else {
		error = sysctl_wire_old_buffer(req, 0);
		if (error != 0)
			return (error);
	}
	iterarg.flags = flags;
	iterarg.oid_number = oid_number;
	iterarg.req = req;
	iterarg.name = name;
	error = proc_iterate(sysctl_kern_proc_iterate, &iterarg);
	return (error);
}

struct pargs *
pargs_alloc(int len)
{
	struct pargs *pa;

	pa = malloc(sizeof(struct pargs) + len, M_PARGS,
		M_WAITOK);
	refcount_init(&pa->ar_ref, 1);
	pa->ar_length = len;
	return (pa);
}

static void
pargs_free(struct pargs *pa)
{

	free(pa, M_PARGS);
}

void
pargs_hold(struct pargs *pa)
{

	if (pa == NULL)
		return;
	refcount_acquire(&pa->ar_ref);
}

void
pargs_drop(struct pargs *pa)
{

	if (pa == NULL)
		return;
	if (refcount_release(&pa->ar_ref))
		pargs_free(pa);
}

static int
proc_read_string(struct thread *td, struct proc *p, const char *sptr, char *buf,
    size_t len)
{
	ssize_t n;

	/*
	 * This may return a short read if the string is shorter than the chunk
	 * and is aligned at the end of the page, and the following page is not
	 * mapped.
	 */
	n = proc_readmem(td, p, (vm_offset_t)sptr, buf, len);
	if (n <= 0)
		return (ENOMEM);
	return (0);
}

#define PROC_AUXV_MAX	256	/* Safety limit on auxv size. */

enum proc_vector_type {
	PROC_ARG,
	PROC_ENV,
	PROC_AUX,
};

#ifdef COMPAT_FREEBSD32
static int
get_proc_vector32(struct thread *td, struct proc *p, char ***proc_vectorp,
    size_t *vsizep, enum proc_vector_type type)
{
	struct freebsd32_ps_strings pss;
	Elf32_Auxinfo aux;
	vm_offset_t vptr, ptr;
	uint32_t *proc_vector32;
	char **proc_vector;
	size_t vsize, size;
	int i, error;

	error = 0;
	if (proc_readmem(td, p, PROC_PS_STRINGS(p), &pss, sizeof(pss)) !=
	    sizeof(pss))
		return (ENOMEM);
	switch (type) {
	case PROC_ARG:
		vptr = (vm_offset_t)PTRIN(pss.ps_argvstr);
		vsize = pss.ps_nargvstr;
		if (vsize > ARG_MAX)
			return (ENOEXEC);
		size = vsize * sizeof(int32_t);
		break;
	case PROC_ENV:
		vptr = (vm_offset_t)PTRIN(pss.ps_envstr);
		vsize = pss.ps_nenvstr;
		if (vsize > ARG_MAX)
			return (ENOEXEC);
		size = vsize * sizeof(int32_t);
		break;
	case PROC_AUX:
		vptr = (vm_offset_t)PTRIN(pss.ps_envstr) +
		    (pss.ps_nenvstr + 1) * sizeof(int32_t);
		if (vptr % 4 != 0)
			return (ENOEXEC);
		for (ptr = vptr, i = 0; i < PROC_AUXV_MAX; i++) {
			if (proc_readmem(td, p, ptr, &aux, sizeof(aux)) !=
			    sizeof(aux))
				return (ENOMEM);
			if (aux.a_type == AT_NULL)
				break;
			ptr += sizeof(aux);
		}
		if (aux.a_type != AT_NULL)
			return (ENOEXEC);
		vsize = i + 1;
		size = vsize * sizeof(aux);
		break;
	default:
		KASSERT(0, ("Wrong proc vector type: %d", type));
		return (EINVAL);
	}
	proc_vector32 = malloc(size, M_TEMP, M_WAITOK);
	if (proc_readmem(td, p, vptr, proc_vector32, size) != size) {
		error = ENOMEM;
		goto done;
	}
	if (type == PROC_AUX) {
		*proc_vectorp = (char **)proc_vector32;
		*vsizep = vsize;
		return (0);
	}
	proc_vector = malloc(vsize * sizeof(char *), M_TEMP, M_WAITOK);
	for (i = 0; i < (int)vsize; i++)
		proc_vector[i] = PTRIN(proc_vector32[i]);
	*proc_vectorp = proc_vector;
	*vsizep = vsize;
done:
	free(proc_vector32, M_TEMP);
	return (error);
}
#endif

#ifdef COMPAT_FREEBSD64
static int
get_proc_vector64(struct thread *td, struct proc *p, char ***proc_vectorp,
    size_t *vsizep, enum proc_vector_type type)
{
	struct freebsd64_ps_strings pss;
	Elf64_Auxinfo aux;
	vm_offset_t vptr, ptr;
	uint64_t *proc_vector64;
	char * __capability *proc_vector;
	size_t vsize, size;
	int i, error;

	error = 0;
	if (proc_readmem(td, p, (vm_offset_t)PROC_PS_STRINGS(p), &pss,
	    sizeof(pss)) != sizeof(pss))
		return (ENOMEM);
	switch (type) {
	case PROC_ARG:
		vptr = (vm_offset_t)pss.ps_argvstr;
		vsize = pss.ps_nargvstr;
		if (vsize > ARG_MAX)
			return (ENOEXEC);
		size = vsize * sizeof(int64_t);
		break;
	case PROC_ENV:
		vptr = (vm_offset_t)pss.ps_envstr;
		vsize = pss.ps_nenvstr;
		if (vsize > ARG_MAX)
			return (ENOEXEC);
		size = vsize * sizeof(int64_t);
		break;
	case PROC_AUX:
		vptr = (vm_offset_t)pss.ps_envstr +
		    (pss.ps_nenvstr + 1) * sizeof(int64_t);
		if (vptr % 4 != 0)
			return (ENOEXEC);
		for (ptr = vptr, i = 0; i < PROC_AUXV_MAX; i++) {
			if (proc_readmem(td, p, ptr, &aux, sizeof(aux)) !=
			    sizeof(aux))
				return (ENOMEM);
			if (aux.a_type == AT_NULL)
				break;
			ptr += sizeof(aux);
		}
		if (aux.a_type != AT_NULL)
			return (ENOEXEC);
		vsize = i + 1;
		size = vsize * sizeof(aux);
		break;
	default:
		KASSERT(0, ("Wrong proc vector type: %d", type));
		return (EINVAL);
	}
	proc_vector64 = malloc(size, M_TEMP, M_WAITOK);
	if (proc_readmem(td, p, vptr, proc_vector64, size) != size) {
		error = ENOMEM;
		goto done;
	}
	if (type == PROC_AUX) {
		*proc_vectorp = (char **)proc_vector64;
		*vsizep = vsize;
		return (0);
	}
	proc_vector = malloc(vsize * sizeof(char * __capability), M_TEMP,
	    M_WAITOK);
	for (i = 0; i < (int)vsize; i++)
		proc_vector[i] = cheri_fromint(proc_vector64[i]);
	*proc_vectorp = (char **)proc_vector;
	*vsizep = vsize;
done:
	free(proc_vector64, M_TEMP);
	return (error);
}
#endif

static int
get_proc_vector(struct thread *td, struct proc *p, char ***proc_vectorp,
    size_t *vsizep, enum proc_vector_type type)
{
	struct ps_strings pss;
	Elf_Auxinfo aux;
	vm_offset_t vptr, ptr;
	char **proc_vector;
	size_t vsize, size;
	int i;

#ifdef COMPAT_FREEBSD32
	if (SV_PROC_FLAG(p, SV_ILP32) != 0)
		return (get_proc_vector32(td, p, proc_vectorp, vsizep, type));
#endif
#ifdef COMPAT_FREEBSD64
	if (SV_PROC_FLAG(p, SV_LP64 | SV_CHERI) == SV_LP64)
		return (get_proc_vector64(td, p, proc_vectorp, vsizep, type));
#endif
	if (proc_readmem(td, p, PROC_PS_STRINGS(p), &pss, sizeof(pss)) !=
	    sizeof(pss))
		return (ENOMEM);
	switch (type) {
	case PROC_ARG:
		vptr = (__cheri_addr vm_offset_t)pss.ps_argvstr;
		vsize = pss.ps_nargvstr;
		if (vsize > ARG_MAX)
			return (ENOEXEC);
		size = vsize * sizeof(char * __capability);
		break;
	case PROC_ENV:
		vptr = (__cheri_addr vm_offset_t)pss.ps_envstr;
		vsize = pss.ps_nenvstr;
		if (vsize > ARG_MAX)
			return (ENOEXEC);
		size = vsize * sizeof(char * __capability);
		break;
	case PROC_AUX:
		/*
		 * The aux array is just above env array on the stack. Check
		 * that the address is naturally aligned.
		 */
		vptr = (__cheri_addr vm_offset_t)pss.ps_envstr +
		    (pss.ps_nenvstr + 1) * sizeof(char * __capability);
#if __ELF_WORD_SIZE == 64
		if (vptr % sizeof(uint64_t) != 0)
#else
		if (vptr % sizeof(uint32_t) != 0)
#endif
			return (ENOEXEC);
		/*
		 * We count the array size reading the aux vectors from the
		 * stack until AT_NULL vector is returned.  So (to keep the code
		 * simple) we read the process stack twice: the first time here
		 * to find the size and the second time when copying the vectors
		 * to the allocated proc_vector.
		 */
		for (ptr = vptr, i = 0; i < PROC_AUXV_MAX; i++) {
			if (proc_readmem(td, p, ptr, &aux, sizeof(aux)) !=
			    sizeof(aux))
				return (ENOMEM);
			if (aux.a_type == AT_NULL)
				break;
			ptr += sizeof(aux);
		}
		/*
		 * If the PROC_AUXV_MAX entries are iterated over, and we have
		 * not reached AT_NULL, it is most likely we are reading wrong
		 * data: either the process doesn't have auxv array or data has
		 * been modified. Return the error in this case.
		 */
		if (aux.a_type != AT_NULL)
			return (ENOEXEC);
		vsize = i + 1;
		size = vsize * sizeof(aux);
		break;
	default:
		KASSERT(0, ("Wrong proc vector type: %d", type));
		return (EINVAL); /* In case we are built without INVARIANTS. */
	}
	proc_vector = malloc(size, M_TEMP, M_WAITOK);
	if (proc_readmem(td, p, vptr, proc_vector, size) != size) {
		free(proc_vector, M_TEMP);
		return (ENOMEM);
	}
	*proc_vectorp = proc_vector;
	*vsizep = vsize;

	return (0);
}

#define GET_PS_STRINGS_CHUNK_SZ	256	/* Chunk size (bytes) for ps_strings operations. */

static int
get_ps_strings(struct thread *td, struct proc *p, struct sbuf *sb,
    enum proc_vector_type type)
{
	size_t done, len, nchr, vsize;
	int error, i;
	char **proc_vector, *sptr;
	char pss_string[GET_PS_STRINGS_CHUNK_SZ];

	PROC_ASSERT_HELD(p);

	/*
	 * We are not going to read more than 2 * (PATH_MAX + ARG_MAX) bytes.
	 */
	nchr = 2 * (PATH_MAX + ARG_MAX);

	error = get_proc_vector(td, p, &proc_vector, &vsize, type);
	if (error != 0)
		return (error);
	for (done = 0, i = 0; i < (int)vsize && done < nchr; i++) {
		/*
		 * The program may have scribbled into its argv array, e.g. to
		 * remove some arguments.  If that has happened, break out
		 * before trying to read from NULL.
		 */
		if (proc_vector[i] == NULL)
			break;
		for (sptr = proc_vector[i]; ; sptr += GET_PS_STRINGS_CHUNK_SZ) {
			error = proc_read_string(td, p, sptr, pss_string,
			    sizeof(pss_string));
			if (error != 0)
				goto done;
			len = strnlen(pss_string, GET_PS_STRINGS_CHUNK_SZ);
			if (done + len >= nchr)
				len = nchr - done - 1;
			sbuf_bcat(sb, pss_string, len);
			if (len != GET_PS_STRINGS_CHUNK_SZ)
				break;
			done += GET_PS_STRINGS_CHUNK_SZ;
		}
		sbuf_bcat(sb, "", 1);
		done += len + 1;
	}
done:
	free(proc_vector, M_TEMP);
	return (error);
}

int
proc_getargv(struct thread *td, struct proc *p, struct sbuf *sb)
{

	return (get_ps_strings(curthread, p, sb, PROC_ARG));
}

int
proc_getenvv(struct thread *td, struct proc *p, struct sbuf *sb)
{

	return (get_ps_strings(curthread, p, sb, PROC_ENV));
}

int
proc_getauxv(struct thread *td, struct proc *p, struct sbuf *sb)
{
	size_t vsize, size;
	char **auxv;
	int error;

	error = get_proc_vector(td, p, &auxv, &vsize, PROC_AUX);
	if (error == 0) {
#ifdef COMPAT_FREEBSD32
		if (SV_PROC_FLAG(p, SV_ILP32) != 0)
			size = vsize * sizeof(Elf32_Auxinfo);
		else
#endif
#ifdef COMPAT_FREEBSD64
		if (SV_PROC_FLAG(p, SV_LP64 | SV_CHERI) == SV_LP64)
			size = vsize * sizeof(Elf64_Auxinfo);
		else
#endif
			size = vsize * sizeof(Elf_Auxinfo);
		if (sbuf_bcat(sb, auxv, size) != 0)
			error = ENOMEM;
		free(auxv, M_TEMP);
	}
	return (error);
}

/*
 * This sysctl allows a process to retrieve the argument list or process
 * title for another process without groping around in the address space
 * of the other process.  It also allow a process to set its own "process 
 * title to a string of its own choice.
 */
static int
sysctl_kern_proc_args(SYSCTL_HANDLER_ARGS)
{
	int *name = (int *)arg1;
	u_int namelen = arg2;
	struct pargs *newpa, *pa;
	struct proc *p;
	struct sbuf sb;
	int flags, error = 0, error2;
	pid_t pid;

	if (namelen != 1)
		return (EINVAL);

	p = curproc;
	pid = (pid_t)name[0];
	if (pid == -1) {
		pid = p->p_pid;
	}

	/*
	 * If the query is for this process and it is single-threaded, there
	 * is nobody to modify pargs, thus we can just read.
	 */
	if (pid == p->p_pid && p->p_numthreads == 1 && req->newptr == NULL &&
	    (pa = p->p_args) != NULL)
		return (SYSCTL_OUT(req, pa->ar_args, pa->ar_length));

	flags = PGET_CANSEE;
	if (req->newptr != NULL)
		flags |= PGET_ISCURRENT;
	error = pget(pid, flags, &p);
	if (error)
		return (error);

	pa = p->p_args;
	if (pa != NULL) {
		pargs_hold(pa);
		PROC_UNLOCK(p);
		error = SYSCTL_OUT(req, pa->ar_args, pa->ar_length);
		pargs_drop(pa);
	} else if ((p->p_flag & (P_WEXIT | P_SYSTEM)) == 0) {
		_PHOLD(p);
		PROC_UNLOCK(p);
		sbuf_new_for_sysctl(&sb, NULL, GET_PS_STRINGS_CHUNK_SZ, req);
		sbuf_clear_flags(&sb, SBUF_INCLUDENUL);
		error = proc_getargv(curthread, p, &sb);
		error2 = sbuf_finish(&sb);
		PRELE(p);
		sbuf_delete(&sb);
		if (error == 0 && error2 != 0)
			error = error2;
	} else {
		PROC_UNLOCK(p);
	}
	if (error != 0 || req->newptr == NULL)
		return (error);

	if (req->newlen > ps_arg_cache_limit - sizeof(struct pargs))
		return (ENOMEM);

	if (req->newlen == 0) {
		/*
		 * Clear the argument pointer, so that we'll fetch arguments
		 * with proc_getargv() until further notice.
		 */
		newpa = NULL;
	} else {
		newpa = pargs_alloc(req->newlen);
		error = SYSCTL_IN(req, newpa->ar_args, req->newlen);
		if (error != 0) {
			pargs_free(newpa);
			return (error);
		}
	}
	PROC_LOCK(p);
	pa = p->p_args;
	p->p_args = newpa;
	PROC_UNLOCK(p);
	pargs_drop(pa);
	return (0);
}

/*
 * This sysctl allows a process to retrieve environment of another process.
 */
static int
sysctl_kern_proc_env(SYSCTL_HANDLER_ARGS)
{
	int *name = (int *)arg1;
	u_int namelen = arg2;
	struct proc *p;
	struct sbuf sb;
	int error, error2;

	if (namelen != 1)
		return (EINVAL);

	error = pget((pid_t)name[0], PGET_WANTREAD, &p);
	if (error != 0)
		return (error);
	if ((p->p_flag & P_SYSTEM) != 0) {
		PRELE(p);
		return (0);
	}

	sbuf_new_for_sysctl(&sb, NULL, GET_PS_STRINGS_CHUNK_SZ, req);
	sbuf_clear_flags(&sb, SBUF_INCLUDENUL);
	error = proc_getenvv(curthread, p, &sb);
	error2 = sbuf_finish(&sb);
	PRELE(p);
	sbuf_delete(&sb);
	return (error != 0 ? error : error2);
}

/*
 * This sysctl allows a process to retrieve ELF auxiliary vector of
 * another process.
 */
static int
sysctl_kern_proc_auxv(SYSCTL_HANDLER_ARGS)
{
	int *name = (int *)arg1;
	u_int namelen = arg2;
	struct proc *p;
	struct sbuf sb;
	int error, error2;

	if (namelen != 1)
		return (EINVAL);

	error = pget((pid_t)name[0], PGET_WANTREAD, &p);
	if (error != 0)
		return (error);
	if ((p->p_flag & P_SYSTEM) != 0) {
		PRELE(p);
		return (0);
	}
	sbuf_new_for_sysctl(&sb, NULL, GET_PS_STRINGS_CHUNK_SZ, req);
	sbuf_clear_flags(&sb, SBUF_INCLUDENUL);
	error = proc_getauxv(curthread, p, &sb);
	error2 = sbuf_finish(&sb);
	PRELE(p);
	sbuf_delete(&sb);
	return (error != 0 ? error : error2);
}

/*
 * Look up the canonical executable path running in the specified process.
 * It tries to return the same hardlink name as was used for execve(2).
 * This allows the programs that modify their behavior based on their progname,
 * to operate correctly.
 *
 * Result is returned in retbuf, it must not be freed, similar to vn_fullpath()
 *   calling conventions.
 * binname is a pointer to temporary string buffer of length MAXPATHLEN,
 *   allocated and freed by caller.
 * freebuf should be freed by caller, from the M_TEMP malloc type.
 */
int
proc_get_binpath(struct proc *p, char *binname, char **retbuf,
    char **freebuf)
{
	struct nameidata nd;
	struct vnode *vp, *dvp;
	size_t freepath_size;
	int error;
	bool do_fullpath;

	PROC_LOCK_ASSERT(p, MA_OWNED);

	vp = p->p_textvp;
	if (vp == NULL) {
		PROC_UNLOCK(p);
		*retbuf = "";
		*freebuf = NULL;
		return (0);
	}
	vref(vp);
	dvp = p->p_textdvp;
	if (dvp != NULL)
		vref(dvp);
	if (p->p_binname != NULL)
		strlcpy(binname, p->p_binname, MAXPATHLEN);
	PROC_UNLOCK(p);

	do_fullpath = true;
	*freebuf = NULL;
	if (dvp != NULL && binname[0] != '\0') {
		freepath_size = MAXPATHLEN;
		if (vn_fullpath_hardlink(vp, dvp, binname, strlen(binname),
		    retbuf, freebuf, &freepath_size) == 0) {
			/*
			 * Recheck the looked up path.  The binary
			 * might have been renamed or replaced, in
			 * which case we should not report old name.
			 */
			NDINIT(&nd, LOOKUP, FOLLOW, UIO_SYSSPACE,
			    PTR2CAP(*retbuf));
			error = namei(&nd);
			if (error == 0) {
				if (nd.ni_vp == vp)
					do_fullpath = false;
				vrele(nd.ni_vp);
				NDFREE_PNBUF(&nd);
			}
		}
	}
	if (do_fullpath) {
		free(*freebuf, M_TEMP);
		*freebuf = NULL;
		error = vn_fullpath(vp, retbuf, freebuf);
	}
	vrele(vp);
	if (dvp != NULL)
		vrele(dvp);
	return (error);
}

/*
 * This sysctl allows a process to retrieve the path of the executable for
 * itself or another process.
 */
static int
sysctl_kern_proc_pathname(SYSCTL_HANDLER_ARGS)
{
	pid_t *pidp = (pid_t *)arg1;
	unsigned int arglen = arg2;
	struct proc *p;
	char *retbuf, *freebuf, *binname;
	int error;

	if (arglen != 1)
		return (EINVAL);
	binname = malloc(MAXPATHLEN, M_TEMP, M_WAITOK);
	binname[0] = '\0';
	if (*pidp == -1) {	/* -1 means this process */
		error = 0;
		p = req->td->td_proc;
		PROC_LOCK(p);
	} else {
		error = pget(*pidp, PGET_CANSEE, &p);
	}

	if (error == 0)
		error = proc_get_binpath(p, binname, &retbuf, &freebuf);
	free(binname, M_TEMP);
	if (error != 0)
		return (error);
	error = SYSCTL_OUT(req, retbuf, strlen(retbuf) + 1);
	free(freebuf, M_TEMP);
	return (error);
}

static int
sysctl_kern_proc_sv_name(SYSCTL_HANDLER_ARGS)
{
	struct proc *p;
	char *sv_name;
	int *name;
	int namelen;
	int error;

	namelen = arg2;
	if (namelen != 1)
		return (EINVAL);

	name = (int *)arg1;
	error = pget((pid_t)name[0], PGET_CANSEE, &p);
	if (error != 0)
		return (error);
	sv_name = p->p_sysent->sv_name;
	PROC_UNLOCK(p);
	return (sysctl_handle_string(oidp, sv_name, 0, req));
}

#ifdef KINFO_OVMENTRY_SIZE
CTASSERT(sizeof(struct kinfo_ovmentry) == KINFO_OVMENTRY_SIZE);
#endif

#ifdef COMPAT_FREEBSD7
static int
sysctl_kern_proc_ovmmap(SYSCTL_HANDLER_ARGS)
{
	vm_map_entry_t entry, tmp_entry;
	unsigned int last_timestamp, namelen;
	char *fullpath, *freepath;
	struct kinfo_ovmentry *kve;
	struct vattr va;
	struct ucred *cred;
	int error, *name;
	struct vnode *vp;
	struct proc *p;
	vm_map_t map;
	struct vmspace *vm;

	namelen = arg2;
	if (namelen != 1)
		return (EINVAL);

	name = (int *)arg1;
	error = pget((pid_t)name[0], PGET_WANTREAD, &p);
	if (error != 0)
		return (error);
	vm = vmspace_acquire_ref(p);
	if (vm == NULL) {
		PRELE(p);
		return (ESRCH);
	}
	kve = malloc(sizeof(*kve), M_TEMP, M_WAITOK);

	map = &vm->vm_map;
	vm_map_lock_read(map);
	VM_MAP_ENTRY_FOREACH(entry, map) {
		vm_object_t obj, tobj, lobj;
		vm_offset_t addr;

		if (entry->eflags & MAP_ENTRY_IS_SUB_MAP)
			continue;

		bzero(kve, sizeof(*kve));
		kve->kve_structsize = sizeof(*kve);

		kve->kve_private_resident = 0;
		obj = entry->object.vm_object;
		if (obj != NULL) {
			VM_OBJECT_RLOCK(obj);
			if (obj->shadow_count == 1)
				kve->kve_private_resident =
				    obj->resident_page_count;
		}
		kve->kve_resident = 0;
		addr = entry->start;
		while (addr < entry->end) {
			if (pmap_extract(map->pmap, addr))
				kve->kve_resident++;
			addr += PAGE_SIZE;
		}

		for (lobj = tobj = obj; tobj; tobj = tobj->backing_object) {
			if (tobj != obj) {
				VM_OBJECT_RLOCK(tobj);
				kve->kve_offset += tobj->backing_object_offset;
			}
			if (lobj != obj)
				VM_OBJECT_RUNLOCK(lobj);
			lobj = tobj;
		}

		kve->kve_start = (void*)entry->start;
		kve->kve_end = (void*)entry->end;
		kve->kve_offset += (off_t)entry->offset;

		if (entry->protection & VM_PROT_READ)
			kve->kve_protection |= KVME_PROT_READ;
		if (entry->protection & VM_PROT_WRITE)
			kve->kve_protection |= KVME_PROT_WRITE;
		if (entry->protection & VM_PROT_EXECUTE)
			kve->kve_protection |= KVME_PROT_EXEC;

		if (entry->eflags & MAP_ENTRY_COW)
			kve->kve_flags |= KVME_FLAG_COW;
		if (entry->eflags & MAP_ENTRY_NEEDS_COPY)
			kve->kve_flags |= KVME_FLAG_NEEDS_COPY;
		if (entry->eflags & MAP_ENTRY_NOCOREDUMP)
			kve->kve_flags |= KVME_FLAG_NOCOREDUMP;

		last_timestamp = map->timestamp;
		vm_map_unlock_read(map);

		kve->kve_fileid = 0;
		kve->kve_fsid = 0;
		freepath = NULL;
		fullpath = "";
		if (lobj) {
			kve->kve_type = vm_object_kvme_type(lobj, &vp);
			if (kve->kve_type == KVME_TYPE_MGTDEVICE)
				kve->kve_type = KVME_TYPE_UNKNOWN;
			if (vp != NULL)
				vref(vp);
			if (lobj != obj)
				VM_OBJECT_RUNLOCK(lobj);

			kve->kve_ref_count = obj->ref_count;
			kve->kve_shadow_count = obj->shadow_count;
			VM_OBJECT_RUNLOCK(obj);
			if (vp != NULL) {
				vn_fullpath(vp, &fullpath, &freepath);
				cred = curthread->td_ucred;
				vn_lock(vp, LK_SHARED | LK_RETRY);
				if (VOP_GETATTR(vp, &va, cred) == 0) {
					kve->kve_fileid = va.va_fileid;
					/* truncate */
					kve->kve_fsid = va.va_fsid;
				}
				vput(vp);
			}
		} else {
			kve->kve_type = KVME_TYPE_NONE;
			kve->kve_ref_count = 0;
			kve->kve_shadow_count = 0;
		}

		strlcpy(kve->kve_path, fullpath, sizeof(kve->kve_path));
		if (freepath != NULL)
			free(freepath, M_TEMP);

		error = SYSCTL_OUT(req, kve, sizeof(*kve));
		vm_map_lock_read(map);
		if (error)
			break;
		if (last_timestamp != map->timestamp) {
			vm_map_lookup_entry(map, addr - 1, &tmp_entry);
			entry = tmp_entry;
		}
	}
	vm_map_unlock_read(map);
	vmspace_free(vm);
	PRELE(p);
	free(kve, M_TEMP);
	return (error);
}
#endif	/* COMPAT_FREEBSD7 */

#ifdef KINFO_VMENTRY_SIZE
CTASSERT(sizeof(struct kinfo_vmentry) == KINFO_VMENTRY_SIZE);
#endif

void
kern_proc_vmmap_resident(vm_map_t map, vm_map_entry_t entry,
    int *resident_count, bool *super)
{
	vm_object_t obj, tobj;
	vm_page_t m, m_adv;
	vm_offset_t addr;
	vm_paddr_t pa;
	vm_pindex_t pi, pi_adv, pindex;

	*super = false;
	*resident_count = 0;
	if (vmmap_skip_res_cnt)
		return;

	pa = 0;
	obj = entry->object.vm_object;
	addr = entry->start;
	m_adv = NULL;
	pi = OFF_TO_IDX(entry->offset);
	for (; addr < entry->end; addr += IDX_TO_OFF(pi_adv), pi += pi_adv) {
		if (m_adv != NULL) {
			m = m_adv;
		} else {
			pi_adv = atop(entry->end - addr);
			pindex = pi;
			for (tobj = obj;; tobj = tobj->backing_object) {
				m = vm_page_find_least(tobj, pindex);
				if (m != NULL) {
					if (m->pindex == pindex)
						break;
					if (pi_adv > m->pindex - pindex) {
						pi_adv = m->pindex - pindex;
						m_adv = m;
					}
				}
				if (tobj->backing_object == NULL)
					goto next;
				pindex += OFF_TO_IDX(tobj->
				    backing_object_offset);
			}
		}
		m_adv = NULL;
		if (m->psind != 0 && addr + pagesizes[1] <= entry->end &&
		    (addr & (pagesizes[1] - 1)) == 0 &&
		    (pmap_mincore(map->pmap, addr, &pa) & MINCORE_SUPER) != 0) {
			*super = true;
			pi_adv = atop(pagesizes[1]);
		} else {
			/*
			 * We do not test the found page on validity.
			 * Either the page is busy and being paged in,
			 * or it was invalidated.  The first case
			 * should be counted as resident, the second
			 * is not so clear; we do account both.
			 */
			pi_adv = 1;
		}
		*resident_count += pi_adv;
next:;
	}
}

/*
 * Must be called with the process locked and will return unlocked.
 */
int
kern_proc_vmmap_out(struct proc *p, struct sbuf *sb, ssize_t maxlen, int flags)
{
	vm_map_entry_t entry, tmp_entry;
	struct vattr va;
	vm_map_t map;
	vm_object_t lobj, nobj, obj, tobj;
	char *fullpath, *freepath;
	struct kinfo_vmentry *kve;
	struct ucred *cred;
	struct vnode *vp;
	struct vmspace *vm;
	vm_offset_t addr;
	unsigned int last_timestamp;
	int error;
	bool guard, super;

	PROC_LOCK_ASSERT(p, MA_OWNED);

	_PHOLD(p);
	PROC_UNLOCK(p);
	vm = vmspace_acquire_ref(p);
	if (vm == NULL) {
		PRELE(p);
		return (ESRCH);
	}
	kve = malloc(sizeof(*kve), M_TEMP, M_WAITOK | M_ZERO);

	error = 0;
	map = &vm->vm_map;
	vm_map_lock_read(map);
	VM_MAP_ENTRY_FOREACH(entry, map) {
		if (entry->eflags & MAP_ENTRY_IS_SUB_MAP)
			continue;

		addr = entry->end;
		bzero(kve, sizeof(*kve));
		obj = entry->object.vm_object;
		if (obj != NULL) {
			if ((obj->flags & OBJ_ANON) != 0)
				kve->kve_obj = (uintptr_t)obj;

			for (tobj = obj; tobj != NULL;
			    tobj = tobj->backing_object) {
				VM_OBJECT_RLOCK(tobj);
				kve->kve_offset += tobj->backing_object_offset;
				lobj = tobj;
			}
			if (obj->backing_object == NULL)
				kve->kve_private_resident =
				    obj->resident_page_count;
			kern_proc_vmmap_resident(map, entry,
			    &kve->kve_resident, &super);
			if (super)
				kve->kve_flags |= KVME_FLAG_SUPER;
			for (tobj = obj; tobj != NULL; tobj = nobj) {
				nobj = tobj->backing_object;
				if (tobj != obj && tobj != lobj)
					VM_OBJECT_RUNLOCK(tobj);
			}
		} else {
			lobj = NULL;
		}

		kve->kve_start = entry->start;
		kve->kve_end = entry->end;
		kve->kve_offset += entry->offset;
		kve->kve_reservation = entry->reservation;

		if (entry->protection & VM_PROT_READ)
			kve->kve_protection |= KVME_PROT_READ;
		if (entry->protection & VM_PROT_WRITE)
			kve->kve_protection |= KVME_PROT_WRITE;
		if (entry->protection & VM_PROT_EXECUTE)
			kve->kve_protection |= KVME_PROT_EXEC;
		if (entry->protection & VM_PROT_READ_CAP)
			kve->kve_protection |= KVME_PROT_READ_CAP;
		if (entry->protection & VM_PROT_WRITE_CAP)
			kve->kve_protection |= KVME_PROT_WRITE_CAP;

		if (entry->eflags & MAP_ENTRY_COW)
			kve->kve_flags |= KVME_FLAG_COW;
		if (entry->eflags & MAP_ENTRY_NEEDS_COPY)
			kve->kve_flags |= KVME_FLAG_NEEDS_COPY;
		if (entry->eflags & MAP_ENTRY_NOCOREDUMP)
			kve->kve_flags |= KVME_FLAG_NOCOREDUMP;
		if (entry->eflags & MAP_ENTRY_GROWS_UP)
			kve->kve_flags |= KVME_FLAG_GROWS_UP;
		if (entry->eflags & MAP_ENTRY_GROWS_DOWN)
			kve->kve_flags |= KVME_FLAG_GROWS_DOWN;
		if (entry->eflags & MAP_ENTRY_USER_WIRED)
			kve->kve_flags |= KVME_FLAG_USER_WIRED;
		if (entry->eflags & MAP_ENTRY_GUARD)
			kve->kve_flags |= KVME_FLAG_GUARD;
		if (entry->eflags & MAP_ENTRY_UNMAPPED)
			kve->kve_flags |= KVME_FLAG_UNMAPPED;

		guard = (entry->eflags & MAP_ENTRY_GUARD) != 0;

		last_timestamp = map->timestamp;
		vm_map_unlock_read(map);

		freepath = NULL;
		fullpath = "";
		if (lobj != NULL) {
			kve->kve_type = vm_object_kvme_type(lobj, &vp);
			if (vp != NULL)
				vref(vp);
			if (lobj != obj)
				VM_OBJECT_RUNLOCK(lobj);

			kve->kve_ref_count = obj->ref_count;
			kve->kve_shadow_count = obj->shadow_count;
			VM_OBJECT_RUNLOCK(obj);
			if (vp != NULL) {
				vn_fullpath(vp, &fullpath, &freepath);
				kve->kve_vn_type = vntype_to_kinfo(vp->v_type);
				cred = curthread->td_ucred;
				vn_lock(vp, LK_SHARED | LK_RETRY);
				if (VOP_GETATTR(vp, &va, cred) == 0) {
					kve->kve_vn_fileid = va.va_fileid;
					kve->kve_vn_fsid = va.va_fsid;
					kve->kve_vn_fsid_freebsd11 =
					    kve->kve_vn_fsid; /* truncate */
					kve->kve_vn_mode =
					    MAKEIMODE(va.va_type, va.va_mode);
					kve->kve_vn_size = va.va_size;
					kve->kve_vn_rdev = va.va_rdev;
					kve->kve_vn_rdev_freebsd11 =
					    kve->kve_vn_rdev; /* truncate */
					kve->kve_status = KF_ATTR_VALID;
				}
				vput(vp);
			}
		} else {
			kve->kve_type = guard ? KVME_TYPE_GUARD :
			    KVME_TYPE_NONE;
			kve->kve_ref_count = 0;
			kve->kve_shadow_count = 0;
		}

		strlcpy(kve->kve_path, fullpath, sizeof(kve->kve_path));
		if (freepath != NULL)
			free(freepath, M_TEMP);

		/* Pack record size down */
		if ((flags & KERN_VMMAP_PACK_KINFO) != 0)
			kve->kve_structsize =
			    offsetof(struct kinfo_vmentry, kve_path) +
			    strlen(kve->kve_path) + 1;
		else
			kve->kve_structsize = sizeof(*kve);
		kve->kve_structsize = roundup(kve->kve_structsize,
		    sizeof(uint64_t));

		/* Halt filling and truncate rather than exceeding maxlen */
		if (maxlen != -1 && maxlen < kve->kve_structsize) {
			error = 0;
			vm_map_lock_read(map);
			break;
		} else if (maxlen != -1)
			maxlen -= kve->kve_structsize;

		if (sbuf_bcat(sb, kve, kve->kve_structsize) != 0)
			error = ENOMEM;
		vm_map_lock_read(map);
		if (error != 0)
			break;
		if (last_timestamp != map->timestamp) {
			vm_map_lookup_entry(map, addr - 1, &tmp_entry);
			entry = tmp_entry;
		}
	}
	vm_map_unlock_read(map);
	vmspace_free(vm);
	PRELE(p);
	free(kve, M_TEMP);
	return (error);
}

static int
sysctl_kern_proc_vmmap(SYSCTL_HANDLER_ARGS)
{
	struct proc *p;
	struct sbuf sb;
	u_int namelen;
	int error, error2, *name;

	namelen = arg2;
	if (namelen != 1)
		return (EINVAL);

	name = (int *)arg1;
	sbuf_new_for_sysctl(&sb, NULL, sizeof(struct kinfo_vmentry), req);
	sbuf_clear_flags(&sb, SBUF_INCLUDENUL);
	error = pget((pid_t)name[0], PGET_CANDEBUG | PGET_NOTWEXIT, &p);
	if (error != 0) {
		sbuf_delete(&sb);
		return (error);
	}
	error = kern_proc_vmmap_out(p, &sb, -1, KERN_VMMAP_PACK_KINFO);
	error2 = sbuf_finish(&sb);
	sbuf_delete(&sb);
	return (error != 0 ? error : error2);
}

#if defined(STACK) || defined(DDB)
static int
sysctl_kern_proc_kstack(SYSCTL_HANDLER_ARGS)
{
	struct kinfo_kstack *kkstp;
	int error, i, *name, numthreads;
	lwpid_t *lwpidarray;
	struct thread *td;
	struct stack *st;
	struct sbuf sb;
	struct proc *p;
	u_int namelen;

	namelen = arg2;
	if (namelen != 1)
		return (EINVAL);

	name = (int *)arg1;
	error = pget((pid_t)name[0], PGET_NOTINEXEC | PGET_WANTREAD, &p);
	if (error != 0)
		return (error);

	kkstp = malloc(sizeof(*kkstp), M_TEMP, M_WAITOK);
	st = stack_create(M_WAITOK);

	lwpidarray = NULL;
	PROC_LOCK(p);
	do {
		if (lwpidarray != NULL) {
			free(lwpidarray, M_TEMP);
			lwpidarray = NULL;
		}
		numthreads = p->p_numthreads;
		PROC_UNLOCK(p);
		lwpidarray = malloc(sizeof(*lwpidarray) * numthreads, M_TEMP,
		    M_WAITOK | M_ZERO);
		PROC_LOCK(p);
	} while (numthreads < p->p_numthreads);

	/*
	 * XXXRW: During the below loop, execve(2) and countless other sorts
	 * of changes could have taken place.  Should we check to see if the
	 * vmspace has been replaced, or the like, in order to prevent
	 * giving a snapshot that spans, say, execve(2), with some threads
	 * before and some after?  Among other things, the credentials could
	 * have changed, in which case the right to extract debug info might
	 * no longer be assured.
	 */
	i = 0;
	FOREACH_THREAD_IN_PROC(p, td) {
		KASSERT(i < numthreads,
		    ("sysctl_kern_proc_kstack: numthreads"));
		lwpidarray[i] = td->td_tid;
		i++;
	}
	PROC_UNLOCK(p);
	numthreads = i;
	for (i = 0; i < numthreads; i++) {
		td = tdfind(lwpidarray[i], p->p_pid);
		if (td == NULL) {
			continue;
		}
		bzero(kkstp, sizeof(*kkstp));
		(void)sbuf_new(&sb, kkstp->kkst_trace,
		    sizeof(kkstp->kkst_trace), SBUF_FIXEDLEN);
		thread_lock(td);
		kkstp->kkst_tid = td->td_tid;
		if (TD_IS_SWAPPED(td))
			kkstp->kkst_state = KKST_STATE_SWAPPED;
		else if (stack_save_td(st, td) == 0)
			kkstp->kkst_state = KKST_STATE_STACKOK;
		else
			kkstp->kkst_state = KKST_STATE_RUNNING;
		thread_unlock(td);
		PROC_UNLOCK(p);
		stack_sbuf_print(&sb, st);
		sbuf_finish(&sb);
		sbuf_delete(&sb);
		error = SYSCTL_OUT(req, kkstp, sizeof(*kkstp));
		if (error)
			break;
	}
	PRELE(p);
	if (lwpidarray != NULL)
		free(lwpidarray, M_TEMP);
	stack_destroy(st);
	free(kkstp, M_TEMP);
	return (error);
}
#endif

/*
 * This sysctl allows a process to retrieve the full list of groups from
 * itself or another process.
 */
static int
sysctl_kern_proc_groups(SYSCTL_HANDLER_ARGS)
{
	pid_t *pidp = (pid_t *)arg1;
	unsigned int arglen = arg2;
	struct proc *p;
	struct ucred *cred;
	int error;

	if (arglen != 1)
		return (EINVAL);
	if (*pidp == -1) {	/* -1 means this process */
		p = req->td->td_proc;
		PROC_LOCK(p);
	} else {
		error = pget(*pidp, PGET_CANSEE, &p);
		if (error != 0)
			return (error);
	}

	cred = crhold(p->p_ucred);
	PROC_UNLOCK(p);

	error = SYSCTL_OUT(req, cred->cr_groups,
	    cred->cr_ngroups * sizeof(gid_t));
	crfree(cred);
	return (error);
}

/*
 * This sysctl allows a process to retrieve or/and set the resource limit for
 * another process.
 */
static int
sysctl_kern_proc_rlimit(SYSCTL_HANDLER_ARGS)
{
	int *name = (int *)arg1;
	u_int namelen = arg2;
	struct rlimit rlim;
	struct proc *p;
	u_int which;
	int flags, error;

	if (namelen != 2)
		return (EINVAL);

	which = (u_int)name[1];
	if (which >= RLIM_NLIMITS)
		return (EINVAL);

	if (req->newptr != NULL && req->newlen != sizeof(rlim))
		return (EINVAL);

	flags = PGET_HOLD | PGET_NOTWEXIT;
	if (req->newptr != NULL)
		flags |= PGET_CANDEBUG;
	else
		flags |= PGET_CANSEE;
	error = pget((pid_t)name[0], flags, &p);
	if (error != 0)
		return (error);

	/*
	 * Retrieve limit.
	 */
	if (req->oldptr != NULL) {
		PROC_LOCK(p);
		lim_rlimit_proc(p, which, &rlim);
		PROC_UNLOCK(p);
	}
	error = SYSCTL_OUT(req, &rlim, sizeof(rlim));
	if (error != 0)
		goto errout;

	/*
	 * Set limit.
	 */
	if (req->newptr != NULL) {
		error = SYSCTL_IN(req, &rlim, sizeof(rlim));
		if (error == 0)
			error = kern_proc_setrlimit(curthread, p, which, &rlim);
	}

errout:
	PRELE(p);
	return (error);
}

/*
 * This sysctl allows a process to retrieve ps_strings structure location of
 * another process.
 */
static int
sysctl_kern_proc_ps_strings(SYSCTL_HANDLER_ARGS)
{
	int *name = (int *)arg1;
	u_int namelen = arg2;
	struct proc *p;
	vm_offset_t ps_strings;
	int error;
#ifdef COMPAT_FREEBSD32
	uint32_t ps_strings32;
#endif
#ifdef COMPAT_FREEBSD64
	uint64_t ps_strings64;
#endif

	if (namelen != 1)
		return (EINVAL);

	error = pget((pid_t)name[0], PGET_CANDEBUG, &p);
	if (error != 0)
		return (error);
#ifdef COMPAT_FREEBSD32
	if ((req->flags & SCTL_MASK32) != 0) {
		/*
		 * We return 0 if the 32 bit emulation request is for a 64 bit
		 * process.
		 */
		ps_strings32 = SV_PROC_FLAG(p, SV_ILP32) != 0 ?
		    PTROUT(PROC_PS_STRINGS(p)) : 0;
		PROC_UNLOCK(p);
		error = SYSCTL_OUT(req, &ps_strings32, sizeof(ps_strings32));
		return (error);
	}
#endif
#ifdef COMPAT_FREEBSD64
	if ((req->flags & SCTL_MASK64) != 0) {
		/*
		 * We return 0 if the 64 bit emulation request is for a CHERI
		 * process.
		 */
		ps_strings64 = SV_PROC_FLAG(p, SV_CHERI) != 0 ?
		    (uintptr_t)PROC_PS_STRINGS(p) : 0;
		PROC_UNLOCK(p);
		error = SYSCTL_OUT(req, &ps_strings64, sizeof(ps_strings64));
		return (error);
	}
#endif
	ps_strings = PROC_PS_STRINGS(p);
	PROC_UNLOCK(p);
	/* XXX-CHERI: we can now export capabilities, should we? */
	error = SYSCTL_OUT(req, &ps_strings, sizeof(ps_strings));
	return (error);
}

/*
 * This sysctl allows a process to retrieve umask of another process.
 */
static int
sysctl_kern_proc_umask(SYSCTL_HANDLER_ARGS)
{
	int *name = (int *)arg1;
	u_int namelen = arg2;
	struct proc *p;
	int error;
	u_short cmask;
	pid_t pid;

	if (namelen != 1)
		return (EINVAL);

	pid = (pid_t)name[0];
	p = curproc;
	if (pid == p->p_pid || pid == 0) {
		cmask = p->p_pd->pd_cmask;
		goto out;
	}

	error = pget(pid, PGET_WANTREAD, &p);
	if (error != 0)
		return (error);

	cmask = p->p_pd->pd_cmask;
	PRELE(p);
out:
	error = SYSCTL_OUT(req, &cmask, sizeof(cmask));
	return (error);
}

/*
 * This sysctl allows a process to set and retrieve binary osreldate of
 * another process.
 */
static int
sysctl_kern_proc_osrel(SYSCTL_HANDLER_ARGS)
{
	int *name = (int *)arg1;
	u_int namelen = arg2;
	struct proc *p;
	int flags, error, osrel;

	if (namelen != 1)
		return (EINVAL);

	if (req->newptr != NULL && req->newlen != sizeof(osrel))
		return (EINVAL);

	flags = PGET_HOLD | PGET_NOTWEXIT;
	if (req->newptr != NULL)
		flags |= PGET_CANDEBUG;
	else
		flags |= PGET_CANSEE;
	error = pget((pid_t)name[0], flags, &p);
	if (error != 0)
		return (error);

	error = SYSCTL_OUT(req, &p->p_osrel, sizeof(p->p_osrel));
	if (error != 0)
		goto errout;

	if (req->newptr != NULL) {
		error = SYSCTL_IN(req, &osrel, sizeof(osrel));
		if (error != 0)
			goto errout;
		if (osrel < 0) {
			error = EINVAL;
			goto errout;
		}
		p->p_osrel = osrel;
	}
errout:
	PRELE(p);
	return (error);
}

static int
sysctl_kern_proc_sigtramp(SYSCTL_HANDLER_ARGS)
{
	int *name = (int *)arg1;
	u_int namelen = arg2;
	struct proc *p;
	struct kinfo_sigtramp kst;
	const struct sysentvec *sv;
	int error;
#ifdef COMPAT_FREEBSD32
	struct kinfo_sigtramp32 kst32;
#endif
#ifdef COMPAT_FREEBSD64
	struct kinfo_sigtramp64 kst64;
#endif

	if (namelen != 1)
		return (EINVAL);

	error = pget((pid_t)name[0], PGET_CANDEBUG, &p);
	if (error != 0)
		return (error);
	sv = p->p_sysent;
#ifdef COMPAT_FREEBSD32
	if ((req->flags & SCTL_MASK32) != 0) {
		bzero(&kst32, sizeof(kst32));
		if (SV_PROC_FLAG(p, SV_ILP32)) {
			if (PROC_HAS_SHP(p)) {
				kst32.ksigtramp_start = PROC_SIGCODE(p);
				kst32.ksigtramp_end = kst32.ksigtramp_start +
				    ((sv->sv_flags & SV_DSO_SIG) == 0 ?
				    *sv->sv_szsigcode :
				    (uintptr_t)sv->sv_szsigcode);
			} else {
				kst32.ksigtramp_start = PROC_PS_STRINGS(p) -
				    *sv->sv_szsigcode;
				kst32.ksigtramp_end = PROC_PS_STRINGS(p);
			}
		}
		PROC_UNLOCK(p);
		error = SYSCTL_OUT(req, &kst32, sizeof(kst32));
		return (error);
	}
#endif
#ifdef COMPAT_FREEBSD64
	if ((req->flags & SCTL_MASK64) != 0) {
		bzero(&kst64, sizeof(kst64));
		if (!SV_PROC_FLAG(p, SV_CHERI)) {
			if (sv->sv_sigcode_base != 0) {
				kst64.ksigtramp_start = PROC_SIGCODE(p);
				kst64.ksigtramp_end = kst64.ksigtramp_start +
				    *sv->sv_szsigcode;
			} else {
				kst64.ksigtramp_start = PROC_PS_STRINGS(p) -
				    *sv->sv_szsigcode;
				kst64.ksigtramp_end = PROC_PS_STRINGS(p);
			}
		}
		PROC_UNLOCK(p);
		error = SYSCTL_OUT(req, &kst64, sizeof(kst64));
		return (error);
	}
#endif
	bzero(&kst, sizeof(kst));
<<<<<<< HEAD
	if (sv->sv_sigcode_base != 0) {
		kst.ksigtramp_start = EXPORT_KPTR(PROC_SIGCODE(p));
		kst.ksigtramp_end = EXPORT_KPTR((intcap_t)kst.ksigtramp_start +
=======
	if (PROC_HAS_SHP(p)) {
		kst.ksigtramp_start = (char *)PROC_SIGCODE(p);
		kst.ksigtramp_end = (char *)kst.ksigtramp_start +
>>>>>>> 361971fb
		    ((sv->sv_flags & SV_DSO_SIG) == 0 ? *sv->sv_szsigcode :
		    (ptraddr_t)sv->sv_szsigcode));
	} else {
		kst.ksigtramp_start = EXPORT_KPTR(PROC_PS_STRINGS(p) -
		    *sv->sv_szsigcode);
		kst.ksigtramp_end = EXPORT_KPTR(PROC_PS_STRINGS(p));
	}
	PROC_UNLOCK(p);
	/* NB CHERI: this strips tags... */
	error = SYSCTL_OUT(req, &kst, sizeof(kst));
	return (error);
}

static int
sysctl_kern_proc_sigfastblk(SYSCTL_HANDLER_ARGS)
{
	int *name = (int *)arg1;
	u_int namelen = arg2;
	pid_t pid;
	struct proc *p;
	struct thread *td1;
	uintptr_t addr;
#ifdef COMPAT_FREEBSD32
	uint32_t addr32;
#endif
#if __has_feature(capabilities)
	uintcap_t addrcap;
#ifdef COMPAT_FREEBSD64
	uint64_t addr64;
#endif
#endif
	int error;

	if (namelen != 1 || req->newptr != NULL)
		return (EINVAL);

	pid = (pid_t)name[0];
	error = pget(pid, PGET_HOLD | PGET_NOTWEXIT | PGET_CANDEBUG, &p);
	if (error != 0)
		return (error);

	PROC_LOCK(p);
#ifdef COMPAT_FREEBSD32
	if (SV_CURPROC_FLAG(SV_ILP32)) {
		if (!SV_PROC_FLAG(p, SV_ILP32)) {
			error = EINVAL;
			goto errlocked;
		}
	}
#endif
	if (pid <= PID_MAX) {
		td1 = FIRST_THREAD_IN_PROC(p);
	} else {
		FOREACH_THREAD_IN_PROC(p, td1) {
			if (td1->td_tid == pid)
				break;
		}
	}
	if (td1 == NULL) {
		error = ESRCH;
		goto errlocked;
	}
	/*
	 * The access to the private thread flags.  It is fine as far
	 * as no out-of-thin-air values are read from td_pflags, and
	 * usermode read of the td_sigblock_ptr is racy inherently,
	 * since target process might have already changed it
	 * meantime.
	 */
	if ((td1->td_pflags & TDP_SIGFASTBLOCK) != 0)
		addr = (uintptr_t)(__cheri_addr ptraddr_t)td1->td_sigblock_ptr;
	else
		error = ENOTTY;

errlocked:
	_PRELE(p);
	PROC_UNLOCK(p);
	if (error != 0)
		return (error);

#ifdef COMPAT_FREEBSD32
	if (SV_CURPROC_FLAG(SV_ILP32)) {
		addr32 = addr;
		error = SYSCTL_OUT(req, &addr32, sizeof(addr32));
	} else
#endif
	{
#if __has_feature(capabilities)
#ifdef COMPAT_FREEBSD64
		if (!SV_CURPROC_FLAG(SV_CHERI)) {
			addr64 = addr;
			error = SYSCTL_OUT(req, &addr64, sizeof(addr64));
		} else
#endif
		{
			addrcap = addr;
			error = SYSCTL_OUT(req, &addrcap, sizeof(addrcap));
		}
#else
		error = SYSCTL_OUT(req, &addr, sizeof(addr));
#endif
	}
	return (error);
}

static int
sysctl_kern_proc_vm_layout(SYSCTL_HANDLER_ARGS)
{
	struct kinfo_vm_layout kvm;
	struct proc *p;
	struct vmspace *vmspace;
	int error, *name;

	name = (int *)arg1;
	if ((u_int)arg2 != 1)
		return (EINVAL);

	error = pget((pid_t)name[0], PGET_CANDEBUG, &p);
	if (error != 0)
		return (error);
#ifdef COMPAT_FREEBSD32
	if (SV_CURPROC_FLAG(SV_ILP32)) {
		if (!SV_PROC_FLAG(p, SV_ILP32)) {
			PROC_UNLOCK(p);
			return (EINVAL);
		}
	}
#endif
	vmspace = vmspace_acquire_ref(p);
	PROC_UNLOCK(p);

	memset(&kvm, 0, sizeof(kvm));
	kvm.kvm_min_user_addr = vm_map_min(&vmspace->vm_map);
	kvm.kvm_max_user_addr = vm_map_max(&vmspace->vm_map);
	kvm.kvm_text_addr = (ptraddr_t)vmspace->vm_taddr;
	kvm.kvm_text_size = vmspace->vm_tsize;
	kvm.kvm_data_addr = (ptraddr_t)vmspace->vm_daddr;
	kvm.kvm_data_size = vmspace->vm_dsize;
	kvm.kvm_stack_addr = (ptraddr_t)vmspace->vm_maxsaddr;
	kvm.kvm_stack_size = vmspace->vm_ssize;
	if ((vmspace->vm_map.flags & MAP_WIREFUTURE) != 0)
		kvm.kvm_map_flags |= KMAP_FLAG_WIREFUTURE;
	if ((vmspace->vm_map.flags & MAP_ASLR) != 0)
		kvm.kvm_map_flags |= KMAP_FLAG_ASLR;
	if ((vmspace->vm_map.flags & MAP_ASLR_IGNSTART) != 0)
		kvm.kvm_map_flags |= KMAP_FLAG_ASLR_IGNSTART;
	if ((vmspace->vm_map.flags & MAP_WXORX) != 0)
		kvm.kvm_map_flags |= KMAP_FLAG_WXORX;
	if ((vmspace->vm_map.flags & MAP_ASLR_STACK) != 0)
		kvm.kvm_map_flags |= KMAP_FLAG_ASLR_STACK;

#ifdef COMPAT_FREEBSD32
	if (SV_CURPROC_FLAG(SV_ILP32)) {
		struct kinfo_vm_layout32 kvm32;

		memset(&kvm32, 0, sizeof(kvm32));
		kvm32.kvm_min_user_addr = (uint32_t)kvm.kvm_min_user_addr;
		kvm32.kvm_max_user_addr = (uint32_t)kvm.kvm_max_user_addr;
		kvm32.kvm_text_addr = (uint32_t)kvm.kvm_text_addr;
		kvm32.kvm_text_size = (uint32_t)kvm.kvm_text_size;
		kvm32.kvm_data_addr = (uint32_t)kvm.kvm_data_addr;
		kvm32.kvm_data_size = (uint32_t)kvm.kvm_data_size;
		kvm32.kvm_stack_addr = (uint32_t)kvm.kvm_stack_addr;
		kvm32.kvm_stack_size = (uint32_t)kvm.kvm_stack_size;
		kvm32.kvm_map_flags = kvm.kvm_map_flags;
		vmspace_free(vmspace);
		error = SYSCTL_OUT(req, &kvm32, sizeof(kvm32));
		goto out;
	}
#endif

	error = SYSCTL_OUT(req, &kvm, sizeof(kvm));
#ifdef COMPAT_FREEBSD32
out:
#endif
	vmspace_free(vmspace);
	return (error);
}

SYSCTL_NODE(_kern, KERN_PROC, proc, CTLFLAG_RD | CTLFLAG_MPSAFE,  0,
    "Process table");

SYSCTL_PROC(_kern_proc, KERN_PROC_ALL, all, CTLFLAG_RD|CTLTYPE_STRUCT|
	CTLFLAG_MPSAFE, 0, 0, sysctl_kern_proc, "S,proc",
	"Return entire process table");

static SYSCTL_NODE(_kern_proc, KERN_PROC_GID, gid, CTLFLAG_RD | CTLFLAG_MPSAFE,
	sysctl_kern_proc, "Process table");

static SYSCTL_NODE(_kern_proc, KERN_PROC_PGRP, pgrp, CTLFLAG_RD | CTLFLAG_MPSAFE,
	sysctl_kern_proc, "Process table");

static SYSCTL_NODE(_kern_proc, KERN_PROC_RGID, rgid, CTLFLAG_RD | CTLFLAG_MPSAFE,
	sysctl_kern_proc, "Process table");

static SYSCTL_NODE(_kern_proc, KERN_PROC_SESSION, sid, CTLFLAG_RD |
	CTLFLAG_MPSAFE, sysctl_kern_proc, "Process table");

static SYSCTL_NODE(_kern_proc, KERN_PROC_TTY, tty, CTLFLAG_RD | CTLFLAG_MPSAFE,
	sysctl_kern_proc, "Process table");

static SYSCTL_NODE(_kern_proc, KERN_PROC_UID, uid, CTLFLAG_RD | CTLFLAG_MPSAFE,
	sysctl_kern_proc, "Process table");

static SYSCTL_NODE(_kern_proc, KERN_PROC_RUID, ruid, CTLFLAG_RD | CTLFLAG_MPSAFE,
	sysctl_kern_proc, "Process table");

static SYSCTL_NODE(_kern_proc, KERN_PROC_PID, pid, CTLFLAG_RD | CTLFLAG_MPSAFE,
	sysctl_kern_proc, "Process table");

static SYSCTL_NODE(_kern_proc, KERN_PROC_PROC, proc, CTLFLAG_RD | CTLFLAG_MPSAFE,
	sysctl_kern_proc, "Return process table, no threads");

static SYSCTL_NODE(_kern_proc, KERN_PROC_ARGS, args,
	CTLFLAG_RW | CTLFLAG_CAPWR | CTLFLAG_ANYBODY | CTLFLAG_MPSAFE,
	sysctl_kern_proc_args, "Process argument list");

static SYSCTL_NODE(_kern_proc, KERN_PROC_ENV, env, CTLFLAG_RD | CTLFLAG_MPSAFE,
	sysctl_kern_proc_env, "Process environment");

static SYSCTL_NODE(_kern_proc, KERN_PROC_AUXV, auxv, CTLFLAG_RD |
	CTLFLAG_MPSAFE, sysctl_kern_proc_auxv, "Process ELF auxiliary vector");

static SYSCTL_NODE(_kern_proc, KERN_PROC_PATHNAME, pathname, CTLFLAG_RD |
	CTLFLAG_MPSAFE, sysctl_kern_proc_pathname, "Process executable path");

static SYSCTL_NODE(_kern_proc, KERN_PROC_SV_NAME, sv_name, CTLFLAG_RD |
	CTLFLAG_MPSAFE, sysctl_kern_proc_sv_name,
	"Process syscall vector name (ABI type)");

static SYSCTL_NODE(_kern_proc, (KERN_PROC_GID | KERN_PROC_INC_THREAD), gid_td,
	CTLFLAG_RD | CTLFLAG_MPSAFE, sysctl_kern_proc, "Process table");

static SYSCTL_NODE(_kern_proc, (KERN_PROC_PGRP | KERN_PROC_INC_THREAD), pgrp_td,
	CTLFLAG_RD | CTLFLAG_MPSAFE, sysctl_kern_proc, "Process table");

static SYSCTL_NODE(_kern_proc, (KERN_PROC_RGID | KERN_PROC_INC_THREAD), rgid_td,
	CTLFLAG_RD | CTLFLAG_MPSAFE, sysctl_kern_proc, "Process table");

static SYSCTL_NODE(_kern_proc, (KERN_PROC_SESSION | KERN_PROC_INC_THREAD),
	sid_td, CTLFLAG_RD | CTLFLAG_MPSAFE, sysctl_kern_proc, "Process table");

static SYSCTL_NODE(_kern_proc, (KERN_PROC_TTY | KERN_PROC_INC_THREAD), tty_td,
	CTLFLAG_RD | CTLFLAG_MPSAFE, sysctl_kern_proc, "Process table");

static SYSCTL_NODE(_kern_proc, (KERN_PROC_UID | KERN_PROC_INC_THREAD), uid_td,
	CTLFLAG_RD | CTLFLAG_MPSAFE, sysctl_kern_proc, "Process table");

static SYSCTL_NODE(_kern_proc, (KERN_PROC_RUID | KERN_PROC_INC_THREAD), ruid_td,
	CTLFLAG_RD | CTLFLAG_MPSAFE, sysctl_kern_proc, "Process table");

static SYSCTL_NODE(_kern_proc, (KERN_PROC_PID | KERN_PROC_INC_THREAD), pid_td,
	CTLFLAG_RD | CTLFLAG_MPSAFE, sysctl_kern_proc, "Process table");

static SYSCTL_NODE(_kern_proc, (KERN_PROC_PROC | KERN_PROC_INC_THREAD), proc_td,
	CTLFLAG_RD | CTLFLAG_MPSAFE, sysctl_kern_proc,
	"Return process table, including threads");

#ifdef COMPAT_FREEBSD7
static SYSCTL_NODE(_kern_proc, KERN_PROC_OVMMAP, ovmmap, CTLFLAG_RD |
	CTLFLAG_MPSAFE, sysctl_kern_proc_ovmmap, "Old Process vm map entries");
#endif

static SYSCTL_NODE(_kern_proc, KERN_PROC_VMMAP, vmmap, CTLFLAG_RD |
	CTLFLAG_MPSAFE, sysctl_kern_proc_vmmap, "Process vm map entries");

#if defined(STACK) || defined(DDB)
static SYSCTL_NODE(_kern_proc, KERN_PROC_KSTACK, kstack, CTLFLAG_RD |
	CTLFLAG_MPSAFE, sysctl_kern_proc_kstack, "Process kernel stacks");
#endif

static SYSCTL_NODE(_kern_proc, KERN_PROC_GROUPS, groups, CTLFLAG_RD |
	CTLFLAG_MPSAFE, sysctl_kern_proc_groups, "Process groups");

static SYSCTL_NODE(_kern_proc, KERN_PROC_RLIMIT, rlimit, CTLFLAG_RW |
	CTLFLAG_ANYBODY | CTLFLAG_MPSAFE, sysctl_kern_proc_rlimit,
	"Process resource limits");

static SYSCTL_NODE(_kern_proc, KERN_PROC_PS_STRINGS, ps_strings, CTLFLAG_RD |
	CTLFLAG_MPSAFE, sysctl_kern_proc_ps_strings,
	"Process ps_strings location");

static SYSCTL_NODE(_kern_proc, KERN_PROC_UMASK, umask, CTLFLAG_RD |
	CTLFLAG_MPSAFE, sysctl_kern_proc_umask, "Process umask");

static SYSCTL_NODE(_kern_proc, KERN_PROC_OSREL, osrel, CTLFLAG_RW |
	CTLFLAG_ANYBODY | CTLFLAG_MPSAFE, sysctl_kern_proc_osrel,
	"Process binary osreldate");

static SYSCTL_NODE(_kern_proc, KERN_PROC_SIGTRAMP, sigtramp, CTLFLAG_RD |
	CTLFLAG_MPSAFE, sysctl_kern_proc_sigtramp,
	"Process signal trampoline location");

static SYSCTL_NODE(_kern_proc, KERN_PROC_SIGFASTBLK, sigfastblk, CTLFLAG_RD |
	CTLFLAG_ANYBODY | CTLFLAG_MPSAFE, sysctl_kern_proc_sigfastblk,
	"Thread sigfastblock address");

static SYSCTL_NODE(_kern_proc, KERN_PROC_VM_LAYOUT, vm_layout, CTLFLAG_RD |
	CTLFLAG_ANYBODY | CTLFLAG_MPSAFE, sysctl_kern_proc_vm_layout,
	"Process virtual address space layout info");

static struct sx stop_all_proc_blocker;
SX_SYSINIT(stop_all_proc_blocker, &stop_all_proc_blocker, "sapblk");

bool
stop_all_proc_block(void)
{
	return (sx_xlock_sig(&stop_all_proc_blocker) == 0);
}

void
stop_all_proc_unblock(void)
{
	sx_xunlock(&stop_all_proc_blocker);
}

int allproc_gen;

/*
 * stop_all_proc() purpose is to stop all process which have usermode,
 * except current process for obvious reasons.  This makes it somewhat
 * unreliable when invoked from multithreaded process.  The service
 * must not be user-callable anyway.
 */
void
stop_all_proc(void)
{
	struct proc *cp, *p;
	int r, gen;
	bool restart, seen_stopped, seen_exiting, stopped_some;

	if (!stop_all_proc_block())
		return;

	cp = curproc;
allproc_loop:
	sx_xlock(&allproc_lock);
	gen = allproc_gen;
	seen_exiting = seen_stopped = stopped_some = restart = false;
	LIST_REMOVE(cp, p_list);
	LIST_INSERT_HEAD(&allproc, cp, p_list);
	for (;;) {
		p = LIST_NEXT(cp, p_list);
		if (p == NULL)
			break;
		LIST_REMOVE(cp, p_list);
		LIST_INSERT_AFTER(p, cp, p_list);
		PROC_LOCK(p);
		if ((p->p_flag & (P_KPROC | P_SYSTEM | P_TOTAL_STOP)) != 0) {
			PROC_UNLOCK(p);
			continue;
		}
		if ((p->p_flag2 & P2_WEXIT) != 0) {
			seen_exiting = true;
			PROC_UNLOCK(p);
			continue;
		}
		if (P_SHOULDSTOP(p) == P_STOPPED_SINGLE) {
			/*
			 * Stopped processes are tolerated when there
			 * are no other processes which might continue
			 * them.  P_STOPPED_SINGLE but not
			 * P_TOTAL_STOP process still has at least one
			 * thread running.
			 */
			seen_stopped = true;
			PROC_UNLOCK(p);
			continue;
		}
		sx_xunlock(&allproc_lock);
		_PHOLD(p);
		r = thread_single(p, SINGLE_ALLPROC);
		if (r != 0)
			restart = true;
		else
			stopped_some = true;
		_PRELE(p);
		PROC_UNLOCK(p);
		sx_xlock(&allproc_lock);
	}
	/* Catch forked children we did not see in iteration. */
	if (gen != allproc_gen)
		restart = true;
	sx_xunlock(&allproc_lock);
	if (restart || stopped_some || seen_exiting || seen_stopped) {
		kern_yield(PRI_USER);
		goto allproc_loop;
	}
}

void
resume_all_proc(void)
{
	struct proc *cp, *p;

	cp = curproc;
	sx_xlock(&allproc_lock);
again:
	LIST_REMOVE(cp, p_list);
	LIST_INSERT_HEAD(&allproc, cp, p_list);
	for (;;) {
		p = LIST_NEXT(cp, p_list);
		if (p == NULL)
			break;
		LIST_REMOVE(cp, p_list);
		LIST_INSERT_AFTER(p, cp, p_list);
		PROC_LOCK(p);
		if ((p->p_flag & P_TOTAL_STOP) != 0) {
			sx_xunlock(&allproc_lock);
			_PHOLD(p);
			thread_single_end(p, SINGLE_ALLPROC);
			_PRELE(p);
			PROC_UNLOCK(p);
			sx_xlock(&allproc_lock);
		} else {
			PROC_UNLOCK(p);
		}
	}
	/*  Did the loop above missed any stopped process ? */
	FOREACH_PROC_IN_SYSTEM(p) {
		/* No need for proc lock. */
		if ((p->p_flag & P_TOTAL_STOP) != 0)
			goto again;
	}
	sx_xunlock(&allproc_lock);

	stop_all_proc_unblock();
}

/* #define	TOTAL_STOP_DEBUG	1 */
#ifdef TOTAL_STOP_DEBUG
volatile static int ap_resume;
#include <sys/mount.h>

static int
sysctl_debug_stop_all_proc(SYSCTL_HANDLER_ARGS)
{
	int error, val;

	val = 0;
	ap_resume = 0;
	error = sysctl_handle_int(oidp, &val, 0, req);
	if (error != 0 || req->newptr == NULL)
		return (error);
	if (val != 0) {
		stop_all_proc();
		syncer_suspend();
		while (ap_resume == 0)
			;
		syncer_resume();
		resume_all_proc();
	}
	return (0);
}

SYSCTL_PROC(_debug, OID_AUTO, stop_all_proc, CTLTYPE_INT | CTLFLAG_RW |
    CTLFLAG_MPSAFE, __DEVOLATILE(int *, &ap_resume), 0,
    sysctl_debug_stop_all_proc, "I",
    "");
#endif
// CHERI CHANGES START
// {
//   "updated": 20190531,
//   "target_type": "kernel",
//   "changes": [
//     "support"
//   ],
//   "changes_purecap": [
//     "pointer_as_integer"
//   ]
// }
// CHERI CHANGES END<|MERGE_RESOLUTION|>--- conflicted
+++ resolved
@@ -3392,7 +3392,7 @@
 	if ((req->flags & SCTL_MASK64) != 0) {
 		bzero(&kst64, sizeof(kst64));
 		if (!SV_PROC_FLAG(p, SV_CHERI)) {
-			if (sv->sv_sigcode_base != 0) {
+			if (PROC_HAS_SHP(p)) {
 				kst64.ksigtramp_start = PROC_SIGCODE(p);
 				kst64.ksigtramp_end = kst64.ksigtramp_start +
 				    *sv->sv_szsigcode;
@@ -3408,15 +3408,9 @@
 	}
 #endif
 	bzero(&kst, sizeof(kst));
-<<<<<<< HEAD
-	if (sv->sv_sigcode_base != 0) {
+	if (PROC_HAS_SHP(p)) {
 		kst.ksigtramp_start = EXPORT_KPTR(PROC_SIGCODE(p));
 		kst.ksigtramp_end = EXPORT_KPTR((intcap_t)kst.ksigtramp_start +
-=======
-	if (PROC_HAS_SHP(p)) {
-		kst.ksigtramp_start = (char *)PROC_SIGCODE(p);
-		kst.ksigtramp_end = (char *)kst.ksigtramp_start +
->>>>>>> 361971fb
 		    ((sv->sv_flags & SV_DSO_SIG) == 0 ? *sv->sv_szsigcode :
 		    (ptraddr_t)sv->sv_szsigcode));
 	} else {
