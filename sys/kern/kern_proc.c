/*-
 * SPDX-License-Identifier: BSD-3-Clause
 *
 * Copyright (c) 1982, 1986, 1989, 1991, 1993
 *	The Regents of the University of California.  All rights reserved.
 *
 * Redistribution and use in source and binary forms, with or without
 * modification, are permitted provided that the following conditions
 * are met:
 * 1. Redistributions of source code must retain the above copyright
 *    notice, this list of conditions and the following disclaimer.
 * 2. Redistributions in binary form must reproduce the above copyright
 *    notice, this list of conditions and the following disclaimer in the
 *    documentation and/or other materials provided with the distribution.
 * 3. Neither the name of the University nor the names of its contributors
 *    may be used to endorse or promote products derived from this software
 *    without specific prior written permission.
 *
 * THIS SOFTWARE IS PROVIDED BY THE REGENTS AND CONTRIBUTORS ``AS IS'' AND
 * ANY EXPRESS OR IMPLIED WARRANTIES, INCLUDING, BUT NOT LIMITED TO, THE
 * IMPLIED WARRANTIES OF MERCHANTABILITY AND FITNESS FOR A PARTICULAR PURPOSE
 * ARE DISCLAIMED.  IN NO EVENT SHALL THE REGENTS OR CONTRIBUTORS BE LIABLE
 * FOR ANY DIRECT, INDIRECT, INCIDENTAL, SPECIAL, EXEMPLARY, OR CONSEQUENTIAL
 * DAMAGES (INCLUDING, BUT NOT LIMITED TO, PROCUREMENT OF SUBSTITUTE GOODS
 * OR SERVICES; LOSS OF USE, DATA, OR PROFITS; OR BUSINESS INTERRUPTION)
 * HOWEVER CAUSED AND ON ANY THEORY OF LIABILITY, WHETHER IN CONTRACT, STRICT
 * LIABILITY, OR TORT (INCLUDING NEGLIGENCE OR OTHERWISE) ARISING IN ANY WAY
 * OUT OF THE USE OF THIS SOFTWARE, EVEN IF ADVISED OF THE POSSIBILITY OF
 * SUCH DAMAGE.
 *
 *	@(#)kern_proc.c	8.7 (Berkeley) 2/14/95
 */

#include <sys/cdefs.h>
__FBSDID("$FreeBSD$");

#include "opt_ddb.h"
#include "opt_ktrace.h"
#include "opt_kstack_pages.h"
#include "opt_stack.h"

#include <sys/param.h>
#include <sys/systm.h>
#include <sys/bitstring.h>
#include <sys/elf.h>
#include <sys/eventhandler.h>
#include <sys/exec.h>
#include <sys/jail.h>
#include <sys/kernel.h>
#include <sys/limits.h>
#include <sys/lock.h>
#include <sys/loginclass.h>
#include <sys/malloc.h>
#include <sys/mman.h>
#include <sys/mount.h>
#include <sys/mutex.h>
#include <sys/proc.h>
#include <sys/ptrace.h>
#include <sys/refcount.h>
#include <sys/resourcevar.h>
#include <sys/rwlock.h>
#include <sys/sbuf.h>
#include <sys/sysent.h>
#include <sys/sched.h>
#include <sys/smp.h>
#include <sys/stack.h>
#include <sys/stat.h>
#include <sys/dtrace_bsd.h>
#include <sys/sysctl.h>
#include <sys/filedesc.h>
#include <sys/tty.h>
#include <sys/signalvar.h>
#include <sys/sdt.h>
#include <sys/sx.h>
#include <sys/user.h>
#include <sys/vnode.h>
#include <sys/wait.h>

#ifdef DDB
#include <ddb/ddb.h>
#endif

#include <vm/vm.h>
#include <vm/vm_param.h>
#include <vm/vm_extern.h>
#include <vm/pmap.h>
#include <vm/vm_map.h>
#include <vm/vm_object.h>
#include <vm/vm_page.h>
#include <vm/uma.h>

#include <fs/devfs/devfs.h>

#ifdef COMPAT_FREEBSD32
#include <compat/freebsd32/freebsd32.h>
#include <compat/freebsd32/freebsd32_util.h>
#endif

#ifdef COMPAT_FREEBSD64
#include <compat/freebsd64/freebsd64.h>
#include <compat/freebsd64/freebsd64_util.h>
#endif

#if __has_feature(capabilities)
#include <cheri/cheric.h>
#endif

SDT_PROVIDER_DEFINE(proc);

MALLOC_DEFINE(M_PGRP, "pgrp", "process group header");
MALLOC_DEFINE(M_SESSION, "session", "session header");
static MALLOC_DEFINE(M_PROC, "proc", "Proc structures");
MALLOC_DEFINE(M_SUBPROC, "subproc", "Proc sub-structures");

static void fixjobc_enterpgrp(struct proc *p, struct pgrp *pgrp);
static void doenterpgrp(struct proc *, struct pgrp *);
static void orphanpg(struct pgrp *pg);
static void fill_kinfo_aggregate(struct proc *p, struct kinfo_proc *kp);
static void fill_kinfo_proc_only(struct proc *p, struct kinfo_proc *kp);
static void fill_kinfo_thread(struct thread *td, struct kinfo_proc *kp,
    int preferthread);
static void pgadjustjobc(struct pgrp *pgrp, bool entering);
static void pgdelete(struct pgrp *);
static int proc_ctor(void *mem, int size, void *arg, int flags);
static void proc_dtor(void *mem, int size, void *arg);
static int proc_init(void *mem, int size, int flags);
static void proc_fini(void *mem, int size);
static void pargs_free(struct pargs *pa);

/*
 * Other process lists
 */
struct pidhashhead *pidhashtbl;
struct sx *pidhashtbl_lock;
u_long pidhash;
u_long pidhashlock;
struct pgrphashhead *pgrphashtbl;
u_long pgrphash;
struct proclist allproc;
struct sx __exclusive_cache_line allproc_lock;
struct sx __exclusive_cache_line proctree_lock;
struct mtx __exclusive_cache_line ppeers_lock;
struct mtx __exclusive_cache_line procid_lock;
uma_zone_t proc_zone;

/*
 * The offset of various fields in struct proc and struct thread.
 * These are used by kernel debuggers to enumerate kernel threads and
 * processes.
 */
const int proc_off_p_pid = offsetof(struct proc, p_pid);
const int proc_off_p_comm = offsetof(struct proc, p_comm);
const int proc_off_p_list = offsetof(struct proc, p_list);
const int proc_off_p_threads = offsetof(struct proc, p_threads);
const int thread_off_td_tid = offsetof(struct thread, td_tid);
const int thread_off_td_name = offsetof(struct thread, td_name);
const int thread_off_td_oncpu = offsetof(struct thread, td_oncpu);
const int thread_off_td_pcb = offsetof(struct thread, td_pcb);
const int thread_off_td_plist = offsetof(struct thread, td_plist);

EVENTHANDLER_LIST_DEFINE(process_ctor);
EVENTHANDLER_LIST_DEFINE(process_dtor);
EVENTHANDLER_LIST_DEFINE(process_init);
EVENTHANDLER_LIST_DEFINE(process_fini);
EVENTHANDLER_LIST_DEFINE(process_exit);
EVENTHANDLER_LIST_DEFINE(process_fork);
EVENTHANDLER_LIST_DEFINE(process_exec);

int kstack_pages = KSTACK_PAGES;
SYSCTL_INT(_kern, OID_AUTO, kstack_pages, CTLFLAG_RD, &kstack_pages, 0,
    "Kernel stack size in pages");
static int vmmap_skip_res_cnt = 0;
SYSCTL_INT(_kern, OID_AUTO, proc_vmmap_skip_resident_count, CTLFLAG_RW,
    &vmmap_skip_res_cnt, 0,
    "Skip calculation of the pages resident count in kern.proc.vmmap");

CTASSERT(sizeof(struct kinfo_proc) == KINFO_PROC_SIZE);
#ifdef COMPAT_FREEBSD32
CTASSERT(sizeof(struct kinfo_proc32) == KINFO_PROC32_SIZE);
#endif
#ifdef COMPAT_FREEBSD64
CTASSERT(sizeof(struct kinfo_proc64) == KINFO_PROC64_SIZE);
#endif

/*
 * Initialize global process hashing structures.
 */
void
procinit(void)
{
	u_long i;

	sx_init(&allproc_lock, "allproc");
	sx_init(&proctree_lock, "proctree");
	mtx_init(&ppeers_lock, "p_peers", NULL, MTX_DEF);
	mtx_init(&procid_lock, "procid", NULL, MTX_DEF);
	LIST_INIT(&allproc);
	pidhashtbl = hashinit(maxproc / 4, M_PROC, &pidhash);
	pidhashlock = (pidhash + 1) / 64;
	if (pidhashlock > 0)
		pidhashlock--;
	pidhashtbl_lock = malloc(sizeof(*pidhashtbl_lock) * (pidhashlock + 1),
	    M_PROC, M_WAITOK | M_ZERO);
	for (i = 0; i < pidhashlock + 1; i++)
		sx_init_flags(&pidhashtbl_lock[i], "pidhash", SX_DUPOK);
	pgrphashtbl = hashinit(maxproc / 4, M_PROC, &pgrphash);
	proc_zone = uma_zcreate("PROC", sched_sizeof_proc(),
	    proc_ctor, proc_dtor, proc_init, proc_fini,
	    UMA_ALIGN_PTR, UMA_ZONE_NOFREE);
	uihashinit();
}

/*
 * Prepare a proc for use.
 */
static int
proc_ctor(void *mem, int size, void *arg, int flags)
{
	struct proc *p;
	struct thread *td;

	p = (struct proc *)mem;
#ifdef KDTRACE_HOOKS
	kdtrace_proc_ctor(p);
#endif
	EVENTHANDLER_DIRECT_INVOKE(process_ctor, p);
	td = FIRST_THREAD_IN_PROC(p);
	if (td != NULL) {
		/* Make sure all thread constructors are executed */
		EVENTHANDLER_DIRECT_INVOKE(thread_ctor, td);
	}
	return (0);
}

/*
 * Reclaim a proc after use.
 */
static void
proc_dtor(void *mem, int size, void *arg)
{
	struct proc *p;
	struct thread *td;

	/* INVARIANTS checks go here */
	p = (struct proc *)mem;
	td = FIRST_THREAD_IN_PROC(p);
	if (td != NULL) {
#ifdef INVARIANTS
		KASSERT((p->p_numthreads == 1),
		    ("bad number of threads in exiting process"));
		KASSERT(STAILQ_EMPTY(&p->p_ktr), ("proc_dtor: non-empty p_ktr"));
#endif
		/* Free all OSD associated to this thread. */
		osd_thread_exit(td);
		td_softdep_cleanup(td);
		MPASS(td->td_su == NULL);

		/* Make sure all thread destructors are executed */
		EVENTHANDLER_DIRECT_INVOKE(thread_dtor, td);
	}
	EVENTHANDLER_DIRECT_INVOKE(process_dtor, p);
#ifdef KDTRACE_HOOKS
	kdtrace_proc_dtor(p);
#endif
	if (p->p_ksi != NULL)
		KASSERT(! KSI_ONQ(p->p_ksi), ("SIGCHLD queue"));
}

/*
 * Initialize type-stable parts of a proc (when newly created).
 */
static int
proc_init(void *mem, int size, int flags)
{
	struct proc *p;

	p = (struct proc *)mem;
	mtx_init(&p->p_mtx, "process lock", NULL, MTX_DEF | MTX_DUPOK | MTX_NEW);
	mtx_init(&p->p_slock, "process slock", NULL, MTX_SPIN | MTX_NEW);
	mtx_init(&p->p_statmtx, "pstatl", NULL, MTX_SPIN | MTX_NEW);
	mtx_init(&p->p_itimmtx, "pitiml", NULL, MTX_SPIN | MTX_NEW);
	mtx_init(&p->p_profmtx, "pprofl", NULL, MTX_SPIN | MTX_NEW);
	cv_init(&p->p_pwait, "ppwait");
	TAILQ_INIT(&p->p_threads);	     /* all threads in proc */
	EVENTHANDLER_DIRECT_INVOKE(process_init, p);
	p->p_stats = pstats_alloc();
	p->p_pgrp = NULL;
	return (0);
}

/*
 * UMA should ensure that this function is never called.
 * Freeing a proc structure would violate type stability.
 */
static void
proc_fini(void *mem, int size)
{
#ifdef notnow
	struct proc *p;

	p = (struct proc *)mem;
	EVENTHANDLER_DIRECT_INVOKE(process_fini, p);
	pstats_free(p->p_stats);
	thread_free(FIRST_THREAD_IN_PROC(p));
	mtx_destroy(&p->p_mtx);
	if (p->p_ksi != NULL)
		ksiginfo_free(p->p_ksi);
#else
	panic("proc reclaimed");
#endif
}

/*
 * PID space management.
 *
 * These bitmaps are used by fork_findpid.
 */
bitstr_t bit_decl(proc_id_pidmap, PID_MAX);
bitstr_t bit_decl(proc_id_grpidmap, PID_MAX);
bitstr_t bit_decl(proc_id_sessidmap, PID_MAX);
bitstr_t bit_decl(proc_id_reapmap, PID_MAX);

static bitstr_t *proc_id_array[] = {
	proc_id_pidmap,
	proc_id_grpidmap,
	proc_id_sessidmap,
	proc_id_reapmap,
};

void
proc_id_set(int type, pid_t id)
{

	KASSERT(type >= 0 && type < nitems(proc_id_array),
	    ("invalid type %d\n", type));
	mtx_lock(&procid_lock);
	KASSERT(bit_test(proc_id_array[type], id) == 0,
	    ("bit %d already set in %d\n", id, type));
	bit_set(proc_id_array[type], id);
	mtx_unlock(&procid_lock);
}

void
proc_id_set_cond(int type, pid_t id)
{

	KASSERT(type >= 0 && type < nitems(proc_id_array),
	    ("invalid type %d\n", type));
	if (bit_test(proc_id_array[type], id))
		return;
	mtx_lock(&procid_lock);
	bit_set(proc_id_array[type], id);
	mtx_unlock(&procid_lock);
}

void
proc_id_clear(int type, pid_t id)
{

	KASSERT(type >= 0 && type < nitems(proc_id_array),
	    ("invalid type %d\n", type));
	mtx_lock(&procid_lock);
	KASSERT(bit_test(proc_id_array[type], id) != 0,
	    ("bit %d not set in %d\n", id, type));
	bit_clear(proc_id_array[type], id);
	mtx_unlock(&procid_lock);
}

/*
 * Is p an inferior of the current process?
 */
int
inferior(struct proc *p)
{

	sx_assert(&proctree_lock, SX_LOCKED);
	PROC_LOCK_ASSERT(p, MA_OWNED);
	for (; p != curproc; p = proc_realparent(p)) {
		if (p->p_pid == 0)
			return (0);
	}
	return (1);
}

/*
 * Shared lock all the pid hash lists.
 */
void
pidhash_slockall(void)
{
	u_long i;

	for (i = 0; i < pidhashlock + 1; i++)
		sx_slock(&pidhashtbl_lock[i]);
}

/*
 * Shared unlock all the pid hash lists.
 */
void
pidhash_sunlockall(void)
{
	u_long i;

	for (i = 0; i < pidhashlock + 1; i++)
		sx_sunlock(&pidhashtbl_lock[i]);
}

/*
 * Similar to pfind_any(), this function finds zombies.
 */
struct proc *
pfind_any_locked(pid_t pid)
{
	struct proc *p;

	sx_assert(PIDHASHLOCK(pid), SX_LOCKED);
	LIST_FOREACH(p, PIDHASH(pid), p_hash) {
		if (p->p_pid == pid) {
			PROC_LOCK(p);
			if (p->p_state == PRS_NEW) {
				PROC_UNLOCK(p);
				p = NULL;
			}
			break;
		}
	}
	return (p);
}

/*
 * Locate a process by number.
 *
 * By not returning processes in the PRS_NEW state, we allow callers to avoid
 * testing for that condition to avoid dereferencing p_ucred, et al.
 */
static __always_inline struct proc *
_pfind(pid_t pid, bool zombie)
{
	struct proc *p;

	p = curproc;
	if (p->p_pid == pid) {
		PROC_LOCK(p);
		return (p);
	}
	sx_slock(PIDHASHLOCK(pid));
	LIST_FOREACH(p, PIDHASH(pid), p_hash) {
		if (p->p_pid == pid) {
			PROC_LOCK(p);
			if (p->p_state == PRS_NEW ||
			    (!zombie && p->p_state == PRS_ZOMBIE)) {
				PROC_UNLOCK(p);
				p = NULL;
			}
			break;
		}
	}
	sx_sunlock(PIDHASHLOCK(pid));
	return (p);
}

struct proc *
pfind(pid_t pid)
{

	return (_pfind(pid, false));
}

/*
 * Same as pfind but allow zombies.
 */
struct proc *
pfind_any(pid_t pid)
{

	return (_pfind(pid, true));
}

/*
 * Locate a process group by number.
 * The caller must hold proctree_lock.
 */
struct pgrp *
pgfind(pid_t pgid)
{
	struct pgrp *pgrp;

	sx_assert(&proctree_lock, SX_LOCKED);

	LIST_FOREACH(pgrp, PGRPHASH(pgid), pg_hash) {
		if (pgrp->pg_id == pgid) {
			PGRP_LOCK(pgrp);
			return (pgrp);
		}
	}
	return (NULL);
}

/*
 * Locate process and do additional manipulations, depending on flags.
 */
int
pget(pid_t pid, int flags, struct proc **pp)
{
	struct proc *p;
	struct thread *td1;
	int error;

	p = curproc;
	if (p->p_pid == pid) {
		PROC_LOCK(p);
	} else {
		p = NULL;
		if (pid <= PID_MAX) {
			if ((flags & PGET_NOTWEXIT) == 0)
				p = pfind_any(pid);
			else
				p = pfind(pid);
		} else if ((flags & PGET_NOTID) == 0) {
			td1 = tdfind(pid, -1);
			if (td1 != NULL)
				p = td1->td_proc;
		}
		if (p == NULL)
			return (ESRCH);
		if ((flags & PGET_CANSEE) != 0) {
			error = p_cansee(curthread, p);
			if (error != 0)
				goto errout;
		}
	}
	if ((flags & PGET_CANDEBUG) != 0) {
		error = p_candebug(curthread, p);
		if (error != 0)
			goto errout;
	}
	if ((flags & PGET_ISCURRENT) != 0 && curproc != p) {
		error = EPERM;
		goto errout;
	}
	if ((flags & PGET_NOTWEXIT) != 0 && (p->p_flag & P_WEXIT) != 0) {
		error = ESRCH;
		goto errout;
	}
	if ((flags & PGET_NOTINEXEC) != 0 && (p->p_flag & P_INEXEC) != 0) {
		/*
		 * XXXRW: Not clear ESRCH is the right error during proc
		 * execve().
		 */
		error = ESRCH;
		goto errout;
	}
	if ((flags & PGET_HOLD) != 0) {
		_PHOLD(p);
		PROC_UNLOCK(p);
	}
	*pp = p;
	return (0);
errout:
	PROC_UNLOCK(p);
	return (error);
}

/*
 * Create a new process group.
 * pgid must be equal to the pid of p.
 * Begin a new session if required.
 */
int
enterpgrp(struct proc *p, pid_t pgid, struct pgrp *pgrp, struct session *sess)
{

	sx_assert(&proctree_lock, SX_XLOCKED);

	KASSERT(pgrp != NULL, ("enterpgrp: pgrp == NULL"));
	KASSERT(p->p_pid == pgid,
	    ("enterpgrp: new pgrp and pid != pgid"));
	KASSERT(pgfind(pgid) == NULL,
	    ("enterpgrp: pgrp with pgid exists"));
	KASSERT(!SESS_LEADER(p),
	    ("enterpgrp: session leader attempted setpgrp"));

	mtx_init(&pgrp->pg_mtx, "process group", NULL, MTX_DEF | MTX_DUPOK);

	if (sess != NULL) {
		/*
		 * new session
		 */
		mtx_init(&sess->s_mtx, "session", NULL, MTX_DEF);
		PROC_LOCK(p);
		p->p_flag &= ~P_CONTROLT;
		PROC_UNLOCK(p);
		PGRP_LOCK(pgrp);
		sess->s_leader = p;
		sess->s_sid = p->p_pid;
		proc_id_set(PROC_ID_SESSION, p->p_pid);
		refcount_init(&sess->s_count, 1);
		sess->s_ttyvp = NULL;
		sess->s_ttydp = NULL;
		sess->s_ttyp = NULL;
		bcopy(p->p_session->s_login, sess->s_login,
			    sizeof(sess->s_login));
		pgrp->pg_session = sess;
		KASSERT(p == curproc,
		    ("enterpgrp: mksession and p != curproc"));
	} else {
		pgrp->pg_session = p->p_session;
		sess_hold(pgrp->pg_session);
		PGRP_LOCK(pgrp);
	}
	pgrp->pg_id = pgid;
	proc_id_set(PROC_ID_GROUP, p->p_pid);
	LIST_INIT(&pgrp->pg_members);

	/*
	 * As we have an exclusive lock of proctree_lock,
	 * this should not deadlock.
	 */
	LIST_INSERT_HEAD(PGRPHASH(pgid), pgrp, pg_hash);
	pgrp->pg_jobc = 0;
	SLIST_INIT(&pgrp->pg_sigiolst);
	PGRP_UNLOCK(pgrp);

	doenterpgrp(p, pgrp);

	return (0);
}

/*
 * Move p to an existing process group
 */
int
enterthispgrp(struct proc *p, struct pgrp *pgrp)
{

	sx_assert(&proctree_lock, SX_XLOCKED);
	PROC_LOCK_ASSERT(p, MA_NOTOWNED);
	PGRP_LOCK_ASSERT(pgrp, MA_NOTOWNED);
	PGRP_LOCK_ASSERT(p->p_pgrp, MA_NOTOWNED);
	SESS_LOCK_ASSERT(p->p_session, MA_NOTOWNED);
	KASSERT(pgrp->pg_session == p->p_session,
		("%s: pgrp's session %p, p->p_session %p.\n",
		__func__,
		pgrp->pg_session,
		p->p_session));
	KASSERT(pgrp != p->p_pgrp,
		("%s: p belongs to pgrp.", __func__));

	doenterpgrp(p, pgrp);

	return (0);
}

/*
 * If true, any child of q which belongs to group pgrp, qualifies the
 * process group pgrp as not orphaned.
 */
static bool
isjobproc(struct proc *q, struct pgrp *pgrp)
{
	sx_assert(&proctree_lock, SX_LOCKED);
	return (q->p_pgrp != pgrp &&
	    q->p_pgrp->pg_session == pgrp->pg_session);
}

static struct proc *
jobc_reaper(struct proc *p)
{
	struct proc *pp;

	sx_assert(&proctree_lock, SX_LOCKED);

	for (pp = p;;) {
		pp = pp->p_reaper;
		if (pp->p_reaper == pp ||
		    (pp->p_treeflag & P_TREE_GRPEXITED) == 0)
			return (pp);
	}
}

static struct proc *
jobc_parent(struct proc *p)
{
	struct proc *pp;

	sx_assert(&proctree_lock, SX_LOCKED);

	pp = proc_realparent(p);
	if (pp->p_pptr == NULL ||
	    (pp->p_treeflag & P_TREE_GRPEXITED) == 0)
		return (pp);
	return (jobc_reaper(pp));
}

#ifdef INVARIANTS
static void
check_pgrp_jobc(struct pgrp *pgrp)
{
	struct proc *q;
	int cnt;

	sx_assert(&proctree_lock, SX_LOCKED);
	PGRP_LOCK_ASSERT(pgrp, MA_NOTOWNED);

	cnt = 0;
	PGRP_LOCK(pgrp);
	LIST_FOREACH(q, &pgrp->pg_members, p_pglist) {
		if ((q->p_treeflag & P_TREE_GRPEXITED) != 0 ||
		    q->p_pptr == NULL)
			continue;
		if (isjobproc(jobc_parent(q), pgrp))
			cnt++;
	}
	KASSERT(pgrp->pg_jobc == cnt, ("pgrp %d %p pg_jobc %d cnt %d",
	    pgrp->pg_id, pgrp, pgrp->pg_jobc, cnt));
	PGRP_UNLOCK(pgrp);
}
#endif

/*
 * Move p to a process group
 */
static void
doenterpgrp(struct proc *p, struct pgrp *pgrp)
{
	struct pgrp *savepgrp;

	sx_assert(&proctree_lock, SX_XLOCKED);
	PROC_LOCK_ASSERT(p, MA_NOTOWNED);
	PGRP_LOCK_ASSERT(pgrp, MA_NOTOWNED);
	PGRP_LOCK_ASSERT(p->p_pgrp, MA_NOTOWNED);
	SESS_LOCK_ASSERT(p->p_session, MA_NOTOWNED);

	savepgrp = p->p_pgrp;

#ifdef INVARIANTS
	check_pgrp_jobc(pgrp);
	check_pgrp_jobc(savepgrp);
#endif

	/*
	 * Adjust eligibility of affected pgrps to participate in job control.
	 */
	fixjobc_enterpgrp(p, pgrp);

	PGRP_LOCK(pgrp);
	PGRP_LOCK(savepgrp);
	PROC_LOCK(p);
	LIST_REMOVE(p, p_pglist);
	p->p_pgrp = pgrp;
	PROC_UNLOCK(p);
	LIST_INSERT_HEAD(&pgrp->pg_members, p, p_pglist);
	PGRP_UNLOCK(savepgrp);
	PGRP_UNLOCK(pgrp);
	if (LIST_EMPTY(&savepgrp->pg_members))
		pgdelete(savepgrp);
}

/*
 * remove process from process group
 */
int
leavepgrp(struct proc *p)
{
	struct pgrp *savepgrp;

	sx_assert(&proctree_lock, SX_XLOCKED);
	savepgrp = p->p_pgrp;
	PGRP_LOCK(savepgrp);
	PROC_LOCK(p);
	LIST_REMOVE(p, p_pglist);
	p->p_pgrp = NULL;
	PROC_UNLOCK(p);
	PGRP_UNLOCK(savepgrp);
	if (LIST_EMPTY(&savepgrp->pg_members))
		pgdelete(savepgrp);
	return (0);
}

/*
 * delete a process group
 */
static void
pgdelete(struct pgrp *pgrp)
{
	struct session *savesess;
	struct tty *tp;

	sx_assert(&proctree_lock, SX_XLOCKED);
	PGRP_LOCK_ASSERT(pgrp, MA_NOTOWNED);
	SESS_LOCK_ASSERT(pgrp->pg_session, MA_NOTOWNED);

	/*
	 * Reset any sigio structures pointing to us as a result of
	 * F_SETOWN with our pgid.  The proctree lock ensures that
	 * new sigio structures will not be added after this point.
	 */
	funsetownlst(&pgrp->pg_sigiolst);

	PGRP_LOCK(pgrp);
	tp = pgrp->pg_session->s_ttyp;
	LIST_REMOVE(pgrp, pg_hash);
	savesess = pgrp->pg_session;
	PGRP_UNLOCK(pgrp);

	/* Remove the reference to the pgrp before deallocating it. */
	if (tp != NULL) {
		tty_lock(tp);
		tty_rel_pgrp(tp, pgrp);
	}

	proc_id_clear(PROC_ID_GROUP, pgrp->pg_id);
	mtx_destroy(&pgrp->pg_mtx);
	free(pgrp, M_PGRP);
	sess_release(savesess);
}

static void
pgadjustjobc(struct pgrp *pgrp, bool entering)
{

	PGRP_LOCK(pgrp);
	if (entering) {
		MPASS(pgrp->pg_jobc >= 0);
		pgrp->pg_jobc++;
	} else {
		MPASS(pgrp->pg_jobc > 0);
		--pgrp->pg_jobc;
		if (pgrp->pg_jobc == 0)
			orphanpg(pgrp);
	}
	PGRP_UNLOCK(pgrp);
}

static void
fixjobc_enterpgrp_q(struct pgrp *pgrp, struct proc *p, struct proc *q, bool adj)
{
	struct pgrp *childpgrp;
	bool future_jobc;

	sx_assert(&proctree_lock, SX_LOCKED);

	if ((q->p_treeflag & P_TREE_GRPEXITED) != 0)
		return;
	childpgrp = q->p_pgrp;
	future_jobc = childpgrp != pgrp &&
	    childpgrp->pg_session == pgrp->pg_session;

	if ((adj && !isjobproc(p, childpgrp) && future_jobc) ||
	    (!adj && isjobproc(p, childpgrp) && !future_jobc))
		pgadjustjobc(childpgrp, adj);
}

/*
 * Adjust pgrp jobc counters when specified process changes process group.
 * We count the number of processes in each process group that "qualify"
 * the group for terminal job control (those with a parent in a different
 * process group of the same session).  If that count reaches zero, the
 * process group becomes orphaned.  Check both the specified process'
 * process group and that of its children.
 * We increment eligibility counts before decrementing, otherwise we
 * could reach 0 spuriously during the decrement.
 */
static void
fixjobc_enterpgrp(struct proc *p, struct pgrp *pgrp)
{
	struct proc *q;

	sx_assert(&proctree_lock, SX_LOCKED);
	PROC_LOCK_ASSERT(p, MA_NOTOWNED);
	PGRP_LOCK_ASSERT(pgrp, MA_NOTOWNED);
	SESS_LOCK_ASSERT(pgrp->pg_session, MA_NOTOWNED);

	if (p->p_pgrp == pgrp)
		return;

	if (isjobproc(jobc_parent(p), pgrp))
		pgadjustjobc(pgrp, true);
	LIST_FOREACH(q, &p->p_children, p_sibling) {
		if ((q->p_treeflag & P_TREE_ORPHANED) != 0)
			continue;
		fixjobc_enterpgrp_q(pgrp, p, q, true);
	}
	LIST_FOREACH(q, &p->p_orphans, p_orphan)
		fixjobc_enterpgrp_q(pgrp, p, q, true);

	if (isjobproc(jobc_parent(p), p->p_pgrp))
		pgadjustjobc(p->p_pgrp, false);
	LIST_FOREACH(q, &p->p_children, p_sibling) {
		if ((q->p_treeflag & P_TREE_ORPHANED) != 0)
			continue;
		fixjobc_enterpgrp_q(pgrp, p, q, false);
	}
	LIST_FOREACH(q, &p->p_orphans, p_orphan)
		fixjobc_enterpgrp_q(pgrp, p, q, false);
}

static void
fixjobc_kill_q(struct proc *p, struct proc *q, bool adj)
{
	struct pgrp *childpgrp;

	sx_assert(&proctree_lock, SX_LOCKED);

	if ((q->p_treeflag & P_TREE_GRPEXITED) != 0)
		return;
	childpgrp = q->p_pgrp;

	if ((adj && isjobproc(jobc_reaper(q), childpgrp) &&
	    !isjobproc(p, childpgrp)) || (!adj && !isjobproc(jobc_reaper(q),
	    childpgrp) && isjobproc(p, childpgrp)))
		pgadjustjobc(childpgrp, adj);
}

static void
fixjobc_kill(struct proc *p)
{
	struct proc *q;
	struct pgrp *pgrp;

	sx_assert(&proctree_lock, SX_LOCKED);
	PROC_LOCK_ASSERT(p, MA_NOTOWNED);
	pgrp = p->p_pgrp;
	PGRP_LOCK_ASSERT(pgrp, MA_NOTOWNED);
	SESS_LOCK_ASSERT(pgrp->pg_session, MA_NOTOWNED);
#ifdef INVARIANTS
	check_pgrp_jobc(pgrp);
#endif

	/*
	 * p no longer affects process group orphanage for children.
	 * It is marked by the flag because p is only physically
	 * removed from its process group on wait(2).
	 */
	MPASS((p->p_treeflag & P_TREE_GRPEXITED) == 0);
	p->p_treeflag |= P_TREE_GRPEXITED;

	/*
	 * Check p's parent to see whether p qualifies its own process
	 * group; if so, adjust count for p's process group.
	 */
	if (isjobproc(jobc_parent(p), pgrp))
		pgadjustjobc(pgrp, false);

	/*
	 * Check this process' children to see whether they qualify
	 * their process groups after reparenting to reaper.  If so,
	 * adjust counts for children's process groups.
	 */
	LIST_FOREACH(q, &p->p_children, p_sibling) {
		if ((q->p_treeflag & P_TREE_ORPHANED) != 0)
			continue;
		fixjobc_kill_q(p, q, true);
	}
	LIST_FOREACH(q, &p->p_orphans, p_orphan)
		fixjobc_kill_q(p, q, true);
	LIST_FOREACH(q, &p->p_children, p_sibling) {
		if ((q->p_treeflag & P_TREE_ORPHANED) != 0)
			continue;
		fixjobc_kill_q(p, q, false);
	}
	LIST_FOREACH(q, &p->p_orphans, p_orphan)
		fixjobc_kill_q(p, q, false);

#ifdef INVARIANTS
	check_pgrp_jobc(pgrp);
#endif
}

void
killjobc(void)
{
	struct session *sp;
	struct tty *tp;
	struct proc *p;
	struct vnode *ttyvp;

	p = curproc;
	MPASS(p->p_flag & P_WEXIT);
	sx_assert(&proctree_lock, SX_LOCKED);

	if (SESS_LEADER(p)) {
		sp = p->p_session;

		/*
		 * s_ttyp is not zero'd; we use this to indicate that
		 * the session once had a controlling terminal. (for
		 * logging and informational purposes)
		 */
		SESS_LOCK(sp);
		ttyvp = sp->s_ttyvp;
		tp = sp->s_ttyp;
		sp->s_ttyvp = NULL;
		sp->s_ttydp = NULL;
		sp->s_leader = NULL;
		SESS_UNLOCK(sp);

		/*
		 * Signal foreground pgrp and revoke access to
		 * controlling terminal if it has not been revoked
		 * already.
		 *
		 * Because the TTY may have been revoked in the mean
		 * time and could already have a new session associated
		 * with it, make sure we don't send a SIGHUP to a
		 * foreground process group that does not belong to this
		 * session.
		 */

		if (tp != NULL) {
			tty_lock(tp);
			if (tp->t_session == sp)
				tty_signal_pgrp(tp, SIGHUP);
			tty_unlock(tp);
		}

		if (ttyvp != NULL) {
			sx_xunlock(&proctree_lock);
			if (vn_lock(ttyvp, LK_EXCLUSIVE) == 0) {
				VOP_REVOKE(ttyvp, REVOKEALL);
				VOP_UNLOCK(ttyvp);
			}
			devfs_ctty_unref(ttyvp);
			sx_xlock(&proctree_lock);
		}
	}
	fixjobc_kill(p);
}

/*
 * A process group has become orphaned;
 * if there are any stopped processes in the group,
 * hang-up all process in that group.
 */
static void
orphanpg(struct pgrp *pg)
{
	struct proc *p;

	PGRP_LOCK_ASSERT(pg, MA_OWNED);

	LIST_FOREACH(p, &pg->pg_members, p_pglist) {
		PROC_LOCK(p);
		if (P_SHOULDSTOP(p) == P_STOPPED_SIG) {
			PROC_UNLOCK(p);
			LIST_FOREACH(p, &pg->pg_members, p_pglist) {
				PROC_LOCK(p);
				kern_psignal(p, SIGHUP);
				kern_psignal(p, SIGCONT);
				PROC_UNLOCK(p);
			}
			return;
		}
		PROC_UNLOCK(p);
	}
}

void
sess_hold(struct session *s)
{

	refcount_acquire(&s->s_count);
}

void
sess_release(struct session *s)
{

	if (refcount_release(&s->s_count)) {
		if (s->s_ttyp != NULL) {
			tty_lock(s->s_ttyp);
			tty_rel_sess(s->s_ttyp, s);
		}
		proc_id_clear(PROC_ID_SESSION, s->s_sid);
		mtx_destroy(&s->s_mtx);
		free(s, M_SESSION);
	}
}

#ifdef DDB

static void
db_print_pgrp_one(struct pgrp *pgrp, struct proc *p)
{
	db_printf(
	    "    pid %d at %p pr %d pgrp %p e %d jc %d\n",
	    p->p_pid, p, p->p_pptr == NULL ? -1 : p->p_pptr->p_pid,
	    p->p_pgrp, (p->p_treeflag & P_TREE_GRPEXITED) != 0,
	    p->p_pptr == NULL ? 0 : isjobproc(p->p_pptr, pgrp));
}

DB_SHOW_COMMAND(pgrpdump, pgrpdump)
{
	struct pgrp *pgrp;
	struct proc *p;
	int i;

	for (i = 0; i <= pgrphash; i++) {
		if (!LIST_EMPTY(&pgrphashtbl[i])) {
			db_printf("indx %d\n", i);
			LIST_FOREACH(pgrp, &pgrphashtbl[i], pg_hash) {
				db_printf(
			"  pgrp %p, pgid %d, sess %p, sesscnt %d, mem %p\n",
				    pgrp, (int)pgrp->pg_id, pgrp->pg_session,
				    pgrp->pg_session->s_count,
				    LIST_FIRST(&pgrp->pg_members));
				LIST_FOREACH(p, &pgrp->pg_members, p_pglist)
					db_print_pgrp_one(pgrp, p);
			}
		}
	}
}
#endif /* DDB */

/*
 * Calculate the kinfo_proc members which contain process-wide
 * informations.
 * Must be called with the target process locked.
 */
static void
fill_kinfo_aggregate(struct proc *p, struct kinfo_proc *kp)
{
	struct thread *td;

	PROC_LOCK_ASSERT(p, MA_OWNED);

	kp->ki_estcpu = 0;
	kp->ki_pctcpu = 0;
	FOREACH_THREAD_IN_PROC(p, td) {
		thread_lock(td);
		kp->ki_pctcpu += sched_pctcpu(td);
		kp->ki_estcpu += sched_estcpu(td);
		thread_unlock(td);
	}
}

#define	EXPORT_KPTR(p) ((void * __capability)(intcap_t)(intptr_t)(p))

/*
 * Clear kinfo_proc and fill in any information that is common
 * to all threads in the process.
 * Must be called with the target process locked.
 */
static void
fill_kinfo_proc_only(struct proc *p, struct kinfo_proc *kp)
{
	struct thread *td0;
	struct tty *tp;
	struct session *sp;
	struct ucred *cred;
	struct sigacts *ps;
	struct timeval boottime;

	PROC_LOCK_ASSERT(p, MA_OWNED);
	bzero(kp, sizeof(*kp));

	kp->ki_structsize = sizeof(*kp);
	kp->ki_paddr = EXPORT_KPTR(p);
	kp->ki_addr =/* p->p_addr; */0; /* XXX */
	kp->ki_args = EXPORT_KPTR(p->p_args);
	kp->ki_textvp = EXPORT_KPTR(p->p_textvp);
#ifdef KTRACE
	kp->ki_tracep = EXPORT_KPTR(p->p_tracevp);
	kp->ki_traceflag = p->p_traceflag;
#endif
	kp->ki_fd = EXPORT_KPTR(p->p_fd);
	kp->ki_pd = EXPORT_KPTR(p->p_pd);
	kp->ki_vmspace = EXPORT_KPTR(p->p_vmspace);
	kp->ki_flag = p->p_flag;
	kp->ki_flag2 = p->p_flag2;
	cred = p->p_ucred;
	if (cred) {
		kp->ki_uid = cred->cr_uid;
		kp->ki_ruid = cred->cr_ruid;
		kp->ki_svuid = cred->cr_svuid;
		kp->ki_cr_flags = 0;
		if (cred->cr_flags & CRED_FLAG_CAPMODE)
			kp->ki_cr_flags |= KI_CRF_CAPABILITY_MODE;
		/* XXX bde doesn't like KI_NGROUPS */
		if (cred->cr_ngroups > KI_NGROUPS) {
			kp->ki_ngroups = KI_NGROUPS;
			kp->ki_cr_flags |= KI_CRF_GRP_OVERFLOW;
		} else
			kp->ki_ngroups = cred->cr_ngroups;
		bcopy(cred->cr_groups, kp->ki_groups,
		    kp->ki_ngroups * sizeof(gid_t));
		kp->ki_rgid = cred->cr_rgid;
		kp->ki_svgid = cred->cr_svgid;
		/* If jailed(cred), emulate the old P_JAILED flag. */
		if (jailed(cred)) {
			kp->ki_flag |= P_JAILED;
			/* If inside the jail, use 0 as a jail ID. */
			if (cred->cr_prison != curthread->td_ucred->cr_prison)
				kp->ki_jid = cred->cr_prison->pr_id;
		}
		strlcpy(kp->ki_loginclass, cred->cr_loginclass->lc_name,
		    sizeof(kp->ki_loginclass));
	}
	ps = p->p_sigacts;
	if (ps) {
		mtx_lock(&ps->ps_mtx);
		kp->ki_sigignore = ps->ps_sigignore;
		kp->ki_sigcatch = ps->ps_sigcatch;
		mtx_unlock(&ps->ps_mtx);
	}
	if (p->p_state != PRS_NEW &&
	    p->p_state != PRS_ZOMBIE &&
	    p->p_vmspace != NULL) {
		struct vmspace *vm = p->p_vmspace;

		kp->ki_size = vm->vm_map.size;
		kp->ki_rssize = vmspace_resident_count(vm); /*XXX*/
		FOREACH_THREAD_IN_PROC(p, td0) {
			if (!TD_IS_SWAPPED(td0))
				kp->ki_rssize += td0->td_kstack_pages;
		}
		kp->ki_swrss = vm->vm_swrss;
		kp->ki_tsize = vm->vm_tsize;
		kp->ki_dsize = vm->vm_dsize;
		kp->ki_ssize = vm->vm_ssize;
	} else if (p->p_state == PRS_ZOMBIE)
		kp->ki_stat = SZOMB;
	if (kp->ki_flag & P_INMEM)
		kp->ki_sflag = PS_INMEM;
	else
		kp->ki_sflag = 0;
	/* Calculate legacy swtime as seconds since 'swtick'. */
	kp->ki_swtime = (ticks - p->p_swtick) / hz;
	kp->ki_pid = p->p_pid;
	kp->ki_nice = p->p_nice;
	kp->ki_fibnum = p->p_fibnum;
	kp->ki_start = p->p_stats->p_start;
	getboottime(&boottime);
	timevaladd(&kp->ki_start, &boottime);
	PROC_STATLOCK(p);
	rufetch(p, &kp->ki_rusage);
	kp->ki_runtime = cputick2usec(p->p_rux.rux_runtime);
	calcru(p, &kp->ki_rusage.ru_utime, &kp->ki_rusage.ru_stime);
	PROC_STATUNLOCK(p);
	calccru(p, &kp->ki_childutime, &kp->ki_childstime);
	/* Some callers want child times in a single value. */
	kp->ki_childtime = kp->ki_childstime;
	timevaladd(&kp->ki_childtime, &kp->ki_childutime);

	FOREACH_THREAD_IN_PROC(p, td0)
		kp->ki_cow += td0->td_cow;

	tp = NULL;
	if (p->p_pgrp) {
		kp->ki_pgid = p->p_pgrp->pg_id;
		kp->ki_jobc = p->p_pgrp->pg_jobc;
		sp = p->p_pgrp->pg_session;

		if (sp != NULL) {
			kp->ki_sid = sp->s_sid;
			SESS_LOCK(sp);
			strlcpy(kp->ki_login, sp->s_login,
			    sizeof(kp->ki_login));
			if (sp->s_ttyvp)
				kp->ki_kiflag |= KI_CTTY;
			if (SESS_LEADER(p))
				kp->ki_kiflag |= KI_SLEADER;
			/* XXX proctree_lock */
			tp = sp->s_ttyp;
			SESS_UNLOCK(sp);
		}
	}
	if ((p->p_flag & P_CONTROLT) && tp != NULL) {
		kp->ki_tdev = tty_udev(tp);
		kp->ki_tdev_freebsd11 = kp->ki_tdev; /* truncate */
		kp->ki_tpgid = tp->t_pgrp ? tp->t_pgrp->pg_id : NO_PID;
		if (tp->t_session)
			kp->ki_tsid = tp->t_session->s_sid;
	} else {
		kp->ki_tdev = NODEV;
		kp->ki_tdev_freebsd11 = kp->ki_tdev; /* truncate */
	}
	if (p->p_comm[0] != '\0')
		strlcpy(kp->ki_comm, p->p_comm, sizeof(kp->ki_comm));
	if (p->p_sysent && p->p_sysent->sv_name != NULL &&
	    p->p_sysent->sv_name[0] != '\0')
		strlcpy(kp->ki_emul, p->p_sysent->sv_name, sizeof(kp->ki_emul));
	kp->ki_siglist = p->p_siglist;
	kp->ki_xstat = KW_EXITCODE(p->p_xexit, p->p_xsig);
	kp->ki_acflag = p->p_acflag;
	kp->ki_lock = p->p_lock;
	if (p->p_pptr) {
		kp->ki_ppid = p->p_oppid;
		if (p->p_flag & P_TRACED)
			kp->ki_tracer = p->p_pptr->p_pid;
	}
}

/*
 * Fill in information that is thread specific.  Must be called with
 * target process locked.  If 'preferthread' is set, overwrite certain
 * process-related fields that are maintained for both threads and
 * processes.
 */
static void
fill_kinfo_thread(struct thread *td, struct kinfo_proc *kp, int preferthread)
{
	struct proc *p;

	p = td->td_proc;
	kp->ki_tdaddr = EXPORT_KPTR(td);
	PROC_LOCK_ASSERT(p, MA_OWNED);

	if (preferthread)
		PROC_STATLOCK(p);
	thread_lock(td);
	if (td->td_wmesg != NULL)
		strlcpy(kp->ki_wmesg, td->td_wmesg, sizeof(kp->ki_wmesg));
	else
		bzero(kp->ki_wmesg, sizeof(kp->ki_wmesg));
	if (strlcpy(kp->ki_tdname, td->td_name, sizeof(kp->ki_tdname)) >=
	    sizeof(kp->ki_tdname)) {
		strlcpy(kp->ki_moretdname,
		    td->td_name + sizeof(kp->ki_tdname) - 1,
		    sizeof(kp->ki_moretdname));
	} else {
		bzero(kp->ki_moretdname, sizeof(kp->ki_moretdname));
	}
	if (TD_ON_LOCK(td)) {
		kp->ki_kiflag |= KI_LOCKBLOCK;
		strlcpy(kp->ki_lockname, td->td_lockname,
		    sizeof(kp->ki_lockname));
	} else {
		kp->ki_kiflag &= ~KI_LOCKBLOCK;
		bzero(kp->ki_lockname, sizeof(kp->ki_lockname));
	}

	if (p->p_state == PRS_NORMAL) { /* approximate. */
		if (TD_ON_RUNQ(td) ||
		    TD_CAN_RUN(td) ||
		    TD_IS_RUNNING(td)) {
			kp->ki_stat = SRUN;
		} else if (P_SHOULDSTOP(p)) {
			kp->ki_stat = SSTOP;
		} else if (TD_IS_SLEEPING(td)) {
			kp->ki_stat = SSLEEP;
		} else if (TD_ON_LOCK(td)) {
			kp->ki_stat = SLOCK;
		} else {
			kp->ki_stat = SWAIT;
		}
	} else if (p->p_state == PRS_ZOMBIE) {
		kp->ki_stat = SZOMB;
	} else {
		kp->ki_stat = SIDL;
	}

	/* Things in the thread */
	kp->ki_wchan = EXPORT_KPTR(td->td_wchan);
	kp->ki_pri.pri_level = td->td_priority;
	kp->ki_pri.pri_native = td->td_base_pri;

	/*
	 * Note: legacy fields; clamp at the old NOCPU value and/or
	 * the maximum u_char CPU value.
	 */
	if (td->td_lastcpu == NOCPU)
		kp->ki_lastcpu_old = NOCPU_OLD;
	else if (td->td_lastcpu > MAXCPU_OLD)
		kp->ki_lastcpu_old = MAXCPU_OLD;
	else
		kp->ki_lastcpu_old = td->td_lastcpu;

	if (td->td_oncpu == NOCPU)
		kp->ki_oncpu_old = NOCPU_OLD;
	else if (td->td_oncpu > MAXCPU_OLD)
		kp->ki_oncpu_old = MAXCPU_OLD;
	else
		kp->ki_oncpu_old = td->td_oncpu;

	kp->ki_lastcpu = td->td_lastcpu;
	kp->ki_oncpu = td->td_oncpu;
	kp->ki_tdflags = td->td_flags;
	kp->ki_tid = td->td_tid;
	kp->ki_numthreads = p->p_numthreads;
	kp->ki_pcb = EXPORT_KPTR(td->td_pcb);
	kp->ki_kstack = EXPORT_KPTR(td->td_kstack);
	kp->ki_slptime = (ticks - td->td_slptick) / hz;
	kp->ki_pri.pri_class = td->td_pri_class;
	kp->ki_pri.pri_user = td->td_user_pri;

	if (preferthread) {
		rufetchtd(td, &kp->ki_rusage);
		kp->ki_runtime = cputick2usec(td->td_rux.rux_runtime);
		kp->ki_pctcpu = sched_pctcpu(td);
		kp->ki_estcpu = sched_estcpu(td);
		kp->ki_cow = td->td_cow;
	}

	/* We can't get this anymore but ps etc never used it anyway. */
	kp->ki_rqindex = 0;

	if (preferthread)
		kp->ki_siglist = td->td_siglist;
	kp->ki_sigmask = td->td_sigmask;
	thread_unlock(td);
	if (preferthread)
		PROC_STATUNLOCK(p);
}

/*
 * Fill in a kinfo_proc structure for the specified process.
 * Must be called with the target process locked.
 */
void
fill_kinfo_proc(struct proc *p, struct kinfo_proc *kp)
{

	MPASS(FIRST_THREAD_IN_PROC(p) != NULL);

	fill_kinfo_proc_only(p, kp);
	fill_kinfo_thread(FIRST_THREAD_IN_PROC(p), kp, 0);
	fill_kinfo_aggregate(p, kp);
}

struct pstats *
pstats_alloc(void)
{

	return (malloc(sizeof(struct pstats), M_SUBPROC, M_ZERO|M_WAITOK));
}

/*
 * Copy parts of p_stats; zero the rest of p_stats (statistics).
 */
void
pstats_fork(struct pstats *src, struct pstats *dst)
{

	bzero(&dst->pstat_startzero,
	    __rangeof(struct pstats, pstat_startzero, pstat_endzero));
	bcopy(&src->pstat_startcopy, &dst->pstat_startcopy,
	    __rangeof(struct pstats, pstat_startcopy, pstat_endcopy));
}

void
pstats_free(struct pstats *ps)
{

	free(ps, M_SUBPROC);
}

#ifdef COMPAT_FREEBSD32

/*
 * This function is typically used to copy out the kernel address, so
 * it can be replaced by assignment of zero.
 */
static inline uint32_t
ptr32_trim(const void * __capability ptr)
{
	uintptr_t uptr;

	uptr = (uintptr_t)ptr;
	return ((uptr > UINT_MAX) ? 0 : uptr);
}

#define PTRTRIM_CP(src,dst,fld) \
	do { (dst).fld = ptr32_trim((src).fld); } while (0)

static void
freebsd32_kinfo_proc_out(const struct kinfo_proc *ki, struct kinfo_proc32 *ki32)
{
	int i;

	bzero(ki32, sizeof(struct kinfo_proc32));
	ki32->ki_structsize = sizeof(struct kinfo_proc32);
	CP(*ki, *ki32, ki_layout);
	PTRTRIM_CP(*ki, *ki32, ki_args);
	PTRTRIM_CP(*ki, *ki32, ki_paddr);
	PTRTRIM_CP(*ki, *ki32, ki_addr);
	PTRTRIM_CP(*ki, *ki32, ki_tracep);
	PTRTRIM_CP(*ki, *ki32, ki_textvp);
	PTRTRIM_CP(*ki, *ki32, ki_fd);
	PTRTRIM_CP(*ki, *ki32, ki_vmspace);
	PTRTRIM_CP(*ki, *ki32, ki_wchan);
	CP(*ki, *ki32, ki_pid);
	CP(*ki, *ki32, ki_ppid);
	CP(*ki, *ki32, ki_pgid);
	CP(*ki, *ki32, ki_tpgid);
	CP(*ki, *ki32, ki_sid);
	CP(*ki, *ki32, ki_tsid);
	CP(*ki, *ki32, ki_jobc);
	CP(*ki, *ki32, ki_tdev);
	CP(*ki, *ki32, ki_tdev_freebsd11);
	CP(*ki, *ki32, ki_siglist);
	CP(*ki, *ki32, ki_sigmask);
	CP(*ki, *ki32, ki_sigignore);
	CP(*ki, *ki32, ki_sigcatch);
	CP(*ki, *ki32, ki_uid);
	CP(*ki, *ki32, ki_ruid);
	CP(*ki, *ki32, ki_svuid);
	CP(*ki, *ki32, ki_rgid);
	CP(*ki, *ki32, ki_svgid);
	CP(*ki, *ki32, ki_ngroups);
	for (i = 0; i < KI_NGROUPS; i++)
		CP(*ki, *ki32, ki_groups[i]);
	CP(*ki, *ki32, ki_size);
	CP(*ki, *ki32, ki_rssize);
	CP(*ki, *ki32, ki_swrss);
	CP(*ki, *ki32, ki_tsize);
	CP(*ki, *ki32, ki_dsize);
	CP(*ki, *ki32, ki_ssize);
	CP(*ki, *ki32, ki_xstat);
	CP(*ki, *ki32, ki_acflag);
	CP(*ki, *ki32, ki_pctcpu);
	CP(*ki, *ki32, ki_estcpu);
	CP(*ki, *ki32, ki_slptime);
	CP(*ki, *ki32, ki_swtime);
	CP(*ki, *ki32, ki_cow);
	CP(*ki, *ki32, ki_runtime);
	TV_CP(*ki, *ki32, ki_start);
	TV_CP(*ki, *ki32, ki_childtime);
	CP(*ki, *ki32, ki_flag);
	CP(*ki, *ki32, ki_kiflag);
	CP(*ki, *ki32, ki_traceflag);
	CP(*ki, *ki32, ki_stat);
	CP(*ki, *ki32, ki_nice);
	CP(*ki, *ki32, ki_lock);
	CP(*ki, *ki32, ki_rqindex);
	CP(*ki, *ki32, ki_oncpu);
	CP(*ki, *ki32, ki_lastcpu);

	/* XXX TODO: wrap cpu value as appropriate */
	CP(*ki, *ki32, ki_oncpu_old);
	CP(*ki, *ki32, ki_lastcpu_old);

	bcopy(ki->ki_tdname, ki32->ki_tdname, TDNAMLEN + 1);
	bcopy(ki->ki_wmesg, ki32->ki_wmesg, WMESGLEN + 1);
	bcopy(ki->ki_login, ki32->ki_login, LOGNAMELEN + 1);
	bcopy(ki->ki_lockname, ki32->ki_lockname, LOCKNAMELEN + 1);
	bcopy(ki->ki_comm, ki32->ki_comm, COMMLEN + 1);
	bcopy(ki->ki_emul, ki32->ki_emul, KI_EMULNAMELEN + 1);
	bcopy(ki->ki_loginclass, ki32->ki_loginclass, LOGINCLASSLEN + 1);
	bcopy(ki->ki_moretdname, ki32->ki_moretdname, MAXCOMLEN - TDNAMLEN + 1);
	CP(*ki, *ki32, ki_tracer);
	CP(*ki, *ki32, ki_flag2);
	CP(*ki, *ki32, ki_fibnum);
	CP(*ki, *ki32, ki_cr_flags);
	CP(*ki, *ki32, ki_jid);
	CP(*ki, *ki32, ki_numthreads);
	CP(*ki, *ki32, ki_tid);
	CP(*ki, *ki32, ki_pri);
	freebsd32_rusage_out(&ki->ki_rusage, &ki32->ki_rusage);
	freebsd32_rusage_out(&ki->ki_rusage_ch, &ki32->ki_rusage_ch);
	PTRTRIM_CP(*ki, *ki32, ki_pcb);
	PTRTRIM_CP(*ki, *ki32, ki_kstack);
	PTRTRIM_CP(*ki, *ki32, ki_udata);
	PTRTRIM_CP(*ki, *ki32, ki_tdaddr);
	CP(*ki, *ki32, ki_sflag);
	CP(*ki, *ki32, ki_tdflags);
}

#undef PTRTRIM_CP
#endif	/* COMPAT_FREEBSD32 */

#ifdef COMPAT_FREEBSD64

/*
 * This function is typically used to copy out the kernel address, so
 * it can be replaced by assignment of zero.
 */
static inline uint64_t
ptr64_trim(const void * __capability ptr)
{

	return ((__cheri_addr uint64_t)ptr);
}

#define PTRTRIM_CP(src,dst,fld) \
	do { (dst).fld = ptr64_trim((src).fld); } while (0)

static void
freebsd64_kinfo_proc_out(const struct kinfo_proc *ki, struct kinfo_proc64 *ki64)
{
	int i;

	bzero(ki64, sizeof(struct kinfo_proc64));
	ki64->ki_structsize = sizeof(struct kinfo_proc64);
	CP(*ki, *ki64, ki_layout);
	PTRTRIM_CP(*ki, *ki64, ki_args);
	PTRTRIM_CP(*ki, *ki64, ki_paddr);
	PTRTRIM_CP(*ki, *ki64, ki_addr);
	PTRTRIM_CP(*ki, *ki64, ki_tracep);
	PTRTRIM_CP(*ki, *ki64, ki_textvp);
	PTRTRIM_CP(*ki, *ki64, ki_fd);
	PTRTRIM_CP(*ki, *ki64, ki_vmspace);
	PTRTRIM_CP(*ki, *ki64, ki_wchan);
	CP(*ki, *ki64, ki_pid);
	CP(*ki, *ki64, ki_ppid);
	CP(*ki, *ki64, ki_pgid);
	CP(*ki, *ki64, ki_tpgid);
	CP(*ki, *ki64, ki_sid);
	CP(*ki, *ki64, ki_tsid);
	CP(*ki, *ki64, ki_jobc);
	CP(*ki, *ki64, ki_tdev);
	CP(*ki, *ki64, ki_tdev_freebsd11);
	CP(*ki, *ki64, ki_siglist);
	CP(*ki, *ki64, ki_sigmask);
	CP(*ki, *ki64, ki_sigignore);
	CP(*ki, *ki64, ki_sigcatch);
	CP(*ki, *ki64, ki_uid);
	CP(*ki, *ki64, ki_ruid);
	CP(*ki, *ki64, ki_svuid);
	CP(*ki, *ki64, ki_rgid);
	CP(*ki, *ki64, ki_svgid);
	CP(*ki, *ki64, ki_ngroups);
	for (i = 0; i < KI_NGROUPS; i++)
		CP(*ki, *ki64, ki_groups[i]);
	CP(*ki, *ki64, ki_size);
	CP(*ki, *ki64, ki_rssize);
	CP(*ki, *ki64, ki_swrss);
	CP(*ki, *ki64, ki_tsize);
	CP(*ki, *ki64, ki_dsize);
	CP(*ki, *ki64, ki_ssize);
	CP(*ki, *ki64, ki_xstat);
	CP(*ki, *ki64, ki_acflag);
	CP(*ki, *ki64, ki_pctcpu);
	CP(*ki, *ki64, ki_estcpu);
	CP(*ki, *ki64, ki_slptime);
	CP(*ki, *ki64, ki_swtime);
	CP(*ki, *ki64, ki_cow);
	CP(*ki, *ki64, ki_runtime);
	CP(*ki, *ki64, ki_start);
	CP(*ki, *ki64, ki_childtime);
	CP(*ki, *ki64, ki_flag);
	CP(*ki, *ki64, ki_kiflag);
	CP(*ki, *ki64, ki_traceflag);
	CP(*ki, *ki64, ki_stat);
	CP(*ki, *ki64, ki_nice);
	CP(*ki, *ki64, ki_lock);
	CP(*ki, *ki64, ki_rqindex);
	CP(*ki, *ki64, ki_oncpu);
	CP(*ki, *ki64, ki_lastcpu);

	/* XXX TODO: wrap cpu value as appropriate */
	CP(*ki, *ki64, ki_oncpu_old);
	CP(*ki, *ki64, ki_lastcpu_old);

	bcopy(ki->ki_tdname, ki64->ki_tdname, TDNAMLEN + 1);
	bcopy(ki->ki_wmesg, ki64->ki_wmesg, WMESGLEN + 1);
	bcopy(ki->ki_login, ki64->ki_login, LOGNAMELEN + 1);
	bcopy(ki->ki_lockname, ki64->ki_lockname, LOCKNAMELEN + 1);
	bcopy(ki->ki_comm, ki64->ki_comm, COMMLEN + 1);
	bcopy(ki->ki_emul, ki64->ki_emul, KI_EMULNAMELEN + 1);
	bcopy(ki->ki_loginclass, ki64->ki_loginclass, LOGINCLASSLEN + 1);
	bcopy(ki->ki_moretdname, ki64->ki_moretdname, MAXCOMLEN - TDNAMLEN + 1);
	CP(*ki, *ki64, ki_tracer);
	CP(*ki, *ki64, ki_flag2);
	CP(*ki, *ki64, ki_fibnum);
	CP(*ki, *ki64, ki_cr_flags);
	CP(*ki, *ki64, ki_jid);
	CP(*ki, *ki64, ki_numthreads);
	CP(*ki, *ki64, ki_tid);
	CP(*ki, *ki64, ki_pri);
	CP(*ki, *ki64, ki_rusage);
	CP(*ki, *ki64, ki_rusage_ch);
	PTRTRIM_CP(*ki, *ki64, ki_pcb);
	PTRTRIM_CP(*ki, *ki64, ki_kstack);
	PTRTRIM_CP(*ki, *ki64, ki_udata);
	PTRTRIM_CP(*ki, *ki64, ki_tdaddr);
	PTRTRIM_CP(*ki, *ki64, ki_pd);
	CP(*ki, *ki64, ki_sflag);
	CP(*ki, *ki64, ki_tdflags);
}

#undef PTRTRIM_CP
#endif	/* COMPAT_FREEBSD32 */

static ssize_t
kern_proc_out_size(struct proc *p, int flags)
{
	ssize_t size = 0;

	PROC_LOCK_ASSERT(p, MA_OWNED);

	if ((flags & KERN_PROC_NOTHREADS) != 0) {
#ifdef COMPAT_FREEBSD32
		if ((flags & KERN_PROC_MASK32) != 0) {
			size += sizeof(struct kinfo_proc32);
		} else
#endif
#ifdef COMPAT_FREEBSD64
		if ((flags & KERN_PROC_MASK64) != 0) {
			size += sizeof(struct kinfo_proc64);
		} else
#endif
			size += sizeof(struct kinfo_proc);
	} else {
#ifdef COMPAT_FREEBSD32
		if ((flags & KERN_PROC_MASK32) != 0)
			size += sizeof(struct kinfo_proc32) * p->p_numthreads;
		else
#endif
#ifdef COMPAT_FREEBSD64
		if ((flags & KERN_PROC_MASK64) != 0)
			size += sizeof(struct kinfo_proc64) * p->p_numthreads;
		else
#endif
			size += sizeof(struct kinfo_proc) * p->p_numthreads;
	}
	PROC_UNLOCK(p);
	return (size);
}

int
kern_proc_out(struct proc *p, struct sbuf *sb, int flags)
{
	struct thread *td;
	struct kinfo_proc ki;
#ifdef COMPAT_FREEBSD32
	struct kinfo_proc32 ki32;
#endif
#ifdef COMPAT_FREEBSD64
	struct kinfo_proc64 ki64;
#endif
	int error;

	PROC_LOCK_ASSERT(p, MA_OWNED);
	MPASS(FIRST_THREAD_IN_PROC(p) != NULL);

	error = 0;
	fill_kinfo_proc(p, &ki);
	if ((flags & KERN_PROC_NOTHREADS) != 0) {
#ifdef COMPAT_FREEBSD32
		if ((flags & KERN_PROC_MASK32) != 0) {
			freebsd32_kinfo_proc_out(&ki, &ki32);
			if (sbuf_bcat(sb, &ki32, sizeof(ki32)) != 0)
				error = ENOMEM;
		} else
#endif
#ifdef COMPAT_FREEBSD64
		if ((flags & KERN_PROC_MASK64) != 0) {
			freebsd64_kinfo_proc_out(&ki, &ki64);
			if (sbuf_bcat(sb, &ki64, sizeof(ki64)) != 0)
				error = ENOMEM;
		} else
#endif
			if (sbuf_bcat(sb, &ki, sizeof(ki)) != 0)
				error = ENOMEM;
	} else {
		FOREACH_THREAD_IN_PROC(p, td) {
			fill_kinfo_thread(td, &ki, 1);
#ifdef COMPAT_FREEBSD32
			if ((flags & KERN_PROC_MASK32) != 0) {
				freebsd32_kinfo_proc_out(&ki, &ki32);
				if (sbuf_bcat(sb, &ki32, sizeof(ki32)) != 0)
					error = ENOMEM;
			} else
#endif
#ifdef COMPAT_FREEBSD64
			if ((flags & KERN_PROC_MASK64) != 0) {
				freebsd64_kinfo_proc_out(&ki, &ki64);
				if (sbuf_bcat(sb, &ki64, sizeof(ki64)) != 0)
					error = ENOMEM;
			} else
#endif
				if (sbuf_bcat(sb, &ki, sizeof(ki)) != 0)
					error = ENOMEM;
			if (error != 0)
				break;
		}
	}
	PROC_UNLOCK(p);
	return (error);
}

static int
sysctl_out_proc(struct proc *p, struct sysctl_req *req, int flags)
{
	struct sbuf sb;
	struct kinfo_proc ki;
	int error, error2;

	if (req->oldptr == NULL)
		return (SYSCTL_OUT(req, 0, kern_proc_out_size(p, flags)));

	sbuf_new_for_sysctl(&sb, (char *)&ki, sizeof(ki), req);
	sbuf_clear_flags(&sb, SBUF_INCLUDENUL);
	error = kern_proc_out(p, &sb, flags);
	error2 = sbuf_finish(&sb);
	sbuf_delete(&sb);
	if (error != 0)
		return (error);
	else if (error2 != 0)
		return (error2);
	return (0);
}

int
proc_iterate(int (*cb)(struct proc *, void *), void *cbarg)
{
	struct proc *p;
	int error, i, j;

	for (i = 0; i < pidhashlock + 1; i++) {
		sx_slock(&pidhashtbl_lock[i]);
		for (j = i; j <= pidhash; j += pidhashlock + 1) {
			LIST_FOREACH(p, &pidhashtbl[j], p_hash) {
				if (p->p_state == PRS_NEW)
					continue;
				error = cb(p, cbarg);
				PROC_LOCK_ASSERT(p, MA_NOTOWNED);
				if (error != 0) {
					sx_sunlock(&pidhashtbl_lock[i]);
					return (error);
				}
			}
		}
		sx_sunlock(&pidhashtbl_lock[i]);
	}
	return (0);
}

struct kern_proc_out_args {
	struct sysctl_req *req;
	int flags;
	int oid_number;
	int *name;
};

static int
sysctl_kern_proc_iterate(struct proc *p, void *origarg)
{
	struct kern_proc_out_args *arg = origarg;
	int *name = arg->name;
	int oid_number = arg->oid_number;
	int flags = arg->flags;
	struct sysctl_req *req = arg->req;
	int error = 0;

	PROC_LOCK(p);

	KASSERT(p->p_ucred != NULL,
	    ("process credential is NULL for non-NEW proc"));
	/*
	 * Show a user only appropriate processes.
	 */
	if (p_cansee(curthread, p))
		goto skip;
	/*
	 * TODO - make more efficient (see notes below).
	 * do by session.
	 */
	switch (oid_number) {
	case KERN_PROC_GID:
		if (p->p_ucred->cr_gid != (gid_t)name[0])
			goto skip;
		break;

	case KERN_PROC_PGRP:
		/* could do this by traversing pgrp */
		if (p->p_pgrp == NULL ||
		    p->p_pgrp->pg_id != (pid_t)name[0])
			goto skip;
		break;

	case KERN_PROC_RGID:
		if (p->p_ucred->cr_rgid != (gid_t)name[0])
			goto skip;
		break;

	case KERN_PROC_SESSION:
		if (p->p_session == NULL ||
		    p->p_session->s_sid != (pid_t)name[0])
			goto skip;
		break;

	case KERN_PROC_TTY:
		if ((p->p_flag & P_CONTROLT) == 0 ||
		    p->p_session == NULL)
			goto skip;
		/* XXX proctree_lock */
		SESS_LOCK(p->p_session);
		if (p->p_session->s_ttyp == NULL ||
		    tty_udev(p->p_session->s_ttyp) !=
		    (dev_t)name[0]) {
			SESS_UNLOCK(p->p_session);
			goto skip;
		}
		SESS_UNLOCK(p->p_session);
		break;

	case KERN_PROC_UID:
		if (p->p_ucred->cr_uid != (uid_t)name[0])
			goto skip;
		break;

	case KERN_PROC_RUID:
		if (p->p_ucred->cr_ruid != (uid_t)name[0])
			goto skip;
		break;

	case KERN_PROC_PROC:
		break;

	default:
		break;
	}
	error = sysctl_out_proc(p, req, flags);
	PROC_LOCK_ASSERT(p, MA_NOTOWNED);
	return (error);
skip:
	PROC_UNLOCK(p);
	return (0);
}

static int
sysctl_kern_proc(SYSCTL_HANDLER_ARGS)
{
	struct kern_proc_out_args iterarg;
	int *name = (int *)arg1;
	u_int namelen = arg2;
	struct proc *p;
	int flags, oid_number;
	int error = 0;

	oid_number = oidp->oid_number;
	if (oid_number != KERN_PROC_ALL &&
	    (oid_number & KERN_PROC_INC_THREAD) == 0)
		flags = KERN_PROC_NOTHREADS;
	else {
		flags = 0;
		oid_number &= ~KERN_PROC_INC_THREAD;
	}
#ifdef COMPAT_FREEBSD32
	if (req->flags & SCTL_MASK32)
		flags |= KERN_PROC_MASK32;
#endif
#ifdef COMPAT_FREEBSD64
	if (req->flags & SCTL_MASK64)
		flags |= KERN_PROC_MASK64;
#endif
	if (oid_number == KERN_PROC_PID) {
		if (namelen != 1)
			return (EINVAL);
		error = sysctl_wire_old_buffer(req, 0);
		if (error)
			return (error);
		error = pget((pid_t)name[0], PGET_CANSEE, &p);
		if (error == 0)
			error = sysctl_out_proc(p, req, flags);
		return (error);
	}

	switch (oid_number) {
	case KERN_PROC_ALL:
		if (namelen != 0)
			return (EINVAL);
		break;
	case KERN_PROC_PROC:
		if (namelen != 0 && namelen != 1)
			return (EINVAL);
		break;
	default:
		if (namelen != 1)
			return (EINVAL);
		break;
	}

	if (req->oldptr == NULL) {
		/* overestimate by 5 procs */
		error = SYSCTL_OUT(req, 0, sizeof (struct kinfo_proc) * 5);
		if (error)
			return (error);
	} else {
		error = sysctl_wire_old_buffer(req, 0);
		if (error != 0)
			return (error);
	}
	iterarg.flags = flags;
	iterarg.oid_number = oid_number;
	iterarg.req = req;
	iterarg.name = name;
	error = proc_iterate(sysctl_kern_proc_iterate, &iterarg);
	return (error);
}

struct pargs *
pargs_alloc(int len)
{
	struct pargs *pa;

	pa = malloc(sizeof(struct pargs) + len, M_PARGS,
		M_WAITOK);
	refcount_init(&pa->ar_ref, 1);
	pa->ar_length = len;
	return (pa);
}

static void
pargs_free(struct pargs *pa)
{

	free(pa, M_PARGS);
}

void
pargs_hold(struct pargs *pa)
{

	if (pa == NULL)
		return;
	refcount_acquire(&pa->ar_ref);
}

void
pargs_drop(struct pargs *pa)
{

	if (pa == NULL)
		return;
	if (refcount_release(&pa->ar_ref))
		pargs_free(pa);
}

static int
proc_read_string(struct thread *td, struct proc *p, const char *sptr, char *buf,
    size_t len)
{
	ssize_t n;

	/*
	 * This may return a short read if the string is shorter than the chunk
	 * and is aligned at the end of the page, and the following page is not
	 * mapped.
	 */
	n = proc_readmem(td, p, (vm_offset_t)sptr, buf, len);
	if (n <= 0)
		return (ENOMEM);
	return (0);
}

#define PROC_AUXV_MAX	256	/* Safety limit on auxv size. */

enum proc_vector_type {
	PROC_ARG,
	PROC_ENV,
	PROC_AUX,
};

#ifdef COMPAT_FREEBSD32
static int
get_proc_vector32(struct thread *td, struct proc *p, char ***proc_vectorp,
    size_t *vsizep, enum proc_vector_type type)
{
	struct freebsd32_ps_strings pss;
	Elf32_Auxinfo aux;
	vm_offset_t vptr, ptr;
	uint32_t *proc_vector32;
	char **proc_vector;
	size_t vsize, size;
	int i, error;

	error = 0;
	if (proc_readmem(td, p, (vm_offset_t)p->p_psstrings, &pss,
	    sizeof(pss)) != sizeof(pss))
		return (ENOMEM);
	switch (type) {
	case PROC_ARG:
		vptr = (vm_offset_t)PTRIN(pss.ps_argvstr);
		vsize = pss.ps_nargvstr;
		if (vsize > ARG_MAX)
			return (ENOEXEC);
		size = vsize * sizeof(int32_t);
		break;
	case PROC_ENV:
		vptr = (vm_offset_t)PTRIN(pss.ps_envstr);
		vsize = pss.ps_nenvstr;
		if (vsize > ARG_MAX)
			return (ENOEXEC);
		size = vsize * sizeof(int32_t);
		break;
	case PROC_AUX:
		vptr = (vm_offset_t)PTRIN(pss.ps_envstr) +
		    (pss.ps_nenvstr + 1) * sizeof(int32_t);
		if (vptr % 4 != 0)
			return (ENOEXEC);
		for (ptr = vptr, i = 0; i < PROC_AUXV_MAX; i++) {
			if (proc_readmem(td, p, ptr, &aux, sizeof(aux)) !=
			    sizeof(aux))
				return (ENOMEM);
			if (aux.a_type == AT_NULL)
				break;
			ptr += sizeof(aux);
		}
		if (aux.a_type != AT_NULL)
			return (ENOEXEC);
		vsize = i + 1;
		size = vsize * sizeof(aux);
		break;
	default:
		KASSERT(0, ("Wrong proc vector type: %d", type));
		return (EINVAL);
	}
	proc_vector32 = malloc(size, M_TEMP, M_WAITOK);
	if (proc_readmem(td, p, vptr, proc_vector32, size) != size) {
		error = ENOMEM;
		goto done;
	}
	if (type == PROC_AUX) {
		*proc_vectorp = (char **)proc_vector32;
		*vsizep = vsize;
		return (0);
	}
	proc_vector = malloc(vsize * sizeof(char *), M_TEMP, M_WAITOK);
	for (i = 0; i < (int)vsize; i++)
		proc_vector[i] = PTRIN(proc_vector32[i]);
	*proc_vectorp = proc_vector;
	*vsizep = vsize;
done:
	free(proc_vector32, M_TEMP);
	return (error);
}
#endif

#ifdef COMPAT_FREEBSD64
static int
get_proc_vector64(struct thread *td, struct proc *p, char ***proc_vectorp,
    size_t *vsizep, enum proc_vector_type type)
{
	struct freebsd64_ps_strings pss;
	Elf64_Auxinfo aux;
	vm_offset_t vptr, ptr;
	uint64_t *proc_vector64;
	char * __capability *proc_vector;
	size_t vsize, size;
	int i, error;

	error = 0;
	if (proc_readmem(td, p, (vm_offset_t)p->p_psstrings, &pss,
	    sizeof(pss)) != sizeof(pss))
		return (ENOMEM);
	switch (type) {
	case PROC_ARG:
		vptr = (vm_offset_t)pss.ps_argvstr;
		vsize = pss.ps_nargvstr;
		if (vsize > ARG_MAX)
			return (ENOEXEC);
		size = vsize * sizeof(int64_t);
		break;
	case PROC_ENV:
		vptr = (vm_offset_t)pss.ps_envstr;
		vsize = pss.ps_nenvstr;
		if (vsize > ARG_MAX)
			return (ENOEXEC);
		size = vsize * sizeof(int64_t);
		break;
	case PROC_AUX:
		vptr = (vm_offset_t)pss.ps_envstr +
		    (pss.ps_nenvstr + 1) * sizeof(int64_t);
		if (vptr % 4 != 0)
			return (ENOEXEC);
		for (ptr = vptr, i = 0; i < PROC_AUXV_MAX; i++) {
			if (proc_readmem(td, p, ptr, &aux, sizeof(aux)) !=
			    sizeof(aux))
				return (ENOMEM);
			if (aux.a_type == AT_NULL)
				break;
			ptr += sizeof(aux);
		}
		if (aux.a_type != AT_NULL)
			return (ENOEXEC);
		vsize = i + 1;
		size = vsize * sizeof(aux);
		break;
	default:
		KASSERT(0, ("Wrong proc vector type: %d", type));
		return (EINVAL);
	}
	proc_vector64 = malloc(size, M_TEMP, M_WAITOK);
	if (proc_readmem(td, p, vptr, proc_vector64, size) != size) {
		error = ENOMEM;
		goto done;
	}
	if (type == PROC_AUX) {
		*proc_vectorp = (char **)proc_vector64;
		*vsizep = vsize;
		return (0);
	}
	proc_vector = malloc(vsize * sizeof(char * __capability), M_TEMP,
	    M_WAITOK);
	for (i = 0; i < (int)vsize; i++)
		proc_vector[i] = cheri_fromint(proc_vector64[i]);
	*proc_vectorp = (char **)proc_vector;
	*vsizep = vsize;
done:
	free(proc_vector64, M_TEMP);
	return (error);
}
#endif

static int
get_proc_vector(struct thread *td, struct proc *p, char ***proc_vectorp,
    size_t *vsizep, enum proc_vector_type type)
{
	struct ps_strings pss;
	Elf_Auxinfo aux;
	vm_offset_t vptr, ptr;
	char **proc_vector;
	size_t vsize, size;
	int i;

#ifdef COMPAT_FREEBSD32
	if (SV_PROC_FLAG(p, SV_ILP32) != 0)
		return (get_proc_vector32(td, p, proc_vectorp, vsizep, type));
#endif
#ifdef COMPAT_FREEBSD64
	if (SV_PROC_FLAG(p, SV_LP64 | SV_CHERI) == SV_LP64)
		return (get_proc_vector64(td, p, proc_vectorp, vsizep, type));
#endif
	if (proc_readmem(td, p, (vm_offset_t)p->p_psstrings, &pss,
	    sizeof(pss)) != sizeof(pss))
		return (ENOMEM);
	switch (type) {
	case PROC_ARG:
		vptr = (__cheri_addr vm_offset_t)pss.ps_argvstr;
		vsize = pss.ps_nargvstr;
		if (vsize > ARG_MAX)
			return (ENOEXEC);
		size = vsize * sizeof(char * __capability);
		break;
	case PROC_ENV:
		vptr = (__cheri_addr vm_offset_t)pss.ps_envstr;
		vsize = pss.ps_nenvstr;
		if (vsize > ARG_MAX)
			return (ENOEXEC);
		size = vsize * sizeof(char * __capability);
		break;
	case PROC_AUX:
		/*
		 * The aux array is just above env array on the stack. Check
		 * that the address is naturally aligned.
		 */
		vptr = (__cheri_addr vm_offset_t)pss.ps_envstr +
		    (pss.ps_nenvstr + 1) * sizeof(char * __capability);
#if __ELF_WORD_SIZE == 64
		if (vptr % sizeof(uint64_t) != 0)
#else
		if (vptr % sizeof(uint32_t) != 0)
#endif
			return (ENOEXEC);
		/*
		 * We count the array size reading the aux vectors from the
		 * stack until AT_NULL vector is returned.  So (to keep the code
		 * simple) we read the process stack twice: the first time here
		 * to find the size and the second time when copying the vectors
		 * to the allocated proc_vector.
		 */
		for (ptr = vptr, i = 0; i < PROC_AUXV_MAX; i++) {
			if (proc_readmem(td, p, ptr, &aux, sizeof(aux)) !=
			    sizeof(aux))
				return (ENOMEM);
			if (aux.a_type == AT_NULL)
				break;
			ptr += sizeof(aux);
		}
		/*
		 * If the PROC_AUXV_MAX entries are iterated over, and we have
		 * not reached AT_NULL, it is most likely we are reading wrong
		 * data: either the process doesn't have auxv array or data has
		 * been modified. Return the error in this case.
		 */
		if (aux.a_type != AT_NULL)
			return (ENOEXEC);
		vsize = i + 1;
		size = vsize * sizeof(aux);
		break;
	default:
		KASSERT(0, ("Wrong proc vector type: %d", type));
		return (EINVAL); /* In case we are built without INVARIANTS. */
	}
	proc_vector = malloc(size, M_TEMP, M_WAITOK);
	if (proc_readmem(td, p, vptr, proc_vector, size) != size) {
		free(proc_vector, M_TEMP);
		return (ENOMEM);
	}
	*proc_vectorp = proc_vector;
	*vsizep = vsize;

	return (0);
}

#define GET_PS_STRINGS_CHUNK_SZ	256	/* Chunk size (bytes) for ps_strings operations. */

static int
get_ps_strings(struct thread *td, struct proc *p, struct sbuf *sb,
    enum proc_vector_type type)
{
	size_t done, len, nchr, vsize;
	int error, i;
	char **proc_vector, *sptr;
	char pss_string[GET_PS_STRINGS_CHUNK_SZ];

	PROC_ASSERT_HELD(p);

	/*
	 * We are not going to read more than 2 * (PATH_MAX + ARG_MAX) bytes.
	 */
	nchr = 2 * (PATH_MAX + ARG_MAX);

	error = get_proc_vector(td, p, &proc_vector, &vsize, type);
	if (error != 0)
		return (error);
	for (done = 0, i = 0; i < (int)vsize && done < nchr; i++) {
		/*
		 * The program may have scribbled into its argv array, e.g. to
		 * remove some arguments.  If that has happened, break out
		 * before trying to read from NULL.
		 */
		if (proc_vector[i] == NULL)
			break;
		for (sptr = proc_vector[i]; ; sptr += GET_PS_STRINGS_CHUNK_SZ) {
			error = proc_read_string(td, p, sptr, pss_string,
			    sizeof(pss_string));
			if (error != 0)
				goto done;
			len = strnlen(pss_string, GET_PS_STRINGS_CHUNK_SZ);
			if (done + len >= nchr)
				len = nchr - done - 1;
			sbuf_bcat(sb, pss_string, len);
			if (len != GET_PS_STRINGS_CHUNK_SZ)
				break;
			done += GET_PS_STRINGS_CHUNK_SZ;
		}
		sbuf_bcat(sb, "", 1);
		done += len + 1;
	}
done:
	free(proc_vector, M_TEMP);
	return (error);
}

int
proc_getargv(struct thread *td, struct proc *p, struct sbuf *sb)
{

	return (get_ps_strings(curthread, p, sb, PROC_ARG));
}

int
proc_getenvv(struct thread *td, struct proc *p, struct sbuf *sb)
{

	return (get_ps_strings(curthread, p, sb, PROC_ENV));
}

int
proc_getauxv(struct thread *td, struct proc *p, struct sbuf *sb)
{
	size_t vsize, size;
	char **auxv;
	int error;

	error = get_proc_vector(td, p, &auxv, &vsize, PROC_AUX);
	if (error == 0) {
#ifdef COMPAT_FREEBSD32
		if (SV_PROC_FLAG(p, SV_ILP32) != 0)
			size = vsize * sizeof(Elf32_Auxinfo);
		else
#endif
#ifdef COMPAT_FREEBSD64
		if (SV_PROC_FLAG(p, SV_LP64 | SV_CHERI) == SV_LP64)
			size = vsize * sizeof(Elf64_Auxinfo);
		else
#endif
			size = vsize * sizeof(Elf_Auxinfo);
		if (sbuf_bcat(sb, auxv, size) != 0)
			error = ENOMEM;
		free(auxv, M_TEMP);
	}
	return (error);
}

/*
 * This sysctl allows a process to retrieve the argument list or process
 * title for another process without groping around in the address space
 * of the other process.  It also allow a process to set its own "process
 * title to a string of its own choice.
 */
static int
sysctl_kern_proc_args(SYSCTL_HANDLER_ARGS)
{
	int *name = (int *)arg1;
	u_int namelen = arg2;
	struct pargs *newpa, *pa;
	struct proc *p;
	struct sbuf sb;
	int flags, error = 0, error2;
	pid_t pid;

	if (namelen != 1)
		return (EINVAL);

	pid = (pid_t)name[0];
	/*
	 * If the query is for this process and it is single-threaded, there
	 * is nobody to modify pargs, thus we can just read.
	 */
	p = curproc;
	if (pid == p->p_pid && p->p_numthreads == 1 && req->newptr == NULL &&
	    (pa = p->p_args) != NULL)
		return (SYSCTL_OUT(req, pa->ar_args, pa->ar_length));

	flags = PGET_CANSEE;
	if (req->newptr != NULL)
		flags |= PGET_ISCURRENT;
	error = pget(pid, flags, &p);
	if (error)
		return (error);

	pa = p->p_args;
	if (pa != NULL) {
		pargs_hold(pa);
		PROC_UNLOCK(p);
		error = SYSCTL_OUT(req, pa->ar_args, pa->ar_length);
		pargs_drop(pa);
	} else if ((p->p_flag & (P_WEXIT | P_SYSTEM)) == 0) {
		_PHOLD(p);
		PROC_UNLOCK(p);
		sbuf_new_for_sysctl(&sb, NULL, GET_PS_STRINGS_CHUNK_SZ, req);
		sbuf_clear_flags(&sb, SBUF_INCLUDENUL);
		error = proc_getargv(curthread, p, &sb);
		error2 = sbuf_finish(&sb);
		PRELE(p);
		sbuf_delete(&sb);
		if (error == 0 && error2 != 0)
			error = error2;
	} else {
		PROC_UNLOCK(p);
	}
	if (error != 0 || req->newptr == NULL)
		return (error);

	if (req->newlen > ps_arg_cache_limit - sizeof(struct pargs))
		return (ENOMEM);

	if (req->newlen == 0) {
		/*
		 * Clear the argument pointer, so that we'll fetch arguments
		 * with proc_getargv() until further notice.
		 */
		newpa = NULL;
	} else {
		newpa = pargs_alloc(req->newlen);
		error = SYSCTL_IN(req, newpa->ar_args, req->newlen);
		if (error != 0) {
			pargs_free(newpa);
			return (error);
		}
	}
	PROC_LOCK(p);
	pa = p->p_args;
	p->p_args = newpa;
	PROC_UNLOCK(p);
	pargs_drop(pa);
	return (0);
}

/*
 * This sysctl allows a process to retrieve environment of another process.
 */
static int
sysctl_kern_proc_env(SYSCTL_HANDLER_ARGS)
{
	int *name = (int *)arg1;
	u_int namelen = arg2;
	struct proc *p;
	struct sbuf sb;
	int error, error2;

	if (namelen != 1)
		return (EINVAL);

	error = pget((pid_t)name[0], PGET_WANTREAD, &p);
	if (error != 0)
		return (error);
	if ((p->p_flag & P_SYSTEM) != 0) {
		PRELE(p);
		return (0);
	}

	sbuf_new_for_sysctl(&sb, NULL, GET_PS_STRINGS_CHUNK_SZ, req);
	sbuf_clear_flags(&sb, SBUF_INCLUDENUL);
	error = proc_getenvv(curthread, p, &sb);
	error2 = sbuf_finish(&sb);
	PRELE(p);
	sbuf_delete(&sb);
	return (error != 0 ? error : error2);
}

/*
 * This sysctl allows a process to retrieve ELF auxiliary vector of
 * another process.
 */
static int
sysctl_kern_proc_auxv(SYSCTL_HANDLER_ARGS)
{
	int *name = (int *)arg1;
	u_int namelen = arg2;
	struct proc *p;
	struct sbuf sb;
	int error, error2;

	if (namelen != 1)
		return (EINVAL);

	error = pget((pid_t)name[0], PGET_WANTREAD, &p);
	if (error != 0)
		return (error);
	if ((p->p_flag & P_SYSTEM) != 0) {
		PRELE(p);
		return (0);
	}
	sbuf_new_for_sysctl(&sb, NULL, GET_PS_STRINGS_CHUNK_SZ, req);
	sbuf_clear_flags(&sb, SBUF_INCLUDENUL);
	error = proc_getauxv(curthread, p, &sb);
	error2 = sbuf_finish(&sb);
	PRELE(p);
	sbuf_delete(&sb);
	return (error != 0 ? error : error2);
}

/*
 * This sysctl allows a process to retrieve the path of the executable for
 * itself or another process.
 */
static int
sysctl_kern_proc_pathname(SYSCTL_HANDLER_ARGS)
{
	pid_t *pidp = (pid_t *)arg1;
	unsigned int arglen = arg2;
	struct proc *p;
	struct vnode *vp;
	char *retbuf, *freebuf;
	int error;

	if (arglen != 1)
		return (EINVAL);
	if (*pidp == -1) {	/* -1 means this process */
		p = req->td->td_proc;
	} else {
		error = pget(*pidp, PGET_CANSEE, &p);
		if (error != 0)
			return (error);
	}

	vp = p->p_textvp;
	if (vp == NULL) {
		if (*pidp != -1)
			PROC_UNLOCK(p);
		return (0);
	}
	vref(vp);
	if (*pidp != -1)
		PROC_UNLOCK(p);
	error = vn_fullpath(vp, &retbuf, &freebuf);
	vrele(vp);
	if (error)
		return (error);
	error = SYSCTL_OUT(req, retbuf, strlen(retbuf) + 1);
	free(freebuf, M_TEMP);
	return (error);
}

static int
sysctl_kern_proc_sv_name(SYSCTL_HANDLER_ARGS)
{
	struct proc *p;
	char *sv_name;
	int *name;
	int namelen;
	int error;

	namelen = arg2;
	if (namelen != 1)
		return (EINVAL);

	name = (int *)arg1;
	error = pget((pid_t)name[0], PGET_CANSEE, &p);
	if (error != 0)
		return (error);
	sv_name = p->p_sysent->sv_name;
	PROC_UNLOCK(p);
	return (sysctl_handle_string(oidp, sv_name, 0, req));
}

#ifdef KINFO_OVMENTRY_SIZE
CTASSERT(sizeof(struct kinfo_ovmentry) == KINFO_OVMENTRY_SIZE);
#endif

#ifdef COMPAT_FREEBSD7
static int
sysctl_kern_proc_ovmmap(SYSCTL_HANDLER_ARGS)
{
	vm_map_entry_t entry, tmp_entry;
	unsigned int last_timestamp;
	char *fullpath, *freepath;
	struct kinfo_ovmentry *kve;
	struct vattr va;
	struct ucred *cred;
	int error, *name;
	struct vnode *vp;
	struct proc *p;
	vm_map_t map;
	struct vmspace *vm;

	name = (int *)arg1;
	error = pget((pid_t)name[0], PGET_WANTREAD, &p);
	if (error != 0)
		return (error);
	vm = vmspace_acquire_ref(p);
	if (vm == NULL) {
		PRELE(p);
		return (ESRCH);
	}
	kve = malloc(sizeof(*kve), M_TEMP, M_WAITOK);

	map = &vm->vm_map;
	vm_map_lock_read(map);
	VM_MAP_ENTRY_FOREACH(entry, map) {
		vm_object_t obj, tobj, lobj;
		vm_offset_t addr;

		if (entry->eflags & MAP_ENTRY_IS_SUB_MAP)
			continue;

		bzero(kve, sizeof(*kve));
		kve->kve_structsize = sizeof(*kve);

		kve->kve_private_resident = 0;
		obj = entry->object.vm_object;
		if (obj != NULL) {
			VM_OBJECT_RLOCK(obj);
			if (obj->shadow_count == 1)
				kve->kve_private_resident =
				    obj->resident_page_count;
		}
		kve->kve_resident = 0;
		addr = entry->start;
		while (addr < entry->end) {
			if (pmap_extract(map->pmap, addr))
				kve->kve_resident++;
			addr += PAGE_SIZE;
		}

		for (lobj = tobj = obj; tobj; tobj = tobj->backing_object) {
			if (tobj != obj) {
				VM_OBJECT_RLOCK(tobj);
				kve->kve_offset += tobj->backing_object_offset;
			}
			if (lobj != obj)
				VM_OBJECT_RUNLOCK(lobj);
			lobj = tobj;
		}

		kve->kve_start = (void*)entry->start;
		kve->kve_end = (void*)entry->end;
		kve->kve_offset += (off_t)entry->offset;

		if (entry->protection & VM_PROT_READ)
			kve->kve_protection |= KVME_PROT_READ;
		if (entry->protection & VM_PROT_WRITE)
			kve->kve_protection |= KVME_PROT_WRITE;
		if (entry->protection & VM_PROT_EXECUTE)
			kve->kve_protection |= KVME_PROT_EXEC;

		if (entry->eflags & MAP_ENTRY_COW)
			kve->kve_flags |= KVME_FLAG_COW;
		if (entry->eflags & MAP_ENTRY_NEEDS_COPY)
			kve->kve_flags |= KVME_FLAG_NEEDS_COPY;
		if (entry->eflags & MAP_ENTRY_NOCOREDUMP)
			kve->kve_flags |= KVME_FLAG_NOCOREDUMP;

		last_timestamp = map->timestamp;
		vm_map_unlock_read(map);

		kve->kve_fileid = 0;
		kve->kve_fsid = 0;
		freepath = NULL;
		fullpath = "";
		if (lobj) {
			kve->kve_type = vm_object_kvme_type(lobj, &vp);
			if (kve->kve_type == KVME_TYPE_MGTDEVICE)
				kve->kve_type = KVME_TYPE_UNKNOWN;
			if (vp != NULL)
				vref(vp);
			if (lobj != obj)
				VM_OBJECT_RUNLOCK(lobj);

			kve->kve_ref_count = obj->ref_count;
			kve->kve_shadow_count = obj->shadow_count;
			VM_OBJECT_RUNLOCK(obj);
			if (vp != NULL) {
				vn_fullpath(vp, &fullpath, &freepath);
				cred = curthread->td_ucred;
				vn_lock(vp, LK_SHARED | LK_RETRY);
				if (VOP_GETATTR(vp, &va, cred) == 0) {
					kve->kve_fileid = va.va_fileid;
					/* truncate */
					kve->kve_fsid = va.va_fsid;
				}
				vput(vp);
			}
		} else {
			kve->kve_type = KVME_TYPE_NONE;
			kve->kve_ref_count = 0;
			kve->kve_shadow_count = 0;
		}

		strlcpy(kve->kve_path, fullpath, sizeof(kve->kve_path));
		if (freepath != NULL)
			free(freepath, M_TEMP);

		error = SYSCTL_OUT(req, kve, sizeof(*kve));
		vm_map_lock_read(map);
		if (error)
			break;
		if (last_timestamp != map->timestamp) {
			vm_map_lookup_entry(map, addr - 1, &tmp_entry);
			entry = tmp_entry;
		}
	}
	vm_map_unlock_read(map);
	vmspace_free(vm);
	PRELE(p);
	free(kve, M_TEMP);
	return (error);
}
#endif	/* COMPAT_FREEBSD7 */

#ifdef KINFO_VMENTRY_SIZE
CTASSERT(sizeof(struct kinfo_vmentry) == KINFO_VMENTRY_SIZE);
#endif

void
kern_proc_vmmap_resident(vm_map_t map, vm_map_entry_t entry,
    int *resident_count, bool *super)
{
	vm_object_t obj, tobj;
	vm_page_t m, m_adv;
	vm_offset_t addr;
	vm_paddr_t pa;
	vm_pindex_t pi, pi_adv, pindex;

	*super = false;
	*resident_count = 0;
	if (vmmap_skip_res_cnt)
		return;

	pa = 0;
	obj = entry->object.vm_object;
	addr = entry->start;
	m_adv = NULL;
	pi = OFF_TO_IDX(entry->offset);
	for (; addr < entry->end; addr += IDX_TO_OFF(pi_adv), pi += pi_adv) {
		if (m_adv != NULL) {
			m = m_adv;
		} else {
			pi_adv = atop(entry->end - addr);
			pindex = pi;
			for (tobj = obj;; tobj = tobj->backing_object) {
				m = vm_page_find_least(tobj, pindex);
				if (m != NULL) {
					if (m->pindex == pindex)
						break;
					if (pi_adv > m->pindex - pindex) {
						pi_adv = m->pindex - pindex;
						m_adv = m;
					}
				}
				if (tobj->backing_object == NULL)
					goto next;
				pindex += OFF_TO_IDX(tobj->
				    backing_object_offset);
			}
		}
		m_adv = NULL;
		if (m->psind != 0 && addr + pagesizes[1] <= entry->end &&
		    (addr & (pagesizes[1] - 1)) == 0 &&
		    (pmap_mincore(map->pmap, addr, &pa) & MINCORE_SUPER) != 0) {
			*super = true;
			pi_adv = atop(pagesizes[1]);
		} else {
			/*
			 * We do not test the found page on validity.
			 * Either the page is busy and being paged in,
			 * or it was invalidated.  The first case
			 * should be counted as resident, the second
			 * is not so clear; we do account both.
			 */
			pi_adv = 1;
		}
		*resident_count += pi_adv;
next:;
	}
}

/*
 * Must be called with the process locked and will return unlocked.
 */
int
kern_proc_vmmap_out(struct proc *p, struct sbuf *sb, ssize_t maxlen, int flags)
{
	vm_map_entry_t entry, tmp_entry;
	struct vattr va;
	vm_map_t map;
	vm_object_t obj, tobj, lobj;
	char *fullpath, *freepath;
	struct kinfo_vmentry *kve;
	struct ucred *cred;
	struct vnode *vp;
	struct vmspace *vm;
	vm_offset_t addr;
	unsigned int last_timestamp;
	int error;
	bool super;

	PROC_LOCK_ASSERT(p, MA_OWNED);

	_PHOLD(p);
	PROC_UNLOCK(p);
	vm = vmspace_acquire_ref(p);
	if (vm == NULL) {
		PRELE(p);
		return (ESRCH);
	}
	kve = malloc(sizeof(*kve), M_TEMP, M_WAITOK | M_ZERO);

	error = 0;
	map = &vm->vm_map;
	vm_map_lock_read(map);
	VM_MAP_ENTRY_FOREACH(entry, map) {
		if (entry->eflags & MAP_ENTRY_IS_SUB_MAP)
			continue;

		addr = entry->end;
		bzero(kve, sizeof(*kve));
		obj = entry->object.vm_object;
		if (obj != NULL) {
			for (tobj = obj; tobj != NULL;
			    tobj = tobj->backing_object) {
				VM_OBJECT_RLOCK(tobj);
				kve->kve_offset += tobj->backing_object_offset;
				lobj = tobj;
			}
			if (obj->backing_object == NULL)
				kve->kve_private_resident =
				    obj->resident_page_count;
			kern_proc_vmmap_resident(map, entry,
			    &kve->kve_resident, &super);
			if (super)
				kve->kve_flags |= KVME_FLAG_SUPER;
			for (tobj = obj; tobj != NULL;
			    tobj = tobj->backing_object) {
				if (tobj != obj && tobj != lobj)
					VM_OBJECT_RUNLOCK(tobj);
			}
		} else {
			lobj = NULL;
		}

		kve->kve_start = entry->start;
		kve->kve_end = entry->end;
		kve->kve_offset += entry->offset;
		kve->kve_reservation = entry->reservation;

		if (entry->protection & VM_PROT_READ)
			kve->kve_protection |= KVME_PROT_READ;
		if (entry->protection & VM_PROT_WRITE)
			kve->kve_protection |= KVME_PROT_WRITE;
		if (entry->protection & VM_PROT_EXECUTE)
			kve->kve_protection |= KVME_PROT_EXEC;
		if (entry->protection & VM_PROT_READ_CAP)
			kve->kve_protection |= KVME_PROT_READ_CAP;
		if (entry->protection & VM_PROT_WRITE_CAP)
			kve->kve_protection |= KVME_PROT_WRITE_CAP;

		if (entry->eflags & MAP_ENTRY_COW)
			kve->kve_flags |= KVME_FLAG_COW;
		if (entry->eflags & MAP_ENTRY_NEEDS_COPY)
			kve->kve_flags |= KVME_FLAG_NEEDS_COPY;
		if (entry->eflags & MAP_ENTRY_NOCOREDUMP)
			kve->kve_flags |= KVME_FLAG_NOCOREDUMP;
		if (entry->eflags & MAP_ENTRY_GROWS_UP)
			kve->kve_flags |= KVME_FLAG_GROWS_UP;
		if (entry->eflags & MAP_ENTRY_GROWS_DOWN)
			kve->kve_flags |= KVME_FLAG_GROWS_DOWN;
		if (entry->eflags & MAP_ENTRY_USER_WIRED)
			kve->kve_flags |= KVME_FLAG_USER_WIRED;
		if (entry->eflags & MAP_ENTRY_GUARD)
			kve->kve_flags |= KVME_FLAG_GUARD;
		if (entry->eflags & MAP_ENTRY_UNMAPPED)
			kve->kve_flags |= KVME_FLAG_UNMAPPED;

		last_timestamp = map->timestamp;
		vm_map_unlock_read(map);

		freepath = NULL;
		fullpath = "";
		if (lobj != NULL) {
			kve->kve_type = vm_object_kvme_type(lobj, &vp);
			if (vp != NULL)
				vref(vp);
			if (lobj != obj)
				VM_OBJECT_RUNLOCK(lobj);

			kve->kve_ref_count = obj->ref_count;
			kve->kve_shadow_count = obj->shadow_count;
			VM_OBJECT_RUNLOCK(obj);
			if (vp != NULL) {
				vn_fullpath(vp, &fullpath, &freepath);
				kve->kve_vn_type = vntype_to_kinfo(vp->v_type);
				cred = curthread->td_ucred;
				vn_lock(vp, LK_SHARED | LK_RETRY);
				if (VOP_GETATTR(vp, &va, cred) == 0) {
					kve->kve_vn_fileid = va.va_fileid;
					kve->kve_vn_fsid = va.va_fsid;
					kve->kve_vn_fsid_freebsd11 =
					    kve->kve_vn_fsid; /* truncate */
					kve->kve_vn_mode =
					    MAKEIMODE(va.va_type, va.va_mode);
					kve->kve_vn_size = va.va_size;
					kve->kve_vn_rdev = va.va_rdev;
					kve->kve_vn_rdev_freebsd11 =
					    kve->kve_vn_rdev; /* truncate */
					kve->kve_status = KF_ATTR_VALID;
				}
				vput(vp);
			}
		} else {
			kve->kve_type = KVME_TYPE_NONE;
			kve->kve_ref_count = 0;
			kve->kve_shadow_count = 0;
		}

		strlcpy(kve->kve_path, fullpath, sizeof(kve->kve_path));
		if (freepath != NULL)
			free(freepath, M_TEMP);

		/* Pack record size down */
		if ((flags & KERN_VMMAP_PACK_KINFO) != 0)
			kve->kve_structsize =
			    offsetof(struct kinfo_vmentry, kve_path) +
			    strlen(kve->kve_path) + 1;
		else
			kve->kve_structsize = sizeof(*kve);
		kve->kve_structsize = roundup(kve->kve_structsize,
		    sizeof(uint64_t));

		/* Halt filling and truncate rather than exceeding maxlen */
		if (maxlen != -1 && maxlen < kve->kve_structsize) {
			error = 0;
			vm_map_lock_read(map);
			break;
		} else if (maxlen != -1)
			maxlen -= kve->kve_structsize;

		if (sbuf_bcat(sb, kve, kve->kve_structsize) != 0)
			error = ENOMEM;
		vm_map_lock_read(map);
		if (error != 0)
			break;
		if (last_timestamp != map->timestamp) {
			vm_map_lookup_entry(map, addr - 1, &tmp_entry);
			entry = tmp_entry;
		}
	}
	vm_map_unlock_read(map);
	vmspace_free(vm);
	PRELE(p);
	free(kve, M_TEMP);
	return (error);
}

static int
sysctl_kern_proc_vmmap(SYSCTL_HANDLER_ARGS)
{
	struct proc *p;
	struct sbuf sb;
	int error, error2, *name;

	name = (int *)arg1;
	sbuf_new_for_sysctl(&sb, NULL, sizeof(struct kinfo_vmentry), req);
	sbuf_clear_flags(&sb, SBUF_INCLUDENUL);
	error = pget((pid_t)name[0], PGET_CANDEBUG | PGET_NOTWEXIT, &p);
	if (error != 0) {
		sbuf_delete(&sb);
		return (error);
	}
	error = kern_proc_vmmap_out(p, &sb, -1, KERN_VMMAP_PACK_KINFO);
	error2 = sbuf_finish(&sb);
	sbuf_delete(&sb);
	return (error != 0 ? error : error2);
}

#if defined(STACK) || defined(DDB)
static int
sysctl_kern_proc_kstack(SYSCTL_HANDLER_ARGS)
{
	struct kinfo_kstack *kkstp;
	int error, i, *name, numthreads;
	lwpid_t *lwpidarray;
	struct thread *td;
	struct stack *st;
	struct sbuf sb;
	struct proc *p;

	name = (int *)arg1;
	error = pget((pid_t)name[0], PGET_NOTINEXEC | PGET_WANTREAD, &p);
	if (error != 0)
		return (error);

	kkstp = malloc(sizeof(*kkstp), M_TEMP, M_WAITOK);
	st = stack_create(M_WAITOK);

	lwpidarray = NULL;
	PROC_LOCK(p);
	do {
		if (lwpidarray != NULL) {
			free(lwpidarray, M_TEMP);
			lwpidarray = NULL;
		}
		numthreads = p->p_numthreads;
		PROC_UNLOCK(p);
		lwpidarray = malloc(sizeof(*lwpidarray) * numthreads, M_TEMP,
		    M_WAITOK | M_ZERO);
		PROC_LOCK(p);
	} while (numthreads < p->p_numthreads);

	/*
	 * XXXRW: During the below loop, execve(2) and countless other sorts
	 * of changes could have taken place.  Should we check to see if the
	 * vmspace has been replaced, or the like, in order to prevent
	 * giving a snapshot that spans, say, execve(2), with some threads
	 * before and some after?  Among other things, the credentials could
	 * have changed, in which case the right to extract debug info might
	 * no longer be assured.
	 */
	i = 0;
	FOREACH_THREAD_IN_PROC(p, td) {
		KASSERT(i < numthreads,
		    ("sysctl_kern_proc_kstack: numthreads"));
		lwpidarray[i] = td->td_tid;
		i++;
	}
	PROC_UNLOCK(p);
	numthreads = i;
	for (i = 0; i < numthreads; i++) {
		td = tdfind(lwpidarray[i], p->p_pid);
		if (td == NULL) {
			continue;
		}
		bzero(kkstp, sizeof(*kkstp));
		(void)sbuf_new(&sb, kkstp->kkst_trace,
		    sizeof(kkstp->kkst_trace), SBUF_FIXEDLEN);
		thread_lock(td);
		kkstp->kkst_tid = td->td_tid;
		if (TD_IS_SWAPPED(td))
			kkstp->kkst_state = KKST_STATE_SWAPPED;
		else if (stack_save_td(st, td) == 0)
			kkstp->kkst_state = KKST_STATE_STACKOK;
		else
			kkstp->kkst_state = KKST_STATE_RUNNING;
		thread_unlock(td);
		PROC_UNLOCK(p);
		stack_sbuf_print(&sb, st);
		sbuf_finish(&sb);
		sbuf_delete(&sb);
		error = SYSCTL_OUT(req, kkstp, sizeof(*kkstp));
		if (error)
			break;
	}
	PRELE(p);
	if (lwpidarray != NULL)
		free(lwpidarray, M_TEMP);
	stack_destroy(st);
	free(kkstp, M_TEMP);
	return (error);
}
#endif

/*
 * This sysctl allows a process to retrieve the full list of groups from
 * itself or another process.
 */
static int
sysctl_kern_proc_groups(SYSCTL_HANDLER_ARGS)
{
	pid_t *pidp = (pid_t *)arg1;
	unsigned int arglen = arg2;
	struct proc *p;
	struct ucred *cred;
	int error;

	if (arglen != 1)
		return (EINVAL);
	if (*pidp == -1) {	/* -1 means this process */
		p = req->td->td_proc;
		PROC_LOCK(p);
	} else {
		error = pget(*pidp, PGET_CANSEE, &p);
		if (error != 0)
			return (error);
	}

	cred = crhold(p->p_ucred);
	PROC_UNLOCK(p);

	error = SYSCTL_OUT(req, cred->cr_groups,
	    cred->cr_ngroups * sizeof(gid_t));
	crfree(cred);
	return (error);
}

/*
 * This sysctl allows a process to retrieve or/and set the resource limit for
 * another process.
 */
static int
sysctl_kern_proc_rlimit(SYSCTL_HANDLER_ARGS)
{
	int *name = (int *)arg1;
	u_int namelen = arg2;
	struct rlimit rlim;
	struct proc *p;
	u_int which;
	int flags, error;

	if (namelen != 2)
		return (EINVAL);

	which = (u_int)name[1];
	if (which >= RLIM_NLIMITS)
		return (EINVAL);

	if (req->newptr != NULL && req->newlen != sizeof(rlim))
		return (EINVAL);

	flags = PGET_HOLD | PGET_NOTWEXIT;
	if (req->newptr != NULL)
		flags |= PGET_CANDEBUG;
	else
		flags |= PGET_CANSEE;
	error = pget((pid_t)name[0], flags, &p);
	if (error != 0)
		return (error);

	/*
	 * Retrieve limit.
	 */
	if (req->oldptr != NULL) {
		PROC_LOCK(p);
		lim_rlimit_proc(p, which, &rlim);
		PROC_UNLOCK(p);
	}
	error = SYSCTL_OUT(req, &rlim, sizeof(rlim));
	if (error != 0)
		goto errout;

	/*
	 * Set limit.
	 */
	if (req->newptr != NULL) {
		error = SYSCTL_IN(req, &rlim, sizeof(rlim));
		if (error == 0)
			error = kern_proc_setrlimit(curthread, p, which, &rlim);
	}

errout:
	PRELE(p);
	return (error);
}

/*
 * This sysctl allows a process to retrieve ps_strings structure location of
 * another process.
 */
static int
sysctl_kern_proc_ps_strings(SYSCTL_HANDLER_ARGS)
{
	int *name = (int *)arg1;
	u_int namelen = arg2;
	struct proc *p;
	vm_offset_t ps_strings;
	int error;
#ifdef COMPAT_FREEBSD32
	uint32_t ps_strings32;
#endif
#ifdef COMPAT_FREEBSD64
	uint64_t ps_strings64;
#endif

	if (namelen != 1)
		return (EINVAL);

	error = pget((pid_t)name[0], PGET_CANDEBUG, &p);
	if (error != 0)
		return (error);
#ifdef COMPAT_FREEBSD32
	if ((req->flags & SCTL_MASK32) != 0) {
		/*
		 * We return 0 if the 32 bit emulation request is for a 64 bit
		 * process.
		 */
		ps_strings32 = SV_PROC_FLAG(p, SV_ILP32) != 0 ?
		    PTROUT(p->p_psstrings) : 0;
		PROC_UNLOCK(p);
		error = SYSCTL_OUT(req, &ps_strings32, sizeof(ps_strings32));
		return (error);
	}
#endif
#ifdef COMPAT_FREEBSD64
	if ((req->flags & SCTL_MASK64) != 0) {
		/*
		 * We return 0 if the 64 bit emulation request is for a CHERI
		 * process.
		 */
		ps_strings64 = SV_PROC_FLAG(p, SV_CHERI) != 0 ?
		    (uintptr_t)(p->p_psstrings) : 0;
		PROC_UNLOCK(p);
		error = SYSCTL_OUT(req, &ps_strings64, sizeof(ps_strings64));
		return (error);
	}
#endif
	ps_strings = p->p_psstrings;
	PROC_UNLOCK(p);
	/* XXX-CHERI: we can now export capabilities, should we? */
	error = SYSCTL_OUT(req, &ps_strings, sizeof(ps_strings));
	return (error);
}

/*
 * This sysctl allows a process to retrieve umask of another process.
 */
static int
sysctl_kern_proc_umask(SYSCTL_HANDLER_ARGS)
{
	int *name = (int *)arg1;
	u_int namelen = arg2;
	struct proc *p;
	int error;
	u_short cmask;
	pid_t pid;

	if (namelen != 1)
		return (EINVAL);

	pid = (pid_t)name[0];
	p = curproc;
	if (pid == p->p_pid || pid == 0) {
		cmask = p->p_pd->pd_cmask;
		goto out;
	}

	error = pget(pid, PGET_WANTREAD, &p);
	if (error != 0)
		return (error);

	cmask = p->p_pd->pd_cmask;
	PRELE(p);
out:
	error = SYSCTL_OUT(req, &cmask, sizeof(cmask));
	return (error);
}

/*
 * This sysctl allows a process to set and retrieve binary osreldate of
 * another process.
 */
static int
sysctl_kern_proc_osrel(SYSCTL_HANDLER_ARGS)
{
	int *name = (int *)arg1;
	u_int namelen = arg2;
	struct proc *p;
	int flags, error, osrel;

	if (namelen != 1)
		return (EINVAL);

	if (req->newptr != NULL && req->newlen != sizeof(osrel))
		return (EINVAL);

	flags = PGET_HOLD | PGET_NOTWEXIT;
	if (req->newptr != NULL)
		flags |= PGET_CANDEBUG;
	else
		flags |= PGET_CANSEE;
	error = pget((pid_t)name[0], flags, &p);
	if (error != 0)
		return (error);

	error = SYSCTL_OUT(req, &p->p_osrel, sizeof(p->p_osrel));
	if (error != 0)
		goto errout;

	if (req->newptr != NULL) {
		error = SYSCTL_IN(req, &osrel, sizeof(osrel));
		if (error != 0)
			goto errout;
		if (osrel < 0) {
			error = EINVAL;
			goto errout;
		}
		p->p_osrel = osrel;
	}
errout:
	PRELE(p);
	return (error);
}

static int
sysctl_kern_proc_sigtramp(SYSCTL_HANDLER_ARGS)
{
	int *name = (int *)arg1;
	u_int namelen = arg2;
	struct proc *p;
	struct kinfo_sigtramp kst;
	const struct sysentvec *sv;
	int error;
#ifdef COMPAT_FREEBSD32
	struct kinfo_sigtramp32 kst32;
#endif
#ifdef COMPAT_FREEBSD64
	struct kinfo_sigtramp64 kst64;
#endif

	if (namelen != 1)
		return (EINVAL);

	error = pget((pid_t)name[0], PGET_CANDEBUG, &p);
	if (error != 0)
		return (error);
	sv = p->p_sysent;
#ifdef COMPAT_FREEBSD32
	if ((req->flags & SCTL_MASK32) != 0) {
		bzero(&kst32, sizeof(kst32));
		if (SV_PROC_FLAG(p, SV_ILP32)) {
			if (sv->sv_sigcode_base != 0) {
				kst32.ksigtramp_start = sv->sv_sigcode_base;
				kst32.ksigtramp_end = sv->sv_sigcode_base +
				    *sv->sv_szsigcode;
			} else {
				kst32.ksigtramp_start = p->p_psstrings -
				    *sv->sv_szsigcode;
				kst32.ksigtramp_end = p->p_psstrings;
			}
		}
		PROC_UNLOCK(p);
		error = SYSCTL_OUT(req, &kst32, sizeof(kst32));
		return (error);
	}
#endif
#ifdef COMPAT_FREEBSD64
	if ((req->flags & SCTL_MASK64) != 0) {
		bzero(&kst64, sizeof(kst64));
		if (!SV_PROC_FLAG(p, SV_CHERI)) {
			if (sv->sv_sigcode_base != 0) {
				kst64.ksigtramp_start = sv->sv_sigcode_base;
				kst64.ksigtramp_end = sv->sv_sigcode_base +
				    *sv->sv_szsigcode;
			} else {
				kst64.ksigtramp_start = p->p_psstrings -
				    *sv->sv_szsigcode;
				kst64.ksigtramp_end = p->p_psstrings;
			}
		}
		PROC_UNLOCK(p);
		error = SYSCTL_OUT(req, &kst64, sizeof(kst64));
		return (error);
	}
#endif
	bzero(&kst, sizeof(kst));
	if (sv->sv_sigcode_base != 0) {
		kst.ksigtramp_start = EXPORT_KPTR(sv->sv_sigcode_base);
		kst.ksigtramp_end = EXPORT_KPTR(sv->sv_sigcode_base +
		    *sv->sv_szsigcode);
	} else {
<<<<<<< HEAD
		kst.ksigtramp_start = EXPORT_KPTR(sv->sv_psstrings -
		    *sv->sv_szsigcode);
		kst.ksigtramp_end = EXPORT_KPTR(sv->sv_psstrings);
=======
		kst.ksigtramp_start = EXPORT_KPTR((char *)p->p_psstrings -
		    *sv->sv_szsigcode);
		kst.ksigtramp_end = EXPORT_KPTR((char *)p->p_psstrings);
>>>>>>> 5714f9f7
	}
	PROC_UNLOCK(p);
	/* NB CHERI: this strips tags... */
	error = SYSCTL_OUT(req, &kst, sizeof(kst));
	return (error);
}

static int
sysctl_kern_proc_sigfastblk(SYSCTL_HANDLER_ARGS)
{
	int *name = (int *)arg1;
	u_int namelen = arg2;
	pid_t pid;
	struct proc *p;
	struct thread *td1;
	uintptr_t addr;
#ifdef COMPAT_FREEBSD32
	uint32_t addr32;
#endif
#if __has_feature(capabilities)
	uintcap_t addrcap;
#ifdef COMPAT_FREEBSD64
	uint64_t addr64;
#endif
#endif
	int error;

	if (namelen != 1 || req->newptr != NULL)
		return (EINVAL);

	pid = (pid_t)name[0];
	error = pget(pid, PGET_HOLD | PGET_NOTWEXIT | PGET_CANDEBUG, &p);
	if (error != 0)
		return (error);

	PROC_LOCK(p);
#ifdef COMPAT_FREEBSD32
	if (SV_CURPROC_FLAG(SV_ILP32)) {
		if (!SV_PROC_FLAG(p, SV_ILP32)) {
			error = EINVAL;
			goto errlocked;
		}
	}
#endif
	if (pid <= PID_MAX) {
		td1 = FIRST_THREAD_IN_PROC(p);
	} else {
		FOREACH_THREAD_IN_PROC(p, td1) {
			if (td1->td_tid == pid)
				break;
		}
	}
	if (td1 == NULL) {
		error = ESRCH;
		goto errlocked;
	}
	/*
	 * The access to the private thread flags.  It is fine as far
	 * as no out-of-thin-air values are read from td_pflags, and
	 * usermode read of the td_sigblock_ptr is racy inherently,
	 * since target process might have already changed it
	 * meantime.
	 */
	if ((td1->td_pflags & TDP_SIGFASTBLOCK) != 0)
		addr = (uintptr_t)(__cheri_addr vaddr_t)td1->td_sigblock_ptr;
	else
		error = ENOTTY;

errlocked:
	_PRELE(p);
	PROC_UNLOCK(p);
	if (error != 0)
		return (error);

#ifdef COMPAT_FREEBSD32
	if (SV_CURPROC_FLAG(SV_ILP32)) {
		addr32 = addr;
		error = SYSCTL_OUT(req, &addr32, sizeof(addr32));
	} else
#endif
	{
#if __has_feature(capabilities)
#ifdef COMPAT_FREEBSD64
		if (!SV_CURPROC_FLAG(SV_CHERI)) {
			addr64 = addr;
			error = SYSCTL_OUT(req, &addr64, sizeof(addr64));
		} else
#endif
		{
			addrcap = addr;
			error = SYSCTL_OUT(req, &addrcap, sizeof(addrcap));
		}
#else
		error = SYSCTL_OUT(req, &addr, sizeof(addr));
#endif
	}
	return (error);
}

SYSCTL_NODE(_kern, KERN_PROC, proc, CTLFLAG_RD | CTLFLAG_MPSAFE,  0,
    "Process table");

SYSCTL_PROC(_kern_proc, KERN_PROC_ALL, all, CTLFLAG_RD|CTLTYPE_STRUCT|
	CTLFLAG_MPSAFE, 0, 0, sysctl_kern_proc, "S,proc",
	"Return entire process table");

static SYSCTL_NODE(_kern_proc, KERN_PROC_GID, gid, CTLFLAG_RD | CTLFLAG_MPSAFE,
	sysctl_kern_proc, "Process table");

static SYSCTL_NODE(_kern_proc, KERN_PROC_PGRP, pgrp, CTLFLAG_RD | CTLFLAG_MPSAFE,
	sysctl_kern_proc, "Process table");

static SYSCTL_NODE(_kern_proc, KERN_PROC_RGID, rgid, CTLFLAG_RD | CTLFLAG_MPSAFE,
	sysctl_kern_proc, "Process table");

static SYSCTL_NODE(_kern_proc, KERN_PROC_SESSION, sid, CTLFLAG_RD |
	CTLFLAG_MPSAFE, sysctl_kern_proc, "Process table");

static SYSCTL_NODE(_kern_proc, KERN_PROC_TTY, tty, CTLFLAG_RD | CTLFLAG_MPSAFE,
	sysctl_kern_proc, "Process table");

static SYSCTL_NODE(_kern_proc, KERN_PROC_UID, uid, CTLFLAG_RD | CTLFLAG_MPSAFE,
	sysctl_kern_proc, "Process table");

static SYSCTL_NODE(_kern_proc, KERN_PROC_RUID, ruid, CTLFLAG_RD | CTLFLAG_MPSAFE,
	sysctl_kern_proc, "Process table");

static SYSCTL_NODE(_kern_proc, KERN_PROC_PID, pid, CTLFLAG_RD | CTLFLAG_MPSAFE,
	sysctl_kern_proc, "Process table");

static SYSCTL_NODE(_kern_proc, KERN_PROC_PROC, proc, CTLFLAG_RD | CTLFLAG_MPSAFE,
	sysctl_kern_proc, "Return process table, no threads");

static SYSCTL_NODE(_kern_proc, KERN_PROC_ARGS, args,
	CTLFLAG_RW | CTLFLAG_CAPWR | CTLFLAG_ANYBODY | CTLFLAG_MPSAFE,
	sysctl_kern_proc_args, "Process argument list");

static SYSCTL_NODE(_kern_proc, KERN_PROC_ENV, env, CTLFLAG_RD | CTLFLAG_MPSAFE,
	sysctl_kern_proc_env, "Process environment");

static SYSCTL_NODE(_kern_proc, KERN_PROC_AUXV, auxv, CTLFLAG_RD |
	CTLFLAG_MPSAFE, sysctl_kern_proc_auxv, "Process ELF auxiliary vector");

static SYSCTL_NODE(_kern_proc, KERN_PROC_PATHNAME, pathname, CTLFLAG_RD |
	CTLFLAG_MPSAFE, sysctl_kern_proc_pathname, "Process executable path");

static SYSCTL_NODE(_kern_proc, KERN_PROC_SV_NAME, sv_name, CTLFLAG_RD |
	CTLFLAG_MPSAFE, sysctl_kern_proc_sv_name,
	"Process syscall vector name (ABI type)");

static SYSCTL_NODE(_kern_proc, (KERN_PROC_GID | KERN_PROC_INC_THREAD), gid_td,
	CTLFLAG_RD | CTLFLAG_MPSAFE, sysctl_kern_proc, "Process table");

static SYSCTL_NODE(_kern_proc, (KERN_PROC_PGRP | KERN_PROC_INC_THREAD), pgrp_td,
	CTLFLAG_RD | CTLFLAG_MPSAFE, sysctl_kern_proc, "Process table");

static SYSCTL_NODE(_kern_proc, (KERN_PROC_RGID | KERN_PROC_INC_THREAD), rgid_td,
	CTLFLAG_RD | CTLFLAG_MPSAFE, sysctl_kern_proc, "Process table");

static SYSCTL_NODE(_kern_proc, (KERN_PROC_SESSION | KERN_PROC_INC_THREAD),
	sid_td, CTLFLAG_RD | CTLFLAG_MPSAFE, sysctl_kern_proc, "Process table");

static SYSCTL_NODE(_kern_proc, (KERN_PROC_TTY | KERN_PROC_INC_THREAD), tty_td,
	CTLFLAG_RD | CTLFLAG_MPSAFE, sysctl_kern_proc, "Process table");

static SYSCTL_NODE(_kern_proc, (KERN_PROC_UID | KERN_PROC_INC_THREAD), uid_td,
	CTLFLAG_RD | CTLFLAG_MPSAFE, sysctl_kern_proc, "Process table");

static SYSCTL_NODE(_kern_proc, (KERN_PROC_RUID | KERN_PROC_INC_THREAD), ruid_td,
	CTLFLAG_RD | CTLFLAG_MPSAFE, sysctl_kern_proc, "Process table");

static SYSCTL_NODE(_kern_proc, (KERN_PROC_PID | KERN_PROC_INC_THREAD), pid_td,
	CTLFLAG_RD | CTLFLAG_MPSAFE, sysctl_kern_proc, "Process table");

static SYSCTL_NODE(_kern_proc, (KERN_PROC_PROC | KERN_PROC_INC_THREAD), proc_td,
	CTLFLAG_RD | CTLFLAG_MPSAFE, sysctl_kern_proc,
	"Return process table, no threads");

#ifdef COMPAT_FREEBSD7
static SYSCTL_NODE(_kern_proc, KERN_PROC_OVMMAP, ovmmap, CTLFLAG_RD |
	CTLFLAG_MPSAFE, sysctl_kern_proc_ovmmap, "Old Process vm map entries");
#endif

static SYSCTL_NODE(_kern_proc, KERN_PROC_VMMAP, vmmap, CTLFLAG_RD |
	CTLFLAG_MPSAFE, sysctl_kern_proc_vmmap, "Process vm map entries");

#if defined(STACK) || defined(DDB)
static SYSCTL_NODE(_kern_proc, KERN_PROC_KSTACK, kstack, CTLFLAG_RD |
	CTLFLAG_MPSAFE, sysctl_kern_proc_kstack, "Process kernel stacks");
#endif

static SYSCTL_NODE(_kern_proc, KERN_PROC_GROUPS, groups, CTLFLAG_RD |
	CTLFLAG_MPSAFE, sysctl_kern_proc_groups, "Process groups");

static SYSCTL_NODE(_kern_proc, KERN_PROC_RLIMIT, rlimit, CTLFLAG_RW |
	CTLFLAG_ANYBODY | CTLFLAG_MPSAFE, sysctl_kern_proc_rlimit,
	"Process resource limits");

static SYSCTL_NODE(_kern_proc, KERN_PROC_PS_STRINGS, ps_strings, CTLFLAG_RD |
	CTLFLAG_MPSAFE, sysctl_kern_proc_ps_strings,
	"Process ps_strings location");

static SYSCTL_NODE(_kern_proc, KERN_PROC_UMASK, umask, CTLFLAG_RD |
	CTLFLAG_MPSAFE, sysctl_kern_proc_umask, "Process umask");

static SYSCTL_NODE(_kern_proc, KERN_PROC_OSREL, osrel, CTLFLAG_RW |
	CTLFLAG_ANYBODY | CTLFLAG_MPSAFE, sysctl_kern_proc_osrel,
	"Process binary osreldate");

static SYSCTL_NODE(_kern_proc, KERN_PROC_SIGTRAMP, sigtramp, CTLFLAG_RD |
	CTLFLAG_MPSAFE, sysctl_kern_proc_sigtramp,
	"Process signal trampoline location");

static SYSCTL_NODE(_kern_proc, KERN_PROC_SIGFASTBLK, sigfastblk, CTLFLAG_RD |
	CTLFLAG_ANYBODY | CTLFLAG_MPSAFE, sysctl_kern_proc_sigfastblk,
	"Thread sigfastblock address");

int allproc_gen;

/*
 * stop_all_proc() purpose is to stop all process which have usermode,
 * except current process for obvious reasons.  This makes it somewhat
 * unreliable when invoked from multithreaded process.  The service
 * must not be user-callable anyway.
 */
void
stop_all_proc(void)
{
	struct proc *cp, *p;
	int r, gen;
	bool restart, seen_stopped, seen_exiting, stopped_some;

	cp = curproc;
allproc_loop:
	sx_xlock(&allproc_lock);
	gen = allproc_gen;
	seen_exiting = seen_stopped = stopped_some = restart = false;
	LIST_REMOVE(cp, p_list);
	LIST_INSERT_HEAD(&allproc, cp, p_list);
	for (;;) {
		p = LIST_NEXT(cp, p_list);
		if (p == NULL)
			break;
		LIST_REMOVE(cp, p_list);
		LIST_INSERT_AFTER(p, cp, p_list);
		PROC_LOCK(p);
		if ((p->p_flag & (P_KPROC | P_SYSTEM | P_TOTAL_STOP)) != 0) {
			PROC_UNLOCK(p);
			continue;
		}
		if ((p->p_flag & P_WEXIT) != 0) {
			seen_exiting = true;
			PROC_UNLOCK(p);
			continue;
		}
		if (P_SHOULDSTOP(p) == P_STOPPED_SINGLE) {
			/*
			 * Stopped processes are tolerated when there
			 * are no other processes which might continue
			 * them.  P_STOPPED_SINGLE but not
			 * P_TOTAL_STOP process still has at least one
			 * thread running.
			 */
			seen_stopped = true;
			PROC_UNLOCK(p);
			continue;
		}
		sx_xunlock(&allproc_lock);
		_PHOLD(p);
		r = thread_single(p, SINGLE_ALLPROC);
		if (r != 0)
			restart = true;
		else
			stopped_some = true;
		_PRELE(p);
		PROC_UNLOCK(p);
		sx_xlock(&allproc_lock);
	}
	/* Catch forked children we did not see in iteration. */
	if (gen != allproc_gen)
		restart = true;
	sx_xunlock(&allproc_lock);
	if (restart || stopped_some || seen_exiting || seen_stopped) {
		kern_yield(PRI_USER);
		goto allproc_loop;
	}
}

void
resume_all_proc(void)
{
	struct proc *cp, *p;

	cp = curproc;
	sx_xlock(&allproc_lock);
again:
	LIST_REMOVE(cp, p_list);
	LIST_INSERT_HEAD(&allproc, cp, p_list);
	for (;;) {
		p = LIST_NEXT(cp, p_list);
		if (p == NULL)
			break;
		LIST_REMOVE(cp, p_list);
		LIST_INSERT_AFTER(p, cp, p_list);
		PROC_LOCK(p);
		if ((p->p_flag & P_TOTAL_STOP) != 0) {
			sx_xunlock(&allproc_lock);
			_PHOLD(p);
			thread_single_end(p, SINGLE_ALLPROC);
			_PRELE(p);
			PROC_UNLOCK(p);
			sx_xlock(&allproc_lock);
		} else {
			PROC_UNLOCK(p);
		}
	}
	/*  Did the loop above missed any stopped process ? */
	FOREACH_PROC_IN_SYSTEM(p) {
		/* No need for proc lock. */
		if ((p->p_flag & P_TOTAL_STOP) != 0)
			goto again;
	}
	sx_xunlock(&allproc_lock);
}

/* #define	TOTAL_STOP_DEBUG	1 */
#ifdef TOTAL_STOP_DEBUG
volatile static int ap_resume;
#include <sys/mount.h>

static int
sysctl_debug_stop_all_proc(SYSCTL_HANDLER_ARGS)
{
	int error, val;

	val = 0;
	ap_resume = 0;
	error = sysctl_handle_int(oidp, &val, 0, req);
	if (error != 0 || req->newptr == NULL)
		return (error);
	if (val != 0) {
		stop_all_proc();
		syncer_suspend();
		while (ap_resume == 0)
			;
		syncer_resume();
		resume_all_proc();
	}
	return (0);
}

SYSCTL_PROC(_debug, OID_AUTO, stop_all_proc, CTLTYPE_INT | CTLFLAG_RW |
    CTLFLAG_MPSAFE, __DEVOLATILE(int *, &ap_resume), 0,
    sysctl_debug_stop_all_proc, "I",
    "");
#endif
// CHERI CHANGES START
// {
//   "updated": 20190531,
//   "target_type": "kernel",
//   "changes": [
//     "support"
//   ],
//   "changes_purecap": [
//     "pointer_as_integer"
//   ]
// }
// CHERI CHANGES END<|MERGE_RESOLUTION|>--- conflicted
+++ resolved
@@ -3383,15 +3383,9 @@
 		kst.ksigtramp_end = EXPORT_KPTR(sv->sv_sigcode_base +
 		    *sv->sv_szsigcode);
 	} else {
-<<<<<<< HEAD
-		kst.ksigtramp_start = EXPORT_KPTR(sv->sv_psstrings -
+		kst.ksigtramp_start = EXPORT_KPTR(p->p_psstrings -
 		    *sv->sv_szsigcode);
-		kst.ksigtramp_end = EXPORT_KPTR(sv->sv_psstrings);
-=======
-		kst.ksigtramp_start = EXPORT_KPTR((char *)p->p_psstrings -
-		    *sv->sv_szsigcode);
-		kst.ksigtramp_end = EXPORT_KPTR((char *)p->p_psstrings);
->>>>>>> 5714f9f7
+		kst.ksigtramp_end = EXPORT_KPTR(p->p_psstrings);
 	}
 	PROC_UNLOCK(p);
 	/* NB CHERI: this strips tags... */
