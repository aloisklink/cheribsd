--- conflicted
+++ resolved
@@ -3393,8 +3393,8 @@
 		bzero(&kst64, sizeof(kst64));
 		if (!SV_PROC_FLAG(p, SV_CHERI)) {
 			if (sv->sv_sigcode_base != 0) {
-				kst64.ksigtramp_start = sv->sv_sigcode_base;
-				kst64.ksigtramp_end = sv->sv_sigcode_base +
+				kst64.ksigtramp_start = PROC_SIGCODE(p);
+				kst64.ksigtramp_end = kst64.ksigtramp_start +
 				    *sv->sv_szsigcode;
 			} else {
 				kst64.ksigtramp_start = PROC_PS_STRINGS(p) -
@@ -3409,15 +3409,10 @@
 #endif
 	bzero(&kst, sizeof(kst));
 	if (sv->sv_sigcode_base != 0) {
-<<<<<<< HEAD
-		kst.ksigtramp_start = EXPORT_KPTR(sv->sv_sigcode_base);
-		kst.ksigtramp_end = EXPORT_KPTR(sv->sv_sigcode_base +
-=======
-		kst.ksigtramp_start = (char *)PROC_SIGCODE(p);
-		kst.ksigtramp_end = (char *)kst.ksigtramp_start +
->>>>>>> f6ac79fb
+		kst.ksigtramp_start = EXPORT_KPTR(PROC_SIGCODE(p));
+		kst.ksigtramp_end = EXPORT_KPTR((intcap_t)kst.ksigtramp_start +
 		    ((sv->sv_flags & SV_DSO_SIG) == 0 ? *sv->sv_szsigcode :
-		    (uintptr_t)sv->sv_szsigcode));
+		    (ptraddr_t)sv->sv_szsigcode));
 	} else {
 		kst.ksigtramp_start = EXPORT_KPTR(PROC_PS_STRINGS(p) -
 		    *sv->sv_szsigcode);
