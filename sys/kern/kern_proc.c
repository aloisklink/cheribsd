--- conflicted
+++ resolved
@@ -962,7 +962,7 @@
 				    pgrp->pg_session->s_count,
 				    (void *)LIST_FIRST(&pgrp->pg_members));
 				LIST_FOREACH(p, &pgrp->pg_members, p_pglist) {
-					printf("\t\tpid %ld addr %p pgrp %p\n", 
+					printf("\t\tpid %ld addr %p pgrp %p\n",
 					    (long)p->p_pid, (void *)p,
 					    (void *)p->p_pgrp);
 				}
@@ -2240,7 +2240,7 @@
 /*
  * This sysctl allows a process to retrieve the argument list or process
  * title for another process without groping around in the address space
- * of the other process.  It also allow a process to set its own "process 
+ * of the other process.  It also allow a process to set its own "process
  * title to a string of its own choice.
  */
 static int
@@ -3232,20 +3232,6 @@
 #endif
 	bzero(&kst, sizeof(kst));
 	if (sv->sv_sigcode_base != 0) {
-<<<<<<< HEAD
-		/*
-		 * XXX-AM: It is unclear whether we are intended to
-		 * return valid pointers. If so we need a cheriabi and freebsd64
-		 * version of kst.
-		 */
-		kst.ksigtramp_start = (char *)(uintptr_t)sv->sv_sigcode_base;
-		kst.ksigtramp_end = (char *)(uintptr_t)sv->sv_sigcode_base +
-		    *sv->sv_szsigcode;
-	} else {
-		kst.ksigtramp_start = (char *)(uintptr_t)sv->sv_psstrings -
-		    *sv->sv_szsigcode;
-		kst.ksigtramp_end = (char *)(uintptr_t)sv->sv_psstrings;
-=======
 		kst.ksigtramp_start = EXPORT_KPTR((char *)sv->sv_sigcode_base);
 		kst.ksigtramp_end = EXPORT_KPTR((char *)sv->sv_sigcode_base +
 		    *sv->sv_szsigcode);
@@ -3253,7 +3239,6 @@
 		kst.ksigtramp_start = EXPORT_KPTR((char *)sv->sv_psstrings -
 		    *sv->sv_szsigcode);
 		kst.ksigtramp_end = EXPORT_KPTR((char *)sv->sv_psstrings);
->>>>>>> 46b172b1
 	}
 	PROC_UNLOCK(p);
 	/* NB CHERI: this strips tags... */
