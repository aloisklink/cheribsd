/*-
 * SPDX-License-Identifier: BSD-3-Clause
 *
 * Copyright (c) 1982, 1986, 1989, 1991, 1993
 *	The Regents of the University of California.  All rights reserved.
 *
 * Redistribution and use in source and binary forms, with or without
 * modification, are permitted provided that the following conditions
 * are met:
 * 1. Redistributions of source code must retain the above copyright
 *    notice, this list of conditions and the following disclaimer.
 * 2. Redistributions in binary form must reproduce the above copyright
 *    notice, this list of conditions and the following disclaimer in the
 *    documentation and/or other materials provided with the distribution.
 * 3. Neither the name of the University nor the names of its contributors
 *    may be used to endorse or promote products derived from this software
 *    without specific prior written permission.
 *
 * THIS SOFTWARE IS PROVIDED BY THE REGENTS AND CONTRIBUTORS ``AS IS'' AND
 * ANY EXPRESS OR IMPLIED WARRANTIES, INCLUDING, BUT NOT LIMITED TO, THE
 * IMPLIED WARRANTIES OF MERCHANTABILITY AND FITNESS FOR A PARTICULAR PURPOSE
 * ARE DISCLAIMED.  IN NO EVENT SHALL THE REGENTS OR CONTRIBUTORS BE LIABLE
 * FOR ANY DIRECT, INDIRECT, INCIDENTAL, SPECIAL, EXEMPLARY, OR CONSEQUENTIAL
 * DAMAGES (INCLUDING, BUT NOT LIMITED TO, PROCUREMENT OF SUBSTITUTE GOODS
 * OR SERVICES; LOSS OF USE, DATA, OR PROFITS; OR BUSINESS INTERRUPTION)
 * HOWEVER CAUSED AND ON ANY THEORY OF LIABILITY, WHETHER IN CONTRACT, STRICT
 * LIABILITY, OR TORT (INCLUDING NEGLIGENCE OR OTHERWISE) ARISING IN ANY WAY
 * OUT OF THE USE OF THIS SOFTWARE, EVEN IF ADVISED OF THE POSSIBILITY OF
 * SUCH DAMAGE.
 *
 *	@(#)kern_proc.c	8.7 (Berkeley) 2/14/95
 */

#include <sys/cdefs.h>
__FBSDID("$FreeBSD$");

#include "opt_ddb.h"
#include "opt_ktrace.h"
#include "opt_kstack_pages.h"
#include "opt_stack.h"

#include <sys/param.h>
#include <sys/systm.h>
#include <sys/bitstring.h>
#include <sys/elf.h>
#include <sys/eventhandler.h>
#include <sys/exec.h>
#include <sys/fcntl.h>
#include <sys/jail.h>
#include <sys/kernel.h>
#include <sys/limits.h>
#include <sys/lock.h>
#include <sys/loginclass.h>
#include <sys/malloc.h>
#include <sys/mman.h>
#include <sys/mount.h>
#include <sys/mutex.h>
#include <sys/namei.h>
#include <sys/proc.h>
#include <sys/ptrace.h>
#include <sys/refcount.h>
#include <sys/resourcevar.h>
#include <sys/rwlock.h>
#include <sys/sbuf.h>
#include <sys/sysent.h>
#include <sys/sched.h>
#include <sys/smp.h>
#include <sys/stack.h>
#include <sys/stat.h>
#include <sys/dtrace_bsd.h>
#include <sys/sysctl.h>
#include <sys/filedesc.h>
#include <sys/tty.h>
#include <sys/signalvar.h>
#include <sys/sdt.h>
#include <sys/sx.h>
#include <sys/user.h>
#include <sys/vnode.h>
#include <sys/wait.h>
#ifdef KTRACE
#include <sys/ktrace.h>
#endif

#ifdef DDB
#include <ddb/ddb.h>
#endif

#include <vm/vm.h>
#include <vm/vm_param.h>
#include <vm/vm_extern.h>
#include <vm/pmap.h>
#include <vm/vm_map.h>
#include <vm/vm_object.h>
#include <vm/vm_page.h>
#include <vm/uma.h>

#include <fs/devfs/devfs.h>

#ifdef COMPAT_FREEBSD32
#include <compat/freebsd32/freebsd32.h>
#include <compat/freebsd32/freebsd32_util.h>
#endif

#ifdef COMPAT_FREEBSD64
#include <compat/freebsd64/freebsd64.h>
#include <compat/freebsd64/freebsd64_util.h>
#endif

#if __has_feature(capabilities)
#include <cheri/cheric.h>
#endif

SDT_PROVIDER_DEFINE(proc);

MALLOC_DEFINE(M_SESSION, "session", "session header");
static MALLOC_DEFINE(M_PROC, "proc", "Proc structures");
MALLOC_DEFINE(M_SUBPROC, "subproc", "Proc sub-structures");

static void doenterpgrp(struct proc *, struct pgrp *);
static void orphanpg(struct pgrp *pg);
static void fill_kinfo_aggregate(struct proc *p, struct kinfo_proc *kp);
static void fill_kinfo_proc_only(struct proc *p, struct kinfo_proc *kp);
static void fill_kinfo_thread(struct thread *td, struct kinfo_proc *kp,
    int preferthread);
static void pgdelete(struct pgrp *);
static int pgrp_init(void *mem, int size, int flags);
static int proc_ctor(void *mem, int size, void *arg, int flags);
static void proc_dtor(void *mem, int size, void *arg);
static int proc_init(void *mem, int size, int flags);
static void proc_fini(void *mem, int size);
static void pargs_free(struct pargs *pa);

/*
 * Other process lists
 */
struct pidhashhead *pidhashtbl = NULL;
struct sx *pidhashtbl_lock;
u_long pidhash;
u_long pidhashlock;
struct pgrphashhead *pgrphashtbl;
u_long pgrphash;
struct proclist allproc = LIST_HEAD_INITIALIZER(allproc);
struct sx __exclusive_cache_line allproc_lock;
struct sx __exclusive_cache_line proctree_lock;
struct mtx __exclusive_cache_line ppeers_lock;
struct mtx __exclusive_cache_line procid_lock;
uma_zone_t proc_zone;
uma_zone_t pgrp_zone;

/*
 * The offset of various fields in struct proc and struct thread.
 * These are used by kernel debuggers to enumerate kernel threads and
 * processes.
 */
const int proc_off_p_pid = offsetof(struct proc, p_pid);
const int proc_off_p_comm = offsetof(struct proc, p_comm);
const int proc_off_p_list = offsetof(struct proc, p_list);
const int proc_off_p_hash = offsetof(struct proc, p_hash);
const int proc_off_p_threads = offsetof(struct proc, p_threads);
const int thread_off_td_tid = offsetof(struct thread, td_tid);
const int thread_off_td_name = offsetof(struct thread, td_name);
const int thread_off_td_oncpu = offsetof(struct thread, td_oncpu);
const int thread_off_td_pcb = offsetof(struct thread, td_pcb);
const int thread_off_td_plist = offsetof(struct thread, td_plist);

EVENTHANDLER_LIST_DEFINE(process_ctor);
EVENTHANDLER_LIST_DEFINE(process_dtor);
EVENTHANDLER_LIST_DEFINE(process_init);
EVENTHANDLER_LIST_DEFINE(process_fini);
EVENTHANDLER_LIST_DEFINE(process_exit);
EVENTHANDLER_LIST_DEFINE(process_fork);
EVENTHANDLER_LIST_DEFINE(process_exec);

int kstack_pages = KSTACK_PAGES;
SYSCTL_INT(_kern, OID_AUTO, kstack_pages, CTLFLAG_RD, &kstack_pages, 0,
    "Kernel stack size in pages");
static int vmmap_skip_res_cnt = 0;
SYSCTL_INT(_kern, OID_AUTO, proc_vmmap_skip_resident_count, CTLFLAG_RW,
    &vmmap_skip_res_cnt, 0,
    "Skip calculation of the pages resident count in kern.proc.vmmap");

CTASSERT(sizeof(struct kinfo_proc) == KINFO_PROC_SIZE);
#ifdef COMPAT_FREEBSD32
CTASSERT(sizeof(struct kinfo_proc32) == KINFO_PROC32_SIZE);
#endif
#ifdef COMPAT_FREEBSD64
CTASSERT(sizeof(struct kinfo_proc64) == KINFO_PROC64_SIZE);
#endif

/*
 * Initialize global process hashing structures.
 */
void
procinit(void)
{
	u_long i;

	sx_init(&allproc_lock, "allproc");
	sx_init(&proctree_lock, "proctree");
	mtx_init(&ppeers_lock, "p_peers", NULL, MTX_DEF);
	mtx_init(&procid_lock, "procid", NULL, MTX_DEF);
	pidhashtbl = hashinit(maxproc / 4, M_PROC, &pidhash);
	pidhashlock = (pidhash + 1) / 64;
	if (pidhashlock > 0)
		pidhashlock--;
	pidhashtbl_lock = malloc(sizeof(*pidhashtbl_lock) * (pidhashlock + 1),
	    M_PROC, M_WAITOK | M_ZERO);
	for (i = 0; i < pidhashlock + 1; i++)
		sx_init_flags(&pidhashtbl_lock[i], "pidhash", SX_DUPOK);
	pgrphashtbl = hashinit(maxproc / 4, M_PROC, &pgrphash);
	proc_zone = uma_zcreate("PROC", sched_sizeof_proc(),
	    proc_ctor, proc_dtor, proc_init, proc_fini,
	    UMA_ALIGN_PTR, UMA_ZONE_NOFREE);
	pgrp_zone = uma_zcreate("PGRP", sizeof(struct pgrp), NULL, NULL,
	    pgrp_init, NULL, UMA_ALIGN_PTR, UMA_ZONE_NOFREE);
	uihashinit();
}

/*
 * Prepare a proc for use.
 */
static int
proc_ctor(void *mem, int size, void *arg, int flags)
{
	struct proc *p;
	struct thread *td;

	p = (struct proc *)mem;
#ifdef KDTRACE_HOOKS
	kdtrace_proc_ctor(p);
#endif
	EVENTHANDLER_DIRECT_INVOKE(process_ctor, p);
	td = FIRST_THREAD_IN_PROC(p);
	if (td != NULL) {
		/* Make sure all thread constructors are executed */
		EVENTHANDLER_DIRECT_INVOKE(thread_ctor, td);
	}
	return (0);
}

/*
 * Reclaim a proc after use.
 */
static void
proc_dtor(void *mem, int size, void *arg)
{
	struct proc *p;
	struct thread *td;

	/* INVARIANTS checks go here */
	p = (struct proc *)mem;
	td = FIRST_THREAD_IN_PROC(p);
	if (td != NULL) {
#ifdef INVARIANTS
		KASSERT((p->p_numthreads == 1),
		    ("bad number of threads in exiting process"));
		KASSERT(STAILQ_EMPTY(&p->p_ktr), ("proc_dtor: non-empty p_ktr"));
#endif
		/* Free all OSD associated to this thread. */
		osd_thread_exit(td);
		td_softdep_cleanup(td);
		MPASS(td->td_su == NULL);

		/* Make sure all thread destructors are executed */
		EVENTHANDLER_DIRECT_INVOKE(thread_dtor, td);
	}
	EVENTHANDLER_DIRECT_INVOKE(process_dtor, p);
#ifdef KDTRACE_HOOKS
	kdtrace_proc_dtor(p);
#endif
	if (p->p_ksi != NULL)
		KASSERT(! KSI_ONQ(p->p_ksi), ("SIGCHLD queue"));
}

/*
 * Initialize type-stable parts of a proc (when newly created).
 */
static int
proc_init(void *mem, int size, int flags)
{
	struct proc *p;

	p = (struct proc *)mem;
	mtx_init(&p->p_mtx, "process lock", NULL, MTX_DEF | MTX_DUPOK | MTX_NEW);
	mtx_init(&p->p_slock, "process slock", NULL, MTX_SPIN | MTX_NEW);
	mtx_init(&p->p_statmtx, "pstatl", NULL, MTX_SPIN | MTX_NEW);
	mtx_init(&p->p_itimmtx, "pitiml", NULL, MTX_SPIN | MTX_NEW);
	mtx_init(&p->p_profmtx, "pprofl", NULL, MTX_SPIN | MTX_NEW);
	cv_init(&p->p_pwait, "ppwait");
	TAILQ_INIT(&p->p_threads);	     /* all threads in proc */
	EVENTHANDLER_DIRECT_INVOKE(process_init, p);
	p->p_stats = pstats_alloc();
	p->p_pgrp = NULL;
	return (0);
}

/*
 * UMA should ensure that this function is never called.
 * Freeing a proc structure would violate type stability.
 */
static void
proc_fini(void *mem, int size)
{
#ifdef notnow
	struct proc *p;

	p = (struct proc *)mem;
	EVENTHANDLER_DIRECT_INVOKE(process_fini, p);
	pstats_free(p->p_stats);
	thread_free(FIRST_THREAD_IN_PROC(p));
	mtx_destroy(&p->p_mtx);
	if (p->p_ksi != NULL)
		ksiginfo_free(p->p_ksi);
#else
	panic("proc reclaimed");
#endif
}

static int
pgrp_init(void *mem, int size, int flags)
{
	struct pgrp *pg;

	pg = mem;
	mtx_init(&pg->pg_mtx, "process group", NULL, MTX_DEF | MTX_DUPOK);
	return (0);
}

/*
 * PID space management.
 *
 * These bitmaps are used by fork_findpid.
 */
bitstr_t bit_decl(proc_id_pidmap, PID_MAX);
bitstr_t bit_decl(proc_id_grpidmap, PID_MAX);
bitstr_t bit_decl(proc_id_sessidmap, PID_MAX);
bitstr_t bit_decl(proc_id_reapmap, PID_MAX);

static bitstr_t *proc_id_array[] = {
	proc_id_pidmap,
	proc_id_grpidmap,
	proc_id_sessidmap,
	proc_id_reapmap,
};

void
proc_id_set(int type, pid_t id)
{

	KASSERT(type >= 0 && type < nitems(proc_id_array),
	    ("invalid type %d\n", type));
	mtx_lock(&procid_lock);
	KASSERT(bit_test(proc_id_array[type], id) == 0,
	    ("bit %d already set in %d\n", id, type));
	bit_set(proc_id_array[type], id);
	mtx_unlock(&procid_lock);
}

void
proc_id_set_cond(int type, pid_t id)
{

	KASSERT(type >= 0 && type < nitems(proc_id_array),
	    ("invalid type %d\n", type));
	if (bit_test(proc_id_array[type], id))
		return;
	mtx_lock(&procid_lock);
	bit_set(proc_id_array[type], id);
	mtx_unlock(&procid_lock);
}

void
proc_id_clear(int type, pid_t id)
{

	KASSERT(type >= 0 && type < nitems(proc_id_array),
	    ("invalid type %d\n", type));
	mtx_lock(&procid_lock);
	KASSERT(bit_test(proc_id_array[type], id) != 0,
	    ("bit %d not set in %d\n", id, type));
	bit_clear(proc_id_array[type], id);
	mtx_unlock(&procid_lock);
}

/*
 * Is p an inferior of the current process?
 */
int
inferior(struct proc *p)
{

	sx_assert(&proctree_lock, SX_LOCKED);
	PROC_LOCK_ASSERT(p, MA_OWNED);
	for (; p != curproc; p = proc_realparent(p)) {
		if (p->p_pid == 0)
			return (0);
	}
	return (1);
}

/*
 * Shared lock all the pid hash lists.
 */
void
pidhash_slockall(void)
{
	u_long i;

	for (i = 0; i < pidhashlock + 1; i++)
		sx_slock(&pidhashtbl_lock[i]);
}

/*
 * Shared unlock all the pid hash lists.
 */
void
pidhash_sunlockall(void)
{
	u_long i;

	for (i = 0; i < pidhashlock + 1; i++)
		sx_sunlock(&pidhashtbl_lock[i]);
}

/*
 * Similar to pfind_any(), this function finds zombies.
 */
struct proc *
pfind_any_locked(pid_t pid)
{
	struct proc *p;

	sx_assert(PIDHASHLOCK(pid), SX_LOCKED);
	LIST_FOREACH(p, PIDHASH(pid), p_hash) {
		if (p->p_pid == pid) {
			PROC_LOCK(p);
			if (p->p_state == PRS_NEW) {
				PROC_UNLOCK(p);
				p = NULL;
			}
			break;
		}
	}
	return (p);
}

/*
 * Locate a process by number.
 *
 * By not returning processes in the PRS_NEW state, we allow callers to avoid
 * testing for that condition to avoid dereferencing p_ucred, et al.
 */
static __always_inline struct proc *
_pfind(pid_t pid, bool zombie)
{
	struct proc *p;

	p = curproc;
	if (p->p_pid == pid) {
		PROC_LOCK(p);
		return (p);
	}
	sx_slock(PIDHASHLOCK(pid));
	LIST_FOREACH(p, PIDHASH(pid), p_hash) {
		if (p->p_pid == pid) {
			PROC_LOCK(p);
			if (p->p_state == PRS_NEW ||
			    (!zombie && p->p_state == PRS_ZOMBIE)) {
				PROC_UNLOCK(p);
				p = NULL;
			}
			break;
		}
	}
	sx_sunlock(PIDHASHLOCK(pid));
	return (p);
}

struct proc *
pfind(pid_t pid)
{

	return (_pfind(pid, false));
}

/*
 * Same as pfind but allow zombies.
 */
struct proc *
pfind_any(pid_t pid)
{

	return (_pfind(pid, true));
}

/*
 * Locate a process group by number.
 * The caller must hold proctree_lock.
 */
struct pgrp *
pgfind(pid_t pgid)
{
	struct pgrp *pgrp;

	sx_assert(&proctree_lock, SX_LOCKED);

	LIST_FOREACH(pgrp, PGRPHASH(pgid), pg_hash) {
		if (pgrp->pg_id == pgid) {
			PGRP_LOCK(pgrp);
			return (pgrp);
		}
	}
	return (NULL);
}

/*
 * Locate process and do additional manipulations, depending on flags.
 */
int
pget(pid_t pid, int flags, struct proc **pp)
{
	struct proc *p;
	struct thread *td1;
	int error;

	p = curproc;
	if (p->p_pid == pid) {
		PROC_LOCK(p);
	} else {
		p = NULL;
		if (pid <= PID_MAX) {
			if ((flags & PGET_NOTWEXIT) == 0)
				p = pfind_any(pid);
			else
				p = pfind(pid);
		} else if ((flags & PGET_NOTID) == 0) {
			td1 = tdfind(pid, -1);
			if (td1 != NULL)
				p = td1->td_proc;
		}
		if (p == NULL)
			return (ESRCH);
		if ((flags & PGET_CANSEE) != 0) {
			error = p_cansee(curthread, p);
			if (error != 0)
				goto errout;
		}
	}
	if ((flags & PGET_CANDEBUG) != 0) {
		error = p_candebug(curthread, p);
		if (error != 0)
			goto errout;
	}
	if ((flags & PGET_ISCURRENT) != 0 && curproc != p) {
		error = EPERM;
		goto errout;
	}
	if ((flags & PGET_NOTWEXIT) != 0 && (p->p_flag & P_WEXIT) != 0) {
		error = ESRCH;
		goto errout;
	}
	if ((flags & PGET_NOTINEXEC) != 0 && (p->p_flag & P_INEXEC) != 0) {
		/*
		 * XXXRW: Not clear ESRCH is the right error during proc
		 * execve().
		 */
		error = ESRCH;
		goto errout;
	}
	if ((flags & PGET_HOLD) != 0) {
		_PHOLD(p);
		PROC_UNLOCK(p);
	}
	*pp = p;
	return (0);
errout:
	PROC_UNLOCK(p);
	return (error);
}

/*
 * Create a new process group.
 * pgid must be equal to the pid of p.
 * Begin a new session if required.
 */
int
enterpgrp(struct proc *p, pid_t pgid, struct pgrp *pgrp, struct session *sess)
{

	sx_assert(&proctree_lock, SX_XLOCKED);

	KASSERT(pgrp != NULL, ("enterpgrp: pgrp == NULL"));
	KASSERT(p->p_pid == pgid,
	    ("enterpgrp: new pgrp and pid != pgid"));
	KASSERT(pgfind(pgid) == NULL,
	    ("enterpgrp: pgrp with pgid exists"));
	KASSERT(!SESS_LEADER(p),
	    ("enterpgrp: session leader attempted setpgrp"));

	if (sess != NULL) {
		/*
		 * new session
		 */
		mtx_init(&sess->s_mtx, "session", NULL, MTX_DEF);
		PROC_LOCK(p);
		p->p_flag &= ~P_CONTROLT;
		PROC_UNLOCK(p);
		PGRP_LOCK(pgrp);
		sess->s_leader = p;
		sess->s_sid = p->p_pid;
		proc_id_set(PROC_ID_SESSION, p->p_pid);
		refcount_init(&sess->s_count, 1);
		sess->s_ttyvp = NULL;
		sess->s_ttydp = NULL;
		sess->s_ttyp = NULL;
		bcopy(p->p_session->s_login, sess->s_login,
			    sizeof(sess->s_login));
		pgrp->pg_session = sess;
		KASSERT(p == curproc,
		    ("enterpgrp: mksession and p != curproc"));
	} else {
		pgrp->pg_session = p->p_session;
		sess_hold(pgrp->pg_session);
		PGRP_LOCK(pgrp);
	}
	pgrp->pg_id = pgid;
	proc_id_set(PROC_ID_GROUP, p->p_pid);
	LIST_INIT(&pgrp->pg_members);
	pgrp->pg_flags = 0;

	/*
	 * As we have an exclusive lock of proctree_lock,
	 * this should not deadlock.
	 */
	LIST_INSERT_HEAD(PGRPHASH(pgid), pgrp, pg_hash);
	SLIST_INIT(&pgrp->pg_sigiolst);
	PGRP_UNLOCK(pgrp);

	doenterpgrp(p, pgrp);

	return (0);
}

/*
 * Move p to an existing process group
 */
int
enterthispgrp(struct proc *p, struct pgrp *pgrp)
{

	sx_assert(&proctree_lock, SX_XLOCKED);
	PROC_LOCK_ASSERT(p, MA_NOTOWNED);
	PGRP_LOCK_ASSERT(pgrp, MA_NOTOWNED);
	PGRP_LOCK_ASSERT(p->p_pgrp, MA_NOTOWNED);
	SESS_LOCK_ASSERT(p->p_session, MA_NOTOWNED);
	KASSERT(pgrp->pg_session == p->p_session,
	    ("%s: pgrp's session %p, p->p_session %p proc %p\n",
	    __func__, pgrp->pg_session, p->p_session, p));
	KASSERT(pgrp != p->p_pgrp,
	    ("%s: p %p belongs to pgrp %p", __func__, p, pgrp));

	doenterpgrp(p, pgrp);

	return (0);
}

/*
 * If true, any child of q which belongs to group pgrp, qualifies the
 * process group pgrp as not orphaned.
 */
static bool
isjobproc(struct proc *q, struct pgrp *pgrp)
{
	sx_assert(&proctree_lock, SX_LOCKED);

	return (q->p_pgrp != pgrp &&
	    q->p_pgrp->pg_session == pgrp->pg_session);
}

static struct proc *
jobc_reaper(struct proc *p)
{
	struct proc *pp;

	sx_assert(&proctree_lock, SA_LOCKED);

	for (pp = p;;) {
		pp = pp->p_reaper;
		if (pp->p_reaper == pp ||
		    (pp->p_treeflag & P_TREE_GRPEXITED) == 0)
			return (pp);
	}
}

static struct proc *
jobc_parent(struct proc *p, struct proc *p_exiting)
{
	struct proc *pp;

	sx_assert(&proctree_lock, SA_LOCKED);

	pp = proc_realparent(p);
	if (pp->p_pptr == NULL || pp == p_exiting ||
	    (pp->p_treeflag & P_TREE_GRPEXITED) == 0)
		return (pp);
	return (jobc_reaper(pp));
}

static int
pgrp_calc_jobc(struct pgrp *pgrp)
{
	struct proc *q;
	int cnt;

#ifdef INVARIANTS
	if (!mtx_owned(&pgrp->pg_mtx))
		sx_assert(&proctree_lock, SA_LOCKED);
#endif

	cnt = 0;
	LIST_FOREACH(q, &pgrp->pg_members, p_pglist) {
		if ((q->p_treeflag & P_TREE_GRPEXITED) != 0 ||
		    q->p_pptr == NULL)
			continue;
		if (isjobproc(jobc_parent(q, NULL), pgrp))
			cnt++;
	}
	return (cnt);
}

/*
 * Move p to a process group
 */
static void
doenterpgrp(struct proc *p, struct pgrp *pgrp)
{
	struct pgrp *savepgrp;
	struct proc *pp;

	sx_assert(&proctree_lock, SX_XLOCKED);
	PROC_LOCK_ASSERT(p, MA_NOTOWNED);
	PGRP_LOCK_ASSERT(pgrp, MA_NOTOWNED);
	PGRP_LOCK_ASSERT(p->p_pgrp, MA_NOTOWNED);
	SESS_LOCK_ASSERT(p->p_session, MA_NOTOWNED);

	savepgrp = p->p_pgrp;
	pp = jobc_parent(p, NULL);

	PGRP_LOCK(pgrp);
	PGRP_LOCK(savepgrp);
	if (isjobproc(pp, savepgrp) && pgrp_calc_jobc(savepgrp) == 1)
		orphanpg(savepgrp);
	PROC_LOCK(p);
	LIST_REMOVE(p, p_pglist);
	p->p_pgrp = pgrp;
	PROC_UNLOCK(p);
	LIST_INSERT_HEAD(&pgrp->pg_members, p, p_pglist);
	if (isjobproc(pp, pgrp))
		pgrp->pg_flags &= ~PGRP_ORPHANED;
	PGRP_UNLOCK(savepgrp);
	PGRP_UNLOCK(pgrp);
	if (LIST_EMPTY(&savepgrp->pg_members))
		pgdelete(savepgrp);
}

/*
 * remove process from process group
 */
int
leavepgrp(struct proc *p)
{
	struct pgrp *savepgrp;

	sx_assert(&proctree_lock, SX_XLOCKED);
	savepgrp = p->p_pgrp;
	PGRP_LOCK(savepgrp);
	PROC_LOCK(p);
	LIST_REMOVE(p, p_pglist);
	p->p_pgrp = NULL;
	PROC_UNLOCK(p);
	PGRP_UNLOCK(savepgrp);
	if (LIST_EMPTY(&savepgrp->pg_members))
		pgdelete(savepgrp);
	return (0);
}

/*
 * delete a process group
 */
static void
pgdelete(struct pgrp *pgrp)
{
	struct session *savesess;
	struct tty *tp;

	sx_assert(&proctree_lock, SX_XLOCKED);
	PGRP_LOCK_ASSERT(pgrp, MA_NOTOWNED);
	SESS_LOCK_ASSERT(pgrp->pg_session, MA_NOTOWNED);

	/*
	 * Reset any sigio structures pointing to us as a result of
	 * F_SETOWN with our pgid.  The proctree lock ensures that
	 * new sigio structures will not be added after this point.
	 */
	funsetownlst(&pgrp->pg_sigiolst);

	PGRP_LOCK(pgrp);
	tp = pgrp->pg_session->s_ttyp;
	LIST_REMOVE(pgrp, pg_hash);
	savesess = pgrp->pg_session;
	PGRP_UNLOCK(pgrp);

	/* Remove the reference to the pgrp before deallocating it. */
	if (tp != NULL) {
		tty_lock(tp);
		tty_rel_pgrp(tp, pgrp);
	}

	proc_id_clear(PROC_ID_GROUP, pgrp->pg_id);
	uma_zfree(pgrp_zone, pgrp);
	sess_release(savesess);
}


static void
fixjobc_kill(struct proc *p)
{
	struct proc *q;
	struct pgrp *pgrp;

	sx_assert(&proctree_lock, SX_LOCKED);
	PROC_LOCK_ASSERT(p, MA_NOTOWNED);
	pgrp = p->p_pgrp;
	PGRP_LOCK_ASSERT(pgrp, MA_NOTOWNED);
	SESS_LOCK_ASSERT(pgrp->pg_session, MA_NOTOWNED);

	/*
	 * p no longer affects process group orphanage for children.
	 * It is marked by the flag because p is only physically
	 * removed from its process group on wait(2).
	 */
	MPASS((p->p_treeflag & P_TREE_GRPEXITED) == 0);
	p->p_treeflag |= P_TREE_GRPEXITED;

	/*
	 * Check if exiting p orphans its own group.
	 */
	pgrp = p->p_pgrp;
	if (isjobproc(jobc_parent(p, NULL), pgrp)) {
		PGRP_LOCK(pgrp);
		if (pgrp_calc_jobc(pgrp) == 0)
			orphanpg(pgrp);
		PGRP_UNLOCK(pgrp);
	}

	/*
	 * Check this process' children to see whether they qualify
	 * their process groups after reparenting to reaper.
	 */
	LIST_FOREACH(q, &p->p_children, p_sibling) {
		pgrp = q->p_pgrp;
		PGRP_LOCK(pgrp);
		if (pgrp_calc_jobc(pgrp) == 0) {
			/*
			 * We want to handle exactly the children that
			 * has p as realparent.  Then, when calculating
			 * jobc_parent for children, we should ignore
			 * P_TREE_GRPEXITED flag already set on p.
			 */
			if (jobc_parent(q, p) == p && isjobproc(p, pgrp))
				orphanpg(pgrp);
		} else
			pgrp->pg_flags &= ~PGRP_ORPHANED;
		PGRP_UNLOCK(pgrp);
	}
	LIST_FOREACH(q, &p->p_orphans, p_orphan) {
		pgrp = q->p_pgrp;
		PGRP_LOCK(pgrp);
		if (pgrp_calc_jobc(pgrp) == 0) {
			if (isjobproc(p, pgrp))
				orphanpg(pgrp);
		} else
			pgrp->pg_flags &= ~PGRP_ORPHANED;
		PGRP_UNLOCK(pgrp);
	}
}

void
killjobc(void)
{
	struct session *sp;
	struct tty *tp;
	struct proc *p;
	struct vnode *ttyvp;

	p = curproc;
	MPASS(p->p_flag & P_WEXIT);
	sx_assert(&proctree_lock, SX_LOCKED);

	if (SESS_LEADER(p)) {
		sp = p->p_session;

		/*
		 * s_ttyp is not zero'd; we use this to indicate that
		 * the session once had a controlling terminal. (for
		 * logging and informational purposes)
		 */
		SESS_LOCK(sp);
		ttyvp = sp->s_ttyvp;
		tp = sp->s_ttyp;
		sp->s_ttyvp = NULL;
		sp->s_ttydp = NULL;
		sp->s_leader = NULL;
		SESS_UNLOCK(sp);

		/*
		 * Signal foreground pgrp and revoke access to
		 * controlling terminal if it has not been revoked
		 * already.
		 *
		 * Because the TTY may have been revoked in the mean
		 * time and could already have a new session associated
		 * with it, make sure we don't send a SIGHUP to a
		 * foreground process group that does not belong to this
		 * session.
		 */

		if (tp != NULL) {
			tty_lock(tp);
			if (tp->t_session == sp)
				tty_signal_pgrp(tp, SIGHUP);
			tty_unlock(tp);
		}

		if (ttyvp != NULL) {
			sx_xunlock(&proctree_lock);
			if (vn_lock(ttyvp, LK_EXCLUSIVE) == 0) {
				VOP_REVOKE(ttyvp, REVOKEALL);
				VOP_UNLOCK(ttyvp);
			}
			devfs_ctty_unref(ttyvp);
			sx_xlock(&proctree_lock);
		}
	}
	fixjobc_kill(p);
}

/*
 * A process group has become orphaned, mark it as such for signal
 * delivery code.  If there are any stopped processes in the group,
 * hang-up all process in that group.
 */
static void
orphanpg(struct pgrp *pg)
{
	struct proc *p;

	PGRP_LOCK_ASSERT(pg, MA_OWNED);

	pg->pg_flags |= PGRP_ORPHANED;

	LIST_FOREACH(p, &pg->pg_members, p_pglist) {
		PROC_LOCK(p);
		if (P_SHOULDSTOP(p) == P_STOPPED_SIG) {
			PROC_UNLOCK(p);
			LIST_FOREACH(p, &pg->pg_members, p_pglist) {
				PROC_LOCK(p);
				kern_psignal(p, SIGHUP);
				kern_psignal(p, SIGCONT);
				PROC_UNLOCK(p);
			}
			return;
		}
		PROC_UNLOCK(p);
	}
}

void
sess_hold(struct session *s)
{

	refcount_acquire(&s->s_count);
}

void
sess_release(struct session *s)
{

	if (refcount_release(&s->s_count)) {
		if (s->s_ttyp != NULL) {
			tty_lock(s->s_ttyp);
			tty_rel_sess(s->s_ttyp, s);
		}
		proc_id_clear(PROC_ID_SESSION, s->s_sid);
		mtx_destroy(&s->s_mtx);
		free(s, M_SESSION);
	}
}

#ifdef DDB

static void
db_print_pgrp_one(struct pgrp *pgrp, struct proc *p)
{
	db_printf(
	    "    pid %d at %p pr %d pgrp %p e %d jc %d\n",
	    p->p_pid, p, p->p_pptr == NULL ? -1 : p->p_pptr->p_pid,
	    p->p_pgrp, (p->p_treeflag & P_TREE_GRPEXITED) != 0,
	    p->p_pptr == NULL ? 0 : isjobproc(p->p_pptr, pgrp));
}

DB_SHOW_COMMAND(pgrpdump, pgrpdump)
{
	struct pgrp *pgrp;
	struct proc *p;
	int i;

	for (i = 0; i <= pgrphash; i++) {
		if (!LIST_EMPTY(&pgrphashtbl[i])) {
			db_printf("indx %d\n", i);
			LIST_FOREACH(pgrp, &pgrphashtbl[i], pg_hash) {
				db_printf(
			"  pgrp %p, pgid %d, sess %p, sesscnt %d, mem %p\n",
				    pgrp, (int)pgrp->pg_id, pgrp->pg_session,
				    pgrp->pg_session->s_count,
				    LIST_FIRST(&pgrp->pg_members));
				LIST_FOREACH(p, &pgrp->pg_members, p_pglist)
					db_print_pgrp_one(pgrp, p);
			}
		}
	}
}
#endif /* DDB */

/*
 * Calculate the kinfo_proc members which contain process-wide
 * informations.
 * Must be called with the target process locked.
 */
static void
fill_kinfo_aggregate(struct proc *p, struct kinfo_proc *kp)
{
	struct thread *td;

	PROC_LOCK_ASSERT(p, MA_OWNED);

	kp->ki_estcpu = 0;
	kp->ki_pctcpu = 0;
	FOREACH_THREAD_IN_PROC(p, td) {
		thread_lock(td);
		kp->ki_pctcpu += sched_pctcpu(td);
		kp->ki_estcpu += sched_estcpu(td);
		thread_unlock(td);
	}
}

#define	EXPORT_KPTR(p) ((void * __capability)(intcap_t)(intptr_t)(p))

/*
 * Fill in any information that is common to all threads in the process.
 * Must be called with the target process locked.
 */
static void
fill_kinfo_proc_only(struct proc *p, struct kinfo_proc *kp)
{
	struct thread *td0;
	struct ucred *cred;
	struct sigacts *ps;
	struct timeval boottime;

	PROC_LOCK_ASSERT(p, MA_OWNED);

	kp->ki_structsize = sizeof(*kp);
	kp->ki_paddr = EXPORT_KPTR(p);
	kp->ki_addr =/* p->p_addr; */0; /* XXX */
	kp->ki_args = EXPORT_KPTR(p->p_args);
	kp->ki_textvp = EXPORT_KPTR(p->p_textvp);
#ifdef KTRACE
	kp->ki_tracep = EXPORT_KPTR(ktr_get_tracevp(p, false));
	kp->ki_traceflag = p->p_traceflag;
#endif
	kp->ki_fd = EXPORT_KPTR(p->p_fd);
	kp->ki_pd = EXPORT_KPTR(p->p_pd);
	kp->ki_vmspace = EXPORT_KPTR(p->p_vmspace);
	kp->ki_flag = p->p_flag;
	kp->ki_flag2 = p->p_flag2;
	cred = p->p_ucred;
	if (cred) {
		kp->ki_uid = cred->cr_uid;
		kp->ki_ruid = cred->cr_ruid;
		kp->ki_svuid = cred->cr_svuid;
		kp->ki_cr_flags = 0;
		if (cred->cr_flags & CRED_FLAG_CAPMODE)
			kp->ki_cr_flags |= KI_CRF_CAPABILITY_MODE;
		/* XXX bde doesn't like KI_NGROUPS */
		if (cred->cr_ngroups > KI_NGROUPS) {
			kp->ki_ngroups = KI_NGROUPS;
			kp->ki_cr_flags |= KI_CRF_GRP_OVERFLOW;
		} else
			kp->ki_ngroups = cred->cr_ngroups;
		bcopy(cred->cr_groups, kp->ki_groups,
		    kp->ki_ngroups * sizeof(gid_t));
		kp->ki_rgid = cred->cr_rgid;
		kp->ki_svgid = cred->cr_svgid;
		/* If jailed(cred), emulate the old P_JAILED flag. */
		if (jailed(cred)) {
			kp->ki_flag |= P_JAILED;
			/* If inside the jail, use 0 as a jail ID. */
			if (cred->cr_prison != curthread->td_ucred->cr_prison)
				kp->ki_jid = cred->cr_prison->pr_id;
		}
		strlcpy(kp->ki_loginclass, cred->cr_loginclass->lc_name,
		    sizeof(kp->ki_loginclass));
	}
	ps = p->p_sigacts;
	if (ps) {
		mtx_lock(&ps->ps_mtx);
		kp->ki_sigignore = ps->ps_sigignore;
		kp->ki_sigcatch = ps->ps_sigcatch;
		mtx_unlock(&ps->ps_mtx);
	}
	if (p->p_state != PRS_NEW &&
	    p->p_state != PRS_ZOMBIE &&
	    p->p_vmspace != NULL) {
		struct vmspace *vm = p->p_vmspace;

		kp->ki_size = vm->vm_map.size;
		kp->ki_rssize = vmspace_resident_count(vm); /*XXX*/
		FOREACH_THREAD_IN_PROC(p, td0) {
			if (!TD_IS_SWAPPED(td0))
				kp->ki_rssize += td0->td_kstack_pages;
		}
		kp->ki_swrss = vm->vm_swrss;
		kp->ki_tsize = vm->vm_tsize;
		kp->ki_dsize = vm->vm_dsize;
		kp->ki_ssize = vm->vm_ssize;
	} else if (p->p_state == PRS_ZOMBIE)
		kp->ki_stat = SZOMB;
	if (kp->ki_flag & P_INMEM)
		kp->ki_sflag = PS_INMEM;
	else
		kp->ki_sflag = 0;
	/* Calculate legacy swtime as seconds since 'swtick'. */
	kp->ki_swtime = (ticks - p->p_swtick) / hz;
	kp->ki_pid = p->p_pid;
	kp->ki_nice = p->p_nice;
	kp->ki_fibnum = p->p_fibnum;
	kp->ki_start = p->p_stats->p_start;
	getboottime(&boottime);
	timevaladd(&kp->ki_start, &boottime);
	PROC_STATLOCK(p);
	rufetch(p, &kp->ki_rusage);
	kp->ki_runtime = cputick2usec(p->p_rux.rux_runtime);
	calcru(p, &kp->ki_rusage.ru_utime, &kp->ki_rusage.ru_stime);
	PROC_STATUNLOCK(p);
	calccru(p, &kp->ki_childutime, &kp->ki_childstime);
	/* Some callers want child times in a single value. */
	kp->ki_childtime = kp->ki_childstime;
	timevaladd(&kp->ki_childtime, &kp->ki_childutime);

	FOREACH_THREAD_IN_PROC(p, td0)
		kp->ki_cow += td0->td_cow;

	if (p->p_comm[0] != '\0')
		strlcpy(kp->ki_comm, p->p_comm, sizeof(kp->ki_comm));
	if (p->p_sysent && p->p_sysent->sv_name != NULL &&
	    p->p_sysent->sv_name[0] != '\0')
		strlcpy(kp->ki_emul, p->p_sysent->sv_name, sizeof(kp->ki_emul));
	kp->ki_siglist = p->p_siglist;
	kp->ki_xstat = KW_EXITCODE(p->p_xexit, p->p_xsig);
	kp->ki_acflag = p->p_acflag;
	kp->ki_lock = p->p_lock;
	if (p->p_pptr) {
		kp->ki_ppid = p->p_oppid;
		if (p->p_flag & P_TRACED)
			kp->ki_tracer = p->p_pptr->p_pid;
	}
}

/*
 * Fill job-related process information.
 */
static void
fill_kinfo_proc_pgrp(struct proc *p, struct kinfo_proc *kp)
{
	struct tty *tp;
	struct session *sp;
	struct pgrp *pgrp;

	sx_assert(&proctree_lock, SA_LOCKED);
	PROC_LOCK_ASSERT(p, MA_OWNED);

	pgrp = p->p_pgrp;
	if (pgrp == NULL)
		return;

	kp->ki_pgid = pgrp->pg_id;
	kp->ki_jobc = pgrp_calc_jobc(pgrp);

	sp = pgrp->pg_session;
	tp = NULL;

	if (sp != NULL) {
		kp->ki_sid = sp->s_sid;
		SESS_LOCK(sp);
		strlcpy(kp->ki_login, sp->s_login, sizeof(kp->ki_login));
		if (sp->s_ttyvp)
			kp->ki_kiflag |= KI_CTTY;
		if (SESS_LEADER(p))
			kp->ki_kiflag |= KI_SLEADER;
		tp = sp->s_ttyp;
		SESS_UNLOCK(sp);
	}

	if ((p->p_flag & P_CONTROLT) && tp != NULL) {
		kp->ki_tdev = tty_udev(tp);
		kp->ki_tdev_freebsd11 = kp->ki_tdev; /* truncate */
		kp->ki_tpgid = tp->t_pgrp ? tp->t_pgrp->pg_id : NO_PID;
		if (tp->t_session)
			kp->ki_tsid = tp->t_session->s_sid;
	} else {
		kp->ki_tdev = NODEV;
		kp->ki_tdev_freebsd11 = kp->ki_tdev; /* truncate */
	}
}

/*
 * Fill in information that is thread specific.  Must be called with
 * target process locked.  If 'preferthread' is set, overwrite certain
 * process-related fields that are maintained for both threads and
 * processes.
 */
static void
fill_kinfo_thread(struct thread *td, struct kinfo_proc *kp, int preferthread)
{
	struct proc *p;

	p = td->td_proc;
	kp->ki_tdaddr = EXPORT_KPTR(td);
	PROC_LOCK_ASSERT(p, MA_OWNED);

	if (preferthread)
		PROC_STATLOCK(p);
	thread_lock(td);
	if (td->td_wmesg != NULL)
		strlcpy(kp->ki_wmesg, td->td_wmesg, sizeof(kp->ki_wmesg));
	else
		bzero(kp->ki_wmesg, sizeof(kp->ki_wmesg));
	if (strlcpy(kp->ki_tdname, td->td_name, sizeof(kp->ki_tdname)) >=
	    sizeof(kp->ki_tdname)) {
		strlcpy(kp->ki_moretdname,
		    td->td_name + sizeof(kp->ki_tdname) - 1,
		    sizeof(kp->ki_moretdname));
	} else {
		bzero(kp->ki_moretdname, sizeof(kp->ki_moretdname));
	}
	if (TD_ON_LOCK(td)) {
		kp->ki_kiflag |= KI_LOCKBLOCK;
		strlcpy(kp->ki_lockname, td->td_lockname,
		    sizeof(kp->ki_lockname));
	} else {
		kp->ki_kiflag &= ~KI_LOCKBLOCK;
		bzero(kp->ki_lockname, sizeof(kp->ki_lockname));
	}

	if (p->p_state == PRS_NORMAL) { /* approximate. */
		if (TD_ON_RUNQ(td) ||
		    TD_CAN_RUN(td) ||
		    TD_IS_RUNNING(td)) {
			kp->ki_stat = SRUN;
		} else if (P_SHOULDSTOP(p)) {
			kp->ki_stat = SSTOP;
		} else if (TD_IS_SLEEPING(td)) {
			kp->ki_stat = SSLEEP;
		} else if (TD_ON_LOCK(td)) {
			kp->ki_stat = SLOCK;
		} else {
			kp->ki_stat = SWAIT;
		}
	} else if (p->p_state == PRS_ZOMBIE) {
		kp->ki_stat = SZOMB;
	} else {
		kp->ki_stat = SIDL;
	}

	/* Things in the thread */
	kp->ki_wchan = EXPORT_KPTR(td->td_wchan);
	kp->ki_pri.pri_level = td->td_priority;
	kp->ki_pri.pri_native = td->td_base_pri;

	/*
	 * Note: legacy fields; clamp at the old NOCPU value and/or
	 * the maximum u_char CPU value.
	 */
	if (td->td_lastcpu == NOCPU)
		kp->ki_lastcpu_old = NOCPU_OLD;
	else if (td->td_lastcpu > MAXCPU_OLD)
		kp->ki_lastcpu_old = MAXCPU_OLD;
	else
		kp->ki_lastcpu_old = td->td_lastcpu;

	if (td->td_oncpu == NOCPU)
		kp->ki_oncpu_old = NOCPU_OLD;
	else if (td->td_oncpu > MAXCPU_OLD)
		kp->ki_oncpu_old = MAXCPU_OLD;
	else
		kp->ki_oncpu_old = td->td_oncpu;

	kp->ki_lastcpu = td->td_lastcpu;
	kp->ki_oncpu = td->td_oncpu;
	kp->ki_tdflags = td->td_flags;
	kp->ki_tid = td->td_tid;
	kp->ki_numthreads = p->p_numthreads;
	kp->ki_pcb = EXPORT_KPTR(td->td_pcb);
	kp->ki_kstack = EXPORT_KPTR(td->td_kstack);
	kp->ki_slptime = (ticks - td->td_slptick) / hz;
	kp->ki_pri.pri_class = td->td_pri_class;
	kp->ki_pri.pri_user = td->td_user_pri;

	if (preferthread) {
		rufetchtd(td, &kp->ki_rusage);
		kp->ki_runtime = cputick2usec(td->td_rux.rux_runtime);
		kp->ki_pctcpu = sched_pctcpu(td);
		kp->ki_estcpu = sched_estcpu(td);
		kp->ki_cow = td->td_cow;
	}

	/* We can't get this anymore but ps etc never used it anyway. */
	kp->ki_rqindex = 0;

	if (preferthread)
		kp->ki_siglist = td->td_siglist;
	kp->ki_sigmask = td->td_sigmask;
	thread_unlock(td);
	if (preferthread)
		PROC_STATUNLOCK(p);
}

/*
 * Fill in a kinfo_proc structure for the specified process.
 * Must be called with the target process locked.
 */
void
fill_kinfo_proc(struct proc *p, struct kinfo_proc *kp)
{
	MPASS(FIRST_THREAD_IN_PROC(p) != NULL);

	bzero(kp, sizeof(*kp));

	fill_kinfo_proc_pgrp(p,kp);
	fill_kinfo_proc_only(p, kp);
	fill_kinfo_thread(FIRST_THREAD_IN_PROC(p), kp, 0);
	fill_kinfo_aggregate(p, kp);
}

struct pstats *
pstats_alloc(void)
{

	return (malloc(sizeof(struct pstats), M_SUBPROC, M_ZERO|M_WAITOK));
}

/*
 * Copy parts of p_stats; zero the rest of p_stats (statistics).
 */
void
pstats_fork(struct pstats *src, struct pstats *dst)
{

	bzero(&dst->pstat_startzero,
	    __rangeof(struct pstats, pstat_startzero, pstat_endzero));
	bcopy(&src->pstat_startcopy, &dst->pstat_startcopy,
	    __rangeof(struct pstats, pstat_startcopy, pstat_endcopy));
}

void
pstats_free(struct pstats *ps)
{

	free(ps, M_SUBPROC);
}

#ifdef COMPAT_FREEBSD32

/*
 * This function is typically used to copy out the kernel address, so
 * it can be replaced by assignment of zero.
 */
static inline uint32_t
ptr32_trim(const void * __capability ptr)
{
	uintptr_t uptr;

	uptr = (uintptr_t)ptr;
	return ((uptr > UINT_MAX) ? 0 : uptr);
}

#define PTRTRIM_CP(src,dst,fld) \
	do { (dst).fld = ptr32_trim((src).fld); } while (0)

static void
freebsd32_kinfo_proc_out(const struct kinfo_proc *ki, struct kinfo_proc32 *ki32)
{
	int i;

	bzero(ki32, sizeof(struct kinfo_proc32));
	ki32->ki_structsize = sizeof(struct kinfo_proc32);
	CP(*ki, *ki32, ki_layout);
	PTRTRIM_CP(*ki, *ki32, ki_args);
	PTRTRIM_CP(*ki, *ki32, ki_paddr);
	PTRTRIM_CP(*ki, *ki32, ki_addr);
	PTRTRIM_CP(*ki, *ki32, ki_tracep);
	PTRTRIM_CP(*ki, *ki32, ki_textvp);
	PTRTRIM_CP(*ki, *ki32, ki_fd);
	PTRTRIM_CP(*ki, *ki32, ki_vmspace);
	PTRTRIM_CP(*ki, *ki32, ki_wchan);
	CP(*ki, *ki32, ki_pid);
	CP(*ki, *ki32, ki_ppid);
	CP(*ki, *ki32, ki_pgid);
	CP(*ki, *ki32, ki_tpgid);
	CP(*ki, *ki32, ki_sid);
	CP(*ki, *ki32, ki_tsid);
	CP(*ki, *ki32, ki_jobc);
	CP(*ki, *ki32, ki_tdev);
	CP(*ki, *ki32, ki_tdev_freebsd11);
	CP(*ki, *ki32, ki_siglist);
	CP(*ki, *ki32, ki_sigmask);
	CP(*ki, *ki32, ki_sigignore);
	CP(*ki, *ki32, ki_sigcatch);
	CP(*ki, *ki32, ki_uid);
	CP(*ki, *ki32, ki_ruid);
	CP(*ki, *ki32, ki_svuid);
	CP(*ki, *ki32, ki_rgid);
	CP(*ki, *ki32, ki_svgid);
	CP(*ki, *ki32, ki_ngroups);
	for (i = 0; i < KI_NGROUPS; i++)
		CP(*ki, *ki32, ki_groups[i]);
	CP(*ki, *ki32, ki_size);
	CP(*ki, *ki32, ki_rssize);
	CP(*ki, *ki32, ki_swrss);
	CP(*ki, *ki32, ki_tsize);
	CP(*ki, *ki32, ki_dsize);
	CP(*ki, *ki32, ki_ssize);
	CP(*ki, *ki32, ki_xstat);
	CP(*ki, *ki32, ki_acflag);
	CP(*ki, *ki32, ki_pctcpu);
	CP(*ki, *ki32, ki_estcpu);
	CP(*ki, *ki32, ki_slptime);
	CP(*ki, *ki32, ki_swtime);
	CP(*ki, *ki32, ki_cow);
	CP(*ki, *ki32, ki_runtime);
	TV_CP(*ki, *ki32, ki_start);
	TV_CP(*ki, *ki32, ki_childtime);
	CP(*ki, *ki32, ki_flag);
	CP(*ki, *ki32, ki_kiflag);
	CP(*ki, *ki32, ki_traceflag);
	CP(*ki, *ki32, ki_stat);
	CP(*ki, *ki32, ki_nice);
	CP(*ki, *ki32, ki_lock);
	CP(*ki, *ki32, ki_rqindex);
	CP(*ki, *ki32, ki_oncpu);
	CP(*ki, *ki32, ki_lastcpu);

	/* XXX TODO: wrap cpu value as appropriate */
	CP(*ki, *ki32, ki_oncpu_old);
	CP(*ki, *ki32, ki_lastcpu_old);

	bcopy(ki->ki_tdname, ki32->ki_tdname, TDNAMLEN + 1);
	bcopy(ki->ki_wmesg, ki32->ki_wmesg, WMESGLEN + 1);
	bcopy(ki->ki_login, ki32->ki_login, LOGNAMELEN + 1);
	bcopy(ki->ki_lockname, ki32->ki_lockname, LOCKNAMELEN + 1);
	bcopy(ki->ki_comm, ki32->ki_comm, COMMLEN + 1);
	bcopy(ki->ki_emul, ki32->ki_emul, KI_EMULNAMELEN + 1);
	bcopy(ki->ki_loginclass, ki32->ki_loginclass, LOGINCLASSLEN + 1);
	bcopy(ki->ki_moretdname, ki32->ki_moretdname, MAXCOMLEN - TDNAMLEN + 1);
	CP(*ki, *ki32, ki_tracer);
	CP(*ki, *ki32, ki_flag2);
	CP(*ki, *ki32, ki_fibnum);
	CP(*ki, *ki32, ki_cr_flags);
	CP(*ki, *ki32, ki_jid);
	CP(*ki, *ki32, ki_numthreads);
	CP(*ki, *ki32, ki_tid);
	CP(*ki, *ki32, ki_pri);
	freebsd32_rusage_out(&ki->ki_rusage, &ki32->ki_rusage);
	freebsd32_rusage_out(&ki->ki_rusage_ch, &ki32->ki_rusage_ch);
	PTRTRIM_CP(*ki, *ki32, ki_pcb);
	PTRTRIM_CP(*ki, *ki32, ki_kstack);
	PTRTRIM_CP(*ki, *ki32, ki_udata);
	PTRTRIM_CP(*ki, *ki32, ki_tdaddr);
	CP(*ki, *ki32, ki_sflag);
	CP(*ki, *ki32, ki_tdflags);
}

#undef PTRTRIM_CP
#endif	/* COMPAT_FREEBSD32 */

#ifdef COMPAT_FREEBSD64

/*
 * This function is typically used to copy out the kernel address, so
 * it can be replaced by assignment of zero.
 */
static inline uint64_t
ptr64_trim(const void * __capability ptr)
{

	return ((__cheri_addr uint64_t)ptr);
}

#define PTRTRIM_CP(src,dst,fld) \
	do { (dst).fld = ptr64_trim((src).fld); } while (0)

static void
freebsd64_kinfo_proc_out(const struct kinfo_proc *ki, struct kinfo_proc64 *ki64)
{
	int i;

	bzero(ki64, sizeof(struct kinfo_proc64));
	ki64->ki_structsize = sizeof(struct kinfo_proc64);
	CP(*ki, *ki64, ki_layout);
	PTRTRIM_CP(*ki, *ki64, ki_args);
	PTRTRIM_CP(*ki, *ki64, ki_paddr);
	PTRTRIM_CP(*ki, *ki64, ki_addr);
	PTRTRIM_CP(*ki, *ki64, ki_tracep);
	PTRTRIM_CP(*ki, *ki64, ki_textvp);
	PTRTRIM_CP(*ki, *ki64, ki_fd);
	PTRTRIM_CP(*ki, *ki64, ki_vmspace);
	PTRTRIM_CP(*ki, *ki64, ki_wchan);
	CP(*ki, *ki64, ki_pid);
	CP(*ki, *ki64, ki_ppid);
	CP(*ki, *ki64, ki_pgid);
	CP(*ki, *ki64, ki_tpgid);
	CP(*ki, *ki64, ki_sid);
	CP(*ki, *ki64, ki_tsid);
	CP(*ki, *ki64, ki_jobc);
	CP(*ki, *ki64, ki_tdev);
	CP(*ki, *ki64, ki_tdev_freebsd11);
	CP(*ki, *ki64, ki_siglist);
	CP(*ki, *ki64, ki_sigmask);
	CP(*ki, *ki64, ki_sigignore);
	CP(*ki, *ki64, ki_sigcatch);
	CP(*ki, *ki64, ki_uid);
	CP(*ki, *ki64, ki_ruid);
	CP(*ki, *ki64, ki_svuid);
	CP(*ki, *ki64, ki_rgid);
	CP(*ki, *ki64, ki_svgid);
	CP(*ki, *ki64, ki_ngroups);
	for (i = 0; i < KI_NGROUPS; i++)
		CP(*ki, *ki64, ki_groups[i]);
	CP(*ki, *ki64, ki_size);
	CP(*ki, *ki64, ki_rssize);
	CP(*ki, *ki64, ki_swrss);
	CP(*ki, *ki64, ki_tsize);
	CP(*ki, *ki64, ki_dsize);
	CP(*ki, *ki64, ki_ssize);
	CP(*ki, *ki64, ki_xstat);
	CP(*ki, *ki64, ki_acflag);
	CP(*ki, *ki64, ki_pctcpu);
	CP(*ki, *ki64, ki_estcpu);
	CP(*ki, *ki64, ki_slptime);
	CP(*ki, *ki64, ki_swtime);
	CP(*ki, *ki64, ki_cow);
	CP(*ki, *ki64, ki_runtime);
	CP(*ki, *ki64, ki_start);
	CP(*ki, *ki64, ki_childtime);
	CP(*ki, *ki64, ki_flag);
	CP(*ki, *ki64, ki_kiflag);
	CP(*ki, *ki64, ki_traceflag);
	CP(*ki, *ki64, ki_stat);
	CP(*ki, *ki64, ki_nice);
	CP(*ki, *ki64, ki_lock);
	CP(*ki, *ki64, ki_rqindex);
	CP(*ki, *ki64, ki_oncpu);
	CP(*ki, *ki64, ki_lastcpu);

	/* XXX TODO: wrap cpu value as appropriate */
	CP(*ki, *ki64, ki_oncpu_old);
	CP(*ki, *ki64, ki_lastcpu_old);

	bcopy(ki->ki_tdname, ki64->ki_tdname, TDNAMLEN + 1);
	bcopy(ki->ki_wmesg, ki64->ki_wmesg, WMESGLEN + 1);
	bcopy(ki->ki_login, ki64->ki_login, LOGNAMELEN + 1);
	bcopy(ki->ki_lockname, ki64->ki_lockname, LOCKNAMELEN + 1);
	bcopy(ki->ki_comm, ki64->ki_comm, COMMLEN + 1);
	bcopy(ki->ki_emul, ki64->ki_emul, KI_EMULNAMELEN + 1);
	bcopy(ki->ki_loginclass, ki64->ki_loginclass, LOGINCLASSLEN + 1);
	bcopy(ki->ki_moretdname, ki64->ki_moretdname, MAXCOMLEN - TDNAMLEN + 1);
	CP(*ki, *ki64, ki_tracer);
	CP(*ki, *ki64, ki_flag2);
	CP(*ki, *ki64, ki_fibnum);
	CP(*ki, *ki64, ki_cr_flags);
	CP(*ki, *ki64, ki_jid);
	CP(*ki, *ki64, ki_numthreads);
	CP(*ki, *ki64, ki_tid);
	CP(*ki, *ki64, ki_pri);
	CP(*ki, *ki64, ki_rusage);
	CP(*ki, *ki64, ki_rusage_ch);
	PTRTRIM_CP(*ki, *ki64, ki_pcb);
	PTRTRIM_CP(*ki, *ki64, ki_kstack);
	PTRTRIM_CP(*ki, *ki64, ki_udata);
	PTRTRIM_CP(*ki, *ki64, ki_tdaddr);
	PTRTRIM_CP(*ki, *ki64, ki_pd);
	CP(*ki, *ki64, ki_sflag);
	CP(*ki, *ki64, ki_tdflags);
}

#undef PTRTRIM_CP
#endif	/* COMPAT_FREEBSD32 */

static ssize_t
kern_proc_out_size(struct proc *p, int flags)
{
	ssize_t size = 0;

	PROC_LOCK_ASSERT(p, MA_OWNED);

	if ((flags & KERN_PROC_NOTHREADS) != 0) {
#ifdef COMPAT_FREEBSD32
		if ((flags & KERN_PROC_MASK32) != 0) {
			size += sizeof(struct kinfo_proc32);
		} else
#endif
#ifdef COMPAT_FREEBSD64
		if ((flags & KERN_PROC_MASK64) != 0) {
			size += sizeof(struct kinfo_proc64);
		} else
#endif
			size += sizeof(struct kinfo_proc);
	} else {
#ifdef COMPAT_FREEBSD32
		if ((flags & KERN_PROC_MASK32) != 0)
			size += sizeof(struct kinfo_proc32) * p->p_numthreads;
		else
#endif
#ifdef COMPAT_FREEBSD64
		if ((flags & KERN_PROC_MASK64) != 0)
			size += sizeof(struct kinfo_proc64) * p->p_numthreads;
		else
#endif
			size += sizeof(struct kinfo_proc) * p->p_numthreads;
	}
	PROC_UNLOCK(p);
	return (size);
}

int
kern_proc_out(struct proc *p, struct sbuf *sb, int flags)
{
	struct thread *td;
	struct kinfo_proc ki;
#ifdef COMPAT_FREEBSD32
	struct kinfo_proc32 ki32;
#endif
#ifdef COMPAT_FREEBSD64
	struct kinfo_proc64 ki64;
#endif
	int error;

	PROC_LOCK_ASSERT(p, MA_OWNED);
	MPASS(FIRST_THREAD_IN_PROC(p) != NULL);

	error = 0;
	fill_kinfo_proc(p, &ki);
	if ((flags & KERN_PROC_NOTHREADS) != 0) {
#ifdef COMPAT_FREEBSD32
		if ((flags & KERN_PROC_MASK32) != 0) {
			freebsd32_kinfo_proc_out(&ki, &ki32);
			if (sbuf_bcat(sb, &ki32, sizeof(ki32)) != 0)
				error = ENOMEM;
		} else
#endif
#ifdef COMPAT_FREEBSD64
		if ((flags & KERN_PROC_MASK64) != 0) {
			freebsd64_kinfo_proc_out(&ki, &ki64);
			if (sbuf_bcat(sb, &ki64, sizeof(ki64)) != 0)
				error = ENOMEM;
		} else
#endif
			if (sbuf_bcat(sb, &ki, sizeof(ki)) != 0)
				error = ENOMEM;
	} else {
		FOREACH_THREAD_IN_PROC(p, td) {
			fill_kinfo_thread(td, &ki, 1);
#ifdef COMPAT_FREEBSD32
			if ((flags & KERN_PROC_MASK32) != 0) {
				freebsd32_kinfo_proc_out(&ki, &ki32);
				if (sbuf_bcat(sb, &ki32, sizeof(ki32)) != 0)
					error = ENOMEM;
			} else
#endif
#ifdef COMPAT_FREEBSD64
			if ((flags & KERN_PROC_MASK64) != 0) {
				freebsd64_kinfo_proc_out(&ki, &ki64);
				if (sbuf_bcat(sb, &ki64, sizeof(ki64)) != 0)
					error = ENOMEM;
			} else
#endif
				if (sbuf_bcat(sb, &ki, sizeof(ki)) != 0)
					error = ENOMEM;
			if (error != 0)
				break;
		}
	}
	PROC_UNLOCK(p);
	return (error);
}

static int
sysctl_out_proc(struct proc *p, struct sysctl_req *req, int flags)
{
	struct sbuf sb;
	struct kinfo_proc ki;
	int error, error2;

	if (req->oldptr == NULL)
		return (SYSCTL_OUT(req, 0, kern_proc_out_size(p, flags)));

	sbuf_new_for_sysctl(&sb, (char *)&ki, sizeof(ki), req);
	sbuf_clear_flags(&sb, SBUF_INCLUDENUL);
	error = kern_proc_out(p, &sb, flags);
	error2 = sbuf_finish(&sb);
	sbuf_delete(&sb);
	if (error != 0)
		return (error);
	else if (error2 != 0)
		return (error2);
	return (0);
}

int
proc_iterate(int (*cb)(struct proc *, void *), void *cbarg)
{
	struct proc *p;
	int error, i, j;

	for (i = 0; i < pidhashlock + 1; i++) {
		sx_slock(&proctree_lock);
		sx_slock(&pidhashtbl_lock[i]);
		for (j = i; j <= pidhash; j += pidhashlock + 1) {
			LIST_FOREACH(p, &pidhashtbl[j], p_hash) {
				if (p->p_state == PRS_NEW)
					continue;
				error = cb(p, cbarg);
				PROC_LOCK_ASSERT(p, MA_NOTOWNED);
				if (error != 0) {
					sx_sunlock(&pidhashtbl_lock[i]);
					sx_sunlock(&proctree_lock);
					return (error);
				}
			}
		}
		sx_sunlock(&pidhashtbl_lock[i]);
		sx_sunlock(&proctree_lock);
	}
	return (0);
}

struct kern_proc_out_args {
	struct sysctl_req *req;
	int flags;
	int oid_number;
	int *name;
};

static int
sysctl_kern_proc_iterate(struct proc *p, void *origarg)
{
	struct kern_proc_out_args *arg = origarg;
	int *name = arg->name;
	int oid_number = arg->oid_number;
	int flags = arg->flags;
	struct sysctl_req *req = arg->req;
	int error = 0;

	PROC_LOCK(p);

	KASSERT(p->p_ucred != NULL,
	    ("process credential is NULL for non-NEW proc"));
	/*
	 * Show a user only appropriate processes.
	 */
	if (p_cansee(curthread, p))
		goto skip;
	/*
	 * TODO - make more efficient (see notes below).
	 * do by session.
	 */
	switch (oid_number) {
	case KERN_PROC_GID:
		if (p->p_ucred->cr_gid != (gid_t)name[0])
			goto skip;
		break;

	case KERN_PROC_PGRP:
		/* could do this by traversing pgrp */
		if (p->p_pgrp == NULL ||
		    p->p_pgrp->pg_id != (pid_t)name[0])
			goto skip;
		break;

	case KERN_PROC_RGID:
		if (p->p_ucred->cr_rgid != (gid_t)name[0])
			goto skip;
		break;

	case KERN_PROC_SESSION:
		if (p->p_session == NULL ||
		    p->p_session->s_sid != (pid_t)name[0])
			goto skip;
		break;

	case KERN_PROC_TTY:
		if ((p->p_flag & P_CONTROLT) == 0 ||
		    p->p_session == NULL)
			goto skip;
		/* XXX proctree_lock */
		SESS_LOCK(p->p_session);
		if (p->p_session->s_ttyp == NULL ||
		    tty_udev(p->p_session->s_ttyp) !=
		    (dev_t)name[0]) {
			SESS_UNLOCK(p->p_session);
			goto skip;
		}
		SESS_UNLOCK(p->p_session);
		break;

	case KERN_PROC_UID:
		if (p->p_ucred->cr_uid != (uid_t)name[0])
			goto skip;
		break;

	case KERN_PROC_RUID:
		if (p->p_ucred->cr_ruid != (uid_t)name[0])
			goto skip;
		break;

	case KERN_PROC_PROC:
		break;

	default:
		break;
	}
	error = sysctl_out_proc(p, req, flags);
	PROC_LOCK_ASSERT(p, MA_NOTOWNED);
	return (error);
skip:
	PROC_UNLOCK(p);
	return (0);
}

static int
sysctl_kern_proc(SYSCTL_HANDLER_ARGS)
{
	struct kern_proc_out_args iterarg;
	int *name = (int *)arg1;
	u_int namelen = arg2;
	struct proc *p;
	int flags, oid_number;
	int error = 0;

	oid_number = oidp->oid_number;
	if (oid_number != KERN_PROC_ALL &&
	    (oid_number & KERN_PROC_INC_THREAD) == 0)
		flags = KERN_PROC_NOTHREADS;
	else {
		flags = 0;
		oid_number &= ~KERN_PROC_INC_THREAD;
	}
#ifdef COMPAT_FREEBSD32
	if (req->flags & SCTL_MASK32)
		flags |= KERN_PROC_MASK32;
#endif
#ifdef COMPAT_FREEBSD64
	if (req->flags & SCTL_MASK64)
		flags |= KERN_PROC_MASK64;
#endif
	if (oid_number == KERN_PROC_PID) {
		if (namelen != 1)
			return (EINVAL);
		error = sysctl_wire_old_buffer(req, 0);
		if (error)
			return (error);
		sx_slock(&proctree_lock);
		error = pget((pid_t)name[0], PGET_CANSEE, &p);
		if (error == 0)
			error = sysctl_out_proc(p, req, flags);
		sx_sunlock(&proctree_lock);
		return (error);
	}

	switch (oid_number) {
	case KERN_PROC_ALL:
		if (namelen != 0)
			return (EINVAL);
		break;
	case KERN_PROC_PROC:
		if (namelen != 0 && namelen != 1)
			return (EINVAL);
		break;
	default:
		if (namelen != 1)
			return (EINVAL);
		break;
	}

	if (req->oldptr == NULL) {
		/* overestimate by 5 procs */
		error = SYSCTL_OUT(req, 0, sizeof (struct kinfo_proc) * 5);
		if (error)
			return (error);
	} else {
		error = sysctl_wire_old_buffer(req, 0);
		if (error != 0)
			return (error);
	}
	iterarg.flags = flags;
	iterarg.oid_number = oid_number;
	iterarg.req = req;
	iterarg.name = name;
	error = proc_iterate(sysctl_kern_proc_iterate, &iterarg);
	return (error);
}

struct pargs *
pargs_alloc(int len)
{
	struct pargs *pa;

	pa = malloc(sizeof(struct pargs) + len, M_PARGS,
		M_WAITOK);
	refcount_init(&pa->ar_ref, 1);
	pa->ar_length = len;
	return (pa);
}

static void
pargs_free(struct pargs *pa)
{

	free(pa, M_PARGS);
}

void
pargs_hold(struct pargs *pa)
{

	if (pa == NULL)
		return;
	refcount_acquire(&pa->ar_ref);
}

void
pargs_drop(struct pargs *pa)
{

	if (pa == NULL)
		return;
	if (refcount_release(&pa->ar_ref))
		pargs_free(pa);
}

static int
proc_read_string(struct thread *td, struct proc *p, const char *sptr, char *buf,
    size_t len)
{
	ssize_t n;

	/*
	 * This may return a short read if the string is shorter than the chunk
	 * and is aligned at the end of the page, and the following page is not
	 * mapped.
	 */
	n = proc_readmem(td, p, (vm_offset_t)sptr, buf, len);
	if (n <= 0)
		return (ENOMEM);
	return (0);
}

#define PROC_AUXV_MAX	256	/* Safety limit on auxv size. */

enum proc_vector_type {
	PROC_ARG,
	PROC_ENV,
	PROC_AUX,
};

#ifdef COMPAT_FREEBSD32
static int
get_proc_vector32(struct thread *td, struct proc *p, char ***proc_vectorp,
    size_t *vsizep, enum proc_vector_type type)
{
	struct freebsd32_ps_strings pss;
	Elf32_Auxinfo aux;
	vm_offset_t vptr, ptr;
	uint32_t *proc_vector32;
	char **proc_vector;
	size_t vsize, size;
	int i, error;

	error = 0;
	if (proc_readmem(td, p, (vm_offset_t)p->p_psstrings, &pss,
	    sizeof(pss)) != sizeof(pss))
		return (ENOMEM);
	switch (type) {
	case PROC_ARG:
		vptr = (vm_offset_t)PTRIN(pss.ps_argvstr);
		vsize = pss.ps_nargvstr;
		if (vsize > ARG_MAX)
			return (ENOEXEC);
		size = vsize * sizeof(int32_t);
		break;
	case PROC_ENV:
		vptr = (vm_offset_t)PTRIN(pss.ps_envstr);
		vsize = pss.ps_nenvstr;
		if (vsize > ARG_MAX)
			return (ENOEXEC);
		size = vsize * sizeof(int32_t);
		break;
	case PROC_AUX:
		vptr = (vm_offset_t)PTRIN(pss.ps_envstr) +
		    (pss.ps_nenvstr + 1) * sizeof(int32_t);
		if (vptr % 4 != 0)
			return (ENOEXEC);
		for (ptr = vptr, i = 0; i < PROC_AUXV_MAX; i++) {
			if (proc_readmem(td, p, ptr, &aux, sizeof(aux)) !=
			    sizeof(aux))
				return (ENOMEM);
			if (aux.a_type == AT_NULL)
				break;
			ptr += sizeof(aux);
		}
		if (aux.a_type != AT_NULL)
			return (ENOEXEC);
		vsize = i + 1;
		size = vsize * sizeof(aux);
		break;
	default:
		KASSERT(0, ("Wrong proc vector type: %d", type));
		return (EINVAL);
	}
	proc_vector32 = malloc(size, M_TEMP, M_WAITOK);
	if (proc_readmem(td, p, vptr, proc_vector32, size) != size) {
		error = ENOMEM;
		goto done;
	}
	if (type == PROC_AUX) {
		*proc_vectorp = (char **)proc_vector32;
		*vsizep = vsize;
		return (0);
	}
	proc_vector = malloc(vsize * sizeof(char *), M_TEMP, M_WAITOK);
	for (i = 0; i < (int)vsize; i++)
		proc_vector[i] = PTRIN(proc_vector32[i]);
	*proc_vectorp = proc_vector;
	*vsizep = vsize;
done:
	free(proc_vector32, M_TEMP);
	return (error);
}
#endif

#ifdef COMPAT_FREEBSD64
static int
get_proc_vector64(struct thread *td, struct proc *p, char ***proc_vectorp,
    size_t *vsizep, enum proc_vector_type type)
{
	struct freebsd64_ps_strings pss;
	Elf64_Auxinfo aux;
	vm_offset_t vptr, ptr;
	uint64_t *proc_vector64;
	char * __capability *proc_vector;
	size_t vsize, size;
	int i, error;

	error = 0;
	if (proc_readmem(td, p, (vm_offset_t)p->p_psstrings, &pss,
	    sizeof(pss)) != sizeof(pss))
		return (ENOMEM);
	switch (type) {
	case PROC_ARG:
		vptr = (vm_offset_t)pss.ps_argvstr;
		vsize = pss.ps_nargvstr;
		if (vsize > ARG_MAX)
			return (ENOEXEC);
		size = vsize * sizeof(int64_t);
		break;
	case PROC_ENV:
		vptr = (vm_offset_t)pss.ps_envstr;
		vsize = pss.ps_nenvstr;
		if (vsize > ARG_MAX)
			return (ENOEXEC);
		size = vsize * sizeof(int64_t);
		break;
	case PROC_AUX:
		vptr = (vm_offset_t)pss.ps_envstr +
		    (pss.ps_nenvstr + 1) * sizeof(int64_t);
		if (vptr % 4 != 0)
			return (ENOEXEC);
		for (ptr = vptr, i = 0; i < PROC_AUXV_MAX; i++) {
			if (proc_readmem(td, p, ptr, &aux, sizeof(aux)) !=
			    sizeof(aux))
				return (ENOMEM);
			if (aux.a_type == AT_NULL)
				break;
			ptr += sizeof(aux);
		}
		if (aux.a_type != AT_NULL)
			return (ENOEXEC);
		vsize = i + 1;
		size = vsize * sizeof(aux);
		break;
	default:
		KASSERT(0, ("Wrong proc vector type: %d", type));
		return (EINVAL);
	}
	proc_vector64 = malloc(size, M_TEMP, M_WAITOK);
	if (proc_readmem(td, p, vptr, proc_vector64, size) != size) {
		error = ENOMEM;
		goto done;
	}
	if (type == PROC_AUX) {
		*proc_vectorp = (char **)proc_vector64;
		*vsizep = vsize;
		return (0);
	}
	proc_vector = malloc(vsize * sizeof(char * __capability), M_TEMP,
	    M_WAITOK);
	for (i = 0; i < (int)vsize; i++)
		proc_vector[i] = cheri_fromint(proc_vector64[i]);
	*proc_vectorp = (char **)proc_vector;
	*vsizep = vsize;
done:
	free(proc_vector64, M_TEMP);
	return (error);
}
#endif

static int
get_proc_vector(struct thread *td, struct proc *p, char ***proc_vectorp,
    size_t *vsizep, enum proc_vector_type type)
{
	struct ps_strings pss;
	Elf_Auxinfo aux;
	vm_offset_t vptr, ptr;
	char **proc_vector;
	size_t vsize, size;
	int i;

#ifdef COMPAT_FREEBSD32
	if (SV_PROC_FLAG(p, SV_ILP32) != 0)
		return (get_proc_vector32(td, p, proc_vectorp, vsizep, type));
#endif
#ifdef COMPAT_FREEBSD64
	if (SV_PROC_FLAG(p, SV_LP64 | SV_CHERI) == SV_LP64)
		return (get_proc_vector64(td, p, proc_vectorp, vsizep, type));
#endif
	if (proc_readmem(td, p, (vm_offset_t)p->p_psstrings, &pss,
	    sizeof(pss)) != sizeof(pss))
		return (ENOMEM);
	switch (type) {
	case PROC_ARG:
		vptr = (__cheri_addr vm_offset_t)pss.ps_argvstr;
		vsize = pss.ps_nargvstr;
		if (vsize > ARG_MAX)
			return (ENOEXEC);
		size = vsize * sizeof(char * __capability);
		break;
	case PROC_ENV:
		vptr = (__cheri_addr vm_offset_t)pss.ps_envstr;
		vsize = pss.ps_nenvstr;
		if (vsize > ARG_MAX)
			return (ENOEXEC);
		size = vsize * sizeof(char * __capability);
		break;
	case PROC_AUX:
		/*
		 * The aux array is just above env array on the stack. Check
		 * that the address is naturally aligned.
		 */
		vptr = (__cheri_addr vm_offset_t)pss.ps_envstr +
		    (pss.ps_nenvstr + 1) * sizeof(char * __capability);
#if __ELF_WORD_SIZE == 64
		if (vptr % sizeof(uint64_t) != 0)
#else
		if (vptr % sizeof(uint32_t) != 0)
#endif
			return (ENOEXEC);
		/*
		 * We count the array size reading the aux vectors from the
		 * stack until AT_NULL vector is returned.  So (to keep the code
		 * simple) we read the process stack twice: the first time here
		 * to find the size and the second time when copying the vectors
		 * to the allocated proc_vector.
		 */
		for (ptr = vptr, i = 0; i < PROC_AUXV_MAX; i++) {
			if (proc_readmem(td, p, ptr, &aux, sizeof(aux)) !=
			    sizeof(aux))
				return (ENOMEM);
			if (aux.a_type == AT_NULL)
				break;
			ptr += sizeof(aux);
		}
		/*
		 * If the PROC_AUXV_MAX entries are iterated over, and we have
		 * not reached AT_NULL, it is most likely we are reading wrong
		 * data: either the process doesn't have auxv array or data has
		 * been modified. Return the error in this case.
		 */
		if (aux.a_type != AT_NULL)
			return (ENOEXEC);
		vsize = i + 1;
		size = vsize * sizeof(aux);
		break;
	default:
		KASSERT(0, ("Wrong proc vector type: %d", type));
		return (EINVAL); /* In case we are built without INVARIANTS. */
	}
	proc_vector = malloc(size, M_TEMP, M_WAITOK);
	if (proc_readmem(td, p, vptr, proc_vector, size) != size) {
		free(proc_vector, M_TEMP);
		return (ENOMEM);
	}
	*proc_vectorp = proc_vector;
	*vsizep = vsize;

	return (0);
}

#define GET_PS_STRINGS_CHUNK_SZ	256	/* Chunk size (bytes) for ps_strings operations. */

static int
get_ps_strings(struct thread *td, struct proc *p, struct sbuf *sb,
    enum proc_vector_type type)
{
	size_t done, len, nchr, vsize;
	int error, i;
	char **proc_vector, *sptr;
	char pss_string[GET_PS_STRINGS_CHUNK_SZ];

	PROC_ASSERT_HELD(p);

	/*
	 * We are not going to read more than 2 * (PATH_MAX + ARG_MAX) bytes.
	 */
	nchr = 2 * (PATH_MAX + ARG_MAX);

	error = get_proc_vector(td, p, &proc_vector, &vsize, type);
	if (error != 0)
		return (error);
	for (done = 0, i = 0; i < (int)vsize && done < nchr; i++) {
		/*
		 * The program may have scribbled into its argv array, e.g. to
		 * remove some arguments.  If that has happened, break out
		 * before trying to read from NULL.
		 */
		if (proc_vector[i] == NULL)
			break;
		for (sptr = proc_vector[i]; ; sptr += GET_PS_STRINGS_CHUNK_SZ) {
			error = proc_read_string(td, p, sptr, pss_string,
			    sizeof(pss_string));
			if (error != 0)
				goto done;
			len = strnlen(pss_string, GET_PS_STRINGS_CHUNK_SZ);
			if (done + len >= nchr)
				len = nchr - done - 1;
			sbuf_bcat(sb, pss_string, len);
			if (len != GET_PS_STRINGS_CHUNK_SZ)
				break;
			done += GET_PS_STRINGS_CHUNK_SZ;
		}
		sbuf_bcat(sb, "", 1);
		done += len + 1;
	}
done:
	free(proc_vector, M_TEMP);
	return (error);
}

int
proc_getargv(struct thread *td, struct proc *p, struct sbuf *sb)
{

	return (get_ps_strings(curthread, p, sb, PROC_ARG));
}

int
proc_getenvv(struct thread *td, struct proc *p, struct sbuf *sb)
{

	return (get_ps_strings(curthread, p, sb, PROC_ENV));
}

int
proc_getauxv(struct thread *td, struct proc *p, struct sbuf *sb)
{
	size_t vsize, size;
	char **auxv;
	int error;

	error = get_proc_vector(td, p, &auxv, &vsize, PROC_AUX);
	if (error == 0) {
#ifdef COMPAT_FREEBSD32
		if (SV_PROC_FLAG(p, SV_ILP32) != 0)
			size = vsize * sizeof(Elf32_Auxinfo);
		else
#endif
#ifdef COMPAT_FREEBSD64
		if (SV_PROC_FLAG(p, SV_LP64 | SV_CHERI) == SV_LP64)
			size = vsize * sizeof(Elf64_Auxinfo);
		else
#endif
			size = vsize * sizeof(Elf_Auxinfo);
		if (sbuf_bcat(sb, auxv, size) != 0)
			error = ENOMEM;
		free(auxv, M_TEMP);
	}
	return (error);
}

/*
 * This sysctl allows a process to retrieve the argument list or process
 * title for another process without groping around in the address space
 * of the other process.  It also allow a process to set its own "process 
 * title to a string of its own choice.
 */
static int
sysctl_kern_proc_args(SYSCTL_HANDLER_ARGS)
{
	int *name = (int *)arg1;
	u_int namelen = arg2;
	struct pargs *newpa, *pa;
	struct proc *p;
	struct sbuf sb;
	int flags, error = 0, error2;
	pid_t pid;

	if (namelen != 1)
		return (EINVAL);

	p = curproc;
	pid = (pid_t)name[0];
	if (pid == -1) {
		pid = p->p_pid;
	}

	/*
	 * If the query is for this process and it is single-threaded, there
	 * is nobody to modify pargs, thus we can just read.
	 */
	if (pid == p->p_pid && p->p_numthreads == 1 && req->newptr == NULL &&
	    (pa = p->p_args) != NULL)
		return (SYSCTL_OUT(req, pa->ar_args, pa->ar_length));

	flags = PGET_CANSEE;
	if (req->newptr != NULL)
		flags |= PGET_ISCURRENT;
	error = pget(pid, flags, &p);
	if (error)
		return (error);

	pa = p->p_args;
	if (pa != NULL) {
		pargs_hold(pa);
		PROC_UNLOCK(p);
		error = SYSCTL_OUT(req, pa->ar_args, pa->ar_length);
		pargs_drop(pa);
	} else if ((p->p_flag & (P_WEXIT | P_SYSTEM)) == 0) {
		_PHOLD(p);
		PROC_UNLOCK(p);
		sbuf_new_for_sysctl(&sb, NULL, GET_PS_STRINGS_CHUNK_SZ, req);
		sbuf_clear_flags(&sb, SBUF_INCLUDENUL);
		error = proc_getargv(curthread, p, &sb);
		error2 = sbuf_finish(&sb);
		PRELE(p);
		sbuf_delete(&sb);
		if (error == 0 && error2 != 0)
			error = error2;
	} else {
		PROC_UNLOCK(p);
	}
	if (error != 0 || req->newptr == NULL)
		return (error);

	if (req->newlen > ps_arg_cache_limit - sizeof(struct pargs))
		return (ENOMEM);

	if (req->newlen == 0) {
		/*
		 * Clear the argument pointer, so that we'll fetch arguments
		 * with proc_getargv() until further notice.
		 */
		newpa = NULL;
	} else {
		newpa = pargs_alloc(req->newlen);
		error = SYSCTL_IN(req, newpa->ar_args, req->newlen);
		if (error != 0) {
			pargs_free(newpa);
			return (error);
		}
	}
	PROC_LOCK(p);
	pa = p->p_args;
	p->p_args = newpa;
	PROC_UNLOCK(p);
	pargs_drop(pa);
	return (0);
}

/*
 * This sysctl allows a process to retrieve environment of another process.
 */
static int
sysctl_kern_proc_env(SYSCTL_HANDLER_ARGS)
{
	int *name = (int *)arg1;
	u_int namelen = arg2;
	struct proc *p;
	struct sbuf sb;
	int error, error2;

	if (namelen != 1)
		return (EINVAL);

	error = pget((pid_t)name[0], PGET_WANTREAD, &p);
	if (error != 0)
		return (error);
	if ((p->p_flag & P_SYSTEM) != 0) {
		PRELE(p);
		return (0);
	}

	sbuf_new_for_sysctl(&sb, NULL, GET_PS_STRINGS_CHUNK_SZ, req);
	sbuf_clear_flags(&sb, SBUF_INCLUDENUL);
	error = proc_getenvv(curthread, p, &sb);
	error2 = sbuf_finish(&sb);
	PRELE(p);
	sbuf_delete(&sb);
	return (error != 0 ? error : error2);
}

/*
 * This sysctl allows a process to retrieve ELF auxiliary vector of
 * another process.
 */
static int
sysctl_kern_proc_auxv(SYSCTL_HANDLER_ARGS)
{
	int *name = (int *)arg1;
	u_int namelen = arg2;
	struct proc *p;
	struct sbuf sb;
	int error, error2;

	if (namelen != 1)
		return (EINVAL);

	error = pget((pid_t)name[0], PGET_WANTREAD, &p);
	if (error != 0)
		return (error);
	if ((p->p_flag & P_SYSTEM) != 0) {
		PRELE(p);
		return (0);
	}
	sbuf_new_for_sysctl(&sb, NULL, GET_PS_STRINGS_CHUNK_SZ, req);
	sbuf_clear_flags(&sb, SBUF_INCLUDENUL);
	error = proc_getauxv(curthread, p, &sb);
	error2 = sbuf_finish(&sb);
	PRELE(p);
	sbuf_delete(&sb);
	return (error != 0 ? error : error2);
}

/*
 * Look up the canonical executable path running in the specified process.
 * It tries to return the same hardlink name as was used for execve(2).
 * This allows the programs that modify their behavior based on their progname,
 * to operate correctly.
 *
 * Result is returned in retbuf, it must not be freed, similar to vn_fullpath()
 *   calling conventions.
 * binname is a pointer to temporary string buffer of length MAXPATHLEN,
 *   allocated and freed by caller.
 * freebuf should be freed by caller, from the M_TEMP malloc type.
 */
int
proc_get_binpath(struct proc *p, char *binname, char **retbuf,
    char **freebuf)
{
	struct nameidata nd;
	struct vnode *vp, *dvp;
	size_t freepath_size;
	int error;
	bool do_fullpath;

	PROC_LOCK_ASSERT(p, MA_OWNED);

	vp = p->p_textvp;
	if (vp == NULL) {
		PROC_UNLOCK(p);
		*retbuf = "";
		*freebuf = NULL;
		return (0);
	}
	vref(vp);
	dvp = p->p_textdvp;
	if (dvp != NULL)
		vref(dvp);
	if (p->p_binname != NULL)
		strlcpy(binname, p->p_binname, MAXPATHLEN);
	PROC_UNLOCK(p);

	do_fullpath = true;
	*freebuf = NULL;
	if (dvp != NULL && binname[0] != '\0') {
		freepath_size = MAXPATHLEN;
		if (vn_fullpath_hardlink(vp, dvp, binname, strlen(binname),
		    retbuf, freebuf, &freepath_size) == 0) {
			/*
			 * Recheck the looked up path.  The binary
			 * might have been renamed or replaced, in
			 * which case we should not report old name.
			 */
			NDINIT(&nd, LOOKUP, FOLLOW, UIO_SYSSPACE,
			    PTR2CAP(*retbuf));
			error = namei(&nd);
			if (error == 0) {
				if (nd.ni_vp == vp)
					do_fullpath = false;
				vrele(nd.ni_vp);
				NDFREE(&nd, NDF_ONLY_PNBUF);
			}
		}
	}
	if (do_fullpath) {
		free(*freebuf, M_TEMP);
		*freebuf = NULL;
		error = vn_fullpath(vp, retbuf, freebuf);
	}
	vrele(vp);
	if (dvp != NULL)
		vrele(dvp);
	return (error);
}

/*
 * This sysctl allows a process to retrieve the path of the executable for
 * itself or another process.
 */
static int
sysctl_kern_proc_pathname(SYSCTL_HANDLER_ARGS)
{
	pid_t *pidp = (pid_t *)arg1;
	unsigned int arglen = arg2;
	struct proc *p;
	char *retbuf, *freebuf, *binname;
	int error;

	if (arglen != 1)
		return (EINVAL);
	binname = malloc(MAXPATHLEN, M_TEMP, M_WAITOK);
	binname[0] = '\0';
	if (*pidp == -1) {	/* -1 means this process */
		error = 0;
		p = req->td->td_proc;
		PROC_LOCK(p);
	} else {
		error = pget(*pidp, PGET_CANSEE, &p);
	}

	if (error == 0)
		error = proc_get_binpath(p, binname, &retbuf, &freebuf);
	free(binname, M_TEMP);
	if (error != 0)
		return (error);
	error = SYSCTL_OUT(req, retbuf, strlen(retbuf) + 1);
	free(freebuf, M_TEMP);
	return (error);
}

static int
sysctl_kern_proc_sv_name(SYSCTL_HANDLER_ARGS)
{
	struct proc *p;
	char *sv_name;
	int *name;
	int namelen;
	int error;

	namelen = arg2;
	if (namelen != 1)
		return (EINVAL);

	name = (int *)arg1;
	error = pget((pid_t)name[0], PGET_CANSEE, &p);
	if (error != 0)
		return (error);
	sv_name = p->p_sysent->sv_name;
	PROC_UNLOCK(p);
	return (sysctl_handle_string(oidp, sv_name, 0, req));
}

#ifdef KINFO_OVMENTRY_SIZE
CTASSERT(sizeof(struct kinfo_ovmentry) == KINFO_OVMENTRY_SIZE);
#endif

#ifdef COMPAT_FREEBSD7
static int
sysctl_kern_proc_ovmmap(SYSCTL_HANDLER_ARGS)
{
	vm_map_entry_t entry, tmp_entry;
	unsigned int last_timestamp, namelen;
	char *fullpath, *freepath;
	struct kinfo_ovmentry *kve;
	struct vattr va;
	struct ucred *cred;
	int error, *name;
	struct vnode *vp;
	struct proc *p;
	vm_map_t map;
	struct vmspace *vm;

	namelen = arg2;
	if (namelen != 1)
		return (EINVAL);

	name = (int *)arg1;
	error = pget((pid_t)name[0], PGET_WANTREAD, &p);
	if (error != 0)
		return (error);
	vm = vmspace_acquire_ref(p);
	if (vm == NULL) {
		PRELE(p);
		return (ESRCH);
	}
	kve = malloc(sizeof(*kve), M_TEMP, M_WAITOK);

	map = &vm->vm_map;
	vm_map_lock_read(map);
	VM_MAP_ENTRY_FOREACH(entry, map) {
		vm_object_t obj, tobj, lobj;
		vm_offset_t addr;

		if (entry->eflags & MAP_ENTRY_IS_SUB_MAP)
			continue;

		bzero(kve, sizeof(*kve));
		kve->kve_structsize = sizeof(*kve);

		kve->kve_private_resident = 0;
		obj = entry->object.vm_object;
		if (obj != NULL) {
			VM_OBJECT_RLOCK(obj);
			if (obj->shadow_count == 1)
				kve->kve_private_resident =
				    obj->resident_page_count;
		}
		kve->kve_resident = 0;
		addr = entry->start;
		while (addr < entry->end) {
			if (pmap_extract(map->pmap, addr))
				kve->kve_resident++;
			addr += PAGE_SIZE;
		}

		for (lobj = tobj = obj; tobj; tobj = tobj->backing_object) {
			if (tobj != obj) {
				VM_OBJECT_RLOCK(tobj);
				kve->kve_offset += tobj->backing_object_offset;
			}
			if (lobj != obj)
				VM_OBJECT_RUNLOCK(lobj);
			lobj = tobj;
		}

		kve->kve_start = (void*)entry->start;
		kve->kve_end = (void*)entry->end;
		kve->kve_offset += (off_t)entry->offset;

		if (entry->protection & VM_PROT_READ)
			kve->kve_protection |= KVME_PROT_READ;
		if (entry->protection & VM_PROT_WRITE)
			kve->kve_protection |= KVME_PROT_WRITE;
		if (entry->protection & VM_PROT_EXECUTE)
			kve->kve_protection |= KVME_PROT_EXEC;

		if (entry->eflags & MAP_ENTRY_COW)
			kve->kve_flags |= KVME_FLAG_COW;
		if (entry->eflags & MAP_ENTRY_NEEDS_COPY)
			kve->kve_flags |= KVME_FLAG_NEEDS_COPY;
		if (entry->eflags & MAP_ENTRY_NOCOREDUMP)
			kve->kve_flags |= KVME_FLAG_NOCOREDUMP;

		last_timestamp = map->timestamp;
		vm_map_unlock_read(map);

		kve->kve_fileid = 0;
		kve->kve_fsid = 0;
		freepath = NULL;
		fullpath = "";
		if (lobj) {
			kve->kve_type = vm_object_kvme_type(lobj, &vp);
			if (kve->kve_type == KVME_TYPE_MGTDEVICE)
				kve->kve_type = KVME_TYPE_UNKNOWN;
			if (vp != NULL)
				vref(vp);
			if (lobj != obj)
				VM_OBJECT_RUNLOCK(lobj);

			kve->kve_ref_count = obj->ref_count;
			kve->kve_shadow_count = obj->shadow_count;
			VM_OBJECT_RUNLOCK(obj);
			if (vp != NULL) {
				vn_fullpath(vp, &fullpath, &freepath);
				cred = curthread->td_ucred;
				vn_lock(vp, LK_SHARED | LK_RETRY);
				if (VOP_GETATTR(vp, &va, cred) == 0) {
					kve->kve_fileid = va.va_fileid;
					/* truncate */
					kve->kve_fsid = va.va_fsid;
				}
				vput(vp);
			}
		} else {
			kve->kve_type = KVME_TYPE_NONE;
			kve->kve_ref_count = 0;
			kve->kve_shadow_count = 0;
		}

		strlcpy(kve->kve_path, fullpath, sizeof(kve->kve_path));
		if (freepath != NULL)
			free(freepath, M_TEMP);

		error = SYSCTL_OUT(req, kve, sizeof(*kve));
		vm_map_lock_read(map);
		if (error)
			break;
		if (last_timestamp != map->timestamp) {
			vm_map_lookup_entry(map, addr - 1, &tmp_entry);
			entry = tmp_entry;
		}
	}
	vm_map_unlock_read(map);
	vmspace_free(vm);
	PRELE(p);
	free(kve, M_TEMP);
	return (error);
}
#endif	/* COMPAT_FREEBSD7 */

#ifdef KINFO_VMENTRY_SIZE
CTASSERT(sizeof(struct kinfo_vmentry) == KINFO_VMENTRY_SIZE);
#endif

void
kern_proc_vmmap_resident(vm_map_t map, vm_map_entry_t entry,
    int *resident_count, bool *super)
{
	vm_object_t obj, tobj;
	vm_page_t m, m_adv;
	vm_offset_t addr;
	vm_paddr_t pa;
	vm_pindex_t pi, pi_adv, pindex;

	*super = false;
	*resident_count = 0;
	if (vmmap_skip_res_cnt)
		return;

	pa = 0;
	obj = entry->object.vm_object;
	addr = entry->start;
	m_adv = NULL;
	pi = OFF_TO_IDX(entry->offset);
	for (; addr < entry->end; addr += IDX_TO_OFF(pi_adv), pi += pi_adv) {
		if (m_adv != NULL) {
			m = m_adv;
		} else {
			pi_adv = atop(entry->end - addr);
			pindex = pi;
			for (tobj = obj;; tobj = tobj->backing_object) {
				m = vm_page_find_least(tobj, pindex);
				if (m != NULL) {
					if (m->pindex == pindex)
						break;
					if (pi_adv > m->pindex - pindex) {
						pi_adv = m->pindex - pindex;
						m_adv = m;
					}
				}
				if (tobj->backing_object == NULL)
					goto next;
				pindex += OFF_TO_IDX(tobj->
				    backing_object_offset);
			}
		}
		m_adv = NULL;
		if (m->psind != 0 && addr + pagesizes[1] <= entry->end &&
		    (addr & (pagesizes[1] - 1)) == 0 &&
		    (pmap_mincore(map->pmap, addr, &pa) & MINCORE_SUPER) != 0) {
			*super = true;
			pi_adv = atop(pagesizes[1]);
		} else {
			/*
			 * We do not test the found page on validity.
			 * Either the page is busy and being paged in,
			 * or it was invalidated.  The first case
			 * should be counted as resident, the second
			 * is not so clear; we do account both.
			 */
			pi_adv = 1;
		}
		*resident_count += pi_adv;
next:;
	}
}

/*
 * Must be called with the process locked and will return unlocked.
 */
int
kern_proc_vmmap_out(struct proc *p, struct sbuf *sb, ssize_t maxlen, int flags)
{
	vm_map_entry_t entry, tmp_entry;
	struct vattr va;
	vm_map_t map;
	vm_object_t lobj, nobj, obj, tobj;
	char *fullpath, *freepath;
	struct kinfo_vmentry *kve;
	struct ucred *cred;
	struct vnode *vp;
	struct vmspace *vm;
	vm_offset_t addr;
	unsigned int last_timestamp;
	int error;
	bool guard, super;

	PROC_LOCK_ASSERT(p, MA_OWNED);

	_PHOLD(p);
	PROC_UNLOCK(p);
	vm = vmspace_acquire_ref(p);
	if (vm == NULL) {
		PRELE(p);
		return (ESRCH);
	}
	kve = malloc(sizeof(*kve), M_TEMP, M_WAITOK | M_ZERO);

	error = 0;
	map = &vm->vm_map;
	vm_map_lock_read(map);
	VM_MAP_ENTRY_FOREACH(entry, map) {
		if (entry->eflags & MAP_ENTRY_IS_SUB_MAP)
			continue;

		addr = entry->end;
		bzero(kve, sizeof(*kve));
		obj = entry->object.vm_object;
		if (obj != NULL) {
			if ((obj->flags & OBJ_ANON) != 0)
				kve->kve_obj = (uintptr_t)obj;

			for (tobj = obj; tobj != NULL;
			    tobj = tobj->backing_object) {
				VM_OBJECT_RLOCK(tobj);
				kve->kve_offset += tobj->backing_object_offset;
				lobj = tobj;
			}
			if (obj->backing_object == NULL)
				kve->kve_private_resident =
				    obj->resident_page_count;
			kern_proc_vmmap_resident(map, entry,
			    &kve->kve_resident, &super);
			if (super)
				kve->kve_flags |= KVME_FLAG_SUPER;
			for (tobj = obj; tobj != NULL; tobj = nobj) {
				nobj = tobj->backing_object;
				if (tobj != obj && tobj != lobj)
					VM_OBJECT_RUNLOCK(tobj);
			}
		} else {
			lobj = NULL;
		}

		kve->kve_start = entry->start;
		kve->kve_end = entry->end;
		kve->kve_offset += entry->offset;
		kve->kve_reservation = entry->reservation;

		if (entry->protection & VM_PROT_READ)
			kve->kve_protection |= KVME_PROT_READ;
		if (entry->protection & VM_PROT_WRITE)
			kve->kve_protection |= KVME_PROT_WRITE;
		if (entry->protection & VM_PROT_EXECUTE)
			kve->kve_protection |= KVME_PROT_EXEC;
		if (entry->protection & VM_PROT_READ_CAP)
			kve->kve_protection |= KVME_PROT_READ_CAP;
		if (entry->protection & VM_PROT_WRITE_CAP)
			kve->kve_protection |= KVME_PROT_WRITE_CAP;

		if (entry->eflags & MAP_ENTRY_COW)
			kve->kve_flags |= KVME_FLAG_COW;
		if (entry->eflags & MAP_ENTRY_NEEDS_COPY)
			kve->kve_flags |= KVME_FLAG_NEEDS_COPY;
		if (entry->eflags & MAP_ENTRY_NOCOREDUMP)
			kve->kve_flags |= KVME_FLAG_NOCOREDUMP;
		if (entry->eflags & MAP_ENTRY_GROWS_UP)
			kve->kve_flags |= KVME_FLAG_GROWS_UP;
		if (entry->eflags & MAP_ENTRY_GROWS_DOWN)
			kve->kve_flags |= KVME_FLAG_GROWS_DOWN;
		if (entry->eflags & MAP_ENTRY_USER_WIRED)
			kve->kve_flags |= KVME_FLAG_USER_WIRED;
		if (entry->eflags & MAP_ENTRY_GUARD)
			kve->kve_flags |= KVME_FLAG_GUARD;
		if (entry->eflags & MAP_ENTRY_UNMAPPED)
			kve->kve_flags |= KVME_FLAG_UNMAPPED;

		guard = (entry->eflags & MAP_ENTRY_GUARD) != 0;

		last_timestamp = map->timestamp;
		vm_map_unlock_read(map);

		freepath = NULL;
		fullpath = "";
		if (lobj != NULL) {
			kve->kve_type = vm_object_kvme_type(lobj, &vp);
			if (vp != NULL)
				vref(vp);
			if (lobj != obj)
				VM_OBJECT_RUNLOCK(lobj);

			kve->kve_ref_count = obj->ref_count;
			kve->kve_shadow_count = obj->shadow_count;
			VM_OBJECT_RUNLOCK(obj);
			if (vp != NULL) {
				vn_fullpath(vp, &fullpath, &freepath);
				kve->kve_vn_type = vntype_to_kinfo(vp->v_type);
				cred = curthread->td_ucred;
				vn_lock(vp, LK_SHARED | LK_RETRY);
				if (VOP_GETATTR(vp, &va, cred) == 0) {
					kve->kve_vn_fileid = va.va_fileid;
					kve->kve_vn_fsid = va.va_fsid;
					kve->kve_vn_fsid_freebsd11 =
					    kve->kve_vn_fsid; /* truncate */
					kve->kve_vn_mode =
					    MAKEIMODE(va.va_type, va.va_mode);
					kve->kve_vn_size = va.va_size;
					kve->kve_vn_rdev = va.va_rdev;
					kve->kve_vn_rdev_freebsd11 =
					    kve->kve_vn_rdev; /* truncate */
					kve->kve_status = KF_ATTR_VALID;
				}
				vput(vp);
			}
		} else {
			kve->kve_type = guard ? KVME_TYPE_GUARD :
			    KVME_TYPE_NONE;
			kve->kve_ref_count = 0;
			kve->kve_shadow_count = 0;
		}

		strlcpy(kve->kve_path, fullpath, sizeof(kve->kve_path));
		if (freepath != NULL)
			free(freepath, M_TEMP);

		/* Pack record size down */
		if ((flags & KERN_VMMAP_PACK_KINFO) != 0)
			kve->kve_structsize =
			    offsetof(struct kinfo_vmentry, kve_path) +
			    strlen(kve->kve_path) + 1;
		else
			kve->kve_structsize = sizeof(*kve);
		kve->kve_structsize = roundup(kve->kve_structsize,
		    sizeof(uint64_t));

		/* Halt filling and truncate rather than exceeding maxlen */
		if (maxlen != -1 && maxlen < kve->kve_structsize) {
			error = 0;
			vm_map_lock_read(map);
			break;
		} else if (maxlen != -1)
			maxlen -= kve->kve_structsize;

		if (sbuf_bcat(sb, kve, kve->kve_structsize) != 0)
			error = ENOMEM;
		vm_map_lock_read(map);
		if (error != 0)
			break;
		if (last_timestamp != map->timestamp) {
			vm_map_lookup_entry(map, addr - 1, &tmp_entry);
			entry = tmp_entry;
		}
	}
	vm_map_unlock_read(map);
	vmspace_free(vm);
	PRELE(p);
	free(kve, M_TEMP);
	return (error);
}

static int
sysctl_kern_proc_vmmap(SYSCTL_HANDLER_ARGS)
{
	struct proc *p;
	struct sbuf sb;
	u_int namelen;
	int error, error2, *name;

	namelen = arg2;
	if (namelen != 1)
		return (EINVAL);

	name = (int *)arg1;
	sbuf_new_for_sysctl(&sb, NULL, sizeof(struct kinfo_vmentry), req);
	sbuf_clear_flags(&sb, SBUF_INCLUDENUL);
	error = pget((pid_t)name[0], PGET_CANDEBUG | PGET_NOTWEXIT, &p);
	if (error != 0) {
		sbuf_delete(&sb);
		return (error);
	}
	error = kern_proc_vmmap_out(p, &sb, -1, KERN_VMMAP_PACK_KINFO);
	error2 = sbuf_finish(&sb);
	sbuf_delete(&sb);
	return (error != 0 ? error : error2);
}

#if defined(STACK) || defined(DDB)
static int
sysctl_kern_proc_kstack(SYSCTL_HANDLER_ARGS)
{
	struct kinfo_kstack *kkstp;
	int error, i, *name, numthreads;
	lwpid_t *lwpidarray;
	struct thread *td;
	struct stack *st;
	struct sbuf sb;
	struct proc *p;
	u_int namelen;

	namelen = arg2;
	if (namelen != 1)
		return (EINVAL);

	name = (int *)arg1;
	error = pget((pid_t)name[0], PGET_NOTINEXEC | PGET_WANTREAD, &p);
	if (error != 0)
		return (error);

	kkstp = malloc(sizeof(*kkstp), M_TEMP, M_WAITOK);
	st = stack_create(M_WAITOK);

	lwpidarray = NULL;
	PROC_LOCK(p);
	do {
		if (lwpidarray != NULL) {
			free(lwpidarray, M_TEMP);
			lwpidarray = NULL;
		}
		numthreads = p->p_numthreads;
		PROC_UNLOCK(p);
		lwpidarray = malloc(sizeof(*lwpidarray) * numthreads, M_TEMP,
		    M_WAITOK | M_ZERO);
		PROC_LOCK(p);
	} while (numthreads < p->p_numthreads);

	/*
	 * XXXRW: During the below loop, execve(2) and countless other sorts
	 * of changes could have taken place.  Should we check to see if the
	 * vmspace has been replaced, or the like, in order to prevent
	 * giving a snapshot that spans, say, execve(2), with some threads
	 * before and some after?  Among other things, the credentials could
	 * have changed, in which case the right to extract debug info might
	 * no longer be assured.
	 */
	i = 0;
	FOREACH_THREAD_IN_PROC(p, td) {
		KASSERT(i < numthreads,
		    ("sysctl_kern_proc_kstack: numthreads"));
		lwpidarray[i] = td->td_tid;
		i++;
	}
	PROC_UNLOCK(p);
	numthreads = i;
	for (i = 0; i < numthreads; i++) {
		td = tdfind(lwpidarray[i], p->p_pid);
		if (td == NULL) {
			continue;
		}
		bzero(kkstp, sizeof(*kkstp));
		(void)sbuf_new(&sb, kkstp->kkst_trace,
		    sizeof(kkstp->kkst_trace), SBUF_FIXEDLEN);
		thread_lock(td);
		kkstp->kkst_tid = td->td_tid;
		if (TD_IS_SWAPPED(td))
			kkstp->kkst_state = KKST_STATE_SWAPPED;
		else if (stack_save_td(st, td) == 0)
			kkstp->kkst_state = KKST_STATE_STACKOK;
		else
			kkstp->kkst_state = KKST_STATE_RUNNING;
		thread_unlock(td);
		PROC_UNLOCK(p);
		stack_sbuf_print(&sb, st);
		sbuf_finish(&sb);
		sbuf_delete(&sb);
		error = SYSCTL_OUT(req, kkstp, sizeof(*kkstp));
		if (error)
			break;
	}
	PRELE(p);
	if (lwpidarray != NULL)
		free(lwpidarray, M_TEMP);
	stack_destroy(st);
	free(kkstp, M_TEMP);
	return (error);
}
#endif

/*
 * This sysctl allows a process to retrieve the full list of groups from
 * itself or another process.
 */
static int
sysctl_kern_proc_groups(SYSCTL_HANDLER_ARGS)
{
	pid_t *pidp = (pid_t *)arg1;
	unsigned int arglen = arg2;
	struct proc *p;
	struct ucred *cred;
	int error;

	if (arglen != 1)
		return (EINVAL);
	if (*pidp == -1) {	/* -1 means this process */
		p = req->td->td_proc;
		PROC_LOCK(p);
	} else {
		error = pget(*pidp, PGET_CANSEE, &p);
		if (error != 0)
			return (error);
	}

	cred = crhold(p->p_ucred);
	PROC_UNLOCK(p);

	error = SYSCTL_OUT(req, cred->cr_groups,
	    cred->cr_ngroups * sizeof(gid_t));
	crfree(cred);
	return (error);
}

/*
 * This sysctl allows a process to retrieve or/and set the resource limit for
 * another process.
 */
static int
sysctl_kern_proc_rlimit(SYSCTL_HANDLER_ARGS)
{
	int *name = (int *)arg1;
	u_int namelen = arg2;
	struct rlimit rlim;
	struct proc *p;
	u_int which;
	int flags, error;

	if (namelen != 2)
		return (EINVAL);

	which = (u_int)name[1];
	if (which >= RLIM_NLIMITS)
		return (EINVAL);

	if (req->newptr != NULL && req->newlen != sizeof(rlim))
		return (EINVAL);

	flags = PGET_HOLD | PGET_NOTWEXIT;
	if (req->newptr != NULL)
		flags |= PGET_CANDEBUG;
	else
		flags |= PGET_CANSEE;
	error = pget((pid_t)name[0], flags, &p);
	if (error != 0)
		return (error);

	/*
	 * Retrieve limit.
	 */
	if (req->oldptr != NULL) {
		PROC_LOCK(p);
		lim_rlimit_proc(p, which, &rlim);
		PROC_UNLOCK(p);
	}
	error = SYSCTL_OUT(req, &rlim, sizeof(rlim));
	if (error != 0)
		goto errout;

	/*
	 * Set limit.
	 */
	if (req->newptr != NULL) {
		error = SYSCTL_IN(req, &rlim, sizeof(rlim));
		if (error == 0)
			error = kern_proc_setrlimit(curthread, p, which, &rlim);
	}

errout:
	PRELE(p);
	return (error);
}

/*
 * This sysctl allows a process to retrieve ps_strings structure location of
 * another process.
 */
static int
sysctl_kern_proc_ps_strings(SYSCTL_HANDLER_ARGS)
{
	int *name = (int *)arg1;
	u_int namelen = arg2;
	struct proc *p;
	vm_offset_t ps_strings;
	int error;
#ifdef COMPAT_FREEBSD32
	uint32_t ps_strings32;
#endif
#ifdef COMPAT_FREEBSD64
	uint64_t ps_strings64;
#endif

	if (namelen != 1)
		return (EINVAL);

	error = pget((pid_t)name[0], PGET_CANDEBUG, &p);
	if (error != 0)
		return (error);
#ifdef COMPAT_FREEBSD32
	if ((req->flags & SCTL_MASK32) != 0) {
		/*
		 * We return 0 if the 32 bit emulation request is for a 64 bit
		 * process.
		 */
		ps_strings32 = SV_PROC_FLAG(p, SV_ILP32) != 0 ?
		    PTROUT(p->p_psstrings) : 0;
		PROC_UNLOCK(p);
		error = SYSCTL_OUT(req, &ps_strings32, sizeof(ps_strings32));
		return (error);
	}
#endif
#ifdef COMPAT_FREEBSD64
	if ((req->flags & SCTL_MASK64) != 0) {
		/*
		 * We return 0 if the 64 bit emulation request is for a CHERI
		 * process.
		 */
		ps_strings64 = SV_PROC_FLAG(p, SV_CHERI) != 0 ?
		    (uintptr_t)(p->p_psstrings) : 0;
		PROC_UNLOCK(p);
		error = SYSCTL_OUT(req, &ps_strings64, sizeof(ps_strings64));
		return (error);
	}
#endif
	ps_strings = p->p_psstrings;
	PROC_UNLOCK(p);
	/* XXX-CHERI: we can now export capabilities, should we? */
	error = SYSCTL_OUT(req, &ps_strings, sizeof(ps_strings));
	return (error);
}

/*
 * This sysctl allows a process to retrieve umask of another process.
 */
static int
sysctl_kern_proc_umask(SYSCTL_HANDLER_ARGS)
{
	int *name = (int *)arg1;
	u_int namelen = arg2;
	struct proc *p;
	int error;
	u_short cmask;
	pid_t pid;

	if (namelen != 1)
		return (EINVAL);

	pid = (pid_t)name[0];
	p = curproc;
	if (pid == p->p_pid || pid == 0) {
		cmask = p->p_pd->pd_cmask;
		goto out;
	}

	error = pget(pid, PGET_WANTREAD, &p);
	if (error != 0)
		return (error);

	cmask = p->p_pd->pd_cmask;
	PRELE(p);
out:
	error = SYSCTL_OUT(req, &cmask, sizeof(cmask));
	return (error);
}

/*
 * This sysctl allows a process to set and retrieve binary osreldate of
 * another process.
 */
static int
sysctl_kern_proc_osrel(SYSCTL_HANDLER_ARGS)
{
	int *name = (int *)arg1;
	u_int namelen = arg2;
	struct proc *p;
	int flags, error, osrel;

	if (namelen != 1)
		return (EINVAL);

	if (req->newptr != NULL && req->newlen != sizeof(osrel))
		return (EINVAL);

	flags = PGET_HOLD | PGET_NOTWEXIT;
	if (req->newptr != NULL)
		flags |= PGET_CANDEBUG;
	else
		flags |= PGET_CANSEE;
	error = pget((pid_t)name[0], flags, &p);
	if (error != 0)
		return (error);

	error = SYSCTL_OUT(req, &p->p_osrel, sizeof(p->p_osrel));
	if (error != 0)
		goto errout;

	if (req->newptr != NULL) {
		error = SYSCTL_IN(req, &osrel, sizeof(osrel));
		if (error != 0)
			goto errout;
		if (osrel < 0) {
			error = EINVAL;
			goto errout;
		}
		p->p_osrel = osrel;
	}
errout:
	PRELE(p);
	return (error);
}

static int
sysctl_kern_proc_sigtramp(SYSCTL_HANDLER_ARGS)
{
	int *name = (int *)arg1;
	u_int namelen = arg2;
	struct proc *p;
	struct kinfo_sigtramp kst;
	const struct sysentvec *sv;
	int error;
#ifdef COMPAT_FREEBSD32
	struct kinfo_sigtramp32 kst32;
#endif
#ifdef COMPAT_FREEBSD64
	struct kinfo_sigtramp64 kst64;
#endif

	if (namelen != 1)
		return (EINVAL);

	error = pget((pid_t)name[0], PGET_CANDEBUG, &p);
	if (error != 0)
		return (error);
	sv = p->p_sysent;
#ifdef COMPAT_FREEBSD32
	if ((req->flags & SCTL_MASK32) != 0) {
		bzero(&kst32, sizeof(kst32));
		if (SV_PROC_FLAG(p, SV_ILP32)) {
			if (sv->sv_sigcode_base != 0) {
				kst32.ksigtramp_start = sv->sv_sigcode_base;
				kst32.ksigtramp_end = sv->sv_sigcode_base +
				    ((sv->sv_flags & SV_DSO_SIG) == 0 ?
				    *sv->sv_szsigcode :
				    (uintptr_t)sv->sv_szsigcode);
			} else {
				kst32.ksigtramp_start = p->p_psstrings -
				    *sv->sv_szsigcode;
				kst32.ksigtramp_end = p->p_psstrings;
			}
		}
		PROC_UNLOCK(p);
		error = SYSCTL_OUT(req, &kst32, sizeof(kst32));
		return (error);
	}
#endif
#ifdef COMPAT_FREEBSD64
	if ((req->flags & SCTL_MASK64) != 0) {
		bzero(&kst64, sizeof(kst64));
		if (!SV_PROC_FLAG(p, SV_CHERI)) {
			if (sv->sv_sigcode_base != 0) {
				kst64.ksigtramp_start = sv->sv_sigcode_base;
				kst64.ksigtramp_end = sv->sv_sigcode_base +
				    *sv->sv_szsigcode;
			} else {
				kst64.ksigtramp_start = p->p_psstrings -
				    *sv->sv_szsigcode;
				kst64.ksigtramp_end = p->p_psstrings;
			}
		}
		PROC_UNLOCK(p);
		error = SYSCTL_OUT(req, &kst64, sizeof(kst64));
		return (error);
	}
#endif
	bzero(&kst, sizeof(kst));
	if (sv->sv_sigcode_base != 0) {
<<<<<<< HEAD
		kst.ksigtramp_start = EXPORT_KPTR(sv->sv_sigcode_base);
		kst.ksigtramp_end = EXPORT_KPTR(sv->sv_sigcode_base +
		    *sv->sv_szsigcode);
=======
		kst.ksigtramp_start = (char *)sv->sv_sigcode_base;
		kst.ksigtramp_end = (char *)sv->sv_sigcode_base +
		    ((sv->sv_flags & SV_DSO_SIG) == 0 ? *sv->sv_szsigcode :
		    (uintptr_t)sv->sv_szsigcode);
>>>>>>> ab4524b3
	} else {
		kst.ksigtramp_start = EXPORT_KPTR(p->p_psstrings -
		    *sv->sv_szsigcode);
		kst.ksigtramp_end = EXPORT_KPTR(p->p_psstrings);
	}
	PROC_UNLOCK(p);
	/* NB CHERI: this strips tags... */
	error = SYSCTL_OUT(req, &kst, sizeof(kst));
	return (error);
}

static int
sysctl_kern_proc_sigfastblk(SYSCTL_HANDLER_ARGS)
{
	int *name = (int *)arg1;
	u_int namelen = arg2;
	pid_t pid;
	struct proc *p;
	struct thread *td1;
	uintptr_t addr;
#ifdef COMPAT_FREEBSD32
	uint32_t addr32;
#endif
#if __has_feature(capabilities)
	uintcap_t addrcap;
#ifdef COMPAT_FREEBSD64
	uint64_t addr64;
#endif
#endif
	int error;

	if (namelen != 1 || req->newptr != NULL)
		return (EINVAL);

	pid = (pid_t)name[0];
	error = pget(pid, PGET_HOLD | PGET_NOTWEXIT | PGET_CANDEBUG, &p);
	if (error != 0)
		return (error);

	PROC_LOCK(p);
#ifdef COMPAT_FREEBSD32
	if (SV_CURPROC_FLAG(SV_ILP32)) {
		if (!SV_PROC_FLAG(p, SV_ILP32)) {
			error = EINVAL;
			goto errlocked;
		}
	}
#endif
	if (pid <= PID_MAX) {
		td1 = FIRST_THREAD_IN_PROC(p);
	} else {
		FOREACH_THREAD_IN_PROC(p, td1) {
			if (td1->td_tid == pid)
				break;
		}
	}
	if (td1 == NULL) {
		error = ESRCH;
		goto errlocked;
	}
	/*
	 * The access to the private thread flags.  It is fine as far
	 * as no out-of-thin-air values are read from td_pflags, and
	 * usermode read of the td_sigblock_ptr is racy inherently,
	 * since target process might have already changed it
	 * meantime.
	 */
	if ((td1->td_pflags & TDP_SIGFASTBLOCK) != 0)
		addr = (uintptr_t)(__cheri_addr vaddr_t)td1->td_sigblock_ptr;
	else
		error = ENOTTY;

errlocked:
	_PRELE(p);
	PROC_UNLOCK(p);
	if (error != 0)
		return (error);

#ifdef COMPAT_FREEBSD32
	if (SV_CURPROC_FLAG(SV_ILP32)) {
		addr32 = addr;
		error = SYSCTL_OUT(req, &addr32, sizeof(addr32));
	} else
#endif
	{
#if __has_feature(capabilities)
#ifdef COMPAT_FREEBSD64
		if (!SV_CURPROC_FLAG(SV_CHERI)) {
			addr64 = addr;
			error = SYSCTL_OUT(req, &addr64, sizeof(addr64));
		} else
#endif
		{
			addrcap = addr;
			error = SYSCTL_OUT(req, &addrcap, sizeof(addrcap));
		}
#else
		error = SYSCTL_OUT(req, &addr, sizeof(addr));
#endif
	}
	return (error);
}

SYSCTL_NODE(_kern, KERN_PROC, proc, CTLFLAG_RD | CTLFLAG_MPSAFE,  0,
    "Process table");

SYSCTL_PROC(_kern_proc, KERN_PROC_ALL, all, CTLFLAG_RD|CTLTYPE_STRUCT|
	CTLFLAG_MPSAFE, 0, 0, sysctl_kern_proc, "S,proc",
	"Return entire process table");

static SYSCTL_NODE(_kern_proc, KERN_PROC_GID, gid, CTLFLAG_RD | CTLFLAG_MPSAFE,
	sysctl_kern_proc, "Process table");

static SYSCTL_NODE(_kern_proc, KERN_PROC_PGRP, pgrp, CTLFLAG_RD | CTLFLAG_MPSAFE,
	sysctl_kern_proc, "Process table");

static SYSCTL_NODE(_kern_proc, KERN_PROC_RGID, rgid, CTLFLAG_RD | CTLFLAG_MPSAFE,
	sysctl_kern_proc, "Process table");

static SYSCTL_NODE(_kern_proc, KERN_PROC_SESSION, sid, CTLFLAG_RD |
	CTLFLAG_MPSAFE, sysctl_kern_proc, "Process table");

static SYSCTL_NODE(_kern_proc, KERN_PROC_TTY, tty, CTLFLAG_RD | CTLFLAG_MPSAFE,
	sysctl_kern_proc, "Process table");

static SYSCTL_NODE(_kern_proc, KERN_PROC_UID, uid, CTLFLAG_RD | CTLFLAG_MPSAFE,
	sysctl_kern_proc, "Process table");

static SYSCTL_NODE(_kern_proc, KERN_PROC_RUID, ruid, CTLFLAG_RD | CTLFLAG_MPSAFE,
	sysctl_kern_proc, "Process table");

static SYSCTL_NODE(_kern_proc, KERN_PROC_PID, pid, CTLFLAG_RD | CTLFLAG_MPSAFE,
	sysctl_kern_proc, "Process table");

static SYSCTL_NODE(_kern_proc, KERN_PROC_PROC, proc, CTLFLAG_RD | CTLFLAG_MPSAFE,
	sysctl_kern_proc, "Return process table, no threads");

static SYSCTL_NODE(_kern_proc, KERN_PROC_ARGS, args,
	CTLFLAG_RW | CTLFLAG_CAPWR | CTLFLAG_ANYBODY | CTLFLAG_MPSAFE,
	sysctl_kern_proc_args, "Process argument list");

static SYSCTL_NODE(_kern_proc, KERN_PROC_ENV, env, CTLFLAG_RD | CTLFLAG_MPSAFE,
	sysctl_kern_proc_env, "Process environment");

static SYSCTL_NODE(_kern_proc, KERN_PROC_AUXV, auxv, CTLFLAG_RD |
	CTLFLAG_MPSAFE, sysctl_kern_proc_auxv, "Process ELF auxiliary vector");

static SYSCTL_NODE(_kern_proc, KERN_PROC_PATHNAME, pathname, CTLFLAG_RD |
	CTLFLAG_MPSAFE, sysctl_kern_proc_pathname, "Process executable path");

static SYSCTL_NODE(_kern_proc, KERN_PROC_SV_NAME, sv_name, CTLFLAG_RD |
	CTLFLAG_MPSAFE, sysctl_kern_proc_sv_name,
	"Process syscall vector name (ABI type)");

static SYSCTL_NODE(_kern_proc, (KERN_PROC_GID | KERN_PROC_INC_THREAD), gid_td,
	CTLFLAG_RD | CTLFLAG_MPSAFE, sysctl_kern_proc, "Process table");

static SYSCTL_NODE(_kern_proc, (KERN_PROC_PGRP | KERN_PROC_INC_THREAD), pgrp_td,
	CTLFLAG_RD | CTLFLAG_MPSAFE, sysctl_kern_proc, "Process table");

static SYSCTL_NODE(_kern_proc, (KERN_PROC_RGID | KERN_PROC_INC_THREAD), rgid_td,
	CTLFLAG_RD | CTLFLAG_MPSAFE, sysctl_kern_proc, "Process table");

static SYSCTL_NODE(_kern_proc, (KERN_PROC_SESSION | KERN_PROC_INC_THREAD),
	sid_td, CTLFLAG_RD | CTLFLAG_MPSAFE, sysctl_kern_proc, "Process table");

static SYSCTL_NODE(_kern_proc, (KERN_PROC_TTY | KERN_PROC_INC_THREAD), tty_td,
	CTLFLAG_RD | CTLFLAG_MPSAFE, sysctl_kern_proc, "Process table");

static SYSCTL_NODE(_kern_proc, (KERN_PROC_UID | KERN_PROC_INC_THREAD), uid_td,
	CTLFLAG_RD | CTLFLAG_MPSAFE, sysctl_kern_proc, "Process table");

static SYSCTL_NODE(_kern_proc, (KERN_PROC_RUID | KERN_PROC_INC_THREAD), ruid_td,
	CTLFLAG_RD | CTLFLAG_MPSAFE, sysctl_kern_proc, "Process table");

static SYSCTL_NODE(_kern_proc, (KERN_PROC_PID | KERN_PROC_INC_THREAD), pid_td,
	CTLFLAG_RD | CTLFLAG_MPSAFE, sysctl_kern_proc, "Process table");

static SYSCTL_NODE(_kern_proc, (KERN_PROC_PROC | KERN_PROC_INC_THREAD), proc_td,
	CTLFLAG_RD | CTLFLAG_MPSAFE, sysctl_kern_proc,
	"Return process table, including threads");

#ifdef COMPAT_FREEBSD7
static SYSCTL_NODE(_kern_proc, KERN_PROC_OVMMAP, ovmmap, CTLFLAG_RD |
	CTLFLAG_MPSAFE, sysctl_kern_proc_ovmmap, "Old Process vm map entries");
#endif

static SYSCTL_NODE(_kern_proc, KERN_PROC_VMMAP, vmmap, CTLFLAG_RD |
	CTLFLAG_MPSAFE, sysctl_kern_proc_vmmap, "Process vm map entries");

#if defined(STACK) || defined(DDB)
static SYSCTL_NODE(_kern_proc, KERN_PROC_KSTACK, kstack, CTLFLAG_RD |
	CTLFLAG_MPSAFE, sysctl_kern_proc_kstack, "Process kernel stacks");
#endif

static SYSCTL_NODE(_kern_proc, KERN_PROC_GROUPS, groups, CTLFLAG_RD |
	CTLFLAG_MPSAFE, sysctl_kern_proc_groups, "Process groups");

static SYSCTL_NODE(_kern_proc, KERN_PROC_RLIMIT, rlimit, CTLFLAG_RW |
	CTLFLAG_ANYBODY | CTLFLAG_MPSAFE, sysctl_kern_proc_rlimit,
	"Process resource limits");

static SYSCTL_NODE(_kern_proc, KERN_PROC_PS_STRINGS, ps_strings, CTLFLAG_RD |
	CTLFLAG_MPSAFE, sysctl_kern_proc_ps_strings,
	"Process ps_strings location");

static SYSCTL_NODE(_kern_proc, KERN_PROC_UMASK, umask, CTLFLAG_RD |
	CTLFLAG_MPSAFE, sysctl_kern_proc_umask, "Process umask");

static SYSCTL_NODE(_kern_proc, KERN_PROC_OSREL, osrel, CTLFLAG_RW |
	CTLFLAG_ANYBODY | CTLFLAG_MPSAFE, sysctl_kern_proc_osrel,
	"Process binary osreldate");

static SYSCTL_NODE(_kern_proc, KERN_PROC_SIGTRAMP, sigtramp, CTLFLAG_RD |
	CTLFLAG_MPSAFE, sysctl_kern_proc_sigtramp,
	"Process signal trampoline location");

static SYSCTL_NODE(_kern_proc, KERN_PROC_SIGFASTBLK, sigfastblk, CTLFLAG_RD |
	CTLFLAG_ANYBODY | CTLFLAG_MPSAFE, sysctl_kern_proc_sigfastblk,
	"Thread sigfastblock address");

int allproc_gen;

/*
 * stop_all_proc() purpose is to stop all process which have usermode,
 * except current process for obvious reasons.  This makes it somewhat
 * unreliable when invoked from multithreaded process.  The service
 * must not be user-callable anyway.
 */
void
stop_all_proc(void)
{
	struct proc *cp, *p;
	int r, gen;
	bool restart, seen_stopped, seen_exiting, stopped_some;

	cp = curproc;
allproc_loop:
	sx_xlock(&allproc_lock);
	gen = allproc_gen;
	seen_exiting = seen_stopped = stopped_some = restart = false;
	LIST_REMOVE(cp, p_list);
	LIST_INSERT_HEAD(&allproc, cp, p_list);
	for (;;) {
		p = LIST_NEXT(cp, p_list);
		if (p == NULL)
			break;
		LIST_REMOVE(cp, p_list);
		LIST_INSERT_AFTER(p, cp, p_list);
		PROC_LOCK(p);
		if ((p->p_flag & (P_KPROC | P_SYSTEM | P_TOTAL_STOP)) != 0) {
			PROC_UNLOCK(p);
			continue;
		}
		if ((p->p_flag & P_WEXIT) != 0) {
			seen_exiting = true;
			PROC_UNLOCK(p);
			continue;
		}
		if (P_SHOULDSTOP(p) == P_STOPPED_SINGLE) {
			/*
			 * Stopped processes are tolerated when there
			 * are no other processes which might continue
			 * them.  P_STOPPED_SINGLE but not
			 * P_TOTAL_STOP process still has at least one
			 * thread running.
			 */
			seen_stopped = true;
			PROC_UNLOCK(p);
			continue;
		}
		sx_xunlock(&allproc_lock);
		_PHOLD(p);
		r = thread_single(p, SINGLE_ALLPROC);
		if (r != 0)
			restart = true;
		else
			stopped_some = true;
		_PRELE(p);
		PROC_UNLOCK(p);
		sx_xlock(&allproc_lock);
	}
	/* Catch forked children we did not see in iteration. */
	if (gen != allproc_gen)
		restart = true;
	sx_xunlock(&allproc_lock);
	if (restart || stopped_some || seen_exiting || seen_stopped) {
		kern_yield(PRI_USER);
		goto allproc_loop;
	}
}

void
resume_all_proc(void)
{
	struct proc *cp, *p;

	cp = curproc;
	sx_xlock(&allproc_lock);
again:
	LIST_REMOVE(cp, p_list);
	LIST_INSERT_HEAD(&allproc, cp, p_list);
	for (;;) {
		p = LIST_NEXT(cp, p_list);
		if (p == NULL)
			break;
		LIST_REMOVE(cp, p_list);
		LIST_INSERT_AFTER(p, cp, p_list);
		PROC_LOCK(p);
		if ((p->p_flag & P_TOTAL_STOP) != 0) {
			sx_xunlock(&allproc_lock);
			_PHOLD(p);
			thread_single_end(p, SINGLE_ALLPROC);
			_PRELE(p);
			PROC_UNLOCK(p);
			sx_xlock(&allproc_lock);
		} else {
			PROC_UNLOCK(p);
		}
	}
	/*  Did the loop above missed any stopped process ? */
	FOREACH_PROC_IN_SYSTEM(p) {
		/* No need for proc lock. */
		if ((p->p_flag & P_TOTAL_STOP) != 0)
			goto again;
	}
	sx_xunlock(&allproc_lock);
}

/* #define	TOTAL_STOP_DEBUG	1 */
#ifdef TOTAL_STOP_DEBUG
volatile static int ap_resume;
#include <sys/mount.h>

static int
sysctl_debug_stop_all_proc(SYSCTL_HANDLER_ARGS)
{
	int error, val;

	val = 0;
	ap_resume = 0;
	error = sysctl_handle_int(oidp, &val, 0, req);
	if (error != 0 || req->newptr == NULL)
		return (error);
	if (val != 0) {
		stop_all_proc();
		syncer_suspend();
		while (ap_resume == 0)
			;
		syncer_resume();
		resume_all_proc();
	}
	return (0);
}

SYSCTL_PROC(_debug, OID_AUTO, stop_all_proc, CTLTYPE_INT | CTLFLAG_RW |
    CTLFLAG_MPSAFE, __DEVOLATILE(int *, &ap_resume), 0,
    sysctl_debug_stop_all_proc, "I",
    "");
#endif
// CHERI CHANGES START
// {
//   "updated": 20190531,
//   "target_type": "kernel",
//   "changes": [
//     "support"
//   ],
//   "changes_purecap": [
//     "pointer_as_integer"
//   ]
// }
// CHERI CHANGES END<|MERGE_RESOLUTION|>--- conflicted
+++ resolved
@@ -3409,16 +3409,10 @@
 #endif
 	bzero(&kst, sizeof(kst));
 	if (sv->sv_sigcode_base != 0) {
-<<<<<<< HEAD
 		kst.ksigtramp_start = EXPORT_KPTR(sv->sv_sigcode_base);
 		kst.ksigtramp_end = EXPORT_KPTR(sv->sv_sigcode_base +
-		    *sv->sv_szsigcode);
-=======
-		kst.ksigtramp_start = (char *)sv->sv_sigcode_base;
-		kst.ksigtramp_end = (char *)sv->sv_sigcode_base +
 		    ((sv->sv_flags & SV_DSO_SIG) == 0 ? *sv->sv_szsigcode :
-		    (uintptr_t)sv->sv_szsigcode);
->>>>>>> ab4524b3
+		    (uintptr_t)sv->sv_szsigcode));
 	} else {
 		kst.ksigtramp_start = EXPORT_KPTR(p->p_psstrings -
 		    *sv->sv_szsigcode);
