--- conflicted
+++ resolved
@@ -1031,18 +1031,9 @@
 			"  pgrp %p, pgid %d, sess %p, sesscnt %d, mem %p\n",
 				    pgrp, (int)pgrp->pg_id, pgrp->pg_session,
 				    pgrp->pg_session->s_count,
-<<<<<<< HEAD
-				    (void *)LIST_FIRST(&pgrp->pg_members));
-				LIST_FOREACH(p, &pgrp->pg_members, p_pglist) {
-					printf("\t\tpid %ld addr %p pgrp %p\n",
-					    (long)p->p_pid, (void *)p,
-					    (void *)p->p_pgrp);
-				}
-=======
 				    LIST_FIRST(&pgrp->pg_members));
 				LIST_FOREACH(p, &pgrp->pg_members, p_pglist)
 					db_print_pgrp_one(pgrp, p);
->>>>>>> 3c41886d
 			}
 		}
 	}
