/*-
 * SPDX-License-Identifier: BSD-3-Clause
 *
 * Copyright (c) 1982, 1986, 1989, 1991, 1993
 *	The Regents of the University of California.  All rights reserved.
 *
 * Redistribution and use in source and binary forms, with or without
 * modification, are permitted provided that the following conditions
 * are met:
 * 1. Redistributions of source code must retain the above copyright
 *    notice, this list of conditions and the following disclaimer.
 * 2. Redistributions in binary form must reproduce the above copyright
 *    notice, this list of conditions and the following disclaimer in the
 *    documentation and/or other materials provided with the distribution.
 * 3. Neither the name of the University nor the names of its contributors
 *    may be used to endorse or promote products derived from this software
 *    without specific prior written permission.
 *
 * THIS SOFTWARE IS PROVIDED BY THE REGENTS AND CONTRIBUTORS ``AS IS'' AND
 * ANY EXPRESS OR IMPLIED WARRANTIES, INCLUDING, BUT NOT LIMITED TO, THE
 * IMPLIED WARRANTIES OF MERCHANTABILITY AND FITNESS FOR A PARTICULAR PURPOSE
 * ARE DISCLAIMED.  IN NO EVENT SHALL THE REGENTS OR CONTRIBUTORS BE LIABLE
 * FOR ANY DIRECT, INDIRECT, INCIDENTAL, SPECIAL, EXEMPLARY, OR CONSEQUENTIAL
 * DAMAGES (INCLUDING, BUT NOT LIMITED TO, PROCUREMENT OF SUBSTITUTE GOODS
 * OR SERVICES; LOSS OF USE, DATA, OR PROFITS; OR BUSINESS INTERRUPTION)
 * HOWEVER CAUSED AND ON ANY THEORY OF LIABILITY, WHETHER IN CONTRACT, STRICT
 * LIABILITY, OR TORT (INCLUDING NEGLIGENCE OR OTHERWISE) ARISING IN ANY WAY
 * OUT OF THE USE OF THIS SOFTWARE, EVEN IF ADVISED OF THE POSSIBILITY OF
 * SUCH DAMAGE.
 *
 *	@(#)kern_proc.c	8.7 (Berkeley) 2/14/95
 */

#include <sys/cdefs.h>
__FBSDID("$FreeBSD$");

#include "opt_ddb.h"
#include "opt_ktrace.h"
#include "opt_kstack_pages.h"
#include "opt_stack.h"

#include <sys/param.h>
#include <sys/systm.h>
#include <sys/bitstring.h>
#include <sys/elf.h>
#include <sys/eventhandler.h>
#include <sys/exec.h>
#include <sys/jail.h>
#include <sys/kernel.h>
#include <sys/limits.h>
#include <sys/lock.h>
#include <sys/loginclass.h>
#include <sys/malloc.h>
#include <sys/mman.h>
#include <sys/mount.h>
#include <sys/mutex.h>
#include <sys/proc.h>
#include <sys/ptrace.h>
#include <sys/refcount.h>
#include <sys/resourcevar.h>
#include <sys/rwlock.h>
#include <sys/sbuf.h>
#include <sys/sysent.h>
#include <sys/sched.h>
#include <sys/smp.h>
#include <sys/stack.h>
#include <sys/stat.h>
#include <sys/sysctl.h>
#include <sys/filedesc.h>
#include <sys/tty.h>
#include <sys/signalvar.h>
#include <sys/sdt.h>
#include <sys/sx.h>
#include <sys/user.h>
#include <sys/vnode.h>
#include <sys/wait.h>

#ifdef DDB
#include <ddb/ddb.h>
#endif

#include <vm/vm.h>
#include <vm/vm_param.h>
#include <vm/vm_extern.h>
#include <vm/pmap.h>
#include <vm/vm_map.h>
#include <vm/vm_object.h>
#include <vm/vm_page.h>
#include <vm/uma.h>

#ifdef COMPAT_FREEBSD32
#include <compat/freebsd32/freebsd32.h>
#include <compat/freebsd32/freebsd32_util.h>
#endif

#ifdef COMPAT_FREEBSD64
#include <compat/freebsd64/freebsd64.h>
#include <compat/freebsd64/freebsd64_util.h>
#endif

#if __has_feature(capabilities)
#include <cheri/cheric.h>
#endif

SDT_PROVIDER_DEFINE(proc);

MALLOC_DEFINE(M_PGRP, "pgrp", "process group header");
MALLOC_DEFINE(M_SESSION, "session", "session header");
static MALLOC_DEFINE(M_PROC, "proc", "Proc structures");
MALLOC_DEFINE(M_SUBPROC, "subproc", "Proc sub-structures");

static void doenterpgrp(struct proc *, struct pgrp *);
static void orphanpg(struct pgrp *pg);
static void fill_kinfo_aggregate(struct proc *p, struct kinfo_proc *kp);
static void fill_kinfo_proc_only(struct proc *p, struct kinfo_proc *kp);
static void fill_kinfo_thread(struct thread *td, struct kinfo_proc *kp,
    int preferthread);
static void pgadjustjobc(struct pgrp *pgrp, int entering);
static void pgdelete(struct pgrp *);
static int proc_ctor(void *mem, int size, void *arg, int flags);
static void proc_dtor(void *mem, int size, void *arg);
static int proc_init(void *mem, int size, int flags);
static void proc_fini(void *mem, int size);
static void pargs_free(struct pargs *pa);

/*
 * Other process lists
 */
struct pidhashhead *pidhashtbl;
struct sx *pidhashtbl_lock;
u_long pidhash;
u_long pidhashlock;
struct pgrphashhead *pgrphashtbl;
u_long pgrphash;
struct proclist allproc;
struct sx __exclusive_cache_line allproc_lock;
struct sx __exclusive_cache_line proctree_lock;
struct mtx __exclusive_cache_line ppeers_lock;
struct mtx __exclusive_cache_line procid_lock;
uma_zone_t proc_zone;

/*
 * The offset of various fields in struct proc and struct thread.
 * These are used by kernel debuggers to enumerate kernel threads and
 * processes.
 */
const int proc_off_p_pid = offsetof(struct proc, p_pid);
const int proc_off_p_comm = offsetof(struct proc, p_comm);
const int proc_off_p_list = offsetof(struct proc, p_list);
const int proc_off_p_threads = offsetof(struct proc, p_threads);
const int thread_off_td_tid = offsetof(struct thread, td_tid);
const int thread_off_td_name = offsetof(struct thread, td_name);
const int thread_off_td_oncpu = offsetof(struct thread, td_oncpu);
const int thread_off_td_pcb = offsetof(struct thread, td_pcb);
const int thread_off_td_plist = offsetof(struct thread, td_plist);

EVENTHANDLER_LIST_DEFINE(process_ctor);
EVENTHANDLER_LIST_DEFINE(process_dtor);
EVENTHANDLER_LIST_DEFINE(process_init);
EVENTHANDLER_LIST_DEFINE(process_fini);
EVENTHANDLER_LIST_DEFINE(process_exit);
EVENTHANDLER_LIST_DEFINE(process_fork);
EVENTHANDLER_LIST_DEFINE(process_exec);

int kstack_pages = KSTACK_PAGES;
SYSCTL_INT(_kern, OID_AUTO, kstack_pages, CTLFLAG_RD, &kstack_pages, 0,
    "Kernel stack size in pages");
static int vmmap_skip_res_cnt = 0;
SYSCTL_INT(_kern, OID_AUTO, proc_vmmap_skip_resident_count, CTLFLAG_RW,
    &vmmap_skip_res_cnt, 0,
    "Skip calculation of the pages resident count in kern.proc.vmmap");

CTASSERT(sizeof(struct kinfo_proc) == KINFO_PROC_SIZE);
#ifdef COMPAT_FREEBSD32
CTASSERT(sizeof(struct kinfo_proc32) == KINFO_PROC32_SIZE);
#endif
#ifdef COMPAT_FREEBSD64
CTASSERT(sizeof(struct kinfo_proc64) == KINFO_PROC64_SIZE);
#endif

/*
 * Initialize global process hashing structures.
 */
void
procinit(void)
{
	u_long i;

	sx_init(&allproc_lock, "allproc");
	sx_init(&proctree_lock, "proctree");
	mtx_init(&ppeers_lock, "p_peers", NULL, MTX_DEF);
	mtx_init(&procid_lock, "procid", NULL, MTX_DEF);
	LIST_INIT(&allproc);
	pidhashtbl = hashinit(maxproc / 4, M_PROC, &pidhash);
	pidhashlock = (pidhash + 1) / 64;
	if (pidhashlock > 0)
		pidhashlock--;
	pidhashtbl_lock = malloc(sizeof(*pidhashtbl_lock) * (pidhashlock + 1),
	    M_PROC, M_WAITOK | M_ZERO);
	for (i = 0; i < pidhashlock + 1; i++)
		sx_init_flags(&pidhashtbl_lock[i], "pidhash", SX_DUPOK);
	pgrphashtbl = hashinit(maxproc / 4, M_PROC, &pgrphash);
	proc_zone = uma_zcreate("PROC", sched_sizeof_proc(),
	    proc_ctor, proc_dtor, proc_init, proc_fini,
	    UMA_ALIGN_PTR, UMA_ZONE_NOFREE);
	uihashinit();
}

/*
 * Prepare a proc for use.
 */
static int
proc_ctor(void *mem, int size, void *arg, int flags)
{
	struct proc *p;
	struct thread *td;

	p = (struct proc *)mem;
	EVENTHANDLER_DIRECT_INVOKE(process_ctor, p);
	td = FIRST_THREAD_IN_PROC(p);
	if (td != NULL) {
		/* Make sure all thread constructors are executed */
		EVENTHANDLER_DIRECT_INVOKE(thread_ctor, td);
	}
	return (0);
}

/*
 * Reclaim a proc after use.
 */
static void
proc_dtor(void *mem, int size, void *arg)
{
	struct proc *p;
	struct thread *td;

	/* INVARIANTS checks go here */
	p = (struct proc *)mem;
	td = FIRST_THREAD_IN_PROC(p);
	if (td != NULL) {
#ifdef INVARIANTS
		KASSERT((p->p_numthreads == 1),
		    ("bad number of threads in exiting process"));
		KASSERT(STAILQ_EMPTY(&p->p_ktr), ("proc_dtor: non-empty p_ktr"));
#endif
		/* Free all OSD associated to this thread. */
		osd_thread_exit(td);
		td_softdep_cleanup(td);
		MPASS(td->td_su == NULL);

		/* Make sure all thread destructors are executed */
		EVENTHANDLER_DIRECT_INVOKE(thread_dtor, td);
	}
	EVENTHANDLER_DIRECT_INVOKE(process_dtor, p);
	if (p->p_ksi != NULL)
		KASSERT(! KSI_ONQ(p->p_ksi), ("SIGCHLD queue"));
}

/*
 * Initialize type-stable parts of a proc (when newly created).
 */
static int
proc_init(void *mem, int size, int flags)
{
	struct proc *p;

	p = (struct proc *)mem;
	mtx_init(&p->p_mtx, "process lock", NULL, MTX_DEF | MTX_DUPOK | MTX_NEW);
	mtx_init(&p->p_slock, "process slock", NULL, MTX_SPIN | MTX_NEW);
	mtx_init(&p->p_statmtx, "pstatl", NULL, MTX_SPIN | MTX_NEW);
	mtx_init(&p->p_itimmtx, "pitiml", NULL, MTX_SPIN | MTX_NEW);
	mtx_init(&p->p_profmtx, "pprofl", NULL, MTX_SPIN | MTX_NEW);
	cv_init(&p->p_pwait, "ppwait");
	TAILQ_INIT(&p->p_threads);	     /* all threads in proc */
	EVENTHANDLER_DIRECT_INVOKE(process_init, p);
	p->p_stats = pstats_alloc();
	p->p_pgrp = NULL;
	return (0);
}

/*
 * UMA should ensure that this function is never called.
 * Freeing a proc structure would violate type stability.
 */
static void
proc_fini(void *mem, int size)
{
#ifdef notnow
	struct proc *p;

	p = (struct proc *)mem;
	EVENTHANDLER_DIRECT_INVOKE(process_fini, p);
	pstats_free(p->p_stats);
	thread_free(FIRST_THREAD_IN_PROC(p));
	mtx_destroy(&p->p_mtx);
	if (p->p_ksi != NULL)
		ksiginfo_free(p->p_ksi);
#else
	panic("proc reclaimed");
#endif
}

/*
 * PID space management.
 *
 * These bitmaps are used by fork_findpid.
 */
bitstr_t bit_decl(proc_id_pidmap, PID_MAX);
bitstr_t bit_decl(proc_id_grpidmap, PID_MAX);
bitstr_t bit_decl(proc_id_sessidmap, PID_MAX);
bitstr_t bit_decl(proc_id_reapmap, PID_MAX);

static bitstr_t *proc_id_array[] = {
	proc_id_pidmap,
	proc_id_grpidmap,
	proc_id_sessidmap,
	proc_id_reapmap,
};

void
proc_id_set(int type, pid_t id)
{

	KASSERT(type >= 0 && type < nitems(proc_id_array),
	    ("invalid type %d\n", type));
	mtx_lock(&procid_lock);
	KASSERT(bit_test(proc_id_array[type], id) == 0,
	    ("bit %d already set in %d\n", id, type));
	bit_set(proc_id_array[type], id);
	mtx_unlock(&procid_lock);
}

void
proc_id_set_cond(int type, pid_t id)
{

	KASSERT(type >= 0 && type < nitems(proc_id_array),
	    ("invalid type %d\n", type));
	if (bit_test(proc_id_array[type], id))
		return;
	mtx_lock(&procid_lock);
	bit_set(proc_id_array[type], id);
	mtx_unlock(&procid_lock);
}

void
proc_id_clear(int type, pid_t id)
{

	KASSERT(type >= 0 && type < nitems(proc_id_array),
	    ("invalid type %d\n", type));
	mtx_lock(&procid_lock);
	KASSERT(bit_test(proc_id_array[type], id) != 0,
	    ("bit %d not set in %d\n", id, type));
	bit_clear(proc_id_array[type], id);
	mtx_unlock(&procid_lock);
}

/*
 * Is p an inferior of the current process?
 */
int
inferior(struct proc *p)
{

	sx_assert(&proctree_lock, SX_LOCKED);
	PROC_LOCK_ASSERT(p, MA_OWNED);
	for (; p != curproc; p = proc_realparent(p)) {
		if (p->p_pid == 0)
			return (0);
	}
	return (1);
}

/*
 * Shared lock all the pid hash lists.
 */
void
pidhash_slockall(void)
{
	u_long i;

	for (i = 0; i < pidhashlock + 1; i++)
		sx_slock(&pidhashtbl_lock[i]);
}

/*
 * Shared unlock all the pid hash lists.
 */
void
pidhash_sunlockall(void)
{
	u_long i;

	for (i = 0; i < pidhashlock + 1; i++)
		sx_sunlock(&pidhashtbl_lock[i]);
}

/*
 * Similar to pfind_any(), this function finds zombies.
 */
struct proc *
pfind_any_locked(pid_t pid)
{
	struct proc *p;

	sx_assert(PIDHASHLOCK(pid), SX_LOCKED);
	LIST_FOREACH(p, PIDHASH(pid), p_hash) {
		if (p->p_pid == pid) {
			PROC_LOCK(p);
			if (p->p_state == PRS_NEW) {
				PROC_UNLOCK(p);
				p = NULL;
			}
			break;
		}
	}
	return (p);
}

/*
 * Locate a process by number.
 *
 * By not returning processes in the PRS_NEW state, we allow callers to avoid
 * testing for that condition to avoid dereferencing p_ucred, et al.
 */
static __always_inline struct proc *
_pfind(pid_t pid, bool zombie)
{
	struct proc *p;

	p = curproc;
	if (p->p_pid == pid) {
		PROC_LOCK(p);
		return (p);
	}
	sx_slock(PIDHASHLOCK(pid));
	LIST_FOREACH(p, PIDHASH(pid), p_hash) {
		if (p->p_pid == pid) {
			PROC_LOCK(p);
			if (p->p_state == PRS_NEW ||
			    (!zombie && p->p_state == PRS_ZOMBIE)) {
				PROC_UNLOCK(p);
				p = NULL;
			}
			break;
		}
	}
	sx_sunlock(PIDHASHLOCK(pid));
	return (p);
}

struct proc *
pfind(pid_t pid)
{

	return (_pfind(pid, false));
}

/*
 * Same as pfind but allow zombies.
 */
struct proc *
pfind_any(pid_t pid)
{

	return (_pfind(pid, true));
}

/*
 * Locate a process group by number.
 * The caller must hold proctree_lock.
 */
struct pgrp *
pgfind(pid_t pgid)
{
	struct pgrp *pgrp;

	sx_assert(&proctree_lock, SX_LOCKED);

	LIST_FOREACH(pgrp, PGRPHASH(pgid), pg_hash) {
		if (pgrp->pg_id == pgid) {
			PGRP_LOCK(pgrp);
			return (pgrp);
		}
	}
	return (NULL);
}

/*
 * Locate process and do additional manipulations, depending on flags.
 */
int
pget(pid_t pid, int flags, struct proc **pp)
{
	struct proc *p;
	struct thread *td1;
	int error;

	p = curproc;
	if (p->p_pid == pid) {
		PROC_LOCK(p);
	} else {
		p = NULL;
		if (pid <= PID_MAX) {
			if ((flags & PGET_NOTWEXIT) == 0)
				p = pfind_any(pid);
			else
				p = pfind(pid);
		} else if ((flags & PGET_NOTID) == 0) {
			td1 = tdfind(pid, -1);
			if (td1 != NULL)
				p = td1->td_proc;
		}
		if (p == NULL)
			return (ESRCH);
		if ((flags & PGET_CANSEE) != 0) {
			error = p_cansee(curthread, p);
			if (error != 0)
				goto errout;
		}
	}
	if ((flags & PGET_CANDEBUG) != 0) {
		error = p_candebug(curthread, p);
		if (error != 0)
			goto errout;
	}
	if ((flags & PGET_ISCURRENT) != 0 && curproc != p) {
		error = EPERM;
		goto errout;
	}
	if ((flags & PGET_NOTWEXIT) != 0 && (p->p_flag & P_WEXIT) != 0) {
		error = ESRCH;
		goto errout;
	}
	if ((flags & PGET_NOTINEXEC) != 0 && (p->p_flag & P_INEXEC) != 0) {
		/*
		 * XXXRW: Not clear ESRCH is the right error during proc
		 * execve().
		 */
		error = ESRCH;
		goto errout;
	}
	if ((flags & PGET_HOLD) != 0) {
		_PHOLD(p);
		PROC_UNLOCK(p);
	}
	*pp = p;
	return (0);
errout:
	PROC_UNLOCK(p);
	return (error);
}

/*
 * Create a new process group.
 * pgid must be equal to the pid of p.
 * Begin a new session if required.
 */
int
enterpgrp(struct proc *p, pid_t pgid, struct pgrp *pgrp, struct session *sess)
{

	sx_assert(&proctree_lock, SX_XLOCKED);

	KASSERT(pgrp != NULL, ("enterpgrp: pgrp == NULL"));
	KASSERT(p->p_pid == pgid,
	    ("enterpgrp: new pgrp and pid != pgid"));
	KASSERT(pgfind(pgid) == NULL,
	    ("enterpgrp: pgrp with pgid exists"));
	KASSERT(!SESS_LEADER(p),
	    ("enterpgrp: session leader attempted setpgrp"));

	mtx_init(&pgrp->pg_mtx, "process group", NULL, MTX_DEF | MTX_DUPOK);

	if (sess != NULL) {
		/*
		 * new session
		 */
		mtx_init(&sess->s_mtx, "session", NULL, MTX_DEF);
		PROC_LOCK(p);
		p->p_flag &= ~P_CONTROLT;
		PROC_UNLOCK(p);
		PGRP_LOCK(pgrp);
		sess->s_leader = p;
		sess->s_sid = p->p_pid;
		proc_id_set(PROC_ID_SESSION, p->p_pid);
		refcount_init(&sess->s_count, 1);
		sess->s_ttyvp = NULL;
		sess->s_ttydp = NULL;
		sess->s_ttyp = NULL;
		bcopy(p->p_session->s_login, sess->s_login,
			    sizeof(sess->s_login));
		pgrp->pg_session = sess;
		KASSERT(p == curproc,
		    ("enterpgrp: mksession and p != curproc"));
	} else {
		pgrp->pg_session = p->p_session;
		sess_hold(pgrp->pg_session);
		PGRP_LOCK(pgrp);
	}
	pgrp->pg_id = pgid;
	proc_id_set(PROC_ID_GROUP, p->p_pid);
	LIST_INIT(&pgrp->pg_members);

	/*
	 * As we have an exclusive lock of proctree_lock,
	 * this should not deadlock.
	 */
	LIST_INSERT_HEAD(PGRPHASH(pgid), pgrp, pg_hash);
	pgrp->pg_jobc = 0;
	SLIST_INIT(&pgrp->pg_sigiolst);
	PGRP_UNLOCK(pgrp);

	doenterpgrp(p, pgrp);

	return (0);
}

/*
 * Move p to an existing process group
 */
int
enterthispgrp(struct proc *p, struct pgrp *pgrp)
{

	sx_assert(&proctree_lock, SX_XLOCKED);
	PROC_LOCK_ASSERT(p, MA_NOTOWNED);
	PGRP_LOCK_ASSERT(pgrp, MA_NOTOWNED);
	PGRP_LOCK_ASSERT(p->p_pgrp, MA_NOTOWNED);
	SESS_LOCK_ASSERT(p->p_session, MA_NOTOWNED);
	KASSERT(pgrp->pg_session == p->p_session,
		("%s: pgrp's session %p, p->p_session %p.\n",
		__func__,
		pgrp->pg_session,
		p->p_session));
	KASSERT(pgrp != p->p_pgrp,
		("%s: p belongs to pgrp.", __func__));

	doenterpgrp(p, pgrp);

	return (0);
}

/*
 * Move p to a process group
 */
static void
doenterpgrp(struct proc *p, struct pgrp *pgrp)
{
	struct pgrp *savepgrp;

	sx_assert(&proctree_lock, SX_XLOCKED);
	PROC_LOCK_ASSERT(p, MA_NOTOWNED);
	PGRP_LOCK_ASSERT(pgrp, MA_NOTOWNED);
	PGRP_LOCK_ASSERT(p->p_pgrp, MA_NOTOWNED);
	SESS_LOCK_ASSERT(p->p_session, MA_NOTOWNED);

	savepgrp = p->p_pgrp;

	/*
	 * Adjust eligibility of affected pgrps to participate in job control.
	 * Increment eligibility counts before decrementing, otherwise we
	 * could reach 0 spuriously during the first call.
	 */
	fixjobc(p, pgrp, 1);
	fixjobc(p, p->p_pgrp, 0);

	PGRP_LOCK(pgrp);
	PGRP_LOCK(savepgrp);
	PROC_LOCK(p);
	LIST_REMOVE(p, p_pglist);
	p->p_pgrp = pgrp;
	PROC_UNLOCK(p);
	LIST_INSERT_HEAD(&pgrp->pg_members, p, p_pglist);
	PGRP_UNLOCK(savepgrp);
	PGRP_UNLOCK(pgrp);
	if (LIST_EMPTY(&savepgrp->pg_members))
		pgdelete(savepgrp);
}

/*
 * remove process from process group
 */
int
leavepgrp(struct proc *p)
{
	struct pgrp *savepgrp;

	sx_assert(&proctree_lock, SX_XLOCKED);
	savepgrp = p->p_pgrp;
	PGRP_LOCK(savepgrp);
	PROC_LOCK(p);
	LIST_REMOVE(p, p_pglist);
	p->p_pgrp = NULL;
	PROC_UNLOCK(p);
	PGRP_UNLOCK(savepgrp);
	if (LIST_EMPTY(&savepgrp->pg_members))
		pgdelete(savepgrp);
	return (0);
}

/*
 * delete a process group
 */
static void
pgdelete(struct pgrp *pgrp)
{
	struct session *savesess;
	struct tty *tp;

	sx_assert(&proctree_lock, SX_XLOCKED);
	PGRP_LOCK_ASSERT(pgrp, MA_NOTOWNED);
	SESS_LOCK_ASSERT(pgrp->pg_session, MA_NOTOWNED);

	/*
	 * Reset any sigio structures pointing to us as a result of
	 * F_SETOWN with our pgid.
	 */
	funsetownlst(&pgrp->pg_sigiolst);

	PGRP_LOCK(pgrp);
	tp = pgrp->pg_session->s_ttyp;
	LIST_REMOVE(pgrp, pg_hash);
	savesess = pgrp->pg_session;
	PGRP_UNLOCK(pgrp);

	/* Remove the reference to the pgrp before deallocating it. */
	if (tp != NULL) {
		tty_lock(tp);
		tty_rel_pgrp(tp, pgrp);
	}

	proc_id_clear(PROC_ID_GROUP, pgrp->pg_id);
	mtx_destroy(&pgrp->pg_mtx);
	free(pgrp, M_PGRP);
	sess_release(savesess);
}

static void
pgadjustjobc(struct pgrp *pgrp, int entering)
{

	PGRP_LOCK(pgrp);
<<<<<<< HEAD
	if (entering)
		pgrp->pg_jobc++;
	else {
=======
	if (entering) {
#ifdef notyet
		MPASS(pgrp->pg_jobc >= 0);
#endif
		pgrp->pg_jobc++;
	} else {
#ifdef notyet
		MPASS(pgrp->pg_jobc > 0);
#endif
>>>>>>> d8ef5641
		--pgrp->pg_jobc;
		if (pgrp->pg_jobc == 0)
			orphanpg(pgrp);
	}
	PGRP_UNLOCK(pgrp);
}

/*
 * Adjust pgrp jobc counters when specified process changes process group.
 * We count the number of processes in each process group that "qualify"
 * the group for terminal job control (those with a parent in a different
 * process group of the same session).  If that count reaches zero, the
 * process group becomes orphaned.  Check both the specified process'
 * process group and that of its children.
 * entering == 0 => p is leaving specified group.
 * entering == 1 => p is entering specified group.
 */
void
fixjobc(struct proc *p, struct pgrp *pgrp, int entering)
{
	struct pgrp *hispgrp;
	struct session *mysession;
	struct proc *q;

	sx_assert(&proctree_lock, SX_LOCKED);
	PROC_LOCK_ASSERT(p, MA_NOTOWNED);
	PGRP_LOCK_ASSERT(pgrp, MA_NOTOWNED);
	SESS_LOCK_ASSERT(pgrp->pg_session, MA_NOTOWNED);

	/*
	 * Check p's parent to see whether p qualifies its own process
	 * group; if so, adjust count for p's process group.
	 */
	mysession = pgrp->pg_session;
	if ((hispgrp = p->p_pptr->p_pgrp) != pgrp &&
	    hispgrp->pg_session == mysession)
		pgadjustjobc(pgrp, entering);

	/*
	 * Check this process' children to see whether they qualify
	 * their process groups; if so, adjust counts for children's
	 * process groups.
	 */
	LIST_FOREACH(q, &p->p_children, p_sibling) {
		hispgrp = q->p_pgrp;
		if (hispgrp == pgrp ||
		    hispgrp->pg_session != mysession)
			continue;
		if (q->p_state == PRS_ZOMBIE)
			continue;
		pgadjustjobc(hispgrp, entering);
	}
}

void
killjobc(void)
{
	struct session *sp;
	struct tty *tp;
	struct proc *p;
	struct vnode *ttyvp;

	p = curproc;
	MPASS(p->p_flag & P_WEXIT);
	/*
	 * Do a quick check to see if there is anything to do with the
	 * proctree_lock held. pgrp and LIST_EMPTY checks are for fixjobc().
	 */
	PROC_LOCK(p);
	if (!SESS_LEADER(p) &&
	    (p->p_pgrp == p->p_pptr->p_pgrp) &&
	    LIST_EMPTY(&p->p_children)) {
		PROC_UNLOCK(p);
		return;
	}
	PROC_UNLOCK(p);

	sx_xlock(&proctree_lock);
	if (SESS_LEADER(p)) {
		sp = p->p_session;

		/*
		 * s_ttyp is not zero'd; we use this to indicate that
		 * the session once had a controlling terminal. (for
		 * logging and informational purposes)
		 */
		SESS_LOCK(sp);
		ttyvp = sp->s_ttyvp;
		tp = sp->s_ttyp;
		sp->s_ttyvp = NULL;
		sp->s_ttydp = NULL;
		sp->s_leader = NULL;
		SESS_UNLOCK(sp);

		/*
		 * Signal foreground pgrp and revoke access to
		 * controlling terminal if it has not been revoked
		 * already.
		 *
		 * Because the TTY may have been revoked in the mean
		 * time and could already have a new session associated
		 * with it, make sure we don't send a SIGHUP to a
		 * foreground process group that does not belong to this
		 * session.
		 */

		if (tp != NULL) {
			tty_lock(tp);
			if (tp->t_session == sp)
				tty_signal_pgrp(tp, SIGHUP);
			tty_unlock(tp);
		}

		if (ttyvp != NULL) {
			sx_xunlock(&proctree_lock);
			if (vn_lock(ttyvp, LK_EXCLUSIVE) == 0) {
				VOP_REVOKE(ttyvp, REVOKEALL);
				VOP_UNLOCK(ttyvp);
			}
			vrele(ttyvp);
			sx_xlock(&proctree_lock);
		}
	}
	fixjobc(p, p->p_pgrp, 0);
	sx_xunlock(&proctree_lock);
}

/*
 * A process group has become orphaned;
 * if there are any stopped processes in the group,
 * hang-up all process in that group.
 */
static void
orphanpg(struct pgrp *pg)
{
	struct proc *p;

	PGRP_LOCK_ASSERT(pg, MA_OWNED);

	LIST_FOREACH(p, &pg->pg_members, p_pglist) {
		PROC_LOCK(p);
		if (P_SHOULDSTOP(p) == P_STOPPED_SIG) {
			PROC_UNLOCK(p);
			LIST_FOREACH(p, &pg->pg_members, p_pglist) {
				PROC_LOCK(p);
				kern_psignal(p, SIGHUP);
				kern_psignal(p, SIGCONT);
				PROC_UNLOCK(p);
			}
			return;
		}
		PROC_UNLOCK(p);
	}
}

void
sess_hold(struct session *s)
{

	refcount_acquire(&s->s_count);
}

void
sess_release(struct session *s)
{

	if (refcount_release(&s->s_count)) {
		if (s->s_ttyp != NULL) {
			tty_lock(s->s_ttyp);
			tty_rel_sess(s->s_ttyp, s);
		}
		proc_id_clear(PROC_ID_SESSION, s->s_sid);
		mtx_destroy(&s->s_mtx);
		free(s, M_SESSION);
	}
}

#ifdef DDB

DB_SHOW_COMMAND(pgrpdump, pgrpdump)
{
	struct pgrp *pgrp;
	struct proc *p;
	int i;

	for (i = 0; i <= pgrphash; i++) {
		if (!LIST_EMPTY(&pgrphashtbl[i])) {
			printf("\tindx %d\n", i);
			LIST_FOREACH(pgrp, &pgrphashtbl[i], pg_hash) {
				printf(
			"\tpgrp %p, pgid %ld, sess %p, sesscnt %d, mem %p\n",
				    (void *)pgrp, (long)pgrp->pg_id,
				    (void *)pgrp->pg_session,
				    pgrp->pg_session->s_count,
				    (void *)LIST_FIRST(&pgrp->pg_members));
				LIST_FOREACH(p, &pgrp->pg_members, p_pglist) {
					printf("\t\tpid %ld addr %p pgrp %p\n", 
					    (long)p->p_pid, (void *)p,
					    (void *)p->p_pgrp);
				}
			}
		}
	}
}
#endif /* DDB */

/*
 * Calculate the kinfo_proc members which contain process-wide
 * informations.
 * Must be called with the target process locked.
 */
static void
fill_kinfo_aggregate(struct proc *p, struct kinfo_proc *kp)
{
	struct thread *td;

	PROC_LOCK_ASSERT(p, MA_OWNED);

	kp->ki_estcpu = 0;
	kp->ki_pctcpu = 0;
	FOREACH_THREAD_IN_PROC(p, td) {
		thread_lock(td);
		kp->ki_pctcpu += sched_pctcpu(td);
		kp->ki_estcpu += sched_estcpu(td);
		thread_unlock(td);
	}
}

#define	EXPORT_KPTR(p) ((void * __capability)(intcap_t)(intptr_t)(p))

/*
 * Clear kinfo_proc and fill in any information that is common
 * to all threads in the process.
 * Must be called with the target process locked.
 */
static void
fill_kinfo_proc_only(struct proc *p, struct kinfo_proc *kp)
{
	struct thread *td0;
	struct tty *tp;
	struct session *sp;
	struct ucred *cred;
	struct sigacts *ps;
	struct timeval boottime;

	PROC_LOCK_ASSERT(p, MA_OWNED);
	bzero(kp, sizeof(*kp));

	kp->ki_structsize = sizeof(*kp);
	kp->ki_paddr = EXPORT_KPTR(p);
	kp->ki_addr =/* p->p_addr; */0; /* XXX */
	kp->ki_args = EXPORT_KPTR(p->p_args);
	kp->ki_textvp = EXPORT_KPTR(p->p_textvp);
#ifdef KTRACE
	kp->ki_tracep = EXPORT_KPTR(p->p_tracevp);
	kp->ki_traceflag = p->p_traceflag;
#endif
	kp->ki_fd = EXPORT_KPTR(p->p_fd);
	kp->ki_vmspace = EXPORT_KPTR(p->p_vmspace);
	kp->ki_flag = p->p_flag;
	kp->ki_flag2 = p->p_flag2;
	cred = p->p_ucred;
	if (cred) {
		kp->ki_uid = cred->cr_uid;
		kp->ki_ruid = cred->cr_ruid;
		kp->ki_svuid = cred->cr_svuid;
		kp->ki_cr_flags = 0;
		if (cred->cr_flags & CRED_FLAG_CAPMODE)
			kp->ki_cr_flags |= KI_CRF_CAPABILITY_MODE;
		/* XXX bde doesn't like KI_NGROUPS */
		if (cred->cr_ngroups > KI_NGROUPS) {
			kp->ki_ngroups = KI_NGROUPS;
			kp->ki_cr_flags |= KI_CRF_GRP_OVERFLOW;
		} else
			kp->ki_ngroups = cred->cr_ngroups;
		bcopy(cred->cr_groups, kp->ki_groups,
		    kp->ki_ngroups * sizeof(gid_t));
		kp->ki_rgid = cred->cr_rgid;
		kp->ki_svgid = cred->cr_svgid;
		/* If jailed(cred), emulate the old P_JAILED flag. */
		if (jailed(cred)) {
			kp->ki_flag |= P_JAILED;
			/* If inside the jail, use 0 as a jail ID. */
			if (cred->cr_prison != curthread->td_ucred->cr_prison)
				kp->ki_jid = cred->cr_prison->pr_id;
		}
		strlcpy(kp->ki_loginclass, cred->cr_loginclass->lc_name,
		    sizeof(kp->ki_loginclass));
	}
	ps = p->p_sigacts;
	if (ps) {
		mtx_lock(&ps->ps_mtx);
		kp->ki_sigignore = ps->ps_sigignore;
		kp->ki_sigcatch = ps->ps_sigcatch;
		mtx_unlock(&ps->ps_mtx);
	}
	if (p->p_state != PRS_NEW &&
	    p->p_state != PRS_ZOMBIE &&
	    p->p_vmspace != NULL) {
		struct vmspace *vm = p->p_vmspace;

		kp->ki_size = vm->vm_map.size;
		kp->ki_rssize = vmspace_resident_count(vm); /*XXX*/
		FOREACH_THREAD_IN_PROC(p, td0) {
			if (!TD_IS_SWAPPED(td0))
				kp->ki_rssize += td0->td_kstack_pages;
		}
		kp->ki_swrss = vm->vm_swrss;
		kp->ki_tsize = vm->vm_tsize;
		kp->ki_dsize = vm->vm_dsize;
		kp->ki_ssize = vm->vm_ssize;
	} else if (p->p_state == PRS_ZOMBIE)
		kp->ki_stat = SZOMB;
	if (kp->ki_flag & P_INMEM)
		kp->ki_sflag = PS_INMEM;
	else
		kp->ki_sflag = 0;
	/* Calculate legacy swtime as seconds since 'swtick'. */
	kp->ki_swtime = (ticks - p->p_swtick) / hz;
	kp->ki_pid = p->p_pid;
	kp->ki_nice = p->p_nice;
	kp->ki_fibnum = p->p_fibnum;
	kp->ki_start = p->p_stats->p_start;
	getboottime(&boottime);
	timevaladd(&kp->ki_start, &boottime);
	PROC_STATLOCK(p);
	rufetch(p, &kp->ki_rusage);
	kp->ki_runtime = cputick2usec(p->p_rux.rux_runtime);
	calcru(p, &kp->ki_rusage.ru_utime, &kp->ki_rusage.ru_stime);
	PROC_STATUNLOCK(p);
	calccru(p, &kp->ki_childutime, &kp->ki_childstime);
	/* Some callers want child times in a single value. */
	kp->ki_childtime = kp->ki_childstime;
	timevaladd(&kp->ki_childtime, &kp->ki_childutime);

	FOREACH_THREAD_IN_PROC(p, td0)
		kp->ki_cow += td0->td_cow;

	tp = NULL;
	if (p->p_pgrp) {
		kp->ki_pgid = p->p_pgrp->pg_id;
		kp->ki_jobc = p->p_pgrp->pg_jobc;
		sp = p->p_pgrp->pg_session;

		if (sp != NULL) {
			kp->ki_sid = sp->s_sid;
			SESS_LOCK(sp);
			strlcpy(kp->ki_login, sp->s_login,
			    sizeof(kp->ki_login));
			if (sp->s_ttyvp)
				kp->ki_kiflag |= KI_CTTY;
			if (SESS_LEADER(p))
				kp->ki_kiflag |= KI_SLEADER;
			/* XXX proctree_lock */
			tp = sp->s_ttyp;
			SESS_UNLOCK(sp);
		}
	}
	if ((p->p_flag & P_CONTROLT) && tp != NULL) {
		kp->ki_tdev = tty_udev(tp);
		kp->ki_tdev_freebsd11 = kp->ki_tdev; /* truncate */
		kp->ki_tpgid = tp->t_pgrp ? tp->t_pgrp->pg_id : NO_PID;
		if (tp->t_session)
			kp->ki_tsid = tp->t_session->s_sid;
	} else {
		kp->ki_tdev = NODEV;
		kp->ki_tdev_freebsd11 = kp->ki_tdev; /* truncate */
	}
	if (p->p_comm[0] != '\0')
		strlcpy(kp->ki_comm, p->p_comm, sizeof(kp->ki_comm));
	if (p->p_sysent && p->p_sysent->sv_name != NULL &&
	    p->p_sysent->sv_name[0] != '\0')
		strlcpy(kp->ki_emul, p->p_sysent->sv_name, sizeof(kp->ki_emul));
	kp->ki_siglist = p->p_siglist;
	kp->ki_xstat = KW_EXITCODE(p->p_xexit, p->p_xsig);
	kp->ki_acflag = p->p_acflag;
	kp->ki_lock = p->p_lock;
	if (p->p_pptr) {
		kp->ki_ppid = p->p_oppid;
		if (p->p_flag & P_TRACED)
			kp->ki_tracer = p->p_pptr->p_pid;
	}
}

/*
 * Fill in information that is thread specific.  Must be called with
 * target process locked.  If 'preferthread' is set, overwrite certain
 * process-related fields that are maintained for both threads and
 * processes.
 */
static void
fill_kinfo_thread(struct thread *td, struct kinfo_proc *kp, int preferthread)
{
	struct proc *p;

	p = td->td_proc;
	kp->ki_tdaddr = EXPORT_KPTR(td);
	PROC_LOCK_ASSERT(p, MA_OWNED);

	if (preferthread)
		PROC_STATLOCK(p);
	thread_lock(td);
	if (td->td_wmesg != NULL)
		strlcpy(kp->ki_wmesg, td->td_wmesg, sizeof(kp->ki_wmesg));
	else
		bzero(kp->ki_wmesg, sizeof(kp->ki_wmesg));
	if (strlcpy(kp->ki_tdname, td->td_name, sizeof(kp->ki_tdname)) >=
	    sizeof(kp->ki_tdname)) {
		strlcpy(kp->ki_moretdname,
		    td->td_name + sizeof(kp->ki_tdname) - 1,
		    sizeof(kp->ki_moretdname));
	} else {
		bzero(kp->ki_moretdname, sizeof(kp->ki_moretdname));
	}
	if (TD_ON_LOCK(td)) {
		kp->ki_kiflag |= KI_LOCKBLOCK;
		strlcpy(kp->ki_lockname, td->td_lockname,
		    sizeof(kp->ki_lockname));
	} else {
		kp->ki_kiflag &= ~KI_LOCKBLOCK;
		bzero(kp->ki_lockname, sizeof(kp->ki_lockname));
	}

	if (p->p_state == PRS_NORMAL) { /* approximate. */
		if (TD_ON_RUNQ(td) ||
		    TD_CAN_RUN(td) ||
		    TD_IS_RUNNING(td)) {
			kp->ki_stat = SRUN;
		} else if (P_SHOULDSTOP(p)) {
			kp->ki_stat = SSTOP;
		} else if (TD_IS_SLEEPING(td)) {
			kp->ki_stat = SSLEEP;
		} else if (TD_ON_LOCK(td)) {
			kp->ki_stat = SLOCK;
		} else {
			kp->ki_stat = SWAIT;
		}
	} else if (p->p_state == PRS_ZOMBIE) {
		kp->ki_stat = SZOMB;
	} else {
		kp->ki_stat = SIDL;
	}

	/* Things in the thread */
	kp->ki_wchan = EXPORT_KPTR(td->td_wchan);
	kp->ki_pri.pri_level = td->td_priority;
	kp->ki_pri.pri_native = td->td_base_pri;

	/*
	 * Note: legacy fields; clamp at the old NOCPU value and/or
	 * the maximum u_char CPU value.
	 */
	if (td->td_lastcpu == NOCPU)
		kp->ki_lastcpu_old = NOCPU_OLD;
	else if (td->td_lastcpu > MAXCPU_OLD)
		kp->ki_lastcpu_old = MAXCPU_OLD;
	else
		kp->ki_lastcpu_old = td->td_lastcpu;

	if (td->td_oncpu == NOCPU)
		kp->ki_oncpu_old = NOCPU_OLD;
	else if (td->td_oncpu > MAXCPU_OLD)
		kp->ki_oncpu_old = MAXCPU_OLD;
	else
		kp->ki_oncpu_old = td->td_oncpu;

	kp->ki_lastcpu = td->td_lastcpu;
	kp->ki_oncpu = td->td_oncpu;
	kp->ki_tdflags = td->td_flags;
	kp->ki_tid = td->td_tid;
	kp->ki_numthreads = p->p_numthreads;
	kp->ki_pcb = EXPORT_KPTR(td->td_pcb);
	kp->ki_kstack = EXPORT_KPTR((void *)td->td_kstack);
	kp->ki_slptime = (ticks - td->td_slptick) / hz;
	kp->ki_pri.pri_class = td->td_pri_class;
	kp->ki_pri.pri_user = td->td_user_pri;

	if (preferthread) {
		rufetchtd(td, &kp->ki_rusage);
		kp->ki_runtime = cputick2usec(td->td_rux.rux_runtime);
		kp->ki_pctcpu = sched_pctcpu(td);
		kp->ki_estcpu = sched_estcpu(td);
		kp->ki_cow = td->td_cow;
	}

	/* We can't get this anymore but ps etc never used it anyway. */
	kp->ki_rqindex = 0;

	if (preferthread)
		kp->ki_siglist = td->td_siglist;
	kp->ki_sigmask = td->td_sigmask;
	thread_unlock(td);
	if (preferthread)
		PROC_STATUNLOCK(p);
}

/*
 * Fill in a kinfo_proc structure for the specified process.
 * Must be called with the target process locked.
 */
void
fill_kinfo_proc(struct proc *p, struct kinfo_proc *kp)
{

	MPASS(FIRST_THREAD_IN_PROC(p) != NULL);

	fill_kinfo_proc_only(p, kp);
	fill_kinfo_thread(FIRST_THREAD_IN_PROC(p), kp, 0);
	fill_kinfo_aggregate(p, kp);
}

struct pstats *
pstats_alloc(void)
{

	return (malloc(sizeof(struct pstats), M_SUBPROC, M_ZERO|M_WAITOK));
}

/*
 * Copy parts of p_stats; zero the rest of p_stats (statistics).
 */
void
pstats_fork(struct pstats *src, struct pstats *dst)
{

	bzero(&dst->pstat_startzero,
	    __rangeof(struct pstats, pstat_startzero, pstat_endzero));
	bcopy(&src->pstat_startcopy, &dst->pstat_startcopy,
	    __rangeof(struct pstats, pstat_startcopy, pstat_endcopy));
}

void
pstats_free(struct pstats *ps)
{

	free(ps, M_SUBPROC);
}

#ifdef COMPAT_FREEBSD32

/*
 * This function is typically used to copy out the kernel address, so
 * it can be replaced by assignment of zero.
 */
static inline uint32_t
ptr32_trim(const void * __capability ptr)
{
	uintptr_t uptr;

	uptr = (uintptr_t)ptr;
	return ((uptr > UINT_MAX) ? 0 : uptr);
}

#define PTRTRIM_CP(src,dst,fld) \
	do { (dst).fld = ptr32_trim((src).fld); } while (0)

static void
freebsd32_kinfo_proc_out(const struct kinfo_proc *ki, struct kinfo_proc32 *ki32)
{
	int i;

	bzero(ki32, sizeof(struct kinfo_proc32));
	ki32->ki_structsize = sizeof(struct kinfo_proc32);
	CP(*ki, *ki32, ki_layout);
	PTRTRIM_CP(*ki, *ki32, ki_args);
	PTRTRIM_CP(*ki, *ki32, ki_paddr);
	PTRTRIM_CP(*ki, *ki32, ki_addr);
	PTRTRIM_CP(*ki, *ki32, ki_tracep);
	PTRTRIM_CP(*ki, *ki32, ki_textvp);
	PTRTRIM_CP(*ki, *ki32, ki_fd);
	PTRTRIM_CP(*ki, *ki32, ki_vmspace);
	PTRTRIM_CP(*ki, *ki32, ki_wchan);
	CP(*ki, *ki32, ki_pid);
	CP(*ki, *ki32, ki_ppid);
	CP(*ki, *ki32, ki_pgid);
	CP(*ki, *ki32, ki_tpgid);
	CP(*ki, *ki32, ki_sid);
	CP(*ki, *ki32, ki_tsid);
	CP(*ki, *ki32, ki_jobc);
	CP(*ki, *ki32, ki_tdev);
	CP(*ki, *ki32, ki_tdev_freebsd11);
	CP(*ki, *ki32, ki_siglist);
	CP(*ki, *ki32, ki_sigmask);
	CP(*ki, *ki32, ki_sigignore);
	CP(*ki, *ki32, ki_sigcatch);
	CP(*ki, *ki32, ki_uid);
	CP(*ki, *ki32, ki_ruid);
	CP(*ki, *ki32, ki_svuid);
	CP(*ki, *ki32, ki_rgid);
	CP(*ki, *ki32, ki_svgid);
	CP(*ki, *ki32, ki_ngroups);
	for (i = 0; i < KI_NGROUPS; i++)
		CP(*ki, *ki32, ki_groups[i]);
	CP(*ki, *ki32, ki_size);
	CP(*ki, *ki32, ki_rssize);
	CP(*ki, *ki32, ki_swrss);
	CP(*ki, *ki32, ki_tsize);
	CP(*ki, *ki32, ki_dsize);
	CP(*ki, *ki32, ki_ssize);
	CP(*ki, *ki32, ki_xstat);
	CP(*ki, *ki32, ki_acflag);
	CP(*ki, *ki32, ki_pctcpu);
	CP(*ki, *ki32, ki_estcpu);
	CP(*ki, *ki32, ki_slptime);
	CP(*ki, *ki32, ki_swtime);
	CP(*ki, *ki32, ki_cow);
	CP(*ki, *ki32, ki_runtime);
	TV_CP(*ki, *ki32, ki_start);
	TV_CP(*ki, *ki32, ki_childtime);
	CP(*ki, *ki32, ki_flag);
	CP(*ki, *ki32, ki_kiflag);
	CP(*ki, *ki32, ki_traceflag);
	CP(*ki, *ki32, ki_stat);
	CP(*ki, *ki32, ki_nice);
	CP(*ki, *ki32, ki_lock);
	CP(*ki, *ki32, ki_rqindex);
	CP(*ki, *ki32, ki_oncpu);
	CP(*ki, *ki32, ki_lastcpu);

	/* XXX TODO: wrap cpu value as appropriate */
	CP(*ki, *ki32, ki_oncpu_old);
	CP(*ki, *ki32, ki_lastcpu_old);

	bcopy(ki->ki_tdname, ki32->ki_tdname, TDNAMLEN + 1);
	bcopy(ki->ki_wmesg, ki32->ki_wmesg, WMESGLEN + 1);
	bcopy(ki->ki_login, ki32->ki_login, LOGNAMELEN + 1);
	bcopy(ki->ki_lockname, ki32->ki_lockname, LOCKNAMELEN + 1);
	bcopy(ki->ki_comm, ki32->ki_comm, COMMLEN + 1);
	bcopy(ki->ki_emul, ki32->ki_emul, KI_EMULNAMELEN + 1);
	bcopy(ki->ki_loginclass, ki32->ki_loginclass, LOGINCLASSLEN + 1);
	bcopy(ki->ki_moretdname, ki32->ki_moretdname, MAXCOMLEN - TDNAMLEN + 1);
	CP(*ki, *ki32, ki_tracer);
	CP(*ki, *ki32, ki_flag2);
	CP(*ki, *ki32, ki_fibnum);
	CP(*ki, *ki32, ki_cr_flags);
	CP(*ki, *ki32, ki_jid);
	CP(*ki, *ki32, ki_numthreads);
	CP(*ki, *ki32, ki_tid);
	CP(*ki, *ki32, ki_pri);
	freebsd32_rusage_out(&ki->ki_rusage, &ki32->ki_rusage);
	freebsd32_rusage_out(&ki->ki_rusage_ch, &ki32->ki_rusage_ch);
	PTRTRIM_CP(*ki, *ki32, ki_pcb);
	PTRTRIM_CP(*ki, *ki32, ki_kstack);
	PTRTRIM_CP(*ki, *ki32, ki_udata);
	PTRTRIM_CP(*ki, *ki32, ki_tdaddr);
	CP(*ki, *ki32, ki_sflag);
	CP(*ki, *ki32, ki_tdflags);
}

#undef PTRTRIM_CP
#endif	/* COMPAT_FREEBSD32 */

#ifdef COMPAT_FREEBSD64

/*
 * This function is typically used to copy out the kernel address, so
 * it can be replaced by assignment of zero.
 */
static inline uint64_t
ptr64_trim(const void * __capability ptr)
{

	return ((__cheri_addr uint64_t)ptr);
}

#define PTRTRIM_CP(src,dst,fld) \
	do { (dst).fld = ptr64_trim((src).fld); } while (0)

static void
freebsd64_kinfo_proc_out(const struct kinfo_proc *ki, struct kinfo_proc64 *ki64)
{
	int i;

	bzero(ki64, sizeof(struct kinfo_proc64));
	ki64->ki_structsize = sizeof(struct kinfo_proc64);
	CP(*ki, *ki64, ki_layout);
	PTRTRIM_CP(*ki, *ki64, ki_args);
	PTRTRIM_CP(*ki, *ki64, ki_paddr);
	PTRTRIM_CP(*ki, *ki64, ki_addr);
	PTRTRIM_CP(*ki, *ki64, ki_tracep);
	PTRTRIM_CP(*ki, *ki64, ki_textvp);
	PTRTRIM_CP(*ki, *ki64, ki_fd);
	PTRTRIM_CP(*ki, *ki64, ki_vmspace);
	PTRTRIM_CP(*ki, *ki64, ki_wchan);
	CP(*ki, *ki64, ki_pid);
	CP(*ki, *ki64, ki_ppid);
	CP(*ki, *ki64, ki_pgid);
	CP(*ki, *ki64, ki_tpgid);
	CP(*ki, *ki64, ki_sid);
	CP(*ki, *ki64, ki_tsid);
	CP(*ki, *ki64, ki_jobc);
	CP(*ki, *ki64, ki_tdev);
	CP(*ki, *ki64, ki_tdev_freebsd11);
	CP(*ki, *ki64, ki_siglist);
	CP(*ki, *ki64, ki_sigmask);
	CP(*ki, *ki64, ki_sigignore);
	CP(*ki, *ki64, ki_sigcatch);
	CP(*ki, *ki64, ki_uid);
	CP(*ki, *ki64, ki_ruid);
	CP(*ki, *ki64, ki_svuid);
	CP(*ki, *ki64, ki_rgid);
	CP(*ki, *ki64, ki_svgid);
	CP(*ki, *ki64, ki_ngroups);
	for (i = 0; i < KI_NGROUPS; i++)
		CP(*ki, *ki64, ki_groups[i]);
	CP(*ki, *ki64, ki_size);
	CP(*ki, *ki64, ki_rssize);
	CP(*ki, *ki64, ki_swrss);
	CP(*ki, *ki64, ki_tsize);
	CP(*ki, *ki64, ki_dsize);
	CP(*ki, *ki64, ki_ssize);
	CP(*ki, *ki64, ki_xstat);
	CP(*ki, *ki64, ki_acflag);
	CP(*ki, *ki64, ki_pctcpu);
	CP(*ki, *ki64, ki_estcpu);
	CP(*ki, *ki64, ki_slptime);
	CP(*ki, *ki64, ki_swtime);
	CP(*ki, *ki64, ki_cow);
	CP(*ki, *ki64, ki_runtime);
	CP(*ki, *ki64, ki_start);
	CP(*ki, *ki64, ki_childtime);
	CP(*ki, *ki64, ki_flag);
	CP(*ki, *ki64, ki_kiflag);
	CP(*ki, *ki64, ki_traceflag);
	CP(*ki, *ki64, ki_stat);
	CP(*ki, *ki64, ki_nice);
	CP(*ki, *ki64, ki_lock);
	CP(*ki, *ki64, ki_rqindex);
	CP(*ki, *ki64, ki_oncpu);
	CP(*ki, *ki64, ki_lastcpu);

	/* XXX TODO: wrap cpu value as appropriate */
	CP(*ki, *ki64, ki_oncpu_old);
	CP(*ki, *ki64, ki_lastcpu_old);

	bcopy(ki->ki_tdname, ki64->ki_tdname, TDNAMLEN + 1);
	bcopy(ki->ki_wmesg, ki64->ki_wmesg, WMESGLEN + 1);
	bcopy(ki->ki_login, ki64->ki_login, LOGNAMELEN + 1);
	bcopy(ki->ki_lockname, ki64->ki_lockname, LOCKNAMELEN + 1);
	bcopy(ki->ki_comm, ki64->ki_comm, COMMLEN + 1);
	bcopy(ki->ki_emul, ki64->ki_emul, KI_EMULNAMELEN + 1);
	bcopy(ki->ki_loginclass, ki64->ki_loginclass, LOGINCLASSLEN + 1);
	bcopy(ki->ki_moretdname, ki64->ki_moretdname, MAXCOMLEN - TDNAMLEN + 1);
	CP(*ki, *ki64, ki_tracer);
	CP(*ki, *ki64, ki_flag2);
	CP(*ki, *ki64, ki_fibnum);
	CP(*ki, *ki64, ki_cr_flags);
	CP(*ki, *ki64, ki_jid);
	CP(*ki, *ki64, ki_numthreads);
	CP(*ki, *ki64, ki_tid);
	CP(*ki, *ki64, ki_pri);
	CP(*ki, *ki64, ki_rusage);
	CP(*ki, *ki64, ki_rusage_ch);
	PTRTRIM_CP(*ki, *ki64, ki_pcb);
	PTRTRIM_CP(*ki, *ki64, ki_kstack);
	PTRTRIM_CP(*ki, *ki64, ki_udata);
	PTRTRIM_CP(*ki, *ki64, ki_tdaddr);
	CP(*ki, *ki64, ki_sflag);
	CP(*ki, *ki64, ki_tdflags);
}

#undef PTRTRIM_CP
#endif	/* COMPAT_FREEBSD32 */

static ssize_t
kern_proc_out_size(struct proc *p, int flags)
{
	ssize_t size = 0;

	PROC_LOCK_ASSERT(p, MA_OWNED);

	if ((flags & KERN_PROC_NOTHREADS) != 0) {
#ifdef COMPAT_FREEBSD32
		if ((flags & KERN_PROC_MASK32) != 0) {
			size += sizeof(struct kinfo_proc32);
		} else
#endif
#ifdef COMPAT_FREEBSD64
		if ((flags & KERN_PROC_MASK64) != 0) {
			size += sizeof(struct kinfo_proc64);
		} else
#endif
			size += sizeof(struct kinfo_proc);
	} else {
#ifdef COMPAT_FREEBSD32
		if ((flags & KERN_PROC_MASK32) != 0)
			size += sizeof(struct kinfo_proc32) * p->p_numthreads;
		else
#endif
#ifdef COMPAT_FREEBSD64
		if ((flags & KERN_PROC_MASK64) != 0)
			size += sizeof(struct kinfo_proc64) * p->p_numthreads;
		else
#endif
			size += sizeof(struct kinfo_proc) * p->p_numthreads;
	}
	PROC_UNLOCK(p);
	return (size);
}

int
kern_proc_out(struct proc *p, struct sbuf *sb, int flags)
{
	struct thread *td;
	struct kinfo_proc ki;
#ifdef COMPAT_FREEBSD32
	struct kinfo_proc32 ki32;
#endif
#ifdef COMPAT_FREEBSD64
	struct kinfo_proc64 ki64;
#endif
	int error;

	PROC_LOCK_ASSERT(p, MA_OWNED);
	MPASS(FIRST_THREAD_IN_PROC(p) != NULL);

	error = 0;
	fill_kinfo_proc(p, &ki);
	if ((flags & KERN_PROC_NOTHREADS) != 0) {
#ifdef COMPAT_FREEBSD32
		if ((flags & KERN_PROC_MASK32) != 0) {
			freebsd32_kinfo_proc_out(&ki, &ki32);
			if (sbuf_bcat(sb, &ki32, sizeof(ki32)) != 0)
				error = ENOMEM;
		} else
#endif
#ifdef COMPAT_FREEBSD64
		if ((flags & KERN_PROC_MASK64) != 0) {
			freebsd64_kinfo_proc_out(&ki, &ki64);
			if (sbuf_bcat(sb, &ki64, sizeof(ki64)) != 0)
				error = ENOMEM;
		} else
#endif
			if (sbuf_bcat(sb, &ki, sizeof(ki)) != 0)
				error = ENOMEM;
	} else {
		FOREACH_THREAD_IN_PROC(p, td) {
			fill_kinfo_thread(td, &ki, 1);
#ifdef COMPAT_FREEBSD32
			if ((flags & KERN_PROC_MASK32) != 0) {
				freebsd32_kinfo_proc_out(&ki, &ki32);
				if (sbuf_bcat(sb, &ki32, sizeof(ki32)) != 0)
					error = ENOMEM;
			} else
#endif
#ifdef COMPAT_FREEBSD64
			if ((flags & KERN_PROC_MASK64) != 0) {
				freebsd64_kinfo_proc_out(&ki, &ki64);
				if (sbuf_bcat(sb, &ki64, sizeof(ki64)) != 0)
					error = ENOMEM;
			} else
#endif
				if (sbuf_bcat(sb, &ki, sizeof(ki)) != 0)
					error = ENOMEM;
			if (error != 0)
				break;
		}
	}
	PROC_UNLOCK(p);
	return (error);
}

static int
sysctl_out_proc(struct proc *p, struct sysctl_req *req, int flags)
{
	struct sbuf sb;
	struct kinfo_proc ki;
	int error, error2;

	if (req->oldptr == NULL)
		return (SYSCTL_OUT(req, 0, kern_proc_out_size(p, flags)));

	sbuf_new_for_sysctl(&sb, (char *)&ki, sizeof(ki), req);
	sbuf_clear_flags(&sb, SBUF_INCLUDENUL);
	error = kern_proc_out(p, &sb, flags);
	error2 = sbuf_finish(&sb);
	sbuf_delete(&sb);
	if (error != 0)
		return (error);
	else if (error2 != 0)
		return (error2);
	return (0);
}

int
proc_iterate(int (*cb)(struct proc *, void *), void *cbarg)
{
	struct proc *p;
	int error, i, j;

	for (i = 0; i < pidhashlock + 1; i++) {
		sx_slock(&pidhashtbl_lock[i]);
		for (j = i; j <= pidhash; j += pidhashlock + 1) {
			LIST_FOREACH(p, &pidhashtbl[j], p_hash) {
				if (p->p_state == PRS_NEW)
					continue;
				error = cb(p, cbarg);
				PROC_LOCK_ASSERT(p, MA_NOTOWNED);
				if (error != 0) {
					sx_sunlock(&pidhashtbl_lock[i]);
					return (error);
				}
			}
		}
		sx_sunlock(&pidhashtbl_lock[i]);
	}
	return (0);
}

struct kern_proc_out_args {
	struct sysctl_req *req;
	int flags;
	int oid_number;
	int *name;
};

static int
sysctl_kern_proc_iterate(struct proc *p, void *origarg)
{
	struct kern_proc_out_args *arg = origarg;
	int *name = arg->name;
	int oid_number = arg->oid_number;
	int flags = arg->flags;
	struct sysctl_req *req = arg->req;
	int error = 0;

	PROC_LOCK(p);

	KASSERT(p->p_ucred != NULL,
	    ("process credential is NULL for non-NEW proc"));
	/*
	 * Show a user only appropriate processes.
	 */
	if (p_cansee(curthread, p))
		goto skip;
	/*
	 * TODO - make more efficient (see notes below).
	 * do by session.
	 */
	switch (oid_number) {

	case KERN_PROC_GID:
		if (p->p_ucred->cr_gid != (gid_t)name[0])
			goto skip;
		break;

	case KERN_PROC_PGRP:
		/* could do this by traversing pgrp */
		if (p->p_pgrp == NULL ||
		    p->p_pgrp->pg_id != (pid_t)name[0])
			goto skip;
		break;

	case KERN_PROC_RGID:
		if (p->p_ucred->cr_rgid != (gid_t)name[0])
			goto skip;
		break;

	case KERN_PROC_SESSION:
		if (p->p_session == NULL ||
		    p->p_session->s_sid != (pid_t)name[0])
			goto skip;
		break;

	case KERN_PROC_TTY:
		if ((p->p_flag & P_CONTROLT) == 0 ||
		    p->p_session == NULL)
			goto skip;
		/* XXX proctree_lock */
		SESS_LOCK(p->p_session);
		if (p->p_session->s_ttyp == NULL ||
		    tty_udev(p->p_session->s_ttyp) !=
		    (dev_t)name[0]) {
			SESS_UNLOCK(p->p_session);
			goto skip;
		}
		SESS_UNLOCK(p->p_session);
		break;

	case KERN_PROC_UID:
		if (p->p_ucred->cr_uid != (uid_t)name[0])
			goto skip;
		break;

	case KERN_PROC_RUID:
		if (p->p_ucred->cr_ruid != (uid_t)name[0])
			goto skip;
		break;

	case KERN_PROC_PROC:
		break;

	default:
		break;

	}
	error = sysctl_out_proc(p, req, flags);
	PROC_LOCK_ASSERT(p, MA_NOTOWNED);
	return (error);
skip:
	PROC_UNLOCK(p);
	return (0);
}

static int
sysctl_kern_proc(SYSCTL_HANDLER_ARGS)
{
	struct kern_proc_out_args iterarg;
	int *name = (int *)arg1;
	u_int namelen = arg2;
	struct proc *p;
	int flags, oid_number;
	int error = 0;

	oid_number = oidp->oid_number;
	if (oid_number != KERN_PROC_ALL &&
	    (oid_number & KERN_PROC_INC_THREAD) == 0)
		flags = KERN_PROC_NOTHREADS;
	else {
		flags = 0;
		oid_number &= ~KERN_PROC_INC_THREAD;
	}
#ifdef COMPAT_FREEBSD32
	if (req->flags & SCTL_MASK32)
		flags |= KERN_PROC_MASK32;
#endif
#ifdef COMPAT_FREEBSD64
	if (req->flags & SCTL_MASK64)
		flags |= KERN_PROC_MASK64;
#endif
	if (oid_number == KERN_PROC_PID) {
		if (namelen != 1)
			return (EINVAL);
		error = sysctl_wire_old_buffer(req, 0);
		if (error)
			return (error);
		error = pget((pid_t)name[0], PGET_CANSEE, &p);
		if (error == 0)
			error = sysctl_out_proc(p, req, flags);
		return (error);
	}

	switch (oid_number) {
	case KERN_PROC_ALL:
		if (namelen != 0)
			return (EINVAL);
		break;
	case KERN_PROC_PROC:
		if (namelen != 0 && namelen != 1)
			return (EINVAL);
		break;
	default:
		if (namelen != 1)
			return (EINVAL);
		break;
	}

	if (req->oldptr == NULL) {
		/* overestimate by 5 procs */
		error = SYSCTL_OUT(req, 0, sizeof (struct kinfo_proc) * 5);
		if (error)
			return (error);
	} else {
		error = sysctl_wire_old_buffer(req, 0);
		if (error != 0)
			return (error);
	}
	iterarg.flags = flags;
	iterarg.oid_number = oid_number;
	iterarg.req = req;
	iterarg.name = name;
	error = proc_iterate(sysctl_kern_proc_iterate, &iterarg);
	return (error);
}

struct pargs *
pargs_alloc(int len)
{
	struct pargs *pa;

	pa = malloc(sizeof(struct pargs) + len, M_PARGS,
		M_WAITOK);
	refcount_init(&pa->ar_ref, 1);
	pa->ar_length = len;
	return (pa);
}

static void
pargs_free(struct pargs *pa)
{

	free(pa, M_PARGS);
}

void
pargs_hold(struct pargs *pa)
{

	if (pa == NULL)
		return;
	refcount_acquire(&pa->ar_ref);
}

void
pargs_drop(struct pargs *pa)
{

	if (pa == NULL)
		return;
	if (refcount_release(&pa->ar_ref))
		pargs_free(pa);
}

static int
proc_read_string(struct thread *td, struct proc *p, const char *sptr, char *buf,
    size_t len)
{
	ssize_t n;

	/*
	 * This may return a short read if the string is shorter than the chunk
	 * and is aligned at the end of the page, and the following page is not
	 * mapped.
	 */
	n = proc_readmem(td, p, (vm_offset_t)sptr, buf, len);
	if (n <= 0)
		return (ENOMEM);
	return (0);
}

#define PROC_AUXV_MAX	256	/* Safety limit on auxv size. */

enum proc_vector_type {
	PROC_ARG,
	PROC_ENV,
	PROC_AUX,
};

#ifdef COMPAT_FREEBSD32
static int
get_proc_vector32(struct thread *td, struct proc *p, char ***proc_vectorp,
    size_t *vsizep, enum proc_vector_type type)
{
	struct freebsd32_ps_strings pss;
	Elf32_Auxinfo aux;
	vm_offset_t vptr, ptr;
	uint32_t *proc_vector32;
	char **proc_vector;
	size_t vsize, size;
	int i, error;

	error = 0;
	if (proc_readmem(td, p, (vm_offset_t)p->p_sysent->sv_psstrings, &pss,
	    sizeof(pss)) != sizeof(pss))
		return (ENOMEM);
	switch (type) {
	case PROC_ARG:
		vptr = (vm_offset_t)PTRIN(pss.ps_argvstr);
		vsize = pss.ps_nargvstr;
		if (vsize > ARG_MAX)
			return (ENOEXEC);
		size = vsize * sizeof(int32_t);
		break;
	case PROC_ENV:
		vptr = (vm_offset_t)PTRIN(pss.ps_envstr);
		vsize = pss.ps_nenvstr;
		if (vsize > ARG_MAX)
			return (ENOEXEC);
		size = vsize * sizeof(int32_t);
		break;
	case PROC_AUX:
		vptr = (vm_offset_t)PTRIN(pss.ps_envstr) +
		    (pss.ps_nenvstr + 1) * sizeof(int32_t);
		if (vptr % 4 != 0)
			return (ENOEXEC);
		for (ptr = vptr, i = 0; i < PROC_AUXV_MAX; i++) {
			if (proc_readmem(td, p, ptr, &aux, sizeof(aux)) !=
			    sizeof(aux))
				return (ENOMEM);
			if (aux.a_type == AT_NULL)
				break;
			ptr += sizeof(aux);
		}
		if (aux.a_type != AT_NULL)
			return (ENOEXEC);
		vsize = i + 1;
		size = vsize * sizeof(aux);
		break;
	default:
		KASSERT(0, ("Wrong proc vector type: %d", type));
		return (EINVAL);
	}
	proc_vector32 = malloc(size, M_TEMP, M_WAITOK);
	if (proc_readmem(td, p, vptr, proc_vector32, size) != size) {
		error = ENOMEM;
		goto done;
	}
	if (type == PROC_AUX) {
		*proc_vectorp = (char **)proc_vector32;
		*vsizep = vsize;
		return (0);
	}
	proc_vector = malloc(vsize * sizeof(char *), M_TEMP, M_WAITOK);
	for (i = 0; i < (int)vsize; i++)
		proc_vector[i] = PTRIN(proc_vector32[i]);
	*proc_vectorp = proc_vector;
	*vsizep = vsize;
done:
	free(proc_vector32, M_TEMP);
	return (error);
}
#endif

#ifdef COMPAT_FREEBSD64
static int
get_proc_vector64(struct thread *td, struct proc *p, char ***proc_vectorp,
    size_t *vsizep, enum proc_vector_type type)
{
	struct freebsd64_ps_strings pss;
	Elf64_Auxinfo aux;
	vm_offset_t vptr, ptr;
	uint64_t *proc_vector64;
	char * __capability *proc_vector;
	size_t vsize, size;
	int i, error;

	error = 0;
	if (proc_readmem(td, p, (vm_offset_t)p->p_sysent->sv_psstrings, &pss,
	    sizeof(pss)) != sizeof(pss))
		return (ENOMEM);
	switch (type) {
	case PROC_ARG:
		vptr = (vm_offset_t)pss.ps_argvstr;
		vsize = pss.ps_nargvstr;
		if (vsize > ARG_MAX)
			return (ENOEXEC);
		size = vsize * sizeof(int64_t);
		break;
	case PROC_ENV:
		vptr = (vm_offset_t)pss.ps_envstr;
		vsize = pss.ps_nenvstr;
		if (vsize > ARG_MAX)
			return (ENOEXEC);
		size = vsize * sizeof(int64_t);
		break;
	case PROC_AUX:
		vptr = (vm_offset_t)pss.ps_envstr +
		    (pss.ps_nenvstr + 1) * sizeof(int64_t);
		if (vptr % 4 != 0)
			return (ENOEXEC);
		for (ptr = vptr, i = 0; i < PROC_AUXV_MAX; i++) {
			if (proc_readmem(td, p, ptr, &aux, sizeof(aux)) !=
			    sizeof(aux))
				return (ENOMEM);
			if (aux.a_type == AT_NULL)
				break;
			ptr += sizeof(aux);
		}
		if (aux.a_type != AT_NULL)
			return (ENOEXEC);
		vsize = i + 1;
		size = vsize * sizeof(aux);
		break;
	default:
		KASSERT(0, ("Wrong proc vector type: %d", type));
		return (EINVAL);
	}
	proc_vector64 = malloc(size, M_TEMP, M_WAITOK);
	if (proc_readmem(td, p, vptr, proc_vector64, size) != size) {
		error = ENOMEM;
		goto done;
	}
	if (type == PROC_AUX) {
		*proc_vectorp = (char **)proc_vector64;
		*vsizep = vsize;
		return (0);
	}
	proc_vector = malloc(vsize * sizeof(char * __capability), M_TEMP,
	    M_WAITOK);
	for (i = 0; i < (int)vsize; i++)
		proc_vector[i] = cheri_fromint(proc_vector64[i]);
	*proc_vectorp = (char **)proc_vector;
	*vsizep = vsize;
done:
	free(proc_vector64, M_TEMP);
	return (error);
}
#endif

static int
get_proc_vector(struct thread *td, struct proc *p, char ***proc_vectorp,
    size_t *vsizep, enum proc_vector_type type)
{
	struct ps_strings pss;
	Elf_Auxinfo aux;
	vm_offset_t vptr, ptr;
	char **proc_vector;
	size_t vsize, size;
	int i;

#ifdef COMPAT_FREEBSD32
	if (SV_PROC_FLAG(p, SV_ILP32) != 0)
		return (get_proc_vector32(td, p, proc_vectorp, vsizep, type));
#endif
#ifdef COMPAT_FREEBSD64
	if (SV_PROC_FLAG(p, SV_LP64 | SV_CHERI) == SV_LP64)
		return (get_proc_vector64(td, p, proc_vectorp, vsizep, type));
#endif
	if (proc_readmem(td, p, (vm_offset_t)p->p_sysent->sv_psstrings, &pss,
	    sizeof(pss)) != sizeof(pss))
		return (ENOMEM);
	switch (type) {
	case PROC_ARG:
		vptr = (__cheri_addr vm_offset_t)pss.ps_argvstr;
		vsize = pss.ps_nargvstr;
		if (vsize > ARG_MAX)
			return (ENOEXEC);
		size = vsize * sizeof(char * __capability);
		break;
	case PROC_ENV:
		vptr = (__cheri_addr vm_offset_t)pss.ps_envstr;
		vsize = pss.ps_nenvstr;
		if (vsize > ARG_MAX)
			return (ENOEXEC);
		size = vsize * sizeof(char * __capability);
		break;
	case PROC_AUX:
		/*
		 * The aux array is just above env array on the stack. Check
		 * that the address is naturally aligned.
		 */
		vptr = (__cheri_addr vm_offset_t)pss.ps_envstr +
		    (pss.ps_nenvstr + 1) * sizeof(char * __capability);
#if __ELF_WORD_SIZE == 64
		if (vptr % sizeof(uint64_t) != 0)
#else
		if (vptr % sizeof(uint32_t) != 0)
#endif
			return (ENOEXEC);
		/*
		 * We count the array size reading the aux vectors from the
		 * stack until AT_NULL vector is returned.  So (to keep the code
		 * simple) we read the process stack twice: the first time here
		 * to find the size and the second time when copying the vectors
		 * to the allocated proc_vector.
		 */
		for (ptr = vptr, i = 0; i < PROC_AUXV_MAX; i++) {
			if (proc_readmem(td, p, ptr, &aux, sizeof(aux)) !=
			    sizeof(aux))
				return (ENOMEM);
			if (aux.a_type == AT_NULL)
				break;
			ptr += sizeof(aux);
		}
		/*
		 * If the PROC_AUXV_MAX entries are iterated over, and we have
		 * not reached AT_NULL, it is most likely we are reading wrong
		 * data: either the process doesn't have auxv array or data has
		 * been modified. Return the error in this case.
		 */
		if (aux.a_type != AT_NULL)
			return (ENOEXEC);
		vsize = i + 1;
		size = vsize * sizeof(aux);
		break;
	default:
		KASSERT(0, ("Wrong proc vector type: %d", type));
		return (EINVAL); /* In case we are built without INVARIANTS. */
	}
	proc_vector = malloc(size, M_TEMP, M_WAITOK);
	if (proc_readmem(td, p, vptr, proc_vector, size) != size) {
		free(proc_vector, M_TEMP);
		return (ENOMEM);
	}
	*proc_vectorp = proc_vector;
	*vsizep = vsize;

	return (0);
}

#define GET_PS_STRINGS_CHUNK_SZ	256	/* Chunk size (bytes) for ps_strings operations. */

static int
get_ps_strings(struct thread *td, struct proc *p, struct sbuf *sb,
    enum proc_vector_type type)
{
	size_t done, len, nchr, vsize;
	int error, i;
	char **proc_vector, *sptr;
	char pss_string[GET_PS_STRINGS_CHUNK_SZ];

	PROC_ASSERT_HELD(p);

	/*
	 * We are not going to read more than 2 * (PATH_MAX + ARG_MAX) bytes.
	 */
	nchr = 2 * (PATH_MAX + ARG_MAX);

	error = get_proc_vector(td, p, &proc_vector, &vsize, type);
	if (error != 0)
		return (error);
	for (done = 0, i = 0; i < (int)vsize && done < nchr; i++) {
		/*
		 * The program may have scribbled into its argv array, e.g. to
		 * remove some arguments.  If that has happened, break out
		 * before trying to read from NULL.
		 */
		if (proc_vector[i] == NULL)
			break;
		for (sptr = proc_vector[i]; ; sptr += GET_PS_STRINGS_CHUNK_SZ) {
			error = proc_read_string(td, p, sptr, pss_string,
			    sizeof(pss_string));
			if (error != 0)
				goto done;
			len = strnlen(pss_string, GET_PS_STRINGS_CHUNK_SZ);
			if (done + len >= nchr)
				len = nchr - done - 1;
			sbuf_bcat(sb, pss_string, len);
			if (len != GET_PS_STRINGS_CHUNK_SZ)
				break;
			done += GET_PS_STRINGS_CHUNK_SZ;
		}
		sbuf_bcat(sb, "", 1);
		done += len + 1;
	}
done:
	free(proc_vector, M_TEMP);
	return (error);
}

int
proc_getargv(struct thread *td, struct proc *p, struct sbuf *sb)
{

	return (get_ps_strings(curthread, p, sb, PROC_ARG));
}

int
proc_getenvv(struct thread *td, struct proc *p, struct sbuf *sb)
{

	return (get_ps_strings(curthread, p, sb, PROC_ENV));
}

int
proc_getauxv(struct thread *td, struct proc *p, struct sbuf *sb)
{
	size_t vsize, size;
	char **auxv;
	int error;

	error = get_proc_vector(td, p, &auxv, &vsize, PROC_AUX);
	if (error == 0) {
#ifdef COMPAT_FREEBSD32
		if (SV_PROC_FLAG(p, SV_ILP32) != 0)
			size = vsize * sizeof(Elf32_Auxinfo);
		else
#endif
#ifdef COMPAT_FREEBSD64
		if (SV_PROC_FLAG(p, SV_LP64 | SV_CHERI) == SV_LP64)
			size = vsize * sizeof(Elf64_Auxinfo);
		else
#endif
			size = vsize * sizeof(Elf_Auxinfo);
		if (sbuf_bcat(sb, auxv, size) != 0)
			error = ENOMEM;
		free(auxv, M_TEMP);
	}
	return (error);
}

/*
 * This sysctl allows a process to retrieve the argument list or process
 * title for another process without groping around in the address space
 * of the other process.  It also allow a process to set its own "process 
 * title to a string of its own choice.
 */
static int
sysctl_kern_proc_args(SYSCTL_HANDLER_ARGS)
{
	int *name = (int *)arg1;
	u_int namelen = arg2;
	struct pargs *newpa, *pa;
	struct proc *p;
	struct sbuf sb;
	int flags, error = 0, error2;
	pid_t pid;

	if (namelen != 1)
		return (EINVAL);

	pid = (pid_t)name[0];
	/*
	 * If the query is for this process and it is single-threaded, there
	 * is nobody to modify pargs, thus we can just read.
	 */
	p = curproc;
	if (pid == p->p_pid && p->p_numthreads == 1 && req->newptr == NULL &&
	    (pa = p->p_args) != NULL)
		return (SYSCTL_OUT(req, pa->ar_args, pa->ar_length));

	flags = PGET_CANSEE;
	if (req->newptr != NULL)
		flags |= PGET_ISCURRENT;
	error = pget(pid, flags, &p);
	if (error)
		return (error);

	pa = p->p_args;
	if (pa != NULL) {
		pargs_hold(pa);
		PROC_UNLOCK(p);
		error = SYSCTL_OUT(req, pa->ar_args, pa->ar_length);
		pargs_drop(pa);
	} else if ((p->p_flag & (P_WEXIT | P_SYSTEM)) == 0) {
		_PHOLD(p);
		PROC_UNLOCK(p);
		sbuf_new_for_sysctl(&sb, NULL, GET_PS_STRINGS_CHUNK_SZ, req);
		sbuf_clear_flags(&sb, SBUF_INCLUDENUL);
		error = proc_getargv(curthread, p, &sb);
		error2 = sbuf_finish(&sb);
		PRELE(p);
		sbuf_delete(&sb);
		if (error == 0 && error2 != 0)
			error = error2;
	} else {
		PROC_UNLOCK(p);
	}
	if (error != 0 || req->newptr == NULL)
		return (error);

	if (req->newlen > ps_arg_cache_limit - sizeof(struct pargs))
		return (ENOMEM);

	if (req->newlen == 0) {
		/*
		 * Clear the argument pointer, so that we'll fetch arguments
		 * with proc_getargv() until further notice.
		 */
		newpa = NULL;
	} else {
		newpa = pargs_alloc(req->newlen);
		error = SYSCTL_IN(req, newpa->ar_args, req->newlen);
		if (error != 0) {
			pargs_free(newpa);
			return (error);
		}
	}
	PROC_LOCK(p);
	pa = p->p_args;
	p->p_args = newpa;
	PROC_UNLOCK(p);
	pargs_drop(pa);
	return (0);
}

/*
 * This sysctl allows a process to retrieve environment of another process.
 */
static int
sysctl_kern_proc_env(SYSCTL_HANDLER_ARGS)
{
	int *name = (int *)arg1;
	u_int namelen = arg2;
	struct proc *p;
	struct sbuf sb;
	int error, error2;

	if (namelen != 1)
		return (EINVAL);

	error = pget((pid_t)name[0], PGET_WANTREAD, &p);
	if (error != 0)
		return (error);
	if ((p->p_flag & P_SYSTEM) != 0) {
		PRELE(p);
		return (0);
	}

	sbuf_new_for_sysctl(&sb, NULL, GET_PS_STRINGS_CHUNK_SZ, req);
	sbuf_clear_flags(&sb, SBUF_INCLUDENUL);
	error = proc_getenvv(curthread, p, &sb);
	error2 = sbuf_finish(&sb);
	PRELE(p);
	sbuf_delete(&sb);
	return (error != 0 ? error : error2);
}

/*
 * This sysctl allows a process to retrieve ELF auxiliary vector of
 * another process.
 */
static int
sysctl_kern_proc_auxv(SYSCTL_HANDLER_ARGS)
{
	int *name = (int *)arg1;
	u_int namelen = arg2;
	struct proc *p;
	struct sbuf sb;
	int error, error2;

	if (namelen != 1)
		return (EINVAL);

	error = pget((pid_t)name[0], PGET_WANTREAD, &p);
	if (error != 0)
		return (error);
	if ((p->p_flag & P_SYSTEM) != 0) {
		PRELE(p);
		return (0);
	}
	sbuf_new_for_sysctl(&sb, NULL, GET_PS_STRINGS_CHUNK_SZ, req);
	sbuf_clear_flags(&sb, SBUF_INCLUDENUL);
	error = proc_getauxv(curthread, p, &sb);
	error2 = sbuf_finish(&sb);
	PRELE(p);
	sbuf_delete(&sb);
	return (error != 0 ? error : error2);
}

/*
 * This sysctl allows a process to retrieve the path of the executable for
 * itself or another process.
 */
static int
sysctl_kern_proc_pathname(SYSCTL_HANDLER_ARGS)
{
	pid_t *pidp = (pid_t *)arg1;
	unsigned int arglen = arg2;
	struct proc *p;
	struct vnode *vp;
	char *retbuf, *freebuf;
	int error;

	if (arglen != 1)
		return (EINVAL);
	if (*pidp == -1) {	/* -1 means this process */
		p = req->td->td_proc;
	} else {
		error = pget(*pidp, PGET_CANSEE, &p);
		if (error != 0)
			return (error);
	}

	vp = p->p_textvp;
	if (vp == NULL) {
		if (*pidp != -1)
			PROC_UNLOCK(p);
		return (0);
	}
	vref(vp);
	if (*pidp != -1)
		PROC_UNLOCK(p);
	error = vn_fullpath(req->td, vp, &retbuf, &freebuf);
	vrele(vp);
	if (error)
		return (error);
	error = SYSCTL_OUT(req, retbuf, strlen(retbuf) + 1);
	free(freebuf, M_TEMP);
	return (error);
}

static int
sysctl_kern_proc_sv_name(SYSCTL_HANDLER_ARGS)
{
	struct proc *p;
	char *sv_name;
	int *name;
	int namelen;
	int error;

	namelen = arg2;
	if (namelen != 1)
		return (EINVAL);

	name = (int *)arg1;
	error = pget((pid_t)name[0], PGET_CANSEE, &p);
	if (error != 0)
		return (error);
	sv_name = p->p_sysent->sv_name;
	PROC_UNLOCK(p);
	return (sysctl_handle_string(oidp, sv_name, 0, req));
}

#ifdef KINFO_OVMENTRY_SIZE
CTASSERT(sizeof(struct kinfo_ovmentry) == KINFO_OVMENTRY_SIZE);
#endif

#ifdef COMPAT_FREEBSD7
static int
sysctl_kern_proc_ovmmap(SYSCTL_HANDLER_ARGS)
{
	vm_map_entry_t entry, tmp_entry;
	unsigned int last_timestamp;
	char *fullpath, *freepath;
	struct kinfo_ovmentry *kve;
	struct vattr va;
	struct ucred *cred;
	int error, *name;
	struct vnode *vp;
	struct proc *p;
	vm_map_t map;
	struct vmspace *vm;

	name = (int *)arg1;
	error = pget((pid_t)name[0], PGET_WANTREAD, &p);
	if (error != 0)
		return (error);
	vm = vmspace_acquire_ref(p);
	if (vm == NULL) {
		PRELE(p);
		return (ESRCH);
	}
	kve = malloc(sizeof(*kve), M_TEMP, M_WAITOK);

	map = &vm->vm_map;
	vm_map_lock_read(map);
	VM_MAP_ENTRY_FOREACH(entry, map) {
		vm_object_t obj, tobj, lobj;
		vm_offset_t addr;

		if (entry->eflags & MAP_ENTRY_IS_SUB_MAP)
			continue;

		bzero(kve, sizeof(*kve));
		kve->kve_structsize = sizeof(*kve);

		kve->kve_private_resident = 0;
		obj = entry->object.vm_object;
		if (obj != NULL) {
			VM_OBJECT_RLOCK(obj);
			if (obj->shadow_count == 1)
				kve->kve_private_resident =
				    obj->resident_page_count;
		}
		kve->kve_resident = 0;
		addr = entry->start;
		while (addr < entry->end) {
			if (pmap_extract(map->pmap, addr))
				kve->kve_resident++;
			addr += PAGE_SIZE;
		}

		for (lobj = tobj = obj; tobj; tobj = tobj->backing_object) {
			if (tobj != obj) {
				VM_OBJECT_RLOCK(tobj);
				kve->kve_offset += tobj->backing_object_offset;
			}
			if (lobj != obj)
				VM_OBJECT_RUNLOCK(lobj);
			lobj = tobj;
		}

		kve->kve_start = (void*)entry->start;
		kve->kve_end = (void*)entry->end;
		kve->kve_offset += (off_t)entry->offset;

		if (entry->protection & VM_PROT_READ)
			kve->kve_protection |= KVME_PROT_READ;
		if (entry->protection & VM_PROT_WRITE)
			kve->kve_protection |= KVME_PROT_WRITE;
		if (entry->protection & VM_PROT_EXECUTE)
			kve->kve_protection |= KVME_PROT_EXEC;

		if (entry->eflags & MAP_ENTRY_COW)
			kve->kve_flags |= KVME_FLAG_COW;
		if (entry->eflags & MAP_ENTRY_NEEDS_COPY)
			kve->kve_flags |= KVME_FLAG_NEEDS_COPY;
		if (entry->eflags & MAP_ENTRY_NOCOREDUMP)
			kve->kve_flags |= KVME_FLAG_NOCOREDUMP;

		last_timestamp = map->timestamp;
		vm_map_unlock_read(map);

		kve->kve_fileid = 0;
		kve->kve_fsid = 0;
		freepath = NULL;
		fullpath = "";
		if (lobj) {
			kve->kve_type = vm_object_kvme_type(lobj, &vp);
			if (kve->kve_type == KVME_TYPE_MGTDEVICE)
				kve->kve_type = KVME_TYPE_UNKNOWN;
			if (vp != NULL)
				vref(vp);
			if (lobj != obj)
				VM_OBJECT_RUNLOCK(lobj);

			kve->kve_ref_count = obj->ref_count;
			kve->kve_shadow_count = obj->shadow_count;
			VM_OBJECT_RUNLOCK(obj);
			if (vp != NULL) {
				vn_fullpath(curthread, vp, &fullpath,
				    &freepath);
				cred = curthread->td_ucred;
				vn_lock(vp, LK_SHARED | LK_RETRY);
				if (VOP_GETATTR(vp, &va, cred) == 0) {
					kve->kve_fileid = va.va_fileid;
					/* truncate */
					kve->kve_fsid = va.va_fsid;
				}
				vput(vp);
			}
		} else {
			kve->kve_type = KVME_TYPE_NONE;
			kve->kve_ref_count = 0;
			kve->kve_shadow_count = 0;
		}

		strlcpy(kve->kve_path, fullpath, sizeof(kve->kve_path));
		if (freepath != NULL)
			free(freepath, M_TEMP);

		error = SYSCTL_OUT(req, kve, sizeof(*kve));
		vm_map_lock_read(map);
		if (error)
			break;
		if (last_timestamp != map->timestamp) {
			vm_map_lookup_entry(map, addr - 1, &tmp_entry);
			entry = tmp_entry;
		}
	}
	vm_map_unlock_read(map);
	vmspace_free(vm);
	PRELE(p);
	free(kve, M_TEMP);
	return (error);
}
#endif	/* COMPAT_FREEBSD7 */

#ifdef KINFO_VMENTRY_SIZE
CTASSERT(sizeof(struct kinfo_vmentry) == KINFO_VMENTRY_SIZE);
#endif

void
kern_proc_vmmap_resident(vm_map_t map, vm_map_entry_t entry,
    int *resident_count, bool *super)
{
	vm_object_t obj, tobj;
	vm_page_t m, m_adv;
	vm_offset_t addr;
	vm_paddr_t pa;
	vm_pindex_t pi, pi_adv, pindex;

	*super = false;
	*resident_count = 0;
	if (vmmap_skip_res_cnt)
		return;

	pa = 0;
	obj = entry->object.vm_object;
	addr = entry->start;
	m_adv = NULL;
	pi = OFF_TO_IDX(entry->offset);
	for (; addr < entry->end; addr += IDX_TO_OFF(pi_adv), pi += pi_adv) {
		if (m_adv != NULL) {
			m = m_adv;
		} else {
			pi_adv = atop(entry->end - addr);
			pindex = pi;
			for (tobj = obj;; tobj = tobj->backing_object) {
				m = vm_page_find_least(tobj, pindex);
				if (m != NULL) {
					if (m->pindex == pindex)
						break;
					if (pi_adv > m->pindex - pindex) {
						pi_adv = m->pindex - pindex;
						m_adv = m;
					}
				}
				if (tobj->backing_object == NULL)
					goto next;
				pindex += OFF_TO_IDX(tobj->
				    backing_object_offset);
			}
		}
		m_adv = NULL;
		if (m->psind != 0 && addr + pagesizes[1] <= entry->end &&
		    (addr & (pagesizes[1] - 1)) == 0 &&
		    (pmap_mincore(map->pmap, addr, &pa) & MINCORE_SUPER) != 0) {
			*super = true;
			pi_adv = atop(pagesizes[1]);
		} else {
			/*
			 * We do not test the found page on validity.
			 * Either the page is busy and being paged in,
			 * or it was invalidated.  The first case
			 * should be counted as resident, the second
			 * is not so clear; we do account both.
			 */
			pi_adv = 1;
		}
		*resident_count += pi_adv;
next:;
	}
}

/*
 * Must be called with the process locked and will return unlocked.
 */
int
kern_proc_vmmap_out(struct proc *p, struct sbuf *sb, ssize_t maxlen, int flags)
{
	vm_map_entry_t entry, tmp_entry;
	struct vattr va;
	vm_map_t map;
	vm_object_t obj, tobj, lobj;
	char *fullpath, *freepath;
	struct kinfo_vmentry *kve;
	struct ucred *cred;
	struct vnode *vp;
	struct vmspace *vm;
	vm_offset_t addr;
	unsigned int last_timestamp;
	int error;
	bool super;

	PROC_LOCK_ASSERT(p, MA_OWNED);

	_PHOLD(p);
	PROC_UNLOCK(p);
	vm = vmspace_acquire_ref(p);
	if (vm == NULL) {
		PRELE(p);
		return (ESRCH);
	}
	kve = malloc(sizeof(*kve), M_TEMP, M_WAITOK | M_ZERO);

	error = 0;
	map = &vm->vm_map;
	vm_map_lock_read(map);
	VM_MAP_ENTRY_FOREACH(entry, map) {
		if (entry->eflags & MAP_ENTRY_IS_SUB_MAP)
			continue;

		addr = entry->end;
		bzero(kve, sizeof(*kve));
		obj = entry->object.vm_object;
		if (obj != NULL) {
			for (tobj = obj; tobj != NULL;
			    tobj = tobj->backing_object) {
				VM_OBJECT_RLOCK(tobj);
				kve->kve_offset += tobj->backing_object_offset;
				lobj = tobj;
			}
			if (obj->backing_object == NULL)
				kve->kve_private_resident =
				    obj->resident_page_count;
			kern_proc_vmmap_resident(map, entry,
			    &kve->kve_resident, &super);
			if (super)
				kve->kve_flags |= KVME_FLAG_SUPER;
			for (tobj = obj; tobj != NULL;
			    tobj = tobj->backing_object) {
				if (tobj != obj && tobj != lobj)
					VM_OBJECT_RUNLOCK(tobj);
			}
		} else {
			lobj = NULL;
		}

		kve->kve_start = entry->start;
		kve->kve_end = entry->end;
		kve->kve_offset += entry->offset;
		kve->kve_reservation = entry->reservation;

		if (entry->protection & VM_PROT_READ)
			kve->kve_protection |= KVME_PROT_READ;
		if (entry->protection & VM_PROT_WRITE)
			kve->kve_protection |= KVME_PROT_WRITE;
		if (entry->protection & VM_PROT_EXECUTE)
			kve->kve_protection |= KVME_PROT_EXEC;
		if (entry->protection & VM_PROT_READ_CAP)
			kve->kve_protection |= KVME_PROT_READ_CAP;
		if (entry->protection & VM_PROT_WRITE_CAP)
			kve->kve_protection |= KVME_PROT_WRITE_CAP;

		if (entry->eflags & MAP_ENTRY_COW)
			kve->kve_flags |= KVME_FLAG_COW;
		if (entry->eflags & MAP_ENTRY_NEEDS_COPY)
			kve->kve_flags |= KVME_FLAG_NEEDS_COPY;
		if (entry->eflags & MAP_ENTRY_NOCOREDUMP)
			kve->kve_flags |= KVME_FLAG_NOCOREDUMP;
		if (entry->eflags & MAP_ENTRY_GROWS_UP)
			kve->kve_flags |= KVME_FLAG_GROWS_UP;
		if (entry->eflags & MAP_ENTRY_GROWS_DOWN)
			kve->kve_flags |= KVME_FLAG_GROWS_DOWN;
		if (entry->eflags & MAP_ENTRY_USER_WIRED)
			kve->kve_flags |= KVME_FLAG_USER_WIRED;
		if (entry->eflags & MAP_ENTRY_GUARD)
			kve->kve_flags |= KVME_FLAG_GUARD;
		if (entry->eflags & MAP_ENTRY_UNMAPPED)
			kve->kve_flags |= KVME_FLAG_UNMAPPED;

		last_timestamp = map->timestamp;
		vm_map_unlock_read(map);

		freepath = NULL;
		fullpath = "";
		if (lobj != NULL) {
			kve->kve_type = vm_object_kvme_type(lobj, &vp);
			if (vp != NULL)
				vref(vp);
			if (lobj != obj)
				VM_OBJECT_RUNLOCK(lobj);

			kve->kve_ref_count = obj->ref_count;
			kve->kve_shadow_count = obj->shadow_count;
			VM_OBJECT_RUNLOCK(obj);
			if (vp != NULL) {
				vn_fullpath(curthread, vp, &fullpath,
				    &freepath);
				kve->kve_vn_type = vntype_to_kinfo(vp->v_type);
				cred = curthread->td_ucred;
				vn_lock(vp, LK_SHARED | LK_RETRY);
				if (VOP_GETATTR(vp, &va, cred) == 0) {
					kve->kve_vn_fileid = va.va_fileid;
					kve->kve_vn_fsid = va.va_fsid;
					kve->kve_vn_fsid_freebsd11 =
					    kve->kve_vn_fsid; /* truncate */
					kve->kve_vn_mode =
					    MAKEIMODE(va.va_type, va.va_mode);
					kve->kve_vn_size = va.va_size;
					kve->kve_vn_rdev = va.va_rdev;
					kve->kve_vn_rdev_freebsd11 =
					    kve->kve_vn_rdev; /* truncate */
					kve->kve_status = KF_ATTR_VALID;
				}
				vput(vp);
			}
		} else {
			kve->kve_type = KVME_TYPE_NONE;
			kve->kve_ref_count = 0;
			kve->kve_shadow_count = 0;
		}

		strlcpy(kve->kve_path, fullpath, sizeof(kve->kve_path));
		if (freepath != NULL)
			free(freepath, M_TEMP);

		/* Pack record size down */
		if ((flags & KERN_VMMAP_PACK_KINFO) != 0)
			kve->kve_structsize =
			    offsetof(struct kinfo_vmentry, kve_path) +
			    strlen(kve->kve_path) + 1;
		else
			kve->kve_structsize = sizeof(*kve);
		kve->kve_structsize = roundup(kve->kve_structsize,
		    sizeof(uint64_t));

		/* Halt filling and truncate rather than exceeding maxlen */
		if (maxlen != -1 && maxlen < kve->kve_structsize) {
			error = 0;
			vm_map_lock_read(map);
			break;
		} else if (maxlen != -1)
			maxlen -= kve->kve_structsize;

		if (sbuf_bcat(sb, kve, kve->kve_structsize) != 0)
			error = ENOMEM;
		vm_map_lock_read(map);
		if (error != 0)
			break;
		if (last_timestamp != map->timestamp) {
			vm_map_lookup_entry(map, addr - 1, &tmp_entry);
			entry = tmp_entry;
		}
	}
	vm_map_unlock_read(map);
	vmspace_free(vm);
	PRELE(p);
	free(kve, M_TEMP);
	return (error);
}

static int
sysctl_kern_proc_vmmap(SYSCTL_HANDLER_ARGS)
{
	struct proc *p;
	struct sbuf sb;
	int error, error2, *name;

	name = (int *)arg1;
	sbuf_new_for_sysctl(&sb, NULL, sizeof(struct kinfo_vmentry), req);
	sbuf_clear_flags(&sb, SBUF_INCLUDENUL);
	error = pget((pid_t)name[0], PGET_CANDEBUG | PGET_NOTWEXIT, &p);
	if (error != 0) {
		sbuf_delete(&sb);
		return (error);
	}
	error = kern_proc_vmmap_out(p, &sb, -1, KERN_VMMAP_PACK_KINFO);
	error2 = sbuf_finish(&sb);
	sbuf_delete(&sb);
	return (error != 0 ? error : error2);
}

#if defined(STACK) || defined(DDB)
static int
sysctl_kern_proc_kstack(SYSCTL_HANDLER_ARGS)
{
	struct kinfo_kstack *kkstp;
	int error, i, *name, numthreads;
	lwpid_t *lwpidarray;
	struct thread *td;
	struct stack *st;
	struct sbuf sb;
	struct proc *p;

	name = (int *)arg1;
	error = pget((pid_t)name[0], PGET_NOTINEXEC | PGET_WANTREAD, &p);
	if (error != 0)
		return (error);

	kkstp = malloc(sizeof(*kkstp), M_TEMP, M_WAITOK);
	st = stack_create(M_WAITOK);

	lwpidarray = NULL;
	PROC_LOCK(p);
	do {
		if (lwpidarray != NULL) {
			free(lwpidarray, M_TEMP);
			lwpidarray = NULL;
		}
		numthreads = p->p_numthreads;
		PROC_UNLOCK(p);
		lwpidarray = malloc(sizeof(*lwpidarray) * numthreads, M_TEMP,
		    M_WAITOK | M_ZERO);
		PROC_LOCK(p);
	} while (numthreads < p->p_numthreads);

	/*
	 * XXXRW: During the below loop, execve(2) and countless other sorts
	 * of changes could have taken place.  Should we check to see if the
	 * vmspace has been replaced, or the like, in order to prevent
	 * giving a snapshot that spans, say, execve(2), with some threads
	 * before and some after?  Among other things, the credentials could
	 * have changed, in which case the right to extract debug info might
	 * no longer be assured.
	 */
	i = 0;
	FOREACH_THREAD_IN_PROC(p, td) {
		KASSERT(i < numthreads,
		    ("sysctl_kern_proc_kstack: numthreads"));
		lwpidarray[i] = td->td_tid;
		i++;
	}
	numthreads = i;
	for (i = 0; i < numthreads; i++) {
		td = thread_find(p, lwpidarray[i]);
		if (td == NULL) {
			continue;
		}
		bzero(kkstp, sizeof(*kkstp));
		(void)sbuf_new(&sb, kkstp->kkst_trace,
		    sizeof(kkstp->kkst_trace), SBUF_FIXEDLEN);
		thread_lock(td);
		kkstp->kkst_tid = td->td_tid;
		if (TD_IS_SWAPPED(td))
			kkstp->kkst_state = KKST_STATE_SWAPPED;
		else if (stack_save_td(st, td) == 0)
			kkstp->kkst_state = KKST_STATE_STACKOK;
		else
			kkstp->kkst_state = KKST_STATE_RUNNING;
		thread_unlock(td);
		PROC_UNLOCK(p);
		stack_sbuf_print(&sb, st);
		sbuf_finish(&sb);
		sbuf_delete(&sb);
		error = SYSCTL_OUT(req, kkstp, sizeof(*kkstp));
		PROC_LOCK(p);
		if (error)
			break;
	}
	_PRELE(p);
	PROC_UNLOCK(p);
	if (lwpidarray != NULL)
		free(lwpidarray, M_TEMP);
	stack_destroy(st);
	free(kkstp, M_TEMP);
	return (error);
}
#endif

/*
 * This sysctl allows a process to retrieve the full list of groups from
 * itself or another process.
 */
static int
sysctl_kern_proc_groups(SYSCTL_HANDLER_ARGS)
{
	pid_t *pidp = (pid_t *)arg1;
	unsigned int arglen = arg2;
	struct proc *p;
	struct ucred *cred;
	int error;

	if (arglen != 1)
		return (EINVAL);
	if (*pidp == -1) {	/* -1 means this process */
		p = req->td->td_proc;
		PROC_LOCK(p);
	} else {
		error = pget(*pidp, PGET_CANSEE, &p);
		if (error != 0)
			return (error);
	}

	cred = crhold(p->p_ucred);
	PROC_UNLOCK(p);

	error = SYSCTL_OUT(req, cred->cr_groups,
	    cred->cr_ngroups * sizeof(gid_t));
	crfree(cred);
	return (error);
}

/*
 * This sysctl allows a process to retrieve or/and set the resource limit for
 * another process.
 */
static int
sysctl_kern_proc_rlimit(SYSCTL_HANDLER_ARGS)
{
	int *name = (int *)arg1;
	u_int namelen = arg2;
	struct rlimit rlim;
	struct proc *p;
	u_int which;
	int flags, error;

	if (namelen != 2)
		return (EINVAL);

	which = (u_int)name[1];
	if (which >= RLIM_NLIMITS)
		return (EINVAL);

	if (req->newptr != NULL && req->newlen != sizeof(rlim))
		return (EINVAL);

	flags = PGET_HOLD | PGET_NOTWEXIT;
	if (req->newptr != NULL)
		flags |= PGET_CANDEBUG;
	else
		flags |= PGET_CANSEE;
	error = pget((pid_t)name[0], flags, &p);
	if (error != 0)
		return (error);

	/*
	 * Retrieve limit.
	 */
	if (req->oldptr != NULL) {
		PROC_LOCK(p);
		lim_rlimit_proc(p, which, &rlim);
		PROC_UNLOCK(p);
	}
	error = SYSCTL_OUT(req, &rlim, sizeof(rlim));
	if (error != 0)
		goto errout;

	/*
	 * Set limit.
	 */
	if (req->newptr != NULL) {
		error = SYSCTL_IN(req, &rlim, sizeof(rlim));
		if (error == 0)
			error = kern_proc_setrlimit(curthread, p, which, &rlim);
	}

errout:
	PRELE(p);
	return (error);
}

/*
 * This sysctl allows a process to retrieve ps_strings structure location of
 * another process.
 */
static int
sysctl_kern_proc_ps_strings(SYSCTL_HANDLER_ARGS)
{
	int *name = (int *)arg1;
	u_int namelen = arg2;
	struct proc *p;
	vm_offset_t ps_strings;
	int error;
#ifdef COMPAT_FREEBSD32
	uint32_t ps_strings32;
#endif
#ifdef COMPAT_FREEBSD64
	uint64_t ps_strings64;
#endif

	if (namelen != 1)
		return (EINVAL);

	error = pget((pid_t)name[0], PGET_CANDEBUG, &p);
	if (error != 0)
		return (error);
#ifdef COMPAT_FREEBSD32
	if ((req->flags & SCTL_MASK32) != 0) {
		/*
		 * We return 0 if the 32 bit emulation request is for a 64 bit
		 * process.
		 */
		ps_strings32 = SV_PROC_FLAG(p, SV_ILP32) != 0 ?
		    PTROUT(p->p_sysent->sv_psstrings) : 0;
		PROC_UNLOCK(p);
		error = SYSCTL_OUT(req, &ps_strings32, sizeof(ps_strings32));
		return (error);
	}
#endif
#ifdef COMPAT_FREEBSD64
	if ((req->flags & SCTL_MASK64) != 0) {
		/*
		 * We return 0 if the 64 bit emulation request is for a CHERI
		 * process.
		 */
		ps_strings64 = SV_PROC_FLAG(p, SV_CHERI) != 0 ?
		    (uintptr_t)(p->p_sysent->sv_psstrings) : 0;
		PROC_UNLOCK(p);
		error = SYSCTL_OUT(req, &ps_strings64, sizeof(ps_strings64));
		return (error);
	}
#endif
	ps_strings = p->p_sysent->sv_psstrings;
	PROC_UNLOCK(p);
	/* XXX-CHERI: we can now export capabilities, should we? */
	error = SYSCTL_OUT(req, &ps_strings, sizeof(ps_strings));
	return (error);
}

/*
 * This sysctl allows a process to retrieve umask of another process.
 */
static int
sysctl_kern_proc_umask(SYSCTL_HANDLER_ARGS)
{
	int *name = (int *)arg1;
	u_int namelen = arg2;
	struct proc *p;
	int error;
	u_short fd_cmask;
	pid_t pid;

	if (namelen != 1)
		return (EINVAL);

	pid = (pid_t)name[0];
	p = curproc;
	if (pid == p->p_pid || pid == 0) {
		fd_cmask = p->p_fd->fd_cmask;
		goto out;
	}

	error = pget(pid, PGET_WANTREAD, &p);
	if (error != 0)
		return (error);

	fd_cmask = p->p_fd->fd_cmask;
	PRELE(p);
out:
	error = SYSCTL_OUT(req, &fd_cmask, sizeof(fd_cmask));
	return (error);
}

/*
 * This sysctl allows a process to set and retrieve binary osreldate of
 * another process.
 */
static int
sysctl_kern_proc_osrel(SYSCTL_HANDLER_ARGS)
{
	int *name = (int *)arg1;
	u_int namelen = arg2;
	struct proc *p;
	int flags, error, osrel;

	if (namelen != 1)
		return (EINVAL);

	if (req->newptr != NULL && req->newlen != sizeof(osrel))
		return (EINVAL);

	flags = PGET_HOLD | PGET_NOTWEXIT;
	if (req->newptr != NULL)
		flags |= PGET_CANDEBUG;
	else
		flags |= PGET_CANSEE;
	error = pget((pid_t)name[0], flags, &p);
	if (error != 0)
		return (error);

	error = SYSCTL_OUT(req, &p->p_osrel, sizeof(p->p_osrel));
	if (error != 0)
		goto errout;

	if (req->newptr != NULL) {
		error = SYSCTL_IN(req, &osrel, sizeof(osrel));
		if (error != 0)
			goto errout;
		if (osrel < 0) {
			error = EINVAL;
			goto errout;
		}
		p->p_osrel = osrel;
	}
errout:
	PRELE(p);
	return (error);
}

static int
sysctl_kern_proc_sigtramp(SYSCTL_HANDLER_ARGS)
{
	int *name = (int *)arg1;
	u_int namelen = arg2;
	struct proc *p;
	struct kinfo_sigtramp kst;
	const struct sysentvec *sv;
	int error;
#ifdef COMPAT_FREEBSD32
	struct kinfo_sigtramp32 kst32;
#endif
#ifdef COMPAT_FREEBSD64
	struct kinfo_sigtramp64 kst64;
#endif

	if (namelen != 1)
		return (EINVAL);

	error = pget((pid_t)name[0], PGET_CANDEBUG, &p);
	if (error != 0)
		return (error);
	sv = p->p_sysent;
#ifdef COMPAT_FREEBSD32
	if ((req->flags & SCTL_MASK32) != 0) {
		bzero(&kst32, sizeof(kst32));
		if (SV_PROC_FLAG(p, SV_ILP32)) {
			if (sv->sv_sigcode_base != 0) {
				kst32.ksigtramp_start = sv->sv_sigcode_base;
				kst32.ksigtramp_end = sv->sv_sigcode_base +
				    *sv->sv_szsigcode;
			} else {
				kst32.ksigtramp_start = sv->sv_psstrings -
				    *sv->sv_szsigcode;
				kst32.ksigtramp_end = sv->sv_psstrings;
			}
		}
		PROC_UNLOCK(p);
		error = SYSCTL_OUT(req, &kst32, sizeof(kst32));
		return (error);
	}
#endif
#ifdef COMPAT_FREEBSD64
	if ((req->flags & SCTL_MASK64) != 0) {
		bzero(&kst64, sizeof(kst64));
		if (!SV_PROC_FLAG(p, SV_CHERI)) {
			if (sv->sv_sigcode_base != 0) {
				kst64.ksigtramp_start = sv->sv_sigcode_base;
				kst64.ksigtramp_end = sv->sv_sigcode_base +
				    *sv->sv_szsigcode;
			} else {
				kst64.ksigtramp_start = sv->sv_psstrings -
				    *sv->sv_szsigcode;
				kst64.ksigtramp_end = sv->sv_psstrings;
			}
		}
		PROC_UNLOCK(p);
		error = SYSCTL_OUT(req, &kst64, sizeof(kst64));
		return (error);
	}
#endif
	bzero(&kst, sizeof(kst));
	if (sv->sv_sigcode_base != 0) {
		kst.ksigtramp_start = EXPORT_KPTR((char *)sv->sv_sigcode_base);
		kst.ksigtramp_end = EXPORT_KPTR((char *)sv->sv_sigcode_base +
		    *sv->sv_szsigcode);
	} else {
		kst.ksigtramp_start = EXPORT_KPTR((char *)sv->sv_psstrings -
		    *sv->sv_szsigcode);
		kst.ksigtramp_end = EXPORT_KPTR((char *)sv->sv_psstrings);
	}
	PROC_UNLOCK(p);
	/* NB CHERI: this strips tags... */
	error = SYSCTL_OUT(req, &kst, sizeof(kst));
	return (error);
}

static int
sysctl_kern_proc_sigfastblk(SYSCTL_HANDLER_ARGS)
{
	int *name = (int *)arg1;
	u_int namelen = arg2;
	pid_t pid;
	struct proc *p;
	struct thread *td1;
	uintptr_t addr;
#ifdef COMPAT_FREEBSD32
	uint32_t addr32;
#endif
#if __has_feature(capabilities)
	uintcap_t addrcap;
#ifdef COMPAT_FREEBSD64
	uint64_t addr64;
#endif
#endif
	int error;

	if (namelen != 1 || req->newptr != NULL)
		return (EINVAL);

	pid = (pid_t)name[0];
	error = pget(pid, PGET_HOLD | PGET_NOTWEXIT | PGET_CANDEBUG, &p);
	if (error != 0)
		return (error);

	PROC_LOCK(p);
#ifdef COMPAT_FREEBSD32
	if (SV_CURPROC_FLAG(SV_ILP32)) {
		if (!SV_PROC_FLAG(p, SV_ILP32)) {
			error = EINVAL;
			goto errlocked;
		}
	}
#endif
	if (pid <= PID_MAX) {
		td1 = FIRST_THREAD_IN_PROC(p);
	} else {
		FOREACH_THREAD_IN_PROC(p, td1) {
			if (td1->td_tid == pid)
				break;
		}
	}
	if (td1 == NULL) {
		error = ESRCH;
		goto errlocked;
	}
	/*
	 * The access to the private thread flags.  It is fine as far
	 * as no out-of-thin-air values are read from td_pflags, and
	 * usermode read of the td_sigblock_ptr is racy inherently,
	 * since target process might have already changed it
	 * meantime.
	 */
	if ((td1->td_pflags & TDP_SIGFASTBLOCK) != 0)
		addr = (uintptr_t)(__cheri_addr vaddr_t)td1->td_sigblock_ptr;
	else
		error = ENOTTY;

errlocked:
	_PRELE(p);
	PROC_UNLOCK(p);
	if (error != 0)
		return (error);

#ifdef COMPAT_FREEBSD32
	if (SV_CURPROC_FLAG(SV_ILP32)) {
		addr32 = addr;
		error = SYSCTL_OUT(req, &addr32, sizeof(addr32));
	} else
#endif
	{
#if __has_feature(capabilities)
#ifdef COMPAT_FREEBSD64
		if (!SV_CURPROC_FLAG(SV_CHERI)) {
			addr64 = addr;
			error = SYSCTL_OUT(req, &addr64, sizeof(addr64));
		} else
#endif
		{
			addrcap = addr;
			error = SYSCTL_OUT(req, &addrcap, sizeof(addrcap));
		}
#else
		error = SYSCTL_OUT(req, &addr, sizeof(addr));
#endif
	}
	return (error);
}

SYSCTL_NODE(_kern, KERN_PROC, proc, CTLFLAG_RD | CTLFLAG_MPSAFE,  0,
    "Process table");

SYSCTL_PROC(_kern_proc, KERN_PROC_ALL, all, CTLFLAG_RD|CTLTYPE_STRUCT|
	CTLFLAG_MPSAFE, 0, 0, sysctl_kern_proc, "S,proc",
	"Return entire process table");

static SYSCTL_NODE(_kern_proc, KERN_PROC_GID, gid, CTLFLAG_RD | CTLFLAG_MPSAFE,
	sysctl_kern_proc, "Process table");

static SYSCTL_NODE(_kern_proc, KERN_PROC_PGRP, pgrp, CTLFLAG_RD | CTLFLAG_MPSAFE,
	sysctl_kern_proc, "Process table");

static SYSCTL_NODE(_kern_proc, KERN_PROC_RGID, rgid, CTLFLAG_RD | CTLFLAG_MPSAFE,
	sysctl_kern_proc, "Process table");

static SYSCTL_NODE(_kern_proc, KERN_PROC_SESSION, sid, CTLFLAG_RD |
	CTLFLAG_MPSAFE, sysctl_kern_proc, "Process table");

static SYSCTL_NODE(_kern_proc, KERN_PROC_TTY, tty, CTLFLAG_RD | CTLFLAG_MPSAFE,
	sysctl_kern_proc, "Process table");

static SYSCTL_NODE(_kern_proc, KERN_PROC_UID, uid, CTLFLAG_RD | CTLFLAG_MPSAFE,
	sysctl_kern_proc, "Process table");

static SYSCTL_NODE(_kern_proc, KERN_PROC_RUID, ruid, CTLFLAG_RD | CTLFLAG_MPSAFE,
	sysctl_kern_proc, "Process table");

static SYSCTL_NODE(_kern_proc, KERN_PROC_PID, pid, CTLFLAG_RD | CTLFLAG_MPSAFE,
	sysctl_kern_proc, "Process table");

static SYSCTL_NODE(_kern_proc, KERN_PROC_PROC, proc, CTLFLAG_RD | CTLFLAG_MPSAFE,
	sysctl_kern_proc, "Return process table, no threads");

static SYSCTL_NODE(_kern_proc, KERN_PROC_ARGS, args,
	CTLFLAG_RW | CTLFLAG_CAPWR | CTLFLAG_ANYBODY | CTLFLAG_MPSAFE,
	sysctl_kern_proc_args, "Process argument list");

static SYSCTL_NODE(_kern_proc, KERN_PROC_ENV, env, CTLFLAG_RD | CTLFLAG_MPSAFE,
	sysctl_kern_proc_env, "Process environment");

static SYSCTL_NODE(_kern_proc, KERN_PROC_AUXV, auxv, CTLFLAG_RD |
	CTLFLAG_MPSAFE, sysctl_kern_proc_auxv, "Process ELF auxiliary vector");

static SYSCTL_NODE(_kern_proc, KERN_PROC_PATHNAME, pathname, CTLFLAG_RD |
	CTLFLAG_MPSAFE, sysctl_kern_proc_pathname, "Process executable path");

static SYSCTL_NODE(_kern_proc, KERN_PROC_SV_NAME, sv_name, CTLFLAG_RD |
	CTLFLAG_MPSAFE, sysctl_kern_proc_sv_name,
	"Process syscall vector name (ABI type)");

static SYSCTL_NODE(_kern_proc, (KERN_PROC_GID | KERN_PROC_INC_THREAD), gid_td,
	CTLFLAG_RD | CTLFLAG_MPSAFE, sysctl_kern_proc, "Process table");

static SYSCTL_NODE(_kern_proc, (KERN_PROC_PGRP | KERN_PROC_INC_THREAD), pgrp_td,
	CTLFLAG_RD | CTLFLAG_MPSAFE, sysctl_kern_proc, "Process table");

static SYSCTL_NODE(_kern_proc, (KERN_PROC_RGID | KERN_PROC_INC_THREAD), rgid_td,
	CTLFLAG_RD | CTLFLAG_MPSAFE, sysctl_kern_proc, "Process table");

static SYSCTL_NODE(_kern_proc, (KERN_PROC_SESSION | KERN_PROC_INC_THREAD),
	sid_td, CTLFLAG_RD | CTLFLAG_MPSAFE, sysctl_kern_proc, "Process table");

static SYSCTL_NODE(_kern_proc, (KERN_PROC_TTY | KERN_PROC_INC_THREAD), tty_td,
	CTLFLAG_RD | CTLFLAG_MPSAFE, sysctl_kern_proc, "Process table");

static SYSCTL_NODE(_kern_proc, (KERN_PROC_UID | KERN_PROC_INC_THREAD), uid_td,
	CTLFLAG_RD | CTLFLAG_MPSAFE, sysctl_kern_proc, "Process table");

static SYSCTL_NODE(_kern_proc, (KERN_PROC_RUID | KERN_PROC_INC_THREAD), ruid_td,
	CTLFLAG_RD | CTLFLAG_MPSAFE, sysctl_kern_proc, "Process table");

static SYSCTL_NODE(_kern_proc, (KERN_PROC_PID | KERN_PROC_INC_THREAD), pid_td,
	CTLFLAG_RD | CTLFLAG_MPSAFE, sysctl_kern_proc, "Process table");

static SYSCTL_NODE(_kern_proc, (KERN_PROC_PROC | KERN_PROC_INC_THREAD), proc_td,
	CTLFLAG_RD | CTLFLAG_MPSAFE, sysctl_kern_proc,
	"Return process table, no threads");

#ifdef COMPAT_FREEBSD7
static SYSCTL_NODE(_kern_proc, KERN_PROC_OVMMAP, ovmmap, CTLFLAG_RD |
	CTLFLAG_MPSAFE, sysctl_kern_proc_ovmmap, "Old Process vm map entries");
#endif

static SYSCTL_NODE(_kern_proc, KERN_PROC_VMMAP, vmmap, CTLFLAG_RD |
	CTLFLAG_MPSAFE, sysctl_kern_proc_vmmap, "Process vm map entries");

#if defined(STACK) || defined(DDB)
static SYSCTL_NODE(_kern_proc, KERN_PROC_KSTACK, kstack, CTLFLAG_RD |
	CTLFLAG_MPSAFE, sysctl_kern_proc_kstack, "Process kernel stacks");
#endif

static SYSCTL_NODE(_kern_proc, KERN_PROC_GROUPS, groups, CTLFLAG_RD |
	CTLFLAG_MPSAFE, sysctl_kern_proc_groups, "Process groups");

static SYSCTL_NODE(_kern_proc, KERN_PROC_RLIMIT, rlimit, CTLFLAG_RW |
	CTLFLAG_ANYBODY | CTLFLAG_MPSAFE, sysctl_kern_proc_rlimit,
	"Process resource limits");

static SYSCTL_NODE(_kern_proc, KERN_PROC_PS_STRINGS, ps_strings, CTLFLAG_RD |
	CTLFLAG_MPSAFE, sysctl_kern_proc_ps_strings,
	"Process ps_strings location");

static SYSCTL_NODE(_kern_proc, KERN_PROC_UMASK, umask, CTLFLAG_RD |
	CTLFLAG_MPSAFE, sysctl_kern_proc_umask, "Process umask");

static SYSCTL_NODE(_kern_proc, KERN_PROC_OSREL, osrel, CTLFLAG_RW |
	CTLFLAG_ANYBODY | CTLFLAG_MPSAFE, sysctl_kern_proc_osrel,
	"Process binary osreldate");

static SYSCTL_NODE(_kern_proc, KERN_PROC_SIGTRAMP, sigtramp, CTLFLAG_RD |
	CTLFLAG_MPSAFE, sysctl_kern_proc_sigtramp,
	"Process signal trampoline location");

static SYSCTL_NODE(_kern_proc, KERN_PROC_SIGFASTBLK, sigfastblk, CTLFLAG_RD |
	CTLFLAG_ANYBODY | CTLFLAG_MPSAFE, sysctl_kern_proc_sigfastblk,
	"Thread sigfastblock address");

int allproc_gen;

/*
 * stop_all_proc() purpose is to stop all process which have usermode,
 * except current process for obvious reasons.  This makes it somewhat
 * unreliable when invoked from multithreaded process.  The service
 * must not be user-callable anyway.
 */
void
stop_all_proc(void)
{
	struct proc *cp, *p;
	int r, gen;
	bool restart, seen_stopped, seen_exiting, stopped_some;

	cp = curproc;
allproc_loop:
	sx_xlock(&allproc_lock);
	gen = allproc_gen;
	seen_exiting = seen_stopped = stopped_some = restart = false;
	LIST_REMOVE(cp, p_list);
	LIST_INSERT_HEAD(&allproc, cp, p_list);
	for (;;) {
		p = LIST_NEXT(cp, p_list);
		if (p == NULL)
			break;
		LIST_REMOVE(cp, p_list);
		LIST_INSERT_AFTER(p, cp, p_list);
		PROC_LOCK(p);
		if ((p->p_flag & (P_KPROC | P_SYSTEM | P_TOTAL_STOP)) != 0) {
			PROC_UNLOCK(p);
			continue;
		}
		if ((p->p_flag & P_WEXIT) != 0) {
			seen_exiting = true;
			PROC_UNLOCK(p);
			continue;
		}
		if (P_SHOULDSTOP(p) == P_STOPPED_SINGLE) {
			/*
			 * Stopped processes are tolerated when there
			 * are no other processes which might continue
			 * them.  P_STOPPED_SINGLE but not
			 * P_TOTAL_STOP process still has at least one
			 * thread running.
			 */
			seen_stopped = true;
			PROC_UNLOCK(p);
			continue;
		}
		sx_xunlock(&allproc_lock);
		_PHOLD(p);
		r = thread_single(p, SINGLE_ALLPROC);
		if (r != 0)
			restart = true;
		else
			stopped_some = true;
		_PRELE(p);
		PROC_UNLOCK(p);
		sx_xlock(&allproc_lock);
	}
	/* Catch forked children we did not see in iteration. */
	if (gen != allproc_gen)
		restart = true;
	sx_xunlock(&allproc_lock);
	if (restart || stopped_some || seen_exiting || seen_stopped) {
		kern_yield(PRI_USER);
		goto allproc_loop;
	}
}

void
resume_all_proc(void)
{
	struct proc *cp, *p;

	cp = curproc;
	sx_xlock(&allproc_lock);
again:
	LIST_REMOVE(cp, p_list);
	LIST_INSERT_HEAD(&allproc, cp, p_list);
	for (;;) {
		p = LIST_NEXT(cp, p_list);
		if (p == NULL)
			break;
		LIST_REMOVE(cp, p_list);
		LIST_INSERT_AFTER(p, cp, p_list);
		PROC_LOCK(p);
		if ((p->p_flag & P_TOTAL_STOP) != 0) {
			sx_xunlock(&allproc_lock);
			_PHOLD(p);
			thread_single_end(p, SINGLE_ALLPROC);
			_PRELE(p);
			PROC_UNLOCK(p);
			sx_xlock(&allproc_lock);
		} else {
			PROC_UNLOCK(p);
		}
	}
	/*  Did the loop above missed any stopped process ? */
	FOREACH_PROC_IN_SYSTEM(p) {
		/* No need for proc lock. */
		if ((p->p_flag & P_TOTAL_STOP) != 0)
			goto again;
	}
	sx_xunlock(&allproc_lock);
}

/* #define	TOTAL_STOP_DEBUG	1 */
#ifdef TOTAL_STOP_DEBUG
volatile static int ap_resume;
#include <sys/mount.h>

static int
sysctl_debug_stop_all_proc(SYSCTL_HANDLER_ARGS)
{
	int error, val;

	val = 0;
	ap_resume = 0;
	error = sysctl_handle_int(oidp, &val, 0, req);
	if (error != 0 || req->newptr == NULL)
		return (error);
	if (val != 0) {
		stop_all_proc();
		syncer_suspend();
		while (ap_resume == 0)
			;
		syncer_resume();
		resume_all_proc();
	}
	return (0);
}

SYSCTL_PROC(_debug, OID_AUTO, stop_all_proc, CTLTYPE_INT | CTLFLAG_RW |
    CTLFLAG_MPSAFE, __DEVOLATILE(int *, &ap_resume), 0,
    sysctl_debug_stop_all_proc, "I",
    "");
#endif
// CHERI CHANGES START
// {
//   "updated": 20181127,
//   "target_type": "kernel",
//   "changes": [
//     "support"
//   ]
// }
// CHERI CHANGES END<|MERGE_RESOLUTION|>--- conflicted
+++ resolved
@@ -742,11 +742,6 @@
 {
 
 	PGRP_LOCK(pgrp);
-<<<<<<< HEAD
-	if (entering)
-		pgrp->pg_jobc++;
-	else {
-=======
 	if (entering) {
 #ifdef notyet
 		MPASS(pgrp->pg_jobc >= 0);
@@ -756,7 +751,6 @@
 #ifdef notyet
 		MPASS(pgrp->pg_jobc > 0);
 #endif
->>>>>>> d8ef5641
 		--pgrp->pg_jobc;
 		if (pgrp->pg_jobc == 0)
 			orphanpg(pgrp);
