--- conflicted
+++ resolved
@@ -2631,248 +2631,6 @@
 	return (error);
 }
 
-<<<<<<< HEAD
-/*
- * These sysctls allow a process to inspect the (self-reported) set of sandbox
- * class, method, and object metadata present in another process.
- *
- * NB: Although it is used today only for CHERI, there's no reason it couldn't
- * also be used for Capsicum.  In that case we'd want to be sure to provide
- * PIDs for object instances.
- */
-enum proc_sbmetadata_type {
-	PROC_SBCLASSES,
-	PROC_SBMETHODS,
-	PROC_SBOBJECTS,
-};
-
-static int
-proc_get_sbmetadata_ptrlen(struct thread *td, struct proc *p,
-    enum proc_sbmetadata_type type, vm_offset_t *ptrp, size_t *lenp)
-{
-
-#ifdef COMPAT_FREEBSD32
-	struct freebsd32_ps_strings pss32;
-#endif
-	struct ps_strings pss;
-	vm_offset_t ptr;
-	size_t len;
-	int error;
-
-	/*
-	 * Read in the ps_strings structure from the target process, which
-	 * contains pointers/lengths for the process's sandbox state.
-	 *
-	 * NB: Although CHERI is 64-bit only, provide 32-bit interfaces that
-	 * might be used for Capsicum.
-	 */
-#ifdef COMPAT_FREEBSD32
-	if (SV_PROC_FLAG(p, SV_ILP32) != 0) {
-		error = proc_read_mem(td, p,
-		    (vm_offset_t)p->p_sysent->sv_psstrings), &pss32,
-		    sizeof(pss32));
-
-		/*
-		 * NB: Only copy exactly the pss fields we might need here.
-		 */
-		pss.ps_sbclasses = (vm_offset_t)pss32.ps_sbclasses;
-		pss.ps_sbclasseslen = (size_t)pss32.ps_sbclasseslen;
-		pss.ps_sbmethods = (vm_offset_t)pss32.ps_sbmethods;
-		pss.ps_sbmethodslen = (size_t)pss32.ps_sbmethodslen;
-		pss.ps_sbobjects = (vm_offset_t)pss32.ps_sbobjects;
-		pss.ps_sbobjectslen = (size_t)pss32.ps_sbobjectslen;
-	 } else {
-#endif
-		error = proc_read_mem(td, p,
-		    (vm_offset_t)(p->p_sysent->sv_psstrings), &pss,
-		    sizeof(pss));
-#ifdef COMPAT_FREEBSD32
-	}
-#endif
-	if (error != 0)
-		return (error);
-
-	/*
-	 * Select dptr/dlen values based on requested metadata type.
-	 */
-	switch (type) {
-	case PROC_SBCLASSES:
-		ptr = (vm_offset_t)pss.ps_sbclasses;
-		len = pss.ps_sbclasseslen;
-		break;
-
-	case PROC_SBMETHODS:
-		ptr = (vm_offset_t)pss.ps_sbmethods;
-		len = pss.ps_sbmethodslen;
-		break;
-
-	case PROC_SBOBJECTS:
-		ptr = (vm_offset_t)pss.ps_sbobjects;
-		len = pss.ps_sbobjectslen;
-		break;
-
-	default:
-		panic("%s: invalid type %d", __func__, type);
-	}
-
-	/*
-	 * XXXRW: impose a length limit here...?  Unfortunately, it is not as
-	 * simple as bounding to the caller process buffer, as we need to
-	 * expose tne full actual length to the consumer.
-	 */
-	if (ptrp != NULL)
-		*ptrp = ptr;
-	if (lenp != NULL)
-		*lenp = len;
-	return (0);
-}
-
-static int
-proc_get_sbmetadata(struct thread *td, struct proc *p, size_t maxlen,
-    struct sbuf *sbp, enum proc_sbmetadata_type type)
-{
-	char sbdata[GET_PS_STRINGS_CHUNK_SZ];
-	vm_offset_t dptr, ptr;
-	size_t dlen, len;
-	int error;
-
-	error = proc_get_sbmetadata_ptrlen(td, p, type, &dptr, &dlen);
-	if (error != 0)
-		return (error);
-
-	/*
-	 * The process may not (yet) have initialised its sandbox metadata.
-	 */
-	if (dptr == 0 || dlen == 0)
-		return (0);
-
-	/*
-	 * We seperately handle length-only queries in the caller, so OK to
-	 * truncate here.
-	 */
-	dlen = min(dlen, maxlen);
-
-	/*
-	 * Copy in (and out) the requested metadata chunk by chunk.
-	 */
-	ptr = dptr;
-	for (ptr = dptr; dlen > 0; dlen -= len, ptr += len) {
-		len = min(dlen, sizeof(sbdata));
-		error = proc_read_mem(td, p, ptr, sbdata, len);
-		if (error)
-			return (error);
-		sbuf_bcat(sbp, sbdata, len);
-	}
-	return (0);
-}
-
-static int
-sysctl_kern_proc_sbclasses(SYSCTL_HANDLER_ARGS)
-{
-	struct sbuf sb;
-	struct proc *p;
-	int *name = (int *)arg1;
-	u_int namelen = arg2;
-	int error, error2;
-	size_t len;
-
-	if (namelen != 1)
-		return (EINVAL);
-	error = pget((pid_t)name[0], PGET_WANTREAD, &p);
-	if (error != 0)
-		return (error);
-	if ((p->p_flag & P_SYSTEM) != 0) {
-		PRELE(p);
-		return (0);
-	}
-	if (req->oldptr == NULL) {
-		error = proc_get_sbmetadata_ptrlen(curthread, p,
-		    PROC_SBCLASSES, NULL, &len);
-		PRELE(p);
-		if (error != 0)
-			return (error);
-		return (SYSCTL_OUT(req, NULL, len));
-	}
-	sbuf_new_for_sysctl(&sb, NULL, GET_PS_STRINGS_CHUNK_SZ, req);
-	error = proc_get_sbmetadata(curthread, p, req->oldlen, &sb,
-	    PROC_SBCLASSES);
-	error2 = sbuf_finish(&sb);
-	PRELE(p);
-	sbuf_delete(&sb);
-	return (error != 0 ? error : error2);
-}
-
-static int
-sysctl_kern_proc_sbmethods(SYSCTL_HANDLER_ARGS)
-{
-	struct sbuf sb;
-	struct proc *p;
-	int *name = (int *)arg1;
-	u_int namelen = arg2;
-	int error, error2;
-	size_t len;
-
-	if (namelen != 1)
-		return (EINVAL);
-	error = pget((pid_t)name[0], PGET_WANTREAD, &p);
-	if (error != 0)
-		return (error);
-	if ((p->p_flag & P_SYSTEM) != 0) {
-		PRELE(p);
-		return (0);
-	}
-	if (req->oldptr == NULL) {
-		error = proc_get_sbmetadata_ptrlen(curthread, p,
-		    PROC_SBMETHODS, NULL, &len);
-		PRELE(p);
-		if (error != 0)
-			return (error);
-		return (SYSCTL_OUT(req, NULL, len));
-	}
-	sbuf_new_for_sysctl(&sb, NULL, GET_PS_STRINGS_CHUNK_SZ, req);
-	error = proc_get_sbmetadata(curthread, p, req->oldlen, &sb,
-	    PROC_SBMETHODS);
-	error2 = sbuf_finish(&sb);
-	PRELE(p);
-	sbuf_delete(&sb);
-	return (error != 0 ? error : error2);
-}
-
-static int
-sysctl_kern_proc_sbobjects(SYSCTL_HANDLER_ARGS)
-{
-	struct sbuf sb;
-	struct proc *p;
-	int *name = (int *)arg1;
-	u_int namelen = arg2;
-	int error, error2;
-	size_t len;
-
-	if (namelen != 1)
-		return (EINVAL);
-	error = pget((pid_t)name[0], PGET_WANTREAD, &p);
-	if (error != 0)
-		return (error);
-	if ((p->p_flag & P_SYSTEM) != 0) {
-		PRELE(p);
-		return (0);
-	}
-	if (req->oldptr == NULL) {
-		error = proc_get_sbmetadata_ptrlen(curthread, p,
-		    PROC_SBOBJECTS, NULL, &len);
-		PRELE(p);
-		if (error != 0)
-			return (error);
-		return (SYSCTL_OUT(req, NULL, len));
-	}
-	sbuf_new_for_sysctl(&sb, NULL, GET_PS_STRINGS_CHUNK_SZ, req);
-	error = proc_get_sbmetadata(curthread, p, req->oldlen, &sb,
-	    PROC_SBOBJECTS);
-	error2 = sbuf_finish(&sb);
-	PRELE(p);
-	sbuf_delete(&sb);
-	return (error != 0 ? error : error2);
-=======
 static int
 sysctl_kern_proc_sigtramp(SYSCTL_HANDLER_ARGS)
 {
@@ -2925,7 +2683,248 @@
 	PROC_UNLOCK(p);
 	error = SYSCTL_OUT(req, &kst, sizeof(kst));
 	return (error);
->>>>>>> f0647059
+}
+
+/*
+ * These sysctls allow a process to inspect the (self-reported) set of sandbox
+ * class, method, and object metadata present in another process.
+ *
+ * NB: Although it is used today only for CHERI, there's no reason it couldn't
+ * also be used for Capsicum.  In that case we'd want to be sure to provide
+ * PIDs for object instances.
+ */
+enum proc_sbmetadata_type {
+	PROC_SBCLASSES,
+	PROC_SBMETHODS,
+	PROC_SBOBJECTS,
+};
+
+static int
+proc_get_sbmetadata_ptrlen(struct thread *td, struct proc *p,
+    enum proc_sbmetadata_type type, vm_offset_t *ptrp, size_t *lenp)
+{
+
+#ifdef COMPAT_FREEBSD32
+	struct freebsd32_ps_strings pss32;
+#endif
+	struct ps_strings pss;
+	vm_offset_t ptr;
+	size_t len;
+	int error;
+
+	/*
+	 * Read in the ps_strings structure from the target process, which
+	 * contains pointers/lengths for the process's sandbox state.
+	 *
+	 * NB: Although CHERI is 64-bit only, provide 32-bit interfaces that
+	 * might be used for Capsicum.
+	 */
+#ifdef COMPAT_FREEBSD32
+	if (SV_PROC_FLAG(p, SV_ILP32) != 0) {
+		error = proc_read_mem(td, p,
+		    (vm_offset_t)p->p_sysent->sv_psstrings), &pss32,
+		    sizeof(pss32));
+
+		/*
+		 * NB: Only copy exactly the pss fields we might need here.
+		 */
+		pss.ps_sbclasses = (vm_offset_t)pss32.ps_sbclasses;
+		pss.ps_sbclasseslen = (size_t)pss32.ps_sbclasseslen;
+		pss.ps_sbmethods = (vm_offset_t)pss32.ps_sbmethods;
+		pss.ps_sbmethodslen = (size_t)pss32.ps_sbmethodslen;
+		pss.ps_sbobjects = (vm_offset_t)pss32.ps_sbobjects;
+		pss.ps_sbobjectslen = (size_t)pss32.ps_sbobjectslen;
+	 } else {
+#endif
+		error = proc_read_mem(td, p,
+		    (vm_offset_t)(p->p_sysent->sv_psstrings), &pss,
+		    sizeof(pss));
+#ifdef COMPAT_FREEBSD32
+	}
+#endif
+	if (error != 0)
+		return (error);
+
+	/*
+	 * Select dptr/dlen values based on requested metadata type.
+	 */
+	switch (type) {
+	case PROC_SBCLASSES:
+		ptr = (vm_offset_t)pss.ps_sbclasses;
+		len = pss.ps_sbclasseslen;
+		break;
+
+	case PROC_SBMETHODS:
+		ptr = (vm_offset_t)pss.ps_sbmethods;
+		len = pss.ps_sbmethodslen;
+		break;
+
+	case PROC_SBOBJECTS:
+		ptr = (vm_offset_t)pss.ps_sbobjects;
+		len = pss.ps_sbobjectslen;
+		break;
+
+	default:
+		panic("%s: invalid type %d", __func__, type);
+	}
+
+	/*
+	 * XXXRW: impose a length limit here...?  Unfortunately, it is not as
+	 * simple as bounding to the caller process buffer, as we need to
+	 * expose tne full actual length to the consumer.
+	 */
+	if (ptrp != NULL)
+		*ptrp = ptr;
+	if (lenp != NULL)
+		*lenp = len;
+	return (0);
+}
+
+static int
+proc_get_sbmetadata(struct thread *td, struct proc *p, size_t maxlen,
+    struct sbuf *sbp, enum proc_sbmetadata_type type)
+{
+	char sbdata[GET_PS_STRINGS_CHUNK_SZ];
+	vm_offset_t dptr, ptr;
+	size_t dlen, len;
+	int error;
+
+	error = proc_get_sbmetadata_ptrlen(td, p, type, &dptr, &dlen);
+	if (error != 0)
+		return (error);
+
+	/*
+	 * The process may not (yet) have initialised its sandbox metadata.
+	 */
+	if (dptr == 0 || dlen == 0)
+		return (0);
+
+	/*
+	 * We seperately handle length-only queries in the caller, so OK to
+	 * truncate here.
+	 */
+	dlen = min(dlen, maxlen);
+
+	/*
+	 * Copy in (and out) the requested metadata chunk by chunk.
+	 */
+	ptr = dptr;
+	for (ptr = dptr; dlen > 0; dlen -= len, ptr += len) {
+		len = min(dlen, sizeof(sbdata));
+		error = proc_read_mem(td, p, ptr, sbdata, len);
+		if (error)
+			return (error);
+		sbuf_bcat(sbp, sbdata, len);
+	}
+	return (0);
+}
+
+static int
+sysctl_kern_proc_sbclasses(SYSCTL_HANDLER_ARGS)
+{
+	struct sbuf sb;
+	struct proc *p;
+	int *name = (int *)arg1;
+	u_int namelen = arg2;
+	int error, error2;
+	size_t len;
+
+	if (namelen != 1)
+		return (EINVAL);
+	error = pget((pid_t)name[0], PGET_WANTREAD, &p);
+	if (error != 0)
+		return (error);
+	if ((p->p_flag & P_SYSTEM) != 0) {
+		PRELE(p);
+		return (0);
+	}
+	if (req->oldptr == NULL) {
+		error = proc_get_sbmetadata_ptrlen(curthread, p,
+		    PROC_SBCLASSES, NULL, &len);
+		PRELE(p);
+		if (error != 0)
+			return (error);
+		return (SYSCTL_OUT(req, NULL, len));
+	}
+	sbuf_new_for_sysctl(&sb, NULL, GET_PS_STRINGS_CHUNK_SZ, req);
+	error = proc_get_sbmetadata(curthread, p, req->oldlen, &sb,
+	    PROC_SBCLASSES);
+	error2 = sbuf_finish(&sb);
+	PRELE(p);
+	sbuf_delete(&sb);
+	return (error != 0 ? error : error2);
+}
+
+static int
+sysctl_kern_proc_sbmethods(SYSCTL_HANDLER_ARGS)
+{
+	struct sbuf sb;
+	struct proc *p;
+	int *name = (int *)arg1;
+	u_int namelen = arg2;
+	int error, error2;
+	size_t len;
+
+	if (namelen != 1)
+		return (EINVAL);
+	error = pget((pid_t)name[0], PGET_WANTREAD, &p);
+	if (error != 0)
+		return (error);
+	if ((p->p_flag & P_SYSTEM) != 0) {
+		PRELE(p);
+		return (0);
+	}
+	if (req->oldptr == NULL) {
+		error = proc_get_sbmetadata_ptrlen(curthread, p,
+		    PROC_SBMETHODS, NULL, &len);
+		PRELE(p);
+		if (error != 0)
+			return (error);
+		return (SYSCTL_OUT(req, NULL, len));
+	}
+	sbuf_new_for_sysctl(&sb, NULL, GET_PS_STRINGS_CHUNK_SZ, req);
+	error = proc_get_sbmetadata(curthread, p, req->oldlen, &sb,
+	    PROC_SBMETHODS);
+	error2 = sbuf_finish(&sb);
+	PRELE(p);
+	sbuf_delete(&sb);
+	return (error != 0 ? error : error2);
+}
+
+static int
+sysctl_kern_proc_sbobjects(SYSCTL_HANDLER_ARGS)
+{
+	struct sbuf sb;
+	struct proc *p;
+	int *name = (int *)arg1;
+	u_int namelen = arg2;
+	int error, error2;
+	size_t len;
+
+	if (namelen != 1)
+		return (EINVAL);
+	error = pget((pid_t)name[0], PGET_WANTREAD, &p);
+	if (error != 0)
+		return (error);
+	if ((p->p_flag & P_SYSTEM) != 0) {
+		PRELE(p);
+		return (0);
+	}
+	if (req->oldptr == NULL) {
+		error = proc_get_sbmetadata_ptrlen(curthread, p,
+		    PROC_SBOBJECTS, NULL, &len);
+		PRELE(p);
+		if (error != 0)
+			return (error);
+		return (SYSCTL_OUT(req, NULL, len));
+	}
+	sbuf_new_for_sysctl(&sb, NULL, GET_PS_STRINGS_CHUNK_SZ, req);
+	error = proc_get_sbmetadata(curthread, p, req->oldlen, &sb,
+	    PROC_SBOBJECTS);
+	error2 = sbuf_finish(&sb);
+	PRELE(p);
+	sbuf_delete(&sb);
+	return (error != 0 ? error : error2);
 }
 
 SYSCTL_NODE(_kern, KERN_PROC, proc, CTLFLAG_RD,  0, "Process table");
@@ -3037,17 +3036,15 @@
 	CTLFLAG_ANYBODY | CTLFLAG_MPSAFE, sysctl_kern_proc_osrel,
 	"Process binary osreldate");
 
-<<<<<<< HEAD
-static SYSCTL_NODE(_kern_proc, KERN_PROC_SBCLASSES, sbclasses, CTLFLAG_RD |
-	CTLFLAG_MPSAFE, sysctl_kern_proc_sbclasses, "Process sandbox classes");
-
-static SYSCTL_NODE(_kern_proc, KERN_PROC_SBMETHODS, sbmethods, CTLFLAG_RD |
-	CTLFLAG_MPSAFE, sysctl_kern_proc_sbmethods, "Process sandbox methods");
-
-static SYSCTL_NODE(_kern_proc, KERN_PROC_SBOBJECTS, sbobjects, CTLFLAG_RD |
-	CTLFLAG_MPSAFE, sysctl_kern_proc_sbobjects, "Process sandbox objects");
-=======
 static SYSCTL_NODE(_kern_proc, KERN_PROC_SIGTRAMP, sigtramp, CTLFLAG_RD |
 	CTLFLAG_MPSAFE, sysctl_kern_proc_sigtramp,
 	"Process signal trampoline location");
->>>>>>> f0647059
+
+static SYSCTL_NODE(_kern_proc, KERN_PROC_SBCLASSES, sbclasses, CTLFLAG_RD |
+	CTLFLAG_MPSAFE, sysctl_kern_proc_sbclasses, "Process sandbox classes");
+
+static SYSCTL_NODE(_kern_proc, KERN_PROC_SBMETHODS, sbmethods, CTLFLAG_RD |
+	CTLFLAG_MPSAFE, sysctl_kern_proc_sbmethods, "Process sandbox methods");
+
+static SYSCTL_NODE(_kern_proc, KERN_PROC_SBOBJECTS, sbobjects, CTLFLAG_RD |
+	CTLFLAG_MPSAFE, sysctl_kern_proc_sbobjects, "Process sandbox objects");