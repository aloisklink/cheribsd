--- conflicted
+++ resolved
@@ -1998,13 +1998,8 @@
 	int i, error;
 
 	error = 0;
-<<<<<<< HEAD
-	if (proc_readmem(td, p, (vm_offset_t)p->p_psstrings, &pss,
-	    sizeof(pss)) != sizeof(pss))
-=======
 	if (proc_readmem(td, p, PROC_PS_STRINGS(p), &pss, sizeof(pss)) !=
 	    sizeof(pss))
->>>>>>> 706f4a81
 		return (ENOMEM);
 	switch (type) {
 	case PROC_ARG:
@@ -2078,7 +2073,7 @@
 	int i, error;
 
 	error = 0;
-	if (proc_readmem(td, p, (vm_offset_t)p->p_psstrings, &pss,
+	if (proc_readmem(td, p, (vm_offset_t)PROC_PS_STRINGS(p), &pss,
 	    sizeof(pss)) != sizeof(pss))
 		return (ENOMEM);
 	switch (type) {
@@ -2155,17 +2150,12 @@
 	if (SV_PROC_FLAG(p, SV_ILP32) != 0)
 		return (get_proc_vector32(td, p, proc_vectorp, vsizep, type));
 #endif
-<<<<<<< HEAD
 #ifdef COMPAT_FREEBSD64
 	if (SV_PROC_FLAG(p, SV_LP64 | SV_CHERI) == SV_LP64)
 		return (get_proc_vector64(td, p, proc_vectorp, vsizep, type));
 #endif
-	if (proc_readmem(td, p, (vm_offset_t)p->p_psstrings, &pss,
-	    sizeof(pss)) != sizeof(pss))
-=======
 	if (proc_readmem(td, p, PROC_PS_STRINGS(p), &pss, sizeof(pss)) !=
 	    sizeof(pss))
->>>>>>> 706f4a81
 		return (ENOMEM);
 	switch (type) {
 	case PROC_ARG:
@@ -3248,17 +3238,12 @@
 		 * process.
 		 */
 		ps_strings32 = SV_PROC_FLAG(p, SV_ILP32) != 0 ?
-<<<<<<< HEAD
-		    PTROUT(p->p_psstrings) : 0;
-=======
 		    PTROUT(PROC_PS_STRINGS(p)) : 0;
->>>>>>> 706f4a81
 		PROC_UNLOCK(p);
 		error = SYSCTL_OUT(req, &ps_strings32, sizeof(ps_strings32));
 		return (error);
 	}
 #endif
-<<<<<<< HEAD
 #ifdef COMPAT_FREEBSD64
 	if ((req->flags & SCTL_MASK64) != 0) {
 		/*
@@ -3266,16 +3251,13 @@
 		 * process.
 		 */
 		ps_strings64 = SV_PROC_FLAG(p, SV_CHERI) != 0 ?
-		    (uintptr_t)(p->p_psstrings) : 0;
+		    (uintptr_t)PROC_PS_STRINGS(p) : 0;
 		PROC_UNLOCK(p);
 		error = SYSCTL_OUT(req, &ps_strings64, sizeof(ps_strings64));
 		return (error);
 	}
 #endif
-	ps_strings = p->p_psstrings;
-=======
 	ps_strings = PROC_PS_STRINGS(p);
->>>>>>> 706f4a81
 	PROC_UNLOCK(p);
 	/* XXX-CHERI: we can now export capabilities, should we? */
 	error = SYSCTL_OUT(req, &ps_strings, sizeof(ps_strings));
@@ -3396,15 +3378,9 @@
 				    *sv->sv_szsigcode :
 				    (uintptr_t)sv->sv_szsigcode);
 			} else {
-<<<<<<< HEAD
-				kst32.ksigtramp_start = p->p_psstrings -
-				    *sv->sv_szsigcode;
-				kst32.ksigtramp_end = p->p_psstrings;
-=======
 				kst32.ksigtramp_start = PROC_PS_STRINGS(p) -
 				    *sv->sv_szsigcode;
 				kst32.ksigtramp_end = PROC_PS_STRINGS(p);
->>>>>>> 706f4a81
 			}
 		}
 		PROC_UNLOCK(p);
@@ -3421,9 +3397,9 @@
 				kst64.ksigtramp_end = sv->sv_sigcode_base +
 				    *sv->sv_szsigcode;
 			} else {
-				kst64.ksigtramp_start = p->p_psstrings -
+				kst64.ksigtramp_start = PROC_PS_STRINGS(p) -
 				    *sv->sv_szsigcode;
-				kst64.ksigtramp_end = p->p_psstrings;
+				kst64.ksigtramp_end = PROC_PS_STRINGS(p);
 			}
 		}
 		PROC_UNLOCK(p);
@@ -3438,15 +3414,9 @@
 		    ((sv->sv_flags & SV_DSO_SIG) == 0 ? *sv->sv_szsigcode :
 		    (uintptr_t)sv->sv_szsigcode));
 	} else {
-<<<<<<< HEAD
-		kst.ksigtramp_start = EXPORT_KPTR(p->p_psstrings -
+		kst.ksigtramp_start = EXPORT_KPTR(PROC_PS_STRINGS(p) -
 		    *sv->sv_szsigcode);
-		kst.ksigtramp_end = EXPORT_KPTR(p->p_psstrings);
-=======
-		kst.ksigtramp_start = (char *)PROC_PS_STRINGS(p) -
-		    *sv->sv_szsigcode;
-		kst.ksigtramp_end = (char *)PROC_PS_STRINGS(p);
->>>>>>> 706f4a81
+		kst.ksigtramp_end = EXPORT_KPTR(PROC_PS_STRINGS(p));
 	}
 	PROC_UNLOCK(p);
 	/* NB CHERI: this strips tags... */
