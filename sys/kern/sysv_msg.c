/*-
 * Implementation of SVID messages
 *
 * Author:  Daniel Boulet
 *
 * Copyright 1993 Daniel Boulet and RTMX Inc.
 *
 * This system call was implemented by Daniel Boulet under contract from RTMX.
 *
 * Redistribution and use in source forms, with and without modification,
 * are permitted provided that this entire comment appears intact.
 *
 * Redistribution in binary form may occur without any restrictions.
 * Obviously, it would be nice if you gave credit where credit is due
 * but requiring it would be too onerous.
 *
 * This software is provided ``AS IS'' without any warranties of any kind.
 */
/*-
 * SPDX-License-Identifier: BSD-2-Clause-FreeBSD
 *
 * Copyright (c) 2003-2005 McAfee, Inc.
 * Copyright (c) 2016-2017 Robert N. M. Watson
 * All rights reserved.
 *
 * This software was developed for the FreeBSD Project in part by McAfee
 * Research, the Security Research Division of McAfee, Inc under DARPA/SPAWAR
 * contract N66001-01-C-8035 ("CBOSS"), as part of the DARPA CHATS research
 * program.
 *
 * Portions of this software were developed by BAE Systems, the University of
 * Cambridge Computer Laboratory, and Memorial University under DARPA/AFRL
 * contract FA8650-15-C-7558 ("CADETS"), as part of the DARPA Transparent
 * Computing (TC) research program.
 *
 * Redistribution and use in source and binary forms, with or without
 * modification, are permitted provided that the following conditions
 * are met:
 * 1. Redistributions of source code must retain the above copyright
 *    notice, this list of conditions and the following disclaimer.
 * 2. Redistributions in binary form must reproduce the above copyright
 *    notice, this list of conditions and the following disclaimer in the
 *    documentation and/or other materials provided with the distribution.
 *
 * THIS SOFTWARE IS PROVIDED BY THE AUTHOR AND CONTRIBUTORS ``AS IS'' AND
 * ANY EXPRESS OR IMPLIED WARRANTIES, INCLUDING, BUT NOT LIMITED TO, THE
 * IMPLIED WARRANTIES OF MERCHANTABILITY AND FITNESS FOR A PARTICULAR PURPOSE
 * ARE DISCLAIMED.  IN NO EVENT SHALL THE AUTHOR OR CONTRIBUTORS BE LIABLE
 * FOR ANY DIRECT, INDIRECT, INCIDENTAL, SPECIAL, EXEMPLARY, OR CONSEQUENTIAL
 * DAMAGES (INCLUDING, BUT NOT LIMITED TO, PROCUREMENT OF SUBSTITUTE GOODS
 * OR SERVICES; LOSS OF USE, DATA, OR PROFITS; OR BUSINESS INTERRUPTION)
 * HOWEVER CAUSED AND ON ANY THEORY OF LIABILITY, WHETHER IN CONTRACT, STRICT
 * LIABILITY, OR TORT (INCLUDING NEGLIGENCE OR OTHERWISE) ARISING IN ANY WAY
 * OUT OF THE USE OF THIS SOFTWARE, EVEN IF ADVISED OF THE POSSIBILITY OF
 * SUCH DAMAGE.
 */

#include <sys/cdefs.h>
__FBSDID("$FreeBSD$");

#include "opt_sysvipc.h"

#define	EXPLICIT_USER_ACCESS

#include <sys/param.h>
#include <sys/systm.h>
#include <sys/sysproto.h>
#include <sys/kernel.h>
#include <sys/priv.h>
#include <sys/proc.h>
#include <sys/lock.h>
#include <sys/mutex.h>
#include <sys/module.h>
#include <sys/mount.h>
#include <sys/msg.h>
#include <sys/racct.h>
#include <sys/sx.h>
#include <sys/syscall.h>
#include <sys/syscallsubr.h>
#include <sys/sysent.h>
#include <sys/sysctl.h>
#include <sys/malloc.h>
#include <sys/jail.h>
#include <sys/cheriabi.h>

#include <security/audit/audit.h>
#include <security/mac/mac_framework.h>

<<<<<<< HEAD
=======
#if defined(COMPAT_CHERIABI) || defined(COMPAT_FREEBSD32)
#define CP(src,dst,fld) do { (dst).fld = (src).fld; } while (0)
#endif

>>>>>>> e16ccb4a
FEATURE(sysv_msg, "System V message queues support");

static MALLOC_DEFINE(M_MSG, "msg", "SVID compatible message queues");

static int msginit(void);
static int msgunload(void);
static int sysvmsg_modload(struct module *, int, void *);
static void msq_remove(struct msqid_kernel *);
static struct prison *msg_find_prison(struct ucred *);
static int msq_prison_cansee(struct prison *, struct msqid_kernel *);
static int msg_prison_check(void *, void *);
static int msg_prison_set(void *, void *);
static int msg_prison_get(void *, void *);
static int msg_prison_remove(void *, void *);
static void msg_prison_cleanup(struct prison *);


#ifdef MSG_DEBUG
#define DPRINTF(a)	printf a
#else
#define DPRINTF(a)	(void)0
#endif

static void msg_freehdr(struct msg *msghdr);

#ifndef MSGSSZ
#define MSGSSZ	8		/* Each segment must be 2^N long */
#endif
#ifndef MSGSEG
#define MSGSEG	2048		/* must be less than 32767 */
#endif
#define MSGMAX	(MSGSSZ*MSGSEG)
#ifndef MSGMNB
#define MSGMNB	2048		/* max # of bytes in a queue */
#endif
#ifndef MSGMNI
#define MSGMNI	40
#endif
#ifndef MSGTQL
#define MSGTQL	40
#endif

/*
 * Based on the configuration parameters described in an SVR2 (yes, two)
 * config(1m) man page.
 *
 * Each message is broken up and stored in segments that are msgssz bytes
 * long.  For efficiency reasons, this should be a power of two.  Also,
 * it doesn't make sense if it is less than 8 or greater than about 256.
 * Consequently, msginit in kern/sysv_msg.c checks that msgssz is a power of
 * two between 8 and 1024 inclusive (and panic's if it isn't).
 */
struct msginfo msginfo = {
                MSGMAX,         /* max chars in a message */
                MSGMNI,         /* # of message queue identifiers */
                MSGMNB,         /* max chars in a queue */
                MSGTQL,         /* max messages in system */
                MSGSSZ,         /* size of a message segment */
                		/* (must be small power of 2 greater than 4) */
                MSGSEG          /* number of message segments */
};

/*
 * macros to convert between msqid_ds's and msqid's.
 * (specific to this implementation)
 */
#define MSQID(ix,ds)	((ix) & 0xffff | (((ds).msg_perm.seq << 16) & 0xffff0000))
#define MSQID_IX(id)	((id) & 0xffff)
#define MSQID_SEQ(id)	(((id) >> 16) & 0xffff)

/*
 * The rest of this file is specific to this particular implementation.
 */

struct msgmap {
	short	next;		/* next segment in buffer */
    				/* -1 -> available */
    				/* 0..(MSGSEG-1) -> index of next segment */
};

#define MSG_LOCKED	01000	/* Is this msqid_ds locked? */

static int nfree_msgmaps;	/* # of free map entries */
static short free_msgmaps;	/* head of linked list of free map entries */
static struct msg *free_msghdrs;/* list of free msg headers */
static char *msgpool;		/* MSGMAX byte long msg buffer pool */
static struct msgmap *msgmaps;	/* MSGSEG msgmap structures */
static struct msg *msghdrs;	/* MSGTQL msg headers */
static struct msqid_kernel *msqids;	/* MSGMNI msqid_kernel struct's */
static struct mtx msq_mtx;	/* global mutex for message queues. */
static unsigned msg_prison_slot;/* prison OSD slot */

static struct syscall_helper_data msg_syscalls[] = {
	SYSCALL_INIT_HELPER(msgctl),
	SYSCALL_INIT_HELPER(msgget),
	SYSCALL_INIT_HELPER(msgsnd),
	SYSCALL_INIT_HELPER(msgrcv),
#if defined(COMPAT_FREEBSD4) || defined(COMPAT_FREEBSD5) || \
    defined(COMPAT_FREEBSD6) || defined(COMPAT_FREEBSD7)
	SYSCALL_INIT_HELPER(msgsys),
	SYSCALL_INIT_HELPER_COMPAT(freebsd7_msgctl),
#endif
	SYSCALL_INIT_LAST
};

#ifdef COMPAT_FREEBSD32
#include <compat/freebsd32/freebsd32.h>
#include <compat/freebsd32/freebsd32_ipc.h>
#include <compat/freebsd32/freebsd32_proto.h>
#include <compat/freebsd32/freebsd32_signal.h>
#include <compat/freebsd32/freebsd32_syscall.h>
#include <compat/freebsd32/freebsd32_util.h>

struct msqid_ds32 {
	struct ipc_perm32 msg_perm;
	uint32_t	__msg_first;
	uint32_t	__msg_last;
	uint32_t	msg_cbytes;
	uint32_t	msg_qnum;
	uint32_t	msg_qbytes;
	pid_t		msg_lspid;
	pid_t		msg_lrpid;
	int32_t		msg_stime;
	int32_t		msg_rtime;
	int32_t		msg_ctime;
};

#if defined(COMPAT_FREEBSD4) || defined(COMPAT_FREEBSD5) || \
    defined(COMPAT_FREEBSD6) || defined(COMPAT_FREEBSD7)
struct msqid_ds32_old {
	struct ipc_perm32_old msg_perm;
	uint32_t	__msg_first;
	uint32_t	__msg_last;
	uint32_t	msg_cbytes;
	uint32_t	msg_qnum;
	uint32_t	msg_qbytes;
	pid_t		msg_lspid;
	pid_t		msg_lrpid;
	int32_t		msg_stime;
	int32_t		msg_pad1;
	int32_t		msg_rtime;
	int32_t		msg_pad2;
	int32_t		msg_ctime;
	int32_t		msg_pad3;
	int32_t		msg_pad4[4];
};
#endif

struct msqid_kernel32 {
	/* Data structure exposed to user space. */
	struct msqid_ds32	u;

	/* Kernel-private components of the message queue. */
	uint32_t		label;
	uint32_t		cred;
};

static struct syscall_helper_data msg32_syscalls[] = {
	SYSCALL32_INIT_HELPER(freebsd32_msgctl),
	SYSCALL32_INIT_HELPER(freebsd32_msgsnd),
	SYSCALL32_INIT_HELPER(freebsd32_msgrcv),
	SYSCALL32_INIT_HELPER_COMPAT(msgget),
	SYSCALL32_INIT_HELPER(freebsd32_msgsys),
#if defined(COMPAT_FREEBSD4) || defined(COMPAT_FREEBSD5) || \
    defined(COMPAT_FREEBSD6) || defined(COMPAT_FREEBSD7)
	SYSCALL32_INIT_HELPER(freebsd7_freebsd32_msgctl),
#endif
	SYSCALL_INIT_LAST
};
#endif

#ifdef COMPAT_FREEBSD64
/* XXX-AM: fix for freebsd64 */

struct msqid_ds_c {
	struct ipc_perm	 		msg_perm;
	struct msg * __capability	kmsg_first;
	struct msg * __capability	kmsg_last;
	msglen_t	 		msg_cbytes;
	msgqnum_t	 		msg_qnum;
	msglen_t	 		msg_qbytes;
	pid_t		 		msg_lspid;
	pid_t		 		msg_lrpid;
	time_t		 		msg_stime;
	time_t		 		msg_rtime;
	time_t		 		msg_ctime;
};

struct msqid_kernel_c {
	/* Data structure exposed to user space. */
	struct msqid_ds_c			 u;

	/* Kernel-private components of the message queue. */
	struct label * __capability	label;
	struct ucred * __capability	cred;
};

static struct syscall_helper_data cheriabi_msg_syscalls[] = {
	CHERIABI_SYSCALL_INIT_HELPER(cheriabi_msgctl),
	CHERIABI_SYSCALL_INIT_HELPER_COMPAT(msgget),
	CHERIABI_SYSCALL_INIT_HELPER(cheriabi_msgsnd),
	CHERIABI_SYSCALL_INIT_HELPER(cheriabi_msgrcv),
	SYSCALL_INIT_LAST
};
#endif /* COMPAT_FREEBSD64 */

static int
msginit()
{
	struct prison *pr;
	void **rsv;
	int i, error;
	osd_method_t methods[PR_MAXMETHOD] = {
	    [PR_METHOD_CHECK] =		msg_prison_check,
	    [PR_METHOD_SET] =		msg_prison_set,
	    [PR_METHOD_GET] =		msg_prison_get,
	    [PR_METHOD_REMOVE] =	msg_prison_remove,
	};

	msginfo.msgmax = msginfo.msgseg * msginfo.msgssz;
	msgpool = malloc(msginfo.msgmax, M_MSG, M_WAITOK);
	msgmaps = malloc(sizeof(struct msgmap) * msginfo.msgseg, M_MSG, M_WAITOK);
	msghdrs = malloc(sizeof(struct msg) * msginfo.msgtql, M_MSG, M_WAITOK);
	msqids = malloc(sizeof(struct msqid_kernel) * msginfo.msgmni, M_MSG,
	    M_WAITOK | M_ZERO);

	/*
	 * msginfo.msgssz should be a power of two for efficiency reasons.
	 * It is also pretty silly if msginfo.msgssz is less than 8
	 * or greater than about 256 so ...
	 */

	i = 8;
	while (i < 1024 && i != msginfo.msgssz)
		i <<= 1;
    	if (i != msginfo.msgssz) {
		DPRINTF(("msginfo.msgssz=%d (0x%x)\n", msginfo.msgssz,
		    msginfo.msgssz));
		panic("msginfo.msgssz not a small power of 2");
	}

	if (msginfo.msgseg > 32767) {
		DPRINTF(("msginfo.msgseg=%d\n", msginfo.msgseg));
		panic("msginfo.msgseg > 32767");
	}

	for (i = 0; i < msginfo.msgseg; i++) {
		if (i > 0)
			msgmaps[i-1].next = i;
		msgmaps[i].next = -1;	/* implies entry is available */
	}
	free_msgmaps = 0;
	nfree_msgmaps = msginfo.msgseg;

	for (i = 0; i < msginfo.msgtql; i++) {
		msghdrs[i].msg_type = 0;
		if (i > 0)
			msghdrs[i-1].msg_next = &msghdrs[i];
		msghdrs[i].msg_next = NULL;
#ifdef MAC
		mac_sysvmsg_init(&msghdrs[i]);
#endif
    	}
	free_msghdrs = &msghdrs[0];

	for (i = 0; i < msginfo.msgmni; i++) {
		msqids[i].u.msg_qbytes = 0;	/* implies entry is available */
		msqids[i].u.msg_perm.seq = 0;	/* reset to a known value */
		msqids[i].u.msg_perm.mode = 0;
#ifdef MAC
		mac_sysvmsq_init(&msqids[i]);
#endif
	}
	mtx_init(&msq_mtx, "msq", NULL, MTX_DEF);

	/* Set current prisons according to their allow.sysvipc. */
	msg_prison_slot = osd_jail_register(NULL, methods);
	rsv = osd_reserve(msg_prison_slot);
	prison_lock(&prison0);
	(void)osd_jail_set_reserved(&prison0, msg_prison_slot, rsv, &prison0);
	prison_unlock(&prison0);
	rsv = NULL;
	sx_slock(&allprison_lock);
	TAILQ_FOREACH(pr, &allprison, pr_list) {
		if (rsv == NULL)
			rsv = osd_reserve(msg_prison_slot);
		prison_lock(pr);
		if ((pr->pr_allow & PR_ALLOW_SYSVIPC) && pr->pr_ref > 0) {
			(void)osd_jail_set_reserved(pr, msg_prison_slot, rsv,
			    &prison0);
			rsv = NULL;
		}
		prison_unlock(pr);
	}
	if (rsv != NULL)
		osd_free_reserved(rsv);
	sx_sunlock(&allprison_lock);

	error = syscall_helper_register(msg_syscalls, SY_THR_STATIC_KLD);
	if (error != 0)
		return (error);
#ifdef COMPAT_FREEBSD32
	error = syscall32_helper_register(msg32_syscalls, SY_THR_STATIC_KLD);
	if (error != 0)
		return (error);
#endif
#ifdef COMPAT_FREEBSD64
	/* XXX-AM: fix for freebsd64 */
	error = cheriabi_syscall_helper_register(cheriabi_msg_syscalls,
	    SY_THR_STATIC_KLD);
	if (error != 0)
		return (error);
#endif
	return (0);
}

static int
msgunload()
{
	struct msqid_kernel *msqkptr;
	int msqid;
#ifdef MAC
	int i;
#endif

	syscall_helper_unregister(msg_syscalls);
#ifdef COMPAT_FREEBSD32
	syscall32_helper_unregister(msg32_syscalls);
#endif
#ifdef COMPAT_FREEBSD64
	/* XXX-AM: fix for freebsd64 */
	cheriabi_syscall_helper_unregister(cheriabi_msg_syscalls);
#endif

	for (msqid = 0; msqid < msginfo.msgmni; msqid++) {
		msqkptr = &msqids[msqid];
		if (msqkptr->u.msg_qbytes != 0 ||
		    (msqkptr->u.msg_perm.mode & MSG_LOCKED) != 0)
			break;
	}
	if (msqid != msginfo.msgmni)
		return (EBUSY);

	if (msg_prison_slot != 0)
		osd_jail_deregister(msg_prison_slot);
#ifdef MAC
	for (i = 0; i < msginfo.msgtql; i++)
		mac_sysvmsg_destroy(&msghdrs[i]);
	for (msqid = 0; msqid < msginfo.msgmni; msqid++)
		mac_sysvmsq_destroy(&msqids[msqid]);
#endif
	free(msgpool, M_MSG);
	free(msgmaps, M_MSG);
	free(msghdrs, M_MSG);
	free(msqids, M_MSG);
	mtx_destroy(&msq_mtx);
	return (0);
}


static int
sysvmsg_modload(struct module *module, int cmd, void *arg)
{
	int error = 0;

	switch (cmd) {
	case MOD_LOAD:
		error = msginit();
		if (error != 0)
			msgunload();
		break;
	case MOD_UNLOAD:
		error = msgunload();
		break;
	case MOD_SHUTDOWN:
		break;
	default:
		error = EINVAL;
		break;
	}
	return (error);
}

static moduledata_t sysvmsg_mod = {
	"sysvmsg",
	&sysvmsg_modload,
	NULL
};

DECLARE_MODULE(sysvmsg, sysvmsg_mod, SI_SUB_SYSV_MSG, SI_ORDER_FIRST);
MODULE_VERSION(sysvmsg, 1);

static void
msg_freehdr(struct msg *msghdr)
{
	while (msghdr->msg_ts > 0) {
		short next;
		if (msghdr->msg_spot < 0 || msghdr->msg_spot >= msginfo.msgseg)
			panic("msghdr->msg_spot out of range");
		next = msgmaps[msghdr->msg_spot].next;
		msgmaps[msghdr->msg_spot].next = free_msgmaps;
		free_msgmaps = msghdr->msg_spot;
		nfree_msgmaps++;
		msghdr->msg_spot = next;
		if (msghdr->msg_ts >= msginfo.msgssz)
			msghdr->msg_ts -= msginfo.msgssz;
		else
			msghdr->msg_ts = 0;
	}
	if (msghdr->msg_spot != -1)
		panic("msghdr->msg_spot != -1");
	msghdr->msg_next = free_msghdrs;
	free_msghdrs = msghdr;
#ifdef MAC
	mac_sysvmsg_cleanup(msghdr);
#endif
}

static void
msq_remove(struct msqid_kernel *msqkptr)
{
	struct msg *msghdr;

	racct_sub_cred(msqkptr->cred, RACCT_NMSGQ, 1);
	racct_sub_cred(msqkptr->cred, RACCT_MSGQQUEUED, msqkptr->u.msg_qnum);
	racct_sub_cred(msqkptr->cred, RACCT_MSGQSIZE, msqkptr->u.msg_cbytes);
	crfree(msqkptr->cred);
	msqkptr->cred = NULL;

	/* Free the message headers */
	msghdr = msqkptr->u.__msg_first;
	while (msghdr != NULL) {
		struct msg *msghdr_tmp;

		/* Free the segments of each message */
		msqkptr->u.msg_cbytes -= msghdr->msg_ts;
		msqkptr->u.msg_qnum--;
		msghdr_tmp = msghdr;
		msghdr = msghdr->msg_next;
		msg_freehdr(msghdr_tmp);
	}

	if (msqkptr->u.msg_cbytes != 0)
		panic("msg_cbytes is screwed up");
	if (msqkptr->u.msg_qnum != 0)
		panic("msg_qnum is screwed up");

	msqkptr->u.msg_qbytes = 0;	/* Mark it as free */

#ifdef MAC
	mac_sysvmsq_cleanup(msqkptr);
#endif

	wakeup(msqkptr);
}

static struct prison *
msg_find_prison(struct ucred *cred)
{
	struct prison *pr, *rpr;

	pr = cred->cr_prison;
	prison_lock(pr);
	rpr = osd_jail_get(pr, msg_prison_slot);
	prison_unlock(pr);
	return rpr;
}

static int
msq_prison_cansee(struct prison *rpr, struct msqid_kernel *msqkptr)
{

	if (msqkptr->cred == NULL ||
	    !(rpr == msqkptr->cred->cr_prison ||
	      prison_ischild(rpr, msqkptr->cred->cr_prison)))
		return (EINVAL);
	return (0);
}

#ifndef _SYS_SYSPROTO_H_
struct msgctl_args {
	int	msqid;
	int	cmd;
	struct	msqid_ds * __capability buf;
};
#endif
#if __has_feature(capabilities)
int
sys_msgctl(struct thread *td, struct msgctl_args *uap)
{
	struct msqid_ds msqbuf;
	struct msqid_ds_c msqbuf_c;
	int error;

	if (uap->cmd == IPC_SET) {
		error = copyin(uap->buf, &msqbuf_c, sizeof(msqbuf_c));
		if (error)
			return (error);
		CP(msqbuf_c, msqbuf, msg_perm);
		msqbuf.__msg_first = NULL;	/* Ignored */
		msqbuf.__msg_last = NULL;	/* Ignored */
		CP(msqbuf_c, msqbuf, msg_cbytes);
		CP(msqbuf_c, msqbuf, msg_qnum);
		CP(msqbuf_c, msqbuf, msg_qbytes);
		CP(msqbuf_c, msqbuf, msg_lspid);
		CP(msqbuf_c, msqbuf, msg_lrpid);
		CP(msqbuf_c, msqbuf, msg_stime);
		CP(msqbuf_c, msqbuf, msg_rtime);
		CP(msqbuf_c, msqbuf, msg_ctime);
	}
	error = kern_msgctl(td, uap->msqid, uap->cmd, &msqbuf);
	if (error)
		return (error);
	if (uap->cmd == IPC_STAT) {
		CP(msqbuf, msqbuf_c, msg_perm);
		msqbuf_c.kmsg_first = NULL;	/* Don't leak kernel ptr */
		msqbuf_c.kmsg_last = NULL;	/* Don't leak kernel ptr */
		CP(msqbuf, msqbuf_c, msg_cbytes);
		CP(msqbuf, msqbuf_c, msg_qnum);
		CP(msqbuf, msqbuf_c, msg_qbytes);
		CP(msqbuf, msqbuf_c, msg_lspid);
		CP(msqbuf, msqbuf_c, msg_lrpid);
		CP(msqbuf, msqbuf_c, msg_stime);
		CP(msqbuf, msqbuf_c, msg_rtime);
		CP(msqbuf, msqbuf_c, msg_ctime);
		error = copyout(&msqbuf_c, uap->buf,
		    sizeof(struct msqid_ds_c));
	}
	return (error);
}
#else /* !__has_feature(capabilities) */
int
sys_msgctl(struct thread *td, struct msgctl_args *uap)
{
	int msqid = uap->msqid;
	int cmd = uap->cmd;
	struct msqid_ds msqbuf;
	int error;
	struct msqid_ds * __capability buf = __USER_CAP_OBJ(uap->buf);

	DPRINTF(("call to msgctl(%d, %d, %p)\n", msqid, cmd, uap->buf));
	if (cmd == IPC_SET &&
	    (error = copyin(buf, &msqbuf, sizeof(msqbuf))) != 0)
		return (error);
	error = kern_msgctl(td, msqid, cmd, &msqbuf);
	if (cmd == IPC_STAT && error == 0)
		error = copyout(&msqbuf, buf, sizeof(struct msqid_ds));
	return (error);
}
#endif /* !__has_feature(capabilities) */

int
kern_msgctl(struct thread *td, int msqid, int cmd, struct msqid_ds *msqbuf)
{
	int rval, error, msqix;
	struct msqid_kernel *msqkptr;
	struct prison *rpr;

	rpr = msg_find_prison(td->td_ucred);
	if (rpr == NULL)
		return (ENOSYS);

	AUDIT_ARG_SVIPC_CMD(cmd);
	AUDIT_ARG_SVIPC_ID(msqid);
	msqix = IPCID_TO_IX(msqid);

	if (msqix < 0 || msqix >= msginfo.msgmni) {
		DPRINTF(("msqid (%d) out of range (0<=msqid<%d)\n", msqix,
		    msginfo.msgmni));
		return (EINVAL);
	}

	msqkptr = &msqids[msqix];

	mtx_lock(&msq_mtx);
	if (msqkptr->u.msg_qbytes == 0) {
		DPRINTF(("no such msqid\n"));
		error = EINVAL;
		goto done2;
	}
	if (msqkptr->u.msg_perm.seq != IPCID_TO_SEQ(msqid)) {
		DPRINTF(("wrong sequence number\n"));
		error = EINVAL;
		goto done2;
	}

	error = msq_prison_cansee(rpr, msqkptr);
	if (error != 0) {
		DPRINTF(("requester can't see prison\n"));
		goto done2;
	}

#ifdef MAC
	error = mac_sysvmsq_check_msqctl(td->td_ucred, msqkptr, cmd);
	if (error != 0)
		goto done2;
#endif

	error = 0;
	rval = 0;

	switch (cmd) {

	case IPC_RMID:
	{
#ifdef MAC
		struct msg *msghdr;
#endif
		if ((error = ipcperm(td, &msqkptr->u.msg_perm, IPC_M)))
			goto done2;

#ifdef MAC
		/*
		 * Check that the thread has MAC access permissions to
		 * individual msghdrs.  Note: We need to do this in a
		 * separate loop because the actual loop alters the
		 * msq/msghdr info as it progresses, and there is no going
		 * back if half the way through we discover that the
		 * thread cannot free a certain msghdr.  The msq will get
		 * into an inconsistent state.
		 */
		for (msghdr = msqkptr->u.__msg_first; msghdr != NULL;
		    msghdr = msghdr->msg_next) {
			error = mac_sysvmsq_check_msgrmid(td->td_ucred, msghdr);
			if (error != 0)
				goto done2;
		}
#endif

		msq_remove(msqkptr);
	}

		break;

	case IPC_SET:
		AUDIT_ARG_SVIPC_PERM(&msqbuf->msg_perm);
		if ((error = ipcperm(td, &msqkptr->u.msg_perm, IPC_M)))
			goto done2;
		if (msqbuf->msg_qbytes > msqkptr->u.msg_qbytes) {
			error = priv_check(td, PRIV_IPC_MSGSIZE);
			if (error)
				goto done2;
		}
		if (msqbuf->msg_qbytes > msginfo.msgmnb) {
			DPRINTF(("can't increase msg_qbytes beyond %d"
			    "(truncating)\n", msginfo.msgmnb));
			msqbuf->msg_qbytes = msginfo.msgmnb;	/* silently restrict qbytes to system limit */
		}
		if (msqbuf->msg_qbytes == 0) {
			DPRINTF(("can't reduce msg_qbytes to 0\n"));
			error = EINVAL;		/* non-standard errno! */
			goto done2;
		}
		msqkptr->u.msg_perm.uid = msqbuf->msg_perm.uid;	/* change the owner */
		msqkptr->u.msg_perm.gid = msqbuf->msg_perm.gid;	/* change the owner */
		msqkptr->u.msg_perm.mode = (msqkptr->u.msg_perm.mode & ~0777) |
		    (msqbuf->msg_perm.mode & 0777);
		msqkptr->u.msg_qbytes = msqbuf->msg_qbytes;
		msqkptr->u.msg_ctime = time_second;
		break;

	case IPC_STAT:
		if ((error = ipcperm(td, &msqkptr->u.msg_perm, IPC_R))) {
			DPRINTF(("requester doesn't have read access\n"));
			goto done2;
		}
		*msqbuf = msqkptr->u;
		if (td->td_ucred->cr_prison != msqkptr->cred->cr_prison)
			msqbuf->msg_perm.key = IPC_PRIVATE;
		break;

	default:
		DPRINTF(("invalid command %d\n", cmd));
		error = EINVAL;
		goto done2;
	}

	if (error == 0)
		td->td_retval[0] = rval;
done2:
	mtx_unlock(&msq_mtx);
	return (error);
}

#ifndef _SYS_SYSPROTO_H_
struct msgget_args {
	key_t	key;
	int	msgflg;
};
#endif

int
sys_msgget(struct thread *td, struct msgget_args *uap)
{
	int msqid, error = 0;
	int key = uap->key;
	int msgflg = uap->msgflg;
	struct ucred *cred = td->td_ucred;
	struct msqid_kernel *msqkptr = NULL;

	DPRINTF(("msgget(0x%x, 0%o)\n", key, msgflg));

	if (msg_find_prison(cred) == NULL)
		return (ENOSYS);

	mtx_lock(&msq_mtx);
	if (key != IPC_PRIVATE) {
		for (msqid = 0; msqid < msginfo.msgmni; msqid++) {
			msqkptr = &msqids[msqid];
			if (msqkptr->u.msg_qbytes != 0 &&
			    msqkptr->cred != NULL &&
			    msqkptr->cred->cr_prison == cred->cr_prison &&
			    msqkptr->u.msg_perm.key == key)
				break;
		}
		if (msqid < msginfo.msgmni) {
			DPRINTF(("found public key\n"));
			if ((msgflg & IPC_CREAT) && (msgflg & IPC_EXCL)) {
				DPRINTF(("not exclusive\n"));
				error = EEXIST;
				goto done2;
			}
			AUDIT_ARG_SVIPC_ID(IXSEQ_TO_IPCID(msqid,
			    msqkptr->u.msg_perm));
			if ((error = ipcperm(td, &msqkptr->u.msg_perm,
			    msgflg & 0700))) {
				DPRINTF(("requester doesn't have 0%o access\n",
				    msgflg & 0700));
				goto done2;
			}
#ifdef MAC
			error = mac_sysvmsq_check_msqget(cred, msqkptr);
			if (error != 0)
				goto done2;
#endif
			goto found;
		}
	}

	DPRINTF(("need to allocate the msqid_ds\n"));
	if (key == IPC_PRIVATE || (msgflg & IPC_CREAT)) {
		for (msqid = 0; msqid < msginfo.msgmni; msqid++) {
			/*
			 * Look for an unallocated and unlocked msqid_ds.
			 * msqid_ds's can be locked by msgsnd or msgrcv while
			 * they are copying the message in/out.  We can't
			 * re-use the entry until they release it.
			 */
			msqkptr = &msqids[msqid];
			if (msqkptr->u.msg_qbytes == 0 &&
			    (msqkptr->u.msg_perm.mode & MSG_LOCKED) == 0)
				break;
		}
		if (msqid == msginfo.msgmni) {
			DPRINTF(("no more msqid_ds's available\n"));
			error = ENOSPC;
			goto done2;
		}
#ifdef RACCT
		if (racct_enable) {
			PROC_LOCK(td->td_proc);
			error = racct_add(td->td_proc, RACCT_NMSGQ, 1);
			PROC_UNLOCK(td->td_proc);
			if (error != 0) {
				error = ENOSPC;
				goto done2;
			}
		}
#endif
		DPRINTF(("msqid %d is available\n", msqid));
		msqkptr->u.msg_perm.key = key;
		msqkptr->u.msg_perm.cuid = cred->cr_uid;
		msqkptr->u.msg_perm.uid = cred->cr_uid;
		msqkptr->u.msg_perm.cgid = cred->cr_gid;
		msqkptr->u.msg_perm.gid = cred->cr_gid;
		msqkptr->u.msg_perm.mode = (msgflg & 0777);
		msqkptr->cred = crhold(cred);
		/* Make sure that the returned msqid is unique */
		msqkptr->u.msg_perm.seq = (msqkptr->u.msg_perm.seq + 1) & 0x7fff;
		msqkptr->u.__msg_first = NULL;
		msqkptr->u.__msg_last = NULL;
		msqkptr->u.msg_cbytes = 0;
		msqkptr->u.msg_qnum = 0;
		msqkptr->u.msg_qbytes = msginfo.msgmnb;
		msqkptr->u.msg_lspid = 0;
		msqkptr->u.msg_lrpid = 0;
		msqkptr->u.msg_stime = 0;
		msqkptr->u.msg_rtime = 0;
		msqkptr->u.msg_ctime = time_second;
#ifdef MAC
		mac_sysvmsq_create(cred, msqkptr);
#endif
		AUDIT_ARG_SVIPC_PERM(&msqkptr->u.msg_perm);
	} else {
		DPRINTF(("didn't find it and wasn't asked to create it\n"));
		error = ENOENT;
		goto done2;
	}

found:
	/* Construct the unique msqid */
	td->td_retval[0] = IXSEQ_TO_IPCID(msqid, msqkptr->u.msg_perm);
done2:
	mtx_unlock(&msq_mtx);
	return (error);
}

int
kern_msgsnd(struct thread *td, int msqid, const void * __capability msgp,
    size_t msgsz, int msgflg, long mtype)
{
	int msqix, segs_needed, error = 0;
	struct msqid_kernel *msqkptr;
	struct msg *msghdr;
	struct prison *rpr;
	short next;
#ifdef RACCT
	size_t saved_msgsz = 0;
#endif

	rpr = msg_find_prison(td->td_ucred);
	if (rpr == NULL)
		return (ENOSYS);

	mtx_lock(&msq_mtx);
	AUDIT_ARG_SVIPC_ID(msqid);
	msqix = IPCID_TO_IX(msqid);

	if (msqix < 0 || msqix >= msginfo.msgmni) {
		DPRINTF(("msqid (%d) out of range (0<=msqid<%d)\n", msqix,
		    msginfo.msgmni));
		error = EINVAL;
		goto done2;
	}

	msqkptr = &msqids[msqix];
	AUDIT_ARG_SVIPC_PERM(&msqkptr->u.msg_perm);
	if (msqkptr->u.msg_qbytes == 0) {
		DPRINTF(("no such message queue id\n"));
		error = EINVAL;
		goto done2;
	}
	if (msqkptr->u.msg_perm.seq != IPCID_TO_SEQ(msqid)) {
		DPRINTF(("wrong sequence number\n"));
		error = EINVAL;
		goto done2;
	}

	if ((error = msq_prison_cansee(rpr, msqkptr))) {
		DPRINTF(("requester can't see prison\n"));
		goto done2;
	}

	if ((error = ipcperm(td, &msqkptr->u.msg_perm, IPC_W))) {
		DPRINTF(("requester doesn't have write access\n"));
		goto done2;
	}

#ifdef MAC
	error = mac_sysvmsq_check_msqsnd(td->td_ucred, msqkptr);
	if (error != 0)
		goto done2;
#endif

#ifdef RACCT
	if (racct_enable) {
		PROC_LOCK(td->td_proc);
		if (racct_add(td->td_proc, RACCT_MSGQQUEUED, 1)) {
			PROC_UNLOCK(td->td_proc);
			error = EAGAIN;
			goto done2;
		}
		saved_msgsz = msgsz;
		if (racct_add(td->td_proc, RACCT_MSGQSIZE, msgsz)) {
			racct_sub(td->td_proc, RACCT_MSGQQUEUED, 1);
			PROC_UNLOCK(td->td_proc);
			error = EAGAIN;
			goto done2;
		}
		PROC_UNLOCK(td->td_proc);
	}
#endif

	segs_needed = howmany(msgsz, msginfo.msgssz);
	DPRINTF(("msgsz=%zu, msgssz=%d, segs_needed=%d\n", msgsz,
	    msginfo.msgssz, segs_needed));
	for (;;) {
		int need_more_resources = 0;

		/*
		 * check msgsz
		 * (inside this loop in case msg_qbytes changes while we sleep)
		 */

		if (msgsz > msqkptr->u.msg_qbytes) {
			DPRINTF(("msgsz > msqkptr->u.msg_qbytes\n"));
			error = EINVAL;
			goto done3;
		}

		if (msqkptr->u.msg_perm.mode & MSG_LOCKED) {
			DPRINTF(("msqid is locked\n"));
			need_more_resources = 1;
		}
		if (msgsz + msqkptr->u.msg_cbytes > msqkptr->u.msg_qbytes) {
			DPRINTF(("msgsz + msg_cbytes > msg_qbytes\n"));
			need_more_resources = 1;
		}
		if (segs_needed > nfree_msgmaps) {
			DPRINTF(("segs_needed > nfree_msgmaps\n"));
			need_more_resources = 1;
		}
		if (free_msghdrs == NULL) {
			DPRINTF(("no more msghdrs\n"));
			need_more_resources = 1;
		}

		if (need_more_resources) {
			int we_own_it;

			if ((msgflg & IPC_NOWAIT) != 0) {
				DPRINTF(("need more resources but caller "
				    "doesn't want to wait\n"));
				error = EAGAIN;
				goto done3;
			}

			if ((msqkptr->u.msg_perm.mode & MSG_LOCKED) != 0) {
				DPRINTF(("we don't own the msqid_ds\n"));
				we_own_it = 0;
			} else {
				/* Force later arrivals to wait for our
				   request */
				DPRINTF(("we own the msqid_ds\n"));
				msqkptr->u.msg_perm.mode |= MSG_LOCKED;
				we_own_it = 1;
			}
			DPRINTF(("msgsnd:  goodnight\n"));
			error = msleep(msqkptr, &msq_mtx, (PZERO - 4) | PCATCH,
			    "msgsnd", hz);
			DPRINTF(("msgsnd:  good morning, error=%d\n", error));
			if (we_own_it)
				msqkptr->u.msg_perm.mode &= ~MSG_LOCKED;
			if (error == EWOULDBLOCK) {
				DPRINTF(("msgsnd:  timed out\n"));
				continue;
			}
			if (error != 0) {
				DPRINTF(("msgsnd:  interrupted system call\n"));
				error = EINTR;
				goto done3;
			}

			/*
			 * Make sure that the msq queue still exists
			 */

			if (msqkptr->u.msg_qbytes == 0) {
				DPRINTF(("msqid deleted\n"));
				error = EIDRM;
				goto done3;
			}

		} else {
			DPRINTF(("got all the resources that we need\n"));
			break;
		}
	}

	/*
	 * We have the resources that we need.
	 * Make sure!
	 */

	if (msqkptr->u.msg_perm.mode & MSG_LOCKED)
		panic("msg_perm.mode & MSG_LOCKED");
	if (segs_needed > nfree_msgmaps)
		panic("segs_needed > nfree_msgmaps");
	if (msgsz + msqkptr->u.msg_cbytes > msqkptr->u.msg_qbytes)
		panic("msgsz + msg_cbytes > msg_qbytes");
	if (free_msghdrs == NULL)
		panic("no more msghdrs");

	/*
	 * Re-lock the msqid_ds in case we page-fault when copying in the
	 * message
	 */

	if ((msqkptr->u.msg_perm.mode & MSG_LOCKED) != 0)
		panic("msqid_ds is already locked");
	msqkptr->u.msg_perm.mode |= MSG_LOCKED;

	/*
	 * Allocate a message header
	 */

	msghdr = free_msghdrs;
	free_msghdrs = msghdr->msg_next;
	msghdr->msg_spot = -1;
	msghdr->msg_ts = msgsz;
	msghdr->msg_type = mtype;
#ifdef MAC
	/*
	 * XXXMAC: Should the mac_sysvmsq_check_msgmsq check follow here
	 * immediately?  Or, should it be checked just before the msg is
	 * enqueued in the msgq (as it is done now)?
	 */
	mac_sysvmsg_create(td->td_ucred, msqkptr, msghdr);
#endif

	/*
	 * Allocate space for the message
	 */

	while (segs_needed > 0) {
		if (nfree_msgmaps <= 0)
			panic("not enough msgmaps");
		if (free_msgmaps == -1)
			panic("nil free_msgmaps");
		next = free_msgmaps;
		if (next <= -1)
			panic("next too low #1");
		if (next >= msginfo.msgseg)
			panic("next out of range #1");
		DPRINTF(("allocating segment %d to message\n", next));
		free_msgmaps = msgmaps[next].next;
		nfree_msgmaps--;
		msgmaps[next].next = msghdr->msg_spot;
		msghdr->msg_spot = next;
		segs_needed--;
	}

	/*
	 * Validate the message type
	 */

	if (msghdr->msg_type < 1) {
		msg_freehdr(msghdr);
		msqkptr->u.msg_perm.mode &= ~MSG_LOCKED;
		wakeup(msqkptr);
		DPRINTF(("mtype (%ld) < 1\n", msghdr->msg_type));
		error = EINVAL;
		goto done3;
	}

	/*
	 * Copy in the message body
	 */

	next = msghdr->msg_spot;
	while (msgsz > 0) {
		size_t tlen;
		if (msgsz > msginfo.msgssz)
			tlen = msginfo.msgssz;
		else
			tlen = msgsz;
		if (next <= -1)
			panic("next too low #2");
		if (next >= msginfo.msgseg)
			panic("next out of range #2");
		mtx_unlock(&msq_mtx);
		if ((error = copyin(msgp, &msgpool[next * msginfo.msgssz],
		    tlen)) != 0) {
			mtx_lock(&msq_mtx);
			DPRINTF(("error %d copying in message segment\n",
			    error));
			msg_freehdr(msghdr);
			msqkptr->u.msg_perm.mode &= ~MSG_LOCKED;
			wakeup(msqkptr);
			goto done3;
		}
		mtx_lock(&msq_mtx);
		msgsz -= tlen;
		msgp = (const char * __capability)msgp + tlen;
		next = msgmaps[next].next;
	}
	if (next != -1)
		panic("didn't use all the msg segments");

	/*
	 * We've got the message.  Unlock the msqid_ds.
	 */

	msqkptr->u.msg_perm.mode &= ~MSG_LOCKED;

	/*
	 * Make sure that the msqid_ds is still allocated.
	 */

	if (msqkptr->u.msg_qbytes == 0) {
		msg_freehdr(msghdr);
		wakeup(msqkptr);
		error = EIDRM;
		goto done3;
	}

#ifdef MAC
	/*
	 * Note: Since the task/thread allocates the msghdr and usually
	 * primes it with its own MAC label, for a majority of policies, it
	 * won't be necessary to check whether the msghdr has access
	 * permissions to the msgq.  The mac_sysvmsq_check_msqsnd check would
	 * suffice in that case.  However, this hook may be required where
	 * individual policies derive a non-identical label for the msghdr
	 * from the current thread label and may want to check the msghdr
	 * enqueue permissions, along with read/write permissions to the
	 * msgq.
	 */
	error = mac_sysvmsq_check_msgmsq(td->td_ucred, msghdr, msqkptr);
	if (error != 0) {
		msg_freehdr(msghdr);
		wakeup(msqkptr);
		goto done3;
	}
#endif

	/*
	 * Put the message into the queue
	 */
	if (msqkptr->u.__msg_first == NULL) {
		msqkptr->u.__msg_first = msghdr;
		msqkptr->u.__msg_last = msghdr;
	} else {
		msqkptr->u.__msg_last->msg_next = msghdr;
		msqkptr->u.__msg_last = msghdr;
	}
	msqkptr->u.__msg_last->msg_next = NULL;

	msqkptr->u.msg_cbytes += msghdr->msg_ts;
	msqkptr->u.msg_qnum++;
	msqkptr->u.msg_lspid = td->td_proc->p_pid;
	msqkptr->u.msg_stime = time_second;

	wakeup(msqkptr);
	td->td_retval[0] = 0;
done3:
#ifdef RACCT
	if (racct_enable && error != 0) {
		PROC_LOCK(td->td_proc);
		racct_sub(td->td_proc, RACCT_MSGQQUEUED, 1);
		racct_sub(td->td_proc, RACCT_MSGQSIZE, saved_msgsz);
		PROC_UNLOCK(td->td_proc);
	}
#endif
done2:
	mtx_unlock(&msq_mtx);
	return (error);
}

#ifndef _SYS_SYSPROTO_H_
struct msgsnd_args {
	int	msqid;
	const void	*msgp;	/* XXX msgp is actually mtext. */
	size_t	msgsz;
	int	msgflg;
};
#endif
int
sys_msgsnd(struct thread *td, struct msgsnd_args *uap)
{
	int error;
	long mtype;
	const char * __capability msgp = __USER_CAP(uap->msgp, uap->msgsz);

	DPRINTF(("call to msgsnd(%d, %p, %zu, %d)\n", uap->msqid, uap->msgp,
	    uap->msgsz, uap->msgflg));

	if ((error = copyin(msgp, &mtype, sizeof(mtype))) != 0) {
		DPRINTF(("error %d copying the message type\n", error));
		return (error);
	}
	return (kern_msgsnd(td, uap->msqid, msgp + sizeof(mtype), uap->msgsz,
	    uap->msgflg, mtype));
}

/* XXX msgp is actually mtext. */
int
kern_msgrcv(struct thread *td, int msqid, void * __capability msgp,
    size_t msgsz, long msgtyp, int msgflg, long *mtype)
{
	size_t len;
	struct msqid_kernel *msqkptr;
	struct msg *msghdr;
	struct prison *rpr;
	int msqix, error = 0;
	short next;

	rpr = msg_find_prison(td->td_ucred);
	if (rpr == NULL)
		return (ENOSYS);

	AUDIT_ARG_SVIPC_ID(msqid);
	msqix = IPCID_TO_IX(msqid);

	if (msqix < 0 || msqix >= msginfo.msgmni) {
		DPRINTF(("msqid (%d) out of range (0<=msqid<%d)\n", msqix,
		    msginfo.msgmni));
		return (EINVAL);
	}

	msqkptr = &msqids[msqix];
	mtx_lock(&msq_mtx);
	AUDIT_ARG_SVIPC_PERM(&msqkptr->u.msg_perm);
	if (msqkptr->u.msg_qbytes == 0) {
		DPRINTF(("no such message queue id\n"));
		error = EINVAL;
		goto done2;
	}
	if (msqkptr->u.msg_perm.seq != IPCID_TO_SEQ(msqid)) {
		DPRINTF(("wrong sequence number\n"));
		error = EINVAL;
		goto done2;
	}

	if ((error = msq_prison_cansee(rpr, msqkptr))) {
		DPRINTF(("requester can't see prison\n"));
		goto done2;
	}

	if ((error = ipcperm(td, &msqkptr->u.msg_perm, IPC_R))) {
		DPRINTF(("requester doesn't have read access\n"));
		goto done2;
	}

#ifdef MAC
	error = mac_sysvmsq_check_msqrcv(td->td_ucred, msqkptr);
	if (error != 0)
		goto done2;
#endif

	msghdr = NULL;
	while (msghdr == NULL) {
		if (msgtyp == 0) {
			msghdr = msqkptr->u.__msg_first;
			if (msghdr != NULL) {
				if (msgsz < msghdr->msg_ts &&
				    (msgflg & MSG_NOERROR) == 0) {
					DPRINTF(("first message on the queue "
					    "is too big (want %zu, got %d)\n",
					    msgsz, msghdr->msg_ts));
					error = E2BIG;
					goto done2;
				}
#ifdef MAC
				error = mac_sysvmsq_check_msgrcv(td->td_ucred,
				    msghdr);
				if (error != 0)
					goto done2;
#endif
				if (msqkptr->u.__msg_first ==
				    msqkptr->u.__msg_last) {
					msqkptr->u.__msg_first = NULL;
					msqkptr->u.__msg_last = NULL;
				} else {
					msqkptr->u.__msg_first = msghdr->msg_next;
					if (msqkptr->u.__msg_first == NULL)
						panic("msg_first/last screwed up #1");
				}
			}
		} else {
			struct msg *previous;
			struct msg **prev;

			previous = NULL;
			prev = &(msqkptr->u.__msg_first);
			while ((msghdr = *prev) != NULL) {
				/*
				 * Is this message's type an exact match or is
				 * this message's type less than or equal to
				 * the absolute value of a negative msgtyp?
				 * Note that the second half of this test can
				 * NEVER be true if msgtyp is positive since
				 * msg_type is always positive!
				 */

				if (msgtyp == msghdr->msg_type ||
				    msghdr->msg_type <= -msgtyp) {
					DPRINTF(("found message type %ld, "
					    "requested %ld\n",
					    msghdr->msg_type, msgtyp));
					if (msgsz < msghdr->msg_ts &&
					    (msgflg & MSG_NOERROR) == 0) {
						DPRINTF(("requested message "
						    "on the queue is too big "
						    "(want %zu, got %hu)\n",
						    msgsz, msghdr->msg_ts));
						error = E2BIG;
						goto done2;
					}
#ifdef MAC
					error = mac_sysvmsq_check_msgrcv(
					    td->td_ucred, msghdr);
					if (error != 0)
						goto done2;
#endif
					*prev = msghdr->msg_next;
					if (msghdr == msqkptr->u.__msg_last) {
						if (previous == NULL) {
							if (prev !=
							    &msqkptr->u.__msg_first)
								panic("__msg_first/last screwed up #2");
							msqkptr->u.__msg_first =
							    NULL;
							msqkptr->u.__msg_last =
							    NULL;
						} else {
							if (prev ==
							    &msqkptr->u.__msg_first)
								panic("__msg_first/last screwed up #3");
							msqkptr->u.__msg_last =
							    previous;
						}
					}
					break;
				}
				previous = msghdr;
				prev = &(msghdr->msg_next);
			}
		}

		/*
		 * We've either extracted the msghdr for the appropriate
		 * message or there isn't one.
		 * If there is one then bail out of this loop.
		 */

		if (msghdr != NULL)
			break;

		/*
		 * Hmph!  No message found.  Does the user want to wait?
		 */

		if ((msgflg & IPC_NOWAIT) != 0) {
			DPRINTF(("no appropriate message found (msgtyp=%ld)\n",
			    msgtyp));
			/* The SVID says to return ENOMSG. */
			error = ENOMSG;
			goto done2;
		}

		/*
		 * Wait for something to happen
		 */

		DPRINTF(("msgrcv:  goodnight\n"));
		error = msleep(msqkptr, &msq_mtx, (PZERO - 4) | PCATCH,
		    "msgrcv", 0);
		DPRINTF(("msgrcv:  good morning (error=%d)\n", error));

		if (error != 0) {
			DPRINTF(("msgrcv:  interrupted system call\n"));
			error = EINTR;
			goto done2;
		}

		/*
		 * Make sure that the msq queue still exists
		 */

		if (msqkptr->u.msg_qbytes == 0 ||
		    msqkptr->u.msg_perm.seq != IPCID_TO_SEQ(msqid)) {
			DPRINTF(("msqid deleted\n"));
			error = EIDRM;
			goto done2;
		}
	}

	/*
	 * Return the message to the user.
	 *
	 * First, do the bookkeeping (before we risk being interrupted).
	 */

	msqkptr->u.msg_cbytes -= msghdr->msg_ts;
	msqkptr->u.msg_qnum--;
	msqkptr->u.msg_lrpid = td->td_proc->p_pid;
	msqkptr->u.msg_rtime = time_second;

	racct_sub_cred(msqkptr->cred, RACCT_MSGQQUEUED, 1);
	racct_sub_cred(msqkptr->cred, RACCT_MSGQSIZE, msghdr->msg_ts);

	/*
	 * Make msgsz the actual amount that we'll be returning.
	 * Note that this effectively truncates the message if it is too long
	 * (since msgsz is never increased).
	 */

	DPRINTF(("found a message, msgsz=%zu, msg_ts=%hu\n", msgsz,
	    msghdr->msg_ts));
	if (msgsz > msghdr->msg_ts)
		msgsz = msghdr->msg_ts;
	*mtype = msghdr->msg_type;

	/*
	 * Return the segments to the user
	 */

	next = msghdr->msg_spot;
	for (len = 0; len < msgsz; len += msginfo.msgssz) {
		size_t tlen;

		if (msgsz - len > msginfo.msgssz)
			tlen = msginfo.msgssz;
		else
			tlen = msgsz - len;
		if (next <= -1)
			panic("next too low #3");
		if (next >= msginfo.msgseg)
			panic("next out of range #3");
		mtx_unlock(&msq_mtx);
		error = copyout(&msgpool[next * msginfo.msgssz], msgp, tlen);
		mtx_lock(&msq_mtx);
		if (error != 0) {
			DPRINTF(("error (%d) copying out message segment\n",
			    error));
			msg_freehdr(msghdr);
			wakeup(msqkptr);
			goto done2;
		}
		msgp = (char * __capability)msgp + tlen;
		next = msgmaps[next].next;
	}

	/*
	 * Done, return the actual number of bytes copied out.
	 */

	msg_freehdr(msghdr);
	wakeup(msqkptr);
	td->td_retval[0] = msgsz;
done2:
	mtx_unlock(&msq_mtx);
	return (error);
}

#ifndef _SYS_SYSPROTO_H_
struct msgrcv_args {
	int	msqid;
	void	* __capability msgp;
	size_t	msgsz;
	long	msgtyp;
	int	msgflg;
};
#endif
int
sys_msgrcv(struct thread *td, struct msgrcv_args *uap)
{
	int error;
	long mtype;
	char * __capability msgp = __USER_CAP(uap->msgp, uap->msgsz);

	DPRINTF(("call to msgrcv(%d, %p, %zu, %ld, %d)\n", uap->msqid,
	    uap->msgp, uap->msgsz, uap->msgtyp, uap->msgflg));

	if ((error = kern_msgrcv(td, uap->msqid, msgp + sizeof(mtype),
	    uap->msgsz, uap->msgtyp, uap->msgflg, &mtype)) != 0)
		return (error);
	if ((error = copyout(&mtype, msgp, sizeof(mtype))) != 0)
		DPRINTF(("error %d copying the message type\n", error));
	return (error);
}

static int
sysctl_msqids(SYSCTL_HANDLER_ARGS)
{
	struct msqid_kernel tmsqk;
#ifdef COMPAT_FREEBSD32
	struct msqid_kernel32 tmsqk32;
#endif
#ifdef COMPAT_FREEBSD64
	struct msqid_kernel64 tmsqk64;
#endif
#if __has_feature(capabilities)
	struct msqid_kernel_c tmsqk_c;
#endif
	struct prison *pr, *rpr;
	void *outaddr;
	size_t outsize;
	int error, i;

	pr = req->td->td_ucred->cr_prison;
	rpr = msg_find_prison(req->td->td_ucred);
	error = 0;
	for (i = 0; i < msginfo.msgmni; i++) {
		mtx_lock(&msq_mtx);
		if (msqids[i].u.msg_qbytes == 0 || rpr == NULL ||
		    msq_prison_cansee(rpr, &msqids[i]) != 0)
			bzero(&tmsqk, sizeof(tmsqk));
		else {
			tmsqk = msqids[i];
			if (tmsqk.cred->cr_prison != pr)
				tmsqk.u.msg_perm.key = IPC_PRIVATE;
		}
		mtx_unlock(&msq_mtx);
#ifdef COMPAT_FREEBSD32
		if (SV_CURPROC_FLAG(SV_ILP32)) {
			bzero(&tmsqk32, sizeof(tmsqk32));
			freebsd32_ipcperm_out(&tmsqk.u.msg_perm,
			    &tmsqk32.u.msg_perm);
			/* Don't copy u.msg_first or u.msg_last */
			CP(tmsqk, tmsqk32, u.msg_cbytes);
			CP(tmsqk, tmsqk32, u.msg_qnum);
			CP(tmsqk, tmsqk32, u.msg_qbytes);
			CP(tmsqk, tmsqk32, u.msg_lspid);
			CP(tmsqk, tmsqk32, u.msg_lrpid);
			CP(tmsqk, tmsqk32, u.msg_stime);
			CP(tmsqk, tmsqk32, u.msg_rtime);
			CP(tmsqk, tmsqk32, u.msg_ctime);
			/* Don't copy label or cred */
			outaddr = &tmsqk32;
			outsize = sizeof(tmsqk32);
		} else
#endif
#ifdef COMPAT_FREEBSD64
		if (SV_CURPROC_FLAG(SV_LP64) && !SV_CURPROC_FLAG(SV_CHERI)) {
			/* XXX-AM: fix for freebsd64 */
			bzero(&tmsqk64, sizeof(tmsqk64));
			CP(tmsqk, tmsqk64, u.msg_perm);
			/* Don't copy u.msg_first or u.msg_last */
			CP(tmsqk, tmsqk64, u.msg_cbytes);
			CP(tmsqk, tmsqk64, u.msg_qnum);
			CP(tmsqk, tmsqk64, u.msg_qbytes);
			CP(tmsqk, tmsqk64, u.msg_lspid);
			CP(tmsqk, tmsqk64, u.msg_lrpid);
			CP(tmsqk, tmsqk64, u.msg_stime);
			CP(tmsqk, tmsqk64, u.msg_rtime);
			CP(tmsqk, tmsqk64, u.msg_ctime);
			/* Don't copy label or cred */
			outaddr = &tmsqk64;
			outsize = sizeof(tmsqk64);
		} else
#endif
#if __has_feature(capabilities)
		{
			bzero(&tmsqk_c, sizeof(tmsqk_c));
			CP(tmsqk, tmsqk_c, u.msg_perm);
			/* Don't copy u.msg_first or u.msg_last */
			CP(tmsqk, tmsqk_c, u.msg_cbytes);
			CP(tmsqk, tmsqk_c, u.msg_qnum);
			CP(tmsqk, tmsqk_c, u.msg_qbytes);
			CP(tmsqk, tmsqk_c, u.msg_lspid);
			CP(tmsqk, tmsqk_c, u.msg_lrpid);
			CP(tmsqk, tmsqk_c, u.msg_stime);
			CP(tmsqk, tmsqk_c, u.msg_rtime);
			CP(tmsqk, tmsqk_c, u.msg_ctime);
			/* Don't copy label or cred */
			outaddr = &tmsqk_c;
			outsize = sizeof(tmsqk_c);
		}
#else /* !__has_feature(capabilities) */
		{
			/* Don't leak kernel pointers */
			tmsqk.u.__msg_first = NULL;
			tmsqk.u.__msg_last = NULL;
			tmsqk.label = NULL;
			tmsqk.cred = NULL;
			/*
			 * XXX: some padding also exists, but we take care to
			 * allocate our pool of msqid_kernel structs with
			 * zeroed memory so this should be OK.
			 */
			outaddr = &tmsqk;
			outsize = sizeof(tmsqk);
		}		
#endif /* !__has_feature(capabilities) */
		error = SYSCTL_OUT(req, outaddr, outsize);
		if (error != 0)
			break;
	}
	return (error);
}

SYSCTL_INT(_kern_ipc, OID_AUTO, msgmax, CTLFLAG_RD, &msginfo.msgmax, 0,
    "Maximum message size");
SYSCTL_INT(_kern_ipc, OID_AUTO, msgmni, CTLFLAG_RDTUN, &msginfo.msgmni, 0,
    "Number of message queue identifiers");
SYSCTL_INT(_kern_ipc, OID_AUTO, msgmnb, CTLFLAG_RDTUN, &msginfo.msgmnb, 0,
    "Maximum number of bytes in a queue");
SYSCTL_INT(_kern_ipc, OID_AUTO, msgtql, CTLFLAG_RDTUN, &msginfo.msgtql, 0,
    "Maximum number of messages in the system");
SYSCTL_INT(_kern_ipc, OID_AUTO, msgssz, CTLFLAG_RDTUN, &msginfo.msgssz, 0,
    "Size of a message segment");
SYSCTL_INT(_kern_ipc, OID_AUTO, msgseg, CTLFLAG_RDTUN, &msginfo.msgseg, 0,
    "Number of message segments");
SYSCTL_PROC(_kern_ipc, OID_AUTO, msqids,
    CTLTYPE_OPAQUE | CTLFLAG_RD | CTLFLAG_MPSAFE,
    NULL, 0, sysctl_msqids, "",
    "Array of struct msqid_kernel for each potential message queue");

static int
msg_prison_check(void *obj, void *data)
{
	struct prison *pr = obj;
	struct prison *prpr;
	struct vfsoptlist *opts = data;
	int error, jsys;

	/*
	 * sysvmsg is a jailsys integer.
	 * It must be "disable" if the parent jail is disabled.
	 */
	error = vfs_copyopt(opts, "sysvmsg", &jsys, sizeof(jsys));
	if (error != ENOENT) {
		if (error != 0)
			return (error);
		switch (jsys) {
		case JAIL_SYS_DISABLE:
			break;
		case JAIL_SYS_NEW:
		case JAIL_SYS_INHERIT:
			prison_lock(pr->pr_parent);
			prpr = osd_jail_get(pr->pr_parent, msg_prison_slot);
			prison_unlock(pr->pr_parent);
			if (prpr == NULL)
				return (EPERM);
			break;
		default:
			return (EINVAL);
		}
	}

	return (0);
}

static int
msg_prison_set(void *obj, void *data)
{
	struct prison *pr = obj;
	struct prison *tpr, *orpr, *nrpr, *trpr;
	struct vfsoptlist *opts = data;
	void *rsv;
	int jsys, descend;

	/*
	 * sysvmsg controls which jail is the root of the associated msgs (this
	 * jail or same as the parent), or if the feature is available at all.
	 */
	if (vfs_copyopt(opts, "sysvmsg", &jsys, sizeof(jsys)) == ENOENT)
		jsys = vfs_flagopt(opts, "allow.sysvipc", NULL, 0)
		    ? JAIL_SYS_INHERIT
		    : vfs_flagopt(opts, "allow.nosysvipc", NULL, 0)
		    ? JAIL_SYS_DISABLE
		    : -1;
	if (jsys == JAIL_SYS_DISABLE) {
		prison_lock(pr);
		orpr = osd_jail_get(pr, msg_prison_slot);
		if (orpr != NULL)
			osd_jail_del(pr, msg_prison_slot);
		prison_unlock(pr);
		if (orpr != NULL) {
			if (orpr == pr)
				msg_prison_cleanup(pr);
			/* Disable all child jails as well. */
			FOREACH_PRISON_DESCENDANT(pr, tpr, descend) {
				prison_lock(tpr);
				trpr = osd_jail_get(tpr, msg_prison_slot);
				if (trpr != NULL) {
					osd_jail_del(tpr, msg_prison_slot);
					prison_unlock(tpr);
					if (trpr == tpr)
						msg_prison_cleanup(tpr);
				} else {
					prison_unlock(tpr);
					descend = 0;
				}
			}
		}
	} else if (jsys != -1) {
		if (jsys == JAIL_SYS_NEW)
			nrpr = pr;
		else {
			prison_lock(pr->pr_parent);
			nrpr = osd_jail_get(pr->pr_parent, msg_prison_slot);
			prison_unlock(pr->pr_parent);
		}
		rsv = osd_reserve(msg_prison_slot);
		prison_lock(pr);
		orpr = osd_jail_get(pr, msg_prison_slot);
		if (orpr != nrpr)
			(void)osd_jail_set_reserved(pr, msg_prison_slot, rsv,
			    nrpr);
		else
			osd_free_reserved(rsv);
		prison_unlock(pr);
		if (orpr != nrpr) {
			if (orpr == pr)
				msg_prison_cleanup(pr);
			if (orpr != NULL) {
				/* Change child jails matching the old root, */
				FOREACH_PRISON_DESCENDANT(pr, tpr, descend) {
					prison_lock(tpr);
					trpr = osd_jail_get(tpr,
					    msg_prison_slot);
					if (trpr == orpr) {
						(void)osd_jail_set(tpr,
						    msg_prison_slot, nrpr);
						prison_unlock(tpr);
						if (trpr == tpr)
							msg_prison_cleanup(tpr);
					} else {
						prison_unlock(tpr);
						descend = 0;
					}
				}
			}
		}
	}

	return (0);
}

static int
msg_prison_get(void *obj, void *data)
{
	struct prison *pr = obj;
	struct prison *rpr;
	struct vfsoptlist *opts = data;
	int error, jsys;

	/* Set sysvmsg based on the jail's root prison. */
	prison_lock(pr);
	rpr = osd_jail_get(pr, msg_prison_slot);
	prison_unlock(pr);
	jsys = rpr == NULL ? JAIL_SYS_DISABLE
	    : rpr == pr ? JAIL_SYS_NEW : JAIL_SYS_INHERIT;
	error = vfs_setopt(opts, "sysvmsg", &jsys, sizeof(jsys));
	if (error == ENOENT)
		error = 0;
	return (error);
}

static int
msg_prison_remove(void *obj, void *data __unused)
{
	struct prison *pr = obj;
	struct prison *rpr;

	prison_lock(pr);
	rpr = osd_jail_get(pr, msg_prison_slot);
	prison_unlock(pr);
	if (rpr == pr)
		msg_prison_cleanup(pr);
	return (0);
}

static void
msg_prison_cleanup(struct prison *pr)
{
	struct msqid_kernel *msqkptr;
	int i;

	/* Remove any msqs that belong to this jail. */
	mtx_lock(&msq_mtx);
	for (i = 0; i < msginfo.msgmni; i++) {
		msqkptr = &msqids[i];
		if (msqkptr->u.msg_qbytes != 0 &&
		    msqkptr->cred != NULL && msqkptr->cred->cr_prison == pr)
			msq_remove(msqkptr);
	}
	mtx_unlock(&msq_mtx);
}

SYSCTL_JAIL_PARAM_SYS_NODE(sysvmsg, CTLFLAG_RW, "SYSV message queues");

#ifdef COMPAT_FREEBSD32
int
freebsd32_msgsys(struct thread *td, struct freebsd32_msgsys_args *uap)
{

#if defined(COMPAT_FREEBSD4) || defined(COMPAT_FREEBSD5) || \
    defined(COMPAT_FREEBSD6) || defined(COMPAT_FREEBSD7)
	AUDIT_ARG_SVIPC_WHICH(uap->which);
	switch (uap->which) {
	case 0:
		return (freebsd7_freebsd32_msgctl(td,
		    (struct freebsd7_freebsd32_msgctl_args *)&uap->a2));
	case 2:
		return (freebsd32_msgsnd(td,
		    (struct freebsd32_msgsnd_args *)&uap->a2));
	case 3:
		return (freebsd32_msgrcv(td,
		    (struct freebsd32_msgrcv_args *)&uap->a2));
	default:
		return (sys_msgsys(td, (struct msgsys_args *)uap));
	}
#else
	return (nosys(td, NULL));
#endif
}

#if defined(COMPAT_FREEBSD4) || defined(COMPAT_FREEBSD5) || \
    defined(COMPAT_FREEBSD6) || defined(COMPAT_FREEBSD7)
int
freebsd7_freebsd32_msgctl(struct thread *td,
    struct freebsd7_freebsd32_msgctl_args *uap)
{
	struct msqid_ds msqbuf;
	struct msqid_ds32_old msqbuf32;
	int error;

	if (uap->cmd == IPC_SET) {
		error = copyin(uap->buf, &msqbuf32, sizeof(msqbuf32));
		if (error)
			return (error);
		freebsd32_ipcperm_old_in(&msqbuf32.msg_perm, &msqbuf.msg_perm);
		PTRIN_CP(msqbuf32, msqbuf, __msg_first);
		PTRIN_CP(msqbuf32, msqbuf, __msg_last);
		CP(msqbuf32, msqbuf, msg_cbytes);
		CP(msqbuf32, msqbuf, msg_qnum);
		CP(msqbuf32, msqbuf, msg_qbytes);
		CP(msqbuf32, msqbuf, msg_lspid);
		CP(msqbuf32, msqbuf, msg_lrpid);
		CP(msqbuf32, msqbuf, msg_stime);
		CP(msqbuf32, msqbuf, msg_rtime);
		CP(msqbuf32, msqbuf, msg_ctime);
	}
	error = kern_msgctl(td, uap->msqid, uap->cmd, &msqbuf);
	if (error)
		return (error);
	if (uap->cmd == IPC_STAT) {
		bzero(&msqbuf32, sizeof(msqbuf32));
		freebsd32_ipcperm_old_out(&msqbuf.msg_perm, &msqbuf32.msg_perm);
		PTROUT_CP(msqbuf, msqbuf32, __msg_first);
		PTROUT_CP(msqbuf, msqbuf32, __msg_last);
		CP(msqbuf, msqbuf32, msg_cbytes);
		CP(msqbuf, msqbuf32, msg_qnum);
		CP(msqbuf, msqbuf32, msg_qbytes);
		CP(msqbuf, msqbuf32, msg_lspid);
		CP(msqbuf, msqbuf32, msg_lrpid);
		CP(msqbuf, msqbuf32, msg_stime);
		CP(msqbuf, msqbuf32, msg_rtime);
		CP(msqbuf, msqbuf32, msg_ctime);
		error = copyout(&msqbuf32, uap->buf, sizeof(struct msqid_ds32));
	}
	return (error);
}
#endif

int
freebsd32_msgctl(struct thread *td, struct freebsd32_msgctl_args *uap)
{
	struct msqid_ds msqbuf;
	struct msqid_ds32 msqbuf32;
	int error;

	if (uap->cmd == IPC_SET) {
		error = copyin(uap->buf, &msqbuf32, sizeof(msqbuf32));
		if (error)
			return (error);
		freebsd32_ipcperm_in(&msqbuf32.msg_perm, &msqbuf.msg_perm);
		PTRIN_CP(msqbuf32, msqbuf, __msg_first);
		PTRIN_CP(msqbuf32, msqbuf, __msg_last);
		CP(msqbuf32, msqbuf, msg_cbytes);
		CP(msqbuf32, msqbuf, msg_qnum);
		CP(msqbuf32, msqbuf, msg_qbytes);
		CP(msqbuf32, msqbuf, msg_lspid);
		CP(msqbuf32, msqbuf, msg_lrpid);
		CP(msqbuf32, msqbuf, msg_stime);
		CP(msqbuf32, msqbuf, msg_rtime);
		CP(msqbuf32, msqbuf, msg_ctime);
	}
	error = kern_msgctl(td, uap->msqid, uap->cmd, &msqbuf);
	if (error)
		return (error);
	if (uap->cmd == IPC_STAT) {
		freebsd32_ipcperm_out(&msqbuf.msg_perm, &msqbuf32.msg_perm);
		PTROUT_CP(msqbuf, msqbuf32, __msg_first);
		PTROUT_CP(msqbuf, msqbuf32, __msg_last);
		CP(msqbuf, msqbuf32, msg_cbytes);
		CP(msqbuf, msqbuf32, msg_qnum);
		CP(msqbuf, msqbuf32, msg_qbytes);
		CP(msqbuf, msqbuf32, msg_lspid);
		CP(msqbuf, msqbuf32, msg_lrpid);
		CP(msqbuf, msqbuf32, msg_stime);
		CP(msqbuf, msqbuf32, msg_rtime);
		CP(msqbuf, msqbuf32, msg_ctime);
		error = copyout(&msqbuf32, uap->buf, sizeof(struct msqid_ds32));
	}
	return (error);
}

int
freebsd32_msgsnd(struct thread *td, struct freebsd32_msgsnd_args *uap)
{
	const void *msgp;
	long mtype;
	int32_t mtype32;
	int error;

	msgp = PTRIN(uap->msgp);
	if ((error = copyin(msgp, &mtype32, sizeof(mtype32))) != 0)
		return (error);
	mtype = mtype32;
	return (kern_msgsnd(td, uap->msqid,
	    (const char * __capability)__USER_CAP(msgp, uap->msgsz) +
	    sizeof(mtype32), uap->msgsz, uap->msgflg, mtype));
}

int
freebsd32_msgrcv(struct thread *td, struct freebsd32_msgrcv_args *uap)
{
	void *msgp;
	long mtype;
	int32_t mtype32;
	int error;

	msgp = PTRIN(uap->msgp);
	if ((error = kern_msgrcv(td, uap->msqid,
	    (char * __capability)__USER_CAP(msgp, uap->msgsz) + sizeof(mtype32),
	    uap->msgsz, uap->msgtyp, uap->msgflg, &mtype)) != 0)
		return (error);
	mtype32 = (int32_t)mtype;
	return (copyout(&mtype32, msgp, sizeof(mtype32)));
}
#endif

#ifdef COMPAT_FREEBSD64
/* XXX-AM: fix for freebsd64 */
int
cheriabi_msgctl(struct thread *td, struct cheriabi_msgctl_args *uap)
{
	struct msqid_ds msqbuf;
	struct msqid_ds_c msqbuf_c;
	int error;

	if (uap->cmd == IPC_SET) {
		error = copyin(uap->buf, &msqbuf_c, sizeof(msqbuf_c));
		if (error)
			return (error);
		CP(msqbuf_c, msqbuf, msg_perm);
		msqbuf.__msg_first = NULL;	/* Ignored */
		msqbuf.__msg_last = NULL;	/* Ignored */
		CP(msqbuf_c, msqbuf, msg_cbytes);
		CP(msqbuf_c, msqbuf, msg_qnum);
		CP(msqbuf_c, msqbuf, msg_qbytes);
		CP(msqbuf_c, msqbuf, msg_lspid);
		CP(msqbuf_c, msqbuf, msg_lrpid);
		CP(msqbuf_c, msqbuf, msg_stime);
		CP(msqbuf_c, msqbuf, msg_rtime);
		CP(msqbuf_c, msqbuf, msg_ctime);
	}
	error = kern_msgctl(td, uap->msqid, uap->cmd, &msqbuf);
	if (error)
		return (error);
	if (uap->cmd == IPC_STAT) {
		CP(msqbuf, msqbuf_c, msg_perm);
		msqbuf_c.kmsg_first = NULL;	/* Don't leak kernel ptr */
		msqbuf_c.kmsg_last = NULL;	/* Don't leak kernel ptr */
		CP(msqbuf, msqbuf_c, msg_cbytes);
		CP(msqbuf, msqbuf_c, msg_qnum);
		CP(msqbuf, msqbuf_c, msg_qbytes);
		CP(msqbuf, msqbuf_c, msg_lspid);
		CP(msqbuf, msqbuf_c, msg_lrpid);
		CP(msqbuf, msqbuf_c, msg_stime);
		CP(msqbuf, msqbuf_c, msg_rtime);
		CP(msqbuf, msqbuf_c, msg_ctime);
		error = copyout(&msqbuf_c, uap->buf,
		    sizeof(struct msqid_ds_c));
	}
	return (error);
}

int
cheriabi_msgrcv(struct thread *td, struct cheriabi_msgrcv_args *uap)
{
	int error;
	long mtype;

	DPRINTF(("call to msgrcv(%d, %p, %zu, %ld, %d)\n", uap->msqid,
	    uap->msgp, uap->msgsz, uap->msgtyp, uap->msgflg));

	if ((error = kern_msgrcv(td, uap->msqid,
	    (char * __capability)uap->msgp + sizeof(mtype),
	    uap->msgsz, uap->msgtyp, uap->msgflg, &mtype)) != 0)
		return (error);
	if ((error = copyout(&mtype, uap->msgp, sizeof(mtype))) != 0)
		DPRINTF(("error %d copying the message type\n", error));
	return (error);
}

int
cheriabi_msgsnd(struct thread *td, struct cheriabi_msgsnd_args *uap)
{
	int error;
	long mtype;

	DPRINTF(("call to msgsnd(%d, %p, %zu, %d)\n", uap->msqid, uap->msgp,
	    uap->msgsz, uap->msgflg));

	if ((error = copyin(uap->msgp, &mtype, sizeof(mtype))) != 0) {
		DPRINTF(("error %d copying the message type\n", error));
		return (error);
	}
	return (kern_msgsnd(td, uap->msqid,
	    (const char * __capability)uap->msgp + sizeof(mtype),
	    uap->msgsz, uap->msgflg, mtype));
}
#endif /* COMPAT_FREEBSD64 */

#if defined(COMPAT_FREEBSD4) || defined(COMPAT_FREEBSD5) || \
    defined(COMPAT_FREEBSD6) || defined(COMPAT_FREEBSD7)

/* XXX casting to (sy_call_t *) is bogus, as usual. */
static sy_call_t *msgcalls[] = {
	(sy_call_t *)freebsd7_msgctl, (sy_call_t *)sys_msgget,
	(sy_call_t *)sys_msgsnd, (sy_call_t *)sys_msgrcv
};

/*
 * Entry point for all MSG calls.
 *
 * XXX actually varargs.
 * struct msgsys_args {
 *		int	which;
 *		int	a2;
 *		int	a3;
 *		int	a4;
 *		int	a5;
 *		int	a6;
 *	} *uap;
 */
int
sys_msgsys(struct thread *td, struct msgsys_args *uap)
{
	int error;

	AUDIT_ARG_SVIPC_WHICH(uap->which);
	if (uap->which < 0 || uap->which >= nitems(msgcalls))
		return (EINVAL);
	error = (*msgcalls[uap->which])(td, &uap->a2);
	return (error);
}

#ifndef CP
#define CP(src, dst, fld)	do { (dst).fld = (src).fld; } while (0)
#endif

#ifndef _SYS_SYSPROTO_H_
struct freebsd7_msgctl_args {
	int	msqid;
	int	cmd;
	struct	msqid_ds_old *buf;
};
#endif
int
freebsd7_msgctl(struct thread *td, struct freebsd7_msgctl_args *uap)
{
	struct msqid_ds_old msqold;
	struct msqid_ds msqbuf;
	int error;

	DPRINTF(("call to freebsd7_msgctl(%d, %d, %p)\n", uap->msqid, uap->cmd,
	    uap->buf));
	if (uap->cmd == IPC_SET) {
		error = copyin(uap->buf, &msqold, sizeof(msqold));
		if (error)
			return (error);
		ipcperm_old2new(&msqold.msg_perm, &msqbuf.msg_perm);
		CP(msqold, msqbuf, __msg_first);
		CP(msqold, msqbuf, __msg_last);
		CP(msqold, msqbuf, msg_cbytes);
		CP(msqold, msqbuf, msg_qnum);
		CP(msqold, msqbuf, msg_qbytes);
		CP(msqold, msqbuf, msg_lspid);
		CP(msqold, msqbuf, msg_lrpid);
		CP(msqold, msqbuf, msg_stime);
		CP(msqold, msqbuf, msg_rtime);
		CP(msqold, msqbuf, msg_ctime);
	}
	error = kern_msgctl(td, uap->msqid, uap->cmd, &msqbuf);
	if (error)
		return (error);
	if (uap->cmd == IPC_STAT) {
		bzero(&msqold, sizeof(msqold));
		ipcperm_new2old(&msqbuf.msg_perm, &msqold.msg_perm);
		CP(msqbuf, msqold, __msg_first);
		CP(msqbuf, msqold, __msg_last);
		CP(msqbuf, msqold, msg_cbytes);
		CP(msqbuf, msqold, msg_qnum);
		CP(msqbuf, msqold, msg_qbytes);
		CP(msqbuf, msqold, msg_lspid);
		CP(msqbuf, msqold, msg_lrpid);
		CP(msqbuf, msqold, msg_stime);
		CP(msqbuf, msqold, msg_rtime);
		CP(msqbuf, msqold, msg_ctime);
		error = copyout(&msqold, uap->buf, sizeof(struct msqid_ds_old));
	}
	return (error);
}

#undef CP

#endif	/* COMPAT_FREEBSD4 || COMPAT_FREEBSD5 || COMPAT_FREEBSD6 ||
	   COMPAT_FREEBSD7 */
// CHERI CHANGES START
// {
//   "updated": 20181114,
//   "target_type": "kernel",
//   "changes": [
//     "user_capabilities"
//   ]
// }
// CHERI CHANGES END<|MERGE_RESOLUTION|>--- conflicted
+++ resolved
@@ -81,18 +81,14 @@
 #include <sys/sysctl.h>
 #include <sys/malloc.h>
 #include <sys/jail.h>
-#include <sys/cheriabi.h>
 
 #include <security/audit/audit.h>
 #include <security/mac/mac_framework.h>
 
-<<<<<<< HEAD
-=======
 #if defined(COMPAT_CHERIABI) || defined(COMPAT_FREEBSD32)
 #define CP(src,dst,fld) do { (dst).fld = (src).fld; } while (0)
 #endif
 
->>>>>>> e16ccb4a
 FEATURE(sysv_msg, "System V message queues support");
 
 static MALLOC_DEFINE(M_MSG, "msg", "SVID compatible message queues");
@@ -264,8 +260,10 @@
 };
 #endif
 
-#ifdef COMPAT_FREEBSD64
-/* XXX-AM: fix for freebsd64 */
+#ifdef COMPAT_CHERIABI
+#include <compat/cheriabi/cheriabi_proto.h>
+#include <compat/cheriabi/cheriabi_syscall.h>
+#include <compat/cheriabi/cheriabi_util.h>
 
 struct msqid_ds_c {
 	struct ipc_perm	 		msg_perm;
@@ -297,7 +295,7 @@
 	CHERIABI_SYSCALL_INIT_HELPER(cheriabi_msgrcv),
 	SYSCALL_INIT_LAST
 };
-#endif /* COMPAT_FREEBSD64 */
+#endif /* COMPAT_CHERIABI */
 
 static int
 msginit()
@@ -399,8 +397,7 @@
 	if (error != 0)
 		return (error);
 #endif
-#ifdef COMPAT_FREEBSD64
-	/* XXX-AM: fix for freebsd64 */
+#ifdef COMPAT_CHERIABI
 	error = cheriabi_syscall_helper_register(cheriabi_msg_syscalls,
 	    SY_THR_STATIC_KLD);
 	if (error != 0)
@@ -422,8 +419,7 @@
 #ifdef COMPAT_FREEBSD32
 	syscall32_helper_unregister(msg32_syscalls);
 #endif
-#ifdef COMPAT_FREEBSD64
-	/* XXX-AM: fix for freebsd64 */
+#ifdef COMPAT_CHERIABI
 	cheriabi_syscall_helper_unregister(cheriabi_msg_syscalls);
 #endif
 
@@ -576,54 +572,9 @@
 struct msgctl_args {
 	int	msqid;
 	int	cmd;
-	struct	msqid_ds * __capability buf;
+	struct	msqid_ds *buf;
 };
 #endif
-#if __has_feature(capabilities)
-int
-sys_msgctl(struct thread *td, struct msgctl_args *uap)
-{
-	struct msqid_ds msqbuf;
-	struct msqid_ds_c msqbuf_c;
-	int error;
-
-	if (uap->cmd == IPC_SET) {
-		error = copyin(uap->buf, &msqbuf_c, sizeof(msqbuf_c));
-		if (error)
-			return (error);
-		CP(msqbuf_c, msqbuf, msg_perm);
-		msqbuf.__msg_first = NULL;	/* Ignored */
-		msqbuf.__msg_last = NULL;	/* Ignored */
-		CP(msqbuf_c, msqbuf, msg_cbytes);
-		CP(msqbuf_c, msqbuf, msg_qnum);
-		CP(msqbuf_c, msqbuf, msg_qbytes);
-		CP(msqbuf_c, msqbuf, msg_lspid);
-		CP(msqbuf_c, msqbuf, msg_lrpid);
-		CP(msqbuf_c, msqbuf, msg_stime);
-		CP(msqbuf_c, msqbuf, msg_rtime);
-		CP(msqbuf_c, msqbuf, msg_ctime);
-	}
-	error = kern_msgctl(td, uap->msqid, uap->cmd, &msqbuf);
-	if (error)
-		return (error);
-	if (uap->cmd == IPC_STAT) {
-		CP(msqbuf, msqbuf_c, msg_perm);
-		msqbuf_c.kmsg_first = NULL;	/* Don't leak kernel ptr */
-		msqbuf_c.kmsg_last = NULL;	/* Don't leak kernel ptr */
-		CP(msqbuf, msqbuf_c, msg_cbytes);
-		CP(msqbuf, msqbuf_c, msg_qnum);
-		CP(msqbuf, msqbuf_c, msg_qbytes);
-		CP(msqbuf, msqbuf_c, msg_lspid);
-		CP(msqbuf, msqbuf_c, msg_lrpid);
-		CP(msqbuf, msqbuf_c, msg_stime);
-		CP(msqbuf, msqbuf_c, msg_rtime);
-		CP(msqbuf, msqbuf_c, msg_ctime);
-		error = copyout(&msqbuf_c, uap->buf,
-		    sizeof(struct msqid_ds_c));
-	}
-	return (error);
-}
-#else /* !__has_feature(capabilities) */
 int
 sys_msgctl(struct thread *td, struct msgctl_args *uap)
 {
@@ -642,7 +593,6 @@
 		error = copyout(&msqbuf, buf, sizeof(struct msqid_ds));
 	return (error);
 }
-#endif /* !__has_feature(capabilities) */
 
 int
 kern_msgctl(struct thread *td, int msqid, int cmd, struct msqid_ds *msqbuf)
@@ -1532,7 +1482,7 @@
 #ifndef _SYS_SYSPROTO_H_
 struct msgrcv_args {
 	int	msqid;
-	void	* __capability msgp;
+	void	*msgp;
 	size_t	msgsz;
 	long	msgtyp;
 	int	msgflg;
@@ -1563,10 +1513,7 @@
 #ifdef COMPAT_FREEBSD32
 	struct msqid_kernel32 tmsqk32;
 #endif
-#ifdef COMPAT_FREEBSD64
-	struct msqid_kernel64 tmsqk64;
-#endif
-#if __has_feature(capabilities)
+#ifdef COMPAT_CHERIABI
 	struct msqid_kernel_c tmsqk_c;
 #endif
 	struct prison *pr, *rpr;
@@ -1607,27 +1554,8 @@
 			outsize = sizeof(tmsqk32);
 		} else
 #endif
-#ifdef COMPAT_FREEBSD64
-		if (SV_CURPROC_FLAG(SV_LP64) && !SV_CURPROC_FLAG(SV_CHERI)) {
-			/* XXX-AM: fix for freebsd64 */
-			bzero(&tmsqk64, sizeof(tmsqk64));
-			CP(tmsqk, tmsqk64, u.msg_perm);
-			/* Don't copy u.msg_first or u.msg_last */
-			CP(tmsqk, tmsqk64, u.msg_cbytes);
-			CP(tmsqk, tmsqk64, u.msg_qnum);
-			CP(tmsqk, tmsqk64, u.msg_qbytes);
-			CP(tmsqk, tmsqk64, u.msg_lspid);
-			CP(tmsqk, tmsqk64, u.msg_lrpid);
-			CP(tmsqk, tmsqk64, u.msg_stime);
-			CP(tmsqk, tmsqk64, u.msg_rtime);
-			CP(tmsqk, tmsqk64, u.msg_ctime);
-			/* Don't copy label or cred */
-			outaddr = &tmsqk64;
-			outsize = sizeof(tmsqk64);
-		} else
-#endif
-#if __has_feature(capabilities)
-		{
+#ifdef COMPAT_CHERIABI
+		if (SV_CURPROC_FLAG(SV_CHERI)) {
 			bzero(&tmsqk_c, sizeof(tmsqk_c));
 			CP(tmsqk, tmsqk_c, u.msg_perm);
 			/* Don't copy u.msg_first or u.msg_last */
@@ -1642,8 +1570,8 @@
 			/* Don't copy label or cred */
 			outaddr = &tmsqk_c;
 			outsize = sizeof(tmsqk_c);
-		}
-#else /* !__has_feature(capabilities) */
+		} else
+#endif
 		{
 			/* Don't leak kernel pointers */
 			tmsqk.u.__msg_first = NULL;
@@ -1657,8 +1585,7 @@
 			 */
 			outaddr = &tmsqk;
 			outsize = sizeof(tmsqk);
-		}		
-#endif /* !__has_feature(capabilities) */
+		}
 		error = SYSCTL_OUT(req, outaddr, outsize);
 		if (error != 0)
 			break;
@@ -2010,8 +1937,7 @@
 }
 #endif
 
-#ifdef COMPAT_FREEBSD64
-/* XXX-AM: fix for freebsd64 */
+#ifdef COMPAT_CHERIABI
 int
 cheriabi_msgctl(struct thread *td, struct cheriabi_msgctl_args *uap)
 {
@@ -2091,7 +2017,7 @@
 	    (const char * __capability)uap->msgp + sizeof(mtype),
 	    uap->msgsz, uap->msgflg, mtype));
 }
-#endif /* COMPAT_FREEBSD64 */
+#endif /* COMPAT_CHERIABI */
 
 #if defined(COMPAT_FREEBSD4) || defined(COMPAT_FREEBSD5) || \
     defined(COMPAT_FREEBSD6) || defined(COMPAT_FREEBSD7)
