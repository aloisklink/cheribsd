--- conflicted
+++ resolved
@@ -1537,11 +1537,7 @@
 		return;
 	}
 
-<<<<<<< HEAD
-	dev = DB_DATA_PTR(addr, sizeof(*dev));
-=======
 	dev = DB_DATA_PTR(addr, struct cdev);
->>>>>>> 5714f9f7
 	cdp = cdev2priv(dev);
 	db_printf("dev %s ref %d use %ld thr %ld inuse %u fdpriv %p\n",
 	    dev->si_name, dev->si_refcount, dev->si_usecount,
@@ -1581,10 +1577,6 @@
 	db_printf("cdp_flags %s\n", buf);
 }
 #endif
-<<<<<<< HEAD
-
-=======
->>>>>>> 5714f9f7
 // CHERI CHANGES START
 // {
 //   "updated": 20200803,
