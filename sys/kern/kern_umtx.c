--- conflicted
+++ resolved
@@ -238,35 +238,11 @@
 	const bool	compat32;
 };
 
-<<<<<<< HEAD
-struct umtx_time32 {
-	struct	timespec32	_timeout;
-	uint32_t		_flags;
-	uint32_t		_clockid;
-};
-
-struct umtx_robust_lists_params_compat32 {
-	uint32_t	robust_list_offset;
-	uint32_t	robust_priv_list_offset;
-	uint32_t	robust_inact_offset;
-};
-
-struct umutex32 {
-	volatile __lwpid_t	m_owner;	/* Owner of the mutex */
-	__uint32_t		m_flags;	/* Flags of the mutex */
-	__uint32_t		m_ceilings[2];	/* Priority protect ceiling */
-	__uint32_t		m_rb_lnk;	/* Robust linkage */
-	__uint32_t		m_pad;
-	__uint32_t		m_spare[2];
-};
-
 #ifdef COMPAT_FREEBSD32
 /*
  * XXX-CHERI: Not true, but leaving the assertion intact to catch future
  * issues
  */
-=======
->>>>>>> c0ea412a
 _Static_assert(sizeof(struct umutex) == sizeof(struct umutex32), "umutex32");
 _Static_assert(__offsetof(struct umutex, m_spare[0]) ==
     __offsetof(struct umutex32, m_spare[0]), "m_spare32");
