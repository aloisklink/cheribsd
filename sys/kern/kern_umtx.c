/*-
 * Copyright (c) 2015, 2016 The FreeBSD Foundation
 * Copyright (c) 2004, David Xu <davidxu@freebsd.org>
 * Copyright (c) 2002, Jeffrey Roberson <jeff@freebsd.org>
 * All rights reserved.
 *
 * Portions of this software were developed by Konstantin Belousov
 * under sponsorship from the FreeBSD Foundation.
 *
 * Redistribution and use in source and binary forms, with or without
 * modification, are permitted provided that the following conditions
 * are met:
 * 1. Redistributions of source code must retain the above copyright
 *    notice unmodified, this list of conditions, and the following
 *    disclaimer.
 * 2. Redistributions in binary form must reproduce the above copyright
 *    notice, this list of conditions and the following disclaimer in the
 *    documentation and/or other materials provided with the distribution.
 *
 * THIS SOFTWARE IS PROVIDED BY THE AUTHOR ``AS IS'' AND ANY EXPRESS OR
 * IMPLIED WARRANTIES, INCLUDING, BUT NOT LIMITED TO, THE IMPLIED WARRANTIES
 * OF MERCHANTABILITY AND FITNESS FOR A PARTICULAR PURPOSE ARE DISCLAIMED.
 * IN NO EVENT SHALL THE AUTHOR BE LIABLE FOR ANY DIRECT, INDIRECT,
 * INCIDENTAL, SPECIAL, EXEMPLARY, OR CONSEQUENTIAL DAMAGES (INCLUDING, BUT
 * NOT LIMITED TO, PROCUREMENT OF SUBSTITUTE GOODS OR SERVICES; LOSS OF USE,
 * DATA, OR PROFITS; OR BUSINESS INTERRUPTION) HOWEVER CAUSED AND ON ANY
 * THEORY OF LIABILITY, WHETHER IN CONTRACT, STRICT LIABILITY, OR TORT
 * (INCLUDING NEGLIGENCE OR OTHERWISE) ARISING IN ANY WAY OUT OF THE USE OF
 * THIS SOFTWARE, EVEN IF ADVISED OF THE POSSIBILITY OF SUCH DAMAGE.
 */

#include <sys/cdefs.h>
__FBSDID("$FreeBSD$");

#include "opt_compat.h"
#include "opt_umtx_profiling.h"

#include <sys/param.h>
#include <sys/kernel.h>
#include <sys/fcntl.h>
#include <sys/file.h>
#include <sys/filedesc.h>
#include <sys/limits.h>
#include <sys/lock.h>
#include <sys/malloc.h>
#include <sys/mman.h>
#include <sys/mutex.h>
#include <sys/priv.h>
#include <sys/proc.h>
#include <sys/resource.h>
#include <sys/resourcevar.h>
#include <sys/rwlock.h>
#include <sys/sbuf.h>
#include <sys/sched.h>
#include <sys/smp.h>
#include <sys/sysctl.h>
#include <sys/sysent.h>
#include <sys/systm.h>
#include <sys/sysproto.h>
#include <sys/syscallsubr.h>
#include <sys/taskqueue.h>
#include <sys/eventhandler.h>
#include <sys/umtx.h>

#include <security/mac/mac_framework.h>

#include <vm/vm.h>
#include <vm/vm_param.h>
#include <vm/pmap.h>
#include <vm/vm_map.h>
#include <vm/vm_object.h>

#include <machine/cpu.h>

#ifdef COMPAT_FREEBSD32
#include <compat/freebsd32/freebsd32_proto.h>
#endif

#define _UMUTEX_TRY		1
#define _UMUTEX_WAIT		2

#ifdef UMTX_PROFILING
#define	UPROF_PERC_BIGGER(w, f, sw, sf)					\
	(((w) > (sw)) || ((w) == (sw) && (f) > (sf)))
#endif

/* Priority inheritance mutex info. */
struct umtx_pi {
	/* Owner thread */
	struct thread		*pi_owner;

	/* Reference count */
	int			pi_refcount;

 	/* List entry to link umtx holding by thread */
	TAILQ_ENTRY(umtx_pi)	pi_link;

	/* List entry in hash */
	TAILQ_ENTRY(umtx_pi)	pi_hashlink;

	/* List for waiters */
	TAILQ_HEAD(,umtx_q)	pi_blocked;

	/* Identify a userland lock object */
	struct umtx_key		pi_key;
};

/* A userland synchronous object user. */
struct umtx_q {
	/* Linked list for the hash. */
	TAILQ_ENTRY(umtx_q)	uq_link;

	/* Umtx key. */
	struct umtx_key		uq_key;

	/* Umtx flags. */
	int			uq_flags;
#define UQF_UMTXQ	0x0001

	/* The thread waits on. */
	struct thread		*uq_thread;

	/*
	 * Blocked on PI mutex. read can use chain lock
	 * or umtx_lock, write must have both chain lock and
	 * umtx_lock being hold.
	 */
	struct umtx_pi		*uq_pi_blocked;

	/* On blocked list */
	TAILQ_ENTRY(umtx_q)	uq_lockq;

	/* Thread contending with us */
	TAILQ_HEAD(,umtx_pi)	uq_pi_contested;

	/* Inherited priority from PP mutex */
	u_char			uq_inherited_pri;
	
	/* Spare queue ready to be reused */
	struct umtxq_queue	*uq_spare_queue;

	/* The queue we on */
	struct umtxq_queue	*uq_cur_queue;
};

TAILQ_HEAD(umtxq_head, umtx_q);

/* Per-key wait-queue */
struct umtxq_queue {
	struct umtxq_head	head;
	struct umtx_key		key;
	LIST_ENTRY(umtxq_queue)	link;
	int			length;
};

LIST_HEAD(umtxq_list, umtxq_queue);

/* Userland lock object's wait-queue chain */
struct umtxq_chain {
	/* Lock for this chain. */
	struct mtx		uc_lock;

	/* List of sleep queues. */
	struct umtxq_list	uc_queue[2];
#define UMTX_SHARED_QUEUE	0
#define UMTX_EXCLUSIVE_QUEUE	1

	LIST_HEAD(, umtxq_queue) uc_spare_queue;

	/* Busy flag */
	char			uc_busy;

	/* Chain lock waiters */
	int			uc_waiters;

	/* All PI in the list */
	TAILQ_HEAD(,umtx_pi)	uc_pi_list;

#ifdef UMTX_PROFILING
	u_int 			length;
	u_int			max_length;
#endif
};

#define	UMTXQ_LOCKED_ASSERT(uc)		mtx_assert(&(uc)->uc_lock, MA_OWNED)

/*
 * Don't propagate time-sharing priority, there is a security reason,
 * a user can simply introduce PI-mutex, let thread A lock the mutex,
 * and let another thread B block on the mutex, because B is
 * sleeping, its priority will be boosted, this causes A's priority to
 * be boosted via priority propagating too and will never be lowered even
 * if it is using 100%CPU, this is unfair to other processes.
 */

#define UPRI(td)	(((td)->td_user_pri >= PRI_MIN_TIMESHARE &&\
			  (td)->td_user_pri <= PRI_MAX_TIMESHARE) ?\
			 PRI_MAX_TIMESHARE : (td)->td_user_pri)

#define	GOLDEN_RATIO_PRIME	2654404609U
#define	UMTX_CHAINS		512
#define	UMTX_SHIFTS		(__WORD_BIT - 9)

#define	GET_SHARE(flags)	\
    (((flags) & USYNC_PROCESS_SHARED) == 0 ? THREAD_SHARE : PROCESS_SHARE)

#define BUSY_SPINS		200

struct abs_timeout {
	int clockid;
	struct timespec cur;
	struct timespec end;
};

#ifdef COMPAT_FREEBSD32
struct umutex32 {
	volatile __lwpid_t	m_owner;	/* Owner of the mutex */
	__uint32_t		m_flags;	/* Flags of the mutex */
	__uint32_t		m_ceilings[2];	/* Priority protect ceiling */
	__uint32_t		m_rb_lnk;	/* Robust linkage */
	__uint32_t		m_pad;
	__uint32_t		m_spare[2];
};

_Static_assert(sizeof(struct umutex) == sizeof(struct umutex32), "umutex32");
_Static_assert(__offsetof(struct umutex, m_spare[0]) ==
    __offsetof(struct umutex32, m_spare[0]), "m_spare32");
#endif

int umtx_shm_vnobj_persistent = 0;
SYSCTL_INT(_kern_ipc, OID_AUTO, umtx_vnode_persistent, CTLFLAG_RWTUN,
    &umtx_shm_vnobj_persistent, 0,
    "False forces destruction of umtx attached to file, on last close");
static int umtx_max_rb = 1000;
SYSCTL_INT(_kern_ipc, OID_AUTO, umtx_max_robust, CTLFLAG_RWTUN,
    &umtx_max_rb, 0,
    "");

static uma_zone_t		umtx_pi_zone;
static struct umtxq_chain	umtxq_chains[2][UMTX_CHAINS];
static MALLOC_DEFINE(M_UMTX, "umtx", "UMTX queue memory");
static int			umtx_pi_allocated;

static SYSCTL_NODE(_debug, OID_AUTO, umtx, CTLFLAG_RW, 0, "umtx debug");
SYSCTL_INT(_debug_umtx, OID_AUTO, umtx_pi_allocated, CTLFLAG_RD,
    &umtx_pi_allocated, 0, "Allocated umtx_pi");
static int umtx_verbose_rb = 1;
SYSCTL_INT(_debug_umtx, OID_AUTO, robust_faults_verbose, CTLFLAG_RWTUN,
    &umtx_verbose_rb, 0,
    "");

#ifdef UMTX_PROFILING
static long max_length;
SYSCTL_LONG(_debug_umtx, OID_AUTO, max_length, CTLFLAG_RD, &max_length, 0, "max_length");
static SYSCTL_NODE(_debug_umtx, OID_AUTO, chains, CTLFLAG_RD, 0, "umtx chain stats");
#endif

static void umtx_shm_init(void);
static void umtxq_sysinit(void *);
static void umtxq_hash(struct umtx_key *key);
static struct umtxq_chain *umtxq_getchain(struct umtx_key *key);
static void umtxq_lock(struct umtx_key *key);
static void umtxq_unlock(struct umtx_key *key);
static void umtxq_busy(struct umtx_key *key);
static void umtxq_unbusy(struct umtx_key *key);
static void umtxq_insert_queue(struct umtx_q *uq, int q);
static void umtxq_remove_queue(struct umtx_q *uq, int q);
static int umtxq_sleep(struct umtx_q *uq, const char *wmesg, struct abs_timeout *);
static int umtxq_count(struct umtx_key *key);
static struct umtx_pi *umtx_pi_alloc(int);
static void umtx_pi_free(struct umtx_pi *pi);
static int do_unlock_pp(struct thread *td, struct umutex *m, uint32_t flags,
    bool rb);
static void umtx_thread_cleanup(struct thread *td);
static void umtx_exec_hook(void *arg __unused, struct proc *p __unused,
    struct image_params *imgp __unused);
SYSINIT(umtx, SI_SUB_EVENTHANDLER+1, SI_ORDER_MIDDLE, umtxq_sysinit, NULL);

#define umtxq_signal(key, nwake)	umtxq_signal_queue((key), (nwake), UMTX_SHARED_QUEUE)
#define umtxq_insert(uq)	umtxq_insert_queue((uq), UMTX_SHARED_QUEUE)
#define umtxq_remove(uq)	umtxq_remove_queue((uq), UMTX_SHARED_QUEUE)

static struct mtx umtx_lock;

#ifdef UMTX_PROFILING
static void
umtx_init_profiling(void) 
{
	struct sysctl_oid *chain_oid;
	char chain_name[10];
	int i;

	for (i = 0; i < UMTX_CHAINS; ++i) {
		snprintf(chain_name, sizeof(chain_name), "%d", i);
		chain_oid = SYSCTL_ADD_NODE(NULL, 
		    SYSCTL_STATIC_CHILDREN(_debug_umtx_chains), OID_AUTO, 
		    chain_name, CTLFLAG_RD, NULL, "umtx hash stats");
		SYSCTL_ADD_INT(NULL, SYSCTL_CHILDREN(chain_oid), OID_AUTO,
		    "max_length0", CTLFLAG_RD, &umtxq_chains[0][i].max_length, 0, NULL);
		SYSCTL_ADD_INT(NULL, SYSCTL_CHILDREN(chain_oid), OID_AUTO,
		    "max_length1", CTLFLAG_RD, &umtxq_chains[1][i].max_length, 0, NULL);
	}
}

static int
sysctl_debug_umtx_chains_peaks(SYSCTL_HANDLER_ARGS)
{
	char buf[512];
	struct sbuf sb;
	struct umtxq_chain *uc;
	u_int fract, i, j, tot, whole;
	u_int sf0, sf1, sf2, sf3, sf4;
	u_int si0, si1, si2, si3, si4;
	u_int sw0, sw1, sw2, sw3, sw4;

	sbuf_new(&sb, buf, sizeof(buf), SBUF_FIXEDLEN);
	for (i = 0; i < 2; i++) {
		tot = 0;
		for (j = 0; j < UMTX_CHAINS; ++j) {
			uc = &umtxq_chains[i][j];
			mtx_lock(&uc->uc_lock);
			tot += uc->max_length;
			mtx_unlock(&uc->uc_lock);
		}
		if (tot == 0)
			sbuf_printf(&sb, "%u) Empty ", i);
		else {
			sf0 = sf1 = sf2 = sf3 = sf4 = 0;
			si0 = si1 = si2 = si3 = si4 = 0;
			sw0 = sw1 = sw2 = sw3 = sw4 = 0;
			for (j = 0; j < UMTX_CHAINS; j++) {
				uc = &umtxq_chains[i][j];
				mtx_lock(&uc->uc_lock);
				whole = uc->max_length * 100;
				mtx_unlock(&uc->uc_lock);
				fract = (whole % tot) * 100;
				if (UPROF_PERC_BIGGER(whole, fract, sw0, sf0)) {
					sf0 = fract;
					si0 = j;
					sw0 = whole;
				} else if (UPROF_PERC_BIGGER(whole, fract, sw1,
				    sf1)) {
					sf1 = fract;
					si1 = j;
					sw1 = whole;
				} else if (UPROF_PERC_BIGGER(whole, fract, sw2,
				    sf2)) {
					sf2 = fract;
					si2 = j;
					sw2 = whole;
				} else if (UPROF_PERC_BIGGER(whole, fract, sw3,
				    sf3)) {
					sf3 = fract;
					si3 = j;
					sw3 = whole;
				} else if (UPROF_PERC_BIGGER(whole, fract, sw4,
				    sf4)) {
					sf4 = fract;
					si4 = j;
					sw4 = whole;
				}
			}
			sbuf_printf(&sb, "queue %u:\n", i);
			sbuf_printf(&sb, "1st: %u.%u%% idx: %u\n", sw0 / tot,
			    sf0 / tot, si0);
			sbuf_printf(&sb, "2nd: %u.%u%% idx: %u\n", sw1 / tot,
			    sf1 / tot, si1);
			sbuf_printf(&sb, "3rd: %u.%u%% idx: %u\n", sw2 / tot,
			    sf2 / tot, si2);
			sbuf_printf(&sb, "4th: %u.%u%% idx: %u\n", sw3 / tot,
			    sf3 / tot, si3);
			sbuf_printf(&sb, "5th: %u.%u%% idx: %u\n", sw4 / tot,
			    sf4 / tot, si4);
		}
	}
	sbuf_trim(&sb);
	sbuf_finish(&sb);
	sysctl_handle_string(oidp, sbuf_data(&sb), sbuf_len(&sb), req);
	sbuf_delete(&sb);
	return (0);
}

static int
sysctl_debug_umtx_chains_clear(SYSCTL_HANDLER_ARGS)
{
	struct umtxq_chain *uc;
	u_int i, j;
	int clear, error;

	clear = 0;
	error = sysctl_handle_int(oidp, &clear, 0, req);
	if (error != 0 || req->newptr == NULL)
		return (error);

	if (clear != 0) {
		for (i = 0; i < 2; ++i) {
			for (j = 0; j < UMTX_CHAINS; ++j) {
				uc = &umtxq_chains[i][j];
				mtx_lock(&uc->uc_lock);
				uc->length = 0;
				uc->max_length = 0;	
				mtx_unlock(&uc->uc_lock);
			}
		}
	}
	return (0);
}

SYSCTL_PROC(_debug_umtx_chains, OID_AUTO, clear,
    CTLTYPE_INT | CTLFLAG_RW | CTLFLAG_MPSAFE, 0, 0,
    sysctl_debug_umtx_chains_clear, "I", "Clear umtx chains statistics");
SYSCTL_PROC(_debug_umtx_chains, OID_AUTO, peaks,
    CTLTYPE_STRING | CTLFLAG_RD | CTLFLAG_MPSAFE, 0, 0,
    sysctl_debug_umtx_chains_peaks, "A", "Highest peaks in chains max length");
#endif

static void
umtxq_sysinit(void *arg __unused)
{
	int i, j;

	umtx_pi_zone = uma_zcreate("umtx pi", sizeof(struct umtx_pi),
		NULL, NULL, NULL, NULL, UMA_ALIGN_PTR, 0);
	for (i = 0; i < 2; ++i) {
		for (j = 0; j < UMTX_CHAINS; ++j) {
			mtx_init(&umtxq_chains[i][j].uc_lock, "umtxql", NULL,
				 MTX_DEF | MTX_DUPOK);
			LIST_INIT(&umtxq_chains[i][j].uc_queue[0]);
			LIST_INIT(&umtxq_chains[i][j].uc_queue[1]);
			LIST_INIT(&umtxq_chains[i][j].uc_spare_queue);
			TAILQ_INIT(&umtxq_chains[i][j].uc_pi_list);
			umtxq_chains[i][j].uc_busy = 0;
			umtxq_chains[i][j].uc_waiters = 0;
#ifdef UMTX_PROFILING
			umtxq_chains[i][j].length = 0;
			umtxq_chains[i][j].max_length = 0;	
#endif
		}
	}
#ifdef UMTX_PROFILING
	umtx_init_profiling();
#endif
	mtx_init(&umtx_lock, "umtx lock", NULL, MTX_DEF);
	EVENTHANDLER_REGISTER(process_exec, umtx_exec_hook, NULL,
	    EVENTHANDLER_PRI_ANY);
	umtx_shm_init();
}

struct umtx_q *
umtxq_alloc(void)
{
	struct umtx_q *uq;

	uq = malloc(sizeof(struct umtx_q), M_UMTX, M_WAITOK | M_ZERO);
	uq->uq_spare_queue = malloc(sizeof(struct umtxq_queue), M_UMTX,
	    M_WAITOK | M_ZERO);
	TAILQ_INIT(&uq->uq_spare_queue->head);
	TAILQ_INIT(&uq->uq_pi_contested);
	uq->uq_inherited_pri = PRI_MAX;
	return (uq);
}

void
umtxq_free(struct umtx_q *uq)
{

	MPASS(uq->uq_spare_queue != NULL);
	free(uq->uq_spare_queue, M_UMTX);
	free(uq, M_UMTX);
}

static inline void
umtxq_hash(struct umtx_key *key)
{
	unsigned n;

	n = (uintptr_t)key->info.both.a + key->info.both.b;
	key->hash = ((n * GOLDEN_RATIO_PRIME) >> UMTX_SHIFTS) % UMTX_CHAINS;
}

static inline struct umtxq_chain *
umtxq_getchain(struct umtx_key *key)
{

	if (key->type <= TYPE_SEM)
		return (&umtxq_chains[1][key->hash]);
	return (&umtxq_chains[0][key->hash]);
}

/*
 * Lock a chain.
 */
static inline void
umtxq_lock(struct umtx_key *key)
{
	struct umtxq_chain *uc;

	uc = umtxq_getchain(key);
	mtx_lock(&uc->uc_lock);
}

/*
 * Unlock a chain.
 */
static inline void
umtxq_unlock(struct umtx_key *key)
{
	struct umtxq_chain *uc;

	uc = umtxq_getchain(key);
	mtx_unlock(&uc->uc_lock);
}

/*
 * Set chain to busy state when following operation
 * may be blocked (kernel mutex can not be used).
 */
static inline void
umtxq_busy(struct umtx_key *key)
{
	struct umtxq_chain *uc;

	uc = umtxq_getchain(key);
	mtx_assert(&uc->uc_lock, MA_OWNED);
	if (uc->uc_busy) {
#ifdef SMP
		if (smp_cpus > 1) {
			int count = BUSY_SPINS;
			if (count > 0) {
				umtxq_unlock(key);
				while (uc->uc_busy && --count > 0)
					cpu_spinwait();
				umtxq_lock(key);
			}
		}
#endif
		while (uc->uc_busy) {
			uc->uc_waiters++;
			msleep(uc, &uc->uc_lock, 0, "umtxqb", 0);
			uc->uc_waiters--;
		}
	}
	uc->uc_busy = 1;
}

/*
 * Unbusy a chain.
 */
static inline void
umtxq_unbusy(struct umtx_key *key)
{
	struct umtxq_chain *uc;

	uc = umtxq_getchain(key);
	mtx_assert(&uc->uc_lock, MA_OWNED);
	KASSERT(uc->uc_busy != 0, ("not busy"));
	uc->uc_busy = 0;
	if (uc->uc_waiters)
		wakeup_one(uc);
}

static inline void
umtxq_unbusy_unlocked(struct umtx_key *key)
{

	umtxq_lock(key);
	umtxq_unbusy(key);
	umtxq_unlock(key);
}

static struct umtxq_queue *
umtxq_queue_lookup(struct umtx_key *key, int q)
{
	struct umtxq_queue *uh;
	struct umtxq_chain *uc;

	uc = umtxq_getchain(key);
	UMTXQ_LOCKED_ASSERT(uc);
	LIST_FOREACH(uh, &uc->uc_queue[q], link) {
		if (umtx_key_match(&uh->key, key))
			return (uh);
	}

	return (NULL);
}

static inline void
umtxq_insert_queue(struct umtx_q *uq, int q)
{
	struct umtxq_queue *uh;
	struct umtxq_chain *uc;

	uc = umtxq_getchain(&uq->uq_key);
	UMTXQ_LOCKED_ASSERT(uc);
	KASSERT((uq->uq_flags & UQF_UMTXQ) == 0, ("umtx_q is already on queue"));
	uh = umtxq_queue_lookup(&uq->uq_key, q);
	if (uh != NULL) {
		LIST_INSERT_HEAD(&uc->uc_spare_queue, uq->uq_spare_queue, link);
	} else {
		uh = uq->uq_spare_queue;
		uh->key = uq->uq_key;
		LIST_INSERT_HEAD(&uc->uc_queue[q], uh, link);
#ifdef UMTX_PROFILING
		uc->length++;
		if (uc->length > uc->max_length) {
			uc->max_length = uc->length;
			if (uc->max_length > max_length)
				max_length = uc->max_length;	
		}
#endif
	}
	uq->uq_spare_queue = NULL;

	TAILQ_INSERT_TAIL(&uh->head, uq, uq_link);
	uh->length++;
	uq->uq_flags |= UQF_UMTXQ;
	uq->uq_cur_queue = uh;
	return;
}

static inline void
umtxq_remove_queue(struct umtx_q *uq, int q)
{
	struct umtxq_chain *uc;
	struct umtxq_queue *uh;

	uc = umtxq_getchain(&uq->uq_key);
	UMTXQ_LOCKED_ASSERT(uc);
	if (uq->uq_flags & UQF_UMTXQ) {
		uh = uq->uq_cur_queue;
		TAILQ_REMOVE(&uh->head, uq, uq_link);
		uh->length--;
		uq->uq_flags &= ~UQF_UMTXQ;
		if (TAILQ_EMPTY(&uh->head)) {
			KASSERT(uh->length == 0,
			    ("inconsistent umtxq_queue length"));
#ifdef UMTX_PROFILING
			uc->length--;
#endif
			LIST_REMOVE(uh, link);
		} else {
			uh = LIST_FIRST(&uc->uc_spare_queue);
			KASSERT(uh != NULL, ("uc_spare_queue is empty"));
			LIST_REMOVE(uh, link);
		}
		uq->uq_spare_queue = uh;
		uq->uq_cur_queue = NULL;
	}
}

/*
 * Check if there are multiple waiters
 */
static int
umtxq_count(struct umtx_key *key)
{
	struct umtxq_chain *uc;
	struct umtxq_queue *uh;

	uc = umtxq_getchain(key);
	UMTXQ_LOCKED_ASSERT(uc);
	uh = umtxq_queue_lookup(key, UMTX_SHARED_QUEUE);
	if (uh != NULL)
		return (uh->length);
	return (0);
}

/*
 * Check if there are multiple PI waiters and returns first
 * waiter.
 */
static int
umtxq_count_pi(struct umtx_key *key, struct umtx_q **first)
{
	struct umtxq_chain *uc;
	struct umtxq_queue *uh;

	*first = NULL;
	uc = umtxq_getchain(key);
	UMTXQ_LOCKED_ASSERT(uc);
	uh = umtxq_queue_lookup(key, UMTX_SHARED_QUEUE);
	if (uh != NULL) {
		*first = TAILQ_FIRST(&uh->head);
		return (uh->length);
	}
	return (0);
}

static int
umtxq_check_susp(struct thread *td)
{
	struct proc *p;
	int error;

	/*
	 * The check for TDF_NEEDSUSPCHK is racy, but it is enough to
	 * eventually break the lockstep loop.
	 */
	if ((td->td_flags & TDF_NEEDSUSPCHK) == 0)
		return (0);
	error = 0;
	p = td->td_proc;
	PROC_LOCK(p);
	if (P_SHOULDSTOP(p) ||
	    ((p->p_flag & P_TRACED) && (td->td_dbgflags & TDB_SUSPEND))) {
		if (p->p_flag & P_SINGLE_EXIT)
			error = EINTR;
		else
			error = ERESTART;
	}
	PROC_UNLOCK(p);
	return (error);
}

/*
 * Wake up threads waiting on an userland object.
 */

static int
umtxq_signal_queue(struct umtx_key *key, int n_wake, int q)
{
	struct umtxq_chain *uc;
	struct umtxq_queue *uh;
	struct umtx_q *uq;
	int ret;

	ret = 0;
	uc = umtxq_getchain(key);
	UMTXQ_LOCKED_ASSERT(uc);
	uh = umtxq_queue_lookup(key, q);
	if (uh != NULL) {
		while ((uq = TAILQ_FIRST(&uh->head)) != NULL) {
			umtxq_remove_queue(uq, q);
			wakeup(uq);
			if (++ret >= n_wake)
				return (ret);
		}
	}
	return (ret);
}


/*
 * Wake up specified thread.
 */
static inline void
umtxq_signal_thread(struct umtx_q *uq)
{
	struct umtxq_chain *uc;

	uc = umtxq_getchain(&uq->uq_key);
	UMTXQ_LOCKED_ASSERT(uc);
	umtxq_remove(uq);
	wakeup(uq);
}

static inline int 
tstohz(const struct timespec *tsp)
{
	struct timeval tv;

	TIMESPEC_TO_TIMEVAL(&tv, tsp);
	return tvtohz(&tv);
}

static void
abs_timeout_init(struct abs_timeout *timo, int clockid, int absolute,
	const struct timespec *timeout)
{

	timo->clockid = clockid;
	if (!absolute) {
		kern_clock_gettime(curthread, clockid, &timo->end);
		timo->cur = timo->end;
		timespecadd(&timo->end, timeout);
	} else {
		timo->end = *timeout;
		kern_clock_gettime(curthread, clockid, &timo->cur);
	}
}

static void
abs_timeout_init2(struct abs_timeout *timo, const struct _umtx_time *umtxtime)
{

	abs_timeout_init(timo, umtxtime->_clockid,
	    (umtxtime->_flags & UMTX_ABSTIME) != 0, &umtxtime->_timeout);
}

static inline void
abs_timeout_update(struct abs_timeout *timo)
{

	kern_clock_gettime(curthread, timo->clockid, &timo->cur);
}

static int
abs_timeout_gethz(struct abs_timeout *timo)
{
	struct timespec tts;

	if (timespeccmp(&timo->end, &timo->cur, <=))
		return (-1); 
	tts = timo->end;
	timespecsub(&tts, &timo->cur);
	return (tstohz(&tts));
}

static uint32_t
umtx_unlock_val(uint32_t flags, bool rb)
{

	if (rb)
		return (UMUTEX_RB_OWNERDEAD);
	else if ((flags & UMUTEX_NONCONSISTENT) != 0)
		return (UMUTEX_RB_NOTRECOV);
	else
		return (UMUTEX_UNOWNED);

}

/*
 * Put thread into sleep state, before sleeping, check if
 * thread was removed from umtx queue.
 */
static inline int
umtxq_sleep(struct umtx_q *uq, const char *wmesg, struct abs_timeout *abstime)
{
	struct umtxq_chain *uc;
	int error, timo;

	uc = umtxq_getchain(&uq->uq_key);
	UMTXQ_LOCKED_ASSERT(uc);
	for (;;) {
		if (!(uq->uq_flags & UQF_UMTXQ))
			return (0);
		if (abstime != NULL) {
			timo = abs_timeout_gethz(abstime);
			if (timo < 0)
				return (ETIMEDOUT);
		} else
			timo = 0;
		error = msleep(uq, &uc->uc_lock, PCATCH | PDROP, wmesg, timo);
		if (error != EWOULDBLOCK) {
			umtxq_lock(&uq->uq_key);
			break;
		}
		if (abstime != NULL)
			abs_timeout_update(abstime);
		umtxq_lock(&uq->uq_key);
	}
	return (error);
}

/*
 * Convert userspace address into unique logical address.
 */
int
umtx_key_get(const void *addr, int type, int share, struct umtx_key *key)
{
	struct thread *td = curthread;
	vm_map_t map;
	vm_map_entry_t entry;
	vm_pindex_t pindex;
	vm_prot_t prot;
	boolean_t wired;

	key->type = type;
	if (share == THREAD_SHARE) {
		key->shared = 0;
		key->info.private.vs = td->td_proc->p_vmspace;
		key->info.private.addr = (uintptr_t)addr;
	} else {
		MPASS(share == PROCESS_SHARE || share == AUTO_SHARE);
		map = &td->td_proc->p_vmspace->vm_map;
		if (vm_map_lookup(&map, (vm_offset_t)addr, VM_PROT_WRITE,
		    &entry, &key->info.shared.object, &pindex, &prot,
		    &wired) != KERN_SUCCESS) {
			return (EFAULT);
		}

		if ((share == PROCESS_SHARE) ||
		    (share == AUTO_SHARE &&
		     VM_INHERIT_SHARE == entry->inheritance)) {
			key->shared = 1;
			key->info.shared.offset = (vm_offset_t)addr -
			    entry->start + entry->offset;
			vm_object_reference(key->info.shared.object);
		} else {
			key->shared = 0;
			key->info.private.vs = td->td_proc->p_vmspace;
			key->info.private.addr = (uintptr_t)addr;
		}
		vm_map_lookup_done(map, entry);
	}

	umtxq_hash(key);
	return (0);
}

/*
 * Release key.
 */
void
umtx_key_release(struct umtx_key *key)
{
	if (key->shared)
		vm_object_deallocate(key->info.shared.object);
}

/*
 * Fetch and compare value, sleep on the address if value is not changed.
 */
static int
do_wait(struct thread *td, void *addr, u_long id,
    struct _umtx_time *timeout, int compat32, int is_private)
{
	struct abs_timeout timo;
	struct umtx_q *uq;
	u_long tmp;
	uint32_t tmp32;
	int error = 0;

	uq = td->td_umtxq;
	if ((error = umtx_key_get(addr, TYPE_SIMPLE_WAIT,
		is_private ? THREAD_SHARE : AUTO_SHARE, &uq->uq_key)) != 0)
		return (error);

	if (timeout != NULL)
		abs_timeout_init2(&timo, timeout);

	umtxq_lock(&uq->uq_key);
	umtxq_insert(uq);
	umtxq_unlock(&uq->uq_key);
	if (compat32 == 0) {
		error = fueword(addr, &tmp);
		if (error != 0)
			error = EFAULT;
	} else {
		error = fueword32(addr, &tmp32);
		if (error == 0)
			tmp = tmp32;
		else
			error = EFAULT;
	}
	umtxq_lock(&uq->uq_key);
	if (error == 0) {
		if (tmp == id)
			error = umtxq_sleep(uq, "uwait", timeout == NULL ?
			    NULL : &timo);
		if ((uq->uq_flags & UQF_UMTXQ) == 0)
			error = 0;
		else
			umtxq_remove(uq);
	} else if ((uq->uq_flags & UQF_UMTXQ) != 0) {
		umtxq_remove(uq);
	}
	umtxq_unlock(&uq->uq_key);
	umtx_key_release(&uq->uq_key);
	if (error == ERESTART)
		error = EINTR;
	return (error);
}

/*
 * Wake up threads sleeping on the specified address.
 */
int
kern_umtx_wake(struct thread *td, void *uaddr, int n_wake, int is_private)
{
	struct umtx_key key;
	int ret;
	
	if ((ret = umtx_key_get(uaddr, TYPE_SIMPLE_WAIT,
	    is_private ? THREAD_SHARE : AUTO_SHARE, &key)) != 0)
		return (ret);
	umtxq_lock(&key);
	umtxq_signal(&key, n_wake);
	umtxq_unlock(&key);
	umtx_key_release(&key);
	return (0);
}

/*
 * Lock PTHREAD_PRIO_NONE protocol POSIX mutex.
 */
static int
do_lock_normal(struct thread *td, struct umutex *m, uint32_t flags,
    struct _umtx_time *timeout, int mode)
{
	struct abs_timeout timo;
	struct umtx_q *uq;
	uint32_t owner, old, id;
	int error, rv;

	id = td->td_tid;
	uq = td->td_umtxq;
	error = 0;
	if (timeout != NULL)
		abs_timeout_init2(&timo, timeout);

	/*
	 * Care must be exercised when dealing with umtx structure. It
	 * can fault on any access.
	 */
	for (;;) {
		rv = fueword32(&m->m_owner, &owner);
		if (rv == -1)
			return (EFAULT);
		if (mode == _UMUTEX_WAIT) {
			if (owner == UMUTEX_UNOWNED ||
			    owner == UMUTEX_CONTESTED ||
			    owner == UMUTEX_RB_OWNERDEAD ||
			    owner == UMUTEX_RB_NOTRECOV)
				return (0);
		} else {
			/*
			 * Robust mutex terminated.  Kernel duty is to
			 * return EOWNERDEAD to the userspace.  The
			 * umutex.m_flags UMUTEX_NONCONSISTENT is set
			 * by the common userspace code.
			 */
			if (owner == UMUTEX_RB_OWNERDEAD) {
				rv = casueword32(&m->m_owner,
				    UMUTEX_RB_OWNERDEAD, &owner,
				    id | UMUTEX_CONTESTED);
				if (rv == -1)
					return (EFAULT);
				if (owner == UMUTEX_RB_OWNERDEAD)
					return (EOWNERDEAD); /* success */
				rv = umtxq_check_susp(td);
				if (rv != 0)
					return (rv);
				continue;
			}
			if (owner == UMUTEX_RB_NOTRECOV)
				return (ENOTRECOVERABLE);


			/*
			 * Try the uncontested case.  This should be
			 * done in userland.
			 */
			rv = casueword32(&m->m_owner, UMUTEX_UNOWNED,
			    &owner, id);
			/* The address was invalid. */
			if (rv == -1)
				return (EFAULT);

			/* The acquire succeeded. */
			if (owner == UMUTEX_UNOWNED)
				return (0);

			/*
			 * If no one owns it but it is contested try
			 * to acquire it.
			 */
			if (owner == UMUTEX_CONTESTED) {
				rv = casueword32(&m->m_owner,
				    UMUTEX_CONTESTED, &owner,
				    id | UMUTEX_CONTESTED);
				/* The address was invalid. */
				if (rv == -1)
					return (EFAULT);

				if (owner == UMUTEX_CONTESTED)
					return (0);

				rv = umtxq_check_susp(td);
				if (rv != 0)
					return (rv);

				/*
				 * If this failed the lock has
				 * changed, restart.
				 */
				continue;
			}
		}

		if (mode == _UMUTEX_TRY)
			return (EBUSY);

		/*
		 * If we caught a signal, we have retried and now
		 * exit immediately.
		 */
		if (error != 0)
			return (error);

		if ((error = umtx_key_get(m, TYPE_NORMAL_UMUTEX,
		    GET_SHARE(flags), &uq->uq_key)) != 0)
			return (error);

		umtxq_lock(&uq->uq_key);
		umtxq_busy(&uq->uq_key);
		umtxq_insert(uq);
		umtxq_unlock(&uq->uq_key);

		/*
		 * Set the contested bit so that a release in user space
		 * knows to use the system call for unlock.  If this fails
		 * either some one else has acquired the lock or it has been
		 * released.
		 */
		rv = casueword32(&m->m_owner, owner, &old,
		    owner | UMUTEX_CONTESTED);

		/* The address was invalid. */
		if (rv == -1) {
			umtxq_lock(&uq->uq_key);
			umtxq_remove(uq);
			umtxq_unbusy(&uq->uq_key);
			umtxq_unlock(&uq->uq_key);
			umtx_key_release(&uq->uq_key);
			return (EFAULT);
		}

		/*
		 * We set the contested bit, sleep. Otherwise the lock changed
		 * and we need to retry or we lost a race to the thread
		 * unlocking the umtx.
		 */
		umtxq_lock(&uq->uq_key);
		umtxq_unbusy(&uq->uq_key);
		if (old == owner)
			error = umtxq_sleep(uq, "umtxn", timeout == NULL ?
			    NULL : &timo);
		umtxq_remove(uq);
		umtxq_unlock(&uq->uq_key);
		umtx_key_release(&uq->uq_key);

		if (error == 0)
			error = umtxq_check_susp(td);
	}

	return (0);
}

/*
 * Unlock PTHREAD_PRIO_NONE protocol POSIX mutex.
 */
static int
do_unlock_normal(struct thread *td, struct umutex *m, uint32_t flags, bool rb)
{
	struct umtx_key key;
	uint32_t owner, old, id, newlock;
	int error, count;

	id = td->td_tid;
	/*
	 * Make sure we own this mtx.
	 */
	error = fueword32(&m->m_owner, &owner);
	if (error == -1)
		return (EFAULT);

	if ((owner & ~UMUTEX_CONTESTED) != id)
		return (EPERM);

	newlock = umtx_unlock_val(flags, rb);
	if ((owner & UMUTEX_CONTESTED) == 0) {
		error = casueword32(&m->m_owner, owner, &old, newlock);
		if (error == -1)
			return (EFAULT);
		if (old == owner)
			return (0);
		owner = old;
	}

	/* We should only ever be in here for contested locks */
	if ((error = umtx_key_get(m, TYPE_NORMAL_UMUTEX, GET_SHARE(flags),
	    &key)) != 0)
		return (error);

	umtxq_lock(&key);
	umtxq_busy(&key);
	count = umtxq_count(&key);
	umtxq_unlock(&key);

	/*
	 * When unlocking the umtx, it must be marked as unowned if
	 * there is zero or one thread only waiting for it.
	 * Otherwise, it must be marked as contested.
	 */
	if (count > 1)
		newlock |= UMUTEX_CONTESTED;
	error = casueword32(&m->m_owner, owner, &old, newlock);
	umtxq_lock(&key);
	umtxq_signal(&key, 1);
	umtxq_unbusy(&key);
	umtxq_unlock(&key);
	umtx_key_release(&key);
	if (error == -1)
		return (EFAULT);
	if (old != owner)
		return (EINVAL);
	return (0);
}

/*
 * Check if the mutex is available and wake up a waiter,
 * only for simple mutex.
 */
static int
do_wake_umutex(struct thread *td, struct umutex *m)
{
	struct umtx_key key;
	uint32_t owner;
	uint32_t flags;
	int error;
	int count;

	error = fueword32(&m->m_owner, &owner);
	if (error == -1)
		return (EFAULT);

	if ((owner & ~UMUTEX_CONTESTED) != 0 && owner != UMUTEX_RB_OWNERDEAD &&
	    owner != UMUTEX_RB_NOTRECOV)
		return (0);

	error = fueword32(&m->m_flags, &flags);
	if (error == -1)
		return (EFAULT);

	/* We should only ever be in here for contested locks */
	if ((error = umtx_key_get(m, TYPE_NORMAL_UMUTEX, GET_SHARE(flags),
	    &key)) != 0)
		return (error);

	umtxq_lock(&key);
	umtxq_busy(&key);
	count = umtxq_count(&key);
	umtxq_unlock(&key);

	if (count <= 1 && owner != UMUTEX_RB_OWNERDEAD &&
	    owner != UMUTEX_RB_NOTRECOV) {
		error = casueword32(&m->m_owner, UMUTEX_CONTESTED, &owner,
		    UMUTEX_UNOWNED);
		if (error == -1)
			error = EFAULT;
	}

	umtxq_lock(&key);
	if (error == 0 && count != 0 && ((owner & ~UMUTEX_CONTESTED) == 0 ||
	    owner == UMUTEX_RB_OWNERDEAD || owner == UMUTEX_RB_NOTRECOV))
		umtxq_signal(&key, 1);
	umtxq_unbusy(&key);
	umtxq_unlock(&key);
	umtx_key_release(&key);
	return (error);
}

/*
 * Check if the mutex has waiters and tries to fix contention bit.
 */
static int
do_wake2_umutex(struct thread *td, struct umutex *m, uint32_t flags)
{
	struct umtx_key key;
	uint32_t owner, old;
	int type;
	int error;
	int count;

	switch (flags & (UMUTEX_PRIO_INHERIT | UMUTEX_PRIO_PROTECT |
	    UMUTEX_ROBUST)) {
	case 0:
	case UMUTEX_ROBUST:
		type = TYPE_NORMAL_UMUTEX;
		break;
	case UMUTEX_PRIO_INHERIT:
		type = TYPE_PI_UMUTEX;
		break;
	case (UMUTEX_PRIO_INHERIT | UMUTEX_ROBUST):
		type = TYPE_PI_ROBUST_UMUTEX;
		break;
	case UMUTEX_PRIO_PROTECT:
		type = TYPE_PP_UMUTEX;
		break;
	case (UMUTEX_PRIO_PROTECT | UMUTEX_ROBUST):
		type = TYPE_PP_ROBUST_UMUTEX;
		break;
	default:
		return (EINVAL);
	}
	if ((error = umtx_key_get(m, type, GET_SHARE(flags), &key)) != 0)
		return (error);

	owner = 0;
	umtxq_lock(&key);
	umtxq_busy(&key);
	count = umtxq_count(&key);
	umtxq_unlock(&key);
	/*
	 * Only repair contention bit if there is a waiter, this means the mutex
	 * is still being referenced by userland code, otherwise don't update
	 * any memory.
	 */
	if (count > 1) {
		error = fueword32(&m->m_owner, &owner);
		if (error == -1)
			error = EFAULT;
		while (error == 0 && (owner & UMUTEX_CONTESTED) == 0) {
			error = casueword32(&m->m_owner, owner, &old,
			    owner | UMUTEX_CONTESTED);
			if (error == -1) {
				error = EFAULT;
				break;
			}
			if (old == owner)
				break;
			owner = old;
			error = umtxq_check_susp(td);
			if (error != 0)
				break;
		}
	} else if (count == 1) {
		error = fueword32(&m->m_owner, &owner);
		if (error == -1)
			error = EFAULT;
		while (error == 0 && (owner & ~UMUTEX_CONTESTED) != 0 &&
		    (owner & UMUTEX_CONTESTED) == 0) {
			error = casueword32(&m->m_owner, owner, &old,
			    owner | UMUTEX_CONTESTED);
			if (error == -1) {
				error = EFAULT;
				break;
			}
			if (old == owner)
				break;
			owner = old;
			error = umtxq_check_susp(td);
			if (error != 0)
				break;
		}
	}
	umtxq_lock(&key);
	if (error == EFAULT) {
		umtxq_signal(&key, INT_MAX);
	} else if (count != 0 && ((owner & ~UMUTEX_CONTESTED) == 0 ||
	    owner == UMUTEX_RB_OWNERDEAD || owner == UMUTEX_RB_NOTRECOV))
		umtxq_signal(&key, 1);
	umtxq_unbusy(&key);
	umtxq_unlock(&key);
	umtx_key_release(&key);
	return (error);
}

static inline struct umtx_pi *
umtx_pi_alloc(int flags)
{
	struct umtx_pi *pi;

	pi = uma_zalloc(umtx_pi_zone, M_ZERO | flags);
	TAILQ_INIT(&pi->pi_blocked);
	atomic_add_int(&umtx_pi_allocated, 1);
	return (pi);
}

static inline void
umtx_pi_free(struct umtx_pi *pi)
{
	uma_zfree(umtx_pi_zone, pi);
	atomic_add_int(&umtx_pi_allocated, -1);
}

/*
 * Adjust the thread's position on a pi_state after its priority has been
 * changed.
 */
static int
umtx_pi_adjust_thread(struct umtx_pi *pi, struct thread *td)
{
	struct umtx_q *uq, *uq1, *uq2;
	struct thread *td1;

	mtx_assert(&umtx_lock, MA_OWNED);
	if (pi == NULL)
		return (0);

	uq = td->td_umtxq;

	/*
	 * Check if the thread needs to be moved on the blocked chain.
	 * It needs to be moved if either its priority is lower than
	 * the previous thread or higher than the next thread.
	 */
	uq1 = TAILQ_PREV(uq, umtxq_head, uq_lockq);
	uq2 = TAILQ_NEXT(uq, uq_lockq);
	if ((uq1 != NULL && UPRI(td) < UPRI(uq1->uq_thread)) ||
	    (uq2 != NULL && UPRI(td) > UPRI(uq2->uq_thread))) {
		/*
		 * Remove thread from blocked chain and determine where
		 * it should be moved to.
		 */
		TAILQ_REMOVE(&pi->pi_blocked, uq, uq_lockq);
		TAILQ_FOREACH(uq1, &pi->pi_blocked, uq_lockq) {
			td1 = uq1->uq_thread;
			MPASS(td1->td_proc->p_magic == P_MAGIC);
			if (UPRI(td1) > UPRI(td))
				break;
		}

		if (uq1 == NULL)
			TAILQ_INSERT_TAIL(&pi->pi_blocked, uq, uq_lockq);
		else
			TAILQ_INSERT_BEFORE(uq1, uq, uq_lockq);
	}
	return (1);
}

static struct umtx_pi *
umtx_pi_next(struct umtx_pi *pi)
{
	struct umtx_q *uq_owner;

	if (pi->pi_owner == NULL)
		return (NULL);
	uq_owner = pi->pi_owner->td_umtxq;
	if (uq_owner == NULL)
		return (NULL);
	return (uq_owner->uq_pi_blocked);
}

/*
 * Floyd's Cycle-Finding Algorithm.
 */
static bool
umtx_pi_check_loop(struct umtx_pi *pi)
{
	struct umtx_pi *pi1;	/* fast iterator */

	mtx_assert(&umtx_lock, MA_OWNED);
	if (pi == NULL)
		return (false);
	pi1 = pi;
	for (;;) {
		pi = umtx_pi_next(pi);
		if (pi == NULL)
			break;
		pi1 = umtx_pi_next(pi1);
		if (pi1 == NULL)
			break;
		pi1 = umtx_pi_next(pi1);
		if (pi1 == NULL)
			break;
		if (pi == pi1)
			return (true);
	}
	return (false);
}

/*
 * Propagate priority when a thread is blocked on POSIX
 * PI mutex.
 */ 
static void
umtx_propagate_priority(struct thread *td)
{
	struct umtx_q *uq;
	struct umtx_pi *pi;
	int pri;

	mtx_assert(&umtx_lock, MA_OWNED);
	pri = UPRI(td);
	uq = td->td_umtxq;
	pi = uq->uq_pi_blocked;
	if (pi == NULL)
		return;
	if (umtx_pi_check_loop(pi))
		return;

	for (;;) {
		td = pi->pi_owner;
		if (td == NULL || td == curthread)
			return;

		MPASS(td->td_proc != NULL);
		MPASS(td->td_proc->p_magic == P_MAGIC);

		thread_lock(td);
		if (td->td_lend_user_pri > pri)
			sched_lend_user_prio(td, pri);
		else {
			thread_unlock(td);
			break;
		}
		thread_unlock(td);

		/*
		 * Pick up the lock that td is blocked on.
		 */
		uq = td->td_umtxq;
		pi = uq->uq_pi_blocked;
		if (pi == NULL)
			break;
		/* Resort td on the list if needed. */
		umtx_pi_adjust_thread(pi, td);
	}
}

/*
 * Unpropagate priority for a PI mutex when a thread blocked on
 * it is interrupted by signal or resumed by others.
 */
static void
umtx_repropagate_priority(struct umtx_pi *pi)
{
	struct umtx_q *uq, *uq_owner;
	struct umtx_pi *pi2;
	int pri;

	mtx_assert(&umtx_lock, MA_OWNED);

	if (umtx_pi_check_loop(pi))
		return;
	while (pi != NULL && pi->pi_owner != NULL) {
		pri = PRI_MAX;
		uq_owner = pi->pi_owner->td_umtxq;

		TAILQ_FOREACH(pi2, &uq_owner->uq_pi_contested, pi_link) {
			uq = TAILQ_FIRST(&pi2->pi_blocked);
			if (uq != NULL) {
				if (pri > UPRI(uq->uq_thread))
					pri = UPRI(uq->uq_thread);
			}
		}

		if (pri > uq_owner->uq_inherited_pri)
			pri = uq_owner->uq_inherited_pri;
		thread_lock(pi->pi_owner);
		sched_lend_user_prio(pi->pi_owner, pri);
		thread_unlock(pi->pi_owner);
		if ((pi = uq_owner->uq_pi_blocked) != NULL)
			umtx_pi_adjust_thread(pi, uq_owner->uq_thread);
	}
}

/*
 * Insert a PI mutex into owned list.
 */
static void
umtx_pi_setowner(struct umtx_pi *pi, struct thread *owner)
{
	struct umtx_q *uq_owner;

	uq_owner = owner->td_umtxq;
	mtx_assert(&umtx_lock, MA_OWNED);
	if (pi->pi_owner != NULL)
		panic("pi_owner != NULL");
	pi->pi_owner = owner;
	TAILQ_INSERT_TAIL(&uq_owner->uq_pi_contested, pi, pi_link);
}


/*
 * Disown a PI mutex, and remove it from the owned list.
 */
static void
umtx_pi_disown(struct umtx_pi *pi)
{

	mtx_assert(&umtx_lock, MA_OWNED);
	TAILQ_REMOVE(&pi->pi_owner->td_umtxq->uq_pi_contested, pi, pi_link);
	pi->pi_owner = NULL;
}

/*
 * Claim ownership of a PI mutex.
 */
static int
umtx_pi_claim(struct umtx_pi *pi, struct thread *owner)
{
	struct umtx_q *uq;
	int pri;

	mtx_lock(&umtx_lock);
	if (pi->pi_owner == owner) {
		mtx_unlock(&umtx_lock);
		return (0);
	}

	if (pi->pi_owner != NULL) {
		/*
		 * userland may have already messed the mutex, sigh.
		 */
		mtx_unlock(&umtx_lock);
		return (EPERM);
	}
	umtx_pi_setowner(pi, owner);
	uq = TAILQ_FIRST(&pi->pi_blocked);
	if (uq != NULL) {
		pri = UPRI(uq->uq_thread);
		thread_lock(owner);
		if (pri < UPRI(owner))
			sched_lend_user_prio(owner, pri);
		thread_unlock(owner);
	}
	mtx_unlock(&umtx_lock);
	return (0);
}

/*
 * Adjust a thread's order position in its blocked PI mutex,
 * this may result new priority propagating process.
 */
void
umtx_pi_adjust(struct thread *td, u_char oldpri)
{
	struct umtx_q *uq;
	struct umtx_pi *pi;

	uq = td->td_umtxq;
	mtx_lock(&umtx_lock);
	/*
	 * Pick up the lock that td is blocked on.
	 */
	pi = uq->uq_pi_blocked;
	if (pi != NULL) {
		umtx_pi_adjust_thread(pi, td);
		umtx_repropagate_priority(pi);
	}
	mtx_unlock(&umtx_lock);
}

/*
 * Sleep on a PI mutex.
 */
static int
umtxq_sleep_pi(struct umtx_q *uq, struct umtx_pi *pi, uint32_t owner,
    const char *wmesg, struct abs_timeout *timo, bool shared)
{
	struct umtxq_chain *uc;
	struct thread *td, *td1;
	struct umtx_q *uq1;
	int error, pri;

	error = 0;
	td = uq->uq_thread;
	KASSERT(td == curthread, ("inconsistent uq_thread"));
	uc = umtxq_getchain(&uq->uq_key);
	UMTXQ_LOCKED_ASSERT(uc);
	KASSERT(uc->uc_busy != 0, ("umtx chain is not busy"));
	umtxq_insert(uq);
	mtx_lock(&umtx_lock);
	if (pi->pi_owner == NULL) {
		mtx_unlock(&umtx_lock);
		td1 = tdfind(owner, shared ? -1 : td->td_proc->p_pid);
		mtx_lock(&umtx_lock);
		if (td1 != NULL) {
			if (pi->pi_owner == NULL)
				umtx_pi_setowner(pi, td1);
			PROC_UNLOCK(td1->td_proc);
		}
	}

	TAILQ_FOREACH(uq1, &pi->pi_blocked, uq_lockq) {
		pri = UPRI(uq1->uq_thread);
		if (pri > UPRI(td))
			break;
	}

	if (uq1 != NULL)
		TAILQ_INSERT_BEFORE(uq1, uq, uq_lockq);
	else
		TAILQ_INSERT_TAIL(&pi->pi_blocked, uq, uq_lockq);

	uq->uq_pi_blocked = pi;
	thread_lock(td);
	td->td_flags |= TDF_UPIBLOCKED;
	thread_unlock(td);
	umtx_propagate_priority(td);
	mtx_unlock(&umtx_lock);
	umtxq_unbusy(&uq->uq_key);

	error = umtxq_sleep(uq, wmesg, timo);
	umtxq_remove(uq);

	mtx_lock(&umtx_lock);
	uq->uq_pi_blocked = NULL;
	thread_lock(td);
	td->td_flags &= ~TDF_UPIBLOCKED;
	thread_unlock(td);
	TAILQ_REMOVE(&pi->pi_blocked, uq, uq_lockq);
	umtx_repropagate_priority(pi);
	mtx_unlock(&umtx_lock);
	umtxq_unlock(&uq->uq_key);

	return (error);
}

/*
 * Add reference count for a PI mutex.
 */
static void
umtx_pi_ref(struct umtx_pi *pi)
{
	struct umtxq_chain *uc;

	uc = umtxq_getchain(&pi->pi_key);
	UMTXQ_LOCKED_ASSERT(uc);
	pi->pi_refcount++;
}

/*
 * Decrease reference count for a PI mutex, if the counter
 * is decreased to zero, its memory space is freed.
 */ 
static void
umtx_pi_unref(struct umtx_pi *pi)
{
	struct umtxq_chain *uc;

	uc = umtxq_getchain(&pi->pi_key);
	UMTXQ_LOCKED_ASSERT(uc);
	KASSERT(pi->pi_refcount > 0, ("invalid reference count"));
	if (--pi->pi_refcount == 0) {
		mtx_lock(&umtx_lock);
		if (pi->pi_owner != NULL)
			umtx_pi_disown(pi);
		KASSERT(TAILQ_EMPTY(&pi->pi_blocked),
			("blocked queue not empty"));
		mtx_unlock(&umtx_lock);
		TAILQ_REMOVE(&uc->uc_pi_list, pi, pi_hashlink);
		umtx_pi_free(pi);
	}
}

/*
 * Find a PI mutex in hash table.
 */
static struct umtx_pi *
umtx_pi_lookup(struct umtx_key *key)
{
	struct umtxq_chain *uc;
	struct umtx_pi *pi;

	uc = umtxq_getchain(key);
	UMTXQ_LOCKED_ASSERT(uc);

	TAILQ_FOREACH(pi, &uc->uc_pi_list, pi_hashlink) {
		if (umtx_key_match(&pi->pi_key, key)) {
			return (pi);
		}
	}
	return (NULL);
}

/*
 * Insert a PI mutex into hash table.
 */
static inline void
umtx_pi_insert(struct umtx_pi *pi)
{
	struct umtxq_chain *uc;

	uc = umtxq_getchain(&pi->pi_key);
	UMTXQ_LOCKED_ASSERT(uc);
	TAILQ_INSERT_TAIL(&uc->uc_pi_list, pi, pi_hashlink);
}

/*
 * Lock a PI mutex.
 */
static int
do_lock_pi(struct thread *td, struct umutex *m, uint32_t flags,
    struct _umtx_time *timeout, int try)
{
	struct abs_timeout timo;
	struct umtx_q *uq;
	struct umtx_pi *pi, *new_pi;
	uint32_t id, old_owner, owner, old;
	int error, rv;

	id = td->td_tid;
	uq = td->td_umtxq;

	if ((error = umtx_key_get(m, (flags & UMUTEX_ROBUST) != 0 ?
	    TYPE_PI_ROBUST_UMUTEX : TYPE_PI_UMUTEX, GET_SHARE(flags),
	    &uq->uq_key)) != 0)
		return (error);

	if (timeout != NULL)
		abs_timeout_init2(&timo, timeout);

	umtxq_lock(&uq->uq_key);
	pi = umtx_pi_lookup(&uq->uq_key);
	if (pi == NULL) {
		new_pi = umtx_pi_alloc(M_NOWAIT);
		if (new_pi == NULL) {
			umtxq_unlock(&uq->uq_key);
			new_pi = umtx_pi_alloc(M_WAITOK);
			umtxq_lock(&uq->uq_key);
			pi = umtx_pi_lookup(&uq->uq_key);
			if (pi != NULL) {
				umtx_pi_free(new_pi);
				new_pi = NULL;
			}
		}
		if (new_pi != NULL) {
			new_pi->pi_key = uq->uq_key;
			umtx_pi_insert(new_pi);
			pi = new_pi;
		}
	}
	umtx_pi_ref(pi);
	umtxq_unlock(&uq->uq_key);

	/*
	 * Care must be exercised when dealing with umtx structure.  It
	 * can fault on any access.
	 */
	for (;;) {
		/*
		 * Try the uncontested case.  This should be done in userland.
		 */
		rv = casueword32(&m->m_owner, UMUTEX_UNOWNED, &owner, id);
		/* The address was invalid. */
		if (rv == -1) {
			error = EFAULT;
			break;
		}

		/* The acquire succeeded. */
		if (owner == UMUTEX_UNOWNED) {
			error = 0;
			break;
		}

		if (owner == UMUTEX_RB_NOTRECOV) {
			error = ENOTRECOVERABLE;
			break;
		}

		/* If no one owns it but it is contested try to acquire it. */
		if (owner == UMUTEX_CONTESTED || owner == UMUTEX_RB_OWNERDEAD) {
			old_owner = owner;
			rv = casueword32(&m->m_owner, owner, &owner,
			    id | UMUTEX_CONTESTED);
			/* The address was invalid. */
			if (rv == -1) {
				error = EFAULT;
				break;
			}

			if (owner == old_owner) {
				umtxq_lock(&uq->uq_key);
				umtxq_busy(&uq->uq_key);
				error = umtx_pi_claim(pi, td);
				umtxq_unbusy(&uq->uq_key);
				umtxq_unlock(&uq->uq_key);
				if (error != 0) {
					/*
					 * Since we're going to return an
					 * error, restore the m_owner to its
					 * previous, unowned state to avoid
					 * compounding the problem.
					 */
					(void)casuword32(&m->m_owner,
					    id | UMUTEX_CONTESTED,
					    old_owner);
				}
				if (error == 0 &&
				    old_owner == UMUTEX_RB_OWNERDEAD)
					error = EOWNERDEAD;
				break;
			}

			error = umtxq_check_susp(td);
			if (error != 0)
				break;

			/* If this failed the lock has changed, restart. */
			continue;
		}

		if ((owner & ~UMUTEX_CONTESTED) == id) {
			error = EDEADLK;
			break;
		}

		if (try != 0) {
			error = EBUSY;
			break;
		}

		/*
		 * If we caught a signal, we have retried and now
		 * exit immediately.
		 */
		if (error != 0)
			break;
			
		umtxq_lock(&uq->uq_key);
		umtxq_busy(&uq->uq_key);
		umtxq_unlock(&uq->uq_key);

		/*
		 * Set the contested bit so that a release in user space
		 * knows to use the system call for unlock.  If this fails
		 * either some one else has acquired the lock or it has been
		 * released.
		 */
		rv = casueword32(&m->m_owner, owner, &old, owner |
		    UMUTEX_CONTESTED);

		/* The address was invalid. */
		if (rv == -1) {
			umtxq_unbusy_unlocked(&uq->uq_key);
			error = EFAULT;
			break;
		}

		umtxq_lock(&uq->uq_key);
		/*
		 * We set the contested bit, sleep. Otherwise the lock changed
		 * and we need to retry or we lost a race to the thread
		 * unlocking the umtx.  Note that the UMUTEX_RB_OWNERDEAD
		 * value for owner is impossible there.
		 */
		if (old == owner) {
			error = umtxq_sleep_pi(uq, pi,
			    owner & ~UMUTEX_CONTESTED,
			    "umtxpi", timeout == NULL ? NULL : &timo,
			    (flags & USYNC_PROCESS_SHARED) != 0);
			if (error != 0)
				continue;
		} else {
			umtxq_unbusy(&uq->uq_key);
			umtxq_unlock(&uq->uq_key);
		}

		error = umtxq_check_susp(td);
		if (error != 0)
			break;
	}

	umtxq_lock(&uq->uq_key);
	umtx_pi_unref(pi);
	umtxq_unlock(&uq->uq_key);

	umtx_key_release(&uq->uq_key);
	return (error);
}

/*
 * Unlock a PI mutex.
 */
static int
do_unlock_pi(struct thread *td, struct umutex *m, uint32_t flags, bool rb)
{
	struct umtx_key key;
	struct umtx_q *uq_first, *uq_first2, *uq_me;
	struct umtx_pi *pi, *pi2;
	uint32_t id, new_owner, old, owner;
	int count, error, pri;

	id = td->td_tid;
	/*
	 * Make sure we own this mtx.
	 */
	error = fueword32(&m->m_owner, &owner);
	if (error == -1)
		return (EFAULT);

	if ((owner & ~UMUTEX_CONTESTED) != id)
		return (EPERM);

	new_owner = umtx_unlock_val(flags, rb);

	/* This should be done in userland */
	if ((owner & UMUTEX_CONTESTED) == 0) {
		error = casueword32(&m->m_owner, owner, &old, new_owner);
		if (error == -1)
			return (EFAULT);
		if (old == owner)
			return (0);
		owner = old;
	}

	/* We should only ever be in here for contested locks */
	if ((error = umtx_key_get(m, (flags & UMUTEX_ROBUST) != 0 ?
	    TYPE_PI_ROBUST_UMUTEX : TYPE_PI_UMUTEX, GET_SHARE(flags),
	    &key)) != 0)
		return (error);

	umtxq_lock(&key);
	umtxq_busy(&key);
	count = umtxq_count_pi(&key, &uq_first);
	if (uq_first != NULL) {
		mtx_lock(&umtx_lock);
		pi = uq_first->uq_pi_blocked;
		KASSERT(pi != NULL, ("pi == NULL?"));
		if (pi->pi_owner != td && !(rb && pi->pi_owner == NULL)) {
			mtx_unlock(&umtx_lock);
			umtxq_unbusy(&key);
			umtxq_unlock(&key);
			umtx_key_release(&key);
			/* userland messed the mutex */
			return (EPERM);
		}
		uq_me = td->td_umtxq;
		if (pi->pi_owner == td)
			umtx_pi_disown(pi);
		/* get highest priority thread which is still sleeping. */
		uq_first = TAILQ_FIRST(&pi->pi_blocked);
		while (uq_first != NULL && 
		    (uq_first->uq_flags & UQF_UMTXQ) == 0) {
			uq_first = TAILQ_NEXT(uq_first, uq_lockq);
		}
		pri = PRI_MAX;
		TAILQ_FOREACH(pi2, &uq_me->uq_pi_contested, pi_link) {
			uq_first2 = TAILQ_FIRST(&pi2->pi_blocked);
			if (uq_first2 != NULL) {
				if (pri > UPRI(uq_first2->uq_thread))
					pri = UPRI(uq_first2->uq_thread);
			}
		}
		thread_lock(td);
		sched_lend_user_prio(td, pri);
		thread_unlock(td);
		mtx_unlock(&umtx_lock);
		if (uq_first)
			umtxq_signal_thread(uq_first);
	} else {
		pi = umtx_pi_lookup(&key);
		/*
		 * A umtx_pi can exist if a signal or timeout removed the
		 * last waiter from the umtxq, but there is still
		 * a thread in do_lock_pi() holding the umtx_pi.
		 */
		if (pi != NULL) {
			/*
			 * The umtx_pi can be unowned, such as when a thread
			 * has just entered do_lock_pi(), allocated the
			 * umtx_pi, and unlocked the umtxq.
			 * If the current thread owns it, it must disown it.
			 */
			mtx_lock(&umtx_lock);
			if (pi->pi_owner == td)
				umtx_pi_disown(pi);
			mtx_unlock(&umtx_lock);
		}
	}
	umtxq_unlock(&key);

	/*
	 * When unlocking the umtx, it must be marked as unowned if
	 * there is zero or one thread only waiting for it.
	 * Otherwise, it must be marked as contested.
	 */

	if (count > 1)
		new_owner |= UMUTEX_CONTESTED;
	error = casueword32(&m->m_owner, owner, &old, new_owner);

	umtxq_unbusy_unlocked(&key);
	umtx_key_release(&key);
	if (error == -1)
		return (EFAULT);
	if (old != owner)
		return (EINVAL);
	return (0);
}

/*
 * Lock a PP mutex.
 */
static int
do_lock_pp(struct thread *td, struct umutex *m, uint32_t flags,
    struct _umtx_time *timeout, int try)
{
	struct abs_timeout timo;
	struct umtx_q *uq, *uq2;
	struct umtx_pi *pi;
	uint32_t ceiling;
	uint32_t owner, id;
	int error, pri, old_inherited_pri, su, rv;

	id = td->td_tid;
	uq = td->td_umtxq;
	if ((error = umtx_key_get(m, (flags & UMUTEX_ROBUST) != 0 ?
	    TYPE_PP_ROBUST_UMUTEX : TYPE_PP_UMUTEX, GET_SHARE(flags),
	    &uq->uq_key)) != 0)
		return (error);

	if (timeout != NULL)
		abs_timeout_init2(&timo, timeout);

	su = (priv_check(td, PRIV_SCHED_RTPRIO) == 0);
	for (;;) {
		old_inherited_pri = uq->uq_inherited_pri;
		umtxq_lock(&uq->uq_key);
		umtxq_busy(&uq->uq_key);
		umtxq_unlock(&uq->uq_key);

		rv = fueword32(&m->m_ceilings[0], &ceiling);
		if (rv == -1) {
			error = EFAULT;
			goto out;
		}
		ceiling = RTP_PRIO_MAX - ceiling;
		if (ceiling > RTP_PRIO_MAX) {
			error = EINVAL;
			goto out;
		}

		mtx_lock(&umtx_lock);
		if (UPRI(td) < PRI_MIN_REALTIME + ceiling) {
			mtx_unlock(&umtx_lock);
			error = EINVAL;
			goto out;
		}
		if (su && PRI_MIN_REALTIME + ceiling < uq->uq_inherited_pri) {
			uq->uq_inherited_pri = PRI_MIN_REALTIME + ceiling;
			thread_lock(td);
			if (uq->uq_inherited_pri < UPRI(td))
				sched_lend_user_prio(td, uq->uq_inherited_pri);
			thread_unlock(td);
		}
		mtx_unlock(&umtx_lock);

		rv = casueword32(&m->m_owner, UMUTEX_CONTESTED, &owner,
		    id | UMUTEX_CONTESTED);
		/* The address was invalid. */
		if (rv == -1) {
			error = EFAULT;
			break;
		}

		if (owner == UMUTEX_CONTESTED) {
			error = 0;
			break;
		} else if (owner == UMUTEX_RB_OWNERDEAD) {
			rv = casueword32(&m->m_owner, UMUTEX_RB_OWNERDEAD,
			    &owner, id | UMUTEX_CONTESTED);
			if (rv == -1) {
				error = EFAULT;
				break;
			}
			if (owner == UMUTEX_RB_OWNERDEAD) {
				error = EOWNERDEAD; /* success */
				break;
			}
			error = 0;
		} else if (owner == UMUTEX_RB_NOTRECOV) {
			error = ENOTRECOVERABLE;
			break;
		}

		if (try != 0) {
			error = EBUSY;
			break;
		}

		/*
		 * If we caught a signal, we have retried and now
		 * exit immediately.
		 */
		if (error != 0)
			break;

		umtxq_lock(&uq->uq_key);
		umtxq_insert(uq);
		umtxq_unbusy(&uq->uq_key);
		error = umtxq_sleep(uq, "umtxpp", timeout == NULL ?
		    NULL : &timo);
		umtxq_remove(uq);
		umtxq_unlock(&uq->uq_key);

		mtx_lock(&umtx_lock);
		uq->uq_inherited_pri = old_inherited_pri;
		pri = PRI_MAX;
		TAILQ_FOREACH(pi, &uq->uq_pi_contested, pi_link) {
			uq2 = TAILQ_FIRST(&pi->pi_blocked);
			if (uq2 != NULL) {
				if (pri > UPRI(uq2->uq_thread))
					pri = UPRI(uq2->uq_thread);
			}
		}
		if (pri > uq->uq_inherited_pri)
			pri = uq->uq_inherited_pri;
		thread_lock(td);
		sched_lend_user_prio(td, pri);
		thread_unlock(td);
		mtx_unlock(&umtx_lock);
	}

	if (error != 0 && error != EOWNERDEAD) {
		mtx_lock(&umtx_lock);
		uq->uq_inherited_pri = old_inherited_pri;
		pri = PRI_MAX;
		TAILQ_FOREACH(pi, &uq->uq_pi_contested, pi_link) {
			uq2 = TAILQ_FIRST(&pi->pi_blocked);
			if (uq2 != NULL) {
				if (pri > UPRI(uq2->uq_thread))
					pri = UPRI(uq2->uq_thread);
			}
		}
		if (pri > uq->uq_inherited_pri)
			pri = uq->uq_inherited_pri;
		thread_lock(td);
		sched_lend_user_prio(td, pri);
		thread_unlock(td);
		mtx_unlock(&umtx_lock);
	}

out:
	umtxq_unbusy_unlocked(&uq->uq_key);
	umtx_key_release(&uq->uq_key);
	return (error);
}

/*
 * Unlock a PP mutex.
 */
static int
do_unlock_pp(struct thread *td, struct umutex *m, uint32_t flags, bool rb)
{
	struct umtx_key key;
	struct umtx_q *uq, *uq2;
	struct umtx_pi *pi;
	uint32_t id, owner, rceiling;
	int error, pri, new_inherited_pri, su;

	id = td->td_tid;
	uq = td->td_umtxq;
	su = (priv_check(td, PRIV_SCHED_RTPRIO) == 0);

	/*
	 * Make sure we own this mtx.
	 */
	error = fueword32(&m->m_owner, &owner);
	if (error == -1)
		return (EFAULT);

	if ((owner & ~UMUTEX_CONTESTED) != id)
		return (EPERM);

	error = copyin(&m->m_ceilings[1], &rceiling, sizeof(uint32_t));
	if (error != 0)
		return (error);

	if (rceiling == -1)
		new_inherited_pri = PRI_MAX;
	else {
		rceiling = RTP_PRIO_MAX - rceiling;
		if (rceiling > RTP_PRIO_MAX)
			return (EINVAL);
		new_inherited_pri = PRI_MIN_REALTIME + rceiling;
	}

	if ((error = umtx_key_get(m, (flags & UMUTEX_ROBUST) != 0 ?
	    TYPE_PP_ROBUST_UMUTEX : TYPE_PP_UMUTEX, GET_SHARE(flags),
	    &key)) != 0)
		return (error);
	umtxq_lock(&key);
	umtxq_busy(&key);
	umtxq_unlock(&key);
	/*
	 * For priority protected mutex, always set unlocked state
	 * to UMUTEX_CONTESTED, so that userland always enters kernel
	 * to lock the mutex, it is necessary because thread priority
	 * has to be adjusted for such mutex.
	 */
	error = suword32(&m->m_owner, umtx_unlock_val(flags, rb) |
	    UMUTEX_CONTESTED);

	umtxq_lock(&key);
	if (error == 0)
		umtxq_signal(&key, 1);
	umtxq_unbusy(&key);
	umtxq_unlock(&key);

	if (error == -1)
		error = EFAULT;
	else {
		mtx_lock(&umtx_lock);
		if (su != 0)
			uq->uq_inherited_pri = new_inherited_pri;
		pri = PRI_MAX;
		TAILQ_FOREACH(pi, &uq->uq_pi_contested, pi_link) {
			uq2 = TAILQ_FIRST(&pi->pi_blocked);
			if (uq2 != NULL) {
				if (pri > UPRI(uq2->uq_thread))
					pri = UPRI(uq2->uq_thread);
			}
		}
		if (pri > uq->uq_inherited_pri)
			pri = uq->uq_inherited_pri;
		thread_lock(td);
		sched_lend_user_prio(td, pri);
		thread_unlock(td);
		mtx_unlock(&umtx_lock);
	}
	umtx_key_release(&key);
	return (error);
}

static int
do_set_ceiling(struct thread *td, struct umutex *m, uint32_t ceiling,
    uint32_t *old_ceiling)
{
	struct umtx_q *uq;
	uint32_t flags, id, owner, save_ceiling;
	int error, rv, rv1;

	error = fueword32(&m->m_flags, &flags);
	if (error == -1)
		return (EFAULT);
	if ((flags & UMUTEX_PRIO_PROTECT) == 0)
		return (EINVAL);
	if (ceiling > RTP_PRIO_MAX)
		return (EINVAL);
	id = td->td_tid;
	uq = td->td_umtxq;
	if ((error = umtx_key_get(m, (flags & UMUTEX_ROBUST) != 0 ?
	    TYPE_PP_ROBUST_UMUTEX : TYPE_PP_UMUTEX, GET_SHARE(flags),
	    &uq->uq_key)) != 0)
		return (error);
	for (;;) {
		umtxq_lock(&uq->uq_key);
		umtxq_busy(&uq->uq_key);
		umtxq_unlock(&uq->uq_key);

		rv = fueword32(&m->m_ceilings[0], &save_ceiling);
		if (rv == -1) {
			error = EFAULT;
			break;
		}

		rv = casueword32(&m->m_owner, UMUTEX_CONTESTED, &owner,
		    id | UMUTEX_CONTESTED);
		if (rv == -1) {
			error = EFAULT;
			break;
		}

		if (owner == UMUTEX_CONTESTED) {
			rv = suword32(&m->m_ceilings[0], ceiling);
			rv1 = suword32(&m->m_owner, UMUTEX_CONTESTED);
			error = (rv == 0 && rv1 == 0) ? 0: EFAULT;
			break;
		}

		if ((owner & ~UMUTEX_CONTESTED) == id) {
			rv = suword32(&m->m_ceilings[0], ceiling);
			error = rv == 0 ? 0 : EFAULT;
			break;
		}

		if (owner == UMUTEX_RB_OWNERDEAD) {
			error = EOWNERDEAD;
			break;
		} else if (owner == UMUTEX_RB_NOTRECOV) {
			error = ENOTRECOVERABLE;
			break;
		}

		/*
		 * If we caught a signal, we have retried and now
		 * exit immediately.
		 */
		if (error != 0)
			break;

		/*
		 * We set the contested bit, sleep. Otherwise the lock changed
		 * and we need to retry or we lost a race to the thread
		 * unlocking the umtx.
		 */
		umtxq_lock(&uq->uq_key);
		umtxq_insert(uq);
		umtxq_unbusy(&uq->uq_key);
		error = umtxq_sleep(uq, "umtxpp", NULL);
		umtxq_remove(uq);
		umtxq_unlock(&uq->uq_key);
	}
	umtxq_lock(&uq->uq_key);
	if (error == 0)
		umtxq_signal(&uq->uq_key, INT_MAX);
	umtxq_unbusy(&uq->uq_key);
	umtxq_unlock(&uq->uq_key);
	umtx_key_release(&uq->uq_key);
	if (error == 0 && old_ceiling != NULL) {
		rv = suword32(old_ceiling, save_ceiling);
		error = rv == 0 ? 0 : EFAULT;
	}
	return (error);
}

/*
 * Lock a userland POSIX mutex.
 */
static int
do_lock_umutex(struct thread *td, struct umutex *m,
    struct _umtx_time *timeout, int mode)
{
	uint32_t flags;
	int error;

	error = fueword32(&m->m_flags, &flags);
	if (error == -1)
		return (EFAULT);

	switch (flags & (UMUTEX_PRIO_INHERIT | UMUTEX_PRIO_PROTECT)) {
	case 0:
		error = do_lock_normal(td, m, flags, timeout, mode);
		break;
	case UMUTEX_PRIO_INHERIT:
		error = do_lock_pi(td, m, flags, timeout, mode);
		break;
	case UMUTEX_PRIO_PROTECT:
		error = do_lock_pp(td, m, flags, timeout, mode);
		break;
	default:
		return (EINVAL);
	}
	if (timeout == NULL) {
		if (error == EINTR && mode != _UMUTEX_WAIT)
			error = ERESTART;
	} else {
		/* Timed-locking is not restarted. */
		if (error == ERESTART)
			error = EINTR;
	}
	return (error);
}

/*
 * Unlock a userland POSIX mutex.
 */
static int
do_unlock_umutex(struct thread *td, struct umutex *m, bool rb)
{
	uint32_t flags;
	int error;

	error = fueword32(&m->m_flags, &flags);
	if (error == -1)
		return (EFAULT);

	switch (flags & (UMUTEX_PRIO_INHERIT | UMUTEX_PRIO_PROTECT)) {
	case 0:
		return (do_unlock_normal(td, m, flags, rb));
	case UMUTEX_PRIO_INHERIT:
		return (do_unlock_pi(td, m, flags, rb));
	case UMUTEX_PRIO_PROTECT:
		return (do_unlock_pp(td, m, flags, rb));
	}

	return (EINVAL);
}

static int
do_cv_wait(struct thread *td, struct ucond *cv, struct umutex *m,
    struct timespec *timeout, u_long wflags)
{
	struct abs_timeout timo;
	struct umtx_q *uq;
	uint32_t flags, clockid, hasw;
	int error;

	uq = td->td_umtxq;
	error = fueword32(&cv->c_flags, &flags);
	if (error == -1)
		return (EFAULT);
	error = umtx_key_get(cv, TYPE_CV, GET_SHARE(flags), &uq->uq_key);
	if (error != 0)
		return (error);

	if ((wflags & CVWAIT_CLOCKID) != 0) {
		error = fueword32(&cv->c_clockid, &clockid);
		if (error == -1) {
			umtx_key_release(&uq->uq_key);
			return (EFAULT);
		}
		if (clockid < CLOCK_REALTIME ||
		    clockid >= CLOCK_THREAD_CPUTIME_ID) {
			/* hmm, only HW clock id will work. */
			umtx_key_release(&uq->uq_key);
			return (EINVAL);
		}
	} else {
		clockid = CLOCK_REALTIME;
	}

	umtxq_lock(&uq->uq_key);
	umtxq_busy(&uq->uq_key);
	umtxq_insert(uq);
	umtxq_unlock(&uq->uq_key);

	/*
	 * Set c_has_waiters to 1 before releasing user mutex, also
	 * don't modify cache line when unnecessary.
	 */
	error = fueword32(&cv->c_has_waiters, &hasw);
	if (error == 0 && hasw == 0)
		suword32(&cv->c_has_waiters, 1);

	umtxq_unbusy_unlocked(&uq->uq_key);

	error = do_unlock_umutex(td, m, false);

	if (timeout != NULL)
		abs_timeout_init(&timo, clockid, (wflags & CVWAIT_ABSTIME) != 0,
		    timeout);
	
	umtxq_lock(&uq->uq_key);
	if (error == 0) {
		error = umtxq_sleep(uq, "ucond", timeout == NULL ?
		    NULL : &timo);
	}

	if ((uq->uq_flags & UQF_UMTXQ) == 0)
		error = 0;
	else {
		/*
		 * This must be timeout,interrupted by signal or
		 * surprious wakeup, clear c_has_waiter flag when
		 * necessary.
		 */
		umtxq_busy(&uq->uq_key);
		if ((uq->uq_flags & UQF_UMTXQ) != 0) {
			int oldlen = uq->uq_cur_queue->length;
			umtxq_remove(uq);
			if (oldlen == 1) {
				umtxq_unlock(&uq->uq_key);
				suword32(&cv->c_has_waiters, 0);
				umtxq_lock(&uq->uq_key);
			}
		}
		umtxq_unbusy(&uq->uq_key);
		if (error == ERESTART)
			error = EINTR;
	}

	umtxq_unlock(&uq->uq_key);
	umtx_key_release(&uq->uq_key);
	return (error);
}

/*
 * Signal a userland condition variable.
 */
static int
do_cv_signal(struct thread *td, struct ucond *cv)
{
	struct umtx_key key;
	int error, cnt, nwake;
	uint32_t flags;

	error = fueword32(&cv->c_flags, &flags);
	if (error == -1)
		return (EFAULT);
	if ((error = umtx_key_get(cv, TYPE_CV, GET_SHARE(flags), &key)) != 0)
		return (error);	
	umtxq_lock(&key);
	umtxq_busy(&key);
	cnt = umtxq_count(&key);
	nwake = umtxq_signal(&key, 1);
	if (cnt <= nwake) {
		umtxq_unlock(&key);
		error = suword32(&cv->c_has_waiters, 0);
		if (error == -1)
			error = EFAULT;
		umtxq_lock(&key);
	}
	umtxq_unbusy(&key);
	umtxq_unlock(&key);
	umtx_key_release(&key);
	return (error);
}

static int
do_cv_broadcast(struct thread *td, struct ucond *cv)
{
	struct umtx_key key;
	int error;
	uint32_t flags;

	error = fueword32(&cv->c_flags, &flags);
	if (error == -1)
		return (EFAULT);
	if ((error = umtx_key_get(cv, TYPE_CV, GET_SHARE(flags), &key)) != 0)
		return (error);	

	umtxq_lock(&key);
	umtxq_busy(&key);
	umtxq_signal(&key, INT_MAX);
	umtxq_unlock(&key);

	error = suword32(&cv->c_has_waiters, 0);
	if (error == -1)
		error = EFAULT;

	umtxq_unbusy_unlocked(&key);

	umtx_key_release(&key);
	return (error);
}

static int
do_rw_rdlock(struct thread *td, struct urwlock *rwlock, long fflag, struct _umtx_time *timeout)
{
	struct abs_timeout timo;
	struct umtx_q *uq;
	uint32_t flags, wrflags;
	int32_t state, oldstate;
	int32_t blocked_readers;
	int error, rv;

	uq = td->td_umtxq;
	error = fueword32(&rwlock->rw_flags, &flags);
	if (error == -1)
		return (EFAULT);
	error = umtx_key_get(rwlock, TYPE_RWLOCK, GET_SHARE(flags), &uq->uq_key);
	if (error != 0)
		return (error);

	if (timeout != NULL)
		abs_timeout_init2(&timo, timeout);

	wrflags = URWLOCK_WRITE_OWNER;
	if (!(fflag & URWLOCK_PREFER_READER) && !(flags & URWLOCK_PREFER_READER))
		wrflags |= URWLOCK_WRITE_WAITERS;

	for (;;) {
		rv = fueword32(&rwlock->rw_state, &state);
		if (rv == -1) {
			umtx_key_release(&uq->uq_key);
			return (EFAULT);
		}

		/* try to lock it */
		while (!(state & wrflags)) {
			if (__predict_false(URWLOCK_READER_COUNT(state) == URWLOCK_MAX_READERS)) {
				umtx_key_release(&uq->uq_key);
				return (EAGAIN);
			}
			rv = casueword32(&rwlock->rw_state, state,
			    &oldstate, state + 1);
			if (rv == -1) {
				umtx_key_release(&uq->uq_key);
				return (EFAULT);
			}
			if (oldstate == state) {
				umtx_key_release(&uq->uq_key);
				return (0);
			}
			error = umtxq_check_susp(td);
			if (error != 0)
				break;
			state = oldstate;
		}

		if (error)
			break;

		/* grab monitor lock */
		umtxq_lock(&uq->uq_key);
		umtxq_busy(&uq->uq_key);
		umtxq_unlock(&uq->uq_key);

		/*
		 * re-read the state, in case it changed between the try-lock above
		 * and the check below
		 */
		rv = fueword32(&rwlock->rw_state, &state);
		if (rv == -1)
			error = EFAULT;

		/* set read contention bit */
		while (error == 0 && (state & wrflags) &&
		    !(state & URWLOCK_READ_WAITERS)) {
			rv = casueword32(&rwlock->rw_state, state,
			    &oldstate, state | URWLOCK_READ_WAITERS);
			if (rv == -1) {
				error = EFAULT;
				break;
			}
			if (oldstate == state)
				goto sleep;
			state = oldstate;
			error = umtxq_check_susp(td);
			if (error != 0)
				break;
		}
		if (error != 0) {
			umtxq_unbusy_unlocked(&uq->uq_key);
			break;
		}

		/* state is changed while setting flags, restart */
		if (!(state & wrflags)) {
			umtxq_unbusy_unlocked(&uq->uq_key);
			error = umtxq_check_susp(td);
			if (error != 0)
				break;
			continue;
		}

sleep:
		/* contention bit is set, before sleeping, increase read waiter count */
		rv = fueword32(&rwlock->rw_blocked_readers,
		    &blocked_readers);
		if (rv == -1) {
			umtxq_unbusy_unlocked(&uq->uq_key);
			error = EFAULT;
			break;
		}
		suword32(&rwlock->rw_blocked_readers, blocked_readers+1);

		while (state & wrflags) {
			umtxq_lock(&uq->uq_key);
			umtxq_insert(uq);
			umtxq_unbusy(&uq->uq_key);

			error = umtxq_sleep(uq, "urdlck", timeout == NULL ?
			    NULL : &timo);

			umtxq_busy(&uq->uq_key);
			umtxq_remove(uq);
			umtxq_unlock(&uq->uq_key);
			if (error)
				break;
			rv = fueword32(&rwlock->rw_state, &state);
			if (rv == -1) {
				error = EFAULT;
				break;
			}
		}

		/* decrease read waiter count, and may clear read contention bit */
		rv = fueword32(&rwlock->rw_blocked_readers,
		    &blocked_readers);
		if (rv == -1) {
			umtxq_unbusy_unlocked(&uq->uq_key);
			error = EFAULT;
			break;
		}
		suword32(&rwlock->rw_blocked_readers, blocked_readers-1);
		if (blocked_readers == 1) {
			rv = fueword32(&rwlock->rw_state, &state);
			if (rv == -1)
				error = EFAULT;
			while (error == 0) {
				rv = casueword32(&rwlock->rw_state, state,
				    &oldstate, state & ~URWLOCK_READ_WAITERS);
				if (rv == -1) {
					error = EFAULT;
					break;
				}
				if (oldstate == state)
					break;
				state = oldstate;
				error = umtxq_check_susp(td);
			}
		}

		umtxq_unbusy_unlocked(&uq->uq_key);
		if (error != 0)
			break;
	}
	umtx_key_release(&uq->uq_key);
	if (error == ERESTART)
		error = EINTR;
	return (error);
}

static int
do_rw_wrlock(struct thread *td, struct urwlock *rwlock, struct _umtx_time *timeout)
{
	struct abs_timeout timo;
	struct umtx_q *uq;
	uint32_t flags;
	int32_t state, oldstate;
	int32_t blocked_writers;
	int32_t blocked_readers;
	int error, rv;

	uq = td->td_umtxq;
	error = fueword32(&rwlock->rw_flags, &flags);
	if (error == -1)
		return (EFAULT);
	error = umtx_key_get(rwlock, TYPE_RWLOCK, GET_SHARE(flags), &uq->uq_key);
	if (error != 0)
		return (error);

	if (timeout != NULL)
		abs_timeout_init2(&timo, timeout);

	blocked_readers = 0;
	for (;;) {
		rv = fueword32(&rwlock->rw_state, &state);
		if (rv == -1) {
			umtx_key_release(&uq->uq_key);
			return (EFAULT);
		}
		while (!(state & URWLOCK_WRITE_OWNER) && URWLOCK_READER_COUNT(state) == 0) {
			rv = casueword32(&rwlock->rw_state, state,
			    &oldstate, state | URWLOCK_WRITE_OWNER);
			if (rv == -1) {
				umtx_key_release(&uq->uq_key);
				return (EFAULT);
			}
			if (oldstate == state) {
				umtx_key_release(&uq->uq_key);
				return (0);
			}
			state = oldstate;
			error = umtxq_check_susp(td);
			if (error != 0)
				break;
		}

		if (error) {
			if (!(state & (URWLOCK_WRITE_OWNER|URWLOCK_WRITE_WAITERS)) &&
			    blocked_readers != 0) {
				umtxq_lock(&uq->uq_key);
				umtxq_busy(&uq->uq_key);
				umtxq_signal_queue(&uq->uq_key, INT_MAX, UMTX_SHARED_QUEUE);
				umtxq_unbusy(&uq->uq_key);
				umtxq_unlock(&uq->uq_key);
			}

			break;
		}

		/* grab monitor lock */
		umtxq_lock(&uq->uq_key);
		umtxq_busy(&uq->uq_key);
		umtxq_unlock(&uq->uq_key);

		/*
		 * re-read the state, in case it changed between the try-lock above
		 * and the check below
		 */
		rv = fueword32(&rwlock->rw_state, &state);
		if (rv == -1)
			error = EFAULT;

		while (error == 0 && ((state & URWLOCK_WRITE_OWNER) ||
		    URWLOCK_READER_COUNT(state) != 0) &&
		    (state & URWLOCK_WRITE_WAITERS) == 0) {
			rv = casueword32(&rwlock->rw_state, state,
			    &oldstate, state | URWLOCK_WRITE_WAITERS);
			if (rv == -1) {
				error = EFAULT;
				break;
			}
			if (oldstate == state)
				goto sleep;
			state = oldstate;
			error = umtxq_check_susp(td);
			if (error != 0)
				break;
		}
		if (error != 0) {
			umtxq_unbusy_unlocked(&uq->uq_key);
			break;
		}

		if (!(state & URWLOCK_WRITE_OWNER) && URWLOCK_READER_COUNT(state) == 0) {
			umtxq_unbusy_unlocked(&uq->uq_key);
			error = umtxq_check_susp(td);
			if (error != 0)
				break;
			continue;
		}
sleep:
		rv = fueword32(&rwlock->rw_blocked_writers,
		    &blocked_writers);
		if (rv == -1) {
			umtxq_unbusy_unlocked(&uq->uq_key);
			error = EFAULT;
			break;
		}
		suword32(&rwlock->rw_blocked_writers, blocked_writers+1);

		while ((state & URWLOCK_WRITE_OWNER) || URWLOCK_READER_COUNT(state) != 0) {
			umtxq_lock(&uq->uq_key);
			umtxq_insert_queue(uq, UMTX_EXCLUSIVE_QUEUE);
			umtxq_unbusy(&uq->uq_key);

			error = umtxq_sleep(uq, "uwrlck", timeout == NULL ?
			    NULL : &timo);

			umtxq_busy(&uq->uq_key);
			umtxq_remove_queue(uq, UMTX_EXCLUSIVE_QUEUE);
			umtxq_unlock(&uq->uq_key);
			if (error)
				break;
			rv = fueword32(&rwlock->rw_state, &state);
			if (rv == -1) {
				error = EFAULT;
				break;
			}
		}

		rv = fueword32(&rwlock->rw_blocked_writers,
		    &blocked_writers);
		if (rv == -1) {
			umtxq_unbusy_unlocked(&uq->uq_key);
			error = EFAULT;
			break;
		}
		suword32(&rwlock->rw_blocked_writers, blocked_writers-1);
		if (blocked_writers == 1) {
			rv = fueword32(&rwlock->rw_state, &state);
			if (rv == -1) {
				umtxq_unbusy_unlocked(&uq->uq_key);
				error = EFAULT;
				break;
			}
			for (;;) {
				rv = casueword32(&rwlock->rw_state, state,
				    &oldstate, state & ~URWLOCK_WRITE_WAITERS);
				if (rv == -1) {
					error = EFAULT;
					break;
				}
				if (oldstate == state)
					break;
				state = oldstate;
				error = umtxq_check_susp(td);
				/*
				 * We are leaving the URWLOCK_WRITE_WAITERS
				 * behind, but this should not harm the
				 * correctness.
				 */
				if (error != 0)
					break;
			}
			rv = fueword32(&rwlock->rw_blocked_readers,
			    &blocked_readers);
			if (rv == -1) {
				umtxq_unbusy_unlocked(&uq->uq_key);
				error = EFAULT;
				break;
			}
		} else
			blocked_readers = 0;

		umtxq_unbusy_unlocked(&uq->uq_key);
	}

	umtx_key_release(&uq->uq_key);
	if (error == ERESTART)
		error = EINTR;
	return (error);
}

static int
do_rw_unlock(struct thread *td, struct urwlock *rwlock)
{
	struct umtx_q *uq;
	uint32_t flags;
	int32_t state, oldstate;
	int error, rv, q, count;

	uq = td->td_umtxq;
	error = fueword32(&rwlock->rw_flags, &flags);
	if (error == -1)
		return (EFAULT);
	error = umtx_key_get(rwlock, TYPE_RWLOCK, GET_SHARE(flags), &uq->uq_key);
	if (error != 0)
		return (error);

	error = fueword32(&rwlock->rw_state, &state);
	if (error == -1) {
		error = EFAULT;
		goto out;
	}
	if (state & URWLOCK_WRITE_OWNER) {
		for (;;) {
			rv = casueword32(&rwlock->rw_state, state, 
			    &oldstate, state & ~URWLOCK_WRITE_OWNER);
			if (rv == -1) {
				error = EFAULT;
				goto out;
			}
			if (oldstate != state) {
				state = oldstate;
				if (!(oldstate & URWLOCK_WRITE_OWNER)) {
					error = EPERM;
					goto out;
				}
				error = umtxq_check_susp(td);
				if (error != 0)
					goto out;
			} else
				break;
		}
	} else if (URWLOCK_READER_COUNT(state) != 0) {
		for (;;) {
			rv = casueword32(&rwlock->rw_state, state,
			    &oldstate, state - 1);
			if (rv == -1) {
				error = EFAULT;
				goto out;
			}
			if (oldstate != state) {
				state = oldstate;
				if (URWLOCK_READER_COUNT(oldstate) == 0) {
					error = EPERM;
					goto out;
				}
				error = umtxq_check_susp(td);
				if (error != 0)
					goto out;
			} else
				break;
		}
	} else {
		error = EPERM;
		goto out;
	}

	count = 0;

	if (!(flags & URWLOCK_PREFER_READER)) {
		if (state & URWLOCK_WRITE_WAITERS) {
			count = 1;
			q = UMTX_EXCLUSIVE_QUEUE;
		} else if (state & URWLOCK_READ_WAITERS) {
			count = INT_MAX;
			q = UMTX_SHARED_QUEUE;
		}
	} else {
		if (state & URWLOCK_READ_WAITERS) {
			count = INT_MAX;
			q = UMTX_SHARED_QUEUE;
		} else if (state & URWLOCK_WRITE_WAITERS) {
			count = 1;
			q = UMTX_EXCLUSIVE_QUEUE;
		}
	}

	if (count) {
		umtxq_lock(&uq->uq_key);
		umtxq_busy(&uq->uq_key);
		umtxq_signal_queue(&uq->uq_key, count, q);
		umtxq_unbusy(&uq->uq_key);
		umtxq_unlock(&uq->uq_key);
	}
out:
	umtx_key_release(&uq->uq_key);
	return (error);
}

#if defined(COMPAT_FREEBSD9) || defined(COMPAT_FREEBSD10)
static int
do_sem_wait(struct thread *td, struct _usem *sem, struct _umtx_time *timeout)
{
	struct abs_timeout timo;
	struct umtx_q *uq;
	uint32_t flags, count, count1;
	int error, rv;

	uq = td->td_umtxq;
	error = fueword32(&sem->_flags, &flags);
	if (error == -1)
		return (EFAULT);
	error = umtx_key_get(sem, TYPE_SEM, GET_SHARE(flags), &uq->uq_key);
	if (error != 0)
		return (error);

	if (timeout != NULL)
		abs_timeout_init2(&timo, timeout);

	umtxq_lock(&uq->uq_key);
	umtxq_busy(&uq->uq_key);
	umtxq_insert(uq);
	umtxq_unlock(&uq->uq_key);
	rv = casueword32(&sem->_has_waiters, 0, &count1, 1);
	if (rv == 0)
		rv = fueword32(&sem->_count, &count);
	if (rv == -1 || count != 0) {
		umtxq_lock(&uq->uq_key);
		umtxq_unbusy(&uq->uq_key);
		umtxq_remove(uq);
		umtxq_unlock(&uq->uq_key);
		umtx_key_release(&uq->uq_key);
		return (rv == -1 ? EFAULT : 0);
	}
	umtxq_lock(&uq->uq_key);
	umtxq_unbusy(&uq->uq_key);

	error = umtxq_sleep(uq, "usem", timeout == NULL ? NULL : &timo);

	if ((uq->uq_flags & UQF_UMTXQ) == 0)
		error = 0;
	else {
		umtxq_remove(uq);
		/* A relative timeout cannot be restarted. */
		if (error == ERESTART && timeout != NULL &&
		    (timeout->_flags & UMTX_ABSTIME) == 0)
			error = EINTR;
	}
	umtxq_unlock(&uq->uq_key);
	umtx_key_release(&uq->uq_key);
	return (error);
}

/*
 * Signal a userland semaphore.
 */
static int
do_sem_wake(struct thread *td, struct _usem *sem)
{
	struct umtx_key key;
	int error, cnt;
	uint32_t flags;

	error = fueword32(&sem->_flags, &flags);
	if (error == -1)
		return (EFAULT);
	if ((error = umtx_key_get(sem, TYPE_SEM, GET_SHARE(flags), &key)) != 0)
		return (error);	
	umtxq_lock(&key);
	umtxq_busy(&key);
	cnt = umtxq_count(&key);
	if (cnt > 0) {
		umtxq_signal(&key, 1);
		/*
		 * Check if count is greater than 0, this means the memory is
		 * still being referenced by user code, so we can safely
		 * update _has_waiters flag.
		 */
		if (cnt == 1) {
			umtxq_unlock(&key);
			error = suword32(&sem->_has_waiters, 0);
			umtxq_lock(&key);
			if (error == -1)
				error = EFAULT;
		}
	}
	umtxq_unbusy(&key);
	umtxq_unlock(&key);
	umtx_key_release(&key);
	return (error);
}
#endif

static int
do_sem2_wait(struct thread *td, struct _usem2 *sem, struct _umtx_time *timeout)
{
	struct abs_timeout timo;
	struct umtx_q *uq;
	uint32_t count, flags;
	int error, rv;

	uq = td->td_umtxq;
	flags = fuword32(&sem->_flags);
	error = umtx_key_get(sem, TYPE_SEM, GET_SHARE(flags), &uq->uq_key);
	if (error != 0)
		return (error);

	if (timeout != NULL)
		abs_timeout_init2(&timo, timeout);

	umtxq_lock(&uq->uq_key);
	umtxq_busy(&uq->uq_key);
	umtxq_insert(uq);
	umtxq_unlock(&uq->uq_key);
	rv = fueword32(&sem->_count, &count);
	if (rv == -1) {
		umtxq_lock(&uq->uq_key);
		umtxq_unbusy(&uq->uq_key);
		umtxq_remove(uq);
		umtxq_unlock(&uq->uq_key);
		umtx_key_release(&uq->uq_key);
		return (EFAULT);
	}
	for (;;) {
		if (USEM_COUNT(count) != 0) {
			umtxq_lock(&uq->uq_key);
			umtxq_unbusy(&uq->uq_key);
			umtxq_remove(uq);
			umtxq_unlock(&uq->uq_key);
			umtx_key_release(&uq->uq_key);
			return (0);
		}
		if (count == USEM_HAS_WAITERS)
			break;
		rv = casueword32(&sem->_count, 0, &count, USEM_HAS_WAITERS);
		if (rv == -1) {
			umtxq_lock(&uq->uq_key);
			umtxq_unbusy(&uq->uq_key);
			umtxq_remove(uq);
			umtxq_unlock(&uq->uq_key);
			umtx_key_release(&uq->uq_key);
			return (EFAULT);
		}
		if (count == 0)
			break;
	}
	umtxq_lock(&uq->uq_key);
	umtxq_unbusy(&uq->uq_key);

	error = umtxq_sleep(uq, "usem", timeout == NULL ? NULL : &timo);

	if ((uq->uq_flags & UQF_UMTXQ) == 0)
		error = 0;
	else {
		umtxq_remove(uq);
		/* A relative timeout cannot be restarted. */
		if (error == ERESTART && timeout != NULL &&
		    (timeout->_flags & UMTX_ABSTIME) == 0)
			error = EINTR;
	}
	umtxq_unlock(&uq->uq_key);
	umtx_key_release(&uq->uq_key);
	return (error);
}

/*
 * Signal a userland semaphore.
 */
static int
do_sem2_wake(struct thread *td, struct _usem2 *sem)
{
	struct umtx_key key;
	int error, cnt, rv;
	uint32_t count, flags;

	rv = fueword32(&sem->_flags, &flags);
	if (rv == -1)
		return (EFAULT);
	if ((error = umtx_key_get(sem, TYPE_SEM, GET_SHARE(flags), &key)) != 0)
		return (error);	
	umtxq_lock(&key);
	umtxq_busy(&key);
	cnt = umtxq_count(&key);
	if (cnt > 0) {
		umtxq_signal(&key, 1);

		/*
		 * If this was the last sleeping thread, clear the waiters
		 * flag in _count.
		 */
		if (cnt == 1) {
			umtxq_unlock(&key);
			rv = fueword32(&sem->_count, &count);
			while (rv != -1 && count & USEM_HAS_WAITERS)
				rv = casueword32(&sem->_count, count, &count,
				    count & ~USEM_HAS_WAITERS);
			if (rv == -1)
				error = EFAULT;
			umtxq_lock(&key);
		}
	}
	umtxq_unbusy(&key);
	umtxq_unlock(&key);
	umtx_key_release(&key);
	return (error);
}

inline int
umtx_copyin_timeout(const void *addr, struct timespec *tsp)
{
	int error;

	error = copyin(addr, tsp, sizeof(struct timespec));
	if (error == 0) {
		if (tsp->tv_sec < 0 ||
		    tsp->tv_nsec >= 1000000000 ||
		    tsp->tv_nsec < 0)
			error = EINVAL;
	}
	return (error);
}

static inline int
umtx_copyin_umtx_time(const void *addr, size_t size, struct _umtx_time *tp)
{
	int error;
	
	if (size <= sizeof(struct timespec)) {
		tp->_clockid = CLOCK_REALTIME;
		tp->_flags = 0;
		error = copyin(addr, &tp->_timeout, sizeof(struct timespec));
	} else 
		error = copyin(addr, tp, sizeof(struct _umtx_time));
	if (error != 0)
		return (error);
	if (tp->_timeout.tv_sec < 0 ||
	    tp->_timeout.tv_nsec >= 1000000000 || tp->_timeout.tv_nsec < 0)
		return (EINVAL);
	return (0);
}

static int
__umtx_op_unimpl(struct thread *td, struct _umtx_op_args *uap)
{

	return (EOPNOTSUPP);
}

static int
__umtx_op_wait(struct thread *td, struct _umtx_op_args *uap)
{
	struct _umtx_time timeout, *tm_p;
	int error;

	if (uap->uaddr2 == NULL)
		tm_p = NULL;
	else {
		error = umtx_copyin_umtx_time(
		    uap->uaddr2, (size_t)uap->uaddr1, &timeout);
		if (error != 0)
			return (error);
		tm_p = &timeout;
	}
	return (do_wait(td, uap->obj, uap->val, tm_p, 0, 0));
}

static int
__umtx_op_wait_uint(struct thread *td, struct _umtx_op_args *uap)
{
	struct _umtx_time timeout, *tm_p;
	int error;

	if (uap->uaddr2 == NULL)
		tm_p = NULL;
	else {
		error = umtx_copyin_umtx_time(
		    uap->uaddr2, (size_t)uap->uaddr1, &timeout);
		if (error != 0)
			return (error);
		tm_p = &timeout;
	}
	return (do_wait(td, uap->obj, uap->val, tm_p, 1, 0));
}

static int
__umtx_op_wait_uint_private(struct thread *td, struct _umtx_op_args *uap)
{
	struct _umtx_time *tm_p, timeout;
	int error;

	if (uap->uaddr2 == NULL)
		tm_p = NULL;
	else {
		error = umtx_copyin_umtx_time(
		    uap->uaddr2, (size_t)uap->uaddr1, &timeout);
		if (error != 0)
			return (error);
		tm_p = &timeout;
	}
	return (do_wait(td, uap->obj, uap->val, tm_p, 1, 1));
}

static int
__umtx_op_wake(struct thread *td, struct _umtx_op_args *uap)
{

	return (kern_umtx_wake(td, uap->obj, uap->val, 0));
}

#define BATCH_SIZE	128
static int
__umtx_op_nwake_private(struct thread *td, struct _umtx_op_args *uap)
{
<<<<<<< HEAD
#ifndef COMPAT_CHERIABI
	int count = uap->val;
	void *uaddrs[BATCH_SIZE];
	char **upp = (char **)uap->obj;
	int tocopy;
	int error = 0;
	int i, pos = 0;
=======
	char *uaddrs[BATCH_SIZE], **upp;
	int count, error, i, pos, tocopy;
>>>>>>> 8da898f2

	upp = (char **)uap->obj;
	error = 0;
	for (count = uap->val, pos = 0; count > 0; count -= tocopy,
	    pos += tocopy) {
		tocopy = MIN(count, BATCH_SIZE);
		error = copyin(upp + pos, uaddrs, tocopy * sizeof(char *));
		if (error != 0)
			break;
		for (i = 0; i < tocopy; ++i)
			kern_umtx_wake(td, uaddrs[i], INT_MAX, 1);
		maybe_yield();
	}
	return (error);
#else
	/*
	 * XXX-BD: we'll get an array of struct chericap and need to
	 * convert them into addresses.
	 */
	return (__umtx_op_unimpl(td, uap));
#endif
}

static int
__umtx_op_wake_private(struct thread *td, struct _umtx_op_args *uap)
{

	return (kern_umtx_wake(td, uap->obj, uap->val, 1));
}

static int
__umtx_op_lock_umutex(struct thread *td, struct _umtx_op_args *uap)
{
	struct _umtx_time *tm_p, timeout;
	int error;

	/* Allow a null timespec (wait forever). */
	if (uap->uaddr2 == NULL)
		tm_p = NULL;
	else {
		error = umtx_copyin_umtx_time(
		    uap->uaddr2, (size_t)uap->uaddr1, &timeout);
		if (error != 0)
			return (error);
		tm_p = &timeout;
	}
	return (do_lock_umutex(td, uap->obj, tm_p, 0));
}

static int
__umtx_op_trylock_umutex(struct thread *td, struct _umtx_op_args *uap)
{

	return (do_lock_umutex(td, uap->obj, NULL, _UMUTEX_TRY));
}

static int
__umtx_op_wait_umutex(struct thread *td, struct _umtx_op_args *uap)
{
	struct _umtx_time *tm_p, timeout;
	int error;

	/* Allow a null timespec (wait forever). */
	if (uap->uaddr2 == NULL)
		tm_p = NULL;
	else {
		error = umtx_copyin_umtx_time(
		    uap->uaddr2, (size_t)uap->uaddr1, &timeout);
		if (error != 0)
			return (error);
		tm_p = &timeout;
	}
	return (do_lock_umutex(td, uap->obj, tm_p, _UMUTEX_WAIT));
}

static int
__umtx_op_wake_umutex(struct thread *td, struct _umtx_op_args *uap)
{

	return (do_wake_umutex(td, uap->obj));
}

static int
__umtx_op_unlock_umutex(struct thread *td, struct _umtx_op_args *uap)
{

	return (do_unlock_umutex(td, uap->obj, false));
}

static int
__umtx_op_set_ceiling(struct thread *td, struct _umtx_op_args *uap)
{

	return (do_set_ceiling(td, uap->obj, uap->val, uap->uaddr1));
}

static int
__umtx_op_cv_wait(struct thread *td, struct _umtx_op_args *uap)
{
	struct timespec *ts, timeout;
	int error;

	/* Allow a null timespec (wait forever). */
	if (uap->uaddr2 == NULL)
		ts = NULL;
	else {
		error = umtx_copyin_timeout(uap->uaddr2, &timeout);
		if (error != 0)
			return (error);
		ts = &timeout;
	}
	return (do_cv_wait(td, uap->obj, uap->uaddr1, ts, uap->val));
}

static int
__umtx_op_cv_signal(struct thread *td, struct _umtx_op_args *uap)
{

	return (do_cv_signal(td, uap->obj));
}

static int
__umtx_op_cv_broadcast(struct thread *td, struct _umtx_op_args *uap)
{

	return (do_cv_broadcast(td, uap->obj));
}

static int
__umtx_op_rw_rdlock(struct thread *td, struct _umtx_op_args *uap)
{
	struct _umtx_time timeout;
	int error;

	/* Allow a null timespec (wait forever). */
	if (uap->uaddr2 == NULL) {
		error = do_rw_rdlock(td, uap->obj, uap->val, 0);
	} else {
		error = umtx_copyin_umtx_time(uap->uaddr2,
		   (size_t)uap->uaddr1, &timeout);
		if (error != 0)
			return (error);
		error = do_rw_rdlock(td, uap->obj, uap->val, &timeout);
	}
	return (error);
}

static int
__umtx_op_rw_wrlock(struct thread *td, struct _umtx_op_args *uap)
{
	struct _umtx_time timeout;
	int error;

	/* Allow a null timespec (wait forever). */
	if (uap->uaddr2 == NULL) {
		error = do_rw_wrlock(td, uap->obj, 0);
	} else {
		error = umtx_copyin_umtx_time(uap->uaddr2, 
		   (size_t)uap->uaddr1, &timeout);
		if (error != 0)
			return (error);

		error = do_rw_wrlock(td, uap->obj, &timeout);
	}
	return (error);
}

static int
__umtx_op_rw_unlock(struct thread *td, struct _umtx_op_args *uap)
{

	return (do_rw_unlock(td, uap->obj));
}

#if defined(COMPAT_FREEBSD9) || defined(COMPAT_FREEBSD10)
static int
__umtx_op_sem_wait(struct thread *td, struct _umtx_op_args *uap)
{
	struct _umtx_time *tm_p, timeout;
	int error;

	/* Allow a null timespec (wait forever). */
	if (uap->uaddr2 == NULL)
		tm_p = NULL;
	else {
		error = umtx_copyin_umtx_time(
		    uap->uaddr2, (size_t)uap->uaddr1, &timeout);
		if (error != 0)
			return (error);
		tm_p = &timeout;
	}
	return (do_sem_wait(td, uap->obj, tm_p));
}

static int
__umtx_op_sem_wake(struct thread *td, struct _umtx_op_args *uap)
{

	return (do_sem_wake(td, uap->obj));
}
#endif

static int
__umtx_op_wake2_umutex(struct thread *td, struct _umtx_op_args *uap)
{

	return (do_wake2_umutex(td, uap->obj, uap->val));
}

static int
__umtx_op_sem2_wait(struct thread *td, struct _umtx_op_args *uap)
{
	struct _umtx_time *tm_p, timeout;
	int error;

	/* Allow a null timespec (wait forever). */
	if (uap->uaddr2 == NULL)
		tm_p = NULL;
	else {
		error = umtx_copyin_umtx_time(
		    uap->uaddr2, (size_t)uap->uaddr1, &timeout);
		if (error != 0)
			return (error);
		tm_p = &timeout;
	}
	return (do_sem2_wait(td, uap->obj, tm_p));
}

static int
__umtx_op_sem2_wake(struct thread *td, struct _umtx_op_args *uap)
{

	return (do_sem2_wake(td, uap->obj));
}

#define	USHM_OBJ_UMTX(o)						\
    ((struct umtx_shm_obj_list *)(&(o)->umtx_data))

#define	USHMF_REG_LINKED	0x0001
#define	USHMF_OBJ_LINKED	0x0002
struct umtx_shm_reg {
	TAILQ_ENTRY(umtx_shm_reg) ushm_reg_link;
	LIST_ENTRY(umtx_shm_reg) ushm_obj_link;
	struct umtx_key		ushm_key;
	struct ucred		*ushm_cred;
	struct shmfd		*ushm_obj;
	u_int			ushm_refcnt;
	u_int			ushm_flags;
};

LIST_HEAD(umtx_shm_obj_list, umtx_shm_reg);
TAILQ_HEAD(umtx_shm_reg_head, umtx_shm_reg);

static uma_zone_t umtx_shm_reg_zone;
static struct umtx_shm_reg_head umtx_shm_registry[UMTX_CHAINS];
static struct mtx umtx_shm_lock;
static struct umtx_shm_reg_head umtx_shm_reg_delfree =
    TAILQ_HEAD_INITIALIZER(umtx_shm_reg_delfree);

static void umtx_shm_free_reg(struct umtx_shm_reg *reg);

static void
umtx_shm_reg_delfree_tq(void *context __unused, int pending __unused)
{
	struct umtx_shm_reg_head d;
	struct umtx_shm_reg *reg, *reg1;

	TAILQ_INIT(&d);
	mtx_lock(&umtx_shm_lock);
	TAILQ_CONCAT(&d, &umtx_shm_reg_delfree, ushm_reg_link);
	mtx_unlock(&umtx_shm_lock);
	TAILQ_FOREACH_SAFE(reg, &d, ushm_reg_link, reg1) {
		TAILQ_REMOVE(&d, reg, ushm_reg_link);
		umtx_shm_free_reg(reg);
	}
}

static struct task umtx_shm_reg_delfree_task =
    TASK_INITIALIZER(0, umtx_shm_reg_delfree_tq, NULL);

static struct umtx_shm_reg *
umtx_shm_find_reg_locked(const struct umtx_key *key)
{
	struct umtx_shm_reg *reg;
	struct umtx_shm_reg_head *reg_head;

	KASSERT(key->shared, ("umtx_p_find_rg: private key"));
	mtx_assert(&umtx_shm_lock, MA_OWNED);
	reg_head = &umtx_shm_registry[key->hash];
	TAILQ_FOREACH(reg, reg_head, ushm_reg_link) {
		KASSERT(reg->ushm_key.shared,
		    ("non-shared key on reg %p %d", reg, reg->ushm_key.shared));
		if (reg->ushm_key.info.shared.object ==
		    key->info.shared.object &&
		    reg->ushm_key.info.shared.offset ==
		    key->info.shared.offset) {
			KASSERT(reg->ushm_key.type == TYPE_SHM, ("TYPE_USHM"));
			KASSERT(reg->ushm_refcnt > 0,
			    ("reg %p refcnt 0 onlist", reg));
			KASSERT((reg->ushm_flags & USHMF_REG_LINKED) != 0,
			    ("reg %p not linked", reg));
			reg->ushm_refcnt++;
			return (reg);
		}
	}
	return (NULL);
}

static struct umtx_shm_reg *
umtx_shm_find_reg(const struct umtx_key *key)
{
	struct umtx_shm_reg *reg;

	mtx_lock(&umtx_shm_lock);
	reg = umtx_shm_find_reg_locked(key);
	mtx_unlock(&umtx_shm_lock);
	return (reg);
}

static void
umtx_shm_free_reg(struct umtx_shm_reg *reg)
{

	chgumtxcnt(reg->ushm_cred->cr_ruidinfo, -1, 0);
	crfree(reg->ushm_cred);
	shm_drop(reg->ushm_obj);
	uma_zfree(umtx_shm_reg_zone, reg);
}

static bool
umtx_shm_unref_reg_locked(struct umtx_shm_reg *reg, bool force)
{
	bool res;

	mtx_assert(&umtx_shm_lock, MA_OWNED);
	KASSERT(reg->ushm_refcnt > 0, ("ushm_reg %p refcnt 0", reg));
	reg->ushm_refcnt--;
	res = reg->ushm_refcnt == 0;
	if (res || force) {
		if ((reg->ushm_flags & USHMF_REG_LINKED) != 0) {
			TAILQ_REMOVE(&umtx_shm_registry[reg->ushm_key.hash],
			    reg, ushm_reg_link);
			reg->ushm_flags &= ~USHMF_REG_LINKED;
		}
		if ((reg->ushm_flags & USHMF_OBJ_LINKED) != 0) {
			LIST_REMOVE(reg, ushm_obj_link);
			reg->ushm_flags &= ~USHMF_OBJ_LINKED;
		}
	}
	return (res);
}

static void
umtx_shm_unref_reg(struct umtx_shm_reg *reg, bool force)
{
	vm_object_t object;
	bool dofree;

	if (force) {
		object = reg->ushm_obj->shm_object;
		VM_OBJECT_WLOCK(object);
		object->flags |= OBJ_UMTXDEAD;
		VM_OBJECT_WUNLOCK(object);
	}
	mtx_lock(&umtx_shm_lock);
	dofree = umtx_shm_unref_reg_locked(reg, force);
	mtx_unlock(&umtx_shm_lock);
	if (dofree)
		umtx_shm_free_reg(reg);
}

void
umtx_shm_object_init(vm_object_t object)
{

	LIST_INIT(USHM_OBJ_UMTX(object));
}

void
umtx_shm_object_terminated(vm_object_t object)
{
	struct umtx_shm_reg *reg, *reg1;
	bool dofree;

	dofree = false;
	mtx_lock(&umtx_shm_lock);
	LIST_FOREACH_SAFE(reg, USHM_OBJ_UMTX(object), ushm_obj_link, reg1) {
		if (umtx_shm_unref_reg_locked(reg, true)) {
			TAILQ_INSERT_TAIL(&umtx_shm_reg_delfree, reg,
			    ushm_reg_link);
			dofree = true;
		}
	}
	mtx_unlock(&umtx_shm_lock);
	if (dofree)
		taskqueue_enqueue(taskqueue_thread, &umtx_shm_reg_delfree_task);
}

static int
umtx_shm_create_reg(struct thread *td, const struct umtx_key *key,
    struct umtx_shm_reg **res)
{
	struct umtx_shm_reg *reg, *reg1;
	struct ucred *cred;
	int error;

	reg = umtx_shm_find_reg(key);
	if (reg != NULL) {
		*res = reg;
		return (0);
	}
	cred = td->td_ucred;
	if (!chgumtxcnt(cred->cr_ruidinfo, 1, lim_cur(td, RLIMIT_UMTXP)))
		return (ENOMEM);
	reg = uma_zalloc(umtx_shm_reg_zone, M_WAITOK | M_ZERO);
	reg->ushm_refcnt = 1;
	bcopy(key, &reg->ushm_key, sizeof(*key));
	reg->ushm_obj = shm_alloc(td->td_ucred, O_RDWR);
	reg->ushm_cred = crhold(cred);
	error = shm_dotruncate(reg->ushm_obj, PAGE_SIZE);
	if (error != 0) {
		umtx_shm_free_reg(reg);
		return (error);
	}
	mtx_lock(&umtx_shm_lock);
	reg1 = umtx_shm_find_reg_locked(key);
	if (reg1 != NULL) {
		mtx_unlock(&umtx_shm_lock);
		umtx_shm_free_reg(reg);
		*res = reg1;
		return (0);
	}
	reg->ushm_refcnt++;
	TAILQ_INSERT_TAIL(&umtx_shm_registry[key->hash], reg, ushm_reg_link);
	LIST_INSERT_HEAD(USHM_OBJ_UMTX(key->info.shared.object), reg,
	    ushm_obj_link);
	reg->ushm_flags = USHMF_REG_LINKED | USHMF_OBJ_LINKED;
	mtx_unlock(&umtx_shm_lock);
	*res = reg;
	return (0);
}

static int
umtx_shm_alive(struct thread *td, void *addr)
{
	vm_map_t map;
	vm_map_entry_t entry;
	vm_object_t object;
	vm_pindex_t pindex;
	vm_prot_t prot;
	int res, ret;
	boolean_t wired;

	map = &td->td_proc->p_vmspace->vm_map;
	res = vm_map_lookup(&map, (uintptr_t)addr, VM_PROT_READ, &entry,
	    &object, &pindex, &prot, &wired);
	if (res != KERN_SUCCESS)
		return (EFAULT);
	if (object == NULL)
		ret = EINVAL;
	else
		ret = (object->flags & OBJ_UMTXDEAD) != 0 ? ENOTTY : 0;
	vm_map_lookup_done(map, entry);
	return (ret);
}

static void
umtx_shm_init(void)
{
	int i;

	umtx_shm_reg_zone = uma_zcreate("umtx_shm", sizeof(struct umtx_shm_reg),
	    NULL, NULL, NULL, NULL, UMA_ALIGN_PTR, 0);
	mtx_init(&umtx_shm_lock, "umtxshm", NULL, MTX_DEF);
	for (i = 0; i < nitems(umtx_shm_registry); i++)
		TAILQ_INIT(&umtx_shm_registry[i]);
}

static int
umtx_shm(struct thread *td, void *addr, u_int flags)
{
	struct umtx_key key;
	struct umtx_shm_reg *reg;
	struct file *fp;
	int error, fd;

	if (__bitcount(flags & (UMTX_SHM_CREAT | UMTX_SHM_LOOKUP |
	    UMTX_SHM_DESTROY| UMTX_SHM_ALIVE)) != 1)
		return (EINVAL);
	if ((flags & UMTX_SHM_ALIVE) != 0)
		return (umtx_shm_alive(td, addr));
	error = umtx_key_get(addr, TYPE_SHM, PROCESS_SHARE, &key);
	if (error != 0)
		return (error);
	KASSERT(key.shared == 1, ("non-shared key"));
	if ((flags & UMTX_SHM_CREAT) != 0) {
		error = umtx_shm_create_reg(td, &key, &reg);
	} else {
		reg = umtx_shm_find_reg(&key);
		if (reg == NULL)
			error = ESRCH;
	}
	umtx_key_release(&key);
	if (error != 0)
		return (error);
	KASSERT(reg != NULL, ("no reg"));
	if ((flags & UMTX_SHM_DESTROY) != 0) {
		umtx_shm_unref_reg(reg, true);
	} else {
#if 0
#ifdef MAC
		error = mac_posixshm_check_open(td->td_ucred,
		    reg->ushm_obj, FFLAGS(O_RDWR));
		if (error == 0)
#endif
			error = shm_access(reg->ushm_obj, td->td_ucred,
			    FFLAGS(O_RDWR));
		if (error == 0)
#endif
			error = falloc_caps(td, &fp, &fd, O_CLOEXEC, NULL);
		if (error == 0) {
			shm_hold(reg->ushm_obj);
			finit(fp, FFLAGS(O_RDWR), DTYPE_SHM, reg->ushm_obj,
			    &shm_ops);
			td->td_retval[0] = fd;
			fdrop(fp, td);
		}
	}
	umtx_shm_unref_reg(reg, false);
	return (error);
}

static int
__umtx_op_shm(struct thread *td, struct _umtx_op_args *uap)
{

	return (umtx_shm(td, uap->uaddr1, uap->val));
}

static int
umtx_robust_lists(struct thread *td, struct umtx_robust_lists_params *rbp)
{

	td->td_rb_list = rbp->robust_list_offset;
	td->td_rbp_list = rbp->robust_priv_list_offset;
	td->td_rb_inact = rbp->robust_inact_offset;
	return (0);
}

static int
__umtx_op_robust_lists(struct thread *td, struct _umtx_op_args *uap)
{
	struct umtx_robust_lists_params rb;
	int error;

	if (uap->val > sizeof(rb))
		return (EINVAL);
	bzero(&rb, sizeof(rb));
	error = copyin(uap->uaddr1, &rb, uap->val);
	if (error != 0)
		return (error);
	return (umtx_robust_lists(td, &rb));
}

typedef int (*_umtx_op_func)(struct thread *td, struct _umtx_op_args *uap);

static const _umtx_op_func op_table[] = {
	[UMTX_OP_RESERVED0]	= __umtx_op_unimpl,
	[UMTX_OP_RESERVED1]	= __umtx_op_unimpl,
	[UMTX_OP_WAIT]		= __umtx_op_wait,
	[UMTX_OP_WAKE]		= __umtx_op_wake,
	[UMTX_OP_MUTEX_TRYLOCK]	= __umtx_op_trylock_umutex,
	[UMTX_OP_MUTEX_LOCK]	= __umtx_op_lock_umutex,
	[UMTX_OP_MUTEX_UNLOCK]	= __umtx_op_unlock_umutex,
	[UMTX_OP_SET_CEILING]	= __umtx_op_set_ceiling,
	[UMTX_OP_CV_WAIT]	= __umtx_op_cv_wait,
	[UMTX_OP_CV_SIGNAL]	= __umtx_op_cv_signal,
	[UMTX_OP_CV_BROADCAST]	= __umtx_op_cv_broadcast,
	[UMTX_OP_WAIT_UINT]	= __umtx_op_wait_uint,
	[UMTX_OP_RW_RDLOCK]	= __umtx_op_rw_rdlock,
	[UMTX_OP_RW_WRLOCK]	= __umtx_op_rw_wrlock,
	[UMTX_OP_RW_UNLOCK]	= __umtx_op_rw_unlock,
	[UMTX_OP_WAIT_UINT_PRIVATE] = __umtx_op_wait_uint_private,
	[UMTX_OP_WAKE_PRIVATE]	= __umtx_op_wake_private,
	[UMTX_OP_MUTEX_WAIT]	= __umtx_op_wait_umutex,
	[UMTX_OP_MUTEX_WAKE]	= __umtx_op_wake_umutex,
#if defined(COMPAT_FREEBSD9) || defined(COMPAT_FREEBSD10)
	[UMTX_OP_SEM_WAIT]	= __umtx_op_sem_wait,
	[UMTX_OP_SEM_WAKE]	= __umtx_op_sem_wake,
#else
	[UMTX_OP_SEM_WAIT]	= __umtx_op_unimpl,
	[UMTX_OP_SEM_WAKE]	= __umtx_op_unimpl,
#endif
	[UMTX_OP_NWAKE_PRIVATE]	= __umtx_op_nwake_private,
	[UMTX_OP_MUTEX_WAKE2]	= __umtx_op_wake2_umutex,
	[UMTX_OP_SEM2_WAIT]	= __umtx_op_sem2_wait,
	[UMTX_OP_SEM2_WAKE]	= __umtx_op_sem2_wake,
	[UMTX_OP_SHM]		= __umtx_op_shm,
	[UMTX_OP_ROBUST_LISTS]	= __umtx_op_robust_lists,
};

int
sys__umtx_op(struct thread *td, struct _umtx_op_args *uap)
{

	if ((unsigned)uap->op < nitems(op_table))
		return (*op_table[uap->op])(td, uap);
	return (EINVAL);
}

#ifdef COMPAT_FREEBSD32

struct timespec32 {
	int32_t tv_sec;
	int32_t tv_nsec;
};

struct umtx_time32 {
	struct	timespec32	timeout;
	uint32_t		flags;
	uint32_t		clockid;
};

static inline int
umtx_copyin_timeout32(void *addr, struct timespec *tsp)
{
	struct timespec32 ts32;
	int error;

	error = copyin(addr, &ts32, sizeof(struct timespec32));
	if (error == 0) {
		if (ts32.tv_sec < 0 ||
		    ts32.tv_nsec >= 1000000000 ||
		    ts32.tv_nsec < 0)
			error = EINVAL;
		else {
			tsp->tv_sec = ts32.tv_sec;
			tsp->tv_nsec = ts32.tv_nsec;
		}
	}
	return (error);
}

static inline int
umtx_copyin_umtx_time32(const void *addr, size_t size, struct _umtx_time *tp)
{
	struct umtx_time32 t32;
	int error;
	
	t32.clockid = CLOCK_REALTIME;
	t32.flags   = 0;
	if (size <= sizeof(struct timespec32))
		error = copyin(addr, &t32.timeout, sizeof(struct timespec32));
	else 
		error = copyin(addr, &t32, sizeof(struct umtx_time32));
	if (error != 0)
		return (error);
	if (t32.timeout.tv_sec < 0 ||
	    t32.timeout.tv_nsec >= 1000000000 || t32.timeout.tv_nsec < 0)
		return (EINVAL);
	tp->_timeout.tv_sec = t32.timeout.tv_sec;
	tp->_timeout.tv_nsec = t32.timeout.tv_nsec;
	tp->_flags = t32.flags;
	tp->_clockid = t32.clockid;
	return (0);
}

static int
__umtx_op_wait_compat32(struct thread *td, struct _umtx_op_args *uap)
{
	struct _umtx_time *tm_p, timeout;
	int error;

	if (uap->uaddr2 == NULL)
		tm_p = NULL;
	else {
		error = umtx_copyin_umtx_time32(uap->uaddr2,
			(size_t)uap->uaddr1, &timeout);
		if (error != 0)
			return (error);
		tm_p = &timeout;
	}
	return (do_wait(td, uap->obj, uap->val, tm_p, 1, 0));
}

static int
__umtx_op_lock_umutex_compat32(struct thread *td, struct _umtx_op_args *uap)
{
	struct _umtx_time *tm_p, timeout;
	int error;

	/* Allow a null timespec (wait forever). */
	if (uap->uaddr2 == NULL)
		tm_p = NULL;
	else {
		error = umtx_copyin_umtx_time(uap->uaddr2,
			    (size_t)uap->uaddr1, &timeout);
		if (error != 0)
			return (error);
		tm_p = &timeout;
	}
	return (do_lock_umutex(td, uap->obj, tm_p, 0));
}

static int
__umtx_op_wait_umutex_compat32(struct thread *td, struct _umtx_op_args *uap)
{
	struct _umtx_time *tm_p, timeout;
	int error;

	/* Allow a null timespec (wait forever). */
	if (uap->uaddr2 == NULL)
		tm_p = NULL;
	else {
		error = umtx_copyin_umtx_time32(uap->uaddr2, 
		    (size_t)uap->uaddr1, &timeout);
		if (error != 0)
			return (error);
		tm_p = &timeout;
	}
	return (do_lock_umutex(td, uap->obj, tm_p, _UMUTEX_WAIT));
}

static int
__umtx_op_cv_wait_compat32(struct thread *td, struct _umtx_op_args *uap)
{
	struct timespec *ts, timeout;
	int error;

	/* Allow a null timespec (wait forever). */
	if (uap->uaddr2 == NULL)
		ts = NULL;
	else {
		error = umtx_copyin_timeout32(uap->uaddr2, &timeout);
		if (error != 0)
			return (error);
		ts = &timeout;
	}
	return (do_cv_wait(td, uap->obj, uap->uaddr1, ts, uap->val));
}

static int
__umtx_op_rw_rdlock_compat32(struct thread *td, struct _umtx_op_args *uap)
{
	struct _umtx_time timeout;
	int error;

	/* Allow a null timespec (wait forever). */
	if (uap->uaddr2 == NULL) {
		error = do_rw_rdlock(td, uap->obj, uap->val, 0);
	} else {
		error = umtx_copyin_umtx_time32(uap->uaddr2,
		    (size_t)uap->uaddr1, &timeout);
		if (error != 0)
			return (error);
		error = do_rw_rdlock(td, uap->obj, uap->val, &timeout);
	}
	return (error);
}

static int
__umtx_op_rw_wrlock_compat32(struct thread *td, struct _umtx_op_args *uap)
{
	struct _umtx_time timeout;
	int error;

	/* Allow a null timespec (wait forever). */
	if (uap->uaddr2 == NULL) {
		error = do_rw_wrlock(td, uap->obj, 0);
	} else {
		error = umtx_copyin_umtx_time32(uap->uaddr2,
		    (size_t)uap->uaddr1, &timeout);
		if (error != 0)
			return (error);
		error = do_rw_wrlock(td, uap->obj, &timeout);
	}
	return (error);
}

static int
__umtx_op_wait_uint_private_compat32(struct thread *td, struct _umtx_op_args *uap)
{
	struct _umtx_time *tm_p, timeout;
	int error;

	if (uap->uaddr2 == NULL)
		tm_p = NULL;
	else {
		error = umtx_copyin_umtx_time32(
		    uap->uaddr2, (size_t)uap->uaddr1,&timeout);
		if (error != 0)
			return (error);
		tm_p = &timeout;
	}
	return (do_wait(td, uap->obj, uap->val, tm_p, 1, 1));
}

#if defined(COMPAT_FREEBSD9) || defined(COMPAT_FREEBSD10)
static int
__umtx_op_sem_wait_compat32(struct thread *td, struct _umtx_op_args *uap)
{
	struct _umtx_time *tm_p, timeout;
	int error;

	/* Allow a null timespec (wait forever). */
	if (uap->uaddr2 == NULL)
		tm_p = NULL;
	else {
		error = umtx_copyin_umtx_time32(uap->uaddr2,
		    (size_t)uap->uaddr1, &timeout);
		if (error != 0)
			return (error);
		tm_p = &timeout;
	}
	return (do_sem_wait(td, uap->obj, tm_p));
}
#endif

static int
__umtx_op_sem2_wait_compat32(struct thread *td, struct _umtx_op_args *uap)
{
	struct _umtx_time *tm_p, timeout;
	int error;

	/* Allow a null timespec (wait forever). */
	if (uap->uaddr2 == NULL)
		tm_p = NULL;
	else {
		error = umtx_copyin_umtx_time32(uap->uaddr2,
		    (size_t)uap->uaddr1, &timeout);
		if (error != 0)
			return (error);
		tm_p = &timeout;
	}
	return (do_sem2_wait(td, uap->obj, tm_p));
}

static int
__umtx_op_nwake_private32(struct thread *td, struct _umtx_op_args *uap)
{
	uint32_t uaddrs[BATCH_SIZE], **upp;
	int count, error, i, pos, tocopy;

	upp = (uint32_t **)uap->obj;
	error = 0;
	for (count = uap->val, pos = 0; count > 0; count -= tocopy,
	    pos += tocopy) {
		tocopy = MIN(count, BATCH_SIZE);
		error = copyin(upp + pos, uaddrs, tocopy * sizeof(uint32_t));
		if (error != 0)
			break;
		for (i = 0; i < tocopy; ++i)
			kern_umtx_wake(td, (void *)(intptr_t)uaddrs[i],
			    INT_MAX, 1);
		maybe_yield();
	}
	return (error);
}

struct umtx_robust_lists_params_compat32 {
	uint32_t	robust_list_offset;
	uint32_t	robust_priv_list_offset;
	uint32_t	robust_inact_offset;
};

static int
__umtx_op_robust_lists_compat32(struct thread *td, struct _umtx_op_args *uap)
{
	struct umtx_robust_lists_params rb;
	struct umtx_robust_lists_params_compat32 rb32;
	int error;

	if (uap->val > sizeof(rb32))
		return (EINVAL);
	bzero(&rb, sizeof(rb));
	bzero(&rb32, sizeof(rb32));
	error = copyin(uap->uaddr1, &rb32, uap->val);
	if (error != 0)
		return (error);
	rb.robust_list_offset = rb32.robust_list_offset;
	rb.robust_priv_list_offset = rb32.robust_priv_list_offset;
	rb.robust_inact_offset = rb32.robust_inact_offset;
	return (umtx_robust_lists(td, &rb));
}

static const _umtx_op_func op_table_compat32[] = {
	[UMTX_OP_RESERVED0]	= __umtx_op_unimpl,
	[UMTX_OP_RESERVED1]	= __umtx_op_unimpl,
	[UMTX_OP_WAIT]		= __umtx_op_wait_compat32,
	[UMTX_OP_WAKE]		= __umtx_op_wake,
	[UMTX_OP_MUTEX_TRYLOCK]	= __umtx_op_trylock_umutex,
	[UMTX_OP_MUTEX_LOCK]	= __umtx_op_lock_umutex_compat32,
	[UMTX_OP_MUTEX_UNLOCK]	= __umtx_op_unlock_umutex,
	[UMTX_OP_SET_CEILING]	= __umtx_op_set_ceiling,
	[UMTX_OP_CV_WAIT]	= __umtx_op_cv_wait_compat32,
	[UMTX_OP_CV_SIGNAL]	= __umtx_op_cv_signal,
	[UMTX_OP_CV_BROADCAST]	= __umtx_op_cv_broadcast,
	[UMTX_OP_WAIT_UINT]	= __umtx_op_wait_compat32,
	[UMTX_OP_RW_RDLOCK]	= __umtx_op_rw_rdlock_compat32,
	[UMTX_OP_RW_WRLOCK]	= __umtx_op_rw_wrlock_compat32,
	[UMTX_OP_RW_UNLOCK]	= __umtx_op_rw_unlock,
	[UMTX_OP_WAIT_UINT_PRIVATE] = __umtx_op_wait_uint_private_compat32,
	[UMTX_OP_WAKE_PRIVATE]	= __umtx_op_wake_private,
	[UMTX_OP_MUTEX_WAIT]	= __umtx_op_wait_umutex_compat32,
	[UMTX_OP_MUTEX_WAKE]	= __umtx_op_wake_umutex,
#if defined(COMPAT_FREEBSD9) || defined(COMPAT_FREEBSD10)
	[UMTX_OP_SEM_WAIT]	= __umtx_op_sem_wait_compat32,
	[UMTX_OP_SEM_WAKE]	= __umtx_op_sem_wake,
#else
	[UMTX_OP_SEM_WAIT]	= __umtx_op_unimpl,
	[UMTX_OP_SEM_WAKE]	= __umtx_op_unimpl,
#endif
	[UMTX_OP_NWAKE_PRIVATE]	= __umtx_op_nwake_private32,
	[UMTX_OP_MUTEX_WAKE2]	= __umtx_op_wake2_umutex,
	[UMTX_OP_SEM2_WAIT]	= __umtx_op_sem2_wait_compat32,
	[UMTX_OP_SEM2_WAKE]	= __umtx_op_sem2_wake,
	[UMTX_OP_SHM]		= __umtx_op_shm,
	[UMTX_OP_ROBUST_LISTS]	= __umtx_op_robust_lists_compat32,
};

int
freebsd32_umtx_op(struct thread *td, struct freebsd32_umtx_op_args *uap)
{

	if ((unsigned)uap->op < nitems(op_table_compat32)) {
		return (*op_table_compat32[uap->op])(td,
		    (struct _umtx_op_args *)uap);
	}
	return (EINVAL);
}
#endif

void
umtx_thread_init(struct thread *td)
{

	td->td_umtxq = umtxq_alloc();
	td->td_umtxq->uq_thread = td;
}

void
umtx_thread_fini(struct thread *td)
{

	umtxq_free(td->td_umtxq);
}

/*
 * It will be called when new thread is created, e.g fork().
 */
void
umtx_thread_alloc(struct thread *td)
{
	struct umtx_q *uq;

	uq = td->td_umtxq;
	uq->uq_inherited_pri = PRI_MAX;

	KASSERT(uq->uq_flags == 0, ("uq_flags != 0"));
	KASSERT(uq->uq_thread == td, ("uq_thread != td"));
	KASSERT(uq->uq_pi_blocked == NULL, ("uq_pi_blocked != NULL"));
	KASSERT(TAILQ_EMPTY(&uq->uq_pi_contested), ("uq_pi_contested is not empty"));
}

/*
 * exec() hook.
 *
 * Clear robust lists for all process' threads, not delaying the
 * cleanup to thread_exit hook, since the relevant address space is
 * destroyed right now.
 */
static void
umtx_exec_hook(void *arg __unused, struct proc *p,
    struct image_params *imgp __unused)
{
	struct thread *td;

	KASSERT(p == curproc, ("need curproc"));
	PROC_LOCK(p);
	KASSERT((p->p_flag & P_HADTHREADS) == 0 ||
	    (p->p_flag & P_STOPPED_SINGLE) != 0,
	    ("curproc must be single-threaded"));
	FOREACH_THREAD_IN_PROC(p, td) {
		KASSERT(td == curthread ||
		    ((td->td_flags & TDF_BOUNDARY) != 0 && TD_IS_SUSPENDED(td)),
		    ("running thread %p %p", p, td));
		PROC_UNLOCK(p);
		umtx_thread_cleanup(td);
		PROC_LOCK(p);
		td->td_rb_list = td->td_rbp_list = td->td_rb_inact = 0;
	}
	PROC_UNLOCK(p);
}

/*
 * thread_exit() hook.
 */
void
umtx_thread_exit(struct thread *td)
{

	umtx_thread_cleanup(td);
}

static int
umtx_read_uptr(struct thread *td, uintptr_t ptr, uintptr_t *res)
{
	u_long res1;
#ifdef COMPAT_FREEBSD32
	uint32_t res32;
#endif
	int error;

#ifdef COMPAT_FREEBSD32
	if (SV_PROC_FLAG(td->td_proc, SV_ILP32)) {
		error = fueword32((void *)ptr, &res32);
		if (error == 0)
			res1 = res32;
	} else
#endif
	{
		error = fueword((void *)ptr, &res1);
	}
	if (error == 0)
		*res = res1;
	else
		error = EFAULT;
	return (error);
}

static void
umtx_read_rb_list(struct thread *td, struct umutex *m, uintptr_t *rb_list)
{
#ifdef COMPAT_FREEBSD32
	struct umutex32 m32;

	if (SV_PROC_FLAG(td->td_proc, SV_ILP32)) {
		memcpy(&m32, m, sizeof(m32));
		*rb_list = m32.m_rb_lnk;
	} else
#endif
		*rb_list = m->m_rb_lnk;
}

static int
umtx_handle_rb(struct thread *td, uintptr_t rbp, uintptr_t *rb_list, bool inact)
{
	struct umutex m;
	int error;

	KASSERT(td->td_proc == curproc, ("need current vmspace"));
	error = copyin((void *)rbp, &m, sizeof(m));
	if (error != 0)
		return (error);
	if (rb_list != NULL)
		umtx_read_rb_list(td, &m, rb_list);
	if ((m.m_flags & UMUTEX_ROBUST) == 0)
		return (EINVAL);
	if ((m.m_owner & ~UMUTEX_CONTESTED) != td->td_tid)
		/* inact is cleared after unlock, allow the inconsistency */
		return (inact ? 0 : EINVAL);
	return (do_unlock_umutex(td, (struct umutex *)rbp, true));
}

static void
umtx_cleanup_rb_list(struct thread *td, uintptr_t rb_list, uintptr_t *rb_inact,
    const char *name)
{
	int error, i;
	uintptr_t rbp;
	bool inact;

	if (rb_list == 0)
		return;
	error = umtx_read_uptr(td, rb_list, &rbp);
	for (i = 0; error == 0 && rbp != 0 && i < umtx_max_rb; i++) {
		if (rbp == *rb_inact) {
			inact = true;
			*rb_inact = 0;
		} else
			inact = false;
		error = umtx_handle_rb(td, rbp, &rbp, inact);
	}
	if (i == umtx_max_rb && umtx_verbose_rb) {
		uprintf("comm %s pid %d: reached umtx %smax rb %d\n",
		    td->td_proc->p_comm, td->td_proc->p_pid, name, umtx_max_rb);
	}
	if (error != 0 && umtx_verbose_rb) {
		uprintf("comm %s pid %d: handling %srb error %d\n",
		    td->td_proc->p_comm, td->td_proc->p_pid, name, error);
	}
}

/*
 * Clean up umtx data.
 */
static void
umtx_thread_cleanup(struct thread *td)
{
	struct umtx_q *uq;
	struct umtx_pi *pi;
	uintptr_t rb_inact;

	/*
	 * Disown pi mutexes.
	 */
	uq = td->td_umtxq;
	if (uq != NULL) {
		mtx_lock(&umtx_lock);
		uq->uq_inherited_pri = PRI_MAX;
		while ((pi = TAILQ_FIRST(&uq->uq_pi_contested)) != NULL) {
			pi->pi_owner = NULL;
			TAILQ_REMOVE(&uq->uq_pi_contested, pi, pi_link);
		}
		mtx_unlock(&umtx_lock);
		thread_lock(td);
		sched_lend_user_prio(td, PRI_MAX);
		thread_unlock(td);
	}

	/*
	 * Handle terminated robust mutexes.  Must be done after
	 * robust pi disown, otherwise unlock could see unowned
	 * entries.
	 */
	rb_inact = td->td_rb_inact;
	if (rb_inact != 0)
		(void)umtx_read_uptr(td, rb_inact, &rb_inact);
	umtx_cleanup_rb_list(td, td->td_rb_list, &rb_inact, "");
	umtx_cleanup_rb_list(td, td->td_rbp_list, &rb_inact, "priv ");
	if (rb_inact != 0)
		(void)umtx_handle_rb(td, rb_inact, NULL, true);
}<|MERGE_RESOLUTION|>--- conflicted
+++ resolved
@@ -3364,18 +3364,9 @@
 static int
 __umtx_op_nwake_private(struct thread *td, struct _umtx_op_args *uap)
 {
-<<<<<<< HEAD
 #ifndef COMPAT_CHERIABI
-	int count = uap->val;
-	void *uaddrs[BATCH_SIZE];
-	char **upp = (char **)uap->obj;
-	int tocopy;
-	int error = 0;
-	int i, pos = 0;
-=======
 	char *uaddrs[BATCH_SIZE], **upp;
 	int count, error, i, pos, tocopy;
->>>>>>> 8da898f2
 
 	upp = (char **)uap->obj;
 	error = 0;
