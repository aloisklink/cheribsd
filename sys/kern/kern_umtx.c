--- conflicted
+++ resolved
@@ -77,6 +77,10 @@
 #include <machine/atomic.h>
 #include <machine/cpu.h>
 
+#ifdef COMPAT_CHERIABI
+#include <compat/cheriabi/cheriabi_proto.h>
+#endif
+
 #ifdef COMPAT_FREEBSD32
 #include <compat/freebsd32/freebsd32_proto.h>
 #endif
@@ -217,9 +221,6 @@
 
 #define BUSY_SPINS		200
 
-/* Number of uaddrs to copy in op_nwake_private */
-#define BATCH_SIZE		128
-
 struct abs_timeout {
 	int clockid;
 	bool is_abs_real;	/* TIMER_ABSTIME && CLOCK_REALTIME* */
@@ -227,8 +228,7 @@
 	struct timespec end;
 };
 
-#ifdef COMPAT_FREEBSD64
-/* XXX-AM: fix for freebsd64 */
+#ifdef COMPAT_CHERIABI
 struct umutex_c {
 	volatile __lwpid_t	m_owner;
 	__uint32_t		m_flags;
@@ -255,14 +255,11 @@
     __offsetof(struct umutex32, m_spare[0]), "m_spare32");
 #endif
 
-#ifdef COMPAT_FREEBSD64
-/* XXX-AM: fix for freebsd64 */
-struct umtx_robust_lists_params64 {
-	uint64_t	robust_list_offset;
-	uint64_t	robust_priv_list_offset;
-	uint64_t	robust_inact_offset;
+struct umtx_robust_lists_params_c {
+	uintcap_t	robust_list_offset;
+	uintcap_t	robust_priv_list_offset;
+	uintcap_t	robust_inact_offset;
 };
-#endif
 
 int umtx_shm_vnobj_persistent = 0;
 SYSCTL_INT(_kern_ipc, OID_AUTO, umtx_vnode_persistent, CTLFLAG_RWTUN,
@@ -3379,6 +3376,359 @@
 	return (0);
 }
 
+static int
+__umtx_op_unimpl(struct thread *td, struct _umtx_op_args *uap)
+{
+
+	return (EOPNOTSUPP);
+}
+
+static int
+__umtx_op_wait(struct thread *td, struct _umtx_op_args *uap)
+{
+	struct _umtx_time timeout, *tm_p;
+	int error;
+
+	if (uap->uaddr2 == NULL)
+		tm_p = NULL;
+	else {
+		error = umtx_copyin_umtx_time(
+		    __USER_CAP(uap->uaddr2, (size_t)uap->uaddr1),
+		    (size_t)uap->uaddr1, &timeout);
+		if (error != 0)
+			return (error);
+		tm_p = &timeout;
+	}
+	return (do_wait(td, __USER_CAP_ADDR(uap->obj), uap->val, tm_p,
+	    0, 0));
+}
+
+static int
+__umtx_op_wait_uint(struct thread *td, struct _umtx_op_args *uap)
+{
+	struct _umtx_time timeout, *tm_p;
+	int error;
+
+	if (uap->uaddr2 == NULL)
+		tm_p = NULL;
+	else {
+		error = umtx_copyin_umtx_time(
+		    __USER_CAP(uap->uaddr2, (size_t)uap->uaddr1),
+		    (size_t)uap->uaddr1, &timeout);
+		if (error != 0)
+			return (error);
+		tm_p = &timeout;
+	}
+	return (do_wait(td, __USER_CAP_ADDR(uap->obj), uap->val, tm_p,
+	    1, 0));
+}
+
+static int
+__umtx_op_wait_uint_private(struct thread *td, struct _umtx_op_args *uap)
+{
+	struct _umtx_time *tm_p, timeout;
+	int error;
+
+	if (uap->uaddr2 == NULL)
+		tm_p = NULL;
+	else {
+		error = umtx_copyin_umtx_time(
+		    __USER_CAP(uap->uaddr2, (size_t)uap->uaddr1),
+		    (size_t)uap->uaddr1, &timeout);
+		if (error != 0)
+			return (error);
+		tm_p = &timeout;
+	}
+	return (do_wait(td, __USER_CAP_ADDR(uap->obj), uap->val, tm_p,
+	    1, 1));
+}
+
+static int
+__umtx_op_wake(struct thread *td, struct _umtx_op_args *uap)
+{
+
+	return (kern_umtx_wake(td, __USER_CAP(uap->obj, sizeof(struct umutex)),
+	    uap->val, 0));
+}
+
+#define BATCH_SIZE	128
+static int
+__umtx_op_nwake_private(struct thread *td, struct _umtx_op_args *uap)
+{
+	char *uaddrs[BATCH_SIZE], **upp;
+	int count, error, i, pos, tocopy;
+
+	upp = (char **)uap->obj;
+	error = 0;
+	for (count = uap->val, pos = 0; count > 0; count -= tocopy,
+	    pos += tocopy) {
+		tocopy = MIN(count, BATCH_SIZE);
+		error = copyin(__USER_CAP_UNBOUND(upp + pos), uaddrs,
+		    tocopy * sizeof(char *));
+		if (error != 0)
+			break;
+		for (i = 0; i < tocopy; ++i)
+			kern_umtx_wake(td,
+			    __USER_CAP(uaddrs[i], sizeof(struct umutex)),
+			    INT_MAX, 1);
+		maybe_yield();
+	}
+	return (error);
+}
+
+static int
+__umtx_op_wake_private(struct thread *td, struct _umtx_op_args *uap)
+{
+
+	return (kern_umtx_wake(td, __USER_CAP(uap->obj, sizeof(struct umutex)),
+	    uap->val, 1));
+}
+
+static int
+__umtx_op_lock_umutex(struct thread *td, struct _umtx_op_args *uap)
+{
+	struct _umtx_time *tm_p, timeout;
+	int error;
+
+	/* Allow a null timespec (wait forever). */
+	if (uap->uaddr2 == NULL)
+		tm_p = NULL;
+	else {
+		error = umtx_copyin_umtx_time(
+		    __USER_CAP(uap->uaddr2, (size_t)uap->uaddr1),
+		    (size_t)uap->uaddr1, &timeout);
+		if (error != 0)
+			return (error);
+		tm_p = &timeout;
+	}
+	return (do_lock_umutex(td, __USER_CAP(uap->obj, sizeof(struct umutex)),
+	    tm_p, 0));
+}
+
+static int
+__umtx_op_trylock_umutex(struct thread *td, struct _umtx_op_args *uap)
+{
+
+	return (do_lock_umutex(td, __USER_CAP(uap->obj, sizeof(struct umutex)),
+	    NULL, _UMUTEX_TRY));
+}
+
+static int
+__umtx_op_wait_umutex(struct thread *td, struct _umtx_op_args *uap)
+{
+	struct _umtx_time *tm_p, timeout;
+	int error;
+
+	/* Allow a null timespec (wait forever). */
+	if (uap->uaddr2 == NULL)
+		tm_p = NULL;
+	else {
+		error = umtx_copyin_umtx_time(
+		    __USER_CAP(uap->uaddr2, (size_t)uap->uaddr1),
+		    (size_t)uap->uaddr1, &timeout);
+		if (error != 0)
+			return (error);
+		tm_p = &timeout;
+	}
+	return (do_lock_umutex(td, __USER_CAP(uap->obj, sizeof(struct umutex)),
+	    tm_p, _UMUTEX_WAIT));
+}
+
+static int
+__umtx_op_wake_umutex(struct thread *td, struct _umtx_op_args *uap)
+{
+
+	return (do_wake_umutex(td,
+	    __USER_CAP(uap->obj, sizeof(struct umutex))));
+}
+
+static int
+__umtx_op_unlock_umutex(struct thread *td, struct _umtx_op_args *uap)
+{
+
+	return (do_unlock_umutex(td,
+	    __USER_CAP(uap->obj, sizeof(struct umutex)), false));
+}
+
+static int
+__umtx_op_set_ceiling(struct thread *td, struct _umtx_op_args *uap)
+{
+
+	return (do_set_ceiling(td,
+	    __USER_CAP(uap->obj, sizeof(struct umutex)), uap->val,
+	    __USER_CAP(uap->uaddr1, sizeof(uint32_t))));
+}
+
+static int
+__umtx_op_cv_wait(struct thread *td, struct _umtx_op_args *uap)
+{
+	struct timespec *ts, timeout;
+	int error;
+
+	/* Allow a null timespec (wait forever). */
+	if (uap->uaddr2 == NULL)
+		ts = NULL;
+	else {
+		error = umtx_copyin_timeout(
+		    __USER_CAP(uap->uaddr2, sizeof(struct timespec)),
+		    &timeout);
+		if (error != 0)
+			return (error);
+		ts = &timeout;
+	}
+	return (do_cv_wait(td, __USER_CAP(uap->obj, sizeof(struct ucond)),
+	    __USER_CAP(uap->uaddr1, sizeof(struct umutex)), ts, uap->val));
+}
+
+static int
+__umtx_op_cv_signal(struct thread *td, struct _umtx_op_args *uap)
+{
+
+	return (do_cv_signal(td,
+	    __USER_CAP(uap->obj, sizeof(struct ucond))));
+}
+
+static int
+__umtx_op_cv_broadcast(struct thread *td, struct _umtx_op_args *uap)
+{
+
+	return (do_cv_broadcast(td,
+	    __USER_CAP(uap->obj, sizeof(struct ucond))));
+}
+
+static int
+__umtx_op_rw_rdlock(struct thread *td, struct _umtx_op_args *uap)
+{
+	struct _umtx_time timeout;
+	int error;
+
+	/* Allow a null timespec (wait forever). */
+	if (uap->uaddr2 == NULL) {
+		error = do_rw_rdlock(td,
+		    __USER_CAP(uap->obj, sizeof(struct urwlock)), uap->val, 0);
+	} else {
+		error = umtx_copyin_umtx_time(
+		    __USER_CAP(uap->uaddr2, (size_t)uap->uaddr1),
+		   (size_t)uap->uaddr1, &timeout);
+		if (error != 0)
+			return (error);
+		error = do_rw_rdlock(td,
+		    __USER_CAP(uap->obj, sizeof(struct urwlock)), uap->val,
+		    &timeout);
+	}
+	return (error);
+}
+
+static int
+__umtx_op_rw_wrlock(struct thread *td, struct _umtx_op_args *uap)
+{
+	struct _umtx_time timeout;
+	int error;
+
+	/* Allow a null timespec (wait forever). */
+	if (uap->uaddr2 == NULL) {
+		error = do_rw_wrlock(td,
+		    __USER_CAP(uap->obj, sizeof(struct urwlock)), 0);
+	} else {
+		error = umtx_copyin_umtx_time(
+		    __USER_CAP(uap->uaddr2, (size_t)uap->uaddr1),
+		   (size_t)uap->uaddr1, &timeout);
+		if (error != 0)
+			return (error);
+
+		error = do_rw_wrlock(td,
+		    __USER_CAP(uap->obj, sizeof(struct urwlock)), &timeout);
+	}
+	return (error);
+}
+
+static int
+__umtx_op_rw_unlock(struct thread *td, struct _umtx_op_args *uap)
+{
+
+	return (do_rw_unlock(td,
+	    __USER_CAP(uap->obj, sizeof(struct urwlock))));
+}
+
+#if defined(COMPAT_FREEBSD9) || defined(COMPAT_FREEBSD10)
+static int
+__umtx_op_sem_wait(struct thread *td, struct _umtx_op_args *uap)
+{
+	struct _umtx_time *tm_p, timeout;
+	int error;
+
+	/* Allow a null timespec (wait forever). */
+	if (uap->uaddr2 == NULL)
+		tm_p = NULL;
+	else {
+		error = umtx_copyin_umtx_time(
+		    __USER_CAP(uap->uaddr2, (size_t)uap->uaddr1),
+		    (size_t)uap->uaddr1, &timeout);
+		if (error != 0)
+			return (error);
+		tm_p = &timeout;
+	}
+	return (do_sem_wait(td, __USER_CAP_UNBOUND(uap->obj), tm_p));
+}
+
+static int
+__umtx_op_sem_wake(struct thread *td, struct _umtx_op_args *uap)
+{
+
+	return (do_sem_wake(td, __USER_CAP_UNBOUND(uap->obj)));
+}
+#endif
+
+static int
+__umtx_op_wake2_umutex(struct thread *td, struct _umtx_op_args *uap)
+{
+
+	return (do_wake2_umutex(td,
+	    __USER_CAP(uap->obj, sizeof(struct umutex)), uap->val));
+}
+
+static int
+__umtx_op_sem2_wait(struct thread *td, struct _umtx_op_args *uap)
+{
+	struct _umtx_time *tm_p, timeout;
+	size_t uasize;
+	int error;
+
+	/* Allow a null timespec (wait forever). */
+	if (uap->uaddr2 == NULL) {
+		uasize = 0;
+		tm_p = NULL;
+	} else {
+		uasize = (size_t)uap->uaddr1;
+		error = umtx_copyin_umtx_time(
+		    __USER_CAP(uap->uaddr2, uasize), uasize, &timeout);
+		if (error != 0)
+			return (error);
+		tm_p = &timeout;
+	}
+	error = do_sem2_wait(td, __USER_CAP(uap->obj, sizeof(struct _usem2)),
+	    tm_p);
+	if (error == EINTR && uap->uaddr2 != NULL &&
+	    (timeout._flags & UMTX_ABSTIME) == 0 &&
+	    uasize >= sizeof(struct _umtx_time) + sizeof(struct timespec)) {
+		error = copyout(&timeout._timeout,
+		    __USER_CAP_UNBOUND((struct _umtx_time *)uap->uaddr2 + 1),
+		    sizeof(struct timespec));
+		if (error == 0) {
+			error = EINTR;
+		}
+	}
+
+	return (error);
+}
+
+static int
+__umtx_op_sem2_wake(struct thread *td, struct _umtx_op_args *uap)
+{
+
+	return (do_sem2_wake(td, __USER_CAP(uap->obj, sizeof(struct _usem2))));
+}
+
 #define	USHM_OBJ_UMTX(o)						\
     ((struct umtx_shm_obj_list *)(&(o)->umtx_data))
 
@@ -3527,6 +3877,9 @@
 {
 	struct umtx_shm_reg *reg, *reg1;
 	bool dofree;
+
+	if (LIST_EMPTY(USHM_OBJ_UMTX(object)))
+		return;
 
 	dofree = false;
 	mtx_lock(&umtx_shm_lock);
@@ -3677,7 +4030,14 @@
 }
 
 static int
-umtx_robust_lists(struct thread *td, struct umtx_robust_lists_params *rbp)
+__umtx_op_shm(struct thread *td, struct _umtx_op_args *uap)
+{
+
+	return (umtx_shm(td, __USER_CAP_UNBOUND(uap->uaddr1), uap->val));
+}
+
+static int
+umtx_robust_lists(struct thread *td, struct umtx_robust_lists_params_c *rbp)
 {
 
 	td->td_rb_list = rbp->robust_list_offset;
@@ -3686,390 +4046,11 @@
 	return (0);
 }
 
-#ifdef COMPAT_FREEBSD64
-/* XXX-AM: fix for freebsd64 */
-static int
-__umtx_op_unimpl(struct thread *td, struct _umtx_op_args *uap)
-{
-
-	return (EOPNOTSUPP);
-}
-
-static int
-__umtx_op_wait(struct thread *td, struct _umtx_op_args *uap)
-{
-	struct _umtx_time timeout, *tm_p;
-	int error;
-
-	if (uap->uaddr2 == NULL)
-		tm_p = NULL;
-	else {
-		error = umtx_copyin_umtx_time(
-		    __USER_CAP(uap->uaddr2, (size_t)uap->uaddr1),
-		    (size_t)uap->uaddr1, &timeout);
-		if (error != 0)
-			return (error);
-		tm_p = &timeout;
-	}
-	return (do_wait(td, __USER_CAP_ADDR(uap->obj), uap->val, tm_p,
-	    0, 0));
-}
-
-static int
-__umtx_op_wait_uint(struct thread *td, struct _umtx_op_args *uap)
-{
-	struct _umtx_time timeout, *tm_p;
-	int error;
-
-	if (uap->uaddr2 == NULL)
-		tm_p = NULL;
-	else {
-		error = umtx_copyin_umtx_time(
-		    __USER_CAP(uap->uaddr2, (size_t)uap->uaddr1),
-		    (size_t)uap->uaddr1, &timeout);
-		if (error != 0)
-			return (error);
-		tm_p = &timeout;
-	}
-	return (do_wait(td, __USER_CAP_ADDR(uap->obj), uap->val, tm_p,
-	    1, 0));
-}
-
-static int
-__umtx_op_wait_uint_private(struct thread *td, struct _umtx_op_args *uap)
-{
-	struct _umtx_time *tm_p, timeout;
-	int error;
-
-	if (uap->uaddr2 == NULL)
-		tm_p = NULL;
-	else {
-		error = umtx_copyin_umtx_time(
-		    __USER_CAP(uap->uaddr2, (size_t)uap->uaddr1),
-		    (size_t)uap->uaddr1, &timeout);
-		if (error != 0)
-			return (error);
-		tm_p = &timeout;
-	}
-	return (do_wait(td, __USER_CAP_ADDR(uap->obj), uap->val, tm_p,
-	    1, 1));
-}
-
-static int
-__umtx_op_wake(struct thread *td, struct _umtx_op_args *uap)
-{
-
-	return (kern_umtx_wake(td, __USER_CAP(uap->obj, sizeof(struct umutex)),
-	    uap->val, 0));
-}
-
-static int
-__umtx_op_nwake_private(struct thread *td, struct _umtx_op_args *uap)
-{
-	char *uaddrs[BATCH_SIZE], **upp;
-	int count, error, i, pos, tocopy;
-
-	upp = (char **)uap->obj;
-	error = 0;
-	for (count = uap->val, pos = 0; count > 0; count -= tocopy,
-	    pos += tocopy) {
-		tocopy = MIN(count, BATCH_SIZE);
-		error = copyin(__USER_CAP_UNBOUND(upp + pos), uaddrs,
-		    tocopy * sizeof(char *));
-		if (error != 0)
-			break;
-		for (i = 0; i < tocopy; ++i)
-			kern_umtx_wake(td,
-			    __USER_CAP(uaddrs[i], sizeof(struct umutex)),
-			    INT_MAX, 1);
-		maybe_yield();
-	}
-	return (error);
-}
-
-static int
-__umtx_op_wake_private(struct thread *td, struct _umtx_op_args *uap)
-{
-
-	return (kern_umtx_wake(td, __USER_CAP(uap->obj, sizeof(struct umutex)),
-	    uap->val, 1));
-}
-
-static int
-__umtx_op_lock_umutex(struct thread *td, struct _umtx_op_args *uap)
-{
-	struct _umtx_time *tm_p, timeout;
-	int error;
-
-	/* Allow a null timespec (wait forever). */
-	if (uap->uaddr2 == NULL)
-		tm_p = NULL;
-	else {
-		error = umtx_copyin_umtx_time(
-		    __USER_CAP(uap->uaddr2, (size_t)uap->uaddr1),
-		    (size_t)uap->uaddr1, &timeout);
-		if (error != 0)
-			return (error);
-		tm_p = &timeout;
-	}
-	return (do_lock_umutex(td, __USER_CAP(uap->obj, sizeof(struct umutex)),
-	    tm_p, 0));
-}
-
-static int
-__umtx_op_trylock_umutex(struct thread *td, struct _umtx_op_args *uap)
-{
-
-	return (do_lock_umutex(td, __USER_CAP(uap->obj, sizeof(struct umutex)),
-	    NULL, _UMUTEX_TRY));
-}
-
-static int
-__umtx_op_wait_umutex(struct thread *td, struct _umtx_op_args *uap)
-{
-	struct _umtx_time *tm_p, timeout;
-	int error;
-
-	/* Allow a null timespec (wait forever). */
-	if (uap->uaddr2 == NULL)
-		tm_p = NULL;
-	else {
-		error = umtx_copyin_umtx_time(
-		    __USER_CAP(uap->uaddr2, (size_t)uap->uaddr1),
-		    (size_t)uap->uaddr1, &timeout);
-		if (error != 0)
-			return (error);
-		tm_p = &timeout;
-	}
-	return (do_lock_umutex(td, __USER_CAP(uap->obj, sizeof(struct umutex)),
-	    tm_p, _UMUTEX_WAIT));
-}
-
-static int
-__umtx_op_wake_umutex(struct thread *td, struct _umtx_op_args *uap)
-{
-
-	return (do_wake_umutex(td,
-	    __USER_CAP(uap->obj, sizeof(struct umutex))));
-}
-
-static int
-__umtx_op_unlock_umutex(struct thread *td, struct _umtx_op_args *uap)
-{
-
-	return (do_unlock_umutex(td,
-	    __USER_CAP(uap->obj, sizeof(struct umutex)), false));
-}
-
-static int
-__umtx_op_set_ceiling(struct thread *td, struct _umtx_op_args *uap)
-{
-
-	return (do_set_ceiling(td,
-	    __USER_CAP(uap->obj, sizeof(struct umutex)), uap->val,
-	    __USER_CAP(uap->uaddr1, sizeof(uint32_t))));
-}
-
-static int
-__umtx_op_cv_wait(struct thread *td, struct _umtx_op_args *uap)
-{
-	struct timespec *ts, timeout;
-	int error;
-
-	/* Allow a null timespec (wait forever). */
-	if (uap->uaddr2 == NULL)
-		ts = NULL;
-	else {
-		error = umtx_copyin_timeout(
-		    __USER_CAP(uap->uaddr2, sizeof(struct timespec)),
-		    &timeout);
-		if (error != 0)
-			return (error);
-		ts = &timeout;
-	}
-	return (do_cv_wait(td, __USER_CAP(uap->obj, sizeof(struct ucond)),
-	    __USER_CAP(uap->uaddr1, sizeof(struct umutex)), ts, uap->val));
-}
-
-static int
-__umtx_op_cv_signal(struct thread *td, struct _umtx_op_args *uap)
-{
-
-	return (do_cv_signal(td,
-	    __USER_CAP(uap->obj, sizeof(struct ucond))));
-}
-
-static int
-__umtx_op_cv_broadcast(struct thread *td, struct _umtx_op_args *uap)
-{
-
-	return (do_cv_broadcast(td,
-	    __USER_CAP(uap->obj, sizeof(struct ucond))));
-}
-
-static int
-__umtx_op_rw_rdlock(struct thread *td, struct _umtx_op_args *uap)
-{
-	struct _umtx_time timeout;
-	int error;
-
-	/* Allow a null timespec (wait forever). */
-	if (uap->uaddr2 == NULL) {
-		error = do_rw_rdlock(td,
-		    __USER_CAP(uap->obj, sizeof(struct urwlock)), uap->val, 0);
-	} else {
-		error = umtx_copyin_umtx_time(
-		    __USER_CAP(uap->uaddr2, (size_t)uap->uaddr1),
-		   (size_t)uap->uaddr1, &timeout);
-		if (error != 0)
-			return (error);
-		error = do_rw_rdlock(td,
-		    __USER_CAP(uap->obj, sizeof(struct urwlock)), uap->val,
-		    &timeout);
-	}
-	return (error);
-}
-
-static int
-__umtx_op_rw_wrlock(struct thread *td, struct _umtx_op_args *uap)
-{
-	struct _umtx_time timeout;
-	int error;
-
-	/* Allow a null timespec (wait forever). */
-	if (uap->uaddr2 == NULL) {
-		error = do_rw_wrlock(td,
-		    __USER_CAP(uap->obj, sizeof(struct urwlock)), 0);
-	} else {
-		error = umtx_copyin_umtx_time(
-		    __USER_CAP(uap->uaddr2, (size_t)uap->uaddr1),
-		   (size_t)uap->uaddr1, &timeout);
-		if (error != 0)
-			return (error);
-
-		error = do_rw_wrlock(td,
-		    __USER_CAP(uap->obj, sizeof(struct urwlock)), &timeout);
-	}
-	return (error);
-}
-
-static int
-__umtx_op_rw_unlock(struct thread *td, struct _umtx_op_args *uap)
-{
-
-<<<<<<< HEAD
-	return (do_rw_unlock(td,
-	    __USER_CAP(uap->obj, sizeof(struct urwlock))));
-=======
-	if (LIST_EMPTY(USHM_OBJ_UMTX(object)))
-		return;
-
-	dofree = false;
-	mtx_lock(&umtx_shm_lock);
-	LIST_FOREACH_SAFE(reg, USHM_OBJ_UMTX(object), ushm_obj_link, reg1) {
-		if (umtx_shm_unref_reg_locked(reg, true)) {
-			TAILQ_INSERT_TAIL(&umtx_shm_reg_delfree, reg,
-			    ushm_reg_link);
-			dofree = true;
-		}
-	}
-	mtx_unlock(&umtx_shm_lock);
-	if (dofree)
-		taskqueue_enqueue(taskqueue_thread, &umtx_shm_reg_delfree_task);
->>>>>>> e16ccb4a
-}
-
-#if defined(COMPAT_FREEBSD9) || defined(COMPAT_FREEBSD10)
-static int
-__umtx_op_sem_wait(struct thread *td, struct _umtx_op_args *uap)
-{
-	struct _umtx_time *tm_p, timeout;
-	int error;
-
-	/* Allow a null timespec (wait forever). */
-	if (uap->uaddr2 == NULL)
-		tm_p = NULL;
-	else {
-		error = umtx_copyin_umtx_time(
-		    __USER_CAP(uap->uaddr2, (size_t)uap->uaddr1),
-		    (size_t)uap->uaddr1, &timeout);
-		if (error != 0)
-			return (error);
-		tm_p = &timeout;
-	}
-	return (do_sem_wait(td, __USER_CAP_UNBOUND(uap->obj), tm_p));
-}
-
-static int
-__umtx_op_sem_wake(struct thread *td, struct _umtx_op_args *uap)
-{
-
-	return (do_sem_wake(td, __USER_CAP_UNBOUND(uap->obj)));
-}
-#endif
-
-static int
-__umtx_op_wake2_umutex(struct thread *td, struct _umtx_op_args *uap)
-{
-
-	return (do_wake2_umutex(td,
-	    __USER_CAP(uap->obj, sizeof(struct umutex)), uap->val));
-}
-
-static int
-__umtx_op_sem2_wait(struct thread *td, struct _umtx_op_args *uap)
-{
-	struct _umtx_time *tm_p, timeout;
-	size_t uasize;
-	int error;
-
-	/* Allow a null timespec (wait forever). */
-	if (uap->uaddr2 == NULL) {
-		uasize = 0;
-		tm_p = NULL;
-	} else {
-		uasize = (size_t)uap->uaddr1;
-		error = umtx_copyin_umtx_time(
-		    __USER_CAP(uap->uaddr2, uasize), uasize, &timeout);
-		if (error != 0)
-			return (error);
-		tm_p = &timeout;
-	}
-	error = do_sem2_wait(td, __USER_CAP(uap->obj, sizeof(struct _usem2)),
-	    tm_p);
-	if (error == EINTR && uap->uaddr2 != NULL &&
-	    (timeout._flags & UMTX_ABSTIME) == 0 &&
-	    uasize >= sizeof(struct _umtx_time) + sizeof(struct timespec)) {
-		error = copyout(&timeout._timeout,
-		    __USER_CAP_UNBOUND((struct _umtx_time *)uap->uaddr2 + 1),
-		    sizeof(struct timespec));
-		if (error == 0) {
-			error = EINTR;
-		}
-	}
-
-	return (error);
-}
-
-static int
-__umtx_op_sem2_wake(struct thread *td, struct _umtx_op_args *uap)
-{
-
-	return (do_sem2_wake(td, __USER_CAP(uap->obj, sizeof(struct _usem2))));
-}
-
-static int
-__umtx_op_shm(struct thread *td, struct _umtx_op_args *uap)
-{
-
-	return (umtx_shm(td, __USER_CAP_UNBOUND(uap->uaddr1), uap->val));
-}
-
 static int
 __umtx_op_robust_lists(struct thread *td, struct _umtx_op_args *uap)
 {
-	struct umtx_robust_lists_params64 rb_n;
-	struct umtx_robust_lists_params rb;
+	struct umtx_robust_lists_params rb_n;
+	struct umtx_robust_lists_params_c rb;
 	int error;
 
 	if (uap->val > sizeof(rb_n))
@@ -4132,17 +4113,18 @@
 		return (*op_table[uap->op])(td, uap);
 	return (EINVAL);
 }
-#endif /* COMPAT_FREEBSD64 */
-
-static int
-__umtx_op_unimpl_c(struct thread *td, struct _umtx_op_args *uap)
+
+#ifdef COMPAT_CHERIABI
+
+static int
+__umtx_op_unimpl_c(struct thread *td, struct cheriabi__umtx_op_args *uap)
 {
 
 	return (EOPNOTSUPP);
 }
 
 static int
-__umtx_op_wait_c(struct thread *td, struct _umtx_op_args *uap)
+__umtx_op_wait_c(struct thread *td, struct cheriabi__umtx_op_args *uap)
 {
 	struct _umtx_time timeout, *tm_p;
 	int error;
@@ -4160,7 +4142,7 @@
 }
 
 static int
-__umtx_op_wait_uint_c(struct thread *td, struct _umtx_op_args *uap)
+__umtx_op_wait_uint_c(struct thread *td, struct cheriabi__umtx_op_args *uap)
 {
 	struct _umtx_time *tm_p, timeout;
 	int error;
@@ -4179,7 +4161,7 @@
 
 static int
 __umtx_op_wait_uint_private_c(struct thread *td,
-    struct _umtx_op_args *uap)
+    struct cheriabi__umtx_op_args *uap)
 {
 	struct _umtx_time *tm_p, timeout;
 	int error;
@@ -4197,7 +4179,7 @@
 }
 
 static int
-__umtx_op_wake_c(struct thread *td, struct _umtx_op_args *uap)
+__umtx_op_wake_c(struct thread *td, struct cheriabi__umtx_op_args *uap)
 {
 
 	return (kern_umtx_wake(td, uap->obj, uap->val, 0));
@@ -4207,7 +4189,7 @@
 #define	BATCH_SIZE_C \
     (BATCH_SIZE / (sizeof(void * __capability)/sizeof(void *)))
 static int
-__umtx_op_nwake_private_c(struct thread *td, struct _umtx_op_args *uap)
+__umtx_op_nwake_private_c(struct thread *td, struct cheriabi__umtx_op_args *uap)
 {
 	char * __capability uaddrs[BATCH_SIZE_C];
 	char * __capability * __capability upp;
@@ -4230,14 +4212,14 @@
 }
 
 static int
-__umtx_op_wake_private_c(struct thread *td, struct _umtx_op_args *uap)
+__umtx_op_wake_private_c(struct thread *td, struct cheriabi__umtx_op_args *uap)
 {
 
 	return (kern_umtx_wake(td, uap->obj, uap->val, 1));
 }
 
 static int
-__umtx_op_lock_umutex_c(struct thread *td, struct _umtx_op_args *uap)
+__umtx_op_lock_umutex_c(struct thread *td, struct cheriabi__umtx_op_args *uap)
 {
 	struct _umtx_time *tm_p, timeout;
 	int error;
@@ -4256,14 +4238,14 @@
 }
 
 static int
-__umtx_op_trylock_umutex_c(struct thread *td, struct _umtx_op_args *uap)
+__umtx_op_trylock_umutex_c(struct thread *td, struct cheriabi__umtx_op_args *uap)
 {
 
 	return (do_lock_umutex(td, uap->obj, NULL, _UMUTEX_TRY));
 }
 
 static int
-__umtx_op_wait_umutex_c(struct thread *td, struct _umtx_op_args *uap)
+__umtx_op_wait_umutex_c(struct thread *td, struct cheriabi__umtx_op_args *uap)
 {
 	struct _umtx_time *tm_p, timeout;
 	int error;
@@ -4282,28 +4264,28 @@
 }
 
 static int
-__umtx_op_wake_umutex_c(struct thread *td, struct _umtx_op_args *uap)
+__umtx_op_wake_umutex_c(struct thread *td, struct cheriabi__umtx_op_args *uap)
 {
 
 	return (do_wake_umutex(td, uap->obj));
 }
 
 static int
-__umtx_op_unlock_umutex_c(struct thread *td, struct _umtx_op_args *uap)
+__umtx_op_unlock_umutex_c(struct thread *td, struct cheriabi__umtx_op_args *uap)
 {
 
 	return (do_unlock_umutex(td, uap->obj, false));
 }
 
 static int
-__umtx_op_set_ceiling_c(struct thread *td, struct _umtx_op_args *uap)
+__umtx_op_set_ceiling_c(struct thread *td, struct cheriabi__umtx_op_args *uap)
 {
 
 	return (do_set_ceiling(td, uap->obj, uap->val, uap->uaddr1));
 }
 
 static int
-__umtx_op_cv_wait_c(struct thread *td, struct _umtx_op_args *uap)
+__umtx_op_cv_wait_c(struct thread *td, struct cheriabi__umtx_op_args *uap)
 {
 	struct timespec *ts, timeout;
 	int error;
@@ -4321,21 +4303,21 @@
 }
 
 static int
-__umtx_op_cv_signal_c(struct thread *td, struct _umtx_op_args *uap)
+__umtx_op_cv_signal_c(struct thread *td, struct cheriabi__umtx_op_args *uap)
 {
 
 	return (do_cv_signal(td, uap->obj));
 }
 
 static int
-__umtx_op_cv_broadcast_c(struct thread *td, struct _umtx_op_args *uap)
+__umtx_op_cv_broadcast_c(struct thread *td, struct cheriabi__umtx_op_args *uap)
 {
 
 	return (do_cv_broadcast(td, uap->obj));
 }
 
 static int
-__umtx_op_rw_rdlock_c(struct thread *td, struct _umtx_op_args *uap)
+__umtx_op_rw_rdlock_c(struct thread *td, struct cheriabi__umtx_op_args *uap)
 {
 	struct _umtx_time timeout;
 	int error;
@@ -4354,7 +4336,7 @@
 }
 
 static int
-__umtx_op_rw_wrlock_c(struct thread *td, struct _umtx_op_args *uap)
+__umtx_op_rw_wrlock_c(struct thread *td, struct cheriabi__umtx_op_args *uap)
 {
 	struct _umtx_time timeout;
 	int error;
@@ -4374,21 +4356,21 @@
 }
 
 static int
-__umtx_op_rw_unlock_c(struct thread *td, struct _umtx_op_args *uap)
+__umtx_op_rw_unlock_c(struct thread *td, struct cheriabi__umtx_op_args *uap)
 {
 
 	return (do_rw_unlock(td, uap->obj));
 }
 
 static int
-__umtx_op_wake2_umutex_c(struct thread *td, struct _umtx_op_args *uap)
+__umtx_op_wake2_umutex_c(struct thread *td, struct cheriabi__umtx_op_args *uap)
 {
 
 	return (do_wake2_umutex(td, uap->obj, uap->val));
 }
 
 static int
-__umtx_op_sem2_wait_c(struct thread *td, struct _umtx_op_args *uap)
+__umtx_op_sem2_wait_c(struct thread *td, struct cheriabi__umtx_op_args *uap)
 {
 	struct _umtx_time *tm_p, timeout;
 	size_t uasize;
@@ -4421,23 +4403,23 @@
 }
 
 static int
-__umtx_op_sem2_wake_c(struct thread *td, struct _umtx_op_args *uap)
+__umtx_op_sem2_wake_c(struct thread *td, struct cheriabi__umtx_op_args *uap)
 {
 
 	return (do_sem2_wake(td, uap->obj));
 }
 
 static int
-__umtx_op_shm_c(struct thread *td, struct _umtx_op_args *uap)
+__umtx_op_shm_c(struct thread *td, struct cheriabi__umtx_op_args *uap)
 {
 
 	return (umtx_shm(td, uap->uaddr1, uap->val));
 }
 
 static int
-__umtx_op_robust_lists_c(struct thread *td, struct _umtx_op_args *uap)
-{
-	struct umtx_robust_lists_params rb;
+__umtx_op_robust_lists_c(struct thread *td, struct cheriabi__umtx_op_args *uap)
+{
+	struct umtx_robust_lists_params_c rb;
 	int error;
 
 	if (uap->val > sizeof(rb))
@@ -4450,7 +4432,7 @@
 }
 
 typedef int (*_umtx_op_func_c)(struct thread *td,
-    struct _umtx_op_args *uap);
+    struct cheriabi__umtx_op_args *uap);
 
 static const _umtx_op_func_c op_table_cheriabi[] = {
 	[UMTX_OP_RESERVED0]	= __umtx_op_unimpl_c,
@@ -4483,7 +4465,7 @@
 };
 
 int
-sys__umtx_op(struct thread *td, struct _umtx_op_args *uap)
+cheriabi__umtx_op(struct thread *td, struct cheriabi__umtx_op_args *uap)
 {
 
 	if ((unsigned)uap->op < nitems(op_table_cheriabi)) {
@@ -4491,6 +4473,8 @@
 	}
 	return (EINVAL);
 }
+
+#endif /* COMPAT_CHERIABI */
 
 #ifdef COMPAT_FREEBSD32
 
@@ -5315,14 +5299,17 @@
 umtx_read_uptr(struct thread *td, uintcap_t ptr, uintcap_t *res)
 {
 	intcap_t res1;
-#ifdef COMPAT_FREEBSD64
 	u_long res_native;
-#endif
 #ifdef COMPAT_FREEBSD32
 	uint32_t res32;
 #endif
 	int error;
 
+#ifdef COMPAT_CHERIABI
+	if (SV_PROC_FLAG(td->td_proc, SV_CHERI)) {
+		error = fuecap((void * __capability)ptr, &res1);
+	} else
+#endif
 #ifdef COMPAT_FREEBSD32
 	if (SV_PROC_FLAG(td->td_proc, SV_ILP32)) {
 		error = fueword32((void * __capability)ptr, &res32);
@@ -5330,17 +5317,10 @@
 			res1 = res32;
 	} else
 #endif
-#ifdef COMPAT_FREEBSD64
-	/* XXX-AM: fix for freebsd64 */
-	if (SV_PROC_FLAG(td->td_proc, SV_LP64) &&
-	    !SV_PROC_FLAG(td->td_proc, SV_CHERI)) {
+	{
 		error = fueword((void * __capability)ptr, &res_native);
 		if (error == 0)
 			res1 = res_native;
-	} else
-#endif
-	{
-		error = fuecap((void * __capability)ptr, &res1);
 	}
 	if (error == 0)
 		*res = res1;
@@ -5352,28 +5332,26 @@
 static void
 umtx_read_rb_list(struct thread *td, struct umutex *m, uintcap_t *rb_list)
 {
-#ifdef COMPAT_FREEBSD64
-	struct umutex m64;
+#ifdef COMPAT_CHERIABI
+	struct umutex_c m_c;
 #endif
 #ifdef COMPAT_FREEBSD32
 	struct umutex32 m32;
 #endif
 
+#ifdef COMPAT_CHERIABI
+	if (SV_PROC_FLAG(td->td_proc, SV_CHERI)) {
+		cheri_memcpy(&m_c, m, sizeof(m_c));
+		*rb_list = m_c.m_rb_lnk;
+	} else
+#endif
 #ifdef COMPAT_FREEBSD32
 	if (SV_PROC_FLAG(td->td_proc, SV_ILP32)) {
 		memcpy(&m32, m, sizeof(m32));
 		*rb_list = (uintcap_t)__USER_CAP_UNBOUND((void *)(uintptr_t)m32.m_rb_lnk);
 	} else
 #endif
-#ifdef COMPAT_FREEBSD64
-	/* XXX-AM: fix for freebsd64 */
-	if (SV_PROC_FLAG(td->td_proc, SV_LP64) &&
-	    !SV_PROC_FLAG(td->td_proc, SV_CHERI)) {
-		memcpy(&m64, m, sizeof(m64));
-		*rb_list = (uintcap_t)__USER_CAP_UNBOUND((void *)(uintptr_t)m64.m_rb_lnk);
-	} else
-#endif
-		*rb_list = m->m_rb_lnk;
+		*rb_list = (uintcap_t)__USER_CAP_UNBOUND((void *)m->m_rb_lnk);
 }
 
 static int
@@ -5381,22 +5359,20 @@
 {
 	union {
 		struct umutex m;
-#ifdef COMPAT_FREEBSD64
-		struct umutex64 m64;
+#ifdef COMPAT_CHERIABI
+		struct umutex_c m_c;
 #endif
 	} mu;
 	int error;
 
 	KASSERT(td->td_proc == curproc, ("need current vmspace"));
-#ifdef COMPAT_FREEBSD64
-	/* XXX-AM: fix for freebsd64 */
-	if (SV_PROC_FLAG(td->td_proc, SV_LP64) &&
-	    !SV_PROC_FLAG(td->td_proc, SV_CHERI)) {
-		error = copyin((void * __capability)rbp, &mu.m64,
-		    sizeof(mu.m64));
+#ifdef COMPAT_CHERIABI
+	if (SV_PROC_FLAG(td->td_proc, SV_CHERI)) {
+		error = copyincap((void * __capability)rbp, &mu.m_c,
+		    sizeof(mu.m_c));
 	} else
 #endif
-		error = copyincap((void * __capability)rbp, &mu.m, sizeof(mu.m));
+		error = copyin((void * __capability)rbp, &mu.m, sizeof(mu.m));
 	if (error != 0)
 		return (error);
 	if (rb_list != NULL)
