--- conflicted
+++ resolved
@@ -105,7 +105,7 @@
 	/* Reference count */
 	int			pi_refcount;
 
-	/* List entry to link umtx holding by thread */
+ 	/* List entry to link umtx holding by thread */
 	TAILQ_ENTRY(umtx_pi)	pi_link;
 
 	/* List entry in hash */
@@ -148,7 +148,7 @@
 
 	/* Inherited priority from PP mutex */
 	u_char			uq_inherited_pri;
-
+	
 	/* Spare queue ready to be reused */
 	struct umtxq_queue	*uq_spare_queue;
 
@@ -190,7 +190,7 @@
 	TAILQ_HEAD(,umtx_pi)	uc_pi_list;
 
 #ifdef UMTX_PROFILING
-	u_int			length;
+	u_int 			length;
 	u_int			max_length;
 #endif
 };
@@ -434,7 +434,7 @@
 				uc = &umtxq_chains[i][j];
 				mtx_lock(&uc->uc_lock);
 				uc->length = 0;
-				uc->max_length = 0;
+				uc->max_length = 0;	
 				mtx_unlock(&uc->uc_lock);
 			}
 		}
@@ -469,7 +469,7 @@
 			umtxq_chains[i][j].uc_waiters = 0;
 #ifdef UMTX_PROFILING
 			umtxq_chains[i][j].length = 0;
-			umtxq_chains[i][j].max_length = 0;
+			umtxq_chains[i][j].max_length = 0;	
 #endif
 		}
 	}
@@ -641,7 +641,7 @@
 		if (uc->length > uc->max_length) {
 			uc->max_length = uc->length;
 			if (uc->max_length > max_length)
-				max_length = uc->max_length;
+				max_length = uc->max_length;	
 		}
 #endif
 	}
@@ -1046,7 +1046,7 @@
 {
 	struct umtx_key key;
 	int ret;
-
+	
 	if ((ret = umtx_key_get(uaddr, TYPE_SIMPLE_WAIT,
 	    is_private ? THREAD_SHARE : AUTO_SHARE, &key)) != 0)
 		return (ret);
@@ -2011,7 +2011,7 @@
 		 */
 		if (error != 0)
 			break;
-
+			
 		umtxq_lock(&uq->uq_key);
 		umtxq_busy(&uq->uq_key);
 		umtxq_unlock(&uq->uq_key);
@@ -2665,7 +2665,7 @@
 	if (timeout != NULL)
 		abs_timeout_init(&timo, clockid, (wflags & CVWAIT_ABSTIME) != 0,
 		    timeout);
-
+	
 	umtxq_lock(&uq->uq_key);
 	if (error == 0) {
 		error = umtxq_sleep(uq, "ucond", timeout == NULL ?
@@ -2714,7 +2714,7 @@
 	if (error == -1)
 		return (EFAULT);
 	if ((error = umtx_key_get(cv, TYPE_CV, GET_SHARE(flags), &key)) != 0)
-		return (error);
+		return (error);	
 	umtxq_lock(&key);
 	umtxq_busy(&key);
 	cnt = umtxq_count(&key);
@@ -2743,7 +2743,7 @@
 	if (error == -1)
 		return (EFAULT);
 	if ((error = umtx_key_get(cv, TYPE_CV, GET_SHARE(flags), &key)) != 0)
-		return (error);
+		return (error);	
 
 	umtxq_lock(&key);
 	umtxq_busy(&key);
@@ -3321,7 +3321,7 @@
 	if (error == -1)
 		return (EFAULT);
 	if ((error = umtx_key_get(sem, TYPE_SEM, GET_SHARE(flags), &key)) != 0)
-		return (error);
+		return (error);	
 	umtxq_lock(&key);
 	umtxq_busy(&key);
 	cnt = umtxq_count(&key);
@@ -3443,7 +3443,7 @@
 	if (rv == -1)
 		return (EFAULT);
 	if ((error = umtx_key_get(sem, TYPE_SEM, GET_SHARE(flags), &key)) != 0)
-		return (error);
+		return (error);	
 	umtxq_lock(&key);
 	umtxq_busy(&key);
 	cnt = umtxq_count(&key);
@@ -3500,7 +3500,7 @@
     struct _umtx_time *tp)
 {
 	int error;
-
+	
 	if (size <= sizeof(struct timespec)) {
 		tp->_clockid = CLOCK_REALTIME;
 		tp->_flags = 0;
@@ -3743,11 +3743,7 @@
 		error = do_rw_wrlock(td, uap->obj, 0);
 	} else {
 		error = umtx_copyin_umtx_time(uap->uaddr2,
-<<<<<<< HEAD
 		   (__cheri_addr size_t)uap->uaddr1, &timeout);
-=======
-		   (size_t)uap->uaddr1, &timeout);
->>>>>>> 383e58b5
 		if (error != 0)
 			return (error);
 
@@ -4249,7 +4245,6 @@
 	struct _umtx_time *tm_p, timeout;
 	int error;
 
-<<<<<<< HEAD
 	if (uap->uaddr2 == NULL)
 		tm_p = NULL;
 	else {
@@ -4260,24 +4255,6 @@
 		tm_p = &timeout;
 	}
 	return (do_wait(td, uap->obj, uap->val, tm_p, 1, 0));
-=======
-	t32.clockid = CLOCK_REALTIME;
-	t32.flags   = 0;
-	if (size <= sizeof(struct timespec32))
-		error = copyin(addr, &t32.timeout, sizeof(struct timespec32));
-	else
-		error = copyin(addr, &t32, sizeof(struct umtx_time32));
-	if (error != 0)
-		return (error);
-	if (t32.timeout.tv_sec < 0 ||
-	    t32.timeout.tv_nsec >= 1000000000 || t32.timeout.tv_nsec < 0)
-		return (EINVAL);
-	tp->_timeout.tv_sec = t32.timeout.tv_sec;
-	tp->_timeout.tv_nsec = t32.timeout.tv_nsec;
-	tp->_flags = t32.flags;
-	tp->_clockid = t32.clockid;
-	return (0);
->>>>>>> 383e58b5
 }
 
 static int
@@ -4372,13 +4349,8 @@
 	if (uap->uaddr2 == NULL)
 		tm_p = NULL;
 	else {
-<<<<<<< HEAD
 		error = umtx_copyin_umtx_time(uap->uaddr2,
 		    (__cheri_addr size_t)uap->uaddr1, &timeout);
-=======
-		error = umtx_copyin_umtx_time32(uap->uaddr2,
-		    (size_t)uap->uaddr1, &timeout);
->>>>>>> 383e58b5
 		if (error != 0)
 			return (error);
 		tm_p = &timeout;
@@ -4642,7 +4614,7 @@
 	t32.flags   = 0;
 	if (size <= sizeof(struct timespec32))
 		error = copyin(addr, &t32.timeout, sizeof(struct timespec32));
-	else 
+	else
 		error = copyin(addr, &t32, sizeof(struct umtx_time32));
 	if (error != 0)
 		return (error);
@@ -4703,7 +4675,7 @@
 	if (uap->uaddr2 == NULL)
 		tm_p = NULL;
 	else {
-		error = umtx_copyin_umtx_time32(uap->uaddr2, 
+		error = umtx_copyin_umtx_time32(uap->uaddr2,
 		    (size_t)uap->uaddr1, &timeout);
 		if (error != 0)
 			return (error);
