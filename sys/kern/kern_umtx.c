/*-
 * SPDX-License-Identifier: BSD-2-Clause-FreeBSD
 *
 * Copyright (c) 2015, 2016 The FreeBSD Foundation
 * Copyright (c) 2004, David Xu <davidxu@freebsd.org>
 * Copyright (c) 2002, Jeffrey Roberson <jeff@freebsd.org>
 * All rights reserved.
 *
 * Portions of this software were developed by Konstantin Belousov
 * under sponsorship from the FreeBSD Foundation.
 *
 * Redistribution and use in source and binary forms, with or without
 * modification, are permitted provided that the following conditions
 * are met:
 * 1. Redistributions of source code must retain the above copyright
 *    notice unmodified, this list of conditions, and the following
 *    disclaimer.
 * 2. Redistributions in binary form must reproduce the above copyright
 *    notice, this list of conditions and the following disclaimer in the
 *    documentation and/or other materials provided with the distribution.
 *
 * THIS SOFTWARE IS PROVIDED BY THE AUTHOR ``AS IS'' AND ANY EXPRESS OR
 * IMPLIED WARRANTIES, INCLUDING, BUT NOT LIMITED TO, THE IMPLIED WARRANTIES
 * OF MERCHANTABILITY AND FITNESS FOR A PARTICULAR PURPOSE ARE DISCLAIMED.
 * IN NO EVENT SHALL THE AUTHOR BE LIABLE FOR ANY DIRECT, INDIRECT,
 * INCIDENTAL, SPECIAL, EXEMPLARY, OR CONSEQUENTIAL DAMAGES (INCLUDING, BUT
 * NOT LIMITED TO, PROCUREMENT OF SUBSTITUTE GOODS OR SERVICES; LOSS OF USE,
 * DATA, OR PROFITS; OR BUSINESS INTERRUPTION) HOWEVER CAUSED AND ON ANY
 * THEORY OF LIABILITY, WHETHER IN CONTRACT, STRICT LIABILITY, OR TORT
 * (INCLUDING NEGLIGENCE OR OTHERWISE) ARISING IN ANY WAY OUT OF THE USE OF
 * THIS SOFTWARE, EVEN IF ADVISED OF THE POSSIBILITY OF SUCH DAMAGE.
 */

#include <sys/cdefs.h>
__FBSDID("$FreeBSD$");

#include "opt_umtx_profiling.h"

#include <sys/param.h>
#include <sys/kernel.h>
#include <sys/fcntl.h>
#include <sys/file.h>
#include <sys/filedesc.h>
#include <sys/limits.h>
#include <sys/lock.h>
#include <sys/malloc.h>
#include <sys/mman.h>
#include <sys/mutex.h>
#include <sys/priv.h>
#include <sys/proc.h>
#include <sys/resource.h>
#include <sys/resourcevar.h>
#include <sys/rwlock.h>
#include <sys/sbuf.h>
#include <sys/sched.h>
#include <sys/smp.h>
#include <sys/sysctl.h>
#include <sys/sysent.h>
#include <sys/systm.h>
#include <sys/sysproto.h>
#include <sys/syscallsubr.h>
#include <sys/taskqueue.h>
#include <sys/time.h>
#include <sys/eventhandler.h>
#include <sys/umtx.h>

#include <security/mac/mac_framework.h>

#include <vm/vm.h>
#include <vm/vm_param.h>
#include <vm/pmap.h>
#include <vm/vm_map.h>
#include <vm/vm_object.h>

#include <machine/atomic.h>
#include <machine/cpu.h>

#ifdef COMPAT_FREEBSD32
#include <compat/freebsd32/freebsd32.h>
#include <compat/freebsd32/freebsd32_proto.h>
#endif

#ifdef COMPAT_FREEBSD64
#include <compat/freebsd64/freebsd64_proto.h>
#endif

#define _UMUTEX_TRY		1
#define _UMUTEX_WAIT		2

#ifdef UMTX_PROFILING
#define	UPROF_PERC_BIGGER(w, f, sw, sf)					\
	(((w) > (sw)) || ((w) == (sw) && (f) > (sf)))
#endif

/* Priority inheritance mutex info. */
struct umtx_pi {
	/* Owner thread */
	struct thread		*pi_owner;

	/* Reference count */
	int			pi_refcount;

 	/* List entry to link umtx holding by thread */
	TAILQ_ENTRY(umtx_pi)	pi_link;

	/* List entry in hash */
	TAILQ_ENTRY(umtx_pi)	pi_hashlink;

	/* List for waiters */
	TAILQ_HEAD(,umtx_q)	pi_blocked;

	/* Identify a userland lock object */
	struct umtx_key		pi_key;
};

/* A userland synchronous object user. */
struct umtx_q {
	/* Linked list for the hash. */
	TAILQ_ENTRY(umtx_q)	uq_link;

	/* Umtx key. */
	struct umtx_key		uq_key;

	/* Umtx flags. */
	int			uq_flags;
#define UQF_UMTXQ	0x0001

	/* The thread waits on. */
	struct thread		*uq_thread;

	/*
	 * Blocked on PI mutex. read can use chain lock
	 * or umtx_lock, write must have both chain lock and
	 * umtx_lock being hold.
	 */
	struct umtx_pi		*uq_pi_blocked;

	/* On blocked list */
	TAILQ_ENTRY(umtx_q)	uq_lockq;

	/* Thread contending with us */
	TAILQ_HEAD(,umtx_pi)	uq_pi_contested;

	/* Inherited priority from PP mutex */
	u_char			uq_inherited_pri;
	
	/* Spare queue ready to be reused */
	struct umtxq_queue	*uq_spare_queue;

	/* The queue we on */
	struct umtxq_queue	*uq_cur_queue;
};

TAILQ_HEAD(umtxq_head, umtx_q);

/* Per-key wait-queue */
struct umtxq_queue {
	struct umtxq_head	head;
	struct umtx_key		key;
	LIST_ENTRY(umtxq_queue)	link;
	int			length;
};

LIST_HEAD(umtxq_list, umtxq_queue);

/* Userland lock object's wait-queue chain */
struct umtxq_chain {
	/* Lock for this chain. */
	struct mtx		uc_lock;

	/* List of sleep queues. */
	struct umtxq_list	uc_queue[2];
#define UMTX_SHARED_QUEUE	0
#define UMTX_EXCLUSIVE_QUEUE	1

	LIST_HEAD(, umtxq_queue) uc_spare_queue;

	/* Busy flag */
	char			uc_busy;

	/* Chain lock waiters */
	int			uc_waiters;

	/* All PI in the list */
	TAILQ_HEAD(,umtx_pi)	uc_pi_list;

#ifdef UMTX_PROFILING
	u_int 			length;
	u_int			max_length;
#endif
};

#define	UMTXQ_LOCKED_ASSERT(uc)		mtx_assert(&(uc)->uc_lock, MA_OWNED)

/*
 * Don't propagate time-sharing priority, there is a security reason,
 * a user can simply introduce PI-mutex, let thread A lock the mutex,
 * and let another thread B block on the mutex, because B is
 * sleeping, its priority will be boosted, this causes A's priority to
 * be boosted via priority propagating too and will never be lowered even
 * if it is using 100%CPU, this is unfair to other processes.
 */

#define UPRI(td)	(((td)->td_user_pri >= PRI_MIN_TIMESHARE &&\
			  (td)->td_user_pri <= PRI_MAX_TIMESHARE) ?\
			 PRI_MAX_TIMESHARE : (td)->td_user_pri)

#define	GOLDEN_RATIO_PRIME	2654404609U
#ifndef	UMTX_CHAINS
#define	UMTX_CHAINS		512
#endif
#define	UMTX_SHIFTS		(__WORD_BIT - 9)

#define	GET_SHARE(flags)	\
    (((flags) & USYNC_PROCESS_SHARED) == 0 ? THREAD_SHARE : PROCESS_SHARE)

#define BUSY_SPINS		200

struct abs_timeout {
	int clockid;
	bool is_abs_real;	/* TIMER_ABSTIME && CLOCK_REALTIME* */
	struct timespec cur;
	struct timespec end;
};

<<<<<<< HEAD
#ifdef COMPAT_FREEBSD32
struct umutex32 {
	volatile __lwpid_t	m_owner;	/* Owner of the mutex */
	__uint32_t		m_flags;	/* Flags of the mutex */
	__uint32_t		m_ceilings[2];	/* Priority protect ceiling */
	__uint32_t		m_rb_lnk;	/* Robust linkage */
	__uint32_t		m_pad;
	__uint32_t		m_spare[2];
};

/*
 * XXX-CHERI: Not true, but leaving the assertion intact to catch future
 * issues
 */
=======
>>>>>>> f2f257fd
_Static_assert(sizeof(struct umutex) == sizeof(struct umutex32), "umutex32");
_Static_assert(__offsetof(struct umutex, m_spare[0]) ==
    __offsetof(struct umutex32, m_spare[0]), "m_spare32");

#ifdef COMPAT_FREEBSD64
struct umutex64 {
	volatile __lwpid_t	m_owner;	/* Owner of the mutex */
	__uint32_t		m_flags;	/* Flags of the mutex */
	__uint32_t		m_ceilings[2];	/* Priority protect ceiling */
	__uint64_t		m_rb_lnk;	/* Robust linkage */
	__uint32_t		m_spare[2];
};
#endif

int umtx_shm_vnobj_persistent = 0;
SYSCTL_INT(_kern_ipc, OID_AUTO, umtx_vnode_persistent, CTLFLAG_RWTUN,
    &umtx_shm_vnobj_persistent, 0,
    "False forces destruction of umtx attached to file, on last close");
static int umtx_max_rb = 1000;
SYSCTL_INT(_kern_ipc, OID_AUTO, umtx_max_robust, CTLFLAG_RWTUN,
    &umtx_max_rb, 0,
    "Maximum number of robust mutexes allowed for each thread");

static uma_zone_t		umtx_pi_zone;
static struct umtxq_chain	umtxq_chains[2][UMTX_CHAINS];
static MALLOC_DEFINE(M_UMTX, "umtx", "UMTX queue memory");
static int			umtx_pi_allocated;

static SYSCTL_NODE(_debug, OID_AUTO, umtx, CTLFLAG_RW | CTLFLAG_MPSAFE, 0,
    "umtx debug");
SYSCTL_INT(_debug_umtx, OID_AUTO, umtx_pi_allocated, CTLFLAG_RD,
    &umtx_pi_allocated, 0, "Allocated umtx_pi");
static int umtx_verbose_rb = 1;
SYSCTL_INT(_debug_umtx, OID_AUTO, robust_faults_verbose, CTLFLAG_RWTUN,
    &umtx_verbose_rb, 0,
    "");

#ifdef UMTX_PROFILING
static long max_length;
SYSCTL_LONG(_debug_umtx, OID_AUTO, max_length, CTLFLAG_RD, &max_length, 0, "max_length");
static SYSCTL_NODE(_debug_umtx, OID_AUTO, chains, CTLFLAG_RD | CTLFLAG_MPSAFE, 0,
    "umtx chain stats");
#endif

static void abs_timeout_update(struct abs_timeout *timo);

static void umtx_shm_init(void);
static void umtxq_sysinit(void *);
static void umtxq_hash(struct umtx_key *key);
static struct umtxq_chain *umtxq_getchain(struct umtx_key *key);
static void umtxq_lock(struct umtx_key *key);
static void umtxq_unlock(struct umtx_key *key);
static void umtxq_busy(struct umtx_key *key);
static void umtxq_unbusy(struct umtx_key *key);
static void umtxq_insert_queue(struct umtx_q *uq, int q);
static void umtxq_remove_queue(struct umtx_q *uq, int q);
static int umtxq_sleep(struct umtx_q *uq, const char *wmesg, struct abs_timeout *);
static int umtxq_count(struct umtx_key *key);
static struct umtx_pi *umtx_pi_alloc(int);
static void umtx_pi_free(struct umtx_pi *pi);
static int do_unlock_pp(struct thread *td, struct umutex * __capability m,
    uint32_t flags, bool rb);
static void umtx_thread_cleanup(struct thread *td);
static void umtx_exec_hook(void *arg __unused, struct proc *p __unused,
    struct image_params *imgp __unused);
SYSINIT(umtx, SI_SUB_EVENTHANDLER+1, SI_ORDER_MIDDLE, umtxq_sysinit, NULL);

#define umtxq_signal(key, nwake)	umtxq_signal_queue((key), (nwake), UMTX_SHARED_QUEUE)
#define umtxq_insert(uq)	umtxq_insert_queue((uq), UMTX_SHARED_QUEUE)
#define umtxq_remove(uq)	umtxq_remove_queue((uq), UMTX_SHARED_QUEUE)

static struct mtx umtx_lock;

#ifdef UMTX_PROFILING
static void
umtx_init_profiling(void)
{
	struct sysctl_oid *chain_oid;
	char chain_name[10];
	int i;

	for (i = 0; i < UMTX_CHAINS; ++i) {
		snprintf(chain_name, sizeof(chain_name), "%d", i);
		chain_oid = SYSCTL_ADD_NODE(NULL,
		    SYSCTL_STATIC_CHILDREN(_debug_umtx_chains), OID_AUTO,
		    chain_name, CTLFLAG_RD | CTLFLAG_MPSAFE, NULL,
		    "umtx hash stats");
		SYSCTL_ADD_INT(NULL, SYSCTL_CHILDREN(chain_oid), OID_AUTO,
		    "max_length0", CTLFLAG_RD, &umtxq_chains[0][i].max_length, 0, NULL);
		SYSCTL_ADD_INT(NULL, SYSCTL_CHILDREN(chain_oid), OID_AUTO,
		    "max_length1", CTLFLAG_RD, &umtxq_chains[1][i].max_length, 0, NULL);
	}
}

static int
sysctl_debug_umtx_chains_peaks(SYSCTL_HANDLER_ARGS)
{
	char buf[512];
	struct sbuf sb;
	struct umtxq_chain *uc;
	u_int fract, i, j, tot, whole;
	u_int sf0, sf1, sf2, sf3, sf4;
	u_int si0, si1, si2, si3, si4;
	u_int sw0, sw1, sw2, sw3, sw4;

	sbuf_new(&sb, buf, sizeof(buf), SBUF_FIXEDLEN);
	for (i = 0; i < 2; i++) {
		tot = 0;
		for (j = 0; j < UMTX_CHAINS; ++j) {
			uc = &umtxq_chains[i][j];
			mtx_lock(&uc->uc_lock);
			tot += uc->max_length;
			mtx_unlock(&uc->uc_lock);
		}
		if (tot == 0)
			sbuf_printf(&sb, "%u) Empty ", i);
		else {
			sf0 = sf1 = sf2 = sf3 = sf4 = 0;
			si0 = si1 = si2 = si3 = si4 = 0;
			sw0 = sw1 = sw2 = sw3 = sw4 = 0;
			for (j = 0; j < UMTX_CHAINS; j++) {
				uc = &umtxq_chains[i][j];
				mtx_lock(&uc->uc_lock);
				whole = uc->max_length * 100;
				mtx_unlock(&uc->uc_lock);
				fract = (whole % tot) * 100;
				if (UPROF_PERC_BIGGER(whole, fract, sw0, sf0)) {
					sf0 = fract;
					si0 = j;
					sw0 = whole;
				} else if (UPROF_PERC_BIGGER(whole, fract, sw1,
				    sf1)) {
					sf1 = fract;
					si1 = j;
					sw1 = whole;
				} else if (UPROF_PERC_BIGGER(whole, fract, sw2,
				    sf2)) {
					sf2 = fract;
					si2 = j;
					sw2 = whole;
				} else if (UPROF_PERC_BIGGER(whole, fract, sw3,
				    sf3)) {
					sf3 = fract;
					si3 = j;
					sw3 = whole;
				} else if (UPROF_PERC_BIGGER(whole, fract, sw4,
				    sf4)) {
					sf4 = fract;
					si4 = j;
					sw4 = whole;
				}
			}
			sbuf_printf(&sb, "queue %u:\n", i);
			sbuf_printf(&sb, "1st: %u.%u%% idx: %u\n", sw0 / tot,
			    sf0 / tot, si0);
			sbuf_printf(&sb, "2nd: %u.%u%% idx: %u\n", sw1 / tot,
			    sf1 / tot, si1);
			sbuf_printf(&sb, "3rd: %u.%u%% idx: %u\n", sw2 / tot,
			    sf2 / tot, si2);
			sbuf_printf(&sb, "4th: %u.%u%% idx: %u\n", sw3 / tot,
			    sf3 / tot, si3);
			sbuf_printf(&sb, "5th: %u.%u%% idx: %u\n", sw4 / tot,
			    sf4 / tot, si4);
		}
	}
	sbuf_trim(&sb);
	sbuf_finish(&sb);
	sysctl_handle_string(oidp, sbuf_data(&sb), sbuf_len(&sb), req);
	sbuf_delete(&sb);
	return (0);
}

static int
sysctl_debug_umtx_chains_clear(SYSCTL_HANDLER_ARGS)
{
	struct umtxq_chain *uc;
	u_int i, j;
	int clear, error;

	clear = 0;
	error = sysctl_handle_int(oidp, &clear, 0, req);
	if (error != 0 || req->newptr == NULL)
		return (error);

	if (clear != 0) {
		for (i = 0; i < 2; ++i) {
			for (j = 0; j < UMTX_CHAINS; ++j) {
				uc = &umtxq_chains[i][j];
				mtx_lock(&uc->uc_lock);
				uc->length = 0;
				uc->max_length = 0;	
				mtx_unlock(&uc->uc_lock);
			}
		}
	}
	return (0);
}

SYSCTL_PROC(_debug_umtx_chains, OID_AUTO, clear,
    CTLTYPE_INT | CTLFLAG_RW | CTLFLAG_MPSAFE, 0, 0,
    sysctl_debug_umtx_chains_clear, "I",
    "Clear umtx chains statistics");
SYSCTL_PROC(_debug_umtx_chains, OID_AUTO, peaks,
    CTLTYPE_STRING | CTLFLAG_RD | CTLFLAG_MPSAFE, 0, 0,
    sysctl_debug_umtx_chains_peaks, "A",
    "Highest peaks in chains max length");
#endif

static void
umtxq_sysinit(void *arg __unused)
{
	int i, j;

	umtx_pi_zone = uma_zcreate("umtx pi", sizeof(struct umtx_pi),
		NULL, NULL, NULL, NULL, UMA_ALIGN_PTR, 0);
	for (i = 0; i < 2; ++i) {
		for (j = 0; j < UMTX_CHAINS; ++j) {
			mtx_init(&umtxq_chains[i][j].uc_lock, "umtxql", NULL,
				 MTX_DEF | MTX_DUPOK);
			LIST_INIT(&umtxq_chains[i][j].uc_queue[0]);
			LIST_INIT(&umtxq_chains[i][j].uc_queue[1]);
			LIST_INIT(&umtxq_chains[i][j].uc_spare_queue);
			TAILQ_INIT(&umtxq_chains[i][j].uc_pi_list);
			umtxq_chains[i][j].uc_busy = 0;
			umtxq_chains[i][j].uc_waiters = 0;
#ifdef UMTX_PROFILING
			umtxq_chains[i][j].length = 0;
			umtxq_chains[i][j].max_length = 0;	
#endif
		}
	}
#ifdef UMTX_PROFILING
	umtx_init_profiling();
#endif
	mtx_init(&umtx_lock, "umtx lock", NULL, MTX_DEF);
	EVENTHANDLER_REGISTER(process_exec, umtx_exec_hook, NULL,
	    EVENTHANDLER_PRI_ANY);
	umtx_shm_init();
}

struct umtx_q *
umtxq_alloc(void)
{
	struct umtx_q *uq;

	uq = malloc(sizeof(struct umtx_q), M_UMTX, M_WAITOK | M_ZERO);
	uq->uq_spare_queue = malloc(sizeof(struct umtxq_queue), M_UMTX,
	    M_WAITOK | M_ZERO);
	TAILQ_INIT(&uq->uq_spare_queue->head);
	TAILQ_INIT(&uq->uq_pi_contested);
	uq->uq_inherited_pri = PRI_MAX;
	return (uq);
}

void
umtxq_free(struct umtx_q *uq)
{

	MPASS(uq->uq_spare_queue != NULL);
	free(uq->uq_spare_queue, M_UMTX);
	free(uq, M_UMTX);
}

static inline void
umtxq_hash(struct umtx_key *key)
{
	unsigned n;

	n = (vaddr_t)key->info.both.a + (vaddr_t)key->info.both.b;
	key->hash = ((n * GOLDEN_RATIO_PRIME) >> UMTX_SHIFTS) % UMTX_CHAINS;
}

static inline struct umtxq_chain *
umtxq_getchain(struct umtx_key *key)
{

	if (key->type <= TYPE_SEM)
		return (&umtxq_chains[1][key->hash]);
	return (&umtxq_chains[0][key->hash]);
}

/*
 * Lock a chain.
 */
static inline void
umtxq_lock(struct umtx_key *key)
{
	struct umtxq_chain *uc;

	uc = umtxq_getchain(key);
	mtx_lock(&uc->uc_lock);
}

/*
 * Unlock a chain.
 */
static inline void
umtxq_unlock(struct umtx_key *key)
{
	struct umtxq_chain *uc;

	uc = umtxq_getchain(key);
	mtx_unlock(&uc->uc_lock);
}

/*
 * Set chain to busy state when following operation
 * may be blocked (kernel mutex can not be used).
 */
static inline void
umtxq_busy(struct umtx_key *key)
{
	struct umtxq_chain *uc;

	uc = umtxq_getchain(key);
	mtx_assert(&uc->uc_lock, MA_OWNED);
	if (uc->uc_busy) {
#ifdef SMP
		if (smp_cpus > 1) {
			int count = BUSY_SPINS;
			if (count > 0) {
				umtxq_unlock(key);
				while (uc->uc_busy && --count > 0)
					cpu_spinwait();
				umtxq_lock(key);
			}
		}
#endif
		while (uc->uc_busy) {
			uc->uc_waiters++;
			msleep(uc, &uc->uc_lock, 0, "umtxqb", 0);
			uc->uc_waiters--;
		}
	}
	uc->uc_busy = 1;
}

/*
 * Unbusy a chain.
 */
static inline void
umtxq_unbusy(struct umtx_key *key)
{
	struct umtxq_chain *uc;

	uc = umtxq_getchain(key);
	mtx_assert(&uc->uc_lock, MA_OWNED);
	KASSERT(uc->uc_busy != 0, ("not busy"));
	uc->uc_busy = 0;
	if (uc->uc_waiters)
		wakeup_one(uc);
}

static inline void
umtxq_unbusy_unlocked(struct umtx_key *key)
{

	umtxq_lock(key);
	umtxq_unbusy(key);
	umtxq_unlock(key);
}

static struct umtxq_queue *
umtxq_queue_lookup(struct umtx_key *key, int q)
{
	struct umtxq_queue *uh;
	struct umtxq_chain *uc;

	uc = umtxq_getchain(key);
	UMTXQ_LOCKED_ASSERT(uc);
	LIST_FOREACH(uh, &uc->uc_queue[q], link) {
		if (umtx_key_match(&uh->key, key))
			return (uh);
	}

	return (NULL);
}

static inline void
umtxq_insert_queue(struct umtx_q *uq, int q)
{
	struct umtxq_queue *uh;
	struct umtxq_chain *uc;

	uc = umtxq_getchain(&uq->uq_key);
	UMTXQ_LOCKED_ASSERT(uc);
	KASSERT((uq->uq_flags & UQF_UMTXQ) == 0, ("umtx_q is already on queue"));
	uh = umtxq_queue_lookup(&uq->uq_key, q);
	if (uh != NULL) {
		LIST_INSERT_HEAD(&uc->uc_spare_queue, uq->uq_spare_queue, link);
	} else {
		uh = uq->uq_spare_queue;
		uh->key = uq->uq_key;
		LIST_INSERT_HEAD(&uc->uc_queue[q], uh, link);
#ifdef UMTX_PROFILING
		uc->length++;
		if (uc->length > uc->max_length) {
			uc->max_length = uc->length;
			if (uc->max_length > max_length)
				max_length = uc->max_length;	
		}
#endif
	}
	uq->uq_spare_queue = NULL;

	TAILQ_INSERT_TAIL(&uh->head, uq, uq_link);
	uh->length++;
	uq->uq_flags |= UQF_UMTXQ;
	uq->uq_cur_queue = uh;
	return;
}

static inline void
umtxq_remove_queue(struct umtx_q *uq, int q)
{
	struct umtxq_chain *uc;
	struct umtxq_queue *uh;

	uc = umtxq_getchain(&uq->uq_key);
	UMTXQ_LOCKED_ASSERT(uc);
	if (uq->uq_flags & UQF_UMTXQ) {
		uh = uq->uq_cur_queue;
		TAILQ_REMOVE(&uh->head, uq, uq_link);
		uh->length--;
		uq->uq_flags &= ~UQF_UMTXQ;
		if (TAILQ_EMPTY(&uh->head)) {
			KASSERT(uh->length == 0,
			    ("inconsistent umtxq_queue length"));
#ifdef UMTX_PROFILING
			uc->length--;
#endif
			LIST_REMOVE(uh, link);
		} else {
			uh = LIST_FIRST(&uc->uc_spare_queue);
			KASSERT(uh != NULL, ("uc_spare_queue is empty"));
			LIST_REMOVE(uh, link);
		}
		uq->uq_spare_queue = uh;
		uq->uq_cur_queue = NULL;
	}
}

/*
 * Check if there are multiple waiters
 */
static int
umtxq_count(struct umtx_key *key)
{
	struct umtxq_queue *uh;

	UMTXQ_LOCKED_ASSERT(umtxq_getchain(key));
	uh = umtxq_queue_lookup(key, UMTX_SHARED_QUEUE);
	if (uh != NULL)
		return (uh->length);
	return (0);
}

/*
 * Check if there are multiple PI waiters and returns first
 * waiter.
 */
static int
umtxq_count_pi(struct umtx_key *key, struct umtx_q **first)
{
	struct umtxq_queue *uh;

	*first = NULL;
	UMTXQ_LOCKED_ASSERT(umtxq_getchain(key));
	uh = umtxq_queue_lookup(key, UMTX_SHARED_QUEUE);
	if (uh != NULL) {
		*first = TAILQ_FIRST(&uh->head);
		return (uh->length);
	}
	return (0);
}

/*
 * Wake up threads waiting on an userland object.
 */

static int
umtxq_signal_queue(struct umtx_key *key, int n_wake, int q)
{
	struct umtxq_queue *uh;
	struct umtx_q *uq;
	int ret;

	ret = 0;
	UMTXQ_LOCKED_ASSERT(umtxq_getchain(key));
	uh = umtxq_queue_lookup(key, q);
	if (uh != NULL) {
		while ((uq = TAILQ_FIRST(&uh->head)) != NULL) {
			umtxq_remove_queue(uq, q);
			wakeup(uq);
			if (++ret >= n_wake)
				return (ret);
		}
	}
	return (ret);
}

/*
 * Wake up specified thread.
 */
static inline void
umtxq_signal_thread(struct umtx_q *uq)
{

	UMTXQ_LOCKED_ASSERT(umtxq_getchain(&uq->uq_key));
	umtxq_remove(uq);
	wakeup(uq);
}

static inline int
tstohz(const struct timespec *tsp)
{
	struct timeval tv;

	TIMESPEC_TO_TIMEVAL(&tv, tsp);
	return tvtohz(&tv);
}

static void
abs_timeout_init(struct abs_timeout *timo, int clockid, int absolute,
	const struct timespec *timeout)
{

	timo->clockid = clockid;
	if (!absolute) {
		timo->is_abs_real = false;
		abs_timeout_update(timo);
		timespecadd(&timo->cur, timeout, &timo->end);
	} else {
		timo->end = *timeout;
		timo->is_abs_real = clockid == CLOCK_REALTIME ||
		    clockid == CLOCK_REALTIME_FAST ||
		    clockid == CLOCK_REALTIME_PRECISE;
		/*
		 * If is_abs_real, umtxq_sleep will read the clock
		 * after setting td_rtcgen; otherwise, read it here.
		 */
		if (!timo->is_abs_real) {
			abs_timeout_update(timo);
		}
	}
}

static void
abs_timeout_init2(struct abs_timeout *timo, const struct _umtx_time *umtxtime)
{

	abs_timeout_init(timo, umtxtime->_clockid,
	    (umtxtime->_flags & UMTX_ABSTIME) != 0, &umtxtime->_timeout);
}

static inline void
abs_timeout_update(struct abs_timeout *timo)
{

	kern_clock_gettime(curthread, timo->clockid, &timo->cur);
}

static int
abs_timeout_gethz(struct abs_timeout *timo)
{
	struct timespec tts;

	if (timespeccmp(&timo->end, &timo->cur, <=))
		return (-1);
	timespecsub(&timo->end, &timo->cur, &tts);
	return (tstohz(&tts));
}

static uint32_t
umtx_unlock_val(uint32_t flags, bool rb)
{

	if (rb)
		return (UMUTEX_RB_OWNERDEAD);
	else if ((flags & UMUTEX_NONCONSISTENT) != 0)
		return (UMUTEX_RB_NOTRECOV);
	else
		return (UMUTEX_UNOWNED);

}

/*
 * Put thread into sleep state, before sleeping, check if
 * thread was removed from umtx queue.
 */
static inline int
umtxq_sleep(struct umtx_q *uq, const char *wmesg, struct abs_timeout *abstime)
{
	struct umtxq_chain *uc;
	int error, timo;

	if (abstime != NULL && abstime->is_abs_real) {
		curthread->td_rtcgen = atomic_load_acq_int(&rtc_generation);
		abs_timeout_update(abstime);
	}

	uc = umtxq_getchain(&uq->uq_key);
	UMTXQ_LOCKED_ASSERT(uc);
	for (;;) {
		if (!(uq->uq_flags & UQF_UMTXQ)) {
			error = 0;
			break;
		}
		if (abstime != NULL) {
			timo = abs_timeout_gethz(abstime);
			if (timo < 0) {
				error = ETIMEDOUT;
				break;
			}
		} else
			timo = 0;
		error = msleep(uq, &uc->uc_lock, PCATCH | PDROP, wmesg, timo);
		if (error == EINTR || error == ERESTART) {
			umtxq_lock(&uq->uq_key);
			break;
		}
		if (abstime != NULL) {
			if (abstime->is_abs_real)
				curthread->td_rtcgen =
				    atomic_load_acq_int(&rtc_generation);
			abs_timeout_update(abstime);
		}
		umtxq_lock(&uq->uq_key);
	}

	curthread->td_rtcgen = 0;
	return (error);
}

/*
 * Convert userspace address into unique logical address.
 */
int
umtx_key_get(const void * __capability addr, int type, int share,
    struct umtx_key *key)
{
	struct thread *td = curthread;
	vm_map_t map;
	vm_map_entry_t entry;
	vm_pindex_t pindex;
	vm_prot_t prot;
	boolean_t wired;

	/*
	 * Make sure the capability point to something valid.  This
	 * ensures that capabilities from non-CheriABI binaries are
	 * inside the bounds of the correct DDC.
	 */
	if (!__CAP_CHECK(__DECONST_CAP(void * __capability, addr), 0))
		return (EPROT);
	key->type = type;
	if (share == THREAD_SHARE) {
		key->shared = 0;
		key->info.private.vs = td->td_proc->p_vmspace;
		key->info.private.addr = (__cheri_addr vaddr_t)addr;
	} else {
		MPASS(share == PROCESS_SHARE || share == AUTO_SHARE);
		map = &td->td_proc->p_vmspace->vm_map;
		if (vm_map_lookup(&map, (__cheri_addr vm_offset_t)addr,
		    VM_PROT_WRITE, &entry, &key->info.shared.object, &pindex,
		    &prot, &wired) != KERN_SUCCESS) {
			return (EFAULT);
		}

		if ((share == PROCESS_SHARE) ||
		    (share == AUTO_SHARE &&
		     VM_INHERIT_SHARE == entry->inheritance)) {
			key->shared = 1;
			key->info.shared.offset = (__cheri_addr vm_offset_t)addr -
			    entry->start + entry->offset;
			vm_object_reference(key->info.shared.object);
		} else {
			key->shared = 0;
			key->info.private.vs = td->td_proc->p_vmspace;
			key->info.private.addr = (__cheri_addr vaddr_t)addr;
		}
		vm_map_lookup_done(map, entry);
	}

	umtxq_hash(key);
	return (0);
}

/*
 * Release key.
 */
void
umtx_key_release(struct umtx_key *key)
{
	if (key->shared)
		vm_object_deallocate(key->info.shared.object);
}

/*
 * Fetch and compare value, sleep on the address if value is not changed.
 */
static int
do_wait(struct thread *td, void * __capability addr, u_long id,
    struct _umtx_time *timeout, int compat32, int is_private)
{
	struct abs_timeout timo;
	struct umtx_q *uq;
	u_long tmp;
	uint32_t tmp32;
	int error = 0;

	uq = td->td_umtxq;
	if ((error = umtx_key_get(addr, TYPE_SIMPLE_WAIT,
		is_private ? THREAD_SHARE : AUTO_SHARE, &uq->uq_key)) != 0)
		return (error);

	if (timeout != NULL)
		abs_timeout_init2(&timo, timeout);

	umtxq_lock(&uq->uq_key);
	umtxq_insert(uq);
	umtxq_unlock(&uq->uq_key);
	if (compat32 == 0) {
		error = fueword(addr, &tmp);
		if (error != 0)
			error = EFAULT;
	} else {
		error = fueword32(addr, &tmp32);
		if (error == 0)
			tmp = tmp32;
		else
			error = EFAULT;
	}
	umtxq_lock(&uq->uq_key);
	if (error == 0) {
		if (tmp == id)
			error = umtxq_sleep(uq, "uwait", timeout == NULL ?
			    NULL : &timo);
		if ((uq->uq_flags & UQF_UMTXQ) == 0)
			error = 0;
		else
			umtxq_remove(uq);
	} else if ((uq->uq_flags & UQF_UMTXQ) != 0) {
		umtxq_remove(uq);
	}
	umtxq_unlock(&uq->uq_key);
	umtx_key_release(&uq->uq_key);
	if (error == ERESTART)
		error = EINTR;
	return (error);
}

/*
 * Wake up threads sleeping on the specified address.
 */
int
kern_umtx_wake(struct thread *td, void * __capability uaddr, int n_wake,
    int is_private)
{
	struct umtx_key key;
	int ret;
	
	if ((ret = umtx_key_get(uaddr, TYPE_SIMPLE_WAIT,
	    is_private ? THREAD_SHARE : AUTO_SHARE, &key)) != 0)
		return (ret);
	umtxq_lock(&key);
	umtxq_signal(&key, n_wake);
	umtxq_unlock(&key);
	umtx_key_release(&key);
	return (0);
}

/*
 * Lock PTHREAD_PRIO_NONE protocol POSIX mutex.
 */
static int
do_lock_normal(struct thread *td, struct umutex * __capability m,
    uint32_t flags, struct _umtx_time *timeout, int mode)
{
	struct abs_timeout timo;
	struct umtx_q *uq;
	uint32_t owner, old, id;
	int error, rv;

	id = td->td_tid;
	uq = td->td_umtxq;
	error = 0;
	if (timeout != NULL)
		abs_timeout_init2(&timo, timeout);

	/*
	 * Care must be exercised when dealing with umtx structure. It
	 * can fault on any access.
	 */
	for (;;) {
		rv = fueword32(&m->m_owner, &owner);
		if (rv == -1)
			return (EFAULT);
		if (mode == _UMUTEX_WAIT) {
			if (owner == UMUTEX_UNOWNED ||
			    owner == UMUTEX_CONTESTED ||
			    owner == UMUTEX_RB_OWNERDEAD ||
			    owner == UMUTEX_RB_NOTRECOV)
				return (0);
		} else {
			/*
			 * Robust mutex terminated.  Kernel duty is to
			 * return EOWNERDEAD to the userspace.  The
			 * umutex.m_flags UMUTEX_NONCONSISTENT is set
			 * by the common userspace code.
			 */
			if (owner == UMUTEX_RB_OWNERDEAD) {
				rv = casueword32(&m->m_owner,
				    UMUTEX_RB_OWNERDEAD, &owner,
				    id | UMUTEX_CONTESTED);
				if (rv == -1)
					return (EFAULT);
				if (rv == 0) {
					MPASS(owner == UMUTEX_RB_OWNERDEAD);
					return (EOWNERDEAD); /* success */
				}
				MPASS(rv == 1);
				rv = thread_check_susp(td, false);
				if (rv != 0)
					return (rv);
				continue;
			}
			if (owner == UMUTEX_RB_NOTRECOV)
				return (ENOTRECOVERABLE);

			/*
			 * Try the uncontested case.  This should be
			 * done in userland.
			 */
			rv = casueword32(&m->m_owner, UMUTEX_UNOWNED,
			    &owner, id);
			/* The address was invalid. */
			if (rv == -1)
				return (EFAULT);

			/* The acquire succeeded. */
			if (rv == 0) {
				MPASS(owner == UMUTEX_UNOWNED);
				return (0);
			}

			/*
			 * If no one owns it but it is contested try
			 * to acquire it.
			 */
			MPASS(rv == 1);
			if (owner == UMUTEX_CONTESTED) {
				rv = casueword32(&m->m_owner,
				    UMUTEX_CONTESTED, &owner,
				    id | UMUTEX_CONTESTED);
				/* The address was invalid. */
				if (rv == -1)
					return (EFAULT);
				if (rv == 0) {
					MPASS(owner == UMUTEX_CONTESTED);
					return (0);
				}
				if (rv == 1) {
					rv = thread_check_susp(td, false);
					if (rv != 0)
						return (rv);
				}

				/*
				 * If this failed the lock has
				 * changed, restart.
				 */
				continue;
			}

			/* rv == 1 but not contested, likely store failure */
			rv = thread_check_susp(td, false);
			if (rv != 0)
				return (rv);
		}

		if (mode == _UMUTEX_TRY)
			return (EBUSY);

		/*
		 * If we caught a signal, we have retried and now
		 * exit immediately.
		 */
		if (error != 0)
			return (error);

		if ((error = umtx_key_get(m, TYPE_NORMAL_UMUTEX,
		    GET_SHARE(flags), &uq->uq_key)) != 0)
			return (error);

		umtxq_lock(&uq->uq_key);
		umtxq_busy(&uq->uq_key);
		umtxq_insert(uq);
		umtxq_unlock(&uq->uq_key);

		/*
		 * Set the contested bit so that a release in user space
		 * knows to use the system call for unlock.  If this fails
		 * either some one else has acquired the lock or it has been
		 * released.
		 */
		rv = casueword32(&m->m_owner, owner, &old,
		    owner | UMUTEX_CONTESTED);

		/* The address was invalid or casueword failed to store. */
		if (rv == -1 || rv == 1) {
			umtxq_lock(&uq->uq_key);
			umtxq_remove(uq);
			umtxq_unbusy(&uq->uq_key);
			umtxq_unlock(&uq->uq_key);
			umtx_key_release(&uq->uq_key);
			if (rv == -1)
				return (EFAULT);
			if (rv == 1) {
				rv = thread_check_susp(td, false);
				if (rv != 0)
					return (rv);
			}
			continue;
		}

		/*
		 * We set the contested bit, sleep. Otherwise the lock changed
		 * and we need to retry or we lost a race to the thread
		 * unlocking the umtx.
		 */
		umtxq_lock(&uq->uq_key);
		umtxq_unbusy(&uq->uq_key);
		MPASS(old == owner);
		error = umtxq_sleep(uq, "umtxn", timeout == NULL ?
		    NULL : &timo);
		umtxq_remove(uq);
		umtxq_unlock(&uq->uq_key);
		umtx_key_release(&uq->uq_key);

		if (error == 0)
			error = thread_check_susp(td, false);
	}

	return (0);
}

/*
 * Unlock PTHREAD_PRIO_NONE protocol POSIX mutex.
 */
static int
do_unlock_normal(struct thread *td, struct umutex * __capability m,
    uint32_t flags, bool rb)
{
	struct umtx_key key;
	uint32_t owner, old, id, newlock;
	int error, count;

	id = td->td_tid;

again:
	/*
	 * Make sure we own this mtx.
	 */
	error = fueword32(&m->m_owner, &owner);
	if (error == -1)
		return (EFAULT);

	if ((owner & ~UMUTEX_CONTESTED) != id)
		return (EPERM);

	newlock = umtx_unlock_val(flags, rb);
	if ((owner & UMUTEX_CONTESTED) == 0) {
		error = casueword32(&m->m_owner, owner, &old, newlock);
		if (error == -1)
			return (EFAULT);
		if (error == 1) {
			error = thread_check_susp(td, false);
			if (error != 0)
				return (error);
			goto again;
		}
		MPASS(old == owner);
		return (0);
	}

	/* We should only ever be in here for contested locks */
	if ((error = umtx_key_get(m, TYPE_NORMAL_UMUTEX, GET_SHARE(flags),
	    &key)) != 0)
		return (error);

	umtxq_lock(&key);
	umtxq_busy(&key);
	count = umtxq_count(&key);
	umtxq_unlock(&key);

	/*
	 * When unlocking the umtx, it must be marked as unowned if
	 * there is zero or one thread only waiting for it.
	 * Otherwise, it must be marked as contested.
	 */
	if (count > 1)
		newlock |= UMUTEX_CONTESTED;
	error = casueword32(&m->m_owner, owner, &old, newlock);
	umtxq_lock(&key);
	umtxq_signal(&key, 1);
	umtxq_unbusy(&key);
	umtxq_unlock(&key);
	umtx_key_release(&key);
	if (error == -1)
		return (EFAULT);
	if (error == 1) {
		if (old != owner)
			return (EINVAL);
		error = thread_check_susp(td, false);
		if (error != 0)
			return (error);
		goto again;
	}
	return (0);
}

/*
 * Check if the mutex is available and wake up a waiter,
 * only for simple mutex.
 */
static int
do_wake_umutex(struct thread *td, struct umutex * __capability m)
{
	struct umtx_key key;
	uint32_t owner;
	uint32_t flags;
	int error;
	int count;

again:
	error = fueword32(&m->m_owner, &owner);
	if (error == -1)
		return (EFAULT);

	if ((owner & ~UMUTEX_CONTESTED) != 0 && owner != UMUTEX_RB_OWNERDEAD &&
	    owner != UMUTEX_RB_NOTRECOV)
		return (0);

	error = fueword32(&m->m_flags, &flags);
	if (error == -1)
		return (EFAULT);

	/* We should only ever be in here for contested locks */
	if ((error = umtx_key_get(m, TYPE_NORMAL_UMUTEX, GET_SHARE(flags),
	    &key)) != 0)
		return (error);

	umtxq_lock(&key);
	umtxq_busy(&key);
	count = umtxq_count(&key);
	umtxq_unlock(&key);

	if (count <= 1 && owner != UMUTEX_RB_OWNERDEAD &&
	    owner != UMUTEX_RB_NOTRECOV) {
		error = casueword32(&m->m_owner, UMUTEX_CONTESTED, &owner,
		    UMUTEX_UNOWNED);
		if (error == -1) {
			error = EFAULT;
		} else if (error == 1) {
			umtxq_lock(&key);
			umtxq_unbusy(&key);
			umtxq_unlock(&key);
			umtx_key_release(&key);
			error = thread_check_susp(td, false);
			if (error != 0)
				return (error);
			goto again;
		}
	}

	umtxq_lock(&key);
	if (error == 0 && count != 0) {
		MPASS((owner & ~UMUTEX_CONTESTED) == 0 ||
		    owner == UMUTEX_RB_OWNERDEAD ||
		    owner == UMUTEX_RB_NOTRECOV);
		umtxq_signal(&key, 1);
	}
	umtxq_unbusy(&key);
	umtxq_unlock(&key);
	umtx_key_release(&key);
	return (error);
}

/*
 * Check if the mutex has waiters and tries to fix contention bit.
 */
static int
do_wake2_umutex(struct thread *td, struct umutex * __capability m,
    uint32_t flags)
{
	struct umtx_key key;
	uint32_t owner, old;
	int type;
	int error;
	int count;

	switch (flags & (UMUTEX_PRIO_INHERIT | UMUTEX_PRIO_PROTECT |
	    UMUTEX_ROBUST)) {
	case 0:
	case UMUTEX_ROBUST:
		type = TYPE_NORMAL_UMUTEX;
		break;
	case UMUTEX_PRIO_INHERIT:
		type = TYPE_PI_UMUTEX;
		break;
	case (UMUTEX_PRIO_INHERIT | UMUTEX_ROBUST):
		type = TYPE_PI_ROBUST_UMUTEX;
		break;
	case UMUTEX_PRIO_PROTECT:
		type = TYPE_PP_UMUTEX;
		break;
	case (UMUTEX_PRIO_PROTECT | UMUTEX_ROBUST):
		type = TYPE_PP_ROBUST_UMUTEX;
		break;
	default:
		return (EINVAL);
	}
	if ((error = umtx_key_get(m, type, GET_SHARE(flags), &key)) != 0)
		return (error);

	owner = 0;
	umtxq_lock(&key);
	umtxq_busy(&key);
	count = umtxq_count(&key);
	umtxq_unlock(&key);

	error = fueword32(&m->m_owner, &owner);
	if (error == -1)
		error = EFAULT;

	/*
	 * Only repair contention bit if there is a waiter, this means
	 * the mutex is still being referenced by userland code,
	 * otherwise don't update any memory.
	 */
	while (error == 0 && (owner & UMUTEX_CONTESTED) == 0 &&
	    (count > 1 || (count == 1 && (owner & ~UMUTEX_CONTESTED) != 0))) {
		error = casueword32(&m->m_owner, owner, &old,
		    owner | UMUTEX_CONTESTED);
		if (error == -1) {
			error = EFAULT;
			break;
		}
		if (error == 0) {
			MPASS(old == owner);
			break;
		}
		owner = old;
		error = thread_check_susp(td, false);
	}

	umtxq_lock(&key);
	if (error == EFAULT) {
		umtxq_signal(&key, INT_MAX);
	} else if (count != 0 && ((owner & ~UMUTEX_CONTESTED) == 0 ||
	    owner == UMUTEX_RB_OWNERDEAD || owner == UMUTEX_RB_NOTRECOV))
		umtxq_signal(&key, 1);
	umtxq_unbusy(&key);
	umtxq_unlock(&key);
	umtx_key_release(&key);
	return (error);
}

static inline struct umtx_pi *
umtx_pi_alloc(int flags)
{
	struct umtx_pi *pi;

	pi = uma_zalloc(umtx_pi_zone, M_ZERO | flags);
	TAILQ_INIT(&pi->pi_blocked);
	atomic_add_int(&umtx_pi_allocated, 1);
	return (pi);
}

static inline void
umtx_pi_free(struct umtx_pi *pi)
{
	uma_zfree(umtx_pi_zone, pi);
	atomic_add_int(&umtx_pi_allocated, -1);
}

/*
 * Adjust the thread's position on a pi_state after its priority has been
 * changed.
 */
static int
umtx_pi_adjust_thread(struct umtx_pi *pi, struct thread *td)
{
	struct umtx_q *uq, *uq1, *uq2;
	struct thread *td1;

	mtx_assert(&umtx_lock, MA_OWNED);
	if (pi == NULL)
		return (0);

	uq = td->td_umtxq;

	/*
	 * Check if the thread needs to be moved on the blocked chain.
	 * It needs to be moved if either its priority is lower than
	 * the previous thread or higher than the next thread.
	 */
	uq1 = TAILQ_PREV(uq, umtxq_head, uq_lockq);
	uq2 = TAILQ_NEXT(uq, uq_lockq);
	if ((uq1 != NULL && UPRI(td) < UPRI(uq1->uq_thread)) ||
	    (uq2 != NULL && UPRI(td) > UPRI(uq2->uq_thread))) {
		/*
		 * Remove thread from blocked chain and determine where
		 * it should be moved to.
		 */
		TAILQ_REMOVE(&pi->pi_blocked, uq, uq_lockq);
		TAILQ_FOREACH(uq1, &pi->pi_blocked, uq_lockq) {
			td1 = uq1->uq_thread;
			MPASS(td1->td_proc->p_magic == P_MAGIC);
			if (UPRI(td1) > UPRI(td))
				break;
		}

		if (uq1 == NULL)
			TAILQ_INSERT_TAIL(&pi->pi_blocked, uq, uq_lockq);
		else
			TAILQ_INSERT_BEFORE(uq1, uq, uq_lockq);
	}
	return (1);
}

static struct umtx_pi *
umtx_pi_next(struct umtx_pi *pi)
{
	struct umtx_q *uq_owner;

	if (pi->pi_owner == NULL)
		return (NULL);
	uq_owner = pi->pi_owner->td_umtxq;
	if (uq_owner == NULL)
		return (NULL);
	return (uq_owner->uq_pi_blocked);
}

/*
 * Floyd's Cycle-Finding Algorithm.
 */
static bool
umtx_pi_check_loop(struct umtx_pi *pi)
{
	struct umtx_pi *pi1;	/* fast iterator */

	mtx_assert(&umtx_lock, MA_OWNED);
	if (pi == NULL)
		return (false);
	pi1 = pi;
	for (;;) {
		pi = umtx_pi_next(pi);
		if (pi == NULL)
			break;
		pi1 = umtx_pi_next(pi1);
		if (pi1 == NULL)
			break;
		pi1 = umtx_pi_next(pi1);
		if (pi1 == NULL)
			break;
		if (pi == pi1)
			return (true);
	}
	return (false);
}

/*
 * Propagate priority when a thread is blocked on POSIX
 * PI mutex.
 */
static void
umtx_propagate_priority(struct thread *td)
{
	struct umtx_q *uq;
	struct umtx_pi *pi;
	int pri;

	mtx_assert(&umtx_lock, MA_OWNED);
	pri = UPRI(td);
	uq = td->td_umtxq;
	pi = uq->uq_pi_blocked;
	if (pi == NULL)
		return;
	if (umtx_pi_check_loop(pi))
		return;

	for (;;) {
		td = pi->pi_owner;
		if (td == NULL || td == curthread)
			return;

		MPASS(td->td_proc != NULL);
		MPASS(td->td_proc->p_magic == P_MAGIC);

		thread_lock(td);
		if (td->td_lend_user_pri > pri)
			sched_lend_user_prio(td, pri);
		else {
			thread_unlock(td);
			break;
		}
		thread_unlock(td);

		/*
		 * Pick up the lock that td is blocked on.
		 */
		uq = td->td_umtxq;
		pi = uq->uq_pi_blocked;
		if (pi == NULL)
			break;
		/* Resort td on the list if needed. */
		umtx_pi_adjust_thread(pi, td);
	}
}

/*
 * Unpropagate priority for a PI mutex when a thread blocked on
 * it is interrupted by signal or resumed by others.
 */
static void
umtx_repropagate_priority(struct umtx_pi *pi)
{
	struct umtx_q *uq, *uq_owner;
	struct umtx_pi *pi2;
	int pri;

	mtx_assert(&umtx_lock, MA_OWNED);

	if (umtx_pi_check_loop(pi))
		return;
	while (pi != NULL && pi->pi_owner != NULL) {
		pri = PRI_MAX;
		uq_owner = pi->pi_owner->td_umtxq;

		TAILQ_FOREACH(pi2, &uq_owner->uq_pi_contested, pi_link) {
			uq = TAILQ_FIRST(&pi2->pi_blocked);
			if (uq != NULL) {
				if (pri > UPRI(uq->uq_thread))
					pri = UPRI(uq->uq_thread);
			}
		}

		if (pri > uq_owner->uq_inherited_pri)
			pri = uq_owner->uq_inherited_pri;
		thread_lock(pi->pi_owner);
		sched_lend_user_prio(pi->pi_owner, pri);
		thread_unlock(pi->pi_owner);
		if ((pi = uq_owner->uq_pi_blocked) != NULL)
			umtx_pi_adjust_thread(pi, uq_owner->uq_thread);
	}
}

/*
 * Insert a PI mutex into owned list.
 */
static void
umtx_pi_setowner(struct umtx_pi *pi, struct thread *owner)
{
	struct umtx_q *uq_owner;

	uq_owner = owner->td_umtxq;
	mtx_assert(&umtx_lock, MA_OWNED);
	MPASS(pi->pi_owner == NULL);
	pi->pi_owner = owner;
	TAILQ_INSERT_TAIL(&uq_owner->uq_pi_contested, pi, pi_link);
}

/*
 * Disown a PI mutex, and remove it from the owned list.
 */
static void
umtx_pi_disown(struct umtx_pi *pi)
{

	mtx_assert(&umtx_lock, MA_OWNED);
	TAILQ_REMOVE(&pi->pi_owner->td_umtxq->uq_pi_contested, pi, pi_link);
	pi->pi_owner = NULL;
}

/*
 * Claim ownership of a PI mutex.
 */
static int
umtx_pi_claim(struct umtx_pi *pi, struct thread *owner)
{
	struct umtx_q *uq;
	int pri;

	mtx_lock(&umtx_lock);
	if (pi->pi_owner == owner) {
		mtx_unlock(&umtx_lock);
		return (0);
	}

	if (pi->pi_owner != NULL) {
		/*
		 * userland may have already messed the mutex, sigh.
		 */
		mtx_unlock(&umtx_lock);
		return (EPERM);
	}
	umtx_pi_setowner(pi, owner);
	uq = TAILQ_FIRST(&pi->pi_blocked);
	if (uq != NULL) {
		pri = UPRI(uq->uq_thread);
		thread_lock(owner);
		if (pri < UPRI(owner))
			sched_lend_user_prio(owner, pri);
		thread_unlock(owner);
	}
	mtx_unlock(&umtx_lock);
	return (0);
}

/*
 * Adjust a thread's order position in its blocked PI mutex,
 * this may result new priority propagating process.
 */
void
umtx_pi_adjust(struct thread *td, u_char oldpri)
{
	struct umtx_q *uq;
	struct umtx_pi *pi;

	uq = td->td_umtxq;
	mtx_lock(&umtx_lock);
	/*
	 * Pick up the lock that td is blocked on.
	 */
	pi = uq->uq_pi_blocked;
	if (pi != NULL) {
		umtx_pi_adjust_thread(pi, td);
		umtx_repropagate_priority(pi);
	}
	mtx_unlock(&umtx_lock);
}

/*
 * Sleep on a PI mutex.
 */
static int
umtxq_sleep_pi(struct umtx_q *uq, struct umtx_pi *pi, uint32_t owner,
    const char *wmesg, struct abs_timeout *timo, bool shared)
{
	struct thread *td, *td1;
	struct umtx_q *uq1;
	int error, pri;
#ifdef INVARIANTS
	struct umtxq_chain *uc;

	uc = umtxq_getchain(&pi->pi_key);
#endif
	error = 0;
	td = uq->uq_thread;
	KASSERT(td == curthread, ("inconsistent uq_thread"));
	UMTXQ_LOCKED_ASSERT(umtxq_getchain(&uq->uq_key));
	KASSERT(uc->uc_busy != 0, ("umtx chain is not busy"));
	umtxq_insert(uq);
	mtx_lock(&umtx_lock);
	if (pi->pi_owner == NULL) {
		mtx_unlock(&umtx_lock);
		td1 = tdfind(owner, shared ? -1 : td->td_proc->p_pid);
		mtx_lock(&umtx_lock);
		if (td1 != NULL) {
			if (pi->pi_owner == NULL)
				umtx_pi_setowner(pi, td1);
			PROC_UNLOCK(td1->td_proc);
		}
	}

	TAILQ_FOREACH(uq1, &pi->pi_blocked, uq_lockq) {
		pri = UPRI(uq1->uq_thread);
		if (pri > UPRI(td))
			break;
	}

	if (uq1 != NULL)
		TAILQ_INSERT_BEFORE(uq1, uq, uq_lockq);
	else
		TAILQ_INSERT_TAIL(&pi->pi_blocked, uq, uq_lockq);

	uq->uq_pi_blocked = pi;
	thread_lock(td);
	td->td_flags |= TDF_UPIBLOCKED;
	thread_unlock(td);
	umtx_propagate_priority(td);
	mtx_unlock(&umtx_lock);
	umtxq_unbusy(&uq->uq_key);

	error = umtxq_sleep(uq, wmesg, timo);
	umtxq_remove(uq);

	mtx_lock(&umtx_lock);
	uq->uq_pi_blocked = NULL;
	thread_lock(td);
	td->td_flags &= ~TDF_UPIBLOCKED;
	thread_unlock(td);
	TAILQ_REMOVE(&pi->pi_blocked, uq, uq_lockq);
	umtx_repropagate_priority(pi);
	mtx_unlock(&umtx_lock);
	umtxq_unlock(&uq->uq_key);

	return (error);
}

/*
 * Add reference count for a PI mutex.
 */
static void
umtx_pi_ref(struct umtx_pi *pi)
{

	UMTXQ_LOCKED_ASSERT(umtxq_getchain(&pi->pi_key));
	pi->pi_refcount++;
}

/*
 * Decrease reference count for a PI mutex, if the counter
 * is decreased to zero, its memory space is freed.
 */
static void
umtx_pi_unref(struct umtx_pi *pi)
{
	struct umtxq_chain *uc;

	uc = umtxq_getchain(&pi->pi_key);
	UMTXQ_LOCKED_ASSERT(uc);
	KASSERT(pi->pi_refcount > 0, ("invalid reference count"));
	if (--pi->pi_refcount == 0) {
		mtx_lock(&umtx_lock);
		if (pi->pi_owner != NULL)
			umtx_pi_disown(pi);
		KASSERT(TAILQ_EMPTY(&pi->pi_blocked),
			("blocked queue not empty"));
		mtx_unlock(&umtx_lock);
		TAILQ_REMOVE(&uc->uc_pi_list, pi, pi_hashlink);
		umtx_pi_free(pi);
	}
}

/*
 * Find a PI mutex in hash table.
 */
static struct umtx_pi *
umtx_pi_lookup(struct umtx_key *key)
{
	struct umtxq_chain *uc;
	struct umtx_pi *pi;

	uc = umtxq_getchain(key);
	UMTXQ_LOCKED_ASSERT(uc);

	TAILQ_FOREACH(pi, &uc->uc_pi_list, pi_hashlink) {
		if (umtx_key_match(&pi->pi_key, key)) {
			return (pi);
		}
	}
	return (NULL);
}

/*
 * Insert a PI mutex into hash table.
 */
static inline void
umtx_pi_insert(struct umtx_pi *pi)
{
	struct umtxq_chain *uc;

	uc = umtxq_getchain(&pi->pi_key);
	UMTXQ_LOCKED_ASSERT(uc);
	TAILQ_INSERT_TAIL(&uc->uc_pi_list, pi, pi_hashlink);
}

/*
 * Lock a PI mutex.
 */
static int
do_lock_pi(struct thread *td, struct umutex * __capability m, uint32_t flags,
    struct _umtx_time *timeout, int try)
{
	struct abs_timeout timo;
	struct umtx_q *uq;
	struct umtx_pi *pi, *new_pi;
	uint32_t id, old_owner, owner, old;
	int error, rv;

	id = td->td_tid;
	uq = td->td_umtxq;

	if ((error = umtx_key_get(m, (flags & UMUTEX_ROBUST) != 0 ?
	    TYPE_PI_ROBUST_UMUTEX : TYPE_PI_UMUTEX, GET_SHARE(flags),
	    &uq->uq_key)) != 0)
		return (error);

	if (timeout != NULL)
		abs_timeout_init2(&timo, timeout);

	umtxq_lock(&uq->uq_key);
	pi = umtx_pi_lookup(&uq->uq_key);
	if (pi == NULL) {
		new_pi = umtx_pi_alloc(M_NOWAIT);
		if (new_pi == NULL) {
			umtxq_unlock(&uq->uq_key);
			new_pi = umtx_pi_alloc(M_WAITOK);
			umtxq_lock(&uq->uq_key);
			pi = umtx_pi_lookup(&uq->uq_key);
			if (pi != NULL) {
				umtx_pi_free(new_pi);
				new_pi = NULL;
			}
		}
		if (new_pi != NULL) {
			new_pi->pi_key = uq->uq_key;
			umtx_pi_insert(new_pi);
			pi = new_pi;
		}
	}
	umtx_pi_ref(pi);
	umtxq_unlock(&uq->uq_key);

	/*
	 * Care must be exercised when dealing with umtx structure.  It
	 * can fault on any access.
	 */
	for (;;) {
		/*
		 * Try the uncontested case.  This should be done in userland.
		 */
		rv = casueword32(&m->m_owner, UMUTEX_UNOWNED, &owner, id);
		/* The address was invalid. */
		if (rv == -1) {
			error = EFAULT;
			break;
		}
		/* The acquire succeeded. */
		if (rv == 0) {
			MPASS(owner == UMUTEX_UNOWNED);
			error = 0;
			break;
		}

		if (owner == UMUTEX_RB_NOTRECOV) {
			error = ENOTRECOVERABLE;
			break;
		}

		/*
		 * Avoid overwriting a possible error from sleep due
		 * to the pending signal with suspension check result.
		 */
		if (error == 0) {
			error = thread_check_susp(td, true);
			if (error != 0)
				break;
		}

		/* If no one owns it but it is contested try to acquire it. */
		if (owner == UMUTEX_CONTESTED || owner == UMUTEX_RB_OWNERDEAD) {
			old_owner = owner;
			rv = casueword32(&m->m_owner, owner, &owner,
			    id | UMUTEX_CONTESTED);
			/* The address was invalid. */
			if (rv == -1) {
				error = EFAULT;
				break;
			}
			if (rv == 1) {
				if (error == 0) {
					error = thread_check_susp(td, true);
					if (error != 0)
						break;
				}

				/*
				 * If this failed the lock could
				 * changed, restart.
				 */
				continue;
			}

			MPASS(rv == 0);
			MPASS(owner == old_owner);
			umtxq_lock(&uq->uq_key);
			umtxq_busy(&uq->uq_key);
			error = umtx_pi_claim(pi, td);
			umtxq_unbusy(&uq->uq_key);
			umtxq_unlock(&uq->uq_key);
			if (error != 0) {
				/*
				 * Since we're going to return an
				 * error, restore the m_owner to its
				 * previous, unowned state to avoid
				 * compounding the problem.
				 */
				(void)casuword32(&m->m_owner,
				    id | UMUTEX_CONTESTED, old_owner);
			}
			if (error == 0 && old_owner == UMUTEX_RB_OWNERDEAD)
				error = EOWNERDEAD;
			break;
		}

		if ((owner & ~UMUTEX_CONTESTED) == id) {
			error = EDEADLK;
			break;
		}

		if (try != 0) {
			error = EBUSY;
			break;
		}

		/*
		 * If we caught a signal, we have retried and now
		 * exit immediately.
		 */
		if (error != 0)
			break;
			
		umtxq_lock(&uq->uq_key);
		umtxq_busy(&uq->uq_key);
		umtxq_unlock(&uq->uq_key);

		/*
		 * Set the contested bit so that a release in user space
		 * knows to use the system call for unlock.  If this fails
		 * either some one else has acquired the lock or it has been
		 * released.
		 */
		rv = casueword32(&m->m_owner, owner, &old, owner |
		    UMUTEX_CONTESTED);

		/* The address was invalid. */
		if (rv == -1) {
			umtxq_unbusy_unlocked(&uq->uq_key);
			error = EFAULT;
			break;
		}
		if (rv == 1) {
			umtxq_unbusy_unlocked(&uq->uq_key);
			error = thread_check_susp(td, true);
			if (error != 0)
				break;

			/*
			 * The lock changed and we need to retry or we
			 * lost a race to the thread unlocking the
			 * umtx.  Note that the UMUTEX_RB_OWNERDEAD
			 * value for owner is impossible there.
			 */
			continue;
		}

		umtxq_lock(&uq->uq_key);

		/* We set the contested bit, sleep. */
		MPASS(old == owner);
		error = umtxq_sleep_pi(uq, pi, owner & ~UMUTEX_CONTESTED,
		    "umtxpi", timeout == NULL ? NULL : &timo,
		    (flags & USYNC_PROCESS_SHARED) != 0);
		if (error != 0)
			continue;

		error = thread_check_susp(td, false);
		if (error != 0)
			break;
	}

	umtxq_lock(&uq->uq_key);
	umtx_pi_unref(pi);
	umtxq_unlock(&uq->uq_key);

	umtx_key_release(&uq->uq_key);
	return (error);
}

/*
 * Unlock a PI mutex.
 */
static int
do_unlock_pi(struct thread *td, struct umutex * __capability m, uint32_t flags,
    bool rb)
{
	struct umtx_key key;
	struct umtx_q *uq_first, *uq_first2, *uq_me;
	struct umtx_pi *pi, *pi2;
	uint32_t id, new_owner, old, owner;
	int count, error, pri;

	id = td->td_tid;

usrloop:
	/*
	 * Make sure we own this mtx.
	 */
	error = fueword32(&m->m_owner, &owner);
	if (error == -1)
		return (EFAULT);

	if ((owner & ~UMUTEX_CONTESTED) != id)
		return (EPERM);

	new_owner = umtx_unlock_val(flags, rb);

	/* This should be done in userland */
	if ((owner & UMUTEX_CONTESTED) == 0) {
		error = casueword32(&m->m_owner, owner, &old, new_owner);
		if (error == -1)
			return (EFAULT);
		if (error == 1) {
			error = thread_check_susp(td, true);
			if (error != 0)
				return (error);
			goto usrloop;
		}
		if (old == owner)
			return (0);
		owner = old;
	}

	/* We should only ever be in here for contested locks */
	if ((error = umtx_key_get(m, (flags & UMUTEX_ROBUST) != 0 ?
	    TYPE_PI_ROBUST_UMUTEX : TYPE_PI_UMUTEX, GET_SHARE(flags),
	    &key)) != 0)
		return (error);

	umtxq_lock(&key);
	umtxq_busy(&key);
	count = umtxq_count_pi(&key, &uq_first);
	if (uq_first != NULL) {
		mtx_lock(&umtx_lock);
		pi = uq_first->uq_pi_blocked;
		KASSERT(pi != NULL, ("pi == NULL?"));
		if (pi->pi_owner != td && !(rb && pi->pi_owner == NULL)) {
			mtx_unlock(&umtx_lock);
			umtxq_unbusy(&key);
			umtxq_unlock(&key);
			umtx_key_release(&key);
			/* userland messed the mutex */
			return (EPERM);
		}
		uq_me = td->td_umtxq;
		if (pi->pi_owner == td)
			umtx_pi_disown(pi);
		/* get highest priority thread which is still sleeping. */
		uq_first = TAILQ_FIRST(&pi->pi_blocked);
		while (uq_first != NULL &&
		    (uq_first->uq_flags & UQF_UMTXQ) == 0) {
			uq_first = TAILQ_NEXT(uq_first, uq_lockq);
		}
		pri = PRI_MAX;
		TAILQ_FOREACH(pi2, &uq_me->uq_pi_contested, pi_link) {
			uq_first2 = TAILQ_FIRST(&pi2->pi_blocked);
			if (uq_first2 != NULL) {
				if (pri > UPRI(uq_first2->uq_thread))
					pri = UPRI(uq_first2->uq_thread);
			}
		}
		thread_lock(td);
		sched_lend_user_prio(td, pri);
		thread_unlock(td);
		mtx_unlock(&umtx_lock);
		if (uq_first)
			umtxq_signal_thread(uq_first);
	} else {
		pi = umtx_pi_lookup(&key);
		/*
		 * A umtx_pi can exist if a signal or timeout removed the
		 * last waiter from the umtxq, but there is still
		 * a thread in do_lock_pi() holding the umtx_pi.
		 */
		if (pi != NULL) {
			/*
			 * The umtx_pi can be unowned, such as when a thread
			 * has just entered do_lock_pi(), allocated the
			 * umtx_pi, and unlocked the umtxq.
			 * If the current thread owns it, it must disown it.
			 */
			mtx_lock(&umtx_lock);
			if (pi->pi_owner == td)
				umtx_pi_disown(pi);
			mtx_unlock(&umtx_lock);
		}
	}
	umtxq_unlock(&key);

	/*
	 * When unlocking the umtx, it must be marked as unowned if
	 * there is zero or one thread only waiting for it.
	 * Otherwise, it must be marked as contested.
	 */

	if (count > 1)
		new_owner |= UMUTEX_CONTESTED;
again:
	error = casueword32(&m->m_owner, owner, &old, new_owner);
	if (error == 1) {
		error = thread_check_susp(td, false);
		if (error == 0)
			goto again;
	}
	umtxq_unbusy_unlocked(&key);
	umtx_key_release(&key);
	if (error == -1)
		return (EFAULT);
	if (error == 0 && old != owner)
		return (EINVAL);
	return (error);
}

/*
 * Lock a PP mutex.
 */
static int
do_lock_pp(struct thread *td, struct umutex * __capability m, uint32_t flags,
    struct _umtx_time *timeout, int try)
{
	struct abs_timeout timo;
	struct umtx_q *uq, *uq2;
	struct umtx_pi *pi;
	uint32_t ceiling;
	uint32_t owner, id;
	int error, pri, old_inherited_pri, su, rv;

	id = td->td_tid;
	uq = td->td_umtxq;
	if ((error = umtx_key_get(m, (flags & UMUTEX_ROBUST) != 0 ?
	    TYPE_PP_ROBUST_UMUTEX : TYPE_PP_UMUTEX, GET_SHARE(flags),
	    &uq->uq_key)) != 0)
		return (error);

	if (timeout != NULL)
		abs_timeout_init2(&timo, timeout);

	su = (priv_check(td, PRIV_SCHED_RTPRIO) == 0);
	for (;;) {
		old_inherited_pri = uq->uq_inherited_pri;
		umtxq_lock(&uq->uq_key);
		umtxq_busy(&uq->uq_key);
		umtxq_unlock(&uq->uq_key);

		rv = fueword32(&m->m_ceilings[0], &ceiling);
		if (rv == -1) {
			error = EFAULT;
			goto out;
		}
		ceiling = RTP_PRIO_MAX - ceiling;
		if (ceiling > RTP_PRIO_MAX) {
			error = EINVAL;
			goto out;
		}

		mtx_lock(&umtx_lock);
		if (UPRI(td) < PRI_MIN_REALTIME + ceiling) {
			mtx_unlock(&umtx_lock);
			error = EINVAL;
			goto out;
		}
		if (su && PRI_MIN_REALTIME + ceiling < uq->uq_inherited_pri) {
			uq->uq_inherited_pri = PRI_MIN_REALTIME + ceiling;
			thread_lock(td);
			if (uq->uq_inherited_pri < UPRI(td))
				sched_lend_user_prio(td, uq->uq_inherited_pri);
			thread_unlock(td);
		}
		mtx_unlock(&umtx_lock);

		rv = casueword32(&m->m_owner, UMUTEX_CONTESTED, &owner,
		    id | UMUTEX_CONTESTED);
		/* The address was invalid. */
		if (rv == -1) {
			error = EFAULT;
			break;
		}
		if (rv == 0) {
			MPASS(owner == UMUTEX_CONTESTED);
			error = 0;
			break;
		}
		/* rv == 1 */
		if (owner == UMUTEX_RB_OWNERDEAD) {
			rv = casueword32(&m->m_owner, UMUTEX_RB_OWNERDEAD,
			    &owner, id | UMUTEX_CONTESTED);
			if (rv == -1) {
				error = EFAULT;
				break;
			}
			if (rv == 0) {
				MPASS(owner == UMUTEX_RB_OWNERDEAD);
				error = EOWNERDEAD; /* success */
				break;
			}

			/*
			 *  rv == 1, only check for suspension if we
			 *  did not already catched a signal.  If we
			 *  get an error from the check, the same
			 *  condition is checked by the umtxq_sleep()
			 *  call below, so we should obliterate the
			 *  error to not skip the last loop iteration.
			 */
			if (error == 0) {
				error = thread_check_susp(td, false);
				if (error == 0) {
					if (try != 0)
						error = EBUSY;
					else
						continue;
				}
				error = 0;
			}
		} else if (owner == UMUTEX_RB_NOTRECOV) {
			error = ENOTRECOVERABLE;
		}

		if (try != 0)
			error = EBUSY;

		/*
		 * If we caught a signal, we have retried and now
		 * exit immediately.
		 */
		if (error != 0)
			break;

		umtxq_lock(&uq->uq_key);
		umtxq_insert(uq);
		umtxq_unbusy(&uq->uq_key);
		error = umtxq_sleep(uq, "umtxpp", timeout == NULL ?
		    NULL : &timo);
		umtxq_remove(uq);
		umtxq_unlock(&uq->uq_key);

		mtx_lock(&umtx_lock);
		uq->uq_inherited_pri = old_inherited_pri;
		pri = PRI_MAX;
		TAILQ_FOREACH(pi, &uq->uq_pi_contested, pi_link) {
			uq2 = TAILQ_FIRST(&pi->pi_blocked);
			if (uq2 != NULL) {
				if (pri > UPRI(uq2->uq_thread))
					pri = UPRI(uq2->uq_thread);
			}
		}
		if (pri > uq->uq_inherited_pri)
			pri = uq->uq_inherited_pri;
		thread_lock(td);
		sched_lend_user_prio(td, pri);
		thread_unlock(td);
		mtx_unlock(&umtx_lock);
	}

	if (error != 0 && error != EOWNERDEAD) {
		mtx_lock(&umtx_lock);
		uq->uq_inherited_pri = old_inherited_pri;
		pri = PRI_MAX;
		TAILQ_FOREACH(pi, &uq->uq_pi_contested, pi_link) {
			uq2 = TAILQ_FIRST(&pi->pi_blocked);
			if (uq2 != NULL) {
				if (pri > UPRI(uq2->uq_thread))
					pri = UPRI(uq2->uq_thread);
			}
		}
		if (pri > uq->uq_inherited_pri)
			pri = uq->uq_inherited_pri;
		thread_lock(td);
		sched_lend_user_prio(td, pri);
		thread_unlock(td);
		mtx_unlock(&umtx_lock);
	}

out:
	umtxq_unbusy_unlocked(&uq->uq_key);
	umtx_key_release(&uq->uq_key);
	return (error);
}

/*
 * Unlock a PP mutex.
 */
static int
do_unlock_pp(struct thread *td, struct umutex * __capability m, uint32_t flags,
    bool rb)
{
	struct umtx_key key;
	struct umtx_q *uq, *uq2;
	struct umtx_pi *pi;
	uint32_t id, owner, rceiling;
	int error, pri, new_inherited_pri, su;

	id = td->td_tid;
	uq = td->td_umtxq;
	su = (priv_check(td, PRIV_SCHED_RTPRIO) == 0);

	/*
	 * Make sure we own this mtx.
	 */
	error = fueword32(&m->m_owner, &owner);
	if (error == -1)
		return (EFAULT);

	if ((owner & ~UMUTEX_CONTESTED) != id)
		return (EPERM);

	error = copyin(&m->m_ceilings[1], &rceiling, sizeof(uint32_t));
	if (error != 0)
		return (error);

	if (rceiling == -1)
		new_inherited_pri = PRI_MAX;
	else {
		rceiling = RTP_PRIO_MAX - rceiling;
		if (rceiling > RTP_PRIO_MAX)
			return (EINVAL);
		new_inherited_pri = PRI_MIN_REALTIME + rceiling;
	}

	if ((error = umtx_key_get(m, (flags & UMUTEX_ROBUST) != 0 ?
	    TYPE_PP_ROBUST_UMUTEX : TYPE_PP_UMUTEX, GET_SHARE(flags),
	    &key)) != 0)
		return (error);
	umtxq_lock(&key);
	umtxq_busy(&key);
	umtxq_unlock(&key);
	/*
	 * For priority protected mutex, always set unlocked state
	 * to UMUTEX_CONTESTED, so that userland always enters kernel
	 * to lock the mutex, it is necessary because thread priority
	 * has to be adjusted for such mutex.
	 */
	error = suword32(&m->m_owner, umtx_unlock_val(flags, rb) |
	    UMUTEX_CONTESTED);

	umtxq_lock(&key);
	if (error == 0)
		umtxq_signal(&key, 1);
	umtxq_unbusy(&key);
	umtxq_unlock(&key);

	if (error == -1)
		error = EFAULT;
	else {
		mtx_lock(&umtx_lock);
		if (su != 0)
			uq->uq_inherited_pri = new_inherited_pri;
		pri = PRI_MAX;
		TAILQ_FOREACH(pi, &uq->uq_pi_contested, pi_link) {
			uq2 = TAILQ_FIRST(&pi->pi_blocked);
			if (uq2 != NULL) {
				if (pri > UPRI(uq2->uq_thread))
					pri = UPRI(uq2->uq_thread);
			}
		}
		if (pri > uq->uq_inherited_pri)
			pri = uq->uq_inherited_pri;
		thread_lock(td);
		sched_lend_user_prio(td, pri);
		thread_unlock(td);
		mtx_unlock(&umtx_lock);
	}
	umtx_key_release(&key);
	return (error);
}

static int
do_set_ceiling(struct thread *td, struct umutex * __capability m,
    uint32_t ceiling, uint32_t * __capability old_ceiling)
{
	struct umtx_q *uq;
	uint32_t flags, id, owner, save_ceiling;
	int error, rv, rv1;

	error = fueword32(&m->m_flags, &flags);
	if (error == -1)
		return (EFAULT);
	if ((flags & UMUTEX_PRIO_PROTECT) == 0)
		return (EINVAL);
	if (ceiling > RTP_PRIO_MAX)
		return (EINVAL);
	id = td->td_tid;
	uq = td->td_umtxq;
	if ((error = umtx_key_get(m, (flags & UMUTEX_ROBUST) != 0 ?
	    TYPE_PP_ROBUST_UMUTEX : TYPE_PP_UMUTEX, GET_SHARE(flags),
	    &uq->uq_key)) != 0)
		return (error);
	for (;;) {
		umtxq_lock(&uq->uq_key);
		umtxq_busy(&uq->uq_key);
		umtxq_unlock(&uq->uq_key);

		rv = fueword32(&m->m_ceilings[0], &save_ceiling);
		if (rv == -1) {
			error = EFAULT;
			break;
		}

		rv = casueword32(&m->m_owner, UMUTEX_CONTESTED, &owner,
		    id | UMUTEX_CONTESTED);
		if (rv == -1) {
			error = EFAULT;
			break;
		}

		if (rv == 0) {
			MPASS(owner == UMUTEX_CONTESTED);
			rv = suword32(&m->m_ceilings[0], ceiling);
			rv1 = suword32(&m->m_owner, UMUTEX_CONTESTED);
			error = (rv == 0 && rv1 == 0) ? 0: EFAULT;
			break;
		}

		if ((owner & ~UMUTEX_CONTESTED) == id) {
			rv = suword32(&m->m_ceilings[0], ceiling);
			error = rv == 0 ? 0 : EFAULT;
			break;
		}

		if (owner == UMUTEX_RB_OWNERDEAD) {
			error = EOWNERDEAD;
			break;
		} else if (owner == UMUTEX_RB_NOTRECOV) {
			error = ENOTRECOVERABLE;
			break;
		}

		/*
		 * If we caught a signal, we have retried and now
		 * exit immediately.
		 */
		if (error != 0)
			break;

		/*
		 * We set the contested bit, sleep. Otherwise the lock changed
		 * and we need to retry or we lost a race to the thread
		 * unlocking the umtx.
		 */
		umtxq_lock(&uq->uq_key);
		umtxq_insert(uq);
		umtxq_unbusy(&uq->uq_key);
		error = umtxq_sleep(uq, "umtxpp", NULL);
		umtxq_remove(uq);
		umtxq_unlock(&uq->uq_key);
	}
	umtxq_lock(&uq->uq_key);
	if (error == 0)
		umtxq_signal(&uq->uq_key, INT_MAX);
	umtxq_unbusy(&uq->uq_key);
	umtxq_unlock(&uq->uq_key);
	umtx_key_release(&uq->uq_key);
	if (error == 0 && old_ceiling != NULL) {
		rv = suword32(old_ceiling, save_ceiling);
		error = rv == 0 ? 0 : EFAULT;
	}
	return (error);
}

/*
 * Lock a userland POSIX mutex.
 */
static int
do_lock_umutex(struct thread *td, struct umutex * __capability m,
    struct _umtx_time *timeout, int mode)
{
	uint32_t flags;
	int error;

	error = fueword32(&m->m_flags, &flags);
	if (error == -1)
		return (EFAULT);

	switch (flags & (UMUTEX_PRIO_INHERIT | UMUTEX_PRIO_PROTECT)) {
	case 0:
		error = do_lock_normal(td, m, flags, timeout, mode);
		break;
	case UMUTEX_PRIO_INHERIT:
		error = do_lock_pi(td, m, flags, timeout, mode);
		break;
	case UMUTEX_PRIO_PROTECT:
		error = do_lock_pp(td, m, flags, timeout, mode);
		break;
	default:
		return (EINVAL);
	}
	if (timeout == NULL) {
		if (error == EINTR && mode != _UMUTEX_WAIT)
			error = ERESTART;
	} else {
		/* Timed-locking is not restarted. */
		if (error == ERESTART)
			error = EINTR;
	}
	return (error);
}

/*
 * Unlock a userland POSIX mutex.
 */
static int
do_unlock_umutex(struct thread *td, struct umutex * __capability m, bool rb)
{
	uint32_t flags;
	int error;

	error = fueword32(&m->m_flags, &flags);
	if (error == -1)
		return (EFAULT);

	switch (flags & (UMUTEX_PRIO_INHERIT | UMUTEX_PRIO_PROTECT)) {
	case 0:
		return (do_unlock_normal(td, m, flags, rb));
	case UMUTEX_PRIO_INHERIT:
		return (do_unlock_pi(td, m, flags, rb));
	case UMUTEX_PRIO_PROTECT:
		return (do_unlock_pp(td, m, flags, rb));
	}

	return (EINVAL);
}

static int
do_cv_wait(struct thread *td, struct ucond * __capability cv,
    struct umutex * __capability m, struct timespec *timeout, u_long wflags)
{
	struct abs_timeout timo;
	struct umtx_q *uq;
	uint32_t flags, clockid, hasw;
	int error;

	uq = td->td_umtxq;
	error = fueword32(&cv->c_flags, &flags);
	if (error == -1)
		return (EFAULT);
	error = umtx_key_get(cv, TYPE_CV, GET_SHARE(flags), &uq->uq_key);
	if (error != 0)
		return (error);

	if ((wflags & CVWAIT_CLOCKID) != 0) {
		error = fueword32(&cv->c_clockid, &clockid);
		if (error == -1) {
			umtx_key_release(&uq->uq_key);
			return (EFAULT);
		}
		if (clockid < CLOCK_REALTIME ||
		    clockid >= CLOCK_THREAD_CPUTIME_ID) {
			/* hmm, only HW clock id will work. */
			umtx_key_release(&uq->uq_key);
			return (EINVAL);
		}
	} else {
		clockid = CLOCK_REALTIME;
	}

	umtxq_lock(&uq->uq_key);
	umtxq_busy(&uq->uq_key);
	umtxq_insert(uq);
	umtxq_unlock(&uq->uq_key);

	/*
	 * Set c_has_waiters to 1 before releasing user mutex, also
	 * don't modify cache line when unnecessary.
	 */
	error = fueword32(&cv->c_has_waiters, &hasw);
	if (error == 0 && hasw == 0)
		suword32(&cv->c_has_waiters, 1);

	umtxq_unbusy_unlocked(&uq->uq_key);

	error = do_unlock_umutex(td, m, false);

	if (timeout != NULL)
		abs_timeout_init(&timo, clockid, (wflags & CVWAIT_ABSTIME) != 0,
		    timeout);
	
	umtxq_lock(&uq->uq_key);
	if (error == 0) {
		error = umtxq_sleep(uq, "ucond", timeout == NULL ?
		    NULL : &timo);
	}

	if ((uq->uq_flags & UQF_UMTXQ) == 0)
		error = 0;
	else {
		/*
		 * This must be timeout,interrupted by signal or
		 * surprious wakeup, clear c_has_waiter flag when
		 * necessary.
		 */
		umtxq_busy(&uq->uq_key);
		if ((uq->uq_flags & UQF_UMTXQ) != 0) {
			int oldlen = uq->uq_cur_queue->length;
			umtxq_remove(uq);
			if (oldlen == 1) {
				umtxq_unlock(&uq->uq_key);
				suword32(&cv->c_has_waiters, 0);
				umtxq_lock(&uq->uq_key);
			}
		}
		umtxq_unbusy(&uq->uq_key);
		if (error == ERESTART)
			error = EINTR;
	}

	umtxq_unlock(&uq->uq_key);
	umtx_key_release(&uq->uq_key);
	return (error);
}

/*
 * Signal a userland condition variable.
 */
static int
do_cv_signal(struct thread *td, struct ucond * __capability cv)
{
	struct umtx_key key;
	int error, cnt, nwake;
	uint32_t flags;

	error = fueword32(&cv->c_flags, &flags);
	if (error == -1)
		return (EFAULT);
	if ((error = umtx_key_get(cv, TYPE_CV, GET_SHARE(flags), &key)) != 0)
		return (error);	
	umtxq_lock(&key);
	umtxq_busy(&key);
	cnt = umtxq_count(&key);
	nwake = umtxq_signal(&key, 1);
	if (cnt <= nwake) {
		umtxq_unlock(&key);
		error = suword32(&cv->c_has_waiters, 0);
		if (error == -1)
			error = EFAULT;
		umtxq_lock(&key);
	}
	umtxq_unbusy(&key);
	umtxq_unlock(&key);
	umtx_key_release(&key);
	return (error);
}

static int
do_cv_broadcast(struct thread *td, struct ucond * __capability cv)
{
	struct umtx_key key;
	int error;
	uint32_t flags;

	error = fueword32(&cv->c_flags, &flags);
	if (error == -1)
		return (EFAULT);
	if ((error = umtx_key_get(cv, TYPE_CV, GET_SHARE(flags), &key)) != 0)
		return (error);	

	umtxq_lock(&key);
	umtxq_busy(&key);
	umtxq_signal(&key, INT_MAX);
	umtxq_unlock(&key);

	error = suword32(&cv->c_has_waiters, 0);
	if (error == -1)
		error = EFAULT;

	umtxq_unbusy_unlocked(&key);

	umtx_key_release(&key);
	return (error);
}

static int
do_rw_rdlock(struct thread *td, struct urwlock * __capability rwlock,
    long fflag, struct _umtx_time *timeout)
{
	struct abs_timeout timo;
	struct umtx_q *uq;
	uint32_t flags, wrflags;
	int32_t state, oldstate;
	int32_t blocked_readers;
	int error, error1, rv;

	uq = td->td_umtxq;
	error = fueword32(&rwlock->rw_flags, &flags);
	if (error == -1)
		return (EFAULT);
	error = umtx_key_get(rwlock, TYPE_RWLOCK, GET_SHARE(flags), &uq->uq_key);
	if (error != 0)
		return (error);

	if (timeout != NULL)
		abs_timeout_init2(&timo, timeout);

	wrflags = URWLOCK_WRITE_OWNER;
	if (!(fflag & URWLOCK_PREFER_READER) && !(flags & URWLOCK_PREFER_READER))
		wrflags |= URWLOCK_WRITE_WAITERS;

	for (;;) {
		rv = fueword32(&rwlock->rw_state, &state);
		if (rv == -1) {
			umtx_key_release(&uq->uq_key);
			return (EFAULT);
		}

		/* try to lock it */
		while (!(state & wrflags)) {
			if (__predict_false(URWLOCK_READER_COUNT(state) ==
			    URWLOCK_MAX_READERS)) {
				umtx_key_release(&uq->uq_key);
				return (EAGAIN);
			}
			rv = casueword32(&rwlock->rw_state, state,
			    &oldstate, state + 1);
			if (rv == -1) {
				umtx_key_release(&uq->uq_key);
				return (EFAULT);
			}
			if (rv == 0) {
				MPASS(oldstate == state);
				umtx_key_release(&uq->uq_key);
				return (0);
			}
			error = thread_check_susp(td, true);
			if (error != 0)
				break;
			state = oldstate;
		}

		if (error)
			break;

		/* grab monitor lock */
		umtxq_lock(&uq->uq_key);
		umtxq_busy(&uq->uq_key);
		umtxq_unlock(&uq->uq_key);

		/*
		 * re-read the state, in case it changed between the try-lock above
		 * and the check below
		 */
		rv = fueword32(&rwlock->rw_state, &state);
		if (rv == -1)
			error = EFAULT;

		/* set read contention bit */
		while (error == 0 && (state & wrflags) &&
		    !(state & URWLOCK_READ_WAITERS)) {
			rv = casueword32(&rwlock->rw_state, state,
			    &oldstate, state | URWLOCK_READ_WAITERS);
			if (rv == -1) {
				error = EFAULT;
				break;
			}
			if (rv == 0) {
				MPASS(oldstate == state);
				goto sleep;
			}
			state = oldstate;
			error = thread_check_susp(td, false);
			if (error != 0)
				break;
		}
		if (error != 0) {
			umtxq_unbusy_unlocked(&uq->uq_key);
			break;
		}

		/* state is changed while setting flags, restart */
		if (!(state & wrflags)) {
			umtxq_unbusy_unlocked(&uq->uq_key);
			error = thread_check_susp(td, true);
			if (error != 0)
				break;
			continue;
		}

sleep:
		/*
		 * Contention bit is set, before sleeping, increase
		 * read waiter count.
		 */
		rv = fueword32(&rwlock->rw_blocked_readers,
		    &blocked_readers);
		if (rv == -1) {
			umtxq_unbusy_unlocked(&uq->uq_key);
			error = EFAULT;
			break;
		}
		suword32(&rwlock->rw_blocked_readers, blocked_readers+1);

		while (state & wrflags) {
			umtxq_lock(&uq->uq_key);
			umtxq_insert(uq);
			umtxq_unbusy(&uq->uq_key);

			error = umtxq_sleep(uq, "urdlck", timeout == NULL ?
			    NULL : &timo);

			umtxq_busy(&uq->uq_key);
			umtxq_remove(uq);
			umtxq_unlock(&uq->uq_key);
			if (error)
				break;
			rv = fueword32(&rwlock->rw_state, &state);
			if (rv == -1) {
				error = EFAULT;
				break;
			}
		}

		/* decrease read waiter count, and may clear read contention bit */
		rv = fueword32(&rwlock->rw_blocked_readers,
		    &blocked_readers);
		if (rv == -1) {
			umtxq_unbusy_unlocked(&uq->uq_key);
			error = EFAULT;
			break;
		}
		suword32(&rwlock->rw_blocked_readers, blocked_readers-1);
		if (blocked_readers == 1) {
			rv = fueword32(&rwlock->rw_state, &state);
			if (rv == -1) {
				umtxq_unbusy_unlocked(&uq->uq_key);
				error = EFAULT;
				break;
			}
			for (;;) {
				rv = casueword32(&rwlock->rw_state, state,
				    &oldstate, state & ~URWLOCK_READ_WAITERS);
				if (rv == -1) {
					error = EFAULT;
					break;
				}
				if (rv == 0) {
					MPASS(oldstate == state);
					break;
				}
				state = oldstate;
				error1 = thread_check_susp(td, false);
				if (error1 != 0) {
					if (error == 0)
						error = error1;
					break;
				}
			}
		}

		umtxq_unbusy_unlocked(&uq->uq_key);
		if (error != 0)
			break;
	}
	umtx_key_release(&uq->uq_key);
	if (error == ERESTART)
		error = EINTR;
	return (error);
}

static int
do_rw_wrlock(struct thread *td, struct urwlock * __capability rwlock,
    struct _umtx_time *timeout)
{
	struct abs_timeout timo;
	struct umtx_q *uq;
	uint32_t flags;
	int32_t state, oldstate;
	int32_t blocked_writers;
	int32_t blocked_readers;
	int error, error1, rv;

	uq = td->td_umtxq;
	error = fueword32(&rwlock->rw_flags, &flags);
	if (error == -1)
		return (EFAULT);
	error = umtx_key_get(rwlock, TYPE_RWLOCK, GET_SHARE(flags), &uq->uq_key);
	if (error != 0)
		return (error);

	if (timeout != NULL)
		abs_timeout_init2(&timo, timeout);

	blocked_readers = 0;
	for (;;) {
		rv = fueword32(&rwlock->rw_state, &state);
		if (rv == -1) {
			umtx_key_release(&uq->uq_key);
			return (EFAULT);
		}
		while ((state & URWLOCK_WRITE_OWNER) == 0 &&
		    URWLOCK_READER_COUNT(state) == 0) {
			rv = casueword32(&rwlock->rw_state, state,
			    &oldstate, state | URWLOCK_WRITE_OWNER);
			if (rv == -1) {
				umtx_key_release(&uq->uq_key);
				return (EFAULT);
			}
			if (rv == 0) {
				MPASS(oldstate == state);
				umtx_key_release(&uq->uq_key);
				return (0);
			}
			state = oldstate;
			error = thread_check_susp(td, true);
			if (error != 0)
				break;
		}

		if (error) {
			if ((state & (URWLOCK_WRITE_OWNER |
			    URWLOCK_WRITE_WAITERS)) == 0 &&
			    blocked_readers != 0) {
				umtxq_lock(&uq->uq_key);
				umtxq_busy(&uq->uq_key);
				umtxq_signal_queue(&uq->uq_key, INT_MAX,
				    UMTX_SHARED_QUEUE);
				umtxq_unbusy(&uq->uq_key);
				umtxq_unlock(&uq->uq_key);
			}

			break;
		}

		/* grab monitor lock */
		umtxq_lock(&uq->uq_key);
		umtxq_busy(&uq->uq_key);
		umtxq_unlock(&uq->uq_key);

		/*
		 * Re-read the state, in case it changed between the
		 * try-lock above and the check below.
		 */
		rv = fueword32(&rwlock->rw_state, &state);
		if (rv == -1)
			error = EFAULT;

		while (error == 0 && ((state & URWLOCK_WRITE_OWNER) ||
		    URWLOCK_READER_COUNT(state) != 0) &&
		    (state & URWLOCK_WRITE_WAITERS) == 0) {
			rv = casueword32(&rwlock->rw_state, state,
			    &oldstate, state | URWLOCK_WRITE_WAITERS);
			if (rv == -1) {
				error = EFAULT;
				break;
			}
			if (rv == 0) {
				MPASS(oldstate == state);
				goto sleep;
			}
			state = oldstate;
			error = thread_check_susp(td, false);
			if (error != 0)
				break;
		}
		if (error != 0) {
			umtxq_unbusy_unlocked(&uq->uq_key);
			break;
		}

		if ((state & URWLOCK_WRITE_OWNER) == 0 &&
		    URWLOCK_READER_COUNT(state) == 0) {
			umtxq_unbusy_unlocked(&uq->uq_key);
			error = thread_check_susp(td, false);
			if (error != 0)
				break;
			continue;
		}
sleep:
		rv = fueword32(&rwlock->rw_blocked_writers,
		    &blocked_writers);
		if (rv == -1) {
			umtxq_unbusy_unlocked(&uq->uq_key);
			error = EFAULT;
			break;
		}
		suword32(&rwlock->rw_blocked_writers, blocked_writers + 1);

		while ((state & URWLOCK_WRITE_OWNER) ||
		    URWLOCK_READER_COUNT(state) != 0) {
			umtxq_lock(&uq->uq_key);
			umtxq_insert_queue(uq, UMTX_EXCLUSIVE_QUEUE);
			umtxq_unbusy(&uq->uq_key);

			error = umtxq_sleep(uq, "uwrlck", timeout == NULL ?
			    NULL : &timo);

			umtxq_busy(&uq->uq_key);
			umtxq_remove_queue(uq, UMTX_EXCLUSIVE_QUEUE);
			umtxq_unlock(&uq->uq_key);
			if (error)
				break;
			rv = fueword32(&rwlock->rw_state, &state);
			if (rv == -1) {
				error = EFAULT;
				break;
			}
		}

		rv = fueword32(&rwlock->rw_blocked_writers,
		    &blocked_writers);
		if (rv == -1) {
			umtxq_unbusy_unlocked(&uq->uq_key);
			error = EFAULT;
			break;
		}
		suword32(&rwlock->rw_blocked_writers, blocked_writers-1);
		if (blocked_writers == 1) {
			rv = fueword32(&rwlock->rw_state, &state);
			if (rv == -1) {
				umtxq_unbusy_unlocked(&uq->uq_key);
				error = EFAULT;
				break;
			}
			for (;;) {
				rv = casueword32(&rwlock->rw_state, state,
				    &oldstate, state & ~URWLOCK_WRITE_WAITERS);
				if (rv == -1) {
					error = EFAULT;
					break;
				}
				if (rv == 0) {
					MPASS(oldstate == state);
					break;
				}
				state = oldstate;
				error1 = thread_check_susp(td, false);
				/*
				 * We are leaving the URWLOCK_WRITE_WAITERS
				 * behind, but this should not harm the
				 * correctness.
				 */
				if (error1 != 0) {
					if (error == 0)
						error = error1;
					break;
				}
			}
			rv = fueword32(&rwlock->rw_blocked_readers,
			    &blocked_readers);
			if (rv == -1) {
				umtxq_unbusy_unlocked(&uq->uq_key);
				error = EFAULT;
				break;
			}
		} else
			blocked_readers = 0;

		umtxq_unbusy_unlocked(&uq->uq_key);
	}

	umtx_key_release(&uq->uq_key);
	if (error == ERESTART)
		error = EINTR;
	return (error);
}

static int
do_rw_unlock(struct thread *td, struct urwlock * __capability rwlock)
{
	struct umtx_q *uq;
	uint32_t flags;
	int32_t state, oldstate;
	int error, rv, q, count;

	uq = td->td_umtxq;
	error = fueword32(&rwlock->rw_flags, &flags);
	if (error == -1)
		return (EFAULT);
	error = umtx_key_get(rwlock, TYPE_RWLOCK, GET_SHARE(flags), &uq->uq_key);
	if (error != 0)
		return (error);

	error = fueword32(&rwlock->rw_state, &state);
	if (error == -1) {
		error = EFAULT;
		goto out;
	}
	if (state & URWLOCK_WRITE_OWNER) {
		for (;;) {
			rv = casueword32(&rwlock->rw_state, state,
			    &oldstate, state & ~URWLOCK_WRITE_OWNER);
			if (rv == -1) {
				error = EFAULT;
				goto out;
			}
			if (rv == 1) {
				state = oldstate;
				if (!(oldstate & URWLOCK_WRITE_OWNER)) {
					error = EPERM;
					goto out;
				}
				error = thread_check_susp(td, true);
				if (error != 0)
					goto out;
			} else
				break;
		}
	} else if (URWLOCK_READER_COUNT(state) != 0) {
		for (;;) {
			rv = casueword32(&rwlock->rw_state, state,
			    &oldstate, state - 1);
			if (rv == -1) {
				error = EFAULT;
				goto out;
			}
			if (rv == 1) {
				state = oldstate;
				if (URWLOCK_READER_COUNT(oldstate) == 0) {
					error = EPERM;
					goto out;
				}
				error = thread_check_susp(td, true);
				if (error != 0)
					goto out;
			} else
				break;
		}
	} else {
		error = EPERM;
		goto out;
	}

	count = 0;

	if (!(flags & URWLOCK_PREFER_READER)) {
		if (state & URWLOCK_WRITE_WAITERS) {
			count = 1;
			q = UMTX_EXCLUSIVE_QUEUE;
		} else if (state & URWLOCK_READ_WAITERS) {
			count = INT_MAX;
			q = UMTX_SHARED_QUEUE;
		}
	} else {
		if (state & URWLOCK_READ_WAITERS) {
			count = INT_MAX;
			q = UMTX_SHARED_QUEUE;
		} else if (state & URWLOCK_WRITE_WAITERS) {
			count = 1;
			q = UMTX_EXCLUSIVE_QUEUE;
		}
	}

	if (count) {
		umtxq_lock(&uq->uq_key);
		umtxq_busy(&uq->uq_key);
		umtxq_signal_queue(&uq->uq_key, count, q);
		umtxq_unbusy(&uq->uq_key);
		umtxq_unlock(&uq->uq_key);
	}
out:
	umtx_key_release(&uq->uq_key);
	return (error);
}

#if defined(COMPAT_FREEBSD9) || defined(COMPAT_FREEBSD10)
static int
do_sem_wait(struct thread *td, struct _usem * __capability sem, struct _umtx_time *timeout)
{
	struct abs_timeout timo;
	struct umtx_q *uq;
	uint32_t flags, count, count1;
	int error, rv, rv1;

	uq = td->td_umtxq;
	error = fueword32(&sem->_flags, &flags);
	if (error == -1)
		return (EFAULT);
	error = umtx_key_get(sem, TYPE_SEM, GET_SHARE(flags), &uq->uq_key);
	if (error != 0)
		return (error);

	if (timeout != NULL)
		abs_timeout_init2(&timo, timeout);

again:
	umtxq_lock(&uq->uq_key);
	umtxq_busy(&uq->uq_key);
	umtxq_insert(uq);
	umtxq_unlock(&uq->uq_key);
	rv = casueword32(&sem->_has_waiters, 0, &count1, 1);
	if (rv == 0)
		rv1 = fueword32(&sem->_count, &count);
	if (rv == -1 || (rv == 0 && (rv1 == -1 || count != 0)) ||
	    (rv == 1 && count1 == 0)) {
		umtxq_lock(&uq->uq_key);
		umtxq_unbusy(&uq->uq_key);
		umtxq_remove(uq);
		umtxq_unlock(&uq->uq_key);
		if (rv == 1) {
			rv = thread_check_susp(td, true);
			if (rv == 0)
				goto again;
			error = rv;
			goto out;
		}
		if (rv == 0)
			rv = rv1;
		error = rv == -1 ? EFAULT : 0;
		goto out;
	}
	umtxq_lock(&uq->uq_key);
	umtxq_unbusy(&uq->uq_key);

	error = umtxq_sleep(uq, "usem", timeout == NULL ? NULL : &timo);

	if ((uq->uq_flags & UQF_UMTXQ) == 0)
		error = 0;
	else {
		umtxq_remove(uq);
		/* A relative timeout cannot be restarted. */
		if (error == ERESTART && timeout != NULL &&
		    (timeout->_flags & UMTX_ABSTIME) == 0)
			error = EINTR;
	}
	umtxq_unlock(&uq->uq_key);
out:
	umtx_key_release(&uq->uq_key);
	return (error);
}

/*
 * Signal a userland semaphore.
 */
static int
do_sem_wake(struct thread *td, struct _usem * __capability sem)
{
	struct umtx_key key;
	int error, cnt;
	uint32_t flags;

	error = fueword32(&sem->_flags, &flags);
	if (error == -1)
		return (EFAULT);
	if ((error = umtx_key_get(sem, TYPE_SEM, GET_SHARE(flags), &key)) != 0)
		return (error);	
	umtxq_lock(&key);
	umtxq_busy(&key);
	cnt = umtxq_count(&key);
	if (cnt > 0) {
		/*
		 * Check if count is greater than 0, this means the memory is
		 * still being referenced by user code, so we can safely
		 * update _has_waiters flag.
		 */
		if (cnt == 1) {
			umtxq_unlock(&key);
			error = suword32(&sem->_has_waiters, 0);
			umtxq_lock(&key);
			if (error == -1)
				error = EFAULT;
		}
		umtxq_signal(&key, 1);
	}
	umtxq_unbusy(&key);
	umtxq_unlock(&key);
	umtx_key_release(&key);
	return (error);
}
#endif

static int
do_sem2_wait(struct thread *td, struct _usem2 * __capability sem,
    struct _umtx_time *timeout)
{
	struct abs_timeout timo;
	struct umtx_q *uq;
	uint32_t count, flags;
	int error, rv;

	uq = td->td_umtxq;
	flags = fuword32(&sem->_flags);
	if (timeout != NULL)
		abs_timeout_init2(&timo, timeout);

again:
	error = umtx_key_get(sem, TYPE_SEM, GET_SHARE(flags), &uq->uq_key);
	if (error != 0)
		return (error);
	umtxq_lock(&uq->uq_key);
	umtxq_busy(&uq->uq_key);
	umtxq_insert(uq);
	umtxq_unlock(&uq->uq_key);
	rv = fueword32(&sem->_count, &count);
	if (rv == -1) {
		umtxq_lock(&uq->uq_key);
		umtxq_unbusy(&uq->uq_key);
		umtxq_remove(uq);
		umtxq_unlock(&uq->uq_key);
		umtx_key_release(&uq->uq_key);
		return (EFAULT);
	}
	for (;;) {
		if (USEM_COUNT(count) != 0) {
			umtxq_lock(&uq->uq_key);
			umtxq_unbusy(&uq->uq_key);
			umtxq_remove(uq);
			umtxq_unlock(&uq->uq_key);
			umtx_key_release(&uq->uq_key);
			return (0);
		}
		if (count == USEM_HAS_WAITERS)
			break;
		rv = casueword32(&sem->_count, 0, &count, USEM_HAS_WAITERS);
		if (rv == 0)
			break;
		umtxq_lock(&uq->uq_key);
		umtxq_unbusy(&uq->uq_key);
		umtxq_remove(uq);
		umtxq_unlock(&uq->uq_key);
		umtx_key_release(&uq->uq_key);
		if (rv == -1)
			return (EFAULT);
		rv = thread_check_susp(td, true);
		if (rv != 0)
			return (rv);
		goto again;
	}
	umtxq_lock(&uq->uq_key);
	umtxq_unbusy(&uq->uq_key);

	error = umtxq_sleep(uq, "usem", timeout == NULL ? NULL : &timo);

	if ((uq->uq_flags & UQF_UMTXQ) == 0)
		error = 0;
	else {
		umtxq_remove(uq);
		if (timeout != NULL && (timeout->_flags & UMTX_ABSTIME) == 0) {
			/* A relative timeout cannot be restarted. */
			if (error == ERESTART)
				error = EINTR;
			if (error == EINTR) {
				abs_timeout_update(&timo);
				timespecsub(&timo.end, &timo.cur,
				    &timeout->_timeout);
			}
		}
	}
	umtxq_unlock(&uq->uq_key);
	umtx_key_release(&uq->uq_key);
	return (error);
}

/*
 * Signal a userland semaphore.
 */
static int
do_sem2_wake(struct thread *td, struct _usem2 * __capability sem)
{
	struct umtx_key key;
	int error, cnt, rv;
	uint32_t count, flags;

	rv = fueword32(&sem->_flags, &flags);
	if (rv == -1)
		return (EFAULT);
	if ((error = umtx_key_get(sem, TYPE_SEM, GET_SHARE(flags), &key)) != 0)
		return (error);	
	umtxq_lock(&key);
	umtxq_busy(&key);
	cnt = umtxq_count(&key);
	if (cnt > 0) {
		/*
		 * If this was the last sleeping thread, clear the waiters
		 * flag in _count.
		 */
		if (cnt == 1) {
			umtxq_unlock(&key);
			rv = fueword32(&sem->_count, &count);
			while (rv != -1 && count & USEM_HAS_WAITERS) {
				rv = casueword32(&sem->_count, count, &count,
				    count & ~USEM_HAS_WAITERS);
				if (rv == 1) {
					rv = thread_check_susp(td, true);
					if (rv != 0)
						break;
				}
			}
			if (rv == -1)
				error = EFAULT;
			else if (rv > 0) {
				error = rv;
			}
			umtxq_lock(&key);
		}

		umtxq_signal(&key, 1);
	}
	umtxq_unbusy(&key);
	umtxq_unlock(&key);
	umtx_key_release(&key);
	return (error);
}

inline int
<<<<<<< HEAD
umtx_copyin_timeout(const void * __capability addr, struct timespec *tsp)
=======
umtx_copyin_timeout(const void *uaddr, struct timespec *tsp)
>>>>>>> f2f257fd
{
	int error;

	error = copyin(uaddr, tsp, sizeof(*tsp));
	if (error == 0) {
		if (tsp->tv_sec < 0 ||
		    tsp->tv_nsec >= 1000000000 ||
		    tsp->tv_nsec < 0)
			error = EINVAL;
	}
	return (error);
}

static inline int
<<<<<<< HEAD
umtx_copyin_umtx_time(const void * __capability addr, size_t size,
    struct _umtx_time *tp)
{
	int error;
	
	if (size <= sizeof(struct timespec)) {
=======
umtx_copyin_umtx_time(const void *uaddr, size_t size, struct _umtx_time *tp)
{
	int error;

	if (size <= sizeof(tp->_timeout)) {
>>>>>>> f2f257fd
		tp->_clockid = CLOCK_REALTIME;
		tp->_flags = 0;
		error = copyin(uaddr, &tp->_timeout, sizeof(tp->_timeout));
	} else
		error = copyin(uaddr, tp, sizeof(*tp));
	if (error != 0)
		return (error);
	if (tp->_timeout.tv_sec < 0 ||
	    tp->_timeout.tv_nsec >= 1000000000 || tp->_timeout.tv_nsec < 0)
		return (EINVAL);
	return (0);
}

static int
umtx_copyin_robust_lists(const void *uaddr, size_t size,
    struct umtx_robust_lists_params *rb)
{

	if (size > sizeof(*rb))
		return (EINVAL);
	return (copyin(uaddr, &rb, size));
}

static int
umtx_copyout_timeout(void *uaddr, size_t sz, struct timespec *tsp)
{

	/*
	 * Should be guaranteed by the caller, sz == uaddr1 - sizeof(_umtx_time)
	 * and we're only called if sz >= sizeof(timespec) as supplied in the
	 * copyops.
	 */
	KASSERT(sz >= sizeof(*tsp),
	    ("umtx_copyops specifies incorrect sizes"));

	return (copyout(tsp, uaddr, sizeof(*tsp)));
}

static int
__umtx_op_unimpl(struct thread *td, struct _umtx_op_args *uap,
    const struct umtx_copyops *ops __unused)
{

	return (EOPNOTSUPP);
}

static int
__umtx_op_wait(struct thread *td, struct _umtx_op_args *uap,
    const struct umtx_copyops *ops)
{
	struct _umtx_time timeout, *tm_p;
	int error;

	if (uap->uaddr2 == NULL)
		tm_p = NULL;
	else {
<<<<<<< HEAD
		error = umtx_copyin_umtx_time(
		    uap->uaddr2, (__cheri_addr size_t)uap->uaddr1, &timeout);
=======
		error = ops->copyin_umtx_time(
		    uap->uaddr2, (size_t)uap->uaddr1, &timeout);
>>>>>>> f2f257fd
		if (error != 0)
			return (error);
		tm_p = &timeout;
	}
	return (do_wait(td, uap->obj, uap->val, tm_p, ops->compat32, 0));
}

static int
__umtx_op_wait_uint(struct thread *td, struct _umtx_op_args *uap,
    const struct umtx_copyops *ops)
{
	struct _umtx_time timeout, *tm_p;
	int error;

	if (uap->uaddr2 == NULL)
		tm_p = NULL;
	else {
<<<<<<< HEAD
		error = umtx_copyin_umtx_time(
		    uap->uaddr2, (__cheri_addr size_t)uap->uaddr1, &timeout);
=======
		error = ops->copyin_umtx_time(
		    uap->uaddr2, (size_t)uap->uaddr1, &timeout);
>>>>>>> f2f257fd
		if (error != 0)
			return (error);
		tm_p = &timeout;
	}
	return (do_wait(td, uap->obj, uap->val, tm_p, 1, 0));
}

static int
__umtx_op_wait_uint_private(struct thread *td, struct _umtx_op_args *uap,
    const struct umtx_copyops *ops)
{
	struct _umtx_time *tm_p, timeout;
	int error;

	if (uap->uaddr2 == NULL)
		tm_p = NULL;
	else {
<<<<<<< HEAD
		error = umtx_copyin_umtx_time(
		    uap->uaddr2, (__cheri_addr size_t)uap->uaddr1, &timeout);
=======
		error = ops->copyin_umtx_time(
		    uap->uaddr2, (size_t)uap->uaddr1, &timeout);
>>>>>>> f2f257fd
		if (error != 0)
			return (error);
		tm_p = &timeout;
	}
	return (do_wait(td, uap->obj, uap->val, tm_p, 1, 1));
}

static int
__umtx_op_wake(struct thread *td, struct _umtx_op_args *uap,
    const struct umtx_copyops *ops __unused)
{

	return (kern_umtx_wake(td, uap->obj, uap->val, 0));
}

#define BATCH_SIZE	(1024 / sizeof(char * __capability))

static int
__umtx_op_nwake_private_native(struct thread *td, struct _umtx_op_args *uap)
{
	char * __capability uaddrs[BATCH_SIZE];
	char * __capability * __capability upp;
	int count, error, i, pos, tocopy;

	upp = (char * __capability * __capability)uap->obj;
	error = 0;
	for (count = uap->val, pos = 0; count > 0; count -= tocopy,
	    pos += tocopy) {
		tocopy = MIN(count, BATCH_SIZE);
		error = copyincap(upp + pos, uaddrs,
		    tocopy * sizeof(char * __capability));
		if (error != 0)
			break;
		for (i = 0; i < tocopy; ++i) {
			kern_umtx_wake(td, uaddrs[i], INT_MAX, 1);
		}
		maybe_yield();
	}
	return (error);
}

static int
__umtx_op_nwake_private_compat32(struct thread *td, struct _umtx_op_args *uap)
{
	uint32_t uaddrs[BATCH_SIZE], *upp;
	int count, error, i, pos, tocopy;

	upp = (uint32_t *)uap->obj;
	error = 0;
	for (count = uap->val, pos = 0; count > 0; count -= tocopy,
	    pos += tocopy) {
		tocopy = MIN(count, BATCH_SIZE);
		error = copyin(upp + pos, uaddrs, tocopy * sizeof(uint32_t));
		if (error != 0)
			break;
		for (i = 0; i < tocopy; ++i) {
			kern_umtx_wake(td, (void *)(uintptr_t)uaddrs[i],
			    INT_MAX, 1);
		}
		maybe_yield();
	}
	return (error);
}

static int
__umtx_op_nwake_private(struct thread *td, struct _umtx_op_args *uap,
    const struct umtx_copyops *ops)
{

	if (ops->compat32)
		return (__umtx_op_nwake_private_compat32(td, uap));
	return (__umtx_op_nwake_private_native(td, uap));
}

static int
__umtx_op_wake_private(struct thread *td, struct _umtx_op_args *uap,
    const struct umtx_copyops *ops __unused)
{

	return (kern_umtx_wake(td, uap->obj, uap->val, 1));
}

static int
__umtx_op_lock_umutex(struct thread *td, struct _umtx_op_args *uap,
   const struct umtx_copyops *ops)
{
	struct _umtx_time *tm_p, timeout;
	int error;

	/* Allow a null timespec (wait forever). */
	if (uap->uaddr2 == NULL)
		tm_p = NULL;
	else {
<<<<<<< HEAD
		error = umtx_copyin_umtx_time(
		    uap->uaddr2, (__cheri_addr size_t)uap->uaddr1, &timeout);
=======
		error = ops->copyin_umtx_time(
		    uap->uaddr2, (size_t)uap->uaddr1, &timeout);
>>>>>>> f2f257fd
		if (error != 0)
			return (error);
		tm_p = &timeout;
	}
	return (do_lock_umutex(td, uap->obj, tm_p, 0));
}

static int
__umtx_op_trylock_umutex(struct thread *td, struct _umtx_op_args *uap,
    const struct umtx_copyops *ops __unused)
{

	return (do_lock_umutex(td, uap->obj, NULL, _UMUTEX_TRY));
}

static int
__umtx_op_wait_umutex(struct thread *td, struct _umtx_op_args *uap,
    const struct umtx_copyops *ops)
{
	struct _umtx_time *tm_p, timeout;
	int error;

	/* Allow a null timespec (wait forever). */
	if (uap->uaddr2 == NULL)
		tm_p = NULL;
	else {
<<<<<<< HEAD
		error = umtx_copyin_umtx_time(
		    uap->uaddr2, (__cheri_addr size_t)uap->uaddr1, &timeout);
=======
		error = ops->copyin_umtx_time(
		    uap->uaddr2, (size_t)uap->uaddr1, &timeout);
>>>>>>> f2f257fd
		if (error != 0)
			return (error);
		tm_p = &timeout;
	}
	return (do_lock_umutex(td, uap->obj, tm_p, _UMUTEX_WAIT));
}

static int
__umtx_op_wake_umutex(struct thread *td, struct _umtx_op_args *uap,
    const struct umtx_copyops *ops __unused)
{

	return (do_wake_umutex(td, uap->obj));
}

static int
__umtx_op_unlock_umutex(struct thread *td, struct _umtx_op_args *uap,
    const struct umtx_copyops *ops __unused)
{

	return (do_unlock_umutex(td, uap->obj, false));
}

static int
__umtx_op_set_ceiling(struct thread *td, struct _umtx_op_args *uap,
    const struct umtx_copyops *ops __unused)
{

	return (do_set_ceiling(td, uap->obj, uap->val, uap->uaddr1));
}

static int
__umtx_op_cv_wait(struct thread *td, struct _umtx_op_args *uap,
    const struct umtx_copyops *ops)
{
	struct timespec *ts, timeout;
	int error;

	/* Allow a null timespec (wait forever). */
	if (uap->uaddr2 == NULL)
		ts = NULL;
	else {
		error = ops->copyin_timeout(uap->uaddr2, &timeout);
		if (error != 0)
			return (error);
		ts = &timeout;
	}
	return (do_cv_wait(td, uap->obj, uap->uaddr1, ts, uap->val));
}

static int
__umtx_op_cv_signal(struct thread *td, struct _umtx_op_args *uap,
    const struct umtx_copyops *ops __unused)
{

	return (do_cv_signal(td, uap->obj));
}

static int
__umtx_op_cv_broadcast(struct thread *td, struct _umtx_op_args *uap,
    const struct umtx_copyops *ops __unused)
{

	return (do_cv_broadcast(td, uap->obj));
}

static int
__umtx_op_rw_rdlock(struct thread *td, struct _umtx_op_args *uap,
    const struct umtx_copyops *ops)
{
	struct _umtx_time timeout;
	int error;

	/* Allow a null timespec (wait forever). */
	if (uap->uaddr2 == NULL) {
		error = do_rw_rdlock(td, uap->obj, uap->val, 0);
	} else {
<<<<<<< HEAD
		error = umtx_copyin_umtx_time(uap->uaddr2,
		   (__cheri_addr size_t)uap->uaddr1, &timeout);
=======
		error = ops->copyin_umtx_time(uap->uaddr2,
		   (size_t)uap->uaddr1, &timeout);
>>>>>>> f2f257fd
		if (error != 0)
			return (error);
		error = do_rw_rdlock(td, uap->obj, uap->val, &timeout);
	}
	return (error);
}

static int
__umtx_op_rw_wrlock(struct thread *td, struct _umtx_op_args *uap,
    const struct umtx_copyops *ops)
{
	struct _umtx_time timeout;
	int error;

	/* Allow a null timespec (wait forever). */
	if (uap->uaddr2 == NULL) {
		error = do_rw_wrlock(td, uap->obj, 0);
	} else {
<<<<<<< HEAD
		error = umtx_copyin_umtx_time(uap->uaddr2,
		   (__cheri_addr size_t)uap->uaddr1, &timeout);
=======
		error = ops->copyin_umtx_time(uap->uaddr2,
		   (size_t)uap->uaddr1, &timeout);
>>>>>>> f2f257fd
		if (error != 0)
			return (error);

		error = do_rw_wrlock(td, uap->obj, &timeout);
	}
	return (error);
}

static int
__umtx_op_rw_unlock(struct thread *td, struct _umtx_op_args *uap,
    const struct umtx_copyops *ops __unused)
{

	return (do_rw_unlock(td, uap->obj));
}

#if defined(COMPAT_FREEBSD9) || defined(COMPAT_FREEBSD10)
static int
__umtx_op_sem_wait(struct thread *td, struct _umtx_op_args *uap,
    const struct umtx_copyops *ops)
{
	struct _umtx_time *tm_p, timeout;
	int error;

	/* Allow a null timespec (wait forever). */
	if (uap->uaddr2 == NULL)
		tm_p = NULL;
	else {
<<<<<<< HEAD
		error = umtx_copyin_umtx_time(
		    uap->uaddr2, (__cheri_addr size_t)uap->uaddr1, &timeout);
=======
		error = ops->copyin_umtx_time(
		    uap->uaddr2, (size_t)uap->uaddr1, &timeout);
>>>>>>> f2f257fd
		if (error != 0)
			return (error);
		tm_p = &timeout;
	}
	return (do_sem_wait(td, uap->obj, tm_p));
}

static int
__umtx_op_sem_wake(struct thread *td, struct _umtx_op_args *uap,
    const struct umtx_copyops *ops __unused)
{

	return (do_sem_wake(td, uap->obj));
}
#endif

static int
__umtx_op_wake2_umutex(struct thread *td, struct _umtx_op_args *uap,
    const struct umtx_copyops *ops __unused)
{

	return (do_wake2_umutex(td, uap->obj, uap->val));
}

static int
__umtx_op_sem2_wait(struct thread *td, struct _umtx_op_args *uap,
    const struct umtx_copyops *ops)
{
	struct _umtx_time *tm_p, timeout;
	size_t uasize;
	int error;

	/* Allow a null timespec (wait forever). */
	if (uap->uaddr2 == NULL) {
		uasize = 0;
		tm_p = NULL;
	} else {
<<<<<<< HEAD
		uasize = (__cheri_addr size_t)uap->uaddr1;
		error = umtx_copyin_umtx_time(uap->uaddr2, uasize, &timeout);
=======
		uasize = (size_t)uap->uaddr1;
		error = ops->copyin_umtx_time(uap->uaddr2, uasize, &timeout);
>>>>>>> f2f257fd
		if (error != 0)
			return (error);
		tm_p = &timeout;
	}
	error = do_sem2_wait(td, uap->obj, tm_p);
	if (error == EINTR && uap->uaddr2 != NULL &&
	    (timeout._flags & UMTX_ABSTIME) == 0 &&
<<<<<<< HEAD
	    uasize >= sizeof(struct _umtx_time) + sizeof(struct timespec)) {
		error = copyout(&timeout._timeout,
		    (struct _umtx_time * __capability)uap->uaddr2 + 1,
		    sizeof(struct timespec));
=======
	    uasize >= ops->umtx_time_sz + ops->timespec_sz) {
		error = ops->copyout_timeout(
		    (void *)((uintptr_t)uap->uaddr2 + ops->umtx_time_sz),
		    uasize - ops->umtx_time_sz, &timeout._timeout);
>>>>>>> f2f257fd
		if (error == 0) {
			error = EINTR;
		}
	}

	return (error);
}

static int
__umtx_op_sem2_wake(struct thread *td, struct _umtx_op_args *uap,
    const struct umtx_copyops *ops __unused)
{

	return (do_sem2_wake(td, uap->obj));
}

#define	USHM_OBJ_UMTX(o)						\
    ((struct umtx_shm_obj_list *)(&(o)->umtx_data))

#define	USHMF_REG_LINKED	0x0001
#define	USHMF_OBJ_LINKED	0x0002
struct umtx_shm_reg {
	TAILQ_ENTRY(umtx_shm_reg) ushm_reg_link;
	LIST_ENTRY(umtx_shm_reg) ushm_obj_link;
	struct umtx_key		ushm_key;
	struct ucred		*ushm_cred;
	struct shmfd		*ushm_obj;
	u_int			ushm_refcnt;
	u_int			ushm_flags;
};

LIST_HEAD(umtx_shm_obj_list, umtx_shm_reg);
TAILQ_HEAD(umtx_shm_reg_head, umtx_shm_reg);

static uma_zone_t umtx_shm_reg_zone;
static struct umtx_shm_reg_head umtx_shm_registry[UMTX_CHAINS];
static struct mtx umtx_shm_lock;
static struct umtx_shm_reg_head umtx_shm_reg_delfree =
    TAILQ_HEAD_INITIALIZER(umtx_shm_reg_delfree);

static void umtx_shm_free_reg(struct umtx_shm_reg *reg);

static void
umtx_shm_reg_delfree_tq(void *context __unused, int pending __unused)
{
	struct umtx_shm_reg_head d;
	struct umtx_shm_reg *reg, *reg1;

	TAILQ_INIT(&d);
	mtx_lock(&umtx_shm_lock);
	TAILQ_CONCAT(&d, &umtx_shm_reg_delfree, ushm_reg_link);
	mtx_unlock(&umtx_shm_lock);
	TAILQ_FOREACH_SAFE(reg, &d, ushm_reg_link, reg1) {
		TAILQ_REMOVE(&d, reg, ushm_reg_link);
		umtx_shm_free_reg(reg);
	}
}

static struct task umtx_shm_reg_delfree_task =
    TASK_INITIALIZER(0, umtx_shm_reg_delfree_tq, NULL);

static struct umtx_shm_reg *
umtx_shm_find_reg_locked(const struct umtx_key *key)
{
	struct umtx_shm_reg *reg;
	struct umtx_shm_reg_head *reg_head;

	KASSERT(key->shared, ("umtx_p_find_rg: private key"));
	mtx_assert(&umtx_shm_lock, MA_OWNED);
	reg_head = &umtx_shm_registry[key->hash];
	TAILQ_FOREACH(reg, reg_head, ushm_reg_link) {
		KASSERT(reg->ushm_key.shared,
		    ("non-shared key on reg %p %d", reg, reg->ushm_key.shared));
		if (reg->ushm_key.info.shared.object ==
		    key->info.shared.object &&
		    reg->ushm_key.info.shared.offset ==
		    key->info.shared.offset) {
			KASSERT(reg->ushm_key.type == TYPE_SHM, ("TYPE_USHM"));
			KASSERT(reg->ushm_refcnt > 0,
			    ("reg %p refcnt 0 onlist", reg));
			KASSERT((reg->ushm_flags & USHMF_REG_LINKED) != 0,
			    ("reg %p not linked", reg));
			reg->ushm_refcnt++;
			return (reg);
		}
	}
	return (NULL);
}

static struct umtx_shm_reg *
umtx_shm_find_reg(const struct umtx_key *key)
{
	struct umtx_shm_reg *reg;

	mtx_lock(&umtx_shm_lock);
	reg = umtx_shm_find_reg_locked(key);
	mtx_unlock(&umtx_shm_lock);
	return (reg);
}

static void
umtx_shm_free_reg(struct umtx_shm_reg *reg)
{

	chgumtxcnt(reg->ushm_cred->cr_ruidinfo, -1, 0);
	crfree(reg->ushm_cred);
	shm_drop(reg->ushm_obj);
	uma_zfree(umtx_shm_reg_zone, reg);
}

static bool
umtx_shm_unref_reg_locked(struct umtx_shm_reg *reg, bool force)
{
	bool res;

	mtx_assert(&umtx_shm_lock, MA_OWNED);
	KASSERT(reg->ushm_refcnt > 0, ("ushm_reg %p refcnt 0", reg));
	reg->ushm_refcnt--;
	res = reg->ushm_refcnt == 0;
	if (res || force) {
		if ((reg->ushm_flags & USHMF_REG_LINKED) != 0) {
			TAILQ_REMOVE(&umtx_shm_registry[reg->ushm_key.hash],
			    reg, ushm_reg_link);
			reg->ushm_flags &= ~USHMF_REG_LINKED;
		}
		if ((reg->ushm_flags & USHMF_OBJ_LINKED) != 0) {
			LIST_REMOVE(reg, ushm_obj_link);
			reg->ushm_flags &= ~USHMF_OBJ_LINKED;
		}
	}
	return (res);
}

static void
umtx_shm_unref_reg(struct umtx_shm_reg *reg, bool force)
{
	vm_object_t object;
	bool dofree;

	if (force) {
		object = reg->ushm_obj->shm_object;
		VM_OBJECT_WLOCK(object);
		object->flags |= OBJ_UMTXDEAD;
		VM_OBJECT_WUNLOCK(object);
	}
	mtx_lock(&umtx_shm_lock);
	dofree = umtx_shm_unref_reg_locked(reg, force);
	mtx_unlock(&umtx_shm_lock);
	if (dofree)
		umtx_shm_free_reg(reg);
}

void
umtx_shm_object_init(vm_object_t object)
{

	LIST_INIT(USHM_OBJ_UMTX(object));
}

void
umtx_shm_object_terminated(vm_object_t object)
{
	struct umtx_shm_reg *reg, *reg1;
	bool dofree;

	if (LIST_EMPTY(USHM_OBJ_UMTX(object)))
		return;

	dofree = false;
	mtx_lock(&umtx_shm_lock);
	LIST_FOREACH_SAFE(reg, USHM_OBJ_UMTX(object), ushm_obj_link, reg1) {
		if (umtx_shm_unref_reg_locked(reg, true)) {
			TAILQ_INSERT_TAIL(&umtx_shm_reg_delfree, reg,
			    ushm_reg_link);
			dofree = true;
		}
	}
	mtx_unlock(&umtx_shm_lock);
	if (dofree)
		taskqueue_enqueue(taskqueue_thread, &umtx_shm_reg_delfree_task);
}

static int
umtx_shm_create_reg(struct thread *td, const struct umtx_key *key,
    struct umtx_shm_reg **res)
{
	struct umtx_shm_reg *reg, *reg1;
	struct ucred *cred;
	int error;

	reg = umtx_shm_find_reg(key);
	if (reg != NULL) {
		*res = reg;
		return (0);
	}
	cred = td->td_ucred;
	if (!chgumtxcnt(cred->cr_ruidinfo, 1, lim_cur(td, RLIMIT_UMTXP)))
		return (ENOMEM);
	reg = uma_zalloc(umtx_shm_reg_zone, M_WAITOK | M_ZERO);
	reg->ushm_refcnt = 1;
	bcopy(key, &reg->ushm_key, sizeof(*key));
	reg->ushm_obj = shm_alloc(td->td_ucred, O_RDWR, false);
	reg->ushm_cred = crhold(cred);
	error = shm_dotruncate(reg->ushm_obj, PAGE_SIZE);
	if (error != 0) {
		umtx_shm_free_reg(reg);
		return (error);
	}
	mtx_lock(&umtx_shm_lock);
	reg1 = umtx_shm_find_reg_locked(key);
	if (reg1 != NULL) {
		mtx_unlock(&umtx_shm_lock);
		umtx_shm_free_reg(reg);
		*res = reg1;
		return (0);
	}
	reg->ushm_refcnt++;
	TAILQ_INSERT_TAIL(&umtx_shm_registry[key->hash], reg, ushm_reg_link);
	LIST_INSERT_HEAD(USHM_OBJ_UMTX(key->info.shared.object), reg,
	    ushm_obj_link);
	reg->ushm_flags = USHMF_REG_LINKED | USHMF_OBJ_LINKED;
	mtx_unlock(&umtx_shm_lock);
	*res = reg;
	return (0);
}

static int
umtx_shm_alive(struct thread *td, void * __capability addr)
{
	vm_map_t map;
	vm_map_entry_t entry;
	vm_object_t object;
	vm_pindex_t pindex;
	vm_prot_t prot;
	int res, ret;
	boolean_t wired;

	map = &td->td_proc->p_vmspace->vm_map;
	res = vm_map_lookup(&map, (__cheri_addr vaddr_t)addr, VM_PROT_READ, &entry,
	    &object, &pindex, &prot, &wired);
	if (res != KERN_SUCCESS)
		return (EFAULT);
	if (object == NULL)
		ret = EINVAL;
	else
		ret = (object->flags & OBJ_UMTXDEAD) != 0 ? ENOTTY : 0;
	vm_map_lookup_done(map, entry);
	return (ret);
}

static void
umtx_shm_init(void)
{
	int i;

	umtx_shm_reg_zone = uma_zcreate("umtx_shm", sizeof(struct umtx_shm_reg),
	    NULL, NULL, NULL, NULL, UMA_ALIGN_PTR, 0);
	mtx_init(&umtx_shm_lock, "umtxshm", NULL, MTX_DEF);
	for (i = 0; i < nitems(umtx_shm_registry); i++)
		TAILQ_INIT(&umtx_shm_registry[i]);
}

static int
umtx_shm(struct thread *td, void * __capability addr, u_int flags)
{
	struct umtx_key key;
	struct umtx_shm_reg *reg;
	struct file *fp;
	int error, fd;

	if (__bitcount(flags & (UMTX_SHM_CREAT | UMTX_SHM_LOOKUP |
	    UMTX_SHM_DESTROY| UMTX_SHM_ALIVE)) != 1)
		return (EINVAL);
	if ((flags & UMTX_SHM_ALIVE) != 0)
		return (umtx_shm_alive(td, addr));
	error = umtx_key_get(addr, TYPE_SHM, PROCESS_SHARE, &key);
	if (error != 0)
		return (error);
	KASSERT(key.shared == 1, ("non-shared key"));
	if ((flags & UMTX_SHM_CREAT) != 0) {
		error = umtx_shm_create_reg(td, &key, &reg);
	} else {
		reg = umtx_shm_find_reg(&key);
		if (reg == NULL)
			error = ESRCH;
	}
	umtx_key_release(&key);
	if (error != 0)
		return (error);
	KASSERT(reg != NULL, ("no reg"));
	if ((flags & UMTX_SHM_DESTROY) != 0) {
		umtx_shm_unref_reg(reg, true);
	} else {
#if 0
#ifdef MAC
		error = mac_posixshm_check_open(td->td_ucred,
		    reg->ushm_obj, FFLAGS(O_RDWR));
		if (error == 0)
#endif
			error = shm_access(reg->ushm_obj, td->td_ucred,
			    FFLAGS(O_RDWR));
		if (error == 0)
#endif
			error = falloc_caps(td, &fp, &fd, O_CLOEXEC, NULL);
		if (error == 0) {
			shm_hold(reg->ushm_obj);
			finit(fp, FFLAGS(O_RDWR), DTYPE_SHM, reg->ushm_obj,
			    &shm_ops);
			td->td_retval[0] = fd;
			fdrop(fp, td);
		}
	}
	umtx_shm_unref_reg(reg, false);
	return (error);
}

static int
__umtx_op_shm(struct thread *td, struct _umtx_op_args *uap,
    const struct umtx_copyops *ops __unused)
{

	return (umtx_shm(td, uap->uaddr1, uap->val));
}

static int
__umtx_op_robust_lists(struct thread *td, struct _umtx_op_args *uap,
    const struct umtx_copyops *ops)
{
	struct umtx_robust_lists_params rb;
	int error;

	bzero(&rb, sizeof(rb));
<<<<<<< HEAD
	error = copyincap(uap->uaddr1, &rb, uap->val);
=======
	error = ops->copyin_robust_lists(uap->uaddr1, uap->val, &rb);
>>>>>>> f2f257fd
	if (error != 0)
		return (error);

	if (ops->compat32)
		td->td_pflags2 |= TDP2_COMPAT32RB;
	else if ((td->td_pflags2 & TDP2_COMPAT32RB) != 0)
		return (EINVAL);

	td->td_rb_list = rb.robust_list_offset;
	td->td_rbp_list = rb.robust_priv_list_offset;
	td->td_rb_inact = rb.robust_inact_offset;
	return (0);
}

#ifdef COMPAT_FREEBSD32
static inline int
umtx_copyin_timeout32(const void *uaddr, struct timespec *tsp)
{
	struct timespec32 ts32;
	int error;

	error = copyin(uaddr, &ts32, sizeof(ts32));
	if (error == 0) {
		if (ts32.tv_sec < 0 ||
		    ts32.tv_nsec >= 1000000000 ||
		    ts32.tv_nsec < 0)
			error = EINVAL;
		else {
			CP(ts32, *tsp, tv_sec);
			CP(ts32, *tsp, tv_nsec);
		}
	}
	return (error);
}

static inline int
umtx_copyin_umtx_time32(const void *uaddr, size_t size, struct _umtx_time *tp)
{
	struct umtx_time32 t32;
	int error;
<<<<<<< HEAD
	
	t32.clockid = CLOCK_REALTIME;
	t32.flags   = 0;
	if (size <= sizeof(struct timespec32))
		error = copyin(addr, &t32.timeout, sizeof(struct timespec32));
=======

	t32._clockid = CLOCK_REALTIME;
	t32._flags   = 0;
	if (size <= sizeof(t32._timeout))
		error = copyin(uaddr, &t32._timeout, sizeof(t32._timeout));
>>>>>>> f2f257fd
	else
		error = copyin(uaddr, &t32, sizeof(t32));
	if (error != 0)
		return (error);
	if (t32._timeout.tv_sec < 0 ||
	    t32._timeout.tv_nsec >= 1000000000 || t32._timeout.tv_nsec < 0)
		return (EINVAL);
	TS_CP(t32, *tp, _timeout);
	CP(t32, *tp, _flags);
	CP(t32, *tp, _clockid);
	return (0);
}

static int
<<<<<<< HEAD
__umtx_op_wait_compat32(struct thread *td, struct _umtx_op_args *uap)
{
	struct _umtx_time *tm_p, timeout;
	int error;

	if (uap->uaddr2 == NULL)
		tm_p = NULL;
	else {
		error = umtx_copyin_umtx_time32(uap->uaddr2,
			(size_t)uap->uaddr1, &timeout);
		if (error != 0)
			return (error);
		tm_p = &timeout;
	}
	return (do_wait(td, __USER_CAP_ADDR(uap->obj), uap->val, tm_p, 1, 0));
}

static int
__umtx_op_lock_umutex_compat32(struct thread *td, struct _umtx_op_args *uap)
{
	struct _umtx_time *tm_p, timeout;
	int error;

	/* Allow a null timespec (wait forever). */
	if (uap->uaddr2 == NULL)
		tm_p = NULL;
	else {
		error = umtx_copyin_umtx_time32(uap->uaddr2,
			    (size_t)uap->uaddr1, &timeout);
		if (error != 0)
			return (error);
		tm_p = &timeout;
	}
	return (do_lock_umutex(td, uap->obj, tm_p, 0));
}

static int
__umtx_op_wait_umutex_compat32(struct thread *td, struct _umtx_op_args *uap)
{
	struct _umtx_time *tm_p, timeout;
	int error;

	/* Allow a null timespec (wait forever). */
	if (uap->uaddr2 == NULL)
		tm_p = NULL;
	else {
		error = umtx_copyin_umtx_time32(uap->uaddr2,
		    (size_t)uap->uaddr1, &timeout);
		if (error != 0)
			return (error);
		tm_p = &timeout;
	}
	return (do_lock_umutex(td, uap->obj, tm_p, _UMUTEX_WAIT));
}

static int
__umtx_op_cv_wait_compat32(struct thread *td, struct _umtx_op_args *uap)
{
	struct timespec *ts, timeout;
	int error;

	/* Allow a null timespec (wait forever). */
	if (uap->uaddr2 == NULL)
		ts = NULL;
	else {
		error = umtx_copyin_timeout32(uap->uaddr2, &timeout);
		if (error != 0)
			return (error);
		ts = &timeout;
	}
	return (do_cv_wait(td, uap->obj, uap->uaddr1, ts, uap->val));
}

static int
__umtx_op_rw_rdlock_compat32(struct thread *td, struct _umtx_op_args *uap)
{
	struct _umtx_time timeout;
	int error;

	/* Allow a null timespec (wait forever). */
	if (uap->uaddr2 == NULL) {
		error = do_rw_rdlock(td, uap->obj, uap->val, 0);
	} else {
		error = umtx_copyin_umtx_time32(uap->uaddr2,
		    (size_t)uap->uaddr1, &timeout);
		if (error != 0)
			return (error);
		error = do_rw_rdlock(td, uap->obj, uap->val, &timeout);
	}
	return (error);
}

static int
__umtx_op_rw_wrlock_compat32(struct thread *td, struct _umtx_op_args *uap)
{
	struct _umtx_time timeout;
	int error;

	/* Allow a null timespec (wait forever). */
	if (uap->uaddr2 == NULL) {
		error = do_rw_wrlock(td, uap->obj, 0);
	} else {
		error = umtx_copyin_umtx_time32(uap->uaddr2,
		    (size_t)uap->uaddr1, &timeout);
		if (error != 0)
			return (error);
		error = do_rw_wrlock(td, uap->obj, &timeout);
	}
	return (error);
}

static int
__umtx_op_wait_uint_private_compat32(struct thread *td, struct _umtx_op_args *uap)
{
	struct _umtx_time *tm_p, timeout;
	int error;

	if (uap->uaddr2 == NULL)
		tm_p = NULL;
	else {
		error = umtx_copyin_umtx_time32(
		    uap->uaddr2, (size_t)uap->uaddr1,&timeout);
		if (error != 0)
			return (error);
		tm_p = &timeout;
	}
	return (do_wait(td, __USER_CAP_ADDR(uap->obj), uap->val, tm_p, 1, 1));
}

#if defined(COMPAT_FREEBSD9) || defined(COMPAT_FREEBSD10)
static int
__umtx_op_sem_wait_compat32(struct thread *td, struct _umtx_op_args *uap)
{
	struct _umtx_time *tm_p, timeout;
	int error;

	/* Allow a null timespec (wait forever). */
	if (uap->uaddr2 == NULL)
		tm_p = NULL;
	else {
		error = umtx_copyin_umtx_time32(uap->uaddr2,
		    (size_t)uap->uaddr1, &timeout);
		if (error != 0)
			return (error);
		tm_p = &timeout;
	}
	return (do_sem_wait(td, __USER_CAP_UNBOUND(uap->obj), tm_p));
=======
umtx_copyin_robust_lists32(const void *uaddr, size_t size,
    struct umtx_robust_lists_params *rbp)
{
	struct umtx_robust_lists_params_compat32 rb32;
	int error;

	if (size > sizeof(rb32))
		return (EINVAL);
	bzero(&rb32, sizeof(rb32));
	error = copyin(uaddr, &rb32, size);
	if (error != 0)
		return (error);
	CP(rb32, *rbp, robust_list_offset);
	CP(rb32, *rbp, robust_priv_list_offset);
	CP(rb32, *rbp, robust_inact_offset);
	return (0);
>>>>>>> f2f257fd
}

static int
umtx_copyout_timeout32(void *uaddr, size_t sz, struct timespec *tsp)
{
	struct timespec32 remain32 = {
		.tv_sec = tsp->tv_sec,
		.tv_nsec = tsp->tv_nsec,
	};

<<<<<<< HEAD
	/* Allow a null timespec (wait forever). */
	if (uap->uaddr2 == NULL) {
		uasize = 0;
		tm_p = NULL;
	} else {
		uasize = (size_t)uap->uaddr1;
		error = umtx_copyin_umtx_time32(uap->uaddr2, uasize, &timeout);
		if (error != 0)
			return (error);
		tm_p = &timeout;
	}
	error = do_sem2_wait(td, __USER_CAP(uap->obj, sizeof(struct _usem2)),
	    tm_p);
	if (error == EINTR && uap->uaddr2 != NULL &&
	    (timeout._flags & UMTX_ABSTIME) == 0 &&
	    uasize >= sizeof(struct umtx_time32) + sizeof(struct timespec32)) {
		struct timespec32 remain32 = {
			.tv_sec = timeout._timeout.tv_sec,
			.tv_nsec = timeout._timeout.tv_nsec
		};
		error = copyout(&remain32,
		    (struct umtx_time32 *)uap->uaddr2 + 1,
		    sizeof(struct timespec32));
		if (error == 0) {
			error = EINTR;
		}
	}

	return (error);
}

static int
__umtx_op_nwake_private32(struct thread *td, struct _umtx_op_args *uap)
{
	uint32_t uaddrs[BATCH_SIZE], *upp;
	int count, error, i, pos, tocopy;

	upp = (uint32_t *)uap->obj;
	error = 0;
	for (count = uap->val, pos = 0; count > 0; count -= tocopy,
	    pos += tocopy) {
		tocopy = MIN(count, BATCH_SIZE);
		error = copyin(upp + pos, uaddrs, tocopy * sizeof(uint32_t));
		if (error != 0)
			break;
		for (i = 0; i < tocopy; ++i)
			kern_umtx_wake(td,
			    __USER_CAP((void *)(uintptr_t)uaddrs[i],
			    sizeof(struct umutex)), INT_MAX, 1);
		maybe_yield();
	}
	return (error);
=======
	/*
	 * Should be guaranteed by the caller, sz == uaddr1 - sizeof(_umtx_time)
	 * and we're only called if sz >= sizeof(timespec) as supplied in the
	 * copyops.
	 */
	KASSERT(sz >= sizeof(remain32),
	    ("umtx_copyops specifies incorrect sizes"));

	return (copyout(&remain32, uaddr, sizeof(remain32)));
>>>>>>> f2f257fd
}
#endif /* COMPAT_FREEBSD32 */

typedef int (*_umtx_op_func)(struct thread *td, struct _umtx_op_args *uap,
    const struct umtx_copyops *umtx_ops);

<<<<<<< HEAD
static int
__umtx_op_robust_lists_compat32(struct thread *td, struct _umtx_op_args *uap)
{
	struct umtx_robust_lists_params rb;
	struct umtx_robust_lists_params_compat32 rb32;
	int error;

	if (uap->val > sizeof(rb32))
		return (EINVAL);
	bzero(&rb, sizeof(rb));
	bzero(&rb32, sizeof(rb32));
	error = copyin(uap->uaddr1, &rb32, uap->val);
	if (error != 0)
		return (error);
	rb.robust_list_offset =
	    (intcap_t)__USER_CAP_UNBOUND(rb.robust_list_offset);
	rb.robust_priv_list_offset =
	    (intcap_t)__USER_CAP_UNBOUND(rb.robust_priv_list_offset);
	rb.robust_inact_offset =
	    (intcap_t)__USER_CAP_UNBOUND(rb.robust_inact_offset);
	return (umtx_robust_lists(td, &rb));
}

static const _umtx_op_func op_table_compat32[] = {
=======
static const _umtx_op_func op_table[] = {
>>>>>>> f2f257fd
	[UMTX_OP_RESERVED0]	= __umtx_op_unimpl,
	[UMTX_OP_RESERVED1]	= __umtx_op_unimpl,
	[UMTX_OP_WAIT]		= __umtx_op_wait,
	[UMTX_OP_WAKE]		= __umtx_op_wake,
	[UMTX_OP_MUTEX_TRYLOCK]	= __umtx_op_trylock_umutex,
	[UMTX_OP_MUTEX_LOCK]	= __umtx_op_lock_umutex,
	[UMTX_OP_MUTEX_UNLOCK]	= __umtx_op_unlock_umutex,
	[UMTX_OP_SET_CEILING]	= __umtx_op_set_ceiling,
	[UMTX_OP_CV_WAIT]	= __umtx_op_cv_wait,
	[UMTX_OP_CV_SIGNAL]	= __umtx_op_cv_signal,
	[UMTX_OP_CV_BROADCAST]	= __umtx_op_cv_broadcast,
	[UMTX_OP_WAIT_UINT]	= __umtx_op_wait_uint,
	[UMTX_OP_RW_RDLOCK]	= __umtx_op_rw_rdlock,
	[UMTX_OP_RW_WRLOCK]	= __umtx_op_rw_wrlock,
	[UMTX_OP_RW_UNLOCK]	= __umtx_op_rw_unlock,
	[UMTX_OP_WAIT_UINT_PRIVATE] = __umtx_op_wait_uint_private,
	[UMTX_OP_WAKE_PRIVATE]	= __umtx_op_wake_private,
	[UMTX_OP_MUTEX_WAIT]	= __umtx_op_wait_umutex,
	[UMTX_OP_MUTEX_WAKE]	= __umtx_op_wake_umutex,
#if defined(COMPAT_FREEBSD9) || defined(COMPAT_FREEBSD10)
	[UMTX_OP_SEM_WAIT]	= __umtx_op_sem_wait,
	[UMTX_OP_SEM_WAKE]	= __umtx_op_sem_wake,
#else
	[UMTX_OP_SEM_WAIT]	= __umtx_op_unimpl,
	[UMTX_OP_SEM_WAKE]	= __umtx_op_unimpl,
#endif
	[UMTX_OP_NWAKE_PRIVATE]	= __umtx_op_nwake_private,
	[UMTX_OP_MUTEX_WAKE2]	= __umtx_op_wake2_umutex,
	[UMTX_OP_SEM2_WAIT]	= __umtx_op_sem2_wait,
	[UMTX_OP_SEM2_WAKE]	= __umtx_op_sem2_wake,
	[UMTX_OP_SHM]		= __umtx_op_shm,
	[UMTX_OP_ROBUST_LISTS]	= __umtx_op_robust_lists,
};

static const struct umtx_copyops umtx_native_ops = {
	.copyin_timeout = umtx_copyin_timeout,
	.copyin_umtx_time = umtx_copyin_umtx_time,
	.copyin_robust_lists = umtx_copyin_robust_lists,
	.copyout_timeout = umtx_copyout_timeout,
	.timespec_sz = sizeof(struct timespec),
	.umtx_time_sz = sizeof(struct _umtx_time),
};

#ifdef COMPAT_FREEBSD32
const struct umtx_copyops umtx_native_ops32 = {
	.copyin_timeout = umtx_copyin_timeout32,
	.copyin_umtx_time = umtx_copyin_umtx_time32,
	.copyin_robust_lists = umtx_copyin_robust_lists32,
	.copyout_timeout = umtx_copyout_timeout32,
	.timespec_sz = sizeof(struct timespec32),
	.umtx_time_sz = sizeof(struct umtx_time32),
	.compat32 = true,
};
#endif

int
kern__umtx_op(struct thread *td, void *obj, int op, unsigned long val,
    void *uaddr1, void *uaddr2, const struct umtx_copyops *ops)
{
	struct _umtx_op_args uap = {
		.obj = obj,
		.op = op,
		.val = val,
		.uaddr1 = uaddr1,
		.uaddr2 = uaddr2
	};

	if ((uap.op >= nitems(op_table)))
		return (EINVAL);
	return ((*op_table[uap.op])(td, &uap, ops));
}

int
sys__umtx_op(struct thread *td, struct _umtx_op_args *uap)
{

	return (kern__umtx_op(td, uap->obj, uap->op, uap->val, uap->uaddr1,
	    uap->uaddr2, &umtx_native_ops));
}
<<<<<<< HEAD
#endif /* COMPAT_FREEBSD32 */

#ifdef COMPAT_FREEBSD64

static int
__umtx_op_unimpl64(struct thread *td, struct freebsd64__umtx_op_args *uap)
{

	return (EOPNOTSUPP);
}

static int
__umtx_op_wait64(struct thread *td, struct freebsd64__umtx_op_args *uap)
{
	struct _umtx_time timeout, *tm_p;
	int error;

	if (uap->uaddr2 == NULL)
		tm_p = NULL;
	else {
		error = umtx_copyin_umtx_time(
		    __USER_CAP(uap->uaddr2, (size_t)uap->uaddr1),
		    (size_t)uap->uaddr1, &timeout);
		if (error != 0)
			return (error);
		tm_p = &timeout;
	}
	return (do_wait(td, __USER_CAP_ADDR(uap->obj), uap->val, tm_p,
	    0, 0));
}

static int
__umtx_op_wait_uint64(struct thread *td, struct freebsd64__umtx_op_args *uap)
{
	struct _umtx_time timeout, *tm_p;
	int error;

	if (uap->uaddr2 == NULL)
		tm_p = NULL;
	else {
		error = umtx_copyin_umtx_time(
		    __USER_CAP(uap->uaddr2, (size_t)uap->uaddr1),
		    (size_t)uap->uaddr1, &timeout);
		if (error != 0)
			return (error);
		tm_p = &timeout;
	}
	return (do_wait(td, __USER_CAP_ADDR(uap->obj), uap->val, tm_p,
	    1, 0));
}

static int
__umtx_op_wait_uint_private64(struct thread *td,
    struct freebsd64__umtx_op_args *uap)
{
	struct _umtx_time *tm_p, timeout;
	int error;

	if (uap->uaddr2 == NULL)
		tm_p = NULL;
	else {
		error = umtx_copyin_umtx_time(
		    __USER_CAP(uap->uaddr2, (size_t)uap->uaddr1),
		    (size_t)uap->uaddr1, &timeout);
		if (error != 0)
			return (error);
		tm_p = &timeout;
	}
	return (do_wait(td, __USER_CAP_ADDR(uap->obj), uap->val, tm_p,
	    1, 1));
}

static int
__umtx_op_wake64(struct thread *td, struct freebsd64__umtx_op_args *uap)
{

	return (kern_umtx_wake(td, __USER_CAP(uap->obj, sizeof(struct umutex)),
	    uap->val, 0));
}

static int
__umtx_op_nwake_private64(struct thread *td,
    struct freebsd64__umtx_op_args *uap)
{
	char *uaddrs[BATCH_SIZE], **upp;
	int count, error, i, pos, tocopy;

	upp = (char **)uap->obj;
	error = 0;
	for (count = uap->val, pos = 0; count > 0; count -= tocopy,
	    pos += tocopy) {
		tocopy = MIN(count, BATCH_SIZE);
		error = copyin(__USER_CAP_UNBOUND(upp + pos), uaddrs,
		    tocopy * sizeof(char *));
		if (error != 0)
			break;
		for (i = 0; i < tocopy; ++i)
			kern_umtx_wake(td,
			    __USER_CAP(uaddrs[i], sizeof(struct umutex)),
			    INT_MAX, 1);
		maybe_yield();
	}
	return (error);
}

static int
__umtx_op_wake_private64(struct thread *td, struct freebsd64__umtx_op_args *uap)
{

	return (kern_umtx_wake(td, __USER_CAP(uap->obj, sizeof(struct umutex)),
	    uap->val, 1));
}

static int
__umtx_op_lock_umutex64(struct thread *td, struct freebsd64__umtx_op_args *uap)
{
	struct _umtx_time *tm_p, timeout;
	int error;

	/* Allow a null timespec (wait forever). */
	if (uap->uaddr2 == NULL)
		tm_p = NULL;
	else {
		error = umtx_copyin_umtx_time(
		    __USER_CAP(uap->uaddr2, (size_t)uap->uaddr1),
		    (size_t)uap->uaddr1, &timeout);
		if (error != 0)
			return (error);
		tm_p = &timeout;
	}
	return (do_lock_umutex(td, __USER_CAP(uap->obj, sizeof(struct umutex)),
	    tm_p, 0));
}

static int
__umtx_op_trylock_umutex64(struct thread *td, struct freebsd64__umtx_op_args *uap)
{

	return (do_lock_umutex(td, __USER_CAP(uap->obj, sizeof(struct umutex)),
	    NULL, _UMUTEX_TRY));
}

static int
__umtx_op_wait_umutex64(struct thread *td, struct freebsd64__umtx_op_args *uap)
{
	struct _umtx_time *tm_p, timeout;
	int error;

	/* Allow a null timespec (wait forever). */
	if (uap->uaddr2 == NULL)
		tm_p = NULL;
	else {
		error = umtx_copyin_umtx_time(
		    __USER_CAP(uap->uaddr2, (size_t)uap->uaddr1),
		    (size_t)uap->uaddr1, &timeout);
		if (error != 0)
			return (error);
		tm_p = &timeout;
	}
	return (do_lock_umutex(td, __USER_CAP(uap->obj, sizeof(struct umutex)),
	    tm_p, _UMUTEX_WAIT));
}

static int
__umtx_op_wake_umutex64(struct thread *td, struct freebsd64__umtx_op_args *uap)
{

	return (do_wake_umutex(td,
	    __USER_CAP(uap->obj, sizeof(struct umutex))));
}

static int
__umtx_op_unlock_umutex64(struct thread *td,
    struct freebsd64__umtx_op_args *uap)
{

	return (do_unlock_umutex(td,
	    __USER_CAP(uap->obj, sizeof(struct umutex)), false));
}

static int
__umtx_op_set_ceiling64(struct thread *td, struct freebsd64__umtx_op_args *uap)
{

	return (do_set_ceiling(td,
	    __USER_CAP(uap->obj, sizeof(struct umutex)), uap->val,
	    __USER_CAP(uap->uaddr1, sizeof(uint32_t))));
}

static int
__umtx_op_cv_wait64(struct thread *td, struct freebsd64__umtx_op_args *uap)
{
	struct timespec *ts, timeout;
	int error;

	/* Allow a null timespec (wait forever). */
	if (uap->uaddr2 == NULL)
		ts = NULL;
	else {
		error = umtx_copyin_timeout(
		    __USER_CAP(uap->uaddr2, sizeof(struct timespec)),
		    &timeout);
		if (error != 0)
			return (error);
		ts = &timeout;
	}
	return (do_cv_wait(td, __USER_CAP(uap->obj, sizeof(struct ucond)),
	    __USER_CAP(uap->uaddr1, sizeof(struct umutex)), ts, uap->val));
}

static int
__umtx_op_cv_signal64(struct thread *td, struct freebsd64__umtx_op_args *uap)
{

	return (do_cv_signal(td,
	    __USER_CAP(uap->obj, sizeof(struct ucond))));
}

static int
__umtx_op_cv_broadcast64(struct thread *td, struct freebsd64__umtx_op_args *uap)
{

	return (do_cv_broadcast(td,
	    __USER_CAP(uap->obj, sizeof(struct ucond))));
}

static int
__umtx_op_rw_rdlock64(struct thread *td, struct freebsd64__umtx_op_args *uap)
{
	struct _umtx_time timeout;
	int error;

	/* Allow a null timespec (wait forever). */
	if (uap->uaddr2 == NULL) {
		error = do_rw_rdlock(td,
		    __USER_CAP(uap->obj, sizeof(struct urwlock)), uap->val, 0);
	} else {
		error = umtx_copyin_umtx_time(
		    __USER_CAP(uap->uaddr2, (size_t)uap->uaddr1),
		   (size_t)uap->uaddr1, &timeout);
		if (error != 0)
			return (error);
		error = do_rw_rdlock(td,
		    __USER_CAP(uap->obj, sizeof(struct urwlock)), uap->val,
		    &timeout);
	}
	return (error);
}

static int
__umtx_op_rw_wrlock64(struct thread *td, struct freebsd64__umtx_op_args *uap)
{
	struct _umtx_time timeout;
	int error;

	/* Allow a null timespec (wait forever). */
	if (uap->uaddr2 == NULL) {
		error = do_rw_wrlock(td,
		    __USER_CAP(uap->obj, sizeof(struct urwlock)), 0);
	} else {
		error = umtx_copyin_umtx_time(
		    __USER_CAP(uap->uaddr2, (size_t)uap->uaddr1),
		   (size_t)uap->uaddr1, &timeout);
		if (error != 0)
			return (error);

		error = do_rw_wrlock(td,
		    __USER_CAP(uap->obj, sizeof(struct urwlock)), &timeout);
	}
	return (error);
}

static int
__umtx_op_rw_unlock64(struct thread *td, struct freebsd64__umtx_op_args *uap)
{

	return (do_rw_unlock(td,
	    __USER_CAP(uap->obj, sizeof(struct urwlock))));
}

static int
__umtx_op_wake2_umutex64(struct thread *td, struct freebsd64__umtx_op_args *uap)
{

	return (do_wake2_umutex(td,
	    __USER_CAP(uap->obj, sizeof(struct umutex)), uap->val));
}

static int
__umtx_op_sem2_wait64(struct thread *td, struct freebsd64__umtx_op_args *uap)
{
	struct _umtx_time *tm_p, timeout;
	size_t uasize;
	int error;

	/* Allow a null timespec (wait forever). */
	if (uap->uaddr2 == NULL) {
		uasize = 0;
		tm_p = NULL;
	} else {
		uasize = (size_t)uap->uaddr1;
		error = umtx_copyin_umtx_time(
		    __USER_CAP(uap->uaddr2, uasize), uasize, &timeout);
		if (error != 0)
			return (error);
		tm_p = &timeout;
	}
	error = do_sem2_wait(td, __USER_CAP(uap->obj, sizeof(struct _usem2)),
	    tm_p);
	if (error == EINTR && uap->uaddr2 != NULL &&
	    (timeout._flags & UMTX_ABSTIME) == 0 &&
	    uasize >= sizeof(struct _umtx_time) + sizeof(struct timespec)) {
		error = copyout(&timeout._timeout,
		    __USER_CAP_UNBOUND((struct _umtx_time *)uap->uaddr2 + 1),
		    sizeof(struct timespec));
		if (error == 0) {
			error = EINTR;
		}
	}

	return (error);
}

static int
__umtx_op_sem2_wake64(struct thread *td, struct freebsd64__umtx_op_args *uap)
{

	return (do_sem2_wake(td, __USER_CAP(uap->obj, sizeof(struct _usem2))));
}

static int
__umtx_op_shm64(struct thread *td, struct freebsd64__umtx_op_args *uap)
{

	return (umtx_shm(td, __USER_CAP_UNBOUND(uap->uaddr1), uap->val));
}

struct umtx_robust_lists_params64 {
	uint64_t	robust_list_offset;
	uint64_t	robust_priv_list_offset;
	uint64_t	robust_inact_offset;
};

static int
__umtx_op_robust_lists64(struct thread *td, struct freebsd64__umtx_op_args *uap)
{
	struct umtx_robust_lists_params64 rb64;
	struct umtx_robust_lists_params rb;
	int error;

	if (uap->val > sizeof(rb64))
		return (EINVAL);
	error = copyin(__USER_CAP(uap->uaddr1, sizeof(rb64)), &rb64, uap->val);
	if (error != 0)
		return (error);
	rb.robust_list_offset =
	    (intcap_t)__USER_CAP_UNBOUND(rb64.robust_list_offset);
	rb.robust_priv_list_offset =
	    (intcap_t)__USER_CAP_UNBOUND(rb64.robust_priv_list_offset);
	rb.robust_inact_offset =
	    (intcap_t)__USER_CAP_UNBOUND(rb64.robust_inact_offset);
	return (umtx_robust_lists(td, &rb));
}

typedef int (*_umtx_op_func64)(struct thread *td,
    struct freebsd64__umtx_op_args *uap);

static const _umtx_op_func64 op_table_freebsd64[] = {
	[UMTX_OP_RESERVED0]	= __umtx_op_unimpl64,
	[UMTX_OP_RESERVED1]	= __umtx_op_unimpl64,
	[UMTX_OP_WAIT]		= __umtx_op_wait64,
	[UMTX_OP_WAKE]		= __umtx_op_wake64,
	[UMTX_OP_MUTEX_TRYLOCK]	= __umtx_op_trylock_umutex64,
	[UMTX_OP_MUTEX_LOCK]	= __umtx_op_lock_umutex64,
	[UMTX_OP_MUTEX_UNLOCK]	= __umtx_op_unlock_umutex64,
	[UMTX_OP_SET_CEILING]	= __umtx_op_set_ceiling64,
	[UMTX_OP_CV_WAIT]	= __umtx_op_cv_wait64,
	[UMTX_OP_CV_SIGNAL]	= __umtx_op_cv_signal64,
	[UMTX_OP_CV_BROADCAST]	= __umtx_op_cv_broadcast64,
	[UMTX_OP_WAIT_UINT]	= __umtx_op_wait_uint64,
	[UMTX_OP_RW_RDLOCK]	= __umtx_op_rw_rdlock64,
	[UMTX_OP_RW_WRLOCK]	= __umtx_op_rw_wrlock64,
	[UMTX_OP_RW_UNLOCK]	= __umtx_op_rw_unlock64,
	[UMTX_OP_WAIT_UINT_PRIVATE] = __umtx_op_wait_uint_private64,
	[UMTX_OP_WAKE_PRIVATE]	= __umtx_op_wake_private64,
	[UMTX_OP_MUTEX_WAIT]	= __umtx_op_wait_umutex64,
	[UMTX_OP_MUTEX_WAKE]	= __umtx_op_wake_umutex64,
	[UMTX_OP_SEM_WAIT]	= __umtx_op_unimpl64,
	[UMTX_OP_SEM_WAKE]	= __umtx_op_unimpl64,
	[UMTX_OP_NWAKE_PRIVATE]	= __umtx_op_nwake_private64,
	[UMTX_OP_MUTEX_WAKE2]	= __umtx_op_wake2_umutex64,
	[UMTX_OP_SEM2_WAIT]	= __umtx_op_sem2_wait64,
	[UMTX_OP_SEM2_WAKE]	= __umtx_op_sem2_wake64,
	[UMTX_OP_SHM]		= __umtx_op_shm64,
	[UMTX_OP_ROBUST_LISTS]	= __umtx_op_robust_lists64,
};

int
freebsd64__umtx_op(struct thread *td, struct freebsd64__umtx_op_args *uap)
{

	if ((unsigned)uap->op < nitems(op_table_freebsd64)) {
		return (*op_table_freebsd64[uap->op])(td, uap);
	}
	return (EINVAL);
}

#endif /* COMPAT_FREEBSD64 */
=======
>>>>>>> f2f257fd

void
umtx_thread_init(struct thread *td)
{

	td->td_umtxq = umtxq_alloc();
	td->td_umtxq->uq_thread = td;
}

void
umtx_thread_fini(struct thread *td)
{

	umtxq_free(td->td_umtxq);
}

/*
 * It will be called when new thread is created, e.g fork().
 */
void
umtx_thread_alloc(struct thread *td)
{
	struct umtx_q *uq;

	uq = td->td_umtxq;
	uq->uq_inherited_pri = PRI_MAX;

	KASSERT(uq->uq_flags == 0, ("uq_flags != 0"));
	KASSERT(uq->uq_thread == td, ("uq_thread != td"));
	KASSERT(uq->uq_pi_blocked == NULL, ("uq_pi_blocked != NULL"));
	KASSERT(TAILQ_EMPTY(&uq->uq_pi_contested), ("uq_pi_contested is not empty"));
}

/*
 * exec() hook.
 *
 * Clear robust lists for all process' threads, not delaying the
 * cleanup to thread_exit hook, since the relevant address space is
 * destroyed right now.
 */
static void
umtx_exec_hook(void *arg __unused, struct proc *p,
    struct image_params *imgp __unused)
{
	struct thread *td;

	KASSERT(p == curproc, ("need curproc"));
	KASSERT((p->p_flag & P_HADTHREADS) == 0 ||
	    (p->p_flag & P_STOPPED_SINGLE) != 0,
	    ("curproc must be single-threaded"));
	/*
	 * There is no need to lock the list as only this thread can be
	 * running.
	 */
	FOREACH_THREAD_IN_PROC(p, td) {
		KASSERT(td == curthread ||
		    ((td->td_flags & TDF_BOUNDARY) != 0 && TD_IS_SUSPENDED(td)),
		    ("running thread %p %p", p, td));
		umtx_thread_cleanup(td);
		td->td_rb_list = td->td_rbp_list = td->td_rb_inact = 0;
	}
}

/*
 * thread_exit() hook.
 */
void
umtx_thread_exit(struct thread *td)
{

	umtx_thread_cleanup(td);
}

static int
<<<<<<< HEAD
umtx_read_uptr(struct thread *td, uintcap_t ptr, uintcap_t *res)
=======
umtx_read_uptr(struct thread *td, uintptr_t ptr, uintptr_t *res, bool compat32)
>>>>>>> f2f257fd
{
	intcap_t res1;
	u_long res_native;
#ifdef COMPAT_FREEBSD32
	uint32_t res32;
#endif
	int error;

#if __has_feature(capabilities)
	if (SV_PROC_FLAG(td->td_proc, SV_CHERI)) {
		error = fuecap((void * __capability)ptr, &res1);
	} else
#endif
#ifdef COMPAT_FREEBSD32
<<<<<<< HEAD
	if (SV_PROC_FLAG(td->td_proc, SV_ILP32)) {
		error = fueword32((void * __capability)ptr, &res32);
=======
	if (compat32) {
		error = fueword32((void *)ptr, &res32);
>>>>>>> f2f257fd
		if (error == 0)
			res1 = res32;
	} else
#endif
	{
		error = fueword((void * __capability)ptr, &res_native);
		if (error == 0)
			res1 = res_native;
	}
	if (error == 0)
		*res = res1;
	else
		error = EFAULT;
	return (error);
}

static void
<<<<<<< HEAD
umtx_read_rb_list(struct thread *td, struct umutex *m, uintcap_t *rb_list)
=======
umtx_read_rb_list(struct thread *td, struct umutex *m, uintptr_t *rb_list,
    bool compat32)
>>>>>>> f2f257fd
{
#ifdef COMPAT_FREEBSD32
	struct umutex32 m32;
#endif
#ifdef COMPAT_FREEBSD64
	struct umutex64 m64;
#endif

<<<<<<< HEAD
#ifdef COMPAT_FREEBSD32
	if (SV_PROC_FLAG(td->td_proc, SV_ILP32)) {
=======
	if (compat32) {
>>>>>>> f2f257fd
		memcpy(&m32, m, sizeof(m32));
		*rb_list = (uintcap_t)__USER_CAP_UNBOUND((void *)(uintptr_t)m32.m_rb_lnk);
	} else
#endif
#ifdef COMPAT_FREEBSD64
	if (!SV_PROC_FLAG(td->td_proc, SV_CHERI)) {
		memcpy(&m64, m, sizeof(m64));
		*rb_list = (uintcap_t)__USER_CAP_UNBOUND((void *)(uintptr_t)m64.m_rb_lnk);
	} else
#endif
		*rb_list = m->m_rb_lnk;
}

static int
<<<<<<< HEAD
umtx_handle_rb(struct thread *td, uintcap_t rbp, uintcap_t *rb_list, bool inact)
=======
umtx_handle_rb(struct thread *td, uintptr_t rbp, uintptr_t *rb_list, bool inact,
    bool compat32)
>>>>>>> f2f257fd
{
	union {
		struct umutex m;
#ifdef COMPAT_FREEBSD64
		struct umutex64 m64;
#endif
	} mu;
	int error;

	KASSERT(td->td_proc == curproc, ("need current vmspace"));
#ifdef COMPAT_FREEBSD64
	if (!SV_PROC_FLAG(td->td_proc, SV_CHERI)) {
		error = copyin((void * __capability)rbp, &mu.m64,
		    sizeof(mu.m64));
	} else
#endif
		error = copyincap((void * __capability)rbp, &mu.m, sizeof(mu.m));
	if (error != 0)
		return (error);
	if (rb_list != NULL)
<<<<<<< HEAD
		umtx_read_rb_list(td, &mu.m, rb_list);
	if ((mu.m.m_flags & UMUTEX_ROBUST) == 0)
=======
		umtx_read_rb_list(td, &m, rb_list, compat32);
	if ((m.m_flags & UMUTEX_ROBUST) == 0)
>>>>>>> f2f257fd
		return (EINVAL);
	if ((mu.m.m_owner & ~UMUTEX_CONTESTED) != td->td_tid)
		/* inact is cleared after unlock, allow the inconsistency */
		return (inact ? 0 : EINVAL);
	return (do_unlock_umutex(td, (struct umutex * __capability)rbp, true));
}

static void
<<<<<<< HEAD
umtx_cleanup_rb_list(struct thread *td, uintcap_t rb_list, uintcap_t *rb_inact,
    const char *name)
=======
umtx_cleanup_rb_list(struct thread *td, uintptr_t rb_list, uintptr_t *rb_inact,
    const char *name, bool compat32)
>>>>>>> f2f257fd
{
	int error, i;
	uintcap_t rbp;
	bool inact;

	if (rb_list == 0)
		return;
	error = umtx_read_uptr(td, rb_list, &rbp, compat32);
	for (i = 0; error == 0 && rbp != 0 && i < umtx_max_rb; i++) {
		if (rbp == *rb_inact) {
			inact = true;
			*rb_inact = 0;
		} else
			inact = false;
		error = umtx_handle_rb(td, rbp, &rbp, inact, compat32);
	}
	if (i == umtx_max_rb && umtx_verbose_rb) {
		uprintf("comm %s pid %d: reached umtx %smax rb %d\n",
		    td->td_proc->p_comm, td->td_proc->p_pid, name, umtx_max_rb);
	}
	if (error != 0 && umtx_verbose_rb) {
		uprintf("comm %s pid %d: handling %srb error %d\n",
		    td->td_proc->p_comm, td->td_proc->p_pid, name, error);
	}
}

/*
 * Clean up umtx data.
 */
static void
umtx_thread_cleanup(struct thread *td)
{
	struct umtx_q *uq;
	struct umtx_pi *pi;
<<<<<<< HEAD
	uintcap_t rb_inact = 0;
=======
	uintptr_t rb_inact;
	bool compat32;
>>>>>>> f2f257fd

	/*
	 * Disown pi mutexes.
	 */
	uq = td->td_umtxq;
	if (uq != NULL) {
		if (uq->uq_inherited_pri != PRI_MAX ||
		    !TAILQ_EMPTY(&uq->uq_pi_contested)) {
			mtx_lock(&umtx_lock);
			uq->uq_inherited_pri = PRI_MAX;
			while ((pi = TAILQ_FIRST(&uq->uq_pi_contested)) != NULL) {
				pi->pi_owner = NULL;
				TAILQ_REMOVE(&uq->uq_pi_contested, pi, pi_link);
			}
			mtx_unlock(&umtx_lock);
		}
		sched_lend_user_prio_cond(td, PRI_MAX);
	}

	compat32 = (td->td_pflags2 & TDP2_COMPAT32RB) != 0;
	td->td_pflags2 &= ~TDP2_COMPAT32RB;

	if (td->td_rb_inact == 0 && td->td_rb_list == 0 && td->td_rbp_list == 0)
		return;

	/*
	 * Handle terminated robust mutexes.  Must be done after
	 * robust pi disown, otherwise unlock could see unowned
	 * entries.
	 */
<<<<<<< HEAD
	if (td->td_rb_inact != 0)
		(void)umtx_read_uptr(td, td->td_rb_inact, &rb_inact);
	umtx_cleanup_rb_list(td, td->td_rb_list, &rb_inact, "");
	umtx_cleanup_rb_list(td, td->td_rbp_list, &rb_inact, "priv ");
	if (rb_inact != 0)
		(void)umtx_handle_rb(td, rb_inact, NULL, true);
}
// CHERI CHANGES START
// {
//   "updated": 20181114,
//   "target_type": "kernel",
//   "changes": [
//     "user_capabilities"
//   ]
// }
// CHERI CHANGES END
=======
	rb_inact = td->td_rb_inact;
	if (rb_inact != 0)
		(void)umtx_read_uptr(td, rb_inact, &rb_inact, compat32);
	umtx_cleanup_rb_list(td, td->td_rb_list, &rb_inact, "", compat32);
	umtx_cleanup_rb_list(td, td->td_rbp_list, &rb_inact, "priv ", compat32);
	if (rb_inact != 0)
		(void)umtx_handle_rb(td, rb_inact, NULL, true, compat32);
}
>>>>>>> f2f257fd
<|MERGE_RESOLUTION|>--- conflicted
+++ resolved
@@ -223,26 +223,15 @@
 	struct timespec end;
 };
 
-<<<<<<< HEAD
 #ifdef COMPAT_FREEBSD32
-struct umutex32 {
-	volatile __lwpid_t	m_owner;	/* Owner of the mutex */
-	__uint32_t		m_flags;	/* Flags of the mutex */
-	__uint32_t		m_ceilings[2];	/* Priority protect ceiling */
-	__uint32_t		m_rb_lnk;	/* Robust linkage */
-	__uint32_t		m_pad;
-	__uint32_t		m_spare[2];
-};
-
 /*
  * XXX-CHERI: Not true, but leaving the assertion intact to catch future
  * issues
  */
-=======
->>>>>>> f2f257fd
 _Static_assert(sizeof(struct umutex) == sizeof(struct umutex32), "umutex32");
 _Static_assert(__offsetof(struct umutex, m_spare[0]) ==
     __offsetof(struct umutex32, m_spare[0]), "m_spare32");
+#endif
 
 #ifdef COMPAT_FREEBSD64
 struct umutex64 {
@@ -3435,11 +3424,7 @@
 }
 
 inline int
-<<<<<<< HEAD
-umtx_copyin_timeout(const void * __capability addr, struct timespec *tsp)
-=======
-umtx_copyin_timeout(const void *uaddr, struct timespec *tsp)
->>>>>>> f2f257fd
+umtx_copyin_timeout(const void * __capability uaddr, struct timespec *tsp)
 {
 	int error;
 
@@ -3454,20 +3439,12 @@
 }
 
 static inline int
-<<<<<<< HEAD
-umtx_copyin_umtx_time(const void * __capability addr, size_t size,
+umtx_copyin_umtx_time(const void * __capability uaddr, size_t size,
     struct _umtx_time *tp)
 {
 	int error;
-	
-	if (size <= sizeof(struct timespec)) {
-=======
-umtx_copyin_umtx_time(const void *uaddr, size_t size, struct _umtx_time *tp)
-{
-	int error;
 
 	if (size <= sizeof(tp->_timeout)) {
->>>>>>> f2f257fd
 		tp->_clockid = CLOCK_REALTIME;
 		tp->_flags = 0;
 		error = copyin(uaddr, &tp->_timeout, sizeof(tp->_timeout));
@@ -3482,7 +3459,7 @@
 }
 
 static int
-umtx_copyin_robust_lists(const void *uaddr, size_t size,
+umtx_copyin_robust_lists(const void * __capability uaddr, size_t size,
     struct umtx_robust_lists_params *rb)
 {
 
@@ -3492,7 +3469,7 @@
 }
 
 static int
-umtx_copyout_timeout(void *uaddr, size_t sz, struct timespec *tsp)
+umtx_copyout_timeout(void * __capability uaddr, size_t sz, struct timespec *tsp)
 {
 
 	/*
@@ -3524,13 +3501,8 @@
 	if (uap->uaddr2 == NULL)
 		tm_p = NULL;
 	else {
-<<<<<<< HEAD
-		error = umtx_copyin_umtx_time(
+		error = ops->copyin_umtx_time(
 		    uap->uaddr2, (__cheri_addr size_t)uap->uaddr1, &timeout);
-=======
-		error = ops->copyin_umtx_time(
-		    uap->uaddr2, (size_t)uap->uaddr1, &timeout);
->>>>>>> f2f257fd
 		if (error != 0)
 			return (error);
 		tm_p = &timeout;
@@ -3548,13 +3520,8 @@
 	if (uap->uaddr2 == NULL)
 		tm_p = NULL;
 	else {
-<<<<<<< HEAD
-		error = umtx_copyin_umtx_time(
+		error = ops->copyin_umtx_time(
 		    uap->uaddr2, (__cheri_addr size_t)uap->uaddr1, &timeout);
-=======
-		error = ops->copyin_umtx_time(
-		    uap->uaddr2, (size_t)uap->uaddr1, &timeout);
->>>>>>> f2f257fd
 		if (error != 0)
 			return (error);
 		tm_p = &timeout;
@@ -3572,13 +3539,8 @@
 	if (uap->uaddr2 == NULL)
 		tm_p = NULL;
 	else {
-<<<<<<< HEAD
-		error = umtx_copyin_umtx_time(
+		error = ops->copyin_umtx_time(
 		    uap->uaddr2, (__cheri_addr size_t)uap->uaddr1, &timeout);
-=======
-		error = ops->copyin_umtx_time(
-		    uap->uaddr2, (size_t)uap->uaddr1, &timeout);
->>>>>>> f2f257fd
 		if (error != 0)
 			return (error);
 		tm_p = &timeout;
@@ -3623,10 +3585,10 @@
 static int
 __umtx_op_nwake_private_compat32(struct thread *td, struct _umtx_op_args *uap)
 {
-	uint32_t uaddrs[BATCH_SIZE], *upp;
+	uint32_t uaddrs[BATCH_SIZE], * __capability upp;
 	int count, error, i, pos, tocopy;
 
-	upp = (uint32_t *)uap->obj;
+	upp = (uint32_t * __capability)uap->obj;
 	error = 0;
 	for (count = uap->val, pos = 0; count > 0; count -= tocopy,
 	    pos += tocopy) {
@@ -3635,7 +3597,7 @@
 		if (error != 0)
 			break;
 		for (i = 0; i < tocopy; ++i) {
-			kern_umtx_wake(td, (void *)(uintptr_t)uaddrs[i],
+			kern_umtx_wake(td, __USER_CAP((void *)(uintptr_t)uaddrs[i], sizeof(void *)),
 			    INT_MAX, 1);
 		}
 		maybe_yield();
@@ -3672,13 +3634,8 @@
 	if (uap->uaddr2 == NULL)
 		tm_p = NULL;
 	else {
-<<<<<<< HEAD
-		error = umtx_copyin_umtx_time(
+		error = ops->copyin_umtx_time(
 		    uap->uaddr2, (__cheri_addr size_t)uap->uaddr1, &timeout);
-=======
-		error = ops->copyin_umtx_time(
-		    uap->uaddr2, (size_t)uap->uaddr1, &timeout);
->>>>>>> f2f257fd
 		if (error != 0)
 			return (error);
 		tm_p = &timeout;
@@ -3705,13 +3662,8 @@
 	if (uap->uaddr2 == NULL)
 		tm_p = NULL;
 	else {
-<<<<<<< HEAD
-		error = umtx_copyin_umtx_time(
+		error = ops->copyin_umtx_time(
 		    uap->uaddr2, (__cheri_addr size_t)uap->uaddr1, &timeout);
-=======
-		error = ops->copyin_umtx_time(
-		    uap->uaddr2, (size_t)uap->uaddr1, &timeout);
->>>>>>> f2f257fd
 		if (error != 0)
 			return (error);
 		tm_p = &timeout;
@@ -3789,13 +3741,8 @@
 	if (uap->uaddr2 == NULL) {
 		error = do_rw_rdlock(td, uap->obj, uap->val, 0);
 	} else {
-<<<<<<< HEAD
-		error = umtx_copyin_umtx_time(uap->uaddr2,
+		error = ops->copyin_umtx_time(uap->uaddr2,
 		   (__cheri_addr size_t)uap->uaddr1, &timeout);
-=======
-		error = ops->copyin_umtx_time(uap->uaddr2,
-		   (size_t)uap->uaddr1, &timeout);
->>>>>>> f2f257fd
 		if (error != 0)
 			return (error);
 		error = do_rw_rdlock(td, uap->obj, uap->val, &timeout);
@@ -3814,13 +3761,8 @@
 	if (uap->uaddr2 == NULL) {
 		error = do_rw_wrlock(td, uap->obj, 0);
 	} else {
-<<<<<<< HEAD
-		error = umtx_copyin_umtx_time(uap->uaddr2,
+		error = ops->copyin_umtx_time(uap->uaddr2,
 		   (__cheri_addr size_t)uap->uaddr1, &timeout);
-=======
-		error = ops->copyin_umtx_time(uap->uaddr2,
-		   (size_t)uap->uaddr1, &timeout);
->>>>>>> f2f257fd
 		if (error != 0)
 			return (error);
 
@@ -3849,13 +3791,8 @@
 	if (uap->uaddr2 == NULL)
 		tm_p = NULL;
 	else {
-<<<<<<< HEAD
-		error = umtx_copyin_umtx_time(
+		error = ops->copyin_umtx_time(
 		    uap->uaddr2, (__cheri_addr size_t)uap->uaddr1, &timeout);
-=======
-		error = ops->copyin_umtx_time(
-		    uap->uaddr2, (size_t)uap->uaddr1, &timeout);
->>>>>>> f2f257fd
 		if (error != 0)
 			return (error);
 		tm_p = &timeout;
@@ -3893,13 +3830,8 @@
 		uasize = 0;
 		tm_p = NULL;
 	} else {
-<<<<<<< HEAD
 		uasize = (__cheri_addr size_t)uap->uaddr1;
-		error = umtx_copyin_umtx_time(uap->uaddr2, uasize, &timeout);
-=======
-		uasize = (size_t)uap->uaddr1;
 		error = ops->copyin_umtx_time(uap->uaddr2, uasize, &timeout);
->>>>>>> f2f257fd
 		if (error != 0)
 			return (error);
 		tm_p = &timeout;
@@ -3907,17 +3839,10 @@
 	error = do_sem2_wait(td, uap->obj, tm_p);
 	if (error == EINTR && uap->uaddr2 != NULL &&
 	    (timeout._flags & UMTX_ABSTIME) == 0 &&
-<<<<<<< HEAD
-	    uasize >= sizeof(struct _umtx_time) + sizeof(struct timespec)) {
-		error = copyout(&timeout._timeout,
-		    (struct _umtx_time * __capability)uap->uaddr2 + 1,
-		    sizeof(struct timespec));
-=======
 	    uasize >= ops->umtx_time_sz + ops->timespec_sz) {
 		error = ops->copyout_timeout(
-		    (void *)((uintptr_t)uap->uaddr2 + ops->umtx_time_sz),
+		    (void * __capability)((uintcap_t)uap->uaddr2 + ops->umtx_time_sz),
 		    uasize - ops->umtx_time_sz, &timeout._timeout);
->>>>>>> f2f257fd
 		if (error == 0) {
 			error = EINTR;
 		}
@@ -4250,11 +4175,7 @@
 	int error;
 
 	bzero(&rb, sizeof(rb));
-<<<<<<< HEAD
-	error = copyincap(uap->uaddr1, &rb, uap->val);
-=======
 	error = ops->copyin_robust_lists(uap->uaddr1, uap->val, &rb);
->>>>>>> f2f257fd
 	if (error != 0)
 		return (error);
 
@@ -4291,23 +4212,16 @@
 }
 
 static inline int
-umtx_copyin_umtx_time32(const void *uaddr, size_t size, struct _umtx_time *tp)
+umtx_copyin_umtx_time32(const void * __capability uaddr, size_t size,
+    struct _umtx_time *tp)
 {
 	struct umtx_time32 t32;
 	int error;
-<<<<<<< HEAD
-	
-	t32.clockid = CLOCK_REALTIME;
-	t32.flags   = 0;
-	if (size <= sizeof(struct timespec32))
-		error = copyin(addr, &t32.timeout, sizeof(struct timespec32));
-=======
 
 	t32._clockid = CLOCK_REALTIME;
 	t32._flags   = 0;
 	if (size <= sizeof(t32._timeout))
 		error = copyin(uaddr, &t32._timeout, sizeof(t32._timeout));
->>>>>>> f2f257fd
 	else
 		error = copyin(uaddr, &t32, sizeof(t32));
 	if (error != 0)
@@ -4322,155 +4236,6 @@
 }
 
 static int
-<<<<<<< HEAD
-__umtx_op_wait_compat32(struct thread *td, struct _umtx_op_args *uap)
-{
-	struct _umtx_time *tm_p, timeout;
-	int error;
-
-	if (uap->uaddr2 == NULL)
-		tm_p = NULL;
-	else {
-		error = umtx_copyin_umtx_time32(uap->uaddr2,
-			(size_t)uap->uaddr1, &timeout);
-		if (error != 0)
-			return (error);
-		tm_p = &timeout;
-	}
-	return (do_wait(td, __USER_CAP_ADDR(uap->obj), uap->val, tm_p, 1, 0));
-}
-
-static int
-__umtx_op_lock_umutex_compat32(struct thread *td, struct _umtx_op_args *uap)
-{
-	struct _umtx_time *tm_p, timeout;
-	int error;
-
-	/* Allow a null timespec (wait forever). */
-	if (uap->uaddr2 == NULL)
-		tm_p = NULL;
-	else {
-		error = umtx_copyin_umtx_time32(uap->uaddr2,
-			    (size_t)uap->uaddr1, &timeout);
-		if (error != 0)
-			return (error);
-		tm_p = &timeout;
-	}
-	return (do_lock_umutex(td, uap->obj, tm_p, 0));
-}
-
-static int
-__umtx_op_wait_umutex_compat32(struct thread *td, struct _umtx_op_args *uap)
-{
-	struct _umtx_time *tm_p, timeout;
-	int error;
-
-	/* Allow a null timespec (wait forever). */
-	if (uap->uaddr2 == NULL)
-		tm_p = NULL;
-	else {
-		error = umtx_copyin_umtx_time32(uap->uaddr2,
-		    (size_t)uap->uaddr1, &timeout);
-		if (error != 0)
-			return (error);
-		tm_p = &timeout;
-	}
-	return (do_lock_umutex(td, uap->obj, tm_p, _UMUTEX_WAIT));
-}
-
-static int
-__umtx_op_cv_wait_compat32(struct thread *td, struct _umtx_op_args *uap)
-{
-	struct timespec *ts, timeout;
-	int error;
-
-	/* Allow a null timespec (wait forever). */
-	if (uap->uaddr2 == NULL)
-		ts = NULL;
-	else {
-		error = umtx_copyin_timeout32(uap->uaddr2, &timeout);
-		if (error != 0)
-			return (error);
-		ts = &timeout;
-	}
-	return (do_cv_wait(td, uap->obj, uap->uaddr1, ts, uap->val));
-}
-
-static int
-__umtx_op_rw_rdlock_compat32(struct thread *td, struct _umtx_op_args *uap)
-{
-	struct _umtx_time timeout;
-	int error;
-
-	/* Allow a null timespec (wait forever). */
-	if (uap->uaddr2 == NULL) {
-		error = do_rw_rdlock(td, uap->obj, uap->val, 0);
-	} else {
-		error = umtx_copyin_umtx_time32(uap->uaddr2,
-		    (size_t)uap->uaddr1, &timeout);
-		if (error != 0)
-			return (error);
-		error = do_rw_rdlock(td, uap->obj, uap->val, &timeout);
-	}
-	return (error);
-}
-
-static int
-__umtx_op_rw_wrlock_compat32(struct thread *td, struct _umtx_op_args *uap)
-{
-	struct _umtx_time timeout;
-	int error;
-
-	/* Allow a null timespec (wait forever). */
-	if (uap->uaddr2 == NULL) {
-		error = do_rw_wrlock(td, uap->obj, 0);
-	} else {
-		error = umtx_copyin_umtx_time32(uap->uaddr2,
-		    (size_t)uap->uaddr1, &timeout);
-		if (error != 0)
-			return (error);
-		error = do_rw_wrlock(td, uap->obj, &timeout);
-	}
-	return (error);
-}
-
-static int
-__umtx_op_wait_uint_private_compat32(struct thread *td, struct _umtx_op_args *uap)
-{
-	struct _umtx_time *tm_p, timeout;
-	int error;
-
-	if (uap->uaddr2 == NULL)
-		tm_p = NULL;
-	else {
-		error = umtx_copyin_umtx_time32(
-		    uap->uaddr2, (size_t)uap->uaddr1,&timeout);
-		if (error != 0)
-			return (error);
-		tm_p = &timeout;
-	}
-	return (do_wait(td, __USER_CAP_ADDR(uap->obj), uap->val, tm_p, 1, 1));
-}
-
-#if defined(COMPAT_FREEBSD9) || defined(COMPAT_FREEBSD10)
-static int
-__umtx_op_sem_wait_compat32(struct thread *td, struct _umtx_op_args *uap)
-{
-	struct _umtx_time *tm_p, timeout;
-	int error;
-
-	/* Allow a null timespec (wait forever). */
-	if (uap->uaddr2 == NULL)
-		tm_p = NULL;
-	else {
-		error = umtx_copyin_umtx_time32(uap->uaddr2,
-		    (size_t)uap->uaddr1, &timeout);
-		if (error != 0)
-			return (error);
-		tm_p = &timeout;
-	}
-	return (do_sem_wait(td, __USER_CAP_UNBOUND(uap->obj), tm_p));
-=======
 umtx_copyin_robust_lists32(const void *uaddr, size_t size,
     struct umtx_robust_lists_params *rbp)
 {
@@ -4487,7 +4252,6 @@
 	CP(rb32, *rbp, robust_priv_list_offset);
 	CP(rb32, *rbp, robust_inact_offset);
 	return (0);
->>>>>>> f2f257fd
 }
 
 static int
@@ -4498,60 +4262,6 @@
 		.tv_nsec = tsp->tv_nsec,
 	};
 
-<<<<<<< HEAD
-	/* Allow a null timespec (wait forever). */
-	if (uap->uaddr2 == NULL) {
-		uasize = 0;
-		tm_p = NULL;
-	} else {
-		uasize = (size_t)uap->uaddr1;
-		error = umtx_copyin_umtx_time32(uap->uaddr2, uasize, &timeout);
-		if (error != 0)
-			return (error);
-		tm_p = &timeout;
-	}
-	error = do_sem2_wait(td, __USER_CAP(uap->obj, sizeof(struct _usem2)),
-	    tm_p);
-	if (error == EINTR && uap->uaddr2 != NULL &&
-	    (timeout._flags & UMTX_ABSTIME) == 0 &&
-	    uasize >= sizeof(struct umtx_time32) + sizeof(struct timespec32)) {
-		struct timespec32 remain32 = {
-			.tv_sec = timeout._timeout.tv_sec,
-			.tv_nsec = timeout._timeout.tv_nsec
-		};
-		error = copyout(&remain32,
-		    (struct umtx_time32 *)uap->uaddr2 + 1,
-		    sizeof(struct timespec32));
-		if (error == 0) {
-			error = EINTR;
-		}
-	}
-
-	return (error);
-}
-
-static int
-__umtx_op_nwake_private32(struct thread *td, struct _umtx_op_args *uap)
-{
-	uint32_t uaddrs[BATCH_SIZE], *upp;
-	int count, error, i, pos, tocopy;
-
-	upp = (uint32_t *)uap->obj;
-	error = 0;
-	for (count = uap->val, pos = 0; count > 0; count -= tocopy,
-	    pos += tocopy) {
-		tocopy = MIN(count, BATCH_SIZE);
-		error = copyin(upp + pos, uaddrs, tocopy * sizeof(uint32_t));
-		if (error != 0)
-			break;
-		for (i = 0; i < tocopy; ++i)
-			kern_umtx_wake(td,
-			    __USER_CAP((void *)(uintptr_t)uaddrs[i],
-			    sizeof(struct umutex)), INT_MAX, 1);
-		maybe_yield();
-	}
-	return (error);
-=======
 	/*
 	 * Should be guaranteed by the caller, sz == uaddr1 - sizeof(_umtx_time)
 	 * and we're only called if sz >= sizeof(timespec) as supplied in the
@@ -4561,41 +4271,13 @@
 	    ("umtx_copyops specifies incorrect sizes"));
 
 	return (copyout(&remain32, uaddr, sizeof(remain32)));
->>>>>>> f2f257fd
 }
 #endif /* COMPAT_FREEBSD32 */
 
 typedef int (*_umtx_op_func)(struct thread *td, struct _umtx_op_args *uap,
     const struct umtx_copyops *umtx_ops);
 
-<<<<<<< HEAD
-static int
-__umtx_op_robust_lists_compat32(struct thread *td, struct _umtx_op_args *uap)
-{
-	struct umtx_robust_lists_params rb;
-	struct umtx_robust_lists_params_compat32 rb32;
-	int error;
-
-	if (uap->val > sizeof(rb32))
-		return (EINVAL);
-	bzero(&rb, sizeof(rb));
-	bzero(&rb32, sizeof(rb32));
-	error = copyin(uap->uaddr1, &rb32, uap->val);
-	if (error != 0)
-		return (error);
-	rb.robust_list_offset =
-	    (intcap_t)__USER_CAP_UNBOUND(rb.robust_list_offset);
-	rb.robust_priv_list_offset =
-	    (intcap_t)__USER_CAP_UNBOUND(rb.robust_priv_list_offset);
-	rb.robust_inact_offset =
-	    (intcap_t)__USER_CAP_UNBOUND(rb.robust_inact_offset);
-	return (umtx_robust_lists(td, &rb));
-}
-
-static const _umtx_op_func op_table_compat32[] = {
-=======
 static const _umtx_op_func op_table[] = {
->>>>>>> f2f257fd
 	[UMTX_OP_RESERVED0]	= __umtx_op_unimpl,
 	[UMTX_OP_RESERVED1]	= __umtx_op_unimpl,
 	[UMTX_OP_WAIT]		= __umtx_op_wait,
@@ -4652,8 +4334,9 @@
 #endif
 
 int
-kern__umtx_op(struct thread *td, void *obj, int op, unsigned long val,
-    void *uaddr1, void *uaddr2, const struct umtx_copyops *ops)
+kern__umtx_op(struct thread *td, void * __capability obj, int op,
+    unsigned long val, void * __capability uaddr1, void * __capability uaddr2,
+    const struct umtx_copyops *ops)
 {
 	struct _umtx_op_args uap = {
 		.obj = obj,
@@ -4675,8 +4358,6 @@
 	return (kern__umtx_op(td, uap->obj, uap->op, uap->val, uap->uaddr1,
 	    uap->uaddr2, &umtx_native_ops));
 }
-<<<<<<< HEAD
-#endif /* COMPAT_FREEBSD32 */
 
 #ifdef COMPAT_FREEBSD64
 
@@ -5037,7 +4718,11 @@
 	    (intcap_t)__USER_CAP_UNBOUND(rb64.robust_priv_list_offset);
 	rb.robust_inact_offset =
 	    (intcap_t)__USER_CAP_UNBOUND(rb64.robust_inact_offset);
-	return (umtx_robust_lists(td, &rb));
+
+	td->td_rb_list = rb.robust_list_offset;
+	td->td_rbp_list = rb.robust_priv_list_offset;
+	td->td_rb_inact = rb.robust_inact_offset;
+	return (0);
 }
 
 typedef int (*_umtx_op_func64)(struct thread *td,
@@ -5084,8 +4769,6 @@
 }
 
 #endif /* COMPAT_FREEBSD64 */
-=======
->>>>>>> f2f257fd
 
 void
 umtx_thread_init(struct thread *td)
@@ -5160,11 +4843,7 @@
 }
 
 static int
-<<<<<<< HEAD
-umtx_read_uptr(struct thread *td, uintcap_t ptr, uintcap_t *res)
-=======
-umtx_read_uptr(struct thread *td, uintptr_t ptr, uintptr_t *res, bool compat32)
->>>>>>> f2f257fd
+umtx_read_uptr(struct thread *td, uintptr_t ptr, uintcap_t *res, bool compat32)
 {
 	intcap_t res1;
 	u_long res_native;
@@ -5179,13 +4858,8 @@
 	} else
 #endif
 #ifdef COMPAT_FREEBSD32
-<<<<<<< HEAD
-	if (SV_PROC_FLAG(td->td_proc, SV_ILP32)) {
+	if (SV_PROC_FLAG(td->td_proc, SV_ILP32) {
 		error = fueword32((void * __capability)ptr, &res32);
-=======
-	if (compat32) {
-		error = fueword32((void *)ptr, &res32);
->>>>>>> f2f257fd
 		if (error == 0)
 			res1 = res32;
 	} else
@@ -5203,12 +4877,8 @@
 }
 
 static void
-<<<<<<< HEAD
-umtx_read_rb_list(struct thread *td, struct umutex *m, uintcap_t *rb_list)
-=======
-umtx_read_rb_list(struct thread *td, struct umutex *m, uintptr_t *rb_list,
+umtx_read_rb_list(struct thread *td, struct umutex *m, uintcap_t *rb_list,
     bool compat32)
->>>>>>> f2f257fd
 {
 #ifdef COMPAT_FREEBSD32
 	struct umutex32 m32;
@@ -5217,12 +4887,8 @@
 	struct umutex64 m64;
 #endif
 
-<<<<<<< HEAD
 #ifdef COMPAT_FREEBSD32
-	if (SV_PROC_FLAG(td->td_proc, SV_ILP32)) {
-=======
-	if (compat32) {
->>>>>>> f2f257fd
+	if (compat32)
 		memcpy(&m32, m, sizeof(m32));
 		*rb_list = (uintcap_t)__USER_CAP_UNBOUND((void *)(uintptr_t)m32.m_rb_lnk);
 	} else
@@ -5237,12 +4903,8 @@
 }
 
 static int
-<<<<<<< HEAD
-umtx_handle_rb(struct thread *td, uintcap_t rbp, uintcap_t *rb_list, bool inact)
-=======
-umtx_handle_rb(struct thread *td, uintptr_t rbp, uintptr_t *rb_list, bool inact,
+umtx_handle_rb(struct thread *td, uintcap_t rbp, uintcap_t *rb_list, bool inact,
     bool compat32)
->>>>>>> f2f257fd
 {
 	union {
 		struct umutex m;
@@ -5263,13 +4925,8 @@
 	if (error != 0)
 		return (error);
 	if (rb_list != NULL)
-<<<<<<< HEAD
-		umtx_read_rb_list(td, &mu.m, rb_list);
+		umtx_read_rb_list(td, &mu.m, rb_list, compat32);
 	if ((mu.m.m_flags & UMUTEX_ROBUST) == 0)
-=======
-		umtx_read_rb_list(td, &m, rb_list, compat32);
-	if ((m.m_flags & UMUTEX_ROBUST) == 0)
->>>>>>> f2f257fd
 		return (EINVAL);
 	if ((mu.m.m_owner & ~UMUTEX_CONTESTED) != td->td_tid)
 		/* inact is cleared after unlock, allow the inconsistency */
@@ -5278,13 +4935,8 @@
 }
 
 static void
-<<<<<<< HEAD
 umtx_cleanup_rb_list(struct thread *td, uintcap_t rb_list, uintcap_t *rb_inact,
-    const char *name)
-=======
-umtx_cleanup_rb_list(struct thread *td, uintptr_t rb_list, uintptr_t *rb_inact,
     const char *name, bool compat32)
->>>>>>> f2f257fd
 {
 	int error, i;
 	uintcap_t rbp;
@@ -5319,12 +4971,8 @@
 {
 	struct umtx_q *uq;
 	struct umtx_pi *pi;
-<<<<<<< HEAD
 	uintcap_t rb_inact = 0;
-=======
-	uintptr_t rb_inact;
 	bool compat32;
->>>>>>> f2f257fd
 
 	/*
 	 * Disown pi mutexes.
@@ -5355,13 +5003,13 @@
 	 * robust pi disown, otherwise unlock could see unowned
 	 * entries.
 	 */
-<<<<<<< HEAD
-	if (td->td_rb_inact != 0)
-		(void)umtx_read_uptr(td, td->td_rb_inact, &rb_inact);
-	umtx_cleanup_rb_list(td, td->td_rb_list, &rb_inact, "");
-	umtx_cleanup_rb_list(td, td->td_rbp_list, &rb_inact, "priv ");
+	rb_inact = td->td_rb_inact;
 	if (rb_inact != 0)
-		(void)umtx_handle_rb(td, rb_inact, NULL, true);
+		(void)umtx_read_uptr(td, rb_inact, &rb_inact, compat32);
+	umtx_cleanup_rb_list(td, td->td_rb_list, &rb_inact, "", compat32);
+	umtx_cleanup_rb_list(td, td->td_rbp_list, &rb_inact, "priv ", compat32);
+	if (rb_inact != 0)
+		(void)umtx_handle_rb(td, rb_inact, NULL, true, compat32);
 }
 // CHERI CHANGES START
 // {
@@ -5371,14 +5019,4 @@
 //     "user_capabilities"
 //   ]
 // }
-// CHERI CHANGES END
-=======
-	rb_inact = td->td_rb_inact;
-	if (rb_inact != 0)
-		(void)umtx_read_uptr(td, rb_inact, &rb_inact, compat32);
-	umtx_cleanup_rb_list(td, td->td_rb_list, &rb_inact, "", compat32);
-	umtx_cleanup_rb_list(td, td->td_rbp_list, &rb_inact, "priv ", compat32);
-	if (rb_inact != 0)
-		(void)umtx_handle_rb(td, rb_inact, NULL, true, compat32);
-}
->>>>>>> f2f257fd
+// CHERI CHANGES END