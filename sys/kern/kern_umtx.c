/*-
 * SPDX-License-Identifier: BSD-2-Clause-FreeBSD
 *
 * Copyright (c) 2015, 2016 The FreeBSD Foundation
 * Copyright (c) 2004, David Xu <davidxu@freebsd.org>
 * Copyright (c) 2002, Jeffrey Roberson <jeff@freebsd.org>
 * All rights reserved.
 *
 * Portions of this software were developed by Konstantin Belousov
 * under sponsorship from the FreeBSD Foundation.
 *
 * Redistribution and use in source and binary forms, with or without
 * modification, are permitted provided that the following conditions
 * are met:
 * 1. Redistributions of source code must retain the above copyright
 *    notice unmodified, this list of conditions, and the following
 *    disclaimer.
 * 2. Redistributions in binary form must reproduce the above copyright
 *    notice, this list of conditions and the following disclaimer in the
 *    documentation and/or other materials provided with the distribution.
 *
 * THIS SOFTWARE IS PROVIDED BY THE AUTHOR ``AS IS'' AND ANY EXPRESS OR
 * IMPLIED WARRANTIES, INCLUDING, BUT NOT LIMITED TO, THE IMPLIED WARRANTIES
 * OF MERCHANTABILITY AND FITNESS FOR A PARTICULAR PURPOSE ARE DISCLAIMED.
 * IN NO EVENT SHALL THE AUTHOR BE LIABLE FOR ANY DIRECT, INDIRECT,
 * INCIDENTAL, SPECIAL, EXEMPLARY, OR CONSEQUENTIAL DAMAGES (INCLUDING, BUT
 * NOT LIMITED TO, PROCUREMENT OF SUBSTITUTE GOODS OR SERVICES; LOSS OF USE,
 * DATA, OR PROFITS; OR BUSINESS INTERRUPTION) HOWEVER CAUSED AND ON ANY
 * THEORY OF LIABILITY, WHETHER IN CONTRACT, STRICT LIABILITY, OR TORT
 * (INCLUDING NEGLIGENCE OR OTHERWISE) ARISING IN ANY WAY OUT OF THE USE OF
 * THIS SOFTWARE, EVEN IF ADVISED OF THE POSSIBILITY OF SUCH DAMAGE.
 */

#include <sys/cdefs.h>
__FBSDID("$FreeBSD$");

#include "opt_umtx_profiling.h"

#include <sys/param.h>
#include <sys/kernel.h>
#include <sys/fcntl.h>
#include <sys/file.h>
#include <sys/filedesc.h>
#include <sys/limits.h>
#include <sys/lock.h>
#include <sys/malloc.h>
#include <sys/mman.h>
#include <sys/mutex.h>
#include <sys/priv.h>
#include <sys/proc.h>
#include <sys/resource.h>
#include <sys/resourcevar.h>
#include <sys/rwlock.h>
#include <sys/sbuf.h>
#include <sys/sched.h>
#include <sys/smp.h>
#include <sys/sysctl.h>
#include <sys/sysent.h>
#include <sys/systm.h>
#include <sys/sysproto.h>
#include <sys/syscallsubr.h>
#include <sys/taskqueue.h>
#include <sys/time.h>
#include <sys/eventhandler.h>
#include <sys/umtx.h>
#include <sys/umtxvar.h>

#include <security/mac/mac_framework.h>

#include <vm/vm.h>
#include <vm/vm_param.h>
#include <vm/pmap.h>
#include <vm/vm_map.h>
#include <vm/vm_object.h>

#include <machine/atomic.h>
#include <machine/cpu.h>

#include <compat/freebsd32/freebsd32.h>
#ifdef COMPAT_FREEBSD32
#include <compat/freebsd32/freebsd32_proto.h>
#endif

#ifdef COMPAT_FREEBSD64
#include <compat/freebsd64/freebsd64_proto.h>
#endif

#define _UMUTEX_TRY		1
#define _UMUTEX_WAIT		2

#ifdef UMTX_PROFILING
#define	UPROF_PERC_BIGGER(w, f, sw, sf)					\
	(((w) > (sw)) || ((w) == (sw) && (f) > (sf)))
#endif

<<<<<<< HEAD
/* Priority inheritance mutex info. */
struct umtx_pi {
	/* Owner thread */
	struct thread		*pi_owner;

	/* Reference count */
	int			pi_refcount;

 	/* List entry to link umtx holding by thread */
	TAILQ_ENTRY(umtx_pi)	pi_link;

	/* List entry in hash */
	TAILQ_ENTRY(umtx_pi)	pi_hashlink;

	/* List for waiters */
	TAILQ_HEAD(,umtx_q)	pi_blocked;

	/* Identify a userland lock object */
	struct umtx_key		pi_key;
};

/* A userland synchronous object user. */
struct umtx_q {
	/* Linked list for the hash. */
	TAILQ_ENTRY(umtx_q)	uq_link;

	/* Umtx key. */
	struct umtx_key		uq_key;

	/* Umtx flags. */
	int			uq_flags;
#define UQF_UMTXQ	0x0001

	/* The thread waits on. */
	struct thread		*uq_thread;

	/*
	 * Blocked on PI mutex. read can use chain lock
	 * or umtx_lock, write must have both chain lock and
	 * umtx_lock being hold.
	 */
	struct umtx_pi		*uq_pi_blocked;

	/* On blocked list */
	TAILQ_ENTRY(umtx_q)	uq_lockq;

	/* Thread contending with us */
	TAILQ_HEAD(,umtx_pi)	uq_pi_contested;

	/* Inherited priority from PP mutex */
	u_char			uq_inherited_pri;
	
	/* Spare queue ready to be reused */
	struct umtxq_queue	*uq_spare_queue;

	/* The queue we on */
	struct umtxq_queue	*uq_cur_queue;
};

TAILQ_HEAD(umtxq_head, umtx_q);

/* Per-key wait-queue */
struct umtxq_queue {
	struct umtxq_head	head;
	struct umtx_key		key;
	LIST_ENTRY(umtxq_queue)	link;
	int			length;
};

LIST_HEAD(umtxq_list, umtxq_queue);

/* Userland lock object's wait-queue chain */
struct umtxq_chain {
	/* Lock for this chain. */
	struct mtx		uc_lock;

	/* List of sleep queues. */
	struct umtxq_list	uc_queue[2];
#define UMTX_SHARED_QUEUE	0
#define UMTX_EXCLUSIVE_QUEUE	1

	LIST_HEAD(, umtxq_queue) uc_spare_queue;

	/* Busy flag */
	char			uc_busy;

	/* Chain lock waiters */
	int			uc_waiters;

	/* All PI in the list */
	TAILQ_HEAD(,umtx_pi)	uc_pi_list;

#ifdef UMTX_PROFILING
	u_int 			length;
	u_int			max_length;
#endif
};

=======
>>>>>>> 1fdcc87c
#define	UMTXQ_LOCKED_ASSERT(uc)		mtx_assert(&(uc)->uc_lock, MA_OWNED)

/*
 * Don't propagate time-sharing priority, there is a security reason,
 * a user can simply introduce PI-mutex, let thread A lock the mutex,
 * and let another thread B block on the mutex, because B is
 * sleeping, its priority will be boosted, this causes A's priority to
 * be boosted via priority propagating too and will never be lowered even
 * if it is using 100%CPU, this is unfair to other processes.
 */

#define UPRI(td)	(((td)->td_user_pri >= PRI_MIN_TIMESHARE &&\
			  (td)->td_user_pri <= PRI_MAX_TIMESHARE) ?\
			 PRI_MAX_TIMESHARE : (td)->td_user_pri)

#define	GOLDEN_RATIO_PRIME	2654404609U
#ifndef	UMTX_CHAINS
#define	UMTX_CHAINS		512
#endif
#define	UMTX_SHIFTS		(__WORD_BIT - 9)

#define	GET_SHARE(flags)	\
    (((flags) & USYNC_PROCESS_SHARED) == 0 ? THREAD_SHARE : PROCESS_SHARE)

#define BUSY_SPINS		200

struct umtx_copyops {
	int	(*copyin_timeout)(const void * __capability uaddr,
		    struct timespec *tsp);
	int	(*copyin_umtx_time)(const void * __capability uaddr,
		    size_t size, struct _umtx_time *tp);
	int	(*copyin_robust_lists)(const void * __capability uaddr,
		    size_t size,
	    struct umtx_robust_lists_params *rbp);
	int	(*copyout_timeout)(void * __capability uaddr, size_t size,
	    struct timespec *tsp);
	const size_t	timespec_sz;
	const size_t	umtx_time_sz;
	const bool	compat32;
};

#ifdef COMPAT_FREEBSD32
/*
 * XXX-CHERI: Not true, but leaving the assertion intact to catch future
 * issues
 */
_Static_assert(sizeof(struct umutex) == sizeof(struct umutex32), "umutex32");
_Static_assert(__offsetof(struct umutex, m_spare[0]) ==
    __offsetof(struct umutex32, m_spare[0]), "m_spare32");
#endif

#ifdef COMPAT_FREEBSD64
struct umutex64 {
	volatile __lwpid_t	m_owner;	/* Owner of the mutex */
	__uint32_t		m_flags;	/* Flags of the mutex */
	__uint32_t		m_ceilings[2];	/* Priority protect ceiling */
	__uint64_t		m_rb_lnk;	/* Robust linkage */
	__uint32_t		m_spare[2];
};
#endif

union umutex_all {
	struct umutex m;
#ifdef COMPAT_FREEBSD64
	struct umutex64 m64;
#endif
	struct umutex32 m32;
};

int umtx_shm_vnobj_persistent = 0;
SYSCTL_INT(_kern_ipc, OID_AUTO, umtx_vnode_persistent, CTLFLAG_RWTUN,
    &umtx_shm_vnobj_persistent, 0,
    "False forces destruction of umtx attached to file, on last close");
static int umtx_max_rb = 1000;
SYSCTL_INT(_kern_ipc, OID_AUTO, umtx_max_robust, CTLFLAG_RWTUN,
    &umtx_max_rb, 0,
    "Maximum number of robust mutexes allowed for each thread");

static uma_zone_t		umtx_pi_zone;
static struct umtxq_chain	umtxq_chains[2][UMTX_CHAINS];
static MALLOC_DEFINE(M_UMTX, "umtx", "UMTX queue memory");
static int			umtx_pi_allocated;

static SYSCTL_NODE(_debug, OID_AUTO, umtx, CTLFLAG_RW | CTLFLAG_MPSAFE, 0,
    "umtx debug");
SYSCTL_INT(_debug_umtx, OID_AUTO, umtx_pi_allocated, CTLFLAG_RD,
    &umtx_pi_allocated, 0, "Allocated umtx_pi");
static int umtx_verbose_rb = 1;
SYSCTL_INT(_debug_umtx, OID_AUTO, robust_faults_verbose, CTLFLAG_RWTUN,
    &umtx_verbose_rb, 0,
    "");

#ifdef UMTX_PROFILING
static long max_length;
SYSCTL_LONG(_debug_umtx, OID_AUTO, max_length, CTLFLAG_RD, &max_length, 0, "max_length");
static SYSCTL_NODE(_debug_umtx, OID_AUTO, chains, CTLFLAG_RD | CTLFLAG_MPSAFE, 0,
    "umtx chain stats");
#endif

static inline void umtx_abs_timeout_init2(struct umtx_abs_timeout *timo,
    const struct _umtx_time *umtxtime);
static int umtx_abs_timeout_gethz(struct umtx_abs_timeout *timo);
static inline void umtx_abs_timeout_update(struct umtx_abs_timeout *timo);

static void umtx_shm_init(void);
static void umtxq_sysinit(void *);
static void umtxq_hash(struct umtx_key *key);
static struct umtx_pi *umtx_pi_alloc(int);
static void umtx_pi_free(struct umtx_pi *pi);
static int do_unlock_pp(struct thread *td, struct umutex * __capability m,
    uint32_t flags, bool rb);
static void umtx_thread_cleanup(struct thread *td);
SYSINIT(umtx, SI_SUB_EVENTHANDLER+1, SI_ORDER_MIDDLE, umtxq_sysinit, NULL);

#define umtxq_signal(key, nwake)	umtxq_signal_queue((key), (nwake), UMTX_SHARED_QUEUE)

static struct mtx umtx_lock;

#ifdef UMTX_PROFILING
static void
umtx_init_profiling(void)
{
	struct sysctl_oid *chain_oid;
	char chain_name[10];
	int i;

	for (i = 0; i < UMTX_CHAINS; ++i) {
		snprintf(chain_name, sizeof(chain_name), "%d", i);
		chain_oid = SYSCTL_ADD_NODE(NULL,
		    SYSCTL_STATIC_CHILDREN(_debug_umtx_chains), OID_AUTO,
		    chain_name, CTLFLAG_RD | CTLFLAG_MPSAFE, NULL,
		    "umtx hash stats");
		SYSCTL_ADD_INT(NULL, SYSCTL_CHILDREN(chain_oid), OID_AUTO,
		    "max_length0", CTLFLAG_RD, &umtxq_chains[0][i].max_length, 0, NULL);
		SYSCTL_ADD_INT(NULL, SYSCTL_CHILDREN(chain_oid), OID_AUTO,
		    "max_length1", CTLFLAG_RD, &umtxq_chains[1][i].max_length, 0, NULL);
	}
}

static int
sysctl_debug_umtx_chains_peaks(SYSCTL_HANDLER_ARGS)
{
	char buf[512];
	struct sbuf sb;
	struct umtxq_chain *uc;
	u_int fract, i, j, tot, whole;
	u_int sf0, sf1, sf2, sf3, sf4;
	u_int si0, si1, si2, si3, si4;
	u_int sw0, sw1, sw2, sw3, sw4;

	sbuf_new(&sb, buf, sizeof(buf), SBUF_FIXEDLEN);
	for (i = 0; i < 2; i++) {
		tot = 0;
		for (j = 0; j < UMTX_CHAINS; ++j) {
			uc = &umtxq_chains[i][j];
			mtx_lock(&uc->uc_lock);
			tot += uc->max_length;
			mtx_unlock(&uc->uc_lock);
		}
		if (tot == 0)
			sbuf_printf(&sb, "%u) Empty ", i);
		else {
			sf0 = sf1 = sf2 = sf3 = sf4 = 0;
			si0 = si1 = si2 = si3 = si4 = 0;
			sw0 = sw1 = sw2 = sw3 = sw4 = 0;
			for (j = 0; j < UMTX_CHAINS; j++) {
				uc = &umtxq_chains[i][j];
				mtx_lock(&uc->uc_lock);
				whole = uc->max_length * 100;
				mtx_unlock(&uc->uc_lock);
				fract = (whole % tot) * 100;
				if (UPROF_PERC_BIGGER(whole, fract, sw0, sf0)) {
					sf0 = fract;
					si0 = j;
					sw0 = whole;
				} else if (UPROF_PERC_BIGGER(whole, fract, sw1,
				    sf1)) {
					sf1 = fract;
					si1 = j;
					sw1 = whole;
				} else if (UPROF_PERC_BIGGER(whole, fract, sw2,
				    sf2)) {
					sf2 = fract;
					si2 = j;
					sw2 = whole;
				} else if (UPROF_PERC_BIGGER(whole, fract, sw3,
				    sf3)) {
					sf3 = fract;
					si3 = j;
					sw3 = whole;
				} else if (UPROF_PERC_BIGGER(whole, fract, sw4,
				    sf4)) {
					sf4 = fract;
					si4 = j;
					sw4 = whole;
				}
			}
			sbuf_printf(&sb, "queue %u:\n", i);
			sbuf_printf(&sb, "1st: %u.%u%% idx: %u\n", sw0 / tot,
			    sf0 / tot, si0);
			sbuf_printf(&sb, "2nd: %u.%u%% idx: %u\n", sw1 / tot,
			    sf1 / tot, si1);
			sbuf_printf(&sb, "3rd: %u.%u%% idx: %u\n", sw2 / tot,
			    sf2 / tot, si2);
			sbuf_printf(&sb, "4th: %u.%u%% idx: %u\n", sw3 / tot,
			    sf3 / tot, si3);
			sbuf_printf(&sb, "5th: %u.%u%% idx: %u\n", sw4 / tot,
			    sf4 / tot, si4);
		}
	}
	sbuf_trim(&sb);
	sbuf_finish(&sb);
	sysctl_handle_string(oidp, sbuf_data(&sb), sbuf_len(&sb), req);
	sbuf_delete(&sb);
	return (0);
}

static int
sysctl_debug_umtx_chains_clear(SYSCTL_HANDLER_ARGS)
{
	struct umtxq_chain *uc;
	u_int i, j;
	int clear, error;

	clear = 0;
	error = sysctl_handle_int(oidp, &clear, 0, req);
	if (error != 0 || req->newptr == NULL)
		return (error);

	if (clear != 0) {
		for (i = 0; i < 2; ++i) {
			for (j = 0; j < UMTX_CHAINS; ++j) {
				uc = &umtxq_chains[i][j];
				mtx_lock(&uc->uc_lock);
				uc->length = 0;
				uc->max_length = 0;	
				mtx_unlock(&uc->uc_lock);
			}
		}
	}
	return (0);
}

SYSCTL_PROC(_debug_umtx_chains, OID_AUTO, clear,
    CTLTYPE_INT | CTLFLAG_RW | CTLFLAG_MPSAFE, 0, 0,
    sysctl_debug_umtx_chains_clear, "I",
    "Clear umtx chains statistics");
SYSCTL_PROC(_debug_umtx_chains, OID_AUTO, peaks,
    CTLTYPE_STRING | CTLFLAG_RD | CTLFLAG_MPSAFE, 0, 0,
    sysctl_debug_umtx_chains_peaks, "A",
    "Highest peaks in chains max length");
#endif

static void
umtxq_sysinit(void *arg __unused)
{
	int i, j;

	umtx_pi_zone = uma_zcreate("umtx pi", sizeof(struct umtx_pi),
		NULL, NULL, NULL, NULL, UMA_ALIGN_PTR, 0);
	for (i = 0; i < 2; ++i) {
		for (j = 0; j < UMTX_CHAINS; ++j) {
			mtx_init(&umtxq_chains[i][j].uc_lock, "umtxql", NULL,
				 MTX_DEF | MTX_DUPOK);
			LIST_INIT(&umtxq_chains[i][j].uc_queue[0]);
			LIST_INIT(&umtxq_chains[i][j].uc_queue[1]);
			LIST_INIT(&umtxq_chains[i][j].uc_spare_queue);
			TAILQ_INIT(&umtxq_chains[i][j].uc_pi_list);
			umtxq_chains[i][j].uc_busy = 0;
			umtxq_chains[i][j].uc_waiters = 0;
#ifdef UMTX_PROFILING
			umtxq_chains[i][j].length = 0;
			umtxq_chains[i][j].max_length = 0;	
#endif
		}
	}
#ifdef UMTX_PROFILING
	umtx_init_profiling();
#endif
	mtx_init(&umtx_lock, "umtx lock", NULL, MTX_DEF);
	umtx_shm_init();
}

struct umtx_q *
umtxq_alloc(void)
{
	struct umtx_q *uq;

	uq = malloc(sizeof(struct umtx_q), M_UMTX, M_WAITOK | M_ZERO);
	uq->uq_spare_queue = malloc(sizeof(struct umtxq_queue), M_UMTX,
	    M_WAITOK | M_ZERO);
	TAILQ_INIT(&uq->uq_spare_queue->head);
	TAILQ_INIT(&uq->uq_pi_contested);
	uq->uq_inherited_pri = PRI_MAX;
	return (uq);
}

void
umtxq_free(struct umtx_q *uq)
{

	MPASS(uq->uq_spare_queue != NULL);
	free(uq->uq_spare_queue, M_UMTX);
	free(uq, M_UMTX);
}

static inline void
umtxq_hash(struct umtx_key *key)
{
	unsigned n;

	n = (vaddr_t)key->info.both.a + (vaddr_t)key->info.both.b;
	key->hash = ((n * GOLDEN_RATIO_PRIME) >> UMTX_SHIFTS) % UMTX_CHAINS;
}

struct umtxq_chain *
umtxq_getchain(struct umtx_key *key)
{

	if (key->type <= TYPE_SEM)
		return (&umtxq_chains[1][key->hash]);
	return (&umtxq_chains[0][key->hash]);
}

/*
 * Set chain to busy state when following operation
 * may be blocked (kernel mutex can not be used).
 */
void
umtxq_busy(struct umtx_key *key)
{
	struct umtxq_chain *uc;

	uc = umtxq_getchain(key);
	mtx_assert(&uc->uc_lock, MA_OWNED);
	if (uc->uc_busy) {
#ifdef SMP
		if (smp_cpus > 1) {
			int count = BUSY_SPINS;
			if (count > 0) {
				umtxq_unlock(key);
				while (uc->uc_busy && --count > 0)
					cpu_spinwait();
				umtxq_lock(key);
			}
		}
#endif
		while (uc->uc_busy) {
			uc->uc_waiters++;
			msleep(uc, &uc->uc_lock, 0, "umtxqb", 0);
			uc->uc_waiters--;
		}
	}
	uc->uc_busy = 1;
}

/*
 * Unbusy a chain.
 */
void
umtxq_unbusy(struct umtx_key *key)
{
	struct umtxq_chain *uc;

	uc = umtxq_getchain(key);
	mtx_assert(&uc->uc_lock, MA_OWNED);
	KASSERT(uc->uc_busy != 0, ("not busy"));
	uc->uc_busy = 0;
	if (uc->uc_waiters)
		wakeup_one(uc);
}

static inline void
umtxq_unbusy_unlocked(struct umtx_key *key)
{

	umtxq_lock(key);
	umtxq_unbusy(key);
	umtxq_unlock(key);
}

static struct umtxq_queue *
umtxq_queue_lookup(struct umtx_key *key, int q)
{
	struct umtxq_queue *uh;
	struct umtxq_chain *uc;

	uc = umtxq_getchain(key);
	UMTXQ_LOCKED_ASSERT(uc);
	LIST_FOREACH(uh, &uc->uc_queue[q], link) {
		if (umtx_key_match(&uh->key, key))
			return (uh);
	}

	return (NULL);
}

void
umtxq_insert_queue(struct umtx_q *uq, int q)
{
	struct umtxq_queue *uh;
	struct umtxq_chain *uc;

	uc = umtxq_getchain(&uq->uq_key);
	UMTXQ_LOCKED_ASSERT(uc);
	KASSERT((uq->uq_flags & UQF_UMTXQ) == 0, ("umtx_q is already on queue"));
	uh = umtxq_queue_lookup(&uq->uq_key, q);
	if (uh != NULL) {
		LIST_INSERT_HEAD(&uc->uc_spare_queue, uq->uq_spare_queue, link);
	} else {
		uh = uq->uq_spare_queue;
		uh->key = uq->uq_key;
		LIST_INSERT_HEAD(&uc->uc_queue[q], uh, link);
#ifdef UMTX_PROFILING
		uc->length++;
		if (uc->length > uc->max_length) {
			uc->max_length = uc->length;
			if (uc->max_length > max_length)
				max_length = uc->max_length;	
		}
#endif
	}
	uq->uq_spare_queue = NULL;

	TAILQ_INSERT_TAIL(&uh->head, uq, uq_link);
	uh->length++;
	uq->uq_flags |= UQF_UMTXQ;
	uq->uq_cur_queue = uh;
	return;
}

void
umtxq_remove_queue(struct umtx_q *uq, int q)
{
	struct umtxq_chain *uc;
	struct umtxq_queue *uh;

	uc = umtxq_getchain(&uq->uq_key);
	UMTXQ_LOCKED_ASSERT(uc);
	if (uq->uq_flags & UQF_UMTXQ) {
		uh = uq->uq_cur_queue;
		TAILQ_REMOVE(&uh->head, uq, uq_link);
		uh->length--;
		uq->uq_flags &= ~UQF_UMTXQ;
		if (TAILQ_EMPTY(&uh->head)) {
			KASSERT(uh->length == 0,
			    ("inconsistent umtxq_queue length"));
#ifdef UMTX_PROFILING
			uc->length--;
#endif
			LIST_REMOVE(uh, link);
		} else {
			uh = LIST_FIRST(&uc->uc_spare_queue);
			KASSERT(uh != NULL, ("uc_spare_queue is empty"));
			LIST_REMOVE(uh, link);
		}
		uq->uq_spare_queue = uh;
		uq->uq_cur_queue = NULL;
	}
}

/*
 * Check if there are multiple waiters
 */
int
umtxq_count(struct umtx_key *key)
{
	struct umtxq_queue *uh;

	UMTXQ_LOCKED_ASSERT(umtxq_getchain(key));
	uh = umtxq_queue_lookup(key, UMTX_SHARED_QUEUE);
	if (uh != NULL)
		return (uh->length);
	return (0);
}

/*
 * Check if there are multiple PI waiters and returns first
 * waiter.
 */
static int
umtxq_count_pi(struct umtx_key *key, struct umtx_q **first)
{
	struct umtxq_queue *uh;

	*first = NULL;
	UMTXQ_LOCKED_ASSERT(umtxq_getchain(key));
	uh = umtxq_queue_lookup(key, UMTX_SHARED_QUEUE);
	if (uh != NULL) {
		*first = TAILQ_FIRST(&uh->head);
		return (uh->length);
	}
	return (0);
}

/*
 * Wake up threads waiting on an userland object.
 */

static int
umtxq_signal_queue(struct umtx_key *key, int n_wake, int q)
{
	struct umtxq_queue *uh;
	struct umtx_q *uq;
	int ret;

	ret = 0;
	UMTXQ_LOCKED_ASSERT(umtxq_getchain(key));
	uh = umtxq_queue_lookup(key, q);
	if (uh != NULL) {
		while ((uq = TAILQ_FIRST(&uh->head)) != NULL) {
			umtxq_remove_queue(uq, q);
			wakeup(uq);
			if (++ret >= n_wake)
				return (ret);
		}
	}
	return (ret);
}

/*
 * Wake up specified thread.
 */
static inline void
umtxq_signal_thread(struct umtx_q *uq)
{

	UMTXQ_LOCKED_ASSERT(umtxq_getchain(&uq->uq_key));
	umtxq_remove(uq);
	wakeup(uq);
}

static inline int
tstohz(const struct timespec *tsp)
{
	struct timeval tv;

	TIMESPEC_TO_TIMEVAL(&tv, tsp);
	return tvtohz(&tv);
}

void
umtx_abs_timeout_init(struct umtx_abs_timeout *timo, int clockid,
    int absolute, const struct timespec *timeout)
{

	timo->clockid = clockid;
	if (!absolute) {
		timo->is_abs_real = false;
		umtx_abs_timeout_update(timo);
		timespecadd(&timo->cur, timeout, &timo->end);
	} else {
		timo->end = *timeout;
		timo->is_abs_real = clockid == CLOCK_REALTIME ||
		    clockid == CLOCK_REALTIME_FAST ||
		    clockid == CLOCK_REALTIME_PRECISE;
		/*
		 * If is_abs_real, umtxq_sleep will read the clock
		 * after setting td_rtcgen; otherwise, read it here.
		 */
		if (!timo->is_abs_real) {
			umtx_abs_timeout_update(timo);
		}
	}
}

static void
umtx_abs_timeout_init2(struct umtx_abs_timeout *timo,
    const struct _umtx_time *umtxtime)
{

	umtx_abs_timeout_init(timo, umtxtime->_clockid,
	    (umtxtime->_flags & UMTX_ABSTIME) != 0, &umtxtime->_timeout);
}

static void
umtx_abs_timeout_update(struct umtx_abs_timeout *timo)
{

	kern_clock_gettime(curthread, timo->clockid, __unbounded_addressof(timo->cur));
}

static int
umtx_abs_timeout_gethz(struct umtx_abs_timeout *timo)
{
	struct timespec tts;

	if (timespeccmp(&timo->end, &timo->cur, <=))
		return (-1);
	timespecsub(&timo->end, &timo->cur, &tts);
	return (tstohz(&tts));
}

static uint32_t
umtx_unlock_val(uint32_t flags, bool rb)
{

	if (rb)
		return (UMUTEX_RB_OWNERDEAD);
	else if ((flags & UMUTEX_NONCONSISTENT) != 0)
		return (UMUTEX_RB_NOTRECOV);
	else
		return (UMUTEX_UNOWNED);

}

/*
 * Put thread into sleep state, before sleeping, check if
 * thread was removed from umtx queue.
 */
int
umtxq_sleep(struct umtx_q *uq, const char *wmesg,
    struct umtx_abs_timeout *abstime)
{
	struct umtxq_chain *uc;
	int error, timo;

	if (abstime != NULL && abstime->is_abs_real) {
		curthread->td_rtcgen = atomic_load_acq_int(&rtc_generation);
		umtx_abs_timeout_update(abstime);
	}

	uc = umtxq_getchain(&uq->uq_key);
	UMTXQ_LOCKED_ASSERT(uc);
	for (;;) {
		if (!(uq->uq_flags & UQF_UMTXQ)) {
			error = 0;
			break;
		}
		if (abstime != NULL) {
			timo = umtx_abs_timeout_gethz(abstime);
			if (timo < 0) {
				error = ETIMEDOUT;
				break;
			}
		} else
			timo = 0;
		error = msleep(uq, &uc->uc_lock, PCATCH | PDROP, wmesg, timo);
		if (error == EINTR || error == ERESTART) {
			umtxq_lock(&uq->uq_key);
			break;
		}
		if (abstime != NULL) {
			if (abstime->is_abs_real)
				curthread->td_rtcgen =
				    atomic_load_acq_int(&rtc_generation);
			umtx_abs_timeout_update(abstime);
		}
		umtxq_lock(&uq->uq_key);
	}

	curthread->td_rtcgen = 0;
	return (error);
}

/*
 * Convert userspace address into unique logical address.
 */
int
umtx_key_get(const void * __capability addr, int type, int share,
    struct umtx_key *key)
{
	struct thread *td = curthread;
	vm_map_t map;
	vm_map_entry_t entry;
	vm_pindex_t pindex;
	vm_prot_t prot;
	boolean_t wired;

	/*
	 * Make sure the capability point to something valid.  This
	 * ensures that capabilities from non-CheriABI binaries are
	 * inside the bounds of the correct DDC.
	 */
	if (!__CAP_CHECK(__DECONST_CAP(void * __capability, addr), 0))
		return (EPROT);
	key->type = type;
	if (share == THREAD_SHARE) {
		key->shared = 0;
		key->info.private.vs = td->td_proc->p_vmspace;
		key->info.private.addr = (__cheri_addr vaddr_t)addr;
	} else {
		MPASS(share == PROCESS_SHARE || share == AUTO_SHARE);
		map = &td->td_proc->p_vmspace->vm_map;
		if (vm_map_lookup(&map, (__cheri_addr vm_offset_t)addr,
		    VM_PROT_WRITE, &entry, &key->info.shared.object, &pindex,
		    &prot, &wired) != KERN_SUCCESS) {
			return (EFAULT);
		}

		if ((share == PROCESS_SHARE) ||
		    (share == AUTO_SHARE &&
		     VM_INHERIT_SHARE == entry->inheritance)) {
			key->shared = 1;
			key->info.shared.offset = (__cheri_addr vm_offset_t)addr -
			    entry->start + entry->offset;
			vm_object_reference(key->info.shared.object);
		} else {
			key->shared = 0;
			key->info.private.vs = td->td_proc->p_vmspace;
			key->info.private.addr = (__cheri_addr vaddr_t)addr;
		}
		vm_map_lookup_done(map, entry);
	}

	umtxq_hash(key);
	return (0);
}

/*
 * Release key.
 */
void
umtx_key_release(struct umtx_key *key)
{
	if (key->shared)
		vm_object_deallocate(key->info.shared.object);
}

#ifdef COMPAT_FREEBSD10
/*
 * Lock a umtx object.
 */
static int
do_lock_umtx(struct thread *td, struct umtx * __capability umtx, u_long id,
    const struct timespec *timeout)
{
	struct umtx_abs_timeout timo;
	struct umtx_q *uq;
	u_long owner;
	u_long old;
	int error = 0;

	uq = td->td_umtxq;
	if (timeout != NULL)
		umtx_abs_timeout_init(&timo, CLOCK_REALTIME, 0, timeout);

	/*
	 * Care must be exercised when dealing with umtx structure. It
	 * can fault on any access.
	 */
	for (;;) {
		/*
		 * Try the uncontested case.  This should be done in userland.
		 */
		owner = casuword(&umtx->u_owner, UMTX_UNOWNED, id);

		/* The acquire succeeded. */
		if (owner == UMTX_UNOWNED)
			return (0);

		/* The address was invalid. */
		if (owner == -1)
			return (EFAULT);

		/* If no one owns it but it is contested try to acquire it. */
		if (owner == UMTX_CONTESTED) {
			owner = casuword(&umtx->u_owner,
			    UMTX_CONTESTED, id | UMTX_CONTESTED);

			if (owner == UMTX_CONTESTED)
				return (0);

			/* The address was invalid. */
			if (owner == -1)
				return (EFAULT);

			error = thread_check_susp(td, false);
			if (error != 0)
				break;

			/* If this failed the lock has changed, restart. */
			continue;
		}

		/*
		 * If we caught a signal, we have retried and now
		 * exit immediately.
		 */
		if (error != 0)
			break;

		if ((error = umtx_key_get(umtx, TYPE_SIMPLE_LOCK,
			AUTO_SHARE, &uq->uq_key)) != 0)
			return (error);

		umtxq_lock(&uq->uq_key);
		umtxq_busy(&uq->uq_key);
		umtxq_insert(uq);
		umtxq_unbusy(&uq->uq_key);
		umtxq_unlock(&uq->uq_key);

		/*
		 * Set the contested bit so that a release in user space
		 * knows to use the system call for unlock.  If this fails
		 * either some one else has acquired the lock or it has been
		 * released.
		 */
		old = casuword(&umtx->u_owner, owner, owner | UMTX_CONTESTED);

		/* The address was invalid. */
		if (old == -1) {
			umtxq_lock(&uq->uq_key);
			umtxq_remove(uq);
			umtxq_unlock(&uq->uq_key);
			umtx_key_release(&uq->uq_key);
			return (EFAULT);
		}

		/*
		 * We set the contested bit, sleep. Otherwise the lock changed
		 * and we need to retry or we lost a race to the thread
		 * unlocking the umtx.
		 */
		umtxq_lock(&uq->uq_key);
		if (old == owner)
			error = umtxq_sleep(uq, "umtx", timeout == NULL ? NULL :
			    &timo);
		umtxq_remove(uq);
		umtxq_unlock(&uq->uq_key);
		umtx_key_release(&uq->uq_key);

		if (error == 0)
			error = thread_check_susp(td, false);
	}

	if (timeout == NULL) {
		/* Mutex locking is restarted if it is interrupted. */
		if (error == EINTR)
			error = ERESTART;
	} else {
		/* Timed-locking is not restarted. */
		if (error == ERESTART)
			error = EINTR;
	}
	return (error);
}

/*
 * Unlock a umtx object.
 */
static int
do_unlock_umtx(struct thread *td, struct umtx * __capability umtx, u_long id)
{
	struct umtx_key key;
	u_long owner;
	u_long old;
	int error;
	int count;

	/*
	 * Make sure we own this mtx.
	 */
	owner = fuword(__DEVOLATILE_CAP(u_long * __capability, &umtx->u_owner));
	if (owner == -1)
		return (EFAULT);

	if ((owner & ~UMTX_CONTESTED) != id)
		return (EPERM);

	/* This should be done in userland */
	if ((owner & UMTX_CONTESTED) == 0) {
		old = casuword(&umtx->u_owner, owner, UMTX_UNOWNED);
		if (old == -1)
			return (EFAULT);
		if (old == owner)
			return (0);
		owner = old;
	}

	/* We should only ever be in here for contested locks */
	if ((error = umtx_key_get(umtx, TYPE_SIMPLE_LOCK, AUTO_SHARE,
	    &key)) != 0)
		return (error);

	umtxq_lock(&key);
	umtxq_busy(&key);
	count = umtxq_count(&key);
	umtxq_unlock(&key);

	/*
	 * When unlocking the umtx, it must be marked as unowned if
	 * there is zero or one thread only waiting for it.
	 * Otherwise, it must be marked as contested.
	 */
	old = casuword(&umtx->u_owner, owner,
	    count <= 1 ? UMTX_UNOWNED : UMTX_CONTESTED);
	umtxq_lock(&key);
	umtxq_signal(&key,1);
	umtxq_unbusy(&key);
	umtxq_unlock(&key);
	umtx_key_release(&key);
	if (old == -1)
		return (EFAULT);
	if (old != owner)
		return (EINVAL);
	return (0);
}

#ifdef COMPAT_FREEBSD32

/*
 * Lock a umtx object.
 */
static int
do_lock_umtx32(struct thread *td, uint32_t *m, uint32_t id,
	const struct timespec *timeout)
{
	struct umtx_abs_timeout timo;
	struct umtx_q *uq;
	uint32_t owner;
	uint32_t old;
	int error = 0;

	uq = td->td_umtxq;

	if (timeout != NULL)
		umtx_abs_timeout_init(&timo, CLOCK_REALTIME, 0, timeout);

	/*
	 * Care must be exercised when dealing with umtx structure. It
	 * can fault on any access.
	 */
	for (;;) {
		/*
		 * Try the uncontested case.  This should be done in userland.
		 */
		owner = casuword32(m, UMUTEX_UNOWNED, id);

		/* The acquire succeeded. */
		if (owner == UMUTEX_UNOWNED)
			return (0);

		/* The address was invalid. */
		if (owner == -1)
			return (EFAULT);

		/* If no one owns it but it is contested try to acquire it. */
		if (owner == UMUTEX_CONTESTED) {
			owner = casuword32(m,
			    UMUTEX_CONTESTED, id | UMUTEX_CONTESTED);
			if (owner == UMUTEX_CONTESTED)
				return (0);

			/* The address was invalid. */
			if (owner == -1)
				return (EFAULT);

			error = thread_check_susp(td, false);
			if (error != 0)
				break;

			/* If this failed the lock has changed, restart. */
			continue;
		}

		/*
		 * If we caught a signal, we have retried and now
		 * exit immediately.
		 */
		if (error != 0)
			return (error);

		if ((error = umtx_key_get(m, TYPE_SIMPLE_LOCK,
			AUTO_SHARE, &uq->uq_key)) != 0)
			return (error);

		umtxq_lock(&uq->uq_key);
		umtxq_busy(&uq->uq_key);
		umtxq_insert(uq);
		umtxq_unbusy(&uq->uq_key);
		umtxq_unlock(&uq->uq_key);

		/*
		 * Set the contested bit so that a release in user space
		 * knows to use the system call for unlock.  If this fails
		 * either some one else has acquired the lock or it has been
		 * released.
		 */
		old = casuword32(m, owner, owner | UMUTEX_CONTESTED);

		/* The address was invalid. */
		if (old == -1) {
			umtxq_lock(&uq->uq_key);
			umtxq_remove(uq);
			umtxq_unlock(&uq->uq_key);
			umtx_key_release(&uq->uq_key);
			return (EFAULT);
		}

		/*
		 * We set the contested bit, sleep. Otherwise the lock changed
		 * and we need to retry or we lost a race to the thread
		 * unlocking the umtx.
		 */
		umtxq_lock(&uq->uq_key);
		if (old == owner)
			error = umtxq_sleep(uq, "umtx", timeout == NULL ?
			    NULL : &timo);
		umtxq_remove(uq);
		umtxq_unlock(&uq->uq_key);
		umtx_key_release(&uq->uq_key);

		if (error == 0)
			error = thread_check_susp(td, false);
	}

	if (timeout == NULL) {
		/* Mutex locking is restarted if it is interrupted. */
		if (error == EINTR)
			error = ERESTART;
	} else {
		/* Timed-locking is not restarted. */
		if (error == ERESTART)
			error = EINTR;
	}
	return (error);
}

/*
 * Unlock a umtx object.
 */
static int
do_unlock_umtx32(struct thread *td, uint32_t *m, uint32_t id)
{
	struct umtx_key key;
	uint32_t owner;
	uint32_t old;
	int error;
	int count;

	/*
	 * Make sure we own this mtx.
	 */
	owner = fuword32(m);
	if (owner == -1)
		return (EFAULT);

	if ((owner & ~UMUTEX_CONTESTED) != id)
		return (EPERM);

	/* This should be done in userland */
	if ((owner & UMUTEX_CONTESTED) == 0) {
		old = casuword32(m, owner, UMUTEX_UNOWNED);
		if (old == -1)
			return (EFAULT);
		if (old == owner)
			return (0);
		owner = old;
	}

	/* We should only ever be in here for contested locks */
	if ((error = umtx_key_get(m, TYPE_SIMPLE_LOCK, AUTO_SHARE,
		&key)) != 0)
		return (error);

	umtxq_lock(&key);
	umtxq_busy(&key);
	count = umtxq_count(&key);
	umtxq_unlock(&key);

	/*
	 * When unlocking the umtx, it must be marked as unowned if
	 * there is zero or one thread only waiting for it.
	 * Otherwise, it must be marked as contested.
	 */
	old = casuword32(m, owner,
		count <= 1 ? UMUTEX_UNOWNED : UMUTEX_CONTESTED);
	umtxq_lock(&key);
	umtxq_signal(&key,1);
	umtxq_unbusy(&key);
	umtxq_unlock(&key);
	umtx_key_release(&key);
	if (old == -1)
		return (EFAULT);
	if (old != owner)
		return (EINVAL);
	return (0);
}
#endif	/* COMPAT_FREEBSD32 */
#endif	/* COMPAT_FREEBSD10 */

/*
 * Fetch and compare value, sleep on the address if value is not changed.
 */
static int
do_wait(struct thread *td, void * __capability addr, u_long id,
    struct _umtx_time *timeout, int compat32, int is_private)
{
	struct umtx_abs_timeout timo;
	struct umtx_q *uq;
	u_long tmp;
	uint32_t tmp32;
	int error = 0;

	uq = td->td_umtxq;
	if ((error = umtx_key_get(addr, TYPE_SIMPLE_WAIT,
		is_private ? THREAD_SHARE : AUTO_SHARE, &uq->uq_key)) != 0)
		return (error);

	if (timeout != NULL)
		umtx_abs_timeout_init2(&timo, timeout);

	umtxq_lock(&uq->uq_key);
	umtxq_insert(uq);
	umtxq_unlock(&uq->uq_key);
	if (compat32 == 0) {
		error = fueword(addr, &tmp);
		if (error != 0)
			error = EFAULT;
	} else {
		error = fueword32(addr, &tmp32);
		if (error == 0)
			tmp = tmp32;
		else
			error = EFAULT;
	}
	umtxq_lock(&uq->uq_key);
	if (error == 0) {
		if (tmp == id)
			error = umtxq_sleep(uq, "uwait", timeout == NULL ?
			    NULL : &timo);
		if ((uq->uq_flags & UQF_UMTXQ) == 0)
			error = 0;
		else
			umtxq_remove(uq);
	} else if ((uq->uq_flags & UQF_UMTXQ) != 0) {
		umtxq_remove(uq);
	}
	umtxq_unlock(&uq->uq_key);
	umtx_key_release(&uq->uq_key);
	if (error == ERESTART)
		error = EINTR;
	return (error);
}

/*
 * Wake up threads sleeping on the specified address.
 */
int
kern_umtx_wake(struct thread *td, void * __capability uaddr, int n_wake,
    int is_private)
{
	struct umtx_key key;
	int ret;
	
	if ((ret = umtx_key_get(uaddr, TYPE_SIMPLE_WAIT,
	    is_private ? THREAD_SHARE : AUTO_SHARE, &key)) != 0)
		return (ret);
	umtxq_lock(&key);
	umtxq_signal(&key, n_wake);
	umtxq_unlock(&key);
	umtx_key_release(&key);
	return (0);
}

/*
 * Lock PTHREAD_PRIO_NONE protocol POSIX mutex.
 */
static int
do_lock_normal(struct thread *td, struct umutex * __capability m,
    uint32_t flags, struct _umtx_time *timeout, int mode)
{
	struct umtx_abs_timeout timo;
	struct umtx_q *uq;
	uint32_t owner, old, id;
	int error, rv;

	id = td->td_tid;
	uq = td->td_umtxq;
	error = 0;
	if (timeout != NULL)
		umtx_abs_timeout_init2(&timo, timeout);

	/*
	 * Care must be exercised when dealing with umtx structure. It
	 * can fault on any access.
	 */
	for (;;) {
		rv = fueword32(&m->m_owner, &owner);
		if (rv == -1)
			return (EFAULT);
		if (mode == _UMUTEX_WAIT) {
			if (owner == UMUTEX_UNOWNED ||
			    owner == UMUTEX_CONTESTED ||
			    owner == UMUTEX_RB_OWNERDEAD ||
			    owner == UMUTEX_RB_NOTRECOV)
				return (0);
		} else {
			/*
			 * Robust mutex terminated.  Kernel duty is to
			 * return EOWNERDEAD to the userspace.  The
			 * umutex.m_flags UMUTEX_NONCONSISTENT is set
			 * by the common userspace code.
			 */
			if (owner == UMUTEX_RB_OWNERDEAD) {
				rv = casueword32(&m->m_owner,
				    UMUTEX_RB_OWNERDEAD, &owner,
				    id | UMUTEX_CONTESTED);
				if (rv == -1)
					return (EFAULT);
				if (rv == 0) {
					MPASS(owner == UMUTEX_RB_OWNERDEAD);
					return (EOWNERDEAD); /* success */
				}
				MPASS(rv == 1);
				rv = thread_check_susp(td, false);
				if (rv != 0)
					return (rv);
				continue;
			}
			if (owner == UMUTEX_RB_NOTRECOV)
				return (ENOTRECOVERABLE);

			/*
			 * Try the uncontested case.  This should be
			 * done in userland.
			 */
			rv = casueword32(&m->m_owner, UMUTEX_UNOWNED,
			    &owner, id);
			/* The address was invalid. */
			if (rv == -1)
				return (EFAULT);

			/* The acquire succeeded. */
			if (rv == 0) {
				MPASS(owner == UMUTEX_UNOWNED);
				return (0);
			}

			/*
			 * If no one owns it but it is contested try
			 * to acquire it.
			 */
			MPASS(rv == 1);
			if (owner == UMUTEX_CONTESTED) {
				rv = casueword32(&m->m_owner,
				    UMUTEX_CONTESTED, &owner,
				    id | UMUTEX_CONTESTED);
				/* The address was invalid. */
				if (rv == -1)
					return (EFAULT);
				if (rv == 0) {
					MPASS(owner == UMUTEX_CONTESTED);
					return (0);
				}
				if (rv == 1) {
					rv = thread_check_susp(td, false);
					if (rv != 0)
						return (rv);
				}

				/*
				 * If this failed the lock has
				 * changed, restart.
				 */
				continue;
			}

			/* rv == 1 but not contested, likely store failure */
			rv = thread_check_susp(td, false);
			if (rv != 0)
				return (rv);
		}

		if (mode == _UMUTEX_TRY)
			return (EBUSY);

		/*
		 * If we caught a signal, we have retried and now
		 * exit immediately.
		 */
		if (error != 0)
			return (error);

		if ((error = umtx_key_get(m, TYPE_NORMAL_UMUTEX,
		    GET_SHARE(flags), &uq->uq_key)) != 0)
			return (error);

		umtxq_lock(&uq->uq_key);
		umtxq_busy(&uq->uq_key);
		umtxq_insert(uq);
		umtxq_unlock(&uq->uq_key);

		/*
		 * Set the contested bit so that a release in user space
		 * knows to use the system call for unlock.  If this fails
		 * either some one else has acquired the lock or it has been
		 * released.
		 */
		rv = casueword32(&m->m_owner, owner, &old,
		    owner | UMUTEX_CONTESTED);

		/* The address was invalid or casueword failed to store. */
		if (rv == -1 || rv == 1) {
			umtxq_lock(&uq->uq_key);
			umtxq_remove(uq);
			umtxq_unbusy(&uq->uq_key);
			umtxq_unlock(&uq->uq_key);
			umtx_key_release(&uq->uq_key);
			if (rv == -1)
				return (EFAULT);
			if (rv == 1) {
				rv = thread_check_susp(td, false);
				if (rv != 0)
					return (rv);
			}
			continue;
		}

		/*
		 * We set the contested bit, sleep. Otherwise the lock changed
		 * and we need to retry or we lost a race to the thread
		 * unlocking the umtx.
		 */
		umtxq_lock(&uq->uq_key);
		umtxq_unbusy(&uq->uq_key);
		MPASS(old == owner);
		error = umtxq_sleep(uq, "umtxn", timeout == NULL ?
		    NULL : &timo);
		umtxq_remove(uq);
		umtxq_unlock(&uq->uq_key);
		umtx_key_release(&uq->uq_key);

		if (error == 0)
			error = thread_check_susp(td, false);
	}

	return (0);
}

/*
 * Unlock PTHREAD_PRIO_NONE protocol POSIX mutex.
 */
static int
do_unlock_normal(struct thread *td, struct umutex * __capability m,
    uint32_t flags, bool rb)
{
	struct umtx_key key;
	uint32_t owner, old, id, newlock;
	int error, count;

	id = td->td_tid;

again:
	/*
	 * Make sure we own this mtx.
	 */
	error = fueword32(&m->m_owner, &owner);
	if (error == -1)
		return (EFAULT);

	if ((owner & ~UMUTEX_CONTESTED) != id)
		return (EPERM);

	newlock = umtx_unlock_val(flags, rb);
	if ((owner & UMUTEX_CONTESTED) == 0) {
		error = casueword32(&m->m_owner, owner, &old, newlock);
		if (error == -1)
			return (EFAULT);
		if (error == 1) {
			error = thread_check_susp(td, false);
			if (error != 0)
				return (error);
			goto again;
		}
		MPASS(old == owner);
		return (0);
	}

	/* We should only ever be in here for contested locks */
	if ((error = umtx_key_get(m, TYPE_NORMAL_UMUTEX, GET_SHARE(flags),
	    &key)) != 0)
		return (error);

	umtxq_lock(&key);
	umtxq_busy(&key);
	count = umtxq_count(&key);
	umtxq_unlock(&key);

	/*
	 * When unlocking the umtx, it must be marked as unowned if
	 * there is zero or one thread only waiting for it.
	 * Otherwise, it must be marked as contested.
	 */
	if (count > 1)
		newlock |= UMUTEX_CONTESTED;
	error = casueword32(&m->m_owner, owner, &old, newlock);
	umtxq_lock(&key);
	umtxq_signal(&key, 1);
	umtxq_unbusy(&key);
	umtxq_unlock(&key);
	umtx_key_release(&key);
	if (error == -1)
		return (EFAULT);
	if (error == 1) {
		if (old != owner)
			return (EINVAL);
		error = thread_check_susp(td, false);
		if (error != 0)
			return (error);
		goto again;
	}
	return (0);
}

/*
 * Check if the mutex is available and wake up a waiter,
 * only for simple mutex.
 */
static int
do_wake_umutex(struct thread *td, struct umutex * __capability m)
{
	struct umtx_key key;
	uint32_t owner;
	uint32_t flags;
	int error;
	int count;

again:
	error = fueword32(&m->m_owner, &owner);
	if (error == -1)
		return (EFAULT);

	if ((owner & ~UMUTEX_CONTESTED) != 0 && owner != UMUTEX_RB_OWNERDEAD &&
	    owner != UMUTEX_RB_NOTRECOV)
		return (0);

	error = fueword32(&m->m_flags, &flags);
	if (error == -1)
		return (EFAULT);

	/* We should only ever be in here for contested locks */
	if ((error = umtx_key_get(m, TYPE_NORMAL_UMUTEX, GET_SHARE(flags),
	    &key)) != 0)
		return (error);

	umtxq_lock(&key);
	umtxq_busy(&key);
	count = umtxq_count(&key);
	umtxq_unlock(&key);

	if (count <= 1 && owner != UMUTEX_RB_OWNERDEAD &&
	    owner != UMUTEX_RB_NOTRECOV) {
		error = casueword32(&m->m_owner, UMUTEX_CONTESTED, &owner,
		    UMUTEX_UNOWNED);
		if (error == -1) {
			error = EFAULT;
		} else if (error == 1) {
			umtxq_lock(&key);
			umtxq_unbusy(&key);
			umtxq_unlock(&key);
			umtx_key_release(&key);
			error = thread_check_susp(td, false);
			if (error != 0)
				return (error);
			goto again;
		}
	}

	umtxq_lock(&key);
	if (error == 0 && count != 0) {
		MPASS((owner & ~UMUTEX_CONTESTED) == 0 ||
		    owner == UMUTEX_RB_OWNERDEAD ||
		    owner == UMUTEX_RB_NOTRECOV);
		umtxq_signal(&key, 1);
	}
	umtxq_unbusy(&key);
	umtxq_unlock(&key);
	umtx_key_release(&key);
	return (error);
}

/*
 * Check if the mutex has waiters and tries to fix contention bit.
 */
static int
do_wake2_umutex(struct thread *td, struct umutex * __capability m,
    uint32_t flags)
{
	struct umtx_key key;
	uint32_t owner, old;
	int type;
	int error;
	int count;

	switch (flags & (UMUTEX_PRIO_INHERIT | UMUTEX_PRIO_PROTECT |
	    UMUTEX_ROBUST)) {
	case 0:
	case UMUTEX_ROBUST:
		type = TYPE_NORMAL_UMUTEX;
		break;
	case UMUTEX_PRIO_INHERIT:
		type = TYPE_PI_UMUTEX;
		break;
	case (UMUTEX_PRIO_INHERIT | UMUTEX_ROBUST):
		type = TYPE_PI_ROBUST_UMUTEX;
		break;
	case UMUTEX_PRIO_PROTECT:
		type = TYPE_PP_UMUTEX;
		break;
	case (UMUTEX_PRIO_PROTECT | UMUTEX_ROBUST):
		type = TYPE_PP_ROBUST_UMUTEX;
		break;
	default:
		return (EINVAL);
	}
	if ((error = umtx_key_get(m, type, GET_SHARE(flags), &key)) != 0)
		return (error);

	owner = 0;
	umtxq_lock(&key);
	umtxq_busy(&key);
	count = umtxq_count(&key);
	umtxq_unlock(&key);

	error = fueword32(&m->m_owner, &owner);
	if (error == -1)
		error = EFAULT;

	/*
	 * Only repair contention bit if there is a waiter, this means
	 * the mutex is still being referenced by userland code,
	 * otherwise don't update any memory.
	 */
	while (error == 0 && (owner & UMUTEX_CONTESTED) == 0 &&
	    (count > 1 || (count == 1 && (owner & ~UMUTEX_CONTESTED) != 0))) {
		error = casueword32(&m->m_owner, owner, &old,
		    owner | UMUTEX_CONTESTED);
		if (error == -1) {
			error = EFAULT;
			break;
		}
		if (error == 0) {
			MPASS(old == owner);
			break;
		}
		owner = old;
		error = thread_check_susp(td, false);
	}

	umtxq_lock(&key);
	if (error == EFAULT) {
		umtxq_signal(&key, INT_MAX);
	} else if (count != 0 && ((owner & ~UMUTEX_CONTESTED) == 0 ||
	    owner == UMUTEX_RB_OWNERDEAD || owner == UMUTEX_RB_NOTRECOV))
		umtxq_signal(&key, 1);
	umtxq_unbusy(&key);
	umtxq_unlock(&key);
	umtx_key_release(&key);
	return (error);
}

static inline struct umtx_pi *
umtx_pi_alloc(int flags)
{
	struct umtx_pi *pi;

	pi = uma_zalloc(umtx_pi_zone, M_ZERO | flags);
	TAILQ_INIT(&pi->pi_blocked);
	atomic_add_int(&umtx_pi_allocated, 1);
	return (pi);
}

static inline void
umtx_pi_free(struct umtx_pi *pi)
{
	uma_zfree(umtx_pi_zone, pi);
	atomic_add_int(&umtx_pi_allocated, -1);
}

/*
 * Adjust the thread's position on a pi_state after its priority has been
 * changed.
 */
static int
umtx_pi_adjust_thread(struct umtx_pi *pi, struct thread *td)
{
	struct umtx_q *uq, *uq1, *uq2;
	struct thread *td1;

	mtx_assert(&umtx_lock, MA_OWNED);
	if (pi == NULL)
		return (0);

	uq = td->td_umtxq;

	/*
	 * Check if the thread needs to be moved on the blocked chain.
	 * It needs to be moved if either its priority is lower than
	 * the previous thread or higher than the next thread.
	 */
	uq1 = TAILQ_PREV(uq, umtxq_head, uq_lockq);
	uq2 = TAILQ_NEXT(uq, uq_lockq);
	if ((uq1 != NULL && UPRI(td) < UPRI(uq1->uq_thread)) ||
	    (uq2 != NULL && UPRI(td) > UPRI(uq2->uq_thread))) {
		/*
		 * Remove thread from blocked chain and determine where
		 * it should be moved to.
		 */
		TAILQ_REMOVE(&pi->pi_blocked, uq, uq_lockq);
		TAILQ_FOREACH(uq1, &pi->pi_blocked, uq_lockq) {
			td1 = uq1->uq_thread;
			MPASS(td1->td_proc->p_magic == P_MAGIC);
			if (UPRI(td1) > UPRI(td))
				break;
		}

		if (uq1 == NULL)
			TAILQ_INSERT_TAIL(&pi->pi_blocked, uq, uq_lockq);
		else
			TAILQ_INSERT_BEFORE(uq1, uq, uq_lockq);
	}
	return (1);
}

static struct umtx_pi *
umtx_pi_next(struct umtx_pi *pi)
{
	struct umtx_q *uq_owner;

	if (pi->pi_owner == NULL)
		return (NULL);
	uq_owner = pi->pi_owner->td_umtxq;
	if (uq_owner == NULL)
		return (NULL);
	return (uq_owner->uq_pi_blocked);
}

/*
 * Floyd's Cycle-Finding Algorithm.
 */
static bool
umtx_pi_check_loop(struct umtx_pi *pi)
{
	struct umtx_pi *pi1;	/* fast iterator */

	mtx_assert(&umtx_lock, MA_OWNED);
	if (pi == NULL)
		return (false);
	pi1 = pi;
	for (;;) {
		pi = umtx_pi_next(pi);
		if (pi == NULL)
			break;
		pi1 = umtx_pi_next(pi1);
		if (pi1 == NULL)
			break;
		pi1 = umtx_pi_next(pi1);
		if (pi1 == NULL)
			break;
		if (pi == pi1)
			return (true);
	}
	return (false);
}

/*
 * Propagate priority when a thread is blocked on POSIX
 * PI mutex.
 */
static void
umtx_propagate_priority(struct thread *td)
{
	struct umtx_q *uq;
	struct umtx_pi *pi;
	int pri;

	mtx_assert(&umtx_lock, MA_OWNED);
	pri = UPRI(td);
	uq = td->td_umtxq;
	pi = uq->uq_pi_blocked;
	if (pi == NULL)
		return;
	if (umtx_pi_check_loop(pi))
		return;

	for (;;) {
		td = pi->pi_owner;
		if (td == NULL || td == curthread)
			return;

		MPASS(td->td_proc != NULL);
		MPASS(td->td_proc->p_magic == P_MAGIC);

		thread_lock(td);
		if (td->td_lend_user_pri > pri)
			sched_lend_user_prio(td, pri);
		else {
			thread_unlock(td);
			break;
		}
		thread_unlock(td);

		/*
		 * Pick up the lock that td is blocked on.
		 */
		uq = td->td_umtxq;
		pi = uq->uq_pi_blocked;
		if (pi == NULL)
			break;
		/* Resort td on the list if needed. */
		umtx_pi_adjust_thread(pi, td);
	}
}

/*
 * Unpropagate priority for a PI mutex when a thread blocked on
 * it is interrupted by signal or resumed by others.
 */
static void
umtx_repropagate_priority(struct umtx_pi *pi)
{
	struct umtx_q *uq, *uq_owner;
	struct umtx_pi *pi2;
	int pri;

	mtx_assert(&umtx_lock, MA_OWNED);

	if (umtx_pi_check_loop(pi))
		return;
	while (pi != NULL && pi->pi_owner != NULL) {
		pri = PRI_MAX;
		uq_owner = pi->pi_owner->td_umtxq;

		TAILQ_FOREACH(pi2, &uq_owner->uq_pi_contested, pi_link) {
			uq = TAILQ_FIRST(&pi2->pi_blocked);
			if (uq != NULL) {
				if (pri > UPRI(uq->uq_thread))
					pri = UPRI(uq->uq_thread);
			}
		}

		if (pri > uq_owner->uq_inherited_pri)
			pri = uq_owner->uq_inherited_pri;
		thread_lock(pi->pi_owner);
		sched_lend_user_prio(pi->pi_owner, pri);
		thread_unlock(pi->pi_owner);
		if ((pi = uq_owner->uq_pi_blocked) != NULL)
			umtx_pi_adjust_thread(pi, uq_owner->uq_thread);
	}
}

/*
 * Insert a PI mutex into owned list.
 */
static void
umtx_pi_setowner(struct umtx_pi *pi, struct thread *owner)
{
	struct umtx_q *uq_owner;

	uq_owner = owner->td_umtxq;
	mtx_assert(&umtx_lock, MA_OWNED);
	MPASS(pi->pi_owner == NULL);
	pi->pi_owner = owner;
	TAILQ_INSERT_TAIL(&uq_owner->uq_pi_contested, pi, pi_link);
}

/*
 * Disown a PI mutex, and remove it from the owned list.
 */
static void
umtx_pi_disown(struct umtx_pi *pi)
{

	mtx_assert(&umtx_lock, MA_OWNED);
	TAILQ_REMOVE(&pi->pi_owner->td_umtxq->uq_pi_contested, pi, pi_link);
	pi->pi_owner = NULL;
}

/*
 * Claim ownership of a PI mutex.
 */
static int
umtx_pi_claim(struct umtx_pi *pi, struct thread *owner)
{
	struct umtx_q *uq;
	int pri;

	mtx_lock(&umtx_lock);
	if (pi->pi_owner == owner) {
		mtx_unlock(&umtx_lock);
		return (0);
	}

	if (pi->pi_owner != NULL) {
		/*
		 * userland may have already messed the mutex, sigh.
		 */
		mtx_unlock(&umtx_lock);
		return (EPERM);
	}
	umtx_pi_setowner(pi, owner);
	uq = TAILQ_FIRST(&pi->pi_blocked);
	if (uq != NULL) {
		pri = UPRI(uq->uq_thread);
		thread_lock(owner);
		if (pri < UPRI(owner))
			sched_lend_user_prio(owner, pri);
		thread_unlock(owner);
	}
	mtx_unlock(&umtx_lock);
	return (0);
}

/*
 * Adjust a thread's order position in its blocked PI mutex,
 * this may result new priority propagating process.
 */
void
umtx_pi_adjust(struct thread *td, u_char oldpri)
{
	struct umtx_q *uq;
	struct umtx_pi *pi;

	uq = td->td_umtxq;
	mtx_lock(&umtx_lock);
	/*
	 * Pick up the lock that td is blocked on.
	 */
	pi = uq->uq_pi_blocked;
	if (pi != NULL) {
		umtx_pi_adjust_thread(pi, td);
		umtx_repropagate_priority(pi);
	}
	mtx_unlock(&umtx_lock);
}

/*
 * Sleep on a PI mutex.
 */
static int
umtxq_sleep_pi(struct umtx_q *uq, struct umtx_pi *pi, uint32_t owner,
    const char *wmesg, struct umtx_abs_timeout *timo, bool shared)
{
	struct thread *td, *td1;
	struct umtx_q *uq1;
	int error, pri;
#ifdef INVARIANTS
	struct umtxq_chain *uc;

	uc = umtxq_getchain(&pi->pi_key);
#endif
	error = 0;
	td = uq->uq_thread;
	KASSERT(td == curthread, ("inconsistent uq_thread"));
	UMTXQ_LOCKED_ASSERT(umtxq_getchain(&uq->uq_key));
	KASSERT(uc->uc_busy != 0, ("umtx chain is not busy"));
	umtxq_insert(uq);
	mtx_lock(&umtx_lock);
	if (pi->pi_owner == NULL) {
		mtx_unlock(&umtx_lock);
		td1 = tdfind(owner, shared ? -1 : td->td_proc->p_pid);
		mtx_lock(&umtx_lock);
		if (td1 != NULL) {
			if (pi->pi_owner == NULL)
				umtx_pi_setowner(pi, td1);
			PROC_UNLOCK(td1->td_proc);
		}
	}

	TAILQ_FOREACH(uq1, &pi->pi_blocked, uq_lockq) {
		pri = UPRI(uq1->uq_thread);
		if (pri > UPRI(td))
			break;
	}

	if (uq1 != NULL)
		TAILQ_INSERT_BEFORE(uq1, uq, uq_lockq);
	else
		TAILQ_INSERT_TAIL(&pi->pi_blocked, uq, uq_lockq);

	uq->uq_pi_blocked = pi;
	thread_lock(td);
	td->td_flags |= TDF_UPIBLOCKED;
	thread_unlock(td);
	umtx_propagate_priority(td);
	mtx_unlock(&umtx_lock);
	umtxq_unbusy(&uq->uq_key);

	error = umtxq_sleep(uq, wmesg, timo);
	umtxq_remove(uq);

	mtx_lock(&umtx_lock);
	uq->uq_pi_blocked = NULL;
	thread_lock(td);
	td->td_flags &= ~TDF_UPIBLOCKED;
	thread_unlock(td);
	TAILQ_REMOVE(&pi->pi_blocked, uq, uq_lockq);
	umtx_repropagate_priority(pi);
	mtx_unlock(&umtx_lock);
	umtxq_unlock(&uq->uq_key);

	return (error);
}

/*
 * Add reference count for a PI mutex.
 */
static void
umtx_pi_ref(struct umtx_pi *pi)
{

	UMTXQ_LOCKED_ASSERT(umtxq_getchain(&pi->pi_key));
	pi->pi_refcount++;
}

/*
 * Decrease reference count for a PI mutex, if the counter
 * is decreased to zero, its memory space is freed.
 */
static void
umtx_pi_unref(struct umtx_pi *pi)
{
	struct umtxq_chain *uc;

	uc = umtxq_getchain(&pi->pi_key);
	UMTXQ_LOCKED_ASSERT(uc);
	KASSERT(pi->pi_refcount > 0, ("invalid reference count"));
	if (--pi->pi_refcount == 0) {
		mtx_lock(&umtx_lock);
		if (pi->pi_owner != NULL)
			umtx_pi_disown(pi);
		KASSERT(TAILQ_EMPTY(&pi->pi_blocked),
			("blocked queue not empty"));
		mtx_unlock(&umtx_lock);
		TAILQ_REMOVE(&uc->uc_pi_list, pi, pi_hashlink);
		umtx_pi_free(pi);
	}
}

/*
 * Find a PI mutex in hash table.
 */
static struct umtx_pi *
umtx_pi_lookup(struct umtx_key *key)
{
	struct umtxq_chain *uc;
	struct umtx_pi *pi;

	uc = umtxq_getchain(key);
	UMTXQ_LOCKED_ASSERT(uc);

	TAILQ_FOREACH(pi, &uc->uc_pi_list, pi_hashlink) {
		if (umtx_key_match(&pi->pi_key, key)) {
			return (pi);
		}
	}
	return (NULL);
}

/*
 * Insert a PI mutex into hash table.
 */
static inline void
umtx_pi_insert(struct umtx_pi *pi)
{
	struct umtxq_chain *uc;

	uc = umtxq_getchain(&pi->pi_key);
	UMTXQ_LOCKED_ASSERT(uc);
	TAILQ_INSERT_TAIL(&uc->uc_pi_list, pi, pi_hashlink);
}

/*
 * Lock a PI mutex.
 */
static int
do_lock_pi(struct thread *td, struct umutex * __capability m, uint32_t flags,
    struct _umtx_time *timeout, int try)
{
	struct umtx_abs_timeout timo;
	struct umtx_q *uq;
	struct umtx_pi *pi, *new_pi;
	uint32_t id, old_owner, owner, old;
	int error, rv;

	id = td->td_tid;
	uq = td->td_umtxq;

	if ((error = umtx_key_get(m, (flags & UMUTEX_ROBUST) != 0 ?
	    TYPE_PI_ROBUST_UMUTEX : TYPE_PI_UMUTEX, GET_SHARE(flags),
	    &uq->uq_key)) != 0)
		return (error);

	if (timeout != NULL)
		umtx_abs_timeout_init2(&timo, timeout);

	umtxq_lock(&uq->uq_key);
	pi = umtx_pi_lookup(&uq->uq_key);
	if (pi == NULL) {
		new_pi = umtx_pi_alloc(M_NOWAIT);
		if (new_pi == NULL) {
			umtxq_unlock(&uq->uq_key);
			new_pi = umtx_pi_alloc(M_WAITOK);
			umtxq_lock(&uq->uq_key);
			pi = umtx_pi_lookup(&uq->uq_key);
			if (pi != NULL) {
				umtx_pi_free(new_pi);
				new_pi = NULL;
			}
		}
		if (new_pi != NULL) {
			new_pi->pi_key = uq->uq_key;
			umtx_pi_insert(new_pi);
			pi = new_pi;
		}
	}
	umtx_pi_ref(pi);
	umtxq_unlock(&uq->uq_key);

	/*
	 * Care must be exercised when dealing with umtx structure.  It
	 * can fault on any access.
	 */
	for (;;) {
		/*
		 * Try the uncontested case.  This should be done in userland.
		 */
		rv = casueword32(&m->m_owner, UMUTEX_UNOWNED, &owner, id);
		/* The address was invalid. */
		if (rv == -1) {
			error = EFAULT;
			break;
		}
		/* The acquire succeeded. */
		if (rv == 0) {
			MPASS(owner == UMUTEX_UNOWNED);
			error = 0;
			break;
		}

		if (owner == UMUTEX_RB_NOTRECOV) {
			error = ENOTRECOVERABLE;
			break;
		}

		/*
		 * Avoid overwriting a possible error from sleep due
		 * to the pending signal with suspension check result.
		 */
		if (error == 0) {
			error = thread_check_susp(td, true);
			if (error != 0)
				break;
		}

		/* If no one owns it but it is contested try to acquire it. */
		if (owner == UMUTEX_CONTESTED || owner == UMUTEX_RB_OWNERDEAD) {
			old_owner = owner;
			rv = casueword32(&m->m_owner, owner, &owner,
			    id | UMUTEX_CONTESTED);
			/* The address was invalid. */
			if (rv == -1) {
				error = EFAULT;
				break;
			}
			if (rv == 1) {
				if (error == 0) {
					error = thread_check_susp(td, true);
					if (error != 0)
						break;
				}

				/*
				 * If this failed the lock could
				 * changed, restart.
				 */
				continue;
			}

			MPASS(rv == 0);
			MPASS(owner == old_owner);
			umtxq_lock(&uq->uq_key);
			umtxq_busy(&uq->uq_key);
			error = umtx_pi_claim(pi, td);
			umtxq_unbusy(&uq->uq_key);
			umtxq_unlock(&uq->uq_key);
			if (error != 0) {
				/*
				 * Since we're going to return an
				 * error, restore the m_owner to its
				 * previous, unowned state to avoid
				 * compounding the problem.
				 */
				(void)casuword32(&m->m_owner,
				    id | UMUTEX_CONTESTED, old_owner);
			}
			if (error == 0 && old_owner == UMUTEX_RB_OWNERDEAD)
				error = EOWNERDEAD;
			break;
		}

		if ((owner & ~UMUTEX_CONTESTED) == id) {
			error = EDEADLK;
			break;
		}

		if (try != 0) {
			error = EBUSY;
			break;
		}

		/*
		 * If we caught a signal, we have retried and now
		 * exit immediately.
		 */
		if (error != 0)
			break;
			
		umtxq_lock(&uq->uq_key);
		umtxq_busy(&uq->uq_key);
		umtxq_unlock(&uq->uq_key);

		/*
		 * Set the contested bit so that a release in user space
		 * knows to use the system call for unlock.  If this fails
		 * either some one else has acquired the lock or it has been
		 * released.
		 */
		rv = casueword32(&m->m_owner, owner, &old, owner |
		    UMUTEX_CONTESTED);

		/* The address was invalid. */
		if (rv == -1) {
			umtxq_unbusy_unlocked(&uq->uq_key);
			error = EFAULT;
			break;
		}
		if (rv == 1) {
			umtxq_unbusy_unlocked(&uq->uq_key);
			error = thread_check_susp(td, true);
			if (error != 0)
				break;

			/*
			 * The lock changed and we need to retry or we
			 * lost a race to the thread unlocking the
			 * umtx.  Note that the UMUTEX_RB_OWNERDEAD
			 * value for owner is impossible there.
			 */
			continue;
		}

		umtxq_lock(&uq->uq_key);

		/* We set the contested bit, sleep. */
		MPASS(old == owner);
		error = umtxq_sleep_pi(uq, pi, owner & ~UMUTEX_CONTESTED,
		    "umtxpi", timeout == NULL ? NULL : &timo,
		    (flags & USYNC_PROCESS_SHARED) != 0);
		if (error != 0)
			continue;

		error = thread_check_susp(td, false);
		if (error != 0)
			break;
	}

	umtxq_lock(&uq->uq_key);
	umtx_pi_unref(pi);
	umtxq_unlock(&uq->uq_key);

	umtx_key_release(&uq->uq_key);
	return (error);
}

/*
 * Unlock a PI mutex.
 */
static int
do_unlock_pi(struct thread *td, struct umutex * __capability m, uint32_t flags,
    bool rb)
{
	struct umtx_key key;
	struct umtx_q *uq_first, *uq_first2, *uq_me;
	struct umtx_pi *pi, *pi2;
	uint32_t id, new_owner, old, owner;
	int count, error, pri;

	id = td->td_tid;

usrloop:
	/*
	 * Make sure we own this mtx.
	 */
	error = fueword32(&m->m_owner, &owner);
	if (error == -1)
		return (EFAULT);

	if ((owner & ~UMUTEX_CONTESTED) != id)
		return (EPERM);

	new_owner = umtx_unlock_val(flags, rb);

	/* This should be done in userland */
	if ((owner & UMUTEX_CONTESTED) == 0) {
		error = casueword32(&m->m_owner, owner, &old, new_owner);
		if (error == -1)
			return (EFAULT);
		if (error == 1) {
			error = thread_check_susp(td, true);
			if (error != 0)
				return (error);
			goto usrloop;
		}
		if (old == owner)
			return (0);
		owner = old;
	}

	/* We should only ever be in here for contested locks */
	if ((error = umtx_key_get(m, (flags & UMUTEX_ROBUST) != 0 ?
	    TYPE_PI_ROBUST_UMUTEX : TYPE_PI_UMUTEX, GET_SHARE(flags),
	    &key)) != 0)
		return (error);

	umtxq_lock(&key);
	umtxq_busy(&key);
	count = umtxq_count_pi(&key, &uq_first);
	if (uq_first != NULL) {
		mtx_lock(&umtx_lock);
		pi = uq_first->uq_pi_blocked;
		KASSERT(pi != NULL, ("pi == NULL?"));
		if (pi->pi_owner != td && !(rb && pi->pi_owner == NULL)) {
			mtx_unlock(&umtx_lock);
			umtxq_unbusy(&key);
			umtxq_unlock(&key);
			umtx_key_release(&key);
			/* userland messed the mutex */
			return (EPERM);
		}
		uq_me = td->td_umtxq;
		if (pi->pi_owner == td)
			umtx_pi_disown(pi);
		/* get highest priority thread which is still sleeping. */
		uq_first = TAILQ_FIRST(&pi->pi_blocked);
		while (uq_first != NULL &&
		    (uq_first->uq_flags & UQF_UMTXQ) == 0) {
			uq_first = TAILQ_NEXT(uq_first, uq_lockq);
		}
		pri = PRI_MAX;
		TAILQ_FOREACH(pi2, &uq_me->uq_pi_contested, pi_link) {
			uq_first2 = TAILQ_FIRST(&pi2->pi_blocked);
			if (uq_first2 != NULL) {
				if (pri > UPRI(uq_first2->uq_thread))
					pri = UPRI(uq_first2->uq_thread);
			}
		}
		thread_lock(td);
		sched_lend_user_prio(td, pri);
		thread_unlock(td);
		mtx_unlock(&umtx_lock);
		if (uq_first)
			umtxq_signal_thread(uq_first);
	} else {
		pi = umtx_pi_lookup(&key);
		/*
		 * A umtx_pi can exist if a signal or timeout removed the
		 * last waiter from the umtxq, but there is still
		 * a thread in do_lock_pi() holding the umtx_pi.
		 */
		if (pi != NULL) {
			/*
			 * The umtx_pi can be unowned, such as when a thread
			 * has just entered do_lock_pi(), allocated the
			 * umtx_pi, and unlocked the umtxq.
			 * If the current thread owns it, it must disown it.
			 */
			mtx_lock(&umtx_lock);
			if (pi->pi_owner == td)
				umtx_pi_disown(pi);
			mtx_unlock(&umtx_lock);
		}
	}
	umtxq_unlock(&key);

	/*
	 * When unlocking the umtx, it must be marked as unowned if
	 * there is zero or one thread only waiting for it.
	 * Otherwise, it must be marked as contested.
	 */

	if (count > 1)
		new_owner |= UMUTEX_CONTESTED;
again:
	error = casueword32(&m->m_owner, owner, &old, new_owner);
	if (error == 1) {
		error = thread_check_susp(td, false);
		if (error == 0)
			goto again;
	}
	umtxq_unbusy_unlocked(&key);
	umtx_key_release(&key);
	if (error == -1)
		return (EFAULT);
	if (error == 0 && old != owner)
		return (EINVAL);
	return (error);
}

/*
 * Lock a PP mutex.
 */
static int
do_lock_pp(struct thread *td, struct umutex * __capability m, uint32_t flags,
    struct _umtx_time *timeout, int try)
{
	struct umtx_abs_timeout timo;
	struct umtx_q *uq, *uq2;
	struct umtx_pi *pi;
	uint32_t ceiling;
	uint32_t owner, id;
	int error, pri, old_inherited_pri, su, rv;

	id = td->td_tid;
	uq = td->td_umtxq;
	if ((error = umtx_key_get(m, (flags & UMUTEX_ROBUST) != 0 ?
	    TYPE_PP_ROBUST_UMUTEX : TYPE_PP_UMUTEX, GET_SHARE(flags),
	    &uq->uq_key)) != 0)
		return (error);

	if (timeout != NULL)
		umtx_abs_timeout_init2(&timo, timeout);

	su = (priv_check(td, PRIV_SCHED_RTPRIO) == 0);
	for (;;) {
		old_inherited_pri = uq->uq_inherited_pri;
		umtxq_lock(&uq->uq_key);
		umtxq_busy(&uq->uq_key);
		umtxq_unlock(&uq->uq_key);

		rv = fueword32(&m->m_ceilings[0], &ceiling);
		if (rv == -1) {
			error = EFAULT;
			goto out;
		}
		ceiling = RTP_PRIO_MAX - ceiling;
		if (ceiling > RTP_PRIO_MAX) {
			error = EINVAL;
			goto out;
		}

		mtx_lock(&umtx_lock);
		if (UPRI(td) < PRI_MIN_REALTIME + ceiling) {
			mtx_unlock(&umtx_lock);
			error = EINVAL;
			goto out;
		}
		if (su && PRI_MIN_REALTIME + ceiling < uq->uq_inherited_pri) {
			uq->uq_inherited_pri = PRI_MIN_REALTIME + ceiling;
			thread_lock(td);
			if (uq->uq_inherited_pri < UPRI(td))
				sched_lend_user_prio(td, uq->uq_inherited_pri);
			thread_unlock(td);
		}
		mtx_unlock(&umtx_lock);

		rv = casueword32(&m->m_owner, UMUTEX_CONTESTED, &owner,
		    id | UMUTEX_CONTESTED);
		/* The address was invalid. */
		if (rv == -1) {
			error = EFAULT;
			break;
		}
		if (rv == 0) {
			MPASS(owner == UMUTEX_CONTESTED);
			error = 0;
			break;
		}
		/* rv == 1 */
		if (owner == UMUTEX_RB_OWNERDEAD) {
			rv = casueword32(&m->m_owner, UMUTEX_RB_OWNERDEAD,
			    &owner, id | UMUTEX_CONTESTED);
			if (rv == -1) {
				error = EFAULT;
				break;
			}
			if (rv == 0) {
				MPASS(owner == UMUTEX_RB_OWNERDEAD);
				error = EOWNERDEAD; /* success */
				break;
			}

			/*
			 *  rv == 1, only check for suspension if we
			 *  did not already catched a signal.  If we
			 *  get an error from the check, the same
			 *  condition is checked by the umtxq_sleep()
			 *  call below, so we should obliterate the
			 *  error to not skip the last loop iteration.
			 */
			if (error == 0) {
				error = thread_check_susp(td, false);
				if (error == 0) {
					if (try != 0)
						error = EBUSY;
					else
						continue;
				}
				error = 0;
			}
		} else if (owner == UMUTEX_RB_NOTRECOV) {
			error = ENOTRECOVERABLE;
		}

		if (try != 0)
			error = EBUSY;

		/*
		 * If we caught a signal, we have retried and now
		 * exit immediately.
		 */
		if (error != 0)
			break;

		umtxq_lock(&uq->uq_key);
		umtxq_insert(uq);
		umtxq_unbusy(&uq->uq_key);
		error = umtxq_sleep(uq, "umtxpp", timeout == NULL ?
		    NULL : &timo);
		umtxq_remove(uq);
		umtxq_unlock(&uq->uq_key);

		mtx_lock(&umtx_lock);
		uq->uq_inherited_pri = old_inherited_pri;
		pri = PRI_MAX;
		TAILQ_FOREACH(pi, &uq->uq_pi_contested, pi_link) {
			uq2 = TAILQ_FIRST(&pi->pi_blocked);
			if (uq2 != NULL) {
				if (pri > UPRI(uq2->uq_thread))
					pri = UPRI(uq2->uq_thread);
			}
		}
		if (pri > uq->uq_inherited_pri)
			pri = uq->uq_inherited_pri;
		thread_lock(td);
		sched_lend_user_prio(td, pri);
		thread_unlock(td);
		mtx_unlock(&umtx_lock);
	}

	if (error != 0 && error != EOWNERDEAD) {
		mtx_lock(&umtx_lock);
		uq->uq_inherited_pri = old_inherited_pri;
		pri = PRI_MAX;
		TAILQ_FOREACH(pi, &uq->uq_pi_contested, pi_link) {
			uq2 = TAILQ_FIRST(&pi->pi_blocked);
			if (uq2 != NULL) {
				if (pri > UPRI(uq2->uq_thread))
					pri = UPRI(uq2->uq_thread);
			}
		}
		if (pri > uq->uq_inherited_pri)
			pri = uq->uq_inherited_pri;
		thread_lock(td);
		sched_lend_user_prio(td, pri);
		thread_unlock(td);
		mtx_unlock(&umtx_lock);
	}

out:
	umtxq_unbusy_unlocked(&uq->uq_key);
	umtx_key_release(&uq->uq_key);
	return (error);
}

/*
 * Unlock a PP mutex.
 */
static int
do_unlock_pp(struct thread *td, struct umutex * __capability m, uint32_t flags,
    bool rb)
{
	struct umtx_key key;
	struct umtx_q *uq, *uq2;
	struct umtx_pi *pi;
	uint32_t id, owner, rceiling;
	int error, pri, new_inherited_pri, su;

	id = td->td_tid;
	uq = td->td_umtxq;
	su = (priv_check(td, PRIV_SCHED_RTPRIO) == 0);

	/*
	 * Make sure we own this mtx.
	 */
	error = fueword32(&m->m_owner, &owner);
	if (error == -1)
		return (EFAULT);

	if ((owner & ~UMUTEX_CONTESTED) != id)
		return (EPERM);

	error = copyin(&m->m_ceilings[1], &rceiling, sizeof(uint32_t));
	if (error != 0)
		return (error);

	if (rceiling == -1)
		new_inherited_pri = PRI_MAX;
	else {
		rceiling = RTP_PRIO_MAX - rceiling;
		if (rceiling > RTP_PRIO_MAX)
			return (EINVAL);
		new_inherited_pri = PRI_MIN_REALTIME + rceiling;
	}

	if ((error = umtx_key_get(m, (flags & UMUTEX_ROBUST) != 0 ?
	    TYPE_PP_ROBUST_UMUTEX : TYPE_PP_UMUTEX, GET_SHARE(flags),
	    &key)) != 0)
		return (error);
	umtxq_lock(&key);
	umtxq_busy(&key);
	umtxq_unlock(&key);
	/*
	 * For priority protected mutex, always set unlocked state
	 * to UMUTEX_CONTESTED, so that userland always enters kernel
	 * to lock the mutex, it is necessary because thread priority
	 * has to be adjusted for such mutex.
	 */
	error = suword32(&m->m_owner, umtx_unlock_val(flags, rb) |
	    UMUTEX_CONTESTED);

	umtxq_lock(&key);
	if (error == 0)
		umtxq_signal(&key, 1);
	umtxq_unbusy(&key);
	umtxq_unlock(&key);

	if (error == -1)
		error = EFAULT;
	else {
		mtx_lock(&umtx_lock);
		if (su != 0)
			uq->uq_inherited_pri = new_inherited_pri;
		pri = PRI_MAX;
		TAILQ_FOREACH(pi, &uq->uq_pi_contested, pi_link) {
			uq2 = TAILQ_FIRST(&pi->pi_blocked);
			if (uq2 != NULL) {
				if (pri > UPRI(uq2->uq_thread))
					pri = UPRI(uq2->uq_thread);
			}
		}
		if (pri > uq->uq_inherited_pri)
			pri = uq->uq_inherited_pri;
		thread_lock(td);
		sched_lend_user_prio(td, pri);
		thread_unlock(td);
		mtx_unlock(&umtx_lock);
	}
	umtx_key_release(&key);
	return (error);
}

static int
do_set_ceiling(struct thread *td, struct umutex * __capability m,
    uint32_t ceiling, uint32_t * __capability old_ceiling)
{
	struct umtx_q *uq;
	uint32_t flags, id, owner, save_ceiling;
	int error, rv, rv1;

	error = fueword32(&m->m_flags, &flags);
	if (error == -1)
		return (EFAULT);
	if ((flags & UMUTEX_PRIO_PROTECT) == 0)
		return (EINVAL);
	if (ceiling > RTP_PRIO_MAX)
		return (EINVAL);
	id = td->td_tid;
	uq = td->td_umtxq;
	if ((error = umtx_key_get(m, (flags & UMUTEX_ROBUST) != 0 ?
	    TYPE_PP_ROBUST_UMUTEX : TYPE_PP_UMUTEX, GET_SHARE(flags),
	    &uq->uq_key)) != 0)
		return (error);
	for (;;) {
		umtxq_lock(&uq->uq_key);
		umtxq_busy(&uq->uq_key);
		umtxq_unlock(&uq->uq_key);

		rv = fueword32(&m->m_ceilings[0], &save_ceiling);
		if (rv == -1) {
			error = EFAULT;
			break;
		}

		rv = casueword32(&m->m_owner, UMUTEX_CONTESTED, &owner,
		    id | UMUTEX_CONTESTED);
		if (rv == -1) {
			error = EFAULT;
			break;
		}

		if (rv == 0) {
			MPASS(owner == UMUTEX_CONTESTED);
			rv = suword32(&m->m_ceilings[0], ceiling);
			rv1 = suword32(&m->m_owner, UMUTEX_CONTESTED);
			error = (rv == 0 && rv1 == 0) ? 0: EFAULT;
			break;
		}

		if ((owner & ~UMUTEX_CONTESTED) == id) {
			rv = suword32(&m->m_ceilings[0], ceiling);
			error = rv == 0 ? 0 : EFAULT;
			break;
		}

		if (owner == UMUTEX_RB_OWNERDEAD) {
			error = EOWNERDEAD;
			break;
		} else if (owner == UMUTEX_RB_NOTRECOV) {
			error = ENOTRECOVERABLE;
			break;
		}

		/*
		 * If we caught a signal, we have retried and now
		 * exit immediately.
		 */
		if (error != 0)
			break;

		/*
		 * We set the contested bit, sleep. Otherwise the lock changed
		 * and we need to retry or we lost a race to the thread
		 * unlocking the umtx.
		 */
		umtxq_lock(&uq->uq_key);
		umtxq_insert(uq);
		umtxq_unbusy(&uq->uq_key);
		error = umtxq_sleep(uq, "umtxpp", NULL);
		umtxq_remove(uq);
		umtxq_unlock(&uq->uq_key);
	}
	umtxq_lock(&uq->uq_key);
	if (error == 0)
		umtxq_signal(&uq->uq_key, INT_MAX);
	umtxq_unbusy(&uq->uq_key);
	umtxq_unlock(&uq->uq_key);
	umtx_key_release(&uq->uq_key);
	if (error == 0 && old_ceiling != NULL) {
		rv = suword32(old_ceiling, save_ceiling);
		error = rv == 0 ? 0 : EFAULT;
	}
	return (error);
}

/*
 * Lock a userland POSIX mutex.
 */
static int
do_lock_umutex(struct thread *td, struct umutex * __capability m,
    struct _umtx_time *timeout, int mode)
{
	uint32_t flags;
	int error;

	error = fueword32(&m->m_flags, &flags);
	if (error == -1)
		return (EFAULT);

	switch (flags & (UMUTEX_PRIO_INHERIT | UMUTEX_PRIO_PROTECT)) {
	case 0:
		error = do_lock_normal(td, m, flags, timeout, mode);
		break;
	case UMUTEX_PRIO_INHERIT:
		error = do_lock_pi(td, m, flags, timeout, mode);
		break;
	case UMUTEX_PRIO_PROTECT:
		error = do_lock_pp(td, m, flags, timeout, mode);
		break;
	default:
		return (EINVAL);
	}
	if (timeout == NULL) {
		if (error == EINTR && mode != _UMUTEX_WAIT)
			error = ERESTART;
	} else {
		/* Timed-locking is not restarted. */
		if (error == ERESTART)
			error = EINTR;
	}
	return (error);
}

/*
 * Unlock a userland POSIX mutex.
 */
static int
do_unlock_umutex(struct thread *td, struct umutex * __capability m, bool rb)
{
	uint32_t flags;
	int error;

	error = fueword32(&m->m_flags, &flags);
	if (error == -1)
		return (EFAULT);

	switch (flags & (UMUTEX_PRIO_INHERIT | UMUTEX_PRIO_PROTECT)) {
	case 0:
		return (do_unlock_normal(td, m, flags, rb));
	case UMUTEX_PRIO_INHERIT:
		return (do_unlock_pi(td, m, flags, rb));
	case UMUTEX_PRIO_PROTECT:
		return (do_unlock_pp(td, m, flags, rb));
	}

	return (EINVAL);
}

static int
do_cv_wait(struct thread *td, struct ucond * __capability cv,
    struct umutex * __capability m, struct timespec *timeout, u_long wflags)
{
	struct umtx_abs_timeout timo;
	struct umtx_q *uq;
	uint32_t flags, clockid, hasw;
	int error;

	uq = td->td_umtxq;
	error = fueword32(&cv->c_flags, &flags);
	if (error == -1)
		return (EFAULT);
	error = umtx_key_get(cv, TYPE_CV, GET_SHARE(flags), &uq->uq_key);
	if (error != 0)
		return (error);

	if ((wflags & CVWAIT_CLOCKID) != 0) {
		error = fueword32(&cv->c_clockid, &clockid);
		if (error == -1) {
			umtx_key_release(&uq->uq_key);
			return (EFAULT);
		}
		if (clockid < CLOCK_REALTIME ||
		    clockid >= CLOCK_THREAD_CPUTIME_ID) {
			/* hmm, only HW clock id will work. */
			umtx_key_release(&uq->uq_key);
			return (EINVAL);
		}
	} else {
		clockid = CLOCK_REALTIME;
	}

	umtxq_lock(&uq->uq_key);
	umtxq_busy(&uq->uq_key);
	umtxq_insert(uq);
	umtxq_unlock(&uq->uq_key);

	/*
	 * Set c_has_waiters to 1 before releasing user mutex, also
	 * don't modify cache line when unnecessary.
	 */
	error = fueword32(&cv->c_has_waiters, &hasw);
	if (error == 0 && hasw == 0)
		suword32(&cv->c_has_waiters, 1);

	umtxq_unbusy_unlocked(&uq->uq_key);

	error = do_unlock_umutex(td, m, false);

	if (timeout != NULL)
		umtx_abs_timeout_init(&timo, clockid,
		    (wflags & CVWAIT_ABSTIME) != 0, timeout);

	umtxq_lock(&uq->uq_key);
	if (error == 0) {
		error = umtxq_sleep(uq, "ucond", timeout == NULL ?
		    NULL : &timo);
	}

	if ((uq->uq_flags & UQF_UMTXQ) == 0)
		error = 0;
	else {
		/*
		 * This must be timeout,interrupted by signal or
		 * surprious wakeup, clear c_has_waiter flag when
		 * necessary.
		 */
		umtxq_busy(&uq->uq_key);
		if ((uq->uq_flags & UQF_UMTXQ) != 0) {
			int oldlen = uq->uq_cur_queue->length;
			umtxq_remove(uq);
			if (oldlen == 1) {
				umtxq_unlock(&uq->uq_key);
				suword32(&cv->c_has_waiters, 0);
				umtxq_lock(&uq->uq_key);
			}
		}
		umtxq_unbusy(&uq->uq_key);
		if (error == ERESTART)
			error = EINTR;
	}

	umtxq_unlock(&uq->uq_key);
	umtx_key_release(&uq->uq_key);
	return (error);
}

/*
 * Signal a userland condition variable.
 */
static int
do_cv_signal(struct thread *td, struct ucond * __capability cv)
{
	struct umtx_key key;
	int error, cnt, nwake;
	uint32_t flags;

	error = fueword32(&cv->c_flags, &flags);
	if (error == -1)
		return (EFAULT);
	if ((error = umtx_key_get(cv, TYPE_CV, GET_SHARE(flags), &key)) != 0)
		return (error);	
	umtxq_lock(&key);
	umtxq_busy(&key);
	cnt = umtxq_count(&key);
	nwake = umtxq_signal(&key, 1);
	if (cnt <= nwake) {
		umtxq_unlock(&key);
		error = suword32(&cv->c_has_waiters, 0);
		if (error == -1)
			error = EFAULT;
		umtxq_lock(&key);
	}
	umtxq_unbusy(&key);
	umtxq_unlock(&key);
	umtx_key_release(&key);
	return (error);
}

static int
do_cv_broadcast(struct thread *td, struct ucond * __capability cv)
{
	struct umtx_key key;
	int error;
	uint32_t flags;

	error = fueword32(&cv->c_flags, &flags);
	if (error == -1)
		return (EFAULT);
	if ((error = umtx_key_get(cv, TYPE_CV, GET_SHARE(flags), &key)) != 0)
		return (error);	

	umtxq_lock(&key);
	umtxq_busy(&key);
	umtxq_signal(&key, INT_MAX);
	umtxq_unlock(&key);

	error = suword32(&cv->c_has_waiters, 0);
	if (error == -1)
		error = EFAULT;

	umtxq_unbusy_unlocked(&key);

	umtx_key_release(&key);
	return (error);
}

static int
do_rw_rdlock(struct thread *td, struct urwlock * __capability rwlock,
    long fflag, struct _umtx_time *timeout)
{
	struct umtx_abs_timeout timo;
	struct umtx_q *uq;
	uint32_t flags, wrflags;
	int32_t state, oldstate;
	int32_t blocked_readers;
	int error, error1, rv;

	uq = td->td_umtxq;
	error = fueword32(&rwlock->rw_flags, &flags);
	if (error == -1)
		return (EFAULT);
	error = umtx_key_get(rwlock, TYPE_RWLOCK, GET_SHARE(flags), &uq->uq_key);
	if (error != 0)
		return (error);

	if (timeout != NULL)
		umtx_abs_timeout_init2(&timo, timeout);

	wrflags = URWLOCK_WRITE_OWNER;
	if (!(fflag & URWLOCK_PREFER_READER) && !(flags & URWLOCK_PREFER_READER))
		wrflags |= URWLOCK_WRITE_WAITERS;

	for (;;) {
		rv = fueword32(&rwlock->rw_state, &state);
		if (rv == -1) {
			umtx_key_release(&uq->uq_key);
			return (EFAULT);
		}

		/* try to lock it */
		while (!(state & wrflags)) {
			if (__predict_false(URWLOCK_READER_COUNT(state) ==
			    URWLOCK_MAX_READERS)) {
				umtx_key_release(&uq->uq_key);
				return (EAGAIN);
			}
			rv = casueword32(&rwlock->rw_state, state,
			    &oldstate, state + 1);
			if (rv == -1) {
				umtx_key_release(&uq->uq_key);
				return (EFAULT);
			}
			if (rv == 0) {
				MPASS(oldstate == state);
				umtx_key_release(&uq->uq_key);
				return (0);
			}
			error = thread_check_susp(td, true);
			if (error != 0)
				break;
			state = oldstate;
		}

		if (error)
			break;

		/* grab monitor lock */
		umtxq_lock(&uq->uq_key);
		umtxq_busy(&uq->uq_key);
		umtxq_unlock(&uq->uq_key);

		/*
		 * re-read the state, in case it changed between the try-lock above
		 * and the check below
		 */
		rv = fueword32(&rwlock->rw_state, &state);
		if (rv == -1)
			error = EFAULT;

		/* set read contention bit */
		while (error == 0 && (state & wrflags) &&
		    !(state & URWLOCK_READ_WAITERS)) {
			rv = casueword32(&rwlock->rw_state, state,
			    &oldstate, state | URWLOCK_READ_WAITERS);
			if (rv == -1) {
				error = EFAULT;
				break;
			}
			if (rv == 0) {
				MPASS(oldstate == state);
				goto sleep;
			}
			state = oldstate;
			error = thread_check_susp(td, false);
			if (error != 0)
				break;
		}
		if (error != 0) {
			umtxq_unbusy_unlocked(&uq->uq_key);
			break;
		}

		/* state is changed while setting flags, restart */
		if (!(state & wrflags)) {
			umtxq_unbusy_unlocked(&uq->uq_key);
			error = thread_check_susp(td, true);
			if (error != 0)
				break;
			continue;
		}

sleep:
		/*
		 * Contention bit is set, before sleeping, increase
		 * read waiter count.
		 */
		rv = fueword32(&rwlock->rw_blocked_readers,
		    &blocked_readers);
		if (rv == -1) {
			umtxq_unbusy_unlocked(&uq->uq_key);
			error = EFAULT;
			break;
		}
		suword32(&rwlock->rw_blocked_readers, blocked_readers+1);

		while (state & wrflags) {
			umtxq_lock(&uq->uq_key);
			umtxq_insert(uq);
			umtxq_unbusy(&uq->uq_key);

			error = umtxq_sleep(uq, "urdlck", timeout == NULL ?
			    NULL : &timo);

			umtxq_busy(&uq->uq_key);
			umtxq_remove(uq);
			umtxq_unlock(&uq->uq_key);
			if (error)
				break;
			rv = fueword32(&rwlock->rw_state, &state);
			if (rv == -1) {
				error = EFAULT;
				break;
			}
		}

		/* decrease read waiter count, and may clear read contention bit */
		rv = fueword32(&rwlock->rw_blocked_readers,
		    &blocked_readers);
		if (rv == -1) {
			umtxq_unbusy_unlocked(&uq->uq_key);
			error = EFAULT;
			break;
		}
		suword32(&rwlock->rw_blocked_readers, blocked_readers-1);
		if (blocked_readers == 1) {
			rv = fueword32(&rwlock->rw_state, &state);
			if (rv == -1) {
				umtxq_unbusy_unlocked(&uq->uq_key);
				error = EFAULT;
				break;
			}
			for (;;) {
				rv = casueword32(&rwlock->rw_state, state,
				    &oldstate, state & ~URWLOCK_READ_WAITERS);
				if (rv == -1) {
					error = EFAULT;
					break;
				}
				if (rv == 0) {
					MPASS(oldstate == state);
					break;
				}
				state = oldstate;
				error1 = thread_check_susp(td, false);
				if (error1 != 0) {
					if (error == 0)
						error = error1;
					break;
				}
			}
		}

		umtxq_unbusy_unlocked(&uq->uq_key);
		if (error != 0)
			break;
	}
	umtx_key_release(&uq->uq_key);
	if (error == ERESTART)
		error = EINTR;
	return (error);
}

static int
do_rw_wrlock(struct thread *td, struct urwlock * __capability rwlock,
    struct _umtx_time *timeout)
{
	struct umtx_abs_timeout timo;
	struct umtx_q *uq;
	uint32_t flags;
	int32_t state, oldstate;
	int32_t blocked_writers;
	int32_t blocked_readers;
	int error, error1, rv;

	uq = td->td_umtxq;
	error = fueword32(&rwlock->rw_flags, &flags);
	if (error == -1)
		return (EFAULT);
	error = umtx_key_get(rwlock, TYPE_RWLOCK, GET_SHARE(flags), &uq->uq_key);
	if (error != 0)
		return (error);

	if (timeout != NULL)
		umtx_abs_timeout_init2(&timo, timeout);

	blocked_readers = 0;
	for (;;) {
		rv = fueword32(&rwlock->rw_state, &state);
		if (rv == -1) {
			umtx_key_release(&uq->uq_key);
			return (EFAULT);
		}
		while ((state & URWLOCK_WRITE_OWNER) == 0 &&
		    URWLOCK_READER_COUNT(state) == 0) {
			rv = casueword32(&rwlock->rw_state, state,
			    &oldstate, state | URWLOCK_WRITE_OWNER);
			if (rv == -1) {
				umtx_key_release(&uq->uq_key);
				return (EFAULT);
			}
			if (rv == 0) {
				MPASS(oldstate == state);
				umtx_key_release(&uq->uq_key);
				return (0);
			}
			state = oldstate;
			error = thread_check_susp(td, true);
			if (error != 0)
				break;
		}

		if (error) {
			if ((state & (URWLOCK_WRITE_OWNER |
			    URWLOCK_WRITE_WAITERS)) == 0 &&
			    blocked_readers != 0) {
				umtxq_lock(&uq->uq_key);
				umtxq_busy(&uq->uq_key);
				umtxq_signal_queue(&uq->uq_key, INT_MAX,
				    UMTX_SHARED_QUEUE);
				umtxq_unbusy(&uq->uq_key);
				umtxq_unlock(&uq->uq_key);
			}

			break;
		}

		/* grab monitor lock */
		umtxq_lock(&uq->uq_key);
		umtxq_busy(&uq->uq_key);
		umtxq_unlock(&uq->uq_key);

		/*
		 * Re-read the state, in case it changed between the
		 * try-lock above and the check below.
		 */
		rv = fueword32(&rwlock->rw_state, &state);
		if (rv == -1)
			error = EFAULT;

		while (error == 0 && ((state & URWLOCK_WRITE_OWNER) ||
		    URWLOCK_READER_COUNT(state) != 0) &&
		    (state & URWLOCK_WRITE_WAITERS) == 0) {
			rv = casueword32(&rwlock->rw_state, state,
			    &oldstate, state | URWLOCK_WRITE_WAITERS);
			if (rv == -1) {
				error = EFAULT;
				break;
			}
			if (rv == 0) {
				MPASS(oldstate == state);
				goto sleep;
			}
			state = oldstate;
			error = thread_check_susp(td, false);
			if (error != 0)
				break;
		}
		if (error != 0) {
			umtxq_unbusy_unlocked(&uq->uq_key);
			break;
		}

		if ((state & URWLOCK_WRITE_OWNER) == 0 &&
		    URWLOCK_READER_COUNT(state) == 0) {
			umtxq_unbusy_unlocked(&uq->uq_key);
			error = thread_check_susp(td, false);
			if (error != 0)
				break;
			continue;
		}
sleep:
		rv = fueword32(&rwlock->rw_blocked_writers,
		    &blocked_writers);
		if (rv == -1) {
			umtxq_unbusy_unlocked(&uq->uq_key);
			error = EFAULT;
			break;
		}
		suword32(&rwlock->rw_blocked_writers, blocked_writers + 1);

		while ((state & URWLOCK_WRITE_OWNER) ||
		    URWLOCK_READER_COUNT(state) != 0) {
			umtxq_lock(&uq->uq_key);
			umtxq_insert_queue(uq, UMTX_EXCLUSIVE_QUEUE);
			umtxq_unbusy(&uq->uq_key);

			error = umtxq_sleep(uq, "uwrlck", timeout == NULL ?
			    NULL : &timo);

			umtxq_busy(&uq->uq_key);
			umtxq_remove_queue(uq, UMTX_EXCLUSIVE_QUEUE);
			umtxq_unlock(&uq->uq_key);
			if (error)
				break;
			rv = fueword32(&rwlock->rw_state, &state);
			if (rv == -1) {
				error = EFAULT;
				break;
			}
		}

		rv = fueword32(&rwlock->rw_blocked_writers,
		    &blocked_writers);
		if (rv == -1) {
			umtxq_unbusy_unlocked(&uq->uq_key);
			error = EFAULT;
			break;
		}
		suword32(&rwlock->rw_blocked_writers, blocked_writers-1);
		if (blocked_writers == 1) {
			rv = fueword32(&rwlock->rw_state, &state);
			if (rv == -1) {
				umtxq_unbusy_unlocked(&uq->uq_key);
				error = EFAULT;
				break;
			}
			for (;;) {
				rv = casueword32(&rwlock->rw_state, state,
				    &oldstate, state & ~URWLOCK_WRITE_WAITERS);
				if (rv == -1) {
					error = EFAULT;
					break;
				}
				if (rv == 0) {
					MPASS(oldstate == state);
					break;
				}
				state = oldstate;
				error1 = thread_check_susp(td, false);
				/*
				 * We are leaving the URWLOCK_WRITE_WAITERS
				 * behind, but this should not harm the
				 * correctness.
				 */
				if (error1 != 0) {
					if (error == 0)
						error = error1;
					break;
				}
			}
			rv = fueword32(&rwlock->rw_blocked_readers,
			    &blocked_readers);
			if (rv == -1) {
				umtxq_unbusy_unlocked(&uq->uq_key);
				error = EFAULT;
				break;
			}
		} else
			blocked_readers = 0;

		umtxq_unbusy_unlocked(&uq->uq_key);
	}

	umtx_key_release(&uq->uq_key);
	if (error == ERESTART)
		error = EINTR;
	return (error);
}

static int
do_rw_unlock(struct thread *td, struct urwlock * __capability rwlock)
{
	struct umtx_q *uq;
	uint32_t flags;
	int32_t state, oldstate;
	int error, rv, q, count;

	uq = td->td_umtxq;
	error = fueword32(&rwlock->rw_flags, &flags);
	if (error == -1)
		return (EFAULT);
	error = umtx_key_get(rwlock, TYPE_RWLOCK, GET_SHARE(flags), &uq->uq_key);
	if (error != 0)
		return (error);

	error = fueword32(&rwlock->rw_state, &state);
	if (error == -1) {
		error = EFAULT;
		goto out;
	}
	if (state & URWLOCK_WRITE_OWNER) {
		for (;;) {
			rv = casueword32(&rwlock->rw_state, state,
			    &oldstate, state & ~URWLOCK_WRITE_OWNER);
			if (rv == -1) {
				error = EFAULT;
				goto out;
			}
			if (rv == 1) {
				state = oldstate;
				if (!(oldstate & URWLOCK_WRITE_OWNER)) {
					error = EPERM;
					goto out;
				}
				error = thread_check_susp(td, true);
				if (error != 0)
					goto out;
			} else
				break;
		}
	} else if (URWLOCK_READER_COUNT(state) != 0) {
		for (;;) {
			rv = casueword32(&rwlock->rw_state, state,
			    &oldstate, state - 1);
			if (rv == -1) {
				error = EFAULT;
				goto out;
			}
			if (rv == 1) {
				state = oldstate;
				if (URWLOCK_READER_COUNT(oldstate) == 0) {
					error = EPERM;
					goto out;
				}
				error = thread_check_susp(td, true);
				if (error != 0)
					goto out;
			} else
				break;
		}
	} else {
		error = EPERM;
		goto out;
	}

	count = 0;

	if (!(flags & URWLOCK_PREFER_READER)) {
		if (state & URWLOCK_WRITE_WAITERS) {
			count = 1;
			q = UMTX_EXCLUSIVE_QUEUE;
		} else if (state & URWLOCK_READ_WAITERS) {
			count = INT_MAX;
			q = UMTX_SHARED_QUEUE;
		}
	} else {
		if (state & URWLOCK_READ_WAITERS) {
			count = INT_MAX;
			q = UMTX_SHARED_QUEUE;
		} else if (state & URWLOCK_WRITE_WAITERS) {
			count = 1;
			q = UMTX_EXCLUSIVE_QUEUE;
		}
	}

	if (count) {
		umtxq_lock(&uq->uq_key);
		umtxq_busy(&uq->uq_key);
		umtxq_signal_queue(&uq->uq_key, count, q);
		umtxq_unbusy(&uq->uq_key);
		umtxq_unlock(&uq->uq_key);
	}
out:
	umtx_key_release(&uq->uq_key);
	return (error);
}

#if defined(COMPAT_FREEBSD9) || defined(COMPAT_FREEBSD10)
static int
do_sem_wait(struct thread *td, struct _usem * __capability sem, struct _umtx_time *timeout)
{
	struct umtx_abs_timeout timo;
	struct umtx_q *uq;
	uint32_t flags, count, count1;
	int error, rv, rv1;

	uq = td->td_umtxq;
	error = fueword32(&sem->_flags, &flags);
	if (error == -1)
		return (EFAULT);
	error = umtx_key_get(sem, TYPE_SEM, GET_SHARE(flags), &uq->uq_key);
	if (error != 0)
		return (error);

	if (timeout != NULL)
		umtx_abs_timeout_init2(&timo, timeout);

again:
	umtxq_lock(&uq->uq_key);
	umtxq_busy(&uq->uq_key);
	umtxq_insert(uq);
	umtxq_unlock(&uq->uq_key);
	rv = casueword32(&sem->_has_waiters, 0, &count1, 1);
	if (rv == 0)
		rv1 = fueword32(&sem->_count, &count);
	if (rv == -1 || (rv == 0 && (rv1 == -1 || count != 0)) ||
	    (rv == 1 && count1 == 0)) {
		umtxq_lock(&uq->uq_key);
		umtxq_unbusy(&uq->uq_key);
		umtxq_remove(uq);
		umtxq_unlock(&uq->uq_key);
		if (rv == 1) {
			rv = thread_check_susp(td, true);
			if (rv == 0)
				goto again;
			error = rv;
			goto out;
		}
		if (rv == 0)
			rv = rv1;
		error = rv == -1 ? EFAULT : 0;
		goto out;
	}
	umtxq_lock(&uq->uq_key);
	umtxq_unbusy(&uq->uq_key);

	error = umtxq_sleep(uq, "usem", timeout == NULL ? NULL : &timo);

	if ((uq->uq_flags & UQF_UMTXQ) == 0)
		error = 0;
	else {
		umtxq_remove(uq);
		/* A relative timeout cannot be restarted. */
		if (error == ERESTART && timeout != NULL &&
		    (timeout->_flags & UMTX_ABSTIME) == 0)
			error = EINTR;
	}
	umtxq_unlock(&uq->uq_key);
out:
	umtx_key_release(&uq->uq_key);
	return (error);
}

/*
 * Signal a userland semaphore.
 */
static int
do_sem_wake(struct thread *td, struct _usem * __capability sem)
{
	struct umtx_key key;
	int error, cnt;
	uint32_t flags;

	error = fueword32(&sem->_flags, &flags);
	if (error == -1)
		return (EFAULT);
	if ((error = umtx_key_get(sem, TYPE_SEM, GET_SHARE(flags), &key)) != 0)
		return (error);	
	umtxq_lock(&key);
	umtxq_busy(&key);
	cnt = umtxq_count(&key);
	if (cnt > 0) {
		/*
		 * Check if count is greater than 0, this means the memory is
		 * still being referenced by user code, so we can safely
		 * update _has_waiters flag.
		 */
		if (cnt == 1) {
			umtxq_unlock(&key);
			error = suword32(&sem->_has_waiters, 0);
			umtxq_lock(&key);
			if (error == -1)
				error = EFAULT;
		}
		umtxq_signal(&key, 1);
	}
	umtxq_unbusy(&key);
	umtxq_unlock(&key);
	umtx_key_release(&key);
	return (error);
}
#endif

static int
do_sem2_wait(struct thread *td, struct _usem2 * __capability sem,
    struct _umtx_time *timeout)
{
	struct umtx_abs_timeout timo;
	struct umtx_q *uq;
	uint32_t count, flags;
	int error, rv;

	uq = td->td_umtxq;
	flags = fuword32(&sem->_flags);
	if (timeout != NULL)
		umtx_abs_timeout_init2(&timo, timeout);

again:
	error = umtx_key_get(sem, TYPE_SEM, GET_SHARE(flags), &uq->uq_key);
	if (error != 0)
		return (error);
	umtxq_lock(&uq->uq_key);
	umtxq_busy(&uq->uq_key);
	umtxq_insert(uq);
	umtxq_unlock(&uq->uq_key);
	rv = fueword32(&sem->_count, &count);
	if (rv == -1) {
		umtxq_lock(&uq->uq_key);
		umtxq_unbusy(&uq->uq_key);
		umtxq_remove(uq);
		umtxq_unlock(&uq->uq_key);
		umtx_key_release(&uq->uq_key);
		return (EFAULT);
	}
	for (;;) {
		if (USEM_COUNT(count) != 0) {
			umtxq_lock(&uq->uq_key);
			umtxq_unbusy(&uq->uq_key);
			umtxq_remove(uq);
			umtxq_unlock(&uq->uq_key);
			umtx_key_release(&uq->uq_key);
			return (0);
		}
		if (count == USEM_HAS_WAITERS)
			break;
		rv = casueword32(&sem->_count, 0, &count, USEM_HAS_WAITERS);
		if (rv == 0)
			break;
		umtxq_lock(&uq->uq_key);
		umtxq_unbusy(&uq->uq_key);
		umtxq_remove(uq);
		umtxq_unlock(&uq->uq_key);
		umtx_key_release(&uq->uq_key);
		if (rv == -1)
			return (EFAULT);
		rv = thread_check_susp(td, true);
		if (rv != 0)
			return (rv);
		goto again;
	}
	umtxq_lock(&uq->uq_key);
	umtxq_unbusy(&uq->uq_key);

	error = umtxq_sleep(uq, "usem", timeout == NULL ? NULL : &timo);

	if ((uq->uq_flags & UQF_UMTXQ) == 0)
		error = 0;
	else {
		umtxq_remove(uq);
		if (timeout != NULL && (timeout->_flags & UMTX_ABSTIME) == 0) {
			/* A relative timeout cannot be restarted. */
			if (error == ERESTART)
				error = EINTR;
			if (error == EINTR) {
				umtx_abs_timeout_update(&timo);
				timespecsub(&timo.end, &timo.cur,
				    &timeout->_timeout);
			}
		}
	}
	umtxq_unlock(&uq->uq_key);
	umtx_key_release(&uq->uq_key);
	return (error);
}

/*
 * Signal a userland semaphore.
 */
static int
do_sem2_wake(struct thread *td, struct _usem2 * __capability sem)
{
	struct umtx_key key;
	int error, cnt, rv;
	uint32_t count, flags;

	rv = fueword32(&sem->_flags, &flags);
	if (rv == -1)
		return (EFAULT);
	if ((error = umtx_key_get(sem, TYPE_SEM, GET_SHARE(flags), &key)) != 0)
		return (error);	
	umtxq_lock(&key);
	umtxq_busy(&key);
	cnt = umtxq_count(&key);
	if (cnt > 0) {
		/*
		 * If this was the last sleeping thread, clear the waiters
		 * flag in _count.
		 */
		if (cnt == 1) {
			umtxq_unlock(&key);
			rv = fueword32(&sem->_count, &count);
			while (rv != -1 && count & USEM_HAS_WAITERS) {
				rv = casueword32(&sem->_count, count, &count,
				    count & ~USEM_HAS_WAITERS);
				if (rv == 1) {
					rv = thread_check_susp(td, true);
					if (rv != 0)
						break;
				}
			}
			if (rv == -1)
				error = EFAULT;
			else if (rv > 0) {
				error = rv;
			}
			umtxq_lock(&key);
		}

		umtxq_signal(&key, 1);
	}
	umtxq_unbusy(&key);
	umtxq_unlock(&key);
	umtx_key_release(&key);
	return (error);
}

#ifdef COMPAT_FREEBSD10
int
freebsd10__umtx_lock(struct thread *td, struct freebsd10__umtx_lock_args *uap)
{
	return (do_lock_umtx(td, uap->umtx, td->td_tid, 0));
}

int
freebsd10__umtx_unlock(struct thread *td,
    struct freebsd10__umtx_unlock_args *uap)
{
	return (do_unlock_umtx(td, uap->umtx, td->td_tid));
}
#endif

inline int
umtx_copyin_timeout(const void * __capability uaddr, struct timespec *tsp)
{
	int error;

	error = copyin(uaddr, tsp, sizeof(*tsp));
	if (error == 0) {
		if (tsp->tv_sec < 0 ||
		    tsp->tv_nsec >= 1000000000 ||
		    tsp->tv_nsec < 0)
			error = EINVAL;
	}
	return (error);
}

static inline int
umtx_copyin_umtx_time(const void * __capability uaddr, size_t size,
    struct _umtx_time *tp)
{
	int error;

	if (size <= sizeof(tp->_timeout)) {
		tp->_clockid = CLOCK_REALTIME;
		tp->_flags = 0;
		error = copyin(uaddr, &tp->_timeout, sizeof(tp->_timeout));
	} else
		error = copyin(uaddr, tp, sizeof(*tp));
	if (error != 0)
		return (error);
	if (tp->_timeout.tv_sec < 0 ||
	    tp->_timeout.tv_nsec >= 1000000000 || tp->_timeout.tv_nsec < 0)
		return (EINVAL);
	return (0);
}

static int
umtx_copyin_robust_lists(const void * __capability uaddr, size_t size,
    struct umtx_robust_lists_params *rb)
{

	if (size > sizeof(*rb))
		return (EINVAL);
	return (copyin(uaddr, rb, size));
}

static int
umtx_copyout_timeout(void * __capability uaddr, size_t sz, struct timespec *tsp)
{

	/*
	 * Should be guaranteed by the caller, sz == uaddr1 - sizeof(_umtx_time)
	 * and we're only called if sz >= sizeof(timespec) as supplied in the
	 * copyops.
	 */
	KASSERT(sz >= sizeof(*tsp),
	    ("umtx_copyops specifies incorrect sizes"));

	return (copyout(tsp, uaddr, sizeof(*tsp)));
}

#ifdef COMPAT_FREEBSD10
static int
__umtx_op_lock_umtx(struct thread *td, struct _umtx_op_args *uap,
    const struct umtx_copyops *ops)
{
	struct timespec *ts, timeout;
	int error;

	/* Allow a null timespec (wait forever). */
	if (uap->uaddr2 == NULL)
		ts = NULL;
	else {
		error = ops->copyin_timeout(uap->uaddr2, &timeout);
		if (error != 0)
			return (error);
		ts = &timeout;
	}
#ifdef COMPAT_FREEBSD32
	if (ops->compat32)
		return (do_lock_umtx32(td, uap->obj, uap->val, ts));
#endif
	return (do_lock_umtx(td, uap->obj, uap->val, ts));
}

static int
__umtx_op_unlock_umtx(struct thread *td, struct _umtx_op_args *uap,
    const struct umtx_copyops *ops)
{
#ifdef COMPAT_FREEBSD32
	if (ops->compat32)
		return (do_unlock_umtx32(td, uap->obj, uap->val));
#endif
	return (do_unlock_umtx(td, uap->obj, uap->val));
}
#endif	/* COMPAT_FREEBSD10 */

#if !defined(COMPAT_FREEBSD10)
static int
__umtx_op_unimpl(struct thread *td __unused, struct _umtx_op_args *uap __unused,
    const struct umtx_copyops *ops __unused)
{
	return (EOPNOTSUPP);
}
#endif	/* COMPAT_FREEBSD10 */

static int
__umtx_op_wait(struct thread *td, struct _umtx_op_args *uap,
    const struct umtx_copyops *ops)
{
	struct _umtx_time timeout, *tm_p;
	int error;

	if (uap->uaddr2 == NULL)
		tm_p = NULL;
	else {
		error = ops->copyin_umtx_time(
		    uap->uaddr2, (__cheri_addr size_t)uap->uaddr1, &timeout);
		if (error != 0)
			return (error);
		tm_p = &timeout;
	}
	return (do_wait(td, uap->obj, uap->val, tm_p, ops->compat32, 0));
}

static int
__umtx_op_wait_uint(struct thread *td, struct _umtx_op_args *uap,
    const struct umtx_copyops *ops)
{
	struct _umtx_time timeout, *tm_p;
	int error;

	if (uap->uaddr2 == NULL)
		tm_p = NULL;
	else {
		error = ops->copyin_umtx_time(
		    uap->uaddr2, (__cheri_addr size_t)uap->uaddr1, &timeout);
		if (error != 0)
			return (error);
		tm_p = &timeout;
	}
	return (do_wait(td, uap->obj, uap->val, tm_p, 1, 0));
}

static int
__umtx_op_wait_uint_private(struct thread *td, struct _umtx_op_args *uap,
    const struct umtx_copyops *ops)
{
	struct _umtx_time *tm_p, timeout;
	int error;

	if (uap->uaddr2 == NULL)
		tm_p = NULL;
	else {
		error = ops->copyin_umtx_time(
		    uap->uaddr2, (__cheri_addr size_t)uap->uaddr1, &timeout);
		if (error != 0)
			return (error);
		tm_p = &timeout;
	}
	return (do_wait(td, uap->obj, uap->val, tm_p, 1, 1));
}

static int
__umtx_op_wake(struct thread *td, struct _umtx_op_args *uap,
    const struct umtx_copyops *ops __unused)
{

	return (kern_umtx_wake(td, uap->obj, uap->val, 0));
}

#define BATCH_SIZE	(1024 / sizeof(char * __capability))

static int
__umtx_op_nwake_private_native(struct thread *td, struct _umtx_op_args *uap)
{
	char * __capability uaddrs[BATCH_SIZE];
	char * __capability * __capability upp;
	int count, error, i, pos, tocopy;

	upp = (char * __capability * __capability)uap->obj;
	error = 0;
	for (count = uap->val, pos = 0; count > 0; count -= tocopy,
	    pos += tocopy) {
		tocopy = MIN(count, BATCH_SIZE);
		error = copyincap(upp + pos, uaddrs,
		    tocopy * sizeof(char * __capability));
		if (error != 0)
			break;
		for (i = 0; i < tocopy; ++i) {
			kern_umtx_wake(td, uaddrs[i], INT_MAX, 1);
		}
		maybe_yield();
	}
	return (error);
}

static int
__umtx_op_nwake_private_compat32(struct thread *td, struct _umtx_op_args *uap)
{
	uint32_t uaddrs[BATCH_SIZE], * __capability upp;
	int count, error, i, pos, tocopy;

	upp = (uint32_t * __capability)uap->obj;
	error = 0;
	for (count = uap->val, pos = 0; count > 0; count -= tocopy,
	    pos += tocopy) {
		tocopy = MIN(count, BATCH_SIZE);
		error = copyin(upp + pos, uaddrs, tocopy * sizeof(uint32_t));
		if (error != 0)
			break;
		for (i = 0; i < tocopy; ++i) {
			kern_umtx_wake(td, __USER_CAP((void *)(uintptr_t)uaddrs[i], sizeof(void *)),
			    INT_MAX, 1);
		}
		maybe_yield();
	}
	return (error);
}

static int
__umtx_op_nwake_private(struct thread *td, struct _umtx_op_args *uap,
    const struct umtx_copyops *ops)
{

	if (ops->compat32)
		return (__umtx_op_nwake_private_compat32(td, uap));
	return (__umtx_op_nwake_private_native(td, uap));
}

static int
__umtx_op_wake_private(struct thread *td, struct _umtx_op_args *uap,
    const struct umtx_copyops *ops __unused)
{

	return (kern_umtx_wake(td, uap->obj, uap->val, 1));
}

static int
__umtx_op_lock_umutex(struct thread *td, struct _umtx_op_args *uap,
   const struct umtx_copyops *ops)
{
	struct _umtx_time *tm_p, timeout;
	int error;

	/* Allow a null timespec (wait forever). */
	if (uap->uaddr2 == NULL)
		tm_p = NULL;
	else {
		error = ops->copyin_umtx_time(
		    uap->uaddr2, (__cheri_addr size_t)uap->uaddr1, &timeout);
		if (error != 0)
			return (error);
		tm_p = &timeout;
	}
	return (do_lock_umutex(td, uap->obj, tm_p, 0));
}

static int
__umtx_op_trylock_umutex(struct thread *td, struct _umtx_op_args *uap,
    const struct umtx_copyops *ops __unused)
{

	return (do_lock_umutex(td, uap->obj, NULL, _UMUTEX_TRY));
}

static int
__umtx_op_wait_umutex(struct thread *td, struct _umtx_op_args *uap,
    const struct umtx_copyops *ops)
{
	struct _umtx_time *tm_p, timeout;
	int error;

	/* Allow a null timespec (wait forever). */
	if (uap->uaddr2 == NULL)
		tm_p = NULL;
	else {
		error = ops->copyin_umtx_time(
		    uap->uaddr2, (__cheri_addr size_t)uap->uaddr1, &timeout);
		if (error != 0)
			return (error);
		tm_p = &timeout;
	}
	return (do_lock_umutex(td, uap->obj, tm_p, _UMUTEX_WAIT));
}

static int
__umtx_op_wake_umutex(struct thread *td, struct _umtx_op_args *uap,
    const struct umtx_copyops *ops __unused)
{

	return (do_wake_umutex(td, uap->obj));
}

static int
__umtx_op_unlock_umutex(struct thread *td, struct _umtx_op_args *uap,
    const struct umtx_copyops *ops __unused)
{

	return (do_unlock_umutex(td, uap->obj, false));
}

static int
__umtx_op_set_ceiling(struct thread *td, struct _umtx_op_args *uap,
    const struct umtx_copyops *ops __unused)
{

	return (do_set_ceiling(td, uap->obj, uap->val, uap->uaddr1));
}

static int
__umtx_op_cv_wait(struct thread *td, struct _umtx_op_args *uap,
    const struct umtx_copyops *ops)
{
	struct timespec *ts, timeout;
	int error;

	/* Allow a null timespec (wait forever). */
	if (uap->uaddr2 == NULL)
		ts = NULL;
	else {
		error = ops->copyin_timeout(uap->uaddr2, &timeout);
		if (error != 0)
			return (error);
		ts = &timeout;
	}
	return (do_cv_wait(td, uap->obj, uap->uaddr1, ts, uap->val));
}

static int
__umtx_op_cv_signal(struct thread *td, struct _umtx_op_args *uap,
    const struct umtx_copyops *ops __unused)
{

	return (do_cv_signal(td, uap->obj));
}

static int
__umtx_op_cv_broadcast(struct thread *td, struct _umtx_op_args *uap,
    const struct umtx_copyops *ops __unused)
{

	return (do_cv_broadcast(td, uap->obj));
}

static int
__umtx_op_rw_rdlock(struct thread *td, struct _umtx_op_args *uap,
    const struct umtx_copyops *ops)
{
	struct _umtx_time timeout;
	int error;

	/* Allow a null timespec (wait forever). */
	if (uap->uaddr2 == NULL) {
		error = do_rw_rdlock(td, uap->obj, uap->val, 0);
	} else {
		error = ops->copyin_umtx_time(uap->uaddr2,
		   (__cheri_addr size_t)uap->uaddr1, &timeout);
		if (error != 0)
			return (error);
		error = do_rw_rdlock(td, uap->obj, uap->val, &timeout);
	}
	return (error);
}

static int
__umtx_op_rw_wrlock(struct thread *td, struct _umtx_op_args *uap,
    const struct umtx_copyops *ops)
{
	struct _umtx_time timeout;
	int error;

	/* Allow a null timespec (wait forever). */
	if (uap->uaddr2 == NULL) {
		error = do_rw_wrlock(td, uap->obj, 0);
	} else {
		error = ops->copyin_umtx_time(uap->uaddr2,
		   (__cheri_addr size_t)uap->uaddr1, &timeout);
		if (error != 0)
			return (error);

		error = do_rw_wrlock(td, uap->obj, &timeout);
	}
	return (error);
}

static int
__umtx_op_rw_unlock(struct thread *td, struct _umtx_op_args *uap,
    const struct umtx_copyops *ops __unused)
{

	return (do_rw_unlock(td, uap->obj));
}

#if defined(COMPAT_FREEBSD9) || defined(COMPAT_FREEBSD10)
static int
__umtx_op_sem_wait(struct thread *td, struct _umtx_op_args *uap,
    const struct umtx_copyops *ops)
{
	struct _umtx_time *tm_p, timeout;
	int error;

	/* Allow a null timespec (wait forever). */
	if (uap->uaddr2 == NULL)
		tm_p = NULL;
	else {
		error = ops->copyin_umtx_time(
		    uap->uaddr2, (__cheri_addr size_t)uap->uaddr1, &timeout);
		if (error != 0)
			return (error);
		tm_p = &timeout;
	}
	return (do_sem_wait(td, uap->obj, tm_p));
}

static int
__umtx_op_sem_wake(struct thread *td, struct _umtx_op_args *uap,
    const struct umtx_copyops *ops __unused)
{

	return (do_sem_wake(td, uap->obj));
}
#endif

static int
__umtx_op_wake2_umutex(struct thread *td, struct _umtx_op_args *uap,
    const struct umtx_copyops *ops __unused)
{

	return (do_wake2_umutex(td, uap->obj, uap->val));
}

static int
__umtx_op_sem2_wait(struct thread *td, struct _umtx_op_args *uap,
    const struct umtx_copyops *ops)
{
	struct _umtx_time *tm_p, timeout;
	size_t uasize;
	int error;

	/* Allow a null timespec (wait forever). */
	if (uap->uaddr2 == NULL) {
		uasize = 0;
		tm_p = NULL;
	} else {
		uasize = (__cheri_addr size_t)uap->uaddr1;
		error = ops->copyin_umtx_time(uap->uaddr2, uasize, &timeout);
		if (error != 0)
			return (error);
		tm_p = &timeout;
	}
	error = do_sem2_wait(td, uap->obj, tm_p);
	if (error == EINTR && uap->uaddr2 != NULL &&
	    (timeout._flags & UMTX_ABSTIME) == 0 &&
	    uasize >= ops->umtx_time_sz + ops->timespec_sz) {
		error = ops->copyout_timeout(
		    (void * __capability)((uintcap_t)uap->uaddr2 + ops->umtx_time_sz),
		    uasize - ops->umtx_time_sz, &timeout._timeout);
		if (error == 0) {
			error = EINTR;
		}
	}

	return (error);
}

static int
__umtx_op_sem2_wake(struct thread *td, struct _umtx_op_args *uap,
    const struct umtx_copyops *ops __unused)
{

	return (do_sem2_wake(td, uap->obj));
}

#define	USHM_OBJ_UMTX(o)						\
    ((struct umtx_shm_obj_list *)(&(o)->umtx_data))

#define	USHMF_REG_LINKED	0x0001
#define	USHMF_OBJ_LINKED	0x0002
struct umtx_shm_reg {
	TAILQ_ENTRY(umtx_shm_reg) ushm_reg_link;
	LIST_ENTRY(umtx_shm_reg) ushm_obj_link;
	struct umtx_key		ushm_key;
	struct ucred		*ushm_cred;
	struct shmfd		*ushm_obj;
	u_int			ushm_refcnt;
	u_int			ushm_flags;
};

LIST_HEAD(umtx_shm_obj_list, umtx_shm_reg);
TAILQ_HEAD(umtx_shm_reg_head, umtx_shm_reg);

static uma_zone_t umtx_shm_reg_zone;
static struct umtx_shm_reg_head umtx_shm_registry[UMTX_CHAINS];
static struct mtx umtx_shm_lock;
static struct umtx_shm_reg_head umtx_shm_reg_delfree =
    TAILQ_HEAD_INITIALIZER(umtx_shm_reg_delfree);

static void umtx_shm_free_reg(struct umtx_shm_reg *reg);

static void
umtx_shm_reg_delfree_tq(void *context __unused, int pending __unused)
{
	struct umtx_shm_reg_head d;
	struct umtx_shm_reg *reg, *reg1;

	TAILQ_INIT(&d);
	mtx_lock(&umtx_shm_lock);
	TAILQ_CONCAT(&d, &umtx_shm_reg_delfree, ushm_reg_link);
	mtx_unlock(&umtx_shm_lock);
	TAILQ_FOREACH_SAFE(reg, &d, ushm_reg_link, reg1) {
		TAILQ_REMOVE(&d, reg, ushm_reg_link);
		umtx_shm_free_reg(reg);
	}
}

static struct task umtx_shm_reg_delfree_task =
    TASK_INITIALIZER(0, umtx_shm_reg_delfree_tq, NULL);

static struct umtx_shm_reg *
umtx_shm_find_reg_locked(const struct umtx_key *key)
{
	struct umtx_shm_reg *reg;
	struct umtx_shm_reg_head *reg_head;

	KASSERT(key->shared, ("umtx_p_find_rg: private key"));
	mtx_assert(&umtx_shm_lock, MA_OWNED);
	reg_head = &umtx_shm_registry[key->hash];
	TAILQ_FOREACH(reg, reg_head, ushm_reg_link) {
		KASSERT(reg->ushm_key.shared,
		    ("non-shared key on reg %p %d", reg, reg->ushm_key.shared));
		if (reg->ushm_key.info.shared.object ==
		    key->info.shared.object &&
		    reg->ushm_key.info.shared.offset ==
		    key->info.shared.offset) {
			KASSERT(reg->ushm_key.type == TYPE_SHM, ("TYPE_USHM"));
			KASSERT(reg->ushm_refcnt > 0,
			    ("reg %p refcnt 0 onlist", reg));
			KASSERT((reg->ushm_flags & USHMF_REG_LINKED) != 0,
			    ("reg %p not linked", reg));
			reg->ushm_refcnt++;
			return (reg);
		}
	}
	return (NULL);
}

static struct umtx_shm_reg *
umtx_shm_find_reg(const struct umtx_key *key)
{
	struct umtx_shm_reg *reg;

	mtx_lock(&umtx_shm_lock);
	reg = umtx_shm_find_reg_locked(key);
	mtx_unlock(&umtx_shm_lock);
	return (reg);
}

static void
umtx_shm_free_reg(struct umtx_shm_reg *reg)
{

	chgumtxcnt(reg->ushm_cred->cr_ruidinfo, -1, 0);
	crfree(reg->ushm_cred);
	shm_drop(reg->ushm_obj);
	uma_zfree(umtx_shm_reg_zone, reg);
}

static bool
umtx_shm_unref_reg_locked(struct umtx_shm_reg *reg, bool force)
{
	bool res;

	mtx_assert(&umtx_shm_lock, MA_OWNED);
	KASSERT(reg->ushm_refcnt > 0, ("ushm_reg %p refcnt 0", reg));
	reg->ushm_refcnt--;
	res = reg->ushm_refcnt == 0;
	if (res || force) {
		if ((reg->ushm_flags & USHMF_REG_LINKED) != 0) {
			TAILQ_REMOVE(&umtx_shm_registry[reg->ushm_key.hash],
			    reg, ushm_reg_link);
			reg->ushm_flags &= ~USHMF_REG_LINKED;
		}
		if ((reg->ushm_flags & USHMF_OBJ_LINKED) != 0) {
			LIST_REMOVE(reg, ushm_obj_link);
			reg->ushm_flags &= ~USHMF_OBJ_LINKED;
		}
	}
	return (res);
}

static void
umtx_shm_unref_reg(struct umtx_shm_reg *reg, bool force)
{
	vm_object_t object;
	bool dofree;

	if (force) {
		object = reg->ushm_obj->shm_object;
		VM_OBJECT_WLOCK(object);
		object->flags |= OBJ_UMTXDEAD;
		VM_OBJECT_WUNLOCK(object);
	}
	mtx_lock(&umtx_shm_lock);
	dofree = umtx_shm_unref_reg_locked(reg, force);
	mtx_unlock(&umtx_shm_lock);
	if (dofree)
		umtx_shm_free_reg(reg);
}

void
umtx_shm_object_init(vm_object_t object)
{

	LIST_INIT(USHM_OBJ_UMTX(object));
}

void
umtx_shm_object_terminated(vm_object_t object)
{
	struct umtx_shm_reg *reg, *reg1;
	bool dofree;

	if (LIST_EMPTY(USHM_OBJ_UMTX(object)))
		return;

	dofree = false;
	mtx_lock(&umtx_shm_lock);
	LIST_FOREACH_SAFE(reg, USHM_OBJ_UMTX(object), ushm_obj_link, reg1) {
		if (umtx_shm_unref_reg_locked(reg, true)) {
			TAILQ_INSERT_TAIL(&umtx_shm_reg_delfree, reg,
			    ushm_reg_link);
			dofree = true;
		}
	}
	mtx_unlock(&umtx_shm_lock);
	if (dofree)
		taskqueue_enqueue(taskqueue_thread, &umtx_shm_reg_delfree_task);
}

static int
umtx_shm_create_reg(struct thread *td, const struct umtx_key *key,
    struct umtx_shm_reg **res)
{
	struct umtx_shm_reg *reg, *reg1;
	struct ucred *cred;
	int error;

	reg = umtx_shm_find_reg(key);
	if (reg != NULL) {
		*res = reg;
		return (0);
	}
	cred = td->td_ucred;
	if (!chgumtxcnt(cred->cr_ruidinfo, 1, lim_cur(td, RLIMIT_UMTXP)))
		return (ENOMEM);
	reg = uma_zalloc(umtx_shm_reg_zone, M_WAITOK | M_ZERO);
	reg->ushm_refcnt = 1;
	bcopy(key, &reg->ushm_key, sizeof(*key));
	reg->ushm_obj = shm_alloc(td->td_ucred, O_RDWR, false);
	reg->ushm_cred = crhold(cred);
	error = shm_dotruncate(reg->ushm_obj, PAGE_SIZE);
	if (error != 0) {
		umtx_shm_free_reg(reg);
		return (error);
	}
	mtx_lock(&umtx_shm_lock);
	reg1 = umtx_shm_find_reg_locked(key);
	if (reg1 != NULL) {
		mtx_unlock(&umtx_shm_lock);
		umtx_shm_free_reg(reg);
		*res = reg1;
		return (0);
	}
	reg->ushm_refcnt++;
	TAILQ_INSERT_TAIL(&umtx_shm_registry[key->hash], reg, ushm_reg_link);
	LIST_INSERT_HEAD(USHM_OBJ_UMTX(key->info.shared.object), reg,
	    ushm_obj_link);
	reg->ushm_flags = USHMF_REG_LINKED | USHMF_OBJ_LINKED;
	mtx_unlock(&umtx_shm_lock);
	*res = reg;
	return (0);
}

static int
umtx_shm_alive(struct thread *td, void * __capability addr)
{
	vm_map_t map;
	vm_map_entry_t entry;
	vm_object_t object;
	vm_pindex_t pindex;
	vm_prot_t prot;
	int res, ret;
	boolean_t wired;

	map = &td->td_proc->p_vmspace->vm_map;
	res = vm_map_lookup(&map, (__cheri_addr vaddr_t)addr, VM_PROT_READ, &entry,
	    &object, &pindex, &prot, &wired);
	if (res != KERN_SUCCESS)
		return (EFAULT);
	if (object == NULL)
		ret = EINVAL;
	else
		ret = (object->flags & OBJ_UMTXDEAD) != 0 ? ENOTTY : 0;
	vm_map_lookup_done(map, entry);
	return (ret);
}

static void
umtx_shm_init(void)
{
	int i;

	umtx_shm_reg_zone = uma_zcreate("umtx_shm", sizeof(struct umtx_shm_reg),
	    NULL, NULL, NULL, NULL, UMA_ALIGN_PTR, 0);
	mtx_init(&umtx_shm_lock, "umtxshm", NULL, MTX_DEF);
	for (i = 0; i < nitems(umtx_shm_registry); i++)
		TAILQ_INIT(&umtx_shm_registry[i]);
}

static int
umtx_shm(struct thread *td, void * __capability addr, u_int flags)
{
	struct umtx_key key;
	struct umtx_shm_reg *reg;
	struct file *fp;
	int error, fd;

	if (__bitcount(flags & (UMTX_SHM_CREAT | UMTX_SHM_LOOKUP |
	    UMTX_SHM_DESTROY| UMTX_SHM_ALIVE)) != 1)
		return (EINVAL);
	if ((flags & UMTX_SHM_ALIVE) != 0)
		return (umtx_shm_alive(td, addr));
	error = umtx_key_get(addr, TYPE_SHM, PROCESS_SHARE, &key);
	if (error != 0)
		return (error);
	KASSERT(key.shared == 1, ("non-shared key"));
	if ((flags & UMTX_SHM_CREAT) != 0) {
		error = umtx_shm_create_reg(td, &key, &reg);
	} else {
		reg = umtx_shm_find_reg(&key);
		if (reg == NULL)
			error = ESRCH;
	}
	umtx_key_release(&key);
	if (error != 0)
		return (error);
	KASSERT(reg != NULL, ("no reg"));
	if ((flags & UMTX_SHM_DESTROY) != 0) {
		umtx_shm_unref_reg(reg, true);
	} else {
#if 0
#ifdef MAC
		error = mac_posixshm_check_open(td->td_ucred,
		    reg->ushm_obj, FFLAGS(O_RDWR));
		if (error == 0)
#endif
			error = shm_access(reg->ushm_obj, td->td_ucred,
			    FFLAGS(O_RDWR));
		if (error == 0)
#endif
			error = falloc_caps(td, &fp, &fd, O_CLOEXEC, NULL);
		if (error == 0) {
			shm_hold(reg->ushm_obj);
			finit(fp, FFLAGS(O_RDWR), DTYPE_SHM, reg->ushm_obj,
			    &shm_ops);
			td->td_retval[0] = fd;
			fdrop(fp, td);
		}
	}
	umtx_shm_unref_reg(reg, false);
	return (error);
}

static int
__umtx_op_shm(struct thread *td, struct _umtx_op_args *uap,
    const struct umtx_copyops *ops __unused)
{

	return (umtx_shm(td, uap->uaddr1, uap->val));
}

static int
__umtx_op_robust_lists(struct thread *td, struct _umtx_op_args *uap,
    const struct umtx_copyops *ops)
{
	struct umtx_robust_lists_params rb;
	int error;

	if (ops->compat32) {
		if ((td->td_pflags2 & TDP2_COMPAT32RB) == 0 &&
		    (td->td_rb_list != 0 || td->td_rbp_list != 0 ||
		    td->td_rb_inact != 0))
			return (EBUSY);
	} else if ((td->td_pflags2 & TDP2_COMPAT32RB) != 0) {
		return (EBUSY);
	}

	bzero(&rb, sizeof(rb));
	error = ops->copyin_robust_lists(uap->uaddr1, uap->val, &rb);
	if (error != 0)
		return (error);

	if (ops->compat32)
		td->td_pflags2 |= TDP2_COMPAT32RB;

	td->td_rb_list = rb.robust_list_offset;
	td->td_rbp_list = rb.robust_priv_list_offset;
	td->td_rb_inact = rb.robust_inact_offset;
	return (0);
}

#if defined(__i386__) || defined(__amd64__)
/*
 * Provide the standard 32-bit definitions for x86, since native/compat32 use a
 * 32-bit time_t there.  Other architectures just need the i386 definitions
 * along with their standard compat32.
 */
struct timespecx32 {
	int64_t			tv_sec;
	int32_t			tv_nsec;
};

struct umtx_timex32 {
	struct	timespecx32	_timeout;
	uint32_t		_flags;
	uint32_t		_clockid;
};

#ifndef __i386__
#define	timespeci386	timespec32
#define	umtx_timei386	umtx_time32
#endif
#else /* !__i386__ && !__amd64__ */
/* 32-bit architectures can emulate i386, so define these almost everywhere. */
struct timespeci386 {
	int32_t			tv_sec;
	int32_t			tv_nsec;
};

struct umtx_timei386 {
	struct	timespeci386	_timeout;
	uint32_t		_flags;
	uint32_t		_clockid;
};

#if defined(__LP64__)
#define	timespecx32	timespec32
#define	umtx_timex32	umtx_time32
#endif
#endif

static int
umtx_copyin_robust_lists32(const void * __capability uaddr, size_t size,
    struct umtx_robust_lists_params *rbp)
{
	struct umtx_robust_lists_params_compat32 rb32;
	int error;

	if (size > sizeof(rb32))
		return (EINVAL);
	bzero(&rb32, sizeof(rb32));
	error = copyin(uaddr, &rb32, size);
	if (error != 0)
		return (error);
	CP(rb32, *rbp, robust_list_offset);
	CP(rb32, *rbp, robust_priv_list_offset);
	CP(rb32, *rbp, robust_inact_offset);
	return (0);
}

#ifndef __i386__
static inline int
umtx_copyin_timeouti386(const void * __capability uaddr, struct timespec *tsp)
{
	struct timespeci386 ts32;
	int error;

	error = copyin(uaddr, &ts32, sizeof(ts32));
	if (error == 0) {
		if (ts32.tv_sec < 0 ||
		    ts32.tv_nsec >= 1000000000 ||
		    ts32.tv_nsec < 0)
			error = EINVAL;
		else {
			CP(ts32, *tsp, tv_sec);
			CP(ts32, *tsp, tv_nsec);
		}
	}
	return (error);
}

static inline int
umtx_copyin_umtx_timei386(const void * __capability uaddr, size_t size,
    struct _umtx_time *tp)
{
	struct umtx_timei386 t32;
	int error;

	t32._clockid = CLOCK_REALTIME;
	t32._flags   = 0;
	if (size <= sizeof(t32._timeout))
		error = copyin(uaddr, &t32._timeout, sizeof(t32._timeout));
	else
		error = copyin(uaddr, &t32, sizeof(t32));
	if (error != 0)
		return (error);
	if (t32._timeout.tv_sec < 0 ||
	    t32._timeout.tv_nsec >= 1000000000 || t32._timeout.tv_nsec < 0)
		return (EINVAL);
	TS_CP(t32, *tp, _timeout);
	CP(t32, *tp, _flags);
	CP(t32, *tp, _clockid);
	return (0);
}

static int
umtx_copyout_timeouti386(void * __capability uaddr, size_t sz,
    struct timespec *tsp)
{
	struct timespeci386 remain32 = {
		.tv_sec = tsp->tv_sec,
		.tv_nsec = tsp->tv_nsec,
	};

	/*
	 * Should be guaranteed by the caller, sz == uaddr1 - sizeof(_umtx_time)
	 * and we're only called if sz >= sizeof(timespec) as supplied in the
	 * copyops.
	 */
	KASSERT(sz >= sizeof(remain32),
	    ("umtx_copyops specifies incorrect sizes"));

	return (copyout(&remain32, uaddr, sizeof(remain32)));
}
#endif /* !__i386__ */

#if defined(__i386__) || defined(__LP64__)
static inline int
umtx_copyin_timeoutx32(const void * __capability uaddr, struct timespec *tsp)
{
	struct timespecx32 ts32;
	int error;

	error = copyin(uaddr, &ts32, sizeof(ts32));
	if (error == 0) {
		if (ts32.tv_sec < 0 ||
		    ts32.tv_nsec >= 1000000000 ||
		    ts32.tv_nsec < 0)
			error = EINVAL;
		else {
			CP(ts32, *tsp, tv_sec);
			CP(ts32, *tsp, tv_nsec);
		}
	}
	return (error);
}

static inline int
umtx_copyin_umtx_timex32(const void * __capability uaddr, size_t size,
    struct _umtx_time *tp)
{
	struct umtx_timex32 t32;
	int error;

	t32._clockid = CLOCK_REALTIME;
	t32._flags   = 0;
	if (size <= sizeof(t32._timeout))
		error = copyin(uaddr, &t32._timeout, sizeof(t32._timeout));
	else
		error = copyin(uaddr, &t32, sizeof(t32));
	if (error != 0)
		return (error);
	if (t32._timeout.tv_sec < 0 ||
	    t32._timeout.tv_nsec >= 1000000000 || t32._timeout.tv_nsec < 0)
		return (EINVAL);
	TS_CP(t32, *tp, _timeout);
	CP(t32, *tp, _flags);
	CP(t32, *tp, _clockid);
	return (0);
}

static int
umtx_copyout_timeoutx32(void * __capability uaddr, size_t sz,
    struct timespec *tsp)
{
	struct timespecx32 remain32 = {
		.tv_sec = tsp->tv_sec,
		.tv_nsec = tsp->tv_nsec,
	};

	/*
	 * Should be guaranteed by the caller, sz == uaddr1 - sizeof(_umtx_time)
	 * and we're only called if sz >= sizeof(timespec) as supplied in the
	 * copyops.
	 */
	KASSERT(sz >= sizeof(remain32),
	    ("umtx_copyops specifies incorrect sizes"));

	return (copyout(&remain32, uaddr, sizeof(remain32)));
}
#endif /* __i386__ || __LP64__ */

typedef int (*_umtx_op_func)(struct thread *td, struct _umtx_op_args *uap,
    const struct umtx_copyops *umtx_ops);

static const _umtx_op_func op_table[] = {
#ifdef COMPAT_FREEBSD10
	[UMTX_OP_LOCK]		= __umtx_op_lock_umtx,
	[UMTX_OP_UNLOCK]	= __umtx_op_unlock_umtx,
#else
	[UMTX_OP_LOCK]		= __umtx_op_unimpl,
	[UMTX_OP_UNLOCK]	= __umtx_op_unimpl,
#endif
	[UMTX_OP_WAIT]		= __umtx_op_wait,
	[UMTX_OP_WAKE]		= __umtx_op_wake,
	[UMTX_OP_MUTEX_TRYLOCK]	= __umtx_op_trylock_umutex,
	[UMTX_OP_MUTEX_LOCK]	= __umtx_op_lock_umutex,
	[UMTX_OP_MUTEX_UNLOCK]	= __umtx_op_unlock_umutex,
	[UMTX_OP_SET_CEILING]	= __umtx_op_set_ceiling,
	[UMTX_OP_CV_WAIT]	= __umtx_op_cv_wait,
	[UMTX_OP_CV_SIGNAL]	= __umtx_op_cv_signal,
	[UMTX_OP_CV_BROADCAST]	= __umtx_op_cv_broadcast,
	[UMTX_OP_WAIT_UINT]	= __umtx_op_wait_uint,
	[UMTX_OP_RW_RDLOCK]	= __umtx_op_rw_rdlock,
	[UMTX_OP_RW_WRLOCK]	= __umtx_op_rw_wrlock,
	[UMTX_OP_RW_UNLOCK]	= __umtx_op_rw_unlock,
	[UMTX_OP_WAIT_UINT_PRIVATE] = __umtx_op_wait_uint_private,
	[UMTX_OP_WAKE_PRIVATE]	= __umtx_op_wake_private,
	[UMTX_OP_MUTEX_WAIT]	= __umtx_op_wait_umutex,
	[UMTX_OP_MUTEX_WAKE]	= __umtx_op_wake_umutex,
#if defined(COMPAT_FREEBSD9) || defined(COMPAT_FREEBSD10)
	[UMTX_OP_SEM_WAIT]	= __umtx_op_sem_wait,
	[UMTX_OP_SEM_WAKE]	= __umtx_op_sem_wake,
#else
	[UMTX_OP_SEM_WAIT]	= __umtx_op_unimpl,
	[UMTX_OP_SEM_WAKE]	= __umtx_op_unimpl,
#endif
	[UMTX_OP_NWAKE_PRIVATE]	= __umtx_op_nwake_private,
	[UMTX_OP_MUTEX_WAKE2]	= __umtx_op_wake2_umutex,
	[UMTX_OP_SEM2_WAIT]	= __umtx_op_sem2_wait,
	[UMTX_OP_SEM2_WAKE]	= __umtx_op_sem2_wake,
	[UMTX_OP_SHM]		= __umtx_op_shm,
	[UMTX_OP_ROBUST_LISTS]	= __umtx_op_robust_lists,
};

static const struct umtx_copyops umtx_native_ops = {
	.copyin_timeout = umtx_copyin_timeout,
	.copyin_umtx_time = umtx_copyin_umtx_time,
	.copyin_robust_lists = umtx_copyin_robust_lists,
	.copyout_timeout = umtx_copyout_timeout,
	.timespec_sz = sizeof(struct timespec),
	.umtx_time_sz = sizeof(struct _umtx_time),
};

#ifndef __i386__
static const struct umtx_copyops umtx_native_opsi386 = {
	.copyin_timeout = umtx_copyin_timeouti386,
	.copyin_umtx_time = umtx_copyin_umtx_timei386,
	.copyin_robust_lists = umtx_copyin_robust_lists32,
	.copyout_timeout = umtx_copyout_timeouti386,
	.timespec_sz = sizeof(struct timespeci386),
	.umtx_time_sz = sizeof(struct umtx_timei386),
	.compat32 = true,
};
#endif

#if defined(__i386__) || defined(__LP64__)
/* i386 can emulate other 32-bit archs, too! */
static const struct umtx_copyops umtx_native_opsx32 = {
	.copyin_timeout = umtx_copyin_timeoutx32,
	.copyin_umtx_time = umtx_copyin_umtx_timex32,
	.copyin_robust_lists = umtx_copyin_robust_lists32,
	.copyout_timeout = umtx_copyout_timeoutx32,
	.timespec_sz = sizeof(struct timespecx32),
	.umtx_time_sz = sizeof(struct umtx_timex32),
	.compat32 = true,
};

#ifdef COMPAT_FREEBSD32
#ifdef __amd64__
#define	umtx_native_ops32	umtx_native_opsi386
#else
#define	umtx_native_ops32	umtx_native_opsx32
#endif
#endif /* COMPAT_FREEBSD32 */
#endif /* __i386__ || __LP64__ */

#define	UMTX_OP__FLAGS	(UMTX_OP__32BIT | UMTX_OP__I386)

static int
kern__umtx_op(struct thread *td, void * __capability obj, int op,
    unsigned long val, void * __capability uaddr1, void * __capability uaddr2,
    const struct umtx_copyops *ops)
{
	struct _umtx_op_args uap = {
		.obj = obj,
		.op = op & ~UMTX_OP__FLAGS,
		.val = val,
		.uaddr1 = uaddr1,
		.uaddr2 = uaddr2
	};

	if ((uap.op >= nitems(op_table)))
		return (EINVAL);
	return ((*op_table[uap.op])(td, &uap, ops));
}

int
sys__umtx_op(struct thread *td, struct _umtx_op_args *uap)
{
	static const struct umtx_copyops *umtx_ops;

	umtx_ops = &umtx_native_ops;
#ifdef __LP64__
	if ((uap->op & (UMTX_OP__32BIT | UMTX_OP__I386)) != 0) {
		if ((uap->op & UMTX_OP__I386) != 0)
			umtx_ops = &umtx_native_opsi386;
		else
			umtx_ops = &umtx_native_opsx32;
	}
#elif !defined(__i386__)
	/* We consider UMTX_OP__32BIT a nop on !i386 ILP32. */
	if ((uap->op & UMTX_OP__I386) != 0)
		umtx_ops = &umtx_native_opsi386;
#else
	/* Likewise, UMTX_OP__I386 is a nop on i386. */
	if ((uap->op & UMTX_OP__32BIT) != 0)
		umtx_ops = &umtx_native_opsx32;
#endif
	return (kern__umtx_op(td, uap->obj, uap->op, uap->val, uap->uaddr1,
	    uap->uaddr2, umtx_ops));
}

#ifdef COMPAT_FREEBSD32
#ifdef COMPAT_FREEBSD10
int
freebsd10_freebsd32_umtx_lock(struct thread *td,
    struct freebsd10_freebsd32_umtx_lock_args *uap)
{
	return (do_lock_umtx32(td, (uint32_t *)uap->umtx, td->td_tid, NULL));
}

int
freebsd10_freebsd32_umtx_unlock(struct thread *td,
    struct freebsd10_freebsd32_umtx_unlock_args *uap)
{
	return (do_unlock_umtx32(td, (uint32_t *)uap->umtx, td->td_tid));
}
#endif /* COMPAT_FREEBSD10 */

int
freebsd32__umtx_op(struct thread *td, struct freebsd32__umtx_op_args *uap)
{

	return (kern__umtx_op(td, uap->obj, uap->op, uap->val, uap->uaddr,
	    uap->uaddr2, &umtx_native_ops32));
}
#endif /* COMPAT_FREEBSD32 */

#ifdef COMPAT_FREEBSD64

#ifdef COMPAT_FREEBSD10
static int
__umtx_op_lock_umtx64(struct thread *td, struct freebsd64__umtx_op_args *uap)
{
	struct timespec *ts, timeout;
	int error;

	/* Allow a null timespec (wait forever). */
	if (uap->uaddr2 == NULL)
		ts = NULL;
	else {
		error = umtx_copyin_timeout(
		    __USER_CAP(uap->uaddr2, sizeof(struct timespec)),
		    &timeout);
		if (error != 0)
			return (error);
		ts = &timeout;
	}
	return (do_lock_umtx(td, __USER_CAP_ADDR(uap->obj), uap->val, ts));
}

static int
__umtx_op_unlock_umtx64(struct thread *td, struct freebsd64__umtx_op_args *uap)
{
	return (do_unlock_umtx(td, __USER_CAP_ADDR(uap->obj), uap->val));
}
#endif	/* COMPAT_FREEBSD10 */

static int
__umtx_op_unimpl64(struct thread *td, struct freebsd64__umtx_op_args *uap)
{

	return (EOPNOTSUPP);
}

static int
__umtx_op_wait64(struct thread *td, struct freebsd64__umtx_op_args *uap)
{
	struct _umtx_time timeout, *tm_p;
	int error;

	if (uap->uaddr2 == NULL)
		tm_p = NULL;
	else {
		error = umtx_copyin_umtx_time(
		    __USER_CAP(uap->uaddr2, (size_t)uap->uaddr1),
		    (size_t)uap->uaddr1, &timeout);
		if (error != 0)
			return (error);
		tm_p = &timeout;
	}
	return (do_wait(td, __USER_CAP_ADDR(uap->obj), uap->val, tm_p,
	    0, 0));
}

static int
__umtx_op_wait_uint64(struct thread *td, struct freebsd64__umtx_op_args *uap)
{
	struct _umtx_time timeout, *tm_p;
	int error;

	if (uap->uaddr2 == NULL)
		tm_p = NULL;
	else {
		error = umtx_copyin_umtx_time(
		    __USER_CAP(uap->uaddr2, (size_t)uap->uaddr1),
		    (size_t)uap->uaddr1, &timeout);
		if (error != 0)
			return (error);
		tm_p = &timeout;
	}
	return (do_wait(td, __USER_CAP_ADDR(uap->obj), uap->val, tm_p,
	    1, 0));
}

static int
__umtx_op_wait_uint_private64(struct thread *td,
    struct freebsd64__umtx_op_args *uap)
{
	struct _umtx_time *tm_p, timeout;
	int error;

	if (uap->uaddr2 == NULL)
		tm_p = NULL;
	else {
		error = umtx_copyin_umtx_time(
		    __USER_CAP(uap->uaddr2, (size_t)uap->uaddr1),
		    (size_t)uap->uaddr1, &timeout);
		if (error != 0)
			return (error);
		tm_p = &timeout;
	}
	return (do_wait(td, __USER_CAP_ADDR(uap->obj), uap->val, tm_p,
	    1, 1));
}

static int
__umtx_op_wake64(struct thread *td, struct freebsd64__umtx_op_args *uap)
{

	return (kern_umtx_wake(td, __USER_CAP(uap->obj, sizeof(struct umutex)),
	    uap->val, 0));
}

static int
__umtx_op_nwake_private64(struct thread *td,
    struct freebsd64__umtx_op_args *uap)
{
	char *uaddrs[BATCH_SIZE], **upp;
	int count, error, i, pos, tocopy;

	upp = (char **)uap->obj;
	error = 0;
	for (count = uap->val, pos = 0; count > 0; count -= tocopy,
	    pos += tocopy) {
		tocopy = MIN(count, BATCH_SIZE);
		error = copyin(__USER_CAP_UNBOUND(upp + pos), uaddrs,
		    tocopy * sizeof(char *));
		if (error != 0)
			break;
		for (i = 0; i < tocopy; ++i)
			kern_umtx_wake(td,
			    __USER_CAP(uaddrs[i], sizeof(struct umutex)),
			    INT_MAX, 1);
		maybe_yield();
	}
	return (error);
}

static int
__umtx_op_wake_private64(struct thread *td, struct freebsd64__umtx_op_args *uap)
{

	return (kern_umtx_wake(td, __USER_CAP(uap->obj, sizeof(struct umutex)),
	    uap->val, 1));
}

static int
__umtx_op_lock_umutex64(struct thread *td, struct freebsd64__umtx_op_args *uap)
{
	struct _umtx_time *tm_p, timeout;
	int error;

	/* Allow a null timespec (wait forever). */
	if (uap->uaddr2 == NULL)
		tm_p = NULL;
	else {
		error = umtx_copyin_umtx_time(
		    __USER_CAP(uap->uaddr2, (size_t)uap->uaddr1),
		    (size_t)uap->uaddr1, &timeout);
		if (error != 0)
			return (error);
		tm_p = &timeout;
	}
	return (do_lock_umutex(td, __USER_CAP(uap->obj, sizeof(struct umutex)),
	    tm_p, 0));
}

static int
__umtx_op_trylock_umutex64(struct thread *td, struct freebsd64__umtx_op_args *uap)
{

	return (do_lock_umutex(td, __USER_CAP(uap->obj, sizeof(struct umutex)),
	    NULL, _UMUTEX_TRY));
}

static int
__umtx_op_wait_umutex64(struct thread *td, struct freebsd64__umtx_op_args *uap)
{
	struct _umtx_time *tm_p, timeout;
	int error;

	/* Allow a null timespec (wait forever). */
	if (uap->uaddr2 == NULL)
		tm_p = NULL;
	else {
		error = umtx_copyin_umtx_time(
		    __USER_CAP(uap->uaddr2, (size_t)uap->uaddr1),
		    (size_t)uap->uaddr1, &timeout);
		if (error != 0)
			return (error);
		tm_p = &timeout;
	}
	return (do_lock_umutex(td, __USER_CAP(uap->obj, sizeof(struct umutex)),
	    tm_p, _UMUTEX_WAIT));
}

static int
__umtx_op_wake_umutex64(struct thread *td, struct freebsd64__umtx_op_args *uap)
{

	return (do_wake_umutex(td,
	    __USER_CAP(uap->obj, sizeof(struct umutex))));
}

static int
__umtx_op_unlock_umutex64(struct thread *td,
    struct freebsd64__umtx_op_args *uap)
{

	return (do_unlock_umutex(td,
	    __USER_CAP(uap->obj, sizeof(struct umutex)), false));
}

static int
__umtx_op_set_ceiling64(struct thread *td, struct freebsd64__umtx_op_args *uap)
{

	return (do_set_ceiling(td,
	    __USER_CAP(uap->obj, sizeof(struct umutex)), uap->val,
	    __USER_CAP(uap->uaddr1, sizeof(uint32_t))));
}

static int
__umtx_op_cv_wait64(struct thread *td, struct freebsd64__umtx_op_args *uap)
{
	struct timespec *ts, timeout;
	int error;

	/* Allow a null timespec (wait forever). */
	if (uap->uaddr2 == NULL)
		ts = NULL;
	else {
		error = umtx_copyin_timeout(
		    __USER_CAP(uap->uaddr2, sizeof(struct timespec)),
		    &timeout);
		if (error != 0)
			return (error);
		ts = &timeout;
	}
	return (do_cv_wait(td, __USER_CAP(uap->obj, sizeof(struct ucond)),
	    __USER_CAP(uap->uaddr1, sizeof(struct umutex)), ts, uap->val));
}

static int
__umtx_op_cv_signal64(struct thread *td, struct freebsd64__umtx_op_args *uap)
{

	return (do_cv_signal(td,
	    __USER_CAP(uap->obj, sizeof(struct ucond))));
}

static int
__umtx_op_cv_broadcast64(struct thread *td, struct freebsd64__umtx_op_args *uap)
{

	return (do_cv_broadcast(td,
	    __USER_CAP(uap->obj, sizeof(struct ucond))));
}

static int
__umtx_op_rw_rdlock64(struct thread *td, struct freebsd64__umtx_op_args *uap)
{
	struct _umtx_time timeout;
	int error;

	/* Allow a null timespec (wait forever). */
	if (uap->uaddr2 == NULL) {
		error = do_rw_rdlock(td,
		    __USER_CAP(uap->obj, sizeof(struct urwlock)), uap->val, 0);
	} else {
		error = umtx_copyin_umtx_time(
		    __USER_CAP(uap->uaddr2, (size_t)uap->uaddr1),
		   (size_t)uap->uaddr1, &timeout);
		if (error != 0)
			return (error);
		error = do_rw_rdlock(td,
		    __USER_CAP(uap->obj, sizeof(struct urwlock)), uap->val,
		    &timeout);
	}
	return (error);
}

static int
__umtx_op_rw_wrlock64(struct thread *td, struct freebsd64__umtx_op_args *uap)
{
	struct _umtx_time timeout;
	int error;

	/* Allow a null timespec (wait forever). */
	if (uap->uaddr2 == NULL) {
		error = do_rw_wrlock(td,
		    __USER_CAP(uap->obj, sizeof(struct urwlock)), 0);
	} else {
		error = umtx_copyin_umtx_time(
		    __USER_CAP(uap->uaddr2, (size_t)uap->uaddr1),
		   (size_t)uap->uaddr1, &timeout);
		if (error != 0)
			return (error);

		error = do_rw_wrlock(td,
		    __USER_CAP(uap->obj, sizeof(struct urwlock)), &timeout);
	}
	return (error);
}

static int
__umtx_op_rw_unlock64(struct thread *td, struct freebsd64__umtx_op_args *uap)
{

	return (do_rw_unlock(td,
	    __USER_CAP(uap->obj, sizeof(struct urwlock))));
}

static int
__umtx_op_wake2_umutex64(struct thread *td, struct freebsd64__umtx_op_args *uap)
{

	return (do_wake2_umutex(td,
	    __USER_CAP(uap->obj, sizeof(struct umutex)), uap->val));
}

static int
__umtx_op_sem2_wait64(struct thread *td, struct freebsd64__umtx_op_args *uap)
{
	struct _umtx_time *tm_p, timeout;
	size_t uasize;
	int error;

	/* Allow a null timespec (wait forever). */
	if (uap->uaddr2 == NULL) {
		uasize = 0;
		tm_p = NULL;
	} else {
		uasize = (size_t)uap->uaddr1;
		error = umtx_copyin_umtx_time(
		    __USER_CAP(uap->uaddr2, uasize), uasize, &timeout);
		if (error != 0)
			return (error);
		tm_p = &timeout;
	}
	error = do_sem2_wait(td, __USER_CAP(uap->obj, sizeof(struct _usem2)),
	    tm_p);
	if (error == EINTR && uap->uaddr2 != NULL &&
	    (timeout._flags & UMTX_ABSTIME) == 0 &&
	    uasize >= sizeof(struct _umtx_time) + sizeof(struct timespec)) {
		error = copyout(&timeout._timeout,
		    __USER_CAP_UNBOUND((struct _umtx_time *)uap->uaddr2 + 1),
		    sizeof(struct timespec));
		if (error == 0) {
			error = EINTR;
		}
	}

	return (error);
}

static int
__umtx_op_sem2_wake64(struct thread *td, struct freebsd64__umtx_op_args *uap)
{

	return (do_sem2_wake(td, __USER_CAP(uap->obj, sizeof(struct _usem2))));
}

static int
__umtx_op_shm64(struct thread *td, struct freebsd64__umtx_op_args *uap)
{

	return (umtx_shm(td, __USER_CAP_UNBOUND(uap->uaddr1), uap->val));
}

struct umtx_robust_lists_params64 {
	uint64_t	robust_list_offset;
	uint64_t	robust_priv_list_offset;
	uint64_t	robust_inact_offset;
};

static int
__umtx_op_robust_lists64(struct thread *td, struct freebsd64__umtx_op_args *uap)
{
	struct umtx_robust_lists_params64 rb64;
	struct umtx_robust_lists_params rb;
	int error;

	if (uap->val > sizeof(rb64))
		return (EINVAL);
	error = copyin(__USER_CAP(uap->uaddr1, sizeof(rb64)), &rb64, uap->val);
	if (error != 0)
		return (error);
	rb.robust_list_offset =
	    (intcap_t)__USER_CAP_UNBOUND(rb64.robust_list_offset);
	rb.robust_priv_list_offset =
	    (intcap_t)__USER_CAP_UNBOUND(rb64.robust_priv_list_offset);
	rb.robust_inact_offset =
	    (intcap_t)__USER_CAP_UNBOUND(rb64.robust_inact_offset);

	td->td_rb_list = rb.robust_list_offset;
	td->td_rbp_list = rb.robust_priv_list_offset;
	td->td_rb_inact = rb.robust_inact_offset;
	return (0);
}

typedef int (*_umtx_op_func64)(struct thread *td,
    struct freebsd64__umtx_op_args *uap);

static const _umtx_op_func64 op_table_freebsd64[] = {
#ifdef COMPAT_FREEBSD10
	[UMTX_OP_LOCK]		= __umtx_op_lock_umtx64,
	[UMTX_OP_UNLOCK]	= __umtx_op_unlock_umtx64,
#else
	[UMTX_OP_LOCK]		= __umtx_op_unimpl64,
	[UMTX_OP_UNLOCK]	= __umtx_op_unimpl64,
#endif
	[UMTX_OP_WAIT]		= __umtx_op_wait64,
	[UMTX_OP_WAKE]		= __umtx_op_wake64,
	[UMTX_OP_MUTEX_TRYLOCK]	= __umtx_op_trylock_umutex64,
	[UMTX_OP_MUTEX_LOCK]	= __umtx_op_lock_umutex64,
	[UMTX_OP_MUTEX_UNLOCK]	= __umtx_op_unlock_umutex64,
	[UMTX_OP_SET_CEILING]	= __umtx_op_set_ceiling64,
	[UMTX_OP_CV_WAIT]	= __umtx_op_cv_wait64,
	[UMTX_OP_CV_SIGNAL]	= __umtx_op_cv_signal64,
	[UMTX_OP_CV_BROADCAST]	= __umtx_op_cv_broadcast64,
	[UMTX_OP_WAIT_UINT]	= __umtx_op_wait_uint64,
	[UMTX_OP_RW_RDLOCK]	= __umtx_op_rw_rdlock64,
	[UMTX_OP_RW_WRLOCK]	= __umtx_op_rw_wrlock64,
	[UMTX_OP_RW_UNLOCK]	= __umtx_op_rw_unlock64,
	[UMTX_OP_WAIT_UINT_PRIVATE] = __umtx_op_wait_uint_private64,
	[UMTX_OP_WAKE_PRIVATE]	= __umtx_op_wake_private64,
	[UMTX_OP_MUTEX_WAIT]	= __umtx_op_wait_umutex64,
	[UMTX_OP_MUTEX_WAKE]	= __umtx_op_wake_umutex64,
	[UMTX_OP_SEM_WAIT]	= __umtx_op_unimpl64,
	[UMTX_OP_SEM_WAKE]	= __umtx_op_unimpl64,
	[UMTX_OP_NWAKE_PRIVATE]	= __umtx_op_nwake_private64,
	[UMTX_OP_MUTEX_WAKE2]	= __umtx_op_wake2_umutex64,
	[UMTX_OP_SEM2_WAIT]	= __umtx_op_sem2_wait64,
	[UMTX_OP_SEM2_WAKE]	= __umtx_op_sem2_wake64,
	[UMTX_OP_SHM]		= __umtx_op_shm64,
	[UMTX_OP_ROBUST_LISTS]	= __umtx_op_robust_lists64,
};

#ifdef COMPAT_FREEBSD10
int
freebsd10_freebsd64__umtx_lock(struct thread *td,
    struct freebsd10_freebsd64__umtx_lock_args *uap)
{
	return (do_lock_umtx(td, __USER_CAP_ADDR(uap->umtx), td->td_tid, NULL));
}

int
freebsd10_freebsd64__umtx_unlock(struct thread *td,
    struct freebsd10_freebsd64__umtx_unlock_args *uap)
{
	return (do_unlock_umtx(td, __USER_CAP_ADDR(uap->umtx), td->td_tid));
}
#endif /* COMPAT_FREEBSD10 */

int
freebsd64__umtx_op(struct thread *td, struct freebsd64__umtx_op_args *uap)
{

	if ((unsigned)uap->op < nitems(op_table_freebsd64)) {
		return (*op_table_freebsd64[uap->op])(td, uap);
	}
	return (EINVAL);
}

#endif /* COMPAT_FREEBSD64 */

void
umtx_thread_init(struct thread *td)
{

	td->td_umtxq = umtxq_alloc();
	td->td_umtxq->uq_thread = td;
}

void
umtx_thread_fini(struct thread *td)
{

	umtxq_free(td->td_umtxq);
}

/*
 * It will be called when new thread is created, e.g fork().
 */
void
umtx_thread_alloc(struct thread *td)
{
	struct umtx_q *uq;

	uq = td->td_umtxq;
	uq->uq_inherited_pri = PRI_MAX;

	KASSERT(uq->uq_flags == 0, ("uq_flags != 0"));
	KASSERT(uq->uq_thread == td, ("uq_thread != td"));
	KASSERT(uq->uq_pi_blocked == NULL, ("uq_pi_blocked != NULL"));
	KASSERT(TAILQ_EMPTY(&uq->uq_pi_contested), ("uq_pi_contested is not empty"));
}

/*
 * exec() hook.
 *
 * Clear robust lists for all process' threads, not delaying the
 * cleanup to thread exit, since the relevant address space is
 * destroyed right now.
 */
void
umtx_exec(struct proc *p)
{
	struct thread *td;

	KASSERT(p == curproc, ("need curproc"));
	KASSERT((p->p_flag & P_HADTHREADS) == 0 ||
	    (p->p_flag & P_STOPPED_SINGLE) != 0,
	    ("curproc must be single-threaded"));
	/*
	 * There is no need to lock the list as only this thread can be
	 * running.
	 */
	FOREACH_THREAD_IN_PROC(p, td) {
		KASSERT(td == curthread ||
		    ((td->td_flags & TDF_BOUNDARY) != 0 && TD_IS_SUSPENDED(td)),
		    ("running thread %p %p", p, td));
		umtx_thread_cleanup(td);
		td->td_rb_list = td->td_rbp_list = td->td_rb_inact = 0;
	}
}

/*
 * thread exit hook.
 */
void
umtx_thread_exit(struct thread *td)
{

	umtx_thread_cleanup(td);
}

static int
umtx_read_uptr(struct thread *td, uintcap_t ptr, uintcap_t *res, bool compat32)
{
	intcap_t res1;
#ifdef COMPAT_FREEBSD64
	uint64_t res64;
#endif
	uint32_t res32;
	int error;

	if (compat32) {
		error = fueword32((void * __capability)ptr, &res32);
		if (error == 0)
			res1 = res32;
	} else
#ifdef COMPAT_FREEBSD64
	if (!SV_PROC_FLAG(td->td_proc, SV_CHERI)) {
		error = fueword((void * __capability)ptr, &res64);
		if (error == 0)
			res1 = res64;
	} else
#endif
	{
		error = fuecap((void * __capability)ptr, &res1);
	}
	if (error == 0)
		*res = res1;
	else
		error = EFAULT;
	return (error);
}

static void
umtx_read_rb_list(struct thread *td, union umutex_all *mu, uintcap_t *rb_list,
    bool compat32)
{
	if (compat32) {
		*rb_list = (uintcap_t)__USER_CAP_UNBOUND(
		    (void *)(uintptr_t)mu->m32.m_rb_lnk);
	} else
#ifdef COMPAT_FREEBSD64
	if (!SV_PROC_FLAG(td->td_proc, SV_CHERI)) {
		*rb_list = (uintcap_t)__USER_CAP_UNBOUND(
		    (void *)(uintptr_t)mu->m64.m_rb_lnk);
	} else
#endif
		*rb_list = mu->m.m_rb_lnk;
}

static int
umtx_handle_rb(struct thread *td, uintcap_t rbp, uintcap_t *rb_list, bool inact,
    bool compat32)
{
	union umutex_all mu;
	int error;

	KASSERT(td->td_proc == curproc, ("need current vmspace"));
	if (compat32) {
		error = copyin((void * __capability)rbp, &mu.m32,
		    sizeof(mu.m32));
	} else
#ifdef COMPAT_FREEBSD64
	if (!SV_PROC_FLAG(td->td_proc, SV_CHERI)) {
		error = copyin((void * __capability)rbp, &mu.m64,
		    sizeof(mu.m64));
	} else
#endif
	
		error = copyincap((void * __capability)rbp, &mu.m, sizeof(mu.m));
	if (error != 0)
		return (error);
	if (rb_list != NULL)
		umtx_read_rb_list(td, &mu, rb_list, compat32);
	if ((mu.m.m_flags & UMUTEX_ROBUST) == 0)
		return (EINVAL);
	if ((mu.m.m_owner & ~UMUTEX_CONTESTED) != td->td_tid)
		/* inact is cleared after unlock, allow the inconsistency */
		return (inact ? 0 : EINVAL);
	return (do_unlock_umutex(td, (struct umutex * __capability)rbp, true));
}

static void
umtx_cleanup_rb_list(struct thread *td, uintcap_t rb_list, uintcap_t *rb_inact,
    const char *name, bool compat32)
{
	int error, i;
	uintcap_t rbp;
	bool inact;

	if (rb_list == 0)
		return;
	error = umtx_read_uptr(td, rb_list, &rbp, compat32);
	for (i = 0; error == 0 && rbp != 0 && i < umtx_max_rb; i++) {
		if (rbp == *rb_inact) {
			inact = true;
			*rb_inact = 0;
		} else
			inact = false;
		error = umtx_handle_rb(td, rbp, &rbp, inact, compat32);
	}
	if (i == umtx_max_rb && umtx_verbose_rb) {
		uprintf("comm %s pid %d: reached umtx %smax rb %d\n",
		    td->td_proc->p_comm, td->td_proc->p_pid, name, umtx_max_rb);
	}
	if (error != 0 && umtx_verbose_rb) {
		uprintf("comm %s pid %d: handling %srb error %d\n",
		    td->td_proc->p_comm, td->td_proc->p_pid, name, error);
	}
}

/*
 * Clean up umtx data.
 */
static void
umtx_thread_cleanup(struct thread *td)
{
	struct umtx_q *uq;
	struct umtx_pi *pi;
	uintcap_t rb_inact = 0;
	bool compat32;

	/*
	 * Disown pi mutexes.
	 */
	uq = td->td_umtxq;
	if (uq != NULL) {
		if (uq->uq_inherited_pri != PRI_MAX ||
		    !TAILQ_EMPTY(&uq->uq_pi_contested)) {
			mtx_lock(&umtx_lock);
			uq->uq_inherited_pri = PRI_MAX;
			while ((pi = TAILQ_FIRST(&uq->uq_pi_contested)) != NULL) {
				pi->pi_owner = NULL;
				TAILQ_REMOVE(&uq->uq_pi_contested, pi, pi_link);
			}
			mtx_unlock(&umtx_lock);
		}
		sched_lend_user_prio_cond(td, PRI_MAX);
	}

	compat32 = (td->td_pflags2 & TDP2_COMPAT32RB) != 0;
	td->td_pflags2 &= ~TDP2_COMPAT32RB;

	if (td->td_rb_inact == 0 && td->td_rb_list == 0 && td->td_rbp_list == 0)
		return;

	/*
	 * Handle terminated robust mutexes.  Must be done after
	 * robust pi disown, otherwise unlock could see unowned
	 * entries.
	 */
	rb_inact = td->td_rb_inact;
	if (rb_inact != 0)
		(void)umtx_read_uptr(td, rb_inact, &rb_inact, compat32);
	umtx_cleanup_rb_list(td, td->td_rb_list, &rb_inact, "", compat32);
	umtx_cleanup_rb_list(td, td->td_rbp_list, &rb_inact, "priv ", compat32);
	if (rb_inact != 0)
		(void)umtx_handle_rb(td, rb_inact, NULL, true, compat32);
}
// CHERI CHANGES START
// {
//   "updated": 20200708,
//   "target_type": "kernel",
//   "changes": [
//     "user_capabilities"
//   ],
//   "changes_purecap": [
//     "subobject_bounds"
//   ]
// }
// CHERI CHANGES END<|MERGE_RESOLUTION|>--- conflicted
+++ resolved
@@ -93,107 +93,6 @@
 	(((w) > (sw)) || ((w) == (sw) && (f) > (sf)))
 #endif
 
-<<<<<<< HEAD
-/* Priority inheritance mutex info. */
-struct umtx_pi {
-	/* Owner thread */
-	struct thread		*pi_owner;
-
-	/* Reference count */
-	int			pi_refcount;
-
- 	/* List entry to link umtx holding by thread */
-	TAILQ_ENTRY(umtx_pi)	pi_link;
-
-	/* List entry in hash */
-	TAILQ_ENTRY(umtx_pi)	pi_hashlink;
-
-	/* List for waiters */
-	TAILQ_HEAD(,umtx_q)	pi_blocked;
-
-	/* Identify a userland lock object */
-	struct umtx_key		pi_key;
-};
-
-/* A userland synchronous object user. */
-struct umtx_q {
-	/* Linked list for the hash. */
-	TAILQ_ENTRY(umtx_q)	uq_link;
-
-	/* Umtx key. */
-	struct umtx_key		uq_key;
-
-	/* Umtx flags. */
-	int			uq_flags;
-#define UQF_UMTXQ	0x0001
-
-	/* The thread waits on. */
-	struct thread		*uq_thread;
-
-	/*
-	 * Blocked on PI mutex. read can use chain lock
-	 * or umtx_lock, write must have both chain lock and
-	 * umtx_lock being hold.
-	 */
-	struct umtx_pi		*uq_pi_blocked;
-
-	/* On blocked list */
-	TAILQ_ENTRY(umtx_q)	uq_lockq;
-
-	/* Thread contending with us */
-	TAILQ_HEAD(,umtx_pi)	uq_pi_contested;
-
-	/* Inherited priority from PP mutex */
-	u_char			uq_inherited_pri;
-	
-	/* Spare queue ready to be reused */
-	struct umtxq_queue	*uq_spare_queue;
-
-	/* The queue we on */
-	struct umtxq_queue	*uq_cur_queue;
-};
-
-TAILQ_HEAD(umtxq_head, umtx_q);
-
-/* Per-key wait-queue */
-struct umtxq_queue {
-	struct umtxq_head	head;
-	struct umtx_key		key;
-	LIST_ENTRY(umtxq_queue)	link;
-	int			length;
-};
-
-LIST_HEAD(umtxq_list, umtxq_queue);
-
-/* Userland lock object's wait-queue chain */
-struct umtxq_chain {
-	/* Lock for this chain. */
-	struct mtx		uc_lock;
-
-	/* List of sleep queues. */
-	struct umtxq_list	uc_queue[2];
-#define UMTX_SHARED_QUEUE	0
-#define UMTX_EXCLUSIVE_QUEUE	1
-
-	LIST_HEAD(, umtxq_queue) uc_spare_queue;
-
-	/* Busy flag */
-	char			uc_busy;
-
-	/* Chain lock waiters */
-	int			uc_waiters;
-
-	/* All PI in the list */
-	TAILQ_HEAD(,umtx_pi)	uc_pi_list;
-
-#ifdef UMTX_PROFILING
-	u_int 			length;
-	u_int			max_length;
-#endif
-};
-
-=======
->>>>>>> 1fdcc87c
 #define	UMTXQ_LOCKED_ASSERT(uc)		mtx_assert(&(uc)->uc_lock, MA_OWNED)
 
 /*
