--- conflicted
+++ resolved
@@ -711,7 +711,8 @@
 	timo->clockid = clockid;
 	if (!absolute) {
 		timo->is_abs_real = false;
-		kern_clock_gettime(curthread, timo->clockid, &timo->cur);
+		kern_clock_gettime(curthread, timo->clockid,
+		    __unbounded_addressof(timo->cur));
 		timespecadd(&timo->cur, timeout, &timo->end);
 	} else {
 		timo->end = *timeout;
@@ -731,16 +732,6 @@
 	    (umtxtime->_flags & UMTX_ABSTIME) != 0, &umtxtime->_timeout);
 }
 
-<<<<<<< HEAD
-static void
-umtx_abs_timeout_update(struct umtx_abs_timeout *timo)
-{
-
-	kern_clock_gettime(curthread, timo->clockid, __unbounded_addressof(timo->cur));
-}
-
-=======
->>>>>>> 56070dd2
 static int
 umtx_abs_timeout_getsbt(struct umtx_abs_timeout *timo, sbintime_t *sbt,
     int *flags)
@@ -798,7 +789,8 @@
 	case CLOCK_THREAD_CPUTIME_ID:
 	case CLOCK_PROCESS_CPUTIME_ID:
 	default:
-		kern_clock_gettime(curthread, timo->clockid, &timo->cur);
+		kern_clock_gettime(curthread, timo->clockid,
+		    __unbounded_addressof(timo->cur));
 		if (timespeccmp(&timo->end, &timo->cur, <=))
 			return (ETIMEDOUT);
 		timespecsub(&timo->end, &timo->cur, &tts);
@@ -3741,7 +3733,7 @@
 				error = EINTR;
 			if (error == EINTR) {
 				kern_clock_gettime(curthread, timo.clockid,
-				    &timo.cur);
+				    __unbounded_addressof(timo.cur));
 				timespecsub(&timo.end, &timo.cur,
 				    &timeout->_timeout);
 			}
