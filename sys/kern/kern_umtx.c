--- conflicted
+++ resolved
@@ -224,12 +224,14 @@
 };
 
 struct umtx_copyops {
-	int	(*copyin_timeout)(const void *uaddr, struct timespec *tsp);
-	int	(*copyin_umtx_time)(const void *uaddr, size_t size,
-	    struct _umtx_time *tp);
-	int	(*copyin_robust_lists)(const void *uaddr, size_t size,
+	int	(*copyin_timeout)(const void * __capability uaddr,
+		    struct timespec *tsp);
+	int	(*copyin_umtx_time)(const void * __capability uaddr,
+		    size_t size, struct _umtx_time *tp);
+	int	(*copyin_robust_lists)(const void * __capability uaddr,
+		    size_t size,
 	    struct umtx_robust_lists_params *rbp);
-	int	(*copyout_timeout)(void *uaddr, size_t size,
+	int	(*copyout_timeout)(void * __capability uaddr, size_t size,
 	    struct timespec *tsp);
 	const size_t	timespec_sz;
 	const size_t	umtx_time_sz;
@@ -237,12 +239,6 @@
 };
 
 #ifdef COMPAT_FREEBSD32
-<<<<<<< HEAD
-/*
- * XXX-CHERI: Not true, but leaving the assertion intact to catch future
- * issues
- */
-=======
 struct umtx_time32 {
 	struct	timespec32	_timeout;
 	uint32_t		_flags;
@@ -264,7 +260,10 @@
 	__uint32_t		m_spare[2];
 };
 
->>>>>>> 4dd36a80
+/*
+ * XXX-CHERI: Not true, but leaving the assertion intact to catch future
+ * issues
+ */
 _Static_assert(sizeof(struct umutex) == sizeof(struct umutex32), "umutex32");
 _Static_assert(__offsetof(struct umutex, m_spare[0]) ==
     __offsetof(struct umutex32, m_spare[0]), "m_spare32");
@@ -4366,16 +4365,10 @@
 };
 #endif
 
-<<<<<<< HEAD
-int
+static int
 kern__umtx_op(struct thread *td, void * __capability obj, int op,
     unsigned long val, void * __capability uaddr1, void * __capability uaddr2,
     const struct umtx_copyops *ops)
-=======
-static int
-kern__umtx_op(struct thread *td, void *obj, int op, unsigned long val,
-    void *uaddr1, void *uaddr2, const struct umtx_copyops *ops)
->>>>>>> 4dd36a80
 {
 	struct _umtx_op_args uap = {
 		.obj = obj,
@@ -4398,7 +4391,16 @@
 	    uap->uaddr2, &umtx_native_ops));
 }
 
-<<<<<<< HEAD
+#ifdef COMPAT_FREEBSD32
+int
+freebsd32__umtx_op(struct thread *td, struct freebsd32__umtx_op_args *uap)
+{
+
+	return (kern__umtx_op(td, uap->obj, uap->op, uap->val, uap->uaddr,
+	    uap->uaddr2, &umtx_native_ops32));
+}
+#endif
+
 #ifdef COMPAT_FREEBSD64
 
 static int
@@ -4809,17 +4811,6 @@
 }
 
 #endif /* COMPAT_FREEBSD64 */
-=======
-#ifdef COMPAT_FREEBSD32
-int
-freebsd32__umtx_op(struct thread *td, struct freebsd32__umtx_op_args *uap)
-{
-
-	return (kern__umtx_op(td, uap->obj, uap->op, uap->val, uap->uaddr,
-	    uap->uaddr2, &umtx_native_ops32));
-}
-#endif
->>>>>>> 4dd36a80
 
 void
 umtx_thread_init(struct thread *td)
