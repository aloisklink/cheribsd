/*-
 * Copyright (c) 1982, 1986, 1989, 1993
 *	The Regents of the University of California.  All rights reserved.
 *
 * This code is derived from software contributed to Berkeley by
 * Mike Karels at Berkeley Software Design, Inc.
 *
 * Quite extensively rewritten by Poul-Henning Kamp of the FreeBSD
 * project, to make these variables more userfriendly.
 *
 * Redistribution and use in source and binary forms, with or without
 * modification, are permitted provided that the following conditions
 * are met:
 * 1. Redistributions of source code must retain the above copyright
 *    notice, this list of conditions and the following disclaimer.
 * 2. Redistributions in binary form must reproduce the above copyright
 *    notice, this list of conditions and the following disclaimer in the
 *    documentation and/or other materials provided with the distribution.
 * 3. Neither the name of the University nor the names of its contributors
 *    may be used to endorse or promote products derived from this software
 *    without specific prior written permission.
 *
 * THIS SOFTWARE IS PROVIDED BY THE REGENTS AND CONTRIBUTORS ``AS IS'' AND
 * ANY EXPRESS OR IMPLIED WARRANTIES, INCLUDING, BUT NOT LIMITED TO, THE
 * IMPLIED WARRANTIES OF MERCHANTABILITY AND FITNESS FOR A PARTICULAR PURPOSE
 * ARE DISCLAIMED.  IN NO EVENT SHALL THE REGENTS OR CONTRIBUTORS BE LIABLE
 * FOR ANY DIRECT, INDIRECT, INCIDENTAL, SPECIAL, EXEMPLARY, OR CONSEQUENTIAL
 * DAMAGES (INCLUDING, BUT NOT LIMITED TO, PROCUREMENT OF SUBSTITUTE GOODS
 * OR SERVICES; LOSS OF USE, DATA, OR PROFITS; OR BUSINESS INTERRUPTION)
 * HOWEVER CAUSED AND ON ANY THEORY OF LIABILITY, WHETHER IN CONTRACT, STRICT
 * LIABILITY, OR TORT (INCLUDING NEGLIGENCE OR OTHERWISE) ARISING IN ANY WAY
 * OUT OF THE USE OF THIS SOFTWARE, EVEN IF ADVISED OF THE POSSIBILITY OF
 * SUCH DAMAGE.
 *
 *	@(#)kern_sysctl.c	8.4 (Berkeley) 4/14/94
 */

#include <sys/cdefs.h>
__FBSDID("$FreeBSD$");

#include "opt_capsicum.h"
#include "opt_compat.h"
#include "opt_ktrace.h"

#include <sys/param.h>
#include <sys/fail.h>
#include <sys/systm.h>
#include <sys/capsicum.h>
#include <sys/kernel.h>
#include <sys/sysctl.h>
#include <sys/malloc.h>
#include <sys/priv.h>
#include <sys/proc.h>
#include <sys/jail.h>
#include <sys/lock.h>
#include <sys/mutex.h>
#include <sys/rmlock.h>
#include <sys/sbuf.h>
#include <sys/syscallsubr.h>
#include <sys/sysent.h>
#include <sys/sx.h>
#include <sys/sysproto.h>
#include <sys/uio.h>
#ifdef KTRACE
#include <sys/ktrace.h>
#endif

#include <net/vnet.h>

#include <security/mac/mac_framework.h>

#include <vm/vm.h>
#include <vm/vm_extern.h>

static MALLOC_DEFINE(M_SYSCTL, "sysctl", "sysctl internal magic");
static MALLOC_DEFINE(M_SYSCTLOID, "sysctloid", "sysctl dynamic oids");
static MALLOC_DEFINE(M_SYSCTLTMP, "sysctltmp", "sysctl temp output buffer");

/*
 * The sysctllock protects the MIB tree.  It also protects sysctl
 * contexts used with dynamic sysctls.  The sysctl_register_oid() and
 * sysctl_unregister_oid() routines require the sysctllock to already
 * be held, so the sysctl_wlock() and sysctl_wunlock() routines are
 * provided for the few places in the kernel which need to use that
 * API rather than using the dynamic API.  Use of the dynamic API is
 * strongly encouraged for most code.
 *
 * The sysctlmemlock is used to limit the amount of user memory wired for
 * sysctl requests.  This is implemented by serializing any userland
 * sysctl requests larger than a single page via an exclusive lock.
 */
static struct rmlock sysctllock;
static struct sx __exclusive_cache_line sysctlmemlock;

#define	SYSCTL_WLOCK()		rm_wlock(&sysctllock)
#define	SYSCTL_WUNLOCK()	rm_wunlock(&sysctllock)
#define	SYSCTL_RLOCK(tracker)	rm_rlock(&sysctllock, (tracker))
#define	SYSCTL_RUNLOCK(tracker)	rm_runlock(&sysctllock, (tracker))
#define	SYSCTL_WLOCKED()	rm_wowned(&sysctllock)
#define	SYSCTL_ASSERT_LOCKED()	rm_assert(&sysctllock, RA_LOCKED)
#define	SYSCTL_ASSERT_WLOCKED()	rm_assert(&sysctllock, RA_WLOCKED)
#define	SYSCTL_ASSERT_RLOCKED()	rm_assert(&sysctllock, RA_RLOCKED)
#define	SYSCTL_INIT()		rm_init_flags(&sysctllock, "sysctl lock", \
				    RM_SLEEPABLE)
#define	SYSCTL_SLEEP(ch, wmesg, timo)					\
				rm_sleep(ch, &sysctllock, 0, wmesg, timo)

static int sysctl_root(SYSCTL_HANDLER_ARGS);

/* Root list */
struct sysctl_oid_list sysctl__children = SLIST_HEAD_INITIALIZER(&sysctl__children);

static int	sysctl_remove_oid_locked(struct sysctl_oid *oidp, int del,
		    int recurse);
static int	sysctl_old_kernel(struct sysctl_req *, const void *, size_t);
static int	sysctl_new_kernel(struct sysctl_req *, void *, size_t);

static struct sysctl_oid *
sysctl_find_oidname(const char *name, struct sysctl_oid_list *list)
{
	struct sysctl_oid *oidp;

	SYSCTL_ASSERT_LOCKED();
	SLIST_FOREACH(oidp, list, oid_link) {
		if (strcmp(oidp->oid_name, name) == 0) {
			return (oidp);
		}
	}
	return (NULL);
}

/*
 * Initialization of the MIB tree.
 *
 * Order by number in each list.
 */
void
sysctl_wlock(void)
{

	SYSCTL_WLOCK();
}

void
sysctl_wunlock(void)
{

	SYSCTL_WUNLOCK();
}

static int
sysctl_root_handler_locked(struct sysctl_oid *oid, void *arg1, intmax_t arg2,
    struct sysctl_req *req, struct rm_priotracker *tracker)
{
	int error;

	if (oid->oid_kind & CTLFLAG_DYN)
		atomic_add_int(&oid->oid_running, 1);

	if (tracker != NULL)
		SYSCTL_RUNLOCK(tracker);
	else
		SYSCTL_WUNLOCK();

	if (!(oid->oid_kind & CTLFLAG_MPSAFE))
		mtx_lock(&Giant);
	error = oid->oid_handler(oid, arg1, arg2, req);
	if (!(oid->oid_kind & CTLFLAG_MPSAFE))
		mtx_unlock(&Giant);

	KFAIL_POINT_ERROR(_debug_fail_point, sysctl_running, error);

	if (tracker != NULL)
		SYSCTL_RLOCK(tracker);
	else
		SYSCTL_WLOCK();

	if (oid->oid_kind & CTLFLAG_DYN) {
		if (atomic_fetchadd_int(&oid->oid_running, -1) == 1 &&
		    (oid->oid_kind & CTLFLAG_DYING) != 0)
			wakeup(&oid->oid_running);
	}

	return (error);
}

static void
sysctl_load_tunable_by_oid_locked(struct sysctl_oid *oidp)
{
	struct sysctl_req req;
	struct sysctl_oid *curr;
	char *penv = NULL;
	char path[64];
	ssize_t rem = sizeof(path);
	ssize_t len;
	uint8_t val_8;
	uint16_t val_16;
	uint32_t val_32;
	int val_int;
	long val_long;
	int64_t val_64;
	quad_t val_quad;
	int error;

	path[--rem] = 0;

	for (curr = oidp; curr != NULL; curr = SYSCTL_PARENT(curr)) {
		len = strlen(curr->oid_name);
		rem -= len;
		if (curr != oidp)
			rem -= 1;
		if (rem < 0) {
			printf("OID path exceeds %d bytes\n", (int)sizeof(path));
			return;
		}
		memcpy(path + rem, curr->oid_name, len);
		if (curr != oidp)
			path[rem + len] = '.';
	}

	memset(&req, 0, sizeof(req));

	req.td = curthread;
	req.oldfunc = sysctl_old_kernel;
	req.newfunc = sysctl_new_kernel;
	req.lock = REQ_UNWIRED;

	switch (oidp->oid_kind & CTLTYPE) {
	case CTLTYPE_INT:
		if (getenv_int(path + rem, &val_int) == 0)
			return;
		req.newlen = sizeof(val_int);
		req.newptr = &val_int;
		break;
	case CTLTYPE_UINT:
		if (getenv_uint(path + rem, (unsigned int *)&val_int) == 0)
			return;
		req.newlen = sizeof(val_int);
		req.newptr = &val_int;
		break;
	case CTLTYPE_LONG:
		if (getenv_long(path + rem, &val_long) == 0)
			return;
		req.newlen = sizeof(val_long);
		req.newptr = &val_long;
		break;
	case CTLTYPE_ULONG:
		if (getenv_ulong(path + rem, (unsigned long *)&val_long) == 0)
			return;
		req.newlen = sizeof(val_long);
		req.newptr = &val_long;
		break;
	case CTLTYPE_S8:
		if (getenv_int(path + rem, &val_int) == 0)
			return;
		val_8 = val_int;
		req.newlen = sizeof(val_8);
		req.newptr = &val_8;
		break;
	case CTLTYPE_S16:
		if (getenv_int(path + rem, &val_int) == 0)
			return;
		val_16 = val_int;
		req.newlen = sizeof(val_16);
		req.newptr = &val_16;
		break;
	case CTLTYPE_S32:
		if (getenv_long(path + rem, &val_long) == 0)
			return;
		val_32 = val_long;
		req.newlen = sizeof(val_32);
		req.newptr = &val_32;
		break;
	case CTLTYPE_S64:
		if (getenv_quad(path + rem, &val_quad) == 0)
			return;
		val_64 = val_quad;
		req.newlen = sizeof(val_64);
		req.newptr = &val_64;
		break;
	case CTLTYPE_U8:
		if (getenv_uint(path + rem, (unsigned int *)&val_int) == 0)
			return;
		val_8 = val_int;
		req.newlen = sizeof(val_8);
		req.newptr = &val_8;
		break;
	case CTLTYPE_U16:
		if (getenv_uint(path + rem, (unsigned int *)&val_int) == 0)
			return;
		val_16 = val_int;
		req.newlen = sizeof(val_16);
		req.newptr = &val_16;
		break;
	case CTLTYPE_U32:
		if (getenv_ulong(path + rem, (unsigned long *)&val_long) == 0)
			return;
		val_32 = val_long;
		req.newlen = sizeof(val_32);
		req.newptr = &val_32;
		break;
	case CTLTYPE_U64:
		/* XXX there is no getenv_uquad() */
		if (getenv_quad(path + rem, &val_quad) == 0)
			return;
		val_64 = val_quad;
		req.newlen = sizeof(val_64);
		req.newptr = &val_64;
		break;
	case CTLTYPE_STRING:
		penv = kern_getenv(path + rem);
		if (penv == NULL)
			return;
		req.newlen = strlen(penv);
		req.newptr = (__cheri_tocap char * __capability)penv;
		break;
	default:
		return;
	}
	error = sysctl_root_handler_locked(oidp, oidp->oid_arg1,
	    oidp->oid_arg2, &req, NULL);
	if (error != 0)
		printf("Setting sysctl %s failed: %d\n", path + rem, error);
	if (penv != NULL)
		freeenv(penv);
}

static int
sbuf_printf_drain(void *arg __unused, const char *data, int len)
{

	return (printf("%.*s", len, data));
}

/*
 * Locate the path to a given oid.  Returns the length of the resulting path,
 * or -1 if the oid was not found.  nodes must have room for CTL_MAXNAME
 * elements and be NULL initialized.
 */
static int
sysctl_search_oid(struct sysctl_oid **nodes, struct sysctl_oid *needle)
{
	int indx;

	SYSCTL_ASSERT_LOCKED();
	indx = 0;
	while (indx < CTL_MAXNAME && indx >= 0) {
		if (nodes[indx] == NULL && indx == 0)
			nodes[indx] = SLIST_FIRST(&sysctl__children);
		else if (nodes[indx] == NULL)
			nodes[indx] = SLIST_FIRST(&nodes[indx - 1]->oid_children);
		else
			nodes[indx] = SLIST_NEXT(nodes[indx], oid_link);

		if (nodes[indx] == needle)
			return (indx + 1);

		if (nodes[indx] == NULL) {
			indx--;
			continue;
		}

		if ((nodes[indx]->oid_kind & CTLTYPE) == CTLTYPE_NODE) {
			indx++;
			continue;
		}
	}
	return (-1);
}

static void
sysctl_warn_reuse(const char *func, struct sysctl_oid *leaf)
{
	struct sysctl_oid *nodes[CTL_MAXNAME];
	char buf[128];
	struct sbuf sb;
	int rc, i;

	(void)sbuf_new(&sb, buf, sizeof(buf), SBUF_FIXEDLEN | SBUF_INCLUDENUL);
	sbuf_set_drain(&sb, sbuf_printf_drain, NULL);

	sbuf_printf(&sb, "%s: can't re-use a leaf (", __func__);

	memset(nodes, 0, sizeof(nodes));
	rc = sysctl_search_oid(nodes, leaf);
	if (rc > 0) {
		for (i = 0; i < rc; i++)
			sbuf_printf(&sb, "%s%.*s", nodes[i]->oid_name,
			    i != (rc - 1), ".");
	} else {
		sbuf_printf(&sb, "%s", leaf->oid_name);
	}
	sbuf_printf(&sb, ")!\n");

	(void)sbuf_finish(&sb);
}

#ifdef SYSCTL_DEBUG
static int
sysctl_reuse_test(SYSCTL_HANDLER_ARGS)
{
	struct rm_priotracker tracker;

	SYSCTL_RLOCK(&tracker);
	sysctl_warn_reuse(__func__, oidp);
	SYSCTL_RUNLOCK(&tracker);
	return (0);
}
SYSCTL_PROC(_sysctl, 0, reuse_test, CTLTYPE_STRING|CTLFLAG_RD|CTLFLAG_MPSAFE,
	0, 0, sysctl_reuse_test, "-", "");
#endif

void
sysctl_register_oid(struct sysctl_oid *oidp)
{
	struct sysctl_oid_list *parent = oidp->oid_parent;
	struct sysctl_oid *p;
	struct sysctl_oid *q;
	int oid_number;
	int timeout = 2;

	/*
	 * First check if another oid with the same name already
	 * exists in the parent's list.
	 */
	SYSCTL_ASSERT_WLOCKED();
	p = sysctl_find_oidname(oidp->oid_name, parent);
	if (p != NULL) {
		if ((p->oid_kind & CTLTYPE) == CTLTYPE_NODE) {
			p->oid_refcnt++;
			return;
		} else {
			sysctl_warn_reuse(__func__, p);
			return;
		}
	}
	/* get current OID number */
	oid_number = oidp->oid_number;

#if (OID_AUTO >= 0)
#error "OID_AUTO is expected to be a negative value"
#endif	
	/*
	 * Any negative OID number qualifies as OID_AUTO. Valid OID
	 * numbers should always be positive.
	 *
	 * NOTE: DO NOT change the starting value here, change it in
	 * <sys/sysctl.h>, and make sure it is at least 256 to
	 * accommodate e.g. net.inet.raw as a static sysctl node.
	 */
	if (oid_number < 0) {
		static int newoid;

		/*
		 * By decrementing the next OID number we spend less
		 * time inserting the OIDs into a sorted list.
		 */
		if (--newoid < CTL_AUTO_START)
			newoid = 0x7fffffff;

		oid_number = newoid;
	}

	/*
	 * Insert the OID into the parent's list sorted by OID number.
	 */
retry:
	q = NULL;
	SLIST_FOREACH(p, parent, oid_link) {
		/* check if the current OID number is in use */
		if (oid_number == p->oid_number) {
			/* get the next valid OID number */
			if (oid_number < CTL_AUTO_START ||
			    oid_number == 0x7fffffff) {
				/* wraparound - restart */
				oid_number = CTL_AUTO_START;
				/* don't loop forever */
				if (!timeout--)
					panic("sysctl: Out of OID numbers\n");
				goto retry;
			} else {
				oid_number++;
			}
		} else if (oid_number < p->oid_number)
			break;
		q = p;
	}
	/* check for non-auto OID number collision */
	if (oidp->oid_number >= 0 && oidp->oid_number < CTL_AUTO_START &&
	    oid_number >= CTL_AUTO_START) {
		printf("sysctl: OID number(%d) is already in use for '%s'\n",
		    oidp->oid_number, oidp->oid_name);
	}
	/* update the OID number, if any */
	oidp->oid_number = oid_number;
	if (q != NULL)
		SLIST_INSERT_AFTER(q, oidp, oid_link);
	else
		SLIST_INSERT_HEAD(parent, oidp, oid_link);

	if ((oidp->oid_kind & CTLTYPE) != CTLTYPE_NODE &&
#ifdef VIMAGE
	    (oidp->oid_kind & CTLFLAG_VNET) == 0 &&
#endif
	    (oidp->oid_kind & CTLFLAG_TUN) != 0 &&
	    (oidp->oid_kind & CTLFLAG_NOFETCH) == 0) {
		/* only fetch value once */
		oidp->oid_kind |= CTLFLAG_NOFETCH;
		/* try to fetch value from kernel environment */
		sysctl_load_tunable_by_oid_locked(oidp);
	}
}

void
sysctl_register_disabled_oid(struct sysctl_oid *oidp)
{

	/*
	 * Mark the leaf as dormant if it's not to be immediately enabled.
	 * We do not disable nodes as they can be shared between modules
	 * and it is always safe to access a node.
	 */
	KASSERT((oidp->oid_kind & CTLFLAG_DORMANT) == 0,
	    ("internal flag is set in oid_kind"));
	if ((oidp->oid_kind & CTLTYPE) != CTLTYPE_NODE)
		oidp->oid_kind |= CTLFLAG_DORMANT;
	sysctl_register_oid(oidp);
}

void
sysctl_enable_oid(struct sysctl_oid *oidp)
{

	SYSCTL_ASSERT_WLOCKED();
	if ((oidp->oid_kind & CTLTYPE) == CTLTYPE_NODE) {
		KASSERT((oidp->oid_kind & CTLFLAG_DORMANT) == 0,
		    ("sysctl node is marked as dormant"));
		return;
	}
	KASSERT((oidp->oid_kind & CTLFLAG_DORMANT) != 0,
	    ("enabling already enabled sysctl oid"));
	oidp->oid_kind &= ~CTLFLAG_DORMANT;
}

void
sysctl_unregister_oid(struct sysctl_oid *oidp)
{
	struct sysctl_oid *p;
	int error;

	SYSCTL_ASSERT_WLOCKED();
	error = ENOENT;
	if (oidp->oid_number == OID_AUTO) {
		error = EINVAL;
	} else {
		SLIST_FOREACH(p, oidp->oid_parent, oid_link) {
			if (p == oidp) {
				SLIST_REMOVE(oidp->oid_parent, oidp,
				    sysctl_oid, oid_link);
				error = 0;
				break;
			}
		}
	}

	/* 
	 * This can happen when a module fails to register and is
	 * being unloaded afterwards.  It should not be a panic()
	 * for normal use.
	 */
	if (error)
		printf("%s: failed to unregister sysctl\n", __func__);
}

/* Initialize a new context to keep track of dynamically added sysctls. */
int
sysctl_ctx_init(struct sysctl_ctx_list *c)
{

	if (c == NULL) {
		return (EINVAL);
	}

	/*
	 * No locking here, the caller is responsible for not adding
	 * new nodes to a context until after this function has
	 * returned.
	 */
	TAILQ_INIT(c);
	return (0);
}

/* Free the context, and destroy all dynamic oids registered in this context */
int
sysctl_ctx_free(struct sysctl_ctx_list *clist)
{
	struct sysctl_ctx_entry *e, *e1;
	int error;

	error = 0;
	/*
	 * First perform a "dry run" to check if it's ok to remove oids.
	 * XXX FIXME
	 * XXX This algorithm is a hack. But I don't know any
	 * XXX better solution for now...
	 */
	SYSCTL_WLOCK();
	TAILQ_FOREACH(e, clist, link) {
		error = sysctl_remove_oid_locked(e->entry, 0, 0);
		if (error)
			break;
	}
	/*
	 * Restore deregistered entries, either from the end,
	 * or from the place where error occurred.
	 * e contains the entry that was not unregistered
	 */
	if (error)
		e1 = TAILQ_PREV(e, sysctl_ctx_list, link);
	else
		e1 = TAILQ_LAST(clist, sysctl_ctx_list);
	while (e1 != NULL) {
		sysctl_register_oid(e1->entry);
		e1 = TAILQ_PREV(e1, sysctl_ctx_list, link);
	}
	if (error) {
		SYSCTL_WUNLOCK();
		return(EBUSY);
	}
	/* Now really delete the entries */
	e = TAILQ_FIRST(clist);
	while (e != NULL) {
		e1 = TAILQ_NEXT(e, link);
		error = sysctl_remove_oid_locked(e->entry, 1, 0);
		if (error)
			panic("sysctl_remove_oid: corrupt tree, entry: %s",
			    e->entry->oid_name);
		free(e, M_SYSCTLOID);
		e = e1;
	}
	SYSCTL_WUNLOCK();
	return (error);
}

/* Add an entry to the context */
struct sysctl_ctx_entry *
sysctl_ctx_entry_add(struct sysctl_ctx_list *clist, struct sysctl_oid *oidp)
{
	struct sysctl_ctx_entry *e;

	SYSCTL_ASSERT_WLOCKED();
	if (clist == NULL || oidp == NULL)
		return(NULL);
	e = malloc(sizeof(struct sysctl_ctx_entry), M_SYSCTLOID, M_WAITOK);
	e->entry = oidp;
	TAILQ_INSERT_HEAD(clist, e, link);
	return (e);
}

/* Find an entry in the context */
struct sysctl_ctx_entry *
sysctl_ctx_entry_find(struct sysctl_ctx_list *clist, struct sysctl_oid *oidp)
{
	struct sysctl_ctx_entry *e;

	SYSCTL_ASSERT_WLOCKED();
	if (clist == NULL || oidp == NULL)
		return(NULL);
	TAILQ_FOREACH(e, clist, link) {
		if(e->entry == oidp)
			return(e);
	}
	return (e);
}

/*
 * Delete an entry from the context.
 * NOTE: this function doesn't free oidp! You have to remove it
 * with sysctl_remove_oid().
 */
int
sysctl_ctx_entry_del(struct sysctl_ctx_list *clist, struct sysctl_oid *oidp)
{
	struct sysctl_ctx_entry *e;

	if (clist == NULL || oidp == NULL)
		return (EINVAL);
	SYSCTL_WLOCK();
	e = sysctl_ctx_entry_find(clist, oidp);
	if (e != NULL) {
		TAILQ_REMOVE(clist, e, link);
		SYSCTL_WUNLOCK();
		free(e, M_SYSCTLOID);
		return (0);
	} else {
		SYSCTL_WUNLOCK();
		return (ENOENT);
	}
}

/*
 * Remove dynamically created sysctl trees.
 * oidp - top of the tree to be removed
 * del - if 0 - just deregister, otherwise free up entries as well
 * recurse - if != 0 traverse the subtree to be deleted
 */
int
sysctl_remove_oid(struct sysctl_oid *oidp, int del, int recurse)
{
	int error;

	SYSCTL_WLOCK();
	error = sysctl_remove_oid_locked(oidp, del, recurse);
	SYSCTL_WUNLOCK();
	return (error);
}

int
sysctl_remove_name(struct sysctl_oid *parent, const char *name,
    int del, int recurse)
{
	struct sysctl_oid *p, *tmp;
	int error;

	error = ENOENT;
	SYSCTL_WLOCK();
	SLIST_FOREACH_SAFE(p, SYSCTL_CHILDREN(parent), oid_link, tmp) {
		if (strcmp(p->oid_name, name) == 0) {
			error = sysctl_remove_oid_locked(p, del, recurse);
			break;
		}
	}
	SYSCTL_WUNLOCK();

	return (error);
}


static int
sysctl_remove_oid_locked(struct sysctl_oid *oidp, int del, int recurse)
{
	struct sysctl_oid *p, *tmp;
	int error;

	SYSCTL_ASSERT_WLOCKED();
	if (oidp == NULL)
		return(EINVAL);
	if ((oidp->oid_kind & CTLFLAG_DYN) == 0) {
		printf("Warning: can't remove non-dynamic nodes (%s)!\n",
		    oidp->oid_name);
		return (EINVAL);
	}
	/*
	 * WARNING: normal method to do this should be through
	 * sysctl_ctx_free(). Use recursing as the last resort
	 * method to purge your sysctl tree of leftovers...
	 * However, if some other code still references these nodes,
	 * it will panic.
	 */
	if ((oidp->oid_kind & CTLTYPE) == CTLTYPE_NODE) {
		if (oidp->oid_refcnt == 1) {
			SLIST_FOREACH_SAFE(p,
			    SYSCTL_CHILDREN(oidp), oid_link, tmp) {
				if (!recurse) {
					printf("Warning: failed attempt to "
					    "remove oid %s with child %s\n",
					    oidp->oid_name, p->oid_name);
					return (ENOTEMPTY);
				}
				error = sysctl_remove_oid_locked(p, del,
				    recurse);
				if (error)
					return (error);
			}
		}
	}
	if (oidp->oid_refcnt > 1 ) {
		oidp->oid_refcnt--;
	} else {
		if (oidp->oid_refcnt == 0) {
			printf("Warning: bad oid_refcnt=%u (%s)!\n",
				oidp->oid_refcnt, oidp->oid_name);
			return (EINVAL);
		}
		sysctl_unregister_oid(oidp);
		if (del) {
			/*
			 * Wait for all threads running the handler to drain.
			 * This preserves the previous behavior when the
			 * sysctl lock was held across a handler invocation,
			 * and is necessary for module unload correctness.
			 */
			while (oidp->oid_running > 0) {
				oidp->oid_kind |= CTLFLAG_DYING;
				SYSCTL_SLEEP(&oidp->oid_running, "oidrm", 0);
			}
			if (oidp->oid_descr)
				free(__DECONST(char *, oidp->oid_descr),
				    M_SYSCTLOID);
			if (oidp->oid_label)
				free(__DECONST(char *, oidp->oid_label),
				    M_SYSCTLOID);
			free(__DECONST(char *, oidp->oid_name), M_SYSCTLOID);
			free(oidp, M_SYSCTLOID);
		}
	}
	return (0);
}
/*
 * Create new sysctls at run time.
 * clist may point to a valid context initialized with sysctl_ctx_init().
 */
struct sysctl_oid *
sysctl_add_oid(struct sysctl_ctx_list *clist, struct sysctl_oid_list *parent,
	int number, const char *name, int kind, void *arg1, intmax_t arg2,
	int (*handler)(SYSCTL_HANDLER_ARGS), const char *fmt, const char *descr,
	const char *label)
{
	struct sysctl_oid *oidp;

	/* You have to hook up somewhere.. */
	if (parent == NULL)
		return(NULL);
	/* Check if the node already exists, otherwise create it */
	SYSCTL_WLOCK();
	oidp = sysctl_find_oidname(name, parent);
	if (oidp != NULL) {
		if ((oidp->oid_kind & CTLTYPE) == CTLTYPE_NODE) {
			oidp->oid_refcnt++;
			/* Update the context */
			if (clist != NULL)
				sysctl_ctx_entry_add(clist, oidp);
			SYSCTL_WUNLOCK();
			return (oidp);
		} else {
			sysctl_warn_reuse(__func__, oidp);
			SYSCTL_WUNLOCK();
			return (NULL);
		}
	}
	oidp = malloc(sizeof(struct sysctl_oid), M_SYSCTLOID, M_WAITOK|M_ZERO);
	oidp->oid_parent = parent;
	SLIST_INIT(&oidp->oid_children);
	oidp->oid_number = number;
	oidp->oid_refcnt = 1;
	oidp->oid_name = strdup(name, M_SYSCTLOID);
	oidp->oid_handler = handler;
	oidp->oid_kind = CTLFLAG_DYN | kind;
	oidp->oid_arg1 = arg1;
	oidp->oid_arg2 = arg2;
	oidp->oid_fmt = fmt;
	if (descr != NULL)
		oidp->oid_descr = strdup(descr, M_SYSCTLOID);
	if (label != NULL)
		oidp->oid_label = strdup(label, M_SYSCTLOID);
	/* Update the context, if used */
	if (clist != NULL)
		sysctl_ctx_entry_add(clist, oidp);
	/* Register this oid */
	sysctl_register_oid(oidp);
	SYSCTL_WUNLOCK();
	return (oidp);
}

/*
 * Rename an existing oid.
 */
void
sysctl_rename_oid(struct sysctl_oid *oidp, const char *name)
{
	char *newname;
	char *oldname;

	newname = strdup(name, M_SYSCTLOID);
	SYSCTL_WLOCK();
	oldname = __DECONST(char *, oidp->oid_name);
	oidp->oid_name = newname;
	SYSCTL_WUNLOCK();
	free(oldname, M_SYSCTLOID);
}

/*
 * Reparent an existing oid.
 */
int
sysctl_move_oid(struct sysctl_oid *oid, struct sysctl_oid_list *parent)
{
	struct sysctl_oid *oidp;

	SYSCTL_WLOCK();
	if (oid->oid_parent == parent) {
		SYSCTL_WUNLOCK();
		return (0);
	}
	oidp = sysctl_find_oidname(oid->oid_name, parent);
	if (oidp != NULL) {
		SYSCTL_WUNLOCK();
		return (EEXIST);
	}
	sysctl_unregister_oid(oid);
	oid->oid_parent = parent;
	oid->oid_number = OID_AUTO;
	sysctl_register_oid(oid);
	SYSCTL_WUNLOCK();
	return (0);
}

/*
 * Register the kernel's oids on startup.
 */
SET_DECLARE(sysctl_set, struct sysctl_oid);

static void
sysctl_register_all(void *arg)
{
	struct sysctl_oid **oidp;

	sx_init(&sysctlmemlock, "sysctl mem");
	SYSCTL_INIT();
	SYSCTL_WLOCK();
	SET_FOREACH(oidp, sysctl_set)
		sysctl_register_oid(*oidp);
	SYSCTL_WUNLOCK();
}
SYSINIT(sysctl, SI_SUB_KMEM, SI_ORDER_FIRST, sysctl_register_all, 0);

/*
 * "Staff-functions"
 *
 * These functions implement a presently undocumented interface 
 * used by the sysctl program to walk the tree, and get the type
 * so it can print the value.
 * This interface is under work and consideration, and should probably
 * be killed with a big axe by the first person who can find the time.
 * (be aware though, that the proper interface isn't as obvious as it
 * may seem, there are various conflicting requirements.
 *
 * {0,0}	printf the entire MIB-tree.
 * {0,1,...}	return the name of the "..." OID.
 * {0,2,...}	return the next OID.
 * {0,3}	return the OID of the name in "new"
 * {0,4,...}	return the kind & format info for the "..." OID.
 * {0,5,...}	return the description of the "..." OID.
 * {0,6,...}	return the aggregation label of the "..." OID.
 */

#ifdef SYSCTL_DEBUG
static void
sysctl_sysctl_debug_dump_node(struct sysctl_oid_list *l, int i)
{
	int k;
	struct sysctl_oid *oidp;

	SYSCTL_ASSERT_LOCKED();
	SLIST_FOREACH(oidp, l, oid_link) {

		for (k=0; k<i; k++)
			printf(" ");

		printf("%d %s ", oidp->oid_number, oidp->oid_name);

		printf("%c%c",
			oidp->oid_kind & CTLFLAG_RD ? 'R':' ',
			oidp->oid_kind & CTLFLAG_WR ? 'W':' ');

		if (oidp->oid_handler)
			printf(" *Handler");

		switch (oidp->oid_kind & CTLTYPE) {
			case CTLTYPE_NODE:
				printf(" Node\n");
				if (!oidp->oid_handler) {
					sysctl_sysctl_debug_dump_node(
					    SYSCTL_CHILDREN(oidp), i + 2);
				}
				break;
			case CTLTYPE_INT:    printf(" Int\n"); break;
			case CTLTYPE_UINT:   printf(" u_int\n"); break;
			case CTLTYPE_LONG:   printf(" Long\n"); break;
			case CTLTYPE_ULONG:  printf(" u_long\n"); break;
			case CTLTYPE_STRING: printf(" String\n"); break;
			case CTLTYPE_S8:     printf(" int8_t\n"); break;
			case CTLTYPE_S16:    printf(" int16_t\n"); break;
			case CTLTYPE_S32:    printf(" int32_t\n"); break;
			case CTLTYPE_S64:    printf(" int64_t\n"); break;
			case CTLTYPE_U8:     printf(" uint8_t\n"); break;
			case CTLTYPE_U16:    printf(" uint16_t\n"); break;
			case CTLTYPE_U32:    printf(" uint32_t\n"); break;
			case CTLTYPE_U64:    printf(" uint64_t\n"); break;
			case CTLTYPE_OPAQUE: printf(" Opaque/struct\n"); break;
			default:	     printf("\n");
		}

	}
}

static int
sysctl_sysctl_debug(SYSCTL_HANDLER_ARGS)
{
	struct rm_priotracker tracker;
	int error;

	error = priv_check(req->td, PRIV_SYSCTL_DEBUG);
	if (error)
		return (error);
	SYSCTL_RLOCK(&tracker);
	sysctl_sysctl_debug_dump_node(&sysctl__children, 0);
	SYSCTL_RUNLOCK(&tracker);
	return (ENOENT);
}

SYSCTL_PROC(_sysctl, 0, debug, CTLTYPE_STRING|CTLFLAG_RD|CTLFLAG_MPSAFE,
	0, 0, sysctl_sysctl_debug, "-", "");
#endif

static int
sysctl_sysctl_name(SYSCTL_HANDLER_ARGS)
{
	int *name = (int *) arg1;
	u_int namelen = arg2;
	int error = 0;
	struct sysctl_oid *oid;
	struct sysctl_oid_list *lsp = &sysctl__children, *lsp2;
	struct rm_priotracker tracker;
	char buf[10];

	SYSCTL_RLOCK(&tracker);
	while (namelen) {
		if (!lsp) {
			snprintf(buf,sizeof(buf),"%d",*name);
			if (req->oldidx)
				error = SYSCTL_OUT(req, ".", 1);
			if (!error)
				error = SYSCTL_OUT(req, buf, strlen(buf));
			if (error)
				goto out;
			namelen--;
			name++;
			continue;
		}
		lsp2 = NULL;
		SLIST_FOREACH(oid, lsp, oid_link) {
			if (oid->oid_number != *name)
				continue;

			if (req->oldidx)
				error = SYSCTL_OUT(req, ".", 1);
			if (!error)
				error = SYSCTL_OUT(req, oid->oid_name,
					strlen(oid->oid_name));
			if (error)
				goto out;

			namelen--;
			name++;

			if ((oid->oid_kind & CTLTYPE) != CTLTYPE_NODE) 
				break;

			if (oid->oid_handler)
				break;

			lsp2 = SYSCTL_CHILDREN(oid);
			break;
		}
		lsp = lsp2;
	}
	error = SYSCTL_OUT(req, "", 1);
 out:
	SYSCTL_RUNLOCK(&tracker);
	return (error);
}

/*
 * XXXRW/JA: Shouldn't return name data for nodes that we don't permit in
 * capability mode.
 */
static SYSCTL_NODE(_sysctl, 1, name, CTLFLAG_RD | CTLFLAG_MPSAFE | CTLFLAG_CAPRD,
    sysctl_sysctl_name, "");

static int
sysctl_sysctl_next_ls(struct sysctl_oid_list *lsp, int *name, u_int namelen, 
	int *next, int *len, int level, struct sysctl_oid **oidpp)
{
	struct sysctl_oid *oidp;

	SYSCTL_ASSERT_LOCKED();
	*len = level;
	SLIST_FOREACH(oidp, lsp, oid_link) {
		*next = oidp->oid_number;
		*oidpp = oidp;

		if ((oidp->oid_kind & (CTLFLAG_SKIP | CTLFLAG_DORMANT)) != 0)
			continue;

		if (!namelen) {
			if ((oidp->oid_kind & CTLTYPE) != CTLTYPE_NODE) 
				return (0);
			if (oidp->oid_handler) 
				/* We really should call the handler here...*/
				return (0);
			lsp = SYSCTL_CHILDREN(oidp);
			if (!sysctl_sysctl_next_ls(lsp, 0, 0, next+1, 
				len, level+1, oidpp))
				return (0);
			goto emptynode;
		}

		if (oidp->oid_number < *name)
			continue;

		if (oidp->oid_number > *name) {
			if ((oidp->oid_kind & CTLTYPE) != CTLTYPE_NODE)
				return (0);
			if (oidp->oid_handler)
				return (0);
			lsp = SYSCTL_CHILDREN(oidp);
			if (!sysctl_sysctl_next_ls(lsp, name+1, namelen-1, 
				next+1, len, level+1, oidpp))
				return (0);
			goto next;
		}
		if ((oidp->oid_kind & CTLTYPE) != CTLTYPE_NODE)
			continue;

		if (oidp->oid_handler)
			continue;

		lsp = SYSCTL_CHILDREN(oidp);
		if (!sysctl_sysctl_next_ls(lsp, name+1, namelen-1, next+1, 
			len, level+1, oidpp))
			return (0);
	next:
		namelen = 1;
	emptynode:
		*len = level;
	}
	return (1);
}

static int
sysctl_sysctl_next(SYSCTL_HANDLER_ARGS)
{
	int *name = (int *) arg1;
	u_int namelen = arg2;
	int i, j, error;
	struct sysctl_oid *oid;
	struct sysctl_oid_list *lsp = &sysctl__children;
	struct rm_priotracker tracker;
	int newoid[CTL_MAXNAME];

	SYSCTL_RLOCK(&tracker);
	i = sysctl_sysctl_next_ls(lsp, name, namelen, newoid, &j, 1, &oid);
	SYSCTL_RUNLOCK(&tracker);
	if (i)
		return (ENOENT);
	error = SYSCTL_OUT(req, newoid, j * sizeof (int));
	return (error);
}

/*
 * XXXRW/JA: Shouldn't return next data for nodes that we don't permit in
 * capability mode.
 */
static SYSCTL_NODE(_sysctl, 2, next, CTLFLAG_RD | CTLFLAG_MPSAFE | CTLFLAG_CAPRD,
    sysctl_sysctl_next, "");

static int
name2oid(char *name, int *oid, int *len, struct sysctl_oid **oidpp)
{
	struct sysctl_oid *oidp;
	struct sysctl_oid_list *lsp = &sysctl__children;
	char *p;

	SYSCTL_ASSERT_LOCKED();

	for (*len = 0; *len < CTL_MAXNAME;) {
		p = strsep(&name, ".");

		oidp = SLIST_FIRST(lsp);
		for (;; oidp = SLIST_NEXT(oidp, oid_link)) {
			if (oidp == NULL)
				return (ENOENT);
			if (strcmp(p, oidp->oid_name) == 0)
				break;
		}
		*oid++ = oidp->oid_number;
		(*len)++;

		if (name == NULL || *name == '\0') {
			if (oidpp)
				*oidpp = oidp;
			return (0);
		}

		if ((oidp->oid_kind & CTLTYPE) != CTLTYPE_NODE)
			break;

		if (oidp->oid_handler)
			break;

		lsp = SYSCTL_CHILDREN(oidp);
	}
	return (ENOENT);
}

static int
sysctl_sysctl_name2oid(SYSCTL_HANDLER_ARGS)
{
	char *p;
	int error, oid[CTL_MAXNAME], len = 0;
	struct sysctl_oid *op = NULL;
	struct rm_priotracker tracker;

	if (!req->newlen) 
		return (ENOENT);
	if (req->newlen >= MAXPATHLEN)	/* XXX arbitrary, undocumented */
		return (ENAMETOOLONG);

	p = malloc(req->newlen+1, M_SYSCTL, M_WAITOK);

	error = SYSCTL_IN(req, p, req->newlen);
	if (error) {
		free(p, M_SYSCTL);
		return (error);
	}

	p [req->newlen] = '\0';

	SYSCTL_RLOCK(&tracker);
	error = name2oid(p, oid, &len, &op);
	SYSCTL_RUNLOCK(&tracker);

	free(p, M_SYSCTL);

	if (error)
		return (error);

	error = SYSCTL_OUT(req, oid, len * sizeof *oid);
	return (error);
}

/*
 * XXXRW/JA: Shouldn't return name2oid data for nodes that we don't permit in
 * capability mode.
 */
SYSCTL_PROC(_sysctl, 3, name2oid,
    CTLTYPE_INT | CTLFLAG_RW | CTLFLAG_ANYBODY | CTLFLAG_MPSAFE
    | CTLFLAG_CAPRW, 0, 0, sysctl_sysctl_name2oid, "I", "");

static int
sysctl_sysctl_oidfmt(SYSCTL_HANDLER_ARGS)
{
	struct sysctl_oid *oid;
	struct rm_priotracker tracker;
	int error;

	SYSCTL_RLOCK(&tracker);
	error = sysctl_find_oid(arg1, arg2, &oid, NULL, req);
	if (error)
		goto out;

	if (oid->oid_fmt == NULL) {
		error = ENOENT;
		goto out;
	}
	error = SYSCTL_OUT(req, &oid->oid_kind, sizeof(oid->oid_kind));
	if (error)
		goto out;
	error = SYSCTL_OUT(req, oid->oid_fmt, strlen(oid->oid_fmt) + 1);
 out:
	SYSCTL_RUNLOCK(&tracker);
	return (error);
}


static SYSCTL_NODE(_sysctl, 4, oidfmt, CTLFLAG_RD|CTLFLAG_MPSAFE|CTLFLAG_CAPRD,
    sysctl_sysctl_oidfmt, "");

static int
sysctl_sysctl_oiddescr(SYSCTL_HANDLER_ARGS)
{
	struct sysctl_oid *oid;
	struct rm_priotracker tracker;
	int error;

	SYSCTL_RLOCK(&tracker);
	error = sysctl_find_oid(arg1, arg2, &oid, NULL, req);
	if (error)
		goto out;

	if (oid->oid_descr == NULL) {
		error = ENOENT;
		goto out;
	}
	error = SYSCTL_OUT(req, oid->oid_descr, strlen(oid->oid_descr) + 1);
 out:
	SYSCTL_RUNLOCK(&tracker);
	return (error);
}

static SYSCTL_NODE(_sysctl, 5, oiddescr, CTLFLAG_RD|CTLFLAG_MPSAFE|CTLFLAG_CAPRD,
    sysctl_sysctl_oiddescr, "");

static int
sysctl_sysctl_oidlabel(SYSCTL_HANDLER_ARGS)
{
	struct sysctl_oid *oid;
	struct rm_priotracker tracker;
	int error;

	SYSCTL_RLOCK(&tracker);
	error = sysctl_find_oid(arg1, arg2, &oid, NULL, req);
	if (error)
		goto out;

	if (oid->oid_label == NULL) {
		error = ENOENT;
		goto out;
	}
	error = SYSCTL_OUT(req, oid->oid_label, strlen(oid->oid_label) + 1);
 out:
	SYSCTL_RUNLOCK(&tracker);
	return (error);
}

static SYSCTL_NODE(_sysctl, 6, oidlabel,
    CTLFLAG_RD | CTLFLAG_MPSAFE | CTLFLAG_CAPRD, sysctl_sysctl_oidlabel, "");

/*
 * Default "handler" functions.
 */

/*
 * Handle a bool.
 * Two cases:
 *     a variable:  point arg1 at it.
 *     a constant:  pass it in arg2.
 */

int
sysctl_handle_bool(SYSCTL_HANDLER_ARGS)
{
	uint8_t temp;
	int error;

	/*
	 * Attempt to get a coherent snapshot by making a copy of the data.
	 */
	if (arg1)
		temp = *(bool *)arg1 ? 1 : 0;
	else
		temp = arg2 ? 1 : 0;

	error = SYSCTL_OUT(req, &temp, sizeof(temp));
	if (error || !req->newptr)
		return (error);

	if (!arg1)
		error = EPERM;
	else {
		error = SYSCTL_IN(req, &temp, sizeof(temp));
		if (!error)
			*(bool *)arg1 = temp ? 1 : 0;
	}
	return (error);
}

/*
 * Handle an int8_t, signed or unsigned.
 * Two cases:
 *     a variable:  point arg1 at it.
 *     a constant:  pass it in arg2.
 */

int
sysctl_handle_8(SYSCTL_HANDLER_ARGS)
{
	int8_t tmpout;
	int error = 0;

	/*
	 * Attempt to get a coherent snapshot by making a copy of the data.
	 */
	if (arg1)
		tmpout = *(int8_t *)arg1;
	else
		tmpout = arg2;
	error = SYSCTL_OUT(req, &tmpout, sizeof(tmpout));

	if (error || !req->newptr)
		return (error);

	if (!arg1)
		error = EPERM;
	else
		error = SYSCTL_IN(req, arg1, sizeof(tmpout));
	return (error);
}

/*
 * Handle an int16_t, signed or unsigned.
 * Two cases:
 *     a variable:  point arg1 at it.
 *     a constant:  pass it in arg2.
 */

int
sysctl_handle_16(SYSCTL_HANDLER_ARGS)
{
	int16_t tmpout;
	int error = 0;

	/*
	 * Attempt to get a coherent snapshot by making a copy of the data.
	 */
	if (arg1)
		tmpout = *(int16_t *)arg1;
	else
		tmpout = arg2;
	error = SYSCTL_OUT(req, &tmpout, sizeof(tmpout));

	if (error || !req->newptr)
		return (error);

	if (!arg1)
		error = EPERM;
	else
		error = SYSCTL_IN(req, arg1, sizeof(tmpout));
	return (error);
}

/*
 * Handle an int32_t, signed or unsigned.
 * Two cases:
 *     a variable:  point arg1 at it.
 *     a constant:  pass it in arg2.
 */

int
sysctl_handle_32(SYSCTL_HANDLER_ARGS)
{
	int32_t tmpout;
	int error = 0;

	/*
	 * Attempt to get a coherent snapshot by making a copy of the data.
	 */
	if (arg1)
		tmpout = *(int32_t *)arg1;
	else
		tmpout = arg2;
	error = SYSCTL_OUT(req, &tmpout, sizeof(tmpout));

	if (error || !req->newptr)
		return (error);

	if (!arg1)
		error = EPERM;
	else
		error = SYSCTL_IN(req, arg1, sizeof(tmpout));
	return (error);
}

/*
 * Handle an int, signed or unsigned.
 * Two cases:
 *     a variable:  point arg1 at it.
 *     a constant:  pass it in arg2.
 */

int
sysctl_handle_int(SYSCTL_HANDLER_ARGS)
{
	int tmpout, error = 0;

	/*
	 * Attempt to get a coherent snapshot by making a copy of the data.
	 */
	if (arg1)
		tmpout = *(int *)arg1;
	else
		tmpout = arg2;
	error = SYSCTL_OUT(req, &tmpout, sizeof(int));

	if (error || !req->newptr)
		return (error);

	if (!arg1)
		error = EPERM;
	else
		error = SYSCTL_IN(req, arg1, sizeof(int));
	return (error);
}

/*
 * Based on on sysctl_handle_int() convert milliseconds into ticks.
 * Note: this is used by TCP.
 */

int
sysctl_msec_to_ticks(SYSCTL_HANDLER_ARGS)
{
	int error, s, tt;

	tt = *(int *)arg1;
	s = (int)((int64_t)tt * 1000 / hz);

	error = sysctl_handle_int(oidp, &s, 0, req);
	if (error || !req->newptr)
		return (error);

	tt = (int)((int64_t)s * hz / 1000);
	if (tt < 1)
		return (EINVAL);

	*(int *)arg1 = tt;
	return (0);
}


/*
 * Handle a long, signed or unsigned.
 * Two cases:
 *     a variable:  point arg1 at it.
 *     a constant:  pass it in arg2.
 */

int
sysctl_handle_long(SYSCTL_HANDLER_ARGS)
{
	int error = 0;
	long tmplong;
#ifdef SCTL_MASK32
	int tmpint;
#endif

	/*
	 * Attempt to get a coherent snapshot by making a copy of the data.
	 */
	if (arg1)
		tmplong = *(long *)arg1;
	else
		tmplong = arg2;
#ifdef SCTL_MASK32
	if (req->flags & SCTL_MASK32) {
		tmpint = tmplong;
		error = SYSCTL_OUT(req, &tmpint, sizeof(int));
	} else
#endif
		error = SYSCTL_OUT(req, &tmplong, sizeof(long));

	if (error || !req->newptr)
		return (error);

	if (!arg1)
		error = EPERM;
#ifdef SCTL_MASK32
	else if (req->flags & SCTL_MASK32) {
		error = SYSCTL_IN(req, &tmpint, sizeof(int));
		*(long *)arg1 = (long)tmpint;
	}
#endif
	else
		error = SYSCTL_IN(req, arg1, sizeof(long));
	return (error);
}

/*
 * Handle a 64 bit int, signed or unsigned.
 * Two cases:
 *     a variable:  point arg1 at it.
 *     a constant:  pass it in arg2.
 */
int
sysctl_handle_64(SYSCTL_HANDLER_ARGS)
{
	int error = 0;
	uint64_t tmpout;

	/*
	 * Attempt to get a coherent snapshot by making a copy of the data.
	 */
	if (arg1)
		tmpout = *(uint64_t *)arg1;
	else
		tmpout = arg2;
	error = SYSCTL_OUT(req, &tmpout, sizeof(uint64_t));

	if (error || !req->newptr)
		return (error);

	if (!arg1)
		error = EPERM;
	else
		error = SYSCTL_IN(req, arg1, sizeof(uint64_t));
	return (error);
}

/*
 * Handle our generic '\0' terminated 'C' string.
 * Two cases:
 * 	a variable string:  point arg1 at it, arg2 is max length.
 * 	a constant string:  point arg1 at it, arg2 is zero.
 */

int
sysctl_handle_string(SYSCTL_HANDLER_ARGS)
{
	size_t outlen;
	int error = 0, ro_string = 0;

	/*
	 * A zero-length buffer indicates a fixed size read-only
	 * string:
	 */
	if (arg2 == 0) {
		arg2 = strlen((char *)arg1) + 1;
		ro_string = 1;
	}

	if (req->oldptr != NULL) {
		char *tmparg;

		if (ro_string) {
			tmparg = arg1;
		} else {
			/* try to make a coherent snapshot of the string */
			tmparg = malloc(arg2, M_SYSCTLTMP, M_WAITOK);
			memcpy(tmparg, arg1, arg2);
		}

		outlen = strnlen(tmparg, arg2 - 1) + 1;
		error = SYSCTL_OUT(req, tmparg, outlen);

		if (!ro_string)
			free(tmparg, M_SYSCTLTMP);
	} else {
		outlen = strnlen((char *)arg1, arg2 - 1) + 1;
		error = SYSCTL_OUT(req, NULL, outlen);
	}
	if (error || !req->newptr)
		return (error);

	if ((req->newlen - req->newidx) >= arg2) {
		error = EINVAL;
	} else {
		arg2 = (req->newlen - req->newidx);
		error = SYSCTL_IN(req, arg1, arg2);
		((char *)arg1)[arg2] = '\0';
	}
	return (error);
}

/*
 * Handle any kind of opaque data.
 * arg1 points to it, arg2 is the size.
 */

int
sysctl_handle_opaque(SYSCTL_HANDLER_ARGS)
{
	int error, tries;
	u_int generation;
	struct sysctl_req req2;

	/*
	 * Attempt to get a coherent snapshot, by using the thread
	 * pre-emption counter updated from within mi_switch() to
	 * determine if we were pre-empted during a bcopy() or
	 * copyout(). Make 3 attempts at doing this before giving up.
	 * If we encounter an error, stop immediately.
	 */
	tries = 0;
	req2 = *req;
retry:
	generation = curthread->td_generation;
	error = SYSCTL_OUT(req, arg1, arg2);
	if (error)
		return (error);
	tries++;
	if (generation != curthread->td_generation && tries < 3) {
		*req = req2;
		goto retry;
	}

	error = SYSCTL_IN(req, arg1, arg2);

	return (error);
}

/*
 * Transfer functions to/from kernel space.
 * XXX: rather untested at this point
 */
static int
sysctl_old_kernel(struct sysctl_req *req, const void *p, size_t l)
{
	size_t i = 0;

	if (req->oldptr) {
		i = l;
		if (req->oldlen <= req->oldidx)
			i = 0;
		else
			if (i > req->oldlen - req->oldidx)
				i = req->oldlen - req->oldidx;
		if (i > 0)
			bcopy(p, (__cheri_fromcap char *)req->oldptr + req->oldidx, i);
	}
	req->oldidx += l;
	if (req->oldptr && i != l)
		return (ENOMEM);
	return (0);
}

static int
sysctl_new_kernel(struct sysctl_req *req, void *p, size_t l)
{
	if (!req->newptr)
		return (0);
	if (req->newlen - req->newidx < l)
		return (EINVAL);
	bcopy((__cheri_fromcap char *)req->newptr + req->newidx, p, l);
	req->newidx += l;
	return (0);
}

int
kernel_sysctl(struct thread *td, int *name, u_int namelen, void *old,
    size_t *oldlenp, void *new, size_t newlen, size_t *retval, int flags)
{
	int error = 0;
	struct sysctl_req req;

	bzero(&req, sizeof req);

	req.td = td;
	req.flags = flags;

	if (oldlenp) {
		req.oldlen = *oldlenp;
	}
	req.validlen = req.oldlen;

	if (old) {
		req.oldptr= (__cheri_tocap void * __capability)old;
	}

	if (new != NULL) {
		req.newlen = newlen;
		req.newptr = (__cheri_tocap void * __capability)new;
	}

	req.oldfunc = sysctl_old_kernel;
	req.newfunc = sysctl_new_kernel;
	req.lock = REQ_UNWIRED;

	error = sysctl_root(0, name, namelen, &req);

	if (req.lock == REQ_WIRED && req.validlen > 0)
		vsunlock(req.oldptr, req.validlen);

	if (error && error != ENOMEM)
		return (error);

	if (retval) {
		if (req.oldptr && req.oldidx > req.validlen)
			*retval = req.validlen;
		else
			*retval = req.oldidx;
	}
	return (error);
}

int
kernel_sysctlbyname(struct thread *td, char *name, void *old, size_t *oldlenp,
    void *new, size_t newlen, size_t *retval, int flags)
{
        int oid[CTL_MAXNAME];
        size_t oidlen, plen;
	int error;

	oid[0] = 0;		/* sysctl internal magic */
	oid[1] = 3;		/* name2oid */
	oidlen = sizeof(oid);

	error = kernel_sysctl(td, oid, 2, oid, &oidlen,
	    (void *)name, strlen(name), &plen, flags);
	if (error)
		return (error);

	error = kernel_sysctl(td, oid, plen / sizeof(int), old, oldlenp,
	    new, newlen, retval, flags);
	return (error);
}

/*
 * Transfer function to/from user space.
 */
static int
sysctl_old_user(struct sysctl_req *req, const void *p, size_t l)
{
	size_t i, len, origidx;
	int error;

	origidx = req->oldidx;
	req->oldidx += l;
	if (req->oldptr == NULL)
		return (0);
	/*
	 * If we have not wired the user supplied buffer and we are currently
	 * holding locks, drop a witness warning, as it's possible that
	 * write operations to the user page can sleep.
	 */
	if (req->lock != REQ_WIRED)
		WITNESS_WARN(WARN_GIANTOK | WARN_SLEEPOK, NULL,
		    "sysctl_old_user()");
	i = l;
	len = req->validlen;
	if (len <= origidx)
		i = 0;
	else {
		if (i > len - origidx)
			i = len - origidx;
		if (req->lock == REQ_WIRED) {
			error = copyout_nofault_c(
			    (__cheri_tocap const void * __capability)p,
			    (char * __capability)req->oldptr +
			    origidx, i);
		} else
			error = copyout_c(
			    (__cheri_tocap const void * __capability)p,
			    (char * __capability)req->oldptr + origidx, i);
		if (error != 0)
			return (error);
	}
	if (i < l)
		return (ENOMEM);
	return (0);
}

static int
sysctl_new_user(struct sysctl_req *req, void *p, size_t l)
{
	int error;

	if (!req->newptr)
		return (0);
	if (req->newlen - req->newidx < l)
		return (EINVAL);
	WITNESS_WARN(WARN_GIANTOK | WARN_SLEEPOK, NULL,
	    "sysctl_new_user()");
	error = copyin_c((char * __capability )req->newptr + req->newidx,
	    (__cheri_tocap void * __capability)p, l);
	req->newidx += l;
	return (error);
}

/*
 * Wire the user space destination buffer.  If set to a value greater than
 * zero, the len parameter limits the maximum amount of wired memory.
 */
int
sysctl_wire_old_buffer(struct sysctl_req *req, size_t len)
{
	int ret;
	size_t wiredlen;

	wiredlen = (len > 0 && len < req->oldlen) ? len : req->oldlen;
	ret = 0;
	if (req->lock != REQ_WIRED && req->oldptr &&
	    req->oldfunc == sysctl_old_user) {
		if (wiredlen != 0) {
			ret = vslock(req->oldptr, wiredlen);
			if (ret != 0) {
				if (ret != ENOMEM)
					return (ret);
				wiredlen = 0;
			}
		}
		req->lock = REQ_WIRED;
		req->validlen = wiredlen;
	}
	return (0);
}

int
sysctl_find_oid(int *name, u_int namelen, struct sysctl_oid **noid,
    int *nindx, struct sysctl_req *req)
{
	struct sysctl_oid_list *lsp;
	struct sysctl_oid *oid;
	int indx;

	SYSCTL_ASSERT_LOCKED();
	lsp = &sysctl__children;
	indx = 0;
	while (indx < CTL_MAXNAME) {
		SLIST_FOREACH(oid, lsp, oid_link) {
			if (oid->oid_number == name[indx])
				break;
		}
		if (oid == NULL)
			return (ENOENT);

		indx++;
		if ((oid->oid_kind & CTLTYPE) == CTLTYPE_NODE) {
			if (oid->oid_handler != NULL || indx == namelen) {
				*noid = oid;
				if (nindx != NULL)
					*nindx = indx;
				KASSERT((oid->oid_kind & CTLFLAG_DYING) == 0,
				    ("%s found DYING node %p", __func__, oid));
				return (0);
			}
			lsp = SYSCTL_CHILDREN(oid);
		} else if (indx == namelen) {
			if ((oid->oid_kind & CTLFLAG_DORMANT) != 0)
				return (ENOENT);
			*noid = oid;
			if (nindx != NULL)
				*nindx = indx;
			KASSERT((oid->oid_kind & CTLFLAG_DYING) == 0,
			    ("%s found DYING node %p", __func__, oid));
			return (0);
		} else {
			return (ENOTDIR);
		}
	}
	return (ENOENT);
}

/*
 * Traverse our tree, and find the right node, execute whatever it points
 * to, and return the resulting error code.
 */

static int
sysctl_root(SYSCTL_HANDLER_ARGS)
{
	struct sysctl_oid *oid;
	struct rm_priotracker tracker;
	int error, indx, lvl;

	SYSCTL_RLOCK(&tracker);

	error = sysctl_find_oid(arg1, arg2, &oid, &indx, req);
	if (error)
		goto out;

	if ((oid->oid_kind & CTLTYPE) == CTLTYPE_NODE) {
		/*
		 * You can't call a sysctl when it's a node, but has
		 * no handler.  Inform the user that it's a node.
		 * The indx may or may not be the same as namelen.
		 */
		if (oid->oid_handler == NULL) {
			error = EISDIR;
			goto out;
		}
	}

	/* Is this sysctl writable? */
	if (req->newptr && !(oid->oid_kind & CTLFLAG_WR)) {
		error = EPERM;
		goto out;
	}

	KASSERT(req->td != NULL, ("sysctl_root(): req->td == NULL"));

#ifdef CAPABILITY_MODE
	/*
	 * If the process is in capability mode, then don't permit reading or
	 * writing unless specifically granted for the node.
	 */
	if (IN_CAPABILITY_MODE(req->td)) {
		if ((req->oldptr && !(oid->oid_kind & CTLFLAG_CAPRD)) ||
		    (req->newptr && !(oid->oid_kind & CTLFLAG_CAPWR))) {
			error = EPERM;
			goto out;
		}
	}
#endif

	/* Is this sysctl sensitive to securelevels? */
	if (req->newptr && (oid->oid_kind & CTLFLAG_SECURE)) {
		lvl = (oid->oid_kind & CTLMASK_SECURE) >> CTLSHIFT_SECURE;
		error = securelevel_gt(req->td->td_ucred, lvl);
		if (error)
			goto out;
	}

	/* Is this sysctl writable by only privileged users? */
	if (req->newptr && !(oid->oid_kind & CTLFLAG_ANYBODY)) {
		int priv;

		if (oid->oid_kind & CTLFLAG_PRISON)
			priv = PRIV_SYSCTL_WRITEJAIL;
#ifdef VIMAGE
		else if ((oid->oid_kind & CTLFLAG_VNET) &&
		     prison_owns_vnet(req->td->td_ucred))
			priv = PRIV_SYSCTL_WRITEJAIL;
#endif
		else
			priv = PRIV_SYSCTL_WRITE;
		error = priv_check(req->td, priv);
		if (error)
			goto out;
	}

	if (!oid->oid_handler) {
		error = EINVAL;
		goto out;
	}

	if ((oid->oid_kind & CTLTYPE) == CTLTYPE_NODE) {
		arg1 = (int *)arg1 + indx;
		arg2 -= indx;
	} else {
		arg1 = oid->oid_arg1;
		arg2 = oid->oid_arg2;
	}
#ifdef MAC
	error = mac_system_check_sysctl(req->td->td_ucred, oid, arg1, arg2,
	    req);
	if (error != 0)
		goto out;
#endif
#ifdef VIMAGE
	if ((oid->oid_kind & CTLFLAG_VNET) && arg1 != NULL)
		arg1 = (void *)(curvnet->vnet_data_base + (uintptr_t)arg1);
#endif
	error = sysctl_root_handler_locked(oid, arg1, arg2, req, &tracker);

out:
	SYSCTL_RUNLOCK(&tracker);
	return (error);
}

#ifndef _SYS_SYSPROTO_H_
struct sysctl_args {
	int	*name;
	u_int	namelen;
	void	*old;
	size_t	*oldlenp;
	void	*new;
	size_t	newlen;
};
#endif
int
sys___sysctl(struct thread *td, struct sysctl_args *uap)
{

	return (kern_sysctl(td, __USER_CAP(uap->name, uap->namelen),
	    uap->namelen, __USER_CAP_UNBOUND(uap->old),
	    __USER_CAP_OBJ(uap->oldlenp), __USER_CAP(uap->new, uap->newlen),
	    uap->newlen, 0));
}

int
kern_sysctl(struct thread *td, int * __capability uname, u_int namelen,
    void * __capability old, size_t * __capability oldlenp,
    void * __capability new, size_t newlen, int flags)
{
	int error, i, name[CTL_MAXNAME];
	size_t j;

	if (namelen > CTL_MAXNAME || namelen < 2)
		return (EINVAL);

	error = copyin_c(uname, &name[0], namelen * sizeof(int));
	if (error)
		return (error);

	error = userland_sysctl(td, name, namelen, old, oldlenp, 0,
		new, newlen, &j, flags);
	if (error && error != ENOMEM)
		return (error);
	if (oldlenp) {
		i = copyout_c(&j, oldlenp, sizeof(j));
		if (i)
			return (i);
	}
	return (error);
}

/*
 * This is used from various compatibility syscalls too.  That's why name
 * must be in kernel space.
 */
int
userland_sysctl(struct thread *td, int *name, u_int namelen,
    void * __capability old, size_t * __capability oldlenp, int inkernel,
    void * __capability new, size_t newlen, size_t *retval, int flags)
{
	int error = 0, memlocked;
	struct sysctl_req req;

	bzero(&req, sizeof req);

	req.td = td;
	req.flags = flags;

	if (oldlenp) {
		if (inkernel) {
			req.oldlen = *oldlenp;
		} else {
			error = copyin_c(oldlenp, &req.oldlen,
			    sizeof(*oldlenp));
			if (error)
				return (error);
		}
	}
	req.validlen = req.oldlen;
	req.oldptr = old;

	if (new != NULL) {
		req.newlen = newlen;
		req.newptr = new;
	}

	req.oldfunc = sysctl_old_user;
	req.newfunc = sysctl_new_user;
	req.lock = REQ_UNWIRED;

#ifdef KTRACE
	if (KTRPOINT(curthread, KTR_SYSCTL))
		ktrsysctl(name, namelen);
#endif
<<<<<<< HEAD

	if (req.oldptr != NULL && req.oldlen > PAGE_SIZE) {
=======
	memlocked = 0;
	if (req.oldptr && req.oldlen > 4 * PAGE_SIZE) {
>>>>>>> 2b6199af
		memlocked = 1;
		sx_xlock(&sysctlmemlock);
	}
	CURVNET_SET(TD_TO_VNET(td));

	for (;;) {
		req.oldidx = 0;
		req.newidx = 0;
		error = sysctl_root(0, name, namelen, &req);
		if (error != EAGAIN)
			break;
		kern_yield(PRI_USER);
	}

	CURVNET_RESTORE();

	if (req.lock == REQ_WIRED && req.validlen > 0)
		vsunlock(req.oldptr, req.validlen);
	if (memlocked)
		sx_xunlock(&sysctlmemlock);

	if (error && error != ENOMEM)
		return (error);

	if (retval) {
		if (req.oldptr && req.oldidx > req.validlen)
			*retval = req.validlen;
		else
			*retval = req.oldidx;
	}
	return (error);
}

/*
 * Drain into a sysctl struct.  The user buffer should be wired if a page
 * fault would cause issue.
 */
static int
sbuf_sysctl_drain(void *arg, const char *data, int len)
{
	struct sysctl_req *req = arg;
	int error;

	error = SYSCTL_OUT(req, data, len);
	KASSERT(error >= 0, ("Got unexpected negative value %d", error));
	return (error == 0 ? len : -error);
}

struct sbuf *
sbuf_new_for_sysctl(struct sbuf *s, char *buf, int length,
    struct sysctl_req *req)
{

	/* Supply a default buffer size if none given. */
	if (buf == NULL && length == 0)
		length = 64;
	s = sbuf_new(s, buf, length, SBUF_FIXEDLEN | SBUF_INCLUDENUL);
	sbuf_set_drain(s, sbuf_sysctl_drain, req);
	return (s);
}<|MERGE_RESOLUTION|>--- conflicted
+++ resolved
@@ -2128,13 +2128,8 @@
 	if (KTRPOINT(curthread, KTR_SYSCTL))
 		ktrsysctl(name, namelen);
 #endif
-<<<<<<< HEAD
-
-	if (req.oldptr != NULL && req.oldlen > PAGE_SIZE) {
-=======
 	memlocked = 0;
-	if (req.oldptr && req.oldlen > 4 * PAGE_SIZE) {
->>>>>>> 2b6199af
+	if (req.oldptr != NULL && req.oldlen > 4 * PAGE_SIZE) {
 		memlocked = 1;
 		sx_xlock(&sysctlmemlock);
 	}
