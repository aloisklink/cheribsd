--- conflicted
+++ resolved
@@ -1659,8 +1659,8 @@
 	 * string.  In ddb, don't worry about trying to make a malloced
 	 * snapshot.
 	 */
-	if ((oidp->oid_kind & CTLFLAG_WR | CTLFLAG_TUN) == 0 || arg2 == 0
-	    || kdb_active) {
+	if ((oidp->oid_kind & (CTLFLAG_WR | CTLFLAG_TUN)) == 0 ||
+	    arg2 == 0 || kdb_active) {
 		arg2 = strlen((char *)arg1) + 1;
 		ro_string = 1;
 	}
@@ -1703,12 +1703,7 @@
 		arg2 = req->newlen - req->newidx;
 		tmparg = malloc(arg2, M_SYSCTLTMP, M_WAITOK);
 
-<<<<<<< HEAD
-		error = copyin((const char * __capability)req->newptr +
-		    req->newidx, tmparg, arg2);
-=======
 		error = SYSCTL_IN(req, tmparg, arg2);
->>>>>>> aa6f926f
 		if (error) {
 			free(tmparg, M_SYSCTLTMP);
 			return (error);
