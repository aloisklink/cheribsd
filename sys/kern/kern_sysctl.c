--- conflicted
+++ resolved
@@ -2246,15 +2246,8 @@
 #endif
 #ifdef VIMAGE
 	if ((oid->oid_kind & CTLFLAG_VNET) && arg1 != NULL) {
-<<<<<<< HEAD
-#ifdef __CHERI_PURE_CAPABILITY__
-		arg1 = (char *)arg1 - (vaddr_t)VNET_START;
-#endif
-		arg1 = (void *)(curvnet->vnet_data_base + (vaddr_t)arg1);
-=======
 		arg1 = (void *)(curvnet->vnet_data_base - VNET_BIAS +
 		    ((ptraddr_t)arg1 - (ptraddr_t)VNET_START));
->>>>>>> 5714f9f7
 	}
 #endif
 	error = sysctl_root_handler_locked(oid, arg1, arg2, req, &tracker);
