--- conflicted
+++ resolved
@@ -1459,18 +1459,6 @@
 	sigallowstop(prev_stops);
 	return (rc);
 }
-<<<<<<< HEAD
-// CHERI CHANGES START
-// {
-//   "updated": 20191025,
-//   "target_type": "kernel",
-//   "changes": [
-//     "iovec-macros",
-//     "user_capabilities"
-//   ]
-// }
-// CHERI CHANGES END
-=======
 
 static int
 vop_stdstat(struct vop_stat_args *a)
@@ -1579,4 +1567,13 @@
 out:
 	return (vop_stat_helper_post(a, error));
 }
->>>>>>> 96c29bfc
+// CHERI CHANGES START
+// {
+//   "updated": 20191025,
+//   "target_type": "kernel",
+//   "changes": [
+//     "iovec-macros",
+//     "user_capabilities"
+//   ]
+// }
+// CHERI CHANGES END