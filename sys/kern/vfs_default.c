/*-
 * SPDX-License-Identifier: BSD-3-Clause
 *
 * Copyright (c) 1989, 1993
 *	The Regents of the University of California.  All rights reserved.
 *
 * This code is derived from software contributed
 * to Berkeley by John Heidemann of the UCLA Ficus project.
 *
 * Source: * @(#)i405_init.c 2.10 92/04/27 UCLA Ficus project
 *
 * Redistribution and use in source and binary forms, with or without
 * modification, are permitted provided that the following conditions
 * are met:
 * 1. Redistributions of source code must retain the above copyright
 *    notice, this list of conditions and the following disclaimer.
 * 2. Redistributions in binary form must reproduce the above copyright
 *    notice, this list of conditions and the following disclaimer in the
 *    documentation and/or other materials provided with the distribution.
 * 3. Neither the name of the University nor the names of its contributors
 *    may be used to endorse or promote products derived from this software
 *    without specific prior written permission.
 *
 * THIS SOFTWARE IS PROVIDED BY THE REGENTS AND CONTRIBUTORS ``AS IS'' AND
 * ANY EXPRESS OR IMPLIED WARRANTIES, INCLUDING, BUT NOT LIMITED TO, THE
 * IMPLIED WARRANTIES OF MERCHANTABILITY AND FITNESS FOR A PARTICULAR PURPOSE
 * ARE DISCLAIMED.  IN NO EVENT SHALL THE REGENTS OR CONTRIBUTORS BE LIABLE
 * FOR ANY DIRECT, INDIRECT, INCIDENTAL, SPECIAL, EXEMPLARY, OR CONSEQUENTIAL
 * DAMAGES (INCLUDING, BUT NOT LIMITED TO, PROCUREMENT OF SUBSTITUTE GOODS
 * OR SERVICES; LOSS OF USE, DATA, OR PROFITS; OR BUSINESS INTERRUPTION)
 * HOWEVER CAUSED AND ON ANY THEORY OF LIABILITY, WHETHER IN CONTRACT, STRICT
 * LIABILITY, OR TORT (INCLUDING NEGLIGENCE OR OTHERWISE) ARISING IN ANY WAY
 * OUT OF THE USE OF THIS SOFTWARE, EVEN IF ADVISED OF THE POSSIBILITY OF
 * SUCH DAMAGE.
 */

#include <sys/cdefs.h>
__FBSDID("$FreeBSD$");

#include <sys/param.h>
#include <sys/systm.h>
#include <sys/bio.h>
#include <sys/buf.h>
#include <sys/conf.h>
#include <sys/event.h>
#include <sys/filio.h>
#include <sys/kernel.h>
#include <sys/limits.h>
#include <sys/lock.h>
#include <sys/lockf.h>
#include <sys/malloc.h>
#include <sys/mount.h>
#include <sys/namei.h>
#include <sys/rwlock.h>
#include <sys/fcntl.h>
#include <sys/unistd.h>
#include <sys/vnode.h>
#include <sys/dirent.h>
#include <sys/poll.h>
#include <sys/stat.h>
#include <security/audit/audit.h>
#include <sys/priv.h>

#include <security/mac/mac_framework.h>

#include <vm/vm.h>
#include <vm/vm_object.h>
#include <vm/vm_extern.h>
#include <vm/pmap.h>
#include <vm/vm_map.h>
#include <vm/vm_page.h>
#include <vm/vm_pager.h>
#include <vm/vnode_pager.h>

static int	vop_nolookup(struct vop_lookup_args *);
static int	vop_norename(struct vop_rename_args *);
static int	vop_nostrategy(struct vop_strategy_args *);
static int	get_next_dirent(struct vnode *vp, struct dirent **dpp,
				char *dirbuf, int dirbuflen, off_t *off,
				char **cpos, int *len, int *eofflag,
				struct thread *td);
static int	dirent_exists(struct vnode *vp, const char *dirname,
			      struct thread *td);

#define DIRENT_MINSIZE (sizeof(struct dirent) - (MAXNAMLEN+1) + 4)

static int vop_stdis_text(struct vop_is_text_args *ap);
static int vop_stdunset_text(struct vop_unset_text_args *ap);
static int vop_stdadd_writecount(struct vop_add_writecount_args *ap);
static int vop_stdcopy_file_range(struct vop_copy_file_range_args *ap);
static int vop_stdfdatasync(struct vop_fdatasync_args *ap);
static int vop_stdgetpages_async(struct vop_getpages_async_args *ap);
static int vop_stdread_pgcache(struct vop_read_pgcache_args *ap);
static int vop_stdstat(struct vop_stat_args *ap);
static int vop_stdvput_pair(struct vop_vput_pair_args *ap);

/*
 * This vnode table stores what we want to do if the filesystem doesn't
 * implement a particular VOP.
 *
 * If there is no specific entry here, we will return EOPNOTSUPP.
 *
 * Note that every filesystem has to implement either vop_access
 * or vop_accessx; failing to do so will result in immediate crash
 * due to stack overflow, as vop_stdaccess() calls vop_stdaccessx(),
 * which calls vop_stdaccess() etc.
 */

struct vop_vector default_vnodeops = {
	.vop_default =		NULL,
	.vop_bypass =		VOP_EOPNOTSUPP,

	.vop_access =		vop_stdaccess,
	.vop_accessx =		vop_stdaccessx,
	.vop_advise =		vop_stdadvise,
	.vop_advlock =		vop_stdadvlock,
	.vop_advlockasync =	vop_stdadvlockasync,
	.vop_advlockpurge =	vop_stdadvlockpurge,
	.vop_allocate =		vop_stdallocate,
	.vop_bmap =		vop_stdbmap,
	.vop_close =		VOP_NULL,
	.vop_fsync =		VOP_NULL,
	.vop_stat =		vop_stdstat,
	.vop_fdatasync =	vop_stdfdatasync,
	.vop_getpages =		vop_stdgetpages,
	.vop_getpages_async =	vop_stdgetpages_async,
	.vop_getwritemount = 	vop_stdgetwritemount,
	.vop_inactive =		VOP_NULL,
	.vop_need_inactive =	vop_stdneed_inactive,
	.vop_ioctl =		vop_stdioctl,
	.vop_kqfilter =		vop_stdkqfilter,
	.vop_islocked =		vop_stdislocked,
	.vop_lock1 =		vop_stdlock,
	.vop_lookup =		vop_nolookup,
	.vop_open =		VOP_NULL,
	.vop_pathconf =		VOP_EINVAL,
	.vop_poll =		vop_nopoll,
	.vop_putpages =		vop_stdputpages,
	.vop_readlink =		VOP_EINVAL,
	.vop_read_pgcache =	vop_stdread_pgcache,
	.vop_rename =		vop_norename,
	.vop_revoke =		VOP_PANIC,
	.vop_strategy =		vop_nostrategy,
	.vop_unlock =		vop_stdunlock,
	.vop_vptocnp =		vop_stdvptocnp,
	.vop_vptofh =		vop_stdvptofh,
	.vop_unp_bind =		vop_stdunp_bind,
	.vop_unp_connect =	vop_stdunp_connect,
	.vop_unp_detach =	vop_stdunp_detach,
	.vop_is_text =		vop_stdis_text,
	.vop_set_text =		vop_stdset_text,
	.vop_unset_text =	vop_stdunset_text,
	.vop_add_writecount =	vop_stdadd_writecount,
	.vop_copy_file_range =	vop_stdcopy_file_range,
	.vop_vput_pair =	vop_stdvput_pair,
};
VFS_VOP_VECTOR_REGISTER(default_vnodeops);

/*
 * Series of placeholder functions for various error returns for
 * VOPs.
 */

int
vop_eopnotsupp(struct vop_generic_args *ap)
{
	/*
	printf("vop_notsupp[%s]\n", ap->a_desc->vdesc_name);
	*/

	return (EOPNOTSUPP);
}

int
vop_ebadf(struct vop_generic_args *ap)
{

	return (EBADF);
}

int
vop_enotty(struct vop_generic_args *ap)
{

	return (ENOTTY);
}

int
vop_einval(struct vop_generic_args *ap)
{

	return (EINVAL);
}

int
vop_enoent(struct vop_generic_args *ap)
{

	return (ENOENT);
}

int
vop_eagain(struct vop_generic_args *ap)
{

	return (EAGAIN);
}

int
vop_null(struct vop_generic_args *ap)
{

	return (0);
}

/*
 * Helper function to panic on some bad VOPs in some filesystems.
 */
int
vop_panic(struct vop_generic_args *ap)
{

	panic("filesystem goof: vop_panic[%s]", ap->a_desc->vdesc_name);
}

/*
 * vop_std<something> and vop_no<something> are default functions for use by
 * filesystems that need the "default reasonable" implementation for a
 * particular operation.
 *
 * The documentation for the operations they implement exists (if it exists)
 * in the VOP_<SOMETHING>(9) manpage (all uppercase).
 */

/*
 * Default vop for filesystems that do not support name lookup
 */
static int
vop_nolookup(ap)
	struct vop_lookup_args /* {
		struct vnode *a_dvp;
		struct vnode **a_vpp;
		struct componentname *a_cnp;
	} */ *ap;
{

	*ap->a_vpp = NULL;
	return (ENOTDIR);
}

/*
 * vop_norename:
 *
 * Handle unlock and reference counting for arguments of vop_rename
 * for filesystems that do not implement rename operation.
 */
static int
vop_norename(struct vop_rename_args *ap)
{

	vop_rename_fail(ap);
	return (EOPNOTSUPP);
}

/*
 *	vop_nostrategy:
 *
 *	Strategy routine for VFS devices that have none.
 *
 *	BIO_ERROR and B_INVAL must be cleared prior to calling any strategy
 *	routine.  Typically this is done for a BIO_READ strategy call.
 *	Typically B_INVAL is assumed to already be clear prior to a write
 *	and should not be cleared manually unless you just made the buffer
 *	invalid.  BIO_ERROR should be cleared either way.
 */

static int
vop_nostrategy (struct vop_strategy_args *ap)
{
	printf("No strategy for buffer at %p\n", ap->a_bp);
	vn_printf(ap->a_vp, "vnode ");
	ap->a_bp->b_ioflags |= BIO_ERROR;
	ap->a_bp->b_error = EOPNOTSUPP;
	bufdone(ap->a_bp);
	return (EOPNOTSUPP);
}

static int
get_next_dirent(struct vnode *vp, struct dirent **dpp, char *dirbuf,
		int dirbuflen, off_t *off, char **cpos, int *len,
		int *eofflag, struct thread *td)
{
	int error, reclen;
	struct uio uio;
	struct iovec iov;
	struct dirent *dp;

	KASSERT(VOP_ISLOCKED(vp), ("vp %p is not locked", vp));
	KASSERT(vp->v_type == VDIR, ("vp %p is not a directory", vp));

	if (*len == 0) {
		IOVEC_INIT(&iov, dirbuf, dirbuflen);

		uio.uio_iov = &iov;
		uio.uio_iovcnt = 1;
		uio.uio_offset = *off;
		uio.uio_resid = dirbuflen;
		uio.uio_segflg = UIO_SYSSPACE;
		uio.uio_rw = UIO_READ;
		uio.uio_td = td;

		*eofflag = 0;

#ifdef MAC
		error = mac_vnode_check_readdir(td->td_ucred, vp);
		if (error == 0)
#endif
			error = VOP_READDIR(vp, &uio, td->td_ucred, eofflag,
		    		NULL, NULL);
		if (error)
			return (error);

		*off = uio.uio_offset;

		*cpos = dirbuf;
		*len = (dirbuflen - uio.uio_resid);

		if (*len == 0)
			return (ENOENT);
	}

	dp = (struct dirent *)(*cpos);
	reclen = dp->d_reclen;
	*dpp = dp;

	/* check for malformed directory.. */
	if (reclen < DIRENT_MINSIZE)
		return (EINVAL);

	*cpos += reclen;
	*len -= reclen;

	return (0);
}

/*
 * Check if a named file exists in a given directory vnode.
 */
static int
dirent_exists(struct vnode *vp, const char *dirname, struct thread *td)
{
	char *dirbuf, *cpos;
	int error, eofflag, dirbuflen, len, found;
	off_t off;
	struct dirent *dp;
	struct vattr va;

	KASSERT(VOP_ISLOCKED(vp), ("vp %p is not locked", vp));
	KASSERT(vp->v_type == VDIR, ("vp %p is not a directory", vp));

	found = 0;

	error = VOP_GETATTR(vp, &va, td->td_ucred);
	if (error)
		return (found);

	dirbuflen = DEV_BSIZE;
	if (dirbuflen < va.va_blocksize)
		dirbuflen = va.va_blocksize;
	dirbuf = (char *)malloc(dirbuflen, M_TEMP, M_WAITOK);

	off = 0;
	len = 0;
	do {
		error = get_next_dirent(vp, &dp, dirbuf, dirbuflen, &off,
					&cpos, &len, &eofflag, td);
		if (error)
			goto out;

		if (dp->d_type != DT_WHT && dp->d_fileno != 0 &&
		    strcmp(dp->d_name, dirname) == 0) {
			found = 1;
			goto out;
		}
	} while (len > 0 || !eofflag);

out:
	free(dirbuf, M_TEMP);
	return (found);
}

int
vop_stdaccess(struct vop_access_args *ap)
{

	KASSERT((ap->a_accmode & ~(VEXEC | VWRITE | VREAD | VADMIN |
	    VAPPEND)) == 0, ("invalid bit in accmode"));

	return (VOP_ACCESSX(ap->a_vp, ap->a_accmode, ap->a_cred, ap->a_td));
}

int
vop_stdaccessx(struct vop_accessx_args *ap)
{
	int error;
	accmode_t accmode = ap->a_accmode;

	error = vfs_unixify_accmode(&accmode);
	if (error != 0)
		return (error);

	if (accmode == 0)
		return (0);

	return (VOP_ACCESS(ap->a_vp, accmode, ap->a_cred, ap->a_td));
}

/*
 * Advisory record locking support
 */
int
vop_stdadvlock(struct vop_advlock_args *ap)
{
	struct vnode *vp;
	struct vattr vattr;
	int error;

	vp = ap->a_vp;
	if (ap->a_fl->l_whence == SEEK_END) {
		/*
		 * The NFSv4 server must avoid doing a vn_lock() here, since it
		 * can deadlock the nfsd threads, due to a LOR.  Fortunately
		 * the NFSv4 server always uses SEEK_SET and this code is
		 * only required for the SEEK_END case.
		 */
		vn_lock(vp, LK_SHARED | LK_RETRY);
		error = VOP_GETATTR(vp, &vattr, curthread->td_ucred);
		VOP_UNLOCK(vp);
		if (error)
			return (error);
	} else
		vattr.va_size = 0;

	return (lf_advlock(ap, &(vp->v_lockf), vattr.va_size));
}

int
vop_stdadvlockasync(struct vop_advlockasync_args *ap)
{
	struct vnode *vp;
	struct vattr vattr;
	int error;

	vp = ap->a_vp;
	if (ap->a_fl->l_whence == SEEK_END) {
		/* The size argument is only needed for SEEK_END. */
		vn_lock(vp, LK_SHARED | LK_RETRY);
		error = VOP_GETATTR(vp, &vattr, curthread->td_ucred);
		VOP_UNLOCK(vp);
		if (error)
			return (error);
	} else
		vattr.va_size = 0;

	return (lf_advlockasync(ap, &(vp->v_lockf), vattr.va_size));
}

int
vop_stdadvlockpurge(struct vop_advlockpurge_args *ap)
{
	struct vnode *vp;

	vp = ap->a_vp;
	lf_purgelocks(vp, &vp->v_lockf);
	return (0);
}

/*
 * vop_stdpathconf:
 *
 * Standard implementation of POSIX pathconf, to get information about limits
 * for a filesystem.
 * Override per filesystem for the case where the filesystem has smaller
 * limits.
 */
int
vop_stdpathconf(ap)
	struct vop_pathconf_args /* {
	struct vnode *a_vp;
	int a_name;
	int *a_retval;
	} */ *ap;
{

	switch (ap->a_name) {
		case _PC_ASYNC_IO:
			*ap->a_retval = _POSIX_ASYNCHRONOUS_IO;
			return (0);
		case _PC_PATH_MAX:
			*ap->a_retval = PATH_MAX;
			return (0);
		case _PC_ACL_EXTENDED:
		case _PC_ACL_NFS4:
		case _PC_CAP_PRESENT:
		case _PC_INF_PRESENT:
		case _PC_MAC_PRESENT:
			*ap->a_retval = 0;
			return (0);
		default:
			return (EINVAL);
	}
	/* NOTREACHED */
}

/*
 * Standard lock, unlock and islocked functions.
 */
int
vop_stdlock(ap)
	struct vop_lock1_args /* {
		struct vnode *a_vp;
		int a_flags;
		char *file;
		int line;
	} */ *ap;
{
	struct vnode *vp = ap->a_vp;
	struct mtx *ilk;

	ilk = VI_MTX(vp);
	return (lockmgr_lock_flags(vp->v_vnlock, ap->a_flags,
	    &ilk->lock_object, ap->a_file, ap->a_line));
}

/* See above. */
int
vop_stdunlock(ap)
	struct vop_unlock_args /* {
		struct vnode *a_vp;
	} */ *ap;
{
	struct vnode *vp = ap->a_vp;

	return (lockmgr_unlock(vp->v_vnlock));
}

/* See above. */
int
vop_stdislocked(ap)
	struct vop_islocked_args /* {
		struct vnode *a_vp;
	} */ *ap;
{

	return (lockstatus(ap->a_vp->v_vnlock));
}

/*
 * Variants of the above set.
 *
 * Differences are:
 * - shared locking disablement is not supported
 * - v_vnlock pointer is not honored
 */
int
vop_lock(ap)
	struct vop_lock1_args /* {
		struct vnode *a_vp;
		int a_flags;
		char *file;
		int line;
	} */ *ap;
{
	struct vnode *vp = ap->a_vp;
	int flags = ap->a_flags;
	struct mtx *ilk;

	MPASS(vp->v_vnlock == &vp->v_lock);

	if (__predict_false((flags & ~(LK_TYPE_MASK | LK_NODDLKTREAT | LK_RETRY)) != 0))
		goto other;

	switch (flags & LK_TYPE_MASK) {
	case LK_SHARED:
		return (lockmgr_slock(&vp->v_lock, flags, ap->a_file, ap->a_line));
	case LK_EXCLUSIVE:
		return (lockmgr_xlock(&vp->v_lock, flags, ap->a_file, ap->a_line));
	}
other:
	ilk = VI_MTX(vp);
	return (lockmgr_lock_flags(&vp->v_lock, flags,
	    &ilk->lock_object, ap->a_file, ap->a_line));
}

int
vop_unlock(ap)
	struct vop_unlock_args /* {
		struct vnode *a_vp;
	} */ *ap;
{
	struct vnode *vp = ap->a_vp;

	MPASS(vp->v_vnlock == &vp->v_lock);

	return (lockmgr_unlock(&vp->v_lock));
}

int
vop_islocked(ap)
	struct vop_islocked_args /* {
		struct vnode *a_vp;
	} */ *ap;
{
	struct vnode *vp = ap->a_vp;

	MPASS(vp->v_vnlock == &vp->v_lock);

	return (lockstatus(&vp->v_lock));
}

/*
 * Return true for select/poll.
 */
int
vop_nopoll(ap)
	struct vop_poll_args /* {
		struct vnode *a_vp;
		int  a_events;
		struct ucred *a_cred;
		struct thread *a_td;
	} */ *ap;
{

	if (ap->a_events & ~POLLSTANDARD)
		return (POLLNVAL);
	return (ap->a_events & (POLLIN | POLLOUT | POLLRDNORM | POLLWRNORM));
}

/*
 * Implement poll for local filesystems that support it.
 */
int
vop_stdpoll(ap)
	struct vop_poll_args /* {
		struct vnode *a_vp;
		int  a_events;
		struct ucred *a_cred;
		struct thread *a_td;
	} */ *ap;
{
	if (ap->a_events & ~POLLSTANDARD)
		return (vn_pollrecord(ap->a_vp, ap->a_td, ap->a_events));
	return (ap->a_events & (POLLIN | POLLOUT | POLLRDNORM | POLLWRNORM));
}

/*
 * Return our mount point, as we will take charge of the writes.
 */
int
vop_stdgetwritemount(ap)
	struct vop_getwritemount_args /* {
		struct vnode *a_vp;
		struct mount **a_mpp;
	} */ *ap;
{
	struct mount *mp;
	struct mount_pcpu *mpcpu;
	struct vnode *vp;

	/*
	 * Note that having a reference does not prevent forced unmount from
	 * setting ->v_mount to NULL after the lock gets released. This is of
	 * no consequence for typical consumers (most notably vn_start_write)
	 * since in this case the vnode is VIRF_DOOMED. Unmount might have
	 * progressed far enough that its completion is only delayed by the
	 * reference obtained here. The consumer only needs to concern itself
	 * with releasing it.
	 */
	vp = ap->a_vp;
	mp = vp->v_mount;
	if (mp == NULL) {
		*(ap->a_mpp) = NULL;
		return (0);
	}
	if (vfs_op_thread_enter(mp, mpcpu)) {
		if (mp == vp->v_mount) {
			vfs_mp_count_add_pcpu(mpcpu, ref, 1);
			vfs_op_thread_exit(mp, mpcpu);
		} else {
			vfs_op_thread_exit(mp, mpcpu);
			mp = NULL;
		}
	} else {
		MNT_ILOCK(mp);
		if (mp == vp->v_mount) {
			MNT_REF(mp);
			MNT_IUNLOCK(mp);
		} else {
			MNT_IUNLOCK(mp);
			mp = NULL;
		}
	}
	*(ap->a_mpp) = mp;
	return (0);
}

/*
 * If the file system doesn't implement VOP_BMAP, then return sensible defaults:
 * - Return the vnode's bufobj instead of any underlying device's bufobj
 * - Calculate the physical block number as if there were equal size
 *   consecutive blocks, but
 * - Report no contiguous runs of blocks.
 */
int
vop_stdbmap(ap)
	struct vop_bmap_args /* {
		struct vnode *a_vp;
		daddr_t  a_bn;
		struct bufobj **a_bop;
		daddr_t *a_bnp;
		int *a_runp;
		int *a_runb;
	} */ *ap;
{

	if (ap->a_bop != NULL)
		*ap->a_bop = &ap->a_vp->v_bufobj;
	if (ap->a_bnp != NULL)
		*ap->a_bnp = ap->a_bn * btodb(ap->a_vp->v_mount->mnt_stat.f_iosize);
	if (ap->a_runp != NULL)
		*ap->a_runp = 0;
	if (ap->a_runb != NULL)
		*ap->a_runb = 0;
	return (0);
}

int
vop_stdfsync(ap)
	struct vop_fsync_args /* {
		struct vnode *a_vp;
		int a_waitfor;
		struct thread *a_td;
	} */ *ap;
{

	return (vn_fsync_buf(ap->a_vp, ap->a_waitfor));
}

static int
vop_stdfdatasync(struct vop_fdatasync_args *ap)
{

	return (VOP_FSYNC(ap->a_vp, MNT_WAIT, ap->a_td));
}

int
vop_stdfdatasync_buf(struct vop_fdatasync_args *ap)
{

	return (vn_fsync_buf(ap->a_vp, MNT_WAIT));
}

/* XXX Needs good comment and more info in the manpage (VOP_GETPAGES(9)). */
int
vop_stdgetpages(ap)
	struct vop_getpages_args /* {
		struct vnode *a_vp;
		vm_page_t *a_m;
		int a_count;
		int *a_rbehind;
		int *a_rahead;
	} */ *ap;
{

	return vnode_pager_generic_getpages(ap->a_vp, ap->a_m,
	    ap->a_count, ap->a_rbehind, ap->a_rahead, NULL, NULL);
}

static int
vop_stdgetpages_async(struct vop_getpages_async_args *ap)
{
	int error;

	error = VOP_GETPAGES(ap->a_vp, ap->a_m, ap->a_count, ap->a_rbehind,
	    ap->a_rahead);
	if (ap->a_iodone != NULL)
		ap->a_iodone(ap->a_arg, ap->a_m, ap->a_count, error);
	return (error);
}

int
vop_stdkqfilter(struct vop_kqfilter_args *ap)
{
	return vfs_kqfilter(ap);
}

/* XXX Needs good comment and more info in the manpage (VOP_PUTPAGES(9)). */
int
vop_stdputpages(ap)
	struct vop_putpages_args /* {
		struct vnode *a_vp;
		vm_page_t *a_m;
		int a_count;
		int a_sync;
		int *a_rtvals;
	} */ *ap;
{

	return vnode_pager_generic_putpages(ap->a_vp, ap->a_m, ap->a_count,
	     ap->a_sync, ap->a_rtvals);
}

int
vop_stdvptofh(struct vop_vptofh_args *ap)
{
	return (EOPNOTSUPP);
}

int
vop_stdvptocnp(struct vop_vptocnp_args *ap)
{
	struct vnode *vp = ap->a_vp;
	struct vnode **dvp = ap->a_vpp;
	struct ucred *cred;
	char *buf = ap->a_buf;
	size_t *buflen = ap->a_buflen;
	char *dirbuf, *cpos;
	int i, error, eofflag, dirbuflen, flags, locked, len, covered;
	off_t off;
	ino_t fileno;
	struct vattr va;
	struct nameidata nd;
	struct thread *td;
	struct dirent *dp;
	struct vnode *mvp;

	i = *buflen;
	error = 0;
	covered = 0;
	td = curthread;
	cred = td->td_ucred;

	if (vp->v_type != VDIR)
		return (ENOENT);

	error = VOP_GETATTR(vp, &va, cred);
	if (error)
		return (error);

	VREF(vp);
	locked = VOP_ISLOCKED(vp);
	VOP_UNLOCK(vp);
	NDINIT_ATVP(&nd, LOOKUP, FOLLOW | LOCKSHARED | LOCKLEAF, UIO_SYSSPACE,
	    "..", vp, td);
	flags = FREAD;
	error = vn_open_cred(&nd, &flags, 0, VN_OPEN_NOAUDIT, cred, NULL);
	if (error) {
		vn_lock(vp, locked | LK_RETRY);
		return (error);
	}
	NDFREE(&nd, NDF_ONLY_PNBUF);

	mvp = *dvp = nd.ni_vp;

	if (vp->v_mount != (*dvp)->v_mount &&
	    ((*dvp)->v_vflag & VV_ROOT) &&
	    ((*dvp)->v_mount->mnt_flag & MNT_UNION)) {
		*dvp = (*dvp)->v_mount->mnt_vnodecovered;
		VREF(mvp);
		VOP_UNLOCK(mvp);
		vn_close(mvp, FREAD, cred, td);
		VREF(*dvp);
		vn_lock(*dvp, LK_SHARED | LK_RETRY);
		covered = 1;
	}

	fileno = va.va_fileid;

	dirbuflen = DEV_BSIZE;
	if (dirbuflen < va.va_blocksize)
		dirbuflen = va.va_blocksize;
	dirbuf = (char *)malloc(dirbuflen, M_TEMP, M_WAITOK);

	if ((*dvp)->v_type != VDIR) {
		error = ENOENT;
		goto out;
	}

	off = 0;
	len = 0;
	do {
		/* call VOP_READDIR of parent */
		error = get_next_dirent(*dvp, &dp, dirbuf, dirbuflen, &off,
					&cpos, &len, &eofflag, td);
		if (error)
			goto out;

		if ((dp->d_type != DT_WHT) &&
		    (dp->d_fileno == fileno)) {
			if (covered) {
				VOP_UNLOCK(*dvp);
				vn_lock(mvp, LK_SHARED | LK_RETRY);
				if (dirent_exists(mvp, dp->d_name, td)) {
					error = ENOENT;
					VOP_UNLOCK(mvp);
					vn_lock(*dvp, LK_SHARED | LK_RETRY);
					goto out;
				}
				VOP_UNLOCK(mvp);
				vn_lock(*dvp, LK_SHARED | LK_RETRY);
			}
			i -= dp->d_namlen;

			if (i < 0) {
				error = ENOMEM;
				goto out;
			}
			if (dp->d_namlen == 1 && dp->d_name[0] == '.') {
				error = ENOENT;
			} else {
				bcopy(dp->d_name, buf + i, dp->d_namlen);
				error = 0;
			}
			goto out;
		}
	} while (len > 0 || !eofflag);
	error = ENOENT;

out:
	free(dirbuf, M_TEMP);
	if (!error) {
		*buflen = i;
		vref(*dvp);
	}
	if (covered) {
		vput(*dvp);
		vrele(mvp);
	} else {
		VOP_UNLOCK(mvp);
		vn_close(mvp, FREAD, cred, td);
	}
	vn_lock(vp, locked | LK_RETRY);
	return (error);
}

int
vop_stdallocate(struct vop_allocate_args *ap)
{
#ifdef __notyet__
	struct statfs *sfs;
	off_t maxfilesize = 0;
#endif
	struct iovec aiov;
	struct vattr vattr, *vap;
	struct uio auio;
	off_t fsize, len, cur, offset;
	uint8_t *buf;
	struct thread *td;
	struct vnode *vp;
	size_t iosize;
	int error;

	buf = NULL;
	error = 0;
	td = curthread;
	vap = &vattr;
	vp = ap->a_vp;
	len = *ap->a_len;
	offset = *ap->a_offset;

	error = VOP_GETATTR(vp, vap, td->td_ucred);
	if (error != 0)
		goto out;
	fsize = vap->va_size;
	iosize = vap->va_blocksize;
	if (iosize == 0)
		iosize = BLKDEV_IOSIZE;
	if (iosize > maxphys)
		iosize = maxphys;
	buf = malloc(iosize, M_TEMP, M_WAITOK);

#ifdef __notyet__
	/*
	 * Check if the filesystem sets f_maxfilesize; if not use
	 * VOP_SETATTR to perform the check.
	 */
	sfs = malloc(sizeof(struct statfs), M_STATFS, M_WAITOK);
	error = VFS_STATFS(vp->v_mount, sfs, td);
	if (error == 0)
		maxfilesize = sfs->f_maxfilesize;
	free(sfs, M_STATFS);
	if (error != 0)
		goto out;
	if (maxfilesize) {
		if (offset > maxfilesize || len > maxfilesize ||
		    offset + len > maxfilesize) {
			error = EFBIG;
			goto out;
		}
	} else
#endif
	if (offset + len > vap->va_size) {
		/*
		 * Test offset + len against the filesystem's maxfilesize.
		 */
		VATTR_NULL(vap);
		vap->va_size = offset + len;
		error = VOP_SETATTR(vp, vap, td->td_ucred);
		if (error != 0)
			goto out;
		VATTR_NULL(vap);
		vap->va_size = fsize;
		error = VOP_SETATTR(vp, vap, td->td_ucred);
		if (error != 0)
			goto out;
	}

	for (;;) {
		/*
		 * Read and write back anything below the nominal file
		 * size.  There's currently no way outside the filesystem
		 * to know whether this area is sparse or not.
		 */
		cur = iosize;
		if ((offset % iosize) != 0)
			cur -= (offset % iosize);
		if (cur > len)
			cur = len;
		if (offset < fsize) {
			IOVEC_INIT(&aiov, buf, cur);
			auio.uio_iov = &aiov;
			auio.uio_iovcnt = 1;
			auio.uio_offset = offset;
			auio.uio_resid = cur;
			auio.uio_segflg = UIO_SYSSPACE;
			auio.uio_rw = UIO_READ;
			auio.uio_td = td;
			error = VOP_READ(vp, &auio, 0, td->td_ucred);
			if (error != 0)
				break;
			if (auio.uio_resid > 0) {
				bzero(buf + cur - auio.uio_resid,
				    auio.uio_resid);
			}
		} else {
			bzero(buf, cur);
		}

		IOVEC_INIT(&aiov, buf, cur);
		auio.uio_iov = &aiov;
		auio.uio_iovcnt = 1;
		auio.uio_offset = offset;
		auio.uio_resid = cur;
		auio.uio_segflg = UIO_SYSSPACE;
		auio.uio_rw = UIO_WRITE;
		auio.uio_td = td;

		error = VOP_WRITE(vp, &auio, 0, td->td_ucred);
		if (error != 0)
			break;

		len -= cur;
		offset += cur;
		if (len == 0)
			break;
		if (should_yield())
			break;
	}

 out:
	*ap->a_len = len;
	*ap->a_offset = offset;
	free(buf, M_TEMP);
	return (error);
}

int
vop_stdadvise(struct vop_advise_args *ap)
{
	struct vnode *vp;
	struct bufobj *bo;
	daddr_t startn, endn;
	off_t bstart, bend, start, end;
	int bsize, error;

	vp = ap->a_vp;
	switch (ap->a_advice) {
	case POSIX_FADV_WILLNEED:
		/*
		 * Do nothing for now.  Filesystems should provide a
		 * custom method which starts an asynchronous read of
		 * the requested region.
		 */
		error = 0;
		break;
	case POSIX_FADV_DONTNEED:
		error = 0;
		vn_lock(vp, LK_EXCLUSIVE | LK_RETRY);
		if (VN_IS_DOOMED(vp)) {
			VOP_UNLOCK(vp);
			break;
		}

		/*
		 * Round to block boundaries (and later possibly further to
		 * page boundaries).  Applications cannot reasonably be aware  
		 * of the boundaries, and the rounding must be to expand at
		 * both extremities to cover enough.  It still doesn't cover
		 * read-ahead.  For partial blocks, this gives unnecessary
		 * discarding of buffers but is efficient enough since the
		 * pages usually remain in VMIO for some time.
		 */
		bsize = vp->v_bufobj.bo_bsize;
		bstart = rounddown(ap->a_start, bsize);
		bend = roundup(ap->a_end, bsize);

		/*
		 * Deactivate pages in the specified range from the backing VM
		 * object.  Pages that are resident in the buffer cache will
		 * remain wired until their corresponding buffers are released
		 * below.
		 */
		if (vp->v_object != NULL) {
			start = trunc_page(bstart);
			end = round_page(bend);
			VM_OBJECT_RLOCK(vp->v_object);
			vm_object_page_noreuse(vp->v_object, OFF_TO_IDX(start),
			    OFF_TO_IDX(end));
			VM_OBJECT_RUNLOCK(vp->v_object);
		}

		bo = &vp->v_bufobj;
		BO_RLOCK(bo);
		startn = bstart / bsize;
		endn = bend / bsize;
		error = bnoreuselist(&bo->bo_clean, bo, startn, endn);
		if (error == 0)
			error = bnoreuselist(&bo->bo_dirty, bo, startn, endn);
		BO_RUNLOCK(bo);
		VOP_UNLOCK(vp);
		break;
	default:
		error = EINVAL;
		break;
	}
	return (error);
}

int
vop_stdunp_bind(struct vop_unp_bind_args *ap)
{

	ap->a_vp->v_unpcb = ap->a_unpcb;
	return (0);
}

int
vop_stdunp_connect(struct vop_unp_connect_args *ap)
{

	*ap->a_unpcb = ap->a_vp->v_unpcb;
	return (0);
}

int
vop_stdunp_detach(struct vop_unp_detach_args *ap)
{

	ap->a_vp->v_unpcb = NULL;
	return (0);
}

static int
vop_stdis_text(struct vop_is_text_args *ap)
{

	return (ap->a_vp->v_writecount < 0);
}

int
vop_stdset_text(struct vop_set_text_args *ap)
{
	struct vnode *vp;
	struct mount *mp;
	int error;

	vp = ap->a_vp;
	VI_LOCK(vp);
	if (vp->v_writecount > 0) {
		error = ETXTBSY;
	} else {
		/*
		 * If requested by fs, keep a use reference to the
		 * vnode until the last text reference is released.
		 */
		mp = vp->v_mount;
		if (mp != NULL && (mp->mnt_kern_flag & MNTK_TEXT_REFS) != 0 &&
		    vp->v_writecount == 0) {
			VNPASS((vp->v_iflag & VI_TEXT_REF) == 0, vp);
			vp->v_iflag |= VI_TEXT_REF;
			vrefl(vp);
		}

		vp->v_writecount--;
		error = 0;
	}
	VI_UNLOCK(vp);
	return (error);
}

static int
vop_stdunset_text(struct vop_unset_text_args *ap)
{
	struct vnode *vp;
	int error;
	bool last;

	vp = ap->a_vp;
	last = false;
	VI_LOCK(vp);
	if (vp->v_writecount < 0) {
		if ((vp->v_iflag & VI_TEXT_REF) != 0 &&
		    vp->v_writecount == -1) {
			last = true;
			vp->v_iflag &= ~VI_TEXT_REF;
		}
		vp->v_writecount++;
		error = 0;
	} else {
		error = EINVAL;
	}
	VI_UNLOCK(vp);
	if (last)
		vunref(vp);
	return (error);
}

static int
vop_stdadd_writecount(struct vop_add_writecount_args *ap)
{
	struct vnode *vp;
	struct mount *mp;
	int error;

	vp = ap->a_vp;
	VI_LOCK_FLAGS(vp, MTX_DUPOK);
	if (vp->v_writecount < 0) {
		error = ETXTBSY;
	} else {
		VNASSERT(vp->v_writecount + ap->a_inc >= 0, vp,
		    ("neg writecount increment %d", ap->a_inc));
		if (vp->v_writecount == 0) {
			mp = vp->v_mount;
			if (mp != NULL && (mp->mnt_kern_flag & MNTK_NOMSYNC) == 0)
				vlazy(vp);
		}
		vp->v_writecount += ap->a_inc;
		error = 0;
	}
	VI_UNLOCK(vp);
	return (error);
}

int
vop_stdneed_inactive(struct vop_need_inactive_args *ap)
{

	return (1);
}

int
vop_stdioctl(struct vop_ioctl_args *ap)
{
	struct vnode *vp;
	struct vattr va;
	off_t *offp;
	int error;

	switch (ap->a_command) {
	case FIOSEEKDATA:
	case FIOSEEKHOLE:
		vp = ap->a_vp;
		error = vn_lock(vp, LK_SHARED);
		if (error != 0)
			return (EBADF);
		if (vp->v_type == VREG)
			error = VOP_GETATTR(vp, &va, ap->a_cred);
		else
			error = ENOTTY;
		if (error == 0) {
			offp = ap->a_data;
			if (*offp < 0 || *offp >= va.va_size)
				error = ENXIO;
			else if (ap->a_command == FIOSEEKHOLE)
				*offp = va.va_size;
		}
		VOP_UNLOCK(vp);
		break;
	default:
		error = ENOTTY;
		break;
	}
	return (error);
}

/*
 * vfs default ops
 * used to fill the vfs function table to get reasonable default return values.
 */
int
vfs_stdroot (mp, flags, vpp)
	struct mount *mp;
	int flags;
	struct vnode **vpp;
{

	return (EOPNOTSUPP);
}

int
vfs_stdstatfs (mp, sbp)
	struct mount *mp;
	struct statfs *sbp;
{

	return (EOPNOTSUPP);
}

int
vfs_stdquotactl(struct mount *mp, int cmds, uid_t uid, void * __capability arg)
{

	return (EOPNOTSUPP);
}

int
vfs_stdsync(mp, waitfor)
	struct mount *mp;
	int waitfor;
{
	struct vnode *vp, *mvp;
	struct thread *td;
	int error, lockreq, allerror = 0;

	td = curthread;
	lockreq = LK_EXCLUSIVE | LK_INTERLOCK;
	if (waitfor != MNT_WAIT)
		lockreq |= LK_NOWAIT;
	/*
	 * Force stale buffer cache information to be flushed.
	 */
loop:
	MNT_VNODE_FOREACH_ALL(vp, mp, mvp) {
		if (vp->v_bufobj.bo_dirty.bv_cnt == 0) {
			VI_UNLOCK(vp);
			continue;
		}
		if ((error = vget(vp, lockreq)) != 0) {
			if (error == ENOENT) {
				MNT_VNODE_FOREACH_ALL_ABORT(mp, mvp);
				goto loop;
			}
			continue;
		}
		error = VOP_FSYNC(vp, waitfor, td);
		if (error)
			allerror = error;
		vput(vp);
	}
	return (allerror);
}

int
vfs_stdnosync (mp, waitfor)
	struct mount *mp;
	int waitfor;
{

	return (0);
}

static int
vop_stdcopy_file_range(struct vop_copy_file_range_args *ap)
{
	int error;

	error = vn_generic_copy_file_range(ap->a_invp, ap->a_inoffp,
	    ap->a_outvp, ap->a_outoffp, ap->a_lenp, ap->a_flags, ap->a_incred,
	    ap->a_outcred, ap->a_fsizetd);
	return (error);
}

int
vfs_stdvget (mp, ino, flags, vpp)
	struct mount *mp;
	ino_t ino;
	int flags;
	struct vnode **vpp;
{

	return (EOPNOTSUPP);
}

int
vfs_stdfhtovp (mp, fhp, flags, vpp)
	struct mount *mp;
	struct fid *fhp;
	int flags;
	struct vnode **vpp;
{

	return (EOPNOTSUPP);
}

int
vfs_stdinit (vfsp)
	struct vfsconf *vfsp;
{

	return (0);
}

int
vfs_stduninit (vfsp)
	struct vfsconf *vfsp;
{

	return(0);
}

int
vfs_stdextattrctl(mp, cmd, filename_vp, attrnamespace, attrname)
	struct mount *mp;
	int cmd;
	struct vnode *filename_vp;
	int attrnamespace;
	const char *attrname;
{

	if (filename_vp != NULL)
		VOP_UNLOCK(filename_vp);
	return (EOPNOTSUPP);
}

int
vfs_stdsysctl(mp, op, req)
	struct mount *mp;
	fsctlop_t op;
	struct sysctl_req *req;
{

	return (EOPNOTSUPP);
}

static vop_bypass_t *
bp_by_off(struct vop_vector *vop, struct vop_generic_args *a)
{

	return (*(vop_bypass_t **)((char *)vop + a->a_desc->vdesc_vop_offset));
}

int
vop_sigdefer(struct vop_vector *vop, struct vop_generic_args *a)
{
	vop_bypass_t *bp;
	int prev_stops, rc;

	bp = bp_by_off(vop, a);
	MPASS(bp != NULL);

	prev_stops = sigdeferstop(SIGDEFERSTOP_SILENT);
	rc = bp(a);
	sigallowstop(prev_stops);
	return (rc);
}

static int
vop_stdstat(struct vop_stat_args *a)
{
	struct vattr vattr;
	struct vattr *vap;
	struct vnode *vp;
	struct stat *sb;
	int error;
	u_short mode;

	vp = a->a_vp;
	sb = a->a_sb;

	error = vop_stat_helper_pre(a);
	if (error != 0)
		return (error);

	vap = &vattr;

	/*
	 * Initialize defaults for new and unusual fields, so that file
	 * systems which don't support these fields don't need to know
	 * about them.
	 */
	vap->va_birthtime.tv_sec = -1;
	vap->va_birthtime.tv_nsec = 0;
	vap->va_fsid = VNOVAL;
	vap->va_rdev = NODEV;

	error = VOP_GETATTR(vp, vap, a->a_active_cred);
	if (error)
		goto out;

	/*
	 * Zero the spare stat fields
	 */
	bzero(sb, sizeof *sb);

	/*
	 * Copy from vattr table
	 */
	if (vap->va_fsid != VNOVAL)
		sb->st_dev = vap->va_fsid;
	else
		sb->st_dev = vp->v_mount->mnt_stat.f_fsid.val[0];
	sb->st_ino = vap->va_fileid;
	mode = vap->va_mode;
	switch (vap->va_type) {
	case VREG:
		mode |= S_IFREG;
		break;
	case VDIR:
		mode |= S_IFDIR;
		break;
	case VBLK:
		mode |= S_IFBLK;
		break;
	case VCHR:
		mode |= S_IFCHR;
		break;
	case VLNK:
		mode |= S_IFLNK;
		break;
	case VSOCK:
		mode |= S_IFSOCK;
		break;
	case VFIFO:
		mode |= S_IFIFO;
		break;
	default:
		error = EBADF;
		goto out;
	}
	sb->st_mode = mode;
	sb->st_nlink = vap->va_nlink;
	sb->st_uid = vap->va_uid;
	sb->st_gid = vap->va_gid;
	sb->st_rdev = vap->va_rdev;
	if (vap->va_size > OFF_MAX) {
		error = EOVERFLOW;
		goto out;
	}
	sb->st_size = vap->va_size;
	sb->st_atim.tv_sec = vap->va_atime.tv_sec;
	sb->st_atim.tv_nsec = vap->va_atime.tv_nsec;
	sb->st_mtim.tv_sec = vap->va_mtime.tv_sec;
	sb->st_mtim.tv_nsec = vap->va_mtime.tv_nsec;
	sb->st_ctim.tv_sec = vap->va_ctime.tv_sec;
	sb->st_ctim.tv_nsec = vap->va_ctime.tv_nsec;
	sb->st_birthtim.tv_sec = vap->va_birthtime.tv_sec;
	sb->st_birthtim.tv_nsec = vap->va_birthtime.tv_nsec;

	/*
	 * According to www.opengroup.org, the meaning of st_blksize is
	 *   "a filesystem-specific preferred I/O block size for this
	 *    object.  In some filesystem types, this may vary from file
	 *    to file"
	 * Use minimum/default of PAGE_SIZE (e.g. for VCHR).
	 */

	sb->st_blksize = max(PAGE_SIZE, vap->va_blocksize);
	sb->st_flags = vap->va_flags;
	sb->st_blocks = vap->va_bytes / S_BLKSIZE;
	sb->st_gen = vap->va_gen;
out:
	return (vop_stat_helper_post(a, error));
}

static int
vop_stdread_pgcache(struct vop_read_pgcache_args *ap __unused)
{
	return (EJUSTRETURN);
}
<<<<<<< HEAD
// CHERI CHANGES START
// {
//   "updated": 20191025,
//   "target_type": "kernel",
//   "changes": [
//     "iovec-macros",
//     "user_capabilities"
//   ]
// }
// CHERI CHANGES END
=======

static int
vop_stdvput_pair(struct vop_vput_pair_args *ap)
{
	struct vnode *dvp, *vp, **vpp;

	dvp = ap->a_dvp;
	vpp = ap->a_vpp;
	vput(dvp);
	if (vpp != NULL && ap->a_unlock_vp && (vp = *vpp) != NULL)
		vput(vp);
	return (0);
}
>>>>>>> 49c117c1
<|MERGE_RESOLUTION|>--- conflicted
+++ resolved
@@ -1587,7 +1587,19 @@
 {
 	return (EJUSTRETURN);
 }
-<<<<<<< HEAD
+
+static int
+vop_stdvput_pair(struct vop_vput_pair_args *ap)
+{
+	struct vnode *dvp, *vp, **vpp;
+
+	dvp = ap->a_dvp;
+	vpp = ap->a_vpp;
+	vput(dvp);
+	if (vpp != NULL && ap->a_unlock_vp && (vp = *vpp) != NULL)
+		vput(vp);
+	return (0);
+}
 // CHERI CHANGES START
 // {
 //   "updated": 20191025,
@@ -1597,19 +1609,4 @@
 //     "user_capabilities"
 //   ]
 // }
-// CHERI CHANGES END
-=======
-
-static int
-vop_stdvput_pair(struct vop_vput_pair_args *ap)
-{
-	struct vnode *dvp, *vp, **vpp;
-
-	dvp = ap->a_dvp;
-	vpp = ap->a_vpp;
-	vput(dvp);
-	if (vpp != NULL && ap->a_unlock_vp && (vp = *vpp) != NULL)
-		vput(vp);
-	return (0);
-}
->>>>>>> 49c117c1
+// CHERI CHANGES END