--- conflicted
+++ resolved
@@ -135,12 +135,8 @@
 	fr.fr_flags = RFFDG | RFPROC | RFPROCDESC;
 	fr.fr_pidp = &pid;
 	fr.fr_pd_fd = &fd;
-<<<<<<< HEAD
 	fr.fr_pd_flags = flags;
-=======
-	fr.fr_pd_flags = uap->flags;
-	AUDIT_ARG_FFLAGS(uap->flags);
->>>>>>> 9f52d1f0
+	AUDIT_ARG_FFLAGS(flags);
 	/*
 	 * It is necessary to return fd by reference because 0 is a valid file
 	 * descriptor number, and the child needs to be able to distinguish
