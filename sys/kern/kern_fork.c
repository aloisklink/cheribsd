--- conflicted
+++ resolved
@@ -373,15 +373,9 @@
 	p1 = td->td_proc;
 
 	PROC_LOCK(p1);
-<<<<<<< HEAD
-
-	sx_xunlock(&allproc_lock);
 
 	bcopy(__unbounded_addressof(p1->p_startcopy),
 	    __unbounded_addressof(p2->p_startcopy),
-=======
-	bcopy(&p1->p_startcopy, &p2->p_startcopy,
->>>>>>> fe33cd02
 	    __rangeof(struct proc, p_startcopy, p_endcopy));
 	pargs_hold(p2->p_args);
 	PROC_UNLOCK(p1);
