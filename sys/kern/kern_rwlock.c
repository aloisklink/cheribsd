/*-
 * SPDX-License-Identifier: BSD-2-Clause-FreeBSD
 *
 * Copyright (c) 2006 John Baldwin <jhb@FreeBSD.org>
 * All rights reserved.
 *
 * Redistribution and use in source and binary forms, with or without
 * modification, are permitted provided that the following conditions
 * are met:
 * 1. Redistributions of source code must retain the above copyright
 *    notice, this list of conditions and the following disclaimer.
 * 2. Redistributions in binary form must reproduce the above copyright
 *    notice, this list of conditions and the following disclaimer in the
 *    documentation and/or other materials provided with the distribution.
 *
 * THIS SOFTWARE IS PROVIDED BY THE AUTHOR AND CONTRIBUTORS ``AS IS'' AND
 * ANY EXPRESS OR IMPLIED WARRANTIES, INCLUDING, BUT NOT LIMITED TO, THE
 * IMPLIED WARRANTIES OF MERCHANTABILITY AND FITNESS FOR A PARTICULAR PURPOSE
 * ARE DISCLAIMED.  IN NO EVENT SHALL THE AUTHOR OR CONTRIBUTORS BE LIABLE
 * FOR ANY DIRECT, INDIRECT, INCIDENTAL, SPECIAL, EXEMPLARY, OR CONSEQUENTIAL
 * DAMAGES (INCLUDING, BUT NOT LIMITED TO, PROCUREMENT OF SUBSTITUTE GOODS
 * OR SERVICES; LOSS OF USE, DATA, OR PROFITS; OR BUSINESS INTERRUPTION)
 * HOWEVER CAUSED AND ON ANY THEORY OF LIABILITY, WHETHER IN CONTRACT, STRICT
 * LIABILITY, OR TORT (INCLUDING NEGLIGENCE OR OTHERWISE) ARISING IN ANY WAY
 * OUT OF THE USE OF THIS SOFTWARE, EVEN IF ADVISED OF THE POSSIBILITY OF
 * SUCH DAMAGE.
 */

/*
 * Machine independent bits of reader/writer lock implementation.
 */

#include <sys/cdefs.h>
__FBSDID("$FreeBSD$");

#include "opt_ddb.h"
#include "opt_hwpmc_hooks.h"
#include "opt_no_adaptive_rwlocks.h"

#include <sys/param.h>
#include <sys/kdb.h>
#include <sys/ktr.h>
#include <sys/kernel.h>
#include <sys/lock.h>
#include <sys/mutex.h>
#include <sys/proc.h>
#include <sys/rwlock.h>
#include <sys/sched.h>
#include <sys/smp.h>
#include <sys/sysctl.h>
#include <sys/systm.h>
#include <sys/turnstile.h>

#include <machine/cpu.h>

#if defined(SMP) && !defined(NO_ADAPTIVE_RWLOCKS)
#define	ADAPTIVE_RWLOCKS
#endif

#ifdef HWPMC_HOOKS
#include <sys/pmckern.h>
PMC_SOFT_DECLARE( , , lock, failed);
#endif

/*
 * Return the rwlock address when the lock cookie address is provided.
 * This functionality assumes that struct rwlock* have a member named rw_lock.
 */
#define	rwlock2rw(c)	(__containerof(c, struct rwlock, rw_lock))

#ifdef DDB
#include <ddb/ddb.h>

static void	db_show_rwlock(const struct lock_object *lock);
#endif
static void	assert_rw(const struct lock_object *lock, int what);
static void	lock_rw(struct lock_object *lock, uintptr_t how);
#ifdef KDTRACE_HOOKS
static int	owner_rw(const struct lock_object *lock, struct thread **owner);
#endif
static uintptr_t unlock_rw(struct lock_object *lock);

struct lock_class lock_class_rw = {
	.lc_name = "rw",
	.lc_flags = LC_SLEEPLOCK | LC_RECURSABLE | LC_UPGRADABLE,
	.lc_assert = assert_rw,
#ifdef DDB
	.lc_ddb_show = db_show_rwlock,
#endif
	.lc_lock = lock_rw,
	.lc_unlock = unlock_rw,
#ifdef KDTRACE_HOOKS
	.lc_owner = owner_rw,
#endif
};

#ifdef ADAPTIVE_RWLOCKS
static int __read_frequently rowner_retries;
static int __read_frequently rowner_loops;
static SYSCTL_NODE(_debug, OID_AUTO, rwlock, CTLFLAG_RD, NULL,
    "rwlock debugging");
SYSCTL_INT(_debug_rwlock, OID_AUTO, retry, CTLFLAG_RW, &rowner_retries, 0, "");
SYSCTL_INT(_debug_rwlock, OID_AUTO, loops, CTLFLAG_RW, &rowner_loops, 0, "");

static struct lock_delay_config __read_frequently rw_delay;

SYSCTL_INT(_debug_rwlock, OID_AUTO, delay_base, CTLFLAG_RW, &rw_delay.base,
    0, "");
SYSCTL_INT(_debug_rwlock, OID_AUTO, delay_max, CTLFLAG_RW, &rw_delay.max,
    0, "");

static void
rw_lock_delay_init(void *arg __unused)
{

	lock_delay_default_init(&rw_delay);
	rowner_retries = 10;
	rowner_loops = max(10000, rw_delay.max);
}
LOCK_DELAY_SYSINIT(rw_lock_delay_init);
#endif

/*
 * Return a pointer to the owning thread if the lock is write-locked or
 * NULL if the lock is unlocked or read-locked.
 */

#define	lv_rw_wowner(v)							\
	(ptr_get_flag(v, RW_LOCK_READ) ? NULL :				\
	 (struct thread *)RW_OWNER((v)))

#define	rw_wowner(rw)	lv_rw_wowner(RW_READ_VALUE(rw))

/*
 * Returns if a write owner is recursed.  Write ownership is not assured
 * here and should be previously checked.
 */
#define	rw_recursed(rw)		((rw)->rw_recurse != 0)

/*
 * Return true if curthread helds the lock.
 */
#define	rw_wlocked(rw)		(rw_wowner((rw)) == curthread)

/*
 * Return a pointer to the owning thread for this lock who should receive
 * any priority lent by threads that block on this lock.  Currently this
 * is identical to rw_wowner().
 */
#define	rw_owner(rw)		rw_wowner(rw)

#ifndef INVARIANTS
#define	__rw_assert(c, what, file, line)
#endif

void
assert_rw(const struct lock_object *lock, int what)
{

	rw_assert((const struct rwlock *)lock, what);
}

void
lock_rw(struct lock_object *lock, uintptr_t how)
{
	struct rwlock *rw;

	rw = (struct rwlock *)lock;
	if (how)
		rw_rlock(rw);
	else
		rw_wlock(rw);
}

uintptr_t
unlock_rw(struct lock_object *lock)
{
	struct rwlock *rw;

	rw = (struct rwlock *)lock;
	rw_assert(rw, RA_LOCKED | LA_NOTRECURSED);
	if (ptr_get_flag(rw->rw_lock, RW_LOCK_READ)) {
		rw_runlock(rw);
		return (1);
	} else {
		rw_wunlock(rw);
		return (0);
	}
}

#ifdef KDTRACE_HOOKS
int
owner_rw(const struct lock_object *lock, struct thread **owner)
{
	const struct rwlock *rw = (const struct rwlock *)lock;
	uintptr_t x = rw->rw_lock;

	*owner = rw_wowner(rw);
	return (ptr_get_flag(x, RW_LOCK_READ) != 0 ? (RW_READERS(x) != 0) :
	    (*owner != NULL));
}
#endif

void
_rw_init_flags(volatile uintptr_t *c, const char *name, int opts)
{
	struct rwlock *rw;
	int flags;

	rw = rwlock2rw(c);

	MPASS((opts & ~(RW_DUPOK | RW_NOPROFILE | RW_NOWITNESS | RW_QUIET |
	    RW_RECURSE | RW_NEW)) == 0);
	ASSERT_ATOMIC_LOAD_PTR(rw->rw_lock,
	    ("%s: rw_lock not aligned for %s: %p", __func__, name,
	    &rw->rw_lock));

	flags = LO_UPGRADABLE;
	if (opts & RW_DUPOK)
		flags |= LO_DUPOK;
	if (opts & RW_NOPROFILE)
		flags |= LO_NOPROFILE;
	if (!(opts & RW_NOWITNESS))
		flags |= LO_WITNESS;
	if (opts & RW_RECURSE)
		flags |= LO_RECURSABLE;
	if (opts & RW_QUIET)
		flags |= LO_QUIET;
	if (opts & RW_NEW)
		flags |= LO_NEW;

	lock_init(&rw->lock_object, &lock_class_rw, name, NULL, flags);
	rw->rw_lock = RW_UNLOCKED;
	rw->rw_recurse = 0;
}

void
_rw_destroy(volatile uintptr_t *c)
{
	struct rwlock *rw;

	rw = rwlock2rw(c);

	KASSERT(rw->rw_lock == RW_UNLOCKED, ("rw lock %p not unlocked", rw));
	KASSERT(rw->rw_recurse == 0, ("rw lock %p still recursed", rw));
	rw->rw_lock = RW_DESTROYED;
	lock_destroy(&rw->lock_object);
}

void
rw_sysinit(void *arg)
{
	struct rw_args *args;

	args = arg;
	rw_init_flags((struct rwlock *)args->ra_rw, args->ra_desc,
	    args->ra_flags);
}

int
_rw_wowned(const volatile uintptr_t *c)
{

	return (rw_wowner(rwlock2rw(c)) == curthread);
}

void
_rw_wlock_cookie(volatile uintptr_t *c, const char *file, int line)
{
	struct rwlock *rw;
	uintptr_t tid, v;

	rw = rwlock2rw(c);

	KASSERT(kdb_active != 0 || SCHEDULER_STOPPED() ||
	    !TD_IS_IDLETHREAD(curthread),
	    ("rw_wlock() by idle thread %p on rwlock %s @ %s:%d",
	    curthread, rw->lock_object.lo_name, file, line));
	KASSERT(rw->rw_lock != RW_DESTROYED,
	    ("rw_wlock() of destroyed rwlock @ %s:%d", file, line));
	WITNESS_CHECKORDER(&rw->lock_object, LOP_NEWORDER | LOP_EXCLUSIVE, file,
	    line, NULL);
	tid = (uintptr_t)curthread;
	v = RW_UNLOCKED;
	if (!_rw_write_lock_fetch(rw, &v, tid))
		_rw_wlock_hard(rw, v, file, line);
	else
		LOCKSTAT_PROFILE_OBTAIN_RWLOCK_SUCCESS(rw__acquire, rw,
		    0, 0, file, line, LOCKSTAT_WRITER);

	LOCK_LOG_LOCK("WLOCK", &rw->lock_object, 0, rw->rw_recurse, file, line);
	WITNESS_LOCK(&rw->lock_object, LOP_EXCLUSIVE, file, line);
	TD_LOCKS_INC(curthread);
}

int
__rw_try_wlock_int(struct rwlock *rw LOCK_FILE_LINE_ARG_DEF)
{
	struct thread *td;
	uintptr_t tid, v;
	int rval;
	bool recursed;

	td = curthread;
	tid = (uintptr_t)td;
	if (SCHEDULER_STOPPED_TD(td))
		return (1);

	KASSERT(kdb_active != 0 || !TD_IS_IDLETHREAD(td),
	    ("rw_try_wlock() by idle thread %p on rwlock %s @ %s:%d",
	    curthread, rw->lock_object.lo_name, file, line));
	KASSERT(rw->rw_lock != RW_DESTROYED,
	    ("rw_try_wlock() of destroyed rwlock @ %s:%d", file, line));

	rval = 1;
	recursed = false;
	v = RW_UNLOCKED;
	for (;;) {
		if (atomic_fcmpset_acq_ptr(&rw->rw_lock, &v, tid))
			break;
		if (v == RW_UNLOCKED)
			continue;
		if (v == tid && (rw->lock_object.lo_flags & LO_RECURSABLE)) {
			rw->rw_recurse++;
			atomic_set_ptr(&rw->rw_lock, RW_LOCK_WRITER_RECURSED);
			break;
		}
		rval = 0;
		break;
	}

	LOCK_LOG_TRY("WLOCK", &rw->lock_object, 0, rval, file, line);
	if (rval) {
		WITNESS_LOCK(&rw->lock_object, LOP_EXCLUSIVE | LOP_TRYLOCK,
		    file, line);
		if (!recursed)
			LOCKSTAT_PROFILE_OBTAIN_RWLOCK_SUCCESS(rw__acquire,
			    rw, 0, 0, file, line, LOCKSTAT_WRITER);
		TD_LOCKS_INC(curthread);
	}
	return (rval);
}

int
__rw_try_wlock(volatile uintptr_t *c, const char *file, int line)
{
	struct rwlock *rw;

	rw = rwlock2rw(c);
	return (__rw_try_wlock_int(rw LOCK_FILE_LINE_ARG));
}

void
_rw_wunlock_cookie(volatile uintptr_t *c, const char *file, int line)
{
	struct rwlock *rw;

	rw = rwlock2rw(c);

	KASSERT(rw->rw_lock != RW_DESTROYED,
	    ("rw_wunlock() of destroyed rwlock @ %s:%d", file, line));
	__rw_assert(c, RA_WLOCKED, file, line);
	WITNESS_UNLOCK(&rw->lock_object, LOP_EXCLUSIVE, file, line);
	LOCK_LOG_LOCK("WUNLOCK", &rw->lock_object, 0, rw->rw_recurse, file,
	    line);

#ifdef LOCK_PROFILING
	_rw_wunlock_hard(rw, (uintptr_t)curthread, file, line);
#else
	__rw_wunlock(rw, curthread, file, line);
#endif

	TD_LOCKS_DEC(curthread);
}

/*
 * Determines whether a new reader can acquire a lock.  Succeeds if the
 * reader already owns a read lock and the lock is locked for read to
 * prevent deadlock from reader recursion.  Also succeeds if the lock
 * is unlocked and has no writer waiters or spinners.  Failing otherwise
 * prioritizes writers before readers.
 */
static bool __always_inline
__rw_can_read(struct thread *td, uintptr_t v, bool fp)
{

	if (ptr_get_flag(v, (RW_LOCK_READ | RW_LOCK_WRITE_WAITERS | RW_LOCK_WRITE_SPINNER))
	    == RW_LOCK_READ)
		return (true);
	if (!fp && td->td_rw_rlocks && (ptr_get_flag(v, RW_LOCK_READ)))
		return (true);
	return (false);
}


static bool __always_inline
__rw_rlock_try(struct rwlock *rw, struct thread *td, uintptr_t *vp, bool fp
    LOCK_FILE_LINE_ARG_DEF)
{

	/*
	 * Handle the easy case.  If no other thread has a write
	 * lock, then try to bump up the count of read locks.  Note
	 * that we have to preserve the current state of the
	 * RW_LOCK_WRITE_WAITERS flag.  If we fail to acquire a
	 * read lock, then rw_lock must have changed, so restart
	 * the loop.  Note that this handles the case of a
	 * completely unlocked rwlock since such a lock is encoded
	 * as a read lock with no waiters.
	 */
	while (__rw_can_read(td, *vp, fp)) {
		if (atomic_fcmpset_acq_ptr(&rw->rw_lock, vp,
			*vp + RW_ONE_READER)) {
			if (LOCK_LOG_TEST(&rw->lock_object, 0))
				CTR4(KTR_LOCK,
				    "%s: %p succeed %p -> %p", __func__,
				    rw, (void *)*vp,
				    (void *)(*vp + RW_ONE_READER));
			td->td_rw_rlocks++;
			return (true);
		}
	}
	return (false);
}

static void __noinline
__rw_rlock_hard(struct rwlock *rw, struct thread *td, uintptr_t v
    LOCK_FILE_LINE_ARG_DEF)
{
	struct turnstile *ts;
	struct thread *owner;
#ifdef ADAPTIVE_RWLOCKS
	int spintries = 0;
	int i, n;
#endif
#ifdef LOCK_PROFILING
	uint64_t waittime = 0;
	int contested = 0;
#endif
#if defined(ADAPTIVE_RWLOCKS) || defined(KDTRACE_HOOKS)
	struct lock_delay_arg lda;
#endif
#ifdef KDTRACE_HOOKS
	u_int sleep_cnt = 0;
	int64_t sleep_time = 0;
	int64_t all_time = 0;
#endif
#if defined(KDTRACE_HOOKS) || defined(LOCK_PROFILING)
	uintptr_t state;
	int doing_lockprof = 0;
#endif

#ifdef KDTRACE_HOOKS
	if (LOCKSTAT_PROFILE_ENABLED(rw__acquire)) {
		if (__rw_rlock_try(rw, td, &v, false LOCK_FILE_LINE_ARG))
			goto out_lockstat;
		doing_lockprof = 1;
		all_time -= lockstat_nsecs(&rw->lock_object);
		state = v;
	}
#endif
#ifdef LOCK_PROFILING
	doing_lockprof = 1;
	state = v;
#endif

	if (SCHEDULER_STOPPED())
		return;

#if defined(ADAPTIVE_RWLOCKS)
	lock_delay_arg_init(&lda, &rw_delay);
#elif defined(KDTRACE_HOOKS)
	lock_delay_arg_init(&lda, NULL);
#endif

#ifdef HWPMC_HOOKS
	PMC_SOFT_CALL( , , lock, failed);
#endif
	lock_profile_obtain_lock_failed(&rw->lock_object,
	    &contested, &waittime);

	for (;;) {
		if (__rw_rlock_try(rw, td, &v, false LOCK_FILE_LINE_ARG))
			break;
#ifdef KDTRACE_HOOKS
		lda.spin_cnt++;
#endif

#ifdef ADAPTIVE_RWLOCKS
		/*
		 * If the owner is running on another CPU, spin until
		 * the owner stops running or the state of the lock
		 * changes.
		 */
		if (ptr_get_flag(v, RW_LOCK_READ) == 0) {
			owner = (struct thread *)RW_OWNER(v);
			if (TD_IS_RUNNING(owner)) {
				if (LOCK_LOG_TEST(&rw->lock_object, 0))
					CTR3(KTR_LOCK,
					    "%s: spinning on %p held by %p",
					    __func__, rw, owner);
				KTR_STATE1(KTR_SCHED, "thread",
				    sched_tdname(curthread), "spinning",
				    "lockname:\"%s\"", rw->lock_object.lo_name);
				do {
					lock_delay(&lda);
					v = RW_READ_VALUE(rw);
					owner = lv_rw_wowner(v);
				} while (owner != NULL && TD_IS_RUNNING(owner));
				KTR_STATE0(KTR_SCHED, "thread",
				    sched_tdname(curthread), "running");
				continue;
			}
		} else {
			if ((v & RW_LOCK_WRITE_SPINNER) && RW_READERS(v) == 0) {
				MPASS(!__rw_can_read(td, v, false));
				lock_delay_spin(2);
				v = RW_READ_VALUE(rw);
<<<<<<< HEAD
				if (ptr_get_flag(v, RW_LOCK_READ) == 0 || __rw_can_read(td, v, false))
					break;
=======
				continue;
>>>>>>> d90a838e
			}
			if (spintries < rowner_retries) {
				spintries++;
				KTR_STATE1(KTR_SCHED, "thread", sched_tdname(curthread),
				    "spinning", "lockname:\"%s\"",
				    rw->lock_object.lo_name);
				n = RW_READERS(v);
				for (i = 0; i < rowner_loops; i += n) {
					lock_delay_spin(n);
					v = RW_READ_VALUE(rw);
					if (!(v & RW_LOCK_READ))
						break;
					n = RW_READERS(v);
					if (n == 0)
						break;
					if (__rw_can_read(td, v, false))
						break;
				}
#ifdef KDTRACE_HOOKS
				lda.spin_cnt += rowner_loops - i;
#endif
				KTR_STATE0(KTR_SCHED, "thread", sched_tdname(curthread),
				    "running");
				if (i < rowner_loops)
					continue;
			}
		}
#endif

		/*
		 * Okay, now it's the hard case.  Some other thread already
		 * has a write lock or there are write waiters present,
		 * acquire the turnstile lock so we can begin the process
		 * of blocking.
		 */
		ts = turnstile_trywait(&rw->lock_object);

		/*
		 * The lock might have been released while we spun, so
		 * recheck its state and restart the loop if needed.
		 */
		v = RW_READ_VALUE(rw);
retry_ts:
		if (((v & RW_LOCK_WRITE_SPINNER) && RW_READERS(v) == 0) ||
		    __rw_can_read(td, v, false)) {
			turnstile_cancel(ts);
			continue;
		}

		owner = lv_rw_wowner(v);

#ifdef ADAPTIVE_RWLOCKS
		/*
		 * The current lock owner might have started executing
		 * on another CPU (or the lock could have changed
		 * owners) while we were waiting on the turnstile
		 * chain lock.  If so, drop the turnstile lock and try
		 * again.
		 */
		if (owner != NULL) {
			if (TD_IS_RUNNING(owner)) {
				turnstile_cancel(ts);
				continue;
			}
		}
#endif

		/*
		 * The lock is held in write mode or it already has waiters.
		 */
		MPASS(!__rw_can_read(td, v, false));

		/*
		 * If the RW_LOCK_READ_WAITERS flag is already set, then
		 * we can go ahead and block.  If it is not set then try
		 * to set it.  If we fail to set it drop the turnstile
		 * lock and restart the loop.
		 */
		if (!ptr_get_flag(v, RW_LOCK_READ_WAITERS)) {
			if (!atomic_fcmpset_ptr(&rw->rw_lock, &v,
			    ptr_set_flag(v, RW_LOCK_READ_WAITERS)))
				goto retry_ts;
			if (LOCK_LOG_TEST(&rw->lock_object, 0))
				CTR2(KTR_LOCK, "%s: %p set read waiters flag",
				    __func__, rw);
		}

		/*
		 * We were unable to acquire the lock and the read waiters
		 * flag is set, so we must block on the turnstile.
		 */
		if (LOCK_LOG_TEST(&rw->lock_object, 0))
			CTR2(KTR_LOCK, "%s: %p blocking on turnstile", __func__,
			    rw);
#ifdef KDTRACE_HOOKS
		sleep_time -= lockstat_nsecs(&rw->lock_object);
#endif
		MPASS(owner == rw_owner(rw));
		turnstile_wait(ts, owner, TS_SHARED_QUEUE);
#ifdef KDTRACE_HOOKS
		sleep_time += lockstat_nsecs(&rw->lock_object);
		sleep_cnt++;
#endif
		if (LOCK_LOG_TEST(&rw->lock_object, 0))
			CTR2(KTR_LOCK, "%s: %p resuming from turnstile",
			    __func__, rw);
		v = RW_READ_VALUE(rw);
	}
#if defined(KDTRACE_HOOKS) || defined(LOCK_PROFILING)
	if (__predict_true(!doing_lockprof))
		return;
#endif
#ifdef KDTRACE_HOOKS
	all_time += lockstat_nsecs(&rw->lock_object);
	if (sleep_time)
		LOCKSTAT_RECORD4(rw__block, rw, sleep_time,
		     LOCKSTAT_READER, ptr_get_flag(state, RW_LOCK_READ) == 0,
		     ptr_get_flag(state, RW_LOCK_READ) == 0 ? 0 : RW_READERS(state));

	/* Record only the loops spinning and not sleeping. */
	if (lda.spin_cnt > sleep_cnt)
		LOCKSTAT_RECORD4(rw__spin, rw, all_time - sleep_time,
		    LOCKSTAT_READER, ptr_get_flag(state, RW_LOCK_READ) == 0,
		    ptr_get_flag(state, RW_LOCK_READ) == 0 ? 0 : RW_READERS(state));
out_lockstat:
#endif
	/*
	 * TODO: acquire "owner of record" here.  Here be turnstile dragons
	 * however.  turnstiles don't like owners changing between calls to
	 * turnstile_wait() currently.
	 */
	LOCKSTAT_PROFILE_OBTAIN_RWLOCK_SUCCESS(rw__acquire, rw, contested,
	    waittime, file, line, LOCKSTAT_READER);
}

void
__rw_rlock_int(struct rwlock *rw LOCK_FILE_LINE_ARG_DEF)
{
	struct thread *td;
	uintptr_t v;

	td = curthread;

	KASSERT(kdb_active != 0 || SCHEDULER_STOPPED_TD(td) ||
	    !TD_IS_IDLETHREAD(td),
	    ("rw_rlock() by idle thread %p on rwlock %s @ %s:%d",
	    td, rw->lock_object.lo_name, file, line));
	KASSERT(rw->rw_lock != RW_DESTROYED,
	    ("rw_rlock() of destroyed rwlock @ %s:%d", file, line));
	KASSERT(rw_wowner(rw) != td,
	    ("rw_rlock: wlock already held for %s @ %s:%d",
	    rw->lock_object.lo_name, file, line));
	WITNESS_CHECKORDER(&rw->lock_object, LOP_NEWORDER, file, line, NULL);

	v = RW_READ_VALUE(rw);
	if (__predict_false(LOCKSTAT_PROFILE_ENABLED(rw__acquire) ||
	    !__rw_rlock_try(rw, td, &v, true LOCK_FILE_LINE_ARG)))
		__rw_rlock_hard(rw, td, v LOCK_FILE_LINE_ARG);
	else
		lock_profile_obtain_lock_success(&rw->lock_object, 0, 0,
		    file, line);

	LOCK_LOG_LOCK("RLOCK", &rw->lock_object, 0, 0, file, line);
	WITNESS_LOCK(&rw->lock_object, 0, file, line);
	TD_LOCKS_INC(curthread);
}

void
__rw_rlock(volatile uintptr_t *c, const char *file, int line)
{
	struct rwlock *rw;

	rw = rwlock2rw(c);
	__rw_rlock_int(rw LOCK_FILE_LINE_ARG);
}

int
__rw_try_rlock_int(struct rwlock *rw LOCK_FILE_LINE_ARG_DEF)
{
	uintptr_t x;

	if (SCHEDULER_STOPPED())
		return (1);

	KASSERT(kdb_active != 0 || !TD_IS_IDLETHREAD(curthread),
	    ("rw_try_rlock() by idle thread %p on rwlock %s @ %s:%d",
	    curthread, rw->lock_object.lo_name, file, line));

	x = rw->rw_lock;
	for (;;) {
		KASSERT(rw->rw_lock != RW_DESTROYED,
		    ("rw_try_rlock() of destroyed rwlock @ %s:%d", file, line));
		if (!ptr_get_flag(x, RW_LOCK_READ))
			break;
		if (atomic_fcmpset_acq_ptr(&rw->rw_lock, &x, x + RW_ONE_READER)) {
			LOCK_LOG_TRY("RLOCK", &rw->lock_object, 0, 1, file,
			    line);
			WITNESS_LOCK(&rw->lock_object, LOP_TRYLOCK, file, line);
			LOCKSTAT_PROFILE_OBTAIN_RWLOCK_SUCCESS(rw__acquire,
			    rw, 0, 0, file, line, LOCKSTAT_READER);
			TD_LOCKS_INC(curthread);
			curthread->td_rw_rlocks++;
			return (1);
		}
	}

	LOCK_LOG_TRY("RLOCK", &rw->lock_object, 0, 0, file, line);
	return (0);
}

int
__rw_try_rlock(volatile uintptr_t *c, const char *file, int line)
{
	struct rwlock *rw;

	rw = rwlock2rw(c);
	return (__rw_try_rlock_int(rw LOCK_FILE_LINE_ARG));
}

static bool __always_inline
__rw_runlock_try(struct rwlock *rw, struct thread *td, uintptr_t *vp)
{

	for (;;) {
		if (RW_READERS(*vp) > 1 || !(*vp & RW_LOCK_WAITERS)) {
			if (atomic_fcmpset_rel_ptr(&rw->rw_lock, vp,
			    *vp - RW_ONE_READER)) {
				if (LOCK_LOG_TEST(&rw->lock_object, 0))
					CTR4(KTR_LOCK,
					    "%s: %p succeeded %p -> %p",
					    __func__, rw, (void *)*vp,
					    (void *)(*vp - RW_ONE_READER));
				td->td_rw_rlocks--;
				return (true);
			}
			continue;
		}
<<<<<<< HEAD
		/*
		 * If there aren't any waiters for a write lock, then try
		 * to drop it quickly.
		 */
		if (!ptr_get_flag(*vp, RW_LOCK_WAITERS)) {
			MPASS(ptr_get_flag(*vp, ~RW_LOCK_WRITE_SPINNER) ==
			    RW_READERS_LOCK(1));
			if (atomic_fcmpset_rel_ptr(&rw->rw_lock, vp,
			    RW_UNLOCKED)) {
				if (LOCK_LOG_TEST(&rw->lock_object, 0))
					CTR2(KTR_LOCK, "%s: %p last succeeded",
					    __func__, rw);
				td->td_rw_rlocks--;
				return (true);
			}
			continue;
		}
=======
>>>>>>> d90a838e
		break;
	}
	return (false);
}

static void __noinline
__rw_runlock_hard(struct rwlock *rw, struct thread *td, uintptr_t v
    LOCK_FILE_LINE_ARG_DEF)
{
	struct turnstile *ts;
	uintptr_t setv, queue;

	if (SCHEDULER_STOPPED())
		return;

	if (__rw_runlock_try(rw, td, &v))
		goto out_lockstat;

	/*
	 * Ok, we know we have waiters and we think we are the
	 * last reader, so grab the turnstile lock.
	 */
	turnstile_chain_lock(&rw->lock_object);
	v = RW_READ_VALUE(rw);
	for (;;) {
		if (__rw_runlock_try(rw, td, &v))
			break;

<<<<<<< HEAD
		v = ptr_get_flag(v, RW_LOCK_WAITERS | RW_LOCK_WRITE_SPINNER);
=======
>>>>>>> d90a838e
		MPASS(v & RW_LOCK_WAITERS);

		/*
		 * Try to drop our lock leaving the lock in a unlocked
		 * state.
		 *
		 * If you wanted to do explicit lock handoff you'd have to
		 * do it here.  You'd also want to use turnstile_signal()
		 * and you'd have to handle the race where a higher
		 * priority thread blocks on the write lock before the
		 * thread you wakeup actually runs and have the new thread
		 * "steal" the lock.  For now it's a lot simpler to just
		 * wakeup all of the waiters.
		 *
		 * As above, if we fail, then another thread might have
		 * acquired a read lock, so drop the turnstile lock and
		 * restart.
		 */
		setv = RW_UNLOCKED;
		queue = TS_SHARED_QUEUE;
		if (v & RW_LOCK_WRITE_WAITERS) {
			queue = TS_EXCLUSIVE_QUEUE;
			setv |= (v & RW_LOCK_READ_WAITERS);
		}
		setv |= (v & RW_LOCK_WRITE_SPINNER);
		if (!atomic_fcmpset_rel_ptr(&rw->rw_lock, &v, setv))
			continue;
		if (LOCK_LOG_TEST(&rw->lock_object, 0))
			CTR2(KTR_LOCK, "%s: %p last succeeded with waiters",
			    __func__, rw);

		/*
		 * Ok.  The lock is released and all that's left is to
		 * wake up the waiters.  Note that the lock might not be
		 * free anymore, but in that case the writers will just
		 * block again if they run before the new lock holder(s)
		 * release the lock.
		 */
		ts = turnstile_lookup(&rw->lock_object);
		MPASS(ts != NULL);
		turnstile_broadcast(ts, queue);
		turnstile_unpend(ts);
		td->td_rw_rlocks--;
		break;
	}
	turnstile_chain_unlock(&rw->lock_object);
out_lockstat:
	LOCKSTAT_PROFILE_RELEASE_RWLOCK(rw__release, rw, LOCKSTAT_READER);
}

void
_rw_runlock_cookie_int(struct rwlock *rw LOCK_FILE_LINE_ARG_DEF)
{
	struct thread *td;
	uintptr_t v;

	KASSERT(rw->rw_lock != RW_DESTROYED,
	    ("rw_runlock() of destroyed rwlock @ %s:%d", file, line));
	__rw_assert(&rw->rw_lock, RA_RLOCKED, file, line);
	WITNESS_UNLOCK(&rw->lock_object, 0, file, line);
	LOCK_LOG_LOCK("RUNLOCK", &rw->lock_object, 0, 0, file, line);

	td = curthread;
	v = RW_READ_VALUE(rw);

	if (__predict_false(LOCKSTAT_PROFILE_ENABLED(rw__release) ||
	    !__rw_runlock_try(rw, td, &v)))
		__rw_runlock_hard(rw, td, v LOCK_FILE_LINE_ARG);
	else
		lock_profile_release_lock(&rw->lock_object);

	TD_LOCKS_DEC(curthread);
}

void
_rw_runlock_cookie(volatile uintptr_t *c, const char *file, int line)
{
	struct rwlock *rw;

	rw = rwlock2rw(c);
	_rw_runlock_cookie_int(rw LOCK_FILE_LINE_ARG);
}

#ifdef ADAPTIVE_RWLOCKS
static inline void
rw_drop_critical(uintptr_t v, bool *in_critical, int *extra_work)
{

	if (v & RW_LOCK_WRITE_SPINNER)
		return;
	if (*in_critical) {
		critical_exit();
		*in_critical = false;
		(*extra_work)--;
	}
}
#else
#define rw_drop_critical(v, in_critical, extra_work) do { } while (0)
#endif

/*
 * This function is called when we are unable to obtain a write lock on the
 * first try.  This means that at least one other thread holds either a
 * read or write lock.
 */
void
__rw_wlock_hard(volatile uintptr_t *c, uintptr_t v LOCK_FILE_LINE_ARG_DEF)
{
	uintptr_t tid;
	struct rwlock *rw;
	struct turnstile *ts;
	struct thread *owner;
#ifdef ADAPTIVE_RWLOCKS
	int spintries = 0;
	int i, n;
	enum { READERS, WRITER } sleep_reason = READERS;
	bool in_critical = false;
#endif
	uintptr_t setv;
#ifdef LOCK_PROFILING
	uint64_t waittime = 0;
	int contested = 0;
#endif
#if defined(ADAPTIVE_RWLOCKS) || defined(KDTRACE_HOOKS)
	struct lock_delay_arg lda;
#endif
#ifdef KDTRACE_HOOKS
	u_int sleep_cnt = 0;
	int64_t sleep_time = 0;
	int64_t all_time = 0;
#endif
#if defined(KDTRACE_HOOKS) || defined(LOCK_PROFILING)
	uintptr_t state;
	int doing_lockprof = 0;
#endif
	int extra_work = 0;

	tid = (uintptr_t)curthread;
	rw = rwlock2rw(c);

#ifdef KDTRACE_HOOKS
	if (LOCKSTAT_PROFILE_ENABLED(rw__acquire)) {
		while (v == RW_UNLOCKED) {
			if (_rw_write_lock_fetch(rw, &v, tid))
				goto out_lockstat;
		}
		extra_work = 1;
		doing_lockprof = 1;
		all_time -= lockstat_nsecs(&rw->lock_object);
		state = v;
	}
#endif
#ifdef LOCK_PROFILING
	extra_work = 1;
	doing_lockprof = 1;
	state = v;
#endif

	if (SCHEDULER_STOPPED())
		return;

#if defined(ADAPTIVE_RWLOCKS)
	lock_delay_arg_init(&lda, &rw_delay);
#elif defined(KDTRACE_HOOKS)
	lock_delay_arg_init(&lda, NULL);
#endif
	if (__predict_false(v == RW_UNLOCKED))
		v = RW_READ_VALUE(rw);

	if (__predict_false(lv_rw_wowner(v) == (struct thread *)tid)) {
		KASSERT(rw->lock_object.lo_flags & LO_RECURSABLE,
		    ("%s: recursing but non-recursive rw %s @ %s:%d\n",
		    __func__, rw->lock_object.lo_name, file, line));
		rw->rw_recurse++;
		atomic_set_ptr(&rw->rw_lock, RW_LOCK_WRITER_RECURSED);
		if (LOCK_LOG_TEST(&rw->lock_object, 0))
			CTR2(KTR_LOCK, "%s: %p recursing", __func__, rw);
		return;
	}

	if (LOCK_LOG_TEST(&rw->lock_object, 0))
		CTR5(KTR_LOCK, "%s: %s contested (lock=%p) at %s:%d", __func__,
		    rw->lock_object.lo_name, (void *)rw->rw_lock, file, line);

#ifdef HWPMC_HOOKS
	PMC_SOFT_CALL( , , lock, failed);
#endif
	lock_profile_obtain_lock_failed(&rw->lock_object,
	    &contested, &waittime);

	for (;;) {
		if (v == RW_UNLOCKED) {
			if (_rw_write_lock_fetch(rw, &v, tid))
				break;
			continue;
		}
#ifdef KDTRACE_HOOKS
		lda.spin_cnt++;
#endif

#ifdef ADAPTIVE_RWLOCKS
		if (v == (RW_LOCK_READ | RW_LOCK_WRITE_SPINNER)) {
			if (atomic_fcmpset_acq_ptr(&rw->rw_lock, &v, tid))
				break;
			continue;
		}

		/*
		 * If the lock is write locked and the owner is
		 * running on another CPU, spin until the owner stops
		 * running or the state of the lock changes.
		 */
<<<<<<< HEAD
		if (!ptr_get_flag(v, RW_LOCK_READ)) {
=======
		if (!(v & RW_LOCK_READ)) {
			rw_drop_critical(v, &in_critical, &extra_work);
>>>>>>> d90a838e
			sleep_reason = WRITER;
			owner = lv_rw_wowner(v);
			if (!TD_IS_RUNNING(owner))
				goto ts;
			if (LOCK_LOG_TEST(&rw->lock_object, 0))
				CTR3(KTR_LOCK, "%s: spinning on %p held by %p",
				    __func__, rw, owner);
			KTR_STATE1(KTR_SCHED, "thread", sched_tdname(curthread),
			    "spinning", "lockname:\"%s\"",
			    rw->lock_object.lo_name);
			do {
				lock_delay(&lda);
				v = RW_READ_VALUE(rw);
				owner = lv_rw_wowner(v);
			} while (owner != NULL && TD_IS_RUNNING(owner));
			KTR_STATE0(KTR_SCHED, "thread", sched_tdname(curthread),
			    "running");
			continue;
		} else if (RW_READERS(v) > 0) {
			sleep_reason = READERS;
			if (spintries == rowner_retries)
				goto ts;
<<<<<<< HEAD
			if (!ptr_get_flag(v, RW_LOCK_WRITE_SPINNER)) {
				if (!atomic_fcmpset_ptr(&rw->rw_lock, &v,
				    ptr_set_flag(v, RW_LOCK_WRITE_SPINNER))) {
=======
			if (!(v & RW_LOCK_WRITE_SPINNER)) {
				if (!in_critical) {
					critical_enter();
					in_critical = true;
					extra_work++;
				}
				if (!atomic_fcmpset_ptr(&rw->rw_lock, &v,
				    v | RW_LOCK_WRITE_SPINNER)) {
					critical_exit();
					in_critical = false;
					extra_work--;
>>>>>>> d90a838e
					continue;
				}
			}
			spintries++;
			KTR_STATE1(KTR_SCHED, "thread", sched_tdname(curthread),
			    "spinning", "lockname:\"%s\"",
			    rw->lock_object.lo_name);
			n = RW_READERS(v);
			for (i = 0; i < rowner_loops; i += n) {
				lock_delay_spin(n);
				v = RW_READ_VALUE(rw);
<<<<<<< HEAD
				if ((ptr_get_flag(v, RW_LOCK_WRITE_SPINNER)) == 0)
=======
				if (!(v & RW_LOCK_WRITE_SPINNER))
					break;
				if (!(v & RW_LOCK_READ))
					break;
				n = RW_READERS(v);
				if (n == 0)
>>>>>>> d90a838e
					break;
			}
#ifdef KDTRACE_HOOKS
			lda.spin_cnt += i;
#endif
			KTR_STATE0(KTR_SCHED, "thread", sched_tdname(curthread),
			    "running");
			if (i < rowner_loops)
				continue;
		}
ts:
#endif
		ts = turnstile_trywait(&rw->lock_object);
		v = RW_READ_VALUE(rw);
retry_ts:
		owner = lv_rw_wowner(v);

#ifdef ADAPTIVE_RWLOCKS
		/*
		 * The current lock owner might have started executing
		 * on another CPU (or the lock could have changed
		 * owners) while we were waiting on the turnstile
		 * chain lock.  If so, drop the turnstile lock and try
		 * again.
		 */
		if (owner != NULL) {
			if (TD_IS_RUNNING(owner)) {
				turnstile_cancel(ts);
				rw_drop_critical(v, &in_critical, &extra_work);
				continue;
			}
		} else if (RW_READERS(v) > 0 && sleep_reason == WRITER) {
			turnstile_cancel(ts);
			rw_drop_critical(v, &in_critical, &extra_work);
			continue;
		}
#endif
		/*
		 * Check for the waiters flags about this rwlock.
		 * If the lock was released, without maintain any pending
		 * waiters queue, simply try to acquire it.
		 * If a pending waiters queue is present, claim the lock
		 * ownership and maintain the pending queue.
		 */
<<<<<<< HEAD
		x = ptr_get_flag(v, RW_LOCK_WAITERS | RW_LOCK_WRITE_SPINNER);
		if (ptr_get_flag(v, ~x) == RW_UNLOCKED) {
			x &= ~RW_LOCK_WRITE_SPINNER;
			if (atomic_fcmpset_acq_ptr(&rw->rw_lock, &v,
			    ptr_set_flag(tid, x))) {
				if (x)
=======
		setv = v & (RW_LOCK_WAITERS | RW_LOCK_WRITE_SPINNER);
		if ((v & ~setv) == RW_UNLOCKED) {
			setv &= ~RW_LOCK_WRITE_SPINNER;
			if (atomic_fcmpset_acq_ptr(&rw->rw_lock, &v, tid | setv)) {
				if (setv)
>>>>>>> d90a838e
					turnstile_claim(ts);
				else
					turnstile_cancel(ts);
				break;
			}
			goto retry_ts;
		}
<<<<<<< HEAD
		/*
		 * If the RW_LOCK_WRITE_WAITERS flag isn't set, then try to
		 * set it.  If we fail to set it, then loop back and try
		 * again.
		 */
		if (!ptr_get_flag(v, RW_LOCK_WRITE_WAITERS)) {
			if (!atomic_fcmpset_ptr(&rw->rw_lock, &v,
			    ptr_set_flag(v, RW_LOCK_WRITE_WAITERS)))
				goto retry_ts;
			if (LOCK_LOG_TEST(&rw->lock_object, 0))
				CTR2(KTR_LOCK, "%s: %p set write waiters flag",
				    __func__, rw);
=======

#ifdef ADAPTIVE_RWLOCKS
		if (in_critical) {
			if ((v & RW_LOCK_WRITE_SPINNER) ||
			    !((v & RW_LOCK_WRITE_WAITERS))) {
				setv = v & ~RW_LOCK_WRITE_SPINNER;
				setv |= RW_LOCK_WRITE_WAITERS;
				if (!atomic_fcmpset_ptr(&rw->rw_lock, &v, setv))
					goto retry_ts;
			}
			critical_exit();
			in_critical = false;
			extra_work--;
		} else {
#endif
			/*
			 * If the RW_LOCK_WRITE_WAITERS flag isn't set, then try to
			 * set it.  If we fail to set it, then loop back and try
			 * again.
			 */
			if (!(v & RW_LOCK_WRITE_WAITERS)) {
				if (!atomic_fcmpset_ptr(&rw->rw_lock, &v,
				    v | RW_LOCK_WRITE_WAITERS))
					goto retry_ts;
				if (LOCK_LOG_TEST(&rw->lock_object, 0))
					CTR2(KTR_LOCK, "%s: %p set write waiters flag",
					    __func__, rw);
			}
#ifdef ADAPTIVE_RWLOCKS
>>>>>>> d90a838e
		}
#endif
		/*
		 * We were unable to acquire the lock and the write waiters
		 * flag is set, so we must block on the turnstile.
		 */
		if (LOCK_LOG_TEST(&rw->lock_object, 0))
			CTR2(KTR_LOCK, "%s: %p blocking on turnstile", __func__,
			    rw);
#ifdef KDTRACE_HOOKS
		sleep_time -= lockstat_nsecs(&rw->lock_object);
#endif
		MPASS(owner == rw_owner(rw));
		turnstile_wait(ts, owner, TS_EXCLUSIVE_QUEUE);
#ifdef KDTRACE_HOOKS
		sleep_time += lockstat_nsecs(&rw->lock_object);
		sleep_cnt++;
#endif
		if (LOCK_LOG_TEST(&rw->lock_object, 0))
			CTR2(KTR_LOCK, "%s: %p resuming from turnstile",
			    __func__, rw);
#ifdef ADAPTIVE_RWLOCKS
		spintries = 0;
#endif
		v = RW_READ_VALUE(rw);
	}
	if (__predict_true(!extra_work))
		return;
#ifdef ADAPTIVE_RWLOCKS
	if (in_critical)
		critical_exit();
#endif
#if defined(KDTRACE_HOOKS) || defined(LOCK_PROFILING)
	if (__predict_true(!doing_lockprof))
		return;
#endif
#ifdef KDTRACE_HOOKS
	all_time += lockstat_nsecs(&rw->lock_object);
	if (sleep_time)
		LOCKSTAT_RECORD4(rw__block, rw, sleep_time,
		    LOCKSTAT_WRITER, ptr_get_flag(state, RW_LOCK_READ) == 0,
		    ptr_get_flag(state, RW_LOCK_READ) == 0 ? 0 : RW_READERS(state));

	/* Record only the loops spinning and not sleeping. */
	if (lda.spin_cnt > sleep_cnt)
		LOCKSTAT_RECORD4(rw__spin, rw, all_time - sleep_time,
		    LOCKSTAT_WRITER, ptr_get_flag(state, RW_LOCK_READ) == 0,
		    ptr_get_flag(state, RW_LOCK_READ) == 0 ? 0 : RW_READERS(state));
out_lockstat:
#endif
	LOCKSTAT_PROFILE_OBTAIN_RWLOCK_SUCCESS(rw__acquire, rw, contested,
	    waittime, file, line, LOCKSTAT_WRITER);
}

/*
 * This function is called if lockstat is active or the first try at releasing
 * a write lock failed.  The latter means that the lock is recursed or one of
 * the 2 waiter bits must be set indicating that at least one thread is waiting
 * on this lock.
 */
void
__rw_wunlock_hard(volatile uintptr_t *c, uintptr_t v LOCK_FILE_LINE_ARG_DEF)
{
	struct rwlock *rw;
	struct turnstile *ts;
	uintptr_t tid, setv;
	int queue;

	tid = (uintptr_t)curthread;
	if (SCHEDULER_STOPPED())
		return;

	rw = rwlock2rw(c);
	if (__predict_false(v == tid))
		v = RW_READ_VALUE(rw);

	if (ptr_get_flag(v, RW_LOCK_WRITER_RECURSED)) {
		if (--(rw->rw_recurse) == 0)
			atomic_clear_ptr(&rw->rw_lock, RW_LOCK_WRITER_RECURSED);
		if (LOCK_LOG_TEST(&rw->lock_object, 0))
			CTR2(KTR_LOCK, "%s: %p unrecursing", __func__, rw);
		return;
	}

	LOCKSTAT_PROFILE_RELEASE_RWLOCK(rw__release, rw, LOCKSTAT_WRITER);
	if (v == tid && _rw_write_unlock(rw, tid))
		return;

	KASSERT(ptr_get_flag(rw->rw_lock, (RW_LOCK_READ_WAITERS |
	    RW_LOCK_WRITE_WAITERS)),
	    ("%s: neither of the waiter flags are set", __func__));

	if (LOCK_LOG_TEST(&rw->lock_object, 0))
		CTR2(KTR_LOCK, "%s: %p contested", __func__, rw);

	turnstile_chain_lock(&rw->lock_object);

	/*
	 * Use the same algo as sx locks for now.  Prefer waking up shared
	 * waiters if we have any over writers.  This is probably not ideal.
	 *
	 * 'v' is the value we are going to write back to rw_lock.  If we
	 * have waiters on both queues, we need to preserve the state of
	 * the waiter flag for the queue we don't wake up.  For now this is
	 * hardcoded for the algorithm mentioned above.
	 *
	 * In the case of both readers and writers waiting we wakeup the
	 * readers but leave the RW_LOCK_WRITE_WAITERS flag set.  If a
	 * new writer comes in before a reader it will claim the lock up
	 * above.  There is probably a potential priority inversion in
	 * there that could be worked around either by waking both queues
	 * of waiters or doing some complicated lock handoff gymnastics.
	 */
	setv = RW_UNLOCKED;
	v = RW_READ_VALUE(rw);
	queue = TS_SHARED_QUEUE;
	if (ptr_get_flag(v, RW_LOCK_WRITE_WAITERS)) {
		queue = TS_EXCLUSIVE_QUEUE;
		setv |= ptr_get_flag(v, RW_LOCK_READ_WAITERS);
	}
	atomic_store_rel_ptr(&rw->rw_lock, setv);

	/* Wake up all waiters for the specific queue. */
	if (LOCK_LOG_TEST(&rw->lock_object, 0))
		CTR3(KTR_LOCK, "%s: %p waking up %s waiters", __func__, rw,
		    queue == TS_SHARED_QUEUE ? "read" : "write");

	ts = turnstile_lookup(&rw->lock_object);
	MPASS(ts != NULL);
	turnstile_broadcast(ts, queue);
	turnstile_unpend(ts);
	turnstile_chain_unlock(&rw->lock_object);
}

/*
 * Attempt to do a non-blocking upgrade from a read lock to a write
 * lock.  This will only succeed if this thread holds a single read
 * lock.  Returns true if the upgrade succeeded and false otherwise.
 */
int
__rw_try_upgrade_int(struct rwlock *rw LOCK_FILE_LINE_ARG_DEF)
{
	uintptr_t v, setv, tid;
	struct turnstile *ts;
	int success;

	if (SCHEDULER_STOPPED())
		return (1);

	KASSERT(rw->rw_lock != RW_DESTROYED,
	    ("rw_try_upgrade() of destroyed rwlock @ %s:%d", file, line));
	__rw_assert(&rw->rw_lock, RA_RLOCKED, file, line);

	/*
	 * Attempt to switch from one reader to a writer.  If there
	 * are any write waiters, then we will have to lock the
	 * turnstile first to prevent races with another writer
	 * calling turnstile_wait() before we have claimed this
	 * turnstile.  So, do the simple case of no waiters first.
	 */
	tid = (uintptr_t)curthread;
	success = 0;
	v = RW_READ_VALUE(rw);
	for (;;) {
		if (RW_READERS(v) > 1)
			break;
<<<<<<< HEAD
		if (!ptr_get_flag(v, RW_LOCK_WAITERS)) {
			success = atomic_cmpset_acq_ptr(&rw->rw_lock, v, tid);
=======
		if (!(v & RW_LOCK_WAITERS)) {
			success = atomic_fcmpset_acq_ptr(&rw->rw_lock, &v, tid);
>>>>>>> d90a838e
			if (!success)
				continue;
			break;
		}

		/*
		 * Ok, we think we have waiters, so lock the turnstile.
		 */
		ts = turnstile_trywait(&rw->lock_object);
		v = RW_READ_VALUE(rw);
retry_ts:
		if (RW_READERS(v) > 1) {
			turnstile_cancel(ts);
			break;
		}
		/*
		 * Try to switch from one reader to a writer again.  This time
		 * we honor the current state of the waiters flags.
		 * If we obtain the lock with the flags set, then claim
		 * ownership of the turnstile.
		 */
<<<<<<< HEAD
		x = ptr_get_flag(rw->rw_lock, RW_LOCK_WAITERS);
		success = atomic_cmpset_ptr(&rw->rw_lock, v, ptr_set_flag(tid, x));
=======
		setv = tid | (v & RW_LOCK_WAITERS);
		success = atomic_fcmpset_ptr(&rw->rw_lock, &v, setv);
>>>>>>> d90a838e
		if (success) {
			if (v & RW_LOCK_WAITERS)
				turnstile_claim(ts);
			else
				turnstile_cancel(ts);
			break;
		}
		goto retry_ts;
	}
	LOCK_LOG_TRY("WUPGRADE", &rw->lock_object, 0, success, file, line);
	if (success) {
		curthread->td_rw_rlocks--;
		WITNESS_UPGRADE(&rw->lock_object, LOP_EXCLUSIVE | LOP_TRYLOCK,
		    file, line);
		LOCKSTAT_RECORD0(rw__upgrade, rw);
	}
	return (success);
}

int
__rw_try_upgrade(volatile uintptr_t *c, const char *file, int line)
{
	struct rwlock *rw;

	rw = rwlock2rw(c);
	return (__rw_try_upgrade_int(rw LOCK_FILE_LINE_ARG));
}

/*
 * Downgrade a write lock into a single read lock.
 */
void
__rw_downgrade_int(struct rwlock *rw LOCK_FILE_LINE_ARG_DEF)
{
	struct turnstile *ts;
	uintptr_t tid, v;
	int rwait, wwait;

	if (SCHEDULER_STOPPED())
		return;

	KASSERT(rw->rw_lock != RW_DESTROYED,
	    ("rw_downgrade() of destroyed rwlock @ %s:%d", file, line));
	__rw_assert(&rw->rw_lock, RA_WLOCKED | RA_NOTRECURSED, file, line);
#ifndef INVARIANTS
	if (rw_recursed(rw))
		panic("downgrade of a recursed lock");
#endif

	WITNESS_DOWNGRADE(&rw->lock_object, 0, file, line);

	/*
	 * Convert from a writer to a single reader.  First we handle
	 * the easy case with no waiters.  If there are any waiters, we
	 * lock the turnstile and "disown" the lock.
	 */
	tid = (uintptr_t)curthread;
	if (atomic_cmpset_rel_ptr(&rw->rw_lock, tid, RW_READERS_LOCK(1)))
		goto out;

	/*
	 * Ok, we think we have waiters, so lock the turnstile so we can
	 * read the waiter flags without any races.
	 */
	turnstile_chain_lock(&rw->lock_object);
	v = ptr_get_flag(rw->rw_lock, RW_LOCK_WAITERS);
	rwait = v & RW_LOCK_READ_WAITERS;
	wwait = v & RW_LOCK_WRITE_WAITERS;
	MPASS(rwait | wwait);

	/*
	 * Downgrade from a write lock while preserving waiters flag
	 * and give up ownership of the turnstile.
	 */
	ts = turnstile_lookup(&rw->lock_object);
	MPASS(ts != NULL);
	if (!wwait)
		v &= ~RW_LOCK_READ_WAITERS;
	atomic_store_rel_ptr(&rw->rw_lock, RW_READERS_LOCK(1) | v);
	/*
	 * Wake other readers if there are no writers pending.  Otherwise they
	 * won't be able to acquire the lock anyway.
	 */
	if (rwait && !wwait) {
		turnstile_broadcast(ts, TS_SHARED_QUEUE);
		turnstile_unpend(ts);
	} else
		turnstile_disown(ts);
	turnstile_chain_unlock(&rw->lock_object);
out:
	curthread->td_rw_rlocks++;
	LOCK_LOG_LOCK("WDOWNGRADE", &rw->lock_object, 0, 0, file, line);
	LOCKSTAT_RECORD0(rw__downgrade, rw);
}

void
__rw_downgrade(volatile uintptr_t *c, const char *file, int line)
{
	struct rwlock *rw;

	rw = rwlock2rw(c);
	__rw_downgrade_int(rw LOCK_FILE_LINE_ARG);
}

#ifdef INVARIANT_SUPPORT
#ifndef INVARIANTS
#undef __rw_assert
#endif

/*
 * In the non-WITNESS case, rw_assert() can only detect that at least
 * *some* thread owns an rlock, but it cannot guarantee that *this*
 * thread owns an rlock.
 */
void
__rw_assert(const volatile uintptr_t *c, int what, const char *file, int line)
{
	const struct rwlock *rw;

	if (panicstr != NULL)
		return;

	rw = rwlock2rw(c);

	switch (what) {
	case RA_LOCKED:
	case RA_LOCKED | RA_RECURSED:
	case RA_LOCKED | RA_NOTRECURSED:
	case RA_RLOCKED:
	case RA_RLOCKED | RA_RECURSED:
	case RA_RLOCKED | RA_NOTRECURSED:
#ifdef WITNESS
		witness_assert(&rw->lock_object, what, file, line);
#else
		/*
		 * If some other thread has a write lock or we have one
		 * and are asserting a read lock, fail.  Also, if no one
		 * has a lock at all, fail.
		 */
		if (rw->rw_lock == RW_UNLOCKED ||
		    (!ptr_get_flag(rw->rw_lock, RW_LOCK_READ) &&
		     (what & RA_RLOCKED || rw_wowner(rw) != curthread)))
			panic("Lock %s not %slocked @ %s:%d\n",
			    rw->lock_object.lo_name, (what & RA_RLOCKED) ?
			    "read " : "", file, line);

		if (!ptr_get_flag(rw->rw_lock, RW_LOCK_READ) &&
		    !(what & RA_RLOCKED)) {
			if (rw_recursed(rw)) {
				if (what & RA_NOTRECURSED)
					panic("Lock %s recursed @ %s:%d\n",
					    rw->lock_object.lo_name, file,
					    line);
			} else if (what & RA_RECURSED)
				panic("Lock %s not recursed @ %s:%d\n",
				    rw->lock_object.lo_name, file, line);
		}
#endif
		break;
	case RA_WLOCKED:
	case RA_WLOCKED | RA_RECURSED:
	case RA_WLOCKED | RA_NOTRECURSED:
		if (rw_wowner(rw) != curthread)
			panic("Lock %s not exclusively locked @ %s:%d\n",
			    rw->lock_object.lo_name, file, line);
		if (rw_recursed(rw)) {
			if (what & RA_NOTRECURSED)
				panic("Lock %s recursed @ %s:%d\n",
				    rw->lock_object.lo_name, file, line);
		} else if (what & RA_RECURSED)
			panic("Lock %s not recursed @ %s:%d\n",
			    rw->lock_object.lo_name, file, line);
		break;
	case RA_UNLOCKED:
#ifdef WITNESS
		witness_assert(&rw->lock_object, what, file, line);
#else
		/*
		 * If we hold a write lock fail.  We can't reliably check
		 * to see if we hold a read lock or not.
		 */
		if (rw_wowner(rw) == curthread)
			panic("Lock %s exclusively locked @ %s:%d\n",
			    rw->lock_object.lo_name, file, line);
#endif
		break;
	default:
		panic("Unknown rw lock assertion: %d @ %s:%d", what, file,
		    line);
	}
}
#endif /* INVARIANT_SUPPORT */

#ifdef DDB
void
db_show_rwlock(const struct lock_object *lock)
{
	const struct rwlock *rw;
	struct thread *td;

	rw = (const struct rwlock *)lock;

	db_printf(" state: ");
	if (rw->rw_lock == RW_UNLOCKED)
		db_printf("UNLOCKED\n");
	else if (rw->rw_lock == RW_DESTROYED) {
		db_printf("DESTROYED\n");
		return;
	} else if (ptr_get_flag(rw->rw_lock, RW_LOCK_READ))
		db_printf("RLOCK: %ju locks\n",
		    (uintmax_t)(RW_READERS(rw->rw_lock)));
	else {
		td = rw_wowner(rw);
		db_printf("WLOCK: %p (tid %d, pid %d, \"%s\")\n", td,
		    td->td_tid, td->td_proc->p_pid, td->td_name);
		if (rw_recursed(rw))
			db_printf(" recursed: %u\n", rw->rw_recurse);
	}
	db_printf(" waiters: ");
	switch (ptr_get_flag(rw->rw_lock, RW_LOCK_WAITERS)) {
	case RW_LOCK_READ_WAITERS:
		db_printf("readers\n");
		break;
	case RW_LOCK_WRITE_WAITERS:
		db_printf("writers\n");
		break;
	case RW_LOCK_READ_WAITERS | RW_LOCK_WRITE_WAITERS:
		db_printf("readers and writers\n");
		break;
	default:
		db_printf("none\n");
		break;
	}
}

#endif<|MERGE_RESOLUTION|>--- conflicted
+++ resolved
@@ -516,12 +516,7 @@
 				MPASS(!__rw_can_read(td, v, false));
 				lock_delay_spin(2);
 				v = RW_READ_VALUE(rw);
-<<<<<<< HEAD
-				if (ptr_get_flag(v, RW_LOCK_READ) == 0 || __rw_can_read(td, v, false))
-					break;
-=======
 				continue;
->>>>>>> d90a838e
 			}
 			if (spintries < rowner_retries) {
 				spintries++;
@@ -759,26 +754,6 @@
 			}
 			continue;
 		}
-<<<<<<< HEAD
-		/*
-		 * If there aren't any waiters for a write lock, then try
-		 * to drop it quickly.
-		 */
-		if (!ptr_get_flag(*vp, RW_LOCK_WAITERS)) {
-			MPASS(ptr_get_flag(*vp, ~RW_LOCK_WRITE_SPINNER) ==
-			    RW_READERS_LOCK(1));
-			if (atomic_fcmpset_rel_ptr(&rw->rw_lock, vp,
-			    RW_UNLOCKED)) {
-				if (LOCK_LOG_TEST(&rw->lock_object, 0))
-					CTR2(KTR_LOCK, "%s: %p last succeeded",
-					    __func__, rw);
-				td->td_rw_rlocks--;
-				return (true);
-			}
-			continue;
-		}
-=======
->>>>>>> d90a838e
 		break;
 	}
 	return (false);
@@ -806,12 +781,7 @@
 	for (;;) {
 		if (__rw_runlock_try(rw, td, &v))
 			break;
-
-<<<<<<< HEAD
-		v = ptr_get_flag(v, RW_LOCK_WAITERS | RW_LOCK_WRITE_SPINNER);
-=======
->>>>>>> d90a838e
-		MPASS(v & RW_LOCK_WAITERS);
+		MPASS(ptr_get_flag(v, RW_LOCK_WAITERS));
 
 		/*
 		 * Try to drop our lock leaving the lock in a unlocked
@@ -831,11 +801,11 @@
 		 */
 		setv = RW_UNLOCKED;
 		queue = TS_SHARED_QUEUE;
-		if (v & RW_LOCK_WRITE_WAITERS) {
+		if (ptr_get_flag(v, RW_LOCK_WRITE_WAITERS)) {
 			queue = TS_EXCLUSIVE_QUEUE;
-			setv |= (v & RW_LOCK_READ_WAITERS);
-		}
-		setv |= (v & RW_LOCK_WRITE_SPINNER);
+			setv |= ptr_get_flag(v, RW_LOCK_READ_WAITERS);
+		}
+		setv |= ptr_get_flag(v, RW_LOCK_WRITE_SPINNER);
 		if (!atomic_fcmpset_rel_ptr(&rw->rw_lock, &v, setv))
 			continue;
 		if (LOCK_LOG_TEST(&rw->lock_object, 0))
@@ -1023,12 +993,8 @@
 		 * running on another CPU, spin until the owner stops
 		 * running or the state of the lock changes.
 		 */
-<<<<<<< HEAD
 		if (!ptr_get_flag(v, RW_LOCK_READ)) {
-=======
-		if (!(v & RW_LOCK_READ)) {
 			rw_drop_critical(v, &in_critical, &extra_work);
->>>>>>> d90a838e
 			sleep_reason = WRITER;
 			owner = lv_rw_wowner(v);
 			if (!TD_IS_RUNNING(owner))
@@ -1051,23 +1017,17 @@
 			sleep_reason = READERS;
 			if (spintries == rowner_retries)
 				goto ts;
-<<<<<<< HEAD
 			if (!ptr_get_flag(v, RW_LOCK_WRITE_SPINNER)) {
-				if (!atomic_fcmpset_ptr(&rw->rw_lock, &v,
-				    ptr_set_flag(v, RW_LOCK_WRITE_SPINNER))) {
-=======
-			if (!(v & RW_LOCK_WRITE_SPINNER)) {
 				if (!in_critical) {
 					critical_enter();
 					in_critical = true;
 					extra_work++;
 				}
 				if (!atomic_fcmpset_ptr(&rw->rw_lock, &v,
-				    v | RW_LOCK_WRITE_SPINNER)) {
+				    ptr_set_flag(v, RW_LOCK_WRITE_SPINNER))) {
 					critical_exit();
 					in_critical = false;
 					extra_work--;
->>>>>>> d90a838e
 					continue;
 				}
 			}
@@ -1079,16 +1039,12 @@
 			for (i = 0; i < rowner_loops; i += n) {
 				lock_delay_spin(n);
 				v = RW_READ_VALUE(rw);
-<<<<<<< HEAD
-				if ((ptr_get_flag(v, RW_LOCK_WRITE_SPINNER)) == 0)
-=======
-				if (!(v & RW_LOCK_WRITE_SPINNER))
+				if (!ptr_get_flag(v, RW_LOCK_WRITE_SPINNER))
 					break;
-				if (!(v & RW_LOCK_READ))
+				if (!ptr_get_flag(v, RW_LOCK_READ))
 					break;
 				n = RW_READERS(v);
 				if (n == 0)
->>>>>>> d90a838e
 					break;
 			}
 #ifdef KDTRACE_HOOKS
@@ -1133,20 +1089,12 @@
 		 * If a pending waiters queue is present, claim the lock
 		 * ownership and maintain the pending queue.
 		 */
-<<<<<<< HEAD
-		x = ptr_get_flag(v, RW_LOCK_WAITERS | RW_LOCK_WRITE_SPINNER);
-		if (ptr_get_flag(v, ~x) == RW_UNLOCKED) {
-			x &= ~RW_LOCK_WRITE_SPINNER;
+		setv = ptr_get_flag(v, (RW_LOCK_WAITERS | RW_LOCK_WRITE_SPINNER));
+		if (ptr_clear_flag(v, setv) == RW_UNLOCKED) {
+			setv = ptr_get_flag(setv, ~RW_LOCK_WRITE_SPINNER);
 			if (atomic_fcmpset_acq_ptr(&rw->rw_lock, &v,
-			    ptr_set_flag(tid, x))) {
-				if (x)
-=======
-		setv = v & (RW_LOCK_WAITERS | RW_LOCK_WRITE_SPINNER);
-		if ((v & ~setv) == RW_UNLOCKED) {
-			setv &= ~RW_LOCK_WRITE_SPINNER;
-			if (atomic_fcmpset_acq_ptr(&rw->rw_lock, &v, tid | setv)) {
+			    ptr_set_flag(tid, setv))) {
 				if (setv)
->>>>>>> d90a838e
 					turnstile_claim(ts);
 				else
 					turnstile_cancel(ts);
@@ -1154,27 +1102,12 @@
 			}
 			goto retry_ts;
 		}
-<<<<<<< HEAD
-		/*
-		 * If the RW_LOCK_WRITE_WAITERS flag isn't set, then try to
-		 * set it.  If we fail to set it, then loop back and try
-		 * again.
-		 */
-		if (!ptr_get_flag(v, RW_LOCK_WRITE_WAITERS)) {
-			if (!atomic_fcmpset_ptr(&rw->rw_lock, &v,
-			    ptr_set_flag(v, RW_LOCK_WRITE_WAITERS)))
-				goto retry_ts;
-			if (LOCK_LOG_TEST(&rw->lock_object, 0))
-				CTR2(KTR_LOCK, "%s: %p set write waiters flag",
-				    __func__, rw);
-=======
-
 #ifdef ADAPTIVE_RWLOCKS
 		if (in_critical) {
-			if ((v & RW_LOCK_WRITE_SPINNER) ||
-			    !((v & RW_LOCK_WRITE_WAITERS))) {
-				setv = v & ~RW_LOCK_WRITE_SPINNER;
-				setv |= RW_LOCK_WRITE_WAITERS;
+			if (ptr_get_flag(v, RW_LOCK_WRITE_SPINNER) ||
+			    !(ptr_get_flag(v, RW_LOCK_WRITE_WAITERS))) {
+				setv = ptr_clear_flag(v, RW_LOCK_WRITE_SPINNER);
+				setv = ptr_set_flag(setv, RW_LOCK_WRITE_WAITERS);
 				if (!atomic_fcmpset_ptr(&rw->rw_lock, &v, setv))
 					goto retry_ts;
 			}
@@ -1188,16 +1121,15 @@
 			 * set it.  If we fail to set it, then loop back and try
 			 * again.
 			 */
-			if (!(v & RW_LOCK_WRITE_WAITERS)) {
+			if (!ptr_get_flag(v, RW_LOCK_WRITE_WAITERS)) {
 				if (!atomic_fcmpset_ptr(&rw->rw_lock, &v,
-				    v | RW_LOCK_WRITE_WAITERS))
+				    ptr_set_flag(v, RW_LOCK_WRITE_WAITERS)))
 					goto retry_ts;
 				if (LOCK_LOG_TEST(&rw->lock_object, 0))
 					CTR2(KTR_LOCK, "%s: %p set write waiters flag",
 					    __func__, rw);
 			}
 #ifdef ADAPTIVE_RWLOCKS
->>>>>>> d90a838e
 		}
 #endif
 		/*
@@ -1364,13 +1296,8 @@
 	for (;;) {
 		if (RW_READERS(v) > 1)
 			break;
-<<<<<<< HEAD
 		if (!ptr_get_flag(v, RW_LOCK_WAITERS)) {
-			success = atomic_cmpset_acq_ptr(&rw->rw_lock, v, tid);
-=======
-		if (!(v & RW_LOCK_WAITERS)) {
 			success = atomic_fcmpset_acq_ptr(&rw->rw_lock, &v, tid);
->>>>>>> d90a838e
 			if (!success)
 				continue;
 			break;
@@ -1392,15 +1319,10 @@
 		 * If we obtain the lock with the flags set, then claim
 		 * ownership of the turnstile.
 		 */
-<<<<<<< HEAD
-		x = ptr_get_flag(rw->rw_lock, RW_LOCK_WAITERS);
-		success = atomic_cmpset_ptr(&rw->rw_lock, v, ptr_set_flag(tid, x));
-=======
-		setv = tid | (v & RW_LOCK_WAITERS);
+		setv = ptr_set_flag(tid, ptr_get_flag(v, RW_LOCK_WAITERS));
 		success = atomic_fcmpset_ptr(&rw->rw_lock, &v, setv);
->>>>>>> d90a838e
 		if (success) {
-			if (v & RW_LOCK_WAITERS)
+			if (ptr_get_flag(v, RW_LOCK_WAITERS))
 				turnstile_claim(ts);
 			else
 				turnstile_cancel(ts);
