/*-
 * SPDX-License-Identifier: BSD-2-Clause-FreeBSD
 *
 * Copyright (c) 2006 John Baldwin <jhb@FreeBSD.org>
 * All rights reserved.
 *
 * Redistribution and use in source and binary forms, with or without
 * modification, are permitted provided that the following conditions
 * are met:
 * 1. Redistributions of source code must retain the above copyright
 *    notice, this list of conditions and the following disclaimer.
 * 2. Redistributions in binary form must reproduce the above copyright
 *    notice, this list of conditions and the following disclaimer in the
 *    documentation and/or other materials provided with the distribution.
 *
 * THIS SOFTWARE IS PROVIDED BY THE AUTHOR AND CONTRIBUTORS ``AS IS'' AND
 * ANY EXPRESS OR IMPLIED WARRANTIES, INCLUDING, BUT NOT LIMITED TO, THE
 * IMPLIED WARRANTIES OF MERCHANTABILITY AND FITNESS FOR A PARTICULAR PURPOSE
 * ARE DISCLAIMED.  IN NO EVENT SHALL THE AUTHOR OR CONTRIBUTORS BE LIABLE
 * FOR ANY DIRECT, INDIRECT, INCIDENTAL, SPECIAL, EXEMPLARY, OR CONSEQUENTIAL
 * DAMAGES (INCLUDING, BUT NOT LIMITED TO, PROCUREMENT OF SUBSTITUTE GOODS
 * OR SERVICES; LOSS OF USE, DATA, OR PROFITS; OR BUSINESS INTERRUPTION)
 * HOWEVER CAUSED AND ON ANY THEORY OF LIABILITY, WHETHER IN CONTRACT, STRICT
 * LIABILITY, OR TORT (INCLUDING NEGLIGENCE OR OTHERWISE) ARISING IN ANY WAY
 * OUT OF THE USE OF THIS SOFTWARE, EVEN IF ADVISED OF THE POSSIBILITY OF
 * SUCH DAMAGE.
 */

/*
 * Machine independent bits of reader/writer lock implementation.
 */

#include <sys/cdefs.h>
__FBSDID("$FreeBSD$");

#include "opt_ddb.h"
#include "opt_hwpmc_hooks.h"
#include "opt_no_adaptive_rwlocks.h"

#include <sys/param.h>
#include <sys/kdb.h>
#include <sys/ktr.h>
#include <sys/kernel.h>
#include <sys/lock.h>
#include <sys/mutex.h>
#include <sys/proc.h>
#include <sys/rwlock.h>
#include <sys/sched.h>
#include <sys/smp.h>
#include <sys/sysctl.h>
#include <sys/systm.h>
#include <sys/turnstile.h>

#include <machine/cpu.h>

#if defined(SMP) && !defined(NO_ADAPTIVE_RWLOCKS)
#define	ADAPTIVE_RWLOCKS
#endif

#ifdef HWPMC_HOOKS
#include <sys/pmckern.h>
PMC_SOFT_DECLARE( , , lock, failed);
#endif

/*
 * Return the rwlock address when the lock cookie address is provided.
 * This functionality assumes that struct rwlock* have a member named rw_lock.
 */
#define	rwlock2rw(c)	(__containerof(c, struct rwlock, rw_lock))

#ifdef DDB
#include <ddb/ddb.h>

static void	db_show_rwlock(const struct lock_object *lock);
#endif
static void	assert_rw(const struct lock_object *lock, int what);
static void	lock_rw(struct lock_object *lock, uintptr_t how);
#ifdef KDTRACE_HOOKS
static int	owner_rw(const struct lock_object *lock, struct thread **owner);
#endif
static uintptr_t unlock_rw(struct lock_object *lock);

struct lock_class lock_class_rw = {
	.lc_name = "rw",
	.lc_flags = LC_SLEEPLOCK | LC_RECURSABLE | LC_UPGRADABLE,
	.lc_assert = assert_rw,
#ifdef DDB
	.lc_ddb_show = db_show_rwlock,
#endif
	.lc_lock = lock_rw,
	.lc_unlock = unlock_rw,
#ifdef KDTRACE_HOOKS
	.lc_owner = owner_rw,
#endif
};

#ifdef ADAPTIVE_RWLOCKS
static int __read_frequently rowner_retries = 10;
static int __read_frequently rowner_loops = 10000;
static SYSCTL_NODE(_debug, OID_AUTO, rwlock, CTLFLAG_RD, NULL,
    "rwlock debugging");
SYSCTL_INT(_debug_rwlock, OID_AUTO, retry, CTLFLAG_RW, &rowner_retries, 0, "");
SYSCTL_INT(_debug_rwlock, OID_AUTO, loops, CTLFLAG_RW, &rowner_loops, 0, "");

static struct lock_delay_config __read_frequently rw_delay;

SYSCTL_INT(_debug_rwlock, OID_AUTO, delay_base, CTLFLAG_RW, &rw_delay.base,
    0, "");
SYSCTL_INT(_debug_rwlock, OID_AUTO, delay_max, CTLFLAG_RW, &rw_delay.max,
    0, "");

LOCK_DELAY_SYSINIT_DEFAULT(rw_delay);
#endif

/*
 * Return a pointer to the owning thread if the lock is write-locked or
 * NULL if the lock is unlocked or read-locked.
 */

#define	lv_rw_wowner(v)							\
	(ptr_get_flag(v, RW_LOCK_READ) ? NULL :				\
	 (struct thread *)RW_OWNER((v)))

#define	rw_wowner(rw)	lv_rw_wowner(RW_READ_VALUE(rw))

/*
 * Returns if a write owner is recursed.  Write ownership is not assured
 * here and should be previously checked.
 */
#define	rw_recursed(rw)		((rw)->rw_recurse != 0)

/*
 * Return true if curthread helds the lock.
 */
#define	rw_wlocked(rw)		(rw_wowner((rw)) == curthread)

/*
 * Return a pointer to the owning thread for this lock who should receive
 * any priority lent by threads that block on this lock.  Currently this
 * is identical to rw_wowner().
 */
#define	rw_owner(rw)		rw_wowner(rw)

#ifndef INVARIANTS
#define	__rw_assert(c, what, file, line)
#endif

void
assert_rw(const struct lock_object *lock, int what)
{

	rw_assert((const struct rwlock *)lock, what);
}

void
lock_rw(struct lock_object *lock, uintptr_t how)
{
	struct rwlock *rw;

	rw = (struct rwlock *)lock;
	if (how)
		rw_rlock(rw);
	else
		rw_wlock(rw);
}

uintptr_t
unlock_rw(struct lock_object *lock)
{
	struct rwlock *rw;

	rw = (struct rwlock *)lock;
	rw_assert(rw, RA_LOCKED | LA_NOTRECURSED);
	if (ptr_get_flag(rw->rw_lock, RW_LOCK_READ)) {
		rw_runlock(rw);
		return (1);
	} else {
		rw_wunlock(rw);
		return (0);
	}
}

#ifdef KDTRACE_HOOKS
int
owner_rw(const struct lock_object *lock, struct thread **owner)
{
	const struct rwlock *rw = (const struct rwlock *)lock;
	uintptr_t x = rw->rw_lock;

	*owner = rw_wowner(rw);
	return (ptr_get_flag(x, RW_LOCK_READ) != 0 ? (RW_READERS(x) != 0) :
	    (*owner != NULL));
}
#endif

void
_rw_init_flags(volatile uintptr_t *c, const char *name, int opts)
{
	struct rwlock *rw;
	int flags;

	rw = rwlock2rw(c);

	MPASS((opts & ~(RW_DUPOK | RW_NOPROFILE | RW_NOWITNESS | RW_QUIET |
	    RW_RECURSE | RW_NEW)) == 0);
	ASSERT_ATOMIC_LOAD_PTR(rw->rw_lock,
	    ("%s: rw_lock not aligned for %s: %p", __func__, name,
	    &rw->rw_lock));

	flags = LO_UPGRADABLE;
	if (opts & RW_DUPOK)
		flags |= LO_DUPOK;
	if (opts & RW_NOPROFILE)
		flags |= LO_NOPROFILE;
	if (!(opts & RW_NOWITNESS))
		flags |= LO_WITNESS;
	if (opts & RW_RECURSE)
		flags |= LO_RECURSABLE;
	if (opts & RW_QUIET)
		flags |= LO_QUIET;
	if (opts & RW_NEW)
		flags |= LO_NEW;

	lock_init(&rw->lock_object, &lock_class_rw, name, NULL, flags);
	rw->rw_lock = RW_UNLOCKED;
	rw->rw_recurse = 0;
}

void
_rw_destroy(volatile uintptr_t *c)
{
	struct rwlock *rw;

	rw = rwlock2rw(c);

	KASSERT(rw->rw_lock == RW_UNLOCKED, ("rw lock %p not unlocked", rw));
	KASSERT(rw->rw_recurse == 0, ("rw lock %p still recursed", rw));
	rw->rw_lock = RW_DESTROYED;
	lock_destroy(&rw->lock_object);
}

void
rw_sysinit(void *arg)
{
	struct rw_args *args;

	args = arg;
	rw_init_flags((struct rwlock *)args->ra_rw, args->ra_desc,
	    args->ra_flags);
}

int
_rw_wowned(const volatile uintptr_t *c)
{

	return (rw_wowner(rwlock2rw(c)) == curthread);
}

void
_rw_wlock_cookie(volatile uintptr_t *c, const char *file, int line)
{
	struct rwlock *rw;
	uintptr_t tid, v;

	rw = rwlock2rw(c);

	KASSERT(kdb_active != 0 || SCHEDULER_STOPPED() ||
	    !TD_IS_IDLETHREAD(curthread),
	    ("rw_wlock() by idle thread %p on rwlock %s @ %s:%d",
	    curthread, rw->lock_object.lo_name, file, line));
	KASSERT(rw->rw_lock != RW_DESTROYED,
	    ("rw_wlock() of destroyed rwlock @ %s:%d", file, line));
	WITNESS_CHECKORDER(&rw->lock_object, LOP_NEWORDER | LOP_EXCLUSIVE, file,
	    line, NULL);
	tid = (uintptr_t)curthread;
	v = RW_UNLOCKED;
	if (!_rw_write_lock_fetch(rw, &v, tid))
		_rw_wlock_hard(rw, v, file, line);
	else
		LOCKSTAT_PROFILE_OBTAIN_RWLOCK_SUCCESS(rw__acquire, rw,
		    0, 0, file, line, LOCKSTAT_WRITER);

	LOCK_LOG_LOCK("WLOCK", &rw->lock_object, 0, rw->rw_recurse, file, line);
	WITNESS_LOCK(&rw->lock_object, LOP_EXCLUSIVE, file, line);
	TD_LOCKS_INC(curthread);
}

int
__rw_try_wlock_int(struct rwlock *rw LOCK_FILE_LINE_ARG_DEF)
{
	struct thread *td;
	uintptr_t tid, v;
	int rval;
	bool recursed;

	td = curthread;
	tid = (uintptr_t)td;
	if (SCHEDULER_STOPPED_TD(td))
		return (1);

	KASSERT(kdb_active != 0 || !TD_IS_IDLETHREAD(td),
	    ("rw_try_wlock() by idle thread %p on rwlock %s @ %s:%d",
	    curthread, rw->lock_object.lo_name, file, line));
	KASSERT(rw->rw_lock != RW_DESTROYED,
	    ("rw_try_wlock() of destroyed rwlock @ %s:%d", file, line));

	rval = 1;
	recursed = false;
	v = RW_UNLOCKED;
	for (;;) {
		if (atomic_fcmpset_acq_ptr(&rw->rw_lock, &v, tid))
			break;
		if (v == RW_UNLOCKED)
			continue;
		if (v == tid && (rw->lock_object.lo_flags & LO_RECURSABLE)) {
			rw->rw_recurse++;
			atomic_set_ptr(&rw->rw_lock, RW_LOCK_WRITER_RECURSED);
			break;
		}
		rval = 0;
		break;
	}

	LOCK_LOG_TRY("WLOCK", &rw->lock_object, 0, rval, file, line);
	if (rval) {
		WITNESS_LOCK(&rw->lock_object, LOP_EXCLUSIVE | LOP_TRYLOCK,
		    file, line);
		if (!recursed)
			LOCKSTAT_PROFILE_OBTAIN_RWLOCK_SUCCESS(rw__acquire,
			    rw, 0, 0, file, line, LOCKSTAT_WRITER);
		TD_LOCKS_INC(curthread);
	}
	return (rval);
}

int
__rw_try_wlock(volatile uintptr_t *c, const char *file, int line)
{
	struct rwlock *rw;

	rw = rwlock2rw(c);
	return (__rw_try_wlock_int(rw LOCK_FILE_LINE_ARG));
}

void
_rw_wunlock_cookie(volatile uintptr_t *c, const char *file, int line)
{
	struct rwlock *rw;

	rw = rwlock2rw(c);

	KASSERT(rw->rw_lock != RW_DESTROYED,
	    ("rw_wunlock() of destroyed rwlock @ %s:%d", file, line));
	__rw_assert(c, RA_WLOCKED, file, line);
	WITNESS_UNLOCK(&rw->lock_object, LOP_EXCLUSIVE, file, line);
	LOCK_LOG_LOCK("WUNLOCK", &rw->lock_object, 0, rw->rw_recurse, file,
	    line);

#ifdef LOCK_PROFILING
	_rw_wunlock_hard(rw, (uintptr_t)curthread, file, line);
#else
	__rw_wunlock(rw, curthread, file, line);
#endif

	TD_LOCKS_DEC(curthread);
}

/*
 * Determines whether a new reader can acquire a lock.  Succeeds if the
 * reader already owns a read lock and the lock is locked for read to
 * prevent deadlock from reader recursion.  Also succeeds if the lock
 * is unlocked and has no writer waiters or spinners.  Failing otherwise
 * prioritizes writers before readers.
 */
<<<<<<< HEAD
#define	RW_CAN_READ(td, _rw)						\
	(ptr_get_flag(_rw, RW_LOCK_READ | RW_LOCK_WRITE_WAITERS | RW_LOCK_WRITE_SPINNER) == \
	 RW_LOCK_READ || ((td)->td_rw_rlocks && ptr_get_flag(_rw, RW_LOCK_READ)))
=======
static bool __always_inline
__rw_can_read(struct thread *td, uintptr_t v, bool fp)
{

	if ((v & (RW_LOCK_READ | RW_LOCK_WRITE_WAITERS | RW_LOCK_WRITE_SPINNER))
	    == RW_LOCK_READ)
		return (true);
	if (!fp && td->td_rw_rlocks && (v & RW_LOCK_READ))
		return (true);
	return (false);
}
>>>>>>> b3e0b47c

static bool __always_inline
__rw_rlock_try(struct rwlock *rw, struct thread *td, uintptr_t *vp, bool fp
    LOCK_FILE_LINE_ARG_DEF)
{

	/*
	 * Handle the easy case.  If no other thread has a write
	 * lock, then try to bump up the count of read locks.  Note
	 * that we have to preserve the current state of the
	 * RW_LOCK_WRITE_WAITERS flag.  If we fail to acquire a
	 * read lock, then rw_lock must have changed, so restart
	 * the loop.  Note that this handles the case of a
	 * completely unlocked rwlock since such a lock is encoded
	 * as a read lock with no waiters.
	 */
	while (__rw_can_read(td, *vp, fp)) {
		if (atomic_fcmpset_acq_ptr(&rw->rw_lock, vp,
			*vp + RW_ONE_READER)) {
			if (LOCK_LOG_TEST(&rw->lock_object, 0))
				CTR4(KTR_LOCK,
				    "%s: %p succeed %p -> %p", __func__,
				    rw, (void *)*vp,
				    (void *)(*vp + RW_ONE_READER));
			td->td_rw_rlocks++;
			return (true);
		}
	}
	return (false);
}

static void __noinline
__rw_rlock_hard(struct rwlock *rw, struct thread *td, uintptr_t v
    LOCK_FILE_LINE_ARG_DEF)
{
	struct turnstile *ts;
	struct thread *owner;
#ifdef ADAPTIVE_RWLOCKS
	int spintries = 0;
	int i, n;
#endif
#ifdef LOCK_PROFILING
	uint64_t waittime = 0;
	int contested = 0;
#endif
#if defined(ADAPTIVE_RWLOCKS) || defined(KDTRACE_HOOKS)
	struct lock_delay_arg lda;
#endif
#ifdef KDTRACE_HOOKS
	u_int sleep_cnt = 0;
	int64_t sleep_time = 0;
	int64_t all_time = 0;
#endif
#if defined(KDTRACE_HOOKS) || defined(LOCK_PROFILING)
	uintptr_t state;
	int doing_lockprof;
#endif

	if (SCHEDULER_STOPPED())
		return;

#if defined(ADAPTIVE_RWLOCKS)
	lock_delay_arg_init(&lda, &rw_delay);
#elif defined(KDTRACE_HOOKS)
	lock_delay_arg_init(&lda, NULL);
#endif

#ifdef HWPMC_HOOKS
	PMC_SOFT_CALL( , , lock, failed);
#endif
	lock_profile_obtain_lock_failed(&rw->lock_object,
	    &contested, &waittime);

#ifdef LOCK_PROFILING
	doing_lockprof = 1;
	state = v;
#elif defined(KDTRACE_HOOKS)
	doing_lockprof = lockstat_enabled;
	if (__predict_false(doing_lockprof)) {
		all_time -= lockstat_nsecs(&rw->lock_object);
		state = v;
	}
#endif

	for (;;) {
		if (__rw_rlock_try(rw, td, &v, false LOCK_FILE_LINE_ARG))
			break;
#ifdef KDTRACE_HOOKS
		lda.spin_cnt++;
#endif

#ifdef ADAPTIVE_RWLOCKS
		/*
		 * If the owner is running on another CPU, spin until
		 * the owner stops running or the state of the lock
		 * changes.
		 */
		if (ptr_get_flag(v, RW_LOCK_READ) == 0) {
			owner = (struct thread *)RW_OWNER(v);
			if (TD_IS_RUNNING(owner)) {
				if (LOCK_LOG_TEST(&rw->lock_object, 0))
					CTR3(KTR_LOCK,
					    "%s: spinning on %p held by %p",
					    __func__, rw, owner);
				KTR_STATE1(KTR_SCHED, "thread",
				    sched_tdname(curthread), "spinning",
				    "lockname:\"%s\"", rw->lock_object.lo_name);
				do {
					lock_delay(&lda);
					v = RW_READ_VALUE(rw);
					owner = lv_rw_wowner(v);
				} while (owner != NULL && TD_IS_RUNNING(owner));
				KTR_STATE0(KTR_SCHED, "thread",
				    sched_tdname(curthread), "running");
				continue;
			}
		} else if (spintries < rowner_retries) {
			spintries++;
			KTR_STATE1(KTR_SCHED, "thread", sched_tdname(curthread),
			    "spinning", "lockname:\"%s\"",
			    rw->lock_object.lo_name);
			for (i = 0; i < rowner_loops; i += n) {
				n = RW_READERS(v);
				lock_delay_spin(n);
				v = RW_READ_VALUE(rw);
<<<<<<< HEAD
				if (ptr_get_flag(v, RW_LOCK_READ) == 0 ||
				    RW_CAN_READ(td, v))
=======
				if ((v & RW_LOCK_READ) == 0 || __rw_can_read(td, v, false))
>>>>>>> b3e0b47c
					break;
			}
#ifdef KDTRACE_HOOKS
			lda.spin_cnt += rowner_loops - i;
#endif
			KTR_STATE0(KTR_SCHED, "thread", sched_tdname(curthread),
			    "running");
			if (i < rowner_loops)
				continue;
		}
#endif

		/*
		 * Okay, now it's the hard case.  Some other thread already
		 * has a write lock or there are write waiters present,
		 * acquire the turnstile lock so we can begin the process
		 * of blocking.
		 */
		ts = turnstile_trywait(&rw->lock_object);

		/*
		 * The lock might have been released while we spun, so
		 * recheck its state and restart the loop if needed.
		 */
		v = RW_READ_VALUE(rw);
retry_ts:
		if (__rw_can_read(td, v, false)) {
			turnstile_cancel(ts);
			continue;
		}

		owner = lv_rw_wowner(v);

#ifdef ADAPTIVE_RWLOCKS
		/*
		 * The current lock owner might have started executing
		 * on another CPU (or the lock could have changed
		 * owners) while we were waiting on the turnstile
		 * chain lock.  If so, drop the turnstile lock and try
		 * again.
		 */
<<<<<<< HEAD
		if (ptr_get_flag(v, RW_LOCK_READ) == 0) {
			owner = (struct thread *)RW_OWNER(v);
=======
		if (owner != NULL) {
>>>>>>> b3e0b47c
			if (TD_IS_RUNNING(owner)) {
				turnstile_cancel(ts);
				continue;
			}
		}
#endif

		/*
		 * The lock is held in write mode or it already has waiters.
		 */
		MPASS(!__rw_can_read(td, v, false));

		/*
		 * If the RW_LOCK_READ_WAITERS flag is already set, then
		 * we can go ahead and block.  If it is not set then try
		 * to set it.  If we fail to set it drop the turnstile
		 * lock and restart the loop.
		 */
<<<<<<< HEAD
		if (!ptr_get_flag(v, RW_LOCK_READ_WAITERS)) {
			if (!atomic_cmpset_ptr(&rw->rw_lock, v,
			    ptr_set_flag(v, RW_LOCK_READ_WAITERS))) {
				turnstile_cancel(ts);
				v = RW_READ_VALUE(rw);
				continue;
			}
=======
		if (!(v & RW_LOCK_READ_WAITERS)) {
			if (!atomic_fcmpset_ptr(&rw->rw_lock, &v,
			    v | RW_LOCK_READ_WAITERS))
				goto retry_ts;
>>>>>>> b3e0b47c
			if (LOCK_LOG_TEST(&rw->lock_object, 0))
				CTR2(KTR_LOCK, "%s: %p set read waiters flag",
				    __func__, rw);
		}

		/*
		 * We were unable to acquire the lock and the read waiters
		 * flag is set, so we must block on the turnstile.
		 */
		if (LOCK_LOG_TEST(&rw->lock_object, 0))
			CTR2(KTR_LOCK, "%s: %p blocking on turnstile", __func__,
			    rw);
#ifdef KDTRACE_HOOKS
		sleep_time -= lockstat_nsecs(&rw->lock_object);
#endif
		MPASS(owner == rw_owner(rw));
		turnstile_wait(ts, owner, TS_SHARED_QUEUE);
#ifdef KDTRACE_HOOKS
		sleep_time += lockstat_nsecs(&rw->lock_object);
		sleep_cnt++;
#endif
		if (LOCK_LOG_TEST(&rw->lock_object, 0))
			CTR2(KTR_LOCK, "%s: %p resuming from turnstile",
			    __func__, rw);
		v = RW_READ_VALUE(rw);
	}
#if defined(KDTRACE_HOOKS) || defined(LOCK_PROFILING)
	if (__predict_true(!doing_lockprof))
		return;
#endif
#ifdef KDTRACE_HOOKS
	all_time += lockstat_nsecs(&rw->lock_object);
	if (sleep_time)
		LOCKSTAT_RECORD4(rw__block, rw, sleep_time,
		     LOCKSTAT_READER, ptr_get_flag(state, RW_LOCK_READ) == 0,
		     ptr_get_flag(state, RW_LOCK_READ) == 0 ? 0 : RW_READERS(state));

	/* Record only the loops spinning and not sleeping. */
	if (lda.spin_cnt > sleep_cnt)
		LOCKSTAT_RECORD4(rw__spin, rw, all_time - sleep_time,
		    LOCKSTAT_READER, ptr_get_flag(state, RW_LOCK_READ) == 0,
		    ptr_get_flag(state, RW_LOCK_READ) == 0 ? 0 : RW_READERS(state));
#endif
	/*
	 * TODO: acquire "owner of record" here.  Here be turnstile dragons
	 * however.  turnstiles don't like owners changing between calls to
	 * turnstile_wait() currently.
	 */
	LOCKSTAT_PROFILE_OBTAIN_RWLOCK_SUCCESS(rw__acquire, rw, contested,
	    waittime, file, line, LOCKSTAT_READER);
}

void
__rw_rlock_int(struct rwlock *rw LOCK_FILE_LINE_ARG_DEF)
{
	struct thread *td;
	uintptr_t v;

	td = curthread;

	KASSERT(kdb_active != 0 || SCHEDULER_STOPPED_TD(td) ||
	    !TD_IS_IDLETHREAD(td),
	    ("rw_rlock() by idle thread %p on rwlock %s @ %s:%d",
	    td, rw->lock_object.lo_name, file, line));
	KASSERT(rw->rw_lock != RW_DESTROYED,
	    ("rw_rlock() of destroyed rwlock @ %s:%d", file, line));
	KASSERT(rw_wowner(rw) != td,
	    ("rw_rlock: wlock already held for %s @ %s:%d",
	    rw->lock_object.lo_name, file, line));
	WITNESS_CHECKORDER(&rw->lock_object, LOP_NEWORDER, file, line, NULL);

	v = RW_READ_VALUE(rw);
	if (__predict_false(LOCKSTAT_OOL_PROFILE_ENABLED(rw__acquire) ||
	    !__rw_rlock_try(rw, td, &v, true LOCK_FILE_LINE_ARG)))
		__rw_rlock_hard(rw, td, v LOCK_FILE_LINE_ARG);

	LOCK_LOG_LOCK("RLOCK", &rw->lock_object, 0, 0, file, line);
	WITNESS_LOCK(&rw->lock_object, 0, file, line);
	TD_LOCKS_INC(curthread);
}

void
__rw_rlock(volatile uintptr_t *c, const char *file, int line)
{
	struct rwlock *rw;

	rw = rwlock2rw(c);
	__rw_rlock_int(rw LOCK_FILE_LINE_ARG);
}

int
__rw_try_rlock_int(struct rwlock *rw LOCK_FILE_LINE_ARG_DEF)
{
	uintptr_t x;

	if (SCHEDULER_STOPPED())
		return (1);

	KASSERT(kdb_active != 0 || !TD_IS_IDLETHREAD(curthread),
	    ("rw_try_rlock() by idle thread %p on rwlock %s @ %s:%d",
	    curthread, rw->lock_object.lo_name, file, line));

	x = rw->rw_lock;
	for (;;) {
		KASSERT(rw->rw_lock != RW_DESTROYED,
		    ("rw_try_rlock() of destroyed rwlock @ %s:%d", file, line));
		if (!ptr_get_flag(x, RW_LOCK_READ))
			break;
		if (atomic_fcmpset_acq_ptr(&rw->rw_lock, &x, x + RW_ONE_READER)) {
			LOCK_LOG_TRY("RLOCK", &rw->lock_object, 0, 1, file,
			    line);
			WITNESS_LOCK(&rw->lock_object, LOP_TRYLOCK, file, line);
			LOCKSTAT_PROFILE_OBTAIN_RWLOCK_SUCCESS(rw__acquire,
			    rw, 0, 0, file, line, LOCKSTAT_READER);
			TD_LOCKS_INC(curthread);
			curthread->td_rw_rlocks++;
			return (1);
		}
	}

	LOCK_LOG_TRY("RLOCK", &rw->lock_object, 0, 0, file, line);
	return (0);
}

int
__rw_try_rlock(volatile uintptr_t *c, const char *file, int line)
{
	struct rwlock *rw;

	rw = rwlock2rw(c);
	return (__rw_try_rlock_int(rw LOCK_FILE_LINE_ARG));
}

static bool __always_inline
__rw_runlock_try(struct rwlock *rw, struct thread *td, uintptr_t *vp)
{

	for (;;) {
		/*
		 * See if there is more than one read lock held.  If so,
		 * just drop one and return.
		 */
		if (RW_READERS(*vp) > 1) {
			if (atomic_fcmpset_rel_ptr(&rw->rw_lock, vp,
			    *vp - RW_ONE_READER)) {
				if (LOCK_LOG_TEST(&rw->lock_object, 0))
					CTR4(KTR_LOCK,
					    "%s: %p succeeded %p -> %p",
					    __func__, rw, (void *)*vp,
					    (void *)(*vp - RW_ONE_READER));
				td->td_rw_rlocks--;
				return (true);
			}
			continue;
		}
		/*
		 * If there aren't any waiters for a write lock, then try
		 * to drop it quickly.
		 */
		if (!ptr_get_flag(*vp, RW_LOCK_WAITERS)) {
			MPASS(ptr_get_flag(*vp, ~RW_LOCK_WRITE_SPINNER) ==
			    RW_READERS_LOCK(1));
			if (atomic_fcmpset_rel_ptr(&rw->rw_lock, vp,
			    RW_UNLOCKED)) {
				if (LOCK_LOG_TEST(&rw->lock_object, 0))
					CTR2(KTR_LOCK, "%s: %p last succeeded",
					    __func__, rw);
				td->td_rw_rlocks--;
				return (true);
			}
			continue;
		}
		break;
	}
	return (false);
}

static void __noinline
__rw_runlock_hard(struct rwlock *rw, struct thread *td, uintptr_t v
    LOCK_FILE_LINE_ARG_DEF)
{
	struct turnstile *ts;
	uintptr_t setv, queue;

	if (SCHEDULER_STOPPED())
		return;

	for (;;) {
		if (__rw_runlock_try(rw, td, &v))
			break;

		/*
		 * Ok, we know we have waiters and we think we are the
		 * last reader, so grab the turnstile lock.
		 */
		turnstile_chain_lock(&rw->lock_object);
<<<<<<< HEAD
		v = ptr_get_flag(rw->rw_lock,
				 (RW_LOCK_WAITERS | RW_LOCK_WRITE_SPINNER));
=======
		v = RW_READ_VALUE(rw);
retry_ts:
		if (__rw_runlock_try(rw, td, &v)) {
			turnstile_chain_unlock(&rw->lock_object);
			break;
		}

		v &= (RW_LOCK_WAITERS | RW_LOCK_WRITE_SPINNER);
>>>>>>> b3e0b47c
		MPASS(v & RW_LOCK_WAITERS);

		/*
		 * Try to drop our lock leaving the lock in a unlocked
		 * state.
		 *
		 * If you wanted to do explicit lock handoff you'd have to
		 * do it here.  You'd also want to use turnstile_signal()
		 * and you'd have to handle the race where a higher
		 * priority thread blocks on the write lock before the
		 * thread you wakeup actually runs and have the new thread
		 * "steal" the lock.  For now it's a lot simpler to just
		 * wakeup all of the waiters.
		 *
		 * As above, if we fail, then another thread might have
		 * acquired a read lock, so drop the turnstile lock and
		 * restart.
		 */
		setv = RW_UNLOCKED;
		queue = TS_SHARED_QUEUE;
		if (v & RW_LOCK_WRITE_WAITERS) {
			queue = TS_EXCLUSIVE_QUEUE;
			setv |= (v & RW_LOCK_READ_WAITERS);
		}
		v |= RW_READERS_LOCK(1);
		if (!atomic_fcmpset_rel_ptr(&rw->rw_lock, &v, setv))
			goto retry_ts;
		if (LOCK_LOG_TEST(&rw->lock_object, 0))
			CTR2(KTR_LOCK, "%s: %p last succeeded with waiters",
			    __func__, rw);

		/*
		 * Ok.  The lock is released and all that's left is to
		 * wake up the waiters.  Note that the lock might not be
		 * free anymore, but in that case the writers will just
		 * block again if they run before the new lock holder(s)
		 * release the lock.
		 */
		ts = turnstile_lookup(&rw->lock_object);
		MPASS(ts != NULL);
		turnstile_broadcast(ts, queue);
		turnstile_unpend(ts, TS_SHARED_LOCK);
		turnstile_chain_unlock(&rw->lock_object);
		td->td_rw_rlocks--;
		break;
	}
	LOCKSTAT_PROFILE_RELEASE_RWLOCK(rw__release, rw, LOCKSTAT_READER);
}

void
_rw_runlock_cookie_int(struct rwlock *rw LOCK_FILE_LINE_ARG_DEF)
{
	struct thread *td;
	uintptr_t v;

	KASSERT(rw->rw_lock != RW_DESTROYED,
	    ("rw_runlock() of destroyed rwlock @ %s:%d", file, line));
	__rw_assert(&rw->rw_lock, RA_RLOCKED, file, line);
	WITNESS_UNLOCK(&rw->lock_object, 0, file, line);
	LOCK_LOG_LOCK("RUNLOCK", &rw->lock_object, 0, 0, file, line);

	td = curthread;
	v = RW_READ_VALUE(rw);

	if (__predict_false(LOCKSTAT_OOL_PROFILE_ENABLED(rw__release) ||
	    !__rw_runlock_try(rw, td, &v)))
		__rw_runlock_hard(rw, td, v LOCK_FILE_LINE_ARG);

	TD_LOCKS_DEC(curthread);
}

void
_rw_runlock_cookie(volatile uintptr_t *c, const char *file, int line)
{
	struct rwlock *rw;

	rw = rwlock2rw(c);
	_rw_runlock_cookie_int(rw LOCK_FILE_LINE_ARG);
}

/*
 * This function is called when we are unable to obtain a write lock on the
 * first try.  This means that at least one other thread holds either a
 * read or write lock.
 */
void
__rw_wlock_hard(volatile uintptr_t *c, uintptr_t v LOCK_FILE_LINE_ARG_DEF)
{
	uintptr_t tid;
	struct rwlock *rw;
	struct turnstile *ts;
	struct thread *owner;
#ifdef ADAPTIVE_RWLOCKS
	int spintries = 0;
	int i, n;
	int sleep_reason = 0;
#endif
	uintptr_t x;
#ifdef LOCK_PROFILING
	uint64_t waittime = 0;
	int contested = 0;
#endif
#if defined(ADAPTIVE_RWLOCKS) || defined(KDTRACE_HOOKS)
	struct lock_delay_arg lda;
#endif
#ifdef KDTRACE_HOOKS
	u_int sleep_cnt = 0;
	int64_t sleep_time = 0;
	int64_t all_time = 0;
#endif
#if defined(KDTRACE_HOOKS) || defined(LOCK_PROFILING)
	uintptr_t state;
	int doing_lockprof;
#endif

	tid = (uintptr_t)curthread;
	if (SCHEDULER_STOPPED())
		return;

#if defined(ADAPTIVE_RWLOCKS)
	lock_delay_arg_init(&lda, &rw_delay);
#elif defined(KDTRACE_HOOKS)
	lock_delay_arg_init(&lda, NULL);
#endif
	rw = rwlock2rw(c);
	if (__predict_false(v == RW_UNLOCKED))
		v = RW_READ_VALUE(rw);

	if (__predict_false(lv_rw_wowner(v) == (struct thread *)tid)) {
		KASSERT(rw->lock_object.lo_flags & LO_RECURSABLE,
		    ("%s: recursing but non-recursive rw %s @ %s:%d\n",
		    __func__, rw->lock_object.lo_name, file, line));
		rw->rw_recurse++;
		atomic_set_ptr(&rw->rw_lock, RW_LOCK_WRITER_RECURSED);
		if (LOCK_LOG_TEST(&rw->lock_object, 0))
			CTR2(KTR_LOCK, "%s: %p recursing", __func__, rw);
		return;
	}

	if (LOCK_LOG_TEST(&rw->lock_object, 0))
		CTR5(KTR_LOCK, "%s: %s contested (lock=%p) at %s:%d", __func__,
		    rw->lock_object.lo_name, (void *)rw->rw_lock, file, line);

#ifdef HWPMC_HOOKS
	PMC_SOFT_CALL( , , lock, failed);
#endif
	lock_profile_obtain_lock_failed(&rw->lock_object,
	    &contested, &waittime);

#ifdef LOCK_PROFILING
	doing_lockprof = 1;
	state = v;
#elif defined(KDTRACE_HOOKS)
	doing_lockprof = lockstat_enabled;
	if (__predict_false(doing_lockprof)) {
		all_time -= lockstat_nsecs(&rw->lock_object);
		state = v;
	}
#endif

	for (;;) {
		if (v == RW_UNLOCKED) {
			if (_rw_write_lock_fetch(rw, &v, tid))
				break;
			continue;
		}
#ifdef KDTRACE_HOOKS
		lda.spin_cnt++;
#endif

#ifdef ADAPTIVE_RWLOCKS
		/*
		 * If the lock is write locked and the owner is
		 * running on another CPU, spin until the owner stops
		 * running or the state of the lock changes.
		 */
		sleep_reason = 1;
		owner = lv_rw_wowner(v);
		if (!(ptr_get_flag(v, RW_LOCK_READ) && TD_IS_RUNNING(owner)) {
			if (LOCK_LOG_TEST(&rw->lock_object, 0))
				CTR3(KTR_LOCK, "%s: spinning on %p held by %p",
				    __func__, rw, owner);
			KTR_STATE1(KTR_SCHED, "thread", sched_tdname(curthread),
			    "spinning", "lockname:\"%s\"",
			    rw->lock_object.lo_name);
			do {
				lock_delay(&lda);
				v = RW_READ_VALUE(rw);
				owner = lv_rw_wowner(v);
			} while (owner != NULL && TD_IS_RUNNING(owner));
			KTR_STATE0(KTR_SCHED, "thread", sched_tdname(curthread),
			    "running");
			continue;
		}
		if ((ptr_get_flag(v, RW_LOCK_READ) && RW_READERS(v) &&
		    spintries < rowner_retries) {
<<<<<<< HEAD
			if (!ptr_get_flag(v, RW_LOCK_WRITE_SPINNER)) {
				if (!atomic_cmpset_ptr(&rw->rw_lock, v,
				    ptr_set_flag(v, RW_LOCK_WRITE_SPINNER))) {
					v = RW_READ_VALUE(rw);
=======
			if (!(v & RW_LOCK_WRITE_SPINNER)) {
				if (!atomic_fcmpset_ptr(&rw->rw_lock, &v,
				    v | RW_LOCK_WRITE_SPINNER)) {
>>>>>>> b3e0b47c
					continue;
				}
			}
			spintries++;
			KTR_STATE1(KTR_SCHED, "thread", sched_tdname(curthread),
			    "spinning", "lockname:\"%s\"",
			    rw->lock_object.lo_name);
			for (i = 0; i < rowner_loops; i += n) {
				n = RW_READERS(v);
				lock_delay_spin(n);
				v = RW_READ_VALUE(rw);
				if ((ptr_get_flag(v, RW_LOCK_WRITE_SPINNER)) == 0)
					break;
			}
			KTR_STATE0(KTR_SCHED, "thread", sched_tdname(curthread),
			    "running");
#ifdef KDTRACE_HOOKS
			lda.spin_cnt += rowner_loops - i;
#endif
			if (i < rowner_loops)
				continue;
			sleep_reason = 2;
		}
#endif
		ts = turnstile_trywait(&rw->lock_object);
		v = RW_READ_VALUE(rw);
retry_ts:
		owner = lv_rw_wowner(v);

#ifdef ADAPTIVE_RWLOCKS
		/*
		 * The current lock owner might have started executing
		 * on another CPU (or the lock could have changed
		 * owners) while we were waiting on the turnstile
		 * chain lock.  If so, drop the turnstile lock and try
		 * again.
		 */
<<<<<<< HEAD
		if (!ptr_get_flag(v, RW_LOCK_READ)) {
			owner = (struct thread *)RW_OWNER(v);
=======
		if (owner != NULL) {
>>>>>>> b3e0b47c
			if (TD_IS_RUNNING(owner)) {
				turnstile_cancel(ts);
				continue;
			}
		} else if (RW_READERS(v) > 0 && sleep_reason == 1) {
			turnstile_cancel(ts);
			continue;
		}
#endif
		/*
		 * Check for the waiters flags about this rwlock.
		 * If the lock was released, without maintain any pending
		 * waiters queue, simply try to acquire it.
		 * If a pending waiters queue is present, claim the lock
		 * ownership and maintain the pending queue.
		 */
		x = ptr_get_flag(v, RW_LOCK_WAITERS | RW_LOCK_WRITE_SPINNER);
		if (ptr_get_flag(v, ~x) == RW_UNLOCKED) {
			x &= ~RW_LOCK_WRITE_SPINNER;
<<<<<<< HEAD
			if (atomic_cmpset_acq_ptr(&rw->rw_lock, v,
			    ptr_set_flag(tid, x))) {
=======
			if (atomic_fcmpset_acq_ptr(&rw->rw_lock, &v, tid | x)) {
>>>>>>> b3e0b47c
				if (x)
					turnstile_claim(ts);
				else
					turnstile_cancel(ts);
				break;
			}
			goto retry_ts;
		}
		/*
		 * If the RW_LOCK_WRITE_WAITERS flag isn't set, then try to
		 * set it.  If we fail to set it, then loop back and try
		 * again.
		 */
<<<<<<< HEAD
		if (!ptr_get_flag(v, RW_LOCK_WRITE_WAITERS)) {
			if (!atomic_cmpset_ptr(&rw->rw_lock, v,
			    ptr_set_flag(v, RW_LOCK_WRITE_WAITERS))) {
				turnstile_cancel(ts);
				v = RW_READ_VALUE(rw);
				continue;
			}
=======
		if (!(v & RW_LOCK_WRITE_WAITERS)) {
			if (!atomic_fcmpset_ptr(&rw->rw_lock, &v,
			    v | RW_LOCK_WRITE_WAITERS))
				goto retry_ts;
>>>>>>> b3e0b47c
			if (LOCK_LOG_TEST(&rw->lock_object, 0))
				CTR2(KTR_LOCK, "%s: %p set write waiters flag",
				    __func__, rw);
		}
		/*
		 * We were unable to acquire the lock and the write waiters
		 * flag is set, so we must block on the turnstile.
		 */
		if (LOCK_LOG_TEST(&rw->lock_object, 0))
			CTR2(KTR_LOCK, "%s: %p blocking on turnstile", __func__,
			    rw);
#ifdef KDTRACE_HOOKS
		sleep_time -= lockstat_nsecs(&rw->lock_object);
#endif
		MPASS(owner == rw_owner(rw));
		turnstile_wait(ts, owner, TS_EXCLUSIVE_QUEUE);
#ifdef KDTRACE_HOOKS
		sleep_time += lockstat_nsecs(&rw->lock_object);
		sleep_cnt++;
#endif
		if (LOCK_LOG_TEST(&rw->lock_object, 0))
			CTR2(KTR_LOCK, "%s: %p resuming from turnstile",
			    __func__, rw);
#ifdef ADAPTIVE_RWLOCKS
		spintries = 0;
#endif
		v = RW_READ_VALUE(rw);
	}
#if defined(KDTRACE_HOOKS) || defined(LOCK_PROFILING)
	if (__predict_true(!doing_lockprof))
		return;
#endif
#ifdef KDTRACE_HOOKS
	all_time += lockstat_nsecs(&rw->lock_object);
	if (sleep_time)
		LOCKSTAT_RECORD4(rw__block, rw, sleep_time,
		    LOCKSTAT_WRITER, ptr_get_flag(state, RW_LOCK_READ) == 0,
		    ptr_get_flag(state, RW_LOCK_READ) == 0 ? 0 : RW_READERS(state));

	/* Record only the loops spinning and not sleeping. */
	if (lda.spin_cnt > sleep_cnt)
		LOCKSTAT_RECORD4(rw__spin, rw, all_time - sleep_time,
		    LOCKSTAT_WRITER, ptr_get_flag(state, RW_LOCK_READ) == 0,
		    ptr_get_flag(state, RW_LOCK_READ) == 0 ? 0 : RW_READERS(state));
#endif
	LOCKSTAT_PROFILE_OBTAIN_RWLOCK_SUCCESS(rw__acquire, rw, contested,
	    waittime, file, line, LOCKSTAT_WRITER);
}

/*
 * This function is called if lockstat is active or the first try at releasing
 * a write lock failed.  The latter means that the lock is recursed or one of
 * the 2 waiter bits must be set indicating that at least one thread is waiting
 * on this lock.
 */
void
__rw_wunlock_hard(volatile uintptr_t *c, uintptr_t v LOCK_FILE_LINE_ARG_DEF)
{
	struct rwlock *rw;
	struct turnstile *ts;
	uintptr_t tid, setv;
	int queue;

	tid = (uintptr_t)curthread;
	if (SCHEDULER_STOPPED())
		return;

	rw = rwlock2rw(c);
<<<<<<< HEAD
	v = RW_READ_VALUE(rw);
	if (ptr_get_flag(v, RW_LOCK_WRITER_RECURSED)) {
=======
	if (__predict_false(v == tid))
		v = RW_READ_VALUE(rw);

	if (v & RW_LOCK_WRITER_RECURSED) {
>>>>>>> b3e0b47c
		if (--(rw->rw_recurse) == 0)
			atomic_clear_ptr(&rw->rw_lock, RW_LOCK_WRITER_RECURSED);
		if (LOCK_LOG_TEST(&rw->lock_object, 0))
			CTR2(KTR_LOCK, "%s: %p unrecursing", __func__, rw);
		return;
	}

	LOCKSTAT_PROFILE_RELEASE_RWLOCK(rw__release, rw, LOCKSTAT_WRITER);
	if (v == tid && _rw_write_unlock(rw, tid))
		return;

	KASSERT(ptr_get_flag(rw->rw_lock, (RW_LOCK_READ_WAITERS |
	    RW_LOCK_WRITE_WAITERS)),
	    ("%s: neither of the waiter flags are set", __func__));

	if (LOCK_LOG_TEST(&rw->lock_object, 0))
		CTR2(KTR_LOCK, "%s: %p contested", __func__, rw);

	turnstile_chain_lock(&rw->lock_object);

	/*
	 * Use the same algo as sx locks for now.  Prefer waking up shared
	 * waiters if we have any over writers.  This is probably not ideal.
	 *
	 * 'v' is the value we are going to write back to rw_lock.  If we
	 * have waiters on both queues, we need to preserve the state of
	 * the waiter flag for the queue we don't wake up.  For now this is
	 * hardcoded for the algorithm mentioned above.
	 *
	 * In the case of both readers and writers waiting we wakeup the
	 * readers but leave the RW_LOCK_WRITE_WAITERS flag set.  If a
	 * new writer comes in before a reader it will claim the lock up
	 * above.  There is probably a potential priority inversion in
	 * there that could be worked around either by waking both queues
	 * of waiters or doing some complicated lock handoff gymnastics.
	 */
<<<<<<< HEAD
	v = RW_UNLOCKED;
	if (ptr_get_flag(rw->rw_lock, RW_LOCK_WRITE_WAITERS)) {
		queue = TS_EXCLUSIVE_QUEUE;
		v |= ptr_get_flag(rw->rw_lock, RW_LOCK_READ_WAITERS);
	} else
		queue = TS_SHARED_QUEUE;
=======
	setv = RW_UNLOCKED;
	v = RW_READ_VALUE(rw);
	queue = TS_SHARED_QUEUE;
	if (v & RW_LOCK_WRITE_WAITERS) {
		queue = TS_EXCLUSIVE_QUEUE;
		setv |= (v & RW_LOCK_READ_WAITERS);
	}
	atomic_store_rel_ptr(&rw->rw_lock, setv);
>>>>>>> b3e0b47c

	/* Wake up all waiters for the specific queue. */
	if (LOCK_LOG_TEST(&rw->lock_object, 0))
		CTR3(KTR_LOCK, "%s: %p waking up %s waiters", __func__, rw,
		    queue == TS_SHARED_QUEUE ? "read" : "write");

	ts = turnstile_lookup(&rw->lock_object);
	MPASS(ts != NULL);
	turnstile_broadcast(ts, queue);
	turnstile_unpend(ts, TS_EXCLUSIVE_LOCK);
	turnstile_chain_unlock(&rw->lock_object);
}

/*
 * Attempt to do a non-blocking upgrade from a read lock to a write
 * lock.  This will only succeed if this thread holds a single read
 * lock.  Returns true if the upgrade succeeded and false otherwise.
 */
int
__rw_try_upgrade_int(struct rwlock *rw LOCK_FILE_LINE_ARG_DEF)
{
	uintptr_t v, x, tid;
	struct turnstile *ts;
	int success;

	if (SCHEDULER_STOPPED())
		return (1);

	KASSERT(rw->rw_lock != RW_DESTROYED,
	    ("rw_try_upgrade() of destroyed rwlock @ %s:%d", file, line));
	__rw_assert(&rw->rw_lock, RA_RLOCKED, file, line);

	/*
	 * Attempt to switch from one reader to a writer.  If there
	 * are any write waiters, then we will have to lock the
	 * turnstile first to prevent races with another writer
	 * calling turnstile_wait() before we have claimed this
	 * turnstile.  So, do the simple case of no waiters first.
	 */
	tid = (uintptr_t)curthread;
	success = 0;
	for (;;) {
		v = rw->rw_lock;
		if (RW_READERS(v) > 1)
			break;
		if (!ptr_get_flag(v, RW_LOCK_WAITERS)) {
			success = atomic_cmpset_acq_ptr(&rw->rw_lock, v, tid);
			if (!success)
				continue;
			break;
		}

		/*
		 * Ok, we think we have waiters, so lock the turnstile.
		 */
		ts = turnstile_trywait(&rw->lock_object);
		v = rw->rw_lock;
		if (RW_READERS(v) > 1) {
			turnstile_cancel(ts);
			break;
		}
		/*
		 * Try to switch from one reader to a writer again.  This time
		 * we honor the current state of the waiters flags.
		 * If we obtain the lock with the flags set, then claim
		 * ownership of the turnstile.
		 */
		x = ptr_get_flag(rw->rw_lock, RW_LOCK_WAITERS);
		success = atomic_cmpset_ptr(&rw->rw_lock, v, ptr_set_flag(tid, x));
		if (success) {
			if (x)
				turnstile_claim(ts);
			else
				turnstile_cancel(ts);
			break;
		}
		turnstile_cancel(ts);
	}
	LOCK_LOG_TRY("WUPGRADE", &rw->lock_object, 0, success, file, line);
	if (success) {
		curthread->td_rw_rlocks--;
		WITNESS_UPGRADE(&rw->lock_object, LOP_EXCLUSIVE | LOP_TRYLOCK,
		    file, line);
		LOCKSTAT_RECORD0(rw__upgrade, rw);
	}
	return (success);
}

int
__rw_try_upgrade(volatile uintptr_t *c, const char *file, int line)
{
	struct rwlock *rw;

	rw = rwlock2rw(c);
	return (__rw_try_upgrade_int(rw LOCK_FILE_LINE_ARG));
}

/*
 * Downgrade a write lock into a single read lock.
 */
void
__rw_downgrade_int(struct rwlock *rw LOCK_FILE_LINE_ARG_DEF)
{
	struct turnstile *ts;
	uintptr_t tid, v;
	int rwait, wwait;

	if (SCHEDULER_STOPPED())
		return;

	KASSERT(rw->rw_lock != RW_DESTROYED,
	    ("rw_downgrade() of destroyed rwlock @ %s:%d", file, line));
	__rw_assert(&rw->rw_lock, RA_WLOCKED | RA_NOTRECURSED, file, line);
#ifndef INVARIANTS
	if (rw_recursed(rw))
		panic("downgrade of a recursed lock");
#endif

	WITNESS_DOWNGRADE(&rw->lock_object, 0, file, line);

	/*
	 * Convert from a writer to a single reader.  First we handle
	 * the easy case with no waiters.  If there are any waiters, we
	 * lock the turnstile and "disown" the lock.
	 */
	tid = (uintptr_t)curthread;
	if (atomic_cmpset_rel_ptr(&rw->rw_lock, tid, RW_READERS_LOCK(1)))
		goto out;

	/*
	 * Ok, we think we have waiters, so lock the turnstile so we can
	 * read the waiter flags without any races.
	 */
	turnstile_chain_lock(&rw->lock_object);
	v = ptr_get_flag(rw->rw_lock, RW_LOCK_WAITERS);
	rwait = v & RW_LOCK_READ_WAITERS;
	wwait = v & RW_LOCK_WRITE_WAITERS;
	MPASS(rwait | wwait);

	/*
	 * Downgrade from a write lock while preserving waiters flag
	 * and give up ownership of the turnstile.
	 */
	ts = turnstile_lookup(&rw->lock_object);
	MPASS(ts != NULL);
	if (!wwait)
		v &= ~RW_LOCK_READ_WAITERS;
	atomic_store_rel_ptr(&rw->rw_lock, RW_READERS_LOCK(1) | v);
	/*
	 * Wake other readers if there are no writers pending.  Otherwise they
	 * won't be able to acquire the lock anyway.
	 */
	if (rwait && !wwait) {
		turnstile_broadcast(ts, TS_SHARED_QUEUE);
		turnstile_unpend(ts, TS_EXCLUSIVE_LOCK);
	} else
		turnstile_disown(ts);
	turnstile_chain_unlock(&rw->lock_object);
out:
	curthread->td_rw_rlocks++;
	LOCK_LOG_LOCK("WDOWNGRADE", &rw->lock_object, 0, 0, file, line);
	LOCKSTAT_RECORD0(rw__downgrade, rw);
}

void
__rw_downgrade(volatile uintptr_t *c, const char *file, int line)
{
	struct rwlock *rw;

	rw = rwlock2rw(c);
	__rw_downgrade_int(rw LOCK_FILE_LINE_ARG);
}

#ifdef INVARIANT_SUPPORT
#ifndef INVARIANTS
#undef __rw_assert
#endif

/*
 * In the non-WITNESS case, rw_assert() can only detect that at least
 * *some* thread owns an rlock, but it cannot guarantee that *this*
 * thread owns an rlock.
 */
void
__rw_assert(const volatile uintptr_t *c, int what, const char *file, int line)
{
	const struct rwlock *rw;

	if (panicstr != NULL)
		return;

	rw = rwlock2rw(c);

	switch (what) {
	case RA_LOCKED:
	case RA_LOCKED | RA_RECURSED:
	case RA_LOCKED | RA_NOTRECURSED:
	case RA_RLOCKED:
	case RA_RLOCKED | RA_RECURSED:
	case RA_RLOCKED | RA_NOTRECURSED:
#ifdef WITNESS
		witness_assert(&rw->lock_object, what, file, line);
#else
		/*
		 * If some other thread has a write lock or we have one
		 * and are asserting a read lock, fail.  Also, if no one
		 * has a lock at all, fail.
		 */
		if (rw->rw_lock == RW_UNLOCKED ||
		    (!ptr_get_flag(rw->rw_lock, RW_LOCK_READ) &&
		     (what & RA_RLOCKED || rw_wowner(rw) != curthread)))
			panic("Lock %s not %slocked @ %s:%d\n",
			    rw->lock_object.lo_name, (what & RA_RLOCKED) ?
			    "read " : "", file, line);

		if (!ptr_get_flag(rw->rw_lock, RW_LOCK_READ) &&
		    !(what & RA_RLOCKED)) {
			if (rw_recursed(rw)) {
				if (what & RA_NOTRECURSED)
					panic("Lock %s recursed @ %s:%d\n",
					    rw->lock_object.lo_name, file,
					    line);
			} else if (what & RA_RECURSED)
				panic("Lock %s not recursed @ %s:%d\n",
				    rw->lock_object.lo_name, file, line);
		}
#endif
		break;
	case RA_WLOCKED:
	case RA_WLOCKED | RA_RECURSED:
	case RA_WLOCKED | RA_NOTRECURSED:
		if (rw_wowner(rw) != curthread)
			panic("Lock %s not exclusively locked @ %s:%d\n",
			    rw->lock_object.lo_name, file, line);
		if (rw_recursed(rw)) {
			if (what & RA_NOTRECURSED)
				panic("Lock %s recursed @ %s:%d\n",
				    rw->lock_object.lo_name, file, line);
		} else if (what & RA_RECURSED)
			panic("Lock %s not recursed @ %s:%d\n",
			    rw->lock_object.lo_name, file, line);
		break;
	case RA_UNLOCKED:
#ifdef WITNESS
		witness_assert(&rw->lock_object, what, file, line);
#else
		/*
		 * If we hold a write lock fail.  We can't reliably check
		 * to see if we hold a read lock or not.
		 */
		if (rw_wowner(rw) == curthread)
			panic("Lock %s exclusively locked @ %s:%d\n",
			    rw->lock_object.lo_name, file, line);
#endif
		break;
	default:
		panic("Unknown rw lock assertion: %d @ %s:%d", what, file,
		    line);
	}
}
#endif /* INVARIANT_SUPPORT */

#ifdef DDB
void
db_show_rwlock(const struct lock_object *lock)
{
	const struct rwlock *rw;
	struct thread *td;

	rw = (const struct rwlock *)lock;

	db_printf(" state: ");
	if (rw->rw_lock == RW_UNLOCKED)
		db_printf("UNLOCKED\n");
	else if (rw->rw_lock == RW_DESTROYED) {
		db_printf("DESTROYED\n");
		return;
	} else if (ptr_get_flag(rw->rw_lock, RW_LOCK_READ))
		db_printf("RLOCK: %ju locks\n",
		    (uintmax_t)(RW_READERS(rw->rw_lock)));
	else {
		td = rw_wowner(rw);
		db_printf("WLOCK: %p (tid %d, pid %d, \"%s\")\n", td,
		    td->td_tid, td->td_proc->p_pid, td->td_name);
		if (rw_recursed(rw))
			db_printf(" recursed: %u\n", rw->rw_recurse);
	}
	db_printf(" waiters: ");
	switch (ptr_get_flag(rw->rw_lock, RW_LOCK_WAITERS)) {
	case RW_LOCK_READ_WAITERS:
		db_printf("readers\n");
		break;
	case RW_LOCK_WRITE_WAITERS:
		db_printf("writers\n");
		break;
	case RW_LOCK_READ_WAITERS | RW_LOCK_WRITE_WAITERS:
		db_printf("readers and writers\n");
		break;
	default:
		db_printf("none\n");
		break;
	}
}

#endif<|MERGE_RESOLUTION|>--- conflicted
+++ resolved
@@ -372,23 +372,18 @@
  * is unlocked and has no writer waiters or spinners.  Failing otherwise
  * prioritizes writers before readers.
  */
-<<<<<<< HEAD
-#define	RW_CAN_READ(td, _rw)						\
-	(ptr_get_flag(_rw, RW_LOCK_READ | RW_LOCK_WRITE_WAITERS | RW_LOCK_WRITE_SPINNER) == \
-	 RW_LOCK_READ || ((td)->td_rw_rlocks && ptr_get_flag(_rw, RW_LOCK_READ)))
-=======
 static bool __always_inline
 __rw_can_read(struct thread *td, uintptr_t v, bool fp)
 {
 
-	if ((v & (RW_LOCK_READ | RW_LOCK_WRITE_WAITERS | RW_LOCK_WRITE_SPINNER))
+	if (ptr_get_flag(v, (RW_LOCK_READ | RW_LOCK_WRITE_WAITERS | RW_LOCK_WRITE_SPINNER))
 	    == RW_LOCK_READ)
 		return (true);
-	if (!fp && td->td_rw_rlocks && (v & RW_LOCK_READ))
+	if (!fp && td->td_rw_rlocks && (ptr_get_flag(v, RW_LOCK_READ)))
 		return (true);
 	return (false);
 }
->>>>>>> b3e0b47c
+
 
 static bool __always_inline
 __rw_rlock_try(struct rwlock *rw, struct thread *td, uintptr_t *vp, bool fp
@@ -514,12 +509,7 @@
 				n = RW_READERS(v);
 				lock_delay_spin(n);
 				v = RW_READ_VALUE(rw);
-<<<<<<< HEAD
-				if (ptr_get_flag(v, RW_LOCK_READ) == 0 ||
-				    RW_CAN_READ(td, v))
-=======
-				if ((v & RW_LOCK_READ) == 0 || __rw_can_read(td, v, false))
->>>>>>> b3e0b47c
+				if (ptr_get_flag(v, RW_LOCK_READ) == 0 || __rw_can_read(td, v, false))
 					break;
 			}
 #ifdef KDTRACE_HOOKS
@@ -561,12 +551,7 @@
 		 * chain lock.  If so, drop the turnstile lock and try
 		 * again.
 		 */
-<<<<<<< HEAD
-		if (ptr_get_flag(v, RW_LOCK_READ) == 0) {
-			owner = (struct thread *)RW_OWNER(v);
-=======
 		if (owner != NULL) {
->>>>>>> b3e0b47c
 			if (TD_IS_RUNNING(owner)) {
 				turnstile_cancel(ts);
 				continue;
@@ -585,20 +570,10 @@
 		 * to set it.  If we fail to set it drop the turnstile
 		 * lock and restart the loop.
 		 */
-<<<<<<< HEAD
 		if (!ptr_get_flag(v, RW_LOCK_READ_WAITERS)) {
-			if (!atomic_cmpset_ptr(&rw->rw_lock, v,
-			    ptr_set_flag(v, RW_LOCK_READ_WAITERS))) {
-				turnstile_cancel(ts);
-				v = RW_READ_VALUE(rw);
-				continue;
-			}
-=======
-		if (!(v & RW_LOCK_READ_WAITERS)) {
 			if (!atomic_fcmpset_ptr(&rw->rw_lock, &v,
-			    v | RW_LOCK_READ_WAITERS))
+			    ptr_set_flag(v, RW_LOCK_READ_WAITERS)))
 				goto retry_ts;
->>>>>>> b3e0b47c
 			if (LOCK_LOG_TEST(&rw->lock_object, 0))
 				CTR2(KTR_LOCK, "%s: %p set read waiters flag",
 				    __func__, rw);
@@ -795,10 +770,6 @@
 		 * last reader, so grab the turnstile lock.
 		 */
 		turnstile_chain_lock(&rw->lock_object);
-<<<<<<< HEAD
-		v = ptr_get_flag(rw->rw_lock,
-				 (RW_LOCK_WAITERS | RW_LOCK_WRITE_SPINNER));
-=======
 		v = RW_READ_VALUE(rw);
 retry_ts:
 		if (__rw_runlock_try(rw, td, &v)) {
@@ -806,8 +777,7 @@
 			break;
 		}
 
-		v &= (RW_LOCK_WAITERS | RW_LOCK_WRITE_SPINNER);
->>>>>>> b3e0b47c
+		v = ptr_get_flag(v, RW_LOCK_WAITERS | RW_LOCK_WRITE_SPINNER);
 		MPASS(v & RW_LOCK_WAITERS);
 
 		/*
@@ -1004,16 +974,9 @@
 		}
 		if ((ptr_get_flag(v, RW_LOCK_READ) && RW_READERS(v) &&
 		    spintries < rowner_retries) {
-<<<<<<< HEAD
 			if (!ptr_get_flag(v, RW_LOCK_WRITE_SPINNER)) {
-				if (!atomic_cmpset_ptr(&rw->rw_lock, v,
+				if (!atomic_fcmpset_ptr(&rw->rw_lock, &v,
 				    ptr_set_flag(v, RW_LOCK_WRITE_SPINNER))) {
-					v = RW_READ_VALUE(rw);
-=======
-			if (!(v & RW_LOCK_WRITE_SPINNER)) {
-				if (!atomic_fcmpset_ptr(&rw->rw_lock, &v,
-				    v | RW_LOCK_WRITE_SPINNER)) {
->>>>>>> b3e0b47c
 					continue;
 				}
 			}
@@ -1051,12 +1014,7 @@
 		 * chain lock.  If so, drop the turnstile lock and try
 		 * again.
 		 */
-<<<<<<< HEAD
-		if (!ptr_get_flag(v, RW_LOCK_READ)) {
-			owner = (struct thread *)RW_OWNER(v);
-=======
 		if (owner != NULL) {
->>>>>>> b3e0b47c
 			if (TD_IS_RUNNING(owner)) {
 				turnstile_cancel(ts);
 				continue;
@@ -1076,12 +1034,8 @@
 		x = ptr_get_flag(v, RW_LOCK_WAITERS | RW_LOCK_WRITE_SPINNER);
 		if (ptr_get_flag(v, ~x) == RW_UNLOCKED) {
 			x &= ~RW_LOCK_WRITE_SPINNER;
-<<<<<<< HEAD
-			if (atomic_cmpset_acq_ptr(&rw->rw_lock, v,
+			if (atomic_fcmpset_acq_ptr(&rw->rw_lock, &v,
 			    ptr_set_flag(tid, x))) {
-=======
-			if (atomic_fcmpset_acq_ptr(&rw->rw_lock, &v, tid | x)) {
->>>>>>> b3e0b47c
 				if (x)
 					turnstile_claim(ts);
 				else
@@ -1095,20 +1049,10 @@
 		 * set it.  If we fail to set it, then loop back and try
 		 * again.
 		 */
-<<<<<<< HEAD
 		if (!ptr_get_flag(v, RW_LOCK_WRITE_WAITERS)) {
-			if (!atomic_cmpset_ptr(&rw->rw_lock, v,
-			    ptr_set_flag(v, RW_LOCK_WRITE_WAITERS))) {
-				turnstile_cancel(ts);
-				v = RW_READ_VALUE(rw);
-				continue;
-			}
-=======
-		if (!(v & RW_LOCK_WRITE_WAITERS)) {
 			if (!atomic_fcmpset_ptr(&rw->rw_lock, &v,
-			    v | RW_LOCK_WRITE_WAITERS))
+			    ptr_set_flag(v, RW_LOCK_WRITE_WAITERS)))
 				goto retry_ts;
->>>>>>> b3e0b47c
 			if (LOCK_LOG_TEST(&rw->lock_object, 0))
 				CTR2(KTR_LOCK, "%s: %p set write waiters flag",
 				    __func__, rw);
@@ -1177,15 +1121,10 @@
 		return;
 
 	rw = rwlock2rw(c);
-<<<<<<< HEAD
-	v = RW_READ_VALUE(rw);
-	if (ptr_get_flag(v, RW_LOCK_WRITER_RECURSED)) {
-=======
 	if (__predict_false(v == tid))
 		v = RW_READ_VALUE(rw);
 
-	if (v & RW_LOCK_WRITER_RECURSED) {
->>>>>>> b3e0b47c
+	if (ptr_get_flag(v, RW_LOCK_WRITER_RECURSED)) {
 		if (--(rw->rw_recurse) == 0)
 			atomic_clear_ptr(&rw->rw_lock, RW_LOCK_WRITER_RECURSED);
 		if (LOCK_LOG_TEST(&rw->lock_object, 0))
@@ -1222,23 +1161,14 @@
 	 * there that could be worked around either by waking both queues
 	 * of waiters or doing some complicated lock handoff gymnastics.
 	 */
-<<<<<<< HEAD
-	v = RW_UNLOCKED;
-	if (ptr_get_flag(rw->rw_lock, RW_LOCK_WRITE_WAITERS)) {
-		queue = TS_EXCLUSIVE_QUEUE;
-		v |= ptr_get_flag(rw->rw_lock, RW_LOCK_READ_WAITERS);
-	} else
-		queue = TS_SHARED_QUEUE;
-=======
 	setv = RW_UNLOCKED;
 	v = RW_READ_VALUE(rw);
 	queue = TS_SHARED_QUEUE;
-	if (v & RW_LOCK_WRITE_WAITERS) {
+	if (ptr_get_flag(v, RW_LOCK_WRITE_WAITERS)) {
 		queue = TS_EXCLUSIVE_QUEUE;
-		setv |= (v & RW_LOCK_READ_WAITERS);
+		setv |= ptr_get_flag(v, RW_LOCK_READ_WAITERS);
 	}
 	atomic_store_rel_ptr(&rw->rw_lock, setv);
->>>>>>> b3e0b47c
 
 	/* Wake up all waiters for the specific queue. */
 	if (LOCK_LOG_TEST(&rw->lock_object, 0))
