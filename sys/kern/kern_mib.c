/*-
 * SPDX-License-Identifier: BSD-3-Clause
 *
 * Copyright (c) 1982, 1986, 1989, 1993
 *	The Regents of the University of California.  All rights reserved.
 *
 * This code is derived from software contributed to Berkeley by
 * Mike Karels at Berkeley Software Design, Inc.
 *
 * Quite extensively rewritten by Poul-Henning Kamp of the FreeBSD
 * project, to make these variables more userfriendly.
 *
 * Redistribution and use in source and binary forms, with or without
 * modification, are permitted provided that the following conditions
 * are met:
 * 1. Redistributions of source code must retain the above copyright
 *    notice, this list of conditions and the following disclaimer.
 * 2. Redistributions in binary form must reproduce the above copyright
 *    notice, this list of conditions and the following disclaimer in the
 *    documentation and/or other materials provided with the distribution.
 * 3. Neither the name of the University nor the names of its contributors
 *    may be used to endorse or promote products derived from this software
 *    without specific prior written permission.
 *
 * THIS SOFTWARE IS PROVIDED BY THE REGENTS AND CONTRIBUTORS ``AS IS'' AND
 * ANY EXPRESS OR IMPLIED WARRANTIES, INCLUDING, BUT NOT LIMITED TO, THE
 * IMPLIED WARRANTIES OF MERCHANTABILITY AND FITNESS FOR A PARTICULAR PURPOSE
 * ARE DISCLAIMED.  IN NO EVENT SHALL THE REGENTS OR CONTRIBUTORS BE LIABLE
 * FOR ANY DIRECT, INDIRECT, INCIDENTAL, SPECIAL, EXEMPLARY, OR CONSEQUENTIAL
 * DAMAGES (INCLUDING, BUT NOT LIMITED TO, PROCUREMENT OF SUBSTITUTE GOODS
 * OR SERVICES; LOSS OF USE, DATA, OR PROFITS; OR BUSINESS INTERRUPTION)
 * HOWEVER CAUSED AND ON ANY THEORY OF LIABILITY, WHETHER IN CONTRACT, STRICT
 * LIABILITY, OR TORT (INCLUDING NEGLIGENCE OR OTHERWISE) ARISING IN ANY WAY
 * OUT OF THE USE OF THIS SOFTWARE, EVEN IF ADVISED OF THE POSSIBILITY OF
 * SUCH DAMAGE.
 *
 *	@(#)kern_sysctl.c	8.4 (Berkeley) 4/14/94
 */

#include <sys/cdefs.h>
__FBSDID("$FreeBSD$");

#include "opt_posix.h"
#include "opt_config.h"

#include <sys/param.h>
#include <sys/jail.h>
#include <sys/kernel.h>
#include <sys/limits.h>
#include <sys/lock.h>
#include <sys/mutex.h>
#include <sys/proc.h>
#include <sys/random.h>
#include <sys/sbuf.h>
#include <sys/smp.h>
#include <sys/sx.h>
#include <sys/vmmeter.h>
#include <sys/sysctl.h>
#include <sys/systm.h>
#include <sys/unistd.h>

SYSCTL_ROOT_NODE(0,	  sysctl, CTLFLAG_RW, 0,
	"Sysctl internal magic");
SYSCTL_ROOT_NODE(CTL_KERN,	  kern,   CTLFLAG_RW|CTLFLAG_CAPRD, 0,
	"High kernel, proc, limits &c");
SYSCTL_ROOT_NODE(CTL_VM,	  vm,     CTLFLAG_RW, 0,
	"Virtual memory");
SYSCTL_ROOT_NODE(CTL_VFS,	  vfs,     CTLFLAG_RW, 0,
	"File system");
SYSCTL_ROOT_NODE(CTL_NET,	  net,    CTLFLAG_RW, 0,
	"Network, (see socket.h)");
SYSCTL_ROOT_NODE(CTL_DEBUG,  debug,  CTLFLAG_RW, 0,
	"Debugging");
SYSCTL_NODE(_debug, OID_AUTO,  sizeof,  CTLFLAG_RW, 0,
	"Sizeof various things");
SYSCTL_ROOT_NODE(CTL_HW,	  hw,     CTLFLAG_RW, 0,
	"hardware");
SYSCTL_ROOT_NODE(CTL_MACHDEP, machdep, CTLFLAG_RW, 0,
	"machine dependent");
SYSCTL_ROOT_NODE(CTL_USER,	  user,   CTLFLAG_RW, 0,
	"user-level");
SYSCTL_ROOT_NODE(CTL_P1003_1B,  p1003_1b,   CTLFLAG_RW, 0,
	"p1003_1b, (see p1003_1b.h)");

SYSCTL_ROOT_NODE(OID_AUTO,  compat, CTLFLAG_RW, 0,
	"Compatibility code");
SYSCTL_ROOT_NODE(OID_AUTO, security, CTLFLAG_RW, 0, 
     	"Security");
#ifdef REGRESSION
SYSCTL_ROOT_NODE(OID_AUTO, regression, CTLFLAG_RW, 0,
     "Regression test MIB");
#endif

SYSCTL_STRING(_kern, OID_AUTO, ident, CTLFLAG_RD|CTLFLAG_MPSAFE,
    kern_ident, 0, "Kernel identifier");

SYSCTL_INT(_kern, KERN_OSREV, osrevision, CTLFLAG_RD|CTLFLAG_CAPRD,
    SYSCTL_NULL_INT_PTR, BSD, "Operating system revision");

SYSCTL_STRING(_kern, KERN_VERSION, version, CTLFLAG_RD|CTLFLAG_MPSAFE,
    version, 0, "Kernel version");

SYSCTL_STRING(_kern, OID_AUTO, compiler_version, CTLFLAG_RD|CTLFLAG_MPSAFE,
    compiler_version, 0, "Version of compiler used to compile kernel");

SYSCTL_STRING(_kern, KERN_OSTYPE, ostype, CTLFLAG_RD|CTLFLAG_MPSAFE|
    CTLFLAG_CAPRD, ostype, 0, "Operating system type");

SYSCTL_INT(_kern, KERN_MAXPROC, maxproc, CTLFLAG_RDTUN | CTLFLAG_NOFETCH,
    &maxproc, 0, "Maximum number of processes");

SYSCTL_INT(_kern, KERN_MAXPROCPERUID, maxprocperuid, CTLFLAG_RW,
    &maxprocperuid, 0, "Maximum processes allowed per userid");

SYSCTL_INT(_kern, OID_AUTO, maxusers, CTLFLAG_RDTUN | CTLFLAG_NOFETCH,
    &maxusers, 0, "Hint for kernel tuning");

SYSCTL_INT(_kern, KERN_ARGMAX, argmax, CTLFLAG_RD|CTLFLAG_CAPRD,
    SYSCTL_NULL_INT_PTR, ARG_MAX, "Maximum bytes of argument to execve(2)");

SYSCTL_INT(_kern, KERN_POSIX1, posix1version, CTLFLAG_RD|CTLFLAG_CAPRD,
    SYSCTL_NULL_INT_PTR, _POSIX_VERSION, "Version of POSIX attempting to comply to");

SYSCTL_INT(_kern, KERN_NGROUPS, ngroups, CTLFLAG_RDTUN |
    CTLFLAG_NOFETCH | CTLFLAG_CAPRD, &ngroups_max, 0,
    "Maximum number of supplemental groups a user can belong to");

SYSCTL_INT(_kern, KERN_JOB_CONTROL, job_control, CTLFLAG_RD|CTLFLAG_CAPRD,
    SYSCTL_NULL_INT_PTR, 1, "Whether job control is available");

#ifdef _POSIX_SAVED_IDS
SYSCTL_INT(_kern, KERN_SAVED_IDS, saved_ids, CTLFLAG_RD|CTLFLAG_CAPRD,
    SYSCTL_NULL_INT_PTR, 1, "Whether saved set-group/user ID is available");
#else
SYSCTL_INT(_kern, KERN_SAVED_IDS, saved_ids, CTLFLAG_RD|CTLFLAG_CAPRD,
    SYSCTL_NULL_INT_PTR, 0, "Whether saved set-group/user ID is available");
#endif

char kernelname[MAXPATHLEN] = "/boot/kernel/kernel";	/* XXX bloat */

SYSCTL_STRING(_kern, KERN_BOOTFILE, bootfile, CTLFLAG_RW | CTLFLAG_MPSAFE,
    kernelname, sizeof kernelname, "Name of kernel file booted");

SYSCTL_INT(_kern, KERN_MAXPHYS, maxphys, CTLFLAG_RD | CTLFLAG_CAPRD,
    SYSCTL_NULL_INT_PTR, MAXPHYS, "Maximum block I/O access size");

SYSCTL_INT(_hw, HW_NCPU, ncpu, CTLFLAG_RD|CTLFLAG_CAPRD,
    &mp_ncpus, 0, "Number of active CPUs");

SYSCTL_INT(_hw, HW_BYTEORDER, byteorder, CTLFLAG_RD|CTLFLAG_CAPRD,
    SYSCTL_NULL_INT_PTR, BYTE_ORDER, "System byte order");

SYSCTL_INT(_hw, HW_PAGESIZE, pagesize, CTLFLAG_RD|CTLFLAG_CAPRD,
    SYSCTL_NULL_INT_PTR, PAGE_SIZE, "System memory page size");

static int
sysctl_kern_arnd(SYSCTL_HANDLER_ARGS)
{
	static struct timeval lastfail;
	char buf[256];
	size_t len;
	static int curfail;

<<<<<<< HEAD
	/*-
	 * This is one of the very few legitimate uses of read_random(9).
	 * Use of arc4random(9) is not recommended as that will ignore
	 * an unsafe (i.e. unseeded) random(4).
	 *
	 * If random(4) is not seeded, then this returns 0, so the
	 * sysctl will return a zero-length buffer.
	 */
	size_t reqsize = MIN(req->oldlen, sizeof(buf));
	len = read_random(buf, reqsize);
	/* XXXAR: spammy debug message should be rate limited */
	if (reqsize != len && ppsratecheck(&lastfail, &curfail, 3)) {
		printf("%s: %s (pid %d) requested %zu bytes of random data but "
		    "only got %zu\n", __func__, curproc->p_comm, curproc->p_pid,
		    reqsize, len);
	}
=======
	len = MIN(req->oldlen, sizeof(buf));
	read_random(buf, len);
>>>>>>> 654aeb58
	return (SYSCTL_OUT(req, buf, len));
}

SYSCTL_PROC(_kern, KERN_ARND, arandom,
    CTLTYPE_OPAQUE | CTLFLAG_RD | CTLFLAG_MPSAFE | CTLFLAG_CAPRD, NULL, 0,
    sysctl_kern_arnd, "", "arc4rand");

static int
sysctl_hw_physmem(SYSCTL_HANDLER_ARGS)
{
	u_long val, p;

	p = SIZE_T_MAX >> PAGE_SHIFT;
	if (physmem < p)
		p = physmem;
	val = ctob(p);
	return (sysctl_handle_long(oidp, &val, 0, req));
}
SYSCTL_PROC(_hw, HW_PHYSMEM, physmem, CTLTYPE_ULONG | CTLFLAG_RD,
    0, 0, sysctl_hw_physmem, "LU",
    "Amount of physical memory (in bytes)");

static int
sysctl_hw_realmem(SYSCTL_HANDLER_ARGS)
{
	u_long val, p;

	p = SIZE_T_MAX >> PAGE_SHIFT;
	if (realmem < p)
		p = realmem;
	val = ctob(p);
	return (sysctl_handle_long(oidp, &val, 0, req));
}
SYSCTL_PROC(_hw, HW_REALMEM, realmem, CTLTYPE_ULONG | CTLFLAG_RD,
    0, 0, sysctl_hw_realmem, "LU",
    "Amount of memory (in bytes) reported by the firmware");

static int
sysctl_hw_usermem(SYSCTL_HANDLER_ARGS)
{
	u_long val, p, p1;

	p1 = physmem - vm_wire_count();
	p = SIZE_T_MAX >> PAGE_SHIFT;
	if (p1 < p)
		p = p1;
	val = ctob(p);
	return (sysctl_handle_long(oidp, &val, 0, req));
}
SYSCTL_PROC(_hw, HW_USERMEM, usermem, CTLTYPE_ULONG | CTLFLAG_RD,
    0, 0, sysctl_hw_usermem, "LU",
    "Amount of memory (in bytes) which is not wired");

SYSCTL_LONG(_hw, OID_AUTO, availpages, CTLFLAG_RD, &physmem, 0,
    "Amount of physical memory (in pages)");

u_long pagesizes[MAXPAGESIZES] = { PAGE_SIZE };

static int
sysctl_hw_pagesizes(SYSCTL_HANDLER_ARGS)
{
	int error;
#ifdef SCTL_MASK32
	int i;
	uint32_t pagesizes32[MAXPAGESIZES];

	if (req->flags & SCTL_MASK32) {
		/*
		 * Recreate the "pagesizes" array with 32-bit elements.  Truncate
		 * any page size greater than UINT32_MAX to zero.
		 */
		for (i = 0; i < MAXPAGESIZES; i++)
			pagesizes32[i] = (uint32_t)pagesizes[i];

		error = SYSCTL_OUT(req, pagesizes32, sizeof(pagesizes32));
	} else
#endif
		error = SYSCTL_OUT(req, pagesizes, sizeof(pagesizes));
	return (error);
}
SYSCTL_PROC(_hw, OID_AUTO, pagesizes, CTLTYPE_ULONG | CTLFLAG_RD,
    NULL, 0, sysctl_hw_pagesizes, "LU", "Supported page sizes");

#ifdef SCTL_MASK32
int adaptive_machine_arch = 1;
SYSCTL_INT(_debug, OID_AUTO, adaptive_machine_arch, CTLFLAG_RW,
    &adaptive_machine_arch, 1,
    "Adapt reported machine architecture to the ABI of the binary");
#endif

static int
sysctl_hw_machine_arch(SYSCTL_HANDLER_ARGS)
{
	int error;
	static const char machine_arch[] = MACHINE_ARCH;
#ifdef SCTL_MASK32
	static const char machine_arch32[] = MACHINE_ARCH32;

	if ((req->flags & SCTL_MASK32) != 0 && adaptive_machine_arch)
		error = SYSCTL_OUT(req, machine_arch32, sizeof(machine_arch32));
	else
#endif
		error = SYSCTL_OUT(req, machine_arch, sizeof(machine_arch));
	return (error);

}
SYSCTL_PROC(_hw, HW_MACHINE_ARCH, machine_arch, CTLTYPE_STRING | CTLFLAG_RD |
    CTLFLAG_MPSAFE, NULL, 0, sysctl_hw_machine_arch, "A",
    "System architecture");

SYSCTL_STRING(_kern, OID_AUTO, supported_archs, CTLFLAG_RD | CTLFLAG_MPSAFE,
#ifdef COMPAT_FREEBSD32
    MACHINE_ARCH " " MACHINE_ARCH32, 0, "Supported architectures for binaries");
#else
    MACHINE_ARCH, 0, "Supported architectures for binaries");
#endif

static int
sysctl_hostname(SYSCTL_HANDLER_ARGS)
{
	struct prison *pr, *cpr;
	size_t pr_offset;
	char tmpname[MAXHOSTNAMELEN];
	int descend, error, len;

	/*
	 * This function can set: hostname domainname hostuuid.
	 * Keep that in mind when comments say "hostname".
	 */
	pr_offset = (size_t)arg1;
	len = arg2;
	KASSERT(len <= sizeof(tmpname),
	    ("length %d too long for %s", len, __func__));

	pr = req->td->td_ucred->cr_prison;
	if (!(pr->pr_allow & PR_ALLOW_SET_HOSTNAME) && req->newptr)
		return (EPERM);
	/*
	 * Make a local copy of hostname to get/set so we don't have to hold
	 * the jail mutex during the sysctl copyin/copyout activities.
	 */
	mtx_lock(&pr->pr_mtx);
	bcopy((char *)pr + pr_offset, tmpname, len);
	mtx_unlock(&pr->pr_mtx);

	error = sysctl_handle_string(oidp, tmpname, len, req);

	if (req->newptr != NULL && error == 0) {
		/*
		 * Copy the locally set hostname to all jails that share
		 * this host info.
		 */
		sx_slock(&allprison_lock);
		while (!(pr->pr_flags & PR_HOST))
			pr = pr->pr_parent;
		mtx_lock(&pr->pr_mtx);
		bcopy(tmpname, (char *)pr + pr_offset, len);
		FOREACH_PRISON_DESCENDANT_LOCKED(pr, cpr, descend)
			if (cpr->pr_flags & PR_HOST)
				descend = 0;
			else
				bcopy(tmpname, (char *)cpr + pr_offset, len);
		mtx_unlock(&pr->pr_mtx);
		sx_sunlock(&allprison_lock);
	}
	return (error);
}

SYSCTL_PROC(_kern, KERN_HOSTNAME, hostname,
    CTLTYPE_STRING | CTLFLAG_RW | CTLFLAG_PRISON | CTLFLAG_CAPRD | CTLFLAG_MPSAFE,
    (void *)(offsetof(struct prison, pr_hostname)), MAXHOSTNAMELEN,
    sysctl_hostname, "A", "Hostname");
SYSCTL_PROC(_kern, KERN_NISDOMAINNAME, domainname,
    CTLTYPE_STRING | CTLFLAG_RW | CTLFLAG_PRISON | CTLFLAG_CAPRD | CTLFLAG_MPSAFE,
    (void *)(offsetof(struct prison, pr_domainname)), MAXHOSTNAMELEN,
    sysctl_hostname, "A", "Name of the current YP/NIS domain");
SYSCTL_PROC(_kern, KERN_HOSTUUID, hostuuid,
    CTLTYPE_STRING | CTLFLAG_RW | CTLFLAG_PRISON | CTLFLAG_CAPRD | CTLFLAG_MPSAFE,
    (void *)(offsetof(struct prison, pr_hostuuid)), HOSTUUIDLEN,
    sysctl_hostname, "A", "Host UUID");

static int	regression_securelevel_nonmonotonic = 0;

#ifdef REGRESSION
SYSCTL_INT(_regression, OID_AUTO, securelevel_nonmonotonic, CTLFLAG_RW,
    &regression_securelevel_nonmonotonic, 0, "securelevel may be lowered");
#endif

static int
sysctl_kern_securelvl(SYSCTL_HANDLER_ARGS)
{
	struct prison *pr, *cpr;
	int descend, error, level;

	pr = req->td->td_ucred->cr_prison;

	/*
	 * Reading the securelevel is easy, since the current jail's level
	 * is known to be at least as secure as any higher levels.  Perform
	 * a lockless read since the securelevel is an integer.
	 */
	level = pr->pr_securelevel;
	error = sysctl_handle_int(oidp, &level, 0, req);
	if (error || !req->newptr)
		return (error);
	/* Permit update only if the new securelevel exceeds the old. */
	sx_slock(&allprison_lock);
	mtx_lock(&pr->pr_mtx);
	if (!regression_securelevel_nonmonotonic &&
	    level < pr->pr_securelevel) {
		mtx_unlock(&pr->pr_mtx);
		sx_sunlock(&allprison_lock);
		return (EPERM);
	}
	pr->pr_securelevel = level;
	/*
	 * Set all child jails to be at least this level, but do not lower
	 * them (even if regression_securelevel_nonmonotonic).
	 */
	FOREACH_PRISON_DESCENDANT_LOCKED(pr, cpr, descend) {
		if (cpr->pr_securelevel < level)
			cpr->pr_securelevel = level;
	}
	mtx_unlock(&pr->pr_mtx);
	sx_sunlock(&allprison_lock);
	return (error);
}

SYSCTL_PROC(_kern, KERN_SECURELVL, securelevel,
    CTLTYPE_INT|CTLFLAG_RW|CTLFLAG_PRISON, 0, 0, sysctl_kern_securelvl,
    "I", "Current secure level");

#ifdef INCLUDE_CONFIG_FILE
/* Actual kernel configuration options. */
extern char kernconfstring[];

SYSCTL_STRING(_kern, OID_AUTO, conftxt, CTLFLAG_RD | CTLFLAG_MPSAFE,
    kernconfstring, 0, "Kernel configuration file");
#endif

static int
sysctl_hostid(SYSCTL_HANDLER_ARGS)
{
	struct prison *pr, *cpr;
	u_long tmpid;
	int descend, error;

	/*
	 * Like sysctl_hostname, except it operates on a u_long
	 * instead of a string, and is used only for hostid.
	 */
	pr = req->td->td_ucred->cr_prison;
	if (!(pr->pr_allow & PR_ALLOW_SET_HOSTNAME) && req->newptr)
		return (EPERM);
	tmpid = pr->pr_hostid;
	error = sysctl_handle_long(oidp, &tmpid, 0, req);

	if (req->newptr != NULL && error == 0) {
		sx_slock(&allprison_lock);
		while (!(pr->pr_flags & PR_HOST))
			pr = pr->pr_parent;
		mtx_lock(&pr->pr_mtx);
		pr->pr_hostid = tmpid;
		FOREACH_PRISON_DESCENDANT_LOCKED(pr, cpr, descend)
			if (cpr->pr_flags & PR_HOST)
				descend = 0;
			else
				cpr->pr_hostid = tmpid;
		mtx_unlock(&pr->pr_mtx);
		sx_sunlock(&allprison_lock);
	}
	return (error);
}

SYSCTL_PROC(_kern, KERN_HOSTID, hostid,
    CTLTYPE_ULONG | CTLFLAG_RW | CTLFLAG_PRISON | CTLFLAG_MPSAFE | CTLFLAG_CAPRD,
    NULL, 0, sysctl_hostid, "LU", "Host ID");

/*
 * The osrelease string is copied from the global (osrelease in vers.c) into
 * prison0 by a sysinit and is inherited by child jails if not changed at jail
 * creation, so we always return the copy from the current prison data.
 */
static int
sysctl_osrelease(SYSCTL_HANDLER_ARGS)
{
	struct prison *pr;

	pr = req->td->td_ucred->cr_prison;
	return (SYSCTL_OUT(req, pr->pr_osrelease, strlen(pr->pr_osrelease) + 1));

}

SYSCTL_PROC(_kern, KERN_OSRELEASE, osrelease,
    CTLTYPE_STRING | CTLFLAG_CAPRD | CTLFLAG_RD | CTLFLAG_MPSAFE,
    NULL, 0, sysctl_osrelease, "A", "Operating system release");

/*
 * The osreldate number is copied from the global (osreldate in vers.c) into
 * prison0 by a sysinit and is inherited by child jails if not changed at jail
 * creation, so we always return the value from the current prison data.
 */
static int
sysctl_osreldate(SYSCTL_HANDLER_ARGS)
{
	struct prison *pr;

	pr = req->td->td_ucred->cr_prison;
	return (SYSCTL_OUT(req, &pr->pr_osreldate, sizeof(pr->pr_osreldate)));

}

/*
 * NOTICE: The *userland* release date is available in
 * /usr/include/osreldate.h
 */
SYSCTL_PROC(_kern, KERN_OSRELDATE, osreldate,
    CTLTYPE_INT | CTLFLAG_CAPRD | CTLFLAG_RD | CTLFLAG_MPSAFE,
    NULL, 0, sysctl_osreldate, "I", "Kernel release date");

SYSCTL_NODE(_kern, OID_AUTO, features, CTLFLAG_RD, 0, "Kernel Features");

#ifdef COMPAT_FREEBSD4
FEATURE(compat_freebsd4, "Compatible with FreeBSD 4");
#endif

#ifdef COMPAT_FREEBSD5
FEATURE(compat_freebsd5, "Compatible with FreeBSD 5");
#endif

#ifdef COMPAT_FREEBSD6
FEATURE(compat_freebsd6, "Compatible with FreeBSD 6");
#endif

#ifdef COMPAT_FREEBSD7
FEATURE(compat_freebsd7, "Compatible with FreeBSD 7");
#endif

/*
 * This is really cheating.  These actually live in the libc, something
 * which I'm not quite sure is a good idea anyway, but in order for
 * getnext and friends to actually work, we define dummies here.
 *
 * XXXRW: These probably should be CTLFLAG_CAPRD.
 */
SYSCTL_STRING(_user, USER_CS_PATH, cs_path, CTLFLAG_RD,
    "", 0, "PATH that finds all the standard utilities");
SYSCTL_INT(_user, USER_BC_BASE_MAX, bc_base_max, CTLFLAG_RD,
    SYSCTL_NULL_INT_PTR, 0, "Max ibase/obase values in bc(1)");
SYSCTL_INT(_user, USER_BC_DIM_MAX, bc_dim_max, CTLFLAG_RD,
    SYSCTL_NULL_INT_PTR, 0, "Max array size in bc(1)");
SYSCTL_INT(_user, USER_BC_SCALE_MAX, bc_scale_max, CTLFLAG_RD,
    SYSCTL_NULL_INT_PTR, 0, "Max scale value in bc(1)");
SYSCTL_INT(_user, USER_BC_STRING_MAX, bc_string_max, CTLFLAG_RD,
    SYSCTL_NULL_INT_PTR, 0, "Max string length in bc(1)");
SYSCTL_INT(_user, USER_COLL_WEIGHTS_MAX, coll_weights_max, CTLFLAG_RD,
    SYSCTL_NULL_INT_PTR, 0, "Maximum number of weights assigned to an LC_COLLATE locale entry");
SYSCTL_INT(_user, USER_EXPR_NEST_MAX, expr_nest_max, CTLFLAG_RD,
    SYSCTL_NULL_INT_PTR, 0, "");
SYSCTL_INT(_user, USER_LINE_MAX, line_max, CTLFLAG_RD,
    SYSCTL_NULL_INT_PTR, 0, "Max length (bytes) of a text-processing utility's input line");
SYSCTL_INT(_user, USER_RE_DUP_MAX, re_dup_max, CTLFLAG_RD,
    SYSCTL_NULL_INT_PTR, 0, "Maximum number of repeats of a regexp permitted");
SYSCTL_INT(_user, USER_POSIX2_VERSION, posix2_version, CTLFLAG_RD,
    SYSCTL_NULL_INT_PTR, 0,
    "The version of POSIX 1003.2 with which the system attempts to comply");
SYSCTL_INT(_user, USER_POSIX2_C_BIND, posix2_c_bind, CTLFLAG_RD,
    SYSCTL_NULL_INT_PTR, 0, "Whether C development supports the C bindings option");
SYSCTL_INT(_user, USER_POSIX2_C_DEV, posix2_c_dev, CTLFLAG_RD,
    SYSCTL_NULL_INT_PTR, 0, "Whether system supports the C development utilities option");
SYSCTL_INT(_user, USER_POSIX2_CHAR_TERM, posix2_char_term, CTLFLAG_RD,
    SYSCTL_NULL_INT_PTR, 0, "");
SYSCTL_INT(_user, USER_POSIX2_FORT_DEV, posix2_fort_dev, CTLFLAG_RD,
    SYSCTL_NULL_INT_PTR, 0, "Whether system supports FORTRAN development utilities");
SYSCTL_INT(_user, USER_POSIX2_FORT_RUN, posix2_fort_run, CTLFLAG_RD,
    SYSCTL_NULL_INT_PTR, 0, "Whether system supports FORTRAN runtime utilities");
SYSCTL_INT(_user, USER_POSIX2_LOCALEDEF, posix2_localedef, CTLFLAG_RD,
    SYSCTL_NULL_INT_PTR, 0, "Whether system supports creation of locales");
SYSCTL_INT(_user, USER_POSIX2_SW_DEV, posix2_sw_dev, CTLFLAG_RD,
    SYSCTL_NULL_INT_PTR, 0, "Whether system supports software development utilities");
SYSCTL_INT(_user, USER_POSIX2_UPE, posix2_upe, CTLFLAG_RD,
    SYSCTL_NULL_INT_PTR, 0, "Whether system supports the user portability utilities");
SYSCTL_INT(_user, USER_STREAM_MAX, stream_max, CTLFLAG_RD,
    SYSCTL_NULL_INT_PTR, 0, "Min Maximum number of streams a process may have open at one time");
SYSCTL_INT(_user, USER_TZNAME_MAX, tzname_max, CTLFLAG_RD,
    SYSCTL_NULL_INT_PTR, 0, "Min Maximum number of types supported for timezone names");

#include <sys/vnode.h>
SYSCTL_INT(_debug_sizeof, OID_AUTO, vnode, CTLFLAG_RD,
    SYSCTL_NULL_INT_PTR, sizeof(struct vnode), "sizeof(struct vnode)");

SYSCTL_INT(_debug_sizeof, OID_AUTO, proc, CTLFLAG_RD,
    SYSCTL_NULL_INT_PTR, sizeof(struct proc), "sizeof(struct proc)");

static int
sysctl_kern_pid_max(SYSCTL_HANDLER_ARGS)
{
	int error, pm;

	pm = pid_max;
	error = sysctl_handle_int(oidp, &pm, 0, req);
	if (error || !req->newptr)
		return (error);
	sx_xlock(&proctree_lock);
	sx_xlock(&allproc_lock);

	/*
	 * Only permit the values less then PID_MAX.
	 * As a safety measure, do not allow to limit the pid_max too much.
	 */
	if (pm < 300 || pm > PID_MAX)
		error = EINVAL;
	else
		pid_max = pm;
	sx_xunlock(&allproc_lock);
	sx_xunlock(&proctree_lock);
	return (error);
}
SYSCTL_PROC(_kern, OID_AUTO, pid_max, CTLTYPE_INT |
    CTLFLAG_RWTUN | CTLFLAG_NOFETCH | CTLFLAG_MPSAFE,
    0, 0, sysctl_kern_pid_max, "I", "Maximum allowed pid");

#include <sys/bio.h>
#include <sys/buf.h>
SYSCTL_INT(_debug_sizeof, OID_AUTO, bio, CTLFLAG_RD,
    SYSCTL_NULL_INT_PTR, sizeof(struct bio), "sizeof(struct bio)");
SYSCTL_INT(_debug_sizeof, OID_AUTO, buf, CTLFLAG_RD,
    SYSCTL_NULL_INT_PTR, sizeof(struct buf), "sizeof(struct buf)");

#include <sys/user.h>
SYSCTL_INT(_debug_sizeof, OID_AUTO, kinfo_proc, CTLFLAG_RD,
    SYSCTL_NULL_INT_PTR, sizeof(struct kinfo_proc), "sizeof(struct kinfo_proc)");

/* Used by kernel debuggers. */
const int pcb_size = sizeof(struct pcb);
SYSCTL_INT(_debug_sizeof, OID_AUTO, pcb, CTLFLAG_RD,
    SYSCTL_NULL_INT_PTR, sizeof(struct pcb), "sizeof(struct pcb)");

/* XXX compatibility, remove for 6.0 */
#include <sys/imgact.h>
#include <sys/imgact_elf.h>
SYSCTL_INT(_kern, OID_AUTO, fallback_elf_brand, CTLFLAG_RW,
    &__elfN(fallback_brand), sizeof(__elfN(fallback_brand)),
    "compatibility for kern.fallback_elf_brand");<|MERGE_RESOLUTION|>--- conflicted
+++ resolved
@@ -156,32 +156,11 @@
 static int
 sysctl_kern_arnd(SYSCTL_HANDLER_ARGS)
 {
-	static struct timeval lastfail;
 	char buf[256];
 	size_t len;
-	static int curfail;
-
-<<<<<<< HEAD
-	/*-
-	 * This is one of the very few legitimate uses of read_random(9).
-	 * Use of arc4random(9) is not recommended as that will ignore
-	 * an unsafe (i.e. unseeded) random(4).
-	 *
-	 * If random(4) is not seeded, then this returns 0, so the
-	 * sysctl will return a zero-length buffer.
-	 */
-	size_t reqsize = MIN(req->oldlen, sizeof(buf));
-	len = read_random(buf, reqsize);
-	/* XXXAR: spammy debug message should be rate limited */
-	if (reqsize != len && ppsratecheck(&lastfail, &curfail, 3)) {
-		printf("%s: %s (pid %d) requested %zu bytes of random data but "
-		    "only got %zu\n", __func__, curproc->p_comm, curproc->p_pid,
-		    reqsize, len);
-	}
-=======
+
 	len = MIN(req->oldlen, sizeof(buf));
 	read_random(buf, len);
->>>>>>> 654aeb58
 	return (SYSCTL_OUT(req, buf, len));
 }
 
