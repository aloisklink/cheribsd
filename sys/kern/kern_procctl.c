--- conflicted
+++ resolved
@@ -204,12 +204,8 @@
 reap_getpids(struct thread *td, struct proc *p, void *data)
 {
 	struct proc *reap, *p2;
-<<<<<<< HEAD
 	struct procctl_reaper_pidinfo *pi;
-=======
-	struct procctl_reaper_pidinfo *pi, *pip;
 	struct procctl_reaper_pids *rp;
->>>>>>> 68dc5b38
 	u_int i, n;
 	int error;
 
