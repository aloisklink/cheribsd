/*-
 * Copyright (c) 2014 John Baldwin
 * Copyright (c) 2014, 2016 The FreeBSD Foundation
 *
 * Portions of this software were developed by Konstantin Belousov
 * under sponsorship from the FreeBSD Foundation.
 *
 * Redistribution and use in source and binary forms, with or without
 * modification, are permitted provided that the following conditions
 * are met:
 * 1. Redistributions of source code must retain the above copyright
 *    notice, this list of conditions and the following disclaimer.
 * 2. Redistributions in binary form must reproduce the above copyright
 *    notice, this list of conditions and the following disclaimer in the
 *    documentation and/or other materials provided with the distribution.
 *
 * THIS SOFTWARE IS PROVIDED BY THE AUTHOR AND CONTRIBUTORS ``AS IS'' AND
 * ANY EXPRESS OR IMPLIED WARRANTIES, INCLUDING, BUT NOT LIMITED TO, THE
 * IMPLIED WARRANTIES OF MERCHANTABILITY AND FITNESS FOR A PARTICULAR PURPOSE
 * ARE DISCLAIMED.  IN NO EVENT SHALL THE AUTHOR OR CONTRIBUTORS BE LIABLE
 * FOR ANY DIRECT, INDIRECT, INCIDENTAL, SPECIAL, EXEMPLARY, OR CONSEQUENTIAL
 * DAMAGES (INCLUDING, BUT NOT LIMITED TO, PROCUREMENT OF SUBSTITUTE GOODS
 * OR SERVICES; LOSS OF USE, DATA, OR PROFITS; OR BUSINESS INTERRUPTION)
 * HOWEVER CAUSED AND ON ANY THEORY OF LIABILITY, WHETHER IN CONTRACT, STRICT
 * LIABILITY, OR TORT (INCLUDING NEGLIGENCE OR OTHERWISE) ARISING IN ANY WAY
 * OUT OF THE USE OF THIS SOFTWARE, EVEN IF ADVISED OF THE POSSIBILITY OF
 * SUCH DAMAGE.
 */

#include <sys/cdefs.h>
__FBSDID("$FreeBSD$");

#include <sys/param.h>
#include <sys/systm.h>
#include <sys/capsicum.h>
#include <sys/lock.h>
#include <sys/mman.h>
#include <sys/mutex.h>
#include <sys/priv.h>
#include <sys/proc.h>
#include <sys/procctl.h>
#include <sys/sx.h>
#include <sys/sysent.h>
#include <sys/syscallsubr.h>
#include <sys/sysproto.h>
#include <sys/wait.h>

#include <vm/vm.h>
#include <vm/pmap.h>
#include <vm/vm_map.h>
#include <vm/vm_extern.h>

#ifdef COMPAT_FREEBSD32
#include <compat/freebsd32/freebsd32.h>
#endif

struct procctl_reaper_pids_c {
	u_int	rp_count;
	u_int	rp_pad0[15];
	struct procctl_reaper_pidinfo * __capability rp_pids;
};

static int
protect_setchild(struct thread *td, struct proc *p, int flags)
{

	PROC_LOCK_ASSERT(p, MA_OWNED);
	if (p->p_flag & P_SYSTEM || p_cansched(td, p) != 0)
		return (0);
	if (flags & PPROT_SET) {
		p->p_flag |= P_PROTECTED;
		if (flags & PPROT_INHERIT)
			p->p_flag2 |= P2_INHERIT_PROTECTED;
	} else {
		p->p_flag &= ~P_PROTECTED;
		p->p_flag2 &= ~P2_INHERIT_PROTECTED;
	}
	return (1);
}

static int
protect_setchildren(struct thread *td, struct proc *top, int flags)
{
	struct proc *p;
	int ret;

	p = top;
	ret = 0;
	sx_assert(&proctree_lock, SX_LOCKED);
	for (;;) {
		ret |= protect_setchild(td, p, flags);
		PROC_UNLOCK(p);
		/*
		 * If this process has children, descend to them next,
		 * otherwise do any siblings, and if done with this level,
		 * follow back up the tree (but not past top).
		 */
		if (!LIST_EMPTY(&p->p_children))
			p = LIST_FIRST(&p->p_children);
		else for (;;) {
			if (p == top) {
				PROC_LOCK(p);
				return (ret);
			}
			if (LIST_NEXT(p, p_sibling)) {
				p = LIST_NEXT(p, p_sibling);
				break;
			}
			p = p->p_pptr;
		}
		PROC_LOCK(p);
	}
}

static int
protect_set(struct thread *td, struct proc *p, int flags)
{
	int error, ret;

	switch (PPROT_OP(flags)) {
	case PPROT_SET:
	case PPROT_CLEAR:
		break;
	default:
		return (EINVAL);
	}

	if ((PPROT_FLAGS(flags) & ~(PPROT_DESCEND | PPROT_INHERIT)) != 0)
		return (EINVAL);

	error = priv_check(td, PRIV_VM_MADV_PROTECT);
	if (error)
		return (error);

	if (flags & PPROT_DESCEND)
		ret = protect_setchildren(td, p, flags);
	else
		ret = protect_setchild(td, p, flags);
	if (ret == 0)
		return (EPERM);
	return (0);
}

static int
reap_acquire(struct thread *td, struct proc *p)
{

	sx_assert(&proctree_lock, SX_XLOCKED);
	if (p != curproc)
		return (EPERM);
	if ((p->p_treeflag & P_TREE_REAPER) != 0)
		return (EBUSY);
	p->p_treeflag |= P_TREE_REAPER;
	/*
	 * We do not reattach existing children and the whole tree
	 * under them to us, since p->p_reaper already seen them.
	 */
	return (0);
}

static int
reap_release(struct thread *td, struct proc *p)
{

	sx_assert(&proctree_lock, SX_XLOCKED);
	if (p != curproc)
		return (EPERM);
	if (p == initproc)
		return (EINVAL);
	if ((p->p_treeflag & P_TREE_REAPER) == 0)
		return (EINVAL);
	reaper_abandon_children(p, false);
	return (0);
}

static int
reap_status(struct thread *td, struct proc *p,
    struct procctl_reaper_status *rs)
{
	struct proc *reap, *p2, *first_p;

	sx_assert(&proctree_lock, SX_LOCKED);
	bzero(rs, sizeof(*rs));
	if ((p->p_treeflag & P_TREE_REAPER) == 0) {
		reap = p->p_reaper;
	} else {
		reap = p;
		rs->rs_flags |= REAPER_STATUS_OWNED;
	}
	if (reap == initproc)
		rs->rs_flags |= REAPER_STATUS_REALINIT;
	rs->rs_reaper = reap->p_pid;
	rs->rs_descendants = 0;
	rs->rs_children = 0;
	if (!LIST_EMPTY(&reap->p_reaplist)) {
		first_p = LIST_FIRST(&reap->p_children);
		if (first_p == NULL)
			first_p = LIST_FIRST(&reap->p_reaplist);
		rs->rs_pid = first_p->p_pid;
		LIST_FOREACH(p2, &reap->p_reaplist, p_reapsibling) {
			if (proc_realparent(p2) == reap)
				rs->rs_children++;
			rs->rs_descendants++;
		}
	} else {
		rs->rs_pid = -1;
	}
	return (0);
}

static int
reap_getpids(struct thread *td, struct proc *p, struct procctl_reaper_pids_c *rp)
{
	struct proc *reap, *p2;
	struct procctl_reaper_pidinfo *pi;
	u_int i, n;
	int error;

	sx_assert(&proctree_lock, SX_LOCKED);
	PROC_UNLOCK(p);
	reap = (p->p_treeflag & P_TREE_REAPER) == 0 ? p->p_reaper : p;
	n = i = 0;
	error = 0;
	LIST_FOREACH(p2, &reap->p_reaplist, p_reapsibling)
		n++;
	sx_unlock(&proctree_lock);
	if (rp->rp_count < n)
		n = rp->rp_count;
	pi = malloc(n * sizeof(*pi), M_TEMP, M_WAITOK | M_ZERO);
	sx_slock(&proctree_lock);
	LIST_FOREACH(p2, &reap->p_reaplist, p_reapsibling) {
		if (i == n)
			break;
		pi[i].pi_pid = p2->p_pid;
		pi[i].pi_subtree = p2->p_reapsubtree;
		pi[i].pi_flags = REAPER_PIDINFO_VALID;
		if (proc_realparent(p2) == reap)
			pi[i].pi_flags |= REAPER_PIDINFO_CHILD;
		if ((p2->p_treeflag & P_TREE_REAPER) != 0)
			pi[i].pi_flags |= REAPER_PIDINFO_REAPER;
		i++;
	}
	sx_sunlock(&proctree_lock);
	error = copyout(pi, rp->rp_pids, i * sizeof(*pi));
	free(pi, M_TEMP);
	sx_slock(&proctree_lock);
	PROC_LOCK(p);
	return (error);
}

static void
reap_kill_proc(struct thread *td, struct proc *p2, ksiginfo_t *ksi,
    struct procctl_reaper_kill *rk, int *error)
{
	int error1;

	PROC_LOCK(p2);
	error1 = p_cansignal(td, p2, rk->rk_sig);
	if (error1 == 0) {
		pksignal(p2, rk->rk_sig, ksi);
		rk->rk_killed++;
		*error = error1;
	} else if (*error == ESRCH) {
		rk->rk_fpid = p2->p_pid;
		*error = error1;
	}
	PROC_UNLOCK(p2);
}

struct reap_kill_tracker {
	struct proc *parent;
	TAILQ_ENTRY(reap_kill_tracker) link;
};

TAILQ_HEAD(reap_kill_tracker_head, reap_kill_tracker);

static void
reap_kill_sched(struct reap_kill_tracker_head *tracker, struct proc *p2)
{
	struct reap_kill_tracker *t;

	t = malloc(sizeof(struct reap_kill_tracker), M_TEMP, M_WAITOK);
	t->parent = p2;
	TAILQ_INSERT_TAIL(tracker, t, link);
}

static int
reap_kill(struct thread *td, struct proc *p, struct procctl_reaper_kill *rk)
{
	struct proc *reap, *p2;
	ksiginfo_t ksi;
	struct reap_kill_tracker_head tracker;
	struct reap_kill_tracker *t;
	int error;

	sx_assert(&proctree_lock, SX_LOCKED);
	if (IN_CAPABILITY_MODE(td))
		return (ECAPMODE);
	if (rk->rk_sig <= 0 || rk->rk_sig > _SIG_MAXSIG ||
	    (rk->rk_flags & ~(REAPER_KILL_CHILDREN |
	    REAPER_KILL_SUBTREE)) != 0 || (rk->rk_flags &
	    (REAPER_KILL_CHILDREN | REAPER_KILL_SUBTREE)) ==
	    (REAPER_KILL_CHILDREN | REAPER_KILL_SUBTREE))
		return (EINVAL);
	PROC_UNLOCK(p);
	reap = (p->p_treeflag & P_TREE_REAPER) == 0 ? p->p_reaper : p;
	ksiginfo_init(&ksi);
	ksi.ksi_signo = rk->rk_sig;
	ksi.ksi_code = SI_USER;
	ksi.ksi_pid = td->td_proc->p_pid;
	ksi.ksi_uid = td->td_ucred->cr_ruid;
	error = ESRCH;
	rk->rk_killed = 0;
	rk->rk_fpid = -1;
	if ((rk->rk_flags & REAPER_KILL_CHILDREN) != 0) {
		for (p2 = LIST_FIRST(&reap->p_children); p2 != NULL;
		    p2 = LIST_NEXT(p2, p_sibling)) {
			reap_kill_proc(td, p2, &ksi, rk, &error);
			/*
			 * Do not end the loop on error, signal
			 * everything we can.
			 */
		}
	} else {
		TAILQ_INIT(&tracker);
		reap_kill_sched(&tracker, reap);
		while ((t = TAILQ_FIRST(&tracker)) != NULL) {
			MPASS((t->parent->p_treeflag & P_TREE_REAPER) != 0);
			TAILQ_REMOVE(&tracker, t, link);
			for (p2 = LIST_FIRST(&t->parent->p_reaplist); p2 != NULL;
			    p2 = LIST_NEXT(p2, p_reapsibling)) {
				if (t->parent == reap &&
				    (rk->rk_flags & REAPER_KILL_SUBTREE) != 0 &&
				    p2->p_reapsubtree != rk->rk_subtree)
					continue;
				if ((p2->p_treeflag & P_TREE_REAPER) != 0)
					reap_kill_sched(&tracker, p2);
				reap_kill_proc(td, p2, &ksi, rk, &error);
			}
			free(t, M_TEMP);
		}
	}
	PROC_LOCK(p);
	return (error);
}

static int
trace_ctl(struct thread *td, struct proc *p, int state)
{

	PROC_LOCK_ASSERT(p, MA_OWNED);

	/*
	 * Ktrace changes p_traceflag from or to zero under the
	 * process lock, so the test does not need to acquire ktrace
	 * mutex.
	 */
	if ((p->p_flag & P_TRACED) != 0 || p->p_traceflag != 0)
		return (EBUSY);

	switch (state) {
	case PROC_TRACE_CTL_ENABLE:
		if (td->td_proc != p)
			return (EPERM);
		p->p_flag2 &= ~(P2_NOTRACE | P2_NOTRACE_EXEC);
		break;
	case PROC_TRACE_CTL_DISABLE_EXEC:
		p->p_flag2 |= P2_NOTRACE_EXEC | P2_NOTRACE;
		break;
	case PROC_TRACE_CTL_DISABLE:
		if ((p->p_flag2 & P2_NOTRACE_EXEC) != 0) {
			KASSERT((p->p_flag2 & P2_NOTRACE) != 0,
			    ("dandling P2_NOTRACE_EXEC"));
			if (td->td_proc != p)
				return (EPERM);
			p->p_flag2 &= ~P2_NOTRACE_EXEC;
		} else {
			p->p_flag2 |= P2_NOTRACE;
		}
		break;
	default:
		return (EINVAL);
	}
	return (0);
}

static int
trace_status(struct thread *td, struct proc *p, int *data)
{

	if ((p->p_flag2 & P2_NOTRACE) != 0) {
		KASSERT((p->p_flag & P_TRACED) == 0,
		    ("%d traced but tracing disabled", p->p_pid));
		*data = -1;
	} else if ((p->p_flag & P_TRACED) != 0) {
		*data = p->p_pptr->p_pid;
	} else {
		*data = 0;
	}
	return (0);
}

static int
trapcap_ctl(struct thread *td, struct proc *p, int state)
{

	PROC_LOCK_ASSERT(p, MA_OWNED);

	switch (state) {
	case PROC_TRAPCAP_CTL_ENABLE:
		p->p_flag2 |= P2_TRAPCAP;
		break;
	case PROC_TRAPCAP_CTL_DISABLE:
		p->p_flag2 &= ~P2_TRAPCAP;
		break;
	default:
		return (EINVAL);
	}
	return (0);
}

static int
trapcap_status(struct thread *td, struct proc *p, int *data)
{

	*data = (p->p_flag2 & P2_TRAPCAP) != 0 ? PROC_TRAPCAP_CTL_ENABLE :
	    PROC_TRAPCAP_CTL_DISABLE;
	return (0);
}

static int
no_new_privs_ctl(struct thread *td, struct proc *p, int state)
{

	PROC_LOCK_ASSERT(p, MA_OWNED);

	if (state != PROC_NO_NEW_PRIVS_ENABLE)
		return (EINVAL);
	p->p_flag2 |= P2_NO_NEW_PRIVS;
	return (0);
}

static int
no_new_privs_status(struct thread *td, struct proc *p, int *data)
{

	*data = (p->p_flag2 & P2_NO_NEW_PRIVS) != 0 ?
	    PROC_NO_NEW_PRIVS_ENABLE : PROC_NO_NEW_PRIVS_DISABLE;
	return (0);
}

static int
protmax_ctl(struct thread *td, struct proc *p, int state)
{
	PROC_LOCK_ASSERT(p, MA_OWNED);

	switch (state) {
	case PROC_PROTMAX_FORCE_ENABLE:
		p->p_flag2 &= ~P2_PROTMAX_DISABLE;
		p->p_flag2 |= P2_PROTMAX_ENABLE;
		break;
	case PROC_PROTMAX_FORCE_DISABLE:
		p->p_flag2 |= P2_PROTMAX_DISABLE;
		p->p_flag2 &= ~P2_PROTMAX_ENABLE;
		break;
	case PROC_PROTMAX_NOFORCE:
		p->p_flag2 &= ~(P2_PROTMAX_ENABLE | P2_PROTMAX_DISABLE);
		break;
	default:
		return (EINVAL);
	}
	return (0);
}

static int
protmax_status(struct thread *td, struct proc *p, int *data)
{
	int d;

	switch (p->p_flag2 & (P2_PROTMAX_ENABLE | P2_PROTMAX_DISABLE)) {
	case 0:
		d = PROC_PROTMAX_NOFORCE;
		break;
	case P2_PROTMAX_ENABLE:
		d = PROC_PROTMAX_FORCE_ENABLE;
		break;
	case P2_PROTMAX_DISABLE:
		d = PROC_PROTMAX_FORCE_DISABLE;
		break;
	}
	if (kern_mmap_maxprot(p, PROT_READ) == PROT_READ)
		d |= PROC_PROTMAX_ACTIVE;
	*data = d;
	return (0);
}

static int
aslr_ctl(struct thread *td, struct proc *p, int state)
{

	PROC_LOCK_ASSERT(p, MA_OWNED);

	switch (state) {
	case PROC_ASLR_FORCE_ENABLE:
		p->p_flag2 &= ~P2_ASLR_DISABLE;
		p->p_flag2 |= P2_ASLR_ENABLE;
		break;
	case PROC_ASLR_FORCE_DISABLE:
		p->p_flag2 |= P2_ASLR_DISABLE;
		p->p_flag2 &= ~P2_ASLR_ENABLE;
		break;
	case PROC_ASLR_NOFORCE:
		p->p_flag2 &= ~(P2_ASLR_ENABLE | P2_ASLR_DISABLE);
		break;
	default:
		return (EINVAL);
	}
	return (0);
}

static int
aslr_status(struct thread *td, struct proc *p, int *data)
{
	struct vmspace *vm;
	int d;

	switch (p->p_flag2 & (P2_ASLR_ENABLE | P2_ASLR_DISABLE)) {
	case 0:
		d = PROC_ASLR_NOFORCE;
		break;
	case P2_ASLR_ENABLE:
		d = PROC_ASLR_FORCE_ENABLE;
		break;
	case P2_ASLR_DISABLE:
		d = PROC_ASLR_FORCE_DISABLE;
		break;
	}
	if ((p->p_flag & P_WEXIT) == 0) {
		_PHOLD(p);
		PROC_UNLOCK(p);
		vm = vmspace_acquire_ref(p);
		if (vm != NULL) {
			if ((vm->vm_map.flags & MAP_ASLR) != 0)
				d |= PROC_ASLR_ACTIVE;
			vmspace_free(vm);
		}
		PROC_LOCK(p);
		_PRELE(p);
	}
	*data = d;
	return (0);
}

static int
stackgap_ctl(struct thread *td, struct proc *p, int state)
{
	PROC_LOCK_ASSERT(p, MA_OWNED);

	if ((state & ~(PROC_STACKGAP_ENABLE | PROC_STACKGAP_DISABLE |
	    PROC_STACKGAP_ENABLE_EXEC | PROC_STACKGAP_DISABLE_EXEC)) != 0)
		return (EINVAL);
	switch (state & (PROC_STACKGAP_ENABLE | PROC_STACKGAP_DISABLE)) {
	case PROC_STACKGAP_ENABLE:
		if ((p->p_flag2 & P2_STKGAP_DISABLE) != 0)
			return (EINVAL);
		break;
	case PROC_STACKGAP_DISABLE:
		p->p_flag2 |= P2_STKGAP_DISABLE;
		break;
	case 0:
		break;
	default:
		return (EINVAL);
	}
	switch (state & (PROC_STACKGAP_ENABLE_EXEC |
	    PROC_STACKGAP_DISABLE_EXEC)) {
	case PROC_STACKGAP_ENABLE_EXEC:
		p->p_flag2 &= ~P2_STKGAP_DISABLE_EXEC;
		break;
	case PROC_STACKGAP_DISABLE_EXEC:
		p->p_flag2 |= P2_STKGAP_DISABLE_EXEC;
		break;
	case 0:
		break;
	default:
		return (EINVAL);
	}
	return (0);
}

static int
stackgap_status(struct thread *td, struct proc *p, int *data)
{
	PROC_LOCK_ASSERT(p, MA_OWNED);

	*data = (p->p_flag2 & P2_STKGAP_DISABLE) != 0 ? PROC_STACKGAP_DISABLE :
	    PROC_STACKGAP_ENABLE;
	*data |= (p->p_flag2 & P2_STKGAP_DISABLE_EXEC) != 0 ?
	    PROC_STACKGAP_DISABLE_EXEC : PROC_STACKGAP_ENABLE_EXEC;
	return (0);
}

static int
wxmap_ctl(struct thread *td, struct proc *p, int state)
{
	struct vmspace *vm;
	vm_map_t map;

	PROC_LOCK_ASSERT(p, MA_OWNED);
	if ((p->p_flag & P_WEXIT) != 0)
		return (ESRCH);

	switch (state) {
	case PROC_WX_MAPPINGS_PERMIT:
		p->p_flag2 |= P2_WXORX_DISABLE;
		_PHOLD(p);
		PROC_UNLOCK(p);
		vm = vmspace_acquire_ref(p);
		if (vm != NULL) {
			map = &vm->vm_map;
			vm_map_lock(map);
			map->flags &= ~MAP_WXORX;
			vm_map_unlock(map);
			vmspace_free(vm);
		}
		PROC_LOCK(p);
		_PRELE(p);
		break;
	case PROC_WX_MAPPINGS_DISALLOW_EXEC:
		p->p_flag2 |= P2_WXORX_ENABLE_EXEC;
		break;
	default:
		return (EINVAL);
	}

	return (0);
}

static int
wxmap_status(struct thread *td, struct proc *p, int *data)
{
	struct vmspace *vm;
	int d;

	PROC_LOCK_ASSERT(p, MA_OWNED);
	if ((p->p_flag & P_WEXIT) != 0)
		return (ESRCH);

	d = 0;
	if ((p->p_flag2 & P2_WXORX_DISABLE) != 0)
		d |= PROC_WX_MAPPINGS_PERMIT;
	if ((p->p_flag2 & P2_WXORX_ENABLE_EXEC) != 0)
		d |= PROC_WX_MAPPINGS_DISALLOW_EXEC;
	_PHOLD(p);
	PROC_UNLOCK(p);
	vm = vmspace_acquire_ref(p);
	if (vm != NULL) {
		if ((vm->vm_map.flags & MAP_WXORX) != 0)
			d |= PROC_WXORX_ENFORCE;
		vmspace_free(vm);
	}
	PROC_LOCK(p);
	_PRELE(p);
	*data = d;
	return (0);
}

#ifndef _SYS_SYSPROTO_H_
struct procctl_args {
	idtype_t idtype;
	id_t	id;
	int	com;
	void	*data;
};
#endif
/* ARGSUSED */
int
sys_procctl(struct thread *td, struct procctl_args *uap)
{

	return (user_procctl(td, uap->idtype, uap->id, uap->com, uap->data));
}

int
user_procctl(struct thread *td, idtype_t idtype, id_t id, int com,
    void * __capability udata)
{
	void *data;
	union {
		struct procctl_reaper_status rs;
		struct procctl_reaper_pids_c rp;
		struct procctl_reaper_kill rk;
	} x;
	union {
		struct procctl_reaper_pids rp;
#ifdef COMPAT_FREEBSD32
		struct procctl_reaper_pids32 rp32;
#endif
	} xpids;
	int error, error1, flags, signum;

	if (com >= PROC_PROCCTL_MD_MIN)
		return (cpu_procctl(td, idtype, id, com, udata));

	switch (com) {
	case PROC_ASLR_CTL:
	case PROC_PROTMAX_CTL:
	case PROC_SPROTECT:
	case PROC_STACKGAP_CTL:
	case PROC_TRACE_CTL:
	case PROC_TRAPCAP_CTL:
	case PROC_NO_NEW_PRIVS_CTL:
<<<<<<< HEAD
		error = copyin(udata, &flags, sizeof(flags));
=======
	case PROC_WXMAP_CTL:
		error = copyin(uap->data, &flags, sizeof(flags));
>>>>>>> 796a8e1a
		if (error != 0)
			return (error);
		data = &flags;
		break;
	case PROC_REAP_ACQUIRE:
	case PROC_REAP_RELEASE:
		if (udata != NULL)
			return (EINVAL);
		data = NULL;
		break;
	case PROC_REAP_STATUS:
		data = &x.rs;
		break;
	case PROC_REAP_GETPIDS:
		/* XXX: fix for cheriabi and freebsd32 */
#if __has_feature(capabilities)
		if (SV_CURPROC_FLAG(SV_CHERI)) {
			error = copyincap(udata, &x.rp, sizeof(x.rp));
			if (error != 0)
				return (error);
		} else
#endif
#ifdef COMPAT_FREEBSD32
		if (SV_CURPROC_FLAG(SV_ILP32)) {
			error = copyin(udata, &xpids.rp32,
			    sizeof(xpids.rp32));
			if (error != 0)
				return (error);
			x.rp.rp_count = xpids.rp32.rp_count;
			x.rp.rp_pids = __USER_CAP_ARRAY(
			    (void *)(uintptr_t)xpids.rp32.rp_pids,
			    xpids.rp32.rp_count);
		} else
#endif
		{
			error = copyin(udata, &xpids.rp, sizeof(xpids.rp));
			if (error != 0)
				return (error);
			x.rp.rp_count = xpids.rp.rp_count;
			x.rp.rp_pids = __USER_CAP_ARRAY(xpids.rp.rp_pids,
			    xpids.rp.rp_count);
		}
		data = &x.rp;
		break;
	case PROC_REAP_KILL:
		error = copyin(udata, &x.rk, sizeof(x.rk));
		if (error != 0)
			return (error);
		data = &x.rk;
		break;
	case PROC_ASLR_STATUS:
	case PROC_PROTMAX_STATUS:
	case PROC_STACKGAP_STATUS:
	case PROC_TRACE_STATUS:
	case PROC_TRAPCAP_STATUS:
	case PROC_NO_NEW_PRIVS_STATUS:
	case PROC_WXMAP_STATUS:
		data = &flags;
		break;
	case PROC_PDEATHSIG_CTL:
		error = copyin(udata, &signum, sizeof(signum));
		if (error != 0)
			return (error);
		data = &signum;
		break;
	case PROC_PDEATHSIG_STATUS:
		data = &signum;
		break;
	default:
		return (EINVAL);
	}
	error = kern_procctl(td, idtype, id, com, data);
	switch (com) {
	case PROC_REAP_STATUS:
		if (error == 0)
			error = copyout(&x.rs, udata, sizeof(x.rs));
		break;
	case PROC_REAP_KILL:
		error1 = copyout(&x.rk, udata, sizeof(x.rk));
		if (error == 0)
			error = error1;
		break;
	case PROC_ASLR_STATUS:
	case PROC_PROTMAX_STATUS:
	case PROC_STACKGAP_STATUS:
	case PROC_TRACE_STATUS:
	case PROC_TRAPCAP_STATUS:
	case PROC_NO_NEW_PRIVS_STATUS:
	case PROC_WXMAP_STATUS:
		if (error == 0)
			error = copyout(&flags, udata, sizeof(flags));
		break;
	case PROC_PDEATHSIG_STATUS:
		if (error == 0)
			error = copyout(&signum, udata, sizeof(signum));
		break;
	}
	return (error);
}

static int
kern_procctl_single(struct thread *td, struct proc *p, int com, void *data)
{

	PROC_LOCK_ASSERT(p, MA_OWNED);
	switch (com) {
	case PROC_ASLR_CTL:
		return (aslr_ctl(td, p, *(int *)data));
	case PROC_ASLR_STATUS:
		return (aslr_status(td, p, data));
	case PROC_SPROTECT:
		return (protect_set(td, p, *(int *)data));
	case PROC_PROTMAX_CTL:
		return (protmax_ctl(td, p, *(int *)data));
	case PROC_PROTMAX_STATUS:
		return (protmax_status(td, p, data));
	case PROC_STACKGAP_CTL:
		return (stackgap_ctl(td, p, *(int *)data));
	case PROC_STACKGAP_STATUS:
		return (stackgap_status(td, p, data));
	case PROC_REAP_ACQUIRE:
		return (reap_acquire(td, p));
	case PROC_REAP_RELEASE:
		return (reap_release(td, p));
	case PROC_REAP_STATUS:
		return (reap_status(td, p, data));
	case PROC_REAP_GETPIDS:
		return (reap_getpids(td, p, data));
	case PROC_REAP_KILL:
		return (reap_kill(td, p, data));
	case PROC_TRACE_CTL:
		return (trace_ctl(td, p, *(int *)data));
	case PROC_TRACE_STATUS:
		return (trace_status(td, p, data));
	case PROC_TRAPCAP_CTL:
		return (trapcap_ctl(td, p, *(int *)data));
	case PROC_TRAPCAP_STATUS:
		return (trapcap_status(td, p, data));
	case PROC_NO_NEW_PRIVS_CTL:
		return (no_new_privs_ctl(td, p, *(int *)data));
	case PROC_NO_NEW_PRIVS_STATUS:
		return (no_new_privs_status(td, p, data));
	case PROC_WXMAP_CTL:
		return (wxmap_ctl(td, p, *(int *)data));
	case PROC_WXMAP_STATUS:
		return (wxmap_status(td, p, data));
	default:
		return (EINVAL);
	}
}

int
kern_procctl(struct thread *td, idtype_t idtype, id_t id, int com, void *data)
{
	struct pgrp *pg;
	struct proc *p;
	int error, first_error, ok;
	int signum;
	bool tree_locked;

	switch (com) {
	case PROC_ASLR_CTL:
	case PROC_ASLR_STATUS:
	case PROC_PROTMAX_CTL:
	case PROC_PROTMAX_STATUS:
	case PROC_REAP_ACQUIRE:
	case PROC_REAP_RELEASE:
	case PROC_REAP_STATUS:
	case PROC_REAP_GETPIDS:
	case PROC_REAP_KILL:
	case PROC_STACKGAP_CTL:
	case PROC_STACKGAP_STATUS:
	case PROC_TRACE_STATUS:
	case PROC_TRAPCAP_STATUS:
	case PROC_PDEATHSIG_CTL:
	case PROC_PDEATHSIG_STATUS:
	case PROC_NO_NEW_PRIVS_CTL:
	case PROC_NO_NEW_PRIVS_STATUS:
	case PROC_WXMAP_CTL:
	case PROC_WXMAP_STATUS:
		if (idtype != P_PID)
			return (EINVAL);
	}

	switch (com) {
	case PROC_PDEATHSIG_CTL:
		signum = *(int *)data;
		p = td->td_proc;
		if ((id != 0 && id != p->p_pid) ||
		    (signum != 0 && !_SIG_VALID(signum)))
			return (EINVAL);
		PROC_LOCK(p);
		p->p_pdeathsig = signum;
		PROC_UNLOCK(p);
		return (0);
	case PROC_PDEATHSIG_STATUS:
		p = td->td_proc;
		if (id != 0 && id != p->p_pid)
			return (EINVAL);
		PROC_LOCK(p);
		*(int *)data = p->p_pdeathsig;
		PROC_UNLOCK(p);
		return (0);
	}

	switch (com) {
	case PROC_SPROTECT:
	case PROC_REAP_STATUS:
	case PROC_REAP_GETPIDS:
	case PROC_REAP_KILL:
	case PROC_TRACE_CTL:
	case PROC_TRAPCAP_CTL:
	case PROC_NO_NEW_PRIVS_CTL:
		sx_slock(&proctree_lock);
		tree_locked = true;
		break;
	case PROC_REAP_ACQUIRE:
	case PROC_REAP_RELEASE:
		sx_xlock(&proctree_lock);
		tree_locked = true;
		break;
	case PROC_ASLR_CTL:
	case PROC_ASLR_STATUS:
	case PROC_PROTMAX_CTL:
	case PROC_PROTMAX_STATUS:
	case PROC_STACKGAP_CTL:
	case PROC_STACKGAP_STATUS:
	case PROC_TRACE_STATUS:
	case PROC_TRAPCAP_STATUS:
	case PROC_NO_NEW_PRIVS_STATUS:
	case PROC_WXMAP_CTL:
	case PROC_WXMAP_STATUS:
		tree_locked = false;
		break;
	default:
		return (EINVAL);
	}

	switch (idtype) {
	case P_PID:
		p = pfind(id);
		if (p == NULL) {
			error = ESRCH;
			break;
		}
		error = p_cansee(td, p);
		if (error == 0)
			error = kern_procctl_single(td, p, com, data);
		PROC_UNLOCK(p);
		break;
	case P_PGID:
		/*
		 * Attempt to apply the operation to all members of the
		 * group.  Ignore processes in the group that can't be
		 * seen.  Ignore errors so long as at least one process is
		 * able to complete the request successfully.
		 */
		pg = pgfind(id);
		if (pg == NULL) {
			error = ESRCH;
			break;
		}
		PGRP_UNLOCK(pg);
		ok = 0;
		first_error = 0;
		LIST_FOREACH(p, &pg->pg_members, p_pglist) {
			PROC_LOCK(p);
			if (p->p_state == PRS_NEW || p_cansee(td, p) != 0) {
				PROC_UNLOCK(p);
				continue;
			}
			error = kern_procctl_single(td, p, com, data);
			PROC_UNLOCK(p);
			if (error == 0)
				ok = 1;
			else if (first_error == 0)
				first_error = error;
		}
		if (ok)
			error = 0;
		else if (first_error != 0)
			error = first_error;
		else
			/*
			 * Was not able to see any processes in the
			 * process group.
			 */
			error = ESRCH;
		break;
	default:
		error = EINVAL;
		break;
	}
	if (tree_locked)
		sx_unlock(&proctree_lock);
	return (error);
}
// CHERI CHANGES START
// {
//   "updated": 20181114,
//   "target_type": "kernel",
//   "changes": [
//     "user_capabilities"
//   ]
// }
// CHERI CHANGES END<|MERGE_RESOLUTION|>--- conflicted
+++ resolved
@@ -710,12 +710,8 @@
 	case PROC_TRACE_CTL:
 	case PROC_TRAPCAP_CTL:
 	case PROC_NO_NEW_PRIVS_CTL:
-<<<<<<< HEAD
+	case PROC_WXMAP_CTL:
 		error = copyin(udata, &flags, sizeof(flags));
-=======
-	case PROC_WXMAP_CTL:
-		error = copyin(uap->data, &flags, sizeof(flags));
->>>>>>> 796a8e1a
 		if (error != 0)
 			return (error);
 		data = &flags;
