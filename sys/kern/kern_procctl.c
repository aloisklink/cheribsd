--- conflicted
+++ resolved
@@ -46,7 +46,11 @@
 #include <sys/sysproto.h>
 #include <sys/wait.h>
 
-<<<<<<< HEAD
+#include <vm/vm.h>
+#include <vm/pmap.h>
+#include <vm/vm_map.h>
+#include <vm/vm_extern.h>
+
 #ifdef COMPAT_FREEBSD32
 #include <compat/freebsd32/freebsd32.h>
 #endif
@@ -56,12 +60,6 @@
 	u_int	rp_pad0[15];
 	struct procctl_reaper_pidinfo * __capability rp_pids;
 };
-=======
-#include <vm/vm.h>
-#include <vm/pmap.h>
-#include <vm/vm_map.h>
-#include <vm/vm_extern.h>
->>>>>>> 08849e56
 
 static int
 protect_setchild(struct thread *td, struct proc *p, int flags)
@@ -522,12 +520,8 @@
 	} xpids;
 	int error, error1, flags, signum;
 
-<<<<<<< HEAD
 	switch (com) {
-=======
-	switch (uap->com) {
 	case PROC_ASLR_CTL:
->>>>>>> 08849e56
 	case PROC_SPROTECT:
 	case PROC_TRACE_CTL:
 	case PROC_TRAPCAP_CTL:
