--- conflicted
+++ resolved
@@ -520,15 +520,10 @@
 	} xpids;
 	int error, error1, flags, signum;
 
-<<<<<<< HEAD
+	if (com >= PROC_PROCCTL_MD_MIN)
+		return (cpu_procctl(td, idtype, id, com, udata));
+
 	switch (com) {
-=======
-	if (uap->com >= PROC_PROCCTL_MD_MIN)
-		return (cpu_procctl(td, uap->idtype, uap->id,
-		    uap->com, uap->data));
-
-	switch (uap->com) {
->>>>>>> 71140c5b
 	case PROC_ASLR_CTL:
 	case PROC_SPROTECT:
 	case PROC_TRACE_CTL:
