--- conflicted
+++ resolved
@@ -100,20 +100,12 @@
 		 */
 		t = (size_t)src;	/* only need low bits */
 
-<<<<<<< HEAD
-		if ((t | (vaddr_t)dst) & wmask) {
-=======
 		if ((t | (ptraddr_t)dst) & wmask) {
->>>>>>> d34ef724
 			/*
 			 * Try to align operands.  This cannot be done
 			 * unless the low bits match.
 			 */
-<<<<<<< HEAD
-			if ((t ^ (vaddr_t)dst) & wmask || length < wsize) {
-=======
 			if ((t ^ (ptraddr_t)dst) & wmask || length < wsize) {
->>>>>>> d34ef724
 				t = length;
 			} else {
 				t = wsize - (t & wmask);
@@ -147,13 +139,8 @@
 		dst += length;
 		t = (size_t)src;
 
-<<<<<<< HEAD
-		if ((t | (vaddr_t)dst) & wmask) {
-			if ((t ^ (vaddr_t)dst) & wmask || length <= wsize) {
-=======
 		if ((t | (ptraddr_t)dst) & wmask) {
 			if ((t ^ (ptraddr_t)dst) & wmask || length <= wsize) {
->>>>>>> d34ef724
 				t = length;
 			} else {
 				t &= wmask;
