--- conflicted
+++ resolved
@@ -505,14 +505,9 @@
 }
 
 SYSCTL_PROC(_kern_iconv, OID_AUTO, add,
-<<<<<<< HEAD
-    CTLFLAG_RW | CTLTYPE_OPAQUE | CTLFLAG_PTRIN,
-    NULL, 0, iconv_sysctl_add, "S,xlat", "register charset pair");
-=======
-    CTLFLAG_RW | CTLTYPE_OPAQUE | CTLFLAG_MPSAFE, NULL, 0,
+    CTLFLAG_RW | CTLTYPE_OPAQUE | CTLFLAG_MPSAFE | CTLFLAG_PTRIN, NULL, 0,
     iconv_sysctl_add, "S,xlat",
     "register charset pair");
->>>>>>> ad355b0a
 
 /*
  * Default stubs for converters
