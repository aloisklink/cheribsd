/*-
 * SPDX-License-Identifier: BSD-2-Clause-FreeBSD
 *
 * Copyright (c) 2000-2001 Boris Popov
 * All rights reserved.
 *
 * Redistribution and use in source and binary forms, with or without
 * modification, are permitted provided that the following conditions
 * are met:
 * 1. Redistributions of source code must retain the above copyright
 *    notice, this list of conditions and the following disclaimer.
 * 2. Redistributions in binary form must reproduce the above copyright
 *    notice, this list of conditions and the following disclaimer in the
 *    documentation and/or other materials provided with the distribution.
 *
 * THIS SOFTWARE IS PROVIDED BY THE AUTHOR AND CONTRIBUTORS ``AS IS'' AND
 * ANY EXPRESS OR IMPLIED WARRANTIES, INCLUDING, BUT NOT LIMITED TO, THE
 * IMPLIED WARRANTIES OF MERCHANTABILITY AND FITNESS FOR A PARTICULAR PURPOSE
 * ARE DISCLAIMED.  IN NO EVENT SHALL THE AUTHOR OR CONTRIBUTORS BE LIABLE
 * FOR ANY DIRECT, INDIRECT, INCIDENTAL, SPECIAL, EXEMPLARY, OR CONSEQUENTIAL
 * DAMAGES (INCLUDING, BUT NOT LIMITED TO, PROCUREMENT OF SUBSTITUTE GOODS
 * OR SERVICES; LOSS OF USE, DATA, OR PROFITS; OR BUSINESS INTERRUPTION)
 * HOWEVER CAUSED AND ON ANY THEORY OF LIABILITY, WHETHER IN CONTRACT, STRICT
 * LIABILITY, OR TORT (INCLUDING NEGLIGENCE OR OTHERWISE) ARISING IN ANY WAY
 * OUT OF THE USE OF THIS SOFTWARE, EVEN IF ADVISED OF THE POSSIBILITY OF
 * SUCH DAMAGE.
 */

#include <sys/cdefs.h>
__FBSDID("$FreeBSD$");

#include <sys/param.h>
#include <sys/systm.h>
#include <sys/kernel.h>
#include <sys/iconv.h>
#include <sys/malloc.h>
#include <sys/mount.h>
#include <sys/proc.h>
#include <sys/sx.h>
#include <sys/sysctl.h>
#include <sys/syslog.h>

#include "iconv_converter_if.h"

SYSCTL_DECL(_kern_iconv);

SYSCTL_NODE(_kern, OID_AUTO, iconv, CTLFLAG_RW, NULL, "kernel iconv interface");

MALLOC_DEFINE(M_ICONV, "iconv", "ICONV structures");
static MALLOC_DEFINE(M_ICONVDATA, "iconv_data", "ICONV data");

MODULE_VERSION(libiconv, 2);

static struct sx iconv_lock;

#ifdef notnow
/*
 * iconv converter instance
 */
struct iconv_converter {
	KOBJ_FIELDS;
	void *			c_data;
};
#endif

struct sysctl_oid *iconv_oid_hook = &sysctl___kern_iconv;

/*
 * List of loaded converters
 */
static TAILQ_HEAD(iconv_converter_list, iconv_converter_class)
    iconv_converters = TAILQ_HEAD_INITIALIZER(iconv_converters);

/*
 * List of supported/loaded charsets pairs
 */
static TAILQ_HEAD(, iconv_cspair)
    iconv_cslist = TAILQ_HEAD_INITIALIZER(iconv_cslist);
static int iconv_csid = 1;

static char iconv_unicode_string[] = "unicode";	/* save eight bytes when possible */

static void iconv_unregister_cspair(struct iconv_cspair *csp);

static int
iconv_mod_unload(void)
{
	struct iconv_cspair *csp;

	sx_xlock(&iconv_lock);
	TAILQ_FOREACH(csp, &iconv_cslist, cp_link) {
		if (csp->cp_refcount) {
			sx_xunlock(&iconv_lock);
			return EBUSY;
		}
	}

	while ((csp = TAILQ_FIRST(&iconv_cslist)) != NULL)
		iconv_unregister_cspair(csp);
	sx_xunlock(&iconv_lock);
	sx_destroy(&iconv_lock);
	return 0;
}

static int
iconv_mod_handler(module_t mod, int type, void *data)
{
	int error;

	switch (type) {
	    case MOD_LOAD:
		error = 0;
		sx_init(&iconv_lock, "iconv");
		break;
	    case MOD_UNLOAD:
		error = iconv_mod_unload();
		break;
	    default:
		error = EINVAL;
	}
	return error;
}

static moduledata_t iconv_mod = {
	"iconv", iconv_mod_handler, NULL
};

DECLARE_MODULE(iconv, iconv_mod, SI_SUB_DRIVERS, SI_ORDER_SECOND);

static int
iconv_register_converter(struct iconv_converter_class *dcp)
{
	kobj_class_compile((struct kobj_class*)dcp);
	dcp->refs++;
	TAILQ_INSERT_TAIL(&iconv_converters, dcp, cc_link);
	return 0;
}

static int
iconv_unregister_converter(struct iconv_converter_class *dcp)
{
	dcp->refs--;
	if (dcp->refs > 1) {
		ICDEBUG("converter has %d references left\n", dcp->refs);
		return EBUSY;
	}
	TAILQ_REMOVE(&iconv_converters, dcp, cc_link);
	kobj_class_free((struct kobj_class*)dcp);
	return 0;
}

static int
iconv_lookupconv(const char *name, struct iconv_converter_class **dcpp)
{
	struct iconv_converter_class *dcp;

	TAILQ_FOREACH(dcp, &iconv_converters, cc_link) {
		if (name == NULL)
			continue;
		if (strcmp(name, ICONV_CONVERTER_NAME(dcp)) == 0) {
			if (dcpp)
				*dcpp = dcp;
			return 0;
		}
	}
	return ENOENT;
}

static int
iconv_lookupcs(const char *to, const char *from, struct iconv_cspair **cspp)
{
	struct iconv_cspair *csp;

	TAILQ_FOREACH(csp, &iconv_cslist, cp_link) {
		if (strcasecmp(csp->cp_to, to) == 0 &&
		    strcasecmp(csp->cp_from, from) == 0) {
			if (cspp)
				*cspp = csp;
			return 0;
		}
	}
	return ENOENT;
}

static int
iconv_register_cspair(const char *to, const char *from,
	struct iconv_converter_class *dcp, void *data,
	struct iconv_cspair **cspp)
{
	struct iconv_cspair *csp;
	char *cp;
	int csize, ucsto, ucsfrom;

	if (iconv_lookupcs(to, from, NULL) == 0)
		return EEXIST;
	csize = sizeof(*csp);
	ucsto = strcmp(to, iconv_unicode_string) == 0;
	if (!ucsto)
		csize += strlen(to) + 1;
	ucsfrom = strcmp(from, iconv_unicode_string) == 0;
	if (!ucsfrom)
		csize += strlen(from) + 1;
	csp = malloc(csize, M_ICONV, M_WAITOK);
	bzero(csp, csize);
	csp->cp_id = iconv_csid++;
	csp->cp_dcp = dcp;
	cp = (char*)(csp + 1);
	if (!ucsto) {
		strcpy(cp, to);
		csp->cp_to = cp;
		cp += strlen(cp) + 1;
	} else
		csp->cp_to = iconv_unicode_string;
	if (!ucsfrom) {
		strcpy(cp, from);
		csp->cp_from = cp;
	} else
		csp->cp_from = iconv_unicode_string;
	csp->cp_data = data;

	TAILQ_INSERT_TAIL(&iconv_cslist, csp, cp_link);
	*cspp = csp;
	return 0;
}

static void
iconv_unregister_cspair(struct iconv_cspair *csp)
{
	TAILQ_REMOVE(&iconv_cslist, csp, cp_link);
	if (csp->cp_data)
		free(csp->cp_data, M_ICONVDATA);
	free(csp, M_ICONV);
}

/*
 * Lookup and create an instance of converter.
 * Currently this layer didn't have associated 'instance' structure
 * to avoid unnesessary memory allocation.
 */
int
iconv_open(const char *to, const char *from, void **handle)
{
	struct iconv_cspair *csp, *cspfrom, *cspto;
	struct iconv_converter_class *dcp;
	const char *cnvname;
	int error;

	/*
	 * First, lookup fully qualified cspairs
	 */
	error = iconv_lookupcs(to, from, &csp);
	if (error == 0)
		return ICONV_CONVERTER_OPEN(csp->cp_dcp, csp, NULL, handle);

	/*
	 * Well, nothing found. Now try to construct a composite conversion
	 * ToDo: add a 'capability' field to converter
	 */
	TAILQ_FOREACH(dcp, &iconv_converters, cc_link) {
		cnvname = ICONV_CONVERTER_NAME(dcp);
		if (cnvname == NULL)
			continue;
		error = iconv_lookupcs(cnvname, from, &cspfrom);
		if (error)
			continue;
		error = iconv_lookupcs(to, cnvname, &cspto);
		if (error)
			continue;
		/*
		 * Fine, we're found a pair which can be combined together
		 */
		return ICONV_CONVERTER_OPEN(dcp, cspto, cspfrom, handle);
	}
	return ENOENT;
}

int
iconv_close(void *handle)
{
	return ICONV_CONVERTER_CLOSE(handle);
}

int
iconv_conv(void *handle, const char **inbuf,
	size_t *inbytesleft, char **outbuf, size_t *outbytesleft)
{
	return ICONV_CONVERTER_CONV(handle, inbuf, inbytesleft, outbuf, outbytesleft, 0, 0);
}

int
iconv_conv_case(void *handle, const char **inbuf,
	size_t *inbytesleft, char **outbuf, size_t *outbytesleft, int casetype)
{
	return ICONV_CONVERTER_CONV(handle, inbuf, inbytesleft, outbuf, outbytesleft, 0, casetype);
}

int
iconv_convchr(void *handle, const char **inbuf,
	size_t *inbytesleft, char **outbuf, size_t *outbytesleft)
{
	return ICONV_CONVERTER_CONV(handle, inbuf, inbytesleft, outbuf, outbytesleft, 1, 0);
}

int
iconv_convchr_case(void *handle, const char **inbuf,
	size_t *inbytesleft, char **outbuf, size_t *outbytesleft, int casetype)
{
	return ICONV_CONVERTER_CONV(handle, inbuf, inbytesleft, outbuf, outbytesleft, 1, casetype);
}

int
towlower(int c, void *handle)
{
	return ICONV_CONVERTER_TOLOWER(handle, c);
}

int
towupper(int c, void *handle)
{
	return ICONV_CONVERTER_TOUPPER(handle, c);
}

/*
 * Give a list of loaded converters. Each name terminated with 0.
 * An empty string terminates the list.
 */
static int
iconv_sysctl_drvlist(SYSCTL_HANDLER_ARGS)
{
	struct iconv_converter_class *dcp;
	const char *name;
	char spc;
	int error;

	error = 0;
	sx_slock(&iconv_lock);
	TAILQ_FOREACH(dcp, &iconv_converters, cc_link) {
		name = ICONV_CONVERTER_NAME(dcp);
		if (name == NULL)
			continue;
		error = SYSCTL_OUT(req, name, strlen(name) + 1);
		if (error)
			break;
	}
	sx_sunlock(&iconv_lock);
	if (error)
		return error;
	spc = 0;
	error = SYSCTL_OUT(req, &spc, sizeof(spc));
	return error;
}

SYSCTL_PROC(_kern_iconv, OID_AUTO, drvlist, CTLFLAG_RD | CTLTYPE_OPAQUE,
	    NULL, 0, iconv_sysctl_drvlist, "S,xlat", "registered converters");

/*
 * List all available charset pairs.
 */
static int
iconv_sysctl_cslist(SYSCTL_HANDLER_ARGS)
{
	struct iconv_cspair *csp;
	struct iconv_cspair_info csi;
	int error;

	error = 0;
	bzero(&csi, sizeof(csi));
	csi.cs_version = ICONV_CSPAIR_INFO_VER;
	sx_slock(&iconv_lock);
	TAILQ_FOREACH(csp, &iconv_cslist, cp_link) {
		csi.cs_id = csp->cp_id;
		csi.cs_refcount = csp->cp_refcount;
		csi.cs_base = csp->cp_base ? csp->cp_base->cp_id : 0;
		strcpy(csi.cs_to, csp->cp_to);
		strcpy(csi.cs_from, csp->cp_from);
		error = SYSCTL_OUT(req, &csi, sizeof(csi));
		if (error)
			break;
	}
	sx_sunlock(&iconv_lock);
	return error;
}

SYSCTL_PROC(_kern_iconv, OID_AUTO, cslist, CTLFLAG_RD | CTLTYPE_OPAQUE,
	    NULL, 0, iconv_sysctl_cslist, "S,xlat", "registered charset pairs");

int
iconv_add(const char *converter, const char *to, const char *from)
{
	struct iconv_converter_class *dcp;
	struct iconv_cspair *csp;

	if (iconv_lookupconv(converter, &dcp) != 0)
		return EINVAL;

	return iconv_register_cspair(to, from, dcp, NULL, &csp);
}

#ifdef COMPAT_CHERIABI
struct iconv_add_c {
	int	ia_version;
	char	ia_converter[ICONV_CNVNMAXLEN];
	char	ia_to[ICONV_CSNMAXLEN];
	char	ia_from[ICONV_CSNMAXLEN];
	int	ia_datalen;
	const void * __capability ia_data;
};
#endif

#ifdef COMPAT_FREEBSD32
struct iconv_add32 {
	int	ia_version;
	char	ia_converter[ICONV_CNVNMAXLEN];
	char	ia_to[ICONV_CSNMAXLEN];
	char	ia_from[ICONV_CSNMAXLEN];
	int	ia_datalen;
	uint32_t ia_data;
};
#endif

/*
 * Add new charset pair
 */
static int
iconv_sysctl_add(SYSCTL_HANDLER_ARGS)
{
	struct iconv_converter_class *dcp;
	struct iconv_cspair *csp;
	union {
		struct iconv_add_in din;
#ifdef COMPAT_CHERIABI
		struct iconv_add_c din_c;
#endif
#ifdef COMPAT_FREEBSD32
		struct iconv_add32 din32;
#endif
	} du;
	const void * __capability ia_data;
	struct iconv_add_out dout;
	int error;

#ifdef COMPAT_CHERIABI
	if (req->flags & SCTL_CHERIABI) {
		error = SYSCTL_IN(req, &du.din_c, sizeof(du.din_c));
		ia_data = du.din_c.ia_data;
	} else
#endif
#ifdef COMPAT_FREEBSD32
	if (req->flags & SCTL_MASK32) {
		error = SYSCTL_IN(req, &du.din32, sizeof(du.din32));
		ia_data = __USER_CAP((void*)(uintptr_t)du.din32.ia_data,
		    du.din32.ia_datalen);
	} else
#endif
	{
		error = SYSCTL_IN(req, &du.din, sizeof(du.din));
		ia_data = __USER_CAP(du.din.ia_data, du.din.ia_datalen);
	}
	if (error)
		return error;
	if (du.din.ia_version != ICONV_ADD_VER)
		return EINVAL;
	if (du.din.ia_datalen > ICONV_CSMAXDATALEN)
		return EINVAL;
<<<<<<< HEAD
	if (strlen(du.din.ia_from) >= ICONV_CSNMAXLEN)
		return EINVAL;
	if (strlen(du.din.ia_to) >= ICONV_CSNMAXLEN)
		return EINVAL;
	if (strlen(du.din.ia_converter) >= ICONV_CNVNMAXLEN)
=======
	if (strnlen(din.ia_from, sizeof(din.ia_from)) >= ICONV_CSNMAXLEN)
		return EINVAL;
	if (strnlen(din.ia_to, sizeof(din.ia_to)) >= ICONV_CSNMAXLEN)
		return EINVAL;
	if (strnlen(din.ia_converter, sizeof(din.ia_converter)) >= ICONV_CNVNMAXLEN)
>>>>>>> f000e33b
		return EINVAL;
	if (iconv_lookupconv(du.din.ia_converter, &dcp) != 0)
		return EINVAL;
	sx_xlock(&iconv_lock);
	error = iconv_register_cspair(du.din.ia_to, du.din.ia_from, dcp,
	    NULL, &csp);
	if (error) {
		sx_xunlock(&iconv_lock);
		return error;
	}
	if (du.din.ia_datalen) {
		csp->cp_data = malloc(du.din.ia_datalen, M_ICONVDATA, M_WAITOK);
		error = copyin_c(ia_data, csp->cp_data, du.din.ia_datalen);
		if (error)
			goto bad;
	}
	dout.ia_csid = csp->cp_id;
	error = SYSCTL_OUT(req, &dout, sizeof(dout));
	if (error)
		goto bad;
	sx_xunlock(&iconv_lock);
	ICDEBUG("%s => %s, %d bytes\n", du.din.ia_from, du.din.ia_to,
	    du.din.ia_datalen);
	return 0;
bad:
	iconv_unregister_cspair(csp);
	sx_xunlock(&iconv_lock);
	return error;
}

SYSCTL_PROC(_kern_iconv, OID_AUTO, add,
    CTLFLAG_RW | CTLTYPE_OPAQUE | CTLFLAG_PTRIN,
    NULL, 0, iconv_sysctl_add, "S,xlat", "register charset pair");

/*
 * Default stubs for converters
 */
int
iconv_converter_initstub(struct iconv_converter_class *dp)
{
	return 0;
}

int
iconv_converter_donestub(struct iconv_converter_class *dp)
{
	return 0;
}

int
iconv_converter_tolowerstub(int c, void *handle)
{
	return (c);
}

int
iconv_converter_handler(module_t mod, int type, void *data)
{
	struct iconv_converter_class *dcp = data;
	int error;

	switch (type) {
	    case MOD_LOAD:
		sx_xlock(&iconv_lock);
		error = iconv_register_converter(dcp);
		if (error) {
			sx_xunlock(&iconv_lock);
			break;
		}
		error = ICONV_CONVERTER_INIT(dcp);
		if (error)
			iconv_unregister_converter(dcp);
		sx_xunlock(&iconv_lock);
		break;
	    case MOD_UNLOAD:
		sx_xlock(&iconv_lock);
		ICONV_CONVERTER_DONE(dcp);
		error = iconv_unregister_converter(dcp);
		sx_xunlock(&iconv_lock);
		break;
	    default:
		error = EINVAL;
	}
	return error;
}

/*
 * Common used functions (don't use with unicode)
 */
char *
iconv_convstr(void *handle, char *dst, const char *src)
{
	char *p = dst;
	size_t inlen, outlen;
	int error;

	if (handle == NULL) {
		strcpy(dst, src);
		return dst;
	}
	inlen = outlen = strlen(src);
	error = iconv_conv(handle, NULL, NULL, &p, &outlen);
	if (error)
		return NULL;
	error = iconv_conv(handle, &src, &inlen, &p, &outlen);
	if (error)
		return NULL;
	*p = 0;
	return dst;
}

void *
iconv_convmem(void *handle, void *dst, const void *src, int size)
{
	const char *s = src;
	char *d = dst;
	size_t inlen, outlen;
	int error;

	if (size == 0)
		return dst;
	if (handle == NULL) {
		memcpy(dst, src, size);
		return dst;
	}
	inlen = outlen = size;
	error = iconv_conv(handle, NULL, NULL, &d, &outlen);
	if (error)
		return NULL;
	error = iconv_conv(handle, &s, &inlen, &d, &outlen);
	if (error)
		return NULL;
	return dst;
}

int
iconv_lookupcp(char **cpp, const char *s)
{
	if (cpp == NULL) {
		ICDEBUG("warning a NULL list passed\n", "");
		return ENOENT;
	}
	for (; *cpp; cpp++)
		if (strcmp(*cpp, s) == 0)
			return 0;
	return ENOENT;
}

/*
 * Return if fsname is in use of not
 */
int
iconv_vfs_refcount(const char *fsname)
{
	struct vfsconf *vfsp;

	vfsp = vfs_byname(fsname);
	if (vfsp != NULL && vfsp->vfc_refcount > 0)
		return (EBUSY);
	return (0);
}<|MERGE_RESOLUTION|>--- conflicted
+++ resolved
@@ -462,19 +462,11 @@
 		return EINVAL;
 	if (du.din.ia_datalen > ICONV_CSMAXDATALEN)
 		return EINVAL;
-<<<<<<< HEAD
-	if (strlen(du.din.ia_from) >= ICONV_CSNMAXLEN)
+	if (strnlen(du.din.ia_from, sizeof(du.din.ia_from)) >= ICONV_CSNMAXLEN)
 		return EINVAL;
-	if (strlen(du.din.ia_to) >= ICONV_CSNMAXLEN)
+	if (strnlen(du.din.ia_to, sizeof(du.din.ia_to)) >= ICONV_CSNMAXLEN)
 		return EINVAL;
-	if (strlen(du.din.ia_converter) >= ICONV_CNVNMAXLEN)
-=======
-	if (strnlen(din.ia_from, sizeof(din.ia_from)) >= ICONV_CSNMAXLEN)
-		return EINVAL;
-	if (strnlen(din.ia_to, sizeof(din.ia_to)) >= ICONV_CSNMAXLEN)
-		return EINVAL;
-	if (strnlen(din.ia_converter, sizeof(din.ia_converter)) >= ICONV_CNVNMAXLEN)
->>>>>>> f000e33b
+	if (strnlen(du.din.ia_converter, sizeof(du.din.ia_converter)) >= ICONV_CNVNMAXLEN)
 		return EINVAL;
 	if (iconv_lookupconv(du.din.ia_converter, &dcp) != 0)
 		return EINVAL;
