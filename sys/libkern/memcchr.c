--- conflicted
+++ resolved
@@ -127,10 +127,7 @@
 //   "updated": 20190603,
 //   "target_type": "kernel",
 //   "changes_purecap": [
-<<<<<<< HEAD
-=======
 //     "pointer_shape",
->>>>>>> c6a1b2b4
 //     "pointer_alignment",
 //     "unsupported"
 //   ]
