--- conflicted
+++ resolved
@@ -127,13 +127,8 @@
 //   "updated": 20190603,
 //   "target_type": "kernel",
 //   "changes_purecap": [
-<<<<<<< HEAD
-//     "pointer_shape",
 //     "pointer_alignment",
 //     "unsupported"
-=======
-//     "pointer_alignment"
->>>>>>> 5caed2fb
 //   ]
 // }
 // CHERI CHANGES END