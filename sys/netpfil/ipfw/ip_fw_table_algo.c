/*-
 * Copyright (c) 2014 Yandex LLC
 * Copyright (c) 2014 Alexander V. Chernikov
 *
 * Redistribution and use in source and binary forms, with or without
 * modification, are permitted provided that the following conditions
 * are met:
 * 1. Redistributions of source code must retain the above copyright
 *    notice, this list of conditions and the following disclaimer.
 * 2. Redistributions in binary form must reproduce the above copyright
 *    notice, this list of conditions and the following disclaimer in the
 *    documentation and/or other materials provided with the distribution.
 *
 * THIS SOFTWARE IS PROVIDED BY THE AUTHOR AND CONTRIBUTORS ``AS IS'' AND
 * ANY EXPRESS OR IMPLIED WARRANTIES, INCLUDING, BUT NOT LIMITED TO, THE
 * IMPLIED WARRANTIES OF MERCHANTABILITY AND FITNESS FOR A PARTICULAR PURPOSE
 * ARE DISCLAIMED.  IN NO EVENT SHALL THE AUTHOR OR CONTRIBUTORS BE LIABLE
 * FOR ANY DIRECT, INDIRECT, INCIDENTAL, SPECIAL, EXEMPLARY, OR CONSEQUENTIAL
 * DAMAGES (INCLUDING, BUT NOT LIMITED TO, PROCUREMENT OF SUBSTITUTE GOODS
 * OR SERVICES; LOSS OF USE, DATA, OR PROFITS; OR BUSINESS INTERRUPTION)
 * HOWEVER CAUSED AND ON ANY THEORY OF LIABILITY, WHETHER IN CONTRACT, STRICT
 * LIABILITY, OR TORT (INCLUDING NEGLIGENCE OR OTHERWISE) ARISING IN ANY WAY
 * OUT OF THE USE OF THIS SOFTWARE, EVEN IF ADVISED OF THE POSSIBILITY OF
 * SUCH DAMAGE.
 */

#include <sys/cdefs.h>
__FBSDID("$FreeBSD$");

/*
 * Lookup table algorithms.
 *
 */

#include "opt_ipfw.h"
#include "opt_inet.h"
#ifndef INET
#error IPFIREWALL requires INET.
#endif /* INET */
#include "opt_inet6.h"

#include <sys/param.h>
#include <sys/systm.h>
#include <sys/malloc.h>
#include <sys/kernel.h>
#include <sys/lock.h>
#include <sys/rwlock.h>
#include <sys/rmlock.h>
#include <sys/socket.h>
#include <sys/queue.h>
#include <net/ethernet.h>
#include <net/if.h>	/* ip_fw.h requires IFNAMSIZ */
#include <net/radix.h>
#include <net/route.h>
#include <net/route/nhop.h>
#include <net/route/route_ctl.h>

#include <netinet/in.h>
#include <netinet/in_fib.h>
#include <netinet/ip_var.h>	/* struct ipfw_rule_ref */
#include <netinet/ip_fw.h>
#include <netinet6/in6_fib.h>

#include <netpfil/ipfw/ip_fw_private.h>
#include <netpfil/ipfw/ip_fw_table.h>

/*
 * IPFW table lookup algorithms.
 *
 * What is needed to add another table algo?
 *
 * Algo init:
 * * struct table_algo has to be filled with:
 *   name: "type:algoname" format, e.g. "addr:radix". Currently
 *     there are the following types: "addr", "iface", "number" and "flow".
 *   type: one of IPFW_TABLE_* types
 *   flags: one or more TA_FLAGS_*
 *   ta_buf_size: size of structure used to store add/del item state.
 *     Needs to be less than TA_BUF_SZ.
 *   callbacks: see below for description.
 * * ipfw_add_table_algo / ipfw_del_table_algo has to be called
 *
 * Callbacks description:
 *
 * -init: request to initialize new table instance.
 * typedef int (ta_init)(struct ip_fw_chain *ch, void **ta_state,
 *     struct table_info *ti, char *data, uint8_t tflags);
 * MANDATORY, unlocked. (M_WAITOK). Returns 0 on success.
 *
 *  Allocate all structures needed for normal operations.
 *  * Caller may want to parse @data for some algo-specific
 *    options provided by userland.
 *  * Caller may want to save configuration state pointer to @ta_state
 *  * Caller needs to save desired runtime structure pointer(s)
 *    inside @ti fields. Note that it is not correct to save
 *    @ti pointer at this moment. Use -change_ti hook for that.
 *  * Caller has to fill in ti->lookup to appropriate function
 *    pointer.
 *
 *
 *
 * -destroy: request to destroy table instance.
 * typedef void (ta_destroy)(void *ta_state, struct table_info *ti);
 * MANDATORY, unlocked. (M_WAITOK).
 *
 * Frees all table entries and all tables structures allocated by -init.
 *
 *
 *
 * -prepare_add: request to allocate state for adding new entry.
 * typedef int (ta_prepare_add)(struct ip_fw_chain *ch, struct tentry_info *tei,
 *     void *ta_buf);
 * MANDATORY, unlocked. (M_WAITOK). Returns 0 on success.
 *
 * Allocates state and fills it in with all necessary data (EXCEPT value)
 * from @tei to minimize operations needed to be done under WLOCK.
 * "value" field has to be copied to new entry in @add callback.
 * Buffer ta_buf of size ta->ta_buf_sz may be used to store
 * allocated state.
 *
 *
 *
 * -prepare_del: request to set state for deleting existing entry.
 * typedef int (ta_prepare_del)(struct ip_fw_chain *ch, struct tentry_info *tei,
 *     void *ta_buf);
 * MANDATORY, locked, UH. (M_NOWAIT). Returns 0 on success.
 *
 * Buffer ta_buf of size ta->ta_buf_sz may be used to store
 * allocated state. Caller should use on-stack ta_buf allocation
 * instead of doing malloc().
 *
 *
 *
 * -add: request to insert new entry into runtime/config structures.
 *  typedef int (ta_add)(void *ta_state, struct table_info *ti,
 *     struct tentry_info *tei, void *ta_buf, uint32_t *pnum);
 * MANDATORY, UH+WLOCK. (M_NOWAIT). Returns 0 on success.
 *
 * Insert new entry using previously-allocated state in @ta_buf.
 * * @tei may have the following flags:
 *   TEI_FLAGS_UPDATE: request to add or update entry.
 *   TEI_FLAGS_DONTADD: request to update (but not add) entry.
 * * Caller is required to do the following:
 *   copy real entry value from @tei
 *   entry added: return 0, set 1 to @pnum
 *   entry updated: return 0, store 0 to @pnum, store old value in @tei,
 *     add TEI_FLAGS_UPDATED flag to @tei.
 *   entry exists: return EEXIST
 *   entry not found: return ENOENT
 *   other error: return non-zero error code.
 *
 *
 *
 * -del: request to delete existing entry from runtime/config structures.
 *  typedef int (ta_del)(void *ta_state, struct table_info *ti,
 *     struct tentry_info *tei, void *ta_buf, uint32_t *pnum);
 *  MANDATORY, UH+WLOCK. (M_NOWAIT). Returns 0 on success.
 *
 *  Delete entry using previously set up in @ta_buf.
 * * Caller is required to do the following:
 *   entry deleted: return 0, set 1 to @pnum, store old value in @tei.
 *   entry not found: return ENOENT
 *   other error: return non-zero error code.
 *
 *
 *
 * -flush_entry: flush entry state created by -prepare_add / -del / others
 *  typedef void (ta_flush_entry)(struct ip_fw_chain *ch,
 *      struct tentry_info *tei, void *ta_buf);
 *  MANDATORY, may be locked. (M_NOWAIT).
 *
 *  Delete state allocated by:
 *  -prepare_add (-add returned EEXIST|UPDATED)
 *  -prepare_del (if any)
 *  -del
 *  * Caller is required to handle empty @ta_buf correctly.
 *
 *
 * -find_tentry: finds entry specified by key @tei
 *  typedef int ta_find_tentry(void *ta_state, struct table_info *ti,
 *      ipfw_obj_tentry *tent);
 *  OPTIONAL, locked (UH). (M_NOWAIT). Returns 0 on success.
 *
 *  Finds entry specified by given key.
 *  * Caller is required to do the following:
 *    entry found: returns 0, export entry to @tent
 *    entry not found: returns ENOENT
 *
 *
 * -need_modify: checks if @ti has enough space to hold another @count items.
 *  typedef int (ta_need_modify)(void *ta_state, struct table_info *ti,
 *      uint32_t count, uint64_t *pflags);
 *  OPTIONAL, locked (UH). (M_NOWAIT). Returns 0 if has.
 *
 *  Checks if given table has enough space to add @count items without
 *  resize. Caller may use @pflags to store desired modification data.
 *
 *
 *
 * -prepare_mod: allocate structures for table modification.
 *  typedef int (ta_prepare_mod)(void *ta_buf, uint64_t *pflags);
 * OPTIONAL(need_modify), unlocked. (M_WAITOK). Returns 0 on success.
 *
 * Allocate all needed state for table modification. Caller
 * should use `struct mod_item` to store new state in @ta_buf.
 * Up to TA_BUF_SZ (128 bytes) can be stored in @ta_buf.
 * 
 *
 *
 * -fill_mod: copy some data to new state/
 *  typedef int (ta_fill_mod)(void *ta_state, struct table_info *ti,
 *      void *ta_buf, uint64_t *pflags);
 * OPTIONAL(need_modify), locked (UH). (M_NOWAIT). Returns 0 on success.
 *
 * Copy as much data as we can to minimize changes under WLOCK.
 * For example, array can be merged inside this callback.
 *
 *
 *
 * -modify: perform final modification.
 *  typedef void (ta_modify)(void *ta_state, struct table_info *ti,
 *      void *ta_buf, uint64_t pflags);
 * OPTIONAL(need_modify), locked (UH+WLOCK). (M_NOWAIT). 
 *
 * Performs all changes necessary to switch to new structures.
 * * Caller should save old pointers to @ta_buf storage.
 *
 *
 *
 * -flush_mod: flush table modification state.
 *  typedef void (ta_flush_mod)(void *ta_buf);
 * OPTIONAL(need_modify), unlocked. (M_WAITOK).
 *
 * Performs flush for the following:
 *   - prepare_mod (modification was not necessary)
 *   - modify (for the old state)
 *
 *
 *
 * -change_gi: monitor table info pointer changes
 * typedef void (ta_change_ti)(void *ta_state, struct table_info *ti);
 * OPTIONAL, locked (UH). (M_NOWAIT).
 *
 * Called on @ti pointer changed. Called immediately after -init
 * to set initial state.
 *
 *
 *
 * -foreach: calls @f for each table entry
 *  typedef void ta_foreach(void *ta_state, struct table_info *ti,
 *      ta_foreach_f *f, void *arg);
 * MANDATORY, locked(UH). (M_NOWAIT).
 *
 * Runs callback with specified argument for each table entry,
 * Typically used for dumping table entries.
 *
 *
 *
 * -dump_tentry: dump table entry in current @tentry format.
 *  typedef int ta_dump_tentry(void *ta_state, struct table_info *ti, void *e,
 *      ipfw_obj_tentry *tent);
 * MANDATORY, locked(UH). (M_NOWAIT). Returns 0 on success.
 *
 * Dumps entry @e to @tent.
 *
 *
 * -print_config: prints custom algorithm options into buffer.
 *  typedef void (ta_print_config)(void *ta_state, struct table_info *ti,
 *      char *buf, size_t bufsize);
 * OPTIONAL. locked(UH). (M_NOWAIT).
 *
 * Prints custom algorithm options in the format suitable to pass
 * back to -init callback.
 *
 *
 *
 * -dump_tinfo: dumps algo-specific info.
 *  typedef void ta_dump_tinfo(void *ta_state, struct table_info *ti,
 *      ipfw_ta_tinfo *tinfo);
 * OPTIONAL. locked(UH). (M_NOWAIT).
 *
 * Dumps options like items size/hash size, etc.
 */

MALLOC_DEFINE(M_IPFW_TBL, "ipfw_tbl", "IpFw tables");

/*
 * Utility structures/functions common to more than one algo
 */

struct mod_item {
	void	*main_ptr;
	size_t	size;
	void	*main_ptr6;
	size_t	size6;
};

static int badd(const void *key, void *item, void *base, size_t nmemb,
    size_t size, int (*compar) (const void *, const void *));
static int bdel(const void *key, void *base, size_t nmemb, size_t size,
    int (*compar) (const void *, const void *));

/*
 * ADDR implementation using radix
 *
 */

/*
 * The radix code expects addr and mask to be array of bytes,
 * with the first byte being the length of the array. rn_inithead
 * is called with the offset in bits of the lookup key within the
 * array. If we use a sockaddr_in as the underlying type,
 * sin_len is conveniently located at offset 0, sin_addr is at
 * offset 4 and normally aligned.
 * But for portability, let's avoid assumption and make the code explicit
 */
#define KEY_LEN(v)	*((uint8_t *)&(v))
/*
 * Do not require radix to compare more than actual IPv4/IPv6/MAC address
 */
#define KEY_LEN_INET	(offsetof(struct sockaddr_in, sin_addr) + sizeof(in_addr_t))
#define KEY_LEN_INET6	(offsetof(struct sa_in6, sin6_addr) + sizeof(struct in6_addr))
#define KEY_LEN_MAC	(offsetof(struct sa_mac, mac_addr) + ETHER_ADDR_LEN)

#define OFF_LEN_INET	(8 * offsetof(struct sockaddr_in, sin_addr))
#define OFF_LEN_INET6	(8 * offsetof(struct sa_in6, sin6_addr))
#define OFF_LEN_MAC	(8 * offsetof(struct sa_mac, mac_addr))

<<<<<<< HEAD
struct radix_addr_entry {
	struct radix_node	rn[2] __subobject_use_container_bounds;
=======
struct addr_radix_entry {
	struct radix_node	rn[2];
>>>>>>> 81cac390
	struct sockaddr_in	addr;
	uint32_t		value;
	uint8_t			masklen;
};

struct sa_in6 {
	uint8_t			sin6_len;
	uint8_t			sin6_family;
	uint8_t			pad[2];
	struct in6_addr		sin6_addr;
};

<<<<<<< HEAD
struct radix_addr_xentry {
	struct radix_node	rn[2] __subobject_use_container_bounds;
=======
struct addr_radix_xentry {
	struct radix_node	rn[2];
>>>>>>> 81cac390
	struct sa_in6		addr6;
	uint32_t		value;
	uint8_t			masklen;
};

struct addr_radix_cfg {
	struct radix_node_head	*head4;
	struct radix_node_head	*head6;
	size_t			count4;
	size_t			count6;
};

struct sa_mac {
	uint8_t			mac_len;
	struct ether_addr	mac_addr;
};

struct ta_buf_radix
{
	void *ent_ptr;
	struct sockaddr	*addr_ptr;
	struct sockaddr	*mask_ptr;
	union {
		struct {
			struct sockaddr_in sa;
			struct sockaddr_in ma;
		} a4;
		struct {
			struct sa_in6 sa;
			struct sa_in6 ma;
		} a6;
		struct {
			struct sa_mac sa;
			struct sa_mac ma;
		} mac;
	} addr;
};

static int ta_lookup_addr_radix(struct table_info *ti, void *key, uint32_t keylen,
    uint32_t *val);
static int ta_init_addr_radix(struct ip_fw_chain *ch, void **ta_state,
    struct table_info *ti, char *data, uint8_t tflags);
static int flush_radix_entry(struct radix_node *rn, void *arg);
static void ta_destroy_addr_radix(void *ta_state, struct table_info *ti);
static void ta_dump_addr_radix_tinfo(void *ta_state, struct table_info *ti,
    ipfw_ta_tinfo *tinfo);
static int ta_dump_addr_radix_tentry(void *ta_state, struct table_info *ti,
    void *e, ipfw_obj_tentry *tent);
static int ta_find_addr_radix_tentry(void *ta_state, struct table_info *ti,
    ipfw_obj_tentry *tent);
static void ta_foreach_addr_radix(void *ta_state, struct table_info *ti,
    ta_foreach_f *f, void *arg);
static void tei_to_sockaddr_ent_addr(struct tentry_info *tei, struct sockaddr *sa,
    struct sockaddr *ma, int *set_mask);
static int ta_prepare_add_addr_radix(struct ip_fw_chain *ch, struct tentry_info *tei,
    void *ta_buf);
static int ta_add_addr_radix(void *ta_state, struct table_info *ti,
    struct tentry_info *tei, void *ta_buf, uint32_t *pnum);
static int ta_prepare_del_addr_radix(struct ip_fw_chain *ch, struct tentry_info *tei,
    void *ta_buf);
static int ta_del_addr_radix(void *ta_state, struct table_info *ti,
    struct tentry_info *tei, void *ta_buf, uint32_t *pnum);
static void ta_flush_radix_entry(struct ip_fw_chain *ch, struct tentry_info *tei,
    void *ta_buf);
static int ta_need_modify_radix(void *ta_state, struct table_info *ti,
    uint32_t count, uint64_t *pflags);

static int
ta_lookup_addr_radix(struct table_info *ti, void *key, uint32_t keylen,
    uint32_t *val)
{
	struct radix_node_head *rnh;

	if (keylen == sizeof(in_addr_t)) {
		struct addr_radix_entry *ent;
		struct sockaddr_in sa;
		KEY_LEN(sa) = KEY_LEN_INET;
		sa.sin_addr.s_addr = *((in_addr_t *)key);
		rnh = (struct radix_node_head *)ti->state;
		ent = (struct addr_radix_entry *)(rnh->rnh_matchaddr(&sa, &rnh->rh));
		if (ent != NULL) {
			*val = ent->value;
			return (1);
		}
	} else if (keylen == sizeof(struct in6_addr)) {
		struct addr_radix_xentry *xent;
		struct sa_in6 sa6;
		KEY_LEN(sa6) = KEY_LEN_INET6;
		memcpy(&sa6.sin6_addr, key, sizeof(struct in6_addr));
		rnh = (struct radix_node_head *)ti->xstate;
		xent = (struct addr_radix_xentry *)(rnh->rnh_matchaddr(&sa6, &rnh->rh));
		if (xent != NULL) {
			*val = xent->value;
			return (1);
		}
	}

	return (0);
}

/*
 * New table
 */
static int
ta_init_addr_radix(struct ip_fw_chain *ch, void **ta_state, struct table_info *ti,
    char *data, uint8_t tflags)
{
	struct addr_radix_cfg *cfg;

	if (!rn_inithead(&ti->state, OFF_LEN_INET))
		return (ENOMEM);
	if (!rn_inithead(&ti->xstate, OFF_LEN_INET6)) {
		rn_detachhead(&ti->state);
		return (ENOMEM);
	}

	cfg = malloc(sizeof(struct addr_radix_cfg), M_IPFW, M_WAITOK | M_ZERO);

	*ta_state = cfg;
	ti->lookup = ta_lookup_addr_radix;

	return (0);
}

static int
flush_radix_entry(struct radix_node *rn, void *arg)
{
	struct radix_node_head * const rnh = arg;
	struct addr_radix_entry *ent;

	ent = (struct addr_radix_entry *)
	    rnh->rnh_deladdr(rn->rn_key, rn->rn_mask, &rnh->rh);
	if (ent != NULL)
		free(ent, M_IPFW_TBL);
	return (0);
}

static void
ta_destroy_addr_radix(void *ta_state, struct table_info *ti)
{
	struct addr_radix_cfg *cfg;
	struct radix_node_head *rnh;

	cfg = (struct addr_radix_cfg *)ta_state;

	rnh = (struct radix_node_head *)(ti->state);
	rnh->rnh_walktree(&rnh->rh, flush_radix_entry, rnh);
	rn_detachhead(&ti->state);

	rnh = (struct radix_node_head *)(ti->xstate);
	rnh->rnh_walktree(&rnh->rh, flush_radix_entry, rnh);
	rn_detachhead(&ti->xstate);

	free(cfg, M_IPFW);
}

/*
 * Provide algo-specific table info
 */
static void
ta_dump_addr_radix_tinfo(void *ta_state, struct table_info *ti, ipfw_ta_tinfo *tinfo)
{
	struct addr_radix_cfg *cfg;

	cfg = (struct addr_radix_cfg *)ta_state;

	tinfo->flags = IPFW_TATFLAGS_AFDATA | IPFW_TATFLAGS_AFITEM;
	tinfo->taclass4 = IPFW_TACLASS_RADIX;
	tinfo->count4 = cfg->count4;
	tinfo->itemsize4 = sizeof(struct addr_radix_entry);
	tinfo->taclass6 = IPFW_TACLASS_RADIX;
	tinfo->count6 = cfg->count6;
	tinfo->itemsize6 = sizeof(struct addr_radix_xentry);
}

static int
ta_dump_addr_radix_tentry(void *ta_state, struct table_info *ti, void *e,
    ipfw_obj_tentry *tent)
{
	struct addr_radix_entry *n;
#ifdef INET6
	struct addr_radix_xentry *xn;
#endif

	n = (struct addr_radix_entry *)e;

	/* Guess IPv4/IPv6 radix by sockaddr family */
	if (n->addr.sin_family == AF_INET) {
		tent->k.addr.s_addr = n->addr.sin_addr.s_addr;
		tent->masklen = n->masklen;
		tent->subtype = AF_INET;
		tent->v.kidx = n->value;
#ifdef INET6
	} else {
		xn = (struct addr_radix_xentry *)e;
		memcpy(&tent->k.addr6, &xn->addr6.sin6_addr,
		    sizeof(struct in6_addr));
		tent->masklen = xn->masklen;
		tent->subtype = AF_INET6;
		tent->v.kidx = xn->value;
#endif
	}

	return (0);
}

static int
ta_find_addr_radix_tentry(void *ta_state, struct table_info *ti,
    ipfw_obj_tentry *tent)
{
	struct radix_node_head *rnh;
	void *e;

	e = NULL;
	if (tent->subtype == AF_INET) {
		struct sockaddr_in sa;
		KEY_LEN(sa) = KEY_LEN_INET;
		sa.sin_addr.s_addr = tent->k.addr.s_addr;
		rnh = (struct radix_node_head *)ti->state;
		e = rnh->rnh_matchaddr(&sa, &rnh->rh);
	} else if (tent->subtype == AF_INET6) {
		struct sa_in6 sa6;
		KEY_LEN(sa6) = KEY_LEN_INET6;
		memcpy(&sa6.sin6_addr, &tent->k.addr6, sizeof(struct in6_addr));
		rnh = (struct radix_node_head *)ti->xstate;
		e = rnh->rnh_matchaddr(&sa6, &rnh->rh);
	}

	if (e != NULL) {
		ta_dump_addr_radix_tentry(ta_state, ti, e, tent);
		return (0);
	}

	return (ENOENT);
}

static void
ta_foreach_addr_radix(void *ta_state, struct table_info *ti, ta_foreach_f *f,
    void *arg)
{
	struct radix_node_head *rnh;

	rnh = (struct radix_node_head *)(ti->state);
	rnh->rnh_walktree(&rnh->rh, (walktree_f_t *)f, arg);

	rnh = (struct radix_node_head *)(ti->xstate);
	rnh->rnh_walktree(&rnh->rh, (walktree_f_t *)f, arg);
}

#ifdef INET6
static inline void ipv6_writemask(struct in6_addr *addr6, uint8_t mask);

static inline void
ipv6_writemask(struct in6_addr *addr6, uint8_t mask)
{
	uint32_t *cp;

	for (cp = (uint32_t *)addr6; mask >= 32; mask -= 32)
		*cp++ = 0xFFFFFFFF;
	if (mask > 0)
		*cp = htonl(mask ? ~((1 << (32 - mask)) - 1) : 0);
}
#endif

static void
tei_to_sockaddr_ent_addr(struct tentry_info *tei, struct sockaddr *sa,
    struct sockaddr *ma, int *set_mask)
{
	int mlen;
#ifdef INET
	struct sockaddr_in *addr, *mask;
#endif
#ifdef INET6
	struct sa_in6 *addr6, *mask6;
#endif
	in_addr_t a4;

	mlen = tei->masklen;

	if (tei->subtype == AF_INET) {
#ifdef INET
		addr = (struct sockaddr_in *)sa;
		mask = (struct sockaddr_in *)ma;
		/* Set 'total' structure length */
		KEY_LEN(*addr) = KEY_LEN_INET;
		KEY_LEN(*mask) = KEY_LEN_INET;
		addr->sin_family = AF_INET;
		mask->sin_addr.s_addr =
		    htonl(mlen ? ~((1 << (32 - mlen)) - 1) : 0);
		a4 = *((in_addr_t *)tei->paddr);
		addr->sin_addr.s_addr = a4 & mask->sin_addr.s_addr;
		if (mlen != 32)
			*set_mask = 1;
		else
			*set_mask = 0;
#endif
#ifdef INET6
	} else if (tei->subtype == AF_INET6) {
		/* IPv6 case */
		addr6 = (struct sa_in6 *)sa;
		mask6 = (struct sa_in6 *)ma;
		/* Set 'total' structure length */
		KEY_LEN(*addr6) = KEY_LEN_INET6;
		KEY_LEN(*mask6) = KEY_LEN_INET6;
		addr6->sin6_family = AF_INET6;
		ipv6_writemask(&mask6->sin6_addr, mlen);
		memcpy(&addr6->sin6_addr, tei->paddr, sizeof(struct in6_addr));
		APPLY_MASK(&addr6->sin6_addr, &mask6->sin6_addr);
		if (mlen != 128)
			*set_mask = 1;
		else
			*set_mask = 0;
#endif
	}
}

static int
ta_prepare_add_addr_radix(struct ip_fw_chain *ch, struct tentry_info *tei,
    void *ta_buf)
{
	struct ta_buf_radix *tb;
	struct addr_radix_entry *ent;
#ifdef INET6
	struct addr_radix_xentry *xent;
#endif
	struct sockaddr *addr, *mask;
	int mlen, set_mask;

	tb = (struct ta_buf_radix *)ta_buf;

	mlen = tei->masklen;
	set_mask = 0;

	if (tei->subtype == AF_INET) {
#ifdef INET
		if (mlen > 32)
			return (EINVAL);
		ent = malloc(sizeof(*ent), M_IPFW_TBL, M_WAITOK | M_ZERO);
		ent->masklen = mlen;

		addr = (struct sockaddr *)&ent->addr;
		mask = (struct sockaddr *)&tb->addr.a4.ma;
		tb->ent_ptr = ent;
#endif
#ifdef INET6
	} else if (tei->subtype == AF_INET6) {
		/* IPv6 case */
		if (mlen > 128)
			return (EINVAL);
		xent = malloc(sizeof(*xent), M_IPFW_TBL, M_WAITOK | M_ZERO);
		xent->masklen = mlen;

		addr = (struct sockaddr *)&xent->addr6;
		mask = (struct sockaddr *)&tb->addr.a6.ma;
		tb->ent_ptr = xent;
#endif
	} else {
		/* Unknown CIDR type */
		return (EINVAL);
	}

	tei_to_sockaddr_ent_addr(tei, addr, mask, &set_mask);
	/* Set pointers */
	tb->addr_ptr = addr;
	if (set_mask != 0)
		tb->mask_ptr = mask;

	return (0);
}

static int
ta_add_addr_radix(void *ta_state, struct table_info *ti, struct tentry_info *tei,
    void *ta_buf, uint32_t *pnum)
{
	struct addr_radix_cfg *cfg;
	struct radix_node_head *rnh;
	struct radix_node *rn;
	struct ta_buf_radix *tb;
	uint32_t *old_value, value;

	cfg = (struct addr_radix_cfg *)ta_state;
	tb = (struct ta_buf_radix *)ta_buf;

	/* Save current entry value from @tei */
	if (tei->subtype == AF_INET) {
		rnh = ti->state;
		((struct addr_radix_entry *)tb->ent_ptr)->value = tei->value;
	} else {
		rnh = ti->xstate;
		((struct addr_radix_xentry *)tb->ent_ptr)->value = tei->value;
	}

	/* Search for an entry first */
	rn = rnh->rnh_lookup(tb->addr_ptr, tb->mask_ptr, &rnh->rh);
	if (rn != NULL) {
		if ((tei->flags & TEI_FLAGS_UPDATE) == 0)
			return (EEXIST);
		/* Record already exists. Update value if we're asked to */
		if (tei->subtype == AF_INET)
			old_value = &((struct addr_radix_entry *)rn)->value;
		else
			old_value = &((struct addr_radix_xentry *)rn)->value;

		value = *old_value;
		*old_value = tei->value;
		tei->value = value;

		/* Indicate that update has happened instead of addition */
		tei->flags |= TEI_FLAGS_UPDATED;
		*pnum = 0;

		return (0);
	}

	if ((tei->flags & TEI_FLAGS_DONTADD) != 0)
		return (EFBIG);

	rn = rnh->rnh_addaddr(tb->addr_ptr, tb->mask_ptr, &rnh->rh,tb->ent_ptr);
	if (rn == NULL) {
		/* Unknown error */
		return (EINVAL);
	}

	if (tei->subtype == AF_INET)
		cfg->count4++;
	else
		cfg->count6++;
	tb->ent_ptr = NULL;
	*pnum = 1;

	return (0);
}

static int
ta_prepare_del_addr_radix(struct ip_fw_chain *ch, struct tentry_info *tei,
    void *ta_buf)
{
	struct ta_buf_radix *tb;
	struct sockaddr *addr, *mask;
	int mlen, set_mask;

	tb = (struct ta_buf_radix *)ta_buf;

	mlen = tei->masklen;
	set_mask = 0;

	if (tei->subtype == AF_INET) {
		if (mlen > 32)
			return (EINVAL);

		addr = (struct sockaddr *)&tb->addr.a4.sa;
		mask = (struct sockaddr *)&tb->addr.a4.ma;
#ifdef INET6
	} else if (tei->subtype == AF_INET6) {
		if (mlen > 128)
			return (EINVAL);

		addr = (struct sockaddr *)&tb->addr.a6.sa;
		mask = (struct sockaddr *)&tb->addr.a6.ma;
#endif
	} else
		return (EINVAL);

	tei_to_sockaddr_ent_addr(tei, addr, mask, &set_mask);
	tb->addr_ptr = addr;
	if (set_mask != 0)
		tb->mask_ptr = mask;

	return (0);
}

static int
ta_del_addr_radix(void *ta_state, struct table_info *ti, struct tentry_info *tei,
    void *ta_buf, uint32_t *pnum)
{
	struct addr_radix_cfg *cfg;
	struct radix_node_head *rnh;
	struct radix_node *rn;
	struct ta_buf_radix *tb;

	cfg = (struct addr_radix_cfg *)ta_state;
	tb = (struct ta_buf_radix *)ta_buf;

	if (tei->subtype == AF_INET)
		rnh = ti->state;
	else
		rnh = ti->xstate;

	rn = rnh->rnh_deladdr(tb->addr_ptr, tb->mask_ptr, &rnh->rh);

	if (rn == NULL)
		return (ENOENT);

	/* Save entry value to @tei */
	if (tei->subtype == AF_INET)
		tei->value = ((struct addr_radix_entry *)rn)->value;
	else
		tei->value = ((struct addr_radix_xentry *)rn)->value;

	tb->ent_ptr = rn;

	if (tei->subtype == AF_INET)
		cfg->count4--;
	else
		cfg->count6--;
	*pnum = 1;

	return (0);
}

static void
ta_flush_radix_entry(struct ip_fw_chain *ch, struct tentry_info *tei,
    void *ta_buf)
{
	struct ta_buf_radix *tb;

	tb = (struct ta_buf_radix *)ta_buf;

	if (tb->ent_ptr != NULL)
		free(tb->ent_ptr, M_IPFW_TBL);
}

static int
ta_need_modify_radix(void *ta_state, struct table_info *ti, uint32_t count,
    uint64_t *pflags)
{

	/*
	 * radix does not require additional memory allocations
	 * other than nodes itself. Adding new masks to the tree do
	 * but we don't have any API to call (and we don't known which
	 * sizes do we need).
	 */
	return (0);
}

struct table_algo addr_radix = {
	.name		= "addr:radix",
	.type		= IPFW_TABLE_ADDR,
	.flags		= TA_FLAG_DEFAULT,
	.ta_buf_size	= sizeof(struct ta_buf_radix),
	.init		= ta_init_addr_radix,
	.destroy	= ta_destroy_addr_radix,
	.prepare_add	= ta_prepare_add_addr_radix,
	.prepare_del	= ta_prepare_del_addr_radix,
	.add		= ta_add_addr_radix,
	.del		= ta_del_addr_radix,
	.flush_entry	= ta_flush_radix_entry,
	.foreach	= ta_foreach_addr_radix,
	.dump_tentry	= ta_dump_addr_radix_tentry,
	.find_tentry	= ta_find_addr_radix_tentry,
	.dump_tinfo	= ta_dump_addr_radix_tinfo,
	.need_modify	= ta_need_modify_radix,
};

/*
 * addr:hash cmds
 *
 *
 * ti->data:
 * [inv.mask4][inv.mask6][log2hsize4][log2hsize6]
 * [        8][        8[          8][         8]
 *
 * inv.mask4: 32 - mask
 * inv.mask6:
 * 1) _slow lookup: mask
 * 2) _aligned: (128 - mask) / 8
 * 3) _64: 8
 *
 *
 * pflags:
 * [v4=1/v6=0][hsize]
 * [       32][   32]
 */

struct chashentry;

SLIST_HEAD(chashbhead, chashentry);

struct chash_cfg {
	struct chashbhead *head4;
	struct chashbhead *head6;
	size_t	size4;
	size_t	size6;
	size_t	items4;
	size_t	items6;
	uint8_t	mask4;
	uint8_t	mask6;
};

struct chashentry {
	SLIST_ENTRY(chashentry)	next;
	uint32_t	value;
	uint32_t	type;
	union {
		uint32_t	a4;	/* Host format */
		struct in6_addr	a6;	/* Network format */
	} a;
};

struct ta_buf_chash
{
	void *ent_ptr;
	struct chashentry ent;
};

#ifdef INET
static __inline uint32_t hash_ip(uint32_t addr, int hsize);
#endif
#ifdef INET6
static __inline uint32_t hash_ip6(struct in6_addr *addr6, int hsize);
static __inline uint16_t hash_ip64(struct in6_addr *addr6, int hsize);
static __inline uint32_t hash_ip6_slow(struct in6_addr *addr6, void *key,
    int mask, int hsize);
static __inline uint32_t hash_ip6_al(struct in6_addr *addr6, void *key, int mask,
    int hsize);
#endif
static int ta_lookup_chash_slow(struct table_info *ti, void *key, uint32_t keylen,
    uint32_t *val);
static int ta_lookup_chash_aligned(struct table_info *ti, void *key,
    uint32_t keylen, uint32_t *val);
static int ta_lookup_chash_64(struct table_info *ti, void *key, uint32_t keylen,
    uint32_t *val);
static int chash_parse_opts(struct chash_cfg *cfg, char *data);
static void ta_print_chash_config(void *ta_state, struct table_info *ti,
    char *buf, size_t bufsize);
static int ta_log2(uint32_t v);
static int ta_init_chash(struct ip_fw_chain *ch, void **ta_state,
    struct table_info *ti, char *data, uint8_t tflags);
static void ta_destroy_chash(void *ta_state, struct table_info *ti);
static void ta_dump_chash_tinfo(void *ta_state, struct table_info *ti,
    ipfw_ta_tinfo *tinfo);
static int ta_dump_chash_tentry(void *ta_state, struct table_info *ti,
    void *e, ipfw_obj_tentry *tent);
static uint32_t hash_ent(struct chashentry *ent, int af, int mlen,
    uint32_t size);
static int tei_to_chash_ent(struct tentry_info *tei, struct chashentry *ent);
static int ta_find_chash_tentry(void *ta_state, struct table_info *ti,
    ipfw_obj_tentry *tent);
static void ta_foreach_chash(void *ta_state, struct table_info *ti,
    ta_foreach_f *f, void *arg);
static int ta_prepare_add_chash(struct ip_fw_chain *ch, struct tentry_info *tei,
    void *ta_buf);
static int ta_add_chash(void *ta_state, struct table_info *ti,
    struct tentry_info *tei, void *ta_buf, uint32_t *pnum);
static int ta_prepare_del_chash(struct ip_fw_chain *ch, struct tentry_info *tei,
    void *ta_buf);
static int ta_del_chash(void *ta_state, struct table_info *ti,
    struct tentry_info *tei, void *ta_buf, uint32_t *pnum);
static void ta_flush_chash_entry(struct ip_fw_chain *ch, struct tentry_info *tei,
    void *ta_buf);
static int ta_need_modify_chash(void *ta_state, struct table_info *ti,
    uint32_t count, uint64_t *pflags);
static int ta_prepare_mod_chash(void *ta_buf, uint64_t *pflags);
static int ta_fill_mod_chash(void *ta_state, struct table_info *ti, void *ta_buf,
    uint64_t *pflags);
static void ta_modify_chash(void *ta_state, struct table_info *ti, void *ta_buf,
    uint64_t pflags);
static void ta_flush_mod_chash(void *ta_buf);

#ifdef INET
static __inline uint32_t
hash_ip(uint32_t addr, int hsize)
{

	return (addr % (hsize - 1));
}
#endif

#ifdef INET6
static __inline uint32_t
hash_ip6(struct in6_addr *addr6, int hsize)
{
	uint32_t i;

	i = addr6->s6_addr32[0] ^ addr6->s6_addr32[1] ^
	    addr6->s6_addr32[2] ^ addr6->s6_addr32[3];

	return (i % (hsize - 1));
}

static __inline uint16_t
hash_ip64(struct in6_addr *addr6, int hsize)
{
	uint32_t i;

	i = addr6->s6_addr32[0] ^ addr6->s6_addr32[1];

	return (i % (hsize - 1));
}

static __inline uint32_t
hash_ip6_slow(struct in6_addr *addr6, void *key, int mask, int hsize)
{
	struct in6_addr mask6;

	ipv6_writemask(&mask6, mask);
	memcpy(addr6, key, sizeof(struct in6_addr));
	APPLY_MASK(addr6, &mask6);
	return (hash_ip6(addr6, hsize));
}

static __inline uint32_t
hash_ip6_al(struct in6_addr *addr6, void *key, int mask, int hsize)
{
	uint64_t *paddr;

	paddr = (uint64_t *)addr6;
	*paddr = 0;
	*(paddr + 1) = 0;
	memcpy(addr6, key, mask);
	return (hash_ip6(addr6, hsize));
}
#endif

static int
ta_lookup_chash_slow(struct table_info *ti, void *key, uint32_t keylen,
    uint32_t *val)
{
	struct chashbhead *head;
	struct chashentry *ent;
	uint16_t hash, hsize;
	uint8_t imask;

	if (keylen == sizeof(in_addr_t)) {
#ifdef INET
		head = (struct chashbhead *)ti->state;
		imask = ti->data >> 24;
		hsize = 1 << ((ti->data & 0xFFFF) >> 8);
		uint32_t a;
		a = ntohl(*((in_addr_t *)key));
		a = a >> imask;
		hash = hash_ip(a, hsize);
		SLIST_FOREACH(ent, &head[hash], next) {
			if (ent->a.a4 == a) {
				*val = ent->value;
				return (1);
			}
		}
#endif
	} else {
#ifdef INET6
		/* IPv6: worst scenario: non-round mask */
		struct in6_addr addr6;
		head = (struct chashbhead *)ti->xstate;
		imask = (ti->data & 0xFF0000) >> 16;
		hsize = 1 << (ti->data & 0xFF);
		hash = hash_ip6_slow(&addr6, key, imask, hsize);
		SLIST_FOREACH(ent, &head[hash], next) {
			if (memcmp(&ent->a.a6, &addr6, 16) == 0) {
				*val = ent->value;
				return (1);
			}
		}
#endif
	}

	return (0);
}

static int
ta_lookup_chash_aligned(struct table_info *ti, void *key, uint32_t keylen,
    uint32_t *val)
{
	struct chashbhead *head;
	struct chashentry *ent;
	uint16_t hash, hsize;
	uint8_t imask;

	if (keylen == sizeof(in_addr_t)) {
#ifdef INET
		head = (struct chashbhead *)ti->state;
		imask = ti->data >> 24;
		hsize = 1 << ((ti->data & 0xFFFF) >> 8);
		uint32_t a;
		a = ntohl(*((in_addr_t *)key));
		a = a >> imask;
		hash = hash_ip(a, hsize);
		SLIST_FOREACH(ent, &head[hash], next) {
			if (ent->a.a4 == a) {
				*val = ent->value;
				return (1);
			}
		}
#endif
	} else {
#ifdef INET6
		/* IPv6: aligned to 8bit mask */
		struct in6_addr addr6;
		uint64_t *paddr, *ptmp;
		head = (struct chashbhead *)ti->xstate;
		imask = (ti->data & 0xFF0000) >> 16;
		hsize = 1 << (ti->data & 0xFF);

		hash = hash_ip6_al(&addr6, key, imask, hsize);
		paddr = (uint64_t *)&addr6;
		SLIST_FOREACH(ent, &head[hash], next) {
			ptmp = (uint64_t *)&ent->a.a6;
			if (paddr[0] == ptmp[0] && paddr[1] == ptmp[1]) {
				*val = ent->value;
				return (1);
			}
		}
#endif
	}

	return (0);
}

static int
ta_lookup_chash_64(struct table_info *ti, void *key, uint32_t keylen,
    uint32_t *val)
{
	struct chashbhead *head;
	struct chashentry *ent;
	uint16_t hash, hsize;
	uint8_t imask;

	if (keylen == sizeof(in_addr_t)) {
#ifdef INET
		head = (struct chashbhead *)ti->state;
		imask = ti->data >> 24;
		hsize = 1 << ((ti->data & 0xFFFF) >> 8);
		uint32_t a;
		a = ntohl(*((in_addr_t *)key));
		a = a >> imask;
		hash = hash_ip(a, hsize);
		SLIST_FOREACH(ent, &head[hash], next) {
			if (ent->a.a4 == a) {
				*val = ent->value;
				return (1);
			}
		}
#endif
	} else {
#ifdef INET6
		/* IPv6: /64 */
		uint64_t a6, *paddr;
		head = (struct chashbhead *)ti->xstate;
		paddr = (uint64_t *)key;
		hsize = 1 << (ti->data & 0xFF);
		a6 = *paddr;
		hash = hash_ip64((struct in6_addr *)key, hsize);
		SLIST_FOREACH(ent, &head[hash], next) {
			paddr = (uint64_t *)&ent->a.a6;
			if (a6 == *paddr) {
				*val = ent->value;
				return (1);
			}
		}
#endif
	}

	return (0);
}

static int
chash_parse_opts(struct chash_cfg *cfg, char *data)
{
	char *pdel, *pend, *s;
	int mask4, mask6;

	mask4 = cfg->mask4;
	mask6 = cfg->mask6;

	if (data == NULL)
		return (0);
	if ((pdel = strchr(data, ' ')) == NULL)
		return (0);
	while (*pdel == ' ')
		pdel++;
	if (strncmp(pdel, "masks=", 6) != 0)
		return (EINVAL);
	if ((s = strchr(pdel, ' ')) != NULL)
		*s++ = '\0';

	pdel += 6;
	/* Need /XX[,/YY] */
	if (*pdel++ != '/')
		return (EINVAL);
	mask4 = strtol(pdel, &pend, 10);
	if (*pend == ',') {
		/* ,/YY */
		pdel = pend + 1;
		if (*pdel++ != '/')
			return (EINVAL);
		mask6 = strtol(pdel, &pend, 10);
		if (*pend != '\0')
			return (EINVAL);
	} else if (*pend != '\0')
		return (EINVAL);

	if (mask4 < 0 || mask4 > 32 || mask6 < 0 || mask6 > 128)
		return (EINVAL);

	cfg->mask4 = mask4;
	cfg->mask6 = mask6;

	return (0);
}

static void
ta_print_chash_config(void *ta_state, struct table_info *ti, char *buf,
    size_t bufsize)
{
	struct chash_cfg *cfg;

	cfg = (struct chash_cfg *)ta_state;

	if (cfg->mask4 != 32 || cfg->mask6 != 128)
		snprintf(buf, bufsize, "%s masks=/%d,/%d", "addr:hash",
		    cfg->mask4, cfg->mask6);
	else
		snprintf(buf, bufsize, "%s", "addr:hash");
}

static int
ta_log2(uint32_t v)
{
	uint32_t r;

	r = 0;
	while (v >>= 1)
		r++;

	return (r);
}

/*
 * New table.
 * We assume 'data' to be either NULL or the following format:
 * 'addr:hash [masks=/32[,/128]]'
 */
static int
ta_init_chash(struct ip_fw_chain *ch, void **ta_state, struct table_info *ti,
    char *data, uint8_t tflags)
{
	int error, i;
	uint32_t hsize;
	struct chash_cfg *cfg;

	cfg = malloc(sizeof(struct chash_cfg), M_IPFW, M_WAITOK | M_ZERO);

	cfg->mask4 = 32;
	cfg->mask6 = 128;

	if ((error = chash_parse_opts(cfg, data)) != 0) {
		free(cfg, M_IPFW);
		return (error);
	}

	cfg->size4 = 128;
	cfg->size6 = 128;

	cfg->head4 = malloc(sizeof(struct chashbhead) * cfg->size4, M_IPFW,
	    M_WAITOK | M_ZERO);
	cfg->head6 = malloc(sizeof(struct chashbhead) * cfg->size6, M_IPFW,
	    M_WAITOK | M_ZERO);
	for (i = 0; i < cfg->size4; i++)
		SLIST_INIT(&cfg->head4[i]);
	for (i = 0; i < cfg->size6; i++)
		SLIST_INIT(&cfg->head6[i]);

	*ta_state = cfg;
	ti->state = cfg->head4;
	ti->xstate = cfg->head6;

	/* Store data depending on v6 mask length */
	hsize = ta_log2(cfg->size4) << 8 | ta_log2(cfg->size6);
	if (cfg->mask6 == 64) {
		ti->data = (32 - cfg->mask4) << 24 | (128 - cfg->mask6) << 16|
		    hsize;
		ti->lookup = ta_lookup_chash_64;
	} else if ((cfg->mask6  % 8) == 0) {
		ti->data = (32 - cfg->mask4) << 24 |
		    cfg->mask6 << 13 | hsize;
		ti->lookup = ta_lookup_chash_aligned;
	} else {
		/* don't do that! */
		ti->data = (32 - cfg->mask4) << 24 |
		    cfg->mask6 << 16 | hsize;
		ti->lookup = ta_lookup_chash_slow;
	}

	return (0);
}

static void
ta_destroy_chash(void *ta_state, struct table_info *ti)
{
	struct chash_cfg *cfg;
	struct chashentry *ent, *ent_next;
	int i;

	cfg = (struct chash_cfg *)ta_state;

	for (i = 0; i < cfg->size4; i++)
		SLIST_FOREACH_SAFE(ent, &cfg->head4[i], next, ent_next)
			free(ent, M_IPFW_TBL);

	for (i = 0; i < cfg->size6; i++)
		SLIST_FOREACH_SAFE(ent, &cfg->head6[i], next, ent_next)
			free(ent, M_IPFW_TBL);

	free(cfg->head4, M_IPFW);
	free(cfg->head6, M_IPFW);

	free(cfg, M_IPFW);
}

static void
ta_dump_chash_tinfo(void *ta_state, struct table_info *ti, ipfw_ta_tinfo *tinfo)
{
	struct chash_cfg *cfg;

	cfg = (struct chash_cfg *)ta_state;

	tinfo->flags = IPFW_TATFLAGS_AFDATA | IPFW_TATFLAGS_AFITEM;
	tinfo->taclass4 = IPFW_TACLASS_HASH;
	tinfo->size4 = cfg->size4;
	tinfo->count4 = cfg->items4;
	tinfo->itemsize4 = sizeof(struct chashentry);
	tinfo->taclass6 = IPFW_TACLASS_HASH;
	tinfo->size6 = cfg->size6;
	tinfo->count6 = cfg->items6;
	tinfo->itemsize6 = sizeof(struct chashentry);
}

static int
ta_dump_chash_tentry(void *ta_state, struct table_info *ti, void *e,
    ipfw_obj_tentry *tent)
{
	struct chash_cfg *cfg;
	struct chashentry *ent;

	cfg = (struct chash_cfg *)ta_state;
	ent = (struct chashentry *)e;

	if (ent->type == AF_INET) {
		tent->k.addr.s_addr = htonl(ent->a.a4 << (32 - cfg->mask4));
		tent->masklen = cfg->mask4;
		tent->subtype = AF_INET;
		tent->v.kidx = ent->value;
#ifdef INET6
	} else {
		memcpy(&tent->k.addr6, &ent->a.a6, sizeof(struct in6_addr));
		tent->masklen = cfg->mask6;
		tent->subtype = AF_INET6;
		tent->v.kidx = ent->value;
#endif
	}

	return (0);
}

static uint32_t
hash_ent(struct chashentry *ent, int af, int mlen, uint32_t size)
{
	uint32_t hash;

	hash = 0;

	if (af == AF_INET) {
#ifdef INET
		hash = hash_ip(ent->a.a4, size);
#endif
	} else {
#ifdef INET6
		if (mlen == 64)
			hash = hash_ip64(&ent->a.a6, size);
		else
			hash = hash_ip6(&ent->a.a6, size);
#endif
	}

	return (hash);
}

static int
tei_to_chash_ent(struct tentry_info *tei, struct chashentry *ent)
{
	int mlen;
#ifdef INET6
	struct in6_addr mask6;
#endif

	mlen = tei->masklen;

	if (tei->subtype == AF_INET) {
#ifdef INET
		if (mlen > 32)
			return (EINVAL);
		ent->type = AF_INET;

		/* Calculate masked address */
		ent->a.a4 = ntohl(*((in_addr_t *)tei->paddr)) >> (32 - mlen);
#endif
#ifdef INET6
	} else if (tei->subtype == AF_INET6) {
		/* IPv6 case */
		if (mlen > 128)
			return (EINVAL);
		ent->type = AF_INET6;

		ipv6_writemask(&mask6, mlen);
		memcpy(&ent->a.a6, tei->paddr, sizeof(struct in6_addr));
		APPLY_MASK(&ent->a.a6, &mask6);
#endif
	} else {
		/* Unknown CIDR type */
		return (EINVAL);
	}

	return (0);
}

static int
ta_find_chash_tentry(void *ta_state, struct table_info *ti,
    ipfw_obj_tentry *tent)
{
	struct chash_cfg *cfg;
	struct chashbhead *head;
	struct chashentry ent, *tmp;
	struct tentry_info tei;
	int error;
	uint32_t hash;

	cfg = (struct chash_cfg *)ta_state;

	memset(&ent, 0, sizeof(ent));
	memset(&tei, 0, sizeof(tei));

	if (tent->subtype == AF_INET) {
		tei.paddr = &tent->k.addr;
		tei.masklen = cfg->mask4;
		tei.subtype = AF_INET;

		if ((error = tei_to_chash_ent(&tei, &ent)) != 0)
			return (error);

		head = cfg->head4;
		hash = hash_ent(&ent, AF_INET, cfg->mask4, cfg->size4);
		/* Check for existence */
		SLIST_FOREACH(tmp, &head[hash], next) {
			if (tmp->a.a4 != ent.a.a4)
				continue;

			ta_dump_chash_tentry(ta_state, ti, tmp, tent);
			return (0);
		}
	} else {
		tei.paddr = &tent->k.addr6;
		tei.masklen = cfg->mask6;
		tei.subtype = AF_INET6;

		if ((error = tei_to_chash_ent(&tei, &ent)) != 0)
			return (error);

		head = cfg->head6;
		hash = hash_ent(&ent, AF_INET6, cfg->mask6, cfg->size6);
		/* Check for existence */
		SLIST_FOREACH(tmp, &head[hash], next) {
			if (memcmp(&tmp->a.a6, &ent.a.a6, 16) != 0)
				continue;
			ta_dump_chash_tentry(ta_state, ti, tmp, tent);
			return (0);
		}
	}

	return (ENOENT);
}

static void
ta_foreach_chash(void *ta_state, struct table_info *ti, ta_foreach_f *f,
    void *arg)
{
	struct chash_cfg *cfg;
	struct chashentry *ent, *ent_next;
	int i;

	cfg = (struct chash_cfg *)ta_state;

	for (i = 0; i < cfg->size4; i++)
		SLIST_FOREACH_SAFE(ent, &cfg->head4[i], next, ent_next)
			f(ent, arg);

	for (i = 0; i < cfg->size6; i++)
		SLIST_FOREACH_SAFE(ent, &cfg->head6[i], next, ent_next)
			f(ent, arg);
}

static int
ta_prepare_add_chash(struct ip_fw_chain *ch, struct tentry_info *tei,
    void *ta_buf)
{
	struct ta_buf_chash *tb;
	struct chashentry *ent;
	int error;

	tb = (struct ta_buf_chash *)ta_buf;

	ent = malloc(sizeof(*ent), M_IPFW_TBL, M_WAITOK | M_ZERO);

	error = tei_to_chash_ent(tei, ent);
	if (error != 0) {
		free(ent, M_IPFW_TBL);
		return (error);
	}
	tb->ent_ptr = ent;

	return (0);
}

static int
ta_add_chash(void *ta_state, struct table_info *ti, struct tentry_info *tei,
    void *ta_buf, uint32_t *pnum)
{
	struct chash_cfg *cfg;
	struct chashbhead *head;
	struct chashentry *ent, *tmp;
	struct ta_buf_chash *tb;
	int exists;
	uint32_t hash, value;

	cfg = (struct chash_cfg *)ta_state;
	tb = (struct ta_buf_chash *)ta_buf;
	ent = (struct chashentry *)tb->ent_ptr;
	hash = 0;
	exists = 0;

	/* Read current value from @tei */
	ent->value = tei->value;

	/* Read cuurrent value */
	if (tei->subtype == AF_INET) {
		if (tei->masklen != cfg->mask4)
			return (EINVAL);
		head = cfg->head4;
		hash = hash_ent(ent, AF_INET, cfg->mask4, cfg->size4);

		/* Check for existence */
		SLIST_FOREACH(tmp, &head[hash], next) {
			if (tmp->a.a4 == ent->a.a4) {
				exists = 1;
				break;
			}
		}
	} else {
		if (tei->masklen != cfg->mask6)
			return (EINVAL);
		head = cfg->head6;
		hash = hash_ent(ent, AF_INET6, cfg->mask6, cfg->size6);
		/* Check for existence */
		SLIST_FOREACH(tmp, &head[hash], next) {
			if (memcmp(&tmp->a.a6, &ent->a.a6, 16) == 0) {
				exists = 1;
				break;
			}
		}
	}

	if (exists == 1) {
		if ((tei->flags & TEI_FLAGS_UPDATE) == 0)
			return (EEXIST);
		/* Record already exists. Update value if we're asked to */
		value = tmp->value;
		tmp->value = tei->value;
		tei->value = value;
		/* Indicate that update has happened instead of addition */
		tei->flags |= TEI_FLAGS_UPDATED;
		*pnum = 0;
	} else {
		if ((tei->flags & TEI_FLAGS_DONTADD) != 0)
			return (EFBIG);
		SLIST_INSERT_HEAD(&head[hash], ent, next);
		tb->ent_ptr = NULL;
		*pnum = 1;

		/* Update counters */
		if (tei->subtype == AF_INET)
			cfg->items4++;
		else
			cfg->items6++;
	}

	return (0);
}

static int
ta_prepare_del_chash(struct ip_fw_chain *ch, struct tentry_info *tei,
    void *ta_buf)
{
	struct ta_buf_chash *tb;

	tb = (struct ta_buf_chash *)ta_buf;

	return (tei_to_chash_ent(tei, &tb->ent));
}

static int
ta_del_chash(void *ta_state, struct table_info *ti, struct tentry_info *tei,
    void *ta_buf, uint32_t *pnum)
{
	struct chash_cfg *cfg;
	struct chashbhead *head;
	struct chashentry *tmp, *tmp_next, *ent;
	struct ta_buf_chash *tb;
	uint32_t hash;

	cfg = (struct chash_cfg *)ta_state;
	tb = (struct ta_buf_chash *)ta_buf;
	ent = &tb->ent;

	if (tei->subtype == AF_INET) {
		if (tei->masklen != cfg->mask4)
			return (EINVAL);
		head = cfg->head4;
		hash = hash_ent(ent, AF_INET, cfg->mask4, cfg->size4);

		SLIST_FOREACH_SAFE(tmp, &head[hash], next, tmp_next) {
			if (tmp->a.a4 != ent->a.a4)
				continue;

			SLIST_REMOVE(&head[hash], tmp, chashentry, next);
			cfg->items4--;
			tb->ent_ptr = tmp;
			tei->value = tmp->value;
			*pnum = 1;
			return (0);
		}
	} else {
		if (tei->masklen != cfg->mask6)
			return (EINVAL);
		head = cfg->head6;
		hash = hash_ent(ent, AF_INET6, cfg->mask6, cfg->size6);
		SLIST_FOREACH_SAFE(tmp, &head[hash], next, tmp_next) {
			if (memcmp(&tmp->a.a6, &ent->a.a6, 16) != 0)
				continue;

			SLIST_REMOVE(&head[hash], tmp, chashentry, next);
			cfg->items6--;
			tb->ent_ptr = tmp;
			tei->value = tmp->value;
			*pnum = 1;
			return (0);
		}
	}

	return (ENOENT);
}

static void
ta_flush_chash_entry(struct ip_fw_chain *ch, struct tentry_info *tei,
    void *ta_buf)
{
	struct ta_buf_chash *tb;

	tb = (struct ta_buf_chash *)ta_buf;

	if (tb->ent_ptr != NULL)
		free(tb->ent_ptr, M_IPFW_TBL);
}

/*
 * Hash growing callbacks.
 */

static int
ta_need_modify_chash(void *ta_state, struct table_info *ti, uint32_t count,
    uint64_t *pflags)
{
	struct chash_cfg *cfg;
	uint64_t data;

	/*
	 * Since we don't know exact number of IPv4/IPv6 records in @count,
	 * ignore non-zero @count value at all. Check current hash sizes
	 * and return appropriate data.
	 */

	cfg = (struct chash_cfg *)ta_state;

	data = 0;
	if (cfg->items4 > cfg->size4 && cfg->size4 < 65536)
		data |= (cfg->size4 * 2) << 16;
	if (cfg->items6 > cfg->size6 && cfg->size6 < 65536)
		data |= cfg->size6 * 2;

	if (data != 0) {
		*pflags = data;
		return (1);
	}

	return (0);
}

/*
 * Allocate new, larger chash.
 */
static int
ta_prepare_mod_chash(void *ta_buf, uint64_t *pflags)
{
	struct mod_item *mi;
	struct chashbhead *head;
	int i;

	mi = (struct mod_item *)ta_buf;

	memset(mi, 0, sizeof(struct mod_item));
	mi->size = (*pflags >> 16) & 0xFFFF;
	mi->size6 = *pflags & 0xFFFF;
	if (mi->size > 0) {
		head = malloc(sizeof(struct chashbhead) * mi->size,
		    M_IPFW, M_WAITOK | M_ZERO);
		for (i = 0; i < mi->size; i++)
			SLIST_INIT(&head[i]);
		mi->main_ptr = head;
	}

	if (mi->size6 > 0) {
		head = malloc(sizeof(struct chashbhead) * mi->size6,
		    M_IPFW, M_WAITOK | M_ZERO);
		for (i = 0; i < mi->size6; i++)
			SLIST_INIT(&head[i]);
		mi->main_ptr6 = head;
	}

	return (0);
}

/*
 * Copy data from old runtime array to new one.
 */
static int
ta_fill_mod_chash(void *ta_state, struct table_info *ti, void *ta_buf,
    uint64_t *pflags)
{

	/* In is not possible to do rehash if we're not holidng WLOCK. */
	return (0);
}

/*
 * Switch old & new arrays.
 */
static void
ta_modify_chash(void *ta_state, struct table_info *ti, void *ta_buf,
    uint64_t pflags)
{
	struct mod_item *mi;
	struct chash_cfg *cfg;
	struct chashbhead *old_head, *new_head;
	struct chashentry *ent, *ent_next;
	int af, i, mlen;
	uint32_t nhash;
	size_t old_size, new_size;

	mi = (struct mod_item *)ta_buf;
	cfg = (struct chash_cfg *)ta_state;

	/* Check which hash we need to grow and do we still need that */
	if (mi->size > 0 && cfg->size4 < mi->size) {
		new_head = (struct chashbhead *)mi->main_ptr;
		new_size = mi->size;
		old_size = cfg->size4;
		old_head = ti->state;
		mlen = cfg->mask4;
		af = AF_INET;

		for (i = 0; i < old_size; i++) {
			SLIST_FOREACH_SAFE(ent, &old_head[i], next, ent_next) {
				nhash = hash_ent(ent, af, mlen, new_size);
				SLIST_INSERT_HEAD(&new_head[nhash], ent, next);
			}
		}

		ti->state = new_head;
		cfg->head4 = new_head;
		cfg->size4 = mi->size;
		mi->main_ptr = old_head;
	}

	if (mi->size6 > 0 && cfg->size6 < mi->size6) {
		new_head = (struct chashbhead *)mi->main_ptr6;
		new_size = mi->size6;
		old_size = cfg->size6;
		old_head = ti->xstate;
		mlen = cfg->mask6;
		af = AF_INET6;

		for (i = 0; i < old_size; i++) {
			SLIST_FOREACH_SAFE(ent, &old_head[i], next, ent_next) {
				nhash = hash_ent(ent, af, mlen, new_size);
				SLIST_INSERT_HEAD(&new_head[nhash], ent, next);
			}
		}

		ti->xstate = new_head;
		cfg->head6 = new_head;
		cfg->size6 = mi->size6;
		mi->main_ptr6 = old_head;
	}

	/* Update lower 32 bits with new values */
	ti->data &= 0xFFFFFFFF00000000;
	ti->data |= ta_log2(cfg->size4) << 8 | ta_log2(cfg->size6);
}

/*
 * Free unneded array.
 */
static void
ta_flush_mod_chash(void *ta_buf)
{
	struct mod_item *mi;

	mi = (struct mod_item *)ta_buf;
	if (mi->main_ptr != NULL)
		free(mi->main_ptr, M_IPFW);
	if (mi->main_ptr6 != NULL)
		free(mi->main_ptr6, M_IPFW);
}

struct table_algo addr_hash = {
	.name		= "addr:hash",
	.type		= IPFW_TABLE_ADDR,
	.ta_buf_size	= sizeof(struct ta_buf_chash),
	.init		= ta_init_chash,
	.destroy	= ta_destroy_chash,
	.prepare_add	= ta_prepare_add_chash,
	.prepare_del	= ta_prepare_del_chash,
	.add		= ta_add_chash,
	.del		= ta_del_chash,
	.flush_entry	= ta_flush_chash_entry,
	.foreach	= ta_foreach_chash,
	.dump_tentry	= ta_dump_chash_tentry,
	.find_tentry	= ta_find_chash_tentry,
	.print_config	= ta_print_chash_config,
	.dump_tinfo	= ta_dump_chash_tinfo,
	.need_modify	= ta_need_modify_chash,
	.prepare_mod	= ta_prepare_mod_chash,
	.fill_mod	= ta_fill_mod_chash,
	.modify		= ta_modify_chash,
	.flush_mod	= ta_flush_mod_chash,
};

/*
 * Iface table cmds.
 *
 * Implementation:
 *
 * Runtime part:
 * - sorted array of "struct ifidx" pointed by ti->state.
 *   Array is allocated with rounding up to IFIDX_CHUNK. Only existing
 *   interfaces are stored in array, however its allocated size is
 *   sufficient to hold all table records if needed.
 * - current array size is stored in ti->data
 *
 * Table data:
 * - "struct iftable_cfg" is allocated to store table state (ta_state).
 * - All table records are stored inside namedobj instance.
 *
 */

struct ifidx {
	uint16_t	kidx;
	uint16_t	spare;
	uint32_t	value;
};
#define	DEFAULT_IFIDX_SIZE	64

struct iftable_cfg;

struct ifentry {
	struct named_object	no;
	struct ipfw_ifc		ic;
	struct iftable_cfg	*icfg;
	uint32_t		value;
	int			linked;
};

struct iftable_cfg {
	struct namedobj_instance	*ii;
	struct ip_fw_chain	*ch;
	struct table_info	*ti;
	void	*main_ptr;
	size_t	size;	/* Number of items allocated in array */
	size_t	count;	/* Number of all items */
	size_t	used;	/* Number of items _active_ now */
};

struct ta_buf_ifidx
{
	struct ifentry *ife;
	uint32_t value;
};

int compare_ifidx(const void *k, const void *v);
static struct ifidx * ifidx_find(struct table_info *ti, void *key);
static int ta_lookup_ifidx(struct table_info *ti, void *key, uint32_t keylen,
    uint32_t *val);
static int ta_init_ifidx(struct ip_fw_chain *ch, void **ta_state,
    struct table_info *ti, char *data, uint8_t tflags);
static void ta_change_ti_ifidx(void *ta_state, struct table_info *ti);
static int destroy_ifidx_locked(struct namedobj_instance *ii,
    struct named_object *no, void *arg);
static void ta_destroy_ifidx(void *ta_state, struct table_info *ti);
static void ta_dump_ifidx_tinfo(void *ta_state, struct table_info *ti,
    ipfw_ta_tinfo *tinfo);
static int ta_prepare_add_ifidx(struct ip_fw_chain *ch, struct tentry_info *tei,
    void *ta_buf);
static int ta_add_ifidx(void *ta_state, struct table_info *ti,
    struct tentry_info *tei, void *ta_buf, uint32_t *pnum);
static int ta_prepare_del_ifidx(struct ip_fw_chain *ch, struct tentry_info *tei,
    void *ta_buf);
static int ta_del_ifidx(void *ta_state, struct table_info *ti,
    struct tentry_info *tei, void *ta_buf, uint32_t *pnum);
static void ta_flush_ifidx_entry(struct ip_fw_chain *ch,
    struct tentry_info *tei, void *ta_buf);
static void if_notifier(struct ip_fw_chain *ch, void *cbdata, uint16_t ifindex);
static int ta_need_modify_ifidx(void *ta_state, struct table_info *ti,
    uint32_t count, uint64_t *pflags);
static int ta_prepare_mod_ifidx(void *ta_buf, uint64_t *pflags);
static int ta_fill_mod_ifidx(void *ta_state, struct table_info *ti,
    void *ta_buf, uint64_t *pflags);
static void ta_modify_ifidx(void *ta_state, struct table_info *ti, void *ta_buf,
    uint64_t pflags);
static void ta_flush_mod_ifidx(void *ta_buf);
static int ta_dump_ifidx_tentry(void *ta_state, struct table_info *ti, void *e,
    ipfw_obj_tentry *tent);
static int ta_find_ifidx_tentry(void *ta_state, struct table_info *ti,
    ipfw_obj_tentry *tent);
static int foreach_ifidx(struct namedobj_instance *ii, struct named_object *no,
    void *arg);
static void ta_foreach_ifidx(void *ta_state, struct table_info *ti,
    ta_foreach_f *f, void *arg);

int
compare_ifidx(const void *k, const void *v)
{
	const struct ifidx *ifidx;
	uint16_t key;

	key = *((const uint16_t *)k);
	ifidx = (const struct ifidx *)v;

	if (key < ifidx->kidx)
		return (-1);
	else if (key > ifidx->kidx)
		return (1);

	return (0);
}

/*
 * Adds item @item with key @key into ascending-sorted array @base.
 * Assumes @base has enough additional storage.
 *
 * Returns 1 on success, 0 on duplicate key.
 */
static int
badd(const void *key, void *item, void *base, size_t nmemb,
    size_t size, int (*compar) (const void *, const void *))
{
	int min, max, mid, shift, res;
	caddr_t paddr;

	if (nmemb == 0) {
		memcpy(base, item, size);
		return (1);
	}

	/* Binary search */
	min = 0;
	max = nmemb - 1;
	mid = 0;
	while (min <= max) {
		mid = (min + max) / 2;
		res = compar(key, (const void *)((caddr_t)base + mid * size));
		if (res == 0)
			return (0);

		if (res > 0)
			min = mid + 1;
		else
			max = mid - 1;
	}

	/* Item not found. */
	res = compar(key, (const void *)((caddr_t)base + mid * size));
	if (res > 0)
		shift = mid + 1;
	else
		shift = mid;

	paddr = (caddr_t)base + shift * size;
	if (nmemb > shift)
		memmove(paddr + size, paddr, (nmemb - shift) * size);

	memcpy(paddr, item, size);

	return (1);
}

/*
 * Deletes item with key @key from ascending-sorted array @base.
 *
 * Returns 1 on success, 0 for non-existent key.
 */
static int
bdel(const void *key, void *base, size_t nmemb, size_t size,
    int (*compar) (const void *, const void *))
{
	caddr_t item;
	size_t sz;

	item = (caddr_t)bsearch(key, base, nmemb, size, compar);

	if (item == NULL)
		return (0);

	sz = (caddr_t)base + nmemb * size - item;

	if (sz > 0)
		memmove(item, item + size, sz);

	return (1);
}

static struct ifidx *
ifidx_find(struct table_info *ti, void *key)
{
	struct ifidx *ifi;

	ifi = bsearch(key, ti->state, ti->data, sizeof(struct ifidx),
	    compare_ifidx);

	return (ifi);
}

static int
ta_lookup_ifidx(struct table_info *ti, void *key, uint32_t keylen,
    uint32_t *val)
{
	struct ifidx *ifi;

	ifi = ifidx_find(ti, key);

	if (ifi != NULL) {
		*val = ifi->value;
		return (1);
	}

	return (0);
}

static int
ta_init_ifidx(struct ip_fw_chain *ch, void **ta_state, struct table_info *ti,
    char *data, uint8_t tflags)
{
	struct iftable_cfg *icfg;

	icfg = malloc(sizeof(struct iftable_cfg), M_IPFW, M_WAITOK | M_ZERO);

	icfg->ii = ipfw_objhash_create(DEFAULT_IFIDX_SIZE);
	icfg->size = DEFAULT_IFIDX_SIZE;
	icfg->main_ptr = malloc(sizeof(struct ifidx) * icfg->size, M_IPFW,
	    M_WAITOK | M_ZERO);
	icfg->ch = ch;

	*ta_state = icfg;
	ti->state = icfg->main_ptr;
	ti->lookup = ta_lookup_ifidx;

	return (0);
}

/*
 * Handle tableinfo @ti pointer change (on table array resize).
 */
static void
ta_change_ti_ifidx(void *ta_state, struct table_info *ti)
{
	struct iftable_cfg *icfg;

	icfg = (struct iftable_cfg *)ta_state;
	icfg->ti = ti;
}

static int
destroy_ifidx_locked(struct namedobj_instance *ii, struct named_object *no,
    void *arg)
{
	struct ifentry *ife;
	struct ip_fw_chain *ch;

	ch = (struct ip_fw_chain *)arg;
	ife = (struct ifentry *)no;

	ipfw_iface_del_notify(ch, &ife->ic);
	ipfw_iface_unref(ch, &ife->ic);
	free(ife, M_IPFW_TBL);
	return (0);
}

/*
 * Destroys table @ti
 */
static void
ta_destroy_ifidx(void *ta_state, struct table_info *ti)
{
	struct iftable_cfg *icfg;
	struct ip_fw_chain *ch;

	icfg = (struct iftable_cfg *)ta_state;
	ch = icfg->ch;

	if (icfg->main_ptr != NULL)
		free(icfg->main_ptr, M_IPFW);

	IPFW_UH_WLOCK(ch);
	ipfw_objhash_foreach(icfg->ii, destroy_ifidx_locked, ch);
	IPFW_UH_WUNLOCK(ch);

	ipfw_objhash_destroy(icfg->ii);

	free(icfg, M_IPFW);
}

/*
 * Provide algo-specific table info
 */
static void
ta_dump_ifidx_tinfo(void *ta_state, struct table_info *ti, ipfw_ta_tinfo *tinfo)
{
	struct iftable_cfg *cfg;

	cfg = (struct iftable_cfg *)ta_state;

	tinfo->taclass4 = IPFW_TACLASS_ARRAY;
	tinfo->size4 = cfg->size;
	tinfo->count4 = cfg->used;
	tinfo->itemsize4 = sizeof(struct ifidx);
}

/*
 * Prepare state to add to the table:
 * allocate ifentry and reference needed interface.
 */
static int
ta_prepare_add_ifidx(struct ip_fw_chain *ch, struct tentry_info *tei,
    void *ta_buf)
{
	struct ta_buf_ifidx *tb;
	char *ifname;
	struct ifentry *ife;

	tb = (struct ta_buf_ifidx *)ta_buf;

	/* Check if string is terminated */
	ifname = (char *)tei->paddr;
	if (strnlen(ifname, IF_NAMESIZE) == IF_NAMESIZE)
		return (EINVAL);

	ife = malloc(sizeof(struct ifentry), M_IPFW_TBL, M_WAITOK | M_ZERO);
	ife->ic.cb = if_notifier;
	ife->ic.cbdata = ife;

	if (ipfw_iface_ref(ch, ifname, &ife->ic) != 0) {
		free(ife, M_IPFW_TBL);
		return (EINVAL);
	}

	/* Use ipfw_iface 'ifname' field as stable storage */
	ife->no.name = ife->ic.iface->ifname;

	tb->ife = ife;

	return (0);
}

static int
ta_add_ifidx(void *ta_state, struct table_info *ti, struct tentry_info *tei,
    void *ta_buf, uint32_t *pnum)
{
	struct iftable_cfg *icfg;
	struct ifentry *ife, *tmp;
	struct ta_buf_ifidx *tb;
	struct ipfw_iface *iif;
	struct ifidx *ifi;
	char *ifname;
	uint32_t value;

	tb = (struct ta_buf_ifidx *)ta_buf;
	ifname = (char *)tei->paddr;
	icfg = (struct iftable_cfg *)ta_state;
	ife = tb->ife;

	ife->icfg = icfg;
	ife->value = tei->value;

	tmp = (struct ifentry *)ipfw_objhash_lookup_name(icfg->ii, 0, ifname);

	if (tmp != NULL) {
		if ((tei->flags & TEI_FLAGS_UPDATE) == 0)
			return (EEXIST);

		/* Exchange values in @tmp and @tei */
		value = tmp->value;
		tmp->value = tei->value;
		tei->value = value;

		iif = tmp->ic.iface;
		if (iif->resolved != 0) {
			/* We have to update runtime value, too */
			ifi = ifidx_find(ti, &iif->ifindex);
			ifi->value = ife->value;
		}

		/* Indicate that update has happened instead of addition */
		tei->flags |= TEI_FLAGS_UPDATED;
		*pnum = 0;
		return (0);
	}

	if ((tei->flags & TEI_FLAGS_DONTADD) != 0)
		return (EFBIG);

	/* Link to internal list */
	ipfw_objhash_add(icfg->ii, &ife->no);

	/* Link notifier (possible running its callback) */
	ipfw_iface_add_notify(icfg->ch, &ife->ic);
	icfg->count++;

	tb->ife = NULL;
	*pnum = 1;

	return (0);
}

/*
 * Prepare to delete key from table.
 * Do basic interface name checks.
 */
static int
ta_prepare_del_ifidx(struct ip_fw_chain *ch, struct tentry_info *tei,
    void *ta_buf)
{
	char *ifname;

	/* Check if string is terminated */
	ifname = (char *)tei->paddr;
	if (strnlen(ifname, IF_NAMESIZE) == IF_NAMESIZE)
		return (EINVAL);

	return (0);
}

/*
 * Remove key from both configuration list and
 * runtime array. Removed interface notification.
 */
static int
ta_del_ifidx(void *ta_state, struct table_info *ti, struct tentry_info *tei,
    void *ta_buf, uint32_t *pnum)
{
	struct iftable_cfg *icfg;
	struct ifentry *ife;
	struct ta_buf_ifidx *tb;
	char *ifname;
	uint16_t ifindex;
	int res __diagused;

	tb = (struct ta_buf_ifidx *)ta_buf;
	ifname = (char *)tei->paddr;
	icfg = (struct iftable_cfg *)ta_state;

	ife = (struct ifentry *)ipfw_objhash_lookup_name(icfg->ii, 0, ifname);

	if (ife == NULL)
		return (ENOENT);

	if (ife->linked != 0) {
		/* We have to remove item from runtime */
		ifindex = ife->ic.iface->ifindex;

		res = bdel(&ifindex, icfg->main_ptr, icfg->used,
		    sizeof(struct ifidx), compare_ifidx);

		KASSERT(res == 1, ("index %d does not exist", ifindex));
		icfg->used--;
		ti->data = icfg->used;
		ife->linked = 0;
	}

	/* Unlink from local list */
	ipfw_objhash_del(icfg->ii, &ife->no);
	/* Unlink notifier and deref */
	ipfw_iface_del_notify(icfg->ch, &ife->ic);
	ipfw_iface_unref(icfg->ch, &ife->ic);

	icfg->count--;
	tei->value = ife->value;

	tb->ife = ife;
	*pnum = 1;

	return (0);
}

/*
 * Flush deleted entry.
 * Drops interface reference and frees entry.
 */
static void
ta_flush_ifidx_entry(struct ip_fw_chain *ch, struct tentry_info *tei,
    void *ta_buf)
{
	struct ta_buf_ifidx *tb;

	tb = (struct ta_buf_ifidx *)ta_buf;

	if (tb->ife != NULL)
		free(tb->ife, M_IPFW_TBL);
}

/*
 * Handle interface announce/withdrawal for particular table.
 * Every real runtime array modification happens here.
 */
static void
if_notifier(struct ip_fw_chain *ch, void *cbdata, uint16_t ifindex)
{
	struct ifentry *ife;
	struct ifidx ifi;
	struct iftable_cfg *icfg;
	struct table_info *ti;
	int res __diagused;

	ife = (struct ifentry *)cbdata;
	icfg = ife->icfg;
	ti = icfg->ti;

	KASSERT(ti != NULL, ("ti=NULL, check change_ti handler"));

	if (ife->linked == 0 && ifindex != 0) {
		/* Interface announce */
		ifi.kidx = ifindex;
		ifi.spare = 0;
		ifi.value = ife->value;
		res = badd(&ifindex, &ifi, icfg->main_ptr, icfg->used,
		    sizeof(struct ifidx), compare_ifidx);
		KASSERT(res == 1, ("index %d already exists", ifindex));
		icfg->used++;
		ti->data = icfg->used;
		ife->linked = 1;
	} else if (ife->linked != 0 && ifindex == 0) {
		/* Interface withdrawal */
		ifindex = ife->ic.iface->ifindex;

		res = bdel(&ifindex, icfg->main_ptr, icfg->used,
		    sizeof(struct ifidx), compare_ifidx);

		KASSERT(res == 1, ("index %d does not exist", ifindex));
		icfg->used--;
		ti->data = icfg->used;
		ife->linked = 0;
	}
}

/*
 * Table growing callbacks.
 */

static int
ta_need_modify_ifidx(void *ta_state, struct table_info *ti, uint32_t count,
    uint64_t *pflags)
{
	struct iftable_cfg *cfg;
	uint32_t size;

	cfg = (struct iftable_cfg *)ta_state;

	size = cfg->size;
	while (size < cfg->count + count)
		size *= 2;

	if (size != cfg->size) {
		*pflags = size;
		return (1);
	}

	return (0);
}

/*
 * Allocate ned, larger runtime ifidx array.
 */
static int
ta_prepare_mod_ifidx(void *ta_buf, uint64_t *pflags)
{
	struct mod_item *mi;

	mi = (struct mod_item *)ta_buf;

	memset(mi, 0, sizeof(struct mod_item));
	mi->size = *pflags;
	mi->main_ptr = malloc(sizeof(struct ifidx) * mi->size, M_IPFW,
	    M_WAITOK | M_ZERO);

	return (0);
}

/*
 * Copy data from old runtime array to new one.
 */
static int
ta_fill_mod_ifidx(void *ta_state, struct table_info *ti, void *ta_buf,
    uint64_t *pflags)
{
	struct mod_item *mi;
	struct iftable_cfg *icfg;

	mi = (struct mod_item *)ta_buf;
	icfg = (struct iftable_cfg *)ta_state;

	/* Check if we still need to grow array */
	if (icfg->size >= mi->size) {
		*pflags = 0;
		return (0);
	}

	memcpy(mi->main_ptr, icfg->main_ptr, icfg->used * sizeof(struct ifidx));

	return (0);
}

/*
 * Switch old & new arrays.
 */
static void
ta_modify_ifidx(void *ta_state, struct table_info *ti, void *ta_buf,
    uint64_t pflags)
{
	struct mod_item *mi;
	struct iftable_cfg *icfg;
	void *old_ptr;

	mi = (struct mod_item *)ta_buf;
	icfg = (struct iftable_cfg *)ta_state;

	old_ptr = icfg->main_ptr;
	icfg->main_ptr = mi->main_ptr;
	icfg->size = mi->size;
	ti->state = icfg->main_ptr;

	mi->main_ptr = old_ptr;
}

/*
 * Free unneded array.
 */
static void
ta_flush_mod_ifidx(void *ta_buf)
{
	struct mod_item *mi;

	mi = (struct mod_item *)ta_buf;
	if (mi->main_ptr != NULL)
		free(mi->main_ptr, M_IPFW);
}

static int
ta_dump_ifidx_tentry(void *ta_state, struct table_info *ti, void *e,
    ipfw_obj_tentry *tent)
{
	struct ifentry *ife;

	ife = (struct ifentry *)e;

	tent->masklen = 8 * IF_NAMESIZE;
	memcpy(&tent->k, ife->no.name, IF_NAMESIZE);
	tent->v.kidx = ife->value;

	return (0);
}

static int
ta_find_ifidx_tentry(void *ta_state, struct table_info *ti,
    ipfw_obj_tentry *tent)
{
	struct iftable_cfg *icfg;
	struct ifentry *ife;
	char *ifname;

	icfg = (struct iftable_cfg *)ta_state;
	ifname = tent->k.iface;

	if (strnlen(ifname, IF_NAMESIZE) == IF_NAMESIZE)
		return (EINVAL);

	ife = (struct ifentry *)ipfw_objhash_lookup_name(icfg->ii, 0, ifname);

	if (ife != NULL) {
		ta_dump_ifidx_tentry(ta_state, ti, ife, tent);
		return (0);
	}

	return (ENOENT);
}

struct wa_ifidx {
	ta_foreach_f	*f;
	void		*arg;
};

static int
foreach_ifidx(struct namedobj_instance *ii, struct named_object *no,
    void *arg)
{
	struct ifentry *ife;
	struct wa_ifidx *wa;

	ife = (struct ifentry *)no;
	wa = (struct wa_ifidx *)arg;

	wa->f(ife, wa->arg);
	return (0);
}

static void
ta_foreach_ifidx(void *ta_state, struct table_info *ti, ta_foreach_f *f,
    void *arg)
{
	struct iftable_cfg *icfg;
	struct wa_ifidx wa;

	icfg = (struct iftable_cfg *)ta_state;

	wa.f = f;
	wa.arg = arg;

	ipfw_objhash_foreach(icfg->ii, foreach_ifidx, &wa);
}

struct table_algo iface_idx = {
	.name		= "iface:array",
	.type		= IPFW_TABLE_INTERFACE,
	.flags		= TA_FLAG_DEFAULT,
	.ta_buf_size	= sizeof(struct ta_buf_ifidx),
	.init		= ta_init_ifidx,
	.destroy	= ta_destroy_ifidx,
	.prepare_add	= ta_prepare_add_ifidx,
	.prepare_del	= ta_prepare_del_ifidx,
	.add		= ta_add_ifidx,
	.del		= ta_del_ifidx,
	.flush_entry	= ta_flush_ifidx_entry,
	.foreach	= ta_foreach_ifidx,
	.dump_tentry	= ta_dump_ifidx_tentry,
	.find_tentry	= ta_find_ifidx_tentry,
	.dump_tinfo	= ta_dump_ifidx_tinfo,
	.need_modify	= ta_need_modify_ifidx,
	.prepare_mod	= ta_prepare_mod_ifidx,
	.fill_mod	= ta_fill_mod_ifidx,
	.modify		= ta_modify_ifidx,
	.flush_mod	= ta_flush_mod_ifidx,
	.change_ti	= ta_change_ti_ifidx,
};

/*
 * Number array cmds.
 *
 * Implementation:
 *
 * Runtime part:
 * - sorted array of "struct numarray" pointed by ti->state.
 *   Array is allocated with rounding up to NUMARRAY_CHUNK.
 * - current array size is stored in ti->data
 *
 */

struct numarray {
	uint32_t	number;
	uint32_t	value;
};

struct numarray_cfg {
	void	*main_ptr;
	size_t	size;	/* Number of items allocated in array */
	size_t	used;	/* Number of items _active_ now */
};

struct ta_buf_numarray
{
	struct numarray na;
};

int compare_numarray(const void *k, const void *v);
static struct numarray *numarray_find(struct table_info *ti, void *key);
static int ta_lookup_numarray(struct table_info *ti, void *key,
    uint32_t keylen, uint32_t *val);
static int ta_init_numarray(struct ip_fw_chain *ch, void **ta_state,
    struct table_info *ti, char *data, uint8_t tflags);
static void ta_destroy_numarray(void *ta_state, struct table_info *ti);
static void ta_dump_numarray_tinfo(void *ta_state, struct table_info *ti,
    ipfw_ta_tinfo *tinfo);
static int ta_prepare_add_numarray(struct ip_fw_chain *ch,
    struct tentry_info *tei, void *ta_buf);
static int ta_add_numarray(void *ta_state, struct table_info *ti,
    struct tentry_info *tei, void *ta_buf, uint32_t *pnum);
static int ta_del_numarray(void *ta_state, struct table_info *ti,
    struct tentry_info *tei, void *ta_buf, uint32_t *pnum);
static void ta_flush_numarray_entry(struct ip_fw_chain *ch,
    struct tentry_info *tei, void *ta_buf);
static int ta_need_modify_numarray(void *ta_state, struct table_info *ti,
    uint32_t count, uint64_t *pflags);
static int ta_prepare_mod_numarray(void *ta_buf, uint64_t *pflags);
static int ta_fill_mod_numarray(void *ta_state, struct table_info *ti,
    void *ta_buf, uint64_t *pflags);
static void ta_modify_numarray(void *ta_state, struct table_info *ti,
    void *ta_buf, uint64_t pflags);
static void ta_flush_mod_numarray(void *ta_buf);
static int ta_dump_numarray_tentry(void *ta_state, struct table_info *ti,
    void *e, ipfw_obj_tentry *tent);
static int ta_find_numarray_tentry(void *ta_state, struct table_info *ti,
    ipfw_obj_tentry *tent);
static void ta_foreach_numarray(void *ta_state, struct table_info *ti,
    ta_foreach_f *f, void *arg);

int
compare_numarray(const void *k, const void *v)
{
	const struct numarray *na;
	uint32_t key;

	key = *((const uint32_t *)k);
	na = (const struct numarray *)v;

	if (key < na->number)
		return (-1);
	else if (key > na->number)
		return (1);

	return (0);
}

static struct numarray *
numarray_find(struct table_info *ti, void *key)
{
	struct numarray *ri;

	ri = bsearch(key, ti->state, ti->data, sizeof(struct numarray),
	    compare_ifidx);

	return (ri);
}

static int
ta_lookup_numarray(struct table_info *ti, void *key, uint32_t keylen,
    uint32_t *val)
{
	struct numarray *ri;

	ri = numarray_find(ti, key);

	if (ri != NULL) {
		*val = ri->value;
		return (1);
	}

	return (0);
}

static int
ta_init_numarray(struct ip_fw_chain *ch, void **ta_state, struct table_info *ti,
    char *data, uint8_t tflags)
{
	struct numarray_cfg *cfg;

	cfg = malloc(sizeof(*cfg), M_IPFW, M_WAITOK | M_ZERO);

	cfg->size = 16;
	cfg->main_ptr = malloc(sizeof(struct numarray) * cfg->size, M_IPFW,
	    M_WAITOK | M_ZERO);

	*ta_state = cfg;
	ti->state = cfg->main_ptr;
	ti->lookup = ta_lookup_numarray;

	return (0);
}

/*
 * Destroys table @ti
 */
static void
ta_destroy_numarray(void *ta_state, struct table_info *ti)
{
	struct numarray_cfg *cfg;

	cfg = (struct numarray_cfg *)ta_state;

	if (cfg->main_ptr != NULL)
		free(cfg->main_ptr, M_IPFW);

	free(cfg, M_IPFW);
}

/*
 * Provide algo-specific table info
 */
static void
ta_dump_numarray_tinfo(void *ta_state, struct table_info *ti, ipfw_ta_tinfo *tinfo)
{
	struct numarray_cfg *cfg;

	cfg = (struct numarray_cfg *)ta_state;

	tinfo->taclass4 = IPFW_TACLASS_ARRAY;
	tinfo->size4 = cfg->size;
	tinfo->count4 = cfg->used;
	tinfo->itemsize4 = sizeof(struct numarray);
}

/*
 * Prepare for addition/deletion to an array.
 */
static int
ta_prepare_add_numarray(struct ip_fw_chain *ch, struct tentry_info *tei,
    void *ta_buf)
{
	struct ta_buf_numarray *tb;

	tb = (struct ta_buf_numarray *)ta_buf;

	tb->na.number = *((uint32_t *)tei->paddr);

	return (0);
}

static int
ta_add_numarray(void *ta_state, struct table_info *ti, struct tentry_info *tei,
    void *ta_buf, uint32_t *pnum)
{
	struct numarray_cfg *cfg;
	struct ta_buf_numarray *tb;
	struct numarray *ri;
	int res __diagused;
	uint32_t value;

	tb = (struct ta_buf_numarray *)ta_buf;
	cfg = (struct numarray_cfg *)ta_state;

	/* Read current value from @tei */
	tb->na.value = tei->value;

	ri = numarray_find(ti, &tb->na.number);

	if (ri != NULL) {
		if ((tei->flags & TEI_FLAGS_UPDATE) == 0)
			return (EEXIST);

		/* Exchange values between ri and @tei */
		value = ri->value;
		ri->value = tei->value;
		tei->value = value;
		/* Indicate that update has happened instead of addition */
		tei->flags |= TEI_FLAGS_UPDATED;
		*pnum = 0;
		return (0);
	}

	if ((tei->flags & TEI_FLAGS_DONTADD) != 0)
		return (EFBIG);

	res = badd(&tb->na.number, &tb->na, cfg->main_ptr, cfg->used,
	    sizeof(struct numarray), compare_numarray);

	KASSERT(res == 1, ("number %d already exists", tb->na.number));
	cfg->used++;
	ti->data = cfg->used;
	*pnum = 1;

	return (0);
}

/*
 * Remove key from both configuration list and
 * runtime array. Removed interface notification.
 */
static int
ta_del_numarray(void *ta_state, struct table_info *ti, struct tentry_info *tei,
    void *ta_buf, uint32_t *pnum)
{
	struct numarray_cfg *cfg;
	struct ta_buf_numarray *tb;
	struct numarray *ri;
	int res __diagused;

	tb = (struct ta_buf_numarray *)ta_buf;
	cfg = (struct numarray_cfg *)ta_state;

	ri = numarray_find(ti, &tb->na.number);
	if (ri == NULL)
		return (ENOENT);

	tei->value = ri->value;

	res = bdel(&tb->na.number, cfg->main_ptr, cfg->used,
	    sizeof(struct numarray), compare_numarray);

	KASSERT(res == 1, ("number %u does not exist", tb->na.number));
	cfg->used--;
	ti->data = cfg->used;
	*pnum = 1;

	return (0);
}

static void
ta_flush_numarray_entry(struct ip_fw_chain *ch, struct tentry_info *tei,
    void *ta_buf)
{

	/* We don't have any state, do nothing */
}

/*
 * Table growing callbacks.
 */

static int
ta_need_modify_numarray(void *ta_state, struct table_info *ti, uint32_t count,
    uint64_t *pflags)
{
	struct numarray_cfg *cfg;
	size_t size;

	cfg = (struct numarray_cfg *)ta_state;

	size = cfg->size;
	while (size < cfg->used + count)
		size *= 2;

	if (size != cfg->size) {
		*pflags = size;
		return (1);
	}

	return (0);
}

/*
 * Allocate new, larger runtime array.
 */
static int
ta_prepare_mod_numarray(void *ta_buf, uint64_t *pflags)
{
	struct mod_item *mi;

	mi = (struct mod_item *)ta_buf;

	memset(mi, 0, sizeof(struct mod_item));
	mi->size = *pflags;
	mi->main_ptr = malloc(sizeof(struct numarray) * mi->size, M_IPFW,
	    M_WAITOK | M_ZERO);

	return (0);
}

/*
 * Copy data from old runtime array to new one.
 */
static int
ta_fill_mod_numarray(void *ta_state, struct table_info *ti, void *ta_buf,
    uint64_t *pflags)
{
	struct mod_item *mi;
	struct numarray_cfg *cfg;

	mi = (struct mod_item *)ta_buf;
	cfg = (struct numarray_cfg *)ta_state;

	/* Check if we still need to grow array */
	if (cfg->size >= mi->size) {
		*pflags = 0;
		return (0);
	}

	memcpy(mi->main_ptr, cfg->main_ptr, cfg->used * sizeof(struct numarray));

	return (0);
}

/*
 * Switch old & new arrays.
 */
static void
ta_modify_numarray(void *ta_state, struct table_info *ti, void *ta_buf,
    uint64_t pflags)
{
	struct mod_item *mi;
	struct numarray_cfg *cfg;
	void *old_ptr;

	mi = (struct mod_item *)ta_buf;
	cfg = (struct numarray_cfg *)ta_state;

	old_ptr = cfg->main_ptr;
	cfg->main_ptr = mi->main_ptr;
	cfg->size = mi->size;
	ti->state = cfg->main_ptr;

	mi->main_ptr = old_ptr;
}

/*
 * Free unneded array.
 */
static void
ta_flush_mod_numarray(void *ta_buf)
{
	struct mod_item *mi;

	mi = (struct mod_item *)ta_buf;
	if (mi->main_ptr != NULL)
		free(mi->main_ptr, M_IPFW);
}

static int
ta_dump_numarray_tentry(void *ta_state, struct table_info *ti, void *e,
    ipfw_obj_tentry *tent)
{
	struct numarray *na;

	na = (struct numarray *)e;

	tent->k.key = na->number;
	tent->v.kidx = na->value;

	return (0);
}

static int
ta_find_numarray_tentry(void *ta_state, struct table_info *ti,
    ipfw_obj_tentry *tent)
{
	struct numarray *ri;

	ri = numarray_find(ti, &tent->k.key);

	if (ri != NULL) {
		ta_dump_numarray_tentry(ta_state, ti, ri, tent);
		return (0);
	}

	return (ENOENT);
}

static void
ta_foreach_numarray(void *ta_state, struct table_info *ti, ta_foreach_f *f,
    void *arg)
{
	struct numarray_cfg *cfg;
	struct numarray *array;
	int i;

	cfg = (struct numarray_cfg *)ta_state;
	array = cfg->main_ptr;

	for (i = 0; i < cfg->used; i++)
		f(&array[i], arg);
}

struct table_algo number_array = {
	.name		= "number:array",
	.type		= IPFW_TABLE_NUMBER,
	.ta_buf_size	= sizeof(struct ta_buf_numarray),
	.init		= ta_init_numarray,
	.destroy	= ta_destroy_numarray,
	.prepare_add	= ta_prepare_add_numarray,
	.prepare_del	= ta_prepare_add_numarray,
	.add		= ta_add_numarray,
	.del		= ta_del_numarray,
	.flush_entry	= ta_flush_numarray_entry,
	.foreach	= ta_foreach_numarray,
	.dump_tentry	= ta_dump_numarray_tentry,
	.find_tentry	= ta_find_numarray_tentry,
	.dump_tinfo	= ta_dump_numarray_tinfo,
	.need_modify	= ta_need_modify_numarray,
	.prepare_mod	= ta_prepare_mod_numarray,
	.fill_mod	= ta_fill_mod_numarray,
	.modify		= ta_modify_numarray,
	.flush_mod	= ta_flush_mod_numarray,
};

/*
 * flow:hash cmds
 *
 *
 * ti->data:
 * [inv.mask4][inv.mask6][log2hsize4][log2hsize6]
 * [        8][        8[          8][         8]
 *
 * inv.mask4: 32 - mask
 * inv.mask6:
 * 1) _slow lookup: mask
 * 2) _aligned: (128 - mask) / 8
 * 3) _64: 8
 *
 *
 * pflags:
 * [hsize4][hsize6]
 * [    16][    16]
 */

struct fhashentry;

SLIST_HEAD(fhashbhead, fhashentry);

struct fhashentry {
	SLIST_ENTRY(fhashentry)	next;
	uint8_t		af;
	uint8_t		proto;
	uint16_t	spare0;
	uint16_t	dport;
	uint16_t	sport;
	uint32_t	value;
	uint32_t	spare1;
};

struct fhashentry4 {
	struct fhashentry	e;
	struct in_addr		dip;
	struct in_addr		sip;
};

struct fhashentry6 {
	struct fhashentry	e;
	struct in6_addr		dip6;
	struct in6_addr		sip6;
};

struct fhash_cfg {
	struct fhashbhead	*head;
	size_t			size;
	size_t			items;
	struct fhashentry4	fe4;
	struct fhashentry6	fe6;
};

struct ta_buf_fhash {
	void	*ent_ptr;
	struct fhashentry6 fe6;
};

static __inline int cmp_flow_ent(struct fhashentry *a,
    struct fhashentry *b, size_t sz);
static __inline uint32_t hash_flow4(struct fhashentry4 *f, int hsize);
static __inline uint32_t hash_flow6(struct fhashentry6 *f, int hsize);
static uint32_t hash_flow_ent(struct fhashentry *ent, uint32_t size);
static int ta_lookup_fhash(struct table_info *ti, void *key, uint32_t keylen,
    uint32_t *val);
static int ta_init_fhash(struct ip_fw_chain *ch, void **ta_state,
struct table_info *ti, char *data, uint8_t tflags);
static void ta_destroy_fhash(void *ta_state, struct table_info *ti);
static void ta_dump_fhash_tinfo(void *ta_state, struct table_info *ti,
    ipfw_ta_tinfo *tinfo);
static int ta_dump_fhash_tentry(void *ta_state, struct table_info *ti,
    void *e, ipfw_obj_tentry *tent);
static int tei_to_fhash_ent(struct tentry_info *tei, struct fhashentry *ent);
static int ta_find_fhash_tentry(void *ta_state, struct table_info *ti,
    ipfw_obj_tentry *tent);
static void ta_foreach_fhash(void *ta_state, struct table_info *ti,
    ta_foreach_f *f, void *arg);
static int ta_prepare_add_fhash(struct ip_fw_chain *ch,
    struct tentry_info *tei, void *ta_buf);
static int ta_add_fhash(void *ta_state, struct table_info *ti,
    struct tentry_info *tei, void *ta_buf, uint32_t *pnum);
static int ta_prepare_del_fhash(struct ip_fw_chain *ch, struct tentry_info *tei,
    void *ta_buf);
static int ta_del_fhash(void *ta_state, struct table_info *ti,
    struct tentry_info *tei, void *ta_buf, uint32_t *pnum);
static void ta_flush_fhash_entry(struct ip_fw_chain *ch, struct tentry_info *tei,
    void *ta_buf);
static int ta_need_modify_fhash(void *ta_state, struct table_info *ti,
    uint32_t count, uint64_t *pflags);
static int ta_prepare_mod_fhash(void *ta_buf, uint64_t *pflags);
static int ta_fill_mod_fhash(void *ta_state, struct table_info *ti,
    void *ta_buf, uint64_t *pflags);
static void ta_modify_fhash(void *ta_state, struct table_info *ti, void *ta_buf,
    uint64_t pflags);
static void ta_flush_mod_fhash(void *ta_buf);

static __inline int
cmp_flow_ent(struct fhashentry *a, struct fhashentry *b, size_t sz)
{
	uint64_t *ka, *kb;

	ka = (uint64_t *)(&a->next + 1);
	kb = (uint64_t *)(&b->next + 1);

	if (*ka == *kb && (memcmp(a + 1, b + 1, sz) == 0))
		return (1);

	return (0);
}

static __inline uint32_t
hash_flow4(struct fhashentry4 *f, int hsize)
{
	uint32_t i;

	i = (f->dip.s_addr) ^ (f->sip.s_addr) ^ (f->e.dport) ^ (f->e.sport);

	return (i % (hsize - 1));
}

static __inline uint32_t
hash_flow6(struct fhashentry6 *f, int hsize)
{
	uint32_t i;

	i = (f->dip6.__u6_addr.__u6_addr32[2]) ^
	    (f->dip6.__u6_addr.__u6_addr32[3]) ^
	    (f->sip6.__u6_addr.__u6_addr32[2]) ^
	    (f->sip6.__u6_addr.__u6_addr32[3]) ^
	    (f->e.dport) ^ (f->e.sport);

	return (i % (hsize - 1));
}

static uint32_t
hash_flow_ent(struct fhashentry *ent, uint32_t size)
{
	uint32_t hash;

	if (ent->af == AF_INET) {
		hash = hash_flow4((struct fhashentry4 *)ent, size);
	} else {
		hash = hash_flow6((struct fhashentry6 *)ent, size);
	}

	return (hash);
}

static int
ta_lookup_fhash(struct table_info *ti, void *key, uint32_t keylen,
    uint32_t *val)
{
	struct fhashbhead *head;
	struct fhashentry *ent;
	struct fhashentry4 *m4;
	struct ipfw_flow_id *id;
	uint32_t hsize;
	uint16_t hash;

	id = (struct ipfw_flow_id *)key;
	head = (struct fhashbhead *)ti->state;
	hsize = ti->data;
	m4 = (struct fhashentry4 *)ti->xstate;

	if (id->addr_type == 4) {
		struct fhashentry4 f;

		/* Copy hash mask */
		f = *m4;

		f.dip.s_addr &= id->dst_ip;
		f.sip.s_addr &= id->src_ip;
		f.e.dport &= id->dst_port;
		f.e.sport &= id->src_port;
		f.e.proto &= id->proto;
		hash = hash_flow4(&f, hsize);
		SLIST_FOREACH(ent, &head[hash], next) {
			if (cmp_flow_ent(ent, &f.e, 2 * 4) != 0) {
				*val = ent->value;
				return (1);
			}
		}
	} else if (id->addr_type == 6) {
		struct fhashentry6 f;
		uint64_t *fp, *idp;

		/* Copy hash mask */
		f = *((struct fhashentry6 *)(m4 + 1));

		/* Handle lack of __u6_addr.__u6_addr64 */
		fp = (uint64_t *)&f.dip6;
		idp = (uint64_t *)&id->dst_ip6;
		/* src IPv6 is stored after dst IPv6 */
		*fp++ &= *idp++;
		*fp++ &= *idp++;
		*fp++ &= *idp++;
		*fp &= *idp;
		f.e.dport &= id->dst_port;
		f.e.sport &= id->src_port;
		f.e.proto &= id->proto;
		hash = hash_flow6(&f, hsize);
		SLIST_FOREACH(ent, &head[hash], next) {
			if (cmp_flow_ent(ent, &f.e, 2 * 16) != 0) {
				*val = ent->value;
				return (1);
			}
		}
	}

	return (0);
}

/*
 * New table.
 */
static int
ta_init_fhash(struct ip_fw_chain *ch, void **ta_state, struct table_info *ti,
    char *data, uint8_t tflags)
{
	struct fhash_cfg *cfg;
	struct fhashentry4 *fe4;
	struct fhashentry6 *fe6;
	u_int i;

	cfg = malloc(sizeof(struct fhash_cfg), M_IPFW, M_WAITOK | M_ZERO);

	cfg->size = 512;

	cfg->head = malloc(sizeof(struct fhashbhead) * cfg->size, M_IPFW,
	    M_WAITOK | M_ZERO);
	for (i = 0; i < cfg->size; i++)
		SLIST_INIT(&cfg->head[i]);

	/* Fill in fe masks based on @tflags */
	fe4 = &cfg->fe4;
	fe6 = &cfg->fe6;
	if (tflags & IPFW_TFFLAG_SRCIP) {
		memset(&fe4->sip, 0xFF, sizeof(fe4->sip));
		memset(&fe6->sip6, 0xFF, sizeof(fe6->sip6));
	}
	if (tflags & IPFW_TFFLAG_DSTIP) {
		memset(&fe4->dip, 0xFF, sizeof(fe4->dip));
		memset(&fe6->dip6, 0xFF, sizeof(fe6->dip6));
	}
	if (tflags & IPFW_TFFLAG_SRCPORT) {
		memset(&fe4->e.sport, 0xFF, sizeof(fe4->e.sport));
		memset(&fe6->e.sport, 0xFF, sizeof(fe6->e.sport));
	}
	if (tflags & IPFW_TFFLAG_DSTPORT) {
		memset(&fe4->e.dport, 0xFF, sizeof(fe4->e.dport));
		memset(&fe6->e.dport, 0xFF, sizeof(fe6->e.dport));
	}
	if (tflags & IPFW_TFFLAG_PROTO) {
		memset(&fe4->e.proto, 0xFF, sizeof(fe4->e.proto));
		memset(&fe6->e.proto, 0xFF, sizeof(fe6->e.proto));
	}

	fe4->e.af = AF_INET;
	fe6->e.af = AF_INET6;

	*ta_state = cfg;
	ti->state = cfg->head;
	ti->xstate = &cfg->fe4;
	ti->data = cfg->size;
	ti->lookup = ta_lookup_fhash;

	return (0);
}

static void
ta_destroy_fhash(void *ta_state, struct table_info *ti)
{
	struct fhash_cfg *cfg;
	struct fhashentry *ent, *ent_next;
	int i;

	cfg = (struct fhash_cfg *)ta_state;

	for (i = 0; i < cfg->size; i++)
		SLIST_FOREACH_SAFE(ent, &cfg->head[i], next, ent_next)
			free(ent, M_IPFW_TBL);

	free(cfg->head, M_IPFW);
	free(cfg, M_IPFW);
}

/*
 * Provide algo-specific table info
 */
static void
ta_dump_fhash_tinfo(void *ta_state, struct table_info *ti, ipfw_ta_tinfo *tinfo)
{
	struct fhash_cfg *cfg;

	cfg = (struct fhash_cfg *)ta_state;

	tinfo->flags = IPFW_TATFLAGS_AFITEM;
	tinfo->taclass4 = IPFW_TACLASS_HASH;
	tinfo->size4 = cfg->size;
	tinfo->count4 = cfg->items;
	tinfo->itemsize4 = sizeof(struct fhashentry4);
	tinfo->itemsize6 = sizeof(struct fhashentry6);
}

static int
ta_dump_fhash_tentry(void *ta_state, struct table_info *ti, void *e,
    ipfw_obj_tentry *tent)
{
	struct fhashentry *ent;
	struct fhashentry4 *fe4;
#ifdef INET6
	struct fhashentry6 *fe6;
#endif
	struct tflow_entry *tfe;

	ent = (struct fhashentry *)e;
	tfe = &tent->k.flow;

	tfe->af = ent->af;
	tfe->proto = ent->proto;
	tfe->dport = htons(ent->dport);
	tfe->sport = htons(ent->sport);
	tent->v.kidx = ent->value;
	tent->subtype = ent->af;

	if (ent->af == AF_INET) {
		fe4 = (struct fhashentry4 *)ent;
		tfe->a.a4.sip.s_addr = htonl(fe4->sip.s_addr);
		tfe->a.a4.dip.s_addr = htonl(fe4->dip.s_addr);
		tent->masklen = 32;
#ifdef INET6
	} else {
		fe6 = (struct fhashentry6 *)ent;
		tfe->a.a6.sip6 = fe6->sip6;
		tfe->a.a6.dip6 = fe6->dip6;
		tent->masklen = 128;
#endif
	}

	return (0);
}

static int
tei_to_fhash_ent(struct tentry_info *tei, struct fhashentry *ent)
{
#ifdef INET
	struct fhashentry4 *fe4;
#endif
#ifdef INET6
	struct fhashentry6 *fe6;
#endif
	struct tflow_entry *tfe;

	tfe = (struct tflow_entry *)tei->paddr;

	ent->af = tei->subtype;
	ent->proto = tfe->proto;
	ent->dport = ntohs(tfe->dport);
	ent->sport = ntohs(tfe->sport);

	if (tei->subtype == AF_INET) {
#ifdef INET
		fe4 = (struct fhashentry4 *)ent;
		fe4->sip.s_addr = ntohl(tfe->a.a4.sip.s_addr);
		fe4->dip.s_addr = ntohl(tfe->a.a4.dip.s_addr);
#endif
#ifdef INET6
	} else if (tei->subtype == AF_INET6) {
		fe6 = (struct fhashentry6 *)ent;
		fe6->sip6 = tfe->a.a6.sip6;
		fe6->dip6 = tfe->a.a6.dip6;
#endif
	} else {
		/* Unknown CIDR type */
		return (EINVAL);
	}

	return (0);
}

static int
ta_find_fhash_tentry(void *ta_state, struct table_info *ti,
    ipfw_obj_tentry *tent)
{
	struct fhash_cfg *cfg;
	struct fhashbhead *head;
	struct fhashentry *ent, *tmp;
	struct fhashentry6 fe6;
	struct tentry_info tei;
	int error;
	uint32_t hash;
	size_t sz;

	cfg = (struct fhash_cfg *)ta_state;

	ent = &fe6.e;

	memset(&fe6, 0, sizeof(fe6));
	memset(&tei, 0, sizeof(tei));

	tei.paddr = &tent->k.flow;
	tei.subtype = tent->subtype;

	if ((error = tei_to_fhash_ent(&tei, ent)) != 0)
		return (error);

	head = cfg->head;
	hash = hash_flow_ent(ent, cfg->size);

	if (tei.subtype == AF_INET)
		sz = 2 * sizeof(struct in_addr);
	else
		sz = 2 * sizeof(struct in6_addr);

	/* Check for existence */
	SLIST_FOREACH(tmp, &head[hash], next) {
		if (cmp_flow_ent(tmp, ent, sz) != 0) {
			ta_dump_fhash_tentry(ta_state, ti, tmp, tent);
			return (0);
		}
	}

	return (ENOENT);
}

static void
ta_foreach_fhash(void *ta_state, struct table_info *ti, ta_foreach_f *f,
    void *arg)
{
	struct fhash_cfg *cfg;
	struct fhashentry *ent, *ent_next;
	int i;

	cfg = (struct fhash_cfg *)ta_state;

	for (i = 0; i < cfg->size; i++)
		SLIST_FOREACH_SAFE(ent, &cfg->head[i], next, ent_next)
			f(ent, arg);
}

static int
ta_prepare_add_fhash(struct ip_fw_chain *ch, struct tentry_info *tei,
    void *ta_buf)
{
	struct ta_buf_fhash *tb;
	struct fhashentry *ent;
	size_t sz;
	int error;

	tb = (struct ta_buf_fhash *)ta_buf;

	if (tei->subtype == AF_INET)
		sz = sizeof(struct fhashentry4);
	else if (tei->subtype == AF_INET6)
		sz = sizeof(struct fhashentry6);
	else
		return (EINVAL);

	ent = malloc(sz, M_IPFW_TBL, M_WAITOK | M_ZERO);

	error = tei_to_fhash_ent(tei, ent);
	if (error != 0) {
		free(ent, M_IPFW_TBL);
		return (error);
	}
	tb->ent_ptr = ent;

	return (0);
}

static int
ta_add_fhash(void *ta_state, struct table_info *ti, struct tentry_info *tei,
    void *ta_buf, uint32_t *pnum)
{
	struct fhash_cfg *cfg;
	struct fhashbhead *head;
	struct fhashentry *ent, *tmp;
	struct ta_buf_fhash *tb;
	int exists;
	uint32_t hash, value;
	size_t sz;

	cfg = (struct fhash_cfg *)ta_state;
	tb = (struct ta_buf_fhash *)ta_buf;
	ent = (struct fhashentry *)tb->ent_ptr;
	exists = 0;

	/* Read current value from @tei */
	ent->value = tei->value;

	head = cfg->head;
	hash = hash_flow_ent(ent, cfg->size);

	if (tei->subtype == AF_INET)
		sz = 2 * sizeof(struct in_addr);
	else
		sz = 2 * sizeof(struct in6_addr);

	/* Check for existence */
	SLIST_FOREACH(tmp, &head[hash], next) {
		if (cmp_flow_ent(tmp, ent, sz) != 0) {
			exists = 1;
			break;
		}
	}

	if (exists == 1) {
		if ((tei->flags & TEI_FLAGS_UPDATE) == 0)
			return (EEXIST);
		/* Record already exists. Update value if we're asked to */
		/* Exchange values between tmp and @tei */
		value = tmp->value;
		tmp->value = tei->value;
		tei->value = value;
		/* Indicate that update has happened instead of addition */
		tei->flags |= TEI_FLAGS_UPDATED;
		*pnum = 0;
	} else {
		if ((tei->flags & TEI_FLAGS_DONTADD) != 0)
			return (EFBIG);

		SLIST_INSERT_HEAD(&head[hash], ent, next);
		tb->ent_ptr = NULL;
		*pnum = 1;

		/* Update counters and check if we need to grow hash */
		cfg->items++;
	}

	return (0);
}

static int
ta_prepare_del_fhash(struct ip_fw_chain *ch, struct tentry_info *tei,
    void *ta_buf)
{
	struct ta_buf_fhash *tb;

	tb = (struct ta_buf_fhash *)ta_buf;

	return (tei_to_fhash_ent(tei, &tb->fe6.e));
}

static int
ta_del_fhash(void *ta_state, struct table_info *ti, struct tentry_info *tei,
    void *ta_buf, uint32_t *pnum)
{
	struct fhash_cfg *cfg;
	struct fhashbhead *head;
	struct fhashentry *ent, *tmp;
	struct ta_buf_fhash *tb;
	uint32_t hash;
	size_t sz;

	cfg = (struct fhash_cfg *)ta_state;
	tb = (struct ta_buf_fhash *)ta_buf;
	ent = &tb->fe6.e;

	head = cfg->head;
	hash = hash_flow_ent(ent, cfg->size);

	if (tei->subtype == AF_INET)
		sz = 2 * sizeof(struct in_addr);
	else
		sz = 2 * sizeof(struct in6_addr);

	/* Check for existence */
	SLIST_FOREACH(tmp, &head[hash], next) {
		if (cmp_flow_ent(tmp, ent, sz) == 0)
			continue;

		SLIST_REMOVE(&head[hash], tmp, fhashentry, next);
		tei->value = tmp->value;
		*pnum = 1;
		cfg->items--;
		tb->ent_ptr = tmp;
		return (0);
	}

	return (ENOENT);
}

static void
ta_flush_fhash_entry(struct ip_fw_chain *ch, struct tentry_info *tei,
    void *ta_buf)
{
	struct ta_buf_fhash *tb;

	tb = (struct ta_buf_fhash *)ta_buf;

	if (tb->ent_ptr != NULL)
		free(tb->ent_ptr, M_IPFW_TBL);
}

/*
 * Hash growing callbacks.
 */

static int
ta_need_modify_fhash(void *ta_state, struct table_info *ti, uint32_t count,
    uint64_t *pflags)
{
	struct fhash_cfg *cfg;

	cfg = (struct fhash_cfg *)ta_state;

	if (cfg->items > cfg->size && cfg->size < 65536) {
		*pflags = cfg->size * 2;
		return (1);
	}

	return (0);
}

/*
 * Allocate new, larger fhash.
 */
static int
ta_prepare_mod_fhash(void *ta_buf, uint64_t *pflags)
{
	struct mod_item *mi;
	struct fhashbhead *head;
	u_int i;

	mi = (struct mod_item *)ta_buf;

	memset(mi, 0, sizeof(struct mod_item));
	mi->size = *pflags;
	head = malloc(sizeof(struct fhashbhead) * mi->size, M_IPFW,
	    M_WAITOK | M_ZERO);
	for (i = 0; i < mi->size; i++)
		SLIST_INIT(&head[i]);

	mi->main_ptr = head;

	return (0);
}

/*
 * Copy data from old runtime array to new one.
 */
static int
ta_fill_mod_fhash(void *ta_state, struct table_info *ti, void *ta_buf,
    uint64_t *pflags)
{

	/* In is not possible to do rehash if we're not holidng WLOCK. */
	return (0);
}

/*
 * Switch old & new arrays.
 */
static void
ta_modify_fhash(void *ta_state, struct table_info *ti, void *ta_buf,
    uint64_t pflags)
{
	struct mod_item *mi;
	struct fhash_cfg *cfg;
	struct fhashbhead *old_head, *new_head;
	struct fhashentry *ent, *ent_next;
	int i;
	uint32_t nhash;
	size_t old_size;

	mi = (struct mod_item *)ta_buf;
	cfg = (struct fhash_cfg *)ta_state;

	old_size = cfg->size;
	old_head = ti->state;

	new_head = (struct fhashbhead *)mi->main_ptr;
	for (i = 0; i < old_size; i++) {
		SLIST_FOREACH_SAFE(ent, &old_head[i], next, ent_next) {
			nhash = hash_flow_ent(ent, mi->size);
			SLIST_INSERT_HEAD(&new_head[nhash], ent, next);
		}
	}

	ti->state = new_head;
	ti->data = mi->size;
	cfg->head = new_head;
	cfg->size = mi->size;

	mi->main_ptr = old_head;
}

/*
 * Free unneded array.
 */
static void
ta_flush_mod_fhash(void *ta_buf)
{
	struct mod_item *mi;

	mi = (struct mod_item *)ta_buf;
	if (mi->main_ptr != NULL)
		free(mi->main_ptr, M_IPFW);
}

struct table_algo flow_hash = {
	.name		= "flow:hash",
	.type		= IPFW_TABLE_FLOW,
	.flags		= TA_FLAG_DEFAULT,
	.ta_buf_size	= sizeof(struct ta_buf_fhash),
	.init		= ta_init_fhash,
	.destroy	= ta_destroy_fhash,
	.prepare_add	= ta_prepare_add_fhash,
	.prepare_del	= ta_prepare_del_fhash,
	.add		= ta_add_fhash,
	.del		= ta_del_fhash,
	.flush_entry	= ta_flush_fhash_entry,
	.foreach	= ta_foreach_fhash,
	.dump_tentry	= ta_dump_fhash_tentry,
	.find_tentry	= ta_find_fhash_tentry,
	.dump_tinfo	= ta_dump_fhash_tinfo,
	.need_modify	= ta_need_modify_fhash,
	.prepare_mod	= ta_prepare_mod_fhash,
	.fill_mod	= ta_fill_mod_fhash,
	.modify		= ta_modify_fhash,
	.flush_mod	= ta_flush_mod_fhash,
};

/*
 * Kernel fibs bindings.
 *
 * Implementation:
 *
 * Runtime part:
 * - fully relies on route API
 * - fib number is stored in ti->data
 *
 */

static int ta_lookup_kfib(struct table_info *ti, void *key, uint32_t keylen,
    uint32_t *val);
static int kfib_parse_opts(int *pfib, char *data);
static void ta_print_kfib_config(void *ta_state, struct table_info *ti,
    char *buf, size_t bufsize);
static int ta_init_kfib(struct ip_fw_chain *ch, void **ta_state,
    struct table_info *ti, char *data, uint8_t tflags);
static void ta_destroy_kfib(void *ta_state, struct table_info *ti);
static void ta_dump_kfib_tinfo(void *ta_state, struct table_info *ti,
    ipfw_ta_tinfo *tinfo);
static int ta_dump_kfib_tentry(void *ta_state, struct table_info *ti, void *e,
    ipfw_obj_tentry *tent);
static int ta_dump_kfib_tentry_int(int familt, const struct rtentry *rt,
    ipfw_obj_tentry *tent);
static int ta_find_kfib_tentry(void *ta_state, struct table_info *ti,
    ipfw_obj_tentry *tent);
static void ta_foreach_kfib(void *ta_state, struct table_info *ti,
    ta_foreach_f *f, void *arg);

static int
ta_lookup_kfib(struct table_info *ti, void *key, uint32_t keylen,
    uint32_t *val)
{
#ifdef INET
	struct in_addr in;
#endif
	int error;

	error = ENOENT;
#ifdef INET
	if (keylen == 4) {
		in.s_addr = *(in_addr_t *)key;
		NET_EPOCH_ASSERT();
		error = fib4_lookup(ti->data, in, 0, NHR_NONE, 0) != NULL;
	}
#endif
#ifdef INET6
	if (keylen == 6)
		error = fib6_lookup(ti->data, (struct in6_addr *)key,
		    0, NHR_NONE, 0) != NULL;
#endif

	if (error != 0)
		return (0);

	*val = 0;

	return (1);
}

/* Parse 'fib=%d' */
static int
kfib_parse_opts(int *pfib, char *data)
{
	char *pdel, *pend, *s;
	int fibnum;

	if (data == NULL)
		return (0);
	if ((pdel = strchr(data, ' ')) == NULL)
		return (0);
	while (*pdel == ' ')
		pdel++;
	if (strncmp(pdel, "fib=", 4) != 0)
		return (EINVAL);
	if ((s = strchr(pdel, ' ')) != NULL)
		*s++ = '\0';

	pdel += 4;
	/* Need \d+ */
	fibnum = strtol(pdel, &pend, 10);
	if (*pend != '\0')
		return (EINVAL);

	*pfib = fibnum;

	return (0);
}

static void
ta_print_kfib_config(void *ta_state, struct table_info *ti, char *buf,
    size_t bufsize)
{

	if (ti->data != 0)
		snprintf(buf, bufsize, "%s fib=%lu", "addr:kfib", ti->data);
	else
		snprintf(buf, bufsize, "%s", "addr:kfib");
}

static int
ta_init_kfib(struct ip_fw_chain *ch, void **ta_state, struct table_info *ti,
    char *data, uint8_t tflags)
{
	int error, fibnum;

	fibnum = 0;
	if ((error = kfib_parse_opts(&fibnum, data)) != 0)
		return (error);

	if (fibnum >= rt_numfibs)
		return (E2BIG);

	ti->data = fibnum;
	ti->lookup = ta_lookup_kfib;

	return (0);
}

/*
 * Destroys table @ti
 */
static void
ta_destroy_kfib(void *ta_state, struct table_info *ti)
{

}

/*
 * Provide algo-specific table info
 */
static void
ta_dump_kfib_tinfo(void *ta_state, struct table_info *ti, ipfw_ta_tinfo *tinfo)
{

	tinfo->flags = IPFW_TATFLAGS_AFDATA;
	tinfo->taclass4 = IPFW_TACLASS_RADIX;
	tinfo->count4 = 0;
	tinfo->itemsize4 = 128; /* table is readonly, value does not matter */
	tinfo->taclass6 = IPFW_TACLASS_RADIX;
	tinfo->count6 = 0;
	tinfo->itemsize6 = 128;
}

static int
ta_dump_kfib_tentry_int(int family, const struct rtentry *rt,
    ipfw_obj_tentry *tent)
{
	uint32_t scopeid;
	int plen;

#ifdef INET
	if (family == AF_INET) {
		rt_get_inet_prefix_plen(rt, &tent->k.addr, &plen, &scopeid);
		tent->masklen = plen;
		tent->subtype = AF_INET;
		tent->v.kidx = 0;
	}
#endif
#ifdef INET6
	if (family == AF_INET6) {
		rt_get_inet6_prefix_plen(rt, &tent->k.addr6, &plen, &scopeid);
		tent->masklen = plen;
		tent->subtype = AF_INET6;
		tent->v.kidx = 0;
	}
#endif
	return (0);
}

static int
ta_find_kfib_tentry(void *ta_state, struct table_info *ti,
    ipfw_obj_tentry *tent)
{
	struct rtentry *rt = NULL;
	struct route_nhop_data rnd;
	struct epoch_tracker et;
	int error;

	NET_EPOCH_ENTER(et);

	switch (tent->subtype) {
#ifdef INET
	case AF_INET:
		rt = fib4_lookup_rt(ti->data, tent->k.addr, 0, 0, &rnd);
		break;
#endif
#ifdef INET6
	case AF_INET6:
		rt = fib6_lookup_rt(ti->data, &tent->k.addr6, 0, 0, &rnd);
		break;
#endif
	}
	if (rt != NULL)
		error = ta_dump_kfib_tentry_int(tent->subtype, rt, tent);
	else
		error = ENOENT;
	NET_EPOCH_EXIT(et);

	return (error);
}

struct kfib_dump_arg {
	struct rtentry *rt;
	int		family;
	ta_foreach_f	*f;
	void		*arg;
};

static int
ta_dump_kfib_tentry(void *ta_state, struct table_info *ti, void *e,
    ipfw_obj_tentry *tent)
{
	struct kfib_dump_arg *karg = (struct kfib_dump_arg *)e;

	return (ta_dump_kfib_tentry_int(karg->family, karg->rt, tent));
}

static int
walk_wrapper_f(struct rtentry *rt, void *arg)
{
	struct kfib_dump_arg *karg = (struct kfib_dump_arg *)arg;

	karg->rt = rt;
	return (karg->f(karg, karg->arg));
}

static void
ta_foreach_kfib(void *ta_state, struct table_info *ti, ta_foreach_f *f,
    void *arg)
{
	struct kfib_dump_arg karg = { .f = f, .arg = arg };

	karg.family = AF_INET;
	rib_walk(ti->data, AF_INET, false, walk_wrapper_f, &karg);
	karg.family = AF_INET6;
	rib_walk(ti->data, AF_INET6, false, walk_wrapper_f, &karg);
}

struct table_algo addr_kfib = {
	.name		= "addr:kfib",
	.type		= IPFW_TABLE_ADDR,
	.flags		= TA_FLAG_READONLY,
	.ta_buf_size	= 0,
	.init		= ta_init_kfib,
	.destroy	= ta_destroy_kfib,
	.foreach	= ta_foreach_kfib,
	.dump_tentry	= ta_dump_kfib_tentry,
	.find_tentry	= ta_find_kfib_tentry,
	.dump_tinfo	= ta_dump_kfib_tinfo,
	.print_config	= ta_print_kfib_config,
};

struct mac_radix_entry {
	struct radix_node	rn[2];
	uint32_t		value;
	uint8_t			masklen;
	struct sa_mac		sa;
};

struct mac_radix_cfg {
	struct radix_node_head	*head;
	size_t			count;
};

static int
ta_lookup_mac_radix(struct table_info *ti, void *key, uint32_t keylen,
    uint32_t *val)
{
	struct radix_node_head *rnh;

	if (keylen == ETHER_ADDR_LEN) {
		struct mac_radix_entry *ent;
		struct sa_mac sa;
		KEY_LEN(sa) = KEY_LEN_MAC;
		memcpy(sa.mac_addr.octet, key, ETHER_ADDR_LEN);
		rnh = (struct radix_node_head *)ti->state;
		ent = (struct mac_radix_entry *)(rnh->rnh_matchaddr(&sa, &rnh->rh));
		if (ent != NULL) {
			*val = ent->value;
			return (1);
		}
	}
	return (0);
}

static int
ta_init_mac_radix(struct ip_fw_chain *ch, void **ta_state, struct table_info *ti,
    char *data, uint8_t tflags)
{
	struct mac_radix_cfg *cfg;

	if (!rn_inithead(&ti->state, OFF_LEN_MAC))
		return (ENOMEM);

	cfg = malloc(sizeof(struct mac_radix_cfg), M_IPFW, M_WAITOK | M_ZERO);

	*ta_state = cfg;
	ti->lookup = ta_lookup_mac_radix;

	return (0);
}

static void
ta_destroy_mac_radix(void *ta_state, struct table_info *ti)
{
	struct mac_radix_cfg *cfg;
	struct radix_node_head *rnh;

	cfg = (struct mac_radix_cfg *)ta_state;

	rnh = (struct radix_node_head *)(ti->state);
	rnh->rnh_walktree(&rnh->rh, flush_radix_entry, rnh);
	rn_detachhead(&ti->state);

	free(cfg, M_IPFW);
}

static void
tei_to_sockaddr_ent_mac(struct tentry_info *tei, struct sockaddr *sa,
    struct sockaddr *ma, int *set_mask)
{
	int mlen, i;
	struct sa_mac *addr, *mask;
	u_char *cp;

	mlen = tei->masklen;
	addr = (struct sa_mac *)sa;
	mask = (struct sa_mac *)ma;
	/* Set 'total' structure length */
	KEY_LEN(*addr) = KEY_LEN_MAC;
	KEY_LEN(*mask) = KEY_LEN_MAC;

	for (i = mlen, cp = mask->mac_addr.octet; i >= 8; i -= 8)
		*cp++ = 0xFF;
	if (i > 0)
		*cp = ~((1 << (8 - i)) - 1);

	addr->mac_addr = *((struct ether_addr *)tei->paddr);
	for (i = 0; i < ETHER_ADDR_LEN; ++i)
		addr->mac_addr.octet[i] &= mask->mac_addr.octet[i];

	if (mlen != 8 * ETHER_ADDR_LEN)
		*set_mask = 1;
	else
		*set_mask = 0;
}

static int
ta_prepare_add_mac_radix(struct ip_fw_chain *ch, struct tentry_info *tei,
    void *ta_buf)
{
	struct ta_buf_radix *tb;
	struct mac_radix_entry *ent;
	struct sockaddr *addr, *mask;
	int mlen, set_mask;

	tb = (struct ta_buf_radix *)ta_buf;

	mlen = tei->masklen;
	set_mask = 0;

	if (tei->subtype == AF_LINK) {
		if (mlen > 8 * ETHER_ADDR_LEN)
			return (EINVAL);
		ent = malloc(sizeof(*ent), M_IPFW_TBL, M_WAITOK | M_ZERO);
		ent->masklen = mlen;

		addr = (struct sockaddr *)&ent->sa;
		mask = (struct sockaddr *)&tb->addr.mac.ma;
		tb->ent_ptr = ent;
	} else {
		/* Unknown CIDR type */
		return (EINVAL);
	}

	tei_to_sockaddr_ent_mac(tei, addr, mask, &set_mask);
	/* Set pointers */
	tb->addr_ptr = addr;
	if (set_mask != 0)
		tb->mask_ptr = mask;

	return (0);
}

static int
ta_add_mac_radix(void *ta_state, struct table_info *ti, struct tentry_info *tei,
    void *ta_buf, uint32_t *pnum)
{
	struct mac_radix_cfg *cfg;
	struct radix_node_head *rnh;
	struct radix_node *rn;
	struct ta_buf_radix *tb;
	uint32_t *old_value, value;

	cfg = (struct mac_radix_cfg *)ta_state;
	tb = (struct ta_buf_radix *)ta_buf;

	/* Save current entry value from @tei */
	rnh = ti->state;
	((struct mac_radix_entry *)tb->ent_ptr)->value = tei->value;

	/* Search for an entry first */
	rn = rnh->rnh_lookup(tb->addr_ptr, tb->mask_ptr, &rnh->rh);
	if (rn != NULL) {
		if ((tei->flags & TEI_FLAGS_UPDATE) == 0)
			return (EEXIST);
		/* Record already exists. Update value if we're asked to */
		old_value = &((struct mac_radix_entry *)rn)->value;

		value = *old_value;
		*old_value = tei->value;
		tei->value = value;

		/* Indicate that update has happened instead of addition */
		tei->flags |= TEI_FLAGS_UPDATED;
		*pnum = 0;

		return (0);
	}

	if ((tei->flags & TEI_FLAGS_DONTADD) != 0)
		return (EFBIG);

	rn = rnh->rnh_addaddr(tb->addr_ptr, tb->mask_ptr, &rnh->rh, tb->ent_ptr);
	if (rn == NULL) {
		/* Unknown error */
		return (EINVAL);
	}

	cfg->count++;
	tb->ent_ptr = NULL;
	*pnum = 1;

	return (0);
}

static int
ta_prepare_del_mac_radix(struct ip_fw_chain *ch, struct tentry_info *tei,
    void *ta_buf)
{
	struct ta_buf_radix *tb;
	struct sockaddr *addr, *mask;
	int mlen, set_mask;

	tb = (struct ta_buf_radix *)ta_buf;

	mlen = tei->masklen;
	set_mask = 0;

	if (tei->subtype == AF_LINK) {
		if (mlen > 8 * ETHER_ADDR_LEN)
			return (EINVAL);

		addr = (struct sockaddr *)&tb->addr.mac.sa;
		mask = (struct sockaddr *)&tb->addr.mac.ma;
	} else
		return (EINVAL);

	tei_to_sockaddr_ent_mac(tei, addr, mask, &set_mask);
	tb->addr_ptr = addr;
	if (set_mask != 0)
		tb->mask_ptr = mask;

	return (0);
}

static int
ta_del_mac_radix(void *ta_state, struct table_info *ti, struct tentry_info *tei,
    void *ta_buf, uint32_t *pnum)
{
	struct mac_radix_cfg *cfg;
	struct radix_node_head *rnh;
	struct radix_node *rn;
	struct ta_buf_radix *tb;

	cfg = (struct mac_radix_cfg *)ta_state;
	tb = (struct ta_buf_radix *)ta_buf;
	rnh = ti->state;

	rn = rnh->rnh_deladdr(tb->addr_ptr, tb->mask_ptr, &rnh->rh);

	if (rn == NULL)
		return (ENOENT);

	/* Save entry value to @tei */
	tei->value = ((struct mac_radix_entry *)rn)->value;

	tb->ent_ptr = rn;
	cfg->count--;
	*pnum = 1;

	return (0);
}

static void
ta_foreach_mac_radix(void *ta_state, struct table_info *ti, ta_foreach_f *f,
    void *arg)
{
	struct radix_node_head *rnh;

	rnh = (struct radix_node_head *)(ti->state);
	rnh->rnh_walktree(&rnh->rh, (walktree_f_t *)f, arg);
}

static void
ta_dump_mac_radix_tinfo(void *ta_state, struct table_info *ti, ipfw_ta_tinfo *tinfo)
{
	struct mac_radix_cfg *cfg;

	cfg = (struct mac_radix_cfg *)ta_state;

	tinfo->flags = IPFW_TATFLAGS_AFDATA | IPFW_TATFLAGS_AFITEM;
	tinfo->taclass4 = IPFW_TACLASS_RADIX;
	tinfo->count4 = cfg->count;
	tinfo->itemsize4 = sizeof(struct mac_radix_entry);
}

static int
ta_dump_mac_radix_tentry(void *ta_state, struct table_info *ti, void *e,
    ipfw_obj_tentry *tent)
{
	struct mac_radix_entry *n = (struct mac_radix_entry *)e;

	memcpy(tent->k.mac, n->sa.mac_addr.octet, ETHER_ADDR_LEN);
	tent->masklen = n->masklen;
	tent->subtype = AF_LINK;
	tent->v.kidx = n->value;

	return (0);
}

static int
ta_find_mac_radix_tentry(void *ta_state, struct table_info *ti,
    ipfw_obj_tentry *tent)
{
	struct radix_node_head *rnh;
	void *e;

	e = NULL;
	if (tent->subtype == AF_LINK) {
		struct sa_mac sa;
		KEY_LEN(sa) = KEY_LEN_MAC;
		memcpy(tent->k.mac, sa.mac_addr.octet, ETHER_ADDR_LEN);
		rnh = (struct radix_node_head *)ti->state;
		e = rnh->rnh_matchaddr(&sa, &rnh->rh);
	}

	if (e != NULL) {
		ta_dump_mac_radix_tentry(ta_state, ti, e, tent);
		return (0);
	}

	return (ENOENT);
}

struct table_algo mac_radix = {
	.name		= "mac:radix",
	.type		= IPFW_TABLE_MAC,
	.flags		= TA_FLAG_DEFAULT,
	.ta_buf_size	= sizeof(struct ta_buf_radix),
	.init		= ta_init_mac_radix,
	.destroy	= ta_destroy_mac_radix,
	.prepare_add	= ta_prepare_add_mac_radix,
	.prepare_del	= ta_prepare_del_mac_radix,
	.add		= ta_add_mac_radix,
	.del		= ta_del_mac_radix,
	.flush_entry	= ta_flush_radix_entry,
	.foreach	= ta_foreach_mac_radix,
	.dump_tentry	= ta_dump_mac_radix_tentry,
	.find_tentry	= ta_find_mac_radix_tentry,
	.dump_tinfo	= ta_dump_mac_radix_tinfo,
	.need_modify	= ta_need_modify_radix,
};

void
ipfw_table_algo_init(struct ip_fw_chain *ch)
{
	size_t sz;

	/*
	 * Register all algorithms presented here.
	 */
	sz = sizeof(struct table_algo);
	ipfw_add_table_algo(ch, &addr_radix, sz, &addr_radix.idx);
	ipfw_add_table_algo(ch, &addr_hash, sz, &addr_hash.idx);
	ipfw_add_table_algo(ch, &iface_idx, sz, &iface_idx.idx);
	ipfw_add_table_algo(ch, &number_array, sz, &number_array.idx);
	ipfw_add_table_algo(ch, &flow_hash, sz, &flow_hash.idx);
	ipfw_add_table_algo(ch, &addr_kfib, sz, &addr_kfib.idx);
	ipfw_add_table_algo(ch, &mac_radix, sz, &mac_radix.idx);
}

void
ipfw_table_algo_destroy(struct ip_fw_chain *ch)
{

	ipfw_del_table_algo(ch, addr_radix.idx);
	ipfw_del_table_algo(ch, addr_hash.idx);
	ipfw_del_table_algo(ch, iface_idx.idx);
	ipfw_del_table_algo(ch, number_array.idx);
	ipfw_del_table_algo(ch, flow_hash.idx);
	ipfw_del_table_algo(ch, addr_kfib.idx);
	ipfw_del_table_algo(ch, mac_radix.idx);
}<|MERGE_RESOLUTION|>--- conflicted
+++ resolved
@@ -326,13 +326,8 @@
 #define OFF_LEN_INET6	(8 * offsetof(struct sa_in6, sin6_addr))
 #define OFF_LEN_MAC	(8 * offsetof(struct sa_mac, mac_addr))
 
-<<<<<<< HEAD
-struct radix_addr_entry {
+struct addr_radix_entry {
 	struct radix_node	rn[2] __subobject_use_container_bounds;
-=======
-struct addr_radix_entry {
-	struct radix_node	rn[2];
->>>>>>> 81cac390
 	struct sockaddr_in	addr;
 	uint32_t		value;
 	uint8_t			masklen;
@@ -345,13 +340,8 @@
 	struct in6_addr		sin6_addr;
 };
 
-<<<<<<< HEAD
-struct radix_addr_xentry {
+struct addr_radix_xentry {
 	struct radix_node	rn[2] __subobject_use_container_bounds;
-=======
-struct addr_radix_xentry {
-	struct radix_node	rn[2];
->>>>>>> 81cac390
 	struct sa_in6		addr6;
 	uint32_t		value;
 	uint8_t			masklen;
