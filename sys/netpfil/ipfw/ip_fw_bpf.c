--- conflicted
+++ resolved
@@ -205,9 +205,7 @@
 
 	if_clone_detach(V_ipfw_cloner);
 	if_clone_detach(V_ipfwlog_cloner);
-<<<<<<< HEAD
-}
-
+}
 // CHERI CHANGES START
 // {
 //   "updated": 20181114,
@@ -216,7 +214,4 @@
 //     "user_capabilities"
 //   ]
 // }
-// CHERI CHANGES END
-=======
-}
->>>>>>> e490a9e1
+// CHERI CHANGES END