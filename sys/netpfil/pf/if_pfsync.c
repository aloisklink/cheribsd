/*-
 * SPDX-License-Identifier: (BSD-2-Clause-FreeBSD AND ISC)
 *
 * Copyright (c) 2002 Michael Shalayeff
 * Copyright (c) 2012 Gleb Smirnoff <glebius@FreeBSD.org>
 * All rights reserved.
 *
 * Redistribution and use in source and binary forms, with or without
 * modification, are permitted provided that the following conditions
 * are met:
 * 1. Redistributions of source code must retain the above copyright
 *    notice, this list of conditions and the following disclaimer.
 * 2. Redistributions in binary form must reproduce the above copyright
 *    notice, this list of conditions and the following disclaimer in the
 *    documentation and/or other materials provided with the distribution.
 *
 * THIS SOFTWARE IS PROVIDED BY THE AUTHOR ``AS IS'' AND ANY EXPRESS OR
 * IMPLIED WARRANTIES, INCLUDING, BUT NOT LIMITED TO, THE IMPLIED WARRANTIES
 * OF MERCHANTABILITY AND FITNESS FOR A PARTICULAR PURPOSE ARE DISCLAIMED.
 * IN NO EVENT SHALL THE AUTHOR OR HIS RELATIVES BE LIABLE FOR ANY DIRECT,
 * INDIRECT, INCIDENTAL, SPECIAL, EXEMPLARY, OR CONSEQUENTIAL DAMAGES
 * (INCLUDING, BUT NOT LIMITED TO, PROCUREMENT OF SUBSTITUTE GOODS OR
 * SERVICES; LOSS OF MIND, USE, DATA, OR PROFITS; OR BUSINESS INTERRUPTION)
 * HOWEVER CAUSED AND ON ANY THEORY OF LIABILITY, WHETHER IN CONTRACT,
 * STRICT LIABILITY, OR TORT (INCLUDING NEGLIGENCE OR OTHERWISE) ARISING
 * IN ANY WAY OUT OF THE USE OF THIS SOFTWARE, EVEN IF ADVISED OF
 * THE POSSIBILITY OF SUCH DAMAGE.
 */

/*-
 * Copyright (c) 2009 David Gwynne <dlg@openbsd.org>
 *
 * Permission to use, copy, modify, and distribute this software for any
 * purpose with or without fee is hereby granted, provided that the above
 * copyright notice and this permission notice appear in all copies.
 *
 * THE SOFTWARE IS PROVIDED "AS IS" AND THE AUTHOR DISCLAIMS ALL WARRANTIES
 * WITH REGARD TO THIS SOFTWARE INCLUDING ALL IMPLIED WARRANTIES OF
 * MERCHANTABILITY AND FITNESS. IN NO EVENT SHALL THE AUTHOR BE LIABLE FOR
 * ANY SPECIAL, DIRECT, INDIRECT, OR CONSEQUENTIAL DAMAGES OR ANY DAMAGES
 * WHATSOEVER RESULTING FROM LOSS OF USE, DATA OR PROFITS, WHETHER IN AN
 * ACTION OF CONTRACT, NEGLIGENCE OR OTHER TORTIOUS ACTION, ARISING OUT OF
 * OR IN CONNECTION WITH THE USE OR PERFORMANCE OF THIS SOFTWARE.
 */

/*
 * $OpenBSD: if_pfsync.c,v 1.110 2009/02/24 05:39:19 dlg Exp $
 *
 * Revisions picked from OpenBSD after revision 1.110 import:
 * 1.119 - don't m_copydata() beyond the len of mbuf in pfsync_input()
 * 1.118, 1.124, 1.148, 1.149, 1.151, 1.171 - fixes to bulk updates
 * 1.120, 1.175 - use monotonic time_uptime
 * 1.122 - reduce number of updates for non-TCP sessions
 * 1.125, 1.127 - rewrite merge or stale processing
 * 1.128 - cleanups
 * 1.146 - bzero() mbuf before sparsely filling it with data
 * 1.170 - SIOCSIFMTU checks
 * 1.126, 1.142 - deferred packets processing
 * 1.173 - correct expire time processing
 */

#include <sys/cdefs.h>
__FBSDID("$FreeBSD$");

#include "opt_inet.h"
#include "opt_inet6.h"
#include "opt_pf.h"

#define	EXPLICIT_USER_ACCESS

#include <sys/param.h>
#include <sys/bus.h>
#include <sys/endian.h>
#include <sys/interrupt.h>
#include <sys/kernel.h>
#include <sys/lock.h>
#include <sys/mbuf.h>
#include <sys/module.h>
#include <sys/mutex.h>
#include <sys/priv.h>
#include <sys/protosw.h>
#include <sys/smp.h>
#include <sys/socket.h>
#include <sys/sockio.h>
#include <sys/sysctl.h>
#include <sys/syslog.h>

#include <net/bpf.h>
#include <net/if.h>
#include <net/if_var.h>
#include <net/if_clone.h>
#include <net/if_types.h>
#include <net/vnet.h>
#include <net/pfvar.h>
#include <net/if_pfsync.h>

#include <netinet/if_ether.h>
#include <netinet/in.h>
#include <netinet/in_var.h>
#include <netinet/ip.h>
#include <netinet/ip_carp.h>
#include <netinet/ip_var.h>
#include <netinet/tcp.h>
#include <netinet/tcp_fsm.h>
#include <netinet/tcp_seq.h>

#define PFSYNC_MINPKT ( \
	sizeof(struct ip) + \
	sizeof(struct pfsync_header) + \
	sizeof(struct pfsync_subheader) )

struct pfsync_bucket;

struct pfsync_pkt {
	struct ip *ip;
	struct in_addr src;
	u_int8_t flags;
};

static int	pfsync_upd_tcp(struct pf_state *, struct pfsync_state_peer *,
		    struct pfsync_state_peer *);
static int	pfsync_in_clr(struct pfsync_pkt *, struct mbuf *, int, int);
static int	pfsync_in_ins(struct pfsync_pkt *, struct mbuf *, int, int);
static int	pfsync_in_iack(struct pfsync_pkt *, struct mbuf *, int, int);
static int	pfsync_in_upd(struct pfsync_pkt *, struct mbuf *, int, int);
static int	pfsync_in_upd_c(struct pfsync_pkt *, struct mbuf *, int, int);
static int	pfsync_in_ureq(struct pfsync_pkt *, struct mbuf *, int, int);
static int	pfsync_in_del(struct pfsync_pkt *, struct mbuf *, int, int);
static int	pfsync_in_del_c(struct pfsync_pkt *, struct mbuf *, int, int);
static int	pfsync_in_bus(struct pfsync_pkt *, struct mbuf *, int, int);
static int	pfsync_in_tdb(struct pfsync_pkt *, struct mbuf *, int, int);
static int	pfsync_in_eof(struct pfsync_pkt *, struct mbuf *, int, int);
static int	pfsync_in_error(struct pfsync_pkt *, struct mbuf *, int, int);

static int (*pfsync_acts[])(struct pfsync_pkt *, struct mbuf *, int, int) = {
	pfsync_in_clr,			/* PFSYNC_ACT_CLR */
	pfsync_in_ins,			/* PFSYNC_ACT_INS */
	pfsync_in_iack,			/* PFSYNC_ACT_INS_ACK */
	pfsync_in_upd,			/* PFSYNC_ACT_UPD */
	pfsync_in_upd_c,		/* PFSYNC_ACT_UPD_C */
	pfsync_in_ureq,			/* PFSYNC_ACT_UPD_REQ */
	pfsync_in_del,			/* PFSYNC_ACT_DEL */
	pfsync_in_del_c,		/* PFSYNC_ACT_DEL_C */
	pfsync_in_error,		/* PFSYNC_ACT_INS_F */
	pfsync_in_error,		/* PFSYNC_ACT_DEL_F */
	pfsync_in_bus,			/* PFSYNC_ACT_BUS */
	pfsync_in_tdb,			/* PFSYNC_ACT_TDB */
	pfsync_in_eof			/* PFSYNC_ACT_EOF */
};

struct pfsync_q {
	void		(*write)(struct pf_state *, void *);
	size_t		len;
	u_int8_t	action;
};

/* we have one of these for every PFSYNC_S_ */
static void	pfsync_out_state(struct pf_state *, void *);
static void	pfsync_out_iack(struct pf_state *, void *);
static void	pfsync_out_upd_c(struct pf_state *, void *);
static void	pfsync_out_del(struct pf_state *, void *);

static struct pfsync_q pfsync_qs[] = {
	{ pfsync_out_state, sizeof(struct pfsync_state),   PFSYNC_ACT_INS },
	{ pfsync_out_iack,  sizeof(struct pfsync_ins_ack), PFSYNC_ACT_INS_ACK },
	{ pfsync_out_state, sizeof(struct pfsync_state),   PFSYNC_ACT_UPD },
	{ pfsync_out_upd_c, sizeof(struct pfsync_upd_c),   PFSYNC_ACT_UPD_C },
	{ pfsync_out_del,   sizeof(struct pfsync_del_c),   PFSYNC_ACT_DEL_C }
};

static void	pfsync_q_ins(struct pf_state *, int, bool);
static void	pfsync_q_del(struct pf_state *, bool, struct pfsync_bucket *);

static void	pfsync_update_state(struct pf_state *);

struct pfsync_upd_req_item {
	TAILQ_ENTRY(pfsync_upd_req_item)	ur_entry;
	struct pfsync_upd_req			ur_msg;
};

struct pfsync_deferral {
	struct pfsync_softc		*pd_sc;
	TAILQ_ENTRY(pfsync_deferral)	pd_entry;
	u_int				pd_refs;
	struct callout			pd_tmo;

	struct pf_state			*pd_st;
	struct mbuf			*pd_m;
};

struct pfsync_sofct;

struct pfsync_bucket
{
	int			b_id;
	struct pfsync_softc	*b_sc;
	struct mtx		b_mtx;
	struct callout		b_tmo;
	int			b_flags;
#define	PFSYNCF_BUCKET_PUSH	0x00000001

	size_t			b_len;
	TAILQ_HEAD(, pf_state)			b_qs[PFSYNC_S_COUNT];
	TAILQ_HEAD(, pfsync_upd_req_item)	b_upd_req_list;
	TAILQ_HEAD(, pfsync_deferral)		b_deferrals;
	u_int			b_deferred;
	void			*b_plus;
	size_t			b_pluslen;

	struct  ifaltq b_snd;
};

struct pfsync_softc {
	/* Configuration */
	struct ifnet		*sc_ifp;
	struct ifnet		*sc_sync_if;
	struct ip_moptions	sc_imo;
	struct in_addr		sc_sync_peer;
	uint32_t		sc_flags;
#define	PFSYNCF_OK		0x00000001
#define	PFSYNCF_DEFER		0x00000002
	uint8_t			sc_maxupdates;
	struct ip		sc_template;
	struct mtx		sc_mtx;

	/* Queued data */
	struct pfsync_bucket	*sc_buckets;

	/* Bulk update info */
	struct mtx		sc_bulk_mtx;
	uint32_t		sc_ureq_sent;
	int			sc_bulk_tries;
	uint32_t		sc_ureq_received;
	int			sc_bulk_hashid;
	uint64_t		sc_bulk_stateid;
	uint32_t		sc_bulk_creatorid;
	struct callout		sc_bulk_tmo;
	struct callout		sc_bulkfail_tmo;
};

#define	PFSYNC_LOCK(sc)		mtx_lock(&(sc)->sc_mtx)
#define	PFSYNC_UNLOCK(sc)	mtx_unlock(&(sc)->sc_mtx)
#define	PFSYNC_LOCK_ASSERT(sc)	mtx_assert(&(sc)->sc_mtx, MA_OWNED)

#define PFSYNC_BUCKET_LOCK(b)		mtx_lock(&(b)->b_mtx)
#define PFSYNC_BUCKET_UNLOCK(b)		mtx_unlock(&(b)->b_mtx)
#define PFSYNC_BUCKET_LOCK_ASSERT(b)	mtx_assert(&(b)->b_mtx, MA_OWNED)

#define	PFSYNC_BLOCK(sc)	mtx_lock(&(sc)->sc_bulk_mtx)
#define	PFSYNC_BUNLOCK(sc)	mtx_unlock(&(sc)->sc_bulk_mtx)
#define	PFSYNC_BLOCK_ASSERT(sc)	mtx_assert(&(sc)->sc_bulk_mtx, MA_OWNED)

static const char pfsyncname[] = "pfsync";
static MALLOC_DEFINE(M_PFSYNC, pfsyncname, "pfsync(4) data");
VNET_DEFINE_STATIC(struct pfsync_softc	*, pfsyncif) = NULL;
#define	V_pfsyncif		VNET(pfsyncif)
VNET_DEFINE_STATIC(void *, pfsync_swi_cookie) = NULL;
#define	V_pfsync_swi_cookie	VNET(pfsync_swi_cookie)
VNET_DEFINE_STATIC(struct pfsyncstats, pfsyncstats);
#define	V_pfsyncstats		VNET(pfsyncstats)
VNET_DEFINE_STATIC(int, pfsync_carp_adj) = CARP_MAXSKEW;
#define	V_pfsync_carp_adj	VNET(pfsync_carp_adj)

static void	pfsync_timeout(void *);
static void	pfsync_push(struct pfsync_bucket *);
static void	pfsync_push_all(struct pfsync_softc *);
static void	pfsyncintr(void *);
static int	pfsync_multicast_setup(struct pfsync_softc *, struct ifnet *,
		    void *);
static void	pfsync_multicast_cleanup(struct pfsync_softc *);
static void	pfsync_pointers_init(void);
static void	pfsync_pointers_uninit(void);
static int	pfsync_init(void);
static void	pfsync_uninit(void);

static unsigned long pfsync_buckets;

SYSCTL_NODE(_net, OID_AUTO, pfsync, CTLFLAG_RW, 0, "PFSYNC");
SYSCTL_STRUCT(_net_pfsync, OID_AUTO, stats, CTLFLAG_VNET | CTLFLAG_RW,
    &VNET_NAME(pfsyncstats), pfsyncstats,
    "PFSYNC statistics (struct pfsyncstats, net/if_pfsync.h)");
SYSCTL_INT(_net_pfsync, OID_AUTO, carp_demotion_factor, CTLFLAG_RW,
    &VNET_NAME(pfsync_carp_adj), 0, "pfsync's CARP demotion factor adjustment");
SYSCTL_ULONG(_net_pfsync, OID_AUTO, pfsync_buckets, CTLFLAG_RDTUN,
    &pfsync_buckets, 0, "Number of pfsync hash buckets");

static int	pfsync_clone_create(struct if_clone *, int,
		    void * __capability);
static void	pfsync_clone_destroy(struct ifnet *);
static int	pfsync_alloc_scrub_memory(struct pfsync_state_peer *,
		    struct pf_state_peer *);
static int	pfsyncoutput(struct ifnet *, struct mbuf *,
		    const struct sockaddr *, struct route *);
static int	pfsyncioctl(struct ifnet *, u_long, caddr_t);

static int	pfsync_defer(struct pf_state *, struct mbuf *);
static void	pfsync_undefer(struct pfsync_deferral *, int);
static void	pfsync_undefer_state(struct pf_state *, int);
static void	pfsync_defer_tmo(void *);

static void	pfsync_request_update(u_int32_t, u_int64_t);
static bool	pfsync_update_state_req(struct pf_state *);

static void	pfsync_drop(struct pfsync_softc *);
static void	pfsync_sendout(int, int);
static void	pfsync_send_plus(void *, size_t);

static void	pfsync_bulk_start(void);
static void	pfsync_bulk_status(u_int8_t);
static void	pfsync_bulk_update(void *);
static void	pfsync_bulk_fail(void *);

static void	pfsync_detach_ifnet(struct ifnet *);
#ifdef IPSEC
static void	pfsync_update_net_tdb(struct pfsync_tdb *);
#endif
static struct pfsync_bucket	*pfsync_get_bucket(struct pfsync_softc *,
		    struct pf_state *);


#define PFSYNC_MAX_BULKTRIES	12

VNET_DEFINE(struct if_clone *, pfsync_cloner);
#define	V_pfsync_cloner	VNET(pfsync_cloner)

static int
pfsync_clone_create(struct if_clone *ifc, int unit, void * __capability param)
{
	struct pfsync_softc *sc;
	struct ifnet *ifp;
	struct pfsync_bucket *b;
	int c, q;

	if (unit != 0)
		return (EINVAL);

	if (! pfsync_buckets)
		pfsync_buckets = mp_ncpus * 2;

	sc = malloc(sizeof(struct pfsync_softc), M_PFSYNC, M_WAITOK | M_ZERO);
	sc->sc_maxupdates = 128;

	ifp = sc->sc_ifp = if_alloc(IFT_PFSYNC);
	if (ifp == NULL) {
		free(sc, M_PFSYNC);
		return (ENOSPC);
	}
	if_initname(ifp, pfsyncname, unit);
	ifp->if_softc = sc;
	ifp->if_ioctl = pfsyncioctl;
	ifp->if_output = pfsyncoutput;
	ifp->if_type = IFT_PFSYNC;
	ifp->if_hdrlen = sizeof(struct pfsync_header);
	ifp->if_mtu = ETHERMTU;
	mtx_init(&sc->sc_mtx, pfsyncname, NULL, MTX_DEF);
	mtx_init(&sc->sc_bulk_mtx, "pfsync bulk", NULL, MTX_DEF);
	callout_init_mtx(&sc->sc_bulk_tmo, &sc->sc_bulk_mtx, 0);
	callout_init_mtx(&sc->sc_bulkfail_tmo, &sc->sc_bulk_mtx, 0);

	if_attach(ifp);

	bpfattach(ifp, DLT_PFSYNC, PFSYNC_HDRLEN);

	sc->sc_buckets = mallocarray(pfsync_buckets, sizeof(*sc->sc_buckets),
	    M_PFSYNC, M_ZERO | M_WAITOK);
	for (c = 0; c < pfsync_buckets; c++) {
		b = &sc->sc_buckets[c];
		mtx_init(&b->b_mtx, pfsyncname, NULL, MTX_DEF);

		b->b_id = c;
		b->b_sc = sc;
		b->b_len = PFSYNC_MINPKT;

		for (q = 0; q < PFSYNC_S_COUNT; q++)
			TAILQ_INIT(&b->b_qs[q]);

		TAILQ_INIT(&b->b_upd_req_list);
		TAILQ_INIT(&b->b_deferrals);

		callout_init(&b->b_tmo, 1);

		b->b_snd.ifq_maxlen = ifqmaxlen;
	}

	V_pfsyncif = sc;

	return (0);
}

static void
pfsync_clone_destroy(struct ifnet *ifp)
{
	struct pfsync_softc *sc = ifp->if_softc;
	struct pfsync_bucket *b;
	int c;

	for (c = 0; c < pfsync_buckets; c++) {
		b = &sc->sc_buckets[c];
		/*
		 * At this stage, everything should have already been
		 * cleared by pfsync_uninit(), and we have only to
		 * drain callouts.
		 */
		while (b->b_deferred > 0) {
			struct pfsync_deferral *pd =
			    TAILQ_FIRST(&b->b_deferrals);

			TAILQ_REMOVE(&b->b_deferrals, pd, pd_entry);
			b->b_deferred--;
			if (callout_stop(&pd->pd_tmo) > 0) {
				pf_release_state(pd->pd_st);
				m_freem(pd->pd_m);
				free(pd, M_PFSYNC);
			} else {
				pd->pd_refs++;
				callout_drain(&pd->pd_tmo);
				free(pd, M_PFSYNC);
			}
		}

		callout_drain(&b->b_tmo);
	}

	callout_drain(&sc->sc_bulkfail_tmo);
	callout_drain(&sc->sc_bulk_tmo);

	if (!(sc->sc_flags & PFSYNCF_OK) && carp_demote_adj_p)
		(*carp_demote_adj_p)(-V_pfsync_carp_adj, "pfsync destroy");
	bpfdetach(ifp);
	if_detach(ifp);

	pfsync_drop(sc);

	if_free(ifp);
	if (sc->sc_imo.imo_membership)
		pfsync_multicast_cleanup(sc);
	mtx_destroy(&sc->sc_mtx);
	mtx_destroy(&sc->sc_bulk_mtx);

	free(sc->sc_buckets, M_PFSYNC);
	free(sc, M_PFSYNC);

	V_pfsyncif = NULL;
}

static int
pfsync_alloc_scrub_memory(struct pfsync_state_peer *s,
    struct pf_state_peer *d)
{
	if (s->scrub.scrub_flag && d->scrub == NULL) {
		d->scrub = uma_zalloc(V_pf_state_scrub_z, M_NOWAIT | M_ZERO);
		if (d->scrub == NULL)
			return (ENOMEM);
	}

	return (0);
}


static int
pfsync_state_import(struct pfsync_state *sp, u_int8_t flags)
{
	struct pfsync_softc *sc = V_pfsyncif;
#ifndef	__NO_STRICT_ALIGNMENT
	struct pfsync_state_key key[2];
#endif
	struct pfsync_state_key *kw, *ks;
	struct pf_state	*st = NULL;
	struct pf_state_key *skw = NULL, *sks = NULL;
	struct pf_rule *r = NULL;
	struct pfi_kif	*kif;
	int error;

	PF_RULES_RASSERT();

	if (sp->creatorid == 0) {
		if (V_pf_status.debug >= PF_DEBUG_MISC)
			printf("%s: invalid creator id: %08x\n", __func__,
			    ntohl(sp->creatorid));
		return (EINVAL);
	}

	if ((kif = pfi_kif_find(sp->ifname)) == NULL) {
		if (V_pf_status.debug >= PF_DEBUG_MISC)
			printf("%s: unknown interface: %s\n", __func__,
			    sp->ifname);
		if (flags & PFSYNC_SI_IOCTL)
			return (EINVAL);
		return (0);	/* skip this state */
	}

	/*
	 * If the ruleset checksums match or the state is coming from the ioctl,
	 * it's safe to associate the state with the rule of that number.
	 */
	if (sp->rule != htonl(-1) && sp->anchor == htonl(-1) &&
	    (flags & (PFSYNC_SI_IOCTL | PFSYNC_SI_CKSUM)) && ntohl(sp->rule) <
	    pf_main_ruleset.rules[PF_RULESET_FILTER].active.rcount)
		r = pf_main_ruleset.rules[
		    PF_RULESET_FILTER].active.ptr_array[ntohl(sp->rule)];
	else
		r = &V_pf_default_rule;

	if ((r->max_states &&
	    counter_u64_fetch(r->states_cur) >= r->max_states))
		goto cleanup;

	/*
	 * XXXGL: consider M_WAITOK in ioctl path after.
	 */
	if ((st = uma_zalloc(V_pf_state_z, M_NOWAIT | M_ZERO)) == NULL)
		goto cleanup;

	if ((skw = uma_zalloc(V_pf_state_key_z, M_NOWAIT)) == NULL)
		goto cleanup;

#ifndef	__NO_STRICT_ALIGNMENT
	bcopy(&sp->key, key, sizeof(struct pfsync_state_key) * 2);
	kw = &key[PF_SK_WIRE];
	ks = &key[PF_SK_STACK];
#else
	kw = &sp->key[PF_SK_WIRE];
	ks = &sp->key[PF_SK_STACK];
#endif

	if (PF_ANEQ(&kw->addr[0], &ks->addr[0], sp->af) ||
	    PF_ANEQ(&kw->addr[1], &ks->addr[1], sp->af) ||
	    kw->port[0] != ks->port[0] ||
	    kw->port[1] != ks->port[1]) {
		sks = uma_zalloc(V_pf_state_key_z, M_NOWAIT);
		if (sks == NULL)
			goto cleanup;
	} else
		sks = skw;

	/* allocate memory for scrub info */
	if (pfsync_alloc_scrub_memory(&sp->src, &st->src) ||
	    pfsync_alloc_scrub_memory(&sp->dst, &st->dst))
		goto cleanup;

	/* Copy to state key(s). */
	skw->addr[0] = kw->addr[0];
	skw->addr[1] = kw->addr[1];
	skw->port[0] = kw->port[0];
	skw->port[1] = kw->port[1];
	skw->proto = sp->proto;
	skw->af = sp->af;
	if (sks != skw) {
		sks->addr[0] = ks->addr[0];
		sks->addr[1] = ks->addr[1];
		sks->port[0] = ks->port[0];
		sks->port[1] = ks->port[1];
		sks->proto = sp->proto;
		sks->af = sp->af;
	}

	/* copy to state */
	bcopy(&sp->rt_addr, &st->rt_addr, sizeof(st->rt_addr));
	st->creation = time_uptime - ntohl(sp->creation);
	st->expire = time_uptime;
	if (sp->expire) {
		uint32_t timeout;

		timeout = r->timeout[sp->timeout];
		if (!timeout)
			timeout = V_pf_default_rule.timeout[sp->timeout];

		/* sp->expire may have been adaptively scaled by export. */
		st->expire -= timeout - ntohl(sp->expire);
	}

	st->direction = sp->direction;
	st->log = sp->log;
	st->timeout = sp->timeout;
	st->state_flags = sp->state_flags;

	st->id = sp->id;
	st->creatorid = sp->creatorid;
	pf_state_peer_ntoh(&sp->src, &st->src);
	pf_state_peer_ntoh(&sp->dst, &st->dst);

	st->rule.ptr = r;
	st->nat_rule.ptr = NULL;
	st->anchor.ptr = NULL;
	st->rt_kif = NULL;

	st->pfsync_time = time_uptime;
	st->sync_state = PFSYNC_S_NONE;

	if (!(flags & PFSYNC_SI_IOCTL))
		st->state_flags |= PFSTATE_NOSYNC;

	if ((error = pf_state_insert(kif, skw, sks, st)) != 0)
		goto cleanup_state;

	/* XXX when we have nat_rule/anchors, use STATE_INC_COUNTERS */
	counter_u64_add(r->states_cur, 1);
	counter_u64_add(r->states_tot, 1);

	if (!(flags & PFSYNC_SI_IOCTL)) {
		st->state_flags &= ~PFSTATE_NOSYNC;
		if (st->state_flags & PFSTATE_ACK) {
			pfsync_q_ins(st, PFSYNC_S_IACK, true);
			pfsync_push_all(sc);
		}
	}
	st->state_flags &= ~PFSTATE_ACK;
	PF_STATE_UNLOCK(st);

	return (0);

cleanup:
	error = ENOMEM;
	if (skw == sks)
		sks = NULL;
	if (skw != NULL)
		uma_zfree(V_pf_state_key_z, skw);
	if (sks != NULL)
		uma_zfree(V_pf_state_key_z, sks);

cleanup_state:	/* pf_state_insert() frees the state keys. */
	if (st) {
		if (st->dst.scrub)
			uma_zfree(V_pf_state_scrub_z, st->dst.scrub);
		if (st->src.scrub)
			uma_zfree(V_pf_state_scrub_z, st->src.scrub);
		uma_zfree(V_pf_state_z, st);
	}
	return (error);
}

static int
pfsync_input(struct mbuf **mp, int *offp __unused, int proto __unused)
{
	struct pfsync_softc *sc = V_pfsyncif;
	struct pfsync_pkt pkt;
	struct mbuf *m = *mp;
	struct ip *ip = mtod(m, struct ip *);
	struct pfsync_header *ph;
	struct pfsync_subheader subh;

	int offset, len;
	int rv;
	uint16_t count;

	PF_RULES_RLOCK_TRACKER;

	*mp = NULL;
	V_pfsyncstats.pfsyncs_ipackets++;

	/* Verify that we have a sync interface configured. */
	if (!sc || !sc->sc_sync_if || !V_pf_status.running ||
	    (sc->sc_ifp->if_drv_flags & IFF_DRV_RUNNING) == 0)
		goto done;

	/* verify that the packet came in on the right interface */
	if (sc->sc_sync_if != m->m_pkthdr.rcvif) {
		V_pfsyncstats.pfsyncs_badif++;
		goto done;
	}

	if_inc_counter(sc->sc_ifp, IFCOUNTER_IPACKETS, 1);
	if_inc_counter(sc->sc_ifp, IFCOUNTER_IBYTES, m->m_pkthdr.len);
	/* verify that the IP TTL is 255. */
	if (ip->ip_ttl != PFSYNC_DFLTTL) {
		V_pfsyncstats.pfsyncs_badttl++;
		goto done;
	}

	offset = ip->ip_hl << 2;
	if (m->m_pkthdr.len < offset + sizeof(*ph)) {
		V_pfsyncstats.pfsyncs_hdrops++;
		goto done;
	}

	if (offset + sizeof(*ph) > m->m_len) {
		if (m_pullup(m, offset + sizeof(*ph)) == NULL) {
			V_pfsyncstats.pfsyncs_hdrops++;
			return (IPPROTO_DONE);
		}
		ip = mtod(m, struct ip *);
	}
	ph = (struct pfsync_header *)((char *)ip + offset);

	/* verify the version */
	if (ph->version != PFSYNC_VERSION) {
		V_pfsyncstats.pfsyncs_badver++;
		goto done;
	}

	len = ntohs(ph->len) + offset;
	if (m->m_pkthdr.len < len) {
		V_pfsyncstats.pfsyncs_badlen++;
		goto done;
	}

	/* Cheaper to grab this now than having to mess with mbufs later */
	pkt.ip = ip;
	pkt.src = ip->ip_src;
	pkt.flags = 0;

	/*
	 * Trusting pf_chksum during packet processing, as well as seeking
	 * in interface name tree, require holding PF_RULES_RLOCK().
	 */
	PF_RULES_RLOCK();
	if (!bcmp(&ph->pfcksum, &V_pf_status.pf_chksum, PF_MD5_DIGEST_LENGTH))
		pkt.flags |= PFSYNC_SI_CKSUM;

	offset += sizeof(*ph);
	while (offset <= len - sizeof(subh)) {
		m_copydata(m, offset, sizeof(subh), (caddr_t)&subh);
		offset += sizeof(subh);

		if (subh.action >= PFSYNC_ACT_MAX) {
			V_pfsyncstats.pfsyncs_badact++;
			PF_RULES_RUNLOCK();
			goto done;
		}

		count = ntohs(subh.count);
		V_pfsyncstats.pfsyncs_iacts[subh.action] += count;
		rv = (*pfsync_acts[subh.action])(&pkt, m, offset, count);
		if (rv == -1) {
			PF_RULES_RUNLOCK();
			return (IPPROTO_DONE);
		}

		offset += rv;
	}
	PF_RULES_RUNLOCK();

done:
	m_freem(m);
	return (IPPROTO_DONE);
}

static int
pfsync_in_clr(struct pfsync_pkt *pkt, struct mbuf *m, int offset, int count)
{
	struct pfsync_clr *clr;
	struct mbuf *mp;
	int len = sizeof(*clr) * count;
	int i, offp;
	u_int32_t creatorid;

	mp = m_pulldown(m, offset, len, &offp);
	if (mp == NULL) {
		V_pfsyncstats.pfsyncs_badlen++;
		return (-1);
	}
	clr = (struct pfsync_clr *)(mp->m_data + offp);

	for (i = 0; i < count; i++) {
		creatorid = clr[i].creatorid;

		if (clr[i].ifname[0] != '\0' &&
		    pfi_kif_find(clr[i].ifname) == NULL)
			continue;

		for (int i = 0; i <= pf_hashmask; i++) {
			struct pf_idhash *ih = &V_pf_idhash[i];
			struct pf_state *s;
relock:
			PF_HASHROW_LOCK(ih);
			LIST_FOREACH(s, &ih->states, entry) {
				if (s->creatorid == creatorid) {
					s->state_flags |= PFSTATE_NOSYNC;
					pf_unlink_state(s, PF_ENTER_LOCKED);
					goto relock;
				}
			}
			PF_HASHROW_UNLOCK(ih);
		}
	}

	return (len);
}

static int
pfsync_in_ins(struct pfsync_pkt *pkt, struct mbuf *m, int offset, int count)
{
	struct mbuf *mp;
	struct pfsync_state *sa, *sp;
	int len = sizeof(*sp) * count;
	int i, offp;

	mp = m_pulldown(m, offset, len, &offp);
	if (mp == NULL) {
		V_pfsyncstats.pfsyncs_badlen++;
		return (-1);
	}
	sa = (struct pfsync_state *)(mp->m_data + offp);

	for (i = 0; i < count; i++) {
		sp = &sa[i];

		/* Check for invalid values. */
		if (sp->timeout >= PFTM_MAX ||
		    sp->src.state > PF_TCPS_PROXY_DST ||
		    sp->dst.state > PF_TCPS_PROXY_DST ||
		    sp->direction > PF_OUT ||
		    (sp->af != AF_INET && sp->af != AF_INET6)) {
			if (V_pf_status.debug >= PF_DEBUG_MISC)
				printf("%s: invalid value\n", __func__);
			V_pfsyncstats.pfsyncs_badval++;
			continue;
		}

		if (pfsync_state_import(sp, pkt->flags) == ENOMEM)
			/* Drop out, but process the rest of the actions. */
			break;
	}

	return (len);
}

static int
pfsync_in_iack(struct pfsync_pkt *pkt, struct mbuf *m, int offset, int count)
{
	struct pfsync_ins_ack *ia, *iaa;
	struct pf_state *st;

	struct mbuf *mp;
	int len = count * sizeof(*ia);
	int offp, i;

	mp = m_pulldown(m, offset, len, &offp);
	if (mp == NULL) {
		V_pfsyncstats.pfsyncs_badlen++;
		return (-1);
	}
	iaa = (struct pfsync_ins_ack *)(mp->m_data + offp);

	for (i = 0; i < count; i++) {
		ia = &iaa[i];

		st = pf_find_state_byid(ia->id, ia->creatorid);
		if (st == NULL)
			continue;

		if (st->state_flags & PFSTATE_ACK) {
			pfsync_undefer_state(st, 0);
		}
		PF_STATE_UNLOCK(st);
	}
	/*
	 * XXX this is not yet implemented, but we know the size of the
	 * message so we can skip it.
	 */

	return (count * sizeof(struct pfsync_ins_ack));
}

static int
pfsync_upd_tcp(struct pf_state *st, struct pfsync_state_peer *src,
    struct pfsync_state_peer *dst)
{
	int sync = 0;

	PF_STATE_LOCK_ASSERT(st);

	/*
	 * The state should never go backwards except
	 * for syn-proxy states.  Neither should the
	 * sequence window slide backwards.
	 */
	if ((st->src.state > src->state &&
	    (st->src.state < PF_TCPS_PROXY_SRC ||
	    src->state >= PF_TCPS_PROXY_SRC)) ||

	    (st->src.state == src->state &&
	    SEQ_GT(st->src.seqlo, ntohl(src->seqlo))))
		sync++;
	else
		pf_state_peer_ntoh(src, &st->src);

	if ((st->dst.state > dst->state) ||

	    (st->dst.state >= TCPS_SYN_SENT &&
	    SEQ_GT(st->dst.seqlo, ntohl(dst->seqlo))))
		sync++;
	else
		pf_state_peer_ntoh(dst, &st->dst);

	return (sync);
}

static int
pfsync_in_upd(struct pfsync_pkt *pkt, struct mbuf *m, int offset, int count)
{
	struct pfsync_softc *sc = V_pfsyncif;
	struct pfsync_state *sa, *sp;
	struct pf_state *st;
	int sync;

	struct mbuf *mp;
	int len = count * sizeof(*sp);
	int offp, i;

	mp = m_pulldown(m, offset, len, &offp);
	if (mp == NULL) {
		V_pfsyncstats.pfsyncs_badlen++;
		return (-1);
	}
	sa = (struct pfsync_state *)(mp->m_data + offp);

	for (i = 0; i < count; i++) {
		sp = &sa[i];

		/* check for invalid values */
		if (sp->timeout >= PFTM_MAX ||
		    sp->src.state > PF_TCPS_PROXY_DST ||
		    sp->dst.state > PF_TCPS_PROXY_DST) {
			if (V_pf_status.debug >= PF_DEBUG_MISC) {
				printf("pfsync_input: PFSYNC_ACT_UPD: "
				    "invalid value\n");
			}
			V_pfsyncstats.pfsyncs_badval++;
			continue;
		}

		st = pf_find_state_byid(sp->id, sp->creatorid);
		if (st == NULL) {
			/* insert the update */
			if (pfsync_state_import(sp, pkt->flags))
				V_pfsyncstats.pfsyncs_badstate++;
			continue;
		}

		if (st->state_flags & PFSTATE_ACK) {
			pfsync_undefer_state(st, 1);
		}

		if (st->key[PF_SK_WIRE]->proto == IPPROTO_TCP)
			sync = pfsync_upd_tcp(st, &sp->src, &sp->dst);
		else {
			sync = 0;

			/*
			 * Non-TCP protocol state machine always go
			 * forwards
			 */
			if (st->src.state > sp->src.state)
				sync++;
			else
				pf_state_peer_ntoh(&sp->src, &st->src);
			if (st->dst.state > sp->dst.state)
				sync++;
			else
				pf_state_peer_ntoh(&sp->dst, &st->dst);
		}
		if (sync < 2) {
			pfsync_alloc_scrub_memory(&sp->dst, &st->dst);
			pf_state_peer_ntoh(&sp->dst, &st->dst);
			st->expire = time_uptime;
			st->timeout = sp->timeout;
		}
		st->pfsync_time = time_uptime;

		if (sync) {
			V_pfsyncstats.pfsyncs_stale++;

			pfsync_update_state(st);
			PF_STATE_UNLOCK(st);
			pfsync_push_all(sc);
			continue;
		}
		PF_STATE_UNLOCK(st);
	}

	return (len);
}

static int
pfsync_in_upd_c(struct pfsync_pkt *pkt, struct mbuf *m, int offset, int count)
{
	struct pfsync_softc *sc = V_pfsyncif;
	struct pfsync_upd_c *ua, *up;
	struct pf_state *st;
	int len = count * sizeof(*up);
	int sync;
	struct mbuf *mp;
	int offp, i;

	mp = m_pulldown(m, offset, len, &offp);
	if (mp == NULL) {
		V_pfsyncstats.pfsyncs_badlen++;
		return (-1);
	}
	ua = (struct pfsync_upd_c *)(mp->m_data + offp);

	for (i = 0; i < count; i++) {
		up = &ua[i];

		/* check for invalid values */
		if (up->timeout >= PFTM_MAX ||
		    up->src.state > PF_TCPS_PROXY_DST ||
		    up->dst.state > PF_TCPS_PROXY_DST) {
			if (V_pf_status.debug >= PF_DEBUG_MISC) {
				printf("pfsync_input: "
				    "PFSYNC_ACT_UPD_C: "
				    "invalid value\n");
			}
			V_pfsyncstats.pfsyncs_badval++;
			continue;
		}

		st = pf_find_state_byid(up->id, up->creatorid);
		if (st == NULL) {
			/* We don't have this state. Ask for it. */
			PFSYNC_BUCKET_LOCK(&sc->sc_buckets[0]);
			pfsync_request_update(up->creatorid, up->id);
			PFSYNC_BUCKET_UNLOCK(&sc->sc_buckets[0]);
			continue;
		}

		if (st->state_flags & PFSTATE_ACK) {
			pfsync_undefer_state(st, 1);
		}

		if (st->key[PF_SK_WIRE]->proto == IPPROTO_TCP)
			sync = pfsync_upd_tcp(st, &up->src, &up->dst);
		else {
			sync = 0;

			/*
			 * Non-TCP protocol state machine always go
			 * forwards
			 */
			if (st->src.state > up->src.state)
				sync++;
			else
				pf_state_peer_ntoh(&up->src, &st->src);
			if (st->dst.state > up->dst.state)
				sync++;
			else
				pf_state_peer_ntoh(&up->dst, &st->dst);
		}
		if (sync < 2) {
			pfsync_alloc_scrub_memory(&up->dst, &st->dst);
			pf_state_peer_ntoh(&up->dst, &st->dst);
			st->expire = time_uptime;
			st->timeout = up->timeout;
		}
		st->pfsync_time = time_uptime;

		if (sync) {
			V_pfsyncstats.pfsyncs_stale++;

			pfsync_update_state(st);
			PF_STATE_UNLOCK(st);
			pfsync_push_all(sc);
			continue;
		}
		PF_STATE_UNLOCK(st);
	}

	return (len);
}

static int
pfsync_in_ureq(struct pfsync_pkt *pkt, struct mbuf *m, int offset, int count)
{
	struct pfsync_upd_req *ur, *ura;
	struct mbuf *mp;
	int len = count * sizeof(*ur);
	int i, offp;

	struct pf_state *st;

	mp = m_pulldown(m, offset, len, &offp);
	if (mp == NULL) {
		V_pfsyncstats.pfsyncs_badlen++;
		return (-1);
	}
	ura = (struct pfsync_upd_req *)(mp->m_data + offp);

	for (i = 0; i < count; i++) {
		ur = &ura[i];

		if (ur->id == 0 && ur->creatorid == 0)
			pfsync_bulk_start();
		else {
			st = pf_find_state_byid(ur->id, ur->creatorid);
			if (st == NULL) {
				V_pfsyncstats.pfsyncs_badstate++;
				continue;
			}
			if (st->state_flags & PFSTATE_NOSYNC) {
				PF_STATE_UNLOCK(st);
				continue;
			}

			pfsync_update_state_req(st);
			PF_STATE_UNLOCK(st);
		}
	}

	return (len);
}

static int
pfsync_in_del(struct pfsync_pkt *pkt, struct mbuf *m, int offset, int count)
{
	struct mbuf *mp;
	struct pfsync_state *sa, *sp;
	struct pf_state *st;
	int len = count * sizeof(*sp);
	int offp, i;

	mp = m_pulldown(m, offset, len, &offp);
	if (mp == NULL) {
		V_pfsyncstats.pfsyncs_badlen++;
		return (-1);
	}
	sa = (struct pfsync_state *)(mp->m_data + offp);

	for (i = 0; i < count; i++) {
		sp = &sa[i];

		st = pf_find_state_byid(sp->id, sp->creatorid);
		if (st == NULL) {
			V_pfsyncstats.pfsyncs_badstate++;
			continue;
		}
		st->state_flags |= PFSTATE_NOSYNC;
		pf_unlink_state(st, PF_ENTER_LOCKED);
	}

	return (len);
}

static int
pfsync_in_del_c(struct pfsync_pkt *pkt, struct mbuf *m, int offset, int count)
{
	struct mbuf *mp;
	struct pfsync_del_c *sa, *sp;
	struct pf_state *st;
	int len = count * sizeof(*sp);
	int offp, i;

	mp = m_pulldown(m, offset, len, &offp);
	if (mp == NULL) {
		V_pfsyncstats.pfsyncs_badlen++;
		return (-1);
	}
	sa = (struct pfsync_del_c *)(mp->m_data + offp);

	for (i = 0; i < count; i++) {
		sp = &sa[i];

		st = pf_find_state_byid(sp->id, sp->creatorid);
		if (st == NULL) {
			V_pfsyncstats.pfsyncs_badstate++;
			continue;
		}

		st->state_flags |= PFSTATE_NOSYNC;
		pf_unlink_state(st, PF_ENTER_LOCKED);
	}

	return (len);
}

static int
pfsync_in_bus(struct pfsync_pkt *pkt, struct mbuf *m, int offset, int count)
{
	struct pfsync_softc *sc = V_pfsyncif;
	struct pfsync_bus *bus;
	struct mbuf *mp;
	int len = count * sizeof(*bus);
	int offp;

	PFSYNC_BLOCK(sc);

	/* If we're not waiting for a bulk update, who cares. */
	if (sc->sc_ureq_sent == 0) {
		PFSYNC_BUNLOCK(sc);
		return (len);
	}

	mp = m_pulldown(m, offset, len, &offp);
	if (mp == NULL) {
		PFSYNC_BUNLOCK(sc);
		V_pfsyncstats.pfsyncs_badlen++;
		return (-1);
	}
	bus = (struct pfsync_bus *)(mp->m_data + offp);

	switch (bus->status) {
	case PFSYNC_BUS_START:
		callout_reset(&sc->sc_bulkfail_tmo, 4 * hz +
		    V_pf_limits[PF_LIMIT_STATES].limit /
		    ((sc->sc_ifp->if_mtu - PFSYNC_MINPKT) /
		    sizeof(struct pfsync_state)),
		    pfsync_bulk_fail, sc);
		if (V_pf_status.debug >= PF_DEBUG_MISC)
			printf("pfsync: received bulk update start\n");
		break;

	case PFSYNC_BUS_END:
		if (time_uptime - ntohl(bus->endtime) >=
		    sc->sc_ureq_sent) {
			/* that's it, we're happy */
			sc->sc_ureq_sent = 0;
			sc->sc_bulk_tries = 0;
			callout_stop(&sc->sc_bulkfail_tmo);
			if (!(sc->sc_flags & PFSYNCF_OK) && carp_demote_adj_p)
				(*carp_demote_adj_p)(-V_pfsync_carp_adj,
				    "pfsync bulk done");
			sc->sc_flags |= PFSYNCF_OK;
			if (V_pf_status.debug >= PF_DEBUG_MISC)
				printf("pfsync: received valid "
				    "bulk update end\n");
		} else {
			if (V_pf_status.debug >= PF_DEBUG_MISC)
				printf("pfsync: received invalid "
				    "bulk update end: bad timestamp\n");
		}
		break;
	}
	PFSYNC_BUNLOCK(sc);

	return (len);
}

static int
pfsync_in_tdb(struct pfsync_pkt *pkt, struct mbuf *m, int offset, int count)
{
	int len = count * sizeof(struct pfsync_tdb);

#if defined(IPSEC)
	struct pfsync_tdb *tp;
	struct mbuf *mp;
	int offp;
	int i;
	int s;

	mp = m_pulldown(m, offset, len, &offp);
	if (mp == NULL) {
		V_pfsyncstats.pfsyncs_badlen++;
		return (-1);
	}
	tp = (struct pfsync_tdb *)(mp->m_data + offp);

	for (i = 0; i < count; i++)
		pfsync_update_net_tdb(&tp[i]);
#endif

	return (len);
}

#if defined(IPSEC)
/* Update an in-kernel tdb. Silently fail if no tdb is found. */
static void
pfsync_update_net_tdb(struct pfsync_tdb *pt)
{
	struct tdb		*tdb;
	int			 s;

	/* check for invalid values */
	if (ntohl(pt->spi) <= SPI_RESERVED_MAX ||
	    (pt->dst.sa.sa_family != AF_INET &&
	    pt->dst.sa.sa_family != AF_INET6))
		goto bad;

	tdb = gettdb(pt->spi, &pt->dst, pt->sproto);
	if (tdb) {
		pt->rpl = ntohl(pt->rpl);
		pt->cur_bytes = (unsigned long long)be64toh(pt->cur_bytes);

		/* Neither replay nor byte counter should ever decrease. */
		if (pt->rpl < tdb->tdb_rpl ||
		    pt->cur_bytes < tdb->tdb_cur_bytes) {
			goto bad;
		}

		tdb->tdb_rpl = pt->rpl;
		tdb->tdb_cur_bytes = pt->cur_bytes;
	}
	return;

bad:
	if (V_pf_status.debug >= PF_DEBUG_MISC)
		printf("pfsync_insert: PFSYNC_ACT_TDB_UPD: "
		    "invalid value\n");
	V_pfsyncstats.pfsyncs_badstate++;
	return;
}
#endif


static int
pfsync_in_eof(struct pfsync_pkt *pkt, struct mbuf *m, int offset, int count)
{
	/* check if we are at the right place in the packet */
	if (offset != m->m_pkthdr.len)
		V_pfsyncstats.pfsyncs_badlen++;

	/* we're done. free and let the caller return */
	m_freem(m);
	return (-1);
}

static int
pfsync_in_error(struct pfsync_pkt *pkt, struct mbuf *m, int offset, int count)
{
	V_pfsyncstats.pfsyncs_badact++;

	m_freem(m);
	return (-1);
}

static int
pfsyncoutput(struct ifnet *ifp, struct mbuf *m, const struct sockaddr *dst,
	struct route *rt)
{
	m_freem(m);
	return (0);
}

/* ARGSUSED */
static int
pfsyncioctl(struct ifnet *ifp, u_long cmd, caddr_t data)
{
	struct pfsync_softc *sc = ifp->if_softc;
	struct ifreq *ifr = (struct ifreq *)data;
	struct pfsyncreq pfsyncr;
	int error;
	int c;

	switch (cmd) {
	case CASE_IOC_IFREQ(SIOCSIFFLAGS):
		PFSYNC_LOCK(sc);
		if (ifp->if_flags & IFF_UP) {
			ifp->if_drv_flags |= IFF_DRV_RUNNING;
			PFSYNC_UNLOCK(sc);
			pfsync_pointers_init();
		} else {
			ifp->if_drv_flags &= ~IFF_DRV_RUNNING;
			PFSYNC_UNLOCK(sc);
			pfsync_pointers_uninit();
		}
		break;
	case CASE_IOC_IFREQ(SIOCSIFMTU):
		if (!sc->sc_sync_if ||
		    ifr_mtu_get(ifr) <= PFSYNC_MINPKT ||
		    ifr_mtu_get(ifr) > sc->sc_sync_if->if_mtu)
			return (EINVAL);
<<<<<<< HEAD
		if (ifr_mtu_get(ifr) < ifp->if_mtu) {
			PFSYNC_LOCK(sc);
			if (sc->sc_len > PFSYNC_MINPKT)
				pfsync_sendout(1);
			PFSYNC_UNLOCK(sc);
=======
		if (ifr->ifr_mtu < ifp->if_mtu) {
			for (c = 0; c < pfsync_buckets; c++) {
				PFSYNC_BUCKET_LOCK(&sc->sc_buckets[c]);
				if (sc->sc_buckets[c].b_len > PFSYNC_MINPKT)
					pfsync_sendout(1, c);
				PFSYNC_BUCKET_UNLOCK(&sc->sc_buckets[c]);
			}
>>>>>>> dd11da4a
		}
		ifp->if_mtu = ifr_mtu_get(ifr);
		break;
	case CASE_IOC_IFREQ(SIOCGETPFSYNC):
		bzero(&pfsyncr, sizeof(pfsyncr));
		PFSYNC_LOCK(sc);
		if (sc->sc_sync_if) {
			strlcpy(pfsyncr.pfsyncr_syncdev,
			    sc->sc_sync_if->if_xname, IFNAMSIZ);
		}
		pfsyncr.pfsyncr_syncpeer = sc->sc_sync_peer;
		pfsyncr.pfsyncr_maxupdates = sc->sc_maxupdates;
		pfsyncr.pfsyncr_defer = (PFSYNCF_DEFER ==
		    (sc->sc_flags & PFSYNCF_DEFER));
		PFSYNC_UNLOCK(sc);
		return (copyout(&pfsyncr, ifr_data_get_ptr(ifr),
		    sizeof(pfsyncr)));

	case CASE_IOC_IFREQ(SIOCSETPFSYNC):
	    {
		struct ip_moptions *imo = &sc->sc_imo;
		struct ifnet *sifp;
		struct ip *ip;
		void *mship = NULL;

		if ((error = priv_check(curthread, PRIV_NETINET_PF)) != 0)
			return (error);
		if ((error = copyin(ifr_data_get_ptr(ifr), &pfsyncr,
		    sizeof(pfsyncr))))
			return (error);

		if (pfsyncr.pfsyncr_maxupdates > 255)
			return (EINVAL);

		if (pfsyncr.pfsyncr_syncdev[0] == 0)
			sifp = NULL;
		else if ((sifp = ifunit_ref(pfsyncr.pfsyncr_syncdev)) == NULL)
			return (EINVAL);

		if (sifp != NULL && (
		    pfsyncr.pfsyncr_syncpeer.s_addr == 0 ||
		    pfsyncr.pfsyncr_syncpeer.s_addr ==
		    htonl(INADDR_PFSYNC_GROUP)))
			mship = malloc((sizeof(struct in_multi *) *
			    IP_MIN_MEMBERSHIPS), M_PFSYNC, M_WAITOK | M_ZERO);

		PFSYNC_LOCK(sc);
		if (pfsyncr.pfsyncr_syncpeer.s_addr == 0)
			sc->sc_sync_peer.s_addr = htonl(INADDR_PFSYNC_GROUP);
		else
			sc->sc_sync_peer.s_addr =
			    pfsyncr.pfsyncr_syncpeer.s_addr;

		sc->sc_maxupdates = pfsyncr.pfsyncr_maxupdates;
		if (pfsyncr.pfsyncr_defer) {
			sc->sc_flags |= PFSYNCF_DEFER;
			V_pfsync_defer_ptr = pfsync_defer;
		} else {
			sc->sc_flags &= ~PFSYNCF_DEFER;
			V_pfsync_defer_ptr = NULL;
		}

		if (sifp == NULL) {
			if (sc->sc_sync_if)
				if_rele(sc->sc_sync_if);
			sc->sc_sync_if = NULL;
			if (imo->imo_membership)
				pfsync_multicast_cleanup(sc);
			PFSYNC_UNLOCK(sc);
			break;
		}

		for (c = 0; c < pfsync_buckets; c++) {
			PFSYNC_BUCKET_LOCK(&sc->sc_buckets[c]);
			if (sc->sc_buckets[c].b_len > PFSYNC_MINPKT &&
			    (sifp->if_mtu < sc->sc_ifp->if_mtu ||
			    (sc->sc_sync_if != NULL &&
			    sifp->if_mtu < sc->sc_sync_if->if_mtu) ||
			    sifp->if_mtu < MCLBYTES - sizeof(struct ip)))
				pfsync_sendout(1, c);
			PFSYNC_BUCKET_UNLOCK(&sc->sc_buckets[c]);
		}

		if (imo->imo_membership)
			pfsync_multicast_cleanup(sc);

		if (sc->sc_sync_peer.s_addr == htonl(INADDR_PFSYNC_GROUP)) {
			error = pfsync_multicast_setup(sc, sifp, mship);
			if (error) {
				if_rele(sifp);
				free(mship, M_PFSYNC);
				PFSYNC_UNLOCK(sc);
				return (error);
			}
		}
		if (sc->sc_sync_if)
			if_rele(sc->sc_sync_if);
		sc->sc_sync_if = sifp;

		ip = &sc->sc_template;
		bzero(ip, sizeof(*ip));
		ip->ip_v = IPVERSION;
		ip->ip_hl = sizeof(sc->sc_template) >> 2;
		ip->ip_tos = IPTOS_LOWDELAY;
		/* len and id are set later. */
		ip->ip_off = htons(IP_DF);
		ip->ip_ttl = PFSYNC_DFLTTL;
		ip->ip_p = IPPROTO_PFSYNC;
		ip->ip_src.s_addr = INADDR_ANY;
		ip->ip_dst.s_addr = sc->sc_sync_peer.s_addr;

		/* Request a full state table update. */
		if ((sc->sc_flags & PFSYNCF_OK) && carp_demote_adj_p)
			(*carp_demote_adj_p)(V_pfsync_carp_adj,
			    "pfsync bulk start");
		sc->sc_flags &= ~PFSYNCF_OK;
		if (V_pf_status.debug >= PF_DEBUG_MISC)
			printf("pfsync: requesting bulk update\n");
		PFSYNC_UNLOCK(sc);
		PFSYNC_BUCKET_LOCK(&sc->sc_buckets[0]);
		pfsync_request_update(0, 0);
		PFSYNC_BUCKET_UNLOCK(&sc->sc_buckets[0]);
		PFSYNC_BLOCK(sc);
		sc->sc_ureq_sent = time_uptime;
		callout_reset(&sc->sc_bulkfail_tmo, 5 * hz, pfsync_bulk_fail,
		    sc);
		PFSYNC_BUNLOCK(sc);

		break;
	    }
	default:
		return (ENOTTY);
	}

	return (0);
}

static void
pfsync_out_state(struct pf_state *st, void *buf)
{
	struct pfsync_state *sp = buf;

	pfsync_state_export(sp, st);
}

static void
pfsync_out_iack(struct pf_state *st, void *buf)
{
	struct pfsync_ins_ack *iack = buf;

	iack->id = st->id;
	iack->creatorid = st->creatorid;
}

static void
pfsync_out_upd_c(struct pf_state *st, void *buf)
{
	struct pfsync_upd_c *up = buf;

	bzero(up, sizeof(*up));
	up->id = st->id;
	pf_state_peer_hton(&st->src, &up->src);
	pf_state_peer_hton(&st->dst, &up->dst);
	up->creatorid = st->creatorid;
	up->timeout = st->timeout;
}

static void
pfsync_out_del(struct pf_state *st, void *buf)
{
	struct pfsync_del_c *dp = buf;

	dp->id = st->id;
	dp->creatorid = st->creatorid;
	st->state_flags |= PFSTATE_NOSYNC;
}

static void
pfsync_drop(struct pfsync_softc *sc)
{
	struct pf_state *st, *next;
	struct pfsync_upd_req_item *ur;
	struct pfsync_bucket *b;
	int c, q;

	for (c = 0; c < pfsync_buckets; c++) {
		b = &sc->sc_buckets[c];
		for (q = 0; q < PFSYNC_S_COUNT; q++) {
			if (TAILQ_EMPTY(&b->b_qs[q]))
				continue;

			TAILQ_FOREACH_SAFE(st, &b->b_qs[q], sync_list, next) {
				KASSERT(st->sync_state == q,
					("%s: st->sync_state == q",
						__func__));
				st->sync_state = PFSYNC_S_NONE;
				pf_release_state(st);
			}
			TAILQ_INIT(&b->b_qs[q]);
		}

		while ((ur = TAILQ_FIRST(&b->b_upd_req_list)) != NULL) {
			TAILQ_REMOVE(&b->b_upd_req_list, ur, ur_entry);
			free(ur, M_PFSYNC);
		}

		b->b_len = PFSYNC_MINPKT;
		b->b_plus = NULL;
	}
}

static void
pfsync_sendout(int schedswi, int c)
{
	struct pfsync_softc *sc = V_pfsyncif;
	struct ifnet *ifp = sc->sc_ifp;
	struct mbuf *m;
	struct ip *ip;
	struct pfsync_header *ph;
	struct pfsync_subheader *subh;
	struct pf_state *st, *st_next;
	struct pfsync_upd_req_item *ur;
	struct pfsync_bucket *b = &sc->sc_buckets[c];
	int offset;
	int q, count = 0;

	KASSERT(sc != NULL, ("%s: null sc", __func__));
	KASSERT(b->b_len > PFSYNC_MINPKT,
	    ("%s: sc_len %zu", __func__, b->b_len));
	PFSYNC_BUCKET_LOCK_ASSERT(b);

	if (ifp->if_bpf == NULL && sc->sc_sync_if == NULL) {
		pfsync_drop(sc);
		return;
	}

	m = m_get2(max_linkhdr + b->b_len, M_NOWAIT, MT_DATA, M_PKTHDR);
	if (m == NULL) {
		if_inc_counter(sc->sc_ifp, IFCOUNTER_OERRORS, 1);
		V_pfsyncstats.pfsyncs_onomem++;
		return;
	}
	m->m_data += max_linkhdr;
	m->m_len = m->m_pkthdr.len = b->b_len;

	/* build the ip header */
	ip = (struct ip *)m->m_data;
	bcopy(&sc->sc_template, ip, sizeof(*ip));
	offset = sizeof(*ip);

	ip->ip_len = htons(m->m_pkthdr.len);
	ip_fillid(ip);

	/* build the pfsync header */
	ph = (struct pfsync_header *)(m->m_data + offset);
	bzero(ph, sizeof(*ph));
	offset += sizeof(*ph);

	ph->version = PFSYNC_VERSION;
	ph->len = htons(b->b_len - sizeof(*ip));
	bcopy(V_pf_status.pf_chksum, ph->pfcksum, PF_MD5_DIGEST_LENGTH);

	/* walk the queues */
	for (q = 0; q < PFSYNC_S_COUNT; q++) {
		if (TAILQ_EMPTY(&b->b_qs[q]))
			continue;

		subh = (struct pfsync_subheader *)(m->m_data + offset);
		offset += sizeof(*subh);

		count = 0;
		TAILQ_FOREACH_SAFE(st, &b->b_qs[q], sync_list, st_next) {
			KASSERT(st->sync_state == q,
				("%s: st->sync_state == q",
					__func__));
			/*
			 * XXXGL: some of write methods do unlocked reads
			 * of state data :(
			 */
			pfsync_qs[q].write(st, m->m_data + offset);
			offset += pfsync_qs[q].len;
			st->sync_state = PFSYNC_S_NONE;
			pf_release_state(st);
			count++;
		}
		TAILQ_INIT(&b->b_qs[q]);

		bzero(subh, sizeof(*subh));
		subh->action = pfsync_qs[q].action;
		subh->count = htons(count);
		V_pfsyncstats.pfsyncs_oacts[pfsync_qs[q].action] += count;
	}

	if (!TAILQ_EMPTY(&b->b_upd_req_list)) {
		subh = (struct pfsync_subheader *)(m->m_data + offset);
		offset += sizeof(*subh);

		count = 0;
		while ((ur = TAILQ_FIRST(&b->b_upd_req_list)) != NULL) {
			TAILQ_REMOVE(&b->b_upd_req_list, ur, ur_entry);

			bcopy(&ur->ur_msg, m->m_data + offset,
			    sizeof(ur->ur_msg));
			offset += sizeof(ur->ur_msg);
			free(ur, M_PFSYNC);
			count++;
		}

		bzero(subh, sizeof(*subh));
		subh->action = PFSYNC_ACT_UPD_REQ;
		subh->count = htons(count);
		V_pfsyncstats.pfsyncs_oacts[PFSYNC_ACT_UPD_REQ] += count;
	}

	/* has someone built a custom region for us to add? */
	if (b->b_plus != NULL) {
		bcopy(b->b_plus, m->m_data + offset, b->b_pluslen);
		offset += b->b_pluslen;

		b->b_plus = NULL;
	}

	subh = (struct pfsync_subheader *)(m->m_data + offset);
	offset += sizeof(*subh);

	bzero(subh, sizeof(*subh));
	subh->action = PFSYNC_ACT_EOF;
	subh->count = htons(1);
	V_pfsyncstats.pfsyncs_oacts[PFSYNC_ACT_EOF]++;

	/* we're done, let's put it on the wire */
	if (ifp->if_bpf) {
		m->m_data += sizeof(*ip);
		m->m_len = m->m_pkthdr.len = b->b_len - sizeof(*ip);
		BPF_MTAP(ifp, m);
		m->m_data -= sizeof(*ip);
		m->m_len = m->m_pkthdr.len = b->b_len;
	}

	if (sc->sc_sync_if == NULL) {
		b->b_len = PFSYNC_MINPKT;
		m_freem(m);
		return;
	}

	if_inc_counter(sc->sc_ifp, IFCOUNTER_OPACKETS, 1);
	if_inc_counter(sc->sc_ifp, IFCOUNTER_OBYTES, m->m_pkthdr.len);
	b->b_len = PFSYNC_MINPKT;

	if (!_IF_QFULL(&b->b_snd))
		_IF_ENQUEUE(&b->b_snd, m);
	else {
		m_freem(m);
		if_inc_counter(sc->sc_ifp, IFCOUNTER_OQDROPS, 1);
	}
	if (schedswi)
		swi_sched(V_pfsync_swi_cookie, 0);
}

static void
pfsync_insert_state(struct pf_state *st)
{
	struct pfsync_softc *sc = V_pfsyncif;
	struct pfsync_bucket *b = pfsync_get_bucket(sc, st);

	if (st->state_flags & PFSTATE_NOSYNC)
		return;

	if ((st->rule.ptr->rule_flag & PFRULE_NOSYNC) ||
	    st->key[PF_SK_WIRE]->proto == IPPROTO_PFSYNC) {
		st->state_flags |= PFSTATE_NOSYNC;
		return;
	}

	KASSERT(st->sync_state == PFSYNC_S_NONE,
		("%s: st->sync_state %u", __func__, st->sync_state));

	PFSYNC_BUCKET_LOCK(b);
	if (b->b_len == PFSYNC_MINPKT)
		callout_reset(&b->b_tmo, 1 * hz, pfsync_timeout, b);

	pfsync_q_ins(st, PFSYNC_S_INS, true);
	PFSYNC_BUCKET_UNLOCK(b);

	st->sync_updates = 0;
}

static int
pfsync_defer(struct pf_state *st, struct mbuf *m)
{
	struct pfsync_softc *sc = V_pfsyncif;
	struct pfsync_deferral *pd;
	struct pfsync_bucket *b = pfsync_get_bucket(sc, st);

	if (m->m_flags & (M_BCAST|M_MCAST))
		return (0);

	PFSYNC_LOCK(sc);

	if (sc == NULL || !(sc->sc_ifp->if_flags & IFF_DRV_RUNNING) ||
	    !(sc->sc_flags & PFSYNCF_DEFER)) {
		PFSYNC_UNLOCK(sc);
		return (0);
	}

	if (b->b_deferred >= 128)
		pfsync_undefer(TAILQ_FIRST(&b->b_deferrals), 0);

	pd = malloc(sizeof(*pd), M_PFSYNC, M_NOWAIT);
	if (pd == NULL)
		return (0);
	b->b_deferred++;

	m->m_flags |= M_SKIP_FIREWALL;
	st->state_flags |= PFSTATE_ACK;

	pd->pd_sc = sc;
	pd->pd_refs = 0;
	pd->pd_st = st;
	pf_ref_state(st);
	pd->pd_m = m;

	TAILQ_INSERT_TAIL(&b->b_deferrals, pd, pd_entry);
	callout_init_mtx(&pd->pd_tmo, &b->b_mtx, CALLOUT_RETURNUNLOCKED);
	callout_reset(&pd->pd_tmo, 10, pfsync_defer_tmo, pd);

	pfsync_push(b);

	return (1);
}

static void
pfsync_undefer(struct pfsync_deferral *pd, int drop)
{
	struct pfsync_softc *sc = pd->pd_sc;
	struct mbuf *m = pd->pd_m;
	struct pf_state *st = pd->pd_st;
	struct pfsync_bucket *b = pfsync_get_bucket(sc, st);

	PFSYNC_BUCKET_LOCK_ASSERT(b);

	TAILQ_REMOVE(&b->b_deferrals, pd, pd_entry);
	b->b_deferred--;
	pd->pd_st->state_flags &= ~PFSTATE_ACK;	/* XXX: locking! */
	free(pd, M_PFSYNC);
	pf_release_state(st);

	if (drop)
		m_freem(m);
	else {
		_IF_ENQUEUE(&b->b_snd, m);
		pfsync_push(b);
	}
}

static void
pfsync_defer_tmo(void *arg)
{
	struct pfsync_deferral *pd = arg;
	struct pfsync_softc *sc = pd->pd_sc;
	struct mbuf *m = pd->pd_m;
	struct pf_state *st = pd->pd_st;
	struct pfsync_bucket *b = pfsync_get_bucket(sc, st);

	PFSYNC_BUCKET_LOCK_ASSERT(b);

	CURVNET_SET(m->m_pkthdr.rcvif->if_vnet);

	TAILQ_REMOVE(&b->b_deferrals, pd, pd_entry);
	b->b_deferred--;
	pd->pd_st->state_flags &= ~PFSTATE_ACK;	/* XXX: locking! */
	if (pd->pd_refs == 0)
		free(pd, M_PFSYNC);
	PFSYNC_UNLOCK(sc);

	ip_output(m, NULL, NULL, 0, NULL, NULL);

	pf_release_state(st);

	CURVNET_RESTORE();
}

static void
pfsync_undefer_state(struct pf_state *st, int drop)
{
	struct pfsync_softc *sc = V_pfsyncif;
	struct pfsync_deferral *pd;
	struct pfsync_bucket *b = pfsync_get_bucket(sc, st);

	PFSYNC_BUCKET_LOCK(b);

	TAILQ_FOREACH(pd, &b->b_deferrals, pd_entry) {
		 if (pd->pd_st == st) {
			if (callout_stop(&pd->pd_tmo) > 0)
				pfsync_undefer(pd, drop);

			PFSYNC_BUCKET_UNLOCK(b);
			return;
		}
	}
	PFSYNC_BUCKET_UNLOCK(b);

	panic("%s: unable to find deferred state", __func__);
}

static struct pfsync_bucket*
pfsync_get_bucket(struct pfsync_softc *sc, struct pf_state *st)
{
	int c = PF_IDHASH(st) % pfsync_buckets;
	return &sc->sc_buckets[c];
}

static void
pfsync_update_state(struct pf_state *st)
{
	struct pfsync_softc *sc = V_pfsyncif;
	bool sync = false, ref = true;
	struct pfsync_bucket *b = pfsync_get_bucket(sc, st);

	PF_STATE_LOCK_ASSERT(st);
	PFSYNC_BUCKET_LOCK(b);

	if (st->state_flags & PFSTATE_ACK)
		pfsync_undefer_state(st, 0);
	if (st->state_flags & PFSTATE_NOSYNC) {
		if (st->sync_state != PFSYNC_S_NONE)
			pfsync_q_del(st, true, b);
		PFSYNC_BUCKET_UNLOCK(b);
		return;
	}

	if (b->b_len == PFSYNC_MINPKT)
		callout_reset(&b->b_tmo, 1 * hz, pfsync_timeout, b);

	switch (st->sync_state) {
	case PFSYNC_S_UPD_C:
	case PFSYNC_S_UPD:
	case PFSYNC_S_INS:
		/* we're already handling it */

		if (st->key[PF_SK_WIRE]->proto == IPPROTO_TCP) {
			st->sync_updates++;
			if (st->sync_updates >= sc->sc_maxupdates)
				sync = true;
		}
		break;

	case PFSYNC_S_IACK:
		pfsync_q_del(st, false, b);
		ref = false;
		/* FALLTHROUGH */

	case PFSYNC_S_NONE:
		pfsync_q_ins(st, PFSYNC_S_UPD_C, ref);
		st->sync_updates = 0;
		break;

	default:
		panic("%s: unexpected sync state %d", __func__, st->sync_state);
	}

	if (sync || (time_uptime - st->pfsync_time) < 2)
		pfsync_push(b);

	PFSYNC_BUCKET_UNLOCK(b);
}

static void
pfsync_request_update(u_int32_t creatorid, u_int64_t id)
{
	struct pfsync_softc *sc = V_pfsyncif;
	struct pfsync_bucket *b = &sc->sc_buckets[0];
	struct pfsync_upd_req_item *item;
	size_t nlen = sizeof(struct pfsync_upd_req);

	PFSYNC_BUCKET_LOCK_ASSERT(b);

	/*
	 * This code does a bit to prevent multiple update requests for the
	 * same state being generated. It searches current subheader queue,
	 * but it doesn't lookup into queue of already packed datagrams.
	 */
	TAILQ_FOREACH(item, &b->b_upd_req_list, ur_entry)
		if (item->ur_msg.id == id &&
		    item->ur_msg.creatorid == creatorid)
			return;

	item = malloc(sizeof(*item), M_PFSYNC, M_NOWAIT);
	if (item == NULL)
		return; /* XXX stats */

	item->ur_msg.id = id;
	item->ur_msg.creatorid = creatorid;

	if (TAILQ_EMPTY(&b->b_upd_req_list))
		nlen += sizeof(struct pfsync_subheader);

	if (b->b_len + nlen > sc->sc_ifp->if_mtu) {
		pfsync_sendout(1, 0);

		nlen = sizeof(struct pfsync_subheader) +
		    sizeof(struct pfsync_upd_req);
	}

	TAILQ_INSERT_TAIL(&b->b_upd_req_list, item, ur_entry);
	b->b_len += nlen;
}

static bool
pfsync_update_state_req(struct pf_state *st)
{
	struct pfsync_softc *sc = V_pfsyncif;
	bool ref = true, full = false;
	struct pfsync_bucket *b = pfsync_get_bucket(sc, st);

	PF_STATE_LOCK_ASSERT(st);
	PFSYNC_BUCKET_LOCK(b);

	if (st->state_flags & PFSTATE_NOSYNC) {
		if (st->sync_state != PFSYNC_S_NONE)
			pfsync_q_del(st, true, b);
		PFSYNC_BUCKET_UNLOCK(b);
		return (full);
	}

	switch (st->sync_state) {
	case PFSYNC_S_UPD_C:
	case PFSYNC_S_IACK:
		pfsync_q_del(st, false, b);
		ref = false;
		/* FALLTHROUGH */

	case PFSYNC_S_NONE:
		pfsync_q_ins(st, PFSYNC_S_UPD, ref);
		pfsync_push(b);
		break;

	case PFSYNC_S_INS:
	case PFSYNC_S_UPD:
	case PFSYNC_S_DEL:
		/* we're already handling it */
		break;

	default:
		panic("%s: unexpected sync state %d", __func__, st->sync_state);
	}

	if ((sc->sc_ifp->if_mtu - b->b_len) < sizeof(struct pfsync_state))
		full = true;

	PFSYNC_BUCKET_UNLOCK(b);

	return (full);
}

static void
pfsync_delete_state(struct pf_state *st)
{
	struct pfsync_softc *sc = V_pfsyncif;
	struct pfsync_bucket *b = pfsync_get_bucket(sc, st);
	bool ref = true;

	PFSYNC_BUCKET_LOCK(b);
	if (st->state_flags & PFSTATE_ACK)
		pfsync_undefer_state(st, 1);
	if (st->state_flags & PFSTATE_NOSYNC) {
		if (st->sync_state != PFSYNC_S_NONE)
			pfsync_q_del(st, true, b);
		PFSYNC_BUCKET_UNLOCK(b);
		return;
	}

	if (b->b_len == PFSYNC_MINPKT)
		callout_reset(&b->b_tmo, 1 * hz, pfsync_timeout, b);

	switch (st->sync_state) {
	case PFSYNC_S_INS:
		/* We never got to tell the world so just forget about it. */
		pfsync_q_del(st, true, b);
		break;

	case PFSYNC_S_UPD_C:
	case PFSYNC_S_UPD:
	case PFSYNC_S_IACK:
		pfsync_q_del(st, false, b);
		ref = false;
		/* FALLTHROUGH */

	case PFSYNC_S_NONE:
		pfsync_q_ins(st, PFSYNC_S_DEL, ref);
		break;

	default:
		panic("%s: unexpected sync state %d", __func__, st->sync_state);
	}

	PFSYNC_BUCKET_UNLOCK(b);
}

static void
pfsync_clear_states(u_int32_t creatorid, const char *ifname)
{
	struct {
		struct pfsync_subheader subh;
		struct pfsync_clr clr;
	} __packed r;

	bzero(&r, sizeof(r));

	r.subh.action = PFSYNC_ACT_CLR;
	r.subh.count = htons(1);
	V_pfsyncstats.pfsyncs_oacts[PFSYNC_ACT_CLR]++;

	strlcpy(r.clr.ifname, ifname, sizeof(r.clr.ifname));
	r.clr.creatorid = creatorid;

	pfsync_send_plus(&r, sizeof(r));
}

static void
pfsync_q_ins(struct pf_state *st, int q, bool ref)
{
	struct pfsync_softc *sc = V_pfsyncif;
	size_t nlen = pfsync_qs[q].len;
	struct pfsync_bucket *b = pfsync_get_bucket(sc, st);

	PFSYNC_BUCKET_LOCK_ASSERT(b);

	KASSERT(st->sync_state == PFSYNC_S_NONE,
		("%s: st->sync_state %u", __func__, st->sync_state));
	KASSERT(b->b_len >= PFSYNC_MINPKT, ("pfsync pkt len is too low %zu",
	    b->b_len));

	if (TAILQ_EMPTY(&b->b_qs[q]))
		nlen += sizeof(struct pfsync_subheader);

	if (b->b_len + nlen > sc->sc_ifp->if_mtu) {
		pfsync_sendout(1, b->b_id);

		nlen = sizeof(struct pfsync_subheader) + pfsync_qs[q].len;
	}

	b->b_len += nlen;
	TAILQ_INSERT_TAIL(&b->b_qs[q], st, sync_list);
	st->sync_state = q;
	if (ref)
		pf_ref_state(st);
}

static void
pfsync_q_del(struct pf_state *st, bool unref, struct pfsync_bucket *b)
{
	int q = st->sync_state;

	PFSYNC_BUCKET_LOCK_ASSERT(b);
	KASSERT(st->sync_state != PFSYNC_S_NONE,
		("%s: st->sync_state != PFSYNC_S_NONE", __func__));

	b->b_len -= pfsync_qs[q].len;
	TAILQ_REMOVE(&b->b_qs[q], st, sync_list);
	st->sync_state = PFSYNC_S_NONE;
	if (unref)
		pf_release_state(st);

	if (TAILQ_EMPTY(&b->b_qs[q]))
		b->b_len -= sizeof(struct pfsync_subheader);
}

static void
pfsync_bulk_start(void)
{
	struct pfsync_softc *sc = V_pfsyncif;

	if (V_pf_status.debug >= PF_DEBUG_MISC)
		printf("pfsync: received bulk update request\n");

	PFSYNC_BLOCK(sc);

	sc->sc_ureq_received = time_uptime;
	sc->sc_bulk_hashid = 0;
	sc->sc_bulk_stateid = 0;
	pfsync_bulk_status(PFSYNC_BUS_START);
	callout_reset(&sc->sc_bulk_tmo, 1, pfsync_bulk_update, sc);
	PFSYNC_BUNLOCK(sc);
}

static void
pfsync_bulk_update(void *arg)
{
	struct pfsync_softc *sc = arg;
	struct pf_state *s;
	int i, sent = 0;

	PFSYNC_BLOCK_ASSERT(sc);
	CURVNET_SET(sc->sc_ifp->if_vnet);

	/*
	 * Start with last state from previous invocation.
	 * It may had gone, in this case start from the
	 * hash slot.
	 */
	s = pf_find_state_byid(sc->sc_bulk_stateid, sc->sc_bulk_creatorid);

	if (s != NULL)
		i = PF_IDHASH(s);
	else
		i = sc->sc_bulk_hashid;

	for (; i <= pf_hashmask; i++) {
		struct pf_idhash *ih = &V_pf_idhash[i];

		if (s != NULL)
			PF_HASHROW_ASSERT(ih);
		else {
			PF_HASHROW_LOCK(ih);
			s = LIST_FIRST(&ih->states);
		}

		for (; s; s = LIST_NEXT(s, entry)) {
			if (s->sync_state == PFSYNC_S_NONE &&
			    s->timeout < PFTM_MAX &&
			    s->pfsync_time <= sc->sc_ureq_received) {
				if (pfsync_update_state_req(s)) {
					/* We've filled a packet. */
					sc->sc_bulk_hashid = i;
					sc->sc_bulk_stateid = s->id;
					sc->sc_bulk_creatorid = s->creatorid;
					PF_HASHROW_UNLOCK(ih);
					callout_reset(&sc->sc_bulk_tmo, 1,
					    pfsync_bulk_update, sc);
					goto full;
				}
				sent++;
			}
		}
		PF_HASHROW_UNLOCK(ih);
	}

	/* We're done. */
	pfsync_bulk_status(PFSYNC_BUS_END);
full:
	CURVNET_RESTORE();
}

static void
pfsync_bulk_status(u_int8_t status)
{
	struct {
		struct pfsync_subheader subh;
		struct pfsync_bus bus;
	} __packed r;

	struct pfsync_softc *sc = V_pfsyncif;

	bzero(&r, sizeof(r));

	r.subh.action = PFSYNC_ACT_BUS;
	r.subh.count = htons(1);
	V_pfsyncstats.pfsyncs_oacts[PFSYNC_ACT_BUS]++;

	r.bus.creatorid = V_pf_status.hostid;
	r.bus.endtime = htonl(time_uptime - sc->sc_ureq_received);
	r.bus.status = status;

	pfsync_send_plus(&r, sizeof(r));
}

static void
pfsync_bulk_fail(void *arg)
{
	struct pfsync_softc *sc = arg;
	struct pfsync_bucket *b = &sc->sc_buckets[0];

	CURVNET_SET(sc->sc_ifp->if_vnet);

	PFSYNC_BLOCK_ASSERT(sc);

	if (sc->sc_bulk_tries++ < PFSYNC_MAX_BULKTRIES) {
		/* Try again */
		callout_reset(&sc->sc_bulkfail_tmo, 5 * hz,
		    pfsync_bulk_fail, V_pfsyncif);
		PFSYNC_BUCKET_LOCK(b);
		pfsync_request_update(0, 0);
		PFSYNC_BUCKET_UNLOCK(b);
	} else {
		/* Pretend like the transfer was ok. */
		sc->sc_ureq_sent = 0;
		sc->sc_bulk_tries = 0;
		PFSYNC_LOCK(sc);
		if (!(sc->sc_flags & PFSYNCF_OK) && carp_demote_adj_p)
			(*carp_demote_adj_p)(-V_pfsync_carp_adj,
			    "pfsync bulk fail");
		sc->sc_flags |= PFSYNCF_OK;
		PFSYNC_UNLOCK(sc);
		if (V_pf_status.debug >= PF_DEBUG_MISC)
			printf("pfsync: failed to receive bulk update\n");
	}

	CURVNET_RESTORE();
}

static void
pfsync_send_plus(void *plus, size_t pluslen)
{
	struct pfsync_softc *sc = V_pfsyncif;
	struct pfsync_bucket *b = &sc->sc_buckets[0];

	PFSYNC_BUCKET_LOCK(b);

	if (b->b_len + pluslen > sc->sc_ifp->if_mtu)
		pfsync_sendout(1, b->b_id);

	b->b_plus = plus;
	b->b_len += (b->b_pluslen = pluslen);

	pfsync_sendout(1, b->b_id);
	PFSYNC_BUCKET_UNLOCK(b);
}

static void
pfsync_timeout(void *arg)
{
	struct pfsync_bucket *b = arg;

	CURVNET_SET(b->b_sc->sc_ifp->if_vnet);
	PFSYNC_BUCKET_LOCK(b);
	pfsync_push(b);
	PFSYNC_BUCKET_UNLOCK(b);
	CURVNET_RESTORE();
}

static void
pfsync_push(struct pfsync_bucket *b)
{

	PFSYNC_BUCKET_LOCK_ASSERT(b);

	b->b_flags |= PFSYNCF_BUCKET_PUSH;
	swi_sched(V_pfsync_swi_cookie, 0);
}

static void
pfsync_push_all(struct pfsync_softc *sc)
{
	int c;
	struct pfsync_bucket *b;

	for (c = 0; c < pfsync_buckets; c++) {
		b = &sc->sc_buckets[c];

		PFSYNC_BUCKET_LOCK(b);
		pfsync_push(b);
		PFSYNC_BUCKET_UNLOCK(b);
	}
}

static void
pfsyncintr(void *arg)
{
	struct pfsync_softc *sc = arg;
	struct pfsync_bucket *b;
	struct mbuf *m, *n;
	int c;

	CURVNET_SET(sc->sc_ifp->if_vnet);

	for (c = 0; c < pfsync_buckets; c++) {
		b = &sc->sc_buckets[c];

		PFSYNC_BUCKET_LOCK(b);
		if ((b->b_flags & PFSYNCF_BUCKET_PUSH) && b->b_len > PFSYNC_MINPKT) {
			pfsync_sendout(0, b->b_id);
			b->b_flags &= ~PFSYNCF_BUCKET_PUSH;
		}
		_IF_DEQUEUE_ALL(&b->b_snd, m);
		PFSYNC_BUCKET_UNLOCK(b);

		for (; m != NULL; m = n) {

			n = m->m_nextpkt;
			m->m_nextpkt = NULL;

			/*
			 * We distinguish between a deferral packet and our
			 * own pfsync packet based on M_SKIP_FIREWALL
			 * flag. This is XXX.
			 */
			if (m->m_flags & M_SKIP_FIREWALL)
				ip_output(m, NULL, NULL, 0, NULL, NULL);
			else if (ip_output(m, NULL, NULL, IP_RAWOUTPUT, &sc->sc_imo,
			    NULL) == 0)
				V_pfsyncstats.pfsyncs_opackets++;
			else
				V_pfsyncstats.pfsyncs_oerrors++;
		}
	}
	CURVNET_RESTORE();
}

static int
pfsync_multicast_setup(struct pfsync_softc *sc, struct ifnet *ifp, void *mship)
{
	struct ip_moptions *imo = &sc->sc_imo;
	int error;

	if (!(ifp->if_flags & IFF_MULTICAST))
		return (EADDRNOTAVAIL);

	imo->imo_membership = (struct in_multi **)mship;
	imo->imo_max_memberships = IP_MIN_MEMBERSHIPS;
	imo->imo_multicast_vif = -1;

	if ((error = in_joingroup(ifp, &sc->sc_sync_peer, NULL,
	    &imo->imo_membership[0])) != 0) {
		imo->imo_membership = NULL;
		return (error);
	}
	imo->imo_num_memberships++;
	imo->imo_multicast_ifp = ifp;
	imo->imo_multicast_ttl = PFSYNC_DFLTTL;
	imo->imo_multicast_loop = 0;

	return (0);
}

static void
pfsync_multicast_cleanup(struct pfsync_softc *sc)
{
	struct ip_moptions *imo = &sc->sc_imo;

	in_leavegroup(imo->imo_membership[0], NULL);
	free(imo->imo_membership, M_PFSYNC);
	imo->imo_membership = NULL;
	imo->imo_multicast_ifp = NULL;
}

void
pfsync_detach_ifnet(struct ifnet *ifp)
{
	struct pfsync_softc *sc = V_pfsyncif;

	if (sc == NULL)
		return;

	PFSYNC_LOCK(sc);

	if (sc->sc_sync_if == ifp) {
		/* We don't need mutlicast cleanup here, because the interface
		 * is going away. We do need to ensure we don't try to do
		 * cleanup later.
		 */
		sc->sc_imo.imo_membership = NULL;
		sc->sc_imo.imo_multicast_ifp = NULL;
		sc->sc_sync_if = NULL;
	}

	PFSYNC_UNLOCK(sc);
}

#ifdef INET
extern  struct domain inetdomain;
static struct protosw in_pfsync_protosw = {
	.pr_type =		SOCK_RAW,
	.pr_domain =		&inetdomain,
	.pr_protocol =		IPPROTO_PFSYNC,
	.pr_flags =		PR_ATOMIC|PR_ADDR,
	.pr_input =		pfsync_input,
	.pr_output =		rip_output,
	.pr_ctloutput =		rip_ctloutput,
	.pr_usrreqs =		&rip_usrreqs
};
#endif

static void
pfsync_pointers_init()
{

	PF_RULES_WLOCK();
	V_pfsync_state_import_ptr = pfsync_state_import;
	V_pfsync_insert_state_ptr = pfsync_insert_state;
	V_pfsync_update_state_ptr = pfsync_update_state;
	V_pfsync_delete_state_ptr = pfsync_delete_state;
	V_pfsync_clear_states_ptr = pfsync_clear_states;
	V_pfsync_defer_ptr = pfsync_defer;
	PF_RULES_WUNLOCK();
}

static void
pfsync_pointers_uninit()
{

	PF_RULES_WLOCK();
	V_pfsync_state_import_ptr = NULL;
	V_pfsync_insert_state_ptr = NULL;
	V_pfsync_update_state_ptr = NULL;
	V_pfsync_delete_state_ptr = NULL;
	V_pfsync_clear_states_ptr = NULL;
	V_pfsync_defer_ptr = NULL;
	PF_RULES_WUNLOCK();
}

static void
vnet_pfsync_init(const void *unused __unused)
{
	int error;

	V_pfsync_cloner = if_clone_simple(pfsyncname,
	    pfsync_clone_create, pfsync_clone_destroy, 1);
	error = swi_add(NULL, pfsyncname, pfsyncintr, V_pfsyncif,
	    SWI_NET, INTR_MPSAFE, &V_pfsync_swi_cookie);
	if (error) {
		if_clone_detach(V_pfsync_cloner);
		log(LOG_INFO, "swi_add() failed in %s\n", __func__);
	}

	pfsync_pointers_init();
}
VNET_SYSINIT(vnet_pfsync_init, SI_SUB_PROTO_FIREWALL, SI_ORDER_ANY,
    vnet_pfsync_init, NULL);

static void
vnet_pfsync_uninit(const void *unused __unused)
{

	pfsync_pointers_uninit();

	if_clone_detach(V_pfsync_cloner);
	swi_remove(V_pfsync_swi_cookie);
}

VNET_SYSUNINIT(vnet_pfsync_uninit, SI_SUB_PROTO_FIREWALL, SI_ORDER_FOURTH,
    vnet_pfsync_uninit, NULL);

static int
pfsync_init()
{
#ifdef INET
	int error;

	pfsync_detach_ifnet_ptr = pfsync_detach_ifnet;

	error = pf_proto_register(PF_INET, &in_pfsync_protosw);
	if (error)
		return (error);
	error = ipproto_register(IPPROTO_PFSYNC);
	if (error) {
		pf_proto_unregister(PF_INET, IPPROTO_PFSYNC, SOCK_RAW);
		return (error);
	}
#endif

	return (0);
}

static void
pfsync_uninit()
{
	pfsync_detach_ifnet_ptr = NULL;

#ifdef INET
	ipproto_unregister(IPPROTO_PFSYNC);
	pf_proto_unregister(PF_INET, IPPROTO_PFSYNC, SOCK_RAW);
#endif
}

static int
pfsync_modevent(module_t mod, int type, void *data)
{
	int error = 0;

	switch (type) {
	case MOD_LOAD:
		error = pfsync_init();
		break;
	case MOD_UNLOAD:
		pfsync_uninit();
		break;
	default:
		error = EINVAL;
		break;
	}

	return (error);
}

static moduledata_t pfsync_mod = {
	pfsyncname,
	pfsync_modevent,
	0
};

#define PFSYNC_MODVER 1

/* Stay on FIREWALL as we depend on pf being initialized and on inetdomain. */
DECLARE_MODULE(pfsync, pfsync_mod, SI_SUB_PROTO_FIREWALL, SI_ORDER_ANY);
MODULE_VERSION(pfsync, PFSYNC_MODVER);
MODULE_DEPEND(pfsync, pf, PF_MODVER, PF_MODVER, PF_MODVER);
// CHERI CHANGES START
// {
//   "updated": 20181114,
//   "target_type": "kernel",
//   "changes": [
//     "ioctl:net",
//     "user_capabilities"
//   ]
// }
// CHERI CHANGES END<|MERGE_RESOLUTION|>--- conflicted
+++ resolved
@@ -1348,21 +1348,13 @@
 		    ifr_mtu_get(ifr) <= PFSYNC_MINPKT ||
 		    ifr_mtu_get(ifr) > sc->sc_sync_if->if_mtu)
 			return (EINVAL);
-<<<<<<< HEAD
 		if (ifr_mtu_get(ifr) < ifp->if_mtu) {
-			PFSYNC_LOCK(sc);
-			if (sc->sc_len > PFSYNC_MINPKT)
-				pfsync_sendout(1);
-			PFSYNC_UNLOCK(sc);
-=======
-		if (ifr->ifr_mtu < ifp->if_mtu) {
 			for (c = 0; c < pfsync_buckets; c++) {
 				PFSYNC_BUCKET_LOCK(&sc->sc_buckets[c]);
 				if (sc->sc_buckets[c].b_len > PFSYNC_MINPKT)
 					pfsync_sendout(1, c);
 				PFSYNC_BUCKET_UNLOCK(&sc->sc_buckets[c]);
 			}
->>>>>>> dd11da4a
 		}
 		ifp->if_mtu = ifr_mtu_get(ifr);
 		break;
