Updating Information for FreeBSD current users.

This file is maintained and copyrighted by M. Warner Losh <imp@freebsd.org>.
See end of file for further details.  For commonly done items, please see the
COMMON ITEMS: section later in the file.  These instructions assume that you
basically know what you are doing.  If not, then please consult the FreeBSD
handbook:

    https://www.freebsd.org/doc/en_US.ISO8859-1/books/handbook/updating-src.html

Items affecting the ports and packages system can be found in
/usr/ports/UPDATING.  Please read that file before running portupgrade.

NOTE: FreeBSD has switched from gcc to clang. If you have trouble bootstrapping
from older versions of FreeBSD, try WITHOUT_CLANG and WITH_GCC to bootstrap to
the tip of head, and then rebuild without this option. The bootstrap process
from older version of current across the gcc/clang cutover is a bit fragile.

NOTE TO PEOPLE WHO THINK THAT FreeBSD 12.x IS SLOW:
	FreeBSD 12.x has many debugging features turned on, in both the kernel
	and userland.  These features attempt to detect incorrect use of
	system primitives, and encourage loud failure through extra sanity
	checking and fail stop semantics.  They also substantially impact
	system performance.  If you want to do performance measurement,
	benchmarking, and optimization, you'll want to turn them off.  This
	includes various WITNESS- related kernel options, INVARIANTS, malloc
	debugging flags in userland, and various verbose features in the
	kernel.  Many developers choose to disable these features on build
	machines to maximize performance.  (To completely disable malloc
	debugging, define MALLOC_PRODUCTION in /etc/make.conf, or to merely
	disable the most expensive debugging functionality run
	"ln -s 'abort:false,junk:false' /etc/malloc.conf".)


****************************** SPECIAL WARNING: ******************************

	Due to a bug in some versions of clang that's very hard to workaround in
	the upgrade process, to upgrade to -current you must first upgrade
	either stable/9 after r286035 or stable/10 after r286033 (including
	10.3-RELEASE) or current after r286007 (including stable/11 and
	11.0-RELEASE). These revisions post-date the 10.2 and 9.3 releases, so
	you'll need to take the unusual step of upgrading to the tip of the
	stable branch before moving to 11 or -current via a source upgrade.
	stable/11 and 11.0-RELEASE have working newer compiler. This differs
	from the historical situation where one could upgrade from anywhere on
	the last couple of stable branches, so be careful.

	If you're running a hybrid system on 9.x or 10.x with an updated clang
	compiler or are using an supported external toolchain, the build system
	will allow the upgrade. Otherwise it will print a reminder.

****************************** SPECIAL WARNING: ******************************

<<<<<<< HEAD
=======
20170623:
	Forward compatibility for the "ino64" project have been committed. This
	will allow most new binaries to run on older kernels in a limited
	fashion.  This prevents many of the common foot-shooting actions in the
	upgrade as well as the limited ability to roll back the kernel across
	the ino64 upgrade. Complicated use cases may not work properly, though
	enough simpler ones work to allow recovery in most situations. There is an
	issue with dependencies which may not properly rebuild everything needed
	when doing a NO_CLEAN build. Removing *stat*o in lib/libc obj tree is
	sufficient to avoid this issue.

>>>>>>> 84df22e2
20170620:
	Switch back to the BSDL dtc (Device Tree Compiler). Set WITH_GPL_DTC
	if you require the GPL compiler.

20170618:
	The internal ABI used for communication between the NFS kernel modules
	was changed by r320085, so __FreeBSD_version was bumped to
	ensure all the NFS related modules are updated together.

20170617:
	The ABI of struct event was changed by extending the data
	member to 64bit and adding ext fields.  For upgrade, same
	precautions as for the entry 20170523 "ino64" must be
	followed.

20170531:
	The GNU roff toolchain has been removed from base. To render manpages
	which are not supported by mandoc(1), man(1) can fallback on GNU roff
	from ports (and recommends to install it).
	To render roff(7) documents, consider using GNU roff from ports or the
	heirloom doctools roff toolchain from ports via pkg install groff or
	via pkg install heirloom-doctools.

20170524:
	The ath(4) and ath_hal(4) modules now build piecemeal to allow for
	smaller runtime footprint builds.  This is useful for embedded systems
	which only require one chipset support.

	If you load it as a module, make sure this is in /boot/loader.conf:

	if_ath_load="YES"

	This will load the HAL, all chip/RF backends and if_ath_pci.
	If you have if_ath_pci in /boot/loader.conf, ensure it is after
	if_ath or it will not load any HAL chipset support.

	If you want to selectively load things (eg on ye cheape ARM/MIPS
	platforms where RAM is at a premium) you should:

	* load ath_hal
	* load the chip modules in question
	* load ath_rate, ath_dfs
	* load ath_main
	* load if_ath_pci and/or if_ath_ahb depending upon your particular
	  bus bind type - this is where probe/attach is done.

	For further comments/feedback, poke adrian@ .

20170523:
	The "ino64" 64-bit inode project has been committed, which extends
	a number of types to 64 bits.  Upgrading in place requires care and
	adherence to the documented upgrade procedure.

	If using a custom kernel configuration ensure that the
	COMPAT_FREEBSD11 option is included (as during the upgrade the
	system will be running the ino64 kernel with the existing world).

	For the safest in-place upgrade begin by removing previous build
	artifacts via "rm -rf /usr/obj/*".   Then, carefully follow the
	full procedure documented below under the heading "To rebuild
	everything and install it on the current system."  Specifically,
	a reboot is required after installing the new kernel before
	installing world.  

20170424:
	The NATM framework including the en(4), fatm(4), hatm(4), and
	patm(4) devices has been removed.  Consumers should plan a
	migration before the end-of-life date for FreeBSD 11.

20170420:
	GNU diff has been replaced by a BSD licensed diff. Some features of GNU
	diff has not been implemented, if those are needed a newer version of
	GNU diff is available via the diffutils package under the gdiff name.

20170413:
	As of r316810 for ipfilter, keep frags is no longer assumed when
	keep state is specified in a rule. r316810 aligns ipfilter with
	documentation in man pages separating keep frags from keep state.
	This allows keep state to be specified without forcing keep frags
	and allows keep frags to be specified independently of keep state.
	To maintain previous behaviour, also specify keep frags with
	keep state (as documented in ipf.conf.5).

20170407:
	arm64 builds now use the base system LLD 4.0.0 linker by default,
	instead of requiring that the aarch64-binutils port or package be
	installed. To continue using aarch64-binutils, set
	CROSS_BINUTILS_PREFIX=/usr/local/aarch64-freebsd/bin .

20170405:
	The UDP optimization in entry 20160818 that added the sysctl
	net.inet.udp.require_l2_bcast has been reverted.  L2 broadcast
	packets will no longer be treated as L3 broadcast packets.

20170331:
	Binds and sends to the loopback addresses, IPv6 and IPv4, will now
	use any explicitly assigned loopback address available in the jail
	instead of using the first assigned address of the jail.

20170329:
	The ctl.ko module no longer implements the iSCSI target frontend:
	cfiscsi.ko does instead.

	If building cfiscsi.ko as a kernel module, the module can be loaded
	via one of the following methods:
	- `cfiscsi_load="YES"` in loader.conf(5).
	- Add `cfiscsi` to `$kld_list` in rc.conf(5).
	- ctladm(8)/ctld(8), when compiled with iSCSI support
	  (`WITH_ISCSI=yes` in src.conf(5))

	Please see cfiscsi(4) for more details.

20170316:
	The mmcsd.ko module now additionally depends on geom_flashmap.ko.
	Also, mmc.ko and mmcsd.ko need to be a matching pair built from the
	same source (previously, the dependency of mmcsd.ko on mmc.ko was
	missing, but mmcsd.ko now will refuse to load if it is incompatible
	with mmc.ko).

20170315:
	The syntax of ipfw(8) named states was changed to avoid ambiguity.
	If you have used named states in the firewall rules, you need to modify
	them after installworld and before rebooting. Now named states must
	be prefixed with colon.

20170311:
	The old drm (sys/dev/drm/) drivers for i915 and radeon have been
	removed as the userland we provide cannot use them. The KMS version
	(sys/dev/drm2) supports the same hardware.

20170302:
	Clang, llvm, lldb, compiler-rt and libc++ have been upgraded to 4.0.0.
	Please see the 20141231 entry below for information about prerequisites
	and upgrading, if you are not already using clang 3.5.0 or higher.

20170221:
	The code that provides support for ZFS .zfs/ directory functionality
	has been reimplemented.  It's not possible now to create a snapshot
	by mkdir under .zfs/snapshot/.  That should be the only user visible
	change.

20170216:
	EISA bus support has been removed. The WITH_EISA option is no longer
	valid.

20170215:
	MCA bus support has been removed.

20170127:
	The WITH_LLD_AS_LD / WITHOUT_LLD_AS_LD build knobs have been renamed
	WITH_LLD_IS_LD / WITHOUT_LLD_IS_LD, for consistency with CLANG_IS_CC.

20170112:
	The EM_MULTIQUEUE kernel configuration option is deprecated now that
	the em(4) driver conforms to iflib specifications.

20170109:
	The igb(4), em(4) and lem(4) ethernet drivers are now implemented via
	IFLIB.  If you have a custom kernel configuration that excludes em(4)
	but you use igb(4), you need to re-add em(4) to your custom configuration.

20161217:
	Clang, llvm, lldb, compiler-rt and libc++ have been upgraded to 3.9.1.
	Please see the 20141231 entry below for information about prerequisites
	and upgrading, if you are not already using clang 3.5.0 or higher.

20161124:
	Clang, llvm, lldb, compiler-rt and libc++ have been upgraded to 3.9.0.
	Please see the 20141231 entry below for information about prerequisites
	and upgrading, if you are not already using clang 3.5.0 or higher.

20161119:
	The layout of the pmap structure has changed for powerpc to put the pmap
	statistics at the front for all CPU variations.  libkvm(3) and all tools
	that link against it need to be recompiled.

20161030:
	isl(4) and cyapa(4) drivers now require a new driver,
	chromebook_platform(4), to work properly on Chromebook-class hardware.
	On other types of hardware the drivers may need to be configured using
	device hints.  Please see the corresponding manual pages for details.

20161017:
	The urtwn(4) driver was merged into rtwn(4) and now consists of
	rtwn(4) main module + rtwn_usb(4) and rtwn_pci(4) bus-specific
	parts.
	Also, firmware for RTL8188CE was renamed due to possible name
	conflict (rtwnrtl8192cU(B) -> rtwnrtl8192cE(B))

20161015:
	GNU rcs has been removed from base.  It is available as packages:
	- rcs: Latest GPLv3 GNU rcs version.
	- rcs57: Copy of the latest version of GNU rcs (GPLv2) before it was
	removed from base.

20161008:
	Use of the cc_cdg, cc_chd, cc_hd, or cc_vegas congestion control
	modules now requires that the kernel configuration contain the
	TCP_HHOOK option. (This option is included in the GENERIC kernel.)

20161003:
	The WITHOUT_ELFCOPY_AS_OBJCOPY src.conf(5) knob has been retired.
	ELF Tool Chain's elfcopy is always installed as /usr/bin/objcopy.

20160924:
	Relocatable object files with the extension of .So have been renamed
	to use an extension of .pico instead.  The purpose of this change is
	to avoid a name clash with shared libraries on case-insensitive file
	systems.  On those file systems, foo.So is the same file as foo.so.

20160918:
	GNU rcs has been turned off by default.  It can (temporarily) be built
	again by adding WITH_RCS knob in src.conf.
	Otherwise, GNU rcs is available from packages:
	- rcs: Latest GPLv3 GNU rcs version.
	- rcs57: Copy of the latest version of GNU rcs (GPLv2) from base.

20160918:
	The backup_uses_rcs functionality has been removed from rc.subr.

20160908:
	The queue(3) debugging macro, QUEUE_MACRO_DEBUG, has been split into
	two separate components, QUEUE_MACRO_DEBUG_TRACE and
	QUEUE_MACRO_DEBUG_TRASH.  Define both for the original
	QUEUE_MACRO_DEBUG behavior.

20160824:
	r304787 changed some ioctl interfaces between the iSCSI userspace
	programs and the kernel.  ctladm, ctld, iscsictl, and iscsid must be
	rebuilt to work with new kernels.  __FreeBSD_version has been bumped
	to 1200005.

20160818:
	The UDP receive code has been updated to only treat incoming UDP
	packets that were addressed to an L2 broadcast address as L3
	broadcast packets.  It is not expected that this will affect any
	standards-conforming UDP application.  The new behaviour can be
	disabled by setting the sysctl net.inet.udp.require_l2_bcast to
	0.

20160818:
	Remove the openbsd_poll system call.
	__FreeBSD_version has been bumped because of this.

20160622:
	The libc stub for the pipe(2) system call has been replaced with
	a wrapper that calls the pipe2(2) system call and the pipe(2)
	system call is now only implemented by the kernels that include
	"options COMPAT_FREEBSD10" in their config file (this is the
	default).  Users should ensure that this option is enabled in
	their kernel or upgrade userspace to r302092 before upgrading their
	kernel.

20160527:
	CAM will now strip leading spaces from SCSI disks' serial numbers.
	This will affect users who create UFS filesystems on SCSI disks using
	those disk's diskid device nodes.  For example, if /etc/fstab
	previously contained a line like
	"/dev/diskid/DISK-%20%20%20%20%20%20%20ABCDEFG0123456", you should
	change it to "/dev/diskid/DISK-ABCDEFG0123456".  Users of geom
	transforms like gmirror may also be affected.  ZFS users should
	generally be fine.

20160523:
	The bitstring(3) API has been updated with new functionality and
	improved performance.  But it is binary-incompatible with the old API.
	Objects built with the new headers may not be linked against objects
	built with the old headers.

20160520:
	The brk and sbrk functions have been removed from libc on arm64.
	Binutils from ports has been updated to not link to these
	functions and should be updated to the latest version before
	installing a new libc.

20160517:
	The armv6 port now defaults to hard float ABI. Limited support
	for running both hardfloat and soft float on the same system
	is available using the libraries installed with -DWITH_LIBSOFT.
	This has only been tested as an upgrade path for installworld
	and packages may fail or need manual intervention to run. New
	packages will be needed.

	To update an existing self-hosted armv6hf system, you must add
	TARGET_ARCH=armv6 on the make command line for both the build
	and the install steps.

20160510:
	Kernel modules compiled outside of a kernel build now default to
	installing to /boot/modules instead of /boot/kernel.  Many kernel
	modules built this way (such as those in ports) already overrode
	KMODDIR explicitly to install into /boot/modules.  However,
	manually building and installing a module from /sys/modules will
	now install to /boot/modules instead of /boot/kernel.

20160414:
	The CAM I/O scheduler has been committed to the kernel. There should be
	no user visible impact. This does enable NCQ Trim on ada SSDs. While the
	list of known rogues that claim support for this but actually corrupt
	data is believed to be complete, be on the lookout for data
	corruption. The known rogue list is believed to be complete:

		o Crucial MX100, M550 drives with MU01 firmware.
		o Micron M510 and M550 drives with MU01 firmware.
		o Micron M500 prior to MU07 firmware
		o Samsung 830, 840, and 850 all firmwares
		o FCCT M500 all firmwares

	Crucial has firmware http://www.crucial.com/usa/en/support-ssd-firmware
	with working NCQ TRIM. For Micron branded drives, see your sales rep for
	updated firmware. Black listed drives will work correctly because these
	drives work correctly so long as no NCQ TRIMs are sent to them. Given
	this list is the same as found in Linux, it's believed there are no
	other rogues in the market place. All other models from the above
	vendors work.

	To be safe, if you are at all concerned, you can quirk each of your
	drives to prevent NCQ from being sent by setting:
		kern.cam.ada.X.quirks="0x2"
	in loader.conf. If the drive requires the 4k sector quirk, set the
	quirks entry to 0x3.

20160330:
	The FAST_DEPEND build option has been removed and its functionality is
	now the one true way.  The old mkdep(1) style of 'make depend' has
	been removed.  See 20160311 for further details.

20160317:
	Resource range types have grown from unsigned long to uintmax_t.  All
	drivers, and anything using libdevinfo, need to be recompiled.

20160311:
	WITH_FAST_DEPEND is now enabled by default for in-tree and out-of-tree
	builds.  It no longer runs mkdep(1) during 'make depend', and the
	'make depend' stage can safely be skipped now as it is auto ran
	when building 'make all' and will generate all SRCS and DPSRCS before
	building anything else.  Dependencies are gathered at compile time with
	-MF flags kept in separate .depend files per object file.  Users should
	run 'make cleandepend' once if using -DNO_CLEAN to clean out older
	stale .depend files.

20160306:
	On amd64, clang 3.8.0 can now insert sections of type AMD64_UNWIND into
	kernel modules.  Therefore, if you load any kernel modules at boot time,
	please install the boot loaders after you install the kernel, but before
	rebooting, e.g.:

	make buildworld
	make kernel KERNCONF=YOUR_KERNEL_HERE
	make -C sys/boot install
	<reboot in single user>

	Then follow the usual steps, described in the General Notes section,
	below.

20160305:
	Clang, llvm, lldb and compiler-rt have been upgraded to 3.8.0.  Please
	see the 20141231 entry below for information about prerequisites and
	upgrading, if you are not already using clang 3.5.0 or higher.

20160301:
	The AIO subsystem is now a standard part of the kernel.  The
	VFS_AIO kernel option and aio.ko kernel module have been removed.
	Due to stability concerns, asynchronous I/O requests are only
	permitted on sockets and raw disks by default.  To enable
	asynchronous I/O requests on all file types, set the
	vfs.aio.enable_unsafe sysctl to a non-zero value.

20160226:
	The ELF object manipulation tool objcopy is now provided by the
	ELF Tool Chain project rather than by GNU binutils. It should be a
	drop-in replacement, with the addition of arm64 support. The
	(temporary) src.conf knob WITHOUT_ELFCOPY_AS_OBJCOPY knob may be set
	to obtain the GNU version if necessary.

20160129:
	Building ZFS pools on top of zvols is prohibited by default.  That
	feature has never worked safely; it's always been prone to deadlocks.
	Using a zvol as the backing store for a VM guest's virtual disk will
	still work, even if the guest is using ZFS.  Legacy behavior can be
	restored by setting vfs.zfs.vol.recursive=1.

20160119:
	The NONE and HPN patches has been removed from OpenSSH.  They are
	still available in the security/openssh-portable port.

20160113:
	With the addition of ypldap(8), a new _ypldap user is now required
	during installworld. "mergemaster -p" can be used to add the user
	prior to installworld, as documented in the handbook.

20151216:
	The tftp loader (pxeboot) now uses the option root-path directive. As a
	consequence it no longer looks for a pxeboot.4th file on the tftp
	server. Instead it uses the regular /boot infrastructure as with the
	other loaders.

20151211:
	The code to start recording plug and play data into the modules has
	been committed. While the old tools will properly build a new kernel,
	a number of warnings about "unknown metadata record 4" will be produced
	for an older kldxref. To avoid such warnings, make sure to rebuild
	the kernel toolchain (or world). Make sure that you have r292078 or
	later when trying to build 292077 or later before rebuilding.

20151207:
	Debug data files are now built by default with 'make buildworld' and
	installed with 'make installworld'. This facilitates debugging but
	requires more disk space both during the build and for the installed
	world. Debug files may be disabled by setting WITHOUT_DEBUG_FILES=yes
	in src.conf(5).

20151130:
	r291527 changed the internal interface between the nfsd.ko and
	nfscommon.ko modules. As such, they must both be upgraded to-gether.
	__FreeBSD_version has been bumped because of this.

20151108:
	Add support for unicode collation strings leads to a change of
	order of files listed by ls(1) for example. To get back to the old
	behaviour, set LC_COLLATE environment variable to "C".

	Databases administrators will need to reindex their databases given
	collation results will be different.

	Due to a bug in install(1) it is recommended to remove the ancient
	locales before running make installworld.

	rm -rf /usr/share/locale/*

20151030:
	The OpenSSL has been upgraded to 1.0.2d.  Any binaries requiring
	libcrypto.so.7 or libssl.so.7 must be recompiled.

20151020:
	Qlogic 24xx/25xx firmware images were updated from 5.5.0 to 7.3.0.
	Kernel modules isp_2400_multi and isp_2500_multi were removed and
	should be replaced with isp_2400 and isp_2500 modules respectively.

20151017:
	The build previously allowed using 'make -n' to not recurse into
	sub-directories while showing what commands would be executed, and
	'make -n -n' to recursively show commands.  Now 'make -n' will recurse
	and 'make -N' will not.

20151012:
	If you specify SENDMAIL_MC or SENDMAIL_CF in make.conf, mergemaster
	and etcupdate will now use this file. A custom sendmail.cf is now
	updated via this mechanism rather than via installworld.  If you had
	excluded sendmail.cf in mergemaster.rc or etcupdate.conf, you may
	want to remove the exclusion or change it to "always install".
	/etc/mail/sendmail.cf is now managed the same way regardless of
	whether SENDMAIL_MC/SENDMAIL_CF is used.  If you are not using
	SENDMAIL_MC/SENDMAIL_CF there should be no change in behavior.

20151011:
	Compatibility shims for legacy ATA device names have been removed.
	It includes ATA_STATIC_ID kernel option, kern.cam.ada.legacy_aliases
	and kern.geom.raid.legacy_aliases loader tunables, kern.devalias.*
	environment variables, /dev/ad* and /dev/ar* symbolic links.

20151006:
	Clang, llvm, lldb, compiler-rt and libc++ have been upgraded to 3.7.0.
	Please see the 20141231 entry below for information about prerequisites
	and upgrading, if you are not already using clang 3.5.0 or higher.

20150924:
	Kernel debug files have been moved to /usr/lib/debug/boot/kernel/,
	and renamed from .symbols to .debug. This reduces the size requirements
	on the boot partition or file system and provides consistency with
	userland debug files.

	When using the supported kernel installation method the
	/usr/lib/debug/boot/kernel directory will be renamed (to kernel.old)
	as is done with /boot/kernel.

	Developers wishing to maintain the historical behavior of installing
	debug files in /boot/kernel/ can set KERN_DEBUGDIR="" in src.conf(5).

20150827:
	The wireless drivers had undergone changes that remove the 'parent
	interface' from the ifconfig -l output. The rc.d network scripts
	used to check presence of a parent interface in the list, so old
	scripts would fail to start wireless networking. Thus, etcupdate(3)
	or mergemaster(8) run is required after kernel update, to update your
	rc.d scripts in /etc.

20150827:
	pf no longer supports 'scrub fragment crop' or 'scrub fragment drop-ovl'
	These configurations are now automatically interpreted as
	'scrub fragment reassemble'.

20150817:
	Kernel-loadable modules for the random(4) device are back. To use
	them, the kernel must have

	device	random
	options	RANDOM_LOADABLE

	kldload(8) can then be used to load random_fortuna.ko
	or random_yarrow.ko. Please note that due to the indirect
	function calls that the loadable modules need to provide,
	the build-in variants will be slightly more efficient.

	The random(4) kernel option RANDOM_DUMMY has been retired due to
	unpopularity. It was not all that useful anyway.

20150813:
	The WITHOUT_ELFTOOLCHAIN_TOOLS src.conf(5) knob has been retired.
	Control over building the ELF Tool Chain tools is now provided by
	the WITHOUT_TOOLCHAIN knob.

20150810:
	The polarity of Pulse Per Second (PPS) capture events with the
	uart(4) driver has been corrected.  Prior to this change the PPS
	"assert" event corresponded to the trailing edge of a positive PPS
	pulse and the "clear" event was the leading edge of the next pulse.

	As the width of a PPS pulse in a typical GPS receiver is on the
	order of 1 millisecond, most users will not notice any significant
	difference with this change.

	Anyone who has compensated for the historical polarity reversal by
	configuring a negative offset equal to the pulse width will need to
	remove that workaround.

20150809:
	The default group assigned to /dev/dri entries has been changed
	from 'wheel' to 'video' with the id of '44'. If you want to have
	access to the dri devices please add yourself to the video group
	with:

	# pw groupmod video -m $USER

20150806:
	The menu.rc and loader.rc files will now be replaced during
	upgrades. Please migrate local changes to menu.rc.local and
	loader.rc.local instead.

20150805:
	GNU Binutils versions of addr2line, c++filt, nm, readelf, size,
	strings and strip have been removed. The src.conf(5) knob
	WITHOUT_ELFTOOLCHAIN_TOOLS no longer provides the binutils tools.

20150728:
	As ZFS requires more kernel stack pages than is the default on some
	architectures e.g. i386, it now warns if KSTACK_PAGES is less than
	ZFS_MIN_KSTACK_PAGES (which is 4 at the time of writing).

	Please consider using 'options KSTACK_PAGES=X' where X is greater
	than or equal to ZFS_MIN_KSTACK_PAGES i.e. 4 in such configurations.

20150706:
	sendmail has been updated to 8.15.2.  Starting with FreeBSD 11.0
	and sendmail 8.15, sendmail uses uncompressed IPv6 addresses by
	default, i.e., they will not contain "::".  For example, instead
	of ::1, it will be 0:0:0:0:0:0:0:1.  This permits a zero subnet
	to have a more specific match, such as different map entries for
	IPv6:0:0 vs IPv6:0.  This change requires that configuration
	data (including maps, files, classes, custom ruleset, etc.) must
	use the same format, so make certain such configuration data is
	upgrading.  As a very simple check search for patterns like
	'IPv6:[0-9a-fA-F:]*::' and 'IPv6::'.  To return to the old
	behavior, set the m4 option confUSE_COMPRESSED_IPV6_ADDRESSES or
	the cf option UseCompressedIPv6Addresses.

20150630:
	The default kernel entropy-processing algorithm is now
	Fortuna, replacing Yarrow.

	Assuming you have 'device random' in your kernel config
	file, the configurations allow a kernel option to override
	this default. You may choose *ONE* of:

	options	RANDOM_YARROW	# Legacy /dev/random algorithm.
	options	RANDOM_DUMMY	# Blocking-only driver.

	If you have neither, you get Fortuna.  For most people,
	read no further, Fortuna will give a /dev/random that works
	like it always used to, and the difference will be irrelevant.

	If you remove 'device random', you get *NO* kernel-processed
	entropy at all. This may be acceptable to folks building
	embedded systems, but has complications. Carry on reading,
	and it is assumed you know what you need.

	*PLEASE* read random(4) and random(9) if you are in the
	habit of tweaking kernel configs, and/or if you are a member
	of the embedded community, wanting specific and not-usual
	behaviour from your security subsystems.

	NOTE!! If you use RANDOM_DUMMY and/or have no 'device
	random', you will NOT have a functioning /dev/random, and
	many cryptographic features will not work, including SSH.
	You may also find strange behaviour from the random(3) set
	of library functions, in particular sranddev(3), srandomdev(3)
	and arc4random(3). The reason for this is that the KERN_ARND
	sysctl only returns entropy if it thinks it has some to
	share, and with RANDOM_DUMMY or no 'device random' this
	will never happen.

20150623:
	An additional fix for the issue described in the 20150614 sendmail
	entry below has been been committed in revision 284717.

20150616:
	FreeBSD's old make (fmake) has been removed from the system. It is
	available as the devel/fmake port or via pkg install fmake.

20150615:
	The fix for the issue described in the 20150614 sendmail entry
	below has been been committed in revision 284436.  The work
	around described in that entry is no longer needed unless the
	default setting is overridden by a confDH_PARAMETERS configuration
	setting of '5' or pointing to a 512 bit DH parameter file.

20150614:
	ALLOW_DEPRECATED_ATF_TOOLS/ATFFILE support has been removed from
	atf.test.mk (included from bsd.test.mk). Please upgrade devel/atf
	and devel/kyua to version 0.20+ and adjust any calling code to work
	with Kyuafile and kyua.

20150614:
	The import of openssl to address the FreeBSD-SA-15:10.openssl
	security advisory includes a change which rejects handshakes
	with DH parameters below 768 bits.  sendmail releases prior
	to 8.15.2 (not yet released), defaulted to a 512 bit
	DH parameter setting for client connections.  To work around
	this interoperability, sendmail can be configured to use a
	2048 bit DH parameter by:

	1. Edit /etc/mail/`hostname`.mc
	2. If a setting for confDH_PARAMETERS does not exist or
	   exists and is set to a string beginning with '5',
	   replace it with '2'.
	3. If a setting for confDH_PARAMETERS exists and is set to
	   a file path, create a new file with:
		openssl dhparam -out /path/to/file 2048
	4. Rebuild the .cf file:
		cd /etc/mail/; make; make install
	5. Restart sendmail:
		cd /etc/mail/; make restart

	A sendmail patch is coming, at which time this file will be
	updated.

20150604:
	Generation of legacy formatted entries have been disabled by default
	in pwd_mkdb(8), as all base system consumers of the legacy formatted
	entries were converted to use the new format by default when the new,
	machine independent format have been added and supported since FreeBSD
	5.x.

	Please see the pwd_mkdb(8) manual page for further details.

20150525:
	Clang and llvm have been upgraded to 3.6.1 release.  Please see the
	20141231 entry below for information about prerequisites and upgrading,
	if you are not already using 3.5.0 or higher.

20150521:
	TI platform code switched to using vendor DTS files and this update
	may break existing systems running on Beaglebone, Beaglebone Black,
	and Pandaboard:

	- dtb files should be regenerated/reinstalled. Filenames are the
	  same but content is different now
	- GPIO addressing was changed, now each GPIO bank (32 pins per bank)
	  has its own /dev/gpiocX device, e.g. pin 121 on /dev/gpioc0 in old
	  addressing scheme is now pin 25 on /dev/gpioc3.
	- Pandaboard: /etc/ttys should be updated, serial console device is
	  now /dev/ttyu2, not /dev/ttyu0

20150501:
	soelim(1) from gnu/usr.bin/groff has been replaced by usr.bin/soelim.
	If you need the GNU extension from groff soelim(1), install groff
	from package: pkg install groff, or via ports: textproc/groff.

20150423:
	chmod, chflags, chown and chgrp now affect symlinks in -R mode as
	defined in symlink(7); previously symlinks were silently ignored.

20150415:
	The const qualifier has been removed from iconv(3) to comply with
	POSIX.  The ports tree is aware of this from r384038 onwards.

20150416:
	Libraries specified by LIBADD in Makefiles must have a corresponding
	DPADD_<lib> variable to ensure correct dependencies.  This is now
	enforced in src.libnames.mk.

20150324:
	From legacy ata(4) driver was removed support for SATA controllers
	supported by more functional drivers ahci(4), siis(4) and mvs(4).
	Kernel modules ataahci and ataadaptec were removed completely,
	replaced by ahci and mvs modules respectively.

20150315:
	Clang, llvm and lldb have been upgraded to 3.6.0 release.  Please see
	the 20141231 entry below for information about prerequisites and
	upgrading, if you are not already using 3.5.0 or higher.

20150307:
	The 32-bit PowerPC kernel has been changed to a position-independent
	executable. This can only be booted with a version of loader(8)
	newer than January 31, 2015, so make sure to update both world and
	kernel before rebooting.

20150217:
	If you are running a -CURRENT kernel since r273872 (Oct 30th, 2014),
	but before r278950, the RNG was not seeded properly.  Immediately
	upgrade the kernel to r278950 or later and regenerate any keys (e.g.
	ssh keys or openssl keys) that were generated w/ a kernel from that
	range.  This does not affect programs that directly used /dev/random
	or /dev/urandom.  All userland uses of arc4random(3) are affected.

20150210:
	The autofs(4) ABI was changed in order to restore binary compatibility
	with 10.1-RELEASE.  The automountd(8) daemon needs to be rebuilt to work
	with the new kernel.

20150131:
	The powerpc64 kernel has been changed to a position-independent
	executable. This can only be booted with a new version of loader(8),
	so make sure to update both world and kernel before rebooting.

20150118:
	Clang and llvm have been upgraded to 3.5.1 release.  This is a bugfix
	only release, no new features have been added.  Please see the 20141231
	entry below for information about prerequisites and upgrading, if you
	are not already using 3.5.0.

20150107:
	ELF tools addr2line, elfcopy (strip), nm, size, and strings are now
	taken from the ELF Tool Chain project rather than GNU binutils. They
	should be drop-in replacements, with the addition of arm64 support.
	The WITHOUT_ELFTOOLCHAIN_TOOLS= knob may be used to obtain the
	binutils tools, if necessary. See 20150805 for updated information.

20150105:
	The default Unbound configuration now enables remote control
	using a local socket.  Users who have already enabled the
	local_unbound service should regenerate their configuration
	by running "service local_unbound setup" as root.

20150102:
	The GNU texinfo and GNU info pages have been removed.
	To be able to view GNU info pages please install texinfo from ports.

20141231:
	Clang, llvm and lldb have been upgraded to 3.5.0 release.

	As of this release, a prerequisite for building clang, llvm and lldb is
	a C++11 capable compiler and C++11 standard library.  This means that to
	be able to successfully build the cross-tools stage of buildworld, with
	clang as the bootstrap compiler, your system compiler or cross compiler
	should either be clang 3.3 or later, or gcc 4.8 or later, and your
	system C++ library should be libc++, or libdstdc++ from gcc 4.8 or
	later.

	On any standard FreeBSD 10.x or 11.x installation, where clang and
	libc++ are on by default (that is, on x86 or arm), this should work out
	of the box.

	On 9.x installations where clang is enabled by default, e.g. on x86 and
	powerpc, libc++ will not be enabled by default, so libc++ should be
	built (with clang) and installed first.  If both clang and libc++ are
	missing, build clang first, then use it to build libc++.

	On 8.x and earlier installations, upgrade to 9.x first, and then follow
	the instructions for 9.x above.

	Sparc64 and mips users are unaffected, as they still use gcc 4.2.1 by
	default, and do not build clang.

	Many embedded systems are resource constrained, and will not be able to
	build clang in a reasonable time, or in some cases at all.  In those
	cases, cross building bootable systems on amd64 is a workaround.

	This new version of clang introduces a number of new warnings, of which
	the following are most likely to appear:

	-Wabsolute-value

	This warns in two cases, for both C and C++:
	* When the code is trying to take the absolute value of an unsigned
	  quantity, which is effectively a no-op, and almost never what was
	  intended.  The code should be fixed, if at all possible.  If you are
	  sure that the unsigned quantity can be safely cast to signed, without
	  loss of information or undefined behavior, you can add an explicit
	  cast, or disable the warning.

	* When the code is trying to take an absolute value, but the called
	  abs() variant is for the wrong type, which can lead to truncation.
	  If you want to disable the warning instead of fixing the code, please
	  make sure that truncation will not occur, or it might lead to unwanted
	  side-effects.

	-Wtautological-undefined-compare and
	-Wundefined-bool-conversion

	These warn when C++ code is trying to compare 'this' against NULL, while
	'this' should never be NULL in well-defined C++ code.  However, there is
	some legacy (pre C++11) code out there, which actively abuses this
	feature, which was less strictly defined in previous C++ versions.

	Squid and openjdk do this, for example.  The warning can be turned off
	for C++98 and earlier, but compiling the code in C++11 mode might result
	in unexpected behavior; for example, the parts of the program that are
	unreachable could be optimized away.

20141222:
	The old NFS client and server (kernel options NFSCLIENT, NFSSERVER)
	kernel sources have been removed. The .h files remain, since some
	utilities include them. This will need to be fixed later.
	If "mount -t oldnfs ..." is attempted, it will fail.
	If the "-o" option on mountd(8), nfsd(8) or nfsstat(1) is used,
	the utilities will report errors.

20141121:
	The handling of LOCAL_LIB_DIRS has been altered to skip addition of
	directories to top level SUBDIR variable when their parent
	directory is included in LOCAL_DIRS.  Users with build systems with
	such hierarchies and without SUBDIR entries in the parent
	directory Makefiles should add them or add the directories to
	LOCAL_DIRS.

20141109:
	faith(4) and faithd(8) have been removed from the base system. Faith
	has been obsolete for a very long time.

20141104:
	vt(4), the new console driver, is enabled by default. It brings
	support for Unicode and double-width characters, as well as
	support for UEFI and integration with the KMS kernel video
	drivers.

	You may need to update your console settings in /etc/rc.conf,
	most probably the keymap. During boot, /etc/rc.d/syscons will
	indicate what you need to do.

	vt(4) still has issues and lacks some features compared to
	syscons(4). See the wiki for up-to-date information:
	  https://wiki.freebsd.org/Newcons

	If you want to keep using syscons(4), you can do so by adding
	the following line to /boot/loader.conf:
	  kern.vty=sc

20141102:
	pjdfstest has been integrated into kyua as an opt-in test suite.
	Please see share/doc/pjdfstest/README for more details on how to
	execute it.

20141009:
	gperf has been removed from the base system for architectures
	that use clang. Ports that require gperf will obtain it from the
	devel/gperf port.

20140923:
	pjdfstest has been moved from tools/regression/pjdfstest to
	contrib/pjdfstest .

20140922:
	At svn r271982, The default linux compat kernel ABI has been adjusted
	to 2.6.18 in support of the linux-c6 compat ports infrastructure
	update.  If you wish to continue using the linux-f10 compat ports,
	add compat.linux.osrelease=2.6.16 to your local sysctl.conf.  Users are
	encouraged to update their linux-compat packages to linux-c6 during
	their next update cycle.

20140729:
	The ofwfb driver, used to provide a graphics console on PowerPC when
	using vt(4), no longer allows mmap() of all physical memory. This
	will prevent Xorg on PowerPC with some ATI graphics cards from
	initializing properly unless x11-servers/xorg-server is updated to
	1.12.4_8 or newer.

20140723:
	The xdev targets have been converted to using TARGET and
	TARGET_ARCH instead of XDEV and XDEV_ARCH.

20140719:
	The default unbound configuration has been modified to address
	issues with reverse lookups on networks that use private
	address ranges.  If you use the local_unbound service, run
	"service local_unbound setup" as root to regenerate your
	configuration, then "service local_unbound reload" to load the
	new configuration.

20140709:
	The GNU texinfo and GNU info pages are not built and installed
	anymore, WITH_INFO knob has been added to allow to built and install
	them again.
	UPDATE: see 20150102 entry on texinfo's removal

20140708:
	The GNU readline library is now an INTERNALLIB - that is, it is
	statically linked into consumers (GDB and variants) in the base
	system, and the shared library is no longer installed.  The
	devel/readline port is available for third party software that
	requires readline.

20140702:
	The Itanium architecture (ia64) has been removed from the list of
	known architectures. This is the first step in the removal of the
	architecture.

20140701:
	Commit r268115 has added NFSv4.1 server support, merged from
	projects/nfsv4.1-server.  Since this includes changes to the
	internal interfaces between the NFS related modules, a full
	build of the kernel and modules will be necessary.
	__FreeBSD_version has been bumped.

20140629:
	The WITHOUT_VT_SUPPORT kernel config knob has been renamed
	WITHOUT_VT.  (The other _SUPPORT knobs have a consistent meaning
	which differs from the behaviour controlled by this knob.)

20140619:
	Maximal length of the serial number in CTL was increased from 16 to
	64 chars, that breaks ABI.  All CTL-related tools, such as ctladm
	and ctld, need to be rebuilt to work with a new kernel.

20140606:
	The libatf-c and libatf-c++ major versions were downgraded to 0 and
	1 respectively to match the upstream numbers.  They were out of
	sync because, when they were originally added to FreeBSD, the
	upstream versions were not respected.  These libraries are private
	and not yet built by default, so renumbering them should be a
	non-issue.  However, unclean source trees will yield broken test
	programs once the operator executes "make delete-old-libs" after a
	"make installworld".

	Additionally, the atf-sh binary was made private by moving it into
	/usr/libexec/.  Already-built shell test programs will keep the
	path to the old binary so they will break after "make delete-old"
	is run.

	If you are using WITH_TESTS=yes (not the default), wipe the object
	tree and rebuild from scratch to prevent spurious test failures.
	This is only needed once: the misnumbered libraries and misplaced
	binaries have been added to OptionalObsoleteFiles.inc so they will
	be removed during a clean upgrade.

20140512:
	Clang and llvm have been upgraded to 3.4.1 release.

20140508:
	We bogusly installed src.opts.mk in /usr/share/mk. This file should
	be removed to avoid issues in the future (and has been added to
	ObsoleteFiles.inc).

20140505:
	/etc/src.conf now affects only builds of the FreeBSD src tree. In the
	past, it affected all builds that used the bsd.*.mk files. The old
	behavior was a bug, but people may have relied upon it. To get this
	behavior back, you can .include /etc/src.conf from /etc/make.conf
	(which is still global and isn't changed). This also changes the
	behavior of incremental builds inside the tree of individual
	directories. Set MAKESYSPATH to ".../share/mk" to do that.
	Although this has survived make universe and some upgrade scenarios,
	other upgrade scenarios may have broken. At least one form of
	temporary breakage was fixed with MAKESYSPATH settings for buildworld
	as well... In cases where MAKESYSPATH isn't working with this
	setting, you'll need to set it to the full path to your tree.

	One side effect of all this cleaning up is that bsd.compiler.mk
	is no longer implicitly included by bsd.own.mk. If you wish to
	use COMPILER_TYPE, you must now explicitly include bsd.compiler.mk
	as well.

20140430:
	The lindev device has been removed since /dev/full has been made a
	standard device.  __FreeBSD_version has been bumped.

20140424:
	The knob WITHOUT_VI was added to the base system, which controls
	building ex(1), vi(1), etc. Older releases of FreeBSD required ex(1)
	in order to reorder files share/termcap and didn't build ex(1) as a
	build tool, so building/installing with WITH_VI is highly advised for
	build hosts for older releases.

	This issue has been fixed in stable/9 and stable/10 in r277022 and
	r276991, respectively.

20140418:
	The YES_HESIOD knob has been removed. It has been obsolete for
	a decade. Please move to using WITH_HESIOD instead or your builds
	will silently lack HESIOD.

20140405:
	The uart(4) driver has been changed with respect to its handling
	of the low-level console. Previously the uart(4) driver prevented
	any process from changing the baudrate or the CLOCAL and HUPCL
	control flags. By removing the restrictions, operators can make
	changes to the serial console port without having to reboot.
	However, when getty(8) is started on the serial device that is
	associated with the low-level console, a misconfigured terminal
	line in /etc/ttys will now have a real impact.
	Before upgrading the kernel, make sure that /etc/ttys has the
	serial console device configured as 3wire without baudrate to
	preserve the previous behaviour. E.g:
	    ttyu0  "/usr/libexec/getty 3wire"  vt100  on  secure

20140306:
	Support for libwrap (TCP wrappers) in rpcbind was disabled by default
	to improve performance.  To re-enable it, if needed, run rpcbind
	with command line option -W.

20140226:
	Switched back to the GPL dtc compiler due to updates in the upstream
	dts files not being supported by the BSDL dtc compiler. You will need
	to rebuild your kernel toolchain to pick up the new compiler. Core dumps
	may result while building dtb files during a kernel build if you fail
	to do so. Set WITHOUT_GPL_DTC if you require the BSDL compiler.

20140216:
	Clang and llvm have been upgraded to 3.4 release.

20140216:
	The nve(4) driver has been removed.  Please use the nfe(4) driver
	for NVIDIA nForce MCP Ethernet adapters instead.

20140212:
	An ABI incompatibility crept into the libc++ 3.4 import in r261283.
	This could cause certain C++ applications using shared libraries built
	against the previous version of libc++ to crash.  The incompatibility
	has now been fixed, but any C++ applications or shared libraries built
	between r261283 and r261801 should be recompiled.

20140204:
	OpenSSH will now ignore errors caused by kernel lacking of Capsicum
	capability mode support.  Please note that enabling the feature in
	kernel is still highly recommended.

20140131:
	OpenSSH is now built with sandbox support, and will use sandbox as
	the default privilege separation method.  This requires Capsicum
	capability mode support in kernel.

20140128:
	The libelf and libdwarf libraries have been updated to newer
	versions from upstream. Shared library version numbers for
	these two libraries were bumped. Any ports or binaries
	requiring these two libraries should be recompiled.
	__FreeBSD_version is bumped to 1100006.

20140110:
	If a Makefile in a tests/ directory was auto-generating a Kyuafile
	instead of providing an explicit one, this would prevent such
	Makefile from providing its own Kyuafile in the future during
	NO_CLEAN builds.  This has been fixed in the Makefiles but manual
	intervention is needed to clean an objdir if you use NO_CLEAN:
	  # find /usr/obj -name Kyuafile | xargs rm -f

20131213:
	The behavior of gss_pseudo_random() for the krb5 mechanism
	has changed, for applications requesting a longer random string
	than produced by the underlying enctype's pseudo-random() function.
	In particular, the random string produced from a session key of
	enctype aes256-cts-hmac-sha1-96 or aes256-cts-hmac-sha1-96 will
	be different at the 17th octet and later, after this change.
	The counter used in the PRF+ construction is now encoded as a
	big-endian integer in accordance with RFC 4402.
	__FreeBSD_version is bumped to 1100004.

20131108:
	The WITHOUT_ATF build knob has been removed and its functionality
	has been subsumed into the more generic WITHOUT_TESTS.  If you were
	using the former to disable the build of the ATF libraries, you
	should change your settings to use the latter.

20131025:
	The default version of mtree is nmtree which is obtained from
	NetBSD.  The output is generally the same, but may vary
	slightly.  If you found you need identical output adding
	"-F freebsd9" to the command line should do the trick.  For the
	time being, the old mtree is available as fmtree.

20131014:
	libbsdyml has been renamed to libyaml and moved to /usr/lib/private.
	This will break ports-mgmt/pkg. Rebuild the port, or upgrade to pkg
	1.1.4_8 and verify bsdyml not linked in, before running "make
	delete-old-libs":
	  # make -C /usr/ports/ports-mgmt/pkg build deinstall install clean
	  or
	  # pkg install pkg; ldd /usr/local/sbin/pkg | grep bsdyml

20131010:
	The stable/10 branch has been created in subversion from head
	revision r256279.

20131010:
	The rc.d/jail script has been updated to support jail(8)
	configuration file.  The "jail_<jname>_*" rc.conf(5) variables
	for per-jail configuration are automatically converted to
	/var/run/jail.<jname>.conf before the jail(8) utility is invoked.
	This is transparently backward compatible.  See below about some
	incompatibilities and rc.conf(5) manual page for more details.

	These variables are now deprecated in favor of jail(8) configuration
	file.  One can use "rc.d/jail config <jname>" command to generate
	a jail(8) configuration file in /var/run/jail.<jname>.conf without
	running the jail(8) utility.   The default pathname of the
	configuration file is /etc/jail.conf and can be specified by
	using $jail_conf or $jail_<jname>_conf variables.

	Please note that jail_devfs_ruleset accepts an integer at
	this moment.  Please consider to rewrite the ruleset name
	with an integer.

20130930:
	BIND has been removed from the base system.  If all you need
	is a local resolver, simply enable and start the local_unbound
	service instead.  Otherwise, several versions of BIND are
	available in the ports tree.   The dns/bind99 port is one example.

	With this change, nslookup(1) and dig(1) are no longer in the base
	system.  Users should instead use host(1) and drill(1) which are
	in the base system.  Alternatively, nslookup and dig can
	be obtained by installing the dns/bind-tools port.

20130916:
	With the addition of unbound(8), a new unbound user is now
	required during installworld.  "mergemaster -p" can be used to
	add the user prior to installworld, as documented in the handbook.

20130911:
	OpenSSH is now built with DNSSEC support, and will by default
	silently trust signed SSHFP records.  This can be controlled with
	the VerifyHostKeyDNS client configuration setting.  DNSSEC support
	can be disabled entirely with the WITHOUT_LDNS option in src.conf.

20130906:
	The GNU Compiler Collection and C++ standard library (libstdc++)
	are no longer built by default on platforms where clang is the system
	compiler.  You can enable them with the WITH_GCC and WITH_GNUCXX
	options in src.conf.

20130905:
	The PROCDESC kernel option is now part of the GENERIC kernel
	configuration and is required for the rwhod(8) to work.
	If you are using custom kernel configuration, you should include
	'options PROCDESC'.

20130905:
	The API and ABI related to the Capsicum framework was modified
	in backward incompatible way. The userland libraries and programs
	have to be recompiled to work with the new kernel. This includes the
	following libraries and programs, but the whole buildworld is
	advised: libc, libprocstat, dhclient, tcpdump, hastd, hastctl,
	kdump, procstat, rwho, rwhod, uniq.

20130903:
	AES-NI intrinsic support has been added to gcc.  The AES-NI module
	has been updated to use this support.  A new gcc is required to build
	the aesni module on both i386 and amd64.

20130821:
	The PADLOCK_RNG and RDRAND_RNG kernel options are now devices.
	Thus "device padlock_rng" and "device rdrand_rng" should be
	used instead of "options PADLOCK_RNG" & "options RDRAND_RNG".

20130813:
	WITH_ICONV has been split into two feature sets.  WITH_ICONV now
	enables just the iconv* functionality and is now on by default.
	WITH_LIBICONV_COMPAT enables the libiconv api and link time
	compatibility.  Set WITHOUT_ICONV to build the old way.
	If you have been using WITH_ICONV before, you will very likely
	need to turn on WITH_LIBICONV_COMPAT.

20130806:
	INVARIANTS option now enables DEBUG for code with OpenSolaris and
	Illumos origin, including ZFS.  If you have INVARIANTS in your
	kernel configuration, then there is no need to set DEBUG or ZFS_DEBUG
	explicitly.
	DEBUG used to enable witness(9) tracking of OpenSolaris (mostly ZFS)
	locks if WITNESS option was set.  Because that generated a lot of
	witness(9) reports and all of them were believed to be false
	positives, this is no longer done.  New option OPENSOLARIS_WITNESS
	can be used to achieve the previous behavior.

20130806:
	Timer values in IPv6 data structures now use time_uptime instead
	of time_second.  Although this is not a user-visible functional
	change, userland utilities which directly use them---ndp(8),
	rtadvd(8), and rtsold(8) in the base system---need to be updated
	to r253970 or later.

20130802:
	find -delete can now delete the pathnames given as arguments,
	instead of only files found below them or if the pathname did
	not contain any slashes. Formerly, the following error message
	would result:

	find: -delete: <path>: relative path potentially not safe

	Deleting the pathnames given as arguments can be prevented
	without error messages using -mindepth 1 or by changing
	directory and passing "." as argument to find. This works in the
	old as well as the new version of find.

20130726:
	Behavior of devfs rules path matching has been changed.
	Pattern is now always matched against fully qualified devfs
	path and slash characters must be explicitly matched by
	slashes in pattern (FNM_PATHNAME). Rulesets involving devfs
	subdirectories must be reviewed.

20130716:
	The default ARM ABI has changed to the ARM EABI. The old ABI is
	incompatible with the ARM EABI and all programs and modules will
	need to be rebuilt to work with a new kernel.

	To keep using the old ABI ensure the WITHOUT_ARM_EABI knob is set.

	NOTE: Support for the old ABI will be removed in the future and
	users are advised to upgrade.

20130709:
	pkg_install has been disconnected from the build if you really need it
	you should add WITH_PKGTOOLS in your src.conf(5).

20130709:
	Most of network statistics structures were changed to be able
	keep 64-bits counters. Thus all tools, that work with networking
	statistics, must be rebuilt (netstat(1), bsnmpd(1), etc.)

20130618:
	Fix a bug that allowed a tracing process (e.g. gdb) to write
	to a memory-mapped file in the traced process's address space
	even if neither the traced process nor the tracing process had
	write access to that file.

20130615:
	CVS has been removed from the base system.  An exact copy
	of the code is available from the devel/cvs port.

20130613:
	Some people report the following error after the switch to bmake:

		make: illegal option -- J
		usage: make [-BPSXeiknpqrstv] [-C directory] [-D variable]
			...
		*** [buildworld] Error code 2

	this likely due to an old instance of make in
	${MAKEPATH} (${MAKEOBJDIRPREFIX}${.CURDIR}/make.${MACHINE})
	which src/Makefile will use that blindly, if it exists, so if
	you see the above error:

		rm -rf `make -V MAKEPATH`

	should resolve it.

20130516:
	Use bmake by default.
	Whereas before one could choose to build with bmake via
	-DWITH_BMAKE one must now use -DWITHOUT_BMAKE to use the old
	make. The goal is to remove these knobs for 10-RELEASE.

	It is worth noting that bmake (like gmake) treats the command
	line as the unit of failure, rather than statements within the
	command line.  Thus '(cd some/where && dosomething)' is safer
	than 'cd some/where; dosomething'. The '()' allows consistent
	behavior in parallel build.

20130429:
	Fix a bug that allows NFS clients to issue READDIR on files.

20130426:
	The WITHOUT_IDEA option has been removed because
	the IDEA patent expired.

20130426:
	The sysctl which controls TRIM support under ZFS has been renamed
	from vfs.zfs.trim_disable -> vfs.zfs.trim.enabled and has been
	enabled by default.

20130425:
	The mergemaster command now uses the default MAKEOBJDIRPREFIX
	rather than creating it's own in the temporary directory in
	order allow access to bootstrapped versions of tools such as
	install and mtree.  When upgrading from version of FreeBSD where
	the install command does not support -l, you will need to
	install a new mergemaster command if mergemaster -p is required.
	This can be accomplished with the command (cd src/usr.sbin/mergemaster
	&& make install).

20130404:
	Legacy ATA stack, disabled and replaced by new CAM-based one since
	FreeBSD 9.0, completely removed from the sources.  Kernel modules
	atadisk and atapi*, user-level tools atacontrol and burncd are
	removed.  Kernel option `options ATA_CAM` is now permanently enabled
	and removed.

20130319:
	SOCK_CLOEXEC and SOCK_NONBLOCK flags have been added to socket(2)
	and socketpair(2). Software, in particular Kerberos, may
	automatically detect and use these during building. The resulting
	binaries will not work on older kernels.

20130308:
	CTL_DISABLE has also been added to the sparc64 GENERIC (for further
	information, see the respective 20130304 entry).

20130304:
	Recent commits to callout(9) changed the size of struct callout,
	so the KBI is probably heavily disturbed. Also, some functions
	in callout(9)/sleep(9)/sleepqueue(9)/condvar(9) KPIs were replaced
	by macros. Every kernel module using it won't load, so rebuild
	is requested.

	The ctl device has been re-enabled in GENERIC for i386 and amd64,
	but does not initialize by default (because of the new CTL_DISABLE
	option) to save memory.  To re-enable it, remove the CTL_DISABLE
	option from the kernel config file or set kern.cam.ctl.disable=0
	in /boot/loader.conf.

20130301:
	The ctl device has been disabled in GENERIC for i386 and amd64.
	This was done due to the extra memory being allocated at system
	initialisation time by the ctl driver which was only used if
	a CAM target device was created.  This makes a FreeBSD system
	unusable on 128MB or less of RAM.

20130208:
	A new compression method (lz4) has been merged to -HEAD.  Please
	refer to zpool-features(7) for more information.

	Please refer to the "ZFS notes" section of this file for information
	on upgrading boot ZFS pools.

20130129:
	A BSD-licensed patch(1) variant has been added and is installed
	as bsdpatch, being the GNU version the default patch.
	To inverse the logic and use the BSD-licensed one as default,
	while having the GNU version installed as gnupatch, rebuild
	and install world with the WITH_BSD_PATCH knob set.

20130121:
	Due to the use of the new -l option to install(1) during build
	and install, you must take care not to directly set the INSTALL
	make variable in your /etc/make.conf, /etc/src.conf, or on the
	command line.  If you wish to use the -C flag for all installs
	you may be able to add INSTALL+=-C to /etc/make.conf or
	/etc/src.conf.

20130118:
	The install(1) option -M has changed meaning and now takes an
	argument that is a file or path to append logs to.  In the
	unlikely event that -M was the last option on the command line
	and the command line contained at least two files and a target
	directory the first file will have logs appended to it.  The -M
	option served little practical purpose in the last decade so its
	use is expected to be extremely rare.

20121223:
	After switching to Clang as the default compiler some users of ZFS
	on i386 systems started to experience stack overflow kernel panics.
	Please consider using 'options KSTACK_PAGES=4' in such configurations.

20121222:
	GEOM_LABEL now mangles label names read from file system metadata.
	Mangling affect labels containing spaces, non-printable characters,
	'%' or '"'. Device names in /etc/fstab and other places may need to
	be updated.

20121217:
	By default, only the 10 most recent kernel dumps will be saved.  To
	restore the previous behaviour (no limit on the number of kernel dumps
	stored in the dump directory) add the following line to /etc/rc.conf:

		savecore_flags=""

20121201:
	With the addition of auditdistd(8), a new auditdistd user is now
	required during installworld.  "mergemaster -p" can be used to
	add the user prior to installworld, as documented in the handbook.

20121117:
	The sin6_scope_id member variable in struct sockaddr_in6 is now
	filled by the kernel before passing the structure to the userland via
	sysctl or routing socket.  This means the KAME-specific embedded scope
	id in sin6_addr.s6_addr[2] is always cleared in userland application.
	This behavior can be controlled by net.inet6.ip6.deembed_scopeid.
	__FreeBSD_version is bumped to 1000025.

20121105:
	On i386 and amd64 systems WITH_CLANG_IS_CC is now the default.
	This means that the world and kernel will be compiled with clang
	and that clang will be installed as /usr/bin/cc, /usr/bin/c++,
	and /usr/bin/cpp.  To disable this behavior and revert to building
	with gcc, compile with WITHOUT_CLANG_IS_CC. Really old versions
	of current may need to bootstrap WITHOUT_CLANG first if the clang
	build fails (its compatibility window doesn't extend to the 9 stable
	branch point).

20121102:
	The IPFIREWALL_FORWARD kernel option has been removed. Its
	functionality now turned on by default.

20121023:
	The ZERO_COPY_SOCKET kernel option has been removed and
	split into SOCKET_SEND_COW and SOCKET_RECV_PFLIP.
	NB: SOCKET_SEND_COW uses the VM page based copy-on-write
	mechanism which is not safe and may result in kernel crashes.
	NB: The SOCKET_RECV_PFLIP mechanism is useless as no current
	driver supports disposeable external page sized mbuf storage.
	Proper replacements for both zero-copy mechanisms are under
	consideration and will eventually lead to complete removal
	of the two kernel options.

20121023:
	The IPv4 network stack has been converted to network byte
	order. The following modules need to be recompiled together
	with kernel: carp(4), divert(4), gif(4), siftr(4), gre(4),
	pf(4), ipfw(4), ng_ipfw(4), stf(4).

20121022:
	Support for non-MPSAFE filesystems was removed from VFS. The
	VFS_VERSION was bumped, all filesystem modules shall be
	recompiled.

20121018:
	All the non-MPSAFE filesystems have been disconnected from
	the build. The full list includes: codafs, hpfs, ntfs, nwfs,
	portalfs, smbfs, xfs.

20121016:
	The interface cloning API and ABI has changed. The following
	modules need to be recompiled together with kernel:
	ipfw(4), pfsync(4), pflog(4), usb(4), wlan(4), stf(4),
	vlan(4), disc(4), edsc(4), if_bridge(4), gif(4), tap(4),
	faith(4), epair(4), enc(4), tun(4), if_lagg(4), gre(4).

20121015:
	The sdhci driver was split in two parts: sdhci (generic SD Host
	Controller logic) and sdhci_pci (actual hardware driver).
	No kernel config modifications are required, but if you
	load sdhc as a module you must switch to sdhci_pci instead.

20121014:
	Import the FUSE kernel and userland support into base system.

20121013:
	The GNU sort(1) program has been removed since the BSD-licensed
	sort(1) has been the default for quite some time and no serious
	problems have been reported.  The corresponding WITH_GNU_SORT
	knob has also gone.

20121006:
	The pfil(9) API/ABI for AF_INET family has been changed. Packet
	filtering modules: pf(4), ipfw(4), ipfilter(4) need to be recompiled
	with new kernel.

20121001:
	The net80211(4) ABI has been changed to allow for improved driver
	PS-POLL and power-save support.  All wireless drivers need to be
	recompiled to work with the new kernel.

20120913:
	The random(4) support for the VIA hardware random number
	generator (`PADLOCK') is no longer enabled unconditionally.
	Add the padlock_rng device in the custom kernel config if
	needed.  The GENERIC kernels on i386 and amd64 do include the
	device, so the change only affects the custom kernel
	configurations.

20120908:
	The pf(4) packet filter ABI has been changed. pfctl(8) and
	snmp_pf module need to be recompiled to work with new kernel.

20120828:
	A new ZFS feature flag "com.delphix:empty_bpobj" has been merged
	to -HEAD. Pools that have empty_bpobj in active state can not be
	imported read-write with ZFS implementations that do not support
	this feature. For more information read the zpool-features(5)
	manual page.

20120727:
	The sparc64 ZFS loader has been changed to no longer try to auto-
	detect ZFS providers based on diskN aliases but now requires these
	to be explicitly listed in the OFW boot-device environment variable.

20120712:
	The OpenSSL has been upgraded to 1.0.1c.  Any binaries requiring
	libcrypto.so.6 or libssl.so.6 must be recompiled.  Also, there are
	configuration changes.  Make sure to merge /etc/ssl/openssl.cnf.

20120712:
	The following sysctls and tunables have been renamed for consistency
	with other variables:
	  kern.cam.da.da_send_ordered   -> kern.cam.da.send_ordered
	  kern.cam.ada.ada_send_ordered -> kern.cam.ada.send_ordered

20120628:
	The sort utility has been replaced with BSD sort.  For now, GNU sort
	is also available as "gnusort" or the default can be set back to
	GNU sort by setting WITH_GNU_SORT.  In this case, BSD sort will be
	installed as "bsdsort".

20120611:
	A new version of ZFS (pool version 5000) has been merged to -HEAD.
	Starting with this version the old system of ZFS pool versioning
	is superseded by "feature flags". This concept enables forward
	compatibility against certain future changes in functionality of ZFS
	pools. The first read-only compatible "feature flag" for ZFS pools
	is named "com.delphix:async_destroy". For more information
	read the new zpool-features(5) manual page.
	Please refer to the "ZFS notes" section of this file for information
	on upgrading boot ZFS pools.

20120417:
	The malloc(3) implementation embedded in libc now uses sources imported
	as contrib/jemalloc.  The most disruptive API change is to
	/etc/malloc.conf.  If your system has an old-style /etc/malloc.conf,
	delete it prior to installworld, and optionally re-create it using the
	new format after rebooting.  See malloc.conf(5) for details
	(specifically the TUNING section and the "opt.*" entries in the MALLCTL
	NAMESPACE section).

20120328:
	Big-endian MIPS TARGET_ARCH values no longer end in "eb".  mips64eb
	is now spelled mips64.  mipsn32eb is now spelled mipsn32.  mipseb is
	now spelled mips.  This is to aid compatibility with third-party
	software that expects this naming scheme in uname(3).  Little-endian
	settings are unchanged. If you are updating a big-endian mips64 machine
	from before this change, you may need to set MACHINE_ARCH=mips64 in
	your environment before the new build system will recognize your machine.

20120306:
	Disable by default the option VFS_ALLOW_NONMPSAFE for all supported
	platforms.

20120229:
	Now unix domain sockets behave "as expected" on	nullfs(5). Previously
	nullfs(5) did not pass through all behaviours to the underlying layer,
	as a result if we bound to a socket on the lower layer we could connect
	only to the lower path; if we bound to the upper layer we could connect
	only to	the upper path. The new behavior is one can connect to both the
	lower and the upper paths regardless what layer path one binds to.

20120211:
	The getifaddrs upgrade path broken with 20111215 has been restored.
	If you have upgraded in between 20111215 and 20120209 you need to
	recompile libc again with your kernel.  You still need to recompile
	world to be able to configure CARP but this restriction already
	comes from 20111215.

20120114:
	The set_rcvar() function has been removed from /etc/rc.subr.  All
	base and ports rc.d scripts have been updated, so if you have a
	port installed with a script in /usr/local/etc/rc.d you can either
	hand-edit the rcvar= line, or reinstall the port.

	An easy way to handle the mass-update of /etc/rc.d:
	rm /etc/rc.d/* && mergemaster -i

20120109:
	panic(9) now stops other CPUs in the SMP systems, disables interrupts
	on the current CPU and prevents other threads from running.
	This behavior can be reverted using the kern.stop_scheduler_on_panic
	tunable/sysctl.
	The new behavior can be incompatible with kern.sync_on_panic.

20111215:
	The carp(4) facility has been changed significantly. Configuration
	of the CARP protocol via ifconfig(8) has changed, as well as format
	of CARP events submitted to devd(8) has changed. See manual pages
	for more information. The arpbalance feature of carp(4) is currently
	not supported anymore.

	Size of struct in_aliasreq, struct in6_aliasreq has changed. User
	utilities using SIOCAIFADDR, SIOCAIFADDR_IN6, e.g. ifconfig(8),
	need to be recompiled.

20111122:
	The acpi_wmi(4) status device /dev/wmistat has been renamed to
	/dev/wmistat0.

20111108:
	The option VFS_ALLOW_NONMPSAFE option has been added in order to
	explicitely support non-MPSAFE filesystems.
	It is on by default for all supported platform at this present
	time.

20111101:
	The broken amd(4) driver has been replaced with esp(4) in the amd64,
	i386 and pc98 GENERIC kernel configuration files.

20110930:
	sysinstall has been removed

20110923:
	The stable/9 branch created in subversion.  This corresponds to the
	RELENG_9 branch in CVS.

COMMON ITEMS:

	General Notes
	-------------
	Avoid using make -j when upgrading.  While generally safe, there are
	sometimes problems using -j to upgrade.  If your upgrade fails with
	-j, please try again without -j.  From time to time in the past there
	have been problems using -j with buildworld and/or installworld.  This
	is especially true when upgrading between "distant" versions (eg one
	that cross a major release boundary or several minor releases, or when
	several months have passed on the -current branch).

	Sometimes, obscure build problems are the result of environment
	poisoning.  This can happen because the make utility reads its
	environment when searching for values for global variables.  To run
	your build attempts in an "environmental clean room", prefix all make
	commands with 'env -i '.  See the env(1) manual page for more details.

	When upgrading from one major version to another it is generally best to
	upgrade to the latest code in the currently installed branch first, then
	do an upgrade to the new branch. This is the best-tested upgrade path,
	and has the highest probability of being successful.  Please try this
	approach if you encounter problems with a major version upgrade.  Since
	the stable 4.x branch point, one has generally been able to upgade from
	anywhere in the most recent stable branch to head / current (or even the
	last couple of stable branches). See the top of this file when there's
	an exception.

	When upgrading a live system, having a root shell around before
	installing anything can help undo problems. Not having a root shell
	around can lead to problems if pam has changed too much from your
	starting point to allow continued authentication after the upgrade.

	This file should be read as a log of events. When a later event changes
	information of a prior event, the prior event should not be deleted.
	Instead, a pointer to the entry with the new information should be
	placed in the old entry. Readers of this file should also sanity check
	older entries before relying on them blindly. Authors of new entries
	should write them with this in mind.

	ZFS notes
	---------
	When upgrading the boot ZFS pool to a new version, always follow
	these two steps:

	1.) recompile and reinstall the ZFS boot loader and boot block
	(this is part of "make buildworld" and "make installworld")

	2.) update the ZFS boot block on your boot drive

	The following example updates the ZFS boot block on the first
	partition (freebsd-boot) of a GPT partitioned drive ada0:
	"gpart bootcode -p /boot/gptzfsboot -i 1 ada0"

	Non-boot pools do not need these updates.

	To build a kernel
	-----------------
	If you are updating from a prior version of FreeBSD (even one just
	a few days old), you should follow this procedure.  It is the most
	failsafe as it uses a /usr/obj tree with a fresh mini-buildworld,

	make kernel-toolchain
	make -DALWAYS_CHECK_MAKE buildkernel KERNCONF=YOUR_KERNEL_HERE
	make -DALWAYS_CHECK_MAKE installkernel KERNCONF=YOUR_KERNEL_HERE

	To test a kernel once
	---------------------
	If you just want to boot a kernel once (because you are not sure
	if it works, or if you want to boot a known bad kernel to provide
	debugging information) run
	make installkernel KERNCONF=YOUR_KERNEL_HERE KODIR=/boot/testkernel
	nextboot -k testkernel

	To just build a kernel when you know that it won't mess you up
	--------------------------------------------------------------
	This assumes you are already running a CURRENT system.  Replace
	${arch} with the architecture of your machine (e.g. "i386",
	"arm", "amd64", "ia64", "pc98", "sparc64", "powerpc", "mips", etc).

	cd src/sys/${arch}/conf
	config KERNEL_NAME_HERE
	cd ../compile/KERNEL_NAME_HERE
	make depend
	make
	make install

	If this fails, go to the "To build a kernel" section.

	To rebuild everything and install it on the current system.
	-----------------------------------------------------------
	# Note: sometimes if you are running current you gotta do more than
	# is listed here if you are upgrading from a really old current.

	<make sure you have good level 0 dumps>
	make buildworld
	make kernel KERNCONF=YOUR_KERNEL_HERE
							[1]
	<reboot in single user>				[3]
	mergemaster -Fp					[5]
	make installworld
	mergemaster -Fi					[4]
	make delete-old					[6]
	<reboot>

	To cross-install current onto a separate partition
	--------------------------------------------------
	# In this approach we use a separate partition to hold
	# current's root, 'usr', and 'var' directories.   A partition
	# holding "/", "/usr" and "/var" should be about 2GB in
	# size.

	<make sure you have good level 0 dumps>
	<boot into -stable>
	make buildworld
	make buildkernel KERNCONF=YOUR_KERNEL_HERE
	<maybe newfs current's root partition>
	<mount current's root partition on directory ${CURRENT_ROOT}>
	make installworld DESTDIR=${CURRENT_ROOT} -DDB_FROM_SRC
	make distribution DESTDIR=${CURRENT_ROOT} # if newfs'd
	make installkernel KERNCONF=YOUR_KERNEL_HERE DESTDIR=${CURRENT_ROOT}
	cp /etc/fstab ${CURRENT_ROOT}/etc/fstab 		   # if newfs'd
	<edit ${CURRENT_ROOT}/etc/fstab to mount "/" from the correct partition>
	<reboot into current>
	<do a "native" rebuild/install as described in the previous section>
	<maybe install compatibility libraries from ports/misc/compat*>
	<reboot>


	To upgrade in-place from stable to current
	----------------------------------------------
	<make sure you have good level 0 dumps>
	make buildworld					[9]
	make kernel KERNCONF=YOUR_KERNEL_HERE		[8]
							[1]
	<reboot in single user>				[3]
	mergemaster -Fp					[5]
	make installworld
	mergemaster -Fi					[4]
	make delete-old					[6]
	<reboot>

	Make sure that you've read the UPDATING file to understand the
	tweaks to various things you need.  At this point in the life
	cycle of current, things change often and you are on your own
	to cope.  The defaults can also change, so please read ALL of
	the UPDATING entries.

	Also, if you are tracking -current, you must be subscribed to
	freebsd-current@freebsd.org.  Make sure that before you update
	your sources that you have read and understood all the recent
	messages there.  If in doubt, please track -stable which has
	much fewer pitfalls.

	[1] If you have third party modules, such as vmware, you
	should disable them at this point so they don't crash your
	system on reboot.

	[3] From the bootblocks, boot -s, and then do
		fsck -p
		mount -u /
		mount -a
		cd src
		adjkerntz -i		# if CMOS is wall time
	Also, when doing a major release upgrade, it is required that
	you boot into single user mode to do the installworld.

	[4] Note: This step is non-optional.  Failure to do this step
	can result in a significant reduction in the functionality of the
	system.  Attempting to do it by hand is not recommended and those
	that pursue this avenue should read this file carefully, as well
	as the archives of freebsd-current and freebsd-hackers mailing lists
	for potential gotchas.  The -U option is also useful to consider.
	See mergemaster(8) for more information.

	[5] Usually this step is a noop.  However, from time to time
	you may need to do this if you get unknown user in the following
	step.  It never hurts to do it all the time.  You may need to
	install a new mergemaster (cd src/usr.sbin/mergemaster && make
	install) after the buildworld before this step if you last updated
	from current before 20130425 or from -stable before 20130430.

	[6] This only deletes old files and directories. Old libraries
	can be deleted by "make delete-old-libs", but you have to make
	sure that no program is using those libraries anymore.

	[8] In order to have a kernel that can run the 4.x binaries needed to
	do an installworld, you must include the COMPAT_FREEBSD4 option in
	your kernel.  Failure to do so may leave you with a system that is
	hard to boot to recover. A similar kernel option COMPAT_FREEBSD5 is
	required to run the 5.x binaries on more recent kernels.  And so on
	for COMPAT_FREEBSD6 and COMPAT_FREEBSD7.

	Make sure that you merge any new devices from GENERIC since the
	last time you updated your kernel config file.

	[9] When checking out sources, you must include the -P flag to have
	cvs prune empty directories.

	If CPUTYPE is defined in your /etc/make.conf, make sure to use the
	"?=" instead of the "=" assignment operator, so that buildworld can
	override the CPUTYPE if it needs to.

	MAKEOBJDIRPREFIX must be defined in an environment variable, and
	not on the command line, or in /etc/make.conf.  buildworld will
	warn if it is improperly defined.
FORMAT:

This file contains a list, in reverse chronological order, of major
breakages in tracking -current.  It is not guaranteed to be a complete
list of such breakages, and only contains entries since September 23, 2011.
If you need to see UPDATING entries from before that date, you will need
to fetch an UPDATING file from an older FreeBSD release.

Copyright information:

Copyright 1998-2009 M. Warner Losh.  All Rights Reserved.

Redistribution, publication, translation and use, with or without
modification, in full or in part, in any form or format of this
document are permitted without further permission from the author.

THIS DOCUMENT IS PROVIDED BY WARNER LOSH ``AS IS'' AND ANY EXPRESS OR
IMPLIED WARRANTIES, INCLUDING, BUT NOT LIMITED TO, THE IMPLIED
WARRANTIES OF MERCHANTABILITY AND FITNESS FOR A PARTICULAR PURPOSE ARE
DISCLAIMED.  IN NO EVENT SHALL WARNER LOSH BE LIABLE FOR ANY DIRECT,
INDIRECT, INCIDENTAL, SPECIAL, EXEMPLARY, OR CONSEQUENTIAL DAMAGES
(INCLUDING, BUT NOT LIMITED TO, PROCUREMENT OF SUBSTITUTE GOODS OR
SERVICES; LOSS OF USE, DATA, OR PROFITS; OR BUSINESS INTERRUPTION)
HOWEVER CAUSED AND ON ANY THEORY OF LIABILITY, WHETHER IN CONTRACT,
STRICT LIABILITY, OR TORT (INCLUDING NEGLIGENCE OR OTHERWISE) ARISING
IN ANY WAY OUT OF THE USE OF THIS SOFTWARE, EVEN IF ADVISED OF THE
POSSIBILITY OF SUCH DAMAGE.

Contact Warner Losh if you have any questions about your use of
this document.

$FreeBSD$<|MERGE_RESOLUTION|>--- conflicted
+++ resolved
@@ -51,8 +51,6 @@
 
 ****************************** SPECIAL WARNING: ******************************
 
-<<<<<<< HEAD
-=======
 20170623:
 	Forward compatibility for the "ino64" project have been committed. This
 	will allow most new binaries to run on older kernels in a limited
@@ -64,7 +62,6 @@
 	when doing a NO_CLEAN build. Removing *stat*o in lib/libc obj tree is
 	sufficient to avoid this issue.
 
->>>>>>> 84df22e2
 20170620:
 	Switch back to the BSDL dtc (Device Tree Compiler). Set WITH_GPL_DTC
 	if you require the GPL compiler.
