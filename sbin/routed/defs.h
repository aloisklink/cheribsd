--- conflicted
+++ resolved
@@ -32,7 +32,6 @@
  *
  *	@(#)defs.h	8.1 (Berkeley) 6/5/93
  *
-<<<<<<< HEAD
  * $FreeBSD$
  */
 
@@ -40,13 +39,6 @@
 #ident "$FreeBSD$"
 #endif
 
-=======
- *	$NetBSD$
- *	$FreeBSD$
- *	"$Revision: 2.27 $"
- */
-
->>>>>>> caa79e36
 /* Definitions for RIPv2 routing process.
  *
  * This code is based on the 4.4BSD `routed` daemon, with extensions to
