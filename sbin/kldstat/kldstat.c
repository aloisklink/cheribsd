/*-
 * SPDX-License-Identifier: BSD-2-Clause-FreeBSD
 *
 * Copyright (c) 1997 Doug Rabson
 * All rights reserved.
 *
 * Redistribution and use in source and binary forms, with or without
 * modification, are permitted provided that the following conditions
 * are met:
 * 1. Redistributions of source code must retain the above copyright
 *    notice, this list of conditions and the following disclaimer.
 * 2. Redistributions in binary form must reproduce the above copyright
 *    notice, this list of conditions and the following disclaimer in the
 *    documentation and/or other materials provided with the distribution.
 *
 * THIS SOFTWARE IS PROVIDED BY THE AUTHOR AND CONTRIBUTORS ``AS IS'' AND
 * ANY EXPRESS OR IMPLIED WARRANTIES, INCLUDING, BUT NOT LIMITED TO, THE
 * IMPLIED WARRANTIES OF MERCHANTABILITY AND FITNESS FOR A PARTICULAR PURPOSE
 * ARE DISCLAIMED.  IN NO EVENT SHALL THE AUTHOR OR CONTRIBUTORS BE LIABLE
 * FOR ANY DIRECT, INDIRECT, INCIDENTAL, SPECIAL, EXEMPLARY, OR CONSEQUENTIAL
 * DAMAGES (INCLUDING, BUT NOT LIMITED TO, PROCUREMENT OF SUBSTITUTE GOODS
 * OR SERVICES; LOSS OF USE, DATA, OR PROFITS; OR BUSINESS INTERRUPTION)
 * HOWEVER CAUSED AND ON ANY THEORY OF LIABILITY, WHETHER IN CONTRACT, STRICT
 * LIABILITY, OR TORT (INCLUDING NEGLIGENCE OR OTHERWISE) ARISING IN ANY WAY
 * OUT OF THE USE OF THIS SOFTWARE, EVEN IF ADVISED OF THE POSSIBILITY OF
 * SUCH DAMAGE.
 */
/*
 * CHERI CHANGES START
 * {
 *   "updated": 20181121,
 *   "target_type": "prog",
 *   "changes": [
 *     "pointer_shape"
 *   ],
 *   "change_comment": "pointer size is not equivalent to address size"
 * }
 * CHERI CHANGES END
 */

#include <sys/cdefs.h>
__FBSDID("$FreeBSD$");

#include <err.h>
#include <libutil.h>
#include <stdio.h>
#include <stdlib.h>
#include <unistd.h>
#include <sys/types.h>
#include <sys/param.h>
#include <sys/module.h>
#include <sys/linker.h>
#include <strings.h>

<<<<<<< HEAD
#define	POINTER_WIDTH	((int)(sizeof(vaddr_t) * 2 + 2))
=======
#define	POINTER_WIDTH ((int)(sizeof(void *) * 2 + 2))
>>>>>>> 337c8143

static int showdata = 0;

static void
printmod(int modid)
{
	struct module_stat stat;

	bzero(&stat, sizeof(stat));
	stat.version = sizeof(struct module_stat);
	if (modstat(modid, &stat) < 0)
		warn("can't stat module id %d", modid);
	else {
		if (showdata)
			printf("\t\t%3d %s (%d, %u, 0x%lx)\n", stat.id,
			    stat.name, stat.data.intval, stat.data.uintval,
			    stat.data.ulongval);
		else
			printf("\t\t%3d %s\n", stat.id, stat.name);
	}
}

static void
printfile(int fileid, int verbose, int humanized)
{
	struct kld_file_stat stat;
	int modid;
	char buf[5];

	stat.version = sizeof(struct kld_file_stat);
	if (kldstat(fileid, &stat) < 0) {
		err(1, "can't stat file id %d", fileid);
	} else {
		if (humanized) {
			humanize_number(buf, sizeof(buf), stat.size,
			    "", HN_AUTOSCALE, HN_DECIMAL | HN_NOSPACE);

			printf("%2d %4d %*p %5s %s",
			    stat.id, stat.refs, POINTER_WIDTH, stat.address,
			    buf, stat.name);
		} else {
			printf("%2d %4d %*p %8zx %s",
			    stat.id, stat.refs, POINTER_WIDTH, stat.address,
			    stat.size, stat.name);
		}
	}

	if (verbose) {
		printf(" (%s)\n", stat.pathname);
		printf("\tContains modules:\n");
		printf("\t\t Id Name\n");
		for (modid = kldfirstmod(fileid); modid > 0; modid = modfnext(modid))
			printmod(modid);
	} else
		printf("\n");
}

static void
usage(void)
{
	fprintf(stderr, "usage: kldstat [-d] [-h] [-q] [-v] [-i id] [-n filename]\n");
	fprintf(stderr, "       kldstat [-d] [-q] [-m modname]\n");
	exit(1);
}

int
main(int argc, char** argv)
{
	int c;
	int humanized = 0;
	int verbose = 0;
	int fileid = 0;
	int quiet = 0;
	char* filename = NULL;
	char* modname = NULL;
	char* p;

	while ((c = getopt(argc, argv, "dhi:m:n:qv")) != -1)
		switch (c) {
		case 'd':
			showdata = 1;
			break;
		case 'h':
			humanized = 1;
			break;
		case 'i':
			fileid = (int)strtoul(optarg, &p, 10);
			if (*p != '\0')
				usage();
			break;
		case 'm':
			modname = optarg;
			break;
		case 'n':
			filename = optarg;
			break;
		case 'q':
			quiet = 1;
			break;
		case 'v':
			verbose = 1;
			break;
		default:
			usage();
		}
	argc -= optind;
	argv += optind;

	if (argc != 0)
		usage();

	if (modname != NULL) {
		int modid;
		struct module_stat stat;

		if ((modid = modfind(modname)) < 0) {
			if (!quiet)
				warn("can't find module %s", modname);
			return 1;
		} else if (quiet) {
			return 0;
		}

		stat.version = sizeof(struct module_stat);
		if (modstat(modid, &stat) < 0)
			warn("can't stat module id %d", modid);
		else {
			if (showdata) {
				printf("Id  Refs Name data..(int, uint, ulong)\n");
				printf("%3d %4d %s (%d, %u, 0x%lx)\n",
				    stat.id, stat.refs, stat.name,
				    stat.data.intval, stat.data.uintval,
				    stat.data.ulongval);
			} else {
				printf("Id  Refs Name\n");
				printf("%3d %4d %s\n", stat.id, stat.refs,
				    stat.name);
			}
		}

		return 0;
	}

	if (filename != NULL) {
		if ((fileid = kldfind(filename)) < 0) {
			if (!quiet)
				warn("can't find file %s", filename);
			return 1;
		} else if (quiet) {
			return 0;
		}
	}

	if (humanized)
		printf("Id Refs Address%*c %5s Name\n", POINTER_WIDTH - 7,
		    ' ', "Size");
	else
		printf("Id Refs Address%*c %8s Name\n", POINTER_WIDTH - 7,
		    ' ', "Size");
	if (fileid != 0)
		printfile(fileid, verbose, humanized);
	else
		for (fileid = kldnext(0); fileid > 0; fileid = kldnext(fileid))
			printfile(fileid, verbose, humanized);

	return 0;
}<|MERGE_RESOLUTION|>--- conflicted
+++ resolved
@@ -52,11 +52,7 @@
 #include <sys/linker.h>
 #include <strings.h>
 
-<<<<<<< HEAD
-#define	POINTER_WIDTH	((int)(sizeof(vaddr_t) * 2 + 2))
-=======
-#define	POINTER_WIDTH ((int)(sizeof(void *) * 2 + 2))
->>>>>>> 337c8143
+#define	POINTER_WIDTH ((int)(sizeof(vaddr_t) * 2 + 2))
 
 static int showdata = 0;
 
