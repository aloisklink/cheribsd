#-
# Copyright (c) 2011 Google, Inc.
# All rights reserved.
#
# Redistribution and use in source and binary forms, with or without
# modification, are permitted provided that the following conditions
# are met:
# 1. Redistributions of source code must retain the above copyright
#    notice, this list of conditions and the following disclaimer.
# 2. Redistributions in binary form must reproduce the above copyright
#    notice, this list of conditions and the following disclaimer in the
#    documentation and/or other materials provided with the distribution.
#
# THIS SOFTWARE IS PROVIDED BY THE AUTHOR AND CONTRIBUTORS ``AS IS'' AND
# ANY EXPRESS OR IMPLIED WARRANTIES, INCLUDING, BUT NOT LIMITED TO, THE
# IMPLIED WARRANTIES OF MERCHANTABILITY AND FITNESS FOR A PARTICULAR PURPOSE
# ARE DISCLAIMED.  IN NO EVENT SHALL THE AUTHOR OR CONTRIBUTORS BE LIABLE
# FOR ANY DIRECT, INDIRECT, INCIDENTAL, SPECIAL, EXEMPLARY, OR CONSEQUENTIAL
# DAMAGES (INCLUDING, BUT NOT LIMITED TO, PROCUREMENT OF SUBSTITUTE GOODS
# OR SERVICES; LOSS OF USE, DATA, OR PROFITS; OR BUSINESS INTERRUPTION)
# HOWEVER CAUSED AND ON ANY THEORY OF LIABILITY, WHETHER IN CONTRACT, STRICT
# LIABILITY, OR TORT (INCLUDING NEGLIGENCE OR OTHERWISE) ARISING IN ANY WAY
# OUT OF THE USE OF THIS SOFTWARE, EVEN IF ADVISED OF THE POSSIBILITY OF
# SUCH DAMAGE.
#
# $FreeBSD$

<<<<<<< HEAD
SUBDIR=	atf-check atf-sh sh_static tests
=======
SUBDIR=	atf-check atf-pytest-wrapper atf-sh tests
>>>>>>> 924226fb

.include <bsd.subdir.mk><|MERGE_RESOLUTION|>--- conflicted
+++ resolved
@@ -25,10 +25,6 @@
 #
 # $FreeBSD$
 
-<<<<<<< HEAD
-SUBDIR=	atf-check atf-sh sh_static tests
-=======
-SUBDIR=	atf-check atf-pytest-wrapper atf-sh tests
->>>>>>> 924226fb
+SUBDIR=	atf-check atf-pytest-wrapper atf-sh sh_static tests
 
 .include <bsd.subdir.mk>