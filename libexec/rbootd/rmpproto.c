--- conflicted
+++ resolved
@@ -332,15 +332,8 @@
 	 *  stripped file name and spoof the client into thinking that it
 	 *  really got what it wanted.
 	 */
-<<<<<<< HEAD
-	if ((filename = strrchr(filepath,'/')))
-		++filename;
-	else
-		filename = filepath;
-=======
 	filename = strrchr(filepath,'/');
-	filename = filename? filename + 1: filepath;
->>>>>>> 812b628a
+	filename = filename ? filename + 1: filepath;
 
 	/*
 	 *  Check that this is a valid boot file name.
