--- conflicted
+++ resolved
@@ -3,9 +3,6 @@
 
 BINDIR=		/usr/sbin
 
-<<<<<<< HEAD
-=======
 WARNS?=		1
 
->>>>>>> 68c77b0c
 .include "../Makefile.inc"