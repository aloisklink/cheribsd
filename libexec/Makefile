--- conflicted
+++ resolved
@@ -5,12 +5,8 @@
 
 SUBDIR=	${_atf} \
 	${_atrun} \
-<<<<<<< HEAD
-	${_casper} \
 	${_cheritest_helper} \
 	${_cheri_bench_helper} \
-=======
->>>>>>> 023f14d6
 	${_comsat} \
 	${_dma} \
 	getty \
@@ -46,11 +42,6 @@
 SUBDIR+=	bootpd
 .endif
 
-<<<<<<< HEAD
-.if ${MK_CASPER} != "no"
-_casper=	casper
-.endif
-
 .if ${MK_CHERI} != "no"
 _cheri_bench_helper=	cheri_bench-helper
 _cheritest_helper=	cheritest-helper
@@ -59,8 +50,6 @@
 _tcpdump_helper=	tcpdump-helper
 .endif
 
-=======
->>>>>>> 023f14d6
 .if ${MK_FINGER} != "no"
 SUBDIR+=	fingerd
 .endif
