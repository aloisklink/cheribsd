--- conflicted
+++ resolved
@@ -118,11 +118,7 @@
 	 * First time malloc is called, setup page size.
 	 */
 	if (pagesz == 0)
-<<<<<<< HEAD
-		pagesz = n = pagesizes[0];
-=======
 		pagesz = pagesizes[0];
->>>>>>> b21d3d4e
 	/*
 	 * Convert amount of memory requested into closest block size
 	 * stored in hash buckets which satisfies request.
@@ -181,11 +177,6 @@
   	int amt;			/* amount to allocate */
   	int nblks;			/* how many blocks we get */
 
-<<<<<<< HEAD
-	if ((unsigned)bucket >= NBUCKETS)
-		return;
-=======
->>>>>>> b21d3d4e
 	sz = FIRST_BUCKET_SIZE << bucket;
 	if (sz < pagesz) {
 		amt = pagesz;
