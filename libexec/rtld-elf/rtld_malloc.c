--- conflicted
+++ resolved
@@ -104,35 +104,6 @@
 static	int pagesz;			/* page size */
 static	int pagebucket;			/* page size bucket */
 
-<<<<<<< HEAD
-#ifdef MSTATS
-/*
- * nmalloc[i] is the difference between the number of mallocs and frees
- * for a given block size.
- */
-static	u_int nmalloc[NBUCKETS];
-#include <stdio.h>
-#endif
-
-#if defined(MALLOC_DEBUG) || defined(RCHECK)
-#define	ASSERT(p)   if (!(p)) botch("p")
-#include <stdio.h>
-static void
-botch(char *s)
-{
-	fprintf(stderr, "\r\nassertion botched: %s\r\n", s);
- 	(void) fflush(stderr);		/* just in case user buffered it */
-	abort();
-}
-#else
-#define	ASSERT(p)
-#endif
-
-/* Debugging stuff */
-#define TRACE()	rtld_printf("TRACE %s:%d\n", __FILE__, __LINE__)
-
-=======
->>>>>>> e8543947
 /*
  * The array of supported page sizes is provided by the user, i.e., the
  * program that calls this storage allocator.  That program must initialize
@@ -273,14 +244,7 @@
 
   	if (cp == NULL)
   		return;
-<<<<<<< HEAD
 	op = (union overhead *)(void *)((caddr_t)cp - sizeof (union overhead));
-#ifdef MALLOC_DEBUG
-  	ASSERT(op->ov_magic == MAGIC);		/* make sure it was in use */
-#else
-=======
-	op = (union overhead *)((caddr_t)cp - sizeof (union overhead));
->>>>>>> e8543947
 	if (op->ov_magic != MAGIC)
 		return;				/* sanity */
   	size = op->ov_index;
