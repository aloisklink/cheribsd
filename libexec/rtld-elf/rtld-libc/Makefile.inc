# $FreeBSD$
# This makefiles adds the necessary libc dependencies for RTLD without pulling
# in all of the complex libc bits such as locales, etc.

.include <bsd.compiler.mk>

LIBC_SRCTOP=${SRCTOP}/lib/libc
.if exists(${LIBC_SRCTOP}/${MACHINE_ARCH:S/powerpc64le/powerpc64/})
LIBC_ARCH=${MACHINE_ARCH:S/powerpc64le/powerpc64/}
.else
LIBC_ARCH=${MACHINE_CPUARCH}
.endif

CFLAGS+=	-I${SRCTOP}/libexec/rtld-elf/rtld-libc

# Build all the libc files that use interposed symbols or pthreads again for
# RTLD. We compile with a different libc_private.h and namespace.h that
# redirects all calls to interposed functions to use the non-interposed version
# instead.
.PATH: ${LIBC_SRCTOP}/gen
SRCS+=	opendir.c closedir.c readdir.c telldir.c

# Avoid further dependencies by providing simple implementations of libc
# functions such as __error(), etc.
.PATH: ${SRCTOP}/libexec/rtld-elf/rtld-libc
SRCS+=	rtld_libc.c

# Now build the remaining files from libc:
.PATH: ${LIBC_SRCTOP}/stdlib
SRCS+=	reallocf.c realpath.c getenv.c merge.c reallocarray.c
# TODO: fix merge.c to build with WARNS=6
.if ${COMPILER_TYPE} == "clang"
CFLAGS.merge.c+=-Wno-error=null-pointer-arithmetic -Wno-error=unused-function
.endif
.PATH: ${LIBC_SRCTOP}/gen
SRCS+=	errlst.c getcwd.c getprogname.c raise.c sigsetops.c sysctlnametomib.c \
    __xuname.c
# errlst.c needs the errlst.h header from libc:
CFLAGS.errlst.c+=-I${LIBC_SRCTOP}/include

# Use the string and memory .o files from libc instead of rebuilding them (they
# might be using optimized assembly and duplicating that logic here is awkward).
_libc_string_objects=bcmp bcopy bzero memset memchr memcmp memcpy memmove \
    stpncpy strcat strchr strcmp stpcpy strcpy strcspn strdup strlcat strlcpy \
    strlen strncmp strncpy strrchr strsep strspn strstr strtok
# Also use all the syscall .o files from libc_nossp_pic:
_libc_other_objects=sigsetjmp lstat stat fstat fstatat fstatfs syscall \
    cerror geteuid getegid sigfastblock munmap mprotect \
    sysarch __sysctl issetugid __getcwd utrace getpid \
    thr_self thr_kill pread mmap lseek _exit \
    getdirentries _close _fcntl _open _openat _read \
    __sysctlbyname \
    _sigprocmask _write readlink __realpathat _setjmp setjmp setjmperr


# Finally add additional architecture-dependent libc dependencies
.if ${LIBC_ARCH} == "arm"
# ARM needs aeabi_unwind_cpp for _setjmp
_libc_other_objects+=aeabi_unwind_cpp
.elif ${LIBC_ARCH} == "i386"
# i386 needs i386_set_gsbase for allocate_initial_tls()
_libc_other_objects+=i386_set_gsbase
.elif ${LIBC_ARCH} == "powerpc" || ${LIBC_ARCH} == "powerpcspe"
# ppc needs __syncicache and abs for reloc.c
_libc_other_objects+=syncicache abs
.elif ${LIBC_ARCH} == "powerpc64"
# ppc64 needs __syncicache for reloc.c
_libc_other_objects+=syncicache
<<<<<<< HEAD
.elif ${LIBC_ARCH} == "mips"
# 32-bit MIPS needs __umoddi3+__udivdi3 for rtld_printf.c
.if ${MACHINE_ARCH:Mmipsn32*} == "" && ${MACHINE_ARCH:Mmips64*} == ""
_libc_other_objects+=umoddi3 udivdi3 qdivrem
.endif
# For CHERI we also use sysctlbyname
_libc_other_objects+=sysctlbyname
.if ${MACHINE_ABI:Mpurecap}
# Instead of setjmp/_setjmp we use setjmp_c/_setjmp_c
_libc_other_objects:=${_libc_other_objects:Nsetjmp:N_setjmp} setjmp_c _setjmp_c
.endif
.endif

.if ${MACHINE_ABI:Mpurecap}
# In purecap, mergesort uses timsort
_libc_other_objects+=timsort
.endif

.if ${MACHINE_ABI:Mpurecap}
_libc_obj_suffix=pico
_libc_pic_path=${LIBC_PIC}
.else
_libc_obj_suffix=nossppico
_libc_pic_path=${LIBC_NOSSP_PIC}
=======
>>>>>>> 63f93c7e
.endif

# Extract all the .o files from libc_nossp_pic.a. This ensures that
# we don't accidentally pull in the interposing table or similar by linking
# directly against libc_nossp_pic.a
_rtld_libc_objs=
.for _obj in ${_libc_other_objects} ${_libc_string_objects}
_rtld_libc_objs+=${_obj}.${_libc_obj_suffix}
CLEANFILES+=${_obj}.${_libc_obj_suffix}
# LDFLAGS+=	-Wl,--trace-symbol=${_obj}
.endfor
# LDFLAGS+=	-Wl,--trace

# We insert all the .o files from libc_nossp_pic.a into a new rtld_libc.a file
# to ensure that only .o files that are actually used end up being included.
rtld_libc.a: ${_libc_pic_path} ${SRCTOP}/libexec/rtld-elf/rtld-libc/Makefile.inc
	@rm -f ${.TARGET}
	${AR} x ${_libc_pic_path} ${_rtld_libc_objs}
	${AR} cr ${.TARGET} ${_rtld_libc_objs}
CLEANFILES+=rtld_libc.a
LDADD+=${.OBJDIR}/rtld_libc.a
beforelinking: rtld_libc.a

# Ensure that we don't end up using unsupported relocations
.if make(all)
_building_rtld_flag_supported!=(${LD} --building-freebsd-rtld -v > /dev/null && echo "yes") || echo "no"
.info "    --building-freebsd-rtld supported: ${_building_rtld_flag_supported}"
.if ${_building_rtld_flag_supported} != "no"
LDFLAGS+=	-Wl,--building-freebsd-rtld
.endif # _building_rtld_flag_supported == yes
.endif<|MERGE_RESOLUTION|>--- conflicted
+++ resolved
@@ -66,12 +66,7 @@
 .elif ${LIBC_ARCH} == "powerpc64"
 # ppc64 needs __syncicache for reloc.c
 _libc_other_objects+=syncicache
-<<<<<<< HEAD
 .elif ${LIBC_ARCH} == "mips"
-# 32-bit MIPS needs __umoddi3+__udivdi3 for rtld_printf.c
-.if ${MACHINE_ARCH:Mmipsn32*} == "" && ${MACHINE_ARCH:Mmips64*} == ""
-_libc_other_objects+=umoddi3 udivdi3 qdivrem
-.endif
 # For CHERI we also use sysctlbyname
 _libc_other_objects+=sysctlbyname
 .if ${MACHINE_ABI:Mpurecap}
@@ -91,8 +86,6 @@
 .else
 _libc_obj_suffix=nossppico
 _libc_pic_path=${LIBC_NOSSP_PIC}
-=======
->>>>>>> 63f93c7e
 .endif
 
 # Extract all the .o files from libc_nossp_pic.a. This ensures that
