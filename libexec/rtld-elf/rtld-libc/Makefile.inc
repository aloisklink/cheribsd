--- conflicted
+++ resolved
@@ -40,15 +40,9 @@
 
 # Use the string and memory .o files from libc instead of rebuilding them (they
 # might be using optimized assembly and duplicating that logic here is awkward).
-<<<<<<< HEAD
-_libc_string_objects=bcmp bcopy memchr memcmp memcpy memmove stpncpy strcat \
-    strchr strcmp stpcpy strcpy strcspn strdup strlcat strlcpy strlen strncmp \
-    strncpy strrchr strsep strspn strstr strtok
-=======
-_libc_string_objects=	bcmp bcopy bzero memset memchr memcmp memcpy memmove \
+_libc_string_objects=bcmp bcopy bzero memset memchr memcmp memcpy memmove \
     stpncpy strcat strchr strcmp stpcpy strcpy strcspn strdup strlcat strlcpy \
     strlen strncmp strncpy strrchr strsep strspn strstr strtok
->>>>>>> f98426af
 # Also use all the syscall .o files from libc_nossp_pic:
 _libc_other_objects=sigsetjmp lstat stat fstat fstatat fstatfs syscall \
     cerror geteuid getegid munmap mprotect sysarch __sysctl issetugid __getcwd \
