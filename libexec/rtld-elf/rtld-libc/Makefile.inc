--- conflicted
+++ resolved
@@ -109,16 +109,10 @@
 
 # We insert all the .o files from libc_nossp_pic.a into a new rtld_libc.a file
 # to ensure that only .o files that are actually used end up being included.
-<<<<<<< HEAD
 rtld_libc.a: ${_libc_pic_path} ${SRCTOP}/libexec/rtld-elf/rtld-libc/Makefile.inc
+	@rm -f ${.TARGET}
 	${AR} x ${_libc_pic_path} ${_rtld_libc_objs}
-	${AR} cr ${.OBJDIR}/${.TARGET} ${_rtld_libc_objs}
-=======
-rtld_libc.a: ${LIBC_NOSSP_PIC} ${SRCTOP}/libexec/rtld-elf/rtld-libc/Makefile.inc
-	@rm -f ${.TARGET}
-	${AR} x ${LIBC_NOSSP_PIC} ${_rtld_libc_objs}
 	${AR} cr ${.TARGET} ${_rtld_libc_objs}
->>>>>>> 198a0e58
 CLEANFILES+=rtld_libc.a
 LDADD+=${.OBJDIR}/rtld_libc.a
 beforelinking: rtld_libc.a
