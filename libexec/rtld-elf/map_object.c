--- conflicted
+++ resolved
@@ -212,13 +212,8 @@
 		    _rtld_error("%s: error mapping PT_NOTE (%d)", path, errno);
 		    goto error;
 		}
-<<<<<<< HEAD
 		note_start = (note_map + phdr->p_offset -
-		  trunc_page(phdr->p_offset));
-=======
-		note_start = (Elf_Addr)(note_map + phdr->p_offset -
 		  rtld_trunc_page(phdr->p_offset));
->>>>>>> e85eaa93
 	    } else {
 		note_start = (char *)hdr + phdr->p_offset;
 	    }
@@ -337,15 +332,10 @@
 
 	    /* Overlay the BSS segment onto the proper region. */
 	    bss_vaddr = data_vlimit;
-<<<<<<< HEAD
-	    bss_vlimit = round_page(segs[i]->p_vaddr + segs[i]->p_memsz);
+	    bss_vlimit = rtld_round_page(segs[i]->p_vaddr + segs[i]->p_memsz);
 	    bss_addr = mapbase + (bss_vaddr - base_vaddr);
 	    /* Map a bit more than required for CheriABI if it is not representable. */
 	    size_t bss_len = bss_vlimit - bss_vaddr;
-=======
-	    bss_vlimit = rtld_round_page(segs[i]->p_vaddr + segs[i]->p_memsz);
-	    bss_addr = mapbase +  (bss_vaddr - base_vaddr);
->>>>>>> e85eaa93
 	    if (bss_vlimit > bss_vaddr) {	/* There is something to do */
 		if (mmap(bss_addr, bss_len, data_prot,
 		    data_flags | MAP_ANON, -1, 0) == MAP_FAILED) {
