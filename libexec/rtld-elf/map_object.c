/*-
 * SPDX-License-Identifier: BSD-2-Clause-FreeBSD
 *
 * Copyright 1996-1998 John D. Polstra.
 * All rights reserved.
 *
 * Redistribution and use in source and binary forms, with or without
 * modification, are permitted provided that the following conditions
 * are met:
 * 1. Redistributions of source code must retain the above copyright
 *    notice, this list of conditions and the following disclaimer.
 * 2. Redistributions in binary form must reproduce the above copyright
 *    notice, this list of conditions and the following disclaimer in the
 *    documentation and/or other materials provided with the distribution.
 *
 * THIS SOFTWARE IS PROVIDED BY THE AUTHOR ``AS IS'' AND ANY EXPRESS OR
 * IMPLIED WARRANTIES, INCLUDING, BUT NOT LIMITED TO, THE IMPLIED WARRANTIES
 * OF MERCHANTABILITY AND FITNESS FOR A PARTICULAR PURPOSE ARE DISCLAIMED.
 * IN NO EVENT SHALL THE AUTHOR BE LIABLE FOR ANY DIRECT, INDIRECT,
 * INCIDENTAL, SPECIAL, EXEMPLARY, OR CONSEQUENTIAL DAMAGES (INCLUDING, BUT
 * NOT LIMITED TO, PROCUREMENT OF SUBSTITUTE GOODS OR SERVICES; LOSS OF USE,
 * DATA, OR PROFITS; OR BUSINESS INTERRUPTION) HOWEVER CAUSED AND ON ANY
 * THEORY OF LIABILITY, WHETHER IN CONTRACT, STRICT LIABILITY, OR TORT
 * (INCLUDING NEGLIGENCE OR OTHERWISE) ARISING IN ANY WAY OUT OF THE USE OF
 * THIS SOFTWARE, EVEN IF ADVISED OF THE POSSIBILITY OF SUCH DAMAGE.
 *
 * $FreeBSD$
 */
/*
 * CHERI CHANGES START
 * {
 *   "updated": 20180629,
 *   "target_type": "prog",
 *   "changes": [
 *     "monotonicity"
 *   ],
 *   "change_comment": "request sufficent mmap permissions"
 * }
 * CHERI CHANGES END
 */

#include <sys/param.h>
#include <sys/mman.h>
#include <sys/stat.h>

#include <errno.h>
#include <stddef.h>
#include <stdlib.h>
#include <string.h>
#include <unistd.h>

#include "debug.h"
#include "rtld.h"

static Elf_Ehdr *get_elf_header(int, const char *, const struct stat *, const char*);
static int convert_flags(int); /* Elf flags -> mmap flags */

int __getosreldate(void);

/*
 * Map a shared object into memory.  The "fd" argument is a file descriptor,
 * which must be open on the object and positioned at its beginning.
 * The "path" argument is a pathname that is used only for error messages.
 *
 * The return value is a pointer to a newly-allocated Obj_Entry structure
 * for the shared object.  Returns NULL on failure.
 */
Obj_Entry *
map_object(int fd, const char *path, const struct stat *sb, const char* main_path)
{
    Obj_Entry *obj;
    Elf_Ehdr *hdr;
    int i;
    Elf_Phdr *phdr;
    Elf_Phdr *phlimit;
    Elf_Phdr **segs;
    int nsegs;
    Elf_Phdr *phdyn;
    Elf_Phdr *phinterp;
    Elf_Phdr *phtls;
    caddr_t mapbase;
    size_t mapsize;
    Elf_Addr base_vaddr;
    Elf_Addr base_vlimit;
    caddr_t base_addr;
    int base_flags;
    Elf_Off data_offset;
    Elf_Addr data_vaddr;
    Elf_Addr data_vlimit;
    caddr_t data_addr;
    int data_prot;
    int data_flags;
    Elf_Addr clear_vaddr;
    caddr_t clear_addr;
    caddr_t clear_page;
    Elf_Addr phdr_vaddr;
    size_t nclear, phsize;
    Elf_Addr bss_vaddr;
    Elf_Addr bss_vlimit;
    caddr_t bss_addr;
    Elf_Word stack_flags;
    Elf_Addr relro_page;
    size_t relro_size;
    caddr_t note_start;
    caddr_t note_end;
    char *note_map;
    size_t note_map_len;
<<<<<<< HEAD
#ifdef __CHERI_PURE_CAPABILITY__
    Elf_Addr text_rodata_start = 0;
    Elf_Addr text_rodata_end = 0;
#endif
=======
    Elf_Addr text_end;
>>>>>>> 4a1080a9


    hdr = get_elf_header(fd, path, sb, main_path);
    if (hdr == NULL)
	return (NULL);

    /*
     * Scan the program header entries, and save key information.
     *
     * We expect that the loadable segments are ordered by load address.
     */
    phdr = (Elf_Phdr *)((char *)hdr + hdr->e_phoff);
    phsize  = hdr->e_phnum * sizeof (phdr[0]);
    phlimit = phdr + hdr->e_phnum;
    nsegs = -1;
    phdyn = phinterp = phtls = NULL;
    phdr_vaddr = 0;
    relro_page = 0;
    relro_size = 0;
    note_start = 0;
    note_end = 0;
    note_map = NULL;
    note_map_len = 0;
    segs = alloca(sizeof(segs[0]) * hdr->e_phnum);
    stack_flags = RTLD_DEFAULT_STACK_PF_EXEC | PF_R | PF_W;
    text_end = 0;
    while (phdr < phlimit) {
	switch (phdr->p_type) {

	case PT_INTERP:
	    phinterp = phdr;
	    break;

	case PT_LOAD:
	    segs[++nsegs] = phdr;
    	    if ((segs[nsegs]->p_align & (PAGE_SIZE - 1)) != 0) {
		_rtld_error("%s: PT_LOAD segment %d not page-aligned",
		    path, nsegs);
		goto error;
	    }
<<<<<<< HEAD
#ifdef __CHERI_PURE_CAPABILITY__
	    if (!(segs[nsegs]->p_flags & PF_W)) {
		Elf_Addr start_addr = segs[nsegs]->p_vaddr;
		text_rodata_start = rtld_min(start_addr, text_rodata_start);
		text_rodata_end = rtld_max(start_addr + segs[nsegs]->p_memsz, text_rodata_end);
		dbg("%s: processing readonly PT_LOAD[%d], new text/rodata start "
		    " = %zx text/rodata end = %zx", path, nsegs,
		    (size_t)text_rodata_start, (size_t)text_rodata_end);
	    }
#endif
=======
	    if ((segs[nsegs]->p_flags & PF_X) == PF_X) {
		text_end = MAX(text_end,
		    round_page(segs[nsegs]->p_vaddr + segs[nsegs]->p_memsz));
	    }
>>>>>>> 4a1080a9
	    break;

	case PT_PHDR:
	    phdr_vaddr = phdr->p_vaddr;
	    phsize = phdr->p_memsz;
	    break;

	case PT_DYNAMIC:
	    phdyn = phdr;
	    break;

	case PT_TLS:
	    phtls = phdr;
	    break;

	case PT_GNU_STACK:
	    stack_flags = phdr->p_flags;
	    break;

	case PT_GNU_RELRO:
	    relro_page = phdr->p_vaddr;
	    relro_size = phdr->p_memsz;
	    break;

	case PT_NOTE:
	    if (phdr->p_offset > PAGE_SIZE ||
	      phdr->p_offset + phdr->p_filesz > PAGE_SIZE) {
		note_map_len = round_page(phdr->p_offset +
		  phdr->p_filesz) - trunc_page(phdr->p_offset);
		note_map = mmap(NULL, note_map_len, PROT_READ,
		  MAP_PRIVATE, fd, trunc_page(phdr->p_offset));
		if (note_map == MAP_FAILED) {
		    _rtld_error("%s: error mapping PT_NOTE (%d)", path, errno);
		    goto error;
		}
		note_start = (note_map + phdr->p_offset -
		  trunc_page(phdr->p_offset));
	    } else {
		note_start = (char *)hdr + phdr->p_offset;
	    }
	    note_end = note_start + phdr->p_filesz;
	    break;
	}

	++phdr;
    }
    if (phdyn == NULL) {
	_rtld_error("%s: object is not dynamically-linked", path);
	goto error;
    }

    if (nsegs < 0) {
	_rtld_error("%s: too few PT_LOAD segments", path);
	goto error;
    }

    /*
     * Map the entire address space of the object, to stake out our
     * contiguous region, and to establish the base address for relocation.
     */
    base_vaddr = trunc_page(segs[0]->p_vaddr);
    base_vlimit = round_page(segs[nsegs]->p_vaddr + segs[nsegs]->p_memsz);
    mapsize = base_vlimit - base_vaddr;
    base_addr = (caddr_t)(uintptr_t)base_vaddr;
    base_flags = __getosreldate() >= P_OSREL_MAP_GUARD ? MAP_GUARD :
	MAP_PRIVATE | MAP_ANON | MAP_NOCORE;
    if (npagesizes > 1 && round_page(segs[0]->p_filesz) >= pagesizes[1])
	base_flags |= MAP_ALIGNED_SUPER;
    if (base_vaddr != 0) {
#ifdef __CHERI_PURE_CAPABILITY__
        _rtld_error("%s: Cannot map object at fixed address 0x%lx in CheriABI",
	  path, base_vaddr);
	goto error;
#else
	base_flags |= MAP_FIXED | MAP_EXCL;
#endif
    }

    dbg("Allocating entire object: mmap(%#p, 0x%lx, 0x%x, 0x%x, -1, 0)",
	    base_addr, mapsize, PROT_NONE | PROT_MAX(PROT_ALL), base_flags);
    mapbase = mmap(base_addr, mapsize, PROT_NONE | PROT_MAX(PROT_ALL),
	base_flags, -1, 0);
    if (mapbase == MAP_FAILED) {
	_rtld_error("%s: mmap of entire address space failed: %s",
	  path, rtld_strerror(errno));
	goto error;
    }
    if (base_addr != NULL && (vaddr_t)mapbase != (vaddr_t)base_addr) {
	_rtld_error("%s: mmap returned wrong address: wanted %#p, got %#p",
	  path, base_addr, mapbase);
	goto error1;
    }

    for (i = 0; i <= nsegs; i++) {
	/* Overlay the segment onto the proper region. */
	data_offset = trunc_page(segs[i]->p_offset);
	data_vaddr = trunc_page(segs[i]->p_vaddr);
	data_vlimit = round_page(segs[i]->p_vaddr + segs[i]->p_filesz);
	data_addr = mapbase + (data_vaddr - base_vaddr);
	data_prot = convert_prot(segs[i]->p_flags);
	data_flags = convert_flags(segs[i]->p_flags) | MAP_FIXED;
	dbg("Mapping %s PT_LOAD(%d) with flags 0x%x at %p", path, i,
	    segs[i]->p_flags, data_addr, data_vlimit);
	if (mmap(data_addr, data_vlimit - data_vaddr, data_prot,
	  data_flags | MAP_PREFAULT_READ, fd, data_offset) == (caddr_t) -1) {
	    _rtld_error("%s: mmap of data failed: %s", path,
		rtld_strerror(errno));
	    goto error1;
	}

	/* Do BSS setup */
	if (segs[i]->p_filesz != segs[i]->p_memsz) {

	    /* Clear any BSS in the last page of the segment. */
	    clear_vaddr = segs[i]->p_vaddr + segs[i]->p_filesz;
	    clear_addr = mapbase + (clear_vaddr - base_vaddr);
	    clear_page = mapbase + (trunc_page(clear_vaddr) - base_vaddr);

	    if ((nclear = data_vlimit - clear_vaddr) > 0) {
		/* Make sure the end of the segment is writable */
		if ((data_prot & PROT_WRITE) == 0 && -1 ==
		     mprotect(clear_page, PAGE_SIZE, data_prot|PROT_WRITE)) {
			_rtld_error("%s: mprotect failed: %s", path,
			    rtld_strerror(errno));
			goto error1;
		}

		memset(clear_addr, 0, nclear);

		/* Reset the data protection back */
		if ((data_prot & PROT_WRITE) == 0)
		    mprotect(clear_page, PAGE_SIZE, data_prot);
	    }

	    /* Overlay the BSS segment onto the proper region. */
	    bss_vaddr = data_vlimit;
	    bss_vlimit = round_page(segs[i]->p_vaddr + segs[i]->p_memsz);
	    bss_addr = mapbase +  (bss_vaddr - base_vaddr);
	    if (bss_vlimit > bss_vaddr) {	/* There is something to do */
		if (mmap(bss_addr, bss_vlimit - bss_vaddr, data_prot,
		    data_flags | MAP_ANON, -1, 0) == (caddr_t)-1) {
		    _rtld_error("%s: mmap of bss failed: %s", path,
			rtld_strerror(errno));
		    goto error1;
		}
	    }
	}

	if (phdr_vaddr == 0 && data_offset <= hdr->e_phoff &&
	  (data_vlimit - data_vaddr + data_offset) >=
	  (hdr->e_phoff + hdr->e_phnum * sizeof (Elf_Phdr))) {
	    phdr_vaddr = data_vaddr + hdr->e_phoff - data_offset;
	}
    }

    obj = obj_new();
    if (sb != NULL) {
	obj->dev = sb->st_dev;
	obj->ino = sb->st_ino;
    }
    obj->mapbase = mapbase;
    obj->mapsize = mapsize;
    obj->textsize = text_end - base_vaddr;
    obj->vaddrbase = base_vaddr;

    obj->relocbase = mapbase - base_vaddr;
#ifdef __CHERI_PURE_CAPABILITY__
    if (obj->vaddrbase != 0) {
	rtld_fdprintf(STDERR_FILENO, "%s: nonzero vaddrbase %zd may be broken "
	    "for CheriABI", path, obj->vaddrbase);
    }
    obj->text_rodata_start = text_rodata_start;
    obj->text_rodata_end = text_rodata_end;
    /*
     * Note: no csetbounds yet since we also need to include .cap_table (which
     * is part of the r/w section). Bounds are set after .dynamic is read.
     */
    obj->text_rodata_cap = obj->relocbase;
    fix_obj_mapping_cap_permissions(obj, path);
#endif
    obj->dynamic = (const Elf_Dyn *)(obj->relocbase + phdyn->p_vaddr);
    if (hdr->e_entry != 0) {
#ifdef __CHERI_PURE_CAPABILITY__
	obj->entry = (const void*)(obj->text_rodata_cap + hdr->e_entry);
	dbg("\tentry for %s: %-#p", path, obj->entry);
#else
	obj->entry = (const void*)(obj->relocbase + hdr->e_entry);
#endif
    }
    if (phdr_vaddr != 0) {
	obj->phdr = (const Elf_Phdr *)(obj->relocbase + phdr_vaddr);
    } else {
	obj->phdr = malloc(phsize);
	if (obj->phdr == NULL) {
	    obj_free(obj);
	    _rtld_error("%s: cannot allocate program header", path);
	    goto error1;
	}
	memcpy(__DECONST(char *, obj->phdr), (char *)hdr + hdr->e_phoff, phsize);
	obj->phdr_alloc = true;
    }
    obj->phsize = phsize;
    if (phinterp != NULL)
	obj->interp = (const char *)(obj->relocbase + phinterp->p_vaddr);
    if (phtls != NULL) {
	tls_dtv_generation++;
	obj->tlsindex = ++tls_max_index;
	obj->tlssize = phtls->p_memsz;
	obj->tlsalign = phtls->p_align;
	obj->tlsinitsize = phtls->p_filesz;
	obj->tlsinit = mapbase + phtls->p_vaddr;
    }
    obj->stack_flags = stack_flags;
    obj->relro_page = obj->relocbase + trunc_page(relro_page);
    obj->relro_size = round_page(relro_size);
    if (note_start < note_end)
	digest_notes(obj, (const Elf_Note *)note_start, (const Elf_Note *)note_end);
    if (note_map != NULL)
	munmap(note_map, note_map_len);
    munmap(hdr, PAGE_SIZE);
    return (obj);

error1:
    munmap(mapbase, mapsize);
error:
    if (note_map != NULL && note_map != MAP_FAILED)
	munmap(note_map, note_map_len);
    munmap(hdr, PAGE_SIZE);
    return (NULL);
}

static Elf_Ehdr *
get_elf_header(int fd, const char *path, const struct stat *sbp, const char* main_path)
{
	Elf_Ehdr *hdr;

	/* Make sure file has enough data for the ELF header */
	if (sbp != NULL && sbp->st_size < (off_t)sizeof(Elf_Ehdr)) {
		_rtld_error("%s: invalid file format", path);
		return (NULL);
	}

	hdr = mmap(NULL, PAGE_SIZE, PROT_READ, MAP_PRIVATE | MAP_PREFAULT_READ,
	    fd, 0);
	if (hdr == (Elf_Ehdr *)MAP_FAILED) {
		_rtld_error("%s: read error: %s", path, rtld_strerror(errno));
		return (NULL);
	}

	/* Make sure the file is valid */
	if (!IS_ELF(*hdr)) {
		_rtld_error("%s: invalid file format", path);
		goto error;
	}
	if (hdr->e_ident[EI_CLASS] != ELF_TARG_CLASS ||
	    hdr->e_ident[EI_DATA] != ELF_TARG_DATA) {
		_rtld_error("%s: unsupported file layout", path);
		goto error;
	}
	if (hdr->e_ident[EI_VERSION] != EV_CURRENT ||
	    hdr->e_version != EV_CURRENT) {
		_rtld_error("%s: unsupported file version", path);
		goto error;
	}
	if (hdr->e_type != ET_EXEC && hdr->e_type != ET_DYN) {
		_rtld_error("%s: unsupported file type", path);
		goto error;
	}
	if (hdr->e_machine != ELF_TARG_MACH) {
		_rtld_error("%s: unsupported machine", path);
		goto error;
	}

#ifndef rtld_validate_target_eflags
#define rtld_validate_target_eflags(path, hdr, main_path) true
#endif
	if (!rtld_validate_target_eflags(path, hdr, main_path)) {
		goto error;
	}

	/*
	 * We rely on the program header being in the first page.  This is
	 * not strictly required by the ABI specification, but it seems to
	 * always true in practice.  And, it simplifies things considerably.
	 */
	if (hdr->e_phentsize != sizeof(Elf_Phdr)) {
		_rtld_error(
	    "%s: invalid shared object: e_phentsize != sizeof(Elf_Phdr)", path);
		goto error;
	}
	if (hdr->e_phoff + hdr->e_phnum * sizeof(Elf_Phdr) >
	    (size_t)PAGE_SIZE) {
		_rtld_error("%s: program header too large", path);
		goto error;
	}
	return (hdr);

error:
	munmap(hdr, PAGE_SIZE);
	return (NULL);
}

void
obj_free(Obj_Entry *obj)
{
    Objlist_Entry *elm;

    if (obj->tls_done)
	free_tls_offset(obj);
    while (obj->needed != NULL) {
	Needed_Entry *needed = obj->needed;
	obj->needed = needed->next;
	free(needed);
    }
    while (!STAILQ_EMPTY(&obj->names)) {
	Name_Entry *entry = STAILQ_FIRST(&obj->names);
	STAILQ_REMOVE_HEAD(&obj->names, link);
	free(entry);
    }
    while (!STAILQ_EMPTY(&obj->dldags)) {
	elm = STAILQ_FIRST(&obj->dldags);
	STAILQ_REMOVE_HEAD(&obj->dldags, link);
	free(elm);
    }
    while (!STAILQ_EMPTY(&obj->dagmembers)) {
	elm = STAILQ_FIRST(&obj->dagmembers);
	STAILQ_REMOVE_HEAD(&obj->dagmembers, link);
	free(elm);
    }
    if (obj->vertab)
	free(obj->vertab);
    if (obj->origin_path)
	free(obj->origin_path);
    if (obj->z_origin)
	free(__DECONST(void*, obj->rpath));
    if (obj->priv)
	free(obj->priv);
    if (obj->path)
	free(obj->path);
    if (obj->phdr_alloc)
	free(__DECONST(void *, obj->phdr));
    free(obj);
}

Obj_Entry *
obj_new(void)
{
    Obj_Entry *obj;

    obj = CNEW(Obj_Entry);
    STAILQ_INIT(&obj->dldags);
    STAILQ_INIT(&obj->dagmembers);
    STAILQ_INIT(&obj->names);
    return obj;
}

/*
 * Given a set of ELF protection flags, return the corresponding protection
 * flags for MMAP.
 */
int
convert_prot(int elfflags)
{
    int prot = 0;
    if (elfflags & PF_R)
	prot |= PROT_READ;
    if (elfflags & PF_W)
	prot |= PROT_WRITE;
    if (elfflags & PF_X)
	prot |= PROT_EXEC;
    return prot;
}

static int
convert_flags(int elfflags)
{
    int flags = MAP_PRIVATE; /* All mappings are private */

    /*
     * Readonly mappings are marked "MAP_NOCORE", because they can be
     * reconstructed by a debugger.
     */
    if (!(elfflags & PF_W))
	flags |= MAP_NOCORE;
    return flags;
}<|MERGE_RESOLUTION|>--- conflicted
+++ resolved
@@ -105,15 +105,11 @@
     caddr_t note_end;
     char *note_map;
     size_t note_map_len;
-<<<<<<< HEAD
+    Elf_Addr text_end;
 #ifdef __CHERI_PURE_CAPABILITY__
     Elf_Addr text_rodata_start = 0;
     Elf_Addr text_rodata_end = 0;
 #endif
-=======
-    Elf_Addr text_end;
->>>>>>> 4a1080a9
-
 
     hdr = get_elf_header(fd, path, sb, main_path);
     if (hdr == NULL)
@@ -153,7 +149,6 @@
 		    path, nsegs);
 		goto error;
 	    }
-<<<<<<< HEAD
 #ifdef __CHERI_PURE_CAPABILITY__
 	    if (!(segs[nsegs]->p_flags & PF_W)) {
 		Elf_Addr start_addr = segs[nsegs]->p_vaddr;
@@ -164,12 +159,10 @@
 		    (size_t)text_rodata_start, (size_t)text_rodata_end);
 	    }
 #endif
-=======
 	    if ((segs[nsegs]->p_flags & PF_X) == PF_X) {
 		text_end = MAX(text_end,
 		    round_page(segs[nsegs]->p_vaddr + segs[nsegs]->p_memsz));
 	    }
->>>>>>> 4a1080a9
 	    break;
 
 	case PT_PHDR:
