--- conflicted
+++ resolved
@@ -97,12 +97,8 @@
 static void digest_dynamic2(Obj_Entry *, const Elf_Dyn *, const Elf_Dyn *,
     const Elf_Dyn *);
 static void digest_dynamic(Obj_Entry *, int);
-<<<<<<< HEAD
 static Obj_Entry *digest_phdr(const Elf_Phdr *, int, dlfunc_t, const char *);
-=======
-static Obj_Entry *digest_phdr(const Elf_Phdr *, int, caddr_t, const char *);
 static void distribute_static_tls(Objlist *, RtldLockState *);
->>>>>>> 9638d3e2
 static Obj_Entry *dlcheck(void *);
 static int dlclose_locked(void *, RtldLockState *);
 static Obj_Entry *dlopen_object(const char *name, int fd, Obj_Entry *refobj,
