/*-
 * SPDX-License-Identifier: BSD-2-Clause-FreeBSD
 *
 * Copyright 1996, 1997, 1998, 1999, 2000 John D. Polstra.
 * Copyright 2003 Alexander Kabaev <kan@FreeBSD.ORG>.
 * Copyright 2009-2013 Konstantin Belousov <kib@FreeBSD.ORG>.
 * Copyright 2012 John Marino <draco@marino.st>.
 * Copyright 2014-2017 The FreeBSD Foundation
 * All rights reserved.
 *
 * Portions of this software were developed by Konstantin Belousov
 * under sponsorship from the FreeBSD Foundation.
 *
 * Redistribution and use in source and binary forms, with or without
 * modification, are permitted provided that the following conditions
 * are met:
 * 1. Redistributions of source code must retain the above copyright
 *    notice, this list of conditions and the following disclaimer.
 * 2. Redistributions in binary form must reproduce the above copyright
 *    notice, this list of conditions and the following disclaimer in the
 *    documentation and/or other materials provided with the distribution.
 *
 * THIS SOFTWARE IS PROVIDED BY THE AUTHOR ``AS IS'' AND ANY EXPRESS OR
 * IMPLIED WARRANTIES, INCLUDING, BUT NOT LIMITED TO, THE IMPLIED WARRANTIES
 * OF MERCHANTABILITY AND FITNESS FOR A PARTICULAR PURPOSE ARE DISCLAIMED.
 * IN NO EVENT SHALL THE AUTHOR BE LIABLE FOR ANY DIRECT, INDIRECT,
 * INCIDENTAL, SPECIAL, EXEMPLARY, OR CONSEQUENTIAL DAMAGES (INCLUDING, BUT
 * NOT LIMITED TO, PROCUREMENT OF SUBSTITUTE GOODS OR SERVICES; LOSS OF USE,
 * DATA, OR PROFITS; OR BUSINESS INTERRUPTION) HOWEVER CAUSED AND ON ANY
 * THEORY OF LIABILITY, WHETHER IN CONTRACT, STRICT LIABILITY, OR TORT
 * (INCLUDING NEGLIGENCE OR OTHERWISE) ARISING IN ANY WAY OUT OF THE USE OF
 * THIS SOFTWARE, EVEN IF ADVISED OF THE POSSIBILITY OF SUCH DAMAGE.
 */

/*
 * Dynamic linker for ELF.
 *
 * John Polstra <jdp@polstra.com>.
 */

#include <sys/cdefs.h>
__FBSDID("$FreeBSD$");

#include <sys/param.h>
#include <sys/mount.h>
#include <sys/mman.h>
#include <sys/stat.h>
#include <sys/sysctl.h>
#include <sys/uio.h>
#include <sys/utsname.h>
#include <sys/ktrace.h>

#ifdef __CHERI_PURE_CAPABILITY__
#include <sys/cheriabi.h>
#include <cheri/cheric.h>
#endif

#include <dlfcn.h>
#include <err.h>
#include <errno.h>
#include <fcntl.h>
#include <signal.h>
#include <stdarg.h>
#include <stdio.h>
#include <stdlib.h>
#include <string.h>
#include <unistd.h>

#include "debug.h"
#include "rtld.h"
#include "libmap.h"
#include "paths.h"
#include "rtld_tls.h"
#include "rtld_printf.h"
#include "rtld_utrace.h"
#include "notes.h"

/* Types. */
typedef void (*func_ptr_type)(void);
typedef void * (*path_enum_proc) (const char *path, size_t len, void *arg);


/* Variables that cannot be static: */
extern struct r_debug r_debug; /* For GDB */
extern int _thread_autoinit_dummy_decl;
extern char* __progname;
extern void (*__cleanup)(void);


/*
 * Function declarations.
 */
static const char *basename(const char *);
static void digest_dynamic1(Obj_Entry *, int, const Elf_Dyn **,
    const Elf_Dyn **, const Elf_Dyn **);
static void digest_dynamic2(Obj_Entry *, const Elf_Dyn *, const Elf_Dyn *,
    const Elf_Dyn *);
static void digest_dynamic(Obj_Entry *, int);
static Obj_Entry *digest_phdr(const Elf_Phdr *, int, dlfunc_t, const char *);
static Obj_Entry *dlcheck(void *);
static int dlclose_locked(void *, RtldLockState *);
static Obj_Entry *dlopen_object(const char *name, int fd, Obj_Entry *refobj,
    int lo_flags, int mode, RtldLockState *lockstate);
static Obj_Entry *do_load_object(int, const char *, char *, struct stat *, int);
static int do_search_info(const Obj_Entry *obj, int, struct dl_serinfo *);
static bool donelist_check(DoneList *, const Obj_Entry *);
static void errmsg_restore(char *);
static char *errmsg_save(void);
static void *fill_search_info(const char *, size_t, void *);
static char *find_library(const char *, const Obj_Entry *, int *);
static const char *gethints(bool);
static void hold_object(Obj_Entry *);
static void unhold_object(Obj_Entry *);
static void init_dag(Obj_Entry *);
static void init_marker(Obj_Entry *);
static void init_pagesizes(Elf_Auxinfo **aux_info);
static void init_rtld(caddr_t, Elf_Auxinfo **);
static void initlist_add_neededs(Needed_Entry *, Objlist *);
static void initlist_add_objects(Obj_Entry *, Obj_Entry *, Objlist *);
static int initlist_objects_ifunc(Objlist *, bool, int, RtldLockState *);
static void linkmap_add(Obj_Entry *);
static void linkmap_delete(Obj_Entry *);
static void load_filtees(Obj_Entry *, int flags, RtldLockState *);
static void unload_filtees(Obj_Entry *, RtldLockState *);
static int load_needed_objects(Obj_Entry *, int);
static int load_preload_objects(void);
static Obj_Entry *load_object(const char *, int fd, const Obj_Entry *, int);
static void map_stacks_exec(RtldLockState *);
static int obj_disable_relro(Obj_Entry *);
static int obj_enforce_relro(Obj_Entry *);
static Obj_Entry *obj_from_addr(const void *);
static void objlist_call_fini(Objlist *, Obj_Entry *, RtldLockState *);
static void objlist_call_init(Objlist *, RtldLockState *);
static void objlist_clear(Objlist *);
static Objlist_Entry *objlist_find(Objlist *, const Obj_Entry *);
static void objlist_init(Objlist *);
static void objlist_push_head(Objlist *, Obj_Entry *);
static void objlist_push_tail(Objlist *, Obj_Entry *);
static void objlist_put_after(Objlist *, Obj_Entry *, Obj_Entry *);
static void objlist_remove(Objlist *, Obj_Entry *);
static int open_binary_fd(const char *argv0, bool search_in_path);
static int parse_args(char* argv[], int argc, bool *use_pathp, int *fdp);
static int parse_integer(const char *);
static void *path_enumerate(const char *, path_enum_proc, const char *, void *);
static void print_usage(const char *argv0);
static void release_object(Obj_Entry *);
static int relocate_object_dag(Obj_Entry *root, bool bind_now,
    Obj_Entry *rtldobj, int flags, RtldLockState *lockstate);
static int relocate_object(Obj_Entry *obj, bool bind_now, Obj_Entry *rtldobj,
    int flags, RtldLockState *lockstate);
static int relocate_objects(Obj_Entry *, bool, Obj_Entry *, int,
    RtldLockState *);
static int resolve_object_ifunc(Obj_Entry *, bool, int, RtldLockState *);
static int rtld_dirname(const char *, char *);
static int rtld_dirname_abs(const char *, char *);
static void *rtld_dlopen(const char *name, int fd, int mode);
static void rtld_exit(void);
static char *search_library_path(const char *, const char *, const char *,
    int *);
static char *search_library_pathfds(const char *, const char *, int *);
static const void **get_program_var_addr(const char *, RtldLockState *);
static void set_program_var(const char *, const void *);
static int symlook_default(SymLook *, const Obj_Entry *refobj);
static int symlook_global(SymLook *, DoneList *);
static void symlook_init_from_req(SymLook *, const SymLook *);
static int symlook_list(SymLook *, const Objlist *, DoneList *);
static int symlook_needed(SymLook *, const Needed_Entry *, DoneList *);
static int symlook_obj1_sysv(SymLook *, const Obj_Entry *);
static int symlook_obj1_gnu(SymLook *, const Obj_Entry *);
static void trace_loaded_objects(Obj_Entry *);
static void unlink_object(Obj_Entry *);
static void unload_object(Obj_Entry *, RtldLockState *lockstate);
static void unref_dag(Obj_Entry *);
static void ref_dag(Obj_Entry *);
static char *origin_subst_one(Obj_Entry *, char *, const char *,
    const char *, bool);
static char *origin_subst(Obj_Entry *, const char *);
static bool obj_resolve_origin(Obj_Entry *obj);
static void preinit_main(void);
static int  rtld_verify_versions(const Objlist *);
static int  rtld_verify_object_versions(Obj_Entry *);
static void object_add_name(Obj_Entry *, const char *);
static int  object_match_name(const Obj_Entry *, const char *);
static void ld_utrace_log(int, void *, void *, size_t, int, const char *);
static void rtld_fill_dl_phdr_info(const Obj_Entry *obj,
    struct dl_phdr_info *phdr_info);
static uint32_t gnu_hash(const char *);
static bool matched_symbol(SymLook *, const Obj_Entry *, Sym_Match_Result *,
    const unsigned long);

void r_debug_state(struct r_debug *, struct link_map *) __noinline __exported;
void _r_debug_postinit(struct link_map *) __noinline __exported;

int __sys_openat(int, const char *, int, ...);

/*
 * Data declarations.
 */
static char *error_message;	/* Message for dlerror(), or NULL */
struct r_debug r_debug __exported;	/* for GDB; */
static bool libmap_disable;	/* Disable libmap */
static bool ld_loadfltr;	/* Immediate filters processing */
static char *libmap_override;	/* Maps to use in addition to libmap.conf */
static bool trust;		/* False for setuid and setgid programs */
static bool dangerous_ld_env;	/* True if environment variables have been
				   used to affect the libraries loaded */
bool ld_bind_not;		/* Disable PLT update */
static char *ld_bind_now;	/* Environment variable for immediate binding */
static char *ld_library_path;	/* Environment variable for search path */
static char *ld_library_dirs;	/* Environment variable for library descriptors */
static char *ld_preload;	/* Environment variable for libraries to
				   load first */
static const char *ld_elf_hints_path;	/* Environment variable for alternative hints path */
static const char *ld_tracing;	/* Called from ldd to print libs */
static char *ld_utrace;		/* Use utrace() to log events. */
static bool ld_skip_init_funcs = false;	/* XXXAR: debug environment variable to verify relocation processing */
static struct obj_entry_q obj_list;	/* Queue of all loaded objects */
static Obj_Entry *obj_main;	/* The main program shared object */
static Obj_Entry obj_rtld;	/* The dynamic linker shared object */
static unsigned int obj_count;	/* Number of objects in obj_list */
static unsigned int obj_loads;	/* Number of loads of objects (gen count) */

static Objlist list_global =	/* Objects dlopened with RTLD_GLOBAL */
  STAILQ_HEAD_INITIALIZER(list_global);
static Objlist list_main =	/* Objects loaded at program startup */
  STAILQ_HEAD_INITIALIZER(list_main);
static Objlist list_fini =	/* Objects needing fini() calls */
  STAILQ_HEAD_INITIALIZER(list_fini);

Elf_Sym sym_zero;		/* For resolving undefined weak refs. */

#define GDB_STATE(s,m)	r_debug.r_state = s; r_debug_state(&r_debug,m);

extern Elf_Dyn _DYNAMIC __no_subobject_bounds;
#pragma weak _DYNAMIC

int dlclose(void *) __exported;
char *dlerror(void) __exported;
void *dlopen(const char *, int) __exported;
void *fdlopen(int, int) __exported;
void *dlsym(void *, const char *) __exported;
dlfunc_t dlfunc(void *, const char *) __exported;
void *dlvsym(void *, const char *, const char *) __exported;
int dladdr(const void *, Dl_info *) __exported;
void dllockinit(void *, void *(*)(void *), void (*)(void *), void (*)(void *),
    void (*)(void *), void (*)(void *), void (*)(void *)) __exported;
int dlinfo(void *, int , void *) __exported;
int dl_iterate_phdr(__dl_iterate_hdr_callback, void *) __exported;
int _rtld_addr_phdr(const void *, struct dl_phdr_info *) __exported;
int _rtld_get_stack_prot(void) __exported;
int _rtld_is_dlopened(void *) __exported;
void _rtld_error(const char *, ...) __exported __printflike(1, 2);

/* Only here to fix -Wmissing-prototypes warnings */
int __getosreldate(void);
void __pthread_cxa_finalize(struct dl_phdr_info *a);
#ifdef __CHERI_PURE_CAPABILITY__
func_ptr_type _rtld(Elf_Auxinfo *aux, func_ptr_type *exit_proc, Obj_Entry **objp);
#else
func_ptr_type _rtld(Elf_Addr *sp, func_ptr_type *exit_proc, Obj_Entry **objp);
#endif
Elf_Addr _rtld_bind(Obj_Entry *obj, Elf_Size reloff);


int npagesizes;
static int osreldate;
size_t *pagesizes;

static int stack_prot = PROT_READ | PROT_WRITE | RTLD_DEFAULT_STACK_EXEC;
static int max_stack_flags;

/*
 * Global declarations normally provided by crt1.  The dynamic linker is
 * not built with crt1, so we have to provide them ourselves.
 */
char *__progname;
char **environ;

/*
 * Used to pass argc, argv to init functions.
 */
int main_argc;
char **main_argv;

/*
 * Globals to control TLS allocation.
 */
size_t tls_last_offset;		/* Static TLS offset of last module */
size_t tls_last_size;		/* Static TLS size of last module */
size_t tls_static_space;	/* Static TLS space allocated */
static size_t tls_static_max_align;
Elf_Addr tls_dtv_generation = 1;	/* Used to detect when dtv size changes */
int tls_max_index = 1;		/* Largest module index allocated */

static bool ld_library_path_rpath = false;

/*
 * Globals for path names, and such
 */
const char *ld_elf_hints_default = _PATH_ELF_HINTS;
const char *ld_path_libmap_conf = _PATH_LIBMAP_CONF;
const char *ld_path_rtld = _PATH_RTLD;
const char *ld_standard_library_path = STANDARD_LIBRARY_PATH;
const char *ld_env_prefix = LD_;

/*
 * Fill in a DoneList with an allocation large enough to hold all of
 * the currently-loaded objects.  Keep this as a macro since it calls
 * alloca and we want that to occur within the scope of the caller.
 */
#define donelist_init(dlp)					\
    ((dlp)->objs = alloca(obj_count * sizeof (dlp)->objs[0]),	\
    assert((dlp)->objs != NULL),				\
    (dlp)->num_alloc = obj_count,				\
    (dlp)->num_used = 0)

#define	LD_UTRACE(e, h, mb, ms, r, n) do {			\
	if (ld_utrace != NULL)					\
		ld_utrace_log(e, h, mb, ms, r, n);		\
} while (0)

static void
ld_utrace_log(int event, void *handle, void *mapbase, size_t mapsize,
    int refcnt, const char *name)
{
	struct utrace_rtld ut;
	static const char rtld_utrace_sig[RTLD_UTRACE_SIG_SZ] = RTLD_UTRACE_SIG;

	memcpy(ut.sig, rtld_utrace_sig, sizeof(ut.sig));
	ut.event = event;
	ut.handle = handle;
	ut.mapbase = mapbase;
	ut.mapsize = mapsize;
	ut.refcnt = refcnt;
	bzero(ut.name, sizeof(ut.name));
	if (name)
		strlcpy(ut.name, name, sizeof(ut.name));
	utrace(&ut, sizeof(ut));
}

#ifdef RTLD_VARIANT_ENV_NAMES
/*
 * construct the env variable based on the type of binary that's
 * running.
 */
static inline const char *
_LD(const char *var)
{
	static char buffer[128];

	strlcpy(buffer, ld_env_prefix, sizeof(buffer));
	strlcat(buffer, var, sizeof(buffer));
	return (buffer);
}
#else
#define _LD(x)	LD_ x
#endif

#ifdef DEBUG
static inline
bool is_env_var_set(const char* varname)
{
	char *env_var;

	env_var = getenv(varname);

	/* return true if the variable is nonnull and not equal to "0" */
	return (env_var != NULL && *env_var != '\0' &&
	    __builtin_strcmp(env_var, "0") != 0);
}
#endif

/*
 * Main entry point for dynamic linking.
 *
 * For CHERI the first argument is a pointer to the ELF "auxiliary vector".
 * For all other architectures the first argument is the stack pointer.
 * The stack is expected to be laid out as described
 * in the SVR4 ABI specification, Intel 386 Processor Supplement.
 * Specifically, the stack pointer points to a word containing
 * ARGC.  Following that in the stack is a null-terminated sequence
 * of pointers to argument strings.  Then comes a null-terminated
 * sequence of pointers to environment strings.  Finally, there is a
 * sequence of "auxiliary vector" entries.
 *
 * The second argument points to a place to store the dynamic linker's
 * exit procedure pointer and the third to a place to store the main
 * program's object.
 *
 * The return value is the main program's entry point.
 */
func_ptr_type
#ifdef __CHERI_PURE_CAPABILITY__
_rtld(Elf_Auxinfo *aux, func_ptr_type *exit_proc, Obj_Entry **objp)
#else
_rtld(Elf_Addr *sp, func_ptr_type *exit_proc, Obj_Entry **objp)
#endif
{
    Elf_Auxinfo *aux_info[AT_COUNT], *auxp;
#ifndef __CHERI_PURE_CAPABILITY__
    Elf_Auxinfo *aux, *auxpf;
#endif
    Objlist_Entry *entry;
    Obj_Entry *last_interposer, *obj, *preload_tail;
    const Elf_Phdr *phdr;
    Objlist initlist;
    RtldLockState lockstate;
    struct stat st;
    Elf_Addr *argcp;
    char **argv, **env, *kexecpath, *library_path_rpath;
    const char *argv0;
#ifndef __CHERI_PURE_CAPABILITY__
    char **envp;
#endif
    dlfunc_t imgentry;
    char buf[MAXPATHLEN];
    int argc, fd, i, phnum, rtld_argc;
    bool dir_enable, explicit_fd, search_in_path;

    /*
     * On entry, the dynamic linker itself has not been relocated yet.
     * Be very careful not to reference any global data until after
     * init_rtld has returned.  It is OK to reference file-scope statics
     * and string constants, and to call static and global functions.
     */
#ifndef __CHERI_PURE_CAPABILITY__
    /* Find the auxiliary vector on the stack. */
    argcp = sp;
    argc = *sp++;
    argv = (char **) sp;
    sp += argc + 1;	/* Skip over arguments and NULL terminator */
    env = (char **) sp;
    while (*sp++ != 0)	/* Skip over environment, and NULL terminator */
	;
    aux = (Elf_Auxinfo *) sp;
#endif

    /* Digest the auxiliary vector. */
    for (i = 0;  i < AT_COUNT;  i++)
	aux_info[i] = NULL;
    for (auxp = aux;  auxp->a_type != AT_NULL;  auxp++) {
	if (auxp->a_type < AT_COUNT)
	    aux_info[auxp->a_type] = auxp;
    }
#ifdef __CHERI_PURE_CAPABILITY__
    /* CHERI reads these values from auxv instead */
    argcp = &aux_info[AT_ARGC]->a_un.a_val;
    argc = *argcp;
    argv = (char **)aux_info[AT_ARGV]->a_un.a_ptr;
    env = (char **)aux_info[AT_ENVV]->a_un.a_ptr;
#endif

    /* Initialize and relocate ourselves. */
    assert(aux_info[AT_BASE] != NULL);
    init_rtld((caddr_t) aux_info[AT_BASE]->a_un.a_ptr, aux_info);

    __progname = obj_rtld.path;
    argv0 = argv[0] != NULL ? argv[0] : "(null)";
    environ = env;
    main_argc = argc;
    main_argv = argv;

    trust = !issetugid();

    md_abi_variant_hook(aux_info);

    fd = -1;
    if (aux_info[AT_EXECFD] != NULL) {
	fd = aux_info[AT_EXECFD]->a_un.a_val;
    } else {
	assert(aux_info[AT_PHDR] != NULL);
	phdr = (const Elf_Phdr *)aux_info[AT_PHDR]->a_un.a_ptr;
	if (phdr == obj_rtld.phdr) {
	    if (!trust) {
		_rtld_error("Tainted process refusing to run binary %s",
		    argv0);
		rtld_die();
	    }
	    dbg("opening main program in direct exec mode");
	    if (argc >= 2) {
		rtld_argc = parse_args(argv, argc, &search_in_path, &fd);
		argv0 = argv[rtld_argc];
		explicit_fd = (fd != -1);
		if (!explicit_fd)
		    fd = open_binary_fd(argv0, search_in_path);
		if (fstat(fd, &st) == -1) {
		    rtld_fatal("Failed to fstat FD %d (%s): %s", fd,
		      explicit_fd ? "user-provided descriptor" : argv0,
		      rtld_strerror(errno));
		}

		/*
		 * Rough emulation of the permission checks done by
		 * execve(2), only Unix DACs are checked, ACLs are
		 * ignored.  Preserve the semantic of disabling owner
		 * to execute if owner x bit is cleared, even if
		 * others x bit is enabled.
		 * mmap(2) does not allow to mmap with PROT_EXEC if
		 * binary' file comes from noexec mount.  We cannot
		 * set VV_TEXT on the binary.
		 */
		dir_enable = false;
		if (st.st_uid == geteuid()) {
		    if ((st.st_mode & S_IXUSR) != 0)
			dir_enable = true;
		} else if (st.st_gid == getegid()) {
		    if ((st.st_mode & S_IXGRP) != 0)
			dir_enable = true;
		} else if ((st.st_mode & S_IXOTH) != 0) {
		    dir_enable = true;
		}
		if (!dir_enable) {
		    _rtld_error("No execute permission for binary %s",
		        argv0);
		    if (!ld_tracing)
			rtld_die();
		}

		/*
		 * For direct exec mode, argv[0] is the interpreter
		 * name, we must remove it and shift arguments left
		 * before invoking binary main.  Since stack layout
		 * places environment pointers and aux vectors right
		 * after the terminating NULL, we must shift
		 * environment and aux as well.
		 */
		main_argc = argc - rtld_argc;
		for (i = 0; i <= main_argc; i++)
		    argv[i] = argv[i + rtld_argc];
		*argcp -= rtld_argc;
		/* auxv/envp is not on the stack in CHERI so we don't need this */
#ifndef __CHERI_PURE_CAPABILITY__
		environ = env = envp = argv + main_argc + 1;
		do {
		    *envp = *(envp + rtld_argc);
		    envp++;
		} while (*envp != NULL);
		aux = auxp = (Elf_Auxinfo *)envp;
		auxpf = (Elf_Auxinfo *)(envp + rtld_argc);
		for (;; auxp++, auxpf++) {
		    *auxp = *auxpf;
		    if (auxp->a_type == AT_NULL)
			    break;
		}
#endif
	    } else {
		_rtld_error("No binary");
		rtld_die();
	    }
	}
    }

    ld_bind_now = getenv(_LD("BIND_NOW"));

    /*
     * If the process is tainted, then we un-set the dangerous environment
     * variables.  The process will be marked as tainted until setuid(2)
     * is called.  If any child process calls setuid(2) we do not want any
     * future processes to honor the potentially un-safe variables.
     */
    if (!trust) {
	if (unsetenv(_LD("PRELOAD")) || unsetenv(_LD("LIBMAP")) ||
	    unsetenv(_LD("LIBRARY_PATH")) || unsetenv(_LD("LIBRARY_PATH_FDS")) ||
	    unsetenv(_LD("LIBMAP_DISABLE")) || unsetenv(_LD("BIND_NOT")) ||
	    unsetenv(_LD("DEBUG")) || unsetenv(_LD("ELF_HINTS_PATH")) ||
	    unsetenv(_LD("SKIP_INIT_FUNCS")) ||
	    unsetenv(_LD("LOADFLTR")) || unsetenv(_LD("LIBRARY_PATH_RPATH"))) {
		rtld_fatal("environment corrupt; aborting");
	}
    }
    if (ld_bind_now == NULL)
	    ld_bind_not = getenv(_LD("BIND_NOT")) != NULL;
    libmap_disable = getenv(_LD("LIBMAP_DISABLE")) != NULL;
    libmap_override = getenv(_LD("LIBMAP"));
    ld_library_path = getenv(_LD("LIBRARY_PATH"));
    ld_library_dirs = getenv(_LD("LIBRARY_PATH_FDS"));
    ld_preload = getenv(_LD("PRELOAD"));
    ld_elf_hints_path = getenv(_LD("ELF_HINTS_PATH"));
    ld_loadfltr = getenv(_LD("LOADFLTR")) != NULL;
    library_path_rpath = getenv(_LD("LIBRARY_PATH_RPATH"));
    ld_skip_init_funcs = getenv(_LD("SKIP_INIT_FUNCS")) != NULL;
    library_path_rpath = getenv(_LD("LIBRARY_PATH_RPATH"));
    if (library_path_rpath != NULL) {
	    if (library_path_rpath[0] == 'y' ||
		library_path_rpath[0] == 'Y' ||
		library_path_rpath[0] == '1')
		    ld_library_path_rpath = true;
	    else
		    ld_library_path_rpath = false;
    }
    dangerous_ld_env = libmap_disable || (libmap_override != NULL) ||
	(ld_library_path != NULL) || (ld_preload != NULL) ||
	(ld_elf_hints_path != NULL) || ld_loadfltr;
    if (!ld_tracing)
	ld_tracing = getenv(_LD("TRACE_LOADED_OBJECTS"));
    ld_utrace = getenv(_LD("UTRACE"));

    if ((ld_elf_hints_path == NULL) || strlen(ld_elf_hints_path) == 0)
	ld_elf_hints_path = ld_elf_hints_default;

#ifdef DEBUG
    if (is_env_var_set(_LD("DEBUG")))
	debug = RTLD_DBG_NO_CATEGORY;
    if (is_env_var_set(_LD("DEBUG_VERBOSE")))
	debug = RTLD_DBG_ALL;
    if (is_env_var_set(_LD("DEBUG_CHERI")))
	debug |= RTLD_DBG_CHERI_PLT | RTLD_DBG_CHERI | RTLD_DBG_CHERI_PLT_VERBOSE;
    if (is_env_var_set(_LD("DEBUG_STATS")))
	debug |= RTLD_DBG_RELOC_STATS;
    if (getenv(_LD("DEBUG_CATEGORIES")))
	debug |= parse_integer(getenv(_LD("DEBUG_CATEGORIES")));
#endif
    dbg("%s is initialized, base address = %-#p", __progname,
	(caddr_t) aux_info[AT_BASE]->a_un.a_ptr);
    dbg("RTLD dynamic = %-#p", obj_rtld.dynamic);
    dbg("RTLD pltgot  = %-#p", obj_rtld.pltgot);

    dbg("initializing thread locks");
    lockdflt_init();

    /*
     * Load the main program, or process its program header if it is
     * already loaded.
     */
    if (fd != -1) {	/* Load the main program. */
	dbg("loading main program");
	obj_main = map_object(fd, argv0, NULL, _PATH_RTLD);
	close(fd);
	if (obj_main == NULL)
	    rtld_die();
	max_stack_flags = obj_main->stack_flags;
    } else {				/* Main program already loaded. */
	dbg("processing main program's program header");
	assert(aux_info[AT_PHDR] != NULL);
	phdr = (const Elf_Phdr *) aux_info[AT_PHDR]->a_un.a_ptr;
	assert(aux_info[AT_PHNUM] != NULL);
	phnum = aux_info[AT_PHNUM]->a_un.a_val;
	assert(aux_info[AT_PHENT] != NULL);
	assert(aux_info[AT_PHENT]->a_un.a_val == sizeof(Elf_Phdr));
	assert(aux_info[AT_ENTRY] != NULL);
	imgentry = (dlfunc_t) aux_info[AT_ENTRY]->a_un.a_ptr;
	dbg("Values from kernel:\n\tAT_PHDR=%-#p\n\tAT_BASE=%-#p\n\tAT_ENTRY=%-#p\n",
		phdr, aux_info[AT_BASE]->a_un.a_ptr, (const void *)imgentry);
	if ((obj_main = digest_phdr(phdr, phnum, imgentry, argv0)) ==
	    NULL)
		rtld_die();
	dbg("Parsed values:\n\tmapbase=%-#p\n\tmapsize=%#zx"
#ifdef __CHERI_PURE_CAPABILITY__
	    "\n\ttext_rodata=%#p"
#endif
	    "\n\tvaddrbase=%#zx\n\trelocbase=%-#p\n",
	    obj_main->mapbase, obj_main->mapsize,
#ifdef __CHERI_PURE_CAPABILITY__
	    obj_main->text_rodata_cap,
#endif
	    obj_main->vaddrbase, obj_main->relocbase);
    }

    if (aux_info[AT_EXECPATH] != NULL && fd == -1) {
	    kexecpath = aux_info[AT_EXECPATH]->a_un.a_ptr;
	    dbg("AT_EXECPATH %p %s", kexecpath, kexecpath);
	    if (kexecpath[0] == '/')
		    obj_main->path = kexecpath;
	    else if (getcwd(buf, sizeof(buf)) == NULL ||
		     strlcat(buf, "/", sizeof(buf)) >= sizeof(buf) ||
		     strlcat(buf, kexecpath, sizeof(buf)) >= sizeof(buf))
		    obj_main->path = xstrdup(argv0);
	    else
		    obj_main->path = xstrdup(buf);
    } else {
	    dbg("No AT_EXECPATH or direct exec");
	    obj_main->path = xstrdup(argv0);
    }
    dbg("obj_main path %s", obj_main->path);
    obj_main->mainprog = true;

    if (aux_info[AT_STACKPROT] != NULL &&
      aux_info[AT_STACKPROT]->a_un.a_val != 0)
	    stack_prot = aux_info[AT_STACKPROT]->a_un.a_val;

#ifndef COMPAT_32BIT
    /*
     * Get the actual dynamic linker pathname from the executable if
     * possible.  (It should always be possible.)  That ensures that
     * gdb will find the right dynamic linker even if a non-standard
     * one is being used.
     */
    if (obj_main->interp != NULL &&
      strcmp(obj_main->interp, obj_rtld.path) != 0) {
	free(obj_rtld.path);
	obj_rtld.path = xstrdup(obj_main->interp);
        __progname = obj_rtld.path;
    }
#endif

    digest_dynamic(obj_main, 0);
    dbg("%s valid_hash_sysv %d valid_hash_gnu %d dynsymcount %d",
	obj_main->path, obj_main->valid_hash_sysv, obj_main->valid_hash_gnu,
	obj_main->dynsymcount);

    linkmap_add(obj_main);
    linkmap_add(&obj_rtld);

    /* Link the main program into the list of objects. */
    TAILQ_INSERT_HEAD(&obj_list, obj_main, next);
    obj_count++;
    obj_loads++;

    /* Initialize a fake symbol for resolving undefined weak references. */
    sym_zero.st_info = ELF_ST_INFO(STB_GLOBAL, STT_NOTYPE);
    sym_zero.st_shndx = SHN_UNDEF;
    sym_zero.st_value = -(vaddr_t)obj_main->relocbase;

    if (!libmap_disable)
        libmap_disable = (bool)lm_init(libmap_override);

    dbg("loading LD_PRELOAD libraries");
    if (load_preload_objects() == -1)
	rtld_die();
    preload_tail = globallist_curr(TAILQ_LAST(&obj_list, obj_entry_q));

    dbg("loading needed objects");
    if (load_needed_objects(obj_main, 0) == -1)
	rtld_die();

    /* Make a list of all objects loaded at startup. */
    last_interposer = obj_main;
    TAILQ_FOREACH(obj, &obj_list, next) {
	if (obj->marker)
	    continue;
	if (obj->z_interpose && obj != obj_main) {
	    objlist_put_after(&list_main, last_interposer, obj);
	    last_interposer = obj;
	} else {
	    objlist_push_tail(&list_main, obj);
	}
    	obj->refcount++;
    }

    dbg("checking for required versions");
    if (rtld_verify_versions(&list_main) == -1 && !ld_tracing)
	rtld_die();

    if (ld_tracing) {		/* We're done */
	trace_loaded_objects(obj_main);
	exit(0);
    }

    if (getenv(_LD("DUMP_REL_PRE")) != NULL) {
       dump_relocations(obj_main);
       exit (0);
    }

    /*
     * Processing tls relocations requires having the tls offsets
     * initialized.  Prepare offsets before starting initial
     * relocation processing.
     */
    dbg("initializing initial thread local storage offsets");
    STAILQ_FOREACH(entry, &list_main, link) {
	/*
	 * Allocate all the initial objects out of the static TLS
	 * block even if they didn't ask for it.
	 */
	allocate_tls_offset(entry->obj);
    }

    if (relocate_objects(obj_main,
      ld_bind_now != NULL && *ld_bind_now != '\0',
      &obj_rtld, SYMLOOK_EARLY, NULL) == -1)
	rtld_die();

#ifndef __CHERI_PURE_CAPABILITY__
    /* Copy relocations are not supported in the purecap ABI */
    dbg("doing copy relocations");
    if (do_copy_relocations(obj_main) == -1)
	rtld_die();
#endif

    if (getenv(_LD("DUMP_REL_POST")) != NULL) {
       dump_relocations(obj_main);
       exit (0);
    }

    ifunc_init(aux);

    /*
     * Setup TLS for main thread.  This must be done after the
     * relocations are processed, since tls initialization section
     * might be the subject for relocations.
     */
    dbg("initializing initial thread local storage");
    allocate_initial_tls(globallist_curr(TAILQ_FIRST(&obj_list)));

    dbg("initializing key program variables");
    set_program_var("__progname", argv[0] != NULL ? basename(argv[0]) : "");
    set_program_var("environ", env);
    set_program_var("__elf_aux_vector", aux);

    /* Make a list of init functions to call. */
    objlist_init(&initlist);
    initlist_add_objects(globallist_curr(TAILQ_FIRST(&obj_list)),
      preload_tail, &initlist);

    r_debug_state(NULL, &obj_main->linkmap); /* say hello to gdb! */

    map_stacks_exec(NULL);

<<<<<<< HEAD
    dbg("resolving ifuncs");
    if (resolve_objects_ifunc(obj_main,
      ld_bind_now != NULL && *ld_bind_now != '\0', SYMLOOK_EARLY,
      NULL) == -1)
	rtld_die();
#ifdef __CHERI_PURE_CAPABILITY__
    /* old crt does not exist for CheriABI */
    obj_main->crt_no_init = true;
#else

    dbg("enforcing main obj relro");
    if (obj_enforce_relro(obj_main) == -1)
	rtld_die();

=======
>>>>>>> afa40926
    if (!obj_main->crt_no_init) {
	/*
	 * Make sure we don't call the main program's init and fini
	 * functions for binaries linked with old crt1 which calls
	 * _init itself.
	 */
	obj_main->init_ptr = obj_main->fini_ptr = NULL;
	obj_main->preinit_array_ptr = obj_main->init_array_ptr =
	    obj_main->fini_array_ptr = NULL;
    }
#endif /* #ifndef __CHERI_PURE_CAPABILITY__ */

    /*
     * Execute MD initializers required before we call the objects'
     * init functions.
     */
    pre_init();

    wlock_acquire(rtld_bind_lock, &lockstate);

    dbg("resolving ifuncs");
    if (initlist_objects_ifunc(&initlist, ld_bind_now != NULL &&
      *ld_bind_now != '\0', SYMLOOK_EARLY, &lockstate) == -1)
	rtld_die();

    if (obj_main->crt_no_init)
	preinit_main();
    objlist_call_init(&initlist, &lockstate);
    _r_debug_postinit(&obj_main->linkmap);
    objlist_clear(&initlist);
    dbg("loading filtees");
    TAILQ_FOREACH(obj, &obj_list, next) {
	if (obj->marker)
	    continue;
	if (ld_loadfltr || obj->z_loadfltr)
	    load_filtees(obj, 0, &lockstate);
    }

    dbg("enforcing main obj relro");
    if (obj_enforce_relro(obj_main) == -1)
	rtld_die();

    lock_release(rtld_bind_lock, &lockstate);

    dbg("transferring control to program entry point = %-#p", obj_main->entry);

    /* Return the exit procedure and the program entry point. */
    *exit_proc = rtld_exit;
    *objp = obj_main;

#ifdef __CHERI_PURE_CAPABILITY__
    // ensure that we setup a valid $cgp if the binary is built with -nostartfiles
    // Note: This value should still remain valid after the return since clang
    // won't clobber it. This should ensure that on return from here to
    // rtld_start.S $cgp will be set up correctly. We could also pass another
    // reference argument and store obj_main->captable there but this is easier
    // and should have the same effect.
    const void *entry_cgp = target_cgp_for_func(obj_main, obj_main->entry);
    dbg_cheri("Setting initial $cgp for %s to %-#p", obj_main->path, entry_cgp);
    __asm__ volatile("cmove $cgp, %0" :: "C"(entry_cgp));
    assert(cheri_getperm(obj_main->entry) & CHERI_PERM_EXECUTE);
#endif
    return (func_ptr_type) obj_main->entry;
}

void *
rtld_resolve_ifunc(const Obj_Entry *obj, const Elf_Sym *def)
{
#ifdef __CHERI_PURE_CAPABILITY__
	(void)obj;
	(void)def;
	rtld_fatal("IFUNC is not implemented for CheriABI");
#else

	void *ptr;
	Elf_Addr target;

	ptr = (void *)make_function_pointer(def, obj);
	target = call_ifunc_resolver(ptr);
	return ((void *)target);
#endif
}

/*
 * NB: MIPS uses a private version of this function (_mips_rtld_bind).
 * Changes to this function should be applied there as well.
 */
Elf_Addr
_rtld_bind(Obj_Entry *obj, Elf_Size reloff)
{
    const Elf_Rel *rel;
    const Elf_Sym *def;
    const Obj_Entry *defobj;
    Elf_Addr *where;
    Elf_Addr target;
    RtldLockState lockstate;

    rlock_acquire(rtld_bind_lock, &lockstate);
    if (sigsetjmp(lockstate.env, 0) != 0)
	    lock_upgrade(rtld_bind_lock, &lockstate);
    if (obj->pltrel)
	rel = (const Elf_Rel *)((const char *)obj->pltrel + reloff);
    else
	rel = (const Elf_Rel *)((const char *)obj->pltrela + reloff);

    where = (Elf_Addr *)(obj->relocbase + rel->r_offset);
    def = find_symdef(ELF_R_SYM(rel->r_info), obj, &defobj, SYMLOOK_IN_PLT,
	NULL, &lockstate);
    if (def == NULL)
	rtld_die();
    if (ELF_ST_TYPE(def->st_info) == STT_GNU_IFUNC)
	target = (Elf_Addr)rtld_resolve_ifunc(defobj, def);
    else
	target = (Elf_Addr)(defobj->relocbase + def->st_value);

    dbg("\"%s\" in \"%s\" ==> %p in \"%s\"",
      defobj->strtab + def->st_name, basename(obj->path),
      (void *)(uintptr_t)target, basename(defobj->path));

    /*
     * Write the new contents for the jmpslot. Note that depending on
     * architecture, the value which we need to return back to the
     * lazy binding trampoline may or may not be the target
     * address. The value returned from reloc_jmpslot() is the value
     * that the trampoline needs.
     */
    target = reloc_jmpslot(where, target, defobj, obj, rel);
    lock_release(rtld_bind_lock, &lockstate);
    return target;
}

/*
 * Error reporting function.  Use it like printf.  If formats the message
 * into a buffer, and sets things up so that the next call to dlerror()
 * will return the message.
 */
void
_rtld_error(const char *fmt, ...)
{
    static char buf[512];
    va_list ap;

    va_start(ap, fmt);
    rtld_vsnprintf(buf, sizeof buf, fmt, ap);
    error_message = buf;
    va_end(ap);
    LD_UTRACE(UTRACE_RTLD_ERROR, NULL, NULL, 0, 0, error_message);
}

/*
 * Return a dynamically-allocated copy of the current error message, if any.
 */
static char *
errmsg_save(void)
{
    return error_message == NULL ? NULL : xstrdup(error_message);
}

/*
 * Restore the current error message from a copy which was previously saved
 * by errmsg_save().  The copy is freed.
 */
static void
errmsg_restore(char *saved_msg)
{
    if (saved_msg == NULL)
	error_message = NULL;
    else {
	_rtld_error("%s", saved_msg);
	free(saved_msg);
    }
}

static const char *
basename(const char *name)
{
    const char *p = strrchr(name, '/');
    return p != NULL ? p + 1 : name;
}

static struct utsname uts;

static char *
origin_subst_one(Obj_Entry *obj, char *real, const char *kw,
    const char *subst, bool may_free)
{
	char *p, *p1, *res, *resp;
	int subst_len, kw_len, subst_count, old_len, new_len;

	kw_len = strlen(kw);

	/*
	 * First, count the number of the keyword occurrences, to
	 * preallocate the final string.
	 */
	for (p = real, subst_count = 0;; p = p1 + kw_len, subst_count++) {
		p1 = strstr(p, kw);
		if (p1 == NULL)
			break;
	}

	/*
	 * If the keyword is not found, just return.
	 *
	 * Return non-substituted string if resolution failed.  We
	 * cannot do anything more reasonable, the failure mode of the
	 * caller is unresolved library anyway.
	 */
	if (subst_count == 0 || (obj != NULL && !obj_resolve_origin(obj)))
		return (may_free ? real : xstrdup(real));
	if (obj != NULL)
		subst = obj->origin_path;

	/*
	 * There is indeed something to substitute.  Calculate the
	 * length of the resulting string, and allocate it.
	 */
	subst_len = strlen(subst);
	old_len = strlen(real);
	new_len = old_len + (subst_len - kw_len) * subst_count;
	res = xmalloc(new_len + 1);

	/*
	 * Now, execute the substitution loop.
	 */
	for (p = real, resp = res, *resp = '\0';;) {
		p1 = strstr(p, kw);
		if (p1 != NULL) {
			/* Copy the prefix before keyword. */
			memcpy(resp, p, p1 - p);
			resp += p1 - p;
			/* Keyword replacement. */
			memcpy(resp, subst, subst_len);
			resp += subst_len;
			*resp = '\0';
			p = p1 + kw_len;
		} else
			break;
	}

	/* Copy to the end of string and finish. */
	strcat(resp, p);
	if (may_free)
		free(real);
	return (res);
}

static char *
origin_subst(Obj_Entry *obj, const char *real)
{
	char *res1, *res2, *res3, *res4;

	if (obj == NULL || !trust)
		return (xstrdup(real));
	if (uts.sysname[0] == '\0') {
		if (uname(&uts) != 0) {
			_rtld_error("utsname failed: %d", errno);
			return (NULL);
		}
	}
	/* __DECONST is safe here since without may_free real is unchanged */
	res1 = origin_subst_one(obj, __DECONST(char *, real), "$ORIGIN", NULL,
	    false);
	res2 = origin_subst_one(NULL, res1, "$OSNAME", uts.sysname, true);
	res3 = origin_subst_one(NULL, res2, "$OSREL", uts.release, true);
	res4 = origin_subst_one(NULL, res3, "$PLATFORM", uts.machine, true);
	return (res4);
}

void
rtld_die(void)
{
    const char *msg = dlerror();

    if (msg == NULL)
	msg = "Fatal error";
    rtld_fdputstr(STDERR_FILENO, _BASENAME_RTLD ": ");
    rtld_fdputstr(STDERR_FILENO, msg);
    rtld_fdputchar(STDERR_FILENO, '\n');
    _exit(1);
}

/*
 * Process a shared object's DYNAMIC section, and save the important
 * information in its Obj_Entry structure.
 */
static void
digest_dynamic1(Obj_Entry *obj, int early, const Elf_Dyn **dyn_rpath,
    const Elf_Dyn **dyn_soname, const Elf_Dyn **dyn_runpath)
{
    const Elf_Dyn *dynp;
    Needed_Entry **needed_tail = &obj->needed;
    Needed_Entry **needed_filtees_tail = &obj->needed_filtees;
    Needed_Entry **needed_aux_filtees_tail = &obj->needed_aux_filtees;
    const Elf_Hashelt *hashtab;
    const Elf32_Word *hashval;
    Elf32_Word bkt, nmaskwords;
    int bloom_size32;
    int plttype = DT_REL;

    *dyn_rpath = NULL;
    *dyn_soname = NULL;
    *dyn_runpath = NULL;

    obj->bind_now = false;
    for (dynp = obj->dynamic;  dynp->d_tag != DT_NULL;  dynp++) {
	switch (dynp->d_tag) {

	case DT_REL:
	    obj->rel = (const Elf_Rel *)(obj->relocbase + dynp->d_un.d_ptr);
	    break;

	case DT_RELSZ:
	    obj->relsize = dynp->d_un.d_val;
	    break;

	case DT_RELENT:
	    assert(dynp->d_un.d_val == sizeof(Elf_Rel));
	    break;

	case DT_JMPREL:
	    obj->pltrel = (const Elf_Rel *)
	      (obj->relocbase + dynp->d_un.d_ptr);
	    break;

	case DT_PLTRELSZ:
	    obj->pltrelsize = dynp->d_un.d_val;
	    break;

	case DT_RELA:
	    obj->rela = (const Elf_Rela *)(obj->relocbase + dynp->d_un.d_ptr);
	    break;

	case DT_RELASZ:
	    obj->relasize = dynp->d_un.d_val;
	    break;

	case DT_RELAENT:
	    assert(dynp->d_un.d_val == sizeof(Elf_Rela));
	    break;

	case DT_PLTREL:
	    plttype = dynp->d_un.d_val;
	    assert(dynp->d_un.d_val == DT_REL || plttype == DT_RELA);
	    break;

	case DT_SYMTAB:
	    obj->symtab = (const Elf_Sym *)
	      (obj->relocbase + dynp->d_un.d_ptr);
	    break;

	case DT_SYMENT:
	    assert(dynp->d_un.d_val == sizeof(Elf_Sym));
	    break;

	case DT_STRTAB:
	    obj->strtab = (const char *)(obj->relocbase + dynp->d_un.d_ptr);
	    break;

	case DT_STRSZ:
	    obj->strsize = dynp->d_un.d_val;
	    break;

	case DT_VERNEED:
	    obj->verneed = (const Elf_Verneed *)(obj->relocbase +
		dynp->d_un.d_val);
	    break;

	case DT_VERNEEDNUM:
	    obj->verneednum = dynp->d_un.d_val;
	    break;

	case DT_VERDEF:
	    obj->verdef = (const Elf_Verdef *)(obj->relocbase +
		dynp->d_un.d_val);
	    break;

	case DT_VERDEFNUM:
	    obj->verdefnum = dynp->d_un.d_val;
	    break;

	case DT_VERSYM:
	    obj->versyms = (const Elf_Versym *)(obj->relocbase +
		dynp->d_un.d_val);
	    break;

	case DT_HASH:
	    {
		hashtab = (const Elf_Hashelt *)(obj->relocbase +
		    dynp->d_un.d_ptr);
		obj->nbuckets = hashtab[0];
		obj->nchains = hashtab[1];
		obj->buckets = hashtab + 2;
		obj->chains = obj->buckets + obj->nbuckets;
		obj->valid_hash_sysv = obj->nbuckets > 0 && obj->nchains > 0 &&
		  obj->buckets != NULL;
	    }
	    break;

	case DT_GNU_HASH:
	    {
		hashtab = (const Elf_Hashelt *)(obj->relocbase +
		    dynp->d_un.d_ptr);
		obj->nbuckets_gnu = hashtab[0];
		obj->symndx_gnu = hashtab[1];
		nmaskwords = hashtab[2];
		bloom_size32 = (__ELF_WORD_SIZE / 32) * nmaskwords;
		obj->maskwords_bm_gnu = nmaskwords - 1;
		obj->shift2_gnu = hashtab[3];
		obj->bloom_gnu = (const Elf_Addr *)(hashtab + 4);
		obj->buckets_gnu = hashtab + 4 + bloom_size32;
		obj->chain_zero_gnu = obj->buckets_gnu + obj->nbuckets_gnu -
		  obj->symndx_gnu;
		/* Number of bitmask words is required to be power of 2 */
		obj->valid_hash_gnu = powerof2(nmaskwords) &&
		    obj->nbuckets_gnu > 0 && obj->buckets_gnu != NULL;
	    }
	    break;

	case DT_NEEDED:
	    if (!obj->rtld) {
		Needed_Entry *nep = NEW(Needed_Entry);
		nep->name = dynp->d_un.d_val;
		nep->obj = NULL;
		nep->next = NULL;

		*needed_tail = nep;
		needed_tail = &nep->next;
	    }
	    break;

	case DT_FILTER:
	    if (!obj->rtld) {
		Needed_Entry *nep = NEW(Needed_Entry);
		nep->name = dynp->d_un.d_val;
		nep->obj = NULL;
		nep->next = NULL;

		*needed_filtees_tail = nep;
		needed_filtees_tail = &nep->next;
	    }
	    break;

	case DT_AUXILIARY:
	    if (!obj->rtld) {
		Needed_Entry *nep = NEW(Needed_Entry);
		nep->name = dynp->d_un.d_val;
		nep->obj = NULL;
		nep->next = NULL;

		*needed_aux_filtees_tail = nep;
		needed_aux_filtees_tail = &nep->next;
	    }
	    break;

	case DT_PLTGOT:
	    obj->pltgot = (Elf_Addr *)(obj->relocbase + dynp->d_un.d_ptr);
	    break;

	case DT_TEXTREL:
	    obj->textrel = true;
	    break;

	case DT_SYMBOLIC:
	    obj->symbolic = true;
	    break;

	case DT_RPATH:
	    /*
	     * We have to wait until later to process this, because we
	     * might not have gotten the address of the string table yet.
	     */
	    *dyn_rpath = dynp;
	    break;

	case DT_SONAME:
	    *dyn_soname = dynp;
	    break;

	case DT_RUNPATH:
	    *dyn_runpath = dynp;
	    break;

	case DT_INIT:
	    obj->init_ptr = (void*)(obj->relocbase + dynp->d_un.d_ptr);
	    break;

	case DT_PREINIT_ARRAY:
	    obj->preinit_array_ptr = (Elf_Addr *)(obj->relocbase + dynp->d_un.d_ptr);
	    break;

	case DT_PREINIT_ARRAYSZ:
	    obj->preinit_array_num = dynp->d_un.d_val / sizeof(Elf_Addr);
	    break;

	case DT_INIT_ARRAY:
	    obj->init_array_ptr = (Elf_Addr *)(obj->relocbase + dynp->d_un.d_ptr);
	    break;

	case DT_INIT_ARRAYSZ:
	    obj->init_array_num = dynp->d_un.d_val / sizeof(Elf_Addr);
	    break;

	case DT_FINI:
	    obj->fini_ptr = (void*)(obj->relocbase + dynp->d_un.d_ptr);
	    break;

	case DT_FINI_ARRAY:
	    obj->fini_array_ptr = (Elf_Addr *)(obj->relocbase + dynp->d_un.d_ptr);
	    break;

	case DT_FINI_ARRAYSZ:
	    obj->fini_array_num = dynp->d_un.d_val / sizeof(Elf_Addr);
	    break;

#ifdef __CHERI_PURE_CAPABILITY__
	case DT_MIPS_CHERI___CAPRELOCS:
	    obj->cap_relocs = (obj->relocbase + dynp->d_un.d_ptr);
	    break;

	case DT_MIPS_CHERI___CAPRELOCSSZ:
	    obj->cap_relocs_size = dynp->d_un.d_val;
	    break;

	case DT_MIPS_CHERI_FLAGS: {
	    size_t flags = dynp->d_un.d_val;
	    unsigned abi = flags & DF_MIPS_CHERI_ABI_MASK;
	    if (abi == DF_MIPS_CHERI_ABI_PCREL)
		obj->restrict_pcc_basic = 1;
	    else if (abi == DF_MIPS_CHERI_ABI_PLT || abi == DF_MIPS_CHERI_ABI_FNDESC)
		obj->restrict_pcc_strict = 1;
	    /* Can't restrict $pcc in legacy mode */
	    obj->cheri_captable_abi = abi;
	    flags &= ~DF_MIPS_CHERI_ABI_MASK;
	    if ((flags & DF_MIPS_CHERI_CAPTABLE_PER_FILE) ||
	        (flags & DF_MIPS_CHERI_CAPTABLE_PER_FUNC)) {
#if RTLD_SUPPORT_PER_FUNCTION_CAPTABLE == 1
		obj->per_function_captable = true;
#else
		rtld_fatal("Cannot load %s with per-file/per-function "
		    "captable since " _PATH_RTLD " was not compiled with "
		    "-DRTLD_SUPPORT_PER_FUNCTION_CAPTABLE=1", obj->path);
#endif
	    } else if (flags) {
		rtld_fdprintf(STDERR_FILENO, "Unknown DT_MIPS_CHERI_FLAGS in %s"
		    ": 0x%zx", obj->path, (size_t)flags);
	    }
	    break;
	}

	case DT_MIPS_CHERI_CAPTABLE:
	    obj->writable_captable =
	        (struct CheriCapTableEntry*)(obj->relocbase + dynp->d_un.d_ptr);
	    break;

	case DT_MIPS_CHERI_CAPTABLESZ:
	    obj->captable_size = dynp->d_un.d_val;
	    break;

#if RTLD_SUPPORT_PER_FUNCTION_CAPTABLE == 1
	case DT_MIPS_CHERI_CAPTABLE_MAPPING:
	    obj->captable_mapping =
	        (struct CheriCapTableMappingEntry*)(obj->relocbase + dynp->d_un.d_ptr);
	    break;

	case DT_MIPS_CHERI_CAPTABLE_MAPPINGSZ:
	    obj->captable_mapping_size = dynp->d_un.d_val;
	    break;
#endif /* RTLD_SUPPORT_PER_FUNCTION_CAPTABLE == 1 */
#endif /* defined(__CHERI_PURE_CAPABILITY__) */

	/*
	 * Don't process DT_DEBUG on MIPS as the dynamic section
	 * is mapped read-only. DT_MIPS_RLD_MAP is used instead.
	 */

#ifndef __mips__
	case DT_DEBUG:
	    if (!early)
		dbg("Filling in DT_DEBUG entry");
	    (__DECONST(Elf_Dyn *, dynp))->d_un.d_ptr = (Elf_Addr)&r_debug;
	    break;
#endif

	case DT_FLAGS:
		if (dynp->d_un.d_val & DF_ORIGIN)
		    obj->z_origin = true;
		if (dynp->d_un.d_val & DF_SYMBOLIC)
		    obj->symbolic = true;
		if (dynp->d_un.d_val & DF_TEXTREL)
		    obj->textrel = true;
		if (dynp->d_un.d_val & DF_BIND_NOW)
		    obj->bind_now = true;
		/*if (dynp->d_un.d_val & DF_STATIC_TLS)
		    ;*/
	    break;
#ifdef __mips__
	case DT_MIPS_LOCAL_GOTNO:
		obj->local_gotno = dynp->d_un.d_val;
		break;

	case DT_MIPS_SYMTABNO:
		obj->symtabno = dynp->d_un.d_val;
		break;

	case DT_MIPS_GOTSYM:
		obj->gotsym = dynp->d_un.d_val;
		break;

	case DT_MIPS_RLD_MAP:
		// We still need to add relocbase for CHERI non-PIE binaries
		// since we need something to derive the pointer from.
		assert((vaddr_t)obj->relocbase == 0);
		// All CheriABI binaries should be PIE so this should be unused.
		*((Elf_Addr *)(obj->relocbase + dynp->d_un.d_ptr)) = (Elf_Addr) &r_debug;
		break;

	case DT_MIPS_RLD_MAP_REL: {
		char* tag_loc;
		// The MIPS_RLD_MAP_REL tag stores the offset to the .rld_map
		// section relative to the address of the tag itself.
#ifdef __CHERI_PURE_CAPABILITY__
		tag_loc = (char*)cheri_copyaddress(obj->relocbase, dynp);
#else
		tag_loc = __DECONST(char*, dynp);
#endif
		*((Elf_Addr *)(tag_loc + dynp->d_un.d_val)) = (Elf_Addr) &r_debug;
		break;
	}

	case DT_MIPS_PLTGOT:
		obj->mips_pltgot = (Elf_Addr *)(obj->relocbase +
		    dynp->d_un.d_ptr);
		break;

#endif

#ifdef __powerpc64__
	case DT_PPC64_GLINK:
		obj->glink = (Elf_Addr)(obj->relocbase + dynp->d_un.d_ptr);
		break;
#endif

	case DT_FLAGS_1:
		if (dynp->d_un.d_val & DF_1_NOOPEN)
		    obj->z_noopen = true;
		if (dynp->d_un.d_val & DF_1_ORIGIN)
		    obj->z_origin = true;
		if (dynp->d_un.d_val & DF_1_GLOBAL)
		    obj->z_global = true;
		if (dynp->d_un.d_val & DF_1_BIND_NOW)
		    obj->bind_now = true;
		if (dynp->d_un.d_val & DF_1_NODELETE)
		    obj->z_nodelete = true;
		if (dynp->d_un.d_val & DF_1_LOADFLTR)
		    obj->z_loadfltr = true;
		if (dynp->d_un.d_val & DF_1_INTERPOSE)
		    obj->z_interpose = true;
		if (dynp->d_un.d_val & DF_1_NODEFLIB)
		    obj->z_nodeflib = true;
	    break;

	default:
	    if (!early) {
		dbg("Ignoring d_tag %ld = %#lx", (long)dynp->d_tag,
		    (long)dynp->d_tag);
	    }
	    break;
	}
    }

    obj->traced = false;

    if (plttype == DT_RELA) {
	obj->pltrela = (const Elf_Rela *) obj->pltrel;
	obj->pltrel = NULL;
	obj->pltrelasize = obj->pltrelsize;
	obj->pltrelsize = 0;
    }

    /* Determine size of dynsym table (equal to nchains of sysv hash) */
    if (obj->valid_hash_sysv)
	obj->dynsymcount = obj->nchains;
    else if (obj->valid_hash_gnu) {
	obj->dynsymcount = 0;
	for (bkt = 0; bkt < obj->nbuckets_gnu; bkt++) {
	    if (obj->buckets_gnu[bkt] == 0)
		continue;
	    hashval = &obj->chain_zero_gnu[obj->buckets_gnu[bkt]];
	    do
		obj->dynsymcount++;
	    while ((*hashval++ & 1u) == 0);
	}
	obj->dynsymcount += obj->symndx_gnu;
    }
}

static bool
obj_resolve_origin(Obj_Entry *obj)
{

	if (obj->origin_path != NULL)
		return (true);
	obj->origin_path = xmalloc(PATH_MAX);
	return (rtld_dirname_abs(obj->path, obj->origin_path) != -1);
}

static void
digest_dynamic2(Obj_Entry *obj, const Elf_Dyn *dyn_rpath,
    const Elf_Dyn *dyn_soname, const Elf_Dyn *dyn_runpath)
{

	if (obj->z_origin && !obj_resolve_origin(obj))
		rtld_die();

	if (dyn_runpath != NULL) {
		obj->runpath = (const char *)obj->strtab + dyn_runpath->d_un.d_val;
		obj->runpath = origin_subst(obj, obj->runpath);
	} else if (dyn_rpath != NULL) {
		obj->rpath = (const char *)obj->strtab + dyn_rpath->d_un.d_val;
		obj->rpath = origin_subst(obj, obj->rpath);
	}
	if (dyn_soname != NULL)
		object_add_name(obj, obj->strtab + dyn_soname->d_un.d_val);
#ifdef __CHERI_PURE_CAPABILITY__
	// Set tight bounds on the individual members now (for the ones that
	// we iterate over) instead of inheriting the relocbase bounds to avoid
	// any overflows at runtime.
	set_bounds_if_nonnull(obj->rel, obj->relsize);
	set_bounds_if_nonnull(obj->rela, obj->relasize);
	set_bounds_if_nonnull(obj->pltrel, obj->pltrelsize);
	set_bounds_if_nonnull(obj->pltrela, obj->pltrelasize);
	set_bounds_if_nonnull(obj->strtab, obj->strsize);
	set_bounds_if_nonnull(obj->phdr, obj->phsize);

	set_bounds_if_nonnull(obj->preinit_array_ptr, obj->preinit_array_num * sizeof(Elf_Addr));
	set_bounds_if_nonnull(obj->init_array_ptr, obj->init_array_num * sizeof(Elf_Addr));
	set_bounds_if_nonnull(obj->fini_array_ptr, obj->fini_array_num * sizeof(Elf_Addr));

	set_bounds_if_nonnull(obj->cap_relocs, obj->cap_relocs_size);
	set_bounds_if_nonnull(obj->writable_captable, obj->captable_size);
#if RTLD_SUPPORT_PER_FUNCTION_CAPTABLE == 1
	set_bounds_if_nonnull(obj->captable_mapping, obj->captable_mapping_size);
#endif
	// Set the target cgp as a read-only version of the .cap_table section
	if (obj->writable_captable)
		obj->_target_cgp = cheri_clearperm(obj->writable_captable, TARGET_CGP_REMOVE_PERMS);

	// Now reduce the bounds on text_rodata_cap:  I, and for PLT/FNDESC we can set tight bounds
	// so we only need .text
	if (obj->cheri_captable_abi == DF_MIPS_CHERI_ABI_PCREL) {
		// For pcrel ABI we need to include captable as well
		dbg("%s: text/rodata start = %#zx, text/rodata end = %#zx, "
		    "captable = %-#p (relative to start %#zx)", obj->path,
		    (size_t)obj->text_rodata_start, (size_t)obj->text_rodata_end,
		    obj->writable_captable, (char*)obj->writable_captable - obj->text_rodata_cap);
		if (obj->writable_captable) {
			vaddr_t start = rtld_min(obj->text_rodata_start,
			    (vaddr_t)((char*)obj->writable_captable - obj->text_rodata_cap));
			vaddr_t end = rtld_max(obj->text_rodata_end,
			    (vaddr_t)(((char*)obj->writable_captable +
			    cheri_getlen(obj->writable_captable)) - obj->text_rodata_cap));
			obj->text_rodata_cap += start;
			obj->text_rodata_cap = cheri_csetbounds_sametype(
			    obj->text_rodata_cap, end - start);
		} else {
			dbg("%s: missing DT_CHERI_CAPTABLE so can't set "
			    "sensible bounds on text/rodata -> using full DSO"
			    ": %-#p", obj->path, obj->text_rodata_cap);
		}
	} else if (obj->cheri_captable_abi == DF_MIPS_CHERI_ABI_LEGACY) {
#ifdef __CHERI_CAPABILITY_TABLE__
		rtld_fatal("Cannot load legacy object %s with captable RTLD "
		    "because it needs an unbounded $pcc. If the program is "
		    "actually cap-table please update your toolchain so that "
		    "the output binaries have the correct DT_MIPS_CHERI_FLAGS",
		    obj->path);
#endif
		// In the legacy ABI we don't shrink the bounds at all since
		// we use cgetsetoffset to call into other libraries ...
		dbg("Increasing bounds text_rodata_cap in legacy ABI:");
		dbg("\tbefore: %-#p", obj->text_rodata_cap);
		obj->text_rodata_cap = cheri_copyaddress(cheri_getpcc(),
		    obj->text_rodata_cap);
		dbg("\tafter: %-#p", obj->text_rodata_cap);
	} else {
		// tight bounds on text_rodata possible since $cgp is live-in
		obj->text_rodata_cap += obj->text_rodata_start;
		// TODO: data-only .so files? Possibly used by icu4c? For now
		// I'll keep this assertion until we hit an error
		rtld_require(obj->text_rodata_end != 0, "No text segment in %s?", obj->path);
		obj->text_rodata_cap = cheri_csetbounds_sametype(
		   obj->text_rodata_cap, obj->text_rodata_end - obj->text_rodata_start);
	}
	dbg("%s: tightened bounds of text/rodata cap: %-#p", obj->path,
	    obj->text_rodata_cap);
#endif
}

static void
digest_dynamic(Obj_Entry *obj, int early)
{
	const Elf_Dyn *dyn_rpath;
	const Elf_Dyn *dyn_soname;
	const Elf_Dyn *dyn_runpath;

	digest_dynamic1(obj, early, &dyn_rpath, &dyn_soname, &dyn_runpath);
	digest_dynamic2(obj, dyn_rpath, dyn_soname, dyn_runpath);
}

/*
 * Process a shared object's program header.  This is used only for the
 * main program, when the kernel has already loaded the main program
 * into memory before calling the dynamic linker.  It creates and
 * returns an Obj_Entry structure.
 */
static Obj_Entry *
digest_phdr(const Elf_Phdr *phdr, int phnum, dlfunc_t entry, const char *path)
{
    dbg("%s(0, entry=%-#p, phdr=%-#p, path=%s)\n", __func__, entry, phdr, path);
    Obj_Entry *obj;
    const Elf_Phdr *phlimit = phdr + phnum;
    const Elf_Phdr *ph;
    caddr_t note_start, note_end;
    int nsegs = 0;

    obj = obj_new();
    for (ph = phdr;  ph < phlimit;  ph++) {
	if (ph->p_type != PT_PHDR)
	    continue;

	obj->phsize = ph->p_memsz;
#ifdef __CHERI_PURE_CAPABILITY__
	obj->phdr = cheri_csetbounds(phdr, ph->p_memsz);
#else
	obj->phdr = phdr;
#endif
	obj->relocbase = __DECONST(char *, phdr) - ph->p_vaddr;
	break;
    }
#ifdef __CHERI_PURE_CAPABILITY__
    /*
     * Position dependent binaries can cause relocbase to be unrepresentable.
     * Furthermore, they cannot be used with co-processes. To ease the transition
     * towards being able to run everything as co-processes we now reject
     * loading any positition dependent CheriABI binaries.
     */
    if (cheri_getaddress(obj->relocbase) == 0) {
	_rtld_error("%s: Cannot load position dependent CheriABI binary with "
	     "zero relocation base", path);
	return NULL;
    } else if (!cheri_gettag(obj->relocbase)) {
	_rtld_error("%s: Cannot load CheriABI binary with unrepresentable"
	    "relocation base (%-#p)", path, obj->relocbase);
	return NULL;
    }
#endif

    obj->stack_flags = PF_X | PF_R | PF_W;

    for (ph = phdr;  ph < phlimit;  ph++) {
	switch (ph->p_type) {

	case PT_INTERP:
	    obj->interp = (const char *)(ph->p_vaddr + obj->relocbase);
	    break;

	case PT_LOAD:
	    if (nsegs == 0) {	/* First load segment */
		obj->vaddrbase = trunc_page(ph->p_vaddr);
		obj->mapbase = obj->vaddrbase + obj->relocbase;
	    } else {		/* Last load segment */
		obj->mapsize = round_page(ph->p_vaddr + ph->p_memsz) -
		  obj->vaddrbase;
	    }
	    nsegs++;
#ifdef __CHERI_PURE_CAPABILITY__
	    if (!(ph->p_flags & PF_W)) {
		Elf_Addr start_addr = ph->p_vaddr;
		obj->text_rodata_start = rtld_min(start_addr, obj->text_rodata_start);
		obj->text_rodata_end = rtld_max(start_addr + ph->p_memsz, obj->text_rodata_end);
		dbg("%s: processing readonly PT_LOAD[%d], new text/rodata start "
		    " = %zx text/rodata end = %zx", path, nsegs,
		    (size_t)obj->text_rodata_start, (size_t)obj->text_rodata_end);
	    }
#endif
	    break;

	case PT_DYNAMIC:
	    obj->dynamic = (const Elf_Dyn *)(ph->p_vaddr + obj->relocbase);
	    break;

	case PT_TLS:
	    obj->tlsindex = 1;
	    obj->tlssize = ph->p_memsz;
	    obj->tlsalign = ph->p_align;
	    obj->tlsinitsize = ph->p_filesz;
	    obj->tlsinit = (void*)(ph->p_vaddr + obj->relocbase);
	    break;

	case PT_GNU_STACK:
	    obj->stack_flags = ph->p_flags;
	    break;

	case PT_GNU_RELRO:
	    obj->relro_page = obj->relocbase + trunc_page(ph->p_vaddr);
	    obj->relro_size = round_page(ph->p_memsz);
	    break;

	case PT_NOTE:
	    note_start = obj->relocbase + ph->p_vaddr;
	    note_end = note_start + ph->p_filesz;
	    digest_notes(obj, (const Elf_Note *)note_start, (const Elf_Note *)note_end);
	    break;
	}
    }
    if (nsegs < 1) {
	_rtld_error("%s: too few PT_LOAD segments", path);
	return NULL;
    }

#ifdef __CHERI_PURE_CAPABILITY__
   obj->relocbase = cheri_csetbounds(obj->relocbase, obj->mapsize);
    /*
     * Derive text_rodata cap from AT_ENTRY (but set the address to the beginning
     * of the object). Note: csetbounds is done after parsing .dynamic
     */
    obj->text_rodata_cap = cheri_copyaddress(entry, obj->relocbase);
    fix_obj_mapping_cap_permissions(obj, path);
#endif

    obj->entry = entry;
    return obj;
}

void
digest_notes(Obj_Entry *obj, const Elf_Note *note_start, const Elf_Note *note_end)
{
	const Elf_Note *note;
	const char *note_name;
	uintptr_t p;

	for (note = note_start; note < note_end;
	    note = (const Elf_Note *)((const char *)(note + 1) +
	      roundup2(note->n_namesz, sizeof(Elf32_Addr)) +
	      roundup2(note->n_descsz, sizeof(Elf32_Addr)))) {
		if (note->n_namesz != sizeof(NOTE_FREEBSD_VENDOR) ||
		    note->n_descsz != sizeof(int32_t))
			continue;
		if (note->n_type != NT_FREEBSD_ABI_TAG &&
		    note->n_type != NT_FREEBSD_FEATURE_CTL &&
		    note->n_type != NT_FREEBSD_NOINIT_TAG)
			continue;
		note_name = (const char *)(note + 1);
		if (strncmp(NOTE_FREEBSD_VENDOR, note_name,
		    sizeof(NOTE_FREEBSD_VENDOR)) != 0)
			continue;
		switch (note->n_type) {
		case NT_FREEBSD_ABI_TAG:
			/* FreeBSD osrel note */
			p = (uintptr_t)(note + 1);
			p += roundup2(note->n_namesz, sizeof(Elf32_Addr));
			obj->osrel = *(const int32_t *)(p);
			dbg("note osrel %d", obj->osrel);
			break;
		case NT_FREEBSD_FEATURE_CTL:
			/* FreeBSD ABI feature control note */
			p = (uintptr_t)(note + 1);
			p += roundup2(note->n_namesz, sizeof(Elf32_Addr));
			obj->fctl0 = *(const uint32_t *)(p);
			dbg("note fctl0 %#x", obj->fctl0);
			break;
		case NT_FREEBSD_NOINIT_TAG:
			/* FreeBSD 'crt does not call init' note */
			obj->crt_no_init = true;
			dbg("note crt_no_init");
			break;
		}
	}
}

static Obj_Entry *
dlcheck(void *handle)
{
    Obj_Entry *obj;

    TAILQ_FOREACH(obj, &obj_list, next) {
	if (obj == (Obj_Entry *) handle)
	    break;
    }

    if (obj == NULL || obj->refcount == 0 || obj->dl_refcount == 0) {
	_rtld_error("Invalid shared object handle %p", handle);
	return NULL;
    }
    return obj;
}

/*
 * If the given object is already in the donelist, return true.  Otherwise
 * add the object to the list and return false.
 */
static bool
donelist_check(DoneList *dlp, const Obj_Entry *obj)
{
    unsigned int i;

    for (i = 0;  i < dlp->num_used;  i++)
	if (dlp->objs[i] == obj)
	    return true;
    /*
     * Our donelist allocation should always be sufficient.  But if
     * our threads locking isn't working properly, more shared objects
     * could have been loaded since we allocated the list.  That should
     * never happen, but we'll handle it properly just in case it does.
     */
    if (dlp->num_used < dlp->num_alloc)
	dlp->objs[dlp->num_used++] = obj;
    return false;
}

/*
 * Hash function for symbol table lookup.  Don't even think about changing
 * this.  It is specified by the System V ABI.
 */
unsigned long
elf_hash(const char *name)
{
    const unsigned char *p = (const unsigned char *) name;
    unsigned long h = 0;
    unsigned long g;

    while (*p != '\0') {
	h = (h << 4) + *p++;
	if ((g = h & 0xf0000000) != 0)
	    h ^= g >> 24;
	h &= ~g;
    }
    return h;
}

/*
 * The GNU hash function is the Daniel J. Bernstein hash clipped to 32 bits
 * unsigned in case it's implemented with a wider type.
 */
static uint32_t
gnu_hash(const char *s)
{
	uint32_t h;
	unsigned char c;

	h = 5381;
	for (c = *s; c != '\0'; c = *++s)
		h = h * 33 + c;
	return (h & 0xffffffff);
}


/*
 * Find the library with the given name, and return its full pathname.
 * The returned string is dynamically allocated.  Generates an error
 * message and returns NULL if the library cannot be found.
 *
 * If the second argument is non-NULL, then it refers to an already-
 * loaded shared object, whose library search path will be searched.
 *
 * If a library is successfully located via LD_LIBRARY_PATH_FDS, its
 * descriptor (which is close-on-exec) will be passed out via the third
 * argument.
 *
 * The search order is:
 *   DT_RPATH in the referencing file _unless_ DT_RUNPATH is present (1)
 *   DT_RPATH of the main object if DSO without defined DT_RUNPATH (1)
 *   LD_LIBRARY_PATH
 *   DT_RUNPATH in the referencing file
 *   ldconfig hints (if -z nodefaultlib, filter out default library directories
 *	 from list)
 *   /lib:/usr/lib _unless_ the referencing file is linked with -z nodefaultlib
 *
 * (1) Handled in digest_dynamic2 - rpath left NULL if runpath defined.
 */
static char *
find_library(const char *xname, const Obj_Entry *refobj, int *fdp)
{
	char *pathname, *refobj_path;
	const char *name;
	bool nodeflib, objgiven;

	objgiven = refobj != NULL;

	if (libmap_disable || !objgiven ||
	    (name = lm_find(refobj->path, xname)) == NULL)
		name = xname;

	if (strchr(name, '/') != NULL) {	/* Hard coded pathname */
		if (name[0] != '/' && !trust) {
			_rtld_error("Absolute pathname required "
			    "for shared object \"%s\"", name);
			return (NULL);
		}
		return (origin_subst(__DECONST(Obj_Entry *, refobj),
		    __DECONST(char *, name)));
	}

	dbg(" Searching for \"%s\"", name);
	refobj_path = objgiven ? refobj->path : NULL;

	/*
	 * If refobj->rpath != NULL, then refobj->runpath is NULL.  Fall
	 * back to pre-conforming behaviour if user requested so with
	 * LD_LIBRARY_PATH_RPATH environment variable and ignore -z
	 * nodeflib.
	 */
	if (objgiven && refobj->rpath != NULL && ld_library_path_rpath) {
		pathname = search_library_path(name, ld_library_path,
		    refobj_path, fdp);
		if (pathname != NULL)
			return (pathname);
		if (refobj != NULL) {
			pathname = search_library_path(name, refobj->rpath,
			    refobj_path, fdp);
			if (pathname != NULL)
				return (pathname);
		}
		pathname = search_library_pathfds(name, ld_library_dirs, fdp);
		if (pathname != NULL)
			return (pathname);
		pathname = search_library_path(name, gethints(false),
		    refobj_path, fdp);
		if (pathname != NULL)
			return (pathname);
		pathname = search_library_path(name, ld_standard_library_path,
		    refobj_path, fdp);
		if (pathname != NULL)
			return (pathname);
	} else {
		nodeflib = objgiven ? refobj->z_nodeflib : false;
		if (objgiven) {
			pathname = search_library_path(name, refobj->rpath,
			    refobj->path, fdp);
			if (pathname != NULL)
				return (pathname);
		}
		if (objgiven && refobj->runpath == NULL && refobj != obj_main) {
			pathname = search_library_path(name, obj_main->rpath,
			    refobj_path, fdp);
			if (pathname != NULL)
				return (pathname);
		}
		pathname = search_library_path(name, ld_library_path,
		    refobj_path, fdp);
		if (pathname != NULL)
			return (pathname);
		if (objgiven) {
			pathname = search_library_path(name, refobj->runpath,
			    refobj_path, fdp);
			if (pathname != NULL)
				return (pathname);
		}
		pathname = search_library_pathfds(name, ld_library_dirs, fdp);
		if (pathname != NULL)
			return (pathname);
		pathname = search_library_path(name, gethints(nodeflib),
		    refobj_path, fdp);
		if (pathname != NULL)
			return (pathname);
		if (objgiven && !nodeflib) {
			pathname = search_library_path(name,
			    ld_standard_library_path, refobj_path, fdp);
			if (pathname != NULL)
				return (pathname);
		}
	}

	if (objgiven && refobj->path != NULL) {
		_rtld_error("Shared object \"%s\" not found, "
		    "required by \"%s\"", name, basename(refobj->path));
	} else {
		_rtld_error("Shared object \"%s\" not found", name);
	}
	return (NULL);
}

/*
 * Given a symbol number in a referencing object, find the corresponding
 * definition of the symbol.  Returns a pointer to the symbol, or NULL if
 * no definition was found.  Returns a pointer to the Obj_Entry of the
 * defining object via the reference parameter DEFOBJ_OUT.
 */
const Elf_Sym *
find_symdef(unsigned long symnum, const Obj_Entry *refobj,
    const Obj_Entry **defobj_out, int flags, SymCache *cache,
    RtldLockState *lockstate)
{
    const Elf_Sym *ref;
    const Elf_Sym *def;
    const Obj_Entry *defobj;
    const Ver_Entry *ve;
    SymLook req;
    const char *name;
    int res;

    /*
     * If we have already found this symbol, get the information from
     * the cache.
     */
    if (symnum >= refobj->dynsymcount)
	return NULL;	/* Bad object */
    if (cache != NULL && cache[symnum].sym != NULL) {
	*defobj_out = cache[symnum].obj;
	return cache[symnum].sym;
    }

    ref = refobj->symtab + symnum;
    name = refobj->strtab + ref->st_name;
    def = NULL;
    defobj = NULL;
    ve = NULL;

    /*
     * We don't have to do a full scale lookup if the symbol is local.
     * We know it will bind to the instance in this load module; to
     * which we already have a pointer (ie ref). By not doing a lookup,
     * we not only improve performance, but it also avoids unresolvable
     * symbols when local symbols are not in the hash table. This has
     * been seen with the ia64 toolchain.
     */
    if (ELF_ST_BIND(ref->st_info) != STB_LOCAL) {
	if (ELF_ST_TYPE(ref->st_info) == STT_SECTION) {
	    _rtld_error("%s: Bogus symbol table entry %lu", refobj->path,
		symnum);
	}
	symlook_init(&req, name);
	req.flags = flags;
	ve = req.ventry = fetch_ventry(refobj, symnum);
	req.lockstate = lockstate;
	res = symlook_default(&req, refobj);
	if (res == 0) {
	    def = req.sym_out;
	    defobj = req.defobj_out;
	}
    } else {
	def = ref;
	defobj = refobj;
    }

    /*
     * If we found no definition and the reference is weak, treat the
     * symbol as having the value zero.
     */
    if (def == NULL && ELF_ST_BIND(ref->st_info) == STB_WEAK) {
	def = &sym_zero;
	defobj = obj_main;
    }

    if (def != NULL) {
	*defobj_out = defobj;
	/* Record the information in the cache to avoid subsequent lookups. */
	if (cache != NULL) {
	    cache[symnum].sym = def;
	    cache[symnum].obj = defobj;
	}
    } else {
	if (refobj != &obj_rtld)
	    _rtld_error("%s: Undefined symbol \"%s%s%s\"", refobj->path, name,
	      ve != NULL ? "@" : "", ve != NULL ? ve->name : "");
    }
    return def;
}

/*
 * Return the search path from the ldconfig hints file, reading it if
 * necessary.  If nostdlib is true, then the default search paths are
 * not added to result.
 *
 * Returns NULL if there are problems with the hints file,
 * or if the search path there is empty.
 */
static const char *
gethints(bool nostdlib)
{
	static char *filtered_path;
	static const char *hints;
	static struct elfhints_hdr hdr;
	struct fill_search_info_args sargs, hargs;
	struct dl_serinfo smeta, hmeta, *SLPinfo, *hintinfo;
	struct dl_serpath *SLPpath, *hintpath;
	char *p;
	struct stat hint_stat;
	unsigned int SLPndx, hintndx, fndx, fcount;
	int fd;
	size_t flen;
	uint32_t dl;
	bool skip;

	/* First call, read the hints file */
	if (hints == NULL) {
		/* Keep from trying again in case the hints file is bad. */
		hints = "";

		if ((fd = open(ld_elf_hints_path, O_RDONLY | O_CLOEXEC)) == -1)
			return (NULL);

		/*
		 * Check of hdr.dirlistlen value against type limit
		 * intends to pacify static analyzers.  Further
		 * paranoia leads to checks that dirlist is fully
		 * contained in the file range.
		 */
		if (read(fd, &hdr, sizeof hdr) != sizeof hdr ||
		    hdr.magic != ELFHINTS_MAGIC ||
		    hdr.version != 1 || hdr.dirlistlen > UINT_MAX / 2 ||
		    fstat(fd, &hint_stat) == -1) {
cleanup1:
			close(fd);
			hdr.dirlistlen = 0;
			return (NULL);
		}
		dl = hdr.strtab;
		if (dl + hdr.dirlist < dl)
			goto cleanup1;
		dl += hdr.dirlist;
		if (dl + hdr.dirlistlen < dl)
			goto cleanup1;
		dl += hdr.dirlistlen;
		if (dl > hint_stat.st_size)
			goto cleanup1;
		p = xmalloc(hdr.dirlistlen + 1);
		if (pread(fd, p, hdr.dirlistlen + 1,
		    hdr.strtab + hdr.dirlist) != (ssize_t)hdr.dirlistlen + 1 ||
		    p[hdr.dirlistlen] != '\0') {
			free(p);
			goto cleanup1;
		}
		hints = p;
		close(fd);
	}

	/*
	 * If caller agreed to receive list which includes the default
	 * paths, we are done. Otherwise, if we still did not
	 * calculated filtered result, do it now.
	 */
	if (!nostdlib)
		return (hints[0] != '\0' ? hints : NULL);
	if (filtered_path != NULL)
		goto filt_ret;

	/*
	 * Obtain the list of all configured search paths, and the
	 * list of the default paths.
	 *
	 * First estimate the size of the results.
	 */
	smeta.dls_size = __offsetof(struct dl_serinfo, dls_serpath);
	smeta.dls_cnt = 0;
	hmeta.dls_size = __offsetof(struct dl_serinfo, dls_serpath);
	hmeta.dls_cnt = 0;

	sargs.request = RTLD_DI_SERINFOSIZE;
	sargs.serinfo = &smeta;
	hargs.request = RTLD_DI_SERINFOSIZE;
	hargs.serinfo = &hmeta;

	path_enumerate(ld_standard_library_path, fill_search_info, NULL,
	    &sargs);
	path_enumerate(hints, fill_search_info, NULL, &hargs);

	SLPinfo = xmalloc(smeta.dls_size);
	hintinfo = xmalloc(hmeta.dls_size);

	/*
	 * Next fetch both sets of paths.
	 */
	sargs.request = RTLD_DI_SERINFO;
	sargs.serinfo = SLPinfo;
	sargs.serpath = &SLPinfo->dls_serpath[0];
	sargs.strspace = (char *)&SLPinfo->dls_serpath[smeta.dls_cnt];

	hargs.request = RTLD_DI_SERINFO;
	hargs.serinfo = hintinfo;
	hargs.serpath = &hintinfo->dls_serpath[0];
	hargs.strspace = (char *)&hintinfo->dls_serpath[hmeta.dls_cnt];

	path_enumerate(ld_standard_library_path, fill_search_info, NULL,
	    &sargs);
	path_enumerate(hints, fill_search_info, NULL, &hargs);

	/*
	 * Now calculate the difference between two sets, by excluding
	 * standard paths from the full set.
	 */
	fndx = 0;
	fcount = 0;
	filtered_path = xmalloc(hdr.dirlistlen + 1);
	hintpath = &hintinfo->dls_serpath[0];
	for (hintndx = 0; hintndx < hmeta.dls_cnt; hintndx++, hintpath++) {
		skip = false;
		SLPpath = &SLPinfo->dls_serpath[0];
		/*
		 * Check each standard path against current.
		 */
		for (SLPndx = 0; SLPndx < smeta.dls_cnt; SLPndx++, SLPpath++) {
			/* matched, skip the path */
			if (!strcmp(hintpath->dls_name, SLPpath->dls_name)) {
				skip = true;
				break;
			}
		}
		if (skip)
			continue;
		/*
		 * Not matched against any standard path, add the path
		 * to result. Separate consequtive paths with ':'.
		 */
		if (fcount > 0) {
			filtered_path[fndx] = ':';
			fndx++;
		}
		fcount++;
		flen = strlen(hintpath->dls_name);
		strncpy((filtered_path + fndx),	hintpath->dls_name, flen);
		fndx += flen;
	}
	filtered_path[fndx] = '\0';

	free(SLPinfo);
	free(hintinfo);

filt_ret:
	return (filtered_path[0] != '\0' ? filtered_path : NULL);
}

static void
init_dag(Obj_Entry *root)
{
    const Needed_Entry *needed;
    const Objlist_Entry *elm;
    DoneList donelist;

    if (root->dag_inited)
	return;
    donelist_init(&donelist);

    /* Root object belongs to own DAG. */
    objlist_push_tail(&root->dldags, root);
    objlist_push_tail(&root->dagmembers, root);
    donelist_check(&donelist, root);

    /*
     * Add dependencies of root object to DAG in breadth order
     * by exploiting the fact that each new object get added
     * to the tail of the dagmembers list.
     */
    STAILQ_FOREACH(elm, &root->dagmembers, link) {
	for (needed = elm->obj->needed; needed != NULL; needed = needed->next) {
	    if (needed->obj == NULL || donelist_check(&donelist, needed->obj))
		continue;
	    objlist_push_tail(&needed->obj->dldags, root);
	    objlist_push_tail(&root->dagmembers, needed->obj);
	}
    }
    root->dag_inited = true;
}

static void
init_marker(Obj_Entry *marker)
{

	bzero(marker, sizeof(*marker));
	marker->marker = true;
}

Obj_Entry *
globallist_curr(const Obj_Entry *obj)
{

	for (;;) {
		if (obj == NULL)
			return (NULL);
		if (!obj->marker)
			return (__DECONST(Obj_Entry *, obj));
		obj = TAILQ_PREV(obj, obj_entry_q, next);
	}
}

Obj_Entry *
globallist_next(const Obj_Entry *obj)
{

	for (;;) {
		obj = TAILQ_NEXT(obj, next);
		if (obj == NULL)
			return (NULL);
		if (!obj->marker)
			return (__DECONST(Obj_Entry *, obj));
	}
}

/* Prevent the object from being unmapped while the bind lock is dropped. */
static void
hold_object(Obj_Entry *obj)
{

	obj->holdcount++;
}

static void
unhold_object(Obj_Entry *obj)
{

	assert(obj->holdcount > 0);
	if (--obj->holdcount == 0 && obj->unholdfree)
		release_object(obj);
}

static void
process_z(Obj_Entry *root)
{
	const Objlist_Entry *elm;
	Obj_Entry *obj;

	/*
	 * Walk over object DAG and process every dependent object
	 * that is marked as DF_1_NODELETE or DF_1_GLOBAL. They need
	 * to grow their own DAG.
	 *
	 * For DF_1_GLOBAL, DAG is required for symbol lookups in
	 * symlook_global() to work.
	 *
	 * For DF_1_NODELETE, the DAG should have its reference upped.
	 */
	STAILQ_FOREACH(elm, &root->dagmembers, link) {
		obj = elm->obj;
		if (obj == NULL)
			continue;
		if (obj->z_nodelete && !obj->ref_nodel) {
			dbg("obj %s -z nodelete", obj->path);
			init_dag(obj);
			ref_dag(obj);
			obj->ref_nodel = true;
		}
		if (obj->z_global && objlist_find(&list_global, obj) == NULL) {
			dbg("obj %s -z global", obj->path);
			objlist_push_tail(&list_global, obj);
			init_dag(obj);
		}
	}
}
/*
 * Initialize the dynamic linker.  The argument is the address at which
 * the dynamic linker has been mapped into memory.  The primary task of
 * this function is to relocate the dynamic linker.
 */
static void
init_rtld(caddr_t mapbase, Elf_Auxinfo **aux_info)
{
    Obj_Entry objtmp;	/* Temporary rtld object */
    const Elf_Ehdr *ehdr;
    const Elf_Dyn *dyn_rpath;
    const Elf_Dyn *dyn_soname;
    const Elf_Dyn *dyn_runpath;

#ifdef RTLD_INIT_PAGESIZES_EARLY
    /* The page size is required by the dynamic memory allocator. */
    init_pagesizes(aux_info);
#endif

    /*
     * Conjure up an Obj_Entry structure for the dynamic linker.
     *
     * The "path" member can't be initialized yet because string constants
     * cannot yet be accessed. Below we will set it correctly.
     */
    memset(&objtmp, 0, sizeof(objtmp));
    objtmp.path = NULL;
    objtmp.rtld = true;
    objtmp.mapbase = mapbase;
#ifdef PIC
    objtmp.relocbase = mapbase;
#endif

    objtmp.dynamic = rtld_dynamic(&objtmp);
    digest_dynamic1(&objtmp, 1, &dyn_rpath, &dyn_soname, &dyn_runpath);
    assert(objtmp.needed == NULL);
#if !defined(__mips__)
    /* MIPS has a bogus DT_TEXTREL. */
    assert(!objtmp.textrel);
#endif
    ehdr = (Elf_Ehdr *)mapbase;
    objtmp.phdr = (Elf_Phdr *)((char *)mapbase + ehdr->e_phoff);
    objtmp.phsize = ehdr->e_phnum * sizeof(objtmp.phdr[0]);
#ifdef __CHERI_PURE_CAPABILITY__
    /* This was done in _rtld_do___caprelocs_self */
    objtmp.cap_relocs_processed = true;
    /* find the end of rodata/text: */

    for (int i = 0; i < ehdr->e_phnum; i++) {
	const Elf_Phdr *ph = &objtmp.phdr[i];
	if (ph->p_type != PT_LOAD)
	    continue;
	if (!(ph->p_flags & PF_W)) {
	    Elf_Addr start_addr = ph->p_vaddr;
	    objtmp.text_rodata_start = rtld_min(start_addr, objtmp.text_rodata_start);
	    objtmp.text_rodata_end = rtld_max(start_addr + ph->p_memsz, objtmp.text_rodata_end);
#if defined(DEBUG_VERBOSE)
	    /* debug is not initialized yet so dbg() is a no-op */
	    rtld_fdprintf(STDERR_FILENO, "rtld: processing PT_LOAD phdr[%d], "
		"new text/rodata start  = %zx text/rodata end = %zx\n", i + 1,
		(size_t)objtmp.text_rodata_start, (size_t)objtmp.text_rodata_end);
#endif
	}
    }
    /*
     * Note: no csetbounds yet since we also need to include .cap_table (which
     * is part of the r/w section). Bounds are set after .dynamic is read.
     */
    objtmp.text_rodata_cap = objtmp.relocbase;
    fix_obj_mapping_cap_permissions(&objtmp, "RTLD");
#endif

    /*
     * Temporarily put the dynamic linker entry into the object list, so
     * that symbols can be found.
     */
    relocate_objects(&objtmp, true, &objtmp, 0, NULL);

    /* Initialize the object list. */
    TAILQ_INIT(&obj_list);

#if defined(__CHERI_PURE_CAPABILITY__) && defined(DEBUG_VERBOSE)
    if (objtmp.cap_relocs) {
	extern char __start___cap_relocs, __stop___cap_relocs;
	size_t cap_relocs_size =
	    ((caddr_t)&__stop___cap_relocs - (caddr_t)&__start___cap_relocs);
	rtld_printf("RTLD has DT_CHERI___CAPRELOCS = %#p, __start___cap_relocs"
	    "= %#p\nDT_CHERI___CAPRELOCSSZ = %zd, difference = %zd",
	    objtmp.cap_relocs, &__start___cap_relocs, cap_relocs_size,
	    objtmp.cap_relocs_size);
	assert((vaddr_t)objtmp.cap_relocs == (vaddr_t)&__start___cap_relocs);
	assert(objtmp.cap_relocs_size == cap_relocs_size);
    }
#endif

    /* Now that non-local variables can be accesses, copy out obj_rtld. */
    memcpy(&obj_rtld, &objtmp, sizeof(obj_rtld));

#ifndef RTLD_INIT_PAGESIZES_EARLY
    /* The page size is required by the dynamic memory allocator. */
    init_pagesizes(aux_info);
#endif

    if (aux_info[AT_OSRELDATE] != NULL)
	    osreldate = aux_info[AT_OSRELDATE]->a_un.a_val;

    digest_dynamic2(&obj_rtld, dyn_rpath, dyn_soname, dyn_runpath);

    /* Replace the path with a dynamically allocated copy. */
    obj_rtld.path = xstrdup(ld_path_rtld);

    r_debug.r_brk = r_debug_state;
    r_debug.r_state = RT_CONSISTENT;
}

/*
 * Retrieve the array of supported page sizes.  The kernel provides the page
 * sizes in increasing order.
 */
static void
init_pagesizes(Elf_Auxinfo **aux_info)
{
	static size_t psa[MAXPAGESIZES];
	int mib[2];
	size_t len, size;

	if (aux_info[AT_PAGESIZES] != NULL && aux_info[AT_PAGESIZESLEN] !=
	    NULL) {
		size = aux_info[AT_PAGESIZESLEN]->a_un.a_val;
		pagesizes = aux_info[AT_PAGESIZES]->a_un.a_ptr;
	} else {
		len = 2;
		if (sysctlnametomib("hw.pagesizes", mib, &len) == 0)
			size = sizeof(psa);
		else {
			/* As a fallback, retrieve the base page size. */
			size = sizeof(psa[0]);
			if (aux_info[AT_PAGESZ] != NULL) {
				psa[0] = aux_info[AT_PAGESZ]->a_un.a_val;
				goto psa_filled;
			} else {
				mib[0] = CTL_HW;
				mib[1] = HW_PAGESIZE;
				len = 2;
			}
		}
		if (sysctl(mib, len, psa, &size, NULL, 0) == -1) {
			rtld_fatal("sysctl for hw.pagesize(s) failed");
		}
psa_filled:
		pagesizes = psa;
	}
	npagesizes = size / sizeof(pagesizes[0]);
	/* Discard any invalid entries at the end of the array. */
	while (npagesizes > 0 && pagesizes[npagesizes - 1] == 0)
		npagesizes--;
}

/*
 * Add the init functions from a needed object list (and its recursive
 * needed objects) to "list".  This is not used directly; it is a helper
 * function for initlist_add_objects().  The write lock must be held
 * when this function is called.
 */
static void
initlist_add_neededs(Needed_Entry *needed, Objlist *list)
{
    /* Recursively process the successor needed objects. */
    if (needed->next != NULL)
	initlist_add_neededs(needed->next, list);

    /* Process the current needed object. */
    if (needed->obj != NULL)
	initlist_add_objects(needed->obj, needed->obj, list);
}

/*
 * Scan all of the DAGs rooted in the range of objects from "obj" to
 * "tail" and add their init functions to "list".  This recurses over
 * the DAGs and ensure the proper init ordering such that each object's
 * needed libraries are initialized before the object itself.  At the
 * same time, this function adds the objects to the global finalization
 * list "list_fini" in the opposite order.  The write lock must be
 * held when this function is called.
 */
static void
initlist_add_objects(Obj_Entry *obj, Obj_Entry *tail, Objlist *list)
{
    Obj_Entry *nobj;

    if (obj->init_scanned || obj->init_done)
	return;
    obj->init_scanned = true;

    /* Recursively process the successor objects. */
    nobj = globallist_next(obj);
    if (nobj != NULL && obj != tail)
	initlist_add_objects(nobj, tail, list);

    /* Recursively process the needed objects. */
    if (obj->needed != NULL)
	initlist_add_neededs(obj->needed, list);
    if (obj->needed_filtees != NULL)
	initlist_add_neededs(obj->needed_filtees, list);
    if (obj->needed_aux_filtees != NULL)
	initlist_add_neededs(obj->needed_aux_filtees, list);

    /* Add the object to the init list. */
<<<<<<< HEAD
    if (obj->preinit_array_ptr != NULL || obj->init_ptr != NULL ||
      obj->init_array_ptr != NULL)
	objlist_push_tail(list, obj);
=======
    objlist_push_tail(list, obj);
>>>>>>> afa40926

    /* Add the object to the global fini list in the reverse order. */
    if ((obj->fini_ptr != NULL || obj->fini_array_ptr != NULL)
      && !obj->on_fini_list) {
	objlist_push_head(&list_fini, obj);
	obj->on_fini_list = true;
    }
}

#ifndef FPTR_TARGET
#define FPTR_TARGET(f)	((Elf_Addr) (f))
#endif

static void
free_needed_filtees(Needed_Entry *n, RtldLockState *lockstate)
{
    Needed_Entry *needed, *needed1;

    for (needed = n; needed != NULL; needed = needed->next) {
	if (needed->obj != NULL) {
	    dlclose_locked(needed->obj, lockstate);
	    needed->obj = NULL;
	}
    }
    for (needed = n; needed != NULL; needed = needed1) {
	needed1 = needed->next;
	free(needed);
    }
}

static void
unload_filtees(Obj_Entry *obj, RtldLockState *lockstate)
{

	free_needed_filtees(obj->needed_filtees, lockstate);
	obj->needed_filtees = NULL;
	free_needed_filtees(obj->needed_aux_filtees, lockstate);
	obj->needed_aux_filtees = NULL;
	obj->filtees_loaded = false;
}

static void
load_filtee1(Obj_Entry *obj, Needed_Entry *needed, int flags,
    RtldLockState *lockstate)
{

    for (; needed != NULL; needed = needed->next) {
	needed->obj = dlopen_object(obj->strtab + needed->name, -1, obj,
	  flags, ((ld_loadfltr || obj->z_loadfltr) ? RTLD_NOW : RTLD_LAZY) |
	  RTLD_LOCAL, lockstate);
    }
}

static void
load_filtees(Obj_Entry *obj, int flags, RtldLockState *lockstate)
{

    lock_restart_for_upgrade(lockstate);
    if (!obj->filtees_loaded) {
	load_filtee1(obj, obj->needed_filtees, flags, lockstate);
	load_filtee1(obj, obj->needed_aux_filtees, flags, lockstate);
	obj->filtees_loaded = true;
    }
}

static int
process_needed(Obj_Entry *obj, Needed_Entry *needed, int flags)
{
    Obj_Entry *obj1;

    for (; needed != NULL; needed = needed->next) {
	obj1 = needed->obj = load_object(obj->strtab + needed->name, -1, obj,
	  flags & ~RTLD_LO_NOLOAD);
	if (obj1 == NULL && !ld_tracing && (flags & RTLD_LO_FILTEES) == 0)
	    return (-1);
    }
    return (0);
}

/*
 * Given a shared object, traverse its list of needed objects, and load
 * each of them.  Returns 0 on success.  Generates an error message and
 * returns -1 on failure.
 */
static int
load_needed_objects(Obj_Entry *first, int flags)
{
    Obj_Entry *obj;

    for (obj = first; obj != NULL; obj = TAILQ_NEXT(obj, next)) {
	if (obj->marker)
	    continue;
	if (process_needed(obj, obj->needed, flags) == -1)
	    return (-1);
    }
    return (0);
}

static int
load_preload_objects(void)
{
    char *p = ld_preload;
    Obj_Entry *obj;
    static const char delim[] = " \t:;";

    if (p == NULL)
	return 0;

    p += strspn(p, delim);
    while (*p != '\0') {
	size_t len = strcspn(p, delim);
	char savech;

	savech = p[len];
	p[len] = '\0';
	obj = load_object(p, -1, NULL, 0);
	if (obj == NULL)
	    return -1;	/* XXX - cleanup */
	obj->z_interpose = true;
	p[len] = savech;
	p += len;
	p += strspn(p, delim);
    }
    LD_UTRACE(UTRACE_PRELOAD_FINISHED, NULL, NULL, 0, 0, NULL);
    return 0;
}

static const char *
printable_path(const char *path)
{

	return (path == NULL ? "<unknown>" : path);
}

/*
 * Load a shared object into memory, if it is not already loaded.  The
 * object may be specified by name or by user-supplied file descriptor
 * fd_u. In the later case, the fd_u descriptor is not closed, but its
 * duplicate is.
 *
 * Returns a pointer to the Obj_Entry for the object.  Returns NULL
 * on failure.
 */
static Obj_Entry *
load_object(const char *name, int fd_u, const Obj_Entry *refobj, int flags)
{
    Obj_Entry *obj;
    int fd;
    struct stat sb;
    char *path;

    fd = -1;
    if (name != NULL) {
	TAILQ_FOREACH(obj, &obj_list, next) {
	    if (obj->marker || obj->doomed)
		continue;
	    if (object_match_name(obj, name))
		return (obj);
	}

	path = find_library(name, refobj, &fd);
	if (path == NULL)
	    return (NULL);
    } else
	path = NULL;

    if (fd >= 0) {
	/*
	 * search_library_pathfds() opens a fresh file descriptor for the
	 * library, so there is no need to dup().
	 */
    } else if (fd_u == -1) {
	/*
	 * If we didn't find a match by pathname, or the name is not
	 * supplied, open the file and check again by device and inode.
	 * This avoids false mismatches caused by multiple links or ".."
	 * in pathnames.
	 *
	 * To avoid a race, we open the file and use fstat() rather than
	 * using stat().
	 */
	if ((fd = open(path, O_RDONLY | O_CLOEXEC | O_VERIFY)) == -1) {
	    _rtld_error("Cannot open \"%s\"", path);
	    free(path);
	    return (NULL);
	}
    } else {
	fd = fcntl(fd_u, F_DUPFD_CLOEXEC, 0);
	if (fd == -1) {
	    _rtld_error("Cannot dup fd");
	    free(path);
	    return (NULL);
	}
    }
    if (fstat(fd, &sb) == -1) {
	_rtld_error("Cannot fstat \"%s\"", printable_path(path));
	close(fd);
	free(path);
	return NULL;
    }
    TAILQ_FOREACH(obj, &obj_list, next) {
	if (obj->marker || obj->doomed)
	    continue;
	if (obj->ino == sb.st_ino && obj->dev == sb.st_dev)
	    break;
    }
    if (obj != NULL && name != NULL) {
	object_add_name(obj, name);
	free(path);
	close(fd);
	return obj;
    }
    if (flags & RTLD_LO_NOLOAD) {
	free(path);
	close(fd);
	return (NULL);
    }

    /* First use of this object, so we must map it in */
    obj = do_load_object(fd, name, path, &sb, flags);
    if (obj == NULL)
	free(path);
    close(fd);

    return obj;
}

static Obj_Entry *
do_load_object(int fd, const char *name, char *path, struct stat *sbp,
  int flags)
{
    Obj_Entry *obj;
    const char* main_path = NULL;
    struct statfs fs;

    /*
     * but first, make sure that environment variables haven't been
     * used to circumvent the noexec flag on a filesystem.
     */
    if (dangerous_ld_env) {
	if (fstatfs(fd, &fs) != 0) {
	    _rtld_error("Cannot fstatfs \"%s\"", printable_path(path));
	    return NULL;
	}
	if (fs.f_flags & MNT_NOEXEC) {
	    _rtld_error("Cannot execute objects on %s", fs.f_mntonname);
	    return NULL;
	}
    }
    dbg("loading \"%s\"", printable_path(path));
    if (obj_main)
	main_path = obj_main->path;
    obj = map_object(fd, printable_path(path), sbp, printable_path(main_path));
    if (obj == NULL)
        return NULL;

    /*
     * If DT_SONAME is present in the object, digest_dynamic2 already
     * added it to the object names.
     */
    if (name != NULL)
	object_add_name(obj, name);
    obj->path = path;
    digest_dynamic(obj, 0);
    dbg("%s valid_hash_sysv %d valid_hash_gnu %d dynsymcount %d", obj->path,
	obj->valid_hash_sysv, obj->valid_hash_gnu, obj->dynsymcount);
    if (obj->z_noopen && (flags & (RTLD_LO_DLOPEN | RTLD_LO_TRACE)) ==
      RTLD_LO_DLOPEN) {
	dbg("refusing to load non-loadable \"%s\"", obj->path);
	_rtld_error("Cannot dlopen non-loadable %s", obj->path);
	munmap(obj->mapbase, obj->mapsize);
	obj_free(obj);
	return (NULL);
    }

    obj->dlopened = (flags & RTLD_LO_DLOPEN) != 0;
    TAILQ_INSERT_TAIL(&obj_list, obj, next);
    obj_count++;
    obj_loads++;
    linkmap_add(obj);	/* for GDB & dlinfo() */
    max_stack_flags |= obj->stack_flags;

    dbg("  %p .. %p: %s", obj->mapbase,
         obj->mapbase + obj->mapsize - 1, obj->path);
    if (obj->textrel)
	dbg("  WARNING: %s has impure text", obj->path);
    LD_UTRACE(UTRACE_LOAD_OBJECT, obj, obj->mapbase, obj->mapsize, 0,
	obj->path);

    return obj;
}

static Obj_Entry *
obj_from_addr(const void *addr)
{
    Obj_Entry *obj;

    TAILQ_FOREACH(obj, &obj_list, next) {
	if (obj->marker)
	    continue;
	if (addr < (void *) obj->mapbase)
	    continue;
	if (addr < (void *)(obj->mapbase + obj->mapsize))
	    return obj;
    }
    return NULL;
}

static void
preinit_main(void)
{
    Elf_Addr *preinit_addr;
    int index;

    preinit_addr = obj_main->preinit_array_ptr;
    if (preinit_addr == NULL || ld_skip_init_funcs)
	return;

    for (index = 0; index < obj_main->preinit_array_num; index++) {
	if (preinit_addr[index] != 0 && preinit_addr[index] != 1) {
	    dbg("calling preinit function for %s at %lx", obj_main->path,
		preinit_addr[index]);
	    LD_UTRACE(UTRACE_INIT_CALL, obj_main,
	      (void *)(intptr_t)preinit_addr[index], 0, 0, obj_main->path);
	    call_init_array_pointer(obj_main, preinit_addr[index]);
	}
    }
}

/*
 * Call the finalization functions for each of the objects in "list"
 * belonging to the DAG of "root" and referenced once. If NULL "root"
 * is specified, every finalization function will be called regardless
 * of the reference count and the list elements won't be freed. All of
 * the objects are expected to have non-NULL fini functions.
 */
static void
objlist_call_fini(Objlist *list, Obj_Entry *root, RtldLockState *lockstate)
{
    Objlist_Entry *elm;
    char *saved_msg;
    Elf_Addr *fini_addr;
    int index;

    assert(root == NULL || root->refcount == 1);

    if (root != NULL)
	root->doomed = true;

    /*
     * Preserve the current error message since a fini function might
     * call into the dynamic linker and overwrite it.
     */
    saved_msg = errmsg_save();
    do {
	STAILQ_FOREACH(elm, list, link) {
	    if (root != NULL && (elm->obj->refcount != 1 ||
	      objlist_find(&root->dagmembers, elm->obj) == NULL))
		continue;
	    /* Remove object from fini list to prevent recursive invocation. */
	    STAILQ_REMOVE(list, elm, Struct_Objlist_Entry, link);
	    /* Ensure that new references cannot be acquired. */
	    elm->obj->doomed = true;

	    hold_object(elm->obj);
	    lock_release(rtld_bind_lock, lockstate);
	    /*
	     * It is legal to have both DT_FINI and DT_FINI_ARRAY defined.
	     * When this happens, DT_FINI_ARRAY is processed first.
	     */
	    /* TODO: we should do a CSetBounds after parsing .dynamic */
	    fini_addr = elm->obj->fini_array_ptr;
	    if (fini_addr != NULL && elm->obj->fini_array_num > 0) {
		for (index = elm->obj->fini_array_num - 1; index >= 0;
		  index--) {
		    if (fini_addr[index] != 0 && fini_addr[index] != 1) {
			dbg("calling fini_array function for %s at %lx",
			    elm->obj->path, fini_addr[index]);
			LD_UTRACE(UTRACE_FINI_CALL, elm->obj,
			    (void *)(intptr_t)fini_addr[index], 0, 0, elm->obj->path);
			call_fini_array_pointer(elm->obj, fini_addr[index]);
		    }
		}
	    }
	    if (elm->obj->fini_ptr != NULL) {
		dbg("calling fini function for %s at %#p", elm->obj->path,
		    (void *)(uintptr_t)elm->obj->fini_ptr);
		LD_UTRACE(UTRACE_FINI_CALL, elm->obj, (void *)(intptr_t)elm->obj->fini_ptr,
		    0, 0, elm->obj->path);
		call_initfini_pointer(elm->obj, elm->obj->fini_ptr);
	    }
	    wlock_acquire(rtld_bind_lock, lockstate);
	    unhold_object(elm->obj);
	    /* No need to free anything if process is going down. */
	    if (root != NULL)
	    	free(elm);
	    /*
	     * We must restart the list traversal after every fini call
	     * because a dlclose() call from the fini function or from
	     * another thread might have modified the reference counts.
	     */
	    break;
	}
    } while (elm != NULL);
    errmsg_restore(saved_msg);
}

/*
 * Call the initialization functions for each of the objects in
 * "list".  All of the objects are expected to have non-NULL init
 * functions.
 */
static void
objlist_call_init(Objlist *list, RtldLockState *lockstate)
{
    Objlist_Entry *elm;
    Obj_Entry *obj;
    char *saved_msg;
    Elf_Addr *init_addr;
    int index;

    /*
     * Clean init_scanned flag so that objects can be rechecked and
     * possibly initialized earlier if any of vectors called below
     * cause the change by using dlopen.
     */
    TAILQ_FOREACH(obj, &obj_list, next) {
	if (obj->marker)
	    continue;
	obj->init_scanned = false;
    }

    /*
     * Preserve the current error message since an init function might
     * call into the dynamic linker and overwrite it.
     */
    saved_msg = errmsg_save();
    STAILQ_FOREACH(elm, list, link) {
	if (elm->obj->init_done || ld_skip_init_funcs) /* Initialized early. */
	    continue;
	/*
	 * Race: other thread might try to use this object before current
	 * one completes the initialization. Not much can be done here
	 * without better locking.
	 */
	elm->obj->init_done = true;
	hold_object(elm->obj);
	lock_release(rtld_bind_lock, lockstate);

        /*
         * It is legal to have both DT_INIT and DT_INIT_ARRAY defined.
         * When this happens, DT_INIT is processed first.
         */
	if (elm->obj->init_ptr != NULL) {
	    dbg("calling init function for %s at %#p", elm->obj->path,
	        (void *)(uintptr_t)elm->obj->init_ptr);
	    LD_UTRACE(UTRACE_INIT_CALL, elm->obj, (void *)(intptr_t)elm->obj->init_ptr,
	        0, 0, elm->obj->path);
	    /*
	     * Note: GLibc passes argc, argv and envv to _init. Should we also
	     * do this here for compatibility?
	     */
	    call_initfini_pointer(elm->obj, elm->obj->init_ptr);
	}
	/* TODO: we should do a CSetBounds after parsing .dynamic */
	init_addr = elm->obj->init_array_ptr;
	if (init_addr != NULL) {
	    for (index = 0; index < elm->obj->init_array_num; index++) {
		if (init_addr[index] != 0 && init_addr[index] != 1) {
		    dbg("calling init array function for %s at %p", elm->obj->path,
			(void *)(uintptr_t)init_addr[index]);
		    LD_UTRACE(UTRACE_INIT_CALL, elm->obj,
			(void *)(uintptr_t)init_addr[index], 0, 0, elm->obj->path);
		    call_init_array_pointer(elm->obj, init_addr[index]);
		}
	    }
	}
	wlock_acquire(rtld_bind_lock, lockstate);
	unhold_object(elm->obj);
    }
    errmsg_restore(saved_msg);
}

static void
objlist_clear(Objlist *list)
{
    Objlist_Entry *elm;

    while (!STAILQ_EMPTY(list)) {
	elm = STAILQ_FIRST(list);
	STAILQ_REMOVE_HEAD(list, link);
	free(elm);
    }
}

static Objlist_Entry *
objlist_find(Objlist *list, const Obj_Entry *obj)
{
    Objlist_Entry *elm;

    STAILQ_FOREACH(elm, list, link)
	if (elm->obj == obj)
	    return elm;
    return NULL;
}

static void
objlist_init(Objlist *list)
{
    STAILQ_INIT(list);
}

static void
objlist_push_head(Objlist *list, Obj_Entry *obj)
{
    Objlist_Entry *elm;

    elm = NEW(Objlist_Entry);
    elm->obj = obj;
    STAILQ_INSERT_HEAD(list, elm, link);
}

static void
objlist_push_tail(Objlist *list, Obj_Entry *obj)
{
    Objlist_Entry *elm;

    elm = NEW(Objlist_Entry);
    elm->obj = obj;
    STAILQ_INSERT_TAIL(list, elm, link);
}

static void
objlist_put_after(Objlist *list, Obj_Entry *listobj, Obj_Entry *obj)
{
	Objlist_Entry *elm, *listelm;

	STAILQ_FOREACH(listelm, list, link) {
		if (listelm->obj == listobj)
			break;
	}
	elm = NEW(Objlist_Entry);
	elm->obj = obj;
	if (listelm != NULL)
		STAILQ_INSERT_AFTER(list, listelm, elm, link);
	else
		STAILQ_INSERT_TAIL(list, elm, link);
}

static void
objlist_remove(Objlist *list, Obj_Entry *obj)
{
    Objlist_Entry *elm;

    if ((elm = objlist_find(list, obj)) != NULL) {
	STAILQ_REMOVE(list, elm, Struct_Objlist_Entry, link);
	free(elm);
    }
}

/*
 * Relocate dag rooted in the specified object.
 * Returns 0 on success, or -1 on failure.
 */

static int
relocate_object_dag(Obj_Entry *root, bool bind_now, Obj_Entry *rtldobj,
    int flags, RtldLockState *lockstate)
{
	Objlist_Entry *elm;
	int error;

	error = 0;
	STAILQ_FOREACH(elm, &root->dagmembers, link) {
		error = relocate_object(elm->obj, bind_now, rtldobj, flags,
		    lockstate);
		if (error == -1)
			break;
	}
	return (error);
}

/*
 * Prepare for, or clean after, relocating an object marked with
 * DT_TEXTREL or DF_TEXTREL.  Before relocating, all read-only
 * segments are remapped read-write.  After relocations are done, the
 * segment's permissions are returned back to the modes specified in
 * the phdrs.  If any relocation happened, or always for wired
 * program, COW is triggered.
 */
static int
reloc_textrel_prot(Obj_Entry *obj, bool before)
{
	const Elf_Phdr *ph;
	void *base;
	size_t l, sz;
	int prot;

	for (l = obj->phsize / sizeof(*ph), ph = obj->phdr; l > 0;
	    l--, ph++) {
		if (ph->p_type != PT_LOAD || (ph->p_flags & PF_W) != 0)
			continue;
		base = obj->relocbase + trunc_page(ph->p_vaddr);
		sz = round_page(ph->p_vaddr + ph->p_filesz) -
		    trunc_page(ph->p_vaddr);
		prot = convert_prot(ph->p_flags) | (before ? PROT_WRITE : 0);
		if (mprotect(base, sz, prot) == -1) {
			_rtld_error("%s: Cannot write-%sable text segment: %s",
			    obj->path, before ? "en" : "dis",
			    rtld_strerror(errno));
			return (-1);
		}
	}
	return (0);
}

/*
 * Relocate single object.
 * Returns 0 on success, or -1 on failure.
 */
static int
relocate_object(Obj_Entry *obj, bool bind_now, Obj_Entry *rtldobj,
    int flags, RtldLockState *lockstate)
{

	if (obj->relocated)
		return (0);
	obj->relocated = true;
	if (obj != rtldobj)
		dbg("relocating \"%s\"", obj->path);

	if (obj->symtab == NULL || obj->strtab == NULL ||
	    !(obj->valid_hash_sysv || obj->valid_hash_gnu)) {
		_rtld_error("%s: Shared object has no run-time symbol table",
			    obj->path);
		return (-1);
	}

	/* There are relocations to the write-protected text segment. */
	if (obj->textrel && reloc_textrel_prot(obj, true) != 0)
		return (-1);

	/* Process the non-PLT non-IFUNC relocations. */
	if (reloc_non_plt(obj, rtldobj, flags, lockstate))
		return (-1);

#ifdef __CHERI_PURE_CAPABILITY__
	/* Process the __cap_relocs section to initialize global capabilities */
	if (obj->cap_relocs_size)
		process___cap_relocs(obj);
#endif

	/* Re-protected the text segment. */
	if (obj->textrel && reloc_textrel_prot(obj, false) != 0)
		return (-1);

	/* Set the special PLT or GOT entries. */
	init_pltgot(obj);

	/* Process the PLT relocations. */
#ifdef __CHERI_PURE_CAPABILITY__
	if (reloc_plt(obj, rtldobj) == -1)
#else
	if (reloc_plt(obj) == -1)
#endif
		return (-1);
	/* Relocate the jump slots if we are doing immediate binding. */
	if ((obj->bind_now || bind_now) && reloc_jmpslots(obj, flags,
	    lockstate) == -1)
		return (-1);

	/*
	 * Process the non-PLT IFUNC relocations.  The relocations are
	 * processed in two phases, because IFUNC resolvers may
	 * reference other symbols, which must be readily processed
	 * before resolvers are called.
	 */
	if (obj->non_plt_gnu_ifunc &&
	    reloc_non_plt(obj, rtldobj, flags | SYMLOOK_IFUNC, lockstate))
		return (-1);

	if (!obj->mainprog && obj_enforce_relro(obj) == -1)
		return (-1);

	/*
	 * Set up the magic number and version in the Obj_Entry.  These
	 * were checked in the crt1.o from the original ElfKit, so we
	 * set them for backward compatibility.
	 */
	obj->magic = RTLD_MAGIC;
	obj->version = RTLD_VERSION;

	return (0);
}

/*
 * Relocate newly-loaded shared objects.  The argument is a pointer to
 * the Obj_Entry for the first such object.  All objects from the first
 * to the end of the list of objects are relocated.  Returns 0 on success,
 * or -1 on failure.
 */
static int
relocate_objects(Obj_Entry *first, bool bind_now, Obj_Entry *rtldobj,
    int flags, RtldLockState *lockstate)
{
	Obj_Entry *obj;
	int error;

	for (error = 0, obj = first;  obj != NULL;
	    obj = TAILQ_NEXT(obj, next)) {
		if (obj->marker)
			continue;
		error = relocate_object(obj, bind_now, rtldobj, flags,
		    lockstate);
		if (error == -1)
			break;
	}
	return (error);
}

/*
 * The handling of R_MACHINE_IRELATIVE relocations and jumpslots
 * referencing STT_GNU_IFUNC symbols is postponed till the other
 * relocations are done.  The indirect functions specified as
 * ifunc are allowed to call other symbols, so we need to have
 * objects relocated before asking for resolution from indirects.
 *
 * The R_MACHINE_IRELATIVE slots are resolved in greedy fashion,
 * instead of the usual lazy handling of PLT slots.  It is
 * consistent with how GNU does it.
 */
static int
resolve_object_ifunc(Obj_Entry *obj, bool bind_now, int flags,
    RtldLockState *lockstate)
{

	if (obj->ifuncs_resolved)
		return (0);
	obj->ifuncs_resolved = true;
	if (obj->irelative && reloc_iresolve(obj, lockstate) == -1)
		return (-1);
	if ((obj->bind_now || bind_now) && obj->gnu_ifunc) {
		if (obj_disable_relro(obj) ||
		    reloc_gnu_ifunc(obj, flags, lockstate) == -1 ||
		    obj_enforce_relro(obj))
			return (-1);
	}
	return (0);
}

static int
initlist_objects_ifunc(Objlist *list, bool bind_now, int flags,
    RtldLockState *lockstate)
{
	Objlist_Entry *elm;
	Obj_Entry *obj;

	STAILQ_FOREACH(elm, list, link) {
		obj = elm->obj;
		if (obj->marker)
			continue;
		if (resolve_object_ifunc(obj, bind_now, flags,
		    lockstate) == -1)
			return (-1);
	}
	return (0);
}

/*
 * Cleanup procedure.  It will be called (by the atexit mechanism) just
 * before the process exits.
 */
static void
rtld_exit(void)
{
    RtldLockState lockstate;

    wlock_acquire(rtld_bind_lock, &lockstate);
    dbg("rtld_exit()");
    objlist_call_fini(&list_fini, NULL, &lockstate);
    /* No need to remove the items from the list, since we are exiting. */
    if (!libmap_disable)
        lm_fini();
    lock_release(rtld_bind_lock, &lockstate);
}

/*
 * Iterate over a search path, translate each element, and invoke the
 * callback on the result.
 */
static void *
path_enumerate(const char *path, path_enum_proc callback,
    const char *refobj_path, void *arg)
{
    const char *trans;
    if (path == NULL)
	return (NULL);

    path += strspn(path, ":;");
    while (*path != '\0') {
	size_t len;
	char  *res;

	len = strcspn(path, ":;");
	trans = lm_findn(refobj_path, path, len);
	if (trans)
	    res = callback(trans, strlen(trans), arg);
	else
	    res = callback(path, len, arg);

	if (res != NULL)
	    return (res);

	path += len;
	path += strspn(path, ":;");
    }

    return (NULL);
}

struct try_library_args {
    const char	*name;
    size_t	 namelen;
    char	*buffer;
    size_t	 buflen;
    int		 fd;
};

static void *
try_library_path(const char *dir, size_t dirlen, void *param)
{
    struct try_library_args *arg;
    int fd;

    arg = param;
    if (*dir == '/' || trust) {
	char *pathname;

	if (dirlen + 1 + arg->namelen + 1 > arg->buflen)
		return (NULL);

	pathname = arg->buffer;
	strncpy(pathname, dir, dirlen);
	pathname[dirlen] = '/';
	strcpy(pathname + dirlen + 1, arg->name);

	dbg("  Trying \"%s\"", pathname);
	fd = open(pathname, O_RDONLY | O_CLOEXEC | O_VERIFY);
	if (fd >= 0) {
	    dbg("  Opened \"%s\", fd %d", pathname, fd);
	    pathname = xmalloc(dirlen + 1 + arg->namelen + 1);
	    strcpy(pathname, arg->buffer);
	    arg->fd = fd;
	    return (pathname);
	} else {
	    dbg("  Failed to open \"%s\": %s",
		pathname, rtld_strerror(errno));
	}
    }
    return (NULL);
}

static char *
search_library_path(const char *name, const char *path,
    const char *refobj_path, int *fdp)
{
    char *p;
    struct try_library_args arg;

    if (path == NULL)
	return NULL;

    arg.name = name;
    arg.namelen = strlen(name);
    arg.buffer = xmalloc(PATH_MAX);
    arg.buflen = PATH_MAX;
    arg.fd = -1;

    p = path_enumerate(path, try_library_path, refobj_path, &arg);
    *fdp = arg.fd;

    free(arg.buffer);

    return (p);
}


/*
 * Finds the library with the given name using the directory descriptors
 * listed in the LD_LIBRARY_PATH_FDS environment variable.
 *
 * Returns a freshly-opened close-on-exec file descriptor for the library,
 * or -1 if the library cannot be found.
 */
static char *
search_library_pathfds(const char *name, const char *path, int *fdp)
{
	char *envcopy, *fdstr, *found, *last_token;
	size_t len;
	int dirfd, fd;

	dbg("%s('%s', '%s', fdp)", __func__, name, path);

	/* Don't load from user-specified libdirs into setuid binaries. */
	if (!trust)
		return (NULL);

	/* We can't do anything if LD_LIBRARY_PATH_FDS isn't set. */
	if (path == NULL)
		return (NULL);

	/* LD_LIBRARY_PATH_FDS only works with relative paths. */
	if (name[0] == '/') {
		dbg("Absolute path (%s) passed to %s", name, __func__);
		return (NULL);
	}

	/*
	 * Use strtok_r() to walk the FD:FD:FD list.  This requires a local
	 * copy of the path, as strtok_r rewrites separator tokens
	 * with '\0'.
	 */
	found = NULL;
	envcopy = xstrdup(path);
	for (fdstr = strtok_r(envcopy, ":", &last_token); fdstr != NULL;
	    fdstr = strtok_r(NULL, ":", &last_token)) {
		dirfd = parse_integer(fdstr);
		if (dirfd < 0) {
			_rtld_error("failed to parse directory FD: '%s'",
				fdstr);
			break;
		}
		fd = __sys_openat(dirfd, name, O_RDONLY | O_CLOEXEC | O_VERIFY);
		if (fd >= 0) {
			*fdp = fd;
			len = strlen(fdstr) + strlen(name) + 3;
			found = xmalloc(len);
			if (rtld_snprintf(found, len, "#%d/%s", dirfd, name) < 0) {
				_rtld_error("error generating '%d/%s'",
				    dirfd, name);
				rtld_die();
			}
			dbg("open('%s') => %d", found, fd);
			break;
		}
	}
	free(envcopy);

	return (found);
}


int
dlclose(void *handle)
{
	RtldLockState lockstate;
	int error;

	wlock_acquire(rtld_bind_lock, &lockstate);
	error = dlclose_locked(handle, &lockstate);
	lock_release(rtld_bind_lock, &lockstate);
	return (error);
}

static int
dlclose_locked(void *handle, RtldLockState *lockstate)
{
    Obj_Entry *root;

    root = dlcheck(handle);
    if (root == NULL)
	return -1;
    LD_UTRACE(UTRACE_DLCLOSE_START, handle, NULL, 0, root->dl_refcount,
	root->path);

    /* Unreference the object and its dependencies. */
    root->dl_refcount--;

    if (root->refcount == 1) {
	/*
	 * The object will be no longer referenced, so we must unload it.
	 * First, call the fini functions.
	 */
	objlist_call_fini(&list_fini, root, lockstate);

	unref_dag(root);

	/* Finish cleaning up the newly-unreferenced objects. */
	GDB_STATE(RT_DELETE,&root->linkmap);
	unload_object(root, lockstate);
	GDB_STATE(RT_CONSISTENT,NULL);
    } else
	unref_dag(root);

    LD_UTRACE(UTRACE_DLCLOSE_STOP, handle, NULL, 0, 0, NULL);
    return 0;
}

char *
dlerror(void)
{
    char *msg = error_message;
    error_message = NULL;
    return msg;
}

/*
 * This function is deprecated and has no effect.
 */
void
dllockinit(void *context,
    void *(*_lock_create)(void *context) __unused,
    void (*_rlock_acquire)(void *lock) __unused,
    void (*_wlock_acquire)(void *lock)  __unused,
    void (*_lock_release)(void *lock) __unused,
    void (*_lock_destroy)(void *lock) __unused,
    void (*context_destroy)(void *context))
{
    static void *cur_context;
    static void (*cur_context_destroy)(void *);

    /* Just destroy the context from the previous call, if necessary. */
    if (cur_context_destroy != NULL)
	cur_context_destroy(cur_context);
    cur_context = context;
    cur_context_destroy = context_destroy;
}

void *
dlopen(const char *name, int mode)
{

	return (rtld_dlopen(name, -1, mode));
}

void *
fdlopen(int fd, int mode)
{

	return (rtld_dlopen(NULL, fd, mode));
}

static void *
rtld_dlopen(const char *name, int fd, int mode)
{
    RtldLockState lockstate;
    int lo_flags;

    LD_UTRACE(UTRACE_DLOPEN_START, NULL, NULL, 0, mode, name);
    ld_tracing = (mode & RTLD_TRACE) == 0 ? NULL : "1";
    if (ld_tracing != NULL) {
	rlock_acquire(rtld_bind_lock, &lockstate);
	if (sigsetjmp(lockstate.env, 0) != 0)
	    lock_upgrade(rtld_bind_lock, &lockstate);
	environ = __DECONST(char **, *get_program_var_addr("environ", &lockstate));
	lock_release(rtld_bind_lock, &lockstate);
    }
    lo_flags = RTLD_LO_DLOPEN;
    if (mode & RTLD_NODELETE)
	    lo_flags |= RTLD_LO_NODELETE;
    if (mode & RTLD_NOLOAD)
	    lo_flags |= RTLD_LO_NOLOAD;
    if (ld_tracing != NULL)
	    lo_flags |= RTLD_LO_TRACE;

    return (dlopen_object(name, fd, obj_main, lo_flags,
      mode & (RTLD_MODEMASK | RTLD_GLOBAL), NULL));
}

static void
dlopen_cleanup(Obj_Entry *obj, RtldLockState *lockstate)
{

	obj->dl_refcount--;
	unref_dag(obj);
	if (obj->refcount == 0)
		unload_object(obj, lockstate);
}

static Obj_Entry *
dlopen_object(const char *name, int fd, Obj_Entry *refobj, int lo_flags,
    int mode, RtldLockState *lockstate)
{
    Obj_Entry *old_obj_tail;
    Obj_Entry *obj;
    Objlist initlist;
    RtldLockState mlockstate;
    int result;

    objlist_init(&initlist);

    if (lockstate == NULL && !(lo_flags & RTLD_LO_EARLY)) {
	wlock_acquire(rtld_bind_lock, &mlockstate);
	lockstate = &mlockstate;
    }
    GDB_STATE(RT_ADD,NULL);

    old_obj_tail = globallist_curr(TAILQ_LAST(&obj_list, obj_entry_q));
    obj = NULL;
    if (name == NULL && fd == -1) {
	obj = obj_main;
	obj->refcount++;
    } else {
	obj = load_object(name, fd, refobj, lo_flags);
    }

    if (obj) {
	obj->dl_refcount++;
	if (mode & RTLD_GLOBAL && objlist_find(&list_global, obj) == NULL)
	    objlist_push_tail(&list_global, obj);
	if (globallist_next(old_obj_tail) != NULL) {
	    /* We loaded something new. */
	    assert(globallist_next(old_obj_tail) == obj);
	    result = load_needed_objects(obj,
		lo_flags & (RTLD_LO_DLOPEN | RTLD_LO_EARLY));
	    init_dag(obj);
	    ref_dag(obj);
	    if (result != -1)
		result = rtld_verify_versions(&obj->dagmembers);
	    if (result != -1 && ld_tracing)
		goto trace;
	    if (result == -1 || relocate_object_dag(obj,
	      (mode & RTLD_MODEMASK) == RTLD_NOW, &obj_rtld,
	      (lo_flags & RTLD_LO_EARLY) ? SYMLOOK_EARLY : 0,
	      lockstate) == -1) {
		dlopen_cleanup(obj, lockstate);
		obj = NULL;
	    } else if (lo_flags & RTLD_LO_EARLY) {
		/*
		 * Do not call the init functions for early loaded
		 * filtees.  The image is still not initialized enough
		 * for them to work.
		 *
		 * Our object is found by the global object list and
		 * will be ordered among all init calls done right
		 * before transferring control to main.
		 */
	    } else {
		/* Make list of init functions to call. */
		initlist_add_objects(obj, obj, &initlist);
	    }
	    /*
	     * Process all no_delete or global objects here, given
	     * them own DAGs to prevent their dependencies from being
	     * unloaded.  This has to be done after we have loaded all
	     * of the dependencies, so that we do not miss any.
	     */
	    if (obj != NULL)
		process_z(obj);
	} else {
	    /*
	     * Bump the reference counts for objects on this DAG.  If
	     * this is the first dlopen() call for the object that was
	     * already loaded as a dependency, initialize the dag
	     * starting at it.
	     */
	    init_dag(obj);
	    ref_dag(obj);

	    if ((lo_flags & RTLD_LO_TRACE) != 0)
		goto trace;
	}
	if (obj != NULL && ((lo_flags & RTLD_LO_NODELETE) != 0 ||
	  obj->z_nodelete) && !obj->ref_nodel) {
	    dbg("obj %s nodelete", obj->path);
	    ref_dag(obj);
	    obj->z_nodelete = obj->ref_nodel = true;
	}
    }

    LD_UTRACE(UTRACE_DLOPEN_STOP, obj, NULL, 0, obj ? obj->dl_refcount : 0,
	name);
    GDB_STATE(RT_CONSISTENT,obj ? &obj->linkmap : NULL);

    if (!(lo_flags & RTLD_LO_EARLY)) {
	map_stacks_exec(lockstate);
    }

    if (initlist_objects_ifunc(&initlist, (mode & RTLD_MODEMASK) == RTLD_NOW,
      (lo_flags & RTLD_LO_EARLY) ? SYMLOOK_EARLY : 0,
      lockstate) == -1) {
	objlist_clear(&initlist);
	dlopen_cleanup(obj, lockstate);
	if (lockstate == &mlockstate)
	    lock_release(rtld_bind_lock, lockstate);
	return (NULL);
    }

    if (!(lo_flags & RTLD_LO_EARLY)) {
	/* Call the init functions. */
	objlist_call_init(&initlist, lockstate);
    }
    objlist_clear(&initlist);
    if (lockstate == &mlockstate)
	lock_release(rtld_bind_lock, lockstate);
    return obj;
trace:
    trace_loaded_objects(obj);
    if (lockstate == &mlockstate)
	lock_release(rtld_bind_lock, lockstate);
    exit(0);
}

static void *
do_dlsym(void *handle, const char *name, void *retaddr, const Ver_Entry *ve,
    int flags)
{
    DoneList donelist;
    const Obj_Entry *obj, *defobj;
    const Elf_Sym *def;
    SymLook req;
    RtldLockState lockstate;
    tls_index ti;
    void *sym;
    int res;

    def = NULL;
    defobj = NULL;
    symlook_init(&req, name);
    req.ventry = ve;
    req.flags = flags | SYMLOOK_IN_PLT;
    req.lockstate = &lockstate;

    LD_UTRACE(UTRACE_DLSYM_START, handle, NULL, 0, 0, name);
    rlock_acquire(rtld_bind_lock, &lockstate);
    if (sigsetjmp(lockstate.env, 0) != 0)
	    lock_upgrade(rtld_bind_lock, &lockstate);
    if (handle == NULL || handle == RTLD_NEXT ||
	handle == RTLD_DEFAULT || handle == RTLD_SELF) {

	if ((obj = obj_from_addr(retaddr)) == NULL) {
	    _rtld_error("Cannot determine caller's shared object");
	    lock_release(rtld_bind_lock, &lockstate);
	    LD_UTRACE(UTRACE_DLSYM_STOP, handle, NULL, 0, 0, name);
	    return NULL;
	}
	if (handle == NULL) {	/* Just the caller's shared object. */
	    res = symlook_obj(&req, obj);
	    if (res == 0) {
		def = req.sym_out;
		defobj = req.defobj_out;
	    }
	} else if (handle == RTLD_NEXT || /* Objects after caller's */
		   handle == RTLD_SELF) { /* ... caller included */
	    if (handle == RTLD_NEXT)
		obj = globallist_next(obj);
	    for (; obj != NULL; obj = TAILQ_NEXT(obj, next)) {
		if (obj->marker)
		    continue;
		res = symlook_obj(&req, obj);
		if (res == 0) {
		    if (def == NULL ||
		      ELF_ST_BIND(req.sym_out->st_info) != STB_WEAK) {
			def = req.sym_out;
			defobj = req.defobj_out;
			if (ELF_ST_BIND(def->st_info) != STB_WEAK)
			    break;
		    }
		}
	    }
	    /*
	     * Search the dynamic linker itself, and possibly resolve the
	     * symbol from there.  This is how the application links to
	     * dynamic linker services such as dlopen.
	     */
	    if (def == NULL || ELF_ST_BIND(def->st_info) == STB_WEAK) {
		res = symlook_obj(&req, &obj_rtld);
		if (res == 0) {
		    def = req.sym_out;
		    defobj = req.defobj_out;
		}
	    }
	} else {
	    assert(handle == RTLD_DEFAULT);
	    res = symlook_default(&req, obj);
	    if (res == 0) {
		defobj = req.defobj_out;
		def = req.sym_out;
	    }
	}
    } else {
	if ((obj = dlcheck(handle)) == NULL) {
	    lock_release(rtld_bind_lock, &lockstate);
	    LD_UTRACE(UTRACE_DLSYM_STOP, handle, NULL, 0, 0, name);
	    return NULL;
	}

	donelist_init(&donelist);
	if (obj->mainprog) {
            /* Handle obtained by dlopen(NULL, ...) implies global scope. */
	    res = symlook_global(&req, &donelist);
	    if (res == 0) {
		def = req.sym_out;
		defobj = req.defobj_out;
	    }
	    /*
	     * Search the dynamic linker itself, and possibly resolve the
	     * symbol from there.  This is how the application links to
	     * dynamic linker services such as dlopen.
	     */
	    if (def == NULL || ELF_ST_BIND(def->st_info) == STB_WEAK) {
		res = symlook_obj(&req, &obj_rtld);
		if (res == 0) {
		    def = req.sym_out;
		    defobj = req.defobj_out;
		}
	    }
	}
	else {
	    /* Search the whole DAG rooted at the given object. */
	    res = symlook_list(&req, &obj->dagmembers, &donelist);
	    if (res == 0) {
		def = req.sym_out;
		defobj = req.defobj_out;
	    }
	}
    }

    if (def != NULL) {
	lock_release(rtld_bind_lock, &lockstate);

	/*
	 * The value required by the caller is derived from the value
	 * of the symbol. this is simply the relocated value of the
	 * symbol.
	 */
	if (ELF_ST_TYPE(def->st_info) == STT_FUNC) {
	    sym = __DECONST(void*, make_function_pointer(def, defobj));
	    dbg("dlsym(%s) is function: %-#p", name, sym);
	} else if (ELF_ST_TYPE(def->st_info) == STT_GNU_IFUNC) {
	    sym = rtld_resolve_ifunc(defobj, def);
	    dbg("dlsym(%s) is ifunc. Resolved to: %-#p", name, sym);
	} else if (ELF_ST_TYPE(def->st_info) == STT_TLS) {
	    ti.ti_module = defobj->tlsindex;
	    ti.ti_offset = def->st_value;
	    sym = __tls_get_addr(&ti);
	    dbg("dlsym(%s) is TLS. Resolved to: %-#p", name, sym);
	} else {
	    sym = make_data_pointer(def, defobj);
	    dbg("dlsym(%s) is type %d. Resolved to: %-#p",
		name, ELF_ST_TYPE(def->st_info), sym);
	}
#if defined(__CHERI_PURE_CAPABILITY__) && defined(DEBUG)
	// FIXME: this warning breaks some tests that expect clean stdout/stderr
	// FIXME: See https://github.com/CTSRD-CHERI/cheribsd/issues/257
	if (cheri_getlen(sym) <= 0) {
		rtld_fdprintf(STDERR_FILENO, "Warning: created zero length "
		    "capability for %s (in %s): %-#p\n", name, defobj->path, sym);
	}
#endif
	LD_UTRACE(UTRACE_DLSYM_STOP, handle, sym, 0, 0, name);
	return (sym);
    }

    _rtld_error("Undefined symbol \"%s%s%s\"", name, ve != NULL ? "@" : "",
      ve != NULL ? ve->name : "");
    lock_release(rtld_bind_lock, &lockstate);
    LD_UTRACE(UTRACE_DLSYM_STOP, handle, NULL, 0, 0, name);
    return NULL;
}

void *
dlsym(void *handle, const char *name)
{
	return do_dlsym(handle, name, __builtin_return_address(0), NULL,
	    SYMLOOK_DLSYM);
}

dlfunc_t
dlfunc(void *handle, const char *name)
{
	union {
		void *d;
		dlfunc_t f;
	} rv;

	rv.d = do_dlsym(handle, name, __builtin_return_address(0), NULL,
	    SYMLOOK_DLSYM);
	return (rv.f);
}

void *
dlvsym(void *handle, const char *name, const char *version)
{
	Ver_Entry ventry;

	ventry.name = version;
	ventry.file = NULL;
	ventry.hash = elf_hash(version);
	ventry.flags= 0;
	return do_dlsym(handle, name, __builtin_return_address(0), &ventry,
	    SYMLOOK_DLSYM);
}

int
_rtld_addr_phdr(const void *addr, struct dl_phdr_info *phdr_info)
{
    const Obj_Entry *obj;
    RtldLockState lockstate;

    rlock_acquire(rtld_bind_lock, &lockstate);
    obj = obj_from_addr(addr);
    if (obj == NULL) {
        _rtld_error("No shared object contains address");
	lock_release(rtld_bind_lock, &lockstate);
        return (0);
    }
    rtld_fill_dl_phdr_info(obj, phdr_info);
    lock_release(rtld_bind_lock, &lockstate);
    return (1);
}

int
dladdr(const void *addr, Dl_info *info)
{
    const Obj_Entry *obj;
    const Elf_Sym *def;
    void *symbol_addr;
    unsigned long symoffset;
    RtldLockState lockstate;

    rlock_acquire(rtld_bind_lock, &lockstate);
    obj = obj_from_addr(addr);
    if (obj == NULL) {
        _rtld_error("No shared object contains address");
	lock_release(rtld_bind_lock, &lockstate);
        return 0;
    }
    info->dli_fname = obj->path;
    info->dli_fbase = obj->mapbase;
#ifdef __CHERI_PURE_CAPABILITY__
    /* Clear all permissions from dli_fbase to avoid direct access */
    info->dli_fbase = cheri_andperm(info->dli_fbase, 0);
#endif
    info->dli_saddr = (void *)0;
    info->dli_sname = NULL;

    dbg_cat(SYMLOOKUP, "%s: finding name for %#p\n", __func__, addr);
    /*
     * Walk the symbol list looking for the symbol whose address is
     * closest to the address sent in.
     */
    for (symoffset = 0; symoffset < obj->dynsymcount; symoffset++) {
        def = obj->symtab + symoffset;

        /*
         * For skip the symbol if st_shndx is either SHN_UNDEF or
         * SHN_COMMON.
         */
        if (def->st_shndx == SHN_UNDEF || def->st_shndx == SHN_COMMON) {
            dbg_cat(SYMLOOKUP, "%s: skipping %s/%p (%#p)\n", __func__,
                obj->strtab + def->st_name, symbol_addr, symbol_addr);
            continue;
        }

        /*
         * If the symbol is greater than the specified address, or if it
         * is further away from addr than the current nearest symbol,
         * then reject it.
         */
        symbol_addr = obj->relocbase + def->st_value;
#ifdef __CHERI_PURE_CAPABILITY__
        /* Clear all permissions from the symbol_addr */
        symbol_addr = cheri_andperm(symbol_addr, 0);
#endif
        if ((vaddr_t)symbol_addr > (vaddr_t)addr || (vaddr_t)symbol_addr < (vaddr_t)info->dli_saddr)
            continue;

        dbg_cat(SYMLOOKUP, "%s: Found partial match for %s (%#p)\n", __func__,
            obj->strtab + def->st_name, symbol_addr);
        /* Update our idea of the nearest symbol. */
        info->dli_sname = obj->strtab + def->st_name;
        info->dli_saddr = symbol_addr;

        /* Exact match? */
        if ((vaddr_t)info->dli_saddr == (vaddr_t)addr) {
            dbg_cat(SYMLOOKUP, "%s: Found exact match for %s (%#p)\n", __func__,
                obj->strtab + def->st_name, symbol_addr);
            break;
        }
    }
    lock_release(rtld_bind_lock, &lockstate);
    return 1;
}

int
dlinfo(void *handle, int request, void *p)
{
    const Obj_Entry *obj;
    RtldLockState lockstate;
    int error;

    rlock_acquire(rtld_bind_lock, &lockstate);

    if (handle == NULL || handle == RTLD_SELF) {
	void *retaddr;

	retaddr = __builtin_return_address(0);	/* __GNUC__ only */
	if ((obj = obj_from_addr(retaddr)) == NULL)
	    _rtld_error("Cannot determine caller's shared object");
    } else
	obj = dlcheck(handle);

    if (obj == NULL) {
	lock_release(rtld_bind_lock, &lockstate);
	return (-1);
    }

    error = 0;
    switch (request) {
    case RTLD_DI_LINKMAP:
	*((struct link_map const **)p) = &obj->linkmap;
	break;
    case RTLD_DI_ORIGIN:
	error = rtld_dirname(obj->path, p);
	break;

    case RTLD_DI_SERINFOSIZE:
    case RTLD_DI_SERINFO:
	error = do_search_info(obj, request, (struct dl_serinfo *)p);
	break;

    default:
	_rtld_error("Invalid request %d passed to dlinfo()", request);
	error = -1;
    }

    lock_release(rtld_bind_lock, &lockstate);

    return (error);
}

static void
rtld_fill_dl_phdr_info(const Obj_Entry *obj, struct dl_phdr_info *phdr_info)
{

#ifdef __CHERI_PURE_CAPABILITY__
	phdr_info->dlpi_addr =
	    (uintptr_t)cheri_andperm(obj->relocbase, CHERI_PERM_LOAD);
	phdr_info->dlpi_phdr = cheri_andperm(obj->phdr, CHERI_PERM_LOAD);
#else
	phdr_info->dlpi_addr = (Elf_Addr)obj->relocbase;
	phdr_info->dlpi_phdr = obj->phdr;
#endif
	phdr_info->dlpi_name = obj->path;
	phdr_info->dlpi_phnum = obj->phsize / sizeof(obj->phdr[0]);
	phdr_info->dlpi_tls_modid = obj->tlsindex;
	phdr_info->dlpi_tls_data = obj->tlsinit;
	phdr_info->dlpi_adds = obj_loads;
	phdr_info->dlpi_subs = obj_loads - obj_count;
}

int
dl_iterate_phdr(__dl_iterate_hdr_callback callback, void *param)
{
	struct dl_phdr_info phdr_info;
	Obj_Entry *obj, marker;
	RtldLockState bind_lockstate, phdr_lockstate;
	int error;

	init_marker(&marker);
	error = 0;

	wlock_acquire(rtld_phdr_lock, &phdr_lockstate);
	wlock_acquire(rtld_bind_lock, &bind_lockstate);
	for (obj = globallist_curr(TAILQ_FIRST(&obj_list)); obj != NULL;) {
		TAILQ_INSERT_AFTER(&obj_list, obj, &marker, next);
		rtld_fill_dl_phdr_info(obj, &phdr_info);
		hold_object(obj);
		lock_release(rtld_bind_lock, &bind_lockstate);

		error = callback(&phdr_info, sizeof phdr_info, param);

		wlock_acquire(rtld_bind_lock, &bind_lockstate);
		unhold_object(obj);
		obj = globallist_next(&marker);
		TAILQ_REMOVE(&obj_list, &marker, next);
		if (error != 0) {
			lock_release(rtld_bind_lock, &bind_lockstate);
			lock_release(rtld_phdr_lock, &phdr_lockstate);
			return (error);
		}
	}

	if (error == 0) {
		rtld_fill_dl_phdr_info(&obj_rtld, &phdr_info);
		lock_release(rtld_bind_lock, &bind_lockstate);
		error = callback(&phdr_info, sizeof(phdr_info), param);
	}
	lock_release(rtld_phdr_lock, &phdr_lockstate);
	return (error);
}

static void *
fill_search_info(const char *dir, size_t dirlen, void *param)
{
    struct fill_search_info_args *arg;

    arg = param;

    if (arg->request == RTLD_DI_SERINFOSIZE) {
	arg->serinfo->dls_cnt ++;
	arg->serinfo->dls_size += sizeof(struct dl_serpath) + dirlen + 1;
    } else {
	struct dl_serpath *s_entry;

	s_entry = arg->serpath;
	s_entry->dls_name  = arg->strspace;
	s_entry->dls_flags = arg->flags;

	strncpy(arg->strspace, dir, dirlen);
	arg->strspace[dirlen] = '\0';

	arg->strspace += dirlen + 1;
	arg->serpath++;
    }

    return (NULL);
}

static int
do_search_info(const Obj_Entry *obj, int request, struct dl_serinfo *info)
{
    struct dl_serinfo _info;
    struct fill_search_info_args args;

    args.request = RTLD_DI_SERINFOSIZE;
    args.serinfo = &_info;

    _info.dls_size = __offsetof(struct dl_serinfo, dls_serpath);
    _info.dls_cnt  = 0;

    path_enumerate(obj->rpath, fill_search_info, NULL, &args);
    path_enumerate(ld_library_path, fill_search_info, NULL, &args);
    path_enumerate(obj->runpath, fill_search_info, NULL, &args);
    path_enumerate(gethints(obj->z_nodeflib), fill_search_info, NULL, &args);
    if (!obj->z_nodeflib)
      path_enumerate(ld_standard_library_path, fill_search_info, NULL, &args);


    if (request == RTLD_DI_SERINFOSIZE) {
	info->dls_size = _info.dls_size;
	info->dls_cnt = _info.dls_cnt;
	return (0);
    }

    if (info->dls_cnt != _info.dls_cnt || info->dls_size != _info.dls_size) {
	_rtld_error("Uninitialized Dl_serinfo struct passed to dlinfo()");
	return (-1);
    }

    args.request  = RTLD_DI_SERINFO;
    args.serinfo  = info;
    args.serpath  = &info->dls_serpath[0];
    args.strspace = (char *)&info->dls_serpath[_info.dls_cnt];

    args.flags = LA_SER_RUNPATH;
    if (path_enumerate(obj->rpath, fill_search_info, NULL, &args) != NULL)
	return (-1);

    args.flags = LA_SER_LIBPATH;
    if (path_enumerate(ld_library_path, fill_search_info, NULL, &args) != NULL)
	return (-1);

    args.flags = LA_SER_RUNPATH;
    if (path_enumerate(obj->runpath, fill_search_info, NULL, &args) != NULL)
	return (-1);

    args.flags = LA_SER_CONFIG;
    if (path_enumerate(gethints(obj->z_nodeflib), fill_search_info, NULL, &args)
      != NULL)
	return (-1);

    args.flags = LA_SER_DEFAULT;
    if (!obj->z_nodeflib && path_enumerate(ld_standard_library_path,
      fill_search_info, NULL, &args) != NULL)
	return (-1);
    return (0);
}

static int
rtld_dirname(const char *path, char *bname)
{
    const char *endp;

    /* Empty or NULL string gets treated as "." */
    if (path == NULL || *path == '\0') {
	bname[0] = '.';
	bname[1] = '\0';
	return (0);
    }

    /* Strip trailing slashes */
    endp = path + strlen(path) - 1;
    while (endp > path && *endp == '/')
	endp--;

    /* Find the start of the dir */
    while (endp > path && *endp != '/')
	endp--;

    /* Either the dir is "/" or there are no slashes */
    if (endp == path) {
	bname[0] = *endp == '/' ? '/' : '.';
	bname[1] = '\0';
	return (0);
    } else {
	do {
	    endp--;
	} while (endp > path && *endp == '/');
    }

    if (endp - path + 2 > PATH_MAX)
    {
	_rtld_error("Filename is too long: %s", path);
	return(-1);
    }

    strncpy(bname, path, endp - path + 1);
    bname[endp - path + 1] = '\0';
    return (0);
}

static int
rtld_dirname_abs(const char *path, char *base)
{
	char *last;

	if (realpath(path, base) == NULL)
		return (-1);
	dbg("%s -> %s", path, base);
	last = strrchr(base, '/');
	if (last == NULL)
		return (-1);
	if (last != base)
		*last = '\0';
	return (0);
}

static void
linkmap_add(Obj_Entry *obj)
{
    dbg("Adding %s to linkmap", printable_path(obj->path));
    struct link_map *l = &obj->linkmap;
    struct link_map *prev;

    obj->linkmap.l_name = obj->path;
    obj->linkmap.l_addr = obj->mapbase;
    obj->linkmap.l_ld = obj->dynamic;
#ifdef __mips__
    /* GDB needs load offset on MIPS to use the symbols */
    obj->linkmap.l_offs = obj->relocbase;
#endif

    if (r_debug.r_map == NULL) {
	r_debug.r_map = l;
	return;
    }

    /*
     * Scan to the end of the list, but not past the entry for the
     * dynamic linker, which we want to keep at the very end.
     */
    for (prev = r_debug.r_map;
      prev->l_next != NULL && prev->l_next != &obj_rtld.linkmap;
      prev = prev->l_next)
	;

    /* Link in the new entry. */
    l->l_prev = prev;
    l->l_next = prev->l_next;
    if (l->l_next != NULL)
	l->l_next->l_prev = l;
    prev->l_next = l;
}

static void
linkmap_delete(Obj_Entry *obj)
{
    struct link_map *l = &obj->linkmap;

    if (l->l_prev == NULL) {
	if ((r_debug.r_map = l->l_next) != NULL)
	    l->l_next->l_prev = NULL;
	return;
    }

    if ((l->l_prev->l_next = l->l_next) != NULL)
	l->l_next->l_prev = l->l_prev;
}

/*
 * Function for the debugger to set a breakpoint on to gain control.
 *
 * The two parameters allow the debugger to easily find and determine
 * what the runtime loader is doing and to whom it is doing it.
 *
 * When the loadhook trap is hit (r_debug_state, set at program
 * initialization), the arguments can be found on the stack:
 *
 *  +8   struct link_map *m
 *  +4   struct r_debug  *rd
 *  +0   RetAddr
 */
void
r_debug_state(struct r_debug* rd __unused, struct link_map *m  __unused)
{
    /*
     * The following is a hack to force the compiler to emit calls to
     * this function, even when optimizing.  If the function is empty,
     * the compiler is not obliged to emit any code for calls to it,
     * even when marked __noinline.  However, gdb depends on those
     * calls being made.
     */
    __compiler_membar();
}

/*
 * A function called after init routines have completed. This can be used to
 * break before a program's entry routine is called, and can be used when
 * main is not available in the symbol table.
 */
void
_r_debug_postinit(struct link_map *m __unused)
{

	/* See r_debug_state(). */
	__compiler_membar();
}

static void
release_object(Obj_Entry *obj)
{

	if (obj->holdcount > 0) {
		obj->unholdfree = true;
		return;
	}
	munmap(obj->mapbase, obj->mapsize);
	linkmap_delete(obj);
	obj_free(obj);
}

/*
 * Get address of the pointer variable in the main program.
 * Prefer non-weak symbol over the weak one.
 */
static const void **
get_program_var_addr(const char *name, RtldLockState *lockstate)
{
    SymLook req;
    DoneList donelist;

    symlook_init(&req, name);
    req.lockstate = lockstate;
    donelist_init(&donelist);
    if (symlook_global(&req, &donelist) != 0)
	return (NULL);
    if (ELF_ST_TYPE(req.sym_out->st_info) == STT_FUNC)
	return ((const void **)make_function_pointer(req.sym_out,
	  req.defobj_out));
    else if (ELF_ST_TYPE(req.sym_out->st_info) == STT_GNU_IFUNC)
	return ((const void **)rtld_resolve_ifunc(req.defobj_out, req.sym_out));
    else
	return ((const void **)(req.defobj_out->relocbase +
	  req.sym_out->st_value));
}

/*
 * Set a pointer variable in the main program to the given value.  This
 * is used to set key variables such as "environ" before any of the
 * init functions are called.
 */
static void
set_program_var(const char *name, const void *value)
{
    const void **addr;

    if ((addr = get_program_var_addr(name, NULL)) != NULL) {
	dbg("\"%s\": *%p <-- %p", name, addr, value);
	*addr = value;
    }
}

/*
 * Search the global objects, including dependencies and main object,
 * for the given symbol.
 */
static int
symlook_global(SymLook *req, DoneList *donelist)
{
    SymLook req1;
    const Objlist_Entry *elm;
    int res;

    symlook_init_from_req(&req1, req);

    /* Search all objects loaded at program start up. */
    if (req->defobj_out == NULL ||
      ELF_ST_BIND(req->sym_out->st_info) == STB_WEAK) {
	res = symlook_list(&req1, &list_main, donelist);
	if (res == 0 && (req->defobj_out == NULL ||
	  ELF_ST_BIND(req1.sym_out->st_info) != STB_WEAK)) {
	    req->sym_out = req1.sym_out;
	    req->defobj_out = req1.defobj_out;
	    assert(req->defobj_out != NULL);
	}
    }

    /* Search all DAGs whose roots are RTLD_GLOBAL objects. */
    STAILQ_FOREACH(elm, &list_global, link) {
	if (req->defobj_out != NULL &&
	  ELF_ST_BIND(req->sym_out->st_info) != STB_WEAK)
	    break;
	res = symlook_list(&req1, &elm->obj->dagmembers, donelist);
	if (res == 0 && (req->defobj_out == NULL ||
	  ELF_ST_BIND(req1.sym_out->st_info) != STB_WEAK)) {
	    req->sym_out = req1.sym_out;
	    req->defobj_out = req1.defobj_out;
	    assert(req->defobj_out != NULL);
	}
    }

    return (req->sym_out != NULL ? 0 : ESRCH);
}

/*
 * Given a symbol name in a referencing object, find the corresponding
 * definition of the symbol.  Returns a pointer to the symbol, or NULL if
 * no definition was found.  Returns a pointer to the Obj_Entry of the
 * defining object via the reference parameter DEFOBJ_OUT.
 */
static int
symlook_default(SymLook *req, const Obj_Entry *refobj)
{
    DoneList donelist;
    const Objlist_Entry *elm;
    SymLook req1;
    int res;

    donelist_init(&donelist);
    symlook_init_from_req(&req1, req);

    /*
     * Look first in the referencing object if linked symbolically,
     * and similarly handle protected symbols.
     */
    res = symlook_obj(&req1, refobj);
    if (res == 0 && (refobj->symbolic ||
      ELF_ST_VISIBILITY(req1.sym_out->st_other) == STV_PROTECTED)) {
	req->sym_out = req1.sym_out;
	req->defobj_out = req1.defobj_out;
	assert(req->defobj_out != NULL);
    }
    if (refobj->symbolic || req->defobj_out != NULL)
	donelist_check(&donelist, refobj);

    symlook_global(req, &donelist);

    /* Search all dlopened DAGs containing the referencing object. */
    STAILQ_FOREACH(elm, &refobj->dldags, link) {
	if (req->sym_out != NULL &&
	  ELF_ST_BIND(req->sym_out->st_info) != STB_WEAK)
	    break;
	res = symlook_list(&req1, &elm->obj->dagmembers, &donelist);
	if (res == 0 && (req->sym_out == NULL ||
	  ELF_ST_BIND(req1.sym_out->st_info) != STB_WEAK)) {
	    req->sym_out = req1.sym_out;
	    req->defobj_out = req1.defobj_out;
	    assert(req->defobj_out != NULL);
	}
    }

    /*
     * Search the dynamic linker itself, and possibly resolve the
     * symbol from there.  This is how the application links to
     * dynamic linker services such as dlopen.
     */
    if (req->sym_out == NULL ||
      ELF_ST_BIND(req->sym_out->st_info) == STB_WEAK) {
	res = symlook_obj(&req1, &obj_rtld);
	if (res == 0) {
	    req->sym_out = req1.sym_out;
	    req->defobj_out = req1.defobj_out;
	    assert(req->defobj_out != NULL);
	}
    }

    return (req->sym_out != NULL ? 0 : ESRCH);
}

static int
symlook_list(SymLook *req, const Objlist *objlist, DoneList *dlp)
{
    const Elf_Sym *def;
    const Obj_Entry *defobj;
    const Objlist_Entry *elm;
    SymLook req1;
    int res;

    def = NULL;
    defobj = NULL;
    STAILQ_FOREACH(elm, objlist, link) {
	if (donelist_check(dlp, elm->obj))
	    continue;
	symlook_init_from_req(&req1, req);
	if ((res = symlook_obj(&req1, elm->obj)) == 0) {
	    if (def == NULL || ELF_ST_BIND(req1.sym_out->st_info) != STB_WEAK) {
		def = req1.sym_out;
		defobj = req1.defobj_out;
		if (ELF_ST_BIND(def->st_info) != STB_WEAK)
		    break;
	    }
	}
    }
    if (def != NULL) {
	req->sym_out = def;
	req->defobj_out = defobj;
	return (0);
    }
    return (ESRCH);
}

/*
 * Search the chain of DAGS cointed to by the given Needed_Entry
 * for a symbol of the given name.  Each DAG is scanned completely
 * before advancing to the next one.  Returns a pointer to the symbol,
 * or NULL if no definition was found.
 */
static int
symlook_needed(SymLook *req, const Needed_Entry *needed, DoneList *dlp)
{
    const Elf_Sym *def;
    const Needed_Entry *n;
    const Obj_Entry *defobj;
    SymLook req1;
    int res;

    def = NULL;
    defobj = NULL;
    symlook_init_from_req(&req1, req);
    for (n = needed; n != NULL; n = n->next) {
	if (n->obj == NULL ||
	    (res = symlook_list(&req1, &n->obj->dagmembers, dlp)) != 0)
	    continue;
	if (def == NULL || ELF_ST_BIND(req1.sym_out->st_info) != STB_WEAK) {
	    def = req1.sym_out;
	    defobj = req1.defobj_out;
	    if (ELF_ST_BIND(def->st_info) != STB_WEAK)
		break;
	}
    }
    if (def != NULL) {
	req->sym_out = def;
	req->defobj_out = defobj;
	return (0);
    }
    return (ESRCH);
}

/*
 * Search the symbol table of a single shared object for a symbol of
 * the given name and version, if requested.  Returns a pointer to the
 * symbol, or NULL if no definition was found.  If the object is
 * filter, return filtered symbol from filtee.
 *
 * The symbol's hash value is passed in for efficiency reasons; that
 * eliminates many recomputations of the hash value.
 */
int
symlook_obj(SymLook *req, const Obj_Entry *obj)
{
    DoneList donelist;
    SymLook req1;
    int flags, res, mres;

    /*
     * If there is at least one valid hash at this point, we prefer to
     * use the faster GNU version if available.
     */
    if (obj->valid_hash_gnu)
	mres = symlook_obj1_gnu(req, obj);
    else if (obj->valid_hash_sysv)
	mres = symlook_obj1_sysv(req, obj);
    else
	return (EINVAL);

    if (mres == 0) {
	if (obj->needed_filtees != NULL) {
	    flags = (req->flags & SYMLOOK_EARLY) ? RTLD_LO_EARLY : 0;
	    load_filtees(__DECONST(Obj_Entry *, obj), flags, req->lockstate);
	    donelist_init(&donelist);
	    symlook_init_from_req(&req1, req);
	    res = symlook_needed(&req1, obj->needed_filtees, &donelist);
	    if (res == 0) {
		req->sym_out = req1.sym_out;
		req->defobj_out = req1.defobj_out;
	    }
	    return (res);
	}
	if (obj->needed_aux_filtees != NULL) {
	    flags = (req->flags & SYMLOOK_EARLY) ? RTLD_LO_EARLY : 0;
	    load_filtees(__DECONST(Obj_Entry *, obj), flags, req->lockstate);
	    donelist_init(&donelist);
	    symlook_init_from_req(&req1, req);
	    res = symlook_needed(&req1, obj->needed_aux_filtees, &donelist);
	    if (res == 0) {
		req->sym_out = req1.sym_out;
		req->defobj_out = req1.defobj_out;
		return (res);
	    }
	}
    }
    return (mres);
}

/* Symbol match routine common to both hash functions */
static bool
matched_symbol(SymLook *req, const Obj_Entry *obj, Sym_Match_Result *result,
    const unsigned long symnum)
{
	Elf_Versym verndx;
	const Elf_Sym *symp;
	const char *strp;

	symp = obj->symtab + symnum;
	strp = obj->strtab + symp->st_name;

	switch (ELF_ST_TYPE(symp->st_info)) {
	case STT_FUNC:
	case STT_NOTYPE:
	case STT_OBJECT:
	case STT_COMMON:
	case STT_GNU_IFUNC:
		if (symp->st_value == 0)
			return (false);
		/* fallthrough */
	case STT_TLS:
		if (symp->st_shndx != SHN_UNDEF)
			break;
#ifndef __mips__
		else if (((req->flags & SYMLOOK_IN_PLT) == 0) &&
		    (ELF_ST_TYPE(symp->st_info) == STT_FUNC))
			break;
#endif
		/* fallthrough */
	default:
		return (false);
	}
	if (req->name[0] != strp[0] || strcmp(req->name, strp) != 0)
		return (false);

	if (req->ventry == NULL) {
		if (obj->versyms != NULL) {
			verndx = VER_NDX(obj->versyms[symnum]);
			if (verndx > obj->vernum) {
				_rtld_error(
				    "%s: symbol %s references wrong version %d",
				    obj->path, obj->strtab + symnum, verndx);
				return (false);
			}
			/*
			 * If we are not called from dlsym (i.e. this
			 * is a normal relocation from unversioned
			 * binary), accept the symbol immediately if
			 * it happens to have first version after this
			 * shared object became versioned.  Otherwise,
			 * if symbol is versioned and not hidden,
			 * remember it. If it is the only symbol with
			 * this name exported by the shared object, it
			 * will be returned as a match by the calling
			 * function. If symbol is global (verndx < 2)
			 * accept it unconditionally.
			 */
			if ((req->flags & SYMLOOK_DLSYM) == 0 &&
			    verndx == VER_NDX_GIVEN) {
				result->sym_out = symp;
				return (true);
			}
			else if (verndx >= VER_NDX_GIVEN) {
				if ((obj->versyms[symnum] & VER_NDX_HIDDEN)
				    == 0) {
					if (result->vsymp == NULL)
						result->vsymp = symp;
					result->vcount++;
				}
				return (false);
			}
		}
		result->sym_out = symp;
		return (true);
	}
	if (obj->versyms == NULL) {
		if (object_match_name(obj, req->ventry->name)) {
			_rtld_error("%s: object %s should provide version %s "
			    "for symbol %s", obj_rtld.path, obj->path,
			    req->ventry->name, obj->strtab + symnum);
			return (false);
		}
	} else {
		verndx = VER_NDX(obj->versyms[symnum]);
		if (verndx > obj->vernum) {
			_rtld_error("%s: symbol %s references wrong version %d",
			    obj->path, obj->strtab + symnum, verndx);
			return (false);
		}
		if (obj->vertab[verndx].hash != req->ventry->hash ||
		    strcmp(obj->vertab[verndx].name, req->ventry->name)) {
			/*
			 * Version does not match. Look if this is a
			 * global symbol and if it is not hidden. If
			 * global symbol (verndx < 2) is available,
			 * use it. Do not return symbol if we are
			 * called by dlvsym, because dlvsym looks for
			 * a specific version and default one is not
			 * what dlvsym wants.
			 */
			if ((req->flags & SYMLOOK_DLSYM) ||
			    (verndx >= VER_NDX_GIVEN) ||
			    (obj->versyms[symnum] & VER_NDX_HIDDEN))
				return (false);
		}
	}
	result->sym_out = symp;
	return (true);
}

/*
 * Search for symbol using SysV hash function.
 * obj->buckets is known not to be NULL at this point; the test for this was
 * performed with the obj->valid_hash_sysv assignment.
 */
static int
symlook_obj1_sysv(SymLook *req, const Obj_Entry *obj)
{
	unsigned long symnum;
	Sym_Match_Result matchres;

	matchres.sym_out = NULL;
	matchres.vsymp = NULL;
	matchres.vcount = 0;

	for (symnum = obj->buckets[req->hash % obj->nbuckets];
	    symnum != STN_UNDEF; symnum = obj->chains[symnum]) {
		if (symnum >= obj->nchains)
			return (ESRCH);	/* Bad object */

		if (matched_symbol(req, obj, &matchres, symnum)) {
			req->sym_out = matchres.sym_out;
			req->defobj_out = obj;
			return (0);
		}
	}
	if (matchres.vcount == 1) {
		req->sym_out = matchres.vsymp;
		req->defobj_out = obj;
		return (0);
	}
	return (ESRCH);
}

/* Search for symbol using GNU hash function */
static int
symlook_obj1_gnu(SymLook *req, const Obj_Entry *obj)
{
	Elf_Addr bloom_word;
	const Elf32_Word *hashval;
	Elf32_Word bucket;
	Sym_Match_Result matchres;
	unsigned int h1, h2;
	unsigned long symnum;

	matchres.sym_out = NULL;
	matchres.vsymp = NULL;
	matchres.vcount = 0;

	/* Pick right bitmask word from Bloom filter array */
	bloom_word = obj->bloom_gnu[(req->hash_gnu / __ELF_WORD_SIZE) &
	    obj->maskwords_bm_gnu];

	/* Calculate modulus word size of gnu hash and its derivative */
	h1 = req->hash_gnu & (__ELF_WORD_SIZE - 1);
	h2 = ((req->hash_gnu >> obj->shift2_gnu) & (__ELF_WORD_SIZE - 1));

	/* Filter out the "definitely not in set" queries */
	if (((bloom_word >> h1) & (bloom_word >> h2) & 1) == 0)
		return (ESRCH);

	/* Locate hash chain and corresponding value element*/
	bucket = obj->buckets_gnu[req->hash_gnu % obj->nbuckets_gnu];
	if (bucket == 0)
		return (ESRCH);
	hashval = &obj->chain_zero_gnu[bucket];
	do {
		if (((*hashval ^ req->hash_gnu) >> 1) == 0) {
			symnum = hashval - obj->chain_zero_gnu;
			if (matched_symbol(req, obj, &matchres, symnum)) {
				req->sym_out = matchres.sym_out;
				req->defobj_out = obj;
				return (0);
			}
		}
	} while ((*hashval++ & 1) == 0);
	if (matchres.vcount == 1) {
		req->sym_out = matchres.vsymp;
		req->defobj_out = obj;
		return (0);
	}
	return (ESRCH);
}

static void
trace_loaded_objects(Obj_Entry *obj)
{
    const char *fmt1, *fmt2, *fmt, *main_local, *list_containers;
    int c;

    if ((main_local = getenv(_LD("TRACE_LOADED_OBJECTS_PROGNAME"))) == NULL)
	main_local = "";

    if ((fmt1 = getenv(_LD("TRACE_LOADED_OBJECTS_FMT1"))) == NULL)
	fmt1 = "\t%o => %p (%x)\n";

    if ((fmt2 = getenv(_LD("TRACE_LOADED_OBJECTS_FMT2"))) == NULL)
	fmt2 = "\t%o (%x)\n";

    list_containers = getenv(_LD("TRACE_LOADED_OBJECTS_ALL"));

    for (; obj != NULL; obj = TAILQ_NEXT(obj, next)) {
	Needed_Entry *needed;
	const char *name, *path;
	bool is_lib;

	if (obj->marker)
	    continue;
	if (list_containers && obj->needed != NULL)
	    rtld_printf("%s:\n", obj->path);
	for (needed = obj->needed; needed; needed = needed->next) {
	    if (needed->obj != NULL) {
		if (needed->obj->traced && !list_containers)
		    continue;
		needed->obj->traced = true;
		path = needed->obj->path;
	    } else
		path = "not found";

	    name = obj->strtab + needed->name;
	    is_lib = strncmp(name, "lib", 3) == 0;	/* XXX - bogus */

	    fmt = is_lib ? fmt1 : fmt2;
	    while ((c = *fmt++) != '\0') {
		switch (c) {
		default:
		    rtld_putchar(c);
		    continue;
		case '\\':
		    switch (c = *fmt) {
		    case '\0':
			continue;
		    case 'n':
			rtld_putchar('\n');
			break;
		    case 't':
			rtld_putchar('\t');
			break;
		    }
		    break;
		case '%':
		    switch (c = *fmt) {
		    case '\0':
			continue;
		    case '%':
		    default:
			rtld_putchar(c);
			break;
		    case 'A':
			rtld_putstr(main_local);
			break;
		    case 'a':
			rtld_putstr(obj_main->path);
			break;
		    case 'o':
			rtld_putstr(name);
			break;
#if 0
		    case 'm':
			rtld_printf("%d", sodp->sod_major);
			break;
		    case 'n':
			rtld_printf("%d", sodp->sod_minor);
			break;
#endif
		    case 'p':
			rtld_putstr(path);
			break;
		    case 'x':
			rtld_printf("%p", needed->obj ? needed->obj->mapbase :
			  0);
			break;
		    }
		    break;
		}
		++fmt;
	    }
	}
    }
}

/*
 * Unload a dlopened object and its dependencies from memory and from
 * our data structures.  It is assumed that the DAG rooted in the
 * object has already been unreferenced, and that the object has a
 * reference count of 0.
 */
static void
unload_object(Obj_Entry *root, RtldLockState *lockstate)
{
	Obj_Entry marker, *obj, *next;

	assert(root->refcount == 0);

	/*
	 * Pass over the DAG removing unreferenced objects from
	 * appropriate lists.
	 */
	unlink_object(root);

	/* Unmap all objects that are no longer referenced. */
	for (obj = TAILQ_FIRST(&obj_list); obj != NULL; obj = next) {
		next = TAILQ_NEXT(obj, next);
		if (obj->marker || obj->refcount != 0)
			continue;
		LD_UTRACE(UTRACE_UNLOAD_OBJECT, obj, obj->mapbase,
		    obj->mapsize, 0, obj->path);
		dbg("unloading \"%s\"", obj->path);
		/*
		 * Unlink the object now to prevent new references from
		 * being acquired while the bind lock is dropped in
		 * recursive dlclose() invocations.
		 */
		TAILQ_REMOVE(&obj_list, obj, next);
		obj_count--;

		if (obj->filtees_loaded) {
			if (next != NULL) {
				init_marker(&marker);
				TAILQ_INSERT_BEFORE(next, &marker, next);
				unload_filtees(obj, lockstate);
				next = TAILQ_NEXT(&marker, next);
				TAILQ_REMOVE(&obj_list, &marker, next);
			} else
				unload_filtees(obj, lockstate);
		}
		release_object(obj);
	}
}

static void
unlink_object(Obj_Entry *root)
{
    Objlist_Entry *elm;

    if (root->refcount == 0) {
	/* Remove the object from the RTLD_GLOBAL list. */
	objlist_remove(&list_global, root);

    	/* Remove the object from all objects' DAG lists. */
    	STAILQ_FOREACH(elm, &root->dagmembers, link) {
	    objlist_remove(&elm->obj->dldags, root);
	    if (elm->obj != root)
		unlink_object(elm->obj);
	}
    }
}

static void
ref_dag(Obj_Entry *root)
{
    Objlist_Entry *elm;

    assert(root->dag_inited);
    STAILQ_FOREACH(elm, &root->dagmembers, link)
	elm->obj->refcount++;
}

static void
unref_dag(Obj_Entry *root)
{
    Objlist_Entry *elm;

    assert(root->dag_inited);
    STAILQ_FOREACH(elm, &root->dagmembers, link)
	elm->obj->refcount--;
}

/*
 * Common code for MD __tls_get_addr().
 */
static void *tls_get_addr_slow(uintptr_t **, int, size_t) __noinline;
static void *
tls_get_addr_slow(uintptr_t **dtvp, int index, size_t offset)
{
    uintptr_t *newdtv, *dtv;
    RtldLockState lockstate;
    int to_copy;

    dtv = *dtvp;
    /* Check dtv generation in case new modules have arrived */
    if (dtv[0] != tls_dtv_generation) {
	wlock_acquire(rtld_bind_lock, &lockstate);
	newdtv = xcalloc(tls_max_index + 2, sizeof(Elf_Addr));
	to_copy = dtv[1];
	if (to_copy > tls_max_index)
	    to_copy = tls_max_index;
	memcpy(&newdtv[2], &dtv[2], to_copy * sizeof(Elf_Addr));
	newdtv[0] = tls_dtv_generation;
	newdtv[1] = tls_max_index;
	free(dtv);
	lock_release(rtld_bind_lock, &lockstate);
	dtv = *dtvp = newdtv;
    }

    /* Dynamically allocate module TLS if necessary */
    if (dtv[index + 1] == 0) {
	/* Signal safe, wlock will block out signals. */
	wlock_acquire(rtld_bind_lock, &lockstate);
	if (!dtv[index + 1])
	    dtv[index + 1] = (Elf_Addr)allocate_module_tls(index);
	lock_release(rtld_bind_lock, &lockstate);
    }
    return ((void *)(dtv[index + 1] + offset));
}

void *
tls_get_addr_common(uintptr_t **dtvp, int index, size_t offset)
{
	uintptr_t *dtv;

	dtv = *dtvp;
	/* Check dtv generation in case new modules have arrived */
	if (__predict_true(dtv[0] == tls_dtv_generation &&
	    dtv[index + 1] != 0))
		return ((void *)(dtv[index + 1] + offset));
	return (tls_get_addr_slow(dtvp, index, offset));
}

#if defined(__aarch64__) || defined(__arm__) || defined(__mips__) || \
    defined(__powerpc__) || defined(__riscv)

/*
 * Return pointer to allocated TLS block
 */
static void *
get_tls_block_ptr(void *tcb, size_t tcbsize)
{
    size_t extra_size, post_size, pre_size, tls_block_size;
    size_t tls_init_align;

    tls_init_align = rtld_max(obj_main->tlsalign, 1);

    /* Compute fragments sizes. */
    extra_size = tcbsize - TLS_TCB_SIZE;
    post_size = calculate_tls_post_size(tls_init_align);
    tls_block_size = tcbsize + post_size;
    pre_size = roundup2(tls_block_size, tls_init_align) - tls_block_size;

    return ((char *)tcb - pre_size - extra_size);
}

/*
 * Allocate Static TLS using the Variant I method.
 *
 * For details on the layout, see lib/libc/gen/tls.c.
 *
 * NB: rtld's tls_static_space variable includes TLS_TCB_SIZE and post_size as
 *     it is based on tls_last_offset, and TLS offsets here are really TCB
 *     offsets, whereas libc's tls_static_space is just the executable's static
 *     TLS segment.
 */
void *
allocate_tls(Obj_Entry *objs, void *oldtcb, size_t tcbsize, size_t tcbalign)
{
    Obj_Entry *obj;
    char *tls_block;
    uintptr_t *dtv, **tcb;
    char *addr;
    Elf_Addr i;
    size_t extra_size, maxalign, post_size, pre_size, tls_block_size;
    size_t tls_init_align;

    if (oldtcb != NULL && tcbsize == TLS_TCB_SIZE)
	return (oldtcb);

    assert(tcbsize >= TLS_TCB_SIZE);
    maxalign = rtld_max(tcbalign, tls_static_max_align);
    tls_init_align = rtld_max(obj_main->tlsalign, 1);

    /* Compute fragmets sizes. */
    extra_size = tcbsize - TLS_TCB_SIZE;
    post_size = calculate_tls_post_size(tls_init_align);
    tls_block_size = tcbsize + post_size;
    pre_size = roundup2(tls_block_size, tls_init_align) - tls_block_size;
    tls_block_size += pre_size + tls_static_space - TLS_TCB_SIZE - post_size;

    /* Allocate whole TLS block */
    tls_block = malloc_aligned(tls_block_size, maxalign);
    tcb = (uintptr_t **)(tls_block + pre_size + extra_size);

    if (oldtcb != NULL) {
	memcpy(tls_block, get_tls_block_ptr(oldtcb, tcbsize),
	    tls_block_size);
	free_aligned(get_tls_block_ptr(oldtcb, tcbsize));

	/* Adjust the DTV. */
	dtv = tcb[0];
	for (i = 0; i < dtv[1]; i++) {
	    if (dtv[i+2] >= (Elf_Addr)oldtcb &&
		dtv[i+2] < (Elf_Addr)oldtcb + tls_static_space) {
		dtv[i+2] = (uintptr_t)tcb + ((Elf_Addr)dtv[i+2] - (Elf_Addr)oldtcb);
	    }
	}
    } else {
	dtv = xcalloc(tls_max_index + 2, sizeof(void *));
	tcb[0] = dtv;
	dtv[0] = (uintptr_t)tls_dtv_generation;
	dtv[1] = (uintptr_t)tls_max_index;

	for (obj = globallist_curr(objs); obj != NULL;
	  obj = globallist_next(obj)) {
	    if (obj->tlsoffset > 0) {
		addr = (char *)tcb + obj->tlsoffset;
		if (obj->tlsinitsize > 0)
		    memcpy(addr, obj->tlsinit, obj->tlsinitsize);
		if (obj->tlssize > obj->tlsinitsize)
		    memset((void*)(addr + obj->tlsinitsize), 0,
			   obj->tlssize - obj->tlsinitsize);
		dtv[obj->tlsindex + 1] = (uintptr_t)addr;
	    }
	}
    }

    return (tcb);
}

void
free_tls(void *tcb, size_t tcbsize, size_t tcbalign __unused)
{
    char **dtv;
    char *tlsstart, *tlsend;
    size_t post_size;
    size_t dtvsize, i, tls_init_align;

    assert(tcbsize >= TLS_TCB_SIZE);
    tls_init_align = rtld_max(obj_main->tlsalign, 1);

    /* Compute fragments sizes. */
    post_size = calculate_tls_post_size(tls_init_align);

    tlsstart = (char *)tcb + TLS_TCB_SIZE + post_size;
    tlsend = (char *)tcb + tls_static_space;

    dtv = *(void **)tcb;
    dtvsize = (size_t)dtv[1];
    for (i = 0; i < dtvsize; i++) {
	if (dtv[i+2] && (dtv[i+2] < tlsstart || dtv[i+2] >= tlsend)) {
	    free((void*)dtv[i+2]);
	}
    }
    free(dtv);
    free_aligned(get_tls_block_ptr(tcb, tcbsize));
}

#endif

#if defined(__i386__) || defined(__amd64__) || defined(__sparc64__)

/*
 * Allocate Static TLS using the Variant II method.
 */
void *
allocate_tls(Obj_Entry *objs, void *oldtls, size_t tcbsize, size_t tcbalign)
{
    Obj_Entry *obj;
    size_t size, ralign;
    char *tls;
    Elf_Addr *dtv, *olddtv;
    Elf_Addr segbase, oldsegbase, addr;
    size_t i;

    ralign = tcbalign;
    if (tls_static_max_align > ralign)
	    ralign = tls_static_max_align;
    size = round(tls_static_space, ralign) + round(tcbsize, ralign);

    assert(tcbsize >= 2*sizeof(Elf_Addr));
    tls = malloc_aligned(size, ralign);
    dtv = xcalloc(tls_max_index + 2, sizeof(Elf_Addr));

    segbase = (Elf_Addr)(tls + round(tls_static_space, ralign));
    ((Elf_Addr*)segbase)[0] = segbase;
    ((Elf_Addr*)segbase)[1] = (Elf_Addr) dtv;

    dtv[0] = tls_dtv_generation;
    dtv[1] = tls_max_index;

    if (oldtls) {
	/*
	 * Copy the static TLS block over whole.
	 */
	oldsegbase = (Elf_Addr) oldtls;
	memcpy((void *)(segbase - tls_static_space),
	       (const void *)(oldsegbase - tls_static_space),
	       tls_static_space);

	/*
	 * If any dynamic TLS blocks have been created tls_get_addr(),
	 * move them over.
	 */
	olddtv = ((Elf_Addr**)oldsegbase)[1];
	for (i = 0; i < olddtv[1]; i++) {
	    if (olddtv[i+2] < oldsegbase - size || olddtv[i+2] > oldsegbase) {
		dtv[i+2] = olddtv[i+2];
		olddtv[i+2] = 0;
	    }
	}

	/*
	 * We assume that this block was the one we created with
	 * allocate_initial_tls().
	 */
	free_tls(oldtls, 2*sizeof(Elf_Addr), sizeof(Elf_Addr));
    } else {
	for (obj = objs; obj != NULL; obj = TAILQ_NEXT(obj, next)) {
		if (obj->marker || obj->tlsoffset == 0)
			continue;
		addr = segbase - obj->tlsoffset;
		memset((void*)(addr + obj->tlsinitsize),
		       0, obj->tlssize - obj->tlsinitsize);
		if (obj->tlsinit)
		    memcpy((void*) addr, obj->tlsinit, obj->tlsinitsize);
		dtv[obj->tlsindex + 1] = addr;
	}
    }

    return (void*) segbase;
}

void
free_tls(void *tls, size_t tcbsize  __unused, size_t tcbalign)
{
    Elf_Addr* dtv;
    size_t size, ralign;
    int dtvsize, i;
    Elf_Addr tlsstart, tlsend;

    /*
     * Figure out the size of the initial TLS block so that we can
     * find stuff which ___tls_get_addr() allocated dynamically.
     */
    ralign = tcbalign;
    if (tls_static_max_align > ralign)
	    ralign = tls_static_max_align;
    size = round(tls_static_space, ralign);

    dtv = ((Elf_Addr**)tls)[1];
    dtvsize = dtv[1];
    tlsend = (Elf_Addr) tls;
    tlsstart = tlsend - size;
    for (i = 0; i < dtvsize; i++) {
	if (dtv[i + 2] != 0 && (dtv[i + 2] < tlsstart || dtv[i + 2] > tlsend)) {
		free_aligned((void *)dtv[i + 2]);
	}
    }

    free_aligned((void *)tlsstart);
    free((void*) dtv);
}

#endif

/*
 * Allocate TLS block for module with given index.
 */
void *
allocate_module_tls(int index)
{
    Obj_Entry* obj;
    char* p;

    TAILQ_FOREACH(obj, &obj_list, next) {
	if (obj->marker)
	    continue;
	if (obj->tlsindex == index)
	    break;
    }
    if (!obj) {
	rtld_fatal("Can't find module with TLS index %d", index);
    }

    p = malloc_aligned(obj->tlssize, obj->tlsalign);
    memcpy(p, obj->tlsinit, obj->tlsinitsize);
    memset(p + obj->tlsinitsize, 0, obj->tlssize - obj->tlsinitsize);

    return p;
}

bool
allocate_tls_offset(Obj_Entry *obj)
{
    size_t off;

    if (obj->tls_done)
	return true;

    if (obj->tlssize == 0) {
	obj->tls_done = true;
	return true;
    }

    if (tls_last_offset == 0)
	off = calculate_first_tls_offset(obj->tlssize, obj->tlsalign);
    else
	off = calculate_tls_offset(tls_last_offset, tls_last_size,
				   obj->tlssize, obj->tlsalign);

    /*
     * If we have already fixed the size of the static TLS block, we
     * must stay within that size. When allocating the static TLS, we
     * leave a small amount of space spare to be used for dynamically
     * loading modules which use static TLS.
     */
    if (tls_static_space != 0) {
	if (calculate_tls_end(off, obj->tlssize) > tls_static_space)
	    return false;
    } else if (obj->tlsalign > tls_static_max_align) {
	    tls_static_max_align = obj->tlsalign;
    }

    tls_last_offset = obj->tlsoffset = off;
    tls_last_size = obj->tlssize;
    obj->tls_done = true;

    return true;
}

void
free_tls_offset(Obj_Entry *obj)
{

    /*
     * If we were the last thing to allocate out of the static TLS
     * block, we give our space back to the 'allocator'. This is a
     * simplistic workaround to allow libGL.so.1 to be loaded and
     * unloaded multiple times.
     */
    if (calculate_tls_end(obj->tlsoffset, obj->tlssize)
	== calculate_tls_end(tls_last_offset, tls_last_size)) {
	tls_last_offset -= obj->tlssize;
	tls_last_size = 0;
    }
}

void *
_rtld_allocate_tls(void *oldtls, size_t tcbsize, size_t tcbalign)
{
    void *ret;
    RtldLockState lockstate;

    wlock_acquire(rtld_bind_lock, &lockstate);
    ret = allocate_tls(globallist_curr(TAILQ_FIRST(&obj_list)), oldtls,
      tcbsize, tcbalign);
    lock_release(rtld_bind_lock, &lockstate);
    return (ret);
}

void
_rtld_free_tls(void *tcb, size_t tcbsize, size_t tcbalign)
{
    RtldLockState lockstate;

    wlock_acquire(rtld_bind_lock, &lockstate);
    free_tls(tcb, tcbsize, tcbalign);
    lock_release(rtld_bind_lock, &lockstate);
}

static void
object_add_name(Obj_Entry *obj, const char *name)
{
    Name_Entry *entry;
    size_t len;

    len = strlen(name);
    entry = malloc(sizeof(Name_Entry) + len);

    if (entry != NULL) {
	strcpy(entry->name, name);
	STAILQ_INSERT_TAIL(&obj->names, entry, link);
    }
}

static int
object_match_name(const Obj_Entry *obj, const char *name)
{
    Name_Entry *entry;

    STAILQ_FOREACH(entry, &obj->names, link) {
	if (strcmp(name, entry->name) == 0)
	    return (1);
    }
    return (0);
}

static Obj_Entry *
locate_dependency(const Obj_Entry *obj, const char *name)
{
    const Objlist_Entry *entry;
    const Needed_Entry *needed;

    STAILQ_FOREACH(entry, &list_main, link) {
	if (object_match_name(entry->obj, name))
	    return entry->obj;
    }

    for (needed = obj->needed;  needed != NULL;  needed = needed->next) {
	if (strcmp(obj->strtab + needed->name, name) == 0 ||
	  (needed->obj != NULL && object_match_name(needed->obj, name))) {
	    /*
	     * If there is DT_NEEDED for the name we are looking for,
	     * we are all set.  Note that object might not be found if
	     * dependency was not loaded yet, so the function can
	     * return NULL here.  This is expected and handled
	     * properly by the caller.
	     */
	    return (needed->obj);
	}
    }
    rtld_fatal("%s: Unexpected inconsistency: dependency %s not found",
	obj->path, name);
}

static int
check_object_provided_version(Obj_Entry *refobj, const Obj_Entry *depobj,
    const Elf_Vernaux *vna)
{
    const Elf_Verdef *vd;
    const char *vername;

    vername = refobj->strtab + vna->vna_name;
    vd = depobj->verdef;
    if (vd == NULL) {
	_rtld_error("%s: version %s required by %s not defined",
	    depobj->path, vername, refobj->path);
	return (-1);
    }
    for (;;) {
	if (vd->vd_version != VER_DEF_CURRENT) {
	    _rtld_error("%s: Unsupported version %d of Elf_Verdef entry",
		depobj->path, vd->vd_version);
	    return (-1);
	}
	if (vna->vna_hash == vd->vd_hash) {
	    const Elf_Verdaux *aux = (const Elf_Verdaux *)
		((const char *)vd + vd->vd_aux);
	    if (strcmp(vername, depobj->strtab + aux->vda_name) == 0)
		return (0);
	}
	if (vd->vd_next == 0)
	    break;
	vd = (const Elf_Verdef *)((const char *)vd + vd->vd_next);
    }
    if (vna->vna_flags & VER_FLG_WEAK)
	return (0);
    _rtld_error("%s: version %s required by %s not found",
	depobj->path, vername, refobj->path);
    return (-1);
}

static int
rtld_verify_object_versions(Obj_Entry *obj)
{
    const Elf_Verneed *vn;
    const Elf_Verdef  *vd;
    const Elf_Verdaux *vda;
    const Elf_Vernaux *vna;
    const Obj_Entry *depobj;
    int maxvernum, vernum;

    if (obj->ver_checked)
	return (0);
    obj->ver_checked = true;

    maxvernum = 0;
    /*
     * Walk over defined and required version records and figure out
     * max index used by any of them. Do very basic sanity checking
     * while there.
     */
    vn = obj->verneed;
    while (vn != NULL) {
	if (vn->vn_version != VER_NEED_CURRENT) {
	    _rtld_error("%s: Unsupported version %d of Elf_Verneed entry",
		obj->path, vn->vn_version);
	    return (-1);
	}
	vna = (const Elf_Vernaux *)((const char *)vn + vn->vn_aux);
	for (;;) {
	    vernum = VER_NEED_IDX(vna->vna_other);
	    if (vernum > maxvernum)
		maxvernum = vernum;
	    if (vna->vna_next == 0)
		 break;
	    vna = (const Elf_Vernaux *)((const char *)vna + vna->vna_next);
	}
	if (vn->vn_next == 0)
	    break;
	vn = (const Elf_Verneed *)((const char *)vn + vn->vn_next);
    }

    vd = obj->verdef;
    while (vd != NULL) {
	if (vd->vd_version != VER_DEF_CURRENT) {
	    _rtld_error("%s: Unsupported version %d of Elf_Verdef entry",
		obj->path, vd->vd_version);
	    return (-1);
	}
	vernum = VER_DEF_IDX(vd->vd_ndx);
	if (vernum > maxvernum)
		maxvernum = vernum;
	if (vd->vd_next == 0)
	    break;
	vd = (const Elf_Verdef *)((const char *)vd + vd->vd_next);
    }

    if (maxvernum == 0)
	return (0);

    /*
     * Store version information in array indexable by version index.
     * Verify that object version requirements are satisfied along the
     * way.
     */
    obj->vernum = maxvernum + 1;
    obj->vertab = xcalloc(obj->vernum, sizeof(Ver_Entry));

    vd = obj->verdef;
    while (vd != NULL) {
	if ((vd->vd_flags & VER_FLG_BASE) == 0) {
	    vernum = VER_DEF_IDX(vd->vd_ndx);
	    assert(vernum <= maxvernum);
	    vda = (const Elf_Verdaux *)((const char *)vd + vd->vd_aux);
	    obj->vertab[vernum].hash = vd->vd_hash;
	    obj->vertab[vernum].name = obj->strtab + vda->vda_name;
	    obj->vertab[vernum].file = NULL;
	    obj->vertab[vernum].flags = 0;
	}
	if (vd->vd_next == 0)
	    break;
	vd = (const Elf_Verdef *)((const char *)vd + vd->vd_next);
    }

    vn = obj->verneed;
    while (vn != NULL) {
	depobj = locate_dependency(obj, obj->strtab + vn->vn_file);
	if (depobj == NULL)
	    return (-1);
	vna = (const Elf_Vernaux *)((const char *)vn + vn->vn_aux);
	for (;;) {
	    if (check_object_provided_version(obj, depobj, vna))
		return (-1);
	    vernum = VER_NEED_IDX(vna->vna_other);
	    assert(vernum <= maxvernum);
	    obj->vertab[vernum].hash = vna->vna_hash;
	    obj->vertab[vernum].name = obj->strtab + vna->vna_name;
	    obj->vertab[vernum].file = obj->strtab + vn->vn_file;
	    obj->vertab[vernum].flags = (vna->vna_other & VER_NEED_HIDDEN) ?
		VER_INFO_HIDDEN : 0;
	    if (vna->vna_next == 0)
		 break;
	    vna = (const Elf_Vernaux *)((const char *)vna + vna->vna_next);
	}
	if (vn->vn_next == 0)
	    break;
	vn = (const Elf_Verneed *)((const char *)vn + vn->vn_next);
    }
    return 0;
}

static int
rtld_verify_versions(const Objlist *objlist)
{
    Objlist_Entry *entry;
    int rc;

    rc = 0;
    STAILQ_FOREACH(entry, objlist, link) {
	/*
	 * Skip dummy objects or objects that have their version requirements
	 * already checked.
	 */
	if (entry->obj->strtab == NULL || entry->obj->vertab != NULL)
	    continue;
	if (rtld_verify_object_versions(entry->obj) == -1) {
	    rc = -1;
	    if (ld_tracing == NULL)
		break;
	}
    }
    if (rc == 0 || ld_tracing != NULL)
    	rc = rtld_verify_object_versions(&obj_rtld);
    return rc;
}

const Ver_Entry *
fetch_ventry(const Obj_Entry *obj, unsigned long symnum)
{
    Elf_Versym vernum;

    if (obj->vertab) {
	vernum = VER_NDX(obj->versyms[symnum]);
	if (vernum >= obj->vernum) {
	    _rtld_error("%s: symbol %s has wrong verneed value %d",
		obj->path, obj->strtab + symnum, vernum);
	} else if (obj->vertab[vernum].hash != 0) {
	    return &obj->vertab[vernum];
	}
    }
    return NULL;
}

int
_rtld_get_stack_prot(void)
{

	return (stack_prot);
}

int
_rtld_is_dlopened(void *arg)
{
	Obj_Entry *obj;
	RtldLockState lockstate;
	int res;

	rlock_acquire(rtld_bind_lock, &lockstate);
	obj = dlcheck(arg);
	if (obj == NULL)
		obj = obj_from_addr(arg);
	if (obj == NULL) {
		_rtld_error("No shared object contains address");
		lock_release(rtld_bind_lock, &lockstate);
		return (-1);
	}
	res = obj->dlopened ? 1 : 0;
	lock_release(rtld_bind_lock, &lockstate);
	return (res);
}

static int
obj_remap_relro(Obj_Entry *obj, int prot)
{
	if (obj->relro_size == 0)
		return (0);

<<<<<<< HEAD
	dbg("Enforcing RELRO for %s (%p -> %p)", obj->path, obj->relro_page,
	    obj->relro_page + obj->relro_size);
	if (mprotect(obj->relro_page, obj->relro_size, PROT_READ) == -1) {
		_rtld_error("%s: Cannot enforce relro protection: %s",
		    obj->path, rtld_strerror(errno));
=======
	if (obj->relro_size > 0 && mprotect(obj->relro_page, obj->relro_size,
	    prot) == -1) {
		_rtld_error("%s: Cannot set relro protection to %#x: %s",
		    obj->path, prot, rtld_strerror(errno));
>>>>>>> afa40926
		return (-1);
	}
	return (0);
}

static int
obj_disable_relro(Obj_Entry *obj)
{

	return (obj_remap_relro(obj, PROT_READ | PROT_WRITE));
}

static int
obj_enforce_relro(Obj_Entry *obj)
{

	return (obj_remap_relro(obj, PROT_READ));
}

static void
map_stacks_exec(RtldLockState *lockstate)
{
	void (*thr_map_stacks_exec)(void);

	if ((max_stack_flags & PF_X) == 0 || (stack_prot & PROT_EXEC) != 0)
		return;
	thr_map_stacks_exec = (void (*)(void))(uintptr_t)
	    get_program_var_addr("__pthread_map_stacks_exec", lockstate);
	if (thr_map_stacks_exec != NULL) {
		stack_prot |= PROT_EXEC;
		thr_map_stacks_exec();
	}
}

void
symlook_init(SymLook *dst, const char *name)
{

	bzero(dst, sizeof(*dst));
	dst->name = name;
	dst->hash = elf_hash(name);
	dst->hash_gnu = gnu_hash(name);
}

static void
symlook_init_from_req(SymLook *dst, const SymLook *src)
{

	dst->name = src->name;
	dst->hash = src->hash;
	dst->hash_gnu = src->hash_gnu;
	dst->ventry = src->ventry;
	dst->flags = src->flags;
	dst->defobj_out = NULL;
	dst->sym_out = NULL;
	dst->lockstate = src->lockstate;
}

static int
open_binary_fd(const char *argv0, bool search_in_path)
{
	char *pathenv, *pe, binpath[PATH_MAX];
	int fd;

	if (search_in_path && strchr(argv0, '/') == NULL) {
		pathenv = getenv("PATH");
		if (pathenv == NULL) {
			_rtld_error("-p and no PATH environment variable");
			rtld_die();
		}
		pathenv = strdup(pathenv);
		if (pathenv == NULL) {
			_rtld_error("Cannot allocate memory");
			rtld_die();
		}
		fd = -1;
		errno = ENOENT;
		while ((pe = strsep(&pathenv, ":")) != NULL) {
			if (strlcpy(binpath, pe, sizeof(binpath)) >=
			    sizeof(binpath))
				continue;
			if (binpath[0] != '\0' &&
			    strlcat(binpath, "/", sizeof(binpath)) >=
			    sizeof(binpath))
				continue;
			if (strlcat(binpath, argv0, sizeof(binpath)) >=
			    sizeof(binpath))
				continue;
			fd = open(binpath, O_RDONLY | O_CLOEXEC | O_VERIFY);
			if (fd != -1 || errno != ENOENT)
				break;
		}
		free(pathenv);
	} else {
		fd = open(argv0, O_RDONLY | O_CLOEXEC | O_VERIFY);
	}

	if (fd == -1) {
		_rtld_error("Cannot open %s: %s", argv0, rtld_strerror(errno));
		rtld_die();
	}
	return (fd);
}

/*
 * Parse a set of command-line arguments.
 */
static int
parse_args(char* argv[], int argc, bool *use_pathp, int *fdp)
{
	const char *arg;
	int fd, i, j, arglen;
	char opt;

	dbg("Parsing command-line arguments");
	*use_pathp = false;
	*fdp = -1;

	for (i = 1; i < argc; i++ ) {
		arg = argv[i];
		dbg("argv[%d]: '%s'", i, arg);

		/*
		 * rtld arguments end with an explicit "--" or with the first
		 * non-prefixed argument.
		 */
		if (strcmp(arg, "--") == 0) {
			i++;
			break;
		}
		if (arg[0] != '-')
			break;

		/*
		 * All other arguments are single-character options that can
		 * be combined, so we need to search through `arg` for them.
		 */
		arglen = strlen(arg);
		for (j = 1; j < arglen; j++) {
			opt = arg[j];
			if (opt == 'h') {
				print_usage(argv[0]);
				_exit(0);
			} else if (opt == 'f') {
			/*
			 * -f XX can be used to specify a descriptor for the
			 * binary named at the command line (i.e., the later
			 * argument will specify the process name but the
			 * descriptor is what will actually be executed)
			 */
			if (j != arglen - 1) {
				/* -f must be the last option in, e.g., -abcf */
				rtld_fatal("Invalid options: %s", arg);
			}
			i++;
			fd = parse_integer(argv[i]);
			if (fd == -1) {
				rtld_fatal("Invalid file descriptor: '%s'",
				    argv[i]);
			}
			*fdp = fd;
			break;
			} else if (opt == 'p') {
				*use_pathp = true;
			} else if (opt == 't') {
				ld_tracing = "yes";
			} else {
				_rtld_error("Invalid argument: '%s'", arg);
				print_usage(argv[0]);
				rtld_die();
			}
		}
	}

	return (i);
}

/*
 * Parse a file descriptor number without pulling in more of libc (e.g. atoi).
 */
static int
parse_integer(const char *str)
{
	static const int RADIX = 10;  /* XXXJA: possibly support hex? */
	const char *orig;
	int n;
	char c;

	orig = str;
	n = 0;
	for (c = *str; c != '\0'; c = *++str) {
		if (c < '0' || c > '9')
			return (-1);

		n *= RADIX;
		n += c - '0';
	}

	/* Make sure we actually parsed something. */
	if (str == orig)
		return (-1);
	return (n);
}

static void
print_usage(const char *argv0)
{

	rtld_printf("Usage: %s [-h] [-f <FD>] [--] <binary> [<args>]\n"
		"\n"
		"Options:\n"
		"  -h        Display this help message\n"
		"  -p        Search in PATH for named binary\n"
		"  -t        Trace loaded libraries instead of executing <binary>\n"
		"  -f <FD>   Execute <FD> instead of searching for <binary>\n"
		"  --        End of RTLD options\n"
		"  <binary>  Name of process to execute\n"
		"  <args>    Arguments to the executed process\n", argv0);
}

/*
 * Overrides for libc_pic-provided functions.
 */

int
__getosreldate(void)
{
	size_t len;
	int oid[2];
	int error, osrel;

	if (osreldate != 0)
		return (osreldate);

	oid[0] = CTL_KERN;
	oid[1] = KERN_OSRELDATE;
	osrel = 0;
	len = sizeof(osrel);
	error = sysctl(oid, 2, &osrel, &len, NULL, 0);
	if (error == 0 && osrel > 0 && len == sizeof(osrel))
		osreldate = osrel;
	return (osreldate);
}

void
exit(int status)
{

	_exit(status);
}

void (*__cleanup)(void);
int __isthreaded = 0;
int _thread_autoinit_dummy_decl = 1;

#ifdef __CHERI_PURE_CAPABILITY__
/* FIXME: abort() will crash inside sigprocmask, let's just use raise() here */
void
abort(void)
{
	raise(SIGABRT);
	 __builtin_trap();
}
#endif

/*
 * No unresolved symbols for rtld.
 */
void
__pthread_cxa_finalize(struct dl_phdr_info *a __unused)
{
}

const char *
rtld_strerror(int errnum)
{

	if (errnum < 0 || errnum >= sys_nerr)
		return ("Unknown error");
	return (sys_errlist[errnum]);
}

/*
 * No ifunc relocations.
 */
void *
memset(void *dest, int c, size_t len)
{
	size_t i;

	for (i = 0; i < len; i++)
		((char *)dest)[i] = c;
	return (dest);
}

void
bzero(void *dest, size_t len)
{
	size_t i;

	for (i = 0; i < len; i++)
		((char *)dest)[i] = 0;
}

#if defined DEBUG || !defined(NDEBUG)
/* Provide an implementation of __assert that does not pull in fprintf() */
void
__assert(const char *func, const char *file, int line, const char *failedexpr)
{
	if (func == NULL)
		(void)rtld_fdprintf(STDERR_FILENO,
		     "Assertion failed: (%s), file %s, line %d.\n", failedexpr,
		     file, line);
	else
		(void)rtld_fdprintf(STDERR_FILENO,
		     "Assertion failed: (%s), function %s, file %s, line %d.\n",
		     failedexpr, func, file, line);
	abort();
	/* NOTREACHED */
}
#endif

#ifdef __CHERI_PURE_CAPABILITY__
/*
 * Hack to avoid a relocation against __auxargs from libc/gen/auxv.c.
 * This symbol is actually provided by crt1.c but we need a definition in
 * rtld to avoid a R_MIPS_CHERI_CAPBILITY relocation in rtld
 */
extern Elf_Auxinfo *__auxargs;
__attribute__((visibility("hidden"))) Elf_Auxinfo *__auxargs = NULL;
#endif<|MERGE_RESOLUTION|>--- conflicted
+++ resolved
@@ -806,23 +806,10 @@
 
     map_stacks_exec(NULL);
 
-<<<<<<< HEAD
-    dbg("resolving ifuncs");
-    if (resolve_objects_ifunc(obj_main,
-      ld_bind_now != NULL && *ld_bind_now != '\0', SYMLOOK_EARLY,
-      NULL) == -1)
-	rtld_die();
 #ifdef __CHERI_PURE_CAPABILITY__
     /* old crt does not exist for CheriABI */
     obj_main->crt_no_init = true;
 #else
-
-    dbg("enforcing main obj relro");
-    if (obj_enforce_relro(obj_main) == -1)
-	rtld_die();
-
-=======
->>>>>>> afa40926
     if (!obj_main->crt_no_init) {
 	/*
 	 * Make sure we don't call the main program's init and fini
@@ -2580,13 +2567,7 @@
 	initlist_add_neededs(obj->needed_aux_filtees, list);
 
     /* Add the object to the init list. */
-<<<<<<< HEAD
-    if (obj->preinit_array_ptr != NULL || obj->init_ptr != NULL ||
-      obj->init_array_ptr != NULL)
-	objlist_push_tail(list, obj);
-=======
     objlist_push_tail(list, obj);
->>>>>>> afa40926
 
     /* Add the object to the global fini list in the reverse order. */
     if ((obj->fini_ptr != NULL || obj->fini_array_ptr != NULL)
@@ -5750,18 +5731,12 @@
 	if (obj->relro_size == 0)
 		return (0);
 
-<<<<<<< HEAD
 	dbg("Enforcing RELRO for %s (%p -> %p)", obj->path, obj->relro_page,
 	    obj->relro_page + obj->relro_size);
-	if (mprotect(obj->relro_page, obj->relro_size, PROT_READ) == -1) {
-		_rtld_error("%s: Cannot enforce relro protection: %s",
-		    obj->path, rtld_strerror(errno));
-=======
 	if (obj->relro_size > 0 && mprotect(obj->relro_page, obj->relro_size,
 	    prot) == -1) {
 		_rtld_error("%s: Cannot set relro protection to %#x: %s",
 		    obj->path, prot, rtld_strerror(errno));
->>>>>>> afa40926
 		return (-1);
 	}
 	return (0);
