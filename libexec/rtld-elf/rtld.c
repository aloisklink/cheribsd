/*-
 * SPDX-License-Identifier: BSD-2-Clause-FreeBSD
 *
 * Copyright 1996, 1997, 1998, 1999, 2000 John D. Polstra.
 * Copyright 2003 Alexander Kabaev <kan@FreeBSD.ORG>.
 * Copyright 2009-2013 Konstantin Belousov <kib@FreeBSD.ORG>.
 * Copyright 2012 John Marino <draco@marino.st>.
 * Copyright 2014-2017 The FreeBSD Foundation
 * All rights reserved.
 *
 * Portions of this software were developed by Konstantin Belousov
 * under sponsorship from the FreeBSD Foundation.
 *
 * Redistribution and use in source and binary forms, with or without
 * modification, are permitted provided that the following conditions
 * are met:
 * 1. Redistributions of source code must retain the above copyright
 *    notice, this list of conditions and the following disclaimer.
 * 2. Redistributions in binary form must reproduce the above copyright
 *    notice, this list of conditions and the following disclaimer in the
 *    documentation and/or other materials provided with the distribution.
 *
 * THIS SOFTWARE IS PROVIDED BY THE AUTHOR ``AS IS'' AND ANY EXPRESS OR
 * IMPLIED WARRANTIES, INCLUDING, BUT NOT LIMITED TO, THE IMPLIED WARRANTIES
 * OF MERCHANTABILITY AND FITNESS FOR A PARTICULAR PURPOSE ARE DISCLAIMED.
 * IN NO EVENT SHALL THE AUTHOR BE LIABLE FOR ANY DIRECT, INDIRECT,
 * INCIDENTAL, SPECIAL, EXEMPLARY, OR CONSEQUENTIAL DAMAGES (INCLUDING, BUT
 * NOT LIMITED TO, PROCUREMENT OF SUBSTITUTE GOODS OR SERVICES; LOSS OF USE,
 * DATA, OR PROFITS; OR BUSINESS INTERRUPTION) HOWEVER CAUSED AND ON ANY
 * THEORY OF LIABILITY, WHETHER IN CONTRACT, STRICT LIABILITY, OR TORT
 * (INCLUDING NEGLIGENCE OR OTHERWISE) ARISING IN ANY WAY OUT OF THE USE OF
 * THIS SOFTWARE, EVEN IF ADVISED OF THE POSSIBILITY OF SUCH DAMAGE.
 */

/*
 * Dynamic linker for ELF.
 *
 * John Polstra <jdp@polstra.com>.
 */

#include <sys/cdefs.h>
__FBSDID("$FreeBSD$");

#include <sys/param.h>
#include <sys/mount.h>
#include <sys/mman.h>
#include <sys/stat.h>
#include <sys/sysctl.h>
#include <sys/uio.h>
#include <sys/utsname.h>
#include <sys/ktrace.h>

#include <dlfcn.h>
#include <err.h>
#include <errno.h>
#include <fcntl.h>
#include <signal.h>
#include <stdarg.h>
#include <stdio.h>
#include <stdlib.h>
#include <string.h>
#include <unistd.h>

#include "debug.h"
#include "rtld.h"
#include "libmap.h"
#include "paths.h"
#include "rtld_tls.h"
#include "rtld_printf.h"
#include "rtld_malloc.h"
#include "rtld_utrace.h"
#include "notes.h"
#include "rtld_libc.h"

/* Types. */
typedef void (*func_ptr_type)(void);
typedef void * (*path_enum_proc) (const char *path, size_t len, void *arg);


/* Variables that cannot be static: */
/* TODO: Support the probes based interface?
 * { "init_start", DO_NOTHING },
 * { "init_complete", FULL_RELOAD },
 * { "map_start", DO_NOTHING },
 * { "map_failed", DO_NOTHING },
 * { "reloc_complete", UPDATE_OR_RELOAD },
 * { "unmap_start", DO_NOTHING },
 * { "unmap_complete", FULL_RELOAD },
 */
extern struct r_debug r_debug; /* For GDB */
extern int _thread_autoinit_dummy_decl;
extern void (*__cleanup)(void);

struct dlerror_save {
	int seen;
	char *msg;
};

/*
 * Function declarations.
 */
static const char *basename(const char *);
static bool digest_dynamic(Obj_Entry *, int);
static void digest_dynamic1(Obj_Entry *, int, const Elf_Dyn **,
    const Elf_Dyn **, const Elf_Dyn **);
static bool digest_dynamic2(Obj_Entry *, const Elf_Dyn *, const Elf_Dyn *,
    const Elf_Dyn *);
static Obj_Entry *digest_phdr(const Elf_Phdr *, int, dlfunc_t, const char *);
static void distribute_static_tls(Objlist *, RtldLockState *);
static Obj_Entry *dlcheck(void *);
static int dlclose_locked(void *, RtldLockState *);
static Obj_Entry *dlopen_object(const char *name, int fd, Obj_Entry *refobj,
    int lo_flags, int mode, RtldLockState *lockstate);
static Obj_Entry *do_load_object(int, const char *, char *, struct stat *, int);
static int do_search_info(const Obj_Entry *obj, int, struct dl_serinfo *);
static bool donelist_check(DoneList *, const Obj_Entry *);
static void errmsg_restore(struct dlerror_save *);
static struct dlerror_save *errmsg_save(void);
static void *_fill_search_info(const char *, size_t, void *);
/* Make this a macro to avoid updating all uses of fill_search_info */
#define fill_search_info make_rtld_local_function_pointer(_fill_search_info)

static char *find_library(const char *, const Obj_Entry *, int *);
static const char *gethints(bool);
static void hold_object(Obj_Entry *);
static void unhold_object(Obj_Entry *);
static void init_dag(Obj_Entry *);
static void init_marker(Obj_Entry *);
static void init_pagesizes(Elf_Auxinfo **aux_info);
static void init_rtld(caddr_t, Elf_Auxinfo **);
static void initlist_add_neededs(Needed_Entry *, Objlist *);
static void initlist_add_objects(Obj_Entry *, Obj_Entry *, Objlist *);
static int initlist_objects_ifunc(Objlist *, bool, int, RtldLockState *);
static void linkmap_add(Obj_Entry *);
static void linkmap_delete(Obj_Entry *);
static void load_filtees(Obj_Entry *, int flags, RtldLockState *);
static void unload_filtees(Obj_Entry *, RtldLockState *);
static int load_needed_objects(Obj_Entry *, int);
static int load_preload_objects(const char *, bool);
static Obj_Entry *load_object(const char *, int fd, const Obj_Entry *, int);
static void map_stacks_exec(RtldLockState *);
static int obj_disable_relro(Obj_Entry *);
static int obj_enforce_relro(Obj_Entry *);
static void objlist_call_fini(Objlist *, Obj_Entry *, RtldLockState *);
static void objlist_call_init(Objlist *, RtldLockState *);
static void objlist_clear(Objlist *);
static Objlist_Entry *objlist_find(Objlist *, const Obj_Entry *);
static void objlist_init(Objlist *);
static void objlist_push_head(Objlist *, Obj_Entry *);
static void objlist_push_tail(Objlist *, Obj_Entry *);
static void objlist_put_after(Objlist *, Obj_Entry *, Obj_Entry *);
static void objlist_remove(Objlist *, Obj_Entry *);
static int open_binary_fd(const char *argv0, bool search_in_path,
    const char **binpath_res);
static int parse_args(char* argv[], int argc, bool *use_pathp, int *fdp,
    const char **argv0);
static int parse_integer(const char *);
static void *path_enumerate(const char *, path_enum_proc, const char *, void *);
static void print_usage(const char *argv0);
static void release_object(Obj_Entry *);
static int relocate_object_dag(Obj_Entry *root, bool bind_now,
    Obj_Entry *rtldobj, int flags, RtldLockState *lockstate);
static int relocate_object(Obj_Entry *obj, bool bind_now, Obj_Entry *rtldobj,
    int flags, RtldLockState *lockstate);
static int relocate_objects(Obj_Entry *, bool, Obj_Entry *, int,
    RtldLockState *);
static int resolve_object_ifunc(Obj_Entry *, bool, int, RtldLockState *);
static int rtld_dirname(const char *, char *);
static int rtld_dirname_abs(const char *, char *);
static void *rtld_dlopen(const char *name, int fd, int mode);
static void rtld_exit(void);
static void rtld_nop_exit(void);
static char *search_library_path(const char *, const char *, const char *,
    int *);
static char *search_library_pathfds(const char *, const char *, int *);
static const void **get_program_var_addr(const char *, RtldLockState *);
static void set_program_var(const char *, const void *);
static int symlook_default(SymLook *, const Obj_Entry *refobj);
static int symlook_global(SymLook *, DoneList *);
static void symlook_init_from_req(SymLook *, const SymLook *);
static int symlook_list(SymLook *, const Objlist *, DoneList *);
static int symlook_needed(SymLook *, const Needed_Entry *, DoneList *);
static int symlook_obj1_sysv(SymLook *, const Obj_Entry *);
static int symlook_obj1_gnu(SymLook *, const Obj_Entry *);
static void *tls_get_addr_slow(uintptr_t **, int, size_t, bool) __noinline;
static void trace_loaded_objects(Obj_Entry *);
static void unlink_object(Obj_Entry *);
static void unload_object(Obj_Entry *, RtldLockState *lockstate);
static void unref_dag(Obj_Entry *);
static void ref_dag(Obj_Entry *);
static char *origin_subst_one(Obj_Entry *, char *, const char *,
    const char *, bool);
static char *origin_subst(Obj_Entry *, const char *);
static bool obj_resolve_origin(Obj_Entry *obj);
static void preinit_main(void);
static int  rtld_verify_versions(const Objlist *);
static int  rtld_verify_object_versions(Obj_Entry *);
static void object_add_name(Obj_Entry *, const char *);
static int  object_match_name(const Obj_Entry *, const char *);
static void ld_utrace_log(int, void *, void *, size_t, int, const char *);
static void rtld_fill_dl_phdr_info(const Obj_Entry *obj,
    struct dl_phdr_info *phdr_info);
static uint32_t gnu_hash(const char *);
static bool matched_symbol(SymLook *, const Obj_Entry *, Sym_Match_Result *,
    const unsigned long);

void r_debug_state(struct r_debug *, struct link_map *) __noinline __exported;
void _r_debug_postinit(struct link_map *) __noinline __exported;

/*
 * Data declarations.
 */
struct r_debug r_debug __exported;	/* for GDB; */
static bool libmap_disable;	/* Disable libmap */
static bool ld_loadfltr;	/* Immediate filters processing */
static const char *libmap_override;/* Maps to use in addition to libmap.conf */
static bool trust;		/* False for setuid and setgid programs */
static bool dangerous_ld_env;	/* True if environment variables have been
				   used to affect the libraries loaded */
bool ld_bind_not;		/* Disable PLT update */
<<<<<<< HEAD
static char *ld_bind_now;	/* Environment variable for immediate binding */
=======
static const char *ld_bind_now;	/* Environment variable for immediate binding */
static const char *ld_debug;	/* Environment variable for debugging */
>>>>>>> aa68b3bb
static bool ld_dynamic_weak = true; /* True if non-weak definition overrides
				       weak definition */
static const char *ld_library_path;/* Environment variable for search path */
static const char *ld_library_dirs;/* Environment variable for library descriptors */
static const char *ld_preload;	/* Environment variable for libraries to
				   load first */
static const char *ld_preload_fds;/* Environment variable for libraries represented by
				   descriptors */
static const char *ld_elf_hints_path;	/* Environment variable for alternative hints path */
static const char *ld_tracing;	/* Called from ldd to print libs */
<<<<<<< HEAD
static char *ld_utrace;		/* Use utrace() to log events. */
static bool ld_skip_init_funcs = false;	/* XXXAR: debug environment variable to verify relocation processing */
=======
static const char *ld_utrace;	/* Use utrace() to log events. */
>>>>>>> aa68b3bb
static struct obj_entry_q obj_list;	/* Queue of all loaded objects */
static Obj_Entry *obj_main;	/* The main program shared object */
#if !defined(__mips__) || !defined(__CHERI_PURE_CAPABILITY__)
static
#endif
Obj_Entry obj_rtld;	/* The dynamic linker shared object */
static unsigned int obj_count;	/* Number of objects in obj_list */
static unsigned int obj_loads;	/* Number of loads of objects (gen count) */

static Objlist list_global =	/* Objects dlopened with RTLD_GLOBAL */
  STAILQ_HEAD_INITIALIZER(list_global);
static Objlist list_main =	/* Objects loaded at program startup */
  STAILQ_HEAD_INITIALIZER(list_main);
static Objlist list_fini =	/* Objects needing fini() calls */
  STAILQ_HEAD_INITIALIZER(list_fini);

Elf_Sym sym_zero;		/* For resolving undefined weak refs. */

#define GDB_STATE(s,m)	r_debug.r_state = s; r_debug_state(&r_debug,m);

extern Elf_Dyn _DYNAMIC __no_subobject_bounds;
#pragma weak _DYNAMIC

int dlclose(void *) __exported;
char *dlerror(void) __exported;
void *dlopen(const char *, int) __exported;
void *fdlopen(int, int) __exported;
void *dlsym(void *, const char *) __exported;
dlfunc_t dlfunc(void *, const char *) __exported;
void *dlvsym(void *, const char *, const char *) __exported;
int dladdr(const void *, Dl_info *) __exported;
void dllockinit(void *, void *(*)(void *), void (*)(void *), void (*)(void *),
    void (*)(void *), void (*)(void *), void (*)(void *)) __exported;
int dlinfo(void *, int , void *) __exported;
int dl_iterate_phdr(__dl_iterate_hdr_callback, void *) __exported;
int _rtld_addr_phdr(const void *, struct dl_phdr_info *) __exported;
int _rtld_get_stack_prot(void) __exported;
int _rtld_is_dlopened(void *) __exported;
void _rtld_error(const char *, ...) __exported __printflike(1, 2);

/* Only here to fix -Wmissing-prototypes warnings */
int __getosreldate(void);
#ifdef __CHERI_PURE_CAPABILITY__
func_ptr_type _rtld(Elf_Auxinfo *aux, func_ptr_type *exit_proc, Obj_Entry **objp);
#else
func_ptr_type _rtld(Elf_Addr *sp, func_ptr_type *exit_proc, Obj_Entry **objp);
#endif
uintptr_t _rtld_bind(Obj_Entry *obj, Elf_Size reloff);


int npagesizes;
static int osreldate;
size_t *pagesizes;

static int stack_prot = PROT_READ | PROT_WRITE | RTLD_DEFAULT_STACK_EXEC;
static int max_stack_flags;

/*
 * Global declarations normally provided by crt1.  The dynamic linker is
 * not built with crt1, so we have to provide them ourselves.
 */
char *__progname;
char **environ;

/*
 * Used to pass argc, argv to init functions.
 */
int main_argc;
char **main_argv;

/*
 * Globals to control TLS allocation.
 */
size_t tls_last_offset;		/* Static TLS offset of last module */
size_t tls_last_size;		/* Static TLS size of last module */
size_t tls_static_space;	/* Static TLS space allocated */
static size_t tls_static_max_align;
Elf_Addr tls_dtv_generation = 1;	/* Used to detect when dtv size changes */
int tls_max_index = 1;		/* Largest module index allocated */

static bool ld_library_path_rpath = false;
bool ld_fast_sigblock = false;

/*
 * Globals for path names, and such
 */
const char *ld_elf_hints_default = _PATH_ELF_HINTS;
const char *ld_path_libmap_conf = _PATH_LIBMAP_CONF;
const char *ld_path_rtld = _PATH_RTLD;
const char *ld_standard_library_path = STANDARD_LIBRARY_PATH;
const char *ld_env_prefix = LD_;

static void (*rtld_exit_ptr)(void);

/*
 * Fill in a DoneList with an allocation large enough to hold all of
 * the currently-loaded objects.  Keep this as a macro since it calls
 * alloca and we want that to occur within the scope of the caller.
 */
#define donelist_init(dlp)					\
    ((dlp)->objs = alloca(obj_count * sizeof (dlp)->objs[0]),	\
    assert((dlp)->objs != NULL),				\
    (dlp)->num_alloc = obj_count,				\
    (dlp)->num_used = 0)

#define	LD_UTRACE(e, h, mb, ms, r, n) do {			\
	if (ld_utrace != NULL)					\
		ld_utrace_log(e, h, mb, ms, r, n);		\
} while (0)

static void
ld_utrace_log(int event, void *handle, void *mapbase, size_t mapsize,
    int refcnt, const char *name)
{
	struct utrace_rtld ut;
	static const char rtld_utrace_sig[RTLD_UTRACE_SIG_SZ] = RTLD_UTRACE_SIG;

	memcpy(ut.sig, rtld_utrace_sig, sizeof(ut.sig));
	ut.event = event;
	ut.handle = handle;
	ut.mapbase = mapbase;
	ut.mapsize = mapsize;
	ut.refcnt = refcnt;
	bzero(ut.name, sizeof(ut.name));
	if (name)
		strlcpy(ut.name, name, sizeof(ut.name));
	utrace(&ut, sizeof(ut));
}

enum {
	LD_BIND_NOW = 0,
	LD_PRELOAD,
	LD_LIBMAP,
	LD_LIBRARY_PATH,
	LD_LIBRARY_PATH_FDS,
	LD_LIBMAP_DISABLE,
	LD_BIND_NOT,
	LD_DEBUG,
	LD_DEBUG_VERBOSE,
	LD_DEBUG_CHERI,
	LD_DEBUG_STATS,
	LD_DEBUG_CATEGORIES,
	LD_ELF_HINTS_PATH,
	LD_LOADFLTR,
	LD_LIBRARY_PATH_RPATH,
	LD_PRELOAD_FDS,
	LD_DYNAMIC_WEAK,
	LD_TRACE_LOADED_OBJECTS,
	LD_UTRACE,
	LD_DUMP_REL_PRE,
	LD_DUMP_REL_POST,
	LD_TRACE_LOADED_OBJECTS_PROGNAME,
	LD_TRACE_LOADED_OBJECTS_FMT1,
	LD_TRACE_LOADED_OBJECTS_FMT2,
	LD_TRACE_LOADED_OBJECTS_ALL,
	LD_SKIP_INIT_FUNCS,
};

struct ld_env_var_desc {
	const char * const n;
	const char *val;
	const bool unsecure;
};
#define LD_ENV_DESC(var, unsec) \
    [LD_##var] = { .n = #var, .unsecure = unsec }

static struct ld_env_var_desc ld_env_vars[] = {
	LD_ENV_DESC(BIND_NOW, false),
	LD_ENV_DESC(PRELOAD, true),
	LD_ENV_DESC(LIBMAP, true),
	LD_ENV_DESC(LIBRARY_PATH, true),
	LD_ENV_DESC(LIBRARY_PATH_FDS, true),
	LD_ENV_DESC(LIBMAP_DISABLE, true),
	LD_ENV_DESC(BIND_NOT, true),
	LD_ENV_DESC(DEBUG, true),
	LD_ENV_DESC(DEBUG_VERBOSE, true),
	LD_ENV_DESC(DEBUG_CHERI, true),
	LD_ENV_DESC(DEBUG_STATS, true),
	LD_ENV_DESC(DEBUG_CATEGORIES, true),
	LD_ENV_DESC(ELF_HINTS_PATH, true),
	LD_ENV_DESC(LOADFLTR, true),
	LD_ENV_DESC(LIBRARY_PATH_RPATH, true),
	LD_ENV_DESC(PRELOAD_FDS, true),
	LD_ENV_DESC(DYNAMIC_WEAK, true),
	LD_ENV_DESC(TRACE_LOADED_OBJECTS, false),
	LD_ENV_DESC(UTRACE, false),
	LD_ENV_DESC(DUMP_REL_PRE, false),
	LD_ENV_DESC(DUMP_REL_POST, false),
	LD_ENV_DESC(TRACE_LOADED_OBJECTS_PROGNAME, false),
	LD_ENV_DESC(TRACE_LOADED_OBJECTS_FMT1, false),
	LD_ENV_DESC(TRACE_LOADED_OBJECTS_FMT2, false),
	LD_ENV_DESC(TRACE_LOADED_OBJECTS_ALL, false),
	LD_ENV_DESC(SKIP_INIT_FUNCS, true),
};

static const char *
ld_get_env_var(int idx)
{
	return (ld_env_vars[idx].val);
}

static const char *
rtld_get_env_val(char **env, const char *name, size_t name_len)
{
	char **m, *n, *v;

	for (m = env; *m != NULL; m++) {
		n = *m;
		v = strchr(n, '=');
		if (v == NULL) {
			/* corrupt environment? */
			continue;
		}
		if (v - n == (ptrdiff_t)name_len &&
		    strncmp(name, n, name_len) == 0)
			return (v + 1);
	}
	return (NULL);
}

static void
rtld_init_env_vars_for_prefix(char **env, const char *env_prefix)
{
	struct ld_env_var_desc *lvd;
	size_t prefix_len, nlen;
	char **m, *n, *v;
	int i;

	prefix_len = strlen(env_prefix);
	for (m = env; *m != NULL; m++) {
		n = *m;
		if (strncmp(env_prefix, n, prefix_len) != 0) {
			/* Not a rtld environment variable. */
			continue;
		}
		n += prefix_len;
		v = strchr(n, '=');
		if (v == NULL) {
			/* corrupt environment? */
			continue;
		}
		for (i = 0; i < (int)nitems(ld_env_vars); i++) {
			lvd = &ld_env_vars[i];
			if (lvd->val != NULL) {
				/* Saw higher-priority variable name already. */
				continue;
			}
			nlen = strlen(lvd->n);
			if (v - n == (ptrdiff_t)nlen &&
			    strncmp(lvd->n, n, nlen) == 0) {
				lvd->val = v + 1;
				break;
			}
		}
	}
}

static void
rtld_init_env_vars(char **env)
{
	rtld_init_env_vars_for_prefix(env, ld_env_prefix);
}

#ifdef DEBUG
static inline
bool is_env_var_set(int idx)
{
	char *env_var;

	env_var = ld_get_env_var(idx);

	/* return true if the variable is nonnull and not equal to "0" */
	return (env_var != NULL && *env_var != '\0' &&
	    __builtin_strcmp(env_var, "0") != 0);
}
#endif

/*
 * Main entry point for dynamic linking.
 *
 * For CHERI the first argument is a pointer to the ELF "auxiliary vector".
 * For all other architectures the first argument is the stack pointer.
 * The stack is expected to be laid out as described
 * in the SVR4 ABI specification, Intel 386 Processor Supplement.
 * Specifically, the stack pointer points to a word containing
 * ARGC.  Following that in the stack is a null-terminated sequence
 * of pointers to argument strings.  Then comes a null-terminated
 * sequence of pointers to environment strings.  Finally, there is a
 * sequence of "auxiliary vector" entries.
 *
 * The second argument points to a place to store the dynamic linker's
 * exit procedure pointer and the third to a place to store the main
 * program's object.
 *
 * The return value is the main program's entry point.
 */
func_ptr_type
#ifdef __CHERI_PURE_CAPABILITY__
_rtld(Elf_Auxinfo *aux, func_ptr_type *exit_proc, Obj_Entry **objp)
#else
_rtld(Elf_Addr *sp, func_ptr_type *exit_proc, Obj_Entry **objp)
#endif
{
    Elf_Auxinfo *aux_info[AT_COUNT], *auxp;
#ifndef __CHERI_PURE_CAPABILITY__
    Elf_Auxinfo *aux, *auxpf;
#endif
    Objlist_Entry *entry;
    Obj_Entry *last_interposer, *obj, *preload_tail;
    const Elf_Phdr *phdr;
    Objlist initlist;
    RtldLockState lockstate;
    struct stat st;
    Elf_Addr *argcp;
<<<<<<< HEAD
    char **argv, **env, *kexecpath, *library_path_rpath;
    const char *argv0, *binpath;
=======
    char **argv, **env, **envp, *kexecpath;
    const char *argv0, *binpath, *library_path_rpath;
>>>>>>> aa68b3bb
    struct ld_env_var_desc *lvd;
#ifndef __CHERI_PURE_CAPABILITY__
    char **envp;
#endif
    dlfunc_t imgentry;
    char buf[MAXPATHLEN];
    int argc, fd, i, mib[4], old_osrel, osrel, phnum, rtld_argc;
    size_t sz;
#ifdef __powerpc__
    int old_auxv_format = 1;
#endif
    bool dir_enable, direct_exec, explicit_fd, search_in_path;

    /*
     * On entry, the dynamic linker itself has not been relocated yet.
     * Be very careful not to reference any global data until after
     * init_rtld has returned.  It is OK to reference file-scope statics
     * and string constants, and to call static and global functions.
     */
#ifndef __CHERI_PURE_CAPABILITY__
    /* Find the auxiliary vector on the stack. */
    argcp = sp;
    argc = *sp++;
    argv = (char **) sp;
    sp += argc + 1;	/* Skip over arguments and NULL terminator */
    env = (char **) sp;
    while (*sp++ != 0)	/* Skip over environment, and NULL terminator */
	;
    aux = (Elf_Auxinfo *) sp;
#endif

    /* Digest the auxiliary vector. */
    for (i = 0;  i < AT_COUNT;  i++)
	aux_info[i] = NULL;
    for (auxp = aux;  auxp->a_type != AT_NULL;  auxp++) {
	if (auxp->a_type < AT_COUNT)
	    aux_info[auxp->a_type] = auxp;
#ifdef __powerpc__
	if (auxp->a_type == 23) /* AT_STACKPROT */
	    old_auxv_format = 0;
#endif
    }
#ifdef __CHERI_PURE_CAPABILITY__
    /* CHERI reads these values from auxv instead */
    argcp = &aux_info[AT_ARGC]->a_un.a_val;
    argc = *argcp;
    argv = (char **)aux_info[AT_ARGV]->a_un.a_ptr;
    env = (char **)aux_info[AT_ENVV]->a_un.a_ptr;
#endif

#ifdef __powerpc__
    if (old_auxv_format) {
	/* Remap from old-style auxv numbers. */
	aux_info[23] = aux_info[21];	/* AT_STACKPROT */
	aux_info[21] = aux_info[19];	/* AT_PAGESIZESLEN */
	aux_info[19] = aux_info[17];	/* AT_NCPUS */
	aux_info[17] = aux_info[15];	/* AT_CANARYLEN */
	aux_info[15] = aux_info[13];	/* AT_EXECPATH */
	aux_info[13] = NULL;		/* AT_GID */

	aux_info[20] = aux_info[18];	/* AT_PAGESIZES */
	aux_info[18] = aux_info[16];	/* AT_OSRELDATE */
	aux_info[16] = aux_info[14];	/* AT_CANARY */
	aux_info[14] = NULL;		/* AT_EGID */
    }
#endif

    /* Initialize and relocate ourselves. */
    assert(aux_info[AT_BASE] != NULL);
    assert((vaddr_t)aux_info[AT_BASE]->a_un.a_ptr != 0 && "rtld cannot be mapped at address zero!");
    init_rtld((caddr_t) aux_info[AT_BASE]->a_un.a_ptr, aux_info);

    dlerror_dflt_init();

    __progname = obj_rtld.path;
    argv0 = argv[0] != NULL ? argv[0] : "(null)";
    environ = env;
    main_argc = argc;
    main_argv = argv;

    if (aux_info[AT_BSDFLAGS] != NULL &&
	(aux_info[AT_BSDFLAGS]->a_un.a_val & ELF_BSDF_SIGFASTBLK) != 0)
	    ld_fast_sigblock = true;

    trust = !issetugid();
    direct_exec = false;

    md_abi_variant_hook(aux_info);
    rtld_init_env_vars(env);

    fd = -1;
    if (aux_info[AT_EXECFD] != NULL) {
	fd = aux_info[AT_EXECFD]->a_un.a_val;
    } else {
	assert(aux_info[AT_PHDR] != NULL);
	phdr = (const Elf_Phdr *)aux_info[AT_PHDR]->a_un.a_ptr;
	if (phdr == obj_rtld.phdr) {
	    if (!trust) {
		_rtld_error("Tainted process refusing to run binary %s",
		    argv0);
		rtld_die();
	    }
	    direct_exec = true;

	    dbg("opening main program in direct exec mode");
	    if (argc >= 2) {
		rtld_argc = parse_args(argv, argc, &search_in_path, &fd, &argv0);
		explicit_fd = (fd != -1);
		binpath = NULL;
		if (!explicit_fd)
		    fd = open_binary_fd(argv0, search_in_path, &binpath);
		if (fstat(fd, &st) == -1) {
		    rtld_fatal("Failed to fstat FD %d (%s): %s", fd,
		      explicit_fd ? "user-provided descriptor" : argv0,
		      rtld_strerror(errno));
		}

		/*
		 * Rough emulation of the permission checks done by
		 * execve(2), only Unix DACs are checked, ACLs are
		 * ignored.  Preserve the semantic of disabling owner
		 * to execute if owner x bit is cleared, even if
		 * others x bit is enabled.
		 * mmap(2) does not allow to mmap with PROT_EXEC if
		 * binary' file comes from noexec mount.  We cannot
		 * set a text reference on the binary.
		 */
		dir_enable = false;
		if (st.st_uid == geteuid()) {
		    if ((st.st_mode & S_IXUSR) != 0)
			dir_enable = true;
		} else if (st.st_gid == getegid()) {
		    if ((st.st_mode & S_IXGRP) != 0)
			dir_enable = true;
		} else if ((st.st_mode & S_IXOTH) != 0) {
		    dir_enable = true;
		}
		if (!dir_enable) {
		    _rtld_error("No execute permission for binary %s",
		        argv0);
		    if (!ld_tracing)
			rtld_die();
		}

		/*
		 * For direct exec mode, argv[0] is the interpreter
		 * name, we must remove it and shift arguments left
		 * before invoking binary main.  Since stack layout
		 * places environment pointers and aux vectors right
		 * after the terminating NULL, we must shift
		 * environment and aux as well.
		 */
		main_argc = argc - rtld_argc;
		for (i = 0; i <= main_argc; i++)
		    argv[i] = argv[i + rtld_argc];
		*argcp -= rtld_argc;
		/* auxv/envp is not on the stack in CHERI so we don't need this */
#ifndef __CHERI_PURE_CAPABILITY__
		environ = env = envp = argv + main_argc + 1;
		dbg("move env from %p to %p", envp + rtld_argc, envp);
		do {
		    *envp = *(envp + rtld_argc);
		}  while (*envp++ != NULL);
		aux = auxp = (Elf_Auxinfo *)envp;
		auxpf = (Elf_Auxinfo *)(envp + rtld_argc);
		dbg("move aux from %p to %p", auxpf, aux);
		/* XXXKIB insert place for AT_EXECPATH if not present */
		for (;; auxp++, auxpf++) {
		    *auxp = *auxpf;
		    if (auxp->a_type == AT_NULL)
			    break;
		}
		/* Since the auxiliary vector has moved, redigest it. */
		for (i = 0;  i < AT_COUNT;  i++)
		    aux_info[i] = NULL;
		for (auxp = aux;  auxp->a_type != AT_NULL;  auxp++) {
		    if (auxp->a_type < AT_COUNT)
			aux_info[auxp->a_type] = auxp;
		}
#endif

		/* Point AT_EXECPATH auxv and aux_info to the binary path. */
		if (binpath == NULL) {
		    aux_info[AT_EXECPATH] = NULL;
		} else {
		    if (aux_info[AT_EXECPATH] == NULL) {
			aux_info[AT_EXECPATH] = xmalloc(sizeof(Elf_Auxinfo));
			aux_info[AT_EXECPATH]->a_type = AT_EXECPATH;
		    }
		    aux_info[AT_EXECPATH]->a_un.a_ptr = __DECONST(void *,
		      binpath);
		}
	    } else {
		_rtld_error("No binary");
		rtld_die();
	    }
	}
    }

    ld_bind_now = ld_get_env_var(LD_BIND_NOW);

    /*
     * If the process is tainted, then we un-set the dangerous environment
     * variables.  The process will be marked as tainted until setuid(2)
     * is called.  If any child process calls setuid(2) we do not want any
     * future processes to honor the potentially un-safe variables.
     */
    if (!trust) {
	    for (i = 0; i < (int)nitems(ld_env_vars); i++) {
		    lvd = &ld_env_vars[i];
		    if (lvd->unsecure)
			    lvd->val = NULL;
	    }
    }

    if (ld_bind_now == NULL)
	    ld_bind_not = ld_get_env_var(LD_BIND_NOT) != NULL;
    ld_dynamic_weak = ld_get_env_var(LD_DYNAMIC_WEAK) == NULL;
    libmap_disable = ld_get_env_var(LD_LIBMAP_DISABLE) != NULL;
    libmap_override = ld_get_env_var(LD_LIBMAP);
    ld_library_path = ld_get_env_var(LD_LIBRARY_PATH);
    ld_library_dirs = ld_get_env_var(LD_LIBRARY_PATH_FDS);
    ld_preload = ld_get_env_var(LD_PRELOAD);
    ld_preload_fds = ld_get_env_var(LD_PRELOAD_FDS);
    ld_elf_hints_path = ld_get_env_var(LD_ELF_HINTS_PATH);
    ld_loadfltr = ld_get_env_var(LD_LOADFLTR) != NULL;
    ld_skip_init_funcs = ld_get_env_var(LD_SKIP_INIT_FUNCS) != NULL;
    library_path_rpath = ld_get_env_var(LD_LIBRARY_PATH_RPATH);
    if (library_path_rpath != NULL) {
	    if (library_path_rpath[0] == 'y' ||
		library_path_rpath[0] == 'Y' ||
		library_path_rpath[0] == '1')
		    ld_library_path_rpath = true;
	    else
		    ld_library_path_rpath = false;
    }

    dangerous_ld_env = libmap_disable || libmap_override != NULL ||
	ld_library_path != NULL || ld_preload != NULL ||
	ld_elf_hints_path != NULL || ld_loadfltr || ld_dynamic_weak;
    if (!ld_tracing)
	ld_tracing = ld_get_env_var(LD_TRACE_LOADED_OBJECTS);
    ld_utrace = ld_get_env_var(LD_UTRACE);

    if ((ld_elf_hints_path == NULL) || strlen(ld_elf_hints_path) == 0)
	ld_elf_hints_path = ld_elf_hints_default;

#ifdef DEBUG
    if (is_env_var_set(LD_DEBUG))
	debug = RTLD_DBG_NO_CATEGORY;
    if (is_env_var_set(LD_DEBUG_VERBOSE))
	debug = RTLD_DBG_ALL;
    if (is_env_var_set(LD_DEBUG_CHERI))
	debug |= RTLD_DBG_CHERI_PLT | RTLD_DBG_CHERI | RTLD_DBG_CHERI_PLT_VERBOSE;
    if (is_env_var_set(LD_DEBUG_STATS))
	debug |= RTLD_DBG_RELOC_STATS;
    if (ld_get_env_var(LD_DEBUG_CATEGORIES))
	debug |= parse_integer(ld_get_env_var(LD_DEBUG_CATEGORIES));
#endif
    dbg("%s is initialized, base address = " PTR_FMT, __progname,
	(caddr_t) aux_info[AT_BASE]->a_un.a_ptr);
    dbg("RTLD dynamic = " PTR_FMT, obj_rtld.dynamic);
    dbg("RTLD pltgot  = " PTR_FMT, obj_rtld.pltgot);

    dbg("initializing thread locks");
    lockdflt_init();

    /*
     * Load the main program, or process its program header if it is
     * already loaded.
     */
    if (fd != -1) {	/* Load the main program. */
	dbg("loading main program");
	obj_main = map_object(fd, argv0, NULL, _PATH_RTLD);
	close(fd);
	if (obj_main == NULL)
	    rtld_die();
	max_stack_flags = obj_main->stack_flags;
    } else {				/* Main program already loaded. */
	dbg("processing main program's program header");
	assert(aux_info[AT_PHDR] != NULL);
	phdr = (const Elf_Phdr *) aux_info[AT_PHDR]->a_un.a_ptr;
	assert(aux_info[AT_PHNUM] != NULL);
	phnum = aux_info[AT_PHNUM]->a_un.a_val;
	assert(aux_info[AT_PHENT] != NULL);
	assert(aux_info[AT_PHENT]->a_un.a_val == sizeof(Elf_Phdr));
	assert(aux_info[AT_ENTRY] != NULL);
	imgentry = (dlfunc_t) aux_info[AT_ENTRY]->a_un.a_ptr;
	dbg("Values from kernel:\n\tAT_PHDR=" PTR_FMT "\n"
	    "\tAT_BASE=" PTR_FMT "\n\tAT_ENTRY=" PTR_FMT "\n",
		phdr, aux_info[AT_BASE]->a_un.a_ptr, (const void *)imgentry);
	if ((obj_main = digest_phdr(phdr, phnum, imgentry, argv0)) ==
	    NULL)
		rtld_die();
	dbg("Parsed values:\n\tmapbase=" PTR_FMT "\n\tmapsize=%#zx"
#ifdef __CHERI_PURE_CAPABILITY__
	    "\n\ttext_rodata=" PTR_FMT
#endif
	    "\n\tvaddrbase=%#zx\n\trelocbase=" PTR_FMT "\n",
	    obj_main->mapbase, obj_main->mapsize,
#ifdef __CHERI_PURE_CAPABILITY__
	    obj_main->text_rodata_cap,
#endif
	    obj_main->vaddrbase, obj_main->relocbase);
    }

    if (aux_info[AT_EXECPATH] != NULL && fd == -1) {
	    kexecpath = aux_info[AT_EXECPATH]->a_un.a_ptr;
	    dbg("AT_EXECPATH %p %s", kexecpath, kexecpath);
	    if (kexecpath[0] == '/')
		    obj_main->path = kexecpath;
	    else if (getcwd(buf, sizeof(buf)) == NULL ||
		     strlcat(buf, "/", sizeof(buf)) >= sizeof(buf) ||
		     strlcat(buf, kexecpath, sizeof(buf)) >= sizeof(buf))
		    obj_main->path = xstrdup(argv0);
	    else
		    obj_main->path = xstrdup(buf);
    } else {
	    dbg("No AT_EXECPATH or direct exec");
	    obj_main->path = xstrdup(argv0);
    }
    dbg("obj_main path %s", obj_main->path);
    obj_main->mainprog = true;

    if (aux_info[AT_STACKPROT] != NULL &&
      aux_info[AT_STACKPROT]->a_un.a_val != 0)
	    stack_prot = aux_info[AT_STACKPROT]->a_un.a_val;

#if !defined(COMPAT_32BIT) && !defined(COMPAT_64BIT) && !defined(COMPAT_CHERI)
    /*
     * Get the actual dynamic linker pathname from the executable if
     * possible.  (It should always be possible.)  That ensures that
     * gdb will find the right dynamic linker even if a non-standard
     * one is being used.
     */
    if (obj_main->interp != NULL &&
      strcmp(obj_main->interp, obj_rtld.path) != 0) {
	free(obj_rtld.path);
	obj_rtld.path = xstrdup(obj_main->interp);
        __progname = obj_rtld.path;
    }
#endif

    if (!digest_dynamic(obj_main, 0))
	rtld_die();
    dbg("%s valid_hash_sysv %d valid_hash_gnu %d dynsymcount %d",
	obj_main->path, obj_main->valid_hash_sysv, obj_main->valid_hash_gnu,
	obj_main->dynsymcount);

    linkmap_add(obj_main);
    linkmap_add(&obj_rtld);

    /* Link the main program into the list of objects. */
    TAILQ_INSERT_HEAD(&obj_list, obj_main, next);
    obj_count++;
    obj_loads++;

    /* Initialize a fake symbol for resolving undefined weak references. */
    sym_zero.st_info = ELF_ST_INFO(STB_GLOBAL, STT_NOTYPE);
    sym_zero.st_shndx = SHN_UNDEF;
    sym_zero.st_value = -(vaddr_t)obj_main->relocbase;

    if (!libmap_disable)
        libmap_disable = (bool)lm_init(libmap_override);

    dbg("loading LD_PRELOAD_FDS libraries");
    if (load_preload_objects(ld_preload_fds, true) == -1)
	rtld_die();

    dbg("loading LD_PRELOAD libraries");
    if (load_preload_objects(ld_preload, false) == -1)
	rtld_die();
    preload_tail = globallist_curr(TAILQ_LAST(&obj_list, obj_entry_q));

    dbg("loading needed objects");
    if (load_needed_objects(obj_main, ld_tracing != NULL ? RTLD_LO_TRACE :
      0) == -1)
	rtld_die();

    /* Make a list of all objects loaded at startup. */
    last_interposer = obj_main;
    TAILQ_FOREACH(obj, &obj_list, next) {
	if (obj->marker)
	    continue;
	if (obj->z_interpose && obj != obj_main) {
	    objlist_put_after(&list_main, last_interposer, obj);
	    last_interposer = obj;
	} else {
	    objlist_push_tail(&list_main, obj);
	}
    	obj->refcount++;
    }

    dbg("checking for required versions");
    if (rtld_verify_versions(&list_main) == -1 && !ld_tracing)
	rtld_die();

    if (ld_tracing) {		/* We're done */
	trace_loaded_objects(obj_main);
	exit(0);
    }

    if (ld_get_env_var(LD_DUMP_REL_PRE) != NULL) {
       dump_relocations(obj_main);
       exit (0);
    }

    /*
     * Processing tls relocations requires having the tls offsets
     * initialized.  Prepare offsets before starting initial
     * relocation processing.
     */
    dbg("initializing initial thread local storage offsets");
    STAILQ_FOREACH(entry, &list_main, link) {
	/*
	 * Allocate all the initial objects out of the static TLS
	 * block even if they didn't ask for it.
	 */
	allocate_tls_offset(entry->obj);
    }

    if (relocate_objects(obj_main,
      ld_bind_now != NULL && *ld_bind_now != '\0',
      &obj_rtld, SYMLOOK_EARLY, NULL) == -1)
	rtld_die();

#ifndef __CHERI_PURE_CAPABILITY__
    /* Copy relocations are not supported in the purecap ABI */
    dbg("doing copy relocations");
    if (do_copy_relocations(obj_main) == -1)
	rtld_die();
#endif

    if (ld_get_env_var(LD_DUMP_REL_POST) != NULL) {
       dump_relocations(obj_main);
       exit (0);
    }

    ifunc_init(aux);

    /*
     * Setup TLS for main thread.  This must be done after the
     * relocations are processed, since tls initialization section
     * might be the subject for relocations.
     */
    dbg("initializing initial thread local storage");
    allocate_initial_tls(globallist_curr(TAILQ_FIRST(&obj_list)));

    dbg("initializing key program variables");
    set_program_var("__progname", argv[0] != NULL ? basename(argv[0]) : "");
    set_program_var("environ", env);
    set_program_var("__elf_aux_vector", aux);

    /* Make a list of init functions to call. */
    objlist_init(&initlist);
    initlist_add_objects(globallist_curr(TAILQ_FIRST(&obj_list)),
      preload_tail, &initlist);

    r_debug_state(NULL, &obj_main->linkmap); /* say hello to gdb! */

    map_stacks_exec(NULL);

#ifdef __CHERI_PURE_CAPABILITY__
    /* old crt does not exist for CheriABI */
    obj_main->crt_no_init = true;
#else
    if (!obj_main->crt_no_init) {
	/*
	 * Make sure we don't call the main program's init and fini
	 * functions for binaries linked with old crt1 which calls
	 * _init itself.
	 */
	obj_main->init_ptr = obj_main->fini_ptr = NULL;
	obj_main->preinit_array_ptr = obj_main->init_array_ptr =
	    obj_main->fini_array_ptr = NULL;
    }
#endif /* #ifndef __CHERI_PURE_CAPABILITY__ */

    if (direct_exec) {
	/* Set osrel for direct-execed binary */
	mib[0] = CTL_KERN;
	mib[1] = KERN_PROC;
	mib[2] = KERN_PROC_OSREL;
	mib[3] = getpid();
	osrel = obj_main->osrel;
	sz = sizeof(old_osrel);
	dbg("setting osrel to %d", osrel);
	(void)sysctl(mib, 4, &old_osrel, &sz, &osrel, sizeof(osrel));
    }

    wlock_acquire(rtld_bind_lock, &lockstate);

    dbg("resolving ifuncs");
    if (initlist_objects_ifunc(&initlist, ld_bind_now != NULL &&
      *ld_bind_now != '\0', SYMLOOK_EARLY, &lockstate) == -1)
	rtld_die();

    if (obj_main->crt_no_init)
	preinit_main();
    objlist_call_init(&initlist, &lockstate);
    _r_debug_postinit(&obj_main->linkmap);
    objlist_clear(&initlist);
    dbg("loading filtees");
    TAILQ_FOREACH(obj, &obj_list, next) {
	if (obj->marker)
	    continue;
	if (ld_loadfltr || obj->z_loadfltr)
	    load_filtees(obj, 0, &lockstate);
    }

    dbg("enforcing main obj relro");
    if (obj_enforce_relro(obj_main) == -1)
	rtld_die();

    lock_release(rtld_bind_lock, &lockstate);

    dbg("transferring control to program entry point = " PTR_FMT, obj_main->entry);

    /* Return the exit procedure and the program entry point. */
    if (rtld_exit_ptr == NULL)
	rtld_exit_ptr = make_rtld_function_pointer(rtld_exit);
    *exit_proc = rtld_exit_ptr;
    *objp = obj_main;

#if defined(__mips__) && defined(__CHERI_PURE_CAPABILITY__)
    // ensure that we setup a valid $cgp if the binary is built with -nostartfiles
    // Note: This value should still remain valid after the return since clang
    // won't clobber it. This should ensure that on return from here to
    // rtld_start.S $cgp will be set up correctly. We could also pass another
    // reference argument and store obj_main->captable there but this is easier
    // and should have the same effect.
    const void *entry_cgp = target_cgp_for_func(obj_main, (dlfunc_t)obj_main->entry);
    dbg_cheri("Setting initial $cgp for %s to " PTR_FMT, obj_main->path, entry_cgp);
    assert(cheri_getperm(obj_main->entry) & CHERI_PERM_EXECUTE);
    /* Add memory clobber to ensure that it is done last thing before return
     *
     * TODO: would be nice if we could return pairs in $c3/$c4
     */
    __asm__ volatile("cmove $cgp, %0" :: "C"(entry_cgp): "$c26", "memory");
#endif
    return (func_ptr_type) obj_main->entry;
}

void *
rtld_resolve_ifunc(const Obj_Entry *obj, const Elf_Sym *def)
{
#ifdef __CHERI_PURE_CAPABILITY__
	(void)obj;
	(void)def;
	rtld_fatal("IFUNC is not implemented for CheriABI");
#else

	void *ptr;
	Elf_Addr target;

	ptr = (void *)make_function_pointer(def, obj);
	target = call_ifunc_resolver(ptr);
	return ((void *)target);
#endif
}

/*
 * NB: MIPS uses a private version of this function (_mips_rtld_bind).
 * Changes to this function should be applied there as well.
 */
uintptr_t
_rtld_bind(Obj_Entry *obj, Elf_Size reloff)
{
    const Elf_Rel *rel;
    const Elf_Sym *def;
    const Obj_Entry *defobj;
    uintptr_t *where;
    uintptr_t target;
    RtldLockState lockstate;

    rlock_acquire(rtld_bind_lock, &lockstate);
    if (sigsetjmp(lockstate.env, 0) != 0)
	    lock_upgrade(rtld_bind_lock, &lockstate);
    if (obj->pltrel)
	rel = (const Elf_Rel *)((const char *)obj->pltrel + reloff);
    else
	rel = (const Elf_Rel *)((const char *)obj->pltrela + reloff);

    where = (uintptr_t *)(obj->relocbase + rel->r_offset);
    def = find_symdef(ELF_R_SYM(rel->r_info), obj, &defobj, SYMLOOK_IN_PLT,
	NULL, &lockstate);
    if (def == NULL)
	rtld_die();
    if (ELF_ST_TYPE(def->st_info) == STT_GNU_IFUNC)
	target = (uintptr_t)rtld_resolve_ifunc(defobj, def);
    else
#ifdef __CHERI_PURE_CAPABILITY__
	target = (uintptr_t)make_function_pointer(def, defobj);
#else
	target = (uintptr_t)(defobj->relocbase + def->st_value);
#endif

    dbg("\"%s\" in \"%s\" ==> %p in \"%s\"",
      defobj->strtab + def->st_name,
      obj->path == NULL ? NULL : basename(obj->path),
      (void *)target,
      defobj->path == NULL ? NULL : basename(defobj->path));

    /*
     * Write the new contents for the jmpslot. Note that depending on
     * architecture, the value which we need to return back to the
     * lazy binding trampoline may or may not be the target
     * address. The value returned from reloc_jmpslot() is the value
     * that the trampoline needs.
     */
    target = reloc_jmpslot(where, target, defobj, obj, rel);
    lock_release(rtld_bind_lock, &lockstate);
    return target;
}

/*
 * Error reporting function.  Use it like printf.  If formats the message
 * into a buffer, and sets things up so that the next call to dlerror()
 * will return the message.
 */
void
_rtld_error(const char *fmt, ...)
{
	va_list ap;

	va_start(ap, fmt);
	rtld_vsnprintf(lockinfo.dlerror_loc(), lockinfo.dlerror_loc_sz,
	    fmt, ap);
	va_end(ap);
	*lockinfo.dlerror_seen() = 0;
	LD_UTRACE(UTRACE_RTLD_ERROR, NULL, NULL, 0, 0, lockinfo.dlerror_loc());
}

/*
 * Return a dynamically-allocated copy of the current error message, if any.
 */
static struct dlerror_save *
errmsg_save(void)
{
	struct dlerror_save *res;

	res = xmalloc(sizeof(*res));
	res->seen = *lockinfo.dlerror_seen();
	if (res->seen == 0)
		res->msg = xstrdup(lockinfo.dlerror_loc());
	return (res);
}

/*
 * Restore the current error message from a copy which was previously saved
 * by errmsg_save().  The copy is freed.
 */
static void
errmsg_restore(struct dlerror_save *saved_msg)
{
	if (saved_msg == NULL || saved_msg->seen == 1) {
		*lockinfo.dlerror_seen() = 1;
	} else {
		*lockinfo.dlerror_seen() = 0;
		strlcpy(lockinfo.dlerror_loc(), saved_msg->msg,
		    lockinfo.dlerror_loc_sz);
		free(saved_msg->msg);
	}
	free(saved_msg);
}

static const char *
basename(const char *name)
{
    const char *p = strrchr(name, '/');
    return p != NULL ? p + 1 : name;
}

static struct utsname uts;

static char *
origin_subst_one(Obj_Entry *obj, char *real, const char *kw,
    const char *subst, bool may_free)
{
	char *p, *p1, *res, *resp;
	int subst_len, kw_len, subst_count, old_len, new_len;

	kw_len = strlen(kw);

	/*
	 * First, count the number of the keyword occurrences, to
	 * preallocate the final string.
	 */
	for (p = real, subst_count = 0;; p = p1 + kw_len, subst_count++) {
		p1 = strstr(p, kw);
		if (p1 == NULL)
			break;
	}

	/*
	 * If the keyword is not found, just return.
	 *
	 * Return non-substituted string if resolution failed.  We
	 * cannot do anything more reasonable, the failure mode of the
	 * caller is unresolved library anyway.
	 */
	if (subst_count == 0 || (obj != NULL && !obj_resolve_origin(obj)))
		return (may_free ? real : xstrdup(real));
	if (obj != NULL)
		subst = obj->origin_path;

	/*
	 * There is indeed something to substitute.  Calculate the
	 * length of the resulting string, and allocate it.
	 */
	subst_len = strlen(subst);
	old_len = strlen(real);
	new_len = old_len + (subst_len - kw_len) * subst_count;
	res = xmalloc(new_len + 1);

	/*
	 * Now, execute the substitution loop.
	 */
	for (p = real, resp = res, *resp = '\0';;) {
		p1 = strstr(p, kw);
		if (p1 != NULL) {
			/* Copy the prefix before keyword. */
			memcpy(resp, p, p1 - p);
			resp += p1 - p;
			/* Keyword replacement. */
			memcpy(resp, subst, subst_len);
			resp += subst_len;
			*resp = '\0';
			p = p1 + kw_len;
		} else
			break;
	}

	/* Copy to the end of string and finish. */
	strcat(resp, p);
	if (may_free)
		free(real);
	return (res);
}

static char *
origin_subst(Obj_Entry *obj, const char *real)
{
	char *res1, *res2, *res3, *res4;

	if (obj == NULL || !trust)
		return (xstrdup(real));
	if (uts.sysname[0] == '\0') {
		if (uname(&uts) != 0) {
			_rtld_error("utsname failed: %d", errno);
			return (NULL);
		}
	}
	/* __DECONST is safe here since without may_free real is unchanged */
	res1 = origin_subst_one(obj, __DECONST(char *, real), "$ORIGIN", NULL,
	    false);
	res2 = origin_subst_one(NULL, res1, "$OSNAME", uts.sysname, true);
	res3 = origin_subst_one(NULL, res2, "$OSREL", uts.release, true);
	res4 = origin_subst_one(NULL, res3, "$PLATFORM", uts.machine, true);
	return (res4);
}

void
rtld_die(void)
{
    const char *msg = dlerror();

    if (msg == NULL)
	msg = "Fatal error";
    rtld_fdputstr(STDERR_FILENO, _BASENAME_RTLD ": ");
    rtld_fdputstr(STDERR_FILENO, msg);
    rtld_fdputchar(STDERR_FILENO, '\n');
    _exit(1);
}

/*
 * Process a shared object's DYNAMIC section, and save the important
 * information in its Obj_Entry structure.
 */
static void
digest_dynamic1(Obj_Entry *obj, int early, const Elf_Dyn **dyn_rpath,
    const Elf_Dyn **dyn_soname, const Elf_Dyn **dyn_runpath)
{
    const Elf_Dyn *dynp;
    Needed_Entry **needed_tail = &obj->needed;
    Needed_Entry **needed_filtees_tail = &obj->needed_filtees;
    Needed_Entry **needed_aux_filtees_tail = &obj->needed_aux_filtees;
    const Elf_Hashelt *hashtab;
    const Elf32_Word *hashval;
    Elf32_Word bkt, nmaskwords;
    int bloom_size32;
    int plttype = DT_REL;

    *dyn_rpath = NULL;
    *dyn_soname = NULL;
    *dyn_runpath = NULL;

    obj->bind_now = false;
    dynp = obj->dynamic;
    if (dynp == NULL)
	return;
    for (;  dynp->d_tag != DT_NULL;  dynp++) {
	switch (dynp->d_tag) {

	case DT_REL:
	    obj->rel = (const Elf_Rel *)(obj->relocbase + dynp->d_un.d_ptr);
	    break;

	case DT_RELSZ:
	    obj->relsize = dynp->d_un.d_val;
	    break;

	case DT_RELENT:
	    assert(dynp->d_un.d_val == sizeof(Elf_Rel));
	    break;

	case DT_JMPREL:
	    obj->pltrel = (const Elf_Rel *)
	      (obj->relocbase + dynp->d_un.d_ptr);
	    break;

	case DT_PLTRELSZ:
	    obj->pltrelsize = dynp->d_un.d_val;
	    break;

	case DT_RELA:
	    obj->rela = (const Elf_Rela *)(obj->relocbase + dynp->d_un.d_ptr);
	    break;

	case DT_RELASZ:
	    obj->relasize = dynp->d_un.d_val;
	    break;

	case DT_RELAENT:
	    assert(dynp->d_un.d_val == sizeof(Elf_Rela));
	    break;

	case DT_PLTREL:
	    plttype = dynp->d_un.d_val;
	    assert(dynp->d_un.d_val == DT_REL || plttype == DT_RELA);
	    break;

	case DT_SYMTAB:
	    obj->symtab = (const Elf_Sym *)
	      (obj->relocbase + dynp->d_un.d_ptr);
	    break;

	case DT_SYMENT:
	    assert(dynp->d_un.d_val == sizeof(Elf_Sym));
	    break;

	case DT_STRTAB:
	    obj->strtab = (const char *)(obj->relocbase + dynp->d_un.d_ptr);
	    break;

	case DT_STRSZ:
	    obj->strsize = dynp->d_un.d_val;
	    break;

	case DT_VERNEED:
	    obj->verneed = (const Elf_Verneed *)(obj->relocbase +
		dynp->d_un.d_val);
	    break;

	case DT_VERNEEDNUM:
	    obj->verneednum = dynp->d_un.d_val;
	    break;

	case DT_VERDEF:
	    obj->verdef = (const Elf_Verdef *)(obj->relocbase +
		dynp->d_un.d_val);
	    break;

	case DT_VERDEFNUM:
	    obj->verdefnum = dynp->d_un.d_val;
	    break;

	case DT_VERSYM:
	    obj->versyms = (const Elf_Versym *)(obj->relocbase +
		dynp->d_un.d_val);
	    break;

	case DT_HASH:
	    {
		hashtab = (const Elf_Hashelt *)(obj->relocbase +
		    dynp->d_un.d_ptr);
		obj->nbuckets = hashtab[0];
		obj->nchains = hashtab[1];
		obj->buckets = hashtab + 2;
		obj->chains = obj->buckets + obj->nbuckets;
		obj->valid_hash_sysv = obj->nbuckets > 0 && obj->nchains > 0 &&
		  obj->buckets != NULL;
	    }
	    break;

	case DT_GNU_HASH:
	    {
		hashtab = (const Elf_Hashelt *)(obj->relocbase +
		    dynp->d_un.d_ptr);
		obj->nbuckets_gnu = hashtab[0];
		obj->symndx_gnu = hashtab[1];
		nmaskwords = hashtab[2];
		bloom_size32 = (__ELF_WORD_SIZE / 32) * nmaskwords;
		obj->maskwords_bm_gnu = nmaskwords - 1;
		obj->shift2_gnu = hashtab[3];
		obj->bloom_gnu = (const Elf_Addr *)(hashtab + 4);
		obj->buckets_gnu = hashtab + 4 + bloom_size32;
		obj->chain_zero_gnu = obj->buckets_gnu + obj->nbuckets_gnu -
		  obj->symndx_gnu;
		/* Number of bitmask words is required to be power of 2 */
		obj->valid_hash_gnu = powerof2(nmaskwords) &&
		    obj->nbuckets_gnu > 0 && obj->buckets_gnu != NULL;
	    }
	    break;

	case DT_NEEDED:
	    if (!obj->rtld) {
		Needed_Entry *nep = NEW(Needed_Entry);
		nep->name = dynp->d_un.d_val;
		nep->obj = NULL;
		nep->next = NULL;

		*needed_tail = nep;
		needed_tail = &nep->next;
	    }
	    break;

	case DT_FILTER:
	    if (!obj->rtld) {
		Needed_Entry *nep = NEW(Needed_Entry);
		nep->name = dynp->d_un.d_val;
		nep->obj = NULL;
		nep->next = NULL;

		*needed_filtees_tail = nep;
		needed_filtees_tail = &nep->next;

		if (obj->linkmap.l_refname == NULL)
		    obj->linkmap.l_refname = (char *)(uintptr_t)dynp->d_un.d_val;
	    }
	    break;

	case DT_AUXILIARY:
	    if (!obj->rtld) {
		Needed_Entry *nep = NEW(Needed_Entry);
		nep->name = dynp->d_un.d_val;
		nep->obj = NULL;
		nep->next = NULL;

		*needed_aux_filtees_tail = nep;
		needed_aux_filtees_tail = &nep->next;
	    }
	    break;

	case DT_PLTGOT:
	    obj->pltgot = (uintptr_t *)(obj->relocbase + dynp->d_un.d_ptr);
	    break;

	case DT_TEXTREL:
	    obj->textrel = true;
	    break;

	case DT_SYMBOLIC:
	    obj->symbolic = true;
	    break;

	case DT_RPATH:
	    /*
	     * We have to wait until later to process this, because we
	     * might not have gotten the address of the string table yet.
	     */
	    *dyn_rpath = dynp;
	    break;

	case DT_SONAME:
	    *dyn_soname = dynp;
	    break;

	case DT_RUNPATH:
	    *dyn_runpath = dynp;
	    break;

	case DT_INIT:
	    obj->init_ptr = (void*)(obj->relocbase + dynp->d_un.d_ptr);
	    break;

	case DT_PREINIT_ARRAY:
	    obj->preinit_array_ptr = (InitArrayEntry *)(obj->relocbase + dynp->d_un.d_ptr);
	    break;

	case DT_PREINIT_ARRAYSZ:
	    obj->preinit_array_num = dynp->d_un.d_val / sizeof(InitArrayEntry);
	    break;

	case DT_INIT_ARRAY:
	    obj->init_array_ptr = (InitArrayEntry *)(obj->relocbase + dynp->d_un.d_ptr);
	    break;

	case DT_INIT_ARRAYSZ:
	    obj->init_array_num = dynp->d_un.d_val / sizeof(InitArrayEntry);
	    break;

	case DT_FINI:
	    obj->fini_ptr = (void*)(obj->relocbase + dynp->d_un.d_ptr);
	    break;

	case DT_FINI_ARRAY:
	    obj->fini_array_ptr = (InitArrayEntry *)(obj->relocbase + dynp->d_un.d_ptr);
	    break;

	case DT_FINI_ARRAYSZ:
	    obj->fini_array_num = dynp->d_un.d_val / sizeof(InitArrayEntry);
	    break;

	/*
	 * Don't process DT_DEBUG on MIPS as the dynamic section
	 * is mapped read-only. DT_MIPS_RLD_MAP is used instead.
	 */

#ifndef __mips__
	case DT_DEBUG:
	    if (!early)
		dbg("Filling in DT_DEBUG entry");
	    (__DECONST(Elf_Dyn *, dynp))->d_un.d_ptr = (Elf_Addr)&r_debug;
	    break;
#endif

	case DT_FLAGS:
		if (dynp->d_un.d_val & DF_ORIGIN)
		    obj->z_origin = true;
		if (dynp->d_un.d_val & DF_SYMBOLIC)
		    obj->symbolic = true;
		if (dynp->d_un.d_val & DF_TEXTREL)
		    obj->textrel = true;
		if (dynp->d_un.d_val & DF_BIND_NOW)
		    obj->bind_now = true;
		if (dynp->d_un.d_val & DF_STATIC_TLS)
		    obj->static_tls = true;
	    break;

#ifdef RTLD_HAS_CAPRELOCS
	case DT_CHERI___CAPRELOCS:
		obj->cap_relocs = (obj->relocbase + dynp->d_un.d_ptr);
		break;

	case DT_CHERI___CAPRELOCSSZ:
		obj->cap_relocs_size = dynp->d_un.d_val;
		break;
#endif

#ifdef __mips__
	case DT_MIPS_LOCAL_GOTNO:
		obj->local_gotno = dynp->d_un.d_val;
		break;

	case DT_MIPS_SYMTABNO:
		obj->symtabno = dynp->d_un.d_val;
		break;

	case DT_MIPS_GOTSYM:
		obj->gotsym = dynp->d_un.d_val;
		break;

	case DT_MIPS_RLD_MAP:
		// We still need to add relocbase for CHERI non-PIE binaries
		// since we need something to derive the pointer from.
		assert((vaddr_t)obj->relocbase == 0);
		// All CheriABI binaries should be PIE so this should be unused.
		*((Elf_Addr *)(obj->relocbase + dynp->d_un.d_ptr)) = (Elf_Addr) &r_debug;
		break;

	case DT_MIPS_RLD_MAP_REL: {
		char* tag_loc;
		// The MIPS_RLD_MAP_REL tag stores the offset to the .rld_map
		// section relative to the address of the tag itself.
#ifdef __CHERI_PURE_CAPABILITY__
		tag_loc = (char*)cheri_copyaddress(obj->relocbase, dynp);
#else
		tag_loc = __DECONST(char*, dynp);
#endif
		dbg("Setting DT_MIPS_RLD_MAP_REL for %s: %p <- %p", obj->path,
		    ((Elf_Addr *)(tag_loc + dynp->d_un.d_val)), &r_debug);
		*((Elf_Addr *)(tag_loc + dynp->d_un.d_val)) = (Elf_Addr) &r_debug;
		break;
	}

	case DT_MIPS_PLTGOT:
		obj->mips_pltgot = (Elf_Addr *)(obj->relocbase +
		    dynp->d_un.d_ptr);
		break;

#ifdef __CHERI_PURE_CAPABILITY__
	case DT_MIPS_CHERI_FLAGS: {
	    size_t flags = dynp->d_un.d_val;
	    unsigned abi = flags & DF_MIPS_CHERI_ABI_MASK;
	    obj->cheri_captable_abi = abi;
	    flags &= ~DF_MIPS_CHERI_ABI_MASK;
	    if ((flags & DF_MIPS_CHERI_RELATIVE_CAPRELOCS) == 0) {
		rtld_fatal("File '%s' still uses old __cap_relocs."
		    " Please recompile it with a newer toolchain.\n",
		    obj->path);
	    }
	    flags &= ~DF_MIPS_CHERI_RELATIVE_CAPRELOCS;
	    if ((flags & DF_MIPS_CHERI_CAPTABLE_PER_FILE) ||
	        (flags & DF_MIPS_CHERI_CAPTABLE_PER_FUNC)) {
#if RTLD_SUPPORT_PER_FUNCTION_CAPTABLE == 1
		obj->per_function_captable = true;
#else
		rtld_fatal("Cannot load %s with per-file/per-function "
		    "captable since " _PATH_RTLD " was not compiled with "
		    "-DRTLD_SUPPORT_PER_FUNCTION_CAPTABLE=1", obj->path);
#endif
	    } else if (flags) {
		rtld_fdprintf(STDERR_FILENO, "Unknown DT_MIPS_CHERI_FLAGS in %s"
		    ": 0x%zx", obj->path, (size_t)flags);
	    }
	    break;
	}

	case DT_MIPS_CHERI_CAPTABLE:
	    obj->writable_captable =
	        (struct CheriCapTableEntry*)(obj->relocbase + dynp->d_un.d_ptr);
	    break;

	case DT_MIPS_CHERI_CAPTABLESZ:
	    obj->captable_size = dynp->d_un.d_val;
	    break;

#if RTLD_SUPPORT_PER_FUNCTION_CAPTABLE == 1
	case DT_MIPS_CHERI_CAPTABLE_MAPPING:
	    obj->captable_mapping =
	        (struct CheriCapTableMappingEntry*)(obj->relocbase + dynp->d_un.d_ptr);
	    break;

	case DT_MIPS_CHERI_CAPTABLE_MAPPINGSZ:
	    obj->captable_mapping_size = dynp->d_un.d_val;
	    break;
#endif /* RTLD_SUPPORT_PER_FUNCTION_CAPTABLE == 1 */
#endif /* defined(__CHERI_PURE_CAPABILITY__) */
#endif

#ifdef __powerpc__
#ifdef __powerpc64__
	case DT_PPC64_GLINK:
		obj->glink = (Elf_Addr)(obj->relocbase + dynp->d_un.d_ptr);
		break;
#else
	case DT_PPC_GOT:
		obj->gotptr = (Elf_Addr *)(obj->relocbase + dynp->d_un.d_ptr);
		break;
#endif
#endif

	case DT_FLAGS_1:
		if (dynp->d_un.d_val & DF_1_NOOPEN)
		    obj->z_noopen = true;
		if (dynp->d_un.d_val & DF_1_ORIGIN)
		    obj->z_origin = true;
		if (dynp->d_un.d_val & DF_1_GLOBAL)
		    obj->z_global = true;
		if (dynp->d_un.d_val & DF_1_BIND_NOW)
		    obj->bind_now = true;
		if (dynp->d_un.d_val & DF_1_NODELETE)
		    obj->z_nodelete = true;
		if (dynp->d_un.d_val & DF_1_LOADFLTR)
		    obj->z_loadfltr = true;
		if (dynp->d_un.d_val & DF_1_INTERPOSE)
		    obj->z_interpose = true;
		if (dynp->d_un.d_val & DF_1_NODEFLIB)
		    obj->z_nodeflib = true;
		if (dynp->d_un.d_val & DF_1_PIE)
		    obj->z_pie = true;
	    break;

	default:
	    if (!early) {
		dbg("Ignoring d_tag %ld = %#lx", (long)dynp->d_tag,
		    (long)dynp->d_tag);
	    }
	    break;
	}
    }

    obj->traced = false;

    if (plttype == DT_RELA) {
	obj->pltrela = (const Elf_Rela *) obj->pltrel;
	obj->pltrel = NULL;
	obj->pltrelasize = obj->pltrelsize;
	obj->pltrelsize = 0;
    }

    /* Determine size of dynsym table (equal to nchains of sysv hash) */
    if (obj->valid_hash_sysv)
	obj->dynsymcount = obj->nchains;
    else if (obj->valid_hash_gnu) {
	obj->dynsymcount = 0;
	for (bkt = 0; bkt < obj->nbuckets_gnu; bkt++) {
	    if (obj->buckets_gnu[bkt] == 0)
		continue;
	    hashval = &obj->chain_zero_gnu[obj->buckets_gnu[bkt]];
	    do
		obj->dynsymcount++;
	    while ((*hashval++ & 1u) == 0);
	}
	obj->dynsymcount += obj->symndx_gnu;
    }

    if (obj->linkmap.l_refname != NULL)
	obj->linkmap.l_refname = obj->strtab + (unsigned long)obj->
	  linkmap.l_refname;
}

static bool
obj_resolve_origin(Obj_Entry *obj)
{

	if (obj->origin_path != NULL)
		return (true);
	obj->origin_path = xmalloc(PATH_MAX);
	return (rtld_dirname_abs(obj->path, obj->origin_path) != -1);
}

static bool
digest_dynamic2(Obj_Entry *obj, const Elf_Dyn *dyn_rpath,
    const Elf_Dyn *dyn_soname, const Elf_Dyn *dyn_runpath)
{

	if (obj->z_origin && !obj_resolve_origin(obj))
		return (false);

	if (dyn_runpath != NULL) {
		obj->runpath = (const char *)obj->strtab + dyn_runpath->d_un.d_val;
		obj->runpath = origin_subst(obj, obj->runpath);
	} else if (dyn_rpath != NULL) {
		obj->rpath = (const char *)obj->strtab + dyn_rpath->d_un.d_val;
		obj->rpath = origin_subst(obj, obj->rpath);
	}
	if (dyn_soname != NULL)
		object_add_name(obj, obj->strtab + dyn_soname->d_un.d_val);
#ifdef __CHERI_PURE_CAPABILITY__
	// Set tight bounds on the individual members now (for the ones that
	// we iterate over) instead of inheriting the relocbase bounds to avoid
	// any overflows at runtime.
	set_bounds_if_nonnull(obj->rel, obj->relsize);
	set_bounds_if_nonnull(obj->rela, obj->relasize);
	set_bounds_if_nonnull(obj->pltrel, obj->pltrelsize);
	set_bounds_if_nonnull(obj->pltrela, obj->pltrelasize);
	set_bounds_if_nonnull(obj->strtab, obj->strsize);
	set_bounds_if_nonnull(obj->phdr, obj->phsize);

	set_bounds_if_nonnull(obj->preinit_array_ptr,
	    obj->preinit_array_num * sizeof(InitArrayEntry));
	set_bounds_if_nonnull(
	    obj->init_array_ptr, obj->init_array_num * sizeof(InitArrayEntry));
	set_bounds_if_nonnull(
	    obj->fini_array_ptr, obj->fini_array_num * sizeof(InitArrayEntry));

#ifdef RTLD_HAS_CAPRELOCS
	set_bounds_if_nonnull(obj->cap_relocs, obj->cap_relocs_size);
#endif

	/* TODO: Bring the useful ABI features to RISC-V */
#ifdef __mips__
	set_bounds_if_nonnull(obj->writable_captable, obj->captable_size);
	if (cheri_getlength(obj->writable_captable) != obj->captable_size) {
		dbg("Using imprecise bounds for captable: " PTR_FMT
		    " - size was %zd but real size should be %zd",
		    obj->writable_captable,
		    cheri_getlength(obj->writable_captable),
		    obj->captable_size);
	}
#if RTLD_SUPPORT_PER_FUNCTION_CAPTABLE == 1
	set_bounds_if_nonnull(obj->captable_mapping, obj->captable_mapping_size);
#endif
	// Set the target cgp as a read-only version of the .cap_table section
	if (obj->writable_captable)
		obj->_target_cgp = cheri_clearperm(obj->writable_captable, TARGET_CGP_REMOVE_PERMS);

	// Now reduce the bounds on text_rodata_cap: for PLT/FNDESC we can set
	// tight bounds and only need .text, but for PC-relative we have to also
	// include the captable since the text/rodata capability is used for
	// all code pointers, and functions need to be able to access the
	// captable from PCC.
	if (obj->cheri_captable_abi == DF_MIPS_CHERI_ABI_PCREL) {
		// For pcrel ABI we need to include the captable
		dbg("%s: text/rodata start = %#zx, text/rodata end = %#zx, "
		    "captable = " PTR_FMT " (relative to start %#zx), "
		    "current text/rodata cap = " PTR_FMT,
		    obj->path, (size_t)obj->text_rodata_start_offset,
		    (size_t)obj->text_rodata_end_offset, obj->writable_captable,
		    (char *)obj->writable_captable - obj->text_rodata_cap,
		    obj->text_rodata_cap);
		if (obj->writable_captable) {
			// Note: due to capabilities not being precise, the end
			// of the captable may not be the same as captable +
			// cheri_getlen(captable). Use the value we got from
			// DT_MIPS_CHERI_CAPTABLESZ instead
			vaddr_t captable_start_offset = (vaddr_t)(
			    (char *)obj->writable_captable - obj->relocbase);
			rtld_min(obj->text_rodata_start_offset,
			    (vaddr_t)((char *)obj->writable_captable -
				obj->text_rodata_cap));
			vaddr_t captable_end_offset =
			    captable_start_offset + obj->captable_size;
			// Set base to min_offset(.text/.rodata, .captable)
			vaddr_t start_offset = rtld_min(captable_start_offset,
			    obj->text_rodata_start_offset);
			size_t end_offset = rtld_max(
			    captable_end_offset, obj->text_rodata_end_offset);
			size_t precise_size = end_offset - start_offset;
			// Note: not setting precise bounds here since the end
			// of the captable is probably not strongly aligned.
			obj->text_rodata_cap += start_offset;
			obj->text_rodata_cap = cheri_setbounds(
			    obj->text_rodata_cap, precise_size);
			if (cheri_getlength(obj->text_rodata_cap) !=
			    precise_size) {
				dbg("Using imprecise bounds for text/rodata"
				    "/captable: " PTR_FMT
				    " - size was %zd but real size should be %zd",
				    obj->text_rodata_cap,
				    cheri_getlength(obj->text_rodata_cap),
				    precise_size);
			}
		} else {
			dbg("%s: missing DT_CHERI_CAPTABLE so can't set "
			    "sensible bounds on text/rodata -> using full DSO"
			    ": " PTR_FMT, obj->path, obj->text_rodata_cap);
		}
	} else {
		// tight bounds on text_rodata possible since $cgp is live-in
		obj->text_rodata_cap += obj->text_rodata_start_offset;
		// TODO: data-only .so files? Possibly used by icu4c? For now
		// I'll keep this assertion until we hit an error
		rtld_require(obj->text_rodata_end_offset != 0, "No text segment in %s?", obj->path);
		obj->text_rodata_cap = cheri_setbounds(obj->text_rodata_cap,
		    obj->text_rodata_end_offset - obj->text_rodata_start_offset);
	}
	dbg("%s: tightened bounds of text/rodata cap: " PTR_FMT, obj->path,
	    obj->text_rodata_cap);
#endif /* defined(__mips__) */
#endif
	return (true);
}

static bool
digest_dynamic(Obj_Entry *obj, int early)
{
	const Elf_Dyn *dyn_rpath;
	const Elf_Dyn *dyn_soname;
	const Elf_Dyn *dyn_runpath;

	digest_dynamic1(obj, early, &dyn_rpath, &dyn_soname, &dyn_runpath);
	return (digest_dynamic2(obj, dyn_rpath, dyn_soname, dyn_runpath));
}

/*
 * Process a shared object's program header.  This is used only for the
 * main program, when the kernel has already loaded the main program
 * into memory before calling the dynamic linker.  It creates and
 * returns an Obj_Entry structure.
 */
static Obj_Entry *
digest_phdr(const Elf_Phdr *phdr, int phnum, dlfunc_t entry, const char *path)
{
    dbg("%s(0, entry=" PTR_FMT ", phdr=" PTR_FMT ", path=%s)\n", __func__, entry, phdr, path);
    Obj_Entry *obj;
    const Elf_Phdr *phlimit = phdr + phnum;
    const Elf_Phdr *ph;
    caddr_t note_start, note_end;
    int nsegs = 0;

    obj = obj_new();
    for (ph = phdr;  ph < phlimit;  ph++) {
	if (ph->p_type != PT_PHDR)
	    continue;

	obj->phsize = ph->p_memsz;
#ifdef __CHERI_PURE_CAPABILITY__
	obj->phdr = cheri_setbounds(phdr, ph->p_memsz);
#else
	obj->phdr = phdr;
#endif
	obj->relocbase = __DECONST(char *, phdr) - ph->p_vaddr;
	break;
    }
#ifdef __CHERI_PURE_CAPABILITY__
    /*
     * Position dependent binaries can cause relocbase to be unrepresentable.
     * Furthermore, they cannot be used with co-processes. To ease the transition
     * towards being able to run everything as co-processes we now reject
     * loading any positition dependent CheriABI binaries.
     */
    if (cheri_getaddress(obj->relocbase) == 0) {
	_rtld_error("%s: Cannot load position dependent CheriABI binary with "
	     "zero relocation base", path);
	return NULL;
    } else if (!cheri_gettag(obj->relocbase)) {
	_rtld_error("%s: Cannot load CheriABI binary with unrepresentable"
	    "relocation base (" PTR_FMT ")", path, obj->relocbase);
	return NULL;
    }
#endif

    obj->stack_flags = PF_X | PF_R | PF_W;

    for (ph = phdr;  ph < phlimit;  ph++) {
	switch (ph->p_type) {

	case PT_INTERP:
	    obj->interp = (const char *)(ph->p_vaddr + obj->relocbase);
	    break;

	case PT_LOAD:
	    if (nsegs == 0) {	/* First load segment */
		obj->vaddrbase = trunc_page(ph->p_vaddr);
		obj->mapbase = obj->vaddrbase + obj->relocbase;
	    } else {		/* Last load segment */
		obj->mapsize = rtld_max(obj->mapsize,
		    round_page(ph->p_vaddr + ph->p_memsz) - obj->vaddrbase);
	    }
	    nsegs++;
#ifdef __CHERI_PURE_CAPABILITY__
	    if (!(ph->p_flags & PF_W)) {
		Elf_Addr start_addr = ph->p_vaddr;
		obj->text_rodata_start_offset = rtld_min(start_addr, obj->text_rodata_start_offset);
		obj->text_rodata_end_offset = rtld_max(start_addr + ph->p_memsz, obj->text_rodata_end_offset);
		dbg("%s: processing readonly PT_LOAD[%d], new text/rodata start "
		    " = %zx text/rodata end = %zx", path, nsegs,
		    (size_t)obj->text_rodata_start_offset, (size_t)obj->text_rodata_end_offset);
	    }
#endif
	    break;

	case PT_DYNAMIC:
	    obj->dynamic = (const Elf_Dyn *)(ph->p_vaddr + obj->relocbase);
	    break;

	case PT_TLS:
	    obj->tlsindex = 1;
	    obj->tlssize = ph->p_memsz;
	    obj->tlsalign = ph->p_align;
	    obj->tlsinitsize = ph->p_filesz;
	    obj->tlsinit = (void*)(ph->p_vaddr + obj->relocbase);
	    obj->tlspoffset = ph->p_offset;
	    break;

	case PT_GNU_STACK:
	    obj->stack_flags = ph->p_flags;
	    break;

	case PT_GNU_RELRO:
	    obj->relro_page = obj->relocbase + trunc_page(ph->p_vaddr);
	    obj->relro_size = trunc_page(ph->p_vaddr + ph->p_memsz) -
	      trunc_page(ph->p_vaddr);
#ifdef __CHERI_PURE_CAPABILITY__
	    obj->text_rodata_start_offset = rtld_min(ph->p_vaddr, obj->text_rodata_start_offset);
	    obj->text_rodata_end_offset = rtld_max(ph->p_vaddr + ph->p_memsz, obj->text_rodata_end_offset);
	    dbg("%s: Adding PT_GNU_RELRO, new text/rodata start "
		" = %zx text/rodata end = %zx", path,
		(size_t)obj->text_rodata_start_offset, (size_t)obj->text_rodata_end_offset);
#endif
	    break;

	case PT_NOTE:
	    note_start = obj->relocbase + ph->p_vaddr;
	    note_end = note_start + ph->p_filesz;
	    digest_notes(obj, (const Elf_Note *)note_start, (const Elf_Note *)note_end);
	    break;
	}
    }
    if (nsegs < 1) {
	_rtld_error("%s: too few PT_LOAD segments", path);
	return NULL;
    }

#ifdef __CHERI_PURE_CAPABILITY__
    if (cheri_bytes_remaining(obj->relocbase) > CHERI_REPRESENTABLE_LENGTH(
	obj->mapsize)) {
	rtld_fatal("Kernel failed to bound relocbase(%#p) to %#zx "
	    "(rounded=%#zx)?", obj->relocbase, obj->mapsize,
	    CHERI_REPRESENTABLE_LENGTH(obj->mapsize));
    }
    /*
     * Derive text_rodata cap from AT_ENTRY (but set the address to the beginning
     * of the object). Note: csetbounds is done after parsing .dynamic
     */
    obj->text_rodata_cap = (const char *)cheri_copyaddress(entry, obj->relocbase);
    fix_obj_mapping_cap_permissions(obj, path);
#endif

    obj->entry = entry;
    return obj;
}

void
digest_notes(Obj_Entry *obj, const Elf_Note *note_start, const Elf_Note *note_end)
{
	const Elf_Note *note;
	const char *note_name;
	uintptr_t p;

	for (note = note_start; note < note_end;
	    note = (const Elf_Note *)((const char *)(note + 1) +
	      roundup2(note->n_namesz, sizeof(Elf32_Addr)) +
	      roundup2(note->n_descsz, sizeof(Elf32_Addr)))) {
		if (note->n_namesz != sizeof(NOTE_FREEBSD_VENDOR) ||
		    note->n_descsz != sizeof(int32_t))
			continue;
		if (note->n_type != NT_FREEBSD_ABI_TAG &&
		    note->n_type != NT_FREEBSD_FEATURE_CTL &&
		    note->n_type != NT_FREEBSD_NOINIT_TAG)
			continue;
		note_name = (const char *)(note + 1);
		if (strncmp(NOTE_FREEBSD_VENDOR, note_name,
		    sizeof(NOTE_FREEBSD_VENDOR)) != 0)
			continue;
		switch (note->n_type) {
		case NT_FREEBSD_ABI_TAG:
			/* FreeBSD osrel note */
			p = (uintptr_t)(note + 1);
			p += roundup2(note->n_namesz, sizeof(Elf32_Addr));
			obj->osrel = *(const int32_t *)(p);
			dbg("note osrel %d", obj->osrel);
			break;
		case NT_FREEBSD_FEATURE_CTL:
			/* FreeBSD ABI feature control note */
			p = (uintptr_t)(note + 1);
			p += roundup2(note->n_namesz, sizeof(Elf32_Addr));
			obj->fctl0 = *(const uint32_t *)(p);
			dbg("note fctl0 %#x", obj->fctl0);
			break;
		case NT_FREEBSD_NOINIT_TAG:
			/* FreeBSD 'crt does not call init' note */
			obj->crt_no_init = true;
			dbg("note crt_no_init");
			break;
		}
	}
}

static Obj_Entry *
dlcheck(void *handle)
{
    Obj_Entry *obj;

    TAILQ_FOREACH(obj, &obj_list, next) {
	if (obj == (Obj_Entry *) handle)
	    break;
    }

    if (obj == NULL || obj->refcount == 0 || obj->dl_refcount == 0) {
	_rtld_error("Invalid shared object handle %p", handle);
	return NULL;
    }
    return obj;
}

/*
 * If the given object is already in the donelist, return true.  Otherwise
 * add the object to the list and return false.
 */
static bool
donelist_check(DoneList *dlp, const Obj_Entry *obj)
{
    unsigned int i;

    for (i = 0;  i < dlp->num_used;  i++)
	if (dlp->objs[i] == obj)
	    return true;
    /*
     * Our donelist allocation should always be sufficient.  But if
     * our threads locking isn't working properly, more shared objects
     * could have been loaded since we allocated the list.  That should
     * never happen, but we'll handle it properly just in case it does.
     */
    if (dlp->num_used < dlp->num_alloc)
	dlp->objs[dlp->num_used++] = obj;
    return false;
}

/*
 * Hash function for symbol table lookup.  Don't even think about changing
 * this.  It is specified by the System V ABI.
 */
unsigned long
elf_hash(const char *name)
{
    const unsigned char *p = (const unsigned char *) name;
    unsigned long h = 0;
    unsigned long g;

    while (*p != '\0') {
	h = (h << 4) + *p++;
	if ((g = h & 0xf0000000) != 0)
	    h ^= g >> 24;
	h &= ~g;
    }
    return h;
}

/*
 * The GNU hash function is the Daniel J. Bernstein hash clipped to 32 bits
 * unsigned in case it's implemented with a wider type.
 */
static uint32_t
gnu_hash(const char *s)
{
	uint32_t h;
	unsigned char c;

	h = 5381;
	for (c = *s; c != '\0'; c = *++s)
		h = h * 33 + c;
	return (h & 0xffffffff);
}


/*
 * Find the library with the given name, and return its full pathname.
 * The returned string is dynamically allocated.  Generates an error
 * message and returns NULL if the library cannot be found.
 *
 * If the second argument is non-NULL, then it refers to an already-
 * loaded shared object, whose library search path will be searched.
 *
 * If a library is successfully located via LD_LIBRARY_PATH_FDS, its
 * descriptor (which is close-on-exec) will be passed out via the third
 * argument.
 *
 * The search order is:
 *   DT_RPATH in the referencing file _unless_ DT_RUNPATH is present (1)
 *   DT_RPATH of the main object if DSO without defined DT_RUNPATH (1)
 *   LD_LIBRARY_PATH
 *   DT_RUNPATH in the referencing file
 *   ldconfig hints (if -z nodefaultlib, filter out default library directories
 *	 from list)
 *   /lib:/usr/lib _unless_ the referencing file is linked with -z nodefaultlib
 *
 * (1) Handled in digest_dynamic2 - rpath left NULL if runpath defined.
 */
static char *
find_library(const char *xname, const Obj_Entry *refobj, int *fdp)
{
	char *pathname, *refobj_path;
	const char *name;
	bool nodeflib, objgiven;

	objgiven = refobj != NULL;

	if (libmap_disable || !objgiven ||
	    (name = lm_find(refobj->path, xname)) == NULL)
		name = xname;

	if (strchr(name, '/') != NULL) {	/* Hard coded pathname */
		if (name[0] != '/' && !trust) {
			_rtld_error("Absolute pathname required "
			    "for shared object \"%s\"", name);
			return (NULL);
		}
		return (origin_subst(__DECONST(Obj_Entry *, refobj),
		    __DECONST(char *, name)));
	}

	dbg(" Searching for \"%s\"", name);
	refobj_path = objgiven ? refobj->path : NULL;

	/*
	 * If refobj->rpath != NULL, then refobj->runpath is NULL.  Fall
	 * back to pre-conforming behaviour if user requested so with
	 * LD_LIBRARY_PATH_RPATH environment variable and ignore -z
	 * nodeflib.
	 */
	if (objgiven && refobj->rpath != NULL && ld_library_path_rpath) {
		pathname = search_library_path(name, ld_library_path,
		    refobj_path, fdp);
		if (pathname != NULL)
			return (pathname);
		if (refobj != NULL) {
			pathname = search_library_path(name, refobj->rpath,
			    refobj_path, fdp);
			if (pathname != NULL)
				return (pathname);
		}
		pathname = search_library_pathfds(name, ld_library_dirs, fdp);
		if (pathname != NULL)
			return (pathname);
		pathname = search_library_path(name, gethints(false),
		    refobj_path, fdp);
		if (pathname != NULL)
			return (pathname);
		pathname = search_library_path(name, ld_standard_library_path,
		    refobj_path, fdp);
		if (pathname != NULL)
			return (pathname);
	} else {
		nodeflib = objgiven ? refobj->z_nodeflib : false;
		if (objgiven) {
			pathname = search_library_path(name, refobj->rpath,
			    refobj->path, fdp);
			if (pathname != NULL)
				return (pathname);
		}
		if (objgiven && refobj->runpath == NULL && refobj != obj_main) {
			pathname = search_library_path(name, obj_main->rpath,
			    refobj_path, fdp);
			if (pathname != NULL)
				return (pathname);
		}
		pathname = search_library_path(name, ld_library_path,
		    refobj_path, fdp);
		if (pathname != NULL)
			return (pathname);
		if (objgiven) {
			pathname = search_library_path(name, refobj->runpath,
			    refobj_path, fdp);
			if (pathname != NULL)
				return (pathname);
		}
		pathname = search_library_pathfds(name, ld_library_dirs, fdp);
		if (pathname != NULL)
			return (pathname);
		pathname = search_library_path(name, gethints(nodeflib),
		    refobj_path, fdp);
		if (pathname != NULL)
			return (pathname);
		if (objgiven && !nodeflib) {
			pathname = search_library_path(name,
			    ld_standard_library_path, refobj_path, fdp);
			if (pathname != NULL)
				return (pathname);
		}
	}

	if (objgiven && refobj->path != NULL) {
		_rtld_error("Shared object \"%s\" not found, "
		    "required by \"%s\"", name, basename(refobj->path));
	} else {
		_rtld_error("Shared object \"%s\" not found", name);
	}
	return (NULL);
}

/*
 * Given a symbol number in a referencing object, find the corresponding
 * definition of the symbol.  Returns a pointer to the symbol, or NULL if
 * no definition was found.  Returns a pointer to the Obj_Entry of the
 * defining object via the reference parameter DEFOBJ_OUT.
 */
const Elf_Sym *
find_symdef(unsigned long symnum, const Obj_Entry *refobj,
    const Obj_Entry **defobj_out, int flags, SymCache *cache,
    RtldLockState *lockstate)
{
    const Elf_Sym *ref;
    const Elf_Sym *def;
    const Obj_Entry *defobj;
    const Ver_Entry *ve;
    SymLook req;
    const char *name;
    int res;

    /*
     * If we have already found this symbol, get the information from
     * the cache.
     */
    if (symnum >= refobj->dynsymcount)
	return NULL;	/* Bad object */
    if (cache != NULL && cache[symnum].sym != NULL) {
	*defobj_out = cache[symnum].obj;
	return cache[symnum].sym;
    }

    ref = refobj->symtab + symnum;
    name = refobj->strtab + ref->st_name;
    def = NULL;
    defobj = NULL;
    ve = NULL;

    /*
     * We don't have to do a full scale lookup if the symbol is local.
     * We know it will bind to the instance in this load module; to
     * which we already have a pointer (ie ref). By not doing a lookup,
     * we not only improve performance, but it also avoids unresolvable
     * symbols when local symbols are not in the hash table. This has
     * been seen with the ia64 toolchain.
     */
    if (ELF_ST_BIND(ref->st_info) != STB_LOCAL) {
	if (ELF_ST_TYPE(ref->st_info) == STT_SECTION) {
	    _rtld_error("%s: Bogus symbol table entry %lu", refobj->path,
		symnum);
	}
	symlook_init(&req, name);
	req.flags = flags;
	ve = req.ventry = fetch_ventry(refobj, symnum);
	req.lockstate = lockstate;
	res = symlook_default(&req, refobj);
	if (res == 0) {
	    def = req.sym_out;
	    defobj = req.defobj_out;
	}
    } else {
	def = ref;
	defobj = refobj;
    }

    /*
     * If we found no definition and the reference is weak, treat the
     * symbol as having the value zero.
     */
    if (def == NULL && ELF_ST_BIND(ref->st_info) == STB_WEAK) {
	def = &sym_zero;
	defobj = obj_main;
    }

    if (def != NULL) {
	*defobj_out = defobj;
	/* Record the information in the cache to avoid subsequent lookups. */
	if (cache != NULL) {
	    cache[symnum].sym = def;
	    cache[symnum].obj = defobj;
	}
    } else {
	if (refobj != &obj_rtld)
	    _rtld_error("%s: Undefined symbol \"%s%s%s\"", refobj->path, name,
	      ve != NULL ? "@" : "", ve != NULL ? ve->name : "");
    }
    return def;
}

/*
 * Return the search path from the ldconfig hints file, reading it if
 * necessary.  If nostdlib is true, then the default search paths are
 * not added to result.
 *
 * Returns NULL if there are problems with the hints file,
 * or if the search path there is empty.
 */
static const char *
gethints(bool nostdlib)
{
	static char *filtered_path;
	static const char *hints;
	static struct elfhints_hdr hdr;
	struct fill_search_info_args sargs, hargs;
	struct dl_serinfo smeta, hmeta, *SLPinfo, *hintinfo;
	struct dl_serpath *SLPpath, *hintpath;
	char *p;
	struct stat hint_stat;
	unsigned int SLPndx, hintndx, fndx, fcount;
	int fd;
	size_t flen;
	uint32_t dl;
	bool skip;

	/* First call, read the hints file */
	if (hints == NULL) {
		/* Keep from trying again in case the hints file is bad. */
		hints = "";

		if ((fd = open(ld_elf_hints_path, O_RDONLY | O_CLOEXEC)) == -1)
			return (NULL);

		/*
		 * Check of hdr.dirlistlen value against type limit
		 * intends to pacify static analyzers.  Further
		 * paranoia leads to checks that dirlist is fully
		 * contained in the file range.
		 */
		if (read(fd, &hdr, sizeof hdr) != sizeof hdr ||
		    hdr.magic != ELFHINTS_MAGIC ||
		    hdr.version != 1 || hdr.dirlistlen > UINT_MAX / 2 ||
		    fstat(fd, &hint_stat) == -1) {
cleanup1:
			close(fd);
			hdr.dirlistlen = 0;
			return (NULL);
		}
		dl = hdr.strtab;
		if (dl + hdr.dirlist < dl)
			goto cleanup1;
		dl += hdr.dirlist;
		if (dl + hdr.dirlistlen < dl)
			goto cleanup1;
		dl += hdr.dirlistlen;
		if (dl > hint_stat.st_size)
			goto cleanup1;
		p = xmalloc(hdr.dirlistlen + 1);
		if (pread(fd, p, hdr.dirlistlen + 1,
		    hdr.strtab + hdr.dirlist) != (ssize_t)hdr.dirlistlen + 1 ||
		    p[hdr.dirlistlen] != '\0') {
			free(p);
			goto cleanup1;
		}
		hints = p;
		close(fd);
	}

	/*
	 * If caller agreed to receive list which includes the default
	 * paths, we are done. Otherwise, if we still did not
	 * calculated filtered result, do it now.
	 */
	if (!nostdlib)
		return (hints[0] != '\0' ? hints : NULL);
	if (filtered_path != NULL)
		goto filt_ret;

	/*
	 * Obtain the list of all configured search paths, and the
	 * list of the default paths.
	 *
	 * First estimate the size of the results.
	 */
	smeta.dls_size = __offsetof(struct dl_serinfo, dls_serpath);
	smeta.dls_cnt = 0;
	hmeta.dls_size = __offsetof(struct dl_serinfo, dls_serpath);
	hmeta.dls_cnt = 0;

	sargs.request = RTLD_DI_SERINFOSIZE;
	sargs.serinfo = &smeta;
	hargs.request = RTLD_DI_SERINFOSIZE;
	hargs.serinfo = &hmeta;

	path_enumerate(ld_standard_library_path, fill_search_info, NULL,
	    &sargs);
	path_enumerate(hints, fill_search_info, NULL, &hargs);

	SLPinfo = xmalloc(smeta.dls_size);
	hintinfo = xmalloc(hmeta.dls_size);

	/*
	 * Next fetch both sets of paths.
	 */
	sargs.request = RTLD_DI_SERINFO;
	sargs.serinfo = SLPinfo;
	sargs.serpath = &SLPinfo->dls_serpath[0];
	sargs.strspace = (char *)&SLPinfo->dls_serpath[smeta.dls_cnt];

	hargs.request = RTLD_DI_SERINFO;
	hargs.serinfo = hintinfo;
	hargs.serpath = &hintinfo->dls_serpath[0];
	hargs.strspace = (char *)&hintinfo->dls_serpath[hmeta.dls_cnt];

	path_enumerate(ld_standard_library_path, fill_search_info, NULL,
	    &sargs);
	path_enumerate(hints, fill_search_info, NULL, &hargs);

	/*
	 * Now calculate the difference between two sets, by excluding
	 * standard paths from the full set.
	 */
	fndx = 0;
	fcount = 0;
	filtered_path = xmalloc(hdr.dirlistlen + 1);
	hintpath = &hintinfo->dls_serpath[0];
	for (hintndx = 0; hintndx < hmeta.dls_cnt; hintndx++, hintpath++) {
		skip = false;
		SLPpath = &SLPinfo->dls_serpath[0];
		/*
		 * Check each standard path against current.
		 */
		for (SLPndx = 0; SLPndx < smeta.dls_cnt; SLPndx++, SLPpath++) {
			/* matched, skip the path */
			if (!strcmp(hintpath->dls_name, SLPpath->dls_name)) {
				skip = true;
				break;
			}
		}
		if (skip)
			continue;
		/*
		 * Not matched against any standard path, add the path
		 * to result. Separate consequtive paths with ':'.
		 */
		if (fcount > 0) {
			filtered_path[fndx] = ':';
			fndx++;
		}
		fcount++;
		flen = strlen(hintpath->dls_name);
		strncpy((filtered_path + fndx),	hintpath->dls_name, flen);
		fndx += flen;
	}
	filtered_path[fndx] = '\0';

	free(SLPinfo);
	free(hintinfo);

filt_ret:
	return (filtered_path[0] != '\0' ? filtered_path : NULL);
}

static void
init_dag(Obj_Entry *root)
{
    const Needed_Entry *needed;
    const Objlist_Entry *elm;
    DoneList donelist;

    if (root->dag_inited)
	return;
    donelist_init(&donelist);

    /* Root object belongs to own DAG. */
    objlist_push_tail(&root->dldags, root);
    objlist_push_tail(&root->dagmembers, root);
    donelist_check(&donelist, root);

    /*
     * Add dependencies of root object to DAG in breadth order
     * by exploiting the fact that each new object get added
     * to the tail of the dagmembers list.
     */
    STAILQ_FOREACH(elm, &root->dagmembers, link) {
	for (needed = elm->obj->needed; needed != NULL; needed = needed->next) {
	    if (needed->obj == NULL || donelist_check(&donelist, needed->obj))
		continue;
	    objlist_push_tail(&needed->obj->dldags, root);
	    objlist_push_tail(&root->dagmembers, needed->obj);
	}
    }
    root->dag_inited = true;
}

static void
init_marker(Obj_Entry *marker)
{

	bzero(marker, sizeof(*marker));
	marker->marker = true;
}

Obj_Entry *
globallist_curr(const Obj_Entry *obj)
{

	for (;;) {
		if (obj == NULL)
			return (NULL);
		if (!obj->marker)
			return (__DECONST(Obj_Entry *, obj));
		obj = TAILQ_PREV(obj, obj_entry_q, next);
	}
}

Obj_Entry *
globallist_next(const Obj_Entry *obj)
{

	for (;;) {
		obj = TAILQ_NEXT(obj, next);
		if (obj == NULL)
			return (NULL);
		if (!obj->marker)
			return (__DECONST(Obj_Entry *, obj));
	}
}

/* Prevent the object from being unmapped while the bind lock is dropped. */
static void
hold_object(Obj_Entry *obj)
{

	obj->holdcount++;
}

static void
unhold_object(Obj_Entry *obj)
{

	assert(obj->holdcount > 0);
	if (--obj->holdcount == 0 && obj->unholdfree)
		release_object(obj);
}

static void
process_z(Obj_Entry *root)
{
	const Objlist_Entry *elm;
	Obj_Entry *obj;

	/*
	 * Walk over object DAG and process every dependent object
	 * that is marked as DF_1_NODELETE or DF_1_GLOBAL. They need
	 * to grow their own DAG.
	 *
	 * For DF_1_GLOBAL, DAG is required for symbol lookups in
	 * symlook_global() to work.
	 *
	 * For DF_1_NODELETE, the DAG should have its reference upped.
	 */
	STAILQ_FOREACH(elm, &root->dagmembers, link) {
		obj = elm->obj;
		if (obj == NULL)
			continue;
		if (obj->z_nodelete && !obj->ref_nodel) {
			dbg("obj %s -z nodelete", obj->path);
			init_dag(obj);
			ref_dag(obj);
			obj->ref_nodel = true;
		}
		if (obj->z_global && objlist_find(&list_global, obj) == NULL) {
			dbg("obj %s -z global", obj->path);
			objlist_push_tail(&list_global, obj);
			init_dag(obj);
		}
	}
}

static void
parse_rtld_phdr(Obj_Entry *obj)
{
	const Elf_Phdr *ph;
	Elf_Note *note_start, *note_end;

	obj->stack_flags = PF_X | PF_R | PF_W;
	for (ph = obj->phdr;  (const char *)ph < (const char *)obj->phdr +
	    obj->phsize; ph++) {
		switch (ph->p_type) {
		case PT_GNU_STACK:
			obj->stack_flags = ph->p_flags;
			break;
		case PT_GNU_RELRO:
			obj->relro_page = obj->relocbase +
			    trunc_page(ph->p_vaddr);
			obj->relro_size = round_page(ph->p_memsz);
			break;
		case PT_NOTE:
			note_start = (Elf_Note *)((char *)obj->relocbase + ph->p_vaddr);
			note_end = (Elf_Note *)((char *)note_start + ph->p_filesz);
			digest_notes(obj, note_start, note_end);
			break;
		}
	}
}

/*
 * Initialize the dynamic linker.  The argument is the address at which
 * the dynamic linker has been mapped into memory.  The primary task of
 * this function is to relocate the dynamic linker.
 */
static void
init_rtld(caddr_t mapbase, Elf_Auxinfo **aux_info)
{
    Obj_Entry objtmp;	/* Temporary rtld object */
    const Elf_Ehdr *ehdr;
    const Elf_Dyn *dyn_rpath;
    const Elf_Dyn *dyn_soname;
    const Elf_Dyn *dyn_runpath;

#ifdef RTLD_INIT_PAGESIZES_EARLY
    /* The page size is required by the dynamic memory allocator. */
    init_pagesizes(aux_info);
#endif

#if defined(DEBUG_VERBOSE) && DEBUG_VERBOSE > 1
    /* debug is not initialized yet so dbg() is a no-op -> use printf()*/
    rtld_fdprintf(STDERR_FILENO, "rtld: %s(" PTR_FMT ", %p)\n", __func__, mapbase, aux_info);
#endif

    /*
     * Conjure up an Obj_Entry structure for the dynamic linker.
     *
     * The "path" member can't be initialized yet because string constants
     * cannot yet be accessed. Below we will set it correctly.
     */
    memset(&objtmp, 0, sizeof(objtmp));
    objtmp.path = NULL;
    objtmp.rtld = true;
    objtmp.mapbase = mapbase;
#ifdef PIC
    objtmp.relocbase = mapbase;
#endif

    objtmp.dynamic = rtld_dynamic(&objtmp);
    digest_dynamic1(&objtmp, 1, &dyn_rpath, &dyn_soname, &dyn_runpath);
    assert(objtmp.needed == NULL);
#if !defined(__mips__)
    /* MIPS has a bogus DT_TEXTREL. */
    assert(!objtmp.textrel);
#endif
    ehdr = (Elf_Ehdr *)mapbase;
    objtmp.phdr = (Elf_Phdr *)((char *)mapbase + ehdr->e_phoff);
    objtmp.phsize = ehdr->e_phnum * sizeof(objtmp.phdr[0]);
#if __has_feature(capabilities)
    /* This was done in _rtld_do___caprelocs_self */
    objtmp.cap_relocs_processed = true;
#endif

#ifdef __CHERI_PURE_CAPABILITY__
    /* find the end of rodata/text: */

    for (int i = 0; i < ehdr->e_phnum; i++) {
	const Elf_Phdr *ph = &objtmp.phdr[i];
	if (ph->p_type != PT_LOAD)
	    continue;
	if (!(ph->p_flags & PF_W)) {
	    Elf_Addr start_addr = ph->p_vaddr;
	    objtmp.text_rodata_start_offset = rtld_min(start_addr, objtmp.text_rodata_start_offset);
	    objtmp.text_rodata_end_offset = rtld_max(start_addr + ph->p_memsz, objtmp.text_rodata_end_offset);
#if defined(DEBUG_VERBOSE) && DEBUG_VERBOSE > 3
	    /* debug is not initialized yet so dbg() is a no-op */
	    rtld_fdprintf(STDERR_FILENO, "rtld: processing PT_LOAD phdr[%d], "
		"new text/rodata start  = %zx text/rodata end = %zx\n", i + 1,
		(size_t)objtmp.text_rodata_start_offset, (size_t)objtmp.text_rodata_end_offset);
#endif
	}
    }
    /*
     * Note: no csetbounds yet since we also need to include .cap_table (which
     * is part of the r/w section). Bounds are set after .dynamic is read.
     */
    objtmp.text_rodata_cap = objtmp.relocbase;
    fix_obj_mapping_cap_permissions(&objtmp, "RTLD");
#endif

    /*
     * Temporarily put the dynamic linker entry into the object list, so
     * that symbols can be found.
     */
    relocate_objects(&objtmp, true, &objtmp, 0, NULL);

    /* Initialize the object list. */
    TAILQ_INIT(&obj_list);

#if defined(RTLD_HAS_CAPRELOCS) && defined(DEBUG_VERBOSE)
    if (objtmp.cap_relocs) {
	extern char __start___cap_relocs, __stop___cap_relocs;
	size_t cap_relocs_size =
	    ((caddr_t)&__stop___cap_relocs - (caddr_t)&__start___cap_relocs);
#if DEBUG_VERBOSE > 3
	rtld_printf("RTLD has DT_CHERI___CAPRELOCS = " PTR_FMT ", __start___cap_relocs"
	    "= " PTR_FMT "\nDT_CHERI___CAPRELOCSSZ = %zd, difference = %zd\n",
	    objtmp.cap_relocs, &__start___cap_relocs, cap_relocs_size,
	    objtmp.cap_relocs_size);
#endif
	assert((vaddr_t)objtmp.cap_relocs == (vaddr_t)&__start___cap_relocs);
	assert(objtmp.cap_relocs_size == cap_relocs_size);
    }
#endif

    /* Now that non-local variables can be accesses, copy out obj_rtld. */
    memcpy(&obj_rtld, &objtmp, sizeof(obj_rtld));

#ifndef RTLD_INIT_PAGESIZES_EARLY
    /* The page size is required by the dynamic memory allocator. */
    init_pagesizes(aux_info);
#endif

    if (aux_info[AT_OSRELDATE] != NULL)
	    osreldate = aux_info[AT_OSRELDATE]->a_un.a_val;

    digest_dynamic2(&obj_rtld, dyn_rpath, dyn_soname, dyn_runpath);

    /* Replace the path with a dynamically allocated copy. */
    obj_rtld.path = xstrdup(ld_path_rtld);

    parse_rtld_phdr(&obj_rtld);
#ifndef __CHERI_PURE_CAPABILITY__
    /*
     * We would need VMMAP permissions on AT_BASE to call mprotect(). Since
     * this only marks one page as read-only and we have CHERI to enforce
     * access, don't bother calling mprotect for RTLD.
     */
    if (obj_enforce_relro(&obj_rtld) == -1)
	rtld_die();
#endif

    r_debug.r_version = R_DEBUG_VERSION;
    r_debug.r_brk = make_rtld_local_function_pointer(r_debug_state);
    r_debug.r_state = RT_CONSISTENT;
    r_debug.r_ldbase = obj_rtld.relocbase;
}

/*
 * Retrieve the array of supported page sizes.  The kernel provides the page
 * sizes in increasing order.
 */
static void
init_pagesizes(Elf_Auxinfo **aux_info)
{
	static size_t psa[MAXPAGESIZES];
	int mib[2];
	size_t len, size;

	if (aux_info[AT_PAGESIZES] != NULL && aux_info[AT_PAGESIZESLEN] !=
	    NULL) {
		size = aux_info[AT_PAGESIZESLEN]->a_un.a_val;
		pagesizes = aux_info[AT_PAGESIZES]->a_un.a_ptr;
	} else {
		len = 2;
		if (sysctlnametomib("hw.pagesizes", mib, &len) == 0)
			size = sizeof(psa);
		else {
			/* As a fallback, retrieve the base page size. */
			size = sizeof(psa[0]);
			if (aux_info[AT_PAGESZ] != NULL) {
				psa[0] = aux_info[AT_PAGESZ]->a_un.a_val;
				goto psa_filled;
			} else {
				mib[0] = CTL_HW;
				mib[1] = HW_PAGESIZE;
				len = 2;
			}
		}
		if (sysctl(mib, len, psa, &size, NULL, 0) == -1) {
			rtld_fatal("sysctl for hw.pagesize(s) failed");
		}
psa_filled:
		pagesizes = psa;
	}
	npagesizes = size / sizeof(pagesizes[0]);
	/* Discard any invalid entries at the end of the array. */
	while (npagesizes > 0 && pagesizes[npagesizes - 1] == 0)
		npagesizes--;
}

/*
 * Add the init functions from a needed object list (and its recursive
 * needed objects) to "list".  This is not used directly; it is a helper
 * function for initlist_add_objects().  The write lock must be held
 * when this function is called.
 */
static void
initlist_add_neededs(Needed_Entry *needed, Objlist *list)
{
    /* Recursively process the successor needed objects. */
    if (needed->next != NULL)
	initlist_add_neededs(needed->next, list);

    /* Process the current needed object. */
    if (needed->obj != NULL)
	initlist_add_objects(needed->obj, needed->obj, list);
}

/*
 * Scan all of the DAGs rooted in the range of objects from "obj" to
 * "tail" and add their init functions to "list".  This recurses over
 * the DAGs and ensure the proper init ordering such that each object's
 * needed libraries are initialized before the object itself.  At the
 * same time, this function adds the objects to the global finalization
 * list "list_fini" in the opposite order.  The write lock must be
 * held when this function is called.
 */
static void
initlist_add_objects(Obj_Entry *obj, Obj_Entry *tail, Objlist *list)
{
    Obj_Entry *nobj;

    if (obj->init_scanned || obj->init_done)
	return;
    obj->init_scanned = true;

    /* Recursively process the successor objects. */
    nobj = globallist_next(obj);
    if (nobj != NULL && obj != tail)
	initlist_add_objects(nobj, tail, list);

    /* Recursively process the needed objects. */
    if (obj->needed != NULL)
	initlist_add_neededs(obj->needed, list);
    if (obj->needed_filtees != NULL)
	initlist_add_neededs(obj->needed_filtees, list);
    if (obj->needed_aux_filtees != NULL)
	initlist_add_neededs(obj->needed_aux_filtees, list);

    /* Add the object to the init list. */
    objlist_push_tail(list, obj);

    /* Add the object to the global fini list in the reverse order. */
    if ((obj->fini_ptr != NULL || obj->fini_array_ptr != NULL)
      && !obj->on_fini_list) {
	objlist_push_head(&list_fini, obj);
	obj->on_fini_list = true;
    }
}

#ifndef FPTR_TARGET
#define FPTR_TARGET(f)	((Elf_Addr) (f))
#endif

static void
free_needed_filtees(Needed_Entry *n, RtldLockState *lockstate)
{
    Needed_Entry *needed, *needed1;

    for (needed = n; needed != NULL; needed = needed->next) {
	if (needed->obj != NULL) {
	    dlclose_locked(needed->obj, lockstate);
	    needed->obj = NULL;
	}
    }
    for (needed = n; needed != NULL; needed = needed1) {
	needed1 = needed->next;
	free(needed);
    }
}

static void
unload_filtees(Obj_Entry *obj, RtldLockState *lockstate)
{

	free_needed_filtees(obj->needed_filtees, lockstate);
	obj->needed_filtees = NULL;
	free_needed_filtees(obj->needed_aux_filtees, lockstate);
	obj->needed_aux_filtees = NULL;
	obj->filtees_loaded = false;
}

static void
load_filtee1(Obj_Entry *obj, Needed_Entry *needed, int flags,
    RtldLockState *lockstate)
{

    for (; needed != NULL; needed = needed->next) {
	needed->obj = dlopen_object(obj->strtab + needed->name, -1, obj,
	  flags, ((ld_loadfltr || obj->z_loadfltr) ? RTLD_NOW : RTLD_LAZY) |
	  RTLD_LOCAL, lockstate);
    }
}

static void
load_filtees(Obj_Entry *obj, int flags, RtldLockState *lockstate)
{

    lock_restart_for_upgrade(lockstate);
    if (!obj->filtees_loaded) {
	load_filtee1(obj, obj->needed_filtees, flags, lockstate);
	load_filtee1(obj, obj->needed_aux_filtees, flags, lockstate);
	obj->filtees_loaded = true;
    }
}

static int
process_needed(Obj_Entry *obj, Needed_Entry *needed, int flags)
{
    Obj_Entry *obj1;

    for (; needed != NULL; needed = needed->next) {
	obj1 = needed->obj = load_object(obj->strtab + needed->name, -1, obj,
	  flags & ~RTLD_LO_NOLOAD);
	if (obj1 == NULL && !ld_tracing && (flags & RTLD_LO_FILTEES) == 0)
	    return (-1);
    }
    return (0);
}

/*
 * Given a shared object, traverse its list of needed objects, and load
 * each of them.  Returns 0 on success.  Generates an error message and
 * returns -1 on failure.
 */
static int
load_needed_objects(Obj_Entry *first, int flags)
{
    Obj_Entry *obj;

    for (obj = first; obj != NULL; obj = TAILQ_NEXT(obj, next)) {
	if (obj->marker)
	    continue;
	if (process_needed(obj, obj->needed, flags) == -1)
	    return (-1);
    }
    return (0);
}

static int
load_preload_objects(const char *penv, bool isfd)
{
	Obj_Entry *obj;
	const char *name;
	size_t len;
	char savech, *p, *psave;
	int fd;
	static const char delim[] = " \t:;";

	if (penv == NULL)
		return (0);

	p = psave = xstrdup(penv);
	p += strspn(p, delim);
	while (*p != '\0') {
		len = strcspn(p, delim);

		savech = p[len];
		p[len] = '\0';
		if (isfd) {
			name = NULL;
			fd = parse_integer(p);
			if (fd == -1) {
				free(psave);
				return (-1);
			}
		} else {
			name = p;
			fd = -1;
		}

		obj = load_object(name, fd, NULL, 0);
		if (obj == NULL) {
			free(psave);
			return (-1);	/* XXX - cleanup */
		}
		obj->z_interpose = true;
		p[len] = savech;
		p += len;
		p += strspn(p, delim);
	}
	LD_UTRACE(UTRACE_PRELOAD_FINISHED, NULL, NULL, 0, 0, NULL);

	free(psave);
	return (0);
}

static const char *
printable_path(const char *path)
{

	return (path == NULL ? "<unknown>" : path);
}

/*
 * Load a shared object into memory, if it is not already loaded.  The
 * object may be specified by name or by user-supplied file descriptor
 * fd_u. In the later case, the fd_u descriptor is not closed, but its
 * duplicate is.
 *
 * Returns a pointer to the Obj_Entry for the object.  Returns NULL
 * on failure.
 */
static Obj_Entry *
load_object(const char *name, int fd_u, const Obj_Entry *refobj, int flags)
{
    Obj_Entry *obj;
    int fd;
    struct stat sb;
    char *path;

    fd = -1;
    if (name != NULL) {
	TAILQ_FOREACH(obj, &obj_list, next) {
	    if (obj->marker || obj->doomed)
		continue;
	    if (object_match_name(obj, name))
		return (obj);
	}

	path = find_library(name, refobj, &fd);
	if (path == NULL)
	    return (NULL);
    } else
	path = NULL;

    if (fd >= 0) {
	/*
	 * search_library_pathfds() opens a fresh file descriptor for the
	 * library, so there is no need to dup().
	 */
    } else if (fd_u == -1) {
	/*
	 * If we didn't find a match by pathname, or the name is not
	 * supplied, open the file and check again by device and inode.
	 * This avoids false mismatches caused by multiple links or ".."
	 * in pathnames.
	 *
	 * To avoid a race, we open the file and use fstat() rather than
	 * using stat().
	 */
	if ((fd = open(path, O_RDONLY | O_CLOEXEC | O_VERIFY)) == -1) {
	    _rtld_error("Cannot open \"%s\"", path);
	    free(path);
	    return (NULL);
	}
    } else {
	fd = fcntl(fd_u, F_DUPFD_CLOEXEC, 0);
	if (fd == -1) {
	    _rtld_error("Cannot dup fd");
	    free(path);
	    return (NULL);
	}
    }
    if (fstat(fd, &sb) == -1) {
	_rtld_error("Cannot fstat \"%s\"", printable_path(path));
	close(fd);
	free(path);
	return NULL;
    }
    TAILQ_FOREACH(obj, &obj_list, next) {
	if (obj->marker || obj->doomed)
	    continue;
	if (obj->ino == sb.st_ino && obj->dev == sb.st_dev)
	    break;
    }
    if (obj != NULL && name != NULL) {
	object_add_name(obj, name);
	free(path);
	close(fd);
	return obj;
    }
    if (flags & RTLD_LO_NOLOAD) {
	free(path);
	close(fd);
	return (NULL);
    }

    /* First use of this object, so we must map it in */
    obj = do_load_object(fd, name, path, &sb, flags);
    if (obj == NULL)
	free(path);
    close(fd);

    return obj;
}

static Obj_Entry *
do_load_object(int fd, const char *name, char *path, struct stat *sbp,
  int flags)
{
    Obj_Entry *obj;
    const char* main_path = NULL;
    struct statfs fs;

    /*
     * but first, make sure that environment variables haven't been
     * used to circumvent the noexec flag on a filesystem.
     */
    if (dangerous_ld_env) {
	if (fstatfs(fd, &fs) != 0) {
	    _rtld_error("Cannot fstatfs \"%s\"", printable_path(path));
	    return NULL;
	}
	if (fs.f_flags & MNT_NOEXEC) {
	    _rtld_error("Cannot execute objects on %s", fs.f_mntonname);
	    return NULL;
	}
    }
    dbg("loading \"%s\"", printable_path(path));
    if (obj_main)
	main_path = obj_main->path;
    obj = map_object(fd, printable_path(path), sbp, printable_path(main_path));
    if (obj == NULL)
        return NULL;

    /*
     * If DT_SONAME is present in the object, digest_dynamic2 already
     * added it to the object names.
     */
    if (name != NULL)
	object_add_name(obj, name);
    obj->path = path;
    if (!digest_dynamic(obj, 0))
	goto errp;
    dbg("%s valid_hash_sysv %d valid_hash_gnu %d dynsymcount %d", obj->path,
	obj->valid_hash_sysv, obj->valid_hash_gnu, obj->dynsymcount);
    if (obj->z_pie && (flags & RTLD_LO_TRACE) == 0) {
	dbg("refusing to load PIE executable \"%s\"", obj->path);
	_rtld_error("Cannot load PIE binary %s as DSO", obj->path);
	goto errp;
    }
    if (obj->z_noopen && (flags & (RTLD_LO_DLOPEN | RTLD_LO_TRACE)) ==
      RTLD_LO_DLOPEN) {
	dbg("refusing to load non-loadable \"%s\"", obj->path);
	_rtld_error("Cannot dlopen non-loadable %s", obj->path);
	goto errp;
    }

    obj->dlopened = (flags & RTLD_LO_DLOPEN) != 0;
    TAILQ_INSERT_TAIL(&obj_list, obj, next);
    obj_count++;
    obj_loads++;
    linkmap_add(obj);	/* for GDB & dlinfo() */
    max_stack_flags |= obj->stack_flags;

    dbg("  %p .. %p: %s", obj->mapbase,
         obj->mapbase + obj->mapsize - 1, obj->path);
    if (obj->textrel)
	dbg("  WARNING: %s has impure text", obj->path);
    LD_UTRACE(UTRACE_LOAD_OBJECT, obj, obj->mapbase, obj->mapsize, 0,
	obj->path);

    return (obj);

errp:
    munmap(obj->mapbase, obj->mapsize);
    obj_free(obj);
    return (NULL);
}

Obj_Entry *
obj_from_addr(const void *addr)
{
    Obj_Entry *obj;

    TAILQ_FOREACH(obj, &obj_list, next) {
	if (obj->marker)
	    continue;
	if (addr < (void *) obj->mapbase)
	    continue;
	if (addr < (void *)(obj->mapbase + obj->mapsize))
	    return obj;
    }
    return NULL;
}

static void
preinit_main(void)
{
    InitArrayEntry *preinit_addr;
    int index;

    preinit_addr = obj_main->preinit_array_ptr;
    if (preinit_addr == NULL || ld_skip_init_funcs)
	return;

    for (index = 0; index < obj_main->preinit_array_num; index++) {
	if (preinit_addr[index].value != 0 && preinit_addr[index].value != 1) {
	    dbg("calling preinit function for %s at %p", obj_main->path,
		(void*)(uintptr_t)preinit_addr[index].value);
	    LD_UTRACE(UTRACE_INIT_CALL, obj_main,
	      (void *)(intptr_t)preinit_addr[index].value, 0, 0, obj_main->path);
	    call_init_array_pointer(obj_main, preinit_addr[index]);
	}
    }
}

/*
 * Call the finalization functions for each of the objects in "list"
 * belonging to the DAG of "root" and referenced once. If NULL "root"
 * is specified, every finalization function will be called regardless
 * of the reference count and the list elements won't be freed. All of
 * the objects are expected to have non-NULL fini functions.
 */
static void
objlist_call_fini(Objlist *list, Obj_Entry *root, RtldLockState *lockstate)
{
    Objlist_Entry *elm;
    struct dlerror_save *saved_msg;
    InitArrayEntry *fini_addr;
    int index;

    assert(root == NULL || root->refcount == 1);

    if (root != NULL)
	root->doomed = true;

    /*
     * Preserve the current error message since a fini function might
     * call into the dynamic linker and overwrite it.
     */
    saved_msg = errmsg_save();
    do {
	STAILQ_FOREACH(elm, list, link) {
	    if (root != NULL && (elm->obj->refcount != 1 ||
	      objlist_find(&root->dagmembers, elm->obj) == NULL))
		continue;
	    /* Remove object from fini list to prevent recursive invocation. */
	    STAILQ_REMOVE(list, elm, Struct_Objlist_Entry, link);
	    /* Ensure that new references cannot be acquired. */
	    elm->obj->doomed = true;

	    hold_object(elm->obj);
	    lock_release(rtld_bind_lock, lockstate);
	    /*
	     * It is legal to have both DT_FINI and DT_FINI_ARRAY defined.
	     * When this happens, DT_FINI_ARRAY is processed first.
	     */
	    /* TODO: we should do a CSetBounds after parsing .dynamic */
	    fini_addr = elm->obj->fini_array_ptr;
	    if (fini_addr != NULL && elm->obj->fini_array_num > 0) {
		for (index = elm->obj->fini_array_num - 1; index >= 0;
		  index--) {
		    if (fini_addr[index].value != 0 && fini_addr[index].value != 1) {
			dbg("calling fini_array function for %s at %p",
			    elm->obj->path, (void*)(uintptr_t)fini_addr[index].value);
			LD_UTRACE(UTRACE_FINI_CALL, elm->obj,
			    (void *)(intptr_t)fini_addr[index].value, 0, 0, elm->obj->path);
			call_fini_array_pointer(elm->obj, fini_addr[index]);
		    }
		}
	    }
	    if (elm->obj->fini_ptr != NULL) {
		dbg("calling fini function for %s at " PTR_FMT, elm->obj->path,
		    (void *)(uintptr_t)elm->obj->fini_ptr);
		LD_UTRACE(UTRACE_FINI_CALL, elm->obj, (void *)(intptr_t)elm->obj->fini_ptr,
		    0, 0, elm->obj->path);
		call_initfini_pointer(elm->obj, elm->obj->fini_ptr);
	    }
	    wlock_acquire(rtld_bind_lock, lockstate);
	    unhold_object(elm->obj);
	    /* No need to free anything if process is going down. */
	    if (root != NULL)
	    	free(elm);
	    /*
	     * We must restart the list traversal after every fini call
	     * because a dlclose() call from the fini function or from
	     * another thread might have modified the reference counts.
	     */
	    break;
	}
    } while (elm != NULL);
    errmsg_restore(saved_msg);
}

/*
 * Call the initialization functions for each of the objects in
 * "list".  All of the objects are expected to have non-NULL init
 * functions.
 */
static void
objlist_call_init(Objlist *list, RtldLockState *lockstate)
{
    Objlist_Entry *elm;
    Obj_Entry *obj;
    struct dlerror_save *saved_msg;
    InitArrayEntry *init_addr;
    void (*reg)(void (*)(void));
    int index;

    /*
     * Clean init_scanned flag so that objects can be rechecked and
     * possibly initialized earlier if any of vectors called below
     * cause the change by using dlopen.
     */
    TAILQ_FOREACH(obj, &obj_list, next) {
	if (obj->marker)
	    continue;
	obj->init_scanned = false;
    }

    /*
     * Preserve the current error message since an init function might
     * call into the dynamic linker and overwrite it.
     */
    saved_msg = errmsg_save();
    STAILQ_FOREACH(elm, list, link) {
	if (elm->obj->init_done || ld_skip_init_funcs) /* Initialized early. */
	    continue;
	/*
	 * Race: other thread might try to use this object before current
	 * one completes the initialization. Not much can be done here
	 * without better locking.
	 */
	elm->obj->init_done = true;
	hold_object(elm->obj);
	reg = NULL;
	if (elm->obj == obj_main && obj_main->crt_no_init) {
		reg = (void (*)(void (*)(void)))get_program_var_addr(
		    "__libc_atexit", lockstate);
	}
	lock_release(rtld_bind_lock, lockstate);
	if (reg != NULL) {
		func_ptr_type exit_ptr = make_rtld_function_pointer(rtld_exit);
		dbg("Calling __libc_atexit(rtld_exit (" PTR_FMT "))", (void*)exit_ptr);
		reg(exit_ptr);
		rtld_exit_ptr = make_rtld_function_pointer(rtld_nop_exit);
	}

        /*
         * It is legal to have both DT_INIT and DT_INIT_ARRAY defined.
         * When this happens, DT_INIT is processed first.
         */
	if (elm->obj->init_ptr != NULL) {
	    dbg("calling init function for %s at " PTR_FMT, elm->obj->path,
	        (void *)(uintptr_t)elm->obj->init_ptr);
	    LD_UTRACE(UTRACE_INIT_CALL, elm->obj, (void *)(intptr_t)elm->obj->init_ptr,
	        0, 0, elm->obj->path);
	    call_init_pointer(elm->obj, elm->obj->init_ptr);
	}
	init_addr = elm->obj->init_array_ptr;
	if (init_addr != NULL) {
	    for (index = 0; index < elm->obj->init_array_num; index++) {
		if (init_addr[index].value != 0 && init_addr[index].value != 1) {
		    dbg("calling init array function for %s at %p", elm->obj->path,
			(void *)(uintptr_t)init_addr[index].value);
		    LD_UTRACE(UTRACE_INIT_CALL, elm->obj,
			(void *)(uintptr_t)init_addr[index].value, 0, 0, elm->obj->path);
		    call_init_array_pointer(elm->obj, init_addr[index]);
		}
	    }
	}
	dbg("Done calling init functions for %s", elm->obj->path);
	wlock_acquire(rtld_bind_lock, lockstate);
	unhold_object(elm->obj);
    }
    errmsg_restore(saved_msg);
}

static void
objlist_clear(Objlist *list)
{
    Objlist_Entry *elm;

    while (!STAILQ_EMPTY(list)) {
	elm = STAILQ_FIRST(list);
	STAILQ_REMOVE_HEAD(list, link);
	free(elm);
    }
}

static Objlist_Entry *
objlist_find(Objlist *list, const Obj_Entry *obj)
{
    Objlist_Entry *elm;

    STAILQ_FOREACH(elm, list, link)
	if (elm->obj == obj)
	    return elm;
    return NULL;
}

static void
objlist_init(Objlist *list)
{
    STAILQ_INIT(list);
}

static void
objlist_push_head(Objlist *list, Obj_Entry *obj)
{
    Objlist_Entry *elm;

    elm = NEW(Objlist_Entry);
    elm->obj = obj;
    STAILQ_INSERT_HEAD(list, elm, link);
}

static void
objlist_push_tail(Objlist *list, Obj_Entry *obj)
{
    Objlist_Entry *elm;

    elm = NEW(Objlist_Entry);
    elm->obj = obj;
    STAILQ_INSERT_TAIL(list, elm, link);
}

static void
objlist_put_after(Objlist *list, Obj_Entry *listobj, Obj_Entry *obj)
{
	Objlist_Entry *elm, *listelm;

	STAILQ_FOREACH(listelm, list, link) {
		if (listelm->obj == listobj)
			break;
	}
	elm = NEW(Objlist_Entry);
	elm->obj = obj;
	if (listelm != NULL)
		STAILQ_INSERT_AFTER(list, listelm, elm, link);
	else
		STAILQ_INSERT_TAIL(list, elm, link);
}

static void
objlist_remove(Objlist *list, Obj_Entry *obj)
{
    Objlist_Entry *elm;

    if ((elm = objlist_find(list, obj)) != NULL) {
	STAILQ_REMOVE(list, elm, Struct_Objlist_Entry, link);
	free(elm);
    }
}

/*
 * Relocate dag rooted in the specified object.
 * Returns 0 on success, or -1 on failure.
 */

static int
relocate_object_dag(Obj_Entry *root, bool bind_now, Obj_Entry *rtldobj,
    int flags, RtldLockState *lockstate)
{
	Objlist_Entry *elm;
	int error;

	error = 0;
	STAILQ_FOREACH(elm, &root->dagmembers, link) {
		error = relocate_object(elm->obj, bind_now, rtldobj, flags,
		    lockstate);
		if (error == -1)
			break;
	}
	return (error);
}

/*
 * Prepare for, or clean after, relocating an object marked with
 * DT_TEXTREL or DF_TEXTREL.  Before relocating, all read-only
 * segments are remapped read-write.  After relocations are done, the
 * segment's permissions are returned back to the modes specified in
 * the phdrs.  If any relocation happened, or always for wired
 * program, COW is triggered.
 */
static int
reloc_textrel_prot(Obj_Entry *obj, bool before)
{
	const Elf_Phdr *ph;
	void *base;
	size_t l, sz;
	int prot;

	for (l = obj->phsize / sizeof(*ph), ph = obj->phdr; l > 0;
	    l--, ph++) {
		if (ph->p_type != PT_LOAD || (ph->p_flags & PF_W) != 0)
			continue;
		base = obj->relocbase + trunc_page(ph->p_vaddr);
		sz = round_page(ph->p_vaddr + ph->p_filesz) -
		    trunc_page(ph->p_vaddr);
		prot = before ? (PROT_READ | PROT_WRITE) :
		    convert_prot(ph->p_flags);
		if (mprotect(base, sz, prot) == -1) {
			_rtld_error("%s: Cannot write-%sable text segment: %s",
			    obj->path, before ? "en" : "dis",
			    rtld_strerror(errno));
			return (-1);
		}
	}
	return (0);
}

/*
 * Relocate single object.
 * Returns 0 on success, or -1 on failure.
 */
static int
relocate_object(Obj_Entry *obj, bool bind_now, Obj_Entry *rtldobj,
    int flags, RtldLockState *lockstate)
{

	if (obj->relocated)
		return (0);
	obj->relocated = true;
	if (obj != rtldobj)
		dbg("relocating \"%s\"", obj->path);

	if (obj->symtab == NULL || obj->strtab == NULL ||
	    !(obj->valid_hash_sysv || obj->valid_hash_gnu))
		dbg("object %s has no run-time symbol table", obj->path);

	/* There are relocations to the write-protected text segment. */
	if (obj->textrel && reloc_textrel_prot(obj, true) != 0)
		return (-1);

	/* Process the non-PLT non-IFUNC relocations. */
	if (reloc_non_plt(obj, rtldobj, flags, lockstate))
		return (-1);

#ifdef RTLD_HAS_CAPRELOCS
	/* Process the __cap_relocs section to initialize global capabilities */
	if (obj->cap_relocs_size)
		process___cap_relocs(obj);
#endif

	/* Re-protected the text segment. */
	if (obj->textrel && reloc_textrel_prot(obj, false) != 0)
		return (-1);

	/* Set the special PLT or GOT entries. */
	init_pltgot(obj);

	/* Process the PLT relocations. */
#if defined(__mips__) && defined(__CHERI_PURE_CAPABILITY__)
	/* No reloc_jmpslots for CHERI since it works differently: if BIND_NOW
	 * is set, reloc_plt can avoid allocating trampolines for pc-rel code */
	if (reloc_plt(obj, (obj->bind_now || bind_now), flags, rtldobj,
	    lockstate) == -1)
		return (-1);
#else
	if (reloc_plt(obj, flags, lockstate) == -1)
		return (-1);
	/* Relocate the jump slots if we are doing immediate binding. */
	if ((obj->bind_now || bind_now) && reloc_jmpslots(obj, flags,
	    lockstate) == -1)
		return (-1);
#endif

	if (!obj->mainprog && obj_enforce_relro(obj) == -1)
		return (-1);

	/*
	 * Set up the magic number and version in the Obj_Entry.  These
	 * were checked in the crt1.o from the original ElfKit, so we
	 * set them for backward compatibility.
	 */
	obj->magic = RTLD_MAGIC;
	obj->version = RTLD_VERSION;

	return (0);
}

/*
 * Relocate newly-loaded shared objects.  The argument is a pointer to
 * the Obj_Entry for the first such object.  All objects from the first
 * to the end of the list of objects are relocated.  Returns 0 on success,
 * or -1 on failure.
 */
static int
relocate_objects(Obj_Entry *first, bool bind_now, Obj_Entry *rtldobj,
    int flags, RtldLockState *lockstate)
{
	Obj_Entry *obj;
	int error;

	for (error = 0, obj = first;  obj != NULL;
	    obj = TAILQ_NEXT(obj, next)) {
		if (obj->marker)
			continue;
		error = relocate_object(obj, bind_now, rtldobj, flags,
		    lockstate);
		if (error == -1)
			break;
	}
	return (error);
}

/*
 * The handling of R_MACHINE_IRELATIVE relocations and jumpslots
 * referencing STT_GNU_IFUNC symbols is postponed till the other
 * relocations are done.  The indirect functions specified as
 * ifunc are allowed to call other symbols, so we need to have
 * objects relocated before asking for resolution from indirects.
 *
 * The R_MACHINE_IRELATIVE slots are resolved in greedy fashion,
 * instead of the usual lazy handling of PLT slots.  It is
 * consistent with how GNU does it.
 */
static int
resolve_object_ifunc(Obj_Entry *obj, bool bind_now, int flags,
    RtldLockState *lockstate)
{

	if (obj->ifuncs_resolved)
		return (0);
	obj->ifuncs_resolved = true;
	if (!obj->irelative && !obj->irelative_nonplt &&
	    !((obj->bind_now || bind_now) && obj->gnu_ifunc) &&
	    !obj->non_plt_gnu_ifunc)
		return (0);
	if (obj_disable_relro(obj) == -1 ||
	    (obj->irelative && reloc_iresolve(obj, lockstate) == -1) ||
	    (obj->irelative_nonplt && reloc_iresolve_nonplt(obj,
	    lockstate) == -1) ||
	    ((obj->bind_now || bind_now) && obj->gnu_ifunc &&
	    reloc_gnu_ifunc(obj, flags, lockstate) == -1) ||
	    (obj->non_plt_gnu_ifunc && reloc_non_plt(obj, &obj_rtld,
	    flags | SYMLOOK_IFUNC, lockstate) == -1) ||
	    obj_enforce_relro(obj) == -1)
		return (-1);
	return (0);
}

static int
initlist_objects_ifunc(Objlist *list, bool bind_now, int flags,
    RtldLockState *lockstate)
{
	Objlist_Entry *elm;
	Obj_Entry *obj;

	STAILQ_FOREACH(elm, list, link) {
		obj = elm->obj;
		if (obj->marker)
			continue;
		if (resolve_object_ifunc(obj, bind_now, flags,
		    lockstate) == -1)
			return (-1);
	}
	return (0);
}

/*
 * Cleanup procedure.  It will be called (by the atexit mechanism) just
 * before the process exits.
 */
static __used void
rtld_exit(void)
{
    RtldLockState lockstate;

    wlock_acquire(rtld_bind_lock, &lockstate);
    dbg("rtld_exit()");
    objlist_call_fini(&list_fini, NULL, &lockstate);
    /* No need to remove the items from the list, since we are exiting. */
    if (!libmap_disable)
        lm_fini();
    lock_release(rtld_bind_lock, &lockstate);
}

static __used void
rtld_nop_exit(void)
{
}

/*
 * Iterate over a search path, translate each element, and invoke the
 * callback on the result.
 */
static void *
path_enumerate(const char *path, path_enum_proc callback,
    const char *refobj_path, void *arg)
{
    const char *trans;
    if (path == NULL)
	return (NULL);

    path += strspn(path, ":;");
    while (*path != '\0') {
	size_t len;
	char  *res;

	len = strcspn(path, ":;");
	trans = lm_findn(refobj_path, path, len);
	if (trans)
	    res = callback(trans, strlen(trans), arg);
	else
	    res = callback(path, len, arg);

	if (res != NULL)
	    return (res);

	path += len;
	path += strspn(path, ":;");
    }

    return (NULL);
}

struct try_library_args {
    const char	*name;
    size_t	 namelen;
    char	*buffer;
    size_t	 buflen;
    int		 fd;
};

static __used void *
try_library_path(const char *dir, size_t dirlen, void *param)
{
    struct try_library_args *arg;
    int fd;

    arg = param;
    if (*dir == '/' || trust) {
	char *pathname;

	if (dirlen + 1 + arg->namelen + 1 > arg->buflen)
		return (NULL);

	pathname = arg->buffer;
	strncpy(pathname, dir, dirlen);
	pathname[dirlen] = '/';
	strcpy(pathname + dirlen + 1, arg->name);

	dbg("  Trying \"%s\"", pathname);
	fd = open(pathname, O_RDONLY | O_CLOEXEC | O_VERIFY);
	if (fd >= 0) {
	    dbg("  Opened \"%s\", fd %d", pathname, fd);
	    pathname = xmalloc(dirlen + 1 + arg->namelen + 1);
	    strcpy(pathname, arg->buffer);
	    arg->fd = fd;
	    return (pathname);
	} else {
	    dbg("  Failed to open \"%s\": %s",
		pathname, rtld_strerror(errno));
	}
    }
    return (NULL);
}

static char *
search_library_path(const char *name, const char *path,
    const char *refobj_path, int *fdp)
{
    char *p;
    struct try_library_args arg;

    if (path == NULL)
	return NULL;

    arg.name = name;
    arg.namelen = strlen(name);
    arg.buffer = xmalloc(PATH_MAX);
    arg.buflen = PATH_MAX;
    arg.fd = -1;

    p = path_enumerate(path, make_rtld_local_function_pointer(try_library_path),
        refobj_path, &arg);
    *fdp = arg.fd;

    free(arg.buffer);

    return (p);
}


/*
 * Finds the library with the given name using the directory descriptors
 * listed in the LD_LIBRARY_PATH_FDS environment variable.
 *
 * Returns a freshly-opened close-on-exec file descriptor for the library,
 * or -1 if the library cannot be found.
 */
static char *
search_library_pathfds(const char *name, const char *path, int *fdp)
{
	char *envcopy, *fdstr, *found, *last_token;
	size_t len;
	int dirfd, fd;

	dbg("%s('%s', '%s', fdp)", __func__, name, path);

	/* Don't load from user-specified libdirs into setuid binaries. */
	if (!trust)
		return (NULL);

	/* We can't do anything if LD_LIBRARY_PATH_FDS isn't set. */
	if (path == NULL)
		return (NULL);

	/* LD_LIBRARY_PATH_FDS only works with relative paths. */
	if (name[0] == '/') {
		dbg("Absolute path (%s) passed to %s", name, __func__);
		return (NULL);
	}

	/*
	 * Use strtok_r() to walk the FD:FD:FD list.  This requires a local
	 * copy of the path, as strtok_r rewrites separator tokens
	 * with '\0'.
	 */
	found = NULL;
	envcopy = xstrdup(path);
	for (fdstr = strtok_r(envcopy, ":", &last_token); fdstr != NULL;
	    fdstr = strtok_r(NULL, ":", &last_token)) {
		dirfd = parse_integer(fdstr);
		if (dirfd < 0) {
			_rtld_error("failed to parse directory FD: '%s'",
				fdstr);
			break;
		}
		fd = openat(dirfd, name, O_RDONLY | O_CLOEXEC | O_VERIFY);
		if (fd >= 0) {
			*fdp = fd;
			len = strlen(fdstr) + strlen(name) + 3;
			found = xmalloc(len);
			if (rtld_snprintf(found, len, "#%d/%s", dirfd, name) < 0) {
				_rtld_error("error generating '%d/%s'",
				    dirfd, name);
				rtld_die();
			}
			dbg("open('%s') => %d", found, fd);
			break;
		}
	}
	free(envcopy);

	return (found);
}


int
dlclose(void *handle)
{
	RtldLockState lockstate;
	int error;

	wlock_acquire(rtld_bind_lock, &lockstate);
	error = dlclose_locked(handle, &lockstate);
	lock_release(rtld_bind_lock, &lockstate);
	return (error);
}

static int
dlclose_locked(void *handle, RtldLockState *lockstate)
{
    Obj_Entry *root;

    root = dlcheck(handle);
    if (root == NULL)
	return -1;
    LD_UTRACE(UTRACE_DLCLOSE_START, handle, NULL, 0, root->dl_refcount,
	root->path);

    /* Unreference the object and its dependencies. */
    root->dl_refcount--;

    if (root->refcount == 1) {
	/*
	 * The object will be no longer referenced, so we must unload it.
	 * First, call the fini functions.
	 */
	objlist_call_fini(&list_fini, root, lockstate);

	unref_dag(root);

	/* Finish cleaning up the newly-unreferenced objects. */
	GDB_STATE(RT_DELETE,&root->linkmap);
	unload_object(root, lockstate);
	GDB_STATE(RT_CONSISTENT,NULL);
    } else
	unref_dag(root);

    LD_UTRACE(UTRACE_DLCLOSE_STOP, handle, NULL, 0, 0, NULL);
    return 0;
}

char *
dlerror(void)
{
	if (*(lockinfo.dlerror_seen()) != 0)
		return (NULL);
	*lockinfo.dlerror_seen() = 1;
	return (lockinfo.dlerror_loc());
}

/*
 * This function is deprecated and has no effect.
 */
void
dllockinit(void *context,
    void *(*_lock_create)(void *context) __unused,
    void (*_rlock_acquire)(void *lock) __unused,
    void (*_wlock_acquire)(void *lock)  __unused,
    void (*_lock_release)(void *lock) __unused,
    void (*_lock_destroy)(void *lock) __unused,
    void (*context_destroy)(void *context))
{
    static void *cur_context;
    static void (*cur_context_destroy)(void *);

    /* Just destroy the context from the previous call, if necessary. */
    if (cur_context_destroy != NULL)
	cur_context_destroy(cur_context);
    cur_context = context;
    cur_context_destroy = context_destroy;
}

void *
dlopen(const char *name, int mode)
{

	return (rtld_dlopen(name, -1, mode));
}

void *
fdlopen(int fd, int mode)
{

	return (rtld_dlopen(NULL, fd, mode));
}

static void *
rtld_dlopen(const char *name, int fd, int mode)
{
    RtldLockState lockstate;
    int lo_flags;

    LD_UTRACE(UTRACE_DLOPEN_START, NULL, NULL, 0, mode, name);
    ld_tracing = (mode & RTLD_TRACE) == 0 ? NULL : "1";
    if (ld_tracing != NULL) {
	rlock_acquire(rtld_bind_lock, &lockstate);
	if (sigsetjmp(lockstate.env, 0) != 0)
	    lock_upgrade(rtld_bind_lock, &lockstate);
	environ = __DECONST(char **, *get_program_var_addr("environ", &lockstate));
	lock_release(rtld_bind_lock, &lockstate);
    }
    lo_flags = RTLD_LO_DLOPEN;
    if (mode & RTLD_NODELETE)
	    lo_flags |= RTLD_LO_NODELETE;
    if (mode & RTLD_NOLOAD)
	    lo_flags |= RTLD_LO_NOLOAD;
    if (mode & RTLD_DEEPBIND)
	    lo_flags |= RTLD_LO_DEEPBIND;
    if (ld_tracing != NULL)
	    lo_flags |= RTLD_LO_TRACE | RTLD_LO_IGNSTLS;

    return (dlopen_object(name, fd, obj_main, lo_flags,
      mode & (RTLD_MODEMASK | RTLD_GLOBAL), NULL));
}

static void
dlopen_cleanup(Obj_Entry *obj, RtldLockState *lockstate)
{

	obj->dl_refcount--;
	unref_dag(obj);
	if (obj->refcount == 0)
		unload_object(obj, lockstate);
}

static Obj_Entry *
dlopen_object(const char *name, int fd, Obj_Entry *refobj, int lo_flags,
    int mode, RtldLockState *lockstate)
{
    Obj_Entry *old_obj_tail;
    Obj_Entry *obj;
    Objlist initlist;
    RtldLockState mlockstate;
    int result;

    dbg("dlopen_object name \"%s\" fd %d refobj \"%s\" lo_flags %#x mode %#x",
      name != NULL ? name : "<null>", fd, refobj == NULL ? "<null>" :
      refobj->path, lo_flags, mode);
    objlist_init(&initlist);

    if (lockstate == NULL && !(lo_flags & RTLD_LO_EARLY)) {
	wlock_acquire(rtld_bind_lock, &mlockstate);
	lockstate = &mlockstate;
    }
    GDB_STATE(RT_ADD,NULL);

    old_obj_tail = globallist_curr(TAILQ_LAST(&obj_list, obj_entry_q));
    obj = NULL;
    if (name == NULL && fd == -1) {
	obj = obj_main;
	obj->refcount++;
    } else {
	obj = load_object(name, fd, refobj, lo_flags);
    }

    if (obj) {
	obj->dl_refcount++;
	if (mode & RTLD_GLOBAL && objlist_find(&list_global, obj) == NULL)
	    objlist_push_tail(&list_global, obj);
	if (globallist_next(old_obj_tail) != NULL) {
	    /* We loaded something new. */
	    assert(globallist_next(old_obj_tail) == obj);
	    if ((lo_flags & RTLD_LO_DEEPBIND) != 0)
		obj->symbolic = true;
	    result = 0;
	    if ((lo_flags & (RTLD_LO_EARLY | RTLD_LO_IGNSTLS)) == 0 &&
	      obj->static_tls && !allocate_tls_offset(obj)) {
		_rtld_error("%s: No space available "
		  "for static Thread Local Storage", obj->path);
		result = -1;
	    }
	    if (result != -1)
		result = load_needed_objects(obj, lo_flags & (RTLD_LO_DLOPEN |
		  RTLD_LO_EARLY | RTLD_LO_IGNSTLS | RTLD_LO_TRACE));
	    init_dag(obj);
	    ref_dag(obj);
	    if (result != -1)
		result = rtld_verify_versions(&obj->dagmembers);
	    if (result != -1 && ld_tracing)
		goto trace;
	    if (result == -1 || relocate_object_dag(obj,
	      (mode & RTLD_MODEMASK) == RTLD_NOW, &obj_rtld,
	      (lo_flags & RTLD_LO_EARLY) ? SYMLOOK_EARLY : 0,
	      lockstate) == -1) {
		dlopen_cleanup(obj, lockstate);
		obj = NULL;
	    } else if (lo_flags & RTLD_LO_EARLY) {
		/*
		 * Do not call the init functions for early loaded
		 * filtees.  The image is still not initialized enough
		 * for them to work.
		 *
		 * Our object is found by the global object list and
		 * will be ordered among all init calls done right
		 * before transferring control to main.
		 */
	    } else {
		/* Make list of init functions to call. */
		initlist_add_objects(obj, obj, &initlist);
	    }
	    /*
	     * Process all no_delete or global objects here, given
	     * them own DAGs to prevent their dependencies from being
	     * unloaded.  This has to be done after we have loaded all
	     * of the dependencies, so that we do not miss any.
	     */
	    if (obj != NULL)
		process_z(obj);
	} else {
	    /*
	     * Bump the reference counts for objects on this DAG.  If
	     * this is the first dlopen() call for the object that was
	     * already loaded as a dependency, initialize the dag
	     * starting at it.
	     */
	    init_dag(obj);
	    ref_dag(obj);

	    if ((lo_flags & RTLD_LO_TRACE) != 0)
		goto trace;
	}
	if (obj != NULL && ((lo_flags & RTLD_LO_NODELETE) != 0 ||
	  obj->z_nodelete) && !obj->ref_nodel) {
	    dbg("obj %s nodelete", obj->path);
	    ref_dag(obj);
	    obj->z_nodelete = obj->ref_nodel = true;
	}
    }

    LD_UTRACE(UTRACE_DLOPEN_STOP, obj, NULL, 0, obj ? obj->dl_refcount : 0,
	name);
    GDB_STATE(RT_CONSISTENT,obj ? &obj->linkmap : NULL);

    if ((lo_flags & RTLD_LO_EARLY) == 0) {
	map_stacks_exec(lockstate);
	if (obj != NULL)
	    distribute_static_tls(&initlist, lockstate);
    }

    if (initlist_objects_ifunc(&initlist, (mode & RTLD_MODEMASK) == RTLD_NOW,
      (lo_flags & RTLD_LO_EARLY) ? SYMLOOK_EARLY : 0,
      lockstate) == -1) {
	objlist_clear(&initlist);
	dlopen_cleanup(obj, lockstate);
	if (lockstate == &mlockstate)
	    lock_release(rtld_bind_lock, lockstate);
	return (NULL);
    }

    if (!(lo_flags & RTLD_LO_EARLY)) {
	/* Call the init functions. */
	objlist_call_init(&initlist, lockstate);
    }
    objlist_clear(&initlist);
    if (lockstate == &mlockstate)
	lock_release(rtld_bind_lock, lockstate);
    return obj;
trace:
    trace_loaded_objects(obj);
    if (lockstate == &mlockstate)
	lock_release(rtld_bind_lock, lockstate);
    exit(0);
}

static void *
do_dlsym(void *handle, const char *name, void *retaddr, const Ver_Entry *ve,
    int flags)
{
    DoneList donelist;
    const Obj_Entry *obj, *defobj;
    const Elf_Sym *def;
    SymLook req;
    RtldLockState lockstate;
    tls_index ti;
    void *sym;
    int res;

    def = NULL;
    defobj = NULL;
    symlook_init(&req, name);
    req.ventry = ve;
    req.flags = flags | SYMLOOK_IN_PLT;
    req.lockstate = &lockstate;

    LD_UTRACE(UTRACE_DLSYM_START, handle, NULL, 0, 0, name);
    rlock_acquire(rtld_bind_lock, &lockstate);
    if (sigsetjmp(lockstate.env, 0) != 0)
	    lock_upgrade(rtld_bind_lock, &lockstate);
    if (handle == NULL || handle == RTLD_NEXT ||
	handle == RTLD_DEFAULT || handle == RTLD_SELF) {

	if ((obj = obj_from_addr(retaddr)) == NULL) {
	    _rtld_error("Cannot determine caller's shared object");
	    lock_release(rtld_bind_lock, &lockstate);
	    LD_UTRACE(UTRACE_DLSYM_STOP, handle, NULL, 0, 0, name);
	    return NULL;
	}
	if (handle == NULL) {	/* Just the caller's shared object. */
	    res = symlook_obj(&req, obj);
	    if (res == 0) {
		def = req.sym_out;
		defobj = req.defobj_out;
	    }
	} else if (handle == RTLD_NEXT || /* Objects after caller's */
		   handle == RTLD_SELF) { /* ... caller included */
	    if (handle == RTLD_NEXT)
		obj = globallist_next(obj);
	    for (; obj != NULL; obj = TAILQ_NEXT(obj, next)) {
		if (obj->marker)
		    continue;
		res = symlook_obj(&req, obj);
		if (res == 0) {
		    if (def == NULL || (ld_dynamic_weak &&
                      ELF_ST_BIND(req.sym_out->st_info) != STB_WEAK)) {
			def = req.sym_out;
			defobj = req.defobj_out;
			if (!ld_dynamic_weak ||
			  ELF_ST_BIND(def->st_info) != STB_WEAK)
			    break;
		    }
		}
	    }
	    /*
	     * Search the dynamic linker itself, and possibly resolve the
	     * symbol from there.  This is how the application links to
	     * dynamic linker services such as dlopen.
	     * Note that we ignore ld_dynamic_weak == false case,
	     * always overriding weak symbols by rtld definitions.
	     */
	    if (def == NULL || ELF_ST_BIND(def->st_info) == STB_WEAK) {
		res = symlook_obj(&req, &obj_rtld);
		if (res == 0) {
		    def = req.sym_out;
		    defobj = req.defobj_out;
		}
	    }
	} else {
	    assert(handle == RTLD_DEFAULT);
	    res = symlook_default(&req, obj);
	    if (res == 0) {
		defobj = req.defobj_out;
		def = req.sym_out;
	    }
	}
    } else {
	if ((obj = dlcheck(handle)) == NULL) {
	    lock_release(rtld_bind_lock, &lockstate);
	    LD_UTRACE(UTRACE_DLSYM_STOP, handle, NULL, 0, 0, name);
	    return NULL;
	}

	donelist_init(&donelist);
	if (obj->mainprog) {
            /* Handle obtained by dlopen(NULL, ...) implies global scope. */
	    res = symlook_global(&req, &donelist);
	    if (res == 0) {
		def = req.sym_out;
		defobj = req.defobj_out;
	    }
	    /*
	     * Search the dynamic linker itself, and possibly resolve the
	     * symbol from there.  This is how the application links to
	     * dynamic linker services such as dlopen.
	     */
	    if (def == NULL || ELF_ST_BIND(def->st_info) == STB_WEAK) {
		res = symlook_obj(&req, &obj_rtld);
		if (res == 0) {
		    def = req.sym_out;
		    defobj = req.defobj_out;
		}
	    }
	}
	else {
	    /* Search the whole DAG rooted at the given object. */
	    res = symlook_list(&req, &obj->dagmembers, &donelist);
	    if (res == 0) {
		def = req.sym_out;
		defobj = req.defobj_out;
	    }
	}
    }

    if (def != NULL) {
	lock_release(rtld_bind_lock, &lockstate);

	/*
	 * The value required by the caller is derived from the value
	 * of the symbol. this is simply the relocated value of the
	 * symbol.
	 */
	if (ELF_ST_TYPE(def->st_info) == STT_FUNC) {
	    sym = __DECONST(void*, make_function_pointer(def, defobj));
	    dbg("dlsym(%s) is function: " PTR_FMT, name, sym);
	} else if (ELF_ST_TYPE(def->st_info) == STT_GNU_IFUNC) {
	    sym = rtld_resolve_ifunc(defobj, def);
	    dbg("dlsym(%s) is ifunc. Resolved to: " PTR_FMT, name, sym);
	} else if (ELF_ST_TYPE(def->st_info) == STT_TLS) {
	    ti.ti_module = defobj->tlsindex;
	    ti.ti_offset = def->st_value;
	    sym = __tls_get_addr(&ti);
	    dbg("dlsym(%s) is TLS. Resolved to: " PTR_FMT, name, sym);
	} else {
	    sym = make_data_pointer(def, defobj);
	    dbg("dlsym(%s) is type %d. Resolved to: " PTR_FMT,
		name, ELF_ST_TYPE(def->st_info), sym);
	}
#if defined(__CHERI_PURE_CAPABILITY__) && defined(DEBUG)
	// FIXME: this warning breaks some tests that expect clean stdout/stderr
	// FIXME: See https://github.com/CTSRD-CHERI/cheribsd/issues/257
	if (cheri_getlen(sym) <= 0) {
		rtld_fdprintf(STDERR_FILENO, "Warning: created zero length "
		    "capability for %s (in %s): " PTR_FMT "\n", name, defobj->path, sym);
	}
#endif
	LD_UTRACE(UTRACE_DLSYM_STOP, handle, sym, 0, 0, name);
	return (sym);
    }

    _rtld_error("Undefined symbol \"%s%s%s\"", name, ve != NULL ? "@" : "",
      ve != NULL ? ve->name : "");
    lock_release(rtld_bind_lock, &lockstate);
    LD_UTRACE(UTRACE_DLSYM_STOP, handle, NULL, 0, 0, name);
    return NULL;
}

void *
dlsym(void *handle, const char *name)
{
	return do_dlsym(handle, name, __builtin_return_address(0), NULL,
	    SYMLOOK_DLSYM);
}

dlfunc_t
dlfunc(void *handle, const char *name)
{
	union {
		void *d;
		dlfunc_t f;
	} rv;

	rv.d = do_dlsym(handle, name, __builtin_return_address(0), NULL,
	    SYMLOOK_DLSYM);
	return (rv.f);
}

void *
dlvsym(void *handle, const char *name, const char *version)
{
	Ver_Entry ventry;

	ventry.name = version;
	ventry.file = NULL;
	ventry.hash = elf_hash(version);
	ventry.flags= 0;
	return do_dlsym(handle, name, __builtin_return_address(0), &ventry,
	    SYMLOOK_DLSYM);
}

int
_rtld_addr_phdr(const void *addr, struct dl_phdr_info *phdr_info)
{
    const Obj_Entry *obj;
    RtldLockState lockstate;

    rlock_acquire(rtld_bind_lock, &lockstate);
    obj = obj_from_addr(addr);
    if (obj == NULL) {
        _rtld_error("No shared object contains address");
	lock_release(rtld_bind_lock, &lockstate);
        return (0);
    }
    rtld_fill_dl_phdr_info(obj, phdr_info);
    lock_release(rtld_bind_lock, &lockstate);
    return (1);
}

int
dladdr(const void *addr, Dl_info *info)
{
    const Obj_Entry *obj;
    const Elf_Sym *def;
    void *symbol_addr;
    unsigned long symoffset;
    RtldLockState lockstate;

    rlock_acquire(rtld_bind_lock, &lockstate);
    obj = obj_from_addr(addr);
    if (obj == NULL) {
        _rtld_error("No shared object contains address");
	lock_release(rtld_bind_lock, &lockstate);
        return 0;
    }
    info->dli_fname = obj->path;
    info->dli_fbase = obj->mapbase;
#ifdef __CHERI_PURE_CAPABILITY__
    /* Clear all permissions from dli_fbase to avoid direct access */
    info->dli_fbase = cheri_andperm(info->dli_fbase, 0);
#endif
    info->dli_saddr = (void *)0;
    info->dli_sname = NULL;

    dbg_cat(SYMLOOKUP, "%s: finding name for " PTR_FMT "\n", __func__, addr);
    /*
     * Walk the symbol list looking for the symbol whose address is
     * closest to the address sent in.
     */
    for (symoffset = 0; symoffset < obj->dynsymcount; symoffset++) {
        def = obj->symtab + symoffset;

        /*
         * For skip the symbol if st_shndx is either SHN_UNDEF or
         * SHN_COMMON.
         */
        if (def->st_shndx == SHN_UNDEF || def->st_shndx == SHN_COMMON) {
            dbg_cat(SYMLOOKUP, "%s: skipping %s/%p (" PTR_FMT ")\n", __func__,
                obj->strtab + def->st_name, symbol_addr, symbol_addr);
            continue;
        }

        /*
         * If the symbol is greater than the specified address, or if it
         * is further away from addr than the current nearest symbol,
         * then reject it.
         */
        symbol_addr = obj->relocbase + def->st_value;
#ifdef __CHERI_PURE_CAPABILITY__
        /* Clear all permissions from the symbol_addr */
        symbol_addr = cheri_andperm(symbol_addr, 0);
#endif
        if ((vaddr_t)symbol_addr > (vaddr_t)addr || (vaddr_t)symbol_addr < (vaddr_t)info->dli_saddr)
            continue;

        dbg_cat(SYMLOOKUP, "%s: Found partial match for %s (" PTR_FMT ")\n", __func__,
            obj->strtab + def->st_name, symbol_addr);
        /* Update our idea of the nearest symbol. */
        info->dli_sname = obj->strtab + def->st_name;
        info->dli_saddr = symbol_addr;

        /* Exact match? */
        if ((vaddr_t)info->dli_saddr == (vaddr_t)addr) {
            dbg_cat(SYMLOOKUP, "%s: Found exact match for %s (" PTR_FMT ")\n", __func__,
                obj->strtab + def->st_name, symbol_addr);
            break;
        }
    }
    lock_release(rtld_bind_lock, &lockstate);
    return 1;
}

int
dlinfo(void *handle, int request, void *p)
{
    const Obj_Entry *obj;
    RtldLockState lockstate;
    int error;

    rlock_acquire(rtld_bind_lock, &lockstate);

    if (handle == NULL || handle == RTLD_SELF) {
	void *retaddr;

	retaddr = __builtin_return_address(0);	/* __GNUC__ only */
	if ((obj = obj_from_addr(retaddr)) == NULL)
	    _rtld_error("Cannot determine caller's shared object");
    } else
	obj = dlcheck(handle);

    if (obj == NULL) {
	lock_release(rtld_bind_lock, &lockstate);
	return (-1);
    }

    error = 0;
    switch (request) {
    case RTLD_DI_LINKMAP:
	*((struct link_map const **)p) = &obj->linkmap;
	break;
    case RTLD_DI_ORIGIN:
	error = rtld_dirname(obj->path, p);
	break;

    case RTLD_DI_SERINFOSIZE:
    case RTLD_DI_SERINFO:
	error = do_search_info(obj, request, (struct dl_serinfo *)p);
	break;

    default:
	_rtld_error("Invalid request %d passed to dlinfo()", request);
	error = -1;
    }

    lock_release(rtld_bind_lock, &lockstate);

    return (error);
}

static void
rtld_fill_dl_phdr_info(const Obj_Entry *obj, struct dl_phdr_info *phdr_info)
{
	uintptr_t **dtvp;

#ifdef __CHERI_PURE_CAPABILITY__
	phdr_info->dlpi_addr = (uintptr_t)cheri_andperm(obj->relocbase,
	    CHERI_PERM_LOAD | CHERI_PERM_LOAD_CAP);
	phdr_info->dlpi_phdr = cheri_andperm(obj->phdr, CHERI_PERM_LOAD |
	    CHERI_PERM_LOAD_CAP);
#else
	phdr_info->dlpi_addr = (Elf_Addr)obj->relocbase;
	phdr_info->dlpi_phdr = obj->phdr;
#endif
	phdr_info->dlpi_name = obj->path;
	phdr_info->dlpi_phnum = obj->phsize / sizeof(obj->phdr[0]);
	phdr_info->dlpi_tls_modid = obj->tlsindex;
	dtvp = _get_tp();
	phdr_info->dlpi_tls_data = (char *)tls_get_addr_slow(dtvp,
	    obj->tlsindex, 0, true) + TLS_DTV_OFFSET;
	phdr_info->dlpi_adds = obj_loads;
	phdr_info->dlpi_subs = obj_loads - obj_count;
}

int
dl_iterate_phdr(__dl_iterate_hdr_callback callback, void *param)
{
	struct dl_phdr_info phdr_info;
	Obj_Entry *obj, marker;
	RtldLockState bind_lockstate, phdr_lockstate;
	int error;

	init_marker(&marker);
	error = 0;

	wlock_acquire(rtld_phdr_lock, &phdr_lockstate);
	wlock_acquire(rtld_bind_lock, &bind_lockstate);
	for (obj = globallist_curr(TAILQ_FIRST(&obj_list)); obj != NULL;) {
		TAILQ_INSERT_AFTER(&obj_list, obj, &marker, next);
		rtld_fill_dl_phdr_info(obj, &phdr_info);
		hold_object(obj);
		lock_release(rtld_bind_lock, &bind_lockstate);

		error = callback(&phdr_info, sizeof phdr_info, param);

		wlock_acquire(rtld_bind_lock, &bind_lockstate);
		unhold_object(obj);
		obj = globallist_next(&marker);
		TAILQ_REMOVE(&obj_list, &marker, next);
		if (error != 0) {
			lock_release(rtld_bind_lock, &bind_lockstate);
			lock_release(rtld_phdr_lock, &phdr_lockstate);
			return (error);
		}
	}

	if (error == 0) {
		rtld_fill_dl_phdr_info(&obj_rtld, &phdr_info);
		lock_release(rtld_bind_lock, &bind_lockstate);
		error = callback(&phdr_info, sizeof(phdr_info), param);
	}
	lock_release(rtld_phdr_lock, &phdr_lockstate);
	return (error);
}

static __used void *
_fill_search_info(const char *dir, size_t dirlen, void *param)
{
    struct fill_search_info_args *arg;

    arg = param;

    if (arg->request == RTLD_DI_SERINFOSIZE) {
	arg->serinfo->dls_cnt ++;
	arg->serinfo->dls_size += sizeof(struct dl_serpath) + dirlen + 1;
    } else {
	struct dl_serpath *s_entry;

	s_entry = arg->serpath;
	s_entry->dls_name  = arg->strspace;
	s_entry->dls_flags = arg->flags;

	strncpy(arg->strspace, dir, dirlen);
	arg->strspace[dirlen] = '\0';

	arg->strspace += dirlen + 1;
	arg->serpath++;
    }

    return (NULL);
}

static int
do_search_info(const Obj_Entry *obj, int request, struct dl_serinfo *info)
{
    struct dl_serinfo _info;
    struct fill_search_info_args args;

    args.request = RTLD_DI_SERINFOSIZE;
    args.serinfo = &_info;

    _info.dls_size = __offsetof(struct dl_serinfo, dls_serpath);
    _info.dls_cnt  = 0;

    path_enumerate(obj->rpath, fill_search_info, NULL, &args);
    path_enumerate(ld_library_path, fill_search_info, NULL, &args);
    path_enumerate(obj->runpath, fill_search_info, NULL, &args);
    path_enumerate(gethints(obj->z_nodeflib), fill_search_info, NULL, &args);
    if (!obj->z_nodeflib)
      path_enumerate(ld_standard_library_path, fill_search_info, NULL, &args);


    if (request == RTLD_DI_SERINFOSIZE) {
	info->dls_size = _info.dls_size;
	info->dls_cnt = _info.dls_cnt;
	return (0);
    }

    if (info->dls_cnt != _info.dls_cnt || info->dls_size != _info.dls_size) {
	_rtld_error("Uninitialized Dl_serinfo struct passed to dlinfo()");
	return (-1);
    }

    args.request  = RTLD_DI_SERINFO;
    args.serinfo  = info;
    args.serpath  = &info->dls_serpath[0];
    args.strspace = (char *)&info->dls_serpath[_info.dls_cnt];

    args.flags = LA_SER_RUNPATH;
    if (path_enumerate(obj->rpath, fill_search_info, NULL, &args) != NULL)
	return (-1);

    args.flags = LA_SER_LIBPATH;
    if (path_enumerate(ld_library_path, fill_search_info, NULL, &args) != NULL)
	return (-1);

    args.flags = LA_SER_RUNPATH;
    if (path_enumerate(obj->runpath, fill_search_info, NULL, &args) != NULL)
	return (-1);

    args.flags = LA_SER_CONFIG;
    if (path_enumerate(gethints(obj->z_nodeflib), fill_search_info, NULL, &args)
      != NULL)
	return (-1);

    args.flags = LA_SER_DEFAULT;
    if (!obj->z_nodeflib && path_enumerate(ld_standard_library_path,
      fill_search_info, NULL, &args) != NULL)
	return (-1);
    return (0);
}

static int
rtld_dirname(const char *path, char *bname)
{
    const char *endp;

    /* Empty or NULL string gets treated as "." */
    if (path == NULL || *path == '\0') {
	bname[0] = '.';
	bname[1] = '\0';
	return (0);
    }

    /* Strip trailing slashes */
    endp = path + strlen(path) - 1;
    while (endp > path && *endp == '/')
	endp--;

    /* Find the start of the dir */
    while (endp > path && *endp != '/')
	endp--;

    /* Either the dir is "/" or there are no slashes */
    if (endp == path) {
	bname[0] = *endp == '/' ? '/' : '.';
	bname[1] = '\0';
	return (0);
    } else {
	do {
	    endp--;
	} while (endp > path && *endp == '/');
    }

    if (endp - path + 2 > PATH_MAX)
    {
	_rtld_error("Filename is too long: %s", path);
	return(-1);
    }

    strncpy(bname, path, endp - path + 1);
    bname[endp - path + 1] = '\0';
    return (0);
}

static int
rtld_dirname_abs(const char *path, char *base)
{
	char *last;

	if (realpath(path, base) == NULL) {
		_rtld_error("realpath \"%s\" failed (%s)", path,
		    rtld_strerror(errno));
		return (-1);
	}
	dbg("%s -> %s", path, base);
	last = strrchr(base, '/');
	if (last == NULL) {
		_rtld_error("non-abs result from realpath \"%s\"", path);
		return (-1);
	}
	if (last != base)
		*last = '\0';
	return (0);
}

static void
linkmap_add(Obj_Entry *obj)
{
	struct link_map *l, *prev;

	dbg("Adding %s to linkmap", printable_path(obj->path));
	l = &obj->linkmap;
	l->l_name = obj->path;
	l->l_base = obj->mapbase;
	l->l_ld = obj->dynamic;
	l->l_addr = obj->relocbase;

	if (r_debug.r_map == NULL) {
		r_debug.r_map = l;
		return;
	}

	/*
	 * Scan to the end of the list, but not past the entry for the
	 * dynamic linker, which we want to keep at the very end.
	 */
	for (prev = r_debug.r_map;
	    prev->l_next != NULL && prev->l_next != &obj_rtld.linkmap;
	     prev = prev->l_next)
		;

	/* Link in the new entry. */
	l->l_prev = prev;
	l->l_next = prev->l_next;
	if (l->l_next != NULL)
		l->l_next->l_prev = l;
	prev->l_next = l;
}

static void
linkmap_delete(Obj_Entry *obj)
{
	struct link_map *l;

	l = &obj->linkmap;
	if (l->l_prev == NULL) {
		if ((r_debug.r_map = l->l_next) != NULL)
			l->l_next->l_prev = NULL;
		return;
	}

	if ((l->l_prev->l_next = l->l_next) != NULL)
		l->l_next->l_prev = l->l_prev;
}

/*
 * Function for the debugger to set a breakpoint on to gain control.
 *
 * The two parameters allow the debugger to easily find and determine
 * what the runtime loader is doing and to whom it is doing it.
 *
 * When the loadhook trap is hit (r_debug_state, set at program
 * initialization), the arguments can be found on the stack:
 *
 *  +8   struct link_map *m
 *  +4   struct r_debug  *rd
 *  +0   RetAddr
 */
void
r_debug_state(struct r_debug* rd __unused, struct link_map *m  __unused)
{
    /*
     * The following is a hack to force the compiler to emit calls to
     * this function, even when optimizing.  If the function is empty,
     * the compiler is not obliged to emit any code for calls to it,
     * even when marked __noinline.  However, gdb depends on those
     * calls being made.
     */
    __compiler_membar();
}

/*
 * A function called after init routines have completed. This can be used to
 * break before a program's entry routine is called, and can be used when
 * main is not available in the symbol table.
 */
void
_r_debug_postinit(struct link_map *m __unused)
{

	/* See r_debug_state(). */
	__compiler_membar();
}

static void
release_object(Obj_Entry *obj)
{

	if (obj->holdcount > 0) {
		obj->unholdfree = true;
		return;
	}
	munmap(obj->mapbase, obj->mapsize);
	linkmap_delete(obj);
	obj_free(obj);
}

/*
 * Get address of the pointer variable in the main program.
 * Prefer non-weak symbol over the weak one.
 */
static const void **
get_program_var_addr(const char *name, RtldLockState *lockstate)
{
    SymLook req;
    DoneList donelist;

    symlook_init(&req, name);
    req.lockstate = lockstate;
    donelist_init(&donelist);
    if (symlook_global(&req, &donelist) != 0)
	return (NULL);
    if (ELF_ST_TYPE(req.sym_out->st_info) == STT_FUNC)
	return ((const void **)make_function_pointer(req.sym_out,
	  req.defobj_out));
    else if (ELF_ST_TYPE(req.sym_out->st_info) == STT_GNU_IFUNC)
	return ((const void **)rtld_resolve_ifunc(req.defobj_out, req.sym_out));
    else
	return (const void **)make_data_pointer(req.sym_out, req.defobj_out);
}

/*
 * Set a pointer variable in the main program to the given value.  This
 * is used to set key variables such as "environ" before any of the
 * init functions are called.
 */
static void
set_program_var(const char *name, const void *value)
{
    const void **addr;

    if ((addr = get_program_var_addr(name, NULL)) != NULL) {
	dbg("\"%s\": *%p <-- %p", name, addr, value);
	*addr = value;
    }
}

/*
 * Search the global objects, including dependencies and main object,
 * for the given symbol.
 */
static int
symlook_global(SymLook *req, DoneList *donelist)
{
    SymLook req1;
    const Objlist_Entry *elm;
    int res;

    symlook_init_from_req(&req1, req);

    /* Search all objects loaded at program start up. */
    if (req->defobj_out == NULL || (ld_dynamic_weak &&
      ELF_ST_BIND(req->sym_out->st_info) == STB_WEAK)) {
	res = symlook_list(&req1, &list_main, donelist);
	if (res == 0 && (!ld_dynamic_weak || req->defobj_out == NULL ||
	  ELF_ST_BIND(req1.sym_out->st_info) != STB_WEAK)) {
	    req->sym_out = req1.sym_out;
	    req->defobj_out = req1.defobj_out;
	    assert(req->defobj_out != NULL);
	}
    }

    /* Search all DAGs whose roots are RTLD_GLOBAL objects. */
    STAILQ_FOREACH(elm, &list_global, link) {
	if (req->defobj_out != NULL && (!ld_dynamic_weak ||
          ELF_ST_BIND(req->sym_out->st_info) != STB_WEAK))
	    break;
	res = symlook_list(&req1, &elm->obj->dagmembers, donelist);
	if (res == 0 && (req->defobj_out == NULL ||
	  ELF_ST_BIND(req1.sym_out->st_info) != STB_WEAK)) {
	    req->sym_out = req1.sym_out;
	    req->defobj_out = req1.defobj_out;
	    assert(req->defobj_out != NULL);
	}
    }

    return (req->sym_out != NULL ? 0 : ESRCH);
}

/*
 * Given a symbol name in a referencing object, find the corresponding
 * definition of the symbol.  Returns a pointer to the symbol, or NULL if
 * no definition was found.  Returns a pointer to the Obj_Entry of the
 * defining object via the reference parameter DEFOBJ_OUT.
 */
static int
symlook_default(SymLook *req, const Obj_Entry *refobj)
{
    DoneList donelist;
    const Objlist_Entry *elm;
    SymLook req1;
    int res;

    donelist_init(&donelist);
    symlook_init_from_req(&req1, req);

    /*
     * Look first in the referencing object if linked symbolically,
     * and similarly handle protected symbols.
     */
    res = symlook_obj(&req1, refobj);
    if (res == 0 && (refobj->symbolic ||
      ELF_ST_VISIBILITY(req1.sym_out->st_other) == STV_PROTECTED)) {
	req->sym_out = req1.sym_out;
	req->defobj_out = req1.defobj_out;
	assert(req->defobj_out != NULL);
    }
    if (refobj->symbolic || req->defobj_out != NULL)
	donelist_check(&donelist, refobj);

    symlook_global(req, &donelist);

    /* Search all dlopened DAGs containing the referencing object. */
    STAILQ_FOREACH(elm, &refobj->dldags, link) {
	if (req->sym_out != NULL && (!ld_dynamic_weak ||
          ELF_ST_BIND(req->sym_out->st_info) != STB_WEAK))
	    break;
	res = symlook_list(&req1, &elm->obj->dagmembers, &donelist);
	if (res == 0 && (req->sym_out == NULL ||
	  ELF_ST_BIND(req1.sym_out->st_info) != STB_WEAK)) {
	    req->sym_out = req1.sym_out;
	    req->defobj_out = req1.defobj_out;
	    assert(req->defobj_out != NULL);
	}
    }

    /*
     * Search the dynamic linker itself, and possibly resolve the
     * symbol from there.  This is how the application links to
     * dynamic linker services such as dlopen.
     */
    if (req->sym_out == NULL ||
      ELF_ST_BIND(req->sym_out->st_info) == STB_WEAK) {
	res = symlook_obj(&req1, &obj_rtld);
	if (res == 0) {
	    req->sym_out = req1.sym_out;
	    req->defobj_out = req1.defobj_out;
	    assert(req->defobj_out != NULL);
	}
    }

    return (req->sym_out != NULL ? 0 : ESRCH);
}

static int
symlook_list(SymLook *req, const Objlist *objlist, DoneList *dlp)
{
    const Elf_Sym *def;
    const Obj_Entry *defobj;
    const Objlist_Entry *elm;
    SymLook req1;
    int res;

    def = NULL;
    defobj = NULL;
    STAILQ_FOREACH(elm, objlist, link) {
	if (donelist_check(dlp, elm->obj))
	    continue;
	symlook_init_from_req(&req1, req);
	if ((res = symlook_obj(&req1, elm->obj)) == 0) {
	    if (def == NULL || (ld_dynamic_weak &&
              ELF_ST_BIND(req1.sym_out->st_info) != STB_WEAK)) {
		def = req1.sym_out;
		defobj = req1.defobj_out;
		if (!ld_dynamic_weak || ELF_ST_BIND(def->st_info) != STB_WEAK)
		    break;
	    }
	}
    }
    if (def != NULL) {
	req->sym_out = def;
	req->defobj_out = defobj;
	return (0);
    }
    return (ESRCH);
}

/*
 * Search the chain of DAGS cointed to by the given Needed_Entry
 * for a symbol of the given name.  Each DAG is scanned completely
 * before advancing to the next one.  Returns a pointer to the symbol,
 * or NULL if no definition was found.
 */
static int
symlook_needed(SymLook *req, const Needed_Entry *needed, DoneList *dlp)
{
    const Elf_Sym *def;
    const Needed_Entry *n;
    const Obj_Entry *defobj;
    SymLook req1;
    int res;

    def = NULL;
    defobj = NULL;
    symlook_init_from_req(&req1, req);
    for (n = needed; n != NULL; n = n->next) {
	if (n->obj == NULL ||
	    (res = symlook_list(&req1, &n->obj->dagmembers, dlp)) != 0)
	    continue;
	if (def == NULL || (ld_dynamic_weak &&
          ELF_ST_BIND(req1.sym_out->st_info) != STB_WEAK)) {
	    def = req1.sym_out;
	    defobj = req1.defobj_out;
	    if (!ld_dynamic_weak || ELF_ST_BIND(def->st_info) != STB_WEAK)
		break;
	}
    }
    if (def != NULL) {
	req->sym_out = def;
	req->defobj_out = defobj;
	return (0);
    }
    return (ESRCH);
}

/*
 * Search the symbol table of a single shared object for a symbol of
 * the given name and version, if requested.  Returns a pointer to the
 * symbol, or NULL if no definition was found.  If the object is
 * filter, return filtered symbol from filtee.
 *
 * The symbol's hash value is passed in for efficiency reasons; that
 * eliminates many recomputations of the hash value.
 */
int
symlook_obj(SymLook *req, const Obj_Entry *obj)
{
    DoneList donelist;
    SymLook req1;
    int flags, res, mres;

    /*
     * If there is at least one valid hash at this point, we prefer to
     * use the faster GNU version if available.
     */
    if (obj->valid_hash_gnu)
	mres = symlook_obj1_gnu(req, obj);
    else if (obj->valid_hash_sysv)
	mres = symlook_obj1_sysv(req, obj);
    else
	return (EINVAL);

    if (mres == 0) {
	if (obj->needed_filtees != NULL) {
	    flags = (req->flags & SYMLOOK_EARLY) ? RTLD_LO_EARLY : 0;
	    load_filtees(__DECONST(Obj_Entry *, obj), flags, req->lockstate);
	    donelist_init(&donelist);
	    symlook_init_from_req(&req1, req);
	    res = symlook_needed(&req1, obj->needed_filtees, &donelist);
	    if (res == 0) {
		req->sym_out = req1.sym_out;
		req->defobj_out = req1.defobj_out;
	    }
	    return (res);
	}
	if (obj->needed_aux_filtees != NULL) {
	    flags = (req->flags & SYMLOOK_EARLY) ? RTLD_LO_EARLY : 0;
	    load_filtees(__DECONST(Obj_Entry *, obj), flags, req->lockstate);
	    donelist_init(&donelist);
	    symlook_init_from_req(&req1, req);
	    res = symlook_needed(&req1, obj->needed_aux_filtees, &donelist);
	    if (res == 0) {
		req->sym_out = req1.sym_out;
		req->defobj_out = req1.defobj_out;
		return (res);
	    }
	}
    }
    return (mres);
}

/* Symbol match routine common to both hash functions */
static bool
matched_symbol(SymLook *req, const Obj_Entry *obj, Sym_Match_Result *result,
    const unsigned long symnum)
{
	Elf_Versym verndx;
	const Elf_Sym *symp;
	const char *strp;

	symp = obj->symtab + symnum;
	strp = obj->strtab + symp->st_name;

	switch (ELF_ST_TYPE(symp->st_info)) {
	case STT_FUNC:
	case STT_NOTYPE:
	case STT_OBJECT:
	case STT_COMMON:
	case STT_GNU_IFUNC:
		if (symp->st_value == 0)
			return (false);
		/* fallthrough */
	case STT_TLS:
		if (symp->st_shndx != SHN_UNDEF)
			break;
#ifndef __mips__
		else if (((req->flags & SYMLOOK_IN_PLT) == 0) &&
		    (ELF_ST_TYPE(symp->st_info) == STT_FUNC))
			break;
#endif
		/* fallthrough */
	default:
		return (false);
	}
	if (req->name[0] != strp[0] || strcmp(req->name, strp) != 0)
		return (false);

	if (req->ventry == NULL) {
		if (obj->versyms != NULL) {
			verndx = VER_NDX(obj->versyms[symnum]);
			if (verndx > obj->vernum) {
				_rtld_error(
				    "%s: symbol %s references wrong version %d",
				    obj->path, obj->strtab + symnum, verndx);
				return (false);
			}
			/*
			 * If we are not called from dlsym (i.e. this
			 * is a normal relocation from unversioned
			 * binary), accept the symbol immediately if
			 * it happens to have first version after this
			 * shared object became versioned.  Otherwise,
			 * if symbol is versioned and not hidden,
			 * remember it. If it is the only symbol with
			 * this name exported by the shared object, it
			 * will be returned as a match by the calling
			 * function. If symbol is global (verndx < 2)
			 * accept it unconditionally.
			 */
			if ((req->flags & SYMLOOK_DLSYM) == 0 &&
			    verndx == VER_NDX_GIVEN) {
				result->sym_out = symp;
				return (true);
			}
			else if (verndx >= VER_NDX_GIVEN) {
				if ((obj->versyms[symnum] & VER_NDX_HIDDEN)
				    == 0) {
					if (result->vsymp == NULL)
						result->vsymp = symp;
					result->vcount++;
				}
				return (false);
			}
		}
		result->sym_out = symp;
		return (true);
	}
	if (obj->versyms == NULL) {
		if (object_match_name(obj, req->ventry->name)) {
			_rtld_error("%s: object %s should provide version %s "
			    "for symbol %s", obj_rtld.path, obj->path,
			    req->ventry->name, obj->strtab + symnum);
			return (false);
		}
	} else {
		verndx = VER_NDX(obj->versyms[symnum]);
		if (verndx > obj->vernum) {
			_rtld_error("%s: symbol %s references wrong version %d",
			    obj->path, obj->strtab + symnum, verndx);
			return (false);
		}
		if (obj->vertab[verndx].hash != req->ventry->hash ||
		    strcmp(obj->vertab[verndx].name, req->ventry->name)) {
			/*
			 * Version does not match. Look if this is a
			 * global symbol and if it is not hidden. If
			 * global symbol (verndx < 2) is available,
			 * use it. Do not return symbol if we are
			 * called by dlvsym, because dlvsym looks for
			 * a specific version and default one is not
			 * what dlvsym wants.
			 */
			if ((req->flags & SYMLOOK_DLSYM) ||
			    (verndx >= VER_NDX_GIVEN) ||
			    (obj->versyms[symnum] & VER_NDX_HIDDEN))
				return (false);
		}
	}
	result->sym_out = symp;
	return (true);
}

/*
 * Search for symbol using SysV hash function.
 * obj->buckets is known not to be NULL at this point; the test for this was
 * performed with the obj->valid_hash_sysv assignment.
 */
static int
symlook_obj1_sysv(SymLook *req, const Obj_Entry *obj)
{
	unsigned long symnum;
	Sym_Match_Result matchres;

	matchres.sym_out = NULL;
	matchres.vsymp = NULL;
	matchres.vcount = 0;

	for (symnum = obj->buckets[req->hash % obj->nbuckets];
	    symnum != STN_UNDEF; symnum = obj->chains[symnum]) {
		if (symnum >= obj->nchains)
			return (ESRCH);	/* Bad object */

		if (matched_symbol(req, obj, &matchres, symnum)) {
			req->sym_out = matchres.sym_out;
			req->defobj_out = obj;
			return (0);
		}
	}
	if (matchres.vcount == 1) {
		req->sym_out = matchres.vsymp;
		req->defobj_out = obj;
		return (0);
	}
	return (ESRCH);
}

/* Search for symbol using GNU hash function */
static int
symlook_obj1_gnu(SymLook *req, const Obj_Entry *obj)
{
	Elf_Addr bloom_word;
	const Elf32_Word *hashval;
	Elf32_Word bucket;
	Sym_Match_Result matchres;
	unsigned int h1, h2;
	unsigned long symnum;

	matchres.sym_out = NULL;
	matchres.vsymp = NULL;
	matchres.vcount = 0;

	/* Pick right bitmask word from Bloom filter array */
	bloom_word = obj->bloom_gnu[(req->hash_gnu / __ELF_WORD_SIZE) &
	    obj->maskwords_bm_gnu];

	/* Calculate modulus word size of gnu hash and its derivative */
	h1 = req->hash_gnu & (__ELF_WORD_SIZE - 1);
	h2 = ((req->hash_gnu >> obj->shift2_gnu) & (__ELF_WORD_SIZE - 1));

	/* Filter out the "definitely not in set" queries */
	if (((bloom_word >> h1) & (bloom_word >> h2) & 1) == 0)
		return (ESRCH);

	/* Locate hash chain and corresponding value element*/
	bucket = obj->buckets_gnu[req->hash_gnu % obj->nbuckets_gnu];
	if (bucket == 0)
		return (ESRCH);
	hashval = &obj->chain_zero_gnu[bucket];
	do {
		if (((*hashval ^ req->hash_gnu) >> 1) == 0) {
			symnum = hashval - obj->chain_zero_gnu;
			if (matched_symbol(req, obj, &matchres, symnum)) {
				req->sym_out = matchres.sym_out;
				req->defobj_out = obj;
				return (0);
			}
		}
	} while ((*hashval++ & 1) == 0);
	if (matchres.vcount == 1) {
		req->sym_out = matchres.vsymp;
		req->defobj_out = obj;
		return (0);
	}
	return (ESRCH);
}

static void
trace_loaded_objects(Obj_Entry *obj)
{
    const char *fmt1, *fmt2, *fmt, *main_local, *list_containers;
    int c;

    if ((main_local = ld_get_env_var(LD_TRACE_LOADED_OBJECTS_PROGNAME)) ==
      NULL)
	main_local = "";

    if ((fmt1 = ld_get_env_var(LD_TRACE_LOADED_OBJECTS_FMT1)) == NULL)
	fmt1 = "\t%o => %p (%x)\n";

    if ((fmt2 = ld_get_env_var(LD_TRACE_LOADED_OBJECTS_FMT2)) == NULL)
	fmt2 = "\t%o (%x)\n";

    list_containers = ld_get_env_var(LD_TRACE_LOADED_OBJECTS_ALL);

    for (; obj != NULL; obj = TAILQ_NEXT(obj, next)) {
	Needed_Entry *needed;
	const char *name, *path;
	bool is_lib;

	if (obj->marker)
	    continue;
	if (list_containers && obj->needed != NULL)
	    rtld_printf("%s:\n", obj->path);
	for (needed = obj->needed; needed; needed = needed->next) {
	    if (needed->obj != NULL) {
		if (needed->obj->traced && !list_containers)
		    continue;
		needed->obj->traced = true;
		path = needed->obj->path;
	    } else
		path = "not found";

	    name = obj->strtab + needed->name;
	    is_lib = strncmp(name, "lib", 3) == 0;	/* XXX - bogus */

	    fmt = is_lib ? fmt1 : fmt2;
	    while ((c = *fmt++) != '\0') {
		switch (c) {
		default:
		    rtld_putchar(c);
		    continue;
		case '\\':
		    switch (c = *fmt) {
		    case '\0':
			continue;
		    case 'n':
			rtld_putchar('\n');
			break;
		    case 't':
			rtld_putchar('\t');
			break;
		    }
		    break;
		case '%':
		    switch (c = *fmt) {
		    case '\0':
			continue;
		    case '%':
		    default:
			rtld_putchar(c);
			break;
		    case 'A':
			rtld_putstr(main_local);
			break;
		    case 'a':
			rtld_putstr(obj_main->path);
			break;
		    case 'o':
			rtld_putstr(name);
			break;
#if 0
		    case 'm':
			rtld_printf("%d", sodp->sod_major);
			break;
		    case 'n':
			rtld_printf("%d", sodp->sod_minor);
			break;
#endif
		    case 'p':
			rtld_putstr(path);
			break;
		    case 'x':
			rtld_printf("%p", needed->obj ? needed->obj->mapbase :
			  0);
			break;
		    }
		    break;
		}
		++fmt;
	    }
	}
    }
}

/*
 * Unload a dlopened object and its dependencies from memory and from
 * our data structures.  It is assumed that the DAG rooted in the
 * object has already been unreferenced, and that the object has a
 * reference count of 0.
 */
static void
unload_object(Obj_Entry *root, RtldLockState *lockstate)
{
	Obj_Entry marker, *obj, *next;

	assert(root->refcount == 0);

	/*
	 * Pass over the DAG removing unreferenced objects from
	 * appropriate lists.
	 */
	unlink_object(root);

	/* Unmap all objects that are no longer referenced. */
	for (obj = TAILQ_FIRST(&obj_list); obj != NULL; obj = next) {
		next = TAILQ_NEXT(obj, next);
		if (obj->marker || obj->refcount != 0)
			continue;
		LD_UTRACE(UTRACE_UNLOAD_OBJECT, obj, obj->mapbase,
		    obj->mapsize, 0, obj->path);
		dbg("unloading \"%s\"", obj->path);
		/*
		 * Unlink the object now to prevent new references from
		 * being acquired while the bind lock is dropped in
		 * recursive dlclose() invocations.
		 */
		TAILQ_REMOVE(&obj_list, obj, next);
		obj_count--;

		if (obj->filtees_loaded) {
			if (next != NULL) {
				init_marker(&marker);
				TAILQ_INSERT_BEFORE(next, &marker, next);
				unload_filtees(obj, lockstate);
				next = TAILQ_NEXT(&marker, next);
				TAILQ_REMOVE(&obj_list, &marker, next);
			} else
				unload_filtees(obj, lockstate);
		}
		release_object(obj);
	}
}

static void
unlink_object(Obj_Entry *root)
{
    Objlist_Entry *elm;

    if (root->refcount == 0) {
	/* Remove the object from the RTLD_GLOBAL list. */
	objlist_remove(&list_global, root);

    	/* Remove the object from all objects' DAG lists. */
    	STAILQ_FOREACH(elm, &root->dagmembers, link) {
	    objlist_remove(&elm->obj->dldags, root);
	    if (elm->obj != root)
		unlink_object(elm->obj);
	}
    }
}

static void
ref_dag(Obj_Entry *root)
{
    Objlist_Entry *elm;

    assert(root->dag_inited);
    STAILQ_FOREACH(elm, &root->dagmembers, link)
	elm->obj->refcount++;
}

static void
unref_dag(Obj_Entry *root)
{
    Objlist_Entry *elm;

    assert(root->dag_inited);
    STAILQ_FOREACH(elm, &root->dagmembers, link)
	elm->obj->refcount--;
}

/*
 * Common code for MD __tls_get_addr().
 */
static void *
tls_get_addr_slow(uintptr_t **dtvp, int index, size_t offset, bool locked)
{
	uintptr_t *newdtv, *dtv;
	RtldLockState lockstate;
	int to_copy;

	dtv = *dtvp;
	/* Check dtv generation in case new modules have arrived */
	if (dtv[0] != tls_dtv_generation) {
		if (!locked)
			wlock_acquire(rtld_bind_lock, &lockstate);
		newdtv = xcalloc(tls_max_index + 2, sizeof(newdtv[0]));
		to_copy = dtv[1];
		if (to_copy > tls_max_index)
			to_copy = tls_max_index;
		memcpy(&newdtv[2], &dtv[2], to_copy * sizeof(newdtv[0]));
		newdtv[0] = tls_dtv_generation;
		newdtv[1] = tls_max_index;
		free(dtv);
		if (!locked)
			lock_release(rtld_bind_lock, &lockstate);
		dtv = *dtvp = newdtv;
	}

	/* Dynamically allocate module TLS if necessary */
	if (dtv[index + 1] == 0) {
		/* Signal safe, wlock will block out signals. */
		if (!locked)
			wlock_acquire(rtld_bind_lock, &lockstate);
		if (!dtv[index + 1])
			dtv[index + 1] = (uintptr_t)allocate_module_tls(index);
		if (!locked)
			lock_release(rtld_bind_lock, &lockstate);
	}
	return ((void *)(dtv[index + 1] + offset));
}

void *
tls_get_addr_common(uintptr_t **dtvp, int index, size_t offset)
{
	uintptr_t *dtv;

	dtv = *dtvp;
	/* Check dtv generation in case new modules have arrived */
	if (__predict_true(dtv[0] == tls_dtv_generation &&
	    dtv[index + 1] != 0))
		return ((void *)(dtv[index + 1] + offset));
	return (tls_get_addr_slow(dtvp, index, offset, false));
}

#ifdef TLS_VARIANT_I

/*
 * Return pointer to allocated TLS block
 */
static void *
get_tls_block_ptr(void *tcb, size_t tcbsize)
{
    size_t extra_size, post_size, pre_size, tls_block_size;
    size_t tls_init_align;

    tls_init_align = rtld_max(obj_main->tlsalign, 1);

    /* Compute fragments sizes. */
    extra_size = tcbsize - TLS_TCB_SIZE;
    post_size = calculate_tls_post_size(tls_init_align);
    tls_block_size = tcbsize + post_size;
    pre_size = roundup2(tls_block_size, tls_init_align) - tls_block_size;

    return ((char *)tcb - pre_size - extra_size);
}

/*
 * Allocate Static TLS using the Variant I method.
 *
 * For details on the layout, see lib/libc/gen/tls.c.
 *
 * NB: rtld's tls_static_space variable includes TLS_TCB_SIZE and post_size as
 *     it is based on tls_last_offset, and TLS offsets here are really TCB
 *     offsets, whereas libc's tls_static_space is just the executable's static
 *     TLS segment.
 */
void *
allocate_tls(Obj_Entry *objs, void *oldtcb, size_t tcbsize, size_t tcbalign)
{
    Obj_Entry *obj;
    char *tls_block;
    uintptr_t *dtv, **tcb;
    char *addr;
    Elf_Addr i;
    size_t extra_size, maxalign, post_size, pre_size, tls_block_size;
    size_t tls_init_align, tls_init_offset;

    if (oldtcb != NULL && tcbsize == TLS_TCB_SIZE)
	return (oldtcb);

    assert(tcbsize >= TLS_TCB_SIZE);
    maxalign = rtld_max(tcbalign, tls_static_max_align);
    tls_init_align = rtld_max(obj_main->tlsalign, 1);

    /* Compute fragmets sizes. */
    extra_size = tcbsize - TLS_TCB_SIZE;
    post_size = calculate_tls_post_size(tls_init_align);
    tls_block_size = tcbsize + post_size;
    pre_size = roundup2(tls_block_size, tls_init_align) - tls_block_size;
    tls_block_size += pre_size + tls_static_space - TLS_TCB_SIZE - post_size;

    /* Allocate whole TLS block */
    tls_block = malloc_aligned(tls_block_size, maxalign, 0);
    tcb = (uintptr_t **)(tls_block + pre_size + extra_size);

    if (oldtcb != NULL) {
	memcpy(tls_block, get_tls_block_ptr(oldtcb, tcbsize),
	    tls_block_size);
	free_aligned(get_tls_block_ptr(oldtcb, tcbsize));

	/* Adjust the DTV. */
	dtv = tcb[0];
	for (i = 0; i < dtv[1]; i++) {
	    if (dtv[i+2] >= (Elf_Addr)oldtcb &&
		dtv[i+2] < (Elf_Addr)oldtcb + tls_static_space) {
		dtv[i+2] = (uintptr_t)tcb + ((Elf_Addr)dtv[i+2] - (Elf_Addr)oldtcb);
	    }
	}
    } else {
	dtv = xcalloc(tls_max_index + 2, sizeof(void *));
	tcb[0] = dtv;
	dtv[0] = (uintptr_t)tls_dtv_generation;
	dtv[1] = (uintptr_t)tls_max_index;

	for (obj = globallist_curr(objs); obj != NULL;
	  obj = globallist_next(obj)) {
	    if (obj->tlsoffset == 0)
		continue;
	    tls_init_offset = obj->tlspoffset & (obj->tlsalign - 1);
	    addr = (char *)tcb + obj->tlsoffset;
	    if (tls_init_offset > 0)
		memset((void *)addr, 0, tls_init_offset);
	    if (obj->tlsinitsize > 0) {
		memcpy((void *)(addr + tls_init_offset), obj->tlsinit,
		    obj->tlsinitsize);
	    }
	    if (obj->tlssize > obj->tlsinitsize) {
		memset((void *)(addr + tls_init_offset + obj->tlsinitsize),
		    0, obj->tlssize - obj->tlsinitsize - tls_init_offset);
	    }
	    dtv[obj->tlsindex + 1] = (uintptr_t)addr;
	}
    }

    return (tcb);
}

void
free_tls(void *tcb, size_t tcbsize, size_t tcbalign __unused)
{
    char **dtv;
    char *tlsstart, *tlsend;
    size_t post_size;
    size_t dtvsize, i, tls_init_align;

    assert(tcbsize >= TLS_TCB_SIZE);
    tls_init_align = rtld_max(obj_main->tlsalign, 1);

    /* Compute fragments sizes. */
    post_size = calculate_tls_post_size(tls_init_align);

    tlsstart = (char *)tcb + TLS_TCB_SIZE + post_size;
    tlsend = (char *)tcb + tls_static_space;

    dtv = *(void **)tcb;
    dtvsize = (size_t)dtv[1];
    for (i = 0; i < dtvsize; i++) {
	if (dtv[i+2] && (dtv[i+2] < tlsstart || dtv[i+2] >= tlsend)) {
	    free((void*)dtv[i+2]);
	}
    }
    free(dtv);
    free_aligned(get_tls_block_ptr(tcb, tcbsize));
}

#endif	/* TLS_VARIANT_I */

#ifdef TLS_VARIANT_II

/*
 * Allocate Static TLS using the Variant II method.
 */
void *
allocate_tls(Obj_Entry *objs, void *oldtls, size_t tcbsize, size_t tcbalign)
{
    Obj_Entry *obj;
    size_t size, ralign;
    char *tls;
    Elf_Addr *dtv, *olddtv;
    Elf_Addr segbase, oldsegbase, addr;
    size_t i;

    ralign = tcbalign;
    if (tls_static_max_align > ralign)
	    ralign = tls_static_max_align;
    size = roundup(tls_static_space, ralign) + roundup(tcbsize, ralign);

    assert(tcbsize >= 2*sizeof(Elf_Addr));
    tls = malloc_aligned(size, ralign, 0 /* XXX */);
    dtv = xcalloc(tls_max_index + 2, sizeof(Elf_Addr));

    segbase = (Elf_Addr)(tls + roundup(tls_static_space, ralign));
    ((Elf_Addr*)segbase)[0] = segbase;
    ((Elf_Addr*)segbase)[1] = (Elf_Addr) dtv;

    dtv[0] = tls_dtv_generation;
    dtv[1] = tls_max_index;

    if (oldtls) {
	/*
	 * Copy the static TLS block over whole.
	 */
	oldsegbase = (Elf_Addr) oldtls;
	memcpy((void *)(segbase - tls_static_space),
	       (const void *)(oldsegbase - tls_static_space),
	       tls_static_space);

	/*
	 * If any dynamic TLS blocks have been created tls_get_addr(),
	 * move them over.
	 */
	olddtv = ((Elf_Addr**)oldsegbase)[1];
	for (i = 0; i < olddtv[1]; i++) {
	    if (olddtv[i+2] < oldsegbase - size || olddtv[i+2] > oldsegbase) {
		dtv[i+2] = olddtv[i+2];
		olddtv[i+2] = 0;
	    }
	}

	/*
	 * We assume that this block was the one we created with
	 * allocate_initial_tls().
	 */
	free_tls(oldtls, 2*sizeof(Elf_Addr), sizeof(Elf_Addr));
    } else {
	for (obj = objs; obj != NULL; obj = TAILQ_NEXT(obj, next)) {
		if (obj->marker || obj->tlsoffset == 0)
			continue;
		addr = segbase - obj->tlsoffset;
		memset((void*)(addr + obj->tlsinitsize),
		       0, obj->tlssize - obj->tlsinitsize);
		if (obj->tlsinit) {
		    memcpy((void*) addr, obj->tlsinit, obj->tlsinitsize);
		    obj->static_tls_copied = true;
		}
		dtv[obj->tlsindex + 1] = addr;
	}
    }

    return (void*) segbase;
}

void
free_tls(void *tls, size_t tcbsize  __unused, size_t tcbalign)
{
    Elf_Addr* dtv;
    size_t size, ralign;
    int dtvsize, i;
    Elf_Addr tlsstart, tlsend;

    /*
     * Figure out the size of the initial TLS block so that we can
     * find stuff which ___tls_get_addr() allocated dynamically.
     */
    ralign = tcbalign;
    if (tls_static_max_align > ralign)
	    ralign = tls_static_max_align;
    size = roundup(tls_static_space, ralign);

    dtv = ((Elf_Addr**)tls)[1];
    dtvsize = dtv[1];
    tlsend = (Elf_Addr) tls;
    tlsstart = tlsend - size;
    for (i = 0; i < dtvsize; i++) {
	if (dtv[i + 2] != 0 && (dtv[i + 2] < tlsstart || dtv[i + 2] > tlsend)) {
		free_aligned((void *)dtv[i + 2]);
	}
    }

    free_aligned((void *)tlsstart);
    free((void*) dtv);
}

#endif	/* TLS_VARIANT_II */

/*
 * Allocate TLS block for module with given index.
 */
void *
allocate_module_tls(int index)
{
	Obj_Entry *obj;
	char *p;

	TAILQ_FOREACH(obj, &obj_list, next) {
		if (obj->marker)
			continue;
		if (obj->tlsindex == index)
			break;
	}
	if (obj == NULL) {
		_rtld_error("Can't find module with TLS index %d", index);
		rtld_die();
	}

	p = malloc_aligned(obj->tlssize, obj->tlsalign, obj->tlspoffset);
	memcpy(p, obj->tlsinit, obj->tlsinitsize);
	memset(p + obj->tlsinitsize, 0, obj->tlssize - obj->tlsinitsize);
	return (p);
}

bool
allocate_tls_offset(Obj_Entry *obj)
{
    size_t off;

    if (obj->tls_done)
	return true;

    if (obj->tlssize == 0) {
	obj->tls_done = true;
	return true;
    }

    if (tls_last_offset == 0)
	off = calculate_first_tls_offset(obj->tlssize, obj->tlsalign,
	  obj->tlspoffset);
    else
	off = calculate_tls_offset(tls_last_offset, tls_last_size,
	  obj->tlssize, obj->tlsalign, obj->tlspoffset);

    obj->tlsoffset = off;
#ifdef TLS_VARIANT_I
    off += obj->tlssize;
#endif

    /*
     * If we have already fixed the size of the static TLS block, we
     * must stay within that size. When allocating the static TLS, we
     * leave a small amount of space spare to be used for dynamically
     * loading modules which use static TLS.
     */
    if (tls_static_space != 0) {
	if (off > tls_static_space)
	    return false;
    } else if (obj->tlsalign > tls_static_max_align) {
	    tls_static_max_align = obj->tlsalign;
    }

    tls_last_offset = off;
    tls_last_size = obj->tlssize;
    obj->tls_done = true;

    return true;
}

void
free_tls_offset(Obj_Entry *obj)
{

    /*
     * If we were the last thing to allocate out of the static TLS
     * block, we give our space back to the 'allocator'. This is a
     * simplistic workaround to allow libGL.so.1 to be loaded and
     * unloaded multiple times.
     */
    size_t off = obj->tlsoffset;
#ifdef TLS_VARIANT_I
    off += obj->tlssize;
#endif
    if (off == tls_last_offset) {
	tls_last_offset -= obj->tlssize;
	tls_last_size = 0;
    }
}

void *
_rtld_allocate_tls(void *oldtls, size_t tcbsize, size_t tcbalign)
{
    void *ret;
    RtldLockState lockstate;

    wlock_acquire(rtld_bind_lock, &lockstate);
    ret = allocate_tls(globallist_curr(TAILQ_FIRST(&obj_list)), oldtls,
      tcbsize, tcbalign);
    lock_release(rtld_bind_lock, &lockstate);
    return (ret);
}

void
_rtld_free_tls(void *tcb, size_t tcbsize, size_t tcbalign)
{
    RtldLockState lockstate;

    wlock_acquire(rtld_bind_lock, &lockstate);
    free_tls(tcb, tcbsize, tcbalign);
    lock_release(rtld_bind_lock, &lockstate);
}

static void
object_add_name(Obj_Entry *obj, const char *name)
{
    Name_Entry *entry;
    size_t len;

    len = strlen(name);
    entry = malloc(sizeof(Name_Entry) + len);

    if (entry != NULL) {
	strcpy(entry->name, name);
	STAILQ_INSERT_TAIL(&obj->names, entry, link);
    }
}

static int
object_match_name(const Obj_Entry *obj, const char *name)
{
    Name_Entry *entry;

    STAILQ_FOREACH(entry, &obj->names, link) {
	if (strcmp(name, entry->name) == 0)
	    return (1);
    }
    return (0);
}

static Obj_Entry *
locate_dependency(const Obj_Entry *obj, const char *name)
{
    const Objlist_Entry *entry;
    const Needed_Entry *needed;

    STAILQ_FOREACH(entry, &list_main, link) {
	if (object_match_name(entry->obj, name))
	    return entry->obj;
    }

    for (needed = obj->needed;  needed != NULL;  needed = needed->next) {
	if (strcmp(obj->strtab + needed->name, name) == 0 ||
	  (needed->obj != NULL && object_match_name(needed->obj, name))) {
	    /*
	     * If there is DT_NEEDED for the name we are looking for,
	     * we are all set.  Note that object might not be found if
	     * dependency was not loaded yet, so the function can
	     * return NULL here.  This is expected and handled
	     * properly by the caller.
	     */
	    return (needed->obj);
	}
    }
    rtld_fatal("%s: Unexpected inconsistency: dependency %s not found",
	obj->path, name);
}

static int
check_object_provided_version(Obj_Entry *refobj, const Obj_Entry *depobj,
    const Elf_Vernaux *vna)
{
    const Elf_Verdef *vd;
    const char *vername;

    vername = refobj->strtab + vna->vna_name;
    vd = depobj->verdef;
    if (vd == NULL) {
	_rtld_error("%s: version %s required by %s not defined",
	    depobj->path, vername, refobj->path);
	return (-1);
    }
    for (;;) {
	if (vd->vd_version != VER_DEF_CURRENT) {
	    _rtld_error("%s: Unsupported version %d of Elf_Verdef entry",
		depobj->path, vd->vd_version);
	    return (-1);
	}
	if (vna->vna_hash == vd->vd_hash) {
	    const Elf_Verdaux *aux = (const Elf_Verdaux *)
		((const char *)vd + vd->vd_aux);
	    if (strcmp(vername, depobj->strtab + aux->vda_name) == 0)
		return (0);
	}
	if (vd->vd_next == 0)
	    break;
	vd = (const Elf_Verdef *)((const char *)vd + vd->vd_next);
    }
    if (vna->vna_flags & VER_FLG_WEAK)
	return (0);
    _rtld_error("%s: version %s required by %s not found",
	depobj->path, vername, refobj->path);
    return (-1);
}

static int
rtld_verify_object_versions(Obj_Entry *obj)
{
    const Elf_Verneed *vn;
    const Elf_Verdef  *vd;
    const Elf_Verdaux *vda;
    const Elf_Vernaux *vna;
    const Obj_Entry *depobj;
    int maxvernum, vernum;

    if (obj->ver_checked)
	return (0);
    obj->ver_checked = true;

    maxvernum = 0;
    /*
     * Walk over defined and required version records and figure out
     * max index used by any of them. Do very basic sanity checking
     * while there.
     */
    vn = obj->verneed;
    while (vn != NULL) {
	if (vn->vn_version != VER_NEED_CURRENT) {
	    _rtld_error("%s: Unsupported version %d of Elf_Verneed entry",
		obj->path, vn->vn_version);
	    return (-1);
	}
	vna = (const Elf_Vernaux *)((const char *)vn + vn->vn_aux);
	for (;;) {
	    vernum = VER_NEED_IDX(vna->vna_other);
	    if (vernum > maxvernum)
		maxvernum = vernum;
	    if (vna->vna_next == 0)
		 break;
	    vna = (const Elf_Vernaux *)((const char *)vna + vna->vna_next);
	}
	if (vn->vn_next == 0)
	    break;
	vn = (const Elf_Verneed *)((const char *)vn + vn->vn_next);
    }

    vd = obj->verdef;
    while (vd != NULL) {
	if (vd->vd_version != VER_DEF_CURRENT) {
	    _rtld_error("%s: Unsupported version %d of Elf_Verdef entry",
		obj->path, vd->vd_version);
	    return (-1);
	}
	vernum = VER_DEF_IDX(vd->vd_ndx);
	if (vernum > maxvernum)
		maxvernum = vernum;
	if (vd->vd_next == 0)
	    break;
	vd = (const Elf_Verdef *)((const char *)vd + vd->vd_next);
    }

    if (maxvernum == 0)
	return (0);

    /*
     * Store version information in array indexable by version index.
     * Verify that object version requirements are satisfied along the
     * way.
     */
    obj->vernum = maxvernum + 1;
    obj->vertab = xcalloc(obj->vernum, sizeof(Ver_Entry));

    vd = obj->verdef;
    while (vd != NULL) {
	if ((vd->vd_flags & VER_FLG_BASE) == 0) {
	    vernum = VER_DEF_IDX(vd->vd_ndx);
	    assert(vernum <= maxvernum);
	    vda = (const Elf_Verdaux *)((const char *)vd + vd->vd_aux);
	    obj->vertab[vernum].hash = vd->vd_hash;
	    obj->vertab[vernum].name = obj->strtab + vda->vda_name;
	    obj->vertab[vernum].file = NULL;
	    obj->vertab[vernum].flags = 0;
	}
	if (vd->vd_next == 0)
	    break;
	vd = (const Elf_Verdef *)((const char *)vd + vd->vd_next);
    }

    vn = obj->verneed;
    while (vn != NULL) {
	depobj = locate_dependency(obj, obj->strtab + vn->vn_file);
	if (depobj == NULL)
	    return (-1);
	vna = (const Elf_Vernaux *)((const char *)vn + vn->vn_aux);
	for (;;) {
	    if (check_object_provided_version(obj, depobj, vna))
		return (-1);
	    vernum = VER_NEED_IDX(vna->vna_other);
	    assert(vernum <= maxvernum);
	    obj->vertab[vernum].hash = vna->vna_hash;
	    obj->vertab[vernum].name = obj->strtab + vna->vna_name;
	    obj->vertab[vernum].file = obj->strtab + vn->vn_file;
	    obj->vertab[vernum].flags = (vna->vna_other & VER_NEED_HIDDEN) ?
		VER_INFO_HIDDEN : 0;
	    if (vna->vna_next == 0)
		 break;
	    vna = (const Elf_Vernaux *)((const char *)vna + vna->vna_next);
	}
	if (vn->vn_next == 0)
	    break;
	vn = (const Elf_Verneed *)((const char *)vn + vn->vn_next);
    }
    return 0;
}

static int
rtld_verify_versions(const Objlist *objlist)
{
    Objlist_Entry *entry;
    int rc;

    rc = 0;
    STAILQ_FOREACH(entry, objlist, link) {
	/*
	 * Skip dummy objects or objects that have their version requirements
	 * already checked.
	 */
	if (entry->obj->strtab == NULL || entry->obj->vertab != NULL)
	    continue;
	if (rtld_verify_object_versions(entry->obj) == -1) {
	    rc = -1;
	    if (ld_tracing == NULL)
		break;
	}
    }
    if (rc == 0 || ld_tracing != NULL)
    	rc = rtld_verify_object_versions(&obj_rtld);
    return rc;
}

const Ver_Entry *
fetch_ventry(const Obj_Entry *obj, unsigned long symnum)
{
    Elf_Versym vernum;

    if (obj->vertab) {
	vernum = VER_NDX(obj->versyms[symnum]);
	if (vernum >= obj->vernum) {
	    _rtld_error("%s: symbol %s has wrong verneed value %d",
		obj->path, obj->strtab + symnum, vernum);
	} else if (obj->vertab[vernum].hash != 0) {
	    return &obj->vertab[vernum];
	}
    }
    return NULL;
}

int
_rtld_get_stack_prot(void)
{

	return (stack_prot);
}

int
_rtld_is_dlopened(void *arg)
{
	Obj_Entry *obj;
	RtldLockState lockstate;
	int res;

	rlock_acquire(rtld_bind_lock, &lockstate);
	obj = dlcheck(arg);
	if (obj == NULL)
		obj = obj_from_addr(arg);
	if (obj == NULL) {
		_rtld_error("No shared object contains address");
		lock_release(rtld_bind_lock, &lockstate);
		return (-1);
	}
	res = obj->dlopened ? 1 : 0;
	lock_release(rtld_bind_lock, &lockstate);
	return (res);
}

static int
obj_remap_relro(Obj_Entry *obj, int prot)
{
	if (obj->relro_size == 0)
		return (0);

	dbg("Enforcing RELRO for %s (%p -> %p)", obj->path, obj->relro_page,
	    obj->relro_page + obj->relro_size);
	if (obj->relro_size > 0 && mprotect(obj->relro_page, obj->relro_size,
	    prot) == -1) {
		_rtld_error("%s: Cannot set relro protection to %#x: %s",
		    obj->path, prot, rtld_strerror(errno));
		return (-1);
	}
	return (0);
}

static int
obj_disable_relro(Obj_Entry *obj)
{

	return (obj_remap_relro(obj, PROT_READ | PROT_WRITE));
}

static int
obj_enforce_relro(Obj_Entry *obj)
{

	return (obj_remap_relro(obj, PROT_READ));
}

static void
map_stacks_exec(RtldLockState *lockstate)
{
	void (*thr_map_stacks_exec)(void);

	if ((max_stack_flags & PF_X) == 0 || (stack_prot & PROT_EXEC) != 0)
		return;
	thr_map_stacks_exec = (void (*)(void))(uintptr_t)
	    get_program_var_addr("__pthread_map_stacks_exec", lockstate);
	if (thr_map_stacks_exec != NULL) {
		stack_prot |= PROT_EXEC;
		thr_map_stacks_exec();
	}
}

static void
distribute_static_tls(Objlist *list, RtldLockState *lockstate)
{
	Objlist_Entry *elm;
	Obj_Entry *obj;
	void (*distrib)(size_t, void *, size_t, size_t);

	distrib = (void (*)(size_t, void *, size_t, size_t))(uintptr_t)
	    get_program_var_addr("__pthread_distribute_static_tls", lockstate);
	if (distrib == NULL)
		return;
	STAILQ_FOREACH(elm, list, link) {
		obj = elm->obj;
		if (obj->marker || !obj->tls_done || obj->static_tls_copied)
			continue;
		distrib(obj->tlsoffset, obj->tlsinit, obj->tlsinitsize,
		    obj->tlssize);
		obj->static_tls_copied = true;
	}
}

void
symlook_init(SymLook *dst, const char *name)
{

	bzero(dst, sizeof(*dst));
	dst->name = name;
	dst->hash = elf_hash(name);
	dst->hash_gnu = gnu_hash(name);
}

static void
symlook_init_from_req(SymLook *dst, const SymLook *src)
{

	dst->name = src->name;
	dst->hash = src->hash;
	dst->hash_gnu = src->hash_gnu;
	dst->ventry = src->ventry;
	dst->flags = src->flags;
	dst->defobj_out = NULL;
	dst->sym_out = NULL;
	dst->lockstate = src->lockstate;
}

static int
open_binary_fd(const char *argv0, bool search_in_path,
    const char **binpath_res)
{
	char *binpath, *pathenv, *pe, *res1;
	const char *res;
	int fd;

	binpath = NULL;
	res = NULL;
	if (search_in_path && strchr(argv0, '/') == NULL) {
		binpath = xmalloc(PATH_MAX);
		pathenv = getenv("PATH");
		if (pathenv == NULL) {
			_rtld_error("-p and no PATH environment variable");
			rtld_die();
		}
		pathenv = strdup(pathenv);
		if (pathenv == NULL) {
			_rtld_error("Cannot allocate memory");
			rtld_die();
		}
		fd = -1;
		errno = ENOENT;
		while ((pe = strsep(&pathenv, ":")) != NULL) {
			if (strlcpy(binpath, pe, PATH_MAX) >= PATH_MAX)
				continue;
			if (binpath[0] != '\0' &&
			    strlcat(binpath, "/", PATH_MAX) >= PATH_MAX)
				continue;
			if (strlcat(binpath, argv0, PATH_MAX) >= PATH_MAX)
				continue;
			fd = open(binpath, O_RDONLY | O_CLOEXEC | O_VERIFY);
			if (fd != -1 || errno != ENOENT) {
				res = binpath;
				break;
			}
		}
		free(pathenv);
	} else {
		fd = open(argv0, O_RDONLY | O_CLOEXEC | O_VERIFY);
		res = argv0;
	}

	if (fd == -1) {
		_rtld_error("Cannot open %s: %s", argv0, rtld_strerror(errno));
		rtld_die();
	}
	if (res != NULL && res[0] != '/') {
		res1 = xmalloc(PATH_MAX);
		if (realpath(res, res1) != NULL) {
			if (res != argv0)
				free(__DECONST(char *, res));
			res = res1;
		} else {
			free(res1);
		}
	}
	*binpath_res = res;
	return (fd);
}

/*
 * Parse a set of command-line arguments.
 */
static int
parse_args(char* argv[], int argc, bool *use_pathp, int *fdp,
    const char **argv0)
{
	const char *arg;
	char machine[64];
	size_t sz;
	int arglen, fd, i, j, mib[2];
	char opt;
	bool seen_b, seen_f;

	dbg("Parsing command-line arguments");
	*use_pathp = false;
	*fdp = -1;
	seen_b = seen_f = false;

	for (i = 1; i < argc; i++ ) {
		arg = argv[i];
		dbg("argv[%d]: '%s'", i, arg);

		/*
		 * rtld arguments end with an explicit "--" or with the first
		 * non-prefixed argument.
		 */
		if (strcmp(arg, "--") == 0) {
			i++;
			break;
		}
		if (arg[0] != '-')
			break;

		/*
		 * All other arguments are single-character options that can
		 * be combined, so we need to search through `arg` for them.
		 */
		arglen = strlen(arg);
		for (j = 1; j < arglen; j++) {
			opt = arg[j];
			if (opt == 'h') {
				print_usage(argv[0]);
				_exit(0);
			} else if (opt == 'b') {
				if (seen_f) {
					_rtld_error("Both -b and -f specified");
					rtld_die();
				}
				i++;
				*argv0 = argv[i];
				seen_b = true;
				break;
			} else if (opt == 'f') {
				if (seen_b) {
					_rtld_error("Both -b and -f specified");
					rtld_die();
				}

				/*
				 * -f XX can be used to specify a
				 * descriptor for the binary named at
				 * the command line (i.e., the later
				 * argument will specify the process
				 * name but the descriptor is what
				 * will actually be executed).
				 *
				 * -f must be the last option in, e.g., -abcf.
				 */
				if (j != arglen - 1) {
					rtld_fatal("Invalid options: %s", arg);
				}
				i++;
				fd = parse_integer(argv[i]);
				if (fd == -1) {
					rtld_fatal(
					    "Invalid file descriptor: '%s'",
					    argv[i]);
					rtld_die();
				}
				*fdp = fd;
				seen_f = true;
				break;
			} else if (opt == 'p') {
				*use_pathp = true;
			} else if (opt == 't') {
				ld_tracing = "yes";
			} else if (opt == 'u') {
				trust = false;
			} else if (opt == 'v') {
				machine[0] = '\0';
				mib[0] = CTL_HW;
				mib[1] = HW_MACHINE;
				sz = sizeof(machine);
				sysctl(mib, nitems(mib), machine, &sz, NULL, 0);
				rtld_printf(
				    "FreeBSD ld-elf.so.1 %s\n"
				    "FreeBSD_version %d\n"
				    "Default lib path %s\n"
				    "Env prefix %s\n"
				    "Hint file %s\n"
				    "libmap file %s\n",
				    machine,
				    __FreeBSD_version, ld_standard_library_path,
				    ld_env_prefix, ld_elf_hints_default,
				    ld_path_libmap_conf);
				_exit(0);
			} else {
				_rtld_error("Invalid argument: '%s'", arg);
				print_usage(argv[0]);
				rtld_die();
			}
		}
	}

	if (!seen_b)
		*argv0 = argv[i];
	return (i);
}

/*
 * Parse a file descriptor number without pulling in more of libc (e.g. atoi).
 */
static int
parse_integer(const char *str)
{
	static const int RADIX = 10;  /* XXXJA: possibly support hex? */
	const char *orig;
	int n;
	char c;

	orig = str;
	n = 0;
	for (c = *str; c != '\0'; c = *++str) {
		if (c < '0' || c > '9')
			return (-1);

		n *= RADIX;
		n += c - '0';
	}

	/* Make sure we actually parsed something. */
	if (str == orig)
		return (-1);
	return (n);
}

static void
print_usage(const char *argv0)
{

	rtld_printf(
	    "Usage: %s [-h] [-b <exe>] [-f <FD>] [-p] [--] <binary> [<args>]\n"
	    "\n"
	    "Options:\n"
	    "  -h        Display this help message\n"
	    "  -b <exe>  Execute <exe> instead of <binary>, arg0 is <binary>\n"
	    "  -f <FD>   Execute <FD> instead of searching for <binary>\n"
	    "  -p        Search in PATH for named binary\n"
	    "  -t        Trace loaded libraries instead of executing <binary>\n"
	    "  -u        Ignore LD_ environment variables\n"
	    "  -v        Display identification information\n"
	    "  --        End of RTLD options\n"
	    "  <binary>  Name of process to execute\n"
	    "  <args>    Arguments to the executed process\n", argv0);
}

/*
 * Overrides for libc_pic-provided functions.
 */

int
__getosreldate(void)
{
	size_t len;
	int oid[2];
	int error, osrel;

	if (osreldate != 0)
		return (osreldate);

	oid[0] = CTL_KERN;
	oid[1] = KERN_OSRELDATE;
	osrel = 0;
	len = sizeof(osrel);
	error = sysctl(oid, 2, &osrel, &len, NULL, 0);
	if (error == 0 && osrel > 0 && len == sizeof(osrel))
		osreldate = osrel;
	return (osreldate);
}

const char *
rtld_strerror(int errnum)
{

	if (errnum < 0 || errnum >= sys_nerr)
		return ("Unknown error");
	return (sys_errlist[errnum]);
}

char *
getenv(const char *name)
{
	return (__DECONST(char *, rtld_get_env_val(environ, name,
	    strlen(name))));
}

/* malloc */
void *
malloc(size_t nbytes)
{

	return (__crt_malloc(nbytes));
}

void *
calloc(size_t num, size_t size)
{

	return (__crt_calloc(num, size));
}

void
free(void *cp)
{

	__crt_free(cp);
}

void *
realloc(void *cp, size_t nbytes)
{

	return (__crt_realloc(cp, nbytes));
}

extern int _rtld_version__FreeBSD_version __exported;
int _rtld_version__FreeBSD_version = __FreeBSD_version;

extern char _rtld_version_laddr_offset __exported;
char _rtld_version_laddr_offset;

extern char _rtld_version_dlpi_tls_data __exported;
char _rtld_version_dlpi_tls_data;<|MERGE_RESOLUTION|>--- conflicted
+++ resolved
@@ -218,12 +218,7 @@
 static bool dangerous_ld_env;	/* True if environment variables have been
 				   used to affect the libraries loaded */
 bool ld_bind_not;		/* Disable PLT update */
-<<<<<<< HEAD
-static char *ld_bind_now;	/* Environment variable for immediate binding */
-=======
 static const char *ld_bind_now;	/* Environment variable for immediate binding */
-static const char *ld_debug;	/* Environment variable for debugging */
->>>>>>> aa68b3bb
 static bool ld_dynamic_weak = true; /* True if non-weak definition overrides
 				       weak definition */
 static const char *ld_library_path;/* Environment variable for search path */
@@ -234,12 +229,8 @@
 				   descriptors */
 static const char *ld_elf_hints_path;	/* Environment variable for alternative hints path */
 static const char *ld_tracing;	/* Called from ldd to print libs */
-<<<<<<< HEAD
-static char *ld_utrace;		/* Use utrace() to log events. */
+static const char *ld_utrace;	/* Use utrace() to log events. */
 static bool ld_skip_init_funcs = false;	/* XXXAR: debug environment variable to verify relocation processing */
-=======
-static const char *ld_utrace;	/* Use utrace() to log events. */
->>>>>>> aa68b3bb
 static struct obj_entry_q obj_list;	/* Queue of all loaded objects */
 static Obj_Entry *obj_main;	/* The main program shared object */
 #if !defined(__mips__) || !defined(__CHERI_PURE_CAPABILITY__)
@@ -507,7 +498,7 @@
 static inline
 bool is_env_var_set(int idx)
 {
-	char *env_var;
+	const char *env_var;
 
 	env_var = ld_get_env_var(idx);
 
@@ -554,13 +545,8 @@
     RtldLockState lockstate;
     struct stat st;
     Elf_Addr *argcp;
-<<<<<<< HEAD
-    char **argv, **env, *kexecpath, *library_path_rpath;
-    const char *argv0, *binpath;
-=======
-    char **argv, **env, **envp, *kexecpath;
+    char **argv, **env, *kexecpath;
     const char *argv0, *binpath, *library_path_rpath;
->>>>>>> aa68b3bb
     struct ld_env_var_desc *lvd;
 #ifndef __CHERI_PURE_CAPABILITY__
     char **envp;
