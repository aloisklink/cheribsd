--- conflicted
+++ resolved
@@ -448,11 +448,7 @@
 		if (!explicit_fd)
 		    fd = open_binary_fd(argv0, search_in_path);
 		if (fstat(fd, &st) == -1) {
-<<<<<<< HEAD
-		    rtld_fatal("failed to fstat FD %d (%s): %s", fd,
-=======
-		    _rtld_error("Failed to fstat FD %d (%s): %s", fd,
->>>>>>> bc0d1a1d
+		    rtld_fatal("Failed to fstat FD %d (%s): %s", fd,
 		      explicit_fd ? "user-provided descriptor" : argv0,
 		      rtld_strerror(errno));
 		}
@@ -5710,21 +5706,12 @@
 			 */
 			if (j != arglen - 1) {
 				/* -f must be the last option in, e.g., -abcf */
-<<<<<<< HEAD
-				rtld_fatal("invalid options: %s", arg);
-=======
-				_rtld_error("Invalid options: %s", arg);
-				rtld_die();
->>>>>>> bc0d1a1d
+				rtld_fatal("Invalid options: %s", arg);
 			}
 			i++;
 			fd = parse_integer(argv[i]);
 			if (fd == -1) {
-<<<<<<< HEAD
-				rtld_fatal("invalid file descriptor: '%s'",
-=======
-				_rtld_error("Invalid file descriptor: '%s'",
->>>>>>> bc0d1a1d
+				rtld_fatal("Invalid file descriptor: '%s'",
 				    argv[i]);
 			}
 			*fdp = fd;
