--- conflicted
+++ resolved
@@ -235,10 +235,7 @@
 static bool ld_skip_init_funcs = false;	/* XXXAR: debug environment variable to verify relocation processing */
 static struct obj_entry_q obj_list;	/* Queue of all loaded objects */
 static Obj_Entry *obj_main;	/* The main program shared object */
-#if !defined(__mips__) || !defined(__CHERI_PURE_CAPABILITY__)
-static
-#endif
-Obj_Entry obj_rtld;	/* The dynamic linker shared object */
+static Obj_Entry obj_rtld;	/* The dynamic linker shared object */
 static unsigned int obj_count;	/* Number of objects in obj_list */
 static unsigned int obj_loads;	/* Number of loads of objects (gen count) */
 
@@ -1091,22 +1088,6 @@
     *exit_proc = rtld_exit_ptr;
     *objp = obj_main;
 
-#if defined(__mips__) && defined(__CHERI_PURE_CAPABILITY__)
-    // ensure that we setup a valid $cgp if the binary is built with -nostartfiles
-    // Note: This value should still remain valid after the return since clang
-    // won't clobber it. This should ensure that on return from here to
-    // rtld_start.S $cgp will be set up correctly. We could also pass another
-    // reference argument and store obj_main->captable there but this is easier
-    // and should have the same effect.
-    const void *entry_cgp = target_cgp_for_func(obj_main, (dlfunc_t)obj_main->entry);
-    dbg_cheri("Setting initial $cgp for %s to " PTR_FMT, obj_main->path, entry_cgp);
-    assert(cheri_getperm(obj_main->entry) & CHERI_PERM_EXECUTE);
-    /* Add memory clobber to ensure that it is done last thing before return
-     *
-     * TODO: would be nice if we could return pairs in $c3/$c4
-     */
-    __asm__ volatile("cmove $cgp, %0" :: "C"(entry_cgp): "$c26", "memory");
-#endif
     return ((func_ptr_type)obj_main->entry);
 }
 
@@ -1121,15 +1102,7 @@
 	return ((void *)target);
 }
 
-<<<<<<< HEAD
-/*
- * NB: MIPS uses a private version of this function (_mips_rtld_bind).
- * Changes to this function should be applied there as well.
- */
 uintptr_t
-=======
-Elf_Addr
->>>>>>> 292cba9b
 _rtld_bind(Obj_Entry *obj, Elf_Size reloff)
 {
     const Elf_Rel *rel;
@@ -1604,7 +1577,6 @@
 		if (dynp->d_un.d_val & DF_STATIC_TLS)
 		    obj->static_tls = true;
 	    break;
-<<<<<<< HEAD
 
 #ifdef RTLD_HAS_CAPRELOCS
 	case DT_CHERI___CAPRELOCS:
@@ -1615,99 +1587,6 @@
 		obj->cap_relocs_size = dynp->d_un.d_val;
 		break;
 #endif
-
-#ifdef __mips__
-	case DT_MIPS_LOCAL_GOTNO:
-		obj->local_gotno = dynp->d_un.d_val;
-		break;
-
-	case DT_MIPS_SYMTABNO:
-		obj->symtabno = dynp->d_un.d_val;
-		break;
-
-	case DT_MIPS_GOTSYM:
-		obj->gotsym = dynp->d_un.d_val;
-		break;
-
-	case DT_MIPS_RLD_MAP:
-		// We still need to add relocbase for CHERI non-PIE binaries
-		// since we need something to derive the pointer from.
-		assert((vaddr_t)obj->relocbase == 0);
-		// All CheriABI binaries should be PIE so this should be unused.
-		*((Elf_Addr *)(obj->relocbase + dynp->d_un.d_ptr)) = (Elf_Addr) &r_debug;
-		break;
-
-	case DT_MIPS_RLD_MAP_REL: {
-		char* tag_loc;
-		// The MIPS_RLD_MAP_REL tag stores the offset to the .rld_map
-		// section relative to the address of the tag itself.
-#ifdef __CHERI_PURE_CAPABILITY__
-		tag_loc = (char*)cheri_copyaddress(obj->relocbase, dynp);
-#else
-		tag_loc = __DECONST(char*, dynp);
-#endif
-		dbg("Setting DT_MIPS_RLD_MAP_REL for %s: %p <- %p", obj->path,
-		    ((Elf_Addr *)(tag_loc + dynp->d_un.d_val)), &r_debug);
-		*((Elf_Addr *)(tag_loc + dynp->d_un.d_val)) = (Elf_Addr) &r_debug;
-		break;
-	}
-
-	case DT_MIPS_PLTGOT:
-		obj->mips_pltgot = (Elf_Addr *)(obj->relocbase +
-		    dynp->d_un.d_ptr);
-		break;
-
-#ifdef __CHERI_PURE_CAPABILITY__
-	case DT_MIPS_CHERI_FLAGS: {
-	    size_t flags = dynp->d_un.d_val;
-	    unsigned abi = flags & DF_MIPS_CHERI_ABI_MASK;
-	    obj->cheri_captable_abi = abi;
-	    flags &= ~DF_MIPS_CHERI_ABI_MASK;
-	    if ((flags & DF_MIPS_CHERI_RELATIVE_CAPRELOCS) == 0) {
-		rtld_fatal("File '%s' still uses old __cap_relocs."
-		    " Please recompile it with a newer toolchain.\n",
-		    obj->path);
-	    }
-	    flags &= ~DF_MIPS_CHERI_RELATIVE_CAPRELOCS;
-	    if ((flags & DF_MIPS_CHERI_CAPTABLE_PER_FILE) ||
-	        (flags & DF_MIPS_CHERI_CAPTABLE_PER_FUNC)) {
-#if RTLD_SUPPORT_PER_FUNCTION_CAPTABLE == 1
-		obj->per_function_captable = true;
-#else
-		rtld_fatal("Cannot load %s with per-file/per-function "
-		    "captable since " _PATH_RTLD " was not compiled with "
-		    "-DRTLD_SUPPORT_PER_FUNCTION_CAPTABLE=1", obj->path);
-#endif
-	    } else if (flags) {
-		rtld_fdprintf(STDERR_FILENO, "Unknown DT_MIPS_CHERI_FLAGS in %s"
-		    ": 0x%zx", obj->path, (size_t)flags);
-	    }
-	    break;
-	}
-
-	case DT_MIPS_CHERI_CAPTABLE:
-	    obj->writable_captable =
-	        (struct CheriCapTableEntry*)(obj->relocbase + dynp->d_un.d_ptr);
-	    break;
-
-	case DT_MIPS_CHERI_CAPTABLESZ:
-	    obj->captable_size = dynp->d_un.d_val;
-	    break;
-
-#if RTLD_SUPPORT_PER_FUNCTION_CAPTABLE == 1
-	case DT_MIPS_CHERI_CAPTABLE_MAPPING:
-	    obj->captable_mapping =
-	        (struct CheriCapTableMappingEntry*)(obj->relocbase + dynp->d_un.d_ptr);
-	    break;
-
-	case DT_MIPS_CHERI_CAPTABLE_MAPPINGSZ:
-	    obj->captable_mapping_size = dynp->d_un.d_val;
-	    break;
-#endif /* RTLD_SUPPORT_PER_FUNCTION_CAPTABLE == 1 */
-#endif /* defined(__CHERI_PURE_CAPABILITY__) */
-#endif
-=======
->>>>>>> 292cba9b
 
 #ifdef __powerpc__
 #ifdef __powerpc64__
@@ -3725,20 +3604,12 @@
 	init_pltgot(obj);
 
 	/* Process the PLT relocations. */
-#if defined(__mips__) && defined(__CHERI_PURE_CAPABILITY__)
-	/* No reloc_jmpslots for CHERI since it works differently: if BIND_NOW
-	 * is set, reloc_plt can avoid allocating trampolines for pc-rel code */
-	if (reloc_plt(obj, (obj->bind_now || bind_now), flags, rtldobj,
-	    lockstate) == -1)
-		return (-1);
-#else
 	if (reloc_plt(obj, flags, lockstate) == -1)
 		return (-1);
 	/* Relocate the jump slots if we are doing immediate binding. */
 	if ((obj->bind_now || bind_now) && reloc_jmpslots(obj, flags,
 	    lockstate) == -1)
 		return (-1);
-#endif
 
 	if (!obj->mainprog && obj_enforce_relro(obj) == -1)
 		return (-1);
@@ -5240,11 +5111,9 @@
 	case STT_TLS:
 		if (symp->st_shndx != SHN_UNDEF)
 			break;
-#ifndef __mips__
 		else if (((req->flags & SYMLOOK_IN_PLT) == 0) &&
 		    (ELF_ST_TYPE(symp->st_info) == STT_FUNC))
 			break;
-#endif
 		/* fallthrough */
 	default:
 		return (false);
